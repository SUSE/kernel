/*
 * Copyright 2018 Advanced Micro Devices, Inc.
 *
 * Permission is hereby granted, free of charge, to any person obtaining a
 * copy of this software and associated documentation files (the "Software"),
 * to deal in the Software without restriction, including without limitation
 * the rights to use, copy, modify, merge, publish, distribute, sublicense,
 * and/or sell copies of the Software, and to permit persons to whom the
 * Software is furnished to do so, subject to the following conditions:
 *
 * The above copyright notice and this permission notice shall be included in
 * all copies or substantial portions of the Software.
 *
 * THE SOFTWARE IS PROVIDED "AS IS", WITHOUT WARRANTY OF ANY KIND, EXPRESS OR
 * IMPLIED, INCLUDING BUT NOT LIMITED TO THE WARRANTIES OF MERCHANTABILITY,
 * FITNESS FOR A PARTICULAR PURPOSE AND NONINFRINGEMENT.  IN NO EVENT SHALL
 * THE COPYRIGHT HOLDER(S) OR AUTHOR(S) BE LIABLE FOR ANY CLAIM, DAMAGES OR
 * OTHER LIABILITY, WHETHER IN AN ACTION OF CONTRACT, TORT OR OTHERWISE,
 * ARISING FROM, OUT OF OR IN CONNECTION WITH THE SOFTWARE OR THE USE OR
 * OTHER DEALINGS IN THE SOFTWARE.
 *
 */

#include <linux/firmware.h>
#include "amdgpu.h"
#include "amdgpu_sdma.h"
#include "amdgpu_ras.h"

#define AMDGPU_CSA_SDMA_SIZE 64
/* SDMA CSA reside in the 3rd page of CSA */
#define AMDGPU_CSA_SDMA_OFFSET (4096 * 2)

/*
 * GPU SDMA IP block helpers function.
 */

struct amdgpu_sdma_instance *amdgpu_sdma_get_instance_from_ring(struct amdgpu_ring *ring)
{
	struct amdgpu_device *adev = ring->adev;
	int i;

	for (i = 0; i < adev->sdma.num_instances; i++)
		if (ring == &adev->sdma.instance[i].ring ||
		    ring == &adev->sdma.instance[i].page)
			return &adev->sdma.instance[i];

	return NULL;
}

int amdgpu_sdma_get_index_from_ring(struct amdgpu_ring *ring, uint32_t *index)
{
	struct amdgpu_device *adev = ring->adev;
	int i;

	for (i = 0; i < adev->sdma.num_instances; i++) {
		if (ring == &adev->sdma.instance[i].ring ||
			ring == &adev->sdma.instance[i].page) {
			*index = i;
			return 0;
		}
	}

	return -EINVAL;
}

uint64_t amdgpu_sdma_get_csa_mc_addr(struct amdgpu_ring *ring,
				     unsigned vmid)
{
	struct amdgpu_device *adev = ring->adev;
	uint64_t csa_mc_addr;
	uint32_t index = 0;
	int r;

	/* don't enable OS preemption on SDMA under SRIOV */
	if (amdgpu_sriov_vf(adev) || vmid == 0 || !amdgpu_mcbp)
		return 0;

	if (ring->is_mes_queue) {
		uint32_t offset = 0;

		offset = offsetof(struct amdgpu_mes_ctx_meta_data,
				  sdma[ring->idx].sdma_meta_data);
		csa_mc_addr = amdgpu_mes_ctx_get_offs_gpu_addr(ring, offset);
	} else {
		r = amdgpu_sdma_get_index_from_ring(ring, &index);

		if (r || index > 31)
			csa_mc_addr = 0;
		else
			csa_mc_addr = amdgpu_csa_vaddr(adev) +
				AMDGPU_CSA_SDMA_OFFSET +
				index * AMDGPU_CSA_SDMA_SIZE;
	}

	return csa_mc_addr;
}

int amdgpu_sdma_ras_late_init(struct amdgpu_device *adev,
			      struct ras_common_if *ras_block)
{
	int r, i;

	r = amdgpu_ras_block_late_init(adev, ras_block);
	if (r)
		return r;

	if (amdgpu_ras_is_supported(adev, ras_block->block)) {
		for (i = 0; i < adev->sdma.num_instances; i++) {
			r = amdgpu_irq_get(adev, &adev->sdma.ecc_irq,
				AMDGPU_SDMA_IRQ_INSTANCE0 + i);
			if (r)
				goto late_fini;
		}
	}

	return 0;

late_fini:
	amdgpu_ras_block_late_fini(adev, ras_block);
	return r;
}

int amdgpu_sdma_process_ras_data_cb(struct amdgpu_device *adev,
		void *err_data,
		struct amdgpu_iv_entry *entry)
{
	kgd2kfd_set_sram_ecc_flag(adev->kfd.dev);

	if (amdgpu_sriov_vf(adev))
		return AMDGPU_RAS_SUCCESS;

	amdgpu_ras_reset_gpu(adev);

	return AMDGPU_RAS_SUCCESS;
}

int amdgpu_sdma_process_ecc_irq(struct amdgpu_device *adev,
				      struct amdgpu_irq_src *source,
				      struct amdgpu_iv_entry *entry)
{
	struct ras_common_if *ras_if = adev->sdma.ras_if;
	struct ras_dispatch_if ih_data = {
		.entry = entry,
	};

	if (!ras_if)
		return 0;

	ih_data.head = *ras_if;

	amdgpu_ras_interrupt_dispatch(adev, &ih_data);
	return 0;
}

static int amdgpu_sdma_init_inst_ctx(struct amdgpu_sdma_instance *sdma_inst)
{
<<<<<<< HEAD
	int err = 0;
=======
>>>>>>> eb3cdb58
	uint16_t version_major;
	const struct common_firmware_header *header = NULL;
	const struct sdma_firmware_header_v1_0 *hdr;
	const struct sdma_firmware_header_v2_0 *hdr_v2;

<<<<<<< HEAD
	err = amdgpu_ucode_validate(sdma_inst->fw);
	if (err)
		return err;

=======
>>>>>>> eb3cdb58
	header = (const struct common_firmware_header *)
		sdma_inst->fw->data;
	version_major = le16_to_cpu(header->header_version_major);

	switch (version_major) {
	case 1:
		hdr = (const struct sdma_firmware_header_v1_0 *)sdma_inst->fw->data;
		sdma_inst->fw_version = le32_to_cpu(hdr->header.ucode_version);
		sdma_inst->feature_version = le32_to_cpu(hdr->ucode_feature_version);
		break;
	case 2:
		hdr_v2 = (const struct sdma_firmware_header_v2_0 *)sdma_inst->fw->data;
		sdma_inst->fw_version = le32_to_cpu(hdr_v2->header.ucode_version);
		sdma_inst->feature_version = le32_to_cpu(hdr_v2->ucode_feature_version);
		break;
	default:
		return -EINVAL;
	}

	if (sdma_inst->feature_version >= 20)
		sdma_inst->burst_nop = true;

	return 0;
}

void amdgpu_sdma_destroy_inst_ctx(struct amdgpu_device *adev,
				  bool duplicate)
{
	int i;

	for (i = 0; i < adev->sdma.num_instances; i++) {
<<<<<<< HEAD
		release_firmware(adev->sdma.instance[i].fw);
=======
		amdgpu_ucode_release(&adev->sdma.instance[i].fw);
>>>>>>> eb3cdb58
		if (duplicate)
			break;
	}

	memset((void *)adev->sdma.instance, 0,
	       sizeof(struct amdgpu_sdma_instance) * AMDGPU_MAX_SDMA_INSTANCES);
}

int amdgpu_sdma_init_microcode(struct amdgpu_device *adev,
<<<<<<< HEAD
			       char *fw_name, u32 instance,
			       bool duplicate)
{
	struct amdgpu_firmware_info *info = NULL;
	const struct common_firmware_header *header = NULL;
	int err = 0, i;
	const struct sdma_firmware_header_v2_0 *sdma_hdr;
	uint16_t version_major;

	err = request_firmware(&adev->sdma.instance[instance].fw, fw_name, adev->dev);
=======
			       u32 instance, bool duplicate)
{
	struct amdgpu_firmware_info *info = NULL;
	const struct common_firmware_header *header = NULL;
	int err, i;
	const struct sdma_firmware_header_v2_0 *sdma_hdr;
	uint16_t version_major;
	char ucode_prefix[30];
	char fw_name[40];

	amdgpu_ucode_ip_version_decode(adev, SDMA0_HWIP, ucode_prefix, sizeof(ucode_prefix));
	if (instance == 0)
		snprintf(fw_name, sizeof(fw_name), "amdgpu/%s.bin", ucode_prefix);
	else
		snprintf(fw_name, sizeof(fw_name), "amdgpu/%s%d.bin", ucode_prefix, instance);
	err = amdgpu_ucode_request(adev, &adev->sdma.instance[instance].fw, fw_name);
>>>>>>> eb3cdb58
	if (err)
		goto out;

	header = (const struct common_firmware_header *)
		adev->sdma.instance[instance].fw->data;
	version_major = le16_to_cpu(header->header_version_major);

	if ((duplicate && instance) || (!duplicate && version_major > 1)) {
		err = -EINVAL;
		goto out;
	}

	err = amdgpu_sdma_init_inst_ctx(&adev->sdma.instance[instance]);
	if (err)
		goto out;

	if (duplicate) {
		for (i = 1; i < adev->sdma.num_instances; i++)
			memcpy((void *)&adev->sdma.instance[i],
			       (void *)&adev->sdma.instance[0],
			       sizeof(struct amdgpu_sdma_instance));
	}

	if (amdgpu_sriov_vf(adev))
		return 0;

	DRM_DEBUG("psp_load == '%s'\n",
		  adev->firmware.load_type == AMDGPU_FW_LOAD_PSP ? "true" : "false");

	if (adev->firmware.load_type == AMDGPU_FW_LOAD_PSP) {
		switch (version_major) {
		case 1:
			for (i = 0; i < adev->sdma.num_instances; i++) {
				if (!duplicate && (instance != i))
					continue;
				else {
					info = &adev->firmware.ucode[AMDGPU_UCODE_ID_SDMA0 + i];
					info->ucode_id = AMDGPU_UCODE_ID_SDMA0 + i;
					info->fw = adev->sdma.instance[i].fw;
					adev->firmware.fw_size +=
						ALIGN(le32_to_cpu(header->ucode_size_bytes), PAGE_SIZE);
				}
			}
			break;
		case 2:
			sdma_hdr = (const struct sdma_firmware_header_v2_0 *)
				adev->sdma.instance[0].fw->data;
			info = &adev->firmware.ucode[AMDGPU_UCODE_ID_SDMA_UCODE_TH0];
			info->ucode_id = AMDGPU_UCODE_ID_SDMA_UCODE_TH0;
			info->fw = adev->sdma.instance[0].fw;
			adev->firmware.fw_size +=
				ALIGN(le32_to_cpu(sdma_hdr->ctx_ucode_size_bytes), PAGE_SIZE);
			info = &adev->firmware.ucode[AMDGPU_UCODE_ID_SDMA_UCODE_TH1];
			info->ucode_id = AMDGPU_UCODE_ID_SDMA_UCODE_TH1;
			info->fw = adev->sdma.instance[0].fw;
			adev->firmware.fw_size +=
				ALIGN(le32_to_cpu(sdma_hdr->ctl_ucode_size_bytes), PAGE_SIZE);
			break;
		default:
			err = -EINVAL;
		}
	}

out:
<<<<<<< HEAD
	if (err) {
		DRM_ERROR("SDMA: Failed to init firmware \"%s\"\n", fw_name);
		amdgpu_sdma_destroy_inst_ctx(adev, duplicate);
	}
=======
	if (err)
		amdgpu_sdma_destroy_inst_ctx(adev, duplicate);
>>>>>>> eb3cdb58
	return err;
}

void amdgpu_sdma_unset_buffer_funcs_helper(struct amdgpu_device *adev)
{
	struct amdgpu_ring *sdma;
	int i;

	for (i = 0; i < adev->sdma.num_instances; i++) {
		if (adev->sdma.has_page_queue) {
			sdma = &adev->sdma.instance[i].page;
			if (adev->mman.buffer_funcs_ring == sdma) {
				amdgpu_ttm_set_buffer_funcs_status(adev, false);
				break;
			}
		}
		sdma = &adev->sdma.instance[i].ring;
		if (adev->mman.buffer_funcs_ring == sdma) {
			amdgpu_ttm_set_buffer_funcs_status(adev, false);
			break;
		}
	}
<<<<<<< HEAD
=======
}

int amdgpu_sdma_ras_sw_init(struct amdgpu_device *adev)
{
	int err = 0;
	struct amdgpu_sdma_ras *ras = NULL;

	/* adev->sdma.ras is NULL, which means sdma does not
	 * support ras function, then do nothing here.
	 */
	if (!adev->sdma.ras)
		return 0;

	ras = adev->sdma.ras;

	err = amdgpu_ras_register_ras_block(adev, &ras->ras_block);
	if (err) {
		dev_err(adev->dev, "Failed to register sdma ras block!\n");
		return err;
	}

	strcpy(ras->ras_block.ras_comm.name, "sdma");
	ras->ras_block.ras_comm.block = AMDGPU_RAS_BLOCK__SDMA;
	ras->ras_block.ras_comm.type = AMDGPU_RAS_ERROR__MULTI_UNCORRECTABLE;
	adev->sdma.ras_if = &ras->ras_block.ras_comm;

	/* If not define special ras_late_init function, use default ras_late_init */
	if (!ras->ras_block.ras_late_init)
		ras->ras_block.ras_late_init = amdgpu_sdma_ras_late_init;

	/* If not defined special ras_cb function, use default ras_cb */
	if (!ras->ras_block.ras_cb)
		ras->ras_block.ras_cb = amdgpu_sdma_process_ras_data_cb;

	return 0;
>>>>>>> eb3cdb58
}<|MERGE_RESOLUTION|>--- conflicted
+++ resolved
@@ -154,22 +154,11 @@
 
 static int amdgpu_sdma_init_inst_ctx(struct amdgpu_sdma_instance *sdma_inst)
 {
-<<<<<<< HEAD
-	int err = 0;
-=======
->>>>>>> eb3cdb58
 	uint16_t version_major;
 	const struct common_firmware_header *header = NULL;
 	const struct sdma_firmware_header_v1_0 *hdr;
 	const struct sdma_firmware_header_v2_0 *hdr_v2;
 
-<<<<<<< HEAD
-	err = amdgpu_ucode_validate(sdma_inst->fw);
-	if (err)
-		return err;
-
-=======
->>>>>>> eb3cdb58
 	header = (const struct common_firmware_header *)
 		sdma_inst->fw->data;
 	version_major = le16_to_cpu(header->header_version_major);
@@ -201,11 +190,7 @@
 	int i;
 
 	for (i = 0; i < adev->sdma.num_instances; i++) {
-<<<<<<< HEAD
-		release_firmware(adev->sdma.instance[i].fw);
-=======
 		amdgpu_ucode_release(&adev->sdma.instance[i].fw);
->>>>>>> eb3cdb58
 		if (duplicate)
 			break;
 	}
@@ -215,18 +200,6 @@
 }
 
 int amdgpu_sdma_init_microcode(struct amdgpu_device *adev,
-<<<<<<< HEAD
-			       char *fw_name, u32 instance,
-			       bool duplicate)
-{
-	struct amdgpu_firmware_info *info = NULL;
-	const struct common_firmware_header *header = NULL;
-	int err = 0, i;
-	const struct sdma_firmware_header_v2_0 *sdma_hdr;
-	uint16_t version_major;
-
-	err = request_firmware(&adev->sdma.instance[instance].fw, fw_name, adev->dev);
-=======
 			       u32 instance, bool duplicate)
 {
 	struct amdgpu_firmware_info *info = NULL;
@@ -243,7 +216,6 @@
 	else
 		snprintf(fw_name, sizeof(fw_name), "amdgpu/%s%d.bin", ucode_prefix, instance);
 	err = amdgpu_ucode_request(adev, &adev->sdma.instance[instance].fw, fw_name);
->>>>>>> eb3cdb58
 	if (err)
 		goto out;
 
@@ -308,15 +280,8 @@
 	}
 
 out:
-<<<<<<< HEAD
-	if (err) {
-		DRM_ERROR("SDMA: Failed to init firmware \"%s\"\n", fw_name);
-		amdgpu_sdma_destroy_inst_ctx(adev, duplicate);
-	}
-=======
 	if (err)
 		amdgpu_sdma_destroy_inst_ctx(adev, duplicate);
->>>>>>> eb3cdb58
 	return err;
 }
 
@@ -339,8 +304,6 @@
 			break;
 		}
 	}
-<<<<<<< HEAD
-=======
 }
 
 int amdgpu_sdma_ras_sw_init(struct amdgpu_device *adev)
@@ -376,5 +339,4 @@
 		ras->ras_block.ras_cb = amdgpu_sdma_process_ras_data_cb;
 
 	return 0;
->>>>>>> eb3cdb58
 }