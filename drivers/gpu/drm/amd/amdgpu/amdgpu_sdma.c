--- conflicted
+++ resolved
@@ -215,10 +215,6 @@
 	const struct sdma_firmware_header_v3_0 *sdma_hv3;
 	uint16_t version_major;
 	char ucode_prefix[30];
-<<<<<<< HEAD
-	char fw_name[52];
-=======
->>>>>>> 2d5404ca
 
 	amdgpu_ucode_ip_version_decode(adev, SDMA0_HWIP, ucode_prefix, sizeof(ucode_prefix));
 	if (instance == 0)
@@ -262,20 +258,12 @@
 				else {
 					/* Use a single copy per SDMA firmware type. PSP uses the same instance for all
 					 * groups of SDMAs */
-<<<<<<< HEAD
-					if (amdgpu_ip_version(adev, SDMA0_HWIP,
-							      0) ==
-						    IP_VERSION(4, 4, 2) &&
-					    adev->firmware.load_type ==
-						    AMDGPU_FW_LOAD_PSP &&
-=======
 					if ((amdgpu_ip_version(adev, SDMA0_HWIP, 0) ==
 						IP_VERSION(4, 4, 2) ||
 					     amdgpu_ip_version(adev, SDMA0_HWIP, 0) ==
 						IP_VERSION(4, 4, 5)) &&
 					    adev->firmware.load_type ==
 						AMDGPU_FW_LOAD_PSP &&
->>>>>>> 2d5404ca
 					    adev->sdma.num_inst_per_aid == i) {
 						break;
 					}
