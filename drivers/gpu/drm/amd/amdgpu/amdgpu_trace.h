/*
 * Copyright 2017 Advanced Micro Devices, Inc.
 *
 * Permission is hereby granted, free of charge, to any person obtaining a
 * copy of this software and associated documentation files (the "Software"),
 * to deal in the Software without restriction, including without limitation
 * the rights to use, copy, modify, merge, publish, distribute, sublicense,
 * and/or sell copies of the Software, and to permit persons to whom the
 * Software is furnished to do so, subject to the following conditions:
 *
 * The above copyright notice and this permission notice shall be included in
 * all copies or substantial portions of the Software.
 *
 * THE SOFTWARE IS PROVIDED "AS IS", WITHOUT WARRANTY OF ANY KIND, EXPRESS OR
 * IMPLIED, INCLUDING BUT NOT LIMITED TO THE WARRANTIES OF MERCHANTABILITY,
 * FITNESS FOR A PARTICULAR PURPOSE AND NONINFRINGEMENT.  IN NO EVENT SHALL
 * THE COPYRIGHT HOLDER(S) OR AUTHOR(S) BE LIABLE FOR ANY CLAIM, DAMAGES OR
 * OTHER LIABILITY, WHETHER IN AN ACTION OF CONTRACT, TORT OR OTHERWISE,
 * ARISING FROM, OUT OF OR IN CONNECTION WITH THE SOFTWARE OR THE USE OR
 * OTHER DEALINGS IN THE SOFTWARE.
 *
 */

#if !defined(_AMDGPU_TRACE_H_) || defined(TRACE_HEADER_MULTI_READ)
#define _AMDGPU_TRACE_H_

#include <linux/stringify.h>
#include <linux/types.h>
#include <linux/tracepoint.h>

#undef TRACE_SYSTEM
#define TRACE_SYSTEM amdgpu
#define TRACE_INCLUDE_FILE amdgpu_trace

#define AMDGPU_JOB_GET_TIMELINE_NAME(job) \
	 job->base.s_fence->finished.ops->get_timeline_name(&job->base.s_fence->finished)

TRACE_EVENT(amdgpu_device_rreg,
	    TP_PROTO(unsigned did, uint32_t reg, uint32_t value),
	    TP_ARGS(did, reg, value),
	    TP_STRUCT__entry(
				__field(unsigned, did)
				__field(uint32_t, reg)
				__field(uint32_t, value)
			    ),
	    TP_fast_assign(
			   __entry->did = did;
			   __entry->reg = reg;
			   __entry->value = value;
			   ),
	    TP_printk("0x%04lx, 0x%08lx, 0x%08lx",
		      (unsigned long)__entry->did,
		      (unsigned long)__entry->reg,
		      (unsigned long)__entry->value)
);

TRACE_EVENT(amdgpu_device_wreg,
	    TP_PROTO(unsigned did, uint32_t reg, uint32_t value),
	    TP_ARGS(did, reg, value),
	    TP_STRUCT__entry(
				__field(unsigned, did)
				__field(uint32_t, reg)
				__field(uint32_t, value)
			    ),
	    TP_fast_assign(
			   __entry->did = did;
			   __entry->reg = reg;
			   __entry->value = value;
			   ),
	    TP_printk("0x%04lx, 0x%08lx, 0x%08lx",
		      (unsigned long)__entry->did,
		      (unsigned long)__entry->reg,
		      (unsigned long)__entry->value)
);

TRACE_EVENT(amdgpu_iv,
	    TP_PROTO(unsigned ih, struct amdgpu_iv_entry *iv),
	    TP_ARGS(ih, iv),
	    TP_STRUCT__entry(
			     __field(unsigned, ih)
			     __field(unsigned, client_id)
			     __field(unsigned, src_id)
			     __field(unsigned, ring_id)
			     __field(unsigned, vmid)
			     __field(unsigned, vmid_src)
			     __field(uint64_t, timestamp)
			     __field(unsigned, timestamp_src)
			     __field(unsigned, pasid)
			     __array(unsigned, src_data, 4)
			    ),
	    TP_fast_assign(
			   __entry->ih = ih;
			   __entry->client_id = iv->client_id;
			   __entry->src_id = iv->src_id;
			   __entry->ring_id = iv->ring_id;
			   __entry->vmid = iv->vmid;
			   __entry->vmid_src = iv->vmid_src;
			   __entry->timestamp = iv->timestamp;
			   __entry->timestamp_src = iv->timestamp_src;
			   __entry->pasid = iv->pasid;
			   __entry->src_data[0] = iv->src_data[0];
			   __entry->src_data[1] = iv->src_data[1];
			   __entry->src_data[2] = iv->src_data[2];
			   __entry->src_data[3] = iv->src_data[3];
			   ),
	    TP_printk("ih:%u client_id:%u src_id:%u ring:%u vmid:%u "
		      "timestamp: %llu pasid:%u src_data: %08x %08x %08x %08x",
		      __entry->ih, __entry->client_id, __entry->src_id,
		      __entry->ring_id, __entry->vmid,
		      __entry->timestamp, __entry->pasid,
		      __entry->src_data[0], __entry->src_data[1],
		      __entry->src_data[2], __entry->src_data[3])
);


TRACE_EVENT(amdgpu_bo_create,
	    TP_PROTO(struct amdgpu_bo *bo),
	    TP_ARGS(bo),
	    TP_STRUCT__entry(
			     __field(struct amdgpu_bo *, bo)
			     __field(u32, pages)
			     __field(u32, type)
			     __field(u32, prefer)
			     __field(u32, allow)
			     __field(u32, visible)
			     ),

	    TP_fast_assign(
			   __entry->bo = bo;
			   __entry->pages = bo->tbo.resource->num_pages;
			   __entry->type = bo->tbo.resource->mem_type;
			   __entry->prefer = bo->preferred_domains;
			   __entry->allow = bo->allowed_domains;
			   __entry->visible = bo->flags;
			   ),

	    TP_printk("bo=%p, pages=%u, type=%d, preferred=%d, allowed=%d, visible=%d",
		       __entry->bo, __entry->pages, __entry->type,
		       __entry->prefer, __entry->allow, __entry->visible)
);

TRACE_EVENT(amdgpu_cs,
	    TP_PROTO(struct amdgpu_cs_parser *p, int i),
	    TP_ARGS(p, i),
	    TP_STRUCT__entry(
			     __field(struct amdgpu_bo_list *, bo_list)
			     __field(u32, ring)
			     __field(u32, dw)
			     __field(u32, fences)
			     ),

	    TP_fast_assign(
			   __entry->bo_list = p->bo_list;
			   __entry->ring = to_amdgpu_ring(p->entity->rq->sched)->idx;
			   __entry->dw = p->job->ibs[i].length_dw;
			   __entry->fences = amdgpu_fence_count_emitted(
				to_amdgpu_ring(p->entity->rq->sched));
			   ),
	    TP_printk("bo_list=%p, ring=%u, dw=%u, fences=%u",
		      __entry->bo_list, __entry->ring, __entry->dw,
		      __entry->fences)
);

TRACE_EVENT(amdgpu_cs_ioctl,
	    TP_PROTO(struct amdgpu_job *job),
	    TP_ARGS(job),
	    TP_STRUCT__entry(
			     __field(uint64_t, sched_job_id)
			     __string(timeline, AMDGPU_JOB_GET_TIMELINE_NAME(job))
			     __field(unsigned int, context)
			     __field(unsigned int, seqno)
			     __field(struct dma_fence *, fence)
			     __string(ring, to_amdgpu_ring(job->base.sched)->name)
			     __field(u32, num_ibs)
			     ),

	    TP_fast_assign(
			   __entry->sched_job_id = job->base.id;
			   __assign_str(timeline, AMDGPU_JOB_GET_TIMELINE_NAME(job));
			   __entry->context = job->base.s_fence->finished.context;
			   __entry->seqno = job->base.s_fence->finished.seqno;
<<<<<<< HEAD
			   __assign_str(ring, to_amdgpu_ring(job->base.sched)->name)
=======
			   __assign_str(ring, to_amdgpu_ring(job->base.sched)->name);
>>>>>>> 7d2a07b7
			   __entry->num_ibs = job->num_ibs;
			   ),
	    TP_printk("sched_job=%llu, timeline=%s, context=%u, seqno=%u, ring_name=%s, num_ibs=%u",
		      __entry->sched_job_id, __get_str(timeline), __entry->context,
		      __entry->seqno, __get_str(ring), __entry->num_ibs)
);

TRACE_EVENT(amdgpu_sched_run_job,
	    TP_PROTO(struct amdgpu_job *job),
	    TP_ARGS(job),
	    TP_STRUCT__entry(
			     __field(uint64_t, sched_job_id)
			     __string(timeline, AMDGPU_JOB_GET_TIMELINE_NAME(job))
			     __field(unsigned int, context)
			     __field(unsigned int, seqno)
			     __string(ring, to_amdgpu_ring(job->base.sched)->name)
			     __field(u32, num_ibs)
			     ),

	    TP_fast_assign(
			   __entry->sched_job_id = job->base.id;
			   __assign_str(timeline, AMDGPU_JOB_GET_TIMELINE_NAME(job));
			   __entry->context = job->base.s_fence->finished.context;
			   __entry->seqno = job->base.s_fence->finished.seqno;
<<<<<<< HEAD
			   __assign_str(ring, to_amdgpu_ring(job->base.sched)->name)
=======
			   __assign_str(ring, to_amdgpu_ring(job->base.sched)->name);
>>>>>>> 7d2a07b7
			   __entry->num_ibs = job->num_ibs;
			   ),
	    TP_printk("sched_job=%llu, timeline=%s, context=%u, seqno=%u, ring_name=%s, num_ibs=%u",
		      __entry->sched_job_id, __get_str(timeline), __entry->context,
		      __entry->seqno, __get_str(ring), __entry->num_ibs)
);


TRACE_EVENT(amdgpu_vm_grab_id,
	    TP_PROTO(struct amdgpu_vm *vm, struct amdgpu_ring *ring,
		     struct amdgpu_job *job),
	    TP_ARGS(vm, ring, job),
	    TP_STRUCT__entry(
			     __field(u32, pasid)
			     __string(ring, ring->name)
			     __field(u32, ring)
			     __field(u32, vmid)
			     __field(u32, vm_hub)
			     __field(u64, pd_addr)
			     __field(u32, needs_flush)
			     ),

	    TP_fast_assign(
			   __entry->pasid = vm->pasid;
			   __assign_str(ring, ring->name);
			   __entry->vmid = job->vmid;
			   __entry->vm_hub = ring->funcs->vmhub,
			   __entry->pd_addr = job->vm_pd_addr;
			   __entry->needs_flush = job->vm_needs_flush;
			   ),
	    TP_printk("pasid=%d, ring=%s, id=%u, hub=%u, pd_addr=%010Lx needs_flush=%u",
		      __entry->pasid, __get_str(ring), __entry->vmid,
		      __entry->vm_hub, __entry->pd_addr, __entry->needs_flush)
);

TRACE_EVENT(amdgpu_vm_bo_map,
	    TP_PROTO(struct amdgpu_bo_va *bo_va,
		     struct amdgpu_bo_va_mapping *mapping),
	    TP_ARGS(bo_va, mapping),
	    TP_STRUCT__entry(
			     __field(struct amdgpu_bo *, bo)
			     __field(long, start)
			     __field(long, last)
			     __field(u64, offset)
			     __field(u64, flags)
			     ),

	    TP_fast_assign(
			   __entry->bo = bo_va ? bo_va->base.bo : NULL;
			   __entry->start = mapping->start;
			   __entry->last = mapping->last;
			   __entry->offset = mapping->offset;
			   __entry->flags = mapping->flags;
			   ),
	    TP_printk("bo=%p, start=%lx, last=%lx, offset=%010llx, flags=%llx",
		      __entry->bo, __entry->start, __entry->last,
		      __entry->offset, __entry->flags)
);

TRACE_EVENT(amdgpu_vm_bo_unmap,
	    TP_PROTO(struct amdgpu_bo_va *bo_va,
		     struct amdgpu_bo_va_mapping *mapping),
	    TP_ARGS(bo_va, mapping),
	    TP_STRUCT__entry(
			     __field(struct amdgpu_bo *, bo)
			     __field(long, start)
			     __field(long, last)
			     __field(u64, offset)
			     __field(u64, flags)
			     ),

	    TP_fast_assign(
			   __entry->bo = bo_va ? bo_va->base.bo : NULL;
			   __entry->start = mapping->start;
			   __entry->last = mapping->last;
			   __entry->offset = mapping->offset;
			   __entry->flags = mapping->flags;
			   ),
	    TP_printk("bo=%p, start=%lx, last=%lx, offset=%010llx, flags=%llx",
		      __entry->bo, __entry->start, __entry->last,
		      __entry->offset, __entry->flags)
);

DECLARE_EVENT_CLASS(amdgpu_vm_mapping,
	    TP_PROTO(struct amdgpu_bo_va_mapping *mapping),
	    TP_ARGS(mapping),
	    TP_STRUCT__entry(
			     __field(u64, soffset)
			     __field(u64, eoffset)
			     __field(u64, flags)
			     ),

	    TP_fast_assign(
			   __entry->soffset = mapping->start;
			   __entry->eoffset = mapping->last + 1;
			   __entry->flags = mapping->flags;
			   ),
	    TP_printk("soffs=%010llx, eoffs=%010llx, flags=%llx",
		      __entry->soffset, __entry->eoffset, __entry->flags)
);

DEFINE_EVENT(amdgpu_vm_mapping, amdgpu_vm_bo_update,
	    TP_PROTO(struct amdgpu_bo_va_mapping *mapping),
	    TP_ARGS(mapping)
);

DEFINE_EVENT(amdgpu_vm_mapping, amdgpu_vm_bo_mapping,
	    TP_PROTO(struct amdgpu_bo_va_mapping *mapping),
	    TP_ARGS(mapping)
);

DEFINE_EVENT(amdgpu_vm_mapping, amdgpu_vm_bo_cs,
	    TP_PROTO(struct amdgpu_bo_va_mapping *mapping),
	    TP_ARGS(mapping)
);

TRACE_EVENT(amdgpu_vm_update_ptes,
	    TP_PROTO(struct amdgpu_vm_update_params *p,
		     uint64_t start, uint64_t end,
		     unsigned int nptes, uint64_t dst,
		     uint64_t incr, uint64_t flags,
		     pid_t pid, uint64_t vm_ctx),
	TP_ARGS(p, start, end, nptes, dst, incr, flags, pid, vm_ctx),
	TP_STRUCT__entry(
			 __field(u64, start)
			 __field(u64, end)
			 __field(u64, flags)
			 __field(unsigned int, nptes)
			 __field(u64, incr)
			 __field(pid_t, pid)
			 __field(u64, vm_ctx)
			 __dynamic_array(u64, dst, nptes)
	),

	TP_fast_assign(
			unsigned int i;

			__entry->start = start;
			__entry->end = end;
			__entry->flags = flags;
			__entry->incr = incr;
			__entry->nptes = nptes;
			__entry->pid = pid;
			__entry->vm_ctx = vm_ctx;
			for (i = 0; i < nptes; ++i) {
				u64 addr = p->pages_addr ? amdgpu_vm_map_gart(
					p->pages_addr, dst) : dst;

				((u64 *)__get_dynamic_array(dst))[i] = addr;
				dst += incr;
			}
	),
	TP_printk("pid:%u vm_ctx:0x%llx start:0x%010llx end:0x%010llx,"
		  " flags:0x%llx, incr:%llu, dst:\n%s%s", __entry->pid,
		  __entry->vm_ctx, __entry->start, __entry->end,
		  __entry->flags, __entry->incr,  __print_array(
		  __get_dynamic_array(dst), min(__entry->nptes, 32u), 8),
		  __entry->nptes > 32 ? "..." : "")
);

TRACE_EVENT(amdgpu_vm_set_ptes,
	    TP_PROTO(uint64_t pe, uint64_t addr, unsigned count,
<<<<<<< HEAD
		     uint32_t incr, uint64_t flags, bool direct),
	    TP_ARGS(pe, addr, count, incr, flags, direct),
=======
		     uint32_t incr, uint64_t flags, bool immediate),
	    TP_ARGS(pe, addr, count, incr, flags, immediate),
>>>>>>> 7d2a07b7
	    TP_STRUCT__entry(
			     __field(u64, pe)
			     __field(u64, addr)
			     __field(u32, count)
			     __field(u32, incr)
			     __field(u64, flags)
<<<<<<< HEAD
			     __field(bool, direct)
=======
			     __field(bool, immediate)
>>>>>>> 7d2a07b7
			     ),

	    TP_fast_assign(
			   __entry->pe = pe;
			   __entry->addr = addr;
			   __entry->count = count;
			   __entry->incr = incr;
			   __entry->flags = flags;
<<<<<<< HEAD
			   __entry->direct = direct;
			   ),
	    TP_printk("pe=%010Lx, addr=%010Lx, incr=%u, flags=%llx, count=%u, "
		      "direct=%d", __entry->pe, __entry->addr, __entry->incr,
		      __entry->flags, __entry->count, __entry->direct)
);

TRACE_EVENT(amdgpu_vm_copy_ptes,
	    TP_PROTO(uint64_t pe, uint64_t src, unsigned count, bool direct),
	    TP_ARGS(pe, src, count, direct),
=======
			   __entry->immediate = immediate;
			   ),
	    TP_printk("pe=%010Lx, addr=%010Lx, incr=%u, flags=%llx, count=%u, "
		      "immediate=%d", __entry->pe, __entry->addr, __entry->incr,
		      __entry->flags, __entry->count, __entry->immediate)
);

TRACE_EVENT(amdgpu_vm_copy_ptes,
	    TP_PROTO(uint64_t pe, uint64_t src, unsigned count, bool immediate),
	    TP_ARGS(pe, src, count, immediate),
>>>>>>> 7d2a07b7
	    TP_STRUCT__entry(
			     __field(u64, pe)
			     __field(u64, src)
			     __field(u32, count)
<<<<<<< HEAD
			     __field(bool, direct)
=======
			     __field(bool, immediate)
>>>>>>> 7d2a07b7
			     ),

	    TP_fast_assign(
			   __entry->pe = pe;
			   __entry->src = src;
			   __entry->count = count;
<<<<<<< HEAD
			   __entry->direct = direct;
			   ),
	    TP_printk("pe=%010Lx, src=%010Lx, count=%u, direct=%d",
		      __entry->pe, __entry->src, __entry->count,
		      __entry->direct)
=======
			   __entry->immediate = immediate;
			   ),
	    TP_printk("pe=%010Lx, src=%010Lx, count=%u, immediate=%d",
		      __entry->pe, __entry->src, __entry->count,
		      __entry->immediate)
>>>>>>> 7d2a07b7
);

TRACE_EVENT(amdgpu_vm_flush,
	    TP_PROTO(struct amdgpu_ring *ring, unsigned vmid,
		     uint64_t pd_addr),
	    TP_ARGS(ring, vmid, pd_addr),
	    TP_STRUCT__entry(
			     __string(ring, ring->name)
			     __field(u32, vmid)
			     __field(u32, vm_hub)
			     __field(u64, pd_addr)
			     ),

	    TP_fast_assign(
			   __assign_str(ring, ring->name);
			   __entry->vmid = vmid;
			   __entry->vm_hub = ring->funcs->vmhub;
			   __entry->pd_addr = pd_addr;
			   ),
	    TP_printk("ring=%s, id=%u, hub=%u, pd_addr=%010Lx",
		      __get_str(ring), __entry->vmid,
		      __entry->vm_hub,__entry->pd_addr)
);

DECLARE_EVENT_CLASS(amdgpu_pasid,
	    TP_PROTO(unsigned pasid),
	    TP_ARGS(pasid),
	    TP_STRUCT__entry(
			     __field(unsigned, pasid)
			     ),
	    TP_fast_assign(
			   __entry->pasid = pasid;
			   ),
	    TP_printk("pasid=%u", __entry->pasid)
);

DEFINE_EVENT(amdgpu_pasid, amdgpu_pasid_allocated,
	    TP_PROTO(unsigned pasid),
	    TP_ARGS(pasid)
);

DEFINE_EVENT(amdgpu_pasid, amdgpu_pasid_freed,
	    TP_PROTO(unsigned pasid),
	    TP_ARGS(pasid)
);

TRACE_EVENT(amdgpu_bo_list_set,
	    TP_PROTO(struct amdgpu_bo_list *list, struct amdgpu_bo *bo),
	    TP_ARGS(list, bo),
	    TP_STRUCT__entry(
			     __field(struct amdgpu_bo_list *, list)
			     __field(struct amdgpu_bo *, bo)
			     __field(u64, bo_size)
			     ),

	    TP_fast_assign(
			   __entry->list = list;
			   __entry->bo = bo;
			   __entry->bo_size = amdgpu_bo_size(bo);
			   ),
	    TP_printk("list=%p, bo=%p, bo_size=%Ld",
		      __entry->list,
		      __entry->bo,
		      __entry->bo_size)
);

TRACE_EVENT(amdgpu_cs_bo_status,
	    TP_PROTO(uint64_t total_bo, uint64_t total_size),
	    TP_ARGS(total_bo, total_size),
	    TP_STRUCT__entry(
			__field(u64, total_bo)
			__field(u64, total_size)
			),

	    TP_fast_assign(
			__entry->total_bo = total_bo;
			__entry->total_size = total_size;
			),
	    TP_printk("total_bo_size=%Ld, total_bo_count=%Ld",
			__entry->total_bo, __entry->total_size)
);

TRACE_EVENT(amdgpu_bo_move,
	    TP_PROTO(struct amdgpu_bo* bo, uint32_t new_placement, uint32_t old_placement),
	    TP_ARGS(bo, new_placement, old_placement),
	    TP_STRUCT__entry(
			__field(struct amdgpu_bo *, bo)
			__field(u64, bo_size)
			__field(u32, new_placement)
			__field(u32, old_placement)
			),

	    TP_fast_assign(
			__entry->bo      = bo;
			__entry->bo_size = amdgpu_bo_size(bo);
			__entry->new_placement = new_placement;
			__entry->old_placement = old_placement;
			),
	    TP_printk("bo=%p, from=%d, to=%d, size=%Ld",
			__entry->bo, __entry->old_placement,
			__entry->new_placement, __entry->bo_size)
);

TRACE_EVENT(amdgpu_ib_pipe_sync,
	    TP_PROTO(struct amdgpu_job *sched_job, struct dma_fence *fence),
	    TP_ARGS(sched_job, fence),
	    TP_STRUCT__entry(
			     __string(ring, sched_job->base.sched->name)
			     __field(uint64_t, id)
			     __field(struct dma_fence *, fence)
			     __field(uint64_t, ctx)
			     __field(unsigned, seqno)
			     ),

	    TP_fast_assign(
<<<<<<< HEAD
			   __assign_str(ring, sched_job->base.sched->name)
=======
			   __assign_str(ring, sched_job->base.sched->name);
>>>>>>> 7d2a07b7
			   __entry->id = sched_job->base.id;
			   __entry->fence = fence;
			   __entry->ctx = fence->context;
			   __entry->seqno = fence->seqno;
			   ),
	    TP_printk("job ring=%s, id=%llu, need pipe sync to fence=%p, context=%llu, seq=%u",
		      __get_str(ring), __entry->id,
		      __entry->fence, __entry->ctx,
		      __entry->seqno)
);

#undef AMDGPU_JOB_GET_TIMELINE_NAME
#endif

/* This part must be outside protection */
#undef TRACE_INCLUDE_PATH
#define TRACE_INCLUDE_PATH ../../drivers/gpu/drm/amd/amdgpu
#include <trace/define_trace.h><|MERGE_RESOLUTION|>--- conflicted
+++ resolved
@@ -179,11 +179,7 @@
 			   __assign_str(timeline, AMDGPU_JOB_GET_TIMELINE_NAME(job));
 			   __entry->context = job->base.s_fence->finished.context;
 			   __entry->seqno = job->base.s_fence->finished.seqno;
-<<<<<<< HEAD
-			   __assign_str(ring, to_amdgpu_ring(job->base.sched)->name)
-=======
 			   __assign_str(ring, to_amdgpu_ring(job->base.sched)->name);
->>>>>>> 7d2a07b7
 			   __entry->num_ibs = job->num_ibs;
 			   ),
 	    TP_printk("sched_job=%llu, timeline=%s, context=%u, seqno=%u, ring_name=%s, num_ibs=%u",
@@ -208,11 +204,7 @@
 			   __assign_str(timeline, AMDGPU_JOB_GET_TIMELINE_NAME(job));
 			   __entry->context = job->base.s_fence->finished.context;
 			   __entry->seqno = job->base.s_fence->finished.seqno;
-<<<<<<< HEAD
-			   __assign_str(ring, to_amdgpu_ring(job->base.sched)->name)
-=======
 			   __assign_str(ring, to_amdgpu_ring(job->base.sched)->name);
->>>>>>> 7d2a07b7
 			   __entry->num_ibs = job->num_ibs;
 			   ),
 	    TP_printk("sched_job=%llu, timeline=%s, context=%u, seqno=%u, ring_name=%s, num_ibs=%u",
@@ -375,24 +367,15 @@
 
 TRACE_EVENT(amdgpu_vm_set_ptes,
 	    TP_PROTO(uint64_t pe, uint64_t addr, unsigned count,
-<<<<<<< HEAD
-		     uint32_t incr, uint64_t flags, bool direct),
-	    TP_ARGS(pe, addr, count, incr, flags, direct),
-=======
 		     uint32_t incr, uint64_t flags, bool immediate),
 	    TP_ARGS(pe, addr, count, incr, flags, immediate),
->>>>>>> 7d2a07b7
 	    TP_STRUCT__entry(
 			     __field(u64, pe)
 			     __field(u64, addr)
 			     __field(u32, count)
 			     __field(u32, incr)
 			     __field(u64, flags)
-<<<<<<< HEAD
-			     __field(bool, direct)
-=======
 			     __field(bool, immediate)
->>>>>>> 7d2a07b7
 			     ),
 
 	    TP_fast_assign(
@@ -401,18 +384,6 @@
 			   __entry->count = count;
 			   __entry->incr = incr;
 			   __entry->flags = flags;
-<<<<<<< HEAD
-			   __entry->direct = direct;
-			   ),
-	    TP_printk("pe=%010Lx, addr=%010Lx, incr=%u, flags=%llx, count=%u, "
-		      "direct=%d", __entry->pe, __entry->addr, __entry->incr,
-		      __entry->flags, __entry->count, __entry->direct)
-);
-
-TRACE_EVENT(amdgpu_vm_copy_ptes,
-	    TP_PROTO(uint64_t pe, uint64_t src, unsigned count, bool direct),
-	    TP_ARGS(pe, src, count, direct),
-=======
 			   __entry->immediate = immediate;
 			   ),
 	    TP_printk("pe=%010Lx, addr=%010Lx, incr=%u, flags=%llx, count=%u, "
@@ -423,35 +394,22 @@
 TRACE_EVENT(amdgpu_vm_copy_ptes,
 	    TP_PROTO(uint64_t pe, uint64_t src, unsigned count, bool immediate),
 	    TP_ARGS(pe, src, count, immediate),
->>>>>>> 7d2a07b7
 	    TP_STRUCT__entry(
 			     __field(u64, pe)
 			     __field(u64, src)
 			     __field(u32, count)
-<<<<<<< HEAD
-			     __field(bool, direct)
-=======
 			     __field(bool, immediate)
->>>>>>> 7d2a07b7
 			     ),
 
 	    TP_fast_assign(
 			   __entry->pe = pe;
 			   __entry->src = src;
 			   __entry->count = count;
-<<<<<<< HEAD
-			   __entry->direct = direct;
-			   ),
-	    TP_printk("pe=%010Lx, src=%010Lx, count=%u, direct=%d",
-		      __entry->pe, __entry->src, __entry->count,
-		      __entry->direct)
-=======
 			   __entry->immediate = immediate;
 			   ),
 	    TP_printk("pe=%010Lx, src=%010Lx, count=%u, immediate=%d",
 		      __entry->pe, __entry->src, __entry->count,
 		      __entry->immediate)
->>>>>>> 7d2a07b7
 );
 
 TRACE_EVENT(amdgpu_vm_flush,
@@ -567,11 +525,7 @@
 			     ),
 
 	    TP_fast_assign(
-<<<<<<< HEAD
-			   __assign_str(ring, sched_job->base.sched->name)
-=======
 			   __assign_str(ring, sched_job->base.sched->name);
->>>>>>> 7d2a07b7
 			   __entry->id = sched_job->base.id;
 			   __entry->fence = fence;
 			   __entry->ctx = fence->context;
