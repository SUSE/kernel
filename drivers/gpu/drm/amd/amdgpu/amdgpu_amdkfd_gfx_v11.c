--- conflicted
+++ resolved
@@ -786,8 +786,6 @@
 	return 0;
 }
 
-<<<<<<< HEAD
-=======
 static uint64_t kgd_gfx_v11_hqd_get_pq_addr(struct amdgpu_device *adev,
 					    uint32_t pipe_id, uint32_t queue_id,
 					    uint32_t inst)
@@ -802,7 +800,6 @@
 	return 0;
 }
 
->>>>>>> 2d5404ca
 const struct kfd2kgd_calls gfx_v11_kfd2kgd = {
 	.program_sh_mem_settings = program_sh_mem_settings_v11,
 	.set_pasid_vmid_mapping = set_pasid_vmid_mapping_v11,
@@ -825,11 +822,7 @@
 	.set_wave_launch_trap_override = kgd_gfx_v11_set_wave_launch_trap_override,
 	.set_wave_launch_mode = kgd_gfx_v11_set_wave_launch_mode,
 	.set_address_watch = kgd_gfx_v11_set_address_watch,
-<<<<<<< HEAD
-	.clear_address_watch = kgd_gfx_v11_clear_address_watch
-=======
 	.clear_address_watch = kgd_gfx_v11_clear_address_watch,
 	.hqd_get_pq_addr = kgd_gfx_v11_hqd_get_pq_addr,
 	.hqd_reset = kgd_gfx_v11_hqd_reset
->>>>>>> 2d5404ca
 };