/*
 * Copyright 2008 Advanced Micro Devices, Inc.
 * Copyright 2008 Red Hat Inc.
 * Copyright 2009 Jerome Glisse.
 *
 * Permission is hereby granted, free of charge, to any person obtaining a
 * copy of this software and associated documentation files (the "Software"),
 * to deal in the Software without restriction, including without limitation
 * the rights to use, copy, modify, merge, publish, distribute, sublicense,
 * and/or sell copies of the Software, and to permit persons to whom the
 * Software is furnished to do so, subject to the following conditions:
 *
 * The above copyright notice and this permission notice shall be included in
 * all copies or substantial portions of the Software.
 *
 * THE SOFTWARE IS PROVIDED "AS IS", WITHOUT WARRANTY OF ANY KIND, EXPRESS OR
 * IMPLIED, INCLUDING BUT NOT LIMITED TO THE WARRANTIES OF MERCHANTABILITY,
 * FITNESS FOR A PARTICULAR PURPOSE AND NONINFRINGEMENT.  IN NO EVENT SHALL
 * THE COPYRIGHT HOLDER(S) OR AUTHOR(S) BE LIABLE FOR ANY CLAIM, DAMAGES OR
 * OTHER LIABILITY, WHETHER IN AN ACTION OF CONTRACT, TORT OR OTHERWISE,
 * ARISING FROM, OUT OF OR IN CONNECTION WITH THE SOFTWARE OR THE USE OR
 * OTHER DEALINGS IN THE SOFTWARE.
 *
 * Authors: Dave Airlie
 *          Alex Deucher
 *          Jerome Glisse
 *          Christian König
 */
#include <linux/seq_file.h>
#include <linux/slab.h>

#include <drm/amdgpu_drm.h>

#include "amdgpu.h"
#include "atom.h"
#include "amdgpu_trace.h"

#define AMDGPU_IB_TEST_TIMEOUT	msecs_to_jiffies(1000)
#define AMDGPU_IB_TEST_GFX_XGMI_TIMEOUT	msecs_to_jiffies(2000)

/*
 * IB
 * IBs (Indirect Buffers) and areas of GPU accessible memory where
 * commands are stored.  You can put a pointer to the IB in the
 * command ring and the hw will fetch the commands from the IB
 * and execute them.  Generally userspace acceleration drivers
 * produce command buffers which are send to the kernel and
 * put in IBs for execution by the requested ring.
 */

/**
 * amdgpu_ib_get - request an IB (Indirect Buffer)
 *
 * @adev: amdgpu_device pointer
 * @vm: amdgpu_vm pointer
 * @size: requested IB size
 * @pool_type: IB pool type (delayed, immediate, direct)
 * @ib: IB object returned
 *
 * Request an IB (all asics).  IBs are allocated using the
 * suballocator.
 * Returns 0 on success, error on failure.
 */
int amdgpu_ib_get(struct amdgpu_device *adev, struct amdgpu_vm *vm,
		  unsigned int size, enum amdgpu_ib_pool_type pool_type,
		  struct amdgpu_ib *ib)
{
	int r;

	if (size) {
		r = amdgpu_sa_bo_new(&adev->ib_pools[pool_type],
				     &ib->sa_bo, size);
		if (r) {
			dev_err(adev->dev, "failed to get a new IB (%d)\n", r);
			return r;
		}

		ib->ptr = amdgpu_sa_bo_cpu_addr(ib->sa_bo);
		/* flush the cache before commit the IB */
		ib->flags = AMDGPU_IB_FLAG_EMIT_MEM_SYNC;

		if (!vm)
			ib->gpu_addr = amdgpu_sa_bo_gpu_addr(ib->sa_bo);
	}

	return 0;
}

/**
 * amdgpu_ib_free - free an IB (Indirect Buffer)
 *
 * @adev: amdgpu_device pointer
 * @ib: IB object to free
 * @f: the fence SA bo need wait on for the ib alloation
 *
 * Free an IB (all asics).
 */
void amdgpu_ib_free(struct amdgpu_device *adev, struct amdgpu_ib *ib,
		    struct dma_fence *f)
{
	amdgpu_sa_bo_free(adev, &ib->sa_bo, f);
}

/**
 * amdgpu_ib_schedule - schedule an IB (Indirect Buffer) on the ring
 *
 * @ring: ring index the IB is associated with
 * @num_ibs: number of IBs to schedule
 * @ibs: IB objects to schedule
 * @job: job to schedule
 * @f: fence created during this submission
 *
 * Schedule an IB on the associated ring (all asics).
 * Returns 0 on success, error on failure.
 *
 * On SI, there are two parallel engines fed from the primary ring,
 * the CE (Constant Engine) and the DE (Drawing Engine).  Since
 * resource descriptors have moved to memory, the CE allows you to
 * prime the caches while the DE is updating register state so that
 * the resource descriptors will be already in cache when the draw is
 * processed.  To accomplish this, the userspace driver submits two
 * IBs, one for the CE and one for the DE.  If there is a CE IB (called
 * a CONST_IB), it will be put on the ring prior to the DE IB.  Prior
 * to SI there was just a DE IB.
 */
int amdgpu_ib_schedule(struct amdgpu_ring *ring, unsigned int num_ibs,
		       struct amdgpu_ib *ibs, struct amdgpu_job *job,
		       struct dma_fence **f)
{
	struct amdgpu_device *adev = ring->adev;
	struct amdgpu_ib *ib = &ibs[0];
	struct dma_fence *tmp = NULL;
	bool need_ctx_switch;
<<<<<<< HEAD
	unsigned int patch_offset = ~0;
=======
>>>>>>> 2d5404ca
	struct amdgpu_vm *vm;
	uint64_t fence_ctx;
	uint32_t status = 0, alloc_size;
	unsigned int fence_flags = 0;
	bool secure, init_shadow;
	u64 shadow_va, csa_va, gds_va;
	int vmid = AMDGPU_JOB_GET_VMID(job);
<<<<<<< HEAD
=======
	bool need_pipe_sync = false;
	unsigned int cond_exec;
>>>>>>> 2d5404ca

	unsigned int i;
	int r = 0;

	if (num_ibs == 0)
		return -EINVAL;

	/* ring tests don't use a job */
	if (job) {
		vm = job->vm;
		fence_ctx = job->base.s_fence ?
			job->base.s_fence->scheduled.context : 0;
		shadow_va = job->shadow_va;
		csa_va = job->csa_va;
		gds_va = job->gds_va;
		init_shadow = job->init_shadow;
	} else {
		vm = NULL;
		fence_ctx = 0;
		shadow_va = 0;
		csa_va = 0;
		gds_va = 0;
		init_shadow = false;
	}

	if (!ring->sched.ready && !ring->is_mes_queue) {
		dev_err(adev->dev, "couldn't schedule ib on ring <%s>\n", ring->name);
		return -EINVAL;
	}

	if (vm && !job->vmid && !ring->is_mes_queue) {
		dev_err(adev->dev, "VM IB without ID\n");
		return -EINVAL;
	}

	if ((ib->flags & AMDGPU_IB_FLAGS_SECURE) &&
	    (!ring->funcs->secure_submission_supported)) {
		dev_err(adev->dev, "secure submissions not supported on ring <%s>\n", ring->name);
		return -EINVAL;
	}

	alloc_size = ring->funcs->emit_frame_size + num_ibs *
		ring->funcs->emit_ib_size;

	r = amdgpu_ring_alloc(ring, alloc_size);
	if (r) {
		dev_err(adev->dev, "scheduling IB failed (%d).\n", r);
		return r;
	}

	need_ctx_switch = ring->current_ctx != fence_ctx;
	if (ring->funcs->emit_pipeline_sync && job &&
	    ((tmp = amdgpu_sync_get_fence(&job->explicit_sync)) ||
	     (amdgpu_sriov_vf(adev) && need_ctx_switch) ||
	     amdgpu_vm_need_pipeline_sync(ring, job))) {
		need_pipe_sync = true;

		if (tmp)
			trace_amdgpu_ib_pipe_sync(job, tmp);

		dma_fence_put(tmp);
	}

	if ((ib->flags & AMDGPU_IB_FLAG_EMIT_MEM_SYNC) && ring->funcs->emit_mem_sync)
		ring->funcs->emit_mem_sync(ring);

	if (ring->funcs->emit_wave_limit &&
	    ring->hw_prio == AMDGPU_GFX_PIPE_PRIO_HIGH)
		ring->funcs->emit_wave_limit(ring, true);

	if (ring->funcs->insert_start)
		ring->funcs->insert_start(ring);

	if (job) {
		r = amdgpu_vm_flush(ring, job, need_pipe_sync);
		if (r) {
			amdgpu_ring_undo(ring);
			return r;
		}
	}

	amdgpu_ring_ib_begin(ring);

	if (ring->funcs->emit_gfx_shadow)
		amdgpu_ring_emit_gfx_shadow(ring, shadow_va, csa_va, gds_va,
					    init_shadow, vmid);

	if (ring->funcs->init_cond_exec)
<<<<<<< HEAD
		patch_offset = amdgpu_ring_init_cond_exec(ring);
=======
		cond_exec = amdgpu_ring_init_cond_exec(ring,
						       ring->cond_exe_gpu_addr);
>>>>>>> 2d5404ca

	amdgpu_device_flush_hdp(adev, ring);

	if (need_ctx_switch)
		status |= AMDGPU_HAVE_CTX_SWITCH;

	if (job && ring->funcs->emit_cntxcntl) {
		status |= job->preamble_status;
		status |= job->preemption_status;
		amdgpu_ring_emit_cntxcntl(ring, status);
	}

	/* Setup initial TMZiness and send it off.
	 */
	secure = false;
	if (job && ring->funcs->emit_frame_cntl) {
		secure = ib->flags & AMDGPU_IB_FLAGS_SECURE;
		amdgpu_ring_emit_frame_cntl(ring, true, secure);
	}

	for (i = 0; i < num_ibs; ++i) {
		ib = &ibs[i];

		if (job && ring->funcs->emit_frame_cntl) {
			if (secure != !!(ib->flags & AMDGPU_IB_FLAGS_SECURE)) {
				amdgpu_ring_emit_frame_cntl(ring, false, secure);
				secure = !secure;
				amdgpu_ring_emit_frame_cntl(ring, true, secure);
			}
		}

		amdgpu_ring_emit_ib(ring, job, ib, status);
		status &= ~AMDGPU_HAVE_CTX_SWITCH;
	}

	if (job && ring->funcs->emit_frame_cntl)
		amdgpu_ring_emit_frame_cntl(ring, false, secure);

	amdgpu_device_invalidate_hdp(adev, ring);

	if (ib->flags & AMDGPU_IB_FLAG_TC_WB_NOT_INVALIDATE)
		fence_flags |= AMDGPU_FENCE_FLAG_TC_WB_ONLY;

	/* wrap the last IB with fence */
	if (job && job->uf_addr) {
		amdgpu_ring_emit_fence(ring, job->uf_addr, job->uf_sequence,
				       fence_flags | AMDGPU_FENCE_FLAG_64BIT);
	}

<<<<<<< HEAD
	if (ring->funcs->emit_gfx_shadow) {
		amdgpu_ring_emit_gfx_shadow(ring, 0, 0, 0, false, 0);

		if (ring->funcs->init_cond_exec) {
			unsigned int ce_offset = ~0;

			ce_offset = amdgpu_ring_init_cond_exec(ring);
			if (ce_offset != ~0 && ring->funcs->patch_cond_exec)
				amdgpu_ring_patch_cond_exec(ring, ce_offset);
		}
=======
	if (ring->funcs->emit_gfx_shadow && ring->funcs->init_cond_exec) {
		amdgpu_ring_emit_gfx_shadow(ring, 0, 0, 0, false, 0);
		amdgpu_ring_init_cond_exec(ring, ring->cond_exe_gpu_addr);
>>>>>>> 2d5404ca
	}

	r = amdgpu_fence_emit(ring, f, job, fence_flags);
	if (r) {
		dev_err(adev->dev, "failed to emit fence (%d)\n", r);
		if (job && job->vmid)
			amdgpu_vmid_reset(adev, ring->vm_hub, job->vmid);
		amdgpu_ring_undo(ring);
		return r;
	}

	if (ring->funcs->insert_end)
		ring->funcs->insert_end(ring);

	amdgpu_ring_patch_cond_exec(ring, cond_exec);

	ring->current_ctx = fence_ctx;
	if (vm && ring->funcs->emit_switch_buffer)
		amdgpu_ring_emit_switch_buffer(ring);

	if (ring->funcs->emit_wave_limit &&
	    ring->hw_prio == AMDGPU_GFX_PIPE_PRIO_HIGH)
		ring->funcs->emit_wave_limit(ring, false);

	amdgpu_ring_ib_end(ring);
	amdgpu_ring_commit(ring);
	return 0;
}

/**
 * amdgpu_ib_pool_init - Init the IB (Indirect Buffer) pool
 *
 * @adev: amdgpu_device pointer
 *
 * Initialize the suballocator to manage a pool of memory
 * for use as IBs (all asics).
 * Returns 0 on success, error on failure.
 */
int amdgpu_ib_pool_init(struct amdgpu_device *adev)
{
	int r, i;

	if (adev->ib_pool_ready)
		return 0;

	for (i = 0; i < AMDGPU_IB_POOL_MAX; i++) {
		r = amdgpu_sa_bo_manager_init(adev, &adev->ib_pools[i],
					      AMDGPU_IB_POOL_SIZE, 256,
					      AMDGPU_GEM_DOMAIN_GTT);
		if (r)
			goto error;
	}
	adev->ib_pool_ready = true;

	return 0;

error:
	while (i--)
		amdgpu_sa_bo_manager_fini(adev, &adev->ib_pools[i]);
	return r;
}

/**
 * amdgpu_ib_pool_fini - Free the IB (Indirect Buffer) pool
 *
 * @adev: amdgpu_device pointer
 *
 * Tear down the suballocator managing the pool of memory
 * for use as IBs (all asics).
 */
void amdgpu_ib_pool_fini(struct amdgpu_device *adev)
{
	int i;

	if (!adev->ib_pool_ready)
		return;

	for (i = 0; i < AMDGPU_IB_POOL_MAX; i++)
		amdgpu_sa_bo_manager_fini(adev, &adev->ib_pools[i]);
	adev->ib_pool_ready = false;
}

/**
 * amdgpu_ib_ring_tests - test IBs on the rings
 *
 * @adev: amdgpu_device pointer
 *
 * Test an IB (Indirect Buffer) on each ring.
 * If the test fails, disable the ring.
 * Returns 0 on success, error if the primary GFX ring
 * IB test fails.
 */
int amdgpu_ib_ring_tests(struct amdgpu_device *adev)
{
	long tmo_gfx, tmo_mm;
	int r, ret = 0;
	unsigned int i;

	tmo_mm = tmo_gfx = AMDGPU_IB_TEST_TIMEOUT;
	if (amdgpu_sriov_vf(adev)) {
		/* for MM engines in hypervisor side they are not scheduled together
		 * with CP and SDMA engines, so even in exclusive mode MM engine could
		 * still running on other VF thus the IB TEST TIMEOUT for MM engines
		 * under SR-IOV should be set to a long time. 8 sec should be enough
		 * for the MM comes back to this VF.
		 */
		tmo_mm = 8 * AMDGPU_IB_TEST_TIMEOUT;
	}

	if (amdgpu_sriov_runtime(adev)) {
		/* for CP & SDMA engines since they are scheduled together so
		 * need to make the timeout width enough to cover the time
		 * cost waiting for it coming back under RUNTIME only
		 */
		tmo_gfx = 8 * AMDGPU_IB_TEST_TIMEOUT;
	} else if (adev->gmc.xgmi.hive_id) {
		tmo_gfx = AMDGPU_IB_TEST_GFX_XGMI_TIMEOUT;
	}

	for (i = 0; i < adev->num_rings; ++i) {
		struct amdgpu_ring *ring = adev->rings[i];
		long tmo;

		/* KIQ rings don't have an IB test because we never submit IBs
		 * to them and they have no interrupt support.
		 */
		if (!ring->sched.ready || !ring->funcs->test_ib)
			continue;

		if (adev->enable_mes &&
		    ring->funcs->type == AMDGPU_RING_TYPE_KIQ)
			continue;

		/* MM engine need more time */
		if (ring->funcs->type == AMDGPU_RING_TYPE_UVD ||
			ring->funcs->type == AMDGPU_RING_TYPE_VCE ||
			ring->funcs->type == AMDGPU_RING_TYPE_UVD_ENC ||
			ring->funcs->type == AMDGPU_RING_TYPE_VCN_DEC ||
			ring->funcs->type == AMDGPU_RING_TYPE_VCN_ENC ||
			ring->funcs->type == AMDGPU_RING_TYPE_VCN_JPEG)
			tmo = tmo_mm;
		else
			tmo = tmo_gfx;

		r = amdgpu_ring_test_ib(ring, tmo);
		if (!r) {
			DRM_DEV_DEBUG(adev->dev, "ib test on %s succeeded\n",
				      ring->name);
			continue;
		}

		ring->sched.ready = false;
		DRM_DEV_ERROR(adev->dev, "IB test failed on %s (%d).\n",
			  ring->name, r);

		if (ring == &adev->gfx.gfx_ring[0]) {
			/* oh, oh, that's really bad */
			adev->accel_working = false;
			return r;

		} else {
			ret = r;
		}
	}
	return ret;
}

/*
 * Debugfs info
 */
#if defined(CONFIG_DEBUG_FS)

static int amdgpu_debugfs_sa_info_show(struct seq_file *m, void *unused)
{
	struct amdgpu_device *adev = m->private;

	seq_puts(m, "--------------------- DELAYED ---------------------\n");
	amdgpu_sa_bo_dump_debug_info(&adev->ib_pools[AMDGPU_IB_POOL_DELAYED],
				     m);
	seq_puts(m, "-------------------- IMMEDIATE --------------------\n");
	amdgpu_sa_bo_dump_debug_info(&adev->ib_pools[AMDGPU_IB_POOL_IMMEDIATE],
				     m);
	seq_puts(m, "--------------------- DIRECT ----------------------\n");
	amdgpu_sa_bo_dump_debug_info(&adev->ib_pools[AMDGPU_IB_POOL_DIRECT], m);

	return 0;
}

DEFINE_SHOW_ATTRIBUTE(amdgpu_debugfs_sa_info);

#endif

void amdgpu_debugfs_sa_init(struct amdgpu_device *adev)
{
#if defined(CONFIG_DEBUG_FS)
	struct drm_minor *minor = adev_to_drm(adev)->primary;
	struct dentry *root = minor->debugfs_root;

	debugfs_create_file("amdgpu_sa_info", 0444, root, adev,
			    &amdgpu_debugfs_sa_info_fops);

#endif
}<|MERGE_RESOLUTION|>--- conflicted
+++ resolved
@@ -131,10 +131,6 @@
 	struct amdgpu_ib *ib = &ibs[0];
 	struct dma_fence *tmp = NULL;
 	bool need_ctx_switch;
-<<<<<<< HEAD
-	unsigned int patch_offset = ~0;
-=======
->>>>>>> 2d5404ca
 	struct amdgpu_vm *vm;
 	uint64_t fence_ctx;
 	uint32_t status = 0, alloc_size;
@@ -142,11 +138,8 @@
 	bool secure, init_shadow;
 	u64 shadow_va, csa_va, gds_va;
 	int vmid = AMDGPU_JOB_GET_VMID(job);
-<<<<<<< HEAD
-=======
 	bool need_pipe_sync = false;
 	unsigned int cond_exec;
->>>>>>> 2d5404ca
 
 	unsigned int i;
 	int r = 0;
@@ -235,12 +228,8 @@
 					    init_shadow, vmid);
 
 	if (ring->funcs->init_cond_exec)
-<<<<<<< HEAD
-		patch_offset = amdgpu_ring_init_cond_exec(ring);
-=======
 		cond_exec = amdgpu_ring_init_cond_exec(ring,
 						       ring->cond_exe_gpu_addr);
->>>>>>> 2d5404ca
 
 	amdgpu_device_flush_hdp(adev, ring);
 
@@ -290,22 +279,9 @@
 				       fence_flags | AMDGPU_FENCE_FLAG_64BIT);
 	}
 
-<<<<<<< HEAD
-	if (ring->funcs->emit_gfx_shadow) {
-		amdgpu_ring_emit_gfx_shadow(ring, 0, 0, 0, false, 0);
-
-		if (ring->funcs->init_cond_exec) {
-			unsigned int ce_offset = ~0;
-
-			ce_offset = amdgpu_ring_init_cond_exec(ring);
-			if (ce_offset != ~0 && ring->funcs->patch_cond_exec)
-				amdgpu_ring_patch_cond_exec(ring, ce_offset);
-		}
-=======
 	if (ring->funcs->emit_gfx_shadow && ring->funcs->init_cond_exec) {
 		amdgpu_ring_emit_gfx_shadow(ring, 0, 0, 0, false, 0);
 		amdgpu_ring_init_cond_exec(ring, ring->cond_exe_gpu_addr);
->>>>>>> 2d5404ca
 	}
 
 	r = amdgpu_fence_emit(ring, f, job, fence_flags);
