/*
 * Copyright 2008 Advanced Micro Devices, Inc.
 * Copyright 2008 Red Hat Inc.
 * Copyright 2009 Jerome Glisse.
 *
 * Permission is hereby granted, free of charge, to any person obtaining a
 * copy of this software and associated documentation files (the "Software"),
 * to deal in the Software without restriction, including without limitation
 * the rights to use, copy, modify, merge, publish, distribute, sublicense,
 * and/or sell copies of the Software, and to permit persons to whom the
 * Software is furnished to do so, subject to the following conditions:
 *
 * The above copyright notice and this permission notice shall be included in
 * all copies or substantial portions of the Software.
 *
 * THE SOFTWARE IS PROVIDED "AS IS", WITHOUT WARRANTY OF ANY KIND, EXPRESS OR
 * IMPLIED, INCLUDING BUT NOT LIMITED TO THE WARRANTIES OF MERCHANTABILITY,
 * FITNESS FOR A PARTICULAR PURPOSE AND NONINFRINGEMENT.  IN NO EVENT SHALL
 * THE COPYRIGHT HOLDER(S) OR AUTHOR(S) BE LIABLE FOR ANY CLAIM, DAMAGES OR
 * OTHER LIABILITY, WHETHER IN AN ACTION OF CONTRACT, TORT OR OTHERWISE,
 * ARISING FROM, OUT OF OR IN CONNECTION WITH THE SOFTWARE OR THE USE OR
 * OTHER DEALINGS IN THE SOFTWARE.
 *
 * Authors: Dave Airlie
 *          Alex Deucher
 *          Jerome Glisse
 *          Christian König
 */
#include <linux/seq_file.h>
#include <linux/slab.h>

#include <drm/amdgpu_drm.h>

#include "amdgpu.h"
#include "atom.h"
#include "amdgpu_trace.h"

#define AMDGPU_IB_TEST_TIMEOUT	msecs_to_jiffies(1000)
#define AMDGPU_IB_TEST_GFX_XGMI_TIMEOUT	msecs_to_jiffies(2000)

/*
 * IB
 * IBs (Indirect Buffers) and areas of GPU accessible memory where
 * commands are stored.  You can put a pointer to the IB in the
 * command ring and the hw will fetch the commands from the IB
 * and execute them.  Generally userspace acceleration drivers
 * produce command buffers which are send to the kernel and
 * put in IBs for execution by the requested ring.
 */

/**
 * amdgpu_ib_get - request an IB (Indirect Buffer)
 *
 * @adev: amdgpu_device pointer
 * @vm: amdgpu_vm pointer
 * @size: requested IB size
 * @pool_type: IB pool type (delayed, immediate, direct)
 * @ib: IB object returned
 *
 * Request an IB (all asics).  IBs are allocated using the
 * suballocator.
 * Returns 0 on success, error on failure.
 */
int amdgpu_ib_get(struct amdgpu_device *adev, struct amdgpu_vm *vm,
		  unsigned size, enum amdgpu_ib_pool_type pool_type,
		  struct amdgpu_ib *ib)
{
	int r;

	if (size) {
		r = amdgpu_sa_bo_new(&adev->ib_pools[pool_type],
				     &ib->sa_bo, size);
		if (r) {
			dev_err(adev->dev, "failed to get a new IB (%d)\n", r);
			return r;
		}

		ib->ptr = amdgpu_sa_bo_cpu_addr(ib->sa_bo);
		/* flush the cache before commit the IB */
		ib->flags = AMDGPU_IB_FLAG_EMIT_MEM_SYNC;

		if (!vm)
			ib->gpu_addr = amdgpu_sa_bo_gpu_addr(ib->sa_bo);
	}

	return 0;
}

/**
 * amdgpu_ib_free - free an IB (Indirect Buffer)
 *
 * @adev: amdgpu_device pointer
 * @ib: IB object to free
 * @f: the fence SA bo need wait on for the ib alloation
 *
 * Free an IB (all asics).
 */
void amdgpu_ib_free(struct amdgpu_device *adev, struct amdgpu_ib *ib,
		    struct dma_fence *f)
{
	amdgpu_sa_bo_free(adev, &ib->sa_bo, f);
}

/**
 * amdgpu_ib_schedule - schedule an IB (Indirect Buffer) on the ring
 *
 * @ring: ring index the IB is associated with
 * @num_ibs: number of IBs to schedule
 * @ibs: IB objects to schedule
 * @job: job to schedule
 * @f: fence created during this submission
 *
 * Schedule an IB on the associated ring (all asics).
 * Returns 0 on success, error on failure.
 *
 * On SI, there are two parallel engines fed from the primary ring,
 * the CE (Constant Engine) and the DE (Drawing Engine).  Since
 * resource descriptors have moved to memory, the CE allows you to
 * prime the caches while the DE is updating register state so that
 * the resource descriptors will be already in cache when the draw is
 * processed.  To accomplish this, the userspace driver submits two
 * IBs, one for the CE and one for the DE.  If there is a CE IB (called
 * a CONST_IB), it will be put on the ring prior to the DE IB.  Prior
 * to SI there was just a DE IB.
 */
int amdgpu_ib_schedule(struct amdgpu_ring *ring, unsigned num_ibs,
		       struct amdgpu_ib *ibs, struct amdgpu_job *job,
		       struct dma_fence **f)
{
	struct amdgpu_device *adev = ring->adev;
	struct amdgpu_ib *ib = &ibs[0];
	struct dma_fence *tmp = NULL;
	bool need_ctx_switch;
	unsigned patch_offset = ~0;
	struct amdgpu_vm *vm;
	uint64_t fence_ctx;
	uint32_t status = 0, alloc_size;
	unsigned fence_flags = 0;
	bool secure;

	unsigned i;
	int r = 0;
	bool need_pipe_sync = false;

	if (num_ibs == 0)
		return -EINVAL;

	/* ring tests don't use a job */
	if (job) {
		vm = job->vm;
		fence_ctx = job->base.s_fence ?
			job->base.s_fence->scheduled.context : 0;
	} else {
		vm = NULL;
		fence_ctx = 0;
	}

	if (!ring->sched.ready && !ring->is_mes_queue) {
		dev_err(adev->dev, "couldn't schedule ib on ring <%s>\n", ring->name);
		return -EINVAL;
	}

	if (vm && !job->vmid && !ring->is_mes_queue) {
		dev_err(adev->dev, "VM IB without ID\n");
		return -EINVAL;
	}

	if ((ib->flags & AMDGPU_IB_FLAGS_SECURE) &&
	    (!ring->funcs->secure_submission_supported)) {
		dev_err(adev->dev, "secure submissions not supported on ring <%s>\n", ring->name);
		return -EINVAL;
	}

	alloc_size = ring->funcs->emit_frame_size + num_ibs *
		ring->funcs->emit_ib_size;

	r = amdgpu_ring_alloc(ring, alloc_size);
	if (r) {
		dev_err(adev->dev, "scheduling IB failed (%d).\n", r);
		return r;
	}

	need_ctx_switch = ring->current_ctx != fence_ctx;
	if (ring->funcs->emit_pipeline_sync && job &&
	    ((tmp = amdgpu_sync_get_fence(&job->explicit_sync)) ||
	     (amdgpu_sriov_vf(adev) && need_ctx_switch) ||
	     amdgpu_vm_need_pipeline_sync(ring, job))) {
		need_pipe_sync = true;

		if (tmp)
			trace_amdgpu_ib_pipe_sync(job, tmp);

		dma_fence_put(tmp);
	}

	if ((ib->flags & AMDGPU_IB_FLAG_EMIT_MEM_SYNC) && ring->funcs->emit_mem_sync)
		ring->funcs->emit_mem_sync(ring);

	if (ring->funcs->emit_wave_limit &&
	    ring->hw_prio == AMDGPU_GFX_PIPE_PRIO_HIGH)
		ring->funcs->emit_wave_limit(ring, true);

	if (ring->funcs->insert_start)
		ring->funcs->insert_start(ring);

	if (job) {
		r = amdgpu_vm_flush(ring, job, need_pipe_sync);
		if (r) {
			amdgpu_ring_undo(ring);
			return r;
		}
	}

	amdgpu_ring_ib_begin(ring);
	if (job && ring->funcs->init_cond_exec)
		patch_offset = amdgpu_ring_init_cond_exec(ring);

	amdgpu_device_flush_hdp(adev, ring);

	if (need_ctx_switch)
		status |= AMDGPU_HAVE_CTX_SWITCH;

	if (job && ring->funcs->emit_cntxcntl) {
		status |= job->preamble_status;
		status |= job->preemption_status;
		amdgpu_ring_emit_cntxcntl(ring, status);
	}

	/* Setup initial TMZiness and send it off.
	 */
	secure = false;
	if (job && ring->funcs->emit_frame_cntl) {
		secure = ib->flags & AMDGPU_IB_FLAGS_SECURE;
		amdgpu_ring_emit_frame_cntl(ring, true, secure);
	}

	for (i = 0; i < num_ibs; ++i) {
		ib = &ibs[i];

		if (job && ring->funcs->emit_frame_cntl) {
			if (secure != !!(ib->flags & AMDGPU_IB_FLAGS_SECURE)) {
				amdgpu_ring_emit_frame_cntl(ring, false, secure);
				secure = !secure;
				amdgpu_ring_emit_frame_cntl(ring, true, secure);
			}
		}

		amdgpu_ring_emit_ib(ring, job, ib, status);
		status &= ~AMDGPU_HAVE_CTX_SWITCH;
	}

	if (job && ring->funcs->emit_frame_cntl)
		amdgpu_ring_emit_frame_cntl(ring, false, secure);

	amdgpu_device_invalidate_hdp(adev, ring);

	if (ib->flags & AMDGPU_IB_FLAG_TC_WB_NOT_INVALIDATE)
		fence_flags |= AMDGPU_FENCE_FLAG_TC_WB_ONLY;

	/* wrap the last IB with fence */
	if (job && job->uf_addr) {
		amdgpu_ring_emit_fence(ring, job->uf_addr, job->uf_sequence,
				       fence_flags | AMDGPU_FENCE_FLAG_64BIT);
	}

	r = amdgpu_fence_emit(ring, f, job, fence_flags);
	if (r) {
		dev_err(adev->dev, "failed to emit fence (%d)\n", r);
		if (job && job->vmid)
			amdgpu_vmid_reset(adev, ring->vm_hub, job->vmid);
		amdgpu_ring_undo(ring);
		return r;
	}

	if (ring->funcs->insert_end)
		ring->funcs->insert_end(ring);

	if (patch_offset != ~0 && ring->funcs->patch_cond_exec)
		amdgpu_ring_patch_cond_exec(ring, patch_offset);

	ring->current_ctx = fence_ctx;
	if (vm && ring->funcs->emit_switch_buffer)
		amdgpu_ring_emit_switch_buffer(ring);

	if (ring->funcs->emit_wave_limit &&
	    ring->hw_prio == AMDGPU_GFX_PIPE_PRIO_HIGH)
		ring->funcs->emit_wave_limit(ring, false);

	amdgpu_ring_ib_end(ring);
	amdgpu_ring_commit(ring);
	return 0;
}

/**
 * amdgpu_ib_pool_init - Init the IB (Indirect Buffer) pool
 *
 * @adev: amdgpu_device pointer
 *
 * Initialize the suballocator to manage a pool of memory
 * for use as IBs (all asics).
 * Returns 0 on success, error on failure.
 */
int amdgpu_ib_pool_init(struct amdgpu_device *adev)
{
	int r, i;

	if (adev->ib_pool_ready)
		return 0;

	for (i = 0; i < AMDGPU_IB_POOL_MAX; i++) {
		r = amdgpu_sa_bo_manager_init(adev, &adev->ib_pools[i],
<<<<<<< HEAD
					      AMDGPU_IB_POOL_SIZE,
					      AMDGPU_GPU_PAGE_SIZE,
=======
					      AMDGPU_IB_POOL_SIZE, 256,
>>>>>>> eb3cdb58
					      AMDGPU_GEM_DOMAIN_GTT);
		if (r)
			goto error;
	}
	adev->ib_pool_ready = true;

	return 0;

error:
	while (i--)
		amdgpu_sa_bo_manager_fini(adev, &adev->ib_pools[i]);
	return r;
}

/**
 * amdgpu_ib_pool_fini - Free the IB (Indirect Buffer) pool
 *
 * @adev: amdgpu_device pointer
 *
 * Tear down the suballocator managing the pool of memory
 * for use as IBs (all asics).
 */
void amdgpu_ib_pool_fini(struct amdgpu_device *adev)
{
	int i;

	if (!adev->ib_pool_ready)
		return;

	for (i = 0; i < AMDGPU_IB_POOL_MAX; i++)
		amdgpu_sa_bo_manager_fini(adev, &adev->ib_pools[i]);
	adev->ib_pool_ready = false;
}

/**
 * amdgpu_ib_ring_tests - test IBs on the rings
 *
 * @adev: amdgpu_device pointer
 *
 * Test an IB (Indirect Buffer) on each ring.
 * If the test fails, disable the ring.
 * Returns 0 on success, error if the primary GFX ring
 * IB test fails.
 */
int amdgpu_ib_ring_tests(struct amdgpu_device *adev)
{
	long tmo_gfx, tmo_mm;
	int r, ret = 0;
	unsigned i;

	tmo_mm = tmo_gfx = AMDGPU_IB_TEST_TIMEOUT;
	if (amdgpu_sriov_vf(adev)) {
		/* for MM engines in hypervisor side they are not scheduled together
		 * with CP and SDMA engines, so even in exclusive mode MM engine could
		 * still running on other VF thus the IB TEST TIMEOUT for MM engines
		 * under SR-IOV should be set to a long time. 8 sec should be enough
		 * for the MM comes back to this VF.
		 */
		tmo_mm = 8 * AMDGPU_IB_TEST_TIMEOUT;
	}

	if (amdgpu_sriov_runtime(adev)) {
		/* for CP & SDMA engines since they are scheduled together so
		 * need to make the timeout width enough to cover the time
		 * cost waiting for it coming back under RUNTIME only
		*/
		tmo_gfx = 8 * AMDGPU_IB_TEST_TIMEOUT;
	} else if (adev->gmc.xgmi.hive_id) {
		tmo_gfx = AMDGPU_IB_TEST_GFX_XGMI_TIMEOUT;
	}

	for (i = 0; i < adev->num_rings; ++i) {
		struct amdgpu_ring *ring = adev->rings[i];
		long tmo;

		/* KIQ rings don't have an IB test because we never submit IBs
		 * to them and they have no interrupt support.
		 */
		if (!ring->sched.ready || !ring->funcs->test_ib)
			continue;

		if (adev->enable_mes &&
		    ring->funcs->type == AMDGPU_RING_TYPE_KIQ)
			continue;

		/* MM engine need more time */
		if (ring->funcs->type == AMDGPU_RING_TYPE_UVD ||
			ring->funcs->type == AMDGPU_RING_TYPE_VCE ||
			ring->funcs->type == AMDGPU_RING_TYPE_UVD_ENC ||
			ring->funcs->type == AMDGPU_RING_TYPE_VCN_DEC ||
			ring->funcs->type == AMDGPU_RING_TYPE_VCN_ENC ||
			ring->funcs->type == AMDGPU_RING_TYPE_VCN_JPEG)
			tmo = tmo_mm;
		else
			tmo = tmo_gfx;

		r = amdgpu_ring_test_ib(ring, tmo);
		if (!r) {
			DRM_DEV_DEBUG(adev->dev, "ib test on %s succeeded\n",
				      ring->name);
			continue;
		}

		ring->sched.ready = false;
		DRM_DEV_ERROR(adev->dev, "IB test failed on %s (%d).\n",
			  ring->name, r);

		if (ring == &adev->gfx.gfx_ring[0]) {
			/* oh, oh, that's really bad */
			adev->accel_working = false;
			return r;

		} else {
			ret = r;
		}
	}
	return ret;
}

/*
 * Debugfs info
 */
#if defined(CONFIG_DEBUG_FS)

static int amdgpu_debugfs_sa_info_show(struct seq_file *m, void *unused)
{
	struct amdgpu_device *adev = (struct amdgpu_device *)m->private;

	seq_printf(m, "--------------------- DELAYED --------------------- \n");
	amdgpu_sa_bo_dump_debug_info(&adev->ib_pools[AMDGPU_IB_POOL_DELAYED],
				     m);
	seq_printf(m, "-------------------- IMMEDIATE -------------------- \n");
	amdgpu_sa_bo_dump_debug_info(&adev->ib_pools[AMDGPU_IB_POOL_IMMEDIATE],
				     m);
	seq_printf(m, "--------------------- DIRECT ---------------------- \n");
	amdgpu_sa_bo_dump_debug_info(&adev->ib_pools[AMDGPU_IB_POOL_DIRECT], m);

	return 0;
}

DEFINE_SHOW_ATTRIBUTE(amdgpu_debugfs_sa_info);

#endif

void amdgpu_debugfs_sa_init(struct amdgpu_device *adev)
{
#if defined(CONFIG_DEBUG_FS)
	struct drm_minor *minor = adev_to_drm(adev)->primary;
	struct dentry *root = minor->debugfs_root;

	debugfs_create_file("amdgpu_sa_info", 0444, root, adev,
			    &amdgpu_debugfs_sa_info_fops);

#endif
}<|MERGE_RESOLUTION|>--- conflicted
+++ resolved
@@ -309,12 +309,7 @@
 
 	for (i = 0; i < AMDGPU_IB_POOL_MAX; i++) {
 		r = amdgpu_sa_bo_manager_init(adev, &adev->ib_pools[i],
-<<<<<<< HEAD
-					      AMDGPU_IB_POOL_SIZE,
-					      AMDGPU_GPU_PAGE_SIZE,
-=======
 					      AMDGPU_IB_POOL_SIZE, 256,
->>>>>>> eb3cdb58
 					      AMDGPU_GEM_DOMAIN_GTT);
 		if (r)
 			goto error;
