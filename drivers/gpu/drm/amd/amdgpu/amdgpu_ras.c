--- conflicted
+++ resolved
@@ -1049,79 +1049,33 @@
 static void amdgpu_ras_error_print_error_data(struct amdgpu_device *adev,
 					      struct ras_manager *ras_mgr,
 					      struct ras_err_data *err_data,
-<<<<<<< HEAD
-					      const char *blk_name,
-					      bool is_ue)
-=======
 					      struct ras_query_context *qctx,
 					      const char *blk_name,
 					      bool is_ue,
 					      bool is_de)
->>>>>>> 2d5404ca
 {
 	struct amdgpu_smuio_mcm_config_info *mcm_info;
 	struct ras_err_node *err_node;
 	struct ras_err_info *err_info;
-<<<<<<< HEAD
-=======
 	u64 event_id = qctx->evid.event_id;
->>>>>>> 2d5404ca
 
 	if (is_ue) {
 		for_each_ras_error(err_node, err_data) {
 			err_info = &err_node->err_info;
 			mcm_info = &err_info->mcm_info;
 			if (err_info->ue_count) {
-<<<<<<< HEAD
-				dev_info(adev->dev, "socket: %d, die: %d, "
-					 "%lld new uncorrectable hardware errors detected in %s block\n",
-					 mcm_info->socket_id,
-					 mcm_info->die_id,
-					 err_info->ue_count,
-					 blk_name);
-=======
 				RAS_EVENT_LOG(adev, event_id, "socket: %d, die: %d, "
 					      "%lld new uncorrectable hardware errors detected in %s block\n",
 					      mcm_info->socket_id,
 					      mcm_info->die_id,
 					      err_info->ue_count,
 					      blk_name);
->>>>>>> 2d5404ca
 			}
 		}
 
 		for_each_ras_error(err_node, &ras_mgr->err_data) {
 			err_info = &err_node->err_info;
 			mcm_info = &err_info->mcm_info;
-<<<<<<< HEAD
-			dev_info(adev->dev, "socket: %d, die: %d, "
-				 "%lld uncorrectable hardware errors detected in total in %s block\n",
-				 mcm_info->socket_id, mcm_info->die_id, err_info->ue_count, blk_name);
-		}
-
-	} else {
-		for_each_ras_error(err_node, err_data) {
-			err_info = &err_node->err_info;
-			mcm_info = &err_info->mcm_info;
-			if (err_info->ce_count) {
-				dev_info(adev->dev, "socket: %d, die: %d, "
-					 "%lld new correctable hardware errors detected in %s block, "
-					 "no user action is needed\n",
-					 mcm_info->socket_id,
-					 mcm_info->die_id,
-					 err_info->ce_count,
-					 blk_name);
-			}
-		}
-
-		for_each_ras_error(err_node, &ras_mgr->err_data) {
-			err_info = &err_node->err_info;
-			mcm_info = &err_info->mcm_info;
-			dev_info(adev->dev, "socket: %d, die: %d, "
-				 "%lld correctable hardware errors detected in total in %s block, "
-				 "no user action is needed\n",
-				 mcm_info->socket_id, mcm_info->die_id, err_info->ce_count, blk_name);
-=======
 			RAS_EVENT_LOG(adev, event_id, "socket: %d, die: %d, "
 				      "%lld uncorrectable hardware errors detected in total in %s block\n",
 				      mcm_info->socket_id, mcm_info->die_id, err_info->ue_count, blk_name);
@@ -1172,7 +1126,6 @@
 					      mcm_info->socket_id, mcm_info->die_id,
 					      err_info->ce_count, blk_name);
 			}
->>>>>>> 2d5404ca
 		}
 	}
 }
@@ -1184,16 +1137,6 @@
 
 static void amdgpu_ras_error_generate_report(struct amdgpu_device *adev,
 					     struct ras_query_if *query_if,
-<<<<<<< HEAD
-					     struct ras_err_data *err_data)
-{
-	struct ras_manager *ras_mgr = amdgpu_ras_find_obj(adev, &query_if->head);
-	const char *blk_name = get_ras_block_str(&query_if->head);
-
-	if (err_data->ce_count) {
-		if (err_data_has_source_info(err_data)) {
-			amdgpu_ras_error_print_error_data(adev, ras_mgr, err_data, blk_name, false);
-=======
 					     struct ras_err_data *err_data,
 					     struct ras_query_context *qctx)
 {
@@ -1228,33 +1171,10 @@
 		if (err_data_has_source_info(err_data)) {
 			amdgpu_ras_error_print_error_data(adev, ras_mgr, err_data, qctx,
 							  blk_name, true, false);
->>>>>>> 2d5404ca
 		} else if (!adev->aid_mask &&
 			   adev->smuio.funcs &&
 			   adev->smuio.funcs->get_socket_id &&
 			   adev->smuio.funcs->get_die_id) {
-<<<<<<< HEAD
-			dev_info(adev->dev, "socket: %d, die: %d "
-				 "%ld correctable hardware errors "
-				 "detected in %s block, no user "
-				 "action is needed.\n",
-				 adev->smuio.funcs->get_socket_id(adev),
-				 adev->smuio.funcs->get_die_id(adev),
-				 ras_mgr->err_data.ce_count,
-				 blk_name);
-		} else {
-			dev_info(adev->dev, "%ld correctable hardware errors "
-				 "detected in %s block, no user "
-				 "action is needed.\n",
-				 ras_mgr->err_data.ce_count,
-				 blk_name);
-		}
-	}
-
-	if (err_data->ue_count) {
-		if (err_data_has_source_info(err_data)) {
-			amdgpu_ras_error_print_error_data(adev, ras_mgr, err_data, blk_name, true);
-=======
 			RAS_EVENT_LOG(adev, event_id, "socket: %d, die: %d "
 				      "%ld uncorrectable hardware errors "
 				      "detected in %s block\n",
@@ -1274,28 +1194,10 @@
 		if (err_data_has_source_info(err_data)) {
 			amdgpu_ras_error_print_error_data(adev, ras_mgr, err_data, qctx,
 							  blk_name, false, true);
->>>>>>> 2d5404ca
 		} else if (!adev->aid_mask &&
 			   adev->smuio.funcs &&
 			   adev->smuio.funcs->get_socket_id &&
 			   adev->smuio.funcs->get_die_id) {
-<<<<<<< HEAD
-			dev_info(adev->dev, "socket: %d, die: %d "
-				 "%ld uncorrectable hardware errors "
-				 "detected in %s block\n",
-				 adev->smuio.funcs->get_socket_id(adev),
-				 adev->smuio.funcs->get_die_id(adev),
-				 ras_mgr->err_data.ue_count,
-				 blk_name);
-		} else {
-			dev_info(adev->dev, "%ld uncorrectable hardware errors "
-				 "detected in %s block\n",
-				 ras_mgr->err_data.ue_count,
-				 blk_name);
-		}
-	}
-
-=======
 			RAS_EVENT_LOG(adev, event_id, "socket: %d, die: %d "
 				      "%ld deferred hardware errors "
 				      "detected in %s block\n",
@@ -1310,7 +1212,6 @@
 				      blk_name);
 		}
 	}
->>>>>>> 2d5404ca
 }
 
 static void amdgpu_rasmgr_error_data_statistic_update(struct ras_manager *obj, struct ras_err_data *err_data)
@@ -1321,25 +1222,100 @@
 	if (err_data_has_source_info(err_data)) {
 		for_each_ras_error(err_node, err_data) {
 			err_info = &err_node->err_info;
-<<<<<<< HEAD
-
-			amdgpu_ras_error_statistic_ce_count(&obj->err_data, &err_info->mcm_info, err_info->ce_count);
-			amdgpu_ras_error_statistic_ue_count(&obj->err_data, &err_info->mcm_info, err_info->ue_count);
+			amdgpu_ras_error_statistic_de_count(&obj->err_data,
+					&err_info->mcm_info, err_info->de_count);
+			amdgpu_ras_error_statistic_ce_count(&obj->err_data,
+					&err_info->mcm_info, err_info->ce_count);
+			amdgpu_ras_error_statistic_ue_count(&obj->err_data,
+					&err_info->mcm_info, err_info->ue_count);
 		}
 	} else {
 		/* for legacy asic path which doesn't has error source info */
 		obj->err_data.ue_count += err_data->ue_count;
 		obj->err_data.ce_count += err_data->ce_count;
-	}
+		obj->err_data.de_count += err_data->de_count;
+	}
+}
+
+static struct ras_manager *get_ras_manager(struct amdgpu_device *adev, enum amdgpu_ras_block blk)
+{
+	struct ras_common_if head;
+
+	memset(&head, 0, sizeof(head));
+	head.block = blk;
+
+	return amdgpu_ras_find_obj(adev, &head);
+}
+
+int amdgpu_ras_bind_aca(struct amdgpu_device *adev, enum amdgpu_ras_block blk,
+			const struct aca_info *aca_info, void *data)
+{
+	struct ras_manager *obj;
+
+	/* in resume phase, no need to create aca fs node */
+	if (adev->in_suspend || amdgpu_in_reset(adev))
+		return 0;
+
+	obj = get_ras_manager(adev, blk);
+	if (!obj)
+		return -EINVAL;
+
+	return amdgpu_aca_add_handle(adev, &obj->aca_handle, ras_block_str(blk), aca_info, data);
+}
+
+int amdgpu_ras_unbind_aca(struct amdgpu_device *adev, enum amdgpu_ras_block blk)
+{
+	struct ras_manager *obj;
+
+	obj = get_ras_manager(adev, blk);
+	if (!obj)
+		return -EINVAL;
+
+	amdgpu_aca_remove_handle(&obj->aca_handle);
+
+	return 0;
+}
+
+static int amdgpu_aca_log_ras_error_data(struct amdgpu_device *adev, enum amdgpu_ras_block blk,
+					 enum aca_error_type type, struct ras_err_data *err_data,
+					 struct ras_query_context *qctx)
+{
+	struct ras_manager *obj;
+
+	obj = get_ras_manager(adev, blk);
+	if (!obj)
+		return -EINVAL;
+
+	return amdgpu_aca_get_error_data(adev, &obj->aca_handle, type, err_data, qctx);
+}
+
+ssize_t amdgpu_ras_aca_sysfs_read(struct device *dev, struct device_attribute *attr,
+				  struct aca_handle *handle, char *buf, void *data)
+{
+	struct ras_manager *obj = container_of(handle, struct ras_manager, aca_handle);
+	struct ras_query_if info = {
+		.head = obj->head,
+	};
+
+	if (!amdgpu_ras_get_error_query_ready(obj->adev))
+		return sysfs_emit(buf, "Query currently inaccessible\n");
+
+	if (amdgpu_ras_query_error_status(obj->adev, &info))
+		return -EINVAL;
+
+	return sysfs_emit(buf, "%s: %lu\n%s: %lu\n%s: %lu\n", "ue", info.ue_count,
+			  "ce", info.ce_count, "de", info.de_count);
 }
 
 static int amdgpu_ras_query_error_status_helper(struct amdgpu_device *adev,
 						struct ras_query_if *info,
 						struct ras_err_data *err_data,
+						struct ras_query_context *qctx,
 						unsigned int error_query_mode)
 {
 	enum amdgpu_ras_block blk = info ? info->head.block : AMDGPU_RAS_BLOCK_COUNT;
 	struct amdgpu_ras_block_object *block_obj = NULL;
+	int ret;
 
 	if (blk == AMDGPU_RAS_BLOCK_COUNT)
 		return -EINVAL;
@@ -1369,157 +1345,6 @@
 			}
 		}
 	} else {
-		/* FIXME: add code to check return value later */
-		amdgpu_mca_smu_log_ras_error(adev, blk, AMDGPU_MCA_ERROR_TYPE_UE, err_data);
-		amdgpu_mca_smu_log_ras_error(adev, blk, AMDGPU_MCA_ERROR_TYPE_CE, err_data);
-=======
-			amdgpu_ras_error_statistic_de_count(&obj->err_data,
-					&err_info->mcm_info, err_info->de_count);
-			amdgpu_ras_error_statistic_ce_count(&obj->err_data,
-					&err_info->mcm_info, err_info->ce_count);
-			amdgpu_ras_error_statistic_ue_count(&obj->err_data,
-					&err_info->mcm_info, err_info->ue_count);
-		}
-	} else {
-		/* for legacy asic path which doesn't has error source info */
-		obj->err_data.ue_count += err_data->ue_count;
-		obj->err_data.ce_count += err_data->ce_count;
-		obj->err_data.de_count += err_data->de_count;
->>>>>>> 2d5404ca
-	}
-}
-
-static struct ras_manager *get_ras_manager(struct amdgpu_device *adev, enum amdgpu_ras_block blk)
-{
-	struct ras_common_if head;
-
-	memset(&head, 0, sizeof(head));
-	head.block = blk;
-
-	return amdgpu_ras_find_obj(adev, &head);
-}
-
-int amdgpu_ras_bind_aca(struct amdgpu_device *adev, enum amdgpu_ras_block blk,
-			const struct aca_info *aca_info, void *data)
-{
-	struct ras_manager *obj;
-
-	/* in resume phase, no need to create aca fs node */
-	if (adev->in_suspend || amdgpu_in_reset(adev))
-		return 0;
-
-	obj = get_ras_manager(adev, blk);
-	if (!obj)
-		return -EINVAL;
-
-	return amdgpu_aca_add_handle(adev, &obj->aca_handle, ras_block_str(blk), aca_info, data);
-}
-
-int amdgpu_ras_unbind_aca(struct amdgpu_device *adev, enum amdgpu_ras_block blk)
-{
-	struct ras_manager *obj;
-
-	obj = get_ras_manager(adev, blk);
-	if (!obj)
-		return -EINVAL;
-
-	amdgpu_aca_remove_handle(&obj->aca_handle);
-
-	return 0;
-}
-
-<<<<<<< HEAD
-/* query/inject/cure begin */
-int amdgpu_ras_query_error_status(struct amdgpu_device *adev, struct ras_query_if *info)
-{
-	struct ras_manager *obj = amdgpu_ras_find_obj(adev, &info->head);
-	struct ras_err_data err_data;
-	unsigned int error_query_mode;
-	int ret;
-
-	if (!obj)
-		return -EINVAL;
-
-	ret = amdgpu_ras_error_data_init(&err_data);
-	if (ret)
-		return ret;
-
-	if (!amdgpu_ras_get_error_query_mode(adev, &error_query_mode))
-		return -EINVAL;
-
-	ret = amdgpu_ras_query_error_status_helper(adev, info,
-						   &err_data,
-						   error_query_mode);
-=======
-static int amdgpu_aca_log_ras_error_data(struct amdgpu_device *adev, enum amdgpu_ras_block blk,
-					 enum aca_error_type type, struct ras_err_data *err_data,
-					 struct ras_query_context *qctx)
-{
-	struct ras_manager *obj;
-
-	obj = get_ras_manager(adev, blk);
-	if (!obj)
-		return -EINVAL;
-
-	return amdgpu_aca_get_error_data(adev, &obj->aca_handle, type, err_data, qctx);
-}
-
-ssize_t amdgpu_ras_aca_sysfs_read(struct device *dev, struct device_attribute *attr,
-				  struct aca_handle *handle, char *buf, void *data)
-{
-	struct ras_manager *obj = container_of(handle, struct ras_manager, aca_handle);
-	struct ras_query_if info = {
-		.head = obj->head,
-	};
-
-	if (!amdgpu_ras_get_error_query_ready(obj->adev))
-		return sysfs_emit(buf, "Query currently inaccessible\n");
-
-	if (amdgpu_ras_query_error_status(obj->adev, &info))
-		return -EINVAL;
-
-	return sysfs_emit(buf, "%s: %lu\n%s: %lu\n%s: %lu\n", "ue", info.ue_count,
-			  "ce", info.ce_count, "de", info.de_count);
-}
-
-static int amdgpu_ras_query_error_status_helper(struct amdgpu_device *adev,
-						struct ras_query_if *info,
-						struct ras_err_data *err_data,
-						struct ras_query_context *qctx,
-						unsigned int error_query_mode)
-{
-	enum amdgpu_ras_block blk = info ? info->head.block : AMDGPU_RAS_BLOCK_COUNT;
-	struct amdgpu_ras_block_object *block_obj = NULL;
-	int ret;
-
-	if (blk == AMDGPU_RAS_BLOCK_COUNT)
-		return -EINVAL;
-
-	if (error_query_mode == AMDGPU_RAS_INVALID_ERROR_QUERY)
-		return -EINVAL;
-
-	if (error_query_mode == AMDGPU_RAS_DIRECT_ERROR_QUERY) {
-		if (info->head.block == AMDGPU_RAS_BLOCK__UMC) {
-			amdgpu_ras_get_ecc_info(adev, err_data);
-		} else {
-			block_obj = amdgpu_ras_get_ras_block(adev, info->head.block, 0);
-			if (!block_obj || !block_obj->hw_ops) {
-				dev_dbg_once(adev->dev, "%s doesn't config RAS function\n",
-					     get_ras_block_str(&info->head));
-				return -EINVAL;
-			}
-
-			if (block_obj->hw_ops->query_ras_error_count)
-				block_obj->hw_ops->query_ras_error_count(adev, err_data);
-
-			if ((info->head.block == AMDGPU_RAS_BLOCK__SDMA) ||
-			    (info->head.block == AMDGPU_RAS_BLOCK__GFX) ||
-			    (info->head.block == AMDGPU_RAS_BLOCK__MMHUB)) {
-				if (block_obj->hw_ops->query_ras_error_status)
-					block_obj->hw_ops->query_ras_error_status(adev);
-			}
-		}
-	} else {
 		if (amdgpu_aca_is_enabled(adev)) {
 			ret = amdgpu_aca_log_ras_error_data(adev, blk, ACA_ERROR_TYPE_UE, err_data, qctx);
 			if (ret)
@@ -1577,7 +1402,6 @@
 						   &qctx,
 						   error_query_mode);
 	up_read(&adev->reset_domain->sem);
->>>>>>> 2d5404ca
 	if (ret)
 		goto out_fini_err_data;
 
@@ -1585,14 +1409,9 @@
 
 	info->ue_count = obj->err_data.ue_count;
 	info->ce_count = obj->err_data.ce_count;
-<<<<<<< HEAD
-
-	amdgpu_ras_error_generate_report(adev, info, &err_data);
-=======
 	info->de_count = obj->err_data.de_count;
 
 	amdgpu_ras_error_generate_report(adev, info, &err_data, &qctx);
->>>>>>> 2d5404ca
 
 out_fini_err_data:
 	amdgpu_ras_error_data_fini(&err_data);
@@ -1600,27 +1419,17 @@
 	return ret;
 }
 
-<<<<<<< HEAD
-=======
 int amdgpu_ras_query_error_status(struct amdgpu_device *adev, struct ras_query_if *info)
 {
 	return amdgpu_ras_query_error_status_with_event(adev, info, RAS_EVENT_TYPE_INVALID);
 }
 
->>>>>>> 2d5404ca
 int amdgpu_ras_reset_error_count(struct amdgpu_device *adev,
 		enum amdgpu_ras_block block)
 {
 	struct amdgpu_ras_block_object *block_obj = amdgpu_ras_get_ras_block(adev, block, 0);
-<<<<<<< HEAD
-	struct amdgpu_ras *ras = amdgpu_ras_get_context(adev);
-	const struct amdgpu_mca_smu_funcs *mca_funcs = adev->mca.mca_funcs;
-	struct amdgpu_hive_info *hive;
-	int hive_ras_recovery = 0;
-=======
 	const struct amdgpu_mca_smu_funcs *mca_funcs = adev->mca.mca_funcs;
 	const struct aca_smu_funcs *smu_funcs = adev->aca.smu_funcs;
->>>>>>> 2d5404ca
 
 	if (!block_obj || !block_obj->hw_ops) {
 		dev_dbg_once(adev->dev, "%s doesn't config RAS function\n",
@@ -1629,21 +1438,6 @@
 	}
 
 	if (!amdgpu_ras_is_supported(adev, block) ||
-<<<<<<< HEAD
-	    !amdgpu_ras_get_mca_debug_mode(adev))
-		return -EOPNOTSUPP;
-
-	hive = amdgpu_get_xgmi_hive(adev);
-	if (hive) {
-		hive_ras_recovery = atomic_read(&hive->ras_recovery);
-		amdgpu_put_xgmi_hive(hive);
-	}
-
-	/* skip ras error reset in gpu reset */
-	if ((amdgpu_in_reset(adev) || atomic_read(&ras->in_recovery) ||
-	    hive_ras_recovery) &&
-	    mca_funcs && mca_funcs->mca_set_debug_mode)
-=======
 	    !amdgpu_ras_get_aca_debug_mode(adev))
 		return -EOPNOTSUPP;
 
@@ -1651,7 +1445,6 @@
 	if ((amdgpu_in_reset(adev) || amdgpu_ras_in_recovery(adev)) &&
 	    ((smu_funcs && smu_funcs->set_debug_mode) ||
 	     (mca_funcs && mca_funcs->mca_set_debug_mode)))
->>>>>>> 2d5404ca
 		return -EOPNOTSUPP;
 
 	if (block_obj->hw_ops->reset_ras_error_count)
@@ -1940,8 +1733,6 @@
 	return sysfs_emit(buf, "schema: 0x%x\n", con->schema);
 }
 
-<<<<<<< HEAD
-=======
 static struct {
 	enum ras_event_type type;
 	const char *name;
@@ -1975,7 +1766,6 @@
 	return (ssize_t)size;
 }
 
->>>>>>> 2d5404ca
 static void amdgpu_ras_sysfs_remove_bad_page_node(struct amdgpu_device *adev)
 {
 	struct amdgpu_ras *con = amdgpu_ras_get_context(adev);
@@ -1993,10 +1783,7 @@
 		&con->features_attr.attr,
 		&con->version_attr.attr,
 		&con->schema_attr.attr,
-<<<<<<< HEAD
-=======
 		&con->event_state_attr.attr,
->>>>>>> 2d5404ca
 		NULL
 	};
 	struct attribute_group group = {
@@ -2210,16 +1997,12 @@
 		}
 	}
 
-<<<<<<< HEAD
-	amdgpu_mca_smu_debugfs_init(adev, dir);
-=======
 	if (amdgpu_ras_aca_is_supported(adev)) {
 		if (amdgpu_aca_is_enabled(adev))
 			amdgpu_aca_smu_debugfs_init(adev, dir);
 		else
 			amdgpu_mca_smu_debugfs_init(adev, dir);
 	}
->>>>>>> 2d5404ca
 }
 
 /* debugfs end */
@@ -2233,11 +2016,8 @@
 		amdgpu_ras_sysfs_version_show, NULL);
 static DEVICE_ATTR(schema, 0444,
 		amdgpu_ras_sysfs_schema_show, NULL);
-<<<<<<< HEAD
-=======
 static DEVICE_ATTR(event_state, 0444,
 		   amdgpu_ras_sysfs_event_state_show, NULL);
->>>>>>> 2d5404ca
 static int amdgpu_ras_fs_init(struct amdgpu_device *adev)
 {
 	struct amdgpu_ras *con = amdgpu_ras_get_context(adev);
@@ -2248,10 +2028,7 @@
 		&con->features_attr.attr,
 		&con->version_attr.attr,
 		&con->schema_attr.attr,
-<<<<<<< HEAD
-=======
 		&con->event_state_attr.attr,
->>>>>>> 2d5404ca
 		NULL
 	};
 	struct bin_attribute *bin_attrs[] = {
@@ -2274,13 +2051,10 @@
 	con->schema_attr = dev_attr_schema;
 	sysfs_attr_init(attrs[2]);
 
-<<<<<<< HEAD
-=======
 	/* add event_state entry */
 	con->event_state_attr = dev_attr_event_state;
 	sysfs_attr_init(attrs[3]);
 
->>>>>>> 2d5404ca
 	if (amdgpu_bad_page_threshold != 0) {
 		/* add bad_page_features entry */
 		bin_attr_gpu_vram_bad_pages.private = NULL;
@@ -2371,11 +2145,7 @@
 		}
 	}
 
-<<<<<<< HEAD
-	amdgpu_umc_poison_handler(adev, false);
-=======
 	amdgpu_umc_poison_handler(adev, obj->head.block, 0);
->>>>>>> 2d5404ca
 
 	if (block_obj->hw_ops && block_obj->hw_ops->handle_poison_consumption)
 		poison_stat = block_obj->hw_ops->handle_poison_consumption(adev);
@@ -2791,11 +2561,6 @@
 	struct amdgpu_device *adev = ras->adev;
 	struct list_head device_list, *device_list_handle =  NULL;
 	struct amdgpu_hive_info *hive = amdgpu_get_xgmi_hive(adev);
-<<<<<<< HEAD
-
-	if (hive)
-		atomic_set(&hive->ras_recovery, 1);
-=======
 	enum ras_event_type type;
 
 	if (hive) {
@@ -2813,7 +2578,6 @@
 				break;
 			}
 	}
->>>>>>> 2d5404ca
 	if (!ras->disable_ras_err_cnt_harvest) {
 
 		/* Build list of devices to query RAS related errors */
@@ -3532,10 +3296,7 @@
 		switch (amdgpu_ip_version(adev, MP0_HWIP, 0)) {
 		case IP_VERSION(13, 0, 2):
 		case IP_VERSION(13, 0, 6):
-<<<<<<< HEAD
-=======
 		case IP_VERSION(13, 0, 14):
->>>>>>> 2d5404ca
 			return true;
 		default:
 			return false;
@@ -3677,45 +3438,9 @@
 	if (!amdgpu_ras_asic_supported(adev))
 		return;
 
-<<<<<<< HEAD
-	if (!adev->gmc.xgmi.connected_to_cpu &&	!adev->gmc.is_app_apu) {
-		if (amdgpu_atomfirmware_mem_ecc_supported(adev)) {
-			dev_info(adev->dev, "MEM ECC is active.\n");
-			adev->ras_hw_enabled |= (1 << AMDGPU_RAS_BLOCK__UMC |
-						   1 << AMDGPU_RAS_BLOCK__DF);
-		} else {
-			dev_info(adev->dev, "MEM ECC is not presented.\n");
-		}
-
-		if (amdgpu_atomfirmware_sram_ecc_supported(adev)) {
-			dev_info(adev->dev, "SRAM ECC is active.\n");
-			if (!amdgpu_sriov_vf(adev))
-				adev->ras_hw_enabled |= ~(1 << AMDGPU_RAS_BLOCK__UMC |
-							    1 << AMDGPU_RAS_BLOCK__DF);
-			else
-				adev->ras_hw_enabled |= (1 << AMDGPU_RAS_BLOCK__PCIE_BIF |
-								1 << AMDGPU_RAS_BLOCK__SDMA |
-								1 << AMDGPU_RAS_BLOCK__GFX);
-
-			/* VCN/JPEG RAS can be supported on both bare metal and
-			 * SRIOV environment
-			 */
-			if (amdgpu_ip_version(adev, VCN_HWIP, 0) ==
-				    IP_VERSION(2, 6, 0) ||
-			    amdgpu_ip_version(adev, VCN_HWIP, 0) ==
-				    IP_VERSION(4, 0, 0) ||
-			    amdgpu_ip_version(adev, VCN_HWIP, 0) ==
-				    IP_VERSION(4, 0, 3))
-				adev->ras_hw_enabled |= (1 << AMDGPU_RAS_BLOCK__VCN |
-							1 << AMDGPU_RAS_BLOCK__JPEG);
-			else
-				adev->ras_hw_enabled &= ~(1 << AMDGPU_RAS_BLOCK__VCN |
-							1 << AMDGPU_RAS_BLOCK__JPEG);
-=======
 	/* query ras capability from psp */
 	if (amdgpu_psp_get_ras_capability(&adev->psp))
 		goto init_ras_enabled_flag;
->>>>>>> 2d5404ca
 
 	/* query ras capablity from bios */
 	if (!adev->gmc.xgmi.connected_to_cpu && !adev->gmc.is_app_apu) {
@@ -3806,24 +3531,8 @@
 	if (!ras)
 		return;
 
-<<<<<<< HEAD
-	/* Init poison supported flag, the default value is false */
-	if (adev->gmc.xgmi.connected_to_cpu ||
-	    adev->gmc.is_app_apu) {
-		/* enabled by default when GPU is connected to CPU */
-		con->poison_supported = true;
-	} else if (adev->df.funcs &&
-	    adev->df.funcs->query_ras_poison_mode &&
-	    adev->umc.ras &&
-	    adev->umc.ras->query_ras_poison_mode) {
-		df_poison =
-			adev->df.funcs->query_ras_poison_mode(adev);
-		umc_poison =
-			adev->umc.ras->query_ras_poison_mode(adev);
-=======
 	hive = amdgpu_get_xgmi_hive(adev);
 	ras->event_mgr = hive ? &hive->event_mgr : &ras->__event_mgr;
->>>>>>> 2d5404ca
 
 	/* init event manager with node 0 on xgmi system */
 	if (!amdgpu_in_reset(adev)) {
@@ -3851,14 +3560,6 @@
 	default:
 		break;
 	}
-}
-
-static int amdgpu_get_ras_schema(struct amdgpu_device *adev)
-{
-	return  amdgpu_ras_is_poison_mode_supported(adev) ? AMDGPU_RAS_ERROR__POISON : 0 |
-			AMDGPU_RAS_ERROR__SINGLE_CORRECTABLE |
-			AMDGPU_RAS_ERROR__MULTI_UNCORRECTABLE |
-			AMDGPU_RAS_ERROR__PARITY;
 }
 
 int amdgpu_ras_init(struct amdgpu_device *adev)
@@ -3968,9 +3669,6 @@
 
 	amdgpu_ras_init_reserved_vram_size(adev);
 
-	/* Get RAS schema for particular SOC */
-	con->schema = amdgpu_get_ras_schema(adev);
-
 	if (amdgpu_ras_fs_init(adev)) {
 		r = -EINVAL;
 		goto release_con;
@@ -4304,14 +4002,6 @@
 
 bool amdgpu_ras_get_fed_status(struct amdgpu_device *adev)
 {
-<<<<<<< HEAD
-	if (atomic_cmpxchg(&amdgpu_ras_in_intr, 0, 1) == 0) {
-		struct amdgpu_ras *ras = amdgpu_ras_get_context(adev);
-
-		dev_info(adev->dev, "uncorrectable hardware error"
-			"(ERREVENT_ATHUB_INTERRUPT) detected!\n");
-
-=======
 	struct amdgpu_ras *ras;
 
 	ras = amdgpu_ras_get_context(adev);
@@ -4414,7 +4104,6 @@
 			      "(ERREVENT_ATHUB_INTERRUPT) detected!\n");
 
 		amdgpu_ras_set_fed(adev, true);
->>>>>>> 2d5404ca
 		ras->gpu_reset_flags |= AMDGPU_RAS_GPU_RESET_MODE1_RESET;
 		amdgpu_ras_reset_gpu(adev);
 	}
@@ -4587,10 +4276,7 @@
 	     block == AMDGPU_RAS_BLOCK__SDMA ||
 	     block == AMDGPU_RAS_BLOCK__VCN ||
 	     block == AMDGPU_RAS_BLOCK__JPEG) &&
-<<<<<<< HEAD
-=======
 		(amdgpu_ras_mask & (1 << block)) &&
->>>>>>> 2d5404ca
 	    amdgpu_ras_is_poison_mode_supported(adev) &&
 	    amdgpu_ras_get_ras_block(adev, block, 0))
 		ret = 1;
@@ -4613,19 +4299,6 @@
 	return 0;
 }
 
-<<<<<<< HEAD
-void amdgpu_ras_set_mca_debug_mode(struct amdgpu_device *adev, bool enable)
-{
-	struct amdgpu_ras *con = amdgpu_ras_get_context(adev);
-
-	if (con)
-		con->is_mca_debug_mode = enable;
-}
-
-bool amdgpu_ras_get_mca_debug_mode(struct amdgpu_device *adev)
-{
-	struct amdgpu_ras *con = amdgpu_ras_get_context(adev);
-=======
 int amdgpu_ras_set_mca_debug_mode(struct amdgpu_device *adev, bool enable)
 {
 	struct amdgpu_ras *con = amdgpu_ras_get_context(adev);
@@ -4661,20 +4334,14 @@
 {
 	struct amdgpu_ras *con = amdgpu_ras_get_context(adev);
 	const struct aca_smu_funcs *smu_funcs = adev->aca.smu_funcs;
->>>>>>> 2d5404ca
 	const struct amdgpu_mca_smu_funcs *mca_funcs = adev->mca.mca_funcs;
 
 	if (!con)
 		return false;
 
-<<<<<<< HEAD
-	if (mca_funcs && mca_funcs->mca_set_debug_mode)
-		return con->is_mca_debug_mode;
-=======
 	if ((amdgpu_aca_is_enabled(adev) && smu_funcs && smu_funcs->set_debug_mode) ||
 	    (!amdgpu_aca_is_enabled(adev) && mca_funcs && mca_funcs->mca_set_debug_mode))
 		return con->is_aca_debug_mode;
->>>>>>> 2d5404ca
 	else
 		return true;
 }
@@ -4684,25 +4351,16 @@
 {
 	struct amdgpu_ras *con = amdgpu_ras_get_context(adev);
 	const struct amdgpu_mca_smu_funcs *mca_funcs = adev->mca.mca_funcs;
-<<<<<<< HEAD
-=======
 	const struct aca_smu_funcs *smu_funcs = adev->aca.smu_funcs;
->>>>>>> 2d5404ca
 
 	if (!con) {
 		*error_query_mode = AMDGPU_RAS_INVALID_ERROR_QUERY;
 		return false;
 	}
 
-<<<<<<< HEAD
-	if (mca_funcs && mca_funcs->mca_set_debug_mode)
-		*error_query_mode =
-			(con->is_mca_debug_mode) ? AMDGPU_RAS_DIRECT_ERROR_QUERY : AMDGPU_RAS_FIRMWARE_ERROR_QUERY;
-=======
 	if ((smu_funcs && smu_funcs->set_debug_mode) || (mca_funcs && mca_funcs->mca_set_debug_mode))
 		*error_query_mode =
 			(con->is_aca_debug_mode) ? AMDGPU_RAS_DIRECT_ERROR_QUERY : AMDGPU_RAS_FIRMWARE_ERROR_QUERY;
->>>>>>> 2d5404ca
 	else
 		*error_query_mode = AMDGPU_RAS_DIRECT_ERROR_QUERY;
 
@@ -4943,11 +4601,7 @@
 }
 
 static struct ras_err_info *amdgpu_ras_error_get_info(struct ras_err_data *err_data,
-<<<<<<< HEAD
-						      struct amdgpu_smuio_mcm_config_info *mcm_info)
-=======
 				struct amdgpu_smuio_mcm_config_info *mcm_info)
->>>>>>> 2d5404ca
 {
 	struct ras_err_node *err_node;
 
@@ -4969,12 +4623,8 @@
 }
 
 int amdgpu_ras_error_statistic_ue_count(struct ras_err_data *err_data,
-<<<<<<< HEAD
-					struct amdgpu_smuio_mcm_config_info *mcm_info, u64 count)
-=======
 					struct amdgpu_smuio_mcm_config_info *mcm_info,
 					u64 count)
->>>>>>> 2d5404ca
 {
 	struct ras_err_info *err_info;
 
@@ -4995,12 +4645,8 @@
 }
 
 int amdgpu_ras_error_statistic_ce_count(struct ras_err_data *err_data,
-<<<<<<< HEAD
-					struct amdgpu_smuio_mcm_config_info *mcm_info, u64 count)
-=======
 					struct amdgpu_smuio_mcm_config_info *mcm_info,
 					u64 count)
->>>>>>> 2d5404ca
 {
 	struct ras_err_info *err_info;
 
@@ -5018,8 +4664,6 @@
 	err_data->ce_count += count;
 
 	return 0;
-<<<<<<< HEAD
-=======
 }
 
 int amdgpu_ras_error_statistic_de_count(struct ras_err_data *err_data,
@@ -5194,5 +4838,4 @@
 		return false;
 
 	return con->is_rma;
->>>>>>> 2d5404ca
 }