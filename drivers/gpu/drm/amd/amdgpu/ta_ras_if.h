--- conflicted
+++ resolved
@@ -105,15 +105,12 @@
 	uint64_t		value;			// method if error injection. i.e persistent, coherent etc.
 };
 
-<<<<<<< HEAD
-=======
 struct ta_ras_init_flags
 {
     uint8_t     poison_mode_en;
     uint8_t     dgpu_mode;
 };
 
->>>>>>> 7d2a07b7
 struct ta_ras_output_flags
 {
 	uint8_t    ras_init_success_flag;
