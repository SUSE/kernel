--- conflicted
+++ resolved
@@ -84,11 +84,8 @@
 	TA_RAS_BLOCK__MP1,
 	TA_RAS_BLOCK__FUSE,
 	TA_RAS_BLOCK__MCA,
-<<<<<<< HEAD
-=======
 	TA_RAS_BLOCK__VCN,
 	TA_RAS_BLOCK__JPEG,
->>>>>>> eb3cdb58
 	TA_NUM_BLOCK_MAX
 };
 
