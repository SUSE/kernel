/*
 * Copyright 2014 Advanced Micro Devices, Inc.
 *
 * Permission is hereby granted, free of charge, to any person obtaining a
 * copy of this software and associated documentation files (the "Software"),
 * to deal in the Software without restriction, including without limitation
 * the rights to use, copy, modify, merge, publish, distribute, sublicense,
 * and/or sell copies of the Software, and to permit persons to whom the
 * Software is furnished to do so, subject to the following conditions:
 *
 * The above copyright notice and this permission notice shall be included in
 * all copies or substantial portions of the Software.
 *
 * THE SOFTWARE IS PROVIDED "AS IS", WITHOUT WARRANTY OF ANY KIND, EXPRESS OR
 * IMPLIED, INCLUDING BUT NOT LIMITED TO THE WARRANTIES OF MERCHANTABILITY,
 * FITNESS FOR A PARTICULAR PURPOSE AND NONINFRINGEMENT.  IN NO EVENT SHALL
 * THE COPYRIGHT HOLDER(S) OR AUTHOR(S) BE LIABLE FOR ANY CLAIM, DAMAGES OR
 * OTHER LIABILITY, WHETHER IN AN ACTION OF CONTRACT, TORT OR OTHERWISE,
 * ARISING FROM, OUT OF OR IN CONNECTION WITH THE SOFTWARE OR THE USE OR
 * OTHER DEALINGS IN THE SOFTWARE.
 */

/* amdgpu_amdkfd.h defines the private interface between amdgpu and amdkfd. */

#ifndef AMDGPU_AMDKFD_H_INCLUDED
#define AMDGPU_AMDKFD_H_INCLUDED

#include <linux/types.h>
#include <linux/mm.h>
#include <linux/kthread.h>
#include <linux/workqueue.h>
#include <linux/mmu_notifier.h>
#include <kgd_kfd_interface.h>
#include <drm/ttm/ttm_execbuf_util.h>
#include "amdgpu_sync.h"
#include "amdgpu_vm.h"

extern uint64_t amdgpu_amdkfd_total_mem_size;

enum TLB_FLUSH_TYPE {
	TLB_FLUSH_LEGACY = 0,
	TLB_FLUSH_LIGHTWEIGHT,
	TLB_FLUSH_HEAVYWEIGHT
};

struct amdgpu_device;

enum kfd_mem_attachment_type {
	KFD_MEM_ATT_SHARED,	/* Share kgd_mem->bo or another attachment's */
	KFD_MEM_ATT_USERPTR,	/* SG bo to DMA map pages from a userptr bo */
	KFD_MEM_ATT_DMABUF,	/* DMAbuf to DMA map TTM BOs */
	KFD_MEM_ATT_SG		/* Tag to DMA map SG BOs */
};

struct kfd_mem_attachment {
	struct list_head list;
	enum kfd_mem_attachment_type type;
	bool is_mapped;
	struct amdgpu_bo_va *bo_va;
	struct amdgpu_device *adev;
	uint64_t va;
	uint64_t pte_flags;
};

struct kgd_mem {
	struct mutex lock;
	struct amdgpu_bo *bo;
	struct dma_buf *dmabuf;
	struct hmm_range *range;
	struct list_head attachments;
	/* protected by amdkfd_process_info.lock */
	struct ttm_validate_buffer validate_list;
	struct ttm_validate_buffer resv_list;
	uint32_t domain;
	unsigned int mapped_to_gpu_memory;
	uint64_t va;

	uint32_t alloc_flags;

	uint32_t invalid;
	struct amdkfd_process_info *process_info;

	struct amdgpu_sync sync;

	bool aql_queue;
	bool is_imported;
};

/* KFD Memory Eviction */
struct amdgpu_amdkfd_fence {
	struct dma_fence base;
	struct mm_struct *mm;
	spinlock_t lock;
	char timeline_name[TASK_COMM_LEN];
	struct svm_range_bo *svm_bo;
};

struct amdgpu_kfd_dev {
	struct kfd_dev *dev;
	int64_t vram_used;
	uint64_t vram_used_aligned;
	bool init_complete;
	struct work_struct reset_work;
};

enum kgd_engine_type {
	KGD_ENGINE_PFP = 1,
	KGD_ENGINE_ME,
	KGD_ENGINE_CE,
	KGD_ENGINE_MEC1,
	KGD_ENGINE_MEC2,
	KGD_ENGINE_RLC,
	KGD_ENGINE_SDMA1,
	KGD_ENGINE_SDMA2,
	KGD_ENGINE_MAX
};


struct amdkfd_process_info {
	/* List head of all VMs that belong to a KFD process */
	struct list_head vm_list_head;
	/* List head for all KFD BOs that belong to a KFD process. */
	struct list_head kfd_bo_list;
	/* List of userptr BOs that are valid or invalid */
	struct list_head userptr_valid_list;
	struct list_head userptr_inval_list;
	/* Lock to protect kfd_bo_list */
	struct mutex lock;

	/* Number of VMs */
	unsigned int n_vms;
	/* Eviction Fence */
	struct amdgpu_amdkfd_fence *eviction_fence;

	/* MMU-notifier related fields */
	struct mutex notifier_lock;
	uint32_t evicted_bos;
	struct delayed_work restore_userptr_work;
	struct pid *pid;
	bool block_mmu_notifications;
};

int amdgpu_amdkfd_init(void);
void amdgpu_amdkfd_fini(void);

void amdgpu_amdkfd_suspend(struct amdgpu_device *adev, bool run_pm);
int amdgpu_amdkfd_resume_iommu(struct amdgpu_device *adev);
int amdgpu_amdkfd_resume(struct amdgpu_device *adev, bool run_pm);
void amdgpu_amdkfd_interrupt(struct amdgpu_device *adev,
			const void *ih_ring_entry);
void amdgpu_amdkfd_device_probe(struct amdgpu_device *adev);
void amdgpu_amdkfd_device_init(struct amdgpu_device *adev);
void amdgpu_amdkfd_device_fini_sw(struct amdgpu_device *adev);
int amdgpu_amdkfd_submit_ib(struct amdgpu_device *adev,
				enum kgd_engine_type engine,
				uint32_t vmid, uint64_t gpu_addr,
				uint32_t *ib_cmd, uint32_t ib_len);
void amdgpu_amdkfd_set_compute_idle(struct amdgpu_device *adev, bool idle);
bool amdgpu_amdkfd_have_atomics_support(struct amdgpu_device *adev);
int amdgpu_amdkfd_flush_gpu_tlb_vmid(struct amdgpu_device *adev,
				uint16_t vmid);
int amdgpu_amdkfd_flush_gpu_tlb_pasid(struct amdgpu_device *adev,
				uint16_t pasid, enum TLB_FLUSH_TYPE flush_type);

bool amdgpu_amdkfd_is_kfd_vmid(struct amdgpu_device *adev, u32 vmid);

int amdgpu_amdkfd_pre_reset(struct amdgpu_device *adev);

int amdgpu_amdkfd_post_reset(struct amdgpu_device *adev);

void amdgpu_amdkfd_gpu_reset(struct amdgpu_device *adev);

int amdgpu_queue_mask_bit_to_set_resource_bit(struct amdgpu_device *adev,
					int queue_bit);

struct amdgpu_amdkfd_fence *amdgpu_amdkfd_fence_create(u64 context,
				struct mm_struct *mm,
				struct svm_range_bo *svm_bo);
#if defined(CONFIG_DEBUG_FS)
int kfd_debugfs_kfd_mem_limits(struct seq_file *m, void *data);
#endif
#if IS_ENABLED(CONFIG_HSA_AMD)
bool amdkfd_fence_check_mm(struct dma_fence *f, struct mm_struct *mm);
struct amdgpu_amdkfd_fence *to_amdgpu_amdkfd_fence(struct dma_fence *f);
int amdgpu_amdkfd_remove_fence_on_pt_pd_bos(struct amdgpu_bo *bo);
int amdgpu_amdkfd_evict_userptr(struct mmu_interval_notifier *mni,
				unsigned long cur_seq, struct kgd_mem *mem);
#else
static inline
bool amdkfd_fence_check_mm(struct dma_fence *f, struct mm_struct *mm)
{
	return false;
}

static inline
struct amdgpu_amdkfd_fence *to_amdgpu_amdkfd_fence(struct dma_fence *f)
{
	return NULL;
}

static inline
int amdgpu_amdkfd_remove_fence_on_pt_pd_bos(struct amdgpu_bo *bo)
{
	return 0;
}

static inline
int amdgpu_amdkfd_evict_userptr(struct mmu_interval_notifier *mni,
				unsigned long cur_seq, struct kgd_mem *mem)
{
	return 0;
}
#endif
/* Shared API */
int amdgpu_amdkfd_alloc_gtt_mem(struct amdgpu_device *adev, size_t size,
				void **mem_obj, uint64_t *gpu_addr,
				void **cpu_ptr, bool mqd_gfx9);
void amdgpu_amdkfd_free_gtt_mem(struct amdgpu_device *adev, void *mem_obj);
int amdgpu_amdkfd_alloc_gws(struct amdgpu_device *adev, size_t size,
				void **mem_obj);
void amdgpu_amdkfd_free_gws(struct amdgpu_device *adev, void *mem_obj);
int amdgpu_amdkfd_add_gws_to_process(void *info, void *gws, struct kgd_mem **mem);
int amdgpu_amdkfd_remove_gws_from_process(void *info, void *mem);
uint32_t amdgpu_amdkfd_get_fw_version(struct amdgpu_device *adev,
				      enum kgd_engine_type type);
void amdgpu_amdkfd_get_local_mem_info(struct amdgpu_device *adev,
				      struct kfd_local_mem_info *mem_info);
uint64_t amdgpu_amdkfd_get_gpu_clock_counter(struct amdgpu_device *adev);

uint32_t amdgpu_amdkfd_get_max_engine_clock_in_mhz(struct amdgpu_device *adev);
void amdgpu_amdkfd_get_cu_info(struct amdgpu_device *adev,
			       struct kfd_cu_info *cu_info);
int amdgpu_amdkfd_get_dmabuf_info(struct amdgpu_device *adev, int dma_buf_fd,
				  struct amdgpu_device **dmabuf_adev,
				  uint64_t *bo_size, void *metadata_buffer,
				  size_t buffer_size, uint32_t *metadata_size,
				  uint32_t *flags);
uint8_t amdgpu_amdkfd_get_xgmi_hops_count(struct amdgpu_device *dst,
					  struct amdgpu_device *src);
int amdgpu_amdkfd_get_xgmi_bandwidth_mbytes(struct amdgpu_device *dst,
					    struct amdgpu_device *src,
					    bool is_min);
int amdgpu_amdkfd_get_pcie_bandwidth_mbytes(struct amdgpu_device *adev, bool is_min);

/* Read user wptr from a specified user address space with page fault
 * disabled. The memory must be pinned and mapped to the hardware when
 * this is called in hqd_load functions, so it should never fault in
 * the first place. This resolves a circular lock dependency involving
 * four locks, including the DQM lock and mmap_lock.
 */
#define read_user_wptr(mmptr, wptr, dst)				\
	({								\
		bool valid = false;					\
		if ((mmptr) && (wptr)) {				\
			pagefault_disable();				\
			if ((mmptr) == current->mm) {			\
				valid = !get_user((dst), (wptr));	\
			} else if (current->flags & PF_KTHREAD) {	\
				kthread_use_mm(mmptr);			\
				valid = !get_user((dst), (wptr));	\
				kthread_unuse_mm(mmptr);		\
			}						\
			pagefault_enable();				\
		}							\
		valid;							\
	})

/* GPUVM API */
#define drm_priv_to_vm(drm_priv)					\
	(&((struct amdgpu_fpriv *)					\
		((struct drm_file *)(drm_priv))->driver_priv)->vm)

int amdgpu_amdkfd_gpuvm_set_vm_pasid(struct amdgpu_device *adev,
<<<<<<< HEAD
				     struct file *filp, u32 pasid);
int amdgpu_amdkfd_gpuvm_acquire_process_vm(struct amdgpu_device *adev,
					struct file *filp,
=======
				     struct amdgpu_vm *avm, u32 pasid);
int amdgpu_amdkfd_gpuvm_acquire_process_vm(struct amdgpu_device *adev,
					struct amdgpu_vm *avm,
>>>>>>> eb3cdb58
					void **process_info,
					struct dma_fence **ef);
void amdgpu_amdkfd_gpuvm_release_process_vm(struct amdgpu_device *adev,
					void *drm_priv);
uint64_t amdgpu_amdkfd_gpuvm_get_process_page_dir(void *drm_priv);
size_t amdgpu_amdkfd_get_available_memory(struct amdgpu_device *adev);
int amdgpu_amdkfd_gpuvm_alloc_memory_of_gpu(
		struct amdgpu_device *adev, uint64_t va, uint64_t size,
		void *drm_priv, struct kgd_mem **mem,
		uint64_t *offset, uint32_t flags, bool criu_resume);
int amdgpu_amdkfd_gpuvm_free_memory_of_gpu(
		struct amdgpu_device *adev, struct kgd_mem *mem, void *drm_priv,
		uint64_t *size);
int amdgpu_amdkfd_gpuvm_map_memory_to_gpu(struct amdgpu_device *adev,
					  struct kgd_mem *mem, void *drm_priv);
int amdgpu_amdkfd_gpuvm_unmap_memory_from_gpu(
		struct amdgpu_device *adev, struct kgd_mem *mem, void *drm_priv);
int amdgpu_amdkfd_gpuvm_sync_memory(
		struct amdgpu_device *adev, struct kgd_mem *mem, bool intr);
int amdgpu_amdkfd_gpuvm_map_gtt_bo_to_kernel(struct kgd_mem *mem,
					     void **kptr, uint64_t *size);
void amdgpu_amdkfd_gpuvm_unmap_gtt_bo_from_kernel(struct kgd_mem *mem);

int amdgpu_amdkfd_map_gtt_bo_to_gart(struct amdgpu_device *adev, struct amdgpu_bo *bo);

int amdgpu_amdkfd_gpuvm_restore_process_bos(void *process_info,
					    struct dma_fence **ef);
int amdgpu_amdkfd_gpuvm_get_vm_fault_info(struct amdgpu_device *adev,
					      struct kfd_vm_fault_info *info);
int amdgpu_amdkfd_gpuvm_import_dmabuf(struct amdgpu_device *adev,
				      struct dma_buf *dmabuf,
				      uint64_t va, void *drm_priv,
				      struct kgd_mem **mem, uint64_t *size,
				      uint64_t *mmap_offset);
<<<<<<< HEAD
=======
int amdgpu_amdkfd_gpuvm_export_dmabuf(struct kgd_mem *mem,
				      struct dma_buf **dmabuf);
>>>>>>> eb3cdb58
int amdgpu_amdkfd_get_tile_config(struct amdgpu_device *adev,
				struct tile_config *config);
void amdgpu_amdkfd_ras_poison_consumption_handler(struct amdgpu_device *adev,
				bool reset);
bool amdgpu_amdkfd_bo_mapped_to_dev(struct amdgpu_device *adev, struct kgd_mem *mem);
void amdgpu_amdkfd_block_mmu_notifications(void *p);
int amdgpu_amdkfd_criu_resume(void *p);
bool amdgpu_amdkfd_ras_query_utcl2_poison_status(struct amdgpu_device *adev);
int amdgpu_amdkfd_reserve_mem_limit(struct amdgpu_device *adev,
		uint64_t size, u32 alloc_flag);
void amdgpu_amdkfd_unreserve_mem_limit(struct amdgpu_device *adev,
		uint64_t size, u32 alloc_flag);

#if IS_ENABLED(CONFIG_HSA_AMD)
void amdgpu_amdkfd_gpuvm_init_mem_limits(void);
void amdgpu_amdkfd_gpuvm_destroy_cb(struct amdgpu_device *adev,
				struct amdgpu_vm *vm);

/**
 * @amdgpu_amdkfd_release_notify() - Notify KFD when GEM object is released
 *
 * Allows KFD to release its resources associated with the GEM object.
 */
void amdgpu_amdkfd_release_notify(struct amdgpu_bo *bo);
void amdgpu_amdkfd_reserve_system_mem(uint64_t size);
#else
static inline
void amdgpu_amdkfd_gpuvm_init_mem_limits(void)
{
}

static inline
void amdgpu_amdkfd_gpuvm_destroy_cb(struct amdgpu_device *adev,
					struct amdgpu_vm *vm)
{
}

static inline
void amdgpu_amdkfd_release_notify(struct amdgpu_bo *bo)
{
}
#endif
/* KGD2KFD callbacks */
int kgd2kfd_quiesce_mm(struct mm_struct *mm, uint32_t trigger);
int kgd2kfd_resume_mm(struct mm_struct *mm);
int kgd2kfd_schedule_evict_and_restore_process(struct mm_struct *mm,
						struct dma_fence *fence);
#if IS_ENABLED(CONFIG_HSA_AMD)
int kgd2kfd_init(void);
void kgd2kfd_exit(void);
struct kfd_dev *kgd2kfd_probe(struct amdgpu_device *adev, bool vf);
bool kgd2kfd_device_init(struct kfd_dev *kfd,
			 const struct kgd2kfd_shared_resources *gpu_resources);
void kgd2kfd_device_exit(struct kfd_dev *kfd);
void kgd2kfd_suspend(struct kfd_dev *kfd, bool run_pm);
int kgd2kfd_resume_iommu(struct kfd_dev *kfd);
int kgd2kfd_resume(struct kfd_dev *kfd, bool run_pm);
int kgd2kfd_pre_reset(struct kfd_dev *kfd);
int kgd2kfd_post_reset(struct kfd_dev *kfd);
void kgd2kfd_interrupt(struct kfd_dev *kfd, const void *ih_ring_entry);
void kgd2kfd_set_sram_ecc_flag(struct kfd_dev *kfd);
void kgd2kfd_smi_event_throttle(struct kfd_dev *kfd, uint64_t throttle_bitmask);
#else
static inline int kgd2kfd_init(void)
{
	return -ENOENT;
}

static inline void kgd2kfd_exit(void)
{
}

static inline
struct kfd_dev *kgd2kfd_probe(struct amdgpu_device *adev, bool vf)
{
	return NULL;
}

static inline
bool kgd2kfd_device_init(struct kfd_dev *kfd,
				const struct kgd2kfd_shared_resources *gpu_resources)
{
	return false;
}

static inline void kgd2kfd_device_exit(struct kfd_dev *kfd)
{
}

static inline void kgd2kfd_suspend(struct kfd_dev *kfd, bool run_pm)
{
}

static int __maybe_unused kgd2kfd_resume_iommu(struct kfd_dev *kfd)
{
	return 0;
}

static inline int kgd2kfd_resume(struct kfd_dev *kfd, bool run_pm)
{
	return 0;
}

static inline int kgd2kfd_pre_reset(struct kfd_dev *kfd)
{
	return 0;
}

static inline int kgd2kfd_post_reset(struct kfd_dev *kfd)
{
	return 0;
}

static inline
void kgd2kfd_interrupt(struct kfd_dev *kfd, const void *ih_ring_entry)
{
}

static inline
void kgd2kfd_set_sram_ecc_flag(struct kfd_dev *kfd)
{
}

static inline
void kgd2kfd_smi_event_throttle(struct kfd_dev *kfd, uint64_t throttle_bitmask)
{
}
#endif
#endif /* AMDGPU_AMDKFD_H_INCLUDED */<|MERGE_RESOLUTION|>--- conflicted
+++ resolved
@@ -271,15 +271,9 @@
 		((struct drm_file *)(drm_priv))->driver_priv)->vm)
 
 int amdgpu_amdkfd_gpuvm_set_vm_pasid(struct amdgpu_device *adev,
-<<<<<<< HEAD
-				     struct file *filp, u32 pasid);
-int amdgpu_amdkfd_gpuvm_acquire_process_vm(struct amdgpu_device *adev,
-					struct file *filp,
-=======
 				     struct amdgpu_vm *avm, u32 pasid);
 int amdgpu_amdkfd_gpuvm_acquire_process_vm(struct amdgpu_device *adev,
 					struct amdgpu_vm *avm,
->>>>>>> eb3cdb58
 					void **process_info,
 					struct dma_fence **ef);
 void amdgpu_amdkfd_gpuvm_release_process_vm(struct amdgpu_device *adev,
@@ -314,11 +308,8 @@
 				      uint64_t va, void *drm_priv,
 				      struct kgd_mem **mem, uint64_t *size,
 				      uint64_t *mmap_offset);
-<<<<<<< HEAD
-=======
 int amdgpu_amdkfd_gpuvm_export_dmabuf(struct kgd_mem *mem,
 				      struct dma_buf **dmabuf);
->>>>>>> eb3cdb58
 int amdgpu_amdkfd_get_tile_config(struct amdgpu_device *adev,
 				struct tile_config *config);
 void amdgpu_amdkfd_ras_poison_consumption_handler(struct amdgpu_device *adev,
