--- conflicted
+++ resolved
@@ -83,17 +83,10 @@
 {
 	struct drm_buddy_block *block;
 	u64 size = 0;
-<<<<<<< HEAD
 
 	list_for_each_entry(block, head, link)
 		size += amdgpu_vram_mgr_block_size(block);
 
-=======
-
-	list_for_each_entry(block, head, link)
-		size += amdgpu_vram_mgr_block_size(block);
-
->>>>>>> 2d5404ca
 	return size;
 }
 
@@ -459,10 +452,7 @@
 {
 	struct amdgpu_vram_mgr *mgr = to_vram_mgr(man);
 	struct amdgpu_device *adev = to_amdgpu_device(mgr);
-<<<<<<< HEAD
-=======
 	struct amdgpu_bo *bo = ttm_to_amdgpu_bo(tbo);
->>>>>>> 2d5404ca
 	u64 vis_usage = 0, max_bytes, min_block_size;
 	struct amdgpu_vram_mgr_resource *vres;
 	u64 size, remaining_size, lpfn, fpfn;
@@ -512,18 +502,12 @@
 	if (place->flags & TTM_PL_FLAG_TOPDOWN)
 		vres->flags |= DRM_BUDDY_TOPDOWN_ALLOCATION;
 
-<<<<<<< HEAD
-	if (place->flags & TTM_PL_FLAG_CONTIGUOUS)
-		vres->flags |= DRM_BUDDY_CONTIGUOUS_ALLOCATION;
-
-=======
 	if (bo->flags & AMDGPU_GEM_CREATE_VRAM_CONTIGUOUS)
 		vres->flags |= DRM_BUDDY_CONTIGUOUS_ALLOCATION;
 
 	if (bo->flags & AMDGPU_GEM_CREATE_VRAM_CLEARED)
 		vres->flags |= DRM_BUDDY_CLEAR_ALLOCATION;
 
->>>>>>> 2d5404ca
 	if (fpfn || lpfn != mgr->mm.size)
 		/* Allocate blocks in desired range */
 		vres->flags |= DRM_BUDDY_RANGE_ALLOCATION;
@@ -549,15 +533,6 @@
 		else
 			min_block_size = mgr->default_page_size;
 
-<<<<<<< HEAD
-		BUG_ON(min_block_size < mm->chunk_size);
-
-		size = remaining_size;
-		if ((size >= (u64)pages_per_block << PAGE_SHIFT) &&
-				!(size & (((u64)pages_per_block << PAGE_SHIFT) - 1)))
-			min_block_size = (u64)pages_per_block << PAGE_SHIFT;
-
-=======
 		size = remaining_size;
 
 		if (bo->flags & AMDGPU_GEM_CREATE_VRAM_CONTIGUOUS && adjust_dcc_size)
@@ -568,7 +543,6 @@
 
 		BUG_ON(min_block_size < mm->chunk_size);
 
->>>>>>> 2d5404ca
 		r = drm_buddy_alloc_blocks(mm, fpfn,
 					   lpfn,
 					   size,
@@ -595,8 +569,6 @@
 	}
 	mutex_unlock(&mgr->lock);
 
-<<<<<<< HEAD
-=======
 	if (bo->flags & AMDGPU_GEM_CREATE_VRAM_CONTIGUOUS && adjust_dcc_size) {
 		struct drm_buddy_block *dcc_block;
 		unsigned long dcc_start;
@@ -613,7 +585,6 @@
 				     &vres->blocks);
 	}
 
->>>>>>> 2d5404ca
 	vres->base.start = 0;
 	size = max_t(u64, amdgpu_vram_mgr_blocks_size(&vres->blocks),
 		     vres->base.size);
