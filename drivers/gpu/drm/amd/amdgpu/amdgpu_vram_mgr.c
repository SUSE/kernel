/*
 * Copyright 2016 Advanced Micro Devices, Inc.
 *
 * Permission is hereby granted, free of charge, to any person obtaining a
 * copy of this software and associated documentation files (the "Software"),
 * to deal in the Software without restriction, including without limitation
 * the rights to use, copy, modify, merge, publish, distribute, sublicense,
 * and/or sell copies of the Software, and to permit persons to whom the
 * Software is furnished to do so, subject to the following conditions:
 *
 * The above copyright notice and this permission notice shall be included in
 * all copies or substantial portions of the Software.
 *
 * THE SOFTWARE IS PROVIDED "AS IS", WITHOUT WARRANTY OF ANY KIND, EXPRESS OR
 * IMPLIED, INCLUDING BUT NOT LIMITED TO THE WARRANTIES OF MERCHANTABILITY,
 * FITNESS FOR A PARTICULAR PURPOSE AND NONINFRINGEMENT.  IN NO EVENT SHALL
 * THE COPYRIGHT HOLDER(S) OR AUTHOR(S) BE LIABLE FOR ANY CLAIM, DAMAGES OR
 * OTHER LIABILITY, WHETHER IN AN ACTION OF CONTRACT, TORT OR OTHERWISE,
 * ARISING FROM, OUT OF OR IN CONNECTION WITH THE SOFTWARE OR THE USE OR
 * OTHER DEALINGS IN THE SOFTWARE.
 *
 * Authors: Christian König
 */

#include <linux/dma-mapping.h>
#include <drm/ttm/ttm_range_manager.h>

#include "amdgpu.h"
#include "amdgpu_vm.h"
#include "amdgpu_res_cursor.h"
#include "amdgpu_atomfirmware.h"
#include "atom.h"

struct amdgpu_vram_reservation {
	u64 start;
	u64 size;
	struct list_head allocated;
	struct list_head blocks;
};

static inline struct amdgpu_vram_mgr *
to_vram_mgr(struct ttm_resource_manager *man)
{
	return container_of(man, struct amdgpu_vram_mgr, manager);
}

static inline struct amdgpu_device *
to_amdgpu_device(struct amdgpu_vram_mgr *mgr)
{
	return container_of(mgr, struct amdgpu_device, mman.vram_mgr);
}

static inline struct drm_buddy_block *
amdgpu_vram_mgr_first_block(struct list_head *list)
{
	return list_first_entry_or_null(list, struct drm_buddy_block, link);
}

static inline bool amdgpu_is_vram_mgr_blocks_contiguous(struct list_head *head)
{
	struct drm_buddy_block *block;
	u64 start, size;

	block = amdgpu_vram_mgr_first_block(head);
	if (!block)
		return false;

	while (head != block->link.next) {
		start = amdgpu_vram_mgr_block_start(block);
		size = amdgpu_vram_mgr_block_size(block);

		block = list_entry(block->link.next, struct drm_buddy_block, link);
		if (start + size != amdgpu_vram_mgr_block_start(block))
			return false;
	}

	return true;
}



/**
 * DOC: mem_info_vram_total
 *
 * The amdgpu driver provides a sysfs API for reporting current total VRAM
 * available on the device
 * The file mem_info_vram_total is used for this and returns the total
 * amount of VRAM in bytes
 */
static ssize_t amdgpu_mem_info_vram_total_show(struct device *dev,
		struct device_attribute *attr, char *buf)
{
	struct drm_device *ddev = dev_get_drvdata(dev);
	struct amdgpu_device *adev = drm_to_adev(ddev);

	return sysfs_emit(buf, "%llu\n", adev->gmc.real_vram_size);
}

/**
 * DOC: mem_info_vis_vram_total
 *
 * The amdgpu driver provides a sysfs API for reporting current total
 * visible VRAM available on the device
 * The file mem_info_vis_vram_total is used for this and returns the total
 * amount of visible VRAM in bytes
 */
static ssize_t amdgpu_mem_info_vis_vram_total_show(struct device *dev,
		struct device_attribute *attr, char *buf)
{
	struct drm_device *ddev = dev_get_drvdata(dev);
	struct amdgpu_device *adev = drm_to_adev(ddev);

	return sysfs_emit(buf, "%llu\n", adev->gmc.visible_vram_size);
}

/**
 * DOC: mem_info_vram_used
 *
 * The amdgpu driver provides a sysfs API for reporting current total VRAM
 * available on the device
 * The file mem_info_vram_used is used for this and returns the total
 * amount of currently used VRAM in bytes
 */
static ssize_t amdgpu_mem_info_vram_used_show(struct device *dev,
					      struct device_attribute *attr,
					      char *buf)
{
	struct drm_device *ddev = dev_get_drvdata(dev);
	struct amdgpu_device *adev = drm_to_adev(ddev);
	struct ttm_resource_manager *man = &adev->mman.vram_mgr.manager;

	return sysfs_emit(buf, "%llu\n", ttm_resource_manager_usage(man));
}

/**
 * DOC: mem_info_vis_vram_used
 *
 * The amdgpu driver provides a sysfs API for reporting current total of
 * used visible VRAM
 * The file mem_info_vis_vram_used is used for this and returns the total
 * amount of currently used visible VRAM in bytes
 */
static ssize_t amdgpu_mem_info_vis_vram_used_show(struct device *dev,
						  struct device_attribute *attr,
						  char *buf)
{
	struct drm_device *ddev = dev_get_drvdata(dev);
	struct amdgpu_device *adev = drm_to_adev(ddev);

	return sysfs_emit(buf, "%llu\n",
			  amdgpu_vram_mgr_vis_usage(&adev->mman.vram_mgr));
}

/**
 * DOC: mem_info_vram_vendor
 *
 * The amdgpu driver provides a sysfs API for reporting the vendor of the
 * installed VRAM
 * The file mem_info_vram_vendor is used for this and returns the name of the
 * vendor.
 */
static ssize_t amdgpu_mem_info_vram_vendor(struct device *dev,
					   struct device_attribute *attr,
					   char *buf)
{
	struct drm_device *ddev = dev_get_drvdata(dev);
	struct amdgpu_device *adev = drm_to_adev(ddev);

	switch (adev->gmc.vram_vendor) {
	case SAMSUNG:
		return sysfs_emit(buf, "samsung\n");
	case INFINEON:
		return sysfs_emit(buf, "infineon\n");
	case ELPIDA:
		return sysfs_emit(buf, "elpida\n");
	case ETRON:
		return sysfs_emit(buf, "etron\n");
	case NANYA:
		return sysfs_emit(buf, "nanya\n");
	case HYNIX:
		return sysfs_emit(buf, "hynix\n");
	case MOSEL:
		return sysfs_emit(buf, "mosel\n");
	case WINBOND:
		return sysfs_emit(buf, "winbond\n");
	case ESMT:
		return sysfs_emit(buf, "esmt\n");
	case MICRON:
		return sysfs_emit(buf, "micron\n");
	default:
		return sysfs_emit(buf, "unknown\n");
	}
}

static DEVICE_ATTR(mem_info_vram_total, S_IRUGO,
		   amdgpu_mem_info_vram_total_show, NULL);
static DEVICE_ATTR(mem_info_vis_vram_total, S_IRUGO,
		   amdgpu_mem_info_vis_vram_total_show,NULL);
static DEVICE_ATTR(mem_info_vram_used, S_IRUGO,
		   amdgpu_mem_info_vram_used_show, NULL);
static DEVICE_ATTR(mem_info_vis_vram_used, S_IRUGO,
		   amdgpu_mem_info_vis_vram_used_show, NULL);
static DEVICE_ATTR(mem_info_vram_vendor, S_IRUGO,
		   amdgpu_mem_info_vram_vendor, NULL);

static struct attribute *amdgpu_vram_mgr_attributes[] = {
	&dev_attr_mem_info_vram_total.attr,
	&dev_attr_mem_info_vis_vram_total.attr,
	&dev_attr_mem_info_vram_used.attr,
	&dev_attr_mem_info_vis_vram_used.attr,
	&dev_attr_mem_info_vram_vendor.attr,
	NULL
};

const struct attribute_group amdgpu_vram_mgr_attr_group = {
	.attrs = amdgpu_vram_mgr_attributes
};

/**
 * amdgpu_vram_mgr_vis_size - Calculate visible block size
 *
 * @adev: amdgpu_device pointer
 * @block: DRM BUDDY block structure
 *
 * Calculate how many bytes of the DRM BUDDY block are inside visible VRAM
 */
static u64 amdgpu_vram_mgr_vis_size(struct amdgpu_device *adev,
				    struct drm_buddy_block *block)
{
	u64 start = amdgpu_vram_mgr_block_start(block);
	u64 end = start + amdgpu_vram_mgr_block_size(block);

	if (start >= adev->gmc.visible_vram_size)
		return 0;

	return (end > adev->gmc.visible_vram_size ?
		adev->gmc.visible_vram_size : end) - start;
}

/**
 * amdgpu_vram_mgr_bo_visible_size - CPU visible BO size
 *
 * @bo: &amdgpu_bo buffer object (must be in VRAM)
 *
 * Returns:
 * How much of the given &amdgpu_bo buffer object lies in CPU visible VRAM.
 */
u64 amdgpu_vram_mgr_bo_visible_size(struct amdgpu_bo *bo)
{
	struct amdgpu_device *adev = amdgpu_ttm_adev(bo->tbo.bdev);
	struct ttm_resource *res = bo->tbo.resource;
	struct amdgpu_vram_mgr_resource *vres = to_amdgpu_vram_mgr_resource(res);
	struct drm_buddy_block *block;
	u64 usage = 0;

	if (amdgpu_gmc_vram_full_visible(&adev->gmc))
		return amdgpu_bo_size(bo);

	if (res->start >= adev->gmc.visible_vram_size >> PAGE_SHIFT)
		return 0;

	list_for_each_entry(block, &vres->blocks, link)
		usage += amdgpu_vram_mgr_vis_size(adev, block);

	return usage;
}

/* Commit the reservation of VRAM pages */
static void amdgpu_vram_mgr_do_reserve(struct ttm_resource_manager *man)
{
	struct amdgpu_vram_mgr *mgr = to_vram_mgr(man);
	struct amdgpu_device *adev = to_amdgpu_device(mgr);
	struct drm_buddy *mm = &mgr->mm;
	struct amdgpu_vram_reservation *rsv, *temp;
	struct drm_buddy_block *block;
	uint64_t vis_usage;

	list_for_each_entry_safe(rsv, temp, &mgr->reservations_pending, blocks) {
		if (drm_buddy_alloc_blocks(mm, rsv->start, rsv->start + rsv->size,
					   rsv->size, mm->chunk_size, &rsv->allocated,
					   DRM_BUDDY_RANGE_ALLOCATION))
			continue;

		block = amdgpu_vram_mgr_first_block(&rsv->allocated);
		if (!block)
			continue;

		dev_dbg(adev->dev, "Reservation 0x%llx - %lld, Succeeded\n",
			rsv->start, rsv->size);

		vis_usage = amdgpu_vram_mgr_vis_size(adev, block);
		atomic64_add(vis_usage, &mgr->vis_usage);
		spin_lock(&man->bdev->lru_lock);
		man->usage += rsv->size;
		spin_unlock(&man->bdev->lru_lock);
		list_move(&rsv->blocks, &mgr->reserved_pages);
	}
}

/**
 * amdgpu_vram_mgr_reserve_range - Reserve a range from VRAM
 *
 * @mgr: amdgpu_vram_mgr pointer
 * @start: start address of the range in VRAM
 * @size: size of the range
 *
 * Reserve memory from start address with the specified size in VRAM
 */
int amdgpu_vram_mgr_reserve_range(struct amdgpu_vram_mgr *mgr,
				  uint64_t start, uint64_t size)
{
	struct amdgpu_vram_reservation *rsv;

	rsv = kzalloc(sizeof(*rsv), GFP_KERNEL);
	if (!rsv)
		return -ENOMEM;

	INIT_LIST_HEAD(&rsv->allocated);
	INIT_LIST_HEAD(&rsv->blocks);

	rsv->start = start;
	rsv->size = size;

	mutex_lock(&mgr->lock);
	list_add_tail(&rsv->blocks, &mgr->reservations_pending);
	amdgpu_vram_mgr_do_reserve(&mgr->manager);
	mutex_unlock(&mgr->lock);

	return 0;
}

/**
 * amdgpu_vram_mgr_query_page_status - query the reservation status
 *
 * @mgr: amdgpu_vram_mgr pointer
 * @start: start address of a page in VRAM
 *
 * Returns:
 *	-EBUSY: the page is still hold and in pending list
 *	0: the page has been reserved
 *	-ENOENT: the input page is not a reservation
 */
int amdgpu_vram_mgr_query_page_status(struct amdgpu_vram_mgr *mgr,
				      uint64_t start)
{
	struct amdgpu_vram_reservation *rsv;
	int ret;

	mutex_lock(&mgr->lock);

	list_for_each_entry(rsv, &mgr->reservations_pending, blocks) {
		if (rsv->start <= start &&
		    (start < (rsv->start + rsv->size))) {
			ret = -EBUSY;
			goto out;
		}
	}

	list_for_each_entry(rsv, &mgr->reserved_pages, blocks) {
		if (rsv->start <= start &&
		    (start < (rsv->start + rsv->size))) {
			ret = 0;
			goto out;
		}
	}

	ret = -ENOENT;
out:
	mutex_unlock(&mgr->lock);
	return ret;
}

/**
 * amdgpu_vram_mgr_new - allocate new ranges
 *
 * @man: TTM memory type manager
 * @tbo: TTM BO we need this range for
 * @place: placement flags and restrictions
 * @res: the resulting mem object
 *
 * Allocate VRAM for the given BO.
 */
static int amdgpu_vram_mgr_new(struct ttm_resource_manager *man,
			       struct ttm_buffer_object *tbo,
			       const struct ttm_place *place,
			       struct ttm_resource **res)
{
	u64 vis_usage = 0, max_bytes, cur_size, min_block_size;
	struct amdgpu_vram_mgr *mgr = to_vram_mgr(man);
	struct amdgpu_device *adev = to_amdgpu_device(mgr);
	struct amdgpu_vram_mgr_resource *vres;
	u64 size, remaining_size, lpfn, fpfn;
	struct drm_buddy *mm = &mgr->mm;
	struct drm_buddy_block *block;
	unsigned long pages_per_block;
	int r;

	lpfn = (u64)place->lpfn << PAGE_SHIFT;
	if (!lpfn)
		lpfn = man->size;

	fpfn = (u64)place->fpfn << PAGE_SHIFT;

	max_bytes = adev->gmc.mc_vram_size;
	if (tbo->type != ttm_bo_type_kernel)
		max_bytes -= AMDGPU_VM_RESERVED_VRAM;

	if (place->flags & TTM_PL_FLAG_CONTIGUOUS) {
		pages_per_block = ~0ul;
	} else {
#ifdef CONFIG_TRANSPARENT_HUGEPAGE
		pages_per_block = HPAGE_PMD_NR;
#else
		/* default to 2MB */
		pages_per_block = 2UL << (20UL - PAGE_SHIFT);
#endif
		pages_per_block = max_t(uint32_t, pages_per_block,
					tbo->page_alignment);
	}

	vres = kzalloc(sizeof(*vres), GFP_KERNEL);
	if (!vres)
		return -ENOMEM;

	ttm_resource_init(tbo, place, &vres->base);

	/* bail out quickly if there's likely not enough VRAM for this BO */
	if (ttm_resource_manager_usage(man) > max_bytes) {
		r = -ENOSPC;
		goto error_fini;
	}

	INIT_LIST_HEAD(&vres->blocks);

	if (place->flags & TTM_PL_FLAG_TOPDOWN)
		vres->flags |= DRM_BUDDY_TOPDOWN_ALLOCATION;

	if (fpfn || lpfn != mgr->mm.size)
		/* Allocate blocks in desired range */
		vres->flags |= DRM_BUDDY_RANGE_ALLOCATION;

<<<<<<< HEAD
	remaining_size = (u64)vres->base.num_pages << PAGE_SHIFT;
=======
	remaining_size = (u64)vres->base.size;
>>>>>>> eb3cdb58

	mutex_lock(&mgr->lock);
	while (remaining_size) {
		if (tbo->page_alignment)
			min_block_size = (u64)tbo->page_alignment << PAGE_SHIFT;
		else
			min_block_size = mgr->default_page_size;

		BUG_ON(min_block_size < mm->chunk_size);

		/* Limit maximum size to 2GiB due to SG table limitations */
		size = min(remaining_size, 2ULL << 30);

<<<<<<< HEAD
		if (size >= (u64)pages_per_block << PAGE_SHIFT)
=======
		if ((size >= (u64)pages_per_block << PAGE_SHIFT) &&
				!(size & (((u64)pages_per_block << PAGE_SHIFT) - 1)))
>>>>>>> eb3cdb58
			min_block_size = (u64)pages_per_block << PAGE_SHIFT;

		cur_size = size;

		if (fpfn + size != (u64)place->lpfn << PAGE_SHIFT) {
			/*
			 * Except for actual range allocation, modify the size and
			 * min_block_size conforming to continuous flag enablement
			 */
			if (place->flags & TTM_PL_FLAG_CONTIGUOUS) {
				size = roundup_pow_of_two(size);
				min_block_size = size;
			/*
			 * Modify the size value if size is not
			 * aligned with min_block_size
			 */
			} else if (!IS_ALIGNED(size, min_block_size)) {
				size = round_up(size, min_block_size);
			}
		}

		r = drm_buddy_alloc_blocks(mm, fpfn,
					   lpfn,
					   size,
					   min_block_size,
					   &vres->blocks,
					   vres->flags);
		if (unlikely(r))
			goto error_free_blocks;

		if (size > remaining_size)
			remaining_size = 0;
		else
			remaining_size -= size;
	}
	mutex_unlock(&mgr->lock);

	if (cur_size != size) {
		struct drm_buddy_block *block;
		struct list_head *trim_list;
		u64 original_size;
		LIST_HEAD(temp);

		trim_list = &vres->blocks;
<<<<<<< HEAD
		original_size = (u64)vres->base.num_pages << PAGE_SHIFT;
=======
		original_size = (u64)vres->base.size;
>>>>>>> eb3cdb58

		/*
		 * If size value is rounded up to min_block_size, trim the last
		 * block to the required size
		 */
		if (!list_is_singular(&vres->blocks)) {
			block = list_last_entry(&vres->blocks, typeof(*block), link);
			list_move_tail(&block->link, &temp);
			trim_list = &temp;
			/*
			 * Compute the original_size value by subtracting the
			 * last block size with (aligned size - original size)
			 */
			original_size = amdgpu_vram_mgr_block_size(block) - (size - cur_size);
		}

		mutex_lock(&mgr->lock);
		drm_buddy_block_trim(mm,
				     original_size,
				     trim_list);
		mutex_unlock(&mgr->lock);
<<<<<<< HEAD

		if (!list_empty(&temp))
			list_splice_tail(trim_list, &vres->blocks);
	}

	vres->base.start = 0;
	list_for_each_entry(block, &vres->blocks, link) {
		unsigned long start;

		start = amdgpu_vram_mgr_block_start(block) +
			amdgpu_vram_mgr_block_size(block);
		start >>= PAGE_SHIFT;

		if (start > vres->base.num_pages)
			start -= vres->base.num_pages;
		else
			start = 0;
		vres->base.start = max(vres->base.start, start);

		vis_usage += amdgpu_vram_mgr_vis_size(adev, block);
	}

=======

		if (!list_empty(&temp))
			list_splice_tail(trim_list, &vres->blocks);
	}

	vres->base.start = 0;
	list_for_each_entry(block, &vres->blocks, link) {
		unsigned long start;

		start = amdgpu_vram_mgr_block_start(block) +
			amdgpu_vram_mgr_block_size(block);
		start >>= PAGE_SHIFT;

		if (start > PFN_UP(vres->base.size))
			start -= PFN_UP(vres->base.size);
		else
			start = 0;
		vres->base.start = max(vres->base.start, start);

		vis_usage += amdgpu_vram_mgr_vis_size(adev, block);
	}

>>>>>>> eb3cdb58
	if (amdgpu_is_vram_mgr_blocks_contiguous(&vres->blocks))
		vres->base.placement |= TTM_PL_FLAG_CONTIGUOUS;

	if (adev->gmc.xgmi.connected_to_cpu)
		vres->base.bus.caching = ttm_cached;
	else
		vres->base.bus.caching = ttm_write_combined;

	atomic64_add(vis_usage, &mgr->vis_usage);
	*res = &vres->base;
	return 0;

error_free_blocks:
	drm_buddy_free_list(mm, &vres->blocks);
	mutex_unlock(&mgr->lock);
error_fini:
	ttm_resource_fini(man, &vres->base);
	kfree(vres);

	return r;
}

/**
 * amdgpu_vram_mgr_del - free ranges
 *
 * @man: TTM memory type manager
 * @res: TTM memory object
 *
 * Free the allocated VRAM again.
 */
static void amdgpu_vram_mgr_del(struct ttm_resource_manager *man,
				struct ttm_resource *res)
{
	struct amdgpu_vram_mgr_resource *vres = to_amdgpu_vram_mgr_resource(res);
	struct amdgpu_vram_mgr *mgr = to_vram_mgr(man);
	struct amdgpu_device *adev = to_amdgpu_device(mgr);
	struct drm_buddy *mm = &mgr->mm;
	struct drm_buddy_block *block;
	uint64_t vis_usage = 0;

	mutex_lock(&mgr->lock);
	list_for_each_entry(block, &vres->blocks, link)
		vis_usage += amdgpu_vram_mgr_vis_size(adev, block);

	amdgpu_vram_mgr_do_reserve(man);

	drm_buddy_free_list(mm, &vres->blocks);
	mutex_unlock(&mgr->lock);

	atomic64_sub(vis_usage, &mgr->vis_usage);

	ttm_resource_fini(man, res);
	kfree(vres);
}

/**
 * amdgpu_vram_mgr_alloc_sgt - allocate and fill a sg table
 *
 * @adev: amdgpu device pointer
 * @res: TTM memory object
 * @offset: byte offset from the base of VRAM BO
 * @length: number of bytes to export in sg_table
 * @dev: the other device
 * @dir: dma direction
 * @sgt: resulting sg table
 *
 * Allocate and fill a sg table from a VRAM allocation.
 */
int amdgpu_vram_mgr_alloc_sgt(struct amdgpu_device *adev,
			      struct ttm_resource *res,
			      u64 offset, u64 length,
			      struct device *dev,
			      enum dma_data_direction dir,
			      struct sg_table **sgt)
{
	struct amdgpu_res_cursor cursor;
	struct scatterlist *sg;
	int num_entries = 0;
	int i, r;

	*sgt = kmalloc(sizeof(**sgt), GFP_KERNEL);
	if (!*sgt)
		return -ENOMEM;

	/* Determine the number of DRM_BUDDY blocks to export */
	amdgpu_res_first(res, offset, length, &cursor);
	while (cursor.remaining) {
		num_entries++;
		amdgpu_res_next(&cursor, cursor.size);
	}

	r = sg_alloc_table(*sgt, num_entries, GFP_KERNEL);
	if (r)
		goto error_free;

	/* Initialize scatterlist nodes of sg_table */
	for_each_sgtable_sg((*sgt), sg, i)
		sg->length = 0;

	/*
	 * Walk down DRM_BUDDY blocks to populate scatterlist nodes
	 * @note: Use iterator api to get first the DRM_BUDDY block
	 * and the number of bytes from it. Access the following
	 * DRM_BUDDY block(s) if more buffer needs to exported
	 */
	amdgpu_res_first(res, offset, length, &cursor);
	for_each_sgtable_sg((*sgt), sg, i) {
		phys_addr_t phys = cursor.start + adev->gmc.aper_base;
		size_t size = cursor.size;
		dma_addr_t addr;

		addr = dma_map_resource(dev, phys, size, dir,
					DMA_ATTR_SKIP_CPU_SYNC);
		r = dma_mapping_error(dev, addr);
		if (r)
			goto error_unmap;

		sg_set_page(sg, NULL, size, 0);
		sg_dma_address(sg) = addr;
		sg_dma_len(sg) = size;

		amdgpu_res_next(&cursor, cursor.size);
	}

	return 0;

error_unmap:
	for_each_sgtable_sg((*sgt), sg, i) {
		if (!sg->length)
			continue;

		dma_unmap_resource(dev, sg->dma_address,
				   sg->length, dir,
				   DMA_ATTR_SKIP_CPU_SYNC);
	}
	sg_free_table(*sgt);

error_free:
	kfree(*sgt);
	return r;
}

/**
 * amdgpu_vram_mgr_free_sgt - allocate and fill a sg table
 *
 * @dev: device pointer
 * @dir: data direction of resource to unmap
 * @sgt: sg table to free
 *
 * Free a previously allocate sg table.
 */
void amdgpu_vram_mgr_free_sgt(struct device *dev,
			      enum dma_data_direction dir,
			      struct sg_table *sgt)
{
	struct scatterlist *sg;
	int i;

	for_each_sgtable_sg(sgt, sg, i)
		dma_unmap_resource(dev, sg->dma_address,
				   sg->length, dir,
				   DMA_ATTR_SKIP_CPU_SYNC);
	sg_free_table(sgt);
	kfree(sgt);
}

/**
 * amdgpu_vram_mgr_vis_usage - how many bytes are used in the visible part
<<<<<<< HEAD
 *
 * @mgr: amdgpu_vram_mgr pointer
=======
 *
 * @mgr: amdgpu_vram_mgr pointer
 *
 * Returns how many bytes are used in the visible part of VRAM
 */
uint64_t amdgpu_vram_mgr_vis_usage(struct amdgpu_vram_mgr *mgr)
{
	return atomic64_read(&mgr->vis_usage);
}

/**
 * amdgpu_vram_mgr_intersects - test each drm buddy block for intersection
 *
 * @man: TTM memory type manager
 * @res: The resource to test
 * @place: The place to test against
 * @size: Size of the new allocation
 *
 * Test each drm buddy block for intersection for eviction decision.
 */
static bool amdgpu_vram_mgr_intersects(struct ttm_resource_manager *man,
				       struct ttm_resource *res,
				       const struct ttm_place *place,
				       size_t size)
{
	struct amdgpu_vram_mgr_resource *mgr = to_amdgpu_vram_mgr_resource(res);
	struct drm_buddy_block *block;

	/* Check each drm buddy block individually */
	list_for_each_entry(block, &mgr->blocks, link) {
		unsigned long fpfn =
			amdgpu_vram_mgr_block_start(block) >> PAGE_SHIFT;
		unsigned long lpfn = fpfn +
			(amdgpu_vram_mgr_block_size(block) >> PAGE_SHIFT);

		if (place->fpfn < lpfn &&
		    (!place->lpfn || place->lpfn > fpfn))
			return true;
	}

	return false;
}

/**
 * amdgpu_vram_mgr_compatible - test each drm buddy block for compatibility
 *
 * @man: TTM memory type manager
 * @res: The resource to test
 * @place: The place to test against
 * @size: Size of the new allocation
>>>>>>> eb3cdb58
 *
 * Test each drm buddy block for placement compatibility.
 */
<<<<<<< HEAD
uint64_t amdgpu_vram_mgr_vis_usage(struct amdgpu_vram_mgr *mgr)
{
	return atomic64_read(&mgr->vis_usage);
=======
static bool amdgpu_vram_mgr_compatible(struct ttm_resource_manager *man,
				       struct ttm_resource *res,
				       const struct ttm_place *place,
				       size_t size)
{
	struct amdgpu_vram_mgr_resource *mgr = to_amdgpu_vram_mgr_resource(res);
	struct drm_buddy_block *block;

	/* Check each drm buddy block individually */
	list_for_each_entry(block, &mgr->blocks, link) {
		unsigned long fpfn =
			amdgpu_vram_mgr_block_start(block) >> PAGE_SHIFT;
		unsigned long lpfn = fpfn +
			(amdgpu_vram_mgr_block_size(block) >> PAGE_SHIFT);

		if (fpfn < place->fpfn ||
		    (place->lpfn && lpfn > place->lpfn))
			return false;
	}

	return true;
>>>>>>> eb3cdb58
}

/**
 * amdgpu_vram_mgr_debug - dump VRAM table
 *
 * @man: TTM memory type manager
 * @printer: DRM printer to use
 *
 * Dump the table content using printk.
 */
static void amdgpu_vram_mgr_debug(struct ttm_resource_manager *man,
				  struct drm_printer *printer)
{
	struct amdgpu_vram_mgr *mgr = to_vram_mgr(man);
	struct drm_buddy *mm = &mgr->mm;
	struct amdgpu_vram_reservation *rsv;

	drm_printf(printer, "  vis usage:%llu\n",
		   amdgpu_vram_mgr_vis_usage(mgr));

	mutex_lock(&mgr->lock);
	drm_printf(printer, "default_page_size: %lluKiB\n",
		   mgr->default_page_size >> 10);

	drm_buddy_print(mm, printer);

	drm_printf(printer, "reserved:\n");
	list_for_each_entry(rsv, &mgr->reserved_pages, blocks)
		drm_printf(printer, "%#018llx-%#018llx: %llu\n",
			rsv->start, rsv->start + rsv->size, rsv->size);
	mutex_unlock(&mgr->lock);
}

static const struct ttm_resource_manager_func amdgpu_vram_mgr_func = {
	.alloc	= amdgpu_vram_mgr_new,
	.free	= amdgpu_vram_mgr_del,
	.intersects = amdgpu_vram_mgr_intersects,
	.compatible = amdgpu_vram_mgr_compatible,
	.debug	= amdgpu_vram_mgr_debug
};

/**
 * amdgpu_vram_mgr_init - init VRAM manager and DRM MM
 *
 * @adev: amdgpu_device pointer
 *
 * Allocate and initialize the VRAM manager.
 */
int amdgpu_vram_mgr_init(struct amdgpu_device *adev)
{
	struct amdgpu_vram_mgr *mgr = &adev->mman.vram_mgr;
	struct ttm_resource_manager *man = &mgr->manager;
	int err;

	ttm_resource_manager_init(man, &adev->mman.bdev,
				  adev->gmc.real_vram_size);

	man->func = &amdgpu_vram_mgr_func;

	err = drm_buddy_init(&mgr->mm, man->size, PAGE_SIZE);
	if (err)
		return err;

	mutex_init(&mgr->lock);
	INIT_LIST_HEAD(&mgr->reservations_pending);
	INIT_LIST_HEAD(&mgr->reserved_pages);
	mgr->default_page_size = PAGE_SIZE;

	ttm_set_driver_manager(&adev->mman.bdev, TTM_PL_VRAM, &mgr->manager);
	ttm_resource_manager_set_used(man, true);
	return 0;
}

/**
 * amdgpu_vram_mgr_fini - free and destroy VRAM manager
 *
 * @adev: amdgpu_device pointer
 *
 * Destroy and free the VRAM manager, returns -EBUSY if ranges are still
 * allocated inside it.
 */
void amdgpu_vram_mgr_fini(struct amdgpu_device *adev)
{
	struct amdgpu_vram_mgr *mgr = &adev->mman.vram_mgr;
	struct ttm_resource_manager *man = &mgr->manager;
	int ret;
	struct amdgpu_vram_reservation *rsv, *temp;

	ttm_resource_manager_set_used(man, false);

	ret = ttm_resource_manager_evict_all(&adev->mman.bdev, man);
	if (ret)
		return;

	mutex_lock(&mgr->lock);
	list_for_each_entry_safe(rsv, temp, &mgr->reservations_pending, blocks)
		kfree(rsv);

	list_for_each_entry_safe(rsv, temp, &mgr->reserved_pages, blocks) {
		drm_buddy_free_list(&mgr->mm, &rsv->allocated);
		kfree(rsv);
	}
	drm_buddy_fini(&mgr->mm);
	mutex_unlock(&mgr->lock);

	ttm_resource_manager_cleanup(man);
	ttm_set_driver_manager(&adev->mman.bdev, TTM_PL_VRAM, NULL);
}<|MERGE_RESOLUTION|>--- conflicted
+++ resolved
@@ -439,11 +439,7 @@
 		/* Allocate blocks in desired range */
 		vres->flags |= DRM_BUDDY_RANGE_ALLOCATION;
 
-<<<<<<< HEAD
-	remaining_size = (u64)vres->base.num_pages << PAGE_SHIFT;
-=======
 	remaining_size = (u64)vres->base.size;
->>>>>>> eb3cdb58
 
 	mutex_lock(&mgr->lock);
 	while (remaining_size) {
@@ -457,12 +453,8 @@
 		/* Limit maximum size to 2GiB due to SG table limitations */
 		size = min(remaining_size, 2ULL << 30);
 
-<<<<<<< HEAD
-		if (size >= (u64)pages_per_block << PAGE_SHIFT)
-=======
 		if ((size >= (u64)pages_per_block << PAGE_SHIFT) &&
 				!(size & (((u64)pages_per_block << PAGE_SHIFT) - 1)))
->>>>>>> eb3cdb58
 			min_block_size = (u64)pages_per_block << PAGE_SHIFT;
 
 		cur_size = size;
@@ -507,11 +499,7 @@
 		LIST_HEAD(temp);
 
 		trim_list = &vres->blocks;
-<<<<<<< HEAD
-		original_size = (u64)vres->base.num_pages << PAGE_SHIFT;
-=======
 		original_size = (u64)vres->base.size;
->>>>>>> eb3cdb58
 
 		/*
 		 * If size value is rounded up to min_block_size, trim the last
@@ -533,30 +521,6 @@
 				     original_size,
 				     trim_list);
 		mutex_unlock(&mgr->lock);
-<<<<<<< HEAD
-
-		if (!list_empty(&temp))
-			list_splice_tail(trim_list, &vres->blocks);
-	}
-
-	vres->base.start = 0;
-	list_for_each_entry(block, &vres->blocks, link) {
-		unsigned long start;
-
-		start = amdgpu_vram_mgr_block_start(block) +
-			amdgpu_vram_mgr_block_size(block);
-		start >>= PAGE_SHIFT;
-
-		if (start > vres->base.num_pages)
-			start -= vres->base.num_pages;
-		else
-			start = 0;
-		vres->base.start = max(vres->base.start, start);
-
-		vis_usage += amdgpu_vram_mgr_vis_size(adev, block);
-	}
-
-=======
 
 		if (!list_empty(&temp))
 			list_splice_tail(trim_list, &vres->blocks);
@@ -579,7 +543,6 @@
 		vis_usage += amdgpu_vram_mgr_vis_size(adev, block);
 	}
 
->>>>>>> eb3cdb58
 	if (amdgpu_is_vram_mgr_blocks_contiguous(&vres->blocks))
 		vres->base.placement |= TTM_PL_FLAG_CONTIGUOUS;
 
@@ -748,10 +711,6 @@
 
 /**
  * amdgpu_vram_mgr_vis_usage - how many bytes are used in the visible part
-<<<<<<< HEAD
- *
- * @mgr: amdgpu_vram_mgr pointer
-=======
  *
  * @mgr: amdgpu_vram_mgr pointer
  *
@@ -802,15 +761,9 @@
  * @res: The resource to test
  * @place: The place to test against
  * @size: Size of the new allocation
->>>>>>> eb3cdb58
  *
  * Test each drm buddy block for placement compatibility.
  */
-<<<<<<< HEAD
-uint64_t amdgpu_vram_mgr_vis_usage(struct amdgpu_vram_mgr *mgr)
-{
-	return atomic64_read(&mgr->vis_usage);
-=======
 static bool amdgpu_vram_mgr_compatible(struct ttm_resource_manager *man,
 				       struct ttm_resource *res,
 				       const struct ttm_place *place,
@@ -832,7 +785,6 @@
 	}
 
 	return true;
->>>>>>> eb3cdb58
 }
 
 /**
