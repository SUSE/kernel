--- conflicted
+++ resolved
@@ -279,11 +279,7 @@
 	adev->irq.msi_enabled = false;
 
 	if (!amdgpu_msi_ok(adev))
-<<<<<<< HEAD
-		flags = PCI_IRQ_LEGACY;
-=======
 		flags = PCI_IRQ_INTX;
->>>>>>> 2d5404ca
 	else
 		flags = PCI_IRQ_ALL_TYPES;
 
