--- conflicted
+++ resolved
@@ -45,10 +45,6 @@
 #include <linux/irq.h>
 #include <linux/pci.h>
 
-<<<<<<< HEAD
-#include <drm/drm_crtc_helper.h>
-=======
->>>>>>> eb3cdb58
 #include <drm/drm_vblank.h>
 #include <drm/amdgpu_drm.h>
 #include <drm/drm_drv.h>
@@ -292,19 +288,6 @@
 	/* Use vector 0 for MSI-X. */
 	r = pci_irq_vector(adev->pdev, 0);
 	if (r < 0)
-<<<<<<< HEAD
-		return r;
-	irq = r;
-
-	/* PCI devices require shared interrupts. */
-	r = request_irq(irq, amdgpu_irq_handler, IRQF_SHARED, adev_to_drm(adev)->driver->name,
-			adev_to_drm(adev));
-	if (r) {
-		if (!amdgpu_device_has_dc_support(adev))
-			flush_work(&adev->hotplug_work);
-		return r;
-	}
-=======
 		return r;
 	irq = r;
 
@@ -313,7 +296,6 @@
 			adev_to_drm(adev));
 	if (r)
 		return r;
->>>>>>> eb3cdb58
 	adev->irq.installed = true;
 	adev->irq.irq = irq;
 	adev_to_drm(adev)->max_vblank_count = 0x00ffffff;
