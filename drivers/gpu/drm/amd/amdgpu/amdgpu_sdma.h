/*
 * Copyright 2018 Advanced Micro Devices, Inc.
 *
 * Permission is hereby granted, free of charge, to any person obtaining a
 * copy of this software and associated documentation files (the "Software"),
 * to deal in the Software without restriction, including without limitation
 * the rights to use, copy, modify, merge, publish, distribute, sublicense,
 * and/or sell copies of the Software, and to permit persons to whom the
 * Software is furnished to do so, subject to the following conditions:
 *
 * The above copyright notice and this permission notice shall be included in
 * all copies or substantial portions of the Software.
 *
 * THE SOFTWARE IS PROVIDED "AS IS", WITHOUT WARRANTY OF ANY KIND, EXPRESS OR
 * IMPLIED, INCLUDING BUT NOT LIMITED TO THE WARRANTIES OF MERCHANTABILITY,
 * FITNESS FOR A PARTICULAR PURPOSE AND NONINFRINGEMENT.  IN NO EVENT SHALL
 * THE COPYRIGHT HOLDER(S) OR AUTHOR(S) BE LIABLE FOR ANY CLAIM, DAMAGES OR
 * OTHER LIABILITY, WHETHER IN AN ACTION OF CONTRACT, TORT OR OTHERWISE,
 * ARISING FROM, OUT OF OR IN CONNECTION WITH THE SOFTWARE OR THE USE OR
 * OTHER DEALINGS IN THE SOFTWARE.
 *
 */

#ifndef __AMDGPU_SDMA_H__
#define __AMDGPU_SDMA_H__
#include "amdgpu_ras.h"

/* max number of IP instances */
#define AMDGPU_MAX_SDMA_INSTANCES		8

enum amdgpu_sdma_irq {
	AMDGPU_SDMA_IRQ_INSTANCE0  = 0,
	AMDGPU_SDMA_IRQ_INSTANCE1,
	AMDGPU_SDMA_IRQ_INSTANCE2,
	AMDGPU_SDMA_IRQ_INSTANCE3,
	AMDGPU_SDMA_IRQ_INSTANCE4,
	AMDGPU_SDMA_IRQ_INSTANCE5,
	AMDGPU_SDMA_IRQ_INSTANCE6,
	AMDGPU_SDMA_IRQ_INSTANCE7,
	AMDGPU_SDMA_IRQ_LAST
};

struct amdgpu_sdma_instance {
	/* SDMA firmware */
	const struct firmware	*fw;
	uint32_t		fw_version;
	uint32_t		feature_version;

	struct amdgpu_ring	ring;
	struct amdgpu_ring	page;
	bool			burst_nop;
};

struct amdgpu_sdma_ras {
	struct amdgpu_ras_block_object ras_block;
};

struct amdgpu_sdma {
	struct amdgpu_sdma_instance instance[AMDGPU_MAX_SDMA_INSTANCES];
	struct amdgpu_irq_src	trap_irq;
	struct amdgpu_irq_src	illegal_inst_irq;
	struct amdgpu_irq_src	ecc_irq;
	struct amdgpu_irq_src	vm_hole_irq;
	struct amdgpu_irq_src	doorbell_invalid_irq;
	struct amdgpu_irq_src	pool_timeout_irq;
	struct amdgpu_irq_src	srbm_write_irq;

	int			num_instances;
	uint32_t                    srbm_soft_reset;
	bool			has_page_queue;
	struct ras_common_if	*ras_if;
	struct amdgpu_sdma_ras	*ras;
};

/*
 * Provided by hw blocks that can move/clear data.  e.g., gfx or sdma
 * But currently, we use sdma to move data.
 */
struct amdgpu_buffer_funcs {
	/* maximum bytes in a single operation */
	uint32_t	copy_max_bytes;

	/* number of dw to reserve per operation */
	unsigned	copy_num_dw;

	/* used for buffer migration */
	void (*emit_copy_buffer)(struct amdgpu_ib *ib,
				 /* src addr in bytes */
				 uint64_t src_offset,
				 /* dst addr in bytes */
				 uint64_t dst_offset,
				 /* number of byte to transfer */
				 uint32_t byte_count,
				 bool tmz);

	/* maximum bytes in a single operation */
	uint32_t	fill_max_bytes;

	/* number of dw to reserve per operation */
	unsigned	fill_num_dw;

	/* used for buffer clearing */
	void (*emit_fill_buffer)(struct amdgpu_ib *ib,
				 /* value to write to memory */
				 uint32_t src_data,
				 /* dst addr in bytes */
				 uint64_t dst_offset,
				 /* number of byte to fill */
				 uint32_t byte_count);
};

#define amdgpu_emit_copy_buffer(adev, ib, s, d, b, t) (adev)->mman.buffer_funcs->emit_copy_buffer((ib),  (s), (d), (b), (t))
#define amdgpu_emit_fill_buffer(adev, ib, s, d, b) (adev)->mman.buffer_funcs->emit_fill_buffer((ib), (s), (d), (b))

struct amdgpu_sdma_instance *
amdgpu_sdma_get_instance_from_ring(struct amdgpu_ring *ring);
int amdgpu_sdma_get_index_from_ring(struct amdgpu_ring *ring, uint32_t *index);
uint64_t amdgpu_sdma_get_csa_mc_addr(struct amdgpu_ring *ring, unsigned vmid);
int amdgpu_sdma_ras_late_init(struct amdgpu_device *adev,
			      struct ras_common_if *ras_block);
int amdgpu_sdma_process_ras_data_cb(struct amdgpu_device *adev,
		void *err_data,
		struct amdgpu_iv_entry *entry);
int amdgpu_sdma_process_ecc_irq(struct amdgpu_device *adev,
				      struct amdgpu_irq_src *source,
				      struct amdgpu_iv_entry *entry);
<<<<<<< HEAD
int amdgpu_sdma_init_microcode(struct amdgpu_device *adev,
        char *fw_name, u32 instance, bool duplicate);
void amdgpu_sdma_destroy_inst_ctx(struct amdgpu_device *adev,
        bool duplicate);
void amdgpu_sdma_unset_buffer_funcs_helper(struct amdgpu_device *adev);
=======
int amdgpu_sdma_init_microcode(struct amdgpu_device *adev, u32 instance,
			       bool duplicate);
void amdgpu_sdma_destroy_inst_ctx(struct amdgpu_device *adev,
        bool duplicate);
void amdgpu_sdma_unset_buffer_funcs_helper(struct amdgpu_device *adev);
int amdgpu_sdma_ras_sw_init(struct amdgpu_device *adev);
>>>>>>> eb3cdb58

#endif<|MERGE_RESOLUTION|>--- conflicted
+++ resolved
@@ -124,19 +124,11 @@
 int amdgpu_sdma_process_ecc_irq(struct amdgpu_device *adev,
 				      struct amdgpu_irq_src *source,
 				      struct amdgpu_iv_entry *entry);
-<<<<<<< HEAD
-int amdgpu_sdma_init_microcode(struct amdgpu_device *adev,
-        char *fw_name, u32 instance, bool duplicate);
-void amdgpu_sdma_destroy_inst_ctx(struct amdgpu_device *adev,
-        bool duplicate);
-void amdgpu_sdma_unset_buffer_funcs_helper(struct amdgpu_device *adev);
-=======
 int amdgpu_sdma_init_microcode(struct amdgpu_device *adev, u32 instance,
 			       bool duplicate);
 void amdgpu_sdma_destroy_inst_ctx(struct amdgpu_device *adev,
         bool duplicate);
 void amdgpu_sdma_unset_buffer_funcs_helper(struct amdgpu_device *adev);
 int amdgpu_sdma_ras_sw_init(struct amdgpu_device *adev);
->>>>>>> eb3cdb58
 
 #endif