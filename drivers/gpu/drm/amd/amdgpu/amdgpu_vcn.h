--- conflicted
+++ resolved
@@ -401,11 +401,8 @@
 int amdgpu_vcn_process_poison_irq(struct amdgpu_device *adev,
 			struct amdgpu_irq_src *source,
 			struct amdgpu_iv_entry *entry);
-<<<<<<< HEAD
-=======
 int amdgpu_vcn_ras_late_init(struct amdgpu_device *adev,
 			struct ras_common_if *ras_block);
 int amdgpu_vcn_ras_sw_init(struct amdgpu_device *adev);
->>>>>>> eb3cdb58
 
 #endif