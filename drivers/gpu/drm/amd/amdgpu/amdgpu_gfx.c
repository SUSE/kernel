/*
 * Copyright 2014 Advanced Micro Devices, Inc.
 * Copyright 2008 Red Hat Inc.
 * Copyright 2009 Jerome Glisse.
 *
 * Permission is hereby granted, free of charge, to any person obtaining a
 * copy of this software and associated documentation files (the "Software"),
 * to deal in the Software without restriction, including without limitation
 * the rights to use, copy, modify, merge, publish, distribute, sublicense,
 * and/or sell copies of the Software, and to permit persons to whom the
 * Software is furnished to do so, subject to the following conditions:
 *
 * The above copyright notice and this permission notice shall be included in
 * all copies or substantial portions of the Software.
 *
 * THE SOFTWARE IS PROVIDED "AS IS", WITHOUT WARRANTY OF ANY KIND, EXPRESS OR
 * IMPLIED, INCLUDING BUT NOT LIMITED TO THE WARRANTIES OF MERCHANTABILITY,
 * FITNESS FOR A PARTICULAR PURPOSE AND NONINFRINGEMENT.  IN NO EVENT SHALL
 * THE COPYRIGHT HOLDER(S) OR AUTHOR(S) BE LIABLE FOR ANY CLAIM, DAMAGES OR
 * OTHER LIABILITY, WHETHER IN AN ACTION OF CONTRACT, TORT OR OTHERWISE,
 * ARISING FROM, OUT OF OR IN CONNECTION WITH THE SOFTWARE OR THE USE OR
 * OTHER DEALINGS IN THE SOFTWARE.
 *
 */

#include <linux/firmware.h>
#include "amdgpu.h"
#include "amdgpu_gfx.h"
#include "amdgpu_rlc.h"
#include "amdgpu_ras.h"

/* delay 0.1 second to enable gfx off feature */
#define GFX_OFF_DELAY_ENABLE         msecs_to_jiffies(100)

#define GFX_OFF_NO_DELAY 0

/*
 * GPU GFX IP block helpers function.
 */

int amdgpu_gfx_mec_queue_to_bit(struct amdgpu_device *adev, int mec,
				int pipe, int queue)
{
	int bit = 0;

	bit += mec * adev->gfx.mec.num_pipe_per_mec
		* adev->gfx.mec.num_queue_per_pipe;
	bit += pipe * adev->gfx.mec.num_queue_per_pipe;
	bit += queue;

	return bit;
}

void amdgpu_queue_mask_bit_to_mec_queue(struct amdgpu_device *adev, int bit,
				 int *mec, int *pipe, int *queue)
{
	*queue = bit % adev->gfx.mec.num_queue_per_pipe;
	*pipe = (bit / adev->gfx.mec.num_queue_per_pipe)
		% adev->gfx.mec.num_pipe_per_mec;
	*mec = (bit / adev->gfx.mec.num_queue_per_pipe)
	       / adev->gfx.mec.num_pipe_per_mec;

}

bool amdgpu_gfx_is_mec_queue_enabled(struct amdgpu_device *adev,
				     int mec, int pipe, int queue)
{
	return test_bit(amdgpu_gfx_mec_queue_to_bit(adev, mec, pipe, queue),
			adev->gfx.mec.queue_bitmap);
}

int amdgpu_gfx_me_queue_to_bit(struct amdgpu_device *adev,
			       int me, int pipe, int queue)
{
	int bit = 0;

	bit += me * adev->gfx.me.num_pipe_per_me
		* adev->gfx.me.num_queue_per_pipe;
	bit += pipe * adev->gfx.me.num_queue_per_pipe;
	bit += queue;

	return bit;
}

void amdgpu_gfx_bit_to_me_queue(struct amdgpu_device *adev, int bit,
				int *me, int *pipe, int *queue)
{
	*queue = bit % adev->gfx.me.num_queue_per_pipe;
	*pipe = (bit / adev->gfx.me.num_queue_per_pipe)
		% adev->gfx.me.num_pipe_per_me;
	*me = (bit / adev->gfx.me.num_queue_per_pipe)
		/ adev->gfx.me.num_pipe_per_me;
}

bool amdgpu_gfx_is_me_queue_enabled(struct amdgpu_device *adev,
				    int me, int pipe, int queue)
{
	return test_bit(amdgpu_gfx_me_queue_to_bit(adev, me, pipe, queue),
			adev->gfx.me.queue_bitmap);
}

/**
 * amdgpu_gfx_parse_disable_cu - Parse the disable_cu module parameter
 *
 * @mask: array in which the per-shader array disable masks will be stored
 * @max_se: number of SEs
 * @max_sh: number of SHs
 *
 * The bitmask of CUs to be disabled in the shader array determined by se and
 * sh is stored in mask[se * max_sh + sh].
 */
void amdgpu_gfx_parse_disable_cu(unsigned *mask, unsigned max_se, unsigned max_sh)
{
	unsigned se, sh, cu;
	const char *p;

	memset(mask, 0, sizeof(*mask) * max_se * max_sh);

	if (!amdgpu_disable_cu || !*amdgpu_disable_cu)
		return;

	p = amdgpu_disable_cu;
	for (;;) {
		char *next;
		int ret = sscanf(p, "%u.%u.%u", &se, &sh, &cu);
		if (ret < 3) {
			DRM_ERROR("amdgpu: could not parse disable_cu\n");
			return;
		}

		if (se < max_se && sh < max_sh && cu < 16) {
			DRM_INFO("amdgpu: disabling CU %u.%u.%u\n", se, sh, cu);
			mask[se * max_sh + sh] |= 1u << cu;
		} else {
			DRM_ERROR("amdgpu: disable_cu %u.%u.%u is out of range\n",
				  se, sh, cu);
		}

		next = strchr(p, ',');
		if (!next)
			break;
		p = next + 1;
	}
}

static bool amdgpu_gfx_is_graphics_multipipe_capable(struct amdgpu_device *adev)
{
	return amdgpu_async_gfx_ring && adev->gfx.me.num_pipe_per_me > 1;
}

static bool amdgpu_gfx_is_compute_multipipe_capable(struct amdgpu_device *adev)
{
	if (amdgpu_compute_multipipe != -1) {
		DRM_INFO("amdgpu: forcing compute pipe policy %d\n",
			 amdgpu_compute_multipipe);
		return amdgpu_compute_multipipe == 1;
	}

	if (adev->ip_versions[GC_HWIP][0] > IP_VERSION(9, 0, 0))
		return true;

	/* FIXME: spreading the queues across pipes causes perf regressions
	 * on POLARIS11 compute workloads */
	if (adev->asic_type == CHIP_POLARIS11)
		return false;

	return adev->gfx.mec.num_mec > 1;
}

bool amdgpu_gfx_is_high_priority_graphics_queue(struct amdgpu_device *adev,
						struct amdgpu_ring *ring)
{
	int queue = ring->queue;
	int pipe = ring->pipe;

	/* Policy: use pipe1 queue0 as high priority graphics queue if we
	 * have more than one gfx pipe.
	 */
	if (amdgpu_gfx_is_graphics_multipipe_capable(adev) &&
	    adev->gfx.num_gfx_rings > 1 && pipe == 1 && queue == 0) {
		int me = ring->me;
		int bit;

		bit = amdgpu_gfx_me_queue_to_bit(adev, me, pipe, queue);
		if (ring == &adev->gfx.gfx_ring[bit])
			return true;
	}

	return false;
}

bool amdgpu_gfx_is_high_priority_compute_queue(struct amdgpu_device *adev,
					       struct amdgpu_ring *ring)
{
	/* Policy: use 1st queue as high priority compute queue if we
	 * have more than one compute queue.
	 */
	if (adev->gfx.num_compute_rings > 1 &&
	    ring == &adev->gfx.compute_ring[0])
		return true;

	return false;
}

void amdgpu_gfx_compute_queue_acquire(struct amdgpu_device *adev)
{
	int i, queue, pipe;
	bool multipipe_policy = amdgpu_gfx_is_compute_multipipe_capable(adev);
	int max_queues_per_mec = min(adev->gfx.mec.num_pipe_per_mec *
				     adev->gfx.mec.num_queue_per_pipe,
				     adev->gfx.num_compute_rings);

	if (multipipe_policy) {
		/* policy: make queues evenly cross all pipes on MEC1 only */
		for (i = 0; i < max_queues_per_mec; i++) {
			pipe = i % adev->gfx.mec.num_pipe_per_mec;
			queue = (i / adev->gfx.mec.num_pipe_per_mec) %
				adev->gfx.mec.num_queue_per_pipe;

			set_bit(pipe * adev->gfx.mec.num_queue_per_pipe + queue,
					adev->gfx.mec.queue_bitmap);
		}
	} else {
		/* policy: amdgpu owns all queues in the given pipe */
		for (i = 0; i < max_queues_per_mec; ++i)
			set_bit(i, adev->gfx.mec.queue_bitmap);
	}

	dev_dbg(adev->dev, "mec queue bitmap weight=%ld\n", bitmap_weight(adev->gfx.mec.queue_bitmap, AMDGPU_MAX_COMPUTE_QUEUES));
}

void amdgpu_gfx_graphics_queue_acquire(struct amdgpu_device *adev)
{
	int i, queue, pipe;
	bool multipipe_policy = amdgpu_gfx_is_graphics_multipipe_capable(adev);
	int max_queues_per_me = adev->gfx.me.num_pipe_per_me *
					adev->gfx.me.num_queue_per_pipe;

	if (multipipe_policy) {
		/* policy: amdgpu owns the first queue per pipe at this stage
		 * will extend to mulitple queues per pipe later */
		for (i = 0; i < max_queues_per_me; i++) {
			pipe = i % adev->gfx.me.num_pipe_per_me;
			queue = (i / adev->gfx.me.num_pipe_per_me) %
				adev->gfx.me.num_queue_per_pipe;

			set_bit(pipe * adev->gfx.me.num_queue_per_pipe + queue,
				adev->gfx.me.queue_bitmap);
		}
	} else {
		for (i = 0; i < max_queues_per_me; ++i)
			set_bit(i, adev->gfx.me.queue_bitmap);
	}

	/* update the number of active graphics rings */
	adev->gfx.num_gfx_rings =
		bitmap_weight(adev->gfx.me.queue_bitmap, AMDGPU_MAX_GFX_QUEUES);
}

static int amdgpu_gfx_kiq_acquire(struct amdgpu_device *adev,
				  struct amdgpu_ring *ring)
{
	int queue_bit;
	int mec, pipe, queue;

	queue_bit = adev->gfx.mec.num_mec
		    * adev->gfx.mec.num_pipe_per_mec
		    * adev->gfx.mec.num_queue_per_pipe;

	while (--queue_bit >= 0) {
		if (test_bit(queue_bit, adev->gfx.mec.queue_bitmap))
			continue;

		amdgpu_queue_mask_bit_to_mec_queue(adev, queue_bit, &mec, &pipe, &queue);

		/*
		 * 1. Using pipes 2/3 from MEC 2 seems cause problems.
		 * 2. It must use queue id 0, because CGPG_IDLE/SAVE/LOAD/RUN
		 * only can be issued on queue 0.
		 */
		if ((mec == 1 && pipe > 1) || queue != 0)
			continue;

		ring->me = mec + 1;
		ring->pipe = pipe;
		ring->queue = queue;

		return 0;
	}

	dev_err(adev->dev, "Failed to find a queue for KIQ\n");
	return -EINVAL;
}

int amdgpu_gfx_kiq_init_ring(struct amdgpu_device *adev,
			     struct amdgpu_ring *ring,
			     struct amdgpu_irq_src *irq)
{
	struct amdgpu_kiq *kiq = &adev->gfx.kiq;
	int r = 0;

	spin_lock_init(&kiq->ring_lock);

	ring->adev = NULL;
	ring->ring_obj = NULL;
	ring->use_doorbell = true;
	ring->doorbell_index = adev->doorbell_index.kiq;
	ring->vm_hub = AMDGPU_GFXHUB_0;

	r = amdgpu_gfx_kiq_acquire(adev, ring);
	if (r)
		return r;

	ring->eop_gpu_addr = kiq->eop_gpu_addr;
	ring->no_scheduler = true;
	sprintf(ring->name, "kiq_%d.%d.%d", ring->me, ring->pipe, ring->queue);
	r = amdgpu_ring_init(adev, ring, 1024, irq, AMDGPU_CP_KIQ_IRQ_DRIVER0,
			     AMDGPU_RING_PRIO_DEFAULT, NULL);
	if (r)
		dev_warn(adev->dev, "(%d) failed to init kiq ring\n", r);

	return r;
}

void amdgpu_gfx_kiq_free_ring(struct amdgpu_ring *ring)
{
	amdgpu_ring_fini(ring);
}

void amdgpu_gfx_kiq_fini(struct amdgpu_device *adev)
{
	struct amdgpu_kiq *kiq = &adev->gfx.kiq;

	amdgpu_bo_free_kernel(&kiq->eop_obj, &kiq->eop_gpu_addr, NULL);
}

int amdgpu_gfx_kiq_init(struct amdgpu_device *adev,
			unsigned hpd_size)
{
	int r;
	u32 *hpd;
	struct amdgpu_kiq *kiq = &adev->gfx.kiq;

	r = amdgpu_bo_create_kernel(adev, hpd_size, PAGE_SIZE,
				    AMDGPU_GEM_DOMAIN_GTT, &kiq->eop_obj,
				    &kiq->eop_gpu_addr, (void **)&hpd);
	if (r) {
		dev_warn(adev->dev, "failed to create KIQ bo (%d).\n", r);
		return r;
	}

	memset(hpd, 0, hpd_size);

	r = amdgpu_bo_reserve(kiq->eop_obj, true);
	if (unlikely(r != 0))
		dev_warn(adev->dev, "(%d) reserve kiq eop bo failed\n", r);
	amdgpu_bo_kunmap(kiq->eop_obj);
	amdgpu_bo_unreserve(kiq->eop_obj);

	return 0;
}

/* create MQD for each compute/gfx queue */
int amdgpu_gfx_mqd_sw_init(struct amdgpu_device *adev,
			   unsigned mqd_size)
{
	struct amdgpu_ring *ring = NULL;
	int r, i;

	/* create MQD for KIQ */
	ring = &adev->gfx.kiq.ring;
	if (!adev->enable_mes_kiq && !ring->mqd_obj) {
		/* originaly the KIQ MQD is put in GTT domain, but for SRIOV VRAM domain is a must
		 * otherwise hypervisor trigger SAVE_VF fail after driver unloaded which mean MQD
		 * deallocated and gart_unbind, to strict diverage we decide to use VRAM domain for
		 * KIQ MQD no matter SRIOV or Bare-metal
		 */
		r = amdgpu_bo_create_kernel(adev, mqd_size, PAGE_SIZE,
					    AMDGPU_GEM_DOMAIN_VRAM |
					    AMDGPU_GEM_DOMAIN_GTT,
					    &ring->mqd_obj,
					    &ring->mqd_gpu_addr,
					    &ring->mqd_ptr);
		if (r) {
			dev_warn(adev->dev, "failed to create ring mqd ob (%d)", r);
			return r;
		}

		/* prepare MQD backup */
		adev->gfx.mec.mqd_backup[AMDGPU_MAX_COMPUTE_RINGS] = kmalloc(mqd_size, GFP_KERNEL);
		if (!adev->gfx.mec.mqd_backup[AMDGPU_MAX_COMPUTE_RINGS])
				dev_warn(adev->dev, "no memory to create MQD backup for ring %s\n", ring->name);
	}

	if (adev->asic_type >= CHIP_NAVI10 && amdgpu_async_gfx_ring) {
		/* create MQD for each KGQ */
		for (i = 0; i < adev->gfx.num_gfx_rings; i++) {
			ring = &adev->gfx.gfx_ring[i];
			if (!ring->mqd_obj) {
				r = amdgpu_bo_create_kernel(adev, mqd_size, PAGE_SIZE,
							    AMDGPU_GEM_DOMAIN_GTT, &ring->mqd_obj,
							    &ring->mqd_gpu_addr, &ring->mqd_ptr);
				if (r) {
					dev_warn(adev->dev, "failed to create ring mqd bo (%d)", r);
					return r;
				}

				/* prepare MQD backup */
				adev->gfx.me.mqd_backup[i] = kmalloc(mqd_size, GFP_KERNEL);
				if (!adev->gfx.me.mqd_backup[i])
					dev_warn(adev->dev, "no memory to create MQD backup for ring %s\n", ring->name);
			}
		}
	}

	/* create MQD for each KCQ */
	for (i = 0; i < adev->gfx.num_compute_rings; i++) {
		ring = &adev->gfx.compute_ring[i];
		if (!ring->mqd_obj) {
			r = amdgpu_bo_create_kernel(adev, mqd_size, PAGE_SIZE,
						    AMDGPU_GEM_DOMAIN_GTT, &ring->mqd_obj,
						    &ring->mqd_gpu_addr, &ring->mqd_ptr);
			if (r) {
				dev_warn(adev->dev, "failed to create ring mqd bo (%d)", r);
				return r;
			}

			/* prepare MQD backup */
			adev->gfx.mec.mqd_backup[i] = kmalloc(mqd_size, GFP_KERNEL);
			if (!adev->gfx.mec.mqd_backup[i])
				dev_warn(adev->dev, "no memory to create MQD backup for ring %s\n", ring->name);
		}
	}

	return 0;
}

void amdgpu_gfx_mqd_sw_fini(struct amdgpu_device *adev)
{
	struct amdgpu_ring *ring = NULL;
	int i;

	if (adev->asic_type >= CHIP_NAVI10 && amdgpu_async_gfx_ring) {
		for (i = 0; i < adev->gfx.num_gfx_rings; i++) {
			ring = &adev->gfx.gfx_ring[i];
			kfree(adev->gfx.me.mqd_backup[i]);
			amdgpu_bo_free_kernel(&ring->mqd_obj,
					      &ring->mqd_gpu_addr,
					      &ring->mqd_ptr);
		}
	}

	for (i = 0; i < adev->gfx.num_compute_rings; i++) {
		ring = &adev->gfx.compute_ring[i];
		kfree(adev->gfx.mec.mqd_backup[i]);
		amdgpu_bo_free_kernel(&ring->mqd_obj,
				      &ring->mqd_gpu_addr,
				      &ring->mqd_ptr);
	}

	ring = &adev->gfx.kiq.ring;
	kfree(adev->gfx.mec.mqd_backup[AMDGPU_MAX_COMPUTE_RINGS]);
	amdgpu_bo_free_kernel(&ring->mqd_obj,
			      &ring->mqd_gpu_addr,
			      &ring->mqd_ptr);
}

int amdgpu_gfx_disable_kcq(struct amdgpu_device *adev)
{
	struct amdgpu_kiq *kiq = &adev->gfx.kiq;
	struct amdgpu_ring *kiq_ring = &kiq->ring;
	int i, r = 0;

	if (!kiq->pmf || !kiq->pmf->kiq_unmap_queues)
		return -EINVAL;

	spin_lock(&adev->gfx.kiq.ring_lock);
	if (amdgpu_ring_alloc(kiq_ring, kiq->pmf->unmap_queues_size *
					adev->gfx.num_compute_rings)) {
		spin_unlock(&adev->gfx.kiq.ring_lock);
		return -ENOMEM;
	}

	for (i = 0; i < adev->gfx.num_compute_rings; i++)
		kiq->pmf->kiq_unmap_queues(kiq_ring, &adev->gfx.compute_ring[i],
					   RESET_QUEUES, 0, 0);

	if (adev->gfx.kiq.ring.sched.ready && !adev->job_hang)
		r = amdgpu_ring_test_helper(kiq_ring);
	spin_unlock(&adev->gfx.kiq.ring_lock);

	return r;
}

int amdgpu_queue_mask_bit_to_set_resource_bit(struct amdgpu_device *adev,
					int queue_bit)
{
	int mec, pipe, queue;
	int set_resource_bit = 0;

	amdgpu_queue_mask_bit_to_mec_queue(adev, queue_bit, &mec, &pipe, &queue);

	set_resource_bit = mec * 4 * 8 + pipe * 8 + queue;

	return set_resource_bit;
}

int amdgpu_gfx_enable_kcq(struct amdgpu_device *adev)
{
	struct amdgpu_kiq *kiq = &adev->gfx.kiq;
	struct amdgpu_ring *kiq_ring = &adev->gfx.kiq.ring;
	uint64_t queue_mask = 0;
	int r, i;

	if (!kiq->pmf || !kiq->pmf->kiq_map_queues || !kiq->pmf->kiq_set_resources)
		return -EINVAL;

	for (i = 0; i < AMDGPU_MAX_COMPUTE_QUEUES; ++i) {
		if (!test_bit(i, adev->gfx.mec.queue_bitmap))
			continue;

		/* This situation may be hit in the future if a new HW
		 * generation exposes more than 64 queues. If so, the
		 * definition of queue_mask needs updating */
		if (WARN_ON(i > (sizeof(queue_mask)*8))) {
			DRM_ERROR("Invalid KCQ enabled: %d\n", i);
			break;
		}

		queue_mask |= (1ull << amdgpu_queue_mask_bit_to_set_resource_bit(adev, i));
	}

	DRM_INFO("kiq ring mec %d pipe %d q %d\n", kiq_ring->me, kiq_ring->pipe,
							kiq_ring->queue);
	spin_lock(&adev->gfx.kiq.ring_lock);
	r = amdgpu_ring_alloc(kiq_ring, kiq->pmf->map_queues_size *
					adev->gfx.num_compute_rings +
					kiq->pmf->set_resources_size);
	if (r) {
		DRM_ERROR("Failed to lock KIQ (%d).\n", r);
		spin_unlock(&adev->gfx.kiq.ring_lock);
		return r;
	}

	if (adev->enable_mes)
		queue_mask = ~0ULL;

	kiq->pmf->kiq_set_resources(kiq_ring, queue_mask);
	for (i = 0; i < adev->gfx.num_compute_rings; i++)
		kiq->pmf->kiq_map_queues(kiq_ring, &adev->gfx.compute_ring[i]);

	r = amdgpu_ring_test_helper(kiq_ring);
	spin_unlock(&adev->gfx.kiq.ring_lock);
	if (r)
		DRM_ERROR("KCQ enable failed\n");

	return r;
}

/* amdgpu_gfx_off_ctrl - Handle gfx off feature enable/disable
 *
 * @adev: amdgpu_device pointer
 * @bool enable true: enable gfx off feature, false: disable gfx off feature
 *
 * 1. gfx off feature will be enabled by gfx ip after gfx cg gp enabled.
 * 2. other client can send request to disable gfx off feature, the request should be honored.
 * 3. other client can cancel their request of disable gfx off feature
 * 4. other client should not send request to enable gfx off feature before disable gfx off feature.
 */

void amdgpu_gfx_off_ctrl(struct amdgpu_device *adev, bool enable)
{
	unsigned long delay = GFX_OFF_DELAY_ENABLE;

	if (!(adev->pm.pp_feature & PP_GFXOFF_MASK))
		return;

	mutex_lock(&adev->gfx.gfx_off_mutex);

	if (enable) {
		/* If the count is already 0, it means there's an imbalance bug somewhere.
		 * Note that the bug may be in a different caller than the one which triggers the
		 * WARN_ON_ONCE.
		 */
		if (WARN_ON_ONCE(adev->gfx.gfx_off_req_count == 0))
			goto unlock;

		adev->gfx.gfx_off_req_count--;

		if (adev->gfx.gfx_off_req_count == 0 &&
		    !adev->gfx.gfx_off_state) {
			/* If going to s2idle, no need to wait */
			if (adev->in_s0ix) {
				if (!amdgpu_dpm_set_powergating_by_smu(adev,
						AMD_IP_BLOCK_TYPE_GFX, true))
					adev->gfx.gfx_off_state = true;
			} else {
				schedule_delayed_work(&adev->gfx.gfx_off_delay_work,
					      delay);
			}
		}
	} else {
		if (adev->gfx.gfx_off_req_count == 0) {
			cancel_delayed_work_sync(&adev->gfx.gfx_off_delay_work);

			if (adev->gfx.gfx_off_state &&
			    !amdgpu_dpm_set_powergating_by_smu(adev, AMD_IP_BLOCK_TYPE_GFX, false)) {
				adev->gfx.gfx_off_state = false;

				if (adev->gfx.funcs->init_spm_golden) {
					dev_dbg(adev->dev,
						"GFXOFF is disabled, re-init SPM golden settings\n");
					amdgpu_gfx_init_spm_golden(adev);
				}
			}
		}

		adev->gfx.gfx_off_req_count++;
	}

unlock:
	mutex_unlock(&adev->gfx.gfx_off_mutex);
}

int amdgpu_set_gfx_off_residency(struct amdgpu_device *adev, bool value)
{
	int r = 0;

	mutex_lock(&adev->gfx.gfx_off_mutex);

	r = amdgpu_dpm_set_residency_gfxoff(adev, value);

	mutex_unlock(&adev->gfx.gfx_off_mutex);

	return r;
}

int amdgpu_get_gfx_off_residency(struct amdgpu_device *adev, u32 *value)
{
	int r = 0;

	mutex_lock(&adev->gfx.gfx_off_mutex);

	r = amdgpu_dpm_get_residency_gfxoff(adev, value);

	mutex_unlock(&adev->gfx.gfx_off_mutex);

	return r;
}

int amdgpu_get_gfx_off_entrycount(struct amdgpu_device *adev, u64 *value)
{
	int r = 0;

	mutex_lock(&adev->gfx.gfx_off_mutex);

	r = amdgpu_dpm_get_entrycount_gfxoff(adev, value);

	mutex_unlock(&adev->gfx.gfx_off_mutex);

	return r;
}

int amdgpu_get_gfx_off_status(struct amdgpu_device *adev, uint32_t *value)
{

	int r = 0;

	mutex_lock(&adev->gfx.gfx_off_mutex);

	r = amdgpu_dpm_get_status_gfxoff(adev, value);

	mutex_unlock(&adev->gfx.gfx_off_mutex);

	return r;
}

int amdgpu_gfx_ras_late_init(struct amdgpu_device *adev, struct ras_common_if *ras_block)
{
	int r;

	if (amdgpu_ras_is_supported(adev, ras_block->block)) {
		if (!amdgpu_persistent_edc_harvesting_supported(adev))
			amdgpu_ras_reset_error_status(adev, AMDGPU_RAS_BLOCK__GFX);

		r = amdgpu_ras_block_late_init(adev, ras_block);
<<<<<<< HEAD
		if (r)
			return r;

		r = amdgpu_irq_get(adev, &adev->gfx.cp_ecc_error_irq, 0);
=======
>>>>>>> eb3cdb58
		if (r)
			return r;

		if (adev->gfx.cp_ecc_error_irq.funcs) {
			r = amdgpu_irq_get(adev, &adev->gfx.cp_ecc_error_irq, 0);
			if (r)
				goto late_fini;
		}
	} else {
		amdgpu_ras_feature_enable_on_boot(adev, ras_block, 0);
	}

	return 0;
late_fini:
	amdgpu_ras_block_late_fini(adev, ras_block);
	return r;
}

<<<<<<< HEAD
=======
int amdgpu_gfx_ras_sw_init(struct amdgpu_device *adev)
{
	int err = 0;
	struct amdgpu_gfx_ras *ras = NULL;

	/* adev->gfx.ras is NULL, which means gfx does not
	 * support ras function, then do nothing here.
	 */
	if (!adev->gfx.ras)
		return 0;

	ras = adev->gfx.ras;

	err = amdgpu_ras_register_ras_block(adev, &ras->ras_block);
	if (err) {
		dev_err(adev->dev, "Failed to register gfx ras block!\n");
		return err;
	}

	strcpy(ras->ras_block.ras_comm.name, "gfx");
	ras->ras_block.ras_comm.block = AMDGPU_RAS_BLOCK__GFX;
	ras->ras_block.ras_comm.type = AMDGPU_RAS_ERROR__MULTI_UNCORRECTABLE;
	adev->gfx.ras_if = &ras->ras_block.ras_comm;

	/* If not define special ras_late_init function, use gfx default ras_late_init */
	if (!ras->ras_block.ras_late_init)
		ras->ras_block.ras_late_init = amdgpu_gfx_ras_late_init;

	/* If not defined special ras_cb function, use default ras_cb */
	if (!ras->ras_block.ras_cb)
		ras->ras_block.ras_cb = amdgpu_gfx_process_ras_data_cb;

	return 0;
}

int amdgpu_gfx_poison_consumption_handler(struct amdgpu_device *adev,
						struct amdgpu_iv_entry *entry)
{
	if (adev->gfx.ras && adev->gfx.ras->poison_consumption_handler)
		return adev->gfx.ras->poison_consumption_handler(adev, entry);

	return 0;
}

>>>>>>> eb3cdb58
int amdgpu_gfx_process_ras_data_cb(struct amdgpu_device *adev,
		void *err_data,
		struct amdgpu_iv_entry *entry)
{
	/* TODO ue will trigger an interrupt.
	 *
	 * When “Full RAS” is enabled, the per-IP interrupt sources should
	 * be disabled and the driver should only look for the aggregated
	 * interrupt via sync flood
	 */
	if (!amdgpu_ras_is_supported(adev, AMDGPU_RAS_BLOCK__GFX)) {
		kgd2kfd_set_sram_ecc_flag(adev->kfd.dev);
		if (adev->gfx.ras && adev->gfx.ras->ras_block.hw_ops &&
		    adev->gfx.ras->ras_block.hw_ops->query_ras_error_count)
			adev->gfx.ras->ras_block.hw_ops->query_ras_error_count(adev, err_data);
		amdgpu_ras_reset_gpu(adev);
	}
	return AMDGPU_RAS_SUCCESS;
}

int amdgpu_gfx_cp_ecc_error_irq(struct amdgpu_device *adev,
				  struct amdgpu_irq_src *source,
				  struct amdgpu_iv_entry *entry)
{
	struct ras_common_if *ras_if = adev->gfx.ras_if;
	struct ras_dispatch_if ih_data = {
		.entry = entry,
	};

	if (!ras_if)
		return 0;

	ih_data.head = *ras_if;

	DRM_ERROR("CP ECC ERROR IRQ\n");
	amdgpu_ras_interrupt_dispatch(adev, &ih_data);
	return 0;
}

uint32_t amdgpu_kiq_rreg(struct amdgpu_device *adev, uint32_t reg)
{
	signed long r, cnt = 0;
	unsigned long flags;
	uint32_t seq, reg_val_offs = 0, value = 0;
	struct amdgpu_kiq *kiq = &adev->gfx.kiq;
	struct amdgpu_ring *ring = &kiq->ring;

	if (amdgpu_device_skip_hw_access(adev))
		return 0;

	if (adev->mes.ring.sched.ready)
		return amdgpu_mes_rreg(adev, reg);

	BUG_ON(!ring->funcs->emit_rreg);

	spin_lock_irqsave(&kiq->ring_lock, flags);
	if (amdgpu_device_wb_get(adev, &reg_val_offs)) {
		pr_err("critical bug! too many kiq readers\n");
		goto failed_unlock;
	}
	amdgpu_ring_alloc(ring, 32);
	amdgpu_ring_emit_rreg(ring, reg, reg_val_offs);
	r = amdgpu_fence_emit_polling(ring, &seq, MAX_KIQ_REG_WAIT);
	if (r)
		goto failed_undo;

	amdgpu_ring_commit(ring);
	spin_unlock_irqrestore(&kiq->ring_lock, flags);

	r = amdgpu_fence_wait_polling(ring, seq, MAX_KIQ_REG_WAIT);

	/* don't wait anymore for gpu reset case because this way may
	 * block gpu_recover() routine forever, e.g. this virt_kiq_rreg
	 * is triggered in TTM and ttm_bo_lock_delayed_workqueue() will
	 * never return if we keep waiting in virt_kiq_rreg, which cause
	 * gpu_recover() hang there.
	 *
	 * also don't wait anymore for IRQ context
	 * */
	if (r < 1 && (amdgpu_in_reset(adev) || in_interrupt()))
		goto failed_kiq_read;

	might_sleep();
	while (r < 1 && cnt++ < MAX_KIQ_REG_TRY) {
		msleep(MAX_KIQ_REG_BAILOUT_INTERVAL);
		r = amdgpu_fence_wait_polling(ring, seq, MAX_KIQ_REG_WAIT);
	}

	if (cnt > MAX_KIQ_REG_TRY)
		goto failed_kiq_read;

	mb();
	value = adev->wb.wb[reg_val_offs];
	amdgpu_device_wb_free(adev, reg_val_offs);
	return value;

failed_undo:
	amdgpu_ring_undo(ring);
failed_unlock:
	spin_unlock_irqrestore(&kiq->ring_lock, flags);
failed_kiq_read:
	if (reg_val_offs)
		amdgpu_device_wb_free(adev, reg_val_offs);
	dev_err(adev->dev, "failed to read reg:%x\n", reg);
	return ~0;
}

void amdgpu_kiq_wreg(struct amdgpu_device *adev, uint32_t reg, uint32_t v)
{
	signed long r, cnt = 0;
	unsigned long flags;
	uint32_t seq;
	struct amdgpu_kiq *kiq = &adev->gfx.kiq;
	struct amdgpu_ring *ring = &kiq->ring;

	BUG_ON(!ring->funcs->emit_wreg);

	if (amdgpu_device_skip_hw_access(adev))
		return;

	if (adev->mes.ring.sched.ready) {
		amdgpu_mes_wreg(adev, reg, v);
		return;
	}

	spin_lock_irqsave(&kiq->ring_lock, flags);
	amdgpu_ring_alloc(ring, 32);
	amdgpu_ring_emit_wreg(ring, reg, v);
	r = amdgpu_fence_emit_polling(ring, &seq, MAX_KIQ_REG_WAIT);
	if (r)
		goto failed_undo;

	amdgpu_ring_commit(ring);
	spin_unlock_irqrestore(&kiq->ring_lock, flags);

	r = amdgpu_fence_wait_polling(ring, seq, MAX_KIQ_REG_WAIT);

	/* don't wait anymore for gpu reset case because this way may
	 * block gpu_recover() routine forever, e.g. this virt_kiq_rreg
	 * is triggered in TTM and ttm_bo_lock_delayed_workqueue() will
	 * never return if we keep waiting in virt_kiq_rreg, which cause
	 * gpu_recover() hang there.
	 *
	 * also don't wait anymore for IRQ context
	 * */
	if (r < 1 && (amdgpu_in_reset(adev) || in_interrupt()))
		goto failed_kiq_write;

	might_sleep();
	while (r < 1 && cnt++ < MAX_KIQ_REG_TRY) {

		msleep(MAX_KIQ_REG_BAILOUT_INTERVAL);
		r = amdgpu_fence_wait_polling(ring, seq, MAX_KIQ_REG_WAIT);
	}

	if (cnt > MAX_KIQ_REG_TRY)
		goto failed_kiq_write;

	return;

failed_undo:
	amdgpu_ring_undo(ring);
	spin_unlock_irqrestore(&kiq->ring_lock, flags);
failed_kiq_write:
	dev_err(adev->dev, "failed to write reg:%x\n", reg);
}

int amdgpu_gfx_get_num_kcq(struct amdgpu_device *adev)
{
	if (amdgpu_num_kcq == -1) {
		return 8;
	} else if (amdgpu_num_kcq > 8 || amdgpu_num_kcq < 0) {
		dev_warn(adev->dev, "set kernel compute queue number to 8 due to invalid parameter provided by user\n");
		return 8;
	}
	return amdgpu_num_kcq;
}

void amdgpu_gfx_cp_init_microcode(struct amdgpu_device *adev,
				  uint32_t ucode_id)
{
	const struct gfx_firmware_header_v1_0 *cp_hdr;
	const struct gfx_firmware_header_v2_0 *cp_hdr_v2_0;
	struct amdgpu_firmware_info *info = NULL;
	const struct firmware *ucode_fw;
	unsigned int fw_size;

	switch (ucode_id) {
	case AMDGPU_UCODE_ID_CP_PFP:
		cp_hdr = (const struct gfx_firmware_header_v1_0 *)
			adev->gfx.pfp_fw->data;
		adev->gfx.pfp_fw_version =
			le32_to_cpu(cp_hdr->header.ucode_version);
		adev->gfx.pfp_feature_version =
			le32_to_cpu(cp_hdr->ucode_feature_version);
		ucode_fw = adev->gfx.pfp_fw;
		fw_size = le32_to_cpu(cp_hdr->header.ucode_size_bytes);
		break;
	case AMDGPU_UCODE_ID_CP_RS64_PFP:
		cp_hdr_v2_0 = (const struct gfx_firmware_header_v2_0 *)
			adev->gfx.pfp_fw->data;
		adev->gfx.pfp_fw_version =
			le32_to_cpu(cp_hdr_v2_0->header.ucode_version);
		adev->gfx.pfp_feature_version =
			le32_to_cpu(cp_hdr_v2_0->ucode_feature_version);
		ucode_fw = adev->gfx.pfp_fw;
		fw_size = le32_to_cpu(cp_hdr_v2_0->ucode_size_bytes);
		break;
	case AMDGPU_UCODE_ID_CP_RS64_PFP_P0_STACK:
	case AMDGPU_UCODE_ID_CP_RS64_PFP_P1_STACK:
		cp_hdr_v2_0 = (const struct gfx_firmware_header_v2_0 *)
			adev->gfx.pfp_fw->data;
		ucode_fw = adev->gfx.pfp_fw;
		fw_size = le32_to_cpu(cp_hdr_v2_0->data_size_bytes);
		break;
	case AMDGPU_UCODE_ID_CP_ME:
		cp_hdr = (const struct gfx_firmware_header_v1_0 *)
			adev->gfx.me_fw->data;
		adev->gfx.me_fw_version =
			le32_to_cpu(cp_hdr->header.ucode_version);
		adev->gfx.me_feature_version =
			le32_to_cpu(cp_hdr->ucode_feature_version);
		ucode_fw = adev->gfx.me_fw;
		fw_size = le32_to_cpu(cp_hdr->header.ucode_size_bytes);
		break;
	case AMDGPU_UCODE_ID_CP_RS64_ME:
		cp_hdr_v2_0 = (const struct gfx_firmware_header_v2_0 *)
			adev->gfx.me_fw->data;
		adev->gfx.me_fw_version =
			le32_to_cpu(cp_hdr_v2_0->header.ucode_version);
		adev->gfx.me_feature_version =
			le32_to_cpu(cp_hdr_v2_0->ucode_feature_version);
		ucode_fw = adev->gfx.me_fw;
		fw_size = le32_to_cpu(cp_hdr_v2_0->ucode_size_bytes);
		break;
	case AMDGPU_UCODE_ID_CP_RS64_ME_P0_STACK:
	case AMDGPU_UCODE_ID_CP_RS64_ME_P1_STACK:
		cp_hdr_v2_0 = (const struct gfx_firmware_header_v2_0 *)
			adev->gfx.me_fw->data;
		ucode_fw = adev->gfx.me_fw;
		fw_size = le32_to_cpu(cp_hdr_v2_0->data_size_bytes);
		break;
	case AMDGPU_UCODE_ID_CP_CE:
		cp_hdr = (const struct gfx_firmware_header_v1_0 *)
			adev->gfx.ce_fw->data;
		adev->gfx.ce_fw_version =
			le32_to_cpu(cp_hdr->header.ucode_version);
		adev->gfx.ce_feature_version =
			le32_to_cpu(cp_hdr->ucode_feature_version);
		ucode_fw = adev->gfx.ce_fw;
		fw_size = le32_to_cpu(cp_hdr->header.ucode_size_bytes);
		break;
	case AMDGPU_UCODE_ID_CP_MEC1:
		cp_hdr = (const struct gfx_firmware_header_v1_0 *)
			adev->gfx.mec_fw->data;
		adev->gfx.mec_fw_version =
			le32_to_cpu(cp_hdr->header.ucode_version);
		adev->gfx.mec_feature_version =
			le32_to_cpu(cp_hdr->ucode_feature_version);
		ucode_fw = adev->gfx.mec_fw;
		fw_size = le32_to_cpu(cp_hdr->header.ucode_size_bytes) -
			  le32_to_cpu(cp_hdr->jt_size) * 4;
		break;
	case AMDGPU_UCODE_ID_CP_MEC1_JT:
		cp_hdr = (const struct gfx_firmware_header_v1_0 *)
			adev->gfx.mec_fw->data;
		ucode_fw = adev->gfx.mec_fw;
		fw_size = le32_to_cpu(cp_hdr->jt_size) * 4;
		break;
	case AMDGPU_UCODE_ID_CP_MEC2:
		cp_hdr = (const struct gfx_firmware_header_v1_0 *)
			adev->gfx.mec2_fw->data;
		adev->gfx.mec2_fw_version =
			le32_to_cpu(cp_hdr->header.ucode_version);
		adev->gfx.mec2_feature_version =
			le32_to_cpu(cp_hdr->ucode_feature_version);
		ucode_fw = adev->gfx.mec2_fw;
		fw_size = le32_to_cpu(cp_hdr->header.ucode_size_bytes) -
			  le32_to_cpu(cp_hdr->jt_size) * 4;
		break;
	case AMDGPU_UCODE_ID_CP_MEC2_JT:
		cp_hdr = (const struct gfx_firmware_header_v1_0 *)
			adev->gfx.mec2_fw->data;
		ucode_fw = adev->gfx.mec2_fw;
		fw_size = le32_to_cpu(cp_hdr->jt_size) * 4;
		break;
	case AMDGPU_UCODE_ID_CP_RS64_MEC:
		cp_hdr_v2_0 = (const struct gfx_firmware_header_v2_0 *)
			adev->gfx.mec_fw->data;
		adev->gfx.mec_fw_version =
			le32_to_cpu(cp_hdr_v2_0->header.ucode_version);
		adev->gfx.mec_feature_version =
			le32_to_cpu(cp_hdr_v2_0->ucode_feature_version);
		ucode_fw = adev->gfx.mec_fw;
		fw_size = le32_to_cpu(cp_hdr_v2_0->ucode_size_bytes);
		break;
	case AMDGPU_UCODE_ID_CP_RS64_MEC_P0_STACK:
	case AMDGPU_UCODE_ID_CP_RS64_MEC_P1_STACK:
	case AMDGPU_UCODE_ID_CP_RS64_MEC_P2_STACK:
	case AMDGPU_UCODE_ID_CP_RS64_MEC_P3_STACK:
		cp_hdr_v2_0 = (const struct gfx_firmware_header_v2_0 *)
			adev->gfx.mec_fw->data;
		ucode_fw = adev->gfx.mec_fw;
		fw_size = le32_to_cpu(cp_hdr_v2_0->data_size_bytes);
		break;
	default:
		break;
	}

	if (adev->firmware.load_type == AMDGPU_FW_LOAD_PSP) {
		info = &adev->firmware.ucode[ucode_id];
		info->ucode_id = ucode_id;
		info->fw = ucode_fw;
		adev->firmware.fw_size += ALIGN(fw_size, PAGE_SIZE);
	}
}<|MERGE_RESOLUTION|>--- conflicted
+++ resolved
@@ -226,7 +226,7 @@
 			set_bit(i, adev->gfx.mec.queue_bitmap);
 	}
 
-	dev_dbg(adev->dev, "mec queue bitmap weight=%ld\n", bitmap_weight(adev->gfx.mec.queue_bitmap, AMDGPU_MAX_COMPUTE_QUEUES));
+	dev_dbg(adev->dev, "mec queue bitmap weight=%d\n", bitmap_weight(adev->gfx.mec.queue_bitmap, AMDGPU_MAX_COMPUTE_QUEUES));
 }
 
 void amdgpu_gfx_graphics_queue_acquire(struct amdgpu_device *adev)
@@ -684,13 +684,6 @@
 			amdgpu_ras_reset_error_status(adev, AMDGPU_RAS_BLOCK__GFX);
 
 		r = amdgpu_ras_block_late_init(adev, ras_block);
-<<<<<<< HEAD
-		if (r)
-			return r;
-
-		r = amdgpu_irq_get(adev, &adev->gfx.cp_ecc_error_irq, 0);
-=======
->>>>>>> eb3cdb58
 		if (r)
 			return r;
 
@@ -709,8 +702,6 @@
 	return r;
 }
 
-<<<<<<< HEAD
-=======
 int amdgpu_gfx_ras_sw_init(struct amdgpu_device *adev)
 {
 	int err = 0;
@@ -755,7 +746,6 @@
 	return 0;
 }
 
->>>>>>> eb3cdb58
 int amdgpu_gfx_process_ras_data_cb(struct amdgpu_device *adev,
 		void *err_data,
 		struct amdgpu_iv_entry *entry)
