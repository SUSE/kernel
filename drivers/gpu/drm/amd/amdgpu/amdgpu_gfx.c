/*
 * Copyright 2014 Advanced Micro Devices, Inc.
 * Copyright 2008 Red Hat Inc.
 * Copyright 2009 Jerome Glisse.
 *
 * Permission is hereby granted, free of charge, to any person obtaining a
 * copy of this software and associated documentation files (the "Software"),
 * to deal in the Software without restriction, including without limitation
 * the rights to use, copy, modify, merge, publish, distribute, sublicense,
 * and/or sell copies of the Software, and to permit persons to whom the
 * Software is furnished to do so, subject to the following conditions:
 *
 * The above copyright notice and this permission notice shall be included in
 * all copies or substantial portions of the Software.
 *
 * THE SOFTWARE IS PROVIDED "AS IS", WITHOUT WARRANTY OF ANY KIND, EXPRESS OR
 * IMPLIED, INCLUDING BUT NOT LIMITED TO THE WARRANTIES OF MERCHANTABILITY,
 * FITNESS FOR A PARTICULAR PURPOSE AND NONINFRINGEMENT.  IN NO EVENT SHALL
 * THE COPYRIGHT HOLDER(S) OR AUTHOR(S) BE LIABLE FOR ANY CLAIM, DAMAGES OR
 * OTHER LIABILITY, WHETHER IN AN ACTION OF CONTRACT, TORT OR OTHERWISE,
 * ARISING FROM, OUT OF OR IN CONNECTION WITH THE SOFTWARE OR THE USE OR
 * OTHER DEALINGS IN THE SOFTWARE.
 *
 */

#include <linux/firmware.h>
#include <linux/pm_runtime.h>

#include "amdgpu.h"
#include "amdgpu_gfx.h"
#include "amdgpu_rlc.h"
#include "amdgpu_ras.h"
#include "amdgpu_reset.h"
#include "amdgpu_xcp.h"
#include "amdgpu_xgmi.h"

/* delay 0.1 second to enable gfx off feature */
#define GFX_OFF_DELAY_ENABLE         msecs_to_jiffies(100)

#define GFX_OFF_NO_DELAY 0

/*
 * GPU GFX IP block helpers function.
 */

int amdgpu_gfx_mec_queue_to_bit(struct amdgpu_device *adev, int mec,
				int pipe, int queue)
{
	int bit = 0;

	bit += mec * adev->gfx.mec.num_pipe_per_mec
		* adev->gfx.mec.num_queue_per_pipe;
	bit += pipe * adev->gfx.mec.num_queue_per_pipe;
	bit += queue;

	return bit;
}

void amdgpu_queue_mask_bit_to_mec_queue(struct amdgpu_device *adev, int bit,
				 int *mec, int *pipe, int *queue)
{
	*queue = bit % adev->gfx.mec.num_queue_per_pipe;
	*pipe = (bit / adev->gfx.mec.num_queue_per_pipe)
		% adev->gfx.mec.num_pipe_per_mec;
	*mec = (bit / adev->gfx.mec.num_queue_per_pipe)
	       / adev->gfx.mec.num_pipe_per_mec;

}

bool amdgpu_gfx_is_mec_queue_enabled(struct amdgpu_device *adev,
				     int xcc_id, int mec, int pipe, int queue)
{
	return test_bit(amdgpu_gfx_mec_queue_to_bit(adev, mec, pipe, queue),
			adev->gfx.mec_bitmap[xcc_id].queue_bitmap);
}

int amdgpu_gfx_me_queue_to_bit(struct amdgpu_device *adev,
			       int me, int pipe, int queue)
{
	int bit = 0;

	bit += me * adev->gfx.me.num_pipe_per_me
		* adev->gfx.me.num_queue_per_pipe;
	bit += pipe * adev->gfx.me.num_queue_per_pipe;
	bit += queue;

	return bit;
}

bool amdgpu_gfx_is_me_queue_enabled(struct amdgpu_device *adev,
				    int me, int pipe, int queue)
{
	return test_bit(amdgpu_gfx_me_queue_to_bit(adev, me, pipe, queue),
			adev->gfx.me.queue_bitmap);
}

/**
 * amdgpu_gfx_parse_disable_cu - Parse the disable_cu module parameter
 *
 * @mask: array in which the per-shader array disable masks will be stored
 * @max_se: number of SEs
 * @max_sh: number of SHs
 *
 * The bitmask of CUs to be disabled in the shader array determined by se and
 * sh is stored in mask[se * max_sh + sh].
 */
void amdgpu_gfx_parse_disable_cu(unsigned int *mask, unsigned int max_se, unsigned int max_sh)
{
	unsigned int se, sh, cu;
	const char *p;

	memset(mask, 0, sizeof(*mask) * max_se * max_sh);

	if (!amdgpu_disable_cu || !*amdgpu_disable_cu)
		return;

	p = amdgpu_disable_cu;
	for (;;) {
		char *next;
		int ret = sscanf(p, "%u.%u.%u", &se, &sh, &cu);

		if (ret < 3) {
			DRM_ERROR("amdgpu: could not parse disable_cu\n");
			return;
		}

		if (se < max_se && sh < max_sh && cu < 16) {
			DRM_INFO("amdgpu: disabling CU %u.%u.%u\n", se, sh, cu);
			mask[se * max_sh + sh] |= 1u << cu;
		} else {
			DRM_ERROR("amdgpu: disable_cu %u.%u.%u is out of range\n",
				  se, sh, cu);
		}

		next = strchr(p, ',');
		if (!next)
			break;
		p = next + 1;
	}
}

static bool amdgpu_gfx_is_graphics_multipipe_capable(struct amdgpu_device *adev)
{
	return amdgpu_async_gfx_ring && adev->gfx.me.num_pipe_per_me > 1;
}

static bool amdgpu_gfx_is_compute_multipipe_capable(struct amdgpu_device *adev)
{
	if (amdgpu_compute_multipipe != -1) {
		DRM_INFO("amdgpu: forcing compute pipe policy %d\n",
			 amdgpu_compute_multipipe);
		return amdgpu_compute_multipipe == 1;
	}

	if (amdgpu_ip_version(adev, GC_HWIP, 0) > IP_VERSION(9, 0, 0))
		return true;

	/* FIXME: spreading the queues across pipes causes perf regressions
	 * on POLARIS11 compute workloads */
	if (adev->asic_type == CHIP_POLARIS11)
		return false;

	return adev->gfx.mec.num_mec > 1;
}

bool amdgpu_gfx_is_high_priority_graphics_queue(struct amdgpu_device *adev,
						struct amdgpu_ring *ring)
{
	int queue = ring->queue;
	int pipe = ring->pipe;

	/* Policy: use pipe1 queue0 as high priority graphics queue if we
	 * have more than one gfx pipe.
	 */
	if (amdgpu_gfx_is_graphics_multipipe_capable(adev) &&
	    adev->gfx.num_gfx_rings > 1 && pipe == 1 && queue == 0) {
		int me = ring->me;
		int bit;

		bit = amdgpu_gfx_me_queue_to_bit(adev, me, pipe, queue);
		if (ring == &adev->gfx.gfx_ring[bit])
			return true;
	}

	return false;
}

bool amdgpu_gfx_is_high_priority_compute_queue(struct amdgpu_device *adev,
					       struct amdgpu_ring *ring)
{
	/* Policy: use 1st queue as high priority compute queue if we
	 * have more than one compute queue.
	 */
	if (adev->gfx.num_compute_rings > 1 &&
	    ring == &adev->gfx.compute_ring[0])
		return true;

	return false;
}

void amdgpu_gfx_compute_queue_acquire(struct amdgpu_device *adev)
{
	int i, j, queue, pipe;
	bool multipipe_policy = amdgpu_gfx_is_compute_multipipe_capable(adev);
	int max_queues_per_mec = min(adev->gfx.mec.num_pipe_per_mec *
				     adev->gfx.mec.num_queue_per_pipe,
				     adev->gfx.num_compute_rings);
	int num_xcc = adev->gfx.xcc_mask ? NUM_XCC(adev->gfx.xcc_mask) : 1;

	if (multipipe_policy) {
		/* policy: make queues evenly cross all pipes on MEC1 only
		 * for multiple xcc, just use the original policy for simplicity */
		for (j = 0; j < num_xcc; j++) {
			for (i = 0; i < max_queues_per_mec; i++) {
				pipe = i % adev->gfx.mec.num_pipe_per_mec;
				queue = (i / adev->gfx.mec.num_pipe_per_mec) %
					 adev->gfx.mec.num_queue_per_pipe;

				set_bit(pipe * adev->gfx.mec.num_queue_per_pipe + queue,
					adev->gfx.mec_bitmap[j].queue_bitmap);
			}
		}
	} else {
		/* policy: amdgpu owns all queues in the given pipe */
		for (j = 0; j < num_xcc; j++) {
			for (i = 0; i < max_queues_per_mec; ++i)
				set_bit(i, adev->gfx.mec_bitmap[j].queue_bitmap);
		}
	}

	for (j = 0; j < num_xcc; j++) {
		dev_dbg(adev->dev, "mec queue bitmap weight=%d\n",
			bitmap_weight(adev->gfx.mec_bitmap[j].queue_bitmap, AMDGPU_MAX_COMPUTE_QUEUES));
	}
}

void amdgpu_gfx_graphics_queue_acquire(struct amdgpu_device *adev)
{
	int i, queue, pipe;
	bool multipipe_policy = amdgpu_gfx_is_graphics_multipipe_capable(adev);
	int max_queues_per_me = adev->gfx.me.num_pipe_per_me *
					adev->gfx.me.num_queue_per_pipe;

	if (multipipe_policy) {
		/* policy: amdgpu owns the first queue per pipe at this stage
		 * will extend to mulitple queues per pipe later */
		for (i = 0; i < max_queues_per_me; i++) {
			pipe = i % adev->gfx.me.num_pipe_per_me;
			queue = (i / adev->gfx.me.num_pipe_per_me) %
				adev->gfx.me.num_queue_per_pipe;

			set_bit(pipe * adev->gfx.me.num_queue_per_pipe + queue,
				adev->gfx.me.queue_bitmap);
		}
	} else {
		for (i = 0; i < max_queues_per_me; ++i)
			set_bit(i, adev->gfx.me.queue_bitmap);
	}

	/* update the number of active graphics rings */
	adev->gfx.num_gfx_rings =
		bitmap_weight(adev->gfx.me.queue_bitmap, AMDGPU_MAX_GFX_QUEUES);
}

static int amdgpu_gfx_kiq_acquire(struct amdgpu_device *adev,
				  struct amdgpu_ring *ring, int xcc_id)
{
	int queue_bit;
	int mec, pipe, queue;

	queue_bit = adev->gfx.mec.num_mec
		    * adev->gfx.mec.num_pipe_per_mec
		    * adev->gfx.mec.num_queue_per_pipe;

	while (--queue_bit >= 0) {
		if (test_bit(queue_bit, adev->gfx.mec_bitmap[xcc_id].queue_bitmap))
			continue;

		amdgpu_queue_mask_bit_to_mec_queue(adev, queue_bit, &mec, &pipe, &queue);

		/*
		 * 1. Using pipes 2/3 from MEC 2 seems cause problems.
		 * 2. It must use queue id 0, because CGPG_IDLE/SAVE/LOAD/RUN
		 * only can be issued on queue 0.
		 */
		if ((mec == 1 && pipe > 1) || queue != 0)
			continue;

		ring->me = mec + 1;
		ring->pipe = pipe;
		ring->queue = queue;

		return 0;
	}

	dev_err(adev->dev, "Failed to find a queue for KIQ\n");
	return -EINVAL;
}

int amdgpu_gfx_kiq_init_ring(struct amdgpu_device *adev, int xcc_id)
{
	struct amdgpu_kiq *kiq = &adev->gfx.kiq[xcc_id];
	struct amdgpu_irq_src *irq = &kiq->irq;
	struct amdgpu_ring *ring = &kiq->ring;
	int r = 0;

	spin_lock_init(&kiq->ring_lock);

	ring->adev = NULL;
	ring->ring_obj = NULL;
	ring->use_doorbell = true;
	ring->xcc_id = xcc_id;
	ring->vm_hub = AMDGPU_GFXHUB(xcc_id);
	ring->doorbell_index =
		(adev->doorbell_index.kiq +
		 xcc_id * adev->doorbell_index.xcc_doorbell_range)
		<< 1;

	r = amdgpu_gfx_kiq_acquire(adev, ring, xcc_id);
	if (r)
		return r;

	ring->eop_gpu_addr = kiq->eop_gpu_addr;
	ring->no_scheduler = true;
	snprintf(ring->name, sizeof(ring->name), "kiq_%hhu.%hhu.%hhu.%hhu",
		 (unsigned char)xcc_id, (unsigned char)ring->me,
		 (unsigned char)ring->pipe, (unsigned char)ring->queue);
	r = amdgpu_ring_init(adev, ring, 1024, irq, AMDGPU_CP_KIQ_IRQ_DRIVER0,
			     AMDGPU_RING_PRIO_DEFAULT, NULL);
	if (r)
		dev_warn(adev->dev, "(%d) failed to init kiq ring\n", r);

	return r;
}

void amdgpu_gfx_kiq_free_ring(struct amdgpu_ring *ring)
{
	amdgpu_ring_fini(ring);
}

void amdgpu_gfx_kiq_fini(struct amdgpu_device *adev, int xcc_id)
{
	struct amdgpu_kiq *kiq = &adev->gfx.kiq[xcc_id];

	amdgpu_bo_free_kernel(&kiq->eop_obj, &kiq->eop_gpu_addr, NULL);
}

int amdgpu_gfx_kiq_init(struct amdgpu_device *adev,
			unsigned int hpd_size, int xcc_id)
{
	int r;
	u32 *hpd;
	struct amdgpu_kiq *kiq = &adev->gfx.kiq[xcc_id];

	r = amdgpu_bo_create_kernel(adev, hpd_size, PAGE_SIZE,
				    AMDGPU_GEM_DOMAIN_GTT, &kiq->eop_obj,
				    &kiq->eop_gpu_addr, (void **)&hpd);
	if (r) {
		dev_warn(adev->dev, "failed to create KIQ bo (%d).\n", r);
		return r;
	}

	memset(hpd, 0, hpd_size);

	r = amdgpu_bo_reserve(kiq->eop_obj, true);
	if (unlikely(r != 0))
		dev_warn(adev->dev, "(%d) reserve kiq eop bo failed\n", r);
	amdgpu_bo_kunmap(kiq->eop_obj);
	amdgpu_bo_unreserve(kiq->eop_obj);

	return 0;
}

/* create MQD for each compute/gfx queue */
int amdgpu_gfx_mqd_sw_init(struct amdgpu_device *adev,
			   unsigned int mqd_size, int xcc_id)
{
	int r, i, j;
	struct amdgpu_kiq *kiq = &adev->gfx.kiq[xcc_id];
	struct amdgpu_ring *ring = &kiq->ring;
	u32 domain = AMDGPU_GEM_DOMAIN_GTT;

#if !defined(CONFIG_ARM) && !defined(CONFIG_ARM64)
	/* Only enable on gfx10 and 11 for now to avoid changing behavior on older chips */
	if (amdgpu_ip_version(adev, GC_HWIP, 0) >= IP_VERSION(10, 0, 0))
		domain |= AMDGPU_GEM_DOMAIN_VRAM;
#endif

	/* create MQD for KIQ */
	if (!adev->enable_mes_kiq && !ring->mqd_obj) {
		/* originaly the KIQ MQD is put in GTT domain, but for SRIOV VRAM domain is a must
		 * otherwise hypervisor trigger SAVE_VF fail after driver unloaded which mean MQD
		 * deallocated and gart_unbind, to strict diverage we decide to use VRAM domain for
		 * KIQ MQD no matter SRIOV or Bare-metal
		 */
		r = amdgpu_bo_create_kernel(adev, mqd_size, PAGE_SIZE,
					    AMDGPU_GEM_DOMAIN_VRAM |
					    AMDGPU_GEM_DOMAIN_GTT,
					    &ring->mqd_obj,
					    &ring->mqd_gpu_addr,
					    &ring->mqd_ptr);
		if (r) {
			dev_warn(adev->dev, "failed to create ring mqd ob (%d)", r);
			return r;
		}

		/* prepare MQD backup */
		kiq->mqd_backup = kzalloc(mqd_size, GFP_KERNEL);
		if (!kiq->mqd_backup) {
			dev_warn(adev->dev,
				 "no memory to create MQD backup for ring %s\n", ring->name);
			return -ENOMEM;
		}
	}

	if (adev->asic_type >= CHIP_NAVI10 && amdgpu_async_gfx_ring) {
		/* create MQD for each KGQ */
		for (i = 0; i < adev->gfx.num_gfx_rings; i++) {
			ring = &adev->gfx.gfx_ring[i];
			if (!ring->mqd_obj) {
				r = amdgpu_bo_create_kernel(adev, mqd_size, PAGE_SIZE,
							    domain, &ring->mqd_obj,
							    &ring->mqd_gpu_addr, &ring->mqd_ptr);
				if (r) {
					dev_warn(adev->dev, "failed to create ring mqd bo (%d)", r);
					return r;
				}

				ring->mqd_size = mqd_size;
				/* prepare MQD backup */
				adev->gfx.me.mqd_backup[i] = kzalloc(mqd_size, GFP_KERNEL);
				if (!adev->gfx.me.mqd_backup[i]) {
					dev_warn(adev->dev, "no memory to create MQD backup for ring %s\n", ring->name);
					return -ENOMEM;
				}
			}
		}
	}

	/* create MQD for each KCQ */
	for (i = 0; i < adev->gfx.num_compute_rings; i++) {
		j = i + xcc_id * adev->gfx.num_compute_rings;
		ring = &adev->gfx.compute_ring[j];
		if (!ring->mqd_obj) {
			r = amdgpu_bo_create_kernel(adev, mqd_size, PAGE_SIZE,
						    domain, &ring->mqd_obj,
						    &ring->mqd_gpu_addr, &ring->mqd_ptr);
			if (r) {
				dev_warn(adev->dev, "failed to create ring mqd bo (%d)", r);
				return r;
			}

			ring->mqd_size = mqd_size;
			/* prepare MQD backup */
			adev->gfx.mec.mqd_backup[j] = kzalloc(mqd_size, GFP_KERNEL);
			if (!adev->gfx.mec.mqd_backup[j]) {
				dev_warn(adev->dev, "no memory to create MQD backup for ring %s\n", ring->name);
				return -ENOMEM;
			}
		}
	}

	return 0;
}

void amdgpu_gfx_mqd_sw_fini(struct amdgpu_device *adev, int xcc_id)
{
	struct amdgpu_ring *ring = NULL;
	int i, j;
	struct amdgpu_kiq *kiq = &adev->gfx.kiq[xcc_id];

	if (adev->asic_type >= CHIP_NAVI10 && amdgpu_async_gfx_ring) {
		for (i = 0; i < adev->gfx.num_gfx_rings; i++) {
			ring = &adev->gfx.gfx_ring[i];
			kfree(adev->gfx.me.mqd_backup[i]);
			amdgpu_bo_free_kernel(&ring->mqd_obj,
					      &ring->mqd_gpu_addr,
					      &ring->mqd_ptr);
		}
	}

	for (i = 0; i < adev->gfx.num_compute_rings; i++) {
		j = i + xcc_id * adev->gfx.num_compute_rings;
		ring = &adev->gfx.compute_ring[j];
		kfree(adev->gfx.mec.mqd_backup[j]);
		amdgpu_bo_free_kernel(&ring->mqd_obj,
				      &ring->mqd_gpu_addr,
				      &ring->mqd_ptr);
	}

	ring = &kiq->ring;
	kfree(kiq->mqd_backup);
	amdgpu_bo_free_kernel(&ring->mqd_obj,
			      &ring->mqd_gpu_addr,
			      &ring->mqd_ptr);
}

int amdgpu_gfx_disable_kcq(struct amdgpu_device *adev, int xcc_id)
{
	struct amdgpu_kiq *kiq = &adev->gfx.kiq[xcc_id];
	struct amdgpu_ring *kiq_ring = &kiq->ring;
	int i, r = 0;
	int j;

	if (adev->enable_mes) {
		for (i = 0; i < adev->gfx.num_compute_rings; i++) {
			j = i + xcc_id * adev->gfx.num_compute_rings;
			amdgpu_mes_unmap_legacy_queue(adev,
						   &adev->gfx.compute_ring[j],
						   RESET_QUEUES, 0, 0);
		}
		return 0;
	}

	if (!kiq->pmf || !kiq->pmf->kiq_unmap_queues)
		return -EINVAL;

<<<<<<< HEAD
	if (!kiq_ring->sched.ready || adev->job_hang)
		return 0;
	/**
	 * This is workaround: only skip kiq_ring test
	 * during ras recovery in suspend stage for gfx9.4.3
	 */
	if ((amdgpu_ip_version(adev, GC_HWIP, 0) == IP_VERSION(9, 4, 3) ||
	     amdgpu_ip_version(adev, GC_HWIP, 0) == IP_VERSION(9, 4, 4)) &&
	    amdgpu_ras_in_recovery(adev))
=======
	if (!kiq_ring->sched.ready || adev->job_hang || amdgpu_in_reset(adev))
>>>>>>> b5de2a2a
		return 0;

	spin_lock(&kiq->ring_lock);
	if (amdgpu_ring_alloc(kiq_ring, kiq->pmf->unmap_queues_size *
					adev->gfx.num_compute_rings)) {
		spin_unlock(&kiq->ring_lock);
		return -ENOMEM;
	}

	for (i = 0; i < adev->gfx.num_compute_rings; i++) {
		j = i + xcc_id * adev->gfx.num_compute_rings;
		kiq->pmf->kiq_unmap_queues(kiq_ring,
					   &adev->gfx.compute_ring[j],
					   RESET_QUEUES, 0, 0);
	}
	/* Submit unmap queue packet */
	amdgpu_ring_commit(kiq_ring);
	/*
	 * Ring test will do a basic scratch register change check. Just run
	 * this to ensure that unmap queues that is submitted before got
	 * processed successfully before returning.
	 */
	r = amdgpu_ring_test_helper(kiq_ring);

	spin_unlock(&kiq->ring_lock);

	return r;
}

int amdgpu_gfx_disable_kgq(struct amdgpu_device *adev, int xcc_id)
{
	struct amdgpu_kiq *kiq = &adev->gfx.kiq[xcc_id];
	struct amdgpu_ring *kiq_ring = &kiq->ring;
	int i, r = 0;
	int j;

	if (adev->enable_mes) {
		if (amdgpu_gfx_is_master_xcc(adev, xcc_id)) {
			for (i = 0; i < adev->gfx.num_gfx_rings; i++) {
				j = i + xcc_id * adev->gfx.num_gfx_rings;
				amdgpu_mes_unmap_legacy_queue(adev,
						      &adev->gfx.gfx_ring[j],
						      PREEMPT_QUEUES, 0, 0);
			}
		}
		return 0;
	}

	if (!kiq->pmf || !kiq->pmf->kiq_unmap_queues)
		return -EINVAL;

	if (!adev->gfx.kiq[0].ring.sched.ready || adev->job_hang)
		return 0;

	if (amdgpu_gfx_is_master_xcc(adev, xcc_id)) {
		spin_lock(&kiq->ring_lock);
		if (amdgpu_ring_alloc(kiq_ring, kiq->pmf->unmap_queues_size *
						adev->gfx.num_gfx_rings)) {
			spin_unlock(&kiq->ring_lock);
			return -ENOMEM;
		}

		for (i = 0; i < adev->gfx.num_gfx_rings; i++) {
			j = i + xcc_id * adev->gfx.num_gfx_rings;
			kiq->pmf->kiq_unmap_queues(kiq_ring,
						   &adev->gfx.gfx_ring[j],
						   PREEMPT_QUEUES, 0, 0);
		}
		/* Submit unmap queue packet */
		amdgpu_ring_commit(kiq_ring);

		/*
		 * Ring test will do a basic scratch register change check.
		 * Just run this to ensure that unmap queues that is submitted
		 * before got processed successfully before returning.
		 */
		r = amdgpu_ring_test_helper(kiq_ring);
		spin_unlock(&kiq->ring_lock);
	}

	return r;
}

int amdgpu_queue_mask_bit_to_set_resource_bit(struct amdgpu_device *adev,
					int queue_bit)
{
	int mec, pipe, queue;
	int set_resource_bit = 0;

	amdgpu_queue_mask_bit_to_mec_queue(adev, queue_bit, &mec, &pipe, &queue);

	set_resource_bit = mec * 4 * 8 + pipe * 8 + queue;

	return set_resource_bit;
}

static int amdgpu_gfx_mes_enable_kcq(struct amdgpu_device *adev, int xcc_id)
{
	struct amdgpu_kiq *kiq = &adev->gfx.kiq[xcc_id];
	struct amdgpu_ring *kiq_ring = &kiq->ring;
	uint64_t queue_mask = ~0ULL;
	int r, i, j;

	amdgpu_device_flush_hdp(adev, NULL);

	if (!adev->enable_uni_mes) {
		spin_lock(&kiq->ring_lock);
		r = amdgpu_ring_alloc(kiq_ring, kiq->pmf->set_resources_size);
		if (r) {
			dev_err(adev->dev, "Failed to lock KIQ (%d).\n", r);
			spin_unlock(&kiq->ring_lock);
			return r;
		}

		kiq->pmf->kiq_set_resources(kiq_ring, queue_mask);
		r = amdgpu_ring_test_helper(kiq_ring);
		spin_unlock(&kiq->ring_lock);
		if (r)
			dev_err(adev->dev, "KIQ failed to set resources\n");
	}

	for (i = 0; i < adev->gfx.num_compute_rings; i++) {
		j = i + xcc_id * adev->gfx.num_compute_rings;
		r = amdgpu_mes_map_legacy_queue(adev,
						&adev->gfx.compute_ring[j]);
		if (r) {
			dev_err(adev->dev, "failed to map compute queue\n");
			return r;
		}
	}

	return 0;
}

int amdgpu_gfx_enable_kcq(struct amdgpu_device *adev, int xcc_id)
{
	struct amdgpu_kiq *kiq = &adev->gfx.kiq[xcc_id];
	struct amdgpu_ring *kiq_ring = &kiq->ring;
	uint64_t queue_mask = 0;
	int r, i, j;

	if (adev->mes.enable_legacy_queue_map)
		return amdgpu_gfx_mes_enable_kcq(adev, xcc_id);

	if (!kiq->pmf || !kiq->pmf->kiq_map_queues || !kiq->pmf->kiq_set_resources)
		return -EINVAL;

	for (i = 0; i < AMDGPU_MAX_COMPUTE_QUEUES; ++i) {
		if (!test_bit(i, adev->gfx.mec_bitmap[xcc_id].queue_bitmap))
			continue;

		/* This situation may be hit in the future if a new HW
		 * generation exposes more than 64 queues. If so, the
		 * definition of queue_mask needs updating */
		if (WARN_ON(i > (sizeof(queue_mask)*8))) {
			DRM_ERROR("Invalid KCQ enabled: %d\n", i);
			break;
		}

		queue_mask |= (1ull << amdgpu_queue_mask_bit_to_set_resource_bit(adev, i));
	}

	amdgpu_device_flush_hdp(adev, NULL);

	DRM_INFO("kiq ring mec %d pipe %d q %d\n", kiq_ring->me, kiq_ring->pipe,
		 kiq_ring->queue);

	spin_lock(&kiq->ring_lock);
	r = amdgpu_ring_alloc(kiq_ring, kiq->pmf->map_queues_size *
					adev->gfx.num_compute_rings +
					kiq->pmf->set_resources_size);
	if (r) {
		DRM_ERROR("Failed to lock KIQ (%d).\n", r);
		spin_unlock(&kiq->ring_lock);
		return r;
	}

	kiq->pmf->kiq_set_resources(kiq_ring, queue_mask);
	for (i = 0; i < adev->gfx.num_compute_rings; i++) {
		j = i + xcc_id * adev->gfx.num_compute_rings;
		kiq->pmf->kiq_map_queues(kiq_ring,
					 &adev->gfx.compute_ring[j]);
	}
	/* Submit map queue packet */
	amdgpu_ring_commit(kiq_ring);
	/*
	 * Ring test will do a basic scratch register change check. Just run
	 * this to ensure that map queues that is submitted before got
	 * processed successfully before returning.
	 */
	r = amdgpu_ring_test_helper(kiq_ring);
	spin_unlock(&kiq->ring_lock);
	if (r)
		DRM_ERROR("KCQ enable failed\n");

	return r;
}

int amdgpu_gfx_enable_kgq(struct amdgpu_device *adev, int xcc_id)
{
	struct amdgpu_kiq *kiq = &adev->gfx.kiq[xcc_id];
	struct amdgpu_ring *kiq_ring = &kiq->ring;
	int r, i, j;

	if (!kiq->pmf || !kiq->pmf->kiq_map_queues)
		return -EINVAL;

	amdgpu_device_flush_hdp(adev, NULL);

	if (adev->mes.enable_legacy_queue_map) {
		for (i = 0; i < adev->gfx.num_gfx_rings; i++) {
			j = i + xcc_id * adev->gfx.num_gfx_rings;
			r = amdgpu_mes_map_legacy_queue(adev,
							&adev->gfx.gfx_ring[j]);
			if (r) {
				DRM_ERROR("failed to map gfx queue\n");
				return r;
			}
		}

		return 0;
	}

	spin_lock(&kiq->ring_lock);
	/* No need to map kcq on the slave */
	if (amdgpu_gfx_is_master_xcc(adev, xcc_id)) {
		r = amdgpu_ring_alloc(kiq_ring, kiq->pmf->map_queues_size *
						adev->gfx.num_gfx_rings);
		if (r) {
			DRM_ERROR("Failed to lock KIQ (%d).\n", r);
			spin_unlock(&kiq->ring_lock);
			return r;
		}

		for (i = 0; i < adev->gfx.num_gfx_rings; i++) {
			j = i + xcc_id * adev->gfx.num_gfx_rings;
			kiq->pmf->kiq_map_queues(kiq_ring,
						 &adev->gfx.gfx_ring[j]);
		}
	}
	/* Submit map queue packet */
	amdgpu_ring_commit(kiq_ring);
	/*
	 * Ring test will do a basic scratch register change check. Just run
	 * this to ensure that map queues that is submitted before got
	 * processed successfully before returning.
	 */
	r = amdgpu_ring_test_helper(kiq_ring);
	spin_unlock(&kiq->ring_lock);
	if (r)
		DRM_ERROR("KGQ enable failed\n");

	return r;
}

/* amdgpu_gfx_off_ctrl - Handle gfx off feature enable/disable
 *
 * @adev: amdgpu_device pointer
 * @bool enable true: enable gfx off feature, false: disable gfx off feature
 *
 * 1. gfx off feature will be enabled by gfx ip after gfx cg gp enabled.
 * 2. other client can send request to disable gfx off feature, the request should be honored.
 * 3. other client can cancel their request of disable gfx off feature
 * 4. other client should not send request to enable gfx off feature before disable gfx off feature.
 */

void amdgpu_gfx_off_ctrl(struct amdgpu_device *adev, bool enable)
{
	unsigned long delay = GFX_OFF_DELAY_ENABLE;

	if (!(adev->pm.pp_feature & PP_GFXOFF_MASK))
		return;

	mutex_lock(&adev->gfx.gfx_off_mutex);

	if (enable) {
		/* If the count is already 0, it means there's an imbalance bug somewhere.
		 * Note that the bug may be in a different caller than the one which triggers the
		 * WARN_ON_ONCE.
		 */
		if (WARN_ON_ONCE(adev->gfx.gfx_off_req_count == 0))
			goto unlock;

		adev->gfx.gfx_off_req_count--;

		if (adev->gfx.gfx_off_req_count == 0 &&
		    !adev->gfx.gfx_off_state) {
			/* If going to s2idle, no need to wait */
			if (adev->in_s0ix) {
				if (!amdgpu_dpm_set_powergating_by_smu(adev,
						AMD_IP_BLOCK_TYPE_GFX, true))
					adev->gfx.gfx_off_state = true;
			} else {
				schedule_delayed_work(&adev->gfx.gfx_off_delay_work,
					      delay);
			}
		}
	} else {
		if (adev->gfx.gfx_off_req_count == 0) {
			cancel_delayed_work_sync(&adev->gfx.gfx_off_delay_work);

			if (adev->gfx.gfx_off_state &&
			    !amdgpu_dpm_set_powergating_by_smu(adev, AMD_IP_BLOCK_TYPE_GFX, false)) {
				adev->gfx.gfx_off_state = false;

				if (adev->gfx.funcs->init_spm_golden) {
					dev_dbg(adev->dev,
						"GFXOFF is disabled, re-init SPM golden settings\n");
					amdgpu_gfx_init_spm_golden(adev);
				}
			}
		}

		adev->gfx.gfx_off_req_count++;
	}

unlock:
	mutex_unlock(&adev->gfx.gfx_off_mutex);
}

int amdgpu_set_gfx_off_residency(struct amdgpu_device *adev, bool value)
{
	int r = 0;

	mutex_lock(&adev->gfx.gfx_off_mutex);

	r = amdgpu_dpm_set_residency_gfxoff(adev, value);

	mutex_unlock(&adev->gfx.gfx_off_mutex);

	return r;
}

int amdgpu_get_gfx_off_residency(struct amdgpu_device *adev, u32 *value)
{
	int r = 0;

	mutex_lock(&adev->gfx.gfx_off_mutex);

	r = amdgpu_dpm_get_residency_gfxoff(adev, value);

	mutex_unlock(&adev->gfx.gfx_off_mutex);

	return r;
}

int amdgpu_get_gfx_off_entrycount(struct amdgpu_device *adev, u64 *value)
{
	int r = 0;

	mutex_lock(&adev->gfx.gfx_off_mutex);

	r = amdgpu_dpm_get_entrycount_gfxoff(adev, value);

	mutex_unlock(&adev->gfx.gfx_off_mutex);

	return r;
}

int amdgpu_get_gfx_off_status(struct amdgpu_device *adev, uint32_t *value)
{

	int r = 0;

	mutex_lock(&adev->gfx.gfx_off_mutex);

	r = amdgpu_dpm_get_status_gfxoff(adev, value);

	mutex_unlock(&adev->gfx.gfx_off_mutex);

	return r;
}

int amdgpu_gfx_ras_late_init(struct amdgpu_device *adev, struct ras_common_if *ras_block)
{
	int r;

	if (amdgpu_ras_is_supported(adev, ras_block->block)) {
		if (!amdgpu_persistent_edc_harvesting_supported(adev)) {
			r = amdgpu_ras_reset_error_status(adev, AMDGPU_RAS_BLOCK__GFX);
			if (r)
				return r;
		}

		r = amdgpu_ras_block_late_init(adev, ras_block);
		if (r)
			return r;

		if (amdgpu_sriov_vf(adev))
			return r;

		if (adev->gfx.cp_ecc_error_irq.funcs) {
			r = amdgpu_irq_get(adev, &adev->gfx.cp_ecc_error_irq, 0);
			if (r)
				goto late_fini;
		}
	} else {
		amdgpu_ras_feature_enable_on_boot(adev, ras_block, 0);
	}

	return 0;
late_fini:
	amdgpu_ras_block_late_fini(adev, ras_block);
	return r;
}

int amdgpu_gfx_ras_sw_init(struct amdgpu_device *adev)
{
	int err = 0;
	struct amdgpu_gfx_ras *ras = NULL;

	/* adev->gfx.ras is NULL, which means gfx does not
	 * support ras function, then do nothing here.
	 */
	if (!adev->gfx.ras)
		return 0;

	ras = adev->gfx.ras;

	err = amdgpu_ras_register_ras_block(adev, &ras->ras_block);
	if (err) {
		dev_err(adev->dev, "Failed to register gfx ras block!\n");
		return err;
	}

	strcpy(ras->ras_block.ras_comm.name, "gfx");
	ras->ras_block.ras_comm.block = AMDGPU_RAS_BLOCK__GFX;
	ras->ras_block.ras_comm.type = AMDGPU_RAS_ERROR__MULTI_UNCORRECTABLE;
	adev->gfx.ras_if = &ras->ras_block.ras_comm;

	/* If not define special ras_late_init function, use gfx default ras_late_init */
	if (!ras->ras_block.ras_late_init)
		ras->ras_block.ras_late_init = amdgpu_gfx_ras_late_init;

	/* If not defined special ras_cb function, use default ras_cb */
	if (!ras->ras_block.ras_cb)
		ras->ras_block.ras_cb = amdgpu_gfx_process_ras_data_cb;

	return 0;
}

int amdgpu_gfx_poison_consumption_handler(struct amdgpu_device *adev,
						struct amdgpu_iv_entry *entry)
{
	if (adev->gfx.ras && adev->gfx.ras->poison_consumption_handler)
		return adev->gfx.ras->poison_consumption_handler(adev, entry);

	return 0;
}

int amdgpu_gfx_process_ras_data_cb(struct amdgpu_device *adev,
		void *err_data,
		struct amdgpu_iv_entry *entry)
{
	/* TODO ue will trigger an interrupt.
	 *
	 * When “Full RAS” is enabled, the per-IP interrupt sources should
	 * be disabled and the driver should only look for the aggregated
	 * interrupt via sync flood
	 */
	if (!amdgpu_ras_is_supported(adev, AMDGPU_RAS_BLOCK__GFX)) {
		kgd2kfd_set_sram_ecc_flag(adev->kfd.dev);
		if (adev->gfx.ras && adev->gfx.ras->ras_block.hw_ops &&
		    adev->gfx.ras->ras_block.hw_ops->query_ras_error_count)
			adev->gfx.ras->ras_block.hw_ops->query_ras_error_count(adev, err_data);
		amdgpu_ras_reset_gpu(adev);
	}
	return AMDGPU_RAS_SUCCESS;
}

int amdgpu_gfx_cp_ecc_error_irq(struct amdgpu_device *adev,
				  struct amdgpu_irq_src *source,
				  struct amdgpu_iv_entry *entry)
{
	struct ras_common_if *ras_if = adev->gfx.ras_if;
	struct ras_dispatch_if ih_data = {
		.entry = entry,
	};

	if (!ras_if)
		return 0;

	ih_data.head = *ras_if;

	DRM_ERROR("CP ECC ERROR IRQ\n");
	amdgpu_ras_interrupt_dispatch(adev, &ih_data);
	return 0;
}

void amdgpu_gfx_ras_error_func(struct amdgpu_device *adev,
		void *ras_error_status,
		void (*func)(struct amdgpu_device *adev, void *ras_error_status,
				int xcc_id))
{
	int i;
	int num_xcc = adev->gfx.xcc_mask ? NUM_XCC(adev->gfx.xcc_mask) : 1;
	uint32_t xcc_mask = GENMASK(num_xcc - 1, 0);
	struct ras_err_data *err_data = (struct ras_err_data *)ras_error_status;

	if (err_data) {
		err_data->ue_count = 0;
		err_data->ce_count = 0;
	}

	for_each_inst(i, xcc_mask)
		func(adev, ras_error_status, i);
}

uint32_t amdgpu_kiq_rreg(struct amdgpu_device *adev, uint32_t reg, uint32_t xcc_id)
{
	signed long r, cnt = 0;
	unsigned long flags;
	uint32_t seq, reg_val_offs = 0, value = 0;
	struct amdgpu_kiq *kiq = &adev->gfx.kiq[xcc_id];
	struct amdgpu_ring *ring = &kiq->ring;

	if (amdgpu_device_skip_hw_access(adev))
		return 0;

	if (adev->mes.ring[0].sched.ready)
		return amdgpu_mes_rreg(adev, reg);

	BUG_ON(!ring->funcs->emit_rreg);

	spin_lock_irqsave(&kiq->ring_lock, flags);
	if (amdgpu_device_wb_get(adev, &reg_val_offs)) {
		pr_err("critical bug! too many kiq readers\n");
		goto failed_unlock;
	}
	r = amdgpu_ring_alloc(ring, 32);
	if (r)
		goto failed_unlock;

	amdgpu_ring_emit_rreg(ring, reg, reg_val_offs);
	r = amdgpu_fence_emit_polling(ring, &seq, MAX_KIQ_REG_WAIT);
	if (r)
		goto failed_undo;

	amdgpu_ring_commit(ring);
	spin_unlock_irqrestore(&kiq->ring_lock, flags);

	r = amdgpu_fence_wait_polling(ring, seq, MAX_KIQ_REG_WAIT);

	/* don't wait anymore for gpu reset case because this way may
	 * block gpu_recover() routine forever, e.g. this virt_kiq_rreg
	 * is triggered in TTM and ttm_bo_lock_delayed_workqueue() will
	 * never return if we keep waiting in virt_kiq_rreg, which cause
	 * gpu_recover() hang there.
	 *
	 * also don't wait anymore for IRQ context
	 * */
	if (r < 1 && (amdgpu_in_reset(adev) || in_interrupt()))
		goto failed_kiq_read;

	might_sleep();
	while (r < 1 && cnt++ < MAX_KIQ_REG_TRY) {
		msleep(MAX_KIQ_REG_BAILOUT_INTERVAL);
		r = amdgpu_fence_wait_polling(ring, seq, MAX_KIQ_REG_WAIT);
	}

	if (cnt > MAX_KIQ_REG_TRY)
		goto failed_kiq_read;

	mb();
	value = adev->wb.wb[reg_val_offs];
	amdgpu_device_wb_free(adev, reg_val_offs);
	return value;

failed_undo:
	amdgpu_ring_undo(ring);
failed_unlock:
	spin_unlock_irqrestore(&kiq->ring_lock, flags);
failed_kiq_read:
	if (reg_val_offs)
		amdgpu_device_wb_free(adev, reg_val_offs);
	dev_err(adev->dev, "failed to read reg:%x\n", reg);
	return ~0;
}

void amdgpu_kiq_wreg(struct amdgpu_device *adev, uint32_t reg, uint32_t v, uint32_t xcc_id)
{
	signed long r, cnt = 0;
	unsigned long flags;
	uint32_t seq;
	struct amdgpu_kiq *kiq = &adev->gfx.kiq[xcc_id];
	struct amdgpu_ring *ring = &kiq->ring;

	BUG_ON(!ring->funcs->emit_wreg);

	if (amdgpu_device_skip_hw_access(adev))
		return;

	if (adev->mes.ring[0].sched.ready) {
		amdgpu_mes_wreg(adev, reg, v);
		return;
	}

	spin_lock_irqsave(&kiq->ring_lock, flags);
	r = amdgpu_ring_alloc(ring, 32);
	if (r)
		goto failed_unlock;

	amdgpu_ring_emit_wreg(ring, reg, v);
	r = amdgpu_fence_emit_polling(ring, &seq, MAX_KIQ_REG_WAIT);
	if (r)
		goto failed_undo;

	amdgpu_ring_commit(ring);
	spin_unlock_irqrestore(&kiq->ring_lock, flags);

	r = amdgpu_fence_wait_polling(ring, seq, MAX_KIQ_REG_WAIT);

	/* don't wait anymore for gpu reset case because this way may
	 * block gpu_recover() routine forever, e.g. this virt_kiq_rreg
	 * is triggered in TTM and ttm_bo_lock_delayed_workqueue() will
	 * never return if we keep waiting in virt_kiq_rreg, which cause
	 * gpu_recover() hang there.
	 *
	 * also don't wait anymore for IRQ context
	 * */
	if (r < 1 && (amdgpu_in_reset(adev) || in_interrupt()))
		goto failed_kiq_write;

	might_sleep();
	while (r < 1 && cnt++ < MAX_KIQ_REG_TRY) {

		msleep(MAX_KIQ_REG_BAILOUT_INTERVAL);
		r = amdgpu_fence_wait_polling(ring, seq, MAX_KIQ_REG_WAIT);
	}

	if (cnt > MAX_KIQ_REG_TRY)
		goto failed_kiq_write;

	return;

failed_undo:
	amdgpu_ring_undo(ring);
failed_unlock:
	spin_unlock_irqrestore(&kiq->ring_lock, flags);
failed_kiq_write:
	dev_err(adev->dev, "failed to write reg:%x\n", reg);
}

int amdgpu_gfx_get_num_kcq(struct amdgpu_device *adev)
{
	if (amdgpu_num_kcq == -1) {
		return 8;
	} else if (amdgpu_num_kcq > 8 || amdgpu_num_kcq < 0) {
		dev_warn(adev->dev, "set kernel compute queue number to 8 due to invalid parameter provided by user\n");
		return 8;
	}
	return amdgpu_num_kcq;
}

void amdgpu_gfx_cp_init_microcode(struct amdgpu_device *adev,
				  uint32_t ucode_id)
{
	const struct gfx_firmware_header_v1_0 *cp_hdr;
	const struct gfx_firmware_header_v2_0 *cp_hdr_v2_0;
	struct amdgpu_firmware_info *info = NULL;
	const struct firmware *ucode_fw;
	unsigned int fw_size;

	switch (ucode_id) {
	case AMDGPU_UCODE_ID_CP_PFP:
		cp_hdr = (const struct gfx_firmware_header_v1_0 *)
			adev->gfx.pfp_fw->data;
		adev->gfx.pfp_fw_version =
			le32_to_cpu(cp_hdr->header.ucode_version);
		adev->gfx.pfp_feature_version =
			le32_to_cpu(cp_hdr->ucode_feature_version);
		ucode_fw = adev->gfx.pfp_fw;
		fw_size = le32_to_cpu(cp_hdr->header.ucode_size_bytes);
		break;
	case AMDGPU_UCODE_ID_CP_RS64_PFP:
		cp_hdr_v2_0 = (const struct gfx_firmware_header_v2_0 *)
			adev->gfx.pfp_fw->data;
		adev->gfx.pfp_fw_version =
			le32_to_cpu(cp_hdr_v2_0->header.ucode_version);
		adev->gfx.pfp_feature_version =
			le32_to_cpu(cp_hdr_v2_0->ucode_feature_version);
		ucode_fw = adev->gfx.pfp_fw;
		fw_size = le32_to_cpu(cp_hdr_v2_0->ucode_size_bytes);
		break;
	case AMDGPU_UCODE_ID_CP_RS64_PFP_P0_STACK:
	case AMDGPU_UCODE_ID_CP_RS64_PFP_P1_STACK:
		cp_hdr_v2_0 = (const struct gfx_firmware_header_v2_0 *)
			adev->gfx.pfp_fw->data;
		ucode_fw = adev->gfx.pfp_fw;
		fw_size = le32_to_cpu(cp_hdr_v2_0->data_size_bytes);
		break;
	case AMDGPU_UCODE_ID_CP_ME:
		cp_hdr = (const struct gfx_firmware_header_v1_0 *)
			adev->gfx.me_fw->data;
		adev->gfx.me_fw_version =
			le32_to_cpu(cp_hdr->header.ucode_version);
		adev->gfx.me_feature_version =
			le32_to_cpu(cp_hdr->ucode_feature_version);
		ucode_fw = adev->gfx.me_fw;
		fw_size = le32_to_cpu(cp_hdr->header.ucode_size_bytes);
		break;
	case AMDGPU_UCODE_ID_CP_RS64_ME:
		cp_hdr_v2_0 = (const struct gfx_firmware_header_v2_0 *)
			adev->gfx.me_fw->data;
		adev->gfx.me_fw_version =
			le32_to_cpu(cp_hdr_v2_0->header.ucode_version);
		adev->gfx.me_feature_version =
			le32_to_cpu(cp_hdr_v2_0->ucode_feature_version);
		ucode_fw = adev->gfx.me_fw;
		fw_size = le32_to_cpu(cp_hdr_v2_0->ucode_size_bytes);
		break;
	case AMDGPU_UCODE_ID_CP_RS64_ME_P0_STACK:
	case AMDGPU_UCODE_ID_CP_RS64_ME_P1_STACK:
		cp_hdr_v2_0 = (const struct gfx_firmware_header_v2_0 *)
			adev->gfx.me_fw->data;
		ucode_fw = adev->gfx.me_fw;
		fw_size = le32_to_cpu(cp_hdr_v2_0->data_size_bytes);
		break;
	case AMDGPU_UCODE_ID_CP_CE:
		cp_hdr = (const struct gfx_firmware_header_v1_0 *)
			adev->gfx.ce_fw->data;
		adev->gfx.ce_fw_version =
			le32_to_cpu(cp_hdr->header.ucode_version);
		adev->gfx.ce_feature_version =
			le32_to_cpu(cp_hdr->ucode_feature_version);
		ucode_fw = adev->gfx.ce_fw;
		fw_size = le32_to_cpu(cp_hdr->header.ucode_size_bytes);
		break;
	case AMDGPU_UCODE_ID_CP_MEC1:
		cp_hdr = (const struct gfx_firmware_header_v1_0 *)
			adev->gfx.mec_fw->data;
		adev->gfx.mec_fw_version =
			le32_to_cpu(cp_hdr->header.ucode_version);
		adev->gfx.mec_feature_version =
			le32_to_cpu(cp_hdr->ucode_feature_version);
		ucode_fw = adev->gfx.mec_fw;
		fw_size = le32_to_cpu(cp_hdr->header.ucode_size_bytes) -
			  le32_to_cpu(cp_hdr->jt_size) * 4;
		break;
	case AMDGPU_UCODE_ID_CP_MEC1_JT:
		cp_hdr = (const struct gfx_firmware_header_v1_0 *)
			adev->gfx.mec_fw->data;
		ucode_fw = adev->gfx.mec_fw;
		fw_size = le32_to_cpu(cp_hdr->jt_size) * 4;
		break;
	case AMDGPU_UCODE_ID_CP_MEC2:
		cp_hdr = (const struct gfx_firmware_header_v1_0 *)
			adev->gfx.mec2_fw->data;
		adev->gfx.mec2_fw_version =
			le32_to_cpu(cp_hdr->header.ucode_version);
		adev->gfx.mec2_feature_version =
			le32_to_cpu(cp_hdr->ucode_feature_version);
		ucode_fw = adev->gfx.mec2_fw;
		fw_size = le32_to_cpu(cp_hdr->header.ucode_size_bytes) -
			  le32_to_cpu(cp_hdr->jt_size) * 4;
		break;
	case AMDGPU_UCODE_ID_CP_MEC2_JT:
		cp_hdr = (const struct gfx_firmware_header_v1_0 *)
			adev->gfx.mec2_fw->data;
		ucode_fw = adev->gfx.mec2_fw;
		fw_size = le32_to_cpu(cp_hdr->jt_size) * 4;
		break;
	case AMDGPU_UCODE_ID_CP_RS64_MEC:
		cp_hdr_v2_0 = (const struct gfx_firmware_header_v2_0 *)
			adev->gfx.mec_fw->data;
		adev->gfx.mec_fw_version =
			le32_to_cpu(cp_hdr_v2_0->header.ucode_version);
		adev->gfx.mec_feature_version =
			le32_to_cpu(cp_hdr_v2_0->ucode_feature_version);
		ucode_fw = adev->gfx.mec_fw;
		fw_size = le32_to_cpu(cp_hdr_v2_0->ucode_size_bytes);
		break;
	case AMDGPU_UCODE_ID_CP_RS64_MEC_P0_STACK:
	case AMDGPU_UCODE_ID_CP_RS64_MEC_P1_STACK:
	case AMDGPU_UCODE_ID_CP_RS64_MEC_P2_STACK:
	case AMDGPU_UCODE_ID_CP_RS64_MEC_P3_STACK:
		cp_hdr_v2_0 = (const struct gfx_firmware_header_v2_0 *)
			adev->gfx.mec_fw->data;
		ucode_fw = adev->gfx.mec_fw;
		fw_size = le32_to_cpu(cp_hdr_v2_0->data_size_bytes);
		break;
	default:
		dev_err(adev->dev, "Invalid ucode id %u\n", ucode_id);
		return;
	}

	if (adev->firmware.load_type == AMDGPU_FW_LOAD_PSP) {
		info = &adev->firmware.ucode[ucode_id];
		info->ucode_id = ucode_id;
		info->fw = ucode_fw;
		adev->firmware.fw_size += ALIGN(fw_size, PAGE_SIZE);
	}
}

bool amdgpu_gfx_is_master_xcc(struct amdgpu_device *adev, int xcc_id)
{
	return !(xcc_id % (adev->gfx.num_xcc_per_xcp ?
			adev->gfx.num_xcc_per_xcp : 1));
}

static ssize_t amdgpu_gfx_get_current_compute_partition(struct device *dev,
						struct device_attribute *addr,
						char *buf)
{
	struct drm_device *ddev = dev_get_drvdata(dev);
	struct amdgpu_device *adev = drm_to_adev(ddev);
	int mode;

	mode = amdgpu_xcp_query_partition_mode(adev->xcp_mgr,
					       AMDGPU_XCP_FL_NONE);

	return sysfs_emit(buf, "%s\n", amdgpu_gfx_compute_mode_desc(mode));
}

static ssize_t amdgpu_gfx_set_compute_partition(struct device *dev,
						struct device_attribute *addr,
						const char *buf, size_t count)
{
	struct drm_device *ddev = dev_get_drvdata(dev);
	struct amdgpu_device *adev = drm_to_adev(ddev);
	enum amdgpu_gfx_partition mode;
	int ret = 0, num_xcc;

	num_xcc = NUM_XCC(adev->gfx.xcc_mask);
	if (num_xcc % 2 != 0)
		return -EINVAL;

	if (!strncasecmp("SPX", buf, strlen("SPX"))) {
		mode = AMDGPU_SPX_PARTITION_MODE;
	} else if (!strncasecmp("DPX", buf, strlen("DPX"))) {
		/*
		 * DPX mode needs AIDs to be in multiple of 2.
		 * Each AID connects 2 XCCs.
		 */
		if (num_xcc%4)
			return -EINVAL;
		mode = AMDGPU_DPX_PARTITION_MODE;
	} else if (!strncasecmp("TPX", buf, strlen("TPX"))) {
		if (num_xcc != 6)
			return -EINVAL;
		mode = AMDGPU_TPX_PARTITION_MODE;
	} else if (!strncasecmp("QPX", buf, strlen("QPX"))) {
		if (num_xcc != 8)
			return -EINVAL;
		mode = AMDGPU_QPX_PARTITION_MODE;
	} else if (!strncasecmp("CPX", buf, strlen("CPX"))) {
		mode = AMDGPU_CPX_PARTITION_MODE;
	} else {
		return -EINVAL;
	}

	ret = amdgpu_xcp_switch_partition_mode(adev->xcp_mgr, mode);

	if (ret)
		return ret;

	return count;
}

static const char *xcp_desc[] = {
	[AMDGPU_SPX_PARTITION_MODE] = "SPX",
	[AMDGPU_DPX_PARTITION_MODE] = "DPX",
	[AMDGPU_TPX_PARTITION_MODE] = "TPX",
	[AMDGPU_QPX_PARTITION_MODE] = "QPX",
	[AMDGPU_CPX_PARTITION_MODE] = "CPX",
};

static ssize_t amdgpu_gfx_get_available_compute_partition(struct device *dev,
						struct device_attribute *addr,
						char *buf)
{
	struct drm_device *ddev = dev_get_drvdata(dev);
	struct amdgpu_device *adev = drm_to_adev(ddev);
	struct amdgpu_xcp_mgr *xcp_mgr = adev->xcp_mgr;
	int size = 0, mode;
	char *sep = "";

	if (!xcp_mgr || !xcp_mgr->avail_xcp_modes)
		return sysfs_emit(buf, "Not supported\n");

	for_each_inst(mode, xcp_mgr->avail_xcp_modes) {
		size += sysfs_emit_at(buf, size, "%s%s", sep, xcp_desc[mode]);
		sep = ", ";
	}

	size += sysfs_emit_at(buf, size, "\n");

	return size;
}

static int amdgpu_gfx_run_cleaner_shader_job(struct amdgpu_ring *ring)
{
	struct amdgpu_device *adev = ring->adev;
	struct drm_gpu_scheduler *sched = &ring->sched;
	struct drm_sched_entity entity;
	struct dma_fence *f;
	struct amdgpu_job *job;
	struct amdgpu_ib *ib;
	int i, r;

	/* Initialize the scheduler entity */
	r = drm_sched_entity_init(&entity, DRM_SCHED_PRIORITY_NORMAL,
				  &sched, 1, NULL);
	if (r) {
		dev_err(adev->dev, "Failed setting up GFX kernel entity.\n");
		goto err;
	}

	r = amdgpu_job_alloc_with_ib(ring->adev, &entity, NULL,
				     64, 0,
				     &job);
	if (r)
		goto err;

	job->enforce_isolation = true;

	ib = &job->ibs[0];
	for (i = 0; i <= ring->funcs->align_mask; ++i)
		ib->ptr[i] = ring->funcs->nop;
	ib->length_dw = ring->funcs->align_mask + 1;

	f = amdgpu_job_submit(job);

	r = dma_fence_wait(f, false);
	if (r)
		goto err;

	dma_fence_put(f);

	/* Clean up the scheduler entity */
	drm_sched_entity_destroy(&entity);
	return 0;

err:
	return r;
}

static int amdgpu_gfx_run_cleaner_shader(struct amdgpu_device *adev, int xcp_id)
{
	int num_xcc = NUM_XCC(adev->gfx.xcc_mask);
	struct amdgpu_ring *ring;
	int num_xcc_to_clear;
	int i, r, xcc_id;

	if (adev->gfx.num_xcc_per_xcp)
		num_xcc_to_clear = adev->gfx.num_xcc_per_xcp;
	else
		num_xcc_to_clear = 1;

	for (xcc_id = 0; xcc_id < num_xcc; xcc_id++) {
		for (i = 0; i < adev->gfx.num_compute_rings; i++) {
			ring = &adev->gfx.compute_ring[i + xcc_id * adev->gfx.num_compute_rings];
			if ((ring->xcp_id == xcp_id) && ring->sched.ready) {
				r = amdgpu_gfx_run_cleaner_shader_job(ring);
				if (r)
					return r;
				num_xcc_to_clear--;
				break;
			}
		}
	}

	if (num_xcc_to_clear)
		return -ENOENT;

	return 0;
}

static ssize_t amdgpu_gfx_set_run_cleaner_shader(struct device *dev,
						 struct device_attribute *attr,
						 const char *buf,
						 size_t count)
{
	struct drm_device *ddev = dev_get_drvdata(dev);
	struct amdgpu_device *adev = drm_to_adev(ddev);
	int ret;
	long value;

	if (amdgpu_in_reset(adev))
		return -EPERM;
	if (adev->in_suspend && !adev->in_runpm)
		return -EPERM;

	ret = kstrtol(buf, 0, &value);

	if (ret)
		return -EINVAL;

	if (value < 0)
		return -EINVAL;

	if (adev->xcp_mgr) {
		if (value >= adev->xcp_mgr->num_xcps)
			return -EINVAL;
	} else {
		if (value > 1)
			return -EINVAL;
	}

	ret = pm_runtime_get_sync(ddev->dev);
	if (ret < 0) {
		pm_runtime_put_autosuspend(ddev->dev);
		return ret;
	}

	ret = amdgpu_gfx_run_cleaner_shader(adev, value);

	pm_runtime_mark_last_busy(ddev->dev);
	pm_runtime_put_autosuspend(ddev->dev);

	if (ret)
		return ret;

	return count;
}

static ssize_t amdgpu_gfx_get_enforce_isolation(struct device *dev,
						struct device_attribute *attr,
						char *buf)
{
	struct drm_device *ddev = dev_get_drvdata(dev);
	struct amdgpu_device *adev = drm_to_adev(ddev);
	int i;
	ssize_t size = 0;

	if (adev->xcp_mgr) {
		for (i = 0; i < adev->xcp_mgr->num_xcps; i++) {
			size += sysfs_emit_at(buf, size, "%u", adev->enforce_isolation[i]);
			if (i < (adev->xcp_mgr->num_xcps - 1))
				size += sysfs_emit_at(buf, size, " ");
		}
		buf[size++] = '\n';
	} else {
		size = sysfs_emit_at(buf, 0, "%u\n", adev->enforce_isolation[0]);
	}

	return size;
}

static ssize_t amdgpu_gfx_set_enforce_isolation(struct device *dev,
						struct device_attribute *attr,
						const char *buf, size_t count)
{
	struct drm_device *ddev = dev_get_drvdata(dev);
	struct amdgpu_device *adev = drm_to_adev(ddev);
	long partition_values[MAX_XCP] = {0};
	int ret, i, num_partitions;
	const char *input_buf = buf;

	for (i = 0; i < (adev->xcp_mgr ? adev->xcp_mgr->num_xcps : 1); i++) {
		ret = sscanf(input_buf, "%ld", &partition_values[i]);
		if (ret <= 0)
			break;

		/* Move the pointer to the next value in the string */
		input_buf = strchr(input_buf, ' ');
		if (input_buf) {
			input_buf++;
		} else {
			i++;
			break;
		}
	}
	num_partitions = i;

	if (adev->xcp_mgr && num_partitions != adev->xcp_mgr->num_xcps)
		return -EINVAL;

	if (!adev->xcp_mgr && num_partitions != 1)
		return -EINVAL;

	for (i = 0; i < num_partitions; i++) {
		if (partition_values[i] != 0 && partition_values[i] != 1)
			return -EINVAL;
	}

	mutex_lock(&adev->enforce_isolation_mutex);

	for (i = 0; i < num_partitions; i++) {
		if (adev->enforce_isolation[i] && !partition_values[i]) {
			/* Going from enabled to disabled */
			amdgpu_vmid_free_reserved(adev, AMDGPU_GFXHUB(i));
			amdgpu_mes_set_enforce_isolation(adev, i, false);
		} else if (!adev->enforce_isolation[i] && partition_values[i]) {
			/* Going from disabled to enabled */
			amdgpu_vmid_alloc_reserved(adev, AMDGPU_GFXHUB(i));
			amdgpu_mes_set_enforce_isolation(adev, i, true);
		}
		adev->enforce_isolation[i] = partition_values[i];
	}

	mutex_unlock(&adev->enforce_isolation_mutex);

	return count;
}

static ssize_t amdgpu_gfx_get_gfx_reset_mask(struct device *dev,
						struct device_attribute *attr,
						char *buf)
{
	struct drm_device *ddev = dev_get_drvdata(dev);
	struct amdgpu_device *adev = drm_to_adev(ddev);

	if (!adev)
		return -ENODEV;

	return amdgpu_show_reset_mask(buf, adev->gfx.gfx_supported_reset);
}

static ssize_t amdgpu_gfx_get_compute_reset_mask(struct device *dev,
						struct device_attribute *attr,
						char *buf)
{
	struct drm_device *ddev = dev_get_drvdata(dev);
	struct amdgpu_device *adev = drm_to_adev(ddev);

	if (!adev)
		return -ENODEV;

	return amdgpu_show_reset_mask(buf, adev->gfx.compute_supported_reset);
}

static DEVICE_ATTR(run_cleaner_shader, 0200,
		   NULL, amdgpu_gfx_set_run_cleaner_shader);

static DEVICE_ATTR(enforce_isolation, 0644,
		   amdgpu_gfx_get_enforce_isolation,
		   amdgpu_gfx_set_enforce_isolation);

static DEVICE_ATTR(current_compute_partition, 0644,
		   amdgpu_gfx_get_current_compute_partition,
		   amdgpu_gfx_set_compute_partition);

static DEVICE_ATTR(available_compute_partition, 0444,
		   amdgpu_gfx_get_available_compute_partition, NULL);
static DEVICE_ATTR(gfx_reset_mask, 0444,
		   amdgpu_gfx_get_gfx_reset_mask, NULL);

static DEVICE_ATTR(compute_reset_mask, 0444,
		   amdgpu_gfx_get_compute_reset_mask, NULL);

static int amdgpu_gfx_sysfs_xcp_init(struct amdgpu_device *adev)
{
	struct amdgpu_xcp_mgr *xcp_mgr = adev->xcp_mgr;
	bool xcp_switch_supported;
	int r;

	if (!xcp_mgr)
		return 0;

	xcp_switch_supported =
		(xcp_mgr->funcs && xcp_mgr->funcs->switch_partition_mode);

	if (!xcp_switch_supported)
		dev_attr_current_compute_partition.attr.mode &=
			~(S_IWUSR | S_IWGRP | S_IWOTH);

	r = device_create_file(adev->dev, &dev_attr_current_compute_partition);
	if (r)
		return r;

	if (xcp_switch_supported)
		r = device_create_file(adev->dev,
				       &dev_attr_available_compute_partition);

	return r;
}

static void amdgpu_gfx_sysfs_xcp_fini(struct amdgpu_device *adev)
{
	struct amdgpu_xcp_mgr *xcp_mgr = adev->xcp_mgr;
	bool xcp_switch_supported;

	if (!xcp_mgr)
		return;

	xcp_switch_supported =
		(xcp_mgr->funcs && xcp_mgr->funcs->switch_partition_mode);
	device_remove_file(adev->dev, &dev_attr_current_compute_partition);

	if (xcp_switch_supported)
		device_remove_file(adev->dev,
				   &dev_attr_available_compute_partition);
}

static int amdgpu_gfx_sysfs_isolation_shader_init(struct amdgpu_device *adev)
{
	int r;

	r = device_create_file(adev->dev, &dev_attr_enforce_isolation);
	if (r)
		return r;
	if (adev->gfx.enable_cleaner_shader)
		r = device_create_file(adev->dev, &dev_attr_run_cleaner_shader);

	return r;
}

static void amdgpu_gfx_sysfs_isolation_shader_fini(struct amdgpu_device *adev)
{
	device_remove_file(adev->dev, &dev_attr_enforce_isolation);
	if (adev->gfx.enable_cleaner_shader)
		device_remove_file(adev->dev, &dev_attr_run_cleaner_shader);
}

static int amdgpu_gfx_sysfs_reset_mask_init(struct amdgpu_device *adev)
{
	int r = 0;

	if (!amdgpu_gpu_recovery)
		return r;

	if (adev->gfx.num_gfx_rings) {
		r = device_create_file(adev->dev, &dev_attr_gfx_reset_mask);
		if (r)
			return r;
	}

	if (adev->gfx.num_compute_rings) {
		r = device_create_file(adev->dev, &dev_attr_compute_reset_mask);
		if (r)
			return r;
	}

	return r;
}

static void amdgpu_gfx_sysfs_reset_mask_fini(struct amdgpu_device *adev)
{
	if (!amdgpu_gpu_recovery)
		return;

	if (adev->gfx.num_gfx_rings)
		device_remove_file(adev->dev, &dev_attr_gfx_reset_mask);

	if (adev->gfx.num_compute_rings)
		device_remove_file(adev->dev, &dev_attr_compute_reset_mask);
}

int amdgpu_gfx_sysfs_init(struct amdgpu_device *adev)
{
	int r;

	r = amdgpu_gfx_sysfs_xcp_init(adev);
	if (r) {
		dev_err(adev->dev, "failed to create xcp sysfs files");
		return r;
	}

	r = amdgpu_gfx_sysfs_isolation_shader_init(adev);
	if (r)
		dev_err(adev->dev, "failed to create isolation sysfs files");

	r = amdgpu_gfx_sysfs_reset_mask_init(adev);
	if (r)
		dev_err(adev->dev, "failed to create reset mask sysfs files");

	return r;
}

void amdgpu_gfx_sysfs_fini(struct amdgpu_device *adev)
{
	if (adev->dev->kobj.sd) {
		amdgpu_gfx_sysfs_xcp_fini(adev);
		amdgpu_gfx_sysfs_isolation_shader_fini(adev);
		amdgpu_gfx_sysfs_reset_mask_fini(adev);
	}
}

int amdgpu_gfx_cleaner_shader_sw_init(struct amdgpu_device *adev,
				      unsigned int cleaner_shader_size)
{
	if (!adev->gfx.enable_cleaner_shader)
		return -EOPNOTSUPP;

	return amdgpu_bo_create_kernel(adev, cleaner_shader_size, PAGE_SIZE,
				       AMDGPU_GEM_DOMAIN_VRAM | AMDGPU_GEM_DOMAIN_GTT,
				       &adev->gfx.cleaner_shader_obj,
				       &adev->gfx.cleaner_shader_gpu_addr,
				       (void **)&adev->gfx.cleaner_shader_cpu_ptr);
}

void amdgpu_gfx_cleaner_shader_sw_fini(struct amdgpu_device *adev)
{
	if (!adev->gfx.enable_cleaner_shader)
		return;

	amdgpu_bo_free_kernel(&adev->gfx.cleaner_shader_obj,
			      &adev->gfx.cleaner_shader_gpu_addr,
			      (void **)&adev->gfx.cleaner_shader_cpu_ptr);
}

void amdgpu_gfx_cleaner_shader_init(struct amdgpu_device *adev,
				    unsigned int cleaner_shader_size,
				    const void *cleaner_shader_ptr)
{
	if (!adev->gfx.enable_cleaner_shader)
		return;

	if (adev->gfx.cleaner_shader_cpu_ptr && cleaner_shader_ptr)
		memcpy_toio(adev->gfx.cleaner_shader_cpu_ptr, cleaner_shader_ptr,
			    cleaner_shader_size);
}

/**
 * amdgpu_gfx_kfd_sch_ctrl - Control the KFD scheduler from the KGD (Graphics Driver)
 * @adev: amdgpu_device pointer
 * @idx: Index of the scheduler to control
 * @enable: Whether to enable or disable the KFD scheduler
 *
 * This function is used to control the KFD (Kernel Fusion Driver) scheduler
 * from the KGD. It is part of the cleaner shader feature. This function plays
 * a key role in enforcing process isolation on the GPU.
 *
 * The function uses a reference count mechanism (kfd_sch_req_count) to keep
 * track of the number of requests to enable the KFD scheduler. When a request
 * to enable the KFD scheduler is made, the reference count is decremented.
 * When the reference count reaches zero, a delayed work is scheduled to
 * enforce isolation after a delay of GFX_SLICE_PERIOD.
 *
 * When a request to disable the KFD scheduler is made, the function first
 * checks if the reference count is zero. If it is, it cancels the delayed work
 * for enforcing isolation and checks if the KFD scheduler is active. If the
 * KFD scheduler is active, it sends a request to stop the KFD scheduler and
 * sets the KFD scheduler state to inactive. Then, it increments the reference
 * count.
 *
 * The function is synchronized using the kfd_sch_mutex to ensure that the KFD
 * scheduler state and reference count are updated atomically.
 *
 * Note: If the reference count is already zero when a request to enable the
 * KFD scheduler is made, it means there's an imbalance bug somewhere. The
 * function triggers a warning in this case.
 */
static void amdgpu_gfx_kfd_sch_ctrl(struct amdgpu_device *adev, u32 idx,
				    bool enable)
{
	mutex_lock(&adev->gfx.kfd_sch_mutex);

	if (enable) {
		/* If the count is already 0, it means there's an imbalance bug somewhere.
		 * Note that the bug may be in a different caller than the one which triggers the
		 * WARN_ON_ONCE.
		 */
		if (WARN_ON_ONCE(adev->gfx.kfd_sch_req_count[idx] == 0)) {
			dev_err(adev->dev, "Attempted to enable KFD scheduler when reference count is already zero\n");
			goto unlock;
		}

		adev->gfx.kfd_sch_req_count[idx]--;

		if (adev->gfx.kfd_sch_req_count[idx] == 0 &&
		    adev->gfx.kfd_sch_inactive[idx]) {
			schedule_delayed_work(&adev->gfx.enforce_isolation[idx].work,
					      msecs_to_jiffies(adev->gfx.enforce_isolation_time[idx]));
		}
	} else {
		if (adev->gfx.kfd_sch_req_count[idx] == 0) {
			cancel_delayed_work_sync(&adev->gfx.enforce_isolation[idx].work);
			if (!adev->gfx.kfd_sch_inactive[idx]) {
				amdgpu_amdkfd_stop_sched(adev, idx);
				adev->gfx.kfd_sch_inactive[idx] = true;
			}
		}

		adev->gfx.kfd_sch_req_count[idx]++;
	}

unlock:
	mutex_unlock(&adev->gfx.kfd_sch_mutex);
}

/**
 * amdgpu_gfx_enforce_isolation_handler - work handler for enforcing shader isolation
 *
 * @work: work_struct.
 *
 * This function is the work handler for enforcing shader isolation on AMD GPUs.
 * It counts the number of emitted fences for each GFX and compute ring. If there
 * are any fences, it schedules the `enforce_isolation_work` to be run after a
 * delay of `GFX_SLICE_PERIOD`. If there are no fences, it signals the Kernel Fusion
 * Driver (KFD) to resume the runqueue. The function is synchronized using the
 * `enforce_isolation_mutex`.
 */
void amdgpu_gfx_enforce_isolation_handler(struct work_struct *work)
{
	struct amdgpu_isolation_work *isolation_work =
		container_of(work, struct amdgpu_isolation_work, work.work);
	struct amdgpu_device *adev = isolation_work->adev;
	u32 i, idx, fences = 0;

	if (isolation_work->xcp_id == AMDGPU_XCP_NO_PARTITION)
		idx = 0;
	else
		idx = isolation_work->xcp_id;

	if (idx >= MAX_XCP)
		return;

	mutex_lock(&adev->enforce_isolation_mutex);
	for (i = 0; i < AMDGPU_MAX_GFX_RINGS; ++i) {
		if (isolation_work->xcp_id == adev->gfx.gfx_ring[i].xcp_id)
			fences += amdgpu_fence_count_emitted(&adev->gfx.gfx_ring[i]);
	}
	for (i = 0; i < (AMDGPU_MAX_COMPUTE_RINGS * AMDGPU_MAX_GC_INSTANCES); ++i) {
		if (isolation_work->xcp_id == adev->gfx.compute_ring[i].xcp_id)
			fences += amdgpu_fence_count_emitted(&adev->gfx.compute_ring[i]);
	}
	if (fences) {
		/* we've already had our timeslice, so let's wrap this up */
		schedule_delayed_work(&adev->gfx.enforce_isolation[idx].work,
				      msecs_to_jiffies(1));
	} else {
		/* Tell KFD to resume the runqueue */
		if (adev->kfd.init_complete) {
			WARN_ON_ONCE(!adev->gfx.kfd_sch_inactive[idx]);
			WARN_ON_ONCE(adev->gfx.kfd_sch_req_count[idx]);
				amdgpu_amdkfd_start_sched(adev, idx);
				adev->gfx.kfd_sch_inactive[idx] = false;
		}
	}
	mutex_unlock(&adev->enforce_isolation_mutex);
}

static void
amdgpu_gfx_enforce_isolation_wait_for_kfd(struct amdgpu_device *adev,
					  u32 idx)
{
	unsigned long cjiffies;
	bool wait = false;

	mutex_lock(&adev->enforce_isolation_mutex);
	if (adev->enforce_isolation[idx]) {
		/* set the initial values if nothing is set */
		if (!adev->gfx.enforce_isolation_jiffies[idx]) {
			adev->gfx.enforce_isolation_jiffies[idx] = jiffies;
			adev->gfx.enforce_isolation_time[idx] =	GFX_SLICE_PERIOD_MS;
		}
		/* Make sure KFD gets a chance to run */
		if (amdgpu_amdkfd_compute_active(adev, idx)) {
			cjiffies = jiffies;
			if (time_after(cjiffies, adev->gfx.enforce_isolation_jiffies[idx])) {
				cjiffies -= adev->gfx.enforce_isolation_jiffies[idx];
				if ((jiffies_to_msecs(cjiffies) >= GFX_SLICE_PERIOD_MS)) {
					/* if our time is up, let KGD work drain before scheduling more */
					wait = true;
					/* reset the timer period */
					adev->gfx.enforce_isolation_time[idx] =	GFX_SLICE_PERIOD_MS;
				} else {
					/* set the timer period to what's left in our time slice */
					adev->gfx.enforce_isolation_time[idx] =
						GFX_SLICE_PERIOD_MS - jiffies_to_msecs(cjiffies);
				}
			} else {
				/* if jiffies wrap around we will just wait a little longer */
				adev->gfx.enforce_isolation_jiffies[idx] = jiffies;
			}
		} else {
			/* if there is no KFD work, then set the full slice period */
			adev->gfx.enforce_isolation_jiffies[idx] = jiffies;
			adev->gfx.enforce_isolation_time[idx] = GFX_SLICE_PERIOD_MS;
		}
	}
	mutex_unlock(&adev->enforce_isolation_mutex);

	if (wait)
		msleep(GFX_SLICE_PERIOD_MS);
}

void amdgpu_gfx_enforce_isolation_ring_begin_use(struct amdgpu_ring *ring)
{
	struct amdgpu_device *adev = ring->adev;
	u32 idx;
	bool sched_work = false;

	if (!adev->gfx.enable_cleaner_shader)
		return;

	if (ring->xcp_id == AMDGPU_XCP_NO_PARTITION)
		idx = 0;
	else
		idx = ring->xcp_id;

	if (idx >= MAX_XCP)
		return;

	/* Don't submit more work until KFD has had some time */
	amdgpu_gfx_enforce_isolation_wait_for_kfd(adev, idx);

	mutex_lock(&adev->enforce_isolation_mutex);
	if (adev->enforce_isolation[idx]) {
		if (adev->kfd.init_complete)
			sched_work = true;
	}
	mutex_unlock(&adev->enforce_isolation_mutex);

	if (sched_work)
		amdgpu_gfx_kfd_sch_ctrl(adev, idx, false);
}

void amdgpu_gfx_enforce_isolation_ring_end_use(struct amdgpu_ring *ring)
{
	struct amdgpu_device *adev = ring->adev;
	u32 idx;
	bool sched_work = false;

	if (!adev->gfx.enable_cleaner_shader)
		return;

	if (ring->xcp_id == AMDGPU_XCP_NO_PARTITION)
		idx = 0;
	else
		idx = ring->xcp_id;

	if (idx >= MAX_XCP)
		return;

	mutex_lock(&adev->enforce_isolation_mutex);
	if (adev->enforce_isolation[idx]) {
		if (adev->kfd.init_complete)
			sched_work = true;
	}
	mutex_unlock(&adev->enforce_isolation_mutex);

	if (sched_work)
		amdgpu_gfx_kfd_sch_ctrl(adev, idx, true);
}

/*
 * debugfs for to enable/disable gfx job submission to specific core.
 */
#if defined(CONFIG_DEBUG_FS)
static int amdgpu_debugfs_gfx_sched_mask_set(void *data, u64 val)
{
	struct amdgpu_device *adev = (struct amdgpu_device *)data;
	u32 i;
	u64 mask = 0;
	struct amdgpu_ring *ring;

	if (!adev)
		return -ENODEV;

	mask = (1 << adev->gfx.num_gfx_rings) - 1;
	if ((val & mask) == 0)
		return -EINVAL;

	for (i = 0; i < adev->gfx.num_gfx_rings; ++i) {
		ring = &adev->gfx.gfx_ring[i];
		if (val & (1 << i))
			ring->sched.ready = true;
		else
			ring->sched.ready = false;
	}
	/* publish sched.ready flag update effective immediately across smp */
	smp_rmb();
	return 0;
}

static int amdgpu_debugfs_gfx_sched_mask_get(void *data, u64 *val)
{
	struct amdgpu_device *adev = (struct amdgpu_device *)data;
	u32 i;
	u64 mask = 0;
	struct amdgpu_ring *ring;

	if (!adev)
		return -ENODEV;
	for (i = 0; i < adev->gfx.num_gfx_rings; ++i) {
		ring = &adev->gfx.gfx_ring[i];
		if (ring->sched.ready)
			mask |= 1 << i;
	}

	*val = mask;
	return 0;
}

DEFINE_DEBUGFS_ATTRIBUTE(amdgpu_debugfs_gfx_sched_mask_fops,
			 amdgpu_debugfs_gfx_sched_mask_get,
			 amdgpu_debugfs_gfx_sched_mask_set, "%llx\n");

#endif

void amdgpu_debugfs_gfx_sched_mask_init(struct amdgpu_device *adev)
{
#if defined(CONFIG_DEBUG_FS)
	struct drm_minor *minor = adev_to_drm(adev)->primary;
	struct dentry *root = minor->debugfs_root;
	char name[32];

	if (!(adev->gfx.num_gfx_rings > 1))
		return;
	sprintf(name, "amdgpu_gfx_sched_mask");
	debugfs_create_file(name, 0600, root, adev,
			    &amdgpu_debugfs_gfx_sched_mask_fops);
#endif
}

/*
 * debugfs for to enable/disable compute job submission to specific core.
 */
#if defined(CONFIG_DEBUG_FS)
static int amdgpu_debugfs_compute_sched_mask_set(void *data, u64 val)
{
	struct amdgpu_device *adev = (struct amdgpu_device *)data;
	u32 i;
	u64 mask = 0;
	struct amdgpu_ring *ring;

	if (!adev)
		return -ENODEV;

	mask = (1 << adev->gfx.num_compute_rings) - 1;
	if ((val & mask) == 0)
		return -EINVAL;

	for (i = 0; i < adev->gfx.num_compute_rings; ++i) {
		ring = &adev->gfx.compute_ring[i];
		if (val & (1 << i))
			ring->sched.ready = true;
		else
			ring->sched.ready = false;
	}

	/* publish sched.ready flag update effective immediately across smp */
	smp_rmb();
	return 0;
}

static int amdgpu_debugfs_compute_sched_mask_get(void *data, u64 *val)
{
	struct amdgpu_device *adev = (struct amdgpu_device *)data;
	u32 i;
	u64 mask = 0;
	struct amdgpu_ring *ring;

	if (!adev)
		return -ENODEV;
	for (i = 0; i < adev->gfx.num_compute_rings; ++i) {
		ring = &adev->gfx.compute_ring[i];
		if (ring->sched.ready)
			mask |= 1 << i;
	}

	*val = mask;
	return 0;
}

DEFINE_DEBUGFS_ATTRIBUTE(amdgpu_debugfs_compute_sched_mask_fops,
			 amdgpu_debugfs_compute_sched_mask_get,
			 amdgpu_debugfs_compute_sched_mask_set, "%llx\n");

#endif

void amdgpu_debugfs_compute_sched_mask_init(struct amdgpu_device *adev)
{
#if defined(CONFIG_DEBUG_FS)
	struct drm_minor *minor = adev_to_drm(adev)->primary;
	struct dentry *root = minor->debugfs_root;
	char name[32];

	if (!(adev->gfx.num_compute_rings > 1))
		return;
	sprintf(name, "amdgpu_compute_sched_mask");
	debugfs_create_file(name, 0600, root, adev,
			    &amdgpu_debugfs_compute_sched_mask_fops);
#endif
}<|MERGE_RESOLUTION|>--- conflicted
+++ resolved
@@ -515,19 +515,7 @@
 	if (!kiq->pmf || !kiq->pmf->kiq_unmap_queues)
 		return -EINVAL;
 
-<<<<<<< HEAD
-	if (!kiq_ring->sched.ready || adev->job_hang)
-		return 0;
-	/**
-	 * This is workaround: only skip kiq_ring test
-	 * during ras recovery in suspend stage for gfx9.4.3
-	 */
-	if ((amdgpu_ip_version(adev, GC_HWIP, 0) == IP_VERSION(9, 4, 3) ||
-	     amdgpu_ip_version(adev, GC_HWIP, 0) == IP_VERSION(9, 4, 4)) &&
-	    amdgpu_ras_in_recovery(adev))
-=======
 	if (!kiq_ring->sched.ready || adev->job_hang || amdgpu_in_reset(adev))
->>>>>>> b5de2a2a
 		return 0;
 
 	spin_lock(&kiq->ring_lock);
