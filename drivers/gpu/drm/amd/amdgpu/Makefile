#
# Copyright 2017 Advanced Micro Devices, Inc.
#
# Permission is hereby granted, free of charge, to any person obtaining a
# copy of this software and associated documentation files (the "Software"),
# to deal in the Software without restriction, including without limitation
# the rights to use, copy, modify, merge, publish, distribute, sublicense,
# and/or sell copies of the Software, and to permit persons to whom the
# Software is furnished to do so, subject to the following conditions:
#
# The above copyright notice and this permission notice shall be included in
# all copies or substantial portions of the Software.
#
# THE SOFTWARE IS PROVIDED "AS IS", WITHOUT WARRANTY OF ANY KIND, EXPRESS OR
# IMPLIED, INCLUDING BUT NOT LIMITED TO THE WARRANTIES OF MERCHANTABILITY,
# FITNESS FOR A PARTICULAR PURPOSE AND NONINFRINGEMENT.  IN NO EVENT SHALL
# THE COPYRIGHT HOLDER(S) OR AUTHOR(S) BE LIABLE FOR ANY CLAIM, DAMAGES OR
# OTHER LIABILITY, WHETHER IN AN ACTION OF CONTRACT, TORT OR OTHERWISE,
# ARISING FROM, OUT OF OR IN CONNECTION WITH THE SOFTWARE OR THE USE OR
# OTHER DEALINGS IN THE SOFTWARE.
#
#
# Makefile for the drm device driver.  This driver provides support for the
# Direct Rendering Infrastructure (DRI) in XFree86 4.1.0 and higher.

FULL_AMD_PATH=$(srctree)/$(src)/..
DISPLAY_FOLDER_NAME=display
FULL_AMD_DISPLAY_PATH = $(FULL_AMD_PATH)/$(DISPLAY_FOLDER_NAME)

ccflags-y := -I$(FULL_AMD_PATH)/include/asic_reg \
	-I$(FULL_AMD_PATH)/include \
	-I$(FULL_AMD_PATH)/amdgpu \
	-I$(FULL_AMD_PATH)/pm/inc \
	-I$(FULL_AMD_PATH)/acp/include \
	-I$(FULL_AMD_DISPLAY_PATH) \
	-I$(FULL_AMD_DISPLAY_PATH)/include \
	-I$(FULL_AMD_DISPLAY_PATH)/modules/inc \
	-I$(FULL_AMD_DISPLAY_PATH)/dc \
	-I$(FULL_AMD_DISPLAY_PATH)/amdgpu_dm \
	-I$(FULL_AMD_PATH)/amdkfd

amdgpu-y := amdgpu_drv.o

# add KMS driver
amdgpu-y += amdgpu_device.o amdgpu_kms.o \
	amdgpu_atombios.o atombios_crtc.o amdgpu_connectors.o \
	atom.o amdgpu_fence.o amdgpu_ttm.o amdgpu_object.o amdgpu_gart.o \
	amdgpu_encoders.o amdgpu_display.o amdgpu_i2c.o \
	amdgpu_gem.o amdgpu_ring.o \
	amdgpu_cs.o amdgpu_bios.o amdgpu_benchmark.o \
	atombios_dp.o amdgpu_afmt.o amdgpu_trace_points.o \
	atombios_encoders.o amdgpu_sa.o atombios_i2c.o \
	amdgpu_dma_buf.o amdgpu_vm.o amdgpu_vm_pt.o amdgpu_ib.o amdgpu_pll.o \
	amdgpu_ucode.o amdgpu_bo_list.o amdgpu_ctx.o amdgpu_sync.o \
	amdgpu_gtt_mgr.o amdgpu_preempt_mgr.o amdgpu_vram_mgr.o amdgpu_virt.o \
	amdgpu_atomfirmware.o amdgpu_vf_error.o amdgpu_sched.o \
<<<<<<< HEAD
	amdgpu_debugfs.o amdgpu_ids.o amdgpu_gmc.o \
=======
	amdgpu_debugfs.o amdgpu_ids.o amdgpu_gmc.o amdgpu_mmhub.o amdgpu_hdp.o \
>>>>>>> eb3cdb58
	amdgpu_xgmi.o amdgpu_csa.o amdgpu_ras.o amdgpu_vm_cpu.o \
	amdgpu_vm_sdma.o amdgpu_discovery.o amdgpu_ras_eeprom.o amdgpu_nbio.o \
	amdgpu_umc.o smu_v11_0_i2c.o amdgpu_fru_eeprom.o amdgpu_rap.o \
	amdgpu_fw_attestation.o amdgpu_securedisplay.o \
<<<<<<< HEAD
	amdgpu_eeprom.o amdgpu_mca.o amdgpu_psp_ta.o amdgpu_lsdma.o
=======
	amdgpu_eeprom.o amdgpu_mca.o amdgpu_psp_ta.o amdgpu_lsdma.o \
	amdgpu_ring_mux.o
>>>>>>> eb3cdb58

amdgpu-$(CONFIG_PROC_FS) += amdgpu_fdinfo.o

amdgpu-$(CONFIG_PERF_EVENTS) += amdgpu_pmu.o

# add asic specific block
amdgpu-$(CONFIG_DRM_AMDGPU_CIK)+= cik.o cik_ih.o \
	dce_v8_0.o gfx_v7_0.o cik_sdma.o uvd_v4_2.o vce_v2_0.o

amdgpu-$(CONFIG_DRM_AMDGPU_SI)+= si.o gmc_v6_0.o gfx_v6_0.o si_ih.o si_dma.o dce_v6_0.o \
	uvd_v3_1.o

amdgpu-y += \
	vi.o mxgpu_vi.o nbio_v6_1.o soc15.o emu_soc.o mxgpu_ai.o nbio_v7_0.o vega10_reg_init.o \
	vega20_reg_init.o nbio_v7_4.o nbio_v2_3.o nv.o arct_reg_init.o mxgpu_nv.o \
	nbio_v7_2.o hdp_v4_0.o hdp_v5_0.o aldebaran_reg_init.o aldebaran.o soc21.o \
<<<<<<< HEAD
	sienna_cichlid.o nbio_v4_3.o hdp_v6_0.o nbio_v7_7.o hdp_v5_2.o lsdma_v6_0.o
=======
	sienna_cichlid.o smu_v13_0_10.o nbio_v4_3.o hdp_v6_0.o nbio_v7_7.o hdp_v5_2.o lsdma_v6_0.o \
	nbio_v7_9.o
>>>>>>> eb3cdb58

# add DF block
amdgpu-y += \
	df_v1_7.o \
	df_v3_6.o \
	df_v4_3.o

# add GMC block
amdgpu-y += \
	gmc_v7_0.o \
	gmc_v8_0.o \
	gfxhub_v1_0.o mmhub_v1_0.o gmc_v9_0.o gfxhub_v1_1.o mmhub_v9_4.o \
	gfxhub_v2_0.o mmhub_v2_0.o gmc_v10_0.o gfxhub_v2_1.o mmhub_v2_3.o \
	mmhub_v1_7.o gfxhub_v3_0.o mmhub_v3_0.o mmhub_v3_0_2.o gmc_v11_0.o \
<<<<<<< HEAD
	mmhub_v3_0_1.o gfxhub_v3_0_3.o
=======
	mmhub_v3_0_1.o gfxhub_v3_0_3.o gfxhub_v1_2.o mmhub_v1_8.o
>>>>>>> eb3cdb58

# add UMC block
amdgpu-y += \
	umc_v6_0.o umc_v6_1.o umc_v6_7.o umc_v8_7.o umc_v8_10.o

# add IH block
amdgpu-y += \
	amdgpu_irq.o \
	amdgpu_ih.o \
	iceland_ih.o \
	tonga_ih.o \
	cz_ih.o \
	vega10_ih.o \
	vega20_ih.o \
	navi10_ih.o \
	ih_v6_0.o

# add PSP block
amdgpu-y += \
	amdgpu_psp.o \
	psp_v3_1.o \
	psp_v10_0.o \
	psp_v11_0.o \
	psp_v11_0_8.o \
	psp_v12_0.o \
	psp_v13_0.o \
	psp_v13_0_4.o

# add DCE block
amdgpu-y += \
	dce_v10_0.o \
	dce_v11_0.o \
	amdgpu_vkms.o

# add GFX block
amdgpu-y += \
	amdgpu_gfx.o \
	amdgpu_rlc.o \
	gfx_v8_0.o \
	gfx_v9_0.o \
	gfx_v9_4.o \
	gfx_v9_4_2.o \
<<<<<<< HEAD
	gfx_v10_0.o \
	imu_v11_0.o \
	gfx_v11_0.o \
=======
	gfx_v9_4_3.o \
	gfx_v10_0.o \
	imu_v11_0.o \
	gfx_v11_0.o \
	gfx_v11_0_3.o \
>>>>>>> eb3cdb58
	imu_v11_0_3.o

# add async DMA block
amdgpu-y += \
	amdgpu_sdma.o \
	sdma_v2_4.o \
	sdma_v3_0.o \
	sdma_v4_0.o \
	sdma_v4_4.o \
	sdma_v4_4_2.o \
	sdma_v5_0.o \
	sdma_v5_2.o \
	sdma_v6_0.o

# add MES block
amdgpu-y += \
	amdgpu_mes.o \
	mes_v10_1.o \
	mes_v11_0.o

# add UVD block
amdgpu-y += \
	amdgpu_uvd.o \
	uvd_v5_0.o \
	uvd_v6_0.o \
	uvd_v7_0.o

# add VCE block
amdgpu-y += \
	amdgpu_vce.o \
	vce_v3_0.o \
	vce_v4_0.o

# add VCN and JPEG block
amdgpu-y += \
	amdgpu_vcn.o \
	vcn_sw_ring.o \
	vcn_v1_0.o \
	vcn_v2_0.o \
	vcn_v2_5.o \
	vcn_v3_0.o \
	vcn_v4_0.o \
	amdgpu_jpeg.o \
	jpeg_v1_0.o \
	jpeg_v2_0.o \
	jpeg_v2_5.o \
	jpeg_v3_0.o \
	jpeg_v4_0.o

# add ATHUB block
amdgpu-y += \
	athub_v1_0.o \
	athub_v2_0.o \
	athub_v2_1.o \
	athub_v3_0.o

# add SMUIO block
amdgpu-y += \
	smuio_v9_0.o \
	smuio_v11_0.o \
	smuio_v11_0_6.o \
	smuio_v13_0.o \
	smuio_v13_0_6.o

# add reset block
amdgpu-y += \
	amdgpu_reset.o

# add MCA block
amdgpu-y += \
	mca_v3_0.o

# add amdkfd interfaces
amdgpu-y += amdgpu_amdkfd.o


ifneq ($(CONFIG_HSA_AMD),)
AMDKFD_PATH := ../amdkfd
include $(FULL_AMD_PATH)/amdkfd/Makefile
amdgpu-y += $(AMDKFD_FILES)
amdgpu-y += \
	amdgpu_amdkfd_fence.o \
	amdgpu_amdkfd_gpuvm.o \
	amdgpu_amdkfd_gfx_v8.o \
	amdgpu_amdkfd_gfx_v9.o \
	amdgpu_amdkfd_arcturus.o \
	amdgpu_amdkfd_aldebaran.o \
	amdgpu_amdkfd_gfx_v10.o \
	amdgpu_amdkfd_gfx_v10_3.o \
	amdgpu_amdkfd_gfx_v11.o

ifneq ($(CONFIG_DRM_AMDGPU_CIK),)
amdgpu-y += amdgpu_amdkfd_gfx_v7.o
endif

endif

# add cgs
amdgpu-y += amdgpu_cgs.o

# GPU scheduler
amdgpu-y += amdgpu_job.o

# ACP componet
ifneq ($(CONFIG_DRM_AMD_ACP),)
amdgpu-y += amdgpu_acp.o

AMDACPPATH := ../acp
include $(FULL_AMD_PATH)/acp/Makefile

amdgpu-y += $(AMD_ACP_FILES)
endif

amdgpu-$(CONFIG_COMPAT) += amdgpu_ioc32.o
amdgpu-$(CONFIG_VGA_SWITCHEROO) += amdgpu_atpx_handler.o
amdgpu-$(CONFIG_ACPI) += amdgpu_acpi.o
amdgpu-$(CONFIG_HMM_MIRROR) += amdgpu_hmm.o

include $(FULL_AMD_PATH)/pm/Makefile

amdgpu-y += $(AMD_POWERPLAY_FILES)

ifneq ($(CONFIG_DRM_AMD_DC),)

RELATIVE_AMD_DISPLAY_PATH = ../$(DISPLAY_FOLDER_NAME)
include $(FULL_AMD_DISPLAY_PATH)/Makefile

amdgpu-y += $(AMD_DISPLAY_FILES)

endif

obj-$(CONFIG_DRM_AMDGPU)+= amdgpu.o<|MERGE_RESOLUTION|>--- conflicted
+++ resolved
@@ -54,21 +54,13 @@
 	amdgpu_ucode.o amdgpu_bo_list.o amdgpu_ctx.o amdgpu_sync.o \
 	amdgpu_gtt_mgr.o amdgpu_preempt_mgr.o amdgpu_vram_mgr.o amdgpu_virt.o \
 	amdgpu_atomfirmware.o amdgpu_vf_error.o amdgpu_sched.o \
-<<<<<<< HEAD
-	amdgpu_debugfs.o amdgpu_ids.o amdgpu_gmc.o \
-=======
 	amdgpu_debugfs.o amdgpu_ids.o amdgpu_gmc.o amdgpu_mmhub.o amdgpu_hdp.o \
->>>>>>> eb3cdb58
 	amdgpu_xgmi.o amdgpu_csa.o amdgpu_ras.o amdgpu_vm_cpu.o \
 	amdgpu_vm_sdma.o amdgpu_discovery.o amdgpu_ras_eeprom.o amdgpu_nbio.o \
 	amdgpu_umc.o smu_v11_0_i2c.o amdgpu_fru_eeprom.o amdgpu_rap.o \
 	amdgpu_fw_attestation.o amdgpu_securedisplay.o \
-<<<<<<< HEAD
-	amdgpu_eeprom.o amdgpu_mca.o amdgpu_psp_ta.o amdgpu_lsdma.o
-=======
 	amdgpu_eeprom.o amdgpu_mca.o amdgpu_psp_ta.o amdgpu_lsdma.o \
 	amdgpu_ring_mux.o
->>>>>>> eb3cdb58
 
 amdgpu-$(CONFIG_PROC_FS) += amdgpu_fdinfo.o
 
@@ -85,12 +77,8 @@
 	vi.o mxgpu_vi.o nbio_v6_1.o soc15.o emu_soc.o mxgpu_ai.o nbio_v7_0.o vega10_reg_init.o \
 	vega20_reg_init.o nbio_v7_4.o nbio_v2_3.o nv.o arct_reg_init.o mxgpu_nv.o \
 	nbio_v7_2.o hdp_v4_0.o hdp_v5_0.o aldebaran_reg_init.o aldebaran.o soc21.o \
-<<<<<<< HEAD
-	sienna_cichlid.o nbio_v4_3.o hdp_v6_0.o nbio_v7_7.o hdp_v5_2.o lsdma_v6_0.o
-=======
 	sienna_cichlid.o smu_v13_0_10.o nbio_v4_3.o hdp_v6_0.o nbio_v7_7.o hdp_v5_2.o lsdma_v6_0.o \
 	nbio_v7_9.o
->>>>>>> eb3cdb58
 
 # add DF block
 amdgpu-y += \
@@ -105,11 +93,7 @@
 	gfxhub_v1_0.o mmhub_v1_0.o gmc_v9_0.o gfxhub_v1_1.o mmhub_v9_4.o \
 	gfxhub_v2_0.o mmhub_v2_0.o gmc_v10_0.o gfxhub_v2_1.o mmhub_v2_3.o \
 	mmhub_v1_7.o gfxhub_v3_0.o mmhub_v3_0.o mmhub_v3_0_2.o gmc_v11_0.o \
-<<<<<<< HEAD
-	mmhub_v3_0_1.o gfxhub_v3_0_3.o
-=======
 	mmhub_v3_0_1.o gfxhub_v3_0_3.o gfxhub_v1_2.o mmhub_v1_8.o
->>>>>>> eb3cdb58
 
 # add UMC block
 amdgpu-y += \
@@ -152,17 +136,11 @@
 	gfx_v9_0.o \
 	gfx_v9_4.o \
 	gfx_v9_4_2.o \
-<<<<<<< HEAD
-	gfx_v10_0.o \
-	imu_v11_0.o \
-	gfx_v11_0.o \
-=======
 	gfx_v9_4_3.o \
 	gfx_v10_0.o \
 	imu_v11_0.o \
 	gfx_v11_0.o \
 	gfx_v11_0_3.o \
->>>>>>> eb3cdb58
 	imu_v11_0_3.o
 
 # add async DMA block
