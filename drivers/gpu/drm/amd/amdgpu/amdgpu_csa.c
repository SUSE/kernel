/*
 * Copyright 2016 Advanced Micro Devices, Inc.
 *
 * Permission is hereby granted, free of charge, to any person obtaining a
 * copy of this software and associated documentation files (the "Software"),
 * to deal in the Software without restriction, including without limitation
 * the rights to use, copy, modify, merge, publish, distribute, sublicense,
 * and/or sell copies of the Software, and to permit persons to whom the
 * Software is furnished to do so, subject to the following conditions:
 *
 * The above copyright notice and this permission notice shall be included in
 * all copies or substantial portions of the Software.
 *
 * THE SOFTWARE IS PROVIDED "AS IS", WITHOUT WARRANTY OF ANY KIND, EXPRESS OR
 * IMPLIED, INCLUDING BUT NOT LIMITED TO THE WARRANTIES OF MERCHANTABILITY,
 * FITNESS FOR A PARTICULAR PURPOSE AND NONINFRINGEMENT.  IN NO EVENT SHALL
 * THE COPYRIGHT HOLDER(S) OR AUTHOR(S) BE LIABLE FOR ANY CLAIM, DAMAGES OR
 * OTHER LIABILITY, WHETHER IN AN ACTION OF CONTRACT, TORT OR OTHERWISE,
 * ARISING FROM, OUT OF OR IN CONNECTION WITH THE SOFTWARE OR THE USE OR
 * OTHER DEALINGS IN THE SOFTWARE.

 * * Author: Monk.liu@amd.com
 */

#include <drm/drm_exec.h>

#include "amdgpu.h"

uint64_t amdgpu_csa_vaddr(struct amdgpu_device *adev)
{
	uint64_t addr = AMDGPU_VA_RESERVED_CSA_START(adev);

	addr = amdgpu_gmc_sign_extend(addr);

	return addr;
}

int amdgpu_allocate_static_csa(struct amdgpu_device *adev, struct amdgpu_bo **bo,
				u32 domain, uint32_t size)
{
	void *ptr;

	amdgpu_bo_create_kernel(adev, size, PAGE_SIZE,
				domain, bo,
				NULL, &ptr);
	if (!*bo)
		return -ENOMEM;

	memset(ptr, 0, size);
	adev->virt.csa_cpu_addr = ptr;
	return 0;
}

void amdgpu_free_static_csa(struct amdgpu_bo **bo)
{
	amdgpu_bo_free_kernel(bo, NULL, NULL);
}

/*
 * amdgpu_map_static_csa should be called during amdgpu_vm_init
 * it maps virtual address amdgpu_csa_vaddr() to this VM, and each command
 * submission of GFX should use this virtual address within META_DATA init
 * package to support SRIOV gfx preemption.
 */
int amdgpu_map_static_csa(struct amdgpu_device *adev, struct amdgpu_vm *vm,
			  struct amdgpu_bo *bo, struct amdgpu_bo_va **bo_va,
			  uint64_t csa_addr, uint32_t size)
{
	struct drm_exec exec;
	int r;

<<<<<<< HEAD
	drm_exec_init(&exec, DRM_EXEC_INTERRUPTIBLE_WAIT);
=======
	drm_exec_init(&exec, DRM_EXEC_INTERRUPTIBLE_WAIT, 0);
>>>>>>> 2d5404ca
	drm_exec_until_all_locked(&exec) {
		r = amdgpu_vm_lock_pd(vm, &exec, 0);
		if (likely(!r))
			r = drm_exec_lock_obj(&exec, &bo->tbo.base);
		drm_exec_retry_on_contention(&exec);
		if (unlikely(r)) {
			DRM_ERROR("failed to reserve CSA,PD BOs: err=%d\n", r);
			goto error;
		}
	}

	*bo_va = amdgpu_vm_bo_add(adev, vm, bo);
	if (!*bo_va) {
		r = -ENOMEM;
		goto error;
	}

	r = amdgpu_vm_bo_map(adev, *bo_va, csa_addr, 0, size,
			     AMDGPU_PTE_READABLE | AMDGPU_PTE_WRITEABLE |
			     AMDGPU_PTE_EXECUTABLE);

	if (r) {
		DRM_ERROR("failed to do bo_map on static CSA, err=%d\n", r);
		amdgpu_vm_bo_del(adev, *bo_va);
		goto error;
	}

error:
	drm_exec_fini(&exec);
	return r;
}

int amdgpu_unmap_static_csa(struct amdgpu_device *adev, struct amdgpu_vm *vm,
			    struct amdgpu_bo *bo, struct amdgpu_bo_va *bo_va,
			    uint64_t csa_addr)
{
	struct drm_exec exec;
	int r;

<<<<<<< HEAD
	drm_exec_init(&exec, DRM_EXEC_INTERRUPTIBLE_WAIT);
=======
	drm_exec_init(&exec, DRM_EXEC_INTERRUPTIBLE_WAIT, 0);
>>>>>>> 2d5404ca
	drm_exec_until_all_locked(&exec) {
		r = amdgpu_vm_lock_pd(vm, &exec, 0);
		if (likely(!r))
			r = drm_exec_lock_obj(&exec, &bo->tbo.base);
		drm_exec_retry_on_contention(&exec);
		if (unlikely(r)) {
			DRM_ERROR("failed to reserve CSA,PD BOs: err=%d\n", r);
			goto error;
		}
	}

	r = amdgpu_vm_bo_unmap(adev, bo_va, csa_addr);
	if (r) {
		DRM_ERROR("failed to do bo_unmap on static CSA, err=%d\n", r);
		goto error;
	}

	amdgpu_vm_bo_del(adev, bo_va);

error:
	drm_exec_fini(&exec);
	return r;
}<|MERGE_RESOLUTION|>--- conflicted
+++ resolved
@@ -69,11 +69,7 @@
 	struct drm_exec exec;
 	int r;
 
-<<<<<<< HEAD
-	drm_exec_init(&exec, DRM_EXEC_INTERRUPTIBLE_WAIT);
-=======
 	drm_exec_init(&exec, DRM_EXEC_INTERRUPTIBLE_WAIT, 0);
->>>>>>> 2d5404ca
 	drm_exec_until_all_locked(&exec) {
 		r = amdgpu_vm_lock_pd(vm, &exec, 0);
 		if (likely(!r))
@@ -113,11 +109,7 @@
 	struct drm_exec exec;
 	int r;
 
-<<<<<<< HEAD
-	drm_exec_init(&exec, DRM_EXEC_INTERRUPTIBLE_WAIT);
-=======
 	drm_exec_init(&exec, DRM_EXEC_INTERRUPTIBLE_WAIT, 0);
->>>>>>> 2d5404ca
 	drm_exec_until_all_locked(&exec) {
 		r = amdgpu_vm_lock_pd(vm, &exec, 0);
 		if (likely(!r))
