--- conflicted
+++ resolved
@@ -237,48 +237,13 @@
 // emulation only, won't work on real chip
 // navi10 real chip need to use PSP to load firmware
 static int sdma_v5_0_init_microcode(struct amdgpu_device *adev)
-<<<<<<< HEAD
-{
-	const char *chip_name;
-	char fw_name[40];
-	int ret, i;
-=======
 {	int ret, i;
->>>>>>> eb3cdb58
 
 	if (amdgpu_sriov_vf(adev) && (adev->ip_versions[SDMA0_HWIP][0] == IP_VERSION(5, 0, 5)))
 		return 0;
 
-<<<<<<< HEAD
-	DRM_DEBUG("\n");
-
-	switch (adev->ip_versions[SDMA0_HWIP][0]) {
-	case IP_VERSION(5, 0, 0):
-		chip_name = "navi10";
-		break;
-	case IP_VERSION(5, 0, 2):
-		chip_name = "navi14";
-		break;
-	case IP_VERSION(5, 0, 5):
-		chip_name = "navi12";
-		break;
-	case IP_VERSION(5, 0, 1):
-		chip_name = "cyan_skillfish2";
-		break;
-	default:
-		BUG();
-	}
-
-	for (i = 0; i < adev->sdma.num_instances; i++) {
-		if (i == 0)
-			snprintf(fw_name, sizeof(fw_name), "amdgpu/%s_sdma.bin", chip_name);
-		else
-			snprintf(fw_name, sizeof(fw_name), "amdgpu/%s_sdma1.bin", chip_name);
-		ret = amdgpu_sdma_init_microcode(adev, fw_name, i, false);
-=======
 	for (i = 0; i < adev->sdma.num_instances; i++) {
 		ret = amdgpu_sdma_init_microcode(adev, i, false);
->>>>>>> eb3cdb58
 		if (ret)
 			return ret;
 	}
@@ -1801,10 +1766,6 @@
 	.nop = SDMA_PKT_NOP_HEADER_OP(SDMA_OP_NOP),
 	.support_64bit_ptrs = true,
 	.secure_submission_supported = true,
-<<<<<<< HEAD
-	.vmhub = AMDGPU_GFXHUB_0,
-=======
->>>>>>> eb3cdb58
 	.get_rptr = sdma_v5_0_ring_get_rptr,
 	.get_wptr = sdma_v5_0_ring_get_wptr,
 	.set_wptr = sdma_v5_0_ring_set_wptr,
