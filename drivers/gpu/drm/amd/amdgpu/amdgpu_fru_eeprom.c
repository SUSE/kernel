--- conflicted
+++ resolved
@@ -100,10 +100,7 @@
 				*fru_addr = FRU_EEPROM_MADDR_6;
 		return true;
 	case IP_VERSION(13, 0, 6):
-<<<<<<< HEAD
-=======
 	case IP_VERSION(13, 0, 14):
->>>>>>> 2d5404ca
 			if (fru_addr)
 				*fru_addr = FRU_EEPROM_MADDR_8;
 			return true;
