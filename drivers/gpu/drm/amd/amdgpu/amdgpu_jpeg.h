--- conflicted
+++ resolved
@@ -73,11 +73,8 @@
 int amdgpu_jpeg_process_poison_irq(struct amdgpu_device *adev,
 				struct amdgpu_irq_src *source,
 				struct amdgpu_iv_entry *entry);
-<<<<<<< HEAD
-=======
 int amdgpu_jpeg_ras_late_init(struct amdgpu_device *adev,
 				struct ras_common_if *ras_block);
 int amdgpu_jpeg_ras_sw_init(struct amdgpu_device *adev);
->>>>>>> eb3cdb58
 
 #endif /*__AMDGPU_JPEG_H__*/