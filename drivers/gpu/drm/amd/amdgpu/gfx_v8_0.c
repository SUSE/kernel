/*
 * Copyright 2014 Advanced Micro Devices, Inc.
 *
 * Permission is hereby granted, free of charge, to any person obtaining a
 * copy of this software and associated documentation files (the "Software"),
 * to deal in the Software without restriction, including without limitation
 * the rights to use, copy, modify, merge, publish, distribute, sublicense,
 * and/or sell copies of the Software, and to permit persons to whom the
 * Software is furnished to do so, subject to the following conditions:
 *
 * The above copyright notice and this permission notice shall be included in
 * all copies or substantial portions of the Software.
 *
 * THE SOFTWARE IS PROVIDED "AS IS", WITHOUT WARRANTY OF ANY KIND, EXPRESS OR
 * IMPLIED, INCLUDING BUT NOT LIMITED TO THE WARRANTIES OF MERCHANTABILITY,
 * FITNESS FOR A PARTICULAR PURPOSE AND NONINFRINGEMENT.  IN NO EVENT SHALL
 * THE COPYRIGHT HOLDER(S) OR AUTHOR(S) BE LIABLE FOR ANY CLAIM, DAMAGES OR
 * OTHER LIABILITY, WHETHER IN AN ACTION OF CONTRACT, TORT OR OTHERWISE,
 * ARISING FROM, OUT OF OR IN CONNECTION WITH THE SOFTWARE OR THE USE OR
 * OTHER DEALINGS IN THE SOFTWARE.
 *
 */

#include <linux/delay.h>
#include <linux/kernel.h>
#include <linux/firmware.h>
#include <linux/module.h>
#include <linux/pci.h>

#include "amdgpu.h"
#include "amdgpu_gfx.h"
#include "amdgpu_ring.h"
#include "vi.h"
#include "vi_structs.h"
#include "vid.h"
#include "amdgpu_ucode.h"
#include "amdgpu_atombios.h"
#include "atombios_i2c.h"
#include "clearstate_vi.h"

#include "gmc/gmc_8_2_d.h"
#include "gmc/gmc_8_2_sh_mask.h"

#include "oss/oss_3_0_d.h"
#include "oss/oss_3_0_sh_mask.h"

#include "bif/bif_5_0_d.h"
#include "bif/bif_5_0_sh_mask.h"
#include "gca/gfx_8_0_d.h"
#include "gca/gfx_8_0_enum.h"
#include "gca/gfx_8_0_sh_mask.h"

#include "dce/dce_10_0_d.h"
#include "dce/dce_10_0_sh_mask.h"

#include "smu/smu_7_1_3_d.h"

#include "ivsrcid/ivsrcid_vislands30.h"

#define GFX8_NUM_GFX_RINGS     1
#define GFX8_MEC_HPD_SIZE 4096

#define TOPAZ_GB_ADDR_CONFIG_GOLDEN 0x22010001
#define CARRIZO_GB_ADDR_CONFIG_GOLDEN 0x22010001
#define POLARIS11_GB_ADDR_CONFIG_GOLDEN 0x22011002
#define TONGA_GB_ADDR_CONFIG_GOLDEN 0x22011003

#define ARRAY_MODE(x)					((x) << GB_TILE_MODE0__ARRAY_MODE__SHIFT)
#define PIPE_CONFIG(x)					((x) << GB_TILE_MODE0__PIPE_CONFIG__SHIFT)
#define TILE_SPLIT(x)					((x) << GB_TILE_MODE0__TILE_SPLIT__SHIFT)
#define MICRO_TILE_MODE_NEW(x)				((x) << GB_TILE_MODE0__MICRO_TILE_MODE_NEW__SHIFT)
#define SAMPLE_SPLIT(x)					((x) << GB_TILE_MODE0__SAMPLE_SPLIT__SHIFT)
#define BANK_WIDTH(x)					((x) << GB_MACROTILE_MODE0__BANK_WIDTH__SHIFT)
#define BANK_HEIGHT(x)					((x) << GB_MACROTILE_MODE0__BANK_HEIGHT__SHIFT)
#define MACRO_TILE_ASPECT(x)				((x) << GB_MACROTILE_MODE0__MACRO_TILE_ASPECT__SHIFT)
#define NUM_BANKS(x)					((x) << GB_MACROTILE_MODE0__NUM_BANKS__SHIFT)

#define RLC_CGTT_MGCG_OVERRIDE__CPF_MASK            0x00000001L
#define RLC_CGTT_MGCG_OVERRIDE__RLC_MASK            0x00000002L
#define RLC_CGTT_MGCG_OVERRIDE__MGCG_MASK           0x00000004L
#define RLC_CGTT_MGCG_OVERRIDE__CGCG_MASK           0x00000008L
#define RLC_CGTT_MGCG_OVERRIDE__CGLS_MASK           0x00000010L
#define RLC_CGTT_MGCG_OVERRIDE__GRBM_MASK           0x00000020L

/* BPM SERDES CMD */
#define SET_BPM_SERDES_CMD    1
#define CLE_BPM_SERDES_CMD    0

/* BPM Register Address*/
enum {
	BPM_REG_CGLS_EN = 0,        /* Enable/Disable CGLS */
	BPM_REG_CGLS_ON,            /* ON/OFF CGLS: shall be controlled by RLC FW */
	BPM_REG_CGCG_OVERRIDE,      /* Set/Clear CGCG Override */
	BPM_REG_MGCG_OVERRIDE,      /* Set/Clear MGCG Override */
	BPM_REG_FGCG_OVERRIDE,      /* Set/Clear FGCG Override */
	BPM_REG_FGCG_MAX
};

#define RLC_FormatDirectRegListLength        14

MODULE_FIRMWARE("amdgpu/carrizo_ce.bin");
MODULE_FIRMWARE("amdgpu/carrizo_pfp.bin");
MODULE_FIRMWARE("amdgpu/carrizo_me.bin");
MODULE_FIRMWARE("amdgpu/carrizo_mec.bin");
MODULE_FIRMWARE("amdgpu/carrizo_mec2.bin");
MODULE_FIRMWARE("amdgpu/carrizo_rlc.bin");

MODULE_FIRMWARE("amdgpu/stoney_ce.bin");
MODULE_FIRMWARE("amdgpu/stoney_pfp.bin");
MODULE_FIRMWARE("amdgpu/stoney_me.bin");
MODULE_FIRMWARE("amdgpu/stoney_mec.bin");
MODULE_FIRMWARE("amdgpu/stoney_rlc.bin");

MODULE_FIRMWARE("amdgpu/tonga_ce.bin");
MODULE_FIRMWARE("amdgpu/tonga_pfp.bin");
MODULE_FIRMWARE("amdgpu/tonga_me.bin");
MODULE_FIRMWARE("amdgpu/tonga_mec.bin");
MODULE_FIRMWARE("amdgpu/tonga_mec2.bin");
MODULE_FIRMWARE("amdgpu/tonga_rlc.bin");

MODULE_FIRMWARE("amdgpu/topaz_ce.bin");
MODULE_FIRMWARE("amdgpu/topaz_pfp.bin");
MODULE_FIRMWARE("amdgpu/topaz_me.bin");
MODULE_FIRMWARE("amdgpu/topaz_mec.bin");
MODULE_FIRMWARE("amdgpu/topaz_rlc.bin");

MODULE_FIRMWARE("amdgpu/fiji_ce.bin");
MODULE_FIRMWARE("amdgpu/fiji_pfp.bin");
MODULE_FIRMWARE("amdgpu/fiji_me.bin");
MODULE_FIRMWARE("amdgpu/fiji_mec.bin");
MODULE_FIRMWARE("amdgpu/fiji_mec2.bin");
MODULE_FIRMWARE("amdgpu/fiji_rlc.bin");

MODULE_FIRMWARE("amdgpu/polaris10_ce.bin");
MODULE_FIRMWARE("amdgpu/polaris10_ce_2.bin");
MODULE_FIRMWARE("amdgpu/polaris10_pfp.bin");
MODULE_FIRMWARE("amdgpu/polaris10_pfp_2.bin");
MODULE_FIRMWARE("amdgpu/polaris10_me.bin");
MODULE_FIRMWARE("amdgpu/polaris10_me_2.bin");
MODULE_FIRMWARE("amdgpu/polaris10_mec.bin");
MODULE_FIRMWARE("amdgpu/polaris10_mec_2.bin");
MODULE_FIRMWARE("amdgpu/polaris10_mec2.bin");
MODULE_FIRMWARE("amdgpu/polaris10_mec2_2.bin");
MODULE_FIRMWARE("amdgpu/polaris10_rlc.bin");

MODULE_FIRMWARE("amdgpu/polaris11_ce.bin");
MODULE_FIRMWARE("amdgpu/polaris11_ce_2.bin");
MODULE_FIRMWARE("amdgpu/polaris11_pfp.bin");
MODULE_FIRMWARE("amdgpu/polaris11_pfp_2.bin");
MODULE_FIRMWARE("amdgpu/polaris11_me.bin");
MODULE_FIRMWARE("amdgpu/polaris11_me_2.bin");
MODULE_FIRMWARE("amdgpu/polaris11_mec.bin");
MODULE_FIRMWARE("amdgpu/polaris11_mec_2.bin");
MODULE_FIRMWARE("amdgpu/polaris11_mec2.bin");
MODULE_FIRMWARE("amdgpu/polaris11_mec2_2.bin");
MODULE_FIRMWARE("amdgpu/polaris11_rlc.bin");

MODULE_FIRMWARE("amdgpu/polaris12_ce.bin");
MODULE_FIRMWARE("amdgpu/polaris12_ce_2.bin");
MODULE_FIRMWARE("amdgpu/polaris12_pfp.bin");
MODULE_FIRMWARE("amdgpu/polaris12_pfp_2.bin");
MODULE_FIRMWARE("amdgpu/polaris12_me.bin");
MODULE_FIRMWARE("amdgpu/polaris12_me_2.bin");
MODULE_FIRMWARE("amdgpu/polaris12_mec.bin");
MODULE_FIRMWARE("amdgpu/polaris12_mec_2.bin");
MODULE_FIRMWARE("amdgpu/polaris12_mec2.bin");
MODULE_FIRMWARE("amdgpu/polaris12_mec2_2.bin");
MODULE_FIRMWARE("amdgpu/polaris12_rlc.bin");

MODULE_FIRMWARE("amdgpu/vegam_ce.bin");
MODULE_FIRMWARE("amdgpu/vegam_pfp.bin");
MODULE_FIRMWARE("amdgpu/vegam_me.bin");
MODULE_FIRMWARE("amdgpu/vegam_mec.bin");
MODULE_FIRMWARE("amdgpu/vegam_mec2.bin");
MODULE_FIRMWARE("amdgpu/vegam_rlc.bin");

static const struct amdgpu_gds_reg_offset amdgpu_gds_reg_offset[] =
{
	{mmGDS_VMID0_BASE, mmGDS_VMID0_SIZE, mmGDS_GWS_VMID0, mmGDS_OA_VMID0},
	{mmGDS_VMID1_BASE, mmGDS_VMID1_SIZE, mmGDS_GWS_VMID1, mmGDS_OA_VMID1},
	{mmGDS_VMID2_BASE, mmGDS_VMID2_SIZE, mmGDS_GWS_VMID2, mmGDS_OA_VMID2},
	{mmGDS_VMID3_BASE, mmGDS_VMID3_SIZE, mmGDS_GWS_VMID3, mmGDS_OA_VMID3},
	{mmGDS_VMID4_BASE, mmGDS_VMID4_SIZE, mmGDS_GWS_VMID4, mmGDS_OA_VMID4},
	{mmGDS_VMID5_BASE, mmGDS_VMID5_SIZE, mmGDS_GWS_VMID5, mmGDS_OA_VMID5},
	{mmGDS_VMID6_BASE, mmGDS_VMID6_SIZE, mmGDS_GWS_VMID6, mmGDS_OA_VMID6},
	{mmGDS_VMID7_BASE, mmGDS_VMID7_SIZE, mmGDS_GWS_VMID7, mmGDS_OA_VMID7},
	{mmGDS_VMID8_BASE, mmGDS_VMID8_SIZE, mmGDS_GWS_VMID8, mmGDS_OA_VMID8},
	{mmGDS_VMID9_BASE, mmGDS_VMID9_SIZE, mmGDS_GWS_VMID9, mmGDS_OA_VMID9},
	{mmGDS_VMID10_BASE, mmGDS_VMID10_SIZE, mmGDS_GWS_VMID10, mmGDS_OA_VMID10},
	{mmGDS_VMID11_BASE, mmGDS_VMID11_SIZE, mmGDS_GWS_VMID11, mmGDS_OA_VMID11},
	{mmGDS_VMID12_BASE, mmGDS_VMID12_SIZE, mmGDS_GWS_VMID12, mmGDS_OA_VMID12},
	{mmGDS_VMID13_BASE, mmGDS_VMID13_SIZE, mmGDS_GWS_VMID13, mmGDS_OA_VMID13},
	{mmGDS_VMID14_BASE, mmGDS_VMID14_SIZE, mmGDS_GWS_VMID14, mmGDS_OA_VMID14},
	{mmGDS_VMID15_BASE, mmGDS_VMID15_SIZE, mmGDS_GWS_VMID15, mmGDS_OA_VMID15}
};

static const u32 golden_settings_tonga_a11[] =
{
	mmCB_HW_CONTROL, 0xfffdf3cf, 0x00007208,
	mmCB_HW_CONTROL_3, 0x00000040, 0x00000040,
	mmDB_DEBUG2, 0xf00fffff, 0x00000400,
	mmGB_GPU_ID, 0x0000000f, 0x00000000,
	mmPA_SC_ENHANCE, 0xffffffff, 0x20000001,
	mmPA_SC_FIFO_DEPTH_CNTL, 0x000003ff, 0x000000fc,
	mmPA_SC_LINE_STIPPLE_STATE, 0x0000ff0f, 0x00000000,
	mmRLC_CGCG_CGLS_CTRL, 0x00000003, 0x0000003c,
	mmSQ_RANDOM_WAVE_PRI, 0x001fffff, 0x000006fd,
	mmTA_CNTL_AUX, 0x000f000f, 0x000b0000,
	mmTCC_CTRL, 0x00100000, 0xf31fff7f,
	mmTCC_EXE_DISABLE, 0x00000002, 0x00000002,
	mmTCP_ADDR_CONFIG, 0x000003ff, 0x000002fb,
	mmTCP_CHAN_STEER_HI, 0xffffffff, 0x0000543b,
	mmTCP_CHAN_STEER_LO, 0xffffffff, 0xa9210876,
	mmVGT_RESET_DEBUG, 0x00000004, 0x00000004,
};

static const u32 tonga_golden_common_all[] =
{
	mmGRBM_GFX_INDEX, 0xffffffff, 0xe0000000,
	mmPA_SC_RASTER_CONFIG, 0xffffffff, 0x16000012,
	mmPA_SC_RASTER_CONFIG_1, 0xffffffff, 0x0000002A,
	mmGB_ADDR_CONFIG, 0xffffffff, 0x22011003,
	mmSPI_RESOURCE_RESERVE_CU_0, 0xffffffff, 0x00000800,
	mmSPI_RESOURCE_RESERVE_CU_1, 0xffffffff, 0x00000800,
	mmSPI_RESOURCE_RESERVE_EN_CU_0, 0xffffffff, 0x00FF7FBF,
	mmSPI_RESOURCE_RESERVE_EN_CU_1, 0xffffffff, 0x00FF7FAF
};

static const u32 tonga_mgcg_cgcg_init[] =
{
	mmRLC_CGTT_MGCG_OVERRIDE, 0xffffffff, 0xffffffff,
	mmGRBM_GFX_INDEX, 0xffffffff, 0xe0000000,
	mmCB_CGTT_SCLK_CTRL, 0xffffffff, 0x00000100,
	mmCGTT_BCI_CLK_CTRL, 0xffffffff, 0x00000100,
	mmCGTT_CP_CLK_CTRL, 0xffffffff, 0x00000100,
	mmCGTT_CPC_CLK_CTRL, 0xffffffff, 0x00000100,
	mmCGTT_CPF_CLK_CTRL, 0xffffffff, 0x40000100,
	mmCGTT_GDS_CLK_CTRL, 0xffffffff, 0x00000100,
	mmCGTT_IA_CLK_CTRL, 0xffffffff, 0x06000100,
	mmCGTT_PA_CLK_CTRL, 0xffffffff, 0x00000100,
	mmCGTT_WD_CLK_CTRL, 0xffffffff, 0x06000100,
	mmCGTT_PC_CLK_CTRL, 0xffffffff, 0x00000100,
	mmCGTT_RLC_CLK_CTRL, 0xffffffff, 0x00000100,
	mmCGTT_SC_CLK_CTRL, 0xffffffff, 0x00000100,
	mmCGTT_SPI_CLK_CTRL, 0xffffffff, 0x00000100,
	mmCGTT_SQ_CLK_CTRL, 0xffffffff, 0x00000100,
	mmCGTT_SQG_CLK_CTRL, 0xffffffff, 0x00000100,
	mmCGTT_SX_CLK_CTRL0, 0xffffffff, 0x00000100,
	mmCGTT_SX_CLK_CTRL1, 0xffffffff, 0x00000100,
	mmCGTT_SX_CLK_CTRL2, 0xffffffff, 0x00000100,
	mmCGTT_SX_CLK_CTRL3, 0xffffffff, 0x00000100,
	mmCGTT_SX_CLK_CTRL4, 0xffffffff, 0x00000100,
	mmCGTT_TCI_CLK_CTRL, 0xffffffff, 0x00000100,
	mmCGTT_TCP_CLK_CTRL, 0xffffffff, 0x00000100,
	mmCGTT_VGT_CLK_CTRL, 0xffffffff, 0x06000100,
	mmDB_CGTT_CLK_CTRL_0, 0xffffffff, 0x00000100,
	mmTA_CGTT_CTRL, 0xffffffff, 0x00000100,
	mmTCA_CGTT_SCLK_CTRL, 0xffffffff, 0x00000100,
	mmTCC_CGTT_SCLK_CTRL, 0xffffffff, 0x00000100,
	mmTD_CGTT_CTRL, 0xffffffff, 0x00000100,
	mmGRBM_GFX_INDEX, 0xffffffff, 0xe0000000,
	mmCGTS_CU0_SP0_CTRL_REG, 0xffffffff, 0x00010000,
	mmCGTS_CU0_LDS_SQ_CTRL_REG, 0xffffffff, 0x00030002,
	mmCGTS_CU0_TA_SQC_CTRL_REG, 0xffffffff, 0x00040007,
	mmCGTS_CU0_SP1_CTRL_REG, 0xffffffff, 0x00060005,
	mmCGTS_CU0_TD_TCP_CTRL_REG, 0xffffffff, 0x00090008,
	mmCGTS_CU1_SP0_CTRL_REG, 0xffffffff, 0x00010000,
	mmCGTS_CU1_LDS_SQ_CTRL_REG, 0xffffffff, 0x00030002,
	mmCGTS_CU1_TA_CTRL_REG, 0xffffffff, 0x00040007,
	mmCGTS_CU1_SP1_CTRL_REG, 0xffffffff, 0x00060005,
	mmCGTS_CU1_TD_TCP_CTRL_REG, 0xffffffff, 0x00090008,
	mmCGTS_CU2_SP0_CTRL_REG, 0xffffffff, 0x00010000,
	mmCGTS_CU2_LDS_SQ_CTRL_REG, 0xffffffff, 0x00030002,
	mmCGTS_CU2_TA_CTRL_REG, 0xffffffff, 0x00040007,
	mmCGTS_CU2_SP1_CTRL_REG, 0xffffffff, 0x00060005,
	mmCGTS_CU2_TD_TCP_CTRL_REG, 0xffffffff, 0x00090008,
	mmCGTS_CU3_SP0_CTRL_REG, 0xffffffff, 0x00010000,
	mmCGTS_CU3_LDS_SQ_CTRL_REG, 0xffffffff, 0x00030002,
	mmCGTS_CU3_TA_CTRL_REG, 0xffffffff, 0x00040007,
	mmCGTS_CU3_SP1_CTRL_REG, 0xffffffff, 0x00060005,
	mmCGTS_CU3_TD_TCP_CTRL_REG, 0xffffffff, 0x00090008,
	mmCGTS_CU4_SP0_CTRL_REG, 0xffffffff, 0x00010000,
	mmCGTS_CU4_LDS_SQ_CTRL_REG, 0xffffffff, 0x00030002,
	mmCGTS_CU4_TA_SQC_CTRL_REG, 0xffffffff, 0x00040007,
	mmCGTS_CU4_SP1_CTRL_REG, 0xffffffff, 0x00060005,
	mmCGTS_CU4_TD_TCP_CTRL_REG, 0xffffffff, 0x00090008,
	mmCGTS_CU5_SP0_CTRL_REG, 0xffffffff, 0x00010000,
	mmCGTS_CU5_LDS_SQ_CTRL_REG, 0xffffffff, 0x00030002,
	mmCGTS_CU5_TA_CTRL_REG, 0xffffffff, 0x00040007,
	mmCGTS_CU5_SP1_CTRL_REG, 0xffffffff, 0x00060005,
	mmCGTS_CU5_TD_TCP_CTRL_REG, 0xffffffff, 0x00090008,
	mmCGTS_CU6_SP0_CTRL_REG, 0xffffffff, 0x00010000,
	mmCGTS_CU6_LDS_SQ_CTRL_REG, 0xffffffff, 0x00030002,
	mmCGTS_CU6_TA_CTRL_REG, 0xffffffff, 0x00040007,
	mmCGTS_CU6_SP1_CTRL_REG, 0xffffffff, 0x00060005,
	mmCGTS_CU6_TD_TCP_CTRL_REG, 0xffffffff, 0x00090008,
	mmCGTS_CU7_SP0_CTRL_REG, 0xffffffff, 0x00010000,
	mmCGTS_CU7_LDS_SQ_CTRL_REG, 0xffffffff, 0x00030002,
	mmCGTS_CU7_TA_CTRL_REG, 0xffffffff, 0x00040007,
	mmCGTS_CU7_SP1_CTRL_REG, 0xffffffff, 0x00060005,
	mmCGTS_CU7_TD_TCP_CTRL_REG, 0xffffffff, 0x00090008,
	mmCGTS_SM_CTRL_REG, 0xffffffff, 0x96e00200,
	mmCP_RB_WPTR_POLL_CNTL, 0xffffffff, 0x00900100,
	mmRLC_CGCG_CGLS_CTRL, 0xffffffff, 0x0020003c,
	mmCP_MEM_SLP_CNTL, 0x00000001, 0x00000001,
};

static const u32 golden_settings_vegam_a11[] =
{
	mmCB_HW_CONTROL, 0x0001f3cf, 0x00007208,
	mmCB_HW_CONTROL_2, 0x0f000000, 0x0d000000,
	mmCB_HW_CONTROL_3, 0x000001ff, 0x00000040,
	mmDB_DEBUG2, 0xf00fffff, 0x00000400,
	mmPA_SC_ENHANCE, 0xffffffff, 0x20000001,
	mmPA_SC_LINE_STIPPLE_STATE, 0x0000ff0f, 0x00000000,
	mmPA_SC_RASTER_CONFIG, 0x3f3fffff, 0x3a00161a,
	mmPA_SC_RASTER_CONFIG_1, 0x0000003f, 0x0000002e,
	mmRLC_CGCG_CGLS_CTRL, 0x00000003, 0x0001003c,
	mmRLC_CGCG_CGLS_CTRL_3D, 0xffffffff, 0x0001003c,
	mmSQ_CONFIG, 0x07f80000, 0x01180000,
	mmTA_CNTL_AUX, 0x000f000f, 0x000b0000,
	mmTCC_CTRL, 0x00100000, 0xf31fff7f,
	mmTCP_ADDR_CONFIG, 0x000003ff, 0x000000f7,
	mmTCP_CHAN_STEER_HI, 0xffffffff, 0x00000000,
	mmTCP_CHAN_STEER_LO, 0xffffffff, 0x32761054,
	mmVGT_RESET_DEBUG, 0x00000004, 0x00000004,
};

static const u32 vegam_golden_common_all[] =
{
	mmGRBM_GFX_INDEX, 0xffffffff, 0xe0000000,
	mmGB_ADDR_CONFIG, 0xffffffff, 0x22011003,
	mmSPI_RESOURCE_RESERVE_CU_0, 0xffffffff, 0x00000800,
	mmSPI_RESOURCE_RESERVE_CU_1, 0xffffffff, 0x00000800,
	mmSPI_RESOURCE_RESERVE_EN_CU_0, 0xffffffff, 0x00FF7FBF,
	mmSPI_RESOURCE_RESERVE_EN_CU_1, 0xffffffff, 0x00FF7FAF,
};

static const u32 golden_settings_polaris11_a11[] =
{
	mmCB_HW_CONTROL, 0x0000f3cf, 0x00007208,
	mmCB_HW_CONTROL_2, 0x0f000000, 0x0f000000,
	mmCB_HW_CONTROL_3, 0x000001ff, 0x00000040,
	mmDB_DEBUG2, 0xf00fffff, 0x00000400,
	mmPA_SC_ENHANCE, 0xffffffff, 0x20000001,
	mmPA_SC_LINE_STIPPLE_STATE, 0x0000ff0f, 0x00000000,
	mmPA_SC_RASTER_CONFIG, 0x3f3fffff, 0x16000012,
	mmPA_SC_RASTER_CONFIG_1, 0x0000003f, 0x00000000,
	mmRLC_CGCG_CGLS_CTRL, 0x00000003, 0x0001003c,
	mmRLC_CGCG_CGLS_CTRL_3D, 0xffffffff, 0x0001003c,
	mmSQ_CONFIG, 0x07f80000, 0x01180000,
	mmTA_CNTL_AUX, 0x000f000f, 0x000b0000,
	mmTCC_CTRL, 0x00100000, 0xf31fff7f,
	mmTCP_ADDR_CONFIG, 0x000003ff, 0x000000f3,
	mmTCP_CHAN_STEER_HI, 0xffffffff, 0x00000000,
	mmTCP_CHAN_STEER_LO, 0xffffffff, 0x00003210,
	mmVGT_RESET_DEBUG, 0x00000004, 0x00000004,
};

static const u32 polaris11_golden_common_all[] =
{
	mmGRBM_GFX_INDEX, 0xffffffff, 0xe0000000,
	mmGB_ADDR_CONFIG, 0xffffffff, 0x22011002,
	mmSPI_RESOURCE_RESERVE_CU_0, 0xffffffff, 0x00000800,
	mmSPI_RESOURCE_RESERVE_CU_1, 0xffffffff, 0x00000800,
	mmSPI_RESOURCE_RESERVE_EN_CU_0, 0xffffffff, 0x00FF7FBF,
	mmSPI_RESOURCE_RESERVE_EN_CU_1, 0xffffffff, 0x00FF7FAF,
};

static const u32 golden_settings_polaris10_a11[] =
{
	mmATC_MISC_CG, 0x000c0fc0, 0x000c0200,
	mmCB_HW_CONTROL, 0x0001f3cf, 0x00007208,
	mmCB_HW_CONTROL_2, 0x0f000000, 0x0f000000,
	mmCB_HW_CONTROL_3, 0x000001ff, 0x00000040,
	mmDB_DEBUG2, 0xf00fffff, 0x00000400,
	mmPA_SC_ENHANCE, 0xffffffff, 0x20000001,
	mmPA_SC_LINE_STIPPLE_STATE, 0x0000ff0f, 0x00000000,
	mmPA_SC_RASTER_CONFIG, 0x3f3fffff, 0x16000012,
	mmPA_SC_RASTER_CONFIG_1, 0x0000003f, 0x0000002a,
	mmRLC_CGCG_CGLS_CTRL, 0x00000003, 0x0001003c,
	mmRLC_CGCG_CGLS_CTRL_3D, 0xffffffff, 0x0001003c,
	mmSQ_CONFIG, 0x07f80000, 0x07180000,
	mmTA_CNTL_AUX, 0x000f000f, 0x000b0000,
	mmTCC_CTRL, 0x00100000, 0xf31fff7f,
	mmTCP_ADDR_CONFIG, 0x000003ff, 0x000000f7,
	mmTCP_CHAN_STEER_HI, 0xffffffff, 0x00000000,
	mmVGT_RESET_DEBUG, 0x00000004, 0x00000004,
};

static const u32 polaris10_golden_common_all[] =
{
	mmGRBM_GFX_INDEX, 0xffffffff, 0xe0000000,
	mmPA_SC_RASTER_CONFIG, 0xffffffff, 0x16000012,
	mmPA_SC_RASTER_CONFIG_1, 0xffffffff, 0x0000002A,
	mmGB_ADDR_CONFIG, 0xffffffff, 0x22011003,
	mmSPI_RESOURCE_RESERVE_CU_0, 0xffffffff, 0x00000800,
	mmSPI_RESOURCE_RESERVE_CU_1, 0xffffffff, 0x00000800,
	mmSPI_RESOURCE_RESERVE_EN_CU_0, 0xffffffff, 0x00FF7FBF,
	mmSPI_RESOURCE_RESERVE_EN_CU_1, 0xffffffff, 0x00FF7FAF,
};

static const u32 fiji_golden_common_all[] =
{
	mmGRBM_GFX_INDEX, 0xffffffff, 0xe0000000,
	mmPA_SC_RASTER_CONFIG, 0xffffffff, 0x3a00161a,
	mmPA_SC_RASTER_CONFIG_1, 0xffffffff, 0x0000002e,
	mmGB_ADDR_CONFIG, 0xffffffff, 0x22011003,
	mmSPI_RESOURCE_RESERVE_CU_0, 0xffffffff, 0x00000800,
	mmSPI_RESOURCE_RESERVE_CU_1, 0xffffffff, 0x00000800,
	mmSPI_RESOURCE_RESERVE_EN_CU_0, 0xffffffff, 0x00FF7FBF,
	mmSPI_RESOURCE_RESERVE_EN_CU_1, 0xffffffff, 0x00FF7FAF,
	mmGRBM_GFX_INDEX, 0xffffffff, 0xe0000000,
	mmSPI_CONFIG_CNTL_1, 0x0000000f, 0x00000009,
};

static const u32 golden_settings_fiji_a10[] =
{
	mmCB_HW_CONTROL_3, 0x000001ff, 0x00000040,
	mmDB_DEBUG2, 0xf00fffff, 0x00000400,
	mmPA_SC_ENHANCE, 0xffffffff, 0x20000001,
	mmPA_SC_LINE_STIPPLE_STATE, 0x0000ff0f, 0x00000000,
	mmRLC_CGCG_CGLS_CTRL, 0x00000003, 0x0001003c,
	mmSQ_RANDOM_WAVE_PRI, 0x001fffff, 0x000006fd,
	mmTA_CNTL_AUX, 0x000f000f, 0x000b0000,
	mmTCC_CTRL, 0x00100000, 0xf31fff7f,
	mmTCC_EXE_DISABLE, 0x00000002, 0x00000002,
	mmTCP_ADDR_CONFIG, 0x000003ff, 0x000000ff,
	mmVGT_RESET_DEBUG, 0x00000004, 0x00000004,
};

static const u32 fiji_mgcg_cgcg_init[] =
{
	mmRLC_CGTT_MGCG_OVERRIDE, 0xffffffff, 0xffffffff,
	mmGRBM_GFX_INDEX, 0xffffffff, 0xe0000000,
	mmCB_CGTT_SCLK_CTRL, 0xffffffff, 0x00000100,
	mmCGTT_BCI_CLK_CTRL, 0xffffffff, 0x00000100,
	mmCGTT_CP_CLK_CTRL, 0xffffffff, 0x00000100,
	mmCGTT_CPC_CLK_CTRL, 0xffffffff, 0x00000100,
	mmCGTT_CPF_CLK_CTRL, 0xffffffff, 0x40000100,
	mmCGTT_GDS_CLK_CTRL, 0xffffffff, 0x00000100,
	mmCGTT_IA_CLK_CTRL, 0xffffffff, 0x06000100,
	mmCGTT_PA_CLK_CTRL, 0xffffffff, 0x00000100,
	mmCGTT_WD_CLK_CTRL, 0xffffffff, 0x06000100,
	mmCGTT_PC_CLK_CTRL, 0xffffffff, 0x00000100,
	mmCGTT_RLC_CLK_CTRL, 0xffffffff, 0x00000100,
	mmCGTT_SC_CLK_CTRL, 0xffffffff, 0x00000100,
	mmCGTT_SPI_CLK_CTRL, 0xffffffff, 0x00000100,
	mmCGTT_SQ_CLK_CTRL, 0xffffffff, 0x00000100,
	mmCGTT_SQG_CLK_CTRL, 0xffffffff, 0x00000100,
	mmCGTT_SX_CLK_CTRL0, 0xffffffff, 0x00000100,
	mmCGTT_SX_CLK_CTRL1, 0xffffffff, 0x00000100,
	mmCGTT_SX_CLK_CTRL2, 0xffffffff, 0x00000100,
	mmCGTT_SX_CLK_CTRL3, 0xffffffff, 0x00000100,
	mmCGTT_SX_CLK_CTRL4, 0xffffffff, 0x00000100,
	mmCGTT_TCI_CLK_CTRL, 0xffffffff, 0x00000100,
	mmCGTT_TCP_CLK_CTRL, 0xffffffff, 0x00000100,
	mmCGTT_VGT_CLK_CTRL, 0xffffffff, 0x06000100,
	mmDB_CGTT_CLK_CTRL_0, 0xffffffff, 0x00000100,
	mmTA_CGTT_CTRL, 0xffffffff, 0x00000100,
	mmTCA_CGTT_SCLK_CTRL, 0xffffffff, 0x00000100,
	mmTCC_CGTT_SCLK_CTRL, 0xffffffff, 0x00000100,
	mmTD_CGTT_CTRL, 0xffffffff, 0x00000100,
	mmGRBM_GFX_INDEX, 0xffffffff, 0xe0000000,
	mmCGTS_SM_CTRL_REG, 0xffffffff, 0x96e00200,
	mmCP_RB_WPTR_POLL_CNTL, 0xffffffff, 0x00900100,
	mmRLC_CGCG_CGLS_CTRL, 0xffffffff, 0x0020003c,
	mmCP_MEM_SLP_CNTL, 0x00000001, 0x00000001,
};

static const u32 golden_settings_iceland_a11[] =
{
	mmCB_HW_CONTROL_3, 0x00000040, 0x00000040,
	mmDB_DEBUG2, 0xf00fffff, 0x00000400,
	mmDB_DEBUG3, 0xc0000000, 0xc0000000,
	mmGB_GPU_ID, 0x0000000f, 0x00000000,
	mmPA_SC_ENHANCE, 0xffffffff, 0x20000001,
	mmPA_SC_LINE_STIPPLE_STATE, 0x0000ff0f, 0x00000000,
	mmPA_SC_RASTER_CONFIG, 0x3f3fffff, 0x00000002,
	mmPA_SC_RASTER_CONFIG_1, 0x0000003f, 0x00000000,
	mmRLC_CGCG_CGLS_CTRL, 0x00000003, 0x0000003c,
	mmSQ_RANDOM_WAVE_PRI, 0x001fffff, 0x000006fd,
	mmTA_CNTL_AUX, 0x000f000f, 0x000b0000,
	mmTCC_CTRL, 0x00100000, 0xf31fff7f,
	mmTCC_EXE_DISABLE, 0x00000002, 0x00000002,
	mmTCP_ADDR_CONFIG, 0x000003ff, 0x000000f1,
	mmTCP_CHAN_STEER_HI, 0xffffffff, 0x00000000,
	mmTCP_CHAN_STEER_LO, 0xffffffff, 0x00000010,
};

static const u32 iceland_golden_common_all[] =
{
	mmGRBM_GFX_INDEX, 0xffffffff, 0xe0000000,
	mmPA_SC_RASTER_CONFIG, 0xffffffff, 0x00000002,
	mmPA_SC_RASTER_CONFIG_1, 0xffffffff, 0x00000000,
	mmGB_ADDR_CONFIG, 0xffffffff, 0x22010001,
	mmSPI_RESOURCE_RESERVE_CU_0, 0xffffffff, 0x00000800,
	mmSPI_RESOURCE_RESERVE_CU_1, 0xffffffff, 0x00000800,
	mmSPI_RESOURCE_RESERVE_EN_CU_0, 0xffffffff, 0x00FF7FBF,
	mmSPI_RESOURCE_RESERVE_EN_CU_1, 0xffffffff, 0x00FF7FAF
};

static const u32 iceland_mgcg_cgcg_init[] =
{
	mmRLC_CGTT_MGCG_OVERRIDE, 0xffffffff, 0xffffffff,
	mmGRBM_GFX_INDEX, 0xffffffff, 0xe0000000,
	mmCB_CGTT_SCLK_CTRL, 0xffffffff, 0x00000100,
	mmCGTT_BCI_CLK_CTRL, 0xffffffff, 0x00000100,
	mmCGTT_CP_CLK_CTRL, 0xffffffff, 0xc0000100,
	mmCGTT_CPC_CLK_CTRL, 0xffffffff, 0xc0000100,
	mmCGTT_CPF_CLK_CTRL, 0xffffffff, 0xc0000100,
	mmCGTT_GDS_CLK_CTRL, 0xffffffff, 0x00000100,
	mmCGTT_IA_CLK_CTRL, 0xffffffff, 0x06000100,
	mmCGTT_PA_CLK_CTRL, 0xffffffff, 0x00000100,
	mmCGTT_WD_CLK_CTRL, 0xffffffff, 0x06000100,
	mmCGTT_PC_CLK_CTRL, 0xffffffff, 0x00000100,
	mmCGTT_RLC_CLK_CTRL, 0xffffffff, 0x00000100,
	mmCGTT_SC_CLK_CTRL, 0xffffffff, 0x00000100,
	mmCGTT_SPI_CLK_CTRL, 0xffffffff, 0x00000100,
	mmCGTT_SQ_CLK_CTRL, 0xffffffff, 0x00000100,
	mmCGTT_SQG_CLK_CTRL, 0xffffffff, 0x00000100,
	mmCGTT_SX_CLK_CTRL0, 0xffffffff, 0x00000100,
	mmCGTT_SX_CLK_CTRL1, 0xffffffff, 0x00000100,
	mmCGTT_SX_CLK_CTRL2, 0xffffffff, 0x00000100,
	mmCGTT_SX_CLK_CTRL3, 0xffffffff, 0x00000100,
	mmCGTT_SX_CLK_CTRL4, 0xffffffff, 0x00000100,
	mmCGTT_TCI_CLK_CTRL, 0xffffffff, 0xff000100,
	mmCGTT_TCP_CLK_CTRL, 0xffffffff, 0x00000100,
	mmCGTT_VGT_CLK_CTRL, 0xffffffff, 0x06000100,
	mmDB_CGTT_CLK_CTRL_0, 0xffffffff, 0x00000100,
	mmTA_CGTT_CTRL, 0xffffffff, 0x00000100,
	mmTCA_CGTT_SCLK_CTRL, 0xffffffff, 0x00000100,
	mmTCC_CGTT_SCLK_CTRL, 0xffffffff, 0x00000100,
	mmTD_CGTT_CTRL, 0xffffffff, 0x00000100,
	mmGRBM_GFX_INDEX, 0xffffffff, 0xe0000000,
	mmCGTS_CU0_SP0_CTRL_REG, 0xffffffff, 0x00010000,
	mmCGTS_CU0_LDS_SQ_CTRL_REG, 0xffffffff, 0x00030002,
	mmCGTS_CU0_TA_SQC_CTRL_REG, 0xffffffff, 0x0f840f87,
	mmCGTS_CU0_SP1_CTRL_REG, 0xffffffff, 0x00060005,
	mmCGTS_CU0_TD_TCP_CTRL_REG, 0xffffffff, 0x00090008,
	mmCGTS_CU1_SP0_CTRL_REG, 0xffffffff, 0x00010000,
	mmCGTS_CU1_LDS_SQ_CTRL_REG, 0xffffffff, 0x00030002,
	mmCGTS_CU1_TA_CTRL_REG, 0xffffffff, 0x00040007,
	mmCGTS_CU1_SP1_CTRL_REG, 0xffffffff, 0x00060005,
	mmCGTS_CU1_TD_TCP_CTRL_REG, 0xffffffff, 0x00090008,
	mmCGTS_CU2_SP0_CTRL_REG, 0xffffffff, 0x00010000,
	mmCGTS_CU2_LDS_SQ_CTRL_REG, 0xffffffff, 0x00030002,
	mmCGTS_CU2_TA_CTRL_REG, 0xffffffff, 0x00040007,
	mmCGTS_CU2_SP1_CTRL_REG, 0xffffffff, 0x00060005,
	mmCGTS_CU2_TD_TCP_CTRL_REG, 0xffffffff, 0x00090008,
	mmCGTS_CU3_SP0_CTRL_REG, 0xffffffff, 0x00010000,
	mmCGTS_CU3_LDS_SQ_CTRL_REG, 0xffffffff, 0x00030002,
	mmCGTS_CU3_TA_CTRL_REG, 0xffffffff, 0x00040007,
	mmCGTS_CU3_SP1_CTRL_REG, 0xffffffff, 0x00060005,
	mmCGTS_CU3_TD_TCP_CTRL_REG, 0xffffffff, 0x00090008,
	mmCGTS_CU4_SP0_CTRL_REG, 0xffffffff, 0x00010000,
	mmCGTS_CU4_LDS_SQ_CTRL_REG, 0xffffffff, 0x00030002,
	mmCGTS_CU4_TA_SQC_CTRL_REG, 0xffffffff, 0x0f840f87,
	mmCGTS_CU4_SP1_CTRL_REG, 0xffffffff, 0x00060005,
	mmCGTS_CU4_TD_TCP_CTRL_REG, 0xffffffff, 0x00090008,
	mmCGTS_CU5_SP0_CTRL_REG, 0xffffffff, 0x00010000,
	mmCGTS_CU5_LDS_SQ_CTRL_REG, 0xffffffff, 0x00030002,
	mmCGTS_CU5_TA_CTRL_REG, 0xffffffff, 0x00040007,
	mmCGTS_CU5_SP1_CTRL_REG, 0xffffffff, 0x00060005,
	mmCGTS_CU5_TD_TCP_CTRL_REG, 0xffffffff, 0x00090008,
	mmCGTS_SM_CTRL_REG, 0xffffffff, 0x96e00200,
	mmCP_RB_WPTR_POLL_CNTL, 0xffffffff, 0x00900100,
	mmRLC_CGCG_CGLS_CTRL, 0xffffffff, 0x0020003c,
};

static const u32 cz_golden_settings_a11[] =
{
	mmCB_HW_CONTROL_3, 0x00000040, 0x00000040,
	mmDB_DEBUG2, 0xf00fffff, 0x00000400,
	mmGB_GPU_ID, 0x0000000f, 0x00000000,
	mmPA_SC_ENHANCE, 0xffffffff, 0x00000001,
	mmPA_SC_LINE_STIPPLE_STATE, 0x0000ff0f, 0x00000000,
	mmRLC_CGCG_CGLS_CTRL, 0x00000003, 0x0000003c,
	mmSQ_RANDOM_WAVE_PRI, 0x001fffff, 0x000006fd,
	mmTA_CNTL_AUX, 0x000f000f, 0x00010000,
	mmTCC_CTRL, 0x00100000, 0xf31fff7f,
	mmTCC_EXE_DISABLE, 0x00000002, 0x00000002,
	mmTCP_ADDR_CONFIG, 0x0000000f, 0x000000f3,
	mmTCP_CHAN_STEER_LO, 0xffffffff, 0x00001302
};

static const u32 cz_golden_common_all[] =
{
	mmGRBM_GFX_INDEX, 0xffffffff, 0xe0000000,
	mmPA_SC_RASTER_CONFIG, 0xffffffff, 0x00000002,
	mmPA_SC_RASTER_CONFIG_1, 0xffffffff, 0x00000000,
	mmGB_ADDR_CONFIG, 0xffffffff, 0x22010001,
	mmSPI_RESOURCE_RESERVE_CU_0, 0xffffffff, 0x00000800,
	mmSPI_RESOURCE_RESERVE_CU_1, 0xffffffff, 0x00000800,
	mmSPI_RESOURCE_RESERVE_EN_CU_0, 0xffffffff, 0x00FF7FBF,
	mmSPI_RESOURCE_RESERVE_EN_CU_1, 0xffffffff, 0x00FF7FAF
};

static const u32 cz_mgcg_cgcg_init[] =
{
	mmRLC_CGTT_MGCG_OVERRIDE, 0xffffffff, 0xffffffff,
	mmGRBM_GFX_INDEX, 0xffffffff, 0xe0000000,
	mmCB_CGTT_SCLK_CTRL, 0xffffffff, 0x00000100,
	mmCGTT_BCI_CLK_CTRL, 0xffffffff, 0x00000100,
	mmCGTT_CP_CLK_CTRL, 0xffffffff, 0x00000100,
	mmCGTT_CPC_CLK_CTRL, 0xffffffff, 0x00000100,
	mmCGTT_CPF_CLK_CTRL, 0xffffffff, 0x00000100,
	mmCGTT_GDS_CLK_CTRL, 0xffffffff, 0x00000100,
	mmCGTT_IA_CLK_CTRL, 0xffffffff, 0x06000100,
	mmCGTT_PA_CLK_CTRL, 0xffffffff, 0x00000100,
	mmCGTT_WD_CLK_CTRL, 0xffffffff, 0x06000100,
	mmCGTT_PC_CLK_CTRL, 0xffffffff, 0x00000100,
	mmCGTT_RLC_CLK_CTRL, 0xffffffff, 0x00000100,
	mmCGTT_SC_CLK_CTRL, 0xffffffff, 0x00000100,
	mmCGTT_SPI_CLK_CTRL, 0xffffffff, 0x00000100,
	mmCGTT_SQ_CLK_CTRL, 0xffffffff, 0x00000100,
	mmCGTT_SQG_CLK_CTRL, 0xffffffff, 0x00000100,
	mmCGTT_SX_CLK_CTRL0, 0xffffffff, 0x00000100,
	mmCGTT_SX_CLK_CTRL1, 0xffffffff, 0x00000100,
	mmCGTT_SX_CLK_CTRL2, 0xffffffff, 0x00000100,
	mmCGTT_SX_CLK_CTRL3, 0xffffffff, 0x00000100,
	mmCGTT_SX_CLK_CTRL4, 0xffffffff, 0x00000100,
	mmCGTT_TCI_CLK_CTRL, 0xffffffff, 0x00000100,
	mmCGTT_TCP_CLK_CTRL, 0xffffffff, 0x00000100,
	mmCGTT_VGT_CLK_CTRL, 0xffffffff, 0x06000100,
	mmDB_CGTT_CLK_CTRL_0, 0xffffffff, 0x00000100,
	mmTA_CGTT_CTRL, 0xffffffff, 0x00000100,
	mmTCA_CGTT_SCLK_CTRL, 0xffffffff, 0x00000100,
	mmTCC_CGTT_SCLK_CTRL, 0xffffffff, 0x00000100,
	mmTD_CGTT_CTRL, 0xffffffff, 0x00000100,
	mmGRBM_GFX_INDEX, 0xffffffff, 0xe0000000,
	mmCGTS_CU0_SP0_CTRL_REG, 0xffffffff, 0x00010000,
	mmCGTS_CU0_LDS_SQ_CTRL_REG, 0xffffffff, 0x00030002,
	mmCGTS_CU0_TA_SQC_CTRL_REG, 0xffffffff, 0x00040007,
	mmCGTS_CU0_SP1_CTRL_REG, 0xffffffff, 0x00060005,
	mmCGTS_CU0_TD_TCP_CTRL_REG, 0xffffffff, 0x00090008,
	mmCGTS_CU1_SP0_CTRL_REG, 0xffffffff, 0x00010000,
	mmCGTS_CU1_LDS_SQ_CTRL_REG, 0xffffffff, 0x00030002,
	mmCGTS_CU1_TA_CTRL_REG, 0xffffffff, 0x00040007,
	mmCGTS_CU1_SP1_CTRL_REG, 0xffffffff, 0x00060005,
	mmCGTS_CU1_TD_TCP_CTRL_REG, 0xffffffff, 0x00090008,
	mmCGTS_CU2_SP0_CTRL_REG, 0xffffffff, 0x00010000,
	mmCGTS_CU2_LDS_SQ_CTRL_REG, 0xffffffff, 0x00030002,
	mmCGTS_CU2_TA_CTRL_REG, 0xffffffff, 0x00040007,
	mmCGTS_CU2_SP1_CTRL_REG, 0xffffffff, 0x00060005,
	mmCGTS_CU2_TD_TCP_CTRL_REG, 0xffffffff, 0x00090008,
	mmCGTS_CU3_SP0_CTRL_REG, 0xffffffff, 0x00010000,
	mmCGTS_CU3_LDS_SQ_CTRL_REG, 0xffffffff, 0x00030002,
	mmCGTS_CU3_TA_CTRL_REG, 0xffffffff, 0x00040007,
	mmCGTS_CU3_SP1_CTRL_REG, 0xffffffff, 0x00060005,
	mmCGTS_CU3_TD_TCP_CTRL_REG, 0xffffffff, 0x00090008,
	mmCGTS_CU4_SP0_CTRL_REG, 0xffffffff, 0x00010000,
	mmCGTS_CU4_LDS_SQ_CTRL_REG, 0xffffffff, 0x00030002,
	mmCGTS_CU4_TA_SQC_CTRL_REG, 0xffffffff, 0x00040007,
	mmCGTS_CU4_SP1_CTRL_REG, 0xffffffff, 0x00060005,
	mmCGTS_CU4_TD_TCP_CTRL_REG, 0xffffffff, 0x00090008,
	mmCGTS_CU5_SP0_CTRL_REG, 0xffffffff, 0x00010000,
	mmCGTS_CU5_LDS_SQ_CTRL_REG, 0xffffffff, 0x00030002,
	mmCGTS_CU5_TA_CTRL_REG, 0xffffffff, 0x00040007,
	mmCGTS_CU5_SP1_CTRL_REG, 0xffffffff, 0x00060005,
	mmCGTS_CU5_TD_TCP_CTRL_REG, 0xffffffff, 0x00090008,
	mmCGTS_CU6_SP0_CTRL_REG, 0xffffffff, 0x00010000,
	mmCGTS_CU6_LDS_SQ_CTRL_REG, 0xffffffff, 0x00030002,
	mmCGTS_CU6_TA_CTRL_REG, 0xffffffff, 0x00040007,
	mmCGTS_CU6_SP1_CTRL_REG, 0xffffffff, 0x00060005,
	mmCGTS_CU6_TD_TCP_CTRL_REG, 0xffffffff, 0x00090008,
	mmCGTS_CU7_SP0_CTRL_REG, 0xffffffff, 0x00010000,
	mmCGTS_CU7_LDS_SQ_CTRL_REG, 0xffffffff, 0x00030002,
	mmCGTS_CU7_TA_CTRL_REG, 0xffffffff, 0x00040007,
	mmCGTS_CU7_SP1_CTRL_REG, 0xffffffff, 0x00060005,
	mmCGTS_CU7_TD_TCP_CTRL_REG, 0xffffffff, 0x00090008,
	mmCGTS_SM_CTRL_REG, 0xffffffff, 0x96e00200,
	mmCP_RB_WPTR_POLL_CNTL, 0xffffffff, 0x00900100,
	mmRLC_CGCG_CGLS_CTRL, 0xffffffff, 0x0020003f,
	mmCP_MEM_SLP_CNTL, 0x00000001, 0x00000001,
};

static const u32 stoney_golden_settings_a11[] =
{
	mmDB_DEBUG2, 0xf00fffff, 0x00000400,
	mmGB_GPU_ID, 0x0000000f, 0x00000000,
	mmPA_SC_ENHANCE, 0xffffffff, 0x20000001,
	mmPA_SC_LINE_STIPPLE_STATE, 0x0000ff0f, 0x00000000,
	mmRLC_CGCG_CGLS_CTRL, 0x00000003, 0x0001003c,
	mmTA_CNTL_AUX, 0x000f000f, 0x000b0000,
	mmTCC_CTRL, 0x00100000, 0xf31fff7f,
	mmTCC_EXE_DISABLE, 0x00000002, 0x00000002,
	mmTCP_ADDR_CONFIG, 0x0000000f, 0x000000f1,
	mmTCP_CHAN_STEER_LO, 0xffffffff, 0x10101010,
};

static const u32 stoney_golden_common_all[] =
{
	mmGRBM_GFX_INDEX, 0xffffffff, 0xe0000000,
	mmPA_SC_RASTER_CONFIG, 0xffffffff, 0x00000000,
	mmPA_SC_RASTER_CONFIG_1, 0xffffffff, 0x00000000,
	mmGB_ADDR_CONFIG, 0xffffffff, 0x12010001,
	mmSPI_RESOURCE_RESERVE_CU_0, 0xffffffff, 0x00000800,
	mmSPI_RESOURCE_RESERVE_CU_1, 0xffffffff, 0x00000800,
	mmSPI_RESOURCE_RESERVE_EN_CU_0, 0xffffffff, 0x00FF7FBF,
	mmSPI_RESOURCE_RESERVE_EN_CU_1, 0xffffffff, 0x00FF7FAF,
};

static const u32 stoney_mgcg_cgcg_init[] =
{
	mmGRBM_GFX_INDEX, 0xffffffff, 0xe0000000,
	mmRLC_CGCG_CGLS_CTRL, 0xffffffff, 0x0020003f,
	mmCP_MEM_SLP_CNTL, 0xffffffff, 0x00020201,
	mmRLC_MEM_SLP_CNTL, 0xffffffff, 0x00020201,
	mmCGTS_SM_CTRL_REG, 0xffffffff, 0x96940200,
};


static const char * const sq_edc_source_names[] = {
	"SQ_EDC_INFO_SOURCE_INVALID: No EDC error has occurred",
	"SQ_EDC_INFO_SOURCE_INST: EDC source is Instruction Fetch",
	"SQ_EDC_INFO_SOURCE_SGPR: EDC source is SGPR or SQC data return",
	"SQ_EDC_INFO_SOURCE_VGPR: EDC source is VGPR",
	"SQ_EDC_INFO_SOURCE_LDS: EDC source is LDS",
	"SQ_EDC_INFO_SOURCE_GDS: EDC source is GDS",
	"SQ_EDC_INFO_SOURCE_TA: EDC source is TA",
};

static void gfx_v8_0_set_ring_funcs(struct amdgpu_device *adev);
static void gfx_v8_0_set_irq_funcs(struct amdgpu_device *adev);
static void gfx_v8_0_set_gds_init(struct amdgpu_device *adev);
static void gfx_v8_0_set_rlc_funcs(struct amdgpu_device *adev);
static u32 gfx_v8_0_get_csb_size(struct amdgpu_device *adev);
static void gfx_v8_0_get_cu_info(struct amdgpu_device *adev);
static void gfx_v8_0_ring_emit_ce_meta(struct amdgpu_ring *ring);
static void gfx_v8_0_ring_emit_de_meta(struct amdgpu_ring *ring);

#define CG_ACLK_CNTL__ACLK_DIVIDER_MASK                    0x0000007fL
#define CG_ACLK_CNTL__ACLK_DIVIDER__SHIFT                  0x00000000L

static void gfx_v8_0_init_golden_registers(struct amdgpu_device *adev)
{
	uint32_t data;

	switch (adev->asic_type) {
	case CHIP_TOPAZ:
		amdgpu_device_program_register_sequence(adev,
							iceland_mgcg_cgcg_init,
							ARRAY_SIZE(iceland_mgcg_cgcg_init));
		amdgpu_device_program_register_sequence(adev,
							golden_settings_iceland_a11,
							ARRAY_SIZE(golden_settings_iceland_a11));
		amdgpu_device_program_register_sequence(adev,
							iceland_golden_common_all,
							ARRAY_SIZE(iceland_golden_common_all));
		break;
	case CHIP_FIJI:
		amdgpu_device_program_register_sequence(adev,
							fiji_mgcg_cgcg_init,
							ARRAY_SIZE(fiji_mgcg_cgcg_init));
		amdgpu_device_program_register_sequence(adev,
							golden_settings_fiji_a10,
							ARRAY_SIZE(golden_settings_fiji_a10));
		amdgpu_device_program_register_sequence(adev,
							fiji_golden_common_all,
							ARRAY_SIZE(fiji_golden_common_all));
		break;

	case CHIP_TONGA:
		amdgpu_device_program_register_sequence(adev,
							tonga_mgcg_cgcg_init,
							ARRAY_SIZE(tonga_mgcg_cgcg_init));
		amdgpu_device_program_register_sequence(adev,
							golden_settings_tonga_a11,
							ARRAY_SIZE(golden_settings_tonga_a11));
		amdgpu_device_program_register_sequence(adev,
							tonga_golden_common_all,
							ARRAY_SIZE(tonga_golden_common_all));
		break;
	case CHIP_VEGAM:
		amdgpu_device_program_register_sequence(adev,
							golden_settings_vegam_a11,
							ARRAY_SIZE(golden_settings_vegam_a11));
		amdgpu_device_program_register_sequence(adev,
							vegam_golden_common_all,
							ARRAY_SIZE(vegam_golden_common_all));
		break;
	case CHIP_POLARIS11:
	case CHIP_POLARIS12:
		amdgpu_device_program_register_sequence(adev,
							golden_settings_polaris11_a11,
							ARRAY_SIZE(golden_settings_polaris11_a11));
		amdgpu_device_program_register_sequence(adev,
							polaris11_golden_common_all,
							ARRAY_SIZE(polaris11_golden_common_all));
		break;
	case CHIP_POLARIS10:
		amdgpu_device_program_register_sequence(adev,
							golden_settings_polaris10_a11,
							ARRAY_SIZE(golden_settings_polaris10_a11));
		amdgpu_device_program_register_sequence(adev,
							polaris10_golden_common_all,
							ARRAY_SIZE(polaris10_golden_common_all));
		data = RREG32_SMC(ixCG_ACLK_CNTL);
		data &= ~CG_ACLK_CNTL__ACLK_DIVIDER_MASK;
		data |= 0x18 << CG_ACLK_CNTL__ACLK_DIVIDER__SHIFT;
		WREG32_SMC(ixCG_ACLK_CNTL, data);
		if ((adev->pdev->device == 0x67DF) && (adev->pdev->revision == 0xc7) &&
		    ((adev->pdev->subsystem_device == 0xb37 && adev->pdev->subsystem_vendor == 0x1002) ||
		     (adev->pdev->subsystem_device == 0x4a8 && adev->pdev->subsystem_vendor == 0x1043) ||
		     (adev->pdev->subsystem_device == 0x9480 && adev->pdev->subsystem_vendor == 0x1680))) {
			amdgpu_atombios_i2c_channel_trans(adev, 0x10, 0x96, 0x1E, 0xDD);
			amdgpu_atombios_i2c_channel_trans(adev, 0x10, 0x96, 0x1F, 0xD0);
		}
		break;
	case CHIP_CARRIZO:
		amdgpu_device_program_register_sequence(adev,
							cz_mgcg_cgcg_init,
							ARRAY_SIZE(cz_mgcg_cgcg_init));
		amdgpu_device_program_register_sequence(adev,
							cz_golden_settings_a11,
							ARRAY_SIZE(cz_golden_settings_a11));
		amdgpu_device_program_register_sequence(adev,
							cz_golden_common_all,
							ARRAY_SIZE(cz_golden_common_all));
		break;
	case CHIP_STONEY:
		amdgpu_device_program_register_sequence(adev,
							stoney_mgcg_cgcg_init,
							ARRAY_SIZE(stoney_mgcg_cgcg_init));
		amdgpu_device_program_register_sequence(adev,
							stoney_golden_settings_a11,
							ARRAY_SIZE(stoney_golden_settings_a11));
		amdgpu_device_program_register_sequence(adev,
							stoney_golden_common_all,
							ARRAY_SIZE(stoney_golden_common_all));
		break;
	default:
		break;
	}
}

static int gfx_v8_0_ring_test_ring(struct amdgpu_ring *ring)
{
	struct amdgpu_device *adev = ring->adev;
	uint32_t tmp = 0;
	unsigned i;
	int r;

	WREG32(mmSCRATCH_REG0, 0xCAFEDEAD);
	r = amdgpu_ring_alloc(ring, 3);
	if (r)
		return r;

	amdgpu_ring_write(ring, PACKET3(PACKET3_SET_UCONFIG_REG, 1));
	amdgpu_ring_write(ring, mmSCRATCH_REG0 - PACKET3_SET_UCONFIG_REG_START);
	amdgpu_ring_write(ring, 0xDEADBEEF);
	amdgpu_ring_commit(ring);

	for (i = 0; i < adev->usec_timeout; i++) {
		tmp = RREG32(mmSCRATCH_REG0);
		if (tmp == 0xDEADBEEF)
			break;
		udelay(1);
	}

	if (i >= adev->usec_timeout)
		r = -ETIMEDOUT;

	return r;
}

static int gfx_v8_0_ring_test_ib(struct amdgpu_ring *ring, long timeout)
{
	struct amdgpu_device *adev = ring->adev;
	struct amdgpu_ib ib;
	struct dma_fence *f = NULL;

	unsigned int index;
	uint64_t gpu_addr;
	uint32_t tmp;
	long r;

	r = amdgpu_device_wb_get(adev, &index);
	if (r)
		return r;

	gpu_addr = adev->wb.gpu_addr + (index * 4);
	adev->wb.wb[index] = cpu_to_le32(0xCAFEDEAD);
	memset(&ib, 0, sizeof(ib));

	r = amdgpu_ib_get(adev, NULL, 20, AMDGPU_IB_POOL_DIRECT, &ib);
	if (r)
		goto err1;

	ib.ptr[0] = PACKET3(PACKET3_WRITE_DATA, 3);
	ib.ptr[1] = WRITE_DATA_DST_SEL(5) | WR_CONFIRM;
	ib.ptr[2] = lower_32_bits(gpu_addr);
	ib.ptr[3] = upper_32_bits(gpu_addr);
	ib.ptr[4] = 0xDEADBEEF;
	ib.length_dw = 5;

	r = amdgpu_ib_schedule(ring, 1, &ib, NULL, &f);
	if (r)
		goto err2;

	r = dma_fence_wait_timeout(f, false, timeout);
	if (r == 0) {
		r = -ETIMEDOUT;
		goto err2;
	} else if (r < 0) {
		goto err2;
	}

	tmp = adev->wb.wb[index];
	if (tmp == 0xDEADBEEF)
		r = 0;
	else
		r = -EINVAL;

err2:
	amdgpu_ib_free(adev, &ib, NULL);
	dma_fence_put(f);
err1:
	amdgpu_device_wb_free(adev, index);
	return r;
}


static void gfx_v8_0_free_microcode(struct amdgpu_device *adev)
{
	amdgpu_ucode_release(&adev->gfx.pfp_fw);
	amdgpu_ucode_release(&adev->gfx.me_fw);
	amdgpu_ucode_release(&adev->gfx.ce_fw);
	amdgpu_ucode_release(&adev->gfx.rlc_fw);
	amdgpu_ucode_release(&adev->gfx.mec_fw);
	if ((adev->asic_type != CHIP_STONEY) &&
	    (adev->asic_type != CHIP_TOPAZ))
		amdgpu_ucode_release(&adev->gfx.mec2_fw);

	kfree(adev->gfx.rlc.register_list_format);
}

static int gfx_v8_0_init_microcode(struct amdgpu_device *adev)
{
	const char *chip_name;
	int err;
	struct amdgpu_firmware_info *info = NULL;
	const struct common_firmware_header *header = NULL;
	const struct gfx_firmware_header_v1_0 *cp_hdr;
	const struct rlc_firmware_header_v2_0 *rlc_hdr;
	unsigned int *tmp = NULL, i;

	DRM_DEBUG("\n");

	switch (adev->asic_type) {
	case CHIP_TOPAZ:
		chip_name = "topaz";
		break;
	case CHIP_TONGA:
		chip_name = "tonga";
		break;
	case CHIP_CARRIZO:
		chip_name = "carrizo";
		break;
	case CHIP_FIJI:
		chip_name = "fiji";
		break;
	case CHIP_STONEY:
		chip_name = "stoney";
		break;
	case CHIP_POLARIS10:
		chip_name = "polaris10";
		break;
	case CHIP_POLARIS11:
		chip_name = "polaris11";
		break;
	case CHIP_POLARIS12:
		chip_name = "polaris12";
		break;
	case CHIP_VEGAM:
		chip_name = "vegam";
		break;
	default:
		BUG();
	}

	if (adev->asic_type >= CHIP_POLARIS10 && adev->asic_type <= CHIP_POLARIS12) {
		err = amdgpu_ucode_request(adev, &adev->gfx.pfp_fw,
					   "amdgpu/%s_pfp_2.bin", chip_name);
		if (err == -ENODEV) {
			err = amdgpu_ucode_request(adev, &adev->gfx.pfp_fw,
						   "amdgpu/%s_pfp.bin", chip_name);
		}
	} else {
		err = amdgpu_ucode_request(adev, &adev->gfx.pfp_fw,
					   "amdgpu/%s_pfp.bin", chip_name);
	}
	if (err)
		goto out;
	cp_hdr = (const struct gfx_firmware_header_v1_0 *)adev->gfx.pfp_fw->data;
	adev->gfx.pfp_fw_version = le32_to_cpu(cp_hdr->header.ucode_version);
	adev->gfx.pfp_feature_version = le32_to_cpu(cp_hdr->ucode_feature_version);

	if (adev->asic_type >= CHIP_POLARIS10 && adev->asic_type <= CHIP_POLARIS12) {
		err = amdgpu_ucode_request(adev, &adev->gfx.me_fw,
					   "amdgpu/%s_me_2.bin", chip_name);
		if (err == -ENODEV) {
			err = amdgpu_ucode_request(adev, &adev->gfx.me_fw,
						   "amdgpu/%s_me.bin", chip_name);
		}
	} else {
		err = amdgpu_ucode_request(adev, &adev->gfx.me_fw,
					   "amdgpu/%s_me.bin", chip_name);
	}
	if (err)
		goto out;
	cp_hdr = (const struct gfx_firmware_header_v1_0 *)adev->gfx.me_fw->data;
	adev->gfx.me_fw_version = le32_to_cpu(cp_hdr->header.ucode_version);

	adev->gfx.me_feature_version = le32_to_cpu(cp_hdr->ucode_feature_version);

	if (adev->asic_type >= CHIP_POLARIS10 && adev->asic_type <= CHIP_POLARIS12) {
		err = amdgpu_ucode_request(adev, &adev->gfx.ce_fw,
					   "amdgpu/%s_ce_2.bin", chip_name);
		if (err == -ENODEV) {
			err = amdgpu_ucode_request(adev, &adev->gfx.ce_fw,
						   "amdgpu/%s_ce.bin", chip_name);
		}
	} else {
		err = amdgpu_ucode_request(adev, &adev->gfx.ce_fw,
					   "amdgpu/%s_ce.bin", chip_name);
	}
	if (err)
		goto out;
	cp_hdr = (const struct gfx_firmware_header_v1_0 *)adev->gfx.ce_fw->data;
	adev->gfx.ce_fw_version = le32_to_cpu(cp_hdr->header.ucode_version);
	adev->gfx.ce_feature_version = le32_to_cpu(cp_hdr->ucode_feature_version);

	/*
	 * Support for MCBP/Virtualization in combination with chained IBs is
	 * formal released on feature version #46
	 */
	if (adev->gfx.ce_feature_version >= 46 &&
	    adev->gfx.pfp_feature_version >= 46) {
		adev->virt.chained_ib_support = true;
		DRM_INFO("Chained IB support enabled!\n");
	} else
		adev->virt.chained_ib_support = false;

	err = amdgpu_ucode_request(adev, &adev->gfx.rlc_fw,
				   "amdgpu/%s_rlc.bin", chip_name);
	if (err)
		goto out;
	rlc_hdr = (const struct rlc_firmware_header_v2_0 *)adev->gfx.rlc_fw->data;
	adev->gfx.rlc_fw_version = le32_to_cpu(rlc_hdr->header.ucode_version);
	adev->gfx.rlc_feature_version = le32_to_cpu(rlc_hdr->ucode_feature_version);

	adev->gfx.rlc.save_and_restore_offset =
			le32_to_cpu(rlc_hdr->save_and_restore_offset);
	adev->gfx.rlc.clear_state_descriptor_offset =
			le32_to_cpu(rlc_hdr->clear_state_descriptor_offset);
	adev->gfx.rlc.avail_scratch_ram_locations =
			le32_to_cpu(rlc_hdr->avail_scratch_ram_locations);
	adev->gfx.rlc.reg_restore_list_size =
			le32_to_cpu(rlc_hdr->reg_restore_list_size);
	adev->gfx.rlc.reg_list_format_start =
			le32_to_cpu(rlc_hdr->reg_list_format_start);
	adev->gfx.rlc.reg_list_format_separate_start =
			le32_to_cpu(rlc_hdr->reg_list_format_separate_start);
	adev->gfx.rlc.starting_offsets_start =
			le32_to_cpu(rlc_hdr->starting_offsets_start);
	adev->gfx.rlc.reg_list_format_size_bytes =
			le32_to_cpu(rlc_hdr->reg_list_format_size_bytes);
	adev->gfx.rlc.reg_list_size_bytes =
			le32_to_cpu(rlc_hdr->reg_list_size_bytes);

	adev->gfx.rlc.register_list_format =
			kmalloc(adev->gfx.rlc.reg_list_format_size_bytes +
					adev->gfx.rlc.reg_list_size_bytes, GFP_KERNEL);

	if (!adev->gfx.rlc.register_list_format) {
		err = -ENOMEM;
		goto out;
	}

	tmp = (unsigned int *)((uintptr_t)rlc_hdr +
			le32_to_cpu(rlc_hdr->reg_list_format_array_offset_bytes));
	for (i = 0 ; i < (adev->gfx.rlc.reg_list_format_size_bytes >> 2); i++)
		adev->gfx.rlc.register_list_format[i] =	le32_to_cpu(tmp[i]);

	adev->gfx.rlc.register_restore = adev->gfx.rlc.register_list_format + i;

	tmp = (unsigned int *)((uintptr_t)rlc_hdr +
			le32_to_cpu(rlc_hdr->reg_list_array_offset_bytes));
	for (i = 0 ; i < (adev->gfx.rlc.reg_list_size_bytes >> 2); i++)
		adev->gfx.rlc.register_restore[i] = le32_to_cpu(tmp[i]);

	if (adev->asic_type >= CHIP_POLARIS10 && adev->asic_type <= CHIP_POLARIS12) {
		err = amdgpu_ucode_request(adev, &adev->gfx.mec_fw,
					   "amdgpu/%s_mec_2.bin", chip_name);
		if (err == -ENODEV) {
			err = amdgpu_ucode_request(adev, &adev->gfx.mec_fw,
						   "amdgpu/%s_mec.bin", chip_name);
		}
	} else {
		err = amdgpu_ucode_request(adev, &adev->gfx.mec_fw,
					   "amdgpu/%s_mec.bin", chip_name);
	}
	if (err)
		goto out;
	cp_hdr = (const struct gfx_firmware_header_v1_0 *)adev->gfx.mec_fw->data;
	adev->gfx.mec_fw_version = le32_to_cpu(cp_hdr->header.ucode_version);
	adev->gfx.mec_feature_version = le32_to_cpu(cp_hdr->ucode_feature_version);

	if ((adev->asic_type != CHIP_STONEY) &&
	    (adev->asic_type != CHIP_TOPAZ)) {
		if (adev->asic_type >= CHIP_POLARIS10 && adev->asic_type <= CHIP_POLARIS12) {
			err = amdgpu_ucode_request(adev, &adev->gfx.mec2_fw,
						   "amdgpu/%s_mec2_2.bin", chip_name);
			if (err == -ENODEV) {
				err = amdgpu_ucode_request(adev, &adev->gfx.mec2_fw,
							   "amdgpu/%s_mec2.bin", chip_name);
			}
		} else {
			err = amdgpu_ucode_request(adev, &adev->gfx.mec2_fw,
						   "amdgpu/%s_mec2.bin", chip_name);
		}
		if (!err) {
			cp_hdr = (const struct gfx_firmware_header_v1_0 *)
				adev->gfx.mec2_fw->data;
			adev->gfx.mec2_fw_version =
				le32_to_cpu(cp_hdr->header.ucode_version);
			adev->gfx.mec2_feature_version =
				le32_to_cpu(cp_hdr->ucode_feature_version);
		} else {
			err = 0;
			adev->gfx.mec2_fw = NULL;
		}
	}

	info = &adev->firmware.ucode[AMDGPU_UCODE_ID_CP_PFP];
	info->ucode_id = AMDGPU_UCODE_ID_CP_PFP;
	info->fw = adev->gfx.pfp_fw;
	header = (const struct common_firmware_header *)info->fw->data;
	adev->firmware.fw_size +=
		ALIGN(le32_to_cpu(header->ucode_size_bytes), PAGE_SIZE);

	info = &adev->firmware.ucode[AMDGPU_UCODE_ID_CP_ME];
	info->ucode_id = AMDGPU_UCODE_ID_CP_ME;
	info->fw = adev->gfx.me_fw;
	header = (const struct common_firmware_header *)info->fw->data;
	adev->firmware.fw_size +=
		ALIGN(le32_to_cpu(header->ucode_size_bytes), PAGE_SIZE);

	info = &adev->firmware.ucode[AMDGPU_UCODE_ID_CP_CE];
	info->ucode_id = AMDGPU_UCODE_ID_CP_CE;
	info->fw = adev->gfx.ce_fw;
	header = (const struct common_firmware_header *)info->fw->data;
	adev->firmware.fw_size +=
		ALIGN(le32_to_cpu(header->ucode_size_bytes), PAGE_SIZE);

	info = &adev->firmware.ucode[AMDGPU_UCODE_ID_RLC_G];
	info->ucode_id = AMDGPU_UCODE_ID_RLC_G;
	info->fw = adev->gfx.rlc_fw;
	header = (const struct common_firmware_header *)info->fw->data;
	adev->firmware.fw_size +=
		ALIGN(le32_to_cpu(header->ucode_size_bytes), PAGE_SIZE);

	info = &adev->firmware.ucode[AMDGPU_UCODE_ID_CP_MEC1];
	info->ucode_id = AMDGPU_UCODE_ID_CP_MEC1;
	info->fw = adev->gfx.mec_fw;
	header = (const struct common_firmware_header *)info->fw->data;
	adev->firmware.fw_size +=
		ALIGN(le32_to_cpu(header->ucode_size_bytes), PAGE_SIZE);

	/* we need account JT in */
	cp_hdr = (const struct gfx_firmware_header_v1_0 *)adev->gfx.mec_fw->data;
	adev->firmware.fw_size +=
		ALIGN(le32_to_cpu(cp_hdr->jt_size) << 2, PAGE_SIZE);

	if (amdgpu_sriov_vf(adev)) {
		info = &adev->firmware.ucode[AMDGPU_UCODE_ID_STORAGE];
		info->ucode_id = AMDGPU_UCODE_ID_STORAGE;
		info->fw = adev->gfx.mec_fw;
		adev->firmware.fw_size +=
			ALIGN(le32_to_cpu(64 * PAGE_SIZE), PAGE_SIZE);
	}

	if (adev->gfx.mec2_fw) {
		info = &adev->firmware.ucode[AMDGPU_UCODE_ID_CP_MEC2];
		info->ucode_id = AMDGPU_UCODE_ID_CP_MEC2;
		info->fw = adev->gfx.mec2_fw;
		header = (const struct common_firmware_header *)info->fw->data;
		adev->firmware.fw_size +=
			ALIGN(le32_to_cpu(header->ucode_size_bytes), PAGE_SIZE);
	}

out:
	if (err) {
		dev_err(adev->dev, "gfx8: Failed to load firmware %s gfx firmware\n", chip_name);
		amdgpu_ucode_release(&adev->gfx.pfp_fw);
		amdgpu_ucode_release(&adev->gfx.me_fw);
		amdgpu_ucode_release(&adev->gfx.ce_fw);
		amdgpu_ucode_release(&adev->gfx.rlc_fw);
		amdgpu_ucode_release(&adev->gfx.mec_fw);
		amdgpu_ucode_release(&adev->gfx.mec2_fw);
	}
	return err;
}

static void gfx_v8_0_get_csb_buffer(struct amdgpu_device *adev,
				    volatile u32 *buffer)
{
	u32 count = 0, i;
	const struct cs_section_def *sect = NULL;
	const struct cs_extent_def *ext = NULL;

	if (adev->gfx.rlc.cs_data == NULL)
		return;
	if (buffer == NULL)
		return;

	buffer[count++] = cpu_to_le32(PACKET3(PACKET3_PREAMBLE_CNTL, 0));
	buffer[count++] = cpu_to_le32(PACKET3_PREAMBLE_BEGIN_CLEAR_STATE);

	buffer[count++] = cpu_to_le32(PACKET3(PACKET3_CONTEXT_CONTROL, 1));
	buffer[count++] = cpu_to_le32(0x80000000);
	buffer[count++] = cpu_to_le32(0x80000000);

	for (sect = adev->gfx.rlc.cs_data; sect->section != NULL; ++sect) {
		for (ext = sect->section; ext->extent != NULL; ++ext) {
			if (sect->id == SECT_CONTEXT) {
				buffer[count++] =
					cpu_to_le32(PACKET3(PACKET3_SET_CONTEXT_REG, ext->reg_count));
				buffer[count++] = cpu_to_le32(ext->reg_index -
						PACKET3_SET_CONTEXT_REG_START);
				for (i = 0; i < ext->reg_count; i++)
					buffer[count++] = cpu_to_le32(ext->extent[i]);
			} else {
				return;
			}
		}
	}

	buffer[count++] = cpu_to_le32(PACKET3(PACKET3_SET_CONTEXT_REG, 2));
	buffer[count++] = cpu_to_le32(mmPA_SC_RASTER_CONFIG -
			PACKET3_SET_CONTEXT_REG_START);
	buffer[count++] = cpu_to_le32(adev->gfx.config.rb_config[0][0].raster_config);
	buffer[count++] = cpu_to_le32(adev->gfx.config.rb_config[0][0].raster_config_1);

	buffer[count++] = cpu_to_le32(PACKET3(PACKET3_PREAMBLE_CNTL, 0));
	buffer[count++] = cpu_to_le32(PACKET3_PREAMBLE_END_CLEAR_STATE);

	buffer[count++] = cpu_to_le32(PACKET3(PACKET3_CLEAR_STATE, 0));
	buffer[count++] = cpu_to_le32(0);
}

static int gfx_v8_0_cp_jump_table_num(struct amdgpu_device *adev)
{
	if (adev->asic_type == CHIP_CARRIZO)
		return 5;
	else
		return 4;
}

static int gfx_v8_0_rlc_init(struct amdgpu_device *adev)
{
	const struct cs_section_def *cs_data;
	int r;

	adev->gfx.rlc.cs_data = vi_cs_data;

	cs_data = adev->gfx.rlc.cs_data;

	if (cs_data) {
		/* init clear state block */
		r = amdgpu_gfx_rlc_init_csb(adev);
		if (r)
			return r;
	}

	if ((adev->asic_type == CHIP_CARRIZO) ||
	    (adev->asic_type == CHIP_STONEY)) {
		adev->gfx.rlc.cp_table_size = ALIGN(96 * 5 * 4, 2048) + (64 * 1024); /* JT + GDS */
		r = amdgpu_gfx_rlc_init_cpt(adev);
		if (r)
			return r;
	}

	/* init spm vmid with 0xf */
	if (adev->gfx.rlc.funcs->update_spm_vmid)
		adev->gfx.rlc.funcs->update_spm_vmid(adev, NULL, 0xf);

	return 0;
}

static void gfx_v8_0_mec_fini(struct amdgpu_device *adev)
{
	amdgpu_bo_free_kernel(&adev->gfx.mec.hpd_eop_obj, NULL, NULL);
}

static int gfx_v8_0_mec_init(struct amdgpu_device *adev)
{
	int r;
	u32 *hpd;
	size_t mec_hpd_size;

	bitmap_zero(adev->gfx.mec_bitmap[0].queue_bitmap, AMDGPU_MAX_COMPUTE_QUEUES);

	/* take ownership of the relevant compute queues */
	amdgpu_gfx_compute_queue_acquire(adev);

	mec_hpd_size = adev->gfx.num_compute_rings * GFX8_MEC_HPD_SIZE;
	if (mec_hpd_size) {
		r = amdgpu_bo_create_reserved(adev, mec_hpd_size, PAGE_SIZE,
					      AMDGPU_GEM_DOMAIN_VRAM |
					      AMDGPU_GEM_DOMAIN_GTT,
					      &adev->gfx.mec.hpd_eop_obj,
					      &adev->gfx.mec.hpd_eop_gpu_addr,
					      (void **)&hpd);
		if (r) {
			dev_warn(adev->dev, "(%d) create HDP EOP bo failed\n", r);
			return r;
		}

		memset(hpd, 0, mec_hpd_size);

		amdgpu_bo_kunmap(adev->gfx.mec.hpd_eop_obj);
		amdgpu_bo_unreserve(adev->gfx.mec.hpd_eop_obj);
	}

	return 0;
}

static const u32 vgpr_init_compute_shader[] =
{
	0x7e000209, 0x7e020208,
	0x7e040207, 0x7e060206,
	0x7e080205, 0x7e0a0204,
	0x7e0c0203, 0x7e0e0202,
	0x7e100201, 0x7e120200,
	0x7e140209, 0x7e160208,
	0x7e180207, 0x7e1a0206,
	0x7e1c0205, 0x7e1e0204,
	0x7e200203, 0x7e220202,
	0x7e240201, 0x7e260200,
	0x7e280209, 0x7e2a0208,
	0x7e2c0207, 0x7e2e0206,
	0x7e300205, 0x7e320204,
	0x7e340203, 0x7e360202,
	0x7e380201, 0x7e3a0200,
	0x7e3c0209, 0x7e3e0208,
	0x7e400207, 0x7e420206,
	0x7e440205, 0x7e460204,
	0x7e480203, 0x7e4a0202,
	0x7e4c0201, 0x7e4e0200,
	0x7e500209, 0x7e520208,
	0x7e540207, 0x7e560206,
	0x7e580205, 0x7e5a0204,
	0x7e5c0203, 0x7e5e0202,
	0x7e600201, 0x7e620200,
	0x7e640209, 0x7e660208,
	0x7e680207, 0x7e6a0206,
	0x7e6c0205, 0x7e6e0204,
	0x7e700203, 0x7e720202,
	0x7e740201, 0x7e760200,
	0x7e780209, 0x7e7a0208,
	0x7e7c0207, 0x7e7e0206,
	0xbf8a0000, 0xbf810000,
};

static const u32 sgpr_init_compute_shader[] =
{
	0xbe8a0100, 0xbe8c0102,
	0xbe8e0104, 0xbe900106,
	0xbe920108, 0xbe940100,
	0xbe960102, 0xbe980104,
	0xbe9a0106, 0xbe9c0108,
	0xbe9e0100, 0xbea00102,
	0xbea20104, 0xbea40106,
	0xbea60108, 0xbea80100,
	0xbeaa0102, 0xbeac0104,
	0xbeae0106, 0xbeb00108,
	0xbeb20100, 0xbeb40102,
	0xbeb60104, 0xbeb80106,
	0xbeba0108, 0xbebc0100,
	0xbebe0102, 0xbec00104,
	0xbec20106, 0xbec40108,
	0xbec60100, 0xbec80102,
	0xbee60004, 0xbee70005,
	0xbeea0006, 0xbeeb0007,
	0xbee80008, 0xbee90009,
	0xbefc0000, 0xbf8a0000,
	0xbf810000, 0x00000000,
};

static const u32 vgpr_init_regs[] =
{
	mmCOMPUTE_STATIC_THREAD_MGMT_SE0, 0xffffffff,
	mmCOMPUTE_RESOURCE_LIMITS, 0x1000000, /* CU_GROUP_COUNT=1 */
	mmCOMPUTE_NUM_THREAD_X, 256*4,
	mmCOMPUTE_NUM_THREAD_Y, 1,
	mmCOMPUTE_NUM_THREAD_Z, 1,
	mmCOMPUTE_PGM_RSRC1, 0x100004f, /* VGPRS=15 (64 logical VGPRs), SGPRS=1 (16 SGPRs), BULKY=1 */
	mmCOMPUTE_PGM_RSRC2, 20,
	mmCOMPUTE_USER_DATA_0, 0xedcedc00,
	mmCOMPUTE_USER_DATA_1, 0xedcedc01,
	mmCOMPUTE_USER_DATA_2, 0xedcedc02,
	mmCOMPUTE_USER_DATA_3, 0xedcedc03,
	mmCOMPUTE_USER_DATA_4, 0xedcedc04,
	mmCOMPUTE_USER_DATA_5, 0xedcedc05,
	mmCOMPUTE_USER_DATA_6, 0xedcedc06,
	mmCOMPUTE_USER_DATA_7, 0xedcedc07,
	mmCOMPUTE_USER_DATA_8, 0xedcedc08,
	mmCOMPUTE_USER_DATA_9, 0xedcedc09,
};

static const u32 sgpr1_init_regs[] =
{
	mmCOMPUTE_STATIC_THREAD_MGMT_SE0, 0x0f,
	mmCOMPUTE_RESOURCE_LIMITS, 0x1000000, /* CU_GROUP_COUNT=1 */
	mmCOMPUTE_NUM_THREAD_X, 256*5,
	mmCOMPUTE_NUM_THREAD_Y, 1,
	mmCOMPUTE_NUM_THREAD_Z, 1,
	mmCOMPUTE_PGM_RSRC1, 0x240, /* SGPRS=9 (80 GPRS) */
	mmCOMPUTE_PGM_RSRC2, 20,
	mmCOMPUTE_USER_DATA_0, 0xedcedc00,
	mmCOMPUTE_USER_DATA_1, 0xedcedc01,
	mmCOMPUTE_USER_DATA_2, 0xedcedc02,
	mmCOMPUTE_USER_DATA_3, 0xedcedc03,
	mmCOMPUTE_USER_DATA_4, 0xedcedc04,
	mmCOMPUTE_USER_DATA_5, 0xedcedc05,
	mmCOMPUTE_USER_DATA_6, 0xedcedc06,
	mmCOMPUTE_USER_DATA_7, 0xedcedc07,
	mmCOMPUTE_USER_DATA_8, 0xedcedc08,
	mmCOMPUTE_USER_DATA_9, 0xedcedc09,
};

static const u32 sgpr2_init_regs[] =
{
	mmCOMPUTE_STATIC_THREAD_MGMT_SE0, 0xf0,
	mmCOMPUTE_RESOURCE_LIMITS, 0x1000000,
	mmCOMPUTE_NUM_THREAD_X, 256*5,
	mmCOMPUTE_NUM_THREAD_Y, 1,
	mmCOMPUTE_NUM_THREAD_Z, 1,
	mmCOMPUTE_PGM_RSRC1, 0x240, /* SGPRS=9 (80 GPRS) */
	mmCOMPUTE_PGM_RSRC2, 20,
	mmCOMPUTE_USER_DATA_0, 0xedcedc00,
	mmCOMPUTE_USER_DATA_1, 0xedcedc01,
	mmCOMPUTE_USER_DATA_2, 0xedcedc02,
	mmCOMPUTE_USER_DATA_3, 0xedcedc03,
	mmCOMPUTE_USER_DATA_4, 0xedcedc04,
	mmCOMPUTE_USER_DATA_5, 0xedcedc05,
	mmCOMPUTE_USER_DATA_6, 0xedcedc06,
	mmCOMPUTE_USER_DATA_7, 0xedcedc07,
	mmCOMPUTE_USER_DATA_8, 0xedcedc08,
	mmCOMPUTE_USER_DATA_9, 0xedcedc09,
};

static const u32 sec_ded_counter_registers[] =
{
	mmCPC_EDC_ATC_CNT,
	mmCPC_EDC_SCRATCH_CNT,
	mmCPC_EDC_UCODE_CNT,
	mmCPF_EDC_ATC_CNT,
	mmCPF_EDC_ROQ_CNT,
	mmCPF_EDC_TAG_CNT,
	mmCPG_EDC_ATC_CNT,
	mmCPG_EDC_DMA_CNT,
	mmCPG_EDC_TAG_CNT,
	mmDC_EDC_CSINVOC_CNT,
	mmDC_EDC_RESTORE_CNT,
	mmDC_EDC_STATE_CNT,
	mmGDS_EDC_CNT,
	mmGDS_EDC_GRBM_CNT,
	mmGDS_EDC_OA_DED,
	mmSPI_EDC_CNT,
	mmSQC_ATC_EDC_GATCL1_CNT,
	mmSQC_EDC_CNT,
	mmSQ_EDC_DED_CNT,
	mmSQ_EDC_INFO,
	mmSQ_EDC_SEC_CNT,
	mmTCC_EDC_CNT,
	mmTCP_ATC_EDC_GATCL1_CNT,
	mmTCP_EDC_CNT,
	mmTD_EDC_CNT
};

static int gfx_v8_0_do_edc_gpr_workarounds(struct amdgpu_device *adev)
{
	struct amdgpu_ring *ring = &adev->gfx.compute_ring[0];
	struct amdgpu_ib ib;
	struct dma_fence *f = NULL;
	int r, i;
	u32 tmp;
	unsigned total_size, vgpr_offset, sgpr_offset;
	u64 gpu_addr;

	/* only supported on CZ */
	if (adev->asic_type != CHIP_CARRIZO)
		return 0;

	/* bail if the compute ring is not ready */
	if (!ring->sched.ready)
		return 0;

	tmp = RREG32(mmGB_EDC_MODE);
	WREG32(mmGB_EDC_MODE, 0);

	total_size =
		(((ARRAY_SIZE(vgpr_init_regs) / 2) * 3) + 4 + 5 + 2) * 4;
	total_size +=
		(((ARRAY_SIZE(sgpr1_init_regs) / 2) * 3) + 4 + 5 + 2) * 4;
	total_size +=
		(((ARRAY_SIZE(sgpr2_init_regs) / 2) * 3) + 4 + 5 + 2) * 4;
	total_size = ALIGN(total_size, 256);
	vgpr_offset = total_size;
	total_size += ALIGN(sizeof(vgpr_init_compute_shader), 256);
	sgpr_offset = total_size;
	total_size += sizeof(sgpr_init_compute_shader);

	/* allocate an indirect buffer to put the commands in */
	memset(&ib, 0, sizeof(ib));
	r = amdgpu_ib_get(adev, NULL, total_size,
					AMDGPU_IB_POOL_DIRECT, &ib);
	if (r) {
		DRM_ERROR("amdgpu: failed to get ib (%d).\n", r);
		return r;
	}

	/* load the compute shaders */
	for (i = 0; i < ARRAY_SIZE(vgpr_init_compute_shader); i++)
		ib.ptr[i + (vgpr_offset / 4)] = vgpr_init_compute_shader[i];

	for (i = 0; i < ARRAY_SIZE(sgpr_init_compute_shader); i++)
		ib.ptr[i + (sgpr_offset / 4)] = sgpr_init_compute_shader[i];

	/* init the ib length to 0 */
	ib.length_dw = 0;

	/* VGPR */
	/* write the register state for the compute dispatch */
	for (i = 0; i < ARRAY_SIZE(vgpr_init_regs); i += 2) {
		ib.ptr[ib.length_dw++] = PACKET3(PACKET3_SET_SH_REG, 1);
		ib.ptr[ib.length_dw++] = vgpr_init_regs[i] - PACKET3_SET_SH_REG_START;
		ib.ptr[ib.length_dw++] = vgpr_init_regs[i + 1];
	}
	/* write the shader start address: mmCOMPUTE_PGM_LO, mmCOMPUTE_PGM_HI */
	gpu_addr = (ib.gpu_addr + (u64)vgpr_offset) >> 8;
	ib.ptr[ib.length_dw++] = PACKET3(PACKET3_SET_SH_REG, 2);
	ib.ptr[ib.length_dw++] = mmCOMPUTE_PGM_LO - PACKET3_SET_SH_REG_START;
	ib.ptr[ib.length_dw++] = lower_32_bits(gpu_addr);
	ib.ptr[ib.length_dw++] = upper_32_bits(gpu_addr);

	/* write dispatch packet */
	ib.ptr[ib.length_dw++] = PACKET3(PACKET3_DISPATCH_DIRECT, 3);
	ib.ptr[ib.length_dw++] = 8; /* x */
	ib.ptr[ib.length_dw++] = 1; /* y */
	ib.ptr[ib.length_dw++] = 1; /* z */
	ib.ptr[ib.length_dw++] =
		REG_SET_FIELD(0, COMPUTE_DISPATCH_INITIATOR, COMPUTE_SHADER_EN, 1);

	/* write CS partial flush packet */
	ib.ptr[ib.length_dw++] = PACKET3(PACKET3_EVENT_WRITE, 0);
	ib.ptr[ib.length_dw++] = EVENT_TYPE(7) | EVENT_INDEX(4);

	/* SGPR1 */
	/* write the register state for the compute dispatch */
	for (i = 0; i < ARRAY_SIZE(sgpr1_init_regs); i += 2) {
		ib.ptr[ib.length_dw++] = PACKET3(PACKET3_SET_SH_REG, 1);
		ib.ptr[ib.length_dw++] = sgpr1_init_regs[i] - PACKET3_SET_SH_REG_START;
		ib.ptr[ib.length_dw++] = sgpr1_init_regs[i + 1];
	}
	/* write the shader start address: mmCOMPUTE_PGM_LO, mmCOMPUTE_PGM_HI */
	gpu_addr = (ib.gpu_addr + (u64)sgpr_offset) >> 8;
	ib.ptr[ib.length_dw++] = PACKET3(PACKET3_SET_SH_REG, 2);
	ib.ptr[ib.length_dw++] = mmCOMPUTE_PGM_LO - PACKET3_SET_SH_REG_START;
	ib.ptr[ib.length_dw++] = lower_32_bits(gpu_addr);
	ib.ptr[ib.length_dw++] = upper_32_bits(gpu_addr);

	/* write dispatch packet */
	ib.ptr[ib.length_dw++] = PACKET3(PACKET3_DISPATCH_DIRECT, 3);
	ib.ptr[ib.length_dw++] = 8; /* x */
	ib.ptr[ib.length_dw++] = 1; /* y */
	ib.ptr[ib.length_dw++] = 1; /* z */
	ib.ptr[ib.length_dw++] =
		REG_SET_FIELD(0, COMPUTE_DISPATCH_INITIATOR, COMPUTE_SHADER_EN, 1);

	/* write CS partial flush packet */
	ib.ptr[ib.length_dw++] = PACKET3(PACKET3_EVENT_WRITE, 0);
	ib.ptr[ib.length_dw++] = EVENT_TYPE(7) | EVENT_INDEX(4);

	/* SGPR2 */
	/* write the register state for the compute dispatch */
	for (i = 0; i < ARRAY_SIZE(sgpr2_init_regs); i += 2) {
		ib.ptr[ib.length_dw++] = PACKET3(PACKET3_SET_SH_REG, 1);
		ib.ptr[ib.length_dw++] = sgpr2_init_regs[i] - PACKET3_SET_SH_REG_START;
		ib.ptr[ib.length_dw++] = sgpr2_init_regs[i + 1];
	}
	/* write the shader start address: mmCOMPUTE_PGM_LO, mmCOMPUTE_PGM_HI */
	gpu_addr = (ib.gpu_addr + (u64)sgpr_offset) >> 8;
	ib.ptr[ib.length_dw++] = PACKET3(PACKET3_SET_SH_REG, 2);
	ib.ptr[ib.length_dw++] = mmCOMPUTE_PGM_LO - PACKET3_SET_SH_REG_START;
	ib.ptr[ib.length_dw++] = lower_32_bits(gpu_addr);
	ib.ptr[ib.length_dw++] = upper_32_bits(gpu_addr);

	/* write dispatch packet */
	ib.ptr[ib.length_dw++] = PACKET3(PACKET3_DISPATCH_DIRECT, 3);
	ib.ptr[ib.length_dw++] = 8; /* x */
	ib.ptr[ib.length_dw++] = 1; /* y */
	ib.ptr[ib.length_dw++] = 1; /* z */
	ib.ptr[ib.length_dw++] =
		REG_SET_FIELD(0, COMPUTE_DISPATCH_INITIATOR, COMPUTE_SHADER_EN, 1);

	/* write CS partial flush packet */
	ib.ptr[ib.length_dw++] = PACKET3(PACKET3_EVENT_WRITE, 0);
	ib.ptr[ib.length_dw++] = EVENT_TYPE(7) | EVENT_INDEX(4);

	/* shedule the ib on the ring */
	r = amdgpu_ib_schedule(ring, 1, &ib, NULL, &f);
	if (r) {
		DRM_ERROR("amdgpu: ib submit failed (%d).\n", r);
		goto fail;
	}

	/* wait for the GPU to finish processing the IB */
	r = dma_fence_wait(f, false);
	if (r) {
		DRM_ERROR("amdgpu: fence wait failed (%d).\n", r);
		goto fail;
	}

	tmp = REG_SET_FIELD(tmp, GB_EDC_MODE, DED_MODE, 2);
	tmp = REG_SET_FIELD(tmp, GB_EDC_MODE, PROP_FED, 1);
	WREG32(mmGB_EDC_MODE, tmp);

	tmp = RREG32(mmCC_GC_EDC_CONFIG);
	tmp = REG_SET_FIELD(tmp, CC_GC_EDC_CONFIG, DIS_EDC, 0) | 1;
	WREG32(mmCC_GC_EDC_CONFIG, tmp);


	/* read back registers to clear the counters */
	for (i = 0; i < ARRAY_SIZE(sec_ded_counter_registers); i++)
		RREG32(sec_ded_counter_registers[i]);

fail:
	amdgpu_ib_free(adev, &ib, NULL);
	dma_fence_put(f);

	return r;
}

static int gfx_v8_0_gpu_early_init(struct amdgpu_device *adev)
{
	u32 gb_addr_config;
	u32 mc_arb_ramcfg;
	u32 dimm00_addr_map, dimm01_addr_map, dimm10_addr_map, dimm11_addr_map;
	u32 tmp;
	int ret;

	switch (adev->asic_type) {
	case CHIP_TOPAZ:
		adev->gfx.config.max_shader_engines = 1;
		adev->gfx.config.max_tile_pipes = 2;
		adev->gfx.config.max_cu_per_sh = 6;
		adev->gfx.config.max_sh_per_se = 1;
		adev->gfx.config.max_backends_per_se = 2;
		adev->gfx.config.max_texture_channel_caches = 2;
		adev->gfx.config.max_gprs = 256;
		adev->gfx.config.max_gs_threads = 32;
		adev->gfx.config.max_hw_contexts = 8;

		adev->gfx.config.sc_prim_fifo_size_frontend = 0x20;
		adev->gfx.config.sc_prim_fifo_size_backend = 0x100;
		adev->gfx.config.sc_hiz_tile_fifo_size = 0x30;
		adev->gfx.config.sc_earlyz_tile_fifo_size = 0x130;
		gb_addr_config = TOPAZ_GB_ADDR_CONFIG_GOLDEN;
		break;
	case CHIP_FIJI:
		adev->gfx.config.max_shader_engines = 4;
		adev->gfx.config.max_tile_pipes = 16;
		adev->gfx.config.max_cu_per_sh = 16;
		adev->gfx.config.max_sh_per_se = 1;
		adev->gfx.config.max_backends_per_se = 4;
		adev->gfx.config.max_texture_channel_caches = 16;
		adev->gfx.config.max_gprs = 256;
		adev->gfx.config.max_gs_threads = 32;
		adev->gfx.config.max_hw_contexts = 8;

		adev->gfx.config.sc_prim_fifo_size_frontend = 0x20;
		adev->gfx.config.sc_prim_fifo_size_backend = 0x100;
		adev->gfx.config.sc_hiz_tile_fifo_size = 0x30;
		adev->gfx.config.sc_earlyz_tile_fifo_size = 0x130;
		gb_addr_config = TONGA_GB_ADDR_CONFIG_GOLDEN;
		break;
	case CHIP_POLARIS11:
	case CHIP_POLARIS12:
		ret = amdgpu_atombios_get_gfx_info(adev);
		if (ret)
			return ret;
		adev->gfx.config.max_gprs = 256;
		adev->gfx.config.max_gs_threads = 32;
		adev->gfx.config.max_hw_contexts = 8;

		adev->gfx.config.sc_prim_fifo_size_frontend = 0x20;
		adev->gfx.config.sc_prim_fifo_size_backend = 0x100;
		adev->gfx.config.sc_hiz_tile_fifo_size = 0x30;
		adev->gfx.config.sc_earlyz_tile_fifo_size = 0x130;
		gb_addr_config = POLARIS11_GB_ADDR_CONFIG_GOLDEN;
		break;
	case CHIP_POLARIS10:
	case CHIP_VEGAM:
		ret = amdgpu_atombios_get_gfx_info(adev);
		if (ret)
			return ret;
		adev->gfx.config.max_gprs = 256;
		adev->gfx.config.max_gs_threads = 32;
		adev->gfx.config.max_hw_contexts = 8;

		adev->gfx.config.sc_prim_fifo_size_frontend = 0x20;
		adev->gfx.config.sc_prim_fifo_size_backend = 0x100;
		adev->gfx.config.sc_hiz_tile_fifo_size = 0x30;
		adev->gfx.config.sc_earlyz_tile_fifo_size = 0x130;
		gb_addr_config = TONGA_GB_ADDR_CONFIG_GOLDEN;
		break;
	case CHIP_TONGA:
		adev->gfx.config.max_shader_engines = 4;
		adev->gfx.config.max_tile_pipes = 8;
		adev->gfx.config.max_cu_per_sh = 8;
		adev->gfx.config.max_sh_per_se = 1;
		adev->gfx.config.max_backends_per_se = 2;
		adev->gfx.config.max_texture_channel_caches = 8;
		adev->gfx.config.max_gprs = 256;
		adev->gfx.config.max_gs_threads = 32;
		adev->gfx.config.max_hw_contexts = 8;

		adev->gfx.config.sc_prim_fifo_size_frontend = 0x20;
		adev->gfx.config.sc_prim_fifo_size_backend = 0x100;
		adev->gfx.config.sc_hiz_tile_fifo_size = 0x30;
		adev->gfx.config.sc_earlyz_tile_fifo_size = 0x130;
		gb_addr_config = TONGA_GB_ADDR_CONFIG_GOLDEN;
		break;
	case CHIP_CARRIZO:
		adev->gfx.config.max_shader_engines = 1;
		adev->gfx.config.max_tile_pipes = 2;
		adev->gfx.config.max_sh_per_se = 1;
		adev->gfx.config.max_backends_per_se = 2;
		adev->gfx.config.max_cu_per_sh = 8;
		adev->gfx.config.max_texture_channel_caches = 2;
		adev->gfx.config.max_gprs = 256;
		adev->gfx.config.max_gs_threads = 32;
		adev->gfx.config.max_hw_contexts = 8;

		adev->gfx.config.sc_prim_fifo_size_frontend = 0x20;
		adev->gfx.config.sc_prim_fifo_size_backend = 0x100;
		adev->gfx.config.sc_hiz_tile_fifo_size = 0x30;
		adev->gfx.config.sc_earlyz_tile_fifo_size = 0x130;
		gb_addr_config = CARRIZO_GB_ADDR_CONFIG_GOLDEN;
		break;
	case CHIP_STONEY:
		adev->gfx.config.max_shader_engines = 1;
		adev->gfx.config.max_tile_pipes = 2;
		adev->gfx.config.max_sh_per_se = 1;
		adev->gfx.config.max_backends_per_se = 1;
		adev->gfx.config.max_cu_per_sh = 3;
		adev->gfx.config.max_texture_channel_caches = 2;
		adev->gfx.config.max_gprs = 256;
		adev->gfx.config.max_gs_threads = 16;
		adev->gfx.config.max_hw_contexts = 8;

		adev->gfx.config.sc_prim_fifo_size_frontend = 0x20;
		adev->gfx.config.sc_prim_fifo_size_backend = 0x100;
		adev->gfx.config.sc_hiz_tile_fifo_size = 0x30;
		adev->gfx.config.sc_earlyz_tile_fifo_size = 0x130;
		gb_addr_config = CARRIZO_GB_ADDR_CONFIG_GOLDEN;
		break;
	default:
		adev->gfx.config.max_shader_engines = 2;
		adev->gfx.config.max_tile_pipes = 4;
		adev->gfx.config.max_cu_per_sh = 2;
		adev->gfx.config.max_sh_per_se = 1;
		adev->gfx.config.max_backends_per_se = 2;
		adev->gfx.config.max_texture_channel_caches = 4;
		adev->gfx.config.max_gprs = 256;
		adev->gfx.config.max_gs_threads = 32;
		adev->gfx.config.max_hw_contexts = 8;

		adev->gfx.config.sc_prim_fifo_size_frontend = 0x20;
		adev->gfx.config.sc_prim_fifo_size_backend = 0x100;
		adev->gfx.config.sc_hiz_tile_fifo_size = 0x30;
		adev->gfx.config.sc_earlyz_tile_fifo_size = 0x130;
		gb_addr_config = TONGA_GB_ADDR_CONFIG_GOLDEN;
		break;
	}

	adev->gfx.config.mc_arb_ramcfg = RREG32(mmMC_ARB_RAMCFG);
	mc_arb_ramcfg = adev->gfx.config.mc_arb_ramcfg;

	adev->gfx.config.num_banks = REG_GET_FIELD(mc_arb_ramcfg,
				MC_ARB_RAMCFG, NOOFBANK);
	adev->gfx.config.num_ranks = REG_GET_FIELD(mc_arb_ramcfg,
				MC_ARB_RAMCFG, NOOFRANKS);

	adev->gfx.config.num_tile_pipes = adev->gfx.config.max_tile_pipes;
	adev->gfx.config.mem_max_burst_length_bytes = 256;
	if (adev->flags & AMD_IS_APU) {
		/* Get memory bank mapping mode. */
		tmp = RREG32(mmMC_FUS_DRAM0_BANK_ADDR_MAPPING);
		dimm00_addr_map = REG_GET_FIELD(tmp, MC_FUS_DRAM0_BANK_ADDR_MAPPING, DIMM0ADDRMAP);
		dimm01_addr_map = REG_GET_FIELD(tmp, MC_FUS_DRAM0_BANK_ADDR_MAPPING, DIMM1ADDRMAP);

		tmp = RREG32(mmMC_FUS_DRAM1_BANK_ADDR_MAPPING);
		dimm10_addr_map = REG_GET_FIELD(tmp, MC_FUS_DRAM1_BANK_ADDR_MAPPING, DIMM0ADDRMAP);
		dimm11_addr_map = REG_GET_FIELD(tmp, MC_FUS_DRAM1_BANK_ADDR_MAPPING, DIMM1ADDRMAP);

		/* Validate settings in case only one DIMM installed. */
		if ((dimm00_addr_map == 0) || (dimm00_addr_map == 3) || (dimm00_addr_map == 4) || (dimm00_addr_map > 12))
			dimm00_addr_map = 0;
		if ((dimm01_addr_map == 0) || (dimm01_addr_map == 3) || (dimm01_addr_map == 4) || (dimm01_addr_map > 12))
			dimm01_addr_map = 0;
		if ((dimm10_addr_map == 0) || (dimm10_addr_map == 3) || (dimm10_addr_map == 4) || (dimm10_addr_map > 12))
			dimm10_addr_map = 0;
		if ((dimm11_addr_map == 0) || (dimm11_addr_map == 3) || (dimm11_addr_map == 4) || (dimm11_addr_map > 12))
			dimm11_addr_map = 0;

		/* If DIMM Addr map is 8GB, ROW size should be 2KB. Otherwise 1KB. */
		/* If ROW size(DIMM1) != ROW size(DMIMM0), ROW size should be larger one. */
		if ((dimm00_addr_map == 11) || (dimm01_addr_map == 11) || (dimm10_addr_map == 11) || (dimm11_addr_map == 11))
			adev->gfx.config.mem_row_size_in_kb = 2;
		else
			adev->gfx.config.mem_row_size_in_kb = 1;
	} else {
		tmp = REG_GET_FIELD(mc_arb_ramcfg, MC_ARB_RAMCFG, NOOFCOLS);
		adev->gfx.config.mem_row_size_in_kb = (4 * (1 << (8 + tmp))) / 1024;
		if (adev->gfx.config.mem_row_size_in_kb > 4)
			adev->gfx.config.mem_row_size_in_kb = 4;
	}

	adev->gfx.config.shader_engine_tile_size = 32;
	adev->gfx.config.num_gpus = 1;
	adev->gfx.config.multi_gpu_tile_size = 64;

	/* fix up row size */
	switch (adev->gfx.config.mem_row_size_in_kb) {
	case 1:
	default:
		gb_addr_config = REG_SET_FIELD(gb_addr_config, GB_ADDR_CONFIG, ROW_SIZE, 0);
		break;
	case 2:
		gb_addr_config = REG_SET_FIELD(gb_addr_config, GB_ADDR_CONFIG, ROW_SIZE, 1);
		break;
	case 4:
		gb_addr_config = REG_SET_FIELD(gb_addr_config, GB_ADDR_CONFIG, ROW_SIZE, 2);
		break;
	}
	adev->gfx.config.gb_addr_config = gb_addr_config;

	return 0;
}

static int gfx_v8_0_compute_ring_init(struct amdgpu_device *adev, int ring_id,
					int mec, int pipe, int queue)
{
	int r;
	unsigned irq_type;
	struct amdgpu_ring *ring = &adev->gfx.compute_ring[ring_id];
	unsigned int hw_prio;

	ring = &adev->gfx.compute_ring[ring_id];

	/* mec0 is me1 */
	ring->me = mec + 1;
	ring->pipe = pipe;
	ring->queue = queue;

	ring->ring_obj = NULL;
	ring->use_doorbell = true;
	ring->doorbell_index = adev->doorbell_index.mec_ring0 + ring_id;
	ring->eop_gpu_addr = adev->gfx.mec.hpd_eop_gpu_addr
				+ (ring_id * GFX8_MEC_HPD_SIZE);
	sprintf(ring->name, "comp_%d.%d.%d", ring->me, ring->pipe, ring->queue);

	irq_type = AMDGPU_CP_IRQ_COMPUTE_MEC1_PIPE0_EOP
		+ ((ring->me - 1) * adev->gfx.mec.num_pipe_per_mec)
		+ ring->pipe;

	hw_prio = amdgpu_gfx_is_high_priority_compute_queue(adev, ring) ?
			AMDGPU_RING_PRIO_2 : AMDGPU_RING_PRIO_DEFAULT;
	/* type-2 packets are deprecated on MEC, use type-3 instead */
	r = amdgpu_ring_init(adev, ring, 1024, &adev->gfx.eop_irq, irq_type,
			     hw_prio, NULL);
	if (r)
		return r;


	return 0;
}

static void gfx_v8_0_sq_irq_work_func(struct work_struct *work);

static int gfx_v8_0_sw_init(void *handle)
{
	int i, j, k, r, ring_id;
	int xcc_id = 0;
	struct amdgpu_ring *ring;
	struct amdgpu_device *adev = (struct amdgpu_device *)handle;

	switch (adev->asic_type) {
	case CHIP_TONGA:
	case CHIP_CARRIZO:
	case CHIP_FIJI:
	case CHIP_POLARIS10:
	case CHIP_POLARIS11:
	case CHIP_POLARIS12:
	case CHIP_VEGAM:
		adev->gfx.mec.num_mec = 2;
		break;
	case CHIP_TOPAZ:
	case CHIP_STONEY:
	default:
		adev->gfx.mec.num_mec = 1;
		break;
	}

	adev->gfx.mec.num_pipe_per_mec = 4;
	adev->gfx.mec.num_queue_per_pipe = 8;

	/* EOP Event */
	r = amdgpu_irq_add_id(adev, AMDGPU_IRQ_CLIENTID_LEGACY, VISLANDS30_IV_SRCID_CP_END_OF_PIPE, &adev->gfx.eop_irq);
	if (r)
		return r;

	/* Privileged reg */
	r = amdgpu_irq_add_id(adev, AMDGPU_IRQ_CLIENTID_LEGACY, VISLANDS30_IV_SRCID_CP_PRIV_REG_FAULT,
			      &adev->gfx.priv_reg_irq);
	if (r)
		return r;

	/* Privileged inst */
	r = amdgpu_irq_add_id(adev, AMDGPU_IRQ_CLIENTID_LEGACY, VISLANDS30_IV_SRCID_CP_PRIV_INSTR_FAULT,
			      &adev->gfx.priv_inst_irq);
	if (r)
		return r;

	/* Add CP EDC/ECC irq  */
	r = amdgpu_irq_add_id(adev, AMDGPU_IRQ_CLIENTID_LEGACY, VISLANDS30_IV_SRCID_CP_ECC_ERROR,
			      &adev->gfx.cp_ecc_error_irq);
	if (r)
		return r;

	/* SQ interrupts. */
	r = amdgpu_irq_add_id(adev, AMDGPU_IRQ_CLIENTID_LEGACY, VISLANDS30_IV_SRCID_SQ_INTERRUPT_MSG,
			      &adev->gfx.sq_irq);
	if (r) {
		DRM_ERROR("amdgpu_irq_add() for SQ failed: %d\n", r);
		return r;
	}

	INIT_WORK(&adev->gfx.sq_work.work, gfx_v8_0_sq_irq_work_func);

	adev->gfx.gfx_current_status = AMDGPU_GFX_NORMAL_MODE;

	r = gfx_v8_0_init_microcode(adev);
	if (r) {
		DRM_ERROR("Failed to load gfx firmware!\n");
		return r;
	}

	r = adev->gfx.rlc.funcs->init(adev);
	if (r) {
		DRM_ERROR("Failed to init rlc BOs!\n");
		return r;
	}

	r = gfx_v8_0_mec_init(adev);
	if (r) {
		DRM_ERROR("Failed to init MEC BOs!\n");
		return r;
	}

	/* set up the gfx ring */
	for (i = 0; i < adev->gfx.num_gfx_rings; i++) {
		ring = &adev->gfx.gfx_ring[i];
		ring->ring_obj = NULL;
		sprintf(ring->name, "gfx");
		/* no gfx doorbells on iceland */
		if (adev->asic_type != CHIP_TOPAZ) {
			ring->use_doorbell = true;
			ring->doorbell_index = adev->doorbell_index.gfx_ring0;
		}

		r = amdgpu_ring_init(adev, ring, 1024, &adev->gfx.eop_irq,
				     AMDGPU_CP_IRQ_GFX_ME0_PIPE0_EOP,
				     AMDGPU_RING_PRIO_DEFAULT, NULL);
		if (r)
			return r;
	}


	/* set up the compute queues - allocate horizontally across pipes */
	ring_id = 0;
	for (i = 0; i < adev->gfx.mec.num_mec; ++i) {
		for (j = 0; j < adev->gfx.mec.num_queue_per_pipe; j++) {
			for (k = 0; k < adev->gfx.mec.num_pipe_per_mec; k++) {
				if (!amdgpu_gfx_is_mec_queue_enabled(adev, 0, i,
								     k, j))
					continue;

				r = gfx_v8_0_compute_ring_init(adev,
								ring_id,
								i, k, j);
				if (r)
					return r;

				ring_id++;
			}
		}
	}

	r = amdgpu_gfx_kiq_init(adev, GFX8_MEC_HPD_SIZE, 0);
	if (r) {
		DRM_ERROR("Failed to init KIQ BOs!\n");
		return r;
	}

<<<<<<< HEAD
	kiq = &adev->gfx.kiq[0];
	r = amdgpu_gfx_kiq_init_ring(adev, &kiq->ring, &kiq->irq, 0);
=======
	r = amdgpu_gfx_kiq_init_ring(adev, xcc_id);
>>>>>>> 2d5404ca
	if (r)
		return r;

	/* create MQD for all compute queues as well as KIQ for SRIOV case */
	r = amdgpu_gfx_mqd_sw_init(adev, sizeof(struct vi_mqd_allocation), 0);
	if (r)
		return r;

	adev->gfx.ce_ram_size = 0x8000;

	r = gfx_v8_0_gpu_early_init(adev);
	if (r)
		return r;

	return 0;
}

static int gfx_v8_0_sw_fini(void *handle)
{
	struct amdgpu_device *adev = (struct amdgpu_device *)handle;
	int i;

	for (i = 0; i < adev->gfx.num_gfx_rings; i++)
		amdgpu_ring_fini(&adev->gfx.gfx_ring[i]);
	for (i = 0; i < adev->gfx.num_compute_rings; i++)
		amdgpu_ring_fini(&adev->gfx.compute_ring[i]);

	amdgpu_gfx_mqd_sw_fini(adev, 0);
	amdgpu_gfx_kiq_free_ring(&adev->gfx.kiq[0].ring);
	amdgpu_gfx_kiq_fini(adev, 0);

	gfx_v8_0_mec_fini(adev);
	amdgpu_gfx_rlc_fini(adev);
	amdgpu_bo_free_kernel(&adev->gfx.rlc.clear_state_obj,
				&adev->gfx.rlc.clear_state_gpu_addr,
				(void **)&adev->gfx.rlc.cs_ptr);
	if ((adev->asic_type == CHIP_CARRIZO) ||
	    (adev->asic_type == CHIP_STONEY)) {
		amdgpu_bo_free_kernel(&adev->gfx.rlc.cp_table_obj,
				&adev->gfx.rlc.cp_table_gpu_addr,
				(void **)&adev->gfx.rlc.cp_table_ptr);
	}
	gfx_v8_0_free_microcode(adev);

	return 0;
}

static void gfx_v8_0_tiling_mode_table_init(struct amdgpu_device *adev)
{
	uint32_t *modearray, *mod2array;
	const u32 num_tile_mode_states = ARRAY_SIZE(adev->gfx.config.tile_mode_array);
	const u32 num_secondary_tile_mode_states = ARRAY_SIZE(adev->gfx.config.macrotile_mode_array);
	u32 reg_offset;

	modearray = adev->gfx.config.tile_mode_array;
	mod2array = adev->gfx.config.macrotile_mode_array;

	for (reg_offset = 0; reg_offset < num_tile_mode_states; reg_offset++)
		modearray[reg_offset] = 0;

	for (reg_offset = 0; reg_offset <  num_secondary_tile_mode_states; reg_offset++)
		mod2array[reg_offset] = 0;

	switch (adev->asic_type) {
	case CHIP_TOPAZ:
		modearray[0] = (ARRAY_MODE(ARRAY_2D_TILED_THIN1) |
				PIPE_CONFIG(ADDR_SURF_P2) |
				TILE_SPLIT(ADDR_SURF_TILE_SPLIT_64B) |
				MICRO_TILE_MODE_NEW(ADDR_SURF_DEPTH_MICRO_TILING));
		modearray[1] = (ARRAY_MODE(ARRAY_2D_TILED_THIN1) |
				PIPE_CONFIG(ADDR_SURF_P2) |
				TILE_SPLIT(ADDR_SURF_TILE_SPLIT_128B) |
				MICRO_TILE_MODE_NEW(ADDR_SURF_DEPTH_MICRO_TILING));
		modearray[2] = (ARRAY_MODE(ARRAY_2D_TILED_THIN1) |
				PIPE_CONFIG(ADDR_SURF_P2) |
				TILE_SPLIT(ADDR_SURF_TILE_SPLIT_256B) |
				MICRO_TILE_MODE_NEW(ADDR_SURF_DEPTH_MICRO_TILING));
		modearray[3] = (ARRAY_MODE(ARRAY_2D_TILED_THIN1) |
				PIPE_CONFIG(ADDR_SURF_P2) |
				TILE_SPLIT(ADDR_SURF_TILE_SPLIT_512B) |
				MICRO_TILE_MODE_NEW(ADDR_SURF_DEPTH_MICRO_TILING));
		modearray[4] = (ARRAY_MODE(ARRAY_2D_TILED_THIN1) |
				PIPE_CONFIG(ADDR_SURF_P2) |
				TILE_SPLIT(ADDR_SURF_TILE_SPLIT_2KB) |
				MICRO_TILE_MODE_NEW(ADDR_SURF_DEPTH_MICRO_TILING));
		modearray[5] = (ARRAY_MODE(ARRAY_1D_TILED_THIN1) |
				PIPE_CONFIG(ADDR_SURF_P2) |
				TILE_SPLIT(ADDR_SURF_TILE_SPLIT_2KB) |
				MICRO_TILE_MODE_NEW(ADDR_SURF_DEPTH_MICRO_TILING));
		modearray[6] = (ARRAY_MODE(ARRAY_PRT_TILED_THIN1) |
				PIPE_CONFIG(ADDR_SURF_P2) |
				TILE_SPLIT(ADDR_SURF_TILE_SPLIT_2KB) |
				MICRO_TILE_MODE_NEW(ADDR_SURF_DEPTH_MICRO_TILING));
		modearray[8] = (ARRAY_MODE(ARRAY_LINEAR_ALIGNED) |
				PIPE_CONFIG(ADDR_SURF_P2));
		modearray[9] = (ARRAY_MODE(ARRAY_1D_TILED_THIN1) |
				PIPE_CONFIG(ADDR_SURF_P2) |
				MICRO_TILE_MODE_NEW(ADDR_SURF_DISPLAY_MICRO_TILING) |
				SAMPLE_SPLIT(ADDR_SURF_SAMPLE_SPLIT_2));
		modearray[10] = (ARRAY_MODE(ARRAY_2D_TILED_THIN1) |
				 PIPE_CONFIG(ADDR_SURF_P2) |
				 MICRO_TILE_MODE_NEW(ADDR_SURF_DISPLAY_MICRO_TILING) |
				 SAMPLE_SPLIT(ADDR_SURF_SAMPLE_SPLIT_2));
		modearray[11] = (ARRAY_MODE(ARRAY_PRT_TILED_THIN1) |
				 PIPE_CONFIG(ADDR_SURF_P2) |
				 MICRO_TILE_MODE_NEW(ADDR_SURF_DISPLAY_MICRO_TILING) |
				 SAMPLE_SPLIT(ADDR_SURF_SAMPLE_SPLIT_8));
		modearray[13] = (ARRAY_MODE(ARRAY_1D_TILED_THIN1) |
				 PIPE_CONFIG(ADDR_SURF_P2) |
				 MICRO_TILE_MODE_NEW(ADDR_SURF_THIN_MICRO_TILING) |
				 SAMPLE_SPLIT(ADDR_SURF_SAMPLE_SPLIT_2));
		modearray[14] = (ARRAY_MODE(ARRAY_2D_TILED_THIN1) |
				 PIPE_CONFIG(ADDR_SURF_P2) |
				 MICRO_TILE_MODE_NEW(ADDR_SURF_THIN_MICRO_TILING) |
				 SAMPLE_SPLIT(ADDR_SURF_SAMPLE_SPLIT_2));
		modearray[15] = (ARRAY_MODE(ARRAY_3D_TILED_THIN1) |
				 PIPE_CONFIG(ADDR_SURF_P2) |
				 MICRO_TILE_MODE_NEW(ADDR_SURF_THIN_MICRO_TILING) |
				 SAMPLE_SPLIT(ADDR_SURF_SAMPLE_SPLIT_2));
		modearray[16] = (ARRAY_MODE(ARRAY_PRT_TILED_THIN1) |
				 PIPE_CONFIG(ADDR_SURF_P2) |
				 MICRO_TILE_MODE_NEW(ADDR_SURF_THIN_MICRO_TILING) |
				 SAMPLE_SPLIT(ADDR_SURF_SAMPLE_SPLIT_8));
		modearray[18] = (ARRAY_MODE(ARRAY_1D_TILED_THICK) |
				 PIPE_CONFIG(ADDR_SURF_P2) |
				 MICRO_TILE_MODE_NEW(ADDR_SURF_THIN_MICRO_TILING) |
				 SAMPLE_SPLIT(ADDR_SURF_SAMPLE_SPLIT_1));
		modearray[19] = (ARRAY_MODE(ARRAY_1D_TILED_THICK) |
				 PIPE_CONFIG(ADDR_SURF_P2) |
				 MICRO_TILE_MODE_NEW(ADDR_SURF_THICK_MICRO_TILING) |
				 SAMPLE_SPLIT(ADDR_SURF_SAMPLE_SPLIT_1));
		modearray[20] = (ARRAY_MODE(ARRAY_2D_TILED_THICK) |
				 PIPE_CONFIG(ADDR_SURF_P2) |
				 MICRO_TILE_MODE_NEW(ADDR_SURF_THICK_MICRO_TILING) |
				 SAMPLE_SPLIT(ADDR_SURF_SAMPLE_SPLIT_1));
		modearray[21] = (ARRAY_MODE(ARRAY_3D_TILED_THICK) |
				 PIPE_CONFIG(ADDR_SURF_P2) |
				 MICRO_TILE_MODE_NEW(ADDR_SURF_THICK_MICRO_TILING) |
				 SAMPLE_SPLIT(ADDR_SURF_SAMPLE_SPLIT_1));
		modearray[22] = (ARRAY_MODE(ARRAY_PRT_TILED_THICK) |
				 PIPE_CONFIG(ADDR_SURF_P2) |
				 MICRO_TILE_MODE_NEW(ADDR_SURF_THICK_MICRO_TILING) |
				 SAMPLE_SPLIT(ADDR_SURF_SAMPLE_SPLIT_1));
		modearray[24] = (ARRAY_MODE(ARRAY_2D_TILED_THICK) |
				 PIPE_CONFIG(ADDR_SURF_P2) |
				 MICRO_TILE_MODE_NEW(ADDR_SURF_THIN_MICRO_TILING) |
				 SAMPLE_SPLIT(ADDR_SURF_SAMPLE_SPLIT_1));
		modearray[25] = (ARRAY_MODE(ARRAY_2D_TILED_XTHICK) |
				 PIPE_CONFIG(ADDR_SURF_P2) |
				 MICRO_TILE_MODE_NEW(ADDR_SURF_THICK_MICRO_TILING) |
				 SAMPLE_SPLIT(ADDR_SURF_SAMPLE_SPLIT_1));
		modearray[26] = (ARRAY_MODE(ARRAY_3D_TILED_XTHICK) |
				 PIPE_CONFIG(ADDR_SURF_P2) |
				 MICRO_TILE_MODE_NEW(ADDR_SURF_THICK_MICRO_TILING) |
				 SAMPLE_SPLIT(ADDR_SURF_SAMPLE_SPLIT_1));
		modearray[27] = (ARRAY_MODE(ARRAY_1D_TILED_THIN1) |
				 PIPE_CONFIG(ADDR_SURF_P2) |
				 MICRO_TILE_MODE_NEW(ADDR_SURF_ROTATED_MICRO_TILING) |
				 SAMPLE_SPLIT(ADDR_SURF_SAMPLE_SPLIT_2));
		modearray[28] = (ARRAY_MODE(ARRAY_2D_TILED_THIN1) |
				 PIPE_CONFIG(ADDR_SURF_P2) |
				 MICRO_TILE_MODE_NEW(ADDR_SURF_ROTATED_MICRO_TILING) |
				 SAMPLE_SPLIT(ADDR_SURF_SAMPLE_SPLIT_2));
		modearray[29] = (ARRAY_MODE(ARRAY_PRT_TILED_THIN1) |
				 PIPE_CONFIG(ADDR_SURF_P2) |
				 MICRO_TILE_MODE_NEW(ADDR_SURF_ROTATED_MICRO_TILING) |
				 SAMPLE_SPLIT(ADDR_SURF_SAMPLE_SPLIT_8));

		mod2array[0] = (BANK_WIDTH(ADDR_SURF_BANK_WIDTH_4) |
				BANK_HEIGHT(ADDR_SURF_BANK_HEIGHT_4) |
				MACRO_TILE_ASPECT(ADDR_SURF_MACRO_ASPECT_2) |
				NUM_BANKS(ADDR_SURF_8_BANK));
		mod2array[1] = (BANK_WIDTH(ADDR_SURF_BANK_WIDTH_4) |
				BANK_HEIGHT(ADDR_SURF_BANK_HEIGHT_4) |
				MACRO_TILE_ASPECT(ADDR_SURF_MACRO_ASPECT_2) |
				NUM_BANKS(ADDR_SURF_8_BANK));
		mod2array[2] = (BANK_WIDTH(ADDR_SURF_BANK_WIDTH_2) |
				BANK_HEIGHT(ADDR_SURF_BANK_HEIGHT_4) |
				MACRO_TILE_ASPECT(ADDR_SURF_MACRO_ASPECT_2) |
				NUM_BANKS(ADDR_SURF_8_BANK));
		mod2array[3] = (BANK_WIDTH(ADDR_SURF_BANK_WIDTH_1) |
				BANK_HEIGHT(ADDR_SURF_BANK_HEIGHT_4) |
				MACRO_TILE_ASPECT(ADDR_SURF_MACRO_ASPECT_4) |
				NUM_BANKS(ADDR_SURF_8_BANK));
		mod2array[4] = (BANK_WIDTH(ADDR_SURF_BANK_WIDTH_1) |
				BANK_HEIGHT(ADDR_SURF_BANK_HEIGHT_2) |
				MACRO_TILE_ASPECT(ADDR_SURF_MACRO_ASPECT_2) |
				NUM_BANKS(ADDR_SURF_8_BANK));
		mod2array[5] = (BANK_WIDTH(ADDR_SURF_BANK_WIDTH_1) |
				BANK_HEIGHT(ADDR_SURF_BANK_HEIGHT_1) |
				MACRO_TILE_ASPECT(ADDR_SURF_MACRO_ASPECT_2) |
				NUM_BANKS(ADDR_SURF_8_BANK));
		mod2array[6] = (BANK_WIDTH(ADDR_SURF_BANK_WIDTH_1) |
				BANK_HEIGHT(ADDR_SURF_BANK_HEIGHT_1) |
				MACRO_TILE_ASPECT(ADDR_SURF_MACRO_ASPECT_2) |
				NUM_BANKS(ADDR_SURF_8_BANK));
		mod2array[8] = (BANK_WIDTH(ADDR_SURF_BANK_WIDTH_4) |
				BANK_HEIGHT(ADDR_SURF_BANK_HEIGHT_8) |
				MACRO_TILE_ASPECT(ADDR_SURF_MACRO_ASPECT_4) |
				NUM_BANKS(ADDR_SURF_16_BANK));
		mod2array[9] = (BANK_WIDTH(ADDR_SURF_BANK_WIDTH_4) |
				BANK_HEIGHT(ADDR_SURF_BANK_HEIGHT_4) |
				MACRO_TILE_ASPECT(ADDR_SURF_MACRO_ASPECT_4) |
				NUM_BANKS(ADDR_SURF_16_BANK));
		mod2array[10] = (BANK_WIDTH(ADDR_SURF_BANK_WIDTH_2) |
				 BANK_HEIGHT(ADDR_SURF_BANK_HEIGHT_4) |
				 MACRO_TILE_ASPECT(ADDR_SURF_MACRO_ASPECT_4) |
				 NUM_BANKS(ADDR_SURF_16_BANK));
		mod2array[11] = (BANK_WIDTH(ADDR_SURF_BANK_WIDTH_2) |
				 BANK_HEIGHT(ADDR_SURF_BANK_HEIGHT_2) |
				 MACRO_TILE_ASPECT(ADDR_SURF_MACRO_ASPECT_4) |
				 NUM_BANKS(ADDR_SURF_16_BANK));
		mod2array[12] = (BANK_WIDTH(ADDR_SURF_BANK_WIDTH_1) |
				 BANK_HEIGHT(ADDR_SURF_BANK_HEIGHT_2) |
				 MACRO_TILE_ASPECT(ADDR_SURF_MACRO_ASPECT_4) |
				 NUM_BANKS(ADDR_SURF_16_BANK));
		mod2array[13] = (BANK_WIDTH(ADDR_SURF_BANK_WIDTH_1) |
				 BANK_HEIGHT(ADDR_SURF_BANK_HEIGHT_1) |
				 MACRO_TILE_ASPECT(ADDR_SURF_MACRO_ASPECT_4) |
				 NUM_BANKS(ADDR_SURF_16_BANK));
		mod2array[14] = (BANK_WIDTH(ADDR_SURF_BANK_WIDTH_1) |
				 BANK_HEIGHT(ADDR_SURF_BANK_HEIGHT_1) |
				 MACRO_TILE_ASPECT(ADDR_SURF_MACRO_ASPECT_2) |
				 NUM_BANKS(ADDR_SURF_8_BANK));

		for (reg_offset = 0; reg_offset < num_tile_mode_states; reg_offset++)
			if (reg_offset != 7 && reg_offset != 12 && reg_offset != 17 &&
			    reg_offset != 23)
				WREG32(mmGB_TILE_MODE0 + reg_offset, modearray[reg_offset]);

		for (reg_offset = 0; reg_offset < num_secondary_tile_mode_states; reg_offset++)
			if (reg_offset != 7)
				WREG32(mmGB_MACROTILE_MODE0 + reg_offset, mod2array[reg_offset]);

		break;
	case CHIP_FIJI:
	case CHIP_VEGAM:
		modearray[0] = (ARRAY_MODE(ARRAY_2D_TILED_THIN1) |
				PIPE_CONFIG(ADDR_SURF_P16_32x32_16x16) |
				TILE_SPLIT(ADDR_SURF_TILE_SPLIT_64B) |
				MICRO_TILE_MODE_NEW(ADDR_SURF_DEPTH_MICRO_TILING));
		modearray[1] = (ARRAY_MODE(ARRAY_2D_TILED_THIN1) |
				PIPE_CONFIG(ADDR_SURF_P16_32x32_16x16) |
				TILE_SPLIT(ADDR_SURF_TILE_SPLIT_128B) |
				MICRO_TILE_MODE_NEW(ADDR_SURF_DEPTH_MICRO_TILING));
		modearray[2] = (ARRAY_MODE(ARRAY_2D_TILED_THIN1) |
				PIPE_CONFIG(ADDR_SURF_P16_32x32_16x16) |
				TILE_SPLIT(ADDR_SURF_TILE_SPLIT_256B) |
				MICRO_TILE_MODE_NEW(ADDR_SURF_DEPTH_MICRO_TILING));
		modearray[3] = (ARRAY_MODE(ARRAY_2D_TILED_THIN1) |
				PIPE_CONFIG(ADDR_SURF_P16_32x32_16x16) |
				TILE_SPLIT(ADDR_SURF_TILE_SPLIT_512B) |
				MICRO_TILE_MODE_NEW(ADDR_SURF_DEPTH_MICRO_TILING));
		modearray[4] = (ARRAY_MODE(ARRAY_2D_TILED_THIN1) |
				PIPE_CONFIG(ADDR_SURF_P16_32x32_16x16) |
				TILE_SPLIT(ADDR_SURF_TILE_SPLIT_2KB) |
				MICRO_TILE_MODE_NEW(ADDR_SURF_DEPTH_MICRO_TILING));
		modearray[5] = (ARRAY_MODE(ARRAY_1D_TILED_THIN1) |
				PIPE_CONFIG(ADDR_SURF_P16_32x32_16x16) |
				TILE_SPLIT(ADDR_SURF_TILE_SPLIT_2KB) |
				MICRO_TILE_MODE_NEW(ADDR_SURF_DEPTH_MICRO_TILING));
		modearray[6] = (ARRAY_MODE(ARRAY_PRT_TILED_THIN1) |
				PIPE_CONFIG(ADDR_SURF_P16_32x32_16x16) |
				TILE_SPLIT(ADDR_SURF_TILE_SPLIT_2KB) |
				MICRO_TILE_MODE_NEW(ADDR_SURF_DEPTH_MICRO_TILING));
		modearray[7] = (ARRAY_MODE(ARRAY_PRT_TILED_THIN1) |
				PIPE_CONFIG(ADDR_SURF_P4_16x16) |
				TILE_SPLIT(ADDR_SURF_TILE_SPLIT_2KB) |
				MICRO_TILE_MODE_NEW(ADDR_SURF_DEPTH_MICRO_TILING));
		modearray[8] = (ARRAY_MODE(ARRAY_LINEAR_ALIGNED) |
				PIPE_CONFIG(ADDR_SURF_P16_32x32_16x16));
		modearray[9] = (ARRAY_MODE(ARRAY_1D_TILED_THIN1) |
				PIPE_CONFIG(ADDR_SURF_P16_32x32_16x16) |
				MICRO_TILE_MODE_NEW(ADDR_SURF_DISPLAY_MICRO_TILING) |
				SAMPLE_SPLIT(ADDR_SURF_SAMPLE_SPLIT_2));
		modearray[10] = (ARRAY_MODE(ARRAY_2D_TILED_THIN1) |
				 PIPE_CONFIG(ADDR_SURF_P16_32x32_16x16) |
				 MICRO_TILE_MODE_NEW(ADDR_SURF_DISPLAY_MICRO_TILING) |
				 SAMPLE_SPLIT(ADDR_SURF_SAMPLE_SPLIT_2));
		modearray[11] = (ARRAY_MODE(ARRAY_PRT_TILED_THIN1) |
				 PIPE_CONFIG(ADDR_SURF_P16_32x32_16x16) |
				 MICRO_TILE_MODE_NEW(ADDR_SURF_DISPLAY_MICRO_TILING) |
				 SAMPLE_SPLIT(ADDR_SURF_SAMPLE_SPLIT_8));
		modearray[12] = (ARRAY_MODE(ARRAY_PRT_TILED_THIN1) |
				 PIPE_CONFIG(ADDR_SURF_P4_16x16) |
				 MICRO_TILE_MODE_NEW(ADDR_SURF_DISPLAY_MICRO_TILING) |
				 SAMPLE_SPLIT(ADDR_SURF_SAMPLE_SPLIT_8));
		modearray[13] = (ARRAY_MODE(ARRAY_1D_TILED_THIN1) |
				 PIPE_CONFIG(ADDR_SURF_P16_32x32_16x16) |
				 MICRO_TILE_MODE_NEW(ADDR_SURF_THIN_MICRO_TILING) |
				 SAMPLE_SPLIT(ADDR_SURF_SAMPLE_SPLIT_2));
		modearray[14] = (ARRAY_MODE(ARRAY_2D_TILED_THIN1) |
				 PIPE_CONFIG(ADDR_SURF_P16_32x32_16x16) |
				 MICRO_TILE_MODE_NEW(ADDR_SURF_THIN_MICRO_TILING) |
				 SAMPLE_SPLIT(ADDR_SURF_SAMPLE_SPLIT_2));
		modearray[15] = (ARRAY_MODE(ARRAY_3D_TILED_THIN1) |
				 PIPE_CONFIG(ADDR_SURF_P16_32x32_16x16) |
				 MICRO_TILE_MODE_NEW(ADDR_SURF_THIN_MICRO_TILING) |
				 SAMPLE_SPLIT(ADDR_SURF_SAMPLE_SPLIT_2));
		modearray[16] = (ARRAY_MODE(ARRAY_PRT_TILED_THIN1) |
				 PIPE_CONFIG(ADDR_SURF_P16_32x32_16x16) |
				 MICRO_TILE_MODE_NEW(ADDR_SURF_THIN_MICRO_TILING) |
				 SAMPLE_SPLIT(ADDR_SURF_SAMPLE_SPLIT_8));
		modearray[17] = (ARRAY_MODE(ARRAY_PRT_TILED_THIN1) |
				 PIPE_CONFIG(ADDR_SURF_P4_16x16) |
				 MICRO_TILE_MODE_NEW(ADDR_SURF_THIN_MICRO_TILING) |
				 SAMPLE_SPLIT(ADDR_SURF_SAMPLE_SPLIT_8));
		modearray[18] = (ARRAY_MODE(ARRAY_1D_TILED_THICK) |
				 PIPE_CONFIG(ADDR_SURF_P16_32x32_16x16) |
				 MICRO_TILE_MODE_NEW(ADDR_SURF_THIN_MICRO_TILING) |
				 SAMPLE_SPLIT(ADDR_SURF_SAMPLE_SPLIT_1));
		modearray[19] = (ARRAY_MODE(ARRAY_1D_TILED_THICK) |
				 PIPE_CONFIG(ADDR_SURF_P16_32x32_16x16) |
				 MICRO_TILE_MODE_NEW(ADDR_SURF_THICK_MICRO_TILING) |
				 SAMPLE_SPLIT(ADDR_SURF_SAMPLE_SPLIT_1));
		modearray[20] = (ARRAY_MODE(ARRAY_2D_TILED_THICK) |
				 PIPE_CONFIG(ADDR_SURF_P16_32x32_16x16) |
				 MICRO_TILE_MODE_NEW(ADDR_SURF_THICK_MICRO_TILING) |
				 SAMPLE_SPLIT(ADDR_SURF_SAMPLE_SPLIT_1));
		modearray[21] = (ARRAY_MODE(ARRAY_3D_TILED_THICK) |
				 PIPE_CONFIG(ADDR_SURF_P16_32x32_16x16) |
				 MICRO_TILE_MODE_NEW(ADDR_SURF_THICK_MICRO_TILING) |
				 SAMPLE_SPLIT(ADDR_SURF_SAMPLE_SPLIT_1));
		modearray[22] = (ARRAY_MODE(ARRAY_PRT_TILED_THICK) |
				 PIPE_CONFIG(ADDR_SURF_P16_32x32_16x16) |
				 MICRO_TILE_MODE_NEW(ADDR_SURF_THICK_MICRO_TILING) |
				 SAMPLE_SPLIT(ADDR_SURF_SAMPLE_SPLIT_1));
		modearray[23] = (ARRAY_MODE(ARRAY_PRT_TILED_THICK) |
				 PIPE_CONFIG(ADDR_SURF_P4_16x16) |
				 MICRO_TILE_MODE_NEW(ADDR_SURF_THICK_MICRO_TILING) |
				 SAMPLE_SPLIT(ADDR_SURF_SAMPLE_SPLIT_1));
		modearray[24] = (ARRAY_MODE(ARRAY_2D_TILED_THICK) |
				 PIPE_CONFIG(ADDR_SURF_P16_32x32_16x16) |
				 MICRO_TILE_MODE_NEW(ADDR_SURF_THIN_MICRO_TILING) |
				 SAMPLE_SPLIT(ADDR_SURF_SAMPLE_SPLIT_1));
		modearray[25] = (ARRAY_MODE(ARRAY_2D_TILED_XTHICK) |
				 PIPE_CONFIG(ADDR_SURF_P16_32x32_16x16) |
				 MICRO_TILE_MODE_NEW(ADDR_SURF_THICK_MICRO_TILING) |
				 SAMPLE_SPLIT(ADDR_SURF_SAMPLE_SPLIT_1));
		modearray[26] = (ARRAY_MODE(ARRAY_3D_TILED_XTHICK) |
				 PIPE_CONFIG(ADDR_SURF_P16_32x32_16x16) |
				 MICRO_TILE_MODE_NEW(ADDR_SURF_THICK_MICRO_TILING) |
				 SAMPLE_SPLIT(ADDR_SURF_SAMPLE_SPLIT_1));
		modearray[27] = (ARRAY_MODE(ARRAY_1D_TILED_THIN1) |
				 PIPE_CONFIG(ADDR_SURF_P16_32x32_16x16) |
				 MICRO_TILE_MODE_NEW(ADDR_SURF_ROTATED_MICRO_TILING) |
				 SAMPLE_SPLIT(ADDR_SURF_SAMPLE_SPLIT_2));
		modearray[28] = (ARRAY_MODE(ARRAY_2D_TILED_THIN1) |
				 PIPE_CONFIG(ADDR_SURF_P16_32x32_16x16) |
				 MICRO_TILE_MODE_NEW(ADDR_SURF_ROTATED_MICRO_TILING) |
				 SAMPLE_SPLIT(ADDR_SURF_SAMPLE_SPLIT_2));
		modearray[29] = (ARRAY_MODE(ARRAY_PRT_TILED_THIN1) |
				 PIPE_CONFIG(ADDR_SURF_P16_32x32_16x16) |
				 MICRO_TILE_MODE_NEW(ADDR_SURF_ROTATED_MICRO_TILING) |
				 SAMPLE_SPLIT(ADDR_SURF_SAMPLE_SPLIT_8));
		modearray[30] = (ARRAY_MODE(ARRAY_PRT_TILED_THIN1) |
				 PIPE_CONFIG(ADDR_SURF_P4_16x16) |
				 MICRO_TILE_MODE_NEW(ADDR_SURF_ROTATED_MICRO_TILING) |
				 SAMPLE_SPLIT(ADDR_SURF_SAMPLE_SPLIT_8));

		mod2array[0] = (BANK_WIDTH(ADDR_SURF_BANK_WIDTH_1) |
				BANK_HEIGHT(ADDR_SURF_BANK_HEIGHT_4) |
				MACRO_TILE_ASPECT(ADDR_SURF_MACRO_ASPECT_2) |
				NUM_BANKS(ADDR_SURF_8_BANK));
		mod2array[1] = (BANK_WIDTH(ADDR_SURF_BANK_WIDTH_1) |
				BANK_HEIGHT(ADDR_SURF_BANK_HEIGHT_4) |
				MACRO_TILE_ASPECT(ADDR_SURF_MACRO_ASPECT_2) |
				NUM_BANKS(ADDR_SURF_8_BANK));
		mod2array[2] = (BANK_WIDTH(ADDR_SURF_BANK_WIDTH_1) |
				BANK_HEIGHT(ADDR_SURF_BANK_HEIGHT_4) |
				MACRO_TILE_ASPECT(ADDR_SURF_MACRO_ASPECT_2) |
				NUM_BANKS(ADDR_SURF_8_BANK));
		mod2array[3] = (BANK_WIDTH(ADDR_SURF_BANK_WIDTH_1) |
				BANK_HEIGHT(ADDR_SURF_BANK_HEIGHT_4) |
				MACRO_TILE_ASPECT(ADDR_SURF_MACRO_ASPECT_2) |
				NUM_BANKS(ADDR_SURF_8_BANK));
		mod2array[4] = (BANK_WIDTH(ADDR_SURF_BANK_WIDTH_1) |
				BANK_HEIGHT(ADDR_SURF_BANK_HEIGHT_2) |
				MACRO_TILE_ASPECT(ADDR_SURF_MACRO_ASPECT_1) |
				NUM_BANKS(ADDR_SURF_8_BANK));
		mod2array[5] = (BANK_WIDTH(ADDR_SURF_BANK_WIDTH_1) |
				BANK_HEIGHT(ADDR_SURF_BANK_HEIGHT_1) |
				MACRO_TILE_ASPECT(ADDR_SURF_MACRO_ASPECT_1) |
				NUM_BANKS(ADDR_SURF_8_BANK));
		mod2array[6] = (BANK_WIDTH(ADDR_SURF_BANK_WIDTH_1) |
				BANK_HEIGHT(ADDR_SURF_BANK_HEIGHT_1) |
				MACRO_TILE_ASPECT(ADDR_SURF_MACRO_ASPECT_1) |
				NUM_BANKS(ADDR_SURF_8_BANK));
		mod2array[8] = (BANK_WIDTH(ADDR_SURF_BANK_WIDTH_1) |
				BANK_HEIGHT(ADDR_SURF_BANK_HEIGHT_8) |
				MACRO_TILE_ASPECT(ADDR_SURF_MACRO_ASPECT_2) |
				NUM_BANKS(ADDR_SURF_8_BANK));
		mod2array[9] = (BANK_WIDTH(ADDR_SURF_BANK_WIDTH_1) |
				BANK_HEIGHT(ADDR_SURF_BANK_HEIGHT_4) |
				MACRO_TILE_ASPECT(ADDR_SURF_MACRO_ASPECT_2) |
				NUM_BANKS(ADDR_SURF_8_BANK));
		mod2array[10] = (BANK_WIDTH(ADDR_SURF_BANK_WIDTH_1) |
				 BANK_HEIGHT(ADDR_SURF_BANK_HEIGHT_2) |
				 MACRO_TILE_ASPECT(ADDR_SURF_MACRO_ASPECT_1) |
				 NUM_BANKS(ADDR_SURF_8_BANK));
		mod2array[11] = (BANK_WIDTH(ADDR_SURF_BANK_WIDTH_1) |
				 BANK_HEIGHT(ADDR_SURF_BANK_HEIGHT_1) |
				 MACRO_TILE_ASPECT(ADDR_SURF_MACRO_ASPECT_1) |
				 NUM_BANKS(ADDR_SURF_8_BANK));
		mod2array[12] = (BANK_WIDTH(ADDR_SURF_BANK_WIDTH_1) |
				 BANK_HEIGHT(ADDR_SURF_BANK_HEIGHT_2) |
				 MACRO_TILE_ASPECT(ADDR_SURF_MACRO_ASPECT_2) |
				 NUM_BANKS(ADDR_SURF_8_BANK));
		mod2array[13] = (BANK_WIDTH(ADDR_SURF_BANK_WIDTH_1) |
				 BANK_HEIGHT(ADDR_SURF_BANK_HEIGHT_1) |
				 MACRO_TILE_ASPECT(ADDR_SURF_MACRO_ASPECT_2) |
				 NUM_BANKS(ADDR_SURF_8_BANK));
		mod2array[14] = (BANK_WIDTH(ADDR_SURF_BANK_WIDTH_1) |
				 BANK_HEIGHT(ADDR_SURF_BANK_HEIGHT_1) |
				 MACRO_TILE_ASPECT(ADDR_SURF_MACRO_ASPECT_1) |
				 NUM_BANKS(ADDR_SURF_4_BANK));

		for (reg_offset = 0; reg_offset < num_tile_mode_states; reg_offset++)
			WREG32(mmGB_TILE_MODE0 + reg_offset, modearray[reg_offset]);

		for (reg_offset = 0; reg_offset < num_secondary_tile_mode_states; reg_offset++)
			if (reg_offset != 7)
				WREG32(mmGB_MACROTILE_MODE0 + reg_offset, mod2array[reg_offset]);

		break;
	case CHIP_TONGA:
		modearray[0] = (ARRAY_MODE(ARRAY_2D_TILED_THIN1) |
				PIPE_CONFIG(ADDR_SURF_P8_32x32_16x16) |
				TILE_SPLIT(ADDR_SURF_TILE_SPLIT_64B) |
				MICRO_TILE_MODE_NEW(ADDR_SURF_DEPTH_MICRO_TILING));
		modearray[1] = (ARRAY_MODE(ARRAY_2D_TILED_THIN1) |
				PIPE_CONFIG(ADDR_SURF_P8_32x32_16x16) |
				TILE_SPLIT(ADDR_SURF_TILE_SPLIT_128B) |
				MICRO_TILE_MODE_NEW(ADDR_SURF_DEPTH_MICRO_TILING));
		modearray[2] = (ARRAY_MODE(ARRAY_2D_TILED_THIN1) |
				PIPE_CONFIG(ADDR_SURF_P8_32x32_16x16) |
				TILE_SPLIT(ADDR_SURF_TILE_SPLIT_256B) |
				MICRO_TILE_MODE_NEW(ADDR_SURF_DEPTH_MICRO_TILING));
		modearray[3] = (ARRAY_MODE(ARRAY_2D_TILED_THIN1) |
				PIPE_CONFIG(ADDR_SURF_P8_32x32_16x16) |
				TILE_SPLIT(ADDR_SURF_TILE_SPLIT_512B) |
				MICRO_TILE_MODE_NEW(ADDR_SURF_DEPTH_MICRO_TILING));
		modearray[4] = (ARRAY_MODE(ARRAY_2D_TILED_THIN1) |
				PIPE_CONFIG(ADDR_SURF_P8_32x32_16x16) |
				TILE_SPLIT(ADDR_SURF_TILE_SPLIT_2KB) |
				MICRO_TILE_MODE_NEW(ADDR_SURF_DEPTH_MICRO_TILING));
		modearray[5] = (ARRAY_MODE(ARRAY_1D_TILED_THIN1) |
				PIPE_CONFIG(ADDR_SURF_P8_32x32_16x16) |
				TILE_SPLIT(ADDR_SURF_TILE_SPLIT_2KB) |
				MICRO_TILE_MODE_NEW(ADDR_SURF_DEPTH_MICRO_TILING));
		modearray[6] = (ARRAY_MODE(ARRAY_PRT_TILED_THIN1) |
				PIPE_CONFIG(ADDR_SURF_P8_32x32_16x16) |
				TILE_SPLIT(ADDR_SURF_TILE_SPLIT_2KB) |
				MICRO_TILE_MODE_NEW(ADDR_SURF_DEPTH_MICRO_TILING));
		modearray[7] = (ARRAY_MODE(ARRAY_PRT_TILED_THIN1) |
				PIPE_CONFIG(ADDR_SURF_P4_16x16) |
				TILE_SPLIT(ADDR_SURF_TILE_SPLIT_2KB) |
				MICRO_TILE_MODE_NEW(ADDR_SURF_DEPTH_MICRO_TILING));
		modearray[8] = (ARRAY_MODE(ARRAY_LINEAR_ALIGNED) |
				PIPE_CONFIG(ADDR_SURF_P8_32x32_16x16));
		modearray[9] = (ARRAY_MODE(ARRAY_1D_TILED_THIN1) |
				PIPE_CONFIG(ADDR_SURF_P8_32x32_16x16) |
				MICRO_TILE_MODE_NEW(ADDR_SURF_DISPLAY_MICRO_TILING) |
				SAMPLE_SPLIT(ADDR_SURF_SAMPLE_SPLIT_2));
		modearray[10] = (ARRAY_MODE(ARRAY_2D_TILED_THIN1) |
				 PIPE_CONFIG(ADDR_SURF_P8_32x32_16x16) |
				 MICRO_TILE_MODE_NEW(ADDR_SURF_DISPLAY_MICRO_TILING) |
				 SAMPLE_SPLIT(ADDR_SURF_SAMPLE_SPLIT_2));
		modearray[11] = (ARRAY_MODE(ARRAY_PRT_TILED_THIN1) |
				 PIPE_CONFIG(ADDR_SURF_P8_32x32_16x16) |
				 MICRO_TILE_MODE_NEW(ADDR_SURF_DISPLAY_MICRO_TILING) |
				 SAMPLE_SPLIT(ADDR_SURF_SAMPLE_SPLIT_8));
		modearray[12] = (ARRAY_MODE(ARRAY_PRT_TILED_THIN1) |
				 PIPE_CONFIG(ADDR_SURF_P4_16x16) |
				 MICRO_TILE_MODE_NEW(ADDR_SURF_DISPLAY_MICRO_TILING) |
				 SAMPLE_SPLIT(ADDR_SURF_SAMPLE_SPLIT_8));
		modearray[13] = (ARRAY_MODE(ARRAY_1D_TILED_THIN1) |
				 PIPE_CONFIG(ADDR_SURF_P8_32x32_16x16) |
				 MICRO_TILE_MODE_NEW(ADDR_SURF_THIN_MICRO_TILING) |
				 SAMPLE_SPLIT(ADDR_SURF_SAMPLE_SPLIT_2));
		modearray[14] = (ARRAY_MODE(ARRAY_2D_TILED_THIN1) |
				 PIPE_CONFIG(ADDR_SURF_P8_32x32_16x16) |
				 MICRO_TILE_MODE_NEW(ADDR_SURF_THIN_MICRO_TILING) |
				 SAMPLE_SPLIT(ADDR_SURF_SAMPLE_SPLIT_2));
		modearray[15] = (ARRAY_MODE(ARRAY_3D_TILED_THIN1) |
				 PIPE_CONFIG(ADDR_SURF_P8_32x32_16x16) |
				 MICRO_TILE_MODE_NEW(ADDR_SURF_THIN_MICRO_TILING) |
				 SAMPLE_SPLIT(ADDR_SURF_SAMPLE_SPLIT_2));
		modearray[16] = (ARRAY_MODE(ARRAY_PRT_TILED_THIN1) |
				 PIPE_CONFIG(ADDR_SURF_P8_32x32_16x16) |
				 MICRO_TILE_MODE_NEW(ADDR_SURF_THIN_MICRO_TILING) |
				 SAMPLE_SPLIT(ADDR_SURF_SAMPLE_SPLIT_8));
		modearray[17] = (ARRAY_MODE(ARRAY_PRT_TILED_THIN1) |
				 PIPE_CONFIG(ADDR_SURF_P4_16x16) |
				 MICRO_TILE_MODE_NEW(ADDR_SURF_THIN_MICRO_TILING) |
				 SAMPLE_SPLIT(ADDR_SURF_SAMPLE_SPLIT_8));
		modearray[18] = (ARRAY_MODE(ARRAY_1D_TILED_THICK) |
				 PIPE_CONFIG(ADDR_SURF_P8_32x32_16x16) |
				 MICRO_TILE_MODE_NEW(ADDR_SURF_THIN_MICRO_TILING) |
				 SAMPLE_SPLIT(ADDR_SURF_SAMPLE_SPLIT_1));
		modearray[19] = (ARRAY_MODE(ARRAY_1D_TILED_THICK) |
				 PIPE_CONFIG(ADDR_SURF_P8_32x32_16x16) |
				 MICRO_TILE_MODE_NEW(ADDR_SURF_THICK_MICRO_TILING) |
				 SAMPLE_SPLIT(ADDR_SURF_SAMPLE_SPLIT_1));
		modearray[20] = (ARRAY_MODE(ARRAY_2D_TILED_THICK) |
				 PIPE_CONFIG(ADDR_SURF_P8_32x32_16x16) |
				 MICRO_TILE_MODE_NEW(ADDR_SURF_THICK_MICRO_TILING) |
				 SAMPLE_SPLIT(ADDR_SURF_SAMPLE_SPLIT_1));
		modearray[21] = (ARRAY_MODE(ARRAY_3D_TILED_THICK) |
				 PIPE_CONFIG(ADDR_SURF_P8_32x32_16x16) |
				 MICRO_TILE_MODE_NEW(ADDR_SURF_THICK_MICRO_TILING) |
				 SAMPLE_SPLIT(ADDR_SURF_SAMPLE_SPLIT_1));
		modearray[22] = (ARRAY_MODE(ARRAY_PRT_TILED_THICK) |
				 PIPE_CONFIG(ADDR_SURF_P8_32x32_16x16) |
				 MICRO_TILE_MODE_NEW(ADDR_SURF_THICK_MICRO_TILING) |
				 SAMPLE_SPLIT(ADDR_SURF_SAMPLE_SPLIT_1));
		modearray[23] = (ARRAY_MODE(ARRAY_PRT_TILED_THICK) |
				 PIPE_CONFIG(ADDR_SURF_P4_16x16) |
				 MICRO_TILE_MODE_NEW(ADDR_SURF_THICK_MICRO_TILING) |
				 SAMPLE_SPLIT(ADDR_SURF_SAMPLE_SPLIT_1));
		modearray[24] = (ARRAY_MODE(ARRAY_2D_TILED_THICK) |
				 PIPE_CONFIG(ADDR_SURF_P8_32x32_16x16) |
				 MICRO_TILE_MODE_NEW(ADDR_SURF_THIN_MICRO_TILING) |
				 SAMPLE_SPLIT(ADDR_SURF_SAMPLE_SPLIT_1));
		modearray[25] = (ARRAY_MODE(ARRAY_2D_TILED_XTHICK) |
				 PIPE_CONFIG(ADDR_SURF_P8_32x32_16x16) |
				 MICRO_TILE_MODE_NEW(ADDR_SURF_THICK_MICRO_TILING) |
				 SAMPLE_SPLIT(ADDR_SURF_SAMPLE_SPLIT_1));
		modearray[26] = (ARRAY_MODE(ARRAY_3D_TILED_XTHICK) |
				 PIPE_CONFIG(ADDR_SURF_P8_32x32_16x16) |
				 MICRO_TILE_MODE_NEW(ADDR_SURF_THICK_MICRO_TILING) |
				 SAMPLE_SPLIT(ADDR_SURF_SAMPLE_SPLIT_1));
		modearray[27] = (ARRAY_MODE(ARRAY_1D_TILED_THIN1) |
				 PIPE_CONFIG(ADDR_SURF_P8_32x32_16x16) |
				 MICRO_TILE_MODE_NEW(ADDR_SURF_ROTATED_MICRO_TILING) |
				 SAMPLE_SPLIT(ADDR_SURF_SAMPLE_SPLIT_2));
		modearray[28] = (ARRAY_MODE(ARRAY_2D_TILED_THIN1) |
				 PIPE_CONFIG(ADDR_SURF_P8_32x32_16x16) |
				 MICRO_TILE_MODE_NEW(ADDR_SURF_ROTATED_MICRO_TILING) |
				 SAMPLE_SPLIT(ADDR_SURF_SAMPLE_SPLIT_2));
		modearray[29] = (ARRAY_MODE(ARRAY_PRT_TILED_THIN1) |
				 PIPE_CONFIG(ADDR_SURF_P8_32x32_16x16) |
				 MICRO_TILE_MODE_NEW(ADDR_SURF_ROTATED_MICRO_TILING) |
				 SAMPLE_SPLIT(ADDR_SURF_SAMPLE_SPLIT_8));
		modearray[30] = (ARRAY_MODE(ARRAY_PRT_TILED_THIN1) |
				 PIPE_CONFIG(ADDR_SURF_P4_16x16) |
				 MICRO_TILE_MODE_NEW(ADDR_SURF_ROTATED_MICRO_TILING) |
				 SAMPLE_SPLIT(ADDR_SURF_SAMPLE_SPLIT_8));

		mod2array[0] = (BANK_WIDTH(ADDR_SURF_BANK_WIDTH_1) |
				BANK_HEIGHT(ADDR_SURF_BANK_HEIGHT_4) |
				MACRO_TILE_ASPECT(ADDR_SURF_MACRO_ASPECT_4) |
				NUM_BANKS(ADDR_SURF_16_BANK));
		mod2array[1] = (BANK_WIDTH(ADDR_SURF_BANK_WIDTH_1) |
				BANK_HEIGHT(ADDR_SURF_BANK_HEIGHT_4) |
				MACRO_TILE_ASPECT(ADDR_SURF_MACRO_ASPECT_4) |
				NUM_BANKS(ADDR_SURF_16_BANK));
		mod2array[2] = (BANK_WIDTH(ADDR_SURF_BANK_WIDTH_1) |
				BANK_HEIGHT(ADDR_SURF_BANK_HEIGHT_4) |
				MACRO_TILE_ASPECT(ADDR_SURF_MACRO_ASPECT_4) |
				NUM_BANKS(ADDR_SURF_16_BANK));
		mod2array[3] = (BANK_WIDTH(ADDR_SURF_BANK_WIDTH_1) |
				BANK_HEIGHT(ADDR_SURF_BANK_HEIGHT_4) |
				MACRO_TILE_ASPECT(ADDR_SURF_MACRO_ASPECT_4) |
				NUM_BANKS(ADDR_SURF_16_BANK));
		mod2array[4] = (BANK_WIDTH(ADDR_SURF_BANK_WIDTH_1) |
				BANK_HEIGHT(ADDR_SURF_BANK_HEIGHT_2) |
				MACRO_TILE_ASPECT(ADDR_SURF_MACRO_ASPECT_2) |
				NUM_BANKS(ADDR_SURF_16_BANK));
		mod2array[5] = (BANK_WIDTH(ADDR_SURF_BANK_WIDTH_1) |
				BANK_HEIGHT(ADDR_SURF_BANK_HEIGHT_1) |
				MACRO_TILE_ASPECT(ADDR_SURF_MACRO_ASPECT_1) |
				NUM_BANKS(ADDR_SURF_16_BANK));
		mod2array[6] = (BANK_WIDTH(ADDR_SURF_BANK_WIDTH_1) |
				BANK_HEIGHT(ADDR_SURF_BANK_HEIGHT_1) |
				MACRO_TILE_ASPECT(ADDR_SURF_MACRO_ASPECT_1) |
				NUM_BANKS(ADDR_SURF_16_BANK));
		mod2array[8] = (BANK_WIDTH(ADDR_SURF_BANK_WIDTH_1) |
				BANK_HEIGHT(ADDR_SURF_BANK_HEIGHT_8) |
				MACRO_TILE_ASPECT(ADDR_SURF_MACRO_ASPECT_4) |
				NUM_BANKS(ADDR_SURF_16_BANK));
		mod2array[9] = (BANK_WIDTH(ADDR_SURF_BANK_WIDTH_1) |
				BANK_HEIGHT(ADDR_SURF_BANK_HEIGHT_4) |
				MACRO_TILE_ASPECT(ADDR_SURF_MACRO_ASPECT_4) |
				NUM_BANKS(ADDR_SURF_16_BANK));
		mod2array[10] = (BANK_WIDTH(ADDR_SURF_BANK_WIDTH_1) |
				 BANK_HEIGHT(ADDR_SURF_BANK_HEIGHT_2) |
				 MACRO_TILE_ASPECT(ADDR_SURF_MACRO_ASPECT_2) |
				 NUM_BANKS(ADDR_SURF_16_BANK));
		mod2array[11] = (BANK_WIDTH(ADDR_SURF_BANK_WIDTH_1) |
				 BANK_HEIGHT(ADDR_SURF_BANK_HEIGHT_1) |
				 MACRO_TILE_ASPECT(ADDR_SURF_MACRO_ASPECT_2) |
				 NUM_BANKS(ADDR_SURF_16_BANK));
		mod2array[12] = (BANK_WIDTH(ADDR_SURF_BANK_WIDTH_1) |
				 BANK_HEIGHT(ADDR_SURF_BANK_HEIGHT_1) |
				 MACRO_TILE_ASPECT(ADDR_SURF_MACRO_ASPECT_1) |
				 NUM_BANKS(ADDR_SURF_8_BANK));
		mod2array[13] = (BANK_WIDTH(ADDR_SURF_BANK_WIDTH_1) |
				 BANK_HEIGHT(ADDR_SURF_BANK_HEIGHT_1) |
				 MACRO_TILE_ASPECT(ADDR_SURF_MACRO_ASPECT_1) |
				 NUM_BANKS(ADDR_SURF_4_BANK));
		mod2array[14] = (BANK_WIDTH(ADDR_SURF_BANK_WIDTH_1) |
				 BANK_HEIGHT(ADDR_SURF_BANK_HEIGHT_1) |
				 MACRO_TILE_ASPECT(ADDR_SURF_MACRO_ASPECT_1) |
				 NUM_BANKS(ADDR_SURF_4_BANK));

		for (reg_offset = 0; reg_offset < num_tile_mode_states; reg_offset++)
			WREG32(mmGB_TILE_MODE0 + reg_offset, modearray[reg_offset]);

		for (reg_offset = 0; reg_offset < num_secondary_tile_mode_states; reg_offset++)
			if (reg_offset != 7)
				WREG32(mmGB_MACROTILE_MODE0 + reg_offset, mod2array[reg_offset]);

		break;
	case CHIP_POLARIS11:
	case CHIP_POLARIS12:
		modearray[0] = (ARRAY_MODE(ARRAY_2D_TILED_THIN1) |
				PIPE_CONFIG(ADDR_SURF_P4_16x16) |
				TILE_SPLIT(ADDR_SURF_TILE_SPLIT_64B) |
				MICRO_TILE_MODE_NEW(ADDR_SURF_DEPTH_MICRO_TILING));
		modearray[1] = (ARRAY_MODE(ARRAY_2D_TILED_THIN1) |
				PIPE_CONFIG(ADDR_SURF_P4_16x16) |
				TILE_SPLIT(ADDR_SURF_TILE_SPLIT_128B) |
				MICRO_TILE_MODE_NEW(ADDR_SURF_DEPTH_MICRO_TILING));
		modearray[2] = (ARRAY_MODE(ARRAY_2D_TILED_THIN1) |
				PIPE_CONFIG(ADDR_SURF_P4_16x16) |
				TILE_SPLIT(ADDR_SURF_TILE_SPLIT_256B) |
				MICRO_TILE_MODE_NEW(ADDR_SURF_DEPTH_MICRO_TILING));
		modearray[3] = (ARRAY_MODE(ARRAY_2D_TILED_THIN1) |
				PIPE_CONFIG(ADDR_SURF_P4_16x16) |
				TILE_SPLIT(ADDR_SURF_TILE_SPLIT_512B) |
				MICRO_TILE_MODE_NEW(ADDR_SURF_DEPTH_MICRO_TILING));
		modearray[4] = (ARRAY_MODE(ARRAY_2D_TILED_THIN1) |
				PIPE_CONFIG(ADDR_SURF_P4_16x16) |
				TILE_SPLIT(ADDR_SURF_TILE_SPLIT_2KB) |
				MICRO_TILE_MODE_NEW(ADDR_SURF_DEPTH_MICRO_TILING));
		modearray[5] = (ARRAY_MODE(ARRAY_1D_TILED_THIN1) |
				PIPE_CONFIG(ADDR_SURF_P4_16x16) |
				TILE_SPLIT(ADDR_SURF_TILE_SPLIT_2KB) |
				MICRO_TILE_MODE_NEW(ADDR_SURF_DEPTH_MICRO_TILING));
		modearray[6] = (ARRAY_MODE(ARRAY_PRT_TILED_THIN1) |
				PIPE_CONFIG(ADDR_SURF_P4_16x16) |
				TILE_SPLIT(ADDR_SURF_TILE_SPLIT_2KB) |
				MICRO_TILE_MODE_NEW(ADDR_SURF_DEPTH_MICRO_TILING));
		modearray[7] = (ARRAY_MODE(ARRAY_PRT_TILED_THIN1) |
				PIPE_CONFIG(ADDR_SURF_P4_16x16) |
				TILE_SPLIT(ADDR_SURF_TILE_SPLIT_2KB) |
				MICRO_TILE_MODE_NEW(ADDR_SURF_DEPTH_MICRO_TILING));
		modearray[8] = (ARRAY_MODE(ARRAY_LINEAR_ALIGNED) |
				PIPE_CONFIG(ADDR_SURF_P4_16x16));
		modearray[9] = (ARRAY_MODE(ARRAY_1D_TILED_THIN1) |
				PIPE_CONFIG(ADDR_SURF_P4_16x16) |
				MICRO_TILE_MODE_NEW(ADDR_SURF_DISPLAY_MICRO_TILING) |
				SAMPLE_SPLIT(ADDR_SURF_SAMPLE_SPLIT_2));
		modearray[10] = (ARRAY_MODE(ARRAY_2D_TILED_THIN1) |
				PIPE_CONFIG(ADDR_SURF_P4_16x16) |
				MICRO_TILE_MODE_NEW(ADDR_SURF_DISPLAY_MICRO_TILING) |
				SAMPLE_SPLIT(ADDR_SURF_SAMPLE_SPLIT_2));
		modearray[11] = (ARRAY_MODE(ARRAY_PRT_TILED_THIN1) |
				PIPE_CONFIG(ADDR_SURF_P4_16x16) |
				MICRO_TILE_MODE_NEW(ADDR_SURF_DISPLAY_MICRO_TILING) |
				SAMPLE_SPLIT(ADDR_SURF_SAMPLE_SPLIT_8));
		modearray[12] = (ARRAY_MODE(ARRAY_PRT_TILED_THIN1) |
				PIPE_CONFIG(ADDR_SURF_P4_16x16) |
				MICRO_TILE_MODE_NEW(ADDR_SURF_DISPLAY_MICRO_TILING) |
				SAMPLE_SPLIT(ADDR_SURF_SAMPLE_SPLIT_8));
		modearray[13] = (ARRAY_MODE(ARRAY_1D_TILED_THIN1) |
				PIPE_CONFIG(ADDR_SURF_P4_16x16) |
				MICRO_TILE_MODE_NEW(ADDR_SURF_THIN_MICRO_TILING) |
				SAMPLE_SPLIT(ADDR_SURF_SAMPLE_SPLIT_2));
		modearray[14] = (ARRAY_MODE(ARRAY_2D_TILED_THIN1) |
				PIPE_CONFIG(ADDR_SURF_P4_16x16) |
				MICRO_TILE_MODE_NEW(ADDR_SURF_THIN_MICRO_TILING) |
				SAMPLE_SPLIT(ADDR_SURF_SAMPLE_SPLIT_2));
		modearray[15] = (ARRAY_MODE(ARRAY_3D_TILED_THIN1) |
				PIPE_CONFIG(ADDR_SURF_P4_16x16) |
				MICRO_TILE_MODE_NEW(ADDR_SURF_THIN_MICRO_TILING) |
				SAMPLE_SPLIT(ADDR_SURF_SAMPLE_SPLIT_2));
		modearray[16] = (ARRAY_MODE(ARRAY_PRT_TILED_THIN1) |
				PIPE_CONFIG(ADDR_SURF_P4_16x16) |
				MICRO_TILE_MODE_NEW(ADDR_SURF_THIN_MICRO_TILING) |
				SAMPLE_SPLIT(ADDR_SURF_SAMPLE_SPLIT_8));
		modearray[17] = (ARRAY_MODE(ARRAY_PRT_TILED_THIN1) |
				PIPE_CONFIG(ADDR_SURF_P4_16x16) |
				MICRO_TILE_MODE_NEW(ADDR_SURF_THIN_MICRO_TILING) |
				SAMPLE_SPLIT(ADDR_SURF_SAMPLE_SPLIT_8));
		modearray[18] = (ARRAY_MODE(ARRAY_1D_TILED_THICK) |
				PIPE_CONFIG(ADDR_SURF_P4_16x16) |
				MICRO_TILE_MODE_NEW(ADDR_SURF_THIN_MICRO_TILING) |
				SAMPLE_SPLIT(ADDR_SURF_SAMPLE_SPLIT_1));
		modearray[19] = (ARRAY_MODE(ARRAY_1D_TILED_THICK) |
				PIPE_CONFIG(ADDR_SURF_P4_16x16) |
				MICRO_TILE_MODE_NEW(ADDR_SURF_THICK_MICRO_TILING) |
				SAMPLE_SPLIT(ADDR_SURF_SAMPLE_SPLIT_1));
		modearray[20] = (ARRAY_MODE(ARRAY_2D_TILED_THICK) |
				PIPE_CONFIG(ADDR_SURF_P4_16x16) |
				MICRO_TILE_MODE_NEW(ADDR_SURF_THICK_MICRO_TILING) |
				SAMPLE_SPLIT(ADDR_SURF_SAMPLE_SPLIT_1));
		modearray[21] = (ARRAY_MODE(ARRAY_3D_TILED_THICK) |
				PIPE_CONFIG(ADDR_SURF_P4_16x16) |
				MICRO_TILE_MODE_NEW(ADDR_SURF_THICK_MICRO_TILING) |
				SAMPLE_SPLIT(ADDR_SURF_SAMPLE_SPLIT_1));
		modearray[22] = (ARRAY_MODE(ARRAY_PRT_TILED_THICK) |
				PIPE_CONFIG(ADDR_SURF_P4_16x16) |
				MICRO_TILE_MODE_NEW(ADDR_SURF_THICK_MICRO_TILING) |
				SAMPLE_SPLIT(ADDR_SURF_SAMPLE_SPLIT_1));
		modearray[23] = (ARRAY_MODE(ARRAY_PRT_TILED_THICK) |
				PIPE_CONFIG(ADDR_SURF_P4_16x16) |
				MICRO_TILE_MODE_NEW(ADDR_SURF_THICK_MICRO_TILING) |
				SAMPLE_SPLIT(ADDR_SURF_SAMPLE_SPLIT_1));
		modearray[24] = (ARRAY_MODE(ARRAY_2D_TILED_THICK) |
				PIPE_CONFIG(ADDR_SURF_P4_16x16) |
				MICRO_TILE_MODE_NEW(ADDR_SURF_THIN_MICRO_TILING) |
				SAMPLE_SPLIT(ADDR_SURF_SAMPLE_SPLIT_1));
		modearray[25] = (ARRAY_MODE(ARRAY_2D_TILED_XTHICK) |
				PIPE_CONFIG(ADDR_SURF_P4_16x16) |
				MICRO_TILE_MODE_NEW(ADDR_SURF_THICK_MICRO_TILING) |
				SAMPLE_SPLIT(ADDR_SURF_SAMPLE_SPLIT_1));
		modearray[26] = (ARRAY_MODE(ARRAY_3D_TILED_XTHICK) |
				PIPE_CONFIG(ADDR_SURF_P4_16x16) |
				MICRO_TILE_MODE_NEW(ADDR_SURF_THICK_MICRO_TILING) |
				SAMPLE_SPLIT(ADDR_SURF_SAMPLE_SPLIT_1));
		modearray[27] = (ARRAY_MODE(ARRAY_1D_TILED_THIN1) |
				PIPE_CONFIG(ADDR_SURF_P4_16x16) |
				MICRO_TILE_MODE_NEW(ADDR_SURF_ROTATED_MICRO_TILING) |
				SAMPLE_SPLIT(ADDR_SURF_SAMPLE_SPLIT_2));
		modearray[28] = (ARRAY_MODE(ARRAY_2D_TILED_THIN1) |
				PIPE_CONFIG(ADDR_SURF_P4_16x16) |
				MICRO_TILE_MODE_NEW(ADDR_SURF_ROTATED_MICRO_TILING) |
				SAMPLE_SPLIT(ADDR_SURF_SAMPLE_SPLIT_2));
		modearray[29] = (ARRAY_MODE(ARRAY_PRT_TILED_THIN1) |
				PIPE_CONFIG(ADDR_SURF_P4_16x16) |
				MICRO_TILE_MODE_NEW(ADDR_SURF_ROTATED_MICRO_TILING) |
				SAMPLE_SPLIT(ADDR_SURF_SAMPLE_SPLIT_8));
		modearray[30] = (ARRAY_MODE(ARRAY_PRT_TILED_THIN1) |
				PIPE_CONFIG(ADDR_SURF_P4_16x16) |
				MICRO_TILE_MODE_NEW(ADDR_SURF_ROTATED_MICRO_TILING) |
				SAMPLE_SPLIT(ADDR_SURF_SAMPLE_SPLIT_8));

		mod2array[0] = (BANK_WIDTH(ADDR_SURF_BANK_WIDTH_1) |
				BANK_HEIGHT(ADDR_SURF_BANK_HEIGHT_4) |
				MACRO_TILE_ASPECT(ADDR_SURF_MACRO_ASPECT_4) |
				NUM_BANKS(ADDR_SURF_16_BANK));

		mod2array[1] = (BANK_WIDTH(ADDR_SURF_BANK_WIDTH_1) |
				BANK_HEIGHT(ADDR_SURF_BANK_HEIGHT_4) |
				MACRO_TILE_ASPECT(ADDR_SURF_MACRO_ASPECT_4) |
				NUM_BANKS(ADDR_SURF_16_BANK));

		mod2array[2] = (BANK_WIDTH(ADDR_SURF_BANK_WIDTH_1) |
				BANK_HEIGHT(ADDR_SURF_BANK_HEIGHT_4) |
				MACRO_TILE_ASPECT(ADDR_SURF_MACRO_ASPECT_4) |
				NUM_BANKS(ADDR_SURF_16_BANK));

		mod2array[3] = (BANK_WIDTH(ADDR_SURF_BANK_WIDTH_1) |
				BANK_HEIGHT(ADDR_SURF_BANK_HEIGHT_2) |
				MACRO_TILE_ASPECT(ADDR_SURF_MACRO_ASPECT_4) |
				NUM_BANKS(ADDR_SURF_16_BANK));

		mod2array[4] = (BANK_WIDTH(ADDR_SURF_BANK_WIDTH_1) |
				BANK_HEIGHT(ADDR_SURF_BANK_HEIGHT_1) |
				MACRO_TILE_ASPECT(ADDR_SURF_MACRO_ASPECT_2) |
				NUM_BANKS(ADDR_SURF_16_BANK));

		mod2array[5] = (BANK_WIDTH(ADDR_SURF_BANK_WIDTH_1) |
				BANK_HEIGHT(ADDR_SURF_BANK_HEIGHT_1) |
				MACRO_TILE_ASPECT(ADDR_SURF_MACRO_ASPECT_2) |
				NUM_BANKS(ADDR_SURF_16_BANK));

		mod2array[6] = (BANK_WIDTH(ADDR_SURF_BANK_WIDTH_1) |
				BANK_HEIGHT(ADDR_SURF_BANK_HEIGHT_1) |
				MACRO_TILE_ASPECT(ADDR_SURF_MACRO_ASPECT_2) |
				NUM_BANKS(ADDR_SURF_16_BANK));

		mod2array[8] = (BANK_WIDTH(ADDR_SURF_BANK_WIDTH_2) |
				BANK_HEIGHT(ADDR_SURF_BANK_HEIGHT_8) |
				MACRO_TILE_ASPECT(ADDR_SURF_MACRO_ASPECT_4) |
				NUM_BANKS(ADDR_SURF_16_BANK));

		mod2array[9] = (BANK_WIDTH(ADDR_SURF_BANK_WIDTH_2) |
				BANK_HEIGHT(ADDR_SURF_BANK_HEIGHT_4) |
				MACRO_TILE_ASPECT(ADDR_SURF_MACRO_ASPECT_4) |
				NUM_BANKS(ADDR_SURF_16_BANK));

		mod2array[10] = (BANK_WIDTH(ADDR_SURF_BANK_WIDTH_1) |
				BANK_HEIGHT(ADDR_SURF_BANK_HEIGHT_4) |
				MACRO_TILE_ASPECT(ADDR_SURF_MACRO_ASPECT_4) |
				NUM_BANKS(ADDR_SURF_16_BANK));

		mod2array[11] = (BANK_WIDTH(ADDR_SURF_BANK_WIDTH_1) |
				BANK_HEIGHT(ADDR_SURF_BANK_HEIGHT_2) |
				MACRO_TILE_ASPECT(ADDR_SURF_MACRO_ASPECT_4) |
				NUM_BANKS(ADDR_SURF_16_BANK));

		mod2array[12] = (BANK_WIDTH(ADDR_SURF_BANK_WIDTH_1) |
				BANK_HEIGHT(ADDR_SURF_BANK_HEIGHT_1) |
				MACRO_TILE_ASPECT(ADDR_SURF_MACRO_ASPECT_2) |
				NUM_BANKS(ADDR_SURF_16_BANK));

		mod2array[13] = (BANK_WIDTH(ADDR_SURF_BANK_WIDTH_1) |
				BANK_HEIGHT(ADDR_SURF_BANK_HEIGHT_1) |
				MACRO_TILE_ASPECT(ADDR_SURF_MACRO_ASPECT_2) |
				NUM_BANKS(ADDR_SURF_8_BANK));

		mod2array[14] = (BANK_WIDTH(ADDR_SURF_BANK_WIDTH_1) |
				BANK_HEIGHT(ADDR_SURF_BANK_HEIGHT_1) |
				MACRO_TILE_ASPECT(ADDR_SURF_MACRO_ASPECT_1) |
				NUM_BANKS(ADDR_SURF_4_BANK));

		for (reg_offset = 0; reg_offset < num_tile_mode_states; reg_offset++)
			WREG32(mmGB_TILE_MODE0 + reg_offset, modearray[reg_offset]);

		for (reg_offset = 0; reg_offset < num_secondary_tile_mode_states; reg_offset++)
			if (reg_offset != 7)
				WREG32(mmGB_MACROTILE_MODE0 + reg_offset, mod2array[reg_offset]);

		break;
	case CHIP_POLARIS10:
		modearray[0] = (ARRAY_MODE(ARRAY_2D_TILED_THIN1) |
				PIPE_CONFIG(ADDR_SURF_P8_32x32_16x16) |
				TILE_SPLIT(ADDR_SURF_TILE_SPLIT_64B) |
				MICRO_TILE_MODE_NEW(ADDR_SURF_DEPTH_MICRO_TILING));
		modearray[1] = (ARRAY_MODE(ARRAY_2D_TILED_THIN1) |
				PIPE_CONFIG(ADDR_SURF_P8_32x32_16x16) |
				TILE_SPLIT(ADDR_SURF_TILE_SPLIT_128B) |
				MICRO_TILE_MODE_NEW(ADDR_SURF_DEPTH_MICRO_TILING));
		modearray[2] = (ARRAY_MODE(ARRAY_2D_TILED_THIN1) |
				PIPE_CONFIG(ADDR_SURF_P8_32x32_16x16) |
				TILE_SPLIT(ADDR_SURF_TILE_SPLIT_256B) |
				MICRO_TILE_MODE_NEW(ADDR_SURF_DEPTH_MICRO_TILING));
		modearray[3] = (ARRAY_MODE(ARRAY_2D_TILED_THIN1) |
				PIPE_CONFIG(ADDR_SURF_P8_32x32_16x16) |
				TILE_SPLIT(ADDR_SURF_TILE_SPLIT_512B) |
				MICRO_TILE_MODE_NEW(ADDR_SURF_DEPTH_MICRO_TILING));
		modearray[4] = (ARRAY_MODE(ARRAY_2D_TILED_THIN1) |
				PIPE_CONFIG(ADDR_SURF_P8_32x32_16x16) |
				TILE_SPLIT(ADDR_SURF_TILE_SPLIT_2KB) |
				MICRO_TILE_MODE_NEW(ADDR_SURF_DEPTH_MICRO_TILING));
		modearray[5] = (ARRAY_MODE(ARRAY_1D_TILED_THIN1) |
				PIPE_CONFIG(ADDR_SURF_P8_32x32_16x16) |
				TILE_SPLIT(ADDR_SURF_TILE_SPLIT_2KB) |
				MICRO_TILE_MODE_NEW(ADDR_SURF_DEPTH_MICRO_TILING));
		modearray[6] = (ARRAY_MODE(ARRAY_PRT_TILED_THIN1) |
				PIPE_CONFIG(ADDR_SURF_P8_32x32_16x16) |
				TILE_SPLIT(ADDR_SURF_TILE_SPLIT_2KB) |
				MICRO_TILE_MODE_NEW(ADDR_SURF_DEPTH_MICRO_TILING));
		modearray[7] = (ARRAY_MODE(ARRAY_PRT_TILED_THIN1) |
				PIPE_CONFIG(ADDR_SURF_P4_16x16) |
				TILE_SPLIT(ADDR_SURF_TILE_SPLIT_2KB) |
				MICRO_TILE_MODE_NEW(ADDR_SURF_DEPTH_MICRO_TILING));
		modearray[8] = (ARRAY_MODE(ARRAY_LINEAR_ALIGNED) |
				PIPE_CONFIG(ADDR_SURF_P8_32x32_16x16));
		modearray[9] = (ARRAY_MODE(ARRAY_1D_TILED_THIN1) |
				PIPE_CONFIG(ADDR_SURF_P8_32x32_16x16) |
				MICRO_TILE_MODE_NEW(ADDR_SURF_DISPLAY_MICRO_TILING) |
				SAMPLE_SPLIT(ADDR_SURF_SAMPLE_SPLIT_2));
		modearray[10] = (ARRAY_MODE(ARRAY_2D_TILED_THIN1) |
				PIPE_CONFIG(ADDR_SURF_P8_32x32_16x16) |
				MICRO_TILE_MODE_NEW(ADDR_SURF_DISPLAY_MICRO_TILING) |
				SAMPLE_SPLIT(ADDR_SURF_SAMPLE_SPLIT_2));
		modearray[11] = (ARRAY_MODE(ARRAY_PRT_TILED_THIN1) |
				PIPE_CONFIG(ADDR_SURF_P8_32x32_16x16) |
				MICRO_TILE_MODE_NEW(ADDR_SURF_DISPLAY_MICRO_TILING) |
				SAMPLE_SPLIT(ADDR_SURF_SAMPLE_SPLIT_8));
		modearray[12] = (ARRAY_MODE(ARRAY_PRT_TILED_THIN1) |
				PIPE_CONFIG(ADDR_SURF_P4_16x16) |
				MICRO_TILE_MODE_NEW(ADDR_SURF_DISPLAY_MICRO_TILING) |
				SAMPLE_SPLIT(ADDR_SURF_SAMPLE_SPLIT_8));
		modearray[13] = (ARRAY_MODE(ARRAY_1D_TILED_THIN1) |
				PIPE_CONFIG(ADDR_SURF_P8_32x32_16x16) |
				MICRO_TILE_MODE_NEW(ADDR_SURF_THIN_MICRO_TILING) |
				SAMPLE_SPLIT(ADDR_SURF_SAMPLE_SPLIT_2));
		modearray[14] = (ARRAY_MODE(ARRAY_2D_TILED_THIN1) |
				PIPE_CONFIG(ADDR_SURF_P8_32x32_16x16) |
				MICRO_TILE_MODE_NEW(ADDR_SURF_THIN_MICRO_TILING) |
				SAMPLE_SPLIT(ADDR_SURF_SAMPLE_SPLIT_2));
		modearray[15] = (ARRAY_MODE(ARRAY_3D_TILED_THIN1) |
				PIPE_CONFIG(ADDR_SURF_P8_32x32_16x16) |
				MICRO_TILE_MODE_NEW(ADDR_SURF_THIN_MICRO_TILING) |
				SAMPLE_SPLIT(ADDR_SURF_SAMPLE_SPLIT_2));
		modearray[16] = (ARRAY_MODE(ARRAY_PRT_TILED_THIN1) |
				PIPE_CONFIG(ADDR_SURF_P8_32x32_16x16) |
				MICRO_TILE_MODE_NEW(ADDR_SURF_THIN_MICRO_TILING) |
				SAMPLE_SPLIT(ADDR_SURF_SAMPLE_SPLIT_8));
		modearray[17] = (ARRAY_MODE(ARRAY_PRT_TILED_THIN1) |
				PIPE_CONFIG(ADDR_SURF_P4_16x16) |
				MICRO_TILE_MODE_NEW(ADDR_SURF_THIN_MICRO_TILING) |
				SAMPLE_SPLIT(ADDR_SURF_SAMPLE_SPLIT_8));
		modearray[18] = (ARRAY_MODE(ARRAY_1D_TILED_THICK) |
				PIPE_CONFIG(ADDR_SURF_P8_32x32_16x16) |
				MICRO_TILE_MODE_NEW(ADDR_SURF_THIN_MICRO_TILING) |
				SAMPLE_SPLIT(ADDR_SURF_SAMPLE_SPLIT_1));
		modearray[19] = (ARRAY_MODE(ARRAY_1D_TILED_THICK) |
				PIPE_CONFIG(ADDR_SURF_P8_32x32_16x16) |
				MICRO_TILE_MODE_NEW(ADDR_SURF_THICK_MICRO_TILING) |
				SAMPLE_SPLIT(ADDR_SURF_SAMPLE_SPLIT_1));
		modearray[20] = (ARRAY_MODE(ARRAY_2D_TILED_THICK) |
				PIPE_CONFIG(ADDR_SURF_P8_32x32_16x16) |
				MICRO_TILE_MODE_NEW(ADDR_SURF_THICK_MICRO_TILING) |
				SAMPLE_SPLIT(ADDR_SURF_SAMPLE_SPLIT_1));
		modearray[21] = (ARRAY_MODE(ARRAY_3D_TILED_THICK) |
				PIPE_CONFIG(ADDR_SURF_P8_32x32_16x16) |
				MICRO_TILE_MODE_NEW(ADDR_SURF_THICK_MICRO_TILING) |
				SAMPLE_SPLIT(ADDR_SURF_SAMPLE_SPLIT_1));
		modearray[22] = (ARRAY_MODE(ARRAY_PRT_TILED_THICK) |
				PIPE_CONFIG(ADDR_SURF_P8_32x32_16x16) |
				MICRO_TILE_MODE_NEW(ADDR_SURF_THICK_MICRO_TILING) |
				SAMPLE_SPLIT(ADDR_SURF_SAMPLE_SPLIT_1));
		modearray[23] = (ARRAY_MODE(ARRAY_PRT_TILED_THICK) |
				PIPE_CONFIG(ADDR_SURF_P4_16x16) |
				MICRO_TILE_MODE_NEW(ADDR_SURF_THICK_MICRO_TILING) |
				SAMPLE_SPLIT(ADDR_SURF_SAMPLE_SPLIT_1));
		modearray[24] = (ARRAY_MODE(ARRAY_2D_TILED_THICK) |
				PIPE_CONFIG(ADDR_SURF_P8_32x32_16x16) |
				MICRO_TILE_MODE_NEW(ADDR_SURF_THIN_MICRO_TILING) |
				SAMPLE_SPLIT(ADDR_SURF_SAMPLE_SPLIT_1));
		modearray[25] = (ARRAY_MODE(ARRAY_2D_TILED_XTHICK) |
				PIPE_CONFIG(ADDR_SURF_P8_32x32_16x16) |
				MICRO_TILE_MODE_NEW(ADDR_SURF_THICK_MICRO_TILING) |
				SAMPLE_SPLIT(ADDR_SURF_SAMPLE_SPLIT_1));
		modearray[26] = (ARRAY_MODE(ARRAY_3D_TILED_XTHICK) |
				PIPE_CONFIG(ADDR_SURF_P8_32x32_16x16) |
				MICRO_TILE_MODE_NEW(ADDR_SURF_THICK_MICRO_TILING) |
				SAMPLE_SPLIT(ADDR_SURF_SAMPLE_SPLIT_1));
		modearray[27] = (ARRAY_MODE(ARRAY_1D_TILED_THIN1) |
				PIPE_CONFIG(ADDR_SURF_P8_32x32_16x16) |
				MICRO_TILE_MODE_NEW(ADDR_SURF_ROTATED_MICRO_TILING) |
				SAMPLE_SPLIT(ADDR_SURF_SAMPLE_SPLIT_2));
		modearray[28] = (ARRAY_MODE(ARRAY_2D_TILED_THIN1) |
				PIPE_CONFIG(ADDR_SURF_P8_32x32_16x16) |
				MICRO_TILE_MODE_NEW(ADDR_SURF_ROTATED_MICRO_TILING) |
				SAMPLE_SPLIT(ADDR_SURF_SAMPLE_SPLIT_2));
		modearray[29] = (ARRAY_MODE(ARRAY_PRT_TILED_THIN1) |
				PIPE_CONFIG(ADDR_SURF_P8_32x32_16x16) |
				MICRO_TILE_MODE_NEW(ADDR_SURF_ROTATED_MICRO_TILING) |
				SAMPLE_SPLIT(ADDR_SURF_SAMPLE_SPLIT_8));
		modearray[30] = (ARRAY_MODE(ARRAY_PRT_TILED_THIN1) |
				PIPE_CONFIG(ADDR_SURF_P4_16x16) |
				MICRO_TILE_MODE_NEW(ADDR_SURF_ROTATED_MICRO_TILING) |
				SAMPLE_SPLIT(ADDR_SURF_SAMPLE_SPLIT_8));

		mod2array[0] = (BANK_WIDTH(ADDR_SURF_BANK_WIDTH_1) |
				BANK_HEIGHT(ADDR_SURF_BANK_HEIGHT_4) |
				MACRO_TILE_ASPECT(ADDR_SURF_MACRO_ASPECT_4) |
				NUM_BANKS(ADDR_SURF_16_BANK));

		mod2array[1] = (BANK_WIDTH(ADDR_SURF_BANK_WIDTH_1) |
				BANK_HEIGHT(ADDR_SURF_BANK_HEIGHT_4) |
				MACRO_TILE_ASPECT(ADDR_SURF_MACRO_ASPECT_4) |
				NUM_BANKS(ADDR_SURF_16_BANK));

		mod2array[2] = (BANK_WIDTH(ADDR_SURF_BANK_WIDTH_1) |
				BANK_HEIGHT(ADDR_SURF_BANK_HEIGHT_4) |
				MACRO_TILE_ASPECT(ADDR_SURF_MACRO_ASPECT_4) |
				NUM_BANKS(ADDR_SURF_16_BANK));

		mod2array[3] = (BANK_WIDTH(ADDR_SURF_BANK_WIDTH_1) |
				BANK_HEIGHT(ADDR_SURF_BANK_HEIGHT_4) |
				MACRO_TILE_ASPECT(ADDR_SURF_MACRO_ASPECT_4) |
				NUM_BANKS(ADDR_SURF_16_BANK));

		mod2array[4] = (BANK_WIDTH(ADDR_SURF_BANK_WIDTH_1) |
				BANK_HEIGHT(ADDR_SURF_BANK_HEIGHT_2) |
				MACRO_TILE_ASPECT(ADDR_SURF_MACRO_ASPECT_2) |
				NUM_BANKS(ADDR_SURF_16_BANK));

		mod2array[5] = (BANK_WIDTH(ADDR_SURF_BANK_WIDTH_1) |
				BANK_HEIGHT(ADDR_SURF_BANK_HEIGHT_1) |
				MACRO_TILE_ASPECT(ADDR_SURF_MACRO_ASPECT_1) |
				NUM_BANKS(ADDR_SURF_16_BANK));

		mod2array[6] = (BANK_WIDTH(ADDR_SURF_BANK_WIDTH_1) |
				BANK_HEIGHT(ADDR_SURF_BANK_HEIGHT_1) |
				MACRO_TILE_ASPECT(ADDR_SURF_MACRO_ASPECT_1) |
				NUM_BANKS(ADDR_SURF_16_BANK));

		mod2array[8] = (BANK_WIDTH(ADDR_SURF_BANK_WIDTH_1) |
				BANK_HEIGHT(ADDR_SURF_BANK_HEIGHT_8) |
				MACRO_TILE_ASPECT(ADDR_SURF_MACRO_ASPECT_4) |
				NUM_BANKS(ADDR_SURF_16_BANK));

		mod2array[9] = (BANK_WIDTH(ADDR_SURF_BANK_WIDTH_1) |
				BANK_HEIGHT(ADDR_SURF_BANK_HEIGHT_4) |
				MACRO_TILE_ASPECT(ADDR_SURF_MACRO_ASPECT_4) |
				NUM_BANKS(ADDR_SURF_16_BANK));

		mod2array[10] = (BANK_WIDTH(ADDR_SURF_BANK_WIDTH_1) |
				BANK_HEIGHT(ADDR_SURF_BANK_HEIGHT_2) |
				MACRO_TILE_ASPECT(ADDR_SURF_MACRO_ASPECT_2) |
				NUM_BANKS(ADDR_SURF_16_BANK));

		mod2array[11] = (BANK_WIDTH(ADDR_SURF_BANK_WIDTH_1) |
				BANK_HEIGHT(ADDR_SURF_BANK_HEIGHT_1) |
				MACRO_TILE_ASPECT(ADDR_SURF_MACRO_ASPECT_2) |
				NUM_BANKS(ADDR_SURF_16_BANK));

		mod2array[12] = (BANK_WIDTH(ADDR_SURF_BANK_WIDTH_1) |
				BANK_HEIGHT(ADDR_SURF_BANK_HEIGHT_1) |
				MACRO_TILE_ASPECT(ADDR_SURF_MACRO_ASPECT_1) |
				NUM_BANKS(ADDR_SURF_8_BANK));

		mod2array[13] = (BANK_WIDTH(ADDR_SURF_BANK_WIDTH_1) |
				BANK_HEIGHT(ADDR_SURF_BANK_HEIGHT_1) |
				MACRO_TILE_ASPECT(ADDR_SURF_MACRO_ASPECT_1) |
				NUM_BANKS(ADDR_SURF_4_BANK));

		mod2array[14] = (BANK_WIDTH(ADDR_SURF_BANK_WIDTH_1) |
				BANK_HEIGHT(ADDR_SURF_BANK_HEIGHT_1) |
				MACRO_TILE_ASPECT(ADDR_SURF_MACRO_ASPECT_1) |
				NUM_BANKS(ADDR_SURF_4_BANK));

		for (reg_offset = 0; reg_offset < num_tile_mode_states; reg_offset++)
			WREG32(mmGB_TILE_MODE0 + reg_offset, modearray[reg_offset]);

		for (reg_offset = 0; reg_offset < num_secondary_tile_mode_states; reg_offset++)
			if (reg_offset != 7)
				WREG32(mmGB_MACROTILE_MODE0 + reg_offset, mod2array[reg_offset]);

		break;
	case CHIP_STONEY:
		modearray[0] = (ARRAY_MODE(ARRAY_2D_TILED_THIN1) |
				PIPE_CONFIG(ADDR_SURF_P2) |
				TILE_SPLIT(ADDR_SURF_TILE_SPLIT_64B) |
				MICRO_TILE_MODE_NEW(ADDR_SURF_DEPTH_MICRO_TILING));
		modearray[1] = (ARRAY_MODE(ARRAY_2D_TILED_THIN1) |
				PIPE_CONFIG(ADDR_SURF_P2) |
				TILE_SPLIT(ADDR_SURF_TILE_SPLIT_128B) |
				MICRO_TILE_MODE_NEW(ADDR_SURF_DEPTH_MICRO_TILING));
		modearray[2] = (ARRAY_MODE(ARRAY_2D_TILED_THIN1) |
				PIPE_CONFIG(ADDR_SURF_P2) |
				TILE_SPLIT(ADDR_SURF_TILE_SPLIT_256B) |
				MICRO_TILE_MODE_NEW(ADDR_SURF_DEPTH_MICRO_TILING));
		modearray[3] = (ARRAY_MODE(ARRAY_2D_TILED_THIN1) |
				PIPE_CONFIG(ADDR_SURF_P2) |
				TILE_SPLIT(ADDR_SURF_TILE_SPLIT_512B) |
				MICRO_TILE_MODE_NEW(ADDR_SURF_DEPTH_MICRO_TILING));
		modearray[4] = (ARRAY_MODE(ARRAY_2D_TILED_THIN1) |
				PIPE_CONFIG(ADDR_SURF_P2) |
				TILE_SPLIT(ADDR_SURF_TILE_SPLIT_2KB) |
				MICRO_TILE_MODE_NEW(ADDR_SURF_DEPTH_MICRO_TILING));
		modearray[5] = (ARRAY_MODE(ARRAY_1D_TILED_THIN1) |
				PIPE_CONFIG(ADDR_SURF_P2) |
				TILE_SPLIT(ADDR_SURF_TILE_SPLIT_2KB) |
				MICRO_TILE_MODE_NEW(ADDR_SURF_DEPTH_MICRO_TILING));
		modearray[6] = (ARRAY_MODE(ARRAY_PRT_TILED_THIN1) |
				PIPE_CONFIG(ADDR_SURF_P2) |
				TILE_SPLIT(ADDR_SURF_TILE_SPLIT_2KB) |
				MICRO_TILE_MODE_NEW(ADDR_SURF_DEPTH_MICRO_TILING));
		modearray[8] = (ARRAY_MODE(ARRAY_LINEAR_ALIGNED) |
				PIPE_CONFIG(ADDR_SURF_P2));
		modearray[9] = (ARRAY_MODE(ARRAY_1D_TILED_THIN1) |
				PIPE_CONFIG(ADDR_SURF_P2) |
				MICRO_TILE_MODE_NEW(ADDR_SURF_DISPLAY_MICRO_TILING) |
				SAMPLE_SPLIT(ADDR_SURF_SAMPLE_SPLIT_2));
		modearray[10] = (ARRAY_MODE(ARRAY_2D_TILED_THIN1) |
				 PIPE_CONFIG(ADDR_SURF_P2) |
				 MICRO_TILE_MODE_NEW(ADDR_SURF_DISPLAY_MICRO_TILING) |
				 SAMPLE_SPLIT(ADDR_SURF_SAMPLE_SPLIT_2));
		modearray[11] = (ARRAY_MODE(ARRAY_PRT_TILED_THIN1) |
				 PIPE_CONFIG(ADDR_SURF_P2) |
				 MICRO_TILE_MODE_NEW(ADDR_SURF_DISPLAY_MICRO_TILING) |
				 SAMPLE_SPLIT(ADDR_SURF_SAMPLE_SPLIT_8));
		modearray[13] = (ARRAY_MODE(ARRAY_1D_TILED_THIN1) |
				 PIPE_CONFIG(ADDR_SURF_P2) |
				 MICRO_TILE_MODE_NEW(ADDR_SURF_THIN_MICRO_TILING) |
				 SAMPLE_SPLIT(ADDR_SURF_SAMPLE_SPLIT_2));
		modearray[14] = (ARRAY_MODE(ARRAY_2D_TILED_THIN1) |
				 PIPE_CONFIG(ADDR_SURF_P2) |
				 MICRO_TILE_MODE_NEW(ADDR_SURF_THIN_MICRO_TILING) |
				 SAMPLE_SPLIT(ADDR_SURF_SAMPLE_SPLIT_2));
		modearray[15] = (ARRAY_MODE(ARRAY_3D_TILED_THIN1) |
				 PIPE_CONFIG(ADDR_SURF_P2) |
				 MICRO_TILE_MODE_NEW(ADDR_SURF_THIN_MICRO_TILING) |
				 SAMPLE_SPLIT(ADDR_SURF_SAMPLE_SPLIT_2));
		modearray[16] = (ARRAY_MODE(ARRAY_PRT_TILED_THIN1) |
				 PIPE_CONFIG(ADDR_SURF_P2) |
				 MICRO_TILE_MODE_NEW(ADDR_SURF_THIN_MICRO_TILING) |
				 SAMPLE_SPLIT(ADDR_SURF_SAMPLE_SPLIT_8));
		modearray[18] = (ARRAY_MODE(ARRAY_1D_TILED_THICK) |
				 PIPE_CONFIG(ADDR_SURF_P2) |
				 MICRO_TILE_MODE_NEW(ADDR_SURF_THIN_MICRO_TILING) |
				 SAMPLE_SPLIT(ADDR_SURF_SAMPLE_SPLIT_1));
		modearray[19] = (ARRAY_MODE(ARRAY_1D_TILED_THICK) |
				 PIPE_CONFIG(ADDR_SURF_P2) |
				 MICRO_TILE_MODE_NEW(ADDR_SURF_THICK_MICRO_TILING) |
				 SAMPLE_SPLIT(ADDR_SURF_SAMPLE_SPLIT_1));
		modearray[20] = (ARRAY_MODE(ARRAY_2D_TILED_THICK) |
				 PIPE_CONFIG(ADDR_SURF_P2) |
				 MICRO_TILE_MODE_NEW(ADDR_SURF_THICK_MICRO_TILING) |
				 SAMPLE_SPLIT(ADDR_SURF_SAMPLE_SPLIT_1));
		modearray[21] = (ARRAY_MODE(ARRAY_3D_TILED_THICK) |
				 PIPE_CONFIG(ADDR_SURF_P2) |
				 MICRO_TILE_MODE_NEW(ADDR_SURF_THICK_MICRO_TILING) |
				 SAMPLE_SPLIT(ADDR_SURF_SAMPLE_SPLIT_1));
		modearray[22] = (ARRAY_MODE(ARRAY_PRT_TILED_THICK) |
				 PIPE_CONFIG(ADDR_SURF_P2) |
				 MICRO_TILE_MODE_NEW(ADDR_SURF_THICK_MICRO_TILING) |
				 SAMPLE_SPLIT(ADDR_SURF_SAMPLE_SPLIT_1));
		modearray[24] = (ARRAY_MODE(ARRAY_2D_TILED_THICK) |
				 PIPE_CONFIG(ADDR_SURF_P2) |
				 MICRO_TILE_MODE_NEW(ADDR_SURF_THIN_MICRO_TILING) |
				 SAMPLE_SPLIT(ADDR_SURF_SAMPLE_SPLIT_1));
		modearray[25] = (ARRAY_MODE(ARRAY_2D_TILED_XTHICK) |
				 PIPE_CONFIG(ADDR_SURF_P2) |
				 MICRO_TILE_MODE_NEW(ADDR_SURF_THICK_MICRO_TILING) |
				 SAMPLE_SPLIT(ADDR_SURF_SAMPLE_SPLIT_1));
		modearray[26] = (ARRAY_MODE(ARRAY_3D_TILED_XTHICK) |
				 PIPE_CONFIG(ADDR_SURF_P2) |
				 MICRO_TILE_MODE_NEW(ADDR_SURF_THICK_MICRO_TILING) |
				 SAMPLE_SPLIT(ADDR_SURF_SAMPLE_SPLIT_1));
		modearray[27] = (ARRAY_MODE(ARRAY_1D_TILED_THIN1) |
				 PIPE_CONFIG(ADDR_SURF_P2) |
				 MICRO_TILE_MODE_NEW(ADDR_SURF_ROTATED_MICRO_TILING) |
				 SAMPLE_SPLIT(ADDR_SURF_SAMPLE_SPLIT_2));
		modearray[28] = (ARRAY_MODE(ARRAY_2D_TILED_THIN1) |
				 PIPE_CONFIG(ADDR_SURF_P2) |
				 MICRO_TILE_MODE_NEW(ADDR_SURF_ROTATED_MICRO_TILING) |
				 SAMPLE_SPLIT(ADDR_SURF_SAMPLE_SPLIT_2));
		modearray[29] = (ARRAY_MODE(ARRAY_PRT_TILED_THIN1) |
				 PIPE_CONFIG(ADDR_SURF_P2) |
				 MICRO_TILE_MODE_NEW(ADDR_SURF_ROTATED_MICRO_TILING) |
				 SAMPLE_SPLIT(ADDR_SURF_SAMPLE_SPLIT_8));

		mod2array[0] = (BANK_WIDTH(ADDR_SURF_BANK_WIDTH_1) |
				BANK_HEIGHT(ADDR_SURF_BANK_HEIGHT_4) |
				MACRO_TILE_ASPECT(ADDR_SURF_MACRO_ASPECT_4) |
				NUM_BANKS(ADDR_SURF_8_BANK));
		mod2array[1] = (BANK_WIDTH(ADDR_SURF_BANK_WIDTH_1) |
				BANK_HEIGHT(ADDR_SURF_BANK_HEIGHT_2) |
				MACRO_TILE_ASPECT(ADDR_SURF_MACRO_ASPECT_4) |
				NUM_BANKS(ADDR_SURF_8_BANK));
		mod2array[2] = (BANK_WIDTH(ADDR_SURF_BANK_WIDTH_1) |
				BANK_HEIGHT(ADDR_SURF_BANK_HEIGHT_1) |
				MACRO_TILE_ASPECT(ADDR_SURF_MACRO_ASPECT_2) |
				NUM_BANKS(ADDR_SURF_8_BANK));
		mod2array[3] = (BANK_WIDTH(ADDR_SURF_BANK_WIDTH_1) |
				BANK_HEIGHT(ADDR_SURF_BANK_HEIGHT_1) |
				MACRO_TILE_ASPECT(ADDR_SURF_MACRO_ASPECT_2) |
				NUM_BANKS(ADDR_SURF_8_BANK));
		mod2array[4] = (BANK_WIDTH(ADDR_SURF_BANK_WIDTH_1) |
				BANK_HEIGHT(ADDR_SURF_BANK_HEIGHT_1) |
				MACRO_TILE_ASPECT(ADDR_SURF_MACRO_ASPECT_2) |
				NUM_BANKS(ADDR_SURF_8_BANK));
		mod2array[5] = (BANK_WIDTH(ADDR_SURF_BANK_WIDTH_1) |
				BANK_HEIGHT(ADDR_SURF_BANK_HEIGHT_1) |
				MACRO_TILE_ASPECT(ADDR_SURF_MACRO_ASPECT_2) |
				NUM_BANKS(ADDR_SURF_8_BANK));
		mod2array[6] = (BANK_WIDTH(ADDR_SURF_BANK_WIDTH_1) |
				BANK_HEIGHT(ADDR_SURF_BANK_HEIGHT_1) |
				MACRO_TILE_ASPECT(ADDR_SURF_MACRO_ASPECT_2) |
				NUM_BANKS(ADDR_SURF_8_BANK));
		mod2array[8] = (BANK_WIDTH(ADDR_SURF_BANK_WIDTH_4) |
				BANK_HEIGHT(ADDR_SURF_BANK_HEIGHT_8) |
				MACRO_TILE_ASPECT(ADDR_SURF_MACRO_ASPECT_4) |
				NUM_BANKS(ADDR_SURF_16_BANK));
		mod2array[9] = (BANK_WIDTH(ADDR_SURF_BANK_WIDTH_4) |
				BANK_HEIGHT(ADDR_SURF_BANK_HEIGHT_4) |
				MACRO_TILE_ASPECT(ADDR_SURF_MACRO_ASPECT_4) |
				NUM_BANKS(ADDR_SURF_16_BANK));
		mod2array[10] = (BANK_WIDTH(ADDR_SURF_BANK_WIDTH_2) |
				 BANK_HEIGHT(ADDR_SURF_BANK_HEIGHT_4) |
				 MACRO_TILE_ASPECT(ADDR_SURF_MACRO_ASPECT_4) |
				 NUM_BANKS(ADDR_SURF_16_BANK));
		mod2array[11] = (BANK_WIDTH(ADDR_SURF_BANK_WIDTH_2) |
				 BANK_HEIGHT(ADDR_SURF_BANK_HEIGHT_2) |
				 MACRO_TILE_ASPECT(ADDR_SURF_MACRO_ASPECT_4) |
				 NUM_BANKS(ADDR_SURF_16_BANK));
		mod2array[12] = (BANK_WIDTH(ADDR_SURF_BANK_WIDTH_1) |
				 BANK_HEIGHT(ADDR_SURF_BANK_HEIGHT_2) |
				 MACRO_TILE_ASPECT(ADDR_SURF_MACRO_ASPECT_4) |
				 NUM_BANKS(ADDR_SURF_16_BANK));
		mod2array[13] = (BANK_WIDTH(ADDR_SURF_BANK_WIDTH_1) |
				 BANK_HEIGHT(ADDR_SURF_BANK_HEIGHT_1) |
				 MACRO_TILE_ASPECT(ADDR_SURF_MACRO_ASPECT_4) |
				 NUM_BANKS(ADDR_SURF_16_BANK));
		mod2array[14] = (BANK_WIDTH(ADDR_SURF_BANK_WIDTH_1) |
				 BANK_HEIGHT(ADDR_SURF_BANK_HEIGHT_1) |
				 MACRO_TILE_ASPECT(ADDR_SURF_MACRO_ASPECT_2) |
				 NUM_BANKS(ADDR_SURF_8_BANK));

		for (reg_offset = 0; reg_offset < num_tile_mode_states; reg_offset++)
			if (reg_offset != 7 && reg_offset != 12 && reg_offset != 17 &&
			    reg_offset != 23)
				WREG32(mmGB_TILE_MODE0 + reg_offset, modearray[reg_offset]);

		for (reg_offset = 0; reg_offset < num_secondary_tile_mode_states; reg_offset++)
			if (reg_offset != 7)
				WREG32(mmGB_MACROTILE_MODE0 + reg_offset, mod2array[reg_offset]);

		break;
	default:
		dev_warn(adev->dev,
			 "Unknown chip type (%d) in function gfx_v8_0_tiling_mode_table_init() falling through to CHIP_CARRIZO\n",
			 adev->asic_type);
		fallthrough;

	case CHIP_CARRIZO:
		modearray[0] = (ARRAY_MODE(ARRAY_2D_TILED_THIN1) |
				PIPE_CONFIG(ADDR_SURF_P2) |
				TILE_SPLIT(ADDR_SURF_TILE_SPLIT_64B) |
				MICRO_TILE_MODE_NEW(ADDR_SURF_DEPTH_MICRO_TILING));
		modearray[1] = (ARRAY_MODE(ARRAY_2D_TILED_THIN1) |
				PIPE_CONFIG(ADDR_SURF_P2) |
				TILE_SPLIT(ADDR_SURF_TILE_SPLIT_128B) |
				MICRO_TILE_MODE_NEW(ADDR_SURF_DEPTH_MICRO_TILING));
		modearray[2] = (ARRAY_MODE(ARRAY_2D_TILED_THIN1) |
				PIPE_CONFIG(ADDR_SURF_P2) |
				TILE_SPLIT(ADDR_SURF_TILE_SPLIT_256B) |
				MICRO_TILE_MODE_NEW(ADDR_SURF_DEPTH_MICRO_TILING));
		modearray[3] = (ARRAY_MODE(ARRAY_2D_TILED_THIN1) |
				PIPE_CONFIG(ADDR_SURF_P2) |
				TILE_SPLIT(ADDR_SURF_TILE_SPLIT_512B) |
				MICRO_TILE_MODE_NEW(ADDR_SURF_DEPTH_MICRO_TILING));
		modearray[4] = (ARRAY_MODE(ARRAY_2D_TILED_THIN1) |
				PIPE_CONFIG(ADDR_SURF_P2) |
				TILE_SPLIT(ADDR_SURF_TILE_SPLIT_2KB) |
				MICRO_TILE_MODE_NEW(ADDR_SURF_DEPTH_MICRO_TILING));
		modearray[5] = (ARRAY_MODE(ARRAY_1D_TILED_THIN1) |
				PIPE_CONFIG(ADDR_SURF_P2) |
				TILE_SPLIT(ADDR_SURF_TILE_SPLIT_2KB) |
				MICRO_TILE_MODE_NEW(ADDR_SURF_DEPTH_MICRO_TILING));
		modearray[6] = (ARRAY_MODE(ARRAY_PRT_TILED_THIN1) |
				PIPE_CONFIG(ADDR_SURF_P2) |
				TILE_SPLIT(ADDR_SURF_TILE_SPLIT_2KB) |
				MICRO_TILE_MODE_NEW(ADDR_SURF_DEPTH_MICRO_TILING));
		modearray[8] = (ARRAY_MODE(ARRAY_LINEAR_ALIGNED) |
				PIPE_CONFIG(ADDR_SURF_P2));
		modearray[9] = (ARRAY_MODE(ARRAY_1D_TILED_THIN1) |
				PIPE_CONFIG(ADDR_SURF_P2) |
				MICRO_TILE_MODE_NEW(ADDR_SURF_DISPLAY_MICRO_TILING) |
				SAMPLE_SPLIT(ADDR_SURF_SAMPLE_SPLIT_2));
		modearray[10] = (ARRAY_MODE(ARRAY_2D_TILED_THIN1) |
				 PIPE_CONFIG(ADDR_SURF_P2) |
				 MICRO_TILE_MODE_NEW(ADDR_SURF_DISPLAY_MICRO_TILING) |
				 SAMPLE_SPLIT(ADDR_SURF_SAMPLE_SPLIT_2));
		modearray[11] = (ARRAY_MODE(ARRAY_PRT_TILED_THIN1) |
				 PIPE_CONFIG(ADDR_SURF_P2) |
				 MICRO_TILE_MODE_NEW(ADDR_SURF_DISPLAY_MICRO_TILING) |
				 SAMPLE_SPLIT(ADDR_SURF_SAMPLE_SPLIT_8));
		modearray[13] = (ARRAY_MODE(ARRAY_1D_TILED_THIN1) |
				 PIPE_CONFIG(ADDR_SURF_P2) |
				 MICRO_TILE_MODE_NEW(ADDR_SURF_THIN_MICRO_TILING) |
				 SAMPLE_SPLIT(ADDR_SURF_SAMPLE_SPLIT_2));
		modearray[14] = (ARRAY_MODE(ARRAY_2D_TILED_THIN1) |
				 PIPE_CONFIG(ADDR_SURF_P2) |
				 MICRO_TILE_MODE_NEW(ADDR_SURF_THIN_MICRO_TILING) |
				 SAMPLE_SPLIT(ADDR_SURF_SAMPLE_SPLIT_2));
		modearray[15] = (ARRAY_MODE(ARRAY_3D_TILED_THIN1) |
				 PIPE_CONFIG(ADDR_SURF_P2) |
				 MICRO_TILE_MODE_NEW(ADDR_SURF_THIN_MICRO_TILING) |
				 SAMPLE_SPLIT(ADDR_SURF_SAMPLE_SPLIT_2));
		modearray[16] = (ARRAY_MODE(ARRAY_PRT_TILED_THIN1) |
				 PIPE_CONFIG(ADDR_SURF_P2) |
				 MICRO_TILE_MODE_NEW(ADDR_SURF_THIN_MICRO_TILING) |
				 SAMPLE_SPLIT(ADDR_SURF_SAMPLE_SPLIT_8));
		modearray[18] = (ARRAY_MODE(ARRAY_1D_TILED_THICK) |
				 PIPE_CONFIG(ADDR_SURF_P2) |
				 MICRO_TILE_MODE_NEW(ADDR_SURF_THIN_MICRO_TILING) |
				 SAMPLE_SPLIT(ADDR_SURF_SAMPLE_SPLIT_1));
		modearray[19] = (ARRAY_MODE(ARRAY_1D_TILED_THICK) |
				 PIPE_CONFIG(ADDR_SURF_P2) |
				 MICRO_TILE_MODE_NEW(ADDR_SURF_THICK_MICRO_TILING) |
				 SAMPLE_SPLIT(ADDR_SURF_SAMPLE_SPLIT_1));
		modearray[20] = (ARRAY_MODE(ARRAY_2D_TILED_THICK) |
				 PIPE_CONFIG(ADDR_SURF_P2) |
				 MICRO_TILE_MODE_NEW(ADDR_SURF_THICK_MICRO_TILING) |
				 SAMPLE_SPLIT(ADDR_SURF_SAMPLE_SPLIT_1));
		modearray[21] = (ARRAY_MODE(ARRAY_3D_TILED_THICK) |
				 PIPE_CONFIG(ADDR_SURF_P2) |
				 MICRO_TILE_MODE_NEW(ADDR_SURF_THICK_MICRO_TILING) |
				 SAMPLE_SPLIT(ADDR_SURF_SAMPLE_SPLIT_1));
		modearray[22] = (ARRAY_MODE(ARRAY_PRT_TILED_THICK) |
				 PIPE_CONFIG(ADDR_SURF_P2) |
				 MICRO_TILE_MODE_NEW(ADDR_SURF_THICK_MICRO_TILING) |
				 SAMPLE_SPLIT(ADDR_SURF_SAMPLE_SPLIT_1));
		modearray[24] = (ARRAY_MODE(ARRAY_2D_TILED_THICK) |
				 PIPE_CONFIG(ADDR_SURF_P2) |
				 MICRO_TILE_MODE_NEW(ADDR_SURF_THIN_MICRO_TILING) |
				 SAMPLE_SPLIT(ADDR_SURF_SAMPLE_SPLIT_1));
		modearray[25] = (ARRAY_MODE(ARRAY_2D_TILED_XTHICK) |
				 PIPE_CONFIG(ADDR_SURF_P2) |
				 MICRO_TILE_MODE_NEW(ADDR_SURF_THICK_MICRO_TILING) |
				 SAMPLE_SPLIT(ADDR_SURF_SAMPLE_SPLIT_1));
		modearray[26] = (ARRAY_MODE(ARRAY_3D_TILED_XTHICK) |
				 PIPE_CONFIG(ADDR_SURF_P2) |
				 MICRO_TILE_MODE_NEW(ADDR_SURF_THICK_MICRO_TILING) |
				 SAMPLE_SPLIT(ADDR_SURF_SAMPLE_SPLIT_1));
		modearray[27] = (ARRAY_MODE(ARRAY_1D_TILED_THIN1) |
				 PIPE_CONFIG(ADDR_SURF_P2) |
				 MICRO_TILE_MODE_NEW(ADDR_SURF_ROTATED_MICRO_TILING) |
				 SAMPLE_SPLIT(ADDR_SURF_SAMPLE_SPLIT_2));
		modearray[28] = (ARRAY_MODE(ARRAY_2D_TILED_THIN1) |
				 PIPE_CONFIG(ADDR_SURF_P2) |
				 MICRO_TILE_MODE_NEW(ADDR_SURF_ROTATED_MICRO_TILING) |
				 SAMPLE_SPLIT(ADDR_SURF_SAMPLE_SPLIT_2));
		modearray[29] = (ARRAY_MODE(ARRAY_PRT_TILED_THIN1) |
				 PIPE_CONFIG(ADDR_SURF_P2) |
				 MICRO_TILE_MODE_NEW(ADDR_SURF_ROTATED_MICRO_TILING) |
				 SAMPLE_SPLIT(ADDR_SURF_SAMPLE_SPLIT_8));

		mod2array[0] = (BANK_WIDTH(ADDR_SURF_BANK_WIDTH_1) |
				BANK_HEIGHT(ADDR_SURF_BANK_HEIGHT_4) |
				MACRO_TILE_ASPECT(ADDR_SURF_MACRO_ASPECT_4) |
				NUM_BANKS(ADDR_SURF_8_BANK));
		mod2array[1] = (BANK_WIDTH(ADDR_SURF_BANK_WIDTH_1) |
				BANK_HEIGHT(ADDR_SURF_BANK_HEIGHT_2) |
				MACRO_TILE_ASPECT(ADDR_SURF_MACRO_ASPECT_4) |
				NUM_BANKS(ADDR_SURF_8_BANK));
		mod2array[2] = (BANK_WIDTH(ADDR_SURF_BANK_WIDTH_1) |
				BANK_HEIGHT(ADDR_SURF_BANK_HEIGHT_1) |
				MACRO_TILE_ASPECT(ADDR_SURF_MACRO_ASPECT_2) |
				NUM_BANKS(ADDR_SURF_8_BANK));
		mod2array[3] = (BANK_WIDTH(ADDR_SURF_BANK_WIDTH_1) |
				BANK_HEIGHT(ADDR_SURF_BANK_HEIGHT_1) |
				MACRO_TILE_ASPECT(ADDR_SURF_MACRO_ASPECT_2) |
				NUM_BANKS(ADDR_SURF_8_BANK));
		mod2array[4] = (BANK_WIDTH(ADDR_SURF_BANK_WIDTH_1) |
				BANK_HEIGHT(ADDR_SURF_BANK_HEIGHT_1) |
				MACRO_TILE_ASPECT(ADDR_SURF_MACRO_ASPECT_2) |
				NUM_BANKS(ADDR_SURF_8_BANK));
		mod2array[5] = (BANK_WIDTH(ADDR_SURF_BANK_WIDTH_1) |
				BANK_HEIGHT(ADDR_SURF_BANK_HEIGHT_1) |
				MACRO_TILE_ASPECT(ADDR_SURF_MACRO_ASPECT_2) |
				NUM_BANKS(ADDR_SURF_8_BANK));
		mod2array[6] = (BANK_WIDTH(ADDR_SURF_BANK_WIDTH_1) |
				BANK_HEIGHT(ADDR_SURF_BANK_HEIGHT_1) |
				MACRO_TILE_ASPECT(ADDR_SURF_MACRO_ASPECT_2) |
				NUM_BANKS(ADDR_SURF_8_BANK));
		mod2array[8] = (BANK_WIDTH(ADDR_SURF_BANK_WIDTH_4) |
				BANK_HEIGHT(ADDR_SURF_BANK_HEIGHT_8) |
				MACRO_TILE_ASPECT(ADDR_SURF_MACRO_ASPECT_4) |
				NUM_BANKS(ADDR_SURF_16_BANK));
		mod2array[9] = (BANK_WIDTH(ADDR_SURF_BANK_WIDTH_4) |
				BANK_HEIGHT(ADDR_SURF_BANK_HEIGHT_4) |
				MACRO_TILE_ASPECT(ADDR_SURF_MACRO_ASPECT_4) |
				NUM_BANKS(ADDR_SURF_16_BANK));
		mod2array[10] = (BANK_WIDTH(ADDR_SURF_BANK_WIDTH_2) |
				 BANK_HEIGHT(ADDR_SURF_BANK_HEIGHT_4) |
				 MACRO_TILE_ASPECT(ADDR_SURF_MACRO_ASPECT_4) |
				 NUM_BANKS(ADDR_SURF_16_BANK));
		mod2array[11] = (BANK_WIDTH(ADDR_SURF_BANK_WIDTH_2) |
				 BANK_HEIGHT(ADDR_SURF_BANK_HEIGHT_2) |
				 MACRO_TILE_ASPECT(ADDR_SURF_MACRO_ASPECT_4) |
				 NUM_BANKS(ADDR_SURF_16_BANK));
		mod2array[12] = (BANK_WIDTH(ADDR_SURF_BANK_WIDTH_1) |
				 BANK_HEIGHT(ADDR_SURF_BANK_HEIGHT_2) |
				 MACRO_TILE_ASPECT(ADDR_SURF_MACRO_ASPECT_4) |
				 NUM_BANKS(ADDR_SURF_16_BANK));
		mod2array[13] = (BANK_WIDTH(ADDR_SURF_BANK_WIDTH_1) |
				 BANK_HEIGHT(ADDR_SURF_BANK_HEIGHT_1) |
				 MACRO_TILE_ASPECT(ADDR_SURF_MACRO_ASPECT_4) |
				 NUM_BANKS(ADDR_SURF_16_BANK));
		mod2array[14] = (BANK_WIDTH(ADDR_SURF_BANK_WIDTH_1) |
				 BANK_HEIGHT(ADDR_SURF_BANK_HEIGHT_1) |
				 MACRO_TILE_ASPECT(ADDR_SURF_MACRO_ASPECT_2) |
				 NUM_BANKS(ADDR_SURF_8_BANK));

		for (reg_offset = 0; reg_offset < num_tile_mode_states; reg_offset++)
			if (reg_offset != 7 && reg_offset != 12 && reg_offset != 17 &&
			    reg_offset != 23)
				WREG32(mmGB_TILE_MODE0 + reg_offset, modearray[reg_offset]);

		for (reg_offset = 0; reg_offset < num_secondary_tile_mode_states; reg_offset++)
			if (reg_offset != 7)
				WREG32(mmGB_MACROTILE_MODE0 + reg_offset, mod2array[reg_offset]);

		break;
	}
}

static void gfx_v8_0_select_se_sh(struct amdgpu_device *adev,
				  u32 se_num, u32 sh_num, u32 instance,
				  int xcc_id)
{
	u32 data;

	if (instance == 0xffffffff)
		data = REG_SET_FIELD(0, GRBM_GFX_INDEX, INSTANCE_BROADCAST_WRITES, 1);
	else
		data = REG_SET_FIELD(0, GRBM_GFX_INDEX, INSTANCE_INDEX, instance);

	if (se_num == 0xffffffff)
		data = REG_SET_FIELD(data, GRBM_GFX_INDEX, SE_BROADCAST_WRITES, 1);
	else
		data = REG_SET_FIELD(data, GRBM_GFX_INDEX, SE_INDEX, se_num);

	if (sh_num == 0xffffffff)
		data = REG_SET_FIELD(data, GRBM_GFX_INDEX, SH_BROADCAST_WRITES, 1);
	else
		data = REG_SET_FIELD(data, GRBM_GFX_INDEX, SH_INDEX, sh_num);

	WREG32(mmGRBM_GFX_INDEX, data);
}

static void gfx_v8_0_select_me_pipe_q(struct amdgpu_device *adev,
				  u32 me, u32 pipe, u32 q, u32 vm, u32 xcc_id)
{
	vi_srbm_select(adev, me, pipe, q, vm);
}

static u32 gfx_v8_0_get_rb_active_bitmap(struct amdgpu_device *adev)
{
	u32 data, mask;

	data =  RREG32(mmCC_RB_BACKEND_DISABLE) |
		RREG32(mmGC_USER_RB_BACKEND_DISABLE);

	data = REG_GET_FIELD(data, GC_USER_RB_BACKEND_DISABLE, BACKEND_DISABLE);

	mask = amdgpu_gfx_create_bitmask(adev->gfx.config.max_backends_per_se /
					 adev->gfx.config.max_sh_per_se);

	return (~data) & mask;
}

static void
gfx_v8_0_raster_config(struct amdgpu_device *adev, u32 *rconf, u32 *rconf1)
{
	switch (adev->asic_type) {
	case CHIP_FIJI:
	case CHIP_VEGAM:
		*rconf |= RB_MAP_PKR0(2) | RB_MAP_PKR1(2) |
			  RB_XSEL2(1) | PKR_MAP(2) |
			  PKR_XSEL(1) | PKR_YSEL(1) |
			  SE_MAP(2) | SE_XSEL(2) | SE_YSEL(3);
		*rconf1 |= SE_PAIR_MAP(2) | SE_PAIR_XSEL(3) |
			   SE_PAIR_YSEL(2);
		break;
	case CHIP_TONGA:
	case CHIP_POLARIS10:
		*rconf |= RB_MAP_PKR0(2) | RB_XSEL2(1) | SE_MAP(2) |
			  SE_XSEL(1) | SE_YSEL(1);
		*rconf1 |= SE_PAIR_MAP(2) | SE_PAIR_XSEL(2) |
			   SE_PAIR_YSEL(2);
		break;
	case CHIP_TOPAZ:
	case CHIP_CARRIZO:
		*rconf |= RB_MAP_PKR0(2);
		*rconf1 |= 0x0;
		break;
	case CHIP_POLARIS11:
	case CHIP_POLARIS12:
		*rconf |= RB_MAP_PKR0(2) | RB_XSEL2(1) | SE_MAP(2) |
			  SE_XSEL(1) | SE_YSEL(1);
		*rconf1 |= 0x0;
		break;
	case CHIP_STONEY:
		*rconf |= 0x0;
		*rconf1 |= 0x0;
		break;
	default:
		DRM_ERROR("unknown asic: 0x%x\n", adev->asic_type);
		break;
	}
}

static void
gfx_v8_0_write_harvested_raster_configs(struct amdgpu_device *adev,
					u32 raster_config, u32 raster_config_1,
					unsigned rb_mask, unsigned num_rb)
{
	unsigned sh_per_se = max_t(unsigned, adev->gfx.config.max_sh_per_se, 1);
	unsigned num_se = max_t(unsigned, adev->gfx.config.max_shader_engines, 1);
	unsigned rb_per_pkr = min_t(unsigned, num_rb / num_se / sh_per_se, 2);
	unsigned rb_per_se = num_rb / num_se;
	unsigned se_mask[4];
	unsigned se;

	se_mask[0] = ((1 << rb_per_se) - 1) & rb_mask;
	se_mask[1] = (se_mask[0] << rb_per_se) & rb_mask;
	se_mask[2] = (se_mask[1] << rb_per_se) & rb_mask;
	se_mask[3] = (se_mask[2] << rb_per_se) & rb_mask;

	WARN_ON(!(num_se == 1 || num_se == 2 || num_se == 4));
	WARN_ON(!(sh_per_se == 1 || sh_per_se == 2));
	WARN_ON(!(rb_per_pkr == 1 || rb_per_pkr == 2));

	if ((num_se > 2) && ((!se_mask[0] && !se_mask[1]) ||
			     (!se_mask[2] && !se_mask[3]))) {
		raster_config_1 &= ~SE_PAIR_MAP_MASK;

		if (!se_mask[0] && !se_mask[1]) {
			raster_config_1 |=
				SE_PAIR_MAP(RASTER_CONFIG_SE_PAIR_MAP_3);
		} else {
			raster_config_1 |=
				SE_PAIR_MAP(RASTER_CONFIG_SE_PAIR_MAP_0);
		}
	}

	for (se = 0; se < num_se; se++) {
		unsigned raster_config_se = raster_config;
		unsigned pkr0_mask = ((1 << rb_per_pkr) - 1) << (se * rb_per_se);
		unsigned pkr1_mask = pkr0_mask << rb_per_pkr;
		int idx = (se / 2) * 2;

		if ((num_se > 1) && (!se_mask[idx] || !se_mask[idx + 1])) {
			raster_config_se &= ~SE_MAP_MASK;

			if (!se_mask[idx]) {
				raster_config_se |= SE_MAP(RASTER_CONFIG_SE_MAP_3);
			} else {
				raster_config_se |= SE_MAP(RASTER_CONFIG_SE_MAP_0);
			}
		}

		pkr0_mask &= rb_mask;
		pkr1_mask &= rb_mask;
		if (rb_per_se > 2 && (!pkr0_mask || !pkr1_mask)) {
			raster_config_se &= ~PKR_MAP_MASK;

			if (!pkr0_mask) {
				raster_config_se |= PKR_MAP(RASTER_CONFIG_PKR_MAP_3);
			} else {
				raster_config_se |= PKR_MAP(RASTER_CONFIG_PKR_MAP_0);
			}
		}

		if (rb_per_se >= 2) {
			unsigned rb0_mask = 1 << (se * rb_per_se);
			unsigned rb1_mask = rb0_mask << 1;

			rb0_mask &= rb_mask;
			rb1_mask &= rb_mask;
			if (!rb0_mask || !rb1_mask) {
				raster_config_se &= ~RB_MAP_PKR0_MASK;

				if (!rb0_mask) {
					raster_config_se |=
						RB_MAP_PKR0(RASTER_CONFIG_RB_MAP_3);
				} else {
					raster_config_se |=
						RB_MAP_PKR0(RASTER_CONFIG_RB_MAP_0);
				}
			}

			if (rb_per_se > 2) {
				rb0_mask = 1 << (se * rb_per_se + rb_per_pkr);
				rb1_mask = rb0_mask << 1;
				rb0_mask &= rb_mask;
				rb1_mask &= rb_mask;
				if (!rb0_mask || !rb1_mask) {
					raster_config_se &= ~RB_MAP_PKR1_MASK;

					if (!rb0_mask) {
						raster_config_se |=
							RB_MAP_PKR1(RASTER_CONFIG_RB_MAP_3);
					} else {
						raster_config_se |=
							RB_MAP_PKR1(RASTER_CONFIG_RB_MAP_0);
					}
				}
			}
		}

		/* GRBM_GFX_INDEX has a different offset on VI */
		gfx_v8_0_select_se_sh(adev, se, 0xffffffff, 0xffffffff, 0);
		WREG32(mmPA_SC_RASTER_CONFIG, raster_config_se);
		WREG32(mmPA_SC_RASTER_CONFIG_1, raster_config_1);
	}

	/* GRBM_GFX_INDEX has a different offset on VI */
	gfx_v8_0_select_se_sh(adev, 0xffffffff, 0xffffffff, 0xffffffff, 0);
}

static void gfx_v8_0_setup_rb(struct amdgpu_device *adev)
{
	int i, j;
	u32 data;
	u32 raster_config = 0, raster_config_1 = 0;
	u32 active_rbs = 0;
	u32 rb_bitmap_width_per_sh = adev->gfx.config.max_backends_per_se /
					adev->gfx.config.max_sh_per_se;
	unsigned num_rb_pipes;

	mutex_lock(&adev->grbm_idx_mutex);
	for (i = 0; i < adev->gfx.config.max_shader_engines; i++) {
		for (j = 0; j < adev->gfx.config.max_sh_per_se; j++) {
			gfx_v8_0_select_se_sh(adev, i, j, 0xffffffff, 0);
			data = gfx_v8_0_get_rb_active_bitmap(adev);
			active_rbs |= data << ((i * adev->gfx.config.max_sh_per_se + j) *
					       rb_bitmap_width_per_sh);
		}
	}
	gfx_v8_0_select_se_sh(adev, 0xffffffff, 0xffffffff, 0xffffffff, 0);

	adev->gfx.config.backend_enable_mask = active_rbs;
	adev->gfx.config.num_rbs = hweight32(active_rbs);

	num_rb_pipes = min_t(unsigned, adev->gfx.config.max_backends_per_se *
			     adev->gfx.config.max_shader_engines, 16);

	gfx_v8_0_raster_config(adev, &raster_config, &raster_config_1);

	if (!adev->gfx.config.backend_enable_mask ||
			adev->gfx.config.num_rbs >= num_rb_pipes) {
		WREG32(mmPA_SC_RASTER_CONFIG, raster_config);
		WREG32(mmPA_SC_RASTER_CONFIG_1, raster_config_1);
	} else {
		gfx_v8_0_write_harvested_raster_configs(adev, raster_config, raster_config_1,
							adev->gfx.config.backend_enable_mask,
							num_rb_pipes);
	}

	/* cache the values for userspace */
	for (i = 0; i < adev->gfx.config.max_shader_engines; i++) {
		for (j = 0; j < adev->gfx.config.max_sh_per_se; j++) {
			gfx_v8_0_select_se_sh(adev, i, j, 0xffffffff, 0);
			adev->gfx.config.rb_config[i][j].rb_backend_disable =
				RREG32(mmCC_RB_BACKEND_DISABLE);
			adev->gfx.config.rb_config[i][j].user_rb_backend_disable =
				RREG32(mmGC_USER_RB_BACKEND_DISABLE);
			adev->gfx.config.rb_config[i][j].raster_config =
				RREG32(mmPA_SC_RASTER_CONFIG);
			adev->gfx.config.rb_config[i][j].raster_config_1 =
				RREG32(mmPA_SC_RASTER_CONFIG_1);
		}
	}
	gfx_v8_0_select_se_sh(adev, 0xffffffff, 0xffffffff, 0xffffffff, 0);
	mutex_unlock(&adev->grbm_idx_mutex);
}

#define DEFAULT_SH_MEM_BASES	(0x6000)
/**
 * gfx_v8_0_init_compute_vmid - gart enable
 *
 * @adev: amdgpu_device pointer
 *
 * Initialize compute vmid sh_mem registers
 *
 */
static void gfx_v8_0_init_compute_vmid(struct amdgpu_device *adev)
{
	int i;
	uint32_t sh_mem_config;
	uint32_t sh_mem_bases;

	/*
	 * Configure apertures:
	 * LDS:         0x60000000'00000000 - 0x60000001'00000000 (4GB)
	 * Scratch:     0x60000001'00000000 - 0x60000002'00000000 (4GB)
	 * GPUVM:       0x60010000'00000000 - 0x60020000'00000000 (1TB)
	 */
	sh_mem_bases = DEFAULT_SH_MEM_BASES | (DEFAULT_SH_MEM_BASES << 16);

	sh_mem_config = SH_MEM_ADDRESS_MODE_HSA64 <<
			SH_MEM_CONFIG__ADDRESS_MODE__SHIFT |
			SH_MEM_ALIGNMENT_MODE_UNALIGNED <<
			SH_MEM_CONFIG__ALIGNMENT_MODE__SHIFT |
			MTYPE_CC << SH_MEM_CONFIG__DEFAULT_MTYPE__SHIFT |
			SH_MEM_CONFIG__PRIVATE_ATC_MASK;

	mutex_lock(&adev->srbm_mutex);
	for (i = adev->vm_manager.first_kfd_vmid; i < AMDGPU_NUM_VMID; i++) {
		vi_srbm_select(adev, 0, 0, 0, i);
		/* CP and shaders */
		WREG32(mmSH_MEM_CONFIG, sh_mem_config);
		WREG32(mmSH_MEM_APE1_BASE, 1);
		WREG32(mmSH_MEM_APE1_LIMIT, 0);
		WREG32(mmSH_MEM_BASES, sh_mem_bases);
	}
	vi_srbm_select(adev, 0, 0, 0, 0);
	mutex_unlock(&adev->srbm_mutex);

	/* Initialize all compute VMIDs to have no GDS, GWS, or OA
	   access. These should be enabled by FW for target VMIDs. */
	for (i = adev->vm_manager.first_kfd_vmid; i < AMDGPU_NUM_VMID; i++) {
		WREG32(amdgpu_gds_reg_offset[i].mem_base, 0);
		WREG32(amdgpu_gds_reg_offset[i].mem_size, 0);
		WREG32(amdgpu_gds_reg_offset[i].gws, 0);
		WREG32(amdgpu_gds_reg_offset[i].oa, 0);
	}
}

static void gfx_v8_0_init_gds_vmid(struct amdgpu_device *adev)
{
	int vmid;

	/*
	 * Initialize all compute and user-gfx VMIDs to have no GDS, GWS, or OA
	 * access. Compute VMIDs should be enabled by FW for target VMIDs,
	 * the driver can enable them for graphics. VMID0 should maintain
	 * access so that HWS firmware can save/restore entries.
	 */
	for (vmid = 1; vmid < AMDGPU_NUM_VMID; vmid++) {
		WREG32(amdgpu_gds_reg_offset[vmid].mem_base, 0);
		WREG32(amdgpu_gds_reg_offset[vmid].mem_size, 0);
		WREG32(amdgpu_gds_reg_offset[vmid].gws, 0);
		WREG32(amdgpu_gds_reg_offset[vmid].oa, 0);
	}
}

static void gfx_v8_0_config_init(struct amdgpu_device *adev)
{
	switch (adev->asic_type) {
	default:
		adev->gfx.config.double_offchip_lds_buf = 1;
		break;
	case CHIP_CARRIZO:
	case CHIP_STONEY:
		adev->gfx.config.double_offchip_lds_buf = 0;
		break;
	}
}

static void gfx_v8_0_constants_init(struct amdgpu_device *adev)
{
	u32 tmp, sh_static_mem_cfg;
	int i;

	WREG32_FIELD(GRBM_CNTL, READ_TIMEOUT, 0xFF);
	WREG32(mmGB_ADDR_CONFIG, adev->gfx.config.gb_addr_config);
	WREG32(mmHDP_ADDR_CONFIG, adev->gfx.config.gb_addr_config);
	WREG32(mmDMIF_ADDR_CALC, adev->gfx.config.gb_addr_config);

	gfx_v8_0_tiling_mode_table_init(adev);
	gfx_v8_0_setup_rb(adev);
	gfx_v8_0_get_cu_info(adev);
	gfx_v8_0_config_init(adev);

	/* XXX SH_MEM regs */
	/* where to put LDS, scratch, GPUVM in FSA64 space */
	sh_static_mem_cfg = REG_SET_FIELD(0, SH_STATIC_MEM_CONFIG,
				   SWIZZLE_ENABLE, 1);
	sh_static_mem_cfg = REG_SET_FIELD(sh_static_mem_cfg, SH_STATIC_MEM_CONFIG,
				   ELEMENT_SIZE, 1);
	sh_static_mem_cfg = REG_SET_FIELD(sh_static_mem_cfg, SH_STATIC_MEM_CONFIG,
				   INDEX_STRIDE, 3);
	WREG32(mmSH_STATIC_MEM_CONFIG, sh_static_mem_cfg);

	mutex_lock(&adev->srbm_mutex);
	for (i = 0; i < adev->vm_manager.id_mgr[0].num_ids; i++) {
		vi_srbm_select(adev, 0, 0, 0, i);
		/* CP and shaders */
		if (i == 0) {
			tmp = REG_SET_FIELD(0, SH_MEM_CONFIG, DEFAULT_MTYPE, MTYPE_UC);
			tmp = REG_SET_FIELD(tmp, SH_MEM_CONFIG, APE1_MTYPE, MTYPE_UC);
			tmp = REG_SET_FIELD(tmp, SH_MEM_CONFIG, ALIGNMENT_MODE,
					    SH_MEM_ALIGNMENT_MODE_UNALIGNED);
			WREG32(mmSH_MEM_CONFIG, tmp);
			WREG32(mmSH_MEM_BASES, 0);
		} else {
			tmp = REG_SET_FIELD(0, SH_MEM_CONFIG, DEFAULT_MTYPE, MTYPE_NC);
			tmp = REG_SET_FIELD(tmp, SH_MEM_CONFIG, APE1_MTYPE, MTYPE_UC);
			tmp = REG_SET_FIELD(tmp, SH_MEM_CONFIG, ALIGNMENT_MODE,
					    SH_MEM_ALIGNMENT_MODE_UNALIGNED);
			WREG32(mmSH_MEM_CONFIG, tmp);
			tmp = adev->gmc.shared_aperture_start >> 48;
			WREG32(mmSH_MEM_BASES, tmp);
		}

		WREG32(mmSH_MEM_APE1_BASE, 1);
		WREG32(mmSH_MEM_APE1_LIMIT, 0);
	}
	vi_srbm_select(adev, 0, 0, 0, 0);
	mutex_unlock(&adev->srbm_mutex);

	gfx_v8_0_init_compute_vmid(adev);
	gfx_v8_0_init_gds_vmid(adev);

	mutex_lock(&adev->grbm_idx_mutex);
	/*
	 * making sure that the following register writes will be broadcasted
	 * to all the shaders
	 */
	gfx_v8_0_select_se_sh(adev, 0xffffffff, 0xffffffff, 0xffffffff, 0);

	WREG32(mmPA_SC_FIFO_SIZE,
		   (adev->gfx.config.sc_prim_fifo_size_frontend <<
			PA_SC_FIFO_SIZE__SC_FRONTEND_PRIM_FIFO_SIZE__SHIFT) |
		   (adev->gfx.config.sc_prim_fifo_size_backend <<
			PA_SC_FIFO_SIZE__SC_BACKEND_PRIM_FIFO_SIZE__SHIFT) |
		   (adev->gfx.config.sc_hiz_tile_fifo_size <<
			PA_SC_FIFO_SIZE__SC_HIZ_TILE_FIFO_SIZE__SHIFT) |
		   (adev->gfx.config.sc_earlyz_tile_fifo_size <<
			PA_SC_FIFO_SIZE__SC_EARLYZ_TILE_FIFO_SIZE__SHIFT));

	tmp = RREG32(mmSPI_ARB_PRIORITY);
	tmp = REG_SET_FIELD(tmp, SPI_ARB_PRIORITY, PIPE_ORDER_TS0, 2);
	tmp = REG_SET_FIELD(tmp, SPI_ARB_PRIORITY, PIPE_ORDER_TS1, 2);
	tmp = REG_SET_FIELD(tmp, SPI_ARB_PRIORITY, PIPE_ORDER_TS2, 2);
	tmp = REG_SET_FIELD(tmp, SPI_ARB_PRIORITY, PIPE_ORDER_TS3, 2);
	WREG32(mmSPI_ARB_PRIORITY, tmp);

	mutex_unlock(&adev->grbm_idx_mutex);

}

static void gfx_v8_0_wait_for_rlc_serdes(struct amdgpu_device *adev)
{
	u32 i, j, k;
	u32 mask;

	mutex_lock(&adev->grbm_idx_mutex);
	for (i = 0; i < adev->gfx.config.max_shader_engines; i++) {
		for (j = 0; j < adev->gfx.config.max_sh_per_se; j++) {
			gfx_v8_0_select_se_sh(adev, i, j, 0xffffffff, 0);
			for (k = 0; k < adev->usec_timeout; k++) {
				if (RREG32(mmRLC_SERDES_CU_MASTER_BUSY) == 0)
					break;
				udelay(1);
			}
			if (k == adev->usec_timeout) {
				gfx_v8_0_select_se_sh(adev, 0xffffffff,
						      0xffffffff, 0xffffffff, 0);
				mutex_unlock(&adev->grbm_idx_mutex);
				DRM_INFO("Timeout wait for RLC serdes %u,%u\n",
					 i, j);
				return;
			}
		}
	}
	gfx_v8_0_select_se_sh(adev, 0xffffffff, 0xffffffff, 0xffffffff, 0);
	mutex_unlock(&adev->grbm_idx_mutex);

	mask = RLC_SERDES_NONCU_MASTER_BUSY__SE_MASTER_BUSY_MASK |
		RLC_SERDES_NONCU_MASTER_BUSY__GC_MASTER_BUSY_MASK |
		RLC_SERDES_NONCU_MASTER_BUSY__TC0_MASTER_BUSY_MASK |
		RLC_SERDES_NONCU_MASTER_BUSY__TC1_MASTER_BUSY_MASK;
	for (k = 0; k < adev->usec_timeout; k++) {
		if ((RREG32(mmRLC_SERDES_NONCU_MASTER_BUSY) & mask) == 0)
			break;
		udelay(1);
	}
}

static void gfx_v8_0_enable_gui_idle_interrupt(struct amdgpu_device *adev,
					       bool enable)
{
	u32 tmp = RREG32(mmCP_INT_CNTL_RING0);

	tmp = REG_SET_FIELD(tmp, CP_INT_CNTL_RING0, CNTX_BUSY_INT_ENABLE, enable ? 1 : 0);
	tmp = REG_SET_FIELD(tmp, CP_INT_CNTL_RING0, CNTX_EMPTY_INT_ENABLE, enable ? 1 : 0);
	tmp = REG_SET_FIELD(tmp, CP_INT_CNTL_RING0, CMP_BUSY_INT_ENABLE, enable ? 1 : 0);
	tmp = REG_SET_FIELD(tmp, CP_INT_CNTL_RING0, GFX_IDLE_INT_ENABLE, enable ? 1 : 0);

	WREG32(mmCP_INT_CNTL_RING0, tmp);
}

static void gfx_v8_0_init_csb(struct amdgpu_device *adev)
{
	adev->gfx.rlc.funcs->get_csb_buffer(adev, adev->gfx.rlc.cs_ptr);
	/* csib */
	WREG32(mmRLC_CSIB_ADDR_HI,
			adev->gfx.rlc.clear_state_gpu_addr >> 32);
	WREG32(mmRLC_CSIB_ADDR_LO,
			adev->gfx.rlc.clear_state_gpu_addr & 0xfffffffc);
	WREG32(mmRLC_CSIB_LENGTH,
			adev->gfx.rlc.clear_state_size);
}

static void gfx_v8_0_parse_ind_reg_list(int *register_list_format,
				int ind_offset,
				int list_size,
				int *unique_indices,
				int *indices_count,
				int max_indices,
				int *ind_start_offsets,
				int *offset_count,
				int max_offset)
{
	int indices;
	bool new_entry = true;

	for (; ind_offset < list_size; ind_offset++) {

		if (new_entry) {
			new_entry = false;
			ind_start_offsets[*offset_count] = ind_offset;
			*offset_count = *offset_count + 1;
			BUG_ON(*offset_count >= max_offset);
		}

		if (register_list_format[ind_offset] == 0xFFFFFFFF) {
			new_entry = true;
			continue;
		}

		ind_offset += 2;

		/* look for the matching indice */
		for (indices = 0;
			indices < *indices_count;
			indices++) {
			if (unique_indices[indices] ==
				register_list_format[ind_offset])
				break;
		}

		if (indices >= *indices_count) {
			unique_indices[*indices_count] =
				register_list_format[ind_offset];
			indices = *indices_count;
			*indices_count = *indices_count + 1;
			BUG_ON(*indices_count >= max_indices);
		}

		register_list_format[ind_offset] = indices;
	}
}

static int gfx_v8_0_init_save_restore_list(struct amdgpu_device *adev)
{
	int i, temp, data;
	int unique_indices[] = {0, 0, 0, 0, 0, 0, 0, 0};
	int indices_count = 0;
	int indirect_start_offsets[] = {0, 0, 0, 0, 0, 0, 0, 0, 0, 0};
	int offset_count = 0;

	int list_size;
	unsigned int *register_list_format =
		kmemdup(adev->gfx.rlc.register_list_format,
			adev->gfx.rlc.reg_list_format_size_bytes, GFP_KERNEL);
	if (!register_list_format)
		return -ENOMEM;

	gfx_v8_0_parse_ind_reg_list(register_list_format,
				RLC_FormatDirectRegListLength,
				adev->gfx.rlc.reg_list_format_size_bytes >> 2,
				unique_indices,
				&indices_count,
				ARRAY_SIZE(unique_indices),
				indirect_start_offsets,
				&offset_count,
				ARRAY_SIZE(indirect_start_offsets));

	/* save and restore list */
	WREG32_FIELD(RLC_SRM_CNTL, AUTO_INCR_ADDR, 1);

	WREG32(mmRLC_SRM_ARAM_ADDR, 0);
	for (i = 0; i < adev->gfx.rlc.reg_list_size_bytes >> 2; i++)
		WREG32(mmRLC_SRM_ARAM_DATA, adev->gfx.rlc.register_restore[i]);

	/* indirect list */
	WREG32(mmRLC_GPM_SCRATCH_ADDR, adev->gfx.rlc.reg_list_format_start);
	for (i = 0; i < adev->gfx.rlc.reg_list_format_size_bytes >> 2; i++)
		WREG32(mmRLC_GPM_SCRATCH_DATA, register_list_format[i]);

	list_size = adev->gfx.rlc.reg_list_size_bytes >> 2;
	list_size = list_size >> 1;
	WREG32(mmRLC_GPM_SCRATCH_ADDR, adev->gfx.rlc.reg_restore_list_size);
	WREG32(mmRLC_GPM_SCRATCH_DATA, list_size);

	/* starting offsets starts */
	WREG32(mmRLC_GPM_SCRATCH_ADDR,
		adev->gfx.rlc.starting_offsets_start);
	for (i = 0; i < ARRAY_SIZE(indirect_start_offsets); i++)
		WREG32(mmRLC_GPM_SCRATCH_DATA,
				indirect_start_offsets[i]);

	/* unique indices */
	temp = mmRLC_SRM_INDEX_CNTL_ADDR_0;
	data = mmRLC_SRM_INDEX_CNTL_DATA_0;
	for (i = 0; i < ARRAY_SIZE(unique_indices); i++) {
		if (unique_indices[i] != 0) {
			WREG32(temp + i, unique_indices[i] & 0x3FFFF);
			WREG32(data + i, unique_indices[i] >> 20);
		}
	}
	kfree(register_list_format);

	return 0;
}

static void gfx_v8_0_enable_save_restore_machine(struct amdgpu_device *adev)
{
	WREG32_FIELD(RLC_SRM_CNTL, SRM_ENABLE, 1);
}

static void gfx_v8_0_init_power_gating(struct amdgpu_device *adev)
{
	uint32_t data;

	WREG32_FIELD(CP_RB_WPTR_POLL_CNTL, IDLE_POLL_COUNT, 0x60);

	data = REG_SET_FIELD(0, RLC_PG_DELAY, POWER_UP_DELAY, 0x10);
	data = REG_SET_FIELD(data, RLC_PG_DELAY, POWER_DOWN_DELAY, 0x10);
	data = REG_SET_FIELD(data, RLC_PG_DELAY, CMD_PROPAGATE_DELAY, 0x10);
	data = REG_SET_FIELD(data, RLC_PG_DELAY, MEM_SLEEP_DELAY, 0x10);
	WREG32(mmRLC_PG_DELAY, data);

	WREG32_FIELD(RLC_PG_DELAY_2, SERDES_CMD_DELAY, 0x3);
	WREG32_FIELD(RLC_AUTO_PG_CTRL, GRBM_REG_SAVE_GFX_IDLE_THRESHOLD, 0x55f0);

}

static void cz_enable_sck_slow_down_on_power_up(struct amdgpu_device *adev,
						bool enable)
{
	WREG32_FIELD(RLC_PG_CNTL, SMU_CLK_SLOWDOWN_ON_PU_ENABLE, enable ? 1 : 0);
}

static void cz_enable_sck_slow_down_on_power_down(struct amdgpu_device *adev,
						  bool enable)
{
	WREG32_FIELD(RLC_PG_CNTL, SMU_CLK_SLOWDOWN_ON_PD_ENABLE, enable ? 1 : 0);
}

static void cz_enable_cp_power_gating(struct amdgpu_device *adev, bool enable)
{
	WREG32_FIELD(RLC_PG_CNTL, CP_PG_DISABLE, enable ? 0 : 1);
}

static void gfx_v8_0_init_pg(struct amdgpu_device *adev)
{
	if ((adev->asic_type == CHIP_CARRIZO) ||
	    (adev->asic_type == CHIP_STONEY)) {
		gfx_v8_0_init_csb(adev);
		gfx_v8_0_init_save_restore_list(adev);
		gfx_v8_0_enable_save_restore_machine(adev);
		WREG32(mmRLC_JUMP_TABLE_RESTORE, adev->gfx.rlc.cp_table_gpu_addr >> 8);
		gfx_v8_0_init_power_gating(adev);
		WREG32(mmRLC_PG_ALWAYS_ON_CU_MASK, adev->gfx.cu_info.ao_cu_mask);
	} else if ((adev->asic_type == CHIP_POLARIS11) ||
		   (adev->asic_type == CHIP_POLARIS12) ||
		   (adev->asic_type == CHIP_VEGAM)) {
		gfx_v8_0_init_csb(adev);
		gfx_v8_0_init_save_restore_list(adev);
		gfx_v8_0_enable_save_restore_machine(adev);
		gfx_v8_0_init_power_gating(adev);
	}

}

static void gfx_v8_0_rlc_stop(struct amdgpu_device *adev)
{
	WREG32_FIELD(RLC_CNTL, RLC_ENABLE_F32, 0);

	gfx_v8_0_enable_gui_idle_interrupt(adev, false);
	gfx_v8_0_wait_for_rlc_serdes(adev);
}

static void gfx_v8_0_rlc_reset(struct amdgpu_device *adev)
{
	WREG32_FIELD(GRBM_SOFT_RESET, SOFT_RESET_RLC, 1);
	udelay(50);

	WREG32_FIELD(GRBM_SOFT_RESET, SOFT_RESET_RLC, 0);
	udelay(50);
}

static void gfx_v8_0_rlc_start(struct amdgpu_device *adev)
{
	WREG32_FIELD(RLC_CNTL, RLC_ENABLE_F32, 1);

	/* carrizo do enable cp interrupt after cp inited */
	if (!(adev->flags & AMD_IS_APU))
		gfx_v8_0_enable_gui_idle_interrupt(adev, true);

	udelay(50);
}

static int gfx_v8_0_rlc_resume(struct amdgpu_device *adev)
{
	if (amdgpu_sriov_vf(adev)) {
		gfx_v8_0_init_csb(adev);
		return 0;
	}

	adev->gfx.rlc.funcs->stop(adev);
	adev->gfx.rlc.funcs->reset(adev);
	gfx_v8_0_init_pg(adev);
	adev->gfx.rlc.funcs->start(adev);

	return 0;
}

static void gfx_v8_0_cp_gfx_enable(struct amdgpu_device *adev, bool enable)
{
	u32 tmp = RREG32(mmCP_ME_CNTL);

	if (enable) {
		tmp = REG_SET_FIELD(tmp, CP_ME_CNTL, ME_HALT, 0);
		tmp = REG_SET_FIELD(tmp, CP_ME_CNTL, PFP_HALT, 0);
		tmp = REG_SET_FIELD(tmp, CP_ME_CNTL, CE_HALT, 0);
	} else {
		tmp = REG_SET_FIELD(tmp, CP_ME_CNTL, ME_HALT, 1);
		tmp = REG_SET_FIELD(tmp, CP_ME_CNTL, PFP_HALT, 1);
		tmp = REG_SET_FIELD(tmp, CP_ME_CNTL, CE_HALT, 1);
	}
	WREG32(mmCP_ME_CNTL, tmp);
	udelay(50);
}

static u32 gfx_v8_0_get_csb_size(struct amdgpu_device *adev)
{
	u32 count = 0;
	const struct cs_section_def *sect = NULL;
	const struct cs_extent_def *ext = NULL;

	/* begin clear state */
	count += 2;
	/* context control state */
	count += 3;

	for (sect = vi_cs_data; sect->section != NULL; ++sect) {
		for (ext = sect->section; ext->extent != NULL; ++ext) {
			if (sect->id == SECT_CONTEXT)
				count += 2 + ext->reg_count;
			else
				return 0;
		}
	}
	/* pa_sc_raster_config/pa_sc_raster_config1 */
	count += 4;
	/* end clear state */
	count += 2;
	/* clear state */
	count += 2;

	return count;
}

static int gfx_v8_0_cp_gfx_start(struct amdgpu_device *adev)
{
	struct amdgpu_ring *ring = &adev->gfx.gfx_ring[0];
	const struct cs_section_def *sect = NULL;
	const struct cs_extent_def *ext = NULL;
	int r, i;

	/* init the CP */
	WREG32(mmCP_MAX_CONTEXT, adev->gfx.config.max_hw_contexts - 1);
	WREG32(mmCP_ENDIAN_SWAP, 0);
	WREG32(mmCP_DEVICE_ID, 1);

	gfx_v8_0_cp_gfx_enable(adev, true);

	r = amdgpu_ring_alloc(ring, gfx_v8_0_get_csb_size(adev) + 4);
	if (r) {
		DRM_ERROR("amdgpu: cp failed to lock ring (%d).\n", r);
		return r;
	}

	/* clear state buffer */
	amdgpu_ring_write(ring, PACKET3(PACKET3_PREAMBLE_CNTL, 0));
	amdgpu_ring_write(ring, PACKET3_PREAMBLE_BEGIN_CLEAR_STATE);

	amdgpu_ring_write(ring, PACKET3(PACKET3_CONTEXT_CONTROL, 1));
	amdgpu_ring_write(ring, 0x80000000);
	amdgpu_ring_write(ring, 0x80000000);

	for (sect = vi_cs_data; sect->section != NULL; ++sect) {
		for (ext = sect->section; ext->extent != NULL; ++ext) {
			if (sect->id == SECT_CONTEXT) {
				amdgpu_ring_write(ring,
				       PACKET3(PACKET3_SET_CONTEXT_REG,
					       ext->reg_count));
				amdgpu_ring_write(ring,
				       ext->reg_index - PACKET3_SET_CONTEXT_REG_START);
				for (i = 0; i < ext->reg_count; i++)
					amdgpu_ring_write(ring, ext->extent[i]);
			}
		}
	}

	amdgpu_ring_write(ring, PACKET3(PACKET3_SET_CONTEXT_REG, 2));
	amdgpu_ring_write(ring, mmPA_SC_RASTER_CONFIG - PACKET3_SET_CONTEXT_REG_START);
	amdgpu_ring_write(ring, adev->gfx.config.rb_config[0][0].raster_config);
	amdgpu_ring_write(ring, adev->gfx.config.rb_config[0][0].raster_config_1);

	amdgpu_ring_write(ring, PACKET3(PACKET3_PREAMBLE_CNTL, 0));
	amdgpu_ring_write(ring, PACKET3_PREAMBLE_END_CLEAR_STATE);

	amdgpu_ring_write(ring, PACKET3(PACKET3_CLEAR_STATE, 0));
	amdgpu_ring_write(ring, 0);

	/* init the CE partitions */
	amdgpu_ring_write(ring, PACKET3(PACKET3_SET_BASE, 2));
	amdgpu_ring_write(ring, PACKET3_BASE_INDEX(CE_PARTITION_BASE));
	amdgpu_ring_write(ring, 0x8000);
	amdgpu_ring_write(ring, 0x8000);

	amdgpu_ring_commit(ring);

	return 0;
}
static void gfx_v8_0_set_cpg_door_bell(struct amdgpu_device *adev, struct amdgpu_ring *ring)
{
	u32 tmp;
	/* no gfx doorbells on iceland */
	if (adev->asic_type == CHIP_TOPAZ)
		return;

	tmp = RREG32(mmCP_RB_DOORBELL_CONTROL);

	if (ring->use_doorbell) {
		tmp = REG_SET_FIELD(tmp, CP_RB_DOORBELL_CONTROL,
				DOORBELL_OFFSET, ring->doorbell_index);
		tmp = REG_SET_FIELD(tmp, CP_RB_DOORBELL_CONTROL,
						DOORBELL_HIT, 0);
		tmp = REG_SET_FIELD(tmp, CP_RB_DOORBELL_CONTROL,
					    DOORBELL_EN, 1);
	} else {
		tmp = REG_SET_FIELD(tmp, CP_RB_DOORBELL_CONTROL, DOORBELL_EN, 0);
	}

	WREG32(mmCP_RB_DOORBELL_CONTROL, tmp);

	if (adev->flags & AMD_IS_APU)
		return;

	tmp = REG_SET_FIELD(0, CP_RB_DOORBELL_RANGE_LOWER,
					DOORBELL_RANGE_LOWER,
					adev->doorbell_index.gfx_ring0);
	WREG32(mmCP_RB_DOORBELL_RANGE_LOWER, tmp);

	WREG32(mmCP_RB_DOORBELL_RANGE_UPPER,
		CP_RB_DOORBELL_RANGE_UPPER__DOORBELL_RANGE_UPPER_MASK);
}

static int gfx_v8_0_cp_gfx_resume(struct amdgpu_device *adev)
{
	struct amdgpu_ring *ring;
	u32 tmp;
	u32 rb_bufsz;
	u64 rb_addr, rptr_addr, wptr_gpu_addr;

	/* Set the write pointer delay */
	WREG32(mmCP_RB_WPTR_DELAY, 0);

	/* set the RB to use vmid 0 */
	WREG32(mmCP_RB_VMID, 0);

	/* Set ring buffer size */
	ring = &adev->gfx.gfx_ring[0];
	rb_bufsz = order_base_2(ring->ring_size / 8);
	tmp = REG_SET_FIELD(0, CP_RB0_CNTL, RB_BUFSZ, rb_bufsz);
	tmp = REG_SET_FIELD(tmp, CP_RB0_CNTL, RB_BLKSZ, rb_bufsz - 2);
	tmp = REG_SET_FIELD(tmp, CP_RB0_CNTL, MTYPE, 3);
	tmp = REG_SET_FIELD(tmp, CP_RB0_CNTL, MIN_IB_AVAILSZ, 1);
#ifdef __BIG_ENDIAN
	tmp = REG_SET_FIELD(tmp, CP_RB0_CNTL, BUF_SWAP, 1);
#endif
	WREG32(mmCP_RB0_CNTL, tmp);

	/* Initialize the ring buffer's read and write pointers */
	WREG32(mmCP_RB0_CNTL, tmp | CP_RB0_CNTL__RB_RPTR_WR_ENA_MASK);
	ring->wptr = 0;
	WREG32(mmCP_RB0_WPTR, lower_32_bits(ring->wptr));

	/* set the wb address wether it's enabled or not */
	rptr_addr = ring->rptr_gpu_addr;
	WREG32(mmCP_RB0_RPTR_ADDR, lower_32_bits(rptr_addr));
	WREG32(mmCP_RB0_RPTR_ADDR_HI, upper_32_bits(rptr_addr) & 0xFF);

	wptr_gpu_addr = ring->wptr_gpu_addr;
	WREG32(mmCP_RB_WPTR_POLL_ADDR_LO, lower_32_bits(wptr_gpu_addr));
	WREG32(mmCP_RB_WPTR_POLL_ADDR_HI, upper_32_bits(wptr_gpu_addr));
	mdelay(1);
	WREG32(mmCP_RB0_CNTL, tmp);

	rb_addr = ring->gpu_addr >> 8;
	WREG32(mmCP_RB0_BASE, rb_addr);
	WREG32(mmCP_RB0_BASE_HI, upper_32_bits(rb_addr));

	gfx_v8_0_set_cpg_door_bell(adev, ring);
	/* start the ring */
	amdgpu_ring_clear_ring(ring);
	gfx_v8_0_cp_gfx_start(adev);

	return 0;
}

static void gfx_v8_0_cp_compute_enable(struct amdgpu_device *adev, bool enable)
{
	if (enable) {
		WREG32(mmCP_MEC_CNTL, 0);
	} else {
		WREG32(mmCP_MEC_CNTL, (CP_MEC_CNTL__MEC_ME1_HALT_MASK | CP_MEC_CNTL__MEC_ME2_HALT_MASK));
		adev->gfx.kiq[0].ring.sched.ready = false;
	}
	udelay(50);
}

/* KIQ functions */
static void gfx_v8_0_kiq_setting(struct amdgpu_ring *ring)
{
	uint32_t tmp;
	struct amdgpu_device *adev = ring->adev;

	/* tell RLC which is KIQ queue */
	tmp = RREG32(mmRLC_CP_SCHEDULERS);
	tmp &= 0xffffff00;
	tmp |= (ring->me << 5) | (ring->pipe << 3) | (ring->queue);
	WREG32(mmRLC_CP_SCHEDULERS, tmp);
	tmp |= 0x80;
	WREG32(mmRLC_CP_SCHEDULERS, tmp);
}

static int gfx_v8_0_kiq_kcq_enable(struct amdgpu_device *adev)
{
	struct amdgpu_ring *kiq_ring = &adev->gfx.kiq[0].ring;
	uint64_t queue_mask = 0;
	int r, i;

	for (i = 0; i < AMDGPU_MAX_COMPUTE_QUEUES; ++i) {
		if (!test_bit(i, adev->gfx.mec_bitmap[0].queue_bitmap))
			continue;

		/* This situation may be hit in the future if a new HW
		 * generation exposes more than 64 queues. If so, the
		 * definition of queue_mask needs updating */
		if (WARN_ON(i >= (sizeof(queue_mask)*8))) {
			DRM_ERROR("Invalid KCQ enabled: %d\n", i);
			break;
		}

		queue_mask |= (1ull << i);
	}

	r = amdgpu_ring_alloc(kiq_ring, (8 * adev->gfx.num_compute_rings) + 8);
	if (r) {
		DRM_ERROR("Failed to lock KIQ (%d).\n", r);
		return r;
	}
	/* set resources */
	amdgpu_ring_write(kiq_ring, PACKET3(PACKET3_SET_RESOURCES, 6));
	amdgpu_ring_write(kiq_ring, 0);	/* vmid_mask:0 queue_type:0 (KIQ) */
	amdgpu_ring_write(kiq_ring, lower_32_bits(queue_mask));	/* queue mask lo */
	amdgpu_ring_write(kiq_ring, upper_32_bits(queue_mask));	/* queue mask hi */
	amdgpu_ring_write(kiq_ring, 0);	/* gws mask lo */
	amdgpu_ring_write(kiq_ring, 0);	/* gws mask hi */
	amdgpu_ring_write(kiq_ring, 0);	/* oac mask */
	amdgpu_ring_write(kiq_ring, 0);	/* gds heap base:0, gds heap size:0 */
	for (i = 0; i < adev->gfx.num_compute_rings; i++) {
		struct amdgpu_ring *ring = &adev->gfx.compute_ring[i];
		uint64_t mqd_addr = amdgpu_bo_gpu_offset(ring->mqd_obj);
		uint64_t wptr_addr = ring->wptr_gpu_addr;

		/* map queues */
		amdgpu_ring_write(kiq_ring, PACKET3(PACKET3_MAP_QUEUES, 5));
		/* Q_sel:0, vmid:0, vidmem: 1, engine:0, num_Q:1*/
		amdgpu_ring_write(kiq_ring,
				  PACKET3_MAP_QUEUES_NUM_QUEUES(1));
		amdgpu_ring_write(kiq_ring,
				  PACKET3_MAP_QUEUES_DOORBELL_OFFSET(ring->doorbell_index) |
				  PACKET3_MAP_QUEUES_QUEUE(ring->queue) |
				  PACKET3_MAP_QUEUES_PIPE(ring->pipe) |
				  PACKET3_MAP_QUEUES_ME(ring->me == 1 ? 0 : 1)); /* doorbell */
		amdgpu_ring_write(kiq_ring, lower_32_bits(mqd_addr));
		amdgpu_ring_write(kiq_ring, upper_32_bits(mqd_addr));
		amdgpu_ring_write(kiq_ring, lower_32_bits(wptr_addr));
		amdgpu_ring_write(kiq_ring, upper_32_bits(wptr_addr));
	}

	amdgpu_ring_commit(kiq_ring);

	return 0;
}

static int gfx_v8_0_deactivate_hqd(struct amdgpu_device *adev, u32 req)
{
	int i, r = 0;

	if (RREG32(mmCP_HQD_ACTIVE) & CP_HQD_ACTIVE__ACTIVE_MASK) {
		WREG32_FIELD(CP_HQD_DEQUEUE_REQUEST, DEQUEUE_REQ, req);
		for (i = 0; i < adev->usec_timeout; i++) {
			if (!(RREG32(mmCP_HQD_ACTIVE) & CP_HQD_ACTIVE__ACTIVE_MASK))
				break;
			udelay(1);
		}
		if (i == adev->usec_timeout)
			r = -ETIMEDOUT;
	}
	WREG32(mmCP_HQD_DEQUEUE_REQUEST, 0);
	WREG32(mmCP_HQD_PQ_RPTR, 0);
	WREG32(mmCP_HQD_PQ_WPTR, 0);

	return r;
}

static void gfx_v8_0_mqd_set_priority(struct amdgpu_ring *ring, struct vi_mqd *mqd)
{
	struct amdgpu_device *adev = ring->adev;

	if (ring->funcs->type == AMDGPU_RING_TYPE_COMPUTE) {
		if (amdgpu_gfx_is_high_priority_compute_queue(adev, ring)) {
			mqd->cp_hqd_pipe_priority = AMDGPU_GFX_PIPE_PRIO_HIGH;
			mqd->cp_hqd_queue_priority =
				AMDGPU_GFX_QUEUE_PRIORITY_MAXIMUM;
		}
	}
}

static int gfx_v8_0_mqd_init(struct amdgpu_ring *ring)
{
	struct amdgpu_device *adev = ring->adev;
	struct vi_mqd *mqd = ring->mqd_ptr;
	uint64_t hqd_gpu_addr, wb_gpu_addr, eop_base_addr;
	uint32_t tmp;

	mqd->header = 0xC0310800;
	mqd->compute_pipelinestat_enable = 0x00000001;
	mqd->compute_static_thread_mgmt_se0 = 0xffffffff;
	mqd->compute_static_thread_mgmt_se1 = 0xffffffff;
	mqd->compute_static_thread_mgmt_se2 = 0xffffffff;
	mqd->compute_static_thread_mgmt_se3 = 0xffffffff;
	mqd->compute_misc_reserved = 0x00000003;
	mqd->dynamic_cu_mask_addr_lo = lower_32_bits(ring->mqd_gpu_addr
						     + offsetof(struct vi_mqd_allocation, dynamic_cu_mask));
	mqd->dynamic_cu_mask_addr_hi = upper_32_bits(ring->mqd_gpu_addr
						     + offsetof(struct vi_mqd_allocation, dynamic_cu_mask));
	eop_base_addr = ring->eop_gpu_addr >> 8;
	mqd->cp_hqd_eop_base_addr_lo = eop_base_addr;
	mqd->cp_hqd_eop_base_addr_hi = upper_32_bits(eop_base_addr);

	/* set the EOP size, register value is 2^(EOP_SIZE+1) dwords */
	tmp = RREG32(mmCP_HQD_EOP_CONTROL);
	tmp = REG_SET_FIELD(tmp, CP_HQD_EOP_CONTROL, EOP_SIZE,
			(order_base_2(GFX8_MEC_HPD_SIZE / 4) - 1));

	mqd->cp_hqd_eop_control = tmp;

	/* enable doorbell? */
	tmp = REG_SET_FIELD(RREG32(mmCP_HQD_PQ_DOORBELL_CONTROL),
			    CP_HQD_PQ_DOORBELL_CONTROL,
			    DOORBELL_EN,
			    ring->use_doorbell ? 1 : 0);

	mqd->cp_hqd_pq_doorbell_control = tmp;

	/* set the pointer to the MQD */
	mqd->cp_mqd_base_addr_lo = ring->mqd_gpu_addr & 0xfffffffc;
	mqd->cp_mqd_base_addr_hi = upper_32_bits(ring->mqd_gpu_addr);

	/* set MQD vmid to 0 */
	tmp = RREG32(mmCP_MQD_CONTROL);
	tmp = REG_SET_FIELD(tmp, CP_MQD_CONTROL, VMID, 0);
	mqd->cp_mqd_control = tmp;

	/* set the pointer to the HQD, this is similar CP_RB0_BASE/_HI */
	hqd_gpu_addr = ring->gpu_addr >> 8;
	mqd->cp_hqd_pq_base_lo = hqd_gpu_addr;
	mqd->cp_hqd_pq_base_hi = upper_32_bits(hqd_gpu_addr);

	/* set up the HQD, this is similar to CP_RB0_CNTL */
	tmp = RREG32(mmCP_HQD_PQ_CONTROL);
	tmp = REG_SET_FIELD(tmp, CP_HQD_PQ_CONTROL, QUEUE_SIZE,
			    (order_base_2(ring->ring_size / 4) - 1));
	tmp = REG_SET_FIELD(tmp, CP_HQD_PQ_CONTROL, RPTR_BLOCK_SIZE,
			(order_base_2(AMDGPU_GPU_PAGE_SIZE / 4) - 1));
#ifdef __BIG_ENDIAN
	tmp = REG_SET_FIELD(tmp, CP_HQD_PQ_CONTROL, ENDIAN_SWAP, 1);
#endif
	tmp = REG_SET_FIELD(tmp, CP_HQD_PQ_CONTROL, UNORD_DISPATCH, 0);
	tmp = REG_SET_FIELD(tmp, CP_HQD_PQ_CONTROL, ROQ_PQ_IB_FLIP, 0);
	tmp = REG_SET_FIELD(tmp, CP_HQD_PQ_CONTROL, PRIV_STATE, 1);
	tmp = REG_SET_FIELD(tmp, CP_HQD_PQ_CONTROL, KMD_QUEUE, 1);
	mqd->cp_hqd_pq_control = tmp;

	/* set the wb address whether it's enabled or not */
	wb_gpu_addr = ring->rptr_gpu_addr;
	mqd->cp_hqd_pq_rptr_report_addr_lo = wb_gpu_addr & 0xfffffffc;
	mqd->cp_hqd_pq_rptr_report_addr_hi =
		upper_32_bits(wb_gpu_addr) & 0xffff;

	/* only used if CP_PQ_WPTR_POLL_CNTL.CP_PQ_WPTR_POLL_CNTL__EN_MASK=1 */
	wb_gpu_addr = ring->wptr_gpu_addr;
	mqd->cp_hqd_pq_wptr_poll_addr_lo = wb_gpu_addr & 0xfffffffc;
	mqd->cp_hqd_pq_wptr_poll_addr_hi = upper_32_bits(wb_gpu_addr) & 0xffff;

	tmp = 0;
	/* enable the doorbell if requested */
	if (ring->use_doorbell) {
		tmp = RREG32(mmCP_HQD_PQ_DOORBELL_CONTROL);
		tmp = REG_SET_FIELD(tmp, CP_HQD_PQ_DOORBELL_CONTROL,
				DOORBELL_OFFSET, ring->doorbell_index);

		tmp = REG_SET_FIELD(tmp, CP_HQD_PQ_DOORBELL_CONTROL,
					 DOORBELL_EN, 1);
		tmp = REG_SET_FIELD(tmp, CP_HQD_PQ_DOORBELL_CONTROL,
					 DOORBELL_SOURCE, 0);
		tmp = REG_SET_FIELD(tmp, CP_HQD_PQ_DOORBELL_CONTROL,
					 DOORBELL_HIT, 0);
	}

	mqd->cp_hqd_pq_doorbell_control = tmp;

	/* reset read and write pointers, similar to CP_RB0_WPTR/_RPTR */
	ring->wptr = 0;
	mqd->cp_hqd_pq_wptr = ring->wptr;
	mqd->cp_hqd_pq_rptr = RREG32(mmCP_HQD_PQ_RPTR);

	/* set the vmid for the queue */
	mqd->cp_hqd_vmid = 0;

	tmp = RREG32(mmCP_HQD_PERSISTENT_STATE);
	tmp = REG_SET_FIELD(tmp, CP_HQD_PERSISTENT_STATE, PRELOAD_SIZE, 0x53);
	mqd->cp_hqd_persistent_state = tmp;

	/* set MTYPE */
	tmp = RREG32(mmCP_HQD_IB_CONTROL);
	tmp = REG_SET_FIELD(tmp, CP_HQD_IB_CONTROL, MIN_IB_AVAIL_SIZE, 3);
	tmp = REG_SET_FIELD(tmp, CP_HQD_IB_CONTROL, MTYPE, 3);
	mqd->cp_hqd_ib_control = tmp;

	tmp = RREG32(mmCP_HQD_IQ_TIMER);
	tmp = REG_SET_FIELD(tmp, CP_HQD_IQ_TIMER, MTYPE, 3);
	mqd->cp_hqd_iq_timer = tmp;

	tmp = RREG32(mmCP_HQD_CTX_SAVE_CONTROL);
	tmp = REG_SET_FIELD(tmp, CP_HQD_CTX_SAVE_CONTROL, MTYPE, 3);
	mqd->cp_hqd_ctx_save_control = tmp;

	/* defaults */
	mqd->cp_hqd_eop_rptr = RREG32(mmCP_HQD_EOP_RPTR);
	mqd->cp_hqd_eop_wptr = RREG32(mmCP_HQD_EOP_WPTR);
	mqd->cp_hqd_ctx_save_base_addr_lo = RREG32(mmCP_HQD_CTX_SAVE_BASE_ADDR_LO);
	mqd->cp_hqd_ctx_save_base_addr_hi = RREG32(mmCP_HQD_CTX_SAVE_BASE_ADDR_HI);
	mqd->cp_hqd_cntl_stack_offset = RREG32(mmCP_HQD_CNTL_STACK_OFFSET);
	mqd->cp_hqd_cntl_stack_size = RREG32(mmCP_HQD_CNTL_STACK_SIZE);
	mqd->cp_hqd_wg_state_offset = RREG32(mmCP_HQD_WG_STATE_OFFSET);
	mqd->cp_hqd_ctx_save_size = RREG32(mmCP_HQD_CTX_SAVE_SIZE);
	mqd->cp_hqd_eop_done_events = RREG32(mmCP_HQD_EOP_EVENTS);
	mqd->cp_hqd_error = RREG32(mmCP_HQD_ERROR);
	mqd->cp_hqd_eop_wptr_mem = RREG32(mmCP_HQD_EOP_WPTR_MEM);
	mqd->cp_hqd_eop_dones = RREG32(mmCP_HQD_EOP_DONES);

	/* set static priority for a queue/ring */
	gfx_v8_0_mqd_set_priority(ring, mqd);
	mqd->cp_hqd_quantum = RREG32(mmCP_HQD_QUANTUM);

	/* map_queues packet doesn't need activate the queue,
	 * so only kiq need set this field.
	 */
	if (ring->funcs->type == AMDGPU_RING_TYPE_KIQ)
		mqd->cp_hqd_active = 1;

	return 0;
}

static int gfx_v8_0_mqd_commit(struct amdgpu_device *adev,
			struct vi_mqd *mqd)
{
	uint32_t mqd_reg;
	uint32_t *mqd_data;

	/* HQD registers extend from mmCP_MQD_BASE_ADDR to mmCP_HQD_ERROR */
	mqd_data = &mqd->cp_mqd_base_addr_lo;

	/* disable wptr polling */
	WREG32_FIELD(CP_PQ_WPTR_POLL_CNTL, EN, 0);

	/* program all HQD registers */
	for (mqd_reg = mmCP_HQD_VMID; mqd_reg <= mmCP_HQD_EOP_CONTROL; mqd_reg++)
		WREG32(mqd_reg, mqd_data[mqd_reg - mmCP_MQD_BASE_ADDR]);

	/* Tonga errata: EOP RPTR/WPTR should be left unmodified.
	 * This is safe since EOP RPTR==WPTR for any inactive HQD
	 * on ASICs that do not support context-save.
	 * EOP writes/reads can start anywhere in the ring.
	 */
	if (adev->asic_type != CHIP_TONGA) {
		WREG32(mmCP_HQD_EOP_RPTR, mqd->cp_hqd_eop_rptr);
		WREG32(mmCP_HQD_EOP_WPTR, mqd->cp_hqd_eop_wptr);
		WREG32(mmCP_HQD_EOP_WPTR_MEM, mqd->cp_hqd_eop_wptr_mem);
	}

	for (mqd_reg = mmCP_HQD_EOP_EVENTS; mqd_reg <= mmCP_HQD_ERROR; mqd_reg++)
		WREG32(mqd_reg, mqd_data[mqd_reg - mmCP_MQD_BASE_ADDR]);

	/* activate the HQD */
	for (mqd_reg = mmCP_MQD_BASE_ADDR; mqd_reg <= mmCP_HQD_ACTIVE; mqd_reg++)
		WREG32(mqd_reg, mqd_data[mqd_reg - mmCP_MQD_BASE_ADDR]);

	return 0;
}

static int gfx_v8_0_kiq_init_queue(struct amdgpu_ring *ring)
{
	struct amdgpu_device *adev = ring->adev;
	struct vi_mqd *mqd = ring->mqd_ptr;

	gfx_v8_0_kiq_setting(ring);

	if (amdgpu_in_reset(adev)) { /* for GPU_RESET case */
		/* reset MQD to a clean status */
		if (adev->gfx.kiq[0].mqd_backup)
			memcpy(mqd, adev->gfx.kiq[0].mqd_backup, sizeof(struct vi_mqd_allocation));

		/* reset ring buffer */
		ring->wptr = 0;
		amdgpu_ring_clear_ring(ring);
		mutex_lock(&adev->srbm_mutex);
		vi_srbm_select(adev, ring->me, ring->pipe, ring->queue, 0);
		gfx_v8_0_mqd_commit(adev, mqd);
		vi_srbm_select(adev, 0, 0, 0, 0);
		mutex_unlock(&adev->srbm_mutex);
	} else {
		memset((void *)mqd, 0, sizeof(struct vi_mqd_allocation));
		((struct vi_mqd_allocation *)mqd)->dynamic_cu_mask = 0xFFFFFFFF;
		((struct vi_mqd_allocation *)mqd)->dynamic_rb_mask = 0xFFFFFFFF;
		if (amdgpu_sriov_vf(adev) && adev->in_suspend)
			amdgpu_ring_clear_ring(ring);
		mutex_lock(&adev->srbm_mutex);
		vi_srbm_select(adev, ring->me, ring->pipe, ring->queue, 0);
		gfx_v8_0_mqd_init(ring);
		gfx_v8_0_mqd_commit(adev, mqd);
		vi_srbm_select(adev, 0, 0, 0, 0);
		mutex_unlock(&adev->srbm_mutex);

		if (adev->gfx.kiq[0].mqd_backup)
			memcpy(adev->gfx.kiq[0].mqd_backup, mqd, sizeof(struct vi_mqd_allocation));
	}

	return 0;
}

static int gfx_v8_0_kcq_init_queue(struct amdgpu_ring *ring)
{
	struct amdgpu_device *adev = ring->adev;
	struct vi_mqd *mqd = ring->mqd_ptr;
	int mqd_idx = ring - &adev->gfx.compute_ring[0];

	if (!amdgpu_in_reset(adev) && !adev->in_suspend) {
		memset((void *)mqd, 0, sizeof(struct vi_mqd_allocation));
		((struct vi_mqd_allocation *)mqd)->dynamic_cu_mask = 0xFFFFFFFF;
		((struct vi_mqd_allocation *)mqd)->dynamic_rb_mask = 0xFFFFFFFF;
		mutex_lock(&adev->srbm_mutex);
		vi_srbm_select(adev, ring->me, ring->pipe, ring->queue, 0);
		gfx_v8_0_mqd_init(ring);
		vi_srbm_select(adev, 0, 0, 0, 0);
		mutex_unlock(&adev->srbm_mutex);

		if (adev->gfx.mec.mqd_backup[mqd_idx])
			memcpy(adev->gfx.mec.mqd_backup[mqd_idx], mqd, sizeof(struct vi_mqd_allocation));
	} else {
		/* restore MQD to a clean status */
		if (adev->gfx.mec.mqd_backup[mqd_idx])
			memcpy(mqd, adev->gfx.mec.mqd_backup[mqd_idx], sizeof(struct vi_mqd_allocation));
		/* reset ring buffer */
		ring->wptr = 0;
		amdgpu_ring_clear_ring(ring);
	}
	return 0;
}

static void gfx_v8_0_set_mec_doorbell_range(struct amdgpu_device *adev)
{
	if (adev->asic_type > CHIP_TONGA) {
		WREG32(mmCP_MEC_DOORBELL_RANGE_LOWER, adev->doorbell_index.kiq << 2);
		WREG32(mmCP_MEC_DOORBELL_RANGE_UPPER, adev->doorbell_index.mec_ring7 << 2);
	}
	/* enable doorbells */
	WREG32_FIELD(CP_PQ_STATUS, DOORBELL_ENABLE, 1);
}

static int gfx_v8_0_kiq_resume(struct amdgpu_device *adev)
{
	struct amdgpu_ring *ring;
	int r;

	ring = &adev->gfx.kiq[0].ring;

	r = amdgpu_bo_reserve(ring->mqd_obj, false);
	if (unlikely(r != 0))
		return r;

	r = amdgpu_bo_kmap(ring->mqd_obj, &ring->mqd_ptr);
	if (unlikely(r != 0)) {
		amdgpu_bo_unreserve(ring->mqd_obj);
		return r;
	}

	gfx_v8_0_kiq_init_queue(ring);
	amdgpu_bo_kunmap(ring->mqd_obj);
	ring->mqd_ptr = NULL;
	amdgpu_bo_unreserve(ring->mqd_obj);
	return 0;
}

static int gfx_v8_0_kcq_resume(struct amdgpu_device *adev)
{
	struct amdgpu_ring *ring = NULL;
	int r = 0, i;

	gfx_v8_0_cp_compute_enable(adev, true);

	for (i = 0; i < adev->gfx.num_compute_rings; i++) {
		ring = &adev->gfx.compute_ring[i];

		r = amdgpu_bo_reserve(ring->mqd_obj, false);
		if (unlikely(r != 0))
			goto done;
		r = amdgpu_bo_kmap(ring->mqd_obj, &ring->mqd_ptr);
		if (!r) {
			r = gfx_v8_0_kcq_init_queue(ring);
			amdgpu_bo_kunmap(ring->mqd_obj);
			ring->mqd_ptr = NULL;
		}
		amdgpu_bo_unreserve(ring->mqd_obj);
		if (r)
			goto done;
	}

	gfx_v8_0_set_mec_doorbell_range(adev);

	r = gfx_v8_0_kiq_kcq_enable(adev);
	if (r)
		goto done;

done:
	return r;
}

static int gfx_v8_0_cp_test_all_rings(struct amdgpu_device *adev)
{
	int r, i;
	struct amdgpu_ring *ring;

	/* collect all the ring_tests here, gfx, kiq, compute */
	ring = &adev->gfx.gfx_ring[0];
	r = amdgpu_ring_test_helper(ring);
	if (r)
		return r;

	ring = &adev->gfx.kiq[0].ring;
	r = amdgpu_ring_test_helper(ring);
	if (r)
		return r;

	for (i = 0; i < adev->gfx.num_compute_rings; i++) {
		ring = &adev->gfx.compute_ring[i];
		amdgpu_ring_test_helper(ring);
	}

	return 0;
}

static int gfx_v8_0_cp_resume(struct amdgpu_device *adev)
{
	int r;

	if (!(adev->flags & AMD_IS_APU))
		gfx_v8_0_enable_gui_idle_interrupt(adev, false);

	r = gfx_v8_0_kiq_resume(adev);
	if (r)
		return r;

	r = gfx_v8_0_cp_gfx_resume(adev);
	if (r)
		return r;

	r = gfx_v8_0_kcq_resume(adev);
	if (r)
		return r;

	r = gfx_v8_0_cp_test_all_rings(adev);
	if (r)
		return r;

	gfx_v8_0_enable_gui_idle_interrupt(adev, true);

	return 0;
}

static void gfx_v8_0_cp_enable(struct amdgpu_device *adev, bool enable)
{
	gfx_v8_0_cp_gfx_enable(adev, enable);
	gfx_v8_0_cp_compute_enable(adev, enable);
}

static int gfx_v8_0_hw_init(void *handle)
{
	int r;
	struct amdgpu_device *adev = (struct amdgpu_device *)handle;

	gfx_v8_0_init_golden_registers(adev);
	gfx_v8_0_constants_init(adev);

	r = adev->gfx.rlc.funcs->resume(adev);
	if (r)
		return r;

	r = gfx_v8_0_cp_resume(adev);

	return r;
}

static int gfx_v8_0_kcq_disable(struct amdgpu_device *adev)
{
	int r, i;
	struct amdgpu_ring *kiq_ring = &adev->gfx.kiq[0].ring;

	r = amdgpu_ring_alloc(kiq_ring, 6 * adev->gfx.num_compute_rings);
	if (r)
		DRM_ERROR("Failed to lock KIQ (%d).\n", r);

	for (i = 0; i < adev->gfx.num_compute_rings; i++) {
		struct amdgpu_ring *ring = &adev->gfx.compute_ring[i];

		amdgpu_ring_write(kiq_ring, PACKET3(PACKET3_UNMAP_QUEUES, 4));
		amdgpu_ring_write(kiq_ring, /* Q_sel: 0, vmid: 0, engine: 0, num_Q: 1 */
						PACKET3_UNMAP_QUEUES_ACTION(1) | /* RESET_QUEUES */
						PACKET3_UNMAP_QUEUES_QUEUE_SEL(0) |
						PACKET3_UNMAP_QUEUES_ENGINE_SEL(0) |
						PACKET3_UNMAP_QUEUES_NUM_QUEUES(1));
		amdgpu_ring_write(kiq_ring, PACKET3_UNMAP_QUEUES_DOORBELL_OFFSET0(ring->doorbell_index));
		amdgpu_ring_write(kiq_ring, 0);
		amdgpu_ring_write(kiq_ring, 0);
		amdgpu_ring_write(kiq_ring, 0);
	}
	r = amdgpu_ring_test_helper(kiq_ring);
	if (r)
		DRM_ERROR("KCQ disable failed\n");

	return r;
}

static bool gfx_v8_0_is_idle(void *handle)
{
	struct amdgpu_device *adev = (struct amdgpu_device *)handle;

	if (REG_GET_FIELD(RREG32(mmGRBM_STATUS), GRBM_STATUS, GUI_ACTIVE)
		|| RREG32(mmGRBM_STATUS2) != 0x8)
		return false;
	else
		return true;
}

static bool gfx_v8_0_rlc_is_idle(void *handle)
{
	struct amdgpu_device *adev = (struct amdgpu_device *)handle;

	if (RREG32(mmGRBM_STATUS2) != 0x8)
		return false;
	else
		return true;
}

static int gfx_v8_0_wait_for_rlc_idle(void *handle)
{
	unsigned int i;
	struct amdgpu_device *adev = (struct amdgpu_device *)handle;

	for (i = 0; i < adev->usec_timeout; i++) {
		if (gfx_v8_0_rlc_is_idle(handle))
			return 0;

		udelay(1);
	}
	return -ETIMEDOUT;
}

static int gfx_v8_0_wait_for_idle(void *handle)
{
	unsigned int i;
	struct amdgpu_device *adev = (struct amdgpu_device *)handle;

	for (i = 0; i < adev->usec_timeout; i++) {
		if (gfx_v8_0_is_idle(handle))
			return 0;

		udelay(1);
	}
	return -ETIMEDOUT;
}

static int gfx_v8_0_hw_fini(void *handle)
{
	struct amdgpu_device *adev = (struct amdgpu_device *)handle;

	amdgpu_irq_put(adev, &adev->gfx.priv_reg_irq, 0);
	amdgpu_irq_put(adev, &adev->gfx.priv_inst_irq, 0);

	amdgpu_irq_put(adev, &adev->gfx.cp_ecc_error_irq, 0);

	amdgpu_irq_put(adev, &adev->gfx.sq_irq, 0);

	/* disable KCQ to avoid CPC touch memory not valid anymore */
	gfx_v8_0_kcq_disable(adev);

	if (amdgpu_sriov_vf(adev)) {
		pr_debug("For SRIOV client, shouldn't do anything.\n");
		return 0;
	}
	amdgpu_gfx_rlc_enter_safe_mode(adev, 0);
	if (!gfx_v8_0_wait_for_idle(adev))
		gfx_v8_0_cp_enable(adev, false);
	else
		pr_err("cp is busy, skip halt cp\n");
	if (!gfx_v8_0_wait_for_rlc_idle(adev))
		adev->gfx.rlc.funcs->stop(adev);
	else
		pr_err("rlc is busy, skip halt rlc\n");
	amdgpu_gfx_rlc_exit_safe_mode(adev, 0);

	return 0;
}

static int gfx_v8_0_suspend(void *handle)
{
	return gfx_v8_0_hw_fini(handle);
}

static int gfx_v8_0_resume(void *handle)
{
	return gfx_v8_0_hw_init(handle);
}

static bool gfx_v8_0_check_soft_reset(void *handle)
{
	struct amdgpu_device *adev = (struct amdgpu_device *)handle;
	u32 grbm_soft_reset = 0, srbm_soft_reset = 0;
	u32 tmp;

	/* GRBM_STATUS */
	tmp = RREG32(mmGRBM_STATUS);
	if (tmp & (GRBM_STATUS__PA_BUSY_MASK | GRBM_STATUS__SC_BUSY_MASK |
		   GRBM_STATUS__BCI_BUSY_MASK | GRBM_STATUS__SX_BUSY_MASK |
		   GRBM_STATUS__TA_BUSY_MASK | GRBM_STATUS__VGT_BUSY_MASK |
		   GRBM_STATUS__DB_BUSY_MASK | GRBM_STATUS__CB_BUSY_MASK |
		   GRBM_STATUS__GDS_BUSY_MASK | GRBM_STATUS__SPI_BUSY_MASK |
		   GRBM_STATUS__IA_BUSY_MASK | GRBM_STATUS__IA_BUSY_NO_DMA_MASK |
		   GRBM_STATUS__CP_BUSY_MASK | GRBM_STATUS__CP_COHERENCY_BUSY_MASK)) {
		grbm_soft_reset = REG_SET_FIELD(grbm_soft_reset,
						GRBM_SOFT_RESET, SOFT_RESET_CP, 1);
		grbm_soft_reset = REG_SET_FIELD(grbm_soft_reset,
						GRBM_SOFT_RESET, SOFT_RESET_GFX, 1);
		srbm_soft_reset = REG_SET_FIELD(srbm_soft_reset,
						SRBM_SOFT_RESET, SOFT_RESET_GRBM, 1);
	}

	/* GRBM_STATUS2 */
	tmp = RREG32(mmGRBM_STATUS2);
	if (REG_GET_FIELD(tmp, GRBM_STATUS2, RLC_BUSY))
		grbm_soft_reset = REG_SET_FIELD(grbm_soft_reset,
						GRBM_SOFT_RESET, SOFT_RESET_RLC, 1);

	if (REG_GET_FIELD(tmp, GRBM_STATUS2, CPF_BUSY) ||
	    REG_GET_FIELD(tmp, GRBM_STATUS2, CPC_BUSY) ||
	    REG_GET_FIELD(tmp, GRBM_STATUS2, CPG_BUSY)) {
		grbm_soft_reset = REG_SET_FIELD(grbm_soft_reset, GRBM_SOFT_RESET,
						SOFT_RESET_CPF, 1);
		grbm_soft_reset = REG_SET_FIELD(grbm_soft_reset, GRBM_SOFT_RESET,
						SOFT_RESET_CPC, 1);
		grbm_soft_reset = REG_SET_FIELD(grbm_soft_reset, GRBM_SOFT_RESET,
						SOFT_RESET_CPG, 1);
		srbm_soft_reset = REG_SET_FIELD(srbm_soft_reset, SRBM_SOFT_RESET,
						SOFT_RESET_GRBM, 1);
	}

	/* SRBM_STATUS */
	tmp = RREG32(mmSRBM_STATUS);
	if (REG_GET_FIELD(tmp, SRBM_STATUS, GRBM_RQ_PENDING))
		srbm_soft_reset = REG_SET_FIELD(srbm_soft_reset,
						SRBM_SOFT_RESET, SOFT_RESET_GRBM, 1);
	if (REG_GET_FIELD(tmp, SRBM_STATUS, SEM_BUSY))
		srbm_soft_reset = REG_SET_FIELD(srbm_soft_reset,
						SRBM_SOFT_RESET, SOFT_RESET_SEM, 1);

	if (grbm_soft_reset || srbm_soft_reset) {
		adev->gfx.grbm_soft_reset = grbm_soft_reset;
		adev->gfx.srbm_soft_reset = srbm_soft_reset;
		return true;
	} else {
		adev->gfx.grbm_soft_reset = 0;
		adev->gfx.srbm_soft_reset = 0;
		return false;
	}
}

static int gfx_v8_0_pre_soft_reset(void *handle)
{
	struct amdgpu_device *adev = (struct amdgpu_device *)handle;
	u32 grbm_soft_reset = 0;

	if ((!adev->gfx.grbm_soft_reset) &&
	    (!adev->gfx.srbm_soft_reset))
		return 0;

	grbm_soft_reset = adev->gfx.grbm_soft_reset;

	/* stop the rlc */
	adev->gfx.rlc.funcs->stop(adev);

	if (REG_GET_FIELD(grbm_soft_reset, GRBM_SOFT_RESET, SOFT_RESET_CP) ||
	    REG_GET_FIELD(grbm_soft_reset, GRBM_SOFT_RESET, SOFT_RESET_GFX))
		/* Disable GFX parsing/prefetching */
		gfx_v8_0_cp_gfx_enable(adev, false);

	if (REG_GET_FIELD(grbm_soft_reset, GRBM_SOFT_RESET, SOFT_RESET_CP) ||
	    REG_GET_FIELD(grbm_soft_reset, GRBM_SOFT_RESET, SOFT_RESET_CPF) ||
	    REG_GET_FIELD(grbm_soft_reset, GRBM_SOFT_RESET, SOFT_RESET_CPC) ||
	    REG_GET_FIELD(grbm_soft_reset, GRBM_SOFT_RESET, SOFT_RESET_CPG)) {
		int i;

		for (i = 0; i < adev->gfx.num_compute_rings; i++) {
			struct amdgpu_ring *ring = &adev->gfx.compute_ring[i];

			mutex_lock(&adev->srbm_mutex);
			vi_srbm_select(adev, ring->me, ring->pipe, ring->queue, 0);
			gfx_v8_0_deactivate_hqd(adev, 2);
			vi_srbm_select(adev, 0, 0, 0, 0);
			mutex_unlock(&adev->srbm_mutex);
		}
		/* Disable MEC parsing/prefetching */
		gfx_v8_0_cp_compute_enable(adev, false);
	}

	return 0;
}

static int gfx_v8_0_soft_reset(void *handle)
{
	struct amdgpu_device *adev = (struct amdgpu_device *)handle;
	u32 grbm_soft_reset = 0, srbm_soft_reset = 0;
	u32 tmp;

	if ((!adev->gfx.grbm_soft_reset) &&
	    (!adev->gfx.srbm_soft_reset))
		return 0;

	grbm_soft_reset = adev->gfx.grbm_soft_reset;
	srbm_soft_reset = adev->gfx.srbm_soft_reset;

	if (grbm_soft_reset || srbm_soft_reset) {
		tmp = RREG32(mmGMCON_DEBUG);
		tmp = REG_SET_FIELD(tmp, GMCON_DEBUG, GFX_STALL, 1);
		tmp = REG_SET_FIELD(tmp, GMCON_DEBUG, GFX_CLEAR, 1);
		WREG32(mmGMCON_DEBUG, tmp);
		udelay(50);
	}

	if (grbm_soft_reset) {
		tmp = RREG32(mmGRBM_SOFT_RESET);
		tmp |= grbm_soft_reset;
		dev_info(adev->dev, "GRBM_SOFT_RESET=0x%08X\n", tmp);
		WREG32(mmGRBM_SOFT_RESET, tmp);
		tmp = RREG32(mmGRBM_SOFT_RESET);

		udelay(50);

		tmp &= ~grbm_soft_reset;
		WREG32(mmGRBM_SOFT_RESET, tmp);
		tmp = RREG32(mmGRBM_SOFT_RESET);
	}

	if (srbm_soft_reset) {
		tmp = RREG32(mmSRBM_SOFT_RESET);
		tmp |= srbm_soft_reset;
		dev_info(adev->dev, "SRBM_SOFT_RESET=0x%08X\n", tmp);
		WREG32(mmSRBM_SOFT_RESET, tmp);
		tmp = RREG32(mmSRBM_SOFT_RESET);

		udelay(50);

		tmp &= ~srbm_soft_reset;
		WREG32(mmSRBM_SOFT_RESET, tmp);
		tmp = RREG32(mmSRBM_SOFT_RESET);
	}

	if (grbm_soft_reset || srbm_soft_reset) {
		tmp = RREG32(mmGMCON_DEBUG);
		tmp = REG_SET_FIELD(tmp, GMCON_DEBUG, GFX_STALL, 0);
		tmp = REG_SET_FIELD(tmp, GMCON_DEBUG, GFX_CLEAR, 0);
		WREG32(mmGMCON_DEBUG, tmp);
	}

	/* Wait a little for things to settle down */
	udelay(50);

	return 0;
}

static int gfx_v8_0_post_soft_reset(void *handle)
{
	struct amdgpu_device *adev = (struct amdgpu_device *)handle;
	u32 grbm_soft_reset = 0;

	if ((!adev->gfx.grbm_soft_reset) &&
	    (!adev->gfx.srbm_soft_reset))
		return 0;

	grbm_soft_reset = adev->gfx.grbm_soft_reset;

	if (REG_GET_FIELD(grbm_soft_reset, GRBM_SOFT_RESET, SOFT_RESET_CP) ||
	    REG_GET_FIELD(grbm_soft_reset, GRBM_SOFT_RESET, SOFT_RESET_CPF) ||
	    REG_GET_FIELD(grbm_soft_reset, GRBM_SOFT_RESET, SOFT_RESET_CPC) ||
	    REG_GET_FIELD(grbm_soft_reset, GRBM_SOFT_RESET, SOFT_RESET_CPG)) {
		int i;

		for (i = 0; i < adev->gfx.num_compute_rings; i++) {
			struct amdgpu_ring *ring = &adev->gfx.compute_ring[i];

			mutex_lock(&adev->srbm_mutex);
			vi_srbm_select(adev, ring->me, ring->pipe, ring->queue, 0);
			gfx_v8_0_deactivate_hqd(adev, 2);
			vi_srbm_select(adev, 0, 0, 0, 0);
			mutex_unlock(&adev->srbm_mutex);
		}
		gfx_v8_0_kiq_resume(adev);
		gfx_v8_0_kcq_resume(adev);
	}

	if (REG_GET_FIELD(grbm_soft_reset, GRBM_SOFT_RESET, SOFT_RESET_CP) ||
	    REG_GET_FIELD(grbm_soft_reset, GRBM_SOFT_RESET, SOFT_RESET_GFX))
		gfx_v8_0_cp_gfx_resume(adev);

	gfx_v8_0_cp_test_all_rings(adev);

	adev->gfx.rlc.funcs->start(adev);

	return 0;
}

/**
 * gfx_v8_0_get_gpu_clock_counter - return GPU clock counter snapshot
 *
 * @adev: amdgpu_device pointer
 *
 * Fetches a GPU clock counter snapshot.
 * Returns the 64 bit clock counter snapshot.
 */
static uint64_t gfx_v8_0_get_gpu_clock_counter(struct amdgpu_device *adev)
{
	uint64_t clock;

	mutex_lock(&adev->gfx.gpu_clock_mutex);
	WREG32(mmRLC_CAPTURE_GPU_CLOCK_COUNT, 1);
	clock = (uint64_t)RREG32(mmRLC_GPU_CLOCK_COUNT_LSB) |
		((uint64_t)RREG32(mmRLC_GPU_CLOCK_COUNT_MSB) << 32ULL);
	mutex_unlock(&adev->gfx.gpu_clock_mutex);
	return clock;
}

static void gfx_v8_0_ring_emit_gds_switch(struct amdgpu_ring *ring,
					  uint32_t vmid,
					  uint32_t gds_base, uint32_t gds_size,
					  uint32_t gws_base, uint32_t gws_size,
					  uint32_t oa_base, uint32_t oa_size)
{
	/* GDS Base */
	amdgpu_ring_write(ring, PACKET3(PACKET3_WRITE_DATA, 3));
	amdgpu_ring_write(ring, (WRITE_DATA_ENGINE_SEL(0) |
				WRITE_DATA_DST_SEL(0)));
	amdgpu_ring_write(ring, amdgpu_gds_reg_offset[vmid].mem_base);
	amdgpu_ring_write(ring, 0);
	amdgpu_ring_write(ring, gds_base);

	/* GDS Size */
	amdgpu_ring_write(ring, PACKET3(PACKET3_WRITE_DATA, 3));
	amdgpu_ring_write(ring, (WRITE_DATA_ENGINE_SEL(0) |
				WRITE_DATA_DST_SEL(0)));
	amdgpu_ring_write(ring, amdgpu_gds_reg_offset[vmid].mem_size);
	amdgpu_ring_write(ring, 0);
	amdgpu_ring_write(ring, gds_size);

	/* GWS */
	amdgpu_ring_write(ring, PACKET3(PACKET3_WRITE_DATA, 3));
	amdgpu_ring_write(ring, (WRITE_DATA_ENGINE_SEL(0) |
				WRITE_DATA_DST_SEL(0)));
	amdgpu_ring_write(ring, amdgpu_gds_reg_offset[vmid].gws);
	amdgpu_ring_write(ring, 0);
	amdgpu_ring_write(ring, gws_size << GDS_GWS_VMID0__SIZE__SHIFT | gws_base);

	/* OA */
	amdgpu_ring_write(ring, PACKET3(PACKET3_WRITE_DATA, 3));
	amdgpu_ring_write(ring, (WRITE_DATA_ENGINE_SEL(0) |
				WRITE_DATA_DST_SEL(0)));
	amdgpu_ring_write(ring, amdgpu_gds_reg_offset[vmid].oa);
	amdgpu_ring_write(ring, 0);
	amdgpu_ring_write(ring, (1 << (oa_size + oa_base)) - (1 << oa_base));
}

static uint32_t wave_read_ind(struct amdgpu_device *adev, uint32_t simd, uint32_t wave, uint32_t address)
{
	WREG32(mmSQ_IND_INDEX,
		(wave << SQ_IND_INDEX__WAVE_ID__SHIFT) |
		(simd << SQ_IND_INDEX__SIMD_ID__SHIFT) |
		(address << SQ_IND_INDEX__INDEX__SHIFT) |
		(SQ_IND_INDEX__FORCE_READ_MASK));
	return RREG32(mmSQ_IND_DATA);
}

static void wave_read_regs(struct amdgpu_device *adev, uint32_t simd,
			   uint32_t wave, uint32_t thread,
			   uint32_t regno, uint32_t num, uint32_t *out)
{
	WREG32(mmSQ_IND_INDEX,
		(wave << SQ_IND_INDEX__WAVE_ID__SHIFT) |
		(simd << SQ_IND_INDEX__SIMD_ID__SHIFT) |
		(regno << SQ_IND_INDEX__INDEX__SHIFT) |
		(thread << SQ_IND_INDEX__THREAD_ID__SHIFT) |
		(SQ_IND_INDEX__FORCE_READ_MASK) |
		(SQ_IND_INDEX__AUTO_INCR_MASK));
	while (num--)
		*(out++) = RREG32(mmSQ_IND_DATA);
}

static void gfx_v8_0_read_wave_data(struct amdgpu_device *adev, uint32_t xcc_id, uint32_t simd, uint32_t wave, uint32_t *dst, int *no_fields)
{
	/* type 0 wave data */
	dst[(*no_fields)++] = 0;
	dst[(*no_fields)++] = wave_read_ind(adev, simd, wave, ixSQ_WAVE_STATUS);
	dst[(*no_fields)++] = wave_read_ind(adev, simd, wave, ixSQ_WAVE_PC_LO);
	dst[(*no_fields)++] = wave_read_ind(adev, simd, wave, ixSQ_WAVE_PC_HI);
	dst[(*no_fields)++] = wave_read_ind(adev, simd, wave, ixSQ_WAVE_EXEC_LO);
	dst[(*no_fields)++] = wave_read_ind(adev, simd, wave, ixSQ_WAVE_EXEC_HI);
	dst[(*no_fields)++] = wave_read_ind(adev, simd, wave, ixSQ_WAVE_HW_ID);
	dst[(*no_fields)++] = wave_read_ind(adev, simd, wave, ixSQ_WAVE_INST_DW0);
	dst[(*no_fields)++] = wave_read_ind(adev, simd, wave, ixSQ_WAVE_INST_DW1);
	dst[(*no_fields)++] = wave_read_ind(adev, simd, wave, ixSQ_WAVE_GPR_ALLOC);
	dst[(*no_fields)++] = wave_read_ind(adev, simd, wave, ixSQ_WAVE_LDS_ALLOC);
	dst[(*no_fields)++] = wave_read_ind(adev, simd, wave, ixSQ_WAVE_TRAPSTS);
	dst[(*no_fields)++] = wave_read_ind(adev, simd, wave, ixSQ_WAVE_IB_STS);
	dst[(*no_fields)++] = wave_read_ind(adev, simd, wave, ixSQ_WAVE_TBA_LO);
	dst[(*no_fields)++] = wave_read_ind(adev, simd, wave, ixSQ_WAVE_TBA_HI);
	dst[(*no_fields)++] = wave_read_ind(adev, simd, wave, ixSQ_WAVE_TMA_LO);
	dst[(*no_fields)++] = wave_read_ind(adev, simd, wave, ixSQ_WAVE_TMA_HI);
	dst[(*no_fields)++] = wave_read_ind(adev, simd, wave, ixSQ_WAVE_IB_DBG0);
	dst[(*no_fields)++] = wave_read_ind(adev, simd, wave, ixSQ_WAVE_M0);
	dst[(*no_fields)++] = wave_read_ind(adev, simd, wave, ixSQ_WAVE_MODE);
}

static void gfx_v8_0_read_wave_sgprs(struct amdgpu_device *adev, uint32_t xcc_id, uint32_t simd,
				     uint32_t wave, uint32_t start,
				     uint32_t size, uint32_t *dst)
{
	wave_read_regs(
		adev, simd, wave, 0,
		start + SQIND_WAVE_SGPRS_OFFSET, size, dst);
}


static const struct amdgpu_gfx_funcs gfx_v8_0_gfx_funcs = {
	.get_gpu_clock_counter = &gfx_v8_0_get_gpu_clock_counter,
	.select_se_sh = &gfx_v8_0_select_se_sh,
	.read_wave_data = &gfx_v8_0_read_wave_data,
	.read_wave_sgprs = &gfx_v8_0_read_wave_sgprs,
	.select_me_pipe_q = &gfx_v8_0_select_me_pipe_q
};

static int gfx_v8_0_early_init(void *handle)
{
	struct amdgpu_device *adev = (struct amdgpu_device *)handle;

	adev->gfx.xcc_mask = 1;
	adev->gfx.num_gfx_rings = GFX8_NUM_GFX_RINGS;
	adev->gfx.num_compute_rings = min(amdgpu_gfx_get_num_kcq(adev),
					  AMDGPU_MAX_COMPUTE_RINGS);
	adev->gfx.funcs = &gfx_v8_0_gfx_funcs;
	gfx_v8_0_set_ring_funcs(adev);
	gfx_v8_0_set_irq_funcs(adev);
	gfx_v8_0_set_gds_init(adev);
	gfx_v8_0_set_rlc_funcs(adev);

	return 0;
}

static int gfx_v8_0_late_init(void *handle)
{
	struct amdgpu_device *adev = (struct amdgpu_device *)handle;
	int r;

	r = amdgpu_irq_get(adev, &adev->gfx.priv_reg_irq, 0);
	if (r)
		return r;

	r = amdgpu_irq_get(adev, &adev->gfx.priv_inst_irq, 0);
	if (r)
		return r;

	/* requires IBs so do in late init after IB pool is initialized */
	r = gfx_v8_0_do_edc_gpr_workarounds(adev);
	if (r)
		return r;

	r = amdgpu_irq_get(adev, &adev->gfx.cp_ecc_error_irq, 0);
	if (r) {
		DRM_ERROR("amdgpu_irq_get() failed to get IRQ for EDC, r: %d.\n", r);
		return r;
	}

	r = amdgpu_irq_get(adev, &adev->gfx.sq_irq, 0);
	if (r) {
		DRM_ERROR(
			"amdgpu_irq_get() failed to get IRQ for SQ, r: %d.\n",
			r);
		return r;
	}

	return 0;
}

static void gfx_v8_0_enable_gfx_static_mg_power_gating(struct amdgpu_device *adev,
						       bool enable)
{
	if ((adev->asic_type == CHIP_POLARIS11) ||
	    (adev->asic_type == CHIP_POLARIS12) ||
	    (adev->asic_type == CHIP_VEGAM))
		/* Send msg to SMU via Powerplay */
		amdgpu_dpm_set_powergating_by_smu(adev, AMD_IP_BLOCK_TYPE_GFX, enable);

	WREG32_FIELD(RLC_PG_CNTL, STATIC_PER_CU_PG_ENABLE, enable ? 1 : 0);
}

static void gfx_v8_0_enable_gfx_dynamic_mg_power_gating(struct amdgpu_device *adev,
							bool enable)
{
	WREG32_FIELD(RLC_PG_CNTL, DYN_PER_CU_PG_ENABLE, enable ? 1 : 0);
}

static void polaris11_enable_gfx_quick_mg_power_gating(struct amdgpu_device *adev,
		bool enable)
{
	WREG32_FIELD(RLC_PG_CNTL, QUICK_PG_ENABLE, enable ? 1 : 0);
}

static void cz_enable_gfx_cg_power_gating(struct amdgpu_device *adev,
					  bool enable)
{
	WREG32_FIELD(RLC_PG_CNTL, GFX_POWER_GATING_ENABLE, enable ? 1 : 0);
}

static void cz_enable_gfx_pipeline_power_gating(struct amdgpu_device *adev,
						bool enable)
{
	WREG32_FIELD(RLC_PG_CNTL, GFX_PIPELINE_PG_ENABLE, enable ? 1 : 0);

	/* Read any GFX register to wake up GFX. */
	if (!enable)
		RREG32(mmDB_RENDER_CONTROL);
}

static void cz_update_gfx_cg_power_gating(struct amdgpu_device *adev,
					  bool enable)
{
	if ((adev->pg_flags & AMD_PG_SUPPORT_GFX_PG) && enable) {
		cz_enable_gfx_cg_power_gating(adev, true);
		if (adev->pg_flags & AMD_PG_SUPPORT_GFX_PIPELINE)
			cz_enable_gfx_pipeline_power_gating(adev, true);
	} else {
		cz_enable_gfx_cg_power_gating(adev, false);
		cz_enable_gfx_pipeline_power_gating(adev, false);
	}
}

static int gfx_v8_0_set_powergating_state(void *handle,
					  enum amd_powergating_state state)
{
	struct amdgpu_device *adev = (struct amdgpu_device *)handle;
	bool enable = (state == AMD_PG_STATE_GATE);

	if (amdgpu_sriov_vf(adev))
		return 0;

	if (adev->pg_flags & (AMD_PG_SUPPORT_GFX_SMG |
				AMD_PG_SUPPORT_RLC_SMU_HS |
				AMD_PG_SUPPORT_CP |
				AMD_PG_SUPPORT_GFX_DMG))
		amdgpu_gfx_rlc_enter_safe_mode(adev, 0);
	switch (adev->asic_type) {
	case CHIP_CARRIZO:
	case CHIP_STONEY:

		if (adev->pg_flags & AMD_PG_SUPPORT_RLC_SMU_HS) {
			cz_enable_sck_slow_down_on_power_up(adev, true);
			cz_enable_sck_slow_down_on_power_down(adev, true);
		} else {
			cz_enable_sck_slow_down_on_power_up(adev, false);
			cz_enable_sck_slow_down_on_power_down(adev, false);
		}
		if (adev->pg_flags & AMD_PG_SUPPORT_CP)
			cz_enable_cp_power_gating(adev, true);
		else
			cz_enable_cp_power_gating(adev, false);

		cz_update_gfx_cg_power_gating(adev, enable);

		if ((adev->pg_flags & AMD_PG_SUPPORT_GFX_SMG) && enable)
			gfx_v8_0_enable_gfx_static_mg_power_gating(adev, true);
		else
			gfx_v8_0_enable_gfx_static_mg_power_gating(adev, false);

		if ((adev->pg_flags & AMD_PG_SUPPORT_GFX_DMG) && enable)
			gfx_v8_0_enable_gfx_dynamic_mg_power_gating(adev, true);
		else
			gfx_v8_0_enable_gfx_dynamic_mg_power_gating(adev, false);
		break;
	case CHIP_POLARIS11:
	case CHIP_POLARIS12:
	case CHIP_VEGAM:
		if ((adev->pg_flags & AMD_PG_SUPPORT_GFX_SMG) && enable)
			gfx_v8_0_enable_gfx_static_mg_power_gating(adev, true);
		else
			gfx_v8_0_enable_gfx_static_mg_power_gating(adev, false);

		if ((adev->pg_flags & AMD_PG_SUPPORT_GFX_DMG) && enable)
			gfx_v8_0_enable_gfx_dynamic_mg_power_gating(adev, true);
		else
			gfx_v8_0_enable_gfx_dynamic_mg_power_gating(adev, false);

		if ((adev->pg_flags & AMD_PG_SUPPORT_GFX_QUICK_MG) && enable)
			polaris11_enable_gfx_quick_mg_power_gating(adev, true);
		else
			polaris11_enable_gfx_quick_mg_power_gating(adev, false);
		break;
	default:
		break;
	}
	if (adev->pg_flags & (AMD_PG_SUPPORT_GFX_SMG |
				AMD_PG_SUPPORT_RLC_SMU_HS |
				AMD_PG_SUPPORT_CP |
				AMD_PG_SUPPORT_GFX_DMG))
		amdgpu_gfx_rlc_exit_safe_mode(adev, 0);
	return 0;
}

static void gfx_v8_0_get_clockgating_state(void *handle, u64 *flags)
{
	struct amdgpu_device *adev = (struct amdgpu_device *)handle;
	int data;

	if (amdgpu_sriov_vf(adev))
		*flags = 0;

	/* AMD_CG_SUPPORT_GFX_MGCG */
	data = RREG32(mmRLC_CGTT_MGCG_OVERRIDE);
	if (!(data & RLC_CGTT_MGCG_OVERRIDE__CPF_MASK))
		*flags |= AMD_CG_SUPPORT_GFX_MGCG;

	/* AMD_CG_SUPPORT_GFX_CGLG */
	data = RREG32(mmRLC_CGCG_CGLS_CTRL);
	if (data & RLC_CGCG_CGLS_CTRL__CGCG_EN_MASK)
		*flags |= AMD_CG_SUPPORT_GFX_CGCG;

	/* AMD_CG_SUPPORT_GFX_CGLS */
	if (data & RLC_CGCG_CGLS_CTRL__CGLS_EN_MASK)
		*flags |= AMD_CG_SUPPORT_GFX_CGLS;

	/* AMD_CG_SUPPORT_GFX_CGTS */
	data = RREG32(mmCGTS_SM_CTRL_REG);
	if (!(data & CGTS_SM_CTRL_REG__OVERRIDE_MASK))
		*flags |= AMD_CG_SUPPORT_GFX_CGTS;

	/* AMD_CG_SUPPORT_GFX_CGTS_LS */
	if (!(data & CGTS_SM_CTRL_REG__LS_OVERRIDE_MASK))
		*flags |= AMD_CG_SUPPORT_GFX_CGTS_LS;

	/* AMD_CG_SUPPORT_GFX_RLC_LS */
	data = RREG32(mmRLC_MEM_SLP_CNTL);
	if (data & RLC_MEM_SLP_CNTL__RLC_MEM_LS_EN_MASK)
		*flags |= AMD_CG_SUPPORT_GFX_RLC_LS | AMD_CG_SUPPORT_GFX_MGLS;

	/* AMD_CG_SUPPORT_GFX_CP_LS */
	data = RREG32(mmCP_MEM_SLP_CNTL);
	if (data & CP_MEM_SLP_CNTL__CP_MEM_LS_EN_MASK)
		*flags |= AMD_CG_SUPPORT_GFX_CP_LS | AMD_CG_SUPPORT_GFX_MGLS;
}

static void gfx_v8_0_send_serdes_cmd(struct amdgpu_device *adev,
				     uint32_t reg_addr, uint32_t cmd)
{
	uint32_t data;

	gfx_v8_0_select_se_sh(adev, 0xffffffff, 0xffffffff, 0xffffffff, 0);

	WREG32(mmRLC_SERDES_WR_CU_MASTER_MASK, 0xffffffff);
	WREG32(mmRLC_SERDES_WR_NONCU_MASTER_MASK, 0xffffffff);

	data = RREG32(mmRLC_SERDES_WR_CTRL);
	if (adev->asic_type == CHIP_STONEY)
		data &= ~(RLC_SERDES_WR_CTRL__WRITE_COMMAND_MASK |
			  RLC_SERDES_WR_CTRL__READ_COMMAND_MASK |
			  RLC_SERDES_WR_CTRL__P1_SELECT_MASK |
			  RLC_SERDES_WR_CTRL__P2_SELECT_MASK |
			  RLC_SERDES_WR_CTRL__RDDATA_RESET_MASK |
			  RLC_SERDES_WR_CTRL__POWER_DOWN_MASK |
			  RLC_SERDES_WR_CTRL__POWER_UP_MASK |
			  RLC_SERDES_WR_CTRL__SHORT_FORMAT_MASK |
			  RLC_SERDES_WR_CTRL__SRBM_OVERRIDE_MASK);
	else
		data &= ~(RLC_SERDES_WR_CTRL__WRITE_COMMAND_MASK |
			  RLC_SERDES_WR_CTRL__READ_COMMAND_MASK |
			  RLC_SERDES_WR_CTRL__P1_SELECT_MASK |
			  RLC_SERDES_WR_CTRL__P2_SELECT_MASK |
			  RLC_SERDES_WR_CTRL__RDDATA_RESET_MASK |
			  RLC_SERDES_WR_CTRL__POWER_DOWN_MASK |
			  RLC_SERDES_WR_CTRL__POWER_UP_MASK |
			  RLC_SERDES_WR_CTRL__SHORT_FORMAT_MASK |
			  RLC_SERDES_WR_CTRL__BPM_DATA_MASK |
			  RLC_SERDES_WR_CTRL__REG_ADDR_MASK |
			  RLC_SERDES_WR_CTRL__SRBM_OVERRIDE_MASK);
	data |= (RLC_SERDES_WR_CTRL__RSVD_BPM_ADDR_MASK |
		 (cmd << RLC_SERDES_WR_CTRL__BPM_DATA__SHIFT) |
		 (reg_addr << RLC_SERDES_WR_CTRL__REG_ADDR__SHIFT) |
		 (0xff << RLC_SERDES_WR_CTRL__BPM_ADDR__SHIFT));

	WREG32(mmRLC_SERDES_WR_CTRL, data);
}

#define MSG_ENTER_RLC_SAFE_MODE     1
#define MSG_EXIT_RLC_SAFE_MODE      0
#define RLC_GPR_REG2__REQ_MASK 0x00000001
#define RLC_GPR_REG2__REQ__SHIFT 0
#define RLC_GPR_REG2__MESSAGE__SHIFT 0x00000001
#define RLC_GPR_REG2__MESSAGE_MASK 0x0000001e

static bool gfx_v8_0_is_rlc_enabled(struct amdgpu_device *adev)
{
	uint32_t rlc_setting;

	rlc_setting = RREG32(mmRLC_CNTL);
	if (!(rlc_setting & RLC_CNTL__RLC_ENABLE_F32_MASK))
		return false;

	return true;
}

static void gfx_v8_0_set_safe_mode(struct amdgpu_device *adev, int xcc_id)
{
	uint32_t data;
	unsigned i;
	data = RREG32(mmRLC_CNTL);
	data |= RLC_SAFE_MODE__CMD_MASK;
	data &= ~RLC_SAFE_MODE__MESSAGE_MASK;
	data |= (1 << RLC_SAFE_MODE__MESSAGE__SHIFT);
	WREG32(mmRLC_SAFE_MODE, data);

	/* wait for RLC_SAFE_MODE */
	for (i = 0; i < adev->usec_timeout; i++) {
		if ((RREG32(mmRLC_GPM_STAT) &
		     (RLC_GPM_STAT__GFX_CLOCK_STATUS_MASK |
		      RLC_GPM_STAT__GFX_POWER_STATUS_MASK)) ==
		    (RLC_GPM_STAT__GFX_CLOCK_STATUS_MASK |
		     RLC_GPM_STAT__GFX_POWER_STATUS_MASK))
			break;
		udelay(1);
	}
	for (i = 0; i < adev->usec_timeout; i++) {
		if (!REG_GET_FIELD(RREG32(mmRLC_SAFE_MODE), RLC_SAFE_MODE, CMD))
			break;
		udelay(1);
	}
}

static void gfx_v8_0_unset_safe_mode(struct amdgpu_device *adev, int xcc_id)
{
	uint32_t data;
	unsigned i;

	data = RREG32(mmRLC_CNTL);
	data |= RLC_SAFE_MODE__CMD_MASK;
	data &= ~RLC_SAFE_MODE__MESSAGE_MASK;
	WREG32(mmRLC_SAFE_MODE, data);

	for (i = 0; i < adev->usec_timeout; i++) {
		if (!REG_GET_FIELD(RREG32(mmRLC_SAFE_MODE), RLC_SAFE_MODE, CMD))
			break;
		udelay(1);
	}
}

static void gfx_v8_0_update_spm_vmid(struct amdgpu_device *adev, struct amdgpu_ring *ring, unsigned vmid)
{
	u32 data;

	amdgpu_gfx_off_ctrl(adev, false);

	if (amdgpu_sriov_is_pp_one_vf(adev))
		data = RREG32_NO_KIQ(mmRLC_SPM_VMID);
	else
		data = RREG32(mmRLC_SPM_VMID);

	data &= ~RLC_SPM_VMID__RLC_SPM_VMID_MASK;
	data |= (vmid & RLC_SPM_VMID__RLC_SPM_VMID_MASK) << RLC_SPM_VMID__RLC_SPM_VMID__SHIFT;

	if (amdgpu_sriov_is_pp_one_vf(adev))
		WREG32_NO_KIQ(mmRLC_SPM_VMID, data);
	else
		WREG32(mmRLC_SPM_VMID, data);

	amdgpu_gfx_off_ctrl(adev, true);
}

static const struct amdgpu_rlc_funcs iceland_rlc_funcs = {
	.is_rlc_enabled = gfx_v8_0_is_rlc_enabled,
	.set_safe_mode = gfx_v8_0_set_safe_mode,
	.unset_safe_mode = gfx_v8_0_unset_safe_mode,
	.init = gfx_v8_0_rlc_init,
	.get_csb_size = gfx_v8_0_get_csb_size,
	.get_csb_buffer = gfx_v8_0_get_csb_buffer,
	.get_cp_table_num = gfx_v8_0_cp_jump_table_num,
	.resume = gfx_v8_0_rlc_resume,
	.stop = gfx_v8_0_rlc_stop,
	.reset = gfx_v8_0_rlc_reset,
	.start = gfx_v8_0_rlc_start,
	.update_spm_vmid = gfx_v8_0_update_spm_vmid
};

static void gfx_v8_0_update_medium_grain_clock_gating(struct amdgpu_device *adev,
						      bool enable)
{
	uint32_t temp, data;

	amdgpu_gfx_rlc_enter_safe_mode(adev, 0);

	/* It is disabled by HW by default */
	if (enable && (adev->cg_flags & AMD_CG_SUPPORT_GFX_MGCG)) {
		if (adev->cg_flags & AMD_CG_SUPPORT_GFX_MGLS) {
			if (adev->cg_flags & AMD_CG_SUPPORT_GFX_RLC_LS)
				/* 1 - RLC memory Light sleep */
				WREG32_FIELD(RLC_MEM_SLP_CNTL, RLC_MEM_LS_EN, 1);

			if (adev->cg_flags & AMD_CG_SUPPORT_GFX_CP_LS)
				WREG32_FIELD(CP_MEM_SLP_CNTL, CP_MEM_LS_EN, 1);
		}

		/* 3 - RLC_CGTT_MGCG_OVERRIDE */
		temp = data = RREG32(mmRLC_CGTT_MGCG_OVERRIDE);
		if (adev->flags & AMD_IS_APU)
			data &= ~(RLC_CGTT_MGCG_OVERRIDE__CPF_MASK |
				  RLC_CGTT_MGCG_OVERRIDE__RLC_MASK |
				  RLC_CGTT_MGCG_OVERRIDE__MGCG_MASK);
		else
			data &= ~(RLC_CGTT_MGCG_OVERRIDE__CPF_MASK |
				  RLC_CGTT_MGCG_OVERRIDE__RLC_MASK |
				  RLC_CGTT_MGCG_OVERRIDE__MGCG_MASK |
				  RLC_CGTT_MGCG_OVERRIDE__GRBM_MASK);

		if (temp != data)
			WREG32(mmRLC_CGTT_MGCG_OVERRIDE, data);

		/* 4 - wait for RLC_SERDES_CU_MASTER & RLC_SERDES_NONCU_MASTER idle */
		gfx_v8_0_wait_for_rlc_serdes(adev);

		/* 5 - clear mgcg override */
		gfx_v8_0_send_serdes_cmd(adev, BPM_REG_MGCG_OVERRIDE, CLE_BPM_SERDES_CMD);

		if (adev->cg_flags & AMD_CG_SUPPORT_GFX_CGTS) {
			/* 6 - Enable CGTS(Tree Shade) MGCG /MGLS */
			temp = data = RREG32(mmCGTS_SM_CTRL_REG);
			data &= ~(CGTS_SM_CTRL_REG__SM_MODE_MASK);
			data |= (0x2 << CGTS_SM_CTRL_REG__SM_MODE__SHIFT);
			data |= CGTS_SM_CTRL_REG__SM_MODE_ENABLE_MASK;
			data &= ~CGTS_SM_CTRL_REG__OVERRIDE_MASK;
			if ((adev->cg_flags & AMD_CG_SUPPORT_GFX_MGLS) &&
			    (adev->cg_flags & AMD_CG_SUPPORT_GFX_CGTS_LS))
				data &= ~CGTS_SM_CTRL_REG__LS_OVERRIDE_MASK;
			data |= CGTS_SM_CTRL_REG__ON_MONITOR_ADD_EN_MASK;
			data |= (0x96 << CGTS_SM_CTRL_REG__ON_MONITOR_ADD__SHIFT);
			if (temp != data)
				WREG32(mmCGTS_SM_CTRL_REG, data);
		}
		udelay(50);

		/* 7 - wait for RLC_SERDES_CU_MASTER & RLC_SERDES_NONCU_MASTER idle */
		gfx_v8_0_wait_for_rlc_serdes(adev);
	} else {
		/* 1 - MGCG_OVERRIDE[0] for CP and MGCG_OVERRIDE[1] for RLC */
		temp = data = RREG32(mmRLC_CGTT_MGCG_OVERRIDE);
		data |= (RLC_CGTT_MGCG_OVERRIDE__CPF_MASK |
				RLC_CGTT_MGCG_OVERRIDE__RLC_MASK |
				RLC_CGTT_MGCG_OVERRIDE__MGCG_MASK |
				RLC_CGTT_MGCG_OVERRIDE__GRBM_MASK);
		if (temp != data)
			WREG32(mmRLC_CGTT_MGCG_OVERRIDE, data);

		/* 2 - disable MGLS in RLC */
		data = RREG32(mmRLC_MEM_SLP_CNTL);
		if (data & RLC_MEM_SLP_CNTL__RLC_MEM_LS_EN_MASK) {
			data &= ~RLC_MEM_SLP_CNTL__RLC_MEM_LS_EN_MASK;
			WREG32(mmRLC_MEM_SLP_CNTL, data);
		}

		/* 3 - disable MGLS in CP */
		data = RREG32(mmCP_MEM_SLP_CNTL);
		if (data & CP_MEM_SLP_CNTL__CP_MEM_LS_EN_MASK) {
			data &= ~CP_MEM_SLP_CNTL__CP_MEM_LS_EN_MASK;
			WREG32(mmCP_MEM_SLP_CNTL, data);
		}

		/* 4 - Disable CGTS(Tree Shade) MGCG and MGLS */
		temp = data = RREG32(mmCGTS_SM_CTRL_REG);
		data |= (CGTS_SM_CTRL_REG__OVERRIDE_MASK |
				CGTS_SM_CTRL_REG__LS_OVERRIDE_MASK);
		if (temp != data)
			WREG32(mmCGTS_SM_CTRL_REG, data);

		/* 5 - wait for RLC_SERDES_CU_MASTER & RLC_SERDES_NONCU_MASTER idle */
		gfx_v8_0_wait_for_rlc_serdes(adev);

		/* 6 - set mgcg override */
		gfx_v8_0_send_serdes_cmd(adev, BPM_REG_MGCG_OVERRIDE, SET_BPM_SERDES_CMD);

		udelay(50);

		/* 7- wait for RLC_SERDES_CU_MASTER & RLC_SERDES_NONCU_MASTER idle */
		gfx_v8_0_wait_for_rlc_serdes(adev);
	}

	amdgpu_gfx_rlc_exit_safe_mode(adev, 0);
}

static void gfx_v8_0_update_coarse_grain_clock_gating(struct amdgpu_device *adev,
						      bool enable)
{
	uint32_t temp, temp1, data, data1;

	temp = data = RREG32(mmRLC_CGCG_CGLS_CTRL);

	amdgpu_gfx_rlc_enter_safe_mode(adev, 0);

	if (enable && (adev->cg_flags & AMD_CG_SUPPORT_GFX_CGCG)) {
		temp1 = data1 =	RREG32(mmRLC_CGTT_MGCG_OVERRIDE);
		data1 &= ~RLC_CGTT_MGCG_OVERRIDE__CGCG_MASK;
		if (temp1 != data1)
			WREG32(mmRLC_CGTT_MGCG_OVERRIDE, data1);

		/* : wait for RLC_SERDES_CU_MASTER & RLC_SERDES_NONCU_MASTER idle */
		gfx_v8_0_wait_for_rlc_serdes(adev);

		/* 2 - clear cgcg override */
		gfx_v8_0_send_serdes_cmd(adev, BPM_REG_CGCG_OVERRIDE, CLE_BPM_SERDES_CMD);

		/* wait for RLC_SERDES_CU_MASTER & RLC_SERDES_NONCU_MASTER idle */
		gfx_v8_0_wait_for_rlc_serdes(adev);

		/* 3 - write cmd to set CGLS */
		gfx_v8_0_send_serdes_cmd(adev, BPM_REG_CGLS_EN, SET_BPM_SERDES_CMD);

		/* 4 - enable cgcg */
		data |= RLC_CGCG_CGLS_CTRL__CGCG_EN_MASK;

		if (adev->cg_flags & AMD_CG_SUPPORT_GFX_CGLS) {
			/* enable cgls*/
			data |= RLC_CGCG_CGLS_CTRL__CGLS_EN_MASK;

			temp1 = data1 =	RREG32(mmRLC_CGTT_MGCG_OVERRIDE);
			data1 &= ~RLC_CGTT_MGCG_OVERRIDE__CGLS_MASK;

			if (temp1 != data1)
				WREG32(mmRLC_CGTT_MGCG_OVERRIDE, data1);
		} else {
			data &= ~RLC_CGCG_CGLS_CTRL__CGLS_EN_MASK;
		}

		if (temp != data)
			WREG32(mmRLC_CGCG_CGLS_CTRL, data);

		/* 5 enable cntx_empty_int_enable/cntx_busy_int_enable/
		 * Cmp_busy/GFX_Idle interrupts
		 */
		gfx_v8_0_enable_gui_idle_interrupt(adev, true);
	} else {
		/* disable cntx_empty_int_enable & GFX Idle interrupt */
		gfx_v8_0_enable_gui_idle_interrupt(adev, false);

		/* TEST CGCG */
		temp1 = data1 =	RREG32(mmRLC_CGTT_MGCG_OVERRIDE);
		data1 |= (RLC_CGTT_MGCG_OVERRIDE__CGCG_MASK |
				RLC_CGTT_MGCG_OVERRIDE__CGLS_MASK);
		if (temp1 != data1)
			WREG32(mmRLC_CGTT_MGCG_OVERRIDE, data1);

		/* read gfx register to wake up cgcg */
		RREG32(mmCB_CGTT_SCLK_CTRL);
		RREG32(mmCB_CGTT_SCLK_CTRL);
		RREG32(mmCB_CGTT_SCLK_CTRL);
		RREG32(mmCB_CGTT_SCLK_CTRL);

		/* wait for RLC_SERDES_CU_MASTER & RLC_SERDES_NONCU_MASTER idle */
		gfx_v8_0_wait_for_rlc_serdes(adev);

		/* write cmd to Set CGCG Override */
		gfx_v8_0_send_serdes_cmd(adev, BPM_REG_CGCG_OVERRIDE, SET_BPM_SERDES_CMD);

		/* wait for RLC_SERDES_CU_MASTER & RLC_SERDES_NONCU_MASTER idle */
		gfx_v8_0_wait_for_rlc_serdes(adev);

		/* write cmd to Clear CGLS */
		gfx_v8_0_send_serdes_cmd(adev, BPM_REG_CGLS_EN, CLE_BPM_SERDES_CMD);

		/* disable cgcg, cgls should be disabled too. */
		data &= ~(RLC_CGCG_CGLS_CTRL__CGCG_EN_MASK |
			  RLC_CGCG_CGLS_CTRL__CGLS_EN_MASK);
		if (temp != data)
			WREG32(mmRLC_CGCG_CGLS_CTRL, data);
		/* enable interrupts again for PG */
		gfx_v8_0_enable_gui_idle_interrupt(adev, true);
	}

	gfx_v8_0_wait_for_rlc_serdes(adev);

	amdgpu_gfx_rlc_exit_safe_mode(adev, 0);
}
static int gfx_v8_0_update_gfx_clock_gating(struct amdgpu_device *adev,
					    bool enable)
{
	if (enable) {
		/* CGCG/CGLS should be enabled after MGCG/MGLS/TS(CG/LS)
		 * ===  MGCG + MGLS + TS(CG/LS) ===
		 */
		gfx_v8_0_update_medium_grain_clock_gating(adev, enable);
		gfx_v8_0_update_coarse_grain_clock_gating(adev, enable);
	} else {
		/* CGCG/CGLS should be disabled before MGCG/MGLS/TS(CG/LS)
		 * ===  CGCG + CGLS ===
		 */
		gfx_v8_0_update_coarse_grain_clock_gating(adev, enable);
		gfx_v8_0_update_medium_grain_clock_gating(adev, enable);
	}
	return 0;
}

static int gfx_v8_0_tonga_update_gfx_clock_gating(struct amdgpu_device *adev,
					  enum amd_clockgating_state state)
{
	uint32_t msg_id, pp_state = 0;
	uint32_t pp_support_state = 0;

	if (adev->cg_flags & (AMD_CG_SUPPORT_GFX_CGCG | AMD_CG_SUPPORT_GFX_CGLS)) {
		if (adev->cg_flags & AMD_CG_SUPPORT_GFX_CGLS) {
			pp_support_state = PP_STATE_SUPPORT_LS;
			pp_state = PP_STATE_LS;
		}
		if (adev->cg_flags & AMD_CG_SUPPORT_GFX_CGCG) {
			pp_support_state |= PP_STATE_SUPPORT_CG;
			pp_state |= PP_STATE_CG;
		}
		if (state == AMD_CG_STATE_UNGATE)
			pp_state = 0;

		msg_id = PP_CG_MSG_ID(PP_GROUP_GFX,
				PP_BLOCK_GFX_CG,
				pp_support_state,
				pp_state);
		amdgpu_dpm_set_clockgating_by_smu(adev, msg_id);
	}

	if (adev->cg_flags & (AMD_CG_SUPPORT_GFX_MGCG | AMD_CG_SUPPORT_GFX_MGLS)) {
		if (adev->cg_flags & AMD_CG_SUPPORT_GFX_MGLS) {
			pp_support_state = PP_STATE_SUPPORT_LS;
			pp_state = PP_STATE_LS;
		}

		if (adev->cg_flags & AMD_CG_SUPPORT_GFX_MGCG) {
			pp_support_state |= PP_STATE_SUPPORT_CG;
			pp_state |= PP_STATE_CG;
		}

		if (state == AMD_CG_STATE_UNGATE)
			pp_state = 0;

		msg_id = PP_CG_MSG_ID(PP_GROUP_GFX,
				PP_BLOCK_GFX_MG,
				pp_support_state,
				pp_state);
		amdgpu_dpm_set_clockgating_by_smu(adev, msg_id);
	}

	return 0;
}

static int gfx_v8_0_polaris_update_gfx_clock_gating(struct amdgpu_device *adev,
					  enum amd_clockgating_state state)
{

	uint32_t msg_id, pp_state = 0;
	uint32_t pp_support_state = 0;

	if (adev->cg_flags & (AMD_CG_SUPPORT_GFX_CGCG | AMD_CG_SUPPORT_GFX_CGLS)) {
		if (adev->cg_flags & AMD_CG_SUPPORT_GFX_CGLS) {
			pp_support_state = PP_STATE_SUPPORT_LS;
			pp_state = PP_STATE_LS;
		}
		if (adev->cg_flags & AMD_CG_SUPPORT_GFX_CGCG) {
			pp_support_state |= PP_STATE_SUPPORT_CG;
			pp_state |= PP_STATE_CG;
		}
		if (state == AMD_CG_STATE_UNGATE)
			pp_state = 0;

		msg_id = PP_CG_MSG_ID(PP_GROUP_GFX,
				PP_BLOCK_GFX_CG,
				pp_support_state,
				pp_state);
		amdgpu_dpm_set_clockgating_by_smu(adev, msg_id);
	}

	if (adev->cg_flags & (AMD_CG_SUPPORT_GFX_3D_CGCG | AMD_CG_SUPPORT_GFX_3D_CGLS)) {
		if (adev->cg_flags & AMD_CG_SUPPORT_GFX_3D_CGLS) {
			pp_support_state = PP_STATE_SUPPORT_LS;
			pp_state = PP_STATE_LS;
		}
		if (adev->cg_flags & AMD_CG_SUPPORT_GFX_3D_CGCG) {
			pp_support_state |= PP_STATE_SUPPORT_CG;
			pp_state |= PP_STATE_CG;
		}
		if (state == AMD_CG_STATE_UNGATE)
			pp_state = 0;

		msg_id = PP_CG_MSG_ID(PP_GROUP_GFX,
				PP_BLOCK_GFX_3D,
				pp_support_state,
				pp_state);
		amdgpu_dpm_set_clockgating_by_smu(adev, msg_id);
	}

	if (adev->cg_flags & (AMD_CG_SUPPORT_GFX_MGCG | AMD_CG_SUPPORT_GFX_MGLS)) {
		if (adev->cg_flags & AMD_CG_SUPPORT_GFX_MGLS) {
			pp_support_state = PP_STATE_SUPPORT_LS;
			pp_state = PP_STATE_LS;
		}

		if (adev->cg_flags & AMD_CG_SUPPORT_GFX_MGCG) {
			pp_support_state |= PP_STATE_SUPPORT_CG;
			pp_state |= PP_STATE_CG;
		}

		if (state == AMD_CG_STATE_UNGATE)
			pp_state = 0;

		msg_id = PP_CG_MSG_ID(PP_GROUP_GFX,
				PP_BLOCK_GFX_MG,
				pp_support_state,
				pp_state);
		amdgpu_dpm_set_clockgating_by_smu(adev, msg_id);
	}

	if (adev->cg_flags & AMD_CG_SUPPORT_GFX_RLC_LS) {
		pp_support_state = PP_STATE_SUPPORT_LS;

		if (state == AMD_CG_STATE_UNGATE)
			pp_state = 0;
		else
			pp_state = PP_STATE_LS;

		msg_id = PP_CG_MSG_ID(PP_GROUP_GFX,
				PP_BLOCK_GFX_RLC,
				pp_support_state,
				pp_state);
		amdgpu_dpm_set_clockgating_by_smu(adev, msg_id);
	}

	if (adev->cg_flags & AMD_CG_SUPPORT_GFX_CP_LS) {
		pp_support_state = PP_STATE_SUPPORT_LS;

		if (state == AMD_CG_STATE_UNGATE)
			pp_state = 0;
		else
			pp_state = PP_STATE_LS;
		msg_id = PP_CG_MSG_ID(PP_GROUP_GFX,
			PP_BLOCK_GFX_CP,
			pp_support_state,
			pp_state);
		amdgpu_dpm_set_clockgating_by_smu(adev, msg_id);
	}

	return 0;
}

static int gfx_v8_0_set_clockgating_state(void *handle,
					  enum amd_clockgating_state state)
{
	struct amdgpu_device *adev = (struct amdgpu_device *)handle;

	if (amdgpu_sriov_vf(adev))
		return 0;

	switch (adev->asic_type) {
	case CHIP_FIJI:
	case CHIP_CARRIZO:
	case CHIP_STONEY:
		gfx_v8_0_update_gfx_clock_gating(adev,
						 state == AMD_CG_STATE_GATE);
		break;
	case CHIP_TONGA:
		gfx_v8_0_tonga_update_gfx_clock_gating(adev, state);
		break;
	case CHIP_POLARIS10:
	case CHIP_POLARIS11:
	case CHIP_POLARIS12:
	case CHIP_VEGAM:
		gfx_v8_0_polaris_update_gfx_clock_gating(adev, state);
		break;
	default:
		break;
	}
	return 0;
}

static u64 gfx_v8_0_ring_get_rptr(struct amdgpu_ring *ring)
{
	return *ring->rptr_cpu_addr;
}

static u64 gfx_v8_0_ring_get_wptr_gfx(struct amdgpu_ring *ring)
{
	struct amdgpu_device *adev = ring->adev;

	if (ring->use_doorbell)
		/* XXX check if swapping is necessary on BE */
		return *ring->wptr_cpu_addr;
	else
		return RREG32(mmCP_RB0_WPTR);
}

static void gfx_v8_0_ring_set_wptr_gfx(struct amdgpu_ring *ring)
{
	struct amdgpu_device *adev = ring->adev;

	if (ring->use_doorbell) {
		/* XXX check if swapping is necessary on BE */
		*ring->wptr_cpu_addr = lower_32_bits(ring->wptr);
		WDOORBELL32(ring->doorbell_index, lower_32_bits(ring->wptr));
	} else {
		WREG32(mmCP_RB0_WPTR, lower_32_bits(ring->wptr));
		(void)RREG32(mmCP_RB0_WPTR);
	}
}

static void gfx_v8_0_ring_emit_hdp_flush(struct amdgpu_ring *ring)
{
	u32 ref_and_mask, reg_mem_engine;

	if ((ring->funcs->type == AMDGPU_RING_TYPE_COMPUTE) ||
	    (ring->funcs->type == AMDGPU_RING_TYPE_KIQ)) {
		switch (ring->me) {
		case 1:
			ref_and_mask = GPU_HDP_FLUSH_DONE__CP2_MASK << ring->pipe;
			break;
		case 2:
			ref_and_mask = GPU_HDP_FLUSH_DONE__CP6_MASK << ring->pipe;
			break;
		default:
			return;
		}
		reg_mem_engine = 0;
	} else {
		ref_and_mask = GPU_HDP_FLUSH_DONE__CP0_MASK;
		reg_mem_engine = WAIT_REG_MEM_ENGINE(1); /* pfp */
	}

	amdgpu_ring_write(ring, PACKET3(PACKET3_WAIT_REG_MEM, 5));
	amdgpu_ring_write(ring, (WAIT_REG_MEM_OPERATION(1) | /* write, wait, write */
				 WAIT_REG_MEM_FUNCTION(3) |  /* == */
				 reg_mem_engine));
	amdgpu_ring_write(ring, mmGPU_HDP_FLUSH_REQ);
	amdgpu_ring_write(ring, mmGPU_HDP_FLUSH_DONE);
	amdgpu_ring_write(ring, ref_and_mask);
	amdgpu_ring_write(ring, ref_and_mask);
	amdgpu_ring_write(ring, 0x20); /* poll interval */
}

static void gfx_v8_0_ring_emit_vgt_flush(struct amdgpu_ring *ring)
{
	amdgpu_ring_write(ring, PACKET3(PACKET3_EVENT_WRITE, 0));
	amdgpu_ring_write(ring, EVENT_TYPE(VS_PARTIAL_FLUSH) |
		EVENT_INDEX(4));

	amdgpu_ring_write(ring, PACKET3(PACKET3_EVENT_WRITE, 0));
	amdgpu_ring_write(ring, EVENT_TYPE(VGT_FLUSH) |
		EVENT_INDEX(0));
}

static void gfx_v8_0_ring_emit_ib_gfx(struct amdgpu_ring *ring,
					struct amdgpu_job *job,
					struct amdgpu_ib *ib,
					uint32_t flags)
{
	unsigned vmid = AMDGPU_JOB_GET_VMID(job);
	u32 header, control = 0;

	if (ib->flags & AMDGPU_IB_FLAG_CE)
		header = PACKET3(PACKET3_INDIRECT_BUFFER_CONST, 2);
	else
		header = PACKET3(PACKET3_INDIRECT_BUFFER, 2);

	control |= ib->length_dw | (vmid << 24);

	if (amdgpu_sriov_vf(ring->adev) && (ib->flags & AMDGPU_IB_FLAG_PREEMPT)) {
		control |= INDIRECT_BUFFER_PRE_ENB(1);

		if (!(ib->flags & AMDGPU_IB_FLAG_CE) && vmid)
			gfx_v8_0_ring_emit_de_meta(ring);
	}

	amdgpu_ring_write(ring, header);
	amdgpu_ring_write(ring,
#ifdef __BIG_ENDIAN
			  (2 << 0) |
#endif
			  (ib->gpu_addr & 0xFFFFFFFC));
	amdgpu_ring_write(ring, upper_32_bits(ib->gpu_addr) & 0xFFFF);
	amdgpu_ring_write(ring, control);
}

static void gfx_v8_0_ring_emit_ib_compute(struct amdgpu_ring *ring,
					  struct amdgpu_job *job,
					  struct amdgpu_ib *ib,
					  uint32_t flags)
{
	unsigned vmid = AMDGPU_JOB_GET_VMID(job);
	u32 control = INDIRECT_BUFFER_VALID | ib->length_dw | (vmid << 24);

	/* Currently, there is a high possibility to get wave ID mismatch
	 * between ME and GDS, leading to a hw deadlock, because ME generates
	 * different wave IDs than the GDS expects. This situation happens
	 * randomly when at least 5 compute pipes use GDS ordered append.
	 * The wave IDs generated by ME are also wrong after suspend/resume.
	 * Those are probably bugs somewhere else in the kernel driver.
	 *
	 * Writing GDS_COMPUTE_MAX_WAVE_ID resets wave ID counters in ME and
	 * GDS to 0 for this ring (me/pipe).
	 */
	if (ib->flags & AMDGPU_IB_FLAG_RESET_GDS_MAX_WAVE_ID) {
		amdgpu_ring_write(ring, PACKET3(PACKET3_SET_CONFIG_REG, 1));
		amdgpu_ring_write(ring, mmGDS_COMPUTE_MAX_WAVE_ID - PACKET3_SET_CONFIG_REG_START);
		amdgpu_ring_write(ring, ring->adev->gds.gds_compute_max_wave_id);
	}

	amdgpu_ring_write(ring, PACKET3(PACKET3_INDIRECT_BUFFER, 2));
	amdgpu_ring_write(ring,
#ifdef __BIG_ENDIAN
				(2 << 0) |
#endif
				(ib->gpu_addr & 0xFFFFFFFC));
	amdgpu_ring_write(ring, upper_32_bits(ib->gpu_addr) & 0xFFFF);
	amdgpu_ring_write(ring, control);
}

static void gfx_v8_0_ring_emit_fence_gfx(struct amdgpu_ring *ring, u64 addr,
					 u64 seq, unsigned flags)
{
	bool write64bit = flags & AMDGPU_FENCE_FLAG_64BIT;
	bool int_sel = flags & AMDGPU_FENCE_FLAG_INT;
	bool exec = flags & AMDGPU_FENCE_FLAG_EXEC;

	/* Workaround for cache flush problems. First send a dummy EOP
	 * event down the pipe with seq one below.
	 */
	amdgpu_ring_write(ring, PACKET3(PACKET3_EVENT_WRITE_EOP, 4));
	amdgpu_ring_write(ring, (EOP_TCL1_ACTION_EN |
				 EOP_TC_ACTION_EN |
				 EOP_TC_WB_ACTION_EN |
				 EVENT_TYPE(CACHE_FLUSH_AND_INV_TS_EVENT) |
				 EVENT_INDEX(5)));
	amdgpu_ring_write(ring, addr & 0xfffffffc);
	amdgpu_ring_write(ring, (upper_32_bits(addr) & 0xffff) |
				DATA_SEL(1) | INT_SEL(0));
	amdgpu_ring_write(ring, lower_32_bits(seq - 1));
	amdgpu_ring_write(ring, upper_32_bits(seq - 1));

	/* Then send the real EOP event down the pipe:
	 * EVENT_WRITE_EOP - flush caches, send int */
	amdgpu_ring_write(ring, PACKET3(PACKET3_EVENT_WRITE_EOP, 4));
	amdgpu_ring_write(ring, (EOP_TCL1_ACTION_EN |
				 EOP_TC_ACTION_EN |
				 EOP_TC_WB_ACTION_EN |
				 EVENT_TYPE(CACHE_FLUSH_AND_INV_TS_EVENT) |
				 EVENT_INDEX(5) |
				 (exec ? EOP_EXEC : 0)));
	amdgpu_ring_write(ring, addr & 0xfffffffc);
	amdgpu_ring_write(ring, (upper_32_bits(addr) & 0xffff) |
			  DATA_SEL(write64bit ? 2 : 1) | INT_SEL(int_sel ? 2 : 0));
	amdgpu_ring_write(ring, lower_32_bits(seq));
	amdgpu_ring_write(ring, upper_32_bits(seq));

}

static void gfx_v8_0_ring_emit_pipeline_sync(struct amdgpu_ring *ring)
{
	int usepfp = (ring->funcs->type == AMDGPU_RING_TYPE_GFX);
	uint32_t seq = ring->fence_drv.sync_seq;
	uint64_t addr = ring->fence_drv.gpu_addr;

	amdgpu_ring_write(ring, PACKET3(PACKET3_WAIT_REG_MEM, 5));
	amdgpu_ring_write(ring, (WAIT_REG_MEM_MEM_SPACE(1) | /* memory */
				 WAIT_REG_MEM_FUNCTION(3) | /* equal */
				 WAIT_REG_MEM_ENGINE(usepfp))); /* pfp or me */
	amdgpu_ring_write(ring, addr & 0xfffffffc);
	amdgpu_ring_write(ring, upper_32_bits(addr) & 0xffffffff);
	amdgpu_ring_write(ring, seq);
	amdgpu_ring_write(ring, 0xffffffff);
	amdgpu_ring_write(ring, 4); /* poll interval */
}

static void gfx_v8_0_ring_emit_vm_flush(struct amdgpu_ring *ring,
					unsigned vmid, uint64_t pd_addr)
{
	int usepfp = (ring->funcs->type == AMDGPU_RING_TYPE_GFX);

	amdgpu_gmc_emit_flush_gpu_tlb(ring, vmid, pd_addr);

	/* wait for the invalidate to complete */
	amdgpu_ring_write(ring, PACKET3(PACKET3_WAIT_REG_MEM, 5));
	amdgpu_ring_write(ring, (WAIT_REG_MEM_OPERATION(0) | /* wait */
				 WAIT_REG_MEM_FUNCTION(0) |  /* always */
				 WAIT_REG_MEM_ENGINE(0))); /* me */
	amdgpu_ring_write(ring, mmVM_INVALIDATE_REQUEST);
	amdgpu_ring_write(ring, 0);
	amdgpu_ring_write(ring, 0); /* ref */
	amdgpu_ring_write(ring, 0); /* mask */
	amdgpu_ring_write(ring, 0x20); /* poll interval */

	/* compute doesn't have PFP */
	if (usepfp) {
		/* sync PFP to ME, otherwise we might get invalid PFP reads */
		amdgpu_ring_write(ring, PACKET3(PACKET3_PFP_SYNC_ME, 0));
		amdgpu_ring_write(ring, 0x0);
	}
}

static u64 gfx_v8_0_ring_get_wptr_compute(struct amdgpu_ring *ring)
{
	return *ring->wptr_cpu_addr;
}

static void gfx_v8_0_ring_set_wptr_compute(struct amdgpu_ring *ring)
{
	struct amdgpu_device *adev = ring->adev;

	/* XXX check if swapping is necessary on BE */
	*ring->wptr_cpu_addr = lower_32_bits(ring->wptr);
	WDOORBELL32(ring->doorbell_index, lower_32_bits(ring->wptr));
}

static void gfx_v8_0_ring_emit_fence_compute(struct amdgpu_ring *ring,
					     u64 addr, u64 seq,
					     unsigned flags)
{
	bool write64bit = flags & AMDGPU_FENCE_FLAG_64BIT;
	bool int_sel = flags & AMDGPU_FENCE_FLAG_INT;

	/* RELEASE_MEM - flush caches, send int */
	amdgpu_ring_write(ring, PACKET3(PACKET3_RELEASE_MEM, 5));
	amdgpu_ring_write(ring, (EOP_TCL1_ACTION_EN |
				 EOP_TC_ACTION_EN |
				 EOP_TC_WB_ACTION_EN |
				 EVENT_TYPE(CACHE_FLUSH_AND_INV_TS_EVENT) |
				 EVENT_INDEX(5)));
	amdgpu_ring_write(ring, DATA_SEL(write64bit ? 2 : 1) | INT_SEL(int_sel ? 2 : 0));
	amdgpu_ring_write(ring, addr & 0xfffffffc);
	amdgpu_ring_write(ring, upper_32_bits(addr));
	amdgpu_ring_write(ring, lower_32_bits(seq));
	amdgpu_ring_write(ring, upper_32_bits(seq));
}

static void gfx_v8_0_ring_emit_fence_kiq(struct amdgpu_ring *ring, u64 addr,
					 u64 seq, unsigned int flags)
{
	/* we only allocate 32bit for each seq wb address */
	BUG_ON(flags & AMDGPU_FENCE_FLAG_64BIT);

	/* write fence seq to the "addr" */
	amdgpu_ring_write(ring, PACKET3(PACKET3_WRITE_DATA, 3));
	amdgpu_ring_write(ring, (WRITE_DATA_ENGINE_SEL(0) |
				 WRITE_DATA_DST_SEL(5) | WR_CONFIRM));
	amdgpu_ring_write(ring, lower_32_bits(addr));
	amdgpu_ring_write(ring, upper_32_bits(addr));
	amdgpu_ring_write(ring, lower_32_bits(seq));

	if (flags & AMDGPU_FENCE_FLAG_INT) {
		/* set register to trigger INT */
		amdgpu_ring_write(ring, PACKET3(PACKET3_WRITE_DATA, 3));
		amdgpu_ring_write(ring, (WRITE_DATA_ENGINE_SEL(0) |
					 WRITE_DATA_DST_SEL(0) | WR_CONFIRM));
		amdgpu_ring_write(ring, mmCPC_INT_STATUS);
		amdgpu_ring_write(ring, 0);
		amdgpu_ring_write(ring, 0x20000000); /* src_id is 178 */
	}
}

static void gfx_v8_ring_emit_sb(struct amdgpu_ring *ring)
{
	amdgpu_ring_write(ring, PACKET3(PACKET3_SWITCH_BUFFER, 0));
	amdgpu_ring_write(ring, 0);
}

static void gfx_v8_ring_emit_cntxcntl(struct amdgpu_ring *ring, uint32_t flags)
{
	uint32_t dw2 = 0;

	if (amdgpu_sriov_vf(ring->adev))
		gfx_v8_0_ring_emit_ce_meta(ring);

	dw2 |= 0x80000000; /* set load_enable otherwise this package is just NOPs */
	if (flags & AMDGPU_HAVE_CTX_SWITCH) {
		gfx_v8_0_ring_emit_vgt_flush(ring);
		/* set load_global_config & load_global_uconfig */
		dw2 |= 0x8001;
		/* set load_cs_sh_regs */
		dw2 |= 0x01000000;
		/* set load_per_context_state & load_gfx_sh_regs for GFX */
		dw2 |= 0x10002;

		/* set load_ce_ram if preamble presented */
		if (AMDGPU_PREAMBLE_IB_PRESENT & flags)
			dw2 |= 0x10000000;
	} else {
		/* still load_ce_ram if this is the first time preamble presented
		 * although there is no context switch happens.
		 */
		if (AMDGPU_PREAMBLE_IB_PRESENT_FIRST & flags)
			dw2 |= 0x10000000;
	}

	amdgpu_ring_write(ring, PACKET3(PACKET3_CONTEXT_CONTROL, 1));
	amdgpu_ring_write(ring, dw2);
	amdgpu_ring_write(ring, 0);
}

static unsigned gfx_v8_0_ring_emit_init_cond_exec(struct amdgpu_ring *ring,
						  uint64_t addr)
{
	unsigned ret;

	amdgpu_ring_write(ring, PACKET3(PACKET3_COND_EXEC, 3));
	amdgpu_ring_write(ring, lower_32_bits(addr));
	amdgpu_ring_write(ring, upper_32_bits(addr));
	/* discard following DWs if *cond_exec_gpu_addr==0 */
	amdgpu_ring_write(ring, 0);
	ret = ring->wptr & ring->buf_mask;
	/* patch dummy value later */
	amdgpu_ring_write(ring, 0);
	return ret;
}

static void gfx_v8_0_ring_emit_rreg(struct amdgpu_ring *ring, uint32_t reg,
				    uint32_t reg_val_offs)
{
	struct amdgpu_device *adev = ring->adev;

	amdgpu_ring_write(ring, PACKET3(PACKET3_COPY_DATA, 4));
	amdgpu_ring_write(ring, 0 |	/* src: register*/
				(5 << 8) |	/* dst: memory */
				(1 << 20));	/* write confirm */
	amdgpu_ring_write(ring, reg);
	amdgpu_ring_write(ring, 0);
	amdgpu_ring_write(ring, lower_32_bits(adev->wb.gpu_addr +
				reg_val_offs * 4));
	amdgpu_ring_write(ring, upper_32_bits(adev->wb.gpu_addr +
				reg_val_offs * 4));
}

static void gfx_v8_0_ring_emit_wreg(struct amdgpu_ring *ring, uint32_t reg,
				  uint32_t val)
{
	uint32_t cmd;

	switch (ring->funcs->type) {
	case AMDGPU_RING_TYPE_GFX:
		cmd = WRITE_DATA_ENGINE_SEL(1) | WR_CONFIRM;
		break;
	case AMDGPU_RING_TYPE_KIQ:
		cmd = 1 << 16; /* no inc addr */
		break;
	default:
		cmd = WR_CONFIRM;
		break;
	}

	amdgpu_ring_write(ring, PACKET3(PACKET3_WRITE_DATA, 3));
	amdgpu_ring_write(ring, cmd);
	amdgpu_ring_write(ring, reg);
	amdgpu_ring_write(ring, 0);
	amdgpu_ring_write(ring, val);
}

static void gfx_v8_0_wait_reg_mem(struct amdgpu_ring *ring, int eng_sel,
				  int mem_space, int opt, uint32_t addr0,
				  uint32_t addr1, uint32_t ref, uint32_t mask,
				  uint32_t inv)
{
	amdgpu_ring_write(ring, PACKET3(PACKET3_WAIT_REG_MEM, 5));
	amdgpu_ring_write(ring,
			  /* memory (1) or register (0) */
			  (WAIT_REG_MEM_MEM_SPACE(mem_space) |
			   WAIT_REG_MEM_OPERATION(opt) | /* wait */
			   WAIT_REG_MEM_FUNCTION(3) |  /* equal */
			   WAIT_REG_MEM_ENGINE(eng_sel)));

	if (mem_space)
		BUG_ON(addr0 & 0x3); /* Dword align */
	amdgpu_ring_write(ring, addr0);
	amdgpu_ring_write(ring, addr1);
	amdgpu_ring_write(ring, ref);
	amdgpu_ring_write(ring, mask);
	amdgpu_ring_write(ring, inv); /* poll interval */
}

static void gfx_v8_0_ring_emit_reg_wait(struct amdgpu_ring *ring, uint32_t reg,
					uint32_t val, uint32_t mask)
{
	gfx_v8_0_wait_reg_mem(ring, 0, 0, 0, reg, 0, val, mask, 0x20);
}

static void gfx_v8_0_ring_soft_recovery(struct amdgpu_ring *ring, unsigned vmid)
{
	struct amdgpu_device *adev = ring->adev;
	uint32_t value = 0;

	value = REG_SET_FIELD(value, SQ_CMD, CMD, 0x03);
	value = REG_SET_FIELD(value, SQ_CMD, MODE, 0x01);
	value = REG_SET_FIELD(value, SQ_CMD, CHECK_VMID, 1);
	value = REG_SET_FIELD(value, SQ_CMD, VM_ID, vmid);
	WREG32(mmSQ_CMD, value);
}

static void gfx_v8_0_set_gfx_eop_interrupt_state(struct amdgpu_device *adev,
						 enum amdgpu_interrupt_state state)
{
	WREG32_FIELD(CP_INT_CNTL_RING0, TIME_STAMP_INT_ENABLE,
		     state == AMDGPU_IRQ_STATE_DISABLE ? 0 : 1);
}

static void gfx_v8_0_set_compute_eop_interrupt_state(struct amdgpu_device *adev,
						     int me, int pipe,
						     enum amdgpu_interrupt_state state)
{
	u32 mec_int_cntl, mec_int_cntl_reg;

	/*
	 * amdgpu controls only the first MEC. That's why this function only
	 * handles the setting of interrupts for this specific MEC. All other
	 * pipes' interrupts are set by amdkfd.
	 */

	if (me == 1) {
		switch (pipe) {
		case 0:
			mec_int_cntl_reg = mmCP_ME1_PIPE0_INT_CNTL;
			break;
		case 1:
			mec_int_cntl_reg = mmCP_ME1_PIPE1_INT_CNTL;
			break;
		case 2:
			mec_int_cntl_reg = mmCP_ME1_PIPE2_INT_CNTL;
			break;
		case 3:
			mec_int_cntl_reg = mmCP_ME1_PIPE3_INT_CNTL;
			break;
		default:
			DRM_DEBUG("invalid pipe %d\n", pipe);
			return;
		}
	} else {
		DRM_DEBUG("invalid me %d\n", me);
		return;
	}

	switch (state) {
	case AMDGPU_IRQ_STATE_DISABLE:
		mec_int_cntl = RREG32(mec_int_cntl_reg);
		mec_int_cntl &= ~CP_INT_CNTL_RING0__TIME_STAMP_INT_ENABLE_MASK;
		WREG32(mec_int_cntl_reg, mec_int_cntl);
		break;
	case AMDGPU_IRQ_STATE_ENABLE:
		mec_int_cntl = RREG32(mec_int_cntl_reg);
		mec_int_cntl |= CP_INT_CNTL_RING0__TIME_STAMP_INT_ENABLE_MASK;
		WREG32(mec_int_cntl_reg, mec_int_cntl);
		break;
	default:
		break;
	}
}

static int gfx_v8_0_set_priv_reg_fault_state(struct amdgpu_device *adev,
					     struct amdgpu_irq_src *source,
					     unsigned type,
					     enum amdgpu_interrupt_state state)
{
	WREG32_FIELD(CP_INT_CNTL_RING0, PRIV_REG_INT_ENABLE,
		     state == AMDGPU_IRQ_STATE_DISABLE ? 0 : 1);

	return 0;
}

static int gfx_v8_0_set_priv_inst_fault_state(struct amdgpu_device *adev,
					      struct amdgpu_irq_src *source,
					      unsigned type,
					      enum amdgpu_interrupt_state state)
{
	WREG32_FIELD(CP_INT_CNTL_RING0, PRIV_INSTR_INT_ENABLE,
		     state == AMDGPU_IRQ_STATE_DISABLE ? 0 : 1);

	return 0;
}

static int gfx_v8_0_set_eop_interrupt_state(struct amdgpu_device *adev,
					    struct amdgpu_irq_src *src,
					    unsigned type,
					    enum amdgpu_interrupt_state state)
{
	switch (type) {
	case AMDGPU_CP_IRQ_GFX_ME0_PIPE0_EOP:
		gfx_v8_0_set_gfx_eop_interrupt_state(adev, state);
		break;
	case AMDGPU_CP_IRQ_COMPUTE_MEC1_PIPE0_EOP:
		gfx_v8_0_set_compute_eop_interrupt_state(adev, 1, 0, state);
		break;
	case AMDGPU_CP_IRQ_COMPUTE_MEC1_PIPE1_EOP:
		gfx_v8_0_set_compute_eop_interrupt_state(adev, 1, 1, state);
		break;
	case AMDGPU_CP_IRQ_COMPUTE_MEC1_PIPE2_EOP:
		gfx_v8_0_set_compute_eop_interrupt_state(adev, 1, 2, state);
		break;
	case AMDGPU_CP_IRQ_COMPUTE_MEC1_PIPE3_EOP:
		gfx_v8_0_set_compute_eop_interrupt_state(adev, 1, 3, state);
		break;
	case AMDGPU_CP_IRQ_COMPUTE_MEC2_PIPE0_EOP:
		gfx_v8_0_set_compute_eop_interrupt_state(adev, 2, 0, state);
		break;
	case AMDGPU_CP_IRQ_COMPUTE_MEC2_PIPE1_EOP:
		gfx_v8_0_set_compute_eop_interrupt_state(adev, 2, 1, state);
		break;
	case AMDGPU_CP_IRQ_COMPUTE_MEC2_PIPE2_EOP:
		gfx_v8_0_set_compute_eop_interrupt_state(adev, 2, 2, state);
		break;
	case AMDGPU_CP_IRQ_COMPUTE_MEC2_PIPE3_EOP:
		gfx_v8_0_set_compute_eop_interrupt_state(adev, 2, 3, state);
		break;
	default:
		break;
	}
	return 0;
}

static int gfx_v8_0_set_cp_ecc_int_state(struct amdgpu_device *adev,
					 struct amdgpu_irq_src *source,
					 unsigned int type,
					 enum amdgpu_interrupt_state state)
{
	int enable_flag;

	switch (state) {
	case AMDGPU_IRQ_STATE_DISABLE:
		enable_flag = 0;
		break;

	case AMDGPU_IRQ_STATE_ENABLE:
		enable_flag = 1;
		break;

	default:
		return -EINVAL;
	}

	WREG32_FIELD(CP_INT_CNTL, CP_ECC_ERROR_INT_ENABLE, enable_flag);
	WREG32_FIELD(CP_INT_CNTL_RING0, CP_ECC_ERROR_INT_ENABLE, enable_flag);
	WREG32_FIELD(CP_INT_CNTL_RING1, CP_ECC_ERROR_INT_ENABLE, enable_flag);
	WREG32_FIELD(CP_INT_CNTL_RING2, CP_ECC_ERROR_INT_ENABLE, enable_flag);
	WREG32_FIELD(CPC_INT_CNTL, CP_ECC_ERROR_INT_ENABLE, enable_flag);
	WREG32_FIELD(CP_ME1_PIPE0_INT_CNTL, CP_ECC_ERROR_INT_ENABLE,
		     enable_flag);
	WREG32_FIELD(CP_ME1_PIPE1_INT_CNTL, CP_ECC_ERROR_INT_ENABLE,
		     enable_flag);
	WREG32_FIELD(CP_ME1_PIPE2_INT_CNTL, CP_ECC_ERROR_INT_ENABLE,
		     enable_flag);
	WREG32_FIELD(CP_ME1_PIPE3_INT_CNTL, CP_ECC_ERROR_INT_ENABLE,
		     enable_flag);
	WREG32_FIELD(CP_ME2_PIPE0_INT_CNTL, CP_ECC_ERROR_INT_ENABLE,
		     enable_flag);
	WREG32_FIELD(CP_ME2_PIPE1_INT_CNTL, CP_ECC_ERROR_INT_ENABLE,
		     enable_flag);
	WREG32_FIELD(CP_ME2_PIPE2_INT_CNTL, CP_ECC_ERROR_INT_ENABLE,
		     enable_flag);
	WREG32_FIELD(CP_ME2_PIPE3_INT_CNTL, CP_ECC_ERROR_INT_ENABLE,
		     enable_flag);

	return 0;
}

static int gfx_v8_0_set_sq_int_state(struct amdgpu_device *adev,
				     struct amdgpu_irq_src *source,
				     unsigned int type,
				     enum amdgpu_interrupt_state state)
{
	int enable_flag;

	switch (state) {
	case AMDGPU_IRQ_STATE_DISABLE:
		enable_flag = 1;
		break;

	case AMDGPU_IRQ_STATE_ENABLE:
		enable_flag = 0;
		break;

	default:
		return -EINVAL;
	}

	WREG32_FIELD(SQ_INTERRUPT_MSG_CTRL, STALL,
		     enable_flag);

	return 0;
}

static int gfx_v8_0_eop_irq(struct amdgpu_device *adev,
			    struct amdgpu_irq_src *source,
			    struct amdgpu_iv_entry *entry)
{
	int i;
	u8 me_id, pipe_id, queue_id;
	struct amdgpu_ring *ring;

	DRM_DEBUG("IH: CP EOP\n");
	me_id = (entry->ring_id & 0x0c) >> 2;
	pipe_id = (entry->ring_id & 0x03) >> 0;
	queue_id = (entry->ring_id & 0x70) >> 4;

	switch (me_id) {
	case 0:
		amdgpu_fence_process(&adev->gfx.gfx_ring[0]);
		break;
	case 1:
	case 2:
		for (i = 0; i < adev->gfx.num_compute_rings; i++) {
			ring = &adev->gfx.compute_ring[i];
			/* Per-queue interrupt is supported for MEC starting from VI.
			  * The interrupt can only be enabled/disabled per pipe instead of per queue.
			  */
			if ((ring->me == me_id) && (ring->pipe == pipe_id) && (ring->queue == queue_id))
				amdgpu_fence_process(ring);
		}
		break;
	}
	return 0;
}

static void gfx_v8_0_fault(struct amdgpu_device *adev,
			   struct amdgpu_iv_entry *entry)
{
	u8 me_id, pipe_id, queue_id;
	struct amdgpu_ring *ring;
	int i;

	me_id = (entry->ring_id & 0x0c) >> 2;
	pipe_id = (entry->ring_id & 0x03) >> 0;
	queue_id = (entry->ring_id & 0x70) >> 4;

	switch (me_id) {
	case 0:
		drm_sched_fault(&adev->gfx.gfx_ring[0].sched);
		break;
	case 1:
	case 2:
		for (i = 0; i < adev->gfx.num_compute_rings; i++) {
			ring = &adev->gfx.compute_ring[i];
			if (ring->me == me_id && ring->pipe == pipe_id &&
			    ring->queue == queue_id)
				drm_sched_fault(&ring->sched);
		}
		break;
	}
}

static int gfx_v8_0_priv_reg_irq(struct amdgpu_device *adev,
				 struct amdgpu_irq_src *source,
				 struct amdgpu_iv_entry *entry)
{
	DRM_ERROR("Illegal register access in command stream\n");
	gfx_v8_0_fault(adev, entry);
	return 0;
}

static int gfx_v8_0_priv_inst_irq(struct amdgpu_device *adev,
				  struct amdgpu_irq_src *source,
				  struct amdgpu_iv_entry *entry)
{
	DRM_ERROR("Illegal instruction in command stream\n");
	gfx_v8_0_fault(adev, entry);
	return 0;
}

static int gfx_v8_0_cp_ecc_error_irq(struct amdgpu_device *adev,
				     struct amdgpu_irq_src *source,
				     struct amdgpu_iv_entry *entry)
{
	DRM_ERROR("CP EDC/ECC error detected.");
	return 0;
}

static void gfx_v8_0_parse_sq_irq(struct amdgpu_device *adev, unsigned ih_data,
				  bool from_wq)
{
	u32 enc, se_id, sh_id, cu_id;
	char type[20];
	int sq_edc_source = -1;

	enc = REG_GET_FIELD(ih_data, SQ_INTERRUPT_WORD_CMN, ENCODING);
	se_id = REG_GET_FIELD(ih_data, SQ_INTERRUPT_WORD_CMN, SE_ID);

	switch (enc) {
		case 0:
			DRM_INFO("SQ general purpose intr detected:"
					"se_id %d, immed_overflow %d, host_reg_overflow %d,"
					"host_cmd_overflow %d, cmd_timestamp %d,"
					"reg_timestamp %d, thread_trace_buff_full %d,"
					"wlt %d, thread_trace %d.\n",
					se_id,
					REG_GET_FIELD(ih_data, SQ_INTERRUPT_WORD_AUTO, IMMED_OVERFLOW),
					REG_GET_FIELD(ih_data, SQ_INTERRUPT_WORD_AUTO, HOST_REG_OVERFLOW),
					REG_GET_FIELD(ih_data, SQ_INTERRUPT_WORD_AUTO, HOST_CMD_OVERFLOW),
					REG_GET_FIELD(ih_data, SQ_INTERRUPT_WORD_AUTO, CMD_TIMESTAMP),
					REG_GET_FIELD(ih_data, SQ_INTERRUPT_WORD_AUTO, REG_TIMESTAMP),
					REG_GET_FIELD(ih_data, SQ_INTERRUPT_WORD_AUTO, THREAD_TRACE_BUF_FULL),
					REG_GET_FIELD(ih_data, SQ_INTERRUPT_WORD_AUTO, WLT),
					REG_GET_FIELD(ih_data, SQ_INTERRUPT_WORD_AUTO, THREAD_TRACE)
					);
			break;
		case 1:
		case 2:

			cu_id = REG_GET_FIELD(ih_data, SQ_INTERRUPT_WORD_WAVE, CU_ID);
			sh_id = REG_GET_FIELD(ih_data, SQ_INTERRUPT_WORD_WAVE, SH_ID);

			/*
			 * This function can be called either directly from ISR
			 * or from BH in which case we can access SQ_EDC_INFO
			 * instance
			 */
			if (from_wq) {
				mutex_lock(&adev->grbm_idx_mutex);
				gfx_v8_0_select_se_sh(adev, se_id, sh_id, cu_id, 0);

				sq_edc_source = REG_GET_FIELD(RREG32(mmSQ_EDC_INFO), SQ_EDC_INFO, SOURCE);

				gfx_v8_0_select_se_sh(adev, 0xffffffff, 0xffffffff, 0xffffffff, 0);
				mutex_unlock(&adev->grbm_idx_mutex);
			}

			if (enc == 1)
				sprintf(type, "instruction intr");
			else
				sprintf(type, "EDC/ECC error");

			DRM_INFO(
				"SQ %s detected: "
					"se_id %d, sh_id %d, cu_id %d, simd_id %d, wave_id %d, vm_id %d "
					"trap %s, sq_ed_info.source %s.\n",
					type, se_id, sh_id, cu_id,
					REG_GET_FIELD(ih_data, SQ_INTERRUPT_WORD_WAVE, SIMD_ID),
					REG_GET_FIELD(ih_data, SQ_INTERRUPT_WORD_WAVE, WAVE_ID),
					REG_GET_FIELD(ih_data, SQ_INTERRUPT_WORD_WAVE, VM_ID),
					REG_GET_FIELD(ih_data, SQ_INTERRUPT_WORD_WAVE, PRIV) ? "true" : "false",
					(sq_edc_source != -1) ? sq_edc_source_names[sq_edc_source] : "unavailable"
				);
			break;
		default:
			DRM_ERROR("SQ invalid encoding type\n.");
	}
}

static void gfx_v8_0_sq_irq_work_func(struct work_struct *work)
{

	struct amdgpu_device *adev = container_of(work, struct amdgpu_device, gfx.sq_work.work);
	struct sq_work *sq_work = container_of(work, struct sq_work, work);

	gfx_v8_0_parse_sq_irq(adev, sq_work->ih_data, true);
}

static int gfx_v8_0_sq_irq(struct amdgpu_device *adev,
			   struct amdgpu_irq_src *source,
			   struct amdgpu_iv_entry *entry)
{
	unsigned ih_data = entry->src_data[0];

	/*
	 * Try to submit work so SQ_EDC_INFO can be accessed from
	 * BH. If previous work submission hasn't finished yet
	 * just print whatever info is possible directly from the ISR.
	 */
	if (work_pending(&adev->gfx.sq_work.work)) {
		gfx_v8_0_parse_sq_irq(adev, ih_data, false);
	} else {
		adev->gfx.sq_work.ih_data = ih_data;
		schedule_work(&adev->gfx.sq_work.work);
	}

	return 0;
}

static void gfx_v8_0_emit_mem_sync(struct amdgpu_ring *ring)
{
	amdgpu_ring_write(ring, PACKET3(PACKET3_SURFACE_SYNC, 3));
	amdgpu_ring_write(ring, PACKET3_TCL1_ACTION_ENA |
			  PACKET3_TC_ACTION_ENA |
			  PACKET3_SH_KCACHE_ACTION_ENA |
			  PACKET3_SH_ICACHE_ACTION_ENA |
			  PACKET3_TC_WB_ACTION_ENA);  /* CP_COHER_CNTL */
	amdgpu_ring_write(ring, 0xffffffff);  /* CP_COHER_SIZE */
	amdgpu_ring_write(ring, 0);  /* CP_COHER_BASE */
	amdgpu_ring_write(ring, 0x0000000A); /* poll interval */
}

static void gfx_v8_0_emit_mem_sync_compute(struct amdgpu_ring *ring)
{
	amdgpu_ring_write(ring, PACKET3(PACKET3_ACQUIRE_MEM, 5));
	amdgpu_ring_write(ring, PACKET3_TCL1_ACTION_ENA |
			  PACKET3_TC_ACTION_ENA |
			  PACKET3_SH_KCACHE_ACTION_ENA |
			  PACKET3_SH_ICACHE_ACTION_ENA |
			  PACKET3_TC_WB_ACTION_ENA);  /* CP_COHER_CNTL */
	amdgpu_ring_write(ring, 0xffffffff);	/* CP_COHER_SIZE */
	amdgpu_ring_write(ring, 0xff);		/* CP_COHER_SIZE_HI */
	amdgpu_ring_write(ring, 0);		/* CP_COHER_BASE */
	amdgpu_ring_write(ring, 0);		/* CP_COHER_BASE_HI */
	amdgpu_ring_write(ring, 0x0000000A);	/* poll interval */
}


/* mmSPI_WCL_PIPE_PERCENT_CS[0-7]_DEFAULT values are same */
#define mmSPI_WCL_PIPE_PERCENT_CS_DEFAULT	0x0000007f
static void gfx_v8_0_emit_wave_limit_cs(struct amdgpu_ring *ring,
					uint32_t pipe, bool enable)
{
	uint32_t val;
	uint32_t wcl_cs_reg;

	val = enable ? 0x1 : mmSPI_WCL_PIPE_PERCENT_CS_DEFAULT;

	switch (pipe) {
	case 0:
		wcl_cs_reg = mmSPI_WCL_PIPE_PERCENT_CS0;
		break;
	case 1:
		wcl_cs_reg = mmSPI_WCL_PIPE_PERCENT_CS1;
		break;
	case 2:
		wcl_cs_reg = mmSPI_WCL_PIPE_PERCENT_CS2;
		break;
	case 3:
		wcl_cs_reg = mmSPI_WCL_PIPE_PERCENT_CS3;
		break;
	default:
		DRM_DEBUG("invalid pipe %d\n", pipe);
		return;
	}

	amdgpu_ring_emit_wreg(ring, wcl_cs_reg, val);

}

#define mmSPI_WCL_PIPE_PERCENT_GFX_DEFAULT	0x07ffffff
static void gfx_v8_0_emit_wave_limit(struct amdgpu_ring *ring, bool enable)
{
	struct amdgpu_device *adev = ring->adev;
	uint32_t val;
	int i;

	/* mmSPI_WCL_PIPE_PERCENT_GFX is 7 bit multiplier register to limit
	 * number of gfx waves. Setting 5 bit will make sure gfx only gets
	 * around 25% of gpu resources.
	 */
	val = enable ? 0x1f : mmSPI_WCL_PIPE_PERCENT_GFX_DEFAULT;
	amdgpu_ring_emit_wreg(ring, mmSPI_WCL_PIPE_PERCENT_GFX, val);

	/* Restrict waves for normal/low priority compute queues as well
	 * to get best QoS for high priority compute jobs.
	 *
	 * amdgpu controls only 1st ME(0-3 CS pipes).
	 */
	for (i = 0; i < adev->gfx.mec.num_pipe_per_mec; i++) {
		if (i != ring->pipe)
			gfx_v8_0_emit_wave_limit_cs(ring, i, enable);

	}

}

static int gfx_v8_0_reset_kgq(struct amdgpu_ring *ring, unsigned int vmid)
{
	struct amdgpu_device *adev = ring->adev;
	struct amdgpu_kiq *kiq = &adev->gfx.kiq[0];
	struct amdgpu_ring *kiq_ring = &kiq->ring;
	unsigned long flags;
	u32 tmp;
	int r;

	if (amdgpu_sriov_vf(adev))
		return -EINVAL;

	if (!kiq->pmf || !kiq->pmf->kiq_unmap_queues)
		return -EINVAL;

	spin_lock_irqsave(&kiq->ring_lock, flags);

	if (amdgpu_ring_alloc(kiq_ring, 5)) {
		spin_unlock_irqrestore(&kiq->ring_lock, flags);
		return -ENOMEM;
	}

	tmp = REG_SET_FIELD(0, CP_VMID_RESET, RESET_REQUEST, 1 << vmid);
	gfx_v8_0_ring_emit_wreg(kiq_ring, mmCP_VMID_RESET, tmp);
	amdgpu_ring_commit(kiq_ring);

	spin_unlock_irqrestore(&kiq->ring_lock, flags);

	r = amdgpu_ring_test_ring(kiq_ring);
	if (r)
		return r;

	if (amdgpu_ring_alloc(ring, 7 + 12 + 5))
		return -ENOMEM;
	gfx_v8_0_ring_emit_fence_gfx(ring, ring->fence_drv.gpu_addr,
				     ring->fence_drv.sync_seq, AMDGPU_FENCE_FLAG_EXEC);
	gfx_v8_0_ring_emit_reg_wait(ring, mmCP_VMID_RESET, 0, 0xffff);
	gfx_v8_0_ring_emit_wreg(ring, mmCP_VMID_RESET, 0);

	return amdgpu_ring_test_ring(ring);
}

static const struct amd_ip_funcs gfx_v8_0_ip_funcs = {
	.name = "gfx_v8_0",
	.early_init = gfx_v8_0_early_init,
	.late_init = gfx_v8_0_late_init,
	.sw_init = gfx_v8_0_sw_init,
	.sw_fini = gfx_v8_0_sw_fini,
	.hw_init = gfx_v8_0_hw_init,
	.hw_fini = gfx_v8_0_hw_fini,
	.suspend = gfx_v8_0_suspend,
	.resume = gfx_v8_0_resume,
	.is_idle = gfx_v8_0_is_idle,
	.wait_for_idle = gfx_v8_0_wait_for_idle,
	.check_soft_reset = gfx_v8_0_check_soft_reset,
	.pre_soft_reset = gfx_v8_0_pre_soft_reset,
	.soft_reset = gfx_v8_0_soft_reset,
	.post_soft_reset = gfx_v8_0_post_soft_reset,
	.set_clockgating_state = gfx_v8_0_set_clockgating_state,
	.set_powergating_state = gfx_v8_0_set_powergating_state,
	.get_clockgating_state = gfx_v8_0_get_clockgating_state,
	.dump_ip_state = NULL,
	.print_ip_state = NULL,
};

static const struct amdgpu_ring_funcs gfx_v8_0_ring_funcs_gfx = {
	.type = AMDGPU_RING_TYPE_GFX,
	.align_mask = 0xff,
	.nop = PACKET3(PACKET3_NOP, 0x3FFF),
	.support_64bit_ptrs = false,
	.get_rptr = gfx_v8_0_ring_get_rptr,
	.get_wptr = gfx_v8_0_ring_get_wptr_gfx,
	.set_wptr = gfx_v8_0_ring_set_wptr_gfx,
	.emit_frame_size = /* maximum 215dw if count 16 IBs in */
		5 +  /* COND_EXEC */
		7 +  /* PIPELINE_SYNC */
		VI_FLUSH_GPU_TLB_NUM_WREG * 5 + 9 + /* VM_FLUSH */
		12 +  /* FENCE for VM_FLUSH */
		20 + /* GDS switch */
		4 + /* double SWITCH_BUFFER,
		       the first COND_EXEC jump to the place just
			   prior to this double SWITCH_BUFFER  */
		5 + /* COND_EXEC */
		7 +	 /*	HDP_flush */
		4 +	 /*	VGT_flush */
		14 + /*	CE_META */
		31 + /*	DE_META */
		3 + /* CNTX_CTRL */
		5 + /* HDP_INVL */
		12 + 12 + /* FENCE x2 */
		2 + /* SWITCH_BUFFER */
		5, /* SURFACE_SYNC */
	.emit_ib_size =	4, /* gfx_v8_0_ring_emit_ib_gfx */
	.emit_ib = gfx_v8_0_ring_emit_ib_gfx,
	.emit_fence = gfx_v8_0_ring_emit_fence_gfx,
	.emit_pipeline_sync = gfx_v8_0_ring_emit_pipeline_sync,
	.emit_vm_flush = gfx_v8_0_ring_emit_vm_flush,
	.emit_gds_switch = gfx_v8_0_ring_emit_gds_switch,
	.emit_hdp_flush = gfx_v8_0_ring_emit_hdp_flush,
	.test_ring = gfx_v8_0_ring_test_ring,
	.test_ib = gfx_v8_0_ring_test_ib,
	.insert_nop = amdgpu_ring_insert_nop,
	.pad_ib = amdgpu_ring_generic_pad_ib,
	.emit_switch_buffer = gfx_v8_ring_emit_sb,
	.emit_cntxcntl = gfx_v8_ring_emit_cntxcntl,
	.init_cond_exec = gfx_v8_0_ring_emit_init_cond_exec,
	.emit_wreg = gfx_v8_0_ring_emit_wreg,
	.soft_recovery = gfx_v8_0_ring_soft_recovery,
	.emit_mem_sync = gfx_v8_0_emit_mem_sync,
	.reset = gfx_v8_0_reset_kgq,
};

static const struct amdgpu_ring_funcs gfx_v8_0_ring_funcs_compute = {
	.type = AMDGPU_RING_TYPE_COMPUTE,
	.align_mask = 0xff,
	.nop = PACKET3(PACKET3_NOP, 0x3FFF),
	.support_64bit_ptrs = false,
	.get_rptr = gfx_v8_0_ring_get_rptr,
	.get_wptr = gfx_v8_0_ring_get_wptr_compute,
	.set_wptr = gfx_v8_0_ring_set_wptr_compute,
	.emit_frame_size =
		20 + /* gfx_v8_0_ring_emit_gds_switch */
		7 + /* gfx_v8_0_ring_emit_hdp_flush */
		5 + /* hdp_invalidate */
		7 + /* gfx_v8_0_ring_emit_pipeline_sync */
		VI_FLUSH_GPU_TLB_NUM_WREG * 5 + 7 + /* gfx_v8_0_ring_emit_vm_flush */
		7 + 7 + 7 + /* gfx_v8_0_ring_emit_fence_compute x3 for user fence, vm fence */
		7 + /* gfx_v8_0_emit_mem_sync_compute */
		5 + /* gfx_v8_0_emit_wave_limit for updating mmSPI_WCL_PIPE_PERCENT_GFX register */
		15, /* for updating 3 mmSPI_WCL_PIPE_PERCENT_CS registers */
	.emit_ib_size =	7, /* gfx_v8_0_ring_emit_ib_compute */
	.emit_ib = gfx_v8_0_ring_emit_ib_compute,
	.emit_fence = gfx_v8_0_ring_emit_fence_compute,
	.emit_pipeline_sync = gfx_v8_0_ring_emit_pipeline_sync,
	.emit_vm_flush = gfx_v8_0_ring_emit_vm_flush,
	.emit_gds_switch = gfx_v8_0_ring_emit_gds_switch,
	.emit_hdp_flush = gfx_v8_0_ring_emit_hdp_flush,
	.test_ring = gfx_v8_0_ring_test_ring,
	.test_ib = gfx_v8_0_ring_test_ib,
	.insert_nop = amdgpu_ring_insert_nop,
	.pad_ib = amdgpu_ring_generic_pad_ib,
	.emit_wreg = gfx_v8_0_ring_emit_wreg,
	.soft_recovery = gfx_v8_0_ring_soft_recovery,
	.emit_mem_sync = gfx_v8_0_emit_mem_sync_compute,
	.emit_wave_limit = gfx_v8_0_emit_wave_limit,
};

static const struct amdgpu_ring_funcs gfx_v8_0_ring_funcs_kiq = {
	.type = AMDGPU_RING_TYPE_KIQ,
	.align_mask = 0xff,
	.nop = PACKET3(PACKET3_NOP, 0x3FFF),
	.support_64bit_ptrs = false,
	.get_rptr = gfx_v8_0_ring_get_rptr,
	.get_wptr = gfx_v8_0_ring_get_wptr_compute,
	.set_wptr = gfx_v8_0_ring_set_wptr_compute,
	.emit_frame_size =
		20 + /* gfx_v8_0_ring_emit_gds_switch */
		7 + /* gfx_v8_0_ring_emit_hdp_flush */
		5 + /* hdp_invalidate */
		7 + /* gfx_v8_0_ring_emit_pipeline_sync */
		17 + /* gfx_v8_0_ring_emit_vm_flush */
		7 + 7 + 7, /* gfx_v8_0_ring_emit_fence_kiq x3 for user fence, vm fence */
	.emit_ib_size =	7, /* gfx_v8_0_ring_emit_ib_compute */
	.emit_fence = gfx_v8_0_ring_emit_fence_kiq,
	.test_ring = gfx_v8_0_ring_test_ring,
	.insert_nop = amdgpu_ring_insert_nop,
	.pad_ib = amdgpu_ring_generic_pad_ib,
	.emit_rreg = gfx_v8_0_ring_emit_rreg,
	.emit_wreg = gfx_v8_0_ring_emit_wreg,
};

static void gfx_v8_0_set_ring_funcs(struct amdgpu_device *adev)
{
	int i;

	adev->gfx.kiq[0].ring.funcs = &gfx_v8_0_ring_funcs_kiq;

	for (i = 0; i < adev->gfx.num_gfx_rings; i++)
		adev->gfx.gfx_ring[i].funcs = &gfx_v8_0_ring_funcs_gfx;

	for (i = 0; i < adev->gfx.num_compute_rings; i++)
		adev->gfx.compute_ring[i].funcs = &gfx_v8_0_ring_funcs_compute;
}

static const struct amdgpu_irq_src_funcs gfx_v8_0_eop_irq_funcs = {
	.set = gfx_v8_0_set_eop_interrupt_state,
	.process = gfx_v8_0_eop_irq,
};

static const struct amdgpu_irq_src_funcs gfx_v8_0_priv_reg_irq_funcs = {
	.set = gfx_v8_0_set_priv_reg_fault_state,
	.process = gfx_v8_0_priv_reg_irq,
};

static const struct amdgpu_irq_src_funcs gfx_v8_0_priv_inst_irq_funcs = {
	.set = gfx_v8_0_set_priv_inst_fault_state,
	.process = gfx_v8_0_priv_inst_irq,
};

static const struct amdgpu_irq_src_funcs gfx_v8_0_cp_ecc_error_irq_funcs = {
	.set = gfx_v8_0_set_cp_ecc_int_state,
	.process = gfx_v8_0_cp_ecc_error_irq,
};

static const struct amdgpu_irq_src_funcs gfx_v8_0_sq_irq_funcs = {
	.set = gfx_v8_0_set_sq_int_state,
	.process = gfx_v8_0_sq_irq,
};

static void gfx_v8_0_set_irq_funcs(struct amdgpu_device *adev)
{
	adev->gfx.eop_irq.num_types = AMDGPU_CP_IRQ_LAST;
	adev->gfx.eop_irq.funcs = &gfx_v8_0_eop_irq_funcs;

	adev->gfx.priv_reg_irq.num_types = 1;
	adev->gfx.priv_reg_irq.funcs = &gfx_v8_0_priv_reg_irq_funcs;

	adev->gfx.priv_inst_irq.num_types = 1;
	adev->gfx.priv_inst_irq.funcs = &gfx_v8_0_priv_inst_irq_funcs;

	adev->gfx.cp_ecc_error_irq.num_types = 1;
	adev->gfx.cp_ecc_error_irq.funcs = &gfx_v8_0_cp_ecc_error_irq_funcs;

	adev->gfx.sq_irq.num_types = 1;
	adev->gfx.sq_irq.funcs = &gfx_v8_0_sq_irq_funcs;
}

static void gfx_v8_0_set_rlc_funcs(struct amdgpu_device *adev)
{
	adev->gfx.rlc.funcs = &iceland_rlc_funcs;
}

static void gfx_v8_0_set_gds_init(struct amdgpu_device *adev)
{
	/* init asci gds info */
	adev->gds.gds_size = RREG32(mmGDS_VMID0_SIZE);
	adev->gds.gws_size = 64;
	adev->gds.oa_size = 16;
	adev->gds.gds_compute_max_wave_id = RREG32(mmGDS_COMPUTE_MAX_WAVE_ID);
}

static void gfx_v8_0_set_user_cu_inactive_bitmap(struct amdgpu_device *adev,
						 u32 bitmap)
{
	u32 data;

	if (!bitmap)
		return;

	data = bitmap << GC_USER_SHADER_ARRAY_CONFIG__INACTIVE_CUS__SHIFT;
	data &= GC_USER_SHADER_ARRAY_CONFIG__INACTIVE_CUS_MASK;

	WREG32(mmGC_USER_SHADER_ARRAY_CONFIG, data);
}

static u32 gfx_v8_0_get_cu_active_bitmap(struct amdgpu_device *adev)
{
	u32 data, mask;

	data =  RREG32(mmCC_GC_SHADER_ARRAY_CONFIG) |
		RREG32(mmGC_USER_SHADER_ARRAY_CONFIG);

	mask = amdgpu_gfx_create_bitmask(adev->gfx.config.max_cu_per_sh);

	return ~REG_GET_FIELD(data, CC_GC_SHADER_ARRAY_CONFIG, INACTIVE_CUS) & mask;
}

static void gfx_v8_0_get_cu_info(struct amdgpu_device *adev)
{
	int i, j, k, counter, active_cu_number = 0;
	u32 mask, bitmap, ao_bitmap, ao_cu_mask = 0;
	struct amdgpu_cu_info *cu_info = &adev->gfx.cu_info;
	unsigned disable_masks[4 * 2];
	u32 ao_cu_num;

	memset(cu_info, 0, sizeof(*cu_info));

	if (adev->flags & AMD_IS_APU)
		ao_cu_num = 2;
	else
		ao_cu_num = adev->gfx.config.max_cu_per_sh;

	amdgpu_gfx_parse_disable_cu(disable_masks, 4, 2);

	mutex_lock(&adev->grbm_idx_mutex);
	for (i = 0; i < adev->gfx.config.max_shader_engines; i++) {
		for (j = 0; j < adev->gfx.config.max_sh_per_se; j++) {
			mask = 1;
			ao_bitmap = 0;
			counter = 0;
			gfx_v8_0_select_se_sh(adev, i, j, 0xffffffff, 0);
			if (i < 4 && j < 2)
				gfx_v8_0_set_user_cu_inactive_bitmap(
					adev, disable_masks[i * 2 + j]);
			bitmap = gfx_v8_0_get_cu_active_bitmap(adev);
			cu_info->bitmap[0][i][j] = bitmap;

			for (k = 0; k < adev->gfx.config.max_cu_per_sh; k ++) {
				if (bitmap & mask) {
					if (counter < ao_cu_num)
						ao_bitmap |= mask;
					counter ++;
				}
				mask <<= 1;
			}
			active_cu_number += counter;
			if (i < 2 && j < 2)
				ao_cu_mask |= (ao_bitmap << (i * 16 + j * 8));
			cu_info->ao_cu_bitmap[i][j] = ao_bitmap;
		}
	}
	gfx_v8_0_select_se_sh(adev, 0xffffffff, 0xffffffff, 0xffffffff, 0);
	mutex_unlock(&adev->grbm_idx_mutex);

	cu_info->number = active_cu_number;
	cu_info->ao_cu_mask = ao_cu_mask;
	cu_info->simd_per_cu = NUM_SIMD_PER_CU;
	cu_info->max_waves_per_simd = 10;
	cu_info->max_scratch_slots_per_cu = 32;
	cu_info->wave_front_size = 64;
	cu_info->lds_size = 64;
}

const struct amdgpu_ip_block_version gfx_v8_0_ip_block =
{
	.type = AMD_IP_BLOCK_TYPE_GFX,
	.major = 8,
	.minor = 0,
	.rev = 0,
	.funcs = &gfx_v8_0_ip_funcs,
};

const struct amdgpu_ip_block_version gfx_v8_1_ip_block =
{
	.type = AMD_IP_BLOCK_TYPE_GFX,
	.major = 8,
	.minor = 1,
	.rev = 0,
	.funcs = &gfx_v8_0_ip_funcs,
};

static void gfx_v8_0_ring_emit_ce_meta(struct amdgpu_ring *ring)
{
	uint64_t ce_payload_addr;
	int cnt_ce;
	union {
		struct vi_ce_ib_state regular;
		struct vi_ce_ib_state_chained_ib chained;
	} ce_payload = {};

	if (ring->adev->virt.chained_ib_support) {
		ce_payload_addr = amdgpu_csa_vaddr(ring->adev) +
			offsetof(struct vi_gfx_meta_data_chained_ib, ce_payload);
		cnt_ce = (sizeof(ce_payload.chained) >> 2) + 4 - 2;
	} else {
		ce_payload_addr = amdgpu_csa_vaddr(ring->adev) +
			offsetof(struct vi_gfx_meta_data, ce_payload);
		cnt_ce = (sizeof(ce_payload.regular) >> 2) + 4 - 2;
	}

	amdgpu_ring_write(ring, PACKET3(PACKET3_WRITE_DATA, cnt_ce));
	amdgpu_ring_write(ring, (WRITE_DATA_ENGINE_SEL(2) |
				WRITE_DATA_DST_SEL(8) |
				WR_CONFIRM) |
				WRITE_DATA_CACHE_POLICY(0));
	amdgpu_ring_write(ring, lower_32_bits(ce_payload_addr));
	amdgpu_ring_write(ring, upper_32_bits(ce_payload_addr));
	amdgpu_ring_write_multiple(ring, (void *)&ce_payload, cnt_ce - 2);
}

static void gfx_v8_0_ring_emit_de_meta(struct amdgpu_ring *ring)
{
	uint64_t de_payload_addr, gds_addr, csa_addr;
	int cnt_de;
	union {
		struct vi_de_ib_state regular;
		struct vi_de_ib_state_chained_ib chained;
	} de_payload = {};

	csa_addr = amdgpu_csa_vaddr(ring->adev);
	gds_addr = csa_addr + 4096;
	if (ring->adev->virt.chained_ib_support) {
		de_payload.chained.gds_backup_addrlo = lower_32_bits(gds_addr);
		de_payload.chained.gds_backup_addrhi = upper_32_bits(gds_addr);
		de_payload_addr = csa_addr + offsetof(struct vi_gfx_meta_data_chained_ib, de_payload);
		cnt_de = (sizeof(de_payload.chained) >> 2) + 4 - 2;
	} else {
		de_payload.regular.gds_backup_addrlo = lower_32_bits(gds_addr);
		de_payload.regular.gds_backup_addrhi = upper_32_bits(gds_addr);
		de_payload_addr = csa_addr + offsetof(struct vi_gfx_meta_data, de_payload);
		cnt_de = (sizeof(de_payload.regular) >> 2) + 4 - 2;
	}

	amdgpu_ring_write(ring, PACKET3(PACKET3_WRITE_DATA, cnt_de));
	amdgpu_ring_write(ring, (WRITE_DATA_ENGINE_SEL(1) |
				WRITE_DATA_DST_SEL(8) |
				WR_CONFIRM) |
				WRITE_DATA_CACHE_POLICY(0));
	amdgpu_ring_write(ring, lower_32_bits(de_payload_addr));
	amdgpu_ring_write(ring, upper_32_bits(de_payload_addr));
	amdgpu_ring_write_multiple(ring, (void *)&de_payload, cnt_de - 2);
}<|MERGE_RESOLUTION|>--- conflicted
+++ resolved
@@ -2019,12 +2019,7 @@
 		return r;
 	}
 
-<<<<<<< HEAD
-	kiq = &adev->gfx.kiq[0];
-	r = amdgpu_gfx_kiq_init_ring(adev, &kiq->ring, &kiq->irq, 0);
-=======
 	r = amdgpu_gfx_kiq_init_ring(adev, xcc_id);
->>>>>>> 2d5404ca
 	if (r)
 		return r;
 
