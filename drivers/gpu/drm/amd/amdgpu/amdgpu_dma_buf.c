/*
 * Copyright 2019 Advanced Micro Devices, Inc.
 *
 * Permission is hereby granted, free of charge, to any person obtaining a
 * copy of this software and associated documentation files (the "Software"),
 * to deal in the Software without restriction, including without limitation
 * the rights to use, copy, modify, merge, publish, distribute, sublicense,
 * and/or sell copies of the Software, and to permit persons to whom the
 * Software is furnished to do so, subject to the following conditions:
 *
 * The above copyright notice and this permission notice shall be included in
 * all copies or substantial portions of the Software.
 *
 * THE SOFTWARE IS PROVIDED "AS IS", WITHOUT WARRANTY OF ANY KIND, EXPRESS OR
 * IMPLIED, INCLUDING BUT NOT LIMITED TO THE WARRANTIES OF MERCHANTABILITY,
 * FITNESS FOR A PARTICULAR PURPOSE AND NONINFRINGEMENT.  IN NO EVENT SHALL
 * THE COPYRIGHT HOLDER(S) OR AUTHOR(S) BE LIABLE FOR ANY CLAIM, DAMAGES OR
 * OTHER LIABILITY, WHETHER IN AN ACTION OF CONTRACT, TORT OR OTHERWISE,
 * ARISING FROM, OUT OF OR IN CONNECTION WITH THE SOFTWARE OR THE USE OR
 * OTHER DEALINGS IN THE SOFTWARE.
 *
 * based on nouveau_prime.c
 *
 * Authors: Alex Deucher
 */

/**
 * DOC: PRIME Buffer Sharing
 *
 * The following callback implementations are used for :ref:`sharing GEM buffer
 * objects between different devices via PRIME <prime_buffer_sharing>`.
 */

#include "amdgpu.h"
#include "amdgpu_display.h"
#include "amdgpu_gem.h"
#include "amdgpu_dma_buf.h"
#include "amdgpu_xgmi.h"
#include <drm/amdgpu_drm.h>
#include <drm/ttm/ttm_tt.h>
#include <linux/dma-buf.h>
#include <linux/dma-fence-array.h>
#include <linux/pci-p2pdma.h>

/**
 * amdgpu_dma_buf_attach - &dma_buf_ops.attach implementation
 *
 * @dmabuf: DMA-buf where we attach to
 * @attach: attachment to add
 *
 * Add the attachment as user to the exported DMA-buf.
 */
static int amdgpu_dma_buf_attach(struct dma_buf *dmabuf,
				 struct dma_buf_attachment *attach)
{
	struct drm_gem_object *obj = dmabuf->priv;
	struct amdgpu_bo *bo = gem_to_amdgpu_bo(obj);
	struct amdgpu_device *adev = amdgpu_ttm_adev(bo->tbo.bdev);

	if (pci_p2pdma_distance(adev->pdev, attach->dev, false) < 0)
		attach->peer2peer = false;

	return 0;
}

/**
 * amdgpu_dma_buf_pin - &dma_buf_ops.pin implementation
 *
 * @attach: attachment to pin down
 *
 * Pin the BO which is backing the DMA-buf so that it can't move any more.
 */
static int amdgpu_dma_buf_pin(struct dma_buf_attachment *attach)
{
	struct drm_gem_object *obj = attach->dmabuf->priv;
	struct amdgpu_bo *bo = gem_to_amdgpu_bo(obj);

	/* pin buffer into GTT */
	return amdgpu_bo_pin(bo, AMDGPU_GEM_DOMAIN_GTT);
}

/**
 * amdgpu_dma_buf_unpin - &dma_buf_ops.unpin implementation
 *
 * @attach: attachment to unpin
 *
 * Unpin a previously pinned BO to make it movable again.
 */
static void amdgpu_dma_buf_unpin(struct dma_buf_attachment *attach)
{
	struct drm_gem_object *obj = attach->dmabuf->priv;
	struct amdgpu_bo *bo = gem_to_amdgpu_bo(obj);

	amdgpu_bo_unpin(bo);
}

/**
 * amdgpu_dma_buf_map - &dma_buf_ops.map_dma_buf implementation
 * @attach: DMA-buf attachment
 * @dir: DMA direction
 *
 * Makes sure that the shared DMA buffer can be accessed by the target device.
 * For now, simply pins it to the GTT domain, where it should be accessible by
 * all DMA devices.
 *
 * Returns:
 * sg_table filled with the DMA addresses to use or ERR_PRT with negative error
 * code.
 */
static struct sg_table *amdgpu_dma_buf_map(struct dma_buf_attachment *attach,
					   enum dma_data_direction dir)
{
	struct dma_buf *dma_buf = attach->dmabuf;
	struct drm_gem_object *obj = dma_buf->priv;
	struct amdgpu_bo *bo = gem_to_amdgpu_bo(obj);
	struct amdgpu_device *adev = amdgpu_ttm_adev(bo->tbo.bdev);
	struct sg_table *sgt;
	long r;

	if (!bo->tbo.pin_count) {
		/* move buffer into GTT or VRAM */
		struct ttm_operation_ctx ctx = { false, false };
		unsigned int domains = AMDGPU_GEM_DOMAIN_GTT;

		if (bo->preferred_domains & AMDGPU_GEM_DOMAIN_VRAM &&
		    attach->peer2peer) {
			bo->flags |= AMDGPU_GEM_CREATE_CPU_ACCESS_REQUIRED;
			domains |= AMDGPU_GEM_DOMAIN_VRAM;
		}
		amdgpu_bo_placement_from_domain(bo, domains);
		r = ttm_bo_validate(&bo->tbo, &bo->placement, &ctx);
		if (r)
			return ERR_PTR(r);

	} else if (bo->tbo.resource->mem_type != TTM_PL_TT) {
		return ERR_PTR(-EBUSY);
	}

	switch (bo->tbo.resource->mem_type) {
	case TTM_PL_TT:
		sgt = drm_prime_pages_to_sg(obj->dev,
					    bo->tbo.ttm->pages,
					    bo->tbo.ttm->num_pages);
		if (IS_ERR(sgt))
			return sgt;

		if (dma_map_sgtable(attach->dev, sgt, dir,
				    DMA_ATTR_SKIP_CPU_SYNC))
			goto error_free;
		break;

	case TTM_PL_VRAM:
		r = amdgpu_vram_mgr_alloc_sgt(adev, bo->tbo.resource, 0,
					      bo->tbo.base.size, attach->dev,
					      dir, &sgt);
		if (r)
			return ERR_PTR(r);
		break;
	default:
		return ERR_PTR(-EINVAL);
	}

	return sgt;

error_free:
	sg_free_table(sgt);
	kfree(sgt);
	return ERR_PTR(-EBUSY);
}

/**
 * amdgpu_dma_buf_unmap - &dma_buf_ops.unmap_dma_buf implementation
 * @attach: DMA-buf attachment
 * @sgt: sg_table to unmap
 * @dir: DMA direction
 *
 * This is called when a shared DMA buffer no longer needs to be accessible by
 * another device. For now, simply unpins the buffer from GTT.
 */
static void amdgpu_dma_buf_unmap(struct dma_buf_attachment *attach,
				 struct sg_table *sgt,
				 enum dma_data_direction dir)
{
	if (sgt->sgl->page_link) {
		dma_unmap_sgtable(attach->dev, sgt, dir, 0);
		sg_free_table(sgt);
		kfree(sgt);
	} else {
		amdgpu_vram_mgr_free_sgt(attach->dev, dir, sgt);
	}
}

/**
 * amdgpu_dma_buf_begin_cpu_access - &dma_buf_ops.begin_cpu_access implementation
 * @dma_buf: Shared DMA buffer
 * @direction: Direction of DMA transfer
 *
 * This is called before CPU access to the shared DMA buffer's memory. If it's
 * a read access, the buffer is moved to the GTT domain if possible, for optimal
 * CPU read performance.
 *
 * Returns:
 * 0 on success or a negative error code on failure.
 */
static int amdgpu_dma_buf_begin_cpu_access(struct dma_buf *dma_buf,
					   enum dma_data_direction direction)
{
	struct amdgpu_bo *bo = gem_to_amdgpu_bo(dma_buf->priv);
	struct amdgpu_device *adev = amdgpu_ttm_adev(bo->tbo.bdev);
	struct ttm_operation_ctx ctx = { true, false };
	u32 domain = amdgpu_display_supported_domains(adev, bo->flags);
	int ret;
	bool reads = (direction == DMA_BIDIRECTIONAL ||
		      direction == DMA_FROM_DEVICE);

	if (!reads || !(domain & AMDGPU_GEM_DOMAIN_GTT))
		return 0;

	/* move to gtt */
	ret = amdgpu_bo_reserve(bo, false);
	if (unlikely(ret != 0))
		return ret;

	if (!bo->tbo.pin_count &&
	    (bo->allowed_domains & AMDGPU_GEM_DOMAIN_GTT)) {
		amdgpu_bo_placement_from_domain(bo, AMDGPU_GEM_DOMAIN_GTT);
		ret = ttm_bo_validate(&bo->tbo, &bo->placement, &ctx);
	}

	amdgpu_bo_unreserve(bo);
	return ret;
}

const struct dma_buf_ops amdgpu_dmabuf_ops = {
	.attach = amdgpu_dma_buf_attach,
	.pin = amdgpu_dma_buf_pin,
	.unpin = amdgpu_dma_buf_unpin,
	.map_dma_buf = amdgpu_dma_buf_map,
	.unmap_dma_buf = amdgpu_dma_buf_unmap,
	.release = drm_gem_dmabuf_release,
	.begin_cpu_access = amdgpu_dma_buf_begin_cpu_access,
	.mmap = drm_gem_dmabuf_mmap,
	.vmap = drm_gem_dmabuf_vmap,
	.vunmap = drm_gem_dmabuf_vunmap,
};

/**
 * amdgpu_gem_prime_export - &drm_driver.gem_prime_export implementation
 * @gobj: GEM BO
 * @flags: Flags such as DRM_CLOEXEC and DRM_RDWR.
 *
 * The main work is done by the &drm_gem_prime_export helper.
 *
 * Returns:
 * Shared DMA buffer representing the GEM BO from the given device.
 */
struct dma_buf *amdgpu_gem_prime_export(struct drm_gem_object *gobj,
					int flags)
{
	struct amdgpu_bo *bo = gem_to_amdgpu_bo(gobj);
	struct dma_buf *buf;

	if (amdgpu_ttm_tt_get_usermm(bo->tbo.ttm) ||
	    bo->flags & AMDGPU_GEM_CREATE_VM_ALWAYS_VALID)
		return ERR_PTR(-EPERM);

	buf = drm_gem_prime_export(gobj, flags);
	if (!IS_ERR(buf))
		buf->ops = &amdgpu_dmabuf_ops;

	return buf;
}

/**
 * amdgpu_dma_buf_create_obj - create BO for DMA-buf import
 *
 * @dev: DRM device
 * @dma_buf: DMA-buf
 *
 * Creates an empty SG BO for DMA-buf import.
 *
 * Returns:
 * A new GEM BO of the given DRM device, representing the memory
 * described by the given DMA-buf attachment and scatter/gather table.
 */
static struct drm_gem_object *
amdgpu_dma_buf_create_obj(struct drm_device *dev, struct dma_buf *dma_buf)
{
	struct dma_resv *resv = dma_buf->resv;
	struct amdgpu_device *adev = drm_to_adev(dev);
	struct drm_gem_object *gobj;
	struct amdgpu_bo *bo;
	uint64_t flags = 0;
	int ret;

	dma_resv_lock(resv, NULL);

	if (dma_buf->ops == &amdgpu_dmabuf_ops) {
		struct amdgpu_bo *other = gem_to_amdgpu_bo(dma_buf->priv);

		flags |= other->flags & (AMDGPU_GEM_CREATE_CPU_GTT_USWC |
					 AMDGPU_GEM_CREATE_COHERENT |
					 AMDGPU_GEM_CREATE_EXT_COHERENT |
					 AMDGPU_GEM_CREATE_UNCACHED);
	}

	ret = amdgpu_gem_object_create(adev, dma_buf->size, PAGE_SIZE,
				       AMDGPU_GEM_DOMAIN_CPU, flags,
				       ttm_bo_type_sg, resv, &gobj, 0);
	if (ret)
		goto error;

	bo = gem_to_amdgpu_bo(gobj);
	bo->allowed_domains = AMDGPU_GEM_DOMAIN_GTT;
	bo->preferred_domains = AMDGPU_GEM_DOMAIN_GTT;

	dma_resv_unlock(resv);
	return gobj;

error:
	dma_resv_unlock(resv);
	return ERR_PTR(ret);
}

/**
 * amdgpu_dma_buf_move_notify - &attach.move_notify implementation
 *
 * @attach: the DMA-buf attachment
 *
 * Invalidate the DMA-buf attachment, making sure that the we re-create the
 * mapping before the next use.
 */
static void
amdgpu_dma_buf_move_notify(struct dma_buf_attachment *attach)
{
	struct drm_gem_object *obj = attach->importer_priv;
	struct ww_acquire_ctx *ticket = dma_resv_locking_ctx(obj->resv);
	struct amdgpu_bo *bo = gem_to_amdgpu_bo(obj);
	struct amdgpu_device *adev = amdgpu_ttm_adev(bo->tbo.bdev);
	struct ttm_operation_ctx ctx = { false, false };
	struct ttm_placement placement = {};
	struct amdgpu_vm_bo_base *bo_base;
	int r;

	/* FIXME: This should be after the "if", but needs a fix to make sure
	 * DMABuf imports are initialized in the right VM list.
	 */
	amdgpu_vm_bo_invalidate(adev, bo, false);
	if (!bo->tbo.resource || bo->tbo.resource->mem_type == TTM_PL_SYSTEM)
		return;

	r = ttm_bo_validate(&bo->tbo, &placement, &ctx);
	if (r) {
		DRM_ERROR("Failed to invalidate DMA-buf import (%d))\n", r);
		return;
	}

	for (bo_base = bo->vm_bo; bo_base; bo_base = bo_base->next) {
		struct amdgpu_vm *vm = bo_base->vm;
		struct dma_resv *resv = vm->root.bo->tbo.base.resv;

		if (ticket) {
			/* When we get an error here it means that somebody
			 * else is holding the VM lock and updating page tables
			 * So we can just continue here.
			 */
			r = dma_resv_lock(resv, ticket);
			if (r)
				continue;

		} else {
			/* TODO: This is more problematic and we actually need
			 * to allow page tables updates without holding the
			 * lock.
			 */
			if (!dma_resv_trylock(resv))
				continue;
		}

		/* Reserve fences for two SDMA page table updates */
		r = dma_resv_reserve_fences(resv, 2);
<<<<<<< HEAD
		if (!r)
			r = amdgpu_vm_clear_freed(adev, vm, NULL);
		if (!r)
=======
		if (!r)
			r = amdgpu_vm_clear_freed(adev, vm, NULL);
		if (!r)
>>>>>>> 2d5404ca
			r = amdgpu_vm_handle_moved(adev, vm, ticket);

		if (r && r != -EBUSY)
			DRM_ERROR("Failed to invalidate VM page tables (%d))\n",
				  r);

		dma_resv_unlock(resv);
	}
}

static const struct dma_buf_attach_ops amdgpu_dma_buf_attach_ops = {
	.allow_peer2peer = true,
	.move_notify = amdgpu_dma_buf_move_notify
};

/**
 * amdgpu_gem_prime_import - &drm_driver.gem_prime_import implementation
 * @dev: DRM device
 * @dma_buf: Shared DMA buffer
 *
 * Import a dma_buf into a the driver and potentially create a new GEM object.
 *
 * Returns:
 * GEM BO representing the shared DMA buffer for the given device.
 */
struct drm_gem_object *amdgpu_gem_prime_import(struct drm_device *dev,
					       struct dma_buf *dma_buf)
{
	struct dma_buf_attachment *attach;
	struct drm_gem_object *obj;

	if (dma_buf->ops == &amdgpu_dmabuf_ops) {
		obj = dma_buf->priv;
		if (obj->dev == dev) {
			/*
			 * Importing dmabuf exported from out own gem increases
			 * refcount on gem itself instead of f_count of dmabuf.
			 */
			drm_gem_object_get(obj);
			return obj;
		}
	}

	obj = amdgpu_dma_buf_create_obj(dev, dma_buf);
	if (IS_ERR(obj))
		return obj;

	attach = dma_buf_dynamic_attach(dma_buf, dev->dev,
					&amdgpu_dma_buf_attach_ops, obj);
	if (IS_ERR(attach)) {
		drm_gem_object_put(obj);
		return ERR_CAST(attach);
	}

	get_dma_buf(dma_buf);
	obj->import_attach = attach;
	return obj;
}

/**
 * amdgpu_dmabuf_is_xgmi_accessible - Check if xgmi available for P2P transfer
 *
 * @adev: amdgpu_device pointer of the importer
 * @bo: amdgpu buffer object
 *
 * Returns:
 * True if dmabuf accessible over xgmi, false otherwise.
 */
bool amdgpu_dmabuf_is_xgmi_accessible(struct amdgpu_device *adev,
				      struct amdgpu_bo *bo)
{
	struct drm_gem_object *obj = &bo->tbo.base;
	struct drm_gem_object *gobj;

	if (obj->import_attach) {
		struct dma_buf *dma_buf = obj->import_attach->dmabuf;

		if (dma_buf->ops != &amdgpu_dmabuf_ops)
			/* No XGMI with non AMD GPUs */
			return false;

		gobj = dma_buf->priv;
		bo = gem_to_amdgpu_bo(gobj);
	}

	if (amdgpu_xgmi_same_hive(adev, amdgpu_ttm_adev(bo->tbo.bdev)) &&
			(bo->preferred_domains & AMDGPU_GEM_DOMAIN_VRAM))
		return true;

	return false;
}<|MERGE_RESOLUTION|>--- conflicted
+++ resolved
@@ -379,15 +379,9 @@
 
 		/* Reserve fences for two SDMA page table updates */
 		r = dma_resv_reserve_fences(resv, 2);
-<<<<<<< HEAD
 		if (!r)
 			r = amdgpu_vm_clear_freed(adev, vm, NULL);
 		if (!r)
-=======
-		if (!r)
-			r = amdgpu_vm_clear_freed(adev, vm, NULL);
-		if (!r)
->>>>>>> 2d5404ca
 			r = amdgpu_vm_handle_moved(adev, vm, ticket);
 
 		if (r && r != -EBUSY)
