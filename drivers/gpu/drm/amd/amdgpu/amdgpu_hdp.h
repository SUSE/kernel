/*
 * Copyright 2020 Advanced Micro Devices, Inc.
 *
 * Permission is hereby granted, free of charge, to any person obtaining a
 * copy of this software and associated documentation files (the "Software"),
 * to deal in the Software without restriction, including without limitation
 * the rights to use, copy, modify, merge, publish, distribute, sublicense,
 * and/or sell copies of the Software, and to permit persons to whom the
 * Software is furnished to do so, subject to the following conditions:
 *
 * The above copyright notice and this permission notice shall be included in
 * all copies or substantial portions of the Software.
 *
 * THE SOFTWARE IS PROVIDED "AS IS", WITHOUT WARRANTY OF ANY KIND, EXPRESS OR
 * IMPLIED, INCLUDING BUT NOT LIMITED TO THE WARRANTIES OF MERCHANTABILITY,
 * FITNESS FOR A PARTICULAR PURPOSE AND NONINFRINGEMENT.  IN NO EVENT SHALL
 * THE COPYRIGHT HOLDER(S) OR AUTHOR(S) BE LIABLE FOR ANY CLAIM, DAMAGES OR
 * OTHER LIABILITY, WHETHER IN AN ACTION OF CONTRACT, TORT OR OTHERWISE,
 * ARISING FROM, OUT OF OR IN CONNECTION WITH THE SOFTWARE OR THE USE OR
 * OTHER DEALINGS IN THE SOFTWARE.
 *
 */
#ifndef __AMDGPU_HDP_H__
#define __AMDGPU_HDP_H__
#include "amdgpu_ras.h"

struct amdgpu_hdp_ras {
	struct amdgpu_ras_block_object ras_block;
};

struct amdgpu_hdp_funcs {
	void (*flush_hdp)(struct amdgpu_device *adev, struct amdgpu_ring *ring);
	void (*invalidate_hdp)(struct amdgpu_device *adev,
			       struct amdgpu_ring *ring);
	void (*update_clock_gating)(struct amdgpu_device *adev, bool enable);
	void (*get_clock_gating_state)(struct amdgpu_device *adev, u64 *flags);
	void (*init_registers)(struct amdgpu_device *adev);
};

struct amdgpu_hdp {
	struct ras_common_if			*ras_if;
	const struct amdgpu_hdp_funcs		*funcs;
	struct amdgpu_hdp_ras	*ras;
};

<<<<<<< HEAD
int amdgpu_hdp_ras_late_init(struct amdgpu_device *adev, struct ras_common_if *ras_block);
=======
int amdgpu_hdp_ras_sw_init(struct amdgpu_device *adev);
>>>>>>> eb3cdb58
#endif /* __AMDGPU_HDP_H__ */<|MERGE_RESOLUTION|>--- conflicted
+++ resolved
@@ -43,9 +43,5 @@
 	struct amdgpu_hdp_ras	*ras;
 };
 
-<<<<<<< HEAD
-int amdgpu_hdp_ras_late_init(struct amdgpu_device *adev, struct ras_common_if *ras_block);
-=======
 int amdgpu_hdp_ras_sw_init(struct amdgpu_device *adev);
->>>>>>> eb3cdb58
 #endif /* __AMDGPU_HDP_H__ */