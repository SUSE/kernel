--- conflicted
+++ resolved
@@ -289,13 +289,6 @@
 	if (dev_is_removable(&adev->pdev->dev))
 		return false;
 
-<<<<<<< HEAD
-	/* ATRM is for on-platform devices only */
-	if (dev_is_removable(&adev->pdev->dev))
-		return false;
-
-=======
->>>>>>> 2d5404ca
 	while ((pdev = pci_get_base_class(PCI_BASE_CLASS_DISPLAY, pdev))) {
 		if ((pdev->class != PCI_CLASS_DISPLAY_VGA << 8) &&
 		    (pdev->class != PCI_CLASS_DISPLAY_OTHER << 8))
@@ -486,10 +479,6 @@
 	return false;
 
 success:
-<<<<<<< HEAD
-	adev->is_atom_fw = adev->asic_type >= CHIP_VEGA10;
-=======
->>>>>>> 2d5404ca
 	return true;
 }
 
