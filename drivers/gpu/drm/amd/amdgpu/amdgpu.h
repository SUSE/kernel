--- conflicted
+++ resolved
@@ -226,9 +226,6 @@
 #ifdef CONFIG_HSA_AMD_P2P
 extern bool pcie_p2p;
 #endif
-#ifdef CONFIG_HSA_AMD_P2P
-extern bool pcie_p2p;
-#endif
 
 extern int amdgpu_tmz;
 extern int amdgpu_reset_method;
@@ -663,11 +660,7 @@
 	MAX_HWIP
 };
 
-<<<<<<< HEAD
-#define HWIP_MAX_INSTANCE	11
-=======
 #define HWIP_MAX_INSTANCE	28
->>>>>>> eb3cdb58
 
 #define HW_ID_MAX		300
 #define IP_VERSION(mj, mn, rv) (((mj) << 16) | ((mn) << 8) | (rv))
@@ -746,14 +739,11 @@
 #define AMDGPU_PRODUCT_NAME_LEN 64
 struct amdgpu_reset_domain;
 
-<<<<<<< HEAD
-=======
 /*
  * Non-zero (true) if the GPU has VRAM. Zero (false) otherwise.
  */
 #define AMDGPU_HAS_VRAM(_adev) ((_adev)->gmc.real_vram_size)
 
->>>>>>> eb3cdb58
 struct amdgpu_device {
 	struct device			*dev;
 	struct pci_dev			*pdev;
@@ -1062,10 +1052,7 @@
 	struct work_struct		reset_work;
 
 	bool                            job_hang;
-<<<<<<< HEAD
-=======
 	bool                            dc_enabled;
->>>>>>> eb3cdb58
 };
 
 static inline struct amdgpu_device *drm_to_adev(struct drm_device *ddev)
@@ -1237,11 +1224,7 @@
 	((adev)->asic_funcs->flush_hdp ? (adev)->asic_funcs->flush_hdp((adev), (r)) : (adev)->hdp.funcs->flush_hdp((adev), (r)))
 #define amdgpu_asic_invalidate_hdp(adev, r) \
 	((adev)->asic_funcs->invalidate_hdp ? (adev)->asic_funcs->invalidate_hdp((adev), (r)) : \
-<<<<<<< HEAD
-	 ((adev)->hdp.funcs->invalidate_hdp ? (adev)->hdp.funcs->invalidate_hdp((adev), (r)) : 0))
-=======
 	 ((adev)->hdp.funcs->invalidate_hdp ? (adev)->hdp.funcs->invalidate_hdp((adev), (r)) : (void)0))
->>>>>>> eb3cdb58
 #define amdgpu_asic_need_full_reset(adev) (adev)->asic_funcs->need_full_reset((adev))
 #define amdgpu_asic_init_doorbell_index(adev) (adev)->asic_funcs->init_doorbell_index((adev))
 #define amdgpu_asic_get_pcie_usage(adev, cnt0, cnt1) ((adev)->asic_funcs->get_pcie_usage((adev), (cnt0), (cnt1)))
@@ -1267,10 +1250,7 @@
 int amdgpu_device_pci_reset(struct amdgpu_device *adev);
 bool amdgpu_device_need_post(struct amdgpu_device *adev);
 bool amdgpu_sg_display_supported(struct amdgpu_device *adev);
-<<<<<<< HEAD
-=======
 bool amdgpu_device_pcie_dynamic_switching_supported(void);
->>>>>>> eb3cdb58
 bool amdgpu_device_should_use_aspm(struct amdgpu_device *adev);
 bool amdgpu_device_aspm_support_quirk(void);
 
