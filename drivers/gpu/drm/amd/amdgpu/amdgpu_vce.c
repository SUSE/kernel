--- conflicted
+++ resolved
@@ -585,10 +585,7 @@
 /**
  * amdgpu_vce_validate_bo - make sure not to cross 4GB boundary
  *
-<<<<<<< HEAD
-=======
  * @p: cs parser
->>>>>>> eb3cdb58
  * @ib: indirect buffer to use
  * @lo: address of lower dword
  * @hi: address of higher dword
