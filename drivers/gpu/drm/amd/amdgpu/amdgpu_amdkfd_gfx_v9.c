--- conflicted
+++ resolved
@@ -787,11 +787,7 @@
 	for (se_idx = 0; se_idx < se_cnt; se_idx++) {
 		for (sh_idx = 0; sh_idx < sh_cnt; sh_idx++) {
 
-<<<<<<< HEAD
-			gfx_v9_0_select_se_sh(adev, se_idx, sh_idx, 0xffffffff);
-=======
 			amdgpu_gfx_select_se_sh(adev, se_idx, sh_idx, 0xffffffff);
->>>>>>> eb3cdb58
 			queue_map = RREG32_SOC15(GC, 0, mmSPI_CSQ_WF_ACTIVE_STATUS);
 
 			/*
