--- conflicted
+++ resolved
@@ -820,19 +820,11 @@
 	if (r)
 		return r;
 
-<<<<<<< HEAD
-	r = sdma_v7_0_gfx_resume_instance(adev, i, true);
-	if (r)
-		return r;
-	amdgpu_fence_driver_force_completion(ring);
-	return 0;
-=======
 	r = sdma_v7_0_gfx_resume_instance(adev, ring->me, true);
 	if (r)
 		return r;
 
 	return amdgpu_ring_reset_helper_end(ring, timedout_fence);
->>>>>>> 3476aa7d
 }
 
 /**
