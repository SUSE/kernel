/*
 * Copyright 2021 Advanced Micro Devices, Inc.
 *
 * Permission is hereby granted, free of charge, to any person obtaining a
 * copy of this software and associated documentation files (the "Software"),
 * to deal in the Software without restriction, including without limitation
 * the rights to use, copy, modify, merge, publish, distribute, sublicense,
 * and/or sell copies of the Software, and to permit persons to whom the
 * Software is furnished to do so, subject to the following conditions:
 *
 * The above copyright notice and this permission notice shall be included in
 * all copies or substantial portions of the Software.
 *
 * THE SOFTWARE IS PROVIDED "AS IS", WITHOUT WARRANTY OF ANY KIND, EXPRESS OR
 * IMPLIED, INCLUDING BUT NOT LIMITED TO THE WARRANTIES OF MERCHANTABILITY,
 * FITNESS FOR A PARTICULAR PURPOSE AND NONINFRINGEMENT.  IN NO EVENT SHALL
 * THE COPYRIGHT HOLDER(S) OR AUTHOR(S) BE LIABLE FOR ANY CLAIM, DAMAGES OR
 * OTHER LIABILITY, WHETHER IN AN ACTION OF CONTRACT, TORT OR OTHERWISE,
 * ARISING FROM, OUT OF OR IN CONNECTION WITH THE SOFTWARE OR THE USE OR
 * OTHER DEALINGS IN THE SOFTWARE.
 *
 */
#include <linux/firmware.h>
#include <linux/slab.h>
#include <linux/module.h>
#include <linux/pci.h>

#include "amdgpu.h"
#include "amdgpu_atombios.h"
#include "amdgpu_ih.h"
#include "amdgpu_uvd.h"
#include "amdgpu_vce.h"
#include "amdgpu_ucode.h"
#include "amdgpu_psp.h"
#include "amdgpu_smu.h"
#include "atom.h"
#include "amd_pcie.h"

#include "gc/gc_11_0_0_offset.h"
#include "gc/gc_11_0_0_sh_mask.h"
#include "mp/mp_13_0_0_offset.h"

#include "soc15.h"
#include "soc15_common.h"
#include "soc21.h"
#include "mxgpu_nv.h"

static const struct amd_ip_funcs soc21_common_ip_funcs;

/* SOC21 */
static const struct amdgpu_video_codec_info vcn_4_0_0_video_codecs_encode_array_vcn0[] = {
	{codec_info_build(AMDGPU_INFO_VIDEO_CAPS_CODEC_IDX_MPEG4_AVC, 4096, 2304, 0)},
	{codec_info_build(AMDGPU_INFO_VIDEO_CAPS_CODEC_IDX_HEVC, 8192, 4352, 0)},
	{codec_info_build(AMDGPU_INFO_VIDEO_CAPS_CODEC_IDX_AV1, 8192, 4352, 0)},
};

static const struct amdgpu_video_codec_info vcn_4_0_0_video_codecs_encode_array_vcn1[] = {
	{codec_info_build(AMDGPU_INFO_VIDEO_CAPS_CODEC_IDX_MPEG4_AVC, 4096, 2304, 0)},
	{codec_info_build(AMDGPU_INFO_VIDEO_CAPS_CODEC_IDX_HEVC, 8192, 4352, 0)},
};

static const struct amdgpu_video_codecs vcn_4_0_0_video_codecs_encode_vcn0 = {
	.codec_count = ARRAY_SIZE(vcn_4_0_0_video_codecs_encode_array_vcn0),
	.codec_array = vcn_4_0_0_video_codecs_encode_array_vcn0,
};

static const struct amdgpu_video_codecs vcn_4_0_0_video_codecs_encode_vcn1 = {
	.codec_count = ARRAY_SIZE(vcn_4_0_0_video_codecs_encode_array_vcn1),
	.codec_array = vcn_4_0_0_video_codecs_encode_array_vcn1,
};

static const struct amdgpu_video_codec_info vcn_4_0_0_video_codecs_decode_array_vcn0[] = {
	{codec_info_build(AMDGPU_INFO_VIDEO_CAPS_CODEC_IDX_MPEG4_AVC, 4096, 4096, 52)},
	{codec_info_build(AMDGPU_INFO_VIDEO_CAPS_CODEC_IDX_HEVC, 8192, 4352, 186)},
	{codec_info_build(AMDGPU_INFO_VIDEO_CAPS_CODEC_IDX_JPEG, 16384, 16384, 0)},
	{codec_info_build(AMDGPU_INFO_VIDEO_CAPS_CODEC_IDX_VP9, 8192, 4352, 0)},
	{codec_info_build(AMDGPU_INFO_VIDEO_CAPS_CODEC_IDX_AV1, 8192, 4352, 0)},
};

static const struct amdgpu_video_codec_info vcn_4_0_0_video_codecs_decode_array_vcn1[] = {
	{codec_info_build(AMDGPU_INFO_VIDEO_CAPS_CODEC_IDX_MPEG4_AVC, 4096, 4096, 52)},
	{codec_info_build(AMDGPU_INFO_VIDEO_CAPS_CODEC_IDX_HEVC, 8192, 4352, 186)},
	{codec_info_build(AMDGPU_INFO_VIDEO_CAPS_CODEC_IDX_JPEG, 16384, 16384, 0)},
	{codec_info_build(AMDGPU_INFO_VIDEO_CAPS_CODEC_IDX_VP9, 8192, 4352, 0)},
};

static const struct amdgpu_video_codecs vcn_4_0_0_video_codecs_decode_vcn0 = {
	.codec_count = ARRAY_SIZE(vcn_4_0_0_video_codecs_decode_array_vcn0),
	.codec_array = vcn_4_0_0_video_codecs_decode_array_vcn0,
};

static const struct amdgpu_video_codecs vcn_4_0_0_video_codecs_decode_vcn1 = {
	.codec_count = ARRAY_SIZE(vcn_4_0_0_video_codecs_decode_array_vcn1),
	.codec_array = vcn_4_0_0_video_codecs_decode_array_vcn1,
};

/* SRIOV SOC21, not const since data is controlled by host */
static struct amdgpu_video_codec_info sriov_vcn_4_0_0_video_codecs_encode_array_vcn0[] = {
	{codec_info_build(AMDGPU_INFO_VIDEO_CAPS_CODEC_IDX_MPEG4_AVC, 4096, 2304, 0)},
	{codec_info_build(AMDGPU_INFO_VIDEO_CAPS_CODEC_IDX_HEVC, 4096, 2304, 0)},
	{codec_info_build(AMDGPU_INFO_VIDEO_CAPS_CODEC_IDX_AV1, 8192, 4352, 0)},
};

static struct amdgpu_video_codec_info sriov_vcn_4_0_0_video_codecs_encode_array_vcn1[] = {
	{codec_info_build(AMDGPU_INFO_VIDEO_CAPS_CODEC_IDX_MPEG4_AVC, 4096, 2304, 0)},
	{codec_info_build(AMDGPU_INFO_VIDEO_CAPS_CODEC_IDX_HEVC, 4096, 2304, 0)},
};

static struct amdgpu_video_codecs sriov_vcn_4_0_0_video_codecs_encode_vcn0 = {
	.codec_count = ARRAY_SIZE(sriov_vcn_4_0_0_video_codecs_encode_array_vcn0),
	.codec_array = sriov_vcn_4_0_0_video_codecs_encode_array_vcn0,
};

static struct amdgpu_video_codecs sriov_vcn_4_0_0_video_codecs_encode_vcn1 = {
	.codec_count = ARRAY_SIZE(sriov_vcn_4_0_0_video_codecs_encode_array_vcn1),
	.codec_array = sriov_vcn_4_0_0_video_codecs_encode_array_vcn1,
};

static struct amdgpu_video_codec_info sriov_vcn_4_0_0_video_codecs_decode_array_vcn0[] = {
	{codec_info_build(AMDGPU_INFO_VIDEO_CAPS_CODEC_IDX_MPEG2, 4096, 4096, 3)},
	{codec_info_build(AMDGPU_INFO_VIDEO_CAPS_CODEC_IDX_MPEG4, 4096, 4096, 5)},
	{codec_info_build(AMDGPU_INFO_VIDEO_CAPS_CODEC_IDX_MPEG4_AVC, 4096, 4096, 52)},
	{codec_info_build(AMDGPU_INFO_VIDEO_CAPS_CODEC_IDX_VC1, 4096, 4096, 4)},
	{codec_info_build(AMDGPU_INFO_VIDEO_CAPS_CODEC_IDX_HEVC, 8192, 4352, 186)},
	{codec_info_build(AMDGPU_INFO_VIDEO_CAPS_CODEC_IDX_JPEG, 4096, 4096, 0)},
	{codec_info_build(AMDGPU_INFO_VIDEO_CAPS_CODEC_IDX_VP9, 8192, 4352, 0)},
	{codec_info_build(AMDGPU_INFO_VIDEO_CAPS_CODEC_IDX_AV1, 8192, 4352, 0)},
};

static struct amdgpu_video_codec_info sriov_vcn_4_0_0_video_codecs_decode_array_vcn1[] = {
	{codec_info_build(AMDGPU_INFO_VIDEO_CAPS_CODEC_IDX_MPEG2, 4096, 4096, 3)},
	{codec_info_build(AMDGPU_INFO_VIDEO_CAPS_CODEC_IDX_MPEG4, 4096, 4096, 5)},
	{codec_info_build(AMDGPU_INFO_VIDEO_CAPS_CODEC_IDX_MPEG4_AVC, 4096, 4096, 52)},
	{codec_info_build(AMDGPU_INFO_VIDEO_CAPS_CODEC_IDX_VC1, 4096, 4096, 4)},
	{codec_info_build(AMDGPU_INFO_VIDEO_CAPS_CODEC_IDX_HEVC, 8192, 4352, 186)},
	{codec_info_build(AMDGPU_INFO_VIDEO_CAPS_CODEC_IDX_JPEG, 4096, 4096, 0)},
	{codec_info_build(AMDGPU_INFO_VIDEO_CAPS_CODEC_IDX_VP9, 8192, 4352, 0)},
};

static struct amdgpu_video_codecs sriov_vcn_4_0_0_video_codecs_decode_vcn0 = {
	.codec_count = ARRAY_SIZE(sriov_vcn_4_0_0_video_codecs_decode_array_vcn0),
	.codec_array = sriov_vcn_4_0_0_video_codecs_decode_array_vcn0,
};

static struct amdgpu_video_codecs sriov_vcn_4_0_0_video_codecs_decode_vcn1 = {
	.codec_count = ARRAY_SIZE(sriov_vcn_4_0_0_video_codecs_decode_array_vcn1),
	.codec_array = sriov_vcn_4_0_0_video_codecs_decode_array_vcn1,
};

static int soc21_query_video_codecs(struct amdgpu_device *adev, bool encode,
				 const struct amdgpu_video_codecs **codecs)
{
	if (adev->vcn.num_vcn_inst == hweight8(adev->vcn.harvest_config))
		return -EINVAL;

	switch (amdgpu_ip_version(adev, UVD_HWIP, 0)) {
	case IP_VERSION(4, 0, 0):
	case IP_VERSION(4, 0, 2):
	case IP_VERSION(4, 0, 4):
	case IP_VERSION(4, 0, 5):
		if (amdgpu_sriov_vf(adev)) {
			if ((adev->vcn.harvest_config & AMDGPU_VCN_HARVEST_VCN0) ||
			!amdgpu_sriov_is_av1_support(adev)) {
				if (encode)
					*codecs = &sriov_vcn_4_0_0_video_codecs_encode_vcn1;
				else
					*codecs = &sriov_vcn_4_0_0_video_codecs_decode_vcn1;
			} else {
				if (encode)
					*codecs = &sriov_vcn_4_0_0_video_codecs_encode_vcn0;
				else
					*codecs = &sriov_vcn_4_0_0_video_codecs_decode_vcn0;
			}
		} else {
			if ((adev->vcn.harvest_config & AMDGPU_VCN_HARVEST_VCN0)) {
				if (encode)
					*codecs = &vcn_4_0_0_video_codecs_encode_vcn1;
				else
					*codecs = &vcn_4_0_0_video_codecs_decode_vcn1;
			} else {
				if (encode)
					*codecs = &vcn_4_0_0_video_codecs_encode_vcn0;
				else
					*codecs = &vcn_4_0_0_video_codecs_decode_vcn0;
			}
		}
		return 0;
	case IP_VERSION(4, 0, 6):
		if (encode)
			*codecs = &vcn_4_0_0_video_codecs_encode_vcn0;
		else
			*codecs = &vcn_4_0_0_video_codecs_decode_vcn0;
		return 0;
	default:
		return -EINVAL;
	}
}

static u32 soc21_didt_rreg(struct amdgpu_device *adev, u32 reg)
{
	unsigned long flags, address, data;
	u32 r;

	address = SOC15_REG_OFFSET(GC, 0, regDIDT_IND_INDEX);
	data = SOC15_REG_OFFSET(GC, 0, regDIDT_IND_DATA);

	spin_lock_irqsave(&adev->didt_idx_lock, flags);
	WREG32(address, (reg));
	r = RREG32(data);
	spin_unlock_irqrestore(&adev->didt_idx_lock, flags);
	return r;
}

static void soc21_didt_wreg(struct amdgpu_device *adev, u32 reg, u32 v)
{
	unsigned long flags, address, data;

	address = SOC15_REG_OFFSET(GC, 0, regDIDT_IND_INDEX);
	data = SOC15_REG_OFFSET(GC, 0, regDIDT_IND_DATA);

	spin_lock_irqsave(&adev->didt_idx_lock, flags);
	WREG32(address, (reg));
	WREG32(data, (v));
	spin_unlock_irqrestore(&adev->didt_idx_lock, flags);
}

static u32 soc21_get_config_memsize(struct amdgpu_device *adev)
{
	return adev->nbio.funcs->get_memsize(adev);
}

static u32 soc21_get_xclk(struct amdgpu_device *adev)
{
	return adev->clock.spll.reference_freq;
}


void soc21_grbm_select(struct amdgpu_device *adev,
		     u32 me, u32 pipe, u32 queue, u32 vmid)
{
	u32 grbm_gfx_cntl = 0;
	grbm_gfx_cntl = REG_SET_FIELD(grbm_gfx_cntl, GRBM_GFX_CNTL, PIPEID, pipe);
	grbm_gfx_cntl = REG_SET_FIELD(grbm_gfx_cntl, GRBM_GFX_CNTL, MEID, me);
	grbm_gfx_cntl = REG_SET_FIELD(grbm_gfx_cntl, GRBM_GFX_CNTL, VMID, vmid);
	grbm_gfx_cntl = REG_SET_FIELD(grbm_gfx_cntl, GRBM_GFX_CNTL, QUEUEID, queue);

	WREG32_SOC15(GC, 0, regGRBM_GFX_CNTL, grbm_gfx_cntl);
}

static bool soc21_read_disabled_bios(struct amdgpu_device *adev)
{
	/* todo */
	return false;
}

static struct soc15_allowed_register_entry soc21_allowed_read_registers[] = {
	{ SOC15_REG_ENTRY(GC, 0, regGRBM_STATUS)},
	{ SOC15_REG_ENTRY(GC, 0, regGRBM_STATUS2)},
	{ SOC15_REG_ENTRY(GC, 0, regGRBM_STATUS_SE0)},
	{ SOC15_REG_ENTRY(GC, 0, regGRBM_STATUS_SE1)},
	{ SOC15_REG_ENTRY(GC, 0, regGRBM_STATUS_SE2)},
	{ SOC15_REG_ENTRY(GC, 0, regGRBM_STATUS_SE3)},
	{ SOC15_REG_ENTRY(SDMA0, 0, regSDMA0_STATUS_REG)},
	{ SOC15_REG_ENTRY(SDMA1, 0, regSDMA1_STATUS_REG)},
	{ SOC15_REG_ENTRY(GC, 0, regCP_STAT)},
	{ SOC15_REG_ENTRY(GC, 0, regCP_STALLED_STAT1)},
	{ SOC15_REG_ENTRY(GC, 0, regCP_STALLED_STAT2)},
	{ SOC15_REG_ENTRY(GC, 0, regCP_STALLED_STAT3)},
	{ SOC15_REG_ENTRY(GC, 0, regCP_CPF_BUSY_STAT)},
	{ SOC15_REG_ENTRY(GC, 0, regCP_CPF_STALLED_STAT1)},
	{ SOC15_REG_ENTRY(GC, 0, regCP_CPF_STATUS)},
	{ SOC15_REG_ENTRY(GC, 0, regCP_CPC_BUSY_STAT)},
	{ SOC15_REG_ENTRY(GC, 0, regCP_CPC_STALLED_STAT1)},
	{ SOC15_REG_ENTRY(GC, 0, regCP_CPC_STATUS)},
	{ SOC15_REG_ENTRY(GC, 0, regGB_ADDR_CONFIG)},
};

static uint32_t soc21_read_indexed_register(struct amdgpu_device *adev, u32 se_num,
					 u32 sh_num, u32 reg_offset)
{
	uint32_t val;

	mutex_lock(&adev->grbm_idx_mutex);
	if (se_num != 0xffffffff || sh_num != 0xffffffff)
		amdgpu_gfx_select_se_sh(adev, se_num, sh_num, 0xffffffff, 0);

	val = RREG32(reg_offset);

	if (se_num != 0xffffffff || sh_num != 0xffffffff)
		amdgpu_gfx_select_se_sh(adev, 0xffffffff, 0xffffffff, 0xffffffff, 0);
	mutex_unlock(&adev->grbm_idx_mutex);
	return val;
}

static uint32_t soc21_get_register_value(struct amdgpu_device *adev,
				      bool indexed, u32 se_num,
				      u32 sh_num, u32 reg_offset)
{
	if (indexed) {
		return soc21_read_indexed_register(adev, se_num, sh_num, reg_offset);
	} else {
		if (reg_offset == SOC15_REG_OFFSET(GC, 0, regGB_ADDR_CONFIG) && adev->gfx.config.gb_addr_config)
			return adev->gfx.config.gb_addr_config;
		return RREG32(reg_offset);
	}
}

static int soc21_read_register(struct amdgpu_device *adev, u32 se_num,
			    u32 sh_num, u32 reg_offset, u32 *value)
{
	uint32_t i;
	struct soc15_allowed_register_entry  *en;

	*value = 0;
	for (i = 0; i < ARRAY_SIZE(soc21_allowed_read_registers); i++) {
		en = &soc21_allowed_read_registers[i];
		if (!adev->reg_offset[en->hwip][en->inst])
			continue;
		else if (reg_offset != (adev->reg_offset[en->hwip][en->inst][en->seg]
					+ en->reg_offset))
			continue;

		*value = soc21_get_register_value(adev,
					       soc21_allowed_read_registers[i].grbm_indexed,
					       se_num, sh_num, reg_offset);
		return 0;
	}
	return -EINVAL;
}

#if 0
static int soc21_asic_mode1_reset(struct amdgpu_device *adev)
{
	u32 i;
	int ret = 0;

	amdgpu_atombios_scratch_regs_engine_hung(adev, true);

	/* disable BM */
	pci_clear_master(adev->pdev);

	amdgpu_device_cache_pci_state(adev->pdev);

	if (amdgpu_dpm_is_mode1_reset_supported(adev)) {
		dev_info(adev->dev, "GPU smu mode1 reset\n");
		ret = amdgpu_dpm_mode1_reset(adev);
	} else {
		dev_info(adev->dev, "GPU psp mode1 reset\n");
		ret = psp_gpu_reset(adev);
	}

	if (ret)
		dev_err(adev->dev, "GPU mode1 reset failed\n");
	amdgpu_device_load_pci_state(adev->pdev);

	/* wait for asic to come out of reset */
	for (i = 0; i < adev->usec_timeout; i++) {
		u32 memsize = adev->nbio.funcs->get_memsize(adev);

		if (memsize != 0xffffffff)
			break;
		udelay(1);
	}

	amdgpu_atombios_scratch_regs_engine_hung(adev, false);

	return ret;
}
#endif

static enum amd_reset_method
soc21_asic_reset_method(struct amdgpu_device *adev)
{
	if (amdgpu_reset_method == AMD_RESET_METHOD_MODE1 ||
	    amdgpu_reset_method == AMD_RESET_METHOD_MODE2 ||
	    amdgpu_reset_method == AMD_RESET_METHOD_BACO)
		return amdgpu_reset_method;

	if (amdgpu_reset_method != -1)
		dev_warn(adev->dev, "Specified reset method:%d isn't supported, using AUTO instead.\n",
				  amdgpu_reset_method);

	switch (amdgpu_ip_version(adev, MP1_HWIP, 0)) {
	case IP_VERSION(13, 0, 0):
	case IP_VERSION(13, 0, 7):
	case IP_VERSION(13, 0, 10):
		return AMD_RESET_METHOD_MODE1;
	case IP_VERSION(13, 0, 4):
	case IP_VERSION(13, 0, 11):
	case IP_VERSION(14, 0, 0):
<<<<<<< HEAD
=======
	case IP_VERSION(14, 0, 1):
	case IP_VERSION(14, 0, 4):
>>>>>>> 2d5404ca
		return AMD_RESET_METHOD_MODE2;
	default:
		if (amdgpu_dpm_is_baco_supported(adev))
			return AMD_RESET_METHOD_BACO;
		else
			return AMD_RESET_METHOD_MODE1;
	}
}

static int soc21_asic_reset(struct amdgpu_device *adev)
{
	int ret = 0;

	switch (soc21_asic_reset_method(adev)) {
	case AMD_RESET_METHOD_PCI:
		dev_info(adev->dev, "PCI reset\n");
		ret = amdgpu_device_pci_reset(adev);
		break;
	case AMD_RESET_METHOD_BACO:
		dev_info(adev->dev, "BACO reset\n");
		ret = amdgpu_dpm_baco_reset(adev);
		break;
	case AMD_RESET_METHOD_MODE2:
		dev_info(adev->dev, "MODE2 reset\n");
		ret = amdgpu_dpm_mode2_reset(adev);
		break;
	default:
		dev_info(adev->dev, "MODE1 reset\n");
		ret = amdgpu_device_mode1_reset(adev);
		break;
	}

	return ret;
}

static int soc21_set_uvd_clocks(struct amdgpu_device *adev, u32 vclk, u32 dclk)
{
	/* todo */
	return 0;
}

static int soc21_set_vce_clocks(struct amdgpu_device *adev, u32 evclk, u32 ecclk)
{
	/* todo */
	return 0;
}

static void soc21_program_aspm(struct amdgpu_device *adev)
{
	if (!amdgpu_device_should_use_aspm(adev))
		return;

	if (adev->nbio.funcs->program_aspm)
		adev->nbio.funcs->program_aspm(adev);
}

const struct amdgpu_ip_block_version soc21_common_ip_block = {
	.type = AMD_IP_BLOCK_TYPE_COMMON,
	.major = 1,
	.minor = 0,
	.rev = 0,
	.funcs = &soc21_common_ip_funcs,
};

static bool soc21_need_full_reset(struct amdgpu_device *adev)
{
	switch (amdgpu_ip_version(adev, GC_HWIP, 0)) {
	case IP_VERSION(11, 0, 0):
	case IP_VERSION(11, 0, 2):
	case IP_VERSION(11, 0, 3):
	default:
		return true;
	}
}

static bool soc21_need_reset_on_init(struct amdgpu_device *adev)
{
	u32 sol_reg;

	if (adev->flags & AMD_IS_APU)
		return false;

	/* Check sOS sign of life register to confirm sys driver and sOS
	 * are already been loaded.
	 */
	sol_reg = RREG32_SOC15(MP0, 0, regMP0_SMN_C2PMSG_81);
	if (sol_reg)
		return true;

	return false;
}

static void soc21_init_doorbell_index(struct amdgpu_device *adev)
{
	adev->doorbell_index.kiq = AMDGPU_NAVI10_DOORBELL_KIQ;
	adev->doorbell_index.mec_ring0 = AMDGPU_NAVI10_DOORBELL_MEC_RING0;
	adev->doorbell_index.mec_ring1 = AMDGPU_NAVI10_DOORBELL_MEC_RING1;
	adev->doorbell_index.mec_ring2 = AMDGPU_NAVI10_DOORBELL_MEC_RING2;
	adev->doorbell_index.mec_ring3 = AMDGPU_NAVI10_DOORBELL_MEC_RING3;
	adev->doorbell_index.mec_ring4 = AMDGPU_NAVI10_DOORBELL_MEC_RING4;
	adev->doorbell_index.mec_ring5 = AMDGPU_NAVI10_DOORBELL_MEC_RING5;
	adev->doorbell_index.mec_ring6 = AMDGPU_NAVI10_DOORBELL_MEC_RING6;
	adev->doorbell_index.mec_ring7 = AMDGPU_NAVI10_DOORBELL_MEC_RING7;
	adev->doorbell_index.userqueue_start = AMDGPU_NAVI10_DOORBELL_USERQUEUE_START;
	adev->doorbell_index.userqueue_end = AMDGPU_NAVI10_DOORBELL_USERQUEUE_END;
	adev->doorbell_index.gfx_ring0 = AMDGPU_NAVI10_DOORBELL_GFX_RING0;
	adev->doorbell_index.gfx_ring1 = AMDGPU_NAVI10_DOORBELL_GFX_RING1;
	adev->doorbell_index.gfx_userqueue_start =
		AMDGPU_NAVI10_DOORBELL_GFX_USERQUEUE_START;
	adev->doorbell_index.gfx_userqueue_end =
		AMDGPU_NAVI10_DOORBELL_GFX_USERQUEUE_END;
	adev->doorbell_index.mes_ring0 = AMDGPU_NAVI10_DOORBELL_MES_RING0;
	adev->doorbell_index.mes_ring1 = AMDGPU_NAVI10_DOORBELL_MES_RING1;
	adev->doorbell_index.sdma_engine[0] = AMDGPU_NAVI10_DOORBELL_sDMA_ENGINE0;
	adev->doorbell_index.sdma_engine[1] = AMDGPU_NAVI10_DOORBELL_sDMA_ENGINE1;
	adev->doorbell_index.ih = AMDGPU_NAVI10_DOORBELL_IH;
	adev->doorbell_index.vcn.vcn_ring0_1 = AMDGPU_NAVI10_DOORBELL64_VCN0_1;
	adev->doorbell_index.vcn.vcn_ring2_3 = AMDGPU_NAVI10_DOORBELL64_VCN2_3;
	adev->doorbell_index.vcn.vcn_ring4_5 = AMDGPU_NAVI10_DOORBELL64_VCN4_5;
	adev->doorbell_index.vcn.vcn_ring6_7 = AMDGPU_NAVI10_DOORBELL64_VCN6_7;
	adev->doorbell_index.vpe_ring = AMDGPU_NAVI10_DOORBELL64_VPE;
	adev->doorbell_index.first_non_cp = AMDGPU_NAVI10_DOORBELL64_FIRST_NON_CP;
	adev->doorbell_index.last_non_cp = AMDGPU_NAVI10_DOORBELL64_LAST_NON_CP;

	adev->doorbell_index.max_assignment = AMDGPU_NAVI10_DOORBELL_MAX_ASSIGNMENT << 1;
	adev->doorbell_index.sdma_doorbell_range = 20;
}

static void soc21_pre_asic_init(struct amdgpu_device *adev)
{
}

static int soc21_update_umd_stable_pstate(struct amdgpu_device *adev,
					  bool enter)
{
	if (enter)
		amdgpu_gfx_rlc_enter_safe_mode(adev, 0);
	else
		amdgpu_gfx_rlc_exit_safe_mode(adev, 0);

	if (adev->gfx.funcs->update_perfmon_mgcg)
		adev->gfx.funcs->update_perfmon_mgcg(adev, !enter);

	return 0;
}

static const struct amdgpu_asic_funcs soc21_asic_funcs = {
	.read_disabled_bios = &soc21_read_disabled_bios,
	.read_bios_from_rom = &amdgpu_soc15_read_bios_from_rom,
	.read_register = &soc21_read_register,
	.reset = &soc21_asic_reset,
	.reset_method = &soc21_asic_reset_method,
	.get_xclk = &soc21_get_xclk,
	.set_uvd_clocks = &soc21_set_uvd_clocks,
	.set_vce_clocks = &soc21_set_vce_clocks,
	.get_config_memsize = &soc21_get_config_memsize,
	.init_doorbell_index = &soc21_init_doorbell_index,
	.need_full_reset = &soc21_need_full_reset,
	.need_reset_on_init = &soc21_need_reset_on_init,
	.get_pcie_replay_count = &amdgpu_nbio_get_pcie_replay_count,
	.supports_baco = &amdgpu_dpm_is_baco_supported,
	.pre_asic_init = &soc21_pre_asic_init,
	.query_video_codecs = &soc21_query_video_codecs,
	.update_umd_stable_pstate = &soc21_update_umd_stable_pstate,
};

static int soc21_common_early_init(void *handle)
{
	struct amdgpu_device *adev = (struct amdgpu_device *)handle;

	adev->nbio.funcs->set_reg_remap(adev);
	adev->smc_rreg = NULL;
	adev->smc_wreg = NULL;
	adev->pcie_rreg = &amdgpu_device_indirect_rreg;
	adev->pcie_wreg = &amdgpu_device_indirect_wreg;
	adev->pcie_rreg64 = &amdgpu_device_indirect_rreg64;
	adev->pcie_wreg64 = &amdgpu_device_indirect_wreg64;
	adev->pciep_rreg = amdgpu_device_pcie_port_rreg;
	adev->pciep_wreg = amdgpu_device_pcie_port_wreg;

	/* TODO: will add them during VCN v2 implementation */
	adev->uvd_ctx_rreg = NULL;
	adev->uvd_ctx_wreg = NULL;

	adev->didt_rreg = &soc21_didt_rreg;
	adev->didt_wreg = &soc21_didt_wreg;

	adev->asic_funcs = &soc21_asic_funcs;

	adev->rev_id = amdgpu_device_get_rev_id(adev);
	adev->external_rev_id = 0xff;
	switch (amdgpu_ip_version(adev, GC_HWIP, 0)) {
	case IP_VERSION(11, 0, 0):
		adev->cg_flags = AMD_CG_SUPPORT_GFX_CGCG |
			AMD_CG_SUPPORT_GFX_CGLS |
#if 0
			AMD_CG_SUPPORT_GFX_3D_CGCG |
			AMD_CG_SUPPORT_GFX_3D_CGLS |
#endif
			AMD_CG_SUPPORT_GFX_MGCG |
			AMD_CG_SUPPORT_REPEATER_FGCG |
			AMD_CG_SUPPORT_GFX_FGCG |
			AMD_CG_SUPPORT_GFX_PERF_CLK |
			AMD_CG_SUPPORT_VCN_MGCG |
			AMD_CG_SUPPORT_JPEG_MGCG |
			AMD_CG_SUPPORT_ATHUB_MGCG |
			AMD_CG_SUPPORT_ATHUB_LS |
			AMD_CG_SUPPORT_MC_MGCG |
			AMD_CG_SUPPORT_MC_LS |
			AMD_CG_SUPPORT_IH_CG |
			AMD_CG_SUPPORT_HDP_SD;
		adev->pg_flags = AMD_PG_SUPPORT_VCN |
			AMD_PG_SUPPORT_VCN_DPG |
			AMD_PG_SUPPORT_JPEG |
			AMD_PG_SUPPORT_ATHUB |
			AMD_PG_SUPPORT_MMHUB;
		adev->external_rev_id = adev->rev_id + 0x1; // TODO: need update
		break;
	case IP_VERSION(11, 0, 2):
		adev->cg_flags =
			AMD_CG_SUPPORT_GFX_CGCG |
			AMD_CG_SUPPORT_GFX_CGLS |
			AMD_CG_SUPPORT_REPEATER_FGCG |
			AMD_CG_SUPPORT_VCN_MGCG |
			AMD_CG_SUPPORT_JPEG_MGCG |
			AMD_CG_SUPPORT_ATHUB_MGCG |
			AMD_CG_SUPPORT_ATHUB_LS |
			AMD_CG_SUPPORT_IH_CG |
			AMD_CG_SUPPORT_HDP_SD;
		adev->pg_flags =
			AMD_PG_SUPPORT_VCN |
			AMD_PG_SUPPORT_VCN_DPG |
			AMD_PG_SUPPORT_JPEG |
			AMD_PG_SUPPORT_ATHUB |
			AMD_PG_SUPPORT_MMHUB;
		adev->external_rev_id = adev->rev_id + 0x10;
		break;
	case IP_VERSION(11, 0, 1):
		adev->cg_flags =
			AMD_CG_SUPPORT_GFX_CGCG |
			AMD_CG_SUPPORT_GFX_CGLS |
			AMD_CG_SUPPORT_GFX_MGCG |
			AMD_CG_SUPPORT_GFX_FGCG |
			AMD_CG_SUPPORT_REPEATER_FGCG |
			AMD_CG_SUPPORT_GFX_PERF_CLK |
			AMD_CG_SUPPORT_MC_MGCG |
			AMD_CG_SUPPORT_MC_LS |
			AMD_CG_SUPPORT_HDP_MGCG |
			AMD_CG_SUPPORT_HDP_LS |
			AMD_CG_SUPPORT_ATHUB_MGCG |
			AMD_CG_SUPPORT_ATHUB_LS |
			AMD_CG_SUPPORT_IH_CG |
			AMD_CG_SUPPORT_BIF_MGCG |
			AMD_CG_SUPPORT_BIF_LS |
			AMD_CG_SUPPORT_VCN_MGCG |
			AMD_CG_SUPPORT_JPEG_MGCG;
		adev->pg_flags =
			AMD_PG_SUPPORT_GFX_PG |
			AMD_PG_SUPPORT_VCN |
			AMD_PG_SUPPORT_VCN_DPG |
			AMD_PG_SUPPORT_JPEG;
		adev->external_rev_id = adev->rev_id + 0x1;
		break;
	case IP_VERSION(11, 0, 3):
		adev->cg_flags = AMD_CG_SUPPORT_VCN_MGCG |
			AMD_CG_SUPPORT_JPEG_MGCG |
			AMD_CG_SUPPORT_GFX_CGCG |
			AMD_CG_SUPPORT_GFX_CGLS |
			AMD_CG_SUPPORT_REPEATER_FGCG |
			AMD_CG_SUPPORT_GFX_MGCG |
			AMD_CG_SUPPORT_HDP_SD |
			AMD_CG_SUPPORT_ATHUB_MGCG |
			AMD_CG_SUPPORT_ATHUB_LS;
		adev->pg_flags = AMD_PG_SUPPORT_VCN |
			AMD_PG_SUPPORT_VCN_DPG |
			AMD_PG_SUPPORT_JPEG;
		adev->external_rev_id = adev->rev_id + 0x20;
		break;
	case IP_VERSION(11, 0, 4):
		adev->cg_flags =
			AMD_CG_SUPPORT_GFX_CGCG |
			AMD_CG_SUPPORT_GFX_CGLS |
			AMD_CG_SUPPORT_GFX_MGCG |
			AMD_CG_SUPPORT_GFX_FGCG |
			AMD_CG_SUPPORT_REPEATER_FGCG |
			AMD_CG_SUPPORT_GFX_PERF_CLK |
			AMD_CG_SUPPORT_MC_MGCG |
			AMD_CG_SUPPORT_MC_LS |
			AMD_CG_SUPPORT_HDP_MGCG |
			AMD_CG_SUPPORT_HDP_LS |
			AMD_CG_SUPPORT_ATHUB_MGCG |
			AMD_CG_SUPPORT_ATHUB_LS |
			AMD_CG_SUPPORT_IH_CG |
			AMD_CG_SUPPORT_BIF_MGCG |
			AMD_CG_SUPPORT_BIF_LS |
			AMD_CG_SUPPORT_VCN_MGCG |
			AMD_CG_SUPPORT_JPEG_MGCG;
		adev->pg_flags = AMD_PG_SUPPORT_VCN |
			AMD_PG_SUPPORT_VCN_DPG |
			AMD_PG_SUPPORT_GFX_PG |
			AMD_PG_SUPPORT_JPEG;
		adev->external_rev_id = adev->rev_id + 0x80;
		break;
	case IP_VERSION(11, 5, 0):
		adev->cg_flags = AMD_CG_SUPPORT_VCN_MGCG |
			AMD_CG_SUPPORT_JPEG_MGCG |
			AMD_CG_SUPPORT_GFX_CGCG |
			AMD_CG_SUPPORT_GFX_CGLS |
			AMD_CG_SUPPORT_GFX_MGCG |
			AMD_CG_SUPPORT_GFX_FGCG |
			AMD_CG_SUPPORT_REPEATER_FGCG |
			AMD_CG_SUPPORT_GFX_PERF_CLK	|
			AMD_CG_SUPPORT_GFX_3D_CGCG |
			AMD_CG_SUPPORT_GFX_3D_CGLS	|
			AMD_CG_SUPPORT_MC_MGCG |
			AMD_CG_SUPPORT_MC_LS |
			AMD_CG_SUPPORT_HDP_LS |
			AMD_CG_SUPPORT_HDP_DS |
			AMD_CG_SUPPORT_HDP_SD |
			AMD_CG_SUPPORT_ATHUB_MGCG |
			AMD_CG_SUPPORT_ATHUB_LS |
			AMD_CG_SUPPORT_IH_CG |
			AMD_CG_SUPPORT_BIF_MGCG |
			AMD_CG_SUPPORT_BIF_LS;
		adev->pg_flags = AMD_PG_SUPPORT_VCN_DPG |
<<<<<<< HEAD
			AMD_PG_SUPPORT_VCN |
			AMD_PG_SUPPORT_JPEG |
			AMD_PG_SUPPORT_GFX_PG;
		adev->external_rev_id = adev->rev_id + 0x1;
=======
			AMD_PG_SUPPORT_JPEG_DPG |
			AMD_PG_SUPPORT_VCN |
			AMD_PG_SUPPORT_JPEG |
			AMD_PG_SUPPORT_GFX_PG;
		if (adev->rev_id == 0)
			adev->external_rev_id = 0x1;
		else
			adev->external_rev_id = adev->rev_id + 0x10;
		break;
	case IP_VERSION(11, 5, 1):
		adev->cg_flags =
			AMD_CG_SUPPORT_GFX_CGCG |
			AMD_CG_SUPPORT_GFX_CGLS |
			AMD_CG_SUPPORT_GFX_MGCG |
			AMD_CG_SUPPORT_GFX_FGCG |
			AMD_CG_SUPPORT_REPEATER_FGCG |
			AMD_CG_SUPPORT_GFX_PERF_CLK	|
			AMD_CG_SUPPORT_GFX_3D_CGCG |
			AMD_CG_SUPPORT_GFX_3D_CGLS	|
			AMD_CG_SUPPORT_MC_MGCG |
			AMD_CG_SUPPORT_MC_LS |
			AMD_CG_SUPPORT_HDP_LS |
			AMD_CG_SUPPORT_HDP_DS |
			AMD_CG_SUPPORT_HDP_SD |
			AMD_CG_SUPPORT_ATHUB_MGCG |
			AMD_CG_SUPPORT_ATHUB_LS |
			AMD_CG_SUPPORT_IH_CG |
			AMD_CG_SUPPORT_BIF_MGCG |
			AMD_CG_SUPPORT_BIF_LS |
			AMD_CG_SUPPORT_VCN_MGCG |
			AMD_CG_SUPPORT_JPEG_MGCG;
		adev->pg_flags =
			AMD_PG_SUPPORT_GFX_PG |
			AMD_PG_SUPPORT_VCN |
			AMD_PG_SUPPORT_VCN_DPG |
			AMD_PG_SUPPORT_JPEG;
		adev->external_rev_id = adev->rev_id + 0xc1;
		break;
	case IP_VERSION(11, 5, 2):
		adev->cg_flags = AMD_CG_SUPPORT_VCN_MGCG |
			AMD_CG_SUPPORT_JPEG_MGCG |
			AMD_CG_SUPPORT_GFX_CGCG |
			AMD_CG_SUPPORT_GFX_CGLS |
			AMD_CG_SUPPORT_GFX_MGCG |
			AMD_CG_SUPPORT_GFX_FGCG |
			AMD_CG_SUPPORT_REPEATER_FGCG |
			AMD_CG_SUPPORT_GFX_PERF_CLK	|
			AMD_CG_SUPPORT_GFX_3D_CGCG |
			AMD_CG_SUPPORT_GFX_3D_CGLS	|
			AMD_CG_SUPPORT_MC_MGCG |
			AMD_CG_SUPPORT_MC_LS |
			AMD_CG_SUPPORT_HDP_LS |
			AMD_CG_SUPPORT_HDP_DS |
			AMD_CG_SUPPORT_HDP_SD |
			AMD_CG_SUPPORT_ATHUB_MGCG |
			AMD_CG_SUPPORT_ATHUB_LS |
			AMD_CG_SUPPORT_IH_CG |
			AMD_CG_SUPPORT_BIF_MGCG |
			AMD_CG_SUPPORT_BIF_LS;
		adev->pg_flags = AMD_PG_SUPPORT_VCN_DPG |
			AMD_PG_SUPPORT_VCN |
			AMD_PG_SUPPORT_JPEG_DPG |
			AMD_PG_SUPPORT_JPEG |
			AMD_PG_SUPPORT_GFX_PG;
		adev->external_rev_id = adev->rev_id + 0x40;
>>>>>>> 2d5404ca
		break;
	default:
		/* FIXME: not supported yet */
		return -EINVAL;
	}

	if (amdgpu_sriov_vf(adev)) {
		amdgpu_virt_init_setting(adev);
		xgpu_nv_mailbox_set_irq_funcs(adev);
	}

	return 0;
}

static int soc21_common_late_init(void *handle)
{
	struct amdgpu_device *adev = (struct amdgpu_device *)handle;

	if (amdgpu_sriov_vf(adev)) {
		xgpu_nv_mailbox_get_irq(adev);
		if ((adev->vcn.harvest_config & AMDGPU_VCN_HARVEST_VCN0) ||
		!amdgpu_sriov_is_av1_support(adev)) {
			amdgpu_virt_update_sriov_video_codec(adev,
							     sriov_vcn_4_0_0_video_codecs_encode_array_vcn1,
							     ARRAY_SIZE(sriov_vcn_4_0_0_video_codecs_encode_array_vcn1),
							     sriov_vcn_4_0_0_video_codecs_decode_array_vcn1,
							     ARRAY_SIZE(sriov_vcn_4_0_0_video_codecs_decode_array_vcn1));
		} else {
			amdgpu_virt_update_sriov_video_codec(adev,
							     sriov_vcn_4_0_0_video_codecs_encode_array_vcn0,
							     ARRAY_SIZE(sriov_vcn_4_0_0_video_codecs_encode_array_vcn0),
							     sriov_vcn_4_0_0_video_codecs_decode_array_vcn0,
							     ARRAY_SIZE(sriov_vcn_4_0_0_video_codecs_decode_array_vcn0));
		}
	} else {
		if (adev->nbio.ras &&
		    adev->nbio.ras_err_event_athub_irq.funcs)
			/* don't need to fail gpu late init
			 * if enabling athub_err_event interrupt failed
			 * nbio v4_3 only support fatal error hanlding
			 * just enable the interrupt directly */
			amdgpu_irq_get(adev, &adev->nbio.ras_err_event_athub_irq, 0);
	}

	/* Enable selfring doorbell aperture late because doorbell BAR
	 * aperture will change if resize BAR successfully in gmc sw_init.
	 */
	adev->nbio.funcs->enable_doorbell_selfring_aperture(adev, true);

	return 0;
}

static int soc21_common_sw_init(void *handle)
{
	struct amdgpu_device *adev = (struct amdgpu_device *)handle;

	if (amdgpu_sriov_vf(adev))
		xgpu_nv_mailbox_add_irq_id(adev);

	return 0;
}

static int soc21_common_sw_fini(void *handle)
{
	return 0;
}

static int soc21_common_hw_init(void *handle)
{
	struct amdgpu_device *adev = (struct amdgpu_device *)handle;

	/* enable aspm */
	soc21_program_aspm(adev);
	/* setup nbio registers */
	adev->nbio.funcs->init_registers(adev);
	/* remap HDP registers to a hole in mmio space,
	 * for the purpose of expose those registers
	 * to process space
	 */
	if (adev->nbio.funcs->remap_hdp_registers && !amdgpu_sriov_vf(adev))
		adev->nbio.funcs->remap_hdp_registers(adev);
	/* enable the doorbell aperture */
	adev->nbio.funcs->enable_doorbell_aperture(adev, true);

	return 0;
}

static int soc21_common_hw_fini(void *handle)
{
	struct amdgpu_device *adev = (struct amdgpu_device *)handle;

	/* Disable the doorbell aperture and selfring doorbell aperture
	 * separately in hw_fini because soc21_enable_doorbell_aperture
	 * has been removed and there is no need to delay disabling
	 * selfring doorbell.
	 */
	adev->nbio.funcs->enable_doorbell_aperture(adev, false);
	adev->nbio.funcs->enable_doorbell_selfring_aperture(adev, false);

	if (amdgpu_sriov_vf(adev)) {
		xgpu_nv_mailbox_put_irq(adev);
	} else {
		if (adev->nbio.ras &&
		    adev->nbio.ras_err_event_athub_irq.funcs)
			amdgpu_irq_put(adev, &adev->nbio.ras_err_event_athub_irq, 0);
	}

	return 0;
}

static int soc21_common_suspend(void *handle)
{
	struct amdgpu_device *adev = (struct amdgpu_device *)handle;

	return soc21_common_hw_fini(adev);
}

static bool soc21_need_reset_on_resume(struct amdgpu_device *adev)
{
	u32 sol_reg1, sol_reg2;

	/* Will reset for the following suspend abort cases.
	 * 1) Only reset dGPU side.
	 * 2) S3 suspend got aborted and TOS is active.
	 */
	if (!(adev->flags & AMD_IS_APU) && adev->in_s3 &&
	    !adev->suspend_complete) {
		sol_reg1 = RREG32_SOC15(MP0, 0, regMP0_SMN_C2PMSG_81);
		msleep(100);
		sol_reg2 = RREG32_SOC15(MP0, 0, regMP0_SMN_C2PMSG_81);

		return (sol_reg1 != sol_reg2);
	}

	return false;
}

static int soc21_common_resume(void *handle)
{
	struct amdgpu_device *adev = (struct amdgpu_device *)handle;

	if (soc21_need_reset_on_resume(adev)) {
		dev_info(adev->dev, "S3 suspend aborted, resetting...");
		soc21_asic_reset(adev);
	}

	return soc21_common_hw_init(adev);
}

static bool soc21_common_is_idle(void *handle)
{
	return true;
}

static int soc21_common_wait_for_idle(void *handle)
{
	return 0;
}

static int soc21_common_soft_reset(void *handle)
{
	return 0;
}

static int soc21_common_set_clockgating_state(void *handle,
					   enum amd_clockgating_state state)
{
	struct amdgpu_device *adev = (struct amdgpu_device *)handle;

	switch (amdgpu_ip_version(adev, NBIO_HWIP, 0)) {
	case IP_VERSION(4, 3, 0):
	case IP_VERSION(4, 3, 1):
	case IP_VERSION(7, 7, 0):
	case IP_VERSION(7, 7, 1):
	case IP_VERSION(7, 11, 0):
<<<<<<< HEAD
=======
	case IP_VERSION(7, 11, 1):
	case IP_VERSION(7, 11, 3):
>>>>>>> 2d5404ca
		adev->nbio.funcs->update_medium_grain_clock_gating(adev,
				state == AMD_CG_STATE_GATE);
		adev->nbio.funcs->update_medium_grain_light_sleep(adev,
				state == AMD_CG_STATE_GATE);
		adev->hdp.funcs->update_clock_gating(adev,
				state == AMD_CG_STATE_GATE);
		break;
	default:
		break;
	}
	return 0;
}

static int soc21_common_set_powergating_state(void *handle,
					   enum amd_powergating_state state)
{
	struct amdgpu_device *adev = (struct amdgpu_device *)handle;

	switch (amdgpu_ip_version(adev, LSDMA_HWIP, 0)) {
	case IP_VERSION(6, 0, 0):
	case IP_VERSION(6, 0, 2):
		adev->lsdma.funcs->update_memory_power_gating(adev,
				state == AMD_PG_STATE_GATE);
		break;
	default:
		break;
	}

	return 0;
}

static void soc21_common_get_clockgating_state(void *handle, u64 *flags)
{
	struct amdgpu_device *adev = (struct amdgpu_device *)handle;

	adev->nbio.funcs->get_clockgating_state(adev, flags);

	adev->hdp.funcs->get_clock_gating_state(adev, flags);
}

static const struct amd_ip_funcs soc21_common_ip_funcs = {
	.name = "soc21_common",
	.early_init = soc21_common_early_init,
	.late_init = soc21_common_late_init,
	.sw_init = soc21_common_sw_init,
	.sw_fini = soc21_common_sw_fini,
	.hw_init = soc21_common_hw_init,
	.hw_fini = soc21_common_hw_fini,
	.suspend = soc21_common_suspend,
	.resume = soc21_common_resume,
	.is_idle = soc21_common_is_idle,
	.wait_for_idle = soc21_common_wait_for_idle,
	.soft_reset = soc21_common_soft_reset,
	.set_clockgating_state = soc21_common_set_clockgating_state,
	.set_powergating_state = soc21_common_set_powergating_state,
	.get_clockgating_state = soc21_common_get_clockgating_state,
	.dump_ip_state = NULL,
	.print_ip_state = NULL,
};<|MERGE_RESOLUTION|>--- conflicted
+++ resolved
@@ -388,11 +388,8 @@
 	case IP_VERSION(13, 0, 4):
 	case IP_VERSION(13, 0, 11):
 	case IP_VERSION(14, 0, 0):
-<<<<<<< HEAD
-=======
 	case IP_VERSION(14, 0, 1):
 	case IP_VERSION(14, 0, 4):
->>>>>>> 2d5404ca
 		return AMD_RESET_METHOD_MODE2;
 	default:
 		if (amdgpu_dpm_is_baco_supported(adev))
@@ -718,12 +715,6 @@
 			AMD_CG_SUPPORT_BIF_MGCG |
 			AMD_CG_SUPPORT_BIF_LS;
 		adev->pg_flags = AMD_PG_SUPPORT_VCN_DPG |
-<<<<<<< HEAD
-			AMD_PG_SUPPORT_VCN |
-			AMD_PG_SUPPORT_JPEG |
-			AMD_PG_SUPPORT_GFX_PG;
-		adev->external_rev_id = adev->rev_id + 0x1;
-=======
 			AMD_PG_SUPPORT_JPEG_DPG |
 			AMD_PG_SUPPORT_VCN |
 			AMD_PG_SUPPORT_JPEG |
@@ -789,7 +780,6 @@
 			AMD_PG_SUPPORT_JPEG |
 			AMD_PG_SUPPORT_GFX_PG;
 		adev->external_rev_id = adev->rev_id + 0x40;
->>>>>>> 2d5404ca
 		break;
 	default:
 		/* FIXME: not supported yet */
@@ -965,11 +955,8 @@
 	case IP_VERSION(7, 7, 0):
 	case IP_VERSION(7, 7, 1):
 	case IP_VERSION(7, 11, 0):
-<<<<<<< HEAD
-=======
 	case IP_VERSION(7, 11, 1):
 	case IP_VERSION(7, 11, 3):
->>>>>>> 2d5404ca
 		adev->nbio.funcs->update_medium_grain_clock_gating(adev,
 				state == AMD_CG_STATE_GATE);
 		adev->nbio.funcs->update_medium_grain_light_sleep(adev,
