--- conflicted
+++ resolved
@@ -346,13 +346,8 @@
 int amdgpu_bo_sync_wait(struct amdgpu_bo *bo, void *owner, bool intr);
 u64 amdgpu_bo_gpu_offset(struct amdgpu_bo *bo);
 u64 amdgpu_bo_gpu_offset_no_check(struct amdgpu_bo *bo);
-<<<<<<< HEAD
-void amdgpu_bo_get_memory(struct amdgpu_bo *bo, uint64_t *vram_mem,
-				uint64_t *gtt_mem, uint64_t *cpu_mem);
-=======
 void amdgpu_bo_get_memory(struct amdgpu_bo *bo,
 			  struct amdgpu_mem_stats *stats);
->>>>>>> eb3cdb58
 void amdgpu_bo_add_to_shadow_list(struct amdgpu_bo_vm *vmbo);
 int amdgpu_bo_restore_shadow(struct amdgpu_bo *shadow,
 			     struct dma_fence **fence);
