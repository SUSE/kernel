/*
 * Copyright 2021 Advanced Micro Devices, Inc.
 *
 * Permission is hereby granted, free of charge, to any person obtaining a
 * copy of this software and associated documentation files (the "Software"),
 * to deal in the Software without restriction, including without limitation
 * the rights to use, copy, modify, merge, publish, distribute, sublicense,
 * and/or sell copies of the Software, and to permit persons to whom the
 * Software is furnished to do so, subject to the following conditions:
 *
 * The above copyright notice and this permission notice shall be included in
 * all copies or substantial portions of the Software.
 *
 * THE SOFTWARE IS PROVIDED "AS IS", WITHOUT WARRANTY OF ANY KIND, EXPRESS OR
 * IMPLIED, INCLUDING BUT NOT LIMITED TO THE WARRANTIES OF MERCHANTABILITY,
 * FITNESS FOR A PARTICULAR PURPOSE AND NONINFRINGEMENT.  IN NO EVENT SHALL
 * THE COPYRIGHT HOLDER(S) OR AUTHOR(S) BE LIABLE FOR ANY CLAIM, DAMAGES OR
 * OTHER LIABILITY, WHETHER IN AN ACTION OF CONTRACT, TORT OR OTHERWISE,
 * ARISING FROM, OUT OF OR IN CONNECTION WITH THE SOFTWARE OR THE USE OR
 * OTHER DEALINGS IN THE SOFTWARE.
 *
 */

#include "amdgpu.h"
#include "amdgpu_jpeg.h"
#include "amdgpu_pm.h"
#include "soc15.h"
#include "soc15d.h"
#include "jpeg_v2_0.h"
#include "jpeg_v4_0.h"
#include "mmsch_v4_0.h"

#include "vcn/vcn_4_0_0_offset.h"
#include "vcn/vcn_4_0_0_sh_mask.h"
#include "ivsrcid/vcn/irqsrcs_vcn_4_0.h"

#define regUVD_JPEG_PITCH_INTERNAL_OFFSET                  0x401f

static int jpeg_v4_0_start_sriov(struct amdgpu_device *adev);
static void jpeg_v4_0_set_dec_ring_funcs(struct amdgpu_device *adev);
static void jpeg_v4_0_set_irq_funcs(struct amdgpu_device *adev);
static int jpeg_v4_0_set_powergating_state(void *handle,
				enum amd_powergating_state state);
static void jpeg_v4_0_set_ras_funcs(struct amdgpu_device *adev);

static void jpeg_v4_0_dec_ring_set_wptr(struct amdgpu_ring *ring);

/**
 * jpeg_v4_0_early_init - set function pointers
 *
 * @handle: amdgpu_device pointer
 *
 * Set ring and irq function pointers
 */
static int jpeg_v4_0_early_init(void *handle)
{
	struct amdgpu_device *adev = (struct amdgpu_device *)handle;


	adev->jpeg.num_jpeg_inst = 1;
	adev->jpeg.num_jpeg_rings = 1;

	jpeg_v4_0_set_dec_ring_funcs(adev);
	jpeg_v4_0_set_irq_funcs(adev);
	jpeg_v4_0_set_ras_funcs(adev);

	return 0;
}

/**
 * jpeg_v4_0_sw_init - sw init for JPEG block
 *
 * @handle: amdgpu_device pointer
 *
 * Load firmware and sw initialization
 */
static int jpeg_v4_0_sw_init(void *handle)
{
	struct amdgpu_device *adev = (struct amdgpu_device *)handle;
	struct amdgpu_ring *ring;
	int r;

	/* JPEG TRAP */
	r = amdgpu_irq_add_id(adev, SOC15_IH_CLIENTID_VCN,
		VCN_4_0__SRCID__JPEG_DECODE, &adev->jpeg.inst->irq);
	if (r)
		return r;

	/* JPEG DJPEG POISON EVENT */
	r = amdgpu_irq_add_id(adev, SOC15_IH_CLIENTID_VCN,
			VCN_4_0__SRCID_DJPEG0_POISON, &adev->jpeg.inst->ras_poison_irq);
	if (r)
		return r;

	/* JPEG EJPEG POISON EVENT */
	r = amdgpu_irq_add_id(adev, SOC15_IH_CLIENTID_VCN,
			VCN_4_0__SRCID_EJPEG0_POISON, &adev->jpeg.inst->ras_poison_irq);
	if (r)
		return r;

	r = amdgpu_jpeg_sw_init(adev);
	if (r)
		return r;

	r = amdgpu_jpeg_resume(adev);
	if (r)
		return r;

	ring = adev->jpeg.inst->ring_dec;
	ring->use_doorbell = true;
	ring->doorbell_index = amdgpu_sriov_vf(adev) ? (((adev->doorbell_index.vcn.vcn_ring0_1) << 1) + 4) : ((adev->doorbell_index.vcn.vcn_ring0_1 << 1) + 1);
	ring->vm_hub = AMDGPU_MMHUB0(0);

	sprintf(ring->name, "jpeg_dec");
	r = amdgpu_ring_init(adev, ring, 512, &adev->jpeg.inst->irq, 0,
			     AMDGPU_RING_PRIO_DEFAULT, NULL);
	if (r)
		return r;

	adev->jpeg.internal.jpeg_pitch[0] = regUVD_JPEG_PITCH_INTERNAL_OFFSET;
	adev->jpeg.inst->external.jpeg_pitch[0] = SOC15_REG_OFFSET(JPEG, 0, regUVD_JPEG_PITCH);

	r = amdgpu_jpeg_ras_sw_init(adev);
	if (r)
		return r;

	return 0;
}

/**
 * jpeg_v4_0_sw_fini - sw fini for JPEG block
 *
 * @handle: amdgpu_device pointer
 *
 * JPEG suspend and free up sw allocation
 */
static int jpeg_v4_0_sw_fini(void *handle)
{
	struct amdgpu_device *adev = (struct amdgpu_device *)handle;
	int r;

	r = amdgpu_jpeg_suspend(adev);
	if (r)
		return r;

	r = amdgpu_jpeg_sw_fini(adev);

	return r;
}

/**
 * jpeg_v4_0_hw_init - start and test JPEG block
 *
 * @handle: amdgpu_device pointer
 *
 */
static int jpeg_v4_0_hw_init(void *handle)
{
	struct amdgpu_device *adev = (struct amdgpu_device *)handle;
	struct amdgpu_ring *ring = adev->jpeg.inst->ring_dec;
	int r;

	if (amdgpu_sriov_vf(adev)) {
		r = jpeg_v4_0_start_sriov(adev);
		if (r)
			return r;
		ring->wptr = 0;
		ring->wptr_old = 0;
		jpeg_v4_0_dec_ring_set_wptr(ring);
		ring->sched.ready = true;
	} else {
		adev->nbio.funcs->vcn_doorbell_range(adev, ring->use_doorbell,
						(adev->doorbell_index.vcn.vcn_ring0_1 << 1), 0);

		WREG32_SOC15(VCN, 0, regVCN_JPEG_DB_CTRL,
			ring->doorbell_index << VCN_JPEG_DB_CTRL__OFFSET__SHIFT |
			VCN_JPEG_DB_CTRL__EN_MASK);

		r = amdgpu_ring_test_helper(ring);
		if (r)
			return r;
	}

	return 0;
}

/**
 * jpeg_v4_0_hw_fini - stop the hardware block
 *
 * @handle: amdgpu_device pointer
 *
 * Stop the JPEG block, mark ring as not ready any more
 */
static int jpeg_v4_0_hw_fini(void *handle)
{
	struct amdgpu_device *adev = (struct amdgpu_device *)handle;

	cancel_delayed_work_sync(&adev->vcn.idle_work);
	if (!amdgpu_sriov_vf(adev)) {
		if (adev->jpeg.cur_state != AMD_PG_STATE_GATE &&
			RREG32_SOC15(JPEG, 0, regUVD_JRBC_STATUS))
			jpeg_v4_0_set_powergating_state(adev, AMD_PG_STATE_GATE);
	}
	if (amdgpu_ras_is_supported(adev, AMDGPU_RAS_BLOCK__JPEG))
		amdgpu_irq_put(adev, &adev->jpeg.inst->ras_poison_irq, 0);

	return 0;
}

/**
 * jpeg_v4_0_suspend - suspend JPEG block
 *
 * @handle: amdgpu_device pointer
 *
 * HW fini and suspend JPEG block
 */
static int jpeg_v4_0_suspend(void *handle)
{
	struct amdgpu_device *adev = (struct amdgpu_device *)handle;
	int r;

	r = jpeg_v4_0_hw_fini(adev);
	if (r)
		return r;

	r = amdgpu_jpeg_suspend(adev);

	return r;
}

/**
 * jpeg_v4_0_resume - resume JPEG block
 *
 * @handle: amdgpu_device pointer
 *
 * Resume firmware and hw init JPEG block
 */
static int jpeg_v4_0_resume(void *handle)
{
	struct amdgpu_device *adev = (struct amdgpu_device *)handle;
	int r;

	r = amdgpu_jpeg_resume(adev);
	if (r)
		return r;

	r = jpeg_v4_0_hw_init(adev);

	return r;
}

static void jpeg_v4_0_disable_clock_gating(struct amdgpu_device *adev)
{
	uint32_t data = 0;

	data = RREG32_SOC15(JPEG, 0, regJPEG_CGC_CTRL);
	if (adev->cg_flags & AMD_CG_SUPPORT_JPEG_MGCG) {
		data |= 1 << JPEG_CGC_CTRL__DYN_CLOCK_MODE__SHIFT;
		data &= (~JPEG_CGC_CTRL__JPEG_DEC_MODE_MASK);
	} else {
		data &= ~JPEG_CGC_CTRL__DYN_CLOCK_MODE__SHIFT;
	}

	data |= 1 << JPEG_CGC_CTRL__CLK_GATE_DLY_TIMER__SHIFT;
	data |= 4 << JPEG_CGC_CTRL__CLK_OFF_DELAY__SHIFT;
	WREG32_SOC15(JPEG, 0, regJPEG_CGC_CTRL, data);

	data = RREG32_SOC15(JPEG, 0, regJPEG_CGC_GATE);
	data &= ~(JPEG_CGC_GATE__JPEG_DEC_MASK
		| JPEG_CGC_GATE__JPEG2_DEC_MASK
		| JPEG_CGC_GATE__JMCIF_MASK
		| JPEG_CGC_GATE__JRBBM_MASK);
	WREG32_SOC15(JPEG, 0, regJPEG_CGC_GATE, data);
}

static void jpeg_v4_0_enable_clock_gating(struct amdgpu_device *adev)
{
	uint32_t data = 0;

	data = RREG32_SOC15(JPEG, 0, regJPEG_CGC_CTRL);
	if (adev->cg_flags & AMD_CG_SUPPORT_JPEG_MGCG) {
		data |= 1 << JPEG_CGC_CTRL__DYN_CLOCK_MODE__SHIFT;
		data |= JPEG_CGC_CTRL__JPEG_DEC_MODE_MASK;
	} else {
		data &= ~JPEG_CGC_CTRL__DYN_CLOCK_MODE__SHIFT;
	}

	data |= 1 << JPEG_CGC_CTRL__CLK_GATE_DLY_TIMER__SHIFT;
	data |= 4 << JPEG_CGC_CTRL__CLK_OFF_DELAY__SHIFT;
	WREG32_SOC15(JPEG, 0, regJPEG_CGC_CTRL, data);

	data = RREG32_SOC15(JPEG, 0, regJPEG_CGC_GATE);
	data |= (JPEG_CGC_GATE__JPEG_DEC_MASK
		|JPEG_CGC_GATE__JPEG2_DEC_MASK
		|JPEG_CGC_GATE__JMCIF_MASK
		|JPEG_CGC_GATE__JRBBM_MASK);
	WREG32_SOC15(JPEG, 0, regJPEG_CGC_GATE, data);
}

static int jpeg_v4_0_disable_static_power_gating(struct amdgpu_device *adev)
{
	if (adev->pg_flags & AMD_PG_SUPPORT_JPEG) {
		uint32_t data = 0;
		int r = 0;

		data = 1 << UVD_PGFSM_CONFIG__UVDJ_PWR_CONFIG__SHIFT;
		WREG32(SOC15_REG_OFFSET(JPEG, 0, regUVD_PGFSM_CONFIG), data);

		r = SOC15_WAIT_ON_RREG(JPEG, 0,
			regUVD_PGFSM_STATUS, UVD_PGFSM_STATUS_UVDJ_PWR_ON,
			UVD_PGFSM_STATUS__UVDJ_PWR_STATUS_MASK);

		if (r) {
			DRM_DEV_ERROR(adev->dev, "amdgpu: JPEG disable power gating failed\n");
			return r;
		}
	}

	/* disable anti hang mechanism */
	WREG32_P(SOC15_REG_OFFSET(JPEG, 0, regUVD_JPEG_POWER_STATUS), 0,
		~UVD_JPEG_POWER_STATUS__JPEG_POWER_STATUS_MASK);

	/* keep the JPEG in static PG mode */
	WREG32_P(SOC15_REG_OFFSET(JPEG, 0, regUVD_JPEG_POWER_STATUS), 0,
		~UVD_JPEG_POWER_STATUS__JPEG_PG_MODE_MASK);

	return 0;
}

static int jpeg_v4_0_enable_static_power_gating(struct amdgpu_device *adev)
{
	/* enable anti hang mechanism */
	WREG32_P(SOC15_REG_OFFSET(JPEG, 0, regUVD_JPEG_POWER_STATUS),
		UVD_JPEG_POWER_STATUS__JPEG_POWER_STATUS_MASK,
		~UVD_JPEG_POWER_STATUS__JPEG_POWER_STATUS_MASK);

	if (adev->pg_flags & AMD_PG_SUPPORT_JPEG) {
		uint32_t data = 0;
		int r = 0;

		data = 2 << UVD_PGFSM_CONFIG__UVDJ_PWR_CONFIG__SHIFT;
		WREG32(SOC15_REG_OFFSET(JPEG, 0, regUVD_PGFSM_CONFIG), data);

		r = SOC15_WAIT_ON_RREG(JPEG, 0, regUVD_PGFSM_STATUS,
			(2 << UVD_PGFSM_STATUS__UVDJ_PWR_STATUS__SHIFT),
			UVD_PGFSM_STATUS__UVDJ_PWR_STATUS_MASK);

		if (r) {
			DRM_DEV_ERROR(adev->dev, "amdgpu: JPEG enable power gating failed\n");
			return r;
		}
	}

	return 0;
}

/**
 * jpeg_v4_0_start - start JPEG block
 *
 * @adev: amdgpu_device pointer
 *
 * Setup and start the JPEG block
 */
static int jpeg_v4_0_start(struct amdgpu_device *adev)
{
	struct amdgpu_ring *ring = adev->jpeg.inst->ring_dec;
	int r;

	if (adev->pm.dpm_enabled)
		amdgpu_dpm_enable_jpeg(adev, true);

	/* disable power gating */
	r = jpeg_v4_0_disable_static_power_gating(adev);
	if (r)
		return r;

	/* JPEG disable CGC */
	jpeg_v4_0_disable_clock_gating(adev);

	/* MJPEG global tiling registers */
	WREG32_SOC15(JPEG, 0, regJPEG_DEC_GFX10_ADDR_CONFIG,
		adev->gfx.config.gb_addr_config);


	/* enable JMI channel */
	WREG32_P(SOC15_REG_OFFSET(JPEG, 0, regUVD_JMI_CNTL), 0,
		~UVD_JMI_CNTL__SOFT_RESET_MASK);

	/* enable System Interrupt for JRBC */
	WREG32_P(SOC15_REG_OFFSET(JPEG, 0, regJPEG_SYS_INT_EN),
		JPEG_SYS_INT_EN__DJRBC_MASK,
		~JPEG_SYS_INT_EN__DJRBC_MASK);

	WREG32_SOC15(JPEG, 0, regUVD_LMI_JRBC_RB_VMID, 0);
	WREG32_SOC15(JPEG, 0, regUVD_JRBC_RB_CNTL, (0x00000001L | 0x00000002L));
	WREG32_SOC15(JPEG, 0, regUVD_LMI_JRBC_RB_64BIT_BAR_LOW,
		lower_32_bits(ring->gpu_addr));
	WREG32_SOC15(JPEG, 0, regUVD_LMI_JRBC_RB_64BIT_BAR_HIGH,
		upper_32_bits(ring->gpu_addr));
	WREG32_SOC15(JPEG, 0, regUVD_JRBC_RB_RPTR, 0);
	WREG32_SOC15(JPEG, 0, regUVD_JRBC_RB_WPTR, 0);
	WREG32_SOC15(JPEG, 0, regUVD_JRBC_RB_CNTL, 0x00000002L);
	WREG32_SOC15(JPEG, 0, regUVD_JRBC_RB_SIZE, ring->ring_size / 4);
	ring->wptr = RREG32_SOC15(JPEG, 0, regUVD_JRBC_RB_WPTR);

	return 0;
}

static int jpeg_v4_0_start_sriov(struct amdgpu_device *adev)
{
	struct amdgpu_ring *ring;
	uint64_t ctx_addr;
	uint32_t param, resp, expected;
	uint32_t tmp, timeout;

	struct amdgpu_mm_table *table = &adev->virt.mm_table;
	uint32_t *table_loc;
	uint32_t table_size;
	uint32_t size, size_dw;
	uint32_t init_status;

	struct mmsch_v4_0_cmd_direct_write
		direct_wt = { {0} };
	struct mmsch_v4_0_cmd_end end = { {0} };
	struct mmsch_v4_0_init_header header;

	direct_wt.cmd_header.command_type =
		MMSCH_COMMAND__DIRECT_REG_WRITE;
	end.cmd_header.command_type =
		MMSCH_COMMAND__END;

	size = sizeof(struct mmsch_v4_0_init_header);
	table_loc = (uint32_t *)table->cpu_addr;
	memcpy(&header, (void *)table_loc, size);

	header.version = MMSCH_VERSION;
	header.total_size = RREG32_SOC15(VCN, 0, regMMSCH_VF_CTX_SIZE);

	header.jpegdec.init_status = 0;
	header.jpegdec.table_offset = 0;
	header.jpegdec.table_size = 0;

	table_loc = (uint32_t *)table->cpu_addr;
	table_loc += header.total_size;

	table_size = 0;

	ring = adev->jpeg.inst->ring_dec;

	MMSCH_V4_0_INSERT_DIRECT_WT(SOC15_REG_OFFSET(JPEG, 0,
		regUVD_LMI_JRBC_RB_64BIT_BAR_LOW),
		lower_32_bits(ring->gpu_addr));
	MMSCH_V4_0_INSERT_DIRECT_WT(SOC15_REG_OFFSET(JPEG, 0,
		regUVD_LMI_JRBC_RB_64BIT_BAR_HIGH),
		upper_32_bits(ring->gpu_addr));
	MMSCH_V4_0_INSERT_DIRECT_WT(SOC15_REG_OFFSET(JPEG, 0,
		regUVD_JRBC_RB_SIZE), ring->ring_size / 4);

	/* add end packet */
	MMSCH_V4_0_INSERT_END();

	/* refine header */
	header.jpegdec.init_status = 0;
	header.jpegdec.table_offset = header.total_size;
	header.jpegdec.table_size = table_size;
	header.total_size += table_size;

	/* Update init table header in memory */
	size = sizeof(struct mmsch_v4_0_init_header);
	table_loc = (uint32_t *)table->cpu_addr;
	memcpy((void *)table_loc, &header, size);

	/* Perform HDP flush before writing to MMSCH registers */
	amdgpu_device_flush_hdp(adev, NULL);

	/* message MMSCH (in VCN[0]) to initialize this client
	 * 1, write to mmsch_vf_ctx_addr_lo/hi register with GPU mc addr
	 * of memory descriptor location
	 */
	ctx_addr = table->gpu_addr;
	WREG32_SOC15(VCN, 0, regMMSCH_VF_CTX_ADDR_LO, lower_32_bits(ctx_addr));
	WREG32_SOC15(VCN, 0, regMMSCH_VF_CTX_ADDR_HI, upper_32_bits(ctx_addr));

	/* 2, update vmid of descriptor */
	tmp = RREG32_SOC15(VCN, 0, regMMSCH_VF_VMID);
	tmp &= ~MMSCH_VF_VMID__VF_CTX_VMID_MASK;
	/* use domain0 for MM scheduler */
	tmp |= (0 << MMSCH_VF_VMID__VF_CTX_VMID__SHIFT);
	WREG32_SOC15(VCN, 0, regMMSCH_VF_VMID, tmp);

	/* 3, notify mmsch about the size of this descriptor */
	size = header.total_size;
	WREG32_SOC15(VCN, 0, regMMSCH_VF_CTX_SIZE, size);

	/* 4, set resp to zero */
	WREG32_SOC15(VCN, 0, regMMSCH_VF_MAILBOX_RESP, 0);

	/* 5, kick off the initialization and wait until
	 * MMSCH_VF_MAILBOX_RESP becomes non-zero
	 */
	param = 0x00000001;
	WREG32_SOC15(VCN, 0, regMMSCH_VF_MAILBOX_HOST, param);
	tmp = 0;
	timeout = 1000;
	resp = 0;
	expected = MMSCH_VF_MAILBOX_RESP__OK;
	init_status = ((struct mmsch_v4_0_init_header *)(table_loc))->jpegdec.init_status;
	while (resp != expected) {
		resp = RREG32_SOC15(VCN, 0, regMMSCH_VF_MAILBOX_RESP);

		if (resp != 0)
			break;
		udelay(10);
		tmp = tmp + 10;
		if (tmp >= timeout) {
			DRM_ERROR("failed to init MMSCH. TIME-OUT after %d usec"\
				" waiting for regMMSCH_VF_MAILBOX_RESP "\
				"(expected=0x%08x, readback=0x%08x)\n",
				tmp, expected, resp);
			return -EBUSY;
		}
	}
	if (resp != expected && resp != MMSCH_VF_MAILBOX_RESP__INCOMPLETE
			&& init_status != MMSCH_VF_ENGINE_STATUS__PASS) {
		DRM_ERROR("MMSCH init status is incorrect! readback=0x%08x, header init status for jpeg: %x\n", resp, init_status);
		return -EINVAL;
	}

	return 0;

}

/**
 * jpeg_v4_0_stop - stop JPEG block
 *
 * @adev: amdgpu_device pointer
 *
 * stop the JPEG block
 */
static int jpeg_v4_0_stop(struct amdgpu_device *adev)
{
	int r;

	/* reset JMI */
	WREG32_P(SOC15_REG_OFFSET(JPEG, 0, regUVD_JMI_CNTL),
		UVD_JMI_CNTL__SOFT_RESET_MASK,
		~UVD_JMI_CNTL__SOFT_RESET_MASK);

	jpeg_v4_0_enable_clock_gating(adev);

	/* enable power gating */
	r = jpeg_v4_0_enable_static_power_gating(adev);
	if (r)
		return r;

	if (adev->pm.dpm_enabled)
		amdgpu_dpm_enable_jpeg(adev, false);

	return 0;
}

/**
 * jpeg_v4_0_dec_ring_get_rptr - get read pointer
 *
 * @ring: amdgpu_ring pointer
 *
 * Returns the current hardware read pointer
 */
static uint64_t jpeg_v4_0_dec_ring_get_rptr(struct amdgpu_ring *ring)
{
	struct amdgpu_device *adev = ring->adev;

	return RREG32_SOC15(JPEG, 0, regUVD_JRBC_RB_RPTR);
}

/**
 * jpeg_v4_0_dec_ring_get_wptr - get write pointer
 *
 * @ring: amdgpu_ring pointer
 *
 * Returns the current hardware write pointer
 */
static uint64_t jpeg_v4_0_dec_ring_get_wptr(struct amdgpu_ring *ring)
{
	struct amdgpu_device *adev = ring->adev;

	if (ring->use_doorbell)
		return *ring->wptr_cpu_addr;
	else
		return RREG32_SOC15(JPEG, 0, regUVD_JRBC_RB_WPTR);
}

/**
 * jpeg_v4_0_dec_ring_set_wptr - set write pointer
 *
 * @ring: amdgpu_ring pointer
 *
 * Commits the write pointer to the hardware
 */
static void jpeg_v4_0_dec_ring_set_wptr(struct amdgpu_ring *ring)
{
	struct amdgpu_device *adev = ring->adev;

	if (ring->use_doorbell) {
		*ring->wptr_cpu_addr = lower_32_bits(ring->wptr);
		WDOORBELL32(ring->doorbell_index, lower_32_bits(ring->wptr));
	} else {
		WREG32_SOC15(JPEG, 0, regUVD_JRBC_RB_WPTR, lower_32_bits(ring->wptr));
	}
}

static bool jpeg_v4_0_is_idle(void *handle)
{
	struct amdgpu_device *adev = (struct amdgpu_device *)handle;
	int ret = 1;

	ret &= (((RREG32_SOC15(JPEG, 0, regUVD_JRBC_STATUS) &
		UVD_JRBC_STATUS__RB_JOB_DONE_MASK) ==
		UVD_JRBC_STATUS__RB_JOB_DONE_MASK));

	return ret;
}

static int jpeg_v4_0_wait_for_idle(void *handle)
{
	struct amdgpu_device *adev = (struct amdgpu_device *)handle;

	return SOC15_WAIT_ON_RREG(JPEG, 0, regUVD_JRBC_STATUS,
		UVD_JRBC_STATUS__RB_JOB_DONE_MASK,
		UVD_JRBC_STATUS__RB_JOB_DONE_MASK);
}

static int jpeg_v4_0_set_clockgating_state(void *handle,
					  enum amd_clockgating_state state)
{
	struct amdgpu_device *adev = (struct amdgpu_device *)handle;
	bool enable = state == AMD_CG_STATE_GATE;

	if (enable) {
		if (!jpeg_v4_0_is_idle(handle))
			return -EBUSY;
		jpeg_v4_0_enable_clock_gating(adev);
	} else {
		jpeg_v4_0_disable_clock_gating(adev);
	}

	return 0;
}

static int jpeg_v4_0_set_powergating_state(void *handle,
					  enum amd_powergating_state state)
{
	struct amdgpu_device *adev = (struct amdgpu_device *)handle;
	int ret;

	if (amdgpu_sriov_vf(adev)) {
		adev->jpeg.cur_state = AMD_PG_STATE_UNGATE;
		return 0;
	}

	if (state == adev->jpeg.cur_state)
		return 0;

	if (state == AMD_PG_STATE_GATE)
		ret = jpeg_v4_0_stop(adev);
	else
		ret = jpeg_v4_0_start(adev);

	if (!ret)
		adev->jpeg.cur_state = state;

	return ret;
}

static int jpeg_v4_0_set_ras_interrupt_state(struct amdgpu_device *adev,
					struct amdgpu_irq_src *source,
					unsigned int type,
					enum amdgpu_interrupt_state state)
{
	return 0;
}

static int jpeg_v4_0_process_interrupt(struct amdgpu_device *adev,
				      struct amdgpu_irq_src *source,
				      struct amdgpu_iv_entry *entry)
{
	DRM_DEBUG("IH: JPEG TRAP\n");

	switch (entry->src_id) {
	case VCN_4_0__SRCID__JPEG_DECODE:
		amdgpu_fence_process(adev->jpeg.inst->ring_dec);
		break;
	default:
		DRM_DEV_ERROR(adev->dev, "Unhandled interrupt: %d %d\n",
			  entry->src_id, entry->src_data[0]);
		break;
	}

	return 0;
}

static const struct amd_ip_funcs jpeg_v4_0_ip_funcs = {
	.name = "jpeg_v4_0",
	.early_init = jpeg_v4_0_early_init,
	.late_init = NULL,
	.sw_init = jpeg_v4_0_sw_init,
	.sw_fini = jpeg_v4_0_sw_fini,
	.hw_init = jpeg_v4_0_hw_init,
	.hw_fini = jpeg_v4_0_hw_fini,
	.suspend = jpeg_v4_0_suspend,
	.resume = jpeg_v4_0_resume,
	.is_idle = jpeg_v4_0_is_idle,
	.wait_for_idle = jpeg_v4_0_wait_for_idle,
	.check_soft_reset = NULL,
	.pre_soft_reset = NULL,
	.soft_reset = NULL,
	.post_soft_reset = NULL,
	.set_clockgating_state = jpeg_v4_0_set_clockgating_state,
	.set_powergating_state = jpeg_v4_0_set_powergating_state,
	.dump_ip_state = NULL,
	.print_ip_state = NULL,
};

static const struct amdgpu_ring_funcs jpeg_v4_0_dec_ring_vm_funcs = {
	.type = AMDGPU_RING_TYPE_VCN_JPEG,
	.align_mask = 0xf,
	.get_rptr = jpeg_v4_0_dec_ring_get_rptr,
	.get_wptr = jpeg_v4_0_dec_ring_get_wptr,
	.set_wptr = jpeg_v4_0_dec_ring_set_wptr,
	.parse_cs = jpeg_v2_dec_ring_parse_cs,
	.emit_frame_size =
		SOC15_FLUSH_GPU_TLB_NUM_WREG * 6 +
		SOC15_FLUSH_GPU_TLB_NUM_REG_WAIT * 8 +
		8 + /* jpeg_v4_0_dec_ring_emit_vm_flush */
		18 + 18 + /* jpeg_v4_0_dec_ring_emit_fence x2 vm fence */
		8 + 16,
	.emit_ib_size = 22, /* jpeg_v4_0_dec_ring_emit_ib */
	.emit_ib = jpeg_v2_0_dec_ring_emit_ib,
	.emit_fence = jpeg_v2_0_dec_ring_emit_fence,
	.emit_vm_flush = jpeg_v2_0_dec_ring_emit_vm_flush,
	.test_ring = amdgpu_jpeg_dec_ring_test_ring,
	.test_ib = amdgpu_jpeg_dec_ring_test_ib,
	.insert_nop = jpeg_v2_0_dec_ring_nop,
	.insert_start = jpeg_v2_0_dec_ring_insert_start,
	.insert_end = jpeg_v2_0_dec_ring_insert_end,
	.pad_ib = amdgpu_ring_generic_pad_ib,
	.begin_use = amdgpu_jpeg_ring_begin_use,
	.end_use = amdgpu_jpeg_ring_end_use,
	.emit_wreg = jpeg_v2_0_dec_ring_emit_wreg,
	.emit_reg_wait = jpeg_v2_0_dec_ring_emit_reg_wait,
	.emit_reg_write_reg_wait = amdgpu_ring_emit_reg_write_reg_wait_helper,
};

static void jpeg_v4_0_set_dec_ring_funcs(struct amdgpu_device *adev)
{
	adev->jpeg.inst->ring_dec->funcs = &jpeg_v4_0_dec_ring_vm_funcs;
<<<<<<< HEAD
	DRM_DEV_INFO(adev->dev, "JPEG decode is enabled in VM mode\n");
=======
>>>>>>> 2d5404ca
}

static const struct amdgpu_irq_src_funcs jpeg_v4_0_irq_funcs = {
	.process = jpeg_v4_0_process_interrupt,
};

static const struct amdgpu_irq_src_funcs jpeg_v4_0_ras_irq_funcs = {
	.set = jpeg_v4_0_set_ras_interrupt_state,
	.process = amdgpu_jpeg_process_poison_irq,
};

static void jpeg_v4_0_set_irq_funcs(struct amdgpu_device *adev)
{
	adev->jpeg.inst->irq.num_types = 1;
	adev->jpeg.inst->irq.funcs = &jpeg_v4_0_irq_funcs;

	adev->jpeg.inst->ras_poison_irq.num_types = 1;
	adev->jpeg.inst->ras_poison_irq.funcs = &jpeg_v4_0_ras_irq_funcs;
}

const struct amdgpu_ip_block_version jpeg_v4_0_ip_block = {
	.type = AMD_IP_BLOCK_TYPE_JPEG,
	.major = 4,
	.minor = 0,
	.rev = 0,
	.funcs = &jpeg_v4_0_ip_funcs,
};

static uint32_t jpeg_v4_0_query_poison_by_instance(struct amdgpu_device *adev,
		uint32_t instance, uint32_t sub_block)
{
	uint32_t poison_stat = 0, reg_value = 0;

	switch (sub_block) {
	case AMDGPU_JPEG_V4_0_JPEG0:
		reg_value = RREG32_SOC15(JPEG, instance, regUVD_RAS_JPEG0_STATUS);
		poison_stat = REG_GET_FIELD(reg_value, UVD_RAS_JPEG0_STATUS, POISONED_PF);
		break;
	case AMDGPU_JPEG_V4_0_JPEG1:
		reg_value = RREG32_SOC15(JPEG, instance, regUVD_RAS_JPEG1_STATUS);
		poison_stat = REG_GET_FIELD(reg_value, UVD_RAS_JPEG1_STATUS, POISONED_PF);
		break;
	default:
		break;
	}

	if (poison_stat)
		dev_info(adev->dev, "Poison detected in JPEG%d sub_block%d\n",
			instance, sub_block);

	return poison_stat;
}

static bool jpeg_v4_0_query_ras_poison_status(struct amdgpu_device *adev)
{
	uint32_t inst = 0, sub = 0, poison_stat = 0;

	for (inst = 0; inst < adev->jpeg.num_jpeg_inst; inst++)
		for (sub = 0; sub < AMDGPU_JPEG_V4_0_MAX_SUB_BLOCK; sub++)
			poison_stat +=
				jpeg_v4_0_query_poison_by_instance(adev, inst, sub);

	return !!poison_stat;
}

const struct amdgpu_ras_block_hw_ops jpeg_v4_0_ras_hw_ops = {
	.query_poison_status = jpeg_v4_0_query_ras_poison_status,
};

static struct amdgpu_jpeg_ras jpeg_v4_0_ras = {
	.ras_block = {
		.hw_ops = &jpeg_v4_0_ras_hw_ops,
		.ras_late_init = amdgpu_jpeg_ras_late_init,
	},
};

static void jpeg_v4_0_set_ras_funcs(struct amdgpu_device *adev)
{
	switch (amdgpu_ip_version(adev, JPEG_HWIP, 0)) {
	case IP_VERSION(4, 0, 0):
		adev->jpeg.ras = &jpeg_v4_0_ras;
		break;
	default:
		break;
	}
}<|MERGE_RESOLUTION|>--- conflicted
+++ resolved
@@ -754,10 +754,6 @@
 static void jpeg_v4_0_set_dec_ring_funcs(struct amdgpu_device *adev)
 {
 	adev->jpeg.inst->ring_dec->funcs = &jpeg_v4_0_dec_ring_vm_funcs;
-<<<<<<< HEAD
-	DRM_DEV_INFO(adev->dev, "JPEG decode is enabled in VM mode\n");
-=======
->>>>>>> 2d5404ca
 }
 
 static const struct amdgpu_irq_src_funcs jpeg_v4_0_irq_funcs = {
