/*
 * Copyright 2020 Advanced Micro Devices, Inc.
 *
 * Permission is hereby granted, free of charge, to any person obtaining a
 * copy of this software and associated documentation files (the "Software"),
 * to deal in the Software without restriction, including without limitation
 * the rights to use, copy, modify, merge, publish, distribute, sublicense,
 * and/or sell copies of the Software, and to permit persons to whom the
 * Software is furnished to do so, subject to the following conditions:
 *
 * The above copyright notice and this permission notice shall be included in
 * all copies or substantial portions of the Software.
 *
 * THE SOFTWARE IS PROVIDED "AS IS", WITHOUT WARRANTY OF ANY KIND, EXPRESS OR
 * IMPLIED, INCLUDING BUT NOT LIMITED TO THE WARRANTIES OF MERCHANTABILITY,
 * FITNESS FOR A PARTICULAR PURPOSE AND NONINFRINGEMENT.  IN NO EVENT SHALL
 * THE COPYRIGHT HOLDER(S) OR AUTHOR(S) BE LIABLE FOR ANY CLAIM, DAMAGES OR
 * OTHER LIABILITY, WHETHER IN AN ACTION OF CONTRACT, TORT OR OTHERWISE,
 * ARISING FROM, OUT OF OR IN CONNECTION WITH THE SOFTWARE OR THE USE OR
 * OTHER DEALINGS IN THE SOFTWARE.
 *
 */
#include "amdgpu.h"
#include "soc15.h"
#include "soc15d.h"

#include "gc/gc_9_4_2_offset.h"
#include "gc/gc_9_4_2_sh_mask.h"
#include "gfx_v9_0.h"

#include "gfx_v9_4_2.h"
#include "amdgpu_ras.h"
#include "amdgpu_gfx.h"

#define SE_ID_MAX 8
#define CU_ID_MAX 16
#define SIMD_ID_MAX 4
#define WAVE_ID_MAX 10

enum gfx_v9_4_2_utc_type {
	VML2_MEM,
	VML2_WALKER_MEM,
	UTCL2_MEM,
	ATC_L2_CACHE_2M,
	ATC_L2_CACHE_32K,
	ATC_L2_CACHE_4K
};

struct gfx_v9_4_2_utc_block {
	enum gfx_v9_4_2_utc_type type;
	uint32_t num_banks;
	uint32_t num_ways;
	uint32_t num_mem_blocks;
	struct soc15_reg idx_reg;
	struct soc15_reg data_reg;
	uint32_t sec_count_mask;
	uint32_t sec_count_shift;
	uint32_t ded_count_mask;
	uint32_t ded_count_shift;
	uint32_t clear;
};

static const struct soc15_reg_golden golden_settings_gc_9_4_2_alde_die_0[] = {
	SOC15_REG_GOLDEN_VALUE(GC, 0, regTCP_CHAN_STEER_0, 0x3fffffff, 0x141dc920),
	SOC15_REG_GOLDEN_VALUE(GC, 0, regTCP_CHAN_STEER_1, 0x3fffffff, 0x3b458b93),
	SOC15_REG_GOLDEN_VALUE(GC, 0, regTCP_CHAN_STEER_2, 0x3fffffff, 0x1a4f5583),
	SOC15_REG_GOLDEN_VALUE(GC, 0, regTCP_CHAN_STEER_3, 0x3fffffff, 0x317717f6),
	SOC15_REG_GOLDEN_VALUE(GC, 0, regTCP_CHAN_STEER_4, 0x3fffffff, 0x107cc1e6),
	SOC15_REG_GOLDEN_VALUE(GC, 0, regTCP_CHAN_STEER_5, 0x3ff, 0x351),
};

static const struct soc15_reg_golden golden_settings_gc_9_4_2_alde_die_1[] = {
	SOC15_REG_GOLDEN_VALUE(GC, 0, regTCP_CHAN_STEER_0, 0x3fffffff, 0x2591aa38),
	SOC15_REG_GOLDEN_VALUE(GC, 0, regTCP_CHAN_STEER_1, 0x3fffffff, 0xac9e88b),
	SOC15_REG_GOLDEN_VALUE(GC, 0, regTCP_CHAN_STEER_2, 0x3fffffff, 0x2bc3369b),
	SOC15_REG_GOLDEN_VALUE(GC, 0, regTCP_CHAN_STEER_3, 0x3fffffff, 0xfb74ee),
	SOC15_REG_GOLDEN_VALUE(GC, 0, regTCP_CHAN_STEER_4, 0x3fffffff, 0x21f0a2fe),
	SOC15_REG_GOLDEN_VALUE(GC, 0, regTCP_CHAN_STEER_5, 0x3ff, 0x49),
};

static const struct soc15_reg_golden golden_settings_gc_9_4_2_alde[] = {
	SOC15_REG_GOLDEN_VALUE(GC, 0, regGB_ADDR_CONFIG, 0xffff77ff, 0x2a114042),
	SOC15_REG_GOLDEN_VALUE(GC, 0, regTA_CNTL_AUX, 0xfffffeef, 0x10b0000),
	SOC15_REG_GOLDEN_VALUE(GC, 0, regTCP_UTCL1_CNTL1, 0xffffffff, 0x30800400),
	SOC15_REG_GOLDEN_VALUE(GC, 0, regTCI_CNTL_3, 0xff, 0x20),
};

/*
 * This shader is used to clear VGPRS and LDS, and also write the input
 * pattern into the write back buffer, which will be used by driver to
 * check whether all SIMDs have been covered.
*/
static const u32 vgpr_init_compute_shader_aldebaran[] = {
	0xb8840904, 0xb8851a04, 0xb8861344, 0xb8831804, 0x9208ff06, 0x00000280,
	0x9209a805, 0x920a8a04, 0x81080908, 0x81080a08, 0x81080308, 0x8e078208,
	0x81078407, 0xc0410080, 0x00000007, 0xbf8c0000, 0xbf8a0000, 0xd3d94000,
	0x18000080, 0xd3d94001, 0x18000080, 0xd3d94002, 0x18000080, 0xd3d94003,
	0x18000080, 0xd3d94004, 0x18000080, 0xd3d94005, 0x18000080, 0xd3d94006,
	0x18000080, 0xd3d94007, 0x18000080, 0xd3d94008, 0x18000080, 0xd3d94009,
	0x18000080, 0xd3d9400a, 0x18000080, 0xd3d9400b, 0x18000080, 0xd3d9400c,
	0x18000080, 0xd3d9400d, 0x18000080, 0xd3d9400e, 0x18000080, 0xd3d9400f,
	0x18000080, 0xd3d94010, 0x18000080, 0xd3d94011, 0x18000080, 0xd3d94012,
	0x18000080, 0xd3d94013, 0x18000080, 0xd3d94014, 0x18000080, 0xd3d94015,
	0x18000080, 0xd3d94016, 0x18000080, 0xd3d94017, 0x18000080, 0xd3d94018,
	0x18000080, 0xd3d94019, 0x18000080, 0xd3d9401a, 0x18000080, 0xd3d9401b,
	0x18000080, 0xd3d9401c, 0x18000080, 0xd3d9401d, 0x18000080, 0xd3d9401e,
	0x18000080, 0xd3d9401f, 0x18000080, 0xd3d94020, 0x18000080, 0xd3d94021,
	0x18000080, 0xd3d94022, 0x18000080, 0xd3d94023, 0x18000080, 0xd3d94024,
	0x18000080, 0xd3d94025, 0x18000080, 0xd3d94026, 0x18000080, 0xd3d94027,
	0x18000080, 0xd3d94028, 0x18000080, 0xd3d94029, 0x18000080, 0xd3d9402a,
	0x18000080, 0xd3d9402b, 0x18000080, 0xd3d9402c, 0x18000080, 0xd3d9402d,
	0x18000080, 0xd3d9402e, 0x18000080, 0xd3d9402f, 0x18000080, 0xd3d94030,
	0x18000080, 0xd3d94031, 0x18000080, 0xd3d94032, 0x18000080, 0xd3d94033,
	0x18000080, 0xd3d94034, 0x18000080, 0xd3d94035, 0x18000080, 0xd3d94036,
	0x18000080, 0xd3d94037, 0x18000080, 0xd3d94038, 0x18000080, 0xd3d94039,
	0x18000080, 0xd3d9403a, 0x18000080, 0xd3d9403b, 0x18000080, 0xd3d9403c,
	0x18000080, 0xd3d9403d, 0x18000080, 0xd3d9403e, 0x18000080, 0xd3d9403f,
	0x18000080, 0xd3d94040, 0x18000080, 0xd3d94041, 0x18000080, 0xd3d94042,
	0x18000080, 0xd3d94043, 0x18000080, 0xd3d94044, 0x18000080, 0xd3d94045,
	0x18000080, 0xd3d94046, 0x18000080, 0xd3d94047, 0x18000080, 0xd3d94048,
	0x18000080, 0xd3d94049, 0x18000080, 0xd3d9404a, 0x18000080, 0xd3d9404b,
	0x18000080, 0xd3d9404c, 0x18000080, 0xd3d9404d, 0x18000080, 0xd3d9404e,
	0x18000080, 0xd3d9404f, 0x18000080, 0xd3d94050, 0x18000080, 0xd3d94051,
	0x18000080, 0xd3d94052, 0x18000080, 0xd3d94053, 0x18000080, 0xd3d94054,
	0x18000080, 0xd3d94055, 0x18000080, 0xd3d94056, 0x18000080, 0xd3d94057,
	0x18000080, 0xd3d94058, 0x18000080, 0xd3d94059, 0x18000080, 0xd3d9405a,
	0x18000080, 0xd3d9405b, 0x18000080, 0xd3d9405c, 0x18000080, 0xd3d9405d,
	0x18000080, 0xd3d9405e, 0x18000080, 0xd3d9405f, 0x18000080, 0xd3d94060,
	0x18000080, 0xd3d94061, 0x18000080, 0xd3d94062, 0x18000080, 0xd3d94063,
	0x18000080, 0xd3d94064, 0x18000080, 0xd3d94065, 0x18000080, 0xd3d94066,
	0x18000080, 0xd3d94067, 0x18000080, 0xd3d94068, 0x18000080, 0xd3d94069,
	0x18000080, 0xd3d9406a, 0x18000080, 0xd3d9406b, 0x18000080, 0xd3d9406c,
	0x18000080, 0xd3d9406d, 0x18000080, 0xd3d9406e, 0x18000080, 0xd3d9406f,
	0x18000080, 0xd3d94070, 0x18000080, 0xd3d94071, 0x18000080, 0xd3d94072,
	0x18000080, 0xd3d94073, 0x18000080, 0xd3d94074, 0x18000080, 0xd3d94075,
	0x18000080, 0xd3d94076, 0x18000080, 0xd3d94077, 0x18000080, 0xd3d94078,
	0x18000080, 0xd3d94079, 0x18000080, 0xd3d9407a, 0x18000080, 0xd3d9407b,
	0x18000080, 0xd3d9407c, 0x18000080, 0xd3d9407d, 0x18000080, 0xd3d9407e,
	0x18000080, 0xd3d9407f, 0x18000080, 0xd3d94080, 0x18000080, 0xd3d94081,
	0x18000080, 0xd3d94082, 0x18000080, 0xd3d94083, 0x18000080, 0xd3d94084,
	0x18000080, 0xd3d94085, 0x18000080, 0xd3d94086, 0x18000080, 0xd3d94087,
	0x18000080, 0xd3d94088, 0x18000080, 0xd3d94089, 0x18000080, 0xd3d9408a,
	0x18000080, 0xd3d9408b, 0x18000080, 0xd3d9408c, 0x18000080, 0xd3d9408d,
	0x18000080, 0xd3d9408e, 0x18000080, 0xd3d9408f, 0x18000080, 0xd3d94090,
	0x18000080, 0xd3d94091, 0x18000080, 0xd3d94092, 0x18000080, 0xd3d94093,
	0x18000080, 0xd3d94094, 0x18000080, 0xd3d94095, 0x18000080, 0xd3d94096,
	0x18000080, 0xd3d94097, 0x18000080, 0xd3d94098, 0x18000080, 0xd3d94099,
	0x18000080, 0xd3d9409a, 0x18000080, 0xd3d9409b, 0x18000080, 0xd3d9409c,
	0x18000080, 0xd3d9409d, 0x18000080, 0xd3d9409e, 0x18000080, 0xd3d9409f,
	0x18000080, 0xd3d940a0, 0x18000080, 0xd3d940a1, 0x18000080, 0xd3d940a2,
	0x18000080, 0xd3d940a3, 0x18000080, 0xd3d940a4, 0x18000080, 0xd3d940a5,
	0x18000080, 0xd3d940a6, 0x18000080, 0xd3d940a7, 0x18000080, 0xd3d940a8,
	0x18000080, 0xd3d940a9, 0x18000080, 0xd3d940aa, 0x18000080, 0xd3d940ab,
	0x18000080, 0xd3d940ac, 0x18000080, 0xd3d940ad, 0x18000080, 0xd3d940ae,
	0x18000080, 0xd3d940af, 0x18000080, 0xd3d940b0, 0x18000080, 0xd3d940b1,
	0x18000080, 0xd3d940b2, 0x18000080, 0xd3d940b3, 0x18000080, 0xd3d940b4,
	0x18000080, 0xd3d940b5, 0x18000080, 0xd3d940b6, 0x18000080, 0xd3d940b7,
	0x18000080, 0xd3d940b8, 0x18000080, 0xd3d940b9, 0x18000080, 0xd3d940ba,
	0x18000080, 0xd3d940bb, 0x18000080, 0xd3d940bc, 0x18000080, 0xd3d940bd,
	0x18000080, 0xd3d940be, 0x18000080, 0xd3d940bf, 0x18000080, 0xd3d940c0,
	0x18000080, 0xd3d940c1, 0x18000080, 0xd3d940c2, 0x18000080, 0xd3d940c3,
	0x18000080, 0xd3d940c4, 0x18000080, 0xd3d940c5, 0x18000080, 0xd3d940c6,
	0x18000080, 0xd3d940c7, 0x18000080, 0xd3d940c8, 0x18000080, 0xd3d940c9,
	0x18000080, 0xd3d940ca, 0x18000080, 0xd3d940cb, 0x18000080, 0xd3d940cc,
	0x18000080, 0xd3d940cd, 0x18000080, 0xd3d940ce, 0x18000080, 0xd3d940cf,
	0x18000080, 0xd3d940d0, 0x18000080, 0xd3d940d1, 0x18000080, 0xd3d940d2,
	0x18000080, 0xd3d940d3, 0x18000080, 0xd3d940d4, 0x18000080, 0xd3d940d5,
	0x18000080, 0xd3d940d6, 0x18000080, 0xd3d940d7, 0x18000080, 0xd3d940d8,
	0x18000080, 0xd3d940d9, 0x18000080, 0xd3d940da, 0x18000080, 0xd3d940db,
	0x18000080, 0xd3d940dc, 0x18000080, 0xd3d940dd, 0x18000080, 0xd3d940de,
	0x18000080, 0xd3d940df, 0x18000080, 0xd3d940e0, 0x18000080, 0xd3d940e1,
	0x18000080, 0xd3d940e2, 0x18000080, 0xd3d940e3, 0x18000080, 0xd3d940e4,
	0x18000080, 0xd3d940e5, 0x18000080, 0xd3d940e6, 0x18000080, 0xd3d940e7,
	0x18000080, 0xd3d940e8, 0x18000080, 0xd3d940e9, 0x18000080, 0xd3d940ea,
	0x18000080, 0xd3d940eb, 0x18000080, 0xd3d940ec, 0x18000080, 0xd3d940ed,
	0x18000080, 0xd3d940ee, 0x18000080, 0xd3d940ef, 0x18000080, 0xd3d940f0,
	0x18000080, 0xd3d940f1, 0x18000080, 0xd3d940f2, 0x18000080, 0xd3d940f3,
	0x18000080, 0xd3d940f4, 0x18000080, 0xd3d940f5, 0x18000080, 0xd3d940f6,
	0x18000080, 0xd3d940f7, 0x18000080, 0xd3d940f8, 0x18000080, 0xd3d940f9,
	0x18000080, 0xd3d940fa, 0x18000080, 0xd3d940fb, 0x18000080, 0xd3d940fc,
	0x18000080, 0xd3d940fd, 0x18000080, 0xd3d940fe, 0x18000080, 0xd3d940ff,
	0x18000080, 0xb07c0000, 0xbe8a00ff, 0x000000f8, 0xbf11080a, 0x7e000280,
	0x7e020280, 0x7e040280, 0x7e060280, 0x7e080280, 0x7e0a0280, 0x7e0c0280,
	0x7e0e0280, 0x808a880a, 0xbe80320a, 0xbf84fff5, 0xbf9c0000, 0xd28c0001,
	0x0001007f, 0xd28d0001, 0x0002027e, 0x10020288, 0xbe8b0004, 0xb78b4000,
	0xd1196a01, 0x00001701, 0xbe8a0087, 0xbefc00c1, 0xd89c4000, 0x00020201,
	0xd89cc080, 0x00040401, 0x320202ff, 0x00000800, 0x808a810a, 0xbf84fff8,
	0xbf810000,
};

const struct soc15_reg_entry vgpr_init_regs_aldebaran[] = {
	{ SOC15_REG_ENTRY(GC, 0, regCOMPUTE_RESOURCE_LIMITS), 0x0000000 },
	{ SOC15_REG_ENTRY(GC, 0, regCOMPUTE_NUM_THREAD_X), 0x40 },
	{ SOC15_REG_ENTRY(GC, 0, regCOMPUTE_NUM_THREAD_Y), 4 },
	{ SOC15_REG_ENTRY(GC, 0, regCOMPUTE_NUM_THREAD_Z), 1 },
	{ SOC15_REG_ENTRY(GC, 0, regCOMPUTE_PGM_RSRC1), 0xbf },
	{ SOC15_REG_ENTRY(GC, 0, regCOMPUTE_PGM_RSRC2), 0x400006 },  /* 64KB LDS */
	{ SOC15_REG_ENTRY(GC, 0, regCOMPUTE_PGM_RSRC3), 0x3F }, /*  63 - accum-offset = 256 */
	{ SOC15_REG_ENTRY(GC, 0, regCOMPUTE_STATIC_THREAD_MGMT_SE0), 0xffffffff },
	{ SOC15_REG_ENTRY(GC, 0, regCOMPUTE_STATIC_THREAD_MGMT_SE1), 0xffffffff },
	{ SOC15_REG_ENTRY(GC, 0, regCOMPUTE_STATIC_THREAD_MGMT_SE2), 0xffffffff },
	{ SOC15_REG_ENTRY(GC, 0, regCOMPUTE_STATIC_THREAD_MGMT_SE3), 0xffffffff },
	{ SOC15_REG_ENTRY(GC, 0, regCOMPUTE_STATIC_THREAD_MGMT_SE4), 0xffffffff },
	{ SOC15_REG_ENTRY(GC, 0, regCOMPUTE_STATIC_THREAD_MGMT_SE5), 0xffffffff },
	{ SOC15_REG_ENTRY(GC, 0, regCOMPUTE_STATIC_THREAD_MGMT_SE6), 0xffffffff },
	{ SOC15_REG_ENTRY(GC, 0, regCOMPUTE_STATIC_THREAD_MGMT_SE7), 0xffffffff },
};

/*
 * The below shaders are used to clear SGPRS, and also write the input
 * pattern into the write back buffer. The first two dispatch should be
 * scheduled simultaneously which make sure that all SGPRS could be
 * allocated, so the dispatch 1 need check write back buffer before scheduled,
 * make sure that waves of dispatch 0 are all dispacthed to all simds
 * balanced. both dispatch 0 and dispatch 1 should be halted until all waves
 * are dispatched, and then driver write a pattern to the shared memory to make
 * all waves continue.
*/
static const u32 sgpr112_init_compute_shader_aldebaran[] = {
	0xb8840904, 0xb8851a04, 0xb8861344, 0xb8831804, 0x9208ff06, 0x00000280,
	0x9209a805, 0x920a8a04, 0x81080908, 0x81080a08, 0x81080308, 0x8e078208,
	0x81078407, 0xc0410080, 0x00000007, 0xbf8c0000, 0xbf8e003f, 0xc0030200,
	0x00000000, 0xbf8c0000, 0xbf06ff08, 0xdeadbeaf, 0xbf84fff9, 0x81028102,
	0xc0410080, 0x00000007, 0xbf8c0000, 0xbf8a0000, 0xbefc0080, 0xbeea0080,
	0xbeeb0080, 0xbf00f280, 0xbee60080, 0xbee70080, 0xbee80080, 0xbee90080,
	0xbefe0080, 0xbeff0080, 0xbe880080, 0xbe890080, 0xbe8a0080, 0xbe8b0080,
	0xbe8c0080, 0xbe8d0080, 0xbe8e0080, 0xbe8f0080, 0xbe900080, 0xbe910080,
	0xbe920080, 0xbe930080, 0xbe940080, 0xbe950080, 0xbe960080, 0xbe970080,
	0xbe980080, 0xbe990080, 0xbe9a0080, 0xbe9b0080, 0xbe9c0080, 0xbe9d0080,
	0xbe9e0080, 0xbe9f0080, 0xbea00080, 0xbea10080, 0xbea20080, 0xbea30080,
	0xbea40080, 0xbea50080, 0xbea60080, 0xbea70080, 0xbea80080, 0xbea90080,
	0xbeaa0080, 0xbeab0080, 0xbeac0080, 0xbead0080, 0xbeae0080, 0xbeaf0080,
	0xbeb00080, 0xbeb10080, 0xbeb20080, 0xbeb30080, 0xbeb40080, 0xbeb50080,
	0xbeb60080, 0xbeb70080, 0xbeb80080, 0xbeb90080, 0xbeba0080, 0xbebb0080,
	0xbebc0080, 0xbebd0080, 0xbebe0080, 0xbebf0080, 0xbec00080, 0xbec10080,
	0xbec20080, 0xbec30080, 0xbec40080, 0xbec50080, 0xbec60080, 0xbec70080,
	0xbec80080, 0xbec90080, 0xbeca0080, 0xbecb0080, 0xbecc0080, 0xbecd0080,
	0xbece0080, 0xbecf0080, 0xbed00080, 0xbed10080, 0xbed20080, 0xbed30080,
	0xbed40080, 0xbed50080, 0xbed60080, 0xbed70080, 0xbed80080, 0xbed90080,
	0xbeda0080, 0xbedb0080, 0xbedc0080, 0xbedd0080, 0xbede0080, 0xbedf0080,
	0xbee00080, 0xbee10080, 0xbee20080, 0xbee30080, 0xbee40080, 0xbee50080,
	0xbf810000
};

const struct soc15_reg_entry sgpr112_init_regs_aldebaran[] = {
	{ SOC15_REG_ENTRY(GC, 0, regCOMPUTE_RESOURCE_LIMITS), 0x0000000 },
	{ SOC15_REG_ENTRY(GC, 0, regCOMPUTE_NUM_THREAD_X), 0x40 },
	{ SOC15_REG_ENTRY(GC, 0, regCOMPUTE_NUM_THREAD_Y), 8 },
	{ SOC15_REG_ENTRY(GC, 0, regCOMPUTE_NUM_THREAD_Z), 1 },
	{ SOC15_REG_ENTRY(GC, 0, regCOMPUTE_PGM_RSRC1), 0x340 },
	{ SOC15_REG_ENTRY(GC, 0, regCOMPUTE_PGM_RSRC2), 0x6 },
	{ SOC15_REG_ENTRY(GC, 0, regCOMPUTE_PGM_RSRC3), 0x0 },
	{ SOC15_REG_ENTRY(GC, 0, regCOMPUTE_STATIC_THREAD_MGMT_SE0), 0xffffffff },
	{ SOC15_REG_ENTRY(GC, 0, regCOMPUTE_STATIC_THREAD_MGMT_SE1), 0xffffffff },
	{ SOC15_REG_ENTRY(GC, 0, regCOMPUTE_STATIC_THREAD_MGMT_SE2), 0xffffffff },
	{ SOC15_REG_ENTRY(GC, 0, regCOMPUTE_STATIC_THREAD_MGMT_SE3), 0xffffffff },
	{ SOC15_REG_ENTRY(GC, 0, regCOMPUTE_STATIC_THREAD_MGMT_SE4), 0xffffffff },
	{ SOC15_REG_ENTRY(GC, 0, regCOMPUTE_STATIC_THREAD_MGMT_SE5), 0xffffffff },
	{ SOC15_REG_ENTRY(GC, 0, regCOMPUTE_STATIC_THREAD_MGMT_SE6), 0xffffffff },
	{ SOC15_REG_ENTRY(GC, 0, regCOMPUTE_STATIC_THREAD_MGMT_SE7), 0xffffffff },
};

static const u32 sgpr96_init_compute_shader_aldebaran[] = {
	0xb8840904, 0xb8851a04, 0xb8861344, 0xb8831804, 0x9208ff06, 0x00000280,
	0x9209a805, 0x920a8a04, 0x81080908, 0x81080a08, 0x81080308, 0x8e078208,
	0x81078407, 0xc0410080, 0x00000007, 0xbf8c0000, 0xbf8e003f, 0xc0030200,
	0x00000000, 0xbf8c0000, 0xbf06ff08, 0xdeadbeaf, 0xbf84fff9, 0x81028102,
	0xc0410080, 0x00000007, 0xbf8c0000, 0xbf8a0000, 0xbefc0080, 0xbeea0080,
	0xbeeb0080, 0xbf00f280, 0xbee60080, 0xbee70080, 0xbee80080, 0xbee90080,
	0xbefe0080, 0xbeff0080, 0xbe880080, 0xbe890080, 0xbe8a0080, 0xbe8b0080,
	0xbe8c0080, 0xbe8d0080, 0xbe8e0080, 0xbe8f0080, 0xbe900080, 0xbe910080,
	0xbe920080, 0xbe930080, 0xbe940080, 0xbe950080, 0xbe960080, 0xbe970080,
	0xbe980080, 0xbe990080, 0xbe9a0080, 0xbe9b0080, 0xbe9c0080, 0xbe9d0080,
	0xbe9e0080, 0xbe9f0080, 0xbea00080, 0xbea10080, 0xbea20080, 0xbea30080,
	0xbea40080, 0xbea50080, 0xbea60080, 0xbea70080, 0xbea80080, 0xbea90080,
	0xbeaa0080, 0xbeab0080, 0xbeac0080, 0xbead0080, 0xbeae0080, 0xbeaf0080,
	0xbeb00080, 0xbeb10080, 0xbeb20080, 0xbeb30080, 0xbeb40080, 0xbeb50080,
	0xbeb60080, 0xbeb70080, 0xbeb80080, 0xbeb90080, 0xbeba0080, 0xbebb0080,
	0xbebc0080, 0xbebd0080, 0xbebe0080, 0xbebf0080, 0xbec00080, 0xbec10080,
	0xbec20080, 0xbec30080, 0xbec40080, 0xbec50080, 0xbec60080, 0xbec70080,
	0xbec80080, 0xbec90080, 0xbeca0080, 0xbecb0080, 0xbecc0080, 0xbecd0080,
	0xbece0080, 0xbecf0080, 0xbed00080, 0xbed10080, 0xbed20080, 0xbed30080,
	0xbed40080, 0xbed50080, 0xbed60080, 0xbed70080, 0xbed80080, 0xbed90080,
	0xbf810000,
};

const struct soc15_reg_entry sgpr96_init_regs_aldebaran[] = {
	{ SOC15_REG_ENTRY(GC, 0, regCOMPUTE_RESOURCE_LIMITS), 0x0000000 },
	{ SOC15_REG_ENTRY(GC, 0, regCOMPUTE_NUM_THREAD_X), 0x40 },
	{ SOC15_REG_ENTRY(GC, 0, regCOMPUTE_NUM_THREAD_Y), 0xc },
	{ SOC15_REG_ENTRY(GC, 0, regCOMPUTE_NUM_THREAD_Z), 1 },
	{ SOC15_REG_ENTRY(GC, 0, regCOMPUTE_PGM_RSRC1), 0x2c0 },
	{ SOC15_REG_ENTRY(GC, 0, regCOMPUTE_PGM_RSRC2), 0x6 },
	{ SOC15_REG_ENTRY(GC, 0, regCOMPUTE_PGM_RSRC3), 0x0 },
	{ SOC15_REG_ENTRY(GC, 0, regCOMPUTE_STATIC_THREAD_MGMT_SE0), 0xffffffff },
	{ SOC15_REG_ENTRY(GC, 0, regCOMPUTE_STATIC_THREAD_MGMT_SE1), 0xffffffff },
	{ SOC15_REG_ENTRY(GC, 0, regCOMPUTE_STATIC_THREAD_MGMT_SE2), 0xffffffff },
	{ SOC15_REG_ENTRY(GC, 0, regCOMPUTE_STATIC_THREAD_MGMT_SE3), 0xffffffff },
	{ SOC15_REG_ENTRY(GC, 0, regCOMPUTE_STATIC_THREAD_MGMT_SE4), 0xffffffff },
	{ SOC15_REG_ENTRY(GC, 0, regCOMPUTE_STATIC_THREAD_MGMT_SE5), 0xffffffff },
	{ SOC15_REG_ENTRY(GC, 0, regCOMPUTE_STATIC_THREAD_MGMT_SE6), 0xffffffff },
	{ SOC15_REG_ENTRY(GC, 0, regCOMPUTE_STATIC_THREAD_MGMT_SE7), 0xffffffff },
};

/*
 * This shader is used to clear the uninitiated sgprs after the above
 * two dispatches, because of hardware feature, dispath 0 couldn't clear
 * top hole sgprs. Therefore need 4 waves per SIMD to cover these sgprs
*/
static const u32 sgpr64_init_compute_shader_aldebaran[] = {
	0xb8840904, 0xb8851a04, 0xb8861344, 0xb8831804, 0x9208ff06, 0x00000280,
	0x9209a805, 0x920a8a04, 0x81080908, 0x81080a08, 0x81080308, 0x8e078208,
	0x81078407, 0xc0410080, 0x00000007, 0xbf8c0000, 0xbf8e003f, 0xc0030200,
	0x00000000, 0xbf8c0000, 0xbf06ff08, 0xdeadbeaf, 0xbf84fff9, 0x81028102,
	0xc0410080, 0x00000007, 0xbf8c0000, 0xbf8a0000, 0xbefc0080, 0xbeea0080,
	0xbeeb0080, 0xbf00f280, 0xbee60080, 0xbee70080, 0xbee80080, 0xbee90080,
	0xbefe0080, 0xbeff0080, 0xbe880080, 0xbe890080, 0xbe8a0080, 0xbe8b0080,
	0xbe8c0080, 0xbe8d0080, 0xbe8e0080, 0xbe8f0080, 0xbe900080, 0xbe910080,
	0xbe920080, 0xbe930080, 0xbe940080, 0xbe950080, 0xbe960080, 0xbe970080,
	0xbe980080, 0xbe990080, 0xbe9a0080, 0xbe9b0080, 0xbe9c0080, 0xbe9d0080,
	0xbe9e0080, 0xbe9f0080, 0xbea00080, 0xbea10080, 0xbea20080, 0xbea30080,
	0xbea40080, 0xbea50080, 0xbea60080, 0xbea70080, 0xbea80080, 0xbea90080,
	0xbeaa0080, 0xbeab0080, 0xbeac0080, 0xbead0080, 0xbeae0080, 0xbeaf0080,
	0xbeb00080, 0xbeb10080, 0xbeb20080, 0xbeb30080, 0xbeb40080, 0xbeb50080,
	0xbeb60080, 0xbeb70080, 0xbeb80080, 0xbeb90080, 0xbf810000,
};

const struct soc15_reg_entry sgpr64_init_regs_aldebaran[] = {
	{ SOC15_REG_ENTRY(GC, 0, regCOMPUTE_RESOURCE_LIMITS), 0x0000000 },
	{ SOC15_REG_ENTRY(GC, 0, regCOMPUTE_NUM_THREAD_X), 0x40 },
	{ SOC15_REG_ENTRY(GC, 0, regCOMPUTE_NUM_THREAD_Y), 0x10 },
	{ SOC15_REG_ENTRY(GC, 0, regCOMPUTE_NUM_THREAD_Z), 1 },
	{ SOC15_REG_ENTRY(GC, 0, regCOMPUTE_PGM_RSRC1), 0x1c0 },
	{ SOC15_REG_ENTRY(GC, 0, regCOMPUTE_PGM_RSRC2), 0x6 },
	{ SOC15_REG_ENTRY(GC, 0, regCOMPUTE_PGM_RSRC3), 0x0 },
	{ SOC15_REG_ENTRY(GC, 0, regCOMPUTE_STATIC_THREAD_MGMT_SE0), 0xffffffff },
	{ SOC15_REG_ENTRY(GC, 0, regCOMPUTE_STATIC_THREAD_MGMT_SE1), 0xffffffff },
	{ SOC15_REG_ENTRY(GC, 0, regCOMPUTE_STATIC_THREAD_MGMT_SE2), 0xffffffff },
	{ SOC15_REG_ENTRY(GC, 0, regCOMPUTE_STATIC_THREAD_MGMT_SE3), 0xffffffff },
	{ SOC15_REG_ENTRY(GC, 0, regCOMPUTE_STATIC_THREAD_MGMT_SE4), 0xffffffff },
	{ SOC15_REG_ENTRY(GC, 0, regCOMPUTE_STATIC_THREAD_MGMT_SE5), 0xffffffff },
	{ SOC15_REG_ENTRY(GC, 0, regCOMPUTE_STATIC_THREAD_MGMT_SE6), 0xffffffff },
	{ SOC15_REG_ENTRY(GC, 0, regCOMPUTE_STATIC_THREAD_MGMT_SE7), 0xffffffff },
};

static int gfx_v9_4_2_run_shader(struct amdgpu_device *adev,
				 struct amdgpu_ring *ring,
				 struct amdgpu_ib *ib,
				 const u32 *shader_ptr, u32 shader_size,
				 const struct soc15_reg_entry *init_regs, u32 regs_size,
				 u32 compute_dim_x, u64 wb_gpu_addr, u32 pattern,
				 struct dma_fence **fence_ptr)
{
	int r, i;
	uint32_t total_size, shader_offset;
	u64 gpu_addr;

	total_size = (regs_size * 3 + 4 + 5 + 5) * 4;
	total_size = ALIGN(total_size, 256);
	shader_offset = total_size;
	total_size += ALIGN(shader_size, 256);

	/* allocate an indirect buffer to put the commands in */
	memset(ib, 0, sizeof(*ib));
	r = amdgpu_ib_get(adev, NULL, total_size,
					AMDGPU_IB_POOL_DIRECT, ib);
	if (r) {
		dev_err(adev->dev, "failed to get ib (%d).\n", r);
		return r;
	}

	/* load the compute shaders */
	for (i = 0; i < shader_size/sizeof(u32); i++)
		ib->ptr[i + (shader_offset / 4)] = shader_ptr[i];

	/* init the ib length to 0 */
	ib->length_dw = 0;

	/* write the register state for the compute dispatch */
	for (i = 0; i < regs_size; i++) {
		ib->ptr[ib->length_dw++] = PACKET3(PACKET3_SET_SH_REG, 1);
		ib->ptr[ib->length_dw++] = SOC15_REG_ENTRY_OFFSET(init_regs[i])
								- PACKET3_SET_SH_REG_START;
		ib->ptr[ib->length_dw++] = init_regs[i].reg_value;
	}

	/* write the shader start address: mmCOMPUTE_PGM_LO, mmCOMPUTE_PGM_HI */
	gpu_addr = (ib->gpu_addr + (u64)shader_offset) >> 8;
	ib->ptr[ib->length_dw++] = PACKET3(PACKET3_SET_SH_REG, 2);
	ib->ptr[ib->length_dw++] = SOC15_REG_OFFSET(GC, 0, regCOMPUTE_PGM_LO)
							- PACKET3_SET_SH_REG_START;
	ib->ptr[ib->length_dw++] = lower_32_bits(gpu_addr);
	ib->ptr[ib->length_dw++] = upper_32_bits(gpu_addr);

	/* write the wb buffer address */
	ib->ptr[ib->length_dw++] = PACKET3(PACKET3_SET_SH_REG, 3);
	ib->ptr[ib->length_dw++] = SOC15_REG_OFFSET(GC, 0, regCOMPUTE_USER_DATA_0)
							- PACKET3_SET_SH_REG_START;
	ib->ptr[ib->length_dw++] = lower_32_bits(wb_gpu_addr);
	ib->ptr[ib->length_dw++] = upper_32_bits(wb_gpu_addr);
	ib->ptr[ib->length_dw++] = pattern;

	/* write dispatch packet */
	ib->ptr[ib->length_dw++] = PACKET3(PACKET3_DISPATCH_DIRECT, 3);
	ib->ptr[ib->length_dw++] = compute_dim_x; /* x */
	ib->ptr[ib->length_dw++] = 1; /* y */
	ib->ptr[ib->length_dw++] = 1; /* z */
	ib->ptr[ib->length_dw++] =
		REG_SET_FIELD(0, COMPUTE_DISPATCH_INITIATOR, COMPUTE_SHADER_EN, 1);

	/* shedule the ib on the ring */
	r = amdgpu_ib_schedule(ring, 1, ib, NULL, fence_ptr);
	if (r) {
		dev_err(adev->dev, "ib submit failed (%d).\n", r);
		amdgpu_ib_free(adev, ib, NULL);
	}
	return r;
}

static void gfx_v9_4_2_log_wave_assignment(struct amdgpu_device *adev, uint32_t *wb_ptr)
{
	uint32_t se, cu, simd, wave;
	uint32_t offset = 0;
	char *str;
	int size;

	str = kmalloc(256, GFP_KERNEL);
	if (!str)
		return;

	dev_dbg(adev->dev, "wave assignment:\n");

	for (se = 0; se < adev->gfx.config.max_shader_engines; se++) {
		for (cu = 0; cu < CU_ID_MAX; cu++) {
			memset(str, 0, 256);
			size = sprintf(str, "SE[%02d]CU[%02d]: ", se, cu);
			for (simd = 0; simd < SIMD_ID_MAX; simd++) {
				size += sprintf(str + size, "[");
				for (wave = 0; wave < WAVE_ID_MAX; wave++) {
					size += sprintf(str + size, "%x", wb_ptr[offset]);
					offset++;
				}
				size += sprintf(str + size, "]  ");
			}
			dev_dbg(adev->dev, "%s\n", str);
		}
	}

	kfree(str);
}

static int gfx_v9_4_2_wait_for_waves_assigned(struct amdgpu_device *adev,
					      uint32_t *wb_ptr, uint32_t mask,
					      uint32_t pattern, uint32_t num_wave, bool wait)
{
	uint32_t se, cu, simd, wave;
	uint32_t loop = 0;
	uint32_t wave_cnt;
	uint32_t offset;

	do {
		wave_cnt = 0;
		offset = 0;

		for (se = 0; se < adev->gfx.config.max_shader_engines; se++)
			for (cu = 0; cu < CU_ID_MAX; cu++)
				for (simd = 0; simd < SIMD_ID_MAX; simd++)
					for (wave = 0; wave < WAVE_ID_MAX; wave++) {
						if (((1 << wave) & mask) &&
						    (wb_ptr[offset] == pattern))
							wave_cnt++;

						offset++;
					}

		if (wave_cnt == num_wave)
			return 0;

		mdelay(1);
	} while (++loop < 2000 && wait);

	dev_err(adev->dev, "actual wave num: %d, expected wave num: %d\n",
		wave_cnt, num_wave);

	gfx_v9_4_2_log_wave_assignment(adev, wb_ptr);

	return -EBADSLT;
}

static int gfx_v9_4_2_do_sgprs_init(struct amdgpu_device *adev)
{
	int r;
	int wb_size = adev->gfx.config.max_shader_engines *
			 CU_ID_MAX * SIMD_ID_MAX * WAVE_ID_MAX;
	struct amdgpu_ib wb_ib;
	struct amdgpu_ib disp_ibs[3];
	struct dma_fence *fences[3];
	u32 pattern[3] = { 0x1, 0x5, 0xa };

	/* bail if the compute ring is not ready */
	if (!adev->gfx.compute_ring[0].sched.ready ||
		 !adev->gfx.compute_ring[1].sched.ready)
		return 0;

	/* allocate the write-back buffer from IB */
	memset(&wb_ib, 0, sizeof(wb_ib));
	r = amdgpu_ib_get(adev, NULL, (1 + wb_size) * sizeof(uint32_t),
			  AMDGPU_IB_POOL_DIRECT, &wb_ib);
	if (r) {
		dev_err(adev->dev, "failed to get ib (%d) for wb\n", r);
		return r;
	}
	memset(wb_ib.ptr, 0, (1 + wb_size) * sizeof(uint32_t));

	r = gfx_v9_4_2_run_shader(adev,
			&adev->gfx.compute_ring[0],
			&disp_ibs[0],
			sgpr112_init_compute_shader_aldebaran,
			sizeof(sgpr112_init_compute_shader_aldebaran),
			sgpr112_init_regs_aldebaran,
			ARRAY_SIZE(sgpr112_init_regs_aldebaran),
			adev->gfx.cu_info.number,
			wb_ib.gpu_addr, pattern[0], &fences[0]);
	if (r) {
		dev_err(adev->dev, "failed to clear first 224 sgprs\n");
		goto pro_end;
	}

	r = gfx_v9_4_2_wait_for_waves_assigned(adev,
			&wb_ib.ptr[1], 0b11,
			pattern[0],
			adev->gfx.cu_info.number * SIMD_ID_MAX * 2,
			true);
	if (r) {
		dev_err(adev->dev, "wave coverage failed when clear first 224 sgprs\n");
		wb_ib.ptr[0] = 0xdeadbeaf; /* stop waves */
		goto disp0_failed;
	}

	r = gfx_v9_4_2_run_shader(adev,
			&adev->gfx.compute_ring[1],
			&disp_ibs[1],
			sgpr96_init_compute_shader_aldebaran,
			sizeof(sgpr96_init_compute_shader_aldebaran),
			sgpr96_init_regs_aldebaran,
			ARRAY_SIZE(sgpr96_init_regs_aldebaran),
			adev->gfx.cu_info.number * 2,
			wb_ib.gpu_addr, pattern[1], &fences[1]);
	if (r) {
		dev_err(adev->dev, "failed to clear next 576 sgprs\n");
		goto disp0_failed;
	}

	r = gfx_v9_4_2_wait_for_waves_assigned(adev,
			&wb_ib.ptr[1], 0b11111100,
			pattern[1], adev->gfx.cu_info.number * SIMD_ID_MAX * 6,
			true);
	if (r) {
		dev_err(adev->dev, "wave coverage failed when clear first 576 sgprs\n");
		wb_ib.ptr[0] = 0xdeadbeaf; /* stop waves */
		goto disp1_failed;
	}

	wb_ib.ptr[0] = 0xdeadbeaf; /* stop waves */

	/* wait for the GPU to finish processing the IB */
	r = dma_fence_wait(fences[0], false);
	if (r) {
		dev_err(adev->dev, "timeout to clear first 224 sgprs\n");
		goto disp1_failed;
	}

	r = dma_fence_wait(fences[1], false);
	if (r) {
		dev_err(adev->dev, "timeout to clear first 576 sgprs\n");
		goto disp1_failed;
	}

	memset(wb_ib.ptr, 0, (1 + wb_size) * sizeof(uint32_t));
	r = gfx_v9_4_2_run_shader(adev,
			&adev->gfx.compute_ring[0],
			&disp_ibs[2],
			sgpr64_init_compute_shader_aldebaran,
			sizeof(sgpr64_init_compute_shader_aldebaran),
			sgpr64_init_regs_aldebaran,
			ARRAY_SIZE(sgpr64_init_regs_aldebaran),
			adev->gfx.cu_info.number,
			wb_ib.gpu_addr, pattern[2], &fences[2]);
	if (r) {
		dev_err(adev->dev, "failed to clear first 256 sgprs\n");
		goto disp1_failed;
	}

	r = gfx_v9_4_2_wait_for_waves_assigned(adev,
			&wb_ib.ptr[1], 0b1111,
			pattern[2],
			adev->gfx.cu_info.number * SIMD_ID_MAX * 4,
			true);
	if (r) {
		dev_err(adev->dev, "wave coverage failed when clear first 256 sgprs\n");
		wb_ib.ptr[0] = 0xdeadbeaf; /* stop waves */
		goto disp2_failed;
	}

	wb_ib.ptr[0] = 0xdeadbeaf; /* stop waves */

	r = dma_fence_wait(fences[2], false);
	if (r) {
		dev_err(adev->dev, "timeout to clear first 256 sgprs\n");
		goto disp2_failed;
	}

disp2_failed:
	amdgpu_ib_free(adev, &disp_ibs[2], NULL);
	dma_fence_put(fences[2]);
disp1_failed:
	amdgpu_ib_free(adev, &disp_ibs[1], NULL);
	dma_fence_put(fences[1]);
disp0_failed:
	amdgpu_ib_free(adev, &disp_ibs[0], NULL);
	dma_fence_put(fences[0]);
pro_end:
	amdgpu_ib_free(adev, &wb_ib, NULL);

	if (r)
		dev_info(adev->dev, "Init SGPRS Failed\n");
	else
		dev_info(adev->dev, "Init SGPRS Successfully\n");

	return r;
}

static int gfx_v9_4_2_do_vgprs_init(struct amdgpu_device *adev)
{
	int r;
	/* CU_ID: 0~15, SIMD_ID: 0~3, WAVE_ID: 0 ~ 9 */
	int wb_size = adev->gfx.config.max_shader_engines *
			 CU_ID_MAX * SIMD_ID_MAX * WAVE_ID_MAX;
	struct amdgpu_ib wb_ib;
	struct amdgpu_ib disp_ib;
	struct dma_fence *fence;
	u32 pattern = 0xa;

	/* bail if the compute ring is not ready */
	if (!adev->gfx.compute_ring[0].sched.ready)
		return 0;

	/* allocate the write-back buffer from IB */
	memset(&wb_ib, 0, sizeof(wb_ib));
	r = amdgpu_ib_get(adev, NULL, (1 + wb_size) * sizeof(uint32_t),
			  AMDGPU_IB_POOL_DIRECT, &wb_ib);
	if (r) {
		dev_err(adev->dev, "failed to get ib (%d) for wb.\n", r);
		return r;
	}
	memset(wb_ib.ptr, 0, (1 + wb_size) * sizeof(uint32_t));

	r = gfx_v9_4_2_run_shader(adev,
			&adev->gfx.compute_ring[0],
			&disp_ib,
			vgpr_init_compute_shader_aldebaran,
			sizeof(vgpr_init_compute_shader_aldebaran),
			vgpr_init_regs_aldebaran,
			ARRAY_SIZE(vgpr_init_regs_aldebaran),
			adev->gfx.cu_info.number,
			wb_ib.gpu_addr, pattern, &fence);
	if (r) {
		dev_err(adev->dev, "failed to clear vgprs\n");
		goto pro_end;
	}

	/* wait for the GPU to finish processing the IB */
	r = dma_fence_wait(fence, false);
	if (r) {
		dev_err(adev->dev, "timeout to clear vgprs\n");
		goto disp_failed;
	}

	r = gfx_v9_4_2_wait_for_waves_assigned(adev,
			&wb_ib.ptr[1], 0b1,
			pattern,
			adev->gfx.cu_info.number * SIMD_ID_MAX,
			false);
	if (r) {
		dev_err(adev->dev, "failed to cover all simds when clearing vgprs\n");
		goto disp_failed;
	}

disp_failed:
	amdgpu_ib_free(adev, &disp_ib, NULL);
	dma_fence_put(fence);
pro_end:
	amdgpu_ib_free(adev, &wb_ib, NULL);

	if (r)
		dev_info(adev->dev, "Init VGPRS Failed\n");
	else
		dev_info(adev->dev, "Init VGPRS Successfully\n");

	return r;
}

int gfx_v9_4_2_do_edc_gpr_workarounds(struct amdgpu_device *adev)
{
	/* only support when RAS is enabled */
	if (!amdgpu_ras_is_supported(adev, AMDGPU_RAS_BLOCK__GFX))
		return 0;

	/* Workaround for ALDEBARAN, skip GPRs init in GPU reset.
	   Will remove it once GPRs init algorithm works for all CU settings. */
	if (amdgpu_in_reset(adev))
		return 0;

	gfx_v9_4_2_do_sgprs_init(adev);

	gfx_v9_4_2_do_vgprs_init(adev);

	return 0;
}

static void gfx_v9_4_2_query_sq_timeout_status(struct amdgpu_device *adev);
static void gfx_v9_4_2_reset_sq_timeout_status(struct amdgpu_device *adev);

void gfx_v9_4_2_init_golden_registers(struct amdgpu_device *adev,
				      uint32_t die_id)
{
	soc15_program_register_sequence(adev,
					golden_settings_gc_9_4_2_alde,
					ARRAY_SIZE(golden_settings_gc_9_4_2_alde));

	/* apply golden settings per die */
	switch (die_id) {
	case 0:
		soc15_program_register_sequence(adev,
				golden_settings_gc_9_4_2_alde_die_0,
				ARRAY_SIZE(golden_settings_gc_9_4_2_alde_die_0));
		break;
	case 1:
		soc15_program_register_sequence(adev,
				golden_settings_gc_9_4_2_alde_die_1,
				ARRAY_SIZE(golden_settings_gc_9_4_2_alde_die_1));
		break;
	default:
		dev_warn(adev->dev,
			 "invalid die id %d, ignore channel fabricid remap settings\n",
			 die_id);
		break;
	}
}

void gfx_v9_4_2_debug_trap_config_init(struct amdgpu_device *adev,
				uint32_t first_vmid,
				uint32_t last_vmid)
{
	uint32_t data;
	int i;

	mutex_lock(&adev->srbm_mutex);

	for (i = first_vmid; i < last_vmid; i++) {
		data = 0;
		soc15_grbm_select(adev, 0, 0, 0, i, 0);
		data = REG_SET_FIELD(data, SPI_GDBG_PER_VMID_CNTL, TRAP_EN, 1);
		data = REG_SET_FIELD(data, SPI_GDBG_PER_VMID_CNTL, EXCP_EN, 0);
		data = REG_SET_FIELD(data, SPI_GDBG_PER_VMID_CNTL, EXCP_REPLACE,
					0);
		WREG32(SOC15_REG_OFFSET(GC, 0, regSPI_GDBG_PER_VMID_CNTL), data);
	}

	soc15_grbm_select(adev, 0, 0, 0, 0, 0);
	mutex_unlock(&adev->srbm_mutex);

	WREG32(SOC15_REG_OFFSET(GC, 0, regSPI_GDBG_TRAP_DATA0), 0);
	WREG32(SOC15_REG_OFFSET(GC, 0, regSPI_GDBG_TRAP_DATA1), 0);
}

void gfx_v9_4_2_set_power_brake_sequence(struct amdgpu_device *adev)
{
	u32 tmp;

	gfx_v9_0_select_se_sh(adev, 0xffffffff, 0xffffffff, 0xffffffff, 0);

	tmp = 0;
	tmp = REG_SET_FIELD(tmp, GC_THROTTLE_CTRL, PATTERN_MODE, 1);
	WREG32_SOC15(GC, 0, regGC_THROTTLE_CTRL, tmp);

	tmp = 0;
	tmp = REG_SET_FIELD(tmp, GC_THROTTLE_CTRL1, PWRBRK_STALL_EN, 1);
	WREG32_SOC15(GC, 0, regGC_THROTTLE_CTRL1, tmp);

	WREG32_SOC15(GC, 0, regGC_CAC_IND_INDEX, ixPWRBRK_STALL_PATTERN_CTRL);
	tmp = 0;
	tmp = REG_SET_FIELD(tmp, PWRBRK_STALL_PATTERN_CTRL, PWRBRK_END_STEP, 0x12);
	WREG32_SOC15(GC, 0, regGC_CAC_IND_DATA, tmp);
}

static const struct soc15_reg_entry gfx_v9_4_2_edc_counter_regs[] = {
	/* CPF */
	{ SOC15_REG_ENTRY(GC, 0, regCPF_EDC_ROQ_CNT), 0, 1, 1 },
	{ SOC15_REG_ENTRY(GC, 0, regCPF_EDC_TAG_CNT), 0, 1, 1 },
	/* CPC */
	{ SOC15_REG_ENTRY(GC, 0, regCPC_EDC_SCRATCH_CNT), 0, 1, 1 },
	{ SOC15_REG_ENTRY(GC, 0, regCPC_EDC_UCODE_CNT), 0, 1, 1 },
	{ SOC15_REG_ENTRY(GC, 0, regDC_EDC_STATE_CNT), 0, 1, 1 },
	{ SOC15_REG_ENTRY(GC, 0, regDC_EDC_CSINVOC_CNT), 0, 1, 1 },
	{ SOC15_REG_ENTRY(GC, 0, regDC_EDC_RESTORE_CNT), 0, 1, 1 },
	/* GDS */
	{ SOC15_REG_ENTRY(GC, 0, regGDS_EDC_CNT), 0, 1, 1 },
	{ SOC15_REG_ENTRY(GC, 0, regGDS_EDC_GRBM_CNT), 0, 1, 1 },
	{ SOC15_REG_ENTRY(GC, 0, regGDS_EDC_OA_DED), 0, 1, 1 },
	{ SOC15_REG_ENTRY(GC, 0, regGDS_EDC_OA_PHY_CNT), 0, 1, 1 },
	{ SOC15_REG_ENTRY(GC, 0, regGDS_EDC_OA_PIPE_CNT), 0, 1, 1 },
	/* RLC */
	{ SOC15_REG_ENTRY(GC, 0, regRLC_EDC_CNT), 0, 1, 1 },
	{ SOC15_REG_ENTRY(GC, 0, regRLC_EDC_CNT2), 0, 1, 1 },
	/* SPI */
	{ SOC15_REG_ENTRY(GC, 0, regSPI_EDC_CNT), 0, 8, 1 },
	/* SQC */
	{ SOC15_REG_ENTRY(GC, 0, regSQC_EDC_CNT), 0, 8, 7 },
	{ SOC15_REG_ENTRY(GC, 0, regSQC_EDC_CNT2), 0, 8, 7 },
	{ SOC15_REG_ENTRY(GC, 0, regSQC_EDC_CNT3), 0, 8, 7 },
	{ SOC15_REG_ENTRY(GC, 0, regSQC_EDC_PARITY_CNT3), 0, 8, 7 },
	/* SQ */
	{ SOC15_REG_ENTRY(GC, 0, regSQ_EDC_CNT), 0, 8, 14 },
	/* TCP */
	{ SOC15_REG_ENTRY(GC, 0, regTCP_EDC_CNT_NEW), 0, 8, 14 },
	/* TCI */
	{ SOC15_REG_ENTRY(GC, 0, regTCI_EDC_CNT), 0, 1, 69 },
	/* TCC */
	{ SOC15_REG_ENTRY(GC, 0, regTCC_EDC_CNT), 0, 1, 16 },
	{ SOC15_REG_ENTRY(GC, 0, regTCC_EDC_CNT2), 0, 1, 16 },
	/* TCA */
	{ SOC15_REG_ENTRY(GC, 0, regTCA_EDC_CNT), 0, 1, 2 },
	/* TCX */
	{ SOC15_REG_ENTRY(GC, 0, regTCX_EDC_CNT), 0, 1, 2 },
	{ SOC15_REG_ENTRY(GC, 0, regTCX_EDC_CNT2), 0, 1, 2 },
	/* TD */
	{ SOC15_REG_ENTRY(GC, 0, regTD_EDC_CNT), 0, 8, 14 },
	/* TA */
	{ SOC15_REG_ENTRY(GC, 0, regTA_EDC_CNT), 0, 8, 14 },
	/* GCEA */
	{ SOC15_REG_ENTRY(GC, 0, regGCEA_EDC_CNT), 0, 1, 16 },
	{ SOC15_REG_ENTRY(GC, 0, regGCEA_EDC_CNT2), 0, 1, 16 },
	{ SOC15_REG_ENTRY(GC, 0, regGCEA_EDC_CNT3), 0, 1, 16 },
};

static void gfx_v9_4_2_select_se_sh(struct amdgpu_device *adev, u32 se_num,
				  u32 sh_num, u32 instance)
{
	u32 data;

	if (instance == 0xffffffff)
		data = REG_SET_FIELD(0, GRBM_GFX_INDEX,
				     INSTANCE_BROADCAST_WRITES, 1);
	else
		data = REG_SET_FIELD(0, GRBM_GFX_INDEX, INSTANCE_INDEX,
				     instance);

	if (se_num == 0xffffffff)
		data = REG_SET_FIELD(data, GRBM_GFX_INDEX, SE_BROADCAST_WRITES,
				     1);
	else
		data = REG_SET_FIELD(data, GRBM_GFX_INDEX, SE_INDEX, se_num);

	if (sh_num == 0xffffffff)
		data = REG_SET_FIELD(data, GRBM_GFX_INDEX, SH_BROADCAST_WRITES,
				     1);
	else
		data = REG_SET_FIELD(data, GRBM_GFX_INDEX, SH_INDEX, sh_num);

	WREG32_SOC15_RLC_SHADOW_EX(reg, GC, 0, regGRBM_GFX_INDEX, data);
}

static const struct soc15_ras_field_entry gfx_v9_4_2_ras_fields[] = {
	/* CPF */
	{ "CPF_ROQ_ME2", SOC15_REG_ENTRY(GC, 0, regCPF_EDC_ROQ_CNT),
	  SOC15_REG_FIELD(CPF_EDC_ROQ_CNT, SEC_COUNT_ME2),
	  SOC15_REG_FIELD(CPF_EDC_ROQ_CNT, DED_COUNT_ME2) },
	{ "CPF_ROQ_ME1", SOC15_REG_ENTRY(GC, 0, regCPF_EDC_ROQ_CNT),
	  SOC15_REG_FIELD(CPF_EDC_ROQ_CNT, SEC_COUNT_ME1),
	  SOC15_REG_FIELD(CPF_EDC_ROQ_CNT, DED_COUNT_ME1) },
	{ "CPF_TCIU_TAG", SOC15_REG_ENTRY(GC, 0, regCPF_EDC_TAG_CNT),
	  SOC15_REG_FIELD(CPF_EDC_TAG_CNT, SEC_COUNT),
	  SOC15_REG_FIELD(CPF_EDC_TAG_CNT, DED_COUNT) },

	/* CPC */
	{ "CPC_SCRATCH", SOC15_REG_ENTRY(GC, 0, regCPC_EDC_SCRATCH_CNT),
	  SOC15_REG_FIELD(CPC_EDC_SCRATCH_CNT, SEC_COUNT),
	  SOC15_REG_FIELD(CPC_EDC_SCRATCH_CNT, DED_COUNT) },
	{ "CPC_UCODE", SOC15_REG_ENTRY(GC, 0, regCPC_EDC_UCODE_CNT),
	  SOC15_REG_FIELD(CPC_EDC_UCODE_CNT, SEC_COUNT),
	  SOC15_REG_FIELD(CPC_EDC_UCODE_CNT, DED_COUNT) },
	{ "CPC_DC_STATE_RAM_ME1", SOC15_REG_ENTRY(GC, 0, regDC_EDC_STATE_CNT),
	  SOC15_REG_FIELD(DC_EDC_STATE_CNT, SEC_COUNT_ME1),
	  SOC15_REG_FIELD(DC_EDC_STATE_CNT, DED_COUNT_ME1) },
	{ "CPC_DC_CSINVOC_RAM_ME1",
	  SOC15_REG_ENTRY(GC, 0, regDC_EDC_CSINVOC_CNT),
	  SOC15_REG_FIELD(DC_EDC_CSINVOC_CNT, SEC_COUNT_ME1),
	  SOC15_REG_FIELD(DC_EDC_CSINVOC_CNT, DED_COUNT_ME1) },
	{ "CPC_DC_RESTORE_RAM_ME1",
	  SOC15_REG_ENTRY(GC, 0, regDC_EDC_RESTORE_CNT),
	  SOC15_REG_FIELD(DC_EDC_RESTORE_CNT, SEC_COUNT_ME1),
	  SOC15_REG_FIELD(DC_EDC_RESTORE_CNT, DED_COUNT_ME1) },
	{ "CPC_DC_CSINVOC_RAM1_ME1",
	  SOC15_REG_ENTRY(GC, 0, regDC_EDC_CSINVOC_CNT),
	  SOC15_REG_FIELD(DC_EDC_CSINVOC_CNT, SEC_COUNT1_ME1),
	  SOC15_REG_FIELD(DC_EDC_CSINVOC_CNT, DED_COUNT1_ME1) },
	{ "CPC_DC_RESTORE_RAM1_ME1",
	  SOC15_REG_ENTRY(GC, 0, regDC_EDC_RESTORE_CNT),
	  SOC15_REG_FIELD(DC_EDC_RESTORE_CNT, SEC_COUNT1_ME1),
	  SOC15_REG_FIELD(DC_EDC_RESTORE_CNT, DED_COUNT1_ME1) },

	/* GDS */
	{ "GDS_GRBM", SOC15_REG_ENTRY(GC, 0, regGDS_EDC_GRBM_CNT),
	  SOC15_REG_FIELD(GDS_EDC_GRBM_CNT, SEC),
	  SOC15_REG_FIELD(GDS_EDC_GRBM_CNT, DED) },
	{ "GDS_MEM", SOC15_REG_ENTRY(GC, 0, regGDS_EDC_CNT),
	  SOC15_REG_FIELD(GDS_EDC_CNT, GDS_MEM_SEC),
	  SOC15_REG_FIELD(GDS_EDC_CNT, GDS_MEM_DED) },
	{ "GDS_PHY_CMD_RAM_MEM", SOC15_REG_ENTRY(GC, 0, regGDS_EDC_OA_PHY_CNT),
	  SOC15_REG_FIELD(GDS_EDC_OA_PHY_CNT, PHY_CMD_RAM_MEM_SEC),
	  SOC15_REG_FIELD(GDS_EDC_OA_PHY_CNT, PHY_CMD_RAM_MEM_DED) },
	{ "GDS_PHY_DATA_RAM_MEM", SOC15_REG_ENTRY(GC, 0, regGDS_EDC_OA_PHY_CNT),
	  SOC15_REG_FIELD(GDS_EDC_OA_PHY_CNT, PHY_DATA_RAM_MEM_SEC),
	  SOC15_REG_FIELD(GDS_EDC_OA_PHY_CNT, PHY_DATA_RAM_MEM_DED) },
	{ "GDS_ME0_CS_PIPE_MEM", SOC15_REG_ENTRY(GC, 0, regGDS_EDC_OA_PHY_CNT),
	  SOC15_REG_FIELD(GDS_EDC_OA_PHY_CNT, ME0_CS_PIPE_MEM_SEC),
	  SOC15_REG_FIELD(GDS_EDC_OA_PHY_CNT, ME0_CS_PIPE_MEM_DED) },
	{ "GDS_ME1_PIPE0_PIPE_MEM",
	  SOC15_REG_ENTRY(GC, 0, regGDS_EDC_OA_PIPE_CNT),
	  SOC15_REG_FIELD(GDS_EDC_OA_PIPE_CNT, ME1_PIPE0_PIPE_MEM_SEC),
	  SOC15_REG_FIELD(GDS_EDC_OA_PIPE_CNT, ME1_PIPE0_PIPE_MEM_DED) },
	{ "GDS_ME1_PIPE1_PIPE_MEM",
	  SOC15_REG_ENTRY(GC, 0, regGDS_EDC_OA_PIPE_CNT),
	  SOC15_REG_FIELD(GDS_EDC_OA_PIPE_CNT, ME1_PIPE1_PIPE_MEM_SEC),
	  SOC15_REG_FIELD(GDS_EDC_OA_PIPE_CNT, ME1_PIPE1_PIPE_MEM_DED) },
	{ "GDS_ME1_PIPE2_PIPE_MEM",
	  SOC15_REG_ENTRY(GC, 0, regGDS_EDC_OA_PIPE_CNT),
	  SOC15_REG_FIELD(GDS_EDC_OA_PIPE_CNT, ME1_PIPE2_PIPE_MEM_SEC),
	  SOC15_REG_FIELD(GDS_EDC_OA_PIPE_CNT, ME1_PIPE2_PIPE_MEM_DED) },
	{ "GDS_ME1_PIPE3_PIPE_MEM",
	  SOC15_REG_ENTRY(GC, 0, regGDS_EDC_OA_PIPE_CNT),
	  SOC15_REG_FIELD(GDS_EDC_OA_PIPE_CNT, ME1_PIPE3_PIPE_MEM_SEC),
	  SOC15_REG_FIELD(GDS_EDC_OA_PIPE_CNT, ME1_PIPE3_PIPE_MEM_DED) },
	{ "GDS_ME0_GFXHP3D_PIX_DED",
	  SOC15_REG_ENTRY(GC, 0, regGDS_EDC_OA_DED), 0, 0,
	  SOC15_REG_FIELD(GDS_EDC_OA_DED, ME0_GFXHP3D_PIX_DED) },
	{ "GDS_ME0_GFXHP3D_VTX_DED",
	  SOC15_REG_ENTRY(GC, 0, regGDS_EDC_OA_DED), 0, 0,
	  SOC15_REG_FIELD(GDS_EDC_OA_DED, ME0_GFXHP3D_VTX_DED) },
	{ "GDS_ME0_CS_DED",
	  SOC15_REG_ENTRY(GC, 0, regGDS_EDC_OA_DED), 0, 0,
	  SOC15_REG_FIELD(GDS_EDC_OA_DED, ME0_CS_DED) },
	{ "GDS_ME0_GFXHP3D_GS_DED",
	  SOC15_REG_ENTRY(GC, 0, regGDS_EDC_OA_DED), 0, 0,
	  SOC15_REG_FIELD(GDS_EDC_OA_DED, ME0_GFXHP3D_GS_DED) },
	{ "GDS_ME1_PIPE0_DED",
	  SOC15_REG_ENTRY(GC, 0, regGDS_EDC_OA_DED), 0, 0,
	  SOC15_REG_FIELD(GDS_EDC_OA_DED, ME1_PIPE0_DED) },
	{ "GDS_ME1_PIPE1_DED",
	  SOC15_REG_ENTRY(GC, 0, regGDS_EDC_OA_DED), 0, 0,
	  SOC15_REG_FIELD(GDS_EDC_OA_DED, ME1_PIPE1_DED) },
	{ "GDS_ME1_PIPE2_DED",
	  SOC15_REG_ENTRY(GC, 0, regGDS_EDC_OA_DED), 0, 0,
	  SOC15_REG_FIELD(GDS_EDC_OA_DED, ME1_PIPE2_DED) },
	{ "GDS_ME1_PIPE3_DED",
	  SOC15_REG_ENTRY(GC, 0, regGDS_EDC_OA_DED), 0, 0,
	  SOC15_REG_FIELD(GDS_EDC_OA_DED, ME1_PIPE3_DED) },
	{ "GDS_ME2_PIPE0_DED",
	  SOC15_REG_ENTRY(GC, 0, regGDS_EDC_OA_DED), 0, 0,
	  SOC15_REG_FIELD(GDS_EDC_OA_DED, ME2_PIPE0_DED) },
	{ "GDS_ME2_PIPE1_DED",
	  SOC15_REG_ENTRY(GC, 0, regGDS_EDC_OA_DED), 0, 0,
	  SOC15_REG_FIELD(GDS_EDC_OA_DED, ME2_PIPE1_DED) },
	{ "GDS_ME2_PIPE2_DED",
	  SOC15_REG_ENTRY(GC, 0, regGDS_EDC_OA_DED), 0, 0,
	  SOC15_REG_FIELD(GDS_EDC_OA_DED, ME2_PIPE2_DED) },
	{ "GDS_ME2_PIPE3_DED",
	  SOC15_REG_ENTRY(GC, 0, regGDS_EDC_OA_DED), 0, 0,
	  SOC15_REG_FIELD(GDS_EDC_OA_DED, ME2_PIPE3_DED) },

	/* RLC */
	{ "RLCG_INSTR_RAM", SOC15_REG_ENTRY(GC, 0, regRLC_EDC_CNT),
	  SOC15_REG_FIELD(RLC_EDC_CNT, RLCG_INSTR_RAM_SEC_COUNT),
	  SOC15_REG_FIELD(RLC_EDC_CNT, RLCG_INSTR_RAM_DED_COUNT) },
	{ "RLCG_SCRATCH_RAM", SOC15_REG_ENTRY(GC, 0, regRLC_EDC_CNT),
	  SOC15_REG_FIELD(RLC_EDC_CNT, RLCG_SCRATCH_RAM_SEC_COUNT),
	  SOC15_REG_FIELD(RLC_EDC_CNT, RLCG_SCRATCH_RAM_DED_COUNT) },
	{ "RLCV_INSTR_RAM", SOC15_REG_ENTRY(GC, 0, regRLC_EDC_CNT),
	  SOC15_REG_FIELD(RLC_EDC_CNT, RLCV_INSTR_RAM_SEC_COUNT),
	  SOC15_REG_FIELD(RLC_EDC_CNT, RLCV_INSTR_RAM_DED_COUNT) },
	{ "RLCV_SCRATCH_RAM", SOC15_REG_ENTRY(GC, 0, regRLC_EDC_CNT),
	  SOC15_REG_FIELD(RLC_EDC_CNT, RLCV_SCRATCH_RAM_SEC_COUNT),
	  SOC15_REG_FIELD(RLC_EDC_CNT, RLCV_SCRATCH_RAM_DED_COUNT) },
	{ "RLC_TCTAG_RAM", SOC15_REG_ENTRY(GC, 0, regRLC_EDC_CNT),
	  SOC15_REG_FIELD(RLC_EDC_CNT, RLC_TCTAG_RAM_SEC_COUNT),
	  SOC15_REG_FIELD(RLC_EDC_CNT, RLC_TCTAG_RAM_DED_COUNT) },
	{ "RLC_SPM_SCRATCH_RAM", SOC15_REG_ENTRY(GC, 0, regRLC_EDC_CNT),
	  SOC15_REG_FIELD(RLC_EDC_CNT, RLC_SPM_SCRATCH_RAM_SEC_COUNT),
	  SOC15_REG_FIELD(RLC_EDC_CNT, RLC_SPM_SCRATCH_RAM_DED_COUNT) },
	{ "RLC_SRM_DATA_RAM", SOC15_REG_ENTRY(GC, 0, regRLC_EDC_CNT),
	  SOC15_REG_FIELD(RLC_EDC_CNT, RLC_SRM_DATA_RAM_SEC_COUNT),
	  SOC15_REG_FIELD(RLC_EDC_CNT, RLC_SRM_DATA_RAM_DED_COUNT) },
	{ "RLC_SRM_ADDR_RAM", SOC15_REG_ENTRY(GC, 0, regRLC_EDC_CNT),
	  SOC15_REG_FIELD(RLC_EDC_CNT, RLC_SRM_ADDR_RAM_SEC_COUNT),
	  SOC15_REG_FIELD(RLC_EDC_CNT, RLC_SRM_ADDR_RAM_DED_COUNT) },
	{ "RLC_SPM_SE0_SCRATCH_RAM", SOC15_REG_ENTRY(GC, 0, regRLC_EDC_CNT2),
	  SOC15_REG_FIELD(RLC_EDC_CNT2, RLC_SPM_SE0_SCRATCH_RAM_SEC_COUNT),
	  SOC15_REG_FIELD(RLC_EDC_CNT2, RLC_SPM_SE0_SCRATCH_RAM_DED_COUNT) },
	{ "RLC_SPM_SE1_SCRATCH_RAM", SOC15_REG_ENTRY(GC, 0, regRLC_EDC_CNT2),
	  SOC15_REG_FIELD(RLC_EDC_CNT2, RLC_SPM_SE1_SCRATCH_RAM_SEC_COUNT),
	  SOC15_REG_FIELD(RLC_EDC_CNT2, RLC_SPM_SE1_SCRATCH_RAM_DED_COUNT) },
	{ "RLC_SPM_SE2_SCRATCH_RAM", SOC15_REG_ENTRY(GC, 0, regRLC_EDC_CNT2),
	  SOC15_REG_FIELD(RLC_EDC_CNT2, RLC_SPM_SE2_SCRATCH_RAM_SEC_COUNT),
	  SOC15_REG_FIELD(RLC_EDC_CNT2, RLC_SPM_SE2_SCRATCH_RAM_DED_COUNT) },
	{ "RLC_SPM_SE3_SCRATCH_RAM", SOC15_REG_ENTRY(GC, 0, regRLC_EDC_CNT2),
	  SOC15_REG_FIELD(RLC_EDC_CNT2, RLC_SPM_SE3_SCRATCH_RAM_SEC_COUNT),
	  SOC15_REG_FIELD(RLC_EDC_CNT2, RLC_SPM_SE3_SCRATCH_RAM_DED_COUNT) },
	{ "RLC_SPM_SE4_SCRATCH_RAM", SOC15_REG_ENTRY(GC, 0, regRLC_EDC_CNT2),
	  SOC15_REG_FIELD(RLC_EDC_CNT2, RLC_SPM_SE4_SCRATCH_RAM_SEC_COUNT),
	  SOC15_REG_FIELD(RLC_EDC_CNT2, RLC_SPM_SE4_SCRATCH_RAM_DED_COUNT) },
	{ "RLC_SPM_SE5_SCRATCH_RAM", SOC15_REG_ENTRY(GC, 0, regRLC_EDC_CNT2),
	  SOC15_REG_FIELD(RLC_EDC_CNT2, RLC_SPM_SE5_SCRATCH_RAM_SEC_COUNT),
	  SOC15_REG_FIELD(RLC_EDC_CNT2, RLC_SPM_SE5_SCRATCH_RAM_DED_COUNT) },
	{ "RLC_SPM_SE6_SCRATCH_RAM", SOC15_REG_ENTRY(GC, 0, regRLC_EDC_CNT2),
	  SOC15_REG_FIELD(RLC_EDC_CNT2, RLC_SPM_SE6_SCRATCH_RAM_SEC_COUNT),
	  SOC15_REG_FIELD(RLC_EDC_CNT2, RLC_SPM_SE6_SCRATCH_RAM_DED_COUNT) },
	{ "RLC_SPM_SE7_SCRATCH_RAM", SOC15_REG_ENTRY(GC, 0, regRLC_EDC_CNT2),
	  SOC15_REG_FIELD(RLC_EDC_CNT2, RLC_SPM_SE7_SCRATCH_RAM_SEC_COUNT),
	  SOC15_REG_FIELD(RLC_EDC_CNT2, RLC_SPM_SE7_SCRATCH_RAM_DED_COUNT) },

	/* SPI */
	{ "SPI_SR_MEM", SOC15_REG_ENTRY(GC, 0, regSPI_EDC_CNT),
	  SOC15_REG_FIELD(SPI_EDC_CNT, SPI_SR_MEM_SEC_COUNT),
	  SOC15_REG_FIELD(SPI_EDC_CNT, SPI_SR_MEM_DED_COUNT) },
	{ "SPI_GDS_EXPREQ", SOC15_REG_ENTRY(GC, 0, regSPI_EDC_CNT),
	  SOC15_REG_FIELD(SPI_EDC_CNT, SPI_GDS_EXPREQ_SEC_COUNT),
	  SOC15_REG_FIELD(SPI_EDC_CNT, SPI_GDS_EXPREQ_DED_COUNT) },
	{ "SPI_WB_GRANT_30", SOC15_REG_ENTRY(GC, 0, regSPI_EDC_CNT),
	  SOC15_REG_FIELD(SPI_EDC_CNT, SPI_WB_GRANT_30_SEC_COUNT),
	  SOC15_REG_FIELD(SPI_EDC_CNT, SPI_WB_GRANT_30_DED_COUNT) },
	{ "SPI_LIFE_CNT", SOC15_REG_ENTRY(GC, 0, regSPI_EDC_CNT),
	  SOC15_REG_FIELD(SPI_EDC_CNT, SPI_LIFE_CNT_SEC_COUNT),
	  SOC15_REG_FIELD(SPI_EDC_CNT, SPI_LIFE_CNT_DED_COUNT) },

	/* SQC - regSQC_EDC_CNT */
	{ "SQC_DATA_CU0_WRITE_DATA_BUF", SOC15_REG_ENTRY(GC, 0, regSQC_EDC_CNT),
	  SOC15_REG_FIELD(SQC_EDC_CNT, DATA_CU0_WRITE_DATA_BUF_SEC_COUNT),
	  SOC15_REG_FIELD(SQC_EDC_CNT, DATA_CU0_WRITE_DATA_BUF_DED_COUNT) },
	{ "SQC_DATA_CU0_UTCL1_LFIFO", SOC15_REG_ENTRY(GC, 0, regSQC_EDC_CNT),
	  SOC15_REG_FIELD(SQC_EDC_CNT, DATA_CU0_UTCL1_LFIFO_SEC_COUNT),
	  SOC15_REG_FIELD(SQC_EDC_CNT, DATA_CU0_UTCL1_LFIFO_DED_COUNT) },
	{ "SQC_DATA_CU1_WRITE_DATA_BUF", SOC15_REG_ENTRY(GC, 0, regSQC_EDC_CNT),
	  SOC15_REG_FIELD(SQC_EDC_CNT, DATA_CU1_WRITE_DATA_BUF_SEC_COUNT),
	  SOC15_REG_FIELD(SQC_EDC_CNT, DATA_CU1_WRITE_DATA_BUF_DED_COUNT) },
	{ "SQC_DATA_CU1_UTCL1_LFIFO", SOC15_REG_ENTRY(GC, 0, regSQC_EDC_CNT),
	  SOC15_REG_FIELD(SQC_EDC_CNT, DATA_CU1_UTCL1_LFIFO_SEC_COUNT),
	  SOC15_REG_FIELD(SQC_EDC_CNT, DATA_CU1_UTCL1_LFIFO_DED_COUNT) },
	{ "SQC_DATA_CU2_WRITE_DATA_BUF", SOC15_REG_ENTRY(GC, 0, regSQC_EDC_CNT),
	  SOC15_REG_FIELD(SQC_EDC_CNT, DATA_CU2_WRITE_DATA_BUF_SEC_COUNT),
	  SOC15_REG_FIELD(SQC_EDC_CNT, DATA_CU2_WRITE_DATA_BUF_DED_COUNT) },
	{ "SQC_DATA_CU2_UTCL1_LFIFO", SOC15_REG_ENTRY(GC, 0, regSQC_EDC_CNT),
	  SOC15_REG_FIELD(SQC_EDC_CNT, DATA_CU2_UTCL1_LFIFO_SEC_COUNT),
	  SOC15_REG_FIELD(SQC_EDC_CNT, DATA_CU2_UTCL1_LFIFO_DED_COUNT) },
	{ "SQC_DATA_CU3_WRITE_DATA_BUF", SOC15_REG_ENTRY(GC, 0, regSQC_EDC_CNT),
	  SOC15_REG_FIELD(SQC_EDC_CNT, DATA_CU3_WRITE_DATA_BUF_SEC_COUNT),
	  SOC15_REG_FIELD(SQC_EDC_CNT, DATA_CU3_WRITE_DATA_BUF_DED_COUNT) },
	{ "SQC_DATA_CU3_UTCL1_LFIFO", SOC15_REG_ENTRY(GC, 0, regSQC_EDC_CNT),
	  SOC15_REG_FIELD(SQC_EDC_CNT, DATA_CU3_UTCL1_LFIFO_SEC_COUNT),
	  SOC15_REG_FIELD(SQC_EDC_CNT, DATA_CU3_UTCL1_LFIFO_DED_COUNT) },

	/* SQC - regSQC_EDC_CNT2 */
	{ "SQC_INST_BANKA_TAG_RAM", SOC15_REG_ENTRY(GC, 0, regSQC_EDC_CNT2),
	  SOC15_REG_FIELD(SQC_EDC_CNT2, INST_BANKA_TAG_RAM_SEC_COUNT),
	  SOC15_REG_FIELD(SQC_EDC_CNT2, INST_BANKA_TAG_RAM_DED_COUNT) },
	{ "SQC_INST_BANKA_BANK_RAM", SOC15_REG_ENTRY(GC, 0, regSQC_EDC_CNT2),
	  SOC15_REG_FIELD(SQC_EDC_CNT2, INST_BANKA_BANK_RAM_SEC_COUNT),
	  SOC15_REG_FIELD(SQC_EDC_CNT2, INST_BANKA_BANK_RAM_DED_COUNT) },
	{ "SQC_DATA_BANKA_TAG_RAM", SOC15_REG_ENTRY(GC, 0, regSQC_EDC_CNT2),
	  SOC15_REG_FIELD(SQC_EDC_CNT2, DATA_BANKA_TAG_RAM_SEC_COUNT),
	  SOC15_REG_FIELD(SQC_EDC_CNT2, DATA_BANKA_TAG_RAM_DED_COUNT) },
	{ "SQC_DATA_BANKA_BANK_RAM", SOC15_REG_ENTRY(GC, 0, regSQC_EDC_CNT2),
	  SOC15_REG_FIELD(SQC_EDC_CNT2, DATA_BANKA_BANK_RAM_SEC_COUNT),
	  SOC15_REG_FIELD(SQC_EDC_CNT2, DATA_BANKA_BANK_RAM_DED_COUNT) },
	{ "SQC_INST_UTCL1_LFIFO", SOC15_REG_ENTRY(GC, 0, regSQC_EDC_CNT2),
	  SOC15_REG_FIELD(SQC_EDC_CNT2, INST_UTCL1_LFIFO_SEC_COUNT),
	  SOC15_REG_FIELD(SQC_EDC_CNT2, INST_UTCL1_LFIFO_DED_COUNT) },
	{ "SQC_DATA_BANKA_DIRTY_BIT_RAM", SOC15_REG_ENTRY(GC, 0, regSQC_EDC_CNT2),
	  SOC15_REG_FIELD(SQC_EDC_CNT2, DATA_BANKA_DIRTY_BIT_RAM_SEC_COUNT),
	  SOC15_REG_FIELD(SQC_EDC_CNT2, DATA_BANKA_DIRTY_BIT_RAM_DED_COUNT) },

	/* SQC - regSQC_EDC_CNT3 */
	{ "SQC_INST_BANKB_TAG_RAM", SOC15_REG_ENTRY(GC, 0, regSQC_EDC_CNT3),
	  SOC15_REG_FIELD(SQC_EDC_CNT3, INST_BANKB_TAG_RAM_SEC_COUNT),
	  SOC15_REG_FIELD(SQC_EDC_CNT3, INST_BANKB_TAG_RAM_DED_COUNT) },
	{ "SQC_INST_BANKB_BANK_RAM", SOC15_REG_ENTRY(GC, 0, regSQC_EDC_CNT3),
	  SOC15_REG_FIELD(SQC_EDC_CNT3, INST_BANKB_BANK_RAM_SEC_COUNT),
	  SOC15_REG_FIELD(SQC_EDC_CNT3, INST_BANKB_BANK_RAM_DED_COUNT) },
	{ "SQC_DATA_BANKB_TAG_RAM", SOC15_REG_ENTRY(GC, 0, regSQC_EDC_CNT3),
	  SOC15_REG_FIELD(SQC_EDC_CNT3, DATA_BANKB_TAG_RAM_SEC_COUNT),
	  SOC15_REG_FIELD(SQC_EDC_CNT3, DATA_BANKB_TAG_RAM_DED_COUNT) },
	{ "SQC_DATA_BANKB_BANK_RAM", SOC15_REG_ENTRY(GC, 0, regSQC_EDC_CNT3),
	  SOC15_REG_FIELD(SQC_EDC_CNT3, DATA_BANKB_BANK_RAM_SEC_COUNT),
	  SOC15_REG_FIELD(SQC_EDC_CNT3, DATA_BANKB_BANK_RAM_DED_COUNT) },
	{ "SQC_DATA_BANKB_DIRTY_BIT_RAM", SOC15_REG_ENTRY(GC, 0, regSQC_EDC_CNT3),
	  SOC15_REG_FIELD(SQC_EDC_CNT3, DATA_BANKB_DIRTY_BIT_RAM_SEC_COUNT),
	  SOC15_REG_FIELD(SQC_EDC_CNT3, DATA_BANKB_DIRTY_BIT_RAM_DED_COUNT) },

	/* SQC - regSQC_EDC_PARITY_CNT3 */
	{ "SQC_INST_BANKA_UTCL1_MISS_FIFO", SOC15_REG_ENTRY(GC, 0, regSQC_EDC_PARITY_CNT3),
	  SOC15_REG_FIELD(SQC_EDC_PARITY_CNT3, INST_BANKA_UTCL1_MISS_FIFO_SEC_COUNT),
	  SOC15_REG_FIELD(SQC_EDC_PARITY_CNT3, INST_BANKA_UTCL1_MISS_FIFO_DED_COUNT) },
	{ "SQC_INST_BANKA_MISS_FIFO", SOC15_REG_ENTRY(GC, 0, regSQC_EDC_PARITY_CNT3),
	  SOC15_REG_FIELD(SQC_EDC_PARITY_CNT3, INST_BANKA_MISS_FIFO_SEC_COUNT),
	  SOC15_REG_FIELD(SQC_EDC_PARITY_CNT3, INST_BANKA_MISS_FIFO_DED_COUNT) },
	{ "SQC_DATA_BANKA_HIT_FIFO", SOC15_REG_ENTRY(GC, 0, regSQC_EDC_PARITY_CNT3),
	  SOC15_REG_FIELD(SQC_EDC_PARITY_CNT3, DATA_BANKA_HIT_FIFO_SEC_COUNT),
	  SOC15_REG_FIELD(SQC_EDC_PARITY_CNT3, DATA_BANKA_HIT_FIFO_DED_COUNT) },
	{ "SQC_DATA_BANKA_MISS_FIFO", SOC15_REG_ENTRY(GC, 0, regSQC_EDC_PARITY_CNT3),
	  SOC15_REG_FIELD(SQC_EDC_PARITY_CNT3, DATA_BANKA_MISS_FIFO_SEC_COUNT),
	  SOC15_REG_FIELD(SQC_EDC_PARITY_CNT3, DATA_BANKA_MISS_FIFO_DED_COUNT) },
	{ "SQC_INST_BANKB_UTCL1_MISS_FIFO", SOC15_REG_ENTRY(GC, 0, regSQC_EDC_PARITY_CNT3),
	  SOC15_REG_FIELD(SQC_EDC_PARITY_CNT3, INST_BANKB_UTCL1_MISS_FIFO_SEC_COUNT),
	  SOC15_REG_FIELD(SQC_EDC_PARITY_CNT3, INST_BANKB_UTCL1_MISS_FIFO_DED_COUNT) },
	{ "SQC_INST_BANKB_MISS_FIFO", SOC15_REG_ENTRY(GC, 0, regSQC_EDC_PARITY_CNT3),
	  SOC15_REG_FIELD(SQC_EDC_PARITY_CNT3, INST_BANKB_MISS_FIFO_SEC_COUNT),
	  SOC15_REG_FIELD(SQC_EDC_PARITY_CNT3, INST_BANKB_MISS_FIFO_DED_COUNT) },
	{ "SQC_DATA_BANKB_HIT_FIFO", SOC15_REG_ENTRY(GC, 0, regSQC_EDC_PARITY_CNT3),
	  SOC15_REG_FIELD(SQC_EDC_PARITY_CNT3, DATA_BANKB_HIT_FIFO_SEC_COUNT),
	  SOC15_REG_FIELD(SQC_EDC_PARITY_CNT3, DATA_BANKB_HIT_FIFO_DED_COUNT) },
	{ "SQC_DATA_BANKB_MISS_FIFO", SOC15_REG_ENTRY(GC, 0, regSQC_EDC_PARITY_CNT3),
	  SOC15_REG_FIELD(SQC_EDC_PARITY_CNT3, DATA_BANKB_MISS_FIFO_SEC_COUNT),
	  SOC15_REG_FIELD(SQC_EDC_PARITY_CNT3, DATA_BANKB_MISS_FIFO_DED_COUNT) },

	/* SQ */
	{ "SQ_LDS_D", SOC15_REG_ENTRY(GC, 0, regSQ_EDC_CNT),
	  SOC15_REG_FIELD(SQ_EDC_CNT, LDS_D_SEC_COUNT),
	  SOC15_REG_FIELD(SQ_EDC_CNT, LDS_D_DED_COUNT) },
	{ "SQ_LDS_I", SOC15_REG_ENTRY(GC, 0, regSQ_EDC_CNT),
	  SOC15_REG_FIELD(SQ_EDC_CNT, LDS_I_SEC_COUNT),
	  SOC15_REG_FIELD(SQ_EDC_CNT, LDS_I_DED_COUNT) },
	{ "SQ_SGPR", SOC15_REG_ENTRY(GC, 0, regSQ_EDC_CNT),
	  SOC15_REG_FIELD(SQ_EDC_CNT, SGPR_SEC_COUNT),
	  SOC15_REG_FIELD(SQ_EDC_CNT, SGPR_DED_COUNT) },
	{ "SQ_VGPR0", SOC15_REG_ENTRY(GC, 0, regSQ_EDC_CNT),
	  SOC15_REG_FIELD(SQ_EDC_CNT, VGPR0_SEC_COUNT),
	  SOC15_REG_FIELD(SQ_EDC_CNT, VGPR0_DED_COUNT) },
	{ "SQ_VGPR1", SOC15_REG_ENTRY(GC, 0, regSQ_EDC_CNT),
	  SOC15_REG_FIELD(SQ_EDC_CNT, VGPR1_SEC_COUNT),
	  SOC15_REG_FIELD(SQ_EDC_CNT, VGPR1_DED_COUNT) },
	{ "SQ_VGPR2", SOC15_REG_ENTRY(GC, 0, regSQ_EDC_CNT),
	  SOC15_REG_FIELD(SQ_EDC_CNT, VGPR2_SEC_COUNT),
	  SOC15_REG_FIELD(SQ_EDC_CNT, VGPR2_DED_COUNT) },
	{ "SQ_VGPR3", SOC15_REG_ENTRY(GC, 0, regSQ_EDC_CNT),
	  SOC15_REG_FIELD(SQ_EDC_CNT, VGPR3_SEC_COUNT),
	  SOC15_REG_FIELD(SQ_EDC_CNT, VGPR3_DED_COUNT) },

	/* TCP */
	{ "TCP_CACHE_RAM", SOC15_REG_ENTRY(GC, 0, regTCP_EDC_CNT_NEW),
	  SOC15_REG_FIELD(TCP_EDC_CNT_NEW, CACHE_RAM_SEC_COUNT),
	  SOC15_REG_FIELD(TCP_EDC_CNT_NEW, CACHE_RAM_DED_COUNT) },
	{ "TCP_LFIFO_RAM", SOC15_REG_ENTRY(GC, 0, regTCP_EDC_CNT_NEW),
	  SOC15_REG_FIELD(TCP_EDC_CNT_NEW, LFIFO_RAM_SEC_COUNT),
	  SOC15_REG_FIELD(TCP_EDC_CNT_NEW, LFIFO_RAM_DED_COUNT) },
	{ "TCP_CMD_FIFO", SOC15_REG_ENTRY(GC, 0, regTCP_EDC_CNT_NEW),
	  SOC15_REG_FIELD(TCP_EDC_CNT_NEW, CMD_FIFO_SEC_COUNT),
	  SOC15_REG_FIELD(TCP_EDC_CNT_NEW, CMD_FIFO_DED_COUNT) },
	{ "TCP_VM_FIFO", SOC15_REG_ENTRY(GC, 0, regTCP_EDC_CNT_NEW),
	  SOC15_REG_FIELD(TCP_EDC_CNT_NEW, VM_FIFO_SEC_COUNT),
	  SOC15_REG_FIELD(TCP_EDC_CNT_NEW, VM_FIFO_DED_COUNT) },
	{ "TCP_DB_RAM", SOC15_REG_ENTRY(GC, 0, regTCP_EDC_CNT_NEW),
	  SOC15_REG_FIELD(TCP_EDC_CNT_NEW, DB_RAM_SEC_COUNT),
	  SOC15_REG_FIELD(TCP_EDC_CNT_NEW, DB_RAM_DED_COUNT) },
	{ "TCP_UTCL1_LFIFO0", SOC15_REG_ENTRY(GC, 0, regTCP_EDC_CNT_NEW),
	  SOC15_REG_FIELD(TCP_EDC_CNT_NEW, UTCL1_LFIFO0_SEC_COUNT),
	  SOC15_REG_FIELD(TCP_EDC_CNT_NEW, UTCL1_LFIFO0_DED_COUNT) },
	{ "TCP_UTCL1_LFIFO1", SOC15_REG_ENTRY(GC, 0, regTCP_EDC_CNT_NEW),
	  SOC15_REG_FIELD(TCP_EDC_CNT_NEW, UTCL1_LFIFO1_SEC_COUNT),
	  SOC15_REG_FIELD(TCP_EDC_CNT_NEW, UTCL1_LFIFO1_DED_COUNT) },

	/* TCI */
	{ "TCI_WRITE_RAM", SOC15_REG_ENTRY(GC, 0, regTCI_EDC_CNT),
	  SOC15_REG_FIELD(TCI_EDC_CNT, WRITE_RAM_SEC_COUNT),
	  SOC15_REG_FIELD(TCI_EDC_CNT, WRITE_RAM_DED_COUNT) },

	/* TCC */
	{ "TCC_CACHE_DATA", SOC15_REG_ENTRY(GC, 0, regTCC_EDC_CNT),
	  SOC15_REG_FIELD(TCC_EDC_CNT, CACHE_DATA_SEC_COUNT),
	  SOC15_REG_FIELD(TCC_EDC_CNT, CACHE_DATA_DED_COUNT) },
	{ "TCC_CACHE_DIRTY", SOC15_REG_ENTRY(GC, 0, regTCC_EDC_CNT),
	  SOC15_REG_FIELD(TCC_EDC_CNT, CACHE_DIRTY_SEC_COUNT),
	  SOC15_REG_FIELD(TCC_EDC_CNT, CACHE_DIRTY_DED_COUNT) },
	{ "TCC_HIGH_RATE_TAG", SOC15_REG_ENTRY(GC, 0, regTCC_EDC_CNT),
	  SOC15_REG_FIELD(TCC_EDC_CNT, HIGH_RATE_TAG_SEC_COUNT),
	  SOC15_REG_FIELD(TCC_EDC_CNT, HIGH_RATE_TAG_DED_COUNT) },
	{ "TCC_LOW_RATE_TAG", SOC15_REG_ENTRY(GC, 0, regTCC_EDC_CNT),
	  SOC15_REG_FIELD(TCC_EDC_CNT, LOW_RATE_TAG_SEC_COUNT),
	  SOC15_REG_FIELD(TCC_EDC_CNT, LOW_RATE_TAG_DED_COUNT) },
	{ "TCC_SRC_FIFO", SOC15_REG_ENTRY(GC, 0, regTCC_EDC_CNT),
	  SOC15_REG_FIELD(TCC_EDC_CNT, SRC_FIFO_SEC_COUNT),
	  SOC15_REG_FIELD(TCC_EDC_CNT, SRC_FIFO_DED_COUNT) },
	{ "TCC_LATENCY_FIFO", SOC15_REG_ENTRY(GC, 0, regTCC_EDC_CNT),
	  SOC15_REG_FIELD(TCC_EDC_CNT, LATENCY_FIFO_SEC_COUNT),
	  SOC15_REG_FIELD(TCC_EDC_CNT, LATENCY_FIFO_DED_COUNT) },
	{ "TCC_LATENCY_FIFO_NEXT_RAM", SOC15_REG_ENTRY(GC, 0, regTCC_EDC_CNT),
	  SOC15_REG_FIELD(TCC_EDC_CNT, LATENCY_FIFO_NEXT_RAM_SEC_COUNT),
	  SOC15_REG_FIELD(TCC_EDC_CNT, LATENCY_FIFO_NEXT_RAM_DED_COUNT) },
	{ "TCC_CACHE_TAG_PROBE_FIFO", SOC15_REG_ENTRY(GC, 0, regTCC_EDC_CNT2),
	  SOC15_REG_FIELD(TCC_EDC_CNT2, CACHE_TAG_PROBE_FIFO_SEC_COUNT),
	  SOC15_REG_FIELD(TCC_EDC_CNT2, CACHE_TAG_PROBE_FIFO_DED_COUNT) },
	{ "TCC_UC_ATOMIC_FIFO", SOC15_REG_ENTRY(GC, 0, regTCC_EDC_CNT2),
	  SOC15_REG_FIELD(TCC_EDC_CNT2, UC_ATOMIC_FIFO_SEC_COUNT),
	  SOC15_REG_FIELD(TCC_EDC_CNT2, UC_ATOMIC_FIFO_DED_COUNT) },
	{ "TCC_WRITE_CACHE_READ", SOC15_REG_ENTRY(GC, 0, regTCC_EDC_CNT2),
	  SOC15_REG_FIELD(TCC_EDC_CNT2, WRITE_CACHE_READ_SEC_COUNT),
	  SOC15_REG_FIELD(TCC_EDC_CNT2, WRITE_CACHE_READ_DED_COUNT) },
	{ "TCC_RETURN_CONTROL", SOC15_REG_ENTRY(GC, 0, regTCC_EDC_CNT2),
	  SOC15_REG_FIELD(TCC_EDC_CNT2, RETURN_CONTROL_SEC_COUNT),
	  SOC15_REG_FIELD(TCC_EDC_CNT2, RETURN_CONTROL_DED_COUNT) },
	{ "TCC_IN_USE_TRANSFER", SOC15_REG_ENTRY(GC, 0, regTCC_EDC_CNT2),
	  SOC15_REG_FIELD(TCC_EDC_CNT2, IN_USE_TRANSFER_SEC_COUNT),
	  SOC15_REG_FIELD(TCC_EDC_CNT2, IN_USE_TRANSFER_DED_COUNT) },
	{ "TCC_IN_USE_DEC", SOC15_REG_ENTRY(GC, 0, regTCC_EDC_CNT2),
	  SOC15_REG_FIELD(TCC_EDC_CNT2, IN_USE_DEC_SEC_COUNT),
	  SOC15_REG_FIELD(TCC_EDC_CNT2, IN_USE_DEC_DED_COUNT) },
	{ "TCC_WRITE_RETURN", SOC15_REG_ENTRY(GC, 0, regTCC_EDC_CNT2),
	  SOC15_REG_FIELD(TCC_EDC_CNT2, WRITE_RETURN_SEC_COUNT),
	  SOC15_REG_FIELD(TCC_EDC_CNT2, WRITE_RETURN_DED_COUNT) },
	{ "TCC_RETURN_DATA", SOC15_REG_ENTRY(GC, 0, regTCC_EDC_CNT2),
	  SOC15_REG_FIELD(TCC_EDC_CNT2, RETURN_DATA_SEC_COUNT),
	  SOC15_REG_FIELD(TCC_EDC_CNT2, RETURN_DATA_DED_COUNT) },

	/* TCA */
	{ "TCA_HOLE_FIFO", SOC15_REG_ENTRY(GC, 0, regTCA_EDC_CNT),
	  SOC15_REG_FIELD(TCA_EDC_CNT, HOLE_FIFO_SEC_COUNT),
	  SOC15_REG_FIELD(TCA_EDC_CNT, HOLE_FIFO_DED_COUNT) },
	{ "TCA_REQ_FIFO", SOC15_REG_ENTRY(GC, 0, regTCA_EDC_CNT),
	  SOC15_REG_FIELD(TCA_EDC_CNT, REQ_FIFO_SEC_COUNT),
	  SOC15_REG_FIELD(TCA_EDC_CNT, REQ_FIFO_DED_COUNT) },

	/* TCX */
	{ "TCX_GROUP0", SOC15_REG_ENTRY(GC, 0, regTCX_EDC_CNT),
	  SOC15_REG_FIELD(TCX_EDC_CNT, GROUP0_SEC_COUNT),
	  SOC15_REG_FIELD(TCX_EDC_CNT, GROUP0_DED_COUNT) },
	{ "TCX_GROUP1", SOC15_REG_ENTRY(GC, 0, regTCX_EDC_CNT),
	  SOC15_REG_FIELD(TCX_EDC_CNT, GROUP1_SEC_COUNT),
	  SOC15_REG_FIELD(TCX_EDC_CNT, GROUP1_DED_COUNT) },
	{ "TCX_GROUP2", SOC15_REG_ENTRY(GC, 0, regTCX_EDC_CNT),
	  SOC15_REG_FIELD(TCX_EDC_CNT, GROUP2_SEC_COUNT),
	  SOC15_REG_FIELD(TCX_EDC_CNT, GROUP2_DED_COUNT) },
	{ "TCX_GROUP3", SOC15_REG_ENTRY(GC, 0, regTCX_EDC_CNT),
	  SOC15_REG_FIELD(TCX_EDC_CNT, GROUP3_SEC_COUNT),
	  SOC15_REG_FIELD(TCX_EDC_CNT, GROUP3_DED_COUNT) },
	{ "TCX_GROUP4", SOC15_REG_ENTRY(GC, 0, regTCX_EDC_CNT),
	  SOC15_REG_FIELD(TCX_EDC_CNT, GROUP4_SEC_COUNT),
	  SOC15_REG_FIELD(TCX_EDC_CNT, GROUP4_DED_COUNT) },
	{ "TCX_GROUP5", SOC15_REG_ENTRY(GC, 0, regTCX_EDC_CNT),
	  SOC15_REG_FIELD(TCX_EDC_CNT, GROUP5_SED_COUNT), 0, 0 },
	{ "TCX_GROUP6", SOC15_REG_ENTRY(GC, 0, regTCX_EDC_CNT),
	  SOC15_REG_FIELD(TCX_EDC_CNT, GROUP6_SED_COUNT), 0, 0 },
	{ "TCX_GROUP7", SOC15_REG_ENTRY(GC, 0, regTCX_EDC_CNT),
	  SOC15_REG_FIELD(TCX_EDC_CNT, GROUP7_SED_COUNT), 0, 0 },
	{ "TCX_GROUP8", SOC15_REG_ENTRY(GC, 0, regTCX_EDC_CNT),
	  SOC15_REG_FIELD(TCX_EDC_CNT, GROUP8_SED_COUNT), 0, 0 },
	{ "TCX_GROUP9", SOC15_REG_ENTRY(GC, 0, regTCX_EDC_CNT),
	  SOC15_REG_FIELD(TCX_EDC_CNT, GROUP9_SED_COUNT), 0, 0 },
	{ "TCX_GROUP10", SOC15_REG_ENTRY(GC, 0, regTCX_EDC_CNT),
	  SOC15_REG_FIELD(TCX_EDC_CNT, GROUP10_SED_COUNT), 0, 0 },
	{ "TCX_GROUP11", SOC15_REG_ENTRY(GC, 0, regTCX_EDC_CNT2),
	  SOC15_REG_FIELD(TCX_EDC_CNT2, GROUP11_SED_COUNT), 0, 0 },
	{ "TCX_GROUP12", SOC15_REG_ENTRY(GC, 0, regTCX_EDC_CNT2),
	  SOC15_REG_FIELD(TCX_EDC_CNT2, GROUP12_SED_COUNT), 0, 0 },
	{ "TCX_GROUP13", SOC15_REG_ENTRY(GC, 0, regTCX_EDC_CNT2),
	  SOC15_REG_FIELD(TCX_EDC_CNT2, GROUP13_SED_COUNT), 0, 0 },
	{ "TCX_GROUP14", SOC15_REG_ENTRY(GC, 0, regTCX_EDC_CNT2),
	  SOC15_REG_FIELD(TCX_EDC_CNT2, GROUP14_SED_COUNT), 0, 0 },

	/* TD */
	{ "TD_SS_FIFO_LO", SOC15_REG_ENTRY(GC, 0, regTD_EDC_CNT),
	  SOC15_REG_FIELD(TD_EDC_CNT, SS_FIFO_LO_SEC_COUNT),
	  SOC15_REG_FIELD(TD_EDC_CNT, SS_FIFO_LO_DED_COUNT) },
	{ "TD_SS_FIFO_HI", SOC15_REG_ENTRY(GC, 0, regTD_EDC_CNT),
	  SOC15_REG_FIELD(TD_EDC_CNT, SS_FIFO_HI_SEC_COUNT),
	  SOC15_REG_FIELD(TD_EDC_CNT, SS_FIFO_HI_DED_COUNT) },
	{ "TD_CS_FIFO", SOC15_REG_ENTRY(GC, 0, regTD_EDC_CNT),
	  SOC15_REG_FIELD(TD_EDC_CNT, CS_FIFO_SEC_COUNT),
	  SOC15_REG_FIELD(TD_EDC_CNT, CS_FIFO_DED_COUNT) },

	/* TA */
	{ "TA_FS_DFIFO", SOC15_REG_ENTRY(GC, 0, regTA_EDC_CNT),
	  SOC15_REG_FIELD(TA_EDC_CNT, TA_FS_DFIFO_SEC_COUNT),
	  SOC15_REG_FIELD(TA_EDC_CNT, TA_FS_DFIFO_DED_COUNT) },
	{ "TA_FS_AFIFO_LO", SOC15_REG_ENTRY(GC, 0, regTA_EDC_CNT),
	  SOC15_REG_FIELD(TA_EDC_CNT, TA_FS_AFIFO_LO_SEC_COUNT),
	  SOC15_REG_FIELD(TA_EDC_CNT, TA_FS_AFIFO_LO_DED_COUNT) },
	{ "TA_FL_LFIFO", SOC15_REG_ENTRY(GC, 0, regTA_EDC_CNT),
	  SOC15_REG_FIELD(TA_EDC_CNT, TA_FL_LFIFO_SEC_COUNT),
	  SOC15_REG_FIELD(TA_EDC_CNT, TA_FL_LFIFO_DED_COUNT) },
	{ "TA_FX_LFIFO", SOC15_REG_ENTRY(GC, 0, regTA_EDC_CNT),
	  SOC15_REG_FIELD(TA_EDC_CNT, TA_FX_LFIFO_SEC_COUNT),
	  SOC15_REG_FIELD(TA_EDC_CNT, TA_FX_LFIFO_DED_COUNT) },
	{ "TA_FS_CFIFO", SOC15_REG_ENTRY(GC, 0, regTA_EDC_CNT),
	  SOC15_REG_FIELD(TA_EDC_CNT, TA_FS_CFIFO_SEC_COUNT),
	  SOC15_REG_FIELD(TA_EDC_CNT, TA_FS_CFIFO_DED_COUNT) },
	{ "TA_FS_AFIFO_HI", SOC15_REG_ENTRY(GC, 0, regTA_EDC_CNT),
	  SOC15_REG_FIELD(TA_EDC_CNT, TA_FS_AFIFO_HI_SEC_COUNT),
	  SOC15_REG_FIELD(TA_EDC_CNT, TA_FS_AFIFO_HI_DED_COUNT) },

	/* EA - regGCEA_EDC_CNT */
	{ "EA_DRAMRD_CMDMEM", SOC15_REG_ENTRY(GC, 0, regGCEA_EDC_CNT),
	  SOC15_REG_FIELD(GCEA_EDC_CNT, DRAMRD_CMDMEM_SEC_COUNT),
	  SOC15_REG_FIELD(GCEA_EDC_CNT, DRAMRD_CMDMEM_DED_COUNT) },
	{ "EA_DRAMWR_CMDMEM", SOC15_REG_ENTRY(GC, 0, regGCEA_EDC_CNT),
	  SOC15_REG_FIELD(GCEA_EDC_CNT, DRAMWR_CMDMEM_SEC_COUNT),
	  SOC15_REG_FIELD(GCEA_EDC_CNT, DRAMWR_CMDMEM_DED_COUNT) },
	{ "EA_DRAMWR_DATAMEM", SOC15_REG_ENTRY(GC, 0, regGCEA_EDC_CNT),
	  SOC15_REG_FIELD(GCEA_EDC_CNT, DRAMWR_DATAMEM_SEC_COUNT),
	  SOC15_REG_FIELD(GCEA_EDC_CNT, DRAMWR_DATAMEM_DED_COUNT) },
	{ "EA_RRET_TAGMEM", SOC15_REG_ENTRY(GC, 0, regGCEA_EDC_CNT),
	  SOC15_REG_FIELD(GCEA_EDC_CNT, RRET_TAGMEM_SEC_COUNT),
	  SOC15_REG_FIELD(GCEA_EDC_CNT, RRET_TAGMEM_DED_COUNT) },
	{ "EA_WRET_TAGMEM", SOC15_REG_ENTRY(GC, 0, regGCEA_EDC_CNT),
	  SOC15_REG_FIELD(GCEA_EDC_CNT, WRET_TAGMEM_SEC_COUNT),
	  SOC15_REG_FIELD(GCEA_EDC_CNT, WRET_TAGMEM_DED_COUNT) },
	{ "EA_IOWR_DATAMEM", SOC15_REG_ENTRY(GC, 0, regGCEA_EDC_CNT),
	  SOC15_REG_FIELD(GCEA_EDC_CNT, IOWR_DATAMEM_SEC_COUNT),
	  SOC15_REG_FIELD(GCEA_EDC_CNT, IOWR_DATAMEM_DED_COUNT) },
	{ "EA_DRAMRD_PAGEMEM", SOC15_REG_ENTRY(GC, 0, regGCEA_EDC_CNT),
	  SOC15_REG_FIELD(GCEA_EDC_CNT, DRAMRD_PAGEMEM_SED_COUNT), 0, 0 },
	{ "EA_DRAMWR_PAGEMEM", SOC15_REG_ENTRY(GC, 0, regGCEA_EDC_CNT),
	  SOC15_REG_FIELD(GCEA_EDC_CNT, DRAMWR_PAGEMEM_SED_COUNT), 0, 0 },
	{ "EA_IORD_CMDMEM", SOC15_REG_ENTRY(GC, 0, regGCEA_EDC_CNT),
	  SOC15_REG_FIELD(GCEA_EDC_CNT, IORD_CMDMEM_SED_COUNT), 0, 0 },
	{ "EA_IOWR_CMDMEM", SOC15_REG_ENTRY(GC, 0, regGCEA_EDC_CNT),
	  SOC15_REG_FIELD(GCEA_EDC_CNT, IOWR_CMDMEM_SED_COUNT), 0, 0 },

	/* EA - regGCEA_EDC_CNT2 */
	{ "EA_GMIRD_CMDMEM", SOC15_REG_ENTRY(GC, 0, regGCEA_EDC_CNT2),
	  SOC15_REG_FIELD(GCEA_EDC_CNT2, GMIRD_CMDMEM_SEC_COUNT),
	  SOC15_REG_FIELD(GCEA_EDC_CNT2, GMIRD_CMDMEM_DED_COUNT) },
	{ "EA_GMIWR_CMDMEM", SOC15_REG_ENTRY(GC, 0, regGCEA_EDC_CNT2),
	  SOC15_REG_FIELD(GCEA_EDC_CNT2, GMIWR_CMDMEM_SEC_COUNT),
	  SOC15_REG_FIELD(GCEA_EDC_CNT2, GMIWR_CMDMEM_DED_COUNT) },
	{ "EA_GMIWR_DATAMEM", SOC15_REG_ENTRY(GC, 0, regGCEA_EDC_CNT2),
	  SOC15_REG_FIELD(GCEA_EDC_CNT2, GMIWR_DATAMEM_SEC_COUNT),
	  SOC15_REG_FIELD(GCEA_EDC_CNT2, GMIWR_DATAMEM_DED_COUNT) },
	{ "EA_GMIRD_PAGEMEM", SOC15_REG_ENTRY(GC, 0, regGCEA_EDC_CNT2),
	  SOC15_REG_FIELD(GCEA_EDC_CNT2, GMIRD_PAGEMEM_SED_COUNT), 0, 0 },
	{ "EA_GMIWR_PAGEMEM", SOC15_REG_ENTRY(GC, 0, regGCEA_EDC_CNT2),
	  SOC15_REG_FIELD(GCEA_EDC_CNT2, GMIWR_PAGEMEM_SED_COUNT), 0, 0 },
	{ "EA_MAM_D0MEM", SOC15_REG_ENTRY(GC, 0, regGCEA_EDC_CNT2),
	  SOC15_REG_FIELD(GCEA_EDC_CNT2, MAM_D0MEM_SED_COUNT),
	  SOC15_REG_FIELD(GCEA_EDC_CNT2, MAM_D0MEM_DED_COUNT) },
	{ "EA_MAM_D1MEM", SOC15_REG_ENTRY(GC, 0, regGCEA_EDC_CNT2),
	  SOC15_REG_FIELD(GCEA_EDC_CNT2, MAM_D1MEM_SED_COUNT),
	  SOC15_REG_FIELD(GCEA_EDC_CNT2, MAM_D1MEM_DED_COUNT) },
	{ "EA_MAM_D2MEM", SOC15_REG_ENTRY(GC, 0, regGCEA_EDC_CNT2),
	  SOC15_REG_FIELD(GCEA_EDC_CNT2, MAM_D2MEM_SED_COUNT),
	  SOC15_REG_FIELD(GCEA_EDC_CNT2, MAM_D2MEM_DED_COUNT) },
	{ "EA_MAM_D3MEM", SOC15_REG_ENTRY(GC, 0, regGCEA_EDC_CNT2),
	  SOC15_REG_FIELD(GCEA_EDC_CNT2, MAM_D3MEM_SED_COUNT),
	  SOC15_REG_FIELD(GCEA_EDC_CNT2, MAM_D3MEM_DED_COUNT) },

	/* EA - regGCEA_EDC_CNT3 */
	{ "EA_DRAMRD_PAGEMEM", SOC15_REG_ENTRY(GC, 0, regGCEA_EDC_CNT3), 0, 0,
	  SOC15_REG_FIELD(GCEA_EDC_CNT3, DRAMRD_PAGEMEM_DED_COUNT) },
	{ "EA_DRAMWR_PAGEMEM", SOC15_REG_ENTRY(GC, 0, regGCEA_EDC_CNT3), 0, 0,
	  SOC15_REG_FIELD(GCEA_EDC_CNT3, DRAMWR_PAGEMEM_DED_COUNT) },
	{ "EA_IORD_CMDMEM", SOC15_REG_ENTRY(GC, 0, regGCEA_EDC_CNT3), 0, 0,
	  SOC15_REG_FIELD(GCEA_EDC_CNT3, IORD_CMDMEM_DED_COUNT) },
	{ "EA_IOWR_CMDMEM", SOC15_REG_ENTRY(GC, 0, regGCEA_EDC_CNT3), 0, 0,
	  SOC15_REG_FIELD(GCEA_EDC_CNT3, IOWR_CMDMEM_DED_COUNT) },
	{ "EA_GMIRD_PAGEMEM", SOC15_REG_ENTRY(GC, 0, regGCEA_EDC_CNT3), 0, 0,
	  SOC15_REG_FIELD(GCEA_EDC_CNT3, GMIRD_PAGEMEM_DED_COUNT) },
	{ "EA_GMIWR_PAGEMEM", SOC15_REG_ENTRY(GC, 0, regGCEA_EDC_CNT3), 0, 0,
	  SOC15_REG_FIELD(GCEA_EDC_CNT3, GMIWR_PAGEMEM_DED_COUNT) },
	{ "EA_MAM_A0MEM", SOC15_REG_ENTRY(GC, 0, regGCEA_EDC_CNT3),
	  SOC15_REG_FIELD(GCEA_EDC_CNT3, MAM_A0MEM_SEC_COUNT),
	  SOC15_REG_FIELD(GCEA_EDC_CNT3, MAM_A0MEM_DED_COUNT) },
	{ "EA_MAM_A1MEM", SOC15_REG_ENTRY(GC, 0, regGCEA_EDC_CNT3),
	  SOC15_REG_FIELD(GCEA_EDC_CNT3, MAM_A1MEM_SEC_COUNT),
	  SOC15_REG_FIELD(GCEA_EDC_CNT3, MAM_A1MEM_DED_COUNT) },
	{ "EA_MAM_A2MEM", SOC15_REG_ENTRY(GC, 0, regGCEA_EDC_CNT3),
	  SOC15_REG_FIELD(GCEA_EDC_CNT3, MAM_A2MEM_SEC_COUNT),
	  SOC15_REG_FIELD(GCEA_EDC_CNT3, MAM_A2MEM_DED_COUNT) },
	{ "EA_MAM_A3MEM", SOC15_REG_ENTRY(GC, 0, regGCEA_EDC_CNT3),
	  SOC15_REG_FIELD(GCEA_EDC_CNT3, MAM_A3MEM_SEC_COUNT),
	  SOC15_REG_FIELD(GCEA_EDC_CNT3, MAM_A3MEM_DED_COUNT) },
	{ "EA_MAM_AFMEM", SOC15_REG_ENTRY(GC, 0, regGCEA_EDC_CNT3),
	  SOC15_REG_FIELD(GCEA_EDC_CNT3, MAM_AFMEM_SEC_COUNT),
	  SOC15_REG_FIELD(GCEA_EDC_CNT3, MAM_AFMEM_DED_COUNT) },
};

static const char * const vml2_walker_mems[] = {
	"UTC_VML2_CACHE_PDE0_MEM0",
	"UTC_VML2_CACHE_PDE0_MEM1",
	"UTC_VML2_CACHE_PDE1_MEM0",
	"UTC_VML2_CACHE_PDE1_MEM1",
	"UTC_VML2_CACHE_PDE2_MEM0",
	"UTC_VML2_CACHE_PDE2_MEM1",
	"UTC_VML2_RDIF_ARADDRS",
	"UTC_VML2_RDIF_LOG_FIFO",
	"UTC_VML2_QUEUE_REQ",
	"UTC_VML2_QUEUE_RET",
};

static struct gfx_v9_4_2_utc_block gfx_v9_4_2_utc_blocks[] = {
	{ VML2_MEM, 8, 2, 2,
	  { SOC15_REG_ENTRY(GC, 0, regVML2_MEM_ECC_INDEX) },
	  { SOC15_REG_ENTRY(GC, 0, regVML2_MEM_ECC_CNTL) },
	  SOC15_REG_FIELD(VML2_MEM_ECC_CNTL, SEC_COUNT),
	  SOC15_REG_FIELD(VML2_MEM_ECC_CNTL, DED_COUNT),
	  REG_SET_FIELD(0, VML2_MEM_ECC_CNTL, WRITE_COUNTERS, 1) },
	{ VML2_WALKER_MEM, ARRAY_SIZE(vml2_walker_mems), 1, 1,
	  { SOC15_REG_ENTRY(GC, 0, regVML2_WALKER_MEM_ECC_INDEX) },
	  { SOC15_REG_ENTRY(GC, 0, regVML2_WALKER_MEM_ECC_CNTL) },
	  SOC15_REG_FIELD(VML2_WALKER_MEM_ECC_CNTL, SEC_COUNT),
	  SOC15_REG_FIELD(VML2_WALKER_MEM_ECC_CNTL, DED_COUNT),
	  REG_SET_FIELD(0, VML2_WALKER_MEM_ECC_CNTL, WRITE_COUNTERS, 1) },
	{ UTCL2_MEM, 18, 1, 2,
	  { SOC15_REG_ENTRY(GC, 0, regUTCL2_MEM_ECC_INDEX) },
	  { SOC15_REG_ENTRY(GC, 0, regUTCL2_MEM_ECC_CNTL) },
	  SOC15_REG_FIELD(UTCL2_MEM_ECC_CNTL, SEC_COUNT),
	  SOC15_REG_FIELD(UTCL2_MEM_ECC_CNTL, DED_COUNT),
	  REG_SET_FIELD(0, UTCL2_MEM_ECC_CNTL, WRITE_COUNTERS, 1) },
	{ ATC_L2_CACHE_2M, 8, 2, 1,
	  { SOC15_REG_ENTRY(GC, 0, regATC_L2_CACHE_2M_DSM_INDEX) },
	  { SOC15_REG_ENTRY(GC, 0, regATC_L2_CACHE_2M_DSM_CNTL) },
	  SOC15_REG_FIELD(ATC_L2_CACHE_2M_DSM_CNTL, SEC_COUNT),
	  SOC15_REG_FIELD(ATC_L2_CACHE_2M_DSM_CNTL, DED_COUNT),
	  REG_SET_FIELD(0, ATC_L2_CACHE_2M_DSM_CNTL, WRITE_COUNTERS, 1) },
	{ ATC_L2_CACHE_32K, 8, 2, 2,
	  { SOC15_REG_ENTRY(GC, 0, regATC_L2_CACHE_32K_DSM_INDEX) },
	  { SOC15_REG_ENTRY(GC, 0, regATC_L2_CACHE_32K_DSM_CNTL) },
	  SOC15_REG_FIELD(ATC_L2_CACHE_32K_DSM_CNTL, SEC_COUNT),
	  SOC15_REG_FIELD(ATC_L2_CACHE_32K_DSM_CNTL, DED_COUNT),
	  REG_SET_FIELD(0, ATC_L2_CACHE_32K_DSM_CNTL, WRITE_COUNTERS, 1) },
	{ ATC_L2_CACHE_4K, 8, 2, 8,
	  { SOC15_REG_ENTRY(GC, 0, regATC_L2_CACHE_4K_DSM_INDEX) },
	  { SOC15_REG_ENTRY(GC, 0, regATC_L2_CACHE_4K_DSM_CNTL) },
	  SOC15_REG_FIELD(ATC_L2_CACHE_4K_DSM_CNTL, SEC_COUNT),
	  SOC15_REG_FIELD(ATC_L2_CACHE_4K_DSM_CNTL, DED_COUNT),
	  REG_SET_FIELD(0, ATC_L2_CACHE_4K_DSM_CNTL, WRITE_COUNTERS, 1) },
};

static const struct soc15_reg_entry gfx_v9_4_2_ea_err_status_regs = {
	SOC15_REG_ENTRY(GC, 0, regGCEA_ERR_STATUS), 0, 1, 16
};

static int gfx_v9_4_2_get_reg_error_count(struct amdgpu_device *adev,
					  const struct soc15_reg_entry *reg,
					  uint32_t se_id, uint32_t inst_id,
					  uint32_t value, uint32_t *sec_count,
					  uint32_t *ded_count)
{
	uint32_t i;
	uint32_t sec_cnt, ded_cnt;

	for (i = 0; i < ARRAY_SIZE(gfx_v9_4_2_ras_fields); i++) {
		if (gfx_v9_4_2_ras_fields[i].reg_offset != reg->reg_offset ||
		    gfx_v9_4_2_ras_fields[i].seg != reg->seg ||
		    gfx_v9_4_2_ras_fields[i].inst != reg->inst)
			continue;

		sec_cnt = SOC15_RAS_REG_FIELD_VAL(
			value, gfx_v9_4_2_ras_fields[i], sec);
		if (sec_cnt) {
			dev_info(adev->dev,
				 "GFX SubBlock %s, Instance[%d][%d], SEC %d\n",
				 gfx_v9_4_2_ras_fields[i].name, se_id, inst_id,
				 sec_cnt);
			*sec_count += sec_cnt;
		}

		ded_cnt = SOC15_RAS_REG_FIELD_VAL(
			value, gfx_v9_4_2_ras_fields[i], ded);
		if (ded_cnt) {
			dev_info(adev->dev,
				 "GFX SubBlock %s, Instance[%d][%d], DED %d\n",
				 gfx_v9_4_2_ras_fields[i].name, se_id, inst_id,
				 ded_cnt);
			*ded_count += ded_cnt;
		}
	}

	return 0;
}

static int gfx_v9_4_2_query_sram_edc_count(struct amdgpu_device *adev,
				uint32_t *sec_count, uint32_t *ded_count)
{
	uint32_t i, j, k, data;
	uint32_t sec_cnt = 0, ded_cnt = 0;

	if (sec_count && ded_count) {
		*sec_count = 0;
		*ded_count = 0;
	}

	mutex_lock(&adev->grbm_idx_mutex);

	for (i = 0; i < ARRAY_SIZE(gfx_v9_4_2_edc_counter_regs); i++) {
		for (j = 0; j < gfx_v9_4_2_edc_counter_regs[i].se_num; j++) {
			for (k = 0; k < gfx_v9_4_2_edc_counter_regs[i].instance;
			     k++) {
				gfx_v9_4_2_select_se_sh(adev, j, 0, k);

				/* if sec/ded_count is null, just clear counter */
				if (!sec_count || !ded_count) {
					WREG32(SOC15_REG_ENTRY_OFFSET(
						gfx_v9_4_2_edc_counter_regs[i]), 0);
					continue;
				}

				data = RREG32(SOC15_REG_ENTRY_OFFSET(
					gfx_v9_4_2_edc_counter_regs[i]));

				if (!data)
					continue;

				gfx_v9_4_2_get_reg_error_count(adev,
					&gfx_v9_4_2_edc_counter_regs[i],
					j, k, data, &sec_cnt, &ded_cnt);

				/* clear counter after read */
				WREG32(SOC15_REG_ENTRY_OFFSET(
					gfx_v9_4_2_edc_counter_regs[i]), 0);
			}
		}
	}

	if (sec_count && ded_count) {
		*sec_count += sec_cnt;
		*ded_count += ded_cnt;
	}

	gfx_v9_4_2_select_se_sh(adev, 0xffffffff, 0xffffffff, 0xffffffff);
	mutex_unlock(&adev->grbm_idx_mutex);

	return 0;
}

static void gfx_v9_4_2_log_utc_edc_count(struct amdgpu_device *adev,
					 struct gfx_v9_4_2_utc_block *blk,
					 uint32_t instance, uint32_t sec_cnt,
					 uint32_t ded_cnt)
{
	uint32_t bank, way, mem;
	static const char * const vml2_way_str[] = { "BIGK", "4K" };
	static const char * const utcl2_rounter_str[] = { "VMC", "APT" };

	mem = instance % blk->num_mem_blocks;
	way = (instance / blk->num_mem_blocks) % blk->num_ways;
	bank = instance / (blk->num_mem_blocks * blk->num_ways);

	switch (blk->type) {
	case VML2_MEM:
		dev_info(
			adev->dev,
			"GFX SubBlock UTC_VML2_BANK_CACHE_%d_%s_MEM%d, SED %d, DED %d\n",
			bank, vml2_way_str[way], mem, sec_cnt, ded_cnt);
		break;
	case VML2_WALKER_MEM:
		dev_info(adev->dev, "GFX SubBlock %s, SED %d, DED %d\n",
			 vml2_walker_mems[bank], sec_cnt, ded_cnt);
		break;
	case UTCL2_MEM:
		dev_info(
			adev->dev,
			"GFX SubBlock UTCL2_ROUTER_IFIF%d_GROUP0_%s, SED %d, DED %d\n",
			bank, utcl2_rounter_str[mem], sec_cnt, ded_cnt);
		break;
	case ATC_L2_CACHE_2M:
		dev_info(
			adev->dev,
			"GFX SubBlock UTC_ATCL2_CACHE_2M_BANK%d_WAY%d_MEM, SED %d, DED %d\n",
			bank, way, sec_cnt, ded_cnt);
		break;
	case ATC_L2_CACHE_32K:
		dev_info(
			adev->dev,
			"GFX SubBlock UTC_ATCL2_CACHE_32K_BANK%d_WAY%d_MEM%d, SED %d, DED %d\n",
			bank, way, mem, sec_cnt, ded_cnt);
		break;
	case ATC_L2_CACHE_4K:
		dev_info(
			adev->dev,
			"GFX SubBlock UTC_ATCL2_CACHE_4K_BANK%d_WAY%d_MEM%d, SED %d, DED %d\n",
			bank, way, mem, sec_cnt, ded_cnt);
		break;
	}
}

static int gfx_v9_4_2_query_utc_edc_count(struct amdgpu_device *adev,
					  uint32_t *sec_count,
					  uint32_t *ded_count)
{
	uint32_t i, j, data;
	uint32_t sec_cnt, ded_cnt;
	uint32_t num_instances;
	struct gfx_v9_4_2_utc_block *blk;

	if (sec_count && ded_count) {
		*sec_count = 0;
		*ded_count = 0;
	}

	for (i = 0; i < ARRAY_SIZE(gfx_v9_4_2_utc_blocks); i++) {
		blk = &gfx_v9_4_2_utc_blocks[i];
		num_instances =
			blk->num_banks * blk->num_ways * blk->num_mem_blocks;
		for (j = 0; j < num_instances; j++) {
			WREG32(SOC15_REG_ENTRY_OFFSET(blk->idx_reg), j);

			/* if sec/ded_count is NULL, just clear counter */
			if (!sec_count || !ded_count) {
				WREG32(SOC15_REG_ENTRY_OFFSET(blk->data_reg),
				       blk->clear);
				continue;
			}

			data = RREG32(SOC15_REG_ENTRY_OFFSET(blk->data_reg));
			if (!data)
				continue;

			sec_cnt = SOC15_RAS_REG_FIELD_VAL(data, *blk, sec);
			*sec_count += sec_cnt;
			ded_cnt = SOC15_RAS_REG_FIELD_VAL(data, *blk, ded);
			*ded_count += ded_cnt;

			/* clear counter after read */
			WREG32(SOC15_REG_ENTRY_OFFSET(blk->data_reg),
			       blk->clear);

			/* print the edc count */
			if (sec_cnt || ded_cnt)
				gfx_v9_4_2_log_utc_edc_count(adev, blk, j, sec_cnt,
							     ded_cnt);
		}
	}

	return 0;
}

static void gfx_v9_4_2_query_ras_error_count(struct amdgpu_device *adev,
					    void *ras_error_status)
{
	struct ras_err_data *err_data = (struct ras_err_data *)ras_error_status;
	uint32_t sec_count = 0, ded_count = 0;

	if (!amdgpu_ras_is_supported(adev, AMDGPU_RAS_BLOCK__GFX))
		return;

	err_data->ue_count = 0;
	err_data->ce_count = 0;

	gfx_v9_4_2_query_sram_edc_count(adev, &sec_count, &ded_count);
	err_data->ce_count += sec_count;
	err_data->ue_count += ded_count;

	gfx_v9_4_2_query_utc_edc_count(adev, &sec_count, &ded_count);
	err_data->ce_count += sec_count;
	err_data->ue_count += ded_count;

}

static void gfx_v9_4_2_reset_utc_err_status(struct amdgpu_device *adev)
{
	WREG32_SOC15(GC, 0, regUTCL2_MEM_ECC_STATUS, 0x3);
	WREG32_SOC15(GC, 0, regVML2_MEM_ECC_STATUS, 0x3);
	WREG32_SOC15(GC, 0, regVML2_WALKER_MEM_ECC_STATUS, 0x3);
}

static void gfx_v9_4_2_reset_ea_err_status(struct amdgpu_device *adev)
{
	uint32_t i, j;
	uint32_t value;

	mutex_lock(&adev->grbm_idx_mutex);
	for (i = 0; i < gfx_v9_4_2_ea_err_status_regs.se_num; i++) {
		for (j = 0; j < gfx_v9_4_2_ea_err_status_regs.instance;
		     j++) {
			gfx_v9_4_2_select_se_sh(adev, i, 0, j);
			value = RREG32(SOC15_REG_ENTRY_OFFSET(
				gfx_v9_4_2_ea_err_status_regs));
			value = REG_SET_FIELD(value, GCEA_ERR_STATUS, CLEAR_ERROR_STATUS, 0x1);
			WREG32(SOC15_REG_ENTRY_OFFSET(gfx_v9_4_2_ea_err_status_regs), value);
		}
	}
	gfx_v9_4_2_select_se_sh(adev, 0xffffffff, 0xffffffff, 0xffffffff);
	mutex_unlock(&adev->grbm_idx_mutex);
}

static void gfx_v9_4_2_reset_ras_error_count(struct amdgpu_device *adev)
{
	if (!amdgpu_ras_is_supported(adev, AMDGPU_RAS_BLOCK__GFX))
		return;

	gfx_v9_4_2_query_sram_edc_count(adev, NULL, NULL);
	gfx_v9_4_2_query_utc_edc_count(adev, NULL, NULL);
}

static void gfx_v9_4_2_query_ea_err_status(struct amdgpu_device *adev)
{
	uint32_t i, j;
	uint32_t reg_value;

	mutex_lock(&adev->grbm_idx_mutex);

	for (i = 0; i < gfx_v9_4_2_ea_err_status_regs.se_num; i++) {
		for (j = 0; j < gfx_v9_4_2_ea_err_status_regs.instance;
		     j++) {
			gfx_v9_4_2_select_se_sh(adev, i, 0, j);
			reg_value = RREG32(SOC15_REG_ENTRY_OFFSET(
				gfx_v9_4_2_ea_err_status_regs));

			if (REG_GET_FIELD(reg_value, GCEA_ERR_STATUS, SDP_RDRSP_STATUS) ||
			    REG_GET_FIELD(reg_value, GCEA_ERR_STATUS, SDP_WRRSP_STATUS) ||
			    REG_GET_FIELD(reg_value, GCEA_ERR_STATUS, SDP_RDRSP_DATAPARITY_ERROR)) {
				dev_warn(adev->dev, "GCEA err detected at instance: %d, status: 0x%x!\n",
						j, reg_value);
			}
			/* clear after read */
			reg_value = REG_SET_FIELD(reg_value, GCEA_ERR_STATUS,
						  CLEAR_ERROR_STATUS, 0x1);
			WREG32(SOC15_REG_ENTRY_OFFSET(gfx_v9_4_2_ea_err_status_regs), reg_value);
		}
	}

	gfx_v9_4_2_select_se_sh(adev, 0xffffffff, 0xffffffff, 0xffffffff);
	mutex_unlock(&adev->grbm_idx_mutex);
}

static void gfx_v9_4_2_query_utc_err_status(struct amdgpu_device *adev)
{
	uint32_t data;

	data = RREG32_SOC15(GC, 0, regUTCL2_MEM_ECC_STATUS);
	if (data) {
		dev_warn(adev->dev, "GFX UTCL2 Mem Ecc Status: 0x%x!\n", data);
		WREG32_SOC15(GC, 0, regUTCL2_MEM_ECC_STATUS, 0x3);
	}

	data = RREG32_SOC15(GC, 0, regVML2_MEM_ECC_STATUS);
	if (data) {
		dev_warn(adev->dev, "GFX VML2 Mem Ecc Status: 0x%x!\n", data);
		WREG32_SOC15(GC, 0, regVML2_MEM_ECC_STATUS, 0x3);
	}

	data = RREG32_SOC15(GC, 0, regVML2_WALKER_MEM_ECC_STATUS);
	if (data) {
		dev_warn(adev->dev, "GFX VML2 Walker Mem Ecc Status: 0x%x!\n", data);
		WREG32_SOC15(GC, 0, regVML2_WALKER_MEM_ECC_STATUS, 0x3);
	}
}

static void gfx_v9_4_2_query_ras_error_status(struct amdgpu_device *adev)
{
	if (!amdgpu_ras_is_supported(adev, AMDGPU_RAS_BLOCK__GFX))
		return;

	gfx_v9_4_2_query_ea_err_status(adev);
	gfx_v9_4_2_query_utc_err_status(adev);
	gfx_v9_4_2_query_sq_timeout_status(adev);
}

static void gfx_v9_4_2_reset_ras_error_status(struct amdgpu_device *adev)
{
	if (!amdgpu_ras_is_supported(adev, AMDGPU_RAS_BLOCK__GFX))
		return;

	gfx_v9_4_2_reset_utc_err_status(adev);
	gfx_v9_4_2_reset_ea_err_status(adev);
	gfx_v9_4_2_reset_sq_timeout_status(adev);
}

static void gfx_v9_4_2_enable_watchdog_timer(struct amdgpu_device *adev)
{
	uint32_t i;
	uint32_t data;

	data = REG_SET_FIELD(0, SQ_TIMEOUT_CONFIG, TIMEOUT_FATAL_DISABLE,
			     amdgpu_watchdog_timer.timeout_fatal_disable ? 1 :
									   0);

	if (amdgpu_watchdog_timer.timeout_fatal_disable &&
	    (amdgpu_watchdog_timer.period < 1 ||
	     amdgpu_watchdog_timer.period > 0x23)) {
		dev_warn(adev->dev, "Watchdog period range is 1 to 0x23\n");
		amdgpu_watchdog_timer.period = 0x23;
	}
	data = REG_SET_FIELD(data, SQ_TIMEOUT_CONFIG, PERIOD_SEL,
			     amdgpu_watchdog_timer.period);

	mutex_lock(&adev->grbm_idx_mutex);
	for (i = 0; i < adev->gfx.config.max_shader_engines; i++) {
		gfx_v9_4_2_select_se_sh(adev, i, 0xffffffff, 0xffffffff);
		WREG32_SOC15(GC, 0, regSQ_TIMEOUT_CONFIG, data);
	}
	gfx_v9_4_2_select_se_sh(adev, 0xffffffff, 0xffffffff, 0xffffffff);
	mutex_unlock(&adev->grbm_idx_mutex);
}

static uint32_t wave_read_ind(struct amdgpu_device *adev, uint32_t simd, uint32_t wave, uint32_t address)
{
	WREG32_SOC15_RLC_EX(reg, GC, 0, regSQ_IND_INDEX,
		(wave << SQ_IND_INDEX__WAVE_ID__SHIFT) |
		(simd << SQ_IND_INDEX__SIMD_ID__SHIFT) |
		(address << SQ_IND_INDEX__INDEX__SHIFT) |
		(SQ_IND_INDEX__FORCE_READ_MASK));
	return RREG32_SOC15(GC, 0, regSQ_IND_DATA);
}

static void gfx_v9_4_2_log_cu_timeout_status(struct amdgpu_device *adev,
					uint32_t status)
{
	struct amdgpu_cu_info *cu_info = &adev->gfx.cu_info;
	uint32_t i, simd, wave;
	uint32_t wave_status;
	uint32_t wave_pc_lo, wave_pc_hi;
	uint32_t wave_exec_lo, wave_exec_hi;
	uint32_t wave_inst_dw0, wave_inst_dw1;
	uint32_t wave_ib_sts;

	for (i = 0; i < 32; i++) {
		if (!((i << 1) & status))
			continue;

		simd = i / cu_info->max_waves_per_simd;
		wave = i % cu_info->max_waves_per_simd;

		wave_status = wave_read_ind(adev, simd, wave, ixSQ_WAVE_STATUS);
		wave_pc_lo = wave_read_ind(adev, simd, wave, ixSQ_WAVE_PC_LO);
		wave_pc_hi = wave_read_ind(adev, simd, wave, ixSQ_WAVE_PC_HI);
		wave_exec_lo =
			wave_read_ind(adev, simd, wave, ixSQ_WAVE_EXEC_LO);
		wave_exec_hi =
			wave_read_ind(adev, simd, wave, ixSQ_WAVE_EXEC_HI);
		wave_inst_dw0 =
			wave_read_ind(adev, simd, wave, ixSQ_WAVE_INST_DW0);
		wave_inst_dw1 =
			wave_read_ind(adev, simd, wave, ixSQ_WAVE_INST_DW1);
		wave_ib_sts = wave_read_ind(adev, simd, wave, ixSQ_WAVE_IB_STS);

		dev_info(
			adev->dev,
			"\t SIMD %d, Wave %d: status 0x%x, pc 0x%llx, exec 0x%llx, inst 0x%llx, ib_sts 0x%x\n",
			simd, wave, wave_status,
			((uint64_t)wave_pc_hi << 32 | wave_pc_lo),
			((uint64_t)wave_exec_hi << 32 | wave_exec_lo),
			((uint64_t)wave_inst_dw1 << 32 | wave_inst_dw0),
			wave_ib_sts);
	}
}

static void gfx_v9_4_2_query_sq_timeout_status(struct amdgpu_device *adev)
{
	uint32_t se_idx, sh_idx, cu_idx;
	uint32_t status;

	mutex_lock(&adev->grbm_idx_mutex);
	for (se_idx = 0; se_idx < adev->gfx.config.max_shader_engines;
	     se_idx++) {
		for (sh_idx = 0; sh_idx < adev->gfx.config.max_sh_per_se;
		     sh_idx++) {
			for (cu_idx = 0;
			     cu_idx < adev->gfx.config.max_cu_per_sh;
			     cu_idx++) {
				gfx_v9_4_2_select_se_sh(adev, se_idx, sh_idx,
							cu_idx);
				status = RREG32_SOC15(GC, 0,
						      regSQ_TIMEOUT_STATUS);
				if (status != 0) {
					dev_info(
						adev->dev,
						"GFX Watchdog Timeout: SE %d, SH %d, CU %d\n",
						se_idx, sh_idx, cu_idx);
					gfx_v9_4_2_log_cu_timeout_status(
						adev, status);
				}
				/* clear old status */
				WREG32_SOC15(GC, 0, regSQ_TIMEOUT_STATUS, 0);
			}
		}
	}
	gfx_v9_4_2_select_se_sh(adev, 0xffffffff, 0xffffffff, 0xffffffff);
	mutex_unlock(&adev->grbm_idx_mutex);
}

static void gfx_v9_4_2_reset_sq_timeout_status(struct amdgpu_device *adev)
{
	uint32_t se_idx, sh_idx, cu_idx;

	mutex_lock(&adev->grbm_idx_mutex);
	for (se_idx = 0; se_idx < adev->gfx.config.max_shader_engines;
	     se_idx++) {
		for (sh_idx = 0; sh_idx < adev->gfx.config.max_sh_per_se;
		     sh_idx++) {
			for (cu_idx = 0;
			     cu_idx < adev->gfx.config.max_cu_per_sh;
			     cu_idx++) {
				gfx_v9_4_2_select_se_sh(adev, se_idx, sh_idx,
							cu_idx);
				WREG32_SOC15(GC, 0, regSQ_TIMEOUT_STATUS, 0);
			}
		}
	}
	gfx_v9_4_2_select_se_sh(adev, 0xffffffff, 0xffffffff, 0xffffffff);
	mutex_unlock(&adev->grbm_idx_mutex);
}

<<<<<<< HEAD
static bool gfx_v9_4_2_query_uctl2_poison_status(struct amdgpu_device *adev)
{
	u32 status = 0;
	struct amdgpu_vmhub *hub;

	hub = &adev->vmhub[AMDGPU_GFXHUB(0)];
	status = RREG32(hub->vm_l2_pro_fault_status);
	/* reset page fault status */
	WREG32_P(hub->vm_l2_pro_fault_cntl, 1, ~1);
=======
>>>>>>> 2d5404ca


struct amdgpu_ras_block_hw_ops  gfx_v9_4_2_ras_ops = {
		.query_ras_error_count = &gfx_v9_4_2_query_ras_error_count,
		.reset_ras_error_count = &gfx_v9_4_2_reset_ras_error_count,
		.query_ras_error_status = &gfx_v9_4_2_query_ras_error_status,
		.reset_ras_error_status = &gfx_v9_4_2_reset_ras_error_status,
};

struct amdgpu_gfx_ras gfx_v9_4_2_ras = {
	.ras_block = {
		.hw_ops = &gfx_v9_4_2_ras_ops,
	},
	.enable_watchdog_timer = &gfx_v9_4_2_enable_watchdog_timer,
};<|MERGE_RESOLUTION|>--- conflicted
+++ resolved
@@ -1909,18 +1909,6 @@
 	mutex_unlock(&adev->grbm_idx_mutex);
 }
 
-<<<<<<< HEAD
-static bool gfx_v9_4_2_query_uctl2_poison_status(struct amdgpu_device *adev)
-{
-	u32 status = 0;
-	struct amdgpu_vmhub *hub;
-
-	hub = &adev->vmhub[AMDGPU_GFXHUB(0)];
-	status = RREG32(hub->vm_l2_pro_fault_status);
-	/* reset page fault status */
-	WREG32_P(hub->vm_l2_pro_fault_cntl, 1, ~1);
-=======
->>>>>>> 2d5404ca
 
 
 struct amdgpu_ras_block_hw_ops  gfx_v9_4_2_ras_ops = {
