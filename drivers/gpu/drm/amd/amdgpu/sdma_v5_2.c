--- conflicted
+++ resolved
@@ -89,62 +89,6 @@
 	return base + internal_offset;
 }
 
-<<<<<<< HEAD
-/**
- * sdma_v5_2_init_microcode - load ucode images from disk
- *
- * @adev: amdgpu_device pointer
- *
- * Use the firmware interface to load the ucode images into
- * the driver (not loaded into hw).
- * Returns 0 on success, error on failure.
- */
-
-// emulation only, won't work on real chip
-// navi10 real chip need to use PSP to load firmware
-static int sdma_v5_2_init_microcode(struct amdgpu_device *adev)
-{
-	const char *chip_name;
-	char fw_name[40];
-
-	DRM_DEBUG("\n");
-
-	switch (adev->ip_versions[SDMA0_HWIP][0]) {
-	case IP_VERSION(5, 2, 0):
-		chip_name = "sienna_cichlid_sdma";
-		break;
-	case IP_VERSION(5, 2, 2):
-		chip_name = "navy_flounder_sdma";
-		break;
-	case IP_VERSION(5, 2, 1):
-		chip_name = "vangogh_sdma";
-		break;
-	case IP_VERSION(5, 2, 4):
-		chip_name = "dimgrey_cavefish_sdma";
-		break;
-	case IP_VERSION(5, 2, 5):
-		chip_name = "beige_goby_sdma";
-		break;
-	case IP_VERSION(5, 2, 3):
-		chip_name = "yellow_carp_sdma";
-		break;
-	case IP_VERSION(5, 2, 6):
-		chip_name = "sdma_5_2_6";
-		break;
-	case IP_VERSION(5, 2, 7):
-		chip_name = "sdma_5_2_7";
-		break;
-	default:
-		BUG();
-	}
-
-	snprintf(fw_name, sizeof(fw_name), "amdgpu/%s.bin", chip_name);
-
-	return amdgpu_sdma_init_microcode(adev, fw_name, 0, true);
-}
-
-=======
->>>>>>> eb3cdb58
 static unsigned sdma_v5_2_ring_init_cond_exec(struct amdgpu_ring *ring)
 {
 	unsigned ret;
@@ -812,12 +756,6 @@
 			msleep(1000);
 	}
 
-	/* TODO: check whether can submit a doorbell request to raise
-	 * a doorbell fence to exit gfxoff.
-	 */
-	if (adev->in_s0ix)
-		amdgpu_gfx_off_ctrl(adev, false);
-
 	sdma_v5_2_soft_reset(adev);
 	/* unhalt the MEs */
 	sdma_v5_2_enable(adev, true);
@@ -826,8 +764,6 @@
 
 	/* start the gfx rings and rlc compute queues */
 	r = sdma_v5_2_gfx_resume(adev);
-	if (adev->in_s0ix)
-		amdgpu_gfx_off_ctrl(adev, true);
 	if (r)
 		return r;
 	r = sdma_v5_2_rlc_resume(adev);
@@ -1718,10 +1654,6 @@
 	.nop = SDMA_PKT_NOP_HEADER_OP(SDMA_OP_NOP),
 	.support_64bit_ptrs = true,
 	.secure_submission_supported = true,
-<<<<<<< HEAD
-	.vmhub = AMDGPU_GFXHUB_0,
-=======
->>>>>>> eb3cdb58
 	.get_rptr = sdma_v5_2_ring_get_rptr,
 	.get_wptr = sdma_v5_2_ring_get_wptr,
 	.set_wptr = sdma_v5_2_ring_set_wptr,
