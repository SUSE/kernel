/*
 * Copyright 2019 Advanced Micro Devices, Inc.
 *
 * Permission is hereby granted, free of charge, to any person obtaining a
 * copy of this software and associated documentation files (the "Software"),
 * to deal in the Software without restriction, including without limitation
 * the rights to use, copy, modify, merge, publish, distribute, sublicense,
 * and/or sell copies of the Software, and to permit persons to whom the
 * Software is furnished to do so, subject to the following conditions:
 *
 * The above copyright notice and this permission notice shall be included in
 * all copies or substantial portions of the Software.
 *
 * THE SOFTWARE IS PROVIDED "AS IS", WITHOUT WARRANTY OF ANY KIND, EXPRESS OR
 * IMPLIED, INCLUDING BUT NOT LIMITED TO THE WARRANTIES OF MERCHANTABILITY,
 * FITNESS FOR A PARTICULAR PURPOSE AND NONINFRINGEMENT.  IN NO EVENT SHALL
 * THE COPYRIGHT HOLDER(S) OR AUTHOR(S) BE LIABLE FOR ANY CLAIM, DAMAGES OR
 * OTHER LIABILITY, WHETHER IN AN ACTION OF CONTRACT, TORT OR OTHERWISE,
 * ARISING FROM, OUT OF OR IN CONNECTION WITH THE SOFTWARE OR THE USE OR
 * OTHER DEALINGS IN THE SOFTWARE.
 *
 */

#include <linux/delay.h>
#include <linux/firmware.h>
#include <linux/module.h>
#include <linux/pci.h>

#include "amdgpu.h"
#include "amdgpu_ucode.h"
#include "amdgpu_trace.h"

#include "gc/gc_10_3_0_offset.h"
#include "gc/gc_10_3_0_sh_mask.h"
#include "ivsrcid/sdma0/irqsrcs_sdma0_5_0.h"
#include "ivsrcid/sdma1/irqsrcs_sdma1_5_0.h"
#include "ivsrcid/sdma2/irqsrcs_sdma2_5_0.h"
#include "ivsrcid/sdma3/irqsrcs_sdma3_5_0.h"

#include "soc15_common.h"
#include "soc15.h"
#include "navi10_sdma_pkt_open.h"
#include "nbio_v2_3.h"
#include "sdma_common.h"
#include "sdma_v5_2.h"

MODULE_FIRMWARE("amdgpu/sienna_cichlid_sdma.bin");
MODULE_FIRMWARE("amdgpu/navy_flounder_sdma.bin");
MODULE_FIRMWARE("amdgpu/dimgrey_cavefish_sdma.bin");
MODULE_FIRMWARE("amdgpu/beige_goby_sdma.bin");

MODULE_FIRMWARE("amdgpu/vangogh_sdma.bin");
MODULE_FIRMWARE("amdgpu/yellow_carp_sdma.bin");
MODULE_FIRMWARE("amdgpu/sdma_5_2_6.bin");
MODULE_FIRMWARE("amdgpu/sdma_5_2_7.bin");

#define SDMA1_REG_OFFSET 0x600
#define SDMA3_REG_OFFSET 0x400
#define SDMA0_HYP_DEC_REG_START 0x5880
#define SDMA0_HYP_DEC_REG_END 0x5893
#define SDMA1_HYP_DEC_REG_OFFSET 0x20

static const struct amdgpu_hwip_reg_entry sdma_reg_list_5_2[] = {
	SOC15_REG_ENTRY_STR(GC, 0, mmSDMA0_STATUS_REG),
	SOC15_REG_ENTRY_STR(GC, 0, mmSDMA0_STATUS1_REG),
	SOC15_REG_ENTRY_STR(GC, 0, mmSDMA0_STATUS2_REG),
	SOC15_REG_ENTRY_STR(GC, 0, mmSDMA0_STATUS3_REG),
	SOC15_REG_ENTRY_STR(GC, 0, mmSDMA0_UCODE_CHECKSUM),
	SOC15_REG_ENTRY_STR(GC, 0, mmSDMA0_RB_RPTR_FETCH_HI),
	SOC15_REG_ENTRY_STR(GC, 0, mmSDMA0_RB_RPTR_FETCH),
	SOC15_REG_ENTRY_STR(GC, 0, mmSDMA0_UTCL1_RD_STATUS),
	SOC15_REG_ENTRY_STR(GC, 0, mmSDMA0_UTCL1_WR_STATUS),
	SOC15_REG_ENTRY_STR(GC, 0, mmSDMA0_UTCL1_RD_XNACK0),
	SOC15_REG_ENTRY_STR(GC, 0, mmSDMA0_UTCL1_RD_XNACK1),
	SOC15_REG_ENTRY_STR(GC, 0, mmSDMA0_UTCL1_WR_XNACK0),
	SOC15_REG_ENTRY_STR(GC, 0, mmSDMA0_UTCL1_WR_XNACK1),
	SOC15_REG_ENTRY_STR(GC, 0, mmSDMA0_GFX_RB_CNTL),
	SOC15_REG_ENTRY_STR(GC, 0, mmSDMA0_GFX_RB_RPTR),
	SOC15_REG_ENTRY_STR(GC, 0, mmSDMA0_GFX_RB_RPTR_HI),
	SOC15_REG_ENTRY_STR(GC, 0, mmSDMA0_GFX_RB_WPTR),
	SOC15_REG_ENTRY_STR(GC, 0, mmSDMA0_GFX_RB_WPTR_HI),
	SOC15_REG_ENTRY_STR(GC, 0, mmSDMA0_GFX_IB_OFFSET),
	SOC15_REG_ENTRY_STR(GC, 0, mmSDMA0_GFX_IB_BASE_LO),
	SOC15_REG_ENTRY_STR(GC, 0, mmSDMA0_GFX_IB_BASE_HI),
	SOC15_REG_ENTRY_STR(GC, 0, mmSDMA0_GFX_IB_CNTL),
	SOC15_REG_ENTRY_STR(GC, 0, mmSDMA0_GFX_IB_RPTR),
	SOC15_REG_ENTRY_STR(GC, 0, mmSDMA0_GFX_IB_SUB_REMAIN),
	SOC15_REG_ENTRY_STR(GC, 0, mmSDMA0_GFX_DUMMY_REG),
	SOC15_REG_ENTRY_STR(GC, 0, mmSDMA0_PAGE_RB_CNTL),
	SOC15_REG_ENTRY_STR(GC, 0, mmSDMA0_PAGE_RB_RPTR),
	SOC15_REG_ENTRY_STR(GC, 0, mmSDMA0_PAGE_RB_RPTR_HI),
	SOC15_REG_ENTRY_STR(GC, 0, mmSDMA0_PAGE_RB_WPTR),
	SOC15_REG_ENTRY_STR(GC, 0, mmSDMA0_PAGE_RB_WPTR_HI),
	SOC15_REG_ENTRY_STR(GC, 0, mmSDMA0_PAGE_IB_OFFSET),
	SOC15_REG_ENTRY_STR(GC, 0, mmSDMA0_PAGE_IB_BASE_LO),
	SOC15_REG_ENTRY_STR(GC, 0, mmSDMA0_PAGE_IB_BASE_HI),
	SOC15_REG_ENTRY_STR(GC, 0, mmSDMA0_PAGE_DUMMY_REG),
	SOC15_REG_ENTRY_STR(GC, 0, mmSDMA0_RLC0_RB_CNTL),
	SOC15_REG_ENTRY_STR(GC, 0, mmSDMA0_RLC0_RB_RPTR),
	SOC15_REG_ENTRY_STR(GC, 0, mmSDMA0_RLC0_RB_RPTR_HI),
	SOC15_REG_ENTRY_STR(GC, 0, mmSDMA0_RLC0_RB_WPTR),
	SOC15_REG_ENTRY_STR(GC, 0, mmSDMA0_RLC0_RB_WPTR_HI),
	SOC15_REG_ENTRY_STR(GC, 0, mmSDMA0_RLC0_IB_OFFSET),
	SOC15_REG_ENTRY_STR(GC, 0, mmSDMA0_RLC0_IB_BASE_LO),
	SOC15_REG_ENTRY_STR(GC, 0, mmSDMA0_RLC0_IB_BASE_HI),
	SOC15_REG_ENTRY_STR(GC, 0, mmSDMA0_RLC0_DUMMY_REG),
	SOC15_REG_ENTRY_STR(GC, 0, mmSDMA0_INT_STATUS),
	SOC15_REG_ENTRY_STR(GC, 0, mmSDMA0_VM_CNTL),
	SOC15_REG_ENTRY_STR(GC, 0, mmGRBM_STATUS2)
};

static void sdma_v5_2_set_ring_funcs(struct amdgpu_device *adev);
static void sdma_v5_2_set_buffer_funcs(struct amdgpu_device *adev);
static void sdma_v5_2_set_vm_pte_funcs(struct amdgpu_device *adev);
static void sdma_v5_2_set_irq_funcs(struct amdgpu_device *adev);

static u32 sdma_v5_2_get_reg_offset(struct amdgpu_device *adev, u32 instance, u32 internal_offset)
{
	u32 base;

	if (internal_offset >= SDMA0_HYP_DEC_REG_START &&
	    internal_offset <= SDMA0_HYP_DEC_REG_END) {
		base = adev->reg_offset[GC_HWIP][0][1];
		if (instance != 0)
			internal_offset += SDMA1_HYP_DEC_REG_OFFSET * instance;
	} else {
		if (instance < 2) {
			base = adev->reg_offset[GC_HWIP][0][0];
			if (instance == 1)
				internal_offset += SDMA1_REG_OFFSET;
		} else {
			base = adev->reg_offset[GC_HWIP][0][2];
			if (instance == 3)
				internal_offset += SDMA3_REG_OFFSET;
		}
	}

	return base + internal_offset;
}

static unsigned sdma_v5_2_ring_init_cond_exec(struct amdgpu_ring *ring,
					      uint64_t addr)
{
	unsigned ret;

	amdgpu_ring_write(ring, SDMA_PKT_HEADER_OP(SDMA_OP_COND_EXE));
	amdgpu_ring_write(ring, lower_32_bits(addr));
	amdgpu_ring_write(ring, upper_32_bits(addr));
	amdgpu_ring_write(ring, 1);
	/* this is the offset we need patch later */
	ret = ring->wptr & ring->buf_mask;
	/* insert dummy here and patch it later */
	amdgpu_ring_write(ring, 0);

	return ret;
}

/**
 * sdma_v5_2_ring_get_rptr - get the current read pointer
 *
 * @ring: amdgpu ring pointer
 *
 * Get the current rptr from the hardware (NAVI10+).
 */
static uint64_t sdma_v5_2_ring_get_rptr(struct amdgpu_ring *ring)
{
	u64 *rptr;

	/* XXX check if swapping is necessary on BE */
	rptr = (u64 *)ring->rptr_cpu_addr;

	DRM_DEBUG("rptr before shift == 0x%016llx\n", *rptr);
	return ((*rptr) >> 2);
}

/**
 * sdma_v5_2_ring_get_wptr - get the current write pointer
 *
 * @ring: amdgpu ring pointer
 *
 * Get the current wptr from the hardware (NAVI10+).
 */
static uint64_t sdma_v5_2_ring_get_wptr(struct amdgpu_ring *ring)
{
	struct amdgpu_device *adev = ring->adev;
	u64 wptr;

	if (ring->use_doorbell) {
		/* XXX check if swapping is necessary on BE */
		wptr = READ_ONCE(*((u64 *)ring->wptr_cpu_addr));
		DRM_DEBUG("wptr/doorbell before shift == 0x%016llx\n", wptr);
	} else {
		wptr = RREG32(sdma_v5_2_get_reg_offset(adev, ring->me, mmSDMA0_GFX_RB_WPTR_HI));
		wptr = wptr << 32;
		wptr |= RREG32(sdma_v5_2_get_reg_offset(adev, ring->me, mmSDMA0_GFX_RB_WPTR));
		DRM_DEBUG("wptr before shift [%i] wptr == 0x%016llx\n", ring->me, wptr);
	}

	return wptr >> 2;
}

/**
 * sdma_v5_2_ring_set_wptr - commit the write pointer
 *
 * @ring: amdgpu ring pointer
 *
 * Write the wptr back to the hardware (NAVI10+).
 */
static void sdma_v5_2_ring_set_wptr(struct amdgpu_ring *ring)
{
	struct amdgpu_device *adev = ring->adev;

	DRM_DEBUG("Setting write pointer\n");
	if (ring->use_doorbell) {
		DRM_DEBUG("Using doorbell -- "
				"wptr_offs == 0x%08x "
				"lower_32_bits(ring->wptr << 2) == 0x%08x "
				"upper_32_bits(ring->wptr << 2) == 0x%08x\n",
				ring->wptr_offs,
				lower_32_bits(ring->wptr << 2),
				upper_32_bits(ring->wptr << 2));
		/* XXX check if swapping is necessary on BE */
		atomic64_set((atomic64_t *)ring->wptr_cpu_addr,
			     ring->wptr << 2);
		DRM_DEBUG("calling WDOORBELL64(0x%08x, 0x%016llx)\n",
				ring->doorbell_index, ring->wptr << 2);
		WDOORBELL64(ring->doorbell_index, ring->wptr << 2);
		if (amdgpu_ip_version(adev, SDMA0_HWIP, 0) == IP_VERSION(5, 2, 1)) {
			/* SDMA seems to miss doorbells sometimes when powergating kicks in.
			 * Updating the wptr directly will wake it. This is only safe because
			 * we disallow gfxoff in begin_use() and then allow it again in end_use().
			 */
			WREG32(sdma_v5_2_get_reg_offset(adev, ring->me, mmSDMA0_GFX_RB_WPTR),
			       lower_32_bits(ring->wptr << 2));
			WREG32(sdma_v5_2_get_reg_offset(adev, ring->me, mmSDMA0_GFX_RB_WPTR_HI),
			       upper_32_bits(ring->wptr << 2));
		}
	} else {
		DRM_DEBUG("Not using doorbell -- "
				"mmSDMA%i_GFX_RB_WPTR == 0x%08x "
				"mmSDMA%i_GFX_RB_WPTR_HI == 0x%08x\n",
				ring->me,
				lower_32_bits(ring->wptr << 2),
				ring->me,
				upper_32_bits(ring->wptr << 2));
		WREG32(sdma_v5_2_get_reg_offset(adev, ring->me, mmSDMA0_GFX_RB_WPTR),
			lower_32_bits(ring->wptr << 2));
		WREG32(sdma_v5_2_get_reg_offset(adev, ring->me, mmSDMA0_GFX_RB_WPTR_HI),
			upper_32_bits(ring->wptr << 2));
	}
}

static void sdma_v5_2_ring_insert_nop(struct amdgpu_ring *ring, uint32_t count)
{
	struct amdgpu_sdma_instance *sdma = amdgpu_sdma_get_instance_from_ring(ring);
	int i;

	for (i = 0; i < count; i++)
		if (sdma && sdma->burst_nop && (i == 0))
			amdgpu_ring_write(ring, ring->funcs->nop |
				SDMA_PKT_NOP_HEADER_COUNT(count - 1));
		else
			amdgpu_ring_write(ring, ring->funcs->nop);
}

/**
 * sdma_v5_2_ring_emit_ib - Schedule an IB on the DMA engine
 *
 * @ring: amdgpu ring pointer
 * @job: job to retrieve vmid from
 * @ib: IB object to schedule
 * @flags: unused
 *
 * Schedule an IB in the DMA ring.
 */
static void sdma_v5_2_ring_emit_ib(struct amdgpu_ring *ring,
				   struct amdgpu_job *job,
				   struct amdgpu_ib *ib,
				   uint32_t flags)
{
	unsigned vmid = AMDGPU_JOB_GET_VMID(job);
	uint64_t csa_mc_addr = amdgpu_sdma_get_csa_mc_addr(ring, vmid);

	/* An IB packet must end on a 8 DW boundary--the next dword
	 * must be on a 8-dword boundary. Our IB packet below is 6
	 * dwords long, thus add x number of NOPs, such that, in
	 * modular arithmetic,
	 * wptr + 6 + x = 8k, k >= 0, which in C is,
	 * (wptr + 6 + x) % 8 = 0.
	 * The expression below, is a solution of x.
	 */
	sdma_v5_2_ring_insert_nop(ring, (2 - lower_32_bits(ring->wptr)) & 7);

	amdgpu_ring_write(ring, SDMA_PKT_HEADER_OP(SDMA_OP_INDIRECT) |
			  SDMA_PKT_INDIRECT_HEADER_VMID(vmid & 0xf));
	/* base must be 32 byte aligned */
	amdgpu_ring_write(ring, lower_32_bits(ib->gpu_addr) & 0xffffffe0);
	amdgpu_ring_write(ring, upper_32_bits(ib->gpu_addr));
	amdgpu_ring_write(ring, ib->length_dw);
	amdgpu_ring_write(ring, lower_32_bits(csa_mc_addr));
	amdgpu_ring_write(ring, upper_32_bits(csa_mc_addr));
}

/**
 * sdma_v5_2_ring_emit_mem_sync - flush the IB by graphics cache rinse
 *
 * @ring: amdgpu ring pointer
 *
 * flush the IB by graphics cache rinse.
 */
static void sdma_v5_2_ring_emit_mem_sync(struct amdgpu_ring *ring)
{
	uint32_t gcr_cntl = SDMA_GCR_GL2_INV | SDMA_GCR_GL2_WB |
			    SDMA_GCR_GLM_INV | SDMA_GCR_GL1_INV |
			    SDMA_GCR_GLV_INV | SDMA_GCR_GLK_INV |
			    SDMA_GCR_GLI_INV(1);

	/* flush entire cache L0/L1/L2, this can be optimized by performance requirement */
	amdgpu_ring_write(ring, SDMA_PKT_HEADER_OP(SDMA_OP_GCR_REQ));
	amdgpu_ring_write(ring, SDMA_PKT_GCR_REQ_PAYLOAD1_BASE_VA_31_7(0));
	amdgpu_ring_write(ring, SDMA_PKT_GCR_REQ_PAYLOAD2_GCR_CONTROL_15_0(gcr_cntl) |
			SDMA_PKT_GCR_REQ_PAYLOAD2_BASE_VA_47_32(0));
	amdgpu_ring_write(ring, SDMA_PKT_GCR_REQ_PAYLOAD3_LIMIT_VA_31_7(0) |
			SDMA_PKT_GCR_REQ_PAYLOAD3_GCR_CONTROL_18_16(gcr_cntl >> 16));
	amdgpu_ring_write(ring, SDMA_PKT_GCR_REQ_PAYLOAD4_LIMIT_VA_47_32(0) |
			SDMA_PKT_GCR_REQ_PAYLOAD4_VMID(0));
}

/**
 * sdma_v5_2_ring_emit_hdp_flush - emit an hdp flush on the DMA ring
 *
 * @ring: amdgpu ring pointer
 *
 * Emit an hdp flush packet on the requested DMA ring.
 */
static void sdma_v5_2_ring_emit_hdp_flush(struct amdgpu_ring *ring)
{
	struct amdgpu_device *adev = ring->adev;
	u32 ref_and_mask = 0;
	const struct nbio_hdp_flush_reg *nbio_hf_reg = adev->nbio.hdp_flush_reg;

	if (ring->me > 1) {
		amdgpu_asic_flush_hdp(adev, ring);
	} else {
		ref_and_mask = nbio_hf_reg->ref_and_mask_sdma0 << ring->me;

		amdgpu_ring_write(ring, SDMA_PKT_HEADER_OP(SDMA_OP_POLL_REGMEM) |
				  SDMA_PKT_POLL_REGMEM_HEADER_HDP_FLUSH(1) |
				  SDMA_PKT_POLL_REGMEM_HEADER_FUNC(3)); /* == */
		amdgpu_ring_write(ring, (adev->nbio.funcs->get_hdp_flush_done_offset(adev)) << 2);
		amdgpu_ring_write(ring, (adev->nbio.funcs->get_hdp_flush_req_offset(adev)) << 2);
		amdgpu_ring_write(ring, ref_and_mask); /* reference */
		amdgpu_ring_write(ring, ref_and_mask); /* mask */
		amdgpu_ring_write(ring, SDMA_PKT_POLL_REGMEM_DW5_RETRY_COUNT(0xfff) |
				  SDMA_PKT_POLL_REGMEM_DW5_INTERVAL(10)); /* retry count, poll interval */
	}
}

/**
 * sdma_v5_2_ring_emit_fence - emit a fence on the DMA ring
 *
 * @ring: amdgpu ring pointer
 * @addr: address
 * @seq: sequence number
 * @flags: fence related flags
 *
 * Add a DMA fence packet to the ring to write
 * the fence seq number and DMA trap packet to generate
 * an interrupt if needed.
 */
static void sdma_v5_2_ring_emit_fence(struct amdgpu_ring *ring, u64 addr, u64 seq,
				      unsigned flags)
{
	bool write64bit = flags & AMDGPU_FENCE_FLAG_64BIT;
	/* write the fence */
	amdgpu_ring_write(ring, SDMA_PKT_HEADER_OP(SDMA_OP_FENCE) |
			  SDMA_PKT_FENCE_HEADER_MTYPE(0x3)); /* Ucached(UC) */
	/* zero in first two bits */
	BUG_ON(addr & 0x3);
	amdgpu_ring_write(ring, lower_32_bits(addr));
	amdgpu_ring_write(ring, upper_32_bits(addr));
	amdgpu_ring_write(ring, lower_32_bits(seq));

	/* optionally write high bits as well */
	if (write64bit) {
		addr += 4;
		amdgpu_ring_write(ring, SDMA_PKT_HEADER_OP(SDMA_OP_FENCE) |
				  SDMA_PKT_FENCE_HEADER_MTYPE(0x3));
		/* zero in first two bits */
		BUG_ON(addr & 0x3);
		amdgpu_ring_write(ring, lower_32_bits(addr));
		amdgpu_ring_write(ring, upper_32_bits(addr));
		amdgpu_ring_write(ring, upper_32_bits(seq));
	}

	if ((flags & AMDGPU_FENCE_FLAG_INT)) {
		uint32_t ctx = ring->is_mes_queue ?
			(ring->hw_queue_id | AMDGPU_FENCE_MES_QUEUE_FLAG) : 0;
		/* generate an interrupt */
		amdgpu_ring_write(ring, SDMA_PKT_HEADER_OP(SDMA_OP_TRAP));
		amdgpu_ring_write(ring, SDMA_PKT_TRAP_INT_CONTEXT_INT_CONTEXT(ctx));
	}
}


/**
 * sdma_v5_2_gfx_stop - stop the gfx async dma engines
 *
 * @adev: amdgpu_device pointer
 *
 * Stop the gfx async dma ring buffers.
 */
static void sdma_v5_2_gfx_stop(struct amdgpu_device *adev)
{
	u32 rb_cntl, ib_cntl;
	int i;

	for (i = 0; i < adev->sdma.num_instances; i++) {
		rb_cntl = RREG32_SOC15_IP(GC, sdma_v5_2_get_reg_offset(adev, i, mmSDMA0_GFX_RB_CNTL));
		rb_cntl = REG_SET_FIELD(rb_cntl, SDMA0_GFX_RB_CNTL, RB_ENABLE, 0);
		WREG32_SOC15_IP(GC, sdma_v5_2_get_reg_offset(adev, i, mmSDMA0_GFX_RB_CNTL), rb_cntl);
		ib_cntl = RREG32_SOC15_IP(GC, sdma_v5_2_get_reg_offset(adev, i, mmSDMA0_GFX_IB_CNTL));
		ib_cntl = REG_SET_FIELD(ib_cntl, SDMA0_GFX_IB_CNTL, IB_ENABLE, 0);
		WREG32_SOC15_IP(GC, sdma_v5_2_get_reg_offset(adev, i, mmSDMA0_GFX_IB_CNTL), ib_cntl);
	}
}

/**
 * sdma_v5_2_rlc_stop - stop the compute async dma engines
 *
 * @adev: amdgpu_device pointer
 *
 * Stop the compute async dma queues.
 */
static void sdma_v5_2_rlc_stop(struct amdgpu_device *adev)
{
	/* XXX todo */
}

/**
 * sdma_v5_2_ctx_switch_enable - stop the async dma engines context switch
 *
 * @adev: amdgpu_device pointer
 * @enable: enable/disable the DMA MEs context switch.
 *
 * Halt or unhalt the async dma engines context switch.
 */
static void sdma_v5_2_ctx_switch_enable(struct amdgpu_device *adev, bool enable)
{
	u32 f32_cntl, phase_quantum = 0;
	int i;

	if (amdgpu_sdma_phase_quantum) {
		unsigned value = amdgpu_sdma_phase_quantum;
		unsigned unit = 0;

		while (value > (SDMA0_PHASE0_QUANTUM__VALUE_MASK >>
				SDMA0_PHASE0_QUANTUM__VALUE__SHIFT)) {
			value = (value + 1) >> 1;
			unit++;
		}
		if (unit > (SDMA0_PHASE0_QUANTUM__UNIT_MASK >>
			    SDMA0_PHASE0_QUANTUM__UNIT__SHIFT)) {
			value = (SDMA0_PHASE0_QUANTUM__VALUE_MASK >>
				 SDMA0_PHASE0_QUANTUM__VALUE__SHIFT);
			unit = (SDMA0_PHASE0_QUANTUM__UNIT_MASK >>
				SDMA0_PHASE0_QUANTUM__UNIT__SHIFT);
			WARN_ONCE(1,
			"clamping sdma_phase_quantum to %uK clock cycles\n",
				  value << unit);
		}
		phase_quantum =
			value << SDMA0_PHASE0_QUANTUM__VALUE__SHIFT |
			unit  << SDMA0_PHASE0_QUANTUM__UNIT__SHIFT;
	}

	for (i = 0; i < adev->sdma.num_instances; i++) {
		if (enable && amdgpu_sdma_phase_quantum) {
			WREG32_SOC15_IP(GC, sdma_v5_2_get_reg_offset(adev, i, mmSDMA0_PHASE0_QUANTUM),
			       phase_quantum);
			WREG32_SOC15_IP(GC, sdma_v5_2_get_reg_offset(adev, i, mmSDMA0_PHASE1_QUANTUM),
			       phase_quantum);
			WREG32_SOC15_IP(GC, sdma_v5_2_get_reg_offset(adev, i, mmSDMA0_PHASE2_QUANTUM),
			       phase_quantum);
		}

		if (!amdgpu_sriov_vf(adev)) {
			f32_cntl = RREG32(sdma_v5_2_get_reg_offset(adev, i, mmSDMA0_CNTL));
			f32_cntl = REG_SET_FIELD(f32_cntl, SDMA0_CNTL,
					AUTO_CTXSW_ENABLE, enable ? 1 : 0);
			WREG32(sdma_v5_2_get_reg_offset(adev, i, mmSDMA0_CNTL), f32_cntl);
		}
	}

}

/**
 * sdma_v5_2_enable - stop the async dma engines
 *
 * @adev: amdgpu_device pointer
 * @enable: enable/disable the DMA MEs.
 *
 * Halt or unhalt the async dma engines.
 */
static void sdma_v5_2_enable(struct amdgpu_device *adev, bool enable)
{
	u32 f32_cntl;
	int i;

	if (!enable) {
		sdma_v5_2_gfx_stop(adev);
		sdma_v5_2_rlc_stop(adev);
	}

	if (!amdgpu_sriov_vf(adev)) {
		for (i = 0; i < adev->sdma.num_instances; i++) {
			f32_cntl = RREG32(sdma_v5_2_get_reg_offset(adev, i, mmSDMA0_F32_CNTL));
			f32_cntl = REG_SET_FIELD(f32_cntl, SDMA0_F32_CNTL, HALT, enable ? 0 : 1);
			WREG32(sdma_v5_2_get_reg_offset(adev, i, mmSDMA0_F32_CNTL), f32_cntl);
		}
	}
}

/**
 * sdma_v5_2_gfx_resume - setup and start the async dma engines
 *
 * @adev: amdgpu_device pointer
 *
 * Set up the gfx DMA ring buffers and enable them.
 * Returns 0 for success, error for failure.
 */
static int sdma_v5_2_gfx_resume(struct amdgpu_device *adev)
{
	struct amdgpu_ring *ring;
	u32 rb_cntl, ib_cntl;
	u32 rb_bufsz;
	u32 doorbell;
	u32 doorbell_offset;
	u32 temp;
	u32 wptr_poll_cntl;
	u64 wptr_gpu_addr;
	int i, r;

	for (i = 0; i < adev->sdma.num_instances; i++) {
		ring = &adev->sdma.instance[i].ring;

		if (!amdgpu_sriov_vf(adev))
			WREG32_SOC15_IP(GC, sdma_v5_2_get_reg_offset(adev, i, mmSDMA0_SEM_WAIT_FAIL_TIMER_CNTL), 0);

		/* Set ring buffer size in dwords */
		rb_bufsz = order_base_2(ring->ring_size / 4);
		rb_cntl = RREG32_SOC15_IP(GC, sdma_v5_2_get_reg_offset(adev, i, mmSDMA0_GFX_RB_CNTL));
		rb_cntl = REG_SET_FIELD(rb_cntl, SDMA0_GFX_RB_CNTL, RB_SIZE, rb_bufsz);
#ifdef __BIG_ENDIAN
		rb_cntl = REG_SET_FIELD(rb_cntl, SDMA0_GFX_RB_CNTL, RB_SWAP_ENABLE, 1);
		rb_cntl = REG_SET_FIELD(rb_cntl, SDMA0_GFX_RB_CNTL,
					RPTR_WRITEBACK_SWAP_ENABLE, 1);
#endif
		WREG32_SOC15_IP(GC, sdma_v5_2_get_reg_offset(adev, i, mmSDMA0_GFX_RB_CNTL), rb_cntl);

		/* Initialize the ring buffer's read and write pointers */
		WREG32_SOC15_IP(GC, sdma_v5_2_get_reg_offset(adev, i, mmSDMA0_GFX_RB_RPTR), 0);
		WREG32_SOC15_IP(GC, sdma_v5_2_get_reg_offset(adev, i, mmSDMA0_GFX_RB_RPTR_HI), 0);
		WREG32_SOC15_IP(GC, sdma_v5_2_get_reg_offset(adev, i, mmSDMA0_GFX_RB_WPTR), 0);
		WREG32_SOC15_IP(GC, sdma_v5_2_get_reg_offset(adev, i, mmSDMA0_GFX_RB_WPTR_HI), 0);

		/* setup the wptr shadow polling */
		wptr_gpu_addr = ring->wptr_gpu_addr;
		WREG32_SOC15_IP(GC, sdma_v5_2_get_reg_offset(adev, i, mmSDMA0_GFX_RB_WPTR_POLL_ADDR_LO),
		       lower_32_bits(wptr_gpu_addr));
		WREG32_SOC15_IP(GC, sdma_v5_2_get_reg_offset(adev, i, mmSDMA0_GFX_RB_WPTR_POLL_ADDR_HI),
		       upper_32_bits(wptr_gpu_addr));
		wptr_poll_cntl = RREG32_SOC15_IP(GC, sdma_v5_2_get_reg_offset(adev, i,
							 mmSDMA0_GFX_RB_WPTR_POLL_CNTL));
		wptr_poll_cntl = REG_SET_FIELD(wptr_poll_cntl,
					       SDMA0_GFX_RB_WPTR_POLL_CNTL,
					       F32_POLL_ENABLE, 1);
		WREG32_SOC15_IP(GC, sdma_v5_2_get_reg_offset(adev, i, mmSDMA0_GFX_RB_WPTR_POLL_CNTL),
		       wptr_poll_cntl);

		/* set the wb address whether it's enabled or not */
		WREG32_SOC15_IP(GC, sdma_v5_2_get_reg_offset(adev, i, mmSDMA0_GFX_RB_RPTR_ADDR_HI),
		       upper_32_bits(ring->rptr_gpu_addr) & 0xFFFFFFFF);
		WREG32_SOC15_IP(GC, sdma_v5_2_get_reg_offset(adev, i, mmSDMA0_GFX_RB_RPTR_ADDR_LO),
		       lower_32_bits(ring->rptr_gpu_addr) & 0xFFFFFFFC);

		rb_cntl = REG_SET_FIELD(rb_cntl, SDMA0_GFX_RB_CNTL, RPTR_WRITEBACK_ENABLE, 1);

		WREG32_SOC15_IP(GC, sdma_v5_2_get_reg_offset(adev, i, mmSDMA0_GFX_RB_BASE), ring->gpu_addr >> 8);
		WREG32_SOC15_IP(GC, sdma_v5_2_get_reg_offset(adev, i, mmSDMA0_GFX_RB_BASE_HI), ring->gpu_addr >> 40);

		ring->wptr = 0;

		/* before programing wptr to a less value, need set minor_ptr_update first */
		WREG32_SOC15_IP(GC, sdma_v5_2_get_reg_offset(adev, i, mmSDMA0_GFX_MINOR_PTR_UPDATE), 1);

		if (!amdgpu_sriov_vf(adev)) { /* only bare-metal use register write for wptr */
			WREG32(sdma_v5_2_get_reg_offset(adev, i, mmSDMA0_GFX_RB_WPTR), lower_32_bits(ring->wptr << 2));
			WREG32(sdma_v5_2_get_reg_offset(adev, i, mmSDMA0_GFX_RB_WPTR_HI), upper_32_bits(ring->wptr << 2));
		}

		doorbell = RREG32_SOC15_IP(GC, sdma_v5_2_get_reg_offset(adev, i, mmSDMA0_GFX_DOORBELL));
		doorbell_offset = RREG32_SOC15_IP(GC, sdma_v5_2_get_reg_offset(adev, i, mmSDMA0_GFX_DOORBELL_OFFSET));

		if (ring->use_doorbell) {
			doorbell = REG_SET_FIELD(doorbell, SDMA0_GFX_DOORBELL, ENABLE, 1);
			doorbell_offset = REG_SET_FIELD(doorbell_offset, SDMA0_GFX_DOORBELL_OFFSET,
					OFFSET, ring->doorbell_index);
		} else {
			doorbell = REG_SET_FIELD(doorbell, SDMA0_GFX_DOORBELL, ENABLE, 0);
		}
		WREG32_SOC15_IP(GC, sdma_v5_2_get_reg_offset(adev, i, mmSDMA0_GFX_DOORBELL), doorbell);
		WREG32_SOC15_IP(GC, sdma_v5_2_get_reg_offset(adev, i, mmSDMA0_GFX_DOORBELL_OFFSET), doorbell_offset);

		adev->nbio.funcs->sdma_doorbell_range(adev, i, ring->use_doorbell,
						      ring->doorbell_index,
						      adev->doorbell_index.sdma_doorbell_range);

		if (amdgpu_sriov_vf(adev))
			sdma_v5_2_ring_set_wptr(ring);

		/* set minor_ptr_update to 0 after wptr programed */

		WREG32_SOC15_IP(GC, sdma_v5_2_get_reg_offset(adev, i, mmSDMA0_GFX_MINOR_PTR_UPDATE), 0);

		/* SRIOV VF has no control of any of registers below */
		if (!amdgpu_sriov_vf(adev)) {
			/* set utc l1 enable flag always to 1 */
			temp = RREG32(sdma_v5_2_get_reg_offset(adev, i, mmSDMA0_CNTL));
			temp = REG_SET_FIELD(temp, SDMA0_CNTL, UTC_L1_ENABLE, 1);

			/* enable MCBP */
			temp = REG_SET_FIELD(temp, SDMA0_CNTL, MIDCMD_PREEMPT_ENABLE, 1);
			WREG32(sdma_v5_2_get_reg_offset(adev, i, mmSDMA0_CNTL), temp);

			/* Set up RESP_MODE to non-copy addresses */
			temp = RREG32_SOC15_IP(GC, sdma_v5_2_get_reg_offset(adev, i, mmSDMA0_UTCL1_CNTL));
			temp = REG_SET_FIELD(temp, SDMA0_UTCL1_CNTL, RESP_MODE, 3);
			temp = REG_SET_FIELD(temp, SDMA0_UTCL1_CNTL, REDO_DELAY, 9);
			WREG32_SOC15_IP(GC, sdma_v5_2_get_reg_offset(adev, i, mmSDMA0_UTCL1_CNTL), temp);

			/* program default cache read and write policy */
			temp = RREG32_SOC15_IP(GC, sdma_v5_2_get_reg_offset(adev, i, mmSDMA0_UTCL1_PAGE));
			/* clean read policy and write policy bits */
			temp &= 0xFF0FFF;
			temp |= ((CACHE_READ_POLICY_L2__DEFAULT << 12) |
				 (CACHE_WRITE_POLICY_L2__DEFAULT << 14) |
				 SDMA0_UTCL1_PAGE__LLC_NOALLOC_MASK);
			WREG32_SOC15_IP(GC, sdma_v5_2_get_reg_offset(adev, i, mmSDMA0_UTCL1_PAGE), temp);

			/* unhalt engine */
			temp = RREG32(sdma_v5_2_get_reg_offset(adev, i, mmSDMA0_F32_CNTL));
			temp = REG_SET_FIELD(temp, SDMA0_F32_CNTL, HALT, 0);
			WREG32(sdma_v5_2_get_reg_offset(adev, i, mmSDMA0_F32_CNTL), temp);
		}

		/* enable DMA RB */
		rb_cntl = REG_SET_FIELD(rb_cntl, SDMA0_GFX_RB_CNTL, RB_ENABLE, 1);
		WREG32_SOC15_IP(GC, sdma_v5_2_get_reg_offset(adev, i, mmSDMA0_GFX_RB_CNTL), rb_cntl);

		ib_cntl = RREG32_SOC15_IP(GC, sdma_v5_2_get_reg_offset(adev, i, mmSDMA0_GFX_IB_CNTL));
		ib_cntl = REG_SET_FIELD(ib_cntl, SDMA0_GFX_IB_CNTL, IB_ENABLE, 1);
#ifdef __BIG_ENDIAN
		ib_cntl = REG_SET_FIELD(ib_cntl, SDMA0_GFX_IB_CNTL, IB_SWAP_ENABLE, 1);
#endif
		/* enable DMA IBs */
		WREG32_SOC15_IP(GC, sdma_v5_2_get_reg_offset(adev, i, mmSDMA0_GFX_IB_CNTL), ib_cntl);

		if (amdgpu_sriov_vf(adev)) { /* bare-metal sequence doesn't need below to lines */
			sdma_v5_2_ctx_switch_enable(adev, true);
			sdma_v5_2_enable(adev, true);
		}

		r = amdgpu_ring_test_helper(ring);
		if (r)
			return r;
	}

	return 0;
}

/**
 * sdma_v5_2_rlc_resume - setup and start the async dma engines
 *
 * @adev: amdgpu_device pointer
 *
 * Set up the compute DMA queues and enable them.
 * Returns 0 for success, error for failure.
 */
static int sdma_v5_2_rlc_resume(struct amdgpu_device *adev)
{
	return 0;
}

/**
 * sdma_v5_2_load_microcode - load the sDMA ME ucode
 *
 * @adev: amdgpu_device pointer
 *
 * Loads the sDMA0/1/2/3 ucode.
 * Returns 0 for success, -EINVAL if the ucode is not available.
 */
static int sdma_v5_2_load_microcode(struct amdgpu_device *adev)
{
	const struct sdma_firmware_header_v1_0 *hdr;
	const __le32 *fw_data;
	u32 fw_size;
	int i, j;

	/* halt the MEs */
	sdma_v5_2_enable(adev, false);

	for (i = 0; i < adev->sdma.num_instances; i++) {
		if (!adev->sdma.instance[i].fw)
			return -EINVAL;

		hdr = (const struct sdma_firmware_header_v1_0 *)adev->sdma.instance[i].fw->data;
		amdgpu_ucode_print_sdma_hdr(&hdr->header);
		fw_size = le32_to_cpu(hdr->header.ucode_size_bytes) / 4;

		fw_data = (const __le32 *)
			(adev->sdma.instance[i].fw->data +
				le32_to_cpu(hdr->header.ucode_array_offset_bytes));

		WREG32(sdma_v5_2_get_reg_offset(adev, i, mmSDMA0_UCODE_ADDR), 0);

		for (j = 0; j < fw_size; j++) {
			if (amdgpu_emu_mode == 1 && j % 500 == 0)
				msleep(1);
			WREG32(sdma_v5_2_get_reg_offset(adev, i, mmSDMA0_UCODE_DATA), le32_to_cpup(fw_data++));
		}

		WREG32(sdma_v5_2_get_reg_offset(adev, i, mmSDMA0_UCODE_ADDR), adev->sdma.instance[i].fw_version);
	}

	return 0;
}

static int sdma_v5_2_soft_reset(void *handle)
{
	struct amdgpu_device *adev = (struct amdgpu_device *)handle;
	u32 grbm_soft_reset;
	u32 tmp;
	int i;

	for (i = 0; i < adev->sdma.num_instances; i++) {
		grbm_soft_reset = REG_SET_FIELD(0,
						GRBM_SOFT_RESET, SOFT_RESET_SDMA0,
						1);
		grbm_soft_reset <<= i;

		tmp = RREG32_SOC15(GC, 0, mmGRBM_SOFT_RESET);
		tmp |= grbm_soft_reset;
		DRM_DEBUG("GRBM_SOFT_RESET=0x%08X\n", tmp);
		WREG32_SOC15(GC, 0, mmGRBM_SOFT_RESET, tmp);
		tmp = RREG32_SOC15(GC, 0, mmGRBM_SOFT_RESET);

		udelay(50);

		tmp &= ~grbm_soft_reset;
		WREG32_SOC15(GC, 0, mmGRBM_SOFT_RESET, tmp);
		tmp = RREG32_SOC15(GC, 0, mmGRBM_SOFT_RESET);

		udelay(50);
	}

	return 0;
}

/**
 * sdma_v5_2_start - setup and start the async dma engines
 *
 * @adev: amdgpu_device pointer
 *
 * Set up the DMA engines and enable them.
 * Returns 0 for success, error for failure.
 */
static int sdma_v5_2_start(struct amdgpu_device *adev)
{
	int r = 0;

	if (amdgpu_sriov_vf(adev)) {
		sdma_v5_2_ctx_switch_enable(adev, false);
		sdma_v5_2_enable(adev, false);

		/* set RB registers */
		r = sdma_v5_2_gfx_resume(adev);
		return r;
	}

	if (adev->firmware.load_type == AMDGPU_FW_LOAD_DIRECT) {
		r = sdma_v5_2_load_microcode(adev);
		if (r)
			return r;

		/* The value of mmSDMA_F32_CNTL is invalid the moment after loading fw */
		if (amdgpu_emu_mode == 1)
			msleep(1000);
	}

	sdma_v5_2_soft_reset(adev);
	/* unhalt the MEs */
	sdma_v5_2_enable(adev, true);
	/* enable sdma ring preemption */
	sdma_v5_2_ctx_switch_enable(adev, true);

	/* start the gfx rings and rlc compute queues */
	r = sdma_v5_2_gfx_resume(adev);
	if (r)
		return r;
	r = sdma_v5_2_rlc_resume(adev);

	return r;
}

static int sdma_v5_2_mqd_init(struct amdgpu_device *adev, void *mqd,
			      struct amdgpu_mqd_prop *prop)
{
	struct v10_sdma_mqd *m = mqd;
	uint64_t wb_gpu_addr;

	m->sdmax_rlcx_rb_cntl =
		order_base_2(prop->queue_size / 4) << SDMA0_RLC0_RB_CNTL__RB_SIZE__SHIFT |
		1 << SDMA0_RLC0_RB_CNTL__RPTR_WRITEBACK_ENABLE__SHIFT |
		6 << SDMA0_RLC0_RB_CNTL__RPTR_WRITEBACK_TIMER__SHIFT |
		1 << SDMA0_RLC0_RB_CNTL__RB_PRIV__SHIFT;

	m->sdmax_rlcx_rb_base = lower_32_bits(prop->hqd_base_gpu_addr >> 8);
	m->sdmax_rlcx_rb_base_hi = upper_32_bits(prop->hqd_base_gpu_addr >> 8);

	m->sdmax_rlcx_rb_wptr_poll_cntl = RREG32(sdma_v5_2_get_reg_offset(adev, 0,
						  mmSDMA0_GFX_RB_WPTR_POLL_CNTL));

	wb_gpu_addr = prop->wptr_gpu_addr;
	m->sdmax_rlcx_rb_wptr_poll_addr_lo = lower_32_bits(wb_gpu_addr);
	m->sdmax_rlcx_rb_wptr_poll_addr_hi = upper_32_bits(wb_gpu_addr);

	wb_gpu_addr = prop->rptr_gpu_addr;
	m->sdmax_rlcx_rb_rptr_addr_lo = lower_32_bits(wb_gpu_addr);
	m->sdmax_rlcx_rb_rptr_addr_hi = upper_32_bits(wb_gpu_addr);

	m->sdmax_rlcx_ib_cntl = RREG32(sdma_v5_2_get_reg_offset(adev, 0,
							mmSDMA0_GFX_IB_CNTL));

	m->sdmax_rlcx_doorbell_offset =
		prop->doorbell_index << SDMA0_RLC0_DOORBELL_OFFSET__OFFSET__SHIFT;

	m->sdmax_rlcx_doorbell = REG_SET_FIELD(0, SDMA0_RLC0_DOORBELL, ENABLE, 1);

	return 0;
}

static void sdma_v5_2_set_mqd_funcs(struct amdgpu_device *adev)
{
	adev->mqds[AMDGPU_HW_IP_DMA].mqd_size = sizeof(struct v10_sdma_mqd);
	adev->mqds[AMDGPU_HW_IP_DMA].init_mqd = sdma_v5_2_mqd_init;
}

/**
 * sdma_v5_2_ring_test_ring - simple async dma engine test
 *
 * @ring: amdgpu_ring structure holding ring information
 *
 * Test the DMA engine by writing using it to write an
 * value to memory.
 * Returns 0 for success, error for failure.
 */
static int sdma_v5_2_ring_test_ring(struct amdgpu_ring *ring)
{
	struct amdgpu_device *adev = ring->adev;
	unsigned i;
	unsigned index;
	int r;
	u32 tmp;
	u64 gpu_addr;
	volatile uint32_t *cpu_ptr = NULL;

	tmp = 0xCAFEDEAD;

	if (ring->is_mes_queue) {
		uint32_t offset = 0;
		offset = amdgpu_mes_ctx_get_offs(ring,
					 AMDGPU_MES_CTX_PADDING_OFFS);
		gpu_addr = amdgpu_mes_ctx_get_offs_gpu_addr(ring, offset);
		cpu_ptr = amdgpu_mes_ctx_get_offs_cpu_addr(ring, offset);
		*cpu_ptr = tmp;
	} else {
		r = amdgpu_device_wb_get(adev, &index);
		if (r) {
			dev_err(adev->dev, "(%d) failed to allocate wb slot\n", r);
			return r;
		}

		gpu_addr = adev->wb.gpu_addr + (index * 4);
		adev->wb.wb[index] = cpu_to_le32(tmp);
	}

	r = amdgpu_ring_alloc(ring, 20);
	if (r) {
		DRM_ERROR("amdgpu: dma failed to lock ring %d (%d).\n", ring->idx, r);
		if (!ring->is_mes_queue)
			amdgpu_device_wb_free(adev, index);
		return r;
	}

	amdgpu_ring_write(ring, SDMA_PKT_HEADER_OP(SDMA_OP_WRITE) |
			  SDMA_PKT_HEADER_SUB_OP(SDMA_SUBOP_WRITE_LINEAR));
	amdgpu_ring_write(ring, lower_32_bits(gpu_addr));
	amdgpu_ring_write(ring, upper_32_bits(gpu_addr));
	amdgpu_ring_write(ring, SDMA_PKT_WRITE_UNTILED_DW_3_COUNT(0));
	amdgpu_ring_write(ring, 0xDEADBEEF);
	amdgpu_ring_commit(ring);

	for (i = 0; i < adev->usec_timeout; i++) {
		if (ring->is_mes_queue)
			tmp = le32_to_cpu(*cpu_ptr);
		else
			tmp = le32_to_cpu(adev->wb.wb[index]);
		if (tmp == 0xDEADBEEF)
			break;
		if (amdgpu_emu_mode == 1)
			msleep(1);
		else
			udelay(1);
	}

	if (i >= adev->usec_timeout)
		r = -ETIMEDOUT;

	if (!ring->is_mes_queue)
		amdgpu_device_wb_free(adev, index);

	return r;
}

/**
 * sdma_v5_2_ring_test_ib - test an IB on the DMA engine
 *
 * @ring: amdgpu_ring structure holding ring information
 * @timeout: timeout value in jiffies, or MAX_SCHEDULE_TIMEOUT
 *
 * Test a simple IB in the DMA ring.
 * Returns 0 on success, error on failure.
 */
static int sdma_v5_2_ring_test_ib(struct amdgpu_ring *ring, long timeout)
{
	struct amdgpu_device *adev = ring->adev;
	struct amdgpu_ib ib;
	struct dma_fence *f = NULL;
	unsigned index;
	long r;
	u32 tmp = 0;
	u64 gpu_addr;
	volatile uint32_t *cpu_ptr = NULL;

	tmp = 0xCAFEDEAD;
	memset(&ib, 0, sizeof(ib));

	if (ring->is_mes_queue) {
		uint32_t offset = 0;
		offset = amdgpu_mes_ctx_get_offs(ring, AMDGPU_MES_CTX_IB_OFFS);
		ib.gpu_addr = amdgpu_mes_ctx_get_offs_gpu_addr(ring, offset);
		ib.ptr = (void *)amdgpu_mes_ctx_get_offs_cpu_addr(ring, offset);

		offset = amdgpu_mes_ctx_get_offs(ring,
					 AMDGPU_MES_CTX_PADDING_OFFS);
		gpu_addr = amdgpu_mes_ctx_get_offs_gpu_addr(ring, offset);
		cpu_ptr = amdgpu_mes_ctx_get_offs_cpu_addr(ring, offset);
		*cpu_ptr = tmp;
	} else {
		r = amdgpu_device_wb_get(adev, &index);
		if (r) {
			dev_err(adev->dev, "(%ld) failed to allocate wb slot\n", r);
			return r;
		}

		gpu_addr = adev->wb.gpu_addr + (index * 4);
		adev->wb.wb[index] = cpu_to_le32(tmp);

		r = amdgpu_ib_get(adev, NULL, 256, AMDGPU_IB_POOL_DIRECT, &ib);
		if (r) {
			DRM_ERROR("amdgpu: failed to get ib (%ld).\n", r);
			goto err0;
		}
	}

	ib.ptr[0] = SDMA_PKT_HEADER_OP(SDMA_OP_WRITE) |
		SDMA_PKT_HEADER_SUB_OP(SDMA_SUBOP_WRITE_LINEAR);
	ib.ptr[1] = lower_32_bits(gpu_addr);
	ib.ptr[2] = upper_32_bits(gpu_addr);
	ib.ptr[3] = SDMA_PKT_WRITE_UNTILED_DW_3_COUNT(0);
	ib.ptr[4] = 0xDEADBEEF;
	ib.ptr[5] = SDMA_PKT_NOP_HEADER_OP(SDMA_OP_NOP);
	ib.ptr[6] = SDMA_PKT_NOP_HEADER_OP(SDMA_OP_NOP);
	ib.ptr[7] = SDMA_PKT_NOP_HEADER_OP(SDMA_OP_NOP);
	ib.length_dw = 8;

	r = amdgpu_ib_schedule(ring, 1, &ib, NULL, &f);
	if (r)
		goto err1;

	r = dma_fence_wait_timeout(f, false, timeout);
	if (r == 0) {
		DRM_ERROR("amdgpu: IB test timed out\n");
		r = -ETIMEDOUT;
		goto err1;
	} else if (r < 0) {
		DRM_ERROR("amdgpu: fence wait failed (%ld).\n", r);
		goto err1;
	}

	if (ring->is_mes_queue)
		tmp = le32_to_cpu(*cpu_ptr);
	else
		tmp = le32_to_cpu(adev->wb.wb[index]);

	if (tmp == 0xDEADBEEF)
		r = 0;
	else
		r = -EINVAL;

err1:
	amdgpu_ib_free(adev, &ib, NULL);
	dma_fence_put(f);
err0:
	if (!ring->is_mes_queue)
		amdgpu_device_wb_free(adev, index);
	return r;
}


/**
 * sdma_v5_2_vm_copy_pte - update PTEs by copying them from the GART
 *
 * @ib: indirect buffer to fill with commands
 * @pe: addr of the page entry
 * @src: src addr to copy from
 * @count: number of page entries to update
 *
 * Update PTEs by copying them from the GART using sDMA.
 */
static void sdma_v5_2_vm_copy_pte(struct amdgpu_ib *ib,
				  uint64_t pe, uint64_t src,
				  unsigned count)
{
	unsigned bytes = count * 8;

	ib->ptr[ib->length_dw++] = SDMA_PKT_HEADER_OP(SDMA_OP_COPY) |
		SDMA_PKT_HEADER_SUB_OP(SDMA_SUBOP_COPY_LINEAR);
	ib->ptr[ib->length_dw++] = bytes - 1;
	ib->ptr[ib->length_dw++] = 0; /* src/dst endian swap */
	ib->ptr[ib->length_dw++] = lower_32_bits(src);
	ib->ptr[ib->length_dw++] = upper_32_bits(src);
	ib->ptr[ib->length_dw++] = lower_32_bits(pe);
	ib->ptr[ib->length_dw++] = upper_32_bits(pe);

}

/**
 * sdma_v5_2_vm_write_pte - update PTEs by writing them manually
 *
 * @ib: indirect buffer to fill with commands
 * @pe: addr of the page entry
 * @value: dst addr to write into pe
 * @count: number of page entries to update
 * @incr: increase next addr by incr bytes
 *
 * Update PTEs by writing them manually using sDMA.
 */
static void sdma_v5_2_vm_write_pte(struct amdgpu_ib *ib, uint64_t pe,
				   uint64_t value, unsigned count,
				   uint32_t incr)
{
	unsigned ndw = count * 2;

	ib->ptr[ib->length_dw++] = SDMA_PKT_HEADER_OP(SDMA_OP_WRITE) |
		SDMA_PKT_HEADER_SUB_OP(SDMA_SUBOP_WRITE_LINEAR);
	ib->ptr[ib->length_dw++] = lower_32_bits(pe);
	ib->ptr[ib->length_dw++] = upper_32_bits(pe);
	ib->ptr[ib->length_dw++] = ndw - 1;
	for (; ndw > 0; ndw -= 2) {
		ib->ptr[ib->length_dw++] = lower_32_bits(value);
		ib->ptr[ib->length_dw++] = upper_32_bits(value);
		value += incr;
	}
}

/**
 * sdma_v5_2_vm_set_pte_pde - update the page tables using sDMA
 *
 * @ib: indirect buffer to fill with commands
 * @pe: addr of the page entry
 * @addr: dst addr to write into pe
 * @count: number of page entries to update
 * @incr: increase next addr by incr bytes
 * @flags: access flags
 *
 * Update the page tables using sDMA.
 */
static void sdma_v5_2_vm_set_pte_pde(struct amdgpu_ib *ib,
				     uint64_t pe,
				     uint64_t addr, unsigned count,
				     uint32_t incr, uint64_t flags)
{
	/* for physically contiguous pages (vram) */
	ib->ptr[ib->length_dw++] = SDMA_PKT_HEADER_OP(SDMA_OP_PTEPDE);
	ib->ptr[ib->length_dw++] = lower_32_bits(pe); /* dst addr */
	ib->ptr[ib->length_dw++] = upper_32_bits(pe);
	ib->ptr[ib->length_dw++] = lower_32_bits(flags); /* mask */
	ib->ptr[ib->length_dw++] = upper_32_bits(flags);
	ib->ptr[ib->length_dw++] = lower_32_bits(addr); /* value */
	ib->ptr[ib->length_dw++] = upper_32_bits(addr);
	ib->ptr[ib->length_dw++] = incr; /* increment size */
	ib->ptr[ib->length_dw++] = 0;
	ib->ptr[ib->length_dw++] = count - 1; /* number of entries */
}

/**
 * sdma_v5_2_ring_pad_ib - pad the IB
 *
 * @ib: indirect buffer to fill with padding
 * @ring: amdgpu_ring structure holding ring information
 *
 * Pad the IB with NOPs to a boundary multiple of 8.
 */
static void sdma_v5_2_ring_pad_ib(struct amdgpu_ring *ring, struct amdgpu_ib *ib)
{
	struct amdgpu_sdma_instance *sdma = amdgpu_sdma_get_instance_from_ring(ring);
	u32 pad_count;
	int i;

	pad_count = (-ib->length_dw) & 0x7;
	for (i = 0; i < pad_count; i++)
		if (sdma && sdma->burst_nop && (i == 0))
			ib->ptr[ib->length_dw++] =
				SDMA_PKT_HEADER_OP(SDMA_OP_NOP) |
				SDMA_PKT_NOP_HEADER_COUNT(pad_count - 1);
		else
			ib->ptr[ib->length_dw++] =
				SDMA_PKT_HEADER_OP(SDMA_OP_NOP);
}


/**
 * sdma_v5_2_ring_emit_pipeline_sync - sync the pipeline
 *
 * @ring: amdgpu_ring pointer
 *
 * Make sure all previous operations are completed (CIK).
 */
static void sdma_v5_2_ring_emit_pipeline_sync(struct amdgpu_ring *ring)
{
	uint32_t seq = ring->fence_drv.sync_seq;
	uint64_t addr = ring->fence_drv.gpu_addr;

	/* wait for idle */
	amdgpu_ring_write(ring, SDMA_PKT_HEADER_OP(SDMA_OP_POLL_REGMEM) |
			  SDMA_PKT_POLL_REGMEM_HEADER_HDP_FLUSH(0) |
			  SDMA_PKT_POLL_REGMEM_HEADER_FUNC(3) | /* equal */
			  SDMA_PKT_POLL_REGMEM_HEADER_MEM_POLL(1));
	amdgpu_ring_write(ring, addr & 0xfffffffc);
	amdgpu_ring_write(ring, upper_32_bits(addr) & 0xffffffff);
	amdgpu_ring_write(ring, seq); /* reference */
	amdgpu_ring_write(ring, 0xffffffff); /* mask */
	amdgpu_ring_write(ring, SDMA_PKT_POLL_REGMEM_DW5_RETRY_COUNT(0xfff) |
			  SDMA_PKT_POLL_REGMEM_DW5_INTERVAL(4)); /* retry count, poll interval */
}


/**
 * sdma_v5_2_ring_emit_vm_flush - vm flush using sDMA
 *
 * @ring: amdgpu_ring pointer
 * @vmid: vmid number to use
 * @pd_addr: address
 *
 * Update the page table base and flush the VM TLB
 * using sDMA.
 */
static void sdma_v5_2_ring_emit_vm_flush(struct amdgpu_ring *ring,
					 unsigned vmid, uint64_t pd_addr)
{
	amdgpu_gmc_emit_flush_gpu_tlb(ring, vmid, pd_addr);
}

static void sdma_v5_2_ring_emit_wreg(struct amdgpu_ring *ring,
				     uint32_t reg, uint32_t val)
{
	amdgpu_ring_write(ring, SDMA_PKT_HEADER_OP(SDMA_OP_SRBM_WRITE) |
			  SDMA_PKT_SRBM_WRITE_HEADER_BYTE_EN(0xf));
	amdgpu_ring_write(ring, reg);
	amdgpu_ring_write(ring, val);
}

static void sdma_v5_2_ring_emit_reg_wait(struct amdgpu_ring *ring, uint32_t reg,
					 uint32_t val, uint32_t mask)
{
	amdgpu_ring_write(ring, SDMA_PKT_HEADER_OP(SDMA_OP_POLL_REGMEM) |
			  SDMA_PKT_POLL_REGMEM_HEADER_HDP_FLUSH(0) |
			  SDMA_PKT_POLL_REGMEM_HEADER_FUNC(3)); /* equal */
	amdgpu_ring_write(ring, reg << 2);
	amdgpu_ring_write(ring, 0);
	amdgpu_ring_write(ring, val); /* reference */
	amdgpu_ring_write(ring, mask); /* mask */
	amdgpu_ring_write(ring, SDMA_PKT_POLL_REGMEM_DW5_RETRY_COUNT(0xfff) |
			  SDMA_PKT_POLL_REGMEM_DW5_INTERVAL(10));
}

static void sdma_v5_2_ring_emit_reg_write_reg_wait(struct amdgpu_ring *ring,
						   uint32_t reg0, uint32_t reg1,
						   uint32_t ref, uint32_t mask)
{
	amdgpu_ring_emit_wreg(ring, reg0, ref);
	/* wait for a cycle to reset vm_inv_eng*_ack */
	amdgpu_ring_emit_reg_wait(ring, reg0, 0, 0);
	amdgpu_ring_emit_reg_wait(ring, reg1, mask, mask);
}

static int sdma_v5_2_early_init(void *handle)
{
	struct amdgpu_device *adev = (struct amdgpu_device *)handle;
	int r;

	r = amdgpu_sdma_init_microcode(adev, 0, true);
	if (r)
		return r;

	sdma_v5_2_set_ring_funcs(adev);
	sdma_v5_2_set_buffer_funcs(adev);
	sdma_v5_2_set_vm_pte_funcs(adev);
	sdma_v5_2_set_irq_funcs(adev);
	sdma_v5_2_set_mqd_funcs(adev);

	return 0;
}

static unsigned sdma_v5_2_seq_to_irq_id(int seq_num)
{
	switch (seq_num) {
	case 0:
		return SOC15_IH_CLIENTID_SDMA0;
	case 1:
		return SOC15_IH_CLIENTID_SDMA1;
	case 2:
		return SOC15_IH_CLIENTID_SDMA2;
	case 3:
		return SOC15_IH_CLIENTID_SDMA3_Sienna_Cichlid;
	default:
		break;
	}
	return -EINVAL;
}

static unsigned sdma_v5_2_seq_to_trap_id(int seq_num)
{
	switch (seq_num) {
	case 0:
		return SDMA0_5_0__SRCID__SDMA_TRAP;
	case 1:
		return SDMA1_5_0__SRCID__SDMA_TRAP;
	case 2:
		return SDMA2_5_0__SRCID__SDMA_TRAP;
	case 3:
		return SDMA3_5_0__SRCID__SDMA_TRAP;
	default:
		break;
	}
	return -EINVAL;
}

static int sdma_v5_2_sw_init(void *handle)
{
	struct amdgpu_ring *ring;
	int r, i;
	struct amdgpu_device *adev = (struct amdgpu_device *)handle;
	uint32_t reg_count = ARRAY_SIZE(sdma_reg_list_5_2);
	uint32_t *ptr;

	/* SDMA trap event */
	for (i = 0; i < adev->sdma.num_instances; i++) {
		r = amdgpu_irq_add_id(adev, sdma_v5_2_seq_to_irq_id(i),
				      sdma_v5_2_seq_to_trap_id(i),
				      &adev->sdma.trap_irq);
		if (r)
			return r;
	}

	for (i = 0; i < adev->sdma.num_instances; i++) {
		ring = &adev->sdma.instance[i].ring;
		ring->ring_obj = NULL;
		ring->use_doorbell = true;
		ring->me = i;

		DRM_INFO("use_doorbell being set to: [%s]\n",
				ring->use_doorbell?"true":"false");

		ring->doorbell_index =
			(adev->doorbell_index.sdma_engine[i] << 1); //get DWORD offset

		ring->vm_hub = AMDGPU_GFXHUB(0);
		sprintf(ring->name, "sdma%d", i);
		r = amdgpu_ring_init(adev, ring, 1024, &adev->sdma.trap_irq,
				     AMDGPU_SDMA_IRQ_INSTANCE0 + i,
				     AMDGPU_RING_PRIO_DEFAULT, NULL);
		if (r)
			return r;
	}

	/* Allocate memory for SDMA IP Dump buffer */
	ptr = kcalloc(adev->sdma.num_instances * reg_count, sizeof(uint32_t), GFP_KERNEL);
	if (ptr)
		adev->sdma.ip_dump = ptr;
	else
		DRM_ERROR("Failed to allocated memory for SDMA IP Dump\n");

	return r;
}

static int sdma_v5_2_sw_fini(void *handle)
{
	struct amdgpu_device *adev = (struct amdgpu_device *)handle;
	int i;

	for (i = 0; i < adev->sdma.num_instances; i++)
		amdgpu_ring_fini(&adev->sdma.instance[i].ring);

	amdgpu_sdma_destroy_inst_ctx(adev, true);

	kfree(adev->sdma.ip_dump);

	return 0;
}

static int sdma_v5_2_hw_init(void *handle)
{
	struct amdgpu_device *adev = (struct amdgpu_device *)handle;

	return sdma_v5_2_start(adev);
}

static int sdma_v5_2_hw_fini(void *handle)
{
	struct amdgpu_device *adev = (struct amdgpu_device *)handle;

	if (amdgpu_sriov_vf(adev))
		return 0;

	sdma_v5_2_ctx_switch_enable(adev, false);
	sdma_v5_2_enable(adev, false);

	return 0;
}

static int sdma_v5_2_suspend(void *handle)
{
	struct amdgpu_device *adev = (struct amdgpu_device *)handle;

	return sdma_v5_2_hw_fini(adev);
}

static int sdma_v5_2_resume(void *handle)
{
	struct amdgpu_device *adev = (struct amdgpu_device *)handle;

	return sdma_v5_2_hw_init(adev);
}

static bool sdma_v5_2_is_idle(void *handle)
{
	struct amdgpu_device *adev = (struct amdgpu_device *)handle;
	u32 i;

	for (i = 0; i < adev->sdma.num_instances; i++) {
		u32 tmp = RREG32(sdma_v5_2_get_reg_offset(adev, i, mmSDMA0_STATUS_REG));

		if (!(tmp & SDMA0_STATUS_REG__IDLE_MASK))
			return false;
	}

	return true;
}

static int sdma_v5_2_wait_for_idle(void *handle)
{
	unsigned i;
	u32 sdma0, sdma1, sdma2, sdma3;
	struct amdgpu_device *adev = (struct amdgpu_device *)handle;

	for (i = 0; i < adev->usec_timeout; i++) {
		sdma0 = RREG32(sdma_v5_2_get_reg_offset(adev, 0, mmSDMA0_STATUS_REG));
		sdma1 = RREG32(sdma_v5_2_get_reg_offset(adev, 1, mmSDMA0_STATUS_REG));
		sdma2 = RREG32(sdma_v5_2_get_reg_offset(adev, 2, mmSDMA0_STATUS_REG));
		sdma3 = RREG32(sdma_v5_2_get_reg_offset(adev, 3, mmSDMA0_STATUS_REG));

		if (sdma0 & sdma1 & sdma2 & sdma3 & SDMA0_STATUS_REG__IDLE_MASK)
			return 0;
		udelay(1);
	}
	return -ETIMEDOUT;
}

static int sdma_v5_2_ring_preempt_ib(struct amdgpu_ring *ring)
{
	int i, r = 0;
	struct amdgpu_device *adev = ring->adev;
	u32 index = 0;
	u64 sdma_gfx_preempt;

	amdgpu_sdma_get_index_from_ring(ring, &index);
	sdma_gfx_preempt =
		sdma_v5_2_get_reg_offset(adev, index, mmSDMA0_GFX_PREEMPT);

	/* assert preemption condition */
	amdgpu_ring_set_preempt_cond_exec(ring, false);

	/* emit the trailing fence */
	ring->trail_seq += 1;
	amdgpu_ring_alloc(ring, 10);
	sdma_v5_2_ring_emit_fence(ring, ring->trail_fence_gpu_addr,
				  ring->trail_seq, 0);
	amdgpu_ring_commit(ring);

	/* assert IB preemption */
	WREG32(sdma_gfx_preempt, 1);

	/* poll the trailing fence */
	for (i = 0; i < adev->usec_timeout; i++) {
		if (ring->trail_seq ==
		    le32_to_cpu(*(ring->trail_fence_cpu_addr)))
			break;
		udelay(1);
	}

	if (i >= adev->usec_timeout) {
		r = -EINVAL;
		DRM_ERROR("ring %d failed to be preempted\n", ring->idx);
	}

	/* deassert IB preemption */
	WREG32(sdma_gfx_preempt, 0);

	/* deassert the preemption condition */
	amdgpu_ring_set_preempt_cond_exec(ring, true);
	return r;
}

static int sdma_v5_2_set_trap_irq_state(struct amdgpu_device *adev,
					struct amdgpu_irq_src *source,
					unsigned type,
					enum amdgpu_interrupt_state state)
{
	u32 sdma_cntl;
	u32 reg_offset = sdma_v5_2_get_reg_offset(adev, type, mmSDMA0_CNTL);

	if (!amdgpu_sriov_vf(adev)) {
		sdma_cntl = RREG32(reg_offset);
		sdma_cntl = REG_SET_FIELD(sdma_cntl, SDMA0_CNTL, TRAP_ENABLE,
			       state == AMDGPU_IRQ_STATE_ENABLE ? 1 : 0);
		WREG32(reg_offset, sdma_cntl);
	}

	return 0;
}

static int sdma_v5_2_process_trap_irq(struct amdgpu_device *adev,
				      struct amdgpu_irq_src *source,
				      struct amdgpu_iv_entry *entry)
{
	uint32_t mes_queue_id = entry->src_data[0];

	DRM_DEBUG("IH: SDMA trap\n");

	if (adev->enable_mes && (mes_queue_id & AMDGPU_FENCE_MES_QUEUE_FLAG)) {
		struct amdgpu_mes_queue *queue;

		mes_queue_id &= AMDGPU_FENCE_MES_QUEUE_ID_MASK;

		spin_lock(&adev->mes.queue_id_lock);
		queue = idr_find(&adev->mes.queue_id_idr, mes_queue_id);
		if (queue) {
			DRM_DEBUG("process smda queue id = %d\n", mes_queue_id);
			amdgpu_fence_process(queue->ring);
		}
		spin_unlock(&adev->mes.queue_id_lock);
		return 0;
	}

	switch (entry->client_id) {
	case SOC15_IH_CLIENTID_SDMA0:
		switch (entry->ring_id) {
		case 0:
			amdgpu_fence_process(&adev->sdma.instance[0].ring);
			break;
		case 1:
			/* XXX compute */
			break;
		case 2:
			/* XXX compute */
			break;
		case 3:
			/* XXX page queue*/
			break;
		}
		break;
	case SOC15_IH_CLIENTID_SDMA1:
		switch (entry->ring_id) {
		case 0:
			amdgpu_fence_process(&adev->sdma.instance[1].ring);
			break;
		case 1:
			/* XXX compute */
			break;
		case 2:
			/* XXX compute */
			break;
		case 3:
			/* XXX page queue*/
			break;
		}
		break;
	case SOC15_IH_CLIENTID_SDMA2:
		switch (entry->ring_id) {
		case 0:
			amdgpu_fence_process(&adev->sdma.instance[2].ring);
			break;
		case 1:
			/* XXX compute */
			break;
		case 2:
			/* XXX compute */
			break;
		case 3:
			/* XXX page queue*/
			break;
		}
		break;
	case SOC15_IH_CLIENTID_SDMA3_Sienna_Cichlid:
		switch (entry->ring_id) {
		case 0:
			amdgpu_fence_process(&adev->sdma.instance[3].ring);
			break;
		case 1:
			/* XXX compute */
			break;
		case 2:
			/* XXX compute */
			break;
		case 3:
			/* XXX page queue*/
			break;
		}
		break;
	}
	return 0;
}

static int sdma_v5_2_process_illegal_inst_irq(struct amdgpu_device *adev,
					      struct amdgpu_irq_src *source,
					      struct amdgpu_iv_entry *entry)
{
	return 0;
}

static bool sdma_v5_2_firmware_mgcg_support(struct amdgpu_device *adev,
						     int i)
{
	switch (amdgpu_ip_version(adev, SDMA0_HWIP, 0)) {
	case IP_VERSION(5, 2, 1):
		if (adev->sdma.instance[i].fw_version < 70)
			return false;
		break;
	case IP_VERSION(5, 2, 3):
		if (adev->sdma.instance[i].fw_version < 47)
			return false;
		break;
	case IP_VERSION(5, 2, 7):
		if (adev->sdma.instance[i].fw_version < 9)
			return false;
		break;
	default:
		return true;
	}

	return true;

}

static void sdma_v5_2_update_medium_grain_clock_gating(struct amdgpu_device *adev,
						       bool enable)
{
	uint32_t data, def;
	int i;

	for (i = 0; i < adev->sdma.num_instances; i++) {

		if (!sdma_v5_2_firmware_mgcg_support(adev, i))
			adev->cg_flags &= ~AMD_CG_SUPPORT_SDMA_MGCG;

		if (enable && (adev->cg_flags & AMD_CG_SUPPORT_SDMA_MGCG)) {
			/* Enable sdma clock gating */
			def = data = RREG32(sdma_v5_2_get_reg_offset(adev, i, mmSDMA0_CLK_CTRL));
			data &= ~(SDMA0_CLK_CTRL__SOFT_OVERRIDE4_MASK |
				  SDMA0_CLK_CTRL__SOFT_OVERRIDE3_MASK |
				  SDMA0_CLK_CTRL__SOFT_OVERRIDE2_MASK |
				  SDMA0_CLK_CTRL__SOFT_OVERRIDE1_MASK |
				  SDMA0_CLK_CTRL__SOFT_OVERRIDE0_MASK |
				  SDMA0_CLK_CTRL__SOFT_OVERRIDER_REG_MASK);
			if (def != data)
				WREG32(sdma_v5_2_get_reg_offset(adev, i, mmSDMA0_CLK_CTRL), data);
		} else {
			/* Disable sdma clock gating */
			def = data = RREG32(sdma_v5_2_get_reg_offset(adev, i, mmSDMA0_CLK_CTRL));
			data |= (SDMA0_CLK_CTRL__SOFT_OVERRIDE4_MASK |
				 SDMA0_CLK_CTRL__SOFT_OVERRIDE3_MASK |
				 SDMA0_CLK_CTRL__SOFT_OVERRIDE2_MASK |
				 SDMA0_CLK_CTRL__SOFT_OVERRIDE1_MASK |
				 SDMA0_CLK_CTRL__SOFT_OVERRIDE0_MASK |
				 SDMA0_CLK_CTRL__SOFT_OVERRIDER_REG_MASK);
			if (def != data)
				WREG32(sdma_v5_2_get_reg_offset(adev, i, mmSDMA0_CLK_CTRL), data);
		}
	}
}

static void sdma_v5_2_update_medium_grain_light_sleep(struct amdgpu_device *adev,
						      bool enable)
{
	uint32_t data, def;
	int i;

	for (i = 0; i < adev->sdma.num_instances; i++) {
		if (adev->sdma.instance[i].fw_version < 70 &&
		    amdgpu_ip_version(adev, SDMA0_HWIP, 0) ==
			    IP_VERSION(5, 2, 1))
			adev->cg_flags &= ~AMD_CG_SUPPORT_SDMA_LS;

		if (enable && (adev->cg_flags & AMD_CG_SUPPORT_SDMA_LS)) {
			/* Enable sdma mem light sleep */
			def = data = RREG32(sdma_v5_2_get_reg_offset(adev, i, mmSDMA0_POWER_CNTL));
			data |= SDMA0_POWER_CNTL__MEM_POWER_OVERRIDE_MASK;
			if (def != data)
				WREG32(sdma_v5_2_get_reg_offset(adev, i, mmSDMA0_POWER_CNTL), data);

		} else {
			/* Disable sdma mem light sleep */
			def = data = RREG32(sdma_v5_2_get_reg_offset(adev, i, mmSDMA0_POWER_CNTL));
			data &= ~SDMA0_POWER_CNTL__MEM_POWER_OVERRIDE_MASK;
			if (def != data)
				WREG32(sdma_v5_2_get_reg_offset(adev, i, mmSDMA0_POWER_CNTL), data);

		}
	}
}

static int sdma_v5_2_set_clockgating_state(void *handle,
					   enum amd_clockgating_state state)
{
	struct amdgpu_device *adev = (struct amdgpu_device *)handle;

	if (amdgpu_sriov_vf(adev))
		return 0;

	switch (amdgpu_ip_version(adev, SDMA0_HWIP, 0)) {
	case IP_VERSION(5, 2, 0):
	case IP_VERSION(5, 2, 2):
	case IP_VERSION(5, 2, 1):
	case IP_VERSION(5, 2, 4):
	case IP_VERSION(5, 2, 5):
	case IP_VERSION(5, 2, 6):
	case IP_VERSION(5, 2, 3):
	case IP_VERSION(5, 2, 7):
		sdma_v5_2_update_medium_grain_clock_gating(adev,
				state == AMD_CG_STATE_GATE);
		sdma_v5_2_update_medium_grain_light_sleep(adev,
				state == AMD_CG_STATE_GATE);
		break;
	default:
		break;
	}

	return 0;
}

static int sdma_v5_2_set_powergating_state(void *handle,
					  enum amd_powergating_state state)
{
	return 0;
}

static void sdma_v5_2_get_clockgating_state(void *handle, u64 *flags)
{
	struct amdgpu_device *adev = (struct amdgpu_device *)handle;
	int data;

	if (amdgpu_sriov_vf(adev))
		*flags = 0;

	/* AMD_CG_SUPPORT_SDMA_MGCG */
	data = RREG32(sdma_v5_2_get_reg_offset(adev, 0, mmSDMA0_CLK_CTRL));
	if (!(data & SDMA0_CLK_CTRL__CGCG_EN_OVERRIDE_MASK))
		*flags |= AMD_CG_SUPPORT_SDMA_MGCG;

	/* AMD_CG_SUPPORT_SDMA_LS */
	data = RREG32_KIQ(sdma_v5_2_get_reg_offset(adev, 0, mmSDMA0_POWER_CNTL));
	if (data & SDMA0_POWER_CNTL__MEM_POWER_OVERRIDE_MASK)
		*flags |= AMD_CG_SUPPORT_SDMA_LS;
}

static void sdma_v5_2_ring_begin_use(struct amdgpu_ring *ring)
{
	struct amdgpu_device *adev = ring->adev;

	/* SDMA 5.2.3 (RMB) FW doesn't seem to properly
	 * disallow GFXOFF in some cases leading to
	 * hangs in SDMA.  Disallow GFXOFF while SDMA is active.
	 * We can probably just limit this to 5.2.3,
	 * but it shouldn't hurt for other parts since
	 * this GFXOFF will be disallowed anyway when SDMA is
	 * active, this just makes it explicit.
	 * sdma_v5_2_ring_set_wptr() takes advantage of this
	 * to update the wptr because sometimes SDMA seems to miss
	 * doorbells when entering PG.  If you remove this, update
	 * sdma_v5_2_ring_set_wptr() as well!
	 */
	amdgpu_gfx_off_ctrl(adev, false);
}

static void sdma_v5_2_ring_end_use(struct amdgpu_ring *ring)
{
	struct amdgpu_device *adev = ring->adev;

	/* SDMA 5.2.3 (RMB) FW doesn't seem to properly
	 * disallow GFXOFF in some cases leading to
	 * hangs in SDMA.  Allow GFXOFF when SDMA is complete.
	 */
	amdgpu_gfx_off_ctrl(adev, true);
}

<<<<<<< HEAD
const struct amd_ip_funcs sdma_v5_2_ip_funcs = {
=======
static void sdma_v5_2_print_ip_state(void *handle, struct drm_printer *p)
{
	struct amdgpu_device *adev = (struct amdgpu_device *)handle;
	int i, j;
	uint32_t reg_count = ARRAY_SIZE(sdma_reg_list_5_2);
	uint32_t instance_offset;

	if (!adev->sdma.ip_dump)
		return;

	drm_printf(p, "num_instances:%d\n", adev->sdma.num_instances);
	for (i = 0; i < adev->sdma.num_instances; i++) {
		instance_offset = i * reg_count;
		drm_printf(p, "\nInstance:%d\n", i);

		for (j = 0; j < reg_count; j++)
			drm_printf(p, "%-50s \t 0x%08x\n", sdma_reg_list_5_2[j].reg_name,
				   adev->sdma.ip_dump[instance_offset + j]);
	}
}

static void sdma_v5_2_dump_ip_state(void *handle)
{
	struct amdgpu_device *adev = (struct amdgpu_device *)handle;
	int i, j;
	uint32_t instance_offset;
	uint32_t reg_count = ARRAY_SIZE(sdma_reg_list_5_2);

	if (!adev->sdma.ip_dump)
		return;

	amdgpu_gfx_off_ctrl(adev, false);
	for (i = 0; i < adev->sdma.num_instances; i++) {
		instance_offset = i * reg_count;
		for (j = 0; j < reg_count; j++)
			adev->sdma.ip_dump[instance_offset + j] =
				RREG32(sdma_v5_2_get_reg_offset(adev, i,
				       sdma_reg_list_5_2[j].reg_offset));
	}
	amdgpu_gfx_off_ctrl(adev, true);
}

static const struct amd_ip_funcs sdma_v5_2_ip_funcs = {
>>>>>>> 2d5404ca
	.name = "sdma_v5_2",
	.early_init = sdma_v5_2_early_init,
	.late_init = NULL,
	.sw_init = sdma_v5_2_sw_init,
	.sw_fini = sdma_v5_2_sw_fini,
	.hw_init = sdma_v5_2_hw_init,
	.hw_fini = sdma_v5_2_hw_fini,
	.suspend = sdma_v5_2_suspend,
	.resume = sdma_v5_2_resume,
	.is_idle = sdma_v5_2_is_idle,
	.wait_for_idle = sdma_v5_2_wait_for_idle,
	.soft_reset = sdma_v5_2_soft_reset,
	.set_clockgating_state = sdma_v5_2_set_clockgating_state,
	.set_powergating_state = sdma_v5_2_set_powergating_state,
	.get_clockgating_state = sdma_v5_2_get_clockgating_state,
	.dump_ip_state = sdma_v5_2_dump_ip_state,
	.print_ip_state = sdma_v5_2_print_ip_state,
};

static const struct amdgpu_ring_funcs sdma_v5_2_ring_funcs = {
	.type = AMDGPU_RING_TYPE_SDMA,
	.align_mask = 0xf,
	.nop = SDMA_PKT_NOP_HEADER_OP(SDMA_OP_NOP),
	.support_64bit_ptrs = true,
	.secure_submission_supported = true,
	.get_rptr = sdma_v5_2_ring_get_rptr,
	.get_wptr = sdma_v5_2_ring_get_wptr,
	.set_wptr = sdma_v5_2_ring_set_wptr,
	.emit_frame_size =
		5 + /* sdma_v5_2_ring_init_cond_exec */
		6 + /* sdma_v5_2_ring_emit_hdp_flush */
		3 + /* hdp_invalidate */
		6 + /* sdma_v5_2_ring_emit_pipeline_sync */
		/* sdma_v5_2_ring_emit_vm_flush */
		SOC15_FLUSH_GPU_TLB_NUM_WREG * 3 +
		SOC15_FLUSH_GPU_TLB_NUM_REG_WAIT * 6 +
		10 + 10 + 10, /* sdma_v5_2_ring_emit_fence x3 for user fence, vm fence */
	.emit_ib_size = 7 + 6, /* sdma_v5_2_ring_emit_ib */
	.emit_ib = sdma_v5_2_ring_emit_ib,
	.emit_mem_sync = sdma_v5_2_ring_emit_mem_sync,
	.emit_fence = sdma_v5_2_ring_emit_fence,
	.emit_pipeline_sync = sdma_v5_2_ring_emit_pipeline_sync,
	.emit_vm_flush = sdma_v5_2_ring_emit_vm_flush,
	.emit_hdp_flush = sdma_v5_2_ring_emit_hdp_flush,
	.test_ring = sdma_v5_2_ring_test_ring,
	.test_ib = sdma_v5_2_ring_test_ib,
	.insert_nop = sdma_v5_2_ring_insert_nop,
	.pad_ib = sdma_v5_2_ring_pad_ib,
	.begin_use = sdma_v5_2_ring_begin_use,
	.end_use = sdma_v5_2_ring_end_use,
	.emit_wreg = sdma_v5_2_ring_emit_wreg,
	.emit_reg_wait = sdma_v5_2_ring_emit_reg_wait,
	.emit_reg_write_reg_wait = sdma_v5_2_ring_emit_reg_write_reg_wait,
	.init_cond_exec = sdma_v5_2_ring_init_cond_exec,
	.preempt_ib = sdma_v5_2_ring_preempt_ib,
};

static void sdma_v5_2_set_ring_funcs(struct amdgpu_device *adev)
{
	int i;

	for (i = 0; i < adev->sdma.num_instances; i++) {
		adev->sdma.instance[i].ring.funcs = &sdma_v5_2_ring_funcs;
		adev->sdma.instance[i].ring.me = i;
	}
}

static const struct amdgpu_irq_src_funcs sdma_v5_2_trap_irq_funcs = {
	.set = sdma_v5_2_set_trap_irq_state,
	.process = sdma_v5_2_process_trap_irq,
};

static const struct amdgpu_irq_src_funcs sdma_v5_2_illegal_inst_irq_funcs = {
	.process = sdma_v5_2_process_illegal_inst_irq,
};

static void sdma_v5_2_set_irq_funcs(struct amdgpu_device *adev)
{
	adev->sdma.trap_irq.num_types = AMDGPU_SDMA_IRQ_INSTANCE0 +
					adev->sdma.num_instances;
	adev->sdma.trap_irq.funcs = &sdma_v5_2_trap_irq_funcs;
	adev->sdma.illegal_inst_irq.funcs = &sdma_v5_2_illegal_inst_irq_funcs;
}

/**
 * sdma_v5_2_emit_copy_buffer - copy buffer using the sDMA engine
 *
 * @ib: indirect buffer to copy to
 * @src_offset: src GPU address
 * @dst_offset: dst GPU address
 * @byte_count: number of bytes to xfer
 * @copy_flags: copy flags for the buffers
 *
 * Copy GPU buffers using the DMA engine.
 * Used by the amdgpu ttm implementation to move pages if
 * registered as the asic copy callback.
 */
static void sdma_v5_2_emit_copy_buffer(struct amdgpu_ib *ib,
				       uint64_t src_offset,
				       uint64_t dst_offset,
				       uint32_t byte_count,
				       uint32_t copy_flags)
{
	ib->ptr[ib->length_dw++] = SDMA_PKT_HEADER_OP(SDMA_OP_COPY) |
		SDMA_PKT_HEADER_SUB_OP(SDMA_SUBOP_COPY_LINEAR) |
		SDMA_PKT_COPY_LINEAR_HEADER_TMZ((copy_flags & AMDGPU_COPY_FLAGS_TMZ) ? 1 : 0);
	ib->ptr[ib->length_dw++] = byte_count - 1;
	ib->ptr[ib->length_dw++] = 0; /* src/dst endian swap */
	ib->ptr[ib->length_dw++] = lower_32_bits(src_offset);
	ib->ptr[ib->length_dw++] = upper_32_bits(src_offset);
	ib->ptr[ib->length_dw++] = lower_32_bits(dst_offset);
	ib->ptr[ib->length_dw++] = upper_32_bits(dst_offset);
}

/**
 * sdma_v5_2_emit_fill_buffer - fill buffer using the sDMA engine
 *
 * @ib: indirect buffer to fill
 * @src_data: value to write to buffer
 * @dst_offset: dst GPU address
 * @byte_count: number of bytes to xfer
 *
 * Fill GPU buffers using the DMA engine.
 */
static void sdma_v5_2_emit_fill_buffer(struct amdgpu_ib *ib,
				       uint32_t src_data,
				       uint64_t dst_offset,
				       uint32_t byte_count)
{
	ib->ptr[ib->length_dw++] = SDMA_PKT_HEADER_OP(SDMA_OP_CONST_FILL);
	ib->ptr[ib->length_dw++] = lower_32_bits(dst_offset);
	ib->ptr[ib->length_dw++] = upper_32_bits(dst_offset);
	ib->ptr[ib->length_dw++] = src_data;
	ib->ptr[ib->length_dw++] = byte_count - 1;
}

static const struct amdgpu_buffer_funcs sdma_v5_2_buffer_funcs = {
	.copy_max_bytes = 0x400000,
	.copy_num_dw = 7,
	.emit_copy_buffer = sdma_v5_2_emit_copy_buffer,

	.fill_max_bytes = 0x400000,
	.fill_num_dw = 5,
	.emit_fill_buffer = sdma_v5_2_emit_fill_buffer,
};

static void sdma_v5_2_set_buffer_funcs(struct amdgpu_device *adev)
{
	if (adev->mman.buffer_funcs == NULL) {
		adev->mman.buffer_funcs = &sdma_v5_2_buffer_funcs;
		adev->mman.buffer_funcs_ring = &adev->sdma.instance[0].ring;
	}
}

static const struct amdgpu_vm_pte_funcs sdma_v5_2_vm_pte_funcs = {
	.copy_pte_num_dw = 7,
	.copy_pte = sdma_v5_2_vm_copy_pte,
	.write_pte = sdma_v5_2_vm_write_pte,
	.set_pte_pde = sdma_v5_2_vm_set_pte_pde,
};

static void sdma_v5_2_set_vm_pte_funcs(struct amdgpu_device *adev)
{
	unsigned i;

	if (adev->vm_manager.vm_pte_funcs == NULL) {
		adev->vm_manager.vm_pte_funcs = &sdma_v5_2_vm_pte_funcs;
		for (i = 0; i < adev->sdma.num_instances; i++) {
			adev->vm_manager.vm_pte_scheds[i] =
				&adev->sdma.instance[i].ring.sched;
		}
		adev->vm_manager.vm_pte_num_scheds = adev->sdma.num_instances;
	}
}

const struct amdgpu_ip_block_version sdma_v5_2_ip_block = {
	.type = AMD_IP_BLOCK_TYPE_SDMA,
	.major = 5,
	.minor = 2,
	.rev = 0,
	.funcs = &sdma_v5_2_ip_funcs,
};<|MERGE_RESOLUTION|>--- conflicted
+++ resolved
@@ -1736,9 +1736,6 @@
 	amdgpu_gfx_off_ctrl(adev, true);
 }
 
-<<<<<<< HEAD
-const struct amd_ip_funcs sdma_v5_2_ip_funcs = {
-=======
 static void sdma_v5_2_print_ip_state(void *handle, struct drm_printer *p)
 {
 	struct amdgpu_device *adev = (struct amdgpu_device *)handle;
@@ -1782,7 +1779,6 @@
 }
 
 static const struct amd_ip_funcs sdma_v5_2_ip_funcs = {
->>>>>>> 2d5404ca
 	.name = "sdma_v5_2",
 	.early_init = sdma_v5_2_early_init,
 	.late_init = NULL,
