--- conflicted
+++ resolved
@@ -422,15 +422,6 @@
 	u32 inst_mask;
 	int i;
 
-<<<<<<< HEAD
-	if (amdgpu_sriov_vf(adev))
-		adev->rmmio_remap.reg_offset =
-			SOC15_REG_OFFSET(
-				NBIO, 0,
-				regBIF_BX_DEV0_EPF0_VF0_HDP_MEM_COHERENCY_FLUSH_CNTL)
-			<< 2;
-=======
->>>>>>> 2d5404ca
 	WREG32_SOC15(NBIO, 0, regXCC_DOORBELL_FENCE,
 		0xff & ~(adev->gfx.xcc_mask));
 
@@ -478,8 +469,6 @@
 	return (nak_r + nak_g);
 }
 
-<<<<<<< HEAD
-=======
 #define MMIO_REG_HOLE_OFFSET 0x1A000
 
 static void nbio_v7_9_set_reg_remap(struct amdgpu_device *adev)
@@ -497,7 +486,6 @@
 	}
 }
 
->>>>>>> 2d5404ca
 const struct amdgpu_nbio_funcs nbio_v7_9_funcs = {
 	.get_hdp_flush_req_offset = nbio_v7_9_get_hdp_flush_req_offset,
 	.get_hdp_flush_done_offset = nbio_v7_9_get_hdp_flush_done_offset,
@@ -522,10 +510,7 @@
 	.get_memory_partition_mode = nbio_v7_9_get_memory_partition_mode,
 	.init_registers = nbio_v7_9_init_registers,
 	.get_pcie_replay_count = nbio_v7_9_get_pcie_replay_count,
-<<<<<<< HEAD
-=======
 	.set_reg_remap = nbio_v7_9_set_reg_remap,
->>>>>>> 2d5404ca
 };
 
 static void nbio_v7_9_query_ras_error_count(struct amdgpu_device *adev,
@@ -567,12 +552,7 @@
 
 			if (err_data.ce_count)
 				dev_info(adev->dev, "%ld correctable hardware "
-<<<<<<< HEAD
-						"errors detected in %s block, "
-						"no user action is needed.\n",
-=======
 						"errors detected in %s block\n",
->>>>>>> 2d5404ca
 						obj->err_data.ce_count,
 						get_ras_block_str(adev->nbio.ras_if));
 
