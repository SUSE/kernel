--- conflicted
+++ resolved
@@ -48,10 +48,7 @@
 MODULE_FIRMWARE("amdgpu/psp_13_0_10_ta.bin");
 MODULE_FIRMWARE("amdgpu/psp_13_0_11_toc.bin");
 MODULE_FIRMWARE("amdgpu/psp_13_0_11_ta.bin");
-<<<<<<< HEAD
-=======
 MODULE_FIRMWARE("amdgpu/psp_13_0_6_sos.bin");
->>>>>>> eb3cdb58
 
 /* For large FW files the time to complete can be very long */
 #define USBC_PD_POLLING_LIMIT_S 240
@@ -74,29 +71,6 @@
 static int psp_v13_0_init_microcode(struct psp_context *psp)
 {
 	struct amdgpu_device *adev = psp->adev;
-<<<<<<< HEAD
-	const char *chip_name;
-	char ucode_prefix[30];
-	int err = 0;
-
-	switch (adev->ip_versions[MP0_HWIP][0]) {
-	case IP_VERSION(13, 0, 2):
-		chip_name = "aldebaran";
-		break;
-	case IP_VERSION(13, 0, 1):
-	case IP_VERSION(13, 0, 3):
-		chip_name = "yellow_carp";
-		break;
-	default:
-		amdgpu_ucode_ip_version_decode(adev, MP0_HWIP, ucode_prefix, sizeof(ucode_prefix));
-		chip_name = ucode_prefix;
-		break;
-	}
-
-	switch (adev->ip_versions[MP0_HWIP][0]) {
-	case IP_VERSION(13, 0, 2):
-		err = psp_init_sos_microcode(psp, chip_name);
-=======
 	char ucode_prefix[30];
 	int err = 0;
 
@@ -105,16 +79,11 @@
 	switch (adev->ip_versions[MP0_HWIP][0]) {
 	case IP_VERSION(13, 0, 2):
 		err = psp_init_sos_microcode(psp, ucode_prefix);
->>>>>>> eb3cdb58
 		if (err)
 			return err;
 		/* It's not necessary to load ras ta on Guest side */
 		if (!amdgpu_sriov_vf(adev)) {
-<<<<<<< HEAD
-			err = psp_init_ta_microcode(&adev->psp, chip_name);
-=======
 			err = psp_init_ta_microcode(psp, ucode_prefix);
->>>>>>> eb3cdb58
 			if (err)
 				return err;
 		}
@@ -124,30 +93,14 @@
 	case IP_VERSION(13, 0, 5):
 	case IP_VERSION(13, 0, 8):
 	case IP_VERSION(13, 0, 11):
-<<<<<<< HEAD
-		err = psp_init_toc_microcode(psp, chip_name);
-		if (err)
-			return err;
-		err = psp_init_ta_microcode(psp, chip_name);
-=======
 		err = psp_init_toc_microcode(psp, ucode_prefix);
 		if (err)
 			return err;
 		err = psp_init_ta_microcode(psp, ucode_prefix);
->>>>>>> eb3cdb58
 		if (err)
 			return err;
 		break;
 	case IP_VERSION(13, 0, 0):
-<<<<<<< HEAD
-	case IP_VERSION(13, 0, 7):
-	case IP_VERSION(13, 0, 10):
-		err = psp_init_sos_microcode(psp, chip_name);
-		if (err)
-			return err;
-		/* It's not necessary to load ras ta on Guest side */
-		err = psp_init_ta_microcode(psp, chip_name);
-=======
 	case IP_VERSION(13, 0, 6):
 	case IP_VERSION(13, 0, 7):
 	case IP_VERSION(13, 0, 10):
@@ -156,7 +109,6 @@
 			return err;
 		/* It's not necessary to load ras ta on Guest side */
 		err = psp_init_ta_microcode(psp, ucode_prefix);
->>>>>>> eb3cdb58
 		if (err)
 			return err;
 		break;
