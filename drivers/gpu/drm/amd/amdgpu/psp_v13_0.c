/*
 * Copyright 2020 Advanced Micro Devices, Inc.
 *
 * Permission is hereby granted, free of charge, to any person obtaining a
 * copy of this software and associated documentation files (the "Software"),
 * to deal in the Software without restriction, including without limitation
 * the rights to use, copy, modify, merge, publish, distribute, sublicense,
 * and/or sell copies of the Software, and to permit persons to whom the
 * Software is furnished to do so, subject to the following conditions:
 *
 * The above copyright notice and this permission notice shall be included in
 * all copies or substantial portions of the Software.
 *
 * THE SOFTWARE IS PROVIDED "AS IS", WITHOUT WARRANTY OF ANY KIND, EXPRESS OR
 * IMPLIED, INCLUDING BUT NOT LIMITED TO THE WARRANTIES OF MERCHANTABILITY,
 * FITNESS FOR A PARTICULAR PURPOSE AND NONINFRINGEMENT.  IN NO EVENT SHALL
 * THE COPYRIGHT HOLDER(S) OR AUTHOR(S) BE LIABLE FOR ANY CLAIM, DAMAGES OR
 * OTHER LIABILITY, WHETHER IN AN ACTION OF CONTRACT, TORT OR OTHERWISE,
 * ARISING FROM, OUT OF OR IN CONNECTION WITH THE SOFTWARE OR THE USE OR
 * OTHER DEALINGS IN THE SOFTWARE.
 *
 */
#include <drm/drm_drv.h>
#include <linux/vmalloc.h>
#include "amdgpu.h"
#include "amdgpu_psp.h"
#include "amdgpu_ucode.h"
#include "soc15_common.h"
#include "psp_v13_0.h"
#include "amdgpu_ras.h"

#include "mp/mp_13_0_2_offset.h"
#include "mp/mp_13_0_2_sh_mask.h"

MODULE_FIRMWARE("amdgpu/aldebaran_sos.bin");
MODULE_FIRMWARE("amdgpu/aldebaran_ta.bin");
MODULE_FIRMWARE("amdgpu/aldebaran_cap.bin");
MODULE_FIRMWARE("amdgpu/yellow_carp_toc.bin");
MODULE_FIRMWARE("amdgpu/yellow_carp_ta.bin");
MODULE_FIRMWARE("amdgpu/psp_13_0_5_toc.bin");
MODULE_FIRMWARE("amdgpu/psp_13_0_5_ta.bin");
MODULE_FIRMWARE("amdgpu/psp_13_0_8_toc.bin");
MODULE_FIRMWARE("amdgpu/psp_13_0_8_ta.bin");
MODULE_FIRMWARE("amdgpu/psp_13_0_0_sos.bin");
MODULE_FIRMWARE("amdgpu/psp_13_0_0_ta.bin");
MODULE_FIRMWARE("amdgpu/psp_13_0_7_sos.bin");
MODULE_FIRMWARE("amdgpu/psp_13_0_7_ta.bin");
MODULE_FIRMWARE("amdgpu/psp_13_0_10_sos.bin");
MODULE_FIRMWARE("amdgpu/psp_13_0_10_ta.bin");
MODULE_FIRMWARE("amdgpu/psp_13_0_11_toc.bin");
MODULE_FIRMWARE("amdgpu/psp_13_0_11_ta.bin");
MODULE_FIRMWARE("amdgpu/psp_13_0_6_sos.bin");
MODULE_FIRMWARE("amdgpu/psp_13_0_6_ta.bin");
<<<<<<< HEAD
MODULE_FIRMWARE("amdgpu/psp_14_0_0_toc.bin");
MODULE_FIRMWARE("amdgpu/psp_14_0_0_ta.bin");
=======
MODULE_FIRMWARE("amdgpu/psp_13_0_14_sos.bin");
MODULE_FIRMWARE("amdgpu/psp_13_0_14_ta.bin");
MODULE_FIRMWARE("amdgpu/psp_14_0_0_toc.bin");
MODULE_FIRMWARE("amdgpu/psp_14_0_0_ta.bin");
MODULE_FIRMWARE("amdgpu/psp_14_0_1_toc.bin");
MODULE_FIRMWARE("amdgpu/psp_14_0_1_ta.bin");
MODULE_FIRMWARE("amdgpu/psp_14_0_4_toc.bin");
MODULE_FIRMWARE("amdgpu/psp_14_0_4_ta.bin");
>>>>>>> 2d5404ca

/* For large FW files the time to complete can be very long */
#define USBC_PD_POLLING_LIMIT_S 240

/* Read USB-PD from LFB */
#define GFX_CMD_USB_PD_USE_LFB 0x480

/* Retry times for vmbx ready wait */
#define PSP_VMBX_POLLING_LIMIT 3000

/* VBIOS gfl defines */
#define MBOX_READY_MASK 0x80000000
#define MBOX_STATUS_MASK 0x0000FFFF
#define MBOX_COMMAND_MASK 0x00FF0000
#define MBOX_READY_FLAG 0x80000000
#define C2PMSG_CMD_SPI_UPDATE_ROM_IMAGE_ADDR_LO 0x2
#define C2PMSG_CMD_SPI_UPDATE_ROM_IMAGE_ADDR_HI 0x3
#define C2PMSG_CMD_SPI_UPDATE_FLASH_IMAGE 0x4

/* memory training timeout define */
#define MEM_TRAIN_SEND_MSG_TIMEOUT_US	3000000

#define regMP1_PUB_SCRATCH0	0x3b10090

static int psp_v13_0_init_microcode(struct psp_context *psp)
{
	struct amdgpu_device *adev = psp->adev;
	char ucode_prefix[30];
	int err = 0;

	amdgpu_ucode_ip_version_decode(adev, MP0_HWIP, ucode_prefix, sizeof(ucode_prefix));

	switch (amdgpu_ip_version(adev, MP0_HWIP, 0)) {
	case IP_VERSION(13, 0, 2):
		err = psp_init_sos_microcode(psp, ucode_prefix);
		if (err)
			return err;
		/* It's not necessary to load ras ta on Guest side */
		if (!amdgpu_sriov_vf(adev)) {
			err = psp_init_ta_microcode(psp, ucode_prefix);
			if (err)
				return err;
		}
		break;
	case IP_VERSION(13, 0, 1):
	case IP_VERSION(13, 0, 3):
	case IP_VERSION(13, 0, 5):
	case IP_VERSION(13, 0, 8):
	case IP_VERSION(13, 0, 11):
	case IP_VERSION(14, 0, 0):
<<<<<<< HEAD
=======
	case IP_VERSION(14, 0, 1):
	case IP_VERSION(14, 0, 4):
>>>>>>> 2d5404ca
		err = psp_init_toc_microcode(psp, ucode_prefix);
		if (err)
			return err;
		err = psp_init_ta_microcode(psp, ucode_prefix);
		if (err)
			return err;
		break;
	case IP_VERSION(13, 0, 0):
	case IP_VERSION(13, 0, 6):
	case IP_VERSION(13, 0, 7):
	case IP_VERSION(13, 0, 10):
	case IP_VERSION(13, 0, 14):
		err = psp_init_sos_microcode(psp, ucode_prefix);
		if (err)
			return err;
		/* It's not necessary to load ras ta on Guest side */
		err = psp_init_ta_microcode(psp, ucode_prefix);
		if (err)
			return err;
		break;
	default:
		BUG();
	}

	return 0;
}

static bool psp_v13_0_is_sos_alive(struct psp_context *psp)
{
	struct amdgpu_device *adev = psp->adev;
	uint32_t sol_reg;

	sol_reg = RREG32_SOC15(MP0, 0, regMP0_SMN_C2PMSG_81);

	return sol_reg != 0x0;
}

static int psp_v13_0_wait_for_vmbx_ready(struct psp_context *psp)
{
	struct amdgpu_device *adev = psp->adev;
	int retry_loop, ret;

	for (retry_loop = 0; retry_loop < PSP_VMBX_POLLING_LIMIT; retry_loop++) {
		/* Wait for bootloader to signify that is
		   ready having bit 31 of C2PMSG_33 set to 1 */
		ret = psp_wait_for(
			psp, SOC15_REG_OFFSET(MP0, 0, regMP0_SMN_C2PMSG_33),
			0x80000000, 0xffffffff, false);

		if (ret == 0)
			break;
	}

	if (ret)
		dev_warn(adev->dev, "Bootloader wait timed out");

	return ret;
}

static int psp_v13_0_wait_for_bootloader(struct psp_context *psp)
{
	struct amdgpu_device *adev = psp->adev;
	int retry_loop, retry_cnt, ret;

	retry_cnt =
<<<<<<< HEAD
		(amdgpu_ip_version(adev, MP0_HWIP, 0) == IP_VERSION(13, 0, 6)) ?
=======
		((amdgpu_ip_version(adev, MP0_HWIP, 0) == IP_VERSION(13, 0, 6) ||
		  amdgpu_ip_version(adev, MP0_HWIP, 0) == IP_VERSION(13, 0, 14))) ?
>>>>>>> 2d5404ca
			PSP_VMBX_POLLING_LIMIT :
			10;
	/* Wait for bootloader to signify that it is ready having bit 31 of
	 * C2PMSG_35 set to 1. All other bits are expected to be cleared.
	 * If there is an error in processing command, bits[7:0] will be set.
	 * This is applicable for PSP v13.0.6 and newer.
	 */
	for (retry_loop = 0; retry_loop < retry_cnt; retry_loop++) {
		ret = psp_wait_for(
			psp, SOC15_REG_OFFSET(MP0, 0, regMP0_SMN_C2PMSG_35),
			0x80000000, 0xffffffff, false);

		if (ret == 0)
			return 0;
	}

	return ret;
}

static int psp_v13_0_wait_for_bootloader_steady_state(struct psp_context *psp)
{
	struct amdgpu_device *adev = psp->adev;
<<<<<<< HEAD

	if (amdgpu_ip_version(adev, MP0_HWIP, 0) == IP_VERSION(13, 0, 6)) {
		psp_v13_0_wait_for_vmbx_ready(psp);

		return psp_v13_0_wait_for_bootloader(psp);
=======
	int ret;

	if (amdgpu_ip_version(adev, MP0_HWIP, 0) == IP_VERSION(13, 0, 6) ||
	    amdgpu_ip_version(adev, MP0_HWIP, 0) == IP_VERSION(13, 0, 14)) {
		ret = psp_v13_0_wait_for_vmbx_ready(psp);
		if (ret)
			amdgpu_ras_query_boot_status(adev, 4);

		ret = psp_v13_0_wait_for_bootloader(psp);
		if (ret)
			amdgpu_ras_query_boot_status(adev, 4);

		return ret;
>>>>>>> 2d5404ca
	}

	return 0;
}

static int psp_v13_0_bootloader_load_component(struct psp_context  	*psp,
					       struct psp_bin_desc 	*bin_desc,
					       enum psp_bootloader_cmd  bl_cmd)
{
	int ret;
	uint32_t psp_gfxdrv_command_reg = 0;
	struct amdgpu_device *adev = psp->adev;

	/* Check tOS sign of life register to confirm sys driver and sOS
	 * are already been loaded.
	 */
	if (psp_v13_0_is_sos_alive(psp))
		return 0;

	ret = psp_v13_0_wait_for_bootloader(psp);
	if (ret)
		return ret;

	memset(psp->fw_pri_buf, 0, PSP_1_MEG);

	/* Copy PSP KDB binary to memory */
	memcpy(psp->fw_pri_buf, bin_desc->start_addr, bin_desc->size_bytes);

	/* Provide the PSP KDB to bootloader */
	WREG32_SOC15(MP0, 0, regMP0_SMN_C2PMSG_36,
	       (uint32_t)(psp->fw_pri_mc_addr >> 20));
	psp_gfxdrv_command_reg = bl_cmd;
	WREG32_SOC15(MP0, 0, regMP0_SMN_C2PMSG_35,
	       psp_gfxdrv_command_reg);

	ret = psp_v13_0_wait_for_bootloader(psp);

	return ret;
}

static int psp_v13_0_bootloader_load_kdb(struct psp_context *psp)
{
	return psp_v13_0_bootloader_load_component(psp, &psp->kdb, PSP_BL__LOAD_KEY_DATABASE);
}

static int psp_v13_0_bootloader_load_spl(struct psp_context *psp)
{
	return psp_v13_0_bootloader_load_component(psp, &psp->kdb, PSP_BL__LOAD_TOS_SPL_TABLE);
}

static int psp_v13_0_bootloader_load_sysdrv(struct psp_context *psp)
{
	return psp_v13_0_bootloader_load_component(psp, &psp->sys, PSP_BL__LOAD_SYSDRV);
}

static int psp_v13_0_bootloader_load_soc_drv(struct psp_context *psp)
{
	return psp_v13_0_bootloader_load_component(psp, &psp->soc_drv, PSP_BL__LOAD_SOCDRV);
}

static int psp_v13_0_bootloader_load_intf_drv(struct psp_context *psp)
{
	return psp_v13_0_bootloader_load_component(psp, &psp->intf_drv, PSP_BL__LOAD_INTFDRV);
}

static int psp_v13_0_bootloader_load_dbg_drv(struct psp_context *psp)
{
	return psp_v13_0_bootloader_load_component(psp, &psp->dbg_drv, PSP_BL__LOAD_DBGDRV);
}

static int psp_v13_0_bootloader_load_ras_drv(struct psp_context *psp)
{
	return psp_v13_0_bootloader_load_component(psp, &psp->ras_drv, PSP_BL__LOAD_RASDRV);
}

static inline void psp_v13_0_init_sos_version(struct psp_context *psp)
{
	struct amdgpu_device *adev = psp->adev;

	psp->sos.fw_version = RREG32_SOC15(MP0, 0, regMP0_SMN_C2PMSG_58);
}

static int psp_v13_0_bootloader_load_sos(struct psp_context *psp)
{
	int ret;
	unsigned int psp_gfxdrv_command_reg = 0;
	struct amdgpu_device *adev = psp->adev;

	/* Check sOS sign of life register to confirm sys driver and sOS
	 * are already been loaded.
	 */
	if (psp_v13_0_is_sos_alive(psp)) {
		psp_v13_0_init_sos_version(psp);
		return 0;
	}

	ret = psp_v13_0_wait_for_bootloader(psp);
	if (ret)
		return ret;

	memset(psp->fw_pri_buf, 0, PSP_1_MEG);

	/* Copy Secure OS binary to PSP memory */
	memcpy(psp->fw_pri_buf, psp->sos.start_addr, psp->sos.size_bytes);

	/* Provide the PSP secure OS to bootloader */
	WREG32_SOC15(MP0, 0, regMP0_SMN_C2PMSG_36,
	       (uint32_t)(psp->fw_pri_mc_addr >> 20));
	psp_gfxdrv_command_reg = PSP_BL__LOAD_SOSDRV;
	WREG32_SOC15(MP0, 0, regMP0_SMN_C2PMSG_35,
	       psp_gfxdrv_command_reg);

	/* there might be handshake issue with hardware which needs delay */
	mdelay(20);
	ret = psp_wait_for(psp, SOC15_REG_OFFSET(MP0, 0, regMP0_SMN_C2PMSG_81),
			   RREG32_SOC15(MP0, 0, regMP0_SMN_C2PMSG_81),
			   0, true);

	if (!ret)
		psp_v13_0_init_sos_version(psp);

	return ret;
}

static int psp_v13_0_ring_stop(struct psp_context *psp,
			       enum psp_ring_type ring_type)
{
	int ret = 0;
	struct amdgpu_device *adev = psp->adev;

	if (amdgpu_sriov_vf(adev)) {
		/* Write the ring destroy command*/
		WREG32_SOC15(MP0, 0, regMP0_SMN_C2PMSG_101,
			     GFX_CTRL_CMD_ID_DESTROY_GPCOM_RING);
		/* there might be handshake issue with hardware which needs delay */
		mdelay(20);
		/* Wait for response flag (bit 31) */
		ret = psp_wait_for(psp, SOC15_REG_OFFSET(MP0, 0, regMP0_SMN_C2PMSG_101),
				   0x80000000, 0x80000000, false);
	} else {
		/* Write the ring destroy command*/
		WREG32_SOC15(MP0, 0, regMP0_SMN_C2PMSG_64,
			     GFX_CTRL_CMD_ID_DESTROY_RINGS);
		/* there might be handshake issue with hardware which needs delay */
		mdelay(20);
		/* Wait for response flag (bit 31) */
		ret = psp_wait_for(psp, SOC15_REG_OFFSET(MP0, 0, regMP0_SMN_C2PMSG_64),
				   0x80000000, 0x80000000, false);
	}

	return ret;
}

static int psp_v13_0_ring_create(struct psp_context *psp,
				 enum psp_ring_type ring_type)
{
	int ret = 0;
	unsigned int psp_ring_reg = 0;
	struct psp_ring *ring = &psp->km_ring;
	struct amdgpu_device *adev = psp->adev;

	if (amdgpu_sriov_vf(adev)) {
		ret = psp_v13_0_ring_stop(psp, ring_type);
		if (ret) {
			DRM_ERROR("psp_v13_0_ring_stop_sriov failed!\n");
			return ret;
		}

		/* Write low address of the ring to C2PMSG_102 */
		psp_ring_reg = lower_32_bits(ring->ring_mem_mc_addr);
		WREG32_SOC15(MP0, 0, regMP0_SMN_C2PMSG_102, psp_ring_reg);
		/* Write high address of the ring to C2PMSG_103 */
		psp_ring_reg = upper_32_bits(ring->ring_mem_mc_addr);
		WREG32_SOC15(MP0, 0, regMP0_SMN_C2PMSG_103, psp_ring_reg);

		/* Write the ring initialization command to C2PMSG_101 */
		WREG32_SOC15(MP0, 0, regMP0_SMN_C2PMSG_101,
			     GFX_CTRL_CMD_ID_INIT_GPCOM_RING);

		/* there might be handshake issue with hardware which needs delay */
		mdelay(20);

		/* Wait for response flag (bit 31) in C2PMSG_101 */
		ret = psp_wait_for(psp, SOC15_REG_OFFSET(MP0, 0, regMP0_SMN_C2PMSG_101),
				   0x80000000, 0x8000FFFF, false);

	} else {
		/* Wait for sOS ready for ring creation */
		ret = psp_wait_for(psp, SOC15_REG_OFFSET(MP0, 0, regMP0_SMN_C2PMSG_64),
				   0x80000000, 0x80000000, false);
		if (ret) {
			DRM_ERROR("Failed to wait for trust OS ready for ring creation\n");
			return ret;
		}

		/* Write low address of the ring to C2PMSG_69 */
		psp_ring_reg = lower_32_bits(ring->ring_mem_mc_addr);
		WREG32_SOC15(MP0, 0, regMP0_SMN_C2PMSG_69, psp_ring_reg);
		/* Write high address of the ring to C2PMSG_70 */
		psp_ring_reg = upper_32_bits(ring->ring_mem_mc_addr);
		WREG32_SOC15(MP0, 0, regMP0_SMN_C2PMSG_70, psp_ring_reg);
		/* Write size of ring to C2PMSG_71 */
		psp_ring_reg = ring->ring_size;
		WREG32_SOC15(MP0, 0, regMP0_SMN_C2PMSG_71, psp_ring_reg);
		/* Write the ring initialization command to C2PMSG_64 */
		psp_ring_reg = ring_type;
		psp_ring_reg = psp_ring_reg << 16;
		WREG32_SOC15(MP0, 0, regMP0_SMN_C2PMSG_64, psp_ring_reg);

		/* there might be handshake issue with hardware which needs delay */
		mdelay(20);

		/* Wait for response flag (bit 31) in C2PMSG_64 */
		ret = psp_wait_for(psp, SOC15_REG_OFFSET(MP0, 0, regMP0_SMN_C2PMSG_64),
				   0x80000000, 0x8000FFFF, false);
	}

	return ret;
}

static int psp_v13_0_ring_destroy(struct psp_context *psp,
				  enum psp_ring_type ring_type)
{
	int ret = 0;
	struct psp_ring *ring = &psp->km_ring;
	struct amdgpu_device *adev = psp->adev;

	ret = psp_v13_0_ring_stop(psp, ring_type);
	if (ret)
		DRM_ERROR("Fail to stop psp ring\n");

	amdgpu_bo_free_kernel(&adev->firmware.rbuf,
			      &ring->ring_mem_mc_addr,
			      (void **)&ring->ring_mem);

	return ret;
}

static uint32_t psp_v13_0_ring_get_wptr(struct psp_context *psp)
{
	uint32_t data;
	struct amdgpu_device *adev = psp->adev;

	if (amdgpu_sriov_vf(adev))
		data = RREG32_SOC15(MP0, 0, regMP0_SMN_C2PMSG_102);
	else
		data = RREG32_SOC15(MP0, 0, regMP0_SMN_C2PMSG_67);

	return data;
}

static void psp_v13_0_ring_set_wptr(struct psp_context *psp, uint32_t value)
{
	struct amdgpu_device *adev = psp->adev;

	if (amdgpu_sriov_vf(adev)) {
		WREG32_SOC15(MP0, 0, regMP0_SMN_C2PMSG_102, value);
		WREG32_SOC15(MP0, 0, regMP0_SMN_C2PMSG_101,
			     GFX_CTRL_CMD_ID_CONSUME_CMD);
	} else
		WREG32_SOC15(MP0, 0, regMP0_SMN_C2PMSG_67, value);
}

static int psp_v13_0_memory_training_send_msg(struct psp_context *psp, int msg)
{
	int ret;
	int i;
	uint32_t data_32;
	int max_wait;
	struct amdgpu_device *adev = psp->adev;

	data_32 = (psp->mem_train_ctx.c2p_train_data_offset >> 20);
	WREG32_SOC15(MP0, 0, regMP0_SMN_C2PMSG_36, data_32);
	WREG32_SOC15(MP0, 0, regMP0_SMN_C2PMSG_35, msg);

	max_wait = MEM_TRAIN_SEND_MSG_TIMEOUT_US / adev->usec_timeout;
	for (i = 0; i < max_wait; i++) {
		ret = psp_wait_for(psp, SOC15_REG_OFFSET(MP0, 0, regMP0_SMN_C2PMSG_35),
				   0x80000000, 0x80000000, false);
		if (ret == 0)
			break;
	}
	if (i < max_wait)
		ret = 0;
	else
		ret = -ETIME;

	dev_dbg(adev->dev, "training %s %s, cost %d @ %d ms\n",
		  (msg == PSP_BL__DRAM_SHORT_TRAIN) ? "short" : "long",
		  (ret == 0) ? "succeed" : "failed",
		  i, adev->usec_timeout/1000);
	return ret;
}


static int psp_v13_0_memory_training(struct psp_context *psp, uint32_t ops)
{
	struct psp_memory_training_context *ctx = &psp->mem_train_ctx;
	uint32_t *pcache = (uint32_t *)ctx->sys_cache;
	struct amdgpu_device *adev = psp->adev;
	uint32_t p2c_header[4];
	uint32_t sz;
	void *buf;
	int ret, idx;

	if (ctx->init == PSP_MEM_TRAIN_NOT_SUPPORT) {
		dev_dbg(adev->dev, "Memory training is not supported.\n");
		return 0;
	} else if (ctx->init != PSP_MEM_TRAIN_INIT_SUCCESS) {
		dev_err(adev->dev, "Memory training initialization failure.\n");
		return -EINVAL;
	}

	if (psp_v13_0_is_sos_alive(psp)) {
		dev_dbg(adev->dev, "SOS is alive, skip memory training.\n");
		return 0;
	}

	amdgpu_device_vram_access(adev, ctx->p2c_train_data_offset, p2c_header, sizeof(p2c_header), false);
	dev_dbg(adev->dev, "sys_cache[%08x,%08x,%08x,%08x] p2c_header[%08x,%08x,%08x,%08x]\n",
		  pcache[0], pcache[1], pcache[2], pcache[3],
		  p2c_header[0], p2c_header[1], p2c_header[2], p2c_header[3]);

	if (ops & PSP_MEM_TRAIN_SEND_SHORT_MSG) {
		dev_dbg(adev->dev, "Short training depends on restore.\n");
		ops |= PSP_MEM_TRAIN_RESTORE;
	}

	if ((ops & PSP_MEM_TRAIN_RESTORE) &&
	    pcache[0] != MEM_TRAIN_SYSTEM_SIGNATURE) {
		dev_dbg(adev->dev, "sys_cache[0] is invalid, restore depends on save.\n");
		ops |= PSP_MEM_TRAIN_SAVE;
	}

	if (p2c_header[0] == MEM_TRAIN_SYSTEM_SIGNATURE &&
	    !(pcache[0] == MEM_TRAIN_SYSTEM_SIGNATURE &&
	      pcache[3] == p2c_header[3])) {
		dev_dbg(adev->dev, "sys_cache is invalid or out-of-date, need save training data to sys_cache.\n");
		ops |= PSP_MEM_TRAIN_SAVE;
	}

	if ((ops & PSP_MEM_TRAIN_SAVE) &&
	    p2c_header[0] != MEM_TRAIN_SYSTEM_SIGNATURE) {
		dev_dbg(adev->dev, "p2c_header[0] is invalid, save depends on long training.\n");
		ops |= PSP_MEM_TRAIN_SEND_LONG_MSG;
	}

	if (ops & PSP_MEM_TRAIN_SEND_LONG_MSG) {
		ops &= ~PSP_MEM_TRAIN_SEND_SHORT_MSG;
		ops |= PSP_MEM_TRAIN_SAVE;
	}

	dev_dbg(adev->dev, "Memory training ops:%x.\n", ops);

	if (ops & PSP_MEM_TRAIN_SEND_LONG_MSG) {
		/*
		 * Long training will encroach a certain amount on the bottom of VRAM;
		 * save the content from the bottom of VRAM to system memory
		 * before training, and restore it after training to avoid
		 * VRAM corruption.
		 */
		sz = BIST_MEM_TRAINING_ENCROACHED_SIZE;

		if (adev->gmc.visible_vram_size < sz || !adev->mman.aper_base_kaddr) {
			dev_err(adev->dev, "visible_vram_size %llx or aper_base_kaddr %p is not initialized.\n",
				  adev->gmc.visible_vram_size,
				  adev->mman.aper_base_kaddr);
			return -EINVAL;
		}

		buf = vmalloc(sz);
		if (!buf) {
			dev_err(adev->dev, "failed to allocate system memory.\n");
			return -ENOMEM;
		}

		if (drm_dev_enter(adev_to_drm(adev), &idx)) {
			memcpy_fromio(buf, adev->mman.aper_base_kaddr, sz);
			ret = psp_v13_0_memory_training_send_msg(psp, PSP_BL__DRAM_LONG_TRAIN);
			if (ret) {
				DRM_ERROR("Send long training msg failed.\n");
				vfree(buf);
				drm_dev_exit(idx);
				return ret;
			}

			memcpy_toio(adev->mman.aper_base_kaddr, buf, sz);
			adev->hdp.funcs->flush_hdp(adev, NULL);
			vfree(buf);
			drm_dev_exit(idx);
		} else {
			vfree(buf);
			return -ENODEV;
		}
	}

	if (ops & PSP_MEM_TRAIN_SAVE) {
		amdgpu_device_vram_access(psp->adev, ctx->p2c_train_data_offset, ctx->sys_cache, ctx->train_data_size, false);
	}

	if (ops & PSP_MEM_TRAIN_RESTORE) {
		amdgpu_device_vram_access(psp->adev, ctx->c2p_train_data_offset, ctx->sys_cache, ctx->train_data_size, true);
	}

	if (ops & PSP_MEM_TRAIN_SEND_SHORT_MSG) {
		ret = psp_v13_0_memory_training_send_msg(psp, (amdgpu_force_long_training > 0) ?
							 PSP_BL__DRAM_LONG_TRAIN : PSP_BL__DRAM_SHORT_TRAIN);
		if (ret) {
			dev_err(adev->dev, "send training msg failed.\n");
			return ret;
		}
	}
	ctx->training_cnt++;
	return 0;
}

static int psp_v13_0_load_usbc_pd_fw(struct psp_context *psp, uint64_t fw_pri_mc_addr)
{
	struct amdgpu_device *adev = psp->adev;
	uint32_t reg_status;
	int ret, i = 0;

	/*
	 * LFB address which is aligned to 1MB address and has to be
	 * right-shifted by 20 so that LFB address can be passed on a 32-bit C2P
	 * register
	 */
	WREG32_SOC15(MP0, 0, regMP0_SMN_C2PMSG_36, (fw_pri_mc_addr >> 20));

	ret = psp_wait_for(psp, SOC15_REG_OFFSET(MP0, 0, regMP0_SMN_C2PMSG_35),
			     0x80000000, 0x80000000, false);
	if (ret)
		return ret;

	/* Fireup interrupt so PSP can pick up the address */
	WREG32_SOC15(MP0, 0, regMP0_SMN_C2PMSG_35, (GFX_CMD_USB_PD_USE_LFB << 16));

	/* FW load takes very long time */
	do {
		msleep(1000);
		reg_status = RREG32_SOC15(MP0, 0, regMP0_SMN_C2PMSG_35);

		if (reg_status & 0x80000000)
			goto done;

	} while (++i < USBC_PD_POLLING_LIMIT_S);

	return -ETIME;
done:

	if ((reg_status & 0xFFFF) != 0) {
		DRM_ERROR("Address load failed - MP0_SMN_C2PMSG_35.Bits [15:0] = %04x\n",
				reg_status & 0xFFFF);
		return -EIO;
	}

	return 0;
}

static int psp_v13_0_read_usbc_pd_fw(struct psp_context *psp, uint32_t *fw_ver)
{
	struct amdgpu_device *adev = psp->adev;
	int ret;

	WREG32_SOC15(MP0, 0, regMP0_SMN_C2PMSG_35, C2PMSG_CMD_GFX_USB_PD_FW_VER);

	ret = psp_wait_for(psp, SOC15_REG_OFFSET(MP0, 0, regMP0_SMN_C2PMSG_35),
				     0x80000000, 0x80000000, false);
	if (!ret)
		*fw_ver = RREG32_SOC15(MP0, 0, regMP0_SMN_C2PMSG_36);

	return ret;
}

static int psp_v13_0_exec_spi_cmd(struct psp_context *psp, int cmd)
{
	uint32_t reg_status = 0, reg_val = 0;
	struct amdgpu_device *adev = psp->adev;
	int ret;

	/* clear MBX ready (MBOX_READY_MASK bit is 0) and set update command */
	reg_val |= (cmd << 16);
	WREG32_SOC15(MP0, 0, regMP0_SMN_C2PMSG_115,  reg_val);

	/* Ring the doorbell */
	WREG32_SOC15(MP0, 0, regMP0_SMN_C2PMSG_73, 1);

	if (cmd == C2PMSG_CMD_SPI_UPDATE_FLASH_IMAGE)
		ret = psp_wait_for_spirom_update(psp, SOC15_REG_OFFSET(MP0, 0, regMP0_SMN_C2PMSG_115),
						 MBOX_READY_FLAG, MBOX_READY_MASK, PSP_SPIROM_UPDATE_TIMEOUT);
	else
		ret = psp_wait_for(psp, SOC15_REG_OFFSET(MP0, 0, regMP0_SMN_C2PMSG_115),
				   MBOX_READY_FLAG, MBOX_READY_MASK, false);
	if (ret) {
		dev_err(adev->dev, "SPI cmd %x timed out, ret = %d", cmd, ret);
		return ret;
	}

	reg_status = RREG32_SOC15(MP0, 0, regMP0_SMN_C2PMSG_115);
	if ((reg_status & 0xFFFF) != 0) {
		dev_err(adev->dev, "SPI cmd %x failed, fail status = %04x\n",
				cmd, reg_status & 0xFFFF);
		return -EIO;
	}

	return 0;
}

static int psp_v13_0_update_spirom(struct psp_context *psp,
				   uint64_t fw_pri_mc_addr)
{
	struct amdgpu_device *adev = psp->adev;
	int ret;

	/* Confirm PSP is ready to start */
	ret = psp_wait_for(psp, SOC15_REG_OFFSET(MP0, 0, regMP0_SMN_C2PMSG_115),
			   MBOX_READY_FLAG, MBOX_READY_MASK, false);
	if (ret) {
		dev_err(adev->dev, "PSP Not ready to start processing, ret = %d", ret);
		return ret;
	}

	WREG32_SOC15(MP0, 0, regMP0_SMN_C2PMSG_116, lower_32_bits(fw_pri_mc_addr));

	ret = psp_v13_0_exec_spi_cmd(psp, C2PMSG_CMD_SPI_UPDATE_ROM_IMAGE_ADDR_LO);
	if (ret)
		return ret;

	WREG32_SOC15(MP0, 0, regMP0_SMN_C2PMSG_116, upper_32_bits(fw_pri_mc_addr));

	ret = psp_v13_0_exec_spi_cmd(psp, C2PMSG_CMD_SPI_UPDATE_ROM_IMAGE_ADDR_HI);
	if (ret)
		return ret;

	psp->vbflash_done = true;

	ret = psp_v13_0_exec_spi_cmd(psp, C2PMSG_CMD_SPI_UPDATE_FLASH_IMAGE);
	if (ret)
		return ret;

	return 0;
}

static int psp_v13_0_vbflash_status(struct psp_context *psp)
{
	struct amdgpu_device *adev = psp->adev;

	return RREG32_SOC15(MP0, 0, regMP0_SMN_C2PMSG_115);
}

static int psp_v13_0_fatal_error_recovery_quirk(struct psp_context *psp)
{
	struct amdgpu_device *adev = psp->adev;

	if (amdgpu_ip_version(adev, MP0_HWIP, 0) == IP_VERSION(13, 0, 10)) {
		uint32_t  reg_data;
		/* MP1 fatal error: trigger PSP dram read to unhalt PSP
		 * during MP1 triggered sync flood.
		 */
		reg_data = RREG32_SOC15(MP0, 0, regMP0_SMN_C2PMSG_67);
		WREG32_SOC15(MP0, 0, regMP0_SMN_C2PMSG_67, reg_data + 0x10);

		/* delay 1000ms for the mode1 reset for fatal error
		 * to be recovered back.
		 */
		msleep(1000);
	}

	return 0;
}

<<<<<<< HEAD

static void psp_v13_0_boot_error_reporting(struct amdgpu_device *adev,
					   uint32_t inst,
					   uint32_t boot_error)
{
	uint32_t socket_id;
	uint32_t aid_id;
	uint32_t hbm_id;
	uint32_t reg_data;

	socket_id = REG_GET_FIELD(boot_error, MP0_SMN_C2PMSG_126, SOCKET_ID);
	aid_id = REG_GET_FIELD(boot_error, MP0_SMN_C2PMSG_126, AID_ID);
	hbm_id = REG_GET_FIELD(boot_error, MP0_SMN_C2PMSG_126, HBM_ID);

	reg_data = RREG32_SOC15(MP0, inst, regMP0_SMN_C2PMSG_109);
	dev_info(adev->dev, "socket: %d, aid: %d, firmware boot failed, fw status is 0x%x\n",
		 socket_id, aid_id, reg_data);

	if (REG_GET_FIELD(boot_error, MP0_SMN_C2PMSG_126, GPU_ERR_MEM_TRAINING))
		dev_info(adev->dev, "socket: %d, aid: %d, hbm: %d, memory training failed\n",
			 socket_id, aid_id, hbm_id);

	if (REG_GET_FIELD(boot_error, MP0_SMN_C2PMSG_126, GPU_ERR_FW_LOAD))
		dev_info(adev->dev, "socket: %d, aid: %d, firmware load failed at boot time\n",
			 socket_id, aid_id);

	if (REG_GET_FIELD(boot_error, MP0_SMN_C2PMSG_126, GPU_ERR_WAFL_LINK_TRAINING))
		dev_info(adev->dev, "socket: %d, aid: %d, wafl link training failed\n",
			 socket_id, aid_id);

	if (REG_GET_FIELD(boot_error, MP0_SMN_C2PMSG_126, GPU_ERR_XGMI_LINK_TRAINING))
		dev_info(adev->dev, "socket: %d, aid: %d, xgmi link training failed\n",
			 socket_id, aid_id);

	if (REG_GET_FIELD(boot_error, MP0_SMN_C2PMSG_126, GPU_ERR_USR_CP_LINK_TRAINING))
		dev_info(adev->dev, "socket: %d, aid: %d, usr cp link training failed\n",
			 socket_id, aid_id);

	if (REG_GET_FIELD(boot_error, MP0_SMN_C2PMSG_126, GPU_ERR_USR_DP_LINK_TRAINING))
		dev_info(adev->dev, "socket: %d, aid: %d, usr dp link training failed\n",
			 socket_id, aid_id);

	if (REG_GET_FIELD(boot_error, MP0_SMN_C2PMSG_126, GPU_ERR_HBM_MEM_TEST))
		dev_info(adev->dev, "socket: %d, aid: %d, hbm: %d, hbm memory test failed\n",
			 socket_id, aid_id, hbm_id);

	if (REG_GET_FIELD(boot_error, MP0_SMN_C2PMSG_126, GPU_ERR_HBM_BIST_TEST))
		dev_info(adev->dev, "socket: %d, aid: %d, hbm: %d, hbm bist test failed\n",
			 socket_id, aid_id, hbm_id);
}

static int psp_v13_0_query_boot_status(struct psp_context *psp)
{
	struct amdgpu_device *adev = psp->adev;
	int inst_mask = adev->aid_mask;
	uint32_t reg_data;
	uint32_t i;
	int ret = 0;

	if (amdgpu_ip_version(adev, MP0_HWIP, 0) != IP_VERSION(13, 0, 6))
		return 0;

	if (RREG32_SOC15(MP0, 0, regMP0_SMN_C2PMSG_59) < 0x00a10109)
		return 0;

	for_each_inst(i, inst_mask) {
		reg_data = RREG32_SOC15(MP0, i, regMP0_SMN_C2PMSG_126);
		if (!REG_GET_FIELD(reg_data, MP0_SMN_C2PMSG_126, BOOT_STATUS)) {
			psp_v13_0_boot_error_reporting(adev, i, reg_data);
			ret = -EINVAL;
			break;
		}
	}

	return ret;
=======
static bool psp_v13_0_get_ras_capability(struct psp_context *psp)
{
	struct amdgpu_device *adev = psp->adev;
	struct amdgpu_ras *con = amdgpu_ras_get_context(adev);
	u32 reg_data;

	/* query ras cap should be done from host side */
	if (amdgpu_sriov_vf(adev))
		return false;

	if (!con)
		return false;

	if ((amdgpu_ip_version(adev, MP0_HWIP, 0) == IP_VERSION(13, 0, 6) ||
	     amdgpu_ip_version(adev, MP0_HWIP, 0) == IP_VERSION(13, 0, 14)) &&
	    (!(adev->flags & AMD_IS_APU))) {
		reg_data = RREG32_SOC15(MP0, 0, regMP0_SMN_C2PMSG_127);
		adev->ras_hw_enabled = (reg_data & GENMASK_ULL(23, 0));
		con->poison_supported = ((reg_data & GENMASK_ULL(24, 24)) >> 24) ? true : false;
		return true;
	} else {
		return false;
	}
}

static bool psp_v13_0_is_aux_sos_load_required(struct psp_context *psp)
{
	struct amdgpu_device *adev = psp->adev;
	u32 pmfw_ver;

	if (amdgpu_ip_version(adev, MP0_HWIP, 0) != IP_VERSION(13, 0, 6))
		return false;

	/* load 4e version of sos if pmfw version less than 85.115.0 */
	pmfw_ver = RREG32(regMP1_PUB_SCRATCH0 / 4);

	return (pmfw_ver < 0x557300);
>>>>>>> 2d5404ca
}

static const struct psp_funcs psp_v13_0_funcs = {
	.init_microcode = psp_v13_0_init_microcode,
	.wait_for_bootloader = psp_v13_0_wait_for_bootloader_steady_state,
	.bootloader_load_kdb = psp_v13_0_bootloader_load_kdb,
	.bootloader_load_spl = psp_v13_0_bootloader_load_spl,
	.bootloader_load_sysdrv = psp_v13_0_bootloader_load_sysdrv,
	.bootloader_load_soc_drv = psp_v13_0_bootloader_load_soc_drv,
	.bootloader_load_intf_drv = psp_v13_0_bootloader_load_intf_drv,
	.bootloader_load_dbg_drv = psp_v13_0_bootloader_load_dbg_drv,
	.bootloader_load_ras_drv = psp_v13_0_bootloader_load_ras_drv,
	.bootloader_load_sos = psp_v13_0_bootloader_load_sos,
	.ring_create = psp_v13_0_ring_create,
	.ring_stop = psp_v13_0_ring_stop,
	.ring_destroy = psp_v13_0_ring_destroy,
	.ring_get_wptr = psp_v13_0_ring_get_wptr,
	.ring_set_wptr = psp_v13_0_ring_set_wptr,
	.mem_training = psp_v13_0_memory_training,
	.load_usbc_pd_fw = psp_v13_0_load_usbc_pd_fw,
	.read_usbc_pd_fw = psp_v13_0_read_usbc_pd_fw,
	.update_spirom = psp_v13_0_update_spirom,
	.vbflash_stat = psp_v13_0_vbflash_status,
	.fatal_error_recovery_quirk = psp_v13_0_fatal_error_recovery_quirk,
<<<<<<< HEAD
	.query_boot_status = psp_v13_0_query_boot_status,
=======
	.get_ras_capability = psp_v13_0_get_ras_capability,
	.is_aux_sos_load_required = psp_v13_0_is_aux_sos_load_required,
>>>>>>> 2d5404ca
};

void psp_v13_0_set_psp_funcs(struct psp_context *psp)
{
	psp->funcs = &psp_v13_0_funcs;
}<|MERGE_RESOLUTION|>--- conflicted
+++ resolved
@@ -51,10 +51,6 @@
 MODULE_FIRMWARE("amdgpu/psp_13_0_11_ta.bin");
 MODULE_FIRMWARE("amdgpu/psp_13_0_6_sos.bin");
 MODULE_FIRMWARE("amdgpu/psp_13_0_6_ta.bin");
-<<<<<<< HEAD
-MODULE_FIRMWARE("amdgpu/psp_14_0_0_toc.bin");
-MODULE_FIRMWARE("amdgpu/psp_14_0_0_ta.bin");
-=======
 MODULE_FIRMWARE("amdgpu/psp_13_0_14_sos.bin");
 MODULE_FIRMWARE("amdgpu/psp_13_0_14_ta.bin");
 MODULE_FIRMWARE("amdgpu/psp_14_0_0_toc.bin");
@@ -63,7 +59,6 @@
 MODULE_FIRMWARE("amdgpu/psp_14_0_1_ta.bin");
 MODULE_FIRMWARE("amdgpu/psp_14_0_4_toc.bin");
 MODULE_FIRMWARE("amdgpu/psp_14_0_4_ta.bin");
->>>>>>> 2d5404ca
 
 /* For large FW files the time to complete can be very long */
 #define USBC_PD_POLLING_LIMIT_S 240
@@ -114,11 +109,8 @@
 	case IP_VERSION(13, 0, 8):
 	case IP_VERSION(13, 0, 11):
 	case IP_VERSION(14, 0, 0):
-<<<<<<< HEAD
-=======
 	case IP_VERSION(14, 0, 1):
 	case IP_VERSION(14, 0, 4):
->>>>>>> 2d5404ca
 		err = psp_init_toc_microcode(psp, ucode_prefix);
 		if (err)
 			return err;
@@ -184,12 +176,8 @@
 	int retry_loop, retry_cnt, ret;
 
 	retry_cnt =
-<<<<<<< HEAD
-		(amdgpu_ip_version(adev, MP0_HWIP, 0) == IP_VERSION(13, 0, 6)) ?
-=======
 		((amdgpu_ip_version(adev, MP0_HWIP, 0) == IP_VERSION(13, 0, 6) ||
 		  amdgpu_ip_version(adev, MP0_HWIP, 0) == IP_VERSION(13, 0, 14))) ?
->>>>>>> 2d5404ca
 			PSP_VMBX_POLLING_LIMIT :
 			10;
 	/* Wait for bootloader to signify that it is ready having bit 31 of
@@ -212,13 +200,6 @@
 static int psp_v13_0_wait_for_bootloader_steady_state(struct psp_context *psp)
 {
 	struct amdgpu_device *adev = psp->adev;
-<<<<<<< HEAD
-
-	if (amdgpu_ip_version(adev, MP0_HWIP, 0) == IP_VERSION(13, 0, 6)) {
-		psp_v13_0_wait_for_vmbx_ready(psp);
-
-		return psp_v13_0_wait_for_bootloader(psp);
-=======
 	int ret;
 
 	if (amdgpu_ip_version(adev, MP0_HWIP, 0) == IP_VERSION(13, 0, 6) ||
@@ -232,7 +213,6 @@
 			amdgpu_ras_query_boot_status(adev, 4);
 
 		return ret;
->>>>>>> 2d5404ca
 	}
 
 	return 0;
@@ -804,83 +784,6 @@
 	return 0;
 }
 
-<<<<<<< HEAD
-
-static void psp_v13_0_boot_error_reporting(struct amdgpu_device *adev,
-					   uint32_t inst,
-					   uint32_t boot_error)
-{
-	uint32_t socket_id;
-	uint32_t aid_id;
-	uint32_t hbm_id;
-	uint32_t reg_data;
-
-	socket_id = REG_GET_FIELD(boot_error, MP0_SMN_C2PMSG_126, SOCKET_ID);
-	aid_id = REG_GET_FIELD(boot_error, MP0_SMN_C2PMSG_126, AID_ID);
-	hbm_id = REG_GET_FIELD(boot_error, MP0_SMN_C2PMSG_126, HBM_ID);
-
-	reg_data = RREG32_SOC15(MP0, inst, regMP0_SMN_C2PMSG_109);
-	dev_info(adev->dev, "socket: %d, aid: %d, firmware boot failed, fw status is 0x%x\n",
-		 socket_id, aid_id, reg_data);
-
-	if (REG_GET_FIELD(boot_error, MP0_SMN_C2PMSG_126, GPU_ERR_MEM_TRAINING))
-		dev_info(adev->dev, "socket: %d, aid: %d, hbm: %d, memory training failed\n",
-			 socket_id, aid_id, hbm_id);
-
-	if (REG_GET_FIELD(boot_error, MP0_SMN_C2PMSG_126, GPU_ERR_FW_LOAD))
-		dev_info(adev->dev, "socket: %d, aid: %d, firmware load failed at boot time\n",
-			 socket_id, aid_id);
-
-	if (REG_GET_FIELD(boot_error, MP0_SMN_C2PMSG_126, GPU_ERR_WAFL_LINK_TRAINING))
-		dev_info(adev->dev, "socket: %d, aid: %d, wafl link training failed\n",
-			 socket_id, aid_id);
-
-	if (REG_GET_FIELD(boot_error, MP0_SMN_C2PMSG_126, GPU_ERR_XGMI_LINK_TRAINING))
-		dev_info(adev->dev, "socket: %d, aid: %d, xgmi link training failed\n",
-			 socket_id, aid_id);
-
-	if (REG_GET_FIELD(boot_error, MP0_SMN_C2PMSG_126, GPU_ERR_USR_CP_LINK_TRAINING))
-		dev_info(adev->dev, "socket: %d, aid: %d, usr cp link training failed\n",
-			 socket_id, aid_id);
-
-	if (REG_GET_FIELD(boot_error, MP0_SMN_C2PMSG_126, GPU_ERR_USR_DP_LINK_TRAINING))
-		dev_info(adev->dev, "socket: %d, aid: %d, usr dp link training failed\n",
-			 socket_id, aid_id);
-
-	if (REG_GET_FIELD(boot_error, MP0_SMN_C2PMSG_126, GPU_ERR_HBM_MEM_TEST))
-		dev_info(adev->dev, "socket: %d, aid: %d, hbm: %d, hbm memory test failed\n",
-			 socket_id, aid_id, hbm_id);
-
-	if (REG_GET_FIELD(boot_error, MP0_SMN_C2PMSG_126, GPU_ERR_HBM_BIST_TEST))
-		dev_info(adev->dev, "socket: %d, aid: %d, hbm: %d, hbm bist test failed\n",
-			 socket_id, aid_id, hbm_id);
-}
-
-static int psp_v13_0_query_boot_status(struct psp_context *psp)
-{
-	struct amdgpu_device *adev = psp->adev;
-	int inst_mask = adev->aid_mask;
-	uint32_t reg_data;
-	uint32_t i;
-	int ret = 0;
-
-	if (amdgpu_ip_version(adev, MP0_HWIP, 0) != IP_VERSION(13, 0, 6))
-		return 0;
-
-	if (RREG32_SOC15(MP0, 0, regMP0_SMN_C2PMSG_59) < 0x00a10109)
-		return 0;
-
-	for_each_inst(i, inst_mask) {
-		reg_data = RREG32_SOC15(MP0, i, regMP0_SMN_C2PMSG_126);
-		if (!REG_GET_FIELD(reg_data, MP0_SMN_C2PMSG_126, BOOT_STATUS)) {
-			psp_v13_0_boot_error_reporting(adev, i, reg_data);
-			ret = -EINVAL;
-			break;
-		}
-	}
-
-	return ret;
-=======
 static bool psp_v13_0_get_ras_capability(struct psp_context *psp)
 {
 	struct amdgpu_device *adev = psp->adev;
@@ -918,7 +821,6 @@
 	pmfw_ver = RREG32(regMP1_PUB_SCRATCH0 / 4);
 
 	return (pmfw_ver < 0x557300);
->>>>>>> 2d5404ca
 }
 
 static const struct psp_funcs psp_v13_0_funcs = {
@@ -943,12 +845,8 @@
 	.update_spirom = psp_v13_0_update_spirom,
 	.vbflash_stat = psp_v13_0_vbflash_status,
 	.fatal_error_recovery_quirk = psp_v13_0_fatal_error_recovery_quirk,
-<<<<<<< HEAD
-	.query_boot_status = psp_v13_0_query_boot_status,
-=======
 	.get_ras_capability = psp_v13_0_get_ras_capability,
 	.is_aux_sos_load_required = psp_v13_0_is_aux_sos_load_required,
->>>>>>> 2d5404ca
 };
 
 void psp_v13_0_set_psp_funcs(struct psp_context *psp)
