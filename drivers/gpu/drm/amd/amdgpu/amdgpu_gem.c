/*
 * Copyright 2008 Advanced Micro Devices, Inc.
 * Copyright 2008 Red Hat Inc.
 * Copyright 2009 Jerome Glisse.
 *
 * Permission is hereby granted, free of charge, to any person obtaining a
 * copy of this software and associated documentation files (the "Software"),
 * to deal in the Software without restriction, including without limitation
 * the rights to use, copy, modify, merge, publish, distribute, sublicense,
 * and/or sell copies of the Software, and to permit persons to whom the
 * Software is furnished to do so, subject to the following conditions:
 *
 * The above copyright notice and this permission notice shall be included in
 * all copies or substantial portions of the Software.
 *
 * THE SOFTWARE IS PROVIDED "AS IS", WITHOUT WARRANTY OF ANY KIND, EXPRESS OR
 * IMPLIED, INCLUDING BUT NOT LIMITED TO THE WARRANTIES OF MERCHANTABILITY,
 * FITNESS FOR A PARTICULAR PURPOSE AND NONINFRINGEMENT.  IN NO EVENT SHALL
 * THE COPYRIGHT HOLDER(S) OR AUTHOR(S) BE LIABLE FOR ANY CLAIM, DAMAGES OR
 * OTHER LIABILITY, WHETHER IN AN ACTION OF CONTRACT, TORT OR OTHERWISE,
 * ARISING FROM, OUT OF OR IN CONNECTION WITH THE SOFTWARE OR THE USE OR
 * OTHER DEALINGS IN THE SOFTWARE.
 *
 * Authors: Dave Airlie
 *          Alex Deucher
 *          Jerome Glisse
 */
#include <linux/ktime.h>
#include <linux/module.h>
#include <linux/pagemap.h>
#include <linux/pci.h>
#include <linux/dma-buf.h>

#include <drm/amdgpu_drm.h>
#include <drm/drm_drv.h>
#include <drm/drm_exec.h>
#include <drm/drm_gem_ttm_helper.h>
#include <drm/ttm/ttm_tt.h>

#include "amdgpu.h"
#include "amdgpu_display.h"
#include "amdgpu_dma_buf.h"
#include "amdgpu_hmm.h"
#include "amdgpu_xgmi.h"

static vm_fault_t amdgpu_gem_fault(struct vm_fault *vmf)
{
	struct ttm_buffer_object *bo = vmf->vma->vm_private_data;
	struct drm_device *ddev = bo->base.dev;
	vm_fault_t ret;
	int idx;

	ret = ttm_bo_vm_reserve(bo, vmf);
	if (ret)
		return ret;

	if (drm_dev_enter(ddev, &idx)) {
		ret = amdgpu_bo_fault_reserve_notify(bo);
		if (ret) {
			drm_dev_exit(idx);
			goto unlock;
		}

		ret = ttm_bo_vm_fault_reserved(vmf, vmf->vma->vm_page_prot,
					       TTM_BO_VM_NUM_PREFAULT);

		drm_dev_exit(idx);
	} else {
		ret = ttm_bo_vm_dummy_page(vmf, vmf->vma->vm_page_prot);
	}
	if (ret == VM_FAULT_RETRY && !(vmf->flags & FAULT_FLAG_RETRY_NOWAIT))
		return ret;

unlock:
	dma_resv_unlock(bo->base.resv);
	return ret;
}

static const struct vm_operations_struct amdgpu_gem_vm_ops = {
	.fault = amdgpu_gem_fault,
	.open = ttm_bo_vm_open,
	.close = ttm_bo_vm_close,
	.access = ttm_bo_vm_access
};

static void amdgpu_gem_object_free(struct drm_gem_object *gobj)
{
	struct amdgpu_bo *aobj = gem_to_amdgpu_bo(gobj);

	if (aobj) {
		amdgpu_hmm_unregister(aobj);
		ttm_bo_put(&aobj->tbo);
	}
}

int amdgpu_gem_object_create(struct amdgpu_device *adev, unsigned long size,
			     int alignment, u32 initial_domain,
			     u64 flags, enum ttm_bo_type type,
			     struct dma_resv *resv,
			     struct drm_gem_object **obj, int8_t xcp_id_plus1)
{
	struct amdgpu_bo *bo;
	struct amdgpu_bo_user *ubo;
	struct amdgpu_bo_param bp;
	int r;

	memset(&bp, 0, sizeof(bp));
	*obj = NULL;
	flags |= AMDGPU_GEM_CREATE_VRAM_WIPE_ON_RELEASE;

	bp.size = size;
	bp.byte_align = alignment;
	bp.type = type;
	bp.resv = resv;
	bp.preferred_domain = initial_domain;
	bp.flags = flags;
	bp.domain = initial_domain;
	bp.bo_ptr_size = sizeof(struct amdgpu_bo);
	bp.xcp_id_plus1 = xcp_id_plus1;

	r = amdgpu_bo_create_user(adev, &bp, &ubo);
	if (r)
		return r;

	bo = &ubo->bo;
	*obj = &bo->tbo.base;

	return 0;
}

void amdgpu_gem_force_release(struct amdgpu_device *adev)
{
	struct drm_device *ddev = adev_to_drm(adev);
	struct drm_file *file;

	mutex_lock(&ddev->filelist_mutex);

	list_for_each_entry(file, &ddev->filelist, lhead) {
		struct drm_gem_object *gobj;
		int handle;

		WARN_ONCE(1, "Still active user space clients!\n");
		spin_lock(&file->table_lock);
		idr_for_each_entry(&file->object_idr, gobj, handle) {
			WARN_ONCE(1, "And also active allocations!\n");
			drm_gem_object_put(gobj);
		}
		idr_destroy(&file->object_idr);
		spin_unlock(&file->table_lock);
	}

	mutex_unlock(&ddev->filelist_mutex);
}

/*
 * Call from drm_gem_handle_create which appear in both new and open ioctl
 * case.
 */
static int amdgpu_gem_object_open(struct drm_gem_object *obj,
				  struct drm_file *file_priv)
{
	struct amdgpu_bo *abo = gem_to_amdgpu_bo(obj);
	struct amdgpu_device *adev = amdgpu_ttm_adev(abo->tbo.bdev);
	struct amdgpu_fpriv *fpriv = file_priv->driver_priv;
	struct amdgpu_vm *vm = &fpriv->vm;
	struct amdgpu_bo_va *bo_va;
	struct mm_struct *mm;
	int r;

	mm = amdgpu_ttm_tt_get_usermm(abo->tbo.ttm);
	if (mm && mm != current->mm)
		return -EPERM;

	if (abo->flags & AMDGPU_GEM_CREATE_VM_ALWAYS_VALID &&
	    !amdgpu_vm_is_bo_always_valid(vm, abo))
		return -EPERM;

	r = amdgpu_bo_reserve(abo, false);
	if (r)
		return r;

	bo_va = amdgpu_vm_bo_find(vm, abo);
	if (!bo_va)
		bo_va = amdgpu_vm_bo_add(adev, vm, abo);
	else
		++bo_va->ref_count;
	amdgpu_bo_unreserve(abo);

	/* Validate and add eviction fence to DMABuf imports with dynamic
	 * attachment in compute VMs. Re-validation will be done by
	 * amdgpu_vm_validate. Fences are on the reservation shared with the
	 * export, which is currently required to be validated and fenced
	 * already by amdgpu_amdkfd_gpuvm_restore_process_bos.
	 *
	 * Nested locking below for the case that a GEM object is opened in
	 * kfd_mem_export_dmabuf. Since the lock below is only taken for imports,
	 * but not for export, this is a different lock class that cannot lead to
	 * circular lock dependencies.
	 */
	if (!vm->is_compute_context || !vm->process_info)
		return 0;
	if (!obj->import_attach ||
	    !dma_buf_is_dynamic(obj->import_attach->dmabuf))
		return 0;
	mutex_lock_nested(&vm->process_info->lock, 1);
	if (!WARN_ON(!vm->process_info->eviction_fence)) {
		r = amdgpu_amdkfd_bo_validate_and_fence(abo, AMDGPU_GEM_DOMAIN_GTT,
							&vm->process_info->eviction_fence->base);
		if (r) {
			struct amdgpu_task_info *ti = amdgpu_vm_get_task_info_vm(vm);

			dev_warn(adev->dev, "validate_and_fence failed: %d\n", r);
			if (ti) {
				dev_warn(adev->dev, "pid %d\n", ti->pid);
				amdgpu_vm_put_task_info(ti);
			}
		}
	}
	mutex_unlock(&vm->process_info->lock);

	return r;
}

static void amdgpu_gem_object_close(struct drm_gem_object *obj,
				    struct drm_file *file_priv)
{
	struct amdgpu_bo *bo = gem_to_amdgpu_bo(obj);
	struct amdgpu_device *adev = amdgpu_ttm_adev(bo->tbo.bdev);
	struct amdgpu_fpriv *fpriv = file_priv->driver_priv;
	struct amdgpu_vm *vm = &fpriv->vm;

	struct dma_fence *fence = NULL;
	struct amdgpu_bo_va *bo_va;
	struct drm_exec exec;
	long r;

<<<<<<< HEAD
	drm_exec_init(&exec, DRM_EXEC_IGNORE_DUPLICATES);
=======
	drm_exec_init(&exec, DRM_EXEC_IGNORE_DUPLICATES, 0);
>>>>>>> 2d5404ca
	drm_exec_until_all_locked(&exec) {
		r = drm_exec_prepare_obj(&exec, &bo->tbo.base, 1);
		drm_exec_retry_on_contention(&exec);
		if (unlikely(r))
			goto out_unlock;

		r = amdgpu_vm_lock_pd(vm, &exec, 0);
		drm_exec_retry_on_contention(&exec);
		if (unlikely(r))
			goto out_unlock;
	}

	bo_va = amdgpu_vm_bo_find(vm, bo);
	if (!bo_va || --bo_va->ref_count)
		goto out_unlock;

	amdgpu_vm_bo_del(adev, bo_va);
	if (!amdgpu_vm_ready(vm))
		goto out_unlock;

	r = amdgpu_vm_clear_freed(adev, vm, &fence);
	if (unlikely(r < 0))
		dev_err(adev->dev, "failed to clear page "
			"tables on GEM object close (%ld)\n", r);
	if (r || !fence)
		goto out_unlock;

	amdgpu_bo_fence(bo, fence, true);
	dma_fence_put(fence);

out_unlock:
	if (r)
		dev_err(adev->dev, "leaking bo va (%ld)\n", r);
	drm_exec_fini(&exec);
}

static int amdgpu_gem_object_mmap(struct drm_gem_object *obj, struct vm_area_struct *vma)
{
	struct amdgpu_bo *bo = gem_to_amdgpu_bo(obj);

	if (amdgpu_ttm_tt_get_usermm(bo->tbo.ttm))
		return -EPERM;
	if (bo->flags & AMDGPU_GEM_CREATE_NO_CPU_ACCESS)
		return -EPERM;

	/* Workaround for Thunk bug creating PROT_NONE,MAP_PRIVATE mappings
	 * for debugger access to invisible VRAM. Should have used MAP_SHARED
	 * instead. Clearing VM_MAYWRITE prevents the mapping from ever
	 * becoming writable and makes is_cow_mapping(vm_flags) false.
	 */
	if (is_cow_mapping(vma->vm_flags) &&
	    !(vma->vm_flags & VM_ACCESS_FLAGS))
		vm_flags_clear(vma, VM_MAYWRITE);

	return drm_gem_ttm_mmap(obj, vma);
}

const struct drm_gem_object_funcs amdgpu_gem_object_funcs = {
	.free = amdgpu_gem_object_free,
	.open = amdgpu_gem_object_open,
	.close = amdgpu_gem_object_close,
	.export = amdgpu_gem_prime_export,
	.vmap = drm_gem_ttm_vmap,
	.vunmap = drm_gem_ttm_vunmap,
	.mmap = amdgpu_gem_object_mmap,
	.vm_ops = &amdgpu_gem_vm_ops,
};

/*
 * GEM ioctls.
 */
int amdgpu_gem_create_ioctl(struct drm_device *dev, void *data,
			    struct drm_file *filp)
{
	struct amdgpu_device *adev = drm_to_adev(dev);
	struct amdgpu_fpriv *fpriv = filp->driver_priv;
	struct amdgpu_vm *vm = &fpriv->vm;
	union drm_amdgpu_gem_create *args = data;
	uint64_t flags = args->in.domain_flags;
	uint64_t size = args->in.bo_size;
	struct dma_resv *resv = NULL;
	struct drm_gem_object *gobj;
	uint32_t handle, initial_domain;
	int r;

	/* reject DOORBELLs until userspace code to use it is available */
	if (args->in.domains & AMDGPU_GEM_DOMAIN_DOORBELL)
		return -EINVAL;

	/* reject invalid gem flags */
	if (flags & ~(AMDGPU_GEM_CREATE_CPU_ACCESS_REQUIRED |
		      AMDGPU_GEM_CREATE_NO_CPU_ACCESS |
		      AMDGPU_GEM_CREATE_CPU_GTT_USWC |
		      AMDGPU_GEM_CREATE_VRAM_CLEARED |
		      AMDGPU_GEM_CREATE_VM_ALWAYS_VALID |
		      AMDGPU_GEM_CREATE_EXPLICIT_SYNC |
		      AMDGPU_GEM_CREATE_ENCRYPTED |
		      AMDGPU_GEM_CREATE_GFX12_DCC |
		      AMDGPU_GEM_CREATE_DISCARDABLE))
		return -EINVAL;

	/* reject invalid gem domains */
	if (args->in.domains & ~AMDGPU_GEM_DOMAIN_MASK)
		return -EINVAL;

	if (!amdgpu_is_tmz(adev) && (flags & AMDGPU_GEM_CREATE_ENCRYPTED)) {
		DRM_NOTE_ONCE("Cannot allocate secure buffer since TMZ is disabled\n");
		return -EINVAL;
	}

	/* always clear VRAM */
	flags |= AMDGPU_GEM_CREATE_VRAM_CLEARED;

	/* create a gem object to contain this object in */
	if (args->in.domains & (AMDGPU_GEM_DOMAIN_GDS |
	    AMDGPU_GEM_DOMAIN_GWS | AMDGPU_GEM_DOMAIN_OA)) {
		if (flags & AMDGPU_GEM_CREATE_VM_ALWAYS_VALID) {
			/* if gds bo is created from user space, it must be
			 * passed to bo list
			 */
			DRM_ERROR("GDS bo cannot be per-vm-bo\n");
			return -EINVAL;
		}
		flags |= AMDGPU_GEM_CREATE_NO_CPU_ACCESS;
	}

	if (flags & AMDGPU_GEM_CREATE_VM_ALWAYS_VALID) {
		r = amdgpu_bo_reserve(vm->root.bo, false);
		if (r)
			return r;

		resv = vm->root.bo->tbo.base.resv;
	}

	initial_domain = (u32)(0xffffffff & args->in.domains);
retry:
	r = amdgpu_gem_object_create(adev, size, args->in.alignment,
				     initial_domain,
				     flags, ttm_bo_type_device, resv, &gobj, fpriv->xcp_id + 1);
	if (r && r != -ERESTARTSYS) {
		if (flags & AMDGPU_GEM_CREATE_CPU_ACCESS_REQUIRED) {
			flags &= ~AMDGPU_GEM_CREATE_CPU_ACCESS_REQUIRED;
			goto retry;
		}

		if (initial_domain == AMDGPU_GEM_DOMAIN_VRAM) {
			initial_domain |= AMDGPU_GEM_DOMAIN_GTT;
			goto retry;
		}
		DRM_DEBUG("Failed to allocate GEM object (%llu, %d, %llu, %d)\n",
				size, initial_domain, args->in.alignment, r);
	}

	if (flags & AMDGPU_GEM_CREATE_VM_ALWAYS_VALID) {
		if (!r) {
			struct amdgpu_bo *abo = gem_to_amdgpu_bo(gobj);

			abo->parent = amdgpu_bo_ref(vm->root.bo);
		}
		amdgpu_bo_unreserve(vm->root.bo);
	}
	if (r)
		return r;

	r = drm_gem_handle_create(filp, gobj, &handle);
	/* drop reference from allocate - handle holds it now */
	drm_gem_object_put(gobj);
	if (r)
		return r;

	memset(args, 0, sizeof(*args));
	args->out.handle = handle;
	return 0;
}

int amdgpu_gem_userptr_ioctl(struct drm_device *dev, void *data,
			     struct drm_file *filp)
{
	struct ttm_operation_ctx ctx = { true, false };
	struct amdgpu_device *adev = drm_to_adev(dev);
	struct drm_amdgpu_gem_userptr *args = data;
	struct amdgpu_fpriv *fpriv = filp->driver_priv;
	struct drm_gem_object *gobj;
	struct hmm_range *range;
	struct amdgpu_bo *bo;
	uint32_t handle;
	int r;

	args->addr = untagged_addr(args->addr);

	if (offset_in_page(args->addr | args->size))
		return -EINVAL;

	/* reject unknown flag values */
	if (args->flags & ~(AMDGPU_GEM_USERPTR_READONLY |
	    AMDGPU_GEM_USERPTR_ANONONLY | AMDGPU_GEM_USERPTR_VALIDATE |
	    AMDGPU_GEM_USERPTR_REGISTER))
		return -EINVAL;

	if (!(args->flags & AMDGPU_GEM_USERPTR_READONLY) &&
	     !(args->flags & AMDGPU_GEM_USERPTR_REGISTER)) {

		/* if we want to write to it we must install a MMU notifier */
		return -EACCES;
	}

	/* create a gem object to contain this object in */
	r = amdgpu_gem_object_create(adev, args->size, 0, AMDGPU_GEM_DOMAIN_CPU,
				     0, ttm_bo_type_device, NULL, &gobj, fpriv->xcp_id + 1);
	if (r)
		return r;

	bo = gem_to_amdgpu_bo(gobj);
	bo->preferred_domains = AMDGPU_GEM_DOMAIN_GTT;
	bo->allowed_domains = AMDGPU_GEM_DOMAIN_GTT;
	r = amdgpu_ttm_tt_set_userptr(&bo->tbo, args->addr, args->flags);
	if (r)
		goto release_object;

	r = amdgpu_hmm_register(bo, args->addr);
	if (r)
		goto release_object;

	if (args->flags & AMDGPU_GEM_USERPTR_VALIDATE) {
		r = amdgpu_ttm_tt_get_user_pages(bo, bo->tbo.ttm->pages,
						 &range);
		if (r)
			goto release_object;

		r = amdgpu_bo_reserve(bo, true);
		if (r)
			goto user_pages_done;

		amdgpu_bo_placement_from_domain(bo, AMDGPU_GEM_DOMAIN_GTT);
		r = ttm_bo_validate(&bo->tbo, &bo->placement, &ctx);
		amdgpu_bo_unreserve(bo);
		if (r)
			goto user_pages_done;
	}

	r = drm_gem_handle_create(filp, gobj, &handle);
	if (r)
		goto user_pages_done;

	args->handle = handle;

user_pages_done:
	if (args->flags & AMDGPU_GEM_USERPTR_VALIDATE)
		amdgpu_ttm_tt_get_user_pages_done(bo->tbo.ttm, range);

release_object:
	drm_gem_object_put(gobj);

	return r;
}

int amdgpu_mode_dumb_mmap(struct drm_file *filp,
			  struct drm_device *dev,
			  uint32_t handle, uint64_t *offset_p)
{
	struct drm_gem_object *gobj;
	struct amdgpu_bo *robj;

	gobj = drm_gem_object_lookup(filp, handle);
	if (!gobj)
		return -ENOENT;

	robj = gem_to_amdgpu_bo(gobj);
	if (amdgpu_ttm_tt_get_usermm(robj->tbo.ttm) ||
	    (robj->flags & AMDGPU_GEM_CREATE_NO_CPU_ACCESS)) {
		drm_gem_object_put(gobj);
		return -EPERM;
	}
	*offset_p = amdgpu_bo_mmap_offset(robj);
	drm_gem_object_put(gobj);
	return 0;
}

int amdgpu_gem_mmap_ioctl(struct drm_device *dev, void *data,
			  struct drm_file *filp)
{
	union drm_amdgpu_gem_mmap *args = data;
	uint32_t handle = args->in.handle;

	memset(args, 0, sizeof(*args));
	return amdgpu_mode_dumb_mmap(filp, dev, handle, &args->out.addr_ptr);
}

/**
 * amdgpu_gem_timeout - calculate jiffies timeout from absolute value
 *
 * @timeout_ns: timeout in ns
 *
 * Calculate the timeout in jiffies from an absolute timeout in ns.
 */
unsigned long amdgpu_gem_timeout(uint64_t timeout_ns)
{
	unsigned long timeout_jiffies;
	ktime_t timeout;

	/* clamp timeout if it's to large */
	if (((int64_t)timeout_ns) < 0)
		return MAX_SCHEDULE_TIMEOUT;

	timeout = ktime_sub(ns_to_ktime(timeout_ns), ktime_get());
	if (ktime_to_ns(timeout) < 0)
		return 0;

	timeout_jiffies = nsecs_to_jiffies(ktime_to_ns(timeout));
	/*  clamp timeout to avoid unsigned-> signed overflow */
	if (timeout_jiffies > MAX_SCHEDULE_TIMEOUT)
		return MAX_SCHEDULE_TIMEOUT - 1;

	return timeout_jiffies;
}

int amdgpu_gem_wait_idle_ioctl(struct drm_device *dev, void *data,
			      struct drm_file *filp)
{
	union drm_amdgpu_gem_wait_idle *args = data;
	struct drm_gem_object *gobj;
	struct amdgpu_bo *robj;
	uint32_t handle = args->in.handle;
	unsigned long timeout = amdgpu_gem_timeout(args->in.timeout);
	int r = 0;
	long ret;

	gobj = drm_gem_object_lookup(filp, handle);
	if (!gobj)
		return -ENOENT;

	robj = gem_to_amdgpu_bo(gobj);
	ret = dma_resv_wait_timeout(robj->tbo.base.resv, DMA_RESV_USAGE_READ,
				    true, timeout);

	/* ret == 0 means not signaled,
	 * ret > 0 means signaled
	 * ret < 0 means interrupted before timeout
	 */
	if (ret >= 0) {
		memset(args, 0, sizeof(*args));
		args->out.status = (ret == 0);
	} else
		r = ret;

	drm_gem_object_put(gobj);
	return r;
}

int amdgpu_gem_metadata_ioctl(struct drm_device *dev, void *data,
				struct drm_file *filp)
{
	struct drm_amdgpu_gem_metadata *args = data;
	struct drm_gem_object *gobj;
	struct amdgpu_bo *robj;
	int r = -1;

	DRM_DEBUG("%d\n", args->handle);
	gobj = drm_gem_object_lookup(filp, args->handle);
	if (gobj == NULL)
		return -ENOENT;
	robj = gem_to_amdgpu_bo(gobj);

	r = amdgpu_bo_reserve(robj, false);
	if (unlikely(r != 0))
		goto out;

	if (args->op == AMDGPU_GEM_METADATA_OP_GET_METADATA) {
		amdgpu_bo_get_tiling_flags(robj, &args->data.tiling_info);
		r = amdgpu_bo_get_metadata(robj, args->data.data,
					   sizeof(args->data.data),
					   &args->data.data_size_bytes,
					   &args->data.flags);
	} else if (args->op == AMDGPU_GEM_METADATA_OP_SET_METADATA) {
		if (args->data.data_size_bytes > sizeof(args->data.data)) {
			r = -EINVAL;
			goto unreserve;
		}
		r = amdgpu_bo_set_tiling_flags(robj, args->data.tiling_info);
		if (!r)
			r = amdgpu_bo_set_metadata(robj, args->data.data,
						   args->data.data_size_bytes,
						   args->data.flags);
	}

unreserve:
	amdgpu_bo_unreserve(robj);
out:
	drm_gem_object_put(gobj);
	return r;
}

/**
 * amdgpu_gem_va_update_vm -update the bo_va in its VM
 *
 * @adev: amdgpu_device pointer
 * @vm: vm to update
 * @bo_va: bo_va to update
 * @operation: map, unmap or clear
 *
 * Update the bo_va directly after setting its address. Errors are not
 * vital here, so they are not reported back to userspace.
 */
static void amdgpu_gem_va_update_vm(struct amdgpu_device *adev,
				    struct amdgpu_vm *vm,
				    struct amdgpu_bo_va *bo_va,
				    uint32_t operation)
{
	int r;

	if (!amdgpu_vm_ready(vm))
		return;

	r = amdgpu_vm_clear_freed(adev, vm, NULL);
	if (r)
		goto error;

	if (operation == AMDGPU_VA_OP_MAP ||
	    operation == AMDGPU_VA_OP_REPLACE) {
		r = amdgpu_vm_bo_update(adev, bo_va, false);
		if (r)
			goto error;
	}

	r = amdgpu_vm_update_pdes(adev, vm, false);

error:
	if (r && r != -ERESTARTSYS)
		DRM_ERROR("Couldn't update BO_VA (%d)\n", r);
}

/**
 * amdgpu_gem_va_map_flags - map GEM UAPI flags into hardware flags
 *
 * @adev: amdgpu_device pointer
 * @flags: GEM UAPI flags
 *
 * Returns the GEM UAPI flags mapped into hardware for the ASIC.
 */
uint64_t amdgpu_gem_va_map_flags(struct amdgpu_device *adev, uint32_t flags)
{
	uint64_t pte_flag = 0;

	if (flags & AMDGPU_VM_PAGE_EXECUTABLE)
		pte_flag |= AMDGPU_PTE_EXECUTABLE;
	if (flags & AMDGPU_VM_PAGE_READABLE)
		pte_flag |= AMDGPU_PTE_READABLE;
	if (flags & AMDGPU_VM_PAGE_WRITEABLE)
		pte_flag |= AMDGPU_PTE_WRITEABLE;
	if (flags & AMDGPU_VM_PAGE_PRT)
		pte_flag |= AMDGPU_PTE_PRT_FLAG(adev);
	if (flags & AMDGPU_VM_PAGE_NOALLOC)
		pte_flag |= AMDGPU_PTE_NOALLOC;

	if (adev->gmc.gmc_funcs->map_mtype)
		pte_flag |= amdgpu_gmc_map_mtype(adev,
						 flags & AMDGPU_VM_MTYPE_MASK);

	return pte_flag;
}

int amdgpu_gem_va_ioctl(struct drm_device *dev, void *data,
			  struct drm_file *filp)
{
	const uint32_t valid_flags = AMDGPU_VM_DELAY_UPDATE |
		AMDGPU_VM_PAGE_READABLE | AMDGPU_VM_PAGE_WRITEABLE |
		AMDGPU_VM_PAGE_EXECUTABLE | AMDGPU_VM_MTYPE_MASK |
		AMDGPU_VM_PAGE_NOALLOC;
	const uint32_t prt_flags = AMDGPU_VM_DELAY_UPDATE |
		AMDGPU_VM_PAGE_PRT;

	struct drm_amdgpu_gem_va *args = data;
	struct drm_gem_object *gobj;
	struct amdgpu_device *adev = drm_to_adev(dev);
	struct amdgpu_fpriv *fpriv = filp->driver_priv;
	struct amdgpu_bo *abo;
	struct amdgpu_bo_va *bo_va;
	struct drm_exec exec;
	uint64_t va_flags;
	uint64_t vm_size;
	int r = 0;

	if (args->va_address < AMDGPU_VA_RESERVED_BOTTOM) {
		dev_dbg(dev->dev,
			"va_address 0x%llx is in reserved area 0x%llx\n",
<<<<<<< HEAD
			args->va_address, AMDGPU_VA_RESERVED_SIZE);
=======
			args->va_address, AMDGPU_VA_RESERVED_BOTTOM);
>>>>>>> 2d5404ca
		return -EINVAL;
	}

	if (args->va_address >= AMDGPU_GMC_HOLE_START &&
	    args->va_address < AMDGPU_GMC_HOLE_END) {
		dev_dbg(dev->dev,
			"va_address 0x%llx is in VA hole 0x%llx-0x%llx\n",
			args->va_address, AMDGPU_GMC_HOLE_START,
			AMDGPU_GMC_HOLE_END);
		return -EINVAL;
	}

	args->va_address &= AMDGPU_GMC_HOLE_MASK;

	vm_size = adev->vm_manager.max_pfn * AMDGPU_GPU_PAGE_SIZE;
	vm_size -= AMDGPU_VA_RESERVED_TOP;
	if (args->va_address + args->map_size > vm_size) {
		dev_dbg(dev->dev,
			"va_address 0x%llx is in top reserved area 0x%llx\n",
			args->va_address + args->map_size, vm_size);
		return -EINVAL;
	}

	if ((args->flags & ~valid_flags) && (args->flags & ~prt_flags)) {
		dev_dbg(dev->dev, "invalid flags combination 0x%08X\n",
			args->flags);
		return -EINVAL;
	}

	switch (args->operation) {
	case AMDGPU_VA_OP_MAP:
	case AMDGPU_VA_OP_UNMAP:
	case AMDGPU_VA_OP_CLEAR:
	case AMDGPU_VA_OP_REPLACE:
		break;
	default:
		dev_dbg(dev->dev, "unsupported operation %d\n",
			args->operation);
		return -EINVAL;
	}

	if ((args->operation != AMDGPU_VA_OP_CLEAR) &&
	    !(args->flags & AMDGPU_VM_PAGE_PRT)) {
		gobj = drm_gem_object_lookup(filp, args->handle);
		if (gobj == NULL)
			return -ENOENT;
		abo = gem_to_amdgpu_bo(gobj);
	} else {
		gobj = NULL;
		abo = NULL;
	}

	drm_exec_init(&exec, DRM_EXEC_INTERRUPTIBLE_WAIT |
<<<<<<< HEAD
		      DRM_EXEC_IGNORE_DUPLICATES);
=======
		      DRM_EXEC_IGNORE_DUPLICATES, 0);
>>>>>>> 2d5404ca
	drm_exec_until_all_locked(&exec) {
		if (gobj) {
			r = drm_exec_lock_obj(&exec, gobj);
			drm_exec_retry_on_contention(&exec);
			if (unlikely(r))
				goto error;
		}

		r = amdgpu_vm_lock_pd(&fpriv->vm, &exec, 2);
		drm_exec_retry_on_contention(&exec);
		if (unlikely(r))
			goto error;
	}

	if (abo) {
		bo_va = amdgpu_vm_bo_find(&fpriv->vm, abo);
		if (!bo_va) {
			r = -ENOENT;
			goto error;
		}
	} else if (args->operation != AMDGPU_VA_OP_CLEAR) {
		bo_va = fpriv->prt_va;
	} else {
		bo_va = NULL;
	}

	switch (args->operation) {
	case AMDGPU_VA_OP_MAP:
		va_flags = amdgpu_gem_va_map_flags(adev, args->flags);
		r = amdgpu_vm_bo_map(adev, bo_va, args->va_address,
				     args->offset_in_bo, args->map_size,
				     va_flags);
		break;
	case AMDGPU_VA_OP_UNMAP:
		r = amdgpu_vm_bo_unmap(adev, bo_va, args->va_address);
		break;

	case AMDGPU_VA_OP_CLEAR:
		r = amdgpu_vm_bo_clear_mappings(adev, &fpriv->vm,
						args->va_address,
						args->map_size);
		break;
	case AMDGPU_VA_OP_REPLACE:
		va_flags = amdgpu_gem_va_map_flags(adev, args->flags);
		r = amdgpu_vm_bo_replace_map(adev, bo_va, args->va_address,
					     args->offset_in_bo, args->map_size,
					     va_flags);
		break;
	default:
		break;
	}
	if (!r && !(args->flags & AMDGPU_VM_DELAY_UPDATE) && !adev->debug_vm)
		amdgpu_gem_va_update_vm(adev, &fpriv->vm, bo_va,
					args->operation);

error:
	drm_exec_fini(&exec);
	drm_gem_object_put(gobj);
	return r;
}

int amdgpu_gem_op_ioctl(struct drm_device *dev, void *data,
			struct drm_file *filp)
{
	struct amdgpu_device *adev = drm_to_adev(dev);
	struct drm_amdgpu_gem_op *args = data;
	struct drm_gem_object *gobj;
	struct amdgpu_vm_bo_base *base;
	struct amdgpu_bo *robj;
	int r;

	gobj = drm_gem_object_lookup(filp, args->handle);
	if (!gobj)
		return -ENOENT;

	robj = gem_to_amdgpu_bo(gobj);

	r = amdgpu_bo_reserve(robj, false);
	if (unlikely(r))
		goto out;

	switch (args->op) {
	case AMDGPU_GEM_OP_GET_GEM_CREATE_INFO: {
		struct drm_amdgpu_gem_create_in info;
		void __user *out = u64_to_user_ptr(args->value);

		info.bo_size = robj->tbo.base.size;
		info.alignment = robj->tbo.page_alignment << PAGE_SHIFT;
		info.domains = robj->preferred_domains;
		info.domain_flags = robj->flags;
		amdgpu_bo_unreserve(robj);
		if (copy_to_user(out, &info, sizeof(info)))
			r = -EFAULT;
		break;
	}
	case AMDGPU_GEM_OP_SET_PLACEMENT:
		if (robj->tbo.base.import_attach &&
		    args->value & AMDGPU_GEM_DOMAIN_VRAM) {
			r = -EINVAL;
			amdgpu_bo_unreserve(robj);
			break;
		}
		if (amdgpu_ttm_tt_get_usermm(robj->tbo.ttm)) {
			r = -EPERM;
			amdgpu_bo_unreserve(robj);
			break;
		}
		for (base = robj->vm_bo; base; base = base->next)
			if (amdgpu_xgmi_same_hive(amdgpu_ttm_adev(robj->tbo.bdev),
				amdgpu_ttm_adev(base->vm->root.bo->tbo.bdev))) {
				r = -EINVAL;
				amdgpu_bo_unreserve(robj);
				goto out;
			}


		robj->preferred_domains = args->value & (AMDGPU_GEM_DOMAIN_VRAM |
							AMDGPU_GEM_DOMAIN_GTT |
							AMDGPU_GEM_DOMAIN_CPU);
		robj->allowed_domains = robj->preferred_domains;
		if (robj->allowed_domains == AMDGPU_GEM_DOMAIN_VRAM)
			robj->allowed_domains |= AMDGPU_GEM_DOMAIN_GTT;

		if (robj->flags & AMDGPU_GEM_CREATE_VM_ALWAYS_VALID)
			amdgpu_vm_bo_invalidate(adev, robj, true);

		amdgpu_bo_unreserve(robj);
		break;
	default:
		amdgpu_bo_unreserve(robj);
		r = -EINVAL;
	}

out:
	drm_gem_object_put(gobj);
	return r;
}

static int amdgpu_gem_align_pitch(struct amdgpu_device *adev,
				  int width,
				  int cpp,
				  bool tiled)
{
	int aligned = width;
	int pitch_mask = 0;

	switch (cpp) {
	case 1:
		pitch_mask = 255;
		break;
	case 2:
		pitch_mask = 127;
		break;
	case 3:
	case 4:
		pitch_mask = 63;
		break;
	}

	aligned += pitch_mask;
	aligned &= ~pitch_mask;
	return aligned * cpp;
}

int amdgpu_mode_dumb_create(struct drm_file *file_priv,
			    struct drm_device *dev,
			    struct drm_mode_create_dumb *args)
{
	struct amdgpu_device *adev = drm_to_adev(dev);
	struct amdgpu_fpriv *fpriv = file_priv->driver_priv;
	struct drm_gem_object *gobj;
	uint32_t handle;
	u64 flags = AMDGPU_GEM_CREATE_CPU_ACCESS_REQUIRED |
		    AMDGPU_GEM_CREATE_CPU_GTT_USWC |
		    AMDGPU_GEM_CREATE_VRAM_CONTIGUOUS;
	u32 domain;
	int r;

	/*
	 * The buffer returned from this function should be cleared, but
	 * it can only be done if the ring is enabled or we'll fail to
	 * create the buffer.
	 */
	if (adev->mman.buffer_funcs_enabled)
		flags |= AMDGPU_GEM_CREATE_VRAM_CLEARED;

	args->pitch = amdgpu_gem_align_pitch(adev, args->width,
					     DIV_ROUND_UP(args->bpp, 8), 0);
	args->size = (u64)args->pitch * args->height;
	args->size = ALIGN(args->size, PAGE_SIZE);
	domain = amdgpu_bo_get_preferred_domain(adev,
				amdgpu_display_supported_domains(adev, flags));
	r = amdgpu_gem_object_create(adev, args->size, 0, domain, flags,
				     ttm_bo_type_device, NULL, &gobj, fpriv->xcp_id + 1);
	if (r)
		return -ENOMEM;

	r = drm_gem_handle_create(file_priv, gobj, &handle);
	/* drop reference from allocate - handle holds it now */
	drm_gem_object_put(gobj);
	if (r)
		return r;

	args->handle = handle;
	return 0;
}

#if defined(CONFIG_DEBUG_FS)
static int amdgpu_debugfs_gem_info_show(struct seq_file *m, void *unused)
{
	struct amdgpu_device *adev = m->private;
	struct drm_device *dev = adev_to_drm(adev);
	struct drm_file *file;
	int r;

	r = mutex_lock_interruptible(&dev->filelist_mutex);
	if (r)
		return r;

	list_for_each_entry(file, &dev->filelist, lhead) {
		struct task_struct *task;
		struct drm_gem_object *gobj;
		struct pid *pid;
		int id;

		/*
		 * Although we have a valid reference on file->pid, that does
		 * not guarantee that the task_struct who called get_pid() is
		 * still alive (e.g. get_pid(current) => fork() => exit()).
		 * Therefore, we need to protect this ->comm access using RCU.
		 */
		rcu_read_lock();
		pid = rcu_dereference(file->pid);
		task = pid_task(pid, PIDTYPE_TGID);
		seq_printf(m, "pid %8d command %s:\n", pid_nr(pid),
			   task ? task->comm : "<unknown>");
		rcu_read_unlock();

		spin_lock(&file->table_lock);
		idr_for_each_entry(&file->object_idr, gobj, id) {
			struct amdgpu_bo *bo = gem_to_amdgpu_bo(gobj);

			amdgpu_bo_print_info(id, bo, m);
		}
		spin_unlock(&file->table_lock);
	}

	mutex_unlock(&dev->filelist_mutex);
	return 0;
}

DEFINE_SHOW_ATTRIBUTE(amdgpu_debugfs_gem_info);

#endif

void amdgpu_debugfs_gem_init(struct amdgpu_device *adev)
{
#if defined(CONFIG_DEBUG_FS)
	struct drm_minor *minor = adev_to_drm(adev)->primary;
	struct dentry *root = minor->debugfs_root;

	debugfs_create_file("amdgpu_gem_info", 0444, root, adev,
			    &amdgpu_debugfs_gem_info_fops);
#endif
}<|MERGE_RESOLUTION|>--- conflicted
+++ resolved
@@ -234,11 +234,7 @@
 	struct drm_exec exec;
 	long r;
 
-<<<<<<< HEAD
-	drm_exec_init(&exec, DRM_EXEC_IGNORE_DUPLICATES);
-=======
 	drm_exec_init(&exec, DRM_EXEC_IGNORE_DUPLICATES, 0);
->>>>>>> 2d5404ca
 	drm_exec_until_all_locked(&exec) {
 		r = drm_exec_prepare_obj(&exec, &bo->tbo.base, 1);
 		drm_exec_retry_on_contention(&exec);
@@ -724,11 +720,7 @@
 	if (args->va_address < AMDGPU_VA_RESERVED_BOTTOM) {
 		dev_dbg(dev->dev,
 			"va_address 0x%llx is in reserved area 0x%llx\n",
-<<<<<<< HEAD
-			args->va_address, AMDGPU_VA_RESERVED_SIZE);
-=======
 			args->va_address, AMDGPU_VA_RESERVED_BOTTOM);
->>>>>>> 2d5404ca
 		return -EINVAL;
 	}
 
@@ -782,11 +774,7 @@
 	}
 
 	drm_exec_init(&exec, DRM_EXEC_INTERRUPTIBLE_WAIT |
-<<<<<<< HEAD
-		      DRM_EXEC_IGNORE_DUPLICATES);
-=======
 		      DRM_EXEC_IGNORE_DUPLICATES, 0);
->>>>>>> 2d5404ca
 	drm_exec_until_all_locked(&exec) {
 		if (gobj) {
 			r = drm_exec_lock_obj(&exec, gobj);
