--- conflicted
+++ resolved
@@ -64,10 +64,7 @@
 
 		ret = ttm_bo_vm_fault_reserved(vmf, vmf->vma->vm_page_prot,
 					       TTM_BO_VM_NUM_PREFAULT);
-<<<<<<< HEAD
-=======
-
->>>>>>> eb3cdb58
+
 		drm_dev_exit(idx);
 	} else {
 		ret = ttm_bo_vm_dummy_page(vmf, vmf->vma->vm_page_prot);
@@ -419,11 +416,7 @@
 	if (r)
 		goto release_object;
 
-<<<<<<< HEAD
-	r = amdgpu_mn_register(bo, args->addr);
-=======
 	r = amdgpu_hmm_register(bo, args->addr);
->>>>>>> eb3cdb58
 	if (r)
 		goto release_object;
 
