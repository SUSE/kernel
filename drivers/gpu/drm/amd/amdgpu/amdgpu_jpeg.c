/*
 * Copyright 2019 Advanced Micro Devices, Inc.
 * All Rights Reserved.
 *
 * Permission is hereby granted, free of charge, to any person obtaining a
 * copy of this software and associated documentation files (the
 * "Software"), to deal in the Software without restriction, including
 * without limitation the rights to use, copy, modify, merge, publish,
 * distribute, sub license, and/or sell copies of the Software, and to
 * permit persons to whom the Software is furnished to do so, subject to
 * the following conditions:
 *
 * THE SOFTWARE IS PROVIDED "AS IS", WITHOUT WARRANTY OF ANY KIND, EXPRESS OR
 * IMPLIED, INCLUDING BUT NOT LIMITED TO THE WARRANTIES OF MERCHANTABILITY,
 * FITNESS FOR A PARTICULAR PURPOSE AND NON-INFRINGEMENT. IN NO EVENT SHALL
 * THE COPYRIGHT HOLDERS, AUTHORS AND/OR ITS SUPPLIERS BE LIABLE FOR ANY CLAIM,
 * DAMAGES OR OTHER LIABILITY, WHETHER IN AN ACTION OF CONTRACT, TORT OR
 * OTHERWISE, ARISING FROM, OUT OF OR IN CONNECTION WITH THE SOFTWARE OR THE
 * USE OR OTHER DEALINGS IN THE SOFTWARE.
 *
 * The above copyright notice and this permission notice (including the
 * next paragraph) shall be included in all copies or substantial portions
 * of the Software.
 *
 */

#include "amdgpu.h"
#include "amdgpu_jpeg.h"
#include "amdgpu_pm.h"
#include "soc15d.h"
#include "soc15_common.h"

#define JPEG_IDLE_TIMEOUT	msecs_to_jiffies(1000)

static void amdgpu_jpeg_idle_work_handler(struct work_struct *work);

int amdgpu_jpeg_sw_init(struct amdgpu_device *adev)
{
	INIT_DELAYED_WORK(&adev->jpeg.idle_work, amdgpu_jpeg_idle_work_handler);
	mutex_init(&adev->jpeg.jpeg_pg_lock);
	atomic_set(&adev->jpeg.total_submission_cnt, 0);

	return 0;
}

int amdgpu_jpeg_sw_fini(struct amdgpu_device *adev)
{
	int i;

	for (i = 0; i < adev->jpeg.num_jpeg_inst; ++i) {
		if (adev->jpeg.harvest_config & (1 << i))
			continue;

		amdgpu_ring_fini(&adev->jpeg.inst[i].ring_dec);
	}

	mutex_destroy(&adev->jpeg.jpeg_pg_lock);

	return 0;
}

int amdgpu_jpeg_suspend(struct amdgpu_device *adev)
{
	cancel_delayed_work_sync(&adev->jpeg.idle_work);

	return 0;
}

int amdgpu_jpeg_resume(struct amdgpu_device *adev)
{
	return 0;
}

static void amdgpu_jpeg_idle_work_handler(struct work_struct *work)
{
	struct amdgpu_device *adev =
		container_of(work, struct amdgpu_device, jpeg.idle_work.work);
	unsigned int fences = 0;
	unsigned int i;

	for (i = 0; i < adev->jpeg.num_jpeg_inst; ++i) {
		if (adev->jpeg.harvest_config & (1 << i))
			continue;

		fences += amdgpu_fence_count_emitted(&adev->jpeg.inst[i].ring_dec);
	}

	if (!fences && !atomic_read(&adev->jpeg.total_submission_cnt))
		amdgpu_device_ip_set_powergating_state(adev, AMD_IP_BLOCK_TYPE_JPEG,
						       AMD_PG_STATE_GATE);
	else
		schedule_delayed_work(&adev->jpeg.idle_work, JPEG_IDLE_TIMEOUT);
}

void amdgpu_jpeg_ring_begin_use(struct amdgpu_ring *ring)
{
	struct amdgpu_device *adev = ring->adev;

	atomic_inc(&adev->jpeg.total_submission_cnt);
	cancel_delayed_work_sync(&adev->jpeg.idle_work);

	mutex_lock(&adev->jpeg.jpeg_pg_lock);
	amdgpu_device_ip_set_powergating_state(adev, AMD_IP_BLOCK_TYPE_JPEG,
						       AMD_PG_STATE_UNGATE);
	mutex_unlock(&adev->jpeg.jpeg_pg_lock);
}

void amdgpu_jpeg_ring_end_use(struct amdgpu_ring *ring)
{
	atomic_dec(&ring->adev->jpeg.total_submission_cnt);
	schedule_delayed_work(&ring->adev->jpeg.idle_work, JPEG_IDLE_TIMEOUT);
}

int amdgpu_jpeg_dec_ring_test_ring(struct amdgpu_ring *ring)
{
	struct amdgpu_device *adev = ring->adev;
	uint32_t tmp = 0;
	unsigned i;
	int r;

	/* JPEG in SRIOV does not support direct register read/write */
	if (amdgpu_sriov_vf(adev))
		return 0;

	WREG32(adev->jpeg.inst[ring->me].external.jpeg_pitch, 0xCAFEDEAD);
	r = amdgpu_ring_alloc(ring, 3);
	if (r)
		return r;

	amdgpu_ring_write(ring, PACKET0(adev->jpeg.internal.jpeg_pitch, 0));
	amdgpu_ring_write(ring, 0xDEADBEEF);
	amdgpu_ring_commit(ring);

	for (i = 0; i < adev->usec_timeout; i++) {
		tmp = RREG32(adev->jpeg.inst[ring->me].external.jpeg_pitch);
		if (tmp == 0xDEADBEEF)
			break;
		udelay(1);
	}

	if (i >= adev->usec_timeout)
		r = -ETIMEDOUT;

	return r;
}

static int amdgpu_jpeg_dec_set_reg(struct amdgpu_ring *ring, uint32_t handle,
		struct dma_fence **fence)
{
	struct amdgpu_device *adev = ring->adev;
	struct amdgpu_job *job;
	struct amdgpu_ib *ib;
	struct dma_fence *f = NULL;
	const unsigned ib_size_dw = 16;
	int i, r;

	r = amdgpu_job_alloc_with_ib(ring->adev, NULL, NULL, ib_size_dw * 4,
				     AMDGPU_IB_POOL_DIRECT, &job);
	if (r)
		return r;

	ib = &job->ibs[0];

	ib->ptr[0] = PACKETJ(adev->jpeg.internal.jpeg_pitch, 0, 0,
			     PACKETJ_TYPE0);
	ib->ptr[1] = 0xDEADBEEF;
	for (i = 2; i < 16; i += 2) {
		ib->ptr[i] = PACKETJ(0, 0, 0, PACKETJ_TYPE6);
		ib->ptr[i+1] = 0;
	}
	ib->length_dw = 16;

	r = amdgpu_job_submit_direct(job, ring, &f);
	if (r)
		goto err;

	if (fence)
		*fence = dma_fence_get(f);
	dma_fence_put(f);

	return 0;

err:
	amdgpu_job_free(job);
	return r;
}

int amdgpu_jpeg_dec_ring_test_ib(struct amdgpu_ring *ring, long timeout)
{
	struct amdgpu_device *adev = ring->adev;
	uint32_t tmp = 0;
	unsigned i;
	struct dma_fence *fence = NULL;
	long r = 0;

	r = amdgpu_jpeg_dec_set_reg(ring, 1, &fence);
	if (r)
		goto error;

	r = dma_fence_wait_timeout(fence, false, timeout);
	if (r == 0) {
		r = -ETIMEDOUT;
		goto error;
	} else if (r < 0) {
		goto error;
	} else {
		r = 0;
	}
	if (!amdgpu_sriov_vf(adev)) {
		for (i = 0; i < adev->usec_timeout; i++) {
			tmp = RREG32(adev->jpeg.inst[ring->me].external.jpeg_pitch);
			if (tmp == 0xDEADBEEF)
				break;
			udelay(1);
		}

		if (i >= adev->usec_timeout)
			r = -ETIMEDOUT;
	}

	dma_fence_put(fence);
error:
	return r;
}

int amdgpu_jpeg_process_poison_irq(struct amdgpu_device *adev,
				struct amdgpu_irq_src *source,
				struct amdgpu_iv_entry *entry)
{
	struct ras_common_if *ras_if = adev->jpeg.ras_if;
	struct ras_dispatch_if ih_data = {
		.entry = entry,
	};

	if (!ras_if)
		return 0;

	ih_data.head = *ras_if;
	amdgpu_ras_interrupt_dispatch(adev, &ih_data);

	return 0;
<<<<<<< HEAD
=======
}

int amdgpu_jpeg_ras_late_init(struct amdgpu_device *adev, struct ras_common_if *ras_block)
{
	int r, i;

	r = amdgpu_ras_block_late_init(adev, ras_block);
	if (r)
		return r;

	if (amdgpu_ras_is_supported(adev, ras_block->block)) {
		for (i = 0; i < adev->jpeg.num_jpeg_inst; ++i) {
			if (adev->jpeg.harvest_config & (1 << i) ||
			    !adev->jpeg.inst[i].ras_poison_irq.funcs)
				continue;

			r = amdgpu_irq_get(adev, &adev->jpeg.inst[i].ras_poison_irq, 0);
			if (r)
				goto late_fini;
		}
	}
	return 0;

late_fini:
	amdgpu_ras_block_late_fini(adev, ras_block);
	return r;
}

int amdgpu_jpeg_ras_sw_init(struct amdgpu_device *adev)
{
	int err;
	struct amdgpu_jpeg_ras *ras;

	if (!adev->jpeg.ras)
		return 0;

	ras = adev->jpeg.ras;
	err = amdgpu_ras_register_ras_block(adev, &ras->ras_block);
	if (err) {
		dev_err(adev->dev, "Failed to register jpeg ras block!\n");
		return err;
	}

	strcpy(ras->ras_block.ras_comm.name, "jpeg");
	ras->ras_block.ras_comm.block = AMDGPU_RAS_BLOCK__JPEG;
	ras->ras_block.ras_comm.type = AMDGPU_RAS_ERROR__POISON;
	adev->jpeg.ras_if = &ras->ras_block.ras_comm;

	if (!ras->ras_block.ras_late_init)
		ras->ras_block.ras_late_init = amdgpu_jpeg_ras_late_init;

	return 0;
>>>>>>> eb3cdb58
}<|MERGE_RESOLUTION|>--- conflicted
+++ resolved
@@ -239,8 +239,6 @@
 	amdgpu_ras_interrupt_dispatch(adev, &ih_data);
 
 	return 0;
-<<<<<<< HEAD
-=======
 }
 
 int amdgpu_jpeg_ras_late_init(struct amdgpu_device *adev, struct ras_common_if *ras_block)
@@ -293,5 +291,4 @@
 		ras->ras_block.ras_late_init = amdgpu_jpeg_ras_late_init;
 
 	return 0;
->>>>>>> eb3cdb58
 }