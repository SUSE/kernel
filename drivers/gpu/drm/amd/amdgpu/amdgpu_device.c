/*
 * Copyright 2008 Advanced Micro Devices, Inc.
 * Copyright 2008 Red Hat Inc.
 * Copyright 2009 Jerome Glisse.
 *
 * Permission is hereby granted, free of charge, to any person obtaining a
 * copy of this software and associated documentation files (the "Software"),
 * to deal in the Software without restriction, including without limitation
 * the rights to use, copy, modify, merge, publish, distribute, sublicense,
 * and/or sell copies of the Software, and to permit persons to whom the
 * Software is furnished to do so, subject to the following conditions:
 *
 * The above copyright notice and this permission notice shall be included in
 * all copies or substantial portions of the Software.
 *
 * THE SOFTWARE IS PROVIDED "AS IS", WITHOUT WARRANTY OF ANY KIND, EXPRESS OR
 * IMPLIED, INCLUDING BUT NOT LIMITED TO THE WARRANTIES OF MERCHANTABILITY,
 * FITNESS FOR A PARTICULAR PURPOSE AND NONINFRINGEMENT.  IN NO EVENT SHALL
 * THE COPYRIGHT HOLDER(S) OR AUTHOR(S) BE LIABLE FOR ANY CLAIM, DAMAGES OR
 * OTHER LIABILITY, WHETHER IN AN ACTION OF CONTRACT, TORT OR OTHERWISE,
 * ARISING FROM, OUT OF OR IN CONNECTION WITH THE SOFTWARE OR THE USE OR
 * OTHER DEALINGS IN THE SOFTWARE.
 *
 * Authors: Dave Airlie
 *          Alex Deucher
 *          Jerome Glisse
 */

#include <linux/aperture.h>
#include <linux/power_supply.h>
#include <linux/kthread.h>
#include <linux/module.h>
#include <linux/console.h>
#include <linux/slab.h>
#include <linux/iommu.h>
#include <linux/pci.h>
#include <linux/pci-p2pdma.h>
#include <linux/apple-gmux.h>

#include <drm/drm_atomic_helper.h>
#include <drm/drm_client_event.h>
#include <drm/drm_crtc_helper.h>
#include <drm/drm_probe_helper.h>
#include <drm/amdgpu_drm.h>
#include <linux/device.h>
#include <linux/vgaarb.h>
#include <linux/vga_switcheroo.h>
#include <linux/efi.h>
#include "amdgpu.h"
#include "amdgpu_trace.h"
#include "amdgpu_i2c.h"
#include "atom.h"
#include "amdgpu_atombios.h"
#include "amdgpu_atomfirmware.h"
#include "amd_pcie.h"
#ifdef CONFIG_DRM_AMDGPU_SI
#include "si.h"
#endif
#ifdef CONFIG_DRM_AMDGPU_CIK
#include "cik.h"
#endif
#include "vi.h"
#include "soc15.h"
#include "nv.h"
#include "bif/bif_4_1_d.h"
#include <linux/firmware.h>
#include "amdgpu_vf_error.h"

#include "amdgpu_amdkfd.h"
#include "amdgpu_pm.h"

#include "amdgpu_xgmi.h"
#include "amdgpu_ras.h"
#include "amdgpu_pmu.h"
#include "amdgpu_fru_eeprom.h"
#include "amdgpu_reset.h"
#include "amdgpu_virt.h"
#include "amdgpu_dev_coredump.h"

#include <linux/suspend.h>
#include <drm/task_barrier.h>
#include <linux/pm_runtime.h>

#include <drm/drm_drv.h>

#if IS_ENABLED(CONFIG_X86)
#include <asm/intel-family.h>
#include <asm/cpu_device_id.h>
#endif

MODULE_FIRMWARE("amdgpu/vega10_gpu_info.bin");
MODULE_FIRMWARE("amdgpu/vega12_gpu_info.bin");
MODULE_FIRMWARE("amdgpu/raven_gpu_info.bin");
MODULE_FIRMWARE("amdgpu/picasso_gpu_info.bin");
MODULE_FIRMWARE("amdgpu/raven2_gpu_info.bin");
MODULE_FIRMWARE("amdgpu/arcturus_gpu_info.bin");
MODULE_FIRMWARE("amdgpu/navi12_gpu_info.bin");
MODULE_FIRMWARE("amdgpu/cyan_skillfish_gpu_info.bin");

#define AMDGPU_RESUME_MS		2000
#define AMDGPU_MAX_RETRY_LIMIT		2
#define AMDGPU_RETRY_SRIOV_RESET(r) ((r) == -EBUSY || (r) == -ETIMEDOUT || (r) == -EINVAL)
#define AMDGPU_PCIE_INDEX_FALLBACK (0x38 >> 2)
#define AMDGPU_PCIE_INDEX_HI_FALLBACK (0x44 >> 2)
#define AMDGPU_PCIE_DATA_FALLBACK (0x3C >> 2)

#define AMDGPU_VBIOS_SKIP (1U << 0)
#define AMDGPU_VBIOS_OPTIONAL (1U << 1)

static const struct drm_driver amdgpu_kms_driver;

const char *amdgpu_asic_name[] = {
	"TAHITI",
	"PITCAIRN",
	"VERDE",
	"OLAND",
	"HAINAN",
	"BONAIRE",
	"KAVERI",
	"KABINI",
	"HAWAII",
	"MULLINS",
	"TOPAZ",
	"TONGA",
	"FIJI",
	"CARRIZO",
	"STONEY",
	"POLARIS10",
	"POLARIS11",
	"POLARIS12",
	"VEGAM",
	"VEGA10",
	"VEGA12",
	"VEGA20",
	"RAVEN",
	"ARCTURUS",
	"RENOIR",
	"ALDEBARAN",
	"NAVI10",
	"CYAN_SKILLFISH",
	"NAVI14",
	"NAVI12",
	"SIENNA_CICHLID",
	"NAVY_FLOUNDER",
	"VANGOGH",
	"DIMGREY_CAVEFISH",
	"BEIGE_GOBY",
	"YELLOW_CARP",
	"IP DISCOVERY",
	"LAST",
};

#define AMDGPU_IP_BLK_MASK_ALL GENMASK(AMD_IP_BLOCK_TYPE_NUM  - 1, 0)
/*
 * Default init level where all blocks are expected to be initialized. This is
 * the level of initialization expected by default and also after a full reset
 * of the device.
 */
struct amdgpu_init_level amdgpu_init_default = {
	.level = AMDGPU_INIT_LEVEL_DEFAULT,
	.hwini_ip_block_mask = AMDGPU_IP_BLK_MASK_ALL,
};

struct amdgpu_init_level amdgpu_init_recovery = {
	.level = AMDGPU_INIT_LEVEL_RESET_RECOVERY,
	.hwini_ip_block_mask = AMDGPU_IP_BLK_MASK_ALL,
};

/*
 * Minimal blocks needed to be initialized before a XGMI hive can be reset. This
 * is used for cases like reset on initialization where the entire hive needs to
 * be reset before first use.
 */
struct amdgpu_init_level amdgpu_init_minimal_xgmi = {
	.level = AMDGPU_INIT_LEVEL_MINIMAL_XGMI,
	.hwini_ip_block_mask =
		BIT(AMD_IP_BLOCK_TYPE_GMC) | BIT(AMD_IP_BLOCK_TYPE_SMC) |
		BIT(AMD_IP_BLOCK_TYPE_COMMON) | BIT(AMD_IP_BLOCK_TYPE_IH) |
		BIT(AMD_IP_BLOCK_TYPE_PSP)
};

static void amdgpu_device_load_switch_state(struct amdgpu_device *adev);

static inline bool amdgpu_ip_member_of_hwini(struct amdgpu_device *adev,
					     enum amd_ip_block_type block)
{
	return (adev->init_lvl->hwini_ip_block_mask & (1U << block)) != 0;
}

void amdgpu_set_init_level(struct amdgpu_device *adev,
			   enum amdgpu_init_lvl_id lvl)
{
	switch (lvl) {
	case AMDGPU_INIT_LEVEL_MINIMAL_XGMI:
		adev->init_lvl = &amdgpu_init_minimal_xgmi;
		break;
	case AMDGPU_INIT_LEVEL_RESET_RECOVERY:
		adev->init_lvl = &amdgpu_init_recovery;
		break;
	case AMDGPU_INIT_LEVEL_DEFAULT:
		fallthrough;
	default:
		adev->init_lvl = &amdgpu_init_default;
		break;
	}
}

static inline void amdgpu_device_stop_pending_resets(struct amdgpu_device *adev);
static int amdgpu_device_pm_notifier(struct notifier_block *nb, unsigned long mode,
				     void *data);

/**
 * DOC: pcie_replay_count
 *
 * The amdgpu driver provides a sysfs API for reporting the total number
 * of PCIe replays (NAKs).
 * The file pcie_replay_count is used for this and returns the total
 * number of replays as a sum of the NAKs generated and NAKs received.
 */

static ssize_t amdgpu_device_get_pcie_replay_count(struct device *dev,
		struct device_attribute *attr, char *buf)
{
	struct drm_device *ddev = dev_get_drvdata(dev);
	struct amdgpu_device *adev = drm_to_adev(ddev);
	uint64_t cnt = amdgpu_asic_get_pcie_replay_count(adev);

	return sysfs_emit(buf, "%llu\n", cnt);
}

static DEVICE_ATTR(pcie_replay_count, 0444,
		amdgpu_device_get_pcie_replay_count, NULL);

static int amdgpu_device_attr_sysfs_init(struct amdgpu_device *adev)
{
	int ret = 0;

	if (amdgpu_nbio_is_replay_cnt_supported(adev))
		ret = sysfs_create_file(&adev->dev->kobj,
					&dev_attr_pcie_replay_count.attr);

	return ret;
}

static void amdgpu_device_attr_sysfs_fini(struct amdgpu_device *adev)
{
	if (amdgpu_nbio_is_replay_cnt_supported(adev))
		sysfs_remove_file(&adev->dev->kobj,
				  &dev_attr_pcie_replay_count.attr);
}

static ssize_t amdgpu_sysfs_reg_state_get(struct file *f, struct kobject *kobj,
					  const struct bin_attribute *attr, char *buf,
					  loff_t ppos, size_t count)
{
	struct device *dev = kobj_to_dev(kobj);
	struct drm_device *ddev = dev_get_drvdata(dev);
	struct amdgpu_device *adev = drm_to_adev(ddev);
	ssize_t bytes_read;

	switch (ppos) {
	case AMDGPU_SYS_REG_STATE_XGMI:
		bytes_read = amdgpu_asic_get_reg_state(
			adev, AMDGPU_REG_STATE_TYPE_XGMI, buf, count);
		break;
	case AMDGPU_SYS_REG_STATE_WAFL:
		bytes_read = amdgpu_asic_get_reg_state(
			adev, AMDGPU_REG_STATE_TYPE_WAFL, buf, count);
		break;
	case AMDGPU_SYS_REG_STATE_PCIE:
		bytes_read = amdgpu_asic_get_reg_state(
			adev, AMDGPU_REG_STATE_TYPE_PCIE, buf, count);
		break;
	case AMDGPU_SYS_REG_STATE_USR:
		bytes_read = amdgpu_asic_get_reg_state(
			adev, AMDGPU_REG_STATE_TYPE_USR, buf, count);
		break;
	case AMDGPU_SYS_REG_STATE_USR_1:
		bytes_read = amdgpu_asic_get_reg_state(
			adev, AMDGPU_REG_STATE_TYPE_USR_1, buf, count);
		break;
	default:
		return -EINVAL;
	}

	return bytes_read;
}

static const BIN_ATTR(reg_state, 0444, amdgpu_sysfs_reg_state_get, NULL,
		      AMDGPU_SYS_REG_STATE_END);

int amdgpu_reg_state_sysfs_init(struct amdgpu_device *adev)
{
	int ret;

	if (!amdgpu_asic_get_reg_state_supported(adev))
		return 0;

	ret = sysfs_create_bin_file(&adev->dev->kobj, &bin_attr_reg_state);

	return ret;
}

void amdgpu_reg_state_sysfs_fini(struct amdgpu_device *adev)
{
	if (!amdgpu_asic_get_reg_state_supported(adev))
		return;
	sysfs_remove_bin_file(&adev->dev->kobj, &bin_attr_reg_state);
}

int amdgpu_ip_block_suspend(struct amdgpu_ip_block *ip_block)
{
	int r;

	if (ip_block->version->funcs->suspend) {
		r = ip_block->version->funcs->suspend(ip_block);
		if (r) {
			dev_err(ip_block->adev->dev,
				"suspend of IP block <%s> failed %d\n",
				ip_block->version->funcs->name, r);
			return r;
		}
	}

	ip_block->status.hw = false;
	return 0;
}

int amdgpu_ip_block_resume(struct amdgpu_ip_block *ip_block)
{
	int r;

	if (ip_block->version->funcs->resume) {
		r = ip_block->version->funcs->resume(ip_block);
		if (r) {
			dev_err(ip_block->adev->dev,
				"resume of IP block <%s> failed %d\n",
				ip_block->version->funcs->name, r);
			return r;
		}
	}

	ip_block->status.hw = true;
	return 0;
}

/**
 * DOC: board_info
 *
 * The amdgpu driver provides a sysfs API for giving board related information.
 * It provides the form factor information in the format
 *
 *   type : form factor
 *
 * Possible form factor values
 *
 * - "cem"		- PCIE CEM card
 * - "oam"		- Open Compute Accelerator Module
 * - "unknown"	- Not known
 *
 */

static ssize_t amdgpu_device_get_board_info(struct device *dev,
					    struct device_attribute *attr,
					    char *buf)
{
	struct drm_device *ddev = dev_get_drvdata(dev);
	struct amdgpu_device *adev = drm_to_adev(ddev);
	enum amdgpu_pkg_type pkg_type = AMDGPU_PKG_TYPE_CEM;
	const char *pkg;

	if (adev->smuio.funcs && adev->smuio.funcs->get_pkg_type)
		pkg_type = adev->smuio.funcs->get_pkg_type(adev);

	switch (pkg_type) {
	case AMDGPU_PKG_TYPE_CEM:
		pkg = "cem";
		break;
	case AMDGPU_PKG_TYPE_OAM:
		pkg = "oam";
		break;
	default:
		pkg = "unknown";
		break;
	}

	return sysfs_emit(buf, "%s : %s\n", "type", pkg);
}

static DEVICE_ATTR(board_info, 0444, amdgpu_device_get_board_info, NULL);

static struct attribute *amdgpu_board_attrs[] = {
	&dev_attr_board_info.attr,
	NULL,
};

static umode_t amdgpu_board_attrs_is_visible(struct kobject *kobj,
					     struct attribute *attr, int n)
{
	struct device *dev = kobj_to_dev(kobj);
	struct drm_device *ddev = dev_get_drvdata(dev);
	struct amdgpu_device *adev = drm_to_adev(ddev);

	if (adev->flags & AMD_IS_APU)
		return 0;

	return attr->mode;
}

static const struct attribute_group amdgpu_board_attrs_group = {
	.attrs = amdgpu_board_attrs,
	.is_visible = amdgpu_board_attrs_is_visible
};

static void amdgpu_device_get_pcie_info(struct amdgpu_device *adev);

/**
 * amdgpu_device_supports_px - Is the device a dGPU with ATPX power control
 *
 * @adev: amdgpu device pointer
 *
 * Returns true if the device is a dGPU with ATPX power control,
 * otherwise return false.
 */
bool amdgpu_device_supports_px(struct amdgpu_device *adev)
{
	if ((adev->flags & AMD_IS_PX) && !amdgpu_is_atpx_hybrid())
		return true;
	return false;
}

/**
 * amdgpu_device_supports_boco - Is the device a dGPU with ACPI power resources
 *
 * @adev: amdgpu device pointer
 *
 * Returns true if the device is a dGPU with ACPI power control,
 * otherwise return false.
 */
bool amdgpu_device_supports_boco(struct amdgpu_device *adev)
{
	if (!IS_ENABLED(CONFIG_HOTPLUG_PCI_PCIE))
		return false;

	if (adev->has_pr3 ||
	    ((adev->flags & AMD_IS_PX) && amdgpu_is_atpx_hybrid()))
		return true;
	return false;
}

/**
 * amdgpu_device_supports_baco - Does the device support BACO
 *
 * @adev: amdgpu device pointer
 *
 * Return:
 * 1 if the device supports BACO;
 * 3 if the device supports MACO (only works if BACO is supported)
 * otherwise return 0.
 */
int amdgpu_device_supports_baco(struct amdgpu_device *adev)
{
	return amdgpu_asic_supports_baco(adev);
}

void amdgpu_device_detect_runtime_pm_mode(struct amdgpu_device *adev)
{
	int bamaco_support;

	adev->pm.rpm_mode = AMDGPU_RUNPM_NONE;
	bamaco_support = amdgpu_device_supports_baco(adev);

	switch (amdgpu_runtime_pm) {
	case 2:
		if (bamaco_support & MACO_SUPPORT) {
			adev->pm.rpm_mode = AMDGPU_RUNPM_BAMACO;
			dev_info(adev->dev, "Forcing BAMACO for runtime pm\n");
		} else if (bamaco_support == BACO_SUPPORT) {
			adev->pm.rpm_mode = AMDGPU_RUNPM_BACO;
			dev_info(adev->dev, "Requested mode BAMACO not available,fallback to use BACO\n");
		}
		break;
	case 1:
		if (bamaco_support & BACO_SUPPORT) {
			adev->pm.rpm_mode = AMDGPU_RUNPM_BACO;
			dev_info(adev->dev, "Forcing BACO for runtime pm\n");
		}
		break;
	case -1:
	case -2:
		if (amdgpu_device_supports_px(adev)) {
			/* enable PX as runtime mode */
			adev->pm.rpm_mode = AMDGPU_RUNPM_PX;
			dev_info(adev->dev, "Using ATPX for runtime pm\n");
		} else if (amdgpu_device_supports_boco(adev)) {
			/* enable boco as runtime mode */
			adev->pm.rpm_mode = AMDGPU_RUNPM_BOCO;
			dev_info(adev->dev, "Using BOCO for runtime pm\n");
		} else {
			if (!bamaco_support)
				goto no_runtime_pm;

			switch (adev->asic_type) {
			case CHIP_VEGA20:
			case CHIP_ARCTURUS:
				/* BACO are not supported on vega20 and arctrus */
				break;
			case CHIP_VEGA10:
				/* enable BACO as runpm mode if noretry=0 */
				if (!adev->gmc.noretry && !amdgpu_passthrough(adev))
					adev->pm.rpm_mode = AMDGPU_RUNPM_BACO;
				break;
			default:
				/* enable BACO as runpm mode on CI+ */
				if (!amdgpu_passthrough(adev))
					adev->pm.rpm_mode = AMDGPU_RUNPM_BACO;
				break;
			}

			if (adev->pm.rpm_mode == AMDGPU_RUNPM_BACO) {
				if (bamaco_support & MACO_SUPPORT) {
					adev->pm.rpm_mode = AMDGPU_RUNPM_BAMACO;
					dev_info(adev->dev, "Using BAMACO for runtime pm\n");
				} else {
					dev_info(adev->dev, "Using BACO for runtime pm\n");
				}
			}
		}
		break;
	case 0:
		dev_info(adev->dev, "runtime pm is manually disabled\n");
		break;
	default:
		break;
	}

no_runtime_pm:
	if (adev->pm.rpm_mode == AMDGPU_RUNPM_NONE)
		dev_info(adev->dev, "Runtime PM not available\n");
}
/**
 * amdgpu_device_supports_smart_shift - Is the device dGPU with
 * smart shift support
 *
 * @adev: amdgpu device pointer
 *
 * Returns true if the device is a dGPU with Smart Shift support,
 * otherwise returns false.
 */
bool amdgpu_device_supports_smart_shift(struct amdgpu_device *adev)
{
	return (amdgpu_device_supports_boco(adev) &&
		amdgpu_acpi_is_power_shift_control_supported());
}

/*
 * VRAM access helper functions
 */

/**
 * amdgpu_device_mm_access - access vram by MM_INDEX/MM_DATA
 *
 * @adev: amdgpu_device pointer
 * @pos: offset of the buffer in vram
 * @buf: virtual address of the buffer in system memory
 * @size: read/write size, sizeof(@buf) must > @size
 * @write: true - write to vram, otherwise - read from vram
 */
void amdgpu_device_mm_access(struct amdgpu_device *adev, loff_t pos,
			     void *buf, size_t size, bool write)
{
	unsigned long flags;
	uint32_t hi = ~0, tmp = 0;
	uint32_t *data = buf;
	uint64_t last;
	int idx;

	if (!drm_dev_enter(adev_to_drm(adev), &idx))
		return;

	BUG_ON(!IS_ALIGNED(pos, 4) || !IS_ALIGNED(size, 4));

	spin_lock_irqsave(&adev->mmio_idx_lock, flags);
	for (last = pos + size; pos < last; pos += 4) {
		tmp = pos >> 31;

		WREG32_NO_KIQ(mmMM_INDEX, ((uint32_t)pos) | 0x80000000);
		if (tmp != hi) {
			WREG32_NO_KIQ(mmMM_INDEX_HI, tmp);
			hi = tmp;
		}
		if (write)
			WREG32_NO_KIQ(mmMM_DATA, *data++);
		else
			*data++ = RREG32_NO_KIQ(mmMM_DATA);
	}

	spin_unlock_irqrestore(&adev->mmio_idx_lock, flags);
	drm_dev_exit(idx);
}

/**
 * amdgpu_device_aper_access - access vram by vram aperture
 *
 * @adev: amdgpu_device pointer
 * @pos: offset of the buffer in vram
 * @buf: virtual address of the buffer in system memory
 * @size: read/write size, sizeof(@buf) must > @size
 * @write: true - write to vram, otherwise - read from vram
 *
 * The return value means how many bytes have been transferred.
 */
size_t amdgpu_device_aper_access(struct amdgpu_device *adev, loff_t pos,
				 void *buf, size_t size, bool write)
{
#ifdef CONFIG_64BIT
	void __iomem *addr;
	size_t count = 0;
	uint64_t last;

	if (!adev->mman.aper_base_kaddr)
		return 0;

	last = min(pos + size, adev->gmc.visible_vram_size);
	if (last > pos) {
		addr = adev->mman.aper_base_kaddr + pos;
		count = last - pos;

		if (write) {
			memcpy_toio(addr, buf, count);
			/* Make sure HDP write cache flush happens without any reordering
			 * after the system memory contents are sent over PCIe device
			 */
			mb();
			amdgpu_device_flush_hdp(adev, NULL);
		} else {
			amdgpu_device_invalidate_hdp(adev, NULL);
			/* Make sure HDP read cache is invalidated before issuing a read
			 * to the PCIe device
			 */
			mb();
			memcpy_fromio(buf, addr, count);
		}

	}

	return count;
#else
	return 0;
#endif
}

/**
 * amdgpu_device_vram_access - read/write a buffer in vram
 *
 * @adev: amdgpu_device pointer
 * @pos: offset of the buffer in vram
 * @buf: virtual address of the buffer in system memory
 * @size: read/write size, sizeof(@buf) must > @size
 * @write: true - write to vram, otherwise - read from vram
 */
void amdgpu_device_vram_access(struct amdgpu_device *adev, loff_t pos,
			       void *buf, size_t size, bool write)
{
	size_t count;

	/* try to using vram apreature to access vram first */
	count = amdgpu_device_aper_access(adev, pos, buf, size, write);
	size -= count;
	if (size) {
		/* using MM to access rest vram */
		pos += count;
		buf += count;
		amdgpu_device_mm_access(adev, pos, buf, size, write);
	}
}

/*
 * register access helper functions.
 */

/* Check if hw access should be skipped because of hotplug or device error */
bool amdgpu_device_skip_hw_access(struct amdgpu_device *adev)
{
	if (adev->no_hw_access)
		return true;

#ifdef CONFIG_LOCKDEP
	/*
	 * This is a bit complicated to understand, so worth a comment. What we assert
	 * here is that the GPU reset is not running on another thread in parallel.
	 *
	 * For this we trylock the read side of the reset semaphore, if that succeeds
	 * we know that the reset is not running in parallel.
	 *
	 * If the trylock fails we assert that we are either already holding the read
	 * side of the lock or are the reset thread itself and hold the write side of
	 * the lock.
	 */
	if (in_task()) {
		if (down_read_trylock(&adev->reset_domain->sem))
			up_read(&adev->reset_domain->sem);
		else
			lockdep_assert_held(&adev->reset_domain->sem);
	}
#endif
	return false;
}

/**
 * amdgpu_device_rreg - read a memory mapped IO or indirect register
 *
 * @adev: amdgpu_device pointer
 * @reg: dword aligned register offset
 * @acc_flags: access flags which require special behavior
 *
 * Returns the 32 bit value from the offset specified.
 */
uint32_t amdgpu_device_rreg(struct amdgpu_device *adev,
			    uint32_t reg, uint32_t acc_flags)
{
	uint32_t ret;

	if (amdgpu_device_skip_hw_access(adev))
		return 0;

	if ((reg * 4) < adev->rmmio_size) {
		if (!(acc_flags & AMDGPU_REGS_NO_KIQ) &&
		    amdgpu_sriov_runtime(adev) &&
		    down_read_trylock(&adev->reset_domain->sem)) {
			ret = amdgpu_kiq_rreg(adev, reg, 0);
			up_read(&adev->reset_domain->sem);
		} else {
			ret = readl(((void __iomem *)adev->rmmio) + (reg * 4));
		}
	} else {
		ret = adev->pcie_rreg(adev, reg * 4);
	}

	trace_amdgpu_device_rreg(adev->pdev->device, reg, ret);

	return ret;
}

/*
 * MMIO register read with bytes helper functions
 * @offset:bytes offset from MMIO start
 */

/**
 * amdgpu_mm_rreg8 - read a memory mapped IO register
 *
 * @adev: amdgpu_device pointer
 * @offset: byte aligned register offset
 *
 * Returns the 8 bit value from the offset specified.
 */
uint8_t amdgpu_mm_rreg8(struct amdgpu_device *adev, uint32_t offset)
{
	if (amdgpu_device_skip_hw_access(adev))
		return 0;

	if (offset < adev->rmmio_size)
		return (readb(adev->rmmio + offset));
	BUG();
}


/**
 * amdgpu_device_xcc_rreg - read a memory mapped IO or indirect register with specific XCC
 *
 * @adev: amdgpu_device pointer
 * @reg: dword aligned register offset
 * @acc_flags: access flags which require special behavior
 * @xcc_id: xcc accelerated compute core id
 *
 * Returns the 32 bit value from the offset specified.
 */
uint32_t amdgpu_device_xcc_rreg(struct amdgpu_device *adev,
				uint32_t reg, uint32_t acc_flags,
				uint32_t xcc_id)
{
	uint32_t ret, rlcg_flag;

	if (amdgpu_device_skip_hw_access(adev))
		return 0;

	if ((reg * 4) < adev->rmmio_size) {
		if (amdgpu_sriov_vf(adev) &&
		    !amdgpu_sriov_runtime(adev) &&
		    adev->gfx.rlc.rlcg_reg_access_supported &&
		    amdgpu_virt_get_rlcg_reg_access_flag(adev, acc_flags,
							 GC_HWIP, false,
							 &rlcg_flag)) {
			ret = amdgpu_virt_rlcg_reg_rw(adev, reg, 0, rlcg_flag, GET_INST(GC, xcc_id));
		} else if (!(acc_flags & AMDGPU_REGS_NO_KIQ) &&
		    amdgpu_sriov_runtime(adev) &&
		    down_read_trylock(&adev->reset_domain->sem)) {
			ret = amdgpu_kiq_rreg(adev, reg, xcc_id);
			up_read(&adev->reset_domain->sem);
		} else {
			ret = readl(((void __iomem *)adev->rmmio) + (reg * 4));
		}
	} else {
		ret = adev->pcie_rreg(adev, reg * 4);
	}

	return ret;
}

/*
 * MMIO register write with bytes helper functions
 * @offset:bytes offset from MMIO start
 * @value: the value want to be written to the register
 */

/**
 * amdgpu_mm_wreg8 - read a memory mapped IO register
 *
 * @adev: amdgpu_device pointer
 * @offset: byte aligned register offset
 * @value: 8 bit value to write
 *
 * Writes the value specified to the offset specified.
 */
void amdgpu_mm_wreg8(struct amdgpu_device *adev, uint32_t offset, uint8_t value)
{
	if (amdgpu_device_skip_hw_access(adev))
		return;

	if (offset < adev->rmmio_size)
		writeb(value, adev->rmmio + offset);
	else
		BUG();
}

/**
 * amdgpu_device_wreg - write to a memory mapped IO or indirect register
 *
 * @adev: amdgpu_device pointer
 * @reg: dword aligned register offset
 * @v: 32 bit value to write to the register
 * @acc_flags: access flags which require special behavior
 *
 * Writes the value specified to the offset specified.
 */
void amdgpu_device_wreg(struct amdgpu_device *adev,
			uint32_t reg, uint32_t v,
			uint32_t acc_flags)
{
	if (amdgpu_device_skip_hw_access(adev))
		return;

	if ((reg * 4) < adev->rmmio_size) {
		if (!(acc_flags & AMDGPU_REGS_NO_KIQ) &&
		    amdgpu_sriov_runtime(adev) &&
		    down_read_trylock(&adev->reset_domain->sem)) {
			amdgpu_kiq_wreg(adev, reg, v, 0);
			up_read(&adev->reset_domain->sem);
		} else {
			writel(v, ((void __iomem *)adev->rmmio) + (reg * 4));
		}
	} else {
		adev->pcie_wreg(adev, reg * 4, v);
	}

	trace_amdgpu_device_wreg(adev->pdev->device, reg, v);
}

/**
 * amdgpu_mm_wreg_mmio_rlc -  write register either with direct/indirect mmio or with RLC path if in range
 *
 * @adev: amdgpu_device pointer
 * @reg: mmio/rlc register
 * @v: value to write
 * @xcc_id: xcc accelerated compute core id
 *
 * this function is invoked only for the debugfs register access
 */
void amdgpu_mm_wreg_mmio_rlc(struct amdgpu_device *adev,
			     uint32_t reg, uint32_t v,
			     uint32_t xcc_id)
{
	if (amdgpu_device_skip_hw_access(adev))
		return;

	if (amdgpu_sriov_fullaccess(adev) &&
	    adev->gfx.rlc.funcs &&
	    adev->gfx.rlc.funcs->is_rlcg_access_range) {
		if (adev->gfx.rlc.funcs->is_rlcg_access_range(adev, reg))
			return amdgpu_sriov_wreg(adev, reg, v, 0, 0, xcc_id);
	} else if ((reg * 4) >= adev->rmmio_size) {
		adev->pcie_wreg(adev, reg * 4, v);
	} else {
		writel(v, ((void __iomem *)adev->rmmio) + (reg * 4));
	}
}

/**
 * amdgpu_device_xcc_wreg - write to a memory mapped IO or indirect register with specific XCC
 *
 * @adev: amdgpu_device pointer
 * @reg: dword aligned register offset
 * @v: 32 bit value to write to the register
 * @acc_flags: access flags which require special behavior
 * @xcc_id: xcc accelerated compute core id
 *
 * Writes the value specified to the offset specified.
 */
void amdgpu_device_xcc_wreg(struct amdgpu_device *adev,
			uint32_t reg, uint32_t v,
			uint32_t acc_flags, uint32_t xcc_id)
{
	uint32_t rlcg_flag;

	if (amdgpu_device_skip_hw_access(adev))
		return;

	if ((reg * 4) < adev->rmmio_size) {
		if (amdgpu_sriov_vf(adev) &&
		    !amdgpu_sriov_runtime(adev) &&
		    adev->gfx.rlc.rlcg_reg_access_supported &&
		    amdgpu_virt_get_rlcg_reg_access_flag(adev, acc_flags,
							 GC_HWIP, true,
							 &rlcg_flag)) {
			amdgpu_virt_rlcg_reg_rw(adev, reg, v, rlcg_flag, GET_INST(GC, xcc_id));
		} else if (!(acc_flags & AMDGPU_REGS_NO_KIQ) &&
		    amdgpu_sriov_runtime(adev) &&
		    down_read_trylock(&adev->reset_domain->sem)) {
			amdgpu_kiq_wreg(adev, reg, v, xcc_id);
			up_read(&adev->reset_domain->sem);
		} else {
			writel(v, ((void __iomem *)adev->rmmio) + (reg * 4));
		}
	} else {
		adev->pcie_wreg(adev, reg * 4, v);
	}
}

/**
 * amdgpu_device_indirect_rreg - read an indirect register
 *
 * @adev: amdgpu_device pointer
 * @reg_addr: indirect register address to read from
 *
 * Returns the value of indirect register @reg_addr
 */
u32 amdgpu_device_indirect_rreg(struct amdgpu_device *adev,
				u32 reg_addr)
{
	unsigned long flags, pcie_index, pcie_data;
	void __iomem *pcie_index_offset;
	void __iomem *pcie_data_offset;
	u32 r;

	pcie_index = adev->nbio.funcs->get_pcie_index_offset(adev);
	pcie_data = adev->nbio.funcs->get_pcie_data_offset(adev);

	spin_lock_irqsave(&adev->pcie_idx_lock, flags);
	pcie_index_offset = (void __iomem *)adev->rmmio + pcie_index * 4;
	pcie_data_offset = (void __iomem *)adev->rmmio + pcie_data * 4;

	writel(reg_addr, pcie_index_offset);
	readl(pcie_index_offset);
	r = readl(pcie_data_offset);
	spin_unlock_irqrestore(&adev->pcie_idx_lock, flags);

	return r;
}

u32 amdgpu_device_indirect_rreg_ext(struct amdgpu_device *adev,
				    u64 reg_addr)
{
	unsigned long flags, pcie_index, pcie_index_hi, pcie_data;
	u32 r;
	void __iomem *pcie_index_offset;
	void __iomem *pcie_index_hi_offset;
	void __iomem *pcie_data_offset;

	if (unlikely(!adev->nbio.funcs)) {
		pcie_index = AMDGPU_PCIE_INDEX_FALLBACK;
		pcie_data = AMDGPU_PCIE_DATA_FALLBACK;
	} else {
		pcie_index = adev->nbio.funcs->get_pcie_index_offset(adev);
		pcie_data = adev->nbio.funcs->get_pcie_data_offset(adev);
	}

	if (reg_addr >> 32) {
		if (unlikely(!adev->nbio.funcs))
			pcie_index_hi = AMDGPU_PCIE_INDEX_HI_FALLBACK;
		else
			pcie_index_hi = adev->nbio.funcs->get_pcie_index_hi_offset(adev);
	} else {
		pcie_index_hi = 0;
	}

	spin_lock_irqsave(&adev->pcie_idx_lock, flags);
	pcie_index_offset = (void __iomem *)adev->rmmio + pcie_index * 4;
	pcie_data_offset = (void __iomem *)adev->rmmio + pcie_data * 4;
	if (pcie_index_hi != 0)
		pcie_index_hi_offset = (void __iomem *)adev->rmmio +
				pcie_index_hi * 4;

	writel(reg_addr, pcie_index_offset);
	readl(pcie_index_offset);
	if (pcie_index_hi != 0) {
		writel((reg_addr >> 32) & 0xff, pcie_index_hi_offset);
		readl(pcie_index_hi_offset);
	}
	r = readl(pcie_data_offset);

	/* clear the high bits */
	if (pcie_index_hi != 0) {
		writel(0, pcie_index_hi_offset);
		readl(pcie_index_hi_offset);
	}

	spin_unlock_irqrestore(&adev->pcie_idx_lock, flags);

	return r;
}

/**
 * amdgpu_device_indirect_rreg64 - read a 64bits indirect register
 *
 * @adev: amdgpu_device pointer
 * @reg_addr: indirect register address to read from
 *
 * Returns the value of indirect register @reg_addr
 */
u64 amdgpu_device_indirect_rreg64(struct amdgpu_device *adev,
				  u32 reg_addr)
{
	unsigned long flags, pcie_index, pcie_data;
	void __iomem *pcie_index_offset;
	void __iomem *pcie_data_offset;
	u64 r;

	pcie_index = adev->nbio.funcs->get_pcie_index_offset(adev);
	pcie_data = adev->nbio.funcs->get_pcie_data_offset(adev);

	spin_lock_irqsave(&adev->pcie_idx_lock, flags);
	pcie_index_offset = (void __iomem *)adev->rmmio + pcie_index * 4;
	pcie_data_offset = (void __iomem *)adev->rmmio + pcie_data * 4;

	/* read low 32 bits */
	writel(reg_addr, pcie_index_offset);
	readl(pcie_index_offset);
	r = readl(pcie_data_offset);
	/* read high 32 bits */
	writel(reg_addr + 4, pcie_index_offset);
	readl(pcie_index_offset);
	r |= ((u64)readl(pcie_data_offset) << 32);
	spin_unlock_irqrestore(&adev->pcie_idx_lock, flags);

	return r;
}

u64 amdgpu_device_indirect_rreg64_ext(struct amdgpu_device *adev,
				  u64 reg_addr)
{
	unsigned long flags, pcie_index, pcie_data;
	unsigned long pcie_index_hi = 0;
	void __iomem *pcie_index_offset;
	void __iomem *pcie_index_hi_offset;
	void __iomem *pcie_data_offset;
	u64 r;

	pcie_index = adev->nbio.funcs->get_pcie_index_offset(adev);
	pcie_data = adev->nbio.funcs->get_pcie_data_offset(adev);
	if ((reg_addr >> 32) && (adev->nbio.funcs->get_pcie_index_hi_offset))
		pcie_index_hi = adev->nbio.funcs->get_pcie_index_hi_offset(adev);

	spin_lock_irqsave(&adev->pcie_idx_lock, flags);
	pcie_index_offset = (void __iomem *)adev->rmmio + pcie_index * 4;
	pcie_data_offset = (void __iomem *)adev->rmmio + pcie_data * 4;
	if (pcie_index_hi != 0)
		pcie_index_hi_offset = (void __iomem *)adev->rmmio +
			pcie_index_hi * 4;

	/* read low 32 bits */
	writel(reg_addr, pcie_index_offset);
	readl(pcie_index_offset);
	if (pcie_index_hi != 0) {
		writel((reg_addr >> 32) & 0xff, pcie_index_hi_offset);
		readl(pcie_index_hi_offset);
	}
	r = readl(pcie_data_offset);
	/* read high 32 bits */
	writel(reg_addr + 4, pcie_index_offset);
	readl(pcie_index_offset);
	if (pcie_index_hi != 0) {
		writel((reg_addr >> 32) & 0xff, pcie_index_hi_offset);
		readl(pcie_index_hi_offset);
	}
	r |= ((u64)readl(pcie_data_offset) << 32);

	/* clear the high bits */
	if (pcie_index_hi != 0) {
		writel(0, pcie_index_hi_offset);
		readl(pcie_index_hi_offset);
	}

	spin_unlock_irqrestore(&adev->pcie_idx_lock, flags);

	return r;
}

/**
 * amdgpu_device_indirect_wreg - write an indirect register address
 *
 * @adev: amdgpu_device pointer
 * @reg_addr: indirect register offset
 * @reg_data: indirect register data
 *
 */
void amdgpu_device_indirect_wreg(struct amdgpu_device *adev,
				 u32 reg_addr, u32 reg_data)
{
	unsigned long flags, pcie_index, pcie_data;
	void __iomem *pcie_index_offset;
	void __iomem *pcie_data_offset;

	pcie_index = adev->nbio.funcs->get_pcie_index_offset(adev);
	pcie_data = adev->nbio.funcs->get_pcie_data_offset(adev);

	spin_lock_irqsave(&adev->pcie_idx_lock, flags);
	pcie_index_offset = (void __iomem *)adev->rmmio + pcie_index * 4;
	pcie_data_offset = (void __iomem *)adev->rmmio + pcie_data * 4;

	writel(reg_addr, pcie_index_offset);
	readl(pcie_index_offset);
	writel(reg_data, pcie_data_offset);
	readl(pcie_data_offset);
	spin_unlock_irqrestore(&adev->pcie_idx_lock, flags);
}

void amdgpu_device_indirect_wreg_ext(struct amdgpu_device *adev,
				     u64 reg_addr, u32 reg_data)
{
	unsigned long flags, pcie_index, pcie_index_hi, pcie_data;
	void __iomem *pcie_index_offset;
	void __iomem *pcie_index_hi_offset;
	void __iomem *pcie_data_offset;

	pcie_index = adev->nbio.funcs->get_pcie_index_offset(adev);
	pcie_data = adev->nbio.funcs->get_pcie_data_offset(adev);
	if ((reg_addr >> 32) && (adev->nbio.funcs->get_pcie_index_hi_offset))
		pcie_index_hi = adev->nbio.funcs->get_pcie_index_hi_offset(adev);
	else
		pcie_index_hi = 0;

	spin_lock_irqsave(&adev->pcie_idx_lock, flags);
	pcie_index_offset = (void __iomem *)adev->rmmio + pcie_index * 4;
	pcie_data_offset = (void __iomem *)adev->rmmio + pcie_data * 4;
	if (pcie_index_hi != 0)
		pcie_index_hi_offset = (void __iomem *)adev->rmmio +
				pcie_index_hi * 4;

	writel(reg_addr, pcie_index_offset);
	readl(pcie_index_offset);
	if (pcie_index_hi != 0) {
		writel((reg_addr >> 32) & 0xff, pcie_index_hi_offset);
		readl(pcie_index_hi_offset);
	}
	writel(reg_data, pcie_data_offset);
	readl(pcie_data_offset);

	/* clear the high bits */
	if (pcie_index_hi != 0) {
		writel(0, pcie_index_hi_offset);
		readl(pcie_index_hi_offset);
	}

	spin_unlock_irqrestore(&adev->pcie_idx_lock, flags);
}

/**
 * amdgpu_device_indirect_wreg64 - write a 64bits indirect register address
 *
 * @adev: amdgpu_device pointer
 * @reg_addr: indirect register offset
 * @reg_data: indirect register data
 *
 */
void amdgpu_device_indirect_wreg64(struct amdgpu_device *adev,
				   u32 reg_addr, u64 reg_data)
{
	unsigned long flags, pcie_index, pcie_data;
	void __iomem *pcie_index_offset;
	void __iomem *pcie_data_offset;

	pcie_index = adev->nbio.funcs->get_pcie_index_offset(adev);
	pcie_data = adev->nbio.funcs->get_pcie_data_offset(adev);

	spin_lock_irqsave(&adev->pcie_idx_lock, flags);
	pcie_index_offset = (void __iomem *)adev->rmmio + pcie_index * 4;
	pcie_data_offset = (void __iomem *)adev->rmmio + pcie_data * 4;

	/* write low 32 bits */
	writel(reg_addr, pcie_index_offset);
	readl(pcie_index_offset);
	writel((u32)(reg_data & 0xffffffffULL), pcie_data_offset);
	readl(pcie_data_offset);
	/* write high 32 bits */
	writel(reg_addr + 4, pcie_index_offset);
	readl(pcie_index_offset);
	writel((u32)(reg_data >> 32), pcie_data_offset);
	readl(pcie_data_offset);
	spin_unlock_irqrestore(&adev->pcie_idx_lock, flags);
}

void amdgpu_device_indirect_wreg64_ext(struct amdgpu_device *adev,
				   u64 reg_addr, u64 reg_data)
{
	unsigned long flags, pcie_index, pcie_data;
	unsigned long pcie_index_hi = 0;
	void __iomem *pcie_index_offset;
	void __iomem *pcie_index_hi_offset;
	void __iomem *pcie_data_offset;

	pcie_index = adev->nbio.funcs->get_pcie_index_offset(adev);
	pcie_data = adev->nbio.funcs->get_pcie_data_offset(adev);
	if ((reg_addr >> 32) && (adev->nbio.funcs->get_pcie_index_hi_offset))
		pcie_index_hi = adev->nbio.funcs->get_pcie_index_hi_offset(adev);

	spin_lock_irqsave(&adev->pcie_idx_lock, flags);
	pcie_index_offset = (void __iomem *)adev->rmmio + pcie_index * 4;
	pcie_data_offset = (void __iomem *)adev->rmmio + pcie_data * 4;
	if (pcie_index_hi != 0)
		pcie_index_hi_offset = (void __iomem *)adev->rmmio +
				pcie_index_hi * 4;

	/* write low 32 bits */
	writel(reg_addr, pcie_index_offset);
	readl(pcie_index_offset);
	if (pcie_index_hi != 0) {
		writel((reg_addr >> 32) & 0xff, pcie_index_hi_offset);
		readl(pcie_index_hi_offset);
	}
	writel((u32)(reg_data & 0xffffffffULL), pcie_data_offset);
	readl(pcie_data_offset);
	/* write high 32 bits */
	writel(reg_addr + 4, pcie_index_offset);
	readl(pcie_index_offset);
	if (pcie_index_hi != 0) {
		writel((reg_addr >> 32) & 0xff, pcie_index_hi_offset);
		readl(pcie_index_hi_offset);
	}
	writel((u32)(reg_data >> 32), pcie_data_offset);
	readl(pcie_data_offset);

	/* clear the high bits */
	if (pcie_index_hi != 0) {
		writel(0, pcie_index_hi_offset);
		readl(pcie_index_hi_offset);
	}

	spin_unlock_irqrestore(&adev->pcie_idx_lock, flags);
}

/**
 * amdgpu_device_get_rev_id - query device rev_id
 *
 * @adev: amdgpu_device pointer
 *
 * Return device rev_id
 */
u32 amdgpu_device_get_rev_id(struct amdgpu_device *adev)
{
	return adev->nbio.funcs->get_rev_id(adev);
}

/**
 * amdgpu_invalid_rreg - dummy reg read function
 *
 * @adev: amdgpu_device pointer
 * @reg: offset of register
 *
 * Dummy register read function.  Used for register blocks
 * that certain asics don't have (all asics).
 * Returns the value in the register.
 */
static uint32_t amdgpu_invalid_rreg(struct amdgpu_device *adev, uint32_t reg)
{
	dev_err(adev->dev, "Invalid callback to read register 0x%04X\n", reg);
	BUG();
	return 0;
}

static uint32_t amdgpu_invalid_rreg_ext(struct amdgpu_device *adev, uint64_t reg)
{
	dev_err(adev->dev, "Invalid callback to read register 0x%llX\n", reg);
	BUG();
	return 0;
}

/**
 * amdgpu_invalid_wreg - dummy reg write function
 *
 * @adev: amdgpu_device pointer
 * @reg: offset of register
 * @v: value to write to the register
 *
 * Dummy register read function.  Used for register blocks
 * that certain asics don't have (all asics).
 */
static void amdgpu_invalid_wreg(struct amdgpu_device *adev, uint32_t reg, uint32_t v)
{
	dev_err(adev->dev,
		"Invalid callback to write register 0x%04X with 0x%08X\n", reg,
		v);
	BUG();
}

static void amdgpu_invalid_wreg_ext(struct amdgpu_device *adev, uint64_t reg, uint32_t v)
{
	dev_err(adev->dev,
		"Invalid callback to write register 0x%llX with 0x%08X\n", reg,
		v);
	BUG();
}

/**
 * amdgpu_invalid_rreg64 - dummy 64 bit reg read function
 *
 * @adev: amdgpu_device pointer
 * @reg: offset of register
 *
 * Dummy register read function.  Used for register blocks
 * that certain asics don't have (all asics).
 * Returns the value in the register.
 */
static uint64_t amdgpu_invalid_rreg64(struct amdgpu_device *adev, uint32_t reg)
{
	dev_err(adev->dev, "Invalid callback to read 64 bit register 0x%04X\n",
		reg);
	BUG();
	return 0;
}

static uint64_t amdgpu_invalid_rreg64_ext(struct amdgpu_device *adev, uint64_t reg)
{
	dev_err(adev->dev, "Invalid callback to read register 0x%llX\n", reg);
	BUG();
	return 0;
}

/**
 * amdgpu_invalid_wreg64 - dummy reg write function
 *
 * @adev: amdgpu_device pointer
 * @reg: offset of register
 * @v: value to write to the register
 *
 * Dummy register read function.  Used for register blocks
 * that certain asics don't have (all asics).
 */
static void amdgpu_invalid_wreg64(struct amdgpu_device *adev, uint32_t reg, uint64_t v)
{
	dev_err(adev->dev,
		"Invalid callback to write 64 bit register 0x%04X with 0x%08llX\n",
		reg, v);
	BUG();
}

static void amdgpu_invalid_wreg64_ext(struct amdgpu_device *adev, uint64_t reg, uint64_t v)
{
	dev_err(adev->dev,
		"Invalid callback to write 64 bit register 0x%llX with 0x%08llX\n",
		reg, v);
	BUG();
}

/**
 * amdgpu_block_invalid_rreg - dummy reg read function
 *
 * @adev: amdgpu_device pointer
 * @block: offset of instance
 * @reg: offset of register
 *
 * Dummy register read function.  Used for register blocks
 * that certain asics don't have (all asics).
 * Returns the value in the register.
 */
static uint32_t amdgpu_block_invalid_rreg(struct amdgpu_device *adev,
					  uint32_t block, uint32_t reg)
{
	dev_err(adev->dev,
		"Invalid callback to read register 0x%04X in block 0x%04X\n",
		reg, block);
	BUG();
	return 0;
}

/**
 * amdgpu_block_invalid_wreg - dummy reg write function
 *
 * @adev: amdgpu_device pointer
 * @block: offset of instance
 * @reg: offset of register
 * @v: value to write to the register
 *
 * Dummy register read function.  Used for register blocks
 * that certain asics don't have (all asics).
 */
static void amdgpu_block_invalid_wreg(struct amdgpu_device *adev,
				      uint32_t block,
				      uint32_t reg, uint32_t v)
{
	dev_err(adev->dev,
		"Invalid block callback to write register 0x%04X in block 0x%04X with 0x%08X\n",
		reg, block, v);
	BUG();
}

static uint32_t amdgpu_device_get_vbios_flags(struct amdgpu_device *adev)
{
	if (hweight32(adev->aid_mask) && (adev->flags & AMD_IS_APU))
		return AMDGPU_VBIOS_SKIP;

	if (hweight32(adev->aid_mask) && amdgpu_passthrough(adev))
		return AMDGPU_VBIOS_OPTIONAL;

	return 0;
}

/**
 * amdgpu_device_asic_init - Wrapper for atom asic_init
 *
 * @adev: amdgpu_device pointer
 *
 * Does any asic specific work and then calls atom asic init.
 */
static int amdgpu_device_asic_init(struct amdgpu_device *adev)
{
	uint32_t flags;
	bool optional;
	int ret;

	amdgpu_asic_pre_asic_init(adev);
	flags = amdgpu_device_get_vbios_flags(adev);
	optional = !!(flags & (AMDGPU_VBIOS_OPTIONAL | AMDGPU_VBIOS_SKIP));

	if (amdgpu_ip_version(adev, GC_HWIP, 0) == IP_VERSION(9, 4, 3) ||
	    amdgpu_ip_version(adev, GC_HWIP, 0) == IP_VERSION(9, 4, 4) ||
	    amdgpu_ip_version(adev, GC_HWIP, 0) == IP_VERSION(9, 5, 0) ||
	    amdgpu_ip_version(adev, GC_HWIP, 0) >= IP_VERSION(11, 0, 0)) {
		amdgpu_psp_wait_for_bootloader(adev);
		if (optional && !adev->bios)
			return 0;

		ret = amdgpu_atomfirmware_asic_init(adev, true);
		return ret;
	} else {
		if (optional && !adev->bios)
			return 0;

		return amdgpu_atom_asic_init(adev->mode_info.atom_context);
	}

	return 0;
}

/**
 * amdgpu_device_mem_scratch_init - allocate the VRAM scratch page
 *
 * @adev: amdgpu_device pointer
 *
 * Allocates a scratch page of VRAM for use by various things in the
 * driver.
 */
static int amdgpu_device_mem_scratch_init(struct amdgpu_device *adev)
{
	return amdgpu_bo_create_kernel(adev, AMDGPU_GPU_PAGE_SIZE, PAGE_SIZE,
				       AMDGPU_GEM_DOMAIN_VRAM |
				       AMDGPU_GEM_DOMAIN_GTT,
				       &adev->mem_scratch.robj,
				       &adev->mem_scratch.gpu_addr,
				       (void **)&adev->mem_scratch.ptr);
}

/**
 * amdgpu_device_mem_scratch_fini - Free the VRAM scratch page
 *
 * @adev: amdgpu_device pointer
 *
 * Frees the VRAM scratch page.
 */
static void amdgpu_device_mem_scratch_fini(struct amdgpu_device *adev)
{
	amdgpu_bo_free_kernel(&adev->mem_scratch.robj, NULL, NULL);
}

/**
 * amdgpu_device_program_register_sequence - program an array of registers.
 *
 * @adev: amdgpu_device pointer
 * @registers: pointer to the register array
 * @array_size: size of the register array
 *
 * Programs an array or registers with and or masks.
 * This is a helper for setting golden registers.
 */
void amdgpu_device_program_register_sequence(struct amdgpu_device *adev,
					     const u32 *registers,
					     const u32 array_size)
{
	u32 tmp, reg, and_mask, or_mask;
	int i;

	if (array_size % 3)
		return;

	for (i = 0; i < array_size; i += 3) {
		reg = registers[i + 0];
		and_mask = registers[i + 1];
		or_mask = registers[i + 2];

		if (and_mask == 0xffffffff) {
			tmp = or_mask;
		} else {
			tmp = RREG32(reg);
			tmp &= ~and_mask;
			if (adev->family >= AMDGPU_FAMILY_AI)
				tmp |= (or_mask & and_mask);
			else
				tmp |= or_mask;
		}
		WREG32(reg, tmp);
	}
}

/**
 * amdgpu_device_pci_config_reset - reset the GPU
 *
 * @adev: amdgpu_device pointer
 *
 * Resets the GPU using the pci config reset sequence.
 * Only applicable to asics prior to vega10.
 */
void amdgpu_device_pci_config_reset(struct amdgpu_device *adev)
{
	pci_write_config_dword(adev->pdev, 0x7c, AMDGPU_ASIC_RESET_DATA);
}

/**
 * amdgpu_device_pci_reset - reset the GPU using generic PCI means
 *
 * @adev: amdgpu_device pointer
 *
 * Resets the GPU using generic pci reset interfaces (FLR, SBR, etc.).
 */
int amdgpu_device_pci_reset(struct amdgpu_device *adev)
{
	return pci_reset_function(adev->pdev);
}

/*
 * amdgpu_device_wb_*()
 * Writeback is the method by which the GPU updates special pages in memory
 * with the status of certain GPU events (fences, ring pointers,etc.).
 */

/**
 * amdgpu_device_wb_fini - Disable Writeback and free memory
 *
 * @adev: amdgpu_device pointer
 *
 * Disables Writeback and frees the Writeback memory (all asics).
 * Used at driver shutdown.
 */
static void amdgpu_device_wb_fini(struct amdgpu_device *adev)
{
	if (adev->wb.wb_obj) {
		amdgpu_bo_free_kernel(&adev->wb.wb_obj,
				      &adev->wb.gpu_addr,
				      (void **)&adev->wb.wb);
		adev->wb.wb_obj = NULL;
	}
}

/**
 * amdgpu_device_wb_init - Init Writeback driver info and allocate memory
 *
 * @adev: amdgpu_device pointer
 *
 * Initializes writeback and allocates writeback memory (all asics).
 * Used at driver startup.
 * Returns 0 on success or an -error on failure.
 */
static int amdgpu_device_wb_init(struct amdgpu_device *adev)
{
	int r;

	if (adev->wb.wb_obj == NULL) {
		/* AMDGPU_MAX_WB * sizeof(uint32_t) * 8 = AMDGPU_MAX_WB 256bit slots */
		r = amdgpu_bo_create_kernel(adev, AMDGPU_MAX_WB * sizeof(uint32_t) * 8,
					    PAGE_SIZE, AMDGPU_GEM_DOMAIN_GTT,
					    &adev->wb.wb_obj, &adev->wb.gpu_addr,
					    (void **)&adev->wb.wb);
		if (r) {
			dev_warn(adev->dev, "(%d) create WB bo failed\n", r);
			return r;
		}

		adev->wb.num_wb = AMDGPU_MAX_WB;
		memset(&adev->wb.used, 0, sizeof(adev->wb.used));

		/* clear wb memory */
		memset((char *)adev->wb.wb, 0, AMDGPU_MAX_WB * sizeof(uint32_t) * 8);
	}

	return 0;
}

/**
 * amdgpu_device_wb_get - Allocate a wb entry
 *
 * @adev: amdgpu_device pointer
 * @wb: wb index
 *
 * Allocate a wb slot for use by the driver (all asics).
 * Returns 0 on success or -EINVAL on failure.
 */
int amdgpu_device_wb_get(struct amdgpu_device *adev, u32 *wb)
{
	unsigned long flags, offset;

	spin_lock_irqsave(&adev->wb.lock, flags);
	offset = find_first_zero_bit(adev->wb.used, adev->wb.num_wb);
	if (offset < adev->wb.num_wb) {
		__set_bit(offset, adev->wb.used);
		spin_unlock_irqrestore(&adev->wb.lock, flags);
		*wb = offset << 3; /* convert to dw offset */
		return 0;
	} else {
		spin_unlock_irqrestore(&adev->wb.lock, flags);
		return -EINVAL;
	}
}

/**
 * amdgpu_device_wb_free - Free a wb entry
 *
 * @adev: amdgpu_device pointer
 * @wb: wb index
 *
 * Free a wb slot allocated for use by the driver (all asics)
 */
void amdgpu_device_wb_free(struct amdgpu_device *adev, u32 wb)
{
	unsigned long flags;

	wb >>= 3;
	spin_lock_irqsave(&adev->wb.lock, flags);
	if (wb < adev->wb.num_wb)
		__clear_bit(wb, adev->wb.used);
	spin_unlock_irqrestore(&adev->wb.lock, flags);
}

/**
 * amdgpu_device_resize_fb_bar - try to resize FB BAR
 *
 * @adev: amdgpu_device pointer
 *
 * Try to resize FB BAR to make all VRAM CPU accessible. We try very hard not
 * to fail, but if any of the BARs is not accessible after the size we abort
 * driver loading by returning -ENODEV.
 */
int amdgpu_device_resize_fb_bar(struct amdgpu_device *adev)
{
	int rbar_size = pci_rebar_bytes_to_size(adev->gmc.real_vram_size);
	struct pci_bus *root;
	struct resource *res;
	unsigned int i;
	u16 cmd;
	int r;

	if (!IS_ENABLED(CONFIG_PHYS_ADDR_T_64BIT))
		return 0;

	/* Bypass for VF */
	if (amdgpu_sriov_vf(adev))
		return 0;

	if (!amdgpu_rebar)
		return 0;

	/* resizing on Dell G5 SE platforms causes problems with runtime pm */
	if ((amdgpu_runtime_pm != 0) &&
	    adev->pdev->vendor == PCI_VENDOR_ID_ATI &&
	    adev->pdev->device == 0x731f &&
	    adev->pdev->subsystem_vendor == PCI_VENDOR_ID_DELL)
		return 0;

	/* PCI_EXT_CAP_ID_VNDR extended capability is located at 0x100 */
	if (!pci_find_ext_capability(adev->pdev, PCI_EXT_CAP_ID_VNDR))
		dev_warn(
			adev->dev,
			"System can't access extended configuration space, please check!!\n");

	/* skip if the bios has already enabled large BAR */
	if (adev->gmc.real_vram_size &&
	    (pci_resource_len(adev->pdev, 0) >= adev->gmc.real_vram_size))
		return 0;

	/* Check if the root BUS has 64bit memory resources */
	root = adev->pdev->bus;
	while (root->parent)
		root = root->parent;

	pci_bus_for_each_resource(root, res, i) {
		if (res && res->flags & (IORESOURCE_MEM | IORESOURCE_MEM_64) &&
		    res->start > 0x100000000ull)
			break;
	}

	/* Trying to resize is pointless without a root hub window above 4GB */
	if (!res)
		return 0;

	/* Limit the BAR size to what is available */
	rbar_size = min(fls(pci_rebar_get_possible_sizes(adev->pdev, 0)) - 1,
			rbar_size);

	/* Disable memory decoding while we change the BAR addresses and size */
	pci_read_config_word(adev->pdev, PCI_COMMAND, &cmd);
	pci_write_config_word(adev->pdev, PCI_COMMAND,
			      cmd & ~PCI_COMMAND_MEMORY);

	/* Free the VRAM and doorbell BAR, we most likely need to move both. */
	amdgpu_doorbell_fini(adev);
	if (adev->asic_type >= CHIP_BONAIRE)
		pci_release_resource(adev->pdev, 2);

	pci_release_resource(adev->pdev, 0);

	r = pci_resize_resource(adev->pdev, 0, rbar_size);
	if (r == -ENOSPC)
		dev_info(adev->dev,
			 "Not enough PCI address space for a large BAR.");
	else if (r && r != -ENOTSUPP)
		dev_err(adev->dev, "Problem resizing BAR0 (%d).", r);

	pci_assign_unassigned_bus_resources(adev->pdev->bus);

	/* When the doorbell or fb BAR isn't available we have no chance of
	 * using the device.
	 */
	r = amdgpu_doorbell_init(adev);
	if (r || (pci_resource_flags(adev->pdev, 0) & IORESOURCE_UNSET))
		return -ENODEV;

	pci_write_config_word(adev->pdev, PCI_COMMAND, cmd);

	return 0;
}

/*
 * GPU helpers function.
 */
/**
 * amdgpu_device_need_post - check if the hw need post or not
 *
 * @adev: amdgpu_device pointer
 *
 * Check if the asic has been initialized (all asics) at driver startup
 * or post is needed if  hw reset is performed.
 * Returns true if need or false if not.
 */
bool amdgpu_device_need_post(struct amdgpu_device *adev)
{
	uint32_t reg, flags;

	if (amdgpu_sriov_vf(adev))
		return false;

	flags = amdgpu_device_get_vbios_flags(adev);
	if (flags & AMDGPU_VBIOS_SKIP)
		return false;
	if ((flags & AMDGPU_VBIOS_OPTIONAL) && !adev->bios)
		return false;

	if (amdgpu_passthrough(adev)) {
		/* for FIJI: In whole GPU pass-through virtualization case, after VM reboot
		 * some old smc fw still need driver do vPost otherwise gpu hang, while
		 * those smc fw version above 22.15 doesn't have this flaw, so we force
		 * vpost executed for smc version below 22.15
		 */
		if (adev->asic_type == CHIP_FIJI) {
			int err;
			uint32_t fw_ver;

			err = request_firmware(&adev->pm.fw, "amdgpu/fiji_smc.bin", adev->dev);
			/* force vPost if error occurred */
			if (err)
				return true;

			fw_ver = *((uint32_t *)adev->pm.fw->data + 69);
			release_firmware(adev->pm.fw);
			if (fw_ver < 0x00160e00)
				return true;
		}
	}

	/* Don't post if we need to reset whole hive on init */
	if (adev->init_lvl->level == AMDGPU_INIT_LEVEL_MINIMAL_XGMI)
		return false;

	if (adev->has_hw_reset) {
		adev->has_hw_reset = false;
		return true;
	}

	/* bios scratch used on CIK+ */
	if (adev->asic_type >= CHIP_BONAIRE)
		return amdgpu_atombios_scratch_need_asic_init(adev);

	/* check MEM_SIZE for older asics */
	reg = amdgpu_asic_get_config_memsize(adev);

	if ((reg != 0) && (reg != 0xffffffff))
		return false;

	return true;
}

/*
 * Check whether seamless boot is supported.
 *
 * So far we only support seamless boot on DCE 3.0 or later.
 * If users report that it works on older ASICS as well, we may
 * loosen this.
 */
bool amdgpu_device_seamless_boot_supported(struct amdgpu_device *adev)
{
	switch (amdgpu_seamless) {
	case -1:
		break;
	case 1:
		return true;
	case 0:
		return false;
	default:
		dev_err(adev->dev, "Invalid value for amdgpu.seamless: %d\n",
			amdgpu_seamless);
		return false;
	}

	if (!(adev->flags & AMD_IS_APU))
		return false;

	if (adev->mman.keep_stolen_vga_memory)
		return false;

	return amdgpu_ip_version(adev, DCE_HWIP, 0) >= IP_VERSION(3, 0, 0);
}

/*
 * Intel hosts such as Rocket Lake, Alder Lake, Raptor Lake and Sapphire Rapids
 * don't support dynamic speed switching. Until we have confirmation from Intel
 * that a specific host supports it, it's safer that we keep it disabled for all.
 *
 * https://edc.intel.com/content/www/us/en/design/products/platforms/details/raptor-lake-s/13th-generation-core-processors-datasheet-volume-1-of-2/005/pci-express-support/
 * https://gitlab.freedesktop.org/drm/amd/-/issues/2663
 */
static bool amdgpu_device_pcie_dynamic_switching_supported(struct amdgpu_device *adev)
{
#if IS_ENABLED(CONFIG_X86)
	struct cpuinfo_x86 *c = &cpu_data(0);

	/* eGPU change speeds based on USB4 fabric conditions */
	if (dev_is_removable(adev->dev))
		return true;

	if (c->x86_vendor == X86_VENDOR_INTEL)
		return false;
#endif
	return true;
}

static bool amdgpu_device_aspm_support_quirk(struct amdgpu_device *adev)
{
	/* Enabling ASPM causes randoms hangs on Tahiti and Oland on Zen4.
	 * It's unclear if this is a platform-specific or GPU-specific issue.
	 * Disable ASPM on SI for the time being.
	 */
	if (adev->family == AMDGPU_FAMILY_SI)
		return true;

#if IS_ENABLED(CONFIG_X86)
	struct cpuinfo_x86 *c = &cpu_data(0);

	if (!(amdgpu_ip_version(adev, GC_HWIP, 0) == IP_VERSION(12, 0, 0) ||
		  amdgpu_ip_version(adev, GC_HWIP, 0) == IP_VERSION(12, 0, 1)))
		return false;

	if (c->x86 == 6 &&
		adev->pm.pcie_gen_mask & CAIL_PCIE_LINK_SPEED_SUPPORT_GEN5) {
		switch (c->x86_model) {
		case VFM_MODEL(INTEL_ALDERLAKE):
		case VFM_MODEL(INTEL_ALDERLAKE_L):
		case VFM_MODEL(INTEL_RAPTORLAKE):
		case VFM_MODEL(INTEL_RAPTORLAKE_P):
		case VFM_MODEL(INTEL_RAPTORLAKE_S):
			return true;
		default:
			return false;
		}
	} else {
		return false;
	}
#else
	return false;
#endif
}

/**
 * amdgpu_device_should_use_aspm - check if the device should program ASPM
 *
 * @adev: amdgpu_device pointer
 *
 * Confirm whether the module parameter and pcie bridge agree that ASPM should
 * be set for this device.
 *
 * Returns true if it should be used or false if not.
 */
bool amdgpu_device_should_use_aspm(struct amdgpu_device *adev)
{
	switch (amdgpu_aspm) {
	case -1:
		break;
	case 0:
		return false;
	case 1:
		return true;
	default:
		return false;
	}
	if (adev->flags & AMD_IS_APU)
		return false;
	if (amdgpu_device_aspm_support_quirk(adev))
		return false;
	return pcie_aspm_enabled(adev->pdev);
}

/* if we get transitioned to only one device, take VGA back */
/**
 * amdgpu_device_vga_set_decode - enable/disable vga decode
 *
 * @pdev: PCI device pointer
 * @state: enable/disable vga decode
 *
 * Enable/disable vga decode (all asics).
 * Returns VGA resource flags.
 */
static unsigned int amdgpu_device_vga_set_decode(struct pci_dev *pdev,
		bool state)
{
	struct amdgpu_device *adev = drm_to_adev(pci_get_drvdata(pdev));

	amdgpu_asic_set_vga_state(adev, state);
	if (state)
		return VGA_RSRC_LEGACY_IO | VGA_RSRC_LEGACY_MEM |
		       VGA_RSRC_NORMAL_IO | VGA_RSRC_NORMAL_MEM;
	else
		return VGA_RSRC_NORMAL_IO | VGA_RSRC_NORMAL_MEM;
}

/**
 * amdgpu_device_check_block_size - validate the vm block size
 *
 * @adev: amdgpu_device pointer
 *
 * Validates the vm block size specified via module parameter.
 * The vm block size defines number of bits in page table versus page directory,
 * a page is 4KB so we have 12 bits offset, minimum 9 bits in the
 * page table and the remaining bits are in the page directory.
 */
static void amdgpu_device_check_block_size(struct amdgpu_device *adev)
{
	/* defines number of bits in page table versus page directory,
	 * a page is 4KB so we have 12 bits offset, minimum 9 bits in the
	 * page table and the remaining bits are in the page directory
	 */
	if (amdgpu_vm_block_size == -1)
		return;

	if (amdgpu_vm_block_size < 9) {
		dev_warn(adev->dev, "VM page table size (%d) too small\n",
			 amdgpu_vm_block_size);
		amdgpu_vm_block_size = -1;
	}
}

/**
 * amdgpu_device_check_vm_size - validate the vm size
 *
 * @adev: amdgpu_device pointer
 *
 * Validates the vm size in GB specified via module parameter.
 * The VM size is the size of the GPU virtual memory space in GB.
 */
static void amdgpu_device_check_vm_size(struct amdgpu_device *adev)
{
	/* no need to check the default value */
	if (amdgpu_vm_size == -1)
		return;

	if (amdgpu_vm_size < 1) {
		dev_warn(adev->dev, "VM size (%d) too small, min is 1GB\n",
			 amdgpu_vm_size);
		amdgpu_vm_size = -1;
	}
}

static void amdgpu_device_check_smu_prv_buffer_size(struct amdgpu_device *adev)
{
	struct sysinfo si;
	bool is_os_64 = (sizeof(void *) == 8);
	uint64_t total_memory;
	uint64_t dram_size_seven_GB = 0x1B8000000;
	uint64_t dram_size_three_GB = 0xB8000000;

	if (amdgpu_smu_memory_pool_size == 0)
		return;

	if (!is_os_64) {
		dev_warn(adev->dev, "Not 64-bit OS, feature not supported\n");
		goto def_value;
	}
	si_meminfo(&si);
	total_memory = (uint64_t)si.totalram * si.mem_unit;

	if ((amdgpu_smu_memory_pool_size == 1) ||
		(amdgpu_smu_memory_pool_size == 2)) {
		if (total_memory < dram_size_three_GB)
			goto def_value1;
	} else if ((amdgpu_smu_memory_pool_size == 4) ||
		(amdgpu_smu_memory_pool_size == 8)) {
		if (total_memory < dram_size_seven_GB)
			goto def_value1;
	} else {
		dev_warn(adev->dev, "Smu memory pool size not supported\n");
		goto def_value;
	}
	adev->pm.smu_prv_buffer_size = amdgpu_smu_memory_pool_size << 28;

	return;

def_value1:
	dev_warn(adev->dev, "No enough system memory\n");
def_value:
	adev->pm.smu_prv_buffer_size = 0;
}

static int amdgpu_device_init_apu_flags(struct amdgpu_device *adev)
{
	if (!(adev->flags & AMD_IS_APU) ||
	    adev->asic_type < CHIP_RAVEN)
		return 0;

	switch (adev->asic_type) {
	case CHIP_RAVEN:
		if (adev->pdev->device == 0x15dd)
			adev->apu_flags |= AMD_APU_IS_RAVEN;
		if (adev->pdev->device == 0x15d8)
			adev->apu_flags |= AMD_APU_IS_PICASSO;
		break;
	case CHIP_RENOIR:
		if ((adev->pdev->device == 0x1636) ||
		    (adev->pdev->device == 0x164c))
			adev->apu_flags |= AMD_APU_IS_RENOIR;
		else
			adev->apu_flags |= AMD_APU_IS_GREEN_SARDINE;
		break;
	case CHIP_VANGOGH:
		adev->apu_flags |= AMD_APU_IS_VANGOGH;
		break;
	case CHIP_YELLOW_CARP:
		break;
	case CHIP_CYAN_SKILLFISH:
		if ((adev->pdev->device == 0x13FE) ||
		    (adev->pdev->device == 0x143F))
			adev->apu_flags |= AMD_APU_IS_CYAN_SKILLFISH2;
		break;
	default:
		break;
	}

	return 0;
}

/**
 * amdgpu_device_check_arguments - validate module params
 *
 * @adev: amdgpu_device pointer
 *
 * Validates certain module parameters and updates
 * the associated values used by the driver (all asics).
 */
static int amdgpu_device_check_arguments(struct amdgpu_device *adev)
{
	int i;

	if (amdgpu_sched_jobs < 4) {
		dev_warn(adev->dev, "sched jobs (%d) must be at least 4\n",
			 amdgpu_sched_jobs);
		amdgpu_sched_jobs = 4;
	} else if (!is_power_of_2(amdgpu_sched_jobs)) {
		dev_warn(adev->dev, "sched jobs (%d) must be a power of 2\n",
			 amdgpu_sched_jobs);
		amdgpu_sched_jobs = roundup_pow_of_two(amdgpu_sched_jobs);
	}

	if (amdgpu_gart_size != -1 && amdgpu_gart_size < 32) {
		/* gart size must be greater or equal to 32M */
		dev_warn(adev->dev, "gart size (%d) too small\n",
			 amdgpu_gart_size);
		amdgpu_gart_size = -1;
	}

	if (amdgpu_gtt_size != -1 && amdgpu_gtt_size < 32) {
		/* gtt size must be greater or equal to 32M */
		dev_warn(adev->dev, "gtt size (%d) too small\n",
				 amdgpu_gtt_size);
		amdgpu_gtt_size = -1;
	}

	/* valid range is between 4 and 9 inclusive */
	if (amdgpu_vm_fragment_size != -1 &&
	    (amdgpu_vm_fragment_size > 9 || amdgpu_vm_fragment_size < 4)) {
		dev_warn(adev->dev, "valid range is between 4 and 9\n");
		amdgpu_vm_fragment_size = -1;
	}

	if (amdgpu_sched_hw_submission < 2) {
		dev_warn(adev->dev, "sched hw submission jobs (%d) must be at least 2\n",
			 amdgpu_sched_hw_submission);
		amdgpu_sched_hw_submission = 2;
	} else if (!is_power_of_2(amdgpu_sched_hw_submission)) {
		dev_warn(adev->dev, "sched hw submission jobs (%d) must be a power of 2\n",
			 amdgpu_sched_hw_submission);
		amdgpu_sched_hw_submission = roundup_pow_of_two(amdgpu_sched_hw_submission);
	}

	if (amdgpu_reset_method < -1 || amdgpu_reset_method > 4) {
		dev_warn(adev->dev, "invalid option for reset method, reverting to default\n");
		amdgpu_reset_method = -1;
	}

	amdgpu_device_check_smu_prv_buffer_size(adev);

	amdgpu_device_check_vm_size(adev);

	amdgpu_device_check_block_size(adev);

	adev->firmware.load_type = amdgpu_ucode_get_load_type(adev, amdgpu_fw_load_type);

	for (i = 0; i < MAX_XCP; i++) {
		switch (amdgpu_enforce_isolation) {
		case -1:
		case 0:
		default:
			/* disable */
			adev->enforce_isolation[i] = AMDGPU_ENFORCE_ISOLATION_DISABLE;
			break;
		case 1:
			/* enable */
			adev->enforce_isolation[i] =
				AMDGPU_ENFORCE_ISOLATION_ENABLE;
			break;
		case 2:
			/* enable legacy mode */
			adev->enforce_isolation[i] =
				AMDGPU_ENFORCE_ISOLATION_ENABLE_LEGACY;
			break;
		case 3:
			/* enable only process isolation without submitting cleaner shader */
			adev->enforce_isolation[i] =
				AMDGPU_ENFORCE_ISOLATION_NO_CLEANER_SHADER;
			break;
		}
	}

	return 0;
}

/**
 * amdgpu_switcheroo_set_state - set switcheroo state
 *
 * @pdev: pci dev pointer
 * @state: vga_switcheroo state
 *
 * Callback for the switcheroo driver.  Suspends or resumes
 * the asics before or after it is powered up using ACPI methods.
 */
static void amdgpu_switcheroo_set_state(struct pci_dev *pdev,
					enum vga_switcheroo_state state)
{
	struct drm_device *dev = pci_get_drvdata(pdev);
	int r;

	if (amdgpu_device_supports_px(drm_to_adev(dev)) &&
	    state == VGA_SWITCHEROO_OFF)
		return;

	if (state == VGA_SWITCHEROO_ON) {
		pr_info("switched on\n");
		/* don't suspend or resume card normally */
		dev->switch_power_state = DRM_SWITCH_POWER_CHANGING;

		pci_set_power_state(pdev, PCI_D0);
		amdgpu_device_load_pci_state(pdev);
		r = pci_enable_device(pdev);
		if (r)
			dev_warn(&pdev->dev, "pci_enable_device failed (%d)\n",
				 r);
		amdgpu_device_resume(dev, true);

		dev->switch_power_state = DRM_SWITCH_POWER_ON;
	} else {
		dev_info(&pdev->dev, "switched off\n");
		dev->switch_power_state = DRM_SWITCH_POWER_CHANGING;
		amdgpu_device_prepare(dev);
		amdgpu_device_suspend(dev, true);
		amdgpu_device_cache_pci_state(pdev);
		/* Shut down the device */
		pci_disable_device(pdev);
		pci_set_power_state(pdev, PCI_D3cold);
		dev->switch_power_state = DRM_SWITCH_POWER_OFF;
	}
}

/**
 * amdgpu_switcheroo_can_switch - see if switcheroo state can change
 *
 * @pdev: pci dev pointer
 *
 * Callback for the switcheroo driver.  Check of the switcheroo
 * state can be changed.
 * Returns true if the state can be changed, false if not.
 */
static bool amdgpu_switcheroo_can_switch(struct pci_dev *pdev)
{
	struct drm_device *dev = pci_get_drvdata(pdev);

       /*
	* FIXME: open_count is protected by drm_global_mutex but that would lead to
	* locking inversion with the driver load path. And the access here is
	* completely racy anyway. So don't bother with locking for now.
	*/
	return atomic_read(&dev->open_count) == 0;
}

static const struct vga_switcheroo_client_ops amdgpu_switcheroo_ops = {
	.set_gpu_state = amdgpu_switcheroo_set_state,
	.reprobe = NULL,
	.can_switch = amdgpu_switcheroo_can_switch,
};

/**
 * amdgpu_device_ip_set_clockgating_state - set the CG state
 *
 * @dev: amdgpu_device pointer
 * @block_type: Type of hardware IP (SMU, GFX, UVD, etc.)
 * @state: clockgating state (gate or ungate)
 *
 * Sets the requested clockgating state for all instances of
 * the hardware IP specified.
 * Returns the error code from the last instance.
 */
int amdgpu_device_ip_set_clockgating_state(void *dev,
					   enum amd_ip_block_type block_type,
					   enum amd_clockgating_state state)
{
	struct amdgpu_device *adev = dev;
	int i, r = 0;

	for (i = 0; i < adev->num_ip_blocks; i++) {
		if (!adev->ip_blocks[i].status.valid)
			continue;
		if (adev->ip_blocks[i].version->type != block_type)
			continue;
		if (!adev->ip_blocks[i].version->funcs->set_clockgating_state)
			continue;
		r = adev->ip_blocks[i].version->funcs->set_clockgating_state(
			&adev->ip_blocks[i], state);
		if (r)
			dev_err(adev->dev,
				"set_clockgating_state of IP block <%s> failed %d\n",
				adev->ip_blocks[i].version->funcs->name, r);
	}
	return r;
}

/**
 * amdgpu_device_ip_set_powergating_state - set the PG state
 *
 * @dev: amdgpu_device pointer
 * @block_type: Type of hardware IP (SMU, GFX, UVD, etc.)
 * @state: powergating state (gate or ungate)
 *
 * Sets the requested powergating state for all instances of
 * the hardware IP specified.
 * Returns the error code from the last instance.
 */
int amdgpu_device_ip_set_powergating_state(void *dev,
					   enum amd_ip_block_type block_type,
					   enum amd_powergating_state state)
{
	struct amdgpu_device *adev = dev;
	int i, r = 0;

	for (i = 0; i < adev->num_ip_blocks; i++) {
		if (!adev->ip_blocks[i].status.valid)
			continue;
		if (adev->ip_blocks[i].version->type != block_type)
			continue;
		if (!adev->ip_blocks[i].version->funcs->set_powergating_state)
			continue;
		r = adev->ip_blocks[i].version->funcs->set_powergating_state(
			&adev->ip_blocks[i], state);
		if (r)
			dev_err(adev->dev,
				"set_powergating_state of IP block <%s> failed %d\n",
				adev->ip_blocks[i].version->funcs->name, r);
	}
	return r;
}

/**
 * amdgpu_device_ip_get_clockgating_state - get the CG state
 *
 * @adev: amdgpu_device pointer
 * @flags: clockgating feature flags
 *
 * Walks the list of IPs on the device and updates the clockgating
 * flags for each IP.
 * Updates @flags with the feature flags for each hardware IP where
 * clockgating is enabled.
 */
void amdgpu_device_ip_get_clockgating_state(struct amdgpu_device *adev,
					    u64 *flags)
{
	int i;

	for (i = 0; i < adev->num_ip_blocks; i++) {
		if (!adev->ip_blocks[i].status.valid)
			continue;
		if (adev->ip_blocks[i].version->funcs->get_clockgating_state)
			adev->ip_blocks[i].version->funcs->get_clockgating_state(
				&adev->ip_blocks[i], flags);
	}
}

/**
 * amdgpu_device_ip_wait_for_idle - wait for idle
 *
 * @adev: amdgpu_device pointer
 * @block_type: Type of hardware IP (SMU, GFX, UVD, etc.)
 *
 * Waits for the request hardware IP to be idle.
 * Returns 0 for success or a negative error code on failure.
 */
int amdgpu_device_ip_wait_for_idle(struct amdgpu_device *adev,
				   enum amd_ip_block_type block_type)
{
	int i, r;

	for (i = 0; i < adev->num_ip_blocks; i++) {
		if (!adev->ip_blocks[i].status.valid)
			continue;
		if (adev->ip_blocks[i].version->type == block_type) {
			if (adev->ip_blocks[i].version->funcs->wait_for_idle) {
				r = adev->ip_blocks[i].version->funcs->wait_for_idle(
								&adev->ip_blocks[i]);
				if (r)
					return r;
			}
			break;
		}
	}
	return 0;

}

/**
 * amdgpu_device_ip_is_valid - is the hardware IP enabled
 *
 * @adev: amdgpu_device pointer
 * @block_type: Type of hardware IP (SMU, GFX, UVD, etc.)
 *
 * Check if the hardware IP is enable or not.
 * Returns true if it the IP is enable, false if not.
 */
bool amdgpu_device_ip_is_valid(struct amdgpu_device *adev,
			       enum amd_ip_block_type block_type)
{
	int i;

	for (i = 0; i < adev->num_ip_blocks; i++) {
		if (adev->ip_blocks[i].version->type == block_type)
			return adev->ip_blocks[i].status.valid;
	}
	return false;

}

/**
 * amdgpu_device_ip_get_ip_block - get a hw IP pointer
 *
 * @adev: amdgpu_device pointer
 * @type: Type of hardware IP (SMU, GFX, UVD, etc.)
 *
 * Returns a pointer to the hardware IP block structure
 * if it exists for the asic, otherwise NULL.
 */
struct amdgpu_ip_block *
amdgpu_device_ip_get_ip_block(struct amdgpu_device *adev,
			      enum amd_ip_block_type type)
{
	int i;

	for (i = 0; i < adev->num_ip_blocks; i++)
		if (adev->ip_blocks[i].version->type == type)
			return &adev->ip_blocks[i];

	return NULL;
}

/**
 * amdgpu_device_ip_block_version_cmp
 *
 * @adev: amdgpu_device pointer
 * @type: enum amd_ip_block_type
 * @major: major version
 * @minor: minor version
 *
 * return 0 if equal or greater
 * return 1 if smaller or the ip_block doesn't exist
 */
int amdgpu_device_ip_block_version_cmp(struct amdgpu_device *adev,
				       enum amd_ip_block_type type,
				       u32 major, u32 minor)
{
	struct amdgpu_ip_block *ip_block = amdgpu_device_ip_get_ip_block(adev, type);

	if (ip_block && ((ip_block->version->major > major) ||
			((ip_block->version->major == major) &&
			(ip_block->version->minor >= minor))))
		return 0;

	return 1;
}

static const char *ip_block_names[] = {
	[AMD_IP_BLOCK_TYPE_COMMON] = "common",
	[AMD_IP_BLOCK_TYPE_GMC] = "gmc",
	[AMD_IP_BLOCK_TYPE_IH] = "ih",
	[AMD_IP_BLOCK_TYPE_SMC] = "smu",
	[AMD_IP_BLOCK_TYPE_PSP] = "psp",
	[AMD_IP_BLOCK_TYPE_DCE] = "dce",
	[AMD_IP_BLOCK_TYPE_GFX] = "gfx",
	[AMD_IP_BLOCK_TYPE_SDMA] = "sdma",
	[AMD_IP_BLOCK_TYPE_UVD] = "uvd",
	[AMD_IP_BLOCK_TYPE_VCE] = "vce",
	[AMD_IP_BLOCK_TYPE_ACP] = "acp",
	[AMD_IP_BLOCK_TYPE_VCN] = "vcn",
	[AMD_IP_BLOCK_TYPE_MES] = "mes",
	[AMD_IP_BLOCK_TYPE_JPEG] = "jpeg",
	[AMD_IP_BLOCK_TYPE_VPE] = "vpe",
	[AMD_IP_BLOCK_TYPE_UMSCH_MM] = "umsch_mm",
	[AMD_IP_BLOCK_TYPE_ISP] = "isp",
};

static const char *ip_block_name(struct amdgpu_device *adev, enum amd_ip_block_type type)
{
	int idx = (int)type;

	return idx < ARRAY_SIZE(ip_block_names) ? ip_block_names[idx] : "unknown";
}

/**
 * amdgpu_device_ip_block_add
 *
 * @adev: amdgpu_device pointer
 * @ip_block_version: pointer to the IP to add
 *
 * Adds the IP block driver information to the collection of IPs
 * on the asic.
 */
int amdgpu_device_ip_block_add(struct amdgpu_device *adev,
			       const struct amdgpu_ip_block_version *ip_block_version)
{
	if (!ip_block_version)
		return -EINVAL;

	switch (ip_block_version->type) {
	case AMD_IP_BLOCK_TYPE_VCN:
		if (adev->harvest_ip_mask & AMD_HARVEST_IP_VCN_MASK)
			return 0;
		break;
	case AMD_IP_BLOCK_TYPE_JPEG:
		if (adev->harvest_ip_mask & AMD_HARVEST_IP_JPEG_MASK)
			return 0;
		break;
	default:
		break;
	}

	dev_info(adev->dev, "detected ip block number %d <%s_v%d_%d_%d> (%s)\n",
		 adev->num_ip_blocks,
		 ip_block_name(adev, ip_block_version->type),
		 ip_block_version->major,
		 ip_block_version->minor,
		 ip_block_version->rev,
		 ip_block_version->funcs->name);

	adev->ip_blocks[adev->num_ip_blocks].adev = adev;

	adev->ip_blocks[adev->num_ip_blocks++].version = ip_block_version;

	return 0;
}

/**
 * amdgpu_device_enable_virtual_display - enable virtual display feature
 *
 * @adev: amdgpu_device pointer
 *
 * Enabled the virtual display feature if the user has enabled it via
 * the module parameter virtual_display.  This feature provides a virtual
 * display hardware on headless boards or in virtualized environments.
 * This function parses and validates the configuration string specified by
 * the user and configures the virtual display configuration (number of
 * virtual connectors, crtcs, etc.) specified.
 */
static void amdgpu_device_enable_virtual_display(struct amdgpu_device *adev)
{
	adev->enable_virtual_display = false;

	if (amdgpu_virtual_display) {
		const char *pci_address_name = pci_name(adev->pdev);
		char *pciaddstr, *pciaddstr_tmp, *pciaddname_tmp, *pciaddname;

		pciaddstr = kstrdup(amdgpu_virtual_display, GFP_KERNEL);
		pciaddstr_tmp = pciaddstr;
		while ((pciaddname_tmp = strsep(&pciaddstr_tmp, ";"))) {
			pciaddname = strsep(&pciaddname_tmp, ",");
			if (!strcmp("all", pciaddname)
			    || !strcmp(pci_address_name, pciaddname)) {
				long num_crtc;
				int res = -1;

				adev->enable_virtual_display = true;

				if (pciaddname_tmp)
					res = kstrtol(pciaddname_tmp, 10,
						      &num_crtc);

				if (!res) {
					if (num_crtc < 1)
						num_crtc = 1;
					if (num_crtc > 6)
						num_crtc = 6;
					adev->mode_info.num_crtc = num_crtc;
				} else {
					adev->mode_info.num_crtc = 1;
				}
				break;
			}
		}

		dev_info(
			adev->dev,
			"virtual display string:%s, %s:virtual_display:%d, num_crtc:%d\n",
			amdgpu_virtual_display, pci_address_name,
			adev->enable_virtual_display, adev->mode_info.num_crtc);

		kfree(pciaddstr);
	}
}

void amdgpu_device_set_sriov_virtual_display(struct amdgpu_device *adev)
{
	if (amdgpu_sriov_vf(adev) && !adev->enable_virtual_display) {
		adev->mode_info.num_crtc = 1;
		adev->enable_virtual_display = true;
		dev_info(adev->dev, "virtual_display:%d, num_crtc:%d\n",
			 adev->enable_virtual_display,
			 adev->mode_info.num_crtc);
	}
}

/**
 * amdgpu_device_parse_gpu_info_fw - parse gpu info firmware
 *
 * @adev: amdgpu_device pointer
 *
 * Parses the asic configuration parameters specified in the gpu info
 * firmware and makes them available to the driver for use in configuring
 * the asic.
 * Returns 0 on success, -EINVAL on failure.
 */
static int amdgpu_device_parse_gpu_info_fw(struct amdgpu_device *adev)
{
	const char *chip_name;
	int err;
	const struct gpu_info_firmware_header_v1_0 *hdr;

	adev->firmware.gpu_info_fw = NULL;

	switch (adev->asic_type) {
	default:
		return 0;
	case CHIP_VEGA10:
		chip_name = "vega10";
		break;
	case CHIP_VEGA12:
		chip_name = "vega12";
		break;
	case CHIP_RAVEN:
		if (adev->apu_flags & AMD_APU_IS_RAVEN2)
			chip_name = "raven2";
		else if (adev->apu_flags & AMD_APU_IS_PICASSO)
			chip_name = "picasso";
		else
			chip_name = "raven";
		break;
	case CHIP_ARCTURUS:
		chip_name = "arcturus";
		break;
	case CHIP_NAVI12:
		if (adev->mman.discovery_bin)
			return 0;
		chip_name = "navi12";
		break;
	case CHIP_CYAN_SKILLFISH:
<<<<<<< HEAD
=======
		if (adev->mman.discovery_bin)
			return 0;
>>>>>>> b35fc656
		chip_name = "cyan_skillfish";
		break;
	}

	err = amdgpu_ucode_request(adev, &adev->firmware.gpu_info_fw,
				   AMDGPU_UCODE_OPTIONAL,
				   "amdgpu/%s_gpu_info.bin", chip_name);
	if (err) {
		dev_err(adev->dev,
			"Failed to get gpu_info firmware \"%s_gpu_info.bin\"\n",
			chip_name);
		goto out;
	}

	hdr = (const struct gpu_info_firmware_header_v1_0 *)adev->firmware.gpu_info_fw->data;
	amdgpu_ucode_print_gpu_info_hdr(&hdr->header);

	switch (hdr->version_major) {
	case 1:
	{
		const struct gpu_info_firmware_v1_0 *gpu_info_fw =
			(const struct gpu_info_firmware_v1_0 *)(adev->firmware.gpu_info_fw->data +
								le32_to_cpu(hdr->header.ucode_array_offset_bytes));

		/*
		 * Should be dropped when DAL no longer needs it.
		 */
		if (adev->asic_type == CHIP_NAVI12)
			goto parse_soc_bounding_box;

		adev->gfx.config.max_shader_engines = le32_to_cpu(gpu_info_fw->gc_num_se);
		adev->gfx.config.max_cu_per_sh = le32_to_cpu(gpu_info_fw->gc_num_cu_per_sh);
		adev->gfx.config.max_sh_per_se = le32_to_cpu(gpu_info_fw->gc_num_sh_per_se);
		adev->gfx.config.max_backends_per_se = le32_to_cpu(gpu_info_fw->gc_num_rb_per_se);
		adev->gfx.config.max_texture_channel_caches =
			le32_to_cpu(gpu_info_fw->gc_num_tccs);
		adev->gfx.config.max_gprs = le32_to_cpu(gpu_info_fw->gc_num_gprs);
		adev->gfx.config.max_gs_threads = le32_to_cpu(gpu_info_fw->gc_num_max_gs_thds);
		adev->gfx.config.gs_vgt_table_depth = le32_to_cpu(gpu_info_fw->gc_gs_table_depth);
		adev->gfx.config.gs_prim_buffer_depth = le32_to_cpu(gpu_info_fw->gc_gsprim_buff_depth);
		adev->gfx.config.double_offchip_lds_buf =
			le32_to_cpu(gpu_info_fw->gc_double_offchip_lds_buffer);
		adev->gfx.cu_info.wave_front_size = le32_to_cpu(gpu_info_fw->gc_wave_size);
		adev->gfx.cu_info.max_waves_per_simd =
			le32_to_cpu(gpu_info_fw->gc_max_waves_per_simd);
		adev->gfx.cu_info.max_scratch_slots_per_cu =
			le32_to_cpu(gpu_info_fw->gc_max_scratch_slots_per_cu);
		adev->gfx.cu_info.lds_size = le32_to_cpu(gpu_info_fw->gc_lds_size);
		if (hdr->version_minor >= 1) {
			const struct gpu_info_firmware_v1_1 *gpu_info_fw =
				(const struct gpu_info_firmware_v1_1 *)(adev->firmware.gpu_info_fw->data +
									le32_to_cpu(hdr->header.ucode_array_offset_bytes));
			adev->gfx.config.num_sc_per_sh =
				le32_to_cpu(gpu_info_fw->num_sc_per_sh);
			adev->gfx.config.num_packer_per_sc =
				le32_to_cpu(gpu_info_fw->num_packer_per_sc);
		}

parse_soc_bounding_box:
		/*
		 * soc bounding box info is not integrated in disocovery table,
		 * we always need to parse it from gpu info firmware if needed.
		 */
		if (hdr->version_minor == 2) {
			const struct gpu_info_firmware_v1_2 *gpu_info_fw =
				(const struct gpu_info_firmware_v1_2 *)(adev->firmware.gpu_info_fw->data +
									le32_to_cpu(hdr->header.ucode_array_offset_bytes));
			adev->dm.soc_bounding_box = &gpu_info_fw->soc_bounding_box;
		}
		break;
	}
	default:
		dev_err(adev->dev,
			"Unsupported gpu_info table %d\n", hdr->header.ucode_version);
		err = -EINVAL;
		goto out;
	}
out:
	return err;
}

static void amdgpu_uid_init(struct amdgpu_device *adev)
{
	/* Initialize the UID for the device */
	adev->uid_info = kzalloc(sizeof(struct amdgpu_uid), GFP_KERNEL);
	if (!adev->uid_info) {
		dev_warn(adev->dev, "Failed to allocate memory for UID\n");
		return;
	}
	adev->uid_info->adev = adev;
}

static void amdgpu_uid_fini(struct amdgpu_device *adev)
{
	/* Free the UID memory */
	kfree(adev->uid_info);
	adev->uid_info = NULL;
}

/**
 * amdgpu_device_ip_early_init - run early init for hardware IPs
 *
 * @adev: amdgpu_device pointer
 *
 * Early initialization pass for hardware IPs.  The hardware IPs that make
 * up each asic are discovered each IP's early_init callback is run.  This
 * is the first stage in initializing the asic.
 * Returns 0 on success, negative error code on failure.
 */
static int amdgpu_device_ip_early_init(struct amdgpu_device *adev)
{
	struct amdgpu_ip_block *ip_block;
	struct pci_dev *parent;
	bool total, skip_bios;
	uint32_t bios_flags;
	int i, r;

	amdgpu_device_enable_virtual_display(adev);

	if (amdgpu_sriov_vf(adev)) {
		r = amdgpu_virt_request_full_gpu(adev, true);
		if (r)
			return r;
	}

	switch (adev->asic_type) {
#ifdef CONFIG_DRM_AMDGPU_SI
	case CHIP_VERDE:
	case CHIP_TAHITI:
	case CHIP_PITCAIRN:
	case CHIP_OLAND:
	case CHIP_HAINAN:
		adev->family = AMDGPU_FAMILY_SI;
		r = si_set_ip_blocks(adev);
		if (r)
			return r;
		break;
#endif
#ifdef CONFIG_DRM_AMDGPU_CIK
	case CHIP_BONAIRE:
	case CHIP_HAWAII:
	case CHIP_KAVERI:
	case CHIP_KABINI:
	case CHIP_MULLINS:
		if (adev->flags & AMD_IS_APU)
			adev->family = AMDGPU_FAMILY_KV;
		else
			adev->family = AMDGPU_FAMILY_CI;

		r = cik_set_ip_blocks(adev);
		if (r)
			return r;
		break;
#endif
	case CHIP_TOPAZ:
	case CHIP_TONGA:
	case CHIP_FIJI:
	case CHIP_POLARIS10:
	case CHIP_POLARIS11:
	case CHIP_POLARIS12:
	case CHIP_VEGAM:
	case CHIP_CARRIZO:
	case CHIP_STONEY:
		if (adev->flags & AMD_IS_APU)
			adev->family = AMDGPU_FAMILY_CZ;
		else
			adev->family = AMDGPU_FAMILY_VI;

		r = vi_set_ip_blocks(adev);
		if (r)
			return r;
		break;
	default:
		r = amdgpu_discovery_set_ip_blocks(adev);
		if (r)
			return r;
		break;
	}

	/* Check for IP version 9.4.3 with A0 hardware */
	if (amdgpu_ip_version(adev, GC_HWIP, 0) == IP_VERSION(9, 4, 3) &&
	    !amdgpu_device_get_rev_id(adev)) {
		dev_err(adev->dev, "Unsupported A0 hardware\n");
		return -ENODEV;	/* device unsupported - no device error */
	}

	if (amdgpu_has_atpx() &&
	    (amdgpu_is_atpx_hybrid() ||
	     amdgpu_has_atpx_dgpu_power_cntl()) &&
	    ((adev->flags & AMD_IS_APU) == 0) &&
	    !dev_is_removable(&adev->pdev->dev))
		adev->flags |= AMD_IS_PX;

	if (!(adev->flags & AMD_IS_APU)) {
		parent = pcie_find_root_port(adev->pdev);
		adev->has_pr3 = parent ? pci_pr3_present(parent) : false;
	}

	adev->pm.pp_feature = amdgpu_pp_feature_mask;
	if (amdgpu_sriov_vf(adev) || sched_policy == KFD_SCHED_POLICY_NO_HWS)
		adev->pm.pp_feature &= ~PP_GFXOFF_MASK;
	if (amdgpu_sriov_vf(adev) && adev->asic_type == CHIP_SIENNA_CICHLID)
		adev->pm.pp_feature &= ~PP_OVERDRIVE_MASK;
	if (!amdgpu_device_pcie_dynamic_switching_supported(adev))
		adev->pm.pp_feature &= ~PP_PCIE_DPM_MASK;

	adev->virt.is_xgmi_node_migrate_enabled = false;
	if (amdgpu_sriov_vf(adev)) {
		adev->virt.is_xgmi_node_migrate_enabled =
			amdgpu_ip_version((adev), GC_HWIP, 0) == IP_VERSION(9, 4, 4);
	}

	total = true;
	for (i = 0; i < adev->num_ip_blocks; i++) {
		ip_block = &adev->ip_blocks[i];

		if ((amdgpu_ip_block_mask & (1 << i)) == 0) {
			dev_warn(adev->dev, "disabled ip block: %d <%s>\n", i,
				 adev->ip_blocks[i].version->funcs->name);
			adev->ip_blocks[i].status.valid = false;
		} else if (ip_block->version->funcs->early_init) {
			r = ip_block->version->funcs->early_init(ip_block);
			if (r == -ENOENT) {
				adev->ip_blocks[i].status.valid = false;
			} else if (r) {
				dev_err(adev->dev,
					"early_init of IP block <%s> failed %d\n",
					adev->ip_blocks[i].version->funcs->name,
					r);
				total = false;
			} else {
				adev->ip_blocks[i].status.valid = true;
			}
		} else {
			adev->ip_blocks[i].status.valid = true;
		}
		/* get the vbios after the asic_funcs are set up */
		if (adev->ip_blocks[i].version->type == AMD_IP_BLOCK_TYPE_COMMON) {
			r = amdgpu_device_parse_gpu_info_fw(adev);
			if (r)
				return r;

			bios_flags = amdgpu_device_get_vbios_flags(adev);
			skip_bios = !!(bios_flags & AMDGPU_VBIOS_SKIP);
			/* Read BIOS */
			if (!skip_bios) {
				bool optional =
					!!(bios_flags & AMDGPU_VBIOS_OPTIONAL);
				if (!amdgpu_get_bios(adev) && !optional)
					return -EINVAL;

				if (optional && !adev->bios)
					dev_info(
						adev->dev,
						"VBIOS image optional, proceeding without VBIOS image");

				if (adev->bios) {
					r = amdgpu_atombios_init(adev);
					if (r) {
						dev_err(adev->dev,
							"amdgpu_atombios_init failed\n");
						amdgpu_vf_error_put(
							adev,
							AMDGIM_ERROR_VF_ATOMBIOS_INIT_FAIL,
							0, 0);
						return r;
					}
				}
			}

			/*get pf2vf msg info at it's earliest time*/
			if (amdgpu_sriov_vf(adev))
				amdgpu_virt_init_data_exchange(adev);

		}
	}
	if (!total)
		return -ENODEV;

	if (adev->gmc.xgmi.supported)
		amdgpu_xgmi_early_init(adev);

	if (amdgpu_is_multi_aid(adev))
		amdgpu_uid_init(adev);
	ip_block = amdgpu_device_ip_get_ip_block(adev, AMD_IP_BLOCK_TYPE_GFX);
	if (ip_block->status.valid != false)
		amdgpu_amdkfd_device_probe(adev);

	adev->cg_flags &= amdgpu_cg_mask;
	adev->pg_flags &= amdgpu_pg_mask;

	return 0;
}

static int amdgpu_device_ip_hw_init_phase1(struct amdgpu_device *adev)
{
	int i, r;

	for (i = 0; i < adev->num_ip_blocks; i++) {
		if (!adev->ip_blocks[i].status.sw)
			continue;
		if (adev->ip_blocks[i].status.hw)
			continue;
		if (!amdgpu_ip_member_of_hwini(
			    adev, adev->ip_blocks[i].version->type))
			continue;
		if (adev->ip_blocks[i].version->type == AMD_IP_BLOCK_TYPE_COMMON ||
		    (amdgpu_sriov_vf(adev) && (adev->ip_blocks[i].version->type == AMD_IP_BLOCK_TYPE_PSP)) ||
		    adev->ip_blocks[i].version->type == AMD_IP_BLOCK_TYPE_IH) {
			r = adev->ip_blocks[i].version->funcs->hw_init(&adev->ip_blocks[i]);
			if (r) {
				dev_err(adev->dev,
					"hw_init of IP block <%s> failed %d\n",
					adev->ip_blocks[i].version->funcs->name,
					r);
				return r;
			}
			adev->ip_blocks[i].status.hw = true;
		}
	}

	return 0;
}

static int amdgpu_device_ip_hw_init_phase2(struct amdgpu_device *adev)
{
	int i, r;

	for (i = 0; i < adev->num_ip_blocks; i++) {
		if (!adev->ip_blocks[i].status.sw)
			continue;
		if (adev->ip_blocks[i].status.hw)
			continue;
		if (!amdgpu_ip_member_of_hwini(
			    adev, adev->ip_blocks[i].version->type))
			continue;
		r = adev->ip_blocks[i].version->funcs->hw_init(&adev->ip_blocks[i]);
		if (r) {
			dev_err(adev->dev,
				"hw_init of IP block <%s> failed %d\n",
				adev->ip_blocks[i].version->funcs->name, r);
			return r;
		}
		adev->ip_blocks[i].status.hw = true;
	}

	return 0;
}

static int amdgpu_device_fw_loading(struct amdgpu_device *adev)
{
	int r = 0;
	int i;
	uint32_t smu_version;

	if (adev->asic_type >= CHIP_VEGA10) {
		for (i = 0; i < adev->num_ip_blocks; i++) {
			if (adev->ip_blocks[i].version->type != AMD_IP_BLOCK_TYPE_PSP)
				continue;

			if (!amdgpu_ip_member_of_hwini(adev,
						       AMD_IP_BLOCK_TYPE_PSP))
				break;

			if (!adev->ip_blocks[i].status.sw)
				continue;

			/* no need to do the fw loading again if already done*/
			if (adev->ip_blocks[i].status.hw == true)
				break;

			if (amdgpu_in_reset(adev) || adev->in_suspend) {
				r = amdgpu_ip_block_resume(&adev->ip_blocks[i]);
				if (r)
					return r;
			} else {
				r = adev->ip_blocks[i].version->funcs->hw_init(&adev->ip_blocks[i]);
				if (r) {
					dev_err(adev->dev,
						"hw_init of IP block <%s> failed %d\n",
						adev->ip_blocks[i]
							.version->funcs->name,
						r);
					return r;
				}
				adev->ip_blocks[i].status.hw = true;
			}
			break;
		}
	}

	if (!amdgpu_sriov_vf(adev) || adev->asic_type == CHIP_TONGA)
		r = amdgpu_pm_load_smu_firmware(adev, &smu_version);

	return r;
}

static int amdgpu_device_init_schedulers(struct amdgpu_device *adev)
{
	struct drm_sched_init_args args = {
		.ops = &amdgpu_sched_ops,
		.num_rqs = DRM_SCHED_PRIORITY_COUNT,
		.timeout_wq = adev->reset_domain->wq,
		.dev = adev->dev,
	};
	long timeout;
	int r, i;

	for (i = 0; i < AMDGPU_MAX_RINGS; ++i) {
		struct amdgpu_ring *ring = adev->rings[i];

		/* No need to setup the GPU scheduler for rings that don't need it */
		if (!ring || ring->no_scheduler)
			continue;

		switch (ring->funcs->type) {
		case AMDGPU_RING_TYPE_GFX:
			timeout = adev->gfx_timeout;
			break;
		case AMDGPU_RING_TYPE_COMPUTE:
			timeout = adev->compute_timeout;
			break;
		case AMDGPU_RING_TYPE_SDMA:
			timeout = adev->sdma_timeout;
			break;
		default:
			timeout = adev->video_timeout;
			break;
		}

		args.timeout = timeout;
		args.credit_limit = ring->num_hw_submission;
		args.score = ring->sched_score;
		args.name = ring->name;

		r = drm_sched_init(&ring->sched, &args);
		if (r) {
			dev_err(adev->dev,
				"Failed to create scheduler on ring %s.\n",
				ring->name);
			return r;
		}
		r = amdgpu_uvd_entity_init(adev, ring);
		if (r) {
			dev_err(adev->dev,
				"Failed to create UVD scheduling entity on ring %s.\n",
				ring->name);
			return r;
		}
		r = amdgpu_vce_entity_init(adev, ring);
		if (r) {
			dev_err(adev->dev,
				"Failed to create VCE scheduling entity on ring %s.\n",
				ring->name);
			return r;
		}
	}

	if (adev->xcp_mgr)
		amdgpu_xcp_update_partition_sched_list(adev);

	return 0;
}


/**
 * amdgpu_device_ip_init - run init for hardware IPs
 *
 * @adev: amdgpu_device pointer
 *
 * Main initialization pass for hardware IPs.  The list of all the hardware
 * IPs that make up the asic is walked and the sw_init and hw_init callbacks
 * are run.  sw_init initializes the software state associated with each IP
 * and hw_init initializes the hardware associated with each IP.
 * Returns 0 on success, negative error code on failure.
 */
static int amdgpu_device_ip_init(struct amdgpu_device *adev)
{
	bool init_badpage;
	int i, r;

	r = amdgpu_ras_init(adev);
	if (r)
		return r;

	for (i = 0; i < adev->num_ip_blocks; i++) {
		if (!adev->ip_blocks[i].status.valid)
			continue;
		if (adev->ip_blocks[i].version->funcs->sw_init) {
			r = adev->ip_blocks[i].version->funcs->sw_init(&adev->ip_blocks[i]);
			if (r) {
				dev_err(adev->dev,
					"sw_init of IP block <%s> failed %d\n",
					adev->ip_blocks[i].version->funcs->name,
					r);
				goto init_failed;
			}
		}
		adev->ip_blocks[i].status.sw = true;

		if (!amdgpu_ip_member_of_hwini(
			    adev, adev->ip_blocks[i].version->type))
			continue;

		if (adev->ip_blocks[i].version->type == AMD_IP_BLOCK_TYPE_COMMON) {
			/* need to do common hw init early so everything is set up for gmc */
			r = adev->ip_blocks[i].version->funcs->hw_init(&adev->ip_blocks[i]);
			if (r) {
				dev_err(adev->dev, "hw_init %d failed %d\n", i,
					r);
				goto init_failed;
			}
			adev->ip_blocks[i].status.hw = true;
		} else if (adev->ip_blocks[i].version->type == AMD_IP_BLOCK_TYPE_GMC) {
			/* need to do gmc hw init early so we can allocate gpu mem */
			/* Try to reserve bad pages early */
			if (amdgpu_sriov_vf(adev))
				amdgpu_virt_exchange_data(adev);

			r = amdgpu_device_mem_scratch_init(adev);
			if (r) {
				dev_err(adev->dev,
					"amdgpu_mem_scratch_init failed %d\n",
					r);
				goto init_failed;
			}
			r = adev->ip_blocks[i].version->funcs->hw_init(&adev->ip_blocks[i]);
			if (r) {
				dev_err(adev->dev, "hw_init %d failed %d\n", i,
					r);
				goto init_failed;
			}
			r = amdgpu_device_wb_init(adev);
			if (r) {
				dev_err(adev->dev,
					"amdgpu_device_wb_init failed %d\n", r);
				goto init_failed;
			}
			adev->ip_blocks[i].status.hw = true;

			/* right after GMC hw init, we create CSA */
			if (adev->gfx.mcbp) {
				r = amdgpu_allocate_static_csa(adev, &adev->virt.csa_obj,
							       AMDGPU_GEM_DOMAIN_VRAM |
							       AMDGPU_GEM_DOMAIN_GTT,
							       AMDGPU_CSA_SIZE);
				if (r) {
					dev_err(adev->dev,
						"allocate CSA failed %d\n", r);
					goto init_failed;
				}
			}

			r = amdgpu_seq64_init(adev);
			if (r) {
				dev_err(adev->dev, "allocate seq64 failed %d\n",
					r);
				goto init_failed;
			}
		}
	}

	if (amdgpu_sriov_vf(adev))
		amdgpu_virt_init_data_exchange(adev);

	r = amdgpu_ib_pool_init(adev);
	if (r) {
		dev_err(adev->dev, "IB initialization failed (%d).\n", r);
		amdgpu_vf_error_put(adev, AMDGIM_ERROR_VF_IB_INIT_FAIL, 0, r);
		goto init_failed;
	}

	r = amdgpu_ucode_create_bo(adev); /* create ucode bo when sw_init complete*/
	if (r)
		goto init_failed;

	r = amdgpu_device_ip_hw_init_phase1(adev);
	if (r)
		goto init_failed;

	r = amdgpu_device_fw_loading(adev);
	if (r)
		goto init_failed;

	r = amdgpu_device_ip_hw_init_phase2(adev);
	if (r)
		goto init_failed;

	/*
	 * retired pages will be loaded from eeprom and reserved here,
	 * it should be called after amdgpu_device_ip_hw_init_phase2  since
	 * for some ASICs the RAS EEPROM code relies on SMU fully functioning
	 * for I2C communication which only true at this point.
	 *
	 * amdgpu_ras_recovery_init may fail, but the upper only cares the
	 * failure from bad gpu situation and stop amdgpu init process
	 * accordingly. For other failed cases, it will still release all
	 * the resource and print error message, rather than returning one
	 * negative value to upper level.
	 *
	 * Note: theoretically, this should be called before all vram allocations
	 * to protect retired page from abusing
	 */
	init_badpage = (adev->init_lvl->level != AMDGPU_INIT_LEVEL_MINIMAL_XGMI);
	r = amdgpu_ras_recovery_init(adev, init_badpage);
	if (r)
		goto init_failed;

	/**
	 * In case of XGMI grab extra reference for reset domain for this device
	 */
	if (adev->gmc.xgmi.num_physical_nodes > 1) {
		if (amdgpu_xgmi_add_device(adev) == 0) {
			if (!amdgpu_sriov_vf(adev)) {
				struct amdgpu_hive_info *hive = amdgpu_get_xgmi_hive(adev);

				if (WARN_ON(!hive)) {
					r = -ENOENT;
					goto init_failed;
				}

				if (!hive->reset_domain ||
				    !amdgpu_reset_get_reset_domain(hive->reset_domain)) {
					r = -ENOENT;
					amdgpu_put_xgmi_hive(hive);
					goto init_failed;
				}

				/* Drop the early temporary reset domain we created for device */
				amdgpu_reset_put_reset_domain(adev->reset_domain);
				adev->reset_domain = hive->reset_domain;
				amdgpu_put_xgmi_hive(hive);
			}
		}
	}

	r = amdgpu_device_init_schedulers(adev);
	if (r)
		goto init_failed;

	if (adev->mman.buffer_funcs_ring->sched.ready)
		amdgpu_ttm_set_buffer_funcs_status(adev, true);

	/* Don't init kfd if whole hive need to be reset during init */
	if (adev->init_lvl->level != AMDGPU_INIT_LEVEL_MINIMAL_XGMI) {
		kgd2kfd_init_zone_device(adev);
		amdgpu_amdkfd_device_init(adev);
	}

	amdgpu_fru_get_product_info(adev);

	if (!amdgpu_sriov_vf(adev) || amdgpu_sriov_ras_cper_en(adev))
		r = amdgpu_cper_init(adev);

init_failed:

	return r;
}

/**
 * amdgpu_device_fill_reset_magic - writes reset magic to gart pointer
 *
 * @adev: amdgpu_device pointer
 *
 * Writes a reset magic value to the gart pointer in VRAM.  The driver calls
 * this function before a GPU reset.  If the value is retained after a
 * GPU reset, VRAM has not been lost. Some GPU resets may destroy VRAM contents.
 */
static void amdgpu_device_fill_reset_magic(struct amdgpu_device *adev)
{
	memcpy(adev->reset_magic, adev->gart.ptr, AMDGPU_RESET_MAGIC_NUM);
}

/**
 * amdgpu_device_check_vram_lost - check if vram is valid
 *
 * @adev: amdgpu_device pointer
 *
 * Checks the reset magic value written to the gart pointer in VRAM.
 * The driver calls this after a GPU reset to see if the contents of
 * VRAM is lost or now.
 * returns true if vram is lost, false if not.
 */
static bool amdgpu_device_check_vram_lost(struct amdgpu_device *adev)
{
	if (memcmp(adev->gart.ptr, adev->reset_magic,
			AMDGPU_RESET_MAGIC_NUM))
		return true;

	if (!amdgpu_in_reset(adev))
		return false;

	/*
	 * For all ASICs with baco/mode1 reset, the VRAM is
	 * always assumed to be lost.
	 */
	switch (amdgpu_asic_reset_method(adev)) {
	case AMD_RESET_METHOD_LEGACY:
	case AMD_RESET_METHOD_LINK:
	case AMD_RESET_METHOD_BACO:
	case AMD_RESET_METHOD_MODE1:
		return true;
	default:
		return false;
	}
}

/**
 * amdgpu_device_set_cg_state - set clockgating for amdgpu device
 *
 * @adev: amdgpu_device pointer
 * @state: clockgating state (gate or ungate)
 *
 * The list of all the hardware IPs that make up the asic is walked and the
 * set_clockgating_state callbacks are run.
 * Late initialization pass enabling clockgating for hardware IPs.
 * Fini or suspend, pass disabling clockgating for hardware IPs.
 * Returns 0 on success, negative error code on failure.
 */

int amdgpu_device_set_cg_state(struct amdgpu_device *adev,
			       enum amd_clockgating_state state)
{
	int i, j, r;

	if (amdgpu_emu_mode == 1)
		return 0;

	for (j = 0; j < adev->num_ip_blocks; j++) {
		i = state == AMD_CG_STATE_GATE ? j : adev->num_ip_blocks - j - 1;
		if (!adev->ip_blocks[i].status.late_initialized)
			continue;
		/* skip CG for GFX, SDMA on S0ix */
		if (adev->in_s0ix &&
		    (adev->ip_blocks[i].version->type == AMD_IP_BLOCK_TYPE_GFX ||
		     adev->ip_blocks[i].version->type == AMD_IP_BLOCK_TYPE_SDMA))
			continue;
		/* skip CG for VCE/UVD, it's handled specially */
		if (adev->ip_blocks[i].version->type != AMD_IP_BLOCK_TYPE_UVD &&
		    adev->ip_blocks[i].version->type != AMD_IP_BLOCK_TYPE_VCE &&
		    adev->ip_blocks[i].version->type != AMD_IP_BLOCK_TYPE_VCN &&
		    adev->ip_blocks[i].version->type != AMD_IP_BLOCK_TYPE_JPEG &&
		    adev->ip_blocks[i].version->funcs->set_clockgating_state) {
			/* enable clockgating to save power */
			r = adev->ip_blocks[i].version->funcs->set_clockgating_state(&adev->ip_blocks[i],
										     state);
			if (r) {
				dev_err(adev->dev,
					"set_clockgating_state(gate) of IP block <%s> failed %d\n",
					adev->ip_blocks[i].version->funcs->name,
					r);
				return r;
			}
		}
	}

	return 0;
}

int amdgpu_device_set_pg_state(struct amdgpu_device *adev,
			       enum amd_powergating_state state)
{
	int i, j, r;

	if (amdgpu_emu_mode == 1)
		return 0;

	for (j = 0; j < adev->num_ip_blocks; j++) {
		i = state == AMD_PG_STATE_GATE ? j : adev->num_ip_blocks - j - 1;
		if (!adev->ip_blocks[i].status.late_initialized)
			continue;
		/* skip PG for GFX, SDMA on S0ix */
		if (adev->in_s0ix &&
		    (adev->ip_blocks[i].version->type == AMD_IP_BLOCK_TYPE_GFX ||
		     adev->ip_blocks[i].version->type == AMD_IP_BLOCK_TYPE_SDMA))
			continue;
		/* skip CG for VCE/UVD/VPE, it's handled specially */
		if (adev->ip_blocks[i].version->type != AMD_IP_BLOCK_TYPE_UVD &&
		    adev->ip_blocks[i].version->type != AMD_IP_BLOCK_TYPE_VCE &&
		    adev->ip_blocks[i].version->type != AMD_IP_BLOCK_TYPE_VCN &&
		    adev->ip_blocks[i].version->type != AMD_IP_BLOCK_TYPE_VPE &&
		    adev->ip_blocks[i].version->type != AMD_IP_BLOCK_TYPE_JPEG &&
		    adev->ip_blocks[i].version->funcs->set_powergating_state) {
			/* enable powergating to save power */
			r = adev->ip_blocks[i].version->funcs->set_powergating_state(&adev->ip_blocks[i],
											state);
			if (r) {
				dev_err(adev->dev,
					"set_powergating_state(gate) of IP block <%s> failed %d\n",
					adev->ip_blocks[i].version->funcs->name,
					r);
				return r;
			}
		}
	}
	return 0;
}

static int amdgpu_device_enable_mgpu_fan_boost(void)
{
	struct amdgpu_gpu_instance *gpu_ins;
	struct amdgpu_device *adev;
	int i, ret = 0;

	mutex_lock(&mgpu_info.mutex);

	/*
	 * MGPU fan boost feature should be enabled
	 * only when there are two or more dGPUs in
	 * the system
	 */
	if (mgpu_info.num_dgpu < 2)
		goto out;

	for (i = 0; i < mgpu_info.num_dgpu; i++) {
		gpu_ins = &(mgpu_info.gpu_ins[i]);
		adev = gpu_ins->adev;
		if (!(adev->flags & AMD_IS_APU || amdgpu_sriov_multi_vf_mode(adev)) &&
		    !gpu_ins->mgpu_fan_enabled) {
			ret = amdgpu_dpm_enable_mgpu_fan_boost(adev);
			if (ret)
				break;

			gpu_ins->mgpu_fan_enabled = 1;
		}
	}

out:
	mutex_unlock(&mgpu_info.mutex);

	return ret;
}

/**
 * amdgpu_device_ip_late_init - run late init for hardware IPs
 *
 * @adev: amdgpu_device pointer
 *
 * Late initialization pass for hardware IPs.  The list of all the hardware
 * IPs that make up the asic is walked and the late_init callbacks are run.
 * late_init covers any special initialization that an IP requires
 * after all of the have been initialized or something that needs to happen
 * late in the init process.
 * Returns 0 on success, negative error code on failure.
 */
static int amdgpu_device_ip_late_init(struct amdgpu_device *adev)
{
	struct amdgpu_gpu_instance *gpu_instance;
	int i = 0, r;

	for (i = 0; i < adev->num_ip_blocks; i++) {
		if (!adev->ip_blocks[i].status.hw)
			continue;
		if (adev->ip_blocks[i].version->funcs->late_init) {
			r = adev->ip_blocks[i].version->funcs->late_init(&adev->ip_blocks[i]);
			if (r) {
				dev_err(adev->dev,
					"late_init of IP block <%s> failed %d\n",
					adev->ip_blocks[i].version->funcs->name,
					r);
				return r;
			}
		}
		adev->ip_blocks[i].status.late_initialized = true;
	}

	r = amdgpu_ras_late_init(adev);
	if (r) {
		dev_err(adev->dev, "amdgpu_ras_late_init failed %d", r);
		return r;
	}

	if (!amdgpu_reset_in_recovery(adev))
		amdgpu_ras_set_error_query_ready(adev, true);

	amdgpu_device_set_cg_state(adev, AMD_CG_STATE_GATE);
	amdgpu_device_set_pg_state(adev, AMD_PG_STATE_GATE);

	amdgpu_device_fill_reset_magic(adev);

	r = amdgpu_device_enable_mgpu_fan_boost();
	if (r)
		dev_err(adev->dev, "enable mgpu fan boost failed (%d).\n", r);

	/* For passthrough configuration on arcturus and aldebaran, enable special handling SBR */
	if (amdgpu_passthrough(adev) &&
	    ((adev->asic_type == CHIP_ARCTURUS && adev->gmc.xgmi.num_physical_nodes > 1) ||
	     adev->asic_type == CHIP_ALDEBARAN))
		amdgpu_dpm_handle_passthrough_sbr(adev, true);

	if (adev->gmc.xgmi.num_physical_nodes > 1) {
		mutex_lock(&mgpu_info.mutex);

		/*
		 * Reset device p-state to low as this was booted with high.
		 *
		 * This should be performed only after all devices from the same
		 * hive get initialized.
		 *
		 * However, it's unknown how many device in the hive in advance.
		 * As this is counted one by one during devices initializations.
		 *
		 * So, we wait for all XGMI interlinked devices initialized.
		 * This may bring some delays as those devices may come from
		 * different hives. But that should be OK.
		 */
		if (mgpu_info.num_dgpu == adev->gmc.xgmi.num_physical_nodes) {
			for (i = 0; i < mgpu_info.num_gpu; i++) {
				gpu_instance = &(mgpu_info.gpu_ins[i]);
				if (gpu_instance->adev->flags & AMD_IS_APU)
					continue;

				r = amdgpu_xgmi_set_pstate(gpu_instance->adev,
						AMDGPU_XGMI_PSTATE_MIN);
				if (r) {
					dev_err(adev->dev,
						"pstate setting failed (%d).\n",
						r);
					break;
				}
			}
		}

		mutex_unlock(&mgpu_info.mutex);
	}

	return 0;
}

static void amdgpu_ip_block_hw_fini(struct amdgpu_ip_block *ip_block)
{
	struct amdgpu_device *adev = ip_block->adev;
	int r;

	if (!ip_block->version->funcs->hw_fini) {
		dev_err(adev->dev, "hw_fini of IP block <%s> not defined\n",
			ip_block->version->funcs->name);
	} else {
		r = ip_block->version->funcs->hw_fini(ip_block);
		/* XXX handle errors */
		if (r) {
			dev_dbg(adev->dev,
				"hw_fini of IP block <%s> failed %d\n",
				ip_block->version->funcs->name, r);
		}
	}

	ip_block->status.hw = false;
}

/**
 * amdgpu_device_smu_fini_early - smu hw_fini wrapper
 *
 * @adev: amdgpu_device pointer
 *
 * For ASICs need to disable SMC first
 */
static void amdgpu_device_smu_fini_early(struct amdgpu_device *adev)
{
	int i;

	if (amdgpu_ip_version(adev, GC_HWIP, 0) > IP_VERSION(9, 0, 0))
		return;

	for (i = 0; i < adev->num_ip_blocks; i++) {
		if (!adev->ip_blocks[i].status.hw)
			continue;
		if (adev->ip_blocks[i].version->type == AMD_IP_BLOCK_TYPE_SMC) {
			amdgpu_ip_block_hw_fini(&adev->ip_blocks[i]);
			break;
		}
	}
}

static int amdgpu_device_ip_fini_early(struct amdgpu_device *adev)
{
	int i, r;

	for (i = 0; i < adev->num_ip_blocks; i++) {
		if (!adev->ip_blocks[i].version->funcs->early_fini)
			continue;

		r = adev->ip_blocks[i].version->funcs->early_fini(&adev->ip_blocks[i]);
		if (r) {
			dev_dbg(adev->dev,
				"early_fini of IP block <%s> failed %d\n",
				adev->ip_blocks[i].version->funcs->name, r);
		}
	}

	amdgpu_device_set_pg_state(adev, AMD_PG_STATE_UNGATE);
	amdgpu_device_set_cg_state(adev, AMD_CG_STATE_UNGATE);

	amdgpu_amdkfd_suspend(adev, true);
	amdgpu_userq_suspend(adev);

	/* Workaround for ASICs need to disable SMC first */
	amdgpu_device_smu_fini_early(adev);

	for (i = adev->num_ip_blocks - 1; i >= 0; i--) {
		if (!adev->ip_blocks[i].status.hw)
			continue;

		amdgpu_ip_block_hw_fini(&adev->ip_blocks[i]);
	}

	if (amdgpu_sriov_vf(adev)) {
		if (amdgpu_virt_release_full_gpu(adev, false))
			dev_err(adev->dev,
				"failed to release exclusive mode on fini\n");
	}

	return 0;
}

/**
 * amdgpu_device_ip_fini - run fini for hardware IPs
 *
 * @adev: amdgpu_device pointer
 *
 * Main teardown pass for hardware IPs.  The list of all the hardware
 * IPs that make up the asic is walked and the hw_fini and sw_fini callbacks
 * are run.  hw_fini tears down the hardware associated with each IP
 * and sw_fini tears down any software state associated with each IP.
 * Returns 0 on success, negative error code on failure.
 */
static int amdgpu_device_ip_fini(struct amdgpu_device *adev)
{
	int i, r;

	amdgpu_cper_fini(adev);

	if (amdgpu_sriov_vf(adev) && adev->virt.ras_init_done)
		amdgpu_virt_release_ras_err_handler_data(adev);

	if (adev->gmc.xgmi.num_physical_nodes > 1)
		amdgpu_xgmi_remove_device(adev);

	amdgpu_amdkfd_device_fini_sw(adev);

	for (i = adev->num_ip_blocks - 1; i >= 0; i--) {
		if (!adev->ip_blocks[i].status.sw)
			continue;

		if (adev->ip_blocks[i].version->type == AMD_IP_BLOCK_TYPE_GMC) {
			amdgpu_ucode_free_bo(adev);
			amdgpu_free_static_csa(&adev->virt.csa_obj);
			amdgpu_device_wb_fini(adev);
			amdgpu_device_mem_scratch_fini(adev);
			amdgpu_ib_pool_fini(adev);
			amdgpu_seq64_fini(adev);
			amdgpu_doorbell_fini(adev);
		}
		if (adev->ip_blocks[i].version->funcs->sw_fini) {
			r = adev->ip_blocks[i].version->funcs->sw_fini(&adev->ip_blocks[i]);
			/* XXX handle errors */
			if (r) {
				dev_dbg(adev->dev,
					"sw_fini of IP block <%s> failed %d\n",
					adev->ip_blocks[i].version->funcs->name,
					r);
			}
		}
		adev->ip_blocks[i].status.sw = false;
		adev->ip_blocks[i].status.valid = false;
	}

	for (i = adev->num_ip_blocks - 1; i >= 0; i--) {
		if (!adev->ip_blocks[i].status.late_initialized)
			continue;
		if (adev->ip_blocks[i].version->funcs->late_fini)
			adev->ip_blocks[i].version->funcs->late_fini(&adev->ip_blocks[i]);
		adev->ip_blocks[i].status.late_initialized = false;
	}

	amdgpu_ras_fini(adev);
	amdgpu_uid_fini(adev);

	return 0;
}

/**
 * amdgpu_device_delayed_init_work_handler - work handler for IB tests
 *
 * @work: work_struct.
 */
static void amdgpu_device_delayed_init_work_handler(struct work_struct *work)
{
	struct amdgpu_device *adev =
		container_of(work, struct amdgpu_device, delayed_init_work.work);
	int r;

	r = amdgpu_ib_ring_tests(adev);
	if (r)
		dev_err(adev->dev, "ib ring test failed (%d).\n", r);
}

static void amdgpu_device_delay_enable_gfx_off(struct work_struct *work)
{
	struct amdgpu_device *adev =
		container_of(work, struct amdgpu_device, gfx.gfx_off_delay_work.work);

	WARN_ON_ONCE(adev->gfx.gfx_off_state);
	WARN_ON_ONCE(adev->gfx.gfx_off_req_count);

	if (!amdgpu_dpm_set_powergating_by_smu(adev, AMD_IP_BLOCK_TYPE_GFX, true, 0))
		adev->gfx.gfx_off_state = true;
}

/**
 * amdgpu_device_ip_suspend_phase1 - run suspend for hardware IPs (phase 1)
 *
 * @adev: amdgpu_device pointer
 *
 * Main suspend function for hardware IPs.  The list of all the hardware
 * IPs that make up the asic is walked, clockgating is disabled and the
 * suspend callbacks are run.  suspend puts the hardware and software state
 * in each IP into a state suitable for suspend.
 * Returns 0 on success, negative error code on failure.
 */
static int amdgpu_device_ip_suspend_phase1(struct amdgpu_device *adev)
{
	int i, r;

	amdgpu_device_set_pg_state(adev, AMD_PG_STATE_UNGATE);
	amdgpu_device_set_cg_state(adev, AMD_CG_STATE_UNGATE);

	/*
	 * Per PMFW team's suggestion, driver needs to handle gfxoff
	 * and df cstate features disablement for gpu reset(e.g. Mode1Reset)
	 * scenario. Add the missing df cstate disablement here.
	 */
	if (amdgpu_dpm_set_df_cstate(adev, DF_CSTATE_DISALLOW))
		dev_warn(adev->dev, "Failed to disallow df cstate");

	for (i = adev->num_ip_blocks - 1; i >= 0; i--) {
		if (!adev->ip_blocks[i].status.valid)
			continue;

		/* displays are handled separately */
		if (adev->ip_blocks[i].version->type != AMD_IP_BLOCK_TYPE_DCE)
			continue;

		/* XXX handle errors */
		r = amdgpu_ip_block_suspend(&adev->ip_blocks[i]);
		if (r)
			return r;
	}

	return 0;
}

/**
 * amdgpu_device_ip_suspend_phase2 - run suspend for hardware IPs (phase 2)
 *
 * @adev: amdgpu_device pointer
 *
 * Main suspend function for hardware IPs.  The list of all the hardware
 * IPs that make up the asic is walked, clockgating is disabled and the
 * suspend callbacks are run.  suspend puts the hardware and software state
 * in each IP into a state suitable for suspend.
 * Returns 0 on success, negative error code on failure.
 */
static int amdgpu_device_ip_suspend_phase2(struct amdgpu_device *adev)
{
	int i, r;

	if (adev->in_s0ix)
		amdgpu_dpm_gfx_state_change(adev, sGpuChangeState_D3Entry);

	for (i = adev->num_ip_blocks - 1; i >= 0; i--) {
		if (!adev->ip_blocks[i].status.valid)
			continue;
		/* displays are handled in phase1 */
		if (adev->ip_blocks[i].version->type == AMD_IP_BLOCK_TYPE_DCE)
			continue;
		/* PSP lost connection when err_event_athub occurs */
		if (amdgpu_ras_intr_triggered() &&
		    adev->ip_blocks[i].version->type == AMD_IP_BLOCK_TYPE_PSP) {
			adev->ip_blocks[i].status.hw = false;
			continue;
		}

		/* skip unnecessary suspend if we do not initialize them yet */
		if (!amdgpu_ip_member_of_hwini(
			    adev, adev->ip_blocks[i].version->type))
			continue;

		/* Since we skip suspend for S0i3, we need to cancel the delayed
		 * idle work here as the suspend callback never gets called.
		 */
		if (adev->in_s0ix &&
		    adev->ip_blocks[i].version->type == AMD_IP_BLOCK_TYPE_GFX &&
		    amdgpu_ip_version(adev, GC_HWIP, 0) >= IP_VERSION(10, 0, 0))
			cancel_delayed_work_sync(&adev->gfx.idle_work);
		/* skip suspend of gfx/mes and psp for S0ix
		 * gfx is in gfxoff state, so on resume it will exit gfxoff just
		 * like at runtime. PSP is also part of the always on hardware
		 * so no need to suspend it.
		 */
		if (adev->in_s0ix &&
		    (adev->ip_blocks[i].version->type == AMD_IP_BLOCK_TYPE_PSP ||
		     adev->ip_blocks[i].version->type == AMD_IP_BLOCK_TYPE_GFX ||
		     adev->ip_blocks[i].version->type == AMD_IP_BLOCK_TYPE_MES))
			continue;

		/* SDMA 5.x+ is part of GFX power domain so it's covered by GFXOFF */
		if (adev->in_s0ix &&
		    (amdgpu_ip_version(adev, SDMA0_HWIP, 0) >=
		     IP_VERSION(5, 0, 0)) &&
		    (adev->ip_blocks[i].version->type ==
		     AMD_IP_BLOCK_TYPE_SDMA))
			continue;

		/* Once swPSP provides the IMU, RLC FW binaries to TOS during cold-boot.
		 * These are in TMR, hence are expected to be reused by PSP-TOS to reload
		 * from this location and RLC Autoload automatically also gets loaded
		 * from here based on PMFW -> PSP message during re-init sequence.
		 * Therefore, the psp suspend & resume should be skipped to avoid destroy
		 * the TMR and reload FWs again for IMU enabled APU ASICs.
		 */
		if (amdgpu_in_reset(adev) &&
		    (adev->flags & AMD_IS_APU) && adev->gfx.imu.funcs &&
		    adev->ip_blocks[i].version->type == AMD_IP_BLOCK_TYPE_PSP)
			continue;

		/* XXX handle errors */
		r = amdgpu_ip_block_suspend(&adev->ip_blocks[i]);
		adev->ip_blocks[i].status.hw = false;

		/* handle putting the SMC in the appropriate state */
		if (!amdgpu_sriov_vf(adev)) {
			if (adev->ip_blocks[i].version->type == AMD_IP_BLOCK_TYPE_SMC) {
				r = amdgpu_dpm_set_mp1_state(adev, adev->mp1_state);
				if (r) {
					dev_err(adev->dev,
						"SMC failed to set mp1 state %d, %d\n",
						adev->mp1_state, r);
					return r;
				}
			}
		}
	}

	return 0;
}

/**
 * amdgpu_device_ip_suspend - run suspend for hardware IPs
 *
 * @adev: amdgpu_device pointer
 *
 * Main suspend function for hardware IPs.  The list of all the hardware
 * IPs that make up the asic is walked, clockgating is disabled and the
 * suspend callbacks are run.  suspend puts the hardware and software state
 * in each IP into a state suitable for suspend.
 * Returns 0 on success, negative error code on failure.
 */
int amdgpu_device_ip_suspend(struct amdgpu_device *adev)
{
	int r;

	if (amdgpu_sriov_vf(adev)) {
		amdgpu_virt_fini_data_exchange(adev);
		amdgpu_virt_request_full_gpu(adev, false);
	}

	amdgpu_ttm_set_buffer_funcs_status(adev, false);

	r = amdgpu_device_ip_suspend_phase1(adev);
	if (r)
		return r;
	r = amdgpu_device_ip_suspend_phase2(adev);

	if (amdgpu_sriov_vf(adev))
		amdgpu_virt_release_full_gpu(adev, false);

	return r;
}

static int amdgpu_device_ip_reinit_early_sriov(struct amdgpu_device *adev)
{
	int i, r;

	static enum amd_ip_block_type ip_order[] = {
		AMD_IP_BLOCK_TYPE_COMMON,
		AMD_IP_BLOCK_TYPE_GMC,
		AMD_IP_BLOCK_TYPE_PSP,
		AMD_IP_BLOCK_TYPE_IH,
	};

	for (i = 0; i < adev->num_ip_blocks; i++) {
		int j;
		struct amdgpu_ip_block *block;

		block = &adev->ip_blocks[i];
		block->status.hw = false;

		for (j = 0; j < ARRAY_SIZE(ip_order); j++) {

			if (block->version->type != ip_order[j] ||
				!block->status.valid)
				continue;

			r = block->version->funcs->hw_init(&adev->ip_blocks[i]);
			if (r) {
				dev_err(adev->dev, "RE-INIT-early: %s failed\n",
					 block->version->funcs->name);
				return r;
			}
			block->status.hw = true;
		}
	}

	return 0;
}

static int amdgpu_device_ip_reinit_late_sriov(struct amdgpu_device *adev)
{
	struct amdgpu_ip_block *block;
	int i, r = 0;

	static enum amd_ip_block_type ip_order[] = {
		AMD_IP_BLOCK_TYPE_SMC,
		AMD_IP_BLOCK_TYPE_DCE,
		AMD_IP_BLOCK_TYPE_GFX,
		AMD_IP_BLOCK_TYPE_SDMA,
		AMD_IP_BLOCK_TYPE_MES,
		AMD_IP_BLOCK_TYPE_UVD,
		AMD_IP_BLOCK_TYPE_VCE,
		AMD_IP_BLOCK_TYPE_VCN,
		AMD_IP_BLOCK_TYPE_JPEG
	};

	for (i = 0; i < ARRAY_SIZE(ip_order); i++) {
		block = amdgpu_device_ip_get_ip_block(adev, ip_order[i]);

		if (!block)
			continue;

		if (block->status.valid && !block->status.hw) {
			if (block->version->type == AMD_IP_BLOCK_TYPE_SMC) {
				r = amdgpu_ip_block_resume(block);
			} else {
				r = block->version->funcs->hw_init(block);
			}

			if (r) {
				dev_err(adev->dev, "RE-INIT-late: %s failed\n",
					 block->version->funcs->name);
				break;
			}
			block->status.hw = true;
		}
	}

	return r;
}

/**
 * amdgpu_device_ip_resume_phase1 - run resume for hardware IPs
 *
 * @adev: amdgpu_device pointer
 *
 * First resume function for hardware IPs.  The list of all the hardware
 * IPs that make up the asic is walked and the resume callbacks are run for
 * COMMON, GMC, and IH.  resume puts the hardware into a functional state
 * after a suspend and updates the software state as necessary.  This
 * function is also used for restoring the GPU after a GPU reset.
 * Returns 0 on success, negative error code on failure.
 */
static int amdgpu_device_ip_resume_phase1(struct amdgpu_device *adev)
{
	int i, r;

	for (i = 0; i < adev->num_ip_blocks; i++) {
		if (!adev->ip_blocks[i].status.valid || adev->ip_blocks[i].status.hw)
			continue;
		if (adev->ip_blocks[i].version->type == AMD_IP_BLOCK_TYPE_COMMON ||
		    adev->ip_blocks[i].version->type == AMD_IP_BLOCK_TYPE_GMC ||
		    adev->ip_blocks[i].version->type == AMD_IP_BLOCK_TYPE_IH ||
		    (adev->ip_blocks[i].version->type == AMD_IP_BLOCK_TYPE_PSP && amdgpu_sriov_vf(adev))) {

			r = amdgpu_ip_block_resume(&adev->ip_blocks[i]);
			if (r)
				return r;
		}
	}

	return 0;
}

/**
 * amdgpu_device_ip_resume_phase2 - run resume for hardware IPs
 *
 * @adev: amdgpu_device pointer
 *
 * Second resume function for hardware IPs.  The list of all the hardware
 * IPs that make up the asic is walked and the resume callbacks are run for
 * all blocks except COMMON, GMC, and IH.  resume puts the hardware into a
 * functional state after a suspend and updates the software state as
 * necessary.  This function is also used for restoring the GPU after a GPU
 * reset.
 * Returns 0 on success, negative error code on failure.
 */
static int amdgpu_device_ip_resume_phase2(struct amdgpu_device *adev)
{
	int i, r;

	for (i = 0; i < adev->num_ip_blocks; i++) {
		if (!adev->ip_blocks[i].status.valid || adev->ip_blocks[i].status.hw)
			continue;
		if (adev->ip_blocks[i].version->type == AMD_IP_BLOCK_TYPE_COMMON ||
		    adev->ip_blocks[i].version->type == AMD_IP_BLOCK_TYPE_GMC ||
		    adev->ip_blocks[i].version->type == AMD_IP_BLOCK_TYPE_IH ||
		    adev->ip_blocks[i].version->type == AMD_IP_BLOCK_TYPE_DCE ||
		    adev->ip_blocks[i].version->type == AMD_IP_BLOCK_TYPE_PSP)
			continue;
		r = amdgpu_ip_block_resume(&adev->ip_blocks[i]);
		if (r)
			return r;
	}

	return 0;
}

/**
 * amdgpu_device_ip_resume_phase3 - run resume for hardware IPs
 *
 * @adev: amdgpu_device pointer
 *
 * Third resume function for hardware IPs.  The list of all the hardware
 * IPs that make up the asic is walked and the resume callbacks are run for
 * all DCE.  resume puts the hardware into a functional state after a suspend
 * and updates the software state as necessary.  This function is also used
 * for restoring the GPU after a GPU reset.
 *
 * Returns 0 on success, negative error code on failure.
 */
static int amdgpu_device_ip_resume_phase3(struct amdgpu_device *adev)
{
	int i, r;

	for (i = 0; i < adev->num_ip_blocks; i++) {
		if (!adev->ip_blocks[i].status.valid || adev->ip_blocks[i].status.hw)
			continue;
		if (adev->ip_blocks[i].version->type == AMD_IP_BLOCK_TYPE_DCE) {
			r = amdgpu_ip_block_resume(&adev->ip_blocks[i]);
			if (r)
				return r;
		}
	}

	return 0;
}

/**
 * amdgpu_device_ip_resume - run resume for hardware IPs
 *
 * @adev: amdgpu_device pointer
 *
 * Main resume function for hardware IPs.  The hardware IPs
 * are split into two resume functions because they are
 * also used in recovering from a GPU reset and some additional
 * steps need to be take between them.  In this case (S3/S4) they are
 * run sequentially.
 * Returns 0 on success, negative error code on failure.
 */
static int amdgpu_device_ip_resume(struct amdgpu_device *adev)
{
	int r;

	r = amdgpu_device_ip_resume_phase1(adev);
	if (r)
		return r;

	r = amdgpu_device_fw_loading(adev);
	if (r)
		return r;

	r = amdgpu_device_ip_resume_phase2(adev);

	if (adev->mman.buffer_funcs_ring->sched.ready)
		amdgpu_ttm_set_buffer_funcs_status(adev, true);

	if (r)
		return r;

	amdgpu_fence_driver_hw_init(adev);

	r = amdgpu_device_ip_resume_phase3(adev);

	return r;
}

/**
 * amdgpu_device_detect_sriov_bios - determine if the board supports SR-IOV
 *
 * @adev: amdgpu_device pointer
 *
 * Query the VBIOS data tables to determine if the board supports SR-IOV.
 */
static void amdgpu_device_detect_sriov_bios(struct amdgpu_device *adev)
{
	if (amdgpu_sriov_vf(adev)) {
		if (adev->is_atom_fw) {
			if (amdgpu_atomfirmware_gpu_virtualization_supported(adev))
				adev->virt.caps |= AMDGPU_SRIOV_CAPS_SRIOV_VBIOS;
		} else {
			if (amdgpu_atombios_has_gpu_virtualization_table(adev))
				adev->virt.caps |= AMDGPU_SRIOV_CAPS_SRIOV_VBIOS;
		}

		if (!(adev->virt.caps & AMDGPU_SRIOV_CAPS_SRIOV_VBIOS))
			amdgpu_vf_error_put(adev, AMDGIM_ERROR_VF_NO_VBIOS, 0, 0);
	}
}

/**
 * amdgpu_device_asic_has_dc_support - determine if DC supports the asic
 *
 * @pdev : pci device context
 * @asic_type: AMD asic type
 *
 * Check if there is DC (new modesetting infrastructre) support for an asic.
 * returns true if DC has support, false if not.
 */
bool amdgpu_device_asic_has_dc_support(struct pci_dev *pdev,
				       enum amd_asic_type asic_type)
{
	switch (asic_type) {
#ifdef CONFIG_DRM_AMDGPU_SI
	case CHIP_HAINAN:
#endif
	case CHIP_TOPAZ:
		/* chips with no display hardware */
		return false;
#if defined(CONFIG_DRM_AMD_DC)
	case CHIP_TAHITI:
	case CHIP_PITCAIRN:
	case CHIP_VERDE:
	case CHIP_OLAND:
		/*
		 * We have systems in the wild with these ASICs that require
		 * LVDS and VGA support which is not supported with DC.
		 *
		 * Fallback to the non-DC driver here by default so as not to
		 * cause regressions.
		 */
#if defined(CONFIG_DRM_AMD_DC_SI)
		return amdgpu_dc > 0;
#else
		return false;
#endif
	case CHIP_BONAIRE:
	case CHIP_KAVERI:
	case CHIP_KABINI:
	case CHIP_MULLINS:
		/*
		 * We have systems in the wild with these ASICs that require
		 * VGA support which is not supported with DC.
		 *
		 * Fallback to the non-DC driver here by default so as not to
		 * cause regressions.
		 */
		return amdgpu_dc > 0;
	default:
		return amdgpu_dc != 0;
#else
	default:
		if (amdgpu_dc > 0)
			dev_info_once(
				&pdev->dev,
				"Display Core has been requested via kernel parameter but isn't supported by ASIC, ignoring\n");
		return false;
#endif
	}
}

/**
 * amdgpu_device_has_dc_support - check if dc is supported
 *
 * @adev: amdgpu_device pointer
 *
 * Returns true for supported, false for not supported
 */
bool amdgpu_device_has_dc_support(struct amdgpu_device *adev)
{
	if (adev->enable_virtual_display ||
	    (adev->harvest_ip_mask & AMD_HARVEST_IP_DMU_MASK))
		return false;

	return amdgpu_device_asic_has_dc_support(adev->pdev, adev->asic_type);
}

static void amdgpu_device_xgmi_reset_func(struct work_struct *__work)
{
	struct amdgpu_device *adev =
		container_of(__work, struct amdgpu_device, xgmi_reset_work);
	struct amdgpu_hive_info *hive = amdgpu_get_xgmi_hive(adev);

	/* It's a bug to not have a hive within this function */
	if (WARN_ON(!hive))
		return;

	/*
	 * Use task barrier to synchronize all xgmi reset works across the
	 * hive. task_barrier_enter and task_barrier_exit will block
	 * until all the threads running the xgmi reset works reach
	 * those points. task_barrier_full will do both blocks.
	 */
	if (amdgpu_asic_reset_method(adev) == AMD_RESET_METHOD_BACO) {

		task_barrier_enter(&hive->tb);
		adev->asic_reset_res = amdgpu_device_baco_enter(adev);

		if (adev->asic_reset_res)
			goto fail;

		task_barrier_exit(&hive->tb);
		adev->asic_reset_res = amdgpu_device_baco_exit(adev);

		if (adev->asic_reset_res)
			goto fail;

		amdgpu_ras_reset_error_count(adev, AMDGPU_RAS_BLOCK__MMHUB);
	} else {

		task_barrier_full(&hive->tb);
		adev->asic_reset_res =  amdgpu_asic_reset(adev);
	}

fail:
	if (adev->asic_reset_res)
		dev_warn(adev->dev,
			 "ASIC reset failed with error, %d for drm dev, %s",
			 adev->asic_reset_res, adev_to_drm(adev)->unique);
	amdgpu_put_xgmi_hive(hive);
}

static int amdgpu_device_get_job_timeout_settings(struct amdgpu_device *adev)
{
	char *input = amdgpu_lockup_timeout;
	char *timeout_setting = NULL;
	int index = 0;
	long timeout;
	int ret = 0;

	/*
	 * By default timeout for jobs is 10 sec
	 */
	adev->compute_timeout = adev->gfx_timeout = msecs_to_jiffies(10000);
	adev->sdma_timeout = adev->video_timeout = adev->gfx_timeout;

	if (strnlen(input, AMDGPU_MAX_TIMEOUT_PARAM_LENGTH)) {
		while ((timeout_setting = strsep(&input, ",")) &&
				strnlen(timeout_setting, AMDGPU_MAX_TIMEOUT_PARAM_LENGTH)) {
			ret = kstrtol(timeout_setting, 0, &timeout);
			if (ret)
				return ret;

			if (timeout == 0) {
				index++;
				continue;
			} else if (timeout < 0) {
				timeout = MAX_SCHEDULE_TIMEOUT;
				dev_warn(adev->dev, "lockup timeout disabled");
				add_taint(TAINT_SOFTLOCKUP, LOCKDEP_STILL_OK);
			} else {
				timeout = msecs_to_jiffies(timeout);
			}

			switch (index++) {
			case 0:
				adev->gfx_timeout = timeout;
				break;
			case 1:
				adev->compute_timeout = timeout;
				break;
			case 2:
				adev->sdma_timeout = timeout;
				break;
			case 3:
				adev->video_timeout = timeout;
				break;
			default:
				break;
			}
		}
		/*
		 * There is only one value specified and
		 * it should apply to all non-compute jobs.
		 */
		if (index == 1) {
			adev->sdma_timeout = adev->video_timeout = adev->gfx_timeout;
			if (amdgpu_sriov_vf(adev) || amdgpu_passthrough(adev))
				adev->compute_timeout = adev->gfx_timeout;
		}
	}

	return ret;
}

/**
 * amdgpu_device_check_iommu_direct_map - check if RAM direct mapped to GPU
 *
 * @adev: amdgpu_device pointer
 *
 * RAM direct mapped to GPU if IOMMU is not enabled or is pass through mode
 */
static void amdgpu_device_check_iommu_direct_map(struct amdgpu_device *adev)
{
	struct iommu_domain *domain;

	domain = iommu_get_domain_for_dev(adev->dev);
	if (!domain || domain->type == IOMMU_DOMAIN_IDENTITY)
		adev->ram_is_direct_mapped = true;
}

#if defined(CONFIG_HSA_AMD_P2P)
/**
 * amdgpu_device_check_iommu_remap - Check if DMA remapping is enabled.
 *
 * @adev: amdgpu_device pointer
 *
 * return if IOMMU remapping bar address
 */
static bool amdgpu_device_check_iommu_remap(struct amdgpu_device *adev)
{
	struct iommu_domain *domain;

	domain = iommu_get_domain_for_dev(adev->dev);
	if (domain && (domain->type == IOMMU_DOMAIN_DMA ||
		domain->type ==	IOMMU_DOMAIN_DMA_FQ))
		return true;

	return false;
}
#endif

static void amdgpu_device_set_mcbp(struct amdgpu_device *adev)
{
	if (amdgpu_mcbp == 1)
		adev->gfx.mcbp = true;
	else if (amdgpu_mcbp == 0)
		adev->gfx.mcbp = false;

	if (amdgpu_sriov_vf(adev))
		adev->gfx.mcbp = true;

	if (adev->gfx.mcbp)
		dev_info(adev->dev, "MCBP is enabled\n");
}

/**
 * amdgpu_device_init - initialize the driver
 *
 * @adev: amdgpu_device pointer
 * @flags: driver flags
 *
 * Initializes the driver info and hw (all asics).
 * Returns 0 for success or an error on failure.
 * Called at driver startup.
 */
int amdgpu_device_init(struct amdgpu_device *adev,
		       uint32_t flags)
{
	struct pci_dev *pdev = adev->pdev;
	int r, i;
	bool px = false;
	u32 max_MBps;
	int tmp;

	adev->shutdown = false;
	adev->flags = flags;

	if (amdgpu_force_asic_type >= 0 && amdgpu_force_asic_type < CHIP_LAST)
		adev->asic_type = amdgpu_force_asic_type;
	else
		adev->asic_type = flags & AMD_ASIC_MASK;

	adev->usec_timeout = AMDGPU_MAX_USEC_TIMEOUT;
	if (amdgpu_emu_mode == 1)
		adev->usec_timeout *= 10;
	adev->gmc.gart_size = 512 * 1024 * 1024;
	adev->accel_working = false;
	adev->num_rings = 0;
	RCU_INIT_POINTER(adev->gang_submit, dma_fence_get_stub());
	adev->mman.buffer_funcs = NULL;
	adev->mman.buffer_funcs_ring = NULL;
	adev->vm_manager.vm_pte_funcs = NULL;
	adev->vm_manager.vm_pte_num_scheds = 0;
	adev->gmc.gmc_funcs = NULL;
	adev->harvest_ip_mask = 0x0;
	adev->fence_context = dma_fence_context_alloc(AMDGPU_MAX_RINGS);
	bitmap_zero(adev->gfx.pipe_reserve_bitmap, AMDGPU_MAX_COMPUTE_QUEUES);

	adev->smc_rreg = &amdgpu_invalid_rreg;
	adev->smc_wreg = &amdgpu_invalid_wreg;
	adev->pcie_rreg = &amdgpu_invalid_rreg;
	adev->pcie_wreg = &amdgpu_invalid_wreg;
	adev->pcie_rreg_ext = &amdgpu_invalid_rreg_ext;
	adev->pcie_wreg_ext = &amdgpu_invalid_wreg_ext;
	adev->pciep_rreg = &amdgpu_invalid_rreg;
	adev->pciep_wreg = &amdgpu_invalid_wreg;
	adev->pcie_rreg64 = &amdgpu_invalid_rreg64;
	adev->pcie_wreg64 = &amdgpu_invalid_wreg64;
	adev->pcie_rreg64_ext = &amdgpu_invalid_rreg64_ext;
	adev->pcie_wreg64_ext = &amdgpu_invalid_wreg64_ext;
	adev->uvd_ctx_rreg = &amdgpu_invalid_rreg;
	adev->uvd_ctx_wreg = &amdgpu_invalid_wreg;
	adev->didt_rreg = &amdgpu_invalid_rreg;
	adev->didt_wreg = &amdgpu_invalid_wreg;
	adev->gc_cac_rreg = &amdgpu_invalid_rreg;
	adev->gc_cac_wreg = &amdgpu_invalid_wreg;
	adev->audio_endpt_rreg = &amdgpu_block_invalid_rreg;
	adev->audio_endpt_wreg = &amdgpu_block_invalid_wreg;

	dev_info(
		adev->dev,
		"initializing kernel modesetting (%s 0x%04X:0x%04X 0x%04X:0x%04X 0x%02X).\n",
		amdgpu_asic_name[adev->asic_type], pdev->vendor, pdev->device,
		pdev->subsystem_vendor, pdev->subsystem_device, pdev->revision);

	/* mutex initialization are all done here so we
	 * can recall function without having locking issues
	 */
	mutex_init(&adev->firmware.mutex);
	mutex_init(&adev->pm.mutex);
	mutex_init(&adev->gfx.gpu_clock_mutex);
	mutex_init(&adev->srbm_mutex);
	mutex_init(&adev->gfx.pipe_reserve_mutex);
	mutex_init(&adev->gfx.gfx_off_mutex);
	mutex_init(&adev->gfx.partition_mutex);
	mutex_init(&adev->grbm_idx_mutex);
	mutex_init(&adev->mn_lock);
	mutex_init(&adev->virt.vf_errors.lock);
	hash_init(adev->mn_hash);
	mutex_init(&adev->psp.mutex);
	mutex_init(&adev->notifier_lock);
	mutex_init(&adev->pm.stable_pstate_ctx_lock);
	mutex_init(&adev->benchmark_mutex);
	mutex_init(&adev->gfx.reset_sem_mutex);
	/* Initialize the mutex for cleaner shader isolation between GFX and compute processes */
	mutex_init(&adev->enforce_isolation_mutex);
	for (i = 0; i < MAX_XCP; ++i) {
		adev->isolation[i].spearhead = dma_fence_get_stub();
		amdgpu_sync_create(&adev->isolation[i].active);
		amdgpu_sync_create(&adev->isolation[i].prev);
	}
	mutex_init(&adev->gfx.userq_sch_mutex);
	mutex_init(&adev->gfx.workload_profile_mutex);
	mutex_init(&adev->vcn.workload_profile_mutex);
	mutex_init(&adev->userq_mutex);

	amdgpu_device_init_apu_flags(adev);

	r = amdgpu_device_check_arguments(adev);
	if (r)
		return r;

	spin_lock_init(&adev->mmio_idx_lock);
	spin_lock_init(&adev->smc_idx_lock);
	spin_lock_init(&adev->pcie_idx_lock);
	spin_lock_init(&adev->uvd_ctx_idx_lock);
	spin_lock_init(&adev->didt_idx_lock);
	spin_lock_init(&adev->gc_cac_idx_lock);
	spin_lock_init(&adev->se_cac_idx_lock);
	spin_lock_init(&adev->audio_endpt_idx_lock);
	spin_lock_init(&adev->mm_stats.lock);
	spin_lock_init(&adev->virt.rlcg_reg_lock);
	spin_lock_init(&adev->wb.lock);

	xa_init_flags(&adev->userq_xa, XA_FLAGS_LOCK_IRQ);

	INIT_LIST_HEAD(&adev->reset_list);

	INIT_LIST_HEAD(&adev->ras_list);

	INIT_LIST_HEAD(&adev->pm.od_kobj_list);

	INIT_LIST_HEAD(&adev->userq_mgr_list);

	INIT_DELAYED_WORK(&adev->delayed_init_work,
			  amdgpu_device_delayed_init_work_handler);
	INIT_DELAYED_WORK(&adev->gfx.gfx_off_delay_work,
			  amdgpu_device_delay_enable_gfx_off);
	/*
	 * Initialize the enforce_isolation work structures for each XCP
	 * partition.  This work handler is responsible for enforcing shader
	 * isolation on AMD GPUs.  It counts the number of emitted fences for
	 * each GFX and compute ring.  If there are any fences, it schedules
	 * the `enforce_isolation_work` to be run after a delay.  If there are
	 * no fences, it signals the Kernel Fusion Driver (KFD) to resume the
	 * runqueue.
	 */
	for (i = 0; i < MAX_XCP; i++) {
		INIT_DELAYED_WORK(&adev->gfx.enforce_isolation[i].work,
				  amdgpu_gfx_enforce_isolation_handler);
		adev->gfx.enforce_isolation[i].adev = adev;
		adev->gfx.enforce_isolation[i].xcp_id = i;
	}

	INIT_WORK(&adev->xgmi_reset_work, amdgpu_device_xgmi_reset_func);

	adev->gfx.gfx_off_req_count = 1;
	adev->gfx.gfx_off_residency = 0;
	adev->gfx.gfx_off_entrycount = 0;
	adev->pm.ac_power = power_supply_is_system_supplied() > 0;

	atomic_set(&adev->throttling_logging_enabled, 1);
	/*
	 * If throttling continues, logging will be performed every minute
	 * to avoid log flooding. "-1" is subtracted since the thermal
	 * throttling interrupt comes every second. Thus, the total logging
	 * interval is 59 seconds(retelimited printk interval) + 1(waiting
	 * for throttling interrupt) = 60 seconds.
	 */
	ratelimit_state_init(&adev->throttling_logging_rs, (60 - 1) * HZ, 1);

	ratelimit_set_flags(&adev->throttling_logging_rs, RATELIMIT_MSG_ON_RELEASE);

	/* Registers mapping */
	/* TODO: block userspace mapping of io register */
	if (adev->asic_type >= CHIP_BONAIRE) {
		adev->rmmio_base = pci_resource_start(adev->pdev, 5);
		adev->rmmio_size = pci_resource_len(adev->pdev, 5);
	} else {
		adev->rmmio_base = pci_resource_start(adev->pdev, 2);
		adev->rmmio_size = pci_resource_len(adev->pdev, 2);
	}

	for (i = 0; i < AMD_IP_BLOCK_TYPE_NUM; i++)
		atomic_set(&adev->pm.pwr_state[i], POWER_STATE_UNKNOWN);

	adev->rmmio = ioremap(adev->rmmio_base, adev->rmmio_size);
	if (!adev->rmmio)
		return -ENOMEM;

	dev_info(adev->dev, "register mmio base: 0x%08X\n",
		 (uint32_t)adev->rmmio_base);
	dev_info(adev->dev, "register mmio size: %u\n",
		 (unsigned int)adev->rmmio_size);

	/*
	 * Reset domain needs to be present early, before XGMI hive discovered
	 * (if any) and initialized to use reset sem and in_gpu reset flag
	 * early on during init and before calling to RREG32.
	 */
	adev->reset_domain = amdgpu_reset_create_reset_domain(SINGLE_DEVICE, "amdgpu-reset-dev");
	if (!adev->reset_domain)
		return -ENOMEM;

	/* detect hw virtualization here */
	amdgpu_virt_init(adev);

	amdgpu_device_get_pcie_info(adev);

	r = amdgpu_device_get_job_timeout_settings(adev);
	if (r) {
		dev_err(adev->dev, "invalid lockup_timeout parameter syntax\n");
		return r;
	}

	amdgpu_device_set_mcbp(adev);

	/*
	 * By default, use default mode where all blocks are expected to be
	 * initialized. At present a 'swinit' of blocks is required to be
	 * completed before the need for a different level is detected.
	 */
	amdgpu_set_init_level(adev, AMDGPU_INIT_LEVEL_DEFAULT);
	/* early init functions */
	r = amdgpu_device_ip_early_init(adev);
	if (r)
		return r;

	/*
	 * No need to remove conflicting FBs for non-display class devices.
	 * This prevents the sysfb from being freed accidently.
	 */
	if ((pdev->class >> 8) == PCI_CLASS_DISPLAY_VGA ||
	    (pdev->class >> 8) == PCI_CLASS_DISPLAY_OTHER) {
		/* Get rid of things like offb */
		r = aperture_remove_conflicting_pci_devices(adev->pdev, amdgpu_kms_driver.name);
		if (r)
			return r;
	}

	/* Enable TMZ based on IP_VERSION */
	amdgpu_gmc_tmz_set(adev);

	if (amdgpu_sriov_vf(adev) &&
	    amdgpu_ip_version(adev, GC_HWIP, 0) >= IP_VERSION(10, 3, 0))
		/* VF MMIO access (except mailbox range) from CPU
		 * will be blocked during sriov runtime
		 */
		adev->virt.caps |= AMDGPU_VF_MMIO_ACCESS_PROTECT;

	amdgpu_gmc_noretry_set(adev);
	/* Need to get xgmi info early to decide the reset behavior*/
	if (adev->gmc.xgmi.supported) {
		r = adev->gfxhub.funcs->get_xgmi_info(adev);
		if (r)
			return r;
	}

	/* enable PCIE atomic ops */
	if (amdgpu_sriov_vf(adev)) {
		if (adev->virt.fw_reserve.p_pf2vf)
			adev->have_atomics_support = ((struct amd_sriov_msg_pf2vf_info *)
						      adev->virt.fw_reserve.p_pf2vf)->pcie_atomic_ops_support_flags ==
				(PCI_EXP_DEVCAP2_ATOMIC_COMP32 | PCI_EXP_DEVCAP2_ATOMIC_COMP64);
	/* APUs w/ gfx9 onwards doesn't reply on PCIe atomics, rather it is a
	 * internal path natively support atomics, set have_atomics_support to true.
	 */
	} else if ((adev->flags & AMD_IS_APU) &&
		   (amdgpu_ip_version(adev, GC_HWIP, 0) >
		    IP_VERSION(9, 0, 0))) {
		adev->have_atomics_support = true;
	} else {
		adev->have_atomics_support =
			!pci_enable_atomic_ops_to_root(adev->pdev,
					  PCI_EXP_DEVCAP2_ATOMIC_COMP32 |
					  PCI_EXP_DEVCAP2_ATOMIC_COMP64);
	}

	if (!adev->have_atomics_support)
		dev_info(adev->dev, "PCIE atomic ops is not supported\n");

	/* doorbell bar mapping and doorbell index init*/
	amdgpu_doorbell_init(adev);

	if (amdgpu_emu_mode == 1) {
		/* post the asic on emulation mode */
		emu_soc_asic_init(adev);
		goto fence_driver_init;
	}

	amdgpu_reset_init(adev);

	/* detect if we are with an SRIOV vbios */
	if (adev->bios)
		amdgpu_device_detect_sriov_bios(adev);

	/* check if we need to reset the asic
	 *  E.g., driver was not cleanly unloaded previously, etc.
	 */
	if (!amdgpu_sriov_vf(adev) && amdgpu_asic_need_reset_on_init(adev)) {
		if (adev->gmc.xgmi.num_physical_nodes) {
			dev_info(adev->dev, "Pending hive reset.\n");
			amdgpu_set_init_level(adev,
					      AMDGPU_INIT_LEVEL_MINIMAL_XGMI);
		} else if (amdgpu_ip_version(adev, MP1_HWIP, 0) == IP_VERSION(13, 0, 10) &&
				   !amdgpu_device_has_display_hardware(adev)) {
					r = psp_gpu_reset(adev);
		} else {
				tmp = amdgpu_reset_method;
				/* It should do a default reset when loading or reloading the driver,
				 * regardless of the module parameter reset_method.
				 */
				amdgpu_reset_method = AMD_RESET_METHOD_NONE;
				r = amdgpu_asic_reset(adev);
				amdgpu_reset_method = tmp;
		}

		if (r) {
		  dev_err(adev->dev, "asic reset on init failed\n");
		  goto failed;
		}
	}

	/* Post card if necessary */
	if (amdgpu_device_need_post(adev)) {
		if (!adev->bios) {
			dev_err(adev->dev, "no vBIOS found\n");
			r = -EINVAL;
			goto failed;
		}
		dev_info(adev->dev, "GPU posting now...\n");
		r = amdgpu_device_asic_init(adev);
		if (r) {
			dev_err(adev->dev, "gpu post error!\n");
			goto failed;
		}
	}

	if (adev->bios) {
		if (adev->is_atom_fw) {
			/* Initialize clocks */
			r = amdgpu_atomfirmware_get_clock_info(adev);
			if (r) {
				dev_err(adev->dev, "amdgpu_atomfirmware_get_clock_info failed\n");
				amdgpu_vf_error_put(adev, AMDGIM_ERROR_VF_ATOMBIOS_GET_CLOCK_FAIL, 0, 0);
				goto failed;
			}
		} else {
			/* Initialize clocks */
			r = amdgpu_atombios_get_clock_info(adev);
			if (r) {
				dev_err(adev->dev, "amdgpu_atombios_get_clock_info failed\n");
				amdgpu_vf_error_put(adev, AMDGIM_ERROR_VF_ATOMBIOS_GET_CLOCK_FAIL, 0, 0);
				goto failed;
			}
			/* init i2c buses */
			amdgpu_i2c_init(adev);
		}
	}

fence_driver_init:
	/* Fence driver */
	r = amdgpu_fence_driver_sw_init(adev);
	if (r) {
		dev_err(adev->dev, "amdgpu_fence_driver_sw_init failed\n");
		amdgpu_vf_error_put(adev, AMDGIM_ERROR_VF_FENCE_INIT_FAIL, 0, 0);
		goto failed;
	}

	/* init the mode config */
	drm_mode_config_init(adev_to_drm(adev));

	r = amdgpu_device_ip_init(adev);
	if (r) {
		dev_err(adev->dev, "amdgpu_device_ip_init failed\n");
		amdgpu_vf_error_put(adev, AMDGIM_ERROR_VF_AMDGPU_INIT_FAIL, 0, 0);
		goto release_ras_con;
	}

	amdgpu_fence_driver_hw_init(adev);

	dev_info(adev->dev,
		"SE %d, SH per SE %d, CU per SH %d, active_cu_number %d\n",
			adev->gfx.config.max_shader_engines,
			adev->gfx.config.max_sh_per_se,
			adev->gfx.config.max_cu_per_sh,
			adev->gfx.cu_info.number);

	adev->accel_working = true;

	amdgpu_vm_check_compute_bug(adev);

	/* Initialize the buffer migration limit. */
	if (amdgpu_moverate >= 0)
		max_MBps = amdgpu_moverate;
	else
		max_MBps = 8; /* Allow 8 MB/s. */
	/* Get a log2 for easy divisions. */
	adev->mm_stats.log2_max_MBps = ilog2(max(1u, max_MBps));

	/*
	 * Register gpu instance before amdgpu_device_enable_mgpu_fan_boost.
	 * Otherwise the mgpu fan boost feature will be skipped due to the
	 * gpu instance is counted less.
	 */
	amdgpu_register_gpu_instance(adev);

	/* enable clockgating, etc. after ib tests, etc. since some blocks require
	 * explicit gating rather than handling it automatically.
	 */
	if (adev->init_lvl->level != AMDGPU_INIT_LEVEL_MINIMAL_XGMI) {
		r = amdgpu_device_ip_late_init(adev);
		if (r) {
			dev_err(adev->dev, "amdgpu_device_ip_late_init failed\n");
			amdgpu_vf_error_put(adev, AMDGIM_ERROR_VF_AMDGPU_LATE_INIT_FAIL, 0, r);
			goto release_ras_con;
		}
		/* must succeed. */
		amdgpu_ras_resume(adev);
		queue_delayed_work(system_wq, &adev->delayed_init_work,
				   msecs_to_jiffies(AMDGPU_RESUME_MS));
	}

	if (amdgpu_sriov_vf(adev)) {
		amdgpu_virt_release_full_gpu(adev, true);
		flush_delayed_work(&adev->delayed_init_work);
	}

	/*
	 * Place those sysfs registering after `late_init`. As some of those
	 * operations performed in `late_init` might affect the sysfs
	 * interfaces creating.
	 */
	r = amdgpu_atombios_sysfs_init(adev);
	if (r)
		drm_err(&adev->ddev,
			"registering atombios sysfs failed (%d).\n", r);

	r = amdgpu_pm_sysfs_init(adev);
	if (r)
		dev_err(adev->dev, "registering pm sysfs failed (%d).\n", r);

	r = amdgpu_ucode_sysfs_init(adev);
	if (r) {
		adev->ucode_sysfs_en = false;
		dev_err(adev->dev, "Creating firmware sysfs failed (%d).\n", r);
	} else
		adev->ucode_sysfs_en = true;

	r = amdgpu_device_attr_sysfs_init(adev);
	if (r)
		dev_err(adev->dev, "Could not create amdgpu device attr\n");

	r = devm_device_add_group(adev->dev, &amdgpu_board_attrs_group);
	if (r)
		dev_err(adev->dev,
			"Could not create amdgpu board attributes\n");

	amdgpu_fru_sysfs_init(adev);
	amdgpu_reg_state_sysfs_init(adev);
	amdgpu_xcp_sysfs_init(adev);

	if (IS_ENABLED(CONFIG_PERF_EVENTS))
		r = amdgpu_pmu_init(adev);
	if (r)
		dev_err(adev->dev, "amdgpu_pmu_init failed\n");

	/* Have stored pci confspace at hand for restore in sudden PCI error */
	if (amdgpu_device_cache_pci_state(adev->pdev))
		pci_restore_state(pdev);

	/* if we have > 1 VGA cards, then disable the amdgpu VGA resources */
	/* this will fail for cards that aren't VGA class devices, just
	 * ignore it
	 */
	if ((adev->pdev->class >> 8) == PCI_CLASS_DISPLAY_VGA)
		vga_client_register(adev->pdev, amdgpu_device_vga_set_decode);

	px = amdgpu_device_supports_px(adev);

	if (px || (!dev_is_removable(&adev->pdev->dev) &&
				apple_gmux_detect(NULL, NULL)))
		vga_switcheroo_register_client(adev->pdev,
					       &amdgpu_switcheroo_ops, px);

	if (px)
		vga_switcheroo_init_domain_pm_ops(adev->dev, &adev->vga_pm_domain);

	if (adev->init_lvl->level == AMDGPU_INIT_LEVEL_MINIMAL_XGMI)
		amdgpu_xgmi_reset_on_init(adev);

	amdgpu_device_check_iommu_direct_map(adev);

	adev->pm_nb.notifier_call = amdgpu_device_pm_notifier;
	r = register_pm_notifier(&adev->pm_nb);
	if (r)
		goto failed;

	return 0;

release_ras_con:
	if (amdgpu_sriov_vf(adev))
		amdgpu_virt_release_full_gpu(adev, true);

	/* failed in exclusive mode due to timeout */
	if (amdgpu_sriov_vf(adev) &&
		!amdgpu_sriov_runtime(adev) &&
		amdgpu_virt_mmio_blocked(adev) &&
		!amdgpu_virt_wait_reset(adev)) {
		dev_err(adev->dev, "VF exclusive mode timeout\n");
		/* Don't send request since VF is inactive. */
		adev->virt.caps &= ~AMDGPU_SRIOV_CAPS_RUNTIME;
		adev->virt.ops = NULL;
		r = -EAGAIN;
	}
	amdgpu_release_ras_context(adev);

failed:
	amdgpu_vf_error_trans_all(adev);

	return r;
}

static void amdgpu_device_unmap_mmio(struct amdgpu_device *adev)
{

	/* Clear all CPU mappings pointing to this device */
	unmap_mapping_range(adev->ddev.anon_inode->i_mapping, 0, 0, 1);

	/* Unmap all mapped bars - Doorbell, registers and VRAM */
	amdgpu_doorbell_fini(adev);

	iounmap(adev->rmmio);
	adev->rmmio = NULL;
	if (adev->mman.aper_base_kaddr)
		iounmap(adev->mman.aper_base_kaddr);
	adev->mman.aper_base_kaddr = NULL;

	/* Memory manager related */
	if (!adev->gmc.xgmi.connected_to_cpu && !adev->gmc.is_app_apu) {
		arch_phys_wc_del(adev->gmc.vram_mtrr);
		arch_io_free_memtype_wc(adev->gmc.aper_base, adev->gmc.aper_size);
	}
}

/**
 * amdgpu_device_fini_hw - tear down the driver
 *
 * @adev: amdgpu_device pointer
 *
 * Tear down the driver info (all asics).
 * Called at driver shutdown.
 */
void amdgpu_device_fini_hw(struct amdgpu_device *adev)
{
	dev_info(adev->dev, "amdgpu: finishing device.\n");
	flush_delayed_work(&adev->delayed_init_work);

	if (adev->mman.initialized)
		drain_workqueue(adev->mman.bdev.wq);
	adev->shutdown = true;

	unregister_pm_notifier(&adev->pm_nb);

	/* make sure IB test finished before entering exclusive mode
	 * to avoid preemption on IB test
	 */
	if (amdgpu_sriov_vf(adev)) {
		amdgpu_virt_request_full_gpu(adev, false);
		amdgpu_virt_fini_data_exchange(adev);
	}

	/* disable all interrupts */
	amdgpu_irq_disable_all(adev);
	if (adev->mode_info.mode_config_initialized) {
		if (!drm_drv_uses_atomic_modeset(adev_to_drm(adev)))
			drm_helper_force_disable_all(adev_to_drm(adev));
		else
			drm_atomic_helper_shutdown(adev_to_drm(adev));
	}
	amdgpu_fence_driver_hw_fini(adev);

	if (adev->pm.sysfs_initialized)
		amdgpu_pm_sysfs_fini(adev);
	if (adev->ucode_sysfs_en)
		amdgpu_ucode_sysfs_fini(adev);
	amdgpu_device_attr_sysfs_fini(adev);
	amdgpu_fru_sysfs_fini(adev);

	amdgpu_reg_state_sysfs_fini(adev);
	amdgpu_xcp_sysfs_fini(adev);

	/* disable ras feature must before hw fini */
	amdgpu_ras_pre_fini(adev);

	amdgpu_ttm_set_buffer_funcs_status(adev, false);

	amdgpu_device_ip_fini_early(adev);

	amdgpu_irq_fini_hw(adev);

	if (adev->mman.initialized)
		ttm_device_clear_dma_mappings(&adev->mman.bdev);

	amdgpu_gart_dummy_page_fini(adev);

	if (drm_dev_is_unplugged(adev_to_drm(adev)))
		amdgpu_device_unmap_mmio(adev);

}

void amdgpu_device_fini_sw(struct amdgpu_device *adev)
{
	int i, idx;
	bool px;

	amdgpu_device_ip_fini(adev);
	amdgpu_fence_driver_sw_fini(adev);
	amdgpu_ucode_release(&adev->firmware.gpu_info_fw);
	adev->accel_working = false;
	dma_fence_put(rcu_dereference_protected(adev->gang_submit, true));
	for (i = 0; i < MAX_XCP; ++i) {
		dma_fence_put(adev->isolation[i].spearhead);
		amdgpu_sync_free(&adev->isolation[i].active);
		amdgpu_sync_free(&adev->isolation[i].prev);
	}

	amdgpu_reset_fini(adev);

	/* free i2c buses */
	amdgpu_i2c_fini(adev);

	if (adev->bios) {
		if (amdgpu_emu_mode != 1)
			amdgpu_atombios_fini(adev);
		amdgpu_bios_release(adev);
	}

	kfree(adev->fru_info);
	adev->fru_info = NULL;

	kfree(adev->xcp_mgr);
	adev->xcp_mgr = NULL;

	px = amdgpu_device_supports_px(adev);

	if (px || (!dev_is_removable(&adev->pdev->dev) &&
				apple_gmux_detect(NULL, NULL)))
		vga_switcheroo_unregister_client(adev->pdev);

	if (px)
		vga_switcheroo_fini_domain_pm_ops(adev->dev);

	if ((adev->pdev->class >> 8) == PCI_CLASS_DISPLAY_VGA)
		vga_client_unregister(adev->pdev);

	if (drm_dev_enter(adev_to_drm(adev), &idx)) {

		iounmap(adev->rmmio);
		adev->rmmio = NULL;
		drm_dev_exit(idx);
	}

	if (IS_ENABLED(CONFIG_PERF_EVENTS))
		amdgpu_pmu_fini(adev);
	if (adev->mman.discovery_bin)
		amdgpu_discovery_fini(adev);

	amdgpu_reset_put_reset_domain(adev->reset_domain);
	adev->reset_domain = NULL;

	kfree(adev->pci_state);
	kfree(adev->pcie_reset_ctx.swds_pcistate);
	kfree(adev->pcie_reset_ctx.swus_pcistate);
}

/**
 * amdgpu_device_evict_resources - evict device resources
 * @adev: amdgpu device object
 *
 * Evicts all ttm device resources(vram BOs, gart table) from the lru list
 * of the vram memory type. Mainly used for evicting device resources
 * at suspend time.
 *
 */
static int amdgpu_device_evict_resources(struct amdgpu_device *adev)
{
	int ret;

	/* No need to evict vram on APUs unless going to S4 */
	if (!adev->in_s4 && (adev->flags & AMD_IS_APU))
		return 0;

	/* No need to evict when going to S5 through S4 callbacks */
	if (system_state == SYSTEM_POWER_OFF)
		return 0;

	ret = amdgpu_ttm_evict_resources(adev, TTM_PL_VRAM);
	if (ret) {
		dev_warn(adev->dev, "evicting device resources failed\n");
		return ret;
	}

	if (adev->in_s4) {
		ret = ttm_device_prepare_hibernation(&adev->mman.bdev);
		if (ret)
			dev_err(adev->dev, "prepare hibernation failed, %d\n", ret);
	}
	return ret;
}

/*
 * Suspend & resume.
 */
/**
 * amdgpu_device_pm_notifier - Notification block for Suspend/Hibernate events
 * @nb: notifier block
 * @mode: suspend mode
 * @data: data
 *
 * This function is called when the system is about to suspend or hibernate.
 * It is used to set the appropriate flags so that eviction can be optimized
 * in the pm prepare callback.
 */
static int amdgpu_device_pm_notifier(struct notifier_block *nb, unsigned long mode,
				     void *data)
{
	struct amdgpu_device *adev = container_of(nb, struct amdgpu_device, pm_nb);

	switch (mode) {
	case PM_HIBERNATION_PREPARE:
		adev->in_s4 = true;
		break;
	case PM_POST_HIBERNATION:
		adev->in_s4 = false;
		break;
	}

	return NOTIFY_DONE;
}

/**
 * amdgpu_device_prepare - prepare for device suspend
 *
 * @dev: drm dev pointer
 *
 * Prepare to put the hw in the suspend state (all asics).
 * Returns 0 for success or an error on failure.
 * Called at driver suspend.
 */
int amdgpu_device_prepare(struct drm_device *dev)
{
	struct amdgpu_device *adev = drm_to_adev(dev);
	int i, r;

	if (dev->switch_power_state == DRM_SWITCH_POWER_OFF)
		return 0;

	/* Evict the majority of BOs before starting suspend sequence */
	r = amdgpu_device_evict_resources(adev);
	if (r)
		return r;

	flush_delayed_work(&adev->gfx.gfx_off_delay_work);

	for (i = 0; i < adev->num_ip_blocks; i++) {
		if (!adev->ip_blocks[i].status.valid)
			continue;
		if (!adev->ip_blocks[i].version->funcs->prepare_suspend)
			continue;
		r = adev->ip_blocks[i].version->funcs->prepare_suspend(&adev->ip_blocks[i]);
		if (r)
			return r;
	}

	return 0;
}

/**
 * amdgpu_device_complete - complete power state transition
 *
 * @dev: drm dev pointer
 *
 * Undo the changes from amdgpu_device_prepare. This will be
 * called on all resume transitions, including those that failed.
 */
void amdgpu_device_complete(struct drm_device *dev)
{
	struct amdgpu_device *adev = drm_to_adev(dev);
	int i;

	for (i = 0; i < adev->num_ip_blocks; i++) {
		if (!adev->ip_blocks[i].status.valid)
			continue;
		if (!adev->ip_blocks[i].version->funcs->complete)
			continue;
		adev->ip_blocks[i].version->funcs->complete(&adev->ip_blocks[i]);
	}
}

/**
 * amdgpu_device_suspend - initiate device suspend
 *
 * @dev: drm dev pointer
 * @notify_clients: notify in-kernel DRM clients
 *
 * Puts the hw in the suspend state (all asics).
 * Returns 0 for success or an error on failure.
 * Called at driver suspend.
 */
int amdgpu_device_suspend(struct drm_device *dev, bool notify_clients)
{
	struct amdgpu_device *adev = drm_to_adev(dev);
	int r = 0;

	if (dev->switch_power_state == DRM_SWITCH_POWER_OFF)
		return 0;

	adev->in_suspend = true;

	if (amdgpu_sriov_vf(adev)) {
		if (!adev->in_runpm)
			amdgpu_amdkfd_suspend_process(adev);
		amdgpu_virt_fini_data_exchange(adev);
		r = amdgpu_virt_request_full_gpu(adev, false);
		if (r)
			return r;
	}

	if (amdgpu_acpi_smart_shift_update(adev, AMDGPU_SS_DEV_D3))
		dev_warn(adev->dev, "smart shift update failed\n");

	if (notify_clients)
		drm_client_dev_suspend(adev_to_drm(adev), false);

	cancel_delayed_work_sync(&adev->delayed_init_work);

	amdgpu_ras_suspend(adev);

	amdgpu_device_ip_suspend_phase1(adev);

	amdgpu_amdkfd_suspend(adev, !amdgpu_sriov_vf(adev) && !adev->in_runpm);
	amdgpu_userq_suspend(adev);

	r = amdgpu_device_evict_resources(adev);
	if (r)
		return r;

	amdgpu_ttm_set_buffer_funcs_status(adev, false);

	amdgpu_fence_driver_hw_fini(adev);

	amdgpu_device_ip_suspend_phase2(adev);

	if (amdgpu_sriov_vf(adev))
		amdgpu_virt_release_full_gpu(adev, false);

	return 0;
}

static inline int amdgpu_virt_resume(struct amdgpu_device *adev)
{
	int r;
	unsigned int prev_physical_node_id = adev->gmc.xgmi.physical_node_id;

	/* During VM resume, QEMU programming of VF MSIX table (register GFXMSIX_VECT0_ADDR_LO)
	 * may not work. The access could be blocked by nBIF protection as VF isn't in
	 * exclusive access mode. Exclusive access is enabled now, disable/enable MSIX
	 * so that QEMU reprograms MSIX table.
	 */
	amdgpu_restore_msix(adev);

	r = adev->gfxhub.funcs->get_xgmi_info(adev);
	if (r)
		return r;

	dev_info(adev->dev, "xgmi node, old id %d, new id %d\n",
		prev_physical_node_id, adev->gmc.xgmi.physical_node_id);

	adev->vm_manager.vram_base_offset = adev->gfxhub.funcs->get_mc_fb_offset(adev);
	adev->vm_manager.vram_base_offset +=
		adev->gmc.xgmi.physical_node_id * adev->gmc.xgmi.node_segment_size;

	return 0;
}

/**
 * amdgpu_device_resume - initiate device resume
 *
 * @dev: drm dev pointer
 * @notify_clients: notify in-kernel DRM clients
 *
 * Bring the hw back to operating state (all asics).
 * Returns 0 for success or an error on failure.
 * Called at driver resume.
 */
int amdgpu_device_resume(struct drm_device *dev, bool notify_clients)
{
	struct amdgpu_device *adev = drm_to_adev(dev);
	int r = 0;

	if (amdgpu_sriov_vf(adev)) {
		r = amdgpu_virt_request_full_gpu(adev, true);
		if (r)
			return r;
	}

	if (amdgpu_virt_xgmi_migrate_enabled(adev)) {
		r = amdgpu_virt_resume(adev);
		if (r)
			goto exit;
	}

	if (dev->switch_power_state == DRM_SWITCH_POWER_OFF)
		return 0;

	if (adev->in_s0ix)
		amdgpu_dpm_gfx_state_change(adev, sGpuChangeState_D0Entry);

	/* post card */
	if (amdgpu_device_need_post(adev)) {
		r = amdgpu_device_asic_init(adev);
		if (r)
			dev_err(adev->dev, "amdgpu asic init failed\n");
	}

	r = amdgpu_device_ip_resume(adev);

	if (r) {
		dev_err(adev->dev, "amdgpu_device_ip_resume failed (%d).\n", r);
		goto exit;
	}

	r = amdgpu_amdkfd_resume(adev, !amdgpu_sriov_vf(adev) && !adev->in_runpm);
	if (r)
		goto exit;

	r = amdgpu_userq_resume(adev);
	if (r)
		goto exit;

	r = amdgpu_device_ip_late_init(adev);
	if (r)
		goto exit;

	queue_delayed_work(system_wq, &adev->delayed_init_work,
			   msecs_to_jiffies(AMDGPU_RESUME_MS));
exit:
	if (amdgpu_sriov_vf(adev)) {
		amdgpu_virt_init_data_exchange(adev);
		amdgpu_virt_release_full_gpu(adev, true);

		if (!r && !adev->in_runpm)
			r = amdgpu_amdkfd_resume_process(adev);
	}

	if (r)
		return r;

	/* Make sure IB tests flushed */
	flush_delayed_work(&adev->delayed_init_work);

	if (notify_clients)
		drm_client_dev_resume(adev_to_drm(adev), false);

	amdgpu_ras_resume(adev);

	if (adev->mode_info.num_crtc) {
		/*
		 * Most of the connector probing functions try to acquire runtime pm
		 * refs to ensure that the GPU is powered on when connector polling is
		 * performed. Since we're calling this from a runtime PM callback,
		 * trying to acquire rpm refs will cause us to deadlock.
		 *
		 * Since we're guaranteed to be holding the rpm lock, it's safe to
		 * temporarily disable the rpm helpers so this doesn't deadlock us.
		 */
#ifdef CONFIG_PM
		dev->dev->power.disable_depth++;
#endif
		if (!adev->dc_enabled)
			drm_helper_hpd_irq_event(dev);
		else
			drm_kms_helper_hotplug_event(dev);
#ifdef CONFIG_PM
		dev->dev->power.disable_depth--;
#endif
	}

	amdgpu_vram_mgr_clear_reset_blocks(adev);
	adev->in_suspend = false;

	if (amdgpu_acpi_smart_shift_update(adev, AMDGPU_SS_DEV_D0))
		dev_warn(adev->dev, "smart shift update failed\n");

	return 0;
}

/**
 * amdgpu_device_ip_check_soft_reset - did soft reset succeed
 *
 * @adev: amdgpu_device pointer
 *
 * The list of all the hardware IPs that make up the asic is walked and
 * the check_soft_reset callbacks are run.  check_soft_reset determines
 * if the asic is still hung or not.
 * Returns true if any of the IPs are still in a hung state, false if not.
 */
static bool amdgpu_device_ip_check_soft_reset(struct amdgpu_device *adev)
{
	int i;
	bool asic_hang = false;

	if (amdgpu_sriov_vf(adev))
		return true;

	if (amdgpu_asic_need_full_reset(adev))
		return true;

	for (i = 0; i < adev->num_ip_blocks; i++) {
		if (!adev->ip_blocks[i].status.valid)
			continue;
		if (adev->ip_blocks[i].version->funcs->check_soft_reset)
			adev->ip_blocks[i].status.hang =
				adev->ip_blocks[i].version->funcs->check_soft_reset(
					&adev->ip_blocks[i]);
		if (adev->ip_blocks[i].status.hang) {
			dev_info(adev->dev, "IP block:%s is hung!\n", adev->ip_blocks[i].version->funcs->name);
			asic_hang = true;
		}
	}
	return asic_hang;
}

/**
 * amdgpu_device_ip_pre_soft_reset - prepare for soft reset
 *
 * @adev: amdgpu_device pointer
 *
 * The list of all the hardware IPs that make up the asic is walked and the
 * pre_soft_reset callbacks are run if the block is hung.  pre_soft_reset
 * handles any IP specific hardware or software state changes that are
 * necessary for a soft reset to succeed.
 * Returns 0 on success, negative error code on failure.
 */
static int amdgpu_device_ip_pre_soft_reset(struct amdgpu_device *adev)
{
	int i, r = 0;

	for (i = 0; i < adev->num_ip_blocks; i++) {
		if (!adev->ip_blocks[i].status.valid)
			continue;
		if (adev->ip_blocks[i].status.hang &&
		    adev->ip_blocks[i].version->funcs->pre_soft_reset) {
			r = adev->ip_blocks[i].version->funcs->pre_soft_reset(&adev->ip_blocks[i]);
			if (r)
				return r;
		}
	}

	return 0;
}

/**
 * amdgpu_device_ip_need_full_reset - check if a full asic reset is needed
 *
 * @adev: amdgpu_device pointer
 *
 * Some hardware IPs cannot be soft reset.  If they are hung, a full gpu
 * reset is necessary to recover.
 * Returns true if a full asic reset is required, false if not.
 */
static bool amdgpu_device_ip_need_full_reset(struct amdgpu_device *adev)
{
	int i;

	if (amdgpu_asic_need_full_reset(adev))
		return true;

	for (i = 0; i < adev->num_ip_blocks; i++) {
		if (!adev->ip_blocks[i].status.valid)
			continue;
		if ((adev->ip_blocks[i].version->type == AMD_IP_BLOCK_TYPE_GMC) ||
		    (adev->ip_blocks[i].version->type == AMD_IP_BLOCK_TYPE_SMC) ||
		    (adev->ip_blocks[i].version->type == AMD_IP_BLOCK_TYPE_ACP) ||
		    (adev->ip_blocks[i].version->type == AMD_IP_BLOCK_TYPE_DCE) ||
		     adev->ip_blocks[i].version->type == AMD_IP_BLOCK_TYPE_PSP) {
			if (adev->ip_blocks[i].status.hang) {
				dev_info(adev->dev, "Some block need full reset!\n");
				return true;
			}
		}
	}
	return false;
}

/**
 * amdgpu_device_ip_soft_reset - do a soft reset
 *
 * @adev: amdgpu_device pointer
 *
 * The list of all the hardware IPs that make up the asic is walked and the
 * soft_reset callbacks are run if the block is hung.  soft_reset handles any
 * IP specific hardware or software state changes that are necessary to soft
 * reset the IP.
 * Returns 0 on success, negative error code on failure.
 */
static int amdgpu_device_ip_soft_reset(struct amdgpu_device *adev)
{
	int i, r = 0;

	for (i = 0; i < adev->num_ip_blocks; i++) {
		if (!adev->ip_blocks[i].status.valid)
			continue;
		if (adev->ip_blocks[i].status.hang &&
		    adev->ip_blocks[i].version->funcs->soft_reset) {
			r = adev->ip_blocks[i].version->funcs->soft_reset(&adev->ip_blocks[i]);
			if (r)
				return r;
		}
	}

	return 0;
}

/**
 * amdgpu_device_ip_post_soft_reset - clean up from soft reset
 *
 * @adev: amdgpu_device pointer
 *
 * The list of all the hardware IPs that make up the asic is walked and the
 * post_soft_reset callbacks are run if the asic was hung.  post_soft_reset
 * handles any IP specific hardware or software state changes that are
 * necessary after the IP has been soft reset.
 * Returns 0 on success, negative error code on failure.
 */
static int amdgpu_device_ip_post_soft_reset(struct amdgpu_device *adev)
{
	int i, r = 0;

	for (i = 0; i < adev->num_ip_blocks; i++) {
		if (!adev->ip_blocks[i].status.valid)
			continue;
		if (adev->ip_blocks[i].status.hang &&
		    adev->ip_blocks[i].version->funcs->post_soft_reset)
			r = adev->ip_blocks[i].version->funcs->post_soft_reset(&adev->ip_blocks[i]);
		if (r)
			return r;
	}

	return 0;
}

/**
 * amdgpu_device_reset_sriov - reset ASIC for SR-IOV vf
 *
 * @adev: amdgpu_device pointer
 * @reset_context: amdgpu reset context pointer
 *
 * do VF FLR and reinitialize Asic
 * return 0 means succeeded otherwise failed
 */
static int amdgpu_device_reset_sriov(struct amdgpu_device *adev,
				     struct amdgpu_reset_context *reset_context)
{
	int r;
	struct amdgpu_hive_info *hive = NULL;

	if (test_bit(AMDGPU_HOST_FLR, &reset_context->flags)) {
		if (!amdgpu_ras_get_fed_status(adev))
			amdgpu_virt_ready_to_reset(adev);
		amdgpu_virt_wait_reset(adev);
		clear_bit(AMDGPU_HOST_FLR, &reset_context->flags);
		r = amdgpu_virt_request_full_gpu(adev, true);
	} else {
		r = amdgpu_virt_reset_gpu(adev);
	}
	if (r)
		return r;

	amdgpu_ras_clear_err_state(adev);
	amdgpu_irq_gpu_reset_resume_helper(adev);

	/* some sw clean up VF needs to do before recover */
	amdgpu_virt_post_reset(adev);

	/* Resume IP prior to SMC */
	r = amdgpu_device_ip_reinit_early_sriov(adev);
	if (r)
		return r;

	amdgpu_virt_init_data_exchange(adev);

	r = amdgpu_device_fw_loading(adev);
	if (r)
		return r;

	/* now we are okay to resume SMC/CP/SDMA */
	r = amdgpu_device_ip_reinit_late_sriov(adev);
	if (r)
		return r;

	hive = amdgpu_get_xgmi_hive(adev);
	/* Update PSP FW topology after reset */
	if (hive && adev->gmc.xgmi.num_physical_nodes > 1)
		r = amdgpu_xgmi_update_topology(hive, adev);
	if (hive)
		amdgpu_put_xgmi_hive(hive);
	if (r)
		return r;

	r = amdgpu_ib_ring_tests(adev);
	if (r)
		return r;

	if (adev->virt.gim_feature & AMDGIM_FEATURE_GIM_FLR_VRAMLOST)
		amdgpu_inc_vram_lost(adev);

	/* need to be called during full access so we can't do it later like
	 * bare-metal does.
	 */
	amdgpu_amdkfd_post_reset(adev);
	amdgpu_virt_release_full_gpu(adev, true);

	/* Aldebaran and gfx_11_0_3 support ras in SRIOV, so need resume ras during reset */
	if (amdgpu_ip_version(adev, GC_HWIP, 0) == IP_VERSION(9, 4, 2) ||
	    amdgpu_ip_version(adev, GC_HWIP, 0) == IP_VERSION(9, 4, 3) ||
	    amdgpu_ip_version(adev, GC_HWIP, 0) == IP_VERSION(9, 4, 4) ||
	    amdgpu_ip_version(adev, GC_HWIP, 0) == IP_VERSION(9, 5, 0) ||
	    amdgpu_ip_version(adev, GC_HWIP, 0) == IP_VERSION(11, 0, 3))
		amdgpu_ras_resume(adev);

	amdgpu_virt_ras_telemetry_post_reset(adev);

	return 0;
}

/**
 * amdgpu_device_has_job_running - check if there is any unfinished job
 *
 * @adev: amdgpu_device pointer
 *
 * check if there is any job running on the device when guest driver receives
 * FLR notification from host driver. If there are still jobs running, then
 * the guest driver will not respond the FLR reset. Instead, let the job hit
 * the timeout and guest driver then issue the reset request.
 */
bool amdgpu_device_has_job_running(struct amdgpu_device *adev)
{
	int i;

	for (i = 0; i < AMDGPU_MAX_RINGS; ++i) {
		struct amdgpu_ring *ring = adev->rings[i];

		if (!amdgpu_ring_sched_ready(ring))
			continue;

		if (amdgpu_fence_count_emitted(ring))
			return true;
	}
	return false;
}

/**
 * amdgpu_device_should_recover_gpu - check if we should try GPU recovery
 *
 * @adev: amdgpu_device pointer
 *
 * Check amdgpu_gpu_recovery and SRIOV status to see if we should try to recover
 * a hung GPU.
 */
bool amdgpu_device_should_recover_gpu(struct amdgpu_device *adev)
{

	if (amdgpu_gpu_recovery == 0)
		goto disabled;

	/* Skip soft reset check in fatal error mode */
	if (!amdgpu_ras_is_poison_mode_supported(adev))
		return true;

	if (amdgpu_sriov_vf(adev))
		return true;

	if (amdgpu_gpu_recovery == -1) {
		switch (adev->asic_type) {
#ifdef CONFIG_DRM_AMDGPU_SI
		case CHIP_VERDE:
		case CHIP_TAHITI:
		case CHIP_PITCAIRN:
		case CHIP_OLAND:
		case CHIP_HAINAN:
#endif
#ifdef CONFIG_DRM_AMDGPU_CIK
		case CHIP_KAVERI:
		case CHIP_KABINI:
		case CHIP_MULLINS:
#endif
		case CHIP_CARRIZO:
		case CHIP_STONEY:
		case CHIP_CYAN_SKILLFISH:
			goto disabled;
		default:
			break;
		}
	}

	return true;

disabled:
		dev_info(adev->dev, "GPU recovery disabled.\n");
		return false;
}

int amdgpu_device_mode1_reset(struct amdgpu_device *adev)
{
	u32 i;
	int ret = 0;

	if (adev->bios)
		amdgpu_atombios_scratch_regs_engine_hung(adev, true);

	dev_info(adev->dev, "GPU mode1 reset\n");

	/* Cache the state before bus master disable. The saved config space
	 * values are used in other cases like restore after mode-2 reset.
	 */
	amdgpu_device_cache_pci_state(adev->pdev);

	/* disable BM */
	pci_clear_master(adev->pdev);

	if (amdgpu_dpm_is_mode1_reset_supported(adev)) {
		dev_info(adev->dev, "GPU smu mode1 reset\n");
		ret = amdgpu_dpm_mode1_reset(adev);
	} else {
		dev_info(adev->dev, "GPU psp mode1 reset\n");
		ret = psp_gpu_reset(adev);
	}

	if (ret)
		goto mode1_reset_failed;

	amdgpu_device_load_pci_state(adev->pdev);
	ret = amdgpu_psp_wait_for_bootloader(adev);
	if (ret)
		goto mode1_reset_failed;

	/* wait for asic to come out of reset */
	for (i = 0; i < adev->usec_timeout; i++) {
		u32 memsize = adev->nbio.funcs->get_memsize(adev);

		if (memsize != 0xffffffff)
			break;
		udelay(1);
	}

	if (i >= adev->usec_timeout) {
		ret = -ETIMEDOUT;
		goto mode1_reset_failed;
	}

	if (adev->bios)
		amdgpu_atombios_scratch_regs_engine_hung(adev, false);

	return 0;

mode1_reset_failed:
	dev_err(adev->dev, "GPU mode1 reset failed\n");
	return ret;
}

int amdgpu_device_link_reset(struct amdgpu_device *adev)
{
	int ret = 0;

	dev_info(adev->dev, "GPU link reset\n");

	if (!amdgpu_reset_in_dpc(adev))
		ret = amdgpu_dpm_link_reset(adev);

	if (ret)
		goto link_reset_failed;

	ret = amdgpu_psp_wait_for_bootloader(adev);
	if (ret)
		goto link_reset_failed;

	return 0;

link_reset_failed:
	dev_err(adev->dev, "GPU link reset failed\n");
	return ret;
}

int amdgpu_device_pre_asic_reset(struct amdgpu_device *adev,
				 struct amdgpu_reset_context *reset_context)
{
	int i, r = 0;
	struct amdgpu_job *job = NULL;
	struct amdgpu_device *tmp_adev = reset_context->reset_req_dev;
	bool need_full_reset =
		test_bit(AMDGPU_NEED_FULL_RESET, &reset_context->flags);

	if (reset_context->reset_req_dev == adev)
		job = reset_context->job;

	if (amdgpu_sriov_vf(adev))
		amdgpu_virt_pre_reset(adev);

	amdgpu_fence_driver_isr_toggle(adev, true);

	/* block all schedulers and reset given job's ring */
	for (i = 0; i < AMDGPU_MAX_RINGS; ++i) {
		struct amdgpu_ring *ring = adev->rings[i];

		if (!amdgpu_ring_sched_ready(ring))
			continue;

		/* Clear job fence from fence drv to avoid force_completion
		 * leave NULL and vm flush fence in fence drv
		 */
		amdgpu_fence_driver_clear_job_fences(ring);

		/* after all hw jobs are reset, hw fence is meaningless, so force_completion */
		amdgpu_fence_driver_force_completion(ring);
	}

	amdgpu_fence_driver_isr_toggle(adev, false);

	if (job && job->vm)
		drm_sched_increase_karma(&job->base);

	r = amdgpu_reset_prepare_hwcontext(adev, reset_context);
	/* If reset handler not implemented, continue; otherwise return */
	if (r == -EOPNOTSUPP)
		r = 0;
	else
		return r;

	/* Don't suspend on bare metal if we are not going to HW reset the ASIC */
	if (!amdgpu_sriov_vf(adev)) {

		if (!need_full_reset)
			need_full_reset = amdgpu_device_ip_need_full_reset(adev);

		if (!need_full_reset && amdgpu_gpu_recovery &&
		    amdgpu_device_ip_check_soft_reset(adev)) {
			amdgpu_device_ip_pre_soft_reset(adev);
			r = amdgpu_device_ip_soft_reset(adev);
			amdgpu_device_ip_post_soft_reset(adev);
			if (r || amdgpu_device_ip_check_soft_reset(adev)) {
				dev_info(adev->dev, "soft reset failed, will fallback to full reset!\n");
				need_full_reset = true;
			}
		}

		if (!test_bit(AMDGPU_SKIP_COREDUMP, &reset_context->flags)) {
			dev_info(tmp_adev->dev, "Dumping IP State\n");
			/* Trigger ip dump before we reset the asic */
			for (i = 0; i < tmp_adev->num_ip_blocks; i++)
				if (tmp_adev->ip_blocks[i].version->funcs->dump_ip_state)
					tmp_adev->ip_blocks[i].version->funcs
						->dump_ip_state((void *)&tmp_adev->ip_blocks[i]);
			dev_info(tmp_adev->dev, "Dumping IP State Completed\n");
		}

		if (need_full_reset)
			r = amdgpu_device_ip_suspend(adev);
		if (need_full_reset)
			set_bit(AMDGPU_NEED_FULL_RESET, &reset_context->flags);
		else
			clear_bit(AMDGPU_NEED_FULL_RESET,
				  &reset_context->flags);
	}

	return r;
}

int amdgpu_device_reinit_after_reset(struct amdgpu_reset_context *reset_context)
{
	struct list_head *device_list_handle;
	bool full_reset, vram_lost = false;
	struct amdgpu_device *tmp_adev;
	int r, init_level;

	device_list_handle = reset_context->reset_device_list;

	if (!device_list_handle)
		return -EINVAL;

	full_reset = test_bit(AMDGPU_NEED_FULL_RESET, &reset_context->flags);

	/**
	 * If it's reset on init, it's default init level, otherwise keep level
	 * as recovery level.
	 */
	if (reset_context->method == AMD_RESET_METHOD_ON_INIT)
			init_level = AMDGPU_INIT_LEVEL_DEFAULT;
	else
			init_level = AMDGPU_INIT_LEVEL_RESET_RECOVERY;

	r = 0;
	list_for_each_entry(tmp_adev, device_list_handle, reset_list) {
		amdgpu_set_init_level(tmp_adev, init_level);
		if (full_reset) {
			/* post card */
			amdgpu_reset_set_dpc_status(tmp_adev, false);
			amdgpu_ras_clear_err_state(tmp_adev);
			r = amdgpu_device_asic_init(tmp_adev);
			if (r) {
				dev_warn(tmp_adev->dev, "asic atom init failed!");
			} else {
				dev_info(tmp_adev->dev, "GPU reset succeeded, trying to resume\n");

				r = amdgpu_device_ip_resume_phase1(tmp_adev);
				if (r)
					goto out;

				vram_lost = amdgpu_device_check_vram_lost(tmp_adev);

				if (!test_bit(AMDGPU_SKIP_COREDUMP, &reset_context->flags))
					amdgpu_coredump(tmp_adev, false, vram_lost, reset_context->job);

				if (vram_lost) {
					dev_info(
						tmp_adev->dev,
						"VRAM is lost due to GPU reset!\n");
					amdgpu_inc_vram_lost(tmp_adev);
				}

				r = amdgpu_device_fw_loading(tmp_adev);
				if (r)
					return r;

				r = amdgpu_xcp_restore_partition_mode(
					tmp_adev->xcp_mgr);
				if (r)
					goto out;

				r = amdgpu_device_ip_resume_phase2(tmp_adev);
				if (r)
					goto out;

				if (tmp_adev->mman.buffer_funcs_ring->sched.ready)
					amdgpu_ttm_set_buffer_funcs_status(tmp_adev, true);

				r = amdgpu_device_ip_resume_phase3(tmp_adev);
				if (r)
					goto out;

				if (vram_lost)
					amdgpu_device_fill_reset_magic(tmp_adev);

				/*
				 * Add this ASIC as tracked as reset was already
				 * complete successfully.
				 */
				amdgpu_register_gpu_instance(tmp_adev);

				if (!reset_context->hive &&
				    tmp_adev->gmc.xgmi.num_physical_nodes > 1)
					amdgpu_xgmi_add_device(tmp_adev);

				r = amdgpu_device_ip_late_init(tmp_adev);
				if (r)
					goto out;

				drm_client_dev_resume(adev_to_drm(tmp_adev), false);

				/*
				 * The GPU enters bad state once faulty pages
				 * by ECC has reached the threshold, and ras
				 * recovery is scheduled next. So add one check
				 * here to break recovery if it indeed exceeds
				 * bad page threshold, and remind user to
				 * retire this GPU or setting one bigger
				 * bad_page_threshold value to fix this once
				 * probing driver again.
				 */
				if (!amdgpu_ras_is_rma(tmp_adev)) {
					/* must succeed. */
					amdgpu_ras_resume(tmp_adev);
				} else {
					r = -EINVAL;
					goto out;
				}

				/* Update PSP FW topology after reset */
				if (reset_context->hive &&
				    tmp_adev->gmc.xgmi.num_physical_nodes > 1)
					r = amdgpu_xgmi_update_topology(
						reset_context->hive, tmp_adev);
			}
		}

out:
		if (!r) {
			/* IP init is complete now, set level as default */
			amdgpu_set_init_level(tmp_adev,
					      AMDGPU_INIT_LEVEL_DEFAULT);
			amdgpu_irq_gpu_reset_resume_helper(tmp_adev);
			r = amdgpu_ib_ring_tests(tmp_adev);
			if (r) {
				dev_err(tmp_adev->dev, "ib ring test failed (%d).\n", r);
				r = -EAGAIN;
				goto end;
			}
		}

		if (r)
			tmp_adev->asic_reset_res = r;
	}

end:
	return r;
}

int amdgpu_do_asic_reset(struct list_head *device_list_handle,
			 struct amdgpu_reset_context *reset_context)
{
	struct amdgpu_device *tmp_adev = NULL;
	bool need_full_reset, skip_hw_reset;
	int r = 0;

	/* Try reset handler method first */
	tmp_adev = list_first_entry(device_list_handle, struct amdgpu_device,
				    reset_list);

	reset_context->reset_device_list = device_list_handle;
	r = amdgpu_reset_perform_reset(tmp_adev, reset_context);
	/* If reset handler not implemented, continue; otherwise return */
	if (r == -EOPNOTSUPP)
		r = 0;
	else
		return r;

	/* Reset handler not implemented, use the default method */
	need_full_reset =
		test_bit(AMDGPU_NEED_FULL_RESET, &reset_context->flags);
	skip_hw_reset = test_bit(AMDGPU_SKIP_HW_RESET, &reset_context->flags);

	/*
	 * ASIC reset has to be done on all XGMI hive nodes ASAP
	 * to allow proper links negotiation in FW (within 1 sec)
	 */
	if (!skip_hw_reset && need_full_reset) {
		list_for_each_entry(tmp_adev, device_list_handle, reset_list) {
			/* For XGMI run all resets in parallel to speed up the process */
			if (tmp_adev->gmc.xgmi.num_physical_nodes > 1) {
				if (!queue_work(system_unbound_wq,
						&tmp_adev->xgmi_reset_work))
					r = -EALREADY;
			} else
				r = amdgpu_asic_reset(tmp_adev);

			if (r) {
				dev_err(tmp_adev->dev,
					"ASIC reset failed with error, %d for drm dev, %s",
					r, adev_to_drm(tmp_adev)->unique);
				goto out;
			}
		}

		/* For XGMI wait for all resets to complete before proceed */
		if (!r) {
			list_for_each_entry(tmp_adev, device_list_handle,
					    reset_list) {
				if (tmp_adev->gmc.xgmi.num_physical_nodes > 1) {
					flush_work(&tmp_adev->xgmi_reset_work);
					r = tmp_adev->asic_reset_res;
					if (r)
						break;
				}
			}
		}
	}

	if (!r && amdgpu_ras_intr_triggered()) {
		list_for_each_entry(tmp_adev, device_list_handle, reset_list) {
			amdgpu_ras_reset_error_count(tmp_adev,
						     AMDGPU_RAS_BLOCK__MMHUB);
		}

		amdgpu_ras_intr_cleared();
	}

	r = amdgpu_device_reinit_after_reset(reset_context);
	if (r == -EAGAIN)
		set_bit(AMDGPU_NEED_FULL_RESET, &reset_context->flags);
	else
		clear_bit(AMDGPU_NEED_FULL_RESET, &reset_context->flags);

out:
	return r;
}

static void amdgpu_device_set_mp1_state(struct amdgpu_device *adev)
{

	switch (amdgpu_asic_reset_method(adev)) {
	case AMD_RESET_METHOD_MODE1:
	case AMD_RESET_METHOD_LINK:
		adev->mp1_state = PP_MP1_STATE_SHUTDOWN;
		break;
	case AMD_RESET_METHOD_MODE2:
		adev->mp1_state = PP_MP1_STATE_RESET;
		break;
	default:
		adev->mp1_state = PP_MP1_STATE_NONE;
		break;
	}
}

static void amdgpu_device_unset_mp1_state(struct amdgpu_device *adev)
{
	amdgpu_vf_error_trans_all(adev);
	adev->mp1_state = PP_MP1_STATE_NONE;
}

static void amdgpu_device_resume_display_audio(struct amdgpu_device *adev)
{
	struct pci_dev *p = NULL;

	p = pci_get_domain_bus_and_slot(pci_domain_nr(adev->pdev->bus),
			adev->pdev->bus->number, 1);
	if (p) {
		pm_runtime_enable(&(p->dev));
		pm_runtime_resume(&(p->dev));
	}

	pci_dev_put(p);
}

static int amdgpu_device_suspend_display_audio(struct amdgpu_device *adev)
{
	enum amd_reset_method reset_method;
	struct pci_dev *p = NULL;
	u64 expires;

	/*
	 * For now, only BACO and mode1 reset are confirmed
	 * to suffer the audio issue without proper suspended.
	 */
	reset_method = amdgpu_asic_reset_method(adev);
	if ((reset_method != AMD_RESET_METHOD_BACO) &&
	     (reset_method != AMD_RESET_METHOD_MODE1))
		return -EINVAL;

	p = pci_get_domain_bus_and_slot(pci_domain_nr(adev->pdev->bus),
			adev->pdev->bus->number, 1);
	if (!p)
		return -ENODEV;

	expires = pm_runtime_autosuspend_expiration(&(p->dev));
	if (!expires)
		/*
		 * If we cannot get the audio device autosuspend delay,
		 * a fixed 4S interval will be used. Considering 3S is
		 * the audio controller default autosuspend delay setting.
		 * 4S used here is guaranteed to cover that.
		 */
		expires = ktime_get_mono_fast_ns() + NSEC_PER_SEC * 4ULL;

	while (!pm_runtime_status_suspended(&(p->dev))) {
		if (!pm_runtime_suspend(&(p->dev)))
			break;

		if (expires < ktime_get_mono_fast_ns()) {
			dev_warn(adev->dev, "failed to suspend display audio\n");
			pci_dev_put(p);
			/* TODO: abort the succeeding gpu reset? */
			return -ETIMEDOUT;
		}
	}

	pm_runtime_disable(&(p->dev));

	pci_dev_put(p);
	return 0;
}

static inline void amdgpu_device_stop_pending_resets(struct amdgpu_device *adev)
{
	struct amdgpu_ras *con = amdgpu_ras_get_context(adev);

#if defined(CONFIG_DEBUG_FS)
	if (!amdgpu_sriov_vf(adev))
		cancel_work(&adev->reset_work);
#endif

	if (adev->kfd.dev)
		cancel_work(&adev->kfd.reset_work);

	if (amdgpu_sriov_vf(adev))
		cancel_work(&adev->virt.flr_work);

	if (con && adev->ras_enabled)
		cancel_work(&con->recovery_work);

}

static int amdgpu_device_health_check(struct list_head *device_list_handle)
{
	struct amdgpu_device *tmp_adev;
	int ret = 0;

	list_for_each_entry(tmp_adev, device_list_handle, reset_list) {
		ret |= amdgpu_device_bus_status_check(tmp_adev);
	}

	return ret;
}

static void amdgpu_device_recovery_prepare(struct amdgpu_device *adev,
					  struct list_head *device_list,
					  struct amdgpu_hive_info *hive)
{
	struct amdgpu_device *tmp_adev = NULL;

	/*
	 * Build list of devices to reset.
	 * In case we are in XGMI hive mode, resort the device list
	 * to put adev in the 1st position.
	 */
	if (!amdgpu_sriov_vf(adev) && (adev->gmc.xgmi.num_physical_nodes > 1) && hive) {
		list_for_each_entry(tmp_adev, &hive->device_list, gmc.xgmi.head) {
			list_add_tail(&tmp_adev->reset_list, device_list);
			if (adev->shutdown)
				tmp_adev->shutdown = true;
			if (amdgpu_reset_in_dpc(adev))
				tmp_adev->pcie_reset_ctx.in_link_reset = true;
		}
		if (!list_is_first(&adev->reset_list, device_list))
			list_rotate_to_front(&adev->reset_list, device_list);
	} else {
		list_add_tail(&adev->reset_list, device_list);
	}
}

static void amdgpu_device_recovery_get_reset_lock(struct amdgpu_device *adev,
						  struct list_head *device_list)
{
	struct amdgpu_device *tmp_adev = NULL;

	if (list_empty(device_list))
		return;
	tmp_adev =
		list_first_entry(device_list, struct amdgpu_device, reset_list);
	amdgpu_device_lock_reset_domain(tmp_adev->reset_domain);
}

static void amdgpu_device_recovery_put_reset_lock(struct amdgpu_device *adev,
						  struct list_head *device_list)
{
	struct amdgpu_device *tmp_adev = NULL;

	if (list_empty(device_list))
		return;
	tmp_adev =
		list_first_entry(device_list, struct amdgpu_device, reset_list);
	amdgpu_device_unlock_reset_domain(tmp_adev->reset_domain);
}

static void amdgpu_device_halt_activities(struct amdgpu_device *adev,
					  struct amdgpu_job *job,
					  struct amdgpu_reset_context *reset_context,
					  struct list_head *device_list,
					  struct amdgpu_hive_info *hive,
					  bool need_emergency_restart)
{
	struct amdgpu_device *tmp_adev = NULL;
	int i;

	/* block all schedulers and reset given job's ring */
	list_for_each_entry(tmp_adev, device_list, reset_list) {
		amdgpu_device_set_mp1_state(tmp_adev);

		/*
		 * Try to put the audio codec into suspend state
		 * before gpu reset started.
		 *
		 * Due to the power domain of the graphics device
		 * is shared with AZ power domain. Without this,
		 * we may change the audio hardware from behind
		 * the audio driver's back. That will trigger
		 * some audio codec errors.
		 */
		if (!amdgpu_device_suspend_display_audio(tmp_adev))
			tmp_adev->pcie_reset_ctx.audio_suspended = true;

		amdgpu_ras_set_error_query_ready(tmp_adev, false);

		cancel_delayed_work_sync(&tmp_adev->delayed_init_work);

		amdgpu_amdkfd_pre_reset(tmp_adev, reset_context);

		/*
		 * Mark these ASICs to be reset as untracked first
		 * And add them back after reset completed
		 */
		amdgpu_unregister_gpu_instance(tmp_adev);

		drm_client_dev_suspend(adev_to_drm(tmp_adev), false);

		/* disable ras on ALL IPs */
		if (!need_emergency_restart && !amdgpu_reset_in_dpc(adev) &&
		    amdgpu_device_ip_need_full_reset(tmp_adev))
			amdgpu_ras_suspend(tmp_adev);

		for (i = 0; i < AMDGPU_MAX_RINGS; ++i) {
			struct amdgpu_ring *ring = tmp_adev->rings[i];

			if (!amdgpu_ring_sched_ready(ring))
				continue;

			drm_sched_stop(&ring->sched, job ? &job->base : NULL);

			if (need_emergency_restart)
				amdgpu_job_stop_all_jobs_on_sched(&ring->sched);
		}
		atomic_inc(&tmp_adev->gpu_reset_counter);
	}
}

static int amdgpu_device_asic_reset(struct amdgpu_device *adev,
			      struct list_head *device_list,
			      struct amdgpu_reset_context *reset_context)
{
	struct amdgpu_device *tmp_adev = NULL;
	int retry_limit = AMDGPU_MAX_RETRY_LIMIT;
	int r = 0;

retry:	/* Rest of adevs pre asic reset from XGMI hive. */
	list_for_each_entry(tmp_adev, device_list, reset_list) {
		r = amdgpu_device_pre_asic_reset(tmp_adev, reset_context);
		/*TODO Should we stop ?*/
		if (r) {
			dev_err(tmp_adev->dev, "GPU pre asic reset failed with err, %d for drm dev, %s ",
				  r, adev_to_drm(tmp_adev)->unique);
			tmp_adev->asic_reset_res = r;
		}
	}

	/* Actual ASIC resets if needed.*/
	/* Host driver will handle XGMI hive reset for SRIOV */
	if (amdgpu_sriov_vf(adev)) {

		/* Bail out of reset early */
		if (amdgpu_ras_is_rma(adev))
			return -ENODEV;

		if (amdgpu_ras_get_fed_status(adev) || amdgpu_virt_rcvd_ras_interrupt(adev)) {
			dev_dbg(adev->dev, "Detected RAS error, wait for FLR completion\n");
			amdgpu_ras_set_fed(adev, true);
			set_bit(AMDGPU_HOST_FLR, &reset_context->flags);
		}

		r = amdgpu_device_reset_sriov(adev, reset_context);
		if (AMDGPU_RETRY_SRIOV_RESET(r) && (retry_limit--) > 0) {
			amdgpu_virt_release_full_gpu(adev, true);
			goto retry;
		}
		if (r)
			adev->asic_reset_res = r;
	} else {
		r = amdgpu_do_asic_reset(device_list, reset_context);
		if (r && r == -EAGAIN)
			goto retry;
	}

	list_for_each_entry(tmp_adev, device_list, reset_list) {
		/*
		 * Drop any pending non scheduler resets queued before reset is done.
		 * Any reset scheduled after this point would be valid. Scheduler resets
		 * were already dropped during drm_sched_stop and no new ones can come
		 * in before drm_sched_start.
		 */
		amdgpu_device_stop_pending_resets(tmp_adev);
	}

	return r;
}

static int amdgpu_device_sched_resume(struct list_head *device_list,
			      struct amdgpu_reset_context *reset_context,
			      bool   job_signaled)
{
	struct amdgpu_device *tmp_adev = NULL;
	int i, r = 0;

	/* Post ASIC reset for all devs .*/
	list_for_each_entry(tmp_adev, device_list, reset_list) {

		for (i = 0; i < AMDGPU_MAX_RINGS; ++i) {
			struct amdgpu_ring *ring = tmp_adev->rings[i];

			if (!amdgpu_ring_sched_ready(ring))
				continue;

			drm_sched_start(&ring->sched, 0);
		}

		if (!drm_drv_uses_atomic_modeset(adev_to_drm(tmp_adev)) && !job_signaled)
			drm_helper_resume_force_mode(adev_to_drm(tmp_adev));

		if (tmp_adev->asic_reset_res) {
			/* bad news, how to tell it to userspace ?
			 * for ras error, we should report GPU bad status instead of
			 * reset failure
			 */
			if (reset_context->src != AMDGPU_RESET_SRC_RAS ||
			    !amdgpu_ras_eeprom_check_err_threshold(tmp_adev))
				dev_info(
					tmp_adev->dev,
					"GPU reset(%d) failed with error %d \n",
					atomic_read(
						&tmp_adev->gpu_reset_counter),
					tmp_adev->asic_reset_res);
			amdgpu_vf_error_put(tmp_adev,
					    AMDGIM_ERROR_VF_GPU_RESET_FAIL, 0,
					    tmp_adev->asic_reset_res);
			if (!r)
				r = tmp_adev->asic_reset_res;
			tmp_adev->asic_reset_res = 0;
		} else {
			dev_info(tmp_adev->dev, "GPU reset(%d) succeeded!\n",
				 atomic_read(&tmp_adev->gpu_reset_counter));
			if (amdgpu_acpi_smart_shift_update(tmp_adev,
							   AMDGPU_SS_DEV_D0))
				dev_warn(tmp_adev->dev,
					 "smart shift update failed\n");
		}
	}

	return r;
}

static void amdgpu_device_gpu_resume(struct amdgpu_device *adev,
			      struct list_head *device_list,
			      bool   need_emergency_restart)
{
	struct amdgpu_device *tmp_adev = NULL;

	list_for_each_entry(tmp_adev, device_list, reset_list) {
		/* unlock kfd: SRIOV would do it separately */
		if (!need_emergency_restart && !amdgpu_sriov_vf(tmp_adev))
			amdgpu_amdkfd_post_reset(tmp_adev);

		/* kfd_post_reset will do nothing if kfd device is not initialized,
		 * need to bring up kfd here if it's not be initialized before
		 */
		if (!adev->kfd.init_complete)
			amdgpu_amdkfd_device_init(adev);

		if (tmp_adev->pcie_reset_ctx.audio_suspended)
			amdgpu_device_resume_display_audio(tmp_adev);

		amdgpu_device_unset_mp1_state(tmp_adev);

		amdgpu_ras_set_error_query_ready(tmp_adev, true);

	}
}


/**
 * amdgpu_device_gpu_recover - reset the asic and recover scheduler
 *
 * @adev: amdgpu_device pointer
 * @job: which job trigger hang
 * @reset_context: amdgpu reset context pointer
 *
 * Attempt to reset the GPU if it has hung (all asics).
 * Attempt to do soft-reset or full-reset and reinitialize Asic
 * Returns 0 for success or an error on failure.
 */

int amdgpu_device_gpu_recover(struct amdgpu_device *adev,
			      struct amdgpu_job *job,
			      struct amdgpu_reset_context *reset_context)
{
	struct list_head device_list;
	bool job_signaled = false;
	struct amdgpu_hive_info *hive = NULL;
	int r = 0;
	bool need_emergency_restart = false;

	/*
	 * If it reaches here because of hang/timeout and a RAS error is
	 * detected at the same time, let RAS recovery take care of it.
	 */
	if (amdgpu_ras_is_err_state(adev, AMDGPU_RAS_BLOCK__ANY) &&
	    !amdgpu_sriov_vf(adev) &&
	    reset_context->src != AMDGPU_RESET_SRC_RAS) {
		dev_dbg(adev->dev,
			"Gpu recovery from source: %d yielding to RAS error recovery handling",
			reset_context->src);
		return 0;
	}

	/*
	 * Special case: RAS triggered and full reset isn't supported
	 */
	need_emergency_restart = amdgpu_ras_need_emergency_restart(adev);

	/*
	 * Flush RAM to disk so that after reboot
	 * the user can read log and see why the system rebooted.
	 */
	if (need_emergency_restart && amdgpu_ras_get_context(adev) &&
		amdgpu_ras_get_context(adev)->reboot) {
		dev_warn(adev->dev, "Emergency reboot.");

		ksys_sync_helper();
		emergency_restart();
	}

	dev_info(adev->dev, "GPU %s begin!. Source:  %d\n",
		 need_emergency_restart ? "jobs stop" : "reset",
		 reset_context->src);

	if (!amdgpu_sriov_vf(adev))
		hive = amdgpu_get_xgmi_hive(adev);
	if (hive)
		mutex_lock(&hive->hive_lock);

	reset_context->job = job;
	reset_context->hive = hive;
	INIT_LIST_HEAD(&device_list);

	amdgpu_device_recovery_prepare(adev, &device_list, hive);

	if (!amdgpu_sriov_vf(adev)) {
		r = amdgpu_device_health_check(&device_list);
		if (r)
			goto end_reset;
	}

	/* We need to lock reset domain only once both for XGMI and single device */
	amdgpu_device_recovery_get_reset_lock(adev, &device_list);

	amdgpu_device_halt_activities(adev, job, reset_context, &device_list,
				      hive, need_emergency_restart);
	if (need_emergency_restart)
		goto skip_sched_resume;
	/*
	 * Must check guilty signal here since after this point all old
	 * HW fences are force signaled.
	 *
	 * job->base holds a reference to parent fence
	 */
	if (job && dma_fence_is_signaled(&job->hw_fence.base)) {
		job_signaled = true;
		dev_info(adev->dev, "Guilty job already signaled, skipping HW reset");
		goto skip_hw_reset;
	}

	r = amdgpu_device_asic_reset(adev, &device_list, reset_context);
	if (r)
		goto reset_unlock;
skip_hw_reset:
	r = amdgpu_device_sched_resume(&device_list, reset_context, job_signaled);
	if (r)
		goto reset_unlock;
skip_sched_resume:
	amdgpu_device_gpu_resume(adev, &device_list, need_emergency_restart);
reset_unlock:
	amdgpu_device_recovery_put_reset_lock(adev, &device_list);
end_reset:
	if (hive) {
		mutex_unlock(&hive->hive_lock);
		amdgpu_put_xgmi_hive(hive);
	}

	if (r)
		dev_info(adev->dev, "GPU reset end with ret = %d\n", r);

	atomic_set(&adev->reset_domain->reset_res, r);

	if (!r) {
		struct amdgpu_task_info *ti = NULL;

		if (job)
			ti = amdgpu_vm_get_task_info_pasid(adev, job->pasid);

		drm_dev_wedged_event(adev_to_drm(adev), DRM_WEDGE_RECOVERY_NONE,
				     ti ? &ti->task : NULL);

		amdgpu_vm_put_task_info(ti);
	}

	return r;
}

/**
 * amdgpu_device_partner_bandwidth - find the bandwidth of appropriate partner
 *
 * @adev: amdgpu_device pointer
 * @speed: pointer to the speed of the link
 * @width: pointer to the width of the link
 *
 * Evaluate the hierarchy to find the speed and bandwidth capabilities of the
 * first physical partner to an AMD dGPU.
 * This will exclude any virtual switches and links.
 */
static void amdgpu_device_partner_bandwidth(struct amdgpu_device *adev,
					    enum pci_bus_speed *speed,
					    enum pcie_link_width *width)
{
	struct pci_dev *parent = adev->pdev;

	if (!speed || !width)
		return;

	*speed = PCI_SPEED_UNKNOWN;
	*width = PCIE_LNK_WIDTH_UNKNOWN;

	if (amdgpu_device_pcie_dynamic_switching_supported(adev)) {
		while ((parent = pci_upstream_bridge(parent))) {
			/* skip upstream/downstream switches internal to dGPU*/
			if (parent->vendor == PCI_VENDOR_ID_ATI)
				continue;
			*speed = pcie_get_speed_cap(parent);
			*width = pcie_get_width_cap(parent);
			break;
		}
	} else {
		/* use the current speeds rather than max if switching is not supported */
		pcie_bandwidth_available(adev->pdev, NULL, speed, width);
	}
}

/**
 * amdgpu_device_gpu_bandwidth - find the bandwidth of the GPU
 *
 * @adev: amdgpu_device pointer
 * @speed: pointer to the speed of the link
 * @width: pointer to the width of the link
 *
 * Evaluate the hierarchy to find the speed and bandwidth capabilities of the
 * AMD dGPU which may be a virtual upstream bridge.
 */
static void amdgpu_device_gpu_bandwidth(struct amdgpu_device *adev,
					enum pci_bus_speed *speed,
					enum pcie_link_width *width)
{
	struct pci_dev *parent = adev->pdev;

	if (!speed || !width)
		return;

	parent = pci_upstream_bridge(parent);
	if (parent && parent->vendor == PCI_VENDOR_ID_ATI) {
		/* use the upstream/downstream switches internal to dGPU */
		*speed = pcie_get_speed_cap(parent);
		*width = pcie_get_width_cap(parent);
		while ((parent = pci_upstream_bridge(parent))) {
			if (parent->vendor == PCI_VENDOR_ID_ATI) {
				/* use the upstream/downstream switches internal to dGPU */
				*speed = pcie_get_speed_cap(parent);
				*width = pcie_get_width_cap(parent);
			}
		}
	} else {
		/* use the device itself */
		*speed = pcie_get_speed_cap(adev->pdev);
		*width = pcie_get_width_cap(adev->pdev);
	}
}

/**
 * amdgpu_device_get_pcie_info - fence pcie info about the PCIE slot
 *
 * @adev: amdgpu_device pointer
 *
 * Fetches and stores in the driver the PCIE capabilities (gen speed
 * and lanes) of the slot the device is in. Handles APUs and
 * virtualized environments where PCIE config space may not be available.
 */
static void amdgpu_device_get_pcie_info(struct amdgpu_device *adev)
{
	enum pci_bus_speed speed_cap, platform_speed_cap;
	enum pcie_link_width platform_link_width, link_width;

	if (amdgpu_pcie_gen_cap)
		adev->pm.pcie_gen_mask = amdgpu_pcie_gen_cap;

	if (amdgpu_pcie_lane_cap)
		adev->pm.pcie_mlw_mask = amdgpu_pcie_lane_cap;

	/* covers APUs as well */
	if (pci_is_root_bus(adev->pdev->bus) && !amdgpu_passthrough(adev)) {
		if (adev->pm.pcie_gen_mask == 0)
			adev->pm.pcie_gen_mask = AMDGPU_DEFAULT_PCIE_GEN_MASK;
		if (adev->pm.pcie_mlw_mask == 0)
			adev->pm.pcie_mlw_mask = AMDGPU_DEFAULT_PCIE_MLW_MASK;
		return;
	}

	if (adev->pm.pcie_gen_mask && adev->pm.pcie_mlw_mask)
		return;

	amdgpu_device_partner_bandwidth(adev, &platform_speed_cap,
					&platform_link_width);
	amdgpu_device_gpu_bandwidth(adev, &speed_cap, &link_width);

	if (adev->pm.pcie_gen_mask == 0) {
		/* asic caps */
		if (speed_cap == PCI_SPEED_UNKNOWN) {
			adev->pm.pcie_gen_mask |= (CAIL_ASIC_PCIE_LINK_SPEED_SUPPORT_GEN1 |
						  CAIL_ASIC_PCIE_LINK_SPEED_SUPPORT_GEN2 |
						  CAIL_ASIC_PCIE_LINK_SPEED_SUPPORT_GEN3);
		} else {
			if (speed_cap == PCIE_SPEED_32_0GT)
				adev->pm.pcie_gen_mask |= (CAIL_ASIC_PCIE_LINK_SPEED_SUPPORT_GEN1 |
							  CAIL_ASIC_PCIE_LINK_SPEED_SUPPORT_GEN2 |
							  CAIL_ASIC_PCIE_LINK_SPEED_SUPPORT_GEN3 |
							  CAIL_ASIC_PCIE_LINK_SPEED_SUPPORT_GEN4 |
							  CAIL_ASIC_PCIE_LINK_SPEED_SUPPORT_GEN5);
			else if (speed_cap == PCIE_SPEED_16_0GT)
				adev->pm.pcie_gen_mask |= (CAIL_ASIC_PCIE_LINK_SPEED_SUPPORT_GEN1 |
							  CAIL_ASIC_PCIE_LINK_SPEED_SUPPORT_GEN2 |
							  CAIL_ASIC_PCIE_LINK_SPEED_SUPPORT_GEN3 |
							  CAIL_ASIC_PCIE_LINK_SPEED_SUPPORT_GEN4);
			else if (speed_cap == PCIE_SPEED_8_0GT)
				adev->pm.pcie_gen_mask |= (CAIL_ASIC_PCIE_LINK_SPEED_SUPPORT_GEN1 |
							  CAIL_ASIC_PCIE_LINK_SPEED_SUPPORT_GEN2 |
							  CAIL_ASIC_PCIE_LINK_SPEED_SUPPORT_GEN3);
			else if (speed_cap == PCIE_SPEED_5_0GT)
				adev->pm.pcie_gen_mask |= (CAIL_ASIC_PCIE_LINK_SPEED_SUPPORT_GEN1 |
							  CAIL_ASIC_PCIE_LINK_SPEED_SUPPORT_GEN2);
			else
				adev->pm.pcie_gen_mask |= CAIL_ASIC_PCIE_LINK_SPEED_SUPPORT_GEN1;
		}
		/* platform caps */
		if (platform_speed_cap == PCI_SPEED_UNKNOWN) {
			adev->pm.pcie_gen_mask |= (CAIL_PCIE_LINK_SPEED_SUPPORT_GEN1 |
						   CAIL_PCIE_LINK_SPEED_SUPPORT_GEN2);
		} else {
			if (platform_speed_cap == PCIE_SPEED_32_0GT)
				adev->pm.pcie_gen_mask |= (CAIL_PCIE_LINK_SPEED_SUPPORT_GEN1 |
							   CAIL_PCIE_LINK_SPEED_SUPPORT_GEN2 |
							   CAIL_PCIE_LINK_SPEED_SUPPORT_GEN3 |
							   CAIL_PCIE_LINK_SPEED_SUPPORT_GEN4 |
							   CAIL_PCIE_LINK_SPEED_SUPPORT_GEN5);
			else if (platform_speed_cap == PCIE_SPEED_16_0GT)
				adev->pm.pcie_gen_mask |= (CAIL_PCIE_LINK_SPEED_SUPPORT_GEN1 |
							   CAIL_PCIE_LINK_SPEED_SUPPORT_GEN2 |
							   CAIL_PCIE_LINK_SPEED_SUPPORT_GEN3 |
							   CAIL_PCIE_LINK_SPEED_SUPPORT_GEN4);
			else if (platform_speed_cap == PCIE_SPEED_8_0GT)
				adev->pm.pcie_gen_mask |= (CAIL_PCIE_LINK_SPEED_SUPPORT_GEN1 |
							   CAIL_PCIE_LINK_SPEED_SUPPORT_GEN2 |
							   CAIL_PCIE_LINK_SPEED_SUPPORT_GEN3);
			else if (platform_speed_cap == PCIE_SPEED_5_0GT)
				adev->pm.pcie_gen_mask |= (CAIL_PCIE_LINK_SPEED_SUPPORT_GEN1 |
							   CAIL_PCIE_LINK_SPEED_SUPPORT_GEN2);
			else
				adev->pm.pcie_gen_mask |= CAIL_PCIE_LINK_SPEED_SUPPORT_GEN1;

		}
	}
	if (adev->pm.pcie_mlw_mask == 0) {
		/* asic caps */
		if (link_width == PCIE_LNK_WIDTH_UNKNOWN) {
			adev->pm.pcie_mlw_mask |= AMDGPU_DEFAULT_ASIC_PCIE_MLW_MASK;
		} else {
			switch (link_width) {
			case PCIE_LNK_X32:
				adev->pm.pcie_mlw_mask |= (CAIL_ASIC_PCIE_LINK_WIDTH_SUPPORT_X32 |
							   CAIL_ASIC_PCIE_LINK_WIDTH_SUPPORT_X16 |
							   CAIL_ASIC_PCIE_LINK_WIDTH_SUPPORT_X12 |
							   CAIL_ASIC_PCIE_LINK_WIDTH_SUPPORT_X8 |
							   CAIL_ASIC_PCIE_LINK_WIDTH_SUPPORT_X4 |
							   CAIL_ASIC_PCIE_LINK_WIDTH_SUPPORT_X2 |
							   CAIL_ASIC_PCIE_LINK_WIDTH_SUPPORT_X1);
				break;
			case PCIE_LNK_X16:
				adev->pm.pcie_mlw_mask |= (CAIL_ASIC_PCIE_LINK_WIDTH_SUPPORT_X16 |
							   CAIL_ASIC_PCIE_LINK_WIDTH_SUPPORT_X12 |
							   CAIL_ASIC_PCIE_LINK_WIDTH_SUPPORT_X8 |
							   CAIL_ASIC_PCIE_LINK_WIDTH_SUPPORT_X4 |
							   CAIL_ASIC_PCIE_LINK_WIDTH_SUPPORT_X2 |
							   CAIL_ASIC_PCIE_LINK_WIDTH_SUPPORT_X1);
				break;
			case PCIE_LNK_X12:
				adev->pm.pcie_mlw_mask |= (CAIL_ASIC_PCIE_LINK_WIDTH_SUPPORT_X12 |
							   CAIL_ASIC_PCIE_LINK_WIDTH_SUPPORT_X8 |
							   CAIL_ASIC_PCIE_LINK_WIDTH_SUPPORT_X4 |
							   CAIL_ASIC_PCIE_LINK_WIDTH_SUPPORT_X2 |
							   CAIL_ASIC_PCIE_LINK_WIDTH_SUPPORT_X1);
				break;
			case PCIE_LNK_X8:
				adev->pm.pcie_mlw_mask |= (CAIL_ASIC_PCIE_LINK_WIDTH_SUPPORT_X8 |
							   CAIL_ASIC_PCIE_LINK_WIDTH_SUPPORT_X4 |
							   CAIL_ASIC_PCIE_LINK_WIDTH_SUPPORT_X2 |
							   CAIL_ASIC_PCIE_LINK_WIDTH_SUPPORT_X1);
				break;
			case PCIE_LNK_X4:
				adev->pm.pcie_mlw_mask |= (CAIL_ASIC_PCIE_LINK_WIDTH_SUPPORT_X4 |
							   CAIL_ASIC_PCIE_LINK_WIDTH_SUPPORT_X2 |
							   CAIL_ASIC_PCIE_LINK_WIDTH_SUPPORT_X1);
				break;
			case PCIE_LNK_X2:
				adev->pm.pcie_mlw_mask |= (CAIL_ASIC_PCIE_LINK_WIDTH_SUPPORT_X2 |
							   CAIL_ASIC_PCIE_LINK_WIDTH_SUPPORT_X1);
				break;
			case PCIE_LNK_X1:
				adev->pm.pcie_mlw_mask |= CAIL_ASIC_PCIE_LINK_WIDTH_SUPPORT_X1;
				break;
			default:
				break;
			}
		}
		/* platform caps */
		if (platform_link_width == PCIE_LNK_WIDTH_UNKNOWN) {
			adev->pm.pcie_mlw_mask |= AMDGPU_DEFAULT_PCIE_MLW_MASK;
		} else {
			switch (platform_link_width) {
			case PCIE_LNK_X32:
				adev->pm.pcie_mlw_mask |= (CAIL_PCIE_LINK_WIDTH_SUPPORT_X32 |
							   CAIL_PCIE_LINK_WIDTH_SUPPORT_X16 |
							   CAIL_PCIE_LINK_WIDTH_SUPPORT_X12 |
							   CAIL_PCIE_LINK_WIDTH_SUPPORT_X8 |
							   CAIL_PCIE_LINK_WIDTH_SUPPORT_X4 |
							   CAIL_PCIE_LINK_WIDTH_SUPPORT_X2 |
							   CAIL_PCIE_LINK_WIDTH_SUPPORT_X1);
				break;
			case PCIE_LNK_X16:
				adev->pm.pcie_mlw_mask |= (CAIL_PCIE_LINK_WIDTH_SUPPORT_X16 |
							   CAIL_PCIE_LINK_WIDTH_SUPPORT_X12 |
							   CAIL_PCIE_LINK_WIDTH_SUPPORT_X8 |
							   CAIL_PCIE_LINK_WIDTH_SUPPORT_X4 |
							   CAIL_PCIE_LINK_WIDTH_SUPPORT_X2 |
							   CAIL_PCIE_LINK_WIDTH_SUPPORT_X1);
				break;
			case PCIE_LNK_X12:
				adev->pm.pcie_mlw_mask |= (CAIL_PCIE_LINK_WIDTH_SUPPORT_X12 |
							   CAIL_PCIE_LINK_WIDTH_SUPPORT_X8 |
							   CAIL_PCIE_LINK_WIDTH_SUPPORT_X4 |
							   CAIL_PCIE_LINK_WIDTH_SUPPORT_X2 |
							   CAIL_PCIE_LINK_WIDTH_SUPPORT_X1);
				break;
			case PCIE_LNK_X8:
				adev->pm.pcie_mlw_mask |= (CAIL_PCIE_LINK_WIDTH_SUPPORT_X8 |
							   CAIL_PCIE_LINK_WIDTH_SUPPORT_X4 |
							   CAIL_PCIE_LINK_WIDTH_SUPPORT_X2 |
							   CAIL_PCIE_LINK_WIDTH_SUPPORT_X1);
				break;
			case PCIE_LNK_X4:
				adev->pm.pcie_mlw_mask |= (CAIL_PCIE_LINK_WIDTH_SUPPORT_X4 |
							   CAIL_PCIE_LINK_WIDTH_SUPPORT_X2 |
							   CAIL_PCIE_LINK_WIDTH_SUPPORT_X1);
				break;
			case PCIE_LNK_X2:
				adev->pm.pcie_mlw_mask |= (CAIL_PCIE_LINK_WIDTH_SUPPORT_X2 |
							   CAIL_PCIE_LINK_WIDTH_SUPPORT_X1);
				break;
			case PCIE_LNK_X1:
				adev->pm.pcie_mlw_mask |= CAIL_PCIE_LINK_WIDTH_SUPPORT_X1;
				break;
			default:
				break;
			}
		}
	}
}

/**
 * amdgpu_device_is_peer_accessible - Check peer access through PCIe BAR
 *
 * @adev: amdgpu_device pointer
 * @peer_adev: amdgpu_device pointer for peer device trying to access @adev
 *
 * Return true if @peer_adev can access (DMA) @adev through the PCIe
 * BAR, i.e. @adev is "large BAR" and the BAR matches the DMA mask of
 * @peer_adev.
 */
bool amdgpu_device_is_peer_accessible(struct amdgpu_device *adev,
				      struct amdgpu_device *peer_adev)
{
#ifdef CONFIG_HSA_AMD_P2P
	bool p2p_access =
		!adev->gmc.xgmi.connected_to_cpu &&
		!(pci_p2pdma_distance(adev->pdev, peer_adev->dev, false) < 0);
	if (!p2p_access)
		dev_info(adev->dev, "PCIe P2P access from peer device %s is not supported by the chipset\n",
			pci_name(peer_adev->pdev));

	bool is_large_bar = adev->gmc.visible_vram_size &&
		adev->gmc.real_vram_size == adev->gmc.visible_vram_size;
	bool p2p_addressable = amdgpu_device_check_iommu_remap(peer_adev);

	if (!p2p_addressable) {
		uint64_t address_mask = peer_adev->dev->dma_mask ?
			~*peer_adev->dev->dma_mask : ~((1ULL << 32) - 1);
		resource_size_t aper_limit =
			adev->gmc.aper_base + adev->gmc.aper_size - 1;

		p2p_addressable = !(adev->gmc.aper_base & address_mask ||
				     aper_limit & address_mask);
	}
	return pcie_p2p && is_large_bar && p2p_access && p2p_addressable;
#else
	return false;
#endif
}

int amdgpu_device_baco_enter(struct amdgpu_device *adev)
{
	struct amdgpu_ras *ras = amdgpu_ras_get_context(adev);

	if (!amdgpu_device_supports_baco(adev))
		return -ENOTSUPP;

	if (ras && adev->ras_enabled &&
	    adev->nbio.funcs->enable_doorbell_interrupt)
		adev->nbio.funcs->enable_doorbell_interrupt(adev, false);

	return amdgpu_dpm_baco_enter(adev);
}

int amdgpu_device_baco_exit(struct amdgpu_device *adev)
{
	struct amdgpu_ras *ras = amdgpu_ras_get_context(adev);
	int ret = 0;

	if (!amdgpu_device_supports_baco(adev))
		return -ENOTSUPP;

	ret = amdgpu_dpm_baco_exit(adev);
	if (ret)
		return ret;

	if (ras && adev->ras_enabled &&
	    adev->nbio.funcs->enable_doorbell_interrupt)
		adev->nbio.funcs->enable_doorbell_interrupt(adev, true);

	if (amdgpu_passthrough(adev) && adev->nbio.funcs &&
	    adev->nbio.funcs->clear_doorbell_interrupt)
		adev->nbio.funcs->clear_doorbell_interrupt(adev);

	return 0;
}

/**
 * amdgpu_pci_error_detected - Called when a PCI error is detected.
 * @pdev: PCI device struct
 * @state: PCI channel state
 *
 * Description: Called when a PCI error is detected.
 *
 * Return: PCI_ERS_RESULT_NEED_RESET or PCI_ERS_RESULT_DISCONNECT.
 */
pci_ers_result_t amdgpu_pci_error_detected(struct pci_dev *pdev, pci_channel_state_t state)
{
	struct drm_device *dev = pci_get_drvdata(pdev);
	struct amdgpu_device *adev = drm_to_adev(dev);
	struct amdgpu_hive_info *hive __free(xgmi_put_hive) =
		amdgpu_get_xgmi_hive(adev);
	struct amdgpu_reset_context reset_context;
	struct list_head device_list;

	dev_info(adev->dev, "PCI error: detected callback!!\n");

	adev->pci_channel_state = state;

	switch (state) {
	case pci_channel_io_normal:
		dev_info(adev->dev, "pci_channel_io_normal: state(%d)!!\n", state);
		return PCI_ERS_RESULT_CAN_RECOVER;
	case pci_channel_io_frozen:
		/* Fatal error, prepare for slot reset */
		dev_info(adev->dev, "pci_channel_io_frozen: state(%d)!!\n", state);
		if (hive) {
			/* Hive devices should be able to support FW based
			 * link reset on other devices, if not return.
			 */
			if (!amdgpu_dpm_is_link_reset_supported(adev)) {
				dev_warn(adev->dev,
					 "No support for XGMI hive yet...\n");
				return PCI_ERS_RESULT_DISCONNECT;
			}
			/* Set dpc status only if device is part of hive
			 * Non-hive devices should be able to recover after
			 * link reset.
			 */
			amdgpu_reset_set_dpc_status(adev, true);

			mutex_lock(&hive->hive_lock);
		}
		memset(&reset_context, 0, sizeof(reset_context));
		INIT_LIST_HEAD(&device_list);

		amdgpu_device_recovery_prepare(adev, &device_list, hive);
		amdgpu_device_recovery_get_reset_lock(adev, &device_list);
		amdgpu_device_halt_activities(adev, NULL, &reset_context, &device_list,
					      hive, false);
		if (hive)
			mutex_unlock(&hive->hive_lock);
		return PCI_ERS_RESULT_NEED_RESET;
	case pci_channel_io_perm_failure:
		/* Permanent error, prepare for device removal */
		dev_info(adev->dev, "pci_channel_io_perm_failure: state(%d)!!\n", state);
		return PCI_ERS_RESULT_DISCONNECT;
	}

	return PCI_ERS_RESULT_NEED_RESET;
}

/**
 * amdgpu_pci_mmio_enabled - Enable MMIO and dump debug registers
 * @pdev: pointer to PCI device
 */
pci_ers_result_t amdgpu_pci_mmio_enabled(struct pci_dev *pdev)
{
	struct drm_device *dev = pci_get_drvdata(pdev);
	struct amdgpu_device *adev = drm_to_adev(dev);

	dev_info(adev->dev, "PCI error: mmio enabled callback!!\n");

	/* TODO - dump whatever for debugging purposes */

	/* This called only if amdgpu_pci_error_detected returns
	 * PCI_ERS_RESULT_CAN_RECOVER. Read/write to the device still
	 * works, no need to reset slot.
	 */

	return PCI_ERS_RESULT_RECOVERED;
}

/**
 * amdgpu_pci_slot_reset - Called when PCI slot has been reset.
 * @pdev: PCI device struct
 *
 * Description: This routine is called by the pci error recovery
 * code after the PCI slot has been reset, just before we
 * should resume normal operations.
 */
pci_ers_result_t amdgpu_pci_slot_reset(struct pci_dev *pdev)
{
	struct drm_device *dev = pci_get_drvdata(pdev);
	struct amdgpu_device *adev = drm_to_adev(dev);
	struct amdgpu_reset_context reset_context;
	struct amdgpu_device *tmp_adev;
	struct amdgpu_hive_info *hive;
	struct list_head device_list;
	struct pci_dev *link_dev;
	int r = 0, i, timeout;
	u32 memsize;
<<<<<<< HEAD
=======
	u16 status;
>>>>>>> b35fc656

	dev_info(adev->dev, "PCI error: slot reset callback!!\n");

	memset(&reset_context, 0, sizeof(reset_context));

	if (adev->pcie_reset_ctx.swus)
		link_dev = adev->pcie_reset_ctx.swus;
	else
		link_dev = adev->pdev;
	/* wait for asic to come out of reset, timeout = 10s */
	timeout = 10000;
	do {
		usleep_range(10000, 10500);
		r = pci_read_config_word(link_dev, PCI_VENDOR_ID, &status);
		timeout -= 10;
	} while (timeout > 0 && (status != PCI_VENDOR_ID_ATI) &&
		 (status != PCI_VENDOR_ID_AMD));

	if ((status != PCI_VENDOR_ID_ATI) && (status != PCI_VENDOR_ID_AMD)) {
		r = -ETIME;
		goto out;
	}

	amdgpu_device_load_switch_state(adev);
	/* Restore PCI confspace */
	amdgpu_device_load_pci_state(pdev);

	/* confirm  ASIC came out of reset */
	for (i = 0; i < adev->usec_timeout; i++) {
		memsize = amdgpu_asic_get_config_memsize(adev);

		if (memsize != 0xffffffff)
			break;
		udelay(1);
	}
	if (memsize == 0xffffffff) {
		r = -ETIME;
		goto out;
	}

	reset_context.method = AMD_RESET_METHOD_NONE;
	reset_context.reset_req_dev = adev;
	set_bit(AMDGPU_NEED_FULL_RESET, &reset_context.flags);
	set_bit(AMDGPU_SKIP_COREDUMP, &reset_context.flags);
	INIT_LIST_HEAD(&device_list);

	hive = amdgpu_get_xgmi_hive(adev);
	if (hive) {
		mutex_lock(&hive->hive_lock);
		reset_context.hive = hive;
		list_for_each_entry(tmp_adev, &hive->device_list, gmc.xgmi.head) {
			tmp_adev->pcie_reset_ctx.in_link_reset = true;
			list_add_tail(&tmp_adev->reset_list, &device_list);
		}
	} else {
		set_bit(AMDGPU_SKIP_HW_RESET, &reset_context.flags);
		list_add_tail(&adev->reset_list, &device_list);
	}

	r = amdgpu_device_asic_reset(adev, &device_list, &reset_context);
out:
	if (!r) {
		if (amdgpu_device_cache_pci_state(adev->pdev))
			pci_restore_state(adev->pdev);
		dev_info(adev->dev, "PCIe error recovery succeeded\n");
	} else {
		dev_err(adev->dev, "PCIe error recovery failed, err:%d\n", r);
		if (hive) {
			list_for_each_entry(tmp_adev, &device_list, reset_list)
				amdgpu_device_unset_mp1_state(tmp_adev);
		}
		amdgpu_device_recovery_put_reset_lock(adev, &device_list);
	}

	if (hive) {
		mutex_unlock(&hive->hive_lock);
		amdgpu_put_xgmi_hive(hive);
	}

	return r ? PCI_ERS_RESULT_DISCONNECT : PCI_ERS_RESULT_RECOVERED;
}

/**
 * amdgpu_pci_resume() - resume normal ops after PCI reset
 * @pdev: pointer to PCI device
 *
 * Called when the error recovery driver tells us that its
 * OK to resume normal operation.
 */
void amdgpu_pci_resume(struct pci_dev *pdev)
{
	struct drm_device *dev = pci_get_drvdata(pdev);
	struct amdgpu_device *adev = drm_to_adev(dev);
	struct list_head device_list;
	struct amdgpu_hive_info *hive = NULL;
	struct amdgpu_device *tmp_adev = NULL;

	dev_info(adev->dev, "PCI error: resume callback!!\n");

	/* Only continue execution for the case of pci_channel_io_frozen */
	if (adev->pci_channel_state != pci_channel_io_frozen)
		return;

	INIT_LIST_HEAD(&device_list);

	hive = amdgpu_get_xgmi_hive(adev);
	if (hive) {
		mutex_lock(&hive->hive_lock);
		list_for_each_entry(tmp_adev, &hive->device_list, gmc.xgmi.head) {
			tmp_adev->pcie_reset_ctx.in_link_reset = false;
			list_add_tail(&tmp_adev->reset_list, &device_list);
		}
	} else
		list_add_tail(&adev->reset_list, &device_list);

	amdgpu_device_sched_resume(&device_list, NULL, NULL);
	amdgpu_device_gpu_resume(adev, &device_list, false);
	amdgpu_device_recovery_put_reset_lock(adev, &device_list);

	if (hive) {
		mutex_unlock(&hive->hive_lock);
		amdgpu_put_xgmi_hive(hive);
	}
}

static void amdgpu_device_cache_switch_state(struct amdgpu_device *adev)
{
	struct pci_dev *swus, *swds;
	int r;

	swds = pci_upstream_bridge(adev->pdev);
	if (!swds || swds->vendor != PCI_VENDOR_ID_ATI ||
	    pci_pcie_type(swds) != PCI_EXP_TYPE_DOWNSTREAM)
		return;
	swus = pci_upstream_bridge(swds);
	if (!swus ||
	    (swus->vendor != PCI_VENDOR_ID_ATI &&
	     swus->vendor != PCI_VENDOR_ID_AMD) ||
	    pci_pcie_type(swus) != PCI_EXP_TYPE_UPSTREAM)
		return;

	/* If already saved, return */
	if (adev->pcie_reset_ctx.swus)
		return;
	/* Upstream bridge is ATI, assume it's SWUS/DS architecture */
	r = pci_save_state(swds);
	if (r)
		return;
	adev->pcie_reset_ctx.swds_pcistate = pci_store_saved_state(swds);

	r = pci_save_state(swus);
	if (r)
		return;
	adev->pcie_reset_ctx.swus_pcistate = pci_store_saved_state(swus);

	adev->pcie_reset_ctx.swus = swus;
}

static void amdgpu_device_load_switch_state(struct amdgpu_device *adev)
{
	struct pci_dev *pdev;
	int r;

	if (!adev->pcie_reset_ctx.swds_pcistate ||
	    !adev->pcie_reset_ctx.swus_pcistate)
		return;

	pdev = adev->pcie_reset_ctx.swus;
	r = pci_load_saved_state(pdev, adev->pcie_reset_ctx.swus_pcistate);
	if (!r) {
		pci_restore_state(pdev);
	} else {
		dev_warn(adev->dev, "Failed to load SWUS state, err:%d\n", r);
		return;
	}

	pdev = pci_upstream_bridge(adev->pdev);
	r = pci_load_saved_state(pdev, adev->pcie_reset_ctx.swds_pcistate);
	if (!r)
		pci_restore_state(pdev);
	else
		dev_warn(adev->dev, "Failed to load SWDS state, err:%d\n", r);
}

bool amdgpu_device_cache_pci_state(struct pci_dev *pdev)
{
	struct drm_device *dev = pci_get_drvdata(pdev);
	struct amdgpu_device *adev = drm_to_adev(dev);
	int r;

	if (amdgpu_sriov_vf(adev))
		return false;

	r = pci_save_state(pdev);
	if (!r) {
		kfree(adev->pci_state);

		adev->pci_state = pci_store_saved_state(pdev);

		if (!adev->pci_state) {
			dev_err(adev->dev, "Failed to store PCI saved state");
			return false;
		}
	} else {
		dev_warn(adev->dev, "Failed to save PCI state, err:%d\n", r);
		return false;
	}

	amdgpu_device_cache_switch_state(adev);

	return true;
}

bool amdgpu_device_load_pci_state(struct pci_dev *pdev)
{
	struct drm_device *dev = pci_get_drvdata(pdev);
	struct amdgpu_device *adev = drm_to_adev(dev);
	int r;

	if (!adev->pci_state)
		return false;

	r = pci_load_saved_state(pdev, adev->pci_state);

	if (!r) {
		pci_restore_state(pdev);
	} else {
		dev_warn(adev->dev, "Failed to load PCI state, err:%d\n", r);
		return false;
	}

	return true;
}

void amdgpu_device_flush_hdp(struct amdgpu_device *adev,
		struct amdgpu_ring *ring)
{
#ifdef CONFIG_X86_64
	if ((adev->flags & AMD_IS_APU) && !amdgpu_passthrough(adev))
		return;
#endif
	if (adev->gmc.xgmi.connected_to_cpu)
		return;

	if (ring && ring->funcs->emit_hdp_flush)
		amdgpu_ring_emit_hdp_flush(ring);
	else
		amdgpu_asic_flush_hdp(adev, ring);
}

void amdgpu_device_invalidate_hdp(struct amdgpu_device *adev,
		struct amdgpu_ring *ring)
{
#ifdef CONFIG_X86_64
	if ((adev->flags & AMD_IS_APU) && !amdgpu_passthrough(adev))
		return;
#endif
	if (adev->gmc.xgmi.connected_to_cpu)
		return;

	amdgpu_asic_invalidate_hdp(adev, ring);
}

int amdgpu_in_reset(struct amdgpu_device *adev)
{
	return atomic_read(&adev->reset_domain->in_gpu_reset);
}

/**
 * amdgpu_device_halt() - bring hardware to some kind of halt state
 *
 * @adev: amdgpu_device pointer
 *
 * Bring hardware to some kind of halt state so that no one can touch it
 * any more. It will help to maintain error context when error occurred.
 * Compare to a simple hang, the system will keep stable at least for SSH
 * access. Then it should be trivial to inspect the hardware state and
 * see what's going on. Implemented as following:
 *
 * 1. drm_dev_unplug() makes device inaccessible to user space(IOCTLs, etc),
 *    clears all CPU mappings to device, disallows remappings through page faults
 * 2. amdgpu_irq_disable_all() disables all interrupts
 * 3. amdgpu_fence_driver_hw_fini() signals all HW fences
 * 4. set adev->no_hw_access to avoid potential crashes after setp 5
 * 5. amdgpu_device_unmap_mmio() clears all MMIO mappings
 * 6. pci_disable_device() and pci_wait_for_pending_transaction()
 *    flush any in flight DMA operations
 */
void amdgpu_device_halt(struct amdgpu_device *adev)
{
	struct pci_dev *pdev = adev->pdev;
	struct drm_device *ddev = adev_to_drm(adev);

	amdgpu_xcp_dev_unplug(adev);
	drm_dev_unplug(ddev);

	amdgpu_irq_disable_all(adev);

	amdgpu_fence_driver_hw_fini(adev);

	adev->no_hw_access = true;

	amdgpu_device_unmap_mmio(adev);

	pci_disable_device(pdev);
	pci_wait_for_pending_transaction(pdev);
}

u32 amdgpu_device_pcie_port_rreg(struct amdgpu_device *adev,
				u32 reg)
{
	unsigned long flags, address, data;
	u32 r;

	address = adev->nbio.funcs->get_pcie_port_index_offset(adev);
	data = adev->nbio.funcs->get_pcie_port_data_offset(adev);

	spin_lock_irqsave(&adev->pcie_idx_lock, flags);
	WREG32(address, reg * 4);
	(void)RREG32(address);
	r = RREG32(data);
	spin_unlock_irqrestore(&adev->pcie_idx_lock, flags);
	return r;
}

void amdgpu_device_pcie_port_wreg(struct amdgpu_device *adev,
				u32 reg, u32 v)
{
	unsigned long flags, address, data;

	address = adev->nbio.funcs->get_pcie_port_index_offset(adev);
	data = adev->nbio.funcs->get_pcie_port_data_offset(adev);

	spin_lock_irqsave(&adev->pcie_idx_lock, flags);
	WREG32(address, reg * 4);
	(void)RREG32(address);
	WREG32(data, v);
	(void)RREG32(data);
	spin_unlock_irqrestore(&adev->pcie_idx_lock, flags);
}

/**
 * amdgpu_device_get_gang - return a reference to the current gang
 * @adev: amdgpu_device pointer
 *
 * Returns: A new reference to the current gang leader.
 */
struct dma_fence *amdgpu_device_get_gang(struct amdgpu_device *adev)
{
	struct dma_fence *fence;

	rcu_read_lock();
	fence = dma_fence_get_rcu_safe(&adev->gang_submit);
	rcu_read_unlock();
	return fence;
}

/**
 * amdgpu_device_switch_gang - switch to a new gang
 * @adev: amdgpu_device pointer
 * @gang: the gang to switch to
 *
 * Try to switch to a new gang.
 * Returns: NULL if we switched to the new gang or a reference to the current
 * gang leader.
 */
struct dma_fence *amdgpu_device_switch_gang(struct amdgpu_device *adev,
					    struct dma_fence *gang)
{
	struct dma_fence *old = NULL;

	dma_fence_get(gang);
	do {
		dma_fence_put(old);
		old = amdgpu_device_get_gang(adev);
		if (old == gang)
			break;

		if (!dma_fence_is_signaled(old)) {
			dma_fence_put(gang);
			return old;
		}

	} while (cmpxchg((struct dma_fence __force **)&adev->gang_submit,
			 old, gang) != old);

	/*
	 * Drop it once for the exchanged reference in adev and once for the
	 * thread local reference acquired in amdgpu_device_get_gang().
	 */
	dma_fence_put(old);
	dma_fence_put(old);
	return NULL;
}

/**
 * amdgpu_device_enforce_isolation - enforce HW isolation
 * @adev: the amdgpu device pointer
 * @ring: the HW ring the job is supposed to run on
 * @job: the job which is about to be pushed to the HW ring
 *
 * Makes sure that only one client at a time can use the GFX block.
 * Returns: The dependency to wait on before the job can be pushed to the HW.
 * The function is called multiple times until NULL is returned.
 */
struct dma_fence *amdgpu_device_enforce_isolation(struct amdgpu_device *adev,
						  struct amdgpu_ring *ring,
						  struct amdgpu_job *job)
{
	struct amdgpu_isolation *isolation = &adev->isolation[ring->xcp_id];
	struct drm_sched_fence *f = job->base.s_fence;
	struct dma_fence *dep;
	void *owner;
	int r;

	/*
	 * For now enforce isolation only for the GFX block since we only need
	 * the cleaner shader on those rings.
	 */
	if (ring->funcs->type != AMDGPU_RING_TYPE_GFX &&
	    ring->funcs->type != AMDGPU_RING_TYPE_COMPUTE)
		return NULL;

	/*
	 * All submissions where enforce isolation is false are handled as if
	 * they come from a single client. Use ~0l as the owner to distinct it
	 * from kernel submissions where the owner is NULL.
	 */
	owner = job->enforce_isolation ? f->owner : (void *)~0l;

	mutex_lock(&adev->enforce_isolation_mutex);

	/*
	 * The "spearhead" submission is the first one which changes the
	 * ownership to its client. We always need to wait for it to be
	 * pushed to the HW before proceeding with anything.
	 */
	if (&f->scheduled != isolation->spearhead &&
	    !dma_fence_is_signaled(isolation->spearhead)) {
		dep = isolation->spearhead;
		goto out_grab_ref;
	}

	if (isolation->owner != owner) {

		/*
		 * Wait for any gang to be assembled before switching to a
		 * different owner or otherwise we could deadlock the
		 * submissions.
		 */
		if (!job->gang_submit) {
			dep = amdgpu_device_get_gang(adev);
			if (!dma_fence_is_signaled(dep))
				goto out_return_dep;
			dma_fence_put(dep);
		}

		dma_fence_put(isolation->spearhead);
		isolation->spearhead = dma_fence_get(&f->scheduled);
		amdgpu_sync_move(&isolation->active, &isolation->prev);
		trace_amdgpu_isolation(isolation->owner, owner);
		isolation->owner = owner;
	}

	/*
	 * Specifying the ring here helps to pipeline submissions even when
	 * isolation is enabled. If that is not desired for testing NULL can be
	 * used instead of the ring to enforce a CPU round trip while switching
	 * between clients.
	 */
	dep = amdgpu_sync_peek_fence(&isolation->prev, ring);
	r = amdgpu_sync_fence(&isolation->active, &f->finished, GFP_NOWAIT);
	if (r)
		dev_warn(adev->dev, "OOM tracking isolation\n");

out_grab_ref:
	dma_fence_get(dep);
out_return_dep:
	mutex_unlock(&adev->enforce_isolation_mutex);
	return dep;
}

bool amdgpu_device_has_display_hardware(struct amdgpu_device *adev)
{
	switch (adev->asic_type) {
#ifdef CONFIG_DRM_AMDGPU_SI
	case CHIP_HAINAN:
#endif
	case CHIP_TOPAZ:
		/* chips with no display hardware */
		return false;
#ifdef CONFIG_DRM_AMDGPU_SI
	case CHIP_TAHITI:
	case CHIP_PITCAIRN:
	case CHIP_VERDE:
	case CHIP_OLAND:
#endif
#ifdef CONFIG_DRM_AMDGPU_CIK
	case CHIP_BONAIRE:
	case CHIP_HAWAII:
	case CHIP_KAVERI:
	case CHIP_KABINI:
	case CHIP_MULLINS:
#endif
	case CHIP_TONGA:
	case CHIP_FIJI:
	case CHIP_POLARIS10:
	case CHIP_POLARIS11:
	case CHIP_POLARIS12:
	case CHIP_VEGAM:
	case CHIP_CARRIZO:
	case CHIP_STONEY:
		/* chips with display hardware */
		return true;
	default:
		/* IP discovery */
		if (!amdgpu_ip_version(adev, DCE_HWIP, 0) ||
		    (adev->harvest_ip_mask & AMD_HARVEST_IP_DMU_MASK))
			return false;
		return true;
	}
}

uint32_t amdgpu_device_wait_on_rreg(struct amdgpu_device *adev,
		uint32_t inst, uint32_t reg_addr, char reg_name[],
		uint32_t expected_value, uint32_t mask)
{
	uint32_t ret = 0;
	uint32_t old_ = 0;
	uint32_t tmp_ = RREG32(reg_addr);
	uint32_t loop = adev->usec_timeout;

	while ((tmp_ & (mask)) != (expected_value)) {
		if (old_ != tmp_) {
			loop = adev->usec_timeout;
			old_ = tmp_;
		} else
			udelay(1);
		tmp_ = RREG32(reg_addr);
		loop--;
		if (!loop) {
			dev_warn(
				adev->dev,
				"Register(%d) [%s] failed to reach value 0x%08x != 0x%08xn",
				inst, reg_name, (uint32_t)expected_value,
				(uint32_t)(tmp_ & (mask)));
			ret = -ETIMEDOUT;
			break;
		}
	}
	return ret;
}

ssize_t amdgpu_get_soft_full_reset_mask(struct amdgpu_ring *ring)
{
	ssize_t size = 0;

	if (!ring || !ring->adev)
		return size;

	if (amdgpu_device_should_recover_gpu(ring->adev))
		size |= AMDGPU_RESET_TYPE_FULL;

	if (unlikely(!ring->adev->debug_disable_soft_recovery) &&
	    !amdgpu_sriov_vf(ring->adev) && ring->funcs->soft_recovery)
		size |= AMDGPU_RESET_TYPE_SOFT_RESET;

	return size;
}

ssize_t amdgpu_show_reset_mask(char *buf, uint32_t supported_reset)
{
	ssize_t size = 0;

	if (supported_reset == 0) {
		size += sysfs_emit_at(buf, size, "unsupported");
		size += sysfs_emit_at(buf, size, "\n");
		return size;

	}

	if (supported_reset & AMDGPU_RESET_TYPE_SOFT_RESET)
		size += sysfs_emit_at(buf, size, "soft ");

	if (supported_reset & AMDGPU_RESET_TYPE_PER_QUEUE)
		size += sysfs_emit_at(buf, size, "queue ");

	if (supported_reset & AMDGPU_RESET_TYPE_PER_PIPE)
		size += sysfs_emit_at(buf, size, "pipe ");

	if (supported_reset & AMDGPU_RESET_TYPE_FULL)
		size += sysfs_emit_at(buf, size, "full ");

	size += sysfs_emit_at(buf, size, "\n");
	return size;
}

void amdgpu_device_set_uid(struct amdgpu_uid *uid_info,
			   enum amdgpu_uid_type type, uint8_t inst,
			   uint64_t uid)
{
	if (!uid_info)
		return;

	if (type >= AMDGPU_UID_TYPE_MAX) {
		dev_err_once(uid_info->adev->dev, "Invalid UID type %d\n",
			     type);
		return;
	}

	if (inst >= AMDGPU_UID_INST_MAX) {
		dev_err_once(uid_info->adev->dev, "Invalid UID instance %d\n",
			     inst);
		return;
	}

	if (uid_info->uid[type][inst] != 0) {
		dev_warn_once(
			uid_info->adev->dev,
			"Overwriting existing UID %llu for type %d instance %d\n",
			uid_info->uid[type][inst], type, inst);
	}

	uid_info->uid[type][inst] = uid;
}

u64 amdgpu_device_get_uid(struct amdgpu_uid *uid_info,
			  enum amdgpu_uid_type type, uint8_t inst)
{
	if (!uid_info)
		return 0;

	if (type >= AMDGPU_UID_TYPE_MAX) {
		dev_err_once(uid_info->adev->dev, "Invalid UID type %d\n",
			     type);
		return 0;
	}

	if (inst >= AMDGPU_UID_INST_MAX) {
		dev_err_once(uid_info->adev->dev, "Invalid UID instance %d\n",
			     inst);
		return 0;
	}

	return uid_info->uid[type][inst];
}<|MERGE_RESOLUTION|>--- conflicted
+++ resolved
@@ -2638,11 +2638,8 @@
 		chip_name = "navi12";
 		break;
 	case CHIP_CYAN_SKILLFISH:
-<<<<<<< HEAD
-=======
 		if (adev->mman.discovery_bin)
 			return 0;
->>>>>>> b35fc656
 		chip_name = "cyan_skillfish";
 		break;
 	}
@@ -7043,10 +7040,7 @@
 	struct pci_dev *link_dev;
 	int r = 0, i, timeout;
 	u32 memsize;
-<<<<<<< HEAD
-=======
 	u16 status;
->>>>>>> b35fc656
 
 	dev_info(adev->dev, "PCI error: slot reset callback!!\n");
 
