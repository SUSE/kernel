--- conflicted
+++ resolved
@@ -6141,19 +6141,6 @@
 	return r;
 }
 
-<<<<<<< HEAD
-	/*
-	 * Must check guilty signal here since after this point all old
-	 * HW fences are force signaled.
-	 *
-	 * job->base holds a reference to parent fence
-	 */
-	if (job && dma_fence_is_signaled(&job->hw_fence.base)) {
-		job_signaled = true;
-		dev_info(adev->dev, "Guilty job already signaled, skipping HW reset");
-		goto skip_hw_reset;
-	}
-=======
 static int amdgpu_device_asic_reset(struct amdgpu_device *adev,
 			      struct list_head *device_list,
 			      struct amdgpu_reset_context *reset_context)
@@ -6161,7 +6148,6 @@
 	struct amdgpu_device *tmp_adev = NULL;
 	int retry_limit = AMDGPU_MAX_RETRY_LIMIT;
 	int r = 0;
->>>>>>> 3f4ee458
 
 retry:	/* Rest of adevs pre asic reset from XGMI hive. */
 	list_for_each_entry(tmp_adev, device_list, reset_list) {
