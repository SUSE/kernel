/*
 * Copyright 2008 Advanced Micro Devices, Inc.
 * Copyright 2008 Red Hat Inc.
 * Copyright 2009 Jerome Glisse.
 *
 * Permission is hereby granted, free of charge, to any person obtaining a
 * copy of this software and associated documentation files (the "Software"),
 * to deal in the Software without restriction, including without limitation
 * the rights to use, copy, modify, merge, publish, distribute, sublicense,
 * and/or sell copies of the Software, and to permit persons to whom the
 * Software is furnished to do so, subject to the following conditions:
 *
 * The above copyright notice and this permission notice shall be included in
 * all copies or substantial portions of the Software.
 *
 * THE SOFTWARE IS PROVIDED "AS IS", WITHOUT WARRANTY OF ANY KIND, EXPRESS OR
 * IMPLIED, INCLUDING BUT NOT LIMITED TO THE WARRANTIES OF MERCHANTABILITY,
 * FITNESS FOR A PARTICULAR PURPOSE AND NONINFRINGEMENT.  IN NO EVENT SHALL
 * THE COPYRIGHT HOLDER(S) OR AUTHOR(S) BE LIABLE FOR ANY CLAIM, DAMAGES OR
 * OTHER LIABILITY, WHETHER IN AN ACTION OF CONTRACT, TORT OR OTHERWISE,
 * ARISING FROM, OUT OF OR IN CONNECTION WITH THE SOFTWARE OR THE USE OR
 * OTHER DEALINGS IN THE SOFTWARE.
 *
 * Authors: Dave Airlie
 *          Alex Deucher
 *          Jerome Glisse
 */
#include <linux/power_supply.h>
#include <linux/kthread.h>
#include <linux/module.h>
#include <linux/console.h>
#include <linux/slab.h>
#include <linux/iommu.h>
#include <linux/pci.h>
#include <linux/pci-p2pdma.h>
#include <linux/apple-gmux.h>

#include <drm/drm_aperture.h>
#include <drm/drm_atomic_helper.h>
#include <drm/drm_crtc_helper.h>
#include <drm/drm_fb_helper.h>
#include <drm/drm_probe_helper.h>
#include <drm/amdgpu_drm.h>
#include <linux/device.h>
#include <linux/vgaarb.h>
#include <linux/vga_switcheroo.h>
#include <linux/efi.h>
#include "amdgpu.h"
#include "amdgpu_trace.h"
#include "amdgpu_i2c.h"
#include "atom.h"
#include "amdgpu_atombios.h"
#include "amdgpu_atomfirmware.h"
#include "amd_pcie.h"
#ifdef CONFIG_DRM_AMDGPU_SI
#include "si.h"
#endif
#ifdef CONFIG_DRM_AMDGPU_CIK
#include "cik.h"
#endif
#include "vi.h"
#include "soc15.h"
#include "nv.h"
#include "bif/bif_4_1_d.h"
#include <linux/firmware.h>
#include "amdgpu_vf_error.h"

#include "amdgpu_amdkfd.h"
#include "amdgpu_pm.h"

#include "amdgpu_xgmi.h"
#include "amdgpu_ras.h"
#include "amdgpu_pmu.h"
#include "amdgpu_fru_eeprom.h"
#include "amdgpu_reset.h"
#include "amdgpu_virt.h"
#include "amdgpu_dev_coredump.h"

#include <linux/suspend.h>
#include <drm/task_barrier.h>
#include <linux/pm_runtime.h>

#include <drm/drm_drv.h>

#if IS_ENABLED(CONFIG_X86)
#include <asm/intel-family.h>
#endif

MODULE_FIRMWARE("amdgpu/vega10_gpu_info.bin");
MODULE_FIRMWARE("amdgpu/vega12_gpu_info.bin");
MODULE_FIRMWARE("amdgpu/raven_gpu_info.bin");
MODULE_FIRMWARE("amdgpu/picasso_gpu_info.bin");
MODULE_FIRMWARE("amdgpu/raven2_gpu_info.bin");
MODULE_FIRMWARE("amdgpu/arcturus_gpu_info.bin");
MODULE_FIRMWARE("amdgpu/navi12_gpu_info.bin");

#define AMDGPU_RESUME_MS		2000
#define AMDGPU_MAX_RETRY_LIMIT		2
#define AMDGPU_RETRY_SRIOV_RESET(r) ((r) == -EBUSY || (r) == -ETIMEDOUT || (r) == -EINVAL)
#define AMDGPU_PCIE_INDEX_FALLBACK (0x38 >> 2)
#define AMDGPU_PCIE_INDEX_HI_FALLBACK (0x44 >> 2)
#define AMDGPU_PCIE_DATA_FALLBACK (0x3C >> 2)

static const struct drm_driver amdgpu_kms_driver;

const char *amdgpu_asic_name[] = {
	"TAHITI",
	"PITCAIRN",
	"VERDE",
	"OLAND",
	"HAINAN",
	"BONAIRE",
	"KAVERI",
	"KABINI",
	"HAWAII",
	"MULLINS",
	"TOPAZ",
	"TONGA",
	"FIJI",
	"CARRIZO",
	"STONEY",
	"POLARIS10",
	"POLARIS11",
	"POLARIS12",
	"VEGAM",
	"VEGA10",
	"VEGA12",
	"VEGA20",
	"RAVEN",
	"ARCTURUS",
	"RENOIR",
	"ALDEBARAN",
	"NAVI10",
	"CYAN_SKILLFISH",
	"NAVI14",
	"NAVI12",
	"SIENNA_CICHLID",
	"NAVY_FLOUNDER",
	"VANGOGH",
	"DIMGREY_CAVEFISH",
	"BEIGE_GOBY",
	"YELLOW_CARP",
	"IP DISCOVERY",
	"LAST",
};

static inline void amdgpu_device_stop_pending_resets(struct amdgpu_device *adev);

/**
 * DOC: pcie_replay_count
 *
 * The amdgpu driver provides a sysfs API for reporting the total number
 * of PCIe replays (NAKs)
 * The file pcie_replay_count is used for this and returns the total
 * number of replays as a sum of the NAKs generated and NAKs received
 */

static ssize_t amdgpu_device_get_pcie_replay_count(struct device *dev,
		struct device_attribute *attr, char *buf)
{
	struct drm_device *ddev = dev_get_drvdata(dev);
	struct amdgpu_device *adev = drm_to_adev(ddev);
	uint64_t cnt = amdgpu_asic_get_pcie_replay_count(adev);

	return sysfs_emit(buf, "%llu\n", cnt);
}

static DEVICE_ATTR(pcie_replay_count, 0444,
		amdgpu_device_get_pcie_replay_count, NULL);

static ssize_t amdgpu_sysfs_reg_state_get(struct file *f, struct kobject *kobj,
					  struct bin_attribute *attr, char *buf,
					  loff_t ppos, size_t count)
{
	struct device *dev = kobj_to_dev(kobj);
	struct drm_device *ddev = dev_get_drvdata(dev);
	struct amdgpu_device *adev = drm_to_adev(ddev);
	ssize_t bytes_read;

	switch (ppos) {
	case AMDGPU_SYS_REG_STATE_XGMI:
		bytes_read = amdgpu_asic_get_reg_state(
			adev, AMDGPU_REG_STATE_TYPE_XGMI, buf, count);
		break;
	case AMDGPU_SYS_REG_STATE_WAFL:
		bytes_read = amdgpu_asic_get_reg_state(
			adev, AMDGPU_REG_STATE_TYPE_WAFL, buf, count);
		break;
	case AMDGPU_SYS_REG_STATE_PCIE:
		bytes_read = amdgpu_asic_get_reg_state(
			adev, AMDGPU_REG_STATE_TYPE_PCIE, buf, count);
		break;
	case AMDGPU_SYS_REG_STATE_USR:
		bytes_read = amdgpu_asic_get_reg_state(
			adev, AMDGPU_REG_STATE_TYPE_USR, buf, count);
		break;
	case AMDGPU_SYS_REG_STATE_USR_1:
		bytes_read = amdgpu_asic_get_reg_state(
			adev, AMDGPU_REG_STATE_TYPE_USR_1, buf, count);
		break;
	default:
		return -EINVAL;
	}

	return bytes_read;
}

BIN_ATTR(reg_state, 0444, amdgpu_sysfs_reg_state_get, NULL,
	 AMDGPU_SYS_REG_STATE_END);

int amdgpu_reg_state_sysfs_init(struct amdgpu_device *adev)
{
	int ret;

	if (!amdgpu_asic_get_reg_state_supported(adev))
		return 0;

	ret = sysfs_create_bin_file(&adev->dev->kobj, &bin_attr_reg_state);

	return ret;
}

void amdgpu_reg_state_sysfs_fini(struct amdgpu_device *adev)
{
	if (!amdgpu_asic_get_reg_state_supported(adev))
		return;
	sysfs_remove_bin_file(&adev->dev->kobj, &bin_attr_reg_state);
}

/**
 * DOC: board_info
 *
 * The amdgpu driver provides a sysfs API for giving board related information.
 * It provides the form factor information in the format
 *
 *   type : form factor
 *
 * Possible form factor values
 *
 * - "cem"		- PCIE CEM card
 * - "oam"		- Open Compute Accelerator Module
 * - "unknown"	- Not known
 *
 */

static ssize_t amdgpu_device_get_board_info(struct device *dev,
					    struct device_attribute *attr,
					    char *buf)
{
	struct drm_device *ddev = dev_get_drvdata(dev);
	struct amdgpu_device *adev = drm_to_adev(ddev);
	enum amdgpu_pkg_type pkg_type = AMDGPU_PKG_TYPE_CEM;
	const char *pkg;

	if (adev->smuio.funcs && adev->smuio.funcs->get_pkg_type)
		pkg_type = adev->smuio.funcs->get_pkg_type(adev);

	switch (pkg_type) {
	case AMDGPU_PKG_TYPE_CEM:
		pkg = "cem";
		break;
	case AMDGPU_PKG_TYPE_OAM:
		pkg = "oam";
		break;
	default:
		pkg = "unknown";
		break;
	}

	return sysfs_emit(buf, "%s : %s\n", "type", pkg);
}

static DEVICE_ATTR(board_info, 0444, amdgpu_device_get_board_info, NULL);

static struct attribute *amdgpu_board_attrs[] = {
	&dev_attr_board_info.attr,
	NULL,
};

static umode_t amdgpu_board_attrs_is_visible(struct kobject *kobj,
					     struct attribute *attr, int n)
{
	struct device *dev = kobj_to_dev(kobj);
	struct drm_device *ddev = dev_get_drvdata(dev);
	struct amdgpu_device *adev = drm_to_adev(ddev);

	if (adev->flags & AMD_IS_APU)
		return 0;

	return attr->mode;
}

static const struct attribute_group amdgpu_board_attrs_group = {
	.attrs = amdgpu_board_attrs,
	.is_visible = amdgpu_board_attrs_is_visible
};

static void amdgpu_device_get_pcie_info(struct amdgpu_device *adev);


/**
 * amdgpu_device_supports_px - Is the device a dGPU with ATPX power control
 *
 * @dev: drm_device pointer
 *
 * Returns true if the device is a dGPU with ATPX power control,
 * otherwise return false.
 */
bool amdgpu_device_supports_px(struct drm_device *dev)
{
	struct amdgpu_device *adev = drm_to_adev(dev);

	if ((adev->flags & AMD_IS_PX) && !amdgpu_is_atpx_hybrid())
		return true;
	return false;
}

/**
 * amdgpu_device_supports_boco - Is the device a dGPU with ACPI power resources
 *
 * @dev: drm_device pointer
 *
 * Returns true if the device is a dGPU with ACPI power control,
 * otherwise return false.
 */
bool amdgpu_device_supports_boco(struct drm_device *dev)
{
	struct amdgpu_device *adev = drm_to_adev(dev);

	if (adev->has_pr3 ||
	    ((adev->flags & AMD_IS_PX) && amdgpu_is_atpx_hybrid()))
		return true;
	return false;
}

/**
 * amdgpu_device_supports_baco - Does the device support BACO
 *
 * @dev: drm_device pointer
 *
 * Return:
 * 1 if the device supporte BACO;
 * 3 if the device support MACO (only works if BACO is supported)
 * otherwise return 0.
 */
int amdgpu_device_supports_baco(struct drm_device *dev)
{
	struct amdgpu_device *adev = drm_to_adev(dev);

	return amdgpu_asic_supports_baco(adev);
}

void amdgpu_device_detect_runtime_pm_mode(struct amdgpu_device *adev)
{
	struct drm_device *dev;
	int bamaco_support;

	dev = adev_to_drm(adev);

	adev->pm.rpm_mode = AMDGPU_RUNPM_NONE;
	bamaco_support = amdgpu_device_supports_baco(dev);

	switch (amdgpu_runtime_pm) {
	case 2:
		if (bamaco_support & MACO_SUPPORT) {
			adev->pm.rpm_mode = AMDGPU_RUNPM_BAMACO;
			dev_info(adev->dev, "Forcing BAMACO for runtime pm\n");
		} else if (bamaco_support == BACO_SUPPORT) {
			adev->pm.rpm_mode = AMDGPU_RUNPM_BACO;
			dev_info(adev->dev, "Requested mode BAMACO not available,fallback to use BACO\n");
		}
		break;
	case 1:
		if (bamaco_support & BACO_SUPPORT) {
			adev->pm.rpm_mode = AMDGPU_RUNPM_BACO;
			dev_info(adev->dev, "Forcing BACO for runtime pm\n");
		}
		break;
	case -1:
	case -2:
		if (amdgpu_device_supports_px(dev)) { /* enable PX as runtime mode */
			adev->pm.rpm_mode = AMDGPU_RUNPM_PX;
			dev_info(adev->dev, "Using ATPX for runtime pm\n");
		} else if (amdgpu_device_supports_boco(dev)) { /* enable boco as runtime mode */
			adev->pm.rpm_mode = AMDGPU_RUNPM_BOCO;
			dev_info(adev->dev, "Using BOCO for runtime pm\n");
		} else {
			if (!bamaco_support)
				goto no_runtime_pm;

			switch (adev->asic_type) {
			case CHIP_VEGA20:
			case CHIP_ARCTURUS:
				/* BACO are not supported on vega20 and arctrus */
				break;
			case CHIP_VEGA10:
				/* enable BACO as runpm mode if noretry=0 */
				if (!adev->gmc.noretry)
					adev->pm.rpm_mode = AMDGPU_RUNPM_BACO;
				break;
			default:
				/* enable BACO as runpm mode on CI+ */
				adev->pm.rpm_mode = AMDGPU_RUNPM_BACO;
				break;
			}

			if (adev->pm.rpm_mode == AMDGPU_RUNPM_BACO) {
				if (bamaco_support & MACO_SUPPORT) {
					adev->pm.rpm_mode = AMDGPU_RUNPM_BAMACO;
					dev_info(adev->dev, "Using BAMACO for runtime pm\n");
				} else {
					dev_info(adev->dev, "Using BACO for runtime pm\n");
				}
			}
		}
		break;
	case 0:
		dev_info(adev->dev, "runtime pm is manually disabled\n");
		break;
	default:
		break;
	}

no_runtime_pm:
	if (adev->pm.rpm_mode == AMDGPU_RUNPM_NONE)
		dev_info(adev->dev, "Runtime PM not available\n");
}
/**
 * amdgpu_device_supports_smart_shift - Is the device dGPU with
 * smart shift support
 *
 * @dev: drm_device pointer
 *
 * Returns true if the device is a dGPU with Smart Shift support,
 * otherwise returns false.
 */
bool amdgpu_device_supports_smart_shift(struct drm_device *dev)
{
	return (amdgpu_device_supports_boco(dev) &&
		amdgpu_acpi_is_power_shift_control_supported());
}

/*
 * VRAM access helper functions
 */

/**
 * amdgpu_device_mm_access - access vram by MM_INDEX/MM_DATA
 *
 * @adev: amdgpu_device pointer
 * @pos: offset of the buffer in vram
 * @buf: virtual address of the buffer in system memory
 * @size: read/write size, sizeof(@buf) must > @size
 * @write: true - write to vram, otherwise - read from vram
 */
void amdgpu_device_mm_access(struct amdgpu_device *adev, loff_t pos,
			     void *buf, size_t size, bool write)
{
	unsigned long flags;
	uint32_t hi = ~0, tmp = 0;
	uint32_t *data = buf;
	uint64_t last;
	int idx;

	if (!drm_dev_enter(adev_to_drm(adev), &idx))
		return;

	BUG_ON(!IS_ALIGNED(pos, 4) || !IS_ALIGNED(size, 4));

	spin_lock_irqsave(&adev->mmio_idx_lock, flags);
	for (last = pos + size; pos < last; pos += 4) {
		tmp = pos >> 31;

		WREG32_NO_KIQ(mmMM_INDEX, ((uint32_t)pos) | 0x80000000);
		if (tmp != hi) {
			WREG32_NO_KIQ(mmMM_INDEX_HI, tmp);
			hi = tmp;
		}
		if (write)
			WREG32_NO_KIQ(mmMM_DATA, *data++);
		else
			*data++ = RREG32_NO_KIQ(mmMM_DATA);
	}

	spin_unlock_irqrestore(&adev->mmio_idx_lock, flags);
	drm_dev_exit(idx);
}

/**
 * amdgpu_device_aper_access - access vram by vram aperature
 *
 * @adev: amdgpu_device pointer
 * @pos: offset of the buffer in vram
 * @buf: virtual address of the buffer in system memory
 * @size: read/write size, sizeof(@buf) must > @size
 * @write: true - write to vram, otherwise - read from vram
 *
 * The return value means how many bytes have been transferred.
 */
size_t amdgpu_device_aper_access(struct amdgpu_device *adev, loff_t pos,
				 void *buf, size_t size, bool write)
{
#ifdef CONFIG_64BIT
	void __iomem *addr;
	size_t count = 0;
	uint64_t last;

	if (!adev->mman.aper_base_kaddr)
		return 0;

	last = min(pos + size, adev->gmc.visible_vram_size);
	if (last > pos) {
		addr = adev->mman.aper_base_kaddr + pos;
		count = last - pos;

		if (write) {
			memcpy_toio(addr, buf, count);
			/* Make sure HDP write cache flush happens without any reordering
			 * after the system memory contents are sent over PCIe device
			 */
			mb();
			amdgpu_device_flush_hdp(adev, NULL);
		} else {
			amdgpu_device_invalidate_hdp(adev, NULL);
			/* Make sure HDP read cache is invalidated before issuing a read
			 * to the PCIe device
			 */
			mb();
			memcpy_fromio(buf, addr, count);
		}

	}

	return count;
#else
	return 0;
#endif
}

/**
 * amdgpu_device_vram_access - read/write a buffer in vram
 *
 * @adev: amdgpu_device pointer
 * @pos: offset of the buffer in vram
 * @buf: virtual address of the buffer in system memory
 * @size: read/write size, sizeof(@buf) must > @size
 * @write: true - write to vram, otherwise - read from vram
 */
void amdgpu_device_vram_access(struct amdgpu_device *adev, loff_t pos,
			       void *buf, size_t size, bool write)
{
	size_t count;

	/* try to using vram apreature to access vram first */
	count = amdgpu_device_aper_access(adev, pos, buf, size, write);
	size -= count;
	if (size) {
		/* using MM to access rest vram */
		pos += count;
		buf += count;
		amdgpu_device_mm_access(adev, pos, buf, size, write);
	}
}

/*
 * register access helper functions.
 */

/* Check if hw access should be skipped because of hotplug or device error */
bool amdgpu_device_skip_hw_access(struct amdgpu_device *adev)
{
	if (adev->no_hw_access)
		return true;

#ifdef CONFIG_LOCKDEP
	/*
	 * This is a bit complicated to understand, so worth a comment. What we assert
	 * here is that the GPU reset is not running on another thread in parallel.
	 *
	 * For this we trylock the read side of the reset semaphore, if that succeeds
	 * we know that the reset is not running in paralell.
	 *
	 * If the trylock fails we assert that we are either already holding the read
	 * side of the lock or are the reset thread itself and hold the write side of
	 * the lock.
	 */
	if (in_task()) {
		if (down_read_trylock(&adev->reset_domain->sem))
			up_read(&adev->reset_domain->sem);
		else
			lockdep_assert_held(&adev->reset_domain->sem);
	}
#endif
	return false;
}

/**
 * amdgpu_device_rreg - read a memory mapped IO or indirect register
 *
 * @adev: amdgpu_device pointer
 * @reg: dword aligned register offset
 * @acc_flags: access flags which require special behavior
 *
 * Returns the 32 bit value from the offset specified.
 */
uint32_t amdgpu_device_rreg(struct amdgpu_device *adev,
			    uint32_t reg, uint32_t acc_flags)
{
	uint32_t ret;

	if (amdgpu_device_skip_hw_access(adev))
		return 0;

	if ((reg * 4) < adev->rmmio_size) {
		if (!(acc_flags & AMDGPU_REGS_NO_KIQ) &&
		    amdgpu_sriov_runtime(adev) &&
		    down_read_trylock(&adev->reset_domain->sem)) {
			ret = amdgpu_kiq_rreg(adev, reg, 0);
			up_read(&adev->reset_domain->sem);
		} else {
			ret = readl(((void __iomem *)adev->rmmio) + (reg * 4));
		}
	} else {
		ret = adev->pcie_rreg(adev, reg * 4);
	}

	trace_amdgpu_device_rreg(adev->pdev->device, reg, ret);

	return ret;
}

/*
 * MMIO register read with bytes helper functions
 * @offset:bytes offset from MMIO start
 */

/**
 * amdgpu_mm_rreg8 - read a memory mapped IO register
 *
 * @adev: amdgpu_device pointer
 * @offset: byte aligned register offset
 *
 * Returns the 8 bit value from the offset specified.
 */
uint8_t amdgpu_mm_rreg8(struct amdgpu_device *adev, uint32_t offset)
{
	if (amdgpu_device_skip_hw_access(adev))
		return 0;

	if (offset < adev->rmmio_size)
		return (readb(adev->rmmio + offset));
	BUG();
}


/**
 * amdgpu_device_xcc_rreg - read a memory mapped IO or indirect register with specific XCC
 *
 * @adev: amdgpu_device pointer
 * @reg: dword aligned register offset
 * @acc_flags: access flags which require special behavior
 * @xcc_id: xcc accelerated compute core id
 *
 * Returns the 32 bit value from the offset specified.
 */
uint32_t amdgpu_device_xcc_rreg(struct amdgpu_device *adev,
				uint32_t reg, uint32_t acc_flags,
				uint32_t xcc_id)
{
	uint32_t ret, rlcg_flag;

	if (amdgpu_device_skip_hw_access(adev))
		return 0;

	if ((reg * 4) < adev->rmmio_size) {
		if (amdgpu_sriov_vf(adev) &&
		    !amdgpu_sriov_runtime(adev) &&
		    adev->gfx.rlc.rlcg_reg_access_supported &&
		    amdgpu_virt_get_rlcg_reg_access_flag(adev, acc_flags,
							 GC_HWIP, false,
							 &rlcg_flag)) {
			ret = amdgpu_virt_rlcg_reg_rw(adev, reg, 0, rlcg_flag, GET_INST(GC, xcc_id));
		} else if (!(acc_flags & AMDGPU_REGS_NO_KIQ) &&
		    amdgpu_sriov_runtime(adev) &&
		    down_read_trylock(&adev->reset_domain->sem)) {
			ret = amdgpu_kiq_rreg(adev, reg, xcc_id);
			up_read(&adev->reset_domain->sem);
		} else {
			ret = readl(((void __iomem *)adev->rmmio) + (reg * 4));
		}
	} else {
		ret = adev->pcie_rreg(adev, reg * 4);
	}

	return ret;
}

/*
 * MMIO register write with bytes helper functions
 * @offset:bytes offset from MMIO start
 * @value: the value want to be written to the register
 */

/**
 * amdgpu_mm_wreg8 - read a memory mapped IO register
 *
 * @adev: amdgpu_device pointer
 * @offset: byte aligned register offset
 * @value: 8 bit value to write
 *
 * Writes the value specified to the offset specified.
 */
void amdgpu_mm_wreg8(struct amdgpu_device *adev, uint32_t offset, uint8_t value)
{
	if (amdgpu_device_skip_hw_access(adev))
		return;

	if (offset < adev->rmmio_size)
		writeb(value, adev->rmmio + offset);
	else
		BUG();
}

/**
 * amdgpu_device_wreg - write to a memory mapped IO or indirect register
 *
 * @adev: amdgpu_device pointer
 * @reg: dword aligned register offset
 * @v: 32 bit value to write to the register
 * @acc_flags: access flags which require special behavior
 *
 * Writes the value specified to the offset specified.
 */
void amdgpu_device_wreg(struct amdgpu_device *adev,
			uint32_t reg, uint32_t v,
			uint32_t acc_flags)
{
	if (amdgpu_device_skip_hw_access(adev))
		return;

	if ((reg * 4) < adev->rmmio_size) {
		if (!(acc_flags & AMDGPU_REGS_NO_KIQ) &&
		    amdgpu_sriov_runtime(adev) &&
		    down_read_trylock(&adev->reset_domain->sem)) {
			amdgpu_kiq_wreg(adev, reg, v, 0);
			up_read(&adev->reset_domain->sem);
		} else {
			writel(v, ((void __iomem *)adev->rmmio) + (reg * 4));
		}
	} else {
		adev->pcie_wreg(adev, reg * 4, v);
	}

	trace_amdgpu_device_wreg(adev->pdev->device, reg, v);
}

/**
 * amdgpu_mm_wreg_mmio_rlc -  write register either with direct/indirect mmio or with RLC path if in range
 *
 * @adev: amdgpu_device pointer
 * @reg: mmio/rlc register
 * @v: value to write
 * @xcc_id: xcc accelerated compute core id
 *
 * this function is invoked only for the debugfs register access
 */
void amdgpu_mm_wreg_mmio_rlc(struct amdgpu_device *adev,
			     uint32_t reg, uint32_t v,
			     uint32_t xcc_id)
{
	if (amdgpu_device_skip_hw_access(adev))
		return;

	if (amdgpu_sriov_fullaccess(adev) &&
	    adev->gfx.rlc.funcs &&
	    adev->gfx.rlc.funcs->is_rlcg_access_range) {
		if (adev->gfx.rlc.funcs->is_rlcg_access_range(adev, reg))
			return amdgpu_sriov_wreg(adev, reg, v, 0, 0, xcc_id);
	} else if ((reg * 4) >= adev->rmmio_size) {
		adev->pcie_wreg(adev, reg * 4, v);
	} else {
		writel(v, ((void __iomem *)adev->rmmio) + (reg * 4));
	}
}

/**
 * amdgpu_device_xcc_wreg - write to a memory mapped IO or indirect register with specific XCC
 *
 * @adev: amdgpu_device pointer
 * @reg: dword aligned register offset
 * @v: 32 bit value to write to the register
 * @acc_flags: access flags which require special behavior
 * @xcc_id: xcc accelerated compute core id
 *
 * Writes the value specified to the offset specified.
 */
void amdgpu_device_xcc_wreg(struct amdgpu_device *adev,
			uint32_t reg, uint32_t v,
			uint32_t acc_flags, uint32_t xcc_id)
{
	uint32_t rlcg_flag;

	if (amdgpu_device_skip_hw_access(adev))
		return;

	if ((reg * 4) < adev->rmmio_size) {
		if (amdgpu_sriov_vf(adev) &&
		    !amdgpu_sriov_runtime(adev) &&
		    adev->gfx.rlc.rlcg_reg_access_supported &&
		    amdgpu_virt_get_rlcg_reg_access_flag(adev, acc_flags,
							 GC_HWIP, true,
							 &rlcg_flag)) {
			amdgpu_virt_rlcg_reg_rw(adev, reg, v, rlcg_flag, GET_INST(GC, xcc_id));
		} else if (!(acc_flags & AMDGPU_REGS_NO_KIQ) &&
		    amdgpu_sriov_runtime(adev) &&
		    down_read_trylock(&adev->reset_domain->sem)) {
			amdgpu_kiq_wreg(adev, reg, v, xcc_id);
			up_read(&adev->reset_domain->sem);
		} else {
			writel(v, ((void __iomem *)adev->rmmio) + (reg * 4));
		}
	} else {
		adev->pcie_wreg(adev, reg * 4, v);
	}
}

/**
 * amdgpu_device_indirect_rreg - read an indirect register
 *
 * @adev: amdgpu_device pointer
 * @reg_addr: indirect register address to read from
 *
 * Returns the value of indirect register @reg_addr
 */
u32 amdgpu_device_indirect_rreg(struct amdgpu_device *adev,
				u32 reg_addr)
{
	unsigned long flags, pcie_index, pcie_data;
	void __iomem *pcie_index_offset;
	void __iomem *pcie_data_offset;
	u32 r;

	pcie_index = adev->nbio.funcs->get_pcie_index_offset(adev);
	pcie_data = adev->nbio.funcs->get_pcie_data_offset(adev);

	spin_lock_irqsave(&adev->pcie_idx_lock, flags);
	pcie_index_offset = (void __iomem *)adev->rmmio + pcie_index * 4;
	pcie_data_offset = (void __iomem *)adev->rmmio + pcie_data * 4;

	writel(reg_addr, pcie_index_offset);
	readl(pcie_index_offset);
	r = readl(pcie_data_offset);
	spin_unlock_irqrestore(&adev->pcie_idx_lock, flags);

	return r;
}

u32 amdgpu_device_indirect_rreg_ext(struct amdgpu_device *adev,
				    u64 reg_addr)
{
	unsigned long flags, pcie_index, pcie_index_hi, pcie_data;
	u32 r;
	void __iomem *pcie_index_offset;
	void __iomem *pcie_index_hi_offset;
	void __iomem *pcie_data_offset;

	if (unlikely(!adev->nbio.funcs)) {
		pcie_index = AMDGPU_PCIE_INDEX_FALLBACK;
		pcie_data = AMDGPU_PCIE_DATA_FALLBACK;
	} else {
		pcie_index = adev->nbio.funcs->get_pcie_index_offset(adev);
		pcie_data = adev->nbio.funcs->get_pcie_data_offset(adev);
	}

	if (reg_addr >> 32) {
		if (unlikely(!adev->nbio.funcs))
			pcie_index_hi = AMDGPU_PCIE_INDEX_HI_FALLBACK;
		else
			pcie_index_hi = adev->nbio.funcs->get_pcie_index_hi_offset(adev);
	} else {
		pcie_index_hi = 0;
	}

	spin_lock_irqsave(&adev->pcie_idx_lock, flags);
	pcie_index_offset = (void __iomem *)adev->rmmio + pcie_index * 4;
	pcie_data_offset = (void __iomem *)adev->rmmio + pcie_data * 4;
	if (pcie_index_hi != 0)
		pcie_index_hi_offset = (void __iomem *)adev->rmmio +
				pcie_index_hi * 4;

	writel(reg_addr, pcie_index_offset);
	readl(pcie_index_offset);
	if (pcie_index_hi != 0) {
		writel((reg_addr >> 32) & 0xff, pcie_index_hi_offset);
		readl(pcie_index_hi_offset);
	}
	r = readl(pcie_data_offset);

	/* clear the high bits */
	if (pcie_index_hi != 0) {
		writel(0, pcie_index_hi_offset);
		readl(pcie_index_hi_offset);
	}

	spin_unlock_irqrestore(&adev->pcie_idx_lock, flags);

	return r;
}

/**
 * amdgpu_device_indirect_rreg64 - read a 64bits indirect register
 *
 * @adev: amdgpu_device pointer
 * @reg_addr: indirect register address to read from
 *
 * Returns the value of indirect register @reg_addr
 */
u64 amdgpu_device_indirect_rreg64(struct amdgpu_device *adev,
				  u32 reg_addr)
{
	unsigned long flags, pcie_index, pcie_data;
	void __iomem *pcie_index_offset;
	void __iomem *pcie_data_offset;
	u64 r;

	pcie_index = adev->nbio.funcs->get_pcie_index_offset(adev);
	pcie_data = adev->nbio.funcs->get_pcie_data_offset(adev);

	spin_lock_irqsave(&adev->pcie_idx_lock, flags);
	pcie_index_offset = (void __iomem *)adev->rmmio + pcie_index * 4;
	pcie_data_offset = (void __iomem *)adev->rmmio + pcie_data * 4;

	/* read low 32 bits */
	writel(reg_addr, pcie_index_offset);
	readl(pcie_index_offset);
	r = readl(pcie_data_offset);
	/* read high 32 bits */
	writel(reg_addr + 4, pcie_index_offset);
	readl(pcie_index_offset);
	r |= ((u64)readl(pcie_data_offset) << 32);
	spin_unlock_irqrestore(&adev->pcie_idx_lock, flags);

	return r;
}

u64 amdgpu_device_indirect_rreg64_ext(struct amdgpu_device *adev,
				  u64 reg_addr)
{
	unsigned long flags, pcie_index, pcie_data;
	unsigned long pcie_index_hi = 0;
	void __iomem *pcie_index_offset;
	void __iomem *pcie_index_hi_offset;
	void __iomem *pcie_data_offset;
	u64 r;

	pcie_index = adev->nbio.funcs->get_pcie_index_offset(adev);
	pcie_data = adev->nbio.funcs->get_pcie_data_offset(adev);
	if ((reg_addr >> 32) && (adev->nbio.funcs->get_pcie_index_hi_offset))
		pcie_index_hi = adev->nbio.funcs->get_pcie_index_hi_offset(adev);

	spin_lock_irqsave(&adev->pcie_idx_lock, flags);
	pcie_index_offset = (void __iomem *)adev->rmmio + pcie_index * 4;
	pcie_data_offset = (void __iomem *)adev->rmmio + pcie_data * 4;
	if (pcie_index_hi != 0)
		pcie_index_hi_offset = (void __iomem *)adev->rmmio +
			pcie_index_hi * 4;

	/* read low 32 bits */
	writel(reg_addr, pcie_index_offset);
	readl(pcie_index_offset);
	if (pcie_index_hi != 0) {
		writel((reg_addr >> 32) & 0xff, pcie_index_hi_offset);
		readl(pcie_index_hi_offset);
	}
	r = readl(pcie_data_offset);
	/* read high 32 bits */
	writel(reg_addr + 4, pcie_index_offset);
	readl(pcie_index_offset);
	if (pcie_index_hi != 0) {
		writel((reg_addr >> 32) & 0xff, pcie_index_hi_offset);
		readl(pcie_index_hi_offset);
	}
	r |= ((u64)readl(pcie_data_offset) << 32);

	/* clear the high bits */
	if (pcie_index_hi != 0) {
		writel(0, pcie_index_hi_offset);
		readl(pcie_index_hi_offset);
	}

	spin_unlock_irqrestore(&adev->pcie_idx_lock, flags);

	return r;
}

/**
 * amdgpu_device_indirect_wreg - write an indirect register address
 *
 * @adev: amdgpu_device pointer
 * @reg_addr: indirect register offset
 * @reg_data: indirect register data
 *
 */
void amdgpu_device_indirect_wreg(struct amdgpu_device *adev,
				 u32 reg_addr, u32 reg_data)
{
	unsigned long flags, pcie_index, pcie_data;
	void __iomem *pcie_index_offset;
	void __iomem *pcie_data_offset;

	pcie_index = adev->nbio.funcs->get_pcie_index_offset(adev);
	pcie_data = adev->nbio.funcs->get_pcie_data_offset(adev);

	spin_lock_irqsave(&adev->pcie_idx_lock, flags);
	pcie_index_offset = (void __iomem *)adev->rmmio + pcie_index * 4;
	pcie_data_offset = (void __iomem *)adev->rmmio + pcie_data * 4;

	writel(reg_addr, pcie_index_offset);
	readl(pcie_index_offset);
	writel(reg_data, pcie_data_offset);
	readl(pcie_data_offset);
	spin_unlock_irqrestore(&adev->pcie_idx_lock, flags);
}

void amdgpu_device_indirect_wreg_ext(struct amdgpu_device *adev,
				     u64 reg_addr, u32 reg_data)
{
	unsigned long flags, pcie_index, pcie_index_hi, pcie_data;
	void __iomem *pcie_index_offset;
	void __iomem *pcie_index_hi_offset;
	void __iomem *pcie_data_offset;

	pcie_index = adev->nbio.funcs->get_pcie_index_offset(adev);
	pcie_data = adev->nbio.funcs->get_pcie_data_offset(adev);
	if ((reg_addr >> 32) && (adev->nbio.funcs->get_pcie_index_hi_offset))
		pcie_index_hi = adev->nbio.funcs->get_pcie_index_hi_offset(adev);
	else
		pcie_index_hi = 0;

	spin_lock_irqsave(&adev->pcie_idx_lock, flags);
	pcie_index_offset = (void __iomem *)adev->rmmio + pcie_index * 4;
	pcie_data_offset = (void __iomem *)adev->rmmio + pcie_data * 4;
	if (pcie_index_hi != 0)
		pcie_index_hi_offset = (void __iomem *)adev->rmmio +
				pcie_index_hi * 4;

	writel(reg_addr, pcie_index_offset);
	readl(pcie_index_offset);
	if (pcie_index_hi != 0) {
		writel((reg_addr >> 32) & 0xff, pcie_index_hi_offset);
		readl(pcie_index_hi_offset);
	}
	writel(reg_data, pcie_data_offset);
	readl(pcie_data_offset);

	/* clear the high bits */
	if (pcie_index_hi != 0) {
		writel(0, pcie_index_hi_offset);
		readl(pcie_index_hi_offset);
	}

	spin_unlock_irqrestore(&adev->pcie_idx_lock, flags);
}

/**
 * amdgpu_device_indirect_wreg64 - write a 64bits indirect register address
 *
 * @adev: amdgpu_device pointer
 * @reg_addr: indirect register offset
 * @reg_data: indirect register data
 *
 */
void amdgpu_device_indirect_wreg64(struct amdgpu_device *adev,
				   u32 reg_addr, u64 reg_data)
{
	unsigned long flags, pcie_index, pcie_data;
	void __iomem *pcie_index_offset;
	void __iomem *pcie_data_offset;

	pcie_index = adev->nbio.funcs->get_pcie_index_offset(adev);
	pcie_data = adev->nbio.funcs->get_pcie_data_offset(adev);

	spin_lock_irqsave(&adev->pcie_idx_lock, flags);
	pcie_index_offset = (void __iomem *)adev->rmmio + pcie_index * 4;
	pcie_data_offset = (void __iomem *)adev->rmmio + pcie_data * 4;

	/* write low 32 bits */
	writel(reg_addr, pcie_index_offset);
	readl(pcie_index_offset);
	writel((u32)(reg_data & 0xffffffffULL), pcie_data_offset);
	readl(pcie_data_offset);
	/* write high 32 bits */
	writel(reg_addr + 4, pcie_index_offset);
	readl(pcie_index_offset);
	writel((u32)(reg_data >> 32), pcie_data_offset);
	readl(pcie_data_offset);
	spin_unlock_irqrestore(&adev->pcie_idx_lock, flags);
}

void amdgpu_device_indirect_wreg64_ext(struct amdgpu_device *adev,
				   u64 reg_addr, u64 reg_data)
{
	unsigned long flags, pcie_index, pcie_data;
	unsigned long pcie_index_hi = 0;
	void __iomem *pcie_index_offset;
	void __iomem *pcie_index_hi_offset;
	void __iomem *pcie_data_offset;

	pcie_index = adev->nbio.funcs->get_pcie_index_offset(adev);
	pcie_data = adev->nbio.funcs->get_pcie_data_offset(adev);
	if ((reg_addr >> 32) && (adev->nbio.funcs->get_pcie_index_hi_offset))
		pcie_index_hi = adev->nbio.funcs->get_pcie_index_hi_offset(adev);

	spin_lock_irqsave(&adev->pcie_idx_lock, flags);
	pcie_index_offset = (void __iomem *)adev->rmmio + pcie_index * 4;
	pcie_data_offset = (void __iomem *)adev->rmmio + pcie_data * 4;
	if (pcie_index_hi != 0)
		pcie_index_hi_offset = (void __iomem *)adev->rmmio +
				pcie_index_hi * 4;

	/* write low 32 bits */
	writel(reg_addr, pcie_index_offset);
	readl(pcie_index_offset);
	if (pcie_index_hi != 0) {
		writel((reg_addr >> 32) & 0xff, pcie_index_hi_offset);
		readl(pcie_index_hi_offset);
	}
	writel((u32)(reg_data & 0xffffffffULL), pcie_data_offset);
	readl(pcie_data_offset);
	/* write high 32 bits */
	writel(reg_addr + 4, pcie_index_offset);
	readl(pcie_index_offset);
	if (pcie_index_hi != 0) {
		writel((reg_addr >> 32) & 0xff, pcie_index_hi_offset);
		readl(pcie_index_hi_offset);
	}
	writel((u32)(reg_data >> 32), pcie_data_offset);
	readl(pcie_data_offset);

	/* clear the high bits */
	if (pcie_index_hi != 0) {
		writel(0, pcie_index_hi_offset);
		readl(pcie_index_hi_offset);
	}

	spin_unlock_irqrestore(&adev->pcie_idx_lock, flags);
}

/**
 * amdgpu_device_get_rev_id - query device rev_id
 *
 * @adev: amdgpu_device pointer
 *
 * Return device rev_id
 */
u32 amdgpu_device_get_rev_id(struct amdgpu_device *adev)
{
	return adev->nbio.funcs->get_rev_id(adev);
}

/**
 * amdgpu_invalid_rreg - dummy reg read function
 *
 * @adev: amdgpu_device pointer
 * @reg: offset of register
 *
 * Dummy register read function.  Used for register blocks
 * that certain asics don't have (all asics).
 * Returns the value in the register.
 */
static uint32_t amdgpu_invalid_rreg(struct amdgpu_device *adev, uint32_t reg)
{
	DRM_ERROR("Invalid callback to read register 0x%04X\n", reg);
	BUG();
	return 0;
}

static uint32_t amdgpu_invalid_rreg_ext(struct amdgpu_device *adev, uint64_t reg)
{
	DRM_ERROR("Invalid callback to read register 0x%llX\n", reg);
	BUG();
	return 0;
}

/**
 * amdgpu_invalid_wreg - dummy reg write function
 *
 * @adev: amdgpu_device pointer
 * @reg: offset of register
 * @v: value to write to the register
 *
 * Dummy register read function.  Used for register blocks
 * that certain asics don't have (all asics).
 */
static void amdgpu_invalid_wreg(struct amdgpu_device *adev, uint32_t reg, uint32_t v)
{
	DRM_ERROR("Invalid callback to write register 0x%04X with 0x%08X\n",
		  reg, v);
	BUG();
}

static void amdgpu_invalid_wreg_ext(struct amdgpu_device *adev, uint64_t reg, uint32_t v)
{
	DRM_ERROR("Invalid callback to write register 0x%llX with 0x%08X\n",
		  reg, v);
	BUG();
}

/**
 * amdgpu_invalid_rreg64 - dummy 64 bit reg read function
 *
 * @adev: amdgpu_device pointer
 * @reg: offset of register
 *
 * Dummy register read function.  Used for register blocks
 * that certain asics don't have (all asics).
 * Returns the value in the register.
 */
static uint64_t amdgpu_invalid_rreg64(struct amdgpu_device *adev, uint32_t reg)
{
	DRM_ERROR("Invalid callback to read 64 bit register 0x%04X\n", reg);
	BUG();
	return 0;
}

static uint64_t amdgpu_invalid_rreg64_ext(struct amdgpu_device *adev, uint64_t reg)
{
	DRM_ERROR("Invalid callback to read register 0x%llX\n", reg);
	BUG();
	return 0;
}

/**
 * amdgpu_invalid_wreg64 - dummy reg write function
 *
 * @adev: amdgpu_device pointer
 * @reg: offset of register
 * @v: value to write to the register
 *
 * Dummy register read function.  Used for register blocks
 * that certain asics don't have (all asics).
 */
static void amdgpu_invalid_wreg64(struct amdgpu_device *adev, uint32_t reg, uint64_t v)
{
	DRM_ERROR("Invalid callback to write 64 bit register 0x%04X with 0x%08llX\n",
		  reg, v);
	BUG();
}

static void amdgpu_invalid_wreg64_ext(struct amdgpu_device *adev, uint64_t reg, uint64_t v)
{
	DRM_ERROR("Invalid callback to write 64 bit register 0x%llX with 0x%08llX\n",
		  reg, v);
	BUG();
}

/**
 * amdgpu_block_invalid_rreg - dummy reg read function
 *
 * @adev: amdgpu_device pointer
 * @block: offset of instance
 * @reg: offset of register
 *
 * Dummy register read function.  Used for register blocks
 * that certain asics don't have (all asics).
 * Returns the value in the register.
 */
static uint32_t amdgpu_block_invalid_rreg(struct amdgpu_device *adev,
					  uint32_t block, uint32_t reg)
{
	DRM_ERROR("Invalid callback to read register 0x%04X in block 0x%04X\n",
		  reg, block);
	BUG();
	return 0;
}

/**
 * amdgpu_block_invalid_wreg - dummy reg write function
 *
 * @adev: amdgpu_device pointer
 * @block: offset of instance
 * @reg: offset of register
 * @v: value to write to the register
 *
 * Dummy register read function.  Used for register blocks
 * that certain asics don't have (all asics).
 */
static void amdgpu_block_invalid_wreg(struct amdgpu_device *adev,
				      uint32_t block,
				      uint32_t reg, uint32_t v)
{
	DRM_ERROR("Invalid block callback to write register 0x%04X in block 0x%04X with 0x%08X\n",
		  reg, block, v);
	BUG();
}

/**
 * amdgpu_device_asic_init - Wrapper for atom asic_init
 *
 * @adev: amdgpu_device pointer
 *
 * Does any asic specific work and then calls atom asic init.
 */
static int amdgpu_device_asic_init(struct amdgpu_device *adev)
{
	int ret;

	amdgpu_asic_pre_asic_init(adev);

	if (amdgpu_ip_version(adev, GC_HWIP, 0) == IP_VERSION(9, 4, 3) ||
	    amdgpu_ip_version(adev, GC_HWIP, 0) == IP_VERSION(9, 4, 4) ||
	    amdgpu_ip_version(adev, GC_HWIP, 0) >= IP_VERSION(11, 0, 0)) {
		amdgpu_psp_wait_for_bootloader(adev);
		ret = amdgpu_atomfirmware_asic_init(adev, true);
		return ret;
	} else {
		return amdgpu_atom_asic_init(adev->mode_info.atom_context);
	}

	return 0;
}

/**
 * amdgpu_device_mem_scratch_init - allocate the VRAM scratch page
 *
 * @adev: amdgpu_device pointer
 *
 * Allocates a scratch page of VRAM for use by various things in the
 * driver.
 */
static int amdgpu_device_mem_scratch_init(struct amdgpu_device *adev)
{
	return amdgpu_bo_create_kernel(adev, AMDGPU_GPU_PAGE_SIZE, PAGE_SIZE,
				       AMDGPU_GEM_DOMAIN_VRAM |
				       AMDGPU_GEM_DOMAIN_GTT,
				       &adev->mem_scratch.robj,
				       &adev->mem_scratch.gpu_addr,
				       (void **)&adev->mem_scratch.ptr);
}

/**
 * amdgpu_device_mem_scratch_fini - Free the VRAM scratch page
 *
 * @adev: amdgpu_device pointer
 *
 * Frees the VRAM scratch page.
 */
static void amdgpu_device_mem_scratch_fini(struct amdgpu_device *adev)
{
	amdgpu_bo_free_kernel(&adev->mem_scratch.robj, NULL, NULL);
}

/**
 * amdgpu_device_program_register_sequence - program an array of registers.
 *
 * @adev: amdgpu_device pointer
 * @registers: pointer to the register array
 * @array_size: size of the register array
 *
 * Programs an array or registers with and or masks.
 * This is a helper for setting golden registers.
 */
void amdgpu_device_program_register_sequence(struct amdgpu_device *adev,
					     const u32 *registers,
					     const u32 array_size)
{
	u32 tmp, reg, and_mask, or_mask;
	int i;

	if (array_size % 3)
		return;

	for (i = 0; i < array_size; i += 3) {
		reg = registers[i + 0];
		and_mask = registers[i + 1];
		or_mask = registers[i + 2];

		if (and_mask == 0xffffffff) {
			tmp = or_mask;
		} else {
			tmp = RREG32(reg);
			tmp &= ~and_mask;
			if (adev->family >= AMDGPU_FAMILY_AI)
				tmp |= (or_mask & and_mask);
			else
				tmp |= or_mask;
		}
		WREG32(reg, tmp);
	}
}

/**
 * amdgpu_device_pci_config_reset - reset the GPU
 *
 * @adev: amdgpu_device pointer
 *
 * Resets the GPU using the pci config reset sequence.
 * Only applicable to asics prior to vega10.
 */
void amdgpu_device_pci_config_reset(struct amdgpu_device *adev)
{
	pci_write_config_dword(adev->pdev, 0x7c, AMDGPU_ASIC_RESET_DATA);
}

/**
 * amdgpu_device_pci_reset - reset the GPU using generic PCI means
 *
 * @adev: amdgpu_device pointer
 *
 * Resets the GPU using generic pci reset interfaces (FLR, SBR, etc.).
 */
int amdgpu_device_pci_reset(struct amdgpu_device *adev)
{
	return pci_reset_function(adev->pdev);
}

/*
 * amdgpu_device_wb_*()
 * Writeback is the method by which the GPU updates special pages in memory
 * with the status of certain GPU events (fences, ring pointers,etc.).
 */

/**
 * amdgpu_device_wb_fini - Disable Writeback and free memory
 *
 * @adev: amdgpu_device pointer
 *
 * Disables Writeback and frees the Writeback memory (all asics).
 * Used at driver shutdown.
 */
static void amdgpu_device_wb_fini(struct amdgpu_device *adev)
{
	if (adev->wb.wb_obj) {
		amdgpu_bo_free_kernel(&adev->wb.wb_obj,
				      &adev->wb.gpu_addr,
				      (void **)&adev->wb.wb);
		adev->wb.wb_obj = NULL;
	}
}

/**
 * amdgpu_device_wb_init - Init Writeback driver info and allocate memory
 *
 * @adev: amdgpu_device pointer
 *
 * Initializes writeback and allocates writeback memory (all asics).
 * Used at driver startup.
 * Returns 0 on success or an -error on failure.
 */
static int amdgpu_device_wb_init(struct amdgpu_device *adev)
{
	int r;

	if (adev->wb.wb_obj == NULL) {
		/* AMDGPU_MAX_WB * sizeof(uint32_t) * 8 = AMDGPU_MAX_WB 256bit slots */
		r = amdgpu_bo_create_kernel(adev, AMDGPU_MAX_WB * sizeof(uint32_t) * 8,
					    PAGE_SIZE, AMDGPU_GEM_DOMAIN_GTT,
					    &adev->wb.wb_obj, &adev->wb.gpu_addr,
					    (void **)&adev->wb.wb);
		if (r) {
			dev_warn(adev->dev, "(%d) create WB bo failed\n", r);
			return r;
		}

		adev->wb.num_wb = AMDGPU_MAX_WB;
		memset(&adev->wb.used, 0, sizeof(adev->wb.used));

		/* clear wb memory */
		memset((char *)adev->wb.wb, 0, AMDGPU_MAX_WB * sizeof(uint32_t) * 8);
	}

	return 0;
}

/**
 * amdgpu_device_wb_get - Allocate a wb entry
 *
 * @adev: amdgpu_device pointer
 * @wb: wb index
 *
 * Allocate a wb slot for use by the driver (all asics).
 * Returns 0 on success or -EINVAL on failure.
 */
int amdgpu_device_wb_get(struct amdgpu_device *adev, u32 *wb)
{
	unsigned long flags, offset;

	spin_lock_irqsave(&adev->wb.lock, flags);
	offset = find_first_zero_bit(adev->wb.used, adev->wb.num_wb);
	if (offset < adev->wb.num_wb) {
		__set_bit(offset, adev->wb.used);
		spin_unlock_irqrestore(&adev->wb.lock, flags);
		*wb = offset << 3; /* convert to dw offset */
		return 0;
	} else {
		spin_unlock_irqrestore(&adev->wb.lock, flags);
		return -EINVAL;
	}
}

/**
 * amdgpu_device_wb_free - Free a wb entry
 *
 * @adev: amdgpu_device pointer
 * @wb: wb index
 *
 * Free a wb slot allocated for use by the driver (all asics)
 */
void amdgpu_device_wb_free(struct amdgpu_device *adev, u32 wb)
{
	unsigned long flags;

	wb >>= 3;
	spin_lock_irqsave(&adev->wb.lock, flags);
	if (wb < adev->wb.num_wb)
		__clear_bit(wb, adev->wb.used);
	spin_unlock_irqrestore(&adev->wb.lock, flags);
}

/**
 * amdgpu_device_resize_fb_bar - try to resize FB BAR
 *
 * @adev: amdgpu_device pointer
 *
 * Try to resize FB BAR to make all VRAM CPU accessible. We try very hard not
 * to fail, but if any of the BARs is not accessible after the size we abort
 * driver loading by returning -ENODEV.
 */
int amdgpu_device_resize_fb_bar(struct amdgpu_device *adev)
{
	int rbar_size = pci_rebar_bytes_to_size(adev->gmc.real_vram_size);
	struct pci_bus *root;
	struct resource *res;
	unsigned int i;
	u16 cmd;
	int r;

	if (!IS_ENABLED(CONFIG_PHYS_ADDR_T_64BIT))
		return 0;

	/* Bypass for VF */
	if (amdgpu_sriov_vf(adev))
		return 0;

<<<<<<< HEAD
	/* PCI_EXT_CAP_ID_VNDR extended capability is located at 0x100 */
	if (!pci_find_ext_capability(adev->pdev, PCI_EXT_CAP_ID_VNDR))
		DRM_WARN("System can't access extended configuration space, please check!!\n");
=======
	/* resizing on Dell G5 SE platforms causes problems with runtime pm */
	if ((amdgpu_runtime_pm != 0) &&
	    adev->pdev->vendor == PCI_VENDOR_ID_ATI &&
	    adev->pdev->device == 0x731f &&
	    adev->pdev->subsystem_vendor == PCI_VENDOR_ID_DELL)
		return 0;
>>>>>>> 72db655f

	/* skip if the bios has already enabled large BAR */
	if (adev->gmc.real_vram_size &&
	    (pci_resource_len(adev->pdev, 0) >= adev->gmc.real_vram_size))
		return 0;

	/* Check if the root BUS has 64bit memory resources */
	root = adev->pdev->bus;
	while (root->parent)
		root = root->parent;

	pci_bus_for_each_resource(root, res, i) {
		if (res && res->flags & (IORESOURCE_MEM | IORESOURCE_MEM_64) &&
		    res->start > 0x100000000ull)
			break;
	}

	/* Trying to resize is pointless without a root hub window above 4GB */
	if (!res)
		return 0;

	/* Limit the BAR size to what is available */
	rbar_size = min(fls(pci_rebar_get_possible_sizes(adev->pdev, 0)) - 1,
			rbar_size);

	/* Disable memory decoding while we change the BAR addresses and size */
	pci_read_config_word(adev->pdev, PCI_COMMAND, &cmd);
	pci_write_config_word(adev->pdev, PCI_COMMAND,
			      cmd & ~PCI_COMMAND_MEMORY);

	/* Free the VRAM and doorbell BAR, we most likely need to move both. */
	amdgpu_doorbell_fini(adev);
	if (adev->asic_type >= CHIP_BONAIRE)
		pci_release_resource(adev->pdev, 2);

	pci_release_resource(adev->pdev, 0);

	r = pci_resize_resource(adev->pdev, 0, rbar_size);
	if (r == -ENOSPC)
		DRM_INFO("Not enough PCI address space for a large BAR.");
	else if (r && r != -ENOTSUPP)
		DRM_ERROR("Problem resizing BAR0 (%d).", r);

	pci_assign_unassigned_bus_resources(adev->pdev->bus);

	/* When the doorbell or fb BAR isn't available we have no chance of
	 * using the device.
	 */
	r = amdgpu_doorbell_init(adev);
	if (r || (pci_resource_flags(adev->pdev, 0) & IORESOURCE_UNSET))
		return -ENODEV;

	pci_write_config_word(adev->pdev, PCI_COMMAND, cmd);

	return 0;
}

static bool amdgpu_device_read_bios(struct amdgpu_device *adev)
{
	if (hweight32(adev->aid_mask) && (adev->flags & AMD_IS_APU))
		return false;

	return true;
}

/*
 * GPU helpers function.
 */
/**
 * amdgpu_device_need_post - check if the hw need post or not
 *
 * @adev: amdgpu_device pointer
 *
 * Check if the asic has been initialized (all asics) at driver startup
 * or post is needed if  hw reset is performed.
 * Returns true if need or false if not.
 */
bool amdgpu_device_need_post(struct amdgpu_device *adev)
{
	uint32_t reg;

	if (amdgpu_sriov_vf(adev))
		return false;

	if (!amdgpu_device_read_bios(adev))
		return false;

	if (amdgpu_passthrough(adev)) {
		/* for FIJI: In whole GPU pass-through virtualization case, after VM reboot
		 * some old smc fw still need driver do vPost otherwise gpu hang, while
		 * those smc fw version above 22.15 doesn't have this flaw, so we force
		 * vpost executed for smc version below 22.15
		 */
		if (adev->asic_type == CHIP_FIJI) {
			int err;
			uint32_t fw_ver;

			err = request_firmware(&adev->pm.fw, "amdgpu/fiji_smc.bin", adev->dev);
			/* force vPost if error occured */
			if (err)
				return true;

			fw_ver = *((uint32_t *)adev->pm.fw->data + 69);
			release_firmware(adev->pm.fw);
			if (fw_ver < 0x00160e00)
				return true;
		}
	}

	/* Don't post if we need to reset whole hive on init */
	if (adev->gmc.xgmi.pending_reset)
		return false;

	if (adev->has_hw_reset) {
		adev->has_hw_reset = false;
		return true;
	}

	/* bios scratch used on CIK+ */
	if (adev->asic_type >= CHIP_BONAIRE)
		return amdgpu_atombios_scratch_need_asic_init(adev);

	/* check MEM_SIZE for older asics */
	reg = amdgpu_asic_get_config_memsize(adev);

	if ((reg != 0) && (reg != 0xffffffff))
		return false;

	return true;
}

/*
 * Check whether seamless boot is supported.
 *
 * So far we only support seamless boot on DCE 3.0 or later.
 * If users report that it works on older ASICS as well, we may
 * loosen this.
 */
bool amdgpu_device_seamless_boot_supported(struct amdgpu_device *adev)
{
	switch (amdgpu_seamless) {
	case -1:
		break;
	case 1:
		return true;
	case 0:
		return false;
	default:
		DRM_ERROR("Invalid value for amdgpu.seamless: %d\n",
			  amdgpu_seamless);
		return false;
	}

	if (!(adev->flags & AMD_IS_APU))
		return false;

	if (adev->mman.keep_stolen_vga_memory)
		return false;

	return amdgpu_ip_version(adev, DCE_HWIP, 0) >= IP_VERSION(3, 0, 0);
}

/*
 * Intel hosts such as Rocket Lake, Alder Lake, Raptor Lake and Sapphire Rapids
 * don't support dynamic speed switching. Until we have confirmation from Intel
 * that a specific host supports it, it's safer that we keep it disabled for all.
 *
 * https://edc.intel.com/content/www/us/en/design/products/platforms/details/raptor-lake-s/13th-generation-core-processors-datasheet-volume-1-of-2/005/pci-express-support/
 * https://gitlab.freedesktop.org/drm/amd/-/issues/2663
 */
static bool amdgpu_device_pcie_dynamic_switching_supported(struct amdgpu_device *adev)
{
#if IS_ENABLED(CONFIG_X86)
	struct cpuinfo_x86 *c = &cpu_data(0);

	/* eGPU change speeds based on USB4 fabric conditions */
	if (dev_is_removable(adev->dev))
		return true;

	if (c->x86_vendor == X86_VENDOR_INTEL)
		return false;
#endif
	return true;
}

/**
 * amdgpu_device_should_use_aspm - check if the device should program ASPM
 *
 * @adev: amdgpu_device pointer
 *
 * Confirm whether the module parameter and pcie bridge agree that ASPM should
 * be set for this device.
 *
 * Returns true if it should be used or false if not.
 */
bool amdgpu_device_should_use_aspm(struct amdgpu_device *adev)
{
	switch (amdgpu_aspm) {
	case -1:
		break;
	case 0:
		return false;
	case 1:
		return true;
	default:
		return false;
	}
	if (adev->flags & AMD_IS_APU)
		return false;
	if (!(adev->pm.pp_feature & PP_PCIE_DPM_MASK))
		return false;
	return pcie_aspm_enabled(adev->pdev);
}

/* if we get transitioned to only one device, take VGA back */
/**
 * amdgpu_device_vga_set_decode - enable/disable vga decode
 *
 * @pdev: PCI device pointer
 * @state: enable/disable vga decode
 *
 * Enable/disable vga decode (all asics).
 * Returns VGA resource flags.
 */
static unsigned int amdgpu_device_vga_set_decode(struct pci_dev *pdev,
		bool state)
{
	struct amdgpu_device *adev = drm_to_adev(pci_get_drvdata(pdev));

	amdgpu_asic_set_vga_state(adev, state);
	if (state)
		return VGA_RSRC_LEGACY_IO | VGA_RSRC_LEGACY_MEM |
		       VGA_RSRC_NORMAL_IO | VGA_RSRC_NORMAL_MEM;
	else
		return VGA_RSRC_NORMAL_IO | VGA_RSRC_NORMAL_MEM;
}

/**
 * amdgpu_device_check_block_size - validate the vm block size
 *
 * @adev: amdgpu_device pointer
 *
 * Validates the vm block size specified via module parameter.
 * The vm block size defines number of bits in page table versus page directory,
 * a page is 4KB so we have 12 bits offset, minimum 9 bits in the
 * page table and the remaining bits are in the page directory.
 */
static void amdgpu_device_check_block_size(struct amdgpu_device *adev)
{
	/* defines number of bits in page table versus page directory,
	 * a page is 4KB so we have 12 bits offset, minimum 9 bits in the
	 * page table and the remaining bits are in the page directory
	 */
	if (amdgpu_vm_block_size == -1)
		return;

	if (amdgpu_vm_block_size < 9) {
		dev_warn(adev->dev, "VM page table size (%d) too small\n",
			 amdgpu_vm_block_size);
		amdgpu_vm_block_size = -1;
	}
}

/**
 * amdgpu_device_check_vm_size - validate the vm size
 *
 * @adev: amdgpu_device pointer
 *
 * Validates the vm size in GB specified via module parameter.
 * The VM size is the size of the GPU virtual memory space in GB.
 */
static void amdgpu_device_check_vm_size(struct amdgpu_device *adev)
{
	/* no need to check the default value */
	if (amdgpu_vm_size == -1)
		return;

	if (amdgpu_vm_size < 1) {
		dev_warn(adev->dev, "VM size (%d) too small, min is 1GB\n",
			 amdgpu_vm_size);
		amdgpu_vm_size = -1;
	}
}

static void amdgpu_device_check_smu_prv_buffer_size(struct amdgpu_device *adev)
{
	struct sysinfo si;
	bool is_os_64 = (sizeof(void *) == 8);
	uint64_t total_memory;
	uint64_t dram_size_seven_GB = 0x1B8000000;
	uint64_t dram_size_three_GB = 0xB8000000;

	if (amdgpu_smu_memory_pool_size == 0)
		return;

	if (!is_os_64) {
		DRM_WARN("Not 64-bit OS, feature not supported\n");
		goto def_value;
	}
	si_meminfo(&si);
	total_memory = (uint64_t)si.totalram * si.mem_unit;

	if ((amdgpu_smu_memory_pool_size == 1) ||
		(amdgpu_smu_memory_pool_size == 2)) {
		if (total_memory < dram_size_three_GB)
			goto def_value1;
	} else if ((amdgpu_smu_memory_pool_size == 4) ||
		(amdgpu_smu_memory_pool_size == 8)) {
		if (total_memory < dram_size_seven_GB)
			goto def_value1;
	} else {
		DRM_WARN("Smu memory pool size not supported\n");
		goto def_value;
	}
	adev->pm.smu_prv_buffer_size = amdgpu_smu_memory_pool_size << 28;

	return;

def_value1:
	DRM_WARN("No enough system memory\n");
def_value:
	adev->pm.smu_prv_buffer_size = 0;
}

static int amdgpu_device_init_apu_flags(struct amdgpu_device *adev)
{
	if (!(adev->flags & AMD_IS_APU) ||
	    adev->asic_type < CHIP_RAVEN)
		return 0;

	switch (adev->asic_type) {
	case CHIP_RAVEN:
		if (adev->pdev->device == 0x15dd)
			adev->apu_flags |= AMD_APU_IS_RAVEN;
		if (adev->pdev->device == 0x15d8)
			adev->apu_flags |= AMD_APU_IS_PICASSO;
		break;
	case CHIP_RENOIR:
		if ((adev->pdev->device == 0x1636) ||
		    (adev->pdev->device == 0x164c))
			adev->apu_flags |= AMD_APU_IS_RENOIR;
		else
			adev->apu_flags |= AMD_APU_IS_GREEN_SARDINE;
		break;
	case CHIP_VANGOGH:
		adev->apu_flags |= AMD_APU_IS_VANGOGH;
		break;
	case CHIP_YELLOW_CARP:
		break;
	case CHIP_CYAN_SKILLFISH:
		if ((adev->pdev->device == 0x13FE) ||
		    (adev->pdev->device == 0x143F))
			adev->apu_flags |= AMD_APU_IS_CYAN_SKILLFISH2;
		break;
	default:
		break;
	}

	return 0;
}

/**
 * amdgpu_device_check_arguments - validate module params
 *
 * @adev: amdgpu_device pointer
 *
 * Validates certain module parameters and updates
 * the associated values used by the driver (all asics).
 */
static int amdgpu_device_check_arguments(struct amdgpu_device *adev)
{
	int i;

	if (amdgpu_sched_jobs < 4) {
		dev_warn(adev->dev, "sched jobs (%d) must be at least 4\n",
			 amdgpu_sched_jobs);
		amdgpu_sched_jobs = 4;
	} else if (!is_power_of_2(amdgpu_sched_jobs)) {
		dev_warn(adev->dev, "sched jobs (%d) must be a power of 2\n",
			 amdgpu_sched_jobs);
		amdgpu_sched_jobs = roundup_pow_of_two(amdgpu_sched_jobs);
	}

	if (amdgpu_gart_size != -1 && amdgpu_gart_size < 32) {
		/* gart size must be greater or equal to 32M */
		dev_warn(adev->dev, "gart size (%d) too small\n",
			 amdgpu_gart_size);
		amdgpu_gart_size = -1;
	}

	if (amdgpu_gtt_size != -1 && amdgpu_gtt_size < 32) {
		/* gtt size must be greater or equal to 32M */
		dev_warn(adev->dev, "gtt size (%d) too small\n",
				 amdgpu_gtt_size);
		amdgpu_gtt_size = -1;
	}

	/* valid range is between 4 and 9 inclusive */
	if (amdgpu_vm_fragment_size != -1 &&
	    (amdgpu_vm_fragment_size > 9 || amdgpu_vm_fragment_size < 4)) {
		dev_warn(adev->dev, "valid range is between 4 and 9\n");
		amdgpu_vm_fragment_size = -1;
	}

	if (amdgpu_sched_hw_submission < 2) {
		dev_warn(adev->dev, "sched hw submission jobs (%d) must be at least 2\n",
			 amdgpu_sched_hw_submission);
		amdgpu_sched_hw_submission = 2;
	} else if (!is_power_of_2(amdgpu_sched_hw_submission)) {
		dev_warn(adev->dev, "sched hw submission jobs (%d) must be a power of 2\n",
			 amdgpu_sched_hw_submission);
		amdgpu_sched_hw_submission = roundup_pow_of_two(amdgpu_sched_hw_submission);
	}

	if (amdgpu_reset_method < -1 || amdgpu_reset_method > 4) {
		dev_warn(adev->dev, "invalid option for reset method, reverting to default\n");
		amdgpu_reset_method = -1;
	}

	amdgpu_device_check_smu_prv_buffer_size(adev);

	amdgpu_device_check_vm_size(adev);

	amdgpu_device_check_block_size(adev);

	adev->firmware.load_type = amdgpu_ucode_get_load_type(adev, amdgpu_fw_load_type);

	for (i = 0; i < MAX_XCP; i++)
		adev->enforce_isolation[i] = !!enforce_isolation;

	return 0;
}

/**
 * amdgpu_switcheroo_set_state - set switcheroo state
 *
 * @pdev: pci dev pointer
 * @state: vga_switcheroo state
 *
 * Callback for the switcheroo driver.  Suspends or resumes
 * the asics before or after it is powered up using ACPI methods.
 */
static void amdgpu_switcheroo_set_state(struct pci_dev *pdev,
					enum vga_switcheroo_state state)
{
	struct drm_device *dev = pci_get_drvdata(pdev);
	int r;

	if (amdgpu_device_supports_px(dev) && state == VGA_SWITCHEROO_OFF)
		return;

	if (state == VGA_SWITCHEROO_ON) {
		pr_info("switched on\n");
		/* don't suspend or resume card normally */
		dev->switch_power_state = DRM_SWITCH_POWER_CHANGING;

		pci_set_power_state(pdev, PCI_D0);
		amdgpu_device_load_pci_state(pdev);
		r = pci_enable_device(pdev);
		if (r)
			DRM_WARN("pci_enable_device failed (%d)\n", r);
		amdgpu_device_resume(dev, true);

		dev->switch_power_state = DRM_SWITCH_POWER_ON;
	} else {
		pr_info("switched off\n");
		dev->switch_power_state = DRM_SWITCH_POWER_CHANGING;
		amdgpu_device_prepare(dev);
		amdgpu_device_suspend(dev, true);
		amdgpu_device_cache_pci_state(pdev);
		/* Shut down the device */
		pci_disable_device(pdev);
		pci_set_power_state(pdev, PCI_D3cold);
		dev->switch_power_state = DRM_SWITCH_POWER_OFF;
	}
}

/**
 * amdgpu_switcheroo_can_switch - see if switcheroo state can change
 *
 * @pdev: pci dev pointer
 *
 * Callback for the switcheroo driver.  Check of the switcheroo
 * state can be changed.
 * Returns true if the state can be changed, false if not.
 */
static bool amdgpu_switcheroo_can_switch(struct pci_dev *pdev)
{
	struct drm_device *dev = pci_get_drvdata(pdev);

       /*
	* FIXME: open_count is protected by drm_global_mutex but that would lead to
	* locking inversion with the driver load path. And the access here is
	* completely racy anyway. So don't bother with locking for now.
	*/
	return atomic_read(&dev->open_count) == 0;
}

static const struct vga_switcheroo_client_ops amdgpu_switcheroo_ops = {
	.set_gpu_state = amdgpu_switcheroo_set_state,
	.reprobe = NULL,
	.can_switch = amdgpu_switcheroo_can_switch,
};

/**
 * amdgpu_device_ip_set_clockgating_state - set the CG state
 *
 * @dev: amdgpu_device pointer
 * @block_type: Type of hardware IP (SMU, GFX, UVD, etc.)
 * @state: clockgating state (gate or ungate)
 *
 * Sets the requested clockgating state for all instances of
 * the hardware IP specified.
 * Returns the error code from the last instance.
 */
int amdgpu_device_ip_set_clockgating_state(void *dev,
					   enum amd_ip_block_type block_type,
					   enum amd_clockgating_state state)
{
	struct amdgpu_device *adev = dev;
	int i, r = 0;

	for (i = 0; i < adev->num_ip_blocks; i++) {
		if (!adev->ip_blocks[i].status.valid)
			continue;
		if (adev->ip_blocks[i].version->type != block_type)
			continue;
		if (!adev->ip_blocks[i].version->funcs->set_clockgating_state)
			continue;
		r = adev->ip_blocks[i].version->funcs->set_clockgating_state(
			(void *)adev, state);
		if (r)
			DRM_ERROR("set_clockgating_state of IP block <%s> failed %d\n",
				  adev->ip_blocks[i].version->funcs->name, r);
	}
	return r;
}

/**
 * amdgpu_device_ip_set_powergating_state - set the PG state
 *
 * @dev: amdgpu_device pointer
 * @block_type: Type of hardware IP (SMU, GFX, UVD, etc.)
 * @state: powergating state (gate or ungate)
 *
 * Sets the requested powergating state for all instances of
 * the hardware IP specified.
 * Returns the error code from the last instance.
 */
int amdgpu_device_ip_set_powergating_state(void *dev,
					   enum amd_ip_block_type block_type,
					   enum amd_powergating_state state)
{
	struct amdgpu_device *adev = dev;
	int i, r = 0;

	for (i = 0; i < adev->num_ip_blocks; i++) {
		if (!adev->ip_blocks[i].status.valid)
			continue;
		if (adev->ip_blocks[i].version->type != block_type)
			continue;
		if (!adev->ip_blocks[i].version->funcs->set_powergating_state)
			continue;
		r = adev->ip_blocks[i].version->funcs->set_powergating_state(
			(void *)adev, state);
		if (r)
			DRM_ERROR("set_powergating_state of IP block <%s> failed %d\n",
				  adev->ip_blocks[i].version->funcs->name, r);
	}
	return r;
}

/**
 * amdgpu_device_ip_get_clockgating_state - get the CG state
 *
 * @adev: amdgpu_device pointer
 * @flags: clockgating feature flags
 *
 * Walks the list of IPs on the device and updates the clockgating
 * flags for each IP.
 * Updates @flags with the feature flags for each hardware IP where
 * clockgating is enabled.
 */
void amdgpu_device_ip_get_clockgating_state(struct amdgpu_device *adev,
					    u64 *flags)
{
	int i;

	for (i = 0; i < adev->num_ip_blocks; i++) {
		if (!adev->ip_blocks[i].status.valid)
			continue;
		if (adev->ip_blocks[i].version->funcs->get_clockgating_state)
			adev->ip_blocks[i].version->funcs->get_clockgating_state((void *)adev, flags);
	}
}

/**
 * amdgpu_device_ip_wait_for_idle - wait for idle
 *
 * @adev: amdgpu_device pointer
 * @block_type: Type of hardware IP (SMU, GFX, UVD, etc.)
 *
 * Waits for the request hardware IP to be idle.
 * Returns 0 for success or a negative error code on failure.
 */
int amdgpu_device_ip_wait_for_idle(struct amdgpu_device *adev,
				   enum amd_ip_block_type block_type)
{
	int i, r;

	for (i = 0; i < adev->num_ip_blocks; i++) {
		if (!adev->ip_blocks[i].status.valid)
			continue;
		if (adev->ip_blocks[i].version->type == block_type) {
			r = adev->ip_blocks[i].version->funcs->wait_for_idle((void *)adev);
			if (r)
				return r;
			break;
		}
	}
	return 0;

}

/**
 * amdgpu_device_ip_is_idle - is the hardware IP idle
 *
 * @adev: amdgpu_device pointer
 * @block_type: Type of hardware IP (SMU, GFX, UVD, etc.)
 *
 * Check if the hardware IP is idle or not.
 * Returns true if it the IP is idle, false if not.
 */
bool amdgpu_device_ip_is_idle(struct amdgpu_device *adev,
			      enum amd_ip_block_type block_type)
{
	int i;

	for (i = 0; i < adev->num_ip_blocks; i++) {
		if (!adev->ip_blocks[i].status.valid)
			continue;
		if (adev->ip_blocks[i].version->type == block_type)
			return adev->ip_blocks[i].version->funcs->is_idle((void *)adev);
	}
	return true;

}

/**
 * amdgpu_device_ip_get_ip_block - get a hw IP pointer
 *
 * @adev: amdgpu_device pointer
 * @type: Type of hardware IP (SMU, GFX, UVD, etc.)
 *
 * Returns a pointer to the hardware IP block structure
 * if it exists for the asic, otherwise NULL.
 */
struct amdgpu_ip_block *
amdgpu_device_ip_get_ip_block(struct amdgpu_device *adev,
			      enum amd_ip_block_type type)
{
	int i;

	for (i = 0; i < adev->num_ip_blocks; i++)
		if (adev->ip_blocks[i].version->type == type)
			return &adev->ip_blocks[i];

	return NULL;
}

/**
 * amdgpu_device_ip_block_version_cmp
 *
 * @adev: amdgpu_device pointer
 * @type: enum amd_ip_block_type
 * @major: major version
 * @minor: minor version
 *
 * return 0 if equal or greater
 * return 1 if smaller or the ip_block doesn't exist
 */
int amdgpu_device_ip_block_version_cmp(struct amdgpu_device *adev,
				       enum amd_ip_block_type type,
				       u32 major, u32 minor)
{
	struct amdgpu_ip_block *ip_block = amdgpu_device_ip_get_ip_block(adev, type);

	if (ip_block && ((ip_block->version->major > major) ||
			((ip_block->version->major == major) &&
			(ip_block->version->minor >= minor))))
		return 0;

	return 1;
}

/**
 * amdgpu_device_ip_block_add
 *
 * @adev: amdgpu_device pointer
 * @ip_block_version: pointer to the IP to add
 *
 * Adds the IP block driver information to the collection of IPs
 * on the asic.
 */
int amdgpu_device_ip_block_add(struct amdgpu_device *adev,
			       const struct amdgpu_ip_block_version *ip_block_version)
{
	if (!ip_block_version)
		return -EINVAL;

	switch (ip_block_version->type) {
	case AMD_IP_BLOCK_TYPE_VCN:
		if (adev->harvest_ip_mask & AMD_HARVEST_IP_VCN_MASK)
			return 0;
		break;
	case AMD_IP_BLOCK_TYPE_JPEG:
		if (adev->harvest_ip_mask & AMD_HARVEST_IP_JPEG_MASK)
			return 0;
		break;
	default:
		break;
	}

	DRM_INFO("add ip block number %d <%s>\n", adev->num_ip_blocks,
		  ip_block_version->funcs->name);

	adev->ip_blocks[adev->num_ip_blocks++].version = ip_block_version;

	return 0;
}

/**
 * amdgpu_device_enable_virtual_display - enable virtual display feature
 *
 * @adev: amdgpu_device pointer
 *
 * Enabled the virtual display feature if the user has enabled it via
 * the module parameter virtual_display.  This feature provides a virtual
 * display hardware on headless boards or in virtualized environments.
 * This function parses and validates the configuration string specified by
 * the user and configues the virtual display configuration (number of
 * virtual connectors, crtcs, etc.) specified.
 */
static void amdgpu_device_enable_virtual_display(struct amdgpu_device *adev)
{
	adev->enable_virtual_display = false;

	if (amdgpu_virtual_display) {
		const char *pci_address_name = pci_name(adev->pdev);
		char *pciaddstr, *pciaddstr_tmp, *pciaddname_tmp, *pciaddname;

		pciaddstr = kstrdup(amdgpu_virtual_display, GFP_KERNEL);
		pciaddstr_tmp = pciaddstr;
		while ((pciaddname_tmp = strsep(&pciaddstr_tmp, ";"))) {
			pciaddname = strsep(&pciaddname_tmp, ",");
			if (!strcmp("all", pciaddname)
			    || !strcmp(pci_address_name, pciaddname)) {
				long num_crtc;
				int res = -1;

				adev->enable_virtual_display = true;

				if (pciaddname_tmp)
					res = kstrtol(pciaddname_tmp, 10,
						      &num_crtc);

				if (!res) {
					if (num_crtc < 1)
						num_crtc = 1;
					if (num_crtc > 6)
						num_crtc = 6;
					adev->mode_info.num_crtc = num_crtc;
				} else {
					adev->mode_info.num_crtc = 1;
				}
				break;
			}
		}

		DRM_INFO("virtual display string:%s, %s:virtual_display:%d, num_crtc:%d\n",
			 amdgpu_virtual_display, pci_address_name,
			 adev->enable_virtual_display, adev->mode_info.num_crtc);

		kfree(pciaddstr);
	}
}

void amdgpu_device_set_sriov_virtual_display(struct amdgpu_device *adev)
{
	if (amdgpu_sriov_vf(adev) && !adev->enable_virtual_display) {
		adev->mode_info.num_crtc = 1;
		adev->enable_virtual_display = true;
		DRM_INFO("virtual_display:%d, num_crtc:%d\n",
			 adev->enable_virtual_display, adev->mode_info.num_crtc);
	}
}

/**
 * amdgpu_device_parse_gpu_info_fw - parse gpu info firmware
 *
 * @adev: amdgpu_device pointer
 *
 * Parses the asic configuration parameters specified in the gpu info
 * firmware and makes them availale to the driver for use in configuring
 * the asic.
 * Returns 0 on success, -EINVAL on failure.
 */
static int amdgpu_device_parse_gpu_info_fw(struct amdgpu_device *adev)
{
	const char *chip_name;
	int err;
	const struct gpu_info_firmware_header_v1_0 *hdr;

	adev->firmware.gpu_info_fw = NULL;

	if (adev->mman.discovery_bin)
		return 0;

	switch (adev->asic_type) {
	default:
		return 0;
	case CHIP_VEGA10:
		chip_name = "vega10";
		break;
	case CHIP_VEGA12:
		chip_name = "vega12";
		break;
	case CHIP_RAVEN:
		if (adev->apu_flags & AMD_APU_IS_RAVEN2)
			chip_name = "raven2";
		else if (adev->apu_flags & AMD_APU_IS_PICASSO)
			chip_name = "picasso";
		else
			chip_name = "raven";
		break;
	case CHIP_ARCTURUS:
		chip_name = "arcturus";
		break;
	case CHIP_NAVI12:
		chip_name = "navi12";
		break;
	}

	err = amdgpu_ucode_request(adev, &adev->firmware.gpu_info_fw,
				   "amdgpu/%s_gpu_info.bin", chip_name);
	if (err) {
		dev_err(adev->dev,
			"Failed to get gpu_info firmware \"%s_gpu_info.bin\"\n",
			chip_name);
		goto out;
	}

	hdr = (const struct gpu_info_firmware_header_v1_0 *)adev->firmware.gpu_info_fw->data;
	amdgpu_ucode_print_gpu_info_hdr(&hdr->header);

	switch (hdr->version_major) {
	case 1:
	{
		const struct gpu_info_firmware_v1_0 *gpu_info_fw =
			(const struct gpu_info_firmware_v1_0 *)(adev->firmware.gpu_info_fw->data +
								le32_to_cpu(hdr->header.ucode_array_offset_bytes));

		/*
		 * Should be droped when DAL no longer needs it.
		 */
		if (adev->asic_type == CHIP_NAVI12)
			goto parse_soc_bounding_box;

		adev->gfx.config.max_shader_engines = le32_to_cpu(gpu_info_fw->gc_num_se);
		adev->gfx.config.max_cu_per_sh = le32_to_cpu(gpu_info_fw->gc_num_cu_per_sh);
		adev->gfx.config.max_sh_per_se = le32_to_cpu(gpu_info_fw->gc_num_sh_per_se);
		adev->gfx.config.max_backends_per_se = le32_to_cpu(gpu_info_fw->gc_num_rb_per_se);
		adev->gfx.config.max_texture_channel_caches =
			le32_to_cpu(gpu_info_fw->gc_num_tccs);
		adev->gfx.config.max_gprs = le32_to_cpu(gpu_info_fw->gc_num_gprs);
		adev->gfx.config.max_gs_threads = le32_to_cpu(gpu_info_fw->gc_num_max_gs_thds);
		adev->gfx.config.gs_vgt_table_depth = le32_to_cpu(gpu_info_fw->gc_gs_table_depth);
		adev->gfx.config.gs_prim_buffer_depth = le32_to_cpu(gpu_info_fw->gc_gsprim_buff_depth);
		adev->gfx.config.double_offchip_lds_buf =
			le32_to_cpu(gpu_info_fw->gc_double_offchip_lds_buffer);
		adev->gfx.cu_info.wave_front_size = le32_to_cpu(gpu_info_fw->gc_wave_size);
		adev->gfx.cu_info.max_waves_per_simd =
			le32_to_cpu(gpu_info_fw->gc_max_waves_per_simd);
		adev->gfx.cu_info.max_scratch_slots_per_cu =
			le32_to_cpu(gpu_info_fw->gc_max_scratch_slots_per_cu);
		adev->gfx.cu_info.lds_size = le32_to_cpu(gpu_info_fw->gc_lds_size);
		if (hdr->version_minor >= 1) {
			const struct gpu_info_firmware_v1_1 *gpu_info_fw =
				(const struct gpu_info_firmware_v1_1 *)(adev->firmware.gpu_info_fw->data +
									le32_to_cpu(hdr->header.ucode_array_offset_bytes));
			adev->gfx.config.num_sc_per_sh =
				le32_to_cpu(gpu_info_fw->num_sc_per_sh);
			adev->gfx.config.num_packer_per_sc =
				le32_to_cpu(gpu_info_fw->num_packer_per_sc);
		}

parse_soc_bounding_box:
		/*
		 * soc bounding box info is not integrated in disocovery table,
		 * we always need to parse it from gpu info firmware if needed.
		 */
		if (hdr->version_minor == 2) {
			const struct gpu_info_firmware_v1_2 *gpu_info_fw =
				(const struct gpu_info_firmware_v1_2 *)(adev->firmware.gpu_info_fw->data +
									le32_to_cpu(hdr->header.ucode_array_offset_bytes));
			adev->dm.soc_bounding_box = &gpu_info_fw->soc_bounding_box;
		}
		break;
	}
	default:
		dev_err(adev->dev,
			"Unsupported gpu_info table %d\n", hdr->header.ucode_version);
		err = -EINVAL;
		goto out;
	}
out:
	return err;
}

/**
 * amdgpu_device_ip_early_init - run early init for hardware IPs
 *
 * @adev: amdgpu_device pointer
 *
 * Early initialization pass for hardware IPs.  The hardware IPs that make
 * up each asic are discovered each IP's early_init callback is run.  This
 * is the first stage in initializing the asic.
 * Returns 0 on success, negative error code on failure.
 */
static int amdgpu_device_ip_early_init(struct amdgpu_device *adev)
{
	struct amdgpu_ip_block *ip_block;
	struct pci_dev *parent;
	int i, r;
	bool total;

	amdgpu_device_enable_virtual_display(adev);

	if (amdgpu_sriov_vf(adev)) {
		r = amdgpu_virt_request_full_gpu(adev, true);
		if (r)
			return r;
	}

	switch (adev->asic_type) {
#ifdef CONFIG_DRM_AMDGPU_SI
	case CHIP_VERDE:
	case CHIP_TAHITI:
	case CHIP_PITCAIRN:
	case CHIP_OLAND:
	case CHIP_HAINAN:
		adev->family = AMDGPU_FAMILY_SI;
		r = si_set_ip_blocks(adev);
		if (r)
			return r;
		break;
#endif
#ifdef CONFIG_DRM_AMDGPU_CIK
	case CHIP_BONAIRE:
	case CHIP_HAWAII:
	case CHIP_KAVERI:
	case CHIP_KABINI:
	case CHIP_MULLINS:
		if (adev->flags & AMD_IS_APU)
			adev->family = AMDGPU_FAMILY_KV;
		else
			adev->family = AMDGPU_FAMILY_CI;

		r = cik_set_ip_blocks(adev);
		if (r)
			return r;
		break;
#endif
	case CHIP_TOPAZ:
	case CHIP_TONGA:
	case CHIP_FIJI:
	case CHIP_POLARIS10:
	case CHIP_POLARIS11:
	case CHIP_POLARIS12:
	case CHIP_VEGAM:
	case CHIP_CARRIZO:
	case CHIP_STONEY:
		if (adev->flags & AMD_IS_APU)
			adev->family = AMDGPU_FAMILY_CZ;
		else
			adev->family = AMDGPU_FAMILY_VI;

		r = vi_set_ip_blocks(adev);
		if (r)
			return r;
		break;
	default:
		r = amdgpu_discovery_set_ip_blocks(adev);
		if (r)
			return r;
		break;
	}

	if (amdgpu_has_atpx() &&
	    (amdgpu_is_atpx_hybrid() ||
	     amdgpu_has_atpx_dgpu_power_cntl()) &&
	    ((adev->flags & AMD_IS_APU) == 0) &&
	    !dev_is_removable(&adev->pdev->dev))
		adev->flags |= AMD_IS_PX;

	if (!(adev->flags & AMD_IS_APU)) {
		parent = pcie_find_root_port(adev->pdev);
		adev->has_pr3 = parent ? pci_pr3_present(parent) : false;
	}


	adev->pm.pp_feature = amdgpu_pp_feature_mask;
	if (amdgpu_sriov_vf(adev) || sched_policy == KFD_SCHED_POLICY_NO_HWS)
		adev->pm.pp_feature &= ~PP_GFXOFF_MASK;
	if (amdgpu_sriov_vf(adev) && adev->asic_type == CHIP_SIENNA_CICHLID)
		adev->pm.pp_feature &= ~PP_OVERDRIVE_MASK;
	if (!amdgpu_device_pcie_dynamic_switching_supported(adev))
		adev->pm.pp_feature &= ~PP_PCIE_DPM_MASK;

	total = true;
	for (i = 0; i < adev->num_ip_blocks; i++) {
		if ((amdgpu_ip_block_mask & (1 << i)) == 0) {
			DRM_WARN("disabled ip block: %d <%s>\n",
				  i, adev->ip_blocks[i].version->funcs->name);
			adev->ip_blocks[i].status.valid = false;
		} else {
			if (adev->ip_blocks[i].version->funcs->early_init) {
				r = adev->ip_blocks[i].version->funcs->early_init((void *)adev);
				if (r == -ENOENT) {
					adev->ip_blocks[i].status.valid = false;
				} else if (r) {
					DRM_ERROR("early_init of IP block <%s> failed %d\n",
						  adev->ip_blocks[i].version->funcs->name, r);
					total = false;
				} else {
					adev->ip_blocks[i].status.valid = true;
				}
			} else {
				adev->ip_blocks[i].status.valid = true;
			}
		}
		/* get the vbios after the asic_funcs are set up */
		if (adev->ip_blocks[i].version->type == AMD_IP_BLOCK_TYPE_COMMON) {
			r = amdgpu_device_parse_gpu_info_fw(adev);
			if (r)
				return r;

			/* Read BIOS */
			if (amdgpu_device_read_bios(adev)) {
				if (!amdgpu_get_bios(adev))
					return -EINVAL;

				r = amdgpu_atombios_init(adev);
				if (r) {
					dev_err(adev->dev, "amdgpu_atombios_init failed\n");
					amdgpu_vf_error_put(adev, AMDGIM_ERROR_VF_ATOMBIOS_INIT_FAIL, 0, 0);
					return r;
				}
			}

			/*get pf2vf msg info at it's earliest time*/
			if (amdgpu_sriov_vf(adev))
				amdgpu_virt_init_data_exchange(adev);

		}
	}
	if (!total)
		return -ENODEV;

	ip_block = amdgpu_device_ip_get_ip_block(adev, AMD_IP_BLOCK_TYPE_GFX);
	if (ip_block->status.valid != false)
		amdgpu_amdkfd_device_probe(adev);

	adev->cg_flags &= amdgpu_cg_mask;
	adev->pg_flags &= amdgpu_pg_mask;

	return 0;
}

static int amdgpu_device_ip_hw_init_phase1(struct amdgpu_device *adev)
{
	int i, r;

	for (i = 0; i < adev->num_ip_blocks; i++) {
		if (!adev->ip_blocks[i].status.sw)
			continue;
		if (adev->ip_blocks[i].status.hw)
			continue;
		if (adev->ip_blocks[i].version->type == AMD_IP_BLOCK_TYPE_COMMON ||
		    (amdgpu_sriov_vf(adev) && (adev->ip_blocks[i].version->type == AMD_IP_BLOCK_TYPE_PSP)) ||
		    adev->ip_blocks[i].version->type == AMD_IP_BLOCK_TYPE_IH) {
			r = adev->ip_blocks[i].version->funcs->hw_init(adev);
			if (r) {
				DRM_ERROR("hw_init of IP block <%s> failed %d\n",
					  adev->ip_blocks[i].version->funcs->name, r);
				return r;
			}
			adev->ip_blocks[i].status.hw = true;
		}
	}

	return 0;
}

static int amdgpu_device_ip_hw_init_phase2(struct amdgpu_device *adev)
{
	int i, r;

	for (i = 0; i < adev->num_ip_blocks; i++) {
		if (!adev->ip_blocks[i].status.sw)
			continue;
		if (adev->ip_blocks[i].status.hw)
			continue;
		r = adev->ip_blocks[i].version->funcs->hw_init(adev);
		if (r) {
			DRM_ERROR("hw_init of IP block <%s> failed %d\n",
				  adev->ip_blocks[i].version->funcs->name, r);
			return r;
		}
		adev->ip_blocks[i].status.hw = true;
	}

	return 0;
}

static int amdgpu_device_fw_loading(struct amdgpu_device *adev)
{
	int r = 0;
	int i;
	uint32_t smu_version;

	if (adev->asic_type >= CHIP_VEGA10) {
		for (i = 0; i < adev->num_ip_blocks; i++) {
			if (adev->ip_blocks[i].version->type != AMD_IP_BLOCK_TYPE_PSP)
				continue;

			if (!adev->ip_blocks[i].status.sw)
				continue;

			/* no need to do the fw loading again if already done*/
			if (adev->ip_blocks[i].status.hw == true)
				break;

			if (amdgpu_in_reset(adev) || adev->in_suspend) {
				r = adev->ip_blocks[i].version->funcs->resume(adev);
				if (r) {
					DRM_ERROR("resume of IP block <%s> failed %d\n",
							  adev->ip_blocks[i].version->funcs->name, r);
					return r;
				}
			} else {
				r = adev->ip_blocks[i].version->funcs->hw_init(adev);
				if (r) {
					DRM_ERROR("hw_init of IP block <%s> failed %d\n",
							  adev->ip_blocks[i].version->funcs->name, r);
					return r;
				}
			}

			adev->ip_blocks[i].status.hw = true;
			break;
		}
	}

	if (!amdgpu_sriov_vf(adev) || adev->asic_type == CHIP_TONGA)
		r = amdgpu_pm_load_smu_firmware(adev, &smu_version);

	return r;
}

static int amdgpu_device_init_schedulers(struct amdgpu_device *adev)
{
	long timeout;
	int r, i;

	for (i = 0; i < AMDGPU_MAX_RINGS; ++i) {
		struct amdgpu_ring *ring = adev->rings[i];

		/* No need to setup the GPU scheduler for rings that don't need it */
		if (!ring || ring->no_scheduler)
			continue;

		switch (ring->funcs->type) {
		case AMDGPU_RING_TYPE_GFX:
			timeout = adev->gfx_timeout;
			break;
		case AMDGPU_RING_TYPE_COMPUTE:
			timeout = adev->compute_timeout;
			break;
		case AMDGPU_RING_TYPE_SDMA:
			timeout = adev->sdma_timeout;
			break;
		default:
			timeout = adev->video_timeout;
			break;
		}

		r = drm_sched_init(&ring->sched, &amdgpu_sched_ops, NULL,
				   DRM_SCHED_PRIORITY_COUNT,
				   ring->num_hw_submission, 0,
				   timeout, adev->reset_domain->wq,
				   ring->sched_score, ring->name,
				   adev->dev);
		if (r) {
			DRM_ERROR("Failed to create scheduler on ring %s.\n",
				  ring->name);
			return r;
		}
		r = amdgpu_uvd_entity_init(adev, ring);
		if (r) {
			DRM_ERROR("Failed to create UVD scheduling entity on ring %s.\n",
				  ring->name);
			return r;
		}
		r = amdgpu_vce_entity_init(adev, ring);
		if (r) {
			DRM_ERROR("Failed to create VCE scheduling entity on ring %s.\n",
				  ring->name);
			return r;
		}
	}

	amdgpu_xcp_update_partition_sched_list(adev);

	return 0;
}


/**
 * amdgpu_device_ip_init - run init for hardware IPs
 *
 * @adev: amdgpu_device pointer
 *
 * Main initialization pass for hardware IPs.  The list of all the hardware
 * IPs that make up the asic is walked and the sw_init and hw_init callbacks
 * are run.  sw_init initializes the software state associated with each IP
 * and hw_init initializes the hardware associated with each IP.
 * Returns 0 on success, negative error code on failure.
 */
static int amdgpu_device_ip_init(struct amdgpu_device *adev)
{
	int i, r;

	r = amdgpu_ras_init(adev);
	if (r)
		return r;

	for (i = 0; i < adev->num_ip_blocks; i++) {
		if (!adev->ip_blocks[i].status.valid)
			continue;
		r = adev->ip_blocks[i].version->funcs->sw_init((void *)adev);
		if (r) {
			DRM_ERROR("sw_init of IP block <%s> failed %d\n",
				  adev->ip_blocks[i].version->funcs->name, r);
			goto init_failed;
		}
		adev->ip_blocks[i].status.sw = true;

		if (adev->ip_blocks[i].version->type == AMD_IP_BLOCK_TYPE_COMMON) {
			/* need to do common hw init early so everything is set up for gmc */
			r = adev->ip_blocks[i].version->funcs->hw_init((void *)adev);
			if (r) {
				DRM_ERROR("hw_init %d failed %d\n", i, r);
				goto init_failed;
			}
			adev->ip_blocks[i].status.hw = true;
		} else if (adev->ip_blocks[i].version->type == AMD_IP_BLOCK_TYPE_GMC) {
			/* need to do gmc hw init early so we can allocate gpu mem */
			/* Try to reserve bad pages early */
			if (amdgpu_sriov_vf(adev))
				amdgpu_virt_exchange_data(adev);

			r = amdgpu_device_mem_scratch_init(adev);
			if (r) {
				DRM_ERROR("amdgpu_mem_scratch_init failed %d\n", r);
				goto init_failed;
			}
			r = adev->ip_blocks[i].version->funcs->hw_init((void *)adev);
			if (r) {
				DRM_ERROR("hw_init %d failed %d\n", i, r);
				goto init_failed;
			}
			r = amdgpu_device_wb_init(adev);
			if (r) {
				DRM_ERROR("amdgpu_device_wb_init failed %d\n", r);
				goto init_failed;
			}
			adev->ip_blocks[i].status.hw = true;

			/* right after GMC hw init, we create CSA */
			if (adev->gfx.mcbp) {
				r = amdgpu_allocate_static_csa(adev, &adev->virt.csa_obj,
							       AMDGPU_GEM_DOMAIN_VRAM |
							       AMDGPU_GEM_DOMAIN_GTT,
							       AMDGPU_CSA_SIZE);
				if (r) {
					DRM_ERROR("allocate CSA failed %d\n", r);
					goto init_failed;
				}
			}

			r = amdgpu_seq64_init(adev);
			if (r) {
				DRM_ERROR("allocate seq64 failed %d\n", r);
				goto init_failed;
			}
		}
	}

	if (amdgpu_sriov_vf(adev))
		amdgpu_virt_init_data_exchange(adev);

	r = amdgpu_ib_pool_init(adev);
	if (r) {
		dev_err(adev->dev, "IB initialization failed (%d).\n", r);
		amdgpu_vf_error_put(adev, AMDGIM_ERROR_VF_IB_INIT_FAIL, 0, r);
		goto init_failed;
	}

	r = amdgpu_ucode_create_bo(adev); /* create ucode bo when sw_init complete*/
	if (r)
		goto init_failed;

	r = amdgpu_device_ip_hw_init_phase1(adev);
	if (r)
		goto init_failed;

	r = amdgpu_device_fw_loading(adev);
	if (r)
		goto init_failed;

	r = amdgpu_device_ip_hw_init_phase2(adev);
	if (r)
		goto init_failed;

	/*
	 * retired pages will be loaded from eeprom and reserved here,
	 * it should be called after amdgpu_device_ip_hw_init_phase2  since
	 * for some ASICs the RAS EEPROM code relies on SMU fully functioning
	 * for I2C communication which only true at this point.
	 *
	 * amdgpu_ras_recovery_init may fail, but the upper only cares the
	 * failure from bad gpu situation and stop amdgpu init process
	 * accordingly. For other failed cases, it will still release all
	 * the resource and print error message, rather than returning one
	 * negative value to upper level.
	 *
	 * Note: theoretically, this should be called before all vram allocations
	 * to protect retired page from abusing
	 */
	r = amdgpu_ras_recovery_init(adev);
	if (r)
		goto init_failed;

	/**
	 * In case of XGMI grab extra reference for reset domain for this device
	 */
	if (adev->gmc.xgmi.num_physical_nodes > 1) {
		if (amdgpu_xgmi_add_device(adev) == 0) {
			if (!amdgpu_sriov_vf(adev)) {
				struct amdgpu_hive_info *hive = amdgpu_get_xgmi_hive(adev);

				if (WARN_ON(!hive)) {
					r = -ENOENT;
					goto init_failed;
				}

				if (!hive->reset_domain ||
				    !amdgpu_reset_get_reset_domain(hive->reset_domain)) {
					r = -ENOENT;
					amdgpu_put_xgmi_hive(hive);
					goto init_failed;
				}

				/* Drop the early temporary reset domain we created for device */
				amdgpu_reset_put_reset_domain(adev->reset_domain);
				adev->reset_domain = hive->reset_domain;
				amdgpu_put_xgmi_hive(hive);
			}
		}
	}

	r = amdgpu_device_init_schedulers(adev);
	if (r)
		goto init_failed;

	if (adev->mman.buffer_funcs_ring->sched.ready)
		amdgpu_ttm_set_buffer_funcs_status(adev, true);

	/* Don't init kfd if whole hive need to be reset during init */
	if (!adev->gmc.xgmi.pending_reset) {
		kgd2kfd_init_zone_device(adev);
		amdgpu_amdkfd_device_init(adev);
	}

	amdgpu_fru_get_product_info(adev);

init_failed:

	return r;
}

/**
 * amdgpu_device_fill_reset_magic - writes reset magic to gart pointer
 *
 * @adev: amdgpu_device pointer
 *
 * Writes a reset magic value to the gart pointer in VRAM.  The driver calls
 * this function before a GPU reset.  If the value is retained after a
 * GPU reset, VRAM has not been lost.  Some GPU resets may destry VRAM contents.
 */
static void amdgpu_device_fill_reset_magic(struct amdgpu_device *adev)
{
	memcpy(adev->reset_magic, adev->gart.ptr, AMDGPU_RESET_MAGIC_NUM);
}

/**
 * amdgpu_device_check_vram_lost - check if vram is valid
 *
 * @adev: amdgpu_device pointer
 *
 * Checks the reset magic value written to the gart pointer in VRAM.
 * The driver calls this after a GPU reset to see if the contents of
 * VRAM is lost or now.
 * returns true if vram is lost, false if not.
 */
static bool amdgpu_device_check_vram_lost(struct amdgpu_device *adev)
{
	if (memcmp(adev->gart.ptr, adev->reset_magic,
			AMDGPU_RESET_MAGIC_NUM))
		return true;

	if (!amdgpu_in_reset(adev))
		return false;

	/*
	 * For all ASICs with baco/mode1 reset, the VRAM is
	 * always assumed to be lost.
	 */
	switch (amdgpu_asic_reset_method(adev)) {
	case AMD_RESET_METHOD_BACO:
	case AMD_RESET_METHOD_MODE1:
		return true;
	default:
		return false;
	}
}

/**
 * amdgpu_device_set_cg_state - set clockgating for amdgpu device
 *
 * @adev: amdgpu_device pointer
 * @state: clockgating state (gate or ungate)
 *
 * The list of all the hardware IPs that make up the asic is walked and the
 * set_clockgating_state callbacks are run.
 * Late initialization pass enabling clockgating for hardware IPs.
 * Fini or suspend, pass disabling clockgating for hardware IPs.
 * Returns 0 on success, negative error code on failure.
 */

int amdgpu_device_set_cg_state(struct amdgpu_device *adev,
			       enum amd_clockgating_state state)
{
	int i, j, r;

	if (amdgpu_emu_mode == 1)
		return 0;

	for (j = 0; j < adev->num_ip_blocks; j++) {
		i = state == AMD_CG_STATE_GATE ? j : adev->num_ip_blocks - j - 1;
		if (!adev->ip_blocks[i].status.late_initialized)
			continue;
		/* skip CG for GFX, SDMA on S0ix */
		if (adev->in_s0ix &&
		    (adev->ip_blocks[i].version->type == AMD_IP_BLOCK_TYPE_GFX ||
		     adev->ip_blocks[i].version->type == AMD_IP_BLOCK_TYPE_SDMA))
			continue;
		/* skip CG for VCE/UVD, it's handled specially */
		if (adev->ip_blocks[i].version->type != AMD_IP_BLOCK_TYPE_UVD &&
		    adev->ip_blocks[i].version->type != AMD_IP_BLOCK_TYPE_VCE &&
		    adev->ip_blocks[i].version->type != AMD_IP_BLOCK_TYPE_VCN &&
		    adev->ip_blocks[i].version->type != AMD_IP_BLOCK_TYPE_JPEG &&
		    adev->ip_blocks[i].version->funcs->set_clockgating_state) {
			/* enable clockgating to save power */
			r = adev->ip_blocks[i].version->funcs->set_clockgating_state((void *)adev,
										     state);
			if (r) {
				DRM_ERROR("set_clockgating_state(gate) of IP block <%s> failed %d\n",
					  adev->ip_blocks[i].version->funcs->name, r);
				return r;
			}
		}
	}

	return 0;
}

int amdgpu_device_set_pg_state(struct amdgpu_device *adev,
			       enum amd_powergating_state state)
{
	int i, j, r;

	if (amdgpu_emu_mode == 1)
		return 0;

	for (j = 0; j < adev->num_ip_blocks; j++) {
		i = state == AMD_PG_STATE_GATE ? j : adev->num_ip_blocks - j - 1;
		if (!adev->ip_blocks[i].status.late_initialized)
			continue;
		/* skip PG for GFX, SDMA on S0ix */
		if (adev->in_s0ix &&
		    (adev->ip_blocks[i].version->type == AMD_IP_BLOCK_TYPE_GFX ||
		     adev->ip_blocks[i].version->type == AMD_IP_BLOCK_TYPE_SDMA))
			continue;
		/* skip CG for VCE/UVD, it's handled specially */
		if (adev->ip_blocks[i].version->type != AMD_IP_BLOCK_TYPE_UVD &&
		    adev->ip_blocks[i].version->type != AMD_IP_BLOCK_TYPE_VCE &&
		    adev->ip_blocks[i].version->type != AMD_IP_BLOCK_TYPE_VCN &&
		    adev->ip_blocks[i].version->type != AMD_IP_BLOCK_TYPE_JPEG &&
		    adev->ip_blocks[i].version->funcs->set_powergating_state) {
			/* enable powergating to save power */
			r = adev->ip_blocks[i].version->funcs->set_powergating_state((void *)adev,
											state);
			if (r) {
				DRM_ERROR("set_powergating_state(gate) of IP block <%s> failed %d\n",
					  adev->ip_blocks[i].version->funcs->name, r);
				return r;
			}
		}
	}
	return 0;
}

static int amdgpu_device_enable_mgpu_fan_boost(void)
{
	struct amdgpu_gpu_instance *gpu_ins;
	struct amdgpu_device *adev;
	int i, ret = 0;

	mutex_lock(&mgpu_info.mutex);

	/*
	 * MGPU fan boost feature should be enabled
	 * only when there are two or more dGPUs in
	 * the system
	 */
	if (mgpu_info.num_dgpu < 2)
		goto out;

	for (i = 0; i < mgpu_info.num_dgpu; i++) {
		gpu_ins = &(mgpu_info.gpu_ins[i]);
		adev = gpu_ins->adev;
		if (!(adev->flags & AMD_IS_APU) &&
		    !gpu_ins->mgpu_fan_enabled) {
			ret = amdgpu_dpm_enable_mgpu_fan_boost(adev);
			if (ret)
				break;

			gpu_ins->mgpu_fan_enabled = 1;
		}
	}

out:
	mutex_unlock(&mgpu_info.mutex);

	return ret;
}

/**
 * amdgpu_device_ip_late_init - run late init for hardware IPs
 *
 * @adev: amdgpu_device pointer
 *
 * Late initialization pass for hardware IPs.  The list of all the hardware
 * IPs that make up the asic is walked and the late_init callbacks are run.
 * late_init covers any special initialization that an IP requires
 * after all of the have been initialized or something that needs to happen
 * late in the init process.
 * Returns 0 on success, negative error code on failure.
 */
static int amdgpu_device_ip_late_init(struct amdgpu_device *adev)
{
	struct amdgpu_gpu_instance *gpu_instance;
	int i = 0, r;

	for (i = 0; i < adev->num_ip_blocks; i++) {
		if (!adev->ip_blocks[i].status.hw)
			continue;
		if (adev->ip_blocks[i].version->funcs->late_init) {
			r = adev->ip_blocks[i].version->funcs->late_init((void *)adev);
			if (r) {
				DRM_ERROR("late_init of IP block <%s> failed %d\n",
					  adev->ip_blocks[i].version->funcs->name, r);
				return r;
			}
		}
		adev->ip_blocks[i].status.late_initialized = true;
	}

	r = amdgpu_ras_late_init(adev);
	if (r) {
		DRM_ERROR("amdgpu_ras_late_init failed %d", r);
		return r;
	}

	if (!amdgpu_in_reset(adev))
		amdgpu_ras_set_error_query_ready(adev, true);

	amdgpu_device_set_cg_state(adev, AMD_CG_STATE_GATE);
	amdgpu_device_set_pg_state(adev, AMD_PG_STATE_GATE);

	amdgpu_device_fill_reset_magic(adev);

	r = amdgpu_device_enable_mgpu_fan_boost();
	if (r)
		DRM_ERROR("enable mgpu fan boost failed (%d).\n", r);

	/* For passthrough configuration on arcturus and aldebaran, enable special handling SBR */
	if (amdgpu_passthrough(adev) &&
	    ((adev->asic_type == CHIP_ARCTURUS && adev->gmc.xgmi.num_physical_nodes > 1) ||
	     adev->asic_type == CHIP_ALDEBARAN))
		amdgpu_dpm_handle_passthrough_sbr(adev, true);

	if (adev->gmc.xgmi.num_physical_nodes > 1) {
		mutex_lock(&mgpu_info.mutex);

		/*
		 * Reset device p-state to low as this was booted with high.
		 *
		 * This should be performed only after all devices from the same
		 * hive get initialized.
		 *
		 * However, it's unknown how many device in the hive in advance.
		 * As this is counted one by one during devices initializations.
		 *
		 * So, we wait for all XGMI interlinked devices initialized.
		 * This may bring some delays as those devices may come from
		 * different hives. But that should be OK.
		 */
		if (mgpu_info.num_dgpu == adev->gmc.xgmi.num_physical_nodes) {
			for (i = 0; i < mgpu_info.num_gpu; i++) {
				gpu_instance = &(mgpu_info.gpu_ins[i]);
				if (gpu_instance->adev->flags & AMD_IS_APU)
					continue;

				r = amdgpu_xgmi_set_pstate(gpu_instance->adev,
						AMDGPU_XGMI_PSTATE_MIN);
				if (r) {
					DRM_ERROR("pstate setting failed (%d).\n", r);
					break;
				}
			}
		}

		mutex_unlock(&mgpu_info.mutex);
	}

	return 0;
}

/**
 * amdgpu_device_smu_fini_early - smu hw_fini wrapper
 *
 * @adev: amdgpu_device pointer
 *
 * For ASICs need to disable SMC first
 */
static void amdgpu_device_smu_fini_early(struct amdgpu_device *adev)
{
	int i, r;

	if (amdgpu_ip_version(adev, GC_HWIP, 0) > IP_VERSION(9, 0, 0))
		return;

	for (i = 0; i < adev->num_ip_blocks; i++) {
		if (!adev->ip_blocks[i].status.hw)
			continue;
		if (adev->ip_blocks[i].version->type == AMD_IP_BLOCK_TYPE_SMC) {
			r = adev->ip_blocks[i].version->funcs->hw_fini((void *)adev);
			/* XXX handle errors */
			if (r) {
				DRM_DEBUG("hw_fini of IP block <%s> failed %d\n",
					  adev->ip_blocks[i].version->funcs->name, r);
			}
			adev->ip_blocks[i].status.hw = false;
			break;
		}
	}
}

static int amdgpu_device_ip_fini_early(struct amdgpu_device *adev)
{
	int i, r;

	for (i = 0; i < adev->num_ip_blocks; i++) {
		if (!adev->ip_blocks[i].version->funcs->early_fini)
			continue;

		r = adev->ip_blocks[i].version->funcs->early_fini((void *)adev);
		if (r) {
			DRM_DEBUG("early_fini of IP block <%s> failed %d\n",
				  adev->ip_blocks[i].version->funcs->name, r);
		}
	}

	amdgpu_device_set_pg_state(adev, AMD_PG_STATE_UNGATE);
	amdgpu_device_set_cg_state(adev, AMD_CG_STATE_UNGATE);

	amdgpu_amdkfd_suspend(adev, false);

	/* Workaroud for ASICs need to disable SMC first */
	amdgpu_device_smu_fini_early(adev);

	for (i = adev->num_ip_blocks - 1; i >= 0; i--) {
		if (!adev->ip_blocks[i].status.hw)
			continue;

		r = adev->ip_blocks[i].version->funcs->hw_fini((void *)adev);
		/* XXX handle errors */
		if (r) {
			DRM_DEBUG("hw_fini of IP block <%s> failed %d\n",
				  adev->ip_blocks[i].version->funcs->name, r);
		}

		adev->ip_blocks[i].status.hw = false;
	}

	if (amdgpu_sriov_vf(adev)) {
		if (amdgpu_virt_release_full_gpu(adev, false))
			DRM_ERROR("failed to release exclusive mode on fini\n");
	}

	return 0;
}

/**
 * amdgpu_device_ip_fini - run fini for hardware IPs
 *
 * @adev: amdgpu_device pointer
 *
 * Main teardown pass for hardware IPs.  The list of all the hardware
 * IPs that make up the asic is walked and the hw_fini and sw_fini callbacks
 * are run.  hw_fini tears down the hardware associated with each IP
 * and sw_fini tears down any software state associated with each IP.
 * Returns 0 on success, negative error code on failure.
 */
static int amdgpu_device_ip_fini(struct amdgpu_device *adev)
{
	int i, r;

	if (amdgpu_sriov_vf(adev) && adev->virt.ras_init_done)
		amdgpu_virt_release_ras_err_handler_data(adev);

	if (adev->gmc.xgmi.num_physical_nodes > 1)
		amdgpu_xgmi_remove_device(adev);

	amdgpu_amdkfd_device_fini_sw(adev);

	for (i = adev->num_ip_blocks - 1; i >= 0; i--) {
		if (!adev->ip_blocks[i].status.sw)
			continue;

		if (adev->ip_blocks[i].version->type == AMD_IP_BLOCK_TYPE_GMC) {
			amdgpu_ucode_free_bo(adev);
			amdgpu_free_static_csa(&adev->virt.csa_obj);
			amdgpu_device_wb_fini(adev);
			amdgpu_device_mem_scratch_fini(adev);
			amdgpu_ib_pool_fini(adev);
			amdgpu_seq64_fini(adev);
		}

		r = adev->ip_blocks[i].version->funcs->sw_fini((void *)adev);
		/* XXX handle errors */
		if (r) {
			DRM_DEBUG("sw_fini of IP block <%s> failed %d\n",
				  adev->ip_blocks[i].version->funcs->name, r);
		}
		adev->ip_blocks[i].status.sw = false;
		adev->ip_blocks[i].status.valid = false;
	}

	for (i = adev->num_ip_blocks - 1; i >= 0; i--) {
		if (!adev->ip_blocks[i].status.late_initialized)
			continue;
		if (adev->ip_blocks[i].version->funcs->late_fini)
			adev->ip_blocks[i].version->funcs->late_fini((void *)adev);
		adev->ip_blocks[i].status.late_initialized = false;
	}

	amdgpu_ras_fini(adev);

	return 0;
}

/**
 * amdgpu_device_delayed_init_work_handler - work handler for IB tests
 *
 * @work: work_struct.
 */
static void amdgpu_device_delayed_init_work_handler(struct work_struct *work)
{
	struct amdgpu_device *adev =
		container_of(work, struct amdgpu_device, delayed_init_work.work);
	int r;

	r = amdgpu_ib_ring_tests(adev);
	if (r)
		DRM_ERROR("ib ring test failed (%d).\n", r);
}

static void amdgpu_device_delay_enable_gfx_off(struct work_struct *work)
{
	struct amdgpu_device *adev =
		container_of(work, struct amdgpu_device, gfx.gfx_off_delay_work.work);

	WARN_ON_ONCE(adev->gfx.gfx_off_state);
	WARN_ON_ONCE(adev->gfx.gfx_off_req_count);

	if (!amdgpu_dpm_set_powergating_by_smu(adev, AMD_IP_BLOCK_TYPE_GFX, true))
		adev->gfx.gfx_off_state = true;
}

/**
 * amdgpu_device_ip_suspend_phase1 - run suspend for hardware IPs (phase 1)
 *
 * @adev: amdgpu_device pointer
 *
 * Main suspend function for hardware IPs.  The list of all the hardware
 * IPs that make up the asic is walked, clockgating is disabled and the
 * suspend callbacks are run.  suspend puts the hardware and software state
 * in each IP into a state suitable for suspend.
 * Returns 0 on success, negative error code on failure.
 */
static int amdgpu_device_ip_suspend_phase1(struct amdgpu_device *adev)
{
	int i, r;

	amdgpu_device_set_pg_state(adev, AMD_PG_STATE_UNGATE);
	amdgpu_device_set_cg_state(adev, AMD_CG_STATE_UNGATE);

	/*
	 * Per PMFW team's suggestion, driver needs to handle gfxoff
	 * and df cstate features disablement for gpu reset(e.g. Mode1Reset)
	 * scenario. Add the missing df cstate disablement here.
	 */
	if (amdgpu_dpm_set_df_cstate(adev, DF_CSTATE_DISALLOW))
		dev_warn(adev->dev, "Failed to disallow df cstate");

	for (i = adev->num_ip_blocks - 1; i >= 0; i--) {
		if (!adev->ip_blocks[i].status.valid)
			continue;

		/* displays are handled separately */
		if (adev->ip_blocks[i].version->type != AMD_IP_BLOCK_TYPE_DCE)
			continue;

		/* XXX handle errors */
		r = adev->ip_blocks[i].version->funcs->suspend(adev);
		/* XXX handle errors */
		if (r) {
			DRM_ERROR("suspend of IP block <%s> failed %d\n",
				  adev->ip_blocks[i].version->funcs->name, r);
			return r;
		}

		adev->ip_blocks[i].status.hw = false;
	}

	return 0;
}

/**
 * amdgpu_device_ip_suspend_phase2 - run suspend for hardware IPs (phase 2)
 *
 * @adev: amdgpu_device pointer
 *
 * Main suspend function for hardware IPs.  The list of all the hardware
 * IPs that make up the asic is walked, clockgating is disabled and the
 * suspend callbacks are run.  suspend puts the hardware and software state
 * in each IP into a state suitable for suspend.
 * Returns 0 on success, negative error code on failure.
 */
static int amdgpu_device_ip_suspend_phase2(struct amdgpu_device *adev)
{
	int i, r;

	if (adev->in_s0ix)
		amdgpu_dpm_gfx_state_change(adev, sGpuChangeState_D3Entry);

	for (i = adev->num_ip_blocks - 1; i >= 0; i--) {
		if (!adev->ip_blocks[i].status.valid)
			continue;
		/* displays are handled in phase1 */
		if (adev->ip_blocks[i].version->type == AMD_IP_BLOCK_TYPE_DCE)
			continue;
		/* PSP lost connection when err_event_athub occurs */
		if (amdgpu_ras_intr_triggered() &&
		    adev->ip_blocks[i].version->type == AMD_IP_BLOCK_TYPE_PSP) {
			adev->ip_blocks[i].status.hw = false;
			continue;
		}

		/* skip unnecessary suspend if we do not initialize them yet */
		if (adev->gmc.xgmi.pending_reset &&
		    !(adev->ip_blocks[i].version->type == AMD_IP_BLOCK_TYPE_GMC ||
		      adev->ip_blocks[i].version->type == AMD_IP_BLOCK_TYPE_SMC ||
		      adev->ip_blocks[i].version->type == AMD_IP_BLOCK_TYPE_COMMON ||
		      adev->ip_blocks[i].version->type == AMD_IP_BLOCK_TYPE_IH)) {
			adev->ip_blocks[i].status.hw = false;
			continue;
		}

		/* skip suspend of gfx/mes and psp for S0ix
		 * gfx is in gfxoff state, so on resume it will exit gfxoff just
		 * like at runtime. PSP is also part of the always on hardware
		 * so no need to suspend it.
		 */
		if (adev->in_s0ix &&
		    (adev->ip_blocks[i].version->type == AMD_IP_BLOCK_TYPE_PSP ||
		     adev->ip_blocks[i].version->type == AMD_IP_BLOCK_TYPE_GFX ||
		     adev->ip_blocks[i].version->type == AMD_IP_BLOCK_TYPE_MES))
			continue;

		/* SDMA 5.x+ is part of GFX power domain so it's covered by GFXOFF */
		if (adev->in_s0ix &&
		    (amdgpu_ip_version(adev, SDMA0_HWIP, 0) >=
		     IP_VERSION(5, 0, 0)) &&
		    (adev->ip_blocks[i].version->type ==
		     AMD_IP_BLOCK_TYPE_SDMA))
			continue;

		/* Once swPSP provides the IMU, RLC FW binaries to TOS during cold-boot.
		 * These are in TMR, hence are expected to be reused by PSP-TOS to reload
		 * from this location and RLC Autoload automatically also gets loaded
		 * from here based on PMFW -> PSP message during re-init sequence.
		 * Therefore, the psp suspend & resume should be skipped to avoid destroy
		 * the TMR and reload FWs again for IMU enabled APU ASICs.
		 */
		if (amdgpu_in_reset(adev) &&
		    (adev->flags & AMD_IS_APU) && adev->gfx.imu.funcs &&
		    adev->ip_blocks[i].version->type == AMD_IP_BLOCK_TYPE_PSP)
			continue;

		/* XXX handle errors */
		r = adev->ip_blocks[i].version->funcs->suspend(adev);
		/* XXX handle errors */
		if (r) {
			DRM_ERROR("suspend of IP block <%s> failed %d\n",
				  adev->ip_blocks[i].version->funcs->name, r);
		}
		adev->ip_blocks[i].status.hw = false;
		/* handle putting the SMC in the appropriate state */
		if (!amdgpu_sriov_vf(adev)) {
			if (adev->ip_blocks[i].version->type == AMD_IP_BLOCK_TYPE_SMC) {
				r = amdgpu_dpm_set_mp1_state(adev, adev->mp1_state);
				if (r) {
					DRM_ERROR("SMC failed to set mp1 state %d, %d\n",
							adev->mp1_state, r);
					return r;
				}
			}
		}
	}

	return 0;
}

/**
 * amdgpu_device_ip_suspend - run suspend for hardware IPs
 *
 * @adev: amdgpu_device pointer
 *
 * Main suspend function for hardware IPs.  The list of all the hardware
 * IPs that make up the asic is walked, clockgating is disabled and the
 * suspend callbacks are run.  suspend puts the hardware and software state
 * in each IP into a state suitable for suspend.
 * Returns 0 on success, negative error code on failure.
 */
int amdgpu_device_ip_suspend(struct amdgpu_device *adev)
{
	int r;

	if (amdgpu_sriov_vf(adev)) {
		amdgpu_virt_fini_data_exchange(adev);
		amdgpu_virt_request_full_gpu(adev, false);
	}

	amdgpu_ttm_set_buffer_funcs_status(adev, false);

	r = amdgpu_device_ip_suspend_phase1(adev);
	if (r)
		return r;
	r = amdgpu_device_ip_suspend_phase2(adev);

	if (amdgpu_sriov_vf(adev))
		amdgpu_virt_release_full_gpu(adev, false);

	return r;
}

static int amdgpu_device_ip_reinit_early_sriov(struct amdgpu_device *adev)
{
	int i, r;

	static enum amd_ip_block_type ip_order[] = {
		AMD_IP_BLOCK_TYPE_COMMON,
		AMD_IP_BLOCK_TYPE_GMC,
		AMD_IP_BLOCK_TYPE_PSP,
		AMD_IP_BLOCK_TYPE_IH,
	};

	for (i = 0; i < adev->num_ip_blocks; i++) {
		int j;
		struct amdgpu_ip_block *block;

		block = &adev->ip_blocks[i];
		block->status.hw = false;

		for (j = 0; j < ARRAY_SIZE(ip_order); j++) {

			if (block->version->type != ip_order[j] ||
				!block->status.valid)
				continue;

			r = block->version->funcs->hw_init(adev);
			DRM_INFO("RE-INIT-early: %s %s\n", block->version->funcs->name, r?"failed":"succeeded");
			if (r)
				return r;
			block->status.hw = true;
		}
	}

	return 0;
}

static int amdgpu_device_ip_reinit_late_sriov(struct amdgpu_device *adev)
{
	int i, r;

	static enum amd_ip_block_type ip_order[] = {
		AMD_IP_BLOCK_TYPE_SMC,
		AMD_IP_BLOCK_TYPE_DCE,
		AMD_IP_BLOCK_TYPE_GFX,
		AMD_IP_BLOCK_TYPE_SDMA,
		AMD_IP_BLOCK_TYPE_MES,
		AMD_IP_BLOCK_TYPE_UVD,
		AMD_IP_BLOCK_TYPE_VCE,
		AMD_IP_BLOCK_TYPE_VCN,
		AMD_IP_BLOCK_TYPE_JPEG
	};

	for (i = 0; i < ARRAY_SIZE(ip_order); i++) {
		int j;
		struct amdgpu_ip_block *block;

		for (j = 0; j < adev->num_ip_blocks; j++) {
			block = &adev->ip_blocks[j];

			if (block->version->type != ip_order[i] ||
				!block->status.valid ||
				block->status.hw)
				continue;

			if (block->version->type == AMD_IP_BLOCK_TYPE_SMC)
				r = block->version->funcs->resume(adev);
			else
				r = block->version->funcs->hw_init(adev);

			DRM_INFO("RE-INIT-late: %s %s\n", block->version->funcs->name, r?"failed":"succeeded");
			if (r)
				return r;
			block->status.hw = true;
		}
	}

	return 0;
}

/**
 * amdgpu_device_ip_resume_phase1 - run resume for hardware IPs
 *
 * @adev: amdgpu_device pointer
 *
 * First resume function for hardware IPs.  The list of all the hardware
 * IPs that make up the asic is walked and the resume callbacks are run for
 * COMMON, GMC, and IH.  resume puts the hardware into a functional state
 * after a suspend and updates the software state as necessary.  This
 * function is also used for restoring the GPU after a GPU reset.
 * Returns 0 on success, negative error code on failure.
 */
static int amdgpu_device_ip_resume_phase1(struct amdgpu_device *adev)
{
	int i, r;

	for (i = 0; i < adev->num_ip_blocks; i++) {
		if (!adev->ip_blocks[i].status.valid || adev->ip_blocks[i].status.hw)
			continue;
		if (adev->ip_blocks[i].version->type == AMD_IP_BLOCK_TYPE_COMMON ||
		    adev->ip_blocks[i].version->type == AMD_IP_BLOCK_TYPE_GMC ||
		    adev->ip_blocks[i].version->type == AMD_IP_BLOCK_TYPE_IH ||
		    (adev->ip_blocks[i].version->type == AMD_IP_BLOCK_TYPE_PSP && amdgpu_sriov_vf(adev))) {

			r = adev->ip_blocks[i].version->funcs->resume(adev);
			if (r) {
				DRM_ERROR("resume of IP block <%s> failed %d\n",
					  adev->ip_blocks[i].version->funcs->name, r);
				return r;
			}
			adev->ip_blocks[i].status.hw = true;
		}
	}

	return 0;
}

/**
 * amdgpu_device_ip_resume_phase2 - run resume for hardware IPs
 *
 * @adev: amdgpu_device pointer
 *
 * Second resume function for hardware IPs.  The list of all the hardware
 * IPs that make up the asic is walked and the resume callbacks are run for
 * all blocks except COMMON, GMC, and IH.  resume puts the hardware into a
 * functional state after a suspend and updates the software state as
 * necessary.  This function is also used for restoring the GPU after a GPU
 * reset.
 * Returns 0 on success, negative error code on failure.
 */
static int amdgpu_device_ip_resume_phase2(struct amdgpu_device *adev)
{
	int i, r;

	for (i = 0; i < adev->num_ip_blocks; i++) {
		if (!adev->ip_blocks[i].status.valid || adev->ip_blocks[i].status.hw)
			continue;
		if (adev->ip_blocks[i].version->type == AMD_IP_BLOCK_TYPE_COMMON ||
		    adev->ip_blocks[i].version->type == AMD_IP_BLOCK_TYPE_GMC ||
		    adev->ip_blocks[i].version->type == AMD_IP_BLOCK_TYPE_IH ||
		    adev->ip_blocks[i].version->type == AMD_IP_BLOCK_TYPE_DCE ||
		    adev->ip_blocks[i].version->type == AMD_IP_BLOCK_TYPE_PSP)
			continue;
		r = adev->ip_blocks[i].version->funcs->resume(adev);
		if (r) {
			DRM_ERROR("resume of IP block <%s> failed %d\n",
				  adev->ip_blocks[i].version->funcs->name, r);
			return r;
		}
		adev->ip_blocks[i].status.hw = true;
	}

	return 0;
}

/**
 * amdgpu_device_ip_resume_phase3 - run resume for hardware IPs
 *
 * @adev: amdgpu_device pointer
 *
 * Third resume function for hardware IPs.  The list of all the hardware
 * IPs that make up the asic is walked and the resume callbacks are run for
 * all DCE.  resume puts the hardware into a functional state after a suspend
 * and updates the software state as necessary.  This function is also used
 * for restoring the GPU after a GPU reset.
 *
 * Returns 0 on success, negative error code on failure.
 */
static int amdgpu_device_ip_resume_phase3(struct amdgpu_device *adev)
{
	int i, r;

	for (i = 0; i < adev->num_ip_blocks; i++) {
		if (!adev->ip_blocks[i].status.valid || adev->ip_blocks[i].status.hw)
			continue;
		if (adev->ip_blocks[i].version->type == AMD_IP_BLOCK_TYPE_DCE) {
			r = adev->ip_blocks[i].version->funcs->resume(adev);
			if (r) {
				DRM_ERROR("resume of IP block <%s> failed %d\n",
					  adev->ip_blocks[i].version->funcs->name, r);
				return r;
			}
			adev->ip_blocks[i].status.hw = true;
		}
	}

	return 0;
}

/**
 * amdgpu_device_ip_resume - run resume for hardware IPs
 *
 * @adev: amdgpu_device pointer
 *
 * Main resume function for hardware IPs.  The hardware IPs
 * are split into two resume functions because they are
 * also used in recovering from a GPU reset and some additional
 * steps need to be take between them.  In this case (S3/S4) they are
 * run sequentially.
 * Returns 0 on success, negative error code on failure.
 */
static int amdgpu_device_ip_resume(struct amdgpu_device *adev)
{
	int r;

	r = amdgpu_device_ip_resume_phase1(adev);
	if (r)
		return r;

	r = amdgpu_device_fw_loading(adev);
	if (r)
		return r;

	r = amdgpu_device_ip_resume_phase2(adev);

	if (adev->mman.buffer_funcs_ring->sched.ready)
		amdgpu_ttm_set_buffer_funcs_status(adev, true);

	if (r)
		return r;

	amdgpu_fence_driver_hw_init(adev);

	r = amdgpu_device_ip_resume_phase3(adev);

	return r;
}

/**
 * amdgpu_device_detect_sriov_bios - determine if the board supports SR-IOV
 *
 * @adev: amdgpu_device pointer
 *
 * Query the VBIOS data tables to determine if the board supports SR-IOV.
 */
static void amdgpu_device_detect_sriov_bios(struct amdgpu_device *adev)
{
	if (amdgpu_sriov_vf(adev)) {
		if (adev->is_atom_fw) {
			if (amdgpu_atomfirmware_gpu_virtualization_supported(adev))
				adev->virt.caps |= AMDGPU_SRIOV_CAPS_SRIOV_VBIOS;
		} else {
			if (amdgpu_atombios_has_gpu_virtualization_table(adev))
				adev->virt.caps |= AMDGPU_SRIOV_CAPS_SRIOV_VBIOS;
		}

		if (!(adev->virt.caps & AMDGPU_SRIOV_CAPS_SRIOV_VBIOS))
			amdgpu_vf_error_put(adev, AMDGIM_ERROR_VF_NO_VBIOS, 0, 0);
	}
}

/**
 * amdgpu_device_asic_has_dc_support - determine if DC supports the asic
 *
 * @asic_type: AMD asic type
 *
 * Check if there is DC (new modesetting infrastructre) support for an asic.
 * returns true if DC has support, false if not.
 */
bool amdgpu_device_asic_has_dc_support(enum amd_asic_type asic_type)
{
	switch (asic_type) {
#ifdef CONFIG_DRM_AMDGPU_SI
	case CHIP_HAINAN:
#endif
	case CHIP_TOPAZ:
		/* chips with no display hardware */
		return false;
#if defined(CONFIG_DRM_AMD_DC)
	case CHIP_TAHITI:
	case CHIP_PITCAIRN:
	case CHIP_VERDE:
	case CHIP_OLAND:
		/*
		 * We have systems in the wild with these ASICs that require
		 * LVDS and VGA support which is not supported with DC.
		 *
		 * Fallback to the non-DC driver here by default so as not to
		 * cause regressions.
		 */
#if defined(CONFIG_DRM_AMD_DC_SI)
		return amdgpu_dc > 0;
#else
		return false;
#endif
	case CHIP_BONAIRE:
	case CHIP_KAVERI:
	case CHIP_KABINI:
	case CHIP_MULLINS:
		/*
		 * We have systems in the wild with these ASICs that require
		 * VGA support which is not supported with DC.
		 *
		 * Fallback to the non-DC driver here by default so as not to
		 * cause regressions.
		 */
		return amdgpu_dc > 0;
	default:
		return amdgpu_dc != 0;
#else
	default:
		if (amdgpu_dc > 0)
			DRM_INFO_ONCE("Display Core has been requested via kernel parameter but isn't supported by ASIC, ignoring\n");
		return false;
#endif
	}
}

/**
 * amdgpu_device_has_dc_support - check if dc is supported
 *
 * @adev: amdgpu_device pointer
 *
 * Returns true for supported, false for not supported
 */
bool amdgpu_device_has_dc_support(struct amdgpu_device *adev)
{
	if (adev->enable_virtual_display ||
	    (adev->harvest_ip_mask & AMD_HARVEST_IP_DMU_MASK))
		return false;

	return amdgpu_device_asic_has_dc_support(adev->asic_type);
}

static void amdgpu_device_xgmi_reset_func(struct work_struct *__work)
{
	struct amdgpu_device *adev =
		container_of(__work, struct amdgpu_device, xgmi_reset_work);
	struct amdgpu_hive_info *hive = amdgpu_get_xgmi_hive(adev);

	/* It's a bug to not have a hive within this function */
	if (WARN_ON(!hive))
		return;

	/*
	 * Use task barrier to synchronize all xgmi reset works across the
	 * hive. task_barrier_enter and task_barrier_exit will block
	 * until all the threads running the xgmi reset works reach
	 * those points. task_barrier_full will do both blocks.
	 */
	if (amdgpu_asic_reset_method(adev) == AMD_RESET_METHOD_BACO) {

		task_barrier_enter(&hive->tb);
		adev->asic_reset_res = amdgpu_device_baco_enter(adev_to_drm(adev));

		if (adev->asic_reset_res)
			goto fail;

		task_barrier_exit(&hive->tb);
		adev->asic_reset_res = amdgpu_device_baco_exit(adev_to_drm(adev));

		if (adev->asic_reset_res)
			goto fail;

		amdgpu_ras_reset_error_count(adev, AMDGPU_RAS_BLOCK__MMHUB);
	} else {

		task_barrier_full(&hive->tb);
		adev->asic_reset_res =  amdgpu_asic_reset(adev);
	}

fail:
	if (adev->asic_reset_res)
		DRM_WARN("ASIC reset failed with error, %d for drm dev, %s",
			 adev->asic_reset_res, adev_to_drm(adev)->unique);
	amdgpu_put_xgmi_hive(hive);
}

static int amdgpu_device_get_job_timeout_settings(struct amdgpu_device *adev)
{
	char *input = amdgpu_lockup_timeout;
	char *timeout_setting = NULL;
	int index = 0;
	long timeout;
	int ret = 0;

	/*
	 * By default timeout for non compute jobs is 10000
	 * and 60000 for compute jobs.
	 * In SR-IOV or passthrough mode, timeout for compute
	 * jobs are 60000 by default.
	 */
	adev->gfx_timeout = msecs_to_jiffies(10000);
	adev->sdma_timeout = adev->video_timeout = adev->gfx_timeout;
	if (amdgpu_sriov_vf(adev))
		adev->compute_timeout = amdgpu_sriov_is_pp_one_vf(adev) ?
					msecs_to_jiffies(60000) : msecs_to_jiffies(10000);
	else
		adev->compute_timeout =  msecs_to_jiffies(60000);

	if (strnlen(input, AMDGPU_MAX_TIMEOUT_PARAM_LENGTH)) {
		while ((timeout_setting = strsep(&input, ",")) &&
				strnlen(timeout_setting, AMDGPU_MAX_TIMEOUT_PARAM_LENGTH)) {
			ret = kstrtol(timeout_setting, 0, &timeout);
			if (ret)
				return ret;

			if (timeout == 0) {
				index++;
				continue;
			} else if (timeout < 0) {
				timeout = MAX_SCHEDULE_TIMEOUT;
				dev_warn(adev->dev, "lockup timeout disabled");
				add_taint(TAINT_SOFTLOCKUP, LOCKDEP_STILL_OK);
			} else {
				timeout = msecs_to_jiffies(timeout);
			}

			switch (index++) {
			case 0:
				adev->gfx_timeout = timeout;
				break;
			case 1:
				adev->compute_timeout = timeout;
				break;
			case 2:
				adev->sdma_timeout = timeout;
				break;
			case 3:
				adev->video_timeout = timeout;
				break;
			default:
				break;
			}
		}
		/*
		 * There is only one value specified and
		 * it should apply to all non-compute jobs.
		 */
		if (index == 1) {
			adev->sdma_timeout = adev->video_timeout = adev->gfx_timeout;
			if (amdgpu_sriov_vf(adev) || amdgpu_passthrough(adev))
				adev->compute_timeout = adev->gfx_timeout;
		}
	}

	return ret;
}

/**
 * amdgpu_device_check_iommu_direct_map - check if RAM direct mapped to GPU
 *
 * @adev: amdgpu_device pointer
 *
 * RAM direct mapped to GPU if IOMMU is not enabled or is pass through mode
 */
static void amdgpu_device_check_iommu_direct_map(struct amdgpu_device *adev)
{
	struct iommu_domain *domain;

	domain = iommu_get_domain_for_dev(adev->dev);
	if (!domain || domain->type == IOMMU_DOMAIN_IDENTITY)
		adev->ram_is_direct_mapped = true;
}

#if defined(CONFIG_HSA_AMD_P2P)
/**
 * amdgpu_device_check_iommu_remap - Check if DMA remapping is enabled.
 *
 * @adev: amdgpu_device pointer
 *
 * return if IOMMU remapping bar address
 */
static bool amdgpu_device_check_iommu_remap(struct amdgpu_device *adev)
{
	struct iommu_domain *domain;

	domain = iommu_get_domain_for_dev(adev->dev);
	if (domain && (domain->type == IOMMU_DOMAIN_DMA ||
		domain->type ==	IOMMU_DOMAIN_DMA_FQ))
		return true;

	return false;
}
#endif

static const struct attribute *amdgpu_dev_attributes[] = {
	&dev_attr_pcie_replay_count.attr,
	NULL
};

static void amdgpu_device_set_mcbp(struct amdgpu_device *adev)
{
	if (amdgpu_mcbp == 1)
		adev->gfx.mcbp = true;
	else if (amdgpu_mcbp == 0)
		adev->gfx.mcbp = false;

	if (amdgpu_sriov_vf(adev))
		adev->gfx.mcbp = true;

	if (adev->gfx.mcbp)
		DRM_INFO("MCBP is enabled\n");
}

/**
 * amdgpu_device_init - initialize the driver
 *
 * @adev: amdgpu_device pointer
 * @flags: driver flags
 *
 * Initializes the driver info and hw (all asics).
 * Returns 0 for success or an error on failure.
 * Called at driver startup.
 */
int amdgpu_device_init(struct amdgpu_device *adev,
		       uint32_t flags)
{
	struct drm_device *ddev = adev_to_drm(adev);
	struct pci_dev *pdev = adev->pdev;
	int r, i;
	bool px = false;
	u32 max_MBps;
	int tmp;

	adev->shutdown = false;
	adev->flags = flags;

	if (amdgpu_force_asic_type >= 0 && amdgpu_force_asic_type < CHIP_LAST)
		adev->asic_type = amdgpu_force_asic_type;
	else
		adev->asic_type = flags & AMD_ASIC_MASK;

	adev->usec_timeout = AMDGPU_MAX_USEC_TIMEOUT;
	if (amdgpu_emu_mode == 1)
		adev->usec_timeout *= 10;
	adev->gmc.gart_size = 512 * 1024 * 1024;
	adev->accel_working = false;
	adev->num_rings = 0;
	RCU_INIT_POINTER(adev->gang_submit, dma_fence_get_stub());
	adev->mman.buffer_funcs = NULL;
	adev->mman.buffer_funcs_ring = NULL;
	adev->vm_manager.vm_pte_funcs = NULL;
	adev->vm_manager.vm_pte_num_scheds = 0;
	adev->gmc.gmc_funcs = NULL;
	adev->harvest_ip_mask = 0x0;
	adev->fence_context = dma_fence_context_alloc(AMDGPU_MAX_RINGS);
	bitmap_zero(adev->gfx.pipe_reserve_bitmap, AMDGPU_MAX_COMPUTE_QUEUES);

	adev->smc_rreg = &amdgpu_invalid_rreg;
	adev->smc_wreg = &amdgpu_invalid_wreg;
	adev->pcie_rreg = &amdgpu_invalid_rreg;
	adev->pcie_wreg = &amdgpu_invalid_wreg;
	adev->pcie_rreg_ext = &amdgpu_invalid_rreg_ext;
	adev->pcie_wreg_ext = &amdgpu_invalid_wreg_ext;
	adev->pciep_rreg = &amdgpu_invalid_rreg;
	adev->pciep_wreg = &amdgpu_invalid_wreg;
	adev->pcie_rreg64 = &amdgpu_invalid_rreg64;
	adev->pcie_wreg64 = &amdgpu_invalid_wreg64;
	adev->pcie_rreg64_ext = &amdgpu_invalid_rreg64_ext;
	adev->pcie_wreg64_ext = &amdgpu_invalid_wreg64_ext;
	adev->uvd_ctx_rreg = &amdgpu_invalid_rreg;
	adev->uvd_ctx_wreg = &amdgpu_invalid_wreg;
	adev->didt_rreg = &amdgpu_invalid_rreg;
	adev->didt_wreg = &amdgpu_invalid_wreg;
	adev->gc_cac_rreg = &amdgpu_invalid_rreg;
	adev->gc_cac_wreg = &amdgpu_invalid_wreg;
	adev->audio_endpt_rreg = &amdgpu_block_invalid_rreg;
	adev->audio_endpt_wreg = &amdgpu_block_invalid_wreg;

	DRM_INFO("initializing kernel modesetting (%s 0x%04X:0x%04X 0x%04X:0x%04X 0x%02X).\n",
		 amdgpu_asic_name[adev->asic_type], pdev->vendor, pdev->device,
		 pdev->subsystem_vendor, pdev->subsystem_device, pdev->revision);

	/* mutex initialization are all done here so we
	 * can recall function without having locking issues
	 */
	mutex_init(&adev->firmware.mutex);
	mutex_init(&adev->pm.mutex);
	mutex_init(&adev->gfx.gpu_clock_mutex);
	mutex_init(&adev->srbm_mutex);
	mutex_init(&adev->gfx.pipe_reserve_mutex);
	mutex_init(&adev->gfx.gfx_off_mutex);
	mutex_init(&adev->gfx.partition_mutex);
	mutex_init(&adev->grbm_idx_mutex);
	mutex_init(&adev->mn_lock);
	mutex_init(&adev->virt.vf_errors.lock);
	mutex_init(&adev->virt.rlcg_reg_lock);
	hash_init(adev->mn_hash);
	mutex_init(&adev->psp.mutex);
	mutex_init(&adev->notifier_lock);
	mutex_init(&adev->pm.stable_pstate_ctx_lock);
	mutex_init(&adev->benchmark_mutex);
	mutex_init(&adev->gfx.reset_sem_mutex);
	/* Initialize the mutex for cleaner shader isolation between GFX and compute processes */
	mutex_init(&adev->enforce_isolation_mutex);
	mutex_init(&adev->gfx.kfd_sch_mutex);

	amdgpu_device_init_apu_flags(adev);

	r = amdgpu_device_check_arguments(adev);
	if (r)
		return r;

	spin_lock_init(&adev->mmio_idx_lock);
	spin_lock_init(&adev->smc_idx_lock);
	spin_lock_init(&adev->pcie_idx_lock);
	spin_lock_init(&adev->uvd_ctx_idx_lock);
	spin_lock_init(&adev->didt_idx_lock);
	spin_lock_init(&adev->gc_cac_idx_lock);
	spin_lock_init(&adev->se_cac_idx_lock);
	spin_lock_init(&adev->audio_endpt_idx_lock);
	spin_lock_init(&adev->mm_stats.lock);
	spin_lock_init(&adev->wb.lock);

	INIT_LIST_HEAD(&adev->reset_list);

	INIT_LIST_HEAD(&adev->ras_list);

	INIT_LIST_HEAD(&adev->pm.od_kobj_list);

	INIT_DELAYED_WORK(&adev->delayed_init_work,
			  amdgpu_device_delayed_init_work_handler);
	INIT_DELAYED_WORK(&adev->gfx.gfx_off_delay_work,
			  amdgpu_device_delay_enable_gfx_off);
	/*
	 * Initialize the enforce_isolation work structures for each XCP
	 * partition.  This work handler is responsible for enforcing shader
	 * isolation on AMD GPUs.  It counts the number of emitted fences for
	 * each GFX and compute ring.  If there are any fences, it schedules
	 * the `enforce_isolation_work` to be run after a delay.  If there are
	 * no fences, it signals the Kernel Fusion Driver (KFD) to resume the
	 * runqueue.
	 */
	for (i = 0; i < MAX_XCP; i++) {
		INIT_DELAYED_WORK(&adev->gfx.enforce_isolation[i].work,
				  amdgpu_gfx_enforce_isolation_handler);
		adev->gfx.enforce_isolation[i].adev = adev;
		adev->gfx.enforce_isolation[i].xcp_id = i;
	}

	INIT_WORK(&adev->xgmi_reset_work, amdgpu_device_xgmi_reset_func);

	adev->gfx.gfx_off_req_count = 1;
	adev->gfx.gfx_off_residency = 0;
	adev->gfx.gfx_off_entrycount = 0;
	adev->pm.ac_power = power_supply_is_system_supplied() > 0;

	atomic_set(&adev->throttling_logging_enabled, 1);
	/*
	 * If throttling continues, logging will be performed every minute
	 * to avoid log flooding. "-1" is subtracted since the thermal
	 * throttling interrupt comes every second. Thus, the total logging
	 * interval is 59 seconds(retelimited printk interval) + 1(waiting
	 * for throttling interrupt) = 60 seconds.
	 */
	ratelimit_state_init(&adev->throttling_logging_rs, (60 - 1) * HZ, 1);
	ratelimit_set_flags(&adev->throttling_logging_rs, RATELIMIT_MSG_ON_RELEASE);

	/* Registers mapping */
	/* TODO: block userspace mapping of io register */
	if (adev->asic_type >= CHIP_BONAIRE) {
		adev->rmmio_base = pci_resource_start(adev->pdev, 5);
		adev->rmmio_size = pci_resource_len(adev->pdev, 5);
	} else {
		adev->rmmio_base = pci_resource_start(adev->pdev, 2);
		adev->rmmio_size = pci_resource_len(adev->pdev, 2);
	}

	for (i = 0; i < AMD_IP_BLOCK_TYPE_NUM; i++)
		atomic_set(&adev->pm.pwr_state[i], POWER_STATE_UNKNOWN);

	adev->rmmio = ioremap(adev->rmmio_base, adev->rmmio_size);
	if (!adev->rmmio)
		return -ENOMEM;

	DRM_INFO("register mmio base: 0x%08X\n", (uint32_t)adev->rmmio_base);
	DRM_INFO("register mmio size: %u\n", (unsigned int)adev->rmmio_size);

	/*
	 * Reset domain needs to be present early, before XGMI hive discovered
	 * (if any) and intitialized to use reset sem and in_gpu reset flag
	 * early on during init and before calling to RREG32.
	 */
	adev->reset_domain = amdgpu_reset_create_reset_domain(SINGLE_DEVICE, "amdgpu-reset-dev");
	if (!adev->reset_domain)
		return -ENOMEM;

	/* detect hw virtualization here */
	amdgpu_detect_virtualization(adev);

	amdgpu_device_get_pcie_info(adev);

	r = amdgpu_device_get_job_timeout_settings(adev);
	if (r) {
		dev_err(adev->dev, "invalid lockup_timeout parameter syntax\n");
		return r;
	}

	amdgpu_device_set_mcbp(adev);

	/* early init functions */
	r = amdgpu_device_ip_early_init(adev);
	if (r)
		return r;

	/* Get rid of things like offb */
	r = drm_aperture_remove_conflicting_pci_framebuffers(adev->pdev, &amdgpu_kms_driver);
	if (r)
		return r;

	/* Enable TMZ based on IP_VERSION */
	amdgpu_gmc_tmz_set(adev);

	if (amdgpu_sriov_vf(adev) &&
	    amdgpu_ip_version(adev, GC_HWIP, 0) >= IP_VERSION(10, 3, 0))
		/* VF MMIO access (except mailbox range) from CPU
		 * will be blocked during sriov runtime
		 */
		adev->virt.caps |= AMDGPU_VF_MMIO_ACCESS_PROTECT;

	amdgpu_gmc_noretry_set(adev);
	/* Need to get xgmi info early to decide the reset behavior*/
	if (adev->gmc.xgmi.supported) {
		r = adev->gfxhub.funcs->get_xgmi_info(adev);
		if (r)
			return r;
	}

	/* enable PCIE atomic ops */
	if (amdgpu_sriov_vf(adev)) {
		if (adev->virt.fw_reserve.p_pf2vf)
			adev->have_atomics_support = ((struct amd_sriov_msg_pf2vf_info *)
						      adev->virt.fw_reserve.p_pf2vf)->pcie_atomic_ops_support_flags ==
				(PCI_EXP_DEVCAP2_ATOMIC_COMP32 | PCI_EXP_DEVCAP2_ATOMIC_COMP64);
	/* APUs w/ gfx9 onwards doesn't reply on PCIe atomics, rather it is a
	 * internal path natively support atomics, set have_atomics_support to true.
	 */
	} else if ((adev->flags & AMD_IS_APU) &&
		   (amdgpu_ip_version(adev, GC_HWIP, 0) >
		    IP_VERSION(9, 0, 0))) {
		adev->have_atomics_support = true;
	} else {
		adev->have_atomics_support =
			!pci_enable_atomic_ops_to_root(adev->pdev,
					  PCI_EXP_DEVCAP2_ATOMIC_COMP32 |
					  PCI_EXP_DEVCAP2_ATOMIC_COMP64);
	}

	if (!adev->have_atomics_support)
		dev_info(adev->dev, "PCIE atomic ops is not supported\n");

	/* doorbell bar mapping and doorbell index init*/
	amdgpu_doorbell_init(adev);

	if (amdgpu_emu_mode == 1) {
		/* post the asic on emulation mode */
		emu_soc_asic_init(adev);
		goto fence_driver_init;
	}

	amdgpu_reset_init(adev);

	/* detect if we are with an SRIOV vbios */
	if (adev->bios)
		amdgpu_device_detect_sriov_bios(adev);

	/* check if we need to reset the asic
	 *  E.g., driver was not cleanly unloaded previously, etc.
	 */
	if (!amdgpu_sriov_vf(adev) && amdgpu_asic_need_reset_on_init(adev)) {
		if (adev->gmc.xgmi.num_physical_nodes) {
			dev_info(adev->dev, "Pending hive reset.\n");
			adev->gmc.xgmi.pending_reset = true;
			/* Only need to init necessary block for SMU to handle the reset */
			for (i = 0; i < adev->num_ip_blocks; i++) {
				if (!adev->ip_blocks[i].status.valid)
					continue;
				if (!(adev->ip_blocks[i].version->type == AMD_IP_BLOCK_TYPE_GMC ||
				      adev->ip_blocks[i].version->type == AMD_IP_BLOCK_TYPE_COMMON ||
				      adev->ip_blocks[i].version->type == AMD_IP_BLOCK_TYPE_IH ||
				      adev->ip_blocks[i].version->type == AMD_IP_BLOCK_TYPE_SMC)) {
					DRM_DEBUG("IP %s disabled for hw_init.\n",
						adev->ip_blocks[i].version->funcs->name);
					adev->ip_blocks[i].status.hw = true;
				}
			}
		} else if (amdgpu_ip_version(adev, MP1_HWIP, 0) == IP_VERSION(13, 0, 10) &&
				   !amdgpu_device_has_display_hardware(adev)) {
					r = psp_gpu_reset(adev);
		} else {
				tmp = amdgpu_reset_method;
				/* It should do a default reset when loading or reloading the driver,
				 * regardless of the module parameter reset_method.
				 */
				amdgpu_reset_method = AMD_RESET_METHOD_NONE;
				r = amdgpu_asic_reset(adev);
				amdgpu_reset_method = tmp;
		}

		if (r) {
		  dev_err(adev->dev, "asic reset on init failed\n");
		  goto failed;
		}
	}

	/* Post card if necessary */
	if (amdgpu_device_need_post(adev)) {
		if (!adev->bios) {
			dev_err(adev->dev, "no vBIOS found\n");
			r = -EINVAL;
			goto failed;
		}
		DRM_INFO("GPU posting now...\n");
		r = amdgpu_device_asic_init(adev);
		if (r) {
			dev_err(adev->dev, "gpu post error!\n");
			goto failed;
		}
	}

	if (adev->bios) {
		if (adev->is_atom_fw) {
			/* Initialize clocks */
			r = amdgpu_atomfirmware_get_clock_info(adev);
			if (r) {
				dev_err(adev->dev, "amdgpu_atomfirmware_get_clock_info failed\n");
				amdgpu_vf_error_put(adev, AMDGIM_ERROR_VF_ATOMBIOS_GET_CLOCK_FAIL, 0, 0);
				goto failed;
			}
		} else {
			/* Initialize clocks */
			r = amdgpu_atombios_get_clock_info(adev);
			if (r) {
				dev_err(adev->dev, "amdgpu_atombios_get_clock_info failed\n");
				amdgpu_vf_error_put(adev, AMDGIM_ERROR_VF_ATOMBIOS_GET_CLOCK_FAIL, 0, 0);
				goto failed;
			}
			/* init i2c buses */
			if (!amdgpu_device_has_dc_support(adev))
				amdgpu_atombios_i2c_init(adev);
		}
	}

fence_driver_init:
	/* Fence driver */
	r = amdgpu_fence_driver_sw_init(adev);
	if (r) {
		dev_err(adev->dev, "amdgpu_fence_driver_sw_init failed\n");
		amdgpu_vf_error_put(adev, AMDGIM_ERROR_VF_FENCE_INIT_FAIL, 0, 0);
		goto failed;
	}

	/* init the mode config */
	drm_mode_config_init(adev_to_drm(adev));

	r = amdgpu_device_ip_init(adev);
	if (r) {
		dev_err(adev->dev, "amdgpu_device_ip_init failed\n");
		amdgpu_vf_error_put(adev, AMDGIM_ERROR_VF_AMDGPU_INIT_FAIL, 0, 0);
		goto release_ras_con;
	}

	amdgpu_fence_driver_hw_init(adev);

	dev_info(adev->dev,
		"SE %d, SH per SE %d, CU per SH %d, active_cu_number %d\n",
			adev->gfx.config.max_shader_engines,
			adev->gfx.config.max_sh_per_se,
			adev->gfx.config.max_cu_per_sh,
			adev->gfx.cu_info.number);

	adev->accel_working = true;

	amdgpu_vm_check_compute_bug(adev);

	/* Initialize the buffer migration limit. */
	if (amdgpu_moverate >= 0)
		max_MBps = amdgpu_moverate;
	else
		max_MBps = 8; /* Allow 8 MB/s. */
	/* Get a log2 for easy divisions. */
	adev->mm_stats.log2_max_MBps = ilog2(max(1u, max_MBps));

	/*
	 * Register gpu instance before amdgpu_device_enable_mgpu_fan_boost.
	 * Otherwise the mgpu fan boost feature will be skipped due to the
	 * gpu instance is counted less.
	 */
	amdgpu_register_gpu_instance(adev);

	/* enable clockgating, etc. after ib tests, etc. since some blocks require
	 * explicit gating rather than handling it automatically.
	 */
	if (!adev->gmc.xgmi.pending_reset) {
		r = amdgpu_device_ip_late_init(adev);
		if (r) {
			dev_err(adev->dev, "amdgpu_device_ip_late_init failed\n");
			amdgpu_vf_error_put(adev, AMDGIM_ERROR_VF_AMDGPU_LATE_INIT_FAIL, 0, r);
			goto release_ras_con;
		}
		/* must succeed. */
		amdgpu_ras_resume(adev);
		queue_delayed_work(system_wq, &adev->delayed_init_work,
				   msecs_to_jiffies(AMDGPU_RESUME_MS));
	}

	if (amdgpu_sriov_vf(adev)) {
		amdgpu_virt_release_full_gpu(adev, true);
		flush_delayed_work(&adev->delayed_init_work);
	}

	/*
	 * Place those sysfs registering after `late_init`. As some of those
	 * operations performed in `late_init` might affect the sysfs
	 * interfaces creating.
	 */
	r = amdgpu_atombios_sysfs_init(adev);
	if (r)
		drm_err(&adev->ddev,
			"registering atombios sysfs failed (%d).\n", r);

	r = amdgpu_pm_sysfs_init(adev);
	if (r)
		DRM_ERROR("registering pm sysfs failed (%d).\n", r);

	r = amdgpu_ucode_sysfs_init(adev);
	if (r) {
		adev->ucode_sysfs_en = false;
		DRM_ERROR("Creating firmware sysfs failed (%d).\n", r);
	} else
		adev->ucode_sysfs_en = true;

	r = sysfs_create_files(&adev->dev->kobj, amdgpu_dev_attributes);
	if (r)
		dev_err(adev->dev, "Could not create amdgpu device attr\n");

	r = devm_device_add_group(adev->dev, &amdgpu_board_attrs_group);
	if (r)
		dev_err(adev->dev,
			"Could not create amdgpu board attributes\n");

	amdgpu_fru_sysfs_init(adev);
	amdgpu_reg_state_sysfs_init(adev);

	if (IS_ENABLED(CONFIG_PERF_EVENTS))
		r = amdgpu_pmu_init(adev);
	if (r)
		dev_err(adev->dev, "amdgpu_pmu_init failed\n");

	/* Have stored pci confspace at hand for restore in sudden PCI error */
	if (amdgpu_device_cache_pci_state(adev->pdev))
		pci_restore_state(pdev);

	/* if we have > 1 VGA cards, then disable the amdgpu VGA resources */
	/* this will fail for cards that aren't VGA class devices, just
	 * ignore it
	 */
	if ((adev->pdev->class >> 8) == PCI_CLASS_DISPLAY_VGA)
		vga_client_register(adev->pdev, amdgpu_device_vga_set_decode);

	px = amdgpu_device_supports_px(ddev);

	if (px || (!dev_is_removable(&adev->pdev->dev) &&
				apple_gmux_detect(NULL, NULL)))
		vga_switcheroo_register_client(adev->pdev,
					       &amdgpu_switcheroo_ops, px);

	if (px)
		vga_switcheroo_init_domain_pm_ops(adev->dev, &adev->vga_pm_domain);

	if (adev->gmc.xgmi.pending_reset)
		queue_delayed_work(system_wq, &mgpu_info.delayed_reset_work,
				   msecs_to_jiffies(AMDGPU_RESUME_MS));

	amdgpu_device_check_iommu_direct_map(adev);

	return 0;

release_ras_con:
	if (amdgpu_sriov_vf(adev))
		amdgpu_virt_release_full_gpu(adev, true);

	/* failed in exclusive mode due to timeout */
	if (amdgpu_sriov_vf(adev) &&
		!amdgpu_sriov_runtime(adev) &&
		amdgpu_virt_mmio_blocked(adev) &&
		!amdgpu_virt_wait_reset(adev)) {
		dev_err(adev->dev, "VF exclusive mode timeout\n");
		/* Don't send request since VF is inactive. */
		adev->virt.caps &= ~AMDGPU_SRIOV_CAPS_RUNTIME;
		adev->virt.ops = NULL;
		r = -EAGAIN;
	}
	amdgpu_release_ras_context(adev);

failed:
	amdgpu_vf_error_trans_all(adev);

	return r;
}

static void amdgpu_device_unmap_mmio(struct amdgpu_device *adev)
{

	/* Clear all CPU mappings pointing to this device */
	unmap_mapping_range(adev->ddev.anon_inode->i_mapping, 0, 0, 1);

	/* Unmap all mapped bars - Doorbell, registers and VRAM */
	amdgpu_doorbell_fini(adev);

	iounmap(adev->rmmio);
	adev->rmmio = NULL;
	if (adev->mman.aper_base_kaddr)
		iounmap(adev->mman.aper_base_kaddr);
	adev->mman.aper_base_kaddr = NULL;

	/* Memory manager related */
	if (!adev->gmc.xgmi.connected_to_cpu && !adev->gmc.is_app_apu) {
		arch_phys_wc_del(adev->gmc.vram_mtrr);
		arch_io_free_memtype_wc(adev->gmc.aper_base, adev->gmc.aper_size);
	}
}

/**
 * amdgpu_device_fini_hw - tear down the driver
 *
 * @adev: amdgpu_device pointer
 *
 * Tear down the driver info (all asics).
 * Called at driver shutdown.
 */
void amdgpu_device_fini_hw(struct amdgpu_device *adev)
{
	dev_info(adev->dev, "amdgpu: finishing device.\n");
	flush_delayed_work(&adev->delayed_init_work);

	if (adev->mman.initialized)
		drain_workqueue(adev->mman.bdev.wq);
	adev->shutdown = true;

	/* make sure IB test finished before entering exclusive mode
	 * to avoid preemption on IB test
	 */
	if (amdgpu_sriov_vf(adev)) {
		amdgpu_virt_request_full_gpu(adev, false);
		amdgpu_virt_fini_data_exchange(adev);
	}

	/* disable all interrupts */
	amdgpu_irq_disable_all(adev);
	if (adev->mode_info.mode_config_initialized) {
		if (!drm_drv_uses_atomic_modeset(adev_to_drm(adev)))
			drm_helper_force_disable_all(adev_to_drm(adev));
		else
			drm_atomic_helper_shutdown(adev_to_drm(adev));
	}
	amdgpu_fence_driver_hw_fini(adev);

	if (adev->pm.sysfs_initialized)
		amdgpu_pm_sysfs_fini(adev);
	if (adev->ucode_sysfs_en)
		amdgpu_ucode_sysfs_fini(adev);
	sysfs_remove_files(&adev->dev->kobj, amdgpu_dev_attributes);
	amdgpu_fru_sysfs_fini(adev);

	amdgpu_reg_state_sysfs_fini(adev);

	/* disable ras feature must before hw fini */
	amdgpu_ras_pre_fini(adev);

	amdgpu_ttm_set_buffer_funcs_status(adev, false);

	amdgpu_device_ip_fini_early(adev);

	amdgpu_irq_fini_hw(adev);

	if (adev->mman.initialized)
		ttm_device_clear_dma_mappings(&adev->mman.bdev);

	amdgpu_gart_dummy_page_fini(adev);

	if (drm_dev_is_unplugged(adev_to_drm(adev)))
		amdgpu_device_unmap_mmio(adev);

}

void amdgpu_device_fini_sw(struct amdgpu_device *adev)
{
	int idx;
	bool px;

	amdgpu_device_ip_fini(adev);
	amdgpu_fence_driver_sw_fini(adev);
	amdgpu_ucode_release(&adev->firmware.gpu_info_fw);
	adev->accel_working = false;
	dma_fence_put(rcu_dereference_protected(adev->gang_submit, true));

	amdgpu_reset_fini(adev);

	/* free i2c buses */
	if (!amdgpu_device_has_dc_support(adev))
		amdgpu_i2c_fini(adev);

	if (amdgpu_emu_mode != 1)
		amdgpu_atombios_fini(adev);

	kfree(adev->bios);
	adev->bios = NULL;

	kfree(adev->fru_info);
	adev->fru_info = NULL;

	px = amdgpu_device_supports_px(adev_to_drm(adev));

	if (px || (!dev_is_removable(&adev->pdev->dev) &&
				apple_gmux_detect(NULL, NULL)))
		vga_switcheroo_unregister_client(adev->pdev);

	if (px)
		vga_switcheroo_fini_domain_pm_ops(adev->dev);

	if ((adev->pdev->class >> 8) == PCI_CLASS_DISPLAY_VGA)
		vga_client_unregister(adev->pdev);

	if (drm_dev_enter(adev_to_drm(adev), &idx)) {

		iounmap(adev->rmmio);
		adev->rmmio = NULL;
		amdgpu_doorbell_fini(adev);
		drm_dev_exit(idx);
	}

	if (IS_ENABLED(CONFIG_PERF_EVENTS))
		amdgpu_pmu_fini(adev);
	if (adev->mman.discovery_bin)
		amdgpu_discovery_fini(adev);

	amdgpu_reset_put_reset_domain(adev->reset_domain);
	adev->reset_domain = NULL;

	kfree(adev->pci_state);

}

/**
 * amdgpu_device_evict_resources - evict device resources
 * @adev: amdgpu device object
 *
 * Evicts all ttm device resources(vram BOs, gart table) from the lru list
 * of the vram memory type. Mainly used for evicting device resources
 * at suspend time.
 *
 */
static int amdgpu_device_evict_resources(struct amdgpu_device *adev)
{
	int ret;

	/* No need to evict vram on APUs for suspend to ram or s2idle */
	if ((adev->in_s3 || adev->in_s0ix) && (adev->flags & AMD_IS_APU))
		return 0;

	ret = amdgpu_ttm_evict_resources(adev, TTM_PL_VRAM);
	if (ret)
		DRM_WARN("evicting device resources failed\n");
	return ret;
}

/*
 * Suspend & resume.
 */
/**
 * amdgpu_device_prepare - prepare for device suspend
 *
 * @dev: drm dev pointer
 *
 * Prepare to put the hw in the suspend state (all asics).
 * Returns 0 for success or an error on failure.
 * Called at driver suspend.
 */
int amdgpu_device_prepare(struct drm_device *dev)
{
	struct amdgpu_device *adev = drm_to_adev(dev);
	int i, r;

	amdgpu_choose_low_power_state(adev);

	if (dev->switch_power_state == DRM_SWITCH_POWER_OFF)
		return 0;

	/* Evict the majority of BOs before starting suspend sequence */
	r = amdgpu_device_evict_resources(adev);
	if (r)
		goto unprepare;

	flush_delayed_work(&adev->gfx.gfx_off_delay_work);

	for (i = 0; i < adev->num_ip_blocks; i++) {
		if (!adev->ip_blocks[i].status.valid)
			continue;
		if (!adev->ip_blocks[i].version->funcs->prepare_suspend)
			continue;
		r = adev->ip_blocks[i].version->funcs->prepare_suspend((void *)adev);
		if (r)
			goto unprepare;
	}

	return 0;

unprepare:
	adev->in_s0ix = adev->in_s3 = false;

	return r;
}

/**
 * amdgpu_device_suspend - initiate device suspend
 *
 * @dev: drm dev pointer
 * @fbcon : notify the fbdev of suspend
 *
 * Puts the hw in the suspend state (all asics).
 * Returns 0 for success or an error on failure.
 * Called at driver suspend.
 */
int amdgpu_device_suspend(struct drm_device *dev, bool fbcon)
{
	struct amdgpu_device *adev = drm_to_adev(dev);
	int r = 0;

	if (dev->switch_power_state == DRM_SWITCH_POWER_OFF)
		return 0;

	adev->in_suspend = true;

	if (amdgpu_sriov_vf(adev)) {
		amdgpu_virt_fini_data_exchange(adev);
		r = amdgpu_virt_request_full_gpu(adev, false);
		if (r)
			return r;
	}

	if (amdgpu_acpi_smart_shift_update(dev, AMDGPU_SS_DEV_D3))
		DRM_WARN("smart shift update failed\n");

	if (fbcon)
		drm_fb_helper_set_suspend_unlocked(adev_to_drm(adev)->fb_helper, true);

	cancel_delayed_work_sync(&adev->delayed_init_work);

	amdgpu_ras_suspend(adev);

	amdgpu_device_ip_suspend_phase1(adev);

	if (!adev->in_s0ix)
		amdgpu_amdkfd_suspend(adev, adev->in_runpm);

	r = amdgpu_device_evict_resources(adev);
	if (r)
		return r;

	amdgpu_ttm_set_buffer_funcs_status(adev, false);

	amdgpu_fence_driver_hw_fini(adev);

	amdgpu_device_ip_suspend_phase2(adev);

	if (amdgpu_sriov_vf(adev))
		amdgpu_virt_release_full_gpu(adev, false);

	r = amdgpu_dpm_notify_rlc_state(adev, false);
	if (r)
		return r;

	return 0;
}

/**
 * amdgpu_device_resume - initiate device resume
 *
 * @dev: drm dev pointer
 * @fbcon : notify the fbdev of resume
 *
 * Bring the hw back to operating state (all asics).
 * Returns 0 for success or an error on failure.
 * Called at driver resume.
 */
int amdgpu_device_resume(struct drm_device *dev, bool fbcon)
{
	struct amdgpu_device *adev = drm_to_adev(dev);
	int r = 0;

	if (amdgpu_sriov_vf(adev)) {
		r = amdgpu_virt_request_full_gpu(adev, true);
		if (r)
			return r;
	}

	if (dev->switch_power_state == DRM_SWITCH_POWER_OFF)
		return 0;

	if (adev->in_s0ix)
		amdgpu_dpm_gfx_state_change(adev, sGpuChangeState_D0Entry);

	/* post card */
	if (amdgpu_device_need_post(adev)) {
		r = amdgpu_device_asic_init(adev);
		if (r)
			dev_err(adev->dev, "amdgpu asic init failed\n");
	}

	r = amdgpu_device_ip_resume(adev);

	if (r) {
		dev_err(adev->dev, "amdgpu_device_ip_resume failed (%d).\n", r);
		goto exit;
	}

	if (!adev->in_s0ix) {
		r = amdgpu_amdkfd_resume(adev, adev->in_runpm);
		if (r)
			goto exit;
	}

	r = amdgpu_device_ip_late_init(adev);
	if (r)
		goto exit;

	queue_delayed_work(system_wq, &adev->delayed_init_work,
			   msecs_to_jiffies(AMDGPU_RESUME_MS));
exit:
	if (amdgpu_sriov_vf(adev)) {
		amdgpu_virt_init_data_exchange(adev);
		amdgpu_virt_release_full_gpu(adev, true);
	}

	if (r)
		return r;

	/* Make sure IB tests flushed */
	flush_delayed_work(&adev->delayed_init_work);

	if (fbcon)
		drm_fb_helper_set_suspend_unlocked(adev_to_drm(adev)->fb_helper, false);

	amdgpu_ras_resume(adev);

	if (adev->mode_info.num_crtc) {
		/*
		 * Most of the connector probing functions try to acquire runtime pm
		 * refs to ensure that the GPU is powered on when connector polling is
		 * performed. Since we're calling this from a runtime PM callback,
		 * trying to acquire rpm refs will cause us to deadlock.
		 *
		 * Since we're guaranteed to be holding the rpm lock, it's safe to
		 * temporarily disable the rpm helpers so this doesn't deadlock us.
		 */
#ifdef CONFIG_PM
		dev->dev->power.disable_depth++;
#endif
		if (!adev->dc_enabled)
			drm_helper_hpd_irq_event(dev);
		else
			drm_kms_helper_hotplug_event(dev);
#ifdef CONFIG_PM
		dev->dev->power.disable_depth--;
#endif
	}
	adev->in_suspend = false;

	if (adev->enable_mes)
		amdgpu_mes_self_test(adev);

	if (amdgpu_acpi_smart_shift_update(dev, AMDGPU_SS_DEV_D0))
		DRM_WARN("smart shift update failed\n");

	return 0;
}

/**
 * amdgpu_device_ip_check_soft_reset - did soft reset succeed
 *
 * @adev: amdgpu_device pointer
 *
 * The list of all the hardware IPs that make up the asic is walked and
 * the check_soft_reset callbacks are run.  check_soft_reset determines
 * if the asic is still hung or not.
 * Returns true if any of the IPs are still in a hung state, false if not.
 */
static bool amdgpu_device_ip_check_soft_reset(struct amdgpu_device *adev)
{
	int i;
	bool asic_hang = false;

	if (amdgpu_sriov_vf(adev))
		return true;

	if (amdgpu_asic_need_full_reset(adev))
		return true;

	for (i = 0; i < adev->num_ip_blocks; i++) {
		if (!adev->ip_blocks[i].status.valid)
			continue;
		if (adev->ip_blocks[i].version->funcs->check_soft_reset)
			adev->ip_blocks[i].status.hang =
				adev->ip_blocks[i].version->funcs->check_soft_reset(adev);
		if (adev->ip_blocks[i].status.hang) {
			dev_info(adev->dev, "IP block:%s is hung!\n", adev->ip_blocks[i].version->funcs->name);
			asic_hang = true;
		}
	}
	return asic_hang;
}

/**
 * amdgpu_device_ip_pre_soft_reset - prepare for soft reset
 *
 * @adev: amdgpu_device pointer
 *
 * The list of all the hardware IPs that make up the asic is walked and the
 * pre_soft_reset callbacks are run if the block is hung.  pre_soft_reset
 * handles any IP specific hardware or software state changes that are
 * necessary for a soft reset to succeed.
 * Returns 0 on success, negative error code on failure.
 */
static int amdgpu_device_ip_pre_soft_reset(struct amdgpu_device *adev)
{
	int i, r = 0;

	for (i = 0; i < adev->num_ip_blocks; i++) {
		if (!adev->ip_blocks[i].status.valid)
			continue;
		if (adev->ip_blocks[i].status.hang &&
		    adev->ip_blocks[i].version->funcs->pre_soft_reset) {
			r = adev->ip_blocks[i].version->funcs->pre_soft_reset(adev);
			if (r)
				return r;
		}
	}

	return 0;
}

/**
 * amdgpu_device_ip_need_full_reset - check if a full asic reset is needed
 *
 * @adev: amdgpu_device pointer
 *
 * Some hardware IPs cannot be soft reset.  If they are hung, a full gpu
 * reset is necessary to recover.
 * Returns true if a full asic reset is required, false if not.
 */
static bool amdgpu_device_ip_need_full_reset(struct amdgpu_device *adev)
{
	int i;

	if (amdgpu_asic_need_full_reset(adev))
		return true;

	for (i = 0; i < adev->num_ip_blocks; i++) {
		if (!adev->ip_blocks[i].status.valid)
			continue;
		if ((adev->ip_blocks[i].version->type == AMD_IP_BLOCK_TYPE_GMC) ||
		    (adev->ip_blocks[i].version->type == AMD_IP_BLOCK_TYPE_SMC) ||
		    (adev->ip_blocks[i].version->type == AMD_IP_BLOCK_TYPE_ACP) ||
		    (adev->ip_blocks[i].version->type == AMD_IP_BLOCK_TYPE_DCE) ||
		     adev->ip_blocks[i].version->type == AMD_IP_BLOCK_TYPE_PSP) {
			if (adev->ip_blocks[i].status.hang) {
				dev_info(adev->dev, "Some block need full reset!\n");
				return true;
			}
		}
	}
	return false;
}

/**
 * amdgpu_device_ip_soft_reset - do a soft reset
 *
 * @adev: amdgpu_device pointer
 *
 * The list of all the hardware IPs that make up the asic is walked and the
 * soft_reset callbacks are run if the block is hung.  soft_reset handles any
 * IP specific hardware or software state changes that are necessary to soft
 * reset the IP.
 * Returns 0 on success, negative error code on failure.
 */
static int amdgpu_device_ip_soft_reset(struct amdgpu_device *adev)
{
	int i, r = 0;

	for (i = 0; i < adev->num_ip_blocks; i++) {
		if (!adev->ip_blocks[i].status.valid)
			continue;
		if (adev->ip_blocks[i].status.hang &&
		    adev->ip_blocks[i].version->funcs->soft_reset) {
			r = adev->ip_blocks[i].version->funcs->soft_reset(adev);
			if (r)
				return r;
		}
	}

	return 0;
}

/**
 * amdgpu_device_ip_post_soft_reset - clean up from soft reset
 *
 * @adev: amdgpu_device pointer
 *
 * The list of all the hardware IPs that make up the asic is walked and the
 * post_soft_reset callbacks are run if the asic was hung.  post_soft_reset
 * handles any IP specific hardware or software state changes that are
 * necessary after the IP has been soft reset.
 * Returns 0 on success, negative error code on failure.
 */
static int amdgpu_device_ip_post_soft_reset(struct amdgpu_device *adev)
{
	int i, r = 0;

	for (i = 0; i < adev->num_ip_blocks; i++) {
		if (!adev->ip_blocks[i].status.valid)
			continue;
		if (adev->ip_blocks[i].status.hang &&
		    adev->ip_blocks[i].version->funcs->post_soft_reset)
			r = adev->ip_blocks[i].version->funcs->post_soft_reset(adev);
		if (r)
			return r;
	}

	return 0;
}

/**
 * amdgpu_device_reset_sriov - reset ASIC for SR-IOV vf
 *
 * @adev: amdgpu_device pointer
 * @reset_context: amdgpu reset context pointer
 *
 * do VF FLR and reinitialize Asic
 * return 0 means succeeded otherwise failed
 */
static int amdgpu_device_reset_sriov(struct amdgpu_device *adev,
				     struct amdgpu_reset_context *reset_context)
{
	int r;
	struct amdgpu_hive_info *hive = NULL;

	if (test_bit(AMDGPU_HOST_FLR, &reset_context->flags)) {
		if (!amdgpu_ras_get_fed_status(adev))
			amdgpu_virt_ready_to_reset(adev);
		amdgpu_virt_wait_reset(adev);
		clear_bit(AMDGPU_HOST_FLR, &reset_context->flags);
		r = amdgpu_virt_request_full_gpu(adev, true);
	} else {
		r = amdgpu_virt_reset_gpu(adev);
	}
	if (r)
		return r;

	amdgpu_ras_set_fed(adev, false);
	amdgpu_irq_gpu_reset_resume_helper(adev);

	/* some sw clean up VF needs to do before recover */
	amdgpu_virt_post_reset(adev);

	/* Resume IP prior to SMC */
	r = amdgpu_device_ip_reinit_early_sriov(adev);
	if (r)
		return r;

	amdgpu_virt_init_data_exchange(adev);

	r = amdgpu_device_fw_loading(adev);
	if (r)
		return r;

	/* now we are okay to resume SMC/CP/SDMA */
	r = amdgpu_device_ip_reinit_late_sriov(adev);
	if (r)
		return r;

	hive = amdgpu_get_xgmi_hive(adev);
	/* Update PSP FW topology after reset */
	if (hive && adev->gmc.xgmi.num_physical_nodes > 1)
		r = amdgpu_xgmi_update_topology(hive, adev);
	if (hive)
		amdgpu_put_xgmi_hive(hive);
	if (r)
		return r;

	r = amdgpu_ib_ring_tests(adev);
	if (r)
		return r;

	if (adev->virt.gim_feature & AMDGIM_FEATURE_GIM_FLR_VRAMLOST)
		amdgpu_inc_vram_lost(adev);

	/* need to be called during full access so we can't do it later like
	 * bare-metal does.
	 */
	amdgpu_amdkfd_post_reset(adev);
	amdgpu_virt_release_full_gpu(adev, true);

	/* Aldebaran and gfx_11_0_3 support ras in SRIOV, so need resume ras during reset */
	if (amdgpu_ip_version(adev, GC_HWIP, 0) == IP_VERSION(9, 4, 2) ||
	    amdgpu_ip_version(adev, GC_HWIP, 0) == IP_VERSION(9, 4, 3) ||
	    amdgpu_ip_version(adev, GC_HWIP, 0) == IP_VERSION(9, 4, 4) ||
	    amdgpu_ip_version(adev, GC_HWIP, 0) == IP_VERSION(11, 0, 3))
		amdgpu_ras_resume(adev);
	return 0;
}

/**
 * amdgpu_device_has_job_running - check if there is any job in mirror list
 *
 * @adev: amdgpu_device pointer
 *
 * check if there is any job in mirror list
 */
bool amdgpu_device_has_job_running(struct amdgpu_device *adev)
{
	int i;
	struct drm_sched_job *job;

	for (i = 0; i < AMDGPU_MAX_RINGS; ++i) {
		struct amdgpu_ring *ring = adev->rings[i];

		if (!amdgpu_ring_sched_ready(ring))
			continue;

		spin_lock(&ring->sched.job_list_lock);
		job = list_first_entry_or_null(&ring->sched.pending_list,
					       struct drm_sched_job, list);
		spin_unlock(&ring->sched.job_list_lock);
		if (job)
			return true;
	}
	return false;
}

/**
 * amdgpu_device_should_recover_gpu - check if we should try GPU recovery
 *
 * @adev: amdgpu_device pointer
 *
 * Check amdgpu_gpu_recovery and SRIOV status to see if we should try to recover
 * a hung GPU.
 */
bool amdgpu_device_should_recover_gpu(struct amdgpu_device *adev)
{

	if (amdgpu_gpu_recovery == 0)
		goto disabled;

	/* Skip soft reset check in fatal error mode */
	if (!amdgpu_ras_is_poison_mode_supported(adev))
		return true;

	if (amdgpu_sriov_vf(adev))
		return true;

	if (amdgpu_gpu_recovery == -1) {
		switch (adev->asic_type) {
#ifdef CONFIG_DRM_AMDGPU_SI
		case CHIP_VERDE:
		case CHIP_TAHITI:
		case CHIP_PITCAIRN:
		case CHIP_OLAND:
		case CHIP_HAINAN:
#endif
#ifdef CONFIG_DRM_AMDGPU_CIK
		case CHIP_KAVERI:
		case CHIP_KABINI:
		case CHIP_MULLINS:
#endif
		case CHIP_CARRIZO:
		case CHIP_STONEY:
		case CHIP_CYAN_SKILLFISH:
			goto disabled;
		default:
			break;
		}
	}

	return true;

disabled:
		dev_info(adev->dev, "GPU recovery disabled.\n");
		return false;
}

int amdgpu_device_mode1_reset(struct amdgpu_device *adev)
{
	u32 i;
	int ret = 0;

	amdgpu_atombios_scratch_regs_engine_hung(adev, true);

	dev_info(adev->dev, "GPU mode1 reset\n");

	/* Cache the state before bus master disable. The saved config space
	 * values are used in other cases like restore after mode-2 reset.
	 */
	amdgpu_device_cache_pci_state(adev->pdev);

	/* disable BM */
	pci_clear_master(adev->pdev);

	if (amdgpu_dpm_is_mode1_reset_supported(adev)) {
		dev_info(adev->dev, "GPU smu mode1 reset\n");
		ret = amdgpu_dpm_mode1_reset(adev);
	} else {
		dev_info(adev->dev, "GPU psp mode1 reset\n");
		ret = psp_gpu_reset(adev);
	}

	if (ret)
		goto mode1_reset_failed;

	amdgpu_device_load_pci_state(adev->pdev);
	ret = amdgpu_psp_wait_for_bootloader(adev);
	if (ret)
		goto mode1_reset_failed;

	/* wait for asic to come out of reset */
	for (i = 0; i < adev->usec_timeout; i++) {
		u32 memsize = adev->nbio.funcs->get_memsize(adev);

		if (memsize != 0xffffffff)
			break;
		udelay(1);
	}

	if (i >= adev->usec_timeout) {
		ret = -ETIMEDOUT;
		goto mode1_reset_failed;
	}

	amdgpu_atombios_scratch_regs_engine_hung(adev, false);

	return 0;

mode1_reset_failed:
	dev_err(adev->dev, "GPU mode1 reset failed\n");
	return ret;
}

int amdgpu_device_pre_asic_reset(struct amdgpu_device *adev,
				 struct amdgpu_reset_context *reset_context)
{
	int i, r = 0;
	struct amdgpu_job *job = NULL;
	struct amdgpu_device *tmp_adev = reset_context->reset_req_dev;
	bool need_full_reset =
		test_bit(AMDGPU_NEED_FULL_RESET, &reset_context->flags);

	if (reset_context->reset_req_dev == adev)
		job = reset_context->job;

	if (amdgpu_sriov_vf(adev))
		amdgpu_virt_pre_reset(adev);

	amdgpu_fence_driver_isr_toggle(adev, true);

	/* block all schedulers and reset given job's ring */
	for (i = 0; i < AMDGPU_MAX_RINGS; ++i) {
		struct amdgpu_ring *ring = adev->rings[i];

		if (!amdgpu_ring_sched_ready(ring))
			continue;

		/* Clear job fence from fence drv to avoid force_completion
		 * leave NULL and vm flush fence in fence drv
		 */
		amdgpu_fence_driver_clear_job_fences(ring);

		/* after all hw jobs are reset, hw fence is meaningless, so force_completion */
		amdgpu_fence_driver_force_completion(ring);
	}

	amdgpu_fence_driver_isr_toggle(adev, false);

	if (job && job->vm)
		drm_sched_increase_karma(&job->base);

	r = amdgpu_reset_prepare_hwcontext(adev, reset_context);
	/* If reset handler not implemented, continue; otherwise return */
	if (r == -EOPNOTSUPP)
		r = 0;
	else
		return r;

	/* Don't suspend on bare metal if we are not going to HW reset the ASIC */
	if (!amdgpu_sriov_vf(adev)) {

		if (!need_full_reset)
			need_full_reset = amdgpu_device_ip_need_full_reset(adev);

		if (!need_full_reset && amdgpu_gpu_recovery &&
		    amdgpu_device_ip_check_soft_reset(adev)) {
			amdgpu_device_ip_pre_soft_reset(adev);
			r = amdgpu_device_ip_soft_reset(adev);
			amdgpu_device_ip_post_soft_reset(adev);
			if (r || amdgpu_device_ip_check_soft_reset(adev)) {
				dev_info(adev->dev, "soft reset failed, will fallback to full reset!\n");
				need_full_reset = true;
			}
		}

		if (!test_bit(AMDGPU_SKIP_COREDUMP, &reset_context->flags)) {
			dev_info(tmp_adev->dev, "Dumping IP State\n");
			/* Trigger ip dump before we reset the asic */
			for (i = 0; i < tmp_adev->num_ip_blocks; i++)
				if (tmp_adev->ip_blocks[i].version->funcs->dump_ip_state)
					tmp_adev->ip_blocks[i].version->funcs
						->dump_ip_state((void *)tmp_adev);
			dev_info(tmp_adev->dev, "Dumping IP State Completed\n");
		}

		if (need_full_reset)
			r = amdgpu_device_ip_suspend(adev);
		if (need_full_reset)
			set_bit(AMDGPU_NEED_FULL_RESET, &reset_context->flags);
		else
			clear_bit(AMDGPU_NEED_FULL_RESET,
				  &reset_context->flags);
	}

	return r;
}

int amdgpu_do_asic_reset(struct list_head *device_list_handle,
			 struct amdgpu_reset_context *reset_context)
{
	struct amdgpu_device *tmp_adev = NULL;
	bool need_full_reset, skip_hw_reset, vram_lost = false;
	int r = 0;

	/* Try reset handler method first */
	tmp_adev = list_first_entry(device_list_handle, struct amdgpu_device,
				    reset_list);

	reset_context->reset_device_list = device_list_handle;
	r = amdgpu_reset_perform_reset(tmp_adev, reset_context);
	/* If reset handler not implemented, continue; otherwise return */
	if (r == -EOPNOTSUPP)
		r = 0;
	else
		return r;

	/* Reset handler not implemented, use the default method */
	need_full_reset =
		test_bit(AMDGPU_NEED_FULL_RESET, &reset_context->flags);
	skip_hw_reset = test_bit(AMDGPU_SKIP_HW_RESET, &reset_context->flags);

	/*
	 * ASIC reset has to be done on all XGMI hive nodes ASAP
	 * to allow proper links negotiation in FW (within 1 sec)
	 */
	if (!skip_hw_reset && need_full_reset) {
		list_for_each_entry(tmp_adev, device_list_handle, reset_list) {
			/* For XGMI run all resets in parallel to speed up the process */
			if (tmp_adev->gmc.xgmi.num_physical_nodes > 1) {
				tmp_adev->gmc.xgmi.pending_reset = false;
				if (!queue_work(system_unbound_wq, &tmp_adev->xgmi_reset_work))
					r = -EALREADY;
			} else
				r = amdgpu_asic_reset(tmp_adev);

			if (r) {
				dev_err(tmp_adev->dev, "ASIC reset failed with error, %d for drm dev, %s",
					 r, adev_to_drm(tmp_adev)->unique);
				goto out;
			}
		}

		/* For XGMI wait for all resets to complete before proceed */
		if (!r) {
			list_for_each_entry(tmp_adev, device_list_handle, reset_list) {
				if (tmp_adev->gmc.xgmi.num_physical_nodes > 1) {
					flush_work(&tmp_adev->xgmi_reset_work);
					r = tmp_adev->asic_reset_res;
					if (r)
						break;
				}
			}
		}
	}

	if (!r && amdgpu_ras_intr_triggered()) {
		list_for_each_entry(tmp_adev, device_list_handle, reset_list) {
			amdgpu_ras_reset_error_count(tmp_adev, AMDGPU_RAS_BLOCK__MMHUB);
		}

		amdgpu_ras_intr_cleared();
	}

	list_for_each_entry(tmp_adev, device_list_handle, reset_list) {
		if (need_full_reset) {
			/* post card */
			amdgpu_ras_set_fed(tmp_adev, false);
			r = amdgpu_device_asic_init(tmp_adev);
			if (r) {
				dev_warn(tmp_adev->dev, "asic atom init failed!");
			} else {
				dev_info(tmp_adev->dev, "GPU reset succeeded, trying to resume\n");

				r = amdgpu_device_ip_resume_phase1(tmp_adev);
				if (r)
					goto out;

				vram_lost = amdgpu_device_check_vram_lost(tmp_adev);

				if (!test_bit(AMDGPU_SKIP_COREDUMP, &reset_context->flags))
					amdgpu_coredump(tmp_adev, false, vram_lost, reset_context->job);

				if (vram_lost) {
					DRM_INFO("VRAM is lost due to GPU reset!\n");
					amdgpu_inc_vram_lost(tmp_adev);
				}

				r = amdgpu_device_fw_loading(tmp_adev);
				if (r)
					return r;

				r = amdgpu_xcp_restore_partition_mode(
					tmp_adev->xcp_mgr);
				if (r)
					goto out;

				r = amdgpu_device_ip_resume_phase2(tmp_adev);
				if (r)
					goto out;

				if (tmp_adev->mman.buffer_funcs_ring->sched.ready)
					amdgpu_ttm_set_buffer_funcs_status(tmp_adev, true);

				r = amdgpu_device_ip_resume_phase3(tmp_adev);
				if (r)
					goto out;

				if (vram_lost)
					amdgpu_device_fill_reset_magic(tmp_adev);

				/*
				 * Add this ASIC as tracked as reset was already
				 * complete successfully.
				 */
				amdgpu_register_gpu_instance(tmp_adev);

				if (!reset_context->hive &&
				    tmp_adev->gmc.xgmi.num_physical_nodes > 1)
					amdgpu_xgmi_add_device(tmp_adev);

				r = amdgpu_device_ip_late_init(tmp_adev);
				if (r)
					goto out;

				drm_fb_helper_set_suspend_unlocked(adev_to_drm(tmp_adev)->fb_helper, false);

				/*
				 * The GPU enters bad state once faulty pages
				 * by ECC has reached the threshold, and ras
				 * recovery is scheduled next. So add one check
				 * here to break recovery if it indeed exceeds
				 * bad page threshold, and remind user to
				 * retire this GPU or setting one bigger
				 * bad_page_threshold value to fix this once
				 * probing driver again.
				 */
				if (!amdgpu_ras_is_rma(tmp_adev)) {
					/* must succeed. */
					amdgpu_ras_resume(tmp_adev);
				} else {
					r = -EINVAL;
					goto out;
				}

				/* Update PSP FW topology after reset */
				if (reset_context->hive &&
				    tmp_adev->gmc.xgmi.num_physical_nodes > 1)
					r = amdgpu_xgmi_update_topology(
						reset_context->hive, tmp_adev);
			}
		}

out:
		if (!r) {
			amdgpu_irq_gpu_reset_resume_helper(tmp_adev);
			r = amdgpu_ib_ring_tests(tmp_adev);
			if (r) {
				dev_err(tmp_adev->dev, "ib ring test failed (%d).\n", r);
				need_full_reset = true;
				r = -EAGAIN;
				goto end;
			}
		}

		if (r)
			tmp_adev->asic_reset_res = r;
	}

end:
	if (need_full_reset)
		set_bit(AMDGPU_NEED_FULL_RESET, &reset_context->flags);
	else
		clear_bit(AMDGPU_NEED_FULL_RESET, &reset_context->flags);
	return r;
}

static void amdgpu_device_set_mp1_state(struct amdgpu_device *adev)
{

	switch (amdgpu_asic_reset_method(adev)) {
	case AMD_RESET_METHOD_MODE1:
		adev->mp1_state = PP_MP1_STATE_SHUTDOWN;
		break;
	case AMD_RESET_METHOD_MODE2:
		adev->mp1_state = PP_MP1_STATE_RESET;
		break;
	default:
		adev->mp1_state = PP_MP1_STATE_NONE;
		break;
	}
}

static void amdgpu_device_unset_mp1_state(struct amdgpu_device *adev)
{
	amdgpu_vf_error_trans_all(adev);
	adev->mp1_state = PP_MP1_STATE_NONE;
}

static void amdgpu_device_resume_display_audio(struct amdgpu_device *adev)
{
	struct pci_dev *p = NULL;

	p = pci_get_domain_bus_and_slot(pci_domain_nr(adev->pdev->bus),
			adev->pdev->bus->number, 1);
	if (p) {
		pm_runtime_enable(&(p->dev));
		pm_runtime_resume(&(p->dev));
	}

	pci_dev_put(p);
}

static int amdgpu_device_suspend_display_audio(struct amdgpu_device *adev)
{
	enum amd_reset_method reset_method;
	struct pci_dev *p = NULL;
	u64 expires;

	/*
	 * For now, only BACO and mode1 reset are confirmed
	 * to suffer the audio issue without proper suspended.
	 */
	reset_method = amdgpu_asic_reset_method(adev);
	if ((reset_method != AMD_RESET_METHOD_BACO) &&
	     (reset_method != AMD_RESET_METHOD_MODE1))
		return -EINVAL;

	p = pci_get_domain_bus_and_slot(pci_domain_nr(adev->pdev->bus),
			adev->pdev->bus->number, 1);
	if (!p)
		return -ENODEV;

	expires = pm_runtime_autosuspend_expiration(&(p->dev));
	if (!expires)
		/*
		 * If we cannot get the audio device autosuspend delay,
		 * a fixed 4S interval will be used. Considering 3S is
		 * the audio controller default autosuspend delay setting.
		 * 4S used here is guaranteed to cover that.
		 */
		expires = ktime_get_mono_fast_ns() + NSEC_PER_SEC * 4ULL;

	while (!pm_runtime_status_suspended(&(p->dev))) {
		if (!pm_runtime_suspend(&(p->dev)))
			break;

		if (expires < ktime_get_mono_fast_ns()) {
			dev_warn(adev->dev, "failed to suspend display audio\n");
			pci_dev_put(p);
			/* TODO: abort the succeeding gpu reset? */
			return -ETIMEDOUT;
		}
	}

	pm_runtime_disable(&(p->dev));

	pci_dev_put(p);
	return 0;
}

static inline void amdgpu_device_stop_pending_resets(struct amdgpu_device *adev)
{
	struct amdgpu_ras *con = amdgpu_ras_get_context(adev);

#if defined(CONFIG_DEBUG_FS)
	if (!amdgpu_sriov_vf(adev))
		cancel_work(&adev->reset_work);
#endif

	if (adev->kfd.dev)
		cancel_work(&adev->kfd.reset_work);

	if (amdgpu_sriov_vf(adev))
		cancel_work(&adev->virt.flr_work);

	if (con && adev->ras_enabled)
		cancel_work(&con->recovery_work);

}

static int amdgpu_device_health_check(struct list_head *device_list_handle)
{
	struct amdgpu_device *tmp_adev;
	int ret = 0;
	u32 status;

	list_for_each_entry(tmp_adev, device_list_handle, reset_list) {
		pci_read_config_dword(tmp_adev->pdev, PCI_COMMAND, &status);
		if (PCI_POSSIBLE_ERROR(status)) {
			dev_err(tmp_adev->dev, "device lost from bus!");
			ret = -ENODEV;
		}
	}

	return ret;
}

/**
 * amdgpu_device_gpu_recover - reset the asic and recover scheduler
 *
 * @adev: amdgpu_device pointer
 * @job: which job trigger hang
 * @reset_context: amdgpu reset context pointer
 *
 * Attempt to reset the GPU if it has hung (all asics).
 * Attempt to do soft-reset or full-reset and reinitialize Asic
 * Returns 0 for success or an error on failure.
 */

int amdgpu_device_gpu_recover(struct amdgpu_device *adev,
			      struct amdgpu_job *job,
			      struct amdgpu_reset_context *reset_context)
{
	struct list_head device_list, *device_list_handle =  NULL;
	bool job_signaled = false;
	struct amdgpu_hive_info *hive = NULL;
	struct amdgpu_device *tmp_adev = NULL;
	int i, r = 0;
	bool need_emergency_restart = false;
	bool audio_suspended = false;
	int retry_limit = AMDGPU_MAX_RETRY_LIMIT;

	/*
	 * Special case: RAS triggered and full reset isn't supported
	 */
	need_emergency_restart = amdgpu_ras_need_emergency_restart(adev);

	/*
	 * Flush RAM to disk so that after reboot
	 * the user can read log and see why the system rebooted.
	 */
	if (need_emergency_restart && amdgpu_ras_get_context(adev) &&
		amdgpu_ras_get_context(adev)->reboot) {
		DRM_WARN("Emergency reboot.");

		ksys_sync_helper();
		emergency_restart();
	}

	dev_info(adev->dev, "GPU %s begin!\n",
		need_emergency_restart ? "jobs stop":"reset");

	if (!amdgpu_sriov_vf(adev))
		hive = amdgpu_get_xgmi_hive(adev);
	if (hive)
		mutex_lock(&hive->hive_lock);

	reset_context->job = job;
	reset_context->hive = hive;
	/*
	 * Build list of devices to reset.
	 * In case we are in XGMI hive mode, resort the device list
	 * to put adev in the 1st position.
	 */
	INIT_LIST_HEAD(&device_list);
	if (!amdgpu_sriov_vf(adev) && (adev->gmc.xgmi.num_physical_nodes > 1) && hive) {
		list_for_each_entry(tmp_adev, &hive->device_list, gmc.xgmi.head) {
			list_add_tail(&tmp_adev->reset_list, &device_list);
			if (adev->shutdown)
				tmp_adev->shutdown = true;
		}
		if (!list_is_first(&adev->reset_list, &device_list))
			list_rotate_to_front(&adev->reset_list, &device_list);
		device_list_handle = &device_list;
	} else {
		list_add_tail(&adev->reset_list, &device_list);
		device_list_handle = &device_list;
	}

	if (!amdgpu_sriov_vf(adev)) {
		r = amdgpu_device_health_check(device_list_handle);
		if (r)
			goto end_reset;
	}

	/* We need to lock reset domain only once both for XGMI and single device */
	tmp_adev = list_first_entry(device_list_handle, struct amdgpu_device,
				    reset_list);
	amdgpu_device_lock_reset_domain(tmp_adev->reset_domain);

	/* block all schedulers and reset given job's ring */
	list_for_each_entry(tmp_adev, device_list_handle, reset_list) {

		amdgpu_device_set_mp1_state(tmp_adev);

		/*
		 * Try to put the audio codec into suspend state
		 * before gpu reset started.
		 *
		 * Due to the power domain of the graphics device
		 * is shared with AZ power domain. Without this,
		 * we may change the audio hardware from behind
		 * the audio driver's back. That will trigger
		 * some audio codec errors.
		 */
		if (!amdgpu_device_suspend_display_audio(tmp_adev))
			audio_suspended = true;

		amdgpu_ras_set_error_query_ready(tmp_adev, false);

		cancel_delayed_work_sync(&tmp_adev->delayed_init_work);

		amdgpu_amdkfd_pre_reset(tmp_adev, reset_context);

		/*
		 * Mark these ASICs to be reseted as untracked first
		 * And add them back after reset completed
		 */
		amdgpu_unregister_gpu_instance(tmp_adev);

		drm_fb_helper_set_suspend_unlocked(adev_to_drm(tmp_adev)->fb_helper, true);

		/* disable ras on ALL IPs */
		if (!need_emergency_restart &&
		      amdgpu_device_ip_need_full_reset(tmp_adev))
			amdgpu_ras_suspend(tmp_adev);

		for (i = 0; i < AMDGPU_MAX_RINGS; ++i) {
			struct amdgpu_ring *ring = tmp_adev->rings[i];

			if (!amdgpu_ring_sched_ready(ring))
				continue;

			drm_sched_stop(&ring->sched, job ? &job->base : NULL);

			if (need_emergency_restart)
				amdgpu_job_stop_all_jobs_on_sched(&ring->sched);
		}
		atomic_inc(&tmp_adev->gpu_reset_counter);
	}

	if (need_emergency_restart)
		goto skip_sched_resume;

	/*
	 * Must check guilty signal here since after this point all old
	 * HW fences are force signaled.
	 *
	 * job->base holds a reference to parent fence
	 */
	if (job && dma_fence_is_signaled(&job->hw_fence)) {
		job_signaled = true;
		dev_info(adev->dev, "Guilty job already signaled, skipping HW reset");
		goto skip_hw_reset;
	}

retry:	/* Rest of adevs pre asic reset from XGMI hive. */
	list_for_each_entry(tmp_adev, device_list_handle, reset_list) {
		r = amdgpu_device_pre_asic_reset(tmp_adev, reset_context);
		/*TODO Should we stop ?*/
		if (r) {
			dev_err(tmp_adev->dev, "GPU pre asic reset failed with err, %d for drm dev, %s ",
				  r, adev_to_drm(tmp_adev)->unique);
			tmp_adev->asic_reset_res = r;
		}
	}

	/* Actual ASIC resets if needed.*/
	/* Host driver will handle XGMI hive reset for SRIOV */
	if (amdgpu_sriov_vf(adev)) {
		if (amdgpu_ras_get_fed_status(adev) || amdgpu_virt_rcvd_ras_interrupt(adev)) {
			dev_dbg(adev->dev, "Detected RAS error, wait for FLR completion\n");
			amdgpu_ras_set_fed(adev, true);
			set_bit(AMDGPU_HOST_FLR, &reset_context->flags);
		}

		r = amdgpu_device_reset_sriov(adev, reset_context);
		if (AMDGPU_RETRY_SRIOV_RESET(r) && (retry_limit--) > 0) {
			amdgpu_virt_release_full_gpu(adev, true);
			goto retry;
		}
		if (r)
			adev->asic_reset_res = r;
	} else {
		r = amdgpu_do_asic_reset(device_list_handle, reset_context);
		if (r && r == -EAGAIN)
			goto retry;
	}

	list_for_each_entry(tmp_adev, device_list_handle, reset_list) {
		/*
		 * Drop any pending non scheduler resets queued before reset is done.
		 * Any reset scheduled after this point would be valid. Scheduler resets
		 * were already dropped during drm_sched_stop and no new ones can come
		 * in before drm_sched_start.
		 */
		amdgpu_device_stop_pending_resets(tmp_adev);
	}

skip_hw_reset:

	/* Post ASIC reset for all devs .*/
	list_for_each_entry(tmp_adev, device_list_handle, reset_list) {

		for (i = 0; i < AMDGPU_MAX_RINGS; ++i) {
			struct amdgpu_ring *ring = tmp_adev->rings[i];

			if (!amdgpu_ring_sched_ready(ring))
				continue;

			drm_sched_start(&ring->sched);
		}

		if (!drm_drv_uses_atomic_modeset(adev_to_drm(tmp_adev)) && !job_signaled)
			drm_helper_resume_force_mode(adev_to_drm(tmp_adev));

		if (tmp_adev->asic_reset_res)
			r = tmp_adev->asic_reset_res;

		tmp_adev->asic_reset_res = 0;

		if (r) {
			/* bad news, how to tell it to userspace ?
			 * for ras error, we should report GPU bad status instead of
			 * reset failure
			 */
			if (reset_context->src != AMDGPU_RESET_SRC_RAS ||
			    !amdgpu_ras_eeprom_check_err_threshold(tmp_adev))
				dev_info(tmp_adev->dev, "GPU reset(%d) failed\n",
					atomic_read(&tmp_adev->gpu_reset_counter));
			amdgpu_vf_error_put(tmp_adev, AMDGIM_ERROR_VF_GPU_RESET_FAIL, 0, r);
		} else {
			dev_info(tmp_adev->dev, "GPU reset(%d) succeeded!\n", atomic_read(&tmp_adev->gpu_reset_counter));
			if (amdgpu_acpi_smart_shift_update(adev_to_drm(tmp_adev), AMDGPU_SS_DEV_D0))
				DRM_WARN("smart shift update failed\n");
		}
	}

skip_sched_resume:
	list_for_each_entry(tmp_adev, device_list_handle, reset_list) {
		/* unlock kfd: SRIOV would do it separately */
		if (!need_emergency_restart && !amdgpu_sriov_vf(tmp_adev))
			amdgpu_amdkfd_post_reset(tmp_adev);

		/* kfd_post_reset will do nothing if kfd device is not initialized,
		 * need to bring up kfd here if it's not be initialized before
		 */
		if (!adev->kfd.init_complete)
			amdgpu_amdkfd_device_init(adev);

		if (audio_suspended)
			amdgpu_device_resume_display_audio(tmp_adev);

		amdgpu_device_unset_mp1_state(tmp_adev);

		amdgpu_ras_set_error_query_ready(tmp_adev, true);
	}

	tmp_adev = list_first_entry(device_list_handle, struct amdgpu_device,
					    reset_list);
	amdgpu_device_unlock_reset_domain(tmp_adev->reset_domain);

end_reset:
	if (hive) {
		mutex_unlock(&hive->hive_lock);
		amdgpu_put_xgmi_hive(hive);
	}

	if (r)
		dev_info(adev->dev, "GPU reset end with ret = %d\n", r);

	atomic_set(&adev->reset_domain->reset_res, r);
	return r;
}

/**
 * amdgpu_device_partner_bandwidth - find the bandwidth of appropriate partner
 *
 * @adev: amdgpu_device pointer
 * @speed: pointer to the speed of the link
 * @width: pointer to the width of the link
 *
 * Evaluate the hierarchy to find the speed and bandwidth capabilities of the
 * first physical partner to an AMD dGPU.
 * This will exclude any virtual switches and links.
 */
static void amdgpu_device_partner_bandwidth(struct amdgpu_device *adev,
					    enum pci_bus_speed *speed,
					    enum pcie_link_width *width)
{
	struct pci_dev *parent = adev->pdev;

	if (!speed || !width)
		return;

	*speed = PCI_SPEED_UNKNOWN;
	*width = PCIE_LNK_WIDTH_UNKNOWN;

	if (amdgpu_device_pcie_dynamic_switching_supported(adev)) {
		while ((parent = pci_upstream_bridge(parent))) {
			/* skip upstream/downstream switches internal to dGPU*/
			if (parent->vendor == PCI_VENDOR_ID_ATI)
				continue;
			*speed = pcie_get_speed_cap(parent);
			*width = pcie_get_width_cap(parent);
			break;
		}
	} else {
		/* use the current speeds rather than max if switching is not supported */
		pcie_bandwidth_available(adev->pdev, NULL, speed, width);
	}
}

/**
 * amdgpu_device_get_pcie_info - fence pcie info about the PCIE slot
 *
 * @adev: amdgpu_device pointer
 *
 * Fetchs and stores in the driver the PCIE capabilities (gen speed
 * and lanes) of the slot the device is in. Handles APUs and
 * virtualized environments where PCIE config space may not be available.
 */
static void amdgpu_device_get_pcie_info(struct amdgpu_device *adev)
{
	struct pci_dev *pdev;
	enum pci_bus_speed speed_cap, platform_speed_cap;
	enum pcie_link_width platform_link_width;

	if (amdgpu_pcie_gen_cap)
		adev->pm.pcie_gen_mask = amdgpu_pcie_gen_cap;

	if (amdgpu_pcie_lane_cap)
		adev->pm.pcie_mlw_mask = amdgpu_pcie_lane_cap;

	/* covers APUs as well */
	if (pci_is_root_bus(adev->pdev->bus) && !amdgpu_passthrough(adev)) {
		if (adev->pm.pcie_gen_mask == 0)
			adev->pm.pcie_gen_mask = AMDGPU_DEFAULT_PCIE_GEN_MASK;
		if (adev->pm.pcie_mlw_mask == 0)
			adev->pm.pcie_mlw_mask = AMDGPU_DEFAULT_PCIE_MLW_MASK;
		return;
	}

	if (adev->pm.pcie_gen_mask && adev->pm.pcie_mlw_mask)
		return;

	amdgpu_device_partner_bandwidth(adev, &platform_speed_cap,
					&platform_link_width);

	if (adev->pm.pcie_gen_mask == 0) {
		/* asic caps */
		pdev = adev->pdev;
		speed_cap = pcie_get_speed_cap(pdev);
		if (speed_cap == PCI_SPEED_UNKNOWN) {
			adev->pm.pcie_gen_mask |= (CAIL_ASIC_PCIE_LINK_SPEED_SUPPORT_GEN1 |
						  CAIL_ASIC_PCIE_LINK_SPEED_SUPPORT_GEN2 |
						  CAIL_ASIC_PCIE_LINK_SPEED_SUPPORT_GEN3);
		} else {
			if (speed_cap == PCIE_SPEED_32_0GT)
				adev->pm.pcie_gen_mask |= (CAIL_ASIC_PCIE_LINK_SPEED_SUPPORT_GEN1 |
							  CAIL_ASIC_PCIE_LINK_SPEED_SUPPORT_GEN2 |
							  CAIL_ASIC_PCIE_LINK_SPEED_SUPPORT_GEN3 |
							  CAIL_ASIC_PCIE_LINK_SPEED_SUPPORT_GEN4 |
							  CAIL_ASIC_PCIE_LINK_SPEED_SUPPORT_GEN5);
			else if (speed_cap == PCIE_SPEED_16_0GT)
				adev->pm.pcie_gen_mask |= (CAIL_ASIC_PCIE_LINK_SPEED_SUPPORT_GEN1 |
							  CAIL_ASIC_PCIE_LINK_SPEED_SUPPORT_GEN2 |
							  CAIL_ASIC_PCIE_LINK_SPEED_SUPPORT_GEN3 |
							  CAIL_ASIC_PCIE_LINK_SPEED_SUPPORT_GEN4);
			else if (speed_cap == PCIE_SPEED_8_0GT)
				adev->pm.pcie_gen_mask |= (CAIL_ASIC_PCIE_LINK_SPEED_SUPPORT_GEN1 |
							  CAIL_ASIC_PCIE_LINK_SPEED_SUPPORT_GEN2 |
							  CAIL_ASIC_PCIE_LINK_SPEED_SUPPORT_GEN3);
			else if (speed_cap == PCIE_SPEED_5_0GT)
				adev->pm.pcie_gen_mask |= (CAIL_ASIC_PCIE_LINK_SPEED_SUPPORT_GEN1 |
							  CAIL_ASIC_PCIE_LINK_SPEED_SUPPORT_GEN2);
			else
				adev->pm.pcie_gen_mask |= CAIL_ASIC_PCIE_LINK_SPEED_SUPPORT_GEN1;
		}
		/* platform caps */
		if (platform_speed_cap == PCI_SPEED_UNKNOWN) {
			adev->pm.pcie_gen_mask |= (CAIL_PCIE_LINK_SPEED_SUPPORT_GEN1 |
						   CAIL_PCIE_LINK_SPEED_SUPPORT_GEN2);
		} else {
			if (platform_speed_cap == PCIE_SPEED_32_0GT)
				adev->pm.pcie_gen_mask |= (CAIL_PCIE_LINK_SPEED_SUPPORT_GEN1 |
							   CAIL_PCIE_LINK_SPEED_SUPPORT_GEN2 |
							   CAIL_PCIE_LINK_SPEED_SUPPORT_GEN3 |
							   CAIL_PCIE_LINK_SPEED_SUPPORT_GEN4 |
							   CAIL_PCIE_LINK_SPEED_SUPPORT_GEN5);
			else if (platform_speed_cap == PCIE_SPEED_16_0GT)
				adev->pm.pcie_gen_mask |= (CAIL_PCIE_LINK_SPEED_SUPPORT_GEN1 |
							   CAIL_PCIE_LINK_SPEED_SUPPORT_GEN2 |
							   CAIL_PCIE_LINK_SPEED_SUPPORT_GEN3 |
							   CAIL_PCIE_LINK_SPEED_SUPPORT_GEN4);
			else if (platform_speed_cap == PCIE_SPEED_8_0GT)
				adev->pm.pcie_gen_mask |= (CAIL_PCIE_LINK_SPEED_SUPPORT_GEN1 |
							   CAIL_PCIE_LINK_SPEED_SUPPORT_GEN2 |
							   CAIL_PCIE_LINK_SPEED_SUPPORT_GEN3);
			else if (platform_speed_cap == PCIE_SPEED_5_0GT)
				adev->pm.pcie_gen_mask |= (CAIL_PCIE_LINK_SPEED_SUPPORT_GEN1 |
							   CAIL_PCIE_LINK_SPEED_SUPPORT_GEN2);
			else
				adev->pm.pcie_gen_mask |= CAIL_PCIE_LINK_SPEED_SUPPORT_GEN1;

		}
	}
	if (adev->pm.pcie_mlw_mask == 0) {
		if (platform_link_width == PCIE_LNK_WIDTH_UNKNOWN) {
			adev->pm.pcie_mlw_mask |= AMDGPU_DEFAULT_PCIE_MLW_MASK;
		} else {
			switch (platform_link_width) {
			case PCIE_LNK_X32:
				adev->pm.pcie_mlw_mask = (CAIL_PCIE_LINK_WIDTH_SUPPORT_X32 |
							  CAIL_PCIE_LINK_WIDTH_SUPPORT_X16 |
							  CAIL_PCIE_LINK_WIDTH_SUPPORT_X12 |
							  CAIL_PCIE_LINK_WIDTH_SUPPORT_X8 |
							  CAIL_PCIE_LINK_WIDTH_SUPPORT_X4 |
							  CAIL_PCIE_LINK_WIDTH_SUPPORT_X2 |
							  CAIL_PCIE_LINK_WIDTH_SUPPORT_X1);
				break;
			case PCIE_LNK_X16:
				adev->pm.pcie_mlw_mask = (CAIL_PCIE_LINK_WIDTH_SUPPORT_X16 |
							  CAIL_PCIE_LINK_WIDTH_SUPPORT_X12 |
							  CAIL_PCIE_LINK_WIDTH_SUPPORT_X8 |
							  CAIL_PCIE_LINK_WIDTH_SUPPORT_X4 |
							  CAIL_PCIE_LINK_WIDTH_SUPPORT_X2 |
							  CAIL_PCIE_LINK_WIDTH_SUPPORT_X1);
				break;
			case PCIE_LNK_X12:
				adev->pm.pcie_mlw_mask = (CAIL_PCIE_LINK_WIDTH_SUPPORT_X12 |
							  CAIL_PCIE_LINK_WIDTH_SUPPORT_X8 |
							  CAIL_PCIE_LINK_WIDTH_SUPPORT_X4 |
							  CAIL_PCIE_LINK_WIDTH_SUPPORT_X2 |
							  CAIL_PCIE_LINK_WIDTH_SUPPORT_X1);
				break;
			case PCIE_LNK_X8:
				adev->pm.pcie_mlw_mask = (CAIL_PCIE_LINK_WIDTH_SUPPORT_X8 |
							  CAIL_PCIE_LINK_WIDTH_SUPPORT_X4 |
							  CAIL_PCIE_LINK_WIDTH_SUPPORT_X2 |
							  CAIL_PCIE_LINK_WIDTH_SUPPORT_X1);
				break;
			case PCIE_LNK_X4:
				adev->pm.pcie_mlw_mask = (CAIL_PCIE_LINK_WIDTH_SUPPORT_X4 |
							  CAIL_PCIE_LINK_WIDTH_SUPPORT_X2 |
							  CAIL_PCIE_LINK_WIDTH_SUPPORT_X1);
				break;
			case PCIE_LNK_X2:
				adev->pm.pcie_mlw_mask = (CAIL_PCIE_LINK_WIDTH_SUPPORT_X2 |
							  CAIL_PCIE_LINK_WIDTH_SUPPORT_X1);
				break;
			case PCIE_LNK_X1:
				adev->pm.pcie_mlw_mask = CAIL_PCIE_LINK_WIDTH_SUPPORT_X1;
				break;
			default:
				break;
			}
		}
	}
}

/**
 * amdgpu_device_is_peer_accessible - Check peer access through PCIe BAR
 *
 * @adev: amdgpu_device pointer
 * @peer_adev: amdgpu_device pointer for peer device trying to access @adev
 *
 * Return true if @peer_adev can access (DMA) @adev through the PCIe
 * BAR, i.e. @adev is "large BAR" and the BAR matches the DMA mask of
 * @peer_adev.
 */
bool amdgpu_device_is_peer_accessible(struct amdgpu_device *adev,
				      struct amdgpu_device *peer_adev)
{
#ifdef CONFIG_HSA_AMD_P2P
	bool p2p_access =
		!adev->gmc.xgmi.connected_to_cpu &&
		!(pci_p2pdma_distance(adev->pdev, peer_adev->dev, false) < 0);

	bool is_large_bar = adev->gmc.visible_vram_size &&
		adev->gmc.real_vram_size == adev->gmc.visible_vram_size;
	bool p2p_addressable = amdgpu_device_check_iommu_remap(peer_adev);

	if (!p2p_addressable) {
		uint64_t address_mask = peer_adev->dev->dma_mask ?
			~*peer_adev->dev->dma_mask : ~((1ULL << 32) - 1);
		resource_size_t aper_limit =
			adev->gmc.aper_base + adev->gmc.aper_size - 1;

		p2p_addressable = !(adev->gmc.aper_base & address_mask ||
				     aper_limit & address_mask);
	}
	return pcie_p2p && is_large_bar && p2p_access && p2p_addressable;
#else
	return false;
#endif
}

int amdgpu_device_baco_enter(struct drm_device *dev)
{
	struct amdgpu_device *adev = drm_to_adev(dev);
	struct amdgpu_ras *ras = amdgpu_ras_get_context(adev);

	if (!amdgpu_device_supports_baco(dev))
		return -ENOTSUPP;

	if (ras && adev->ras_enabled &&
	    adev->nbio.funcs->enable_doorbell_interrupt)
		adev->nbio.funcs->enable_doorbell_interrupt(adev, false);

	return amdgpu_dpm_baco_enter(adev);
}

int amdgpu_device_baco_exit(struct drm_device *dev)
{
	struct amdgpu_device *adev = drm_to_adev(dev);
	struct amdgpu_ras *ras = amdgpu_ras_get_context(adev);
	int ret = 0;

	if (!amdgpu_device_supports_baco(dev))
		return -ENOTSUPP;

	ret = amdgpu_dpm_baco_exit(adev);
	if (ret)
		return ret;

	if (ras && adev->ras_enabled &&
	    adev->nbio.funcs->enable_doorbell_interrupt)
		adev->nbio.funcs->enable_doorbell_interrupt(adev, true);

	if (amdgpu_passthrough(adev) && adev->nbio.funcs &&
	    adev->nbio.funcs->clear_doorbell_interrupt)
		adev->nbio.funcs->clear_doorbell_interrupt(adev);

	return 0;
}

/**
 * amdgpu_pci_error_detected - Called when a PCI error is detected.
 * @pdev: PCI device struct
 * @state: PCI channel state
 *
 * Description: Called when a PCI error is detected.
 *
 * Return: PCI_ERS_RESULT_NEED_RESET or PCI_ERS_RESULT_DISCONNECT.
 */
pci_ers_result_t amdgpu_pci_error_detected(struct pci_dev *pdev, pci_channel_state_t state)
{
	struct drm_device *dev = pci_get_drvdata(pdev);
	struct amdgpu_device *adev = drm_to_adev(dev);
	int i;

	DRM_INFO("PCI error: detected callback, state(%d)!!\n", state);

	if (adev->gmc.xgmi.num_physical_nodes > 1) {
		DRM_WARN("No support for XGMI hive yet...");
		return PCI_ERS_RESULT_DISCONNECT;
	}

	adev->pci_channel_state = state;

	switch (state) {
	case pci_channel_io_normal:
		return PCI_ERS_RESULT_CAN_RECOVER;
	/* Fatal error, prepare for slot reset */
	case pci_channel_io_frozen:
		/*
		 * Locking adev->reset_domain->sem will prevent any external access
		 * to GPU during PCI error recovery
		 */
		amdgpu_device_lock_reset_domain(adev->reset_domain);
		amdgpu_device_set_mp1_state(adev);

		/*
		 * Block any work scheduling as we do for regular GPU reset
		 * for the duration of the recovery
		 */
		for (i = 0; i < AMDGPU_MAX_RINGS; ++i) {
			struct amdgpu_ring *ring = adev->rings[i];

			if (!amdgpu_ring_sched_ready(ring))
				continue;

			drm_sched_stop(&ring->sched, NULL);
		}
		atomic_inc(&adev->gpu_reset_counter);
		return PCI_ERS_RESULT_NEED_RESET;
	case pci_channel_io_perm_failure:
		/* Permanent error, prepare for device removal */
		return PCI_ERS_RESULT_DISCONNECT;
	}

	return PCI_ERS_RESULT_NEED_RESET;
}

/**
 * amdgpu_pci_mmio_enabled - Enable MMIO and dump debug registers
 * @pdev: pointer to PCI device
 */
pci_ers_result_t amdgpu_pci_mmio_enabled(struct pci_dev *pdev)
{

	DRM_INFO("PCI error: mmio enabled callback!!\n");

	/* TODO - dump whatever for debugging purposes */

	/* This called only if amdgpu_pci_error_detected returns
	 * PCI_ERS_RESULT_CAN_RECOVER. Read/write to the device still
	 * works, no need to reset slot.
	 */

	return PCI_ERS_RESULT_RECOVERED;
}

/**
 * amdgpu_pci_slot_reset - Called when PCI slot has been reset.
 * @pdev: PCI device struct
 *
 * Description: This routine is called by the pci error recovery
 * code after the PCI slot has been reset, just before we
 * should resume normal operations.
 */
pci_ers_result_t amdgpu_pci_slot_reset(struct pci_dev *pdev)
{
	struct drm_device *dev = pci_get_drvdata(pdev);
	struct amdgpu_device *adev = drm_to_adev(dev);
	int r, i;
	struct amdgpu_reset_context reset_context;
	u32 memsize;
	struct list_head device_list;

	/* PCI error slot reset should be skipped During RAS recovery */
	if ((amdgpu_ip_version(adev, GC_HWIP, 0) == IP_VERSION(9, 4, 3) ||
	    amdgpu_ip_version(adev, GC_HWIP, 0) == IP_VERSION(9, 4, 4)) &&
	    amdgpu_ras_in_recovery(adev))
		return PCI_ERS_RESULT_RECOVERED;

	DRM_INFO("PCI error: slot reset callback!!\n");

	memset(&reset_context, 0, sizeof(reset_context));

	INIT_LIST_HEAD(&device_list);
	list_add_tail(&adev->reset_list, &device_list);

	/* wait for asic to come out of reset */
	msleep(500);

	/* Restore PCI confspace */
	amdgpu_device_load_pci_state(pdev);

	/* confirm  ASIC came out of reset */
	for (i = 0; i < adev->usec_timeout; i++) {
		memsize = amdgpu_asic_get_config_memsize(adev);

		if (memsize != 0xffffffff)
			break;
		udelay(1);
	}
	if (memsize == 0xffffffff) {
		r = -ETIME;
		goto out;
	}

	reset_context.method = AMD_RESET_METHOD_NONE;
	reset_context.reset_req_dev = adev;
	set_bit(AMDGPU_NEED_FULL_RESET, &reset_context.flags);
	set_bit(AMDGPU_SKIP_HW_RESET, &reset_context.flags);

	adev->no_hw_access = true;
	r = amdgpu_device_pre_asic_reset(adev, &reset_context);
	adev->no_hw_access = false;
	if (r)
		goto out;

	r = amdgpu_do_asic_reset(&device_list, &reset_context);

out:
	if (!r) {
		if (amdgpu_device_cache_pci_state(adev->pdev))
			pci_restore_state(adev->pdev);

		DRM_INFO("PCIe error recovery succeeded\n");
	} else {
		DRM_ERROR("PCIe error recovery failed, err:%d", r);
		amdgpu_device_unset_mp1_state(adev);
		amdgpu_device_unlock_reset_domain(adev->reset_domain);
	}

	return r ? PCI_ERS_RESULT_DISCONNECT : PCI_ERS_RESULT_RECOVERED;
}

/**
 * amdgpu_pci_resume() - resume normal ops after PCI reset
 * @pdev: pointer to PCI device
 *
 * Called when the error recovery driver tells us that its
 * OK to resume normal operation.
 */
void amdgpu_pci_resume(struct pci_dev *pdev)
{
	struct drm_device *dev = pci_get_drvdata(pdev);
	struct amdgpu_device *adev = drm_to_adev(dev);
	int i;


	DRM_INFO("PCI error: resume callback!!\n");

	/* Only continue execution for the case of pci_channel_io_frozen */
	if (adev->pci_channel_state != pci_channel_io_frozen)
		return;

	for (i = 0; i < AMDGPU_MAX_RINGS; ++i) {
		struct amdgpu_ring *ring = adev->rings[i];

		if (!amdgpu_ring_sched_ready(ring))
			continue;

		drm_sched_start(&ring->sched);
	}

	amdgpu_device_unset_mp1_state(adev);
	amdgpu_device_unlock_reset_domain(adev->reset_domain);
}

bool amdgpu_device_cache_pci_state(struct pci_dev *pdev)
{
	struct drm_device *dev = pci_get_drvdata(pdev);
	struct amdgpu_device *adev = drm_to_adev(dev);
	int r;

	if (amdgpu_sriov_vf(adev))
		return false;

	r = pci_save_state(pdev);
	if (!r) {
		kfree(adev->pci_state);

		adev->pci_state = pci_store_saved_state(pdev);

		if (!adev->pci_state) {
			DRM_ERROR("Failed to store PCI saved state");
			return false;
		}
	} else {
		DRM_WARN("Failed to save PCI state, err:%d\n", r);
		return false;
	}

	return true;
}

bool amdgpu_device_load_pci_state(struct pci_dev *pdev)
{
	struct drm_device *dev = pci_get_drvdata(pdev);
	struct amdgpu_device *adev = drm_to_adev(dev);
	int r;

	if (!adev->pci_state)
		return false;

	r = pci_load_saved_state(pdev, adev->pci_state);

	if (!r) {
		pci_restore_state(pdev);
	} else {
		DRM_WARN("Failed to load PCI state, err:%d\n", r);
		return false;
	}

	return true;
}

void amdgpu_device_flush_hdp(struct amdgpu_device *adev,
		struct amdgpu_ring *ring)
{
#ifdef CONFIG_X86_64
	if ((adev->flags & AMD_IS_APU) && !amdgpu_passthrough(adev))
		return;
#endif
	if (adev->gmc.xgmi.connected_to_cpu)
		return;

	if (ring && ring->funcs->emit_hdp_flush)
		amdgpu_ring_emit_hdp_flush(ring);
	else
		amdgpu_asic_flush_hdp(adev, ring);
}

void amdgpu_device_invalidate_hdp(struct amdgpu_device *adev,
		struct amdgpu_ring *ring)
{
#ifdef CONFIG_X86_64
	if ((adev->flags & AMD_IS_APU) && !amdgpu_passthrough(adev))
		return;
#endif
	if (adev->gmc.xgmi.connected_to_cpu)
		return;

	amdgpu_asic_invalidate_hdp(adev, ring);
}

int amdgpu_in_reset(struct amdgpu_device *adev)
{
	return atomic_read(&adev->reset_domain->in_gpu_reset);
}

/**
 * amdgpu_device_halt() - bring hardware to some kind of halt state
 *
 * @adev: amdgpu_device pointer
 *
 * Bring hardware to some kind of halt state so that no one can touch it
 * any more. It will help to maintain error context when error occurred.
 * Compare to a simple hang, the system will keep stable at least for SSH
 * access. Then it should be trivial to inspect the hardware state and
 * see what's going on. Implemented as following:
 *
 * 1. drm_dev_unplug() makes device inaccessible to user space(IOCTLs, etc),
 *    clears all CPU mappings to device, disallows remappings through page faults
 * 2. amdgpu_irq_disable_all() disables all interrupts
 * 3. amdgpu_fence_driver_hw_fini() signals all HW fences
 * 4. set adev->no_hw_access to avoid potential crashes after setp 5
 * 5. amdgpu_device_unmap_mmio() clears all MMIO mappings
 * 6. pci_disable_device() and pci_wait_for_pending_transaction()
 *    flush any in flight DMA operations
 */
void amdgpu_device_halt(struct amdgpu_device *adev)
{
	struct pci_dev *pdev = adev->pdev;
	struct drm_device *ddev = adev_to_drm(adev);

	amdgpu_xcp_dev_unplug(adev);
	drm_dev_unplug(ddev);

	amdgpu_irq_disable_all(adev);

	amdgpu_fence_driver_hw_fini(adev);

	adev->no_hw_access = true;

	amdgpu_device_unmap_mmio(adev);

	pci_disable_device(pdev);
	pci_wait_for_pending_transaction(pdev);
}

u32 amdgpu_device_pcie_port_rreg(struct amdgpu_device *adev,
				u32 reg)
{
	unsigned long flags, address, data;
	u32 r;

	address = adev->nbio.funcs->get_pcie_port_index_offset(adev);
	data = adev->nbio.funcs->get_pcie_port_data_offset(adev);

	spin_lock_irqsave(&adev->pcie_idx_lock, flags);
	WREG32(address, reg * 4);
	(void)RREG32(address);
	r = RREG32(data);
	spin_unlock_irqrestore(&adev->pcie_idx_lock, flags);
	return r;
}

void amdgpu_device_pcie_port_wreg(struct amdgpu_device *adev,
				u32 reg, u32 v)
{
	unsigned long flags, address, data;

	address = adev->nbio.funcs->get_pcie_port_index_offset(adev);
	data = adev->nbio.funcs->get_pcie_port_data_offset(adev);

	spin_lock_irqsave(&adev->pcie_idx_lock, flags);
	WREG32(address, reg * 4);
	(void)RREG32(address);
	WREG32(data, v);
	(void)RREG32(data);
	spin_unlock_irqrestore(&adev->pcie_idx_lock, flags);
}

/**
 * amdgpu_device_get_gang - return a reference to the current gang
 * @adev: amdgpu_device pointer
 *
 * Returns: A new reference to the current gang leader.
 */
struct dma_fence *amdgpu_device_get_gang(struct amdgpu_device *adev)
{
	struct dma_fence *fence;

	rcu_read_lock();
	fence = dma_fence_get_rcu_safe(&adev->gang_submit);
	rcu_read_unlock();
	return fence;
}

/**
 * amdgpu_device_switch_gang - switch to a new gang
 * @adev: amdgpu_device pointer
 * @gang: the gang to switch to
 *
 * Try to switch to a new gang.
 * Returns: NULL if we switched to the new gang or a reference to the current
 * gang leader.
 */
struct dma_fence *amdgpu_device_switch_gang(struct amdgpu_device *adev,
					    struct dma_fence *gang)
{
	struct dma_fence *old = NULL;

	do {
		dma_fence_put(old);
		old = amdgpu_device_get_gang(adev);
		if (old == gang)
			break;

		if (!dma_fence_is_signaled(old))
			return old;

	} while (cmpxchg((struct dma_fence __force **)&adev->gang_submit,
			 old, gang) != old);

	dma_fence_put(old);
	return NULL;
}

bool amdgpu_device_has_display_hardware(struct amdgpu_device *adev)
{
	switch (adev->asic_type) {
#ifdef CONFIG_DRM_AMDGPU_SI
	case CHIP_HAINAN:
#endif
	case CHIP_TOPAZ:
		/* chips with no display hardware */
		return false;
#ifdef CONFIG_DRM_AMDGPU_SI
	case CHIP_TAHITI:
	case CHIP_PITCAIRN:
	case CHIP_VERDE:
	case CHIP_OLAND:
#endif
#ifdef CONFIG_DRM_AMDGPU_CIK
	case CHIP_BONAIRE:
	case CHIP_HAWAII:
	case CHIP_KAVERI:
	case CHIP_KABINI:
	case CHIP_MULLINS:
#endif
	case CHIP_TONGA:
	case CHIP_FIJI:
	case CHIP_POLARIS10:
	case CHIP_POLARIS11:
	case CHIP_POLARIS12:
	case CHIP_VEGAM:
	case CHIP_CARRIZO:
	case CHIP_STONEY:
		/* chips with display hardware */
		return true;
	default:
		/* IP discovery */
		if (!amdgpu_ip_version(adev, DCE_HWIP, 0) ||
		    (adev->harvest_ip_mask & AMD_HARVEST_IP_DMU_MASK))
			return false;
		return true;
	}
}

uint32_t amdgpu_device_wait_on_rreg(struct amdgpu_device *adev,
		uint32_t inst, uint32_t reg_addr, char reg_name[],
		uint32_t expected_value, uint32_t mask)
{
	uint32_t ret = 0;
	uint32_t old_ = 0;
	uint32_t tmp_ = RREG32(reg_addr);
	uint32_t loop = adev->usec_timeout;

	while ((tmp_ & (mask)) != (expected_value)) {
		if (old_ != tmp_) {
			loop = adev->usec_timeout;
			old_ = tmp_;
		} else
			udelay(1);
		tmp_ = RREG32(reg_addr);
		loop--;
		if (!loop) {
			DRM_WARN("Register(%d) [%s] failed to reach value 0x%08x != 0x%08xn",
				  inst, reg_name, (uint32_t)expected_value,
				  (uint32_t)(tmp_ & (mask)));
			ret = -ETIMEDOUT;
			break;
		}
	}
	return ret;
}<|MERGE_RESOLUTION|>--- conflicted
+++ resolved
@@ -1542,18 +1542,16 @@
 	if (amdgpu_sriov_vf(adev))
 		return 0;
 
-<<<<<<< HEAD
-	/* PCI_EXT_CAP_ID_VNDR extended capability is located at 0x100 */
-	if (!pci_find_ext_capability(adev->pdev, PCI_EXT_CAP_ID_VNDR))
-		DRM_WARN("System can't access extended configuration space, please check!!\n");
-=======
 	/* resizing on Dell G5 SE platforms causes problems with runtime pm */
 	if ((amdgpu_runtime_pm != 0) &&
 	    adev->pdev->vendor == PCI_VENDOR_ID_ATI &&
 	    adev->pdev->device == 0x731f &&
 	    adev->pdev->subsystem_vendor == PCI_VENDOR_ID_DELL)
 		return 0;
->>>>>>> 72db655f
+
+	/* PCI_EXT_CAP_ID_VNDR extended capability is located at 0x100 */
+	if (!pci_find_ext_capability(adev->pdev, PCI_EXT_CAP_ID_VNDR))
+		DRM_WARN("System can't access extended configuration space, please check!!\n");
 
 	/* skip if the bios has already enabled large BAR */
 	if (adev->gmc.real_vram_size &&
