--- conflicted
+++ resolved
@@ -575,73 +575,17 @@
 // vega10 real chip need to use PSP to load firmware
 static int sdma_v4_0_init_microcode(struct amdgpu_device *adev)
 {
-<<<<<<< HEAD
-	const char *chip_name;
-	char fw_name[30];
 	int ret, i;
 
-	DRM_DEBUG("\n");
-
-	switch (adev->ip_versions[SDMA0_HWIP][0]) {
-	case IP_VERSION(4, 0, 0):
-		chip_name = "vega10";
-		break;
-	case IP_VERSION(4, 0, 1):
-		chip_name = "vega12";
-		break;
-	case IP_VERSION(4, 2, 0):
-		chip_name = "vega20";
-		break;
-	case IP_VERSION(4, 1, 0):
-	case IP_VERSION(4, 1, 1):
-		if (adev->apu_flags & AMD_APU_IS_RAVEN2)
-			chip_name = "raven2";
-		else if (adev->apu_flags & AMD_APU_IS_PICASSO)
-			chip_name = "picasso";
-		else
-			chip_name = "raven";
-		break;
-	case IP_VERSION(4, 2, 2):
-		chip_name = "arcturus";
-		break;
-	case IP_VERSION(4, 1, 2):
-		if (adev->apu_flags & AMD_APU_IS_RENOIR)
-			chip_name = "renoir";
-		else
-			chip_name = "green_sardine";
-		break;
-	case IP_VERSION(4, 4, 0):
-		chip_name = "aldebaran";
-		break;
-	default:
-		BUG();
-	}
-
 	for (i = 0; i < adev->sdma.num_instances; i++) {
-		if (i == 0)
-			snprintf(fw_name, sizeof(fw_name), "amdgpu/%s_sdma.bin", chip_name);
-		else
-			snprintf(fw_name, sizeof(fw_name), "amdgpu/%s_sdma%d.bin", chip_name, i);
-=======
-	int ret, i;
-
-	for (i = 0; i < adev->sdma.num_instances; i++) {
->>>>>>> eb3cdb58
 		if (adev->ip_versions[SDMA0_HWIP][0] == IP_VERSION(4, 2, 2) ||
                     adev->ip_versions[SDMA0_HWIP][0] == IP_VERSION(4, 4, 0)) {
 			/* Acturus & Aldebaran will leverage the same FW memory
 			   for every SDMA instance */
-<<<<<<< HEAD
-			ret = amdgpu_sdma_init_microcode(adev, fw_name, 0, true);
-			break;
-		} else {
-			ret = amdgpu_sdma_init_microcode(adev, fw_name, i, false);
-=======
 			ret = amdgpu_sdma_init_microcode(adev, 0, true);
 			break;
 		} else {
 			ret = amdgpu_sdma_init_microcode(adev, i, false);
->>>>>>> eb3cdb58
 			if (ret)
 				return ret;
 		}
@@ -2362,12 +2306,10 @@
 
 static const struct amdgpu_ring_funcs sdma_v4_0_ring_funcs = {
 	.type = AMDGPU_RING_TYPE_SDMA,
-<<<<<<< HEAD
-	.align_mask = 0xf,
+	.align_mask = 0xff,
 	.nop = SDMA_PKT_NOP_HEADER_OP(SDMA_OP_NOP),
 	.support_64bit_ptrs = true,
 	.secure_submission_supported = true,
-	.vmhub = AMDGPU_MMHUB_0,
 	.get_rptr = sdma_v4_0_ring_get_rptr,
 	.get_wptr = sdma_v4_0_ring_get_wptr,
 	.set_wptr = sdma_v4_0_ring_set_wptr,
@@ -2394,57 +2336,12 @@
 	.emit_reg_write_reg_wait = amdgpu_ring_emit_reg_write_reg_wait_helper,
 };
 
-/*
- * On Arcturus, SDMA instance 5~7 has a different vmhub type(AMDGPU_MMHUB_1).
- * So create a individual constant ring_funcs for those instances.
- */
-static const struct amdgpu_ring_funcs sdma_v4_0_ring_funcs_2nd_mmhub = {
-	.type = AMDGPU_RING_TYPE_SDMA,
-	.align_mask = 0xf,
-	.nop = SDMA_PKT_NOP_HEADER_OP(SDMA_OP_NOP),
-	.support_64bit_ptrs = true,
-	.secure_submission_supported = true,
-	.vmhub = AMDGPU_MMHUB_1,
-=======
-	.align_mask = 0xff,
-	.nop = SDMA_PKT_NOP_HEADER_OP(SDMA_OP_NOP),
-	.support_64bit_ptrs = true,
-	.secure_submission_supported = true,
->>>>>>> eb3cdb58
-	.get_rptr = sdma_v4_0_ring_get_rptr,
-	.get_wptr = sdma_v4_0_ring_get_wptr,
-	.set_wptr = sdma_v4_0_ring_set_wptr,
-	.emit_frame_size =
-		6 + /* sdma_v4_0_ring_emit_hdp_flush */
-		3 + /* hdp invalidate */
-		6 + /* sdma_v4_0_ring_emit_pipeline_sync */
-		/* sdma_v4_0_ring_emit_vm_flush */
-		SOC15_FLUSH_GPU_TLB_NUM_WREG * 3 +
-		SOC15_FLUSH_GPU_TLB_NUM_REG_WAIT * 6 +
-		10 + 10 + 10, /* sdma_v4_0_ring_emit_fence x3 for user fence, vm fence */
-	.emit_ib_size = 7 + 6, /* sdma_v4_0_ring_emit_ib */
-	.emit_ib = sdma_v4_0_ring_emit_ib,
-	.emit_fence = sdma_v4_0_ring_emit_fence,
-	.emit_pipeline_sync = sdma_v4_0_ring_emit_pipeline_sync,
-	.emit_vm_flush = sdma_v4_0_ring_emit_vm_flush,
-	.emit_hdp_flush = sdma_v4_0_ring_emit_hdp_flush,
-	.test_ring = sdma_v4_0_ring_test_ring,
-	.test_ib = sdma_v4_0_ring_test_ib,
-	.insert_nop = sdma_v4_0_ring_insert_nop,
-	.pad_ib = sdma_v4_0_ring_pad_ib,
-	.emit_wreg = sdma_v4_0_ring_emit_wreg,
-	.emit_reg_wait = sdma_v4_0_ring_emit_reg_wait,
-	.emit_reg_write_reg_wait = amdgpu_ring_emit_reg_write_reg_wait_helper,
-};
-
 static const struct amdgpu_ring_funcs sdma_v4_0_page_ring_funcs = {
 	.type = AMDGPU_RING_TYPE_SDMA,
 	.align_mask = 0xff,
 	.nop = SDMA_PKT_NOP_HEADER_OP(SDMA_OP_NOP),
 	.support_64bit_ptrs = true,
 	.secure_submission_supported = true,
-<<<<<<< HEAD
-	.vmhub = AMDGPU_MMHUB_0,
 	.get_rptr = sdma_v4_0_ring_get_rptr,
 	.get_wptr = sdma_v4_0_page_ring_get_wptr,
 	.set_wptr = sdma_v4_0_page_ring_set_wptr,
@@ -2471,66 +2368,15 @@
 	.emit_reg_write_reg_wait = amdgpu_ring_emit_reg_write_reg_wait_helper,
 };
 
-static const struct amdgpu_ring_funcs sdma_v4_0_page_ring_funcs_2nd_mmhub = {
-	.type = AMDGPU_RING_TYPE_SDMA,
-	.align_mask = 0xf,
-	.nop = SDMA_PKT_NOP_HEADER_OP(SDMA_OP_NOP),
-	.support_64bit_ptrs = true,
-	.secure_submission_supported = true,
-	.vmhub = AMDGPU_MMHUB_1,
-=======
->>>>>>> eb3cdb58
-	.get_rptr = sdma_v4_0_ring_get_rptr,
-	.get_wptr = sdma_v4_0_page_ring_get_wptr,
-	.set_wptr = sdma_v4_0_page_ring_set_wptr,
-	.emit_frame_size =
-		6 + /* sdma_v4_0_ring_emit_hdp_flush */
-		3 + /* hdp invalidate */
-		6 + /* sdma_v4_0_ring_emit_pipeline_sync */
-		/* sdma_v4_0_ring_emit_vm_flush */
-		SOC15_FLUSH_GPU_TLB_NUM_WREG * 3 +
-		SOC15_FLUSH_GPU_TLB_NUM_REG_WAIT * 6 +
-		10 + 10 + 10, /* sdma_v4_0_ring_emit_fence x3 for user fence, vm fence */
-	.emit_ib_size = 7 + 6, /* sdma_v4_0_ring_emit_ib */
-	.emit_ib = sdma_v4_0_ring_emit_ib,
-	.emit_fence = sdma_v4_0_ring_emit_fence,
-	.emit_pipeline_sync = sdma_v4_0_ring_emit_pipeline_sync,
-	.emit_vm_flush = sdma_v4_0_ring_emit_vm_flush,
-	.emit_hdp_flush = sdma_v4_0_ring_emit_hdp_flush,
-	.test_ring = sdma_v4_0_ring_test_ring,
-	.test_ib = sdma_v4_0_ring_test_ib,
-	.insert_nop = sdma_v4_0_ring_insert_nop,
-	.pad_ib = sdma_v4_0_ring_pad_ib,
-	.emit_wreg = sdma_v4_0_ring_emit_wreg,
-	.emit_reg_wait = sdma_v4_0_ring_emit_reg_wait,
-	.emit_reg_write_reg_wait = amdgpu_ring_emit_reg_write_reg_wait_helper,
-};
-
 static void sdma_v4_0_set_ring_funcs(struct amdgpu_device *adev)
 {
 	int i;
 
 	for (i = 0; i < adev->sdma.num_instances; i++) {
-<<<<<<< HEAD
-		if (adev->ip_versions[SDMA0_HWIP][0] == IP_VERSION(4, 2, 2) && i >= 5)
-			adev->sdma.instance[i].ring.funcs =
-					&sdma_v4_0_ring_funcs_2nd_mmhub;
-		else
-			adev->sdma.instance[i].ring.funcs =
-					&sdma_v4_0_ring_funcs;
-		adev->sdma.instance[i].ring.me = i;
-		if (adev->sdma.has_page_queue) {
-			if (adev->ip_versions[SDMA0_HWIP][0] == IP_VERSION(4, 2, 2) && i >= 5)
-				adev->sdma.instance[i].page.funcs =
-					&sdma_v4_0_page_ring_funcs_2nd_mmhub;
-			else
-				adev->sdma.instance[i].page.funcs =
-=======
 		adev->sdma.instance[i].ring.funcs = &sdma_v4_0_ring_funcs;
 		adev->sdma.instance[i].ring.me = i;
 		if (adev->sdma.has_page_queue) {
 			adev->sdma.instance[i].page.funcs =
->>>>>>> eb3cdb58
 					&sdma_v4_0_page_ring_funcs;
 			adev->sdma.instance[i].page.me = i;
 		}
@@ -2782,25 +2628,6 @@
 		break;
 	}
 
-<<<<<<< HEAD
-	if (adev->sdma.ras) {
-		amdgpu_ras_register_ras_block(adev, &adev->sdma.ras->ras_block);
-
-		strcpy(adev->sdma.ras->ras_block.ras_comm.name, "sdma");
-		adev->sdma.ras->ras_block.ras_comm.block = AMDGPU_RAS_BLOCK__SDMA;
-		adev->sdma.ras->ras_block.ras_comm.type = AMDGPU_RAS_ERROR__MULTI_UNCORRECTABLE;
-		adev->sdma.ras_if = &adev->sdma.ras->ras_block.ras_comm;
-
-		/* If don't define special ras_late_init function, use default ras_late_init */
-		if (!adev->sdma.ras->ras_block.ras_late_init)
-			adev->sdma.ras->ras_block.ras_late_init = amdgpu_sdma_ras_late_init;
-
-		/* If not defined special ras_cb function, use default ras_cb */
-		if (!adev->sdma.ras->ras_block.ras_cb)
-			adev->sdma.ras->ras_block.ras_cb = amdgpu_sdma_process_ras_data_cb;
-	}
-=======
->>>>>>> eb3cdb58
 }
 
 const struct amdgpu_ip_block_version sdma_v4_0_ip_block = {
