/*
 * Copyright (C) 2019  Advanced Micro Devices, Inc.
 *
 * Permission is hereby granted, free of charge, to any person obtaining a
 * copy of this software and associated documentation files (the "Software"),
 * to deal in the Software without restriction, including without limitation
 * the rights to use, copy, modify, merge, publish, distribute, sublicense,
 * and/or sell copies of the Software, and to permit persons to whom the
 * Software is furnished to do so, subject to the following conditions:
 *
 * The above copyright notice and this permission notice shall be included
 * in all copies or substantial portions of the Software.
 *
 * THE SOFTWARE IS PROVIDED "AS IS", WITHOUT WARRANTY OF ANY KIND, EXPRESS
 * OR IMPLIED, INCLUDING BUT NOT LIMITED TO THE WARRANTIES OF MERCHANTABILITY,
 * FITNESS FOR A PARTICULAR PURPOSE AND NONINFRINGEMENT.  IN NO EVENT SHALL
 * THE COPYRIGHT HOLDER(S) BE LIABLE FOR ANY CLAIM, DAMAGES OR OTHER LIABILITY, WHETHER IN
 * AN ACTION OF CONTRACT, TORT OR OTHERWISE, ARISING FROM, OUT OF OR IN
 * CONNECTION WITH THE SOFTWARE OR THE USE OR OTHER DEALINGS IN THE SOFTWARE.
 */

#include "amdgpu.h"
#include "amdgpu_ras.h"

<<<<<<< HEAD
int amdgpu_nbio_ras_late_init(struct amdgpu_device *adev, struct ras_common_if *ras_block)
{
=======
int amdgpu_nbio_ras_sw_init(struct amdgpu_device *adev)
{
	int err;
	struct amdgpu_nbio_ras *ras;

	if (!adev->nbio.ras)
		return 0;

	ras = adev->nbio.ras;
	err = amdgpu_ras_register_ras_block(adev, &ras->ras_block);
	if (err) {
		dev_err(adev->dev, "Failed to register pcie_bif ras block!\n");
		return err;
	}

	strcpy(ras->ras_block.ras_comm.name, "pcie_bif");
	ras->ras_block.ras_comm.block = AMDGPU_RAS_BLOCK__PCIE_BIF;
	ras->ras_block.ras_comm.type = AMDGPU_RAS_ERROR__MULTI_UNCORRECTABLE;
	adev->nbio.ras_if = &ras->ras_block.ras_comm;

	return 0;
}

int amdgpu_nbio_ras_late_init(struct amdgpu_device *adev, struct ras_common_if *ras_block)
{
>>>>>>> eb3cdb58
	int r;
	r = amdgpu_ras_block_late_init(adev, ras_block);
	if (r)
		return r;

	if (amdgpu_ras_is_supported(adev, ras_block->block)) {
		r = amdgpu_irq_get(adev, &adev->nbio.ras_controller_irq, 0);
		if (r)
			goto late_fini;
		r = amdgpu_irq_get(adev, &adev->nbio.ras_err_event_athub_irq, 0);
		if (r)
			goto late_fini;
	}

	return 0;
late_fini:
	amdgpu_ras_block_late_fini(adev, ras_block);
	return r;
}<|MERGE_RESOLUTION|>--- conflicted
+++ resolved
@@ -22,10 +22,6 @@
 #include "amdgpu.h"
 #include "amdgpu_ras.h"
 
-<<<<<<< HEAD
-int amdgpu_nbio_ras_late_init(struct amdgpu_device *adev, struct ras_common_if *ras_block)
-{
-=======
 int amdgpu_nbio_ras_sw_init(struct amdgpu_device *adev)
 {
 	int err;
@@ -51,7 +47,6 @@
 
 int amdgpu_nbio_ras_late_init(struct amdgpu_device *adev, struct ras_common_if *ras_block)
 {
->>>>>>> eb3cdb58
 	int r;
 	r = amdgpu_ras_block_late_init(adev, ras_block);
 	if (r)
