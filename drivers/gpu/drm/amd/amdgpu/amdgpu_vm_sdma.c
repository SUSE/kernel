--- conflicted
+++ resolved
@@ -229,11 +229,6 @@
 				 uint64_t flags)
 {
 	struct amdgpu_bo *bo = &vmbo->bo;
-<<<<<<< HEAD
-	enum amdgpu_ib_pool_type pool = p->immediate ? AMDGPU_IB_POOL_IMMEDIATE
-		: AMDGPU_IB_POOL_DELAYED;
-=======
->>>>>>> eb3cdb58
 	struct dma_resv_iter cursor;
 	unsigned int i, ndw, nptes;
 	struct dma_fence *fence;
@@ -243,15 +238,10 @@
 	/* Wait for PD/PT moves to be completed */
 	dma_resv_iter_begin(&cursor, bo->tbo.base.resv, DMA_RESV_USAGE_KERNEL);
 	dma_resv_for_each_fence_unlocked(&cursor, fence) {
-<<<<<<< HEAD
-		r = amdgpu_sync_fence(&p->job->sync, fence);
-		if (r) {
-=======
 		dma_fence_get(fence);
 		r = drm_sched_job_add_dependency(&p->job->base, fence);
 		if (r) {
 			dma_fence_put(fence);
->>>>>>> eb3cdb58
 			dma_resv_iter_end(&cursor);
 			return r;
 		}
