--- conflicted
+++ resolved
@@ -31,7 +31,6 @@
 #include "v10_structs.h"
 #include "nv.h"
 #include "nvd.h"
-#include "gfxhub_v2_0.h"
 
 enum hqd_dequeue_request_type {
 	NO_ACTION = 0,
@@ -285,11 +284,7 @@
 		       upper_32_bits((uint64_t)wptr));
 		pr_debug("%s setting CP_PQ_WPTR_POLL_CNTL1 to %x\n", __func__,
 			 (uint32_t)get_queue_mask(adev, pipe_id, queue_id));
-<<<<<<< HEAD
-		WREG32(SOC15_REG_OFFSET(GC, 0, mmCP_PQ_WPTR_POLL_CNTL1),
-=======
 		WREG32_SOC15(GC, 0, mmCP_PQ_WPTR_POLL_CNTL1,
->>>>>>> 7d2a07b7
 		       (uint32_t)get_queue_mask(adev, pipe_id, queue_id));
 	}
 
@@ -545,11 +540,7 @@
 	uint32_t temp;
 	struct v10_compute_mqd *m = get_mqd(mqd);
 
-<<<<<<< HEAD
-	if (adev->in_gpu_reset)
-=======
 	if (amdgpu_in_reset(adev))
->>>>>>> 7d2a07b7
 		return -EIO;
 
 #if 0
@@ -760,11 +751,7 @@
 	}
 
 	/* SDMA is on gfxhub as well for Navi1* series */
-<<<<<<< HEAD
-	gfxhub_v2_0_setup_vm_pt_regs(adev, vmid, page_table_base);
-=======
 	adev->gfxhub.funcs->setup_vm_pt_regs(adev, vmid, page_table_base);
->>>>>>> 7d2a07b7
 }
 
 const struct kfd2kgd_calls gfx_v10_kfd2kgd = {
@@ -787,9 +774,4 @@
 	.get_atc_vmid_pasid_mapping_info =
 			get_atc_vmid_pasid_mapping_info,
 	.set_vm_context_page_table_base = set_vm_context_page_table_base,
-<<<<<<< HEAD
-	.get_hive_id = amdgpu_amdkfd_get_hive_id,
-	.get_unique_id = amdgpu_amdkfd_get_unique_id,
-=======
->>>>>>> 7d2a07b7
 };