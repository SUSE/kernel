--- conflicted
+++ resolved
@@ -1917,10 +1917,6 @@
 		break;
 	}
 
-<<<<<<< HEAD
-	size = (adev->gmc.real_vram_size + SZ_16M) >> AMDGPU_GPU_PAGE_SHIFT;
-	size /= adev->gmc.num_mem_partitions;
-=======
 	/* Use NPS range info, if populated */
 	r = amdgpu_gmc_get_nps_memranges(adev, mem_ranges,
 					 adev->gmc.num_mem_partitions);
@@ -1944,7 +1940,6 @@
 			mem_ranges[i].range.lpfn = start_addr + size - 1;
 			start_addr += size;
 		}
->>>>>>> b806d6ef
 
 		l = adev->gmc.num_mem_partitions - 1;
 	}
