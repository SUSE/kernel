--- conflicted
+++ resolved
@@ -496,22 +496,14 @@
 				if (j >= AMDGPU_MMHUB0(0))
 					tmp = RREG32_SOC15_IP(MMHUB, reg);
 				else
-<<<<<<< HEAD
-					tmp = RREG32_SOC15_IP(GC, reg);
-=======
 					tmp = RREG32_XCC(reg, j);
->>>>>>> 2d5404ca
 
 				tmp &= ~bits;
 
 				if (j >= AMDGPU_MMHUB0(0))
 					WREG32_SOC15_IP(MMHUB, reg, tmp);
 				else
-<<<<<<< HEAD
-					WREG32_SOC15_IP(GC, reg, tmp);
-=======
 					WREG32_XCC(reg, tmp, j);
->>>>>>> 2d5404ca
 			}
 		}
 		break;
@@ -532,22 +524,14 @@
 				if (j >= AMDGPU_MMHUB0(0))
 					tmp = RREG32_SOC15_IP(MMHUB, reg);
 				else
-<<<<<<< HEAD
-					tmp = RREG32_SOC15_IP(GC, reg);
-=======
 					tmp = RREG32_XCC(reg, j);
->>>>>>> 2d5404ca
 
 				tmp |= bits;
 
 				if (j >= AMDGPU_MMHUB0(0))
 					WREG32_SOC15_IP(MMHUB, reg, tmp);
 				else
-<<<<<<< HEAD
-					WREG32_SOC15_IP(GC, reg, tmp);
-=======
 					WREG32_XCC(reg, tmp, j);
->>>>>>> 2d5404ca
 			}
 		}
 		break;
@@ -611,11 +595,7 @@
 			cam_index = entry->src_data[2] & 0x3ff;
 
 			ret = amdgpu_vm_handle_fault(adev, entry->pasid, entry->vmid, node_id,
-<<<<<<< HEAD
-						     addr, write_fault);
-=======
 						     addr, entry->timestamp, write_fault);
->>>>>>> 2d5404ca
 			WDOORBELL32(adev->irq.retry_cam_doorbell_index, cam_index);
 			if (ret)
 				return 1;
@@ -638,11 +618,7 @@
 			 * tables
 			 */
 			if (amdgpu_vm_handle_fault(adev, entry->pasid, entry->vmid, node_id,
-<<<<<<< HEAD
-						   addr, write_fault))
-=======
 						   addr, entry->timestamp, write_fault))
->>>>>>> 2d5404ca
 				return 1;
 		}
 	}
@@ -650,17 +626,6 @@
 	if (!printk_ratelimit())
 		return 0;
 
-<<<<<<< HEAD
-	memset(&task_info, 0, sizeof(struct amdgpu_task_info));
-	amdgpu_vm_get_task_info(adev, entry->pasid, &task_info);
-
-	dev_err(adev->dev,
-		"[%s] %s page fault (src_id:%u ring:%u vmid:%u pasid:%u, for process %s pid %d thread %s pid %d)\n",
-		hub_name, retry_fault ? "retry" : "no-retry",
-		entry->src_id, entry->ring_id, entry->vmid,
-		entry->pasid, task_info.process_name, task_info.tgid,
-		task_info.task_name, task_info.pid);
-=======
 	dev_err(adev->dev,
 		"[%s] %s page fault (src_id:%u ring:%u vmid:%u pasid:%u)\n", hub_name,
 		retry_fault ? "retry" : "no-retry",
@@ -675,17 +640,12 @@
 		amdgpu_vm_put_task_info(task_info);
 	}
 
->>>>>>> 2d5404ca
 	dev_err(adev->dev, "  in page starting at address 0x%016llx from IH client 0x%x (%s)\n",
 		addr, entry->client_id,
 		soc15_ih_clientid_name[entry->client_id]);
 
-<<<<<<< HEAD
-	if (amdgpu_ip_version(adev, GC_HWIP, 0) == IP_VERSION(9, 4, 3))
-=======
 	if (amdgpu_ip_version(adev, GC_HWIP, 0) == IP_VERSION(9, 4, 3) ||
 	    amdgpu_ip_version(adev, GC_HWIP, 0) == IP_VERSION(9, 4, 4))
->>>>>>> 2d5404ca
 		dev_err(adev->dev, "  cookie node_id %d fault from die %s%d%s\n",
 			node_id, node_id % 4 == 3 ? "RSV" : "AID", node_id / 4,
 			node_id % 4 == 1 ? ".XCD0" : node_id % 4 == 2 ? ".XCD1" : "");
@@ -707,8 +667,6 @@
 	rw = REG_GET_FIELD(status, VM_L2_PROTECTION_FAULT_STATUS, RW);
 	fed = REG_GET_FIELD(status, VM_L2_PROTECTION_FAULT_STATUS, FED);
 
-<<<<<<< HEAD
-=======
 	/* for fed error, kfd will handle it, return directly */
 	if (fed && amdgpu_ras_is_poison_mode_supported(adev) &&
 	    (amdgpu_ip_version(adev, GC_HWIP, 0) >= IP_VERSION(9, 4, 2)))
@@ -717,7 +675,6 @@
 	if (!amdgpu_sriov_vf(adev))
 		WREG32_P(hub->vm_l2_pro_fault_cntl, 1, ~1);
 
->>>>>>> 2d5404ca
 	amdgpu_vm_update_fault_cache(adev, entry->pasid, addr, status, vmhub);
 
 	dev_err(adev->dev,
@@ -831,12 +788,8 @@
 				       uint32_t vmhub)
 {
 	if (amdgpu_ip_version(adev, GC_HWIP, 0) == IP_VERSION(9, 4, 2) ||
-<<<<<<< HEAD
-	    amdgpu_ip_version(adev, GC_HWIP, 0) == IP_VERSION(9, 4, 3))
-=======
 	    amdgpu_ip_version(adev, GC_HWIP, 0) == IP_VERSION(9, 4, 3) ||
 	    amdgpu_ip_version(adev, GC_HWIP, 0) == IP_VERSION(9, 4, 4))
->>>>>>> 2d5404ca
 		return false;
 
 	return ((vmhub == AMDGPU_MMHUB0(0) ||
@@ -890,37 +843,22 @@
 	sem = hub->vm_inv_eng0_sem + hub->eng_distance * eng;
 	req = hub->vm_inv_eng0_req + hub->eng_distance * eng;
 	ack = hub->vm_inv_eng0_ack + hub->eng_distance * eng;
-<<<<<<< HEAD
-=======
 
 	if (vmhub >= AMDGPU_MMHUB0(0))
 		inst = 0;
 	else
 		inst = vmhub;
->>>>>>> 2d5404ca
 
 	/* This is necessary for SRIOV as well as for GFXOFF to function
 	 * properly under bare metal
 	 */
-<<<<<<< HEAD
-	if (vmhub >= AMDGPU_MMHUB0(0))
-		inst = GET_INST(GC, 0);
-	else
-		inst = vmhub;
-=======
->>>>>>> 2d5404ca
 	if (adev->gfx.kiq[inst].ring.sched.ready &&
 	    (amdgpu_sriov_runtime(adev) || !amdgpu_sriov_vf(adev))) {
 		uint32_t req = hub->vm_inv_eng0_req + hub->eng_distance * eng;
 		uint32_t ack = hub->vm_inv_eng0_ack + hub->eng_distance * eng;
 
-<<<<<<< HEAD
-		amdgpu_virt_kiq_reg_write_reg_wait(adev, req, ack, inv_req,
-						   1 << vmid, inst);
-=======
 		amdgpu_gmc_fw_reg_write_reg_wait(adev, req, ack, inv_req,
 						 1 << vmid, inst);
->>>>>>> 2d5404ca
 		return;
 	}
 
@@ -939,15 +877,9 @@
 		for (j = 0; j < adev->usec_timeout; j++) {
 			/* a read return value of 1 means semaphore acquire */
 			if (vmhub >= AMDGPU_MMHUB0(0))
-<<<<<<< HEAD
-				tmp = RREG32_SOC15_IP_NO_KIQ(MMHUB, sem, inst);
-			else
-				tmp = RREG32_SOC15_IP_NO_KIQ(GC, sem, inst);
-=======
 				tmp = RREG32_SOC15_IP_NO_KIQ(MMHUB, sem, GET_INST(GC, inst));
 			else
 				tmp = RREG32_SOC15_IP_NO_KIQ(GC, sem, GET_INST(GC, inst));
->>>>>>> 2d5404ca
 			if (tmp & 0x1)
 				break;
 			udelay(1);
@@ -958,15 +890,9 @@
 	}
 
 	if (vmhub >= AMDGPU_MMHUB0(0))
-<<<<<<< HEAD
-		WREG32_SOC15_IP_NO_KIQ(MMHUB, req, inv_req, inst);
-	else
-		WREG32_SOC15_IP_NO_KIQ(GC, req, inv_req, inst);
-=======
 		WREG32_SOC15_IP_NO_KIQ(MMHUB, req, inv_req, GET_INST(GC, inst));
 	else
 		WREG32_SOC15_IP_NO_KIQ(GC, req, inv_req, GET_INST(GC, inst));
->>>>>>> 2d5404ca
 
 	/*
 	 * Issue a dummy read to wait for the ACK register to
@@ -974,24 +900,14 @@
 	 * GRBM interface.
 	 */
 	if ((vmhub == AMDGPU_GFXHUB(0)) &&
-<<<<<<< HEAD
-	    (adev->ip_versions[GC_HWIP][0] < IP_VERSION(9, 4, 2)))
-=======
 	    (amdgpu_ip_version(adev, GC_HWIP, 0) < IP_VERSION(9, 4, 2)))
->>>>>>> 2d5404ca
 		RREG32_NO_KIQ(req);
 
 	for (j = 0; j < adev->usec_timeout; j++) {
 		if (vmhub >= AMDGPU_MMHUB0(0))
-<<<<<<< HEAD
-			tmp = RREG32_SOC15_IP_NO_KIQ(MMHUB, ack, inst);
-		else
-			tmp = RREG32_SOC15_IP_NO_KIQ(GC, ack, inst);
-=======
 			tmp = RREG32_SOC15_IP_NO_KIQ(MMHUB, ack, GET_INST(GC, inst));
 		else
 			tmp = RREG32_SOC15_IP_NO_KIQ(GC, ack, GET_INST(GC, inst));
->>>>>>> 2d5404ca
 		if (tmp & (1 << vmid))
 			break;
 		udelay(1);
@@ -1004,15 +920,9 @@
 		 * write with 0 means semaphore release
 		 */
 		if (vmhub >= AMDGPU_MMHUB0(0))
-<<<<<<< HEAD
-			WREG32_SOC15_IP_NO_KIQ(MMHUB, sem, 0, inst);
-		else
-			WREG32_SOC15_IP_NO_KIQ(GC, sem, 0, inst);
-=======
 			WREG32_SOC15_IP_NO_KIQ(MMHUB, sem, 0, GET_INST(GC, inst));
 		else
 			WREG32_SOC15_IP_NO_KIQ(GC, sem, 0, GET_INST(GC, inst));
->>>>>>> 2d5404ca
 	}
 
 	spin_unlock(&adev->gmc.invalidate_lock);
@@ -1263,10 +1173,7 @@
 		}
 		break;
 	case IP_VERSION(9, 4, 3):
-<<<<<<< HEAD
-=======
 	case IP_VERSION(9, 4, 4):
->>>>>>> 2d5404ca
 		/* Only local VRAM BOs or system memory on non-NUMA APUs
 		 * can be assumed to be local in their entirety. Choose
 		 * MTYPE_NC as safe fallback for all system memory BOs on
@@ -1358,12 +1265,8 @@
 	/* Only GFX 9.4.3 APUs associate GPUs with NUMA nodes. Local system
 	 * memory can use more efficient MTYPEs.
 	 */
-<<<<<<< HEAD
-	if (amdgpu_ip_version(adev, GC_HWIP, 0) != IP_VERSION(9, 4, 3))
-=======
 	if (amdgpu_ip_version(adev, GC_HWIP, 0) != IP_VERSION(9, 4, 3) &&
 	    amdgpu_ip_version(adev, GC_HWIP, 0) != IP_VERSION(9, 4, 4))
->>>>>>> 2d5404ca
 		return;
 
 	/* Only direct-mapped memory allows us to determine the NUMA node from
@@ -1379,15 +1282,9 @@
 	 * and can also be overridden.
 	 */
 	if ((*flags & AMDGPU_PTE_MTYPE_VG10_MASK) !=
-<<<<<<< HEAD
-	    AMDGPU_PTE_MTYPE_VG10(MTYPE_NC) &&
-	    (*flags & AMDGPU_PTE_MTYPE_VG10_MASK) !=
-	    AMDGPU_PTE_MTYPE_VG10(MTYPE_UC)) {
-=======
 	    AMDGPU_PTE_MTYPE_VG10(0ULL, MTYPE_NC) &&
 	    (*flags & AMDGPU_PTE_MTYPE_VG10_MASK) !=
 	    AMDGPU_PTE_MTYPE_VG10(0ULL, MTYPE_UC)) {
->>>>>>> 2d5404ca
 		dev_dbg_ratelimited(adev->dev, "MTYPE is not NC or UC\n");
 		return;
 	}
@@ -1416,11 +1313,7 @@
 	if (nid == local_node) {
 		uint64_t old_flags = *flags;
 		if ((*flags & AMDGPU_PTE_MTYPE_VG10_MASK) ==
-<<<<<<< HEAD
-			AMDGPU_PTE_MTYPE_VG10(MTYPE_NC)) {
-=======
 			AMDGPU_PTE_MTYPE_VG10(0ULL, MTYPE_NC)) {
->>>>>>> 2d5404ca
 			unsigned int mtype_local = MTYPE_RW;
 
 			if (amdgpu_mtype_local == 1)
@@ -1428,19 +1321,10 @@
 			else if (amdgpu_mtype_local == 2)
 				mtype_local = MTYPE_CC;
 
-<<<<<<< HEAD
-			*flags = (*flags & ~AMDGPU_PTE_MTYPE_VG10_MASK) |
-				 AMDGPU_PTE_MTYPE_VG10(mtype_local);
-		} else if (adev->rev_id) {
-			/* MTYPE_UC case */
-			*flags = (*flags & ~AMDGPU_PTE_MTYPE_VG10_MASK) |
-				 AMDGPU_PTE_MTYPE_VG10(MTYPE_CC);
-=======
 			*flags = AMDGPU_PTE_MTYPE_VG10(*flags, mtype_local);
 		} else if (adev->rev_id) {
 			/* MTYPE_UC case */
 			*flags = AMDGPU_PTE_MTYPE_VG10(*flags, MTYPE_CC);
->>>>>>> 2d5404ca
 		}
 
 		dev_dbg_ratelimited(adev->dev, "flags updated from %llx to %llx\n",
@@ -1576,10 +1460,6 @@
 		adev->umc.channel_offs = UMC_V12_0_PER_CHANNEL_OFFSET;
 		adev->umc.active_mask = adev->aid_mask;
 		adev->umc.retire_unit = UMC_V12_0_BAD_PAGE_NUM_PER_CHANNEL;
-<<<<<<< HEAD
-		adev->umc.channel_idx_tbl = &umc_v12_0_channel_idx_tbl[0][0][0];
-=======
->>>>>>> 2d5404ca
 		if (!adev->gmc.xgmi.connected_to_cpu && !adev->gmc.is_app_apu)
 			adev->umc.ras = &umc_v12_0_ras;
 		break;
@@ -1629,12 +1509,8 @@
 
 static void gmc_v9_0_set_gfxhub_funcs(struct amdgpu_device *adev)
 {
-<<<<<<< HEAD
-	if (amdgpu_ip_version(adev, GC_HWIP, 0) == IP_VERSION(9, 4, 3))
-=======
 	if (amdgpu_ip_version(adev, GC_HWIP, 0) == IP_VERSION(9, 4, 3) ||
 	    amdgpu_ip_version(adev, GC_HWIP, 0) == IP_VERSION(9, 4, 4))
->>>>>>> 2d5404ca
 		adev->gfxhub.funcs = &gfxhub_v1_2_funcs;
 	else
 		adev->gfxhub.funcs = &gfxhub_v1_0_funcs;
@@ -1679,12 +1555,8 @@
 	 */
 	if (amdgpu_ip_version(adev, GC_HWIP, 0) == IP_VERSION(9, 4, 0) ||
 	    amdgpu_ip_version(adev, GC_HWIP, 0) == IP_VERSION(9, 4, 1) ||
-<<<<<<< HEAD
-	    amdgpu_ip_version(adev, GC_HWIP, 0) == IP_VERSION(9, 4, 3))
-=======
 	    amdgpu_ip_version(adev, GC_HWIP, 0) == IP_VERSION(9, 4, 3) ||
 	    amdgpu_ip_version(adev, GC_HWIP, 0) == IP_VERSION(9, 4, 4))
->>>>>>> 2d5404ca
 		adev->gmc.xgmi.supported = true;
 
 	if (amdgpu_ip_version(adev, XGMI_HWIP, 0) == IP_VERSION(6, 1, 0)) {
@@ -1693,12 +1565,8 @@
 			adev->smuio.funcs->is_host_gpu_xgmi_supported(adev);
 	}
 
-<<<<<<< HEAD
-	if (amdgpu_ip_version(adev, GC_HWIP, 0) == IP_VERSION(9, 4, 3)) {
-=======
 	if (amdgpu_ip_version(adev, GC_HWIP, 0) == IP_VERSION(9, 4, 3) ||
 	    amdgpu_ip_version(adev, GC_HWIP, 0) == IP_VERSION(9, 4, 4)) {
->>>>>>> 2d5404ca
 		enum amdgpu_pkg_type pkg_type =
 			adev->smuio.funcs->get_pkg_type(adev);
 		/* On GFXIP 9.4.3. APU, there is no physical VRAM domain present
@@ -2026,11 +1894,7 @@
 {
 	enum amdgpu_memory_partition mode;
 	u32 start_addr = 0, size;
-<<<<<<< HEAD
-	int i;
-=======
 	int i, r, l;
->>>>>>> 2d5404ca
 
 	mode = gmc_v9_0_query_memory_partition(adev);
 
@@ -2053,25 +1917,6 @@
 		break;
 	}
 
-<<<<<<< HEAD
-	size = (adev->gmc.real_vram_size + SZ_16M) >> AMDGPU_GPU_PAGE_SHIFT;
-	size /= adev->gmc.num_mem_partitions;
-
-	for (i = 0; i < adev->gmc.num_mem_partitions; ++i) {
-		mem_ranges[i].range.fpfn = start_addr;
-		mem_ranges[i].size = ((u64)size << AMDGPU_GPU_PAGE_SHIFT);
-		mem_ranges[i].range.lpfn = start_addr + size - 1;
-		start_addr += size;
-	}
-
-	/* Adjust the last one */
-	mem_ranges[adev->gmc.num_mem_partitions - 1].range.lpfn =
-		(adev->gmc.real_vram_size >> AMDGPU_GPU_PAGE_SHIFT) - 1;
-	mem_ranges[adev->gmc.num_mem_partitions - 1].size =
-		adev->gmc.real_vram_size -
-		((u64)mem_ranges[adev->gmc.num_mem_partitions - 1].range.fpfn
-		 << AMDGPU_GPU_PAGE_SHIFT);
-=======
 	/* Use NPS range info, if populated */
 	r = amdgpu_gmc_get_nps_memranges(adev, mem_ranges,
 					 adev->gmc.num_mem_partitions);
@@ -2105,7 +1950,6 @@
 	mem_ranges[l].size =
 		adev->gmc.real_vram_size -
 		((u64)mem_ranges[l].range.fpfn << AMDGPU_GPU_PAGE_SHIFT);
->>>>>>> 2d5404ca
 }
 
 static int gmc_v9_0_init_mem_ranges(struct amdgpu_device *adev)
@@ -2155,12 +1999,8 @@
 
 	spin_lock_init(&adev->gmc.invalidate_lock);
 
-<<<<<<< HEAD
-	if (amdgpu_ip_version(adev, GC_HWIP, 0) == IP_VERSION(9, 4, 3)) {
-=======
 	if (amdgpu_ip_version(adev, GC_HWIP, 0) == IP_VERSION(9, 4, 3) ||
 	    amdgpu_ip_version(adev, GC_HWIP, 0) == IP_VERSION(9, 4, 4)) {
->>>>>>> 2d5404ca
 		gmc_v9_4_3_init_vram_info(adev);
 	} else if (!adev->bios) {
 		if (adev->flags & AMD_IS_APU) {
@@ -2243,10 +2083,7 @@
 		adev->gmc.translate_further = adev->vm_manager.num_level > 1;
 		break;
 	case IP_VERSION(9, 4, 3):
-<<<<<<< HEAD
-=======
 	case IP_VERSION(9, 4, 4):
->>>>>>> 2d5404ca
 		bitmap_set(adev->vmhubs_mask, AMDGPU_GFXHUB(0),
 				  NUM_XCC(adev->gfx.xcc_mask));
 
@@ -2312,12 +2149,8 @@
 
 	amdgpu_gmc_get_vbios_allocations(adev);
 
-<<<<<<< HEAD
-	if (amdgpu_ip_version(adev, GC_HWIP, 0) == IP_VERSION(9, 4, 3)) {
-=======
 	if (amdgpu_ip_version(adev, GC_HWIP, 0) == IP_VERSION(9, 4, 3) ||
 	    amdgpu_ip_version(adev, GC_HWIP, 0) == IP_VERSION(9, 4, 4)) {
->>>>>>> 2d5404ca
 		r = gmc_v9_0_init_mem_ranges(adev);
 		if (r)
 			return r;
@@ -2345,12 +2178,8 @@
 	adev->vm_manager.first_kfd_vmid =
 		(amdgpu_ip_version(adev, GC_HWIP, 0) == IP_VERSION(9, 4, 1) ||
 		 amdgpu_ip_version(adev, GC_HWIP, 0) == IP_VERSION(9, 4, 2) ||
-<<<<<<< HEAD
-		 amdgpu_ip_version(adev, GC_HWIP, 0) == IP_VERSION(9, 4, 3)) ?
-=======
 		 amdgpu_ip_version(adev, GC_HWIP, 0) == IP_VERSION(9, 4, 3) ||
 		 amdgpu_ip_version(adev, GC_HWIP, 0) == IP_VERSION(9, 4, 4)) ?
->>>>>>> 2d5404ca
 			3 :
 			8;
 
@@ -2362,12 +2191,8 @@
 	if (r)
 		return r;
 
-<<<<<<< HEAD
-	if (amdgpu_ip_version(adev, GC_HWIP, 0) == IP_VERSION(9, 4, 3))
-=======
 	if (amdgpu_ip_version(adev, GC_HWIP, 0) == IP_VERSION(9, 4, 3) ||
 	    amdgpu_ip_version(adev, GC_HWIP, 0) == IP_VERSION(9, 4, 4))
->>>>>>> 2d5404ca
 		amdgpu_gmc_sysfs_init(adev);
 
 	return 0;
@@ -2377,12 +2202,8 @@
 {
 	struct amdgpu_device *adev = (struct amdgpu_device *)handle;
 
-<<<<<<< HEAD
-	if (amdgpu_ip_version(adev, GC_HWIP, 0) == IP_VERSION(9, 4, 3))
-=======
 	if (amdgpu_ip_version(adev, GC_HWIP, 0) == IP_VERSION(9, 4, 3) ||
 	    amdgpu_ip_version(adev, GC_HWIP, 0) == IP_VERSION(9, 4, 4))
->>>>>>> 2d5404ca
 		amdgpu_gmc_sysfs_fini(adev);
 
 	amdgpu_gmc_ras_fini(adev);
