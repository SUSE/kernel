/*
 * Copyright 2018 Advanced Micro Devices, Inc.
 *
 * Permission is hereby granted, free of charge, to any person obtaining a
 * copy of this software and associated documentation files (the "Software"),
 * to deal in the Software without restriction, including without limitation
 * the rights to use, copy, modify, merge, publish, distribute, sublicense,
 * and/or sell copies of the Software, and to permit persons to whom the
 * Software is furnished to do so, subject to the following conditions:
 *
 * The above copyright notice and this permission notice shall be included in
 * all copies or substantial portions of the Software.
 *
 * THE SOFTWARE IS PROVIDED "AS IS", WITHOUT WARRANTY OF ANY KIND, EXPRESS OR
 * IMPLIED, INCLUDING BUT NOT LIMITED TO THE WARRANTIES OF MERCHANTABILITY,
 * FITNESS FOR A PARTICULAR PURPOSE AND NONINFRINGEMENT.  IN NO EVENT SHALL
 * THE COPYRIGHT HOLDER(S) OR AUTHOR(S) BE LIABLE FOR ANY CLAIM, DAMAGES OR
 * OTHER LIABILITY, WHETHER IN AN ACTION OF CONTRACT, TORT OR OTHERWISE,
 * ARISING FROM, OUT OF OR IN CONNECTION WITH THE SOFTWARE OR THE USE OR
 * OTHER DEALINGS IN THE SOFTWARE.
 *
 */
#ifndef __AMDGPU_JOB_H__
#define __AMDGPU_JOB_H__

#include <drm/gpu_scheduler.h>
#include "amdgpu_sync.h"
#include "amdgpu_ring.h"

/* bit set means command submit involves a preamble IB */
#define AMDGPU_PREAMBLE_IB_PRESENT          (1 << 0)
/* bit set means preamble IB is first presented in belonging context */
#define AMDGPU_PREAMBLE_IB_PRESENT_FIRST    (1 << 1)
/* bit set means context switch occured */
#define AMDGPU_HAVE_CTX_SWITCH              (1 << 2)
/* bit set means IB is preempted */
#define AMDGPU_IB_PREEMPTED                 (1 << 3)

#define to_amdgpu_job(sched_job)		\
		container_of((sched_job), struct amdgpu_job, base)

#define AMDGPU_JOB_GET_VMID(job) ((job) ? (job)->vmid : 0)

struct amdgpu_fence;
enum amdgpu_ib_pool_type;

struct amdgpu_job {
	struct drm_sched_job    base;
	struct amdgpu_vm	*vm;
<<<<<<< HEAD
	struct amdgpu_sync	sync;
	struct amdgpu_sync	sched_sync;
=======
	struct amdgpu_sync	explicit_sync;
>>>>>>> eb3cdb58
	struct dma_fence	hw_fence;
	struct dma_fence	*gang_submit;
	uint32_t		preamble_status;
	uint32_t                preemption_status;
	bool                    vm_needs_flush;
	bool			gds_switch_needed;
	bool			spm_update_needed;
	uint64_t		vm_pd_addr;
	unsigned		vmid;
	unsigned		pasid;
	uint32_t		gds_base, gds_size;
	uint32_t		gws_base, gws_size;
	uint32_t		oa_base, oa_size;
	uint32_t		vram_lost_counter;

	/* user fence handling */
	uint64_t		uf_addr;
	uint64_t		uf_sequence;

	/* job_run_counter >= 1 means a resubmit job */
	uint32_t		job_run_counter;

	uint32_t		num_ibs;
	struct amdgpu_ib	ibs[];
};

static inline struct amdgpu_ring *amdgpu_job_ring(struct amdgpu_job *job)
{
	return to_amdgpu_ring(job->base.entity->rq->sched);
}

<<<<<<< HEAD
int amdgpu_job_alloc(struct amdgpu_device *adev, unsigned num_ibs,
		     struct amdgpu_job **job, struct amdgpu_vm *vm);
int amdgpu_job_alloc_with_ib(struct amdgpu_device *adev, unsigned size,
		enum amdgpu_ib_pool_type pool, struct amdgpu_job **job);
=======
int amdgpu_job_alloc(struct amdgpu_device *adev, struct amdgpu_vm *vm,
		     struct drm_sched_entity *entity, void *owner,
		     unsigned int num_ibs, struct amdgpu_job **job);
int amdgpu_job_alloc_with_ib(struct amdgpu_device *adev,
			     struct drm_sched_entity *entity, void *owner,
			     size_t size, enum amdgpu_ib_pool_type pool_type,
			     struct amdgpu_job **job);
>>>>>>> eb3cdb58
void amdgpu_job_set_resources(struct amdgpu_job *job, struct amdgpu_bo *gds,
			      struct amdgpu_bo *gws, struct amdgpu_bo *oa);
void amdgpu_job_free_resources(struct amdgpu_job *job);
void amdgpu_job_set_gang_leader(struct amdgpu_job *job,
				struct amdgpu_job *leader);
void amdgpu_job_free(struct amdgpu_job *job);
struct dma_fence *amdgpu_job_submit(struct amdgpu_job *job);
int amdgpu_job_submit_direct(struct amdgpu_job *job, struct amdgpu_ring *ring,
			     struct dma_fence **fence);

void amdgpu_job_stop_all_jobs_on_sched(struct drm_gpu_scheduler *sched);

#endif<|MERGE_RESOLUTION|>--- conflicted
+++ resolved
@@ -47,12 +47,7 @@
 struct amdgpu_job {
 	struct drm_sched_job    base;
 	struct amdgpu_vm	*vm;
-<<<<<<< HEAD
-	struct amdgpu_sync	sync;
-	struct amdgpu_sync	sched_sync;
-=======
 	struct amdgpu_sync	explicit_sync;
->>>>>>> eb3cdb58
 	struct dma_fence	hw_fence;
 	struct dma_fence	*gang_submit;
 	uint32_t		preamble_status;
@@ -84,12 +79,6 @@
 	return to_amdgpu_ring(job->base.entity->rq->sched);
 }
 
-<<<<<<< HEAD
-int amdgpu_job_alloc(struct amdgpu_device *adev, unsigned num_ibs,
-		     struct amdgpu_job **job, struct amdgpu_vm *vm);
-int amdgpu_job_alloc_with_ib(struct amdgpu_device *adev, unsigned size,
-		enum amdgpu_ib_pool_type pool, struct amdgpu_job **job);
-=======
 int amdgpu_job_alloc(struct amdgpu_device *adev, struct amdgpu_vm *vm,
 		     struct drm_sched_entity *entity, void *owner,
 		     unsigned int num_ibs, struct amdgpu_job **job);
@@ -97,7 +86,6 @@
 			     struct drm_sched_entity *entity, void *owner,
 			     size_t size, enum amdgpu_ib_pool_type pool_type,
 			     struct amdgpu_job **job);
->>>>>>> eb3cdb58
 void amdgpu_job_set_resources(struct amdgpu_job *job, struct amdgpu_bo *gds,
 			      struct amdgpu_bo *gws, struct amdgpu_bo *oa);
 void amdgpu_job_free_resources(struct amdgpu_job *job);
