/*
 * Copyright 2016 Advanced Micro Devices, Inc.
 * All Rights Reserved.
 *
 * Permission is hereby granted, free of charge, to any person obtaining a
 * copy of this software and associated documentation files (the
 * "Software"), to deal in the Software without restriction, including
 * without limitation the rights to use, copy, modify, merge, publish,
 * distribute, sub license, and/or sell copies of the Software, and to
 * permit persons to whom the Software is furnished to do so, subject to
 * the following conditions:
 *
 * THE SOFTWARE IS PROVIDED "AS IS", WITHOUT WARRANTY OF ANY KIND, EXPRESS OR
 * IMPLIED, INCLUDING BUT NOT LIMITED TO THE WARRANTIES OF MERCHANTABILITY,
 * FITNESS FOR A PARTICULAR PURPOSE AND NON-INFRINGEMENT. IN NO EVENT SHALL
 * THE COPYRIGHT HOLDERS, AUTHORS AND/OR ITS SUPPLIERS BE LIABLE FOR ANY CLAIM,
 * DAMAGES OR OTHER LIABILITY, WHETHER IN AN ACTION OF CONTRACT, TORT OR
 * OTHERWISE, ARISING FROM, OUT OF OR IN CONNECTION WITH THE SOFTWARE OR THE
 * USE OR OTHER DEALINGS IN THE SOFTWARE.
 *
 * The above copyright notice and this permission notice (including the
 * next paragraph) shall be included in all copies or substantial portions
 * of the Software.
 *
 */

#include <linux/firmware.h>
#include <linux/module.h>
#include <linux/dmi.h>
#include <linux/pci.h>
#include <linux/debugfs.h>
#include <drm/drm_drv.h>

#include "amdgpu.h"
#include "amdgpu_pm.h"
#include "amdgpu_vcn.h"
#include "soc15d.h"

/* Firmware Names */
#define FIRMWARE_RAVEN			"amdgpu/raven_vcn.bin"
#define FIRMWARE_PICASSO		"amdgpu/picasso_vcn.bin"
#define FIRMWARE_RAVEN2			"amdgpu/raven2_vcn.bin"
#define FIRMWARE_ARCTURUS		"amdgpu/arcturus_vcn.bin"
#define FIRMWARE_RENOIR			"amdgpu/renoir_vcn.bin"
#define FIRMWARE_GREEN_SARDINE		"amdgpu/green_sardine_vcn.bin"
#define FIRMWARE_NAVI10			"amdgpu/navi10_vcn.bin"
#define FIRMWARE_NAVI14			"amdgpu/navi14_vcn.bin"
#define FIRMWARE_NAVI12			"amdgpu/navi12_vcn.bin"
#define FIRMWARE_SIENNA_CICHLID		"amdgpu/sienna_cichlid_vcn.bin"
#define FIRMWARE_NAVY_FLOUNDER		"amdgpu/navy_flounder_vcn.bin"
#define FIRMWARE_VANGOGH		"amdgpu/vangogh_vcn.bin"
#define FIRMWARE_DIMGREY_CAVEFISH	"amdgpu/dimgrey_cavefish_vcn.bin"
<<<<<<< HEAD
#define FIRMWARE_ALDEBARAN	"amdgpu/aldebaran_vcn.bin"
#define FIRMWARE_BEIGE_GOBY	"amdgpu/beige_goby_vcn.bin"
#define FIRMWARE_YELLOW_CARP	"amdgpu/yellow_carp_vcn.bin"
#define FIRMWARE_VCN_3_1_2	"amdgpu/vcn_3_1_2.bin"
#define FIRMWARE_VCN4_0_0	"amdgpu/vcn_4_0_0.bin"
#define FIRMWARE_VCN4_0_2	"amdgpu/vcn_4_0_2.bin"
#define FIRMWARE_VCN4_0_4      "amdgpu/vcn_4_0_4.bin"
=======
#define FIRMWARE_ALDEBARAN		"amdgpu/aldebaran_vcn.bin"
#define FIRMWARE_BEIGE_GOBY		"amdgpu/beige_goby_vcn.bin"
#define FIRMWARE_YELLOW_CARP		"amdgpu/yellow_carp_vcn.bin"
#define FIRMWARE_VCN_3_1_2		"amdgpu/vcn_3_1_2.bin"
#define FIRMWARE_VCN4_0_0		"amdgpu/vcn_4_0_0.bin"
#define FIRMWARE_VCN4_0_2		"amdgpu/vcn_4_0_2.bin"
#define FIRMWARE_VCN4_0_4		"amdgpu/vcn_4_0_4.bin"
>>>>>>> eb3cdb58

MODULE_FIRMWARE(FIRMWARE_RAVEN);
MODULE_FIRMWARE(FIRMWARE_PICASSO);
MODULE_FIRMWARE(FIRMWARE_RAVEN2);
MODULE_FIRMWARE(FIRMWARE_ARCTURUS);
MODULE_FIRMWARE(FIRMWARE_RENOIR);
MODULE_FIRMWARE(FIRMWARE_GREEN_SARDINE);
MODULE_FIRMWARE(FIRMWARE_ALDEBARAN);
MODULE_FIRMWARE(FIRMWARE_NAVI10);
MODULE_FIRMWARE(FIRMWARE_NAVI14);
MODULE_FIRMWARE(FIRMWARE_NAVI12);
MODULE_FIRMWARE(FIRMWARE_SIENNA_CICHLID);
MODULE_FIRMWARE(FIRMWARE_NAVY_FLOUNDER);
MODULE_FIRMWARE(FIRMWARE_VANGOGH);
MODULE_FIRMWARE(FIRMWARE_DIMGREY_CAVEFISH);
MODULE_FIRMWARE(FIRMWARE_BEIGE_GOBY);
MODULE_FIRMWARE(FIRMWARE_YELLOW_CARP);
MODULE_FIRMWARE(FIRMWARE_VCN_3_1_2);
MODULE_FIRMWARE(FIRMWARE_VCN4_0_0);
MODULE_FIRMWARE(FIRMWARE_VCN4_0_2);
MODULE_FIRMWARE(FIRMWARE_VCN4_0_4);

static void amdgpu_vcn_idle_work_handler(struct work_struct *work);

int amdgpu_vcn_early_init(struct amdgpu_device *adev)
{
	char ucode_prefix[30];
	char fw_name[40];
	int r;

	amdgpu_ucode_ip_version_decode(adev, UVD_HWIP, ucode_prefix, sizeof(ucode_prefix));
	snprintf(fw_name, sizeof(fw_name), "amdgpu/%s.bin", ucode_prefix);
	r = amdgpu_ucode_request(adev, &adev->vcn.fw, fw_name);
	if (r)
		amdgpu_ucode_release(&adev->vcn.fw);

	return r;
}

int amdgpu_vcn_sw_init(struct amdgpu_device *adev)
{
	unsigned long bo_size;
	const struct common_firmware_header *hdr;
	unsigned char fw_check;
	unsigned int fw_shared_size, log_offset;
	int i, r;

	INIT_DELAYED_WORK(&adev->vcn.idle_work, amdgpu_vcn_idle_work_handler);
	mutex_init(&adev->vcn.vcn_pg_lock);
	mutex_init(&adev->vcn.vcn1_jpeg1_workaround);
	atomic_set(&adev->vcn.total_submission_cnt, 0);
	for (i = 0; i < adev->vcn.num_vcn_inst; i++)
		atomic_set(&adev->vcn.inst[i].dpg_enc_submission_cnt, 0);

<<<<<<< HEAD
	switch (adev->ip_versions[UVD_HWIP][0]) {
	case IP_VERSION(1, 0, 0):
	case IP_VERSION(1, 0, 1):
		if (adev->apu_flags & AMD_APU_IS_RAVEN2)
			fw_name = FIRMWARE_RAVEN2;
		else if (adev->apu_flags & AMD_APU_IS_PICASSO)
			fw_name = FIRMWARE_PICASSO;
		else
			fw_name = FIRMWARE_RAVEN;
		break;
	case IP_VERSION(2, 5, 0):
		fw_name = FIRMWARE_ARCTURUS;
		if ((adev->firmware.load_type == AMDGPU_FW_LOAD_PSP) &&
		    (adev->pg_flags & AMD_PG_SUPPORT_VCN_DPG))
			adev->vcn.indirect_sram = true;
		break;
	case IP_VERSION(2, 2, 0):
		if (adev->apu_flags & AMD_APU_IS_RENOIR)
			fw_name = FIRMWARE_RENOIR;
		else
			fw_name = FIRMWARE_GREEN_SARDINE;

		if ((adev->firmware.load_type == AMDGPU_FW_LOAD_PSP) &&
		    (adev->pg_flags & AMD_PG_SUPPORT_VCN_DPG))
			adev->vcn.indirect_sram = true;
		break;
	case IP_VERSION(2, 6, 0):
		fw_name = FIRMWARE_ALDEBARAN;
		if ((adev->firmware.load_type == AMDGPU_FW_LOAD_PSP) &&
		    (adev->pg_flags & AMD_PG_SUPPORT_VCN_DPG))
			adev->vcn.indirect_sram = true;
		break;
	case IP_VERSION(2, 0, 0):
		fw_name = FIRMWARE_NAVI10;
		if ((adev->firmware.load_type == AMDGPU_FW_LOAD_PSP) &&
		    (adev->pg_flags & AMD_PG_SUPPORT_VCN_DPG))
			adev->vcn.indirect_sram = true;
		break;
	case IP_VERSION(2, 0, 2):
		if (adev->asic_type == CHIP_NAVI12)
			fw_name = FIRMWARE_NAVI12;
		else
			fw_name = FIRMWARE_NAVI14;
		if ((adev->firmware.load_type == AMDGPU_FW_LOAD_PSP) &&
		    (adev->pg_flags & AMD_PG_SUPPORT_VCN_DPG))
			adev->vcn.indirect_sram = true;
		break;
	case IP_VERSION(3, 0, 0):
	case IP_VERSION(3, 0, 64):
	case IP_VERSION(3, 0, 192):
		if (adev->ip_versions[GC_HWIP][0] == IP_VERSION(10, 3, 0))
			fw_name = FIRMWARE_SIENNA_CICHLID;
		else
			fw_name = FIRMWARE_NAVY_FLOUNDER;
		if ((adev->firmware.load_type == AMDGPU_FW_LOAD_PSP) &&
		    (adev->pg_flags & AMD_PG_SUPPORT_VCN_DPG))
			adev->vcn.indirect_sram = true;
		break;
	case IP_VERSION(3, 0, 2):
		fw_name = FIRMWARE_VANGOGH;
		if ((adev->firmware.load_type == AMDGPU_FW_LOAD_PSP) &&
		    (adev->pg_flags & AMD_PG_SUPPORT_VCN_DPG))
			adev->vcn.indirect_sram = true;
		break;
	case IP_VERSION(3, 0, 16):
		fw_name = FIRMWARE_DIMGREY_CAVEFISH;
		if ((adev->firmware.load_type == AMDGPU_FW_LOAD_PSP) &&
		    (adev->pg_flags & AMD_PG_SUPPORT_VCN_DPG))
			adev->vcn.indirect_sram = true;
		break;
	case IP_VERSION(3, 0, 33):
		fw_name = FIRMWARE_BEIGE_GOBY;
		if ((adev->firmware.load_type == AMDGPU_FW_LOAD_PSP) &&
		    (adev->pg_flags & AMD_PG_SUPPORT_VCN_DPG))
			adev->vcn.indirect_sram = true;
		break;
	case IP_VERSION(3, 1, 1):
		fw_name = FIRMWARE_YELLOW_CARP;
		if ((adev->firmware.load_type == AMDGPU_FW_LOAD_PSP) &&
		    (adev->pg_flags & AMD_PG_SUPPORT_VCN_DPG))
			adev->vcn.indirect_sram = true;
		break;
	case IP_VERSION(3, 1, 2):
		fw_name = FIRMWARE_VCN_3_1_2;
		if ((adev->firmware.load_type == AMDGPU_FW_LOAD_PSP) &&
		    (adev->pg_flags & AMD_PG_SUPPORT_VCN_DPG))
			adev->vcn.indirect_sram = true;
		break;
	case IP_VERSION(4, 0, 0):
		fw_name = FIRMWARE_VCN4_0_0;
		if ((adev->firmware.load_type == AMDGPU_FW_LOAD_PSP) &&
			(adev->pg_flags & AMD_PG_SUPPORT_VCN_DPG))
			adev->vcn.indirect_sram = true;
		break;
	case IP_VERSION(4, 0, 2):
		fw_name = FIRMWARE_VCN4_0_2;
		if ((adev->firmware.load_type == AMDGPU_FW_LOAD_PSP) &&
			(adev->pg_flags & AMD_PG_SUPPORT_VCN_DPG))
			adev->vcn.indirect_sram = true;
		break;
	case IP_VERSION(4, 0, 4):
		fw_name = FIRMWARE_VCN4_0_4;
		if ((adev->firmware.load_type == AMDGPU_FW_LOAD_PSP) &&
			(adev->pg_flags & AMD_PG_SUPPORT_VCN_DPG))
			adev->vcn.indirect_sram = true;
		break;
	default:
		return -EINVAL;
	}

	r = request_firmware(&adev->vcn.fw, fw_name, adev->dev);
	if (r) {
		dev_err(adev->dev, "amdgpu_vcn: Can't load firmware \"%s\"\n",
			fw_name);
		return r;
	}
=======
	if ((adev->firmware.load_type == AMDGPU_FW_LOAD_PSP) &&
	    (adev->pg_flags & AMD_PG_SUPPORT_VCN_DPG))
		adev->vcn.indirect_sram = true;
>>>>>>> eb3cdb58

	/*
	 * Some Steam Deck's BIOS versions are incompatible with the
	 * indirect SRAM mode, leading to amdgpu being unable to get
	 * properly probed (and even potentially crashing the kernel).
	 * Hence, check for these versions here - notice this is
	 * restricted to Vangogh (Deck's APU).
	 */
	if (adev->ip_versions[UVD_HWIP][0] == IP_VERSION(3, 0, 2)) {
		const char *bios_ver = dmi_get_system_info(DMI_BIOS_VERSION);

		if (bios_ver && (!strncmp("F7A0113", bios_ver, 7) ||
		     !strncmp("F7A0114", bios_ver, 7))) {
			adev->vcn.indirect_sram = false;
			dev_info(adev->dev,
				"Steam Deck quirk: indirect SRAM disabled on BIOS %s\n", bios_ver);
		}
	}

	/*
	 * Some Steam Deck's BIOS versions are incompatible with the
	 * indirect SRAM mode, leading to amdgpu being unable to get
	 * properly probed (and even potentially crashing the kernel).
	 * Hence, check for these versions here - notice this is
	 * restricted to Vangogh (Deck's APU).
	 */
	if (adev->ip_versions[UVD_HWIP][0] == IP_VERSION(3, 0, 2)) {
		const char *bios_ver = dmi_get_system_info(DMI_BIOS_VERSION);

		if (bios_ver && (!strncmp("F7A0113", bios_ver, 7) ||
		     !strncmp("F7A0114", bios_ver, 7))) {
			adev->vcn.indirect_sram = false;
			dev_info(adev->dev,
				"Steam Deck quirk: indirect SRAM disabled on BIOS %s\n", bios_ver);
		}
	}

	hdr = (const struct common_firmware_header *)adev->vcn.fw->data;
	adev->vcn.fw_version = le32_to_cpu(hdr->ucode_version);

	/* Bit 20-23, it is encode major and non-zero for new naming convention.
	 * This field is part of version minor and DRM_DISABLED_FLAG in old naming
	 * convention. Since the l:wq!atest version minor is 0x5B and DRM_DISABLED_FLAG
	 * is zero in old naming convention, this field is always zero so far.
	 * These four bits are used to tell which naming convention is present.
	 */
	fw_check = (le32_to_cpu(hdr->ucode_version) >> 20) & 0xf;
	if (fw_check) {
		unsigned int dec_ver, enc_major, enc_minor, vep, fw_rev;

		fw_rev = le32_to_cpu(hdr->ucode_version) & 0xfff;
		enc_minor = (le32_to_cpu(hdr->ucode_version) >> 12) & 0xff;
		enc_major = fw_check;
		dec_ver = (le32_to_cpu(hdr->ucode_version) >> 24) & 0xf;
		vep = (le32_to_cpu(hdr->ucode_version) >> 28) & 0xf;
		DRM_INFO("Found VCN firmware Version ENC: %u.%u DEC: %u VEP: %u Revision: %u\n",
			enc_major, enc_minor, dec_ver, vep, fw_rev);
	} else {
		unsigned int version_major, version_minor, family_id;

		family_id = le32_to_cpu(hdr->ucode_version) & 0xff;
		version_major = (le32_to_cpu(hdr->ucode_version) >> 24) & 0xff;
		version_minor = (le32_to_cpu(hdr->ucode_version) >> 8) & 0xff;
		DRM_INFO("Found VCN firmware Version: %u.%u Family ID: %u\n",
			version_major, version_minor, family_id);
	}

	bo_size = AMDGPU_VCN_STACK_SIZE + AMDGPU_VCN_CONTEXT_SIZE;
	if (adev->firmware.load_type != AMDGPU_FW_LOAD_PSP)
		bo_size += AMDGPU_GPU_PAGE_ALIGN(le32_to_cpu(hdr->ucode_size_bytes) + 8);

	if (adev->ip_versions[UVD_HWIP][0] >= IP_VERSION(4, 0, 0)){
		fw_shared_size = AMDGPU_GPU_PAGE_ALIGN(sizeof(struct amdgpu_vcn4_fw_shared));
		log_offset = offsetof(struct amdgpu_vcn4_fw_shared, fw_log);
	} else {
		fw_shared_size = AMDGPU_GPU_PAGE_ALIGN(sizeof(struct amdgpu_fw_shared));
		log_offset = offsetof(struct amdgpu_fw_shared, fw_log);
	}

	bo_size += fw_shared_size;

	if (amdgpu_vcnfw_log)
		bo_size += AMDGPU_VCNFW_LOG_SIZE;

	for (i = 0; i < adev->vcn.num_vcn_inst; i++) {
		if (adev->vcn.harvest_config & (1 << i))
			continue;

		r = amdgpu_bo_create_kernel(adev, bo_size, PAGE_SIZE,
					    AMDGPU_GEM_DOMAIN_VRAM |
					    AMDGPU_GEM_DOMAIN_GTT,
					    &adev->vcn.inst[i].vcpu_bo,
					    &adev->vcn.inst[i].gpu_addr,
					    &adev->vcn.inst[i].cpu_addr);
		if (r) {
			dev_err(adev->dev, "(%d) failed to allocate vcn bo\n", r);
			return r;
		}

		adev->vcn.inst[i].fw_shared.cpu_addr = adev->vcn.inst[i].cpu_addr +
				bo_size - fw_shared_size;
		adev->vcn.inst[i].fw_shared.gpu_addr = adev->vcn.inst[i].gpu_addr +
				bo_size - fw_shared_size;

		adev->vcn.inst[i].fw_shared.mem_size = fw_shared_size;

		if (amdgpu_vcnfw_log) {
			adev->vcn.inst[i].fw_shared.cpu_addr -= AMDGPU_VCNFW_LOG_SIZE;
			adev->vcn.inst[i].fw_shared.gpu_addr -= AMDGPU_VCNFW_LOG_SIZE;
			adev->vcn.inst[i].fw_shared.log_offset = log_offset;
		}

		if (adev->vcn.indirect_sram) {
			r = amdgpu_bo_create_kernel(adev, 64 * 2 * 4, PAGE_SIZE,
					AMDGPU_GEM_DOMAIN_VRAM |
					AMDGPU_GEM_DOMAIN_GTT,
					&adev->vcn.inst[i].dpg_sram_bo,
					&adev->vcn.inst[i].dpg_sram_gpu_addr,
					&adev->vcn.inst[i].dpg_sram_cpu_addr);
			if (r) {
				dev_err(adev->dev, "VCN %d (%d) failed to allocate DPG bo\n", i, r);
				return r;
			}
		}
	}

	return 0;
}

int amdgpu_vcn_sw_fini(struct amdgpu_device *adev)
{
	int i, j;

	for (j = 0; j < adev->vcn.num_vcn_inst; ++j) {
		if (adev->vcn.harvest_config & (1 << j))
			continue;

		if (adev->vcn.indirect_sram) {
			amdgpu_bo_free_kernel(&adev->vcn.inst[j].dpg_sram_bo,
						  &adev->vcn.inst[j].dpg_sram_gpu_addr,
						  (void **)&adev->vcn.inst[j].dpg_sram_cpu_addr);
		}
		kvfree(adev->vcn.inst[j].saved_bo);

		amdgpu_bo_free_kernel(&adev->vcn.inst[j].vcpu_bo,
					  &adev->vcn.inst[j].gpu_addr,
					  (void **)&adev->vcn.inst[j].cpu_addr);

		amdgpu_ring_fini(&adev->vcn.inst[j].ring_dec);

		for (i = 0; i < adev->vcn.num_enc_rings; ++i)
			amdgpu_ring_fini(&adev->vcn.inst[j].ring_enc[i]);
	}

	amdgpu_ucode_release(&adev->vcn.fw);
	mutex_destroy(&adev->vcn.vcn1_jpeg1_workaround);
	mutex_destroy(&adev->vcn.vcn_pg_lock);

	return 0;
}

/* from vcn4 and above, only unified queue is used */
static bool amdgpu_vcn_using_unified_queue(struct amdgpu_ring *ring)
{
	struct amdgpu_device *adev = ring->adev;
	bool ret = false;

	if (adev->ip_versions[UVD_HWIP][0] >= IP_VERSION(4, 0, 0))
		ret = true;
<<<<<<< HEAD

	return ret;
}

bool amdgpu_vcn_is_disabled_vcn(struct amdgpu_device *adev, enum vcn_ring_type type, uint32_t vcn_instance)
{
	bool ret = false;
	int vcn_config = adev->vcn.vcn_config[vcn_instance];

=======

	return ret;
}

bool amdgpu_vcn_is_disabled_vcn(struct amdgpu_device *adev, enum vcn_ring_type type, uint32_t vcn_instance)
{
	bool ret = false;
	int vcn_config = adev->vcn.vcn_config[vcn_instance];

>>>>>>> eb3cdb58
	if ((type == VCN_ENCODE_RING) && (vcn_config & VCN_BLOCK_ENCODE_DISABLE_MASK)) {
		ret = true;
	} else if ((type == VCN_DECODE_RING) && (vcn_config & VCN_BLOCK_DECODE_DISABLE_MASK)) {
		ret = true;
	} else if ((type == VCN_UNIFIED_RING) && (vcn_config & VCN_BLOCK_QUEUE_DISABLE_MASK)) {
		ret = true;
	}

	return ret;
}

int amdgpu_vcn_suspend(struct amdgpu_device *adev)
{
	unsigned size;
	void *ptr;
	int i, idx;

	cancel_delayed_work_sync(&adev->vcn.idle_work);

	for (i = 0; i < adev->vcn.num_vcn_inst; ++i) {
		if (adev->vcn.harvest_config & (1 << i))
			continue;
		if (adev->vcn.inst[i].vcpu_bo == NULL)
			return 0;

		size = amdgpu_bo_size(adev->vcn.inst[i].vcpu_bo);
		ptr = adev->vcn.inst[i].cpu_addr;

		adev->vcn.inst[i].saved_bo = kvmalloc(size, GFP_KERNEL);
		if (!adev->vcn.inst[i].saved_bo)
			return -ENOMEM;

		if (drm_dev_enter(adev_to_drm(adev), &idx)) {
			memcpy_fromio(adev->vcn.inst[i].saved_bo, ptr, size);
			drm_dev_exit(idx);
		}
	}
	return 0;
}

int amdgpu_vcn_resume(struct amdgpu_device *adev)
{
	unsigned size;
	void *ptr;
	int i, idx;

	for (i = 0; i < adev->vcn.num_vcn_inst; ++i) {
		if (adev->vcn.harvest_config & (1 << i))
			continue;
		if (adev->vcn.inst[i].vcpu_bo == NULL)
			return -EINVAL;

		size = amdgpu_bo_size(adev->vcn.inst[i].vcpu_bo);
		ptr = adev->vcn.inst[i].cpu_addr;

		if (adev->vcn.inst[i].saved_bo != NULL) {
			if (drm_dev_enter(adev_to_drm(adev), &idx)) {
				memcpy_toio(ptr, adev->vcn.inst[i].saved_bo, size);
				drm_dev_exit(idx);
			}
			kvfree(adev->vcn.inst[i].saved_bo);
			adev->vcn.inst[i].saved_bo = NULL;
		} else {
			const struct common_firmware_header *hdr;
			unsigned offset;

			hdr = (const struct common_firmware_header *)adev->vcn.fw->data;
			if (adev->firmware.load_type != AMDGPU_FW_LOAD_PSP) {
				offset = le32_to_cpu(hdr->ucode_array_offset_bytes);
				if (drm_dev_enter(adev_to_drm(adev), &idx)) {
					memcpy_toio(adev->vcn.inst[i].cpu_addr, adev->vcn.fw->data + offset,
						    le32_to_cpu(hdr->ucode_size_bytes));
					drm_dev_exit(idx);
				}
				size -= le32_to_cpu(hdr->ucode_size_bytes);
				ptr += le32_to_cpu(hdr->ucode_size_bytes);
			}
			memset_io(ptr, 0, size);
		}
	}
	return 0;
}

static void amdgpu_vcn_idle_work_handler(struct work_struct *work)
{
	struct amdgpu_device *adev =
		container_of(work, struct amdgpu_device, vcn.idle_work.work);
	unsigned int fences = 0, fence[AMDGPU_MAX_VCN_INSTANCES] = {0};
	unsigned int i, j;
	int r = 0;

	for (j = 0; j < adev->vcn.num_vcn_inst; ++j) {
		if (adev->vcn.harvest_config & (1 << j))
			continue;

		for (i = 0; i < adev->vcn.num_enc_rings; ++i) {
			fence[j] += amdgpu_fence_count_emitted(&adev->vcn.inst[j].ring_enc[i]);
		}

		if (adev->pg_flags & AMD_PG_SUPPORT_VCN_DPG)	{
			struct dpg_pause_state new_state;

			if (fence[j] ||
				unlikely(atomic_read(&adev->vcn.inst[j].dpg_enc_submission_cnt)))
				new_state.fw_based = VCN_DPG_STATE__PAUSE;
			else
				new_state.fw_based = VCN_DPG_STATE__UNPAUSE;

			adev->vcn.pause_dpg_mode(adev, j, &new_state);
		}

		fence[j] += amdgpu_fence_count_emitted(&adev->vcn.inst[j].ring_dec);
		fences += fence[j];
	}

	if (!fences && !atomic_read(&adev->vcn.total_submission_cnt)) {
		amdgpu_device_ip_set_powergating_state(adev, AMD_IP_BLOCK_TYPE_VCN,
		       AMD_PG_STATE_GATE);
		r = amdgpu_dpm_switch_power_profile(adev, PP_SMC_POWER_PROFILE_VIDEO,
				false);
		if (r)
			dev_warn(adev->dev, "(%d) failed to disable video power profile mode\n", r);
	} else {
		schedule_delayed_work(&adev->vcn.idle_work, VCN_IDLE_TIMEOUT);
	}
}

void amdgpu_vcn_ring_begin_use(struct amdgpu_ring *ring)
{
	struct amdgpu_device *adev = ring->adev;
	int r = 0;

	atomic_inc(&adev->vcn.total_submission_cnt);

	if (!cancel_delayed_work_sync(&adev->vcn.idle_work)) {
		r = amdgpu_dpm_switch_power_profile(adev, PP_SMC_POWER_PROFILE_VIDEO,
				true);
		if (r)
			dev_warn(adev->dev, "(%d) failed to switch to video power profile mode\n", r);
	}

	mutex_lock(&adev->vcn.vcn_pg_lock);
	amdgpu_device_ip_set_powergating_state(adev, AMD_IP_BLOCK_TYPE_VCN,
	       AMD_PG_STATE_UNGATE);

	if (adev->pg_flags & AMD_PG_SUPPORT_VCN_DPG)	{
		struct dpg_pause_state new_state;

		if (ring->funcs->type == AMDGPU_RING_TYPE_VCN_ENC) {
			atomic_inc(&adev->vcn.inst[ring->me].dpg_enc_submission_cnt);
			new_state.fw_based = VCN_DPG_STATE__PAUSE;
		} else {
			unsigned int fences = 0;
			unsigned int i;

			for (i = 0; i < adev->vcn.num_enc_rings; ++i)
				fences += amdgpu_fence_count_emitted(&adev->vcn.inst[ring->me].ring_enc[i]);

			if (fences || atomic_read(&adev->vcn.inst[ring->me].dpg_enc_submission_cnt))
				new_state.fw_based = VCN_DPG_STATE__PAUSE;
			else
				new_state.fw_based = VCN_DPG_STATE__UNPAUSE;
		}

		adev->vcn.pause_dpg_mode(adev, ring->me, &new_state);
	}
	mutex_unlock(&adev->vcn.vcn_pg_lock);
}

void amdgpu_vcn_ring_end_use(struct amdgpu_ring *ring)
{
	if (ring->adev->pg_flags & AMD_PG_SUPPORT_VCN_DPG &&
		ring->funcs->type == AMDGPU_RING_TYPE_VCN_ENC)
		atomic_dec(&ring->adev->vcn.inst[ring->me].dpg_enc_submission_cnt);

	atomic_dec(&ring->adev->vcn.total_submission_cnt);

	schedule_delayed_work(&ring->adev->vcn.idle_work, VCN_IDLE_TIMEOUT);
}

int amdgpu_vcn_dec_ring_test_ring(struct amdgpu_ring *ring)
{
	struct amdgpu_device *adev = ring->adev;
	uint32_t tmp = 0;
	unsigned i;
	int r;

	/* VCN in SRIOV does not support direct register read/write */
	if (amdgpu_sriov_vf(adev))
		return 0;

	WREG32(adev->vcn.inst[ring->me].external.scratch9, 0xCAFEDEAD);
	r = amdgpu_ring_alloc(ring, 3);
	if (r)
		return r;
	amdgpu_ring_write(ring, PACKET0(adev->vcn.internal.scratch9, 0));
	amdgpu_ring_write(ring, 0xDEADBEEF);
	amdgpu_ring_commit(ring);
	for (i = 0; i < adev->usec_timeout; i++) {
		tmp = RREG32(adev->vcn.inst[ring->me].external.scratch9);
		if (tmp == 0xDEADBEEF)
			break;
		udelay(1);
	}

	if (i >= adev->usec_timeout)
		r = -ETIMEDOUT;

	return r;
}

int amdgpu_vcn_dec_sw_ring_test_ring(struct amdgpu_ring *ring)
{
	struct amdgpu_device *adev = ring->adev;
	uint32_t rptr;
	unsigned int i;
	int r;

	if (amdgpu_sriov_vf(adev))
		return 0;

	r = amdgpu_ring_alloc(ring, 16);
	if (r)
		return r;

	rptr = amdgpu_ring_get_rptr(ring);

	amdgpu_ring_write(ring, VCN_DEC_SW_CMD_END);
	amdgpu_ring_commit(ring);

	for (i = 0; i < adev->usec_timeout; i++) {
		if (amdgpu_ring_get_rptr(ring) != rptr)
			break;
		udelay(1);
	}

	if (i >= adev->usec_timeout)
		r = -ETIMEDOUT;

	return r;
}

static int amdgpu_vcn_dec_send_msg(struct amdgpu_ring *ring,
				   struct amdgpu_ib *ib_msg,
				   struct dma_fence **fence)
{
	u64 addr = AMDGPU_GPU_PAGE_ALIGN(ib_msg->gpu_addr);
	struct amdgpu_device *adev = ring->adev;
	struct dma_fence *f = NULL;
	struct amdgpu_job *job;
	struct amdgpu_ib *ib;
<<<<<<< HEAD
	uint64_t addr = AMDGPU_GPU_PAGE_ALIGN(ib_msg->gpu_addr);
=======
>>>>>>> eb3cdb58
	int i, r;

	r = amdgpu_job_alloc_with_ib(ring->adev, NULL, NULL,
				     64, AMDGPU_IB_POOL_DIRECT,
				     &job);
	if (r)
		goto err;

	ib = &job->ibs[0];
	ib->ptr[0] = PACKET0(adev->vcn.internal.data0, 0);
	ib->ptr[1] = addr;
	ib->ptr[2] = PACKET0(adev->vcn.internal.data1, 0);
	ib->ptr[3] = addr >> 32;
	ib->ptr[4] = PACKET0(adev->vcn.internal.cmd, 0);
	ib->ptr[5] = 0;
	for (i = 6; i < 16; i += 2) {
		ib->ptr[i] = PACKET0(adev->vcn.internal.nop, 0);
		ib->ptr[i+1] = 0;
	}
	ib->length_dw = 16;

	r = amdgpu_job_submit_direct(job, ring, &f);
	if (r)
		goto err_free;

	amdgpu_ib_free(adev, ib_msg, f);

	if (fence)
		*fence = dma_fence_get(f);
	dma_fence_put(f);

	return 0;

err_free:
	amdgpu_job_free(job);
err:
	amdgpu_ib_free(adev, ib_msg, f);
	return r;
}

static int amdgpu_vcn_dec_get_create_msg(struct amdgpu_ring *ring, uint32_t handle,
		struct amdgpu_ib *ib)
{
	struct amdgpu_device *adev = ring->adev;
	uint32_t *msg;
	int r, i;

	memset(ib, 0, sizeof(*ib));
	r = amdgpu_ib_get(adev, NULL, AMDGPU_GPU_PAGE_SIZE * 2,
			AMDGPU_IB_POOL_DIRECT,
			ib);
	if (r)
		return r;

	msg = (uint32_t *)AMDGPU_GPU_PAGE_ALIGN((unsigned long)ib->ptr);
	msg[0] = cpu_to_le32(0x00000028);
	msg[1] = cpu_to_le32(0x00000038);
	msg[2] = cpu_to_le32(0x00000001);
	msg[3] = cpu_to_le32(0x00000000);
	msg[4] = cpu_to_le32(handle);
	msg[5] = cpu_to_le32(0x00000000);
	msg[6] = cpu_to_le32(0x00000001);
	msg[7] = cpu_to_le32(0x00000028);
	msg[8] = cpu_to_le32(0x00000010);
	msg[9] = cpu_to_le32(0x00000000);
	msg[10] = cpu_to_le32(0x00000007);
	msg[11] = cpu_to_le32(0x00000000);
	msg[12] = cpu_to_le32(0x00000780);
	msg[13] = cpu_to_le32(0x00000440);
	for (i = 14; i < 1024; ++i)
		msg[i] = cpu_to_le32(0x0);

	return 0;
}

static int amdgpu_vcn_dec_get_destroy_msg(struct amdgpu_ring *ring, uint32_t handle,
					  struct amdgpu_ib *ib)
{
	struct amdgpu_device *adev = ring->adev;
	uint32_t *msg;
	int r, i;

	memset(ib, 0, sizeof(*ib));
	r = amdgpu_ib_get(adev, NULL, AMDGPU_GPU_PAGE_SIZE * 2,
			AMDGPU_IB_POOL_DIRECT,
			ib);
	if (r)
		return r;

	msg = (uint32_t *)AMDGPU_GPU_PAGE_ALIGN((unsigned long)ib->ptr);
	msg[0] = cpu_to_le32(0x00000028);
	msg[1] = cpu_to_le32(0x00000018);
	msg[2] = cpu_to_le32(0x00000000);
	msg[3] = cpu_to_le32(0x00000002);
	msg[4] = cpu_to_le32(handle);
	msg[5] = cpu_to_le32(0x00000000);
	for (i = 6; i < 1024; ++i)
		msg[i] = cpu_to_le32(0x0);

	return 0;
}

int amdgpu_vcn_dec_ring_test_ib(struct amdgpu_ring *ring, long timeout)
{
	struct dma_fence *fence = NULL;
	struct amdgpu_ib ib;
	long r;

	r = amdgpu_vcn_dec_get_create_msg(ring, 1, &ib);
	if (r)
		goto error;

	r = amdgpu_vcn_dec_send_msg(ring, &ib, NULL);
	if (r)
		goto error;
	r = amdgpu_vcn_dec_get_destroy_msg(ring, 1, &ib);
	if (r)
		goto error;

	r = amdgpu_vcn_dec_send_msg(ring, &ib, &fence);
	if (r)
		goto error;

	r = dma_fence_wait_timeout(fence, false, timeout);
	if (r == 0)
		r = -ETIMEDOUT;
	else if (r > 0)
		r = 0;

	dma_fence_put(fence);
error:
	return r;
}

static uint32_t *amdgpu_vcn_unified_ring_ib_header(struct amdgpu_ib *ib,
						uint32_t ib_pack_in_dw, bool enc)
{
	uint32_t *ib_checksum;

	ib->ptr[ib->length_dw++] = 0x00000010; /* single queue checksum */
	ib->ptr[ib->length_dw++] = 0x30000002;
	ib_checksum = &ib->ptr[ib->length_dw++];
	ib->ptr[ib->length_dw++] = ib_pack_in_dw;

	ib->ptr[ib->length_dw++] = 0x00000010; /* engine info */
	ib->ptr[ib->length_dw++] = 0x30000001;
	ib->ptr[ib->length_dw++] = enc ? 0x2 : 0x3;
	ib->ptr[ib->length_dw++] = ib_pack_in_dw * sizeof(uint32_t);

	return ib_checksum;
}

static void amdgpu_vcn_unified_ring_ib_checksum(uint32_t **ib_checksum,
						uint32_t ib_pack_in_dw)
{
	uint32_t i;
	uint32_t checksum = 0;

	for (i = 0; i < ib_pack_in_dw; i++)
		checksum += *(*ib_checksum + 2 + i);

	**ib_checksum = checksum;
}

static int amdgpu_vcn_dec_sw_send_msg(struct amdgpu_ring *ring,
				      struct amdgpu_ib *ib_msg,
				      struct dma_fence **fence)
{
	struct amdgpu_vcn_decode_buffer *decode_buffer = NULL;
	unsigned int ib_size_dw = 64;
	struct amdgpu_device *adev = ring->adev;
	struct dma_fence *f = NULL;
	struct amdgpu_job *job;
	struct amdgpu_ib *ib;
	uint64_t addr = AMDGPU_GPU_PAGE_ALIGN(ib_msg->gpu_addr);
	bool sq = amdgpu_vcn_using_unified_queue(ring);
	uint32_t *ib_checksum;
	uint32_t ib_pack_in_dw;
	int i, r;

	if (sq)
		ib_size_dw += 8;

<<<<<<< HEAD
	r = amdgpu_job_alloc_with_ib(adev, ib_size_dw * 4,
				AMDGPU_IB_POOL_DIRECT, &job);
=======
	r = amdgpu_job_alloc_with_ib(ring->adev, NULL, NULL,
				     ib_size_dw * 4, AMDGPU_IB_POOL_DIRECT,
				     &job);
>>>>>>> eb3cdb58
	if (r)
		goto err;

	ib = &job->ibs[0];
	ib->length_dw = 0;

	/* single queue headers */
	if (sq) {
		ib_pack_in_dw = sizeof(struct amdgpu_vcn_decode_buffer) / sizeof(uint32_t)
						+ 4 + 2; /* engine info + decoding ib in dw */
		ib_checksum = amdgpu_vcn_unified_ring_ib_header(ib, ib_pack_in_dw, false);
	}

	ib->ptr[ib->length_dw++] = sizeof(struct amdgpu_vcn_decode_buffer) + 8;
	ib->ptr[ib->length_dw++] = cpu_to_le32(AMDGPU_VCN_IB_FLAG_DECODE_BUFFER);
	decode_buffer = (struct amdgpu_vcn_decode_buffer *)&(ib->ptr[ib->length_dw]);
	ib->length_dw += sizeof(struct amdgpu_vcn_decode_buffer) / 4;
	memset(decode_buffer, 0, sizeof(struct amdgpu_vcn_decode_buffer));

	decode_buffer->valid_buf_flag |= cpu_to_le32(AMDGPU_VCN_CMD_FLAG_MSG_BUFFER);
	decode_buffer->msg_buffer_address_hi = cpu_to_le32(addr >> 32);
	decode_buffer->msg_buffer_address_lo = cpu_to_le32(addr);

	for (i = ib->length_dw; i < ib_size_dw; ++i)
		ib->ptr[i] = 0x0;

	if (sq)
		amdgpu_vcn_unified_ring_ib_checksum(&ib_checksum, ib_pack_in_dw);

	r = amdgpu_job_submit_direct(job, ring, &f);
	if (r)
		goto err_free;

	amdgpu_ib_free(adev, ib_msg, f);

	if (fence)
		*fence = dma_fence_get(f);
	dma_fence_put(f);

	return 0;

err_free:
	amdgpu_job_free(job);
err:
	amdgpu_ib_free(adev, ib_msg, f);
	return r;
}

int amdgpu_vcn_dec_sw_ring_test_ib(struct amdgpu_ring *ring, long timeout)
{
	struct dma_fence *fence = NULL;
	struct amdgpu_ib ib;
	long r;

	r = amdgpu_vcn_dec_get_create_msg(ring, 1, &ib);
	if (r)
		goto error;

	r = amdgpu_vcn_dec_sw_send_msg(ring, &ib, NULL);
	if (r)
		goto error;
	r = amdgpu_vcn_dec_get_destroy_msg(ring, 1, &ib);
	if (r)
		goto error;

	r = amdgpu_vcn_dec_sw_send_msg(ring, &ib, &fence);
	if (r)
		goto error;

	r = dma_fence_wait_timeout(fence, false, timeout);
	if (r == 0)
		r = -ETIMEDOUT;
	else if (r > 0)
		r = 0;

	dma_fence_put(fence);
error:
	return r;
}

int amdgpu_vcn_enc_ring_test_ring(struct amdgpu_ring *ring)
{
	struct amdgpu_device *adev = ring->adev;
	uint32_t rptr;
	unsigned i;
	int r;

	if (amdgpu_sriov_vf(adev))
		return 0;

	r = amdgpu_ring_alloc(ring, 16);
	if (r)
		return r;

	rptr = amdgpu_ring_get_rptr(ring);

	amdgpu_ring_write(ring, VCN_ENC_CMD_END);
	amdgpu_ring_commit(ring);

	for (i = 0; i < adev->usec_timeout; i++) {
		if (amdgpu_ring_get_rptr(ring) != rptr)
			break;
		udelay(1);
	}

	if (i >= adev->usec_timeout)
		r = -ETIMEDOUT;

	return r;
}

static int amdgpu_vcn_enc_get_create_msg(struct amdgpu_ring *ring, uint32_t handle,
					 struct amdgpu_ib *ib_msg,
					 struct dma_fence **fence)
{
	unsigned int ib_size_dw = 16;
	struct amdgpu_job *job;
	struct amdgpu_ib *ib;
	struct dma_fence *f = NULL;
	uint32_t *ib_checksum = NULL;
	uint64_t addr;
	bool sq = amdgpu_vcn_using_unified_queue(ring);
	int i, r;

	if (sq)
		ib_size_dw += 8;

<<<<<<< HEAD
	r = amdgpu_job_alloc_with_ib(ring->adev, ib_size_dw * 4,
					AMDGPU_IB_POOL_DIRECT, &job);
=======
	r = amdgpu_job_alloc_with_ib(ring->adev, NULL, NULL,
				     ib_size_dw * 4, AMDGPU_IB_POOL_DIRECT,
				     &job);
>>>>>>> eb3cdb58
	if (r)
		return r;

	ib = &job->ibs[0];
	addr = AMDGPU_GPU_PAGE_ALIGN(ib_msg->gpu_addr);

	ib->length_dw = 0;

	if (sq)
		ib_checksum = amdgpu_vcn_unified_ring_ib_header(ib, 0x11, true);

	ib->ptr[ib->length_dw++] = 0x00000018;
	ib->ptr[ib->length_dw++] = 0x00000001; /* session info */
	ib->ptr[ib->length_dw++] = handle;
	ib->ptr[ib->length_dw++] = upper_32_bits(addr);
	ib->ptr[ib->length_dw++] = addr;
	ib->ptr[ib->length_dw++] = 0x0000000b;

	ib->ptr[ib->length_dw++] = 0x00000014;
	ib->ptr[ib->length_dw++] = 0x00000002; /* task info */
	ib->ptr[ib->length_dw++] = 0x0000001c;
	ib->ptr[ib->length_dw++] = 0x00000000;
	ib->ptr[ib->length_dw++] = 0x00000000;

	ib->ptr[ib->length_dw++] = 0x00000008;
	ib->ptr[ib->length_dw++] = 0x08000001; /* op initialize */

	for (i = ib->length_dw; i < ib_size_dw; ++i)
		ib->ptr[i] = 0x0;

	if (sq)
		amdgpu_vcn_unified_ring_ib_checksum(&ib_checksum, 0x11);

	r = amdgpu_job_submit_direct(job, ring, &f);
	if (r)
		goto err;

	if (fence)
		*fence = dma_fence_get(f);
	dma_fence_put(f);

	return 0;

err:
	amdgpu_job_free(job);
	return r;
}

static int amdgpu_vcn_enc_get_destroy_msg(struct amdgpu_ring *ring, uint32_t handle,
					  struct amdgpu_ib *ib_msg,
					  struct dma_fence **fence)
{
	unsigned int ib_size_dw = 16;
	struct amdgpu_job *job;
	struct amdgpu_ib *ib;
	struct dma_fence *f = NULL;
	uint32_t *ib_checksum = NULL;
	uint64_t addr;
	bool sq = amdgpu_vcn_using_unified_queue(ring);
	int i, r;

	if (sq)
		ib_size_dw += 8;

<<<<<<< HEAD
	r = amdgpu_job_alloc_with_ib(ring->adev, ib_size_dw * 4,
					AMDGPU_IB_POOL_DIRECT, &job);
=======
	r = amdgpu_job_alloc_with_ib(ring->adev, NULL, NULL,
				     ib_size_dw * 4, AMDGPU_IB_POOL_DIRECT,
				     &job);
>>>>>>> eb3cdb58
	if (r)
		return r;

	ib = &job->ibs[0];
	addr = AMDGPU_GPU_PAGE_ALIGN(ib_msg->gpu_addr);

	ib->length_dw = 0;

	if (sq)
		ib_checksum = amdgpu_vcn_unified_ring_ib_header(ib, 0x11, true);

	ib->ptr[ib->length_dw++] = 0x00000018;
	ib->ptr[ib->length_dw++] = 0x00000001;
	ib->ptr[ib->length_dw++] = handle;
	ib->ptr[ib->length_dw++] = upper_32_bits(addr);
	ib->ptr[ib->length_dw++] = addr;
	ib->ptr[ib->length_dw++] = 0x0000000b;

	ib->ptr[ib->length_dw++] = 0x00000014;
	ib->ptr[ib->length_dw++] = 0x00000002;
	ib->ptr[ib->length_dw++] = 0x0000001c;
	ib->ptr[ib->length_dw++] = 0x00000000;
	ib->ptr[ib->length_dw++] = 0x00000000;

	ib->ptr[ib->length_dw++] = 0x00000008;
	ib->ptr[ib->length_dw++] = 0x08000002; /* op close session */

	for (i = ib->length_dw; i < ib_size_dw; ++i)
		ib->ptr[i] = 0x0;

	if (sq)
		amdgpu_vcn_unified_ring_ib_checksum(&ib_checksum, 0x11);

	r = amdgpu_job_submit_direct(job, ring, &f);
	if (r)
		goto err;

	if (fence)
		*fence = dma_fence_get(f);
	dma_fence_put(f);

	return 0;

err:
	amdgpu_job_free(job);
	return r;
}

int amdgpu_vcn_enc_ring_test_ib(struct amdgpu_ring *ring, long timeout)
{
	struct amdgpu_device *adev = ring->adev;
	struct dma_fence *fence = NULL;
	struct amdgpu_ib ib;
	long r;

	memset(&ib, 0, sizeof(ib));
	r = amdgpu_ib_get(adev, NULL, (128 << 10) + AMDGPU_GPU_PAGE_SIZE,
			AMDGPU_IB_POOL_DIRECT,
			&ib);
	if (r)
		return r;

	r = amdgpu_vcn_enc_get_create_msg(ring, 1, &ib, NULL);
	if (r)
		goto error;

	r = amdgpu_vcn_enc_get_destroy_msg(ring, 1, &ib, &fence);
	if (r)
		goto error;

	r = dma_fence_wait_timeout(fence, false, timeout);
	if (r == 0)
		r = -ETIMEDOUT;
	else if (r > 0)
		r = 0;

error:
	amdgpu_ib_free(adev, &ib, fence);
	dma_fence_put(fence);

	return r;
}

int amdgpu_vcn_unified_ring_test_ib(struct amdgpu_ring *ring, long timeout)
{
	long r;

	r = amdgpu_vcn_enc_ring_test_ib(ring, timeout);
	if (r)
		goto error;

	r =  amdgpu_vcn_dec_sw_ring_test_ib(ring, timeout);

error:
	return r;
}

enum amdgpu_ring_priority_level amdgpu_vcn_get_enc_ring_prio(int ring)
{
	switch(ring) {
	case 0:
		return AMDGPU_RING_PRIO_0;
	case 1:
		return AMDGPU_RING_PRIO_1;
	case 2:
		return AMDGPU_RING_PRIO_2;
	default:
		return AMDGPU_RING_PRIO_0;
	}
}

void amdgpu_vcn_setup_ucode(struct amdgpu_device *adev)
{
	int i;
	unsigned int idx;

	if (adev->firmware.load_type == AMDGPU_FW_LOAD_PSP) {
		const struct common_firmware_header *hdr;
		hdr = (const struct common_firmware_header *)adev->vcn.fw->data;

		for (i = 0; i < adev->vcn.num_vcn_inst; i++) {
			if (adev->vcn.harvest_config & (1 << i))
				continue;
			/* currently only support 2 FW instances */
			if (i >= 2) {
				dev_info(adev->dev, "More then 2 VCN FW instances!\n");
				break;
			}
			idx = AMDGPU_UCODE_ID_VCN + i;
			adev->firmware.ucode[idx].ucode_id = idx;
			adev->firmware.ucode[idx].fw = adev->vcn.fw;
			adev->firmware.fw_size +=
				ALIGN(le32_to_cpu(hdr->ucode_size_bytes), PAGE_SIZE);
		}
		dev_info(adev->dev, "Will use PSP to load VCN firmware\n");
	}
}

/*
 * debugfs for mapping vcn firmware log buffer.
 */
#if defined(CONFIG_DEBUG_FS)
static ssize_t amdgpu_debugfs_vcn_fwlog_read(struct file *f, char __user *buf,
                                             size_t size, loff_t *pos)
{
	struct amdgpu_vcn_inst *vcn;
	void *log_buf;
	volatile struct amdgpu_vcn_fwlog *plog;
	unsigned int read_pos, write_pos, available, i, read_bytes = 0;
	unsigned int read_num[2] = {0};

	vcn = file_inode(f)->i_private;
	if (!vcn)
		return -ENODEV;

	if (!vcn->fw_shared.cpu_addr || !amdgpu_vcnfw_log)
		return -EFAULT;

	log_buf = vcn->fw_shared.cpu_addr + vcn->fw_shared.mem_size;

	plog = (volatile struct amdgpu_vcn_fwlog *)log_buf;
	read_pos = plog->rptr;
	write_pos = plog->wptr;

	if (read_pos > AMDGPU_VCNFW_LOG_SIZE || write_pos > AMDGPU_VCNFW_LOG_SIZE)
		return -EFAULT;

	if (!size || (read_pos == write_pos))
		return 0;

	if (write_pos > read_pos) {
		available = write_pos - read_pos;
		read_num[0] = min(size, (size_t)available);
	} else {
		read_num[0] = AMDGPU_VCNFW_LOG_SIZE - read_pos;
		available = read_num[0] + write_pos - plog->header_size;
		if (size > available)
			read_num[1] = write_pos - plog->header_size;
		else if (size > read_num[0])
			read_num[1] = size - read_num[0];
		else
			read_num[0] = size;
	}

	for (i = 0; i < 2; i++) {
		if (read_num[i]) {
			if (read_pos == AMDGPU_VCNFW_LOG_SIZE)
				read_pos = plog->header_size;
			if (read_num[i] == copy_to_user((buf + read_bytes),
			                                (log_buf + read_pos), read_num[i]))
				return -EFAULT;

			read_bytes += read_num[i];
			read_pos += read_num[i];
		}
	}

	plog->rptr = read_pos;
	*pos += read_bytes;
	return read_bytes;
}

static const struct file_operations amdgpu_debugfs_vcnfwlog_fops = {
	.owner = THIS_MODULE,
	.read = amdgpu_debugfs_vcn_fwlog_read,
	.llseek = default_llseek
};
#endif

void amdgpu_debugfs_vcn_fwlog_init(struct amdgpu_device *adev, uint8_t i,
                                   struct amdgpu_vcn_inst *vcn)
{
#if defined(CONFIG_DEBUG_FS)
	struct drm_minor *minor = adev_to_drm(adev)->primary;
	struct dentry *root = minor->debugfs_root;
	char name[32];

	sprintf(name, "amdgpu_vcn_%d_fwlog", i);
	debugfs_create_file_size(name, S_IFREG | S_IRUGO, root, vcn,
				 &amdgpu_debugfs_vcnfwlog_fops,
				 AMDGPU_VCNFW_LOG_SIZE);
#endif
}

void amdgpu_vcn_fwlog_init(struct amdgpu_vcn_inst *vcn)
{
#if defined(CONFIG_DEBUG_FS)
	volatile uint32_t *flag = vcn->fw_shared.cpu_addr;
	void *fw_log_cpu_addr = vcn->fw_shared.cpu_addr + vcn->fw_shared.mem_size;
	uint64_t fw_log_gpu_addr = vcn->fw_shared.gpu_addr + vcn->fw_shared.mem_size;
	volatile struct amdgpu_vcn_fwlog *log_buf = fw_log_cpu_addr;
	volatile struct amdgpu_fw_shared_fw_logging *fw_log = vcn->fw_shared.cpu_addr
                                                         + vcn->fw_shared.log_offset;
	*flag |= cpu_to_le32(AMDGPU_VCN_FW_LOGGING_FLAG);
	fw_log->is_enabled = 1;
	fw_log->addr_lo = cpu_to_le32(fw_log_gpu_addr & 0xFFFFFFFF);
	fw_log->addr_hi = cpu_to_le32(fw_log_gpu_addr >> 32);
	fw_log->size = cpu_to_le32(AMDGPU_VCNFW_LOG_SIZE);

	log_buf->header_size = sizeof(struct amdgpu_vcn_fwlog);
	log_buf->buffer_size = AMDGPU_VCNFW_LOG_SIZE;
	log_buf->rptr = log_buf->header_size;
	log_buf->wptr = log_buf->header_size;
	log_buf->wrapped = 0;
#endif
}

int amdgpu_vcn_process_poison_irq(struct amdgpu_device *adev,
				struct amdgpu_irq_src *source,
				struct amdgpu_iv_entry *entry)
{
	struct ras_common_if *ras_if = adev->vcn.ras_if;
	struct ras_dispatch_if ih_data = {
		.entry = entry,
	};

	if (!ras_if)
		return 0;

<<<<<<< HEAD
	ih_data.head = *ras_if;
	amdgpu_ras_interrupt_dispatch(adev, &ih_data);
=======
	if (!amdgpu_sriov_vf(adev)) {
		ih_data.head = *ras_if;
		amdgpu_ras_interrupt_dispatch(adev, &ih_data);
	} else {
		if (adev->virt.ops && adev->virt.ops->ras_poison_handler)
			adev->virt.ops->ras_poison_handler(adev);
		else
			dev_warn(adev->dev,
				"No ras_poison_handler interface in SRIOV for VCN!\n");
	}

	return 0;
}

int amdgpu_vcn_ras_late_init(struct amdgpu_device *adev, struct ras_common_if *ras_block)
{
	int r, i;

	r = amdgpu_ras_block_late_init(adev, ras_block);
	if (r)
		return r;

	if (amdgpu_ras_is_supported(adev, ras_block->block)) {
		for (i = 0; i < adev->vcn.num_vcn_inst; i++) {
			if (adev->vcn.harvest_config & (1 << i) ||
			    !adev->vcn.inst[i].ras_poison_irq.funcs)
				continue;

			r = amdgpu_irq_get(adev, &adev->vcn.inst[i].ras_poison_irq, 0);
			if (r)
				goto late_fini;
		}
	}
	return 0;

late_fini:
	amdgpu_ras_block_late_fini(adev, ras_block);
	return r;
}

int amdgpu_vcn_ras_sw_init(struct amdgpu_device *adev)
{
	int err;
	struct amdgpu_vcn_ras *ras;

	if (!adev->vcn.ras)
		return 0;

	ras = adev->vcn.ras;
	err = amdgpu_ras_register_ras_block(adev, &ras->ras_block);
	if (err) {
		dev_err(adev->dev, "Failed to register vcn ras block!\n");
		return err;
	}

	strcpy(ras->ras_block.ras_comm.name, "vcn");
	ras->ras_block.ras_comm.block = AMDGPU_RAS_BLOCK__VCN;
	ras->ras_block.ras_comm.type = AMDGPU_RAS_ERROR__POISON;
	adev->vcn.ras_if = &ras->ras_block.ras_comm;

	if (!ras->ras_block.ras_late_init)
		ras->ras_block.ras_late_init = amdgpu_vcn_ras_late_init;
>>>>>>> eb3cdb58

	return 0;
}<|MERGE_RESOLUTION|>--- conflicted
+++ resolved
@@ -50,15 +50,6 @@
 #define FIRMWARE_NAVY_FLOUNDER		"amdgpu/navy_flounder_vcn.bin"
 #define FIRMWARE_VANGOGH		"amdgpu/vangogh_vcn.bin"
 #define FIRMWARE_DIMGREY_CAVEFISH	"amdgpu/dimgrey_cavefish_vcn.bin"
-<<<<<<< HEAD
-#define FIRMWARE_ALDEBARAN	"amdgpu/aldebaran_vcn.bin"
-#define FIRMWARE_BEIGE_GOBY	"amdgpu/beige_goby_vcn.bin"
-#define FIRMWARE_YELLOW_CARP	"amdgpu/yellow_carp_vcn.bin"
-#define FIRMWARE_VCN_3_1_2	"amdgpu/vcn_3_1_2.bin"
-#define FIRMWARE_VCN4_0_0	"amdgpu/vcn_4_0_0.bin"
-#define FIRMWARE_VCN4_0_2	"amdgpu/vcn_4_0_2.bin"
-#define FIRMWARE_VCN4_0_4      "amdgpu/vcn_4_0_4.bin"
-=======
 #define FIRMWARE_ALDEBARAN		"amdgpu/aldebaran_vcn.bin"
 #define FIRMWARE_BEIGE_GOBY		"amdgpu/beige_goby_vcn.bin"
 #define FIRMWARE_YELLOW_CARP		"amdgpu/yellow_carp_vcn.bin"
@@ -66,7 +57,6 @@
 #define FIRMWARE_VCN4_0_0		"amdgpu/vcn_4_0_0.bin"
 #define FIRMWARE_VCN4_0_2		"amdgpu/vcn_4_0_2.bin"
 #define FIRMWARE_VCN4_0_4		"amdgpu/vcn_4_0_4.bin"
->>>>>>> eb3cdb58
 
 MODULE_FIRMWARE(FIRMWARE_RAVEN);
 MODULE_FIRMWARE(FIRMWARE_PICASSO);
@@ -121,146 +111,9 @@
 	for (i = 0; i < adev->vcn.num_vcn_inst; i++)
 		atomic_set(&adev->vcn.inst[i].dpg_enc_submission_cnt, 0);
 
-<<<<<<< HEAD
-	switch (adev->ip_versions[UVD_HWIP][0]) {
-	case IP_VERSION(1, 0, 0):
-	case IP_VERSION(1, 0, 1):
-		if (adev->apu_flags & AMD_APU_IS_RAVEN2)
-			fw_name = FIRMWARE_RAVEN2;
-		else if (adev->apu_flags & AMD_APU_IS_PICASSO)
-			fw_name = FIRMWARE_PICASSO;
-		else
-			fw_name = FIRMWARE_RAVEN;
-		break;
-	case IP_VERSION(2, 5, 0):
-		fw_name = FIRMWARE_ARCTURUS;
-		if ((adev->firmware.load_type == AMDGPU_FW_LOAD_PSP) &&
-		    (adev->pg_flags & AMD_PG_SUPPORT_VCN_DPG))
-			adev->vcn.indirect_sram = true;
-		break;
-	case IP_VERSION(2, 2, 0):
-		if (adev->apu_flags & AMD_APU_IS_RENOIR)
-			fw_name = FIRMWARE_RENOIR;
-		else
-			fw_name = FIRMWARE_GREEN_SARDINE;
-
-		if ((adev->firmware.load_type == AMDGPU_FW_LOAD_PSP) &&
-		    (adev->pg_flags & AMD_PG_SUPPORT_VCN_DPG))
-			adev->vcn.indirect_sram = true;
-		break;
-	case IP_VERSION(2, 6, 0):
-		fw_name = FIRMWARE_ALDEBARAN;
-		if ((adev->firmware.load_type == AMDGPU_FW_LOAD_PSP) &&
-		    (adev->pg_flags & AMD_PG_SUPPORT_VCN_DPG))
-			adev->vcn.indirect_sram = true;
-		break;
-	case IP_VERSION(2, 0, 0):
-		fw_name = FIRMWARE_NAVI10;
-		if ((adev->firmware.load_type == AMDGPU_FW_LOAD_PSP) &&
-		    (adev->pg_flags & AMD_PG_SUPPORT_VCN_DPG))
-			adev->vcn.indirect_sram = true;
-		break;
-	case IP_VERSION(2, 0, 2):
-		if (adev->asic_type == CHIP_NAVI12)
-			fw_name = FIRMWARE_NAVI12;
-		else
-			fw_name = FIRMWARE_NAVI14;
-		if ((adev->firmware.load_type == AMDGPU_FW_LOAD_PSP) &&
-		    (adev->pg_flags & AMD_PG_SUPPORT_VCN_DPG))
-			adev->vcn.indirect_sram = true;
-		break;
-	case IP_VERSION(3, 0, 0):
-	case IP_VERSION(3, 0, 64):
-	case IP_VERSION(3, 0, 192):
-		if (adev->ip_versions[GC_HWIP][0] == IP_VERSION(10, 3, 0))
-			fw_name = FIRMWARE_SIENNA_CICHLID;
-		else
-			fw_name = FIRMWARE_NAVY_FLOUNDER;
-		if ((adev->firmware.load_type == AMDGPU_FW_LOAD_PSP) &&
-		    (adev->pg_flags & AMD_PG_SUPPORT_VCN_DPG))
-			adev->vcn.indirect_sram = true;
-		break;
-	case IP_VERSION(3, 0, 2):
-		fw_name = FIRMWARE_VANGOGH;
-		if ((adev->firmware.load_type == AMDGPU_FW_LOAD_PSP) &&
-		    (adev->pg_flags & AMD_PG_SUPPORT_VCN_DPG))
-			adev->vcn.indirect_sram = true;
-		break;
-	case IP_VERSION(3, 0, 16):
-		fw_name = FIRMWARE_DIMGREY_CAVEFISH;
-		if ((adev->firmware.load_type == AMDGPU_FW_LOAD_PSP) &&
-		    (adev->pg_flags & AMD_PG_SUPPORT_VCN_DPG))
-			adev->vcn.indirect_sram = true;
-		break;
-	case IP_VERSION(3, 0, 33):
-		fw_name = FIRMWARE_BEIGE_GOBY;
-		if ((adev->firmware.load_type == AMDGPU_FW_LOAD_PSP) &&
-		    (adev->pg_flags & AMD_PG_SUPPORT_VCN_DPG))
-			adev->vcn.indirect_sram = true;
-		break;
-	case IP_VERSION(3, 1, 1):
-		fw_name = FIRMWARE_YELLOW_CARP;
-		if ((adev->firmware.load_type == AMDGPU_FW_LOAD_PSP) &&
-		    (adev->pg_flags & AMD_PG_SUPPORT_VCN_DPG))
-			adev->vcn.indirect_sram = true;
-		break;
-	case IP_VERSION(3, 1, 2):
-		fw_name = FIRMWARE_VCN_3_1_2;
-		if ((adev->firmware.load_type == AMDGPU_FW_LOAD_PSP) &&
-		    (adev->pg_flags & AMD_PG_SUPPORT_VCN_DPG))
-			adev->vcn.indirect_sram = true;
-		break;
-	case IP_VERSION(4, 0, 0):
-		fw_name = FIRMWARE_VCN4_0_0;
-		if ((adev->firmware.load_type == AMDGPU_FW_LOAD_PSP) &&
-			(adev->pg_flags & AMD_PG_SUPPORT_VCN_DPG))
-			adev->vcn.indirect_sram = true;
-		break;
-	case IP_VERSION(4, 0, 2):
-		fw_name = FIRMWARE_VCN4_0_2;
-		if ((adev->firmware.load_type == AMDGPU_FW_LOAD_PSP) &&
-			(adev->pg_flags & AMD_PG_SUPPORT_VCN_DPG))
-			adev->vcn.indirect_sram = true;
-		break;
-	case IP_VERSION(4, 0, 4):
-		fw_name = FIRMWARE_VCN4_0_4;
-		if ((adev->firmware.load_type == AMDGPU_FW_LOAD_PSP) &&
-			(adev->pg_flags & AMD_PG_SUPPORT_VCN_DPG))
-			adev->vcn.indirect_sram = true;
-		break;
-	default:
-		return -EINVAL;
-	}
-
-	r = request_firmware(&adev->vcn.fw, fw_name, adev->dev);
-	if (r) {
-		dev_err(adev->dev, "amdgpu_vcn: Can't load firmware \"%s\"\n",
-			fw_name);
-		return r;
-	}
-=======
 	if ((adev->firmware.load_type == AMDGPU_FW_LOAD_PSP) &&
 	    (adev->pg_flags & AMD_PG_SUPPORT_VCN_DPG))
 		adev->vcn.indirect_sram = true;
->>>>>>> eb3cdb58
-
-	/*
-	 * Some Steam Deck's BIOS versions are incompatible with the
-	 * indirect SRAM mode, leading to amdgpu being unable to get
-	 * properly probed (and even potentially crashing the kernel).
-	 * Hence, check for these versions here - notice this is
-	 * restricted to Vangogh (Deck's APU).
-	 */
-	if (adev->ip_versions[UVD_HWIP][0] == IP_VERSION(3, 0, 2)) {
-		const char *bios_ver = dmi_get_system_info(DMI_BIOS_VERSION);
-
-		if (bios_ver && (!strncmp("F7A0113", bios_ver, 7) ||
-		     !strncmp("F7A0114", bios_ver, 7))) {
-			adev->vcn.indirect_sram = false;
-			dev_info(adev->dev,
-				"Steam Deck quirk: indirect SRAM disabled on BIOS %s\n", bios_ver);
-		}
-	}
 
 	/*
 	 * Some Steam Deck's BIOS versions are incompatible with the
@@ -412,7 +265,6 @@
 
 	if (adev->ip_versions[UVD_HWIP][0] >= IP_VERSION(4, 0, 0))
 		ret = true;
-<<<<<<< HEAD
 
 	return ret;
 }
@@ -422,17 +274,6 @@
 	bool ret = false;
 	int vcn_config = adev->vcn.vcn_config[vcn_instance];
 
-=======
-
-	return ret;
-}
-
-bool amdgpu_vcn_is_disabled_vcn(struct amdgpu_device *adev, enum vcn_ring_type type, uint32_t vcn_instance)
-{
-	bool ret = false;
-	int vcn_config = adev->vcn.vcn_config[vcn_instance];
-
->>>>>>> eb3cdb58
 	if ((type == VCN_ENCODE_RING) && (vcn_config & VCN_BLOCK_ENCODE_DISABLE_MASK)) {
 		ret = true;
 	} else if ((type == VCN_DECODE_RING) && (vcn_config & VCN_BLOCK_DECODE_DISABLE_MASK)) {
@@ -684,10 +525,6 @@
 	struct dma_fence *f = NULL;
 	struct amdgpu_job *job;
 	struct amdgpu_ib *ib;
-<<<<<<< HEAD
-	uint64_t addr = AMDGPU_GPU_PAGE_ALIGN(ib_msg->gpu_addr);
-=======
->>>>>>> eb3cdb58
 	int i, r;
 
 	r = amdgpu_job_alloc_with_ib(ring->adev, NULL, NULL,
@@ -871,14 +708,9 @@
 	if (sq)
 		ib_size_dw += 8;
 
-<<<<<<< HEAD
-	r = amdgpu_job_alloc_with_ib(adev, ib_size_dw * 4,
-				AMDGPU_IB_POOL_DIRECT, &job);
-=======
 	r = amdgpu_job_alloc_with_ib(ring->adev, NULL, NULL,
 				     ib_size_dw * 4, AMDGPU_IB_POOL_DIRECT,
 				     &job);
->>>>>>> eb3cdb58
 	if (r)
 		goto err;
 
@@ -1006,14 +838,9 @@
 	if (sq)
 		ib_size_dw += 8;
 
-<<<<<<< HEAD
-	r = amdgpu_job_alloc_with_ib(ring->adev, ib_size_dw * 4,
-					AMDGPU_IB_POOL_DIRECT, &job);
-=======
 	r = amdgpu_job_alloc_with_ib(ring->adev, NULL, NULL,
 				     ib_size_dw * 4, AMDGPU_IB_POOL_DIRECT,
 				     &job);
->>>>>>> eb3cdb58
 	if (r)
 		return r;
 
@@ -1078,14 +905,9 @@
 	if (sq)
 		ib_size_dw += 8;
 
-<<<<<<< HEAD
-	r = amdgpu_job_alloc_with_ib(ring->adev, ib_size_dw * 4,
-					AMDGPU_IB_POOL_DIRECT, &job);
-=======
 	r = amdgpu_job_alloc_with_ib(ring->adev, NULL, NULL,
 				     ib_size_dw * 4, AMDGPU_IB_POOL_DIRECT,
 				     &job);
->>>>>>> eb3cdb58
 	if (r)
 		return r;
 
@@ -1345,10 +1167,6 @@
 	if (!ras_if)
 		return 0;
 
-<<<<<<< HEAD
-	ih_data.head = *ras_if;
-	amdgpu_ras_interrupt_dispatch(adev, &ih_data);
-=======
 	if (!amdgpu_sriov_vf(adev)) {
 		ih_data.head = *ras_if;
 		amdgpu_ras_interrupt_dispatch(adev, &ih_data);
@@ -1411,7 +1229,6 @@
 
 	if (!ras->ras_block.ras_late_init)
 		ras->ras_block.ras_late_init = amdgpu_vcn_ras_late_init;
->>>>>>> eb3cdb58
 
 	return 0;
 }