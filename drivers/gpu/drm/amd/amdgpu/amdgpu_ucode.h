/*
 * Copyright 2012 Advanced Micro Devices, Inc.
 *
 * Permission is hereby granted, free of charge, to any person obtaining a
 * copy of this software and associated documentation files (the "Software"),
 * to deal in the Software without restriction, including without limitation
 * the rights to use, copy, modify, merge, publish, distribute, sublicense,
 * and/or sell copies of the Software, and to permit persons to whom the
 * Software is furnished to do so, subject to the following conditions:
 *
 * The above copyright notice and this permission notice shall be included in
 * all copies or substantial portions of the Software.
 *
 * THE SOFTWARE IS PROVIDED "AS IS", WITHOUT WARRANTY OF ANY KIND, EXPRESS OR
 * IMPLIED, INCLUDING BUT NOT LIMITED TO THE WARRANTIES OF MERCHANTABILITY,
 * FITNESS FOR A PARTICULAR PURPOSE AND NONINFRINGEMENT.  IN NO EVENT SHALL
 * THE COPYRIGHT HOLDER(S) OR AUTHOR(S) BE LIABLE FOR ANY CLAIM, DAMAGES OR
 * OTHER LIABILITY, WHETHER IN AN ACTION OF CONTRACT, TORT OR OTHERWISE,
 * ARISING FROM, OUT OF OR IN CONNECTION WITH THE SOFTWARE OR THE USE OR
 * OTHER DEALINGS IN THE SOFTWARE.
 *
 */
#ifndef __AMDGPU_UCODE_H__
#define __AMDGPU_UCODE_H__

#include "amdgpu_socbb.h"

struct common_firmware_header {
	uint32_t size_bytes; /* size of the entire header+image(s) in bytes */
	uint32_t header_size_bytes; /* size of just the header in bytes */
	uint16_t header_version_major; /* header version */
	uint16_t header_version_minor; /* header version */
	uint16_t ip_version_major; /* IP version */
	uint16_t ip_version_minor; /* IP version */
	uint32_t ucode_version;
	uint32_t ucode_size_bytes; /* size of ucode in bytes */
	uint32_t ucode_array_offset_bytes; /* payload offset from the start of the header */
	uint32_t crc32;  /* crc32 checksum of the payload */
};

/* version_major=1, version_minor=0 */
struct mc_firmware_header_v1_0 {
	struct common_firmware_header header;
	uint32_t io_debug_size_bytes; /* size of debug array in dwords */
	uint32_t io_debug_array_offset_bytes; /* payload offset from the start of the header */
};

/* version_major=1, version_minor=0 */
struct smc_firmware_header_v1_0 {
	struct common_firmware_header header;
	uint32_t ucode_start_addr;
};

/* version_major=2, version_minor=0 */
struct smc_firmware_header_v2_0 {
	struct smc_firmware_header_v1_0 v1_0;
	uint32_t ppt_offset_bytes; /* soft pptable offset */
	uint32_t ppt_size_bytes; /* soft pptable size */
};

struct smc_soft_pptable_entry {
        uint32_t id;
        uint32_t ppt_offset_bytes;
        uint32_t ppt_size_bytes;
};

/* version_major=2, version_minor=1 */
struct smc_firmware_header_v2_1 {
        struct smc_firmware_header_v1_0 v1_0;
        uint32_t pptable_count;
        uint32_t pptable_entry_offset;
};

struct psp_fw_legacy_bin_desc {
	uint32_t fw_version;
	uint32_t offset_bytes;
	uint32_t size_bytes;
};

/* version_major=1, version_minor=0 */
struct psp_firmware_header_v1_0 {
	struct common_firmware_header header;
	struct psp_fw_legacy_bin_desc sos;
};

/* version_major=1, version_minor=1 */
struct psp_firmware_header_v1_1 {
	struct psp_firmware_header_v1_0 v1_0;
	struct psp_fw_legacy_bin_desc toc;
	struct psp_fw_legacy_bin_desc kdb;
};

/* version_major=1, version_minor=2 */
struct psp_firmware_header_v1_2 {
	struct psp_firmware_header_v1_0 v1_0;
	struct psp_fw_legacy_bin_desc res;
	struct psp_fw_legacy_bin_desc kdb;
};

/* version_major=1, version_minor=3 */
struct psp_firmware_header_v1_3 {
	struct psp_firmware_header_v1_1 v1_1;
	struct psp_fw_legacy_bin_desc spl;
	struct psp_fw_legacy_bin_desc rl;
	struct psp_fw_legacy_bin_desc sys_drv_aux;
	struct psp_fw_legacy_bin_desc sos_aux;
};

struct psp_fw_bin_desc {
	uint32_t fw_type;
	uint32_t fw_version;
	uint32_t offset_bytes;
	uint32_t size_bytes;
};

enum psp_fw_type {
	PSP_FW_TYPE_UNKOWN,
	PSP_FW_TYPE_PSP_SOS,
	PSP_FW_TYPE_PSP_SYS_DRV,
	PSP_FW_TYPE_PSP_KDB,
	PSP_FW_TYPE_PSP_TOC,
	PSP_FW_TYPE_PSP_SPL,
	PSP_FW_TYPE_PSP_RL,
	PSP_FW_TYPE_PSP_SOC_DRV,
	PSP_FW_TYPE_PSP_INTF_DRV,
	PSP_FW_TYPE_PSP_DBG_DRV,
	PSP_FW_TYPE_PSP_RAS_DRV,
	PSP_FW_TYPE_PSP_IPKEYMGR_DRV,
	PSP_FW_TYPE_MAX_INDEX,
};

/* version_major=2, version_minor=0 */
struct psp_firmware_header_v2_0 {
	struct common_firmware_header header;
	uint32_t psp_fw_bin_count;
	struct psp_fw_bin_desc psp_fw_bin[];
};

/* version_major=2, version_minor=1 */
struct psp_firmware_header_v2_1 {
	struct common_firmware_header header;
	uint32_t psp_fw_bin_count;
	uint32_t psp_aux_fw_bin_index;
	struct psp_fw_bin_desc psp_fw_bin[];
};

/* version_major=1, version_minor=0 */
struct ta_firmware_header_v1_0 {
	struct common_firmware_header header;
	struct psp_fw_legacy_bin_desc xgmi;
	struct psp_fw_legacy_bin_desc ras;
	struct psp_fw_legacy_bin_desc hdcp;
	struct psp_fw_legacy_bin_desc dtm;
	struct psp_fw_legacy_bin_desc securedisplay;
};

enum ta_fw_type {
	TA_FW_TYPE_UNKOWN,
	TA_FW_TYPE_PSP_ASD,
	TA_FW_TYPE_PSP_XGMI,
	TA_FW_TYPE_PSP_RAS,
	TA_FW_TYPE_PSP_HDCP,
	TA_FW_TYPE_PSP_DTM,
	TA_FW_TYPE_PSP_RAP,
	TA_FW_TYPE_PSP_SECUREDISPLAY,
	TA_FW_TYPE_MAX_INDEX,
};

/* version_major=2, version_minor=0 */
struct ta_firmware_header_v2_0 {
	struct common_firmware_header header;
	uint32_t ta_fw_bin_count;
	struct psp_fw_bin_desc ta_fw_bin[];
};

/* version_major=1, version_minor=0 */
struct gfx_firmware_header_v1_0 {
	struct common_firmware_header header;
	uint32_t ucode_feature_version;
	uint32_t jt_offset; /* jt location */
	uint32_t jt_size;  /* size of jt */
};

/* version_major=2, version_minor=0 */
struct gfx_firmware_header_v2_0 {
	struct common_firmware_header header;
	uint32_t ucode_feature_version;
	uint32_t ucode_size_bytes;
	uint32_t ucode_offset_bytes;
	uint32_t data_size_bytes;
	uint32_t data_offset_bytes;
	uint32_t ucode_start_addr_lo;
	uint32_t ucode_start_addr_hi;
};

/* version_major=1, version_minor=0 */
struct mes_firmware_header_v1_0 {
	struct common_firmware_header header;
	uint32_t mes_ucode_version;
	uint32_t mes_ucode_size_bytes;
	uint32_t mes_ucode_offset_bytes;
	uint32_t mes_ucode_data_version;
	uint32_t mes_ucode_data_size_bytes;
	uint32_t mes_ucode_data_offset_bytes;
	uint32_t mes_uc_start_addr_lo;
	uint32_t mes_uc_start_addr_hi;
	uint32_t mes_data_start_addr_lo;
	uint32_t mes_data_start_addr_hi;
};

/* version_major=1, version_minor=0 */
struct rlc_firmware_header_v1_0 {
	struct common_firmware_header header;
	uint32_t ucode_feature_version;
	uint32_t save_and_restore_offset;
	uint32_t clear_state_descriptor_offset;
	uint32_t avail_scratch_ram_locations;
	uint32_t master_pkt_description_offset;
};

/* version_major=2, version_minor=0 */
struct rlc_firmware_header_v2_0 {
	struct common_firmware_header header;
	uint32_t ucode_feature_version;
	uint32_t jt_offset; /* jt location */
	uint32_t jt_size;  /* size of jt */
	uint32_t save_and_restore_offset;
	uint32_t clear_state_descriptor_offset;
	uint32_t avail_scratch_ram_locations;
	uint32_t reg_restore_list_size;
	uint32_t reg_list_format_start;
	uint32_t reg_list_format_separate_start;
	uint32_t starting_offsets_start;
	uint32_t reg_list_format_size_bytes; /* size of reg list format array in bytes */
	uint32_t reg_list_format_array_offset_bytes; /* payload offset from the start of the header */
	uint32_t reg_list_size_bytes; /* size of reg list array in bytes */
	uint32_t reg_list_array_offset_bytes; /* payload offset from the start of the header */
	uint32_t reg_list_format_separate_size_bytes; /* size of reg list format array in bytes */
	uint32_t reg_list_format_separate_array_offset_bytes; /* payload offset from the start of the header */
	uint32_t reg_list_separate_size_bytes; /* size of reg list array in bytes */
	uint32_t reg_list_separate_array_offset_bytes; /* payload offset from the start of the header */
};

/* version_major=2, version_minor=1 */
struct rlc_firmware_header_v2_1 {
	struct rlc_firmware_header_v2_0 v2_0;
	uint32_t reg_list_format_direct_reg_list_length; /* length of direct reg list format array */
	uint32_t save_restore_list_cntl_ucode_ver;
	uint32_t save_restore_list_cntl_feature_ver;
	uint32_t save_restore_list_cntl_size_bytes;
	uint32_t save_restore_list_cntl_offset_bytes;
	uint32_t save_restore_list_gpm_ucode_ver;
	uint32_t save_restore_list_gpm_feature_ver;
	uint32_t save_restore_list_gpm_size_bytes;
	uint32_t save_restore_list_gpm_offset_bytes;
	uint32_t save_restore_list_srm_ucode_ver;
	uint32_t save_restore_list_srm_feature_ver;
	uint32_t save_restore_list_srm_size_bytes;
	uint32_t save_restore_list_srm_offset_bytes;
};

/* version_major=2, version_minor=2 */
struct rlc_firmware_header_v2_2 {
	struct rlc_firmware_header_v2_1 v2_1;
	uint32_t rlc_iram_ucode_size_bytes;
	uint32_t rlc_iram_ucode_offset_bytes;
	uint32_t rlc_dram_ucode_size_bytes;
	uint32_t rlc_dram_ucode_offset_bytes;
};

/* version_major=2, version_minor=3 */
struct rlc_firmware_header_v2_3 {
    struct rlc_firmware_header_v2_2 v2_2;
    uint32_t rlcp_ucode_version;
    uint32_t rlcp_ucode_feature_version;
    uint32_t rlcp_ucode_size_bytes;
    uint32_t rlcp_ucode_offset_bytes;
    uint32_t rlcv_ucode_version;
    uint32_t rlcv_ucode_feature_version;
    uint32_t rlcv_ucode_size_bytes;
    uint32_t rlcv_ucode_offset_bytes;
};

/* version_major=2, version_minor=4 */
struct rlc_firmware_header_v2_4 {
    struct rlc_firmware_header_v2_3 v2_3;
    uint32_t global_tap_delays_ucode_size_bytes;
    uint32_t global_tap_delays_ucode_offset_bytes;
    uint32_t se0_tap_delays_ucode_size_bytes;
    uint32_t se0_tap_delays_ucode_offset_bytes;
    uint32_t se1_tap_delays_ucode_size_bytes;
    uint32_t se1_tap_delays_ucode_offset_bytes;
    uint32_t se2_tap_delays_ucode_size_bytes;
    uint32_t se2_tap_delays_ucode_offset_bytes;
    uint32_t se3_tap_delays_ucode_size_bytes;
    uint32_t se3_tap_delays_ucode_offset_bytes;
};

/* version_major=1, version_minor=0 */
struct sdma_firmware_header_v1_0 {
	struct common_firmware_header header;
	uint32_t ucode_feature_version;
	uint32_t ucode_change_version;
	uint32_t jt_offset; /* jt location */
	uint32_t jt_size; /* size of jt */
};

/* version_major=1, version_minor=1 */
struct sdma_firmware_header_v1_1 {
	struct sdma_firmware_header_v1_0 v1_0;
	uint32_t digest_size;
};

/* version_major=2, version_minor=0 */
struct sdma_firmware_header_v2_0 {
	struct common_firmware_header header;
	uint32_t ucode_feature_version;
	uint32_t ctx_ucode_size_bytes; /* context thread ucode size */
	uint32_t ctx_jt_offset; /* context thread jt location */
	uint32_t ctx_jt_size; /* context thread size of jt */
	uint32_t ctl_ucode_offset;
	uint32_t ctl_ucode_size_bytes; /* control thread ucode size */
	uint32_t ctl_jt_offset; /* control thread jt location */
	uint32_t ctl_jt_size; /* control thread size of jt */
};

/* version_major=1, version_minor=0 */
struct vpe_firmware_header_v1_0 {
	struct common_firmware_header header;
	uint32_t ucode_feature_version;
	uint32_t ctx_ucode_size_bytes; /* context thread ucode size */
	uint32_t ctx_jt_offset; /* context thread jt location */
	uint32_t ctx_jt_size; /* context thread size of jt */
	uint32_t ctl_ucode_offset;
	uint32_t ctl_ucode_size_bytes; /* control thread ucode size */
	uint32_t ctl_jt_offset; /* control thread jt location */
	uint32_t ctl_jt_size; /* control thread size of jt */
};

/* version_major=1, version_minor=0 */
struct umsch_mm_firmware_header_v1_0 {
	struct common_firmware_header header;
	uint32_t umsch_mm_ucode_version;
	uint32_t umsch_mm_ucode_size_bytes;
	uint32_t umsch_mm_ucode_offset_bytes;
	uint32_t umsch_mm_ucode_data_version;
	uint32_t umsch_mm_ucode_data_size_bytes;
	uint32_t umsch_mm_ucode_data_offset_bytes;
	uint32_t umsch_mm_irq_start_addr_lo;
	uint32_t umsch_mm_irq_start_addr_hi;
	uint32_t umsch_mm_uc_start_addr_lo;
	uint32_t umsch_mm_uc_start_addr_hi;
	uint32_t umsch_mm_data_start_addr_lo;
	uint32_t umsch_mm_data_start_addr_hi;
};

<<<<<<< HEAD
=======
/* version_major=3, version_minor=0 */
struct sdma_firmware_header_v3_0 {
    struct common_firmware_header header;
    uint32_t ucode_feature_version;
    uint32_t ucode_offset_bytes;
    uint32_t ucode_size_bytes;
};

>>>>>>> 2d5404ca
/* gpu info payload */
struct gpu_info_firmware_v1_0 {
	uint32_t gc_num_se;
	uint32_t gc_num_cu_per_sh;
	uint32_t gc_num_sh_per_se;
	uint32_t gc_num_rb_per_se;
	uint32_t gc_num_tccs;
	uint32_t gc_num_gprs;
	uint32_t gc_num_max_gs_thds;
	uint32_t gc_gs_table_depth;
	uint32_t gc_gsprim_buff_depth;
	uint32_t gc_parameter_cache_depth;
	uint32_t gc_double_offchip_lds_buffer;
	uint32_t gc_wave_size;
	uint32_t gc_max_waves_per_simd;
	uint32_t gc_max_scratch_slots_per_cu;
	uint32_t gc_lds_size;
};

struct gpu_info_firmware_v1_1 {
	struct gpu_info_firmware_v1_0 v1_0;
	uint32_t num_sc_per_sh;
	uint32_t num_packer_per_sc;
};

/* gpu info payload
 * version_major=1, version_minor=1 */
struct gpu_info_firmware_v1_2 {
	struct gpu_info_firmware_v1_1 v1_1;
	struct gpu_info_soc_bounding_box_v1_0 soc_bounding_box;
};

/* version_major=1, version_minor=0 */
struct gpu_info_firmware_header_v1_0 {
	struct common_firmware_header header;
	uint16_t version_major; /* version */
	uint16_t version_minor; /* version */
};

/* version_major=1, version_minor=0 */
struct dmcu_firmware_header_v1_0 {
	struct common_firmware_header header;
	uint32_t intv_offset_bytes; /* interrupt vectors offset from end of header, in bytes */
	uint32_t intv_size_bytes;  /* size of interrupt vectors, in bytes */
};

/* version_major=1, version_minor=0 */
struct dmcub_firmware_header_v1_0 {
	struct common_firmware_header header;
	uint32_t inst_const_bytes; /* size of instruction region, in bytes */
	uint32_t bss_data_bytes; /* size of bss/data region, in bytes */
};

/* version_major=1, version_minor=0 */
struct imu_firmware_header_v1_0 {
    struct common_firmware_header header;
    uint32_t imu_iram_ucode_size_bytes;
    uint32_t imu_iram_ucode_offset_bytes;
    uint32_t imu_dram_ucode_size_bytes;
    uint32_t imu_dram_ucode_offset_bytes;
};

/* header is fixed size */
union amdgpu_firmware_header {
	struct common_firmware_header common;
	struct mc_firmware_header_v1_0 mc;
	struct smc_firmware_header_v1_0 smc;
	struct smc_firmware_header_v2_0 smc_v2_0;
	struct psp_firmware_header_v1_0 psp;
	struct psp_firmware_header_v1_1 psp_v1_1;
	struct psp_firmware_header_v1_3 psp_v1_3;
	struct psp_firmware_header_v2_0 psp_v2_0;
	struct psp_firmware_header_v2_0 psp_v2_1;
	struct ta_firmware_header_v1_0 ta;
	struct ta_firmware_header_v2_0 ta_v2_0;
	struct gfx_firmware_header_v1_0 gfx;
	struct gfx_firmware_header_v2_0 gfx_v2_0;
	struct rlc_firmware_header_v1_0 rlc;
	struct rlc_firmware_header_v2_0 rlc_v2_0;
	struct rlc_firmware_header_v2_1 rlc_v2_1;
	struct rlc_firmware_header_v2_2 rlc_v2_2;
	struct rlc_firmware_header_v2_3 rlc_v2_3;
	struct rlc_firmware_header_v2_4 rlc_v2_4;
	struct sdma_firmware_header_v1_0 sdma;
	struct sdma_firmware_header_v1_1 sdma_v1_1;
	struct sdma_firmware_header_v2_0 sdma_v2_0;
	struct sdma_firmware_header_v3_0 sdma_v3_0;
	struct gpu_info_firmware_header_v1_0 gpu_info;
	struct dmcu_firmware_header_v1_0 dmcu;
	struct dmcub_firmware_header_v1_0 dmcub;
	struct imu_firmware_header_v1_0 imu;
	uint8_t raw[0x100];
};

#define UCODE_MAX_PSP_PACKAGING (((sizeof(union amdgpu_firmware_header) - sizeof(struct common_firmware_header) - 4) / sizeof(struct psp_fw_bin_desc)) * 2)

/*
 * fw loading support
 */
enum AMDGPU_UCODE_ID {
	AMDGPU_UCODE_ID_CAP = 0,
	AMDGPU_UCODE_ID_SDMA0,
	AMDGPU_UCODE_ID_SDMA1,
	AMDGPU_UCODE_ID_SDMA2,
	AMDGPU_UCODE_ID_SDMA3,
	AMDGPU_UCODE_ID_SDMA4,
	AMDGPU_UCODE_ID_SDMA5,
	AMDGPU_UCODE_ID_SDMA6,
	AMDGPU_UCODE_ID_SDMA7,
	AMDGPU_UCODE_ID_SDMA_UCODE_TH0,
	AMDGPU_UCODE_ID_SDMA_UCODE_TH1,
	AMDGPU_UCODE_ID_SDMA_RS64,
	AMDGPU_UCODE_ID_CP_CE,
	AMDGPU_UCODE_ID_CP_PFP,
	AMDGPU_UCODE_ID_CP_ME,
	AMDGPU_UCODE_ID_CP_RS64_PFP,
	AMDGPU_UCODE_ID_CP_RS64_ME,
	AMDGPU_UCODE_ID_CP_RS64_MEC,
	AMDGPU_UCODE_ID_CP_RS64_PFP_P0_STACK,
	AMDGPU_UCODE_ID_CP_RS64_PFP_P1_STACK,
	AMDGPU_UCODE_ID_CP_RS64_ME_P0_STACK,
	AMDGPU_UCODE_ID_CP_RS64_ME_P1_STACK,
	AMDGPU_UCODE_ID_CP_RS64_MEC_P0_STACK,
	AMDGPU_UCODE_ID_CP_RS64_MEC_P1_STACK,
	AMDGPU_UCODE_ID_CP_RS64_MEC_P2_STACK,
	AMDGPU_UCODE_ID_CP_RS64_MEC_P3_STACK,
	AMDGPU_UCODE_ID_CP_MEC1,
	AMDGPU_UCODE_ID_CP_MEC1_JT,
	AMDGPU_UCODE_ID_CP_MEC2,
	AMDGPU_UCODE_ID_CP_MEC2_JT,
	AMDGPU_UCODE_ID_CP_MES,
	AMDGPU_UCODE_ID_CP_MES_DATA,
	AMDGPU_UCODE_ID_CP_MES1,
	AMDGPU_UCODE_ID_CP_MES1_DATA,
	AMDGPU_UCODE_ID_IMU_I,
	AMDGPU_UCODE_ID_IMU_D,
	AMDGPU_UCODE_ID_GLOBAL_TAP_DELAYS,
	AMDGPU_UCODE_ID_SE0_TAP_DELAYS,
	AMDGPU_UCODE_ID_SE1_TAP_DELAYS,
	AMDGPU_UCODE_ID_SE2_TAP_DELAYS,
	AMDGPU_UCODE_ID_SE3_TAP_DELAYS,
	AMDGPU_UCODE_ID_RLC_RESTORE_LIST_CNTL,
	AMDGPU_UCODE_ID_RLC_RESTORE_LIST_GPM_MEM,
	AMDGPU_UCODE_ID_RLC_RESTORE_LIST_SRM_MEM,
	AMDGPU_UCODE_ID_RLC_IRAM,
	AMDGPU_UCODE_ID_RLC_DRAM,
	AMDGPU_UCODE_ID_RLC_P,
	AMDGPU_UCODE_ID_RLC_V,
	AMDGPU_UCODE_ID_RLC_G,
	AMDGPU_UCODE_ID_STORAGE,
	AMDGPU_UCODE_ID_SMC,
	AMDGPU_UCODE_ID_PPTABLE,
	AMDGPU_UCODE_ID_UVD,
	AMDGPU_UCODE_ID_UVD1,
	AMDGPU_UCODE_ID_VCE,
	AMDGPU_UCODE_ID_VCN,
	AMDGPU_UCODE_ID_VCN1,
	AMDGPU_UCODE_ID_DMCU_ERAM,
	AMDGPU_UCODE_ID_DMCU_INTV,
	AMDGPU_UCODE_ID_VCN0_RAM,
	AMDGPU_UCODE_ID_VCN1_RAM,
	AMDGPU_UCODE_ID_DMCUB,
	AMDGPU_UCODE_ID_VPE_CTX,
	AMDGPU_UCODE_ID_VPE_CTL,
	AMDGPU_UCODE_ID_VPE,
	AMDGPU_UCODE_ID_UMSCH_MM_UCODE,
	AMDGPU_UCODE_ID_UMSCH_MM_DATA,
	AMDGPU_UCODE_ID_UMSCH_MM_CMD_BUFFER,
	AMDGPU_UCODE_ID_P2S_TABLE,
<<<<<<< HEAD
=======
	AMDGPU_UCODE_ID_JPEG_RAM,
	AMDGPU_UCODE_ID_ISP,
>>>>>>> 2d5404ca
	AMDGPU_UCODE_ID_MAXIMUM,
};

/* engine firmware status */
enum AMDGPU_UCODE_STATUS {
	AMDGPU_UCODE_STATUS_INVALID,
	AMDGPU_UCODE_STATUS_NOT_LOADED,
	AMDGPU_UCODE_STATUS_LOADED,
};

enum amdgpu_firmware_load_type {
	AMDGPU_FW_LOAD_DIRECT = 0,
	AMDGPU_FW_LOAD_PSP,
	AMDGPU_FW_LOAD_SMU,
	AMDGPU_FW_LOAD_RLC_BACKDOOR_AUTO,
};

/* conform to smu_ucode_xfer_cz.h */
#define AMDGPU_SDMA0_UCODE_LOADED	0x00000001
#define AMDGPU_SDMA1_UCODE_LOADED	0x00000002
#define AMDGPU_CPCE_UCODE_LOADED	0x00000004
#define AMDGPU_CPPFP_UCODE_LOADED	0x00000008
#define AMDGPU_CPME_UCODE_LOADED	0x00000010
#define AMDGPU_CPMEC1_UCODE_LOADED	0x00000020
#define AMDGPU_CPMEC2_UCODE_LOADED	0x00000040
#define AMDGPU_CPRLC_UCODE_LOADED	0x00000100

/* amdgpu firmware info */
struct amdgpu_firmware_info {
	/* ucode ID */
	enum AMDGPU_UCODE_ID ucode_id;
	/* request_firmware */
	const struct firmware *fw;
	/* starting mc address */
	uint64_t mc_addr;
	/* kernel linear address */
	void *kaddr;
	/* ucode_size_bytes */
	uint32_t ucode_size;
	/* starting tmr mc address */
	uint32_t tmr_mc_addr_lo;
	uint32_t tmr_mc_addr_hi;
};

struct amdgpu_firmware {
	struct amdgpu_firmware_info ucode[AMDGPU_UCODE_ID_MAXIMUM];
	enum amdgpu_firmware_load_type load_type;
	struct amdgpu_bo *fw_buf;
	unsigned int fw_size;
	unsigned int max_ucodes;
	/* firmwares are loaded by psp instead of smu from vega10 */
	const struct amdgpu_psp_funcs *funcs;
	struct amdgpu_bo *rbuf;
	struct mutex mutex;

	/* gpu info firmware data pointer */
	const struct firmware *gpu_info_fw;

	void *fw_buf_ptr;
	uint64_t fw_buf_mc;
};

void amdgpu_ucode_print_mc_hdr(const struct common_firmware_header *hdr);
void amdgpu_ucode_print_smc_hdr(const struct common_firmware_header *hdr);
void amdgpu_ucode_print_imu_hdr(const struct common_firmware_header *hdr);
void amdgpu_ucode_print_gfx_hdr(const struct common_firmware_header *hdr);
void amdgpu_ucode_print_rlc_hdr(const struct common_firmware_header *hdr);
void amdgpu_ucode_print_sdma_hdr(const struct common_firmware_header *hdr);
void amdgpu_ucode_print_psp_hdr(const struct common_firmware_header *hdr);
void amdgpu_ucode_print_gpu_info_hdr(const struct common_firmware_header *hdr);
__printf(3, 4)
int amdgpu_ucode_request(struct amdgpu_device *adev, const struct firmware **fw,
			 const char *fmt, ...);
void amdgpu_ucode_release(const struct firmware **fw);
bool amdgpu_ucode_hdr_version(union amdgpu_firmware_header *hdr,
				uint16_t hdr_major, uint16_t hdr_minor);

int amdgpu_ucode_init_bo(struct amdgpu_device *adev);
int amdgpu_ucode_create_bo(struct amdgpu_device *adev);
int amdgpu_ucode_sysfs_init(struct amdgpu_device *adev);
void amdgpu_ucode_free_bo(struct amdgpu_device *adev);
void amdgpu_ucode_sysfs_fini(struct amdgpu_device *adev);

enum amdgpu_firmware_load_type
amdgpu_ucode_get_load_type(struct amdgpu_device *adev, int load_type);

const char *amdgpu_ucode_name(enum AMDGPU_UCODE_ID ucode_id);

void amdgpu_ucode_ip_version_decode(struct amdgpu_device *adev, int block_type, char *ucode_prefix, int len);

#endif<|MERGE_RESOLUTION|>--- conflicted
+++ resolved
@@ -354,8 +354,6 @@
 	uint32_t umsch_mm_data_start_addr_hi;
 };
 
-<<<<<<< HEAD
-=======
 /* version_major=3, version_minor=0 */
 struct sdma_firmware_header_v3_0 {
     struct common_firmware_header header;
@@ -364,7 +362,6 @@
     uint32_t ucode_size_bytes;
 };
 
->>>>>>> 2d5404ca
 /* gpu info payload */
 struct gpu_info_firmware_v1_0 {
 	uint32_t gc_num_se;
@@ -534,11 +531,8 @@
 	AMDGPU_UCODE_ID_UMSCH_MM_DATA,
 	AMDGPU_UCODE_ID_UMSCH_MM_CMD_BUFFER,
 	AMDGPU_UCODE_ID_P2S_TABLE,
-<<<<<<< HEAD
-=======
 	AMDGPU_UCODE_ID_JPEG_RAM,
 	AMDGPU_UCODE_ID_ISP,
->>>>>>> 2d5404ca
 	AMDGPU_UCODE_ID_MAXIMUM,
 };
 
