--- conflicted
+++ resolved
@@ -649,8 +649,9 @@
 	adev->virt.fw_reserve.p_vf2pf = NULL;
 	adev->virt.vf2pf_update_interval_ms = 0;
 
-<<<<<<< HEAD
-	if (adev->mman.fw_vram_usage_va != NULL) {
+	if (adev->mman.fw_vram_usage_va && adev->mman.drv_vram_usage_va) {
+		DRM_WARN("Currently fw_vram and drv_vram should not have values at the same time!");
+	} else if (adev->mman.fw_vram_usage_va || adev->mman.drv_vram_usage_va) {
 		/* go through this logic in ip_init and reset to init workqueue*/
 		amdgpu_virt_exchange_data(adev);
 
@@ -673,39 +674,6 @@
 	uint32_t bp_block_size = 0;
 	struct amd_sriov_msg_pf2vf_info *pf2vf_v2 = NULL;
 
-	if (adev->mman.fw_vram_usage_va != NULL) {
-=======
-	if (adev->mman.fw_vram_usage_va && adev->mman.drv_vram_usage_va) {
-		DRM_WARN("Currently fw_vram and drv_vram should not have values at the same time!");
-	} else if (adev->mman.fw_vram_usage_va || adev->mman.drv_vram_usage_va) {
-		/* go through this logic in ip_init and reset to init workqueue*/
-		amdgpu_virt_exchange_data(adev);
->>>>>>> eb3cdb58
-
-		INIT_DELAYED_WORK(&adev->virt.vf2pf_work, amdgpu_virt_update_vf2pf_work_item);
-		schedule_delayed_work(&(adev->virt.vf2pf_work), msecs_to_jiffies(adev->virt.vf2pf_update_interval_ms));
-	} else if (adev->bios != NULL) {
-		/* got through this logic in early init stage to get necessary flags, e.g. rlcg_acc related*/
-		adev->virt.fw_reserve.p_pf2vf =
-			(struct amd_sriov_msg_pf2vf_info_header *)
-			(adev->bios + (AMD_SRIOV_MSG_PF2VF_OFFSET_KB << 10));
-
-		amdgpu_virt_read_pf2vf_data(adev);
-	}
-}
-
-
-void amdgpu_virt_exchange_data(struct amdgpu_device *adev)
-{
-	uint64_t bp_block_offset = 0;
-	uint32_t bp_block_size = 0;
-	struct amd_sriov_msg_pf2vf_info *pf2vf_v2 = NULL;
-
-<<<<<<< HEAD
-				if (adev->virt.ras_init_done)
-					amdgpu_virt_add_bad_page(adev, bp_block_offset, bp_block_size);
-			}
-=======
 	if (adev->mman.fw_vram_usage_va || adev->mman.drv_vram_usage_va) {
 		if (adev->mman.fw_vram_usage_va) {
 			adev->virt.fw_reserve.p_pf2vf =
@@ -740,7 +708,6 @@
 			if (adev->virt.ras_init_done)
 				amdgpu_virt_add_bad_page(adev, bp_block_offset, bp_block_size);
 		}
->>>>>>> eb3cdb58
 	}
 }
 
@@ -1016,13 +983,6 @@
 	if (offset == reg_access_ctrl->grbm_cntl) {
 		/* if the target reg offset is grbm_cntl, write to scratch_reg2 */
 		writel(v, scratch_reg2);
-<<<<<<< HEAD
-		writel(v, ((void __iomem *)adev->rmmio) + (offset * 4));
-	} else if (offset == reg_access_ctrl->grbm_idx) {
-		/* if the target reg offset is grbm_idx, write to scratch_reg3 */
-		writel(v, scratch_reg3);
-		writel(v, ((void __iomem *)adev->rmmio) + (offset * 4));
-=======
 		if (flag == AMDGPU_RLCG_GC_WRITE_LEGACY)
 			writel(v, ((void __iomem *)adev->rmmio) + (offset * 4));
 	} else if (offset == reg_access_ctrl->grbm_idx) {
@@ -1030,7 +990,6 @@
 		writel(v, scratch_reg3);
 		if (flag == AMDGPU_RLCG_GC_WRITE_LEGACY)
 			writel(v, ((void __iomem *)adev->rmmio) + (offset * 4));
->>>>>>> eb3cdb58
 	} else {
 		/*
 		 * SCRATCH_REG0 	= read/write value
