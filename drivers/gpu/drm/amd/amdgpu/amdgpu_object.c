/*
 * Copyright 2009 Jerome Glisse.
 * All Rights Reserved.
 *
 * Permission is hereby granted, free of charge, to any person obtaining a
 * copy of this software and associated documentation files (the
 * "Software"), to deal in the Software without restriction, including
 * without limitation the rights to use, copy, modify, merge, publish,
 * distribute, sub license, and/or sell copies of the Software, and to
 * permit persons to whom the Software is furnished to do so, subject to
 * the following conditions:
 *
 * THE SOFTWARE IS PROVIDED "AS IS", WITHOUT WARRANTY OF ANY KIND, EXPRESS OR
 * IMPLIED, INCLUDING BUT NOT LIMITED TO THE WARRANTIES OF MERCHANTABILITY,
 * FITNESS FOR A PARTICULAR PURPOSE AND NON-INFRINGEMENT. IN NO EVENT SHALL
 * THE COPYRIGHT HOLDERS, AUTHORS AND/OR ITS SUPPLIERS BE LIABLE FOR ANY CLAIM,
 * DAMAGES OR OTHER LIABILITY, WHETHER IN AN ACTION OF CONTRACT, TORT OR
 * OTHERWISE, ARISING FROM, OUT OF OR IN CONNECTION WITH THE SOFTWARE OR THE
 * USE OR OTHER DEALINGS IN THE SOFTWARE.
 *
 * The above copyright notice and this permission notice (including the
 * next paragraph) shall be included in all copies or substantial portions
 * of the Software.
 *
 */
/*
 * Authors:
 *    Jerome Glisse <glisse@freedesktop.org>
 *    Thomas Hellstrom <thomas-at-tungstengraphics-dot-com>
 *    Dave Airlie
 */
#include <linux/list.h>
#include <linux/slab.h>
#include <linux/dma-buf.h>

#include <drm/drm_drv.h>
#include <drm/amdgpu_drm.h>
#include <drm/drm_cache.h>
#include "amdgpu.h"
#include "amdgpu_trace.h"
#include "amdgpu_amdkfd.h"
#include "amdgpu_vram_mgr.h"

/**
 * DOC: amdgpu_object
 *
 * This defines the interfaces to operate on an &amdgpu_bo buffer object which
 * represents memory used by driver (VRAM, system memory, etc.). The driver
 * provides DRM/GEM APIs to userspace. DRM/GEM APIs then use these interfaces
 * to create/destroy/set buffer object which are then managed by the kernel TTM
 * memory manager.
 * The interfaces are also used internally by kernel clients, including gfx,
 * uvd, etc. for kernel managed allocations used by the GPU.
 *
 */

static void amdgpu_bo_destroy(struct ttm_buffer_object *tbo)
{
	struct amdgpu_bo *bo = ttm_to_amdgpu_bo(tbo);

	amdgpu_bo_kunmap(bo);

	if (bo->tbo.base.import_attach)
		drm_prime_gem_destroy(&bo->tbo.base, bo->tbo.sg);
	drm_gem_object_release(&bo->tbo.base);
	amdgpu_bo_unref(&bo->parent);
	kvfree(bo);
}

static void amdgpu_bo_user_destroy(struct ttm_buffer_object *tbo)
{
	struct amdgpu_bo *bo = ttm_to_amdgpu_bo(tbo);
	struct amdgpu_bo_user *ubo;

	ubo = to_amdgpu_bo_user(bo);
	kfree(ubo->metadata);
	amdgpu_bo_destroy(tbo);
}

/**
 * amdgpu_bo_is_amdgpu_bo - check if the buffer object is an &amdgpu_bo
 * @bo: buffer object to be checked
 *
 * Uses destroy function associated with the object to determine if this is
 * an &amdgpu_bo.
 *
 * Returns:
 * true if the object belongs to &amdgpu_bo, false if not.
 */
bool amdgpu_bo_is_amdgpu_bo(struct ttm_buffer_object *bo)
{
	if (bo->destroy == &amdgpu_bo_destroy ||
	    bo->destroy == &amdgpu_bo_user_destroy)
		return true;

	return false;
}

/**
 * amdgpu_bo_placement_from_domain - set buffer's placement
 * @abo: &amdgpu_bo buffer object whose placement is to be set
 * @domain: requested domain
 *
 * Sets buffer's placement according to requested domain and the buffer's
 * flags.
 */
void amdgpu_bo_placement_from_domain(struct amdgpu_bo *abo, u32 domain)
{
	struct amdgpu_device *adev = amdgpu_ttm_adev(abo->tbo.bdev);
	struct ttm_placement *placement = &abo->placement;
	struct ttm_place *places = abo->placements;
	u64 flags = abo->flags;
	u32 c = 0;

	if (domain & AMDGPU_GEM_DOMAIN_VRAM) {
		unsigned int visible_pfn = adev->gmc.visible_vram_size >> PAGE_SHIFT;
		int8_t mem_id = KFD_XCP_MEM_ID(adev, abo->xcp_id);

		if (adev->gmc.mem_partitions && mem_id >= 0) {
			places[c].fpfn = adev->gmc.mem_partitions[mem_id].range.fpfn;
			/*
			 * memory partition range lpfn is inclusive start + size - 1
			 * TTM place lpfn is exclusive start + size
			 */
			places[c].lpfn = adev->gmc.mem_partitions[mem_id].range.lpfn + 1;
		} else {
			places[c].fpfn = 0;
			places[c].lpfn = 0;
		}
		places[c].mem_type = TTM_PL_VRAM;
		places[c].flags = 0;

		if (flags & AMDGPU_GEM_CREATE_CPU_ACCESS_REQUIRED)
			places[c].lpfn = min_not_zero(places[c].lpfn, visible_pfn);
		else
			places[c].flags |= TTM_PL_FLAG_TOPDOWN;

		if (abo->tbo.type == ttm_bo_type_kernel &&
		    flags & AMDGPU_GEM_CREATE_VRAM_CONTIGUOUS)
			places[c].flags |= TTM_PL_FLAG_CONTIGUOUS;

		c++;
	}

	if (domain & AMDGPU_GEM_DOMAIN_DOORBELL) {
		places[c].fpfn = 0;
		places[c].lpfn = 0;
		places[c].mem_type = AMDGPU_PL_DOORBELL;
		places[c].flags = 0;
		c++;
	}

	if (domain & AMDGPU_GEM_DOMAIN_DOORBELL) {
		places[c].fpfn = 0;
		places[c].lpfn = 0;
		places[c].mem_type = AMDGPU_PL_DOORBELL;
		places[c].flags = 0;
		c++;
	}

	if (domain & AMDGPU_GEM_DOMAIN_GTT) {
		places[c].fpfn = 0;
		places[c].lpfn = 0;
		places[c].mem_type =
			abo->flags & AMDGPU_GEM_CREATE_PREEMPTIBLE ?
			AMDGPU_PL_PREEMPT : TTM_PL_TT;
		places[c].flags = 0;
		/*
		 * When GTT is just an alternative to VRAM make sure that we
		 * only use it as fallback and still try to fill up VRAM first.
		 */
		if (domain & abo->preferred_domains & AMDGPU_GEM_DOMAIN_VRAM)
			places[c].flags |= TTM_PL_FLAG_FALLBACK;
		c++;
	}

	if (domain & AMDGPU_GEM_DOMAIN_CPU) {
		places[c].fpfn = 0;
		places[c].lpfn = 0;
		places[c].mem_type = TTM_PL_SYSTEM;
		places[c].flags = 0;
		c++;
	}

	if (domain & AMDGPU_GEM_DOMAIN_GDS) {
		places[c].fpfn = 0;
		places[c].lpfn = 0;
		places[c].mem_type = AMDGPU_PL_GDS;
		places[c].flags = 0;
		c++;
	}

	if (domain & AMDGPU_GEM_DOMAIN_GWS) {
		places[c].fpfn = 0;
		places[c].lpfn = 0;
		places[c].mem_type = AMDGPU_PL_GWS;
		places[c].flags = 0;
		c++;
	}

	if (domain & AMDGPU_GEM_DOMAIN_OA) {
		places[c].fpfn = 0;
		places[c].lpfn = 0;
		places[c].mem_type = AMDGPU_PL_OA;
		places[c].flags = 0;
		c++;
	}

	if (!c) {
		places[c].fpfn = 0;
		places[c].lpfn = 0;
		places[c].mem_type = TTM_PL_SYSTEM;
		places[c].flags = 0;
		c++;
	}

	BUG_ON(c > AMDGPU_BO_MAX_PLACEMENTS);

	placement->num_placement = c;
	placement->placement = places;
}

/**
 * amdgpu_bo_create_reserved - create reserved BO for kernel use
 *
 * @adev: amdgpu device object
 * @size: size for the new BO
 * @align: alignment for the new BO
 * @domain: where to place it
 * @bo_ptr: used to initialize BOs in structures
 * @gpu_addr: GPU addr of the pinned BO
 * @cpu_addr: optional CPU address mapping
 *
 * Allocates and pins a BO for kernel internal use, and returns it still
 * reserved.
 *
 * Note: For bo_ptr new BO is only created if bo_ptr points to NULL.
 *
 * Returns:
 * 0 on success, negative error code otherwise.
 */
int amdgpu_bo_create_reserved(struct amdgpu_device *adev,
			      unsigned long size, int align,
			      u32 domain, struct amdgpu_bo **bo_ptr,
			      u64 *gpu_addr, void **cpu_addr)
{
	struct amdgpu_bo_param bp;
	bool free = false;
	int r;

	if (!size) {
		amdgpu_bo_unref(bo_ptr);
		return 0;
	}

	memset(&bp, 0, sizeof(bp));
	bp.size = size;
	bp.byte_align = align;
	bp.domain = domain;
	bp.flags = cpu_addr ? AMDGPU_GEM_CREATE_CPU_ACCESS_REQUIRED
		: AMDGPU_GEM_CREATE_NO_CPU_ACCESS;
	bp.flags |= AMDGPU_GEM_CREATE_VRAM_CONTIGUOUS;
	bp.type = ttm_bo_type_kernel;
	bp.resv = NULL;
	bp.bo_ptr_size = sizeof(struct amdgpu_bo);

	if (!*bo_ptr) {
		r = amdgpu_bo_create(adev, &bp, bo_ptr);
		if (r) {
			dev_err(adev->dev, "(%d) failed to allocate kernel bo\n",
				r);
			return r;
		}
		free = true;
	}

	r = amdgpu_bo_reserve(*bo_ptr, false);
	if (r) {
		dev_err(adev->dev, "(%d) failed to reserve kernel bo\n", r);
		goto error_free;
	}

	r = amdgpu_bo_pin(*bo_ptr, domain);
	if (r) {
		dev_err(adev->dev, "(%d) kernel bo pin failed\n", r);
		goto error_unreserve;
	}

	r = amdgpu_ttm_alloc_gart(&(*bo_ptr)->tbo);
	if (r) {
		dev_err(adev->dev, "%p bind failed\n", *bo_ptr);
		goto error_unpin;
	}

	if (gpu_addr)
		*gpu_addr = amdgpu_bo_gpu_offset(*bo_ptr);

	if (cpu_addr) {
		r = amdgpu_bo_kmap(*bo_ptr, cpu_addr);
		if (r) {
			dev_err(adev->dev, "(%d) kernel bo map failed\n", r);
			goto error_unpin;
		}
	}

	return 0;

error_unpin:
	amdgpu_bo_unpin(*bo_ptr);
error_unreserve:
	amdgpu_bo_unreserve(*bo_ptr);

error_free:
	if (free)
		amdgpu_bo_unref(bo_ptr);

	return r;
}

/**
 * amdgpu_bo_create_kernel - create BO for kernel use
 *
 * @adev: amdgpu device object
 * @size: size for the new BO
 * @align: alignment for the new BO
 * @domain: where to place it
 * @bo_ptr:  used to initialize BOs in structures
 * @gpu_addr: GPU addr of the pinned BO
 * @cpu_addr: optional CPU address mapping
 *
 * Allocates and pins a BO for kernel internal use.
 *
 * Note: For bo_ptr new BO is only created if bo_ptr points to NULL.
 *
 * Returns:
 * 0 on success, negative error code otherwise.
 */
int amdgpu_bo_create_kernel(struct amdgpu_device *adev,
			    unsigned long size, int align,
			    u32 domain, struct amdgpu_bo **bo_ptr,
			    u64 *gpu_addr, void **cpu_addr)
{
	int r;

	r = amdgpu_bo_create_reserved(adev, size, align, domain, bo_ptr,
				      gpu_addr, cpu_addr);

	if (r)
		return r;

	if (*bo_ptr)
		amdgpu_bo_unreserve(*bo_ptr);

	return 0;
}

/**
 * amdgpu_bo_create_kernel_at - create BO for kernel use at specific location
 *
 * @adev: amdgpu device object
 * @offset: offset of the BO
 * @size: size of the BO
 * @bo_ptr:  used to initialize BOs in structures
 * @cpu_addr: optional CPU address mapping
 *
 * Creates a kernel BO at a specific offset in VRAM.
 *
 * Returns:
 * 0 on success, negative error code otherwise.
 */
int amdgpu_bo_create_kernel_at(struct amdgpu_device *adev,
			       uint64_t offset, uint64_t size,
			       struct amdgpu_bo **bo_ptr, void **cpu_addr)
{
	struct ttm_operation_ctx ctx = { false, false };
	unsigned int i;
	int r;

	offset &= PAGE_MASK;
	size = ALIGN(size, PAGE_SIZE);

	r = amdgpu_bo_create_reserved(adev, size, PAGE_SIZE,
				      AMDGPU_GEM_DOMAIN_VRAM, bo_ptr, NULL,
				      cpu_addr);
	if (r)
		return r;

	if ((*bo_ptr) == NULL)
		return 0;

	/*
	 * Remove the original mem node and create a new one at the request
	 * position.
	 */
	if (cpu_addr)
		amdgpu_bo_kunmap(*bo_ptr);

	ttm_resource_free(&(*bo_ptr)->tbo, &(*bo_ptr)->tbo.resource);

	for (i = 0; i < (*bo_ptr)->placement.num_placement; ++i) {
		(*bo_ptr)->placements[i].fpfn = offset >> PAGE_SHIFT;
		(*bo_ptr)->placements[i].lpfn = (offset + size) >> PAGE_SHIFT;
	}
	r = ttm_bo_mem_space(&(*bo_ptr)->tbo, &(*bo_ptr)->placement,
			     &(*bo_ptr)->tbo.resource, &ctx);
	if (r)
		goto error;

	if (cpu_addr) {
		r = amdgpu_bo_kmap(*bo_ptr, cpu_addr);
		if (r)
			goto error;
	}

	amdgpu_bo_unreserve(*bo_ptr);
	return 0;

error:
	amdgpu_bo_unreserve(*bo_ptr);
	amdgpu_bo_unref(bo_ptr);
	return r;
}

/**
 * amdgpu_bo_free_kernel - free BO for kernel use
 *
 * @bo: amdgpu BO to free
 * @gpu_addr: pointer to where the BO's GPU memory space address was stored
 * @cpu_addr: pointer to where the BO's CPU memory space address was stored
 *
 * unmaps and unpin a BO for kernel internal use.
 */
void amdgpu_bo_free_kernel(struct amdgpu_bo **bo, u64 *gpu_addr,
			   void **cpu_addr)
{
	if (*bo == NULL)
		return;

	WARN_ON(amdgpu_ttm_adev((*bo)->tbo.bdev)->in_suspend);

	if (likely(amdgpu_bo_reserve(*bo, true) == 0)) {
		if (cpu_addr)
			amdgpu_bo_kunmap(*bo);

		amdgpu_bo_unpin(*bo);
		amdgpu_bo_unreserve(*bo);
	}
	amdgpu_bo_unref(bo);

	if (gpu_addr)
		*gpu_addr = 0;

	if (cpu_addr)
		*cpu_addr = NULL;
}

/* Validate bo size is bit bigger than the request domain */
static bool amdgpu_bo_validate_size(struct amdgpu_device *adev,
					  unsigned long size, u32 domain)
{
	struct ttm_resource_manager *man = NULL;

	/*
	 * If GTT is part of requested domains the check must succeed to
	 * allow fall back to GTT.
	 */
	if (domain & AMDGPU_GEM_DOMAIN_GTT)
		man = ttm_manager_type(&adev->mman.bdev, TTM_PL_TT);
	else if (domain & AMDGPU_GEM_DOMAIN_VRAM)
		man = ttm_manager_type(&adev->mman.bdev, TTM_PL_VRAM);
	else
		return true;

	if (!man) {
		if (domain & AMDGPU_GEM_DOMAIN_GTT)
			WARN_ON_ONCE("GTT domain requested but GTT mem manager uninitialized");
		return false;
	}

	/* TODO add more domains checks, such as AMDGPU_GEM_DOMAIN_CPU, _DOMAIN_DOORBELL */
	if (size < man->size)
		return true;

	DRM_DEBUG("BO size %lu > total memory in domain: %llu\n", size, man->size);
	return false;
}

bool amdgpu_bo_support_uswc(u64 bo_flags)
{

#ifdef CONFIG_X86_32
	/* XXX: Write-combined CPU mappings of GTT seem broken on 32-bit
	 * See https://bugs.freedesktop.org/show_bug.cgi?id=84627
	 */
	return false;
#elif defined(CONFIG_X86) && !defined(CONFIG_X86_PAT)
	/* Don't try to enable write-combining when it can't work, or things
	 * may be slow
	 * See https://bugs.freedesktop.org/show_bug.cgi?id=88758
	 */

#ifndef CONFIG_COMPILE_TEST
#warning Please enable CONFIG_MTRR and CONFIG_X86_PAT for better performance \
	 thanks to write-combining
#endif

	if (bo_flags & AMDGPU_GEM_CREATE_CPU_GTT_USWC)
		DRM_INFO_ONCE("Please enable CONFIG_MTRR and CONFIG_X86_PAT for "
			      "better performance thanks to write-combining\n");
	return false;
#else
	/* For architectures that don't support WC memory,
	 * mask out the WC flag from the BO
	 */
	if (!drm_arch_can_wc_memory())
		return false;

	return true;
#endif
}

/**
 * amdgpu_bo_create - create an &amdgpu_bo buffer object
 * @adev: amdgpu device object
 * @bp: parameters to be used for the buffer object
 * @bo_ptr: pointer to the buffer object pointer
 *
 * Creates an &amdgpu_bo buffer object.
 *
 * Returns:
 * 0 for success or a negative error code on failure.
 */
int amdgpu_bo_create(struct amdgpu_device *adev,
			       struct amdgpu_bo_param *bp,
			       struct amdgpu_bo **bo_ptr)
{
	struct ttm_operation_ctx ctx = {
		.interruptible = (bp->type != ttm_bo_type_kernel),
		.no_wait_gpu = bp->no_wait_gpu,
		/* We opt to avoid OOM on system pages allocations */
		.gfp_retry_mayfail = true,
		.allow_res_evict = bp->type != ttm_bo_type_kernel,
		.resv = bp->resv
	};
	struct amdgpu_bo *bo;
	unsigned long page_align, size = bp->size;
	int r;

	/* Note that GDS/GWS/OA allocates 1 page per byte/resource. */
	if (bp->domain & (AMDGPU_GEM_DOMAIN_GWS | AMDGPU_GEM_DOMAIN_OA)) {
		/* GWS and OA don't need any alignment. */
		page_align = bp->byte_align;
		size <<= PAGE_SHIFT;

	} else if (bp->domain & AMDGPU_GEM_DOMAIN_GDS) {
		/* Both size and alignment must be a multiple of 4. */
		page_align = ALIGN(bp->byte_align, 4);
		size = ALIGN(size, 4) << PAGE_SHIFT;
	} else {
		/* Memory should be aligned at least to a page size. */
		page_align = ALIGN(bp->byte_align, PAGE_SIZE) >> PAGE_SHIFT;
		size = ALIGN(size, PAGE_SIZE);
	}

	if (!amdgpu_bo_validate_size(adev, size, bp->domain))
		return -ENOMEM;

	BUG_ON(bp->bo_ptr_size < sizeof(struct amdgpu_bo));

	*bo_ptr = NULL;
	bo = kvzalloc(bp->bo_ptr_size, GFP_KERNEL);
	if (bo == NULL)
		return -ENOMEM;
	drm_gem_private_object_init(adev_to_drm(adev), &bo->tbo.base, size);
	bo->tbo.base.funcs = &amdgpu_gem_object_funcs;
	bo->vm_bo = NULL;
	bo->preferred_domains = bp->preferred_domain ? bp->preferred_domain :
		bp->domain;
	bo->allowed_domains = bo->preferred_domains;
	if (bp->type != ttm_bo_type_kernel &&
	    !(bp->flags & AMDGPU_GEM_CREATE_DISCARDABLE) &&
	    bo->allowed_domains == AMDGPU_GEM_DOMAIN_VRAM)
		bo->allowed_domains |= AMDGPU_GEM_DOMAIN_GTT;

	bo->flags = bp->flags;

	if (adev->gmc.mem_partitions)
		/* For GPUs with spatial partitioning, bo->xcp_id=-1 means any partition */
		bo->xcp_id = bp->xcp_id_plus1 - 1;
	else
		/* For GPUs without spatial partitioning */
		bo->xcp_id = 0;

	if (!amdgpu_bo_support_uswc(bo->flags))
		bo->flags &= ~AMDGPU_GEM_CREATE_CPU_GTT_USWC;

	bo->tbo.bdev = &adev->mman.bdev;
	if (bp->domain & (AMDGPU_GEM_DOMAIN_GWS | AMDGPU_GEM_DOMAIN_OA |
			  AMDGPU_GEM_DOMAIN_GDS))
		amdgpu_bo_placement_from_domain(bo, AMDGPU_GEM_DOMAIN_CPU);
	else
		amdgpu_bo_placement_from_domain(bo, bp->domain);
	if (bp->type == ttm_bo_type_kernel)
		bo->tbo.priority = 2;
	else if (!(bp->flags & AMDGPU_GEM_CREATE_DISCARDABLE))
		bo->tbo.priority = 1;

	if (!bp->destroy)
		bp->destroy = &amdgpu_bo_destroy;

	r = ttm_bo_init_reserved(&adev->mman.bdev, &bo->tbo, bp->type,
				 &bo->placement, page_align, &ctx,  NULL,
				 bp->resv, bp->destroy);
	if (unlikely(r != 0))
		return r;

	if (!amdgpu_gmc_vram_full_visible(&adev->gmc) &&
	    amdgpu_res_cpu_visible(adev, bo->tbo.resource))
		amdgpu_cs_report_moved_bytes(adev, ctx.bytes_moved,
					     ctx.bytes_moved);
	else
		amdgpu_cs_report_moved_bytes(adev, ctx.bytes_moved, 0);

	if (bp->flags & AMDGPU_GEM_CREATE_VRAM_CLEARED &&
	    bo->tbo.resource->mem_type == TTM_PL_VRAM) {
		struct dma_fence *fence;

<<<<<<< HEAD
		r = amdgpu_fill_buffer(bo, 0, bo->tbo.base.resv, &fence, true);
=======
		r = amdgpu_ttm_clear_buffer(bo, bo->tbo.base.resv, &fence);
>>>>>>> 2d5404ca
		if (unlikely(r))
			goto fail_unreserve;

		dma_resv_add_fence(bo->tbo.base.resv, fence,
				   DMA_RESV_USAGE_KERNEL);
		dma_fence_put(fence);
	}
	if (!bp->resv)
		amdgpu_bo_unreserve(bo);
	*bo_ptr = bo;

	trace_amdgpu_bo_create(bo);

	/* Treat CPU_ACCESS_REQUIRED only as a hint if given by UMD */
	if (bp->type == ttm_bo_type_device)
		bo->flags &= ~AMDGPU_GEM_CREATE_CPU_ACCESS_REQUIRED;

	return 0;

fail_unreserve:
	if (!bp->resv)
		dma_resv_unlock(bo->tbo.base.resv);
	amdgpu_bo_unref(&bo);
	return r;
}

/**
 * amdgpu_bo_create_user - create an &amdgpu_bo_user buffer object
 * @adev: amdgpu device object
 * @bp: parameters to be used for the buffer object
 * @ubo_ptr: pointer to the buffer object pointer
 *
 * Create a BO to be used by user application;
 *
 * Returns:
 * 0 for success or a negative error code on failure.
 */

int amdgpu_bo_create_user(struct amdgpu_device *adev,
			  struct amdgpu_bo_param *bp,
			  struct amdgpu_bo_user **ubo_ptr)
{
	struct amdgpu_bo *bo_ptr;
	int r;

	bp->bo_ptr_size = sizeof(struct amdgpu_bo_user);
	bp->destroy = &amdgpu_bo_user_destroy;
	r = amdgpu_bo_create(adev, bp, &bo_ptr);
	if (r)
		return r;

	*ubo_ptr = to_amdgpu_bo_user(bo_ptr);
	return r;
}

/**
 * amdgpu_bo_create_vm - create an &amdgpu_bo_vm buffer object
 * @adev: amdgpu device object
 * @bp: parameters to be used for the buffer object
 * @vmbo_ptr: pointer to the buffer object pointer
 *
 * Create a BO to be for GPUVM.
 *
 * Returns:
 * 0 for success or a negative error code on failure.
 */

int amdgpu_bo_create_vm(struct amdgpu_device *adev,
			struct amdgpu_bo_param *bp,
			struct amdgpu_bo_vm **vmbo_ptr)
{
	struct amdgpu_bo *bo_ptr;
	int r;

	/* bo_ptr_size will be determined by the caller and it depends on
	 * num of amdgpu_vm_pt entries.
	 */
	BUG_ON(bp->bo_ptr_size < sizeof(struct amdgpu_bo_vm));
	r = amdgpu_bo_create(adev, bp, &bo_ptr);
	if (r)
		return r;

	*vmbo_ptr = to_amdgpu_bo_vm(bo_ptr);
	return r;
}

/**
 * amdgpu_bo_kmap - map an &amdgpu_bo buffer object
 * @bo: &amdgpu_bo buffer object to be mapped
 * @ptr: kernel virtual address to be returned
 *
 * Calls ttm_bo_kmap() to set up the kernel virtual mapping; calls
 * amdgpu_bo_kptr() to get the kernel virtual address.
 *
 * Returns:
 * 0 for success or a negative error code on failure.
 */
int amdgpu_bo_kmap(struct amdgpu_bo *bo, void **ptr)
{
	void *kptr;
	long r;

	if (bo->flags & AMDGPU_GEM_CREATE_NO_CPU_ACCESS)
		return -EPERM;

	r = dma_resv_wait_timeout(bo->tbo.base.resv, DMA_RESV_USAGE_KERNEL,
				  false, MAX_SCHEDULE_TIMEOUT);
	if (r < 0)
		return r;

	kptr = amdgpu_bo_kptr(bo);
	if (kptr) {
		if (ptr)
			*ptr = kptr;
		return 0;
	}

	r = ttm_bo_kmap(&bo->tbo, 0, PFN_UP(bo->tbo.base.size), &bo->kmap);
	if (r)
		return r;

	if (ptr)
		*ptr = amdgpu_bo_kptr(bo);

	return 0;
}

/**
 * amdgpu_bo_kptr - returns a kernel virtual address of the buffer object
 * @bo: &amdgpu_bo buffer object
 *
 * Calls ttm_kmap_obj_virtual() to get the kernel virtual address
 *
 * Returns:
 * the virtual address of a buffer object area.
 */
void *amdgpu_bo_kptr(struct amdgpu_bo *bo)
{
	bool is_iomem;

	return ttm_kmap_obj_virtual(&bo->kmap, &is_iomem);
}

/**
 * amdgpu_bo_kunmap - unmap an &amdgpu_bo buffer object
 * @bo: &amdgpu_bo buffer object to be unmapped
 *
 * Unmaps a kernel map set up by amdgpu_bo_kmap().
 */
void amdgpu_bo_kunmap(struct amdgpu_bo *bo)
{
	if (bo->kmap.bo)
		ttm_bo_kunmap(&bo->kmap);
}

/**
 * amdgpu_bo_ref - reference an &amdgpu_bo buffer object
 * @bo: &amdgpu_bo buffer object
 *
 * References the contained &ttm_buffer_object.
 *
 * Returns:
 * a refcounted pointer to the &amdgpu_bo buffer object.
 */
struct amdgpu_bo *amdgpu_bo_ref(struct amdgpu_bo *bo)
{
	if (bo == NULL)
		return NULL;

	drm_gem_object_get(&bo->tbo.base);
	return bo;
}

/**
 * amdgpu_bo_unref - unreference an &amdgpu_bo buffer object
 * @bo: &amdgpu_bo buffer object
 *
 * Unreferences the contained &ttm_buffer_object and clear the pointer
 */
void amdgpu_bo_unref(struct amdgpu_bo **bo)
{
	if ((*bo) == NULL)
		return;

	drm_gem_object_put(&(*bo)->tbo.base);
	*bo = NULL;
}

/**
 * amdgpu_bo_pin - pin an &amdgpu_bo buffer object
 * @bo: &amdgpu_bo buffer object to be pinned
 * @domain: domain to be pinned to
 *
 * Pins the buffer object according to requested domain. If the memory is
 * unbound gart memory, binds the pages into gart table. Adjusts pin_count and
 * pin_size accordingly.
 *
 * Pinning means to lock pages in memory along with keeping them at a fixed
 * offset. It is required when a buffer can not be moved, for example, when
 * a display buffer is being scanned out.
 *
 * Returns:
 * 0 for success or a negative error code on failure.
 */
int amdgpu_bo_pin(struct amdgpu_bo *bo, u32 domain)
{
	struct amdgpu_device *adev = amdgpu_ttm_adev(bo->tbo.bdev);
	struct ttm_operation_ctx ctx = { false, false };
	int r, i;

	if (amdgpu_ttm_tt_get_usermm(bo->tbo.ttm))
		return -EPERM;

	/* Check domain to be pinned to against preferred domains */
	if (bo->preferred_domains & domain)
		domain = bo->preferred_domains & domain;

	/* A shared bo cannot be migrated to VRAM */
	if (bo->tbo.base.import_attach) {
		if (domain & AMDGPU_GEM_DOMAIN_GTT)
			domain = AMDGPU_GEM_DOMAIN_GTT;
		else
			return -EINVAL;
	}

	if (bo->tbo.pin_count) {
		uint32_t mem_type = bo->tbo.resource->mem_type;
		uint32_t mem_flags = bo->tbo.resource->placement;

		if (!(domain & amdgpu_mem_type_to_domain(mem_type)))
			return -EINVAL;

		if ((mem_type == TTM_PL_VRAM) &&
		    (bo->flags & AMDGPU_GEM_CREATE_VRAM_CONTIGUOUS) &&
		    !(mem_flags & TTM_PL_FLAG_CONTIGUOUS))
			return -EINVAL;

		ttm_bo_pin(&bo->tbo);
		return 0;
	}

	/* This assumes only APU display buffers are pinned with (VRAM|GTT).
	 * See function amdgpu_display_supported_domains()
	 */
	domain = amdgpu_bo_get_preferred_domain(adev, domain);

	if (bo->tbo.base.import_attach)
		dma_buf_pin(bo->tbo.base.import_attach);

	/* force to pin into visible video ram */
	if (!(bo->flags & AMDGPU_GEM_CREATE_NO_CPU_ACCESS))
		bo->flags |= AMDGPU_GEM_CREATE_CPU_ACCESS_REQUIRED;
	amdgpu_bo_placement_from_domain(bo, domain);
	for (i = 0; i < bo->placement.num_placement; i++) {
<<<<<<< HEAD
		unsigned int fpfn, lpfn;

		fpfn = min_offset >> PAGE_SHIFT;
		lpfn = max_offset >> PAGE_SHIFT;

		if (fpfn > bo->placements[i].fpfn)
			bo->placements[i].fpfn = fpfn;
		if (!bo->placements[i].lpfn ||
		    (lpfn && lpfn < bo->placements[i].lpfn))
			bo->placements[i].lpfn = lpfn;
=======
		if (bo->flags & AMDGPU_GEM_CREATE_VRAM_CONTIGUOUS &&
		    bo->placements[i].mem_type == TTM_PL_VRAM)
			bo->placements[i].flags |= TTM_PL_FLAG_CONTIGUOUS;
>>>>>>> 2d5404ca
	}

	r = ttm_bo_validate(&bo->tbo, &bo->placement, &ctx);
	if (unlikely(r)) {
		dev_err(adev->dev, "%p pin failed\n", bo);
		goto error;
	}

	ttm_bo_pin(&bo->tbo);

	if (bo->tbo.resource->mem_type == TTM_PL_VRAM) {
		atomic64_add(amdgpu_bo_size(bo), &adev->vram_pin_size);
		atomic64_add(amdgpu_vram_mgr_bo_visible_size(bo),
			     &adev->visible_pin_size);
	} else if (bo->tbo.resource->mem_type == TTM_PL_TT) {
		atomic64_add(amdgpu_bo_size(bo), &adev->gart_pin_size);
	}

error:
	return r;
}

/**
 * amdgpu_bo_unpin - unpin an &amdgpu_bo buffer object
 * @bo: &amdgpu_bo buffer object to be unpinned
 *
 * Decreases the pin_count, and clears the flags if pin_count reaches 0.
 * Changes placement and pin size accordingly.
 *
 * Returns:
 * 0 for success or a negative error code on failure.
 */
void amdgpu_bo_unpin(struct amdgpu_bo *bo)
{
	struct amdgpu_device *adev = amdgpu_ttm_adev(bo->tbo.bdev);

	ttm_bo_unpin(&bo->tbo);
	if (bo->tbo.pin_count)
		return;

	if (bo->tbo.base.import_attach)
		dma_buf_unpin(bo->tbo.base.import_attach);

	if (bo->tbo.resource->mem_type == TTM_PL_VRAM) {
		atomic64_sub(amdgpu_bo_size(bo), &adev->vram_pin_size);
		atomic64_sub(amdgpu_vram_mgr_bo_visible_size(bo),
			     &adev->visible_pin_size);
	} else if (bo->tbo.resource->mem_type == TTM_PL_TT) {
		atomic64_sub(amdgpu_bo_size(bo), &adev->gart_pin_size);
	}

}

static const char * const amdgpu_vram_names[] = {
	"UNKNOWN",
	"GDDR1",
	"DDR2",
	"GDDR3",
	"GDDR4",
	"GDDR5",
	"HBM",
	"DDR3",
	"DDR4",
	"GDDR6",
	"DDR5",
	"LPDDR4",
	"LPDDR5"
};

/**
 * amdgpu_bo_init - initialize memory manager
 * @adev: amdgpu device object
 *
 * Calls amdgpu_ttm_init() to initialize amdgpu memory manager.
 *
 * Returns:
 * 0 for success or a negative error code on failure.
 */
int amdgpu_bo_init(struct amdgpu_device *adev)
{
	/* On A+A platform, VRAM can be mapped as WB */
	if (!adev->gmc.xgmi.connected_to_cpu && !adev->gmc.is_app_apu) {
		/* reserve PAT memory space to WC for VRAM */
		int r = arch_io_reserve_memtype_wc(adev->gmc.aper_base,
				adev->gmc.aper_size);

		if (r) {
			DRM_ERROR("Unable to set WC memtype for the aperture base\n");
			return r;
		}

		/* Add an MTRR for the VRAM */
		adev->gmc.vram_mtrr = arch_phys_wc_add(adev->gmc.aper_base,
				adev->gmc.aper_size);
	}

	DRM_INFO("Detected VRAM RAM=%lluM, BAR=%lluM\n",
		 adev->gmc.mc_vram_size >> 20,
		 (unsigned long long)adev->gmc.aper_size >> 20);
	DRM_INFO("RAM width %dbits %s\n",
		 adev->gmc.vram_width, amdgpu_vram_names[adev->gmc.vram_type]);
	return amdgpu_ttm_init(adev);
}

/**
 * amdgpu_bo_fini - tear down memory manager
 * @adev: amdgpu device object
 *
 * Reverses amdgpu_bo_init() to tear down memory manager.
 */
void amdgpu_bo_fini(struct amdgpu_device *adev)
{
	int idx;

	amdgpu_ttm_fini(adev);

	if (drm_dev_enter(adev_to_drm(adev), &idx)) {
		if (!adev->gmc.xgmi.connected_to_cpu && !adev->gmc.is_app_apu) {
			arch_phys_wc_del(adev->gmc.vram_mtrr);
			arch_io_free_memtype_wc(adev->gmc.aper_base, adev->gmc.aper_size);
		}
		drm_dev_exit(idx);
	}
}

/**
 * amdgpu_bo_set_tiling_flags - set tiling flags
 * @bo: &amdgpu_bo buffer object
 * @tiling_flags: new flags
 *
 * Sets buffer object's tiling flags with the new one. Used by GEM ioctl or
 * kernel driver to set the tiling flags on a buffer.
 *
 * Returns:
 * 0 for success or a negative error code on failure.
 */
int amdgpu_bo_set_tiling_flags(struct amdgpu_bo *bo, u64 tiling_flags)
{
	struct amdgpu_device *adev = amdgpu_ttm_adev(bo->tbo.bdev);
	struct amdgpu_bo_user *ubo;

	BUG_ON(bo->tbo.type == ttm_bo_type_kernel);
	if (adev->family <= AMDGPU_FAMILY_CZ &&
	    AMDGPU_TILING_GET(tiling_flags, TILE_SPLIT) > 6)
		return -EINVAL;

	ubo = to_amdgpu_bo_user(bo);
	ubo->tiling_flags = tiling_flags;
	return 0;
}

/**
 * amdgpu_bo_get_tiling_flags - get tiling flags
 * @bo: &amdgpu_bo buffer object
 * @tiling_flags: returned flags
 *
 * Gets buffer object's tiling flags. Used by GEM ioctl or kernel driver to
 * set the tiling flags on a buffer.
 */
void amdgpu_bo_get_tiling_flags(struct amdgpu_bo *bo, u64 *tiling_flags)
{
	struct amdgpu_bo_user *ubo;

	BUG_ON(bo->tbo.type == ttm_bo_type_kernel);
	dma_resv_assert_held(bo->tbo.base.resv);
	ubo = to_amdgpu_bo_user(bo);

	if (tiling_flags)
		*tiling_flags = ubo->tiling_flags;
}

/**
 * amdgpu_bo_set_metadata - set metadata
 * @bo: &amdgpu_bo buffer object
 * @metadata: new metadata
 * @metadata_size: size of the new metadata
 * @flags: flags of the new metadata
 *
 * Sets buffer object's metadata, its size and flags.
 * Used via GEM ioctl.
 *
 * Returns:
 * 0 for success or a negative error code on failure.
 */
int amdgpu_bo_set_metadata(struct amdgpu_bo *bo, void *metadata,
			   u32 metadata_size, uint64_t flags)
{
	struct amdgpu_bo_user *ubo;
	void *buffer;

	BUG_ON(bo->tbo.type == ttm_bo_type_kernel);
	ubo = to_amdgpu_bo_user(bo);
	if (!metadata_size) {
		if (ubo->metadata_size) {
			kfree(ubo->metadata);
			ubo->metadata = NULL;
			ubo->metadata_size = 0;
		}
		return 0;
	}

	if (metadata == NULL)
		return -EINVAL;

	buffer = kmemdup(metadata, metadata_size, GFP_KERNEL);
	if (buffer == NULL)
		return -ENOMEM;

	kfree(ubo->metadata);
	ubo->metadata_flags = flags;
	ubo->metadata = buffer;
	ubo->metadata_size = metadata_size;

	return 0;
}

/**
 * amdgpu_bo_get_metadata - get metadata
 * @bo: &amdgpu_bo buffer object
 * @buffer: returned metadata
 * @buffer_size: size of the buffer
 * @metadata_size: size of the returned metadata
 * @flags: flags of the returned metadata
 *
 * Gets buffer object's metadata, its size and flags. buffer_size shall not be
 * less than metadata_size.
 * Used via GEM ioctl.
 *
 * Returns:
 * 0 for success or a negative error code on failure.
 */
int amdgpu_bo_get_metadata(struct amdgpu_bo *bo, void *buffer,
			   size_t buffer_size, uint32_t *metadata_size,
			   uint64_t *flags)
{
	struct amdgpu_bo_user *ubo;

	if (!buffer && !metadata_size)
		return -EINVAL;

	BUG_ON(bo->tbo.type == ttm_bo_type_kernel);
	ubo = to_amdgpu_bo_user(bo);
	if (metadata_size)
		*metadata_size = ubo->metadata_size;

	if (buffer) {
		if (buffer_size < ubo->metadata_size)
			return -EINVAL;

		if (ubo->metadata_size)
			memcpy(buffer, ubo->metadata, ubo->metadata_size);
	}

	if (flags)
		*flags = ubo->metadata_flags;

	return 0;
}

/**
 * amdgpu_bo_move_notify - notification about a memory move
 * @bo: pointer to a buffer object
 * @evict: if this move is evicting the buffer from the graphics address space
 * @new_mem: new resource for backing the BO
 *
 * Marks the corresponding &amdgpu_bo buffer object as invalid, also performs
 * bookkeeping.
 * TTM driver callback which is called when ttm moves a buffer.
 */
void amdgpu_bo_move_notify(struct ttm_buffer_object *bo,
			   bool evict,
			   struct ttm_resource *new_mem)
{
	struct amdgpu_device *adev = amdgpu_ttm_adev(bo->bdev);
	struct ttm_resource *old_mem = bo->resource;
	struct amdgpu_bo *abo;

	if (!amdgpu_bo_is_amdgpu_bo(bo))
		return;

	abo = ttm_to_amdgpu_bo(bo);
	amdgpu_vm_bo_invalidate(adev, abo, evict);

	amdgpu_bo_kunmap(abo);

	if (abo->tbo.base.dma_buf && !abo->tbo.base.import_attach &&
	    old_mem && old_mem->mem_type != TTM_PL_SYSTEM)
		dma_buf_move_notify(abo->tbo.base.dma_buf);

	/* move_notify is called before move happens */
	trace_amdgpu_bo_move(abo, new_mem ? new_mem->mem_type : -1,
			     old_mem ? old_mem->mem_type : -1);
}

void amdgpu_bo_get_memory(struct amdgpu_bo *bo,
			  struct amdgpu_mem_stats *stats)
{
	struct amdgpu_device *adev = amdgpu_ttm_adev(bo->tbo.bdev);
	struct ttm_resource *res = bo->tbo.resource;
	uint64_t size = amdgpu_bo_size(bo);
<<<<<<< HEAD
	unsigned int domain;

	/* Abort if the BO doesn't currently have a backing store */
	if (!res)
		return;

	domain = amdgpu_mem_type_to_domain(res->mem_type);
	switch (domain) {
	case AMDGPU_GEM_DOMAIN_VRAM:
		stats->vram += size;
		if (amdgpu_res_cpu_visible(adev, bo->tbo.resource))
=======
	struct drm_gem_object *obj;
	bool shared;

	/* Abort if the BO doesn't currently have a backing store */
	if (!res)
		return;

	obj = &bo->tbo.base;
	shared = drm_gem_object_is_shared_for_memory_stats(obj);

	switch (res->mem_type) {
	case TTM_PL_VRAM:
		stats->vram += size;
		if (amdgpu_res_cpu_visible(adev, res))
>>>>>>> 2d5404ca
			stats->visible_vram += size;
		if (shared)
			stats->vram_shared += size;
		break;
	case TTM_PL_TT:
		stats->gtt += size;
		if (shared)
			stats->gtt_shared += size;
		break;
	case TTM_PL_SYSTEM:
	default:
		stats->cpu += size;
		if (shared)
			stats->cpu_shared += size;
		break;
	}

	if (bo->preferred_domains & AMDGPU_GEM_DOMAIN_VRAM) {
		stats->requested_vram += size;
		if (bo->flags & AMDGPU_GEM_CREATE_CPU_ACCESS_REQUIRED)
			stats->requested_visible_vram += size;

		if (res->mem_type != TTM_PL_VRAM) {
			stats->evicted_vram += size;
			if (bo->flags & AMDGPU_GEM_CREATE_CPU_ACCESS_REQUIRED)
				stats->evicted_visible_vram += size;
		}
	} else if (bo->preferred_domains & AMDGPU_GEM_DOMAIN_GTT) {
		stats->requested_gtt += size;
	}
}

/**
 * amdgpu_bo_release_notify - notification about a BO being released
 * @bo: pointer to a buffer object
 *
 * Wipes VRAM buffers whose contents should not be leaked before the
 * memory is released.
 */
void amdgpu_bo_release_notify(struct ttm_buffer_object *bo)
{
	struct amdgpu_device *adev = amdgpu_ttm_adev(bo->bdev);
	struct dma_fence *fence = NULL;
	struct amdgpu_bo *abo;
	int r;

	if (!amdgpu_bo_is_amdgpu_bo(bo))
		return;

	abo = ttm_to_amdgpu_bo(bo);

	WARN_ON(abo->vm_bo);

	if (abo->kfd_bo)
		amdgpu_amdkfd_release_notify(abo);

	/* We only remove the fence if the resv has individualized. */
	WARN_ON_ONCE(bo->type == ttm_bo_type_kernel
			&& bo->base.resv != &bo->base._resv);
	if (bo->base.resv == &bo->base._resv)
		amdgpu_amdkfd_remove_fence_on_pt_pd_bos(abo);

	if (!bo->resource || bo->resource->mem_type != TTM_PL_VRAM ||
	    !(abo->flags & AMDGPU_GEM_CREATE_VRAM_WIPE_ON_RELEASE) ||
	    adev->in_suspend || drm_dev_is_unplugged(adev_to_drm(adev)))
		return;

	if (WARN_ON_ONCE(!dma_resv_trylock(bo->base.resv)))
		return;

<<<<<<< HEAD
	r = amdgpu_fill_buffer(abo, AMDGPU_POISON, bo->base.resv, &fence, true);
=======
	r = amdgpu_fill_buffer(abo, 0, bo->base.resv, &fence, true);
>>>>>>> 2d5404ca
	if (!WARN_ON(r)) {
		amdgpu_vram_mgr_set_cleared(bo->resource);
		amdgpu_bo_fence(abo, fence, false);
		dma_fence_put(fence);
	}

	dma_resv_unlock(bo->base.resv);
}

/**
 * amdgpu_bo_fault_reserve_notify - notification about a memory fault
 * @bo: pointer to a buffer object
 *
 * Notifies the driver we are taking a fault on this BO and have reserved it,
 * also performs bookkeeping.
 * TTM driver callback for dealing with vm faults.
 *
 * Returns:
 * 0 for success or a negative error code on failure.
 */
vm_fault_t amdgpu_bo_fault_reserve_notify(struct ttm_buffer_object *bo)
{
	struct amdgpu_device *adev = amdgpu_ttm_adev(bo->bdev);
	struct ttm_operation_ctx ctx = { false, false };
	struct amdgpu_bo *abo = ttm_to_amdgpu_bo(bo);
	int r;

	/* Remember that this BO was accessed by the CPU */
	abo->flags |= AMDGPU_GEM_CREATE_CPU_ACCESS_REQUIRED;

	if (amdgpu_res_cpu_visible(adev, bo->resource))
		return 0;

	/* Can't move a pinned BO to visible VRAM */
	if (abo->tbo.pin_count > 0)
		return VM_FAULT_SIGBUS;

	/* hurrah the memory is not visible ! */
	atomic64_inc(&adev->num_vram_cpu_page_faults);
	amdgpu_bo_placement_from_domain(abo, AMDGPU_GEM_DOMAIN_VRAM |
					AMDGPU_GEM_DOMAIN_GTT);

	/* Avoid costly evictions; only set GTT as a busy placement */
	abo->placements[0].flags |= TTM_PL_FLAG_DESIRED;

	r = ttm_bo_validate(bo, &abo->placement, &ctx);
	if (unlikely(r == -EBUSY || r == -ERESTARTSYS))
		return VM_FAULT_NOPAGE;
	else if (unlikely(r))
		return VM_FAULT_SIGBUS;

	/* this should never happen */
	if (bo->resource->mem_type == TTM_PL_VRAM &&
	    !amdgpu_res_cpu_visible(adev, bo->resource))
		return VM_FAULT_SIGBUS;

	ttm_bo_move_to_lru_tail_unlocked(bo);
	return 0;
}

/**
 * amdgpu_bo_fence - add fence to buffer object
 *
 * @bo: buffer object in question
 * @fence: fence to add
 * @shared: true if fence should be added shared
 *
 */
void amdgpu_bo_fence(struct amdgpu_bo *bo, struct dma_fence *fence,
		     bool shared)
{
	struct dma_resv *resv = bo->tbo.base.resv;
	int r;

	r = dma_resv_reserve_fences(resv, 1);
	if (r) {
		/* As last resort on OOM we block for the fence */
		dma_fence_wait(fence, false);
		return;
	}

	dma_resv_add_fence(resv, fence, shared ? DMA_RESV_USAGE_READ :
			   DMA_RESV_USAGE_WRITE);
}

/**
 * amdgpu_bo_sync_wait_resv - Wait for BO reservation fences
 *
 * @adev: amdgpu device pointer
 * @resv: reservation object to sync to
 * @sync_mode: synchronization mode
 * @owner: fence owner
 * @intr: Whether the wait is interruptible
 *
 * Extract the fences from the reservation object and waits for them to finish.
 *
 * Returns:
 * 0 on success, errno otherwise.
 */
int amdgpu_bo_sync_wait_resv(struct amdgpu_device *adev, struct dma_resv *resv,
			     enum amdgpu_sync_mode sync_mode, void *owner,
			     bool intr)
{
	struct amdgpu_sync sync;
	int r;

	amdgpu_sync_create(&sync);
	amdgpu_sync_resv(adev, &sync, resv, sync_mode, owner);
	r = amdgpu_sync_wait(&sync, intr);
	amdgpu_sync_free(&sync);
	return r;
}

/**
 * amdgpu_bo_sync_wait - Wrapper for amdgpu_bo_sync_wait_resv
 * @bo: buffer object to wait for
 * @owner: fence owner
 * @intr: Whether the wait is interruptible
 *
 * Wrapper to wait for fences in a BO.
 * Returns:
 * 0 on success, errno otherwise.
 */
int amdgpu_bo_sync_wait(struct amdgpu_bo *bo, void *owner, bool intr)
{
	struct amdgpu_device *adev = amdgpu_ttm_adev(bo->tbo.bdev);

	return amdgpu_bo_sync_wait_resv(adev, bo->tbo.base.resv,
					AMDGPU_SYNC_NE_OWNER, owner, intr);
}

/**
 * amdgpu_bo_gpu_offset - return GPU offset of bo
 * @bo:	amdgpu object for which we query the offset
 *
 * Note: object should either be pinned or reserved when calling this
 * function, it might be useful to add check for this for debugging.
 *
 * Returns:
 * current GPU offset of the object.
 */
u64 amdgpu_bo_gpu_offset(struct amdgpu_bo *bo)
{
	WARN_ON_ONCE(bo->tbo.resource->mem_type == TTM_PL_SYSTEM);
	WARN_ON_ONCE(!dma_resv_is_locked(bo->tbo.base.resv) &&
		     !bo->tbo.pin_count && bo->tbo.type != ttm_bo_type_kernel);
	WARN_ON_ONCE(bo->tbo.resource->start == AMDGPU_BO_INVALID_OFFSET);
	WARN_ON_ONCE(bo->tbo.resource->mem_type == TTM_PL_VRAM &&
		     !(bo->flags & AMDGPU_GEM_CREATE_VRAM_CONTIGUOUS));

	return amdgpu_bo_gpu_offset_no_check(bo);
}

/**
 * amdgpu_bo_gpu_offset_no_check - return GPU offset of bo
 * @bo:	amdgpu object for which we query the offset
 *
 * Returns:
 * current GPU offset of the object without raising warnings.
 */
u64 amdgpu_bo_gpu_offset_no_check(struct amdgpu_bo *bo)
{
	struct amdgpu_device *adev = amdgpu_ttm_adev(bo->tbo.bdev);
	uint64_t offset = AMDGPU_BO_INVALID_OFFSET;
<<<<<<< HEAD

	if (bo->tbo.resource->mem_type == TTM_PL_TT)
		offset = amdgpu_gmc_agp_addr(&bo->tbo);

=======

	if (bo->tbo.resource->mem_type == TTM_PL_TT)
		offset = amdgpu_gmc_agp_addr(&bo->tbo);

>>>>>>> 2d5404ca
	if (offset == AMDGPU_BO_INVALID_OFFSET)
		offset = (bo->tbo.resource->start << PAGE_SHIFT) +
			amdgpu_ttm_domain_start(adev, bo->tbo.resource->mem_type);

	return amdgpu_gmc_sign_extend(offset);
}

/**
 * amdgpu_bo_get_preferred_domain - get preferred domain
 * @adev: amdgpu device object
 * @domain: allowed :ref:`memory domains <amdgpu_memory_domains>`
 *
 * Returns:
 * Which of the allowed domains is preferred for allocating the BO.
 */
uint32_t amdgpu_bo_get_preferred_domain(struct amdgpu_device *adev,
					    uint32_t domain)
{
	if ((domain == (AMDGPU_GEM_DOMAIN_VRAM | AMDGPU_GEM_DOMAIN_GTT)) &&
	    ((adev->asic_type == CHIP_CARRIZO) || (adev->asic_type == CHIP_STONEY))) {
		domain = AMDGPU_GEM_DOMAIN_VRAM;
		if (adev->gmc.real_vram_size <= AMDGPU_SG_THRESHOLD)
			domain = AMDGPU_GEM_DOMAIN_GTT;
	}
	return domain;
}

#if defined(CONFIG_DEBUG_FS)
#define amdgpu_bo_print_flag(m, bo, flag)		        \
	do {							\
		if (bo->flags & (AMDGPU_GEM_CREATE_ ## flag)) {	\
			seq_printf((m), " " #flag);		\
		}						\
	} while (0)

/**
 * amdgpu_bo_print_info - print BO info in debugfs file
 *
 * @id: Index or Id of the BO
 * @bo: Requested BO for printing info
 * @m: debugfs file
 *
 * Print BO information in debugfs file
 *
 * Returns:
 * Size of the BO in bytes.
 */
u64 amdgpu_bo_print_info(int id, struct amdgpu_bo *bo, struct seq_file *m)
{
	struct amdgpu_device *adev = amdgpu_ttm_adev(bo->tbo.bdev);
	struct dma_buf_attachment *attachment;
	struct dma_buf *dma_buf;
	const char *placement;
	unsigned int pin_count;
	u64 size;

	if (dma_resv_trylock(bo->tbo.base.resv)) {
<<<<<<< HEAD
		unsigned int domain;

		domain = amdgpu_mem_type_to_domain(bo->tbo.resource->mem_type);
		switch (domain) {
		case AMDGPU_GEM_DOMAIN_VRAM:
			if (amdgpu_res_cpu_visible(adev, bo->tbo.resource))
				placement = "VRAM VISIBLE";
			else
				placement = "VRAM";
			break;
		case AMDGPU_GEM_DOMAIN_GTT:
			placement = "GTT";
			break;
		case AMDGPU_GEM_DOMAIN_CPU:
		default:
			placement = "CPU";
			break;
=======
		if (!bo->tbo.resource) {
			placement = "NONE";
		} else {
			switch (bo->tbo.resource->mem_type) {
			case TTM_PL_VRAM:
				if (amdgpu_res_cpu_visible(adev, bo->tbo.resource))
					placement = "VRAM VISIBLE";
				else
					placement = "VRAM";
				break;
			case TTM_PL_TT:
				placement = "GTT";
				break;
			case AMDGPU_PL_GDS:
				placement = "GDS";
				break;
			case AMDGPU_PL_GWS:
				placement = "GWS";
				break;
			case AMDGPU_PL_OA:
				placement = "OA";
				break;
			case AMDGPU_PL_PREEMPT:
				placement = "PREEMPTIBLE";
				break;
			case AMDGPU_PL_DOORBELL:
				placement = "DOORBELL";
				break;
			case TTM_PL_SYSTEM:
			default:
				placement = "CPU";
				break;
			}
>>>>>>> 2d5404ca
		}
		dma_resv_unlock(bo->tbo.base.resv);
	} else {
		placement = "UNKNOWN";
	}

	size = amdgpu_bo_size(bo);
	seq_printf(m, "\t\t0x%08x: %12lld byte %s",
			id, size, placement);

	pin_count = READ_ONCE(bo->tbo.pin_count);
	if (pin_count)
		seq_printf(m, " pin count %d", pin_count);

	dma_buf = READ_ONCE(bo->tbo.base.dma_buf);
	attachment = READ_ONCE(bo->tbo.base.import_attach);

	if (attachment)
		seq_printf(m, " imported from ino:%lu", file_inode(dma_buf->file)->i_ino);
	else if (dma_buf)
		seq_printf(m, " exported as ino:%lu", file_inode(dma_buf->file)->i_ino);

	amdgpu_bo_print_flag(m, bo, CPU_ACCESS_REQUIRED);
	amdgpu_bo_print_flag(m, bo, NO_CPU_ACCESS);
	amdgpu_bo_print_flag(m, bo, CPU_GTT_USWC);
	amdgpu_bo_print_flag(m, bo, VRAM_CLEARED);
	amdgpu_bo_print_flag(m, bo, VRAM_CONTIGUOUS);
	amdgpu_bo_print_flag(m, bo, VM_ALWAYS_VALID);
	amdgpu_bo_print_flag(m, bo, EXPLICIT_SYNC);

	seq_puts(m, "\n");

	return size;
}
#endif<|MERGE_RESOLUTION|>--- conflicted
+++ resolved
@@ -139,14 +139,6 @@
 		    flags & AMDGPU_GEM_CREATE_VRAM_CONTIGUOUS)
 			places[c].flags |= TTM_PL_FLAG_CONTIGUOUS;
 
-		c++;
-	}
-
-	if (domain & AMDGPU_GEM_DOMAIN_DOORBELL) {
-		places[c].fpfn = 0;
-		places[c].lpfn = 0;
-		places[c].mem_type = AMDGPU_PL_DOORBELL;
-		places[c].flags = 0;
 		c++;
 	}
 
@@ -625,11 +617,7 @@
 	    bo->tbo.resource->mem_type == TTM_PL_VRAM) {
 		struct dma_fence *fence;
 
-<<<<<<< HEAD
-		r = amdgpu_fill_buffer(bo, 0, bo->tbo.base.resv, &fence, true);
-=======
 		r = amdgpu_ttm_clear_buffer(bo, bo->tbo.base.resv, &fence);
->>>>>>> 2d5404ca
 		if (unlikely(r))
 			goto fail_unreserve;
 
@@ -884,22 +872,9 @@
 		bo->flags |= AMDGPU_GEM_CREATE_CPU_ACCESS_REQUIRED;
 	amdgpu_bo_placement_from_domain(bo, domain);
 	for (i = 0; i < bo->placement.num_placement; i++) {
-<<<<<<< HEAD
-		unsigned int fpfn, lpfn;
-
-		fpfn = min_offset >> PAGE_SHIFT;
-		lpfn = max_offset >> PAGE_SHIFT;
-
-		if (fpfn > bo->placements[i].fpfn)
-			bo->placements[i].fpfn = fpfn;
-		if (!bo->placements[i].lpfn ||
-		    (lpfn && lpfn < bo->placements[i].lpfn))
-			bo->placements[i].lpfn = lpfn;
-=======
 		if (bo->flags & AMDGPU_GEM_CREATE_VRAM_CONTIGUOUS &&
 		    bo->placements[i].mem_type == TTM_PL_VRAM)
 			bo->placements[i].flags |= TTM_PL_FLAG_CONTIGUOUS;
->>>>>>> 2d5404ca
 	}
 
 	r = ttm_bo_validate(&bo->tbo, &bo->placement, &ctx);
@@ -1200,19 +1175,6 @@
 	struct amdgpu_device *adev = amdgpu_ttm_adev(bo->tbo.bdev);
 	struct ttm_resource *res = bo->tbo.resource;
 	uint64_t size = amdgpu_bo_size(bo);
-<<<<<<< HEAD
-	unsigned int domain;
-
-	/* Abort if the BO doesn't currently have a backing store */
-	if (!res)
-		return;
-
-	domain = amdgpu_mem_type_to_domain(res->mem_type);
-	switch (domain) {
-	case AMDGPU_GEM_DOMAIN_VRAM:
-		stats->vram += size;
-		if (amdgpu_res_cpu_visible(adev, bo->tbo.resource))
-=======
 	struct drm_gem_object *obj;
 	bool shared;
 
@@ -1227,7 +1189,6 @@
 	case TTM_PL_VRAM:
 		stats->vram += size;
 		if (amdgpu_res_cpu_visible(adev, res))
->>>>>>> 2d5404ca
 			stats->visible_vram += size;
 		if (shared)
 			stats->vram_shared += size;
@@ -1298,11 +1259,7 @@
 	if (WARN_ON_ONCE(!dma_resv_trylock(bo->base.resv)))
 		return;
 
-<<<<<<< HEAD
-	r = amdgpu_fill_buffer(abo, AMDGPU_POISON, bo->base.resv, &fence, true);
-=======
 	r = amdgpu_fill_buffer(abo, 0, bo->base.resv, &fence, true);
->>>>>>> 2d5404ca
 	if (!WARN_ON(r)) {
 		amdgpu_vram_mgr_set_cleared(bo->resource);
 		amdgpu_bo_fence(abo, fence, false);
@@ -1467,17 +1424,10 @@
 {
 	struct amdgpu_device *adev = amdgpu_ttm_adev(bo->tbo.bdev);
 	uint64_t offset = AMDGPU_BO_INVALID_OFFSET;
-<<<<<<< HEAD
 
 	if (bo->tbo.resource->mem_type == TTM_PL_TT)
 		offset = amdgpu_gmc_agp_addr(&bo->tbo);
 
-=======
-
-	if (bo->tbo.resource->mem_type == TTM_PL_TT)
-		offset = amdgpu_gmc_agp_addr(&bo->tbo);
-
->>>>>>> 2d5404ca
 	if (offset == AMDGPU_BO_INVALID_OFFSET)
 		offset = (bo->tbo.resource->start << PAGE_SHIFT) +
 			amdgpu_ttm_domain_start(adev, bo->tbo.resource->mem_type);
@@ -1535,25 +1485,6 @@
 	u64 size;
 
 	if (dma_resv_trylock(bo->tbo.base.resv)) {
-<<<<<<< HEAD
-		unsigned int domain;
-
-		domain = amdgpu_mem_type_to_domain(bo->tbo.resource->mem_type);
-		switch (domain) {
-		case AMDGPU_GEM_DOMAIN_VRAM:
-			if (amdgpu_res_cpu_visible(adev, bo->tbo.resource))
-				placement = "VRAM VISIBLE";
-			else
-				placement = "VRAM";
-			break;
-		case AMDGPU_GEM_DOMAIN_GTT:
-			placement = "GTT";
-			break;
-		case AMDGPU_GEM_DOMAIN_CPU:
-		default:
-			placement = "CPU";
-			break;
-=======
 		if (!bo->tbo.resource) {
 			placement = "NONE";
 		} else {
@@ -1587,7 +1518,6 @@
 				placement = "CPU";
 				break;
 			}
->>>>>>> 2d5404ca
 		}
 		dma_resv_unlock(bo->tbo.base.resv);
 	} else {
