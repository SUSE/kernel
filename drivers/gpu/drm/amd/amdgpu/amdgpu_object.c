/*
 * Copyright 2009 Jerome Glisse.
 * All Rights Reserved.
 *
 * Permission is hereby granted, free of charge, to any person obtaining a
 * copy of this software and associated documentation files (the
 * "Software"), to deal in the Software without restriction, including
 * without limitation the rights to use, copy, modify, merge, publish,
 * distribute, sub license, and/or sell copies of the Software, and to
 * permit persons to whom the Software is furnished to do so, subject to
 * the following conditions:
 *
 * THE SOFTWARE IS PROVIDED "AS IS", WITHOUT WARRANTY OF ANY KIND, EXPRESS OR
 * IMPLIED, INCLUDING BUT NOT LIMITED TO THE WARRANTIES OF MERCHANTABILITY,
 * FITNESS FOR A PARTICULAR PURPOSE AND NON-INFRINGEMENT. IN NO EVENT SHALL
 * THE COPYRIGHT HOLDERS, AUTHORS AND/OR ITS SUPPLIERS BE LIABLE FOR ANY CLAIM,
 * DAMAGES OR OTHER LIABILITY, WHETHER IN AN ACTION OF CONTRACT, TORT OR
 * OTHERWISE, ARISING FROM, OUT OF OR IN CONNECTION WITH THE SOFTWARE OR THE
 * USE OR OTHER DEALINGS IN THE SOFTWARE.
 *
 * The above copyright notice and this permission notice (including the
 * next paragraph) shall be included in all copies or substantial portions
 * of the Software.
 *
 */
/*
 * Authors:
 *    Jerome Glisse <glisse@freedesktop.org>
 *    Thomas Hellstrom <thomas-at-tungstengraphics-dot-com>
 *    Dave Airlie
 */
#include <linux/list.h>
#include <linux/slab.h>
#include <linux/dma-buf.h>

#include <drm/drm_drv.h>
#include <drm/amdgpu_drm.h>
#include <drm/drm_cache.h>
#include "amdgpu.h"
#include "amdgpu_trace.h"
#include "amdgpu_amdkfd.h"

/**
 * DOC: amdgpu_object
 *
 * This defines the interfaces to operate on an &amdgpu_bo buffer object which
 * represents memory used by driver (VRAM, system memory, etc.). The driver
 * provides DRM/GEM APIs to userspace. DRM/GEM APIs then use these interfaces
 * to create/destroy/set buffer object which are then managed by the kernel TTM
 * memory manager.
 * The interfaces are also used internally by kernel clients, including gfx,
 * uvd, etc. for kernel managed allocations used by the GPU.
 *
 */

static void amdgpu_bo_destroy(struct ttm_buffer_object *tbo)
{
	struct amdgpu_bo *bo = ttm_to_amdgpu_bo(tbo);

	amdgpu_bo_kunmap(bo);

	if (bo->tbo.base.import_attach)
		drm_prime_gem_destroy(&bo->tbo.base, bo->tbo.sg);
	drm_gem_object_release(&bo->tbo.base);
	amdgpu_bo_unref(&bo->parent);
	kvfree(bo);
}

static void amdgpu_bo_user_destroy(struct ttm_buffer_object *tbo)
{
	struct amdgpu_bo *bo = ttm_to_amdgpu_bo(tbo);
	struct amdgpu_bo_user *ubo;

	ubo = to_amdgpu_bo_user(bo);
	kfree(ubo->metadata);
	amdgpu_bo_destroy(tbo);
}

static void amdgpu_bo_vm_destroy(struct ttm_buffer_object *tbo)
{
	struct amdgpu_device *adev = amdgpu_ttm_adev(tbo->bdev);
	struct amdgpu_bo *shadow_bo = ttm_to_amdgpu_bo(tbo), *bo;
	struct amdgpu_bo_vm *vmbo;

	bo = shadow_bo->parent;
	vmbo = to_amdgpu_bo_vm(bo);
	/* in case amdgpu_device_recover_vram got NULL of bo->parent */
	if (!list_empty(&vmbo->shadow_list)) {
		mutex_lock(&adev->shadow_list_lock);
		list_del_init(&vmbo->shadow_list);
		mutex_unlock(&adev->shadow_list_lock);
	}

	amdgpu_bo_destroy(tbo);
}

/**
 * amdgpu_bo_is_amdgpu_bo - check if the buffer object is an &amdgpu_bo
 * @bo: buffer object to be checked
 *
 * Uses destroy function associated with the object to determine if this is
 * an &amdgpu_bo.
 *
 * Returns:
 * true if the object belongs to &amdgpu_bo, false if not.
 */
bool amdgpu_bo_is_amdgpu_bo(struct ttm_buffer_object *bo)
{
	if (bo->destroy == &amdgpu_bo_destroy ||
	    bo->destroy == &amdgpu_bo_user_destroy ||
	    bo->destroy == &amdgpu_bo_vm_destroy)
		return true;

	return false;
}

/**
 * amdgpu_bo_placement_from_domain - set buffer's placement
 * @abo: &amdgpu_bo buffer object whose placement is to be set
 * @domain: requested domain
 *
 * Sets buffer's placement according to requested domain and the buffer's
 * flags.
 */
void amdgpu_bo_placement_from_domain(struct amdgpu_bo *abo, u32 domain)
{
	struct amdgpu_device *adev = amdgpu_ttm_adev(abo->tbo.bdev);
	struct ttm_placement *placement = &abo->placement;
	struct ttm_place *places = abo->placements;
	u64 flags = abo->flags;
	u32 c = 0;

	if (domain & AMDGPU_GEM_DOMAIN_VRAM) {
		unsigned visible_pfn = adev->gmc.visible_vram_size >> PAGE_SHIFT;

		places[c].fpfn = 0;
		places[c].lpfn = 0;
		places[c].mem_type = TTM_PL_VRAM;
		places[c].flags = 0;

		if (flags & AMDGPU_GEM_CREATE_CPU_ACCESS_REQUIRED)
			places[c].lpfn = visible_pfn;
		else
			places[c].flags |= TTM_PL_FLAG_TOPDOWN;

		if (flags & AMDGPU_GEM_CREATE_VRAM_CONTIGUOUS)
			places[c].flags |= TTM_PL_FLAG_CONTIGUOUS;
		c++;
	}

	if (domain & AMDGPU_GEM_DOMAIN_GTT) {
		places[c].fpfn = 0;
		places[c].lpfn = 0;
		places[c].mem_type =
			abo->flags & AMDGPU_GEM_CREATE_PREEMPTIBLE ?
			AMDGPU_PL_PREEMPT : TTM_PL_TT;
		places[c].flags = 0;
		c++;
	}

	if (domain & AMDGPU_GEM_DOMAIN_CPU) {
		places[c].fpfn = 0;
		places[c].lpfn = 0;
		places[c].mem_type = TTM_PL_SYSTEM;
		places[c].flags = 0;
		c++;
	}

	if (domain & AMDGPU_GEM_DOMAIN_GDS) {
		places[c].fpfn = 0;
		places[c].lpfn = 0;
		places[c].mem_type = AMDGPU_PL_GDS;
		places[c].flags = 0;
		c++;
	}

	if (domain & AMDGPU_GEM_DOMAIN_GWS) {
		places[c].fpfn = 0;
		places[c].lpfn = 0;
		places[c].mem_type = AMDGPU_PL_GWS;
		places[c].flags = 0;
		c++;
	}

	if (domain & AMDGPU_GEM_DOMAIN_OA) {
		places[c].fpfn = 0;
		places[c].lpfn = 0;
		places[c].mem_type = AMDGPU_PL_OA;
		places[c].flags = 0;
		c++;
	}

	if (!c) {
		places[c].fpfn = 0;
		places[c].lpfn = 0;
		places[c].mem_type = TTM_PL_SYSTEM;
		places[c].flags = 0;
		c++;
	}

	BUG_ON(c > AMDGPU_BO_MAX_PLACEMENTS);

	placement->num_placement = c;
	placement->placement = places;

	placement->num_busy_placement = c;
	placement->busy_placement = places;
}

/**
 * amdgpu_bo_create_reserved - create reserved BO for kernel use
 *
 * @adev: amdgpu device object
 * @size: size for the new BO
 * @align: alignment for the new BO
 * @domain: where to place it
 * @bo_ptr: used to initialize BOs in structures
 * @gpu_addr: GPU addr of the pinned BO
 * @cpu_addr: optional CPU address mapping
 *
 * Allocates and pins a BO for kernel internal use, and returns it still
 * reserved.
 *
 * Note: For bo_ptr new BO is only created if bo_ptr points to NULL.
 *
 * Returns:
 * 0 on success, negative error code otherwise.
 */
int amdgpu_bo_create_reserved(struct amdgpu_device *adev,
			      unsigned long size, int align,
			      u32 domain, struct amdgpu_bo **bo_ptr,
			      u64 *gpu_addr, void **cpu_addr)
{
	struct amdgpu_bo_param bp;
	bool free = false;
	int r;

	if (!size) {
		amdgpu_bo_unref(bo_ptr);
		return 0;
	}

	memset(&bp, 0, sizeof(bp));
	bp.size = size;
	bp.byte_align = align;
	bp.domain = domain;
	bp.flags = cpu_addr ? AMDGPU_GEM_CREATE_CPU_ACCESS_REQUIRED
		: AMDGPU_GEM_CREATE_NO_CPU_ACCESS;
	bp.flags |= AMDGPU_GEM_CREATE_VRAM_CONTIGUOUS;
	bp.type = ttm_bo_type_kernel;
	bp.resv = NULL;
	bp.bo_ptr_size = sizeof(struct amdgpu_bo);

	if (!*bo_ptr) {
		r = amdgpu_bo_create(adev, &bp, bo_ptr);
		if (r) {
			dev_err(adev->dev, "(%d) failed to allocate kernel bo\n",
				r);
			return r;
		}
		free = true;
	}

	r = amdgpu_bo_reserve(*bo_ptr, false);
	if (r) {
		dev_err(adev->dev, "(%d) failed to reserve kernel bo\n", r);
		goto error_free;
	}

	r = amdgpu_bo_pin(*bo_ptr, domain);
	if (r) {
		dev_err(adev->dev, "(%d) kernel bo pin failed\n", r);
		goto error_unreserve;
	}

	r = amdgpu_ttm_alloc_gart(&(*bo_ptr)->tbo);
	if (r) {
		dev_err(adev->dev, "%p bind failed\n", *bo_ptr);
		goto error_unpin;
	}

	if (gpu_addr)
		*gpu_addr = amdgpu_bo_gpu_offset(*bo_ptr);

	if (cpu_addr) {
		r = amdgpu_bo_kmap(*bo_ptr, cpu_addr);
		if (r) {
			dev_err(adev->dev, "(%d) kernel bo map failed\n", r);
			goto error_unpin;
		}
	}

	return 0;

error_unpin:
	amdgpu_bo_unpin(*bo_ptr);
error_unreserve:
	amdgpu_bo_unreserve(*bo_ptr);

error_free:
	if (free)
		amdgpu_bo_unref(bo_ptr);

	return r;
}

/**
 * amdgpu_bo_create_kernel - create BO for kernel use
 *
 * @adev: amdgpu device object
 * @size: size for the new BO
 * @align: alignment for the new BO
 * @domain: where to place it
 * @bo_ptr:  used to initialize BOs in structures
 * @gpu_addr: GPU addr of the pinned BO
 * @cpu_addr: optional CPU address mapping
 *
 * Allocates and pins a BO for kernel internal use.
 *
 * Note: For bo_ptr new BO is only created if bo_ptr points to NULL.
 *
 * Returns:
 * 0 on success, negative error code otherwise.
 */
int amdgpu_bo_create_kernel(struct amdgpu_device *adev,
			    unsigned long size, int align,
			    u32 domain, struct amdgpu_bo **bo_ptr,
			    u64 *gpu_addr, void **cpu_addr)
{
	int r;

	r = amdgpu_bo_create_reserved(adev, size, align, domain, bo_ptr,
				      gpu_addr, cpu_addr);

	if (r)
		return r;

	if (*bo_ptr)
		amdgpu_bo_unreserve(*bo_ptr);

	return 0;
}

/**
 * amdgpu_bo_create_kernel_at - create BO for kernel use at specific location
 *
 * @adev: amdgpu device object
 * @offset: offset of the BO
 * @size: size of the BO
 * @bo_ptr:  used to initialize BOs in structures
 * @cpu_addr: optional CPU address mapping
 *
 * Creates a kernel BO at a specific offset in VRAM.
 *
 * Returns:
 * 0 on success, negative error code otherwise.
 */
int amdgpu_bo_create_kernel_at(struct amdgpu_device *adev,
			       uint64_t offset, uint64_t size,
			       struct amdgpu_bo **bo_ptr, void **cpu_addr)
{
	struct ttm_operation_ctx ctx = { false, false };
	unsigned int i;
	int r;

	offset &= PAGE_MASK;
	size = ALIGN(size, PAGE_SIZE);

	r = amdgpu_bo_create_reserved(adev, size, PAGE_SIZE,
				      AMDGPU_GEM_DOMAIN_VRAM, bo_ptr, NULL,
				      cpu_addr);
	if (r)
		return r;

	if ((*bo_ptr) == NULL)
		return 0;

	/*
	 * Remove the original mem node and create a new one at the request
	 * position.
	 */
	if (cpu_addr)
		amdgpu_bo_kunmap(*bo_ptr);

	ttm_resource_free(&(*bo_ptr)->tbo, &(*bo_ptr)->tbo.resource);

	for (i = 0; i < (*bo_ptr)->placement.num_placement; ++i) {
		(*bo_ptr)->placements[i].fpfn = offset >> PAGE_SHIFT;
		(*bo_ptr)->placements[i].lpfn = (offset + size) >> PAGE_SHIFT;
	}
	r = ttm_bo_mem_space(&(*bo_ptr)->tbo, &(*bo_ptr)->placement,
			     &(*bo_ptr)->tbo.resource, &ctx);
	if (r)
		goto error;

	if (cpu_addr) {
		r = amdgpu_bo_kmap(*bo_ptr, cpu_addr);
		if (r)
			goto error;
	}

	amdgpu_bo_unreserve(*bo_ptr);
	return 0;

error:
	amdgpu_bo_unreserve(*bo_ptr);
	amdgpu_bo_unref(bo_ptr);
	return r;
}

/**
 * amdgpu_bo_free_kernel - free BO for kernel use
 *
 * @bo: amdgpu BO to free
 * @gpu_addr: pointer to where the BO's GPU memory space address was stored
 * @cpu_addr: pointer to where the BO's CPU memory space address was stored
 *
 * unmaps and unpin a BO for kernel internal use.
 */
void amdgpu_bo_free_kernel(struct amdgpu_bo **bo, u64 *gpu_addr,
			   void **cpu_addr)
{
	if (*bo == NULL)
		return;

	WARN_ON(amdgpu_ttm_adev((*bo)->tbo.bdev)->in_suspend);

	if (likely(amdgpu_bo_reserve(*bo, true) == 0)) {
		if (cpu_addr)
			amdgpu_bo_kunmap(*bo);

		amdgpu_bo_unpin(*bo);
		amdgpu_bo_unreserve(*bo);
	}
	amdgpu_bo_unref(bo);

	if (gpu_addr)
		*gpu_addr = 0;

	if (cpu_addr)
		*cpu_addr = NULL;
}

/* Validate bo size is bit bigger then the request domain */
static bool amdgpu_bo_validate_size(struct amdgpu_device *adev,
					  unsigned long size, u32 domain)
{
	struct ttm_resource_manager *man = NULL;

	/*
	 * If GTT is part of requested domains the check must succeed to
	 * allow fall back to GTT.
	 */
	if (domain & AMDGPU_GEM_DOMAIN_GTT) {
		man = ttm_manager_type(&adev->mman.bdev, TTM_PL_TT);

		if (man && size < man->size)
			return true;
		else if (!man)
			WARN_ON_ONCE("GTT domain requested but GTT mem manager uninitialized");
		goto fail;
	} else if (domain & AMDGPU_GEM_DOMAIN_VRAM) {
		man = ttm_manager_type(&adev->mman.bdev, TTM_PL_VRAM);

		if (man && size < man->size)
			return true;
		goto fail;
	}

	/* TODO add more domains checks, such as AMDGPU_GEM_DOMAIN_CPU */
	return true;

fail:
	if (man)
		DRM_DEBUG("BO size %lu > total memory in domain: %llu\n", size,
			  man->size);
	return false;
}

bool amdgpu_bo_support_uswc(u64 bo_flags)
{

#ifdef CONFIG_X86_32
	/* XXX: Write-combined CPU mappings of GTT seem broken on 32-bit
	 * See https://bugs.freedesktop.org/show_bug.cgi?id=84627
	 */
	return false;
#elif defined(CONFIG_X86) && !defined(CONFIG_X86_PAT)
	/* Don't try to enable write-combining when it can't work, or things
	 * may be slow
	 * See https://bugs.freedesktop.org/show_bug.cgi?id=88758
	 */

#ifndef CONFIG_COMPILE_TEST
#warning Please enable CONFIG_MTRR and CONFIG_X86_PAT for better performance \
	 thanks to write-combining
#endif

	if (bo_flags & AMDGPU_GEM_CREATE_CPU_GTT_USWC)
		DRM_INFO_ONCE("Please enable CONFIG_MTRR and CONFIG_X86_PAT for "
			      "better performance thanks to write-combining\n");
	return false;
#else
	/* For architectures that don't support WC memory,
	 * mask out the WC flag from the BO
	 */
	if (!drm_arch_can_wc_memory())
		return false;

	return true;
#endif
}

/**
 * amdgpu_bo_create - create an &amdgpu_bo buffer object
 * @adev: amdgpu device object
 * @bp: parameters to be used for the buffer object
 * @bo_ptr: pointer to the buffer object pointer
 *
 * Creates an &amdgpu_bo buffer object.
 *
 * Returns:
 * 0 for success or a negative error code on failure.
 */
int amdgpu_bo_create(struct amdgpu_device *adev,
			       struct amdgpu_bo_param *bp,
			       struct amdgpu_bo **bo_ptr)
{
	struct ttm_operation_ctx ctx = {
		.interruptible = (bp->type != ttm_bo_type_kernel),
		.no_wait_gpu = bp->no_wait_gpu,
		/* We opt to avoid OOM on system pages allocations */
		.gfp_retry_mayfail = true,
		.allow_res_evict = bp->type != ttm_bo_type_kernel,
		.resv = bp->resv
	};
	struct amdgpu_bo *bo;
	unsigned long page_align, size = bp->size;
	int r;

	/* Note that GDS/GWS/OA allocates 1 page per byte/resource. */
	if (bp->domain & (AMDGPU_GEM_DOMAIN_GWS | AMDGPU_GEM_DOMAIN_OA)) {
		/* GWS and OA don't need any alignment. */
		page_align = bp->byte_align;
		size <<= PAGE_SHIFT;

	} else if (bp->domain & AMDGPU_GEM_DOMAIN_GDS) {
		/* Both size and alignment must be a multiple of 4. */
		page_align = ALIGN(bp->byte_align, 4);
		size = ALIGN(size, 4) << PAGE_SHIFT;
	} else {
		/* Memory should be aligned at least to a page size. */
		page_align = ALIGN(bp->byte_align, PAGE_SIZE) >> PAGE_SHIFT;
		size = ALIGN(size, PAGE_SIZE);
	}

	if (!amdgpu_bo_validate_size(adev, size, bp->domain))
		return -ENOMEM;

	BUG_ON(bp->bo_ptr_size < sizeof(struct amdgpu_bo));

	*bo_ptr = NULL;
	bo = kvzalloc(bp->bo_ptr_size, GFP_KERNEL);
	if (bo == NULL)
		return -ENOMEM;
	drm_gem_private_object_init(adev_to_drm(adev), &bo->tbo.base, size);
	bo->vm_bo = NULL;
	bo->preferred_domains = bp->preferred_domain ? bp->preferred_domain :
		bp->domain;
	bo->allowed_domains = bo->preferred_domains;
	if (bp->type != ttm_bo_type_kernel &&
	    !(bp->flags & AMDGPU_GEM_CREATE_DISCARDABLE) &&
	    bo->allowed_domains == AMDGPU_GEM_DOMAIN_VRAM)
		bo->allowed_domains |= AMDGPU_GEM_DOMAIN_GTT;

	bo->flags = bp->flags;

	if (!amdgpu_bo_support_uswc(bo->flags))
		bo->flags &= ~AMDGPU_GEM_CREATE_CPU_GTT_USWC;

	if (adev->ras_enabled)
		bo->flags |= AMDGPU_GEM_CREATE_VRAM_WIPE_ON_RELEASE;

	bo->tbo.bdev = &adev->mman.bdev;
	if (bp->domain & (AMDGPU_GEM_DOMAIN_GWS | AMDGPU_GEM_DOMAIN_OA |
			  AMDGPU_GEM_DOMAIN_GDS))
		amdgpu_bo_placement_from_domain(bo, AMDGPU_GEM_DOMAIN_CPU);
	else
		amdgpu_bo_placement_from_domain(bo, bp->domain);
	if (bp->type == ttm_bo_type_kernel)
		bo->tbo.priority = 1;

	if (!bp->destroy)
		bp->destroy = &amdgpu_bo_destroy;

	r = ttm_bo_init_reserved(&adev->mman.bdev, &bo->tbo, bp->type,
				 &bo->placement, page_align, &ctx,  NULL,
				 bp->resv, bp->destroy);
	if (unlikely(r != 0))
		return r;

	if (!amdgpu_gmc_vram_full_visible(&adev->gmc) &&
	    bo->tbo.resource->mem_type == TTM_PL_VRAM &&
	    amdgpu_bo_in_cpu_visible_vram(bo))
		amdgpu_cs_report_moved_bytes(adev, ctx.bytes_moved,
					     ctx.bytes_moved);
	else
		amdgpu_cs_report_moved_bytes(adev, ctx.bytes_moved, 0);

	if (bp->flags & AMDGPU_GEM_CREATE_VRAM_CLEARED &&
	    bo->tbo.resource->mem_type == TTM_PL_VRAM) {
		struct dma_fence *fence;

		r = amdgpu_fill_buffer(bo, 0, bo->tbo.base.resv, &fence);
		if (unlikely(r))
			goto fail_unreserve;

		dma_resv_add_fence(bo->tbo.base.resv, fence,
				   DMA_RESV_USAGE_KERNEL);
		dma_fence_put(fence);
	}
	if (!bp->resv)
		amdgpu_bo_unreserve(bo);
	*bo_ptr = bo;

	trace_amdgpu_bo_create(bo);

	/* Treat CPU_ACCESS_REQUIRED only as a hint if given by UMD */
	if (bp->type == ttm_bo_type_device)
		bo->flags &= ~AMDGPU_GEM_CREATE_CPU_ACCESS_REQUIRED;

	return 0;

fail_unreserve:
	if (!bp->resv)
		dma_resv_unlock(bo->tbo.base.resv);
	amdgpu_bo_unref(&bo);
	return r;
}

/**
 * amdgpu_bo_create_user - create an &amdgpu_bo_user buffer object
 * @adev: amdgpu device object
 * @bp: parameters to be used for the buffer object
 * @ubo_ptr: pointer to the buffer object pointer
 *
 * Create a BO to be used by user application;
 *
 * Returns:
 * 0 for success or a negative error code on failure.
 */

int amdgpu_bo_create_user(struct amdgpu_device *adev,
			  struct amdgpu_bo_param *bp,
			  struct amdgpu_bo_user **ubo_ptr)
{
	struct amdgpu_bo *bo_ptr;
	int r;

	bp->bo_ptr_size = sizeof(struct amdgpu_bo_user);
	bp->destroy = &amdgpu_bo_user_destroy;
	r = amdgpu_bo_create(adev, bp, &bo_ptr);
	if (r)
		return r;

	*ubo_ptr = to_amdgpu_bo_user(bo_ptr);
	return r;
}

/**
 * amdgpu_bo_create_vm - create an &amdgpu_bo_vm buffer object
 * @adev: amdgpu device object
 * @bp: parameters to be used for the buffer object
 * @vmbo_ptr: pointer to the buffer object pointer
 *
 * Create a BO to be for GPUVM.
 *
 * Returns:
 * 0 for success or a negative error code on failure.
 */

int amdgpu_bo_create_vm(struct amdgpu_device *adev,
			struct amdgpu_bo_param *bp,
			struct amdgpu_bo_vm **vmbo_ptr)
{
	struct amdgpu_bo *bo_ptr;
	int r;

	/* bo_ptr_size will be determined by the caller and it depends on
	 * num of amdgpu_vm_pt entries.
	 */
	BUG_ON(bp->bo_ptr_size < sizeof(struct amdgpu_bo_vm));
	r = amdgpu_bo_create(adev, bp, &bo_ptr);
	if (r)
		return r;

	*vmbo_ptr = to_amdgpu_bo_vm(bo_ptr);
	return r;
}

/**
 * amdgpu_bo_add_to_shadow_list - add a BO to the shadow list
 *
 * @vmbo: BO that will be inserted into the shadow list
 *
 * Insert a BO to the shadow list.
 */
void amdgpu_bo_add_to_shadow_list(struct amdgpu_bo_vm *vmbo)
{
	struct amdgpu_device *adev = amdgpu_ttm_adev(vmbo->bo.tbo.bdev);

	mutex_lock(&adev->shadow_list_lock);
	list_add_tail(&vmbo->shadow_list, &adev->shadow_list);
	vmbo->shadow->parent = amdgpu_bo_ref(&vmbo->bo);
	vmbo->shadow->tbo.destroy = &amdgpu_bo_vm_destroy;
	mutex_unlock(&adev->shadow_list_lock);
}

/**
 * amdgpu_bo_restore_shadow - restore an &amdgpu_bo shadow
 *
 * @shadow: &amdgpu_bo shadow to be restored
 * @fence: dma_fence associated with the operation
 *
 * Copies a buffer object's shadow content back to the object.
 * This is used for recovering a buffer from its shadow in case of a gpu
 * reset where vram context may be lost.
 *
 * Returns:
 * 0 for success or a negative error code on failure.
 */
int amdgpu_bo_restore_shadow(struct amdgpu_bo *shadow, struct dma_fence **fence)

{
	struct amdgpu_device *adev = amdgpu_ttm_adev(shadow->tbo.bdev);
	struct amdgpu_ring *ring = adev->mman.buffer_funcs_ring;
	uint64_t shadow_addr, parent_addr;

	shadow_addr = amdgpu_bo_gpu_offset(shadow);
	parent_addr = amdgpu_bo_gpu_offset(shadow->parent);

	return amdgpu_copy_buffer(ring, shadow_addr, parent_addr,
				  amdgpu_bo_size(shadow), NULL, fence,
				  true, false, false);
}

/**
 * amdgpu_bo_kmap - map an &amdgpu_bo buffer object
 * @bo: &amdgpu_bo buffer object to be mapped
 * @ptr: kernel virtual address to be returned
 *
 * Calls ttm_bo_kmap() to set up the kernel virtual mapping; calls
 * amdgpu_bo_kptr() to get the kernel virtual address.
 *
 * Returns:
 * 0 for success or a negative error code on failure.
 */
int amdgpu_bo_kmap(struct amdgpu_bo *bo, void **ptr)
{
	void *kptr;
	long r;

	if (bo->flags & AMDGPU_GEM_CREATE_NO_CPU_ACCESS)
		return -EPERM;

	r = dma_resv_wait_timeout(bo->tbo.base.resv, DMA_RESV_USAGE_KERNEL,
				  false, MAX_SCHEDULE_TIMEOUT);
	if (r < 0)
		return r;

	kptr = amdgpu_bo_kptr(bo);
	if (kptr) {
		if (ptr)
			*ptr = kptr;
		return 0;
	}

<<<<<<< HEAD
	r = ttm_bo_kmap(&bo->tbo, 0, bo->tbo.resource->num_pages, &bo->kmap);
=======
	r = ttm_bo_kmap(&bo->tbo, 0, PFN_UP(bo->tbo.base.size), &bo->kmap);
>>>>>>> eb3cdb58
	if (r)
		return r;

	if (ptr)
		*ptr = amdgpu_bo_kptr(bo);

	return 0;
}

/**
 * amdgpu_bo_kptr - returns a kernel virtual address of the buffer object
 * @bo: &amdgpu_bo buffer object
 *
 * Calls ttm_kmap_obj_virtual() to get the kernel virtual address
 *
 * Returns:
 * the virtual address of a buffer object area.
 */
void *amdgpu_bo_kptr(struct amdgpu_bo *bo)
{
	bool is_iomem;

	return ttm_kmap_obj_virtual(&bo->kmap, &is_iomem);
}

/**
 * amdgpu_bo_kunmap - unmap an &amdgpu_bo buffer object
 * @bo: &amdgpu_bo buffer object to be unmapped
 *
 * Unmaps a kernel map set up by amdgpu_bo_kmap().
 */
void amdgpu_bo_kunmap(struct amdgpu_bo *bo)
{
	if (bo->kmap.bo)
		ttm_bo_kunmap(&bo->kmap);
}

/**
 * amdgpu_bo_ref - reference an &amdgpu_bo buffer object
 * @bo: &amdgpu_bo buffer object
 *
 * References the contained &ttm_buffer_object.
 *
 * Returns:
 * a refcounted pointer to the &amdgpu_bo buffer object.
 */
struct amdgpu_bo *amdgpu_bo_ref(struct amdgpu_bo *bo)
{
	if (bo == NULL)
		return NULL;

	ttm_bo_get(&bo->tbo);
	return bo;
}

/**
 * amdgpu_bo_unref - unreference an &amdgpu_bo buffer object
 * @bo: &amdgpu_bo buffer object
 *
 * Unreferences the contained &ttm_buffer_object and clear the pointer
 */
void amdgpu_bo_unref(struct amdgpu_bo **bo)
{
	struct ttm_buffer_object *tbo;

	if ((*bo) == NULL)
		return;

	tbo = &((*bo)->tbo);
	ttm_bo_put(tbo);
	*bo = NULL;
}

/**
 * amdgpu_bo_pin_restricted - pin an &amdgpu_bo buffer object
 * @bo: &amdgpu_bo buffer object to be pinned
 * @domain: domain to be pinned to
 * @min_offset: the start of requested address range
 * @max_offset: the end of requested address range
 *
 * Pins the buffer object according to requested domain and address range. If
 * the memory is unbound gart memory, binds the pages into gart table. Adjusts
 * pin_count and pin_size accordingly.
 *
 * Pinning means to lock pages in memory along with keeping them at a fixed
 * offset. It is required when a buffer can not be moved, for example, when
 * a display buffer is being scanned out.
 *
 * Compared with amdgpu_bo_pin(), this function gives more flexibility on
 * where to pin a buffer if there are specific restrictions on where a buffer
 * must be located.
 *
 * Returns:
 * 0 for success or a negative error code on failure.
 */
int amdgpu_bo_pin_restricted(struct amdgpu_bo *bo, u32 domain,
			     u64 min_offset, u64 max_offset)
{
	struct amdgpu_device *adev = amdgpu_ttm_adev(bo->tbo.bdev);
	struct ttm_operation_ctx ctx = { false, false };
	int r, i;

	if (amdgpu_ttm_tt_get_usermm(bo->tbo.ttm))
		return -EPERM;

	if (WARN_ON_ONCE(min_offset > max_offset))
		return -EINVAL;

	/* Check domain to be pinned to against preferred domains */
	if (bo->preferred_domains & domain)
		domain = bo->preferred_domains & domain;

	/* A shared bo cannot be migrated to VRAM */
	if (bo->tbo.base.import_attach) {
		if (domain & AMDGPU_GEM_DOMAIN_GTT)
			domain = AMDGPU_GEM_DOMAIN_GTT;
		else
			return -EINVAL;
	}

	if (bo->tbo.pin_count) {
		uint32_t mem_type = bo->tbo.resource->mem_type;
		uint32_t mem_flags = bo->tbo.resource->placement;

		if (!(domain & amdgpu_mem_type_to_domain(mem_type)))
			return -EINVAL;

		if ((mem_type == TTM_PL_VRAM) &&
		    (bo->flags & AMDGPU_GEM_CREATE_VRAM_CONTIGUOUS) &&
		    !(mem_flags & TTM_PL_FLAG_CONTIGUOUS))
			return -EINVAL;

		ttm_bo_pin(&bo->tbo);

		if (max_offset != 0) {
			u64 domain_start = amdgpu_ttm_domain_start(adev,
								   mem_type);
			WARN_ON_ONCE(max_offset <
				     (amdgpu_bo_gpu_offset(bo) - domain_start));
		}

		return 0;
	}

	/* This assumes only APU display buffers are pinned with (VRAM|GTT).
	 * See function amdgpu_display_supported_domains()
	 */
	domain = amdgpu_bo_get_preferred_domain(adev, domain);

	if (bo->tbo.base.import_attach)
		dma_buf_pin(bo->tbo.base.import_attach);

	/* force to pin into visible video ram */
	if (!(bo->flags & AMDGPU_GEM_CREATE_NO_CPU_ACCESS))
		bo->flags |= AMDGPU_GEM_CREATE_CPU_ACCESS_REQUIRED;
	amdgpu_bo_placement_from_domain(bo, domain);
	for (i = 0; i < bo->placement.num_placement; i++) {
		unsigned fpfn, lpfn;

		fpfn = min_offset >> PAGE_SHIFT;
		lpfn = max_offset >> PAGE_SHIFT;

		if (fpfn > bo->placements[i].fpfn)
			bo->placements[i].fpfn = fpfn;
		if (!bo->placements[i].lpfn ||
		    (lpfn && lpfn < bo->placements[i].lpfn))
			bo->placements[i].lpfn = lpfn;
	}

	r = ttm_bo_validate(&bo->tbo, &bo->placement, &ctx);
	if (unlikely(r)) {
		dev_err(adev->dev, "%p pin failed\n", bo);
		goto error;
	}

	ttm_bo_pin(&bo->tbo);

	domain = amdgpu_mem_type_to_domain(bo->tbo.resource->mem_type);
	if (domain == AMDGPU_GEM_DOMAIN_VRAM) {
		atomic64_add(amdgpu_bo_size(bo), &adev->vram_pin_size);
		atomic64_add(amdgpu_vram_mgr_bo_visible_size(bo),
			     &adev->visible_pin_size);
	} else if (domain == AMDGPU_GEM_DOMAIN_GTT) {
		atomic64_add(amdgpu_bo_size(bo), &adev->gart_pin_size);
	}

error:
	return r;
}

/**
 * amdgpu_bo_pin - pin an &amdgpu_bo buffer object
 * @bo: &amdgpu_bo buffer object to be pinned
 * @domain: domain to be pinned to
 *
 * A simple wrapper to amdgpu_bo_pin_restricted().
 * Provides a simpler API for buffers that do not have any strict restrictions
 * on where a buffer must be located.
 *
 * Returns:
 * 0 for success or a negative error code on failure.
 */
int amdgpu_bo_pin(struct amdgpu_bo *bo, u32 domain)
{
	bo->flags |= AMDGPU_GEM_CREATE_VRAM_CONTIGUOUS;
	return amdgpu_bo_pin_restricted(bo, domain, 0, 0);
}

/**
 * amdgpu_bo_unpin - unpin an &amdgpu_bo buffer object
 * @bo: &amdgpu_bo buffer object to be unpinned
 *
 * Decreases the pin_count, and clears the flags if pin_count reaches 0.
 * Changes placement and pin size accordingly.
 *
 * Returns:
 * 0 for success or a negative error code on failure.
 */
void amdgpu_bo_unpin(struct amdgpu_bo *bo)
{
	struct amdgpu_device *adev = amdgpu_ttm_adev(bo->tbo.bdev);

	ttm_bo_unpin(&bo->tbo);
	if (bo->tbo.pin_count)
		return;

	if (bo->tbo.base.import_attach)
		dma_buf_unpin(bo->tbo.base.import_attach);

	if (bo->tbo.resource->mem_type == TTM_PL_VRAM) {
		atomic64_sub(amdgpu_bo_size(bo), &adev->vram_pin_size);
		atomic64_sub(amdgpu_vram_mgr_bo_visible_size(bo),
			     &adev->visible_pin_size);
	} else if (bo->tbo.resource->mem_type == TTM_PL_TT) {
		atomic64_sub(amdgpu_bo_size(bo), &adev->gart_pin_size);
	}
}

static const char *amdgpu_vram_names[] = {
	"UNKNOWN",
	"GDDR1",
	"DDR2",
	"GDDR3",
	"GDDR4",
	"GDDR5",
	"HBM",
	"DDR3",
	"DDR4",
	"GDDR6",
	"DDR5",
	"LPDDR4",
	"LPDDR5"
};

/**
 * amdgpu_bo_init - initialize memory manager
 * @adev: amdgpu device object
 *
 * Calls amdgpu_ttm_init() to initialize amdgpu memory manager.
 *
 * Returns:
 * 0 for success or a negative error code on failure.
 */
int amdgpu_bo_init(struct amdgpu_device *adev)
{
	/* On A+A platform, VRAM can be mapped as WB */
	if (!adev->gmc.xgmi.connected_to_cpu) {
		/* reserve PAT memory space to WC for VRAM */
		int r = arch_io_reserve_memtype_wc(adev->gmc.aper_base,
				adev->gmc.aper_size);

		if (r) {
			DRM_ERROR("Unable to set WC memtype for the aperture base\n");
			return r;
		}

		/* Add an MTRR for the VRAM */
		adev->gmc.vram_mtrr = arch_phys_wc_add(adev->gmc.aper_base,
				adev->gmc.aper_size);
	}

	DRM_INFO("Detected VRAM RAM=%lluM, BAR=%lluM\n",
		 adev->gmc.mc_vram_size >> 20,
		 (unsigned long long)adev->gmc.aper_size >> 20);
	DRM_INFO("RAM width %dbits %s\n",
		 adev->gmc.vram_width, amdgpu_vram_names[adev->gmc.vram_type]);
	return amdgpu_ttm_init(adev);
}

/**
 * amdgpu_bo_fini - tear down memory manager
 * @adev: amdgpu device object
 *
 * Reverses amdgpu_bo_init() to tear down memory manager.
 */
void amdgpu_bo_fini(struct amdgpu_device *adev)
{
	int idx;

	amdgpu_ttm_fini(adev);

	if (drm_dev_enter(adev_to_drm(adev), &idx)) {

		if (!adev->gmc.xgmi.connected_to_cpu) {
			arch_phys_wc_del(adev->gmc.vram_mtrr);
			arch_io_free_memtype_wc(adev->gmc.aper_base, adev->gmc.aper_size);
		}
		drm_dev_exit(idx);
	}
}

/**
 * amdgpu_bo_set_tiling_flags - set tiling flags
 * @bo: &amdgpu_bo buffer object
 * @tiling_flags: new flags
 *
 * Sets buffer object's tiling flags with the new one. Used by GEM ioctl or
 * kernel driver to set the tiling flags on a buffer.
 *
 * Returns:
 * 0 for success or a negative error code on failure.
 */
int amdgpu_bo_set_tiling_flags(struct amdgpu_bo *bo, u64 tiling_flags)
{
	struct amdgpu_device *adev = amdgpu_ttm_adev(bo->tbo.bdev);
	struct amdgpu_bo_user *ubo;

	BUG_ON(bo->tbo.type == ttm_bo_type_kernel);
	if (adev->family <= AMDGPU_FAMILY_CZ &&
	    AMDGPU_TILING_GET(tiling_flags, TILE_SPLIT) > 6)
		return -EINVAL;

	ubo = to_amdgpu_bo_user(bo);
	ubo->tiling_flags = tiling_flags;
	return 0;
}

/**
 * amdgpu_bo_get_tiling_flags - get tiling flags
 * @bo: &amdgpu_bo buffer object
 * @tiling_flags: returned flags
 *
 * Gets buffer object's tiling flags. Used by GEM ioctl or kernel driver to
 * set the tiling flags on a buffer.
 */
void amdgpu_bo_get_tiling_flags(struct amdgpu_bo *bo, u64 *tiling_flags)
{
	struct amdgpu_bo_user *ubo;

	BUG_ON(bo->tbo.type == ttm_bo_type_kernel);
	dma_resv_assert_held(bo->tbo.base.resv);
	ubo = to_amdgpu_bo_user(bo);

	if (tiling_flags)
		*tiling_flags = ubo->tiling_flags;
}

/**
 * amdgpu_bo_set_metadata - set metadata
 * @bo: &amdgpu_bo buffer object
 * @metadata: new metadata
 * @metadata_size: size of the new metadata
 * @flags: flags of the new metadata
 *
 * Sets buffer object's metadata, its size and flags.
 * Used via GEM ioctl.
 *
 * Returns:
 * 0 for success or a negative error code on failure.
 */
int amdgpu_bo_set_metadata (struct amdgpu_bo *bo, void *metadata,
			    uint32_t metadata_size, uint64_t flags)
{
	struct amdgpu_bo_user *ubo;
	void *buffer;

	BUG_ON(bo->tbo.type == ttm_bo_type_kernel);
	ubo = to_amdgpu_bo_user(bo);
	if (!metadata_size) {
		if (ubo->metadata_size) {
			kfree(ubo->metadata);
			ubo->metadata = NULL;
			ubo->metadata_size = 0;
		}
		return 0;
	}

	if (metadata == NULL)
		return -EINVAL;

	buffer = kmemdup(metadata, metadata_size, GFP_KERNEL);
	if (buffer == NULL)
		return -ENOMEM;

	kfree(ubo->metadata);
	ubo->metadata_flags = flags;
	ubo->metadata = buffer;
	ubo->metadata_size = metadata_size;

	return 0;
}

/**
 * amdgpu_bo_get_metadata - get metadata
 * @bo: &amdgpu_bo buffer object
 * @buffer: returned metadata
 * @buffer_size: size of the buffer
 * @metadata_size: size of the returned metadata
 * @flags: flags of the returned metadata
 *
 * Gets buffer object's metadata, its size and flags. buffer_size shall not be
 * less than metadata_size.
 * Used via GEM ioctl.
 *
 * Returns:
 * 0 for success or a negative error code on failure.
 */
int amdgpu_bo_get_metadata(struct amdgpu_bo *bo, void *buffer,
			   size_t buffer_size, uint32_t *metadata_size,
			   uint64_t *flags)
{
	struct amdgpu_bo_user *ubo;

	if (!buffer && !metadata_size)
		return -EINVAL;

	BUG_ON(bo->tbo.type == ttm_bo_type_kernel);
	ubo = to_amdgpu_bo_user(bo);
	if (metadata_size)
		*metadata_size = ubo->metadata_size;

	if (buffer) {
		if (buffer_size < ubo->metadata_size)
			return -EINVAL;

		if (ubo->metadata_size)
			memcpy(buffer, ubo->metadata, ubo->metadata_size);
	}

	if (flags)
		*flags = ubo->metadata_flags;

	return 0;
}

/**
 * amdgpu_bo_move_notify - notification about a memory move
 * @bo: pointer to a buffer object
 * @evict: if this move is evicting the buffer from the graphics address space
 * @new_mem: new information of the bufer object
 *
 * Marks the corresponding &amdgpu_bo buffer object as invalid, also performs
 * bookkeeping.
 * TTM driver callback which is called when ttm moves a buffer.
 */
void amdgpu_bo_move_notify(struct ttm_buffer_object *bo,
			   bool evict,
			   struct ttm_resource *new_mem)
{
	struct amdgpu_device *adev = amdgpu_ttm_adev(bo->bdev);
	struct amdgpu_bo *abo;
	struct ttm_resource *old_mem = bo->resource;

	if (!amdgpu_bo_is_amdgpu_bo(bo))
		return;

	abo = ttm_to_amdgpu_bo(bo);
	amdgpu_vm_bo_invalidate(adev, abo, evict);

	amdgpu_bo_kunmap(abo);

	if (abo->tbo.base.dma_buf && !abo->tbo.base.import_attach &&
	    bo->resource->mem_type != TTM_PL_SYSTEM)
		dma_buf_move_notify(abo->tbo.base.dma_buf);

	/* remember the eviction */
	if (evict)
		atomic64_inc(&adev->num_evictions);

	/* update statistics */
	if (!new_mem)
		return;

	/* move_notify is called before move happens */
	trace_amdgpu_bo_move(abo, new_mem->mem_type, old_mem->mem_type);
}

void amdgpu_bo_get_memory(struct amdgpu_bo *bo,
			  struct amdgpu_mem_stats *stats)
{
	uint64_t size = amdgpu_bo_size(bo);
	unsigned int domain;

	/* Abort if the BO doesn't currently have a backing store */
	if (!bo->tbo.resource)
		return;

	domain = amdgpu_mem_type_to_domain(bo->tbo.resource->mem_type);
	switch (domain) {
	case AMDGPU_GEM_DOMAIN_VRAM:
		stats->vram += size;
		if (amdgpu_bo_in_cpu_visible_vram(bo))
			stats->visible_vram += size;
		break;
	case AMDGPU_GEM_DOMAIN_GTT:
		stats->gtt += size;
		break;
	case AMDGPU_GEM_DOMAIN_CPU:
	default:
		stats->cpu += size;
		break;
	}

	if (bo->preferred_domains & AMDGPU_GEM_DOMAIN_VRAM) {
		stats->requested_vram += size;
		if (bo->flags & AMDGPU_GEM_CREATE_CPU_ACCESS_REQUIRED)
			stats->requested_visible_vram += size;

		if (domain != AMDGPU_GEM_DOMAIN_VRAM) {
			stats->evicted_vram += size;
			if (bo->flags & AMDGPU_GEM_CREATE_CPU_ACCESS_REQUIRED)
				stats->evicted_visible_vram += size;
		}
	} else if (bo->preferred_domains & AMDGPU_GEM_DOMAIN_GTT) {
		stats->requested_gtt += size;
	}
}

/**
 * amdgpu_bo_release_notify - notification about a BO being released
 * @bo: pointer to a buffer object
 *
 * Wipes VRAM buffers whose contents should not be leaked before the
 * memory is released.
 */
void amdgpu_bo_release_notify(struct ttm_buffer_object *bo)
{
	struct amdgpu_device *adev = amdgpu_ttm_adev(bo->bdev);
	struct dma_fence *fence = NULL;
	struct amdgpu_bo *abo;
	int r;

	if (!amdgpu_bo_is_amdgpu_bo(bo))
		return;

	abo = ttm_to_amdgpu_bo(bo);

	if (abo->kfd_bo)
		amdgpu_amdkfd_release_notify(abo);

	/* We only remove the fence if the resv has individualized. */
	WARN_ON_ONCE(bo->type == ttm_bo_type_kernel
			&& bo->base.resv != &bo->base._resv);
	if (bo->base.resv == &bo->base._resv)
		amdgpu_amdkfd_remove_fence_on_pt_pd_bos(abo);

	if (!bo->resource || bo->resource->mem_type != TTM_PL_VRAM ||
	    !(abo->flags & AMDGPU_GEM_CREATE_VRAM_WIPE_ON_RELEASE) ||
	    adev->in_suspend || drm_dev_is_unplugged(adev_to_drm(adev)))
		return;

	if (WARN_ON_ONCE(!dma_resv_trylock(bo->base.resv)))
		return;

	r = amdgpu_fill_buffer(abo, AMDGPU_POISON, bo->base.resv, &fence);
	if (!WARN_ON(r)) {
		amdgpu_bo_fence(abo, fence, false);
		dma_fence_put(fence);
	}

	dma_resv_unlock(bo->base.resv);
}

/**
 * amdgpu_bo_fault_reserve_notify - notification about a memory fault
 * @bo: pointer to a buffer object
 *
 * Notifies the driver we are taking a fault on this BO and have reserved it,
 * also performs bookkeeping.
 * TTM driver callback for dealing with vm faults.
 *
 * Returns:
 * 0 for success or a negative error code on failure.
 */
vm_fault_t amdgpu_bo_fault_reserve_notify(struct ttm_buffer_object *bo)
{
	struct amdgpu_device *adev = amdgpu_ttm_adev(bo->bdev);
	struct ttm_operation_ctx ctx = { false, false };
	struct amdgpu_bo *abo = ttm_to_amdgpu_bo(bo);
	int r;

	/* Remember that this BO was accessed by the CPU */
	abo->flags |= AMDGPU_GEM_CREATE_CPU_ACCESS_REQUIRED;

	if (bo->resource->mem_type != TTM_PL_VRAM)
		return 0;

	if (amdgpu_bo_in_cpu_visible_vram(abo))
		return 0;

	/* Can't move a pinned BO to visible VRAM */
	if (abo->tbo.pin_count > 0)
		return VM_FAULT_SIGBUS;

	/* hurrah the memory is not visible ! */
	atomic64_inc(&adev->num_vram_cpu_page_faults);
	amdgpu_bo_placement_from_domain(abo, AMDGPU_GEM_DOMAIN_VRAM |
					AMDGPU_GEM_DOMAIN_GTT);

	/* Avoid costly evictions; only set GTT as a busy placement */
	abo->placement.num_busy_placement = 1;
	abo->placement.busy_placement = &abo->placements[1];

	r = ttm_bo_validate(bo, &abo->placement, &ctx);
	if (unlikely(r == -EBUSY || r == -ERESTARTSYS))
		return VM_FAULT_NOPAGE;
	else if (unlikely(r))
		return VM_FAULT_SIGBUS;

	/* this should never happen */
	if (bo->resource->mem_type == TTM_PL_VRAM &&
	    !amdgpu_bo_in_cpu_visible_vram(abo))
		return VM_FAULT_SIGBUS;

	ttm_bo_move_to_lru_tail_unlocked(bo);
	return 0;
}

/**
 * amdgpu_bo_fence - add fence to buffer object
 *
 * @bo: buffer object in question
 * @fence: fence to add
 * @shared: true if fence should be added shared
 *
 */
void amdgpu_bo_fence(struct amdgpu_bo *bo, struct dma_fence *fence,
		     bool shared)
{
	struct dma_resv *resv = bo->tbo.base.resv;
	int r;

	r = dma_resv_reserve_fences(resv, 1);
	if (r) {
		/* As last resort on OOM we block for the fence */
		dma_fence_wait(fence, false);
		return;
	}

	dma_resv_add_fence(resv, fence, shared ? DMA_RESV_USAGE_READ :
			   DMA_RESV_USAGE_WRITE);
}

/**
 * amdgpu_bo_sync_wait_resv - Wait for BO reservation fences
 *
 * @adev: amdgpu device pointer
 * @resv: reservation object to sync to
 * @sync_mode: synchronization mode
 * @owner: fence owner
 * @intr: Whether the wait is interruptible
 *
 * Extract the fences from the reservation object and waits for them to finish.
 *
 * Returns:
 * 0 on success, errno otherwise.
 */
int amdgpu_bo_sync_wait_resv(struct amdgpu_device *adev, struct dma_resv *resv,
			     enum amdgpu_sync_mode sync_mode, void *owner,
			     bool intr)
{
	struct amdgpu_sync sync;
	int r;

	amdgpu_sync_create(&sync);
	amdgpu_sync_resv(adev, &sync, resv, sync_mode, owner);
	r = amdgpu_sync_wait(&sync, intr);
	amdgpu_sync_free(&sync);
	return r;
}

/**
 * amdgpu_bo_sync_wait - Wrapper for amdgpu_bo_sync_wait_resv
 * @bo: buffer object to wait for
 * @owner: fence owner
 * @intr: Whether the wait is interruptible
 *
 * Wrapper to wait for fences in a BO.
 * Returns:
 * 0 on success, errno otherwise.
 */
int amdgpu_bo_sync_wait(struct amdgpu_bo *bo, void *owner, bool intr)
{
	struct amdgpu_device *adev = amdgpu_ttm_adev(bo->tbo.bdev);

	return amdgpu_bo_sync_wait_resv(adev, bo->tbo.base.resv,
					AMDGPU_SYNC_NE_OWNER, owner, intr);
}

/**
 * amdgpu_bo_gpu_offset - return GPU offset of bo
 * @bo:	amdgpu object for which we query the offset
 *
 * Note: object should either be pinned or reserved when calling this
 * function, it might be useful to add check for this for debugging.
 *
 * Returns:
 * current GPU offset of the object.
 */
u64 amdgpu_bo_gpu_offset(struct amdgpu_bo *bo)
{
	WARN_ON_ONCE(bo->tbo.resource->mem_type == TTM_PL_SYSTEM);
	WARN_ON_ONCE(!dma_resv_is_locked(bo->tbo.base.resv) &&
		     !bo->tbo.pin_count && bo->tbo.type != ttm_bo_type_kernel);
	WARN_ON_ONCE(bo->tbo.resource->start == AMDGPU_BO_INVALID_OFFSET);
	WARN_ON_ONCE(bo->tbo.resource->mem_type == TTM_PL_VRAM &&
		     !(bo->flags & AMDGPU_GEM_CREATE_VRAM_CONTIGUOUS));

	return amdgpu_bo_gpu_offset_no_check(bo);
}

/**
 * amdgpu_bo_gpu_offset_no_check - return GPU offset of bo
 * @bo:	amdgpu object for which we query the offset
 *
 * Returns:
 * current GPU offset of the object without raising warnings.
 */
u64 amdgpu_bo_gpu_offset_no_check(struct amdgpu_bo *bo)
{
	struct amdgpu_device *adev = amdgpu_ttm_adev(bo->tbo.bdev);
	uint64_t offset;

	offset = (bo->tbo.resource->start << PAGE_SHIFT) +
		 amdgpu_ttm_domain_start(adev, bo->tbo.resource->mem_type);

	return amdgpu_gmc_sign_extend(offset);
}

/**
 * amdgpu_bo_get_preferred_domain - get preferred domain
 * @adev: amdgpu device object
 * @domain: allowed :ref:`memory domains <amdgpu_memory_domains>`
 *
 * Returns:
 * Which of the allowed domains is preferred for allocating the BO.
 */
uint32_t amdgpu_bo_get_preferred_domain(struct amdgpu_device *adev,
					    uint32_t domain)
{
	if ((domain == (AMDGPU_GEM_DOMAIN_VRAM | AMDGPU_GEM_DOMAIN_GTT)) &&
	    ((adev->asic_type == CHIP_CARRIZO) || (adev->asic_type == CHIP_STONEY))) {
		domain = AMDGPU_GEM_DOMAIN_VRAM;
		if (adev->gmc.real_vram_size <= AMDGPU_SG_THRESHOLD)
			domain = AMDGPU_GEM_DOMAIN_GTT;
	}
	return domain;
}

#if defined(CONFIG_DEBUG_FS)
#define amdgpu_bo_print_flag(m, bo, flag)		        \
	do {							\
		if (bo->flags & (AMDGPU_GEM_CREATE_ ## flag)) {	\
			seq_printf((m), " " #flag);		\
		}						\
	} while (0)

/**
 * amdgpu_bo_print_info - print BO info in debugfs file
 *
 * @id: Index or Id of the BO
 * @bo: Requested BO for printing info
 * @m: debugfs file
 *
 * Print BO information in debugfs file
 *
 * Returns:
 * Size of the BO in bytes.
 */
u64 amdgpu_bo_print_info(int id, struct amdgpu_bo *bo, struct seq_file *m)
{
	struct dma_buf_attachment *attachment;
	struct dma_buf *dma_buf;
	unsigned int domain;
	const char *placement;
	unsigned int pin_count;
	u64 size;

	domain = amdgpu_mem_type_to_domain(bo->tbo.resource->mem_type);
	switch (domain) {
	case AMDGPU_GEM_DOMAIN_VRAM:
		placement = "VRAM";
		break;
	case AMDGPU_GEM_DOMAIN_GTT:
		placement = " GTT";
		break;
	case AMDGPU_GEM_DOMAIN_CPU:
	default:
		placement = " CPU";
		break;
	}

	size = amdgpu_bo_size(bo);
	seq_printf(m, "\t\t0x%08x: %12lld byte %s",
			id, size, placement);

	pin_count = READ_ONCE(bo->tbo.pin_count);
	if (pin_count)
		seq_printf(m, " pin count %d", pin_count);

	dma_buf = READ_ONCE(bo->tbo.base.dma_buf);
	attachment = READ_ONCE(bo->tbo.base.import_attach);

	if (attachment)
		seq_printf(m, " imported from ino:%lu", file_inode(dma_buf->file)->i_ino);
	else if (dma_buf)
		seq_printf(m, " exported as ino:%lu", file_inode(dma_buf->file)->i_ino);

	amdgpu_bo_print_flag(m, bo, CPU_ACCESS_REQUIRED);
	amdgpu_bo_print_flag(m, bo, NO_CPU_ACCESS);
	amdgpu_bo_print_flag(m, bo, CPU_GTT_USWC);
	amdgpu_bo_print_flag(m, bo, VRAM_CLEARED);
	amdgpu_bo_print_flag(m, bo, VRAM_CONTIGUOUS);
	amdgpu_bo_print_flag(m, bo, VM_ALWAYS_VALID);
	amdgpu_bo_print_flag(m, bo, EXPLICIT_SYNC);

	seq_puts(m, "\n");

	return size;
}
#endif<|MERGE_RESOLUTION|>--- conflicted
+++ resolved
@@ -775,11 +775,7 @@
 		return 0;
 	}
 
-<<<<<<< HEAD
-	r = ttm_bo_kmap(&bo->tbo, 0, bo->tbo.resource->num_pages, &bo->kmap);
-=======
 	r = ttm_bo_kmap(&bo->tbo, 0, PFN_UP(bo->tbo.base.size), &bo->kmap);
->>>>>>> eb3cdb58
 	if (r)
 		return r;
 
