/*
 * Copyright 2014 Advanced Micro Devices, Inc.
 *
 * Permission is hereby granted, free of charge, to any person obtaining a
 * copy of this software and associated documentation files (the "Software"),
 * to deal in the Software without restriction, including without limitation
 * the rights to use, copy, modify, merge, publish, distribute, sublicense,
 * and/or sell copies of the Software, and to permit persons to whom the
 * Software is furnished to do so, subject to the following conditions:
 *
 * The above copyright notice and this permission notice shall be included in
 * all copies or substantial portions of the Software.
 *
 * THE SOFTWARE IS PROVIDED "AS IS", WITHOUT WARRANTY OF ANY KIND, EXPRESS OR
 * IMPLIED, INCLUDING BUT NOT LIMITED TO THE WARRANTIES OF MERCHANTABILITY,
 * FITNESS FOR A PARTICULAR PURPOSE AND NONINFRINGEMENT.  IN NO EVENT SHALL
 * THE COPYRIGHT HOLDER(S) OR AUTHOR(S) BE LIABLE FOR ANY CLAIM, DAMAGES OR
 * OTHER LIABILITY, WHETHER IN AN ACTION OF CONTRACT, TORT OR OTHERWISE,
 * ARISING FROM, OUT OF OR IN CONNECTION WITH THE SOFTWARE OR THE USE OR
 * OTHER DEALINGS IN THE SOFTWARE.
 *
 */

#include <linux/firmware.h>
#include <linux/module.h>

#include "amdgpu.h"
#include "amdgpu_ih.h"
#include "amdgpu_gfx.h"
#include "cikd.h"
#include "cik.h"
#include "cik_structs.h"
#include "atom.h"
#include "amdgpu_ucode.h"
#include "clearstate_ci.h"

#include "dce/dce_8_0_d.h"
#include "dce/dce_8_0_sh_mask.h"

#include "bif/bif_4_1_d.h"
#include "bif/bif_4_1_sh_mask.h"

#include "gca/gfx_7_0_d.h"
#include "gca/gfx_7_2_enum.h"
#include "gca/gfx_7_2_sh_mask.h"

#include "gmc/gmc_7_0_d.h"
#include "gmc/gmc_7_0_sh_mask.h"

#include "oss/oss_2_0_d.h"
#include "oss/oss_2_0_sh_mask.h"

#define NUM_SIMD_PER_CU 0x4 /* missing from the gfx_7 IP headers */

#define GFX7_NUM_GFX_RINGS     1
#define GFX7_MEC_HPD_SIZE      2048

#define BONAIRE_GB_ADDR_CONFIG_GOLDEN        0x12010001
#define HAWAII_GB_ADDR_CONFIG_GOLDEN         0x12011003

static void gfx_v7_0_set_ring_funcs(struct amdgpu_device *adev);
static void gfx_v7_0_set_irq_funcs(struct amdgpu_device *adev);
static void gfx_v7_0_set_gds_init(struct amdgpu_device *adev);

MODULE_FIRMWARE("amdgpu/bonaire_pfp.bin");
MODULE_FIRMWARE("amdgpu/bonaire_me.bin");
MODULE_FIRMWARE("amdgpu/bonaire_ce.bin");
MODULE_FIRMWARE("amdgpu/bonaire_rlc.bin");
MODULE_FIRMWARE("amdgpu/bonaire_mec.bin");

MODULE_FIRMWARE("amdgpu/hawaii_pfp.bin");
MODULE_FIRMWARE("amdgpu/hawaii_me.bin");
MODULE_FIRMWARE("amdgpu/hawaii_ce.bin");
MODULE_FIRMWARE("amdgpu/hawaii_rlc.bin");
MODULE_FIRMWARE("amdgpu/hawaii_mec.bin");

MODULE_FIRMWARE("amdgpu/kaveri_pfp.bin");
MODULE_FIRMWARE("amdgpu/kaveri_me.bin");
MODULE_FIRMWARE("amdgpu/kaveri_ce.bin");
MODULE_FIRMWARE("amdgpu/kaveri_rlc.bin");
MODULE_FIRMWARE("amdgpu/kaveri_mec.bin");
MODULE_FIRMWARE("amdgpu/kaveri_mec2.bin");

MODULE_FIRMWARE("amdgpu/kabini_pfp.bin");
MODULE_FIRMWARE("amdgpu/kabini_me.bin");
MODULE_FIRMWARE("amdgpu/kabini_ce.bin");
MODULE_FIRMWARE("amdgpu/kabini_rlc.bin");
MODULE_FIRMWARE("amdgpu/kabini_mec.bin");

MODULE_FIRMWARE("amdgpu/mullins_pfp.bin");
MODULE_FIRMWARE("amdgpu/mullins_me.bin");
MODULE_FIRMWARE("amdgpu/mullins_ce.bin");
MODULE_FIRMWARE("amdgpu/mullins_rlc.bin");
MODULE_FIRMWARE("amdgpu/mullins_mec.bin");

static const struct amdgpu_gds_reg_offset amdgpu_gds_reg_offset[] = {
	{mmGDS_VMID0_BASE, mmGDS_VMID0_SIZE, mmGDS_GWS_VMID0, mmGDS_OA_VMID0},
	{mmGDS_VMID1_BASE, mmGDS_VMID1_SIZE, mmGDS_GWS_VMID1, mmGDS_OA_VMID1},
	{mmGDS_VMID2_BASE, mmGDS_VMID2_SIZE, mmGDS_GWS_VMID2, mmGDS_OA_VMID2},
	{mmGDS_VMID3_BASE, mmGDS_VMID3_SIZE, mmGDS_GWS_VMID3, mmGDS_OA_VMID3},
	{mmGDS_VMID4_BASE, mmGDS_VMID4_SIZE, mmGDS_GWS_VMID4, mmGDS_OA_VMID4},
	{mmGDS_VMID5_BASE, mmGDS_VMID5_SIZE, mmGDS_GWS_VMID5, mmGDS_OA_VMID5},
	{mmGDS_VMID6_BASE, mmGDS_VMID6_SIZE, mmGDS_GWS_VMID6, mmGDS_OA_VMID6},
	{mmGDS_VMID7_BASE, mmGDS_VMID7_SIZE, mmGDS_GWS_VMID7, mmGDS_OA_VMID7},
	{mmGDS_VMID8_BASE, mmGDS_VMID8_SIZE, mmGDS_GWS_VMID8, mmGDS_OA_VMID8},
	{mmGDS_VMID9_BASE, mmGDS_VMID9_SIZE, mmGDS_GWS_VMID9, mmGDS_OA_VMID9},
	{mmGDS_VMID10_BASE, mmGDS_VMID10_SIZE, mmGDS_GWS_VMID10, mmGDS_OA_VMID10},
	{mmGDS_VMID11_BASE, mmGDS_VMID11_SIZE, mmGDS_GWS_VMID11, mmGDS_OA_VMID11},
	{mmGDS_VMID12_BASE, mmGDS_VMID12_SIZE, mmGDS_GWS_VMID12, mmGDS_OA_VMID12},
	{mmGDS_VMID13_BASE, mmGDS_VMID13_SIZE, mmGDS_GWS_VMID13, mmGDS_OA_VMID13},
	{mmGDS_VMID14_BASE, mmGDS_VMID14_SIZE, mmGDS_GWS_VMID14, mmGDS_OA_VMID14},
	{mmGDS_VMID15_BASE, mmGDS_VMID15_SIZE, mmGDS_GWS_VMID15, mmGDS_OA_VMID15}
};

static const u32 spectre_rlc_save_restore_register_list[] = {
	(0x0e00 << 16) | (0xc12c >> 2),
	0x00000000,
	(0x0e00 << 16) | (0xc140 >> 2),
	0x00000000,
	(0x0e00 << 16) | (0xc150 >> 2),
	0x00000000,
	(0x0e00 << 16) | (0xc15c >> 2),
	0x00000000,
	(0x0e00 << 16) | (0xc168 >> 2),
	0x00000000,
	(0x0e00 << 16) | (0xc170 >> 2),
	0x00000000,
	(0x0e00 << 16) | (0xc178 >> 2),
	0x00000000,
	(0x0e00 << 16) | (0xc204 >> 2),
	0x00000000,
	(0x0e00 << 16) | (0xc2b4 >> 2),
	0x00000000,
	(0x0e00 << 16) | (0xc2b8 >> 2),
	0x00000000,
	(0x0e00 << 16) | (0xc2bc >> 2),
	0x00000000,
	(0x0e00 << 16) | (0xc2c0 >> 2),
	0x00000000,
	(0x0e00 << 16) | (0x8228 >> 2),
	0x00000000,
	(0x0e00 << 16) | (0x829c >> 2),
	0x00000000,
	(0x0e00 << 16) | (0x869c >> 2),
	0x00000000,
	(0x0600 << 16) | (0x98f4 >> 2),
	0x00000000,
	(0x0e00 << 16) | (0x98f8 >> 2),
	0x00000000,
	(0x0e00 << 16) | (0x9900 >> 2),
	0x00000000,
	(0x0e00 << 16) | (0xc260 >> 2),
	0x00000000,
	(0x0e00 << 16) | (0x90e8 >> 2),
	0x00000000,
	(0x0e00 << 16) | (0x3c000 >> 2),
	0x00000000,
	(0x0e00 << 16) | (0x3c00c >> 2),
	0x00000000,
	(0x0e00 << 16) | (0x8c1c >> 2),
	0x00000000,
	(0x0e00 << 16) | (0x9700 >> 2),
	0x00000000,
	(0x0e00 << 16) | (0xcd20 >> 2),
	0x00000000,
	(0x4e00 << 16) | (0xcd20 >> 2),
	0x00000000,
	(0x5e00 << 16) | (0xcd20 >> 2),
	0x00000000,
	(0x6e00 << 16) | (0xcd20 >> 2),
	0x00000000,
	(0x7e00 << 16) | (0xcd20 >> 2),
	0x00000000,
	(0x8e00 << 16) | (0xcd20 >> 2),
	0x00000000,
	(0x9e00 << 16) | (0xcd20 >> 2),
	0x00000000,
	(0xae00 << 16) | (0xcd20 >> 2),
	0x00000000,
	(0xbe00 << 16) | (0xcd20 >> 2),
	0x00000000,
	(0x0e00 << 16) | (0x89bc >> 2),
	0x00000000,
	(0x0e00 << 16) | (0x8900 >> 2),
	0x00000000,
	0x3,
	(0x0e00 << 16) | (0xc130 >> 2),
	0x00000000,
	(0x0e00 << 16) | (0xc134 >> 2),
	0x00000000,
	(0x0e00 << 16) | (0xc1fc >> 2),
	0x00000000,
	(0x0e00 << 16) | (0xc208 >> 2),
	0x00000000,
	(0x0e00 << 16) | (0xc264 >> 2),
	0x00000000,
	(0x0e00 << 16) | (0xc268 >> 2),
	0x00000000,
	(0x0e00 << 16) | (0xc26c >> 2),
	0x00000000,
	(0x0e00 << 16) | (0xc270 >> 2),
	0x00000000,
	(0x0e00 << 16) | (0xc274 >> 2),
	0x00000000,
	(0x0e00 << 16) | (0xc278 >> 2),
	0x00000000,
	(0x0e00 << 16) | (0xc27c >> 2),
	0x00000000,
	(0x0e00 << 16) | (0xc280 >> 2),
	0x00000000,
	(0x0e00 << 16) | (0xc284 >> 2),
	0x00000000,
	(0x0e00 << 16) | (0xc288 >> 2),
	0x00000000,
	(0x0e00 << 16) | (0xc28c >> 2),
	0x00000000,
	(0x0e00 << 16) | (0xc290 >> 2),
	0x00000000,
	(0x0e00 << 16) | (0xc294 >> 2),
	0x00000000,
	(0x0e00 << 16) | (0xc298 >> 2),
	0x00000000,
	(0x0e00 << 16) | (0xc29c >> 2),
	0x00000000,
	(0x0e00 << 16) | (0xc2a0 >> 2),
	0x00000000,
	(0x0e00 << 16) | (0xc2a4 >> 2),
	0x00000000,
	(0x0e00 << 16) | (0xc2a8 >> 2),
	0x00000000,
	(0x0e00 << 16) | (0xc2ac  >> 2),
	0x00000000,
	(0x0e00 << 16) | (0xc2b0 >> 2),
	0x00000000,
	(0x0e00 << 16) | (0x301d0 >> 2),
	0x00000000,
	(0x0e00 << 16) | (0x30238 >> 2),
	0x00000000,
	(0x0e00 << 16) | (0x30250 >> 2),
	0x00000000,
	(0x0e00 << 16) | (0x30254 >> 2),
	0x00000000,
	(0x0e00 << 16) | (0x30258 >> 2),
	0x00000000,
	(0x0e00 << 16) | (0x3025c >> 2),
	0x00000000,
	(0x4e00 << 16) | (0xc900 >> 2),
	0x00000000,
	(0x5e00 << 16) | (0xc900 >> 2),
	0x00000000,
	(0x6e00 << 16) | (0xc900 >> 2),
	0x00000000,
	(0x7e00 << 16) | (0xc900 >> 2),
	0x00000000,
	(0x8e00 << 16) | (0xc900 >> 2),
	0x00000000,
	(0x9e00 << 16) | (0xc900 >> 2),
	0x00000000,
	(0xae00 << 16) | (0xc900 >> 2),
	0x00000000,
	(0xbe00 << 16) | (0xc900 >> 2),
	0x00000000,
	(0x4e00 << 16) | (0xc904 >> 2),
	0x00000000,
	(0x5e00 << 16) | (0xc904 >> 2),
	0x00000000,
	(0x6e00 << 16) | (0xc904 >> 2),
	0x00000000,
	(0x7e00 << 16) | (0xc904 >> 2),
	0x00000000,
	(0x8e00 << 16) | (0xc904 >> 2),
	0x00000000,
	(0x9e00 << 16) | (0xc904 >> 2),
	0x00000000,
	(0xae00 << 16) | (0xc904 >> 2),
	0x00000000,
	(0xbe00 << 16) | (0xc904 >> 2),
	0x00000000,
	(0x4e00 << 16) | (0xc908 >> 2),
	0x00000000,
	(0x5e00 << 16) | (0xc908 >> 2),
	0x00000000,
	(0x6e00 << 16) | (0xc908 >> 2),
	0x00000000,
	(0x7e00 << 16) | (0xc908 >> 2),
	0x00000000,
	(0x8e00 << 16) | (0xc908 >> 2),
	0x00000000,
	(0x9e00 << 16) | (0xc908 >> 2),
	0x00000000,
	(0xae00 << 16) | (0xc908 >> 2),
	0x00000000,
	(0xbe00 << 16) | (0xc908 >> 2),
	0x00000000,
	(0x4e00 << 16) | (0xc90c >> 2),
	0x00000000,
	(0x5e00 << 16) | (0xc90c >> 2),
	0x00000000,
	(0x6e00 << 16) | (0xc90c >> 2),
	0x00000000,
	(0x7e00 << 16) | (0xc90c >> 2),
	0x00000000,
	(0x8e00 << 16) | (0xc90c >> 2),
	0x00000000,
	(0x9e00 << 16) | (0xc90c >> 2),
	0x00000000,
	(0xae00 << 16) | (0xc90c >> 2),
	0x00000000,
	(0xbe00 << 16) | (0xc90c >> 2),
	0x00000000,
	(0x4e00 << 16) | (0xc910 >> 2),
	0x00000000,
	(0x5e00 << 16) | (0xc910 >> 2),
	0x00000000,
	(0x6e00 << 16) | (0xc910 >> 2),
	0x00000000,
	(0x7e00 << 16) | (0xc910 >> 2),
	0x00000000,
	(0x8e00 << 16) | (0xc910 >> 2),
	0x00000000,
	(0x9e00 << 16) | (0xc910 >> 2),
	0x00000000,
	(0xae00 << 16) | (0xc910 >> 2),
	0x00000000,
	(0xbe00 << 16) | (0xc910 >> 2),
	0x00000000,
	(0x0e00 << 16) | (0xc99c >> 2),
	0x00000000,
	(0x0e00 << 16) | (0x9834 >> 2),
	0x00000000,
	(0x0000 << 16) | (0x30f00 >> 2),
	0x00000000,
	(0x0001 << 16) | (0x30f00 >> 2),
	0x00000000,
	(0x0000 << 16) | (0x30f04 >> 2),
	0x00000000,
	(0x0001 << 16) | (0x30f04 >> 2),
	0x00000000,
	(0x0000 << 16) | (0x30f08 >> 2),
	0x00000000,
	(0x0001 << 16) | (0x30f08 >> 2),
	0x00000000,
	(0x0000 << 16) | (0x30f0c >> 2),
	0x00000000,
	(0x0001 << 16) | (0x30f0c >> 2),
	0x00000000,
	(0x0600 << 16) | (0x9b7c >> 2),
	0x00000000,
	(0x0e00 << 16) | (0x8a14 >> 2),
	0x00000000,
	(0x0e00 << 16) | (0x8a18 >> 2),
	0x00000000,
	(0x0600 << 16) | (0x30a00 >> 2),
	0x00000000,
	(0x0e00 << 16) | (0x8bf0 >> 2),
	0x00000000,
	(0x0e00 << 16) | (0x8bcc >> 2),
	0x00000000,
	(0x0e00 << 16) | (0x8b24 >> 2),
	0x00000000,
	(0x0e00 << 16) | (0x30a04 >> 2),
	0x00000000,
	(0x0600 << 16) | (0x30a10 >> 2),
	0x00000000,
	(0x0600 << 16) | (0x30a14 >> 2),
	0x00000000,
	(0x0600 << 16) | (0x30a18 >> 2),
	0x00000000,
	(0x0600 << 16) | (0x30a2c >> 2),
	0x00000000,
	(0x0e00 << 16) | (0xc700 >> 2),
	0x00000000,
	(0x0e00 << 16) | (0xc704 >> 2),
	0x00000000,
	(0x0e00 << 16) | (0xc708 >> 2),
	0x00000000,
	(0x0e00 << 16) | (0xc768 >> 2),
	0x00000000,
	(0x0400 << 16) | (0xc770 >> 2),
	0x00000000,
	(0x0400 << 16) | (0xc774 >> 2),
	0x00000000,
	(0x0400 << 16) | (0xc778 >> 2),
	0x00000000,
	(0x0400 << 16) | (0xc77c >> 2),
	0x00000000,
	(0x0400 << 16) | (0xc780 >> 2),
	0x00000000,
	(0x0400 << 16) | (0xc784 >> 2),
	0x00000000,
	(0x0400 << 16) | (0xc788 >> 2),
	0x00000000,
	(0x0400 << 16) | (0xc78c >> 2),
	0x00000000,
	(0x0400 << 16) | (0xc798 >> 2),
	0x00000000,
	(0x0400 << 16) | (0xc79c >> 2),
	0x00000000,
	(0x0400 << 16) | (0xc7a0 >> 2),
	0x00000000,
	(0x0400 << 16) | (0xc7a4 >> 2),
	0x00000000,
	(0x0400 << 16) | (0xc7a8 >> 2),
	0x00000000,
	(0x0400 << 16) | (0xc7ac >> 2),
	0x00000000,
	(0x0400 << 16) | (0xc7b0 >> 2),
	0x00000000,
	(0x0400 << 16) | (0xc7b4 >> 2),
	0x00000000,
	(0x0e00 << 16) | (0x9100 >> 2),
	0x00000000,
	(0x0e00 << 16) | (0x3c010 >> 2),
	0x00000000,
	(0x0e00 << 16) | (0x92a8 >> 2),
	0x00000000,
	(0x0e00 << 16) | (0x92ac >> 2),
	0x00000000,
	(0x0e00 << 16) | (0x92b4 >> 2),
	0x00000000,
	(0x0e00 << 16) | (0x92b8 >> 2),
	0x00000000,
	(0x0e00 << 16) | (0x92bc >> 2),
	0x00000000,
	(0x0e00 << 16) | (0x92c0 >> 2),
	0x00000000,
	(0x0e00 << 16) | (0x92c4 >> 2),
	0x00000000,
	(0x0e00 << 16) | (0x92c8 >> 2),
	0x00000000,
	(0x0e00 << 16) | (0x92cc >> 2),
	0x00000000,
	(0x0e00 << 16) | (0x92d0 >> 2),
	0x00000000,
	(0x0e00 << 16) | (0x8c00 >> 2),
	0x00000000,
	(0x0e00 << 16) | (0x8c04 >> 2),
	0x00000000,
	(0x0e00 << 16) | (0x8c20 >> 2),
	0x00000000,
	(0x0e00 << 16) | (0x8c38 >> 2),
	0x00000000,
	(0x0e00 << 16) | (0x8c3c >> 2),
	0x00000000,
	(0x0e00 << 16) | (0xae00 >> 2),
	0x00000000,
	(0x0e00 << 16) | (0x9604 >> 2),
	0x00000000,
	(0x0e00 << 16) | (0xac08 >> 2),
	0x00000000,
	(0x0e00 << 16) | (0xac0c >> 2),
	0x00000000,
	(0x0e00 << 16) | (0xac10 >> 2),
	0x00000000,
	(0x0e00 << 16) | (0xac14 >> 2),
	0x00000000,
	(0x0e00 << 16) | (0xac58 >> 2),
	0x00000000,
	(0x0e00 << 16) | (0xac68 >> 2),
	0x00000000,
	(0x0e00 << 16) | (0xac6c >> 2),
	0x00000000,
	(0x0e00 << 16) | (0xac70 >> 2),
	0x00000000,
	(0x0e00 << 16) | (0xac74 >> 2),
	0x00000000,
	(0x0e00 << 16) | (0xac78 >> 2),
	0x00000000,
	(0x0e00 << 16) | (0xac7c >> 2),
	0x00000000,
	(0x0e00 << 16) | (0xac80 >> 2),
	0x00000000,
	(0x0e00 << 16) | (0xac84 >> 2),
	0x00000000,
	(0x0e00 << 16) | (0xac88 >> 2),
	0x00000000,
	(0x0e00 << 16) | (0xac8c >> 2),
	0x00000000,
	(0x0e00 << 16) | (0x970c >> 2),
	0x00000000,
	(0x0e00 << 16) | (0x9714 >> 2),
	0x00000000,
	(0x0e00 << 16) | (0x9718 >> 2),
	0x00000000,
	(0x0e00 << 16) | (0x971c >> 2),
	0x00000000,
	(0x0e00 << 16) | (0x31068 >> 2),
	0x00000000,
	(0x4e00 << 16) | (0x31068 >> 2),
	0x00000000,
	(0x5e00 << 16) | (0x31068 >> 2),
	0x00000000,
	(0x6e00 << 16) | (0x31068 >> 2),
	0x00000000,
	(0x7e00 << 16) | (0x31068 >> 2),
	0x00000000,
	(0x8e00 << 16) | (0x31068 >> 2),
	0x00000000,
	(0x9e00 << 16) | (0x31068 >> 2),
	0x00000000,
	(0xae00 << 16) | (0x31068 >> 2),
	0x00000000,
	(0xbe00 << 16) | (0x31068 >> 2),
	0x00000000,
	(0x0e00 << 16) | (0xcd10 >> 2),
	0x00000000,
	(0x0e00 << 16) | (0xcd14 >> 2),
	0x00000000,
	(0x0e00 << 16) | (0x88b0 >> 2),
	0x00000000,
	(0x0e00 << 16) | (0x88b4 >> 2),
	0x00000000,
	(0x0e00 << 16) | (0x88b8 >> 2),
	0x00000000,
	(0x0e00 << 16) | (0x88bc >> 2),
	0x00000000,
	(0x0400 << 16) | (0x89c0 >> 2),
	0x00000000,
	(0x0e00 << 16) | (0x88c4 >> 2),
	0x00000000,
	(0x0e00 << 16) | (0x88c8 >> 2),
	0x00000000,
	(0x0e00 << 16) | (0x88d0 >> 2),
	0x00000000,
	(0x0e00 << 16) | (0x88d4 >> 2),
	0x00000000,
	(0x0e00 << 16) | (0x88d8 >> 2),
	0x00000000,
	(0x0e00 << 16) | (0x8980 >> 2),
	0x00000000,
	(0x0e00 << 16) | (0x30938 >> 2),
	0x00000000,
	(0x0e00 << 16) | (0x3093c >> 2),
	0x00000000,
	(0x0e00 << 16) | (0x30940 >> 2),
	0x00000000,
	(0x0e00 << 16) | (0x89a0 >> 2),
	0x00000000,
	(0x0e00 << 16) | (0x30900 >> 2),
	0x00000000,
	(0x0e00 << 16) | (0x30904 >> 2),
	0x00000000,
	(0x0e00 << 16) | (0x89b4 >> 2),
	0x00000000,
	(0x0e00 << 16) | (0x3c210 >> 2),
	0x00000000,
	(0x0e00 << 16) | (0x3c214 >> 2),
	0x00000000,
	(0x0e00 << 16) | (0x3c218 >> 2),
	0x00000000,
	(0x0e00 << 16) | (0x8904 >> 2),
	0x00000000,
	0x5,
	(0x0e00 << 16) | (0x8c28 >> 2),
	(0x0e00 << 16) | (0x8c2c >> 2),
	(0x0e00 << 16) | (0x8c30 >> 2),
	(0x0e00 << 16) | (0x8c34 >> 2),
	(0x0e00 << 16) | (0x9600 >> 2),
};

static const u32 kalindi_rlc_save_restore_register_list[] = {
	(0x0e00 << 16) | (0xc12c >> 2),
	0x00000000,
	(0x0e00 << 16) | (0xc140 >> 2),
	0x00000000,
	(0x0e00 << 16) | (0xc150 >> 2),
	0x00000000,
	(0x0e00 << 16) | (0xc15c >> 2),
	0x00000000,
	(0x0e00 << 16) | (0xc168 >> 2),
	0x00000000,
	(0x0e00 << 16) | (0xc170 >> 2),
	0x00000000,
	(0x0e00 << 16) | (0xc204 >> 2),
	0x00000000,
	(0x0e00 << 16) | (0xc2b4 >> 2),
	0x00000000,
	(0x0e00 << 16) | (0xc2b8 >> 2),
	0x00000000,
	(0x0e00 << 16) | (0xc2bc >> 2),
	0x00000000,
	(0x0e00 << 16) | (0xc2c0 >> 2),
	0x00000000,
	(0x0e00 << 16) | (0x8228 >> 2),
	0x00000000,
	(0x0e00 << 16) | (0x829c >> 2),
	0x00000000,
	(0x0e00 << 16) | (0x869c >> 2),
	0x00000000,
	(0x0600 << 16) | (0x98f4 >> 2),
	0x00000000,
	(0x0e00 << 16) | (0x98f8 >> 2),
	0x00000000,
	(0x0e00 << 16) | (0x9900 >> 2),
	0x00000000,
	(0x0e00 << 16) | (0xc260 >> 2),
	0x00000000,
	(0x0e00 << 16) | (0x90e8 >> 2),
	0x00000000,
	(0x0e00 << 16) | (0x3c000 >> 2),
	0x00000000,
	(0x0e00 << 16) | (0x3c00c >> 2),
	0x00000000,
	(0x0e00 << 16) | (0x8c1c >> 2),
	0x00000000,
	(0x0e00 << 16) | (0x9700 >> 2),
	0x00000000,
	(0x0e00 << 16) | (0xcd20 >> 2),
	0x00000000,
	(0x4e00 << 16) | (0xcd20 >> 2),
	0x00000000,
	(0x5e00 << 16) | (0xcd20 >> 2),
	0x00000000,
	(0x6e00 << 16) | (0xcd20 >> 2),
	0x00000000,
	(0x7e00 << 16) | (0xcd20 >> 2),
	0x00000000,
	(0x0e00 << 16) | (0x89bc >> 2),
	0x00000000,
	(0x0e00 << 16) | (0x8900 >> 2),
	0x00000000,
	0x3,
	(0x0e00 << 16) | (0xc130 >> 2),
	0x00000000,
	(0x0e00 << 16) | (0xc134 >> 2),
	0x00000000,
	(0x0e00 << 16) | (0xc1fc >> 2),
	0x00000000,
	(0x0e00 << 16) | (0xc208 >> 2),
	0x00000000,
	(0x0e00 << 16) | (0xc264 >> 2),
	0x00000000,
	(0x0e00 << 16) | (0xc268 >> 2),
	0x00000000,
	(0x0e00 << 16) | (0xc26c >> 2),
	0x00000000,
	(0x0e00 << 16) | (0xc270 >> 2),
	0x00000000,
	(0x0e00 << 16) | (0xc274 >> 2),
	0x00000000,
	(0x0e00 << 16) | (0xc28c >> 2),
	0x00000000,
	(0x0e00 << 16) | (0xc290 >> 2),
	0x00000000,
	(0x0e00 << 16) | (0xc294 >> 2),
	0x00000000,
	(0x0e00 << 16) | (0xc298 >> 2),
	0x00000000,
	(0x0e00 << 16) | (0xc2a0 >> 2),
	0x00000000,
	(0x0e00 << 16) | (0xc2a4 >> 2),
	0x00000000,
	(0x0e00 << 16) | (0xc2a8 >> 2),
	0x00000000,
	(0x0e00 << 16) | (0xc2ac >> 2),
	0x00000000,
	(0x0e00 << 16) | (0x301d0 >> 2),
	0x00000000,
	(0x0e00 << 16) | (0x30238 >> 2),
	0x00000000,
	(0x0e00 << 16) | (0x30250 >> 2),
	0x00000000,
	(0x0e00 << 16) | (0x30254 >> 2),
	0x00000000,
	(0x0e00 << 16) | (0x30258 >> 2),
	0x00000000,
	(0x0e00 << 16) | (0x3025c >> 2),
	0x00000000,
	(0x4e00 << 16) | (0xc900 >> 2),
	0x00000000,
	(0x5e00 << 16) | (0xc900 >> 2),
	0x00000000,
	(0x6e00 << 16) | (0xc900 >> 2),
	0x00000000,
	(0x7e00 << 16) | (0xc900 >> 2),
	0x00000000,
	(0x4e00 << 16) | (0xc904 >> 2),
	0x00000000,
	(0x5e00 << 16) | (0xc904 >> 2),
	0x00000000,
	(0x6e00 << 16) | (0xc904 >> 2),
	0x00000000,
	(0x7e00 << 16) | (0xc904 >> 2),
	0x00000000,
	(0x4e00 << 16) | (0xc908 >> 2),
	0x00000000,
	(0x5e00 << 16) | (0xc908 >> 2),
	0x00000000,
	(0x6e00 << 16) | (0xc908 >> 2),
	0x00000000,
	(0x7e00 << 16) | (0xc908 >> 2),
	0x00000000,
	(0x4e00 << 16) | (0xc90c >> 2),
	0x00000000,
	(0x5e00 << 16) | (0xc90c >> 2),
	0x00000000,
	(0x6e00 << 16) | (0xc90c >> 2),
	0x00000000,
	(0x7e00 << 16) | (0xc90c >> 2),
	0x00000000,
	(0x4e00 << 16) | (0xc910 >> 2),
	0x00000000,
	(0x5e00 << 16) | (0xc910 >> 2),
	0x00000000,
	(0x6e00 << 16) | (0xc910 >> 2),
	0x00000000,
	(0x7e00 << 16) | (0xc910 >> 2),
	0x00000000,
	(0x0e00 << 16) | (0xc99c >> 2),
	0x00000000,
	(0x0e00 << 16) | (0x9834 >> 2),
	0x00000000,
	(0x0000 << 16) | (0x30f00 >> 2),
	0x00000000,
	(0x0000 << 16) | (0x30f04 >> 2),
	0x00000000,
	(0x0000 << 16) | (0x30f08 >> 2),
	0x00000000,
	(0x0000 << 16) | (0x30f0c >> 2),
	0x00000000,
	(0x0600 << 16) | (0x9b7c >> 2),
	0x00000000,
	(0x0e00 << 16) | (0x8a14 >> 2),
	0x00000000,
	(0x0e00 << 16) | (0x8a18 >> 2),
	0x00000000,
	(0x0600 << 16) | (0x30a00 >> 2),
	0x00000000,
	(0x0e00 << 16) | (0x8bf0 >> 2),
	0x00000000,
	(0x0e00 << 16) | (0x8bcc >> 2),
	0x00000000,
	(0x0e00 << 16) | (0x8b24 >> 2),
	0x00000000,
	(0x0e00 << 16) | (0x30a04 >> 2),
	0x00000000,
	(0x0600 << 16) | (0x30a10 >> 2),
	0x00000000,
	(0x0600 << 16) | (0x30a14 >> 2),
	0x00000000,
	(0x0600 << 16) | (0x30a18 >> 2),
	0x00000000,
	(0x0600 << 16) | (0x30a2c >> 2),
	0x00000000,
	(0x0e00 << 16) | (0xc700 >> 2),
	0x00000000,
	(0x0e00 << 16) | (0xc704 >> 2),
	0x00000000,
	(0x0e00 << 16) | (0xc708 >> 2),
	0x00000000,
	(0x0e00 << 16) | (0xc768 >> 2),
	0x00000000,
	(0x0400 << 16) | (0xc770 >> 2),
	0x00000000,
	(0x0400 << 16) | (0xc774 >> 2),
	0x00000000,
	(0x0400 << 16) | (0xc798 >> 2),
	0x00000000,
	(0x0400 << 16) | (0xc79c >> 2),
	0x00000000,
	(0x0e00 << 16) | (0x9100 >> 2),
	0x00000000,
	(0x0e00 << 16) | (0x3c010 >> 2),
	0x00000000,
	(0x0e00 << 16) | (0x8c00 >> 2),
	0x00000000,
	(0x0e00 << 16) | (0x8c04 >> 2),
	0x00000000,
	(0x0e00 << 16) | (0x8c20 >> 2),
	0x00000000,
	(0x0e00 << 16) | (0x8c38 >> 2),
	0x00000000,
	(0x0e00 << 16) | (0x8c3c >> 2),
	0x00000000,
	(0x0e00 << 16) | (0xae00 >> 2),
	0x00000000,
	(0x0e00 << 16) | (0x9604 >> 2),
	0x00000000,
	(0x0e00 << 16) | (0xac08 >> 2),
	0x00000000,
	(0x0e00 << 16) | (0xac0c >> 2),
	0x00000000,
	(0x0e00 << 16) | (0xac10 >> 2),
	0x00000000,
	(0x0e00 << 16) | (0xac14 >> 2),
	0x00000000,
	(0x0e00 << 16) | (0xac58 >> 2),
	0x00000000,
	(0x0e00 << 16) | (0xac68 >> 2),
	0x00000000,
	(0x0e00 << 16) | (0xac6c >> 2),
	0x00000000,
	(0x0e00 << 16) | (0xac70 >> 2),
	0x00000000,
	(0x0e00 << 16) | (0xac74 >> 2),
	0x00000000,
	(0x0e00 << 16) | (0xac78 >> 2),
	0x00000000,
	(0x0e00 << 16) | (0xac7c >> 2),
	0x00000000,
	(0x0e00 << 16) | (0xac80 >> 2),
	0x00000000,
	(0x0e00 << 16) | (0xac84 >> 2),
	0x00000000,
	(0x0e00 << 16) | (0xac88 >> 2),
	0x00000000,
	(0x0e00 << 16) | (0xac8c >> 2),
	0x00000000,
	(0x0e00 << 16) | (0x970c >> 2),
	0x00000000,
	(0x0e00 << 16) | (0x9714 >> 2),
	0x00000000,
	(0x0e00 << 16) | (0x9718 >> 2),
	0x00000000,
	(0x0e00 << 16) | (0x971c >> 2),
	0x00000000,
	(0x0e00 << 16) | (0x31068 >> 2),
	0x00000000,
	(0x4e00 << 16) | (0x31068 >> 2),
	0x00000000,
	(0x5e00 << 16) | (0x31068 >> 2),
	0x00000000,
	(0x6e00 << 16) | (0x31068 >> 2),
	0x00000000,
	(0x7e00 << 16) | (0x31068 >> 2),
	0x00000000,
	(0x0e00 << 16) | (0xcd10 >> 2),
	0x00000000,
	(0x0e00 << 16) | (0xcd14 >> 2),
	0x00000000,
	(0x0e00 << 16) | (0x88b0 >> 2),
	0x00000000,
	(0x0e00 << 16) | (0x88b4 >> 2),
	0x00000000,
	(0x0e00 << 16) | (0x88b8 >> 2),
	0x00000000,
	(0x0e00 << 16) | (0x88bc >> 2),
	0x00000000,
	(0x0400 << 16) | (0x89c0 >> 2),
	0x00000000,
	(0x0e00 << 16) | (0x88c4 >> 2),
	0x00000000,
	(0x0e00 << 16) | (0x88c8 >> 2),
	0x00000000,
	(0x0e00 << 16) | (0x88d0 >> 2),
	0x00000000,
	(0x0e00 << 16) | (0x88d4 >> 2),
	0x00000000,
	(0x0e00 << 16) | (0x88d8 >> 2),
	0x00000000,
	(0x0e00 << 16) | (0x8980 >> 2),
	0x00000000,
	(0x0e00 << 16) | (0x30938 >> 2),
	0x00000000,
	(0x0e00 << 16) | (0x3093c >> 2),
	0x00000000,
	(0x0e00 << 16) | (0x30940 >> 2),
	0x00000000,
	(0x0e00 << 16) | (0x89a0 >> 2),
	0x00000000,
	(0x0e00 << 16) | (0x30900 >> 2),
	0x00000000,
	(0x0e00 << 16) | (0x30904 >> 2),
	0x00000000,
	(0x0e00 << 16) | (0x89b4 >> 2),
	0x00000000,
	(0x0e00 << 16) | (0x3e1fc >> 2),
	0x00000000,
	(0x0e00 << 16) | (0x3c210 >> 2),
	0x00000000,
	(0x0e00 << 16) | (0x3c214 >> 2),
	0x00000000,
	(0x0e00 << 16) | (0x3c218 >> 2),
	0x00000000,
	(0x0e00 << 16) | (0x8904 >> 2),
	0x00000000,
	0x5,
	(0x0e00 << 16) | (0x8c28 >> 2),
	(0x0e00 << 16) | (0x8c2c >> 2),
	(0x0e00 << 16) | (0x8c30 >> 2),
	(0x0e00 << 16) | (0x8c34 >> 2),
	(0x0e00 << 16) | (0x9600 >> 2),
};

static u32 gfx_v7_0_get_csb_size(struct amdgpu_device *adev);
static void gfx_v7_0_get_csb_buffer(struct amdgpu_device *adev, volatile u32 *buffer);
static void gfx_v7_0_init_pg(struct amdgpu_device *adev);
static void gfx_v7_0_get_cu_info(struct amdgpu_device *adev);

static void gfx_v7_0_free_microcode(struct amdgpu_device *adev)
{
	amdgpu_ucode_release(&adev->gfx.pfp_fw);
	amdgpu_ucode_release(&adev->gfx.me_fw);
	amdgpu_ucode_release(&adev->gfx.ce_fw);
	amdgpu_ucode_release(&adev->gfx.mec_fw);
	amdgpu_ucode_release(&adev->gfx.mec2_fw);
	amdgpu_ucode_release(&adev->gfx.rlc_fw);
}

/*
 * Core functions
 */
/**
 * gfx_v7_0_init_microcode - load ucode images from disk
 *
 * @adev: amdgpu_device pointer
 *
 * Use the firmware interface to load the ucode images into
 * the driver (not loaded into hw).
 * Returns 0 on success, error on failure.
 */
static int gfx_v7_0_init_microcode(struct amdgpu_device *adev)
{
	const char *chip_name;
	int err;

	DRM_DEBUG("\n");

	switch (adev->asic_type) {
	case CHIP_BONAIRE:
		chip_name = "bonaire";
		break;
	case CHIP_HAWAII:
		chip_name = "hawaii";
		break;
	case CHIP_KAVERI:
		chip_name = "kaveri";
		break;
	case CHIP_KABINI:
		chip_name = "kabini";
		break;
	case CHIP_MULLINS:
		chip_name = "mullins";
		break;
	default:
		BUG();
	}

	err = amdgpu_ucode_request(adev, &adev->gfx.pfp_fw,
				   AMDGPU_UCODE_REQUIRED,
				   "amdgpu/%s_pfp.bin", chip_name);
	if (err)
		goto out;

	err = amdgpu_ucode_request(adev, &adev->gfx.me_fw,
				   AMDGPU_UCODE_REQUIRED,
				   "amdgpu/%s_me.bin", chip_name);
	if (err)
		goto out;

	err = amdgpu_ucode_request(adev, &adev->gfx.ce_fw,
				   AMDGPU_UCODE_REQUIRED,
				   "amdgpu/%s_ce.bin", chip_name);
	if (err)
		goto out;

	err = amdgpu_ucode_request(adev, &adev->gfx.mec_fw,
				   AMDGPU_UCODE_REQUIRED,
				   "amdgpu/%s_mec.bin", chip_name);
	if (err)
		goto out;

	if (adev->asic_type == CHIP_KAVERI) {
		err = amdgpu_ucode_request(adev, &adev->gfx.mec2_fw,
					   AMDGPU_UCODE_REQUIRED,
					   "amdgpu/%s_mec2.bin", chip_name);
		if (err)
			goto out;
	}

	err = amdgpu_ucode_request(adev, &adev->gfx.rlc_fw,
				   AMDGPU_UCODE_REQUIRED,
				   "amdgpu/%s_rlc.bin", chip_name);
out:
	if (err) {
		pr_err("gfx7: Failed to load firmware %s gfx firmware\n", chip_name);
		gfx_v7_0_free_microcode(adev);
	}
	return err;
}

/**
 * gfx_v7_0_tiling_mode_table_init - init the hw tiling table
 *
 * @adev: amdgpu_device pointer
 *
 * Starting with SI, the tiling setup is done globally in a
 * set of 32 tiling modes.  Rather than selecting each set of
 * parameters per surface as on older asics, we just select
 * which index in the tiling table we want to use, and the
 * surface uses those parameters (CIK).
 */
static void gfx_v7_0_tiling_mode_table_init(struct amdgpu_device *adev)
{
	const u32 num_tile_mode_states =
			ARRAY_SIZE(adev->gfx.config.tile_mode_array);
	const u32 num_secondary_tile_mode_states =
			ARRAY_SIZE(adev->gfx.config.macrotile_mode_array);
	u32 reg_offset, split_equal_to_row_size;
	uint32_t *tile, *macrotile;

	tile = adev->gfx.config.tile_mode_array;
	macrotile = adev->gfx.config.macrotile_mode_array;

	switch (adev->gfx.config.mem_row_size_in_kb) {
	case 1:
		split_equal_to_row_size = ADDR_SURF_TILE_SPLIT_1KB;
		break;
	case 2:
	default:
		split_equal_to_row_size = ADDR_SURF_TILE_SPLIT_2KB;
		break;
	case 4:
		split_equal_to_row_size = ADDR_SURF_TILE_SPLIT_4KB;
		break;
	}

	for (reg_offset = 0; reg_offset < num_tile_mode_states; reg_offset++)
		tile[reg_offset] = 0;
	for (reg_offset = 0; reg_offset < num_secondary_tile_mode_states; reg_offset++)
		macrotile[reg_offset] = 0;

	switch (adev->asic_type) {
	case CHIP_BONAIRE:
		tile[0] = (ARRAY_MODE(ARRAY_2D_TILED_THIN1) |
			   PIPE_CONFIG(ADDR_SURF_P4_16x16) |
			   TILE_SPLIT(ADDR_SURF_TILE_SPLIT_64B) |
			   MICRO_TILE_MODE_NEW(ADDR_SURF_DEPTH_MICRO_TILING));
		tile[1] = (ARRAY_MODE(ARRAY_2D_TILED_THIN1) |
			   PIPE_CONFIG(ADDR_SURF_P4_16x16) |
			   TILE_SPLIT(ADDR_SURF_TILE_SPLIT_128B) |
			   MICRO_TILE_MODE_NEW(ADDR_SURF_DEPTH_MICRO_TILING));
		tile[2] = (ARRAY_MODE(ARRAY_2D_TILED_THIN1) |
			   PIPE_CONFIG(ADDR_SURF_P4_16x16) |
			   TILE_SPLIT(ADDR_SURF_TILE_SPLIT_256B) |
			   MICRO_TILE_MODE_NEW(ADDR_SURF_DEPTH_MICRO_TILING));
		tile[3] = (ARRAY_MODE(ARRAY_2D_TILED_THIN1) |
			   PIPE_CONFIG(ADDR_SURF_P4_16x16) |
			   TILE_SPLIT(ADDR_SURF_TILE_SPLIT_512B) |
			   MICRO_TILE_MODE_NEW(ADDR_SURF_DEPTH_MICRO_TILING));
		tile[4] = (ARRAY_MODE(ARRAY_2D_TILED_THIN1) |
			   PIPE_CONFIG(ADDR_SURF_P4_16x16) |
			   MICRO_TILE_MODE_NEW(ADDR_SURF_DEPTH_MICRO_TILING) |
			   TILE_SPLIT(split_equal_to_row_size));
		tile[5] = (ARRAY_MODE(ARRAY_1D_TILED_THIN1) |
			   PIPE_CONFIG(ADDR_SURF_P4_16x16) |
			   MICRO_TILE_MODE_NEW(ADDR_SURF_DEPTH_MICRO_TILING));
		tile[6] = (ARRAY_MODE(ARRAY_PRT_TILED_THIN1) |
			   PIPE_CONFIG(ADDR_SURF_P4_16x16) |
			   MICRO_TILE_MODE_NEW(ADDR_SURF_DEPTH_MICRO_TILING) |
			   TILE_SPLIT(split_equal_to_row_size));
		tile[7] = (TILE_SPLIT(split_equal_to_row_size));
		tile[8] = (ARRAY_MODE(ARRAY_LINEAR_ALIGNED) |
			   PIPE_CONFIG(ADDR_SURF_P4_16x16));
		tile[9] = (ARRAY_MODE(ARRAY_1D_TILED_THIN1) |
			   PIPE_CONFIG(ADDR_SURF_P4_16x16) |
			   MICRO_TILE_MODE_NEW(ADDR_SURF_DISPLAY_MICRO_TILING));
		tile[10] = (ARRAY_MODE(ARRAY_2D_TILED_THIN1) |
			    PIPE_CONFIG(ADDR_SURF_P4_16x16) |
			    MICRO_TILE_MODE_NEW(ADDR_SURF_DISPLAY_MICRO_TILING) |
			    SAMPLE_SPLIT(ADDR_SURF_SAMPLE_SPLIT_2));
		tile[11] = (ARRAY_MODE(ARRAY_PRT_TILED_THIN1) |
			    PIPE_CONFIG(ADDR_SURF_P4_16x16) |
			    MICRO_TILE_MODE_NEW(ADDR_SURF_DISPLAY_MICRO_TILING) |
			    SAMPLE_SPLIT(ADDR_SURF_SAMPLE_SPLIT_8));
		tile[12] = (TILE_SPLIT(split_equal_to_row_size));
		tile[13] = (ARRAY_MODE(ARRAY_1D_TILED_THIN1) |
			    PIPE_CONFIG(ADDR_SURF_P4_16x16) |
			    MICRO_TILE_MODE_NEW(ADDR_SURF_THIN_MICRO_TILING));
		tile[14] = (ARRAY_MODE(ARRAY_2D_TILED_THIN1) |
			    PIPE_CONFIG(ADDR_SURF_P4_16x16) |
			    MICRO_TILE_MODE_NEW(ADDR_SURF_THIN_MICRO_TILING) |
			    SAMPLE_SPLIT(ADDR_SURF_SAMPLE_SPLIT_2));
		tile[15] = (ARRAY_MODE(ARRAY_3D_TILED_THIN1) |
			    PIPE_CONFIG(ADDR_SURF_P4_16x16) |
			    MICRO_TILE_MODE_NEW(ADDR_SURF_THIN_MICRO_TILING) |
			    SAMPLE_SPLIT(ADDR_SURF_SAMPLE_SPLIT_2));
		tile[16] = (ARRAY_MODE(ARRAY_PRT_TILED_THIN1) |
			    PIPE_CONFIG(ADDR_SURF_P4_16x16) |
			    MICRO_TILE_MODE_NEW(ADDR_SURF_THIN_MICRO_TILING) |
			    SAMPLE_SPLIT(ADDR_SURF_SAMPLE_SPLIT_8));
		tile[17] = (TILE_SPLIT(split_equal_to_row_size));
		tile[18] = (ARRAY_MODE(ARRAY_1D_TILED_THICK) |
			    PIPE_CONFIG(ADDR_SURF_P4_16x16) |
			    MICRO_TILE_MODE_NEW(ADDR_SURF_THIN_MICRO_TILING) |
			    SAMPLE_SPLIT(ADDR_SURF_SAMPLE_SPLIT_1));
		tile[19] = (ARRAY_MODE(ARRAY_1D_TILED_THICK) |
			    PIPE_CONFIG(ADDR_SURF_P4_16x16) |
			    MICRO_TILE_MODE_NEW(ADDR_SURF_THIN_MICRO_TILING));
		tile[20] = (ARRAY_MODE(ARRAY_2D_TILED_THICK) |
			    PIPE_CONFIG(ADDR_SURF_P4_16x16) |
			    MICRO_TILE_MODE_NEW(ADDR_SURF_THIN_MICRO_TILING) |
			    SAMPLE_SPLIT(ADDR_SURF_SAMPLE_SPLIT_1));
		tile[21] =  (ARRAY_MODE(ARRAY_3D_TILED_THICK) |
			    PIPE_CONFIG(ADDR_SURF_P4_16x16) |
			    MICRO_TILE_MODE_NEW(ADDR_SURF_THIN_MICRO_TILING) |
			    SAMPLE_SPLIT(ADDR_SURF_SAMPLE_SPLIT_1));
		tile[22] = (ARRAY_MODE(ARRAY_PRT_TILED_THICK) |
			    PIPE_CONFIG(ADDR_SURF_P4_16x16) |
			    MICRO_TILE_MODE_NEW(ADDR_SURF_THIN_MICRO_TILING) |
			    SAMPLE_SPLIT(ADDR_SURF_SAMPLE_SPLIT_1));
		tile[23] = (TILE_SPLIT(split_equal_to_row_size));
		tile[24] = (ARRAY_MODE(ARRAY_2D_TILED_THICK) |
			    PIPE_CONFIG(ADDR_SURF_P4_16x16) |
			    MICRO_TILE_MODE_NEW(ADDR_SURF_THIN_MICRO_TILING) |
			    SAMPLE_SPLIT(ADDR_SURF_SAMPLE_SPLIT_1));
		tile[25] = (ARRAY_MODE(ARRAY_2D_TILED_XTHICK) |
			    PIPE_CONFIG(ADDR_SURF_P4_16x16) |
			    MICRO_TILE_MODE_NEW(ADDR_SURF_THIN_MICRO_TILING) |
			    SAMPLE_SPLIT(ADDR_SURF_SAMPLE_SPLIT_1));
		tile[26] = (ARRAY_MODE(ARRAY_3D_TILED_XTHICK) |
			    PIPE_CONFIG(ADDR_SURF_P4_16x16) |
			    MICRO_TILE_MODE_NEW(ADDR_SURF_THIN_MICRO_TILING) |
			    SAMPLE_SPLIT(ADDR_SURF_SAMPLE_SPLIT_1));
		tile[27] = (ARRAY_MODE(ARRAY_1D_TILED_THIN1) |
			    PIPE_CONFIG(ADDR_SURF_P4_16x16) |
			    MICRO_TILE_MODE_NEW(ADDR_SURF_ROTATED_MICRO_TILING));
		tile[28] = (ARRAY_MODE(ARRAY_2D_TILED_THIN1) |
			    PIPE_CONFIG(ADDR_SURF_P4_16x16) |
			    MICRO_TILE_MODE_NEW(ADDR_SURF_ROTATED_MICRO_TILING) |
			    SAMPLE_SPLIT(ADDR_SURF_SAMPLE_SPLIT_2));
		tile[29] = (ARRAY_MODE(ARRAY_PRT_TILED_THIN1) |
			    PIPE_CONFIG(ADDR_SURF_P4_16x16) |
			    MICRO_TILE_MODE_NEW(ADDR_SURF_ROTATED_MICRO_TILING) |
			    SAMPLE_SPLIT(ADDR_SURF_SAMPLE_SPLIT_8));
		tile[30] = (TILE_SPLIT(split_equal_to_row_size));

		macrotile[0] = (BANK_WIDTH(ADDR_SURF_BANK_WIDTH_1) |
				BANK_HEIGHT(ADDR_SURF_BANK_HEIGHT_4) |
				MACRO_TILE_ASPECT(ADDR_SURF_MACRO_ASPECT_4) |
				NUM_BANKS(ADDR_SURF_16_BANK));
		macrotile[1] = (BANK_WIDTH(ADDR_SURF_BANK_WIDTH_1) |
				BANK_HEIGHT(ADDR_SURF_BANK_HEIGHT_2) |
				MACRO_TILE_ASPECT(ADDR_SURF_MACRO_ASPECT_4) |
				NUM_BANKS(ADDR_SURF_16_BANK));
		macrotile[2] = (BANK_WIDTH(ADDR_SURF_BANK_WIDTH_1) |
				BANK_HEIGHT(ADDR_SURF_BANK_HEIGHT_1) |
				MACRO_TILE_ASPECT(ADDR_SURF_MACRO_ASPECT_2) |
				NUM_BANKS(ADDR_SURF_16_BANK));
		macrotile[3] = (BANK_WIDTH(ADDR_SURF_BANK_WIDTH_1) |
				BANK_HEIGHT(ADDR_SURF_BANK_HEIGHT_1) |
				MACRO_TILE_ASPECT(ADDR_SURF_MACRO_ASPECT_2) |
				NUM_BANKS(ADDR_SURF_16_BANK));
		macrotile[4] = (BANK_WIDTH(ADDR_SURF_BANK_WIDTH_1) |
				BANK_HEIGHT(ADDR_SURF_BANK_HEIGHT_1) |
				MACRO_TILE_ASPECT(ADDR_SURF_MACRO_ASPECT_2) |
				NUM_BANKS(ADDR_SURF_16_BANK));
		macrotile[5] = (BANK_WIDTH(ADDR_SURF_BANK_WIDTH_1) |
				BANK_HEIGHT(ADDR_SURF_BANK_HEIGHT_1) |
				MACRO_TILE_ASPECT(ADDR_SURF_MACRO_ASPECT_2) |
				NUM_BANKS(ADDR_SURF_8_BANK));
		macrotile[6] = (BANK_WIDTH(ADDR_SURF_BANK_WIDTH_1) |
				BANK_HEIGHT(ADDR_SURF_BANK_HEIGHT_1) |
				MACRO_TILE_ASPECT(ADDR_SURF_MACRO_ASPECT_1) |
				NUM_BANKS(ADDR_SURF_4_BANK));
		macrotile[8] = (BANK_WIDTH(ADDR_SURF_BANK_WIDTH_2) |
				BANK_HEIGHT(ADDR_SURF_BANK_HEIGHT_8) |
				MACRO_TILE_ASPECT(ADDR_SURF_MACRO_ASPECT_4) |
				NUM_BANKS(ADDR_SURF_16_BANK));
		macrotile[9] = (BANK_WIDTH(ADDR_SURF_BANK_WIDTH_2) |
				BANK_HEIGHT(ADDR_SURF_BANK_HEIGHT_4) |
				MACRO_TILE_ASPECT(ADDR_SURF_MACRO_ASPECT_4) |
				NUM_BANKS(ADDR_SURF_16_BANK));
		macrotile[10] = (BANK_WIDTH(ADDR_SURF_BANK_WIDTH_1) |
				BANK_HEIGHT(ADDR_SURF_BANK_HEIGHT_4) |
				MACRO_TILE_ASPECT(ADDR_SURF_MACRO_ASPECT_4) |
				NUM_BANKS(ADDR_SURF_16_BANK));
		macrotile[11] = (BANK_WIDTH(ADDR_SURF_BANK_WIDTH_1) |
				BANK_HEIGHT(ADDR_SURF_BANK_HEIGHT_2) |
				MACRO_TILE_ASPECT(ADDR_SURF_MACRO_ASPECT_4) |
				NUM_BANKS(ADDR_SURF_16_BANK));
		macrotile[12] = (BANK_WIDTH(ADDR_SURF_BANK_WIDTH_1) |
				BANK_HEIGHT(ADDR_SURF_BANK_HEIGHT_1) |
				MACRO_TILE_ASPECT(ADDR_SURF_MACRO_ASPECT_2) |
				NUM_BANKS(ADDR_SURF_16_BANK));
		macrotile[13] = (BANK_WIDTH(ADDR_SURF_BANK_WIDTH_1) |
				BANK_HEIGHT(ADDR_SURF_BANK_HEIGHT_1) |
				MACRO_TILE_ASPECT(ADDR_SURF_MACRO_ASPECT_2) |
				NUM_BANKS(ADDR_SURF_8_BANK));
		macrotile[14] = (BANK_WIDTH(ADDR_SURF_BANK_WIDTH_1) |
				BANK_HEIGHT(ADDR_SURF_BANK_HEIGHT_1) |
				MACRO_TILE_ASPECT(ADDR_SURF_MACRO_ASPECT_1) |
				NUM_BANKS(ADDR_SURF_4_BANK));

		for (reg_offset = 0; reg_offset < num_tile_mode_states; reg_offset++)
			WREG32(mmGB_TILE_MODE0 + reg_offset, tile[reg_offset]);
		for (reg_offset = 0; reg_offset < num_secondary_tile_mode_states; reg_offset++)
			if (reg_offset != 7)
				WREG32(mmGB_MACROTILE_MODE0 + reg_offset, macrotile[reg_offset]);
		break;
	case CHIP_HAWAII:
		tile[0] = (ARRAY_MODE(ARRAY_2D_TILED_THIN1) |
			   PIPE_CONFIG(ADDR_SURF_P16_32x32_16x16) |
			   TILE_SPLIT(ADDR_SURF_TILE_SPLIT_64B) |
			   MICRO_TILE_MODE_NEW(ADDR_SURF_DEPTH_MICRO_TILING));
		tile[1] = (ARRAY_MODE(ARRAY_2D_TILED_THIN1) |
			   PIPE_CONFIG(ADDR_SURF_P16_32x32_16x16) |
			   TILE_SPLIT(ADDR_SURF_TILE_SPLIT_128B) |
			   MICRO_TILE_MODE_NEW(ADDR_SURF_DEPTH_MICRO_TILING));
		tile[2] = (ARRAY_MODE(ARRAY_2D_TILED_THIN1) |
			   PIPE_CONFIG(ADDR_SURF_P16_32x32_16x16) |
			   TILE_SPLIT(ADDR_SURF_TILE_SPLIT_256B) |
			   MICRO_TILE_MODE_NEW(ADDR_SURF_DEPTH_MICRO_TILING));
		tile[3] = (ARRAY_MODE(ARRAY_2D_TILED_THIN1) |
			   PIPE_CONFIG(ADDR_SURF_P16_32x32_16x16) |
			   TILE_SPLIT(ADDR_SURF_TILE_SPLIT_512B) |
			   MICRO_TILE_MODE_NEW(ADDR_SURF_DEPTH_MICRO_TILING));
		tile[4] = (ARRAY_MODE(ARRAY_2D_TILED_THIN1) |
			   PIPE_CONFIG(ADDR_SURF_P16_32x32_16x16) |
			   MICRO_TILE_MODE_NEW(ADDR_SURF_DEPTH_MICRO_TILING) |
			   TILE_SPLIT(split_equal_to_row_size));
		tile[5] = (ARRAY_MODE(ARRAY_1D_TILED_THIN1) |
			   PIPE_CONFIG(ADDR_SURF_P16_32x32_16x16) |
			   MICRO_TILE_MODE_NEW(ADDR_SURF_DEPTH_MICRO_TILING) |
			   TILE_SPLIT(split_equal_to_row_size));
		tile[6] = (ARRAY_MODE(ARRAY_PRT_TILED_THIN1) |
			   PIPE_CONFIG(ADDR_SURF_P16_32x32_16x16) |
			   MICRO_TILE_MODE_NEW(ADDR_SURF_DEPTH_MICRO_TILING) |
			   TILE_SPLIT(split_equal_to_row_size));
		tile[7] = (ARRAY_MODE(ARRAY_PRT_TILED_THIN1) |
			   PIPE_CONFIG(ADDR_SURF_P4_16x16) |
			   MICRO_TILE_MODE_NEW(ADDR_SURF_DEPTH_MICRO_TILING) |
			   TILE_SPLIT(split_equal_to_row_size));
		tile[8] = (ARRAY_MODE(ARRAY_LINEAR_ALIGNED) |
			   PIPE_CONFIG(ADDR_SURF_P16_32x32_16x16));
		tile[9] = (ARRAY_MODE(ARRAY_1D_TILED_THIN1) |
			   PIPE_CONFIG(ADDR_SURF_P16_32x32_16x16) |
			   MICRO_TILE_MODE_NEW(ADDR_SURF_DISPLAY_MICRO_TILING));
		tile[10] = (ARRAY_MODE(ARRAY_2D_TILED_THIN1) |
			    PIPE_CONFIG(ADDR_SURF_P16_32x32_16x16) |
			    MICRO_TILE_MODE_NEW(ADDR_SURF_DISPLAY_MICRO_TILING) |
			    SAMPLE_SPLIT(ADDR_SURF_SAMPLE_SPLIT_2));
		tile[11] = (ARRAY_MODE(ARRAY_PRT_TILED_THIN1) |
			    PIPE_CONFIG(ADDR_SURF_P16_32x32_16x16) |
			    MICRO_TILE_MODE_NEW(ADDR_SURF_DISPLAY_MICRO_TILING) |
			    SAMPLE_SPLIT(ADDR_SURF_SAMPLE_SPLIT_8));
		tile[12] = (ARRAY_MODE(ARRAY_PRT_2D_TILED_THIN1) |
			    PIPE_CONFIG(ADDR_SURF_P4_16x16) |
			    MICRO_TILE_MODE_NEW(ADDR_SURF_DISPLAY_MICRO_TILING) |
			    SAMPLE_SPLIT(ADDR_SURF_SAMPLE_SPLIT_8));
		tile[13] = (ARRAY_MODE(ARRAY_1D_TILED_THIN1) |
			    PIPE_CONFIG(ADDR_SURF_P16_32x32_16x16) |
			    MICRO_TILE_MODE_NEW(ADDR_SURF_THIN_MICRO_TILING));
		tile[14] = (ARRAY_MODE(ARRAY_2D_TILED_THIN1) |
			    PIPE_CONFIG(ADDR_SURF_P16_32x32_16x16) |
			    MICRO_TILE_MODE_NEW(ADDR_SURF_THIN_MICRO_TILING) |
			    SAMPLE_SPLIT(ADDR_SURF_SAMPLE_SPLIT_2));
		tile[15] = (ARRAY_MODE(ARRAY_3D_TILED_THIN1) |
			    PIPE_CONFIG(ADDR_SURF_P16_32x32_16x16) |
			    MICRO_TILE_MODE_NEW(ADDR_SURF_THIN_MICRO_TILING) |
			    SAMPLE_SPLIT(ADDR_SURF_SAMPLE_SPLIT_2));
		tile[16] = (ARRAY_MODE(ARRAY_PRT_TILED_THIN1) |
			    PIPE_CONFIG(ADDR_SURF_P16_32x32_16x16) |
			    MICRO_TILE_MODE_NEW(ADDR_SURF_THIN_MICRO_TILING) |
			    SAMPLE_SPLIT(ADDR_SURF_SAMPLE_SPLIT_8));
		tile[17] = (ARRAY_MODE(ARRAY_PRT_TILED_THIN1) |
			    PIPE_CONFIG(ADDR_SURF_P4_16x16) |
			    MICRO_TILE_MODE_NEW(ADDR_SURF_THIN_MICRO_TILING) |
			    SAMPLE_SPLIT(ADDR_SURF_SAMPLE_SPLIT_8));
		tile[18] = (ARRAY_MODE(ARRAY_1D_TILED_THICK) |
			    PIPE_CONFIG(ADDR_SURF_P16_32x32_16x16) |
			    MICRO_TILE_MODE_NEW(ADDR_SURF_THIN_MICRO_TILING) |
			    SAMPLE_SPLIT(ADDR_SURF_SAMPLE_SPLIT_1));
		tile[19] = (ARRAY_MODE(ARRAY_1D_TILED_THICK) |
			    PIPE_CONFIG(ADDR_SURF_P16_32x32_16x16) |
			    MICRO_TILE_MODE_NEW(ADDR_SURF_THICK_MICRO_TILING));
		tile[20] = (ARRAY_MODE(ARRAY_2D_TILED_THICK) |
			    PIPE_CONFIG(ADDR_SURF_P16_32x32_16x16) |
			    MICRO_TILE_MODE_NEW(ADDR_SURF_THICK_MICRO_TILING) |
			    SAMPLE_SPLIT(ADDR_SURF_SAMPLE_SPLIT_1));
		tile[21] = (ARRAY_MODE(ARRAY_3D_TILED_THICK) |
			    PIPE_CONFIG(ADDR_SURF_P16_32x32_16x16) |
			    MICRO_TILE_MODE_NEW(ADDR_SURF_THICK_MICRO_TILING) |
			    SAMPLE_SPLIT(ADDR_SURF_SAMPLE_SPLIT_1));
		tile[22] = (ARRAY_MODE(ARRAY_PRT_TILED_THICK) |
			    PIPE_CONFIG(ADDR_SURF_P16_32x32_16x16) |
			    MICRO_TILE_MODE_NEW(ADDR_SURF_THICK_MICRO_TILING) |
			    SAMPLE_SPLIT(ADDR_SURF_SAMPLE_SPLIT_1));
		tile[23] = (ARRAY_MODE(ARRAY_PRT_TILED_THICK) |
			    PIPE_CONFIG(ADDR_SURF_P4_16x16) |
			    MICRO_TILE_MODE_NEW(ADDR_SURF_THICK_MICRO_TILING) |
			    SAMPLE_SPLIT(ADDR_SURF_SAMPLE_SPLIT_1));
		tile[24] = (ARRAY_MODE(ARRAY_2D_TILED_THICK) |
			    PIPE_CONFIG(ADDR_SURF_P16_32x32_16x16) |
			    MICRO_TILE_MODE_NEW(ADDR_SURF_THIN_MICRO_TILING) |
			    SAMPLE_SPLIT(ADDR_SURF_SAMPLE_SPLIT_1));
		tile[25] = (ARRAY_MODE(ARRAY_2D_TILED_XTHICK) |
			    PIPE_CONFIG(ADDR_SURF_P16_32x32_16x16) |
			    MICRO_TILE_MODE_NEW(ADDR_SURF_THICK_MICRO_TILING) |
			    SAMPLE_SPLIT(ADDR_SURF_SAMPLE_SPLIT_1));
		tile[26] = (ARRAY_MODE(ARRAY_3D_TILED_XTHICK) |
			    PIPE_CONFIG(ADDR_SURF_P16_32x32_16x16) |
			    MICRO_TILE_MODE_NEW(ADDR_SURF_THICK_MICRO_TILING) |
			    SAMPLE_SPLIT(ADDR_SURF_SAMPLE_SPLIT_1));
		tile[27] = (ARRAY_MODE(ARRAY_1D_TILED_THIN1) |
			    PIPE_CONFIG(ADDR_SURF_P16_32x32_16x16) |
			    MICRO_TILE_MODE_NEW(ADDR_SURF_ROTATED_MICRO_TILING));
		tile[28] = (ARRAY_MODE(ARRAY_2D_TILED_THIN1) |
			    PIPE_CONFIG(ADDR_SURF_P16_32x32_16x16) |
			    MICRO_TILE_MODE_NEW(ADDR_SURF_ROTATED_MICRO_TILING) |
			    SAMPLE_SPLIT(ADDR_SURF_SAMPLE_SPLIT_2));
		tile[29] = (ARRAY_MODE(ARRAY_PRT_TILED_THIN1) |
			    PIPE_CONFIG(ADDR_SURF_P16_32x32_16x16) |
			    MICRO_TILE_MODE_NEW(ADDR_SURF_ROTATED_MICRO_TILING) |
			    SAMPLE_SPLIT(ADDR_SURF_SAMPLE_SPLIT_8));
		tile[30] = (ARRAY_MODE(ARRAY_PRT_TILED_THIN1) |
			    PIPE_CONFIG(ADDR_SURF_P4_16x16) |
			    MICRO_TILE_MODE_NEW(ADDR_SURF_ROTATED_MICRO_TILING) |
			    SAMPLE_SPLIT(ADDR_SURF_SAMPLE_SPLIT_8));

		macrotile[0] = (BANK_WIDTH(ADDR_SURF_BANK_WIDTH_1) |
				BANK_HEIGHT(ADDR_SURF_BANK_HEIGHT_4) |
				MACRO_TILE_ASPECT(ADDR_SURF_MACRO_ASPECT_2) |
				NUM_BANKS(ADDR_SURF_16_BANK));
		macrotile[1] = (BANK_WIDTH(ADDR_SURF_BANK_WIDTH_1) |
				BANK_HEIGHT(ADDR_SURF_BANK_HEIGHT_2) |
				MACRO_TILE_ASPECT(ADDR_SURF_MACRO_ASPECT_2) |
				NUM_BANKS(ADDR_SURF_16_BANK));
		macrotile[2] = (BANK_WIDTH(ADDR_SURF_BANK_WIDTH_1) |
				BANK_HEIGHT(ADDR_SURF_BANK_HEIGHT_1) |
				MACRO_TILE_ASPECT(ADDR_SURF_MACRO_ASPECT_1) |
				NUM_BANKS(ADDR_SURF_16_BANK));
		macrotile[3] = (BANK_WIDTH(ADDR_SURF_BANK_WIDTH_1) |
				BANK_HEIGHT(ADDR_SURF_BANK_HEIGHT_1) |
				MACRO_TILE_ASPECT(ADDR_SURF_MACRO_ASPECT_1) |
				NUM_BANKS(ADDR_SURF_16_BANK));
		macrotile[4] = (BANK_WIDTH(ADDR_SURF_BANK_WIDTH_1) |
				BANK_HEIGHT(ADDR_SURF_BANK_HEIGHT_1) |
				MACRO_TILE_ASPECT(ADDR_SURF_MACRO_ASPECT_1) |
				NUM_BANKS(ADDR_SURF_8_BANK));
		macrotile[5] = (BANK_WIDTH(ADDR_SURF_BANK_WIDTH_1) |
				BANK_HEIGHT(ADDR_SURF_BANK_HEIGHT_1) |
				MACRO_TILE_ASPECT(ADDR_SURF_MACRO_ASPECT_1) |
				NUM_BANKS(ADDR_SURF_4_BANK));
		macrotile[6] = (BANK_WIDTH(ADDR_SURF_BANK_WIDTH_1) |
				BANK_HEIGHT(ADDR_SURF_BANK_HEIGHT_1) |
				MACRO_TILE_ASPECT(ADDR_SURF_MACRO_ASPECT_1) |
				NUM_BANKS(ADDR_SURF_4_BANK));
		macrotile[8] = (BANK_WIDTH(ADDR_SURF_BANK_WIDTH_1) |
				BANK_HEIGHT(ADDR_SURF_BANK_HEIGHT_4) |
				MACRO_TILE_ASPECT(ADDR_SURF_MACRO_ASPECT_2) |
				NUM_BANKS(ADDR_SURF_16_BANK));
		macrotile[9] = (BANK_WIDTH(ADDR_SURF_BANK_WIDTH_1) |
				BANK_HEIGHT(ADDR_SURF_BANK_HEIGHT_2) |
				MACRO_TILE_ASPECT(ADDR_SURF_MACRO_ASPECT_2) |
				NUM_BANKS(ADDR_SURF_16_BANK));
		macrotile[10] = (BANK_WIDTH(ADDR_SURF_BANK_WIDTH_1) |
				BANK_HEIGHT(ADDR_SURF_BANK_HEIGHT_1) |
				MACRO_TILE_ASPECT(ADDR_SURF_MACRO_ASPECT_1) |
				NUM_BANKS(ADDR_SURF_16_BANK));
		macrotile[11] = (BANK_WIDTH(ADDR_SURF_BANK_WIDTH_1) |
				BANK_HEIGHT(ADDR_SURF_BANK_HEIGHT_1) |
				MACRO_TILE_ASPECT(ADDR_SURF_MACRO_ASPECT_1) |
				NUM_BANKS(ADDR_SURF_8_BANK));
		macrotile[12] = (BANK_WIDTH(ADDR_SURF_BANK_WIDTH_1) |
				BANK_HEIGHT(ADDR_SURF_BANK_HEIGHT_1) |
				MACRO_TILE_ASPECT(ADDR_SURF_MACRO_ASPECT_2) |
				NUM_BANKS(ADDR_SURF_16_BANK));
		macrotile[13] = (BANK_WIDTH(ADDR_SURF_BANK_WIDTH_1) |
				BANK_HEIGHT(ADDR_SURF_BANK_HEIGHT_1) |
				MACRO_TILE_ASPECT(ADDR_SURF_MACRO_ASPECT_2) |
				NUM_BANKS(ADDR_SURF_8_BANK));
		macrotile[14] = (BANK_WIDTH(ADDR_SURF_BANK_WIDTH_1) |
				BANK_HEIGHT(ADDR_SURF_BANK_HEIGHT_1) |
				MACRO_TILE_ASPECT(ADDR_SURF_MACRO_ASPECT_1) |
				NUM_BANKS(ADDR_SURF_4_BANK));

		for (reg_offset = 0; reg_offset < num_tile_mode_states; reg_offset++)
			WREG32(mmGB_TILE_MODE0 + reg_offset, tile[reg_offset]);
		for (reg_offset = 0; reg_offset < num_secondary_tile_mode_states; reg_offset++)
			if (reg_offset != 7)
				WREG32(mmGB_MACROTILE_MODE0 + reg_offset, macrotile[reg_offset]);
		break;
	case CHIP_KABINI:
	case CHIP_KAVERI:
	case CHIP_MULLINS:
	default:
		tile[0] = (ARRAY_MODE(ARRAY_2D_TILED_THIN1) |
			   PIPE_CONFIG(ADDR_SURF_P2) |
			   TILE_SPLIT(ADDR_SURF_TILE_SPLIT_64B) |
			   MICRO_TILE_MODE_NEW(ADDR_SURF_DEPTH_MICRO_TILING));
		tile[1] = (ARRAY_MODE(ARRAY_2D_TILED_THIN1) |
			   PIPE_CONFIG(ADDR_SURF_P2) |
			   TILE_SPLIT(ADDR_SURF_TILE_SPLIT_128B) |
			   MICRO_TILE_MODE_NEW(ADDR_SURF_DEPTH_MICRO_TILING));
		tile[2] = (ARRAY_MODE(ARRAY_2D_TILED_THIN1) |
			   PIPE_CONFIG(ADDR_SURF_P2) |
			   TILE_SPLIT(ADDR_SURF_TILE_SPLIT_256B) |
			   MICRO_TILE_MODE_NEW(ADDR_SURF_DEPTH_MICRO_TILING));
		tile[3] = (ARRAY_MODE(ARRAY_2D_TILED_THIN1) |
			   PIPE_CONFIG(ADDR_SURF_P2) |
			   TILE_SPLIT(ADDR_SURF_TILE_SPLIT_512B) |
			   MICRO_TILE_MODE_NEW(ADDR_SURF_DEPTH_MICRO_TILING));
		tile[4] = (ARRAY_MODE(ARRAY_2D_TILED_THIN1) |
			   PIPE_CONFIG(ADDR_SURF_P2) |
			   MICRO_TILE_MODE_NEW(ADDR_SURF_DEPTH_MICRO_TILING) |
			   TILE_SPLIT(split_equal_to_row_size));
		tile[5] = (ARRAY_MODE(ARRAY_1D_TILED_THIN1) |
			   PIPE_CONFIG(ADDR_SURF_P2) |
			   MICRO_TILE_MODE_NEW(ADDR_SURF_DEPTH_MICRO_TILING));
		tile[6] = (ARRAY_MODE(ARRAY_PRT_TILED_THIN1) |
			   PIPE_CONFIG(ADDR_SURF_P2) |
			   MICRO_TILE_MODE_NEW(ADDR_SURF_DEPTH_MICRO_TILING) |
			   TILE_SPLIT(split_equal_to_row_size));
		tile[7] = (TILE_SPLIT(split_equal_to_row_size));
		tile[8] = (ARRAY_MODE(ARRAY_LINEAR_ALIGNED) |
			   PIPE_CONFIG(ADDR_SURF_P2));
		tile[9] = (ARRAY_MODE(ARRAY_1D_TILED_THIN1) |
			   PIPE_CONFIG(ADDR_SURF_P2) |
			   MICRO_TILE_MODE_NEW(ADDR_SURF_DISPLAY_MICRO_TILING));
		tile[10] = (ARRAY_MODE(ARRAY_2D_TILED_THIN1) |
			    PIPE_CONFIG(ADDR_SURF_P2) |
			    MICRO_TILE_MODE_NEW(ADDR_SURF_DISPLAY_MICRO_TILING) |
			    SAMPLE_SPLIT(ADDR_SURF_SAMPLE_SPLIT_2));
		tile[11] = (ARRAY_MODE(ARRAY_PRT_TILED_THIN1) |
			    PIPE_CONFIG(ADDR_SURF_P2) |
			    MICRO_TILE_MODE_NEW(ADDR_SURF_DISPLAY_MICRO_TILING) |
			    SAMPLE_SPLIT(ADDR_SURF_SAMPLE_SPLIT_8));
		tile[12] = (TILE_SPLIT(split_equal_to_row_size));
		tile[13] = (ARRAY_MODE(ARRAY_1D_TILED_THIN1) |
			    PIPE_CONFIG(ADDR_SURF_P2) |
			    MICRO_TILE_MODE_NEW(ADDR_SURF_THIN_MICRO_TILING));
		tile[14] = (ARRAY_MODE(ARRAY_2D_TILED_THIN1) |
			    PIPE_CONFIG(ADDR_SURF_P2) |
			    MICRO_TILE_MODE_NEW(ADDR_SURF_THIN_MICRO_TILING) |
			    SAMPLE_SPLIT(ADDR_SURF_SAMPLE_SPLIT_2));
		tile[15] = (ARRAY_MODE(ARRAY_3D_TILED_THIN1) |
			    PIPE_CONFIG(ADDR_SURF_P2) |
			    MICRO_TILE_MODE_NEW(ADDR_SURF_THIN_MICRO_TILING) |
			    SAMPLE_SPLIT(ADDR_SURF_SAMPLE_SPLIT_2));
		tile[16] = (ARRAY_MODE(ARRAY_PRT_TILED_THIN1) |
			    PIPE_CONFIG(ADDR_SURF_P2) |
			    MICRO_TILE_MODE_NEW(ADDR_SURF_THIN_MICRO_TILING) |
			    SAMPLE_SPLIT(ADDR_SURF_SAMPLE_SPLIT_8));
		tile[17] = (TILE_SPLIT(split_equal_to_row_size));
		tile[18] = (ARRAY_MODE(ARRAY_1D_TILED_THICK) |
			    PIPE_CONFIG(ADDR_SURF_P2) |
			    MICRO_TILE_MODE_NEW(ADDR_SURF_THIN_MICRO_TILING) |
			    SAMPLE_SPLIT(ADDR_SURF_SAMPLE_SPLIT_1));
		tile[19] = (ARRAY_MODE(ARRAY_1D_TILED_THICK) |
			    PIPE_CONFIG(ADDR_SURF_P2) |
			    MICRO_TILE_MODE_NEW(ADDR_SURF_THICK_MICRO_TILING));
		tile[20] = (ARRAY_MODE(ARRAY_2D_TILED_THICK) |
			    PIPE_CONFIG(ADDR_SURF_P2) |
			    MICRO_TILE_MODE_NEW(ADDR_SURF_THICK_MICRO_TILING) |
			    SAMPLE_SPLIT(ADDR_SURF_SAMPLE_SPLIT_1));
		tile[21] = (ARRAY_MODE(ARRAY_3D_TILED_THICK) |
			    PIPE_CONFIG(ADDR_SURF_P2) |
			    MICRO_TILE_MODE_NEW(ADDR_SURF_THICK_MICRO_TILING) |
			    SAMPLE_SPLIT(ADDR_SURF_SAMPLE_SPLIT_1));
		tile[22] = (ARRAY_MODE(ARRAY_PRT_TILED_THICK) |
			    PIPE_CONFIG(ADDR_SURF_P2) |
			    MICRO_TILE_MODE_NEW(ADDR_SURF_THICK_MICRO_TILING) |
			    SAMPLE_SPLIT(ADDR_SURF_SAMPLE_SPLIT_1));
		tile[23] = (TILE_SPLIT(split_equal_to_row_size));
		tile[24] = (ARRAY_MODE(ARRAY_2D_TILED_THICK) |
			    PIPE_CONFIG(ADDR_SURF_P2) |
			    MICRO_TILE_MODE_NEW(ADDR_SURF_THIN_MICRO_TILING) |
			    SAMPLE_SPLIT(ADDR_SURF_SAMPLE_SPLIT_1));
		tile[25] = (ARRAY_MODE(ARRAY_2D_TILED_XTHICK) |
			    PIPE_CONFIG(ADDR_SURF_P2) |
			    MICRO_TILE_MODE_NEW(ADDR_SURF_THICK_MICRO_TILING) |
			    SAMPLE_SPLIT(ADDR_SURF_SAMPLE_SPLIT_1));
		tile[26] = (ARRAY_MODE(ARRAY_3D_TILED_XTHICK) |
			    PIPE_CONFIG(ADDR_SURF_P2) |
			    MICRO_TILE_MODE_NEW(ADDR_SURF_THICK_MICRO_TILING) |
			    SAMPLE_SPLIT(ADDR_SURF_SAMPLE_SPLIT_1));
		tile[27] = (ARRAY_MODE(ARRAY_1D_TILED_THIN1) |
			    PIPE_CONFIG(ADDR_SURF_P2) |
			    MICRO_TILE_MODE_NEW(ADDR_SURF_ROTATED_MICRO_TILING));
		tile[28] = (ARRAY_MODE(ARRAY_2D_TILED_THIN1) |
			    PIPE_CONFIG(ADDR_SURF_P2) |
			    MICRO_TILE_MODE_NEW(ADDR_SURF_ROTATED_MICRO_TILING) |
			    SAMPLE_SPLIT(ADDR_SURF_SAMPLE_SPLIT_2));
		tile[29] = (ARRAY_MODE(ARRAY_PRT_TILED_THIN1) |
			    PIPE_CONFIG(ADDR_SURF_P2) |
			    MICRO_TILE_MODE_NEW(ADDR_SURF_ROTATED_MICRO_TILING) |
			    SAMPLE_SPLIT(ADDR_SURF_SAMPLE_SPLIT_8));
		tile[30] = (TILE_SPLIT(split_equal_to_row_size));

		macrotile[0] = (BANK_WIDTH(ADDR_SURF_BANK_WIDTH_1) |
				BANK_HEIGHT(ADDR_SURF_BANK_HEIGHT_4) |
				MACRO_TILE_ASPECT(ADDR_SURF_MACRO_ASPECT_4) |
				NUM_BANKS(ADDR_SURF_8_BANK));
		macrotile[1] = (BANK_WIDTH(ADDR_SURF_BANK_WIDTH_1) |
				BANK_HEIGHT(ADDR_SURF_BANK_HEIGHT_2) |
				MACRO_TILE_ASPECT(ADDR_SURF_MACRO_ASPECT_4) |
				NUM_BANKS(ADDR_SURF_8_BANK));
		macrotile[2] = (BANK_WIDTH(ADDR_SURF_BANK_WIDTH_1) |
				BANK_HEIGHT(ADDR_SURF_BANK_HEIGHT_2) |
				MACRO_TILE_ASPECT(ADDR_SURF_MACRO_ASPECT_2) |
				NUM_BANKS(ADDR_SURF_8_BANK));
		macrotile[3] = (BANK_WIDTH(ADDR_SURF_BANK_WIDTH_1) |
				BANK_HEIGHT(ADDR_SURF_BANK_HEIGHT_1) |
				MACRO_TILE_ASPECT(ADDR_SURF_MACRO_ASPECT_2) |
				NUM_BANKS(ADDR_SURF_8_BANK));
		macrotile[4] = (BANK_WIDTH(ADDR_SURF_BANK_WIDTH_1) |
				BANK_HEIGHT(ADDR_SURF_BANK_HEIGHT_1) |
				MACRO_TILE_ASPECT(ADDR_SURF_MACRO_ASPECT_2) |
				NUM_BANKS(ADDR_SURF_8_BANK));
		macrotile[5] = (BANK_WIDTH(ADDR_SURF_BANK_WIDTH_1) |
				BANK_HEIGHT(ADDR_SURF_BANK_HEIGHT_1) |
				MACRO_TILE_ASPECT(ADDR_SURF_MACRO_ASPECT_2) |
				NUM_BANKS(ADDR_SURF_8_BANK));
		macrotile[6] = (BANK_WIDTH(ADDR_SURF_BANK_WIDTH_1) |
				BANK_HEIGHT(ADDR_SURF_BANK_HEIGHT_1) |
				MACRO_TILE_ASPECT(ADDR_SURF_MACRO_ASPECT_2) |
				NUM_BANKS(ADDR_SURF_8_BANK));
		macrotile[8] = (BANK_WIDTH(ADDR_SURF_BANK_WIDTH_4) |
				BANK_HEIGHT(ADDR_SURF_BANK_HEIGHT_8) |
				MACRO_TILE_ASPECT(ADDR_SURF_MACRO_ASPECT_4) |
				NUM_BANKS(ADDR_SURF_16_BANK));
		macrotile[9] = (BANK_WIDTH(ADDR_SURF_BANK_WIDTH_4) |
				BANK_HEIGHT(ADDR_SURF_BANK_HEIGHT_4) |
				MACRO_TILE_ASPECT(ADDR_SURF_MACRO_ASPECT_4) |
				NUM_BANKS(ADDR_SURF_16_BANK));
		macrotile[10] = (BANK_WIDTH(ADDR_SURF_BANK_WIDTH_2) |
				BANK_HEIGHT(ADDR_SURF_BANK_HEIGHT_4) |
				MACRO_TILE_ASPECT(ADDR_SURF_MACRO_ASPECT_4) |
				NUM_BANKS(ADDR_SURF_16_BANK));
		macrotile[11] = (BANK_WIDTH(ADDR_SURF_BANK_WIDTH_2) |
				BANK_HEIGHT(ADDR_SURF_BANK_HEIGHT_2) |
				MACRO_TILE_ASPECT(ADDR_SURF_MACRO_ASPECT_4) |
				NUM_BANKS(ADDR_SURF_16_BANK));
		macrotile[12] = (BANK_WIDTH(ADDR_SURF_BANK_WIDTH_1) |
				BANK_HEIGHT(ADDR_SURF_BANK_HEIGHT_2) |
				MACRO_TILE_ASPECT(ADDR_SURF_MACRO_ASPECT_4) |
				NUM_BANKS(ADDR_SURF_16_BANK));
		macrotile[13] = (BANK_WIDTH(ADDR_SURF_BANK_WIDTH_1) |
				BANK_HEIGHT(ADDR_SURF_BANK_HEIGHT_1) |
				MACRO_TILE_ASPECT(ADDR_SURF_MACRO_ASPECT_4) |
				NUM_BANKS(ADDR_SURF_16_BANK));
		macrotile[14] = (BANK_WIDTH(ADDR_SURF_BANK_WIDTH_1) |
				BANK_HEIGHT(ADDR_SURF_BANK_HEIGHT_1) |
				MACRO_TILE_ASPECT(ADDR_SURF_MACRO_ASPECT_2) |
				NUM_BANKS(ADDR_SURF_8_BANK));

		for (reg_offset = 0; reg_offset < num_tile_mode_states; reg_offset++)
			WREG32(mmGB_TILE_MODE0 + reg_offset, tile[reg_offset]);
		for (reg_offset = 0; reg_offset < num_secondary_tile_mode_states; reg_offset++)
			if (reg_offset != 7)
				WREG32(mmGB_MACROTILE_MODE0 + reg_offset, macrotile[reg_offset]);
		break;
	}
}

/**
 * gfx_v7_0_select_se_sh - select which SE, SH to address
 *
 * @adev: amdgpu_device pointer
 * @se_num: shader engine to address
 * @sh_num: sh block to address
 * @instance: Certain registers are instanced per SE or SH.
 *            0xffffffff means broadcast to all SEs or SHs (CIK).
 * @xcc_id: xcc accelerated compute core id
 * Select which SE, SH combinations to address.
 */
static void gfx_v7_0_select_se_sh(struct amdgpu_device *adev,
				  u32 se_num, u32 sh_num, u32 instance,
				  int xcc_id)
{
	u32 data;

	if (instance == 0xffffffff)
		data = REG_SET_FIELD(0, GRBM_GFX_INDEX, INSTANCE_BROADCAST_WRITES, 1);
	else
		data = REG_SET_FIELD(0, GRBM_GFX_INDEX, INSTANCE_INDEX, instance);

	if ((se_num == 0xffffffff) && (sh_num == 0xffffffff))
		data |= GRBM_GFX_INDEX__SH_BROADCAST_WRITES_MASK |
			GRBM_GFX_INDEX__SE_BROADCAST_WRITES_MASK;
	else if (se_num == 0xffffffff)
		data |= GRBM_GFX_INDEX__SE_BROADCAST_WRITES_MASK |
			(sh_num << GRBM_GFX_INDEX__SH_INDEX__SHIFT);
	else if (sh_num == 0xffffffff)
		data |= GRBM_GFX_INDEX__SH_BROADCAST_WRITES_MASK |
			(se_num << GRBM_GFX_INDEX__SE_INDEX__SHIFT);
	else
		data |= (sh_num << GRBM_GFX_INDEX__SH_INDEX__SHIFT) |
			(se_num << GRBM_GFX_INDEX__SE_INDEX__SHIFT);
	WREG32(mmGRBM_GFX_INDEX, data);
}

/**
 * gfx_v7_0_get_rb_active_bitmap - computes the mask of enabled RBs
 *
 * @adev: amdgpu_device pointer
 *
 * Calculates the bitmask of enabled RBs (CIK).
 * Returns the enabled RB bitmask.
 */
static u32 gfx_v7_0_get_rb_active_bitmap(struct amdgpu_device *adev)
{
	u32 data, mask;

	data = RREG32(mmCC_RB_BACKEND_DISABLE);
	data |= RREG32(mmGC_USER_RB_BACKEND_DISABLE);

	data &= CC_RB_BACKEND_DISABLE__BACKEND_DISABLE_MASK;
	data >>= GC_USER_RB_BACKEND_DISABLE__BACKEND_DISABLE__SHIFT;

	mask = amdgpu_gfx_create_bitmask(adev->gfx.config.max_backends_per_se /
					 adev->gfx.config.max_sh_per_se);

	return (~data) & mask;
}

static void
gfx_v7_0_raster_config(struct amdgpu_device *adev, u32 *rconf, u32 *rconf1)
{
	switch (adev->asic_type) {
	case CHIP_BONAIRE:
		*rconf |= RB_MAP_PKR0(2) | RB_XSEL2(1) | SE_MAP(2) |
			  SE_XSEL(1) | SE_YSEL(1);
		*rconf1 |= 0x0;
		break;
	case CHIP_HAWAII:
		*rconf |= RB_MAP_PKR0(2) | RB_MAP_PKR1(2) |
			  RB_XSEL2(1) | PKR_MAP(2) | PKR_XSEL(1) |
			  PKR_YSEL(1) | SE_MAP(2) | SE_XSEL(2) |
			  SE_YSEL(3);
		*rconf1 |= SE_PAIR_MAP(2) | SE_PAIR_XSEL(3) |
			   SE_PAIR_YSEL(2);
		break;
	case CHIP_KAVERI:
		*rconf |= RB_MAP_PKR0(2);
		*rconf1 |= 0x0;
		break;
	case CHIP_KABINI:
	case CHIP_MULLINS:
		*rconf |= 0x0;
		*rconf1 |= 0x0;
		break;
	default:
		DRM_ERROR("unknown asic: 0x%x\n", adev->asic_type);
		break;
	}
}

static void
gfx_v7_0_write_harvested_raster_configs(struct amdgpu_device *adev,
					u32 raster_config, u32 raster_config_1,
					unsigned rb_mask, unsigned num_rb)
{
	unsigned sh_per_se = max_t(unsigned, adev->gfx.config.max_sh_per_se, 1);
	unsigned num_se = max_t(unsigned, adev->gfx.config.max_shader_engines, 1);
	unsigned rb_per_pkr = min_t(unsigned, num_rb / num_se / sh_per_se, 2);
	unsigned rb_per_se = num_rb / num_se;
	unsigned se_mask[4];
	unsigned se;

	se_mask[0] = ((1 << rb_per_se) - 1) & rb_mask;
	se_mask[1] = (se_mask[0] << rb_per_se) & rb_mask;
	se_mask[2] = (se_mask[1] << rb_per_se) & rb_mask;
	se_mask[3] = (se_mask[2] << rb_per_se) & rb_mask;

	WARN_ON(!(num_se == 1 || num_se == 2 || num_se == 4));
	WARN_ON(!(sh_per_se == 1 || sh_per_se == 2));
	WARN_ON(!(rb_per_pkr == 1 || rb_per_pkr == 2));

	if ((num_se > 2) && ((!se_mask[0] && !se_mask[1]) ||
			     (!se_mask[2] && !se_mask[3]))) {
		raster_config_1 &= ~SE_PAIR_MAP_MASK;

		if (!se_mask[0] && !se_mask[1]) {
			raster_config_1 |=
				SE_PAIR_MAP(RASTER_CONFIG_SE_PAIR_MAP_3);
		} else {
			raster_config_1 |=
				SE_PAIR_MAP(RASTER_CONFIG_SE_PAIR_MAP_0);
		}
	}

	for (se = 0; se < num_se; se++) {
		unsigned raster_config_se = raster_config;
		unsigned pkr0_mask = ((1 << rb_per_pkr) - 1) << (se * rb_per_se);
		unsigned pkr1_mask = pkr0_mask << rb_per_pkr;
		int idx = (se / 2) * 2;

		if ((num_se > 1) && (!se_mask[idx] || !se_mask[idx + 1])) {
			raster_config_se &= ~SE_MAP_MASK;

			if (!se_mask[idx]) {
				raster_config_se |= SE_MAP(RASTER_CONFIG_SE_MAP_3);
			} else {
				raster_config_se |= SE_MAP(RASTER_CONFIG_SE_MAP_0);
			}
		}

		pkr0_mask &= rb_mask;
		pkr1_mask &= rb_mask;
		if (rb_per_se > 2 && (!pkr0_mask || !pkr1_mask)) {
			raster_config_se &= ~PKR_MAP_MASK;

			if (!pkr0_mask) {
				raster_config_se |= PKR_MAP(RASTER_CONFIG_PKR_MAP_3);
			} else {
				raster_config_se |= PKR_MAP(RASTER_CONFIG_PKR_MAP_0);
			}
		}

		if (rb_per_se >= 2) {
			unsigned rb0_mask = 1 << (se * rb_per_se);
			unsigned rb1_mask = rb0_mask << 1;

			rb0_mask &= rb_mask;
			rb1_mask &= rb_mask;
			if (!rb0_mask || !rb1_mask) {
				raster_config_se &= ~RB_MAP_PKR0_MASK;

				if (!rb0_mask) {
					raster_config_se |=
						RB_MAP_PKR0(RASTER_CONFIG_RB_MAP_3);
				} else {
					raster_config_se |=
						RB_MAP_PKR0(RASTER_CONFIG_RB_MAP_0);
				}
			}

			if (rb_per_se > 2) {
				rb0_mask = 1 << (se * rb_per_se + rb_per_pkr);
				rb1_mask = rb0_mask << 1;
				rb0_mask &= rb_mask;
				rb1_mask &= rb_mask;
				if (!rb0_mask || !rb1_mask) {
					raster_config_se &= ~RB_MAP_PKR1_MASK;

					if (!rb0_mask) {
						raster_config_se |=
							RB_MAP_PKR1(RASTER_CONFIG_RB_MAP_3);
					} else {
						raster_config_se |=
							RB_MAP_PKR1(RASTER_CONFIG_RB_MAP_0);
					}
				}
			}
		}

		/* GRBM_GFX_INDEX has a different offset on CI+ */
		gfx_v7_0_select_se_sh(adev, se, 0xffffffff, 0xffffffff, 0);
		WREG32(mmPA_SC_RASTER_CONFIG, raster_config_se);
		WREG32(mmPA_SC_RASTER_CONFIG_1, raster_config_1);
	}

	/* GRBM_GFX_INDEX has a different offset on CI+ */
	gfx_v7_0_select_se_sh(adev, 0xffffffff, 0xffffffff, 0xffffffff, 0);
}

/**
 * gfx_v7_0_setup_rb - setup the RBs on the asic
 *
 * @adev: amdgpu_device pointer
 *
 * Configures per-SE/SH RB registers (CIK).
 */
static void gfx_v7_0_setup_rb(struct amdgpu_device *adev)
{
	int i, j;
	u32 data;
	u32 raster_config = 0, raster_config_1 = 0;
	u32 active_rbs = 0;
	u32 rb_bitmap_width_per_sh = adev->gfx.config.max_backends_per_se /
					adev->gfx.config.max_sh_per_se;
	unsigned num_rb_pipes;

	mutex_lock(&adev->grbm_idx_mutex);
	for (i = 0; i < adev->gfx.config.max_shader_engines; i++) {
		for (j = 0; j < adev->gfx.config.max_sh_per_se; j++) {
			gfx_v7_0_select_se_sh(adev, i, j, 0xffffffff, 0);
			data = gfx_v7_0_get_rb_active_bitmap(adev);
			active_rbs |= data << ((i * adev->gfx.config.max_sh_per_se + j) *
					       rb_bitmap_width_per_sh);
		}
	}
	gfx_v7_0_select_se_sh(adev, 0xffffffff, 0xffffffff, 0xffffffff, 0);

	adev->gfx.config.backend_enable_mask = active_rbs;
	adev->gfx.config.num_rbs = hweight32(active_rbs);

	num_rb_pipes = min_t(unsigned, adev->gfx.config.max_backends_per_se *
			     adev->gfx.config.max_shader_engines, 16);

	gfx_v7_0_raster_config(adev, &raster_config, &raster_config_1);

	if (!adev->gfx.config.backend_enable_mask ||
			adev->gfx.config.num_rbs >= num_rb_pipes) {
		WREG32(mmPA_SC_RASTER_CONFIG, raster_config);
		WREG32(mmPA_SC_RASTER_CONFIG_1, raster_config_1);
	} else {
		gfx_v7_0_write_harvested_raster_configs(adev, raster_config, raster_config_1,
							adev->gfx.config.backend_enable_mask,
							num_rb_pipes);
	}

	/* cache the values for userspace */
	for (i = 0; i < adev->gfx.config.max_shader_engines; i++) {
		for (j = 0; j < adev->gfx.config.max_sh_per_se; j++) {
			gfx_v7_0_select_se_sh(adev, i, j, 0xffffffff, 0);
			adev->gfx.config.rb_config[i][j].rb_backend_disable =
				RREG32(mmCC_RB_BACKEND_DISABLE);
			adev->gfx.config.rb_config[i][j].user_rb_backend_disable =
				RREG32(mmGC_USER_RB_BACKEND_DISABLE);
			adev->gfx.config.rb_config[i][j].raster_config =
				RREG32(mmPA_SC_RASTER_CONFIG);
			adev->gfx.config.rb_config[i][j].raster_config_1 =
				RREG32(mmPA_SC_RASTER_CONFIG_1);
		}
	}
	gfx_v7_0_select_se_sh(adev, 0xffffffff, 0xffffffff, 0xffffffff, 0);
	mutex_unlock(&adev->grbm_idx_mutex);
}

#define DEFAULT_SH_MEM_BASES	(0x6000)
/**
 * gfx_v7_0_init_compute_vmid - gart enable
 *
 * @adev: amdgpu_device pointer
 *
 * Initialize compute vmid sh_mem registers
 *
 */
static void gfx_v7_0_init_compute_vmid(struct amdgpu_device *adev)
{
	int i;
	uint32_t sh_mem_config;
	uint32_t sh_mem_bases;

	/*
	 * Configure apertures:
	 * LDS:         0x60000000'00000000 - 0x60000001'00000000 (4GB)
	 * Scratch:     0x60000001'00000000 - 0x60000002'00000000 (4GB)
	 * GPUVM:       0x60010000'00000000 - 0x60020000'00000000 (1TB)
	*/
	sh_mem_bases = DEFAULT_SH_MEM_BASES | (DEFAULT_SH_MEM_BASES << 16);
	sh_mem_config = SH_MEM_ALIGNMENT_MODE_UNALIGNED <<
			SH_MEM_CONFIG__ALIGNMENT_MODE__SHIFT;
	sh_mem_config |= MTYPE_NONCACHED << SH_MEM_CONFIG__DEFAULT_MTYPE__SHIFT;
	mutex_lock(&adev->srbm_mutex);
	for (i = adev->vm_manager.first_kfd_vmid; i < AMDGPU_NUM_VMID; i++) {
		cik_srbm_select(adev, 0, 0, 0, i);
		/* CP and shaders */
		WREG32(mmSH_MEM_CONFIG, sh_mem_config);
		WREG32(mmSH_MEM_APE1_BASE, 1);
		WREG32(mmSH_MEM_APE1_LIMIT, 0);
		WREG32(mmSH_MEM_BASES, sh_mem_bases);
	}
	cik_srbm_select(adev, 0, 0, 0, 0);
	mutex_unlock(&adev->srbm_mutex);

	/* Initialize all compute VMIDs to have no GDS, GWS, or OA
	   access. These should be enabled by FW for target VMIDs. */
	for (i = adev->vm_manager.first_kfd_vmid; i < AMDGPU_NUM_VMID; i++) {
		WREG32(amdgpu_gds_reg_offset[i].mem_base, 0);
		WREG32(amdgpu_gds_reg_offset[i].mem_size, 0);
		WREG32(amdgpu_gds_reg_offset[i].gws, 0);
		WREG32(amdgpu_gds_reg_offset[i].oa, 0);
	}
}

static void gfx_v7_0_init_gds_vmid(struct amdgpu_device *adev)
{
	int vmid;

	/*
	 * Initialize all compute and user-gfx VMIDs to have no GDS, GWS, or OA
	 * access. Compute VMIDs should be enabled by FW for target VMIDs,
	 * the driver can enable them for graphics. VMID0 should maintain
	 * access so that HWS firmware can save/restore entries.
	 */
	for (vmid = 1; vmid < AMDGPU_NUM_VMID; vmid++) {
		WREG32(amdgpu_gds_reg_offset[vmid].mem_base, 0);
		WREG32(amdgpu_gds_reg_offset[vmid].mem_size, 0);
		WREG32(amdgpu_gds_reg_offset[vmid].gws, 0);
		WREG32(amdgpu_gds_reg_offset[vmid].oa, 0);
	}
}

static void gfx_v7_0_config_init(struct amdgpu_device *adev)
{
	adev->gfx.config.double_offchip_lds_buf = 1;
}

/**
 * gfx_v7_0_constants_init - setup the 3D engine
 *
 * @adev: amdgpu_device pointer
 *
 * init the gfx constants such as the 3D engine, tiling configuration
 * registers, maximum number of quad pipes, render backends...
 */
static void gfx_v7_0_constants_init(struct amdgpu_device *adev)
{
	u32 sh_mem_cfg, sh_static_mem_cfg, sh_mem_base;
	u32 tmp;
	int i;

	WREG32(mmGRBM_CNTL, (0xff << GRBM_CNTL__READ_TIMEOUT__SHIFT));

	WREG32(mmGB_ADDR_CONFIG, adev->gfx.config.gb_addr_config);
	WREG32(mmHDP_ADDR_CONFIG, adev->gfx.config.gb_addr_config);
	WREG32(mmDMIF_ADDR_CALC, adev->gfx.config.gb_addr_config);

	gfx_v7_0_tiling_mode_table_init(adev);

	gfx_v7_0_setup_rb(adev);
	gfx_v7_0_get_cu_info(adev);
	gfx_v7_0_config_init(adev);

	/* set HW defaults for 3D engine */
	WREG32(mmCP_MEQ_THRESHOLDS,
	       (0x30 << CP_MEQ_THRESHOLDS__MEQ1_START__SHIFT) |
	       (0x60 << CP_MEQ_THRESHOLDS__MEQ2_START__SHIFT));

	mutex_lock(&adev->grbm_idx_mutex);
	/*
	 * making sure that the following register writes will be broadcasted
	 * to all the shaders
	 */
	gfx_v7_0_select_se_sh(adev, 0xffffffff, 0xffffffff, 0xffffffff, 0);

	/* XXX SH_MEM regs */
	/* where to put LDS, scratch, GPUVM in FSA64 space */
	sh_mem_cfg = REG_SET_FIELD(0, SH_MEM_CONFIG, ALIGNMENT_MODE,
				   SH_MEM_ALIGNMENT_MODE_UNALIGNED);
	sh_mem_cfg = REG_SET_FIELD(sh_mem_cfg, SH_MEM_CONFIG, DEFAULT_MTYPE,
				   MTYPE_NC);
	sh_mem_cfg = REG_SET_FIELD(sh_mem_cfg, SH_MEM_CONFIG, APE1_MTYPE,
				   MTYPE_UC);
	sh_mem_cfg = REG_SET_FIELD(sh_mem_cfg, SH_MEM_CONFIG, PRIVATE_ATC, 0);

	sh_static_mem_cfg = REG_SET_FIELD(0, SH_STATIC_MEM_CONFIG,
				   SWIZZLE_ENABLE, 1);
	sh_static_mem_cfg = REG_SET_FIELD(sh_static_mem_cfg, SH_STATIC_MEM_CONFIG,
				   ELEMENT_SIZE, 1);
	sh_static_mem_cfg = REG_SET_FIELD(sh_static_mem_cfg, SH_STATIC_MEM_CONFIG,
				   INDEX_STRIDE, 3);
	WREG32(mmSH_STATIC_MEM_CONFIG, sh_static_mem_cfg);

	mutex_lock(&adev->srbm_mutex);
	for (i = 0; i < adev->vm_manager.id_mgr[0].num_ids; i++) {
		if (i == 0)
			sh_mem_base = 0;
		else
			sh_mem_base = adev->gmc.shared_aperture_start >> 48;
		cik_srbm_select(adev, 0, 0, 0, i);
		/* CP and shaders */
		WREG32(mmSH_MEM_CONFIG, sh_mem_cfg);
		WREG32(mmSH_MEM_APE1_BASE, 1);
		WREG32(mmSH_MEM_APE1_LIMIT, 0);
		WREG32(mmSH_MEM_BASES, sh_mem_base);
	}
	cik_srbm_select(adev, 0, 0, 0, 0);
	mutex_unlock(&adev->srbm_mutex);

	gfx_v7_0_init_compute_vmid(adev);
	gfx_v7_0_init_gds_vmid(adev);

	WREG32(mmSX_DEBUG_1, 0x20);

	WREG32(mmTA_CNTL_AUX, 0x00010000);

	tmp = RREG32(mmSPI_CONFIG_CNTL);
	tmp |= 0x03000000;
	WREG32(mmSPI_CONFIG_CNTL, tmp);

	WREG32(mmSQ_CONFIG, 1);

	WREG32(mmDB_DEBUG, 0);

	tmp = RREG32(mmDB_DEBUG2) & ~0xf00fffff;
	tmp |= 0x00000400;
	WREG32(mmDB_DEBUG2, tmp);

	tmp = RREG32(mmDB_DEBUG3) & ~0x0002021c;
	tmp |= 0x00020200;
	WREG32(mmDB_DEBUG3, tmp);

	tmp = RREG32(mmCB_HW_CONTROL) & ~0x00010000;
	tmp |= 0x00018208;
	WREG32(mmCB_HW_CONTROL, tmp);

	WREG32(mmSPI_CONFIG_CNTL_1, (4 << SPI_CONFIG_CNTL_1__VTX_DONE_DELAY__SHIFT));

	WREG32(mmPA_SC_FIFO_SIZE,
		((adev->gfx.config.sc_prim_fifo_size_frontend << PA_SC_FIFO_SIZE__SC_FRONTEND_PRIM_FIFO_SIZE__SHIFT) |
		(adev->gfx.config.sc_prim_fifo_size_backend << PA_SC_FIFO_SIZE__SC_BACKEND_PRIM_FIFO_SIZE__SHIFT) |
		(adev->gfx.config.sc_hiz_tile_fifo_size << PA_SC_FIFO_SIZE__SC_HIZ_TILE_FIFO_SIZE__SHIFT) |
		(adev->gfx.config.sc_earlyz_tile_fifo_size << PA_SC_FIFO_SIZE__SC_EARLYZ_TILE_FIFO_SIZE__SHIFT)));

	WREG32(mmVGT_NUM_INSTANCES, 1);

	WREG32(mmCP_PERFMON_CNTL, 0);

	WREG32(mmSQ_CONFIG, 0);

	WREG32(mmPA_SC_FORCE_EOV_MAX_CNTS,
		((4095 << PA_SC_FORCE_EOV_MAX_CNTS__FORCE_EOV_MAX_CLK_CNT__SHIFT) |
		(255 << PA_SC_FORCE_EOV_MAX_CNTS__FORCE_EOV_MAX_REZ_CNT__SHIFT)));

	WREG32(mmVGT_CACHE_INVALIDATION,
		(VC_AND_TC << VGT_CACHE_INVALIDATION__CACHE_INVALIDATION__SHIFT) |
		(ES_AND_GS_AUTO << VGT_CACHE_INVALIDATION__AUTO_INVLD_EN__SHIFT));

	WREG32(mmVGT_GS_VERTEX_REUSE, 16);
	WREG32(mmPA_SC_LINE_STIPPLE_STATE, 0);

	WREG32(mmPA_CL_ENHANCE, PA_CL_ENHANCE__CLIP_VTX_REORDER_ENA_MASK |
			(3 << PA_CL_ENHANCE__NUM_CLIP_SEQ__SHIFT));
	WREG32(mmPA_SC_ENHANCE, PA_SC_ENHANCE__ENABLE_PA_SC_OUT_OF_ORDER_MASK);

	tmp = RREG32(mmSPI_ARB_PRIORITY);
	tmp = REG_SET_FIELD(tmp, SPI_ARB_PRIORITY, PIPE_ORDER_TS0, 2);
	tmp = REG_SET_FIELD(tmp, SPI_ARB_PRIORITY, PIPE_ORDER_TS1, 2);
	tmp = REG_SET_FIELD(tmp, SPI_ARB_PRIORITY, PIPE_ORDER_TS2, 2);
	tmp = REG_SET_FIELD(tmp, SPI_ARB_PRIORITY, PIPE_ORDER_TS3, 2);
	WREG32(mmSPI_ARB_PRIORITY, tmp);

	mutex_unlock(&adev->grbm_idx_mutex);

	udelay(50);
}

/**
 * gfx_v7_0_ring_test_ring - basic gfx ring test
 *
 * @ring: amdgpu_ring structure holding ring information
 *
 * Allocate a scratch register and write to it using the gfx ring (CIK).
 * Provides a basic gfx ring test to verify that the ring is working.
 * Used by gfx_v7_0_cp_gfx_resume();
 * Returns 0 on success, error on failure.
 */
static int gfx_v7_0_ring_test_ring(struct amdgpu_ring *ring)
{
	struct amdgpu_device *adev = ring->adev;
	uint32_t tmp = 0;
	unsigned i;
	int r;

	WREG32(mmSCRATCH_REG0, 0xCAFEDEAD);
	r = amdgpu_ring_alloc(ring, 3);
	if (r)
		return r;

	amdgpu_ring_write(ring, PACKET3(PACKET3_SET_UCONFIG_REG, 1));
	amdgpu_ring_write(ring, mmSCRATCH_REG0 - PACKET3_SET_UCONFIG_REG_START);
	amdgpu_ring_write(ring, 0xDEADBEEF);
	amdgpu_ring_commit(ring);

	for (i = 0; i < adev->usec_timeout; i++) {
		tmp = RREG32(mmSCRATCH_REG0);
		if (tmp == 0xDEADBEEF)
			break;
		udelay(1);
	}
	if (i >= adev->usec_timeout)
		r = -ETIMEDOUT;
	return r;
}

/**
 * gfx_v7_0_ring_emit_hdp_flush - emit an hdp flush on the cp
 *
 * @ring: amdgpu_ring structure holding ring information
 *
 * Emits an hdp flush on the cp.
 */
static void gfx_v7_0_ring_emit_hdp_flush(struct amdgpu_ring *ring)
{
	u32 ref_and_mask;
	int usepfp = ring->funcs->type == AMDGPU_RING_TYPE_COMPUTE ? 0 : 1;

	if (ring->funcs->type == AMDGPU_RING_TYPE_COMPUTE) {
		switch (ring->me) {
		case 1:
			ref_and_mask = GPU_HDP_FLUSH_DONE__CP2_MASK << ring->pipe;
			break;
		case 2:
			ref_and_mask = GPU_HDP_FLUSH_DONE__CP6_MASK << ring->pipe;
			break;
		default:
			return;
		}
	} else {
		ref_and_mask = GPU_HDP_FLUSH_DONE__CP0_MASK;
	}

	amdgpu_ring_write(ring, PACKET3(PACKET3_WAIT_REG_MEM, 5));
	amdgpu_ring_write(ring, (WAIT_REG_MEM_OPERATION(1) | /* write, wait, write */
				 WAIT_REG_MEM_FUNCTION(3) |  /* == */
				 WAIT_REG_MEM_ENGINE(usepfp)));   /* pfp or me */
	amdgpu_ring_write(ring, mmGPU_HDP_FLUSH_REQ);
	amdgpu_ring_write(ring, mmGPU_HDP_FLUSH_DONE);
	amdgpu_ring_write(ring, ref_and_mask);
	amdgpu_ring_write(ring, ref_and_mask);
	amdgpu_ring_write(ring, 0x20); /* poll interval */
}

static void gfx_v7_0_ring_emit_vgt_flush(struct amdgpu_ring *ring)
{
	amdgpu_ring_write(ring, PACKET3(PACKET3_EVENT_WRITE, 0));
	amdgpu_ring_write(ring, EVENT_TYPE(VS_PARTIAL_FLUSH) |
		EVENT_INDEX(4));

	amdgpu_ring_write(ring, PACKET3(PACKET3_EVENT_WRITE, 0));
	amdgpu_ring_write(ring, EVENT_TYPE(VGT_FLUSH) |
		EVENT_INDEX(0));
}

/**
 * gfx_v7_0_ring_emit_fence_gfx - emit a fence on the gfx ring
 *
 * @ring: amdgpu_ring structure holding ring information
 * @addr: address
 * @seq: sequence number
 * @flags: fence related flags
 *
 * Emits a fence sequence number on the gfx ring and flushes
 * GPU caches.
 */
static void gfx_v7_0_ring_emit_fence_gfx(struct amdgpu_ring *ring, u64 addr,
					 u64 seq, unsigned flags)
{
	bool write64bit = flags & AMDGPU_FENCE_FLAG_64BIT;
	bool int_sel = flags & AMDGPU_FENCE_FLAG_INT;
	bool exec = flags & AMDGPU_FENCE_FLAG_EXEC;

	/* Workaround for cache flush problems. First send a dummy EOP
	 * event down the pipe with seq one below.
	 */
	amdgpu_ring_write(ring, PACKET3(PACKET3_EVENT_WRITE_EOP, 4));
	amdgpu_ring_write(ring, (EOP_TCL1_ACTION_EN |
				 EOP_TC_ACTION_EN |
				 EVENT_TYPE(CACHE_FLUSH_AND_INV_TS_EVENT) |
				 EVENT_INDEX(5)));
	amdgpu_ring_write(ring, addr & 0xfffffffc);
	amdgpu_ring_write(ring, (upper_32_bits(addr) & 0xffff) |
				DATA_SEL(1) | INT_SEL(0));
	amdgpu_ring_write(ring, lower_32_bits(seq - 1));
	amdgpu_ring_write(ring, upper_32_bits(seq - 1));

	/* Then send the real EOP event down the pipe. */
	amdgpu_ring_write(ring, PACKET3(PACKET3_EVENT_WRITE_EOP, 4));
	amdgpu_ring_write(ring, (EOP_TCL1_ACTION_EN |
				 EOP_TC_ACTION_EN |
				 EVENT_TYPE(CACHE_FLUSH_AND_INV_TS_EVENT) |
				 EVENT_INDEX(5) |
				 (exec ? EOP_EXEC : 0)));
	amdgpu_ring_write(ring, addr & 0xfffffffc);
	amdgpu_ring_write(ring, (upper_32_bits(addr) & 0xffff) |
				DATA_SEL(write64bit ? 2 : 1) | INT_SEL(int_sel ? 2 : 0));
	amdgpu_ring_write(ring, lower_32_bits(seq));
	amdgpu_ring_write(ring, upper_32_bits(seq));
}

/**
 * gfx_v7_0_ring_emit_fence_compute - emit a fence on the compute ring
 *
 * @ring: amdgpu_ring structure holding ring information
 * @addr: address
 * @seq: sequence number
 * @flags: fence related flags
 *
 * Emits a fence sequence number on the compute ring and flushes
 * GPU caches.
 */
static void gfx_v7_0_ring_emit_fence_compute(struct amdgpu_ring *ring,
					     u64 addr, u64 seq,
					     unsigned flags)
{
	bool write64bit = flags & AMDGPU_FENCE_FLAG_64BIT;
	bool int_sel = flags & AMDGPU_FENCE_FLAG_INT;

	/* RELEASE_MEM - flush caches, send int */
	amdgpu_ring_write(ring, PACKET3(PACKET3_RELEASE_MEM, 5));
	amdgpu_ring_write(ring, (EOP_TCL1_ACTION_EN |
				 EOP_TC_ACTION_EN |
				 EVENT_TYPE(CACHE_FLUSH_AND_INV_TS_EVENT) |
				 EVENT_INDEX(5)));
	amdgpu_ring_write(ring, DATA_SEL(write64bit ? 2 : 1) | INT_SEL(int_sel ? 2 : 0));
	amdgpu_ring_write(ring, addr & 0xfffffffc);
	amdgpu_ring_write(ring, upper_32_bits(addr));
	amdgpu_ring_write(ring, lower_32_bits(seq));
	amdgpu_ring_write(ring, upper_32_bits(seq));
}

/*
 * IB stuff
 */
/**
 * gfx_v7_0_ring_emit_ib_gfx - emit an IB (Indirect Buffer) on the ring
 *
 * @ring: amdgpu_ring structure holding ring information
 * @job: job to retrieve vmid from
 * @ib: amdgpu indirect buffer object
 * @flags: options (AMDGPU_HAVE_CTX_SWITCH)
 *
 * Emits an DE (drawing engine) or CE (constant engine) IB
 * on the gfx ring.  IBs are usually generated by userspace
 * acceleration drivers and submitted to the kernel for
 * scheduling on the ring.  This function schedules the IB
 * on the gfx ring for execution by the GPU.
 */
static void gfx_v7_0_ring_emit_ib_gfx(struct amdgpu_ring *ring,
					struct amdgpu_job *job,
					struct amdgpu_ib *ib,
					uint32_t flags)
{
	unsigned vmid = AMDGPU_JOB_GET_VMID(job);
	u32 header, control = 0;

	/* insert SWITCH_BUFFER packet before first IB in the ring frame */
	if (flags & AMDGPU_HAVE_CTX_SWITCH) {
		amdgpu_ring_write(ring, PACKET3(PACKET3_SWITCH_BUFFER, 0));
		amdgpu_ring_write(ring, 0);
	}

	if (ib->flags & AMDGPU_IB_FLAG_CE)
		header = PACKET3(PACKET3_INDIRECT_BUFFER_CONST, 2);
	else
		header = PACKET3(PACKET3_INDIRECT_BUFFER, 2);

	control |= ib->length_dw | (vmid << 24);

	amdgpu_ring_write(ring, header);
	amdgpu_ring_write(ring,
#ifdef __BIG_ENDIAN
			  (2 << 0) |
#endif
			  (ib->gpu_addr & 0xFFFFFFFC));
	amdgpu_ring_write(ring, upper_32_bits(ib->gpu_addr) & 0xFFFF);
	amdgpu_ring_write(ring, control);
}

static void gfx_v7_0_ring_emit_ib_compute(struct amdgpu_ring *ring,
					  struct amdgpu_job *job,
					  struct amdgpu_ib *ib,
					  uint32_t flags)
{
	unsigned vmid = AMDGPU_JOB_GET_VMID(job);
	u32 control = INDIRECT_BUFFER_VALID | ib->length_dw | (vmid << 24);

	/* Currently, there is a high possibility to get wave ID mismatch
	 * between ME and GDS, leading to a hw deadlock, because ME generates
	 * different wave IDs than the GDS expects. This situation happens
	 * randomly when at least 5 compute pipes use GDS ordered append.
	 * The wave IDs generated by ME are also wrong after suspend/resume.
	 * Those are probably bugs somewhere else in the kernel driver.
	 *
	 * Writing GDS_COMPUTE_MAX_WAVE_ID resets wave ID counters in ME and
	 * GDS to 0 for this ring (me/pipe).
	 */
	if (ib->flags & AMDGPU_IB_FLAG_RESET_GDS_MAX_WAVE_ID) {
		amdgpu_ring_write(ring, PACKET3(PACKET3_SET_CONFIG_REG, 1));
		amdgpu_ring_write(ring, mmGDS_COMPUTE_MAX_WAVE_ID - PACKET3_SET_CONFIG_REG_START);
		amdgpu_ring_write(ring, ring->adev->gds.gds_compute_max_wave_id);
	}

	amdgpu_ring_write(ring, PACKET3(PACKET3_INDIRECT_BUFFER, 2));
	amdgpu_ring_write(ring,
#ifdef __BIG_ENDIAN
					  (2 << 0) |
#endif
					  (ib->gpu_addr & 0xFFFFFFFC));
	amdgpu_ring_write(ring, upper_32_bits(ib->gpu_addr) & 0xFFFF);
	amdgpu_ring_write(ring, control);
}

static void gfx_v7_ring_emit_cntxcntl(struct amdgpu_ring *ring, uint32_t flags)
{
	uint32_t dw2 = 0;

	dw2 |= 0x80000000; /* set load_enable otherwise this package is just NOPs */
	if (flags & AMDGPU_HAVE_CTX_SWITCH) {
		gfx_v7_0_ring_emit_vgt_flush(ring);
		/* set load_global_config & load_global_uconfig */
		dw2 |= 0x8001;
		/* set load_cs_sh_regs */
		dw2 |= 0x01000000;
		/* set load_per_context_state & load_gfx_sh_regs */
		dw2 |= 0x10002;
	}

	amdgpu_ring_write(ring, PACKET3(PACKET3_CONTEXT_CONTROL, 1));
	amdgpu_ring_write(ring, dw2);
	amdgpu_ring_write(ring, 0);
}

/**
 * gfx_v7_0_ring_test_ib - basic ring IB test
 *
 * @ring: amdgpu_ring structure holding ring information
 * @timeout: timeout value in jiffies, or MAX_SCHEDULE_TIMEOUT
 *
 * Allocate an IB and execute it on the gfx ring (CIK).
 * Provides a basic gfx ring test to verify that IBs are working.
 * Returns 0 on success, error on failure.
 */
static int gfx_v7_0_ring_test_ib(struct amdgpu_ring *ring, long timeout)
{
	struct amdgpu_device *adev = ring->adev;
	struct amdgpu_ib ib;
	struct dma_fence *f = NULL;
	uint32_t tmp = 0;
	long r;

	WREG32(mmSCRATCH_REG0, 0xCAFEDEAD);
	memset(&ib, 0, sizeof(ib));
	r = amdgpu_ib_get(adev, NULL, 256, AMDGPU_IB_POOL_DIRECT, &ib);
	if (r)
		return r;

	ib.ptr[0] = PACKET3(PACKET3_SET_UCONFIG_REG, 1);
	ib.ptr[1] = mmSCRATCH_REG0 - PACKET3_SET_UCONFIG_REG_START;
	ib.ptr[2] = 0xDEADBEEF;
	ib.length_dw = 3;

	r = amdgpu_ib_schedule(ring, 1, &ib, NULL, &f);
	if (r)
		goto error;

	r = dma_fence_wait_timeout(f, false, timeout);
	if (r == 0) {
		r = -ETIMEDOUT;
		goto error;
	} else if (r < 0) {
		goto error;
	}
	tmp = RREG32(mmSCRATCH_REG0);
	if (tmp == 0xDEADBEEF)
		r = 0;
	else
		r = -EINVAL;

error:
	amdgpu_ib_free(&ib, NULL);
	dma_fence_put(f);
	return r;
}

/*
 * CP.
 * On CIK, gfx and compute now have independent command processors.
 *
 * GFX
 * Gfx consists of a single ring and can process both gfx jobs and
 * compute jobs.  The gfx CP consists of three microengines (ME):
 * PFP - Pre-Fetch Parser
 * ME - Micro Engine
 * CE - Constant Engine
 * The PFP and ME make up what is considered the Drawing Engine (DE).
 * The CE is an asynchronous engine used for updating buffer desciptors
 * used by the DE so that they can be loaded into cache in parallel
 * while the DE is processing state update packets.
 *
 * Compute
 * The compute CP consists of two microengines (ME):
 * MEC1 - Compute MicroEngine 1
 * MEC2 - Compute MicroEngine 2
 * Each MEC supports 4 compute pipes and each pipe supports 8 queues.
 * The queues are exposed to userspace and are programmed directly
 * by the compute runtime.
 */
/**
 * gfx_v7_0_cp_gfx_enable - enable/disable the gfx CP MEs
 *
 * @adev: amdgpu_device pointer
 * @enable: enable or disable the MEs
 *
 * Halts or unhalts the gfx MEs.
 */
static void gfx_v7_0_cp_gfx_enable(struct amdgpu_device *adev, bool enable)
{
	if (enable)
		WREG32(mmCP_ME_CNTL, 0);
	else
		WREG32(mmCP_ME_CNTL, (CP_ME_CNTL__ME_HALT_MASK |
				      CP_ME_CNTL__PFP_HALT_MASK |
				      CP_ME_CNTL__CE_HALT_MASK));
	udelay(50);
}

/**
 * gfx_v7_0_cp_gfx_load_microcode - load the gfx CP ME ucode
 *
 * @adev: amdgpu_device pointer
 *
 * Loads the gfx PFP, ME, and CE ucode.
 * Returns 0 for success, -EINVAL if the ucode is not available.
 */
static int gfx_v7_0_cp_gfx_load_microcode(struct amdgpu_device *adev)
{
	const struct gfx_firmware_header_v1_0 *pfp_hdr;
	const struct gfx_firmware_header_v1_0 *ce_hdr;
	const struct gfx_firmware_header_v1_0 *me_hdr;
	const __le32 *fw_data;
	unsigned i, fw_size;

	if (!adev->gfx.me_fw || !adev->gfx.pfp_fw || !adev->gfx.ce_fw)
		return -EINVAL;

	pfp_hdr = (const struct gfx_firmware_header_v1_0 *)adev->gfx.pfp_fw->data;
	ce_hdr = (const struct gfx_firmware_header_v1_0 *)adev->gfx.ce_fw->data;
	me_hdr = (const struct gfx_firmware_header_v1_0 *)adev->gfx.me_fw->data;

	amdgpu_ucode_print_gfx_hdr(&pfp_hdr->header);
	amdgpu_ucode_print_gfx_hdr(&ce_hdr->header);
	amdgpu_ucode_print_gfx_hdr(&me_hdr->header);
	adev->gfx.pfp_fw_version = le32_to_cpu(pfp_hdr->header.ucode_version);
	adev->gfx.ce_fw_version = le32_to_cpu(ce_hdr->header.ucode_version);
	adev->gfx.me_fw_version = le32_to_cpu(me_hdr->header.ucode_version);
	adev->gfx.me_feature_version = le32_to_cpu(me_hdr->ucode_feature_version);
	adev->gfx.ce_feature_version = le32_to_cpu(ce_hdr->ucode_feature_version);
	adev->gfx.pfp_feature_version = le32_to_cpu(pfp_hdr->ucode_feature_version);

	gfx_v7_0_cp_gfx_enable(adev, false);

	/* PFP */
	fw_data = (const __le32 *)
		(adev->gfx.pfp_fw->data +
		 le32_to_cpu(pfp_hdr->header.ucode_array_offset_bytes));
	fw_size = le32_to_cpu(pfp_hdr->header.ucode_size_bytes) / 4;
	WREG32(mmCP_PFP_UCODE_ADDR, 0);
	for (i = 0; i < fw_size; i++)
		WREG32(mmCP_PFP_UCODE_DATA, le32_to_cpup(fw_data++));
	WREG32(mmCP_PFP_UCODE_ADDR, adev->gfx.pfp_fw_version);

	/* CE */
	fw_data = (const __le32 *)
		(adev->gfx.ce_fw->data +
		 le32_to_cpu(ce_hdr->header.ucode_array_offset_bytes));
	fw_size = le32_to_cpu(ce_hdr->header.ucode_size_bytes) / 4;
	WREG32(mmCP_CE_UCODE_ADDR, 0);
	for (i = 0; i < fw_size; i++)
		WREG32(mmCP_CE_UCODE_DATA, le32_to_cpup(fw_data++));
	WREG32(mmCP_CE_UCODE_ADDR, adev->gfx.ce_fw_version);

	/* ME */
	fw_data = (const __le32 *)
		(adev->gfx.me_fw->data +
		 le32_to_cpu(me_hdr->header.ucode_array_offset_bytes));
	fw_size = le32_to_cpu(me_hdr->header.ucode_size_bytes) / 4;
	WREG32(mmCP_ME_RAM_WADDR, 0);
	for (i = 0; i < fw_size; i++)
		WREG32(mmCP_ME_RAM_DATA, le32_to_cpup(fw_data++));
	WREG32(mmCP_ME_RAM_WADDR, adev->gfx.me_fw_version);

	return 0;
}

/**
 * gfx_v7_0_cp_gfx_start - start the gfx ring
 *
 * @adev: amdgpu_device pointer
 *
 * Enables the ring and loads the clear state context and other
 * packets required to init the ring.
 * Returns 0 for success, error for failure.
 */
static int gfx_v7_0_cp_gfx_start(struct amdgpu_device *adev)
{
	struct amdgpu_ring *ring = &adev->gfx.gfx_ring[0];
	const struct cs_section_def *sect = NULL;
	const struct cs_extent_def *ext = NULL;
	int r, i;

	/* init the CP */
	WREG32(mmCP_MAX_CONTEXT, adev->gfx.config.max_hw_contexts - 1);
	WREG32(mmCP_ENDIAN_SWAP, 0);
	WREG32(mmCP_DEVICE_ID, 1);

	gfx_v7_0_cp_gfx_enable(adev, true);

	r = amdgpu_ring_alloc(ring, gfx_v7_0_get_csb_size(adev) + 8);
	if (r) {
		DRM_ERROR("amdgpu: cp failed to lock ring (%d).\n", r);
		return r;
	}

	/* init the CE partitions.  CE only used for gfx on CIK */
	amdgpu_ring_write(ring, PACKET3(PACKET3_SET_BASE, 2));
	amdgpu_ring_write(ring, PACKET3_BASE_INDEX(CE_PARTITION_BASE));
	amdgpu_ring_write(ring, 0x8000);
	amdgpu_ring_write(ring, 0x8000);

	/* clear state buffer */
	amdgpu_ring_write(ring, PACKET3(PACKET3_PREAMBLE_CNTL, 0));
	amdgpu_ring_write(ring, PACKET3_PREAMBLE_BEGIN_CLEAR_STATE);

	amdgpu_ring_write(ring, PACKET3(PACKET3_CONTEXT_CONTROL, 1));
	amdgpu_ring_write(ring, 0x80000000);
	amdgpu_ring_write(ring, 0x80000000);

	for (sect = adev->gfx.rlc.cs_data; sect->section != NULL; ++sect) {
		for (ext = sect->section; ext->extent != NULL; ++ext) {
			if (sect->id == SECT_CONTEXT) {
				amdgpu_ring_write(ring,
						  PACKET3(PACKET3_SET_CONTEXT_REG, ext->reg_count));
				amdgpu_ring_write(ring, ext->reg_index - PACKET3_SET_CONTEXT_REG_START);
				for (i = 0; i < ext->reg_count; i++)
					amdgpu_ring_write(ring, ext->extent[i]);
			}
		}
	}

	amdgpu_ring_write(ring, PACKET3(PACKET3_SET_CONTEXT_REG, 2));
	amdgpu_ring_write(ring, mmPA_SC_RASTER_CONFIG - PACKET3_SET_CONTEXT_REG_START);
	amdgpu_ring_write(ring, adev->gfx.config.rb_config[0][0].raster_config);
	amdgpu_ring_write(ring, adev->gfx.config.rb_config[0][0].raster_config_1);

	amdgpu_ring_write(ring, PACKET3(PACKET3_PREAMBLE_CNTL, 0));
	amdgpu_ring_write(ring, PACKET3_PREAMBLE_END_CLEAR_STATE);

	amdgpu_ring_write(ring, PACKET3(PACKET3_CLEAR_STATE, 0));
	amdgpu_ring_write(ring, 0);

	amdgpu_ring_write(ring, PACKET3(PACKET3_SET_CONTEXT_REG, 2));
	amdgpu_ring_write(ring, 0x00000316);
	amdgpu_ring_write(ring, 0x0000000e); /* VGT_VERTEX_REUSE_BLOCK_CNTL */
	amdgpu_ring_write(ring, 0x00000010); /* VGT_OUT_DEALLOC_CNTL */

	amdgpu_ring_commit(ring);

	return 0;
}

/**
 * gfx_v7_0_cp_gfx_resume - setup the gfx ring buffer registers
 *
 * @adev: amdgpu_device pointer
 *
 * Program the location and size of the gfx ring buffer
 * and test it to make sure it's working.
 * Returns 0 for success, error for failure.
 */
static int gfx_v7_0_cp_gfx_resume(struct amdgpu_device *adev)
{
	struct amdgpu_ring *ring;
	u32 tmp;
	u32 rb_bufsz;
	u64 rb_addr, rptr_addr;
	int r;

	WREG32(mmCP_SEM_WAIT_TIMER, 0x0);
	if (adev->asic_type != CHIP_HAWAII)
		WREG32(mmCP_SEM_INCOMPLETE_TIMER_CNTL, 0x0);

	/* Set the write pointer delay */
	WREG32(mmCP_RB_WPTR_DELAY, 0);

	/* set the RB to use vmid 0 */
	WREG32(mmCP_RB_VMID, 0);

	WREG32(mmSCRATCH_ADDR, 0);

	/* ring 0 - compute and gfx */
	/* Set ring buffer size */
	ring = &adev->gfx.gfx_ring[0];
	rb_bufsz = order_base_2(ring->ring_size / 8);
	tmp = (order_base_2(AMDGPU_GPU_PAGE_SIZE/8) << 8) | rb_bufsz;
#ifdef __BIG_ENDIAN
	tmp |= 2 << CP_RB0_CNTL__BUF_SWAP__SHIFT;
#endif
	WREG32(mmCP_RB0_CNTL, tmp);

	/* Initialize the ring buffer's read and write pointers */
	WREG32(mmCP_RB0_CNTL, tmp | CP_RB0_CNTL__RB_RPTR_WR_ENA_MASK);
	ring->wptr = 0;
	WREG32(mmCP_RB0_WPTR, lower_32_bits(ring->wptr));

	/* set the wb address whether it's enabled or not */
	rptr_addr = ring->rptr_gpu_addr;
	WREG32(mmCP_RB0_RPTR_ADDR, lower_32_bits(rptr_addr));
	WREG32(mmCP_RB0_RPTR_ADDR_HI, upper_32_bits(rptr_addr) & 0xFF);

	/* scratch register shadowing is no longer supported */
	WREG32(mmSCRATCH_UMSK, 0);

	mdelay(1);
	WREG32(mmCP_RB0_CNTL, tmp);

	rb_addr = ring->gpu_addr >> 8;
	WREG32(mmCP_RB0_BASE, rb_addr);
	WREG32(mmCP_RB0_BASE_HI, upper_32_bits(rb_addr));

	/* start the ring */
	gfx_v7_0_cp_gfx_start(adev);
	r = amdgpu_ring_test_helper(ring);
	if (r)
		return r;

	return 0;
}

static u64 gfx_v7_0_ring_get_rptr(struct amdgpu_ring *ring)
{
	return *ring->rptr_cpu_addr;
}

static u64 gfx_v7_0_ring_get_wptr_gfx(struct amdgpu_ring *ring)
{
	struct amdgpu_device *adev = ring->adev;

	return RREG32(mmCP_RB0_WPTR);
}

static void gfx_v7_0_ring_set_wptr_gfx(struct amdgpu_ring *ring)
{
	struct amdgpu_device *adev = ring->adev;

	WREG32(mmCP_RB0_WPTR, lower_32_bits(ring->wptr));
	(void)RREG32(mmCP_RB0_WPTR);
}

static u64 gfx_v7_0_ring_get_wptr_compute(struct amdgpu_ring *ring)
{
	/* XXX check if swapping is necessary on BE */
	return *ring->wptr_cpu_addr;
}

static void gfx_v7_0_ring_set_wptr_compute(struct amdgpu_ring *ring)
{
	struct amdgpu_device *adev = ring->adev;

	/* XXX check if swapping is necessary on BE */
	*ring->wptr_cpu_addr = lower_32_bits(ring->wptr);
	WDOORBELL32(ring->doorbell_index, lower_32_bits(ring->wptr));
}

/**
 * gfx_v7_0_cp_compute_enable - enable/disable the compute CP MEs
 *
 * @adev: amdgpu_device pointer
 * @enable: enable or disable the MEs
 *
 * Halts or unhalts the compute MEs.
 */
static void gfx_v7_0_cp_compute_enable(struct amdgpu_device *adev, bool enable)
{
	if (enable)
		WREG32(mmCP_MEC_CNTL, 0);
	else
		WREG32(mmCP_MEC_CNTL, (CP_MEC_CNTL__MEC_ME1_HALT_MASK |
				       CP_MEC_CNTL__MEC_ME2_HALT_MASK));
	udelay(50);
}

/**
 * gfx_v7_0_cp_compute_load_microcode - load the compute CP ME ucode
 *
 * @adev: amdgpu_device pointer
 *
 * Loads the compute MEC1&2 ucode.
 * Returns 0 for success, -EINVAL if the ucode is not available.
 */
static int gfx_v7_0_cp_compute_load_microcode(struct amdgpu_device *adev)
{
	const struct gfx_firmware_header_v1_0 *mec_hdr;
	const __le32 *fw_data;
	unsigned i, fw_size;

	if (!adev->gfx.mec_fw)
		return -EINVAL;

	mec_hdr = (const struct gfx_firmware_header_v1_0 *)adev->gfx.mec_fw->data;
	amdgpu_ucode_print_gfx_hdr(&mec_hdr->header);
	adev->gfx.mec_fw_version = le32_to_cpu(mec_hdr->header.ucode_version);
	adev->gfx.mec_feature_version = le32_to_cpu(
					mec_hdr->ucode_feature_version);

	gfx_v7_0_cp_compute_enable(adev, false);

	/* MEC1 */
	fw_data = (const __le32 *)
		(adev->gfx.mec_fw->data +
		 le32_to_cpu(mec_hdr->header.ucode_array_offset_bytes));
	fw_size = le32_to_cpu(mec_hdr->header.ucode_size_bytes) / 4;
	WREG32(mmCP_MEC_ME1_UCODE_ADDR, 0);
	for (i = 0; i < fw_size; i++)
		WREG32(mmCP_MEC_ME1_UCODE_DATA, le32_to_cpup(fw_data++));
	WREG32(mmCP_MEC_ME1_UCODE_ADDR, 0);

	if (adev->asic_type == CHIP_KAVERI) {
		const struct gfx_firmware_header_v1_0 *mec2_hdr;

		if (!adev->gfx.mec2_fw)
			return -EINVAL;

		mec2_hdr = (const struct gfx_firmware_header_v1_0 *)adev->gfx.mec2_fw->data;
		amdgpu_ucode_print_gfx_hdr(&mec2_hdr->header);
		adev->gfx.mec2_fw_version = le32_to_cpu(mec2_hdr->header.ucode_version);
		adev->gfx.mec2_feature_version = le32_to_cpu(
				mec2_hdr->ucode_feature_version);

		/* MEC2 */
		fw_data = (const __le32 *)
			(adev->gfx.mec2_fw->data +
			 le32_to_cpu(mec2_hdr->header.ucode_array_offset_bytes));
		fw_size = le32_to_cpu(mec2_hdr->header.ucode_size_bytes) / 4;
		WREG32(mmCP_MEC_ME2_UCODE_ADDR, 0);
		for (i = 0; i < fw_size; i++)
			WREG32(mmCP_MEC_ME2_UCODE_DATA, le32_to_cpup(fw_data++));
		WREG32(mmCP_MEC_ME2_UCODE_ADDR, 0);
	}

	return 0;
}

/**
 * gfx_v7_0_cp_compute_fini - stop the compute queues
 *
 * @adev: amdgpu_device pointer
 *
 * Stop the compute queues and tear down the driver queue
 * info.
 */
static void gfx_v7_0_cp_compute_fini(struct amdgpu_device *adev)
{
	int i;

	for (i = 0; i < adev->gfx.num_compute_rings; i++) {
		struct amdgpu_ring *ring = &adev->gfx.compute_ring[i];

		amdgpu_bo_free_kernel(&ring->mqd_obj, NULL, NULL);
	}
}

static void gfx_v7_0_mec_fini(struct amdgpu_device *adev)
{
	amdgpu_bo_free_kernel(&adev->gfx.mec.hpd_eop_obj, NULL, NULL);
}

static int gfx_v7_0_mec_init(struct amdgpu_device *adev)
{
	int r;
	u32 *hpd;
	size_t mec_hpd_size;

	bitmap_zero(adev->gfx.mec_bitmap[0].queue_bitmap, AMDGPU_MAX_COMPUTE_QUEUES);

	/* take ownership of the relevant compute queues */
	amdgpu_gfx_compute_queue_acquire(adev);

	/* allocate space for ALL pipes (even the ones we don't own) */
	mec_hpd_size = adev->gfx.mec.num_mec * adev->gfx.mec.num_pipe_per_mec
		* GFX7_MEC_HPD_SIZE * 2;

	r = amdgpu_bo_create_reserved(adev, mec_hpd_size, PAGE_SIZE,
				      AMDGPU_GEM_DOMAIN_VRAM |
				      AMDGPU_GEM_DOMAIN_GTT,
				      &adev->gfx.mec.hpd_eop_obj,
				      &adev->gfx.mec.hpd_eop_gpu_addr,
				      (void **)&hpd);
	if (r) {
		dev_warn(adev->dev, "(%d) create, pin or map of HDP EOP bo failed\n", r);
		gfx_v7_0_mec_fini(adev);
		return r;
	}

	/* clear memory.  Not sure if this is required or not */
	memset(hpd, 0, mec_hpd_size);

	amdgpu_bo_kunmap(adev->gfx.mec.hpd_eop_obj);
	amdgpu_bo_unreserve(adev->gfx.mec.hpd_eop_obj);

	return 0;
}

static void gfx_v7_0_compute_pipe_init(struct amdgpu_device *adev,
				       int mec, int pipe)
{
	u64 eop_gpu_addr;
	u32 tmp;
	size_t eop_offset = (mec * adev->gfx.mec.num_pipe_per_mec + pipe)
			    * GFX7_MEC_HPD_SIZE * 2;

	mutex_lock(&adev->srbm_mutex);
	eop_gpu_addr = adev->gfx.mec.hpd_eop_gpu_addr + eop_offset;

	cik_srbm_select(adev, mec + 1, pipe, 0, 0);

	/* write the EOP addr */
	WREG32(mmCP_HPD_EOP_BASE_ADDR, eop_gpu_addr >> 8);
	WREG32(mmCP_HPD_EOP_BASE_ADDR_HI, upper_32_bits(eop_gpu_addr) >> 8);

	/* set the VMID assigned */
	WREG32(mmCP_HPD_EOP_VMID, 0);

	/* set the EOP size, register value is 2^(EOP_SIZE+1) dwords */
	tmp = RREG32(mmCP_HPD_EOP_CONTROL);
	tmp &= ~CP_HPD_EOP_CONTROL__EOP_SIZE_MASK;
	tmp |= order_base_2(GFX7_MEC_HPD_SIZE / 8);
	WREG32(mmCP_HPD_EOP_CONTROL, tmp);

	cik_srbm_select(adev, 0, 0, 0, 0);
	mutex_unlock(&adev->srbm_mutex);
}

static int gfx_v7_0_mqd_deactivate(struct amdgpu_device *adev)
{
	int i;

	/* disable the queue if it's active */
	if (RREG32(mmCP_HQD_ACTIVE) & 1) {
		WREG32(mmCP_HQD_DEQUEUE_REQUEST, 1);
		for (i = 0; i < adev->usec_timeout; i++) {
			if (!(RREG32(mmCP_HQD_ACTIVE) & 1))
				break;
			udelay(1);
		}

		if (i == adev->usec_timeout)
			return -ETIMEDOUT;

		WREG32(mmCP_HQD_DEQUEUE_REQUEST, 0);
		WREG32(mmCP_HQD_PQ_RPTR, 0);
		WREG32(mmCP_HQD_PQ_WPTR, 0);
	}

	return 0;
}

static void gfx_v7_0_mqd_init(struct amdgpu_device *adev,
			     struct cik_mqd *mqd,
			     uint64_t mqd_gpu_addr,
			     struct amdgpu_ring *ring)
{
	u64 hqd_gpu_addr;
	u64 wb_gpu_addr;

	/* init the mqd struct */
	memset(mqd, 0, sizeof(struct cik_mqd));

	mqd->header = 0xC0310800;
	mqd->compute_static_thread_mgmt_se0 = 0xffffffff;
	mqd->compute_static_thread_mgmt_se1 = 0xffffffff;
	mqd->compute_static_thread_mgmt_se2 = 0xffffffff;
	mqd->compute_static_thread_mgmt_se3 = 0xffffffff;

	/* enable doorbell? */
	mqd->cp_hqd_pq_doorbell_control =
		RREG32(mmCP_HQD_PQ_DOORBELL_CONTROL);
	if (ring->use_doorbell)
		mqd->cp_hqd_pq_doorbell_control |= CP_HQD_PQ_DOORBELL_CONTROL__DOORBELL_EN_MASK;
	else
		mqd->cp_hqd_pq_doorbell_control &= ~CP_HQD_PQ_DOORBELL_CONTROL__DOORBELL_EN_MASK;

	/* set the pointer to the MQD */
	mqd->cp_mqd_base_addr_lo = mqd_gpu_addr & 0xfffffffc;
	mqd->cp_mqd_base_addr_hi = upper_32_bits(mqd_gpu_addr);

	/* set MQD vmid to 0 */
	mqd->cp_mqd_control = RREG32(mmCP_MQD_CONTROL);
	mqd->cp_mqd_control &= ~CP_MQD_CONTROL__VMID_MASK;

	/* set the pointer to the HQD, this is similar CP_RB0_BASE/_HI */
	hqd_gpu_addr = ring->gpu_addr >> 8;
	mqd->cp_hqd_pq_base_lo = hqd_gpu_addr;
	mqd->cp_hqd_pq_base_hi = upper_32_bits(hqd_gpu_addr);

	/* set up the HQD, this is similar to CP_RB0_CNTL */
	mqd->cp_hqd_pq_control = RREG32(mmCP_HQD_PQ_CONTROL);
	mqd->cp_hqd_pq_control &=
		~(CP_HQD_PQ_CONTROL__QUEUE_SIZE_MASK |
				CP_HQD_PQ_CONTROL__RPTR_BLOCK_SIZE_MASK);

	mqd->cp_hqd_pq_control |=
		order_base_2(ring->ring_size / 8);
	mqd->cp_hqd_pq_control |=
		(order_base_2(AMDGPU_GPU_PAGE_SIZE/8) << 8);
#ifdef __BIG_ENDIAN
	mqd->cp_hqd_pq_control |=
		2 << CP_HQD_PQ_CONTROL__ENDIAN_SWAP__SHIFT;
#endif
	mqd->cp_hqd_pq_control &=
		~(CP_HQD_PQ_CONTROL__UNORD_DISPATCH_MASK |
				CP_HQD_PQ_CONTROL__ROQ_PQ_IB_FLIP_MASK |
				CP_HQD_PQ_CONTROL__PQ_VOLATILE_MASK);
	mqd->cp_hqd_pq_control |=
		CP_HQD_PQ_CONTROL__PRIV_STATE_MASK |
		CP_HQD_PQ_CONTROL__KMD_QUEUE_MASK; /* assuming kernel queue control */

	/* only used if CP_PQ_WPTR_POLL_CNTL.CP_PQ_WPTR_POLL_CNTL__EN_MASK=1 */
	wb_gpu_addr = ring->wptr_gpu_addr;
	mqd->cp_hqd_pq_wptr_poll_addr_lo = wb_gpu_addr & 0xfffffffc;
	mqd->cp_hqd_pq_wptr_poll_addr_hi = upper_32_bits(wb_gpu_addr) & 0xffff;

	/* set the wb address whether it's enabled or not */
	wb_gpu_addr = ring->rptr_gpu_addr;
	mqd->cp_hqd_pq_rptr_report_addr_lo = wb_gpu_addr & 0xfffffffc;
	mqd->cp_hqd_pq_rptr_report_addr_hi =
		upper_32_bits(wb_gpu_addr) & 0xffff;

	/* enable the doorbell if requested */
	if (ring->use_doorbell) {
		mqd->cp_hqd_pq_doorbell_control =
			RREG32(mmCP_HQD_PQ_DOORBELL_CONTROL);
		mqd->cp_hqd_pq_doorbell_control &=
			~CP_HQD_PQ_DOORBELL_CONTROL__DOORBELL_OFFSET_MASK;
		mqd->cp_hqd_pq_doorbell_control |=
			(ring->doorbell_index <<
			 CP_HQD_PQ_DOORBELL_CONTROL__DOORBELL_OFFSET__SHIFT);
		mqd->cp_hqd_pq_doorbell_control |=
			CP_HQD_PQ_DOORBELL_CONTROL__DOORBELL_EN_MASK;
		mqd->cp_hqd_pq_doorbell_control &=
			~(CP_HQD_PQ_DOORBELL_CONTROL__DOORBELL_SOURCE_MASK |
					CP_HQD_PQ_DOORBELL_CONTROL__DOORBELL_HIT_MASK);

	} else {
		mqd->cp_hqd_pq_doorbell_control = 0;
	}

	/* read and write pointers, similar to CP_RB0_WPTR/_RPTR */
	ring->wptr = 0;
	mqd->cp_hqd_pq_wptr = lower_32_bits(ring->wptr);
	mqd->cp_hqd_pq_rptr = RREG32(mmCP_HQD_PQ_RPTR);

	/* set the vmid for the queue */
	mqd->cp_hqd_vmid = 0;

	/* defaults */
	mqd->cp_hqd_ib_control = RREG32(mmCP_HQD_IB_CONTROL);
	mqd->cp_hqd_ib_base_addr_lo = RREG32(mmCP_HQD_IB_BASE_ADDR);
	mqd->cp_hqd_ib_base_addr_hi = RREG32(mmCP_HQD_IB_BASE_ADDR_HI);
	mqd->cp_hqd_ib_rptr = RREG32(mmCP_HQD_IB_RPTR);
	mqd->cp_hqd_persistent_state = RREG32(mmCP_HQD_PERSISTENT_STATE);
	mqd->cp_hqd_sema_cmd = RREG32(mmCP_HQD_SEMA_CMD);
	mqd->cp_hqd_msg_type = RREG32(mmCP_HQD_MSG_TYPE);
	mqd->cp_hqd_atomic0_preop_lo = RREG32(mmCP_HQD_ATOMIC0_PREOP_LO);
	mqd->cp_hqd_atomic0_preop_hi = RREG32(mmCP_HQD_ATOMIC0_PREOP_HI);
	mqd->cp_hqd_atomic1_preop_lo = RREG32(mmCP_HQD_ATOMIC1_PREOP_LO);
	mqd->cp_hqd_atomic1_preop_hi = RREG32(mmCP_HQD_ATOMIC1_PREOP_HI);
	mqd->cp_hqd_pq_rptr = RREG32(mmCP_HQD_PQ_RPTR);
	mqd->cp_hqd_quantum = RREG32(mmCP_HQD_QUANTUM);
	mqd->cp_hqd_pipe_priority = RREG32(mmCP_HQD_PIPE_PRIORITY);
	mqd->cp_hqd_queue_priority = RREG32(mmCP_HQD_QUEUE_PRIORITY);
	mqd->cp_hqd_iq_rptr = RREG32(mmCP_HQD_IQ_RPTR);

	/* activate the queue */
	mqd->cp_hqd_active = 1;
}

static int gfx_v7_0_mqd_commit(struct amdgpu_device *adev, struct cik_mqd *mqd)
{
	uint32_t tmp;
	uint32_t mqd_reg;
	uint32_t *mqd_data;

	/* HQD registers extend from mmCP_MQD_BASE_ADDR to mmCP_MQD_CONTROL */
	mqd_data = &mqd->cp_mqd_base_addr_lo;

	/* disable wptr polling */
	tmp = RREG32(mmCP_PQ_WPTR_POLL_CNTL);
	tmp = REG_SET_FIELD(tmp, CP_PQ_WPTR_POLL_CNTL, EN, 0);
	WREG32(mmCP_PQ_WPTR_POLL_CNTL, tmp);

	/* program all HQD registers */
	for (mqd_reg = mmCP_HQD_VMID; mqd_reg <= mmCP_MQD_CONTROL; mqd_reg++)
		WREG32(mqd_reg, mqd_data[mqd_reg - mmCP_MQD_BASE_ADDR]);

	/* activate the HQD */
	for (mqd_reg = mmCP_MQD_BASE_ADDR; mqd_reg <= mmCP_HQD_ACTIVE; mqd_reg++)
		WREG32(mqd_reg, mqd_data[mqd_reg - mmCP_MQD_BASE_ADDR]);

	return 0;
}

static int gfx_v7_0_compute_queue_init(struct amdgpu_device *adev, int ring_id)
{
	int r;
	u64 mqd_gpu_addr;
	struct cik_mqd *mqd;
	struct amdgpu_ring *ring = &adev->gfx.compute_ring[ring_id];

	r = amdgpu_bo_create_reserved(adev, sizeof(struct cik_mqd), PAGE_SIZE,
				      AMDGPU_GEM_DOMAIN_GTT, &ring->mqd_obj,
				      &mqd_gpu_addr, (void **)&mqd);
	if (r) {
		dev_warn(adev->dev, "(%d) create MQD bo failed\n", r);
		return r;
	}

	mutex_lock(&adev->srbm_mutex);
	cik_srbm_select(adev, ring->me, ring->pipe, ring->queue, 0);

	gfx_v7_0_mqd_init(adev, mqd, mqd_gpu_addr, ring);
	gfx_v7_0_mqd_deactivate(adev);
	gfx_v7_0_mqd_commit(adev, mqd);

	cik_srbm_select(adev, 0, 0, 0, 0);
	mutex_unlock(&adev->srbm_mutex);

	amdgpu_bo_kunmap(ring->mqd_obj);
	amdgpu_bo_unreserve(ring->mqd_obj);
	return 0;
}

/**
 * gfx_v7_0_cp_compute_resume - setup the compute queue registers
 *
 * @adev: amdgpu_device pointer
 *
 * Program the compute queues and test them to make sure they
 * are working.
 * Returns 0 for success, error for failure.
 */
static int gfx_v7_0_cp_compute_resume(struct amdgpu_device *adev)
{
	int r, i, j;
	u32 tmp;
	struct amdgpu_ring *ring;

	/* fix up chicken bits */
	tmp = RREG32(mmCP_CPF_DEBUG);
	tmp |= (1 << 23);
	WREG32(mmCP_CPF_DEBUG, tmp);

	/* init all pipes (even the ones we don't own) */
	for (i = 0; i < adev->gfx.mec.num_mec; i++)
		for (j = 0; j < adev->gfx.mec.num_pipe_per_mec; j++)
			gfx_v7_0_compute_pipe_init(adev, i, j);

	/* init the queues */
	for (i = 0; i < adev->gfx.num_compute_rings; i++) {
		r = gfx_v7_0_compute_queue_init(adev, i);
		if (r) {
			gfx_v7_0_cp_compute_fini(adev);
			return r;
		}
	}

	gfx_v7_0_cp_compute_enable(adev, true);

	for (i = 0; i < adev->gfx.num_compute_rings; i++) {
		ring = &adev->gfx.compute_ring[i];
		amdgpu_ring_test_helper(ring);
	}

	return 0;
}

static void gfx_v7_0_cp_enable(struct amdgpu_device *adev, bool enable)
{
	gfx_v7_0_cp_gfx_enable(adev, enable);
	gfx_v7_0_cp_compute_enable(adev, enable);
}

static int gfx_v7_0_cp_load_microcode(struct amdgpu_device *adev)
{
	int r;

	r = gfx_v7_0_cp_gfx_load_microcode(adev);
	if (r)
		return r;
	r = gfx_v7_0_cp_compute_load_microcode(adev);
	if (r)
		return r;

	return 0;
}

static void gfx_v7_0_enable_gui_idle_interrupt(struct amdgpu_device *adev,
					       bool enable)
{
	u32 tmp = RREG32(mmCP_INT_CNTL_RING0);

	if (enable)
		tmp |= (CP_INT_CNTL_RING0__CNTX_BUSY_INT_ENABLE_MASK |
				CP_INT_CNTL_RING0__CNTX_EMPTY_INT_ENABLE_MASK);
	else
		tmp &= ~(CP_INT_CNTL_RING0__CNTX_BUSY_INT_ENABLE_MASK |
				CP_INT_CNTL_RING0__CNTX_EMPTY_INT_ENABLE_MASK);
	WREG32(mmCP_INT_CNTL_RING0, tmp);
}

static int gfx_v7_0_cp_resume(struct amdgpu_device *adev)
{
	int r;

	gfx_v7_0_enable_gui_idle_interrupt(adev, false);

	r = gfx_v7_0_cp_load_microcode(adev);
	if (r)
		return r;

	r = gfx_v7_0_cp_gfx_resume(adev);
	if (r)
		return r;
	r = gfx_v7_0_cp_compute_resume(adev);
	if (r)
		return r;

	gfx_v7_0_enable_gui_idle_interrupt(adev, true);

	return 0;
}

/**
 * gfx_v7_0_ring_emit_pipeline_sync - cik vm flush using the CP
 *
 * @ring: the ring to emit the commands to
 *
 * Sync the command pipeline with the PFP. E.g. wait for everything
 * to be completed.
 */
static void gfx_v7_0_ring_emit_pipeline_sync(struct amdgpu_ring *ring)
{
	int usepfp = (ring->funcs->type == AMDGPU_RING_TYPE_GFX);
	uint32_t seq = ring->fence_drv.sync_seq;
	uint64_t addr = ring->fence_drv.gpu_addr;

	amdgpu_ring_write(ring, PACKET3(PACKET3_WAIT_REG_MEM, 5));
	amdgpu_ring_write(ring, (WAIT_REG_MEM_MEM_SPACE(1) | /* memory */
				 WAIT_REG_MEM_FUNCTION(3) | /* equal */
				 WAIT_REG_MEM_ENGINE(usepfp)));   /* pfp or me */
	amdgpu_ring_write(ring, addr & 0xfffffffc);
	amdgpu_ring_write(ring, upper_32_bits(addr) & 0xffffffff);
	amdgpu_ring_write(ring, seq);
	amdgpu_ring_write(ring, 0xffffffff);
	amdgpu_ring_write(ring, 4); /* poll interval */

	if (usepfp) {
		/* sync CE with ME to prevent CE fetch CEIB before context switch done */
		amdgpu_ring_write(ring, PACKET3(PACKET3_SWITCH_BUFFER, 0));
		amdgpu_ring_write(ring, 0);
		amdgpu_ring_write(ring, PACKET3(PACKET3_SWITCH_BUFFER, 0));
		amdgpu_ring_write(ring, 0);
	}
}

/*
 * vm
 * VMID 0 is the physical GPU addresses as used by the kernel.
 * VMIDs 1-15 are used for userspace clients and are handled
 * by the amdgpu vm/hsa code.
 */
/**
 * gfx_v7_0_ring_emit_vm_flush - cik vm flush using the CP
 *
 * @ring: amdgpu_ring pointer
 * @vmid: vmid number to use
 * @pd_addr: address
 *
 * Update the page table base and flush the VM TLB
 * using the CP (CIK).
 */
static void gfx_v7_0_ring_emit_vm_flush(struct amdgpu_ring *ring,
					unsigned vmid, uint64_t pd_addr)
{
	int usepfp = (ring->funcs->type == AMDGPU_RING_TYPE_GFX);

	amdgpu_gmc_emit_flush_gpu_tlb(ring, vmid, pd_addr);

	/* wait for the invalidate to complete */
	amdgpu_ring_write(ring, PACKET3(PACKET3_WAIT_REG_MEM, 5));
	amdgpu_ring_write(ring, (WAIT_REG_MEM_OPERATION(0) | /* wait */
				 WAIT_REG_MEM_FUNCTION(0) |  /* always */
				 WAIT_REG_MEM_ENGINE(0))); /* me */
	amdgpu_ring_write(ring, mmVM_INVALIDATE_REQUEST);
	amdgpu_ring_write(ring, 0);
	amdgpu_ring_write(ring, 0); /* ref */
	amdgpu_ring_write(ring, 0); /* mask */
	amdgpu_ring_write(ring, 0x20); /* poll interval */

	/* compute doesn't have PFP */
	if (usepfp) {
		/* sync PFP to ME, otherwise we might get invalid PFP reads */
		amdgpu_ring_write(ring, PACKET3(PACKET3_PFP_SYNC_ME, 0));
		amdgpu_ring_write(ring, 0x0);

		/* synce CE with ME to prevent CE fetch CEIB before context switch done */
		amdgpu_ring_write(ring, PACKET3(PACKET3_SWITCH_BUFFER, 0));
		amdgpu_ring_write(ring, 0);
		amdgpu_ring_write(ring, PACKET3(PACKET3_SWITCH_BUFFER, 0));
		amdgpu_ring_write(ring, 0);
	}
}

static void gfx_v7_0_ring_emit_wreg(struct amdgpu_ring *ring,
				    uint32_t reg, uint32_t val)
{
	int usepfp = (ring->funcs->type == AMDGPU_RING_TYPE_GFX);

	amdgpu_ring_write(ring, PACKET3(PACKET3_WRITE_DATA, 3));
	amdgpu_ring_write(ring, (WRITE_DATA_ENGINE_SEL(usepfp) |
				 WRITE_DATA_DST_SEL(0)));
	amdgpu_ring_write(ring, reg);
	amdgpu_ring_write(ring, 0);
	amdgpu_ring_write(ring, val);
}

/*
 * RLC
 * The RLC is a multi-purpose microengine that handles a
 * variety of functions.
 */
static int gfx_v7_0_rlc_init(struct amdgpu_device *adev)
{
	const u32 *src_ptr;
	u32 dws;
	const struct cs_section_def *cs_data;
	int r;

	/* allocate rlc buffers */
	if (adev->flags & AMD_IS_APU) {
		if (adev->asic_type == CHIP_KAVERI) {
			adev->gfx.rlc.reg_list = spectre_rlc_save_restore_register_list;
			adev->gfx.rlc.reg_list_size =
				(u32)ARRAY_SIZE(spectre_rlc_save_restore_register_list);
		} else {
			adev->gfx.rlc.reg_list = kalindi_rlc_save_restore_register_list;
			adev->gfx.rlc.reg_list_size =
				(u32)ARRAY_SIZE(kalindi_rlc_save_restore_register_list);
		}
	}
	adev->gfx.rlc.cs_data = ci_cs_data;
	adev->gfx.rlc.cp_table_size = ALIGN(CP_ME_TABLE_SIZE * 5 * 4, 2048); /* CP JT */
	adev->gfx.rlc.cp_table_size += 64 * 1024; /* GDS */

	src_ptr = adev->gfx.rlc.reg_list;
	dws = adev->gfx.rlc.reg_list_size;
	dws += (5 * 16) + 48 + 48 + 64;

	cs_data = adev->gfx.rlc.cs_data;

	if (src_ptr) {
		/* init save restore block */
		r = amdgpu_gfx_rlc_init_sr(adev, dws);
		if (r)
			return r;
	}

	if (cs_data) {
		/* init clear state block */
		r = amdgpu_gfx_rlc_init_csb(adev);
		if (r)
			return r;
	}

	if (adev->gfx.rlc.cp_table_size) {
		r = amdgpu_gfx_rlc_init_cpt(adev);
		if (r)
			return r;
	}

	/* init spm vmid with 0xf */
	if (adev->gfx.rlc.funcs->update_spm_vmid)
		adev->gfx.rlc.funcs->update_spm_vmid(adev, NULL, 0xf);

	return 0;
}

static void gfx_v7_0_enable_lbpw(struct amdgpu_device *adev, bool enable)
{
	u32 tmp;

	tmp = RREG32(mmRLC_LB_CNTL);
	if (enable)
		tmp |= RLC_LB_CNTL__LOAD_BALANCE_ENABLE_MASK;
	else
		tmp &= ~RLC_LB_CNTL__LOAD_BALANCE_ENABLE_MASK;
	WREG32(mmRLC_LB_CNTL, tmp);
}

static void gfx_v7_0_wait_for_rlc_serdes(struct amdgpu_device *adev)
{
	u32 i, j, k;
	u32 mask;

	mutex_lock(&adev->grbm_idx_mutex);
	for (i = 0; i < adev->gfx.config.max_shader_engines; i++) {
		for (j = 0; j < adev->gfx.config.max_sh_per_se; j++) {
			gfx_v7_0_select_se_sh(adev, i, j, 0xffffffff, 0);
			for (k = 0; k < adev->usec_timeout; k++) {
				if (RREG32(mmRLC_SERDES_CU_MASTER_BUSY) == 0)
					break;
				udelay(1);
			}
		}
	}
	gfx_v7_0_select_se_sh(adev, 0xffffffff, 0xffffffff, 0xffffffff, 0);
	mutex_unlock(&adev->grbm_idx_mutex);

	mask = RLC_SERDES_NONCU_MASTER_BUSY__SE_MASTER_BUSY_MASK |
		RLC_SERDES_NONCU_MASTER_BUSY__GC_MASTER_BUSY_MASK |
		RLC_SERDES_NONCU_MASTER_BUSY__TC0_MASTER_BUSY_MASK |
		RLC_SERDES_NONCU_MASTER_BUSY__TC1_MASTER_BUSY_MASK;
	for (k = 0; k < adev->usec_timeout; k++) {
		if ((RREG32(mmRLC_SERDES_NONCU_MASTER_BUSY) & mask) == 0)
			break;
		udelay(1);
	}
}

static void gfx_v7_0_update_rlc(struct amdgpu_device *adev, u32 rlc)
{
	u32 tmp;

	tmp = RREG32(mmRLC_CNTL);
	if (tmp != rlc)
		WREG32(mmRLC_CNTL, rlc);
}

static u32 gfx_v7_0_halt_rlc(struct amdgpu_device *adev)
{
	u32 data, orig;

	orig = data = RREG32(mmRLC_CNTL);

	if (data & RLC_CNTL__RLC_ENABLE_F32_MASK) {
		u32 i;

		data &= ~RLC_CNTL__RLC_ENABLE_F32_MASK;
		WREG32(mmRLC_CNTL, data);

		for (i = 0; i < adev->usec_timeout; i++) {
			if ((RREG32(mmRLC_GPM_STAT) & RLC_GPM_STAT__RLC_BUSY_MASK) == 0)
				break;
			udelay(1);
		}

		gfx_v7_0_wait_for_rlc_serdes(adev);
	}

	return orig;
}

static bool gfx_v7_0_is_rlc_enabled(struct amdgpu_device *adev)
{
	return true;
}

static void gfx_v7_0_set_safe_mode(struct amdgpu_device *adev, int xcc_id)
{
	u32 tmp, i, mask;

	tmp = 0x1 | (1 << 1);
	WREG32(mmRLC_GPR_REG2, tmp);

	mask = RLC_GPM_STAT__GFX_POWER_STATUS_MASK |
		RLC_GPM_STAT__GFX_CLOCK_STATUS_MASK;
	for (i = 0; i < adev->usec_timeout; i++) {
		if ((RREG32(mmRLC_GPM_STAT) & mask) == mask)
			break;
		udelay(1);
	}

	for (i = 0; i < adev->usec_timeout; i++) {
		if ((RREG32(mmRLC_GPR_REG2) & 0x1) == 0)
			break;
		udelay(1);
	}
}

static void gfx_v7_0_unset_safe_mode(struct amdgpu_device *adev, int xcc_id)
{
	u32 tmp;

	tmp = 0x1 | (0 << 1);
	WREG32(mmRLC_GPR_REG2, tmp);
}

/**
 * gfx_v7_0_rlc_stop - stop the RLC ME
 *
 * @adev: amdgpu_device pointer
 *
 * Halt the RLC ME (MicroEngine) (CIK).
 */
static void gfx_v7_0_rlc_stop(struct amdgpu_device *adev)
{
	WREG32(mmRLC_CNTL, 0);

	gfx_v7_0_enable_gui_idle_interrupt(adev, false);

	gfx_v7_0_wait_for_rlc_serdes(adev);
}

/**
 * gfx_v7_0_rlc_start - start the RLC ME
 *
 * @adev: amdgpu_device pointer
 *
 * Unhalt the RLC ME (MicroEngine) (CIK).
 */
static void gfx_v7_0_rlc_start(struct amdgpu_device *adev)
{
	WREG32(mmRLC_CNTL, RLC_CNTL__RLC_ENABLE_F32_MASK);

	gfx_v7_0_enable_gui_idle_interrupt(adev, true);

	udelay(50);
}

static void gfx_v7_0_rlc_reset(struct amdgpu_device *adev)
{
	u32 tmp = RREG32(mmGRBM_SOFT_RESET);

	tmp |= GRBM_SOFT_RESET__SOFT_RESET_RLC_MASK;
	WREG32(mmGRBM_SOFT_RESET, tmp);
	udelay(50);
	tmp &= ~GRBM_SOFT_RESET__SOFT_RESET_RLC_MASK;
	WREG32(mmGRBM_SOFT_RESET, tmp);
	udelay(50);
}

/**
 * gfx_v7_0_rlc_resume - setup the RLC hw
 *
 * @adev: amdgpu_device pointer
 *
 * Initialize the RLC registers, load the ucode,
 * and start the RLC (CIK).
 * Returns 0 for success, -EINVAL if the ucode is not available.
 */
static int gfx_v7_0_rlc_resume(struct amdgpu_device *adev)
{
	const struct rlc_firmware_header_v1_0 *hdr;
	const __le32 *fw_data;
	unsigned i, fw_size;
	u32 tmp;

	if (!adev->gfx.rlc_fw)
		return -EINVAL;

	hdr = (const struct rlc_firmware_header_v1_0 *)adev->gfx.rlc_fw->data;
	amdgpu_ucode_print_rlc_hdr(&hdr->header);
	adev->gfx.rlc_fw_version = le32_to_cpu(hdr->header.ucode_version);
	adev->gfx.rlc_feature_version = le32_to_cpu(
					hdr->ucode_feature_version);

	adev->gfx.rlc.funcs->stop(adev);

	/* disable CG */
	tmp = RREG32(mmRLC_CGCG_CGLS_CTRL) & 0xfffffffc;
	WREG32(mmRLC_CGCG_CGLS_CTRL, tmp);

	adev->gfx.rlc.funcs->reset(adev);

	gfx_v7_0_init_pg(adev);

	WREG32(mmRLC_LB_CNTR_INIT, 0);
	WREG32(mmRLC_LB_CNTR_MAX, 0x00008000);

	mutex_lock(&adev->grbm_idx_mutex);
	gfx_v7_0_select_se_sh(adev, 0xffffffff, 0xffffffff, 0xffffffff, 0);
	WREG32(mmRLC_LB_INIT_CU_MASK, 0xffffffff);
	WREG32(mmRLC_LB_PARAMS, 0x00600408);
	WREG32(mmRLC_LB_CNTL, 0x80000004);
	mutex_unlock(&adev->grbm_idx_mutex);

	WREG32(mmRLC_MC_CNTL, 0);
	WREG32(mmRLC_UCODE_CNTL, 0);

	fw_data = (const __le32 *)
		(adev->gfx.rlc_fw->data + le32_to_cpu(hdr->header.ucode_array_offset_bytes));
	fw_size = le32_to_cpu(hdr->header.ucode_size_bytes) / 4;
	WREG32(mmRLC_GPM_UCODE_ADDR, 0);
	for (i = 0; i < fw_size; i++)
		WREG32(mmRLC_GPM_UCODE_DATA, le32_to_cpup(fw_data++));
	WREG32(mmRLC_GPM_UCODE_ADDR, adev->gfx.rlc_fw_version);

	/* XXX - find out what chips support lbpw */
	gfx_v7_0_enable_lbpw(adev, false);

	if (adev->asic_type == CHIP_BONAIRE)
		WREG32(mmRLC_DRIVER_CPDMA_STATUS, 0);

	adev->gfx.rlc.funcs->start(adev);

	return 0;
}

static void gfx_v7_0_update_spm_vmid(struct amdgpu_device *adev, struct amdgpu_ring *ring, unsigned vmid)
{
	u32 data;

	amdgpu_gfx_off_ctrl(adev, false);

	data = RREG32(mmRLC_SPM_VMID);

	data &= ~RLC_SPM_VMID__RLC_SPM_VMID_MASK;
	data |= (vmid & RLC_SPM_VMID__RLC_SPM_VMID_MASK) << RLC_SPM_VMID__RLC_SPM_VMID__SHIFT;

	WREG32(mmRLC_SPM_VMID, data);

	amdgpu_gfx_off_ctrl(adev, true);
}

static void gfx_v7_0_enable_cgcg(struct amdgpu_device *adev, bool enable)
{
	u32 data, orig, tmp, tmp2;

	orig = data = RREG32(mmRLC_CGCG_CGLS_CTRL);

	if (enable && (adev->cg_flags & AMD_CG_SUPPORT_GFX_CGCG)) {
		gfx_v7_0_enable_gui_idle_interrupt(adev, true);

		tmp = gfx_v7_0_halt_rlc(adev);

		mutex_lock(&adev->grbm_idx_mutex);
		gfx_v7_0_select_se_sh(adev, 0xffffffff, 0xffffffff, 0xffffffff, 0);
		WREG32(mmRLC_SERDES_WR_CU_MASTER_MASK, 0xffffffff);
		WREG32(mmRLC_SERDES_WR_NONCU_MASTER_MASK, 0xffffffff);
		tmp2 = RLC_SERDES_WR_CTRL__BPM_ADDR_MASK |
			RLC_SERDES_WR_CTRL__CGCG_OVERRIDE_0_MASK |
			RLC_SERDES_WR_CTRL__CGLS_ENABLE_MASK;
		WREG32(mmRLC_SERDES_WR_CTRL, tmp2);
		mutex_unlock(&adev->grbm_idx_mutex);

		gfx_v7_0_update_rlc(adev, tmp);

		data |= RLC_CGCG_CGLS_CTRL__CGCG_EN_MASK | RLC_CGCG_CGLS_CTRL__CGLS_EN_MASK;
		if (orig != data)
			WREG32(mmRLC_CGCG_CGLS_CTRL, data);

	} else {
		gfx_v7_0_enable_gui_idle_interrupt(adev, false);

		RREG32(mmCB_CGTT_SCLK_CTRL);
		RREG32(mmCB_CGTT_SCLK_CTRL);
		RREG32(mmCB_CGTT_SCLK_CTRL);
		RREG32(mmCB_CGTT_SCLK_CTRL);

		data &= ~(RLC_CGCG_CGLS_CTRL__CGCG_EN_MASK | RLC_CGCG_CGLS_CTRL__CGLS_EN_MASK);
		if (orig != data)
			WREG32(mmRLC_CGCG_CGLS_CTRL, data);

		gfx_v7_0_enable_gui_idle_interrupt(adev, true);
	}
}

static void gfx_v7_0_enable_mgcg(struct amdgpu_device *adev, bool enable)
{
	u32 data, orig, tmp = 0;

	if (enable && (adev->cg_flags & AMD_CG_SUPPORT_GFX_MGCG)) {
		if (adev->cg_flags & AMD_CG_SUPPORT_GFX_MGLS) {
			if (adev->cg_flags & AMD_CG_SUPPORT_GFX_CP_LS) {
				orig = data = RREG32(mmCP_MEM_SLP_CNTL);
				data |= CP_MEM_SLP_CNTL__CP_MEM_LS_EN_MASK;
				if (orig != data)
					WREG32(mmCP_MEM_SLP_CNTL, data);
			}
		}

		orig = data = RREG32(mmRLC_CGTT_MGCG_OVERRIDE);
		data |= 0x00000001;
		data &= 0xfffffffd;
		if (orig != data)
			WREG32(mmRLC_CGTT_MGCG_OVERRIDE, data);

		tmp = gfx_v7_0_halt_rlc(adev);

		mutex_lock(&adev->grbm_idx_mutex);
		gfx_v7_0_select_se_sh(adev, 0xffffffff, 0xffffffff, 0xffffffff, 0);
		WREG32(mmRLC_SERDES_WR_CU_MASTER_MASK, 0xffffffff);
		WREG32(mmRLC_SERDES_WR_NONCU_MASTER_MASK, 0xffffffff);
		data = RLC_SERDES_WR_CTRL__BPM_ADDR_MASK |
			RLC_SERDES_WR_CTRL__MGCG_OVERRIDE_0_MASK;
		WREG32(mmRLC_SERDES_WR_CTRL, data);
		mutex_unlock(&adev->grbm_idx_mutex);

		gfx_v7_0_update_rlc(adev, tmp);

		if (adev->cg_flags & AMD_CG_SUPPORT_GFX_CGTS) {
			orig = data = RREG32(mmCGTS_SM_CTRL_REG);
			data &= ~CGTS_SM_CTRL_REG__SM_MODE_MASK;
			data |= (0x2 << CGTS_SM_CTRL_REG__SM_MODE__SHIFT);
			data |= CGTS_SM_CTRL_REG__SM_MODE_ENABLE_MASK;
			data &= ~CGTS_SM_CTRL_REG__OVERRIDE_MASK;
			if ((adev->cg_flags & AMD_CG_SUPPORT_GFX_MGLS) &&
			    (adev->cg_flags & AMD_CG_SUPPORT_GFX_CGTS_LS))
				data &= ~CGTS_SM_CTRL_REG__LS_OVERRIDE_MASK;
			data &= ~CGTS_SM_CTRL_REG__ON_MONITOR_ADD_MASK;
			data |= CGTS_SM_CTRL_REG__ON_MONITOR_ADD_EN_MASK;
			data |= (0x96 << CGTS_SM_CTRL_REG__ON_MONITOR_ADD__SHIFT);
			if (orig != data)
				WREG32(mmCGTS_SM_CTRL_REG, data);
		}
	} else {
		orig = data = RREG32(mmRLC_CGTT_MGCG_OVERRIDE);
		data |= 0x00000003;
		if (orig != data)
			WREG32(mmRLC_CGTT_MGCG_OVERRIDE, data);

		data = RREG32(mmRLC_MEM_SLP_CNTL);
		if (data & RLC_MEM_SLP_CNTL__RLC_MEM_LS_EN_MASK) {
			data &= ~RLC_MEM_SLP_CNTL__RLC_MEM_LS_EN_MASK;
			WREG32(mmRLC_MEM_SLP_CNTL, data);
		}

		data = RREG32(mmCP_MEM_SLP_CNTL);
		if (data & CP_MEM_SLP_CNTL__CP_MEM_LS_EN_MASK) {
			data &= ~CP_MEM_SLP_CNTL__CP_MEM_LS_EN_MASK;
			WREG32(mmCP_MEM_SLP_CNTL, data);
		}

		orig = data = RREG32(mmCGTS_SM_CTRL_REG);
		data |= CGTS_SM_CTRL_REG__OVERRIDE_MASK | CGTS_SM_CTRL_REG__LS_OVERRIDE_MASK;
		if (orig != data)
			WREG32(mmCGTS_SM_CTRL_REG, data);

		tmp = gfx_v7_0_halt_rlc(adev);

		mutex_lock(&adev->grbm_idx_mutex);
		gfx_v7_0_select_se_sh(adev, 0xffffffff, 0xffffffff, 0xffffffff, 0);
		WREG32(mmRLC_SERDES_WR_CU_MASTER_MASK, 0xffffffff);
		WREG32(mmRLC_SERDES_WR_NONCU_MASTER_MASK, 0xffffffff);
		data = RLC_SERDES_WR_CTRL__BPM_ADDR_MASK | RLC_SERDES_WR_CTRL__MGCG_OVERRIDE_1_MASK;
		WREG32(mmRLC_SERDES_WR_CTRL, data);
		mutex_unlock(&adev->grbm_idx_mutex);

		gfx_v7_0_update_rlc(adev, tmp);
	}
}

static void gfx_v7_0_update_cg(struct amdgpu_device *adev,
			       bool enable)
{
	gfx_v7_0_enable_gui_idle_interrupt(adev, false);
	/* order matters! */
	if (enable) {
		gfx_v7_0_enable_mgcg(adev, true);
		gfx_v7_0_enable_cgcg(adev, true);
	} else {
		gfx_v7_0_enable_cgcg(adev, false);
		gfx_v7_0_enable_mgcg(adev, false);
	}
	gfx_v7_0_enable_gui_idle_interrupt(adev, true);
}

static void gfx_v7_0_enable_sclk_slowdown_on_pu(struct amdgpu_device *adev,
						bool enable)
{
	u32 data, orig;

	orig = data = RREG32(mmRLC_PG_CNTL);
	if (enable && (adev->pg_flags & AMD_PG_SUPPORT_RLC_SMU_HS))
		data |= RLC_PG_CNTL__SMU_CLK_SLOWDOWN_ON_PU_ENABLE_MASK;
	else
		data &= ~RLC_PG_CNTL__SMU_CLK_SLOWDOWN_ON_PU_ENABLE_MASK;
	if (orig != data)
		WREG32(mmRLC_PG_CNTL, data);
}

static void gfx_v7_0_enable_sclk_slowdown_on_pd(struct amdgpu_device *adev,
						bool enable)
{
	u32 data, orig;

	orig = data = RREG32(mmRLC_PG_CNTL);
	if (enable && (adev->pg_flags & AMD_PG_SUPPORT_RLC_SMU_HS))
		data |= RLC_PG_CNTL__SMU_CLK_SLOWDOWN_ON_PD_ENABLE_MASK;
	else
		data &= ~RLC_PG_CNTL__SMU_CLK_SLOWDOWN_ON_PD_ENABLE_MASK;
	if (orig != data)
		WREG32(mmRLC_PG_CNTL, data);
}

static void gfx_v7_0_enable_cp_pg(struct amdgpu_device *adev, bool enable)
{
	u32 data, orig;

	orig = data = RREG32(mmRLC_PG_CNTL);
	if (enable && (adev->pg_flags & AMD_PG_SUPPORT_CP))
		data &= ~0x8000;
	else
		data |= 0x8000;
	if (orig != data)
		WREG32(mmRLC_PG_CNTL, data);
}

static void gfx_v7_0_enable_gds_pg(struct amdgpu_device *adev, bool enable)
{
	u32 data, orig;

	orig = data = RREG32(mmRLC_PG_CNTL);
	if (enable && (adev->pg_flags & AMD_PG_SUPPORT_GDS))
		data &= ~0x2000;
	else
		data |= 0x2000;
	if (orig != data)
		WREG32(mmRLC_PG_CNTL, data);
}

static int gfx_v7_0_cp_pg_table_num(struct amdgpu_device *adev)
{
	if (adev->asic_type == CHIP_KAVERI)
		return 5;
	else
		return 4;
}

static void gfx_v7_0_enable_gfx_cgpg(struct amdgpu_device *adev,
				     bool enable)
{
	u32 data, orig;

	if (enable && (adev->pg_flags & AMD_PG_SUPPORT_GFX_PG)) {
		orig = data = RREG32(mmRLC_PG_CNTL);
		data |= RLC_PG_CNTL__GFX_POWER_GATING_ENABLE_MASK;
		if (orig != data)
			WREG32(mmRLC_PG_CNTL, data);

		orig = data = RREG32(mmRLC_AUTO_PG_CTRL);
		data |= RLC_AUTO_PG_CTRL__AUTO_PG_EN_MASK;
		if (orig != data)
			WREG32(mmRLC_AUTO_PG_CTRL, data);
	} else {
		orig = data = RREG32(mmRLC_PG_CNTL);
		data &= ~RLC_PG_CNTL__GFX_POWER_GATING_ENABLE_MASK;
		if (orig != data)
			WREG32(mmRLC_PG_CNTL, data);

		orig = data = RREG32(mmRLC_AUTO_PG_CTRL);
		data &= ~RLC_AUTO_PG_CTRL__AUTO_PG_EN_MASK;
		if (orig != data)
			WREG32(mmRLC_AUTO_PG_CTRL, data);

		data = RREG32(mmDB_RENDER_CONTROL);
	}
}

static void gfx_v7_0_set_user_cu_inactive_bitmap(struct amdgpu_device *adev,
						 u32 bitmap)
{
	u32 data;

	if (!bitmap)
		return;

	data = bitmap << GC_USER_SHADER_ARRAY_CONFIG__INACTIVE_CUS__SHIFT;
	data &= GC_USER_SHADER_ARRAY_CONFIG__INACTIVE_CUS_MASK;

	WREG32(mmGC_USER_SHADER_ARRAY_CONFIG, data);
}

static u32 gfx_v7_0_get_cu_active_bitmap(struct amdgpu_device *adev)
{
	u32 data, mask;

	data = RREG32(mmCC_GC_SHADER_ARRAY_CONFIG);
	data |= RREG32(mmGC_USER_SHADER_ARRAY_CONFIG);

	data &= CC_GC_SHADER_ARRAY_CONFIG__INACTIVE_CUS_MASK;
	data >>= CC_GC_SHADER_ARRAY_CONFIG__INACTIVE_CUS__SHIFT;

	mask = amdgpu_gfx_create_bitmask(adev->gfx.config.max_cu_per_sh);

	return (~data) & mask;
}

static void gfx_v7_0_init_ao_cu_mask(struct amdgpu_device *adev)
{
	u32 tmp;

	WREG32(mmRLC_PG_ALWAYS_ON_CU_MASK, adev->gfx.cu_info.ao_cu_mask);

	tmp = RREG32(mmRLC_MAX_PG_CU);
	tmp &= ~RLC_MAX_PG_CU__MAX_POWERED_UP_CU_MASK;
	tmp |= (adev->gfx.cu_info.number << RLC_MAX_PG_CU__MAX_POWERED_UP_CU__SHIFT);
	WREG32(mmRLC_MAX_PG_CU, tmp);
}

static void gfx_v7_0_enable_gfx_static_mgpg(struct amdgpu_device *adev,
					    bool enable)
{
	u32 data, orig;

	orig = data = RREG32(mmRLC_PG_CNTL);
	if (enable && (adev->pg_flags & AMD_PG_SUPPORT_GFX_SMG))
		data |= RLC_PG_CNTL__STATIC_PER_CU_PG_ENABLE_MASK;
	else
		data &= ~RLC_PG_CNTL__STATIC_PER_CU_PG_ENABLE_MASK;
	if (orig != data)
		WREG32(mmRLC_PG_CNTL, data);
}

static void gfx_v7_0_enable_gfx_dynamic_mgpg(struct amdgpu_device *adev,
					     bool enable)
{
	u32 data, orig;

	orig = data = RREG32(mmRLC_PG_CNTL);
	if (enable && (adev->pg_flags & AMD_PG_SUPPORT_GFX_DMG))
		data |= RLC_PG_CNTL__DYN_PER_CU_PG_ENABLE_MASK;
	else
		data &= ~RLC_PG_CNTL__DYN_PER_CU_PG_ENABLE_MASK;
	if (orig != data)
		WREG32(mmRLC_PG_CNTL, data);
}

#define RLC_SAVE_AND_RESTORE_STARTING_OFFSET 0x90
#define RLC_CLEAR_STATE_DESCRIPTOR_OFFSET    0x3D

static void gfx_v7_0_init_gfx_cgpg(struct amdgpu_device *adev)
{
	u32 data, orig;
	u32 i;

	if (adev->gfx.rlc.cs_data) {
		WREG32(mmRLC_GPM_SCRATCH_ADDR, RLC_CLEAR_STATE_DESCRIPTOR_OFFSET);
		WREG32(mmRLC_GPM_SCRATCH_DATA, upper_32_bits(adev->gfx.rlc.clear_state_gpu_addr));
		WREG32(mmRLC_GPM_SCRATCH_DATA, lower_32_bits(adev->gfx.rlc.clear_state_gpu_addr));
		WREG32(mmRLC_GPM_SCRATCH_DATA, adev->gfx.rlc.clear_state_size);
	} else {
		WREG32(mmRLC_GPM_SCRATCH_ADDR, RLC_CLEAR_STATE_DESCRIPTOR_OFFSET);
		for (i = 0; i < 3; i++)
			WREG32(mmRLC_GPM_SCRATCH_DATA, 0);
	}
	if (adev->gfx.rlc.reg_list) {
		WREG32(mmRLC_GPM_SCRATCH_ADDR, RLC_SAVE_AND_RESTORE_STARTING_OFFSET);
		for (i = 0; i < adev->gfx.rlc.reg_list_size; i++)
			WREG32(mmRLC_GPM_SCRATCH_DATA, adev->gfx.rlc.reg_list[i]);
	}

	orig = data = RREG32(mmRLC_PG_CNTL);
	data |= RLC_PG_CNTL__GFX_POWER_GATING_SRC_MASK;
	if (orig != data)
		WREG32(mmRLC_PG_CNTL, data);

	WREG32(mmRLC_SAVE_AND_RESTORE_BASE, adev->gfx.rlc.save_restore_gpu_addr >> 8);
	WREG32(mmRLC_JUMP_TABLE_RESTORE, adev->gfx.rlc.cp_table_gpu_addr >> 8);

	data = RREG32(mmCP_RB_WPTR_POLL_CNTL);
	data &= ~CP_RB_WPTR_POLL_CNTL__IDLE_POLL_COUNT_MASK;
	data |= (0x60 << CP_RB_WPTR_POLL_CNTL__IDLE_POLL_COUNT__SHIFT);
	WREG32(mmCP_RB_WPTR_POLL_CNTL, data);

	data = 0x10101010;
	WREG32(mmRLC_PG_DELAY, data);

	data = RREG32(mmRLC_PG_DELAY_2);
	data &= ~0xff;
	data |= 0x3;
	WREG32(mmRLC_PG_DELAY_2, data);

	data = RREG32(mmRLC_AUTO_PG_CTRL);
	data &= ~RLC_AUTO_PG_CTRL__GRBM_REG_SAVE_GFX_IDLE_THRESHOLD_MASK;
	data |= (0x700 << RLC_AUTO_PG_CTRL__GRBM_REG_SAVE_GFX_IDLE_THRESHOLD__SHIFT);
	WREG32(mmRLC_AUTO_PG_CTRL, data);

}

static void gfx_v7_0_update_gfx_pg(struct amdgpu_device *adev, bool enable)
{
	gfx_v7_0_enable_gfx_cgpg(adev, enable);
	gfx_v7_0_enable_gfx_static_mgpg(adev, enable);
	gfx_v7_0_enable_gfx_dynamic_mgpg(adev, enable);
}

static u32 gfx_v7_0_get_csb_size(struct amdgpu_device *adev)
{
	u32 count = 0;
	const struct cs_section_def *sect = NULL;
	const struct cs_extent_def *ext = NULL;

	if (adev->gfx.rlc.cs_data == NULL)
		return 0;

	/* begin clear state */
	count += 2;
	/* context control state */
	count += 3;

	for (sect = adev->gfx.rlc.cs_data; sect->section != NULL; ++sect) {
		for (ext = sect->section; ext->extent != NULL; ++ext) {
			if (sect->id == SECT_CONTEXT)
				count += 2 + ext->reg_count;
			else
				return 0;
		}
	}
	/* pa_sc_raster_config/pa_sc_raster_config1 */
	count += 4;
	/* end clear state */
	count += 2;
	/* clear state */
	count += 2;

	return count;
}

static void gfx_v7_0_get_csb_buffer(struct amdgpu_device *adev,
				    volatile u32 *buffer)
{
	u32 count = 0;

	if (adev->gfx.rlc.cs_data == NULL)
		return;
	if (buffer == NULL)
		return;

<<<<<<< HEAD
	buffer[count++] = cpu_to_le32(PACKET3(PACKET3_PREAMBLE_CNTL, 0));
	buffer[count++] = cpu_to_le32(PACKET3_PREAMBLE_BEGIN_CLEAR_STATE);

	buffer[count++] = cpu_to_le32(PACKET3(PACKET3_CONTEXT_CONTROL, 1));
	buffer[count++] = cpu_to_le32(0x80000000);
	buffer[count++] = cpu_to_le32(0x80000000);

	for (sect = adev->gfx.rlc.cs_data; sect->section != NULL; ++sect) {
		for (ext = sect->section; ext->extent != NULL; ++ext) {
			if (sect->id == SECT_CONTEXT) {
				buffer[count++] =
					cpu_to_le32(PACKET3(PACKET3_SET_CONTEXT_REG, ext->reg_count));
				buffer[count++] = cpu_to_le32(ext->reg_index - PACKET3_SET_CONTEXT_REG_START);
				for (i = 0; i < ext->reg_count; i++)
					buffer[count++] = cpu_to_le32(ext->extent[i]);
			}
		}
	}
=======
	count = amdgpu_gfx_csb_preamble_start(buffer);
	count = amdgpu_gfx_csb_data_parser(adev, buffer, count);
>>>>>>> 3f4ee458

	buffer[count++] = cpu_to_le32(PACKET3(PACKET3_SET_CONTEXT_REG, 2));
	buffer[count++] = cpu_to_le32(mmPA_SC_RASTER_CONFIG - PACKET3_SET_CONTEXT_REG_START);
	buffer[count++] = cpu_to_le32(adev->gfx.config.rb_config[0][0].raster_config);
	buffer[count++] = cpu_to_le32(adev->gfx.config.rb_config[0][0].raster_config_1);

	amdgpu_gfx_csb_preamble_end(buffer, count);
}

static void gfx_v7_0_init_pg(struct amdgpu_device *adev)
{
	if (adev->pg_flags & (AMD_PG_SUPPORT_GFX_PG |
			      AMD_PG_SUPPORT_GFX_SMG |
			      AMD_PG_SUPPORT_GFX_DMG |
			      AMD_PG_SUPPORT_CP |
			      AMD_PG_SUPPORT_GDS |
			      AMD_PG_SUPPORT_RLC_SMU_HS)) {
		gfx_v7_0_enable_sclk_slowdown_on_pu(adev, true);
		gfx_v7_0_enable_sclk_slowdown_on_pd(adev, true);
		if (adev->pg_flags & AMD_PG_SUPPORT_GFX_PG) {
			gfx_v7_0_init_gfx_cgpg(adev);
			gfx_v7_0_enable_cp_pg(adev, true);
			gfx_v7_0_enable_gds_pg(adev, true);
		}
		gfx_v7_0_init_ao_cu_mask(adev);
		gfx_v7_0_update_gfx_pg(adev, true);
	}
}

static void gfx_v7_0_fini_pg(struct amdgpu_device *adev)
{
	if (adev->pg_flags & (AMD_PG_SUPPORT_GFX_PG |
			      AMD_PG_SUPPORT_GFX_SMG |
			      AMD_PG_SUPPORT_GFX_DMG |
			      AMD_PG_SUPPORT_CP |
			      AMD_PG_SUPPORT_GDS |
			      AMD_PG_SUPPORT_RLC_SMU_HS)) {
		gfx_v7_0_update_gfx_pg(adev, false);
		if (adev->pg_flags & AMD_PG_SUPPORT_GFX_PG) {
			gfx_v7_0_enable_cp_pg(adev, false);
			gfx_v7_0_enable_gds_pg(adev, false);
		}
	}
}

/**
 * gfx_v7_0_get_gpu_clock_counter - return GPU clock counter snapshot
 *
 * @adev: amdgpu_device pointer
 *
 * Fetches a GPU clock counter snapshot (SI).
 * Returns the 64 bit clock counter snapshot.
 */
static uint64_t gfx_v7_0_get_gpu_clock_counter(struct amdgpu_device *adev)
{
	uint64_t clock;

	mutex_lock(&adev->gfx.gpu_clock_mutex);
	WREG32(mmRLC_CAPTURE_GPU_CLOCK_COUNT, 1);
	clock = (uint64_t)RREG32(mmRLC_GPU_CLOCK_COUNT_LSB) |
		((uint64_t)RREG32(mmRLC_GPU_CLOCK_COUNT_MSB) << 32ULL);
	mutex_unlock(&adev->gfx.gpu_clock_mutex);
	return clock;
}

static void gfx_v7_0_ring_emit_gds_switch(struct amdgpu_ring *ring,
					  uint32_t vmid,
					  uint32_t gds_base, uint32_t gds_size,
					  uint32_t gws_base, uint32_t gws_size,
					  uint32_t oa_base, uint32_t oa_size)
{
	/* GDS Base */
	amdgpu_ring_write(ring, PACKET3(PACKET3_WRITE_DATA, 3));
	amdgpu_ring_write(ring, (WRITE_DATA_ENGINE_SEL(0) |
				WRITE_DATA_DST_SEL(0)));
	amdgpu_ring_write(ring, amdgpu_gds_reg_offset[vmid].mem_base);
	amdgpu_ring_write(ring, 0);
	amdgpu_ring_write(ring, gds_base);

	/* GDS Size */
	amdgpu_ring_write(ring, PACKET3(PACKET3_WRITE_DATA, 3));
	amdgpu_ring_write(ring, (WRITE_DATA_ENGINE_SEL(0) |
				WRITE_DATA_DST_SEL(0)));
	amdgpu_ring_write(ring, amdgpu_gds_reg_offset[vmid].mem_size);
	amdgpu_ring_write(ring, 0);
	amdgpu_ring_write(ring, gds_size);

	/* GWS */
	amdgpu_ring_write(ring, PACKET3(PACKET3_WRITE_DATA, 3));
	amdgpu_ring_write(ring, (WRITE_DATA_ENGINE_SEL(0) |
				WRITE_DATA_DST_SEL(0)));
	amdgpu_ring_write(ring, amdgpu_gds_reg_offset[vmid].gws);
	amdgpu_ring_write(ring, 0);
	amdgpu_ring_write(ring, gws_size << GDS_GWS_VMID0__SIZE__SHIFT | gws_base);

	/* OA */
	amdgpu_ring_write(ring, PACKET3(PACKET3_WRITE_DATA, 3));
	amdgpu_ring_write(ring, (WRITE_DATA_ENGINE_SEL(0) |
				WRITE_DATA_DST_SEL(0)));
	amdgpu_ring_write(ring, amdgpu_gds_reg_offset[vmid].oa);
	amdgpu_ring_write(ring, 0);
	amdgpu_ring_write(ring, (1 << (oa_size + oa_base)) - (1 << oa_base));
}

static void gfx_v7_0_ring_soft_recovery(struct amdgpu_ring *ring, unsigned vmid)
{
	struct amdgpu_device *adev = ring->adev;
	uint32_t value = 0;

	value = REG_SET_FIELD(value, SQ_CMD, CMD, 0x03);
	value = REG_SET_FIELD(value, SQ_CMD, MODE, 0x01);
	value = REG_SET_FIELD(value, SQ_CMD, CHECK_VMID, 1);
	value = REG_SET_FIELD(value, SQ_CMD, VM_ID, vmid);
	WREG32(mmSQ_CMD, value);
}

static uint32_t wave_read_ind(struct amdgpu_device *adev, uint32_t simd, uint32_t wave, uint32_t address)
{
	WREG32(mmSQ_IND_INDEX,
		(wave << SQ_IND_INDEX__WAVE_ID__SHIFT) |
		(simd << SQ_IND_INDEX__SIMD_ID__SHIFT) |
		(address << SQ_IND_INDEX__INDEX__SHIFT) |
		(SQ_IND_INDEX__FORCE_READ_MASK));
	return RREG32(mmSQ_IND_DATA);
}

static void wave_read_regs(struct amdgpu_device *adev, uint32_t simd,
			   uint32_t wave, uint32_t thread,
			   uint32_t regno, uint32_t num, uint32_t *out)
{
	WREG32(mmSQ_IND_INDEX,
		(wave << SQ_IND_INDEX__WAVE_ID__SHIFT) |
		(simd << SQ_IND_INDEX__SIMD_ID__SHIFT) |
		(regno << SQ_IND_INDEX__INDEX__SHIFT) |
		(thread << SQ_IND_INDEX__THREAD_ID__SHIFT) |
		(SQ_IND_INDEX__FORCE_READ_MASK) |
		(SQ_IND_INDEX__AUTO_INCR_MASK));
	while (num--)
		*(out++) = RREG32(mmSQ_IND_DATA);
}

static void gfx_v7_0_read_wave_data(struct amdgpu_device *adev, uint32_t xcc_id, uint32_t simd, uint32_t wave, uint32_t *dst, int *no_fields)
{
	/* type 0 wave data */
	dst[(*no_fields)++] = 0;
	dst[(*no_fields)++] = wave_read_ind(adev, simd, wave, ixSQ_WAVE_STATUS);
	dst[(*no_fields)++] = wave_read_ind(adev, simd, wave, ixSQ_WAVE_PC_LO);
	dst[(*no_fields)++] = wave_read_ind(adev, simd, wave, ixSQ_WAVE_PC_HI);
	dst[(*no_fields)++] = wave_read_ind(adev, simd, wave, ixSQ_WAVE_EXEC_LO);
	dst[(*no_fields)++] = wave_read_ind(adev, simd, wave, ixSQ_WAVE_EXEC_HI);
	dst[(*no_fields)++] = wave_read_ind(adev, simd, wave, ixSQ_WAVE_HW_ID);
	dst[(*no_fields)++] = wave_read_ind(adev, simd, wave, ixSQ_WAVE_INST_DW0);
	dst[(*no_fields)++] = wave_read_ind(adev, simd, wave, ixSQ_WAVE_INST_DW1);
	dst[(*no_fields)++] = wave_read_ind(adev, simd, wave, ixSQ_WAVE_GPR_ALLOC);
	dst[(*no_fields)++] = wave_read_ind(adev, simd, wave, ixSQ_WAVE_LDS_ALLOC);
	dst[(*no_fields)++] = wave_read_ind(adev, simd, wave, ixSQ_WAVE_TRAPSTS);
	dst[(*no_fields)++] = wave_read_ind(adev, simd, wave, ixSQ_WAVE_IB_STS);
	dst[(*no_fields)++] = wave_read_ind(adev, simd, wave, ixSQ_WAVE_TBA_LO);
	dst[(*no_fields)++] = wave_read_ind(adev, simd, wave, ixSQ_WAVE_TBA_HI);
	dst[(*no_fields)++] = wave_read_ind(adev, simd, wave, ixSQ_WAVE_TMA_LO);
	dst[(*no_fields)++] = wave_read_ind(adev, simd, wave, ixSQ_WAVE_TMA_HI);
	dst[(*no_fields)++] = wave_read_ind(adev, simd, wave, ixSQ_WAVE_IB_DBG0);
	dst[(*no_fields)++] = wave_read_ind(adev, simd, wave, ixSQ_WAVE_M0);
	dst[(*no_fields)++] = wave_read_ind(adev, simd, wave, ixSQ_WAVE_MODE);
}

static void gfx_v7_0_read_wave_sgprs(struct amdgpu_device *adev, uint32_t xcc_id, uint32_t simd,
				     uint32_t wave, uint32_t start,
				     uint32_t size, uint32_t *dst)
{
	wave_read_regs(
		adev, simd, wave, 0,
		start + SQIND_WAVE_SGPRS_OFFSET, size, dst);
}

static void gfx_v7_0_select_me_pipe_q(struct amdgpu_device *adev,
				  u32 me, u32 pipe, u32 q, u32 vm, u32 xcc_id)
{
	cik_srbm_select(adev, me, pipe, q, vm);
}

static const struct amdgpu_gfx_funcs gfx_v7_0_gfx_funcs = {
	.get_gpu_clock_counter = &gfx_v7_0_get_gpu_clock_counter,
	.select_se_sh = &gfx_v7_0_select_se_sh,
	.read_wave_data = &gfx_v7_0_read_wave_data,
	.read_wave_sgprs = &gfx_v7_0_read_wave_sgprs,
	.select_me_pipe_q = &gfx_v7_0_select_me_pipe_q
};

static const struct amdgpu_rlc_funcs gfx_v7_0_rlc_funcs = {
	.is_rlc_enabled = gfx_v7_0_is_rlc_enabled,
	.set_safe_mode = gfx_v7_0_set_safe_mode,
	.unset_safe_mode = gfx_v7_0_unset_safe_mode,
	.init = gfx_v7_0_rlc_init,
	.get_csb_size = gfx_v7_0_get_csb_size,
	.get_csb_buffer = gfx_v7_0_get_csb_buffer,
	.get_cp_table_num = gfx_v7_0_cp_pg_table_num,
	.resume = gfx_v7_0_rlc_resume,
	.stop = gfx_v7_0_rlc_stop,
	.reset = gfx_v7_0_rlc_reset,
	.start = gfx_v7_0_rlc_start,
	.update_spm_vmid = gfx_v7_0_update_spm_vmid
};

static int gfx_v7_0_early_init(struct amdgpu_ip_block *ip_block)
{
	struct amdgpu_device *adev = ip_block->adev;

	adev->gfx.xcc_mask = 1;
	adev->gfx.num_gfx_rings = GFX7_NUM_GFX_RINGS;
	adev->gfx.num_compute_rings = min(amdgpu_gfx_get_num_kcq(adev),
					  AMDGPU_MAX_COMPUTE_RINGS);
	adev->gfx.funcs = &gfx_v7_0_gfx_funcs;
	adev->gfx.rlc.funcs = &gfx_v7_0_rlc_funcs;
	gfx_v7_0_set_ring_funcs(adev);
	gfx_v7_0_set_irq_funcs(adev);
	gfx_v7_0_set_gds_init(adev);

	return 0;
}

static int gfx_v7_0_late_init(struct amdgpu_ip_block *ip_block)
{
	struct amdgpu_device *adev = ip_block->adev;
	int r;

	r = amdgpu_irq_get(adev, &adev->gfx.priv_reg_irq, 0);
	if (r)
		return r;

	r = amdgpu_irq_get(adev, &adev->gfx.priv_inst_irq, 0);
	if (r)
		return r;

	return 0;
}

static void gfx_v7_0_gpu_early_init(struct amdgpu_device *adev)
{
	u32 gb_addr_config;
	u32 mc_arb_ramcfg;
	u32 dimm00_addr_map, dimm01_addr_map, dimm10_addr_map, dimm11_addr_map;
	u32 tmp;

	switch (adev->asic_type) {
	case CHIP_BONAIRE:
		adev->gfx.config.max_shader_engines = 2;
		adev->gfx.config.max_tile_pipes = 4;
		adev->gfx.config.max_cu_per_sh = 7;
		adev->gfx.config.max_sh_per_se = 1;
		adev->gfx.config.max_backends_per_se = 2;
		adev->gfx.config.max_texture_channel_caches = 4;
		adev->gfx.config.max_gprs = 256;
		adev->gfx.config.max_gs_threads = 32;
		adev->gfx.config.max_hw_contexts = 8;

		adev->gfx.config.sc_prim_fifo_size_frontend = 0x20;
		adev->gfx.config.sc_prim_fifo_size_backend = 0x100;
		adev->gfx.config.sc_hiz_tile_fifo_size = 0x30;
		adev->gfx.config.sc_earlyz_tile_fifo_size = 0x130;
		gb_addr_config = BONAIRE_GB_ADDR_CONFIG_GOLDEN;
		break;
	case CHIP_HAWAII:
		adev->gfx.config.max_shader_engines = 4;
		adev->gfx.config.max_tile_pipes = 16;
		adev->gfx.config.max_cu_per_sh = 11;
		adev->gfx.config.max_sh_per_se = 1;
		adev->gfx.config.max_backends_per_se = 4;
		adev->gfx.config.max_texture_channel_caches = 16;
		adev->gfx.config.max_gprs = 256;
		adev->gfx.config.max_gs_threads = 32;
		adev->gfx.config.max_hw_contexts = 8;

		adev->gfx.config.sc_prim_fifo_size_frontend = 0x20;
		adev->gfx.config.sc_prim_fifo_size_backend = 0x100;
		adev->gfx.config.sc_hiz_tile_fifo_size = 0x30;
		adev->gfx.config.sc_earlyz_tile_fifo_size = 0x130;
		gb_addr_config = HAWAII_GB_ADDR_CONFIG_GOLDEN;
		break;
	case CHIP_KAVERI:
		adev->gfx.config.max_shader_engines = 1;
		adev->gfx.config.max_tile_pipes = 4;
		adev->gfx.config.max_cu_per_sh = 8;
		adev->gfx.config.max_backends_per_se = 2;
		adev->gfx.config.max_sh_per_se = 1;
		adev->gfx.config.max_texture_channel_caches = 4;
		adev->gfx.config.max_gprs = 256;
		adev->gfx.config.max_gs_threads = 16;
		adev->gfx.config.max_hw_contexts = 8;

		adev->gfx.config.sc_prim_fifo_size_frontend = 0x20;
		adev->gfx.config.sc_prim_fifo_size_backend = 0x100;
		adev->gfx.config.sc_hiz_tile_fifo_size = 0x30;
		adev->gfx.config.sc_earlyz_tile_fifo_size = 0x130;
		gb_addr_config = BONAIRE_GB_ADDR_CONFIG_GOLDEN;
		break;
	case CHIP_KABINI:
	case CHIP_MULLINS:
	default:
		adev->gfx.config.max_shader_engines = 1;
		adev->gfx.config.max_tile_pipes = 2;
		adev->gfx.config.max_cu_per_sh = 2;
		adev->gfx.config.max_sh_per_se = 1;
		adev->gfx.config.max_backends_per_se = 1;
		adev->gfx.config.max_texture_channel_caches = 2;
		adev->gfx.config.max_gprs = 256;
		adev->gfx.config.max_gs_threads = 16;
		adev->gfx.config.max_hw_contexts = 8;

		adev->gfx.config.sc_prim_fifo_size_frontend = 0x20;
		adev->gfx.config.sc_prim_fifo_size_backend = 0x100;
		adev->gfx.config.sc_hiz_tile_fifo_size = 0x30;
		adev->gfx.config.sc_earlyz_tile_fifo_size = 0x130;
		gb_addr_config = BONAIRE_GB_ADDR_CONFIG_GOLDEN;
		break;
	}

	adev->gfx.config.mc_arb_ramcfg = RREG32(mmMC_ARB_RAMCFG);
	mc_arb_ramcfg = adev->gfx.config.mc_arb_ramcfg;

	adev->gfx.config.num_banks = REG_GET_FIELD(mc_arb_ramcfg,
				MC_ARB_RAMCFG, NOOFBANK);
	adev->gfx.config.num_ranks = REG_GET_FIELD(mc_arb_ramcfg,
				MC_ARB_RAMCFG, NOOFRANKS);

	adev->gfx.config.num_tile_pipes = adev->gfx.config.max_tile_pipes;
	adev->gfx.config.mem_max_burst_length_bytes = 256;
	if (adev->flags & AMD_IS_APU) {
		/* Get memory bank mapping mode. */
		tmp = RREG32(mmMC_FUS_DRAM0_BANK_ADDR_MAPPING);
		dimm00_addr_map = REG_GET_FIELD(tmp, MC_FUS_DRAM0_BANK_ADDR_MAPPING, DIMM0ADDRMAP);
		dimm01_addr_map = REG_GET_FIELD(tmp, MC_FUS_DRAM0_BANK_ADDR_MAPPING, DIMM1ADDRMAP);

		tmp = RREG32(mmMC_FUS_DRAM1_BANK_ADDR_MAPPING);
		dimm10_addr_map = REG_GET_FIELD(tmp, MC_FUS_DRAM1_BANK_ADDR_MAPPING, DIMM0ADDRMAP);
		dimm11_addr_map = REG_GET_FIELD(tmp, MC_FUS_DRAM1_BANK_ADDR_MAPPING, DIMM1ADDRMAP);

		/* Validate settings in case only one DIMM installed. */
		if ((dimm00_addr_map == 0) || (dimm00_addr_map == 3) || (dimm00_addr_map == 4) || (dimm00_addr_map > 12))
			dimm00_addr_map = 0;
		if ((dimm01_addr_map == 0) || (dimm01_addr_map == 3) || (dimm01_addr_map == 4) || (dimm01_addr_map > 12))
			dimm01_addr_map = 0;
		if ((dimm10_addr_map == 0) || (dimm10_addr_map == 3) || (dimm10_addr_map == 4) || (dimm10_addr_map > 12))
			dimm10_addr_map = 0;
		if ((dimm11_addr_map == 0) || (dimm11_addr_map == 3) || (dimm11_addr_map == 4) || (dimm11_addr_map > 12))
			dimm11_addr_map = 0;

		/* If DIMM Addr map is 8GB, ROW size should be 2KB. Otherwise 1KB. */
		/* If ROW size(DIMM1) != ROW size(DMIMM0), ROW size should be larger one. */
		if ((dimm00_addr_map == 11) || (dimm01_addr_map == 11) || (dimm10_addr_map == 11) || (dimm11_addr_map == 11))
			adev->gfx.config.mem_row_size_in_kb = 2;
		else
			adev->gfx.config.mem_row_size_in_kb = 1;
	} else {
		tmp = (mc_arb_ramcfg & MC_ARB_RAMCFG__NOOFCOLS_MASK) >> MC_ARB_RAMCFG__NOOFCOLS__SHIFT;
		adev->gfx.config.mem_row_size_in_kb = (4 * (1 << (8 + tmp))) / 1024;
		if (adev->gfx.config.mem_row_size_in_kb > 4)
			adev->gfx.config.mem_row_size_in_kb = 4;
	}
	/* XXX use MC settings? */
	adev->gfx.config.shader_engine_tile_size = 32;
	adev->gfx.config.num_gpus = 1;
	adev->gfx.config.multi_gpu_tile_size = 64;

	/* fix up row size */
	gb_addr_config &= ~GB_ADDR_CONFIG__ROW_SIZE_MASK;
	switch (adev->gfx.config.mem_row_size_in_kb) {
	case 1:
	default:
		gb_addr_config |= (0 << GB_ADDR_CONFIG__ROW_SIZE__SHIFT);
		break;
	case 2:
		gb_addr_config |= (1 << GB_ADDR_CONFIG__ROW_SIZE__SHIFT);
		break;
	case 4:
		gb_addr_config |= (2 << GB_ADDR_CONFIG__ROW_SIZE__SHIFT);
		break;
	}
	adev->gfx.config.gb_addr_config = gb_addr_config;
}

static int gfx_v7_0_compute_ring_init(struct amdgpu_device *adev, int ring_id,
					int mec, int pipe, int queue)
{
	int r;
	unsigned irq_type;
	struct amdgpu_ring *ring = &adev->gfx.compute_ring[ring_id];

	/* mec0 is me1 */
	ring->me = mec + 1;
	ring->pipe = pipe;
	ring->queue = queue;

	ring->ring_obj = NULL;
	ring->use_doorbell = true;
	ring->doorbell_index = adev->doorbell_index.mec_ring0 + ring_id;
	sprintf(ring->name, "comp_%d.%d.%d", ring->me, ring->pipe, ring->queue);

	irq_type = AMDGPU_CP_IRQ_COMPUTE_MEC1_PIPE0_EOP
		+ ((ring->me - 1) * adev->gfx.mec.num_pipe_per_mec)
		+ ring->pipe;

	/* type-2 packets are deprecated on MEC, use type-3 instead */
	r = amdgpu_ring_init(adev, ring, 1024,
			     &adev->gfx.eop_irq, irq_type,
			     AMDGPU_RING_PRIO_DEFAULT, NULL);
	if (r)
		return r;


	return 0;
}

static int gfx_v7_0_sw_init(struct amdgpu_ip_block *ip_block)
{
	struct amdgpu_ring *ring;
	struct amdgpu_device *adev = ip_block->adev;
	int i, j, k, r, ring_id;

	switch (adev->asic_type) {
	case CHIP_KAVERI:
		adev->gfx.mec.num_mec = 2;
		break;
	case CHIP_BONAIRE:
	case CHIP_HAWAII:
	case CHIP_KABINI:
	case CHIP_MULLINS:
	default:
		adev->gfx.mec.num_mec = 1;
		break;
	}
	adev->gfx.mec.num_pipe_per_mec = 4;
	adev->gfx.mec.num_queue_per_pipe = 8;

	/* EOP Event */
	r = amdgpu_irq_add_id(adev, AMDGPU_IRQ_CLIENTID_LEGACY, 181, &adev->gfx.eop_irq);
	if (r)
		return r;

	/* Privileged reg */
	r = amdgpu_irq_add_id(adev, AMDGPU_IRQ_CLIENTID_LEGACY, 184,
			      &adev->gfx.priv_reg_irq);
	if (r)
		return r;

	/* Privileged inst */
	r = amdgpu_irq_add_id(adev, AMDGPU_IRQ_CLIENTID_LEGACY, 185,
			      &adev->gfx.priv_inst_irq);
	if (r)
		return r;

	r = gfx_v7_0_init_microcode(adev);
	if (r) {
		DRM_ERROR("Failed to load gfx firmware!\n");
		return r;
	}

	r = adev->gfx.rlc.funcs->init(adev);
	if (r) {
		DRM_ERROR("Failed to init rlc BOs!\n");
		return r;
	}

	/* allocate mec buffers */
	r = gfx_v7_0_mec_init(adev);
	if (r) {
		DRM_ERROR("Failed to init MEC BOs!\n");
		return r;
	}

	for (i = 0; i < adev->gfx.num_gfx_rings; i++) {
		ring = &adev->gfx.gfx_ring[i];
		ring->ring_obj = NULL;
		sprintf(ring->name, "gfx");
		r = amdgpu_ring_init(adev, ring, 1024,
				     &adev->gfx.eop_irq,
				     AMDGPU_CP_IRQ_GFX_ME0_PIPE0_EOP,
				     AMDGPU_RING_PRIO_DEFAULT, NULL);
		if (r)
			return r;
	}

	/* set up the compute queues - allocate horizontally across pipes */
	ring_id = 0;
	for (i = 0; i < adev->gfx.mec.num_mec; ++i) {
		for (j = 0; j < adev->gfx.mec.num_queue_per_pipe; j++) {
			for (k = 0; k < adev->gfx.mec.num_pipe_per_mec; k++) {
				if (!amdgpu_gfx_is_mec_queue_enabled(adev, 0, i,
								     k, j))
					continue;

				r = gfx_v7_0_compute_ring_init(adev,
								ring_id,
								i, k, j);
				if (r)
					return r;

				ring_id++;
			}
		}
	}

	adev->gfx.ce_ram_size = 0x8000;

	gfx_v7_0_gpu_early_init(adev);

	return r;
}

static int gfx_v7_0_sw_fini(struct amdgpu_ip_block *ip_block)
{
	struct amdgpu_device *adev = ip_block->adev;
	int i;

	for (i = 0; i < adev->gfx.num_gfx_rings; i++)
		amdgpu_ring_fini(&adev->gfx.gfx_ring[i]);
	for (i = 0; i < adev->gfx.num_compute_rings; i++)
		amdgpu_ring_fini(&adev->gfx.compute_ring[i]);

	gfx_v7_0_cp_compute_fini(adev);
	amdgpu_gfx_rlc_fini(adev);
	gfx_v7_0_mec_fini(adev);
	amdgpu_bo_free_kernel(&adev->gfx.rlc.clear_state_obj,
				&adev->gfx.rlc.clear_state_gpu_addr,
				(void **)&adev->gfx.rlc.cs_ptr);
	if (adev->gfx.rlc.cp_table_size) {
		amdgpu_bo_free_kernel(&adev->gfx.rlc.cp_table_obj,
				&adev->gfx.rlc.cp_table_gpu_addr,
				(void **)&adev->gfx.rlc.cp_table_ptr);
	}
	gfx_v7_0_free_microcode(adev);

	return 0;
}

static int gfx_v7_0_hw_init(struct amdgpu_ip_block *ip_block)
{
	int r;
	struct amdgpu_device *adev = ip_block->adev;

	gfx_v7_0_constants_init(adev);

	/* init CSB */
	adev->gfx.rlc.funcs->get_csb_buffer(adev, adev->gfx.rlc.cs_ptr);
	/* init rlc */
	r = adev->gfx.rlc.funcs->resume(adev);
	if (r)
		return r;

	r = gfx_v7_0_cp_resume(adev);
	if (r)
		return r;

	return r;
}

static int gfx_v7_0_hw_fini(struct amdgpu_ip_block *ip_block)
{
	struct amdgpu_device *adev = ip_block->adev;

	amdgpu_irq_put(adev, &adev->gfx.priv_reg_irq, 0);
	amdgpu_irq_put(adev, &adev->gfx.priv_inst_irq, 0);
	gfx_v7_0_cp_enable(adev, false);
	adev->gfx.rlc.funcs->stop(adev);
	gfx_v7_0_fini_pg(adev);

	return 0;
}

static int gfx_v7_0_suspend(struct amdgpu_ip_block *ip_block)
{
	return gfx_v7_0_hw_fini(ip_block);
}

static int gfx_v7_0_resume(struct amdgpu_ip_block *ip_block)
{
	return gfx_v7_0_hw_init(ip_block);
}

static bool gfx_v7_0_is_idle(struct amdgpu_ip_block *ip_block)
{
	struct amdgpu_device *adev = ip_block->adev;

	if (RREG32(mmGRBM_STATUS) & GRBM_STATUS__GUI_ACTIVE_MASK)
		return false;
	else
		return true;
}

static int gfx_v7_0_wait_for_idle(struct amdgpu_ip_block *ip_block)
{
	unsigned i;
	u32 tmp;
	struct amdgpu_device *adev = ip_block->adev;

	for (i = 0; i < adev->usec_timeout; i++) {
		/* read MC_STATUS */
		tmp = RREG32(mmGRBM_STATUS) & GRBM_STATUS__GUI_ACTIVE_MASK;

		if (!tmp)
			return 0;
		udelay(1);
	}
	return -ETIMEDOUT;
}

static int gfx_v7_0_soft_reset(struct amdgpu_ip_block *ip_block)
{
	u32 grbm_soft_reset = 0, srbm_soft_reset = 0;
	u32 tmp;
	struct amdgpu_device *adev = ip_block->adev;

	/* GRBM_STATUS */
	tmp = RREG32(mmGRBM_STATUS);
	if (tmp & (GRBM_STATUS__PA_BUSY_MASK | GRBM_STATUS__SC_BUSY_MASK |
		   GRBM_STATUS__BCI_BUSY_MASK | GRBM_STATUS__SX_BUSY_MASK |
		   GRBM_STATUS__TA_BUSY_MASK | GRBM_STATUS__VGT_BUSY_MASK |
		   GRBM_STATUS__DB_BUSY_MASK | GRBM_STATUS__CB_BUSY_MASK |
		   GRBM_STATUS__GDS_BUSY_MASK | GRBM_STATUS__SPI_BUSY_MASK |
		   GRBM_STATUS__IA_BUSY_MASK | GRBM_STATUS__IA_BUSY_NO_DMA_MASK))
		grbm_soft_reset |= GRBM_SOFT_RESET__SOFT_RESET_CP_MASK |
			GRBM_SOFT_RESET__SOFT_RESET_GFX_MASK;

	if (tmp & (GRBM_STATUS__CP_BUSY_MASK | GRBM_STATUS__CP_COHERENCY_BUSY_MASK)) {
		grbm_soft_reset |= GRBM_SOFT_RESET__SOFT_RESET_CP_MASK;
		srbm_soft_reset |= SRBM_SOFT_RESET__SOFT_RESET_GRBM_MASK;
	}

	/* GRBM_STATUS2 */
	tmp = RREG32(mmGRBM_STATUS2);
	if (tmp & GRBM_STATUS2__RLC_BUSY_MASK)
		grbm_soft_reset |= GRBM_SOFT_RESET__SOFT_RESET_RLC_MASK;

	/* SRBM_STATUS */
	tmp = RREG32(mmSRBM_STATUS);
	if (tmp & SRBM_STATUS__GRBM_RQ_PENDING_MASK)
		srbm_soft_reset |= SRBM_SOFT_RESET__SOFT_RESET_GRBM_MASK;

	if (grbm_soft_reset || srbm_soft_reset) {
		/* disable CG/PG */
		gfx_v7_0_fini_pg(adev);
		gfx_v7_0_update_cg(adev, false);

		/* stop the rlc */
		adev->gfx.rlc.funcs->stop(adev);

		/* Disable GFX parsing/prefetching */
		WREG32(mmCP_ME_CNTL, CP_ME_CNTL__ME_HALT_MASK | CP_ME_CNTL__PFP_HALT_MASK | CP_ME_CNTL__CE_HALT_MASK);

		/* Disable MEC parsing/prefetching */
		WREG32(mmCP_MEC_CNTL, CP_MEC_CNTL__MEC_ME1_HALT_MASK | CP_MEC_CNTL__MEC_ME2_HALT_MASK);

		if (grbm_soft_reset) {
			tmp = RREG32(mmGRBM_SOFT_RESET);
			tmp |= grbm_soft_reset;
			dev_info(adev->dev, "GRBM_SOFT_RESET=0x%08X\n", tmp);
			WREG32(mmGRBM_SOFT_RESET, tmp);
			tmp = RREG32(mmGRBM_SOFT_RESET);

			udelay(50);

			tmp &= ~grbm_soft_reset;
			WREG32(mmGRBM_SOFT_RESET, tmp);
			tmp = RREG32(mmGRBM_SOFT_RESET);
		}

		if (srbm_soft_reset) {
			tmp = RREG32(mmSRBM_SOFT_RESET);
			tmp |= srbm_soft_reset;
			dev_info(adev->dev, "SRBM_SOFT_RESET=0x%08X\n", tmp);
			WREG32(mmSRBM_SOFT_RESET, tmp);
			tmp = RREG32(mmSRBM_SOFT_RESET);

			udelay(50);

			tmp &= ~srbm_soft_reset;
			WREG32(mmSRBM_SOFT_RESET, tmp);
			tmp = RREG32(mmSRBM_SOFT_RESET);
		}
		/* Wait a little for things to settle down */
		udelay(50);
	}
	return 0;
}

static void gfx_v7_0_set_gfx_eop_interrupt_state(struct amdgpu_device *adev,
						 enum amdgpu_interrupt_state state)
{
	u32 cp_int_cntl;

	switch (state) {
	case AMDGPU_IRQ_STATE_DISABLE:
		cp_int_cntl = RREG32(mmCP_INT_CNTL_RING0);
		cp_int_cntl &= ~CP_INT_CNTL_RING0__TIME_STAMP_INT_ENABLE_MASK;
		WREG32(mmCP_INT_CNTL_RING0, cp_int_cntl);
		break;
	case AMDGPU_IRQ_STATE_ENABLE:
		cp_int_cntl = RREG32(mmCP_INT_CNTL_RING0);
		cp_int_cntl |= CP_INT_CNTL_RING0__TIME_STAMP_INT_ENABLE_MASK;
		WREG32(mmCP_INT_CNTL_RING0, cp_int_cntl);
		break;
	default:
		break;
	}
}

static void gfx_v7_0_set_compute_eop_interrupt_state(struct amdgpu_device *adev,
						     int me, int pipe,
						     enum amdgpu_interrupt_state state)
{
	u32 mec_int_cntl, mec_int_cntl_reg;

	/*
	 * amdgpu controls only the first MEC. That's why this function only
	 * handles the setting of interrupts for this specific MEC. All other
	 * pipes' interrupts are set by amdkfd.
	 */

	if (me == 1) {
		switch (pipe) {
		case 0:
			mec_int_cntl_reg = mmCP_ME1_PIPE0_INT_CNTL;
			break;
		case 1:
			mec_int_cntl_reg = mmCP_ME1_PIPE1_INT_CNTL;
			break;
		case 2:
			mec_int_cntl_reg = mmCP_ME1_PIPE2_INT_CNTL;
			break;
		case 3:
			mec_int_cntl_reg = mmCP_ME1_PIPE3_INT_CNTL;
			break;
		default:
			DRM_DEBUG("invalid pipe %d\n", pipe);
			return;
		}
	} else {
		DRM_DEBUG("invalid me %d\n", me);
		return;
	}

	switch (state) {
	case AMDGPU_IRQ_STATE_DISABLE:
		mec_int_cntl = RREG32(mec_int_cntl_reg);
		mec_int_cntl &= ~CP_INT_CNTL_RING0__TIME_STAMP_INT_ENABLE_MASK;
		WREG32(mec_int_cntl_reg, mec_int_cntl);
		break;
	case AMDGPU_IRQ_STATE_ENABLE:
		mec_int_cntl = RREG32(mec_int_cntl_reg);
		mec_int_cntl |= CP_INT_CNTL_RING0__TIME_STAMP_INT_ENABLE_MASK;
		WREG32(mec_int_cntl_reg, mec_int_cntl);
		break;
	default:
		break;
	}
}

static int gfx_v7_0_set_priv_reg_fault_state(struct amdgpu_device *adev,
					     struct amdgpu_irq_src *src,
					     unsigned type,
					     enum amdgpu_interrupt_state state)
{
	u32 cp_int_cntl;

	switch (state) {
	case AMDGPU_IRQ_STATE_DISABLE:
		cp_int_cntl = RREG32(mmCP_INT_CNTL_RING0);
		cp_int_cntl &= ~CP_INT_CNTL_RING0__PRIV_REG_INT_ENABLE_MASK;
		WREG32(mmCP_INT_CNTL_RING0, cp_int_cntl);
		break;
	case AMDGPU_IRQ_STATE_ENABLE:
		cp_int_cntl = RREG32(mmCP_INT_CNTL_RING0);
		cp_int_cntl |= CP_INT_CNTL_RING0__PRIV_REG_INT_ENABLE_MASK;
		WREG32(mmCP_INT_CNTL_RING0, cp_int_cntl);
		break;
	default:
		break;
	}

	return 0;
}

static int gfx_v7_0_set_priv_inst_fault_state(struct amdgpu_device *adev,
					      struct amdgpu_irq_src *src,
					      unsigned type,
					      enum amdgpu_interrupt_state state)
{
	u32 cp_int_cntl;

	switch (state) {
	case AMDGPU_IRQ_STATE_DISABLE:
		cp_int_cntl = RREG32(mmCP_INT_CNTL_RING0);
		cp_int_cntl &= ~CP_INT_CNTL_RING0__PRIV_INSTR_INT_ENABLE_MASK;
		WREG32(mmCP_INT_CNTL_RING0, cp_int_cntl);
		break;
	case AMDGPU_IRQ_STATE_ENABLE:
		cp_int_cntl = RREG32(mmCP_INT_CNTL_RING0);
		cp_int_cntl |= CP_INT_CNTL_RING0__PRIV_INSTR_INT_ENABLE_MASK;
		WREG32(mmCP_INT_CNTL_RING0, cp_int_cntl);
		break;
	default:
		break;
	}

	return 0;
}

static int gfx_v7_0_set_eop_interrupt_state(struct amdgpu_device *adev,
					    struct amdgpu_irq_src *src,
					    unsigned type,
					    enum amdgpu_interrupt_state state)
{
	switch (type) {
	case AMDGPU_CP_IRQ_GFX_ME0_PIPE0_EOP:
		gfx_v7_0_set_gfx_eop_interrupt_state(adev, state);
		break;
	case AMDGPU_CP_IRQ_COMPUTE_MEC1_PIPE0_EOP:
		gfx_v7_0_set_compute_eop_interrupt_state(adev, 1, 0, state);
		break;
	case AMDGPU_CP_IRQ_COMPUTE_MEC1_PIPE1_EOP:
		gfx_v7_0_set_compute_eop_interrupt_state(adev, 1, 1, state);
		break;
	case AMDGPU_CP_IRQ_COMPUTE_MEC1_PIPE2_EOP:
		gfx_v7_0_set_compute_eop_interrupt_state(adev, 1, 2, state);
		break;
	case AMDGPU_CP_IRQ_COMPUTE_MEC1_PIPE3_EOP:
		gfx_v7_0_set_compute_eop_interrupt_state(adev, 1, 3, state);
		break;
	case AMDGPU_CP_IRQ_COMPUTE_MEC2_PIPE0_EOP:
		gfx_v7_0_set_compute_eop_interrupt_state(adev, 2, 0, state);
		break;
	case AMDGPU_CP_IRQ_COMPUTE_MEC2_PIPE1_EOP:
		gfx_v7_0_set_compute_eop_interrupt_state(adev, 2, 1, state);
		break;
	case AMDGPU_CP_IRQ_COMPUTE_MEC2_PIPE2_EOP:
		gfx_v7_0_set_compute_eop_interrupt_state(adev, 2, 2, state);
		break;
	case AMDGPU_CP_IRQ_COMPUTE_MEC2_PIPE3_EOP:
		gfx_v7_0_set_compute_eop_interrupt_state(adev, 2, 3, state);
		break;
	default:
		break;
	}
	return 0;
}

static int gfx_v7_0_eop_irq(struct amdgpu_device *adev,
			    struct amdgpu_irq_src *source,
			    struct amdgpu_iv_entry *entry)
{
	u8 me_id, pipe_id;
	struct amdgpu_ring *ring;
	int i;

	DRM_DEBUG("IH: CP EOP\n");
	me_id = (entry->ring_id & 0x0c) >> 2;
	pipe_id = (entry->ring_id & 0x03) >> 0;
	switch (me_id) {
	case 0:
		amdgpu_fence_process(&adev->gfx.gfx_ring[0]);
		break;
	case 1:
	case 2:
		for (i = 0; i < adev->gfx.num_compute_rings; i++) {
			ring = &adev->gfx.compute_ring[i];
			if ((ring->me == me_id) && (ring->pipe == pipe_id))
				amdgpu_fence_process(ring);
		}
		break;
	}
	return 0;
}

static void gfx_v7_0_fault(struct amdgpu_device *adev,
			   struct amdgpu_iv_entry *entry)
{
	struct amdgpu_ring *ring;
	u8 me_id, pipe_id;
	int i;

	me_id = (entry->ring_id & 0x0c) >> 2;
	pipe_id = (entry->ring_id & 0x03) >> 0;
	switch (me_id) {
	case 0:
		drm_sched_fault(&adev->gfx.gfx_ring[0].sched);
		break;
	case 1:
	case 2:
		for (i = 0; i < adev->gfx.num_compute_rings; i++) {
			ring = &adev->gfx.compute_ring[i];
			if ((ring->me == me_id) && (ring->pipe == pipe_id))
				drm_sched_fault(&ring->sched);
		}
		break;
	}
}

static int gfx_v7_0_priv_reg_irq(struct amdgpu_device *adev,
				 struct amdgpu_irq_src *source,
				 struct amdgpu_iv_entry *entry)
{
	DRM_ERROR("Illegal register access in command stream\n");
	gfx_v7_0_fault(adev, entry);
	return 0;
}

static int gfx_v7_0_priv_inst_irq(struct amdgpu_device *adev,
				  struct amdgpu_irq_src *source,
				  struct amdgpu_iv_entry *entry)
{
	DRM_ERROR("Illegal instruction in command stream\n");
	// XXX soft reset the gfx block only
	gfx_v7_0_fault(adev, entry);
	return 0;
}

static int gfx_v7_0_set_clockgating_state(struct amdgpu_ip_block *ip_block,
					  enum amd_clockgating_state state)
{
	bool gate = false;
	struct amdgpu_device *adev = ip_block->adev;

	if (state == AMD_CG_STATE_GATE)
		gate = true;

	gfx_v7_0_enable_gui_idle_interrupt(adev, false);
	/* order matters! */
	if (gate) {
		gfx_v7_0_enable_mgcg(adev, true);
		gfx_v7_0_enable_cgcg(adev, true);
	} else {
		gfx_v7_0_enable_cgcg(adev, false);
		gfx_v7_0_enable_mgcg(adev, false);
	}
	gfx_v7_0_enable_gui_idle_interrupt(adev, true);

	return 0;
}

static int gfx_v7_0_set_powergating_state(struct amdgpu_ip_block *ip_block,
					  enum amd_powergating_state state)
{
	bool gate = false;
	struct amdgpu_device *adev = ip_block->adev;

	if (state == AMD_PG_STATE_GATE)
		gate = true;

	if (adev->pg_flags & (AMD_PG_SUPPORT_GFX_PG |
			      AMD_PG_SUPPORT_GFX_SMG |
			      AMD_PG_SUPPORT_GFX_DMG |
			      AMD_PG_SUPPORT_CP |
			      AMD_PG_SUPPORT_GDS |
			      AMD_PG_SUPPORT_RLC_SMU_HS)) {
		gfx_v7_0_update_gfx_pg(adev, gate);
		if (adev->pg_flags & AMD_PG_SUPPORT_GFX_PG) {
			gfx_v7_0_enable_cp_pg(adev, gate);
			gfx_v7_0_enable_gds_pg(adev, gate);
		}
	}

	return 0;
}

static void gfx_v7_0_emit_mem_sync(struct amdgpu_ring *ring)
{
	amdgpu_ring_write(ring, PACKET3(PACKET3_SURFACE_SYNC, 3));
	amdgpu_ring_write(ring, PACKET3_TCL1_ACTION_ENA |
			  PACKET3_TC_ACTION_ENA |
			  PACKET3_SH_KCACHE_ACTION_ENA |
			  PACKET3_SH_ICACHE_ACTION_ENA);  /* CP_COHER_CNTL */
	amdgpu_ring_write(ring, 0xffffffff);  /* CP_COHER_SIZE */
	amdgpu_ring_write(ring, 0);  /* CP_COHER_BASE */
	amdgpu_ring_write(ring, 0x0000000A); /* poll interval */
}

static void gfx_v7_0_emit_mem_sync_compute(struct amdgpu_ring *ring)
{
	amdgpu_ring_write(ring, PACKET3(PACKET3_ACQUIRE_MEM, 5));
	amdgpu_ring_write(ring, PACKET3_TCL1_ACTION_ENA |
			  PACKET3_TC_ACTION_ENA |
			  PACKET3_SH_KCACHE_ACTION_ENA |
			  PACKET3_SH_ICACHE_ACTION_ENA);  /* CP_COHER_CNTL */
	amdgpu_ring_write(ring, 0xffffffff);	/* CP_COHER_SIZE */
	amdgpu_ring_write(ring, 0xff);		/* CP_COHER_SIZE_HI */
	amdgpu_ring_write(ring, 0);		/* CP_COHER_BASE */
	amdgpu_ring_write(ring, 0);		/* CP_COHER_BASE_HI */
	amdgpu_ring_write(ring, 0x0000000A);	/* poll interval */
}

static void gfx_v7_0_wait_reg_mem(struct amdgpu_ring *ring, int eng_sel,
				  int mem_space, int opt, uint32_t addr0,
				  uint32_t addr1, uint32_t ref, uint32_t mask,
				  uint32_t inv)
{
	amdgpu_ring_write(ring, PACKET3(PACKET3_WAIT_REG_MEM, 5));
	amdgpu_ring_write(ring,
			  /* memory (1) or register (0) */
			  (WAIT_REG_MEM_MEM_SPACE(mem_space) |
			   WAIT_REG_MEM_OPERATION(opt) | /* wait */
			   WAIT_REG_MEM_FUNCTION(3) |  /* equal */
			   WAIT_REG_MEM_ENGINE(eng_sel)));

	if (mem_space)
		BUG_ON(addr0 & 0x3); /* Dword align */
	amdgpu_ring_write(ring, addr0);
	amdgpu_ring_write(ring, addr1);
	amdgpu_ring_write(ring, ref);
	amdgpu_ring_write(ring, mask);
	amdgpu_ring_write(ring, inv); /* poll interval */
}

static void gfx_v7_0_ring_emit_reg_wait(struct amdgpu_ring *ring, uint32_t reg,
					uint32_t val, uint32_t mask)
{
	gfx_v7_0_wait_reg_mem(ring, 0, 0, 0, reg, 0, val, mask, 0x20);
}

static int gfx_v7_0_reset_kgq(struct amdgpu_ring *ring, unsigned int vmid)
{
	struct amdgpu_device *adev = ring->adev;
	struct amdgpu_kiq *kiq = &adev->gfx.kiq[0];
	struct amdgpu_ring *kiq_ring = &kiq->ring;
	unsigned long flags;
	u32 tmp;
	int r;

	if (amdgpu_sriov_vf(adev))
		return -EINVAL;

	if (!kiq->pmf || !kiq->pmf->kiq_unmap_queues)
		return -EINVAL;

	spin_lock_irqsave(&kiq->ring_lock, flags);

	if (amdgpu_ring_alloc(kiq_ring, 5)) {
		spin_unlock_irqrestore(&kiq->ring_lock, flags);
		return -ENOMEM;
	}

	tmp = REG_SET_FIELD(0, CP_VMID_RESET, RESET_REQUEST, 1 << vmid);
	gfx_v7_0_ring_emit_wreg(kiq_ring, mmCP_VMID_RESET, tmp);
	amdgpu_ring_commit(kiq_ring);

	spin_unlock_irqrestore(&kiq->ring_lock, flags);

	r = amdgpu_ring_test_ring(kiq_ring);
	if (r)
		return r;

	if (amdgpu_ring_alloc(ring, 7 + 12 + 5))
		return -ENOMEM;
	gfx_v7_0_ring_emit_fence_gfx(ring, ring->fence_drv.gpu_addr,
				     ring->fence_drv.sync_seq, AMDGPU_FENCE_FLAG_EXEC);
	gfx_v7_0_ring_emit_reg_wait(ring, mmCP_VMID_RESET, 0, 0xffff);
	gfx_v7_0_ring_emit_wreg(ring, mmCP_VMID_RESET, 0);

	return amdgpu_ring_test_ring(ring);
}

static const struct amd_ip_funcs gfx_v7_0_ip_funcs = {
	.name = "gfx_v7_0",
	.early_init = gfx_v7_0_early_init,
	.late_init = gfx_v7_0_late_init,
	.sw_init = gfx_v7_0_sw_init,
	.sw_fini = gfx_v7_0_sw_fini,
	.hw_init = gfx_v7_0_hw_init,
	.hw_fini = gfx_v7_0_hw_fini,
	.suspend = gfx_v7_0_suspend,
	.resume = gfx_v7_0_resume,
	.is_idle = gfx_v7_0_is_idle,
	.wait_for_idle = gfx_v7_0_wait_for_idle,
	.soft_reset = gfx_v7_0_soft_reset,
	.set_clockgating_state = gfx_v7_0_set_clockgating_state,
	.set_powergating_state = gfx_v7_0_set_powergating_state,
};

static const struct amdgpu_ring_funcs gfx_v7_0_ring_funcs_gfx = {
	.type = AMDGPU_RING_TYPE_GFX,
	.align_mask = 0xff,
	.nop = PACKET3(PACKET3_NOP, 0x3FFF),
	.support_64bit_ptrs = false,
	.get_rptr = gfx_v7_0_ring_get_rptr,
	.get_wptr = gfx_v7_0_ring_get_wptr_gfx,
	.set_wptr = gfx_v7_0_ring_set_wptr_gfx,
	.emit_frame_size =
		20 + /* gfx_v7_0_ring_emit_gds_switch */
		7 + /* gfx_v7_0_ring_emit_hdp_flush */
		5 + /* hdp invalidate */
		12 + 12 + 12 + /* gfx_v7_0_ring_emit_fence_gfx x3 for user fence, vm fence */
		7 + 4 + /* gfx_v7_0_ring_emit_pipeline_sync */
		CIK_FLUSH_GPU_TLB_NUM_WREG * 5 + 7 + 6 + /* gfx_v7_0_ring_emit_vm_flush */
		3 + 4 + /* gfx_v7_ring_emit_cntxcntl including vgt flush*/
		5, /* SURFACE_SYNC */
	.emit_ib_size = 4, /* gfx_v7_0_ring_emit_ib_gfx */
	.emit_ib = gfx_v7_0_ring_emit_ib_gfx,
	.emit_fence = gfx_v7_0_ring_emit_fence_gfx,
	.emit_pipeline_sync = gfx_v7_0_ring_emit_pipeline_sync,
	.emit_vm_flush = gfx_v7_0_ring_emit_vm_flush,
	.emit_gds_switch = gfx_v7_0_ring_emit_gds_switch,
	.emit_hdp_flush = gfx_v7_0_ring_emit_hdp_flush,
	.test_ring = gfx_v7_0_ring_test_ring,
	.test_ib = gfx_v7_0_ring_test_ib,
	.insert_nop = amdgpu_ring_insert_nop,
	.pad_ib = amdgpu_ring_generic_pad_ib,
	.emit_cntxcntl = gfx_v7_ring_emit_cntxcntl,
	.emit_wreg = gfx_v7_0_ring_emit_wreg,
	.soft_recovery = gfx_v7_0_ring_soft_recovery,
	.emit_mem_sync = gfx_v7_0_emit_mem_sync,
	.reset = gfx_v7_0_reset_kgq,
};

static const struct amdgpu_ring_funcs gfx_v7_0_ring_funcs_compute = {
	.type = AMDGPU_RING_TYPE_COMPUTE,
	.align_mask = 0xff,
	.nop = PACKET3(PACKET3_NOP, 0x3FFF),
	.support_64bit_ptrs = false,
	.get_rptr = gfx_v7_0_ring_get_rptr,
	.get_wptr = gfx_v7_0_ring_get_wptr_compute,
	.set_wptr = gfx_v7_0_ring_set_wptr_compute,
	.emit_frame_size =
		20 + /* gfx_v7_0_ring_emit_gds_switch */
		7 + /* gfx_v7_0_ring_emit_hdp_flush */
		5 + /* hdp invalidate */
		7 + /* gfx_v7_0_ring_emit_pipeline_sync */
		CIK_FLUSH_GPU_TLB_NUM_WREG * 5 + 7 + /* gfx_v7_0_ring_emit_vm_flush */
		7 + 7 + 7 + /* gfx_v7_0_ring_emit_fence_compute x3 for user fence, vm fence */
		7, /* gfx_v7_0_emit_mem_sync_compute */
	.emit_ib_size =	7, /* gfx_v7_0_ring_emit_ib_compute */
	.emit_ib = gfx_v7_0_ring_emit_ib_compute,
	.emit_fence = gfx_v7_0_ring_emit_fence_compute,
	.emit_pipeline_sync = gfx_v7_0_ring_emit_pipeline_sync,
	.emit_vm_flush = gfx_v7_0_ring_emit_vm_flush,
	.emit_gds_switch = gfx_v7_0_ring_emit_gds_switch,
	.emit_hdp_flush = gfx_v7_0_ring_emit_hdp_flush,
	.test_ring = gfx_v7_0_ring_test_ring,
	.test_ib = gfx_v7_0_ring_test_ib,
	.insert_nop = amdgpu_ring_insert_nop,
	.pad_ib = amdgpu_ring_generic_pad_ib,
	.emit_wreg = gfx_v7_0_ring_emit_wreg,
	.soft_recovery = gfx_v7_0_ring_soft_recovery,
	.emit_mem_sync = gfx_v7_0_emit_mem_sync_compute,
};

static void gfx_v7_0_set_ring_funcs(struct amdgpu_device *adev)
{
	int i;

	for (i = 0; i < adev->gfx.num_gfx_rings; i++)
		adev->gfx.gfx_ring[i].funcs = &gfx_v7_0_ring_funcs_gfx;
	for (i = 0; i < adev->gfx.num_compute_rings; i++)
		adev->gfx.compute_ring[i].funcs = &gfx_v7_0_ring_funcs_compute;
}

static const struct amdgpu_irq_src_funcs gfx_v7_0_eop_irq_funcs = {
	.set = gfx_v7_0_set_eop_interrupt_state,
	.process = gfx_v7_0_eop_irq,
};

static const struct amdgpu_irq_src_funcs gfx_v7_0_priv_reg_irq_funcs = {
	.set = gfx_v7_0_set_priv_reg_fault_state,
	.process = gfx_v7_0_priv_reg_irq,
};

static const struct amdgpu_irq_src_funcs gfx_v7_0_priv_inst_irq_funcs = {
	.set = gfx_v7_0_set_priv_inst_fault_state,
	.process = gfx_v7_0_priv_inst_irq,
};

static void gfx_v7_0_set_irq_funcs(struct amdgpu_device *adev)
{
	adev->gfx.eop_irq.num_types = AMDGPU_CP_IRQ_LAST;
	adev->gfx.eop_irq.funcs = &gfx_v7_0_eop_irq_funcs;

	adev->gfx.priv_reg_irq.num_types = 1;
	adev->gfx.priv_reg_irq.funcs = &gfx_v7_0_priv_reg_irq_funcs;

	adev->gfx.priv_inst_irq.num_types = 1;
	adev->gfx.priv_inst_irq.funcs = &gfx_v7_0_priv_inst_irq_funcs;
}

static void gfx_v7_0_set_gds_init(struct amdgpu_device *adev)
{
	/* init asci gds info */
	adev->gds.gds_size = RREG32(mmGDS_VMID0_SIZE);
	adev->gds.gws_size = 64;
	adev->gds.oa_size = 16;
	adev->gds.gds_compute_max_wave_id = RREG32(mmGDS_COMPUTE_MAX_WAVE_ID);
}


static void gfx_v7_0_get_cu_info(struct amdgpu_device *adev)
{
	int i, j, k, counter, active_cu_number = 0;
	u32 mask, bitmap, ao_bitmap, ao_cu_mask = 0;
	struct amdgpu_cu_info *cu_info = &adev->gfx.cu_info;
	unsigned disable_masks[4 * 2];
	u32 ao_cu_num;

	if (adev->flags & AMD_IS_APU)
		ao_cu_num = 2;
	else
		ao_cu_num = adev->gfx.config.max_cu_per_sh;

	memset(cu_info, 0, sizeof(*cu_info));

	amdgpu_gfx_parse_disable_cu(disable_masks, 4, 2);

	mutex_lock(&adev->grbm_idx_mutex);
	for (i = 0; i < adev->gfx.config.max_shader_engines; i++) {
		for (j = 0; j < adev->gfx.config.max_sh_per_se; j++) {
			mask = 1;
			ao_bitmap = 0;
			counter = 0;
			gfx_v7_0_select_se_sh(adev, i, j, 0xffffffff, 0);
			if (i < 4 && j < 2)
				gfx_v7_0_set_user_cu_inactive_bitmap(
					adev, disable_masks[i * 2 + j]);
			bitmap = gfx_v7_0_get_cu_active_bitmap(adev);
			cu_info->bitmap[0][i][j] = bitmap;

			for (k = 0; k < adev->gfx.config.max_cu_per_sh; k++) {
				if (bitmap & mask) {
					if (counter < ao_cu_num)
						ao_bitmap |= mask;
					counter++;
				}
				mask <<= 1;
			}
			active_cu_number += counter;
			if (i < 2 && j < 2)
				ao_cu_mask |= (ao_bitmap << (i * 16 + j * 8));
			cu_info->ao_cu_bitmap[i][j] = ao_bitmap;
		}
	}
	gfx_v7_0_select_se_sh(adev, 0xffffffff, 0xffffffff, 0xffffffff, 0);
	mutex_unlock(&adev->grbm_idx_mutex);

	cu_info->number = active_cu_number;
	cu_info->ao_cu_mask = ao_cu_mask;
	cu_info->simd_per_cu = NUM_SIMD_PER_CU;
	cu_info->max_waves_per_simd = 10;
	cu_info->max_scratch_slots_per_cu = 32;
	cu_info->wave_front_size = 64;
	cu_info->lds_size = 64;
}

const struct amdgpu_ip_block_version gfx_v7_1_ip_block = {
	.type = AMD_IP_BLOCK_TYPE_GFX,
	.major = 7,
	.minor = 1,
	.rev = 0,
	.funcs = &gfx_v7_0_ip_funcs,
};

const struct amdgpu_ip_block_version gfx_v7_2_ip_block = {
	.type = AMD_IP_BLOCK_TYPE_GFX,
	.major = 7,
	.minor = 2,
	.rev = 0,
	.funcs = &gfx_v7_0_ip_funcs,
};

const struct amdgpu_ip_block_version gfx_v7_3_ip_block = {
	.type = AMD_IP_BLOCK_TYPE_GFX,
	.major = 7,
	.minor = 3,
	.rev = 0,
	.funcs = &gfx_v7_0_ip_funcs,
};<|MERGE_RESOLUTION|>--- conflicted
+++ resolved
@@ -3892,29 +3892,8 @@
 	if (buffer == NULL)
 		return;
 
-<<<<<<< HEAD
-	buffer[count++] = cpu_to_le32(PACKET3(PACKET3_PREAMBLE_CNTL, 0));
-	buffer[count++] = cpu_to_le32(PACKET3_PREAMBLE_BEGIN_CLEAR_STATE);
-
-	buffer[count++] = cpu_to_le32(PACKET3(PACKET3_CONTEXT_CONTROL, 1));
-	buffer[count++] = cpu_to_le32(0x80000000);
-	buffer[count++] = cpu_to_le32(0x80000000);
-
-	for (sect = adev->gfx.rlc.cs_data; sect->section != NULL; ++sect) {
-		for (ext = sect->section; ext->extent != NULL; ++ext) {
-			if (sect->id == SECT_CONTEXT) {
-				buffer[count++] =
-					cpu_to_le32(PACKET3(PACKET3_SET_CONTEXT_REG, ext->reg_count));
-				buffer[count++] = cpu_to_le32(ext->reg_index - PACKET3_SET_CONTEXT_REG_START);
-				for (i = 0; i < ext->reg_count; i++)
-					buffer[count++] = cpu_to_le32(ext->extent[i]);
-			}
-		}
-	}
-=======
 	count = amdgpu_gfx_csb_preamble_start(buffer);
 	count = amdgpu_gfx_csb_data_parser(adev, buffer, count);
->>>>>>> 3f4ee458
 
 	buffer[count++] = cpu_to_le32(PACKET3(PACKET3_SET_CONTEXT_REG, 2));
 	buffer[count++] = cpu_to_le32(mmPA_SC_RASTER_CONFIG - PACKET3_SET_CONTEXT_REG_START);
