--- conflicted
+++ resolved
@@ -2757,47 +2757,6 @@
 	return 0;
 }
 
-<<<<<<< HEAD
-struct hqd_registers {
-	u32 cp_mqd_base_addr;
-	u32 cp_mqd_base_addr_hi;
-	u32 cp_hqd_active;
-	u32 cp_hqd_vmid;
-	u32 cp_hqd_persistent_state;
-	u32 cp_hqd_pipe_priority;
-	u32 cp_hqd_queue_priority;
-	u32 cp_hqd_quantum;
-	u32 cp_hqd_pq_base;
-	u32 cp_hqd_pq_base_hi;
-	u32 cp_hqd_pq_rptr;
-	u32 cp_hqd_pq_rptr_report_addr;
-	u32 cp_hqd_pq_rptr_report_addr_hi;
-	u32 cp_hqd_pq_wptr_poll_addr;
-	u32 cp_hqd_pq_wptr_poll_addr_hi;
-	u32 cp_hqd_pq_doorbell_control;
-	u32 cp_hqd_pq_wptr;
-	u32 cp_hqd_pq_control;
-	u32 cp_hqd_ib_base_addr;
-	u32 cp_hqd_ib_base_addr_hi;
-	u32 cp_hqd_ib_rptr;
-	u32 cp_hqd_ib_control;
-	u32 cp_hqd_iq_timer;
-	u32 cp_hqd_iq_rptr;
-	u32 cp_hqd_dequeue_request;
-	u32 cp_hqd_dma_offload;
-	u32 cp_hqd_sema_cmd;
-	u32 cp_hqd_msg_type;
-	u32 cp_hqd_atomic0_preop_lo;
-	u32 cp_hqd_atomic0_preop_hi;
-	u32 cp_hqd_atomic1_preop_lo;
-	u32 cp_hqd_atomic1_preop_hi;
-	u32 cp_hqd_hq_scheduler0;
-	u32 cp_hqd_hq_scheduler1;
-	u32 cp_mqd_control;
-};
-
-=======
->>>>>>> 2d5404ca
 static void gfx_v7_0_compute_pipe_init(struct amdgpu_device *adev,
 				       int mec, int pipe)
 {
