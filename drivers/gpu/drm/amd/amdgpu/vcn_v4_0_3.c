--- conflicted
+++ resolved
@@ -283,16 +283,8 @@
 
 	amdgpu_vcn_sysfs_reset_mask_fini(adev);
 
-<<<<<<< HEAD
-	for (i = 0; i < adev->vcn.num_vcn_inst; i++) {
-		r = amdgpu_vcn_sw_fini(adev, i);
-		if (r)
-			return r;
-	}
-=======
 	for (i = 0; i < adev->vcn.num_vcn_inst; i++)
 		amdgpu_vcn_sw_fini(adev, i);
->>>>>>> b35fc656
 
 	return 0;
 }
