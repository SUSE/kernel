--- conflicted
+++ resolved
@@ -773,15 +773,6 @@
 {
 	int r;
 
-<<<<<<< HEAD
-	jpeg_v2_0_stop(ring->adev);
-	jpeg_v2_0_start(ring->adev);
-	r = amdgpu_ring_test_helper(ring);
-	if (r)
-		return r;
-	amdgpu_fence_driver_force_completion(ring);
-	return 0;
-=======
 	amdgpu_ring_reset_helper_begin(ring, timedout_fence);
 	r = jpeg_v2_0_stop(ring->adev);
 	if (r)
@@ -790,7 +781,6 @@
 	if (r)
 		return r;
 	return amdgpu_ring_reset_helper_end(ring, timedout_fence);
->>>>>>> 3476aa7d
 }
 
 static const struct amd_ip_funcs jpeg_v2_0_ip_funcs = {
