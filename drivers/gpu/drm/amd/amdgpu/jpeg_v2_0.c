/*
 * Copyright 2019 Advanced Micro Devices, Inc.
 *
 * Permission is hereby granted, free of charge, to any person obtaining a
 * copy of this software and associated documentation files (the "Software"),
 * to deal in the Software without restriction, including without limitation
 * the rights to use, copy, modify, merge, publish, distribute, sublicense,
 * and/or sell copies of the Software, and to permit persons to whom the
 * Software is furnished to do so, subject to the following conditions:
 *
 * The above copyright notice and this permission notice shall be included in
 * all copies or substantial portions of the Software.
 *
 * THE SOFTWARE IS PROVIDED "AS IS", WITHOUT WARRANTY OF ANY KIND, EXPRESS OR
 * IMPLIED, INCLUDING BUT NOT LIMITED TO THE WARRANTIES OF MERCHANTABILITY,
 * FITNESS FOR A PARTICULAR PURPOSE AND NONINFRINGEMENT.  IN NO EVENT SHALL
 * THE COPYRIGHT HOLDER(S) OR AUTHOR(S) BE LIABLE FOR ANY CLAIM, DAMAGES OR
 * OTHER LIABILITY, WHETHER IN AN ACTION OF CONTRACT, TORT OR OTHERWISE,
 * ARISING FROM, OUT OF OR IN CONNECTION WITH THE SOFTWARE OR THE USE OR
 * OTHER DEALINGS IN THE SOFTWARE.
 *
 */

#include "amdgpu.h"
#include "amdgpu_jpeg.h"
#include "amdgpu_cs.h"
#include "amdgpu_pm.h"
#include "soc15.h"
#include "soc15d.h"
#include "jpeg_v2_0.h"

#include "vcn/vcn_2_0_0_offset.h"
#include "vcn/vcn_2_0_0_sh_mask.h"
#include "ivsrcid/vcn/irqsrcs_vcn_2_0.h"

static void jpeg_v2_0_set_dec_ring_funcs(struct amdgpu_device *adev);
static void jpeg_v2_0_set_irq_funcs(struct amdgpu_device *adev);
static int jpeg_v2_0_set_powergating_state(void *handle,
				enum amd_powergating_state state);

/**
 * jpeg_v2_0_early_init - set function pointers
 *
 * @handle: amdgpu_device pointer
 *
 * Set ring and irq function pointers
 */
static int jpeg_v2_0_early_init(void *handle)
{
	struct amdgpu_device *adev = (struct amdgpu_device *)handle;

	adev->jpeg.num_jpeg_inst = 1;
	adev->jpeg.num_jpeg_rings = 1;

	jpeg_v2_0_set_dec_ring_funcs(adev);
	jpeg_v2_0_set_irq_funcs(adev);

	return 0;
}

/**
 * jpeg_v2_0_sw_init - sw init for JPEG block
 *
 * @handle: amdgpu_device pointer
 *
 * Load firmware and sw initialization
 */
static int jpeg_v2_0_sw_init(void *handle)
{
	struct amdgpu_device *adev = (struct amdgpu_device *)handle;
	struct amdgpu_ring *ring;
	int r;

	/* JPEG TRAP */
	r = amdgpu_irq_add_id(adev, SOC15_IH_CLIENTID_VCN,
		VCN_2_0__SRCID__JPEG_DECODE, &adev->jpeg.inst->irq);
	if (r)
		return r;

	r = amdgpu_jpeg_sw_init(adev);
	if (r)
		return r;

	r = amdgpu_jpeg_resume(adev);
	if (r)
		return r;

	ring = adev->jpeg.inst->ring_dec;
	ring->use_doorbell = true;
	ring->doorbell_index = (adev->doorbell_index.vcn.vcn_ring0_1 << 1) + 1;
	ring->vm_hub = AMDGPU_MMHUB0(0);
	sprintf(ring->name, "jpeg_dec");
	r = amdgpu_ring_init(adev, ring, 512, &adev->jpeg.inst->irq,
			     0, AMDGPU_RING_PRIO_DEFAULT, NULL);
	if (r)
		return r;

	adev->jpeg.internal.jpeg_pitch[0] = mmUVD_JPEG_PITCH_INTERNAL_OFFSET;
	adev->jpeg.inst->external.jpeg_pitch[0] = SOC15_REG_OFFSET(JPEG, 0, mmUVD_JPEG_PITCH);

	return 0;
}

/**
 * jpeg_v2_0_sw_fini - sw fini for JPEG block
 *
 * @handle: amdgpu_device pointer
 *
 * JPEG suspend and free up sw allocation
 */
static int jpeg_v2_0_sw_fini(void *handle)
{
	int r;
	struct amdgpu_device *adev = (struct amdgpu_device *)handle;

	r = amdgpu_jpeg_suspend(adev);
	if (r)
		return r;

	r = amdgpu_jpeg_sw_fini(adev);

	return r;
}

/**
 * jpeg_v2_0_hw_init - start and test JPEG block
 *
 * @handle: amdgpu_device pointer
 *
 */
static int jpeg_v2_0_hw_init(void *handle)
{
	struct amdgpu_device *adev = (struct amdgpu_device *)handle;
	struct amdgpu_ring *ring = adev->jpeg.inst->ring_dec;
<<<<<<< HEAD
	int r;
=======
>>>>>>> 2d5404ca

	adev->nbio.funcs->vcn_doorbell_range(adev, ring->use_doorbell,
		(adev->doorbell_index.vcn.vcn_ring0_1 << 1), 0);

	return amdgpu_ring_test_helper(ring);
}

/**
 * jpeg_v2_0_hw_fini - stop the hardware block
 *
 * @handle: amdgpu_device pointer
 *
 * Stop the JPEG block, mark ring as not ready any more
 */
static int jpeg_v2_0_hw_fini(void *handle)
{
	struct amdgpu_device *adev = (struct amdgpu_device *)handle;

	cancel_delayed_work_sync(&adev->vcn.idle_work);

	if (adev->jpeg.cur_state != AMD_PG_STATE_GATE &&
	      RREG32_SOC15(JPEG, 0, mmUVD_JRBC_STATUS))
		jpeg_v2_0_set_powergating_state(adev, AMD_PG_STATE_GATE);

	return 0;
}

/**
 * jpeg_v2_0_suspend - suspend JPEG block
 *
 * @handle: amdgpu_device pointer
 *
 * HW fini and suspend JPEG block
 */
static int jpeg_v2_0_suspend(void *handle)
{
	struct amdgpu_device *adev = (struct amdgpu_device *)handle;
	int r;

	r = jpeg_v2_0_hw_fini(adev);
	if (r)
		return r;

	r = amdgpu_jpeg_suspend(adev);

	return r;
}

/**
 * jpeg_v2_0_resume - resume JPEG block
 *
 * @handle: amdgpu_device pointer
 *
 * Resume firmware and hw init JPEG block
 */
static int jpeg_v2_0_resume(void *handle)
{
	int r;
	struct amdgpu_device *adev = (struct amdgpu_device *)handle;

	r = amdgpu_jpeg_resume(adev);
	if (r)
		return r;

	r = jpeg_v2_0_hw_init(adev);

	return r;
}

static int jpeg_v2_0_disable_power_gating(struct amdgpu_device *adev)
{
	uint32_t data;
	int r = 0;

	if (adev->pg_flags & AMD_PG_SUPPORT_JPEG) {
		data = 1 << UVD_PGFSM_CONFIG__UVDJ_PWR_CONFIG__SHIFT;
		WREG32(SOC15_REG_OFFSET(JPEG, 0, mmUVD_PGFSM_CONFIG), data);

		r = SOC15_WAIT_ON_RREG(JPEG, 0,
			mmUVD_PGFSM_STATUS, UVD_PGFSM_STATUS_UVDJ_PWR_ON,
			UVD_PGFSM_STATUS__UVDJ_PWR_STATUS_MASK);

		if (r) {
			DRM_ERROR("amdgpu: JPEG disable power gating failed\n");
			return r;
		}
	}

	/* Removing the anti hang mechanism to indicate the UVDJ tile is ON */
	data = RREG32(SOC15_REG_OFFSET(JPEG, 0, mmUVD_JPEG_POWER_STATUS)) & ~0x1;
	WREG32(SOC15_REG_OFFSET(JPEG, 0, mmUVD_JPEG_POWER_STATUS), data);

	return 0;
}

static int jpeg_v2_0_enable_power_gating(struct amdgpu_device *adev)
{
	if (adev->pg_flags & AMD_PG_SUPPORT_JPEG) {
		uint32_t data;
		int r = 0;

		data = RREG32(SOC15_REG_OFFSET(JPEG, 0, mmUVD_JPEG_POWER_STATUS));
		data &= ~UVD_JPEG_POWER_STATUS__JPEG_POWER_STATUS_MASK;
		data |=  0x1; //UVD_JPEG_POWER_STATUS__JPEG_POWER_STATUS_TILES_OFF;
		WREG32(SOC15_REG_OFFSET(JPEG, 0, mmUVD_JPEG_POWER_STATUS), data);

		data = 2 << UVD_PGFSM_CONFIG__UVDJ_PWR_CONFIG__SHIFT;
		WREG32(SOC15_REG_OFFSET(JPEG, 0, mmUVD_PGFSM_CONFIG), data);

		r = SOC15_WAIT_ON_RREG(JPEG, 0, mmUVD_PGFSM_STATUS,
			(2 << UVD_PGFSM_STATUS__UVDJ_PWR_STATUS__SHIFT),
			UVD_PGFSM_STATUS__UVDJ_PWR_STATUS_MASK);

		if (r) {
			DRM_ERROR("amdgpu: JPEG enable power gating failed\n");
			return r;
		}
	}

	return 0;
}

static void jpeg_v2_0_disable_clock_gating(struct amdgpu_device *adev)
{
	uint32_t data;

	data = RREG32_SOC15(JPEG, 0, mmJPEG_CGC_CTRL);
	if (adev->cg_flags & AMD_CG_SUPPORT_JPEG_MGCG)
		data |= 1 << JPEG_CGC_CTRL__DYN_CLOCK_MODE__SHIFT;
	else
		data &= ~JPEG_CGC_CTRL__DYN_CLOCK_MODE__SHIFT;

	data |= 1 << JPEG_CGC_CTRL__CLK_GATE_DLY_TIMER__SHIFT;
	data |= 4 << JPEG_CGC_CTRL__CLK_OFF_DELAY__SHIFT;
	WREG32_SOC15(JPEG, 0, mmJPEG_CGC_CTRL, data);

	data = RREG32_SOC15(JPEG, 0, mmJPEG_CGC_GATE);
	data &= ~(JPEG_CGC_GATE__JPEG_DEC_MASK
		| JPEG_CGC_GATE__JPEG2_DEC_MASK
		| JPEG_CGC_GATE__JPEG_ENC_MASK
		| JPEG_CGC_GATE__JMCIF_MASK
		| JPEG_CGC_GATE__JRBBM_MASK);
	WREG32_SOC15(JPEG, 0, mmJPEG_CGC_GATE, data);
}

static void jpeg_v2_0_enable_clock_gating(struct amdgpu_device *adev)
{
	uint32_t data;

	data = RREG32_SOC15(JPEG, 0, mmJPEG_CGC_CTRL);
	if (adev->cg_flags & AMD_CG_SUPPORT_JPEG_MGCG)
		data |= 1 << JPEG_CGC_CTRL__DYN_CLOCK_MODE__SHIFT;
	else
		data |= 0 << JPEG_CGC_CTRL__DYN_CLOCK_MODE__SHIFT;

	data |= 1 << JPEG_CGC_CTRL__CLK_GATE_DLY_TIMER__SHIFT;
	data |= 4 << JPEG_CGC_CTRL__CLK_OFF_DELAY__SHIFT;
	WREG32_SOC15(JPEG, 0, mmJPEG_CGC_CTRL, data);

	data = RREG32_SOC15(JPEG, 0, mmJPEG_CGC_GATE);
	data |= (JPEG_CGC_GATE__JPEG_DEC_MASK
		|JPEG_CGC_GATE__JPEG2_DEC_MASK
		|JPEG_CGC_GATE__JPEG_ENC_MASK
		|JPEG_CGC_GATE__JMCIF_MASK
		|JPEG_CGC_GATE__JRBBM_MASK);
	WREG32_SOC15(JPEG, 0, mmJPEG_CGC_GATE, data);
}

/**
 * jpeg_v2_0_start - start JPEG block
 *
 * @adev: amdgpu_device pointer
 *
 * Setup and start the JPEG block
 */
static int jpeg_v2_0_start(struct amdgpu_device *adev)
{
	struct amdgpu_ring *ring = adev->jpeg.inst->ring_dec;
	int r;

	if (adev->pm.dpm_enabled)
		amdgpu_dpm_enable_jpeg(adev, true);

	/* disable power gating */
	r = jpeg_v2_0_disable_power_gating(adev);
	if (r)
		return r;

	/* JPEG disable CGC */
	jpeg_v2_0_disable_clock_gating(adev);

	WREG32_SOC15(JPEG, 0, mmJPEG_DEC_GFX10_ADDR_CONFIG, adev->gfx.config.gb_addr_config);

	/* enable JMI channel */
	WREG32_P(SOC15_REG_OFFSET(JPEG, 0, mmUVD_JMI_CNTL), 0,
		~UVD_JMI_CNTL__SOFT_RESET_MASK);

	/* enable System Interrupt for JRBC */
	WREG32_P(SOC15_REG_OFFSET(JPEG, 0, mmJPEG_SYS_INT_EN),
		JPEG_SYS_INT_EN__DJRBC_MASK,
		~JPEG_SYS_INT_EN__DJRBC_MASK);

	WREG32_SOC15(JPEG, 0, mmUVD_LMI_JRBC_RB_VMID, 0);
	WREG32_SOC15(JPEG, 0, mmUVD_JRBC_RB_CNTL, (0x00000001L | 0x00000002L));
	WREG32_SOC15(JPEG, 0, mmUVD_LMI_JRBC_RB_64BIT_BAR_LOW,
		lower_32_bits(ring->gpu_addr));
	WREG32_SOC15(JPEG, 0, mmUVD_LMI_JRBC_RB_64BIT_BAR_HIGH,
		upper_32_bits(ring->gpu_addr));
	WREG32_SOC15(JPEG, 0, mmUVD_JRBC_RB_RPTR, 0);
	WREG32_SOC15(JPEG, 0, mmUVD_JRBC_RB_WPTR, 0);
	WREG32_SOC15(JPEG, 0, mmUVD_JRBC_RB_CNTL, 0x00000002L);
	WREG32_SOC15(JPEG, 0, mmUVD_JRBC_RB_SIZE, ring->ring_size / 4);
	ring->wptr = RREG32_SOC15(JPEG, 0, mmUVD_JRBC_RB_WPTR);

	return 0;
}

/**
 * jpeg_v2_0_stop - stop JPEG block
 *
 * @adev: amdgpu_device pointer
 *
 * stop the JPEG block
 */
static int jpeg_v2_0_stop(struct amdgpu_device *adev)
{
	int r;

	/* reset JMI */
	WREG32_P(SOC15_REG_OFFSET(JPEG, 0, mmUVD_JMI_CNTL),
		UVD_JMI_CNTL__SOFT_RESET_MASK,
		~UVD_JMI_CNTL__SOFT_RESET_MASK);

	/* enable JPEG CGC */
	jpeg_v2_0_enable_clock_gating(adev);

	/* enable power gating */
	r = jpeg_v2_0_enable_power_gating(adev);
	if (r)
		return r;

	if (adev->pm.dpm_enabled)
		amdgpu_dpm_enable_jpeg(adev, false);

	return 0;
}

/**
 * jpeg_v2_0_dec_ring_get_rptr - get read pointer
 *
 * @ring: amdgpu_ring pointer
 *
 * Returns the current hardware read pointer
 */
static uint64_t jpeg_v2_0_dec_ring_get_rptr(struct amdgpu_ring *ring)
{
	struct amdgpu_device *adev = ring->adev;

	return RREG32_SOC15(JPEG, 0, mmUVD_JRBC_RB_RPTR);
}

/**
 * jpeg_v2_0_dec_ring_get_wptr - get write pointer
 *
 * @ring: amdgpu_ring pointer
 *
 * Returns the current hardware write pointer
 */
static uint64_t jpeg_v2_0_dec_ring_get_wptr(struct amdgpu_ring *ring)
{
	struct amdgpu_device *adev = ring->adev;

	if (ring->use_doorbell)
		return *ring->wptr_cpu_addr;
	else
		return RREG32_SOC15(JPEG, 0, mmUVD_JRBC_RB_WPTR);
}

/**
 * jpeg_v2_0_dec_ring_set_wptr - set write pointer
 *
 * @ring: amdgpu_ring pointer
 *
 * Commits the write pointer to the hardware
 */
static void jpeg_v2_0_dec_ring_set_wptr(struct amdgpu_ring *ring)
{
	struct amdgpu_device *adev = ring->adev;

	if (ring->use_doorbell) {
		*ring->wptr_cpu_addr = lower_32_bits(ring->wptr);
		WDOORBELL32(ring->doorbell_index, lower_32_bits(ring->wptr));
	} else {
		WREG32_SOC15(JPEG, 0, mmUVD_JRBC_RB_WPTR, lower_32_bits(ring->wptr));
	}
}

/**
 * jpeg_v2_0_dec_ring_insert_start - insert a start command
 *
 * @ring: amdgpu_ring pointer
 *
 * Write a start command to the ring.
 */
void jpeg_v2_0_dec_ring_insert_start(struct amdgpu_ring *ring)
{
	amdgpu_ring_write(ring, PACKETJ(mmUVD_JRBC_EXTERNAL_REG_INTERNAL_OFFSET,
		0, 0, PACKETJ_TYPE0));
	amdgpu_ring_write(ring, 0x68e04);

	amdgpu_ring_write(ring, PACKETJ(JRBC_DEC_EXTERNAL_REG_WRITE_ADDR,
		0, 0, PACKETJ_TYPE0));
	amdgpu_ring_write(ring, 0x80010000);
}

/**
 * jpeg_v2_0_dec_ring_insert_end - insert a end command
 *
 * @ring: amdgpu_ring pointer
 *
 * Write a end command to the ring.
 */
void jpeg_v2_0_dec_ring_insert_end(struct amdgpu_ring *ring)
{
	amdgpu_ring_write(ring, PACKETJ(mmUVD_JRBC_EXTERNAL_REG_INTERNAL_OFFSET,
		0, 0, PACKETJ_TYPE0));
	amdgpu_ring_write(ring, 0x68e04);

	amdgpu_ring_write(ring, PACKETJ(JRBC_DEC_EXTERNAL_REG_WRITE_ADDR,
		0, 0, PACKETJ_TYPE0));
	amdgpu_ring_write(ring, 0x00010000);
}

/**
 * jpeg_v2_0_dec_ring_emit_fence - emit an fence & trap command
 *
 * @ring: amdgpu_ring pointer
 * @addr: address
 * @seq: sequence number
 * @flags: fence related flags
 *
 * Write a fence and a trap command to the ring.
 */
void jpeg_v2_0_dec_ring_emit_fence(struct amdgpu_ring *ring, u64 addr, u64 seq,
				unsigned flags)
{
	WARN_ON(flags & AMDGPU_FENCE_FLAG_64BIT);

	amdgpu_ring_write(ring, PACKETJ(mmUVD_JPEG_GPCOM_DATA0_INTERNAL_OFFSET,
		0, 0, PACKETJ_TYPE0));
	amdgpu_ring_write(ring, seq);

	amdgpu_ring_write(ring,	PACKETJ(mmUVD_JPEG_GPCOM_DATA1_INTERNAL_OFFSET,
		0, 0, PACKETJ_TYPE0));
	amdgpu_ring_write(ring, seq);

	amdgpu_ring_write(ring,	PACKETJ(mmUVD_LMI_JRBC_RB_MEM_WR_64BIT_BAR_LOW_INTERNAL_OFFSET,
		0, 0, PACKETJ_TYPE0));
	amdgpu_ring_write(ring, lower_32_bits(addr));

	amdgpu_ring_write(ring,	PACKETJ(mmUVD_LMI_JRBC_RB_MEM_WR_64BIT_BAR_HIGH_INTERNAL_OFFSET,
		0, 0, PACKETJ_TYPE0));
	amdgpu_ring_write(ring, upper_32_bits(addr));

	amdgpu_ring_write(ring,	PACKETJ(mmUVD_JPEG_GPCOM_CMD_INTERNAL_OFFSET,
		0, 0, PACKETJ_TYPE0));
	amdgpu_ring_write(ring, 0x8);

	amdgpu_ring_write(ring,	PACKETJ(mmUVD_JPEG_GPCOM_CMD_INTERNAL_OFFSET,
		0, PACKETJ_CONDITION_CHECK0, PACKETJ_TYPE4));
	amdgpu_ring_write(ring, 0);

	amdgpu_ring_write(ring,	PACKETJ(mmUVD_JRBC_EXTERNAL_REG_INTERNAL_OFFSET,
		0, 0, PACKETJ_TYPE0));
	amdgpu_ring_write(ring, 0x3fbc);

	amdgpu_ring_write(ring, PACKETJ(JRBC_DEC_EXTERNAL_REG_WRITE_ADDR,
		0, 0, PACKETJ_TYPE0));
	amdgpu_ring_write(ring, 0x1);

	amdgpu_ring_write(ring, PACKETJ(0, 0, 0, PACKETJ_TYPE7));
	amdgpu_ring_write(ring, 0);
}

/**
 * jpeg_v2_0_dec_ring_emit_ib - execute indirect buffer
 *
 * @ring: amdgpu_ring pointer
 * @job: job to retrieve vmid from
 * @ib: indirect buffer to execute
 * @flags: unused
 *
 * Write ring commands to execute the indirect buffer.
 */
void jpeg_v2_0_dec_ring_emit_ib(struct amdgpu_ring *ring,
				struct amdgpu_job *job,
				struct amdgpu_ib *ib,
				uint32_t flags)
{
	unsigned vmid = AMDGPU_JOB_GET_VMID(job);

	amdgpu_ring_write(ring,	PACKETJ(mmUVD_JPEG_IH_CTRL_INTERNAL_OFFSET,
		0, 0, PACKETJ_TYPE0));
	amdgpu_ring_write(ring, (vmid << JPEG_IH_CTRL__IH_VMID__SHIFT));

	amdgpu_ring_write(ring, PACKETJ(mmUVD_LMI_JRBC_IB_VMID_INTERNAL_OFFSET,
		0, 0, PACKETJ_TYPE0));
<<<<<<< HEAD
	amdgpu_ring_write(ring, (vmid | (vmid << 4) | (vmid << 8)));
=======

	if (ring->funcs->parse_cs)
		amdgpu_ring_write(ring, 0);
	else
		amdgpu_ring_write(ring, (vmid | (vmid << 4) | (vmid << 8)));
>>>>>>> 2d5404ca

	amdgpu_ring_write(ring, PACKETJ(mmUVD_LMI_JPEG_VMID_INTERNAL_OFFSET,
		0, 0, PACKETJ_TYPE0));
	amdgpu_ring_write(ring, (vmid | (vmid << 4) | (vmid << 8)));

	amdgpu_ring_write(ring,	PACKETJ(mmUVD_LMI_JRBC_IB_64BIT_BAR_LOW_INTERNAL_OFFSET,
		0, 0, PACKETJ_TYPE0));
	amdgpu_ring_write(ring, lower_32_bits(ib->gpu_addr));

	amdgpu_ring_write(ring,	PACKETJ(mmUVD_LMI_JRBC_IB_64BIT_BAR_HIGH_INTERNAL_OFFSET,
		0, 0, PACKETJ_TYPE0));
	amdgpu_ring_write(ring, upper_32_bits(ib->gpu_addr));

	amdgpu_ring_write(ring,	PACKETJ(mmUVD_JRBC_IB_SIZE_INTERNAL_OFFSET,
		0, 0, PACKETJ_TYPE0));
	amdgpu_ring_write(ring, ib->length_dw);

	amdgpu_ring_write(ring,	PACKETJ(mmUVD_LMI_JRBC_RB_MEM_RD_64BIT_BAR_LOW_INTERNAL_OFFSET,
		0, 0, PACKETJ_TYPE0));
	amdgpu_ring_write(ring, lower_32_bits(ring->gpu_addr));

	amdgpu_ring_write(ring,	PACKETJ(mmUVD_LMI_JRBC_RB_MEM_RD_64BIT_BAR_HIGH_INTERNAL_OFFSET,
		0, 0, PACKETJ_TYPE0));
	amdgpu_ring_write(ring, upper_32_bits(ring->gpu_addr));

	amdgpu_ring_write(ring,	PACKETJ(0, 0, PACKETJ_CONDITION_CHECK0, PACKETJ_TYPE2));
	amdgpu_ring_write(ring, 0);

	amdgpu_ring_write(ring,	PACKETJ(mmUVD_JRBC_RB_COND_RD_TIMER_INTERNAL_OFFSET,
		0, 0, PACKETJ_TYPE0));
	amdgpu_ring_write(ring, 0x01400200);

	amdgpu_ring_write(ring, PACKETJ(mmUVD_JRBC_RB_REF_DATA_INTERNAL_OFFSET,
		0, 0, PACKETJ_TYPE0));
	amdgpu_ring_write(ring, 0x2);

	amdgpu_ring_write(ring,	PACKETJ(mmUVD_JRBC_STATUS_INTERNAL_OFFSET,
		0, PACKETJ_CONDITION_CHECK3, PACKETJ_TYPE3));
	amdgpu_ring_write(ring, 0x2);
}

void jpeg_v2_0_dec_ring_emit_reg_wait(struct amdgpu_ring *ring, uint32_t reg,
				uint32_t val, uint32_t mask)
{
	uint32_t reg_offset = (reg << 2);

	amdgpu_ring_write(ring, PACKETJ(mmUVD_JRBC_RB_COND_RD_TIMER_INTERNAL_OFFSET,
		0, 0, PACKETJ_TYPE0));
	amdgpu_ring_write(ring, 0x01400200);

	amdgpu_ring_write(ring,	PACKETJ(mmUVD_JRBC_RB_REF_DATA_INTERNAL_OFFSET,
		0, 0, PACKETJ_TYPE0));
	amdgpu_ring_write(ring, val);

	amdgpu_ring_write(ring, PACKETJ(mmUVD_JRBC_EXTERNAL_REG_INTERNAL_OFFSET,
		0, 0, PACKETJ_TYPE0));
	if (reg_offset >= 0x10000 && reg_offset <= 0x105ff) {
		amdgpu_ring_write(ring, 0);
		amdgpu_ring_write(ring,
			PACKETJ((reg_offset >> 2), 0, 0, PACKETJ_TYPE3));
	} else {
		amdgpu_ring_write(ring, reg_offset);
		amdgpu_ring_write(ring,	PACKETJ(JRBC_DEC_EXTERNAL_REG_WRITE_ADDR,
			0, 0, PACKETJ_TYPE3));
	}
	amdgpu_ring_write(ring, mask);
}

void jpeg_v2_0_dec_ring_emit_vm_flush(struct amdgpu_ring *ring,
				unsigned vmid, uint64_t pd_addr)
{
	struct amdgpu_vmhub *hub = &ring->adev->vmhub[ring->vm_hub];
	uint32_t data0, data1, mask;

	pd_addr = amdgpu_gmc_emit_flush_gpu_tlb(ring, vmid, pd_addr);

	/* wait for register write */
	data0 = hub->ctx0_ptb_addr_lo32 + vmid * hub->ctx_addr_distance;
	data1 = lower_32_bits(pd_addr);
	mask = 0xffffffff;
	jpeg_v2_0_dec_ring_emit_reg_wait(ring, data0, data1, mask);
}

void jpeg_v2_0_dec_ring_emit_wreg(struct amdgpu_ring *ring, uint32_t reg, uint32_t val)
{
	uint32_t reg_offset = (reg << 2);

	amdgpu_ring_write(ring,	PACKETJ(mmUVD_JRBC_EXTERNAL_REG_INTERNAL_OFFSET,
		0, 0, PACKETJ_TYPE0));
	if (reg_offset >= 0x10000 && reg_offset <= 0x105ff) {
		amdgpu_ring_write(ring, 0);
		amdgpu_ring_write(ring,
			PACKETJ((reg_offset >> 2), 0, 0, PACKETJ_TYPE0));
	} else {
		amdgpu_ring_write(ring, reg_offset);
		amdgpu_ring_write(ring,	PACKETJ(JRBC_DEC_EXTERNAL_REG_WRITE_ADDR,
			0, 0, PACKETJ_TYPE0));
	}
	amdgpu_ring_write(ring, val);
}

void jpeg_v2_0_dec_ring_nop(struct amdgpu_ring *ring, uint32_t count)
{
	int i;

	WARN_ON(ring->wptr % 2 || count % 2);

	for (i = 0; i < count / 2; i++) {
		amdgpu_ring_write(ring, PACKETJ(0, 0, 0, PACKETJ_TYPE6));
		amdgpu_ring_write(ring, 0);
	}
}

static bool jpeg_v2_0_is_idle(void *handle)
{
	struct amdgpu_device *adev = (struct amdgpu_device *)handle;

	return ((RREG32_SOC15(JPEG, 0, mmUVD_JRBC_STATUS) &
		UVD_JRBC_STATUS__RB_JOB_DONE_MASK) ==
		UVD_JRBC_STATUS__RB_JOB_DONE_MASK);
}

static int jpeg_v2_0_wait_for_idle(void *handle)
{
	struct amdgpu_device *adev = (struct amdgpu_device *)handle;
	int ret;

	ret = SOC15_WAIT_ON_RREG(JPEG, 0, mmUVD_JRBC_STATUS, UVD_JRBC_STATUS__RB_JOB_DONE_MASK,
		UVD_JRBC_STATUS__RB_JOB_DONE_MASK);

	return ret;
}

static int jpeg_v2_0_set_clockgating_state(void *handle,
					  enum amd_clockgating_state state)
{
	struct amdgpu_device *adev = (struct amdgpu_device *)handle;
	bool enable = (state == AMD_CG_STATE_GATE);

	if (enable) {
		if (!jpeg_v2_0_is_idle(handle))
			return -EBUSY;
		jpeg_v2_0_enable_clock_gating(adev);
	} else {
		jpeg_v2_0_disable_clock_gating(adev);
	}

	return 0;
}

static int jpeg_v2_0_set_powergating_state(void *handle,
					enum amd_powergating_state state)
{
	struct amdgpu_device *adev = (struct amdgpu_device *)handle;
	int ret;

	if (state == adev->jpeg.cur_state)
		return 0;

	if (state == AMD_PG_STATE_GATE)
		ret = jpeg_v2_0_stop(adev);
	else
		ret = jpeg_v2_0_start(adev);

	if (!ret)
		adev->jpeg.cur_state = state;

	return ret;
}

static int jpeg_v2_0_set_interrupt_state(struct amdgpu_device *adev,
					struct amdgpu_irq_src *source,
					unsigned type,
					enum amdgpu_interrupt_state state)
{
	return 0;
}

static int jpeg_v2_0_process_interrupt(struct amdgpu_device *adev,
				      struct amdgpu_irq_src *source,
				      struct amdgpu_iv_entry *entry)
{
	DRM_DEBUG("IH: JPEG TRAP\n");

	switch (entry->src_id) {
	case VCN_2_0__SRCID__JPEG_DECODE:
		amdgpu_fence_process(adev->jpeg.inst->ring_dec);
		break;
	default:
		DRM_ERROR("Unhandled interrupt: %d %d\n",
			  entry->src_id, entry->src_data[0]);
		break;
	}

	return 0;
}

static const struct amd_ip_funcs jpeg_v2_0_ip_funcs = {
	.name = "jpeg_v2_0",
	.early_init = jpeg_v2_0_early_init,
	.late_init = NULL,
	.sw_init = jpeg_v2_0_sw_init,
	.sw_fini = jpeg_v2_0_sw_fini,
	.hw_init = jpeg_v2_0_hw_init,
	.hw_fini = jpeg_v2_0_hw_fini,
	.suspend = jpeg_v2_0_suspend,
	.resume = jpeg_v2_0_resume,
	.is_idle = jpeg_v2_0_is_idle,
	.wait_for_idle = jpeg_v2_0_wait_for_idle,
	.check_soft_reset = NULL,
	.pre_soft_reset = NULL,
	.soft_reset = NULL,
	.post_soft_reset = NULL,
	.set_clockgating_state = jpeg_v2_0_set_clockgating_state,
	.set_powergating_state = jpeg_v2_0_set_powergating_state,
	.dump_ip_state = NULL,
	.print_ip_state = NULL,
};

static const struct amdgpu_ring_funcs jpeg_v2_0_dec_ring_vm_funcs = {
	.type = AMDGPU_RING_TYPE_VCN_JPEG,
	.align_mask = 0xf,
	.get_rptr = jpeg_v2_0_dec_ring_get_rptr,
	.get_wptr = jpeg_v2_0_dec_ring_get_wptr,
	.set_wptr = jpeg_v2_0_dec_ring_set_wptr,
	.parse_cs = jpeg_v2_dec_ring_parse_cs,
	.emit_frame_size =
		SOC15_FLUSH_GPU_TLB_NUM_WREG * 6 +
		SOC15_FLUSH_GPU_TLB_NUM_REG_WAIT * 8 +
		8 + /* jpeg_v2_0_dec_ring_emit_vm_flush */
		18 + 18 + /* jpeg_v2_0_dec_ring_emit_fence x2 vm fence */
		8 + 16,
	.emit_ib_size = 24, /* jpeg_v2_0_dec_ring_emit_ib */
	.emit_ib = jpeg_v2_0_dec_ring_emit_ib,
	.emit_fence = jpeg_v2_0_dec_ring_emit_fence,
	.emit_vm_flush = jpeg_v2_0_dec_ring_emit_vm_flush,
	.test_ring = amdgpu_jpeg_dec_ring_test_ring,
	.test_ib = amdgpu_jpeg_dec_ring_test_ib,
	.insert_nop = jpeg_v2_0_dec_ring_nop,
	.insert_start = jpeg_v2_0_dec_ring_insert_start,
	.insert_end = jpeg_v2_0_dec_ring_insert_end,
	.pad_ib = amdgpu_ring_generic_pad_ib,
	.begin_use = amdgpu_jpeg_ring_begin_use,
	.end_use = amdgpu_jpeg_ring_end_use,
	.emit_wreg = jpeg_v2_0_dec_ring_emit_wreg,
	.emit_reg_wait = jpeg_v2_0_dec_ring_emit_reg_wait,
	.emit_reg_write_reg_wait = amdgpu_ring_emit_reg_write_reg_wait_helper,
};

static void jpeg_v2_0_set_dec_ring_funcs(struct amdgpu_device *adev)
{
	adev->jpeg.inst->ring_dec->funcs = &jpeg_v2_0_dec_ring_vm_funcs;
<<<<<<< HEAD
	DRM_INFO("JPEG decode is enabled in VM mode\n");
=======
>>>>>>> 2d5404ca
}

static const struct amdgpu_irq_src_funcs jpeg_v2_0_irq_funcs = {
	.set = jpeg_v2_0_set_interrupt_state,
	.process = jpeg_v2_0_process_interrupt,
};

static void jpeg_v2_0_set_irq_funcs(struct amdgpu_device *adev)
{
	adev->jpeg.inst->irq.num_types = 1;
	adev->jpeg.inst->irq.funcs = &jpeg_v2_0_irq_funcs;
}

const struct amdgpu_ip_block_version jpeg_v2_0_ip_block = {
		.type = AMD_IP_BLOCK_TYPE_JPEG,
		.major = 2,
		.minor = 0,
		.rev = 0,
		.funcs = &jpeg_v2_0_ip_funcs,
};

/**
 * jpeg_v2_dec_ring_parse_cs - command submission parser
 *
 * @parser: Command submission parser context
 * @job: the job to parse
 * @ib: the IB to parse
 *
 * Parse the command stream, return -EINVAL for invalid packet,
 * 0 otherwise
 */
int jpeg_v2_dec_ring_parse_cs(struct amdgpu_cs_parser *parser,
			      struct amdgpu_job *job,
			      struct amdgpu_ib *ib)
{
	u32 i, reg, res, cond, type;
	struct amdgpu_device *adev = parser->adev;

	for (i = 0; i < ib->length_dw ; i += 2) {
		reg  = CP_PACKETJ_GET_REG(ib->ptr[i]);
		res  = CP_PACKETJ_GET_RES(ib->ptr[i]);
		cond = CP_PACKETJ_GET_COND(ib->ptr[i]);
		type = CP_PACKETJ_GET_TYPE(ib->ptr[i]);

		if (res) /* only support 0 at the moment */
			return -EINVAL;

		switch (type) {
		case PACKETJ_TYPE0:
			if (cond != PACKETJ_CONDITION_CHECK0 || reg < JPEG_REG_RANGE_START ||
			    reg > JPEG_REG_RANGE_END) {
				dev_err(adev->dev, "Invalid packet [0x%08x]!\n", ib->ptr[i]);
				return -EINVAL;
			}
			break;
		case PACKETJ_TYPE3:
			if (cond != PACKETJ_CONDITION_CHECK3 || reg < JPEG_REG_RANGE_START ||
			    reg > JPEG_REG_RANGE_END) {
				dev_err(adev->dev, "Invalid packet [0x%08x]!\n", ib->ptr[i]);
				return -EINVAL;
			}
			break;
		case PACKETJ_TYPE6:
			if (ib->ptr[i] == CP_PACKETJ_NOP)
				continue;
			dev_err(adev->dev, "Invalid packet [0x%08x]!\n", ib->ptr[i]);
			return -EINVAL;
		default:
			dev_err(adev->dev, "Unknown packet type %d !\n", type);
			return -EINVAL;
		}
	}

	return 0;
}<|MERGE_RESOLUTION|>--- conflicted
+++ resolved
@@ -132,10 +132,6 @@
 {
 	struct amdgpu_device *adev = (struct amdgpu_device *)handle;
 	struct amdgpu_ring *ring = adev->jpeg.inst->ring_dec;
-<<<<<<< HEAD
-	int r;
-=======
->>>>>>> 2d5404ca
 
 	adev->nbio.funcs->vcn_doorbell_range(adev, ring->use_doorbell,
 		(adev->doorbell_index.vcn.vcn_ring0_1 << 1), 0);
@@ -543,15 +539,11 @@
 
 	amdgpu_ring_write(ring, PACKETJ(mmUVD_LMI_JRBC_IB_VMID_INTERNAL_OFFSET,
 		0, 0, PACKETJ_TYPE0));
-<<<<<<< HEAD
-	amdgpu_ring_write(ring, (vmid | (vmid << 4) | (vmid << 8)));
-=======
 
 	if (ring->funcs->parse_cs)
 		amdgpu_ring_write(ring, 0);
 	else
 		amdgpu_ring_write(ring, (vmid | (vmid << 4) | (vmid << 8)));
->>>>>>> 2d5404ca
 
 	amdgpu_ring_write(ring, PACKETJ(mmUVD_LMI_JPEG_VMID_INTERNAL_OFFSET,
 		0, 0, PACKETJ_TYPE0));
@@ -804,10 +796,6 @@
 static void jpeg_v2_0_set_dec_ring_funcs(struct amdgpu_device *adev)
 {
 	adev->jpeg.inst->ring_dec->funcs = &jpeg_v2_0_dec_ring_vm_funcs;
-<<<<<<< HEAD
-	DRM_INFO("JPEG decode is enabled in VM mode\n");
-=======
->>>>>>> 2d5404ca
 }
 
 static const struct amdgpu_irq_src_funcs jpeg_v2_0_irq_funcs = {
