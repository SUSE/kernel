/*
 * Copyright 2018 Advanced Micro Devices, Inc.
 * All Rights Reserved.
 *
 * Permission is hereby granted, free of charge, to any person obtaining a
 * copy of this software and associated documentation files (the
 * "Software"), to deal in the Software without restriction, including
 * without limitation the rights to use, copy, modify, merge, publish,
 * distribute, sub license, and/or sell copies of the Software, and to
 * permit persons to whom the Software is furnished to do so, subject to
 * the following conditions:
 *
 * THE SOFTWARE IS PROVIDED "AS IS", WITHOUT WARRANTY OF ANY KIND, EXPRESS OR
 * IMPLIED, INCLUDING BUT NOT LIMITED TO THE WARRANTIES OF MERCHANTABILITY,
 * FITNESS FOR A PARTICULAR PURPOSE AND NON-INFRINGEMENT. IN NO EVENT SHALL
 * THE COPYRIGHT HOLDERS, AUTHORS AND/OR ITS SUPPLIERS BE LIABLE FOR ANY CLAIM,
 * DAMAGES OR OTHER LIABILITY, WHETHER IN AN ACTION OF CONTRACT, TORT OR
 * OTHERWISE, ARISING FROM, OUT OF OR IN CONNECTION WITH THE SOFTWARE OR THE
 * USE OR OTHER DEALINGS IN THE SOFTWARE.
 *
 * The above copyright notice and this permission notice (including the
 * next paragraph) shall be included in all copies or substantial portions
 * of the Software.
 *
 */

#include <linux/io-64-nonatomic-lo-hi.h>
#ifdef CONFIG_X86
#include <asm/hypervisor.h>
#endif

#include "amdgpu.h"
#include "amdgpu_gmc.h"
#include "amdgpu_ras.h"
#include "amdgpu_xgmi.h"

#include <drm/drm_drv.h>
#include <drm/ttm/ttm_tt.h>

/**
 * amdgpu_gmc_pdb0_alloc - allocate vram for pdb0
 *
 * @adev: amdgpu_device pointer
 *
 * Allocate video memory for pdb0 and map it for CPU access
 * Returns 0 for success, error for failure.
 */
int amdgpu_gmc_pdb0_alloc(struct amdgpu_device *adev)
{
	int r;
	struct amdgpu_bo_param bp;
	u64 vram_size = adev->gmc.xgmi.node_segment_size * adev->gmc.xgmi.num_physical_nodes;
	uint32_t pde0_page_shift = adev->gmc.vmid0_page_table_block_size + 21;
	uint32_t npdes = (vram_size + (1ULL << pde0_page_shift) -1) >> pde0_page_shift;

	memset(&bp, 0, sizeof(bp));
	bp.size = PAGE_ALIGN((npdes + 1) * 8);
	bp.byte_align = PAGE_SIZE;
	bp.domain = AMDGPU_GEM_DOMAIN_VRAM;
	bp.flags = AMDGPU_GEM_CREATE_CPU_ACCESS_REQUIRED |
		AMDGPU_GEM_CREATE_VRAM_CONTIGUOUS;
	bp.type = ttm_bo_type_kernel;
	bp.resv = NULL;
	bp.bo_ptr_size = sizeof(struct amdgpu_bo);

	r = amdgpu_bo_create(adev, &bp, &adev->gmc.pdb0_bo);
	if (r)
		return r;

	r = amdgpu_bo_reserve(adev->gmc.pdb0_bo, false);
	if (unlikely(r != 0))
		goto bo_reserve_failure;

	r = amdgpu_bo_pin(adev->gmc.pdb0_bo, AMDGPU_GEM_DOMAIN_VRAM);
	if (r)
		goto bo_pin_failure;
	r = amdgpu_bo_kmap(adev->gmc.pdb0_bo, &adev->gmc.ptr_pdb0);
	if (r)
		goto bo_kmap_failure;

	amdgpu_bo_unreserve(adev->gmc.pdb0_bo);
	return 0;

bo_kmap_failure:
	amdgpu_bo_unpin(adev->gmc.pdb0_bo);
bo_pin_failure:
	amdgpu_bo_unreserve(adev->gmc.pdb0_bo);
bo_reserve_failure:
	amdgpu_bo_unref(&adev->gmc.pdb0_bo);
	return r;
}

/**
 * amdgpu_gmc_get_pde_for_bo - get the PDE for a BO
 *
 * @bo: the BO to get the PDE for
 * @level: the level in the PD hirarchy
 * @addr: resulting addr
 * @flags: resulting flags
 *
 * Get the address and flags to be used for a PDE (Page Directory Entry).
 */
void amdgpu_gmc_get_pde_for_bo(struct amdgpu_bo *bo, int level,
			       uint64_t *addr, uint64_t *flags)
{
	struct amdgpu_device *adev = amdgpu_ttm_adev(bo->tbo.bdev);

	switch (bo->tbo.resource->mem_type) {
	case TTM_PL_TT:
		*addr = bo->tbo.ttm->dma_address[0];
		break;
	case TTM_PL_VRAM:
		*addr = amdgpu_bo_gpu_offset(bo);
		break;
	default:
		*addr = 0;
		break;
	}
	*flags = amdgpu_ttm_tt_pde_flags(bo->tbo.ttm, bo->tbo.resource);
	amdgpu_gmc_get_vm_pde(adev, level, addr, flags);
}

/*
 * amdgpu_gmc_pd_addr - return the address of the root directory
 */
uint64_t amdgpu_gmc_pd_addr(struct amdgpu_bo *bo)
{
	struct amdgpu_device *adev = amdgpu_ttm_adev(bo->tbo.bdev);
	uint64_t pd_addr;

	/* TODO: move that into ASIC specific code */
	if (adev->asic_type >= CHIP_VEGA10) {
		uint64_t flags = AMDGPU_PTE_VALID;

		amdgpu_gmc_get_pde_for_bo(bo, -1, &pd_addr, &flags);
		pd_addr |= flags;
	} else {
		pd_addr = amdgpu_bo_gpu_offset(bo);
	}
	return pd_addr;
}

/**
 * amdgpu_gmc_set_pte_pde - update the page tables using CPU
 *
 * @adev: amdgpu_device pointer
 * @cpu_pt_addr: cpu address of the page table
 * @gpu_page_idx: entry in the page table to update
 * @addr: dst addr to write into pte/pde
 * @flags: access flags
 *
 * Update the page tables using CPU.
 */
int amdgpu_gmc_set_pte_pde(struct amdgpu_device *adev, void *cpu_pt_addr,
				uint32_t gpu_page_idx, uint64_t addr,
				uint64_t flags)
{
	void __iomem *ptr = (void *)cpu_pt_addr;
	uint64_t value;

	/*
	 * The following is for PTE only. GART does not have PDEs.
	*/
	value = addr & 0x0000FFFFFFFFF000ULL;
	value |= flags;
	writeq(value, ptr + (gpu_page_idx * 8));

	return 0;
}

/**
 * amdgpu_gmc_agp_addr - return the address in the AGP address space
 *
 * @bo: TTM BO which needs the address, must be in GTT domain
 *
 * Tries to figure out how to access the BO through the AGP aperture. Returns
 * AMDGPU_BO_INVALID_OFFSET if that is not possible.
 */
uint64_t amdgpu_gmc_agp_addr(struct ttm_buffer_object *bo)
{
	struct amdgpu_device *adev = amdgpu_ttm_adev(bo->bdev);

	if (bo->ttm->num_pages != 1 || bo->ttm->caching == ttm_cached)
		return AMDGPU_BO_INVALID_OFFSET;

	if (bo->ttm->dma_address[0] + PAGE_SIZE >= adev->gmc.agp_size)
		return AMDGPU_BO_INVALID_OFFSET;

	return adev->gmc.agp_start + bo->ttm->dma_address[0];
}

/**
 * amdgpu_gmc_vram_location - try to find VRAM location
 *
 * @adev: amdgpu device structure holding all necessary information
 * @mc: memory controller structure holding memory information
 * @base: base address at which to put VRAM
 *
 * Function will try to place VRAM at base address provided
 * as parameter.
 */
void amdgpu_gmc_vram_location(struct amdgpu_device *adev, struct amdgpu_gmc *mc,
			      u64 base)
{
	uint64_t vis_limit = (uint64_t)amdgpu_vis_vram_limit << 20;
	uint64_t limit = (uint64_t)amdgpu_vram_limit << 20;

	mc->vram_start = base;
	mc->vram_end = mc->vram_start + mc->mc_vram_size - 1;
	if (limit < mc->real_vram_size)
		mc->real_vram_size = limit;

	if (vis_limit && vis_limit < mc->visible_vram_size)
		mc->visible_vram_size = vis_limit;

	if (mc->real_vram_size < mc->visible_vram_size)
		mc->visible_vram_size = mc->real_vram_size;

	if (mc->xgmi.num_physical_nodes == 0) {
		mc->fb_start = mc->vram_start;
		mc->fb_end = mc->vram_end;
	}
	dev_info(adev->dev, "VRAM: %lluM 0x%016llX - 0x%016llX (%lluM used)\n",
			mc->mc_vram_size >> 20, mc->vram_start,
			mc->vram_end, mc->real_vram_size >> 20);
}

/** amdgpu_gmc_sysvm_location - place vram and gart in sysvm aperture
 *
 * @adev: amdgpu device structure holding all necessary information
 * @mc: memory controller structure holding memory information
 *
 * This function is only used if use GART for FB translation. In such
 * case, we use sysvm aperture (vmid0 page tables) for both vram
 * and gart (aka system memory) access.
 *
 * GPUVM (and our organization of vmid0 page tables) require sysvm
 * aperture to be placed at a location aligned with 8 times of native
 * page size. For example, if vm_context0_cntl.page_table_block_size
 * is 12, then native page size is 8G (2M*2^12), sysvm should start
 * with a 64G aligned address. For simplicity, we just put sysvm at
 * address 0. So vram start at address 0 and gart is right after vram.
 */
void amdgpu_gmc_sysvm_location(struct amdgpu_device *adev, struct amdgpu_gmc *mc)
{
	u64 hive_vram_start = 0;
	u64 hive_vram_end = mc->xgmi.node_segment_size * mc->xgmi.num_physical_nodes - 1;
	mc->vram_start = mc->xgmi.node_segment_size * mc->xgmi.physical_node_id;
	mc->vram_end = mc->vram_start + mc->xgmi.node_segment_size - 1;
	mc->gart_start = hive_vram_end + 1;
	mc->gart_end = mc->gart_start + mc->gart_size - 1;
	mc->fb_start = hive_vram_start;
	mc->fb_end = hive_vram_end;
	dev_info(adev->dev, "VRAM: %lluM 0x%016llX - 0x%016llX (%lluM used)\n",
			mc->mc_vram_size >> 20, mc->vram_start,
			mc->vram_end, mc->real_vram_size >> 20);
	dev_info(adev->dev, "GART: %lluM 0x%016llX - 0x%016llX\n",
			mc->gart_size >> 20, mc->gart_start, mc->gart_end);
}

/**
 * amdgpu_gmc_gart_location - try to find GART location
 *
 * @adev: amdgpu device structure holding all necessary information
 * @mc: memory controller structure holding memory information
 *
 * Function will place try to place GART before or after VRAM.
 * If GART size is bigger than space left then we ajust GART size.
 * Thus function will never fails.
 */
void amdgpu_gmc_gart_location(struct amdgpu_device *adev, struct amdgpu_gmc *mc)
{
	const uint64_t four_gb = 0x100000000ULL;
	u64 size_af, size_bf;
	/*To avoid the hole, limit the max mc address to AMDGPU_GMC_HOLE_START*/
	u64 max_mc_address = min(adev->gmc.mc_mask, AMDGPU_GMC_HOLE_START - 1);

	/* VCE doesn't like it when BOs cross a 4GB segment, so align
	 * the GART base on a 4GB boundary as well.
	 */
	size_bf = mc->fb_start;
	size_af = max_mc_address + 1 - ALIGN(mc->fb_end + 1, four_gb);

	if (mc->gart_size > max(size_bf, size_af)) {
		dev_warn(adev->dev, "limiting GART\n");
		mc->gart_size = max(size_bf, size_af);
	}

	if ((size_bf >= mc->gart_size && size_bf < size_af) ||
	    (size_af < mc->gart_size))
		mc->gart_start = 0;
	else
		mc->gart_start = max_mc_address - mc->gart_size + 1;

	mc->gart_start &= ~(four_gb - 1);
	mc->gart_end = mc->gart_start + mc->gart_size - 1;
	dev_info(adev->dev, "GART: %lluM 0x%016llX - 0x%016llX\n",
			mc->gart_size >> 20, mc->gart_start, mc->gart_end);
}

/**
 * amdgpu_gmc_agp_location - try to find AGP location
 * @adev: amdgpu device structure holding all necessary information
 * @mc: memory controller structure holding memory information
 *
 * Function will place try to find a place for the AGP BAR in the MC address
 * space.
 *
 * AGP BAR will be assigned the largest available hole in the address space.
 * Should be called after VRAM and GART locations are setup.
 */
void amdgpu_gmc_agp_location(struct amdgpu_device *adev, struct amdgpu_gmc *mc)
{
	const uint64_t sixteen_gb = 1ULL << 34;
	const uint64_t sixteen_gb_mask = ~(sixteen_gb - 1);
	u64 size_af, size_bf;

	if (amdgpu_sriov_vf(adev)) {
		mc->agp_start = 0xffffffffffff;
		mc->agp_end = 0x0;
		mc->agp_size = 0;

		return;
	}

	if (mc->fb_start > mc->gart_start) {
		size_bf = (mc->fb_start & sixteen_gb_mask) -
			ALIGN(mc->gart_end + 1, sixteen_gb);
		size_af = mc->mc_mask + 1 - ALIGN(mc->fb_end + 1, sixteen_gb);
	} else {
		size_bf = mc->fb_start & sixteen_gb_mask;
		size_af = (mc->gart_start & sixteen_gb_mask) -
			ALIGN(mc->fb_end + 1, sixteen_gb);
	}

	if (size_bf > size_af) {
		mc->agp_start = (mc->fb_start - size_bf) & sixteen_gb_mask;
		mc->agp_size = size_bf;
	} else {
		mc->agp_start = ALIGN(mc->fb_end + 1, sixteen_gb);
		mc->agp_size = size_af;
	}

	mc->agp_end = mc->agp_start + mc->agp_size - 1;
	dev_info(adev->dev, "AGP: %lluM 0x%016llX - 0x%016llX\n",
			mc->agp_size >> 20, mc->agp_start, mc->agp_end);
}

/**
 * amdgpu_gmc_fault_key - get hask key from vm fault address and pasid
 *
 * @addr: 48 bit physical address, page aligned (36 significant bits)
 * @pasid: 16 bit process address space identifier
 */
static inline uint64_t amdgpu_gmc_fault_key(uint64_t addr, uint16_t pasid)
{
	return addr << 4 | pasid;
}

/**
 * amdgpu_gmc_filter_faults - filter VM faults
 *
 * @adev: amdgpu device structure
 * @ih: interrupt ring that the fault received from
 * @addr: address of the VM fault
 * @pasid: PASID of the process causing the fault
 * @timestamp: timestamp of the fault
 *
 * Returns:
 * True if the fault was filtered and should not be processed further.
 * False if the fault is a new one and needs to be handled.
 */
bool amdgpu_gmc_filter_faults(struct amdgpu_device *adev,
			      struct amdgpu_ih_ring *ih, uint64_t addr,
			      uint16_t pasid, uint64_t timestamp)
{
	struct amdgpu_gmc *gmc = &adev->gmc;
	uint64_t stamp, key = amdgpu_gmc_fault_key(addr, pasid);
	struct amdgpu_gmc_fault *fault;
	uint32_t hash;

	/* Stale retry fault if timestamp goes backward */
	if (amdgpu_ih_ts_after(timestamp, ih->processed_timestamp))
		return true;

	/* If we don't have space left in the ring buffer return immediately */
	stamp = max(timestamp, AMDGPU_GMC_FAULT_TIMEOUT + 1) -
		AMDGPU_GMC_FAULT_TIMEOUT;
	if (gmc->fault_ring[gmc->last_fault].timestamp >= stamp)
		return true;

	/* Try to find the fault in the hash */
	hash = hash_64(key, AMDGPU_GMC_FAULT_HASH_ORDER);
	fault = &gmc->fault_ring[gmc->fault_hash[hash].idx];
	while (fault->timestamp >= stamp) {
		uint64_t tmp;

		if (atomic64_read(&fault->key) == key) {
			/*
			 * if we get a fault which is already present in
			 * the fault_ring and the timestamp of
			 * the fault is after the expired timestamp,
			 * then this is a new fault that needs to be added
			 * into the fault ring.
			 */
			if (fault->timestamp_expiry != 0 &&
			    amdgpu_ih_ts_after(fault->timestamp_expiry,
					       timestamp))
				break;
			else
				return true;
		}

		tmp = fault->timestamp;
		fault = &gmc->fault_ring[fault->next];

		/* Check if the entry was reused */
		if (fault->timestamp >= tmp)
			break;
	}

	/* Add the fault to the ring */
	fault = &gmc->fault_ring[gmc->last_fault];
	atomic64_set(&fault->key, key);
	fault->timestamp = timestamp;

	/* And update the hash */
	fault->next = gmc->fault_hash[hash].idx;
	gmc->fault_hash[hash].idx = gmc->last_fault++;
	return false;
}

/**
 * amdgpu_gmc_filter_faults_remove - remove address from VM faults filter
 *
 * @adev: amdgpu device structure
 * @addr: address of the VM fault
 * @pasid: PASID of the process causing the fault
 *
 * Remove the address from fault filter, then future vm fault on this address
 * will pass to retry fault handler to recover.
 */
void amdgpu_gmc_filter_faults_remove(struct amdgpu_device *adev, uint64_t addr,
				     uint16_t pasid)
{
	struct amdgpu_gmc *gmc = &adev->gmc;
	uint64_t key = amdgpu_gmc_fault_key(addr, pasid);
	struct amdgpu_ih_ring *ih;
	struct amdgpu_gmc_fault *fault;
	uint32_t last_wptr;
	uint64_t last_ts;
	uint32_t hash;
	uint64_t tmp;

	ih = adev->irq.retry_cam_enabled ? &adev->irq.ih_soft : &adev->irq.ih1;
	/* Get the WPTR of the last entry in IH ring */
	last_wptr = amdgpu_ih_get_wptr(adev, ih);
	/* Order wptr with ring data. */
	rmb();
	/* Get the timetamp of the last entry in IH ring */
	last_ts = amdgpu_ih_decode_iv_ts(adev, ih, last_wptr, -1);

	hash = hash_64(key, AMDGPU_GMC_FAULT_HASH_ORDER);
	fault = &gmc->fault_ring[gmc->fault_hash[hash].idx];
	do {
		if (atomic64_read(&fault->key) == key) {
			/*
			 * Update the timestamp when this fault
			 * expired.
			 */
			fault->timestamp_expiry = last_ts;
			break;
		}

		tmp = fault->timestamp;
		fault = &gmc->fault_ring[fault->next];
	} while (fault->timestamp < tmp);
}

<<<<<<< HEAD
int amdgpu_gmc_ras_early_init(struct amdgpu_device *adev)
{
	if (!adev->gmc.xgmi.connected_to_cpu) {
		adev->gmc.xgmi.ras = &xgmi_ras;
		amdgpu_ras_register_ras_block(adev, &adev->gmc.xgmi.ras->ras_block);
		adev->gmc.xgmi.ras_if = &adev->gmc.xgmi.ras->ras_block.ras_comm;
	}

	return 0;
}
=======
int amdgpu_gmc_ras_sw_init(struct amdgpu_device *adev)
{
	int r;

	/* umc ras block */
	r = amdgpu_umc_ras_sw_init(adev);
	if (r)
		return r;

	/* mmhub ras block */
	r = amdgpu_mmhub_ras_sw_init(adev);
	if (r)
		return r;

	/* hdp ras block */
	r = amdgpu_hdp_ras_sw_init(adev);
	if (r)
		return r;

	/* mca.x ras block */
	r = amdgpu_mca_mp0_ras_sw_init(adev);
	if (r)
		return r;

	r = amdgpu_mca_mp1_ras_sw_init(adev);
	if (r)
		return r;

	r = amdgpu_mca_mpio_ras_sw_init(adev);
	if (r)
		return r;

	/* xgmi ras block */
	r = amdgpu_xgmi_ras_sw_init(adev);
	if (r)
		return r;
>>>>>>> eb3cdb58

int amdgpu_gmc_ras_late_init(struct amdgpu_device *adev)
{
	return 0;
}

int amdgpu_gmc_ras_late_init(struct amdgpu_device *adev)
{
<<<<<<< HEAD

=======
	return 0;
}

void amdgpu_gmc_ras_fini(struct amdgpu_device *adev)
{

>>>>>>> eb3cdb58
}

	/*
	 * The latest engine allocation on gfx9/10 is:
	 * Engine 2, 3: firmware
	 * Engine 0, 1, 4~16: amdgpu ring,
	 *                    subject to change when ring number changes
	 * Engine 17: Gart flushes
	 */
#define GFXHUB_FREE_VM_INV_ENGS_BITMAP		0x1FFF3
#define MMHUB_FREE_VM_INV_ENGS_BITMAP		0x1FFF3

int amdgpu_gmc_allocate_vm_inv_eng(struct amdgpu_device *adev)
{
	struct amdgpu_ring *ring;
	unsigned vm_inv_engs[AMDGPU_MAX_VMHUBS] =
		{GFXHUB_FREE_VM_INV_ENGS_BITMAP, MMHUB_FREE_VM_INV_ENGS_BITMAP,
		GFXHUB_FREE_VM_INV_ENGS_BITMAP};
	unsigned i;
	unsigned vmhub, inv_eng;

	if (adev->enable_mes) {
		/* reserve engine 5 for firmware */
		for (vmhub = 0; vmhub < AMDGPU_MAX_VMHUBS; vmhub++)
			vm_inv_engs[vmhub] &= ~(1 << 5);
	}

	for (i = 0; i < adev->num_rings; ++i) {
		ring = adev->rings[i];
		vmhub = ring->vm_hub;

		if (ring == &adev->mes.ring)
			continue;

		inv_eng = ffs(vm_inv_engs[vmhub]);
		if (!inv_eng) {
			dev_err(adev->dev, "no VM inv eng for ring %s\n",
				ring->name);
			return -EINVAL;
		}

		ring->vm_inv_eng = inv_eng - 1;
		vm_inv_engs[vmhub] &= ~(1 << ring->vm_inv_eng);

		dev_info(adev->dev, "ring %s uses VM inv eng %u on hub %u\n",
			 ring->name, ring->vm_inv_eng, ring->vm_hub);
	}

	return 0;
}

/**
 * amdgpu_gmc_tmz_set -- check and set if a device supports TMZ
 * @adev: amdgpu_device pointer
 *
 * Check and set if an the device @adev supports Trusted Memory
 * Zones (TMZ).
 */
void amdgpu_gmc_tmz_set(struct amdgpu_device *adev)
{
	switch (adev->ip_versions[GC_HWIP][0]) {
	/* RAVEN */
	case IP_VERSION(9, 2, 2):
	case IP_VERSION(9, 1, 0):
	/* RENOIR looks like RAVEN */
	case IP_VERSION(9, 3, 0):
	/* GC 10.3.7 */
	case IP_VERSION(10, 3, 7):
	/* GC 11.0.1 */
	case IP_VERSION(11, 0, 1):
		if (amdgpu_tmz == 0) {
			adev->gmc.tmz_enabled = false;
			dev_info(adev->dev,
				 "Trusted Memory Zone (TMZ) feature disabled (cmd line)\n");
		} else {
			adev->gmc.tmz_enabled = true;
			dev_info(adev->dev,
				 "Trusted Memory Zone (TMZ) feature enabled\n");
		}
		break;
	case IP_VERSION(10, 1, 10):
	case IP_VERSION(10, 1, 1):
	case IP_VERSION(10, 1, 2):
	case IP_VERSION(10, 1, 3):
	case IP_VERSION(10, 3, 0):
	case IP_VERSION(10, 3, 2):
	case IP_VERSION(10, 3, 4):
	case IP_VERSION(10, 3, 5):
<<<<<<< HEAD
=======
	case IP_VERSION(10, 3, 6):
>>>>>>> eb3cdb58
	/* VANGOGH */
	case IP_VERSION(10, 3, 1):
	/* YELLOW_CARP*/
	case IP_VERSION(10, 3, 3):
	case IP_VERSION(11, 0, 4):
		/* Don't enable it by default yet.
		 */
		if (amdgpu_tmz < 1) {
			adev->gmc.tmz_enabled = false;
			dev_info(adev->dev,
				 "Trusted Memory Zone (TMZ) feature disabled as experimental (default)\n");
		} else {
			adev->gmc.tmz_enabled = true;
			dev_info(adev->dev,
				 "Trusted Memory Zone (TMZ) feature enabled as experimental (cmd line)\n");
		}
		break;
	default:
		adev->gmc.tmz_enabled = false;
		dev_info(adev->dev,
			 "Trusted Memory Zone (TMZ) feature not supported\n");
		break;
	}
}

/**
 * amdgpu_gmc_noretry_set -- set per asic noretry defaults
 * @adev: amdgpu_device pointer
 *
 * Set a per asic default for the no-retry parameter.
 *
 */
void amdgpu_gmc_noretry_set(struct amdgpu_device *adev)
{
	struct amdgpu_gmc *gmc = &adev->gmc;
	uint32_t gc_ver = adev->ip_versions[GC_HWIP][0];
	bool noretry_default = (gc_ver == IP_VERSION(9, 0, 1) ||
				gc_ver == IP_VERSION(9, 3, 0) ||
				gc_ver == IP_VERSION(9, 4, 0) ||
				gc_ver == IP_VERSION(9, 4, 1) ||
				gc_ver == IP_VERSION(9, 4, 2) ||
<<<<<<< HEAD
=======
				gc_ver == IP_VERSION(9, 4, 3) ||
>>>>>>> eb3cdb58
				gc_ver >= IP_VERSION(10, 3, 0));

	gmc->noretry = (amdgpu_noretry == -1) ? noretry_default : amdgpu_noretry;
}

void amdgpu_gmc_set_vm_fault_masks(struct amdgpu_device *adev, int hub_type,
				   bool enable)
{
	struct amdgpu_vmhub *hub;
	u32 tmp, reg, i;

	hub = &adev->vmhub[hub_type];
	for (i = 0; i < 16; i++) {
		reg = hub->vm_context0_cntl + hub->ctx_distance * i;

		tmp = (hub_type == AMDGPU_GFXHUB_0) ?
			RREG32_SOC15_IP(GC, reg) :
			RREG32_SOC15_IP(MMHUB, reg);

		if (enable)
			tmp |= hub->vm_cntx_cntl_vm_fault;
		else
			tmp &= ~hub->vm_cntx_cntl_vm_fault;

		(hub_type == AMDGPU_GFXHUB_0) ?
			WREG32_SOC15_IP(GC, reg, tmp) :
			WREG32_SOC15_IP(MMHUB, reg, tmp);
	}
}

void amdgpu_gmc_get_vbios_allocations(struct amdgpu_device *adev)
{
	unsigned size;

	/*
	 * Some ASICs need to reserve a region of video memory to avoid access
	 * from driver
	 */
	adev->mman.stolen_reserved_offset = 0;
	adev->mman.stolen_reserved_size = 0;

	/*
	 * TODO:
	 * Currently there is a bug where some memory client outside
	 * of the driver writes to first 8M of VRAM on S3 resume,
	 * this overrides GART which by default gets placed in first 8M and
	 * causes VM_FAULTS once GTT is accessed.
	 * Keep the stolen memory reservation until the while this is not solved.
	 */
	switch (adev->asic_type) {
	case CHIP_VEGA10:
		adev->mman.keep_stolen_vga_memory = true;
		/*
		 * VEGA10 SRIOV VF with MS_HYPERV host needs some firmware reserved area.
		 */
#ifdef CONFIG_X86
		if (amdgpu_sriov_vf(adev) && hypervisor_is_type(X86_HYPER_MS_HYPERV)) {
			adev->mman.stolen_reserved_offset = 0x500000;
			adev->mman.stolen_reserved_size = 0x200000;
		}
#endif
		break;
	case CHIP_RAVEN:
	case CHIP_RENOIR:
		adev->mman.keep_stolen_vga_memory = true;
		break;
	case CHIP_YELLOW_CARP:
		if (amdgpu_discovery == 0) {
			adev->mman.stolen_reserved_offset = 0x1ffb0000;
			adev->mman.stolen_reserved_size = 64 * PAGE_SIZE;
		}
		break;
	default:
		adev->mman.keep_stolen_vga_memory = false;
		break;
	}

	if (amdgpu_sriov_vf(adev) ||
	    !amdgpu_device_has_display_hardware(adev)) {
		size = 0;
	} else {
		size = amdgpu_gmc_get_vbios_fb_size(adev);

		if (adev->mman.keep_stolen_vga_memory)
			size = max(size, (unsigned)AMDGPU_VBIOS_VGA_ALLOCATION);
	}

	/* set to 0 if the pre-OS buffer uses up most of vram */
	if ((adev->gmc.real_vram_size - size) < (8 * 1024 * 1024))
		size = 0;

	if (size > AMDGPU_VBIOS_VGA_ALLOCATION) {
		adev->mman.stolen_vga_size = AMDGPU_VBIOS_VGA_ALLOCATION;
		adev->mman.stolen_extended_size = size - adev->mman.stolen_vga_size;
	} else {
		adev->mman.stolen_vga_size = size;
		adev->mman.stolen_extended_size = 0;
	}
}

/**
 * amdgpu_gmc_init_pdb0 - initialize PDB0
 *
 * @adev: amdgpu_device pointer
 *
 * This function is only used when GART page table is used
 * for FB address translatioin. In such a case, we construct
 * a 2-level system VM page table: PDB0->PTB, to cover both
 * VRAM of the hive and system memory.
 *
 * PDB0 is static, initialized once on driver initialization.
 * The first n entries of PDB0 are used as PTE by setting
 * P bit to 1, pointing to VRAM. The n+1'th entry points
 * to a big PTB covering system memory.
 *
 */
void amdgpu_gmc_init_pdb0(struct amdgpu_device *adev)
{
	int i;
	uint64_t flags = adev->gart.gart_pte_flags; //TODO it is UC. explore NC/RW?
	/* Each PDE0 (used as PTE) covers (2^vmid0_page_table_block_size)*2M
	 */
	u64 vram_size = adev->gmc.xgmi.node_segment_size * adev->gmc.xgmi.num_physical_nodes;
	u64 pde0_page_size = (1ULL<<adev->gmc.vmid0_page_table_block_size)<<21;
	u64 vram_addr = adev->vm_manager.vram_base_offset -
		adev->gmc.xgmi.physical_node_id * adev->gmc.xgmi.node_segment_size;
	u64 vram_end = vram_addr + vram_size;
	u64 gart_ptb_gpu_pa = amdgpu_gmc_vram_pa(adev, adev->gart.bo);
	int idx;

	if (!drm_dev_enter(adev_to_drm(adev), &idx))
		return;

	flags |= AMDGPU_PTE_VALID | AMDGPU_PTE_READABLE;
	flags |= AMDGPU_PTE_WRITEABLE;
	flags |= AMDGPU_PTE_SNOOPED;
	flags |= AMDGPU_PTE_FRAG((adev->gmc.vmid0_page_table_block_size + 9*1));
	flags |= AMDGPU_PDE_PTE;

	/* The first n PDE0 entries are used as PTE,
	 * pointing to vram
	 */
	for (i = 0; vram_addr < vram_end; i++, vram_addr += pde0_page_size)
		amdgpu_gmc_set_pte_pde(adev, adev->gmc.ptr_pdb0, i, vram_addr, flags);

	/* The n+1'th PDE0 entry points to a huge
	 * PTB who has more than 512 entries each
	 * pointing to a 4K system page
	 */
	flags = AMDGPU_PTE_VALID;
	flags |= AMDGPU_PDE_BFS(0) | AMDGPU_PTE_SNOOPED;
	/* Requires gart_ptb_gpu_pa to be 4K aligned */
	amdgpu_gmc_set_pte_pde(adev, adev->gmc.ptr_pdb0, i, gart_ptb_gpu_pa, flags);
	drm_dev_exit(idx);
}

/**
 * amdgpu_gmc_vram_mc2pa - calculate vram buffer's physical address from MC
 * address
 *
 * @adev: amdgpu_device pointer
 * @mc_addr: MC address of buffer
 */
uint64_t amdgpu_gmc_vram_mc2pa(struct amdgpu_device *adev, uint64_t mc_addr)
{
	return mc_addr - adev->gmc.vram_start + adev->vm_manager.vram_base_offset;
}

/**
 * amdgpu_gmc_vram_pa - calculate vram buffer object's physical address from
 * GPU's view
 *
 * @adev: amdgpu_device pointer
 * @bo: amdgpu buffer object
 */
uint64_t amdgpu_gmc_vram_pa(struct amdgpu_device *adev, struct amdgpu_bo *bo)
{
	return amdgpu_gmc_vram_mc2pa(adev, amdgpu_bo_gpu_offset(bo));
}

/**
 * amdgpu_gmc_vram_cpu_pa - calculate vram buffer object's physical address
 * from CPU's view
 *
 * @adev: amdgpu_device pointer
 * @bo: amdgpu buffer object
 */
uint64_t amdgpu_gmc_vram_cpu_pa(struct amdgpu_device *adev, struct amdgpu_bo *bo)
{
	return amdgpu_bo_gpu_offset(bo) - adev->gmc.vram_start + adev->gmc.aper_base;
}

int amdgpu_gmc_vram_checking(struct amdgpu_device *adev)
{
	struct amdgpu_bo *vram_bo = NULL;
	uint64_t vram_gpu = 0;
	void *vram_ptr = NULL;

	int ret, size = 0x100000;
	uint8_t cptr[10];

	ret = amdgpu_bo_create_kernel(adev, size, PAGE_SIZE,
				AMDGPU_GEM_DOMAIN_VRAM,
				&vram_bo,
				&vram_gpu,
				&vram_ptr);
	if (ret)
		return ret;

	memset(vram_ptr, 0x86, size);
	memset(cptr, 0x86, 10);

	/**
	 * Check the start, the mid, and the end of the memory if the content of
	 * each byte is the pattern "0x86". If yes, we suppose the vram bo is
	 * workable.
	 *
	 * Note: If check the each byte of whole 1M bo, it will cost too many
	 * seconds, so here, we just pick up three parts for emulation.
	 */
	ret = memcmp(vram_ptr, cptr, 10);
	if (ret)
		return ret;

	ret = memcmp(vram_ptr + (size / 2), cptr, 10);
	if (ret)
		return ret;

	ret = memcmp(vram_ptr + size - 10, cptr, 10);
	if (ret)
		return ret;

	amdgpu_bo_free_kernel(&vram_bo, &vram_gpu,
			&vram_ptr);

	return 0;
}<|MERGE_RESOLUTION|>--- conflicted
+++ resolved
@@ -477,18 +477,6 @@
 	} while (fault->timestamp < tmp);
 }
 
-<<<<<<< HEAD
-int amdgpu_gmc_ras_early_init(struct amdgpu_device *adev)
-{
-	if (!adev->gmc.xgmi.connected_to_cpu) {
-		adev->gmc.xgmi.ras = &xgmi_ras;
-		amdgpu_ras_register_ras_block(adev, &adev->gmc.xgmi.ras->ras_block);
-		adev->gmc.xgmi.ras_if = &adev->gmc.xgmi.ras->ras_block.ras_comm;
-	}
-
-	return 0;
-}
-=======
 int amdgpu_gmc_ras_sw_init(struct amdgpu_device *adev)
 {
 	int r;
@@ -525,25 +513,18 @@
 	r = amdgpu_xgmi_ras_sw_init(adev);
 	if (r)
 		return r;
->>>>>>> eb3cdb58
+
+	return 0;
+}
 
 int amdgpu_gmc_ras_late_init(struct amdgpu_device *adev)
 {
 	return 0;
 }
 
-int amdgpu_gmc_ras_late_init(struct amdgpu_device *adev)
-{
-<<<<<<< HEAD
-
-=======
-	return 0;
-}
-
 void amdgpu_gmc_ras_fini(struct amdgpu_device *adev)
 {
 
->>>>>>> eb3cdb58
 }
 
 	/*
@@ -632,10 +613,7 @@
 	case IP_VERSION(10, 3, 2):
 	case IP_VERSION(10, 3, 4):
 	case IP_VERSION(10, 3, 5):
-<<<<<<< HEAD
-=======
 	case IP_VERSION(10, 3, 6):
->>>>>>> eb3cdb58
 	/* VANGOGH */
 	case IP_VERSION(10, 3, 1):
 	/* YELLOW_CARP*/
@@ -677,10 +655,7 @@
 				gc_ver == IP_VERSION(9, 4, 0) ||
 				gc_ver == IP_VERSION(9, 4, 1) ||
 				gc_ver == IP_VERSION(9, 4, 2) ||
-<<<<<<< HEAD
-=======
 				gc_ver == IP_VERSION(9, 4, 3) ||
->>>>>>> eb3cdb58
 				gc_ver >= IP_VERSION(10, 3, 0));
 
 	gmc->noretry = (amdgpu_noretry == -1) ? noretry_default : amdgpu_noretry;
