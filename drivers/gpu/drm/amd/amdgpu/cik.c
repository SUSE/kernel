/*
 * Copyright 2012 Advanced Micro Devices, Inc.
 *
 * Permission is hereby granted, free of charge, to any person obtaining a
 * copy of this software and associated documentation files (the "Software"),
 * to deal in the Software without restriction, including without limitation
 * the rights to use, copy, modify, merge, publish, distribute, sublicense,
 * and/or sell copies of the Software, and to permit persons to whom the
 * Software is furnished to do so, subject to the following conditions:
 *
 * The above copyright notice and this permission notice shall be included in
 * all copies or substantial portions of the Software.
 *
 * THE SOFTWARE IS PROVIDED "AS IS", WITHOUT WARRANTY OF ANY KIND, EXPRESS OR
 * IMPLIED, INCLUDING BUT NOT LIMITED TO THE WARRANTIES OF MERCHANTABILITY,
 * FITNESS FOR A PARTICULAR PURPOSE AND NONINFRINGEMENT.  IN NO EVENT SHALL
 * THE COPYRIGHT HOLDER(S) OR AUTHOR(S) BE LIABLE FOR ANY CLAIM, DAMAGES OR
 * OTHER LIABILITY, WHETHER IN AN ACTION OF CONTRACT, TORT OR OTHERWISE,
 * ARISING FROM, OUT OF OR IN CONNECTION WITH THE SOFTWARE OR THE USE OR
 * OTHER DEALINGS IN THE SOFTWARE.
 *
 * Authors: Alex Deucher
 */
#include <linux/firmware.h>
#include <linux/slab.h>
#include <linux/module.h>
#include <linux/pci.h>

#include <drm/amdgpu_drm.h>

#include "amdgpu.h"
#include "amdgpu_atombios.h"
#include "amdgpu_ih.h"
#include "amdgpu_uvd.h"
#include "amdgpu_vce.h"
#include "cikd.h"
#include "atom.h"
#include "amd_pcie.h"

#include "cik.h"
#include "gmc_v7_0.h"
#include "cik_ih.h"
#include "dce_v8_0.h"
#include "gfx_v7_0.h"
#include "cik_sdma.h"
#include "uvd_v4_2.h"
#include "vce_v2_0.h"
#include "cik_dpm.h"

#include "uvd/uvd_4_2_d.h"

#include "smu/smu_7_0_1_d.h"
#include "smu/smu_7_0_1_sh_mask.h"

#include "dce/dce_8_0_d.h"
#include "dce/dce_8_0_sh_mask.h"

#include "bif/bif_4_1_d.h"
#include "bif/bif_4_1_sh_mask.h"

#include "gca/gfx_7_2_d.h"
#include "gca/gfx_7_2_enum.h"
#include "gca/gfx_7_2_sh_mask.h"

#include "gmc/gmc_7_1_d.h"
#include "gmc/gmc_7_1_sh_mask.h"

#include "oss/oss_2_0_d.h"
#include "oss/oss_2_0_sh_mask.h"

#include "amdgpu_dm.h"
#include "amdgpu_amdkfd.h"
#include "dce_virtual.h"

static const struct amdgpu_video_codec_info cik_video_codecs_encode_array[] =
{
	{
		.codec_type = AMDGPU_INFO_VIDEO_CAPS_CODEC_IDX_MPEG4_AVC,
		.max_width = 2048,
		.max_height = 1152,
		.max_pixels_per_frame = 2048 * 1152,
		.max_level = 0,
	},
};

static const struct amdgpu_video_codecs cik_video_codecs_encode =
{
	.codec_count = ARRAY_SIZE(cik_video_codecs_encode_array),
	.codec_array = cik_video_codecs_encode_array,
};

static const struct amdgpu_video_codec_info cik_video_codecs_decode_array[] =
{
	{
		.codec_type = AMDGPU_INFO_VIDEO_CAPS_CODEC_IDX_MPEG2,
		.max_width = 2048,
		.max_height = 1152,
		.max_pixels_per_frame = 2048 * 1152,
		.max_level = 3,
	},
	{
		.codec_type = AMDGPU_INFO_VIDEO_CAPS_CODEC_IDX_MPEG4,
		.max_width = 2048,
		.max_height = 1152,
		.max_pixels_per_frame = 2048 * 1152,
		.max_level = 5,
	},
	{
		.codec_type = AMDGPU_INFO_VIDEO_CAPS_CODEC_IDX_MPEG4_AVC,
		.max_width = 2048,
		.max_height = 1152,
		.max_pixels_per_frame = 2048 * 1152,
		.max_level = 41,
	},
	{
		.codec_type = AMDGPU_INFO_VIDEO_CAPS_CODEC_IDX_VC1,
		.max_width = 2048,
		.max_height = 1152,
		.max_pixels_per_frame = 2048 * 1152,
		.max_level = 4,
	},
};

static const struct amdgpu_video_codecs cik_video_codecs_decode =
{
	.codec_count = ARRAY_SIZE(cik_video_codecs_decode_array),
	.codec_array = cik_video_codecs_decode_array,
};

static int cik_query_video_codecs(struct amdgpu_device *adev, bool encode,
				  const struct amdgpu_video_codecs **codecs)
{
	switch (adev->asic_type) {
	case CHIP_BONAIRE:
	case CHIP_HAWAII:
	case CHIP_KAVERI:
	case CHIP_KABINI:
	case CHIP_MULLINS:
		if (encode)
			*codecs = &cik_video_codecs_encode;
		else
			*codecs = &cik_video_codecs_decode;
		return 0;
	default:
		return -EINVAL;
	}
}

/*
 * Indirect registers accessor
 */
static u32 cik_pcie_rreg(struct amdgpu_device *adev, u32 reg)
{
	unsigned long flags;
	u32 r;

	spin_lock_irqsave(&adev->pcie_idx_lock, flags);
	WREG32(mmPCIE_INDEX, reg);
	(void)RREG32(mmPCIE_INDEX);
	r = RREG32(mmPCIE_DATA);
	spin_unlock_irqrestore(&adev->pcie_idx_lock, flags);
	return r;
}

static void cik_pcie_wreg(struct amdgpu_device *adev, u32 reg, u32 v)
{
	unsigned long flags;

	spin_lock_irqsave(&adev->pcie_idx_lock, flags);
	WREG32(mmPCIE_INDEX, reg);
	(void)RREG32(mmPCIE_INDEX);
	WREG32(mmPCIE_DATA, v);
	(void)RREG32(mmPCIE_DATA);
	spin_unlock_irqrestore(&adev->pcie_idx_lock, flags);
}

static u32 cik_smc_rreg(struct amdgpu_device *adev, u32 reg)
{
	unsigned long flags;
	u32 r;

	spin_lock_irqsave(&adev->smc_idx_lock, flags);
	WREG32(mmSMC_IND_INDEX_0, (reg));
	r = RREG32(mmSMC_IND_DATA_0);
	spin_unlock_irqrestore(&adev->smc_idx_lock, flags);
	return r;
}

static void cik_smc_wreg(struct amdgpu_device *adev, u32 reg, u32 v)
{
	unsigned long flags;

	spin_lock_irqsave(&adev->smc_idx_lock, flags);
	WREG32(mmSMC_IND_INDEX_0, (reg));
	WREG32(mmSMC_IND_DATA_0, (v));
	spin_unlock_irqrestore(&adev->smc_idx_lock, flags);
}

static u32 cik_uvd_ctx_rreg(struct amdgpu_device *adev, u32 reg)
{
	unsigned long flags;
	u32 r;

	spin_lock_irqsave(&adev->uvd_ctx_idx_lock, flags);
	WREG32(mmUVD_CTX_INDEX, ((reg) & 0x1ff));
	r = RREG32(mmUVD_CTX_DATA);
	spin_unlock_irqrestore(&adev->uvd_ctx_idx_lock, flags);
	return r;
}

static void cik_uvd_ctx_wreg(struct amdgpu_device *adev, u32 reg, u32 v)
{
	unsigned long flags;

	spin_lock_irqsave(&adev->uvd_ctx_idx_lock, flags);
	WREG32(mmUVD_CTX_INDEX, ((reg) & 0x1ff));
	WREG32(mmUVD_CTX_DATA, (v));
	spin_unlock_irqrestore(&adev->uvd_ctx_idx_lock, flags);
}

static u32 cik_didt_rreg(struct amdgpu_device *adev, u32 reg)
{
	unsigned long flags;
	u32 r;

	spin_lock_irqsave(&adev->didt_idx_lock, flags);
	WREG32(mmDIDT_IND_INDEX, (reg));
	r = RREG32(mmDIDT_IND_DATA);
	spin_unlock_irqrestore(&adev->didt_idx_lock, flags);
	return r;
}

static void cik_didt_wreg(struct amdgpu_device *adev, u32 reg, u32 v)
{
	unsigned long flags;

	spin_lock_irqsave(&adev->didt_idx_lock, flags);
	WREG32(mmDIDT_IND_INDEX, (reg));
	WREG32(mmDIDT_IND_DATA, (v));
	spin_unlock_irqrestore(&adev->didt_idx_lock, flags);
}

static const u32 bonaire_golden_spm_registers[] =
{
	0xc200, 0xe0ffffff, 0xe0000000
};

static const u32 bonaire_golden_common_registers[] =
{
	0x31dc, 0xffffffff, 0x00000800,
	0x31dd, 0xffffffff, 0x00000800,
	0x31e6, 0xffffffff, 0x00007fbf,
	0x31e7, 0xffffffff, 0x00007faf
};

static const u32 bonaire_golden_registers[] =
{
	0xcd5, 0x00000333, 0x00000333,
	0xcd4, 0x000c0fc0, 0x00040200,
	0x2684, 0x00010000, 0x00058208,
	0xf000, 0xffff1fff, 0x00140000,
	0xf080, 0xfdfc0fff, 0x00000100,
	0xf08d, 0x40000000, 0x40000200,
	0x260c, 0xffffffff, 0x00000000,
	0x260d, 0xf00fffff, 0x00000400,
	0x260e, 0x0002021c, 0x00020200,
	0x31e, 0x00000080, 0x00000000,
	0x16ec, 0x000000f0, 0x00000070,
	0x16f0, 0xf0311fff, 0x80300000,
	0x263e, 0x73773777, 0x12010001,
	0xd43, 0x00810000, 0x408af000,
	0x1c0c, 0x31000111, 0x00000011,
	0xbd2, 0x73773777, 0x12010001,
	0x883, 0x00007fb6, 0x0021a1b1,
	0x884, 0x00007fb6, 0x002021b1,
	0x860, 0x00007fb6, 0x00002191,
	0x886, 0x00007fb6, 0x002121b1,
	0x887, 0x00007fb6, 0x002021b1,
	0x877, 0x00007fb6, 0x00002191,
	0x878, 0x00007fb6, 0x00002191,
	0xd8a, 0x0000003f, 0x0000000a,
	0xd8b, 0x0000003f, 0x0000000a,
	0xab9, 0x00073ffe, 0x000022a2,
	0x903, 0x000007ff, 0x00000000,
	0x2285, 0xf000003f, 0x00000007,
	0x22fc, 0x00002001, 0x00000001,
	0x22c9, 0xffffffff, 0x00ffffff,
	0xc281, 0x0000ff0f, 0x00000000,
	0xa293, 0x07ffffff, 0x06000000,
	0x136, 0x00000fff, 0x00000100,
	0xf9e, 0x00000001, 0x00000002,
	0x2440, 0x03000000, 0x0362c688,
	0x2300, 0x000000ff, 0x00000001,
	0x390, 0x00001fff, 0x00001fff,
	0x2418, 0x0000007f, 0x00000020,
	0x2542, 0x00010000, 0x00010000,
	0x2b05, 0x000003ff, 0x000000f3,
	0x2b03, 0xffffffff, 0x00001032
};

static const u32 bonaire_mgcg_cgcg_init[] =
{
	0x3108, 0xffffffff, 0xfffffffc,
	0xc200, 0xffffffff, 0xe0000000,
	0xf0a8, 0xffffffff, 0x00000100,
	0xf082, 0xffffffff, 0x00000100,
	0xf0b0, 0xffffffff, 0xc0000100,
	0xf0b2, 0xffffffff, 0xc0000100,
	0xf0b1, 0xffffffff, 0xc0000100,
	0x1579, 0xffffffff, 0x00600100,
	0xf0a0, 0xffffffff, 0x00000100,
	0xf085, 0xffffffff, 0x06000100,
	0xf088, 0xffffffff, 0x00000100,
	0xf086, 0xffffffff, 0x06000100,
	0xf081, 0xffffffff, 0x00000100,
	0xf0b8, 0xffffffff, 0x00000100,
	0xf089, 0xffffffff, 0x00000100,
	0xf080, 0xffffffff, 0x00000100,
	0xf08c, 0xffffffff, 0x00000100,
	0xf08d, 0xffffffff, 0x00000100,
	0xf094, 0xffffffff, 0x00000100,
	0xf095, 0xffffffff, 0x00000100,
	0xf096, 0xffffffff, 0x00000100,
	0xf097, 0xffffffff, 0x00000100,
	0xf098, 0xffffffff, 0x00000100,
	0xf09f, 0xffffffff, 0x00000100,
	0xf09e, 0xffffffff, 0x00000100,
	0xf084, 0xffffffff, 0x06000100,
	0xf0a4, 0xffffffff, 0x00000100,
	0xf09d, 0xffffffff, 0x00000100,
	0xf0ad, 0xffffffff, 0x00000100,
	0xf0ac, 0xffffffff, 0x00000100,
	0xf09c, 0xffffffff, 0x00000100,
	0xc200, 0xffffffff, 0xe0000000,
	0xf008, 0xffffffff, 0x00010000,
	0xf009, 0xffffffff, 0x00030002,
	0xf00a, 0xffffffff, 0x00040007,
	0xf00b, 0xffffffff, 0x00060005,
	0xf00c, 0xffffffff, 0x00090008,
	0xf00d, 0xffffffff, 0x00010000,
	0xf00e, 0xffffffff, 0x00030002,
	0xf00f, 0xffffffff, 0x00040007,
	0xf010, 0xffffffff, 0x00060005,
	0xf011, 0xffffffff, 0x00090008,
	0xf012, 0xffffffff, 0x00010000,
	0xf013, 0xffffffff, 0x00030002,
	0xf014, 0xffffffff, 0x00040007,
	0xf015, 0xffffffff, 0x00060005,
	0xf016, 0xffffffff, 0x00090008,
	0xf017, 0xffffffff, 0x00010000,
	0xf018, 0xffffffff, 0x00030002,
	0xf019, 0xffffffff, 0x00040007,
	0xf01a, 0xffffffff, 0x00060005,
	0xf01b, 0xffffffff, 0x00090008,
	0xf01c, 0xffffffff, 0x00010000,
	0xf01d, 0xffffffff, 0x00030002,
	0xf01e, 0xffffffff, 0x00040007,
	0xf01f, 0xffffffff, 0x00060005,
	0xf020, 0xffffffff, 0x00090008,
	0xf021, 0xffffffff, 0x00010000,
	0xf022, 0xffffffff, 0x00030002,
	0xf023, 0xffffffff, 0x00040007,
	0xf024, 0xffffffff, 0x00060005,
	0xf025, 0xffffffff, 0x00090008,
	0xf026, 0xffffffff, 0x00010000,
	0xf027, 0xffffffff, 0x00030002,
	0xf028, 0xffffffff, 0x00040007,
	0xf029, 0xffffffff, 0x00060005,
	0xf02a, 0xffffffff, 0x00090008,
	0xf000, 0xffffffff, 0x96e00200,
	0x21c2, 0xffffffff, 0x00900100,
	0x3109, 0xffffffff, 0x0020003f,
	0xe, 0xffffffff, 0x0140001c,
	0xf, 0x000f0000, 0x000f0000,
	0x88, 0xffffffff, 0xc060000c,
	0x89, 0xc0000fff, 0x00000100,
	0x3e4, 0xffffffff, 0x00000100,
	0x3e6, 0x00000101, 0x00000000,
	0x82a, 0xffffffff, 0x00000104,
	0x1579, 0xff000fff, 0x00000100,
	0xc33, 0xc0000fff, 0x00000104,
	0x3079, 0x00000001, 0x00000001,
	0x3403, 0xff000ff0, 0x00000100,
	0x3603, 0xff000ff0, 0x00000100
};

static const u32 spectre_golden_spm_registers[] =
{
	0xc200, 0xe0ffffff, 0xe0000000
};

static const u32 spectre_golden_common_registers[] =
{
	0x31dc, 0xffffffff, 0x00000800,
	0x31dd, 0xffffffff, 0x00000800,
	0x31e6, 0xffffffff, 0x00007fbf,
	0x31e7, 0xffffffff, 0x00007faf
};

static const u32 spectre_golden_registers[] =
{
	0xf000, 0xffff1fff, 0x96940200,
	0xf003, 0xffff0001, 0xff000000,
	0xf080, 0xfffc0fff, 0x00000100,
	0x1bb6, 0x00010101, 0x00010000,
	0x260d, 0xf00fffff, 0x00000400,
	0x260e, 0xfffffffc, 0x00020200,
	0x16ec, 0x000000f0, 0x00000070,
	0x16f0, 0xf0311fff, 0x80300000,
	0x263e, 0x73773777, 0x12010001,
	0x26df, 0x00ff0000, 0x00fc0000,
	0xbd2, 0x73773777, 0x12010001,
	0x2285, 0xf000003f, 0x00000007,
	0x22c9, 0xffffffff, 0x00ffffff,
	0xa0d4, 0x3f3f3fff, 0x00000082,
	0xa0d5, 0x0000003f, 0x00000000,
	0xf9e, 0x00000001, 0x00000002,
	0x244f, 0xffff03df, 0x00000004,
	0x31da, 0x00000008, 0x00000008,
	0x2300, 0x000008ff, 0x00000800,
	0x2542, 0x00010000, 0x00010000,
	0x2b03, 0xffffffff, 0x54763210,
	0x853e, 0x01ff01ff, 0x00000002,
	0x8526, 0x007ff800, 0x00200000,
	0x8057, 0xffffffff, 0x00000f40,
	0xc24d, 0xffffffff, 0x00000001
};

static const u32 spectre_mgcg_cgcg_init[] =
{
	0x3108, 0xffffffff, 0xfffffffc,
	0xc200, 0xffffffff, 0xe0000000,
	0xf0a8, 0xffffffff, 0x00000100,
	0xf082, 0xffffffff, 0x00000100,
	0xf0b0, 0xffffffff, 0x00000100,
	0xf0b2, 0xffffffff, 0x00000100,
	0xf0b1, 0xffffffff, 0x00000100,
	0x1579, 0xffffffff, 0x00600100,
	0xf0a0, 0xffffffff, 0x00000100,
	0xf085, 0xffffffff, 0x06000100,
	0xf088, 0xffffffff, 0x00000100,
	0xf086, 0xffffffff, 0x06000100,
	0xf081, 0xffffffff, 0x00000100,
	0xf0b8, 0xffffffff, 0x00000100,
	0xf089, 0xffffffff, 0x00000100,
	0xf080, 0xffffffff, 0x00000100,
	0xf08c, 0xffffffff, 0x00000100,
	0xf08d, 0xffffffff, 0x00000100,
	0xf094, 0xffffffff, 0x00000100,
	0xf095, 0xffffffff, 0x00000100,
	0xf096, 0xffffffff, 0x00000100,
	0xf097, 0xffffffff, 0x00000100,
	0xf098, 0xffffffff, 0x00000100,
	0xf09f, 0xffffffff, 0x00000100,
	0xf09e, 0xffffffff, 0x00000100,
	0xf084, 0xffffffff, 0x06000100,
	0xf0a4, 0xffffffff, 0x00000100,
	0xf09d, 0xffffffff, 0x00000100,
	0xf0ad, 0xffffffff, 0x00000100,
	0xf0ac, 0xffffffff, 0x00000100,
	0xf09c, 0xffffffff, 0x00000100,
	0xc200, 0xffffffff, 0xe0000000,
	0xf008, 0xffffffff, 0x00010000,
	0xf009, 0xffffffff, 0x00030002,
	0xf00a, 0xffffffff, 0x00040007,
	0xf00b, 0xffffffff, 0x00060005,
	0xf00c, 0xffffffff, 0x00090008,
	0xf00d, 0xffffffff, 0x00010000,
	0xf00e, 0xffffffff, 0x00030002,
	0xf00f, 0xffffffff, 0x00040007,
	0xf010, 0xffffffff, 0x00060005,
	0xf011, 0xffffffff, 0x00090008,
	0xf012, 0xffffffff, 0x00010000,
	0xf013, 0xffffffff, 0x00030002,
	0xf014, 0xffffffff, 0x00040007,
	0xf015, 0xffffffff, 0x00060005,
	0xf016, 0xffffffff, 0x00090008,
	0xf017, 0xffffffff, 0x00010000,
	0xf018, 0xffffffff, 0x00030002,
	0xf019, 0xffffffff, 0x00040007,
	0xf01a, 0xffffffff, 0x00060005,
	0xf01b, 0xffffffff, 0x00090008,
	0xf01c, 0xffffffff, 0x00010000,
	0xf01d, 0xffffffff, 0x00030002,
	0xf01e, 0xffffffff, 0x00040007,
	0xf01f, 0xffffffff, 0x00060005,
	0xf020, 0xffffffff, 0x00090008,
	0xf021, 0xffffffff, 0x00010000,
	0xf022, 0xffffffff, 0x00030002,
	0xf023, 0xffffffff, 0x00040007,
	0xf024, 0xffffffff, 0x00060005,
	0xf025, 0xffffffff, 0x00090008,
	0xf026, 0xffffffff, 0x00010000,
	0xf027, 0xffffffff, 0x00030002,
	0xf028, 0xffffffff, 0x00040007,
	0xf029, 0xffffffff, 0x00060005,
	0xf02a, 0xffffffff, 0x00090008,
	0xf02b, 0xffffffff, 0x00010000,
	0xf02c, 0xffffffff, 0x00030002,
	0xf02d, 0xffffffff, 0x00040007,
	0xf02e, 0xffffffff, 0x00060005,
	0xf02f, 0xffffffff, 0x00090008,
	0xf000, 0xffffffff, 0x96e00200,
	0x21c2, 0xffffffff, 0x00900100,
	0x3109, 0xffffffff, 0x0020003f,
	0xe, 0xffffffff, 0x0140001c,
	0xf, 0x000f0000, 0x000f0000,
	0x88, 0xffffffff, 0xc060000c,
	0x89, 0xc0000fff, 0x00000100,
	0x3e4, 0xffffffff, 0x00000100,
	0x3e6, 0x00000101, 0x00000000,
	0x82a, 0xffffffff, 0x00000104,
	0x1579, 0xff000fff, 0x00000100,
	0xc33, 0xc0000fff, 0x00000104,
	0x3079, 0x00000001, 0x00000001,
	0x3403, 0xff000ff0, 0x00000100,
	0x3603, 0xff000ff0, 0x00000100
};

static const u32 kalindi_golden_spm_registers[] =
{
	0xc200, 0xe0ffffff, 0xe0000000
};

static const u32 kalindi_golden_common_registers[] =
{
	0x31dc, 0xffffffff, 0x00000800,
	0x31dd, 0xffffffff, 0x00000800,
	0x31e6, 0xffffffff, 0x00007fbf,
	0x31e7, 0xffffffff, 0x00007faf
};

static const u32 kalindi_golden_registers[] =
{
	0xf000, 0xffffdfff, 0x6e944040,
	0x1579, 0xff607fff, 0xfc000100,
	0xf088, 0xff000fff, 0x00000100,
	0xf089, 0xff000fff, 0x00000100,
	0xf080, 0xfffc0fff, 0x00000100,
	0x1bb6, 0x00010101, 0x00010000,
	0x260c, 0xffffffff, 0x00000000,
	0x260d, 0xf00fffff, 0x00000400,
	0x16ec, 0x000000f0, 0x00000070,
	0x16f0, 0xf0311fff, 0x80300000,
	0x263e, 0x73773777, 0x12010001,
	0x263f, 0xffffffff, 0x00000010,
	0x26df, 0x00ff0000, 0x00fc0000,
	0x200c, 0x00001f0f, 0x0000100a,
	0xbd2, 0x73773777, 0x12010001,
	0x902, 0x000fffff, 0x000c007f,
	0x2285, 0xf000003f, 0x00000007,
	0x22c9, 0x3fff3fff, 0x00ffcfff,
	0xc281, 0x0000ff0f, 0x00000000,
	0xa293, 0x07ffffff, 0x06000000,
	0x136, 0x00000fff, 0x00000100,
	0xf9e, 0x00000001, 0x00000002,
	0x31da, 0x00000008, 0x00000008,
	0x2300, 0x000000ff, 0x00000003,
	0x853e, 0x01ff01ff, 0x00000002,
	0x8526, 0x007ff800, 0x00200000,
	0x8057, 0xffffffff, 0x00000f40,
	0x2231, 0x001f3ae3, 0x00000082,
	0x2235, 0x0000001f, 0x00000010,
	0xc24d, 0xffffffff, 0x00000000
};

static const u32 kalindi_mgcg_cgcg_init[] =
{
	0x3108, 0xffffffff, 0xfffffffc,
	0xc200, 0xffffffff, 0xe0000000,
	0xf0a8, 0xffffffff, 0x00000100,
	0xf082, 0xffffffff, 0x00000100,
	0xf0b0, 0xffffffff, 0x00000100,
	0xf0b2, 0xffffffff, 0x00000100,
	0xf0b1, 0xffffffff, 0x00000100,
	0x1579, 0xffffffff, 0x00600100,
	0xf0a0, 0xffffffff, 0x00000100,
	0xf085, 0xffffffff, 0x06000100,
	0xf088, 0xffffffff, 0x00000100,
	0xf086, 0xffffffff, 0x06000100,
	0xf081, 0xffffffff, 0x00000100,
	0xf0b8, 0xffffffff, 0x00000100,
	0xf089, 0xffffffff, 0x00000100,
	0xf080, 0xffffffff, 0x00000100,
	0xf08c, 0xffffffff, 0x00000100,
	0xf08d, 0xffffffff, 0x00000100,
	0xf094, 0xffffffff, 0x00000100,
	0xf095, 0xffffffff, 0x00000100,
	0xf096, 0xffffffff, 0x00000100,
	0xf097, 0xffffffff, 0x00000100,
	0xf098, 0xffffffff, 0x00000100,
	0xf09f, 0xffffffff, 0x00000100,
	0xf09e, 0xffffffff, 0x00000100,
	0xf084, 0xffffffff, 0x06000100,
	0xf0a4, 0xffffffff, 0x00000100,
	0xf09d, 0xffffffff, 0x00000100,
	0xf0ad, 0xffffffff, 0x00000100,
	0xf0ac, 0xffffffff, 0x00000100,
	0xf09c, 0xffffffff, 0x00000100,
	0xc200, 0xffffffff, 0xe0000000,
	0xf008, 0xffffffff, 0x00010000,
	0xf009, 0xffffffff, 0x00030002,
	0xf00a, 0xffffffff, 0x00040007,
	0xf00b, 0xffffffff, 0x00060005,
	0xf00c, 0xffffffff, 0x00090008,
	0xf00d, 0xffffffff, 0x00010000,
	0xf00e, 0xffffffff, 0x00030002,
	0xf00f, 0xffffffff, 0x00040007,
	0xf010, 0xffffffff, 0x00060005,
	0xf011, 0xffffffff, 0x00090008,
	0xf000, 0xffffffff, 0x96e00200,
	0x21c2, 0xffffffff, 0x00900100,
	0x3109, 0xffffffff, 0x0020003f,
	0xe, 0xffffffff, 0x0140001c,
	0xf, 0x000f0000, 0x000f0000,
	0x88, 0xffffffff, 0xc060000c,
	0x89, 0xc0000fff, 0x00000100,
	0x82a, 0xffffffff, 0x00000104,
	0x1579, 0xff000fff, 0x00000100,
	0xc33, 0xc0000fff, 0x00000104,
	0x3079, 0x00000001, 0x00000001,
	0x3403, 0xff000ff0, 0x00000100,
	0x3603, 0xff000ff0, 0x00000100
};

static const u32 hawaii_golden_spm_registers[] =
{
	0xc200, 0xe0ffffff, 0xe0000000
};

static const u32 hawaii_golden_common_registers[] =
{
	0xc200, 0xffffffff, 0xe0000000,
	0xa0d4, 0xffffffff, 0x3a00161a,
	0xa0d5, 0xffffffff, 0x0000002e,
	0x2684, 0xffffffff, 0x00018208,
	0x263e, 0xffffffff, 0x12011003
};

static const u32 hawaii_golden_registers[] =
{
	0xcd5, 0x00000333, 0x00000333,
	0x2684, 0x00010000, 0x00058208,
	0x260c, 0xffffffff, 0x00000000,
	0x260d, 0xf00fffff, 0x00000400,
	0x260e, 0x0002021c, 0x00020200,
	0x31e, 0x00000080, 0x00000000,
	0x16ec, 0x000000f0, 0x00000070,
	0x16f0, 0xf0311fff, 0x80300000,
	0xd43, 0x00810000, 0x408af000,
	0x1c0c, 0x31000111, 0x00000011,
	0xbd2, 0x73773777, 0x12010001,
	0x848, 0x0000007f, 0x0000001b,
	0x877, 0x00007fb6, 0x00002191,
	0xd8a, 0x0000003f, 0x0000000a,
	0xd8b, 0x0000003f, 0x0000000a,
	0xab9, 0x00073ffe, 0x000022a2,
	0x903, 0x000007ff, 0x00000000,
	0x22fc, 0x00002001, 0x00000001,
	0x22c9, 0xffffffff, 0x00ffffff,
	0xc281, 0x0000ff0f, 0x00000000,
	0xa293, 0x07ffffff, 0x06000000,
	0xf9e, 0x00000001, 0x00000002,
	0x31da, 0x00000008, 0x00000008,
	0x31dc, 0x00000f00, 0x00000800,
	0x31dd, 0x00000f00, 0x00000800,
	0x31e6, 0x00ffffff, 0x00ff7fbf,
	0x31e7, 0x00ffffff, 0x00ff7faf,
	0x2300, 0x000000ff, 0x00000800,
	0x390, 0x00001fff, 0x00001fff,
	0x2418, 0x0000007f, 0x00000020,
	0x2542, 0x00010000, 0x00010000,
	0x2b80, 0x00100000, 0x000ff07c,
	0x2b05, 0x000003ff, 0x0000000f,
	0x2b04, 0xffffffff, 0x7564fdec,
	0x2b03, 0xffffffff, 0x3120b9a8,
	0x2b02, 0x20000000, 0x0f9c0000
};

static const u32 hawaii_mgcg_cgcg_init[] =
{
	0x3108, 0xffffffff, 0xfffffffd,
	0xc200, 0xffffffff, 0xe0000000,
	0xf0a8, 0xffffffff, 0x00000100,
	0xf082, 0xffffffff, 0x00000100,
	0xf0b0, 0xffffffff, 0x00000100,
	0xf0b2, 0xffffffff, 0x00000100,
	0xf0b1, 0xffffffff, 0x00000100,
	0x1579, 0xffffffff, 0x00200100,
	0xf0a0, 0xffffffff, 0x00000100,
	0xf085, 0xffffffff, 0x06000100,
	0xf088, 0xffffffff, 0x00000100,
	0xf086, 0xffffffff, 0x06000100,
	0xf081, 0xffffffff, 0x00000100,
	0xf0b8, 0xffffffff, 0x00000100,
	0xf089, 0xffffffff, 0x00000100,
	0xf080, 0xffffffff, 0x00000100,
	0xf08c, 0xffffffff, 0x00000100,
	0xf08d, 0xffffffff, 0x00000100,
	0xf094, 0xffffffff, 0x00000100,
	0xf095, 0xffffffff, 0x00000100,
	0xf096, 0xffffffff, 0x00000100,
	0xf097, 0xffffffff, 0x00000100,
	0xf098, 0xffffffff, 0x00000100,
	0xf09f, 0xffffffff, 0x00000100,
	0xf09e, 0xffffffff, 0x00000100,
	0xf084, 0xffffffff, 0x06000100,
	0xf0a4, 0xffffffff, 0x00000100,
	0xf09d, 0xffffffff, 0x00000100,
	0xf0ad, 0xffffffff, 0x00000100,
	0xf0ac, 0xffffffff, 0x00000100,
	0xf09c, 0xffffffff, 0x00000100,
	0xc200, 0xffffffff, 0xe0000000,
	0xf008, 0xffffffff, 0x00010000,
	0xf009, 0xffffffff, 0x00030002,
	0xf00a, 0xffffffff, 0x00040007,
	0xf00b, 0xffffffff, 0x00060005,
	0xf00c, 0xffffffff, 0x00090008,
	0xf00d, 0xffffffff, 0x00010000,
	0xf00e, 0xffffffff, 0x00030002,
	0xf00f, 0xffffffff, 0x00040007,
	0xf010, 0xffffffff, 0x00060005,
	0xf011, 0xffffffff, 0x00090008,
	0xf012, 0xffffffff, 0x00010000,
	0xf013, 0xffffffff, 0x00030002,
	0xf014, 0xffffffff, 0x00040007,
	0xf015, 0xffffffff, 0x00060005,
	0xf016, 0xffffffff, 0x00090008,
	0xf017, 0xffffffff, 0x00010000,
	0xf018, 0xffffffff, 0x00030002,
	0xf019, 0xffffffff, 0x00040007,
	0xf01a, 0xffffffff, 0x00060005,
	0xf01b, 0xffffffff, 0x00090008,
	0xf01c, 0xffffffff, 0x00010000,
	0xf01d, 0xffffffff, 0x00030002,
	0xf01e, 0xffffffff, 0x00040007,
	0xf01f, 0xffffffff, 0x00060005,
	0xf020, 0xffffffff, 0x00090008,
	0xf021, 0xffffffff, 0x00010000,
	0xf022, 0xffffffff, 0x00030002,
	0xf023, 0xffffffff, 0x00040007,
	0xf024, 0xffffffff, 0x00060005,
	0xf025, 0xffffffff, 0x00090008,
	0xf026, 0xffffffff, 0x00010000,
	0xf027, 0xffffffff, 0x00030002,
	0xf028, 0xffffffff, 0x00040007,
	0xf029, 0xffffffff, 0x00060005,
	0xf02a, 0xffffffff, 0x00090008,
	0xf02b, 0xffffffff, 0x00010000,
	0xf02c, 0xffffffff, 0x00030002,
	0xf02d, 0xffffffff, 0x00040007,
	0xf02e, 0xffffffff, 0x00060005,
	0xf02f, 0xffffffff, 0x00090008,
	0xf030, 0xffffffff, 0x00010000,
	0xf031, 0xffffffff, 0x00030002,
	0xf032, 0xffffffff, 0x00040007,
	0xf033, 0xffffffff, 0x00060005,
	0xf034, 0xffffffff, 0x00090008,
	0xf035, 0xffffffff, 0x00010000,
	0xf036, 0xffffffff, 0x00030002,
	0xf037, 0xffffffff, 0x00040007,
	0xf038, 0xffffffff, 0x00060005,
	0xf039, 0xffffffff, 0x00090008,
	0xf03a, 0xffffffff, 0x00010000,
	0xf03b, 0xffffffff, 0x00030002,
	0xf03c, 0xffffffff, 0x00040007,
	0xf03d, 0xffffffff, 0x00060005,
	0xf03e, 0xffffffff, 0x00090008,
	0x30c6, 0xffffffff, 0x00020200,
	0xcd4, 0xffffffff, 0x00000200,
	0x570, 0xffffffff, 0x00000400,
	0x157a, 0xffffffff, 0x00000000,
	0xbd4, 0xffffffff, 0x00000902,
	0xf000, 0xffffffff, 0x96940200,
	0x21c2, 0xffffffff, 0x00900100,
	0x3109, 0xffffffff, 0x0020003f,
	0xe, 0xffffffff, 0x0140001c,
	0xf, 0x000f0000, 0x000f0000,
	0x88, 0xffffffff, 0xc060000c,
	0x89, 0xc0000fff, 0x00000100,
	0x3e4, 0xffffffff, 0x00000100,
	0x3e6, 0x00000101, 0x00000000,
	0x82a, 0xffffffff, 0x00000104,
	0x1579, 0xff000fff, 0x00000100,
	0xc33, 0xc0000fff, 0x00000104,
	0x3079, 0x00000001, 0x00000001,
	0x3403, 0xff000ff0, 0x00000100,
	0x3603, 0xff000ff0, 0x00000100
};

static const u32 godavari_golden_registers[] =
{
	0x1579, 0xff607fff, 0xfc000100,
	0x1bb6, 0x00010101, 0x00010000,
	0x260c, 0xffffffff, 0x00000000,
	0x260c0, 0xf00fffff, 0x00000400,
	0x184c, 0xffffffff, 0x00010000,
	0x16ec, 0x000000f0, 0x00000070,
	0x16f0, 0xf0311fff, 0x80300000,
	0x263e, 0x73773777, 0x12010001,
	0x263f, 0xffffffff, 0x00000010,
	0x200c, 0x00001f0f, 0x0000100a,
	0xbd2, 0x73773777, 0x12010001,
	0x902, 0x000fffff, 0x000c007f,
	0x2285, 0xf000003f, 0x00000007,
	0x22c9, 0xffffffff, 0x00ff0fff,
	0xc281, 0x0000ff0f, 0x00000000,
	0xa293, 0x07ffffff, 0x06000000,
	0x136, 0x00000fff, 0x00000100,
	0x3405, 0x00010000, 0x00810001,
	0x3605, 0x00010000, 0x00810001,
	0xf9e, 0x00000001, 0x00000002,
	0x31da, 0x00000008, 0x00000008,
	0x31dc, 0x00000f00, 0x00000800,
	0x31dd, 0x00000f00, 0x00000800,
	0x31e6, 0x00ffffff, 0x00ff7fbf,
	0x31e7, 0x00ffffff, 0x00ff7faf,
	0x2300, 0x000000ff, 0x00000001,
	0x853e, 0x01ff01ff, 0x00000002,
	0x8526, 0x007ff800, 0x00200000,
	0x8057, 0xffffffff, 0x00000f40,
	0x2231, 0x001f3ae3, 0x00000082,
	0x2235, 0x0000001f, 0x00000010,
	0xc24d, 0xffffffff, 0x00000000
};

static void cik_init_golden_registers(struct amdgpu_device *adev)
{
	/* Some of the registers might be dependent on GRBM_GFX_INDEX */
	mutex_lock(&adev->grbm_idx_mutex);

	switch (adev->asic_type) {
	case CHIP_BONAIRE:
		amdgpu_device_program_register_sequence(adev,
							bonaire_mgcg_cgcg_init,
							ARRAY_SIZE(bonaire_mgcg_cgcg_init));
		amdgpu_device_program_register_sequence(adev,
							bonaire_golden_registers,
							ARRAY_SIZE(bonaire_golden_registers));
		amdgpu_device_program_register_sequence(adev,
							bonaire_golden_common_registers,
							ARRAY_SIZE(bonaire_golden_common_registers));
		amdgpu_device_program_register_sequence(adev,
							bonaire_golden_spm_registers,
							ARRAY_SIZE(bonaire_golden_spm_registers));
		break;
	case CHIP_KABINI:
		amdgpu_device_program_register_sequence(adev,
							kalindi_mgcg_cgcg_init,
							ARRAY_SIZE(kalindi_mgcg_cgcg_init));
		amdgpu_device_program_register_sequence(adev,
							kalindi_golden_registers,
							ARRAY_SIZE(kalindi_golden_registers));
		amdgpu_device_program_register_sequence(adev,
							kalindi_golden_common_registers,
							ARRAY_SIZE(kalindi_golden_common_registers));
		amdgpu_device_program_register_sequence(adev,
							kalindi_golden_spm_registers,
							ARRAY_SIZE(kalindi_golden_spm_registers));
		break;
	case CHIP_MULLINS:
		amdgpu_device_program_register_sequence(adev,
							kalindi_mgcg_cgcg_init,
							ARRAY_SIZE(kalindi_mgcg_cgcg_init));
		amdgpu_device_program_register_sequence(adev,
							godavari_golden_registers,
							ARRAY_SIZE(godavari_golden_registers));
		amdgpu_device_program_register_sequence(adev,
							kalindi_golden_common_registers,
							ARRAY_SIZE(kalindi_golden_common_registers));
		amdgpu_device_program_register_sequence(adev,
							kalindi_golden_spm_registers,
							ARRAY_SIZE(kalindi_golden_spm_registers));
		break;
	case CHIP_KAVERI:
		amdgpu_device_program_register_sequence(adev,
							spectre_mgcg_cgcg_init,
							ARRAY_SIZE(spectre_mgcg_cgcg_init));
		amdgpu_device_program_register_sequence(adev,
							spectre_golden_registers,
							ARRAY_SIZE(spectre_golden_registers));
		amdgpu_device_program_register_sequence(adev,
							spectre_golden_common_registers,
							ARRAY_SIZE(spectre_golden_common_registers));
		amdgpu_device_program_register_sequence(adev,
							spectre_golden_spm_registers,
							ARRAY_SIZE(spectre_golden_spm_registers));
		break;
	case CHIP_HAWAII:
		amdgpu_device_program_register_sequence(adev,
							hawaii_mgcg_cgcg_init,
							ARRAY_SIZE(hawaii_mgcg_cgcg_init));
		amdgpu_device_program_register_sequence(adev,
							hawaii_golden_registers,
							ARRAY_SIZE(hawaii_golden_registers));
		amdgpu_device_program_register_sequence(adev,
							hawaii_golden_common_registers,
							ARRAY_SIZE(hawaii_golden_common_registers));
		amdgpu_device_program_register_sequence(adev,
							hawaii_golden_spm_registers,
							ARRAY_SIZE(hawaii_golden_spm_registers));
		break;
	default:
		break;
	}
	mutex_unlock(&adev->grbm_idx_mutex);
}

/**
 * cik_get_xclk - get the xclk
 *
 * @adev: amdgpu_device pointer
 *
 * Returns the reference clock used by the gfx engine
 * (CIK).
 */
static u32 cik_get_xclk(struct amdgpu_device *adev)
{
	u32 reference_clock = adev->clock.spll.reference_freq;

	if (adev->flags & AMD_IS_APU) {
		if (RREG32_SMC(ixGENERAL_PWRMGT) & GENERAL_PWRMGT__GPU_COUNTER_CLK_MASK)
			return reference_clock / 2;
	} else {
		if (RREG32_SMC(ixCG_CLKPIN_CNTL) & CG_CLKPIN_CNTL__XTALIN_DIVIDE_MASK)
			return reference_clock / 4;
	}
	return reference_clock;
}

/**
 * cik_srbm_select - select specific register instances
 *
 * @adev: amdgpu_device pointer
 * @me: selected ME (micro engine)
 * @pipe: pipe
 * @queue: queue
 * @vmid: VMID
 *
 * Switches the currently active registers instances.  Some
 * registers are instanced per VMID, others are instanced per
 * me/pipe/queue combination.
 */
void cik_srbm_select(struct amdgpu_device *adev,
		     u32 me, u32 pipe, u32 queue, u32 vmid)
{
	u32 srbm_gfx_cntl =
		(((pipe << SRBM_GFX_CNTL__PIPEID__SHIFT) & SRBM_GFX_CNTL__PIPEID_MASK)|
		((me << SRBM_GFX_CNTL__MEID__SHIFT) & SRBM_GFX_CNTL__MEID_MASK)|
		((vmid << SRBM_GFX_CNTL__VMID__SHIFT) & SRBM_GFX_CNTL__VMID_MASK)|
		((queue << SRBM_GFX_CNTL__QUEUEID__SHIFT) & SRBM_GFX_CNTL__QUEUEID_MASK));
	WREG32(mmSRBM_GFX_CNTL, srbm_gfx_cntl);
}

static void cik_vga_set_state(struct amdgpu_device *adev, bool state)
{
	uint32_t tmp;

	tmp = RREG32(mmCONFIG_CNTL);
	if (!state)
		tmp |= CONFIG_CNTL__VGA_DIS_MASK;
	else
		tmp &= ~CONFIG_CNTL__VGA_DIS_MASK;
	WREG32(mmCONFIG_CNTL, tmp);
}

static bool cik_read_disabled_bios(struct amdgpu_device *adev)
{
	u32 bus_cntl;
	u32 d1vga_control = 0;
	u32 d2vga_control = 0;
	u32 vga_render_control = 0;
	u32 rom_cntl;
	bool r;

	bus_cntl = RREG32(mmBUS_CNTL);
	if (adev->mode_info.num_crtc) {
		d1vga_control = RREG32(mmD1VGA_CONTROL);
		d2vga_control = RREG32(mmD2VGA_CONTROL);
		vga_render_control = RREG32(mmVGA_RENDER_CONTROL);
	}
	rom_cntl = RREG32_SMC(ixROM_CNTL);

	/* enable the rom */
	WREG32(mmBUS_CNTL, (bus_cntl & ~BUS_CNTL__BIOS_ROM_DIS_MASK));
	if (adev->mode_info.num_crtc) {
		/* Disable VGA mode */
		WREG32(mmD1VGA_CONTROL,
		       (d1vga_control & ~(D1VGA_CONTROL__D1VGA_MODE_ENABLE_MASK |
					  D1VGA_CONTROL__D1VGA_TIMING_SELECT_MASK)));
		WREG32(mmD2VGA_CONTROL,
		       (d2vga_control & ~(D1VGA_CONTROL__D1VGA_MODE_ENABLE_MASK |
					  D1VGA_CONTROL__D1VGA_TIMING_SELECT_MASK)));
		WREG32(mmVGA_RENDER_CONTROL,
		       (vga_render_control & ~VGA_RENDER_CONTROL__VGA_VSTATUS_CNTL_MASK));
	}
	WREG32_SMC(ixROM_CNTL, rom_cntl | ROM_CNTL__SCK_OVERWRITE_MASK);

	r = amdgpu_read_bios(adev);

	/* restore regs */
	WREG32(mmBUS_CNTL, bus_cntl);
	if (adev->mode_info.num_crtc) {
		WREG32(mmD1VGA_CONTROL, d1vga_control);
		WREG32(mmD2VGA_CONTROL, d2vga_control);
		WREG32(mmVGA_RENDER_CONTROL, vga_render_control);
	}
	WREG32_SMC(ixROM_CNTL, rom_cntl);
	return r;
}

static bool cik_read_bios_from_rom(struct amdgpu_device *adev,
				   u8 *bios, u32 length_bytes)
{
	u32 *dw_ptr;
	unsigned long flags;
	u32 i, length_dw;

	if (bios == NULL)
		return false;
	if (length_bytes == 0)
		return false;
	/* APU vbios image is part of sbios image */
	if (adev->flags & AMD_IS_APU)
		return false;

	dw_ptr = (u32 *)bios;
	length_dw = ALIGN(length_bytes, 4) / 4;
	/* take the smc lock since we are using the smc index */
	spin_lock_irqsave(&adev->smc_idx_lock, flags);
	/* set rom index to 0 */
	WREG32(mmSMC_IND_INDEX_0, ixROM_INDEX);
	WREG32(mmSMC_IND_DATA_0, 0);
	/* set index to data for continous read */
	WREG32(mmSMC_IND_INDEX_0, ixROM_DATA);
	for (i = 0; i < length_dw; i++)
		dw_ptr[i] = RREG32(mmSMC_IND_DATA_0);
	spin_unlock_irqrestore(&adev->smc_idx_lock, flags);

	return true;
}

static const struct amdgpu_allowed_register_entry cik_allowed_read_registers[] = {
	{mmGRBM_STATUS},
	{mmGRBM_STATUS2},
	{mmGRBM_STATUS_SE0},
	{mmGRBM_STATUS_SE1},
	{mmGRBM_STATUS_SE2},
	{mmGRBM_STATUS_SE3},
	{mmSRBM_STATUS},
	{mmSRBM_STATUS2},
	{mmSDMA0_STATUS_REG + SDMA0_REGISTER_OFFSET},
	{mmSDMA0_STATUS_REG + SDMA1_REGISTER_OFFSET},
	{mmCP_STAT},
	{mmCP_STALLED_STAT1},
	{mmCP_STALLED_STAT2},
	{mmCP_STALLED_STAT3},
	{mmCP_CPF_BUSY_STAT},
	{mmCP_CPF_STALLED_STAT1},
	{mmCP_CPF_STATUS},
	{mmCP_CPC_BUSY_STAT},
	{mmCP_CPC_STALLED_STAT1},
	{mmCP_CPC_STATUS},
	{mmGB_ADDR_CONFIG},
	{mmMC_ARB_RAMCFG},
	{mmGB_TILE_MODE0},
	{mmGB_TILE_MODE1},
	{mmGB_TILE_MODE2},
	{mmGB_TILE_MODE3},
	{mmGB_TILE_MODE4},
	{mmGB_TILE_MODE5},
	{mmGB_TILE_MODE6},
	{mmGB_TILE_MODE7},
	{mmGB_TILE_MODE8},
	{mmGB_TILE_MODE9},
	{mmGB_TILE_MODE10},
	{mmGB_TILE_MODE11},
	{mmGB_TILE_MODE12},
	{mmGB_TILE_MODE13},
	{mmGB_TILE_MODE14},
	{mmGB_TILE_MODE15},
	{mmGB_TILE_MODE16},
	{mmGB_TILE_MODE17},
	{mmGB_TILE_MODE18},
	{mmGB_TILE_MODE19},
	{mmGB_TILE_MODE20},
	{mmGB_TILE_MODE21},
	{mmGB_TILE_MODE22},
	{mmGB_TILE_MODE23},
	{mmGB_TILE_MODE24},
	{mmGB_TILE_MODE25},
	{mmGB_TILE_MODE26},
	{mmGB_TILE_MODE27},
	{mmGB_TILE_MODE28},
	{mmGB_TILE_MODE29},
	{mmGB_TILE_MODE30},
	{mmGB_TILE_MODE31},
	{mmGB_MACROTILE_MODE0},
	{mmGB_MACROTILE_MODE1},
	{mmGB_MACROTILE_MODE2},
	{mmGB_MACROTILE_MODE3},
	{mmGB_MACROTILE_MODE4},
	{mmGB_MACROTILE_MODE5},
	{mmGB_MACROTILE_MODE6},
	{mmGB_MACROTILE_MODE7},
	{mmGB_MACROTILE_MODE8},
	{mmGB_MACROTILE_MODE9},
	{mmGB_MACROTILE_MODE10},
	{mmGB_MACROTILE_MODE11},
	{mmGB_MACROTILE_MODE12},
	{mmGB_MACROTILE_MODE13},
	{mmGB_MACROTILE_MODE14},
	{mmGB_MACROTILE_MODE15},
	{mmCC_RB_BACKEND_DISABLE, true},
	{mmGC_USER_RB_BACKEND_DISABLE, true},
	{mmGB_BACKEND_MAP, false},
	{mmPA_SC_RASTER_CONFIG, true},
	{mmPA_SC_RASTER_CONFIG_1, true},
};


static uint32_t cik_get_register_value(struct amdgpu_device *adev,
				       bool indexed, u32 se_num,
				       u32 sh_num, u32 reg_offset)
{
	if (indexed) {
		uint32_t val;
		unsigned se_idx = (se_num == 0xffffffff) ? 0 : se_num;
		unsigned sh_idx = (sh_num == 0xffffffff) ? 0 : sh_num;

		switch (reg_offset) {
		case mmCC_RB_BACKEND_DISABLE:
			return adev->gfx.config.rb_config[se_idx][sh_idx].rb_backend_disable;
		case mmGC_USER_RB_BACKEND_DISABLE:
			return adev->gfx.config.rb_config[se_idx][sh_idx].user_rb_backend_disable;
		case mmPA_SC_RASTER_CONFIG:
			return adev->gfx.config.rb_config[se_idx][sh_idx].raster_config;
		case mmPA_SC_RASTER_CONFIG_1:
			return adev->gfx.config.rb_config[se_idx][sh_idx].raster_config_1;
		}

		mutex_lock(&adev->grbm_idx_mutex);
		if (se_num != 0xffffffff || sh_num != 0xffffffff)
			amdgpu_gfx_select_se_sh(adev, se_num, sh_num, 0xffffffff);

		val = RREG32(reg_offset);

		if (se_num != 0xffffffff || sh_num != 0xffffffff)
			amdgpu_gfx_select_se_sh(adev, 0xffffffff, 0xffffffff, 0xffffffff);
		mutex_unlock(&adev->grbm_idx_mutex);
		return val;
	} else {
		unsigned idx;

		switch (reg_offset) {
		case mmGB_ADDR_CONFIG:
			return adev->gfx.config.gb_addr_config;
		case mmMC_ARB_RAMCFG:
			return adev->gfx.config.mc_arb_ramcfg;
		case mmGB_TILE_MODE0:
		case mmGB_TILE_MODE1:
		case mmGB_TILE_MODE2:
		case mmGB_TILE_MODE3:
		case mmGB_TILE_MODE4:
		case mmGB_TILE_MODE5:
		case mmGB_TILE_MODE6:
		case mmGB_TILE_MODE7:
		case mmGB_TILE_MODE8:
		case mmGB_TILE_MODE9:
		case mmGB_TILE_MODE10:
		case mmGB_TILE_MODE11:
		case mmGB_TILE_MODE12:
		case mmGB_TILE_MODE13:
		case mmGB_TILE_MODE14:
		case mmGB_TILE_MODE15:
		case mmGB_TILE_MODE16:
		case mmGB_TILE_MODE17:
		case mmGB_TILE_MODE18:
		case mmGB_TILE_MODE19:
		case mmGB_TILE_MODE20:
		case mmGB_TILE_MODE21:
		case mmGB_TILE_MODE22:
		case mmGB_TILE_MODE23:
		case mmGB_TILE_MODE24:
		case mmGB_TILE_MODE25:
		case mmGB_TILE_MODE26:
		case mmGB_TILE_MODE27:
		case mmGB_TILE_MODE28:
		case mmGB_TILE_MODE29:
		case mmGB_TILE_MODE30:
		case mmGB_TILE_MODE31:
			idx = (reg_offset - mmGB_TILE_MODE0);
			return adev->gfx.config.tile_mode_array[idx];
		case mmGB_MACROTILE_MODE0:
		case mmGB_MACROTILE_MODE1:
		case mmGB_MACROTILE_MODE2:
		case mmGB_MACROTILE_MODE3:
		case mmGB_MACROTILE_MODE4:
		case mmGB_MACROTILE_MODE5:
		case mmGB_MACROTILE_MODE6:
		case mmGB_MACROTILE_MODE7:
		case mmGB_MACROTILE_MODE8:
		case mmGB_MACROTILE_MODE9:
		case mmGB_MACROTILE_MODE10:
		case mmGB_MACROTILE_MODE11:
		case mmGB_MACROTILE_MODE12:
		case mmGB_MACROTILE_MODE13:
		case mmGB_MACROTILE_MODE14:
		case mmGB_MACROTILE_MODE15:
			idx = (reg_offset - mmGB_MACROTILE_MODE0);
			return adev->gfx.config.macrotile_mode_array[idx];
		default:
			return RREG32(reg_offset);
		}
	}
}

static int cik_read_register(struct amdgpu_device *adev, u32 se_num,
			     u32 sh_num, u32 reg_offset, u32 *value)
{
	uint32_t i;

	*value = 0;
	for (i = 0; i < ARRAY_SIZE(cik_allowed_read_registers); i++) {
		bool indexed = cik_allowed_read_registers[i].grbm_indexed;

		if (reg_offset != cik_allowed_read_registers[i].reg_offset)
			continue;

		*value = cik_get_register_value(adev, indexed, se_num, sh_num,
						reg_offset);
		return 0;
	}
	return -EINVAL;
}

struct kv_reset_save_regs {
	u32 gmcon_reng_execute;
	u32 gmcon_misc;
	u32 gmcon_misc3;
};

static void kv_save_regs_for_reset(struct amdgpu_device *adev,
				   struct kv_reset_save_regs *save)
{
	save->gmcon_reng_execute = RREG32(mmGMCON_RENG_EXECUTE);
	save->gmcon_misc = RREG32(mmGMCON_MISC);
	save->gmcon_misc3 = RREG32(mmGMCON_MISC3);

	WREG32(mmGMCON_RENG_EXECUTE, save->gmcon_reng_execute &
		~GMCON_RENG_EXECUTE__RENG_EXECUTE_ON_PWR_UP_MASK);
	WREG32(mmGMCON_MISC, save->gmcon_misc &
		~(GMCON_MISC__RENG_EXECUTE_ON_REG_UPDATE_MASK |
			GMCON_MISC__STCTRL_STUTTER_EN_MASK));
}

static void kv_restore_regs_for_reset(struct amdgpu_device *adev,
				      struct kv_reset_save_regs *save)
{
	int i;

	WREG32(mmGMCON_PGFSM_WRITE, 0);
	WREG32(mmGMCON_PGFSM_CONFIG, 0x200010ff);

	for (i = 0; i < 5; i++)
		WREG32(mmGMCON_PGFSM_WRITE, 0);

	WREG32(mmGMCON_PGFSM_WRITE, 0);
	WREG32(mmGMCON_PGFSM_CONFIG, 0x300010ff);

	for (i = 0; i < 5; i++)
		WREG32(mmGMCON_PGFSM_WRITE, 0);

	WREG32(mmGMCON_PGFSM_WRITE, 0x210000);
	WREG32(mmGMCON_PGFSM_CONFIG, 0xa00010ff);

	for (i = 0; i < 5; i++)
		WREG32(mmGMCON_PGFSM_WRITE, 0);

	WREG32(mmGMCON_PGFSM_WRITE, 0x21003);
	WREG32(mmGMCON_PGFSM_CONFIG, 0xb00010ff);

	for (i = 0; i < 5; i++)
		WREG32(mmGMCON_PGFSM_WRITE, 0);

	WREG32(mmGMCON_PGFSM_WRITE, 0x2b00);
	WREG32(mmGMCON_PGFSM_CONFIG, 0xc00010ff);

	for (i = 0; i < 5; i++)
		WREG32(mmGMCON_PGFSM_WRITE, 0);

	WREG32(mmGMCON_PGFSM_WRITE, 0);
	WREG32(mmGMCON_PGFSM_CONFIG, 0xd00010ff);

	for (i = 0; i < 5; i++)
		WREG32(mmGMCON_PGFSM_WRITE, 0);

	WREG32(mmGMCON_PGFSM_WRITE, 0x420000);
	WREG32(mmGMCON_PGFSM_CONFIG, 0x100010ff);

	for (i = 0; i < 5; i++)
		WREG32(mmGMCON_PGFSM_WRITE, 0);

	WREG32(mmGMCON_PGFSM_WRITE, 0x120202);
	WREG32(mmGMCON_PGFSM_CONFIG, 0x500010ff);

	for (i = 0; i < 5; i++)
		WREG32(mmGMCON_PGFSM_WRITE, 0);

	WREG32(mmGMCON_PGFSM_WRITE, 0x3e3e36);
	WREG32(mmGMCON_PGFSM_CONFIG, 0x600010ff);

	for (i = 0; i < 5; i++)
		WREG32(mmGMCON_PGFSM_WRITE, 0);

	WREG32(mmGMCON_PGFSM_WRITE, 0x373f3e);
	WREG32(mmGMCON_PGFSM_CONFIG, 0x700010ff);

	for (i = 0; i < 5; i++)
		WREG32(mmGMCON_PGFSM_WRITE, 0);

	WREG32(mmGMCON_PGFSM_WRITE, 0x3e1332);
	WREG32(mmGMCON_PGFSM_CONFIG, 0xe00010ff);

	WREG32(mmGMCON_MISC3, save->gmcon_misc3);
	WREG32(mmGMCON_MISC, save->gmcon_misc);
	WREG32(mmGMCON_RENG_EXECUTE, save->gmcon_reng_execute);
}

/**
 * cik_asic_pci_config_reset - soft reset GPU
 *
 * @adev: amdgpu_device pointer
 *
 * Use PCI Config method to reset the GPU.
 *
 * Returns 0 for success.
 */
static int cik_asic_pci_config_reset(struct amdgpu_device *adev)
{
	struct kv_reset_save_regs kv_save = { 0 };
	u32 i;
	int r = -EINVAL;

	amdgpu_atombios_scratch_regs_engine_hung(adev, true);

	if (adev->flags & AMD_IS_APU)
		kv_save_regs_for_reset(adev, &kv_save);

	/* disable BM */
	pci_clear_master(adev->pdev);
	/* reset */
	amdgpu_device_pci_config_reset(adev);

	udelay(100);

	/* wait for asic to come out of reset */
	for (i = 0; i < adev->usec_timeout; i++) {
		if (RREG32(mmCONFIG_MEMSIZE) != 0xffffffff) {
			/* enable BM */
			pci_set_master(adev->pdev);
			adev->has_hw_reset = true;
			r = 0;
			break;
		}
		udelay(1);
	}

	/* does asic init need to be run first??? */
	if (adev->flags & AMD_IS_APU)
		kv_restore_regs_for_reset(adev, &kv_save);

	amdgpu_atombios_scratch_regs_engine_hung(adev, false);

	return r;
}

static bool cik_asic_supports_baco(struct amdgpu_device *adev)
{
	switch (adev->asic_type) {
	case CHIP_BONAIRE:
	case CHIP_HAWAII:
		return amdgpu_dpm_is_baco_supported(adev);
	default:
		return false;
	}
}

static enum amd_reset_method
cik_asic_reset_method(struct amdgpu_device *adev)
{
	bool baco_reset;

	if (amdgpu_reset_method == AMD_RESET_METHOD_LEGACY ||
	    amdgpu_reset_method == AMD_RESET_METHOD_BACO)
		return amdgpu_reset_method;

	if (amdgpu_reset_method != -1)
		dev_warn(adev->dev, "Specified reset:%d isn't supported, using AUTO instead.\n",
				  amdgpu_reset_method);

	switch (adev->asic_type) {
	case CHIP_BONAIRE:
	case CHIP_HAWAII:
		baco_reset = cik_asic_supports_baco(adev);
		break;
	default:
		baco_reset = false;
		break;
	}

	if (baco_reset)
		return AMD_RESET_METHOD_BACO;
	else
		return AMD_RESET_METHOD_LEGACY;
}

/**
 * cik_asic_pci_config_reset - soft reset GPU
 *
 * @adev: amdgpu_device pointer
 *
 * Use PCI Config method to reset the GPU.
 *
 * Returns 0 for success.
 */
static int cik_asic_pci_config_reset(struct amdgpu_device *adev)
{
	int r;

	if (cik_asic_reset_method(adev) == AMD_RESET_METHOD_BACO) {
		dev_info(adev->dev, "BACO reset\n");
		r = amdgpu_dpm_baco_reset(adev);
	} else {
		dev_info(adev->dev, "PCI CONFIG reset\n");
		r = cik_asic_pci_config_reset(adev);
	}

	return r;
}

static bool cik_asic_supports_baco(struct amdgpu_device *adev)
{
	switch (adev->asic_type) {
	case CHIP_BONAIRE:
	case CHIP_HAWAII:
		return amdgpu_dpm_is_baco_supported(adev);
	default:
		return false;
	}
}

static enum amd_reset_method
cik_asic_reset_method(struct amdgpu_device *adev)
{
	bool baco_reset;

	if (amdgpu_reset_method == AMD_RESET_METHOD_LEGACY ||
	    amdgpu_reset_method == AMD_RESET_METHOD_BACO)
		return amdgpu_reset_method;

	if (amdgpu_reset_method != -1)
		dev_warn(adev->dev, "Specified reset:%d isn't supported, using AUTO instead.\n",
				  amdgpu_reset_method);

	switch (adev->asic_type) {
	case CHIP_BONAIRE:
	case CHIP_HAWAII:
		/* disable baco reset until it works */
		/* smu7_asic_get_baco_capability(adev, &baco_reset); */
		baco_reset = false;
		break;
	default:
		baco_reset = false;
		break;
	}

	if (baco_reset)
		return AMD_RESET_METHOD_BACO;
	else
		return AMD_RESET_METHOD_LEGACY;
}

/**
 * cik_asic_reset - soft reset GPU
 *
 * @adev: amdgpu_device pointer
 *
 * Look up which blocks are hung and attempt
 * to reset them.
 * Returns 0 for success.
 */
static int cik_asic_reset(struct amdgpu_device *adev)
{
	int r;

	if (cik_asic_reset_method(adev) == AMD_RESET_METHOD_BACO) {
		r = amdgpu_dpm_baco_reset(adev);
	} else {
		r = cik_asic_pci_config_reset(adev);
	}

	return r;
}

static u32 cik_get_config_memsize(struct amdgpu_device *adev)
{
	return RREG32(mmCONFIG_MEMSIZE);
}

static int cik_set_uvd_clock(struct amdgpu_device *adev, u32 clock,
			      u32 cntl_reg, u32 status_reg)
{
	int r, i;
	struct atom_clock_dividers dividers;
	uint32_t tmp;

	r = amdgpu_atombios_get_clock_dividers(adev,
					       COMPUTE_GPUCLK_INPUT_FLAG_DEFAULT_GPUCLK,
					       clock, false, &dividers);
	if (r)
		return r;

	tmp = RREG32_SMC(cntl_reg);
	tmp &= ~(CG_DCLK_CNTL__DCLK_DIR_CNTL_EN_MASK |
		CG_DCLK_CNTL__DCLK_DIVIDER_MASK);
	tmp |= dividers.post_divider;
	WREG32_SMC(cntl_reg, tmp);

	for (i = 0; i < 100; i++) {
		if (RREG32_SMC(status_reg) & CG_DCLK_STATUS__DCLK_STATUS_MASK)
			break;
		mdelay(10);
	}
	if (i == 100)
		return -ETIMEDOUT;

	return 0;
}

static int cik_set_uvd_clocks(struct amdgpu_device *adev, u32 vclk, u32 dclk)
{
	int r = 0;

	r = cik_set_uvd_clock(adev, vclk, ixCG_VCLK_CNTL, ixCG_VCLK_STATUS);
	if (r)
		return r;

	r = cik_set_uvd_clock(adev, dclk, ixCG_DCLK_CNTL, ixCG_DCLK_STATUS);
	return r;
}

static int cik_set_vce_clocks(struct amdgpu_device *adev, u32 evclk, u32 ecclk)
{
	int r, i;
	struct atom_clock_dividers dividers;
	u32 tmp;

	r = amdgpu_atombios_get_clock_dividers(adev,
					       COMPUTE_GPUCLK_INPUT_FLAG_DEFAULT_GPUCLK,
					       ecclk, false, &dividers);
	if (r)
		return r;

	for (i = 0; i < 100; i++) {
		if (RREG32_SMC(ixCG_ECLK_STATUS) & CG_ECLK_STATUS__ECLK_STATUS_MASK)
			break;
		mdelay(10);
	}
	if (i == 100)
		return -ETIMEDOUT;

	tmp = RREG32_SMC(ixCG_ECLK_CNTL);
	tmp &= ~(CG_ECLK_CNTL__ECLK_DIR_CNTL_EN_MASK |
		CG_ECLK_CNTL__ECLK_DIVIDER_MASK);
	tmp |= dividers.post_divider;
	WREG32_SMC(ixCG_ECLK_CNTL, tmp);

	for (i = 0; i < 100; i++) {
		if (RREG32_SMC(ixCG_ECLK_STATUS) & CG_ECLK_STATUS__ECLK_STATUS_MASK)
			break;
		mdelay(10);
	}
	if (i == 100)
		return -ETIMEDOUT;

	return 0;
}

static void cik_pcie_gen3_enable(struct amdgpu_device *adev)
{
	struct pci_dev *root = adev->pdev->bus->self;
	u32 speed_cntl, current_data_rate;
	int i;
	u16 tmp16;

	if (pci_is_root_bus(adev->pdev->bus))
		return;

	if (amdgpu_pcie_gen2 == 0)
		return;

	if (adev->flags & AMD_IS_APU)
		return;

	if (!(adev->pm.pcie_gen_mask & (CAIL_PCIE_LINK_SPEED_SUPPORT_GEN2 |
					CAIL_PCIE_LINK_SPEED_SUPPORT_GEN3)))
		return;

	speed_cntl = RREG32_PCIE(ixPCIE_LC_SPEED_CNTL);
	current_data_rate = (speed_cntl & PCIE_LC_SPEED_CNTL__LC_CURRENT_DATA_RATE_MASK) >>
		PCIE_LC_SPEED_CNTL__LC_CURRENT_DATA_RATE__SHIFT;
	if (adev->pm.pcie_gen_mask & CAIL_PCIE_LINK_SPEED_SUPPORT_GEN3) {
		if (current_data_rate == 2) {
			DRM_INFO("PCIE gen 3 link speeds already enabled\n");
			return;
		}
		DRM_INFO("enabling PCIE gen 3 link speeds, disable with amdgpu.pcie_gen2=0\n");
	} else if (adev->pm.pcie_gen_mask & CAIL_PCIE_LINK_SPEED_SUPPORT_GEN2) {
		if (current_data_rate == 1) {
			DRM_INFO("PCIE gen 2 link speeds already enabled\n");
			return;
		}
		DRM_INFO("enabling PCIE gen 2 link speeds, disable with amdgpu.pcie_gen2=0\n");
	}

	if (!pci_is_pcie(root) || !pci_is_pcie(adev->pdev))
		return;

	if (adev->pm.pcie_gen_mask & CAIL_PCIE_LINK_SPEED_SUPPORT_GEN3) {
		/* re-try equalization if gen3 is not already enabled */
		if (current_data_rate != 2) {
			u16 bridge_cfg, gpu_cfg;
			u16 bridge_cfg2, gpu_cfg2;
			u32 max_lw, current_lw, tmp;

			pcie_capability_read_word(root, PCI_EXP_LNKCTL,
						  &bridge_cfg);
			pcie_capability_read_word(adev->pdev, PCI_EXP_LNKCTL,
						  &gpu_cfg);

			tmp16 = bridge_cfg | PCI_EXP_LNKCTL_HAWD;
			pcie_capability_write_word(root, PCI_EXP_LNKCTL, tmp16);

			tmp16 = gpu_cfg | PCI_EXP_LNKCTL_HAWD;
			pcie_capability_write_word(adev->pdev, PCI_EXP_LNKCTL,
						   tmp16);

			tmp = RREG32_PCIE(ixPCIE_LC_STATUS1);
			max_lw = (tmp & PCIE_LC_STATUS1__LC_DETECTED_LINK_WIDTH_MASK) >>
				PCIE_LC_STATUS1__LC_DETECTED_LINK_WIDTH__SHIFT;
			current_lw = (tmp & PCIE_LC_STATUS1__LC_OPERATING_LINK_WIDTH_MASK)
				>> PCIE_LC_STATUS1__LC_OPERATING_LINK_WIDTH__SHIFT;

			if (current_lw < max_lw) {
				tmp = RREG32_PCIE(ixPCIE_LC_LINK_WIDTH_CNTL);
				if (tmp & PCIE_LC_LINK_WIDTH_CNTL__LC_RENEGOTIATION_SUPPORT_MASK) {
					tmp &= ~(PCIE_LC_LINK_WIDTH_CNTL__LC_LINK_WIDTH_MASK |
						PCIE_LC_LINK_WIDTH_CNTL__LC_UPCONFIGURE_DIS_MASK);
					tmp |= (max_lw <<
						PCIE_LC_LINK_WIDTH_CNTL__LC_LINK_WIDTH__SHIFT);
					tmp |= PCIE_LC_LINK_WIDTH_CNTL__LC_UPCONFIGURE_SUPPORT_MASK |
					PCIE_LC_LINK_WIDTH_CNTL__LC_RENEGOTIATE_EN_MASK |
					PCIE_LC_LINK_WIDTH_CNTL__LC_RECONFIG_NOW_MASK;
					WREG32_PCIE(ixPCIE_LC_LINK_WIDTH_CNTL, tmp);
				}
			}

			for (i = 0; i < 10; i++) {
				/* check status */
				pcie_capability_read_word(adev->pdev,
							  PCI_EXP_DEVSTA,
							  &tmp16);
				if (tmp16 & PCI_EXP_DEVSTA_TRPND)
					break;

				pcie_capability_read_word(root, PCI_EXP_LNKCTL,
							  &bridge_cfg);
				pcie_capability_read_word(adev->pdev,
							  PCI_EXP_LNKCTL,
							  &gpu_cfg);

				pcie_capability_read_word(root, PCI_EXP_LNKCTL2,
							  &bridge_cfg2);
				pcie_capability_read_word(adev->pdev,
							  PCI_EXP_LNKCTL2,
							  &gpu_cfg2);

				tmp = RREG32_PCIE(ixPCIE_LC_CNTL4);
				tmp |= PCIE_LC_CNTL4__LC_SET_QUIESCE_MASK;
				WREG32_PCIE(ixPCIE_LC_CNTL4, tmp);

				tmp = RREG32_PCIE(ixPCIE_LC_CNTL4);
				tmp |= PCIE_LC_CNTL4__LC_REDO_EQ_MASK;
				WREG32_PCIE(ixPCIE_LC_CNTL4, tmp);

				msleep(100);

				/* linkctl */
				pcie_capability_read_word(root, PCI_EXP_LNKCTL,
							  &tmp16);
				tmp16 &= ~PCI_EXP_LNKCTL_HAWD;
				tmp16 |= (bridge_cfg & PCI_EXP_LNKCTL_HAWD);
				pcie_capability_write_word(root, PCI_EXP_LNKCTL,
							   tmp16);

				pcie_capability_read_word(adev->pdev,
							  PCI_EXP_LNKCTL,
							  &tmp16);
				tmp16 &= ~PCI_EXP_LNKCTL_HAWD;
				tmp16 |= (gpu_cfg & PCI_EXP_LNKCTL_HAWD);
				pcie_capability_write_word(adev->pdev,
							   PCI_EXP_LNKCTL,
							   tmp16);

				/* linkctl2 */
				pcie_capability_read_word(root, PCI_EXP_LNKCTL2,
							  &tmp16);
				tmp16 &= ~(PCI_EXP_LNKCTL2_ENTER_COMP |
					   PCI_EXP_LNKCTL2_TX_MARGIN);
				tmp16 |= (bridge_cfg2 &
					  (PCI_EXP_LNKCTL2_ENTER_COMP |
					   PCI_EXP_LNKCTL2_TX_MARGIN));
				pcie_capability_write_word(root,
							   PCI_EXP_LNKCTL2,
							   tmp16);

				pcie_capability_read_word(adev->pdev,
							  PCI_EXP_LNKCTL2,
							  &tmp16);
				tmp16 &= ~(PCI_EXP_LNKCTL2_ENTER_COMP |
					   PCI_EXP_LNKCTL2_TX_MARGIN);
				tmp16 |= (gpu_cfg2 &
					  (PCI_EXP_LNKCTL2_ENTER_COMP |
					   PCI_EXP_LNKCTL2_TX_MARGIN));
				pcie_capability_write_word(adev->pdev,
							   PCI_EXP_LNKCTL2,
							   tmp16);

				tmp = RREG32_PCIE(ixPCIE_LC_CNTL4);
				tmp &= ~PCIE_LC_CNTL4__LC_SET_QUIESCE_MASK;
				WREG32_PCIE(ixPCIE_LC_CNTL4, tmp);
			}
		}
	}

	/* set the link speed */
	speed_cntl |= PCIE_LC_SPEED_CNTL__LC_FORCE_EN_SW_SPEED_CHANGE_MASK |
		PCIE_LC_SPEED_CNTL__LC_FORCE_DIS_HW_SPEED_CHANGE_MASK;
	speed_cntl &= ~PCIE_LC_SPEED_CNTL__LC_FORCE_DIS_SW_SPEED_CHANGE_MASK;
	WREG32_PCIE(ixPCIE_LC_SPEED_CNTL, speed_cntl);

	pcie_capability_read_word(adev->pdev, PCI_EXP_LNKCTL2, &tmp16);
	tmp16 &= ~PCI_EXP_LNKCTL2_TLS;

	if (adev->pm.pcie_gen_mask & CAIL_PCIE_LINK_SPEED_SUPPORT_GEN3)
		tmp16 |= PCI_EXP_LNKCTL2_TLS_8_0GT; /* gen3 */
	else if (adev->pm.pcie_gen_mask & CAIL_PCIE_LINK_SPEED_SUPPORT_GEN2)
		tmp16 |= PCI_EXP_LNKCTL2_TLS_5_0GT; /* gen2 */
	else
		tmp16 |= PCI_EXP_LNKCTL2_TLS_2_5GT; /* gen1 */
	pcie_capability_write_word(adev->pdev, PCI_EXP_LNKCTL2, tmp16);

	speed_cntl = RREG32_PCIE(ixPCIE_LC_SPEED_CNTL);
	speed_cntl |= PCIE_LC_SPEED_CNTL__LC_INITIATE_LINK_SPEED_CHANGE_MASK;
	WREG32_PCIE(ixPCIE_LC_SPEED_CNTL, speed_cntl);

	for (i = 0; i < adev->usec_timeout; i++) {
		speed_cntl = RREG32_PCIE(ixPCIE_LC_SPEED_CNTL);
		if ((speed_cntl & PCIE_LC_SPEED_CNTL__LC_INITIATE_LINK_SPEED_CHANGE_MASK) == 0)
			break;
		udelay(1);
	}
}

static void cik_program_aspm(struct amdgpu_device *adev)
{
	u32 data, orig;
	bool disable_l0s = false, disable_l1 = false, disable_plloff_in_l1 = false;
	bool disable_clkreq = false;

	if (amdgpu_aspm == 0)
		return;

	if (pci_is_root_bus(adev->pdev->bus))
		return;

	/* XXX double check APUs */
	if (adev->flags & AMD_IS_APU)
		return;

	orig = data = RREG32_PCIE(ixPCIE_LC_N_FTS_CNTL);
	data &= ~PCIE_LC_N_FTS_CNTL__LC_XMIT_N_FTS_MASK;
	data |= (0x24 << PCIE_LC_N_FTS_CNTL__LC_XMIT_N_FTS__SHIFT) |
		PCIE_LC_N_FTS_CNTL__LC_XMIT_N_FTS_OVERRIDE_EN_MASK;
	if (orig != data)
		WREG32_PCIE(ixPCIE_LC_N_FTS_CNTL, data);

	orig = data = RREG32_PCIE(ixPCIE_LC_CNTL3);
	data |= PCIE_LC_CNTL3__LC_GO_TO_RECOVERY_MASK;
	if (orig != data)
		WREG32_PCIE(ixPCIE_LC_CNTL3, data);

	orig = data = RREG32_PCIE(ixPCIE_P_CNTL);
	data |= PCIE_P_CNTL__P_IGNORE_EDB_ERR_MASK;
	if (orig != data)
		WREG32_PCIE(ixPCIE_P_CNTL, data);

	orig = data = RREG32_PCIE(ixPCIE_LC_CNTL);
	data &= ~(PCIE_LC_CNTL__LC_L0S_INACTIVITY_MASK |
		PCIE_LC_CNTL__LC_L1_INACTIVITY_MASK);
	data |= PCIE_LC_CNTL__LC_PMI_TO_L1_DIS_MASK;
	if (!disable_l0s)
		data |= (7 << PCIE_LC_CNTL__LC_L0S_INACTIVITY__SHIFT);

	if (!disable_l1) {
		data |= (7 << PCIE_LC_CNTL__LC_L1_INACTIVITY__SHIFT);
		data &= ~PCIE_LC_CNTL__LC_PMI_TO_L1_DIS_MASK;
		if (orig != data)
			WREG32_PCIE(ixPCIE_LC_CNTL, data);

		if (!disable_plloff_in_l1) {
			bool clk_req_support;

			orig = data = RREG32_PCIE(ixPB0_PIF_PWRDOWN_0);
			data &= ~(PB0_PIF_PWRDOWN_0__PLL_POWER_STATE_IN_OFF_0_MASK |
				PB0_PIF_PWRDOWN_0__PLL_POWER_STATE_IN_TXS2_0_MASK);
			data |= (7 << PB0_PIF_PWRDOWN_0__PLL_POWER_STATE_IN_OFF_0__SHIFT) |
				(7 << PB0_PIF_PWRDOWN_0__PLL_POWER_STATE_IN_TXS2_0__SHIFT);
			if (orig != data)
				WREG32_PCIE(ixPB0_PIF_PWRDOWN_0, data);

			orig = data = RREG32_PCIE(ixPB0_PIF_PWRDOWN_1);
			data &= ~(PB0_PIF_PWRDOWN_1__PLL_POWER_STATE_IN_OFF_1_MASK |
				PB0_PIF_PWRDOWN_1__PLL_POWER_STATE_IN_TXS2_1_MASK);
			data |= (7 << PB0_PIF_PWRDOWN_1__PLL_POWER_STATE_IN_OFF_1__SHIFT) |
				(7 << PB0_PIF_PWRDOWN_1__PLL_POWER_STATE_IN_TXS2_1__SHIFT);
			if (orig != data)
				WREG32_PCIE(ixPB0_PIF_PWRDOWN_1, data);

			orig = data = RREG32_PCIE(ixPB1_PIF_PWRDOWN_0);
			data &= ~(PB1_PIF_PWRDOWN_0__PLL_POWER_STATE_IN_OFF_0_MASK |
				PB1_PIF_PWRDOWN_0__PLL_POWER_STATE_IN_TXS2_0_MASK);
			data |= (7 << PB1_PIF_PWRDOWN_0__PLL_POWER_STATE_IN_OFF_0__SHIFT) |
				(7 << PB1_PIF_PWRDOWN_0__PLL_POWER_STATE_IN_TXS2_0__SHIFT);
			if (orig != data)
				WREG32_PCIE(ixPB1_PIF_PWRDOWN_0, data);

			orig = data = RREG32_PCIE(ixPB1_PIF_PWRDOWN_1);
			data &= ~(PB1_PIF_PWRDOWN_1__PLL_POWER_STATE_IN_OFF_1_MASK |
				PB1_PIF_PWRDOWN_1__PLL_POWER_STATE_IN_TXS2_1_MASK);
			data |= (7 << PB1_PIF_PWRDOWN_1__PLL_POWER_STATE_IN_OFF_1__SHIFT) |
				(7 << PB1_PIF_PWRDOWN_1__PLL_POWER_STATE_IN_TXS2_1__SHIFT);
			if (orig != data)
				WREG32_PCIE(ixPB1_PIF_PWRDOWN_1, data);

			orig = data = RREG32_PCIE(ixPCIE_LC_LINK_WIDTH_CNTL);
			data &= ~PCIE_LC_LINK_WIDTH_CNTL__LC_DYN_LANES_PWR_STATE_MASK;
			data |= ~(3 << PCIE_LC_LINK_WIDTH_CNTL__LC_DYN_LANES_PWR_STATE__SHIFT);
			if (orig != data)
				WREG32_PCIE(ixPCIE_LC_LINK_WIDTH_CNTL, data);

			if (!disable_clkreq) {
				struct pci_dev *root = adev->pdev->bus->self;
				u32 lnkcap;

				clk_req_support = false;
				pcie_capability_read_dword(root, PCI_EXP_LNKCAP, &lnkcap);
				if (lnkcap & PCI_EXP_LNKCAP_CLKPM)
					clk_req_support = true;
			} else {
				clk_req_support = false;
			}

			if (clk_req_support) {
				orig = data = RREG32_PCIE(ixPCIE_LC_CNTL2);
				data |= PCIE_LC_CNTL2__LC_ALLOW_PDWN_IN_L1_MASK |
					PCIE_LC_CNTL2__LC_ALLOW_PDWN_IN_L23_MASK;
				if (orig != data)
					WREG32_PCIE(ixPCIE_LC_CNTL2, data);

				orig = data = RREG32_SMC(ixTHM_CLK_CNTL);
				data &= ~(THM_CLK_CNTL__CMON_CLK_SEL_MASK |
					THM_CLK_CNTL__TMON_CLK_SEL_MASK);
				data |= (1 << THM_CLK_CNTL__CMON_CLK_SEL__SHIFT) |
					(1 << THM_CLK_CNTL__TMON_CLK_SEL__SHIFT);
				if (orig != data)
					WREG32_SMC(ixTHM_CLK_CNTL, data);

				orig = data = RREG32_SMC(ixMISC_CLK_CTRL);
				data &= ~(MISC_CLK_CTRL__DEEP_SLEEP_CLK_SEL_MASK |
					MISC_CLK_CTRL__ZCLK_SEL_MASK);
				data |= (1 << MISC_CLK_CTRL__DEEP_SLEEP_CLK_SEL__SHIFT) |
					(1 << MISC_CLK_CTRL__ZCLK_SEL__SHIFT);
				if (orig != data)
					WREG32_SMC(ixMISC_CLK_CTRL, data);

				orig = data = RREG32_SMC(ixCG_CLKPIN_CNTL);
				data &= ~CG_CLKPIN_CNTL__BCLK_AS_XCLK_MASK;
				if (orig != data)
					WREG32_SMC(ixCG_CLKPIN_CNTL, data);

				orig = data = RREG32_SMC(ixCG_CLKPIN_CNTL_2);
				data &= ~CG_CLKPIN_CNTL_2__FORCE_BIF_REFCLK_EN_MASK;
				if (orig != data)
					WREG32_SMC(ixCG_CLKPIN_CNTL_2, data);

				orig = data = RREG32_SMC(ixMPLL_BYPASSCLK_SEL);
				data &= ~MPLL_BYPASSCLK_SEL__MPLL_CLKOUT_SEL_MASK;
				data |= (4 << MPLL_BYPASSCLK_SEL__MPLL_CLKOUT_SEL__SHIFT);
				if (orig != data)
					WREG32_SMC(ixMPLL_BYPASSCLK_SEL, data);
			}
		}
	} else {
		if (orig != data)
			WREG32_PCIE(ixPCIE_LC_CNTL, data);
	}

	orig = data = RREG32_PCIE(ixPCIE_CNTL2);
	data |= PCIE_CNTL2__SLV_MEM_LS_EN_MASK |
		PCIE_CNTL2__MST_MEM_LS_EN_MASK |
		PCIE_CNTL2__REPLAY_MEM_LS_EN_MASK;
	if (orig != data)
		WREG32_PCIE(ixPCIE_CNTL2, data);

	if (!disable_l0s) {
		data = RREG32_PCIE(ixPCIE_LC_N_FTS_CNTL);
		if ((data & PCIE_LC_N_FTS_CNTL__LC_N_FTS_MASK) ==
				PCIE_LC_N_FTS_CNTL__LC_N_FTS_MASK) {
			data = RREG32_PCIE(ixPCIE_LC_STATUS1);
			if ((data & PCIE_LC_STATUS1__LC_REVERSE_XMIT_MASK) &&
			(data & PCIE_LC_STATUS1__LC_REVERSE_RCVR_MASK)) {
				orig = data = RREG32_PCIE(ixPCIE_LC_CNTL);
				data &= ~PCIE_LC_CNTL__LC_L0S_INACTIVITY_MASK;
				if (orig != data)
					WREG32_PCIE(ixPCIE_LC_CNTL, data);
			}
		}
	}
}

static uint32_t cik_get_rev_id(struct amdgpu_device *adev)
{
	return (RREG32(mmCC_DRM_ID_STRAPS) & CC_DRM_ID_STRAPS__ATI_REV_ID_MASK)
		>> CC_DRM_ID_STRAPS__ATI_REV_ID__SHIFT;
}

static void cik_flush_hdp(struct amdgpu_device *adev, struct amdgpu_ring *ring)
{
	if (!ring || !ring->funcs->emit_wreg) {
		WREG32(mmHDP_MEM_COHERENCY_FLUSH_CNTL, 1);
		RREG32(mmHDP_MEM_COHERENCY_FLUSH_CNTL);
	} else {
		amdgpu_ring_emit_wreg(ring, mmHDP_MEM_COHERENCY_FLUSH_CNTL, 1);
	}
}

static void cik_invalidate_hdp(struct amdgpu_device *adev,
			       struct amdgpu_ring *ring)
{
	if (!ring || !ring->funcs->emit_wreg) {
		WREG32(mmHDP_DEBUG0, 1);
		RREG32(mmHDP_DEBUG0);
	} else {
		amdgpu_ring_emit_wreg(ring, mmHDP_DEBUG0, 1);
	}
}

static bool cik_need_full_reset(struct amdgpu_device *adev)
{
	/* change this when we support soft reset */
	return true;
}

static void cik_get_pcie_usage(struct amdgpu_device *adev, uint64_t *count0,
			       uint64_t *count1)
{
	uint32_t perfctr = 0;
	uint64_t cnt0_of, cnt1_of;
	int tmp;

	/* This reports 0 on APUs, so return to avoid writing/reading registers
	 * that may or may not be different from their GPU counterparts
	 */
	if (adev->flags & AMD_IS_APU)
		return;

	/* Set the 2 events that we wish to watch, defined above */
	/* Reg 40 is # received msgs, Reg 104 is # of posted requests sent */
	perfctr = REG_SET_FIELD(perfctr, PCIE_PERF_CNTL_TXCLK, EVENT0_SEL, 40);
	perfctr = REG_SET_FIELD(perfctr, PCIE_PERF_CNTL_TXCLK, EVENT1_SEL, 104);

	/* Write to enable desired perf counters */
	WREG32_PCIE(ixPCIE_PERF_CNTL_TXCLK, perfctr);
	/* Zero out and enable the perf counters
	 * Write 0x5:
	 * Bit 0 = Start all counters(1)
	 * Bit 2 = Global counter reset enable(1)
	 */
	WREG32_PCIE(ixPCIE_PERF_COUNT_CNTL, 0x00000005);

	msleep(1000);

	/* Load the shadow and disable the perf counters
	 * Write 0x2:
	 * Bit 0 = Stop counters(0)
	 * Bit 1 = Load the shadow counters(1)
	 */
	WREG32_PCIE(ixPCIE_PERF_COUNT_CNTL, 0x00000002);

	/* Read register values to get any >32bit overflow */
	tmp = RREG32_PCIE(ixPCIE_PERF_CNTL_TXCLK);
	cnt0_of = REG_GET_FIELD(tmp, PCIE_PERF_CNTL_TXCLK, COUNTER0_UPPER);
	cnt1_of = REG_GET_FIELD(tmp, PCIE_PERF_CNTL_TXCLK, COUNTER1_UPPER);

	/* Get the values and add the overflow */
	*count0 = RREG32_PCIE(ixPCIE_PERF_COUNT0_TXCLK) | (cnt0_of << 32);
	*count1 = RREG32_PCIE(ixPCIE_PERF_COUNT1_TXCLK) | (cnt1_of << 32);
}

static bool cik_need_reset_on_init(struct amdgpu_device *adev)
{
	u32 clock_cntl, pc;

	if (adev->flags & AMD_IS_APU)
		return false;

	/* check if the SMC is already running */
	clock_cntl = RREG32_SMC(ixSMC_SYSCON_CLOCK_CNTL_0);
	pc = RREG32_SMC(ixSMC_PC_C);
	if ((0 == REG_GET_FIELD(clock_cntl, SMC_SYSCON_CLOCK_CNTL_0, ck_disable)) &&
	    (0x20100 <= pc))
		return true;

	return false;
}

static uint64_t cik_get_pcie_replay_count(struct amdgpu_device *adev)
{
	uint64_t nak_r, nak_g;

	/* Get the number of NAKs received and generated */
	nak_r = RREG32_PCIE(ixPCIE_RX_NUM_NAK);
	nak_g = RREG32_PCIE(ixPCIE_RX_NUM_NAK_GENERATED);

	/* Add the total number of NAKs, i.e the number of replays */
	return (nak_r + nak_g);
}

static void cik_pre_asic_init(struct amdgpu_device *adev)
{
}

static const struct amdgpu_asic_funcs cik_asic_funcs =
{
	.read_disabled_bios = &cik_read_disabled_bios,
	.read_bios_from_rom = &cik_read_bios_from_rom,
	.read_register = &cik_read_register,
	.reset = &cik_asic_reset,
	.reset_method = &cik_asic_reset_method,
	.set_vga_state = &cik_vga_set_state,
	.get_xclk = &cik_get_xclk,
	.set_uvd_clocks = &cik_set_uvd_clocks,
	.set_vce_clocks = &cik_set_vce_clocks,
	.get_config_memsize = &cik_get_config_memsize,
	.flush_hdp = &cik_flush_hdp,
	.invalidate_hdp = &cik_invalidate_hdp,
	.need_full_reset = &cik_need_full_reset,
	.init_doorbell_index = &legacy_doorbell_index_init,
	.get_pcie_usage = &cik_get_pcie_usage,
	.need_reset_on_init = &cik_need_reset_on_init,
	.get_pcie_replay_count = &cik_get_pcie_replay_count,
	.supports_baco = &cik_asic_supports_baco,
<<<<<<< HEAD
=======
	.pre_asic_init = &cik_pre_asic_init,
	.query_video_codecs = &cik_query_video_codecs,
>>>>>>> 7d2a07b7
};

static int cik_common_early_init(void *handle)
{
	struct amdgpu_device *adev = (struct amdgpu_device *)handle;

	adev->smc_rreg = &cik_smc_rreg;
	adev->smc_wreg = &cik_smc_wreg;
	adev->pcie_rreg = &cik_pcie_rreg;
	adev->pcie_wreg = &cik_pcie_wreg;
	adev->uvd_ctx_rreg = &cik_uvd_ctx_rreg;
	adev->uvd_ctx_wreg = &cik_uvd_ctx_wreg;
	adev->didt_rreg = &cik_didt_rreg;
	adev->didt_wreg = &cik_didt_wreg;

	adev->asic_funcs = &cik_asic_funcs;

	adev->rev_id = cik_get_rev_id(adev);
	adev->external_rev_id = 0xFF;
	switch (adev->asic_type) {
	case CHIP_BONAIRE:
		adev->cg_flags =
			AMD_CG_SUPPORT_GFX_MGCG |
			AMD_CG_SUPPORT_GFX_MGLS |
			/*AMD_CG_SUPPORT_GFX_CGCG |*/
			AMD_CG_SUPPORT_GFX_CGLS |
			AMD_CG_SUPPORT_GFX_CGTS |
			AMD_CG_SUPPORT_GFX_CGTS_LS |
			AMD_CG_SUPPORT_GFX_CP_LS |
			AMD_CG_SUPPORT_MC_LS |
			AMD_CG_SUPPORT_MC_MGCG |
			AMD_CG_SUPPORT_SDMA_MGCG |
			AMD_CG_SUPPORT_SDMA_LS |
			AMD_CG_SUPPORT_BIF_LS |
			AMD_CG_SUPPORT_VCE_MGCG |
			AMD_CG_SUPPORT_UVD_MGCG |
			AMD_CG_SUPPORT_HDP_LS |
			AMD_CG_SUPPORT_HDP_MGCG;
		adev->pg_flags = 0;
		adev->external_rev_id = adev->rev_id + 0x14;
		break;
	case CHIP_HAWAII:
		adev->cg_flags =
			AMD_CG_SUPPORT_GFX_MGCG |
			AMD_CG_SUPPORT_GFX_MGLS |
			/*AMD_CG_SUPPORT_GFX_CGCG |*/
			AMD_CG_SUPPORT_GFX_CGLS |
			AMD_CG_SUPPORT_GFX_CGTS |
			AMD_CG_SUPPORT_GFX_CP_LS |
			AMD_CG_SUPPORT_MC_LS |
			AMD_CG_SUPPORT_MC_MGCG |
			AMD_CG_SUPPORT_SDMA_MGCG |
			AMD_CG_SUPPORT_SDMA_LS |
			AMD_CG_SUPPORT_BIF_LS |
			AMD_CG_SUPPORT_VCE_MGCG |
			AMD_CG_SUPPORT_UVD_MGCG |
			AMD_CG_SUPPORT_HDP_LS |
			AMD_CG_SUPPORT_HDP_MGCG;
		adev->pg_flags = 0;
		adev->external_rev_id = 0x28;
		break;
	case CHIP_KAVERI:
		adev->cg_flags =
			AMD_CG_SUPPORT_GFX_MGCG |
			AMD_CG_SUPPORT_GFX_MGLS |
			/*AMD_CG_SUPPORT_GFX_CGCG |*/
			AMD_CG_SUPPORT_GFX_CGLS |
			AMD_CG_SUPPORT_GFX_CGTS |
			AMD_CG_SUPPORT_GFX_CGTS_LS |
			AMD_CG_SUPPORT_GFX_CP_LS |
			AMD_CG_SUPPORT_SDMA_MGCG |
			AMD_CG_SUPPORT_SDMA_LS |
			AMD_CG_SUPPORT_BIF_LS |
			AMD_CG_SUPPORT_VCE_MGCG |
			AMD_CG_SUPPORT_UVD_MGCG |
			AMD_CG_SUPPORT_HDP_LS |
			AMD_CG_SUPPORT_HDP_MGCG;
		adev->pg_flags =
			/*AMD_PG_SUPPORT_GFX_PG |
			  AMD_PG_SUPPORT_GFX_SMG |
			  AMD_PG_SUPPORT_GFX_DMG |*/
			AMD_PG_SUPPORT_UVD |
			AMD_PG_SUPPORT_VCE |
			/*  AMD_PG_SUPPORT_CP |
			  AMD_PG_SUPPORT_GDS |
			  AMD_PG_SUPPORT_RLC_SMU_HS |
			  AMD_PG_SUPPORT_ACP |
			  AMD_PG_SUPPORT_SAMU |*/
			0;
		if (adev->pdev->device == 0x1312 ||
			adev->pdev->device == 0x1316 ||
			adev->pdev->device == 0x1317)
			adev->external_rev_id = 0x41;
		else
			adev->external_rev_id = 0x1;
		break;
	case CHIP_KABINI:
	case CHIP_MULLINS:
		adev->cg_flags =
			AMD_CG_SUPPORT_GFX_MGCG |
			AMD_CG_SUPPORT_GFX_MGLS |
			/*AMD_CG_SUPPORT_GFX_CGCG |*/
			AMD_CG_SUPPORT_GFX_CGLS |
			AMD_CG_SUPPORT_GFX_CGTS |
			AMD_CG_SUPPORT_GFX_CGTS_LS |
			AMD_CG_SUPPORT_GFX_CP_LS |
			AMD_CG_SUPPORT_SDMA_MGCG |
			AMD_CG_SUPPORT_SDMA_LS |
			AMD_CG_SUPPORT_BIF_LS |
			AMD_CG_SUPPORT_VCE_MGCG |
			AMD_CG_SUPPORT_UVD_MGCG |
			AMD_CG_SUPPORT_HDP_LS |
			AMD_CG_SUPPORT_HDP_MGCG;
		adev->pg_flags =
			/*AMD_PG_SUPPORT_GFX_PG |
			  AMD_PG_SUPPORT_GFX_SMG | */
			AMD_PG_SUPPORT_UVD |
			/*AMD_PG_SUPPORT_VCE |
			  AMD_PG_SUPPORT_CP |
			  AMD_PG_SUPPORT_GDS |
			  AMD_PG_SUPPORT_RLC_SMU_HS |
			  AMD_PG_SUPPORT_SAMU |*/
			0;
		if (adev->asic_type == CHIP_KABINI) {
			if (adev->rev_id == 0)
				adev->external_rev_id = 0x81;
			else if (adev->rev_id == 1)
				adev->external_rev_id = 0x82;
			else if (adev->rev_id == 2)
				adev->external_rev_id = 0x85;
		} else
			adev->external_rev_id = adev->rev_id + 0xa1;
		break;
	default:
		/* FIXME: not supported yet */
		return -EINVAL;
	}

	return 0;
}

static int cik_common_sw_init(void *handle)
{
	return 0;
}

static int cik_common_sw_fini(void *handle)
{
	return 0;
}

static int cik_common_hw_init(void *handle)
{
	struct amdgpu_device *adev = (struct amdgpu_device *)handle;

	/* move the golden regs per IP block */
	cik_init_golden_registers(adev);
	/* enable pcie gen2/3 link */
	cik_pcie_gen3_enable(adev);
	/* enable aspm */
	cik_program_aspm(adev);

	return 0;
}

static int cik_common_hw_fini(void *handle)
{
	return 0;
}

static int cik_common_suspend(void *handle)
{
	struct amdgpu_device *adev = (struct amdgpu_device *)handle;

	return cik_common_hw_fini(adev);
}

static int cik_common_resume(void *handle)
{
	struct amdgpu_device *adev = (struct amdgpu_device *)handle;

	return cik_common_hw_init(adev);
}

static bool cik_common_is_idle(void *handle)
{
	return true;
}

static int cik_common_wait_for_idle(void *handle)
{
	return 0;
}

static int cik_common_soft_reset(void *handle)
{
	/* XXX hard reset?? */
	return 0;
}

static int cik_common_set_clockgating_state(void *handle,
					    enum amd_clockgating_state state)
{
	return 0;
}

static int cik_common_set_powergating_state(void *handle,
					    enum amd_powergating_state state)
{
	return 0;
}

static const struct amd_ip_funcs cik_common_ip_funcs = {
	.name = "cik_common",
	.early_init = cik_common_early_init,
	.late_init = NULL,
	.sw_init = cik_common_sw_init,
	.sw_fini = cik_common_sw_fini,
	.hw_init = cik_common_hw_init,
	.hw_fini = cik_common_hw_fini,
	.suspend = cik_common_suspend,
	.resume = cik_common_resume,
	.is_idle = cik_common_is_idle,
	.wait_for_idle = cik_common_wait_for_idle,
	.soft_reset = cik_common_soft_reset,
	.set_clockgating_state = cik_common_set_clockgating_state,
	.set_powergating_state = cik_common_set_powergating_state,
};

static const struct amdgpu_ip_block_version cik_common_ip_block =
{
	.type = AMD_IP_BLOCK_TYPE_COMMON,
	.major = 1,
	.minor = 0,
	.rev = 0,
	.funcs = &cik_common_ip_funcs,
};

int cik_set_ip_blocks(struct amdgpu_device *adev)
{
	switch (adev->asic_type) {
	case CHIP_BONAIRE:
		amdgpu_device_ip_block_add(adev, &cik_common_ip_block);
		amdgpu_device_ip_block_add(adev, &gmc_v7_0_ip_block);
		amdgpu_device_ip_block_add(adev, &cik_ih_ip_block);
		amdgpu_device_ip_block_add(adev, &gfx_v7_2_ip_block);
		amdgpu_device_ip_block_add(adev, &cik_sdma_ip_block);
		amdgpu_device_ip_block_add(adev, &pp_smu_ip_block);
		if (adev->enable_virtual_display)
			amdgpu_device_ip_block_add(adev, &dce_virtual_ip_block);
#if defined(CONFIG_DRM_AMD_DC)
		else if (amdgpu_device_has_dc_support(adev))
			amdgpu_device_ip_block_add(adev, &dm_ip_block);
#endif
		else
			amdgpu_device_ip_block_add(adev, &dce_v8_2_ip_block);
		amdgpu_device_ip_block_add(adev, &uvd_v4_2_ip_block);
		amdgpu_device_ip_block_add(adev, &vce_v2_0_ip_block);
		break;
	case CHIP_HAWAII:
		amdgpu_device_ip_block_add(adev, &cik_common_ip_block);
		amdgpu_device_ip_block_add(adev, &gmc_v7_0_ip_block);
		amdgpu_device_ip_block_add(adev, &cik_ih_ip_block);
		amdgpu_device_ip_block_add(adev, &gfx_v7_3_ip_block);
		amdgpu_device_ip_block_add(adev, &cik_sdma_ip_block);
		amdgpu_device_ip_block_add(adev, &pp_smu_ip_block);
		if (adev->enable_virtual_display)
			amdgpu_device_ip_block_add(adev, &dce_virtual_ip_block);
#if defined(CONFIG_DRM_AMD_DC)
		else if (amdgpu_device_has_dc_support(adev))
			amdgpu_device_ip_block_add(adev, &dm_ip_block);
#endif
		else
			amdgpu_device_ip_block_add(adev, &dce_v8_5_ip_block);
		amdgpu_device_ip_block_add(adev, &uvd_v4_2_ip_block);
		amdgpu_device_ip_block_add(adev, &vce_v2_0_ip_block);
		break;
	case CHIP_KAVERI:
		amdgpu_device_ip_block_add(adev, &cik_common_ip_block);
		amdgpu_device_ip_block_add(adev, &gmc_v7_0_ip_block);
		amdgpu_device_ip_block_add(adev, &cik_ih_ip_block);
		amdgpu_device_ip_block_add(adev, &gfx_v7_1_ip_block);
		amdgpu_device_ip_block_add(adev, &cik_sdma_ip_block);
		amdgpu_device_ip_block_add(adev, &kv_smu_ip_block);
		if (adev->enable_virtual_display)
			amdgpu_device_ip_block_add(adev, &dce_virtual_ip_block);
#if defined(CONFIG_DRM_AMD_DC)
		else if (amdgpu_device_has_dc_support(adev))
			amdgpu_device_ip_block_add(adev, &dm_ip_block);
#endif
		else
			amdgpu_device_ip_block_add(adev, &dce_v8_1_ip_block);

		amdgpu_device_ip_block_add(adev, &uvd_v4_2_ip_block);
		amdgpu_device_ip_block_add(adev, &vce_v2_0_ip_block);
		break;
	case CHIP_KABINI:
	case CHIP_MULLINS:
		amdgpu_device_ip_block_add(adev, &cik_common_ip_block);
		amdgpu_device_ip_block_add(adev, &gmc_v7_0_ip_block);
		amdgpu_device_ip_block_add(adev, &cik_ih_ip_block);
		amdgpu_device_ip_block_add(adev, &gfx_v7_2_ip_block);
		amdgpu_device_ip_block_add(adev, &cik_sdma_ip_block);
		amdgpu_device_ip_block_add(adev, &kv_smu_ip_block);
		if (adev->enable_virtual_display)
			amdgpu_device_ip_block_add(adev, &dce_virtual_ip_block);
#if defined(CONFIG_DRM_AMD_DC)
		else if (amdgpu_device_has_dc_support(adev))
			amdgpu_device_ip_block_add(adev, &dm_ip_block);
#endif
		else
			amdgpu_device_ip_block_add(adev, &dce_v8_3_ip_block);
		amdgpu_device_ip_block_add(adev, &uvd_v4_2_ip_block);
		amdgpu_device_ip_block_add(adev, &vce_v2_0_ip_block);
		break;
	default:
		/* FIXME: not supported yet */
		return -EINVAL;
	}
	return 0;
}<|MERGE_RESOLUTION|>--- conflicted
+++ resolved
@@ -1416,72 +1416,6 @@
 }
 
 /**
- * cik_asic_pci_config_reset - soft reset GPU
- *
- * @adev: amdgpu_device pointer
- *
- * Use PCI Config method to reset the GPU.
- *
- * Returns 0 for success.
- */
-static int cik_asic_pci_config_reset(struct amdgpu_device *adev)
-{
-	int r;
-
-	if (cik_asic_reset_method(adev) == AMD_RESET_METHOD_BACO) {
-		dev_info(adev->dev, "BACO reset\n");
-		r = amdgpu_dpm_baco_reset(adev);
-	} else {
-		dev_info(adev->dev, "PCI CONFIG reset\n");
-		r = cik_asic_pci_config_reset(adev);
-	}
-
-	return r;
-}
-
-static bool cik_asic_supports_baco(struct amdgpu_device *adev)
-{
-	switch (adev->asic_type) {
-	case CHIP_BONAIRE:
-	case CHIP_HAWAII:
-		return amdgpu_dpm_is_baco_supported(adev);
-	default:
-		return false;
-	}
-}
-
-static enum amd_reset_method
-cik_asic_reset_method(struct amdgpu_device *adev)
-{
-	bool baco_reset;
-
-	if (amdgpu_reset_method == AMD_RESET_METHOD_LEGACY ||
-	    amdgpu_reset_method == AMD_RESET_METHOD_BACO)
-		return amdgpu_reset_method;
-
-	if (amdgpu_reset_method != -1)
-		dev_warn(adev->dev, "Specified reset:%d isn't supported, using AUTO instead.\n",
-				  amdgpu_reset_method);
-
-	switch (adev->asic_type) {
-	case CHIP_BONAIRE:
-	case CHIP_HAWAII:
-		/* disable baco reset until it works */
-		/* smu7_asic_get_baco_capability(adev, &baco_reset); */
-		baco_reset = false;
-		break;
-	default:
-		baco_reset = false;
-		break;
-	}
-
-	if (baco_reset)
-		return AMD_RESET_METHOD_BACO;
-	else
-		return AMD_RESET_METHOD_LEGACY;
-}
-
-/**
  * cik_asic_reset - soft reset GPU
  *
  * @adev: amdgpu_device pointer
@@ -1495,8 +1429,10 @@
 	int r;
 
 	if (cik_asic_reset_method(adev) == AMD_RESET_METHOD_BACO) {
+		dev_info(adev->dev, "BACO reset\n");
 		r = amdgpu_dpm_baco_reset(adev);
 	} else {
+		dev_info(adev->dev, "PCI CONFIG reset\n");
 		r = cik_asic_pci_config_reset(adev);
 	}
 
@@ -2072,11 +2008,8 @@
 	.need_reset_on_init = &cik_need_reset_on_init,
 	.get_pcie_replay_count = &cik_get_pcie_replay_count,
 	.supports_baco = &cik_asic_supports_baco,
-<<<<<<< HEAD
-=======
 	.pre_asic_init = &cik_pre_asic_init,
 	.query_video_codecs = &cik_query_video_codecs,
->>>>>>> 7d2a07b7
 };
 
 static int cik_common_early_init(void *handle)
