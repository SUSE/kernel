--- conflicted
+++ resolved
@@ -143,11 +143,7 @@
 
 		/* VCN POISON TRAP */
 		r = amdgpu_irq_add_id(adev, amdgpu_ih_clientid_vcns[j],
-<<<<<<< HEAD
-			VCN_2_6__SRCID_UVD_POISON, &adev->vcn.inst[j].irq);
-=======
 			VCN_2_6__SRCID_UVD_POISON, &adev->vcn.inst[j].ras_poison_irq);
->>>>>>> eb3cdb58
 		if (r)
 			return r;
 	}
@@ -1580,41 +1576,6 @@
 	.type = AMDGPU_RING_TYPE_VCN_DEC,
 	.align_mask = 0xf,
 	.secure_submission_supported = true,
-<<<<<<< HEAD
-	.vmhub = AMDGPU_MMHUB_1,
-	.get_rptr = vcn_v2_5_dec_ring_get_rptr,
-	.get_wptr = vcn_v2_5_dec_ring_get_wptr,
-	.set_wptr = vcn_v2_5_dec_ring_set_wptr,
-	.emit_frame_size =
-		SOC15_FLUSH_GPU_TLB_NUM_WREG * 6 +
-		SOC15_FLUSH_GPU_TLB_NUM_REG_WAIT * 8 +
-		8 + /* vcn_v2_0_dec_ring_emit_vm_flush */
-		14 + 14 + /* vcn_v2_0_dec_ring_emit_fence x2 vm fence */
-		6,
-	.emit_ib_size = 8, /* vcn_v2_0_dec_ring_emit_ib */
-	.emit_ib = vcn_v2_0_dec_ring_emit_ib,
-	.emit_fence = vcn_v2_0_dec_ring_emit_fence,
-	.emit_vm_flush = vcn_v2_0_dec_ring_emit_vm_flush,
-	.test_ring = vcn_v2_0_dec_ring_test_ring,
-	.test_ib = amdgpu_vcn_dec_ring_test_ib,
-	.insert_nop = vcn_v2_0_dec_ring_insert_nop,
-	.insert_start = vcn_v2_0_dec_ring_insert_start,
-	.insert_end = vcn_v2_0_dec_ring_insert_end,
-	.pad_ib = amdgpu_ring_generic_pad_ib,
-	.begin_use = amdgpu_vcn_ring_begin_use,
-	.end_use = amdgpu_vcn_ring_end_use,
-	.emit_wreg = vcn_v2_0_dec_ring_emit_wreg,
-	.emit_reg_wait = vcn_v2_0_dec_ring_emit_reg_wait,
-	.emit_reg_write_reg_wait = amdgpu_ring_emit_reg_write_reg_wait_helper,
-};
-
-static const struct amdgpu_ring_funcs vcn_v2_6_dec_ring_vm_funcs = {
-	.type = AMDGPU_RING_TYPE_VCN_DEC,
-	.align_mask = 0xf,
-	.secure_submission_supported = true,
-	.vmhub = AMDGPU_MMHUB_0,
-=======
->>>>>>> eb3cdb58
 	.get_rptr = vcn_v2_5_dec_ring_get_rptr,
 	.get_wptr = vcn_v2_5_dec_ring_get_wptr,
 	.set_wptr = vcn_v2_5_dec_ring_set_wptr,
@@ -1746,14 +1707,7 @@
 	for (i = 0; i < adev->vcn.num_vcn_inst; ++i) {
 		if (adev->vcn.harvest_config & (1 << i))
 			continue;
-<<<<<<< HEAD
-		if (adev->ip_versions[UVD_HWIP][0] == IP_VERSION(2, 5, 0))
-			adev->vcn.inst[i].ring_dec.funcs = &vcn_v2_5_dec_ring_vm_funcs;
-		else /* CHIP_ALDEBARAN */
-			adev->vcn.inst[i].ring_dec.funcs = &vcn_v2_6_dec_ring_vm_funcs;
-=======
 		adev->vcn.inst[i].ring_dec.funcs = &vcn_v2_5_dec_ring_vm_funcs;
->>>>>>> eb3cdb58
 		adev->vcn.inst[i].ring_dec.me = i;
 		DRM_INFO("VCN(%d) decode is enabled in VM mode\n", i);
 	}
@@ -1767,14 +1721,7 @@
 		if (adev->vcn.harvest_config & (1 << j))
 			continue;
 		for (i = 0; i < adev->vcn.num_enc_rings; ++i) {
-<<<<<<< HEAD
-			if (adev->ip_versions[UVD_HWIP][0] == IP_VERSION(2, 5, 0))
-				adev->vcn.inst[j].ring_enc[i].funcs = &vcn_v2_5_enc_ring_vm_funcs;
-			else /* CHIP_ALDEBARAN */
-				adev->vcn.inst[j].ring_enc[i].funcs = &vcn_v2_6_enc_ring_vm_funcs;
-=======
 			adev->vcn.inst[j].ring_enc[i].funcs = &vcn_v2_5_enc_ring_vm_funcs;
->>>>>>> eb3cdb58
 			adev->vcn.inst[j].ring_enc[i].me = j;
 		}
 		DRM_INFO("VCN(%d) encode is enabled in VM mode\n", j);
@@ -1900,9 +1847,6 @@
 		break;
 	case VCN_2_0__SRCID__UVD_ENC_LOW_LATENCY:
 		amdgpu_fence_process(&adev->vcn.inst[ip_instance].ring_enc[1]);
-		break;
-	case VCN_2_6__SRCID_UVD_POISON:
-		amdgpu_vcn_process_poison_irq(adev, source, entry);
 		break;
 	default:
 		DRM_ERROR("Unhandled interrupt: %d %d\n",
@@ -2037,10 +1981,7 @@
 static struct amdgpu_vcn_ras vcn_v2_6_ras = {
 	.ras_block = {
 		.hw_ops = &vcn_v2_6_ras_hw_ops,
-<<<<<<< HEAD
-=======
 		.ras_late_init = amdgpu_vcn_ras_late_init,
->>>>>>> eb3cdb58
 	},
 };
 
@@ -2053,20 +1994,4 @@
 	default:
 		break;
 	}
-<<<<<<< HEAD
-
-	if (adev->vcn.ras) {
-		amdgpu_ras_register_ras_block(adev, &adev->vcn.ras->ras_block);
-
-		strcpy(adev->vcn.ras->ras_block.ras_comm.name, "vcn");
-		adev->vcn.ras->ras_block.ras_comm.block = AMDGPU_RAS_BLOCK__VCN;
-		adev->vcn.ras->ras_block.ras_comm.type = AMDGPU_RAS_ERROR__POISON;
-		adev->vcn.ras_if = &adev->vcn.ras->ras_block.ras_comm;
-
-		/* If don't define special ras_late_init function, use default ras_late_init */
-		if (!adev->vcn.ras->ras_block.ras_late_init)
-			adev->vcn.ras->ras_block.ras_late_init = amdgpu_ras_block_late_init;
-	}
-=======
->>>>>>> eb3cdb58
 }