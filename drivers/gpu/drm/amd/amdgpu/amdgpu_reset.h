--- conflicted
+++ resolved
@@ -32,8 +32,6 @@
 
 	AMDGPU_NEED_FULL_RESET = 0,
 	AMDGPU_SKIP_HW_RESET = 1,
-<<<<<<< HEAD
-=======
 	AMDGPU_SKIP_COREDUMP = 2,
 	AMDGPU_HOST_FLR = 3,
 };
@@ -45,7 +43,6 @@
 	AMDGPU_RESET_SRC_MES,
 	AMDGPU_RESET_SRC_HWS,
 	AMDGPU_RESET_SRC_USER,
->>>>>>> 2d5404ca
 };
 
 struct amdgpu_reset_context {
@@ -103,21 +100,6 @@
 	atomic_t reset_res;
 };
 
-<<<<<<< HEAD
-#ifdef CONFIG_DEV_COREDUMP
-
-#define AMDGPU_COREDUMP_VERSION "1"
-
-struct amdgpu_coredump_info {
-	struct amdgpu_device		*adev;
-	struct amdgpu_task_info         reset_task_info;
-	struct timespec64               reset_time;
-	bool                            reset_vram_lost;
-};
-#endif
-
-=======
->>>>>>> 2d5404ca
 int amdgpu_reset_init(struct amdgpu_device *adev);
 int amdgpu_reset_fini(struct amdgpu_device *adev);
 
@@ -164,13 +146,8 @@
 
 void amdgpu_device_unlock_reset_domain(struct amdgpu_reset_domain *reset_domain);
 
-<<<<<<< HEAD
-void amdgpu_coredump(struct amdgpu_device *adev, bool vram_lost,
-		     struct amdgpu_reset_context *reset_context);
-=======
 void amdgpu_reset_get_desc(struct amdgpu_reset_context *rst_ctxt, char *buf,
 			   size_t len);
->>>>>>> 2d5404ca
 
 #define for_each_handler(i, handler, reset_ctl)                  \
 	for (i = 0; (i < AMDGPU_RESET_MAX_HANDLERS) &&           \
