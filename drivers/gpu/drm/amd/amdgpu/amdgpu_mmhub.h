/*
 * Copyright (C) 2019  Advanced Micro Devices, Inc.
 *
 * Permission is hereby granted, free of charge, to any person obtaining a
 * copy of this software and associated documentation files (the "Software"),
 * to deal in the Software without restriction, including without limitation
 * the rights to use, copy, modify, merge, publish, distribute, sublicense,
 * and/or sell copies of the Software, and to permit persons to whom the
 * Software is furnished to do so, subject to the following conditions:
 *
 * The above copyright notice and this permission notice shall be included
 * in all copies or substantial portions of the Software.
 *
 * THE SOFTWARE IS PROVIDED "AS IS", WITHOUT WARRANTY OF ANY KIND, EXPRESS
 * OR IMPLIED, INCLUDING BUT NOT LIMITED TO THE WARRANTIES OF MERCHANTABILITY,
 * FITNESS FOR A PARTICULAR PURPOSE AND NONINFRINGEMENT.  IN NO EVENT SHALL
 * THE COPYRIGHT HOLDER(S) BE LIABLE FOR ANY CLAIM, DAMAGES OR OTHER LIABILITY, WHETHER IN
 * AN ACTION OF CONTRACT, TORT OR OTHERWISE, ARISING FROM, OUT OF OR IN
 * CONNECTION WITH THE SOFTWARE OR THE USE OR OTHER DEALINGS IN THE SOFTWARE.
 */
#ifndef __AMDGPU_MMHUB_H__
#define __AMDGPU_MMHUB_H__

struct amdgpu_mmhub_ras {
	struct amdgpu_ras_block_object ras_block;
};

struct amdgpu_mmhub_funcs {
	u64 (*get_fb_location)(struct amdgpu_device *adev);
	u64 (*get_mc_fb_offset)(struct amdgpu_device *adev);
	void (*init)(struct amdgpu_device *adev);
	int (*gart_enable)(struct amdgpu_device *adev);
	void (*set_fault_enable_default)(struct amdgpu_device *adev,
			bool value);
	void (*gart_disable)(struct amdgpu_device *adev);
	int (*set_clockgating)(struct amdgpu_device *adev,
			       enum amd_clockgating_state state);
	void (*get_clockgating)(struct amdgpu_device *adev, u64 *flags);
	void (*setup_vm_pt_regs)(struct amdgpu_device *adev, uint32_t vmid,
				uint64_t page_table_base);
	void (*update_power_gating)(struct amdgpu_device *adev,
                                bool enable);
};

struct amdgpu_mmhub {
	struct ras_common_if *ras_if;
	const struct amdgpu_mmhub_funcs *funcs;
	struct amdgpu_mmhub_ras  *ras;
};

<<<<<<< HEAD
=======
int amdgpu_mmhub_ras_sw_init(struct amdgpu_device *adev);

>>>>>>> eb3cdb58
#endif
<|MERGE_RESOLUTION|>--- conflicted
+++ resolved
@@ -48,9 +48,6 @@
 	struct amdgpu_mmhub_ras  *ras;
 };
 
-<<<<<<< HEAD
-=======
 int amdgpu_mmhub_ras_sw_init(struct amdgpu_device *adev);
 
->>>>>>> eb3cdb58
 #endif
