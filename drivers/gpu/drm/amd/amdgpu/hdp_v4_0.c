/*
 * Copyright 2020 Advanced Micro Devices, Inc.
 *
 * Permission is hereby granted, free of charge, to any person obtaining a
 * copy of this software and associated documentation files (the "Software"),
 * to deal in the Software without restriction, including without limitation
 * the rights to use, copy, modify, merge, publish, distribute, sublicense,
 * and/or sell copies of the Software, and to permit persons to whom the
 * Software is furnished to do so, subject to the following conditions:
 *
 * The above copyright notice and this permission notice shall be included in
 * all copies or substantial portions of the Software.
 *
 * THE SOFTWARE IS PROVIDED "AS IS", WITHOUT WARRANTY OF ANY KIND, EXPRESS OR
 * IMPLIED, INCLUDING BUT NOT LIMITED TO THE WARRANTIES OF MERCHANTABILITY,
 * FITNESS FOR A PARTICULAR PURPOSE AND NONINFRINGEMENT.  IN NO EVENT SHALL
 * THE COPYRIGHT HOLDER(S) OR AUTHOR(S) BE LIABLE FOR ANY CLAIM, DAMAGES OR
 * OTHER LIABILITY, WHETHER IN AN ACTION OF CONTRACT, TORT OR OTHERWISE,
 * ARISING FROM, OUT OF OR IN CONNECTION WITH THE SOFTWARE OR THE USE OR
 * OTHER DEALINGS IN THE SOFTWARE.
 *
 */
#include "amdgpu.h"
#include "amdgpu_atombios.h"
#include "hdp_v4_0.h"
#include "amdgpu_ras.h"

#include "hdp/hdp_4_0_offset.h"
#include "hdp/hdp_4_0_sh_mask.h"
#include <uapi/linux/kfd_ioctl.h>

/* for Vega20 register name change */
#define mmHDP_MEM_POWER_CTRL    0x00d4
#define HDP_MEM_POWER_CTRL__IPH_MEM_POWER_CTRL_EN_MASK  0x00000001L
#define HDP_MEM_POWER_CTRL__IPH_MEM_POWER_LS_EN_MASK    0x00000002L
#define HDP_MEM_POWER_CTRL__RC_MEM_POWER_CTRL_EN_MASK   0x00010000L
#define HDP_MEM_POWER_CTRL__RC_MEM_POWER_LS_EN_MASK     0x00020000L
#define mmHDP_MEM_POWER_CTRL_BASE_IDX   0

static void hdp_v4_0_flush_hdp(struct amdgpu_device *adev,
				struct amdgpu_ring *ring)
{
	if (!ring || !ring->funcs->emit_wreg)
		WREG32((adev->rmmio_remap.reg_offset + KFD_MMIO_REMAP_HDP_MEM_FLUSH_CNTL) >> 2, 0);
	else
		amdgpu_ring_emit_wreg(ring, (adev->rmmio_remap.reg_offset + KFD_MMIO_REMAP_HDP_MEM_FLUSH_CNTL) >> 2, 0);
}

static void hdp_v4_0_invalidate_hdp(struct amdgpu_device *adev,
				    struct amdgpu_ring *ring)
{
	if (amdgpu_ip_version(adev, HDP_HWIP, 0) == IP_VERSION(4, 4, 0) ||
<<<<<<< HEAD
	    amdgpu_ip_version(adev, HDP_HWIP, 0) == IP_VERSION(4, 4, 2))
=======
	    amdgpu_ip_version(adev, HDP_HWIP, 0) == IP_VERSION(4, 4, 2) ||
	    amdgpu_ip_version(adev, HDP_HWIP, 0) == IP_VERSION(4, 4, 5))
>>>>>>> 2d5404ca
		return;

	if (!ring || !ring->funcs->emit_wreg)
		WREG32_SOC15_NO_KIQ(HDP, 0, mmHDP_READ_CACHE_INVALIDATE, 1);
	else
		amdgpu_ring_emit_wreg(ring, SOC15_REG_OFFSET(
			HDP, 0, mmHDP_READ_CACHE_INVALIDATE), 1);
}

static void hdp_v4_0_query_ras_error_count(struct amdgpu_device *adev,
					   void *ras_error_status)
{
	struct ras_err_data *err_data = (struct ras_err_data *)ras_error_status;

	err_data->ue_count = 0;
	err_data->ce_count = 0;

	if (!amdgpu_ras_is_supported(adev, AMDGPU_RAS_BLOCK__HDP))
		return;

	/* HDP SRAM errors are uncorrectable ones (i.e. fatal errors) */
	err_data->ue_count += RREG32_SOC15(HDP, 0, mmHDP_EDC_CNT);
};

static void hdp_v4_0_reset_ras_error_count(struct amdgpu_device *adev)
{
	if (!amdgpu_ras_is_supported(adev, AMDGPU_RAS_BLOCK__HDP))
		return;

	if (amdgpu_ip_version(adev, HDP_HWIP, 0) >= IP_VERSION(4, 4, 0))
		WREG32_SOC15(HDP, 0, mmHDP_EDC_CNT, 0);
	else
		/*read back hdp ras counter to reset it to 0 */
		RREG32_SOC15(HDP, 0, mmHDP_EDC_CNT);
}

static void hdp_v4_0_update_clock_gating(struct amdgpu_device *adev,
					 bool enable)
{
	uint32_t def, data;

	if (amdgpu_ip_version(adev, HDP_HWIP, 0) == IP_VERSION(4, 0, 0) ||
	    amdgpu_ip_version(adev, HDP_HWIP, 0) == IP_VERSION(4, 0, 1) ||
	    amdgpu_ip_version(adev, HDP_HWIP, 0) == IP_VERSION(4, 1, 1) ||
	    amdgpu_ip_version(adev, HDP_HWIP, 0) == IP_VERSION(4, 1, 0)) {
		def = data = RREG32(SOC15_REG_OFFSET(HDP, 0, mmHDP_MEM_POWER_LS));

		if (enable && (adev->cg_flags & AMD_CG_SUPPORT_HDP_LS))
			data |= HDP_MEM_POWER_LS__LS_ENABLE_MASK;
		else
			data &= ~HDP_MEM_POWER_LS__LS_ENABLE_MASK;

		if (def != data)
			WREG32(SOC15_REG_OFFSET(HDP, 0, mmHDP_MEM_POWER_LS), data);
	} else {
		def = data = RREG32(SOC15_REG_OFFSET(HDP, 0, mmHDP_MEM_POWER_CTRL));

		if (enable && (adev->cg_flags & AMD_CG_SUPPORT_HDP_LS))
			data |= HDP_MEM_POWER_CTRL__IPH_MEM_POWER_CTRL_EN_MASK |
				HDP_MEM_POWER_CTRL__IPH_MEM_POWER_LS_EN_MASK |
				HDP_MEM_POWER_CTRL__RC_MEM_POWER_CTRL_EN_MASK |
				HDP_MEM_POWER_CTRL__RC_MEM_POWER_LS_EN_MASK;
		else
			data &= ~(HDP_MEM_POWER_CTRL__IPH_MEM_POWER_CTRL_EN_MASK |
				  HDP_MEM_POWER_CTRL__IPH_MEM_POWER_LS_EN_MASK |
				  HDP_MEM_POWER_CTRL__RC_MEM_POWER_CTRL_EN_MASK |
				  HDP_MEM_POWER_CTRL__RC_MEM_POWER_LS_EN_MASK);

		if (def != data)
			WREG32(SOC15_REG_OFFSET(HDP, 0, mmHDP_MEM_POWER_CTRL), data);
	}
}

static void hdp_v4_0_get_clockgating_state(struct amdgpu_device *adev,
					    u64 *flags)
{
	int data;

<<<<<<< HEAD
	if (amdgpu_ip_version(adev, HDP_HWIP, 0) == IP_VERSION(4, 4, 2)) {
=======
	if (amdgpu_ip_version(adev, HDP_HWIP, 0) == IP_VERSION(4, 4, 2) ||
	    amdgpu_ip_version(adev, HDP_HWIP, 0) == IP_VERSION(4, 4, 5)) {
>>>>>>> 2d5404ca
		/* Default enabled */
		*flags |= AMD_CG_SUPPORT_HDP_MGCG;
		return;
	}
	/* AMD_CG_SUPPORT_HDP_LS */
	data = RREG32(SOC15_REG_OFFSET(HDP, 0, mmHDP_MEM_POWER_LS));
	if (data & HDP_MEM_POWER_LS__LS_ENABLE_MASK)
		*flags |= AMD_CG_SUPPORT_HDP_LS;
}

static void hdp_v4_0_init_registers(struct amdgpu_device *adev)
{
	switch (amdgpu_ip_version(adev, HDP_HWIP, 0)) {
	case IP_VERSION(4, 2, 1):
		WREG32_FIELD15(HDP, 0, HDP_MMHUB_CNTL, HDP_MMHUB_GCC, 1);
		break;
	default:
		break;
	}

	/* Do not program registers if VF */
	if (amdgpu_sriov_vf(adev))
		return;

	WREG32_FIELD15(HDP, 0, HDP_MISC_CNTL, FLUSH_INVALIDATE_CACHE, 1);

	if (amdgpu_ip_version(adev, HDP_HWIP, 0) == IP_VERSION(4, 4, 0))
		WREG32_FIELD15(HDP, 0, HDP_MISC_CNTL, READ_BUFFER_WATERMARK, 2);

	WREG32_SOC15(HDP, 0, mmHDP_NONSURFACE_BASE, (adev->gmc.vram_start >> 8));
	WREG32_SOC15(HDP, 0, mmHDP_NONSURFACE_BASE_HI, (adev->gmc.vram_start >> 40));
}

struct amdgpu_ras_block_hw_ops hdp_v4_0_ras_hw_ops = {
	.query_ras_error_count = hdp_v4_0_query_ras_error_count,
	.reset_ras_error_count = hdp_v4_0_reset_ras_error_count,
};

struct amdgpu_hdp_ras hdp_v4_0_ras = {
	.ras_block = {
		.hw_ops = &hdp_v4_0_ras_hw_ops,
	},
};

const struct amdgpu_hdp_funcs hdp_v4_0_funcs = {
	.flush_hdp = hdp_v4_0_flush_hdp,
	.invalidate_hdp = hdp_v4_0_invalidate_hdp,
	.update_clock_gating = hdp_v4_0_update_clock_gating,
	.get_clock_gating_state = hdp_v4_0_get_clockgating_state,
	.init_registers = hdp_v4_0_init_registers,
};<|MERGE_RESOLUTION|>--- conflicted
+++ resolved
@@ -50,12 +50,8 @@
 				    struct amdgpu_ring *ring)
 {
 	if (amdgpu_ip_version(adev, HDP_HWIP, 0) == IP_VERSION(4, 4, 0) ||
-<<<<<<< HEAD
-	    amdgpu_ip_version(adev, HDP_HWIP, 0) == IP_VERSION(4, 4, 2))
-=======
 	    amdgpu_ip_version(adev, HDP_HWIP, 0) == IP_VERSION(4, 4, 2) ||
 	    amdgpu_ip_version(adev, HDP_HWIP, 0) == IP_VERSION(4, 4, 5))
->>>>>>> 2d5404ca
 		return;
 
 	if (!ring || !ring->funcs->emit_wreg)
@@ -134,12 +130,8 @@
 {
 	int data;
 
-<<<<<<< HEAD
-	if (amdgpu_ip_version(adev, HDP_HWIP, 0) == IP_VERSION(4, 4, 2)) {
-=======
 	if (amdgpu_ip_version(adev, HDP_HWIP, 0) == IP_VERSION(4, 4, 2) ||
 	    amdgpu_ip_version(adev, HDP_HWIP, 0) == IP_VERSION(4, 4, 5)) {
->>>>>>> 2d5404ca
 		/* Default enabled */
 		*flags |= AMD_CG_SUPPORT_HDP_MGCG;
 		return;
