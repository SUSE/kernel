--- conflicted
+++ resolved
@@ -1284,11 +1284,7 @@
 	if (amdgpu_device_ip_get_ip_block(adev, AMD_IP_BLOCK_TYPE_VCE) != NULL)
 		amdgpu_vce_free_handles(adev, file_priv);
 
-<<<<<<< HEAD
-	if (amdgpu_mcbp || amdgpu_sriov_vf(adev)) {
-=======
 	if (amdgpu_mcbp) {
->>>>>>> eb3cdb58
 		/* TODO: how to handle reserve failure */
 		BUG_ON(amdgpu_bo_reserve(adev->virt.csa_obj, true));
 		amdgpu_vm_bo_del(adev, fpriv->csa_va);
