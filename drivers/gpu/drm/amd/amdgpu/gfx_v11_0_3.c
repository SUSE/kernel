/*
 * Copyright 2023 Advanced Micro Devices, Inc.
 *
 * Permission is hereby granted, free of charge, to any person obtaining a
 * copy of this software and associated documentation files (the "Software"),
 * to deal in the Software without restriction, including without limitation
 * the rights to use, copy, modify, merge, publish, distribute, sublicense,
 * and/or sell copies of the Software, and to permit persons to whom the
 * Software is furnished to do so, subject to the following conditions:
 *
 * The above copyright notice and this permission notice shall be included in
 * all copies or substantial portions of the Software.
 *
 * THE SOFTWARE IS PROVIDED "AS IS", WITHOUT WARRANTY OF ANY KIND, EXPRESS OR
 * IMPLIED, INCLUDING BUT NOT LIMITED TO THE WARRANTIES OF MERCHANTABILITY,
 * FITNESS FOR A PARTICULAR PURPOSE AND NONINFRINGEMENT.  IN NO EVENT SHALL
 * THE COPYRIGHT HOLDER(S) OR AUTHOR(S) BE LIABLE FOR ANY CLAIM, DAMAGES OR
 * OTHER LIABILITY, WHETHER IN AN ACTION OF CONTRACT, TORT OR OTHERWISE,
 * ARISING FROM, OUT OF OR IN CONNECTION WITH THE SOFTWARE OR THE USE OR
 * OTHER DEALINGS IN THE SOFTWARE.
 *
 */

#include "amdgpu.h"
#include "soc21.h"
#include "gc/gc_11_0_3_offset.h"
#include "gc/gc_11_0_3_sh_mask.h"
#include "ivsrcid/gfx/irqsrcs_gfx_11_0_0.h"
#include "soc15.h"
#include "soc15d.h"
#include "gfx_v11_0.h"


static int gfx_v11_0_3_rlc_gc_fed_irq(struct amdgpu_device *adev,
				  struct amdgpu_irq_src *source,
				  struct amdgpu_iv_entry *entry)
{
	uint32_t rlc_status0 = 0, rlc_status1 = 0;
	struct ras_common_if *ras_if = NULL;
	struct ras_dispatch_if ih_data = {
		.entry = entry,
	};

	rlc_status0 = RREG32(SOC15_REG_OFFSET(GC, 0, regRLC_RLCS_FED_STATUS_0));
	rlc_status1 = RREG32(SOC15_REG_OFFSET(GC, 0, regRLC_RLCS_FED_STATUS_1));

	if (!rlc_status0 && !rlc_status1) {
		dev_warn(adev->dev, "RLC_GC_FED irq is generated, but rlc_status0 and rlc_status1 are empty!\n");
		return 0;
	}

	/* Use RLC_RLCS_FED_STATUS_0/1 to distinguish FED error block. */
	if (REG_GET_FIELD(rlc_status0, RLC_RLCS_FED_STATUS_0, SDMA0_FED_ERR) ||
	    REG_GET_FIELD(rlc_status0, RLC_RLCS_FED_STATUS_0, SDMA1_FED_ERR))
		ras_if = adev->sdma.ras_if;
	else
		ras_if = adev->gfx.ras_if;

	if (!ras_if) {
		dev_err(adev->dev, "Gfx or sdma ras block not initialized, rlc_status0:0x%x.\n",
				rlc_status0);
		return -EINVAL;
	}

	dev_warn(adev->dev, "RLC %s FED IRQ\n", ras_if->name);

	if (!amdgpu_sriov_vf(adev)) {
		ih_data.head = *ras_if;
		amdgpu_ras_interrupt_dispatch(adev, &ih_data);
	} else {
		if (adev->virt.ops && adev->virt.ops->ras_poison_handler)
			adev->virt.ops->ras_poison_handler(adev, ras_if->block);
		else
			dev_warn(adev->dev,
				"No ras_poison_handler interface in SRIOV for %s!\n", ras_if->name);
	}

	return 0;
}

static int gfx_v11_0_3_poison_consumption_handler(struct amdgpu_device *adev,
					struct amdgpu_iv_entry *entry)
{
	/* Workaround: when vmid and pasid are both zero, trigger gpu reset in KGD. */
	if (entry && (entry->client_id == SOC21_IH_CLIENTID_GFX) &&
	    (entry->src_id == GFX_11_0_0__SRCID__RLC_GC_FED_INTERRUPT) &&
	     !entry->vmid && !entry->pasid) {
<<<<<<< HEAD
=======
		struct amdgpu_ras *con = amdgpu_ras_get_context(adev);
>>>>>>> 2d5404ca
		uint32_t rlc_status0 = 0;

		rlc_status0 = RREG32_SOC15(GC, 0, regRLC_RLCS_FED_STATUS_0);

		if (REG_GET_FIELD(rlc_status0, RLC_RLCS_FED_STATUS_0, SDMA0_FED_ERR) ||
		    REG_GET_FIELD(rlc_status0, RLC_RLCS_FED_STATUS_0, SDMA1_FED_ERR)) {
			struct amdgpu_ras *ras = amdgpu_ras_get_context(adev);

			ras->gpu_reset_flags |= AMDGPU_RAS_GPU_RESET_MODE2_RESET;
		}

<<<<<<< HEAD
		amdgpu_ras_reset_gpu(adev);
=======
		if (con && !amdgpu_ras_is_rma(adev))
			amdgpu_ras_reset_gpu(adev);
>>>>>>> 2d5404ca
	}

	return 0;
}

struct amdgpu_gfx_ras gfx_v11_0_3_ras = {
	.rlc_gc_fed_irq = gfx_v11_0_3_rlc_gc_fed_irq,
	.poison_consumption_handler = gfx_v11_0_3_poison_consumption_handler,
};<|MERGE_RESOLUTION|>--- conflicted
+++ resolved
@@ -85,10 +85,7 @@
 	if (entry && (entry->client_id == SOC21_IH_CLIENTID_GFX) &&
 	    (entry->src_id == GFX_11_0_0__SRCID__RLC_GC_FED_INTERRUPT) &&
 	     !entry->vmid && !entry->pasid) {
-<<<<<<< HEAD
-=======
 		struct amdgpu_ras *con = amdgpu_ras_get_context(adev);
->>>>>>> 2d5404ca
 		uint32_t rlc_status0 = 0;
 
 		rlc_status0 = RREG32_SOC15(GC, 0, regRLC_RLCS_FED_STATUS_0);
@@ -100,12 +97,8 @@
 			ras->gpu_reset_flags |= AMDGPU_RAS_GPU_RESET_MODE2_RESET;
 		}
 
-<<<<<<< HEAD
-		amdgpu_ras_reset_gpu(adev);
-=======
 		if (con && !amdgpu_ras_is_rma(adev))
 			amdgpu_ras_reset_gpu(adev);
->>>>>>> 2d5404ca
 	}
 
 	return 0;
