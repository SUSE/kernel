--- conflicted
+++ resolved
@@ -46,11 +46,8 @@
 #define MCA_REG__STATUS__ERRORCODEEXT(x)	MCA_REG_FIELD(x, 21, 16)
 #define MCA_REG__STATUS__ERRORCODE(x)		MCA_REG_FIELD(x, 15, 0)
 
-<<<<<<< HEAD
-=======
 #define MCA_REG__MISC0__ERRCNT(x)		MCA_REG_FIELD(x, 43, 32)
 
->>>>>>> 2d5404ca
 #define MCA_REG__SYND__ERRORINFORMATION(x)	MCA_REG_FIELD(x, 17, 0)
 
 enum amdgpu_mca_ip {
@@ -68,10 +65,7 @@
 enum amdgpu_mca_error_type {
 	AMDGPU_MCA_ERROR_TYPE_UE = 0,
 	AMDGPU_MCA_ERROR_TYPE_CE,
-<<<<<<< HEAD
-=======
 	AMDGPU_MCA_ERROR_TYPE_DE,
->>>>>>> 2d5404ca
 };
 
 struct amdgpu_mca_ras_block {
@@ -98,11 +92,8 @@
 	struct amdgpu_mca_ras mp1;
 	struct amdgpu_mca_ras mpio;
 	const struct amdgpu_mca_smu_funcs *mca_funcs;
-<<<<<<< HEAD
-=======
 	struct mca_bank_cache mca_caches[AMDGPU_MCA_ERROR_TYPE_DE];
 	atomic_t ue_update_flag;
->>>>>>> 2d5404ca
 };
 
 enum mca_reg_idx {
@@ -134,23 +125,10 @@
 	struct list_head node;
 };
 
-<<<<<<< HEAD
-struct mca_bank_set {
-	int nr_entries;
-	struct list_head list;
-};
-
-=======
->>>>>>> 2d5404ca
 struct amdgpu_mca_smu_funcs {
 	int max_ue_count;
 	int max_ce_count;
 	int (*mca_set_debug_mode)(struct amdgpu_device *adev, bool enable);
-<<<<<<< HEAD
-	int (*mca_get_ras_mca_set)(struct amdgpu_device *adev, enum amdgpu_ras_block blk, enum amdgpu_mca_error_type type,
-				   struct mca_bank_set *mca_set);
-=======
->>>>>>> 2d5404ca
 	int (*mca_parse_mca_error_count)(struct amdgpu_device *adev, enum amdgpu_ras_block blk, enum amdgpu_mca_error_type type,
 					 struct mca_bank_entry *entry, uint32_t *count);
 	int (*mca_get_valid_mca_count)(struct amdgpu_device *adev, enum amdgpu_mca_error_type type,
@@ -178,27 +156,6 @@
 int amdgpu_mca_mpio_ras_sw_init(struct amdgpu_device *adev);
 
 void amdgpu_mca_smu_init_funcs(struct amdgpu_device *adev, const struct amdgpu_mca_smu_funcs *mca_funcs);
-<<<<<<< HEAD
-int amdgpu_mca_smu_set_debug_mode(struct amdgpu_device *adev, bool enable);
-int amdgpu_mca_smu_get_valid_mca_count(struct amdgpu_device *adev, enum amdgpu_mca_error_type type, uint32_t *count);
-int amdgpu_mca_smu_get_mca_set_error_count(struct amdgpu_device *adev, enum amdgpu_ras_block blk,
-					   enum amdgpu_mca_error_type type, uint32_t *total);
-int amdgpu_mca_smu_get_error_count(struct amdgpu_device *adev, enum amdgpu_ras_block blk,
-				   enum amdgpu_mca_error_type type, uint32_t *count);
-int amdgpu_mca_smu_parse_mca_error_count(struct amdgpu_device *adev, enum amdgpu_ras_block blk,
-					 enum amdgpu_mca_error_type type, struct mca_bank_entry *entry, uint32_t *count);
-int amdgpu_mca_smu_get_mca_set(struct amdgpu_device *adev, enum amdgpu_ras_block blk,
-			       enum amdgpu_mca_error_type type, struct mca_bank_set *mca_set);
-int amdgpu_mca_smu_get_mca_entry(struct amdgpu_device *adev, enum amdgpu_mca_error_type type,
-				 int idx, struct mca_bank_entry *entry);
-
-void amdgpu_mca_smu_debugfs_init(struct amdgpu_device *adev, struct dentry *root);
-
-void amdgpu_mca_bank_set_init(struct mca_bank_set *mca_set);
-int amdgpu_mca_bank_set_add_entry(struct mca_bank_set *mca_set, struct mca_bank_entry *entry);
-void amdgpu_mca_bank_set_release(struct mca_bank_set *mca_set);
-int amdgpu_mca_smu_log_ras_error(struct amdgpu_device *adev, enum amdgpu_ras_block blk, enum amdgpu_mca_error_type type, struct ras_err_data *err_data);
-=======
 int amdgpu_mca_init(struct amdgpu_device *adev);
 void amdgpu_mca_fini(struct amdgpu_device *adev);
 int amdgpu_mca_reset(struct amdgpu_device *adev);
@@ -208,6 +165,5 @@
 void amdgpu_mca_smu_debugfs_init(struct amdgpu_device *adev, struct dentry *root);
 int amdgpu_mca_smu_log_ras_error(struct amdgpu_device *adev, enum amdgpu_ras_block blk, enum amdgpu_mca_error_type type,
 				 struct ras_err_data *err_data, struct ras_query_context *qctx);
->>>>>>> 2d5404ca
 
 #endif