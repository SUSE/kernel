/*
 * Copyright 2014 Advanced Micro Devices, Inc.
 *
 * Permission is hereby granted, free of charge, to any person obtaining a
 * copy of this software and associated documentation files (the "Software"),
 * to deal in the Software without restriction, including without limitation
 * the rights to use, copy, modify, merge, publish, distribute, sublicense,
 * and/or sell copies of the Software, and to permit persons to whom the
 * Software is furnished to do so, subject to the following conditions:
 *
 * The above copyright notice and this permission notice shall be included in
 * all copies or substantial portions of the Software.
 *
 * THE SOFTWARE IS PROVIDED "AS IS", WITHOUT WARRANTY OF ANY KIND, EXPRESS OR
 * IMPLIED, INCLUDING BUT NOT LIMITED TO THE WARRANTIES OF MERCHANTABILITY,
 * FITNESS FOR A PARTICULAR PURPOSE AND NONINFRINGEMENT.  IN NO EVENT SHALL
 * THE COPYRIGHT HOLDER(S) OR AUTHOR(S) BE LIABLE FOR ANY CLAIM, DAMAGES OR
 * OTHER LIABILITY, WHETHER IN AN ACTION OF CONTRACT, TORT OR OTHERWISE,
 * ARISING FROM, OUT OF OR IN CONNECTION WITH THE SOFTWARE OR THE USE OR
 * OTHER DEALINGS IN THE SOFTWARE.
 *
 */

#include <linux/firmware.h>
#include <linux/slab.h>
#include <linux/module.h>

#include "amdgpu.h"
#include "amdgpu_ucode.h"

static void amdgpu_ucode_print_common_hdr(const struct common_firmware_header *hdr)
{
	DRM_DEBUG("size_bytes: %u\n", le32_to_cpu(hdr->size_bytes));
	DRM_DEBUG("header_size_bytes: %u\n", le32_to_cpu(hdr->header_size_bytes));
	DRM_DEBUG("header_version_major: %u\n", le16_to_cpu(hdr->header_version_major));
	DRM_DEBUG("header_version_minor: %u\n", le16_to_cpu(hdr->header_version_minor));
	DRM_DEBUG("ip_version_major: %u\n", le16_to_cpu(hdr->ip_version_major));
	DRM_DEBUG("ip_version_minor: %u\n", le16_to_cpu(hdr->ip_version_minor));
	DRM_DEBUG("ucode_version: 0x%08x\n", le32_to_cpu(hdr->ucode_version));
	DRM_DEBUG("ucode_size_bytes: %u\n", le32_to_cpu(hdr->ucode_size_bytes));
	DRM_DEBUG("ucode_array_offset_bytes: %u\n",
		  le32_to_cpu(hdr->ucode_array_offset_bytes));
	DRM_DEBUG("crc32: 0x%08x\n", le32_to_cpu(hdr->crc32));
}

void amdgpu_ucode_print_mc_hdr(const struct common_firmware_header *hdr)
{
	uint16_t version_major = le16_to_cpu(hdr->header_version_major);
	uint16_t version_minor = le16_to_cpu(hdr->header_version_minor);

	DRM_DEBUG("MC\n");
	amdgpu_ucode_print_common_hdr(hdr);

	if (version_major == 1) {
		const struct mc_firmware_header_v1_0 *mc_hdr =
			container_of(hdr, struct mc_firmware_header_v1_0, header);

		DRM_DEBUG("io_debug_size_bytes: %u\n",
			  le32_to_cpu(mc_hdr->io_debug_size_bytes));
		DRM_DEBUG("io_debug_array_offset_bytes: %u\n",
			  le32_to_cpu(mc_hdr->io_debug_array_offset_bytes));
	} else {
		DRM_ERROR("Unknown MC ucode version: %u.%u\n", version_major, version_minor);
	}
}

void amdgpu_ucode_print_smc_hdr(const struct common_firmware_header *hdr)
{
	uint16_t version_major = le16_to_cpu(hdr->header_version_major);
	uint16_t version_minor = le16_to_cpu(hdr->header_version_minor);
	const struct smc_firmware_header_v1_0 *v1_0_hdr;
	const struct smc_firmware_header_v2_0 *v2_0_hdr;
	const struct smc_firmware_header_v2_1 *v2_1_hdr;

	DRM_DEBUG("SMC\n");
	amdgpu_ucode_print_common_hdr(hdr);

	if (version_major == 1) {
		v1_0_hdr = container_of(hdr, struct smc_firmware_header_v1_0, header);
		DRM_DEBUG("ucode_start_addr: %u\n", le32_to_cpu(v1_0_hdr->ucode_start_addr));
	} else if (version_major == 2) {
		switch (version_minor) {
		case 0:
			v2_0_hdr = container_of(hdr, struct smc_firmware_header_v2_0, v1_0.header);
			DRM_DEBUG("ppt_offset_bytes: %u\n", le32_to_cpu(v2_0_hdr->ppt_offset_bytes));
			DRM_DEBUG("ppt_size_bytes: %u\n", le32_to_cpu(v2_0_hdr->ppt_size_bytes));
			break;
		case 1:
			v2_1_hdr = container_of(hdr, struct smc_firmware_header_v2_1, v1_0.header);
			DRM_DEBUG("pptable_count: %u\n", le32_to_cpu(v2_1_hdr->pptable_count));
			DRM_DEBUG("pptable_entry_offset: %u\n", le32_to_cpu(v2_1_hdr->pptable_entry_offset));
			break;
		default:
			break;
		}

	} else {
		DRM_ERROR("Unknown SMC ucode version: %u.%u\n", version_major, version_minor);
	}
}

void amdgpu_ucode_print_gfx_hdr(const struct common_firmware_header *hdr)
{
	uint16_t version_major = le16_to_cpu(hdr->header_version_major);
	uint16_t version_minor = le16_to_cpu(hdr->header_version_minor);

	DRM_DEBUG("GFX\n");
	amdgpu_ucode_print_common_hdr(hdr);

	if (version_major == 1) {
		const struct gfx_firmware_header_v1_0 *gfx_hdr =
			container_of(hdr, struct gfx_firmware_header_v1_0, header);

		DRM_DEBUG("ucode_feature_version: %u\n",
			  le32_to_cpu(gfx_hdr->ucode_feature_version));
		DRM_DEBUG("jt_offset: %u\n", le32_to_cpu(gfx_hdr->jt_offset));
		DRM_DEBUG("jt_size: %u\n", le32_to_cpu(gfx_hdr->jt_size));
	} else if (version_major == 2) {
		const struct gfx_firmware_header_v2_0 *gfx_hdr =
			container_of(hdr, struct gfx_firmware_header_v2_0, header);

		DRM_DEBUG("ucode_feature_version: %u\n",
			  le32_to_cpu(gfx_hdr->ucode_feature_version));
	} else {
		DRM_ERROR("Unknown GFX ucode version: %u.%u\n", version_major, version_minor);
	}
}

void amdgpu_ucode_print_imu_hdr(const struct common_firmware_header *hdr)
{
	uint16_t version_major = le16_to_cpu(hdr->header_version_major);
	uint16_t version_minor = le16_to_cpu(hdr->header_version_minor);

	DRM_DEBUG("IMU\n");
	amdgpu_ucode_print_common_hdr(hdr);

	if (version_major != 1) {
		DRM_ERROR("Unknown GFX ucode version: %u.%u\n", version_major, version_minor);
	}
}

void amdgpu_ucode_print_rlc_hdr(const struct common_firmware_header *hdr)
{
	uint16_t version_major = le16_to_cpu(hdr->header_version_major);
	uint16_t version_minor = le16_to_cpu(hdr->header_version_minor);

	DRM_DEBUG("RLC\n");
	amdgpu_ucode_print_common_hdr(hdr);

	if (version_major == 1) {
		const struct rlc_firmware_header_v1_0 *rlc_hdr =
			container_of(hdr, struct rlc_firmware_header_v1_0, header);

		DRM_DEBUG("ucode_feature_version: %u\n",
			  le32_to_cpu(rlc_hdr->ucode_feature_version));
		DRM_DEBUG("save_and_restore_offset: %u\n",
			  le32_to_cpu(rlc_hdr->save_and_restore_offset));
		DRM_DEBUG("clear_state_descriptor_offset: %u\n",
			  le32_to_cpu(rlc_hdr->clear_state_descriptor_offset));
		DRM_DEBUG("avail_scratch_ram_locations: %u\n",
			  le32_to_cpu(rlc_hdr->avail_scratch_ram_locations));
		DRM_DEBUG("master_pkt_description_offset: %u\n",
			  le32_to_cpu(rlc_hdr->master_pkt_description_offset));
	} else if (version_major == 2) {
		const struct rlc_firmware_header_v2_0 *rlc_hdr =
			container_of(hdr, struct rlc_firmware_header_v2_0, header);
		const struct rlc_firmware_header_v2_1 *rlc_hdr_v2_1 =
			container_of(rlc_hdr, struct rlc_firmware_header_v2_1, v2_0);
		const struct rlc_firmware_header_v2_2 *rlc_hdr_v2_2 =
			container_of(rlc_hdr_v2_1, struct rlc_firmware_header_v2_2, v2_1);
		const struct rlc_firmware_header_v2_3 *rlc_hdr_v2_3 =
			container_of(rlc_hdr_v2_2, struct rlc_firmware_header_v2_3, v2_2);
		const struct rlc_firmware_header_v2_4 *rlc_hdr_v2_4 =
			container_of(rlc_hdr_v2_3, struct rlc_firmware_header_v2_4, v2_3);

		switch (version_minor) {
		case 0:
			/* rlc_hdr v2_0 */
			DRM_DEBUG("ucode_feature_version: %u\n",
				  le32_to_cpu(rlc_hdr->ucode_feature_version));
			DRM_DEBUG("jt_offset: %u\n", le32_to_cpu(rlc_hdr->jt_offset));
			DRM_DEBUG("jt_size: %u\n", le32_to_cpu(rlc_hdr->jt_size));
			DRM_DEBUG("save_and_restore_offset: %u\n",
				  le32_to_cpu(rlc_hdr->save_and_restore_offset));
			DRM_DEBUG("clear_state_descriptor_offset: %u\n",
				  le32_to_cpu(rlc_hdr->clear_state_descriptor_offset));
			DRM_DEBUG("avail_scratch_ram_locations: %u\n",
				  le32_to_cpu(rlc_hdr->avail_scratch_ram_locations));
			DRM_DEBUG("reg_restore_list_size: %u\n",
				  le32_to_cpu(rlc_hdr->reg_restore_list_size));
			DRM_DEBUG("reg_list_format_start: %u\n",
				  le32_to_cpu(rlc_hdr->reg_list_format_start));
			DRM_DEBUG("reg_list_format_separate_start: %u\n",
				  le32_to_cpu(rlc_hdr->reg_list_format_separate_start));
			DRM_DEBUG("starting_offsets_start: %u\n",
				  le32_to_cpu(rlc_hdr->starting_offsets_start));
			DRM_DEBUG("reg_list_format_size_bytes: %u\n",
				  le32_to_cpu(rlc_hdr->reg_list_format_size_bytes));
			DRM_DEBUG("reg_list_format_array_offset_bytes: %u\n",
				  le32_to_cpu(rlc_hdr->reg_list_format_array_offset_bytes));
			DRM_DEBUG("reg_list_size_bytes: %u\n",
				  le32_to_cpu(rlc_hdr->reg_list_size_bytes));
			DRM_DEBUG("reg_list_array_offset_bytes: %u\n",
				  le32_to_cpu(rlc_hdr->reg_list_array_offset_bytes));
			DRM_DEBUG("reg_list_format_separate_size_bytes: %u\n",
				  le32_to_cpu(rlc_hdr->reg_list_format_separate_size_bytes));
			DRM_DEBUG("reg_list_format_separate_array_offset_bytes: %u\n",
				  le32_to_cpu(rlc_hdr->reg_list_format_separate_array_offset_bytes));
			DRM_DEBUG("reg_list_separate_size_bytes: %u\n",
				  le32_to_cpu(rlc_hdr->reg_list_separate_size_bytes));
			DRM_DEBUG("reg_list_separate_array_offset_bytes: %u\n",
				  le32_to_cpu(rlc_hdr->reg_list_separate_array_offset_bytes));
			break;
		case 1:
			/* rlc_hdr v2_1 */
			DRM_DEBUG("reg_list_format_direct_reg_list_length: %u\n",
				  le32_to_cpu(rlc_hdr_v2_1->reg_list_format_direct_reg_list_length));
			DRM_DEBUG("save_restore_list_cntl_ucode_ver: %u\n",
				  le32_to_cpu(rlc_hdr_v2_1->save_restore_list_cntl_ucode_ver));
			DRM_DEBUG("save_restore_list_cntl_feature_ver: %u\n",
				  le32_to_cpu(rlc_hdr_v2_1->save_restore_list_cntl_feature_ver));
			DRM_DEBUG("save_restore_list_cntl_size_bytes %u\n",
				  le32_to_cpu(rlc_hdr_v2_1->save_restore_list_cntl_size_bytes));
			DRM_DEBUG("save_restore_list_cntl_offset_bytes: %u\n",
				  le32_to_cpu(rlc_hdr_v2_1->save_restore_list_cntl_offset_bytes));
			DRM_DEBUG("save_restore_list_gpm_ucode_ver: %u\n",
				  le32_to_cpu(rlc_hdr_v2_1->save_restore_list_gpm_ucode_ver));
			DRM_DEBUG("save_restore_list_gpm_feature_ver: %u\n",
				  le32_to_cpu(rlc_hdr_v2_1->save_restore_list_gpm_feature_ver));
			DRM_DEBUG("save_restore_list_gpm_size_bytes %u\n",
				  le32_to_cpu(rlc_hdr_v2_1->save_restore_list_gpm_size_bytes));
			DRM_DEBUG("save_restore_list_gpm_offset_bytes: %u\n",
				  le32_to_cpu(rlc_hdr_v2_1->save_restore_list_gpm_offset_bytes));
			DRM_DEBUG("save_restore_list_srm_ucode_ver: %u\n",
				  le32_to_cpu(rlc_hdr_v2_1->save_restore_list_srm_ucode_ver));
			DRM_DEBUG("save_restore_list_srm_feature_ver: %u\n",
				  le32_to_cpu(rlc_hdr_v2_1->save_restore_list_srm_feature_ver));
			DRM_DEBUG("save_restore_list_srm_size_bytes %u\n",
				  le32_to_cpu(rlc_hdr_v2_1->save_restore_list_srm_size_bytes));
			DRM_DEBUG("save_restore_list_srm_offset_bytes: %u\n",
				  le32_to_cpu(rlc_hdr_v2_1->save_restore_list_srm_offset_bytes));
			break;
		case 2:
			/* rlc_hdr v2_2 */
			DRM_DEBUG("rlc_iram_ucode_size_bytes: %u\n",
				  le32_to_cpu(rlc_hdr_v2_2->rlc_iram_ucode_size_bytes));
			DRM_DEBUG("rlc_iram_ucode_offset_bytes: %u\n",
				  le32_to_cpu(rlc_hdr_v2_2->rlc_iram_ucode_offset_bytes));
			DRM_DEBUG("rlc_dram_ucode_size_bytes: %u\n",
				  le32_to_cpu(rlc_hdr_v2_2->rlc_dram_ucode_size_bytes));
			DRM_DEBUG("rlc_dram_ucode_offset_bytes: %u\n",
				  le32_to_cpu(rlc_hdr_v2_2->rlc_dram_ucode_offset_bytes));
			break;
		case 3:
			/* rlc_hdr v2_3 */
			DRM_DEBUG("rlcp_ucode_version: %u\n",
				  le32_to_cpu(rlc_hdr_v2_3->rlcp_ucode_version));
			DRM_DEBUG("rlcp_ucode_feature_version: %u\n",
				  le32_to_cpu(rlc_hdr_v2_3->rlcp_ucode_feature_version));
			DRM_DEBUG("rlcp_ucode_size_bytes: %u\n",
				  le32_to_cpu(rlc_hdr_v2_3->rlcp_ucode_size_bytes));
			DRM_DEBUG("rlcp_ucode_offset_bytes: %u\n",
				  le32_to_cpu(rlc_hdr_v2_3->rlcp_ucode_offset_bytes));
			DRM_DEBUG("rlcv_ucode_version: %u\n",
				  le32_to_cpu(rlc_hdr_v2_3->rlcv_ucode_version));
			DRM_DEBUG("rlcv_ucode_feature_version: %u\n",
				  le32_to_cpu(rlc_hdr_v2_3->rlcv_ucode_feature_version));
			DRM_DEBUG("rlcv_ucode_size_bytes: %u\n",
				  le32_to_cpu(rlc_hdr_v2_3->rlcv_ucode_size_bytes));
			DRM_DEBUG("rlcv_ucode_offset_bytes: %u\n",
				  le32_to_cpu(rlc_hdr_v2_3->rlcv_ucode_offset_bytes));
			break;
		case 4:
			/* rlc_hdr v2_4 */
			DRM_DEBUG("global_tap_delays_ucode_size_bytes :%u\n",
				  le32_to_cpu(rlc_hdr_v2_4->global_tap_delays_ucode_size_bytes));
			DRM_DEBUG("global_tap_delays_ucode_offset_bytes: %u\n",
				  le32_to_cpu(rlc_hdr_v2_4->global_tap_delays_ucode_offset_bytes));
			DRM_DEBUG("se0_tap_delays_ucode_size_bytes :%u\n",
				  le32_to_cpu(rlc_hdr_v2_4->se0_tap_delays_ucode_size_bytes));
			DRM_DEBUG("se0_tap_delays_ucode_offset_bytes: %u\n",
				  le32_to_cpu(rlc_hdr_v2_4->se0_tap_delays_ucode_offset_bytes));
			DRM_DEBUG("se1_tap_delays_ucode_size_bytes :%u\n",
				  le32_to_cpu(rlc_hdr_v2_4->se1_tap_delays_ucode_size_bytes));
			DRM_DEBUG("se1_tap_delays_ucode_offset_bytes: %u\n",
				  le32_to_cpu(rlc_hdr_v2_4->se1_tap_delays_ucode_offset_bytes));
			DRM_DEBUG("se2_tap_delays_ucode_size_bytes :%u\n",
				  le32_to_cpu(rlc_hdr_v2_4->se2_tap_delays_ucode_size_bytes));
			DRM_DEBUG("se2_tap_delays_ucode_offset_bytes: %u\n",
				  le32_to_cpu(rlc_hdr_v2_4->se2_tap_delays_ucode_offset_bytes));
			DRM_DEBUG("se3_tap_delays_ucode_size_bytes :%u\n",
				  le32_to_cpu(rlc_hdr_v2_4->se3_tap_delays_ucode_size_bytes));
			DRM_DEBUG("se3_tap_delays_ucode_offset_bytes: %u\n",
				  le32_to_cpu(rlc_hdr_v2_4->se3_tap_delays_ucode_offset_bytes));
			break;
		default:
			DRM_ERROR("Unknown RLC v2 ucode: v2.%u\n", version_minor);
			break;
		}
	} else {
		DRM_ERROR("Unknown RLC ucode version: %u.%u\n", version_major, version_minor);
	}
}

void amdgpu_ucode_print_sdma_hdr(const struct common_firmware_header *hdr)
{
	uint16_t version_major = le16_to_cpu(hdr->header_version_major);
	uint16_t version_minor = le16_to_cpu(hdr->header_version_minor);

	DRM_DEBUG("SDMA\n");
	amdgpu_ucode_print_common_hdr(hdr);

	if (version_major == 1) {
		const struct sdma_firmware_header_v1_0 *sdma_hdr =
			container_of(hdr, struct sdma_firmware_header_v1_0, header);

		DRM_DEBUG("ucode_feature_version: %u\n",
			  le32_to_cpu(sdma_hdr->ucode_feature_version));
		DRM_DEBUG("ucode_change_version: %u\n",
			  le32_to_cpu(sdma_hdr->ucode_change_version));
		DRM_DEBUG("jt_offset: %u\n", le32_to_cpu(sdma_hdr->jt_offset));
		DRM_DEBUG("jt_size: %u\n", le32_to_cpu(sdma_hdr->jt_size));
		if (version_minor >= 1) {
			const struct sdma_firmware_header_v1_1 *sdma_v1_1_hdr =
				container_of(sdma_hdr, struct sdma_firmware_header_v1_1, v1_0);
			DRM_DEBUG("digest_size: %u\n", le32_to_cpu(sdma_v1_1_hdr->digest_size));
		}
	} else if (version_major == 2) {
		const struct sdma_firmware_header_v2_0 *sdma_hdr =
			container_of(hdr, struct sdma_firmware_header_v2_0, header);

		DRM_DEBUG("ucode_feature_version: %u\n",
			  le32_to_cpu(sdma_hdr->ucode_feature_version));
		DRM_DEBUG("ctx_jt_offset: %u\n", le32_to_cpu(sdma_hdr->ctx_jt_offset));
		DRM_DEBUG("ctx_jt_size: %u\n", le32_to_cpu(sdma_hdr->ctx_jt_size));
		DRM_DEBUG("ctl_ucode_offset: %u\n", le32_to_cpu(sdma_hdr->ctl_ucode_offset));
		DRM_DEBUG("ctl_jt_offset: %u\n", le32_to_cpu(sdma_hdr->ctl_jt_offset));
		DRM_DEBUG("ctl_jt_size: %u\n", le32_to_cpu(sdma_hdr->ctl_jt_size));
	} else {
		DRM_ERROR("Unknown SDMA ucode version: %u.%u\n",
			  version_major, version_minor);
	}
}

void amdgpu_ucode_print_psp_hdr(const struct common_firmware_header *hdr)
{
	uint16_t version_major = le16_to_cpu(hdr->header_version_major);
	uint16_t version_minor = le16_to_cpu(hdr->header_version_minor);
	uint32_t fw_index;
	const struct psp_fw_bin_desc *desc;

	DRM_DEBUG("PSP\n");
	amdgpu_ucode_print_common_hdr(hdr);

	if (version_major == 1) {
		const struct psp_firmware_header_v1_0 *psp_hdr =
			container_of(hdr, struct psp_firmware_header_v1_0, header);

		DRM_DEBUG("ucode_feature_version: %u\n",
			  le32_to_cpu(psp_hdr->sos.fw_version));
		DRM_DEBUG("sos_offset_bytes: %u\n",
			  le32_to_cpu(psp_hdr->sos.offset_bytes));
		DRM_DEBUG("sos_size_bytes: %u\n",
			  le32_to_cpu(psp_hdr->sos.size_bytes));
		if (version_minor == 1) {
			const struct psp_firmware_header_v1_1 *psp_hdr_v1_1 =
				container_of(psp_hdr, struct psp_firmware_header_v1_1, v1_0);
			DRM_DEBUG("toc_header_version: %u\n",
				  le32_to_cpu(psp_hdr_v1_1->toc.fw_version));
			DRM_DEBUG("toc_offset_bytes: %u\n",
				  le32_to_cpu(psp_hdr_v1_1->toc.offset_bytes));
			DRM_DEBUG("toc_size_bytes: %u\n",
				  le32_to_cpu(psp_hdr_v1_1->toc.size_bytes));
			DRM_DEBUG("kdb_header_version: %u\n",
				  le32_to_cpu(psp_hdr_v1_1->kdb.fw_version));
			DRM_DEBUG("kdb_offset_bytes: %u\n",
				  le32_to_cpu(psp_hdr_v1_1->kdb.offset_bytes));
			DRM_DEBUG("kdb_size_bytes: %u\n",
				  le32_to_cpu(psp_hdr_v1_1->kdb.size_bytes));
		}
		if (version_minor == 2) {
			const struct psp_firmware_header_v1_2 *psp_hdr_v1_2 =
				container_of(psp_hdr, struct psp_firmware_header_v1_2, v1_0);
			DRM_DEBUG("kdb_header_version: %u\n",
				  le32_to_cpu(psp_hdr_v1_2->kdb.fw_version));
			DRM_DEBUG("kdb_offset_bytes: %u\n",
				  le32_to_cpu(psp_hdr_v1_2->kdb.offset_bytes));
			DRM_DEBUG("kdb_size_bytes: %u\n",
				  le32_to_cpu(psp_hdr_v1_2->kdb.size_bytes));
		}
		if (version_minor == 3) {
			const struct psp_firmware_header_v1_1 *psp_hdr_v1_1 =
				container_of(psp_hdr, struct psp_firmware_header_v1_1, v1_0);
			const struct psp_firmware_header_v1_3 *psp_hdr_v1_3 =
				container_of(psp_hdr_v1_1, struct psp_firmware_header_v1_3, v1_1);
			DRM_DEBUG("toc_header_version: %u\n",
				  le32_to_cpu(psp_hdr_v1_3->v1_1.toc.fw_version));
			DRM_DEBUG("toc_offset_bytes: %u\n",
				  le32_to_cpu(psp_hdr_v1_3->v1_1.toc.offset_bytes));
			DRM_DEBUG("toc_size_bytes: %u\n",
				  le32_to_cpu(psp_hdr_v1_3->v1_1.toc.size_bytes));
			DRM_DEBUG("kdb_header_version: %u\n",
				  le32_to_cpu(psp_hdr_v1_3->v1_1.kdb.fw_version));
			DRM_DEBUG("kdb_offset_bytes: %u\n",
				  le32_to_cpu(psp_hdr_v1_3->v1_1.kdb.offset_bytes));
			DRM_DEBUG("kdb_size_bytes: %u\n",
				  le32_to_cpu(psp_hdr_v1_3->v1_1.kdb.size_bytes));
			DRM_DEBUG("spl_header_version: %u\n",
				  le32_to_cpu(psp_hdr_v1_3->spl.fw_version));
			DRM_DEBUG("spl_offset_bytes: %u\n",
				  le32_to_cpu(psp_hdr_v1_3->spl.offset_bytes));
			DRM_DEBUG("spl_size_bytes: %u\n",
				  le32_to_cpu(psp_hdr_v1_3->spl.size_bytes));
		}
	} else if (version_major == 2) {
		const struct psp_firmware_header_v2_0 *psp_hdr_v2_0 =
			 container_of(hdr, struct psp_firmware_header_v2_0, header);
		for (fw_index = 0; fw_index < le32_to_cpu(psp_hdr_v2_0->psp_fw_bin_count); fw_index++) {
			desc = &(psp_hdr_v2_0->psp_fw_bin[fw_index]);
			switch (desc->fw_type) {
			case PSP_FW_TYPE_PSP_SOS:
				DRM_DEBUG("psp_sos_version: %u\n",
					  le32_to_cpu(desc->fw_version));
				DRM_DEBUG("psp_sos_size_bytes: %u\n",
					  le32_to_cpu(desc->size_bytes));
				break;
			case PSP_FW_TYPE_PSP_SYS_DRV:
				DRM_DEBUG("psp_sys_drv_version: %u\n",
					  le32_to_cpu(desc->fw_version));
				DRM_DEBUG("psp_sys_drv_size_bytes: %u\n",
					  le32_to_cpu(desc->size_bytes));
				break;
			case PSP_FW_TYPE_PSP_KDB:
				DRM_DEBUG("psp_kdb_version: %u\n",
					  le32_to_cpu(desc->fw_version));
				DRM_DEBUG("psp_kdb_size_bytes: %u\n",
					  le32_to_cpu(desc->size_bytes));
				break;
			case PSP_FW_TYPE_PSP_TOC:
				DRM_DEBUG("psp_toc_version: %u\n",
					  le32_to_cpu(desc->fw_version));
				DRM_DEBUG("psp_toc_size_bytes: %u\n",
					  le32_to_cpu(desc->size_bytes));
				break;
			case PSP_FW_TYPE_PSP_SPL:
				DRM_DEBUG("psp_spl_version: %u\n",
					  le32_to_cpu(desc->fw_version));
				DRM_DEBUG("psp_spl_size_bytes: %u\n",
					  le32_to_cpu(desc->size_bytes));
				break;
			case PSP_FW_TYPE_PSP_RL:
				DRM_DEBUG("psp_rl_version: %u\n",
					  le32_to_cpu(desc->fw_version));
				DRM_DEBUG("psp_rl_size_bytes: %u\n",
					  le32_to_cpu(desc->size_bytes));
				break;
			case PSP_FW_TYPE_PSP_SOC_DRV:
				DRM_DEBUG("psp_soc_drv_version: %u\n",
					  le32_to_cpu(desc->fw_version));
				DRM_DEBUG("psp_soc_drv_size_bytes: %u\n",
					  le32_to_cpu(desc->size_bytes));
				break;
			case PSP_FW_TYPE_PSP_INTF_DRV:
				DRM_DEBUG("psp_intf_drv_version: %u\n",
					  le32_to_cpu(desc->fw_version));
				DRM_DEBUG("psp_intf_drv_size_bytes: %u\n",
					  le32_to_cpu(desc->size_bytes));
				break;
			case PSP_FW_TYPE_PSP_DBG_DRV:
				DRM_DEBUG("psp_dbg_drv_version: %u\n",
					  le32_to_cpu(desc->fw_version));
				DRM_DEBUG("psp_dbg_drv_size_bytes: %u\n",
					  le32_to_cpu(desc->size_bytes));
				break;
<<<<<<< HEAD
=======
			case PSP_FW_TYPE_PSP_RAS_DRV:
				DRM_DEBUG("psp_ras_drv_version: %u\n",
					  le32_to_cpu(desc->fw_version));
				DRM_DEBUG("psp_ras_drv_size_bytes: %u\n",
					  le32_to_cpu(desc->size_bytes));
				break;
>>>>>>> eb3cdb58
			default:
				DRM_DEBUG("Unsupported PSP fw type: %d\n", desc->fw_type);
				break;
			}
		}
	} else {
		DRM_ERROR("Unknown PSP ucode version: %u.%u\n",
			  version_major, version_minor);
	}
}

void amdgpu_ucode_print_gpu_info_hdr(const struct common_firmware_header *hdr)
{
	uint16_t version_major = le16_to_cpu(hdr->header_version_major);
	uint16_t version_minor = le16_to_cpu(hdr->header_version_minor);

	DRM_DEBUG("GPU_INFO\n");
	amdgpu_ucode_print_common_hdr(hdr);

	if (version_major == 1) {
		const struct gpu_info_firmware_header_v1_0 *gpu_info_hdr =
			container_of(hdr, struct gpu_info_firmware_header_v1_0, header);

		DRM_DEBUG("version_major: %u\n",
			  le16_to_cpu(gpu_info_hdr->version_major));
		DRM_DEBUG("version_minor: %u\n",
			  le16_to_cpu(gpu_info_hdr->version_minor));
	} else {
		DRM_ERROR("Unknown gpu_info ucode version: %u.%u\n", version_major, version_minor);
	}
}

static int amdgpu_ucode_validate(const struct firmware *fw)
{
	const struct common_firmware_header *hdr =
		(const struct common_firmware_header *)fw->data;

	if (fw->size == le32_to_cpu(hdr->size_bytes))
		return 0;

	return -EINVAL;
}

bool amdgpu_ucode_hdr_version(union amdgpu_firmware_header *hdr,
				uint16_t hdr_major, uint16_t hdr_minor)
{
	if ((hdr->common.header_version_major == hdr_major) &&
		(hdr->common.header_version_minor == hdr_minor))
		return true;
	return false;
}

enum amdgpu_firmware_load_type
amdgpu_ucode_get_load_type(struct amdgpu_device *adev, int load_type)
{
	switch (adev->asic_type) {
#ifdef CONFIG_DRM_AMDGPU_SI
	case CHIP_TAHITI:
	case CHIP_PITCAIRN:
	case CHIP_VERDE:
	case CHIP_OLAND:
	case CHIP_HAINAN:
		return AMDGPU_FW_LOAD_DIRECT;
#endif
#ifdef CONFIG_DRM_AMDGPU_CIK
	case CHIP_BONAIRE:
	case CHIP_KAVERI:
	case CHIP_KABINI:
	case CHIP_HAWAII:
	case CHIP_MULLINS:
		return AMDGPU_FW_LOAD_DIRECT;
#endif
	case CHIP_TOPAZ:
	case CHIP_TONGA:
	case CHIP_FIJI:
	case CHIP_CARRIZO:
	case CHIP_STONEY:
	case CHIP_POLARIS10:
	case CHIP_POLARIS11:
	case CHIP_POLARIS12:
	case CHIP_VEGAM:
		return AMDGPU_FW_LOAD_SMU;
	case CHIP_CYAN_SKILLFISH:
		if (!(load_type &&
		      adev->apu_flags & AMD_APU_IS_CYAN_SKILLFISH2))
			return AMDGPU_FW_LOAD_DIRECT;
		else
			return AMDGPU_FW_LOAD_PSP;
	default:
		if (!load_type)
			return AMDGPU_FW_LOAD_DIRECT;
		else
			return AMDGPU_FW_LOAD_PSP;
	}
}

const char *amdgpu_ucode_name(enum AMDGPU_UCODE_ID ucode_id)
{
	switch (ucode_id) {
	case AMDGPU_UCODE_ID_SDMA0:
		return "SDMA0";
	case AMDGPU_UCODE_ID_SDMA1:
		return "SDMA1";
	case AMDGPU_UCODE_ID_SDMA2:
		return "SDMA2";
	case AMDGPU_UCODE_ID_SDMA3:
		return "SDMA3";
	case AMDGPU_UCODE_ID_SDMA4:
		return "SDMA4";
	case AMDGPU_UCODE_ID_SDMA5:
		return "SDMA5";
	case AMDGPU_UCODE_ID_SDMA6:
		return "SDMA6";
	case AMDGPU_UCODE_ID_SDMA7:
		return "SDMA7";
	case AMDGPU_UCODE_ID_SDMA_UCODE_TH0:
		return "SDMA_CTX";
	case AMDGPU_UCODE_ID_SDMA_UCODE_TH1:
		return "SDMA_CTL";
	case AMDGPU_UCODE_ID_CP_CE:
		return "CP_CE";
	case AMDGPU_UCODE_ID_CP_PFP:
		return "CP_PFP";
	case AMDGPU_UCODE_ID_CP_ME:
		return "CP_ME";
	case AMDGPU_UCODE_ID_CP_MEC1:
		return "CP_MEC1";
	case AMDGPU_UCODE_ID_CP_MEC1_JT:
		return "CP_MEC1_JT";
	case AMDGPU_UCODE_ID_CP_MEC2:
		return "CP_MEC2";
	case AMDGPU_UCODE_ID_CP_MEC2_JT:
		return "CP_MEC2_JT";
	case AMDGPU_UCODE_ID_CP_MES:
		return "CP_MES";
	case AMDGPU_UCODE_ID_CP_MES_DATA:
		return "CP_MES_DATA";
	case AMDGPU_UCODE_ID_CP_MES1:
		return "CP_MES_KIQ";
	case AMDGPU_UCODE_ID_CP_MES1_DATA:
		return "CP_MES_KIQ_DATA";
	case AMDGPU_UCODE_ID_RLC_RESTORE_LIST_CNTL:
		return "RLC_RESTORE_LIST_CNTL";
	case AMDGPU_UCODE_ID_RLC_RESTORE_LIST_GPM_MEM:
		return "RLC_RESTORE_LIST_GPM_MEM";
	case AMDGPU_UCODE_ID_RLC_RESTORE_LIST_SRM_MEM:
		return "RLC_RESTORE_LIST_SRM_MEM";
	case AMDGPU_UCODE_ID_RLC_IRAM:
		return "RLC_IRAM";
	case AMDGPU_UCODE_ID_RLC_DRAM:
		return "RLC_DRAM";
	case AMDGPU_UCODE_ID_RLC_G:
		return "RLC_G";
	case AMDGPU_UCODE_ID_RLC_P:
		return "RLC_P";
	case AMDGPU_UCODE_ID_RLC_V:
		return "RLC_V";
	case AMDGPU_UCODE_ID_GLOBAL_TAP_DELAYS:
		return "GLOBAL_TAP_DELAYS";
	case AMDGPU_UCODE_ID_SE0_TAP_DELAYS:
		return "SE0_TAP_DELAYS";
	case AMDGPU_UCODE_ID_SE1_TAP_DELAYS:
		return "SE1_TAP_DELAYS";
	case AMDGPU_UCODE_ID_SE2_TAP_DELAYS:
		return "SE2_TAP_DELAYS";
	case AMDGPU_UCODE_ID_SE3_TAP_DELAYS:
		return "SE3_TAP_DELAYS";
	case AMDGPU_UCODE_ID_IMU_I:
		return "IMU_I";
	case AMDGPU_UCODE_ID_IMU_D:
		return "IMU_D";
	case AMDGPU_UCODE_ID_STORAGE:
		return "STORAGE";
	case AMDGPU_UCODE_ID_SMC:
		return "SMC";
	case AMDGPU_UCODE_ID_PPTABLE:
		return "PPTABLE";
	case AMDGPU_UCODE_ID_UVD:
		return "UVD";
	case AMDGPU_UCODE_ID_UVD1:
		return "UVD1";
	case AMDGPU_UCODE_ID_VCE:
		return "VCE";
	case AMDGPU_UCODE_ID_VCN:
		return "VCN";
	case AMDGPU_UCODE_ID_VCN1:
		return "VCN1";
	case AMDGPU_UCODE_ID_DMCU_ERAM:
		return "DMCU_ERAM";
	case AMDGPU_UCODE_ID_DMCU_INTV:
		return "DMCU_INTV";
	case AMDGPU_UCODE_ID_VCN0_RAM:
		return "VCN0_RAM";
	case AMDGPU_UCODE_ID_VCN1_RAM:
		return "VCN1_RAM";
	case AMDGPU_UCODE_ID_DMCUB:
		return "DMCUB";
<<<<<<< HEAD
=======
	case AMDGPU_UCODE_ID_CAP:
		return "CAP";
>>>>>>> eb3cdb58
	default:
		return "UNKNOWN UCODE";
	}
}

#define FW_VERSION_ATTR(name, mode, field)				\
static ssize_t show_##name(struct device *dev,				\
			  struct device_attribute *attr,		\
			  char *buf)					\
{									\
	struct drm_device *ddev = dev_get_drvdata(dev);			\
	struct amdgpu_device *adev = drm_to_adev(ddev);			\
									\
	return sysfs_emit(buf, "0x%08x\n", adev->field);	\
}									\
static DEVICE_ATTR(name, mode, show_##name, NULL)

FW_VERSION_ATTR(vce_fw_version, 0444, vce.fw_version);
FW_VERSION_ATTR(uvd_fw_version, 0444, uvd.fw_version);
FW_VERSION_ATTR(mc_fw_version, 0444, gmc.fw_version);
FW_VERSION_ATTR(me_fw_version, 0444, gfx.me_fw_version);
FW_VERSION_ATTR(pfp_fw_version, 0444, gfx.pfp_fw_version);
FW_VERSION_ATTR(ce_fw_version, 0444, gfx.ce_fw_version);
FW_VERSION_ATTR(rlc_fw_version, 0444, gfx.rlc_fw_version);
FW_VERSION_ATTR(rlc_srlc_fw_version, 0444, gfx.rlc_srlc_fw_version);
FW_VERSION_ATTR(rlc_srlg_fw_version, 0444, gfx.rlc_srlg_fw_version);
FW_VERSION_ATTR(rlc_srls_fw_version, 0444, gfx.rlc_srls_fw_version);
FW_VERSION_ATTR(mec_fw_version, 0444, gfx.mec_fw_version);
FW_VERSION_ATTR(mec2_fw_version, 0444, gfx.mec2_fw_version);
FW_VERSION_ATTR(imu_fw_version, 0444, gfx.imu_fw_version);
FW_VERSION_ATTR(sos_fw_version, 0444, psp.sos.fw_version);
FW_VERSION_ATTR(asd_fw_version, 0444, psp.asd_context.bin_desc.fw_version);
FW_VERSION_ATTR(ta_ras_fw_version, 0444, psp.ras_context.context.bin_desc.fw_version);
FW_VERSION_ATTR(ta_xgmi_fw_version, 0444, psp.xgmi_context.context.bin_desc.fw_version);
FW_VERSION_ATTR(smc_fw_version, 0444, pm.fw_version);
FW_VERSION_ATTR(sdma_fw_version, 0444, sdma.instance[0].fw_version);
FW_VERSION_ATTR(sdma2_fw_version, 0444, sdma.instance[1].fw_version);
FW_VERSION_ATTR(vcn_fw_version, 0444, vcn.fw_version);
FW_VERSION_ATTR(dmcu_fw_version, 0444, dm.dmcu_fw_version);

static struct attribute *fw_attrs[] = {
	&dev_attr_vce_fw_version.attr, &dev_attr_uvd_fw_version.attr,
	&dev_attr_mc_fw_version.attr, &dev_attr_me_fw_version.attr,
	&dev_attr_pfp_fw_version.attr, &dev_attr_ce_fw_version.attr,
	&dev_attr_rlc_fw_version.attr, &dev_attr_rlc_srlc_fw_version.attr,
	&dev_attr_rlc_srlg_fw_version.attr, &dev_attr_rlc_srls_fw_version.attr,
	&dev_attr_mec_fw_version.attr, &dev_attr_mec2_fw_version.attr,
	&dev_attr_sos_fw_version.attr, &dev_attr_asd_fw_version.attr,
	&dev_attr_ta_ras_fw_version.attr, &dev_attr_ta_xgmi_fw_version.attr,
	&dev_attr_smc_fw_version.attr, &dev_attr_sdma_fw_version.attr,
	&dev_attr_sdma2_fw_version.attr, &dev_attr_vcn_fw_version.attr,
	&dev_attr_dmcu_fw_version.attr, &dev_attr_imu_fw_version.attr,
	NULL
};

static const struct attribute_group fw_attr_group = {
	.name = "fw_version",
	.attrs = fw_attrs
};

int amdgpu_ucode_sysfs_init(struct amdgpu_device *adev)
{
	return sysfs_create_group(&adev->dev->kobj, &fw_attr_group);
}

void amdgpu_ucode_sysfs_fini(struct amdgpu_device *adev)
{
	sysfs_remove_group(&adev->dev->kobj, &fw_attr_group);
}

static int amdgpu_ucode_init_single_fw(struct amdgpu_device *adev,
				       struct amdgpu_firmware_info *ucode,
				       uint64_t mc_addr, void *kptr)
{
	const struct common_firmware_header *header = NULL;
	const struct gfx_firmware_header_v1_0 *cp_hdr = NULL;
	const struct gfx_firmware_header_v2_0 *cpv2_hdr = NULL;
	const struct dmcu_firmware_header_v1_0 *dmcu_hdr = NULL;
	const struct dmcub_firmware_header_v1_0 *dmcub_hdr = NULL;
	const struct mes_firmware_header_v1_0 *mes_hdr = NULL;
	const struct sdma_firmware_header_v2_0 *sdma_hdr = NULL;
	const struct imu_firmware_header_v1_0 *imu_hdr = NULL;
	u8 *ucode_addr;

	if (NULL == ucode->fw)
		return 0;

	ucode->mc_addr = mc_addr;
	ucode->kaddr = kptr;

	if (ucode->ucode_id == AMDGPU_UCODE_ID_STORAGE)
		return 0;

	header = (const struct common_firmware_header *)ucode->fw->data;
	cp_hdr = (const struct gfx_firmware_header_v1_0 *)ucode->fw->data;
	cpv2_hdr = (const struct gfx_firmware_header_v2_0 *)ucode->fw->data;
	dmcu_hdr = (const struct dmcu_firmware_header_v1_0 *)ucode->fw->data;
	dmcub_hdr = (const struct dmcub_firmware_header_v1_0 *)ucode->fw->data;
	mes_hdr = (const struct mes_firmware_header_v1_0 *)ucode->fw->data;
	sdma_hdr = (const struct sdma_firmware_header_v2_0 *)ucode->fw->data;
	imu_hdr = (const struct imu_firmware_header_v1_0 *)ucode->fw->data;

	if (adev->firmware.load_type == AMDGPU_FW_LOAD_PSP) {
		switch (ucode->ucode_id) {
		case AMDGPU_UCODE_ID_SDMA_UCODE_TH0:
			ucode->ucode_size = le32_to_cpu(sdma_hdr->ctx_ucode_size_bytes);
			ucode_addr = (u8 *)ucode->fw->data +
				le32_to_cpu(sdma_hdr->header.ucode_array_offset_bytes);
			break;
		case AMDGPU_UCODE_ID_SDMA_UCODE_TH1:
			ucode->ucode_size = le32_to_cpu(sdma_hdr->ctl_ucode_size_bytes);
			ucode_addr = (u8 *)ucode->fw->data +
				le32_to_cpu(sdma_hdr->ctl_ucode_offset);
			break;
		case AMDGPU_UCODE_ID_CP_MEC1:
		case AMDGPU_UCODE_ID_CP_MEC2:
			ucode->ucode_size = le32_to_cpu(header->ucode_size_bytes) -
				le32_to_cpu(cp_hdr->jt_size) * 4;
			ucode_addr = (u8 *)ucode->fw->data +
				le32_to_cpu(header->ucode_array_offset_bytes);
			break;
		case AMDGPU_UCODE_ID_CP_MEC1_JT:
		case AMDGPU_UCODE_ID_CP_MEC2_JT:
			ucode->ucode_size = le32_to_cpu(cp_hdr->jt_size) * 4;
			ucode_addr = (u8 *)ucode->fw->data +
				le32_to_cpu(header->ucode_array_offset_bytes) +
				le32_to_cpu(cp_hdr->jt_offset) * 4;
			break;
		case AMDGPU_UCODE_ID_RLC_RESTORE_LIST_CNTL:
			ucode->ucode_size = adev->gfx.rlc.save_restore_list_cntl_size_bytes;
			ucode_addr = adev->gfx.rlc.save_restore_list_cntl;
			break;
		case AMDGPU_UCODE_ID_RLC_RESTORE_LIST_GPM_MEM:
			ucode->ucode_size = adev->gfx.rlc.save_restore_list_gpm_size_bytes;
			ucode_addr = adev->gfx.rlc.save_restore_list_gpm;
			break;
		case AMDGPU_UCODE_ID_RLC_RESTORE_LIST_SRM_MEM:
			ucode->ucode_size = adev->gfx.rlc.save_restore_list_srm_size_bytes;
			ucode_addr = adev->gfx.rlc.save_restore_list_srm;
			break;
		case AMDGPU_UCODE_ID_RLC_IRAM:
			ucode->ucode_size = adev->gfx.rlc.rlc_iram_ucode_size_bytes;
			ucode_addr = adev->gfx.rlc.rlc_iram_ucode;
			break;
		case AMDGPU_UCODE_ID_RLC_DRAM:
			ucode->ucode_size = adev->gfx.rlc.rlc_dram_ucode_size_bytes;
			ucode_addr = adev->gfx.rlc.rlc_dram_ucode;
			break;
		case AMDGPU_UCODE_ID_RLC_P:
			ucode->ucode_size = adev->gfx.rlc.rlcp_ucode_size_bytes;
			ucode_addr = adev->gfx.rlc.rlcp_ucode;
			break;
		case AMDGPU_UCODE_ID_RLC_V:
			ucode->ucode_size = adev->gfx.rlc.rlcv_ucode_size_bytes;
			ucode_addr = adev->gfx.rlc.rlcv_ucode;
			break;
		case AMDGPU_UCODE_ID_GLOBAL_TAP_DELAYS:
			ucode->ucode_size = adev->gfx.rlc.global_tap_delays_ucode_size_bytes;
			ucode_addr = adev->gfx.rlc.global_tap_delays_ucode;
			break;
		case AMDGPU_UCODE_ID_SE0_TAP_DELAYS:
			ucode->ucode_size = adev->gfx.rlc.se0_tap_delays_ucode_size_bytes;
			ucode_addr = adev->gfx.rlc.se0_tap_delays_ucode;
			break;
		case AMDGPU_UCODE_ID_SE1_TAP_DELAYS:
			ucode->ucode_size = adev->gfx.rlc.se1_tap_delays_ucode_size_bytes;
			ucode_addr = adev->gfx.rlc.se1_tap_delays_ucode;
			break;
		case AMDGPU_UCODE_ID_SE2_TAP_DELAYS:
			ucode->ucode_size = adev->gfx.rlc.se2_tap_delays_ucode_size_bytes;
			ucode_addr = adev->gfx.rlc.se2_tap_delays_ucode;
			break;
		case AMDGPU_UCODE_ID_SE3_TAP_DELAYS:
			ucode->ucode_size = adev->gfx.rlc.se3_tap_delays_ucode_size_bytes;
			ucode_addr = adev->gfx.rlc.se3_tap_delays_ucode;
			break;
		case AMDGPU_UCODE_ID_CP_MES:
			ucode->ucode_size = le32_to_cpu(mes_hdr->mes_ucode_size_bytes);
			ucode_addr = (u8 *)ucode->fw->data +
				le32_to_cpu(mes_hdr->mes_ucode_offset_bytes);
			break;
		case AMDGPU_UCODE_ID_CP_MES_DATA:
			ucode->ucode_size = le32_to_cpu(mes_hdr->mes_ucode_data_size_bytes);
			ucode_addr = (u8 *)ucode->fw->data +
				le32_to_cpu(mes_hdr->mes_ucode_data_offset_bytes);
			break;
		case AMDGPU_UCODE_ID_CP_MES1:
			ucode->ucode_size = le32_to_cpu(mes_hdr->mes_ucode_size_bytes);
			ucode_addr = (u8 *)ucode->fw->data +
				le32_to_cpu(mes_hdr->mes_ucode_offset_bytes);
			break;
		case AMDGPU_UCODE_ID_CP_MES1_DATA:
			ucode->ucode_size = le32_to_cpu(mes_hdr->mes_ucode_data_size_bytes);
			ucode_addr = (u8 *)ucode->fw->data +
				le32_to_cpu(mes_hdr->mes_ucode_data_offset_bytes);
			break;
		case AMDGPU_UCODE_ID_DMCU_ERAM:
			ucode->ucode_size = le32_to_cpu(header->ucode_size_bytes) -
				le32_to_cpu(dmcu_hdr->intv_size_bytes);
			ucode_addr = (u8 *)ucode->fw->data +
				le32_to_cpu(header->ucode_array_offset_bytes);
			break;
		case AMDGPU_UCODE_ID_DMCU_INTV:
			ucode->ucode_size = le32_to_cpu(dmcu_hdr->intv_size_bytes);
			ucode_addr = (u8 *)ucode->fw->data +
				le32_to_cpu(header->ucode_array_offset_bytes) +
				le32_to_cpu(dmcu_hdr->intv_offset_bytes);
			break;
		case AMDGPU_UCODE_ID_DMCUB:
			ucode->ucode_size = le32_to_cpu(dmcub_hdr->inst_const_bytes);
			ucode_addr = (u8 *)ucode->fw->data +
				le32_to_cpu(header->ucode_array_offset_bytes);
			break;
		case AMDGPU_UCODE_ID_PPTABLE:
			ucode->ucode_size = ucode->fw->size;
			ucode_addr = (u8 *)ucode->fw->data;
			break;
		case AMDGPU_UCODE_ID_IMU_I:
			ucode->ucode_size = le32_to_cpu(imu_hdr->imu_iram_ucode_size_bytes);
			ucode_addr = (u8 *)ucode->fw->data +
				le32_to_cpu(imu_hdr->header.ucode_array_offset_bytes);
			break;
		case AMDGPU_UCODE_ID_IMU_D:
			ucode->ucode_size = le32_to_cpu(imu_hdr->imu_dram_ucode_size_bytes);
			ucode_addr = (u8 *)ucode->fw->data +
				le32_to_cpu(imu_hdr->header.ucode_array_offset_bytes) +
				le32_to_cpu(imu_hdr->imu_iram_ucode_size_bytes);
			break;
		case AMDGPU_UCODE_ID_CP_RS64_PFP:
			ucode->ucode_size = le32_to_cpu(cpv2_hdr->ucode_size_bytes);
			ucode_addr = (u8 *)ucode->fw->data +
				le32_to_cpu(header->ucode_array_offset_bytes);
			break;
		case AMDGPU_UCODE_ID_CP_RS64_PFP_P0_STACK:
			ucode->ucode_size = le32_to_cpu(cpv2_hdr->data_size_bytes);
			ucode_addr = (u8 *)ucode->fw->data +
				le32_to_cpu(cpv2_hdr->data_offset_bytes);
			break;
		case AMDGPU_UCODE_ID_CP_RS64_PFP_P1_STACK:
			ucode->ucode_size = le32_to_cpu(cpv2_hdr->data_size_bytes);
			ucode_addr = (u8 *)ucode->fw->data +
				le32_to_cpu(cpv2_hdr->data_offset_bytes);
			break;
		case AMDGPU_UCODE_ID_CP_RS64_ME:
			ucode->ucode_size = le32_to_cpu(cpv2_hdr->ucode_size_bytes);
			ucode_addr = (u8 *)ucode->fw->data +
				le32_to_cpu(header->ucode_array_offset_bytes);
			break;
		case AMDGPU_UCODE_ID_CP_RS64_ME_P0_STACK:
			ucode->ucode_size = le32_to_cpu(cpv2_hdr->data_size_bytes);
			ucode_addr = (u8 *)ucode->fw->data +
				le32_to_cpu(cpv2_hdr->data_offset_bytes);
			break;
		case AMDGPU_UCODE_ID_CP_RS64_ME_P1_STACK:
			ucode->ucode_size = le32_to_cpu(cpv2_hdr->data_size_bytes);
			ucode_addr = (u8 *)ucode->fw->data +
				le32_to_cpu(cpv2_hdr->data_offset_bytes);
			break;
		case AMDGPU_UCODE_ID_CP_RS64_MEC:
			ucode->ucode_size = le32_to_cpu(cpv2_hdr->ucode_size_bytes);
			ucode_addr = (u8 *)ucode->fw->data +
				le32_to_cpu(header->ucode_array_offset_bytes);
			break;
		case AMDGPU_UCODE_ID_CP_RS64_MEC_P0_STACK:
			ucode->ucode_size = le32_to_cpu(cpv2_hdr->data_size_bytes);
			ucode_addr = (u8 *)ucode->fw->data +
				le32_to_cpu(cpv2_hdr->data_offset_bytes);
			break;
		case AMDGPU_UCODE_ID_CP_RS64_MEC_P1_STACK:
			ucode->ucode_size = le32_to_cpu(cpv2_hdr->data_size_bytes);
			ucode_addr = (u8 *)ucode->fw->data +
				le32_to_cpu(cpv2_hdr->data_offset_bytes);
			break;
		case AMDGPU_UCODE_ID_CP_RS64_MEC_P2_STACK:
			ucode->ucode_size = le32_to_cpu(cpv2_hdr->data_size_bytes);
			ucode_addr = (u8 *)ucode->fw->data +
				le32_to_cpu(cpv2_hdr->data_offset_bytes);
			break;
		case AMDGPU_UCODE_ID_CP_RS64_MEC_P3_STACK:
			ucode->ucode_size = le32_to_cpu(cpv2_hdr->data_size_bytes);
			ucode_addr = (u8 *)ucode->fw->data +
				le32_to_cpu(cpv2_hdr->data_offset_bytes);
			break;
		default:
			ucode->ucode_size = le32_to_cpu(header->ucode_size_bytes);
			ucode_addr = (u8 *)ucode->fw->data +
				le32_to_cpu(header->ucode_array_offset_bytes);
			break;
		}
	} else {
		ucode->ucode_size = le32_to_cpu(header->ucode_size_bytes);
		ucode_addr = (u8 *)ucode->fw->data +
			le32_to_cpu(header->ucode_array_offset_bytes);
	}

	memcpy(ucode->kaddr, ucode_addr, ucode->ucode_size);

	return 0;
}

static int amdgpu_ucode_patch_jt(struct amdgpu_firmware_info *ucode,
				uint64_t mc_addr, void *kptr)
{
	const struct gfx_firmware_header_v1_0 *header = NULL;
	const struct common_firmware_header *comm_hdr = NULL;
	uint8_t *src_addr = NULL;
	uint8_t *dst_addr = NULL;

	if (NULL == ucode->fw)
		return 0;

	comm_hdr = (const struct common_firmware_header *)ucode->fw->data;
	header = (const struct gfx_firmware_header_v1_0 *)ucode->fw->data;
	dst_addr = ucode->kaddr +
			   ALIGN(le32_to_cpu(comm_hdr->ucode_size_bytes),
			   PAGE_SIZE);
	src_addr = (uint8_t *)ucode->fw->data +
			   le32_to_cpu(comm_hdr->ucode_array_offset_bytes) +
			   (le32_to_cpu(header->jt_offset) * 4);
	memcpy(dst_addr, src_addr, le32_to_cpu(header->jt_size) * 4);

	return 0;
}

int amdgpu_ucode_create_bo(struct amdgpu_device *adev)
{
	if (adev->firmware.load_type != AMDGPU_FW_LOAD_DIRECT) {
		amdgpu_bo_create_kernel(adev, adev->firmware.fw_size, PAGE_SIZE,
			amdgpu_sriov_vf(adev) ? AMDGPU_GEM_DOMAIN_VRAM : AMDGPU_GEM_DOMAIN_GTT,
			&adev->firmware.fw_buf,
			&adev->firmware.fw_buf_mc,
			&adev->firmware.fw_buf_ptr);
		if (!adev->firmware.fw_buf) {
			dev_err(adev->dev, "failed to create kernel buffer for firmware.fw_buf\n");
			return -ENOMEM;
		} else if (amdgpu_sriov_vf(adev)) {
			memset(adev->firmware.fw_buf_ptr, 0, adev->firmware.fw_size);
		}
	}
	return 0;
}

void amdgpu_ucode_free_bo(struct amdgpu_device *adev)
{
	amdgpu_bo_free_kernel(&adev->firmware.fw_buf,
		&adev->firmware.fw_buf_mc,
		&adev->firmware.fw_buf_ptr);
}

int amdgpu_ucode_init_bo(struct amdgpu_device *adev)
{
	uint64_t fw_offset = 0;
	int i;
	struct amdgpu_firmware_info *ucode = NULL;

 /* for baremetal, the ucode is allocated in gtt, so don't need to fill the bo when reset/suspend */
	if (!amdgpu_sriov_vf(adev) && (amdgpu_in_reset(adev) || adev->in_suspend))
		return 0;
	/*
	 * if SMU loaded firmware, it needn't add SMC, UVD, and VCE
	 * ucode info here
	 */
	if (adev->firmware.load_type != AMDGPU_FW_LOAD_PSP) {
		if (amdgpu_sriov_vf(adev))
			adev->firmware.max_ucodes = AMDGPU_UCODE_ID_MAXIMUM - 3;
		else
			adev->firmware.max_ucodes = AMDGPU_UCODE_ID_MAXIMUM - 4;
	} else {
		adev->firmware.max_ucodes = AMDGPU_UCODE_ID_MAXIMUM;
	}

	for (i = 0; i < adev->firmware.max_ucodes; i++) {
		ucode = &adev->firmware.ucode[i];
		if (ucode->fw) {
			amdgpu_ucode_init_single_fw(adev, ucode, adev->firmware.fw_buf_mc + fw_offset,
						    adev->firmware.fw_buf_ptr + fw_offset);
			if (i == AMDGPU_UCODE_ID_CP_MEC1 &&
			    adev->firmware.load_type != AMDGPU_FW_LOAD_PSP) {
				const struct gfx_firmware_header_v1_0 *cp_hdr;
				cp_hdr = (const struct gfx_firmware_header_v1_0 *)ucode->fw->data;
				amdgpu_ucode_patch_jt(ucode,  adev->firmware.fw_buf_mc + fw_offset,
						    adev->firmware.fw_buf_ptr + fw_offset);
				fw_offset += ALIGN(le32_to_cpu(cp_hdr->jt_size) << 2, PAGE_SIZE);
			}
			fw_offset += ALIGN(ucode->ucode_size, PAGE_SIZE);
		}
	}
	return 0;
}

<<<<<<< HEAD
=======
static const char *amdgpu_ucode_legacy_naming(struct amdgpu_device *adev, int block_type)
{
	if (block_type == MP0_HWIP) {
		switch (adev->ip_versions[MP0_HWIP][0]) {
		case IP_VERSION(9, 0, 0):
			switch (adev->asic_type) {
			case CHIP_VEGA10:
				return "vega10";
			case CHIP_VEGA12:
				return "vega12";
			default:
				return NULL;
			}
		case IP_VERSION(10, 0, 0):
		case IP_VERSION(10, 0, 1):
			if (adev->asic_type == CHIP_RAVEN) {
				if (adev->apu_flags & AMD_APU_IS_RAVEN2)
					return "raven2";
				else if (adev->apu_flags & AMD_APU_IS_PICASSO)
					return "picasso";
				return "raven";
			}
			break;
		case IP_VERSION(11, 0, 0):
			return "navi10";
		case IP_VERSION(11, 0, 2):
			return "vega20";
		case IP_VERSION(11, 0, 3):
			return "renoir";
		case IP_VERSION(11, 0, 4):
			return "arcturus";
		case IP_VERSION(11, 0, 5):
			return "navi14";
		case IP_VERSION(11, 0, 7):
			return "sienna_cichlid";
		case IP_VERSION(11, 0, 9):
			return "navi12";
		case IP_VERSION(11, 0, 11):
			return "navy_flounder";
		case IP_VERSION(11, 0, 12):
			return "dimgrey_cavefish";
		case IP_VERSION(11, 0, 13):
			return "beige_goby";
		case IP_VERSION(11, 5, 0):
			return "vangogh";
		case IP_VERSION(12, 0, 1):
			return "green_sardine";
		case IP_VERSION(13, 0, 2):
			return "aldebaran";
		case IP_VERSION(13, 0, 1):
		case IP_VERSION(13, 0, 3):
			return "yellow_carp";
		}
	} else if (block_type == MP1_HWIP) {
		switch (adev->ip_versions[MP1_HWIP][0]) {
		case IP_VERSION(9, 0, 0):
		case IP_VERSION(10, 0, 0):
		case IP_VERSION(10, 0, 1):
		case IP_VERSION(11, 0, 2):
			if (adev->asic_type == CHIP_ARCTURUS)
				return "arcturus_smc";
			return NULL;
		case IP_VERSION(11, 0, 0):
			return "navi10_smc";
		case IP_VERSION(11, 0, 5):
			return "navi14_smc";
		case IP_VERSION(11, 0, 9):
			return "navi12_smc";
		case IP_VERSION(11, 0, 7):
			return "sienna_cichlid_smc";
		case IP_VERSION(11, 0, 11):
			return "navy_flounder_smc";
		case IP_VERSION(11, 0, 12):
			return "dimgrey_cavefish_smc";
		case IP_VERSION(11, 0, 13):
			return "beige_goby_smc";
		case IP_VERSION(13, 0, 2):
			return "aldebaran_smc";
		}
	} else if (block_type == SDMA0_HWIP) {
		switch (adev->ip_versions[SDMA0_HWIP][0]) {
		case IP_VERSION(4, 0, 0):
			return "vega10_sdma";
		case IP_VERSION(4, 0, 1):
			return "vega12_sdma";
		case IP_VERSION(4, 1, 0):
		case IP_VERSION(4, 1, 1):
			if (adev->apu_flags & AMD_APU_IS_RAVEN2)
				return "raven2_sdma";
			else if (adev->apu_flags & AMD_APU_IS_PICASSO)
				return "picasso_sdma";
			return "raven_sdma";
		case IP_VERSION(4, 1, 2):
			if (adev->apu_flags & AMD_APU_IS_RENOIR)
				return "renoir_sdma";
			return "green_sardine_sdma";
		case IP_VERSION(4, 2, 0):
			return "vega20_sdma";
		case IP_VERSION(4, 2, 2):
			return "arcturus_sdma";
		case IP_VERSION(4, 4, 0):
			return "aldebaran_sdma";
		case IP_VERSION(5, 0, 0):
			return "navi10_sdma";
		case IP_VERSION(5, 0, 1):
			return "cyan_skillfish2_sdma";
		case IP_VERSION(5, 0, 2):
			return "navi14_sdma";
		case IP_VERSION(5, 0, 5):
			return "navi12_sdma";
		case IP_VERSION(5, 2, 0):
			return "sienna_cichlid_sdma";
		case IP_VERSION(5, 2, 2):
			return "navy_flounder_sdma";
		case IP_VERSION(5, 2, 4):
			return "dimgrey_cavefish_sdma";
		case IP_VERSION(5, 2, 5):
			return "beige_goby_sdma";
		case IP_VERSION(5, 2, 3):
			return "yellow_carp_sdma";
		case IP_VERSION(5, 2, 1):
			return "vangogh_sdma";
		}
	} else if (block_type == UVD_HWIP) {
		switch (adev->ip_versions[UVD_HWIP][0]) {
		case IP_VERSION(1, 0, 0):
		case IP_VERSION(1, 0, 1):
			if (adev->apu_flags & AMD_APU_IS_RAVEN2)
				return "raven2_vcn";
			else if (adev->apu_flags & AMD_APU_IS_PICASSO)
				return "picasso_vcn";
			return "raven_vcn";
		case IP_VERSION(2, 5, 0):
			return "arcturus_vcn";
		case IP_VERSION(2, 2, 0):
			if (adev->apu_flags & AMD_APU_IS_RENOIR)
				return "renoir_vcn";
			return "green_sardine_vcn";
		case IP_VERSION(2, 6, 0):
			return "aldebaran_vcn";
		case IP_VERSION(2, 0, 0):
			return "navi10_vcn";
		case IP_VERSION(2, 0, 2):
			if (adev->asic_type == CHIP_NAVI12)
				return "navi12_vcn";
			return "navi14_vcn";
		case IP_VERSION(3, 0, 0):
		case IP_VERSION(3, 0, 64):
		case IP_VERSION(3, 0, 192):
			if (adev->ip_versions[GC_HWIP][0] == IP_VERSION(10, 3, 0))
				return "sienna_cichlid_vcn";
			return "navy_flounder_vcn";
		case IP_VERSION(3, 0, 2):
			return "vangogh_vcn";
		case IP_VERSION(3, 0, 16):
			return "dimgrey_cavefish_vcn";
		case IP_VERSION(3, 0, 33):
			return "beige_goby_vcn";
		case IP_VERSION(3, 1, 1):
			return "yellow_carp_vcn";
		}
	} else if (block_type == GC_HWIP) {
		switch (adev->ip_versions[GC_HWIP][0]) {
		case IP_VERSION(9, 0, 1):
			return "vega10";
		case IP_VERSION(9, 2, 1):
			return "vega12";
		case IP_VERSION(9, 4, 0):
			return "vega20";
		case IP_VERSION(9, 2, 2):
		case IP_VERSION(9, 1, 0):
			if (adev->apu_flags & AMD_APU_IS_RAVEN2)
				return "raven2";
			else if (adev->apu_flags & AMD_APU_IS_PICASSO)
				return "picasso";
			return "raven";
		case IP_VERSION(9, 4, 1):
			return "arcturus";
		case IP_VERSION(9, 3, 0):
			if (adev->apu_flags & AMD_APU_IS_RENOIR)
				return "renoir";
			return "green_sardine";
		case IP_VERSION(9, 4, 2):
			return "aldebaran";
		case IP_VERSION(10, 1, 10):
			return "navi10";
		case IP_VERSION(10, 1, 1):
			return "navi14";
		case IP_VERSION(10, 1, 2):
			return "navi12";
		case IP_VERSION(10, 3, 0):
			return "sienna_cichlid";
		case IP_VERSION(10, 3, 2):
			return "navy_flounder";
		case IP_VERSION(10, 3, 1):
			return "vangogh";
		case IP_VERSION(10, 3, 4):
			return "dimgrey_cavefish";
		case IP_VERSION(10, 3, 5):
			return "beige_goby";
		case IP_VERSION(10, 3, 3):
			return "yellow_carp";
		case IP_VERSION(10, 1, 3):
		case IP_VERSION(10, 1, 4):
			return "cyan_skillfish2";
		}
	}
	return NULL;
}

>>>>>>> eb3cdb58
void amdgpu_ucode_ip_version_decode(struct amdgpu_device *adev, int block_type, char *ucode_prefix, int len)
{
	int maj, min, rev;
	char *ip_name;
<<<<<<< HEAD
	uint32_t version = adev->ip_versions[block_type][0];

=======
	const char *legacy;
	uint32_t version = adev->ip_versions[block_type][0];

	legacy = amdgpu_ucode_legacy_naming(adev, block_type);
	if (legacy) {
		snprintf(ucode_prefix, len, "%s", legacy);
		return;
	}

>>>>>>> eb3cdb58
	switch (block_type) {
	case GC_HWIP:
		ip_name = "gc";
		break;
	case SDMA0_HWIP:
		ip_name = "sdma";
		break;
	case MP0_HWIP:
		ip_name = "psp";
		break;
	case MP1_HWIP:
		ip_name = "smu";
		break;
	case UVD_HWIP:
		ip_name = "vcn";
		break;
	default:
		BUG();
	}

	maj = IP_VERSION_MAJ(version);
	min = IP_VERSION_MIN(version);
	rev = IP_VERSION_REV(version);

	snprintf(ucode_prefix, len, "%s_%d_%d_%d", ip_name, maj, min, rev);
}

/*
 * amdgpu_ucode_request - Fetch and validate amdgpu microcode
 *
 * @adev: amdgpu device
 * @fw: pointer to load firmware to
 * @fw_name: firmware to load
 *
 * This is a helper that will use request_firmware and amdgpu_ucode_validate
 * to load and run basic validation on firmware. If the load fails, remap
 * the error code to -ENODEV, so that early_init functions will fail to load.
 */
int amdgpu_ucode_request(struct amdgpu_device *adev, const struct firmware **fw,
			 const char *fw_name)
{
	int err = request_firmware(fw, fw_name, adev->dev);

	if (err)
		return -ENODEV;
	err = amdgpu_ucode_validate(*fw);
	if (err)
		dev_dbg(adev->dev, "\"%s\" failed to validate\n", fw_name);

	return err;
}

/*
 * amdgpu_ucode_release - Release firmware microcode
 *
 * @fw: pointer to firmware to release
 */
void amdgpu_ucode_release(const struct firmware **fw)
{
	release_firmware(*fw);
	*fw = NULL;
}<|MERGE_RESOLUTION|>--- conflicted
+++ resolved
@@ -122,19 +122,6 @@
 		DRM_DEBUG("ucode_feature_version: %u\n",
 			  le32_to_cpu(gfx_hdr->ucode_feature_version));
 	} else {
-		DRM_ERROR("Unknown GFX ucode version: %u.%u\n", version_major, version_minor);
-	}
-}
-
-void amdgpu_ucode_print_imu_hdr(const struct common_firmware_header *hdr)
-{
-	uint16_t version_major = le16_to_cpu(hdr->header_version_major);
-	uint16_t version_minor = le16_to_cpu(hdr->header_version_minor);
-
-	DRM_DEBUG("IMU\n");
-	amdgpu_ucode_print_common_hdr(hdr);
-
-	if (version_major != 1) {
 		DRM_ERROR("Unknown GFX ucode version: %u.%u\n", version_major, version_minor);
 	}
 }
@@ -472,15 +459,12 @@
 				DRM_DEBUG("psp_dbg_drv_size_bytes: %u\n",
 					  le32_to_cpu(desc->size_bytes));
 				break;
-<<<<<<< HEAD
-=======
 			case PSP_FW_TYPE_PSP_RAS_DRV:
 				DRM_DEBUG("psp_ras_drv_version: %u\n",
 					  le32_to_cpu(desc->fw_version));
 				DRM_DEBUG("psp_ras_drv_size_bytes: %u\n",
 					  le32_to_cpu(desc->size_bytes));
 				break;
->>>>>>> eb3cdb58
 			default:
 				DRM_DEBUG("Unsupported PSP fw type: %d\n", desc->fw_type);
 				break;
@@ -678,11 +662,8 @@
 		return "VCN1_RAM";
 	case AMDGPU_UCODE_ID_DMCUB:
 		return "DMCUB";
-<<<<<<< HEAD
-=======
 	case AMDGPU_UCODE_ID_CAP:
 		return "CAP";
->>>>>>> eb3cdb58
 	default:
 		return "UNKNOWN UCODE";
 	}
@@ -1073,8 +1054,6 @@
 	return 0;
 }
 
-<<<<<<< HEAD
-=======
 static const char *amdgpu_ucode_legacy_naming(struct amdgpu_device *adev, int block_type)
 {
 	if (block_type == MP0_HWIP) {
@@ -1285,15 +1264,10 @@
 	return NULL;
 }
 
->>>>>>> eb3cdb58
 void amdgpu_ucode_ip_version_decode(struct amdgpu_device *adev, int block_type, char *ucode_prefix, int len)
 {
 	int maj, min, rev;
 	char *ip_name;
-<<<<<<< HEAD
-	uint32_t version = adev->ip_versions[block_type][0];
-
-=======
 	const char *legacy;
 	uint32_t version = adev->ip_versions[block_type][0];
 
@@ -1303,7 +1277,6 @@
 		return;
 	}
 
->>>>>>> eb3cdb58
 	switch (block_type) {
 	case GC_HWIP:
 		ip_name = "gc";
