--- conflicted
+++ resolved
@@ -688,8 +688,6 @@
 		return "UMSCH_MM_DATA";
 	case AMDGPU_UCODE_ID_UMSCH_MM_CMD_BUFFER:
 		return "UMSCH_MM_CMD_BUFFER";
-<<<<<<< HEAD
-=======
 	case AMDGPU_UCODE_ID_JPEG_RAM:
 		return "JPEG";
 	case AMDGPU_UCODE_ID_SDMA_RS64:
@@ -718,7 +716,6 @@
 		return "RS64_MEC_P3_STACK";
 	case AMDGPU_UCODE_ID_ISP:
 		return "ISP";
->>>>>>> 2d5404ca
 	default:
 		return "UNKNOWN UCODE";
 	}
@@ -1418,12 +1415,9 @@
 	case VPE_HWIP:
 		ip_name = "vpe";
 		break;
-<<<<<<< HEAD
-=======
 	case ISP_HWIP:
 		ip_name = "isp";
 		break;
->>>>>>> 2d5404ca
 	default:
 		BUG();
 	}
@@ -1465,16 +1459,6 @@
 	r = request_firmware(fw, fname, adev->dev);
 	if (r)
 		return -ENODEV;
-<<<<<<< HEAD
-
-	err = amdgpu_ucode_validate(*fw);
-	if (err) {
-		dev_dbg(adev->dev, "\"%s\" failed to validate\n", fw_name);
-		release_firmware(*fw);
-		*fw = NULL;
-	}
-=======
->>>>>>> 2d5404ca
 
 	r = amdgpu_ucode_validate(*fw);
 	if (r) {
