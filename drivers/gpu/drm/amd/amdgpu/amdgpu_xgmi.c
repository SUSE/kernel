/*
 * Copyright 2018 Advanced Micro Devices, Inc.
 *
 * Permission is hereby granted, free of charge, to any person obtaining a
 * copy of this software and associated documentation files (the "Software"),
 * to deal in the Software without restriction, including without limitation
 * the rights to use, copy, modify, merge, publish, distribute, sublicense,
 * and/or sell copies of the Software, and to permit persons to whom the
 * Software is furnished to do so, subject to the following conditions:
 *
 * The above copyright notice and this permission notice shall be included in
 * all copies or substantial portions of the Software.
 *
 * THE SOFTWARE IS PROVIDED "AS IS", WITHOUT WARRANTY OF ANY KIND, EXPRESS OR
 * IMPLIED, INCLUDING BUT NOT LIMITED TO THE WARRANTIES OF MERCHANTABILITY,
 * FITNESS FOR A PARTICULAR PURPOSE AND NONINFRINGEMENT.  IN NO EVENT SHALL
 * THE COPYRIGHT HOLDER(S) OR AUTHOR(S) BE LIABLE FOR ANY CLAIM, DAMAGES OR
 * OTHER LIABILITY, WHETHER IN AN ACTION OF CONTRACT, TORT OR OTHERWISE,
 * ARISING FROM, OUT OF OR IN CONNECTION WITH THE SOFTWARE OR THE USE OR
 * OTHER DEALINGS IN THE SOFTWARE.
 *
 *
 */
#include <linux/list.h>
#include "amdgpu.h"
#include "amdgpu_xgmi.h"
#include "amdgpu_ras.h"
#include "soc15.h"
#include "df/df_3_6_offset.h"
#include "xgmi/xgmi_4_0_0_smn.h"
#include "xgmi/xgmi_4_0_0_sh_mask.h"
#include "xgmi/xgmi_6_1_0_sh_mask.h"
#include "wafl/wafl2_4_0_0_smn.h"
#include "wafl/wafl2_4_0_0_sh_mask.h"

#include "amdgpu_reset.h"

#define smnPCS_XGMI3X16_PCS_ERROR_STATUS 0x11a0020c
<<<<<<< HEAD
#define smnPCS_GOPX1_PCS_ERROR_STATUS    0x12200210
=======
#define smnPCS_XGMI3X16_PCS_ERROR_NONCORRECTABLE_MASK   0x11a00218
#define smnPCS_GOPX1_PCS_ERROR_STATUS    0x12200210
#define smnPCS_GOPX1_PCS_ERROR_NONCORRECTABLE_MASK      0x12200218
>>>>>>> eb3cdb58

static DEFINE_MUTEX(xgmi_mutex);

#define AMDGPU_MAX_XGMI_DEVICE_PER_HIVE		4

static LIST_HEAD(xgmi_hive_list);

static const int xgmi_pcs_err_status_reg_vg20[] = {
	smnXGMI0_PCS_GOPX16_PCS_ERROR_STATUS,
	smnXGMI0_PCS_GOPX16_PCS_ERROR_STATUS + 0x100000,
};

static const int wafl_pcs_err_status_reg_vg20[] = {
	smnPCS_GOPX1_0_PCS_GOPX1_PCS_ERROR_STATUS,
	smnPCS_GOPX1_0_PCS_GOPX1_PCS_ERROR_STATUS + 0x100000,
};

static const int xgmi_pcs_err_status_reg_arct[] = {
	smnXGMI0_PCS_GOPX16_PCS_ERROR_STATUS,
	smnXGMI0_PCS_GOPX16_PCS_ERROR_STATUS + 0x100000,
	smnXGMI0_PCS_GOPX16_PCS_ERROR_STATUS + 0x500000,
	smnXGMI0_PCS_GOPX16_PCS_ERROR_STATUS + 0x600000,
	smnXGMI0_PCS_GOPX16_PCS_ERROR_STATUS + 0x700000,
	smnXGMI0_PCS_GOPX16_PCS_ERROR_STATUS + 0x800000,
};

/* same as vg20*/
static const int wafl_pcs_err_status_reg_arct[] = {
	smnPCS_GOPX1_0_PCS_GOPX1_PCS_ERROR_STATUS,
	smnPCS_GOPX1_0_PCS_GOPX1_PCS_ERROR_STATUS + 0x100000,
};

static const int xgmi3x16_pcs_err_status_reg_aldebaran[] = {
	smnPCS_XGMI3X16_PCS_ERROR_STATUS,
	smnPCS_XGMI3X16_PCS_ERROR_STATUS + 0x100000,
	smnPCS_XGMI3X16_PCS_ERROR_STATUS + 0x200000,
	smnPCS_XGMI3X16_PCS_ERROR_STATUS + 0x300000,
	smnPCS_XGMI3X16_PCS_ERROR_STATUS + 0x400000,
	smnPCS_XGMI3X16_PCS_ERROR_STATUS + 0x500000,
	smnPCS_XGMI3X16_PCS_ERROR_STATUS + 0x600000,
	smnPCS_XGMI3X16_PCS_ERROR_STATUS + 0x700000
};

<<<<<<< HEAD
=======
static const int xgmi3x16_pcs_err_noncorrectable_mask_reg_aldebaran[] = {
	smnPCS_XGMI3X16_PCS_ERROR_NONCORRECTABLE_MASK,
	smnPCS_XGMI3X16_PCS_ERROR_NONCORRECTABLE_MASK + 0x100000,
	smnPCS_XGMI3X16_PCS_ERROR_NONCORRECTABLE_MASK + 0x200000,
	smnPCS_XGMI3X16_PCS_ERROR_NONCORRECTABLE_MASK + 0x300000,
	smnPCS_XGMI3X16_PCS_ERROR_NONCORRECTABLE_MASK + 0x400000,
	smnPCS_XGMI3X16_PCS_ERROR_NONCORRECTABLE_MASK + 0x500000,
	smnPCS_XGMI3X16_PCS_ERROR_NONCORRECTABLE_MASK + 0x600000,
	smnPCS_XGMI3X16_PCS_ERROR_NONCORRECTABLE_MASK + 0x700000
};

>>>>>>> eb3cdb58
static const int walf_pcs_err_status_reg_aldebaran[] = {
	smnPCS_GOPX1_PCS_ERROR_STATUS,
	smnPCS_GOPX1_PCS_ERROR_STATUS + 0x100000
};

<<<<<<< HEAD
=======
static const int walf_pcs_err_noncorrectable_mask_reg_aldebaran[] = {
	smnPCS_GOPX1_PCS_ERROR_NONCORRECTABLE_MASK,
	smnPCS_GOPX1_PCS_ERROR_NONCORRECTABLE_MASK + 0x100000
};

>>>>>>> eb3cdb58
static const struct amdgpu_pcs_ras_field xgmi_pcs_ras_fields[] = {
	{"XGMI PCS DataLossErr",
	 SOC15_REG_FIELD(XGMI0_PCS_GOPX16_PCS_ERROR_STATUS, DataLossErr)},
	{"XGMI PCS TrainingErr",
	 SOC15_REG_FIELD(XGMI0_PCS_GOPX16_PCS_ERROR_STATUS, TrainingErr)},
	{"XGMI PCS CRCErr",
	 SOC15_REG_FIELD(XGMI0_PCS_GOPX16_PCS_ERROR_STATUS, CRCErr)},
	{"XGMI PCS BERExceededErr",
	 SOC15_REG_FIELD(XGMI0_PCS_GOPX16_PCS_ERROR_STATUS, BERExceededErr)},
	{"XGMI PCS TxMetaDataErr",
	 SOC15_REG_FIELD(XGMI0_PCS_GOPX16_PCS_ERROR_STATUS, TxMetaDataErr)},
	{"XGMI PCS ReplayBufParityErr",
	 SOC15_REG_FIELD(XGMI0_PCS_GOPX16_PCS_ERROR_STATUS, ReplayBufParityErr)},
	{"XGMI PCS DataParityErr",
	 SOC15_REG_FIELD(XGMI0_PCS_GOPX16_PCS_ERROR_STATUS, DataParityErr)},
	{"XGMI PCS ReplayFifoOverflowErr",
	 SOC15_REG_FIELD(XGMI0_PCS_GOPX16_PCS_ERROR_STATUS, ReplayFifoOverflowErr)},
	{"XGMI PCS ReplayFifoUnderflowErr",
	 SOC15_REG_FIELD(XGMI0_PCS_GOPX16_PCS_ERROR_STATUS, ReplayFifoUnderflowErr)},
	{"XGMI PCS ElasticFifoOverflowErr",
	 SOC15_REG_FIELD(XGMI0_PCS_GOPX16_PCS_ERROR_STATUS, ElasticFifoOverflowErr)},
	{"XGMI PCS DeskewErr",
	 SOC15_REG_FIELD(XGMI0_PCS_GOPX16_PCS_ERROR_STATUS, DeskewErr)},
	{"XGMI PCS DataStartupLimitErr",
	 SOC15_REG_FIELD(XGMI0_PCS_GOPX16_PCS_ERROR_STATUS, DataStartupLimitErr)},
	{"XGMI PCS FCInitTimeoutErr",
	 SOC15_REG_FIELD(XGMI0_PCS_GOPX16_PCS_ERROR_STATUS, FCInitTimeoutErr)},
	{"XGMI PCS RecoveryTimeoutErr",
	 SOC15_REG_FIELD(XGMI0_PCS_GOPX16_PCS_ERROR_STATUS, RecoveryTimeoutErr)},
	{"XGMI PCS ReadySerialTimeoutErr",
	 SOC15_REG_FIELD(XGMI0_PCS_GOPX16_PCS_ERROR_STATUS, ReadySerialTimeoutErr)},
	{"XGMI PCS ReadySerialAttemptErr",
	 SOC15_REG_FIELD(XGMI0_PCS_GOPX16_PCS_ERROR_STATUS, ReadySerialAttemptErr)},
	{"XGMI PCS RecoveryAttemptErr",
	 SOC15_REG_FIELD(XGMI0_PCS_GOPX16_PCS_ERROR_STATUS, RecoveryAttemptErr)},
	{"XGMI PCS RecoveryRelockAttemptErr",
	 SOC15_REG_FIELD(XGMI0_PCS_GOPX16_PCS_ERROR_STATUS, RecoveryRelockAttemptErr)},
};

static const struct amdgpu_pcs_ras_field wafl_pcs_ras_fields[] = {
	{"WAFL PCS DataLossErr",
	 SOC15_REG_FIELD(PCS_GOPX1_0_PCS_GOPX1_PCS_ERROR_STATUS, DataLossErr)},
	{"WAFL PCS TrainingErr",
	 SOC15_REG_FIELD(PCS_GOPX1_0_PCS_GOPX1_PCS_ERROR_STATUS, TrainingErr)},
	{"WAFL PCS CRCErr",
	 SOC15_REG_FIELD(PCS_GOPX1_0_PCS_GOPX1_PCS_ERROR_STATUS, CRCErr)},
	{"WAFL PCS BERExceededErr",
	 SOC15_REG_FIELD(PCS_GOPX1_0_PCS_GOPX1_PCS_ERROR_STATUS, BERExceededErr)},
	{"WAFL PCS TxMetaDataErr",
	 SOC15_REG_FIELD(PCS_GOPX1_0_PCS_GOPX1_PCS_ERROR_STATUS, TxMetaDataErr)},
	{"WAFL PCS ReplayBufParityErr",
	 SOC15_REG_FIELD(PCS_GOPX1_0_PCS_GOPX1_PCS_ERROR_STATUS, ReplayBufParityErr)},
	{"WAFL PCS DataParityErr",
	 SOC15_REG_FIELD(PCS_GOPX1_0_PCS_GOPX1_PCS_ERROR_STATUS, DataParityErr)},
	{"WAFL PCS ReplayFifoOverflowErr",
	 SOC15_REG_FIELD(PCS_GOPX1_0_PCS_GOPX1_PCS_ERROR_STATUS, ReplayFifoOverflowErr)},
	{"WAFL PCS ReplayFifoUnderflowErr",
	 SOC15_REG_FIELD(PCS_GOPX1_0_PCS_GOPX1_PCS_ERROR_STATUS, ReplayFifoUnderflowErr)},
	{"WAFL PCS ElasticFifoOverflowErr",
	 SOC15_REG_FIELD(PCS_GOPX1_0_PCS_GOPX1_PCS_ERROR_STATUS, ElasticFifoOverflowErr)},
	{"WAFL PCS DeskewErr",
	 SOC15_REG_FIELD(PCS_GOPX1_0_PCS_GOPX1_PCS_ERROR_STATUS, DeskewErr)},
	{"WAFL PCS DataStartupLimitErr",
	 SOC15_REG_FIELD(PCS_GOPX1_0_PCS_GOPX1_PCS_ERROR_STATUS, DataStartupLimitErr)},
	{"WAFL PCS FCInitTimeoutErr",
	 SOC15_REG_FIELD(PCS_GOPX1_0_PCS_GOPX1_PCS_ERROR_STATUS, FCInitTimeoutErr)},
	{"WAFL PCS RecoveryTimeoutErr",
	 SOC15_REG_FIELD(PCS_GOPX1_0_PCS_GOPX1_PCS_ERROR_STATUS, RecoveryTimeoutErr)},
	{"WAFL PCS ReadySerialTimeoutErr",
	 SOC15_REG_FIELD(PCS_GOPX1_0_PCS_GOPX1_PCS_ERROR_STATUS, ReadySerialTimeoutErr)},
	{"WAFL PCS ReadySerialAttemptErr",
	 SOC15_REG_FIELD(PCS_GOPX1_0_PCS_GOPX1_PCS_ERROR_STATUS, ReadySerialAttemptErr)},
	{"WAFL PCS RecoveryAttemptErr",
	 SOC15_REG_FIELD(PCS_GOPX1_0_PCS_GOPX1_PCS_ERROR_STATUS, RecoveryAttemptErr)},
	{"WAFL PCS RecoveryRelockAttemptErr",
	 SOC15_REG_FIELD(PCS_GOPX1_0_PCS_GOPX1_PCS_ERROR_STATUS, RecoveryRelockAttemptErr)},
};

static const struct amdgpu_pcs_ras_field xgmi3x16_pcs_ras_fields[] = {
	{"XGMI3X16 PCS DataLossErr",
	 SOC15_REG_FIELD(PCS_XGMI3X16_PCS_ERROR_STATUS, DataLossErr)},
	{"XGMI3X16 PCS TrainingErr",
	 SOC15_REG_FIELD(PCS_XGMI3X16_PCS_ERROR_STATUS, TrainingErr)},
	{"XGMI3X16 PCS FlowCtrlAckErr",
	 SOC15_REG_FIELD(PCS_XGMI3X16_PCS_ERROR_STATUS, FlowCtrlAckErr)},
	{"XGMI3X16 PCS RxFifoUnderflowErr",
	 SOC15_REG_FIELD(PCS_XGMI3X16_PCS_ERROR_STATUS, RxFifoUnderflowErr)},
	{"XGMI3X16 PCS RxFifoOverflowErr",
	 SOC15_REG_FIELD(PCS_XGMI3X16_PCS_ERROR_STATUS, RxFifoOverflowErr)},
	{"XGMI3X16 PCS CRCErr",
	 SOC15_REG_FIELD(PCS_XGMI3X16_PCS_ERROR_STATUS, CRCErr)},
	{"XGMI3X16 PCS BERExceededErr",
	 SOC15_REG_FIELD(PCS_XGMI3X16_PCS_ERROR_STATUS, BERExceededErr)},
	{"XGMI3X16 PCS TxVcidDataErr",
	 SOC15_REG_FIELD(PCS_XGMI3X16_PCS_ERROR_STATUS, TxVcidDataErr)},
	{"XGMI3X16 PCS ReplayBufParityErr",
	 SOC15_REG_FIELD(PCS_XGMI3X16_PCS_ERROR_STATUS, ReplayBufParityErr)},
	{"XGMI3X16 PCS DataParityErr",
	 SOC15_REG_FIELD(PCS_XGMI3X16_PCS_ERROR_STATUS, DataParityErr)},
	{"XGMI3X16 PCS ReplayFifoOverflowErr",
	 SOC15_REG_FIELD(PCS_XGMI3X16_PCS_ERROR_STATUS, ReplayFifoOverflowErr)},
	{"XGMI3X16 PCS ReplayFifoUnderflowErr",
	 SOC15_REG_FIELD(PCS_XGMI3X16_PCS_ERROR_STATUS, ReplayFifoUnderflowErr)},
	{"XGMI3X16 PCS ElasticFifoOverflowErr",
	 SOC15_REG_FIELD(PCS_XGMI3X16_PCS_ERROR_STATUS, ElasticFifoOverflowErr)},
	{"XGMI3X16 PCS DeskewErr",
	 SOC15_REG_FIELD(PCS_XGMI3X16_PCS_ERROR_STATUS, DeskewErr)},
	{"XGMI3X16 PCS FlowCtrlCRCErr",
	 SOC15_REG_FIELD(PCS_XGMI3X16_PCS_ERROR_STATUS, FlowCtrlCRCErr)},
	{"XGMI3X16 PCS DataStartupLimitErr",
	 SOC15_REG_FIELD(PCS_XGMI3X16_PCS_ERROR_STATUS, DataStartupLimitErr)},
	{"XGMI3X16 PCS FCInitTimeoutErr",
	 SOC15_REG_FIELD(PCS_XGMI3X16_PCS_ERROR_STATUS, FCInitTimeoutErr)},
	{"XGMI3X16 PCS RecoveryTimeoutErr",
	 SOC15_REG_FIELD(PCS_XGMI3X16_PCS_ERROR_STATUS, RecoveryTimeoutErr)},
	{"XGMI3X16 PCS ReadySerialTimeoutErr",
	 SOC15_REG_FIELD(PCS_XGMI3X16_PCS_ERROR_STATUS, ReadySerialTimeoutErr)},
	{"XGMI3X16 PCS ReadySerialAttemptErr",
	 SOC15_REG_FIELD(PCS_XGMI3X16_PCS_ERROR_STATUS, ReadySerialAttemptErr)},
	{"XGMI3X16 PCS RecoveryAttemptErr",
	 SOC15_REG_FIELD(PCS_XGMI3X16_PCS_ERROR_STATUS, RecoveryAttemptErr)},
	{"XGMI3X16 PCS RecoveryRelockAttemptErr",
	 SOC15_REG_FIELD(PCS_XGMI3X16_PCS_ERROR_STATUS, RecoveryRelockAttemptErr)},
	{"XGMI3X16 PCS ReplayAttemptErr",
	 SOC15_REG_FIELD(PCS_XGMI3X16_PCS_ERROR_STATUS, ReplayAttemptErr)},
	{"XGMI3X16 PCS SyncHdrErr",
	 SOC15_REG_FIELD(PCS_XGMI3X16_PCS_ERROR_STATUS, SyncHdrErr)},
	{"XGMI3X16 PCS TxReplayTimeoutErr",
	 SOC15_REG_FIELD(PCS_XGMI3X16_PCS_ERROR_STATUS, TxReplayTimeoutErr)},
	{"XGMI3X16 PCS RxReplayTimeoutErr",
	 SOC15_REG_FIELD(PCS_XGMI3X16_PCS_ERROR_STATUS, RxReplayTimeoutErr)},
	{"XGMI3X16 PCS LinkSubTxTimeoutErr",
	 SOC15_REG_FIELD(PCS_XGMI3X16_PCS_ERROR_STATUS, LinkSubTxTimeoutErr)},
	{"XGMI3X16 PCS LinkSubRxTimeoutErr",
	 SOC15_REG_FIELD(PCS_XGMI3X16_PCS_ERROR_STATUS, LinkSubRxTimeoutErr)},
	{"XGMI3X16 PCS RxCMDPktErr",
	 SOC15_REG_FIELD(PCS_XGMI3X16_PCS_ERROR_STATUS, RxCMDPktErr)},
};

/**
 * DOC: AMDGPU XGMI Support
 *
 * XGMI is a high speed interconnect that joins multiple GPU cards
 * into a homogeneous memory space that is organized by a collective
 * hive ID and individual node IDs, both of which are 64-bit numbers.
 *
 * The file xgmi_device_id contains the unique per GPU device ID and
 * is stored in the /sys/class/drm/card${cardno}/device/ directory.
 *
 * Inside the device directory a sub-directory 'xgmi_hive_info' is
 * created which contains the hive ID and the list of nodes.
 *
 * The hive ID is stored in:
 *   /sys/class/drm/card${cardno}/device/xgmi_hive_info/xgmi_hive_id
 *
 * The node information is stored in numbered directories:
 *   /sys/class/drm/card${cardno}/device/xgmi_hive_info/node${nodeno}/xgmi_device_id
 *
 * Each device has their own xgmi_hive_info direction with a mirror
 * set of node sub-directories.
 *
 * The XGMI memory space is built by contiguously adding the power of
 * two padded VRAM space from each node to each other.
 *
 */

static struct attribute amdgpu_xgmi_hive_id = {
	.name = "xgmi_hive_id",
	.mode = S_IRUGO
};

static struct attribute *amdgpu_xgmi_hive_attrs[] = {
	&amdgpu_xgmi_hive_id,
	NULL
};
ATTRIBUTE_GROUPS(amdgpu_xgmi_hive);

static ssize_t amdgpu_xgmi_show_attrs(struct kobject *kobj,
	struct attribute *attr, char *buf)
{
	struct amdgpu_hive_info *hive = container_of(
		kobj, struct amdgpu_hive_info, kobj);

	if (attr == &amdgpu_xgmi_hive_id)
		return snprintf(buf, PAGE_SIZE, "%llu\n", hive->hive_id);

	return 0;
}

static void amdgpu_xgmi_hive_release(struct kobject *kobj)
{
	struct amdgpu_hive_info *hive = container_of(
		kobj, struct amdgpu_hive_info, kobj);

	amdgpu_reset_put_reset_domain(hive->reset_domain);
	hive->reset_domain = NULL;

	mutex_destroy(&hive->hive_lock);
	kfree(hive);
}

static const struct sysfs_ops amdgpu_xgmi_hive_ops = {
	.show = amdgpu_xgmi_show_attrs,
};

static const struct kobj_type amdgpu_xgmi_hive_type = {
	.release = amdgpu_xgmi_hive_release,
	.sysfs_ops = &amdgpu_xgmi_hive_ops,
	.default_groups = amdgpu_xgmi_hive_groups,
};

static ssize_t amdgpu_xgmi_show_device_id(struct device *dev,
				     struct device_attribute *attr,
				     char *buf)
{
	struct drm_device *ddev = dev_get_drvdata(dev);
	struct amdgpu_device *adev = drm_to_adev(ddev);

	return sysfs_emit(buf, "%llu\n", adev->gmc.xgmi.node_id);

}

#define AMDGPU_XGMI_SET_FICAA(o)	((o) | 0x456801)
static ssize_t amdgpu_xgmi_show_error(struct device *dev,
				      struct device_attribute *attr,
				      char *buf)
{
	struct drm_device *ddev = dev_get_drvdata(dev);
	struct amdgpu_device *adev = drm_to_adev(ddev);
	uint32_t ficaa_pie_ctl_in, ficaa_pie_status_in;
	uint64_t fica_out;
	unsigned int error_count = 0;

	ficaa_pie_ctl_in = AMDGPU_XGMI_SET_FICAA(0x200);
	ficaa_pie_status_in = AMDGPU_XGMI_SET_FICAA(0x208);

	if ((!adev->df.funcs) ||
	    (!adev->df.funcs->get_fica) ||
	    (!adev->df.funcs->set_fica))
		return -EINVAL;

	fica_out = adev->df.funcs->get_fica(adev, ficaa_pie_ctl_in);
	if (fica_out != 0x1f)
		pr_err("xGMI error counters not enabled!\n");

	fica_out = adev->df.funcs->get_fica(adev, ficaa_pie_status_in);

	if ((fica_out & 0xffff) == 2)
		error_count = ((fica_out >> 62) & 0x1) + (fica_out >> 63);

	adev->df.funcs->set_fica(adev, ficaa_pie_status_in, 0, 0);

	return sysfs_emit(buf, "%u\n", error_count);
}


static DEVICE_ATTR(xgmi_device_id, S_IRUGO, amdgpu_xgmi_show_device_id, NULL);
static DEVICE_ATTR(xgmi_error, S_IRUGO, amdgpu_xgmi_show_error, NULL);

static int amdgpu_xgmi_sysfs_add_dev_info(struct amdgpu_device *adev,
					 struct amdgpu_hive_info *hive)
{
	int ret = 0;
	char node[10] = { 0 };

	/* Create xgmi device id file */
	ret = device_create_file(adev->dev, &dev_attr_xgmi_device_id);
	if (ret) {
		dev_err(adev->dev, "XGMI: Failed to create device file xgmi_device_id\n");
		return ret;
	}

	/* Create xgmi error file */
	ret = device_create_file(adev->dev, &dev_attr_xgmi_error);
	if (ret)
		pr_err("failed to create xgmi_error\n");


	/* Create sysfs link to hive info folder on the first device */
	if (hive->kobj.parent != (&adev->dev->kobj)) {
		ret = sysfs_create_link(&adev->dev->kobj, &hive->kobj,
					"xgmi_hive_info");
		if (ret) {
			dev_err(adev->dev, "XGMI: Failed to create link to hive info");
			goto remove_file;
		}
	}

	sprintf(node, "node%d", atomic_read(&hive->number_devices));
	/* Create sysfs link form the hive folder to yourself */
	ret = sysfs_create_link(&hive->kobj, &adev->dev->kobj, node);
	if (ret) {
		dev_err(adev->dev, "XGMI: Failed to create link from hive info");
		goto remove_link;
	}

	goto success;


remove_link:
	sysfs_remove_link(&adev->dev->kobj, adev_to_drm(adev)->unique);

remove_file:
	device_remove_file(adev->dev, &dev_attr_xgmi_device_id);

success:
	return ret;
}

static void amdgpu_xgmi_sysfs_rem_dev_info(struct amdgpu_device *adev,
					  struct amdgpu_hive_info *hive)
{
	char node[10];
	memset(node, 0, sizeof(node));

	device_remove_file(adev->dev, &dev_attr_xgmi_device_id);
	device_remove_file(adev->dev, &dev_attr_xgmi_error);

	if (hive->kobj.parent != (&adev->dev->kobj))
		sysfs_remove_link(&adev->dev->kobj,"xgmi_hive_info");

	sprintf(node, "node%d", atomic_read(&hive->number_devices));
	sysfs_remove_link(&hive->kobj, node);

}



struct amdgpu_hive_info *amdgpu_get_xgmi_hive(struct amdgpu_device *adev)
{
	struct amdgpu_hive_info *hive = NULL;
	int ret;

	if (!adev->gmc.xgmi.hive_id)
		return NULL;

	if (adev->hive) {
		kobject_get(&adev->hive->kobj);
		return adev->hive;
	}

	mutex_lock(&xgmi_mutex);

	list_for_each_entry(hive, &xgmi_hive_list, node)  {
		if (hive->hive_id == adev->gmc.xgmi.hive_id)
			goto pro_end;
	}

	hive = kzalloc(sizeof(*hive), GFP_KERNEL);
	if (!hive) {
		dev_err(adev->dev, "XGMI: allocation failed\n");
		hive = NULL;
		goto pro_end;
	}

	/* initialize new hive if not exist */
	ret = kobject_init_and_add(&hive->kobj,
			&amdgpu_xgmi_hive_type,
			&adev->dev->kobj,
			"%s", "xgmi_hive_info");
	if (ret) {
		dev_err(adev->dev, "XGMI: failed initializing kobject for xgmi hive\n");
		kobject_put(&hive->kobj);
		hive = NULL;
		goto pro_end;
	}

	/**
	 * Only init hive->reset_domain for none SRIOV configuration. For SRIOV,
	 * Host driver decide how to reset the GPU either through FLR or chain reset.
	 * Guest side will get individual notifications from the host for the FLR
	 * if necessary.
	 */
	if (!amdgpu_sriov_vf(adev)) {
	/**
	 * Avoid recreating reset domain when hive is reconstructed for the case
	 * of reset the devices in the XGMI hive during probe for passthrough GPU
	 * See https://www.spinics.net/lists/amd-gfx/msg58836.html
	 */
		if (adev->reset_domain->type != XGMI_HIVE) {
			hive->reset_domain =
				amdgpu_reset_create_reset_domain(XGMI_HIVE, "amdgpu-reset-hive");
			if (!hive->reset_domain) {
				dev_err(adev->dev, "XGMI: failed initializing reset domain for xgmi hive\n");
				ret = -ENOMEM;
				kobject_put(&hive->kobj);
				hive = NULL;
				goto pro_end;
			}
		} else {
			amdgpu_reset_get_reset_domain(adev->reset_domain);
			hive->reset_domain = adev->reset_domain;
		}
	}

	hive->hive_id = adev->gmc.xgmi.hive_id;
	INIT_LIST_HEAD(&hive->device_list);
	INIT_LIST_HEAD(&hive->node);
	mutex_init(&hive->hive_lock);
	atomic_set(&hive->number_devices, 0);
	task_barrier_init(&hive->tb);
	hive->pstate = AMDGPU_XGMI_PSTATE_UNKNOWN;
	hive->hi_req_gpu = NULL;

	/*
	 * hive pstate on boot is high in vega20 so we have to go to low
	 * pstate on after boot.
	 */
	hive->hi_req_count = AMDGPU_MAX_XGMI_DEVICE_PER_HIVE;
	list_add_tail(&hive->node, &xgmi_hive_list);

pro_end:
	if (hive)
		kobject_get(&hive->kobj);
	mutex_unlock(&xgmi_mutex);
	return hive;
}

void amdgpu_put_xgmi_hive(struct amdgpu_hive_info *hive)
{
	if (hive)
		kobject_put(&hive->kobj);
}

int amdgpu_xgmi_set_pstate(struct amdgpu_device *adev, int pstate)
{
	int ret = 0;
	struct amdgpu_hive_info *hive;
	struct amdgpu_device *request_adev;
	bool is_hi_req = pstate == AMDGPU_XGMI_PSTATE_MAX_VEGA20;
	bool init_low;

	hive = amdgpu_get_xgmi_hive(adev);
	if (!hive)
		return 0;

	request_adev = hive->hi_req_gpu ? hive->hi_req_gpu : adev;
	init_low = hive->pstate == AMDGPU_XGMI_PSTATE_UNKNOWN;
	amdgpu_put_xgmi_hive(hive);
	/* fw bug so temporarily disable pstate switching */
	return 0;

	if (!hive || adev->asic_type != CHIP_VEGA20)
		return 0;

	mutex_lock(&hive->hive_lock);

	if (is_hi_req)
		hive->hi_req_count++;
	else
		hive->hi_req_count--;

	/*
	 * Vega20 only needs single peer to request pstate high for the hive to
	 * go high but all peers must request pstate low for the hive to go low
	 */
	if (hive->pstate == pstate ||
			(!is_hi_req && hive->hi_req_count && !init_low))
		goto out;

	dev_dbg(request_adev->dev, "Set xgmi pstate %d.\n", pstate);

	ret = amdgpu_dpm_set_xgmi_pstate(request_adev, pstate);
	if (ret) {
		dev_err(request_adev->dev,
			"XGMI: Set pstate failure on device %llx, hive %llx, ret %d",
			request_adev->gmc.xgmi.node_id,
			request_adev->gmc.xgmi.hive_id, ret);
		goto out;
	}

	if (init_low)
		hive->pstate = hive->hi_req_count ?
					hive->pstate : AMDGPU_XGMI_PSTATE_MIN;
	else {
		hive->pstate = pstate;
		hive->hi_req_gpu = pstate != AMDGPU_XGMI_PSTATE_MIN ?
							adev : NULL;
	}
out:
	mutex_unlock(&hive->hive_lock);
	return ret;
}

int amdgpu_xgmi_update_topology(struct amdgpu_hive_info *hive, struct amdgpu_device *adev)
{
	int ret;

	if (amdgpu_sriov_vf(adev))
		return 0;

	/* Each psp need to set the latest topology */
	ret = psp_xgmi_set_topology_info(&adev->psp,
					 atomic_read(&hive->number_devices),
					 &adev->psp.xgmi_context.top_info);
	if (ret)
		dev_err(adev->dev,
			"XGMI: Set topology failure on device %llx, hive %llx, ret %d",
			adev->gmc.xgmi.node_id,
			adev->gmc.xgmi.hive_id, ret);

	return ret;
}


/*
 * NOTE psp_xgmi_node_info.num_hops layout is as follows:
 * num_hops[7:6] = link type (0 = xGMI2, 1 = xGMI3, 2/3 = reserved)
 * num_hops[5:3] = reserved
 * num_hops[2:0] = number of hops
 */
int amdgpu_xgmi_get_hops_count(struct amdgpu_device *adev,
		struct amdgpu_device *peer_adev)
{
	struct psp_xgmi_topology_info *top = &adev->psp.xgmi_context.top_info;
	uint8_t num_hops_mask = 0x7;
	int i;

	for (i = 0 ; i < top->num_nodes; ++i)
		if (top->nodes[i].node_id == peer_adev->gmc.xgmi.node_id)
			return top->nodes[i].num_hops & num_hops_mask;
	return	-EINVAL;
}

int amdgpu_xgmi_get_num_links(struct amdgpu_device *adev,
		struct amdgpu_device *peer_adev)
{
	struct psp_xgmi_topology_info *top = &adev->psp.xgmi_context.top_info;
	int i;

	for (i = 0 ; i < top->num_nodes; ++i)
		if (top->nodes[i].node_id == peer_adev->gmc.xgmi.node_id)
			return top->nodes[i].num_links;
	return	-EINVAL;
}

/*
 * Devices that support extended data require the entire hive to initialize with
 * the shared memory buffer flag set.
 *
 * Hive locks and conditions apply - see amdgpu_xgmi_add_device
 */
static int amdgpu_xgmi_initialize_hive_get_data_partition(struct amdgpu_hive_info *hive,
							bool set_extended_data)
{
	struct amdgpu_device *tmp_adev;
	int ret;

	list_for_each_entry(tmp_adev, &hive->device_list, gmc.xgmi.head) {
		ret = psp_xgmi_initialize(&tmp_adev->psp, set_extended_data, false);
		if (ret) {
			dev_err(tmp_adev->dev,
				"XGMI: Failed to initialize xgmi session for data partition %i\n",
				set_extended_data);
			return ret;
		}

	}

	return 0;
}

int amdgpu_xgmi_add_device(struct amdgpu_device *adev)
{
	struct psp_xgmi_topology_info *top_info;
	struct amdgpu_hive_info *hive;
	struct amdgpu_xgmi	*entry;
	struct amdgpu_device *tmp_adev = NULL;

	int count = 0, ret = 0;

	if (!adev->gmc.xgmi.supported)
		return 0;

	if (!adev->gmc.xgmi.pending_reset &&
	    amdgpu_device_ip_get_ip_block(adev, AMD_IP_BLOCK_TYPE_PSP)) {
		ret = psp_xgmi_initialize(&adev->psp, false, true);
		if (ret) {
			dev_err(adev->dev,
				"XGMI: Failed to initialize xgmi session\n");
			return ret;
		}

		ret = psp_xgmi_get_hive_id(&adev->psp, &adev->gmc.xgmi.hive_id);
		if (ret) {
			dev_err(adev->dev,
				"XGMI: Failed to get hive id\n");
			return ret;
		}

		ret = psp_xgmi_get_node_id(&adev->psp, &adev->gmc.xgmi.node_id);
		if (ret) {
			dev_err(adev->dev,
				"XGMI: Failed to get node id\n");
			return ret;
		}
	} else {
		adev->gmc.xgmi.hive_id = 16;
		adev->gmc.xgmi.node_id = adev->gmc.xgmi.physical_node_id + 16;
	}

	hive = amdgpu_get_xgmi_hive(adev);
	if (!hive) {
		ret = -EINVAL;
		dev_err(adev->dev,
			"XGMI: node 0x%llx, can not match hive 0x%llx in the hive list.\n",
			adev->gmc.xgmi.node_id, adev->gmc.xgmi.hive_id);
		goto exit;
	}
	mutex_lock(&hive->hive_lock);

	top_info = &adev->psp.xgmi_context.top_info;

	list_add_tail(&adev->gmc.xgmi.head, &hive->device_list);
	list_for_each_entry(entry, &hive->device_list, head)
		top_info->nodes[count++].node_id = entry->node_id;
	top_info->num_nodes = count;
	atomic_set(&hive->number_devices, count);

	task_barrier_add_task(&hive->tb);

	if (!adev->gmc.xgmi.pending_reset &&
	    amdgpu_device_ip_get_ip_block(adev, AMD_IP_BLOCK_TYPE_PSP)) {
		list_for_each_entry(tmp_adev, &hive->device_list, gmc.xgmi.head) {
			/* update node list for other device in the hive */
			if (tmp_adev != adev) {
				top_info = &tmp_adev->psp.xgmi_context.top_info;
				top_info->nodes[count - 1].node_id =
					adev->gmc.xgmi.node_id;
				top_info->num_nodes = count;
			}
			ret = amdgpu_xgmi_update_topology(hive, tmp_adev);
			if (ret)
				goto exit_unlock;
		}

		/* get latest topology info for each device from psp */
		list_for_each_entry(tmp_adev, &hive->device_list, gmc.xgmi.head) {
			ret = psp_xgmi_get_topology_info(&tmp_adev->psp, count,
					&tmp_adev->psp.xgmi_context.top_info, false);
			if (ret) {
				dev_err(tmp_adev->dev,
					"XGMI: Get topology failure on device %llx, hive %llx, ret %d",
					tmp_adev->gmc.xgmi.node_id,
					tmp_adev->gmc.xgmi.hive_id, ret);
				/* To do : continue with some node failed or disable the whole hive */
				goto exit_unlock;
			}
		}

		/* get topology again for hives that support extended data */
		if (adev->psp.xgmi_context.supports_extended_data) {

			/* initialize the hive to get extended data.  */
			ret = amdgpu_xgmi_initialize_hive_get_data_partition(hive, true);
			if (ret)
				goto exit_unlock;

			/* get the extended data. */
			list_for_each_entry(tmp_adev, &hive->device_list, gmc.xgmi.head) {
				ret = psp_xgmi_get_topology_info(&tmp_adev->psp, count,
						&tmp_adev->psp.xgmi_context.top_info, true);
				if (ret) {
					dev_err(tmp_adev->dev,
						"XGMI: Get topology for extended data failure on device %llx, hive %llx, ret %d",
						tmp_adev->gmc.xgmi.node_id,
						tmp_adev->gmc.xgmi.hive_id, ret);
					goto exit_unlock;
				}
			}

			/* initialize the hive to get non-extended data for the next round. */
			ret = amdgpu_xgmi_initialize_hive_get_data_partition(hive, false);
			if (ret)
				goto exit_unlock;

		}
	}

	if (!ret && !adev->gmc.xgmi.pending_reset)
		ret = amdgpu_xgmi_sysfs_add_dev_info(adev, hive);

exit_unlock:
	mutex_unlock(&hive->hive_lock);
exit:
	if (!ret) {
		adev->hive = hive;
		dev_info(adev->dev, "XGMI: Add node %d, hive 0x%llx.\n",
			 adev->gmc.xgmi.physical_node_id, adev->gmc.xgmi.hive_id);
	} else {
		amdgpu_put_xgmi_hive(hive);
		dev_err(adev->dev, "XGMI: Failed to add node %d, hive 0x%llx ret: %d\n",
			adev->gmc.xgmi.physical_node_id, adev->gmc.xgmi.hive_id,
			ret);
	}

	return ret;
}

int amdgpu_xgmi_remove_device(struct amdgpu_device *adev)
{
	struct amdgpu_hive_info *hive = adev->hive;

	if (!adev->gmc.xgmi.supported)
		return -EINVAL;

	if (!hive)
		return -EINVAL;

	mutex_lock(&hive->hive_lock);
	task_barrier_rem_task(&hive->tb);
	amdgpu_xgmi_sysfs_rem_dev_info(adev, hive);
	if (hive->hi_req_gpu == adev)
		hive->hi_req_gpu = NULL;
	list_del(&adev->gmc.xgmi.head);
	mutex_unlock(&hive->hive_lock);

	amdgpu_put_xgmi_hive(hive);
	adev->hive = NULL;

	if (atomic_dec_return(&hive->number_devices) == 0) {
		/* Remove the hive from global hive list */
		mutex_lock(&xgmi_mutex);
		list_del(&hive->node);
		mutex_unlock(&xgmi_mutex);

		amdgpu_put_xgmi_hive(hive);
	}

	return 0;
}

static int amdgpu_xgmi_ras_late_init(struct amdgpu_device *adev, struct ras_common_if *ras_block)
{
	if (!adev->gmc.xgmi.supported ||
	    adev->gmc.xgmi.num_physical_nodes == 0)
		return 0;

	adev->gmc.xgmi.ras->ras_block.hw_ops->reset_ras_error_count(adev);

	return amdgpu_ras_block_late_init(adev, ras_block);
}

uint64_t amdgpu_xgmi_get_relative_phy_addr(struct amdgpu_device *adev,
					   uint64_t addr)
{
	struct amdgpu_xgmi *xgmi = &adev->gmc.xgmi;
	return (addr + xgmi->physical_node_id * xgmi->node_segment_size);
}

static void pcs_clear_status(struct amdgpu_device *adev, uint32_t pcs_status_reg)
{
	WREG32_PCIE(pcs_status_reg, 0xFFFFFFFF);
	WREG32_PCIE(pcs_status_reg, 0);
}

static void amdgpu_xgmi_reset_ras_error_count(struct amdgpu_device *adev)
{
	uint32_t i;

	switch (adev->asic_type) {
	case CHIP_ARCTURUS:
		for (i = 0; i < ARRAY_SIZE(xgmi_pcs_err_status_reg_arct); i++)
			pcs_clear_status(adev,
					 xgmi_pcs_err_status_reg_arct[i]);
		break;
	case CHIP_VEGA20:
		for (i = 0; i < ARRAY_SIZE(xgmi_pcs_err_status_reg_vg20); i++)
			pcs_clear_status(adev,
					 xgmi_pcs_err_status_reg_vg20[i]);
		break;
	case CHIP_ALDEBARAN:
		for (i = 0; i < ARRAY_SIZE(xgmi3x16_pcs_err_status_reg_aldebaran); i++)
			pcs_clear_status(adev,
					 xgmi3x16_pcs_err_status_reg_aldebaran[i]);
		for (i = 0; i < ARRAY_SIZE(walf_pcs_err_status_reg_aldebaran); i++)
			pcs_clear_status(adev,
					 walf_pcs_err_status_reg_aldebaran[i]);
		break;
	default:
		break;
	}
}

static int amdgpu_xgmi_query_pcs_error_status(struct amdgpu_device *adev,
					      uint32_t value,
						  uint32_t mask_value,
					      uint32_t *ue_count,
					      uint32_t *ce_count,
					      bool is_xgmi_pcs,
						  bool check_mask)
{
	int i;
	int ue_cnt = 0;
	const struct amdgpu_pcs_ras_field *pcs_ras_fields = NULL;
	uint32_t field_array_size = 0;

	if (is_xgmi_pcs) {
		if (adev->ip_versions[XGMI_HWIP][0] == IP_VERSION(6, 1, 0)) {
			pcs_ras_fields = &xgmi3x16_pcs_ras_fields[0];
			field_array_size = ARRAY_SIZE(xgmi3x16_pcs_ras_fields);
		} else {
			pcs_ras_fields = &xgmi_pcs_ras_fields[0];
			field_array_size = ARRAY_SIZE(xgmi_pcs_ras_fields);
		}
	} else {
		pcs_ras_fields = &wafl_pcs_ras_fields[0];
		field_array_size = ARRAY_SIZE(wafl_pcs_ras_fields);
	}

	if (check_mask)
		value = value & ~mask_value;

	/* query xgmi/walf pcs error status,
	 * only ue is supported */
	for (i = 0; value && i < field_array_size; i++) {
		ue_cnt = (value &
				pcs_ras_fields[i].pcs_err_mask) >>
				pcs_ras_fields[i].pcs_err_shift;
		if (ue_cnt) {
			dev_info(adev->dev, "%s detected\n",
				 pcs_ras_fields[i].err_name);
			*ue_count += ue_cnt;
		}

		/* reset bit value if the bit is checked */
		value &= ~(pcs_ras_fields[i].pcs_err_mask);
	}

	return 0;
}

static void amdgpu_xgmi_query_ras_error_count(struct amdgpu_device *adev,
					     void *ras_error_status)
{
	struct ras_err_data *err_data = (struct ras_err_data *)ras_error_status;
	int i;
	uint32_t data, mask_data = 0;
	uint32_t ue_cnt = 0, ce_cnt = 0;

	if (!amdgpu_ras_is_supported(adev, AMDGPU_RAS_BLOCK__XGMI_WAFL))
		return ;

	err_data->ue_count = 0;
	err_data->ce_count = 0;

	switch (adev->asic_type) {
	case CHIP_ARCTURUS:
		/* check xgmi pcs error */
		for (i = 0; i < ARRAY_SIZE(xgmi_pcs_err_status_reg_arct); i++) {
			data = RREG32_PCIE(xgmi_pcs_err_status_reg_arct[i]);
			if (data)
				amdgpu_xgmi_query_pcs_error_status(adev, data,
						mask_data, &ue_cnt, &ce_cnt, true, false);
		}
		/* check wafl pcs error */
		for (i = 0; i < ARRAY_SIZE(wafl_pcs_err_status_reg_arct); i++) {
			data = RREG32_PCIE(wafl_pcs_err_status_reg_arct[i]);
			if (data)
				amdgpu_xgmi_query_pcs_error_status(adev, data,
						mask_data, &ue_cnt, &ce_cnt, false, false);
		}
		break;
	case CHIP_VEGA20:
		/* check xgmi pcs error */
		for (i = 0; i < ARRAY_SIZE(xgmi_pcs_err_status_reg_vg20); i++) {
			data = RREG32_PCIE(xgmi_pcs_err_status_reg_vg20[i]);
			if (data)
				amdgpu_xgmi_query_pcs_error_status(adev, data,
						mask_data, &ue_cnt, &ce_cnt, true, false);
		}
		/* check wafl pcs error */
		for (i = 0; i < ARRAY_SIZE(wafl_pcs_err_status_reg_vg20); i++) {
			data = RREG32_PCIE(wafl_pcs_err_status_reg_vg20[i]);
			if (data)
				amdgpu_xgmi_query_pcs_error_status(adev, data,
						mask_data, &ue_cnt, &ce_cnt, false, false);
		}
		break;
	case CHIP_ALDEBARAN:
		/* check xgmi3x16 pcs error */
		for (i = 0; i < ARRAY_SIZE(xgmi3x16_pcs_err_status_reg_aldebaran); i++) {
			data = RREG32_PCIE(xgmi3x16_pcs_err_status_reg_aldebaran[i]);
			mask_data =
				RREG32_PCIE(xgmi3x16_pcs_err_noncorrectable_mask_reg_aldebaran[i]);
			if (data)
				amdgpu_xgmi_query_pcs_error_status(adev, data,
						mask_data, &ue_cnt, &ce_cnt, true, true);
		}
		/* check wafl pcs error */
		for (i = 0; i < ARRAY_SIZE(walf_pcs_err_status_reg_aldebaran); i++) {
			data = RREG32_PCIE(walf_pcs_err_status_reg_aldebaran[i]);
			mask_data =
				RREG32_PCIE(walf_pcs_err_noncorrectable_mask_reg_aldebaran[i]);
			if (data)
				amdgpu_xgmi_query_pcs_error_status(adev, data,
						mask_data, &ue_cnt, &ce_cnt, false, true);
		}
		break;
<<<<<<< HEAD
	case CHIP_ALDEBARAN:
		/* check xgmi3x16 pcs error */
		for (i = 0; i < ARRAY_SIZE(xgmi3x16_pcs_err_status_reg_aldebaran); i++) {
			data = RREG32_PCIE(xgmi3x16_pcs_err_status_reg_aldebaran[i]);
			if (data)
				amdgpu_xgmi_query_pcs_error_status(adev,
						data, &ue_cnt, &ce_cnt, true);
		}
		/* check wafl pcs error */
		for (i = 0; i < ARRAY_SIZE(walf_pcs_err_status_reg_aldebaran); i++) {
			data = RREG32_PCIE(walf_pcs_err_status_reg_aldebaran[i]);
			if (data)
				amdgpu_xgmi_query_pcs_error_status(adev,
						data, &ue_cnt, &ce_cnt, false);
		}
		break;
=======
>>>>>>> eb3cdb58
	default:
		dev_warn(adev->dev, "XGMI RAS error query not supported");
		break;
	}

	adev->gmc.xgmi.ras->ras_block.hw_ops->reset_ras_error_count(adev);

	err_data->ue_count += ue_cnt;
	err_data->ce_count += ce_cnt;
}

/* Trigger XGMI/WAFL error */
static int amdgpu_ras_error_inject_xgmi(struct amdgpu_device *adev,  void *inject_if)
{
	int ret = 0;
	struct ta_ras_trigger_error_input *block_info =
				(struct ta_ras_trigger_error_input *)inject_if;

	if (amdgpu_dpm_set_df_cstate(adev, DF_CSTATE_DISALLOW))
		dev_warn(adev->dev, "Failed to disallow df cstate");

	if (amdgpu_dpm_allow_xgmi_power_down(adev, false))
		dev_warn(adev->dev, "Failed to disallow XGMI power down");

	ret = psp_ras_trigger_error(&adev->psp, block_info);

	if (amdgpu_ras_intr_triggered())
		return ret;

	if (amdgpu_dpm_allow_xgmi_power_down(adev, true))
		dev_warn(adev->dev, "Failed to allow XGMI power down");

	if (amdgpu_dpm_set_df_cstate(adev, DF_CSTATE_ALLOW))
		dev_warn(adev->dev, "Failed to allow df cstate");

	return ret;
}

struct amdgpu_ras_block_hw_ops  xgmi_ras_hw_ops = {
	.query_ras_error_count = amdgpu_xgmi_query_ras_error_count,
	.reset_ras_error_count = amdgpu_xgmi_reset_ras_error_count,
	.ras_error_inject = amdgpu_ras_error_inject_xgmi,
};

struct amdgpu_xgmi_ras xgmi_ras = {
	.ras_block = {
<<<<<<< HEAD
		.ras_comm = {
			.name = "xgmi_wafl",
			.block = AMDGPU_RAS_BLOCK__XGMI_WAFL,
			.type = AMDGPU_RAS_ERROR__MULTI_UNCORRECTABLE,
		},
		.hw_ops = &xgmi_ras_hw_ops,
		.ras_late_init = amdgpu_xgmi_ras_late_init,
	},
};
=======
		.hw_ops = &xgmi_ras_hw_ops,
		.ras_late_init = amdgpu_xgmi_ras_late_init,
	},
};

int amdgpu_xgmi_ras_sw_init(struct amdgpu_device *adev)
{
	int err;
	struct amdgpu_xgmi_ras *ras;

	if (!adev->gmc.xgmi.ras)
		return 0;

	ras = adev->gmc.xgmi.ras;
	err = amdgpu_ras_register_ras_block(adev, &ras->ras_block);
	if (err) {
		dev_err(adev->dev, "Failed to register xgmi_wafl_pcs ras block!\n");
		return err;
	}

	strcpy(ras->ras_block.ras_comm.name, "xgmi_wafl");
	ras->ras_block.ras_comm.block = AMDGPU_RAS_BLOCK__XGMI_WAFL;
	ras->ras_block.ras_comm.type = AMDGPU_RAS_ERROR__MULTI_UNCORRECTABLE;
	adev->gmc.xgmi.ras_if = &ras->ras_block.ras_comm;

	return 0;
}
>>>>>>> eb3cdb58
<|MERGE_RESOLUTION|>--- conflicted
+++ resolved
@@ -36,13 +36,9 @@
 #include "amdgpu_reset.h"
 
 #define smnPCS_XGMI3X16_PCS_ERROR_STATUS 0x11a0020c
-<<<<<<< HEAD
-#define smnPCS_GOPX1_PCS_ERROR_STATUS    0x12200210
-=======
 #define smnPCS_XGMI3X16_PCS_ERROR_NONCORRECTABLE_MASK   0x11a00218
 #define smnPCS_GOPX1_PCS_ERROR_STATUS    0x12200210
 #define smnPCS_GOPX1_PCS_ERROR_NONCORRECTABLE_MASK      0x12200218
->>>>>>> eb3cdb58
 
 static DEFINE_MUTEX(xgmi_mutex);
 
@@ -86,8 +82,6 @@
 	smnPCS_XGMI3X16_PCS_ERROR_STATUS + 0x700000
 };
 
-<<<<<<< HEAD
-=======
 static const int xgmi3x16_pcs_err_noncorrectable_mask_reg_aldebaran[] = {
 	smnPCS_XGMI3X16_PCS_ERROR_NONCORRECTABLE_MASK,
 	smnPCS_XGMI3X16_PCS_ERROR_NONCORRECTABLE_MASK + 0x100000,
@@ -99,20 +93,16 @@
 	smnPCS_XGMI3X16_PCS_ERROR_NONCORRECTABLE_MASK + 0x700000
 };
 
->>>>>>> eb3cdb58
 static const int walf_pcs_err_status_reg_aldebaran[] = {
 	smnPCS_GOPX1_PCS_ERROR_STATUS,
 	smnPCS_GOPX1_PCS_ERROR_STATUS + 0x100000
 };
 
-<<<<<<< HEAD
-=======
 static const int walf_pcs_err_noncorrectable_mask_reg_aldebaran[] = {
 	smnPCS_GOPX1_PCS_ERROR_NONCORRECTABLE_MASK,
 	smnPCS_GOPX1_PCS_ERROR_NONCORRECTABLE_MASK + 0x100000
 };
 
->>>>>>> eb3cdb58
 static const struct amdgpu_pcs_ras_field xgmi_pcs_ras_fields[] = {
 	{"XGMI PCS DataLossErr",
 	 SOC15_REG_FIELD(XGMI0_PCS_GOPX16_PCS_ERROR_STATUS, DataLossErr)},
@@ -1012,25 +1002,6 @@
 						mask_data, &ue_cnt, &ce_cnt, false, true);
 		}
 		break;
-<<<<<<< HEAD
-	case CHIP_ALDEBARAN:
-		/* check xgmi3x16 pcs error */
-		for (i = 0; i < ARRAY_SIZE(xgmi3x16_pcs_err_status_reg_aldebaran); i++) {
-			data = RREG32_PCIE(xgmi3x16_pcs_err_status_reg_aldebaran[i]);
-			if (data)
-				amdgpu_xgmi_query_pcs_error_status(adev,
-						data, &ue_cnt, &ce_cnt, true);
-		}
-		/* check wafl pcs error */
-		for (i = 0; i < ARRAY_SIZE(walf_pcs_err_status_reg_aldebaran); i++) {
-			data = RREG32_PCIE(walf_pcs_err_status_reg_aldebaran[i]);
-			if (data)
-				amdgpu_xgmi_query_pcs_error_status(adev,
-						data, &ue_cnt, &ce_cnt, false);
-		}
-		break;
-=======
->>>>>>> eb3cdb58
 	default:
 		dev_warn(adev->dev, "XGMI RAS error query not supported");
 		break;
@@ -1077,17 +1048,6 @@
 
 struct amdgpu_xgmi_ras xgmi_ras = {
 	.ras_block = {
-<<<<<<< HEAD
-		.ras_comm = {
-			.name = "xgmi_wafl",
-			.block = AMDGPU_RAS_BLOCK__XGMI_WAFL,
-			.type = AMDGPU_RAS_ERROR__MULTI_UNCORRECTABLE,
-		},
-		.hw_ops = &xgmi_ras_hw_ops,
-		.ras_late_init = amdgpu_xgmi_ras_late_init,
-	},
-};
-=======
 		.hw_ops = &xgmi_ras_hw_ops,
 		.ras_late_init = amdgpu_xgmi_ras_late_init,
 	},
@@ -1114,5 +1074,4 @@
 	adev->gmc.xgmi.ras_if = &ras->ras_block.ras_comm;
 
 	return 0;
-}
->>>>>>> eb3cdb58
+}