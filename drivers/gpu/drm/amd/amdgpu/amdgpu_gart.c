/*
 * Copyright 2008 Advanced Micro Devices, Inc.
 * Copyright 2008 Red Hat Inc.
 * Copyright 2009 Jerome Glisse.
 *
 * Permission is hereby granted, free of charge, to any person obtaining a
 * copy of this software and associated documentation files (the "Software"),
 * to deal in the Software without restriction, including without limitation
 * the rights to use, copy, modify, merge, publish, distribute, sublicense,
 * and/or sell copies of the Software, and to permit persons to whom the
 * Software is furnished to do so, subject to the following conditions:
 *
 * The above copyright notice and this permission notice shall be included in
 * all copies or substantial portions of the Software.
 *
 * THE SOFTWARE IS PROVIDED "AS IS", WITHOUT WARRANTY OF ANY KIND, EXPRESS OR
 * IMPLIED, INCLUDING BUT NOT LIMITED TO THE WARRANTIES OF MERCHANTABILITY,
 * FITNESS FOR A PARTICULAR PURPOSE AND NONINFRINGEMENT.  IN NO EVENT SHALL
 * THE COPYRIGHT HOLDER(S) OR AUTHOR(S) BE LIABLE FOR ANY CLAIM, DAMAGES OR
 * OTHER LIABILITY, WHETHER IN AN ACTION OF CONTRACT, TORT OR OTHERWISE,
 * ARISING FROM, OUT OF OR IN CONNECTION WITH THE SOFTWARE OR THE USE OR
 * OTHER DEALINGS IN THE SOFTWARE.
 *
 * Authors: Dave Airlie
 *          Alex Deucher
 *          Jerome Glisse
 */

#include <linux/pci.h>
#include <linux/vmalloc.h>

#include <drm/amdgpu_drm.h>
#ifdef CONFIG_X86
#include <asm/set_memory.h>
#endif
#include "amdgpu.h"
#include "amdgpu_reset.h"
#include <drm/drm_drv.h>
#include <drm/ttm/ttm_tt.h>

/*
 * GART
 * The GART (Graphics Aperture Remapping Table) is an aperture
 * in the GPU's address space.  System pages can be mapped into
 * the aperture and look like contiguous pages from the GPU's
 * perspective.  A page table maps the pages in the aperture
 * to the actual backing pages in system memory.
 *
 * Radeon GPUs support both an internal GART, as described above,
 * and AGP.  AGP works similarly, but the GART table is configured
 * and maintained by the northbridge rather than the driver.
 * Radeon hw has a separate AGP aperture that is programmed to
 * point to the AGP aperture provided by the northbridge and the
 * requests are passed through to the northbridge aperture.
 * Both AGP and internal GART can be used at the same time, however
 * that is not currently supported by the driver.
 *
 * This file handles the common internal GART management.
 */

/*
 * Common GART table functions.
 */

/**
 * amdgpu_gart_dummy_page_init - init dummy page used by the driver
 *
 * @adev: amdgpu_device pointer
 *
 * Allocate the dummy page used by the driver (all asics).
 * This dummy page is used by the driver as a filler for gart entries
 * when pages are taken out of the GART
 * Returns 0 on sucess, -ENOMEM on failure.
 */
static int amdgpu_gart_dummy_page_init(struct amdgpu_device *adev)
{
	struct page *dummy_page = ttm_glob.dummy_read_page;

	if (adev->dummy_page_addr)
		return 0;
	adev->dummy_page_addr = dma_map_page(&adev->pdev->dev, dummy_page, 0,
					     PAGE_SIZE, DMA_BIDIRECTIONAL);
	if (dma_mapping_error(&adev->pdev->dev, adev->dummy_page_addr)) {
		dev_err(&adev->pdev->dev, "Failed to DMA MAP the dummy page\n");
		adev->dummy_page_addr = 0;
		return -ENOMEM;
	}
	return 0;
}

/**
 * amdgpu_gart_dummy_page_fini - free dummy page used by the driver
 *
 * @adev: amdgpu_device pointer
 *
 * Frees the dummy page used by the driver (all asics).
 */
void amdgpu_gart_dummy_page_fini(struct amdgpu_device *adev)
{
	if (!adev->dummy_page_addr)
		return;
	dma_unmap_page(&adev->pdev->dev, adev->dummy_page_addr, PAGE_SIZE,
		       DMA_BIDIRECTIONAL);
	adev->dummy_page_addr = 0;
}

/**
 * amdgpu_gart_table_ram_alloc - allocate system ram for gart page table
 *
 * @adev: amdgpu_device pointer
 *
 * Allocate system memory for GART page table for ASICs that don't have
 * dedicated VRAM.
 * Returns 0 for success, error for failure.
 */
int amdgpu_gart_table_ram_alloc(struct amdgpu_device *adev)
{
	unsigned int order = get_order(adev->gart.table_size);
	gfp_t gfp_flags = GFP_KERNEL | __GFP_ZERO;
	struct amdgpu_bo *bo = NULL;
	struct sg_table *sg = NULL;
	struct amdgpu_bo_param bp;
	dma_addr_t dma_addr;
	struct page *p;
	unsigned long x;
	int ret;

	if (adev->gart.bo != NULL)
		return 0;

	p = alloc_pages(gfp_flags, order);
	if (!p)
		return -ENOMEM;

	/* assign pages to this device */
	for (x = 0; x < (1UL << order); x++)
		p[x].mapping = adev->mman.bdev.dev_mapping;

	/* If the hardware does not support UTCL2 snooping of the CPU caches
	 * then set_memory_wc() could be used as a workaround to mark the pages
	 * as write combine memory.
	 */
	dma_addr = dma_map_page(&adev->pdev->dev, p, 0, adev->gart.table_size,
				DMA_BIDIRECTIONAL);
	if (dma_mapping_error(&adev->pdev->dev, dma_addr)) {
		dev_err(&adev->pdev->dev, "Failed to DMA MAP the GART BO page\n");
		__free_pages(p, order);
		p = NULL;
		return -EFAULT;
	}

	dev_info(adev->dev, "%s dma_addr:%pad\n", __func__, &dma_addr);
	/* Create SG table */
	sg = kmalloc(sizeof(*sg), GFP_KERNEL);
	if (!sg) {
		ret = -ENOMEM;
		goto error;
	}
	ret = sg_alloc_table(sg, 1, GFP_KERNEL);
	if (ret)
		goto error;

	sg_dma_address(sg->sgl) = dma_addr;
	sg->sgl->length = adev->gart.table_size;
#ifdef CONFIG_NEED_SG_DMA_LENGTH
	sg->sgl->dma_length = adev->gart.table_size;
#endif
	/* Create SG BO */
	memset(&bp, 0, sizeof(bp));
	bp.size = adev->gart.table_size;
	bp.byte_align = PAGE_SIZE;
	bp.domain = AMDGPU_GEM_DOMAIN_CPU;
	bp.type = ttm_bo_type_sg;
	bp.resv = NULL;
	bp.bo_ptr_size = sizeof(struct amdgpu_bo);
	bp.flags = 0;
	ret = amdgpu_bo_create(adev, &bp, &bo);
	if (ret)
		goto error;

	bo->tbo.sg = sg;
	bo->tbo.ttm->sg = sg;
	bo->allowed_domains = AMDGPU_GEM_DOMAIN_GTT;
	bo->preferred_domains = AMDGPU_GEM_DOMAIN_GTT;

	ret = amdgpu_bo_reserve(bo, true);
	if (ret) {
		dev_err(adev->dev, "(%d) failed to reserve bo for GART system bo\n", ret);
		goto error;
	}

	ret = amdgpu_bo_pin(bo, AMDGPU_GEM_DOMAIN_GTT);
	WARN(ret, "Pinning the GART table failed");
	if (ret)
		goto error_resv;

	adev->gart.bo = bo;
	adev->gart.ptr = page_to_virt(p);
	/* Make GART table accessible in VMID0 */
	ret = amdgpu_ttm_alloc_gart(&adev->gart.bo->tbo);
	if (ret)
		amdgpu_gart_table_ram_free(adev);
	amdgpu_bo_unreserve(bo);

	return 0;

error_resv:
	amdgpu_bo_unreserve(bo);
error:
	amdgpu_bo_unref(&bo);
	if (sg) {
		sg_free_table(sg);
		kfree(sg);
	}
	__free_pages(p, order);
	return ret;
}

/**
 * amdgpu_gart_table_ram_free - free gart page table system ram
 *
 * @adev: amdgpu_device pointer
 *
 * Free the system memory used for the GART page tableon ASICs that don't
 * have dedicated VRAM.
 */
void amdgpu_gart_table_ram_free(struct amdgpu_device *adev)
{
	unsigned int order = get_order(adev->gart.table_size);
	struct sg_table *sg = adev->gart.bo->tbo.sg;
	struct page *p;
	unsigned long x;
	int ret;

	ret = amdgpu_bo_reserve(adev->gart.bo, false);
	if (!ret) {
		amdgpu_bo_unpin(adev->gart.bo);
		amdgpu_bo_unreserve(adev->gart.bo);
	}
	amdgpu_bo_unref(&adev->gart.bo);
	sg_free_table(sg);
	kfree(sg);
	p = virt_to_page(adev->gart.ptr);
	for (x = 0; x < (1UL << order); x++)
		p[x].mapping = NULL;
	__free_pages(p, order);

	adev->gart.ptr = NULL;
}

/**
 * amdgpu_gart_table_vram_alloc - allocate vram for gart page table
 *
 * @adev: amdgpu_device pointer
 *
 * Allocate video memory for GART page table
 * (pcie r4xx, r5xx+).  These asics require the
 * gart table to be in video memory.
 * Returns 0 for success, error for failure.
 */
int amdgpu_gart_table_vram_alloc(struct amdgpu_device *adev)
{
	if (adev->gart.bo != NULL)
		return 0;

	return amdgpu_bo_create_kernel(adev,  adev->gart.table_size, PAGE_SIZE,
				       AMDGPU_GEM_DOMAIN_VRAM, &adev->gart.bo,
				       NULL, (void *)&adev->gart.ptr);
}

/**
 * amdgpu_gart_table_vram_free - free gart page table vram
 *
 * @adev: amdgpu_device pointer
 *
 * Free the video memory used for the GART page table
 * (pcie r4xx, r5xx+).  These asics require the gart table to
 * be in video memory.
 */
void amdgpu_gart_table_vram_free(struct amdgpu_device *adev)
{
	amdgpu_bo_free_kernel(&adev->gart.bo, NULL, (void *)&adev->gart.ptr);
}

/*
 * Common gart functions.
 */
/**
 * amdgpu_gart_unbind - unbind pages from the gart page table
 *
 * @adev: amdgpu_device pointer
 * @offset: offset into the GPU's gart aperture
 * @pages: number of pages to unbind
 *
 * Unbinds the requested pages from the gart page table and
 * replaces them with the dummy page (all asics).
 * Returns 0 for success, -EINVAL for failure.
 */
void amdgpu_gart_unbind(struct amdgpu_device *adev, uint64_t offset,
			int pages)
{
	unsigned t;
	unsigned p;
	int i, j;
	u64 page_base;
	/* Starting from VEGA10, system bit must be 0 to mean invalid. */
	uint64_t flags = 0;
	int idx;

	if (!adev->gart.ptr)
		return;

	if (!drm_dev_enter(adev_to_drm(adev), &idx))
		return;

	t = offset / AMDGPU_GPU_PAGE_SIZE;
	p = t / AMDGPU_GPU_PAGES_IN_CPU_PAGE;
	for (i = 0; i < pages; i++, p++) {
		page_base = adev->dummy_page_addr;
		if (!adev->gart.ptr)
			continue;

		for (j = 0; j < AMDGPU_GPU_PAGES_IN_CPU_PAGE; j++, t++) {
			amdgpu_gmc_set_pte_pde(adev, adev->gart.ptr,
					       t, page_base, flags);
			page_base += AMDGPU_GPU_PAGE_SIZE;
		}
	}
<<<<<<< HEAD
	mb();
	amdgpu_device_flush_hdp(adev, NULL);
	for_each_set_bit(i, adev->vmhubs_mask, AMDGPU_MAX_VMHUBS)
		amdgpu_gmc_flush_gpu_tlb(adev, 0, i, 0);
=======
	amdgpu_gart_invalidate_tlb(adev);
>>>>>>> 2d5404ca

	drm_dev_exit(idx);
}

/**
 * amdgpu_gart_map - map dma_addresses into GART entries
 *
 * @adev: amdgpu_device pointer
 * @offset: offset into the GPU's gart aperture
 * @pages: number of pages to bind
 * @dma_addr: DMA addresses of pages
 * @flags: page table entry flags
 * @dst: CPU address of the gart table
 *
 * Map the dma_addresses into GART entries (all asics).
 * Returns 0 for success, -EINVAL for failure.
 */
void amdgpu_gart_map(struct amdgpu_device *adev, uint64_t offset,
		    int pages, dma_addr_t *dma_addr, uint64_t flags,
		    void *dst)
{
	uint64_t page_base;
	unsigned i, j, t;
	int idx;

	if (!drm_dev_enter(adev_to_drm(adev), &idx))
		return;

	t = offset / AMDGPU_GPU_PAGE_SIZE;

	for (i = 0; i < pages; i++) {
		page_base = dma_addr[i];
		for (j = 0; j < AMDGPU_GPU_PAGES_IN_CPU_PAGE; j++, t++) {
			amdgpu_gmc_set_pte_pde(adev, dst, t, page_base, flags);
			page_base += AMDGPU_GPU_PAGE_SIZE;
		}
	}
	drm_dev_exit(idx);
}

/**
 * amdgpu_gart_bind - bind pages into the gart page table
 *
 * @adev: amdgpu_device pointer
 * @offset: offset into the GPU's gart aperture
 * @pages: number of pages to bind
 * @dma_addr: DMA addresses of pages
 * @flags: page table entry flags
 *
 * Binds the requested pages to the gart page table
 * (all asics).
 * Returns 0 for success, -EINVAL for failure.
 */
void amdgpu_gart_bind(struct amdgpu_device *adev, uint64_t offset,
		     int pages, dma_addr_t *dma_addr,
		     uint64_t flags)
{
	if (!adev->gart.ptr)
		return;

	amdgpu_gart_map(adev, offset, pages, dma_addr, flags, adev->gart.ptr);
}

/**
 * amdgpu_gart_invalidate_tlb - invalidate gart TLB
 *
 * @adev: amdgpu device driver pointer
 *
 * Invalidate gart TLB which can be use as a way to flush gart changes
 *
 */
void amdgpu_gart_invalidate_tlb(struct amdgpu_device *adev)
{
	int i;

	if (!adev->gart.ptr)
		return;

	mb();
	if (down_read_trylock(&adev->reset_domain->sem)) {
		amdgpu_device_flush_hdp(adev, NULL);
		up_read(&adev->reset_domain->sem);
	}
	for_each_set_bit(i, adev->vmhubs_mask, AMDGPU_MAX_VMHUBS)
		amdgpu_gmc_flush_gpu_tlb(adev, 0, i, 0);
}

/**
 * amdgpu_gart_init - init the driver info for managing the gart
 *
 * @adev: amdgpu_device pointer
 *
 * Allocate the dummy page and init the gart driver info (all asics).
 * Returns 0 for success, error for failure.
 */
int amdgpu_gart_init(struct amdgpu_device *adev)
{
	int r;

	if (adev->dummy_page_addr)
		return 0;

	/* We need PAGE_SIZE >= AMDGPU_GPU_PAGE_SIZE */
	if (PAGE_SIZE < AMDGPU_GPU_PAGE_SIZE) {
		DRM_ERROR("Page size is smaller than GPU page size!\n");
		return -EINVAL;
	}
	r = amdgpu_gart_dummy_page_init(adev);
	if (r)
		return r;
	/* Compute table size */
	adev->gart.num_cpu_pages = adev->gmc.gart_size / PAGE_SIZE;
	adev->gart.num_gpu_pages = adev->gmc.gart_size / AMDGPU_GPU_PAGE_SIZE;
	DRM_INFO("GART: num cpu pages %u, num gpu pages %u\n",
		 adev->gart.num_cpu_pages, adev->gart.num_gpu_pages);

	return 0;
}<|MERGE_RESOLUTION|>--- conflicted
+++ resolved
@@ -326,14 +326,7 @@
 			page_base += AMDGPU_GPU_PAGE_SIZE;
 		}
 	}
-<<<<<<< HEAD
-	mb();
-	amdgpu_device_flush_hdp(adev, NULL);
-	for_each_set_bit(i, adev->vmhubs_mask, AMDGPU_MAX_VMHUBS)
-		amdgpu_gmc_flush_gpu_tlb(adev, 0, i, 0);
-=======
 	amdgpu_gart_invalidate_tlb(adev);
->>>>>>> 2d5404ca
 
 	drm_dev_exit(idx);
 }
