--- conflicted
+++ resolved
@@ -61,52 +61,9 @@
 
 	if (!res)
 		goto fallback;
-<<<<<<< HEAD
-=======
 
 	BUG_ON(start + size > res->size);
 
-	cur->mem_type = res->mem_type;
-
-	switch (cur->mem_type) {
-	case TTM_PL_VRAM:
-		head = &to_amdgpu_vram_mgr_resource(res)->blocks;
-
-		block = list_first_entry_or_null(head,
-						 struct drm_buddy_block,
-						 link);
-		if (!block)
-			goto fallback;
-
-		while (start >= amdgpu_vram_mgr_block_size(block)) {
-			start -= amdgpu_vram_mgr_block_size(block);
-
-			next = block->link.next;
-			if (next != head)
-				block = list_entry(next, struct drm_buddy_block, link);
-		}
-
-		cur->start = amdgpu_vram_mgr_block_start(block) + start;
-		cur->size = min(amdgpu_vram_mgr_block_size(block) - start, size);
-		cur->remaining = size;
-		cur->node = block;
-		break;
-	case TTM_PL_TT:
-		node = to_ttm_range_mgr_node(res)->mm_nodes;
-		while (start >= node->size << PAGE_SHIFT)
-			start -= node++->size << PAGE_SHIFT;
->>>>>>> eb3cdb58
-
-		cur->start = (node->start << PAGE_SHIFT) + start;
-		cur->size = min((node->size << PAGE_SHIFT) - start, size);
-		cur->remaining = size;
-		cur->node = node;
-		break;
-	default:
-		goto fallback;
-	}
-
-<<<<<<< HEAD
 	cur->mem_type = res->mem_type;
 
 	switch (cur->mem_type) {
@@ -148,20 +105,12 @@
 
 	return;
 
-=======
-	return;
-
->>>>>>> eb3cdb58
 fallback:
 	cur->start = start;
 	cur->size = size;
 	cur->remaining = size;
 	cur->node = NULL;
-<<<<<<< HEAD
-	WARN_ON(res && start + size > res->num_pages << PAGE_SHIFT);
-=======
 	WARN_ON(res && start + size > res->size);
->>>>>>> eb3cdb58
 	return;
 }
 
