/*
 * Copyright 2014 Advanced Micro Devices, Inc.
 *
 * Permission is hereby granted, free of charge, to any person obtaining a
 * copy of this software and associated documentation files (the "Software"),
 * to deal in the Software without restriction, including without limitation
 * the rights to use, copy, modify, merge, publish, distribute, sublicense,
 * and/or sell copies of the Software, and to permit persons to whom the
 * Software is furnished to do so, subject to the following conditions:
 *
 * The above copyright notice and this permission notice shall be included in
 * all copies or substantial portions of the Software.
 *
 * THE SOFTWARE IS PROVIDED "AS IS", WITHOUT WARRANTY OF ANY KIND, EXPRESS OR
 * IMPLIED, INCLUDING BUT NOT LIMITED TO THE WARRANTIES OF MERCHANTABILITY,
 * FITNESS FOR A PARTICULAR PURPOSE AND NONINFRINGEMENT.  IN NO EVENT SHALL
 * THE COPYRIGHT HOLDER(S) OR AUTHOR(S) BE LIABLE FOR ANY CLAIM, DAMAGES OR
 * OTHER LIABILITY, WHETHER IN AN ACTION OF CONTRACT, TORT OR OTHERWISE,
 * ARISING FROM, OUT OF OR IN CONNECTION WITH THE SOFTWARE OR THE USE OR
 * OTHER DEALINGS IN THE SOFTWARE.
 *
 */

#ifndef __AMDGPU_GFX_H__
#define __AMDGPU_GFX_H__

/*
 * GFX stuff
 */
#include "clearstate_defs.h"
#include "amdgpu_ring.h"
#include "amdgpu_rlc.h"
#include "amdgpu_imu.h"
#include "soc15.h"
#include "amdgpu_ras.h"
#include "amdgpu_ring_mux.h"
#include "amdgpu_xcp.h"

/* GFX current status */
#define AMDGPU_GFX_NORMAL_MODE			0x00000000L
#define AMDGPU_GFX_SAFE_MODE			0x00000001L
#define AMDGPU_GFX_PG_DISABLED_MODE		0x00000002L
#define AMDGPU_GFX_CG_DISABLED_MODE		0x00000004L
#define AMDGPU_GFX_LBPW_DISABLED_MODE		0x00000008L

#define AMDGPU_MAX_GC_INSTANCES		8
#define AMDGPU_MAX_QUEUES		128

#define AMDGPU_MAX_GFX_QUEUES AMDGPU_MAX_QUEUES
#define AMDGPU_MAX_COMPUTE_QUEUES AMDGPU_MAX_QUEUES

enum amdgpu_gfx_pipe_priority {
	AMDGPU_GFX_PIPE_PRIO_NORMAL = AMDGPU_RING_PRIO_1,
	AMDGPU_GFX_PIPE_PRIO_HIGH = AMDGPU_RING_PRIO_2
};

#define AMDGPU_GFX_QUEUE_PRIORITY_MINIMUM  0
#define AMDGPU_GFX_QUEUE_PRIORITY_MAXIMUM  15

enum amdgpu_gfx_partition {
	AMDGPU_SPX_PARTITION_MODE = 0,
	AMDGPU_DPX_PARTITION_MODE = 1,
	AMDGPU_TPX_PARTITION_MODE = 2,
	AMDGPU_QPX_PARTITION_MODE = 3,
	AMDGPU_CPX_PARTITION_MODE = 4,
	AMDGPU_UNKNOWN_COMPUTE_PARTITION_MODE = -1,
	/* Automatically choose the right mode */
	AMDGPU_AUTO_COMPUTE_PARTITION_MODE = -2,
};

#define NUM_XCC(x) hweight16(x)

enum amdgpu_gfx_ras_mem_id_type {
	AMDGPU_GFX_CP_MEM = 0,
	AMDGPU_GFX_GCEA_MEM,
	AMDGPU_GFX_GC_CANE_MEM,
	AMDGPU_GFX_GCUTCL2_MEM,
	AMDGPU_GFX_GDS_MEM,
	AMDGPU_GFX_LDS_MEM,
	AMDGPU_GFX_RLC_MEM,
	AMDGPU_GFX_SP_MEM,
	AMDGPU_GFX_SPI_MEM,
	AMDGPU_GFX_SQC_MEM,
	AMDGPU_GFX_SQ_MEM,
	AMDGPU_GFX_TA_MEM,
	AMDGPU_GFX_TCC_MEM,
	AMDGPU_GFX_TCA_MEM,
	AMDGPU_GFX_TCI_MEM,
	AMDGPU_GFX_TCP_MEM,
	AMDGPU_GFX_TD_MEM,
	AMDGPU_GFX_TCX_MEM,
	AMDGPU_GFX_ATC_L2_MEM,
	AMDGPU_GFX_UTCL2_MEM,
	AMDGPU_GFX_VML2_MEM,
	AMDGPU_GFX_VML2_WALKER_MEM,
	AMDGPU_GFX_MEM_TYPE_NUM
};

struct amdgpu_mec {
	struct amdgpu_bo	*hpd_eop_obj;
	u64			hpd_eop_gpu_addr;
	struct amdgpu_bo	*mec_fw_obj;
	u64			mec_fw_gpu_addr;
	struct amdgpu_bo	*mec_fw_data_obj;
	u64			mec_fw_data_gpu_addr;

	u32 num_mec;
	u32 num_pipe_per_mec;
	u32 num_queue_per_pipe;
	void			*mqd_backup[AMDGPU_MAX_COMPUTE_RINGS * AMDGPU_MAX_GC_INSTANCES];
};

struct amdgpu_mec_bitmap {
	/* These are the resources for which amdgpu takes ownership */
	DECLARE_BITMAP(queue_bitmap, AMDGPU_MAX_COMPUTE_QUEUES);
};

enum amdgpu_unmap_queues_action {
	PREEMPT_QUEUES = 0,
	RESET_QUEUES,
	DISABLE_PROCESS_QUEUES,
	PREEMPT_QUEUES_NO_UNMAP,
};

struct kiq_pm4_funcs {
	/* Support ASIC-specific kiq pm4 packets*/
	void (*kiq_set_resources)(struct amdgpu_ring *kiq_ring,
					uint64_t queue_mask);
	void (*kiq_map_queues)(struct amdgpu_ring *kiq_ring,
					struct amdgpu_ring *ring);
	void (*kiq_unmap_queues)(struct amdgpu_ring *kiq_ring,
				 struct amdgpu_ring *ring,
				 enum amdgpu_unmap_queues_action action,
				 u64 gpu_addr, u64 seq);
	void (*kiq_query_status)(struct amdgpu_ring *kiq_ring,
					struct amdgpu_ring *ring,
					u64 addr,
					u64 seq);
	void (*kiq_invalidate_tlbs)(struct amdgpu_ring *kiq_ring,
				uint16_t pasid, uint32_t flush_type,
				bool all_hub);
	void (*kiq_reset_hw_queue)(struct amdgpu_ring *kiq_ring,
				   uint32_t queue_type, uint32_t me_id,
				   uint32_t pipe_id, uint32_t queue_id,
				   uint32_t xcc_id, uint32_t vmid);
	/* Packet sizes */
	int set_resources_size;
	int map_queues_size;
	int unmap_queues_size;
	int query_status_size;
	int invalidate_tlbs_size;
};

struct amdgpu_kiq {
	u64			eop_gpu_addr;
	struct amdgpu_bo	*eop_obj;
	spinlock_t              ring_lock;
	struct amdgpu_ring	ring;
	struct amdgpu_irq_src	irq;
	const struct kiq_pm4_funcs *pmf;
	void			*mqd_backup;
};

/*
 * GFX configurations
 */
#define AMDGPU_GFX_MAX_SE 4
#define AMDGPU_GFX_MAX_SH_PER_SE 2

struct amdgpu_rb_config {
	uint32_t rb_backend_disable;
	uint32_t user_rb_backend_disable;
	uint32_t raster_config;
	uint32_t raster_config_1;
};

struct gb_addr_config {
	uint16_t pipe_interleave_size;
	uint8_t num_pipes;
	uint8_t max_compress_frags;
	uint8_t num_banks;
	uint8_t num_se;
	uint8_t num_rb_per_se;
	uint8_t num_pkrs;
};

struct amdgpu_gfx_config {
	unsigned max_shader_engines;
	unsigned max_tile_pipes;
	unsigned max_cu_per_sh;
	unsigned max_sh_per_se;
	unsigned max_backends_per_se;
	unsigned max_texture_channel_caches;
	unsigned max_gprs;
	unsigned max_gs_threads;
	unsigned max_hw_contexts;
	unsigned sc_prim_fifo_size_frontend;
	unsigned sc_prim_fifo_size_backend;
	unsigned sc_hiz_tile_fifo_size;
	unsigned sc_earlyz_tile_fifo_size;

	unsigned num_tile_pipes;
	unsigned backend_enable_mask;
	unsigned mem_max_burst_length_bytes;
	unsigned mem_row_size_in_kb;
	unsigned shader_engine_tile_size;
	unsigned num_gpus;
	unsigned multi_gpu_tile_size;
	unsigned mc_arb_ramcfg;
	unsigned num_banks;
	unsigned num_ranks;
	unsigned gb_addr_config;
	unsigned num_rbs;
	unsigned gs_vgt_table_depth;
	unsigned gs_prim_buffer_depth;

	uint32_t tile_mode_array[32];
	uint32_t macrotile_mode_array[16];

	struct gb_addr_config gb_addr_config_fields;
	struct amdgpu_rb_config rb_config[AMDGPU_GFX_MAX_SE][AMDGPU_GFX_MAX_SH_PER_SE];

	/* gfx configure feature */
	uint32_t double_offchip_lds_buf;
	/* cached value of DB_DEBUG2 */
	uint32_t db_debug2;
	/* gfx10 specific config */
	uint32_t num_sc_per_sh;
	uint32_t num_packer_per_sc;
	uint32_t pa_sc_tile_steering_override;
	/* Whether texture coordinate truncation is conformant. */
	bool ta_cntl2_truncate_coord_mode;
	uint64_t tcc_disabled_mask;
	uint32_t gc_num_tcp_per_sa;
	uint32_t gc_num_sdp_interface;
	uint32_t gc_num_tcps;
	uint32_t gc_num_tcp_per_wpg;
	uint32_t gc_tcp_l1_size;
	uint32_t gc_num_sqc_per_wgp;
	uint32_t gc_l1_instruction_cache_size_per_sqc;
	uint32_t gc_l1_data_cache_size_per_sqc;
	uint32_t gc_gl1c_per_sa;
	uint32_t gc_gl1c_size_per_instance;
	uint32_t gc_gl2c_per_gpu;
	uint32_t gc_tcp_size_per_cu;
	uint32_t gc_num_cu_per_sqc;
	uint32_t gc_tcc_size;
<<<<<<< HEAD
=======
	uint32_t gc_tcp_cache_line_size;
	uint32_t gc_instruction_cache_size_per_sqc;
	uint32_t gc_instruction_cache_line_size;
	uint32_t gc_scalar_data_cache_size_per_sqc;
	uint32_t gc_scalar_data_cache_line_size;
	uint32_t gc_tcc_cache_line_size;
>>>>>>> 2d5404ca
};

struct amdgpu_cu_info {
	uint32_t simd_per_cu;
	uint32_t max_waves_per_simd;
	uint32_t wave_front_size;
	uint32_t max_scratch_slots_per_cu;
	uint32_t lds_size;

	/* total active CU number */
	uint32_t number;
	uint32_t ao_cu_mask;
	uint32_t ao_cu_bitmap[4][4];
	uint32_t bitmap[AMDGPU_MAX_GC_INSTANCES][4][4];
};

struct amdgpu_gfx_ras {
	struct amdgpu_ras_block_object  ras_block;
	void (*enable_watchdog_timer)(struct amdgpu_device *adev);
	int (*rlc_gc_fed_irq)(struct amdgpu_device *adev,
				struct amdgpu_irq_src *source,
				struct amdgpu_iv_entry *entry);
	int (*poison_consumption_handler)(struct amdgpu_device *adev,
						struct amdgpu_iv_entry *entry);
};

struct amdgpu_gfx_shadow_info {
	u32 shadow_size;
	u32 shadow_alignment;
	u32 csa_size;
	u32 csa_alignment;
};

struct amdgpu_gfx_funcs {
	/* get the gpu clock counter */
	uint64_t (*get_gpu_clock_counter)(struct amdgpu_device *adev);
	void (*select_se_sh)(struct amdgpu_device *adev, u32 se_num,
			     u32 sh_num, u32 instance, int xcc_id);
	void (*read_wave_data)(struct amdgpu_device *adev, uint32_t xcc_id, uint32_t simd,
			       uint32_t wave, uint32_t *dst, int *no_fields);
	void (*read_wave_vgprs)(struct amdgpu_device *adev, uint32_t xcc_id, uint32_t simd,
				uint32_t wave, uint32_t thread, uint32_t start,
				uint32_t size, uint32_t *dst);
	void (*read_wave_sgprs)(struct amdgpu_device *adev, uint32_t xcc_id, uint32_t simd,
				uint32_t wave, uint32_t start, uint32_t size,
				uint32_t *dst);
	void (*select_me_pipe_q)(struct amdgpu_device *adev, u32 me, u32 pipe,
				 u32 queue, u32 vmid, u32 xcc_id);
	void (*init_spm_golden)(struct amdgpu_device *adev);
	void (*update_perfmon_mgcg)(struct amdgpu_device *adev, bool enable);
	int (*get_gfx_shadow_info)(struct amdgpu_device *adev,
				   struct amdgpu_gfx_shadow_info *shadow_info);
	enum amdgpu_gfx_partition
			(*query_partition_mode)(struct amdgpu_device *adev);
	int (*switch_partition_mode)(struct amdgpu_device *adev,
				     int num_xccs_per_xcp);
	int (*ih_node_to_logical_xcc)(struct amdgpu_device *adev, int ih_node);
<<<<<<< HEAD
=======
	int (*get_xccs_per_xcp)(struct amdgpu_device *adev);
>>>>>>> 2d5404ca
};

struct sq_work {
	struct work_struct	work;
	unsigned ih_data;
};

struct amdgpu_pfp {
	struct amdgpu_bo		*pfp_fw_obj;
	uint64_t			pfp_fw_gpu_addr;
	uint32_t			*pfp_fw_ptr;

	struct amdgpu_bo		*pfp_fw_data_obj;
	uint64_t			pfp_fw_data_gpu_addr;
	uint32_t			*pfp_fw_data_ptr;
};

struct amdgpu_ce {
	struct amdgpu_bo		*ce_fw_obj;
	uint64_t			ce_fw_gpu_addr;
	uint32_t			*ce_fw_ptr;
};

struct amdgpu_me {
	struct amdgpu_bo		*me_fw_obj;
	uint64_t			me_fw_gpu_addr;
	uint32_t			*me_fw_ptr;

	struct amdgpu_bo		*me_fw_data_obj;
	uint64_t			me_fw_data_gpu_addr;
	uint32_t			*me_fw_data_ptr;

	uint32_t			num_me;
	uint32_t			num_pipe_per_me;
	uint32_t			num_queue_per_pipe;
	void				*mqd_backup[AMDGPU_MAX_GFX_RINGS];

	/* These are the resources for which amdgpu takes ownership */
	DECLARE_BITMAP(queue_bitmap, AMDGPU_MAX_GFX_QUEUES);
};

struct amdgpu_isolation_work {
	struct amdgpu_device		*adev;
	u32				xcp_id;
	struct delayed_work		work;
};

struct amdgpu_gfx {
	struct mutex			gpu_clock_mutex;
	struct amdgpu_gfx_config	config;
	struct amdgpu_rlc		rlc;
	struct amdgpu_pfp		pfp;
	struct amdgpu_ce		ce;
	struct amdgpu_me		me;
	struct amdgpu_mec		mec;
	struct amdgpu_mec_bitmap	mec_bitmap[AMDGPU_MAX_GC_INSTANCES];
	struct amdgpu_kiq		kiq[AMDGPU_MAX_GC_INSTANCES];
	struct amdgpu_imu		imu;
	bool				rs64_enable; /* firmware format */
	const struct firmware		*me_fw;	/* ME firmware */
	uint32_t			me_fw_version;
	const struct firmware		*pfp_fw; /* PFP firmware */
	uint32_t			pfp_fw_version;
	const struct firmware		*ce_fw;	/* CE firmware */
	uint32_t			ce_fw_version;
	const struct firmware		*rlc_fw; /* RLC firmware */
	uint32_t			rlc_fw_version;
	const struct firmware		*mec_fw; /* MEC firmware */
	uint32_t			mec_fw_version;
	const struct firmware		*mec2_fw; /* MEC2 firmware */
	uint32_t			mec2_fw_version;
	const struct firmware		*imu_fw; /* IMU firmware */
	uint32_t			imu_fw_version;
	uint32_t			me_feature_version;
	uint32_t			ce_feature_version;
	uint32_t			pfp_feature_version;
	uint32_t			rlc_feature_version;
	uint32_t			rlc_srlc_fw_version;
	uint32_t			rlc_srlc_feature_version;
	uint32_t			rlc_srlg_fw_version;
	uint32_t			rlc_srlg_feature_version;
	uint32_t			rlc_srls_fw_version;
	uint32_t			rlc_srls_feature_version;
	uint32_t			rlcp_ucode_version;
	uint32_t			rlcp_ucode_feature_version;
	uint32_t			rlcv_ucode_version;
	uint32_t			rlcv_ucode_feature_version;
	uint32_t			mec_feature_version;
	uint32_t			mec2_feature_version;
	bool				mec_fw_write_wait;
	bool				me_fw_write_wait;
	bool				cp_fw_write_wait;
	struct amdgpu_ring		gfx_ring[AMDGPU_MAX_GFX_RINGS];
	unsigned			num_gfx_rings;
	struct amdgpu_ring		compute_ring[AMDGPU_MAX_COMPUTE_RINGS * AMDGPU_MAX_GC_INSTANCES];
	unsigned			num_compute_rings;
	struct amdgpu_irq_src		eop_irq;
	struct amdgpu_irq_src		priv_reg_irq;
	struct amdgpu_irq_src		priv_inst_irq;
	struct amdgpu_irq_src		bad_op_irq;
	struct amdgpu_irq_src		cp_ecc_error_irq;
	struct amdgpu_irq_src		sq_irq;
	struct amdgpu_irq_src		rlc_gc_fed_irq;
	struct sq_work			sq_work;

	/* gfx status */
	uint32_t			gfx_current_status;
	/* ce ram size*/
	unsigned			ce_ram_size;
	struct amdgpu_cu_info		cu_info;
	const struct amdgpu_gfx_funcs	*funcs;

	/* reset mask */
	uint32_t                        grbm_soft_reset;
	uint32_t                        srbm_soft_reset;

	/* gfx off */
	bool                            gfx_off_state;      /* true: enabled, false: disabled */
	struct mutex                    gfx_off_mutex;      /* mutex to change gfxoff state */
	uint32_t                        gfx_off_req_count;  /* default 1, enable gfx off: dec 1, disable gfx off: add 1 */
	struct delayed_work             gfx_off_delay_work; /* async work to set gfx block off */
	uint32_t                        gfx_off_residency;  /* last logged residency */
	uint64_t                        gfx_off_entrycount; /* count of times GPU has get into GFXOFF state */

	/* pipe reservation */
	struct mutex			pipe_reserve_mutex;
	DECLARE_BITMAP			(pipe_reserve_bitmap, AMDGPU_MAX_COMPUTE_QUEUES);

	/*ras */
	struct ras_common_if		*ras_if;
	struct amdgpu_gfx_ras		*ras;

	bool				is_poweron;

	struct amdgpu_ring		sw_gfx_ring[AMDGPU_MAX_SW_GFX_RINGS];
	struct amdgpu_ring_mux          muxer;

	bool				cp_gfx_shadow; /* for gfx11 */

	uint16_t 			xcc_mask;
	uint32_t			num_xcc_per_xcp;
	struct mutex			partition_mutex;
	bool				mcbp; /* mid command buffer preemption */
<<<<<<< HEAD
};

struct amdgpu_gfx_ras_reg_entry {
	struct amdgpu_ras_err_status_reg_entry reg_entry;
	enum amdgpu_gfx_ras_mem_id_type mem_id_type;
	uint32_t se_num;
};

=======

	/* IP reg dump */
	uint32_t			*ip_dump_core;
	uint32_t			*ip_dump_compute_queues;
	uint32_t			*ip_dump_gfx_queues;

	struct mutex			reset_sem_mutex;

	/* cleaner shader */
	struct amdgpu_bo		*cleaner_shader_obj;
	unsigned int                    cleaner_shader_size;
	u64				cleaner_shader_gpu_addr;
	void				*cleaner_shader_cpu_ptr;
	const void			*cleaner_shader_ptr;
	bool				enable_cleaner_shader;
	struct amdgpu_isolation_work	enforce_isolation[MAX_XCP];
	/* Mutex for synchronizing KFD scheduler operations */
	struct mutex                    kfd_sch_mutex;
	u64				kfd_sch_req_count[MAX_XCP];
	bool				kfd_sch_inactive[MAX_XCP];
};

struct amdgpu_gfx_ras_reg_entry {
	struct amdgpu_ras_err_status_reg_entry reg_entry;
	enum amdgpu_gfx_ras_mem_id_type mem_id_type;
	uint32_t se_num;
};

>>>>>>> 2d5404ca
struct amdgpu_gfx_ras_mem_id_entry {
	const struct amdgpu_ras_memory_id_entry *mem_id_ent;
	uint32_t size;
};

#define AMDGPU_GFX_MEMID_ENT(x) {(x), ARRAY_SIZE(x)},

#define amdgpu_gfx_get_gpu_clock_counter(adev) (adev)->gfx.funcs->get_gpu_clock_counter((adev))
#define amdgpu_gfx_select_se_sh(adev, se, sh, instance, xcc_id) ((adev)->gfx.funcs->select_se_sh((adev), (se), (sh), (instance), (xcc_id)))
#define amdgpu_gfx_select_me_pipe_q(adev, me, pipe, q, vmid, xcc_id) ((adev)->gfx.funcs->select_me_pipe_q((adev), (me), (pipe), (q), (vmid), (xcc_id)))
#define amdgpu_gfx_init_spm_golden(adev) (adev)->gfx.funcs->init_spm_golden((adev))
#define amdgpu_gfx_get_gfx_shadow_info(adev, si) ((adev)->gfx.funcs->get_gfx_shadow_info((adev), (si)))

/**
 * amdgpu_gfx_create_bitmask - create a bitmask
 *
 * @bit_width: length of the mask
 *
 * create a variable length bit mask.
 * Returns the bitmask.
 */
static inline u32 amdgpu_gfx_create_bitmask(u32 bit_width)
{
	return (u32)((1ULL << bit_width) - 1);
}

void amdgpu_gfx_parse_disable_cu(unsigned *mask, unsigned max_se,
				 unsigned max_sh);

<<<<<<< HEAD
int amdgpu_gfx_kiq_init_ring(struct amdgpu_device *adev,
			     struct amdgpu_ring *ring,
			     struct amdgpu_irq_src *irq, int xcc_id);
=======
int amdgpu_gfx_kiq_init_ring(struct amdgpu_device *adev, int xcc_id);
>>>>>>> 2d5404ca

void amdgpu_gfx_kiq_free_ring(struct amdgpu_ring *ring);

void amdgpu_gfx_kiq_fini(struct amdgpu_device *adev, int xcc_id);
int amdgpu_gfx_kiq_init(struct amdgpu_device *adev,
			unsigned hpd_size, int xcc_id);

int amdgpu_gfx_mqd_sw_init(struct amdgpu_device *adev,
			   unsigned mqd_size, int xcc_id);
void amdgpu_gfx_mqd_sw_fini(struct amdgpu_device *adev, int xcc_id);
int amdgpu_gfx_disable_kcq(struct amdgpu_device *adev, int xcc_id);
int amdgpu_gfx_enable_kcq(struct amdgpu_device *adev, int xcc_id);
int amdgpu_gfx_disable_kgq(struct amdgpu_device *adev, int xcc_id);
int amdgpu_gfx_enable_kgq(struct amdgpu_device *adev, int xcc_id);

void amdgpu_gfx_compute_queue_acquire(struct amdgpu_device *adev);
void amdgpu_gfx_graphics_queue_acquire(struct amdgpu_device *adev);

int amdgpu_gfx_mec_queue_to_bit(struct amdgpu_device *adev, int mec,
				int pipe, int queue);
void amdgpu_queue_mask_bit_to_mec_queue(struct amdgpu_device *adev, int bit,
				 int *mec, int *pipe, int *queue);
bool amdgpu_gfx_is_mec_queue_enabled(struct amdgpu_device *adev, int xcc_id,
				     int mec, int pipe, int queue);
bool amdgpu_gfx_is_high_priority_compute_queue(struct amdgpu_device *adev,
					       struct amdgpu_ring *ring);
bool amdgpu_gfx_is_high_priority_graphics_queue(struct amdgpu_device *adev,
						struct amdgpu_ring *ring);
int amdgpu_gfx_me_queue_to_bit(struct amdgpu_device *adev, int me,
			       int pipe, int queue);
void amdgpu_gfx_bit_to_me_queue(struct amdgpu_device *adev, int bit,
				int *me, int *pipe, int *queue);
bool amdgpu_gfx_is_me_queue_enabled(struct amdgpu_device *adev, int me,
				    int pipe, int queue);
void amdgpu_gfx_off_ctrl(struct amdgpu_device *adev, bool enable);
int amdgpu_get_gfx_off_status(struct amdgpu_device *adev, uint32_t *value);
int amdgpu_gfx_ras_late_init(struct amdgpu_device *adev, struct ras_common_if *ras_block);
void amdgpu_gfx_ras_fini(struct amdgpu_device *adev);
int amdgpu_get_gfx_off_entrycount(struct amdgpu_device *adev, u64 *value);
int amdgpu_get_gfx_off_residency(struct amdgpu_device *adev, u32 *residency);
int amdgpu_set_gfx_off_residency(struct amdgpu_device *adev, bool value);
int amdgpu_gfx_process_ras_data_cb(struct amdgpu_device *adev,
		void *err_data,
		struct amdgpu_iv_entry *entry);
int amdgpu_gfx_cp_ecc_error_irq(struct amdgpu_device *adev,
				  struct amdgpu_irq_src *source,
				  struct amdgpu_iv_entry *entry);
uint32_t amdgpu_kiq_rreg(struct amdgpu_device *adev, uint32_t reg, uint32_t xcc_id);
void amdgpu_kiq_wreg(struct amdgpu_device *adev, uint32_t reg, uint32_t v, uint32_t xcc_id);
int amdgpu_gfx_get_num_kcq(struct amdgpu_device *adev);
void amdgpu_gfx_cp_init_microcode(struct amdgpu_device *adev, uint32_t ucode_id);

int amdgpu_gfx_ras_sw_init(struct amdgpu_device *adev);
int amdgpu_gfx_poison_consumption_handler(struct amdgpu_device *adev,
						struct amdgpu_iv_entry *entry);

bool amdgpu_gfx_is_master_xcc(struct amdgpu_device *adev, int xcc_id);
int amdgpu_gfx_sysfs_init(struct amdgpu_device *adev);
void amdgpu_gfx_sysfs_fini(struct amdgpu_device *adev);
void amdgpu_gfx_ras_error_func(struct amdgpu_device *adev,
		void *ras_error_status,
		void (*func)(struct amdgpu_device *adev, void *ras_error_status,
				int xcc_id));
<<<<<<< HEAD
=======
int amdgpu_gfx_cleaner_shader_sw_init(struct amdgpu_device *adev,
				      unsigned int cleaner_shader_size);
void amdgpu_gfx_cleaner_shader_sw_fini(struct amdgpu_device *adev);
void amdgpu_gfx_cleaner_shader_init(struct amdgpu_device *adev,
				    unsigned int cleaner_shader_size,
				    const void *cleaner_shader_ptr);
int amdgpu_gfx_sysfs_isolation_shader_init(struct amdgpu_device *adev);
void amdgpu_gfx_sysfs_isolation_shader_fini(struct amdgpu_device *adev);
void amdgpu_gfx_enforce_isolation_handler(struct work_struct *work);
void amdgpu_gfx_enforce_isolation_ring_begin_use(struct amdgpu_ring *ring);
void amdgpu_gfx_enforce_isolation_ring_end_use(struct amdgpu_ring *ring);
>>>>>>> 2d5404ca

static inline const char *amdgpu_gfx_compute_mode_desc(int mode)
{
	switch (mode) {
	case AMDGPU_SPX_PARTITION_MODE:
		return "SPX";
	case AMDGPU_DPX_PARTITION_MODE:
		return "DPX";
	case AMDGPU_TPX_PARTITION_MODE:
		return "TPX";
	case AMDGPU_QPX_PARTITION_MODE:
		return "QPX";
	case AMDGPU_CPX_PARTITION_MODE:
		return "CPX";
	default:
		return "UNKNOWN";
	}
<<<<<<< HEAD

	return "UNKNOWN";
=======
>>>>>>> 2d5404ca
}

#endif<|MERGE_RESOLUTION|>--- conflicted
+++ resolved
@@ -245,15 +245,12 @@
 	uint32_t gc_tcp_size_per_cu;
 	uint32_t gc_num_cu_per_sqc;
 	uint32_t gc_tcc_size;
-<<<<<<< HEAD
-=======
 	uint32_t gc_tcp_cache_line_size;
 	uint32_t gc_instruction_cache_size_per_sqc;
 	uint32_t gc_instruction_cache_line_size;
 	uint32_t gc_scalar_data_cache_size_per_sqc;
 	uint32_t gc_scalar_data_cache_line_size;
 	uint32_t gc_tcc_cache_line_size;
->>>>>>> 2d5404ca
 };
 
 struct amdgpu_cu_info {
@@ -311,10 +308,7 @@
 	int (*switch_partition_mode)(struct amdgpu_device *adev,
 				     int num_xccs_per_xcp);
 	int (*ih_node_to_logical_xcc)(struct amdgpu_device *adev, int ih_node);
-<<<<<<< HEAD
-=======
 	int (*get_xccs_per_xcp)(struct amdgpu_device *adev);
->>>>>>> 2d5404ca
 };
 
 struct sq_work {
@@ -458,16 +452,6 @@
 	uint32_t			num_xcc_per_xcp;
 	struct mutex			partition_mutex;
 	bool				mcbp; /* mid command buffer preemption */
-<<<<<<< HEAD
-};
-
-struct amdgpu_gfx_ras_reg_entry {
-	struct amdgpu_ras_err_status_reg_entry reg_entry;
-	enum amdgpu_gfx_ras_mem_id_type mem_id_type;
-	uint32_t se_num;
-};
-
-=======
 
 	/* IP reg dump */
 	uint32_t			*ip_dump_core;
@@ -496,7 +480,6 @@
 	uint32_t se_num;
 };
 
->>>>>>> 2d5404ca
 struct amdgpu_gfx_ras_mem_id_entry {
 	const struct amdgpu_ras_memory_id_entry *mem_id_ent;
 	uint32_t size;
@@ -526,13 +509,7 @@
 void amdgpu_gfx_parse_disable_cu(unsigned *mask, unsigned max_se,
 				 unsigned max_sh);
 
-<<<<<<< HEAD
-int amdgpu_gfx_kiq_init_ring(struct amdgpu_device *adev,
-			     struct amdgpu_ring *ring,
-			     struct amdgpu_irq_src *irq, int xcc_id);
-=======
 int amdgpu_gfx_kiq_init_ring(struct amdgpu_device *adev, int xcc_id);
->>>>>>> 2d5404ca
 
 void amdgpu_gfx_kiq_free_ring(struct amdgpu_ring *ring);
 
@@ -596,8 +573,6 @@
 		void *ras_error_status,
 		void (*func)(struct amdgpu_device *adev, void *ras_error_status,
 				int xcc_id));
-<<<<<<< HEAD
-=======
 int amdgpu_gfx_cleaner_shader_sw_init(struct amdgpu_device *adev,
 				      unsigned int cleaner_shader_size);
 void amdgpu_gfx_cleaner_shader_sw_fini(struct amdgpu_device *adev);
@@ -609,7 +584,6 @@
 void amdgpu_gfx_enforce_isolation_handler(struct work_struct *work);
 void amdgpu_gfx_enforce_isolation_ring_begin_use(struct amdgpu_ring *ring);
 void amdgpu_gfx_enforce_isolation_ring_end_use(struct amdgpu_ring *ring);
->>>>>>> 2d5404ca
 
 static inline const char *amdgpu_gfx_compute_mode_desc(int mode)
 {
@@ -627,11 +601,6 @@
 	default:
 		return "UNKNOWN";
 	}
-<<<<<<< HEAD
-
-	return "UNKNOWN";
-=======
->>>>>>> 2d5404ca
 }
 
 #endif