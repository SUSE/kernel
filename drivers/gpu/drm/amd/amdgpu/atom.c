--- conflicted
+++ resolved
@@ -320,11 +320,7 @@
 				DEBUG("IMM 0x%02X\n", val);
 			break;
 		}
-<<<<<<< HEAD
-		break;
-=======
 		return val;
->>>>>>> 2d5404ca
 	case ATOM_ARG_PLL:
 		idx = U8(*ptr);
 		(*ptr)++;
