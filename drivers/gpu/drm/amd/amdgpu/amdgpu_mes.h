--- conflicted
+++ resolved
@@ -134,15 +134,12 @@
 	uint32_t			num_mes_dbs;
 	unsigned long			*doorbell_bitmap;
 
-<<<<<<< HEAD
-=======
 	/* MES event log buffer */
 	uint32_t			event_log_size;
 	struct amdgpu_bo	*event_log_gpu_obj;
 	uint64_t			event_log_gpu_addr;
 	void				*event_log_cpu_addr;
 
->>>>>>> 2d5404ca
 	/* ip specific functions */
 	const struct amdgpu_mes_funcs   *funcs;
 
