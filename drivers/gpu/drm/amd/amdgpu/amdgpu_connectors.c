/*
 * Copyright 2007-8 Advanced Micro Devices, Inc.
 * Copyright 2008 Red Hat Inc.
 *
 * Permission is hereby granted, free of charge, to any person obtaining a
 * copy of this software and associated documentation files (the "Software"),
 * to deal in the Software without restriction, including without limitation
 * the rights to use, copy, modify, merge, publish, distribute, sublicense,
 * and/or sell copies of the Software, and to permit persons to whom the
 * Software is furnished to do so, subject to the following conditions:
 *
 * The above copyright notice and this permission notice shall be included in
 * all copies or substantial portions of the Software.
 *
 * THE SOFTWARE IS PROVIDED "AS IS", WITHOUT WARRANTY OF ANY KIND, EXPRESS OR
 * IMPLIED, INCLUDING BUT NOT LIMITED TO THE WARRANTIES OF MERCHANTABILITY,
 * FITNESS FOR A PARTICULAR PURPOSE AND NONINFRINGEMENT.  IN NO EVENT SHALL
 * THE COPYRIGHT HOLDER(S) OR AUTHOR(S) BE LIABLE FOR ANY CLAIM, DAMAGES OR
 * OTHER LIABILITY, WHETHER IN AN ACTION OF CONTRACT, TORT OR OTHERWISE,
 * ARISING FROM, OUT OF OR IN CONNECTION WITH THE SOFTWARE OR THE USE OR
 * OTHER DEALINGS IN THE SOFTWARE.
 *
 * Authors: Dave Airlie
 *          Alex Deucher
 */

#include <drm/display/drm_dp_helper.h>
#include <drm/drm_crtc_helper.h>
#include <drm/drm_edid.h>
#include <drm/drm_modeset_helper_vtables.h>
#include <drm/drm_probe_helper.h>
#include <drm/amdgpu_drm.h>
#include "amdgpu.h"
#include "atom.h"
#include "atombios_encoders.h"
#include "atombios_dp.h"
#include "amdgpu_connectors.h"
#include "amdgpu_i2c.h"
#include "amdgpu_display.h"

#include <linux/pm_runtime.h>

void amdgpu_connector_hotplug(struct drm_connector *connector)
{
	struct drm_device *dev = connector->dev;
	struct amdgpu_device *adev = drm_to_adev(dev);
	struct amdgpu_connector *amdgpu_connector = to_amdgpu_connector(connector);

	/* bail if the connector does not have hpd pin, e.g.,
	 * VGA, TV, etc.
	 */
	if (amdgpu_connector->hpd.hpd == AMDGPU_HPD_NONE)
		return;

	amdgpu_display_hpd_set_polarity(adev, amdgpu_connector->hpd.hpd);

	/* if the connector is already off, don't turn it back on */
	if (connector->dpms != DRM_MODE_DPMS_ON)
		return;

	/* just deal with DP (not eDP) here. */
	if (connector->connector_type == DRM_MODE_CONNECTOR_DisplayPort) {
		struct amdgpu_connector_atom_dig *dig_connector =
			amdgpu_connector->con_priv;

		/* if existing sink type was not DP no need to retrain */
		if (dig_connector->dp_sink_type != CONNECTOR_OBJECT_ID_DISPLAYPORT)
			return;

		/* first get sink type as it may be reset after (un)plug */
		dig_connector->dp_sink_type = amdgpu_atombios_dp_get_sinktype(amdgpu_connector);
		/* don't do anything if sink is not display port, i.e.,
		 * passive dp->(dvi|hdmi) adaptor
		 */
		if (dig_connector->dp_sink_type == CONNECTOR_OBJECT_ID_DISPLAYPORT &&
		    amdgpu_display_hpd_sense(adev, amdgpu_connector->hpd.hpd) &&
		    amdgpu_atombios_dp_needs_link_train(amdgpu_connector)) {
			/* Don't start link training before we have the DPCD */
			if (amdgpu_atombios_dp_get_dpcd(amdgpu_connector))
				return;

			/* Turn the connector off and back on immediately, which
			 * will trigger link training
			 */
			drm_helper_connector_dpms(connector, DRM_MODE_DPMS_OFF);
			drm_helper_connector_dpms(connector, DRM_MODE_DPMS_ON);
		}
	}
}

static void amdgpu_connector_property_change_mode(struct drm_encoder *encoder)
{
	struct drm_crtc *crtc = encoder->crtc;

	if (crtc && crtc->enabled) {
		drm_crtc_helper_set_mode(crtc, &crtc->mode,
					 crtc->x, crtc->y, crtc->primary->fb);
	}
}

int amdgpu_connector_get_monitor_bpc(struct drm_connector *connector)
{
	struct amdgpu_connector *amdgpu_connector = to_amdgpu_connector(connector);
	struct amdgpu_connector_atom_dig *dig_connector;
	int bpc = 8;
	unsigned int mode_clock, max_tmds_clock;

	switch (connector->connector_type) {
	case DRM_MODE_CONNECTOR_DVII:
	case DRM_MODE_CONNECTOR_HDMIB:
		if (amdgpu_connector->use_digital) {
			if (connector->display_info.is_hdmi) {
				if (connector->display_info.bpc)
					bpc = connector->display_info.bpc;
			}
		}
		break;
	case DRM_MODE_CONNECTOR_DVID:
	case DRM_MODE_CONNECTOR_HDMIA:
		if (connector->display_info.is_hdmi) {
			if (connector->display_info.bpc)
				bpc = connector->display_info.bpc;
		}
		break;
	case DRM_MODE_CONNECTOR_DisplayPort:
		dig_connector = amdgpu_connector->con_priv;
		if ((dig_connector->dp_sink_type == CONNECTOR_OBJECT_ID_DISPLAYPORT) ||
		    (dig_connector->dp_sink_type == CONNECTOR_OBJECT_ID_eDP) ||
		    connector->display_info.is_hdmi) {
			if (connector->display_info.bpc)
				bpc = connector->display_info.bpc;
		}
		break;
	case DRM_MODE_CONNECTOR_eDP:
	case DRM_MODE_CONNECTOR_LVDS:
		if (connector->display_info.bpc)
			bpc = connector->display_info.bpc;
		else {
			const struct drm_connector_helper_funcs *connector_funcs =
				connector->helper_private;
			struct drm_encoder *encoder = connector_funcs->best_encoder(connector);
			struct amdgpu_encoder *amdgpu_encoder = to_amdgpu_encoder(encoder);
			struct amdgpu_encoder_atom_dig *dig = amdgpu_encoder->enc_priv;

			if (dig->lcd_misc & ATOM_PANEL_MISC_V13_6BIT_PER_COLOR)
				bpc = 6;
			else if (dig->lcd_misc & ATOM_PANEL_MISC_V13_8BIT_PER_COLOR)
				bpc = 8;
		}
		break;
	}

	if (connector->display_info.is_hdmi) {
		/*
		 * Pre DCE-8 hw can't handle > 12 bpc, and more than 12 bpc doesn't make
		 * much sense without support for > 12 bpc framebuffers. RGB 4:4:4 at
		 * 12 bpc is always supported on hdmi deep color sinks, as this is
		 * required by the HDMI-1.3 spec. Clamp to a safe 12 bpc maximum.
		 */
		if (bpc > 12) {
			DRM_DEBUG("%s: HDMI deep color %d bpc unsupported. Using 12 bpc.\n",
				  connector->name, bpc);
			bpc = 12;
		}

		/* Any defined maximum tmds clock limit we must not exceed? */
		if (connector->display_info.max_tmds_clock > 0) {
			/* mode_clock is clock in kHz for mode to be modeset on this connector */
			mode_clock = amdgpu_connector->pixelclock_for_modeset;

			/* Maximum allowable input clock in kHz */
			max_tmds_clock = connector->display_info.max_tmds_clock;

			DRM_DEBUG("%s: hdmi mode dotclock %d kHz, max tmds input clock %d kHz.\n",
				  connector->name, mode_clock, max_tmds_clock);

			/* Check if bpc is within clock limit. Try to degrade gracefully otherwise */
			if ((bpc == 12) && (mode_clock * 3/2 > max_tmds_clock)) {
				if ((connector->display_info.edid_hdmi_rgb444_dc_modes & DRM_EDID_HDMI_DC_30) &&
				    (mode_clock * 5/4 <= max_tmds_clock))
					bpc = 10;
				else
					bpc = 8;

				DRM_DEBUG("%s: HDMI deep color 12 bpc exceeds max tmds clock. Using %d bpc.\n",
					  connector->name, bpc);
			}

			if ((bpc == 10) && (mode_clock * 5/4 > max_tmds_clock)) {
				bpc = 8;
				DRM_DEBUG("%s: HDMI deep color 10 bpc exceeds max tmds clock. Using %d bpc.\n",
					  connector->name, bpc);
			}
		} else if (bpc > 8) {
			/* max_tmds_clock missing, but hdmi spec mandates it for deep color. */
			DRM_DEBUG("%s: Required max tmds clock for HDMI deep color missing. Using 8 bpc.\n",
				  connector->name);
			bpc = 8;
		}
	}

	if ((amdgpu_deep_color == 0) && (bpc > 8)) {
		DRM_DEBUG("%s: Deep color disabled. Set amdgpu module param deep_color=1 to enable.\n",
			  connector->name);
		bpc = 8;
	}

	DRM_DEBUG("%s: Display bpc=%d, returned bpc=%d\n",
		  connector->name, connector->display_info.bpc, bpc);

	return bpc;
}

static void
amdgpu_connector_update_scratch_regs(struct drm_connector *connector,
				      enum drm_connector_status status)
{
	struct drm_encoder *best_encoder;
	struct drm_encoder *encoder;
	const struct drm_connector_helper_funcs *connector_funcs = connector->helper_private;
	bool connected;

	best_encoder = connector_funcs->best_encoder(connector);

	drm_connector_for_each_possible_encoder(connector, encoder) {
		if ((encoder == best_encoder) && (status == connector_status_connected))
			connected = true;
		else
			connected = false;

		amdgpu_atombios_encoder_set_bios_scratch_regs(connector, encoder, connected);
	}
}

static struct drm_encoder *
amdgpu_connector_find_encoder(struct drm_connector *connector,
			       int encoder_type)
{
	struct drm_encoder *encoder;

	drm_connector_for_each_possible_encoder(connector, encoder) {
		if (encoder->encoder_type == encoder_type)
			return encoder;
	}

	return NULL;
}

static struct edid *
amdgpu_connector_get_hardcoded_edid(struct amdgpu_device *adev)
{
<<<<<<< HEAD
	if (adev->mode_info.bios_hardcoded_edid) {
		return kmemdup((unsigned char *)adev->mode_info.bios_hardcoded_edid,
			       adev->mode_info.bios_hardcoded_edid_size, GFP_KERNEL);
	}
	return NULL;
=======
	return drm_edid_duplicate(drm_edid_raw(adev->mode_info.bios_hardcoded_edid));
>>>>>>> 2d5404ca
}

static void amdgpu_connector_get_edid(struct drm_connector *connector)
{
	struct drm_device *dev = connector->dev;
	struct amdgpu_device *adev = drm_to_adev(dev);
	struct amdgpu_connector *amdgpu_connector = to_amdgpu_connector(connector);

	if (amdgpu_connector->edid)
		return;

	/* on hw with routers, select right port */
	if (amdgpu_connector->router.ddc_valid)
		amdgpu_i2c_router_select_ddc_port(amdgpu_connector);

	if ((amdgpu_connector_encoder_get_dp_bridge_encoder_id(connector) !=
	     ENCODER_OBJECT_ID_NONE) &&
	    amdgpu_connector->ddc_bus->has_aux) {
		amdgpu_connector->edid = drm_get_edid(connector,
						      &amdgpu_connector->ddc_bus->aux.ddc);
	} else if ((connector->connector_type == DRM_MODE_CONNECTOR_DisplayPort) ||
		   (connector->connector_type == DRM_MODE_CONNECTOR_eDP)) {
		struct amdgpu_connector_atom_dig *dig = amdgpu_connector->con_priv;

		if ((dig->dp_sink_type == CONNECTOR_OBJECT_ID_DISPLAYPORT ||
		     dig->dp_sink_type == CONNECTOR_OBJECT_ID_eDP) &&
		    amdgpu_connector->ddc_bus->has_aux)
			amdgpu_connector->edid = drm_get_edid(connector,
							      &amdgpu_connector->ddc_bus->aux.ddc);
		else if (amdgpu_connector->ddc_bus)
			amdgpu_connector->edid = drm_get_edid(connector,
							      &amdgpu_connector->ddc_bus->adapter);
	} else if (amdgpu_connector->ddc_bus) {
		amdgpu_connector->edid = drm_get_edid(connector,
						      &amdgpu_connector->ddc_bus->adapter);
	}

	if (!amdgpu_connector->edid) {
		/* some laptops provide a hardcoded edid in rom for LCDs */
		if (((connector->connector_type == DRM_MODE_CONNECTOR_LVDS) ||
		     (connector->connector_type == DRM_MODE_CONNECTOR_eDP))) {
			amdgpu_connector->edid = amdgpu_connector_get_hardcoded_edid(adev);
			drm_connector_update_edid_property(connector, amdgpu_connector->edid);
		}
	}
}

static void amdgpu_connector_free_edid(struct drm_connector *connector)
{
	struct amdgpu_connector *amdgpu_connector = to_amdgpu_connector(connector);

	kfree(amdgpu_connector->edid);
	amdgpu_connector->edid = NULL;
}

static int amdgpu_connector_ddc_get_modes(struct drm_connector *connector)
{
	struct amdgpu_connector *amdgpu_connector = to_amdgpu_connector(connector);
	int ret;

	if (amdgpu_connector->edid) {
		drm_connector_update_edid_property(connector, amdgpu_connector->edid);
		ret = drm_add_edid_modes(connector, amdgpu_connector->edid);
		return ret;
	}
	drm_connector_update_edid_property(connector, NULL);
	return 0;
}

static struct drm_encoder *
amdgpu_connector_best_single_encoder(struct drm_connector *connector)
{
	struct drm_encoder *encoder;

	/* pick the first one */
	drm_connector_for_each_possible_encoder(connector, encoder)
		return encoder;

	return NULL;
}

static void amdgpu_get_native_mode(struct drm_connector *connector)
{
	struct drm_encoder *encoder = amdgpu_connector_best_single_encoder(connector);
	struct amdgpu_encoder *amdgpu_encoder;

	if (encoder == NULL)
		return;

	amdgpu_encoder = to_amdgpu_encoder(encoder);

	if (!list_empty(&connector->probed_modes)) {
		struct drm_display_mode *preferred_mode =
			list_first_entry(&connector->probed_modes,
					 struct drm_display_mode, head);

		amdgpu_encoder->native_mode = *preferred_mode;
	} else {
		amdgpu_encoder->native_mode.clock = 0;
	}
}

static struct drm_display_mode *
amdgpu_connector_lcd_native_mode(struct drm_encoder *encoder)
{
	struct drm_device *dev = encoder->dev;
	struct amdgpu_encoder *amdgpu_encoder = to_amdgpu_encoder(encoder);
	struct drm_display_mode *mode = NULL;
	struct drm_display_mode *native_mode = &amdgpu_encoder->native_mode;

	if (native_mode->hdisplay != 0 &&
	    native_mode->vdisplay != 0 &&
	    native_mode->clock != 0) {
		mode = drm_mode_duplicate(dev, native_mode);
		if (!mode)
			return NULL;

		mode->type = DRM_MODE_TYPE_PREFERRED | DRM_MODE_TYPE_DRIVER;
		drm_mode_set_name(mode);

		DRM_DEBUG_KMS("Adding native panel mode %s\n", mode->name);
	} else if (native_mode->hdisplay != 0 &&
		   native_mode->vdisplay != 0) {
		/* mac laptops without an edid */
		/* Note that this is not necessarily the exact panel mode,
		 * but an approximation based on the cvt formula.  For these
		 * systems we should ideally read the mode info out of the
		 * registers or add a mode table, but this works and is much
		 * simpler.
		 */
		mode = drm_cvt_mode(dev, native_mode->hdisplay, native_mode->vdisplay, 60, true, false, false);
		if (!mode)
			return NULL;

		mode->type = DRM_MODE_TYPE_PREFERRED | DRM_MODE_TYPE_DRIVER;
		DRM_DEBUG_KMS("Adding cvt approximation of native panel mode %s\n", mode->name);
	}
	return mode;
}

static void amdgpu_connector_add_common_modes(struct drm_encoder *encoder,
					       struct drm_connector *connector)
{
	struct drm_device *dev = encoder->dev;
	struct amdgpu_encoder *amdgpu_encoder = to_amdgpu_encoder(encoder);
	struct drm_display_mode *mode = NULL;
	struct drm_display_mode *native_mode = &amdgpu_encoder->native_mode;
	int i;
	static const struct mode_size {
		int w;
		int h;
	} common_modes[17] = {
		{ 640,  480},
		{ 720,  480},
		{ 800,  600},
		{ 848,  480},
		{1024,  768},
		{1152,  768},
		{1280,  720},
		{1280,  800},
		{1280,  854},
		{1280,  960},
		{1280, 1024},
		{1440,  900},
		{1400, 1050},
		{1680, 1050},
		{1600, 1200},
		{1920, 1080},
		{1920, 1200}
	};

	for (i = 0; i < 17; i++) {
		if (amdgpu_encoder->devices & (ATOM_DEVICE_TV_SUPPORT)) {
			if (common_modes[i].w > 1024 ||
			    common_modes[i].h > 768)
				continue;
		}
		if (amdgpu_encoder->devices & (ATOM_DEVICE_LCD_SUPPORT)) {
			if (common_modes[i].w > native_mode->hdisplay ||
			    common_modes[i].h > native_mode->vdisplay ||
			    (common_modes[i].w == native_mode->hdisplay &&
			     common_modes[i].h == native_mode->vdisplay))
				continue;
		}
		if (common_modes[i].w < 320 || common_modes[i].h < 200)
			continue;

		mode = drm_cvt_mode(dev, common_modes[i].w, common_modes[i].h, 60, false, false, false);
		if (!mode)
			return;

		drm_mode_probed_add(connector, mode);
	}
}

static int amdgpu_connector_set_property(struct drm_connector *connector,
					  struct drm_property *property,
					  uint64_t val)
{
	struct drm_device *dev = connector->dev;
	struct amdgpu_device *adev = drm_to_adev(dev);
	struct drm_encoder *encoder;
	struct amdgpu_encoder *amdgpu_encoder;

	if (property == adev->mode_info.coherent_mode_property) {
		struct amdgpu_encoder_atom_dig *dig;
		bool new_coherent_mode;

		/* need to find digital encoder on connector */
		encoder = amdgpu_connector_find_encoder(connector, DRM_MODE_ENCODER_TMDS);
		if (!encoder)
			return 0;

		amdgpu_encoder = to_amdgpu_encoder(encoder);

		if (!amdgpu_encoder->enc_priv)
			return 0;

		dig = amdgpu_encoder->enc_priv;
		new_coherent_mode = val ? true : false;
		if (dig->coherent_mode != new_coherent_mode) {
			dig->coherent_mode = new_coherent_mode;
			amdgpu_connector_property_change_mode(&amdgpu_encoder->base);
		}
	}

	if (property == adev->mode_info.audio_property) {
		struct amdgpu_connector *amdgpu_connector = to_amdgpu_connector(connector);
		/* need to find digital encoder on connector */
		encoder = amdgpu_connector_find_encoder(connector, DRM_MODE_ENCODER_TMDS);
		if (!encoder)
			return 0;

		amdgpu_encoder = to_amdgpu_encoder(encoder);

		if (amdgpu_connector->audio != val) {
			amdgpu_connector->audio = val;
			amdgpu_connector_property_change_mode(&amdgpu_encoder->base);
		}
	}

	if (property == adev->mode_info.dither_property) {
		struct amdgpu_connector *amdgpu_connector = to_amdgpu_connector(connector);
		/* need to find digital encoder on connector */
		encoder = amdgpu_connector_find_encoder(connector, DRM_MODE_ENCODER_TMDS);
		if (!encoder)
			return 0;

		amdgpu_encoder = to_amdgpu_encoder(encoder);

		if (amdgpu_connector->dither != val) {
			amdgpu_connector->dither = val;
			amdgpu_connector_property_change_mode(&amdgpu_encoder->base);
		}
	}

	if (property == adev->mode_info.underscan_property) {
		/* need to find digital encoder on connector */
		encoder = amdgpu_connector_find_encoder(connector, DRM_MODE_ENCODER_TMDS);
		if (!encoder)
			return 0;

		amdgpu_encoder = to_amdgpu_encoder(encoder);

		if (amdgpu_encoder->underscan_type != val) {
			amdgpu_encoder->underscan_type = val;
			amdgpu_connector_property_change_mode(&amdgpu_encoder->base);
		}
	}

	if (property == adev->mode_info.underscan_hborder_property) {
		/* need to find digital encoder on connector */
		encoder = amdgpu_connector_find_encoder(connector, DRM_MODE_ENCODER_TMDS);
		if (!encoder)
			return 0;

		amdgpu_encoder = to_amdgpu_encoder(encoder);

		if (amdgpu_encoder->underscan_hborder != val) {
			amdgpu_encoder->underscan_hborder = val;
			amdgpu_connector_property_change_mode(&amdgpu_encoder->base);
		}
	}

	if (property == adev->mode_info.underscan_vborder_property) {
		/* need to find digital encoder on connector */
		encoder = amdgpu_connector_find_encoder(connector, DRM_MODE_ENCODER_TMDS);
		if (!encoder)
			return 0;

		amdgpu_encoder = to_amdgpu_encoder(encoder);

		if (amdgpu_encoder->underscan_vborder != val) {
			amdgpu_encoder->underscan_vborder = val;
			amdgpu_connector_property_change_mode(&amdgpu_encoder->base);
		}
	}

	if (property == adev->mode_info.load_detect_property) {
		struct amdgpu_connector *amdgpu_connector =
			to_amdgpu_connector(connector);

		if (val == 0)
			amdgpu_connector->dac_load_detect = false;
		else
			amdgpu_connector->dac_load_detect = true;
	}

	if (property == dev->mode_config.scaling_mode_property) {
		enum amdgpu_rmx_type rmx_type;

		if (connector->encoder) {
			amdgpu_encoder = to_amdgpu_encoder(connector->encoder);
		} else {
			const struct drm_connector_helper_funcs *connector_funcs = connector->helper_private;

			amdgpu_encoder = to_amdgpu_encoder(connector_funcs->best_encoder(connector));
		}

		switch (val) {
		default:
		case DRM_MODE_SCALE_NONE:
			rmx_type = RMX_OFF;
			break;
		case DRM_MODE_SCALE_CENTER:
			rmx_type = RMX_CENTER;
			break;
		case DRM_MODE_SCALE_ASPECT:
			rmx_type = RMX_ASPECT;
			break;
		case DRM_MODE_SCALE_FULLSCREEN:
			rmx_type = RMX_FULL;
			break;
		}

		if (amdgpu_encoder->rmx_type == rmx_type)
			return 0;

		if ((rmx_type != DRM_MODE_SCALE_NONE) &&
		    (amdgpu_encoder->native_mode.clock == 0))
			return 0;

		amdgpu_encoder->rmx_type = rmx_type;

		amdgpu_connector_property_change_mode(&amdgpu_encoder->base);
	}

	return 0;
}

static void
amdgpu_connector_fixup_lcd_native_mode(struct drm_encoder *encoder,
					struct drm_connector *connector)
{
	struct amdgpu_encoder *amdgpu_encoder =	to_amdgpu_encoder(encoder);
	struct drm_display_mode *native_mode = &amdgpu_encoder->native_mode;
	struct drm_display_mode *t, *mode;

	/* If the EDID preferred mode doesn't match the native mode, use it */
	list_for_each_entry_safe(mode, t, &connector->probed_modes, head) {
		if (mode->type & DRM_MODE_TYPE_PREFERRED) {
			if (mode->hdisplay != native_mode->hdisplay ||
			    mode->vdisplay != native_mode->vdisplay)
				drm_mode_copy(native_mode, mode);
		}
	}

	/* Try to get native mode details from EDID if necessary */
	if (!native_mode->clock) {
		list_for_each_entry_safe(mode, t, &connector->probed_modes, head) {
			if (mode->hdisplay == native_mode->hdisplay &&
			    mode->vdisplay == native_mode->vdisplay) {
				drm_mode_copy(native_mode, mode);
				drm_mode_set_crtcinfo(native_mode, CRTC_INTERLACE_HALVE_V);
				DRM_DEBUG_KMS("Determined LVDS native mode details from EDID\n");
				break;
			}
		}
	}

	if (!native_mode->clock) {
		DRM_DEBUG_KMS("No LVDS native mode details, disabling RMX\n");
		amdgpu_encoder->rmx_type = RMX_OFF;
	}
}

static int amdgpu_connector_lvds_get_modes(struct drm_connector *connector)
{
	struct drm_encoder *encoder;
	int ret = 0;
	struct drm_display_mode *mode;

	amdgpu_connector_get_edid(connector);
	ret = amdgpu_connector_ddc_get_modes(connector);
	if (ret > 0) {
		encoder = amdgpu_connector_best_single_encoder(connector);
		if (encoder) {
			amdgpu_connector_fixup_lcd_native_mode(encoder, connector);
			/* add scaled modes */
			amdgpu_connector_add_common_modes(encoder, connector);
		}
		return ret;
	}

	encoder = amdgpu_connector_best_single_encoder(connector);
	if (!encoder)
		return 0;

	/* we have no EDID modes */
	mode = amdgpu_connector_lcd_native_mode(encoder);
	if (mode) {
		ret = 1;
		drm_mode_probed_add(connector, mode);
		/* add the width/height from vbios tables if available */
		connector->display_info.width_mm = mode->width_mm;
		connector->display_info.height_mm = mode->height_mm;
		/* add scaled modes */
		amdgpu_connector_add_common_modes(encoder, connector);
	}

	return ret;
}

static enum drm_mode_status amdgpu_connector_lvds_mode_valid(struct drm_connector *connector,
					     struct drm_display_mode *mode)
{
	struct drm_encoder *encoder = amdgpu_connector_best_single_encoder(connector);

	if ((mode->hdisplay < 320) || (mode->vdisplay < 240))
		return MODE_PANEL;

	if (encoder) {
		struct amdgpu_encoder *amdgpu_encoder = to_amdgpu_encoder(encoder);
		struct drm_display_mode *native_mode = &amdgpu_encoder->native_mode;

		/* AVIVO hardware supports downscaling modes larger than the panel
		 * to the panel size, but I'm not sure this is desirable.
		 */
		if ((mode->hdisplay > native_mode->hdisplay) ||
		    (mode->vdisplay > native_mode->vdisplay))
			return MODE_PANEL;

		/* if scaling is disabled, block non-native modes */
		if (amdgpu_encoder->rmx_type == RMX_OFF) {
			if ((mode->hdisplay != native_mode->hdisplay) ||
			    (mode->vdisplay != native_mode->vdisplay))
				return MODE_PANEL;
		}
	}

	return MODE_OK;
}

static enum drm_connector_status
amdgpu_connector_lvds_detect(struct drm_connector *connector, bool force)
{
	struct amdgpu_connector *amdgpu_connector = to_amdgpu_connector(connector);
	struct drm_encoder *encoder = amdgpu_connector_best_single_encoder(connector);
	enum drm_connector_status ret = connector_status_disconnected;
	int r;

	if (!drm_kms_helper_is_poll_worker()) {
		r = pm_runtime_get_sync(connector->dev->dev);
		if (r < 0) {
			pm_runtime_put_autosuspend(connector->dev->dev);
			return connector_status_disconnected;
		}
	}

	if (encoder) {
		struct amdgpu_encoder *amdgpu_encoder = to_amdgpu_encoder(encoder);
		struct drm_display_mode *native_mode = &amdgpu_encoder->native_mode;

		/* check if panel is valid */
		if (native_mode->hdisplay >= 320 && native_mode->vdisplay >= 240)
			ret = connector_status_connected;

	}

	/* check for edid as well */
	amdgpu_connector_get_edid(connector);
	if (amdgpu_connector->edid)
		ret = connector_status_connected;
	/* check acpi lid status ??? */

	amdgpu_connector_update_scratch_regs(connector, ret);

	if (!drm_kms_helper_is_poll_worker()) {
		pm_runtime_mark_last_busy(connector->dev->dev);
		pm_runtime_put_autosuspend(connector->dev->dev);
	}

	return ret;
}

static void amdgpu_connector_unregister(struct drm_connector *connector)
{
	struct amdgpu_connector *amdgpu_connector = to_amdgpu_connector(connector);

	if (amdgpu_connector->ddc_bus && amdgpu_connector->ddc_bus->has_aux) {
		drm_dp_aux_unregister(&amdgpu_connector->ddc_bus->aux);
		amdgpu_connector->ddc_bus->has_aux = false;
	}
}

static void amdgpu_connector_destroy(struct drm_connector *connector)
{
	struct amdgpu_connector *amdgpu_connector = to_amdgpu_connector(connector);

	amdgpu_connector_free_edid(connector);
	kfree(amdgpu_connector->con_priv);
	drm_connector_unregister(connector);
	drm_connector_cleanup(connector);
	kfree(connector);
}

static int amdgpu_connector_set_lcd_property(struct drm_connector *connector,
					      struct drm_property *property,
					      uint64_t value)
{
	struct drm_device *dev = connector->dev;
	struct amdgpu_encoder *amdgpu_encoder;
	enum amdgpu_rmx_type rmx_type;

	DRM_DEBUG_KMS("\n");
	if (property != dev->mode_config.scaling_mode_property)
		return 0;

	if (connector->encoder)
		amdgpu_encoder = to_amdgpu_encoder(connector->encoder);
	else {
		const struct drm_connector_helper_funcs *connector_funcs = connector->helper_private;

		amdgpu_encoder = to_amdgpu_encoder(connector_funcs->best_encoder(connector));
	}

	switch (value) {
	case DRM_MODE_SCALE_NONE:
		rmx_type = RMX_OFF;
		break;
	case DRM_MODE_SCALE_CENTER:
		rmx_type = RMX_CENTER;
		break;
	case DRM_MODE_SCALE_ASPECT:
		rmx_type = RMX_ASPECT;
		break;
	default:
	case DRM_MODE_SCALE_FULLSCREEN:
		rmx_type = RMX_FULL;
		break;
	}

	if (amdgpu_encoder->rmx_type == rmx_type)
		return 0;

	amdgpu_encoder->rmx_type = rmx_type;

	amdgpu_connector_property_change_mode(&amdgpu_encoder->base);
	return 0;
}


static const struct drm_connector_helper_funcs amdgpu_connector_lvds_helper_funcs = {
	.get_modes = amdgpu_connector_lvds_get_modes,
	.mode_valid = amdgpu_connector_lvds_mode_valid,
	.best_encoder = amdgpu_connector_best_single_encoder,
};

static const struct drm_connector_funcs amdgpu_connector_lvds_funcs = {
	.dpms = drm_helper_connector_dpms,
	.detect = amdgpu_connector_lvds_detect,
	.fill_modes = drm_helper_probe_single_connector_modes,
	.early_unregister = amdgpu_connector_unregister,
	.destroy = amdgpu_connector_destroy,
	.set_property = amdgpu_connector_set_lcd_property,
};

static int amdgpu_connector_vga_get_modes(struct drm_connector *connector)
{
	int ret;

	amdgpu_connector_get_edid(connector);
	ret = amdgpu_connector_ddc_get_modes(connector);
	amdgpu_get_native_mode(connector);

	return ret;
}

static enum drm_mode_status amdgpu_connector_vga_mode_valid(struct drm_connector *connector,
					    struct drm_display_mode *mode)
{
	struct drm_device *dev = connector->dev;
	struct amdgpu_device *adev = drm_to_adev(dev);

	/* XXX check mode bandwidth */

	if ((mode->clock / 10) > adev->clock.max_pixel_clock)
		return MODE_CLOCK_HIGH;

	return MODE_OK;
}

static enum drm_connector_status
amdgpu_connector_vga_detect(struct drm_connector *connector, bool force)
{
	struct amdgpu_connector *amdgpu_connector = to_amdgpu_connector(connector);
	struct drm_encoder *encoder;
	const struct drm_encoder_helper_funcs *encoder_funcs;
	bool dret = false;
	enum drm_connector_status ret = connector_status_disconnected;
	int r;

	if (!drm_kms_helper_is_poll_worker()) {
		r = pm_runtime_get_sync(connector->dev->dev);
		if (r < 0) {
			pm_runtime_put_autosuspend(connector->dev->dev);
			return connector_status_disconnected;
		}
	}

	encoder = amdgpu_connector_best_single_encoder(connector);
	if (!encoder)
		ret = connector_status_disconnected;

	if (amdgpu_connector->ddc_bus)
		dret = amdgpu_display_ddc_probe(amdgpu_connector, false);
	if (dret) {
		amdgpu_connector->detected_by_load = false;
		amdgpu_connector_free_edid(connector);
		amdgpu_connector_get_edid(connector);

		if (!amdgpu_connector->edid) {
			DRM_ERROR("%s: probed a monitor but no|invalid EDID\n",
					connector->name);
			ret = connector_status_connected;
		} else {
			amdgpu_connector->use_digital =
				!!(amdgpu_connector->edid->input & DRM_EDID_INPUT_DIGITAL);

			/* some oems have boards with separate digital and analog connectors
			 * with a shared ddc line (often vga + hdmi)
			 */
			if (amdgpu_connector->use_digital && amdgpu_connector->shared_ddc) {
				amdgpu_connector_free_edid(connector);
				ret = connector_status_disconnected;
			} else {
				ret = connector_status_connected;
			}
		}
	} else {

		/* if we aren't forcing don't do destructive polling */
		if (!force) {
			/* only return the previous status if we last
			 * detected a monitor via load.
			 */
			if (amdgpu_connector->detected_by_load)
				ret = connector->status;
			goto out;
		}

		if (amdgpu_connector->dac_load_detect && encoder) {
			encoder_funcs = encoder->helper_private;
			ret = encoder_funcs->detect(encoder, connector);
			if (ret != connector_status_disconnected)
				amdgpu_connector->detected_by_load = true;
		}
	}

	amdgpu_connector_update_scratch_regs(connector, ret);

out:
	if (!drm_kms_helper_is_poll_worker()) {
		pm_runtime_mark_last_busy(connector->dev->dev);
		pm_runtime_put_autosuspend(connector->dev->dev);
	}

	return ret;
}

static const struct drm_connector_helper_funcs amdgpu_connector_vga_helper_funcs = {
	.get_modes = amdgpu_connector_vga_get_modes,
	.mode_valid = amdgpu_connector_vga_mode_valid,
	.best_encoder = amdgpu_connector_best_single_encoder,
};

static const struct drm_connector_funcs amdgpu_connector_vga_funcs = {
	.dpms = drm_helper_connector_dpms,
	.detect = amdgpu_connector_vga_detect,
	.fill_modes = drm_helper_probe_single_connector_modes,
	.early_unregister = amdgpu_connector_unregister,
	.destroy = amdgpu_connector_destroy,
	.set_property = amdgpu_connector_set_property,
};

static bool
amdgpu_connector_check_hpd_status_unchanged(struct drm_connector *connector)
{
	struct drm_device *dev = connector->dev;
	struct amdgpu_device *adev = drm_to_adev(dev);
	struct amdgpu_connector *amdgpu_connector = to_amdgpu_connector(connector);
	enum drm_connector_status status;

	if (amdgpu_connector->hpd.hpd != AMDGPU_HPD_NONE) {
		if (amdgpu_display_hpd_sense(adev, amdgpu_connector->hpd.hpd))
			status = connector_status_connected;
		else
			status = connector_status_disconnected;
		if (connector->status == status)
			return true;
	}

	return false;
}

static void amdgpu_connector_shared_ddc(enum drm_connector_status *status,
					struct drm_connector *connector,
					struct amdgpu_connector *amdgpu_connector)
{
	struct drm_connector *list_connector;
	struct drm_connector_list_iter iter;
	struct amdgpu_connector *list_amdgpu_connector;
	struct drm_device *dev = connector->dev;
	struct amdgpu_device *adev = drm_to_adev(dev);

	if (amdgpu_connector->shared_ddc && *status == connector_status_connected) {
		drm_connector_list_iter_begin(dev, &iter);
		drm_for_each_connector_iter(list_connector,
					    &iter) {
			if (connector == list_connector)
				continue;
			list_amdgpu_connector = to_amdgpu_connector(list_connector);
			if (list_amdgpu_connector->shared_ddc &&
			    list_amdgpu_connector->ddc_bus->rec.i2c_id ==
			     amdgpu_connector->ddc_bus->rec.i2c_id) {
				/* cases where both connectors are digital */
				if (list_connector->connector_type != DRM_MODE_CONNECTOR_VGA) {
					/* hpd is our only option in this case */
					if (!amdgpu_display_hpd_sense(adev,
								      amdgpu_connector->hpd.hpd)) {
						amdgpu_connector_free_edid(connector);
						*status = connector_status_disconnected;
					}
				}
			}
		}
		drm_connector_list_iter_end(&iter);
	}
}

/*
 * DVI is complicated
 * Do a DDC probe, if DDC probe passes, get the full EDID so
 * we can do analog/digital monitor detection at this point.
 * If the monitor is an analog monitor or we got no DDC,
 * we need to find the DAC encoder object for this connector.
 * If we got no DDC, we do load detection on the DAC encoder object.
 * If we got analog DDC or load detection passes on the DAC encoder
 * we have to check if this analog encoder is shared with anyone else (TV)
 * if its shared we have to set the other connector to disconnected.
 */
static enum drm_connector_status
amdgpu_connector_dvi_detect(struct drm_connector *connector, bool force)
{
	struct drm_device *dev = connector->dev;
	struct amdgpu_device *adev = drm_to_adev(dev);
	struct amdgpu_connector *amdgpu_connector = to_amdgpu_connector(connector);
	const struct drm_encoder_helper_funcs *encoder_funcs;
	int r;
	enum drm_connector_status ret = connector_status_disconnected;
	bool dret = false, broken_edid = false;

	if (!drm_kms_helper_is_poll_worker()) {
		r = pm_runtime_get_sync(connector->dev->dev);
		if (r < 0) {
			pm_runtime_put_autosuspend(connector->dev->dev);
			return connector_status_disconnected;
		}
	}

	if (amdgpu_connector->detected_hpd_without_ddc) {
		force = true;
		amdgpu_connector->detected_hpd_without_ddc = false;
	}

	if (!force && amdgpu_connector_check_hpd_status_unchanged(connector)) {
		ret = connector->status;
		goto exit;
	}

	if (amdgpu_connector->ddc_bus) {
		dret = amdgpu_display_ddc_probe(amdgpu_connector, false);

		/* Sometimes the pins required for the DDC probe on DVI
		 * connectors don't make contact at the same time that the ones
		 * for HPD do. If the DDC probe fails even though we had an HPD
		 * signal, try again later
		 */
		if (!dret && !force &&
		    amdgpu_display_hpd_sense(adev, amdgpu_connector->hpd.hpd)) {
			DRM_DEBUG_KMS("hpd detected without ddc, retrying in 1 second\n");
			amdgpu_connector->detected_hpd_without_ddc = true;
			schedule_delayed_work(&adev->hotplug_work,
					      msecs_to_jiffies(1000));
			goto exit;
		}
	}
	if (dret) {
		amdgpu_connector->detected_by_load = false;
		amdgpu_connector_free_edid(connector);
		amdgpu_connector_get_edid(connector);

		if (!amdgpu_connector->edid) {
			DRM_ERROR("%s: probed a monitor but no|invalid EDID\n",
					connector->name);
			ret = connector_status_connected;
			broken_edid = true; /* defer use_digital to later */
		} else {
			amdgpu_connector->use_digital =
				!!(amdgpu_connector->edid->input & DRM_EDID_INPUT_DIGITAL);

			/* some oems have boards with separate digital and analog connectors
			 * with a shared ddc line (often vga + hdmi)
			 */
			if ((!amdgpu_connector->use_digital) && amdgpu_connector->shared_ddc) {
				amdgpu_connector_free_edid(connector);
				ret = connector_status_disconnected;
			} else {
				ret = connector_status_connected;
			}

			/* This gets complicated.  We have boards with VGA + HDMI with a
			 * shared DDC line and we have boards with DVI-D + HDMI with a shared
			 * DDC line.  The latter is more complex because with DVI<->HDMI adapters
			 * you don't really know what's connected to which port as both are digital.
			 */
			amdgpu_connector_shared_ddc(&ret, connector, amdgpu_connector);
		}
	}

	if ((ret == connector_status_connected) && (amdgpu_connector->use_digital == true))
		goto out;

	/* DVI-D and HDMI-A are digital only */
	if ((connector->connector_type == DRM_MODE_CONNECTOR_DVID) ||
	    (connector->connector_type == DRM_MODE_CONNECTOR_HDMIA))
		goto out;

	/* if we aren't forcing don't do destructive polling */
	if (!force) {
		/* only return the previous status if we last
		 * detected a monitor via load.
		 */
		if (amdgpu_connector->detected_by_load)
			ret = connector->status;
		goto out;
	}

	/* find analog encoder */
	if (amdgpu_connector->dac_load_detect) {
		struct drm_encoder *encoder;

		drm_connector_for_each_possible_encoder(connector, encoder) {
			if (encoder->encoder_type != DRM_MODE_ENCODER_DAC &&
			    encoder->encoder_type != DRM_MODE_ENCODER_TVDAC)
				continue;

			encoder_funcs = encoder->helper_private;
			if (encoder_funcs->detect) {
				if (!broken_edid) {
					if (ret != connector_status_connected) {
						/* deal with analog monitors without DDC */
						ret = encoder_funcs->detect(encoder, connector);
						if (ret == connector_status_connected) {
							amdgpu_connector->use_digital = false;
						}
						if (ret != connector_status_disconnected)
							amdgpu_connector->detected_by_load = true;
					}
				} else {
					enum drm_connector_status lret;
					/* assume digital unless load detected otherwise */
					amdgpu_connector->use_digital = true;
					lret = encoder_funcs->detect(encoder, connector);
					DRM_DEBUG_KMS("load_detect %x returned: %x\n",
						      encoder->encoder_type, lret);
					if (lret == connector_status_connected)
						amdgpu_connector->use_digital = false;
				}
				break;
			}
		}
	}

out:
	/* updated in get modes as well since we need to know if it's analog or digital */
	amdgpu_connector_update_scratch_regs(connector, ret);

exit:
	if (!drm_kms_helper_is_poll_worker()) {
		pm_runtime_mark_last_busy(connector->dev->dev);
		pm_runtime_put_autosuspend(connector->dev->dev);
	}

	return ret;
}

/* okay need to be smart in here about which encoder to pick */
static struct drm_encoder *
amdgpu_connector_dvi_encoder(struct drm_connector *connector)
{
	struct amdgpu_connector *amdgpu_connector = to_amdgpu_connector(connector);
	struct drm_encoder *encoder;

	drm_connector_for_each_possible_encoder(connector, encoder) {
		if (amdgpu_connector->use_digital == true) {
			if (encoder->encoder_type == DRM_MODE_ENCODER_TMDS)
				return encoder;
		} else {
			if (encoder->encoder_type == DRM_MODE_ENCODER_DAC ||
			    encoder->encoder_type == DRM_MODE_ENCODER_TVDAC)
				return encoder;
		}
	}

	/* see if we have a default encoder  TODO */

	/* then check use digitial */
	/* pick the first one */
	drm_connector_for_each_possible_encoder(connector, encoder)
		return encoder;

	return NULL;
}

static void amdgpu_connector_dvi_force(struct drm_connector *connector)
{
	struct amdgpu_connector *amdgpu_connector = to_amdgpu_connector(connector);

	if (connector->force == DRM_FORCE_ON)
		amdgpu_connector->use_digital = false;
	if (connector->force == DRM_FORCE_ON_DIGITAL)
		amdgpu_connector->use_digital = true;
}

static enum drm_mode_status amdgpu_connector_dvi_mode_valid(struct drm_connector *connector,
					    struct drm_display_mode *mode)
{
	struct drm_device *dev = connector->dev;
	struct amdgpu_device *adev = drm_to_adev(dev);
	struct amdgpu_connector *amdgpu_connector = to_amdgpu_connector(connector);

	/* XXX check mode bandwidth */

	if (amdgpu_connector->use_digital && (mode->clock > 165000)) {
		if ((amdgpu_connector->connector_object_id == CONNECTOR_OBJECT_ID_DUAL_LINK_DVI_I) ||
		    (amdgpu_connector->connector_object_id == CONNECTOR_OBJECT_ID_DUAL_LINK_DVI_D) ||
		    (amdgpu_connector->connector_object_id == CONNECTOR_OBJECT_ID_HDMI_TYPE_B)) {
			return MODE_OK;
		} else if (connector->display_info.is_hdmi) {
			/* HDMI 1.3+ supports max clock of 340 Mhz */
			if (mode->clock > 340000)
				return MODE_CLOCK_HIGH;
			else
				return MODE_OK;
		} else {
			return MODE_CLOCK_HIGH;
		}
	}

	/* check against the max pixel clock */
	if ((mode->clock / 10) > adev->clock.max_pixel_clock)
		return MODE_CLOCK_HIGH;

	return MODE_OK;
}

static const struct drm_connector_helper_funcs amdgpu_connector_dvi_helper_funcs = {
	.get_modes = amdgpu_connector_vga_get_modes,
	.mode_valid = amdgpu_connector_dvi_mode_valid,
	.best_encoder = amdgpu_connector_dvi_encoder,
};

static const struct drm_connector_funcs amdgpu_connector_dvi_funcs = {
	.dpms = drm_helper_connector_dpms,
	.detect = amdgpu_connector_dvi_detect,
	.fill_modes = drm_helper_probe_single_connector_modes,
	.set_property = amdgpu_connector_set_property,
	.early_unregister = amdgpu_connector_unregister,
	.destroy = amdgpu_connector_destroy,
	.force = amdgpu_connector_dvi_force,
};

static int amdgpu_connector_dp_get_modes(struct drm_connector *connector)
{
	struct amdgpu_connector *amdgpu_connector = to_amdgpu_connector(connector);
	struct amdgpu_connector_atom_dig *amdgpu_dig_connector = amdgpu_connector->con_priv;
	struct drm_encoder *encoder = amdgpu_connector_best_single_encoder(connector);
	int ret;

	if ((connector->connector_type == DRM_MODE_CONNECTOR_eDP) ||
	    (connector->connector_type == DRM_MODE_CONNECTOR_LVDS)) {
		struct drm_display_mode *mode;

		if (connector->connector_type == DRM_MODE_CONNECTOR_eDP) {
			if (!amdgpu_dig_connector->edp_on)
				amdgpu_atombios_encoder_set_edp_panel_power(connector,
								     ATOM_TRANSMITTER_ACTION_POWER_ON);
			amdgpu_connector_get_edid(connector);
			ret = amdgpu_connector_ddc_get_modes(connector);
			if (!amdgpu_dig_connector->edp_on)
				amdgpu_atombios_encoder_set_edp_panel_power(connector,
								     ATOM_TRANSMITTER_ACTION_POWER_OFF);
		} else {
			/* need to setup ddc on the bridge */
			if (amdgpu_connector_encoder_get_dp_bridge_encoder_id(connector) !=
			    ENCODER_OBJECT_ID_NONE) {
				if (encoder)
					amdgpu_atombios_encoder_setup_ext_encoder_ddc(encoder);
			}
			amdgpu_connector_get_edid(connector);
			ret = amdgpu_connector_ddc_get_modes(connector);
		}

		if (ret > 0) {
			if (encoder) {
				amdgpu_connector_fixup_lcd_native_mode(encoder, connector);
				/* add scaled modes */
				amdgpu_connector_add_common_modes(encoder, connector);
			}
			return ret;
		}

		if (!encoder)
			return 0;

		/* we have no EDID modes */
		mode = amdgpu_connector_lcd_native_mode(encoder);
		if (mode) {
			ret = 1;
			drm_mode_probed_add(connector, mode);
			/* add the width/height from vbios tables if available */
			connector->display_info.width_mm = mode->width_mm;
			connector->display_info.height_mm = mode->height_mm;
			/* add scaled modes */
			amdgpu_connector_add_common_modes(encoder, connector);
		}
	} else {
		/* need to setup ddc on the bridge */
		if (amdgpu_connector_encoder_get_dp_bridge_encoder_id(connector) !=
			ENCODER_OBJECT_ID_NONE) {
			if (encoder)
				amdgpu_atombios_encoder_setup_ext_encoder_ddc(encoder);
		}
		amdgpu_connector_get_edid(connector);
		ret = amdgpu_connector_ddc_get_modes(connector);

		amdgpu_get_native_mode(connector);
	}

	return ret;
}

u16 amdgpu_connector_encoder_get_dp_bridge_encoder_id(struct drm_connector *connector)
{
	struct drm_encoder *encoder;
	struct amdgpu_encoder *amdgpu_encoder;

	drm_connector_for_each_possible_encoder(connector, encoder) {
		amdgpu_encoder = to_amdgpu_encoder(encoder);

		switch (amdgpu_encoder->encoder_id) {
		case ENCODER_OBJECT_ID_TRAVIS:
		case ENCODER_OBJECT_ID_NUTMEG:
			return amdgpu_encoder->encoder_id;
		default:
			break;
		}
	}

	return ENCODER_OBJECT_ID_NONE;
}

static bool amdgpu_connector_encoder_is_hbr2(struct drm_connector *connector)
{
	struct drm_encoder *encoder;
	struct amdgpu_encoder *amdgpu_encoder;
	bool found = false;

	drm_connector_for_each_possible_encoder(connector, encoder) {
		amdgpu_encoder = to_amdgpu_encoder(encoder);
		if (amdgpu_encoder->caps & ATOM_ENCODER_CAP_RECORD_HBR2)
			found = true;
	}

	return found;
}

bool amdgpu_connector_is_dp12_capable(struct drm_connector *connector)
{
	struct drm_device *dev = connector->dev;
	struct amdgpu_device *adev = drm_to_adev(dev);

	if ((adev->clock.default_dispclk >= 53900) &&
	    amdgpu_connector_encoder_is_hbr2(connector)) {
		return true;
	}

	return false;
}

static enum drm_connector_status
amdgpu_connector_dp_detect(struct drm_connector *connector, bool force)
{
	struct drm_device *dev = connector->dev;
	struct amdgpu_device *adev = drm_to_adev(dev);
	struct amdgpu_connector *amdgpu_connector = to_amdgpu_connector(connector);
	enum drm_connector_status ret = connector_status_disconnected;
	struct amdgpu_connector_atom_dig *amdgpu_dig_connector = amdgpu_connector->con_priv;
	struct drm_encoder *encoder = amdgpu_connector_best_single_encoder(connector);
	int r;

	if (!drm_kms_helper_is_poll_worker()) {
		r = pm_runtime_get_sync(connector->dev->dev);
		if (r < 0) {
			pm_runtime_put_autosuspend(connector->dev->dev);
			return connector_status_disconnected;
		}
	}

	if (!force && amdgpu_connector_check_hpd_status_unchanged(connector)) {
		ret = connector->status;
		goto out;
	}

	amdgpu_connector_free_edid(connector);

	if ((connector->connector_type == DRM_MODE_CONNECTOR_eDP) ||
	    (connector->connector_type == DRM_MODE_CONNECTOR_LVDS)) {
		if (encoder) {
			struct amdgpu_encoder *amdgpu_encoder = to_amdgpu_encoder(encoder);
			struct drm_display_mode *native_mode = &amdgpu_encoder->native_mode;

			/* check if panel is valid */
			if (native_mode->hdisplay >= 320 && native_mode->vdisplay >= 240)
				ret = connector_status_connected;
		}
		/* eDP is always DP */
		amdgpu_dig_connector->dp_sink_type = CONNECTOR_OBJECT_ID_DISPLAYPORT;
		if (!amdgpu_dig_connector->edp_on)
			amdgpu_atombios_encoder_set_edp_panel_power(connector,
							     ATOM_TRANSMITTER_ACTION_POWER_ON);
		if (!amdgpu_atombios_dp_get_dpcd(amdgpu_connector))
			ret = connector_status_connected;
		if (!amdgpu_dig_connector->edp_on)
			amdgpu_atombios_encoder_set_edp_panel_power(connector,
							     ATOM_TRANSMITTER_ACTION_POWER_OFF);
	} else if (amdgpu_connector_encoder_get_dp_bridge_encoder_id(connector) !=
		   ENCODER_OBJECT_ID_NONE) {
		/* DP bridges are always DP */
		amdgpu_dig_connector->dp_sink_type = CONNECTOR_OBJECT_ID_DISPLAYPORT;
		/* get the DPCD from the bridge */
		amdgpu_atombios_dp_get_dpcd(amdgpu_connector);

		if (encoder) {
			/* setup ddc on the bridge */
			amdgpu_atombios_encoder_setup_ext_encoder_ddc(encoder);
			/* bridge chips are always aux */
			/* try DDC */
			if (amdgpu_display_ddc_probe(amdgpu_connector, true))
				ret = connector_status_connected;
			else if (amdgpu_connector->dac_load_detect) { /* try load detection */
				const struct drm_encoder_helper_funcs *encoder_funcs = encoder->helper_private;

				ret = encoder_funcs->detect(encoder, connector);
			}
		}
	} else {
		amdgpu_dig_connector->dp_sink_type =
			amdgpu_atombios_dp_get_sinktype(amdgpu_connector);
		if (amdgpu_display_hpd_sense(adev, amdgpu_connector->hpd.hpd)) {
			ret = connector_status_connected;
			if (amdgpu_dig_connector->dp_sink_type == CONNECTOR_OBJECT_ID_DISPLAYPORT)
				amdgpu_atombios_dp_get_dpcd(amdgpu_connector);
		} else {
			if (amdgpu_dig_connector->dp_sink_type == CONNECTOR_OBJECT_ID_DISPLAYPORT) {
				if (!amdgpu_atombios_dp_get_dpcd(amdgpu_connector))
					ret = connector_status_connected;
			} else {
				/* try non-aux ddc (DP to DVI/HDMI/etc. adapter) */
				if (amdgpu_display_ddc_probe(amdgpu_connector,
							     false))
					ret = connector_status_connected;
			}
		}
	}

	amdgpu_connector_update_scratch_regs(connector, ret);
out:
	if (!drm_kms_helper_is_poll_worker()) {
		pm_runtime_mark_last_busy(connector->dev->dev);
		pm_runtime_put_autosuspend(connector->dev->dev);
	}

	if (connector->connector_type == DRM_MODE_CONNECTOR_DisplayPort ||
	    connector->connector_type == DRM_MODE_CONNECTOR_eDP)
		drm_dp_set_subconnector_property(&amdgpu_connector->base,
						 ret,
						 amdgpu_dig_connector->dpcd,
						 amdgpu_dig_connector->downstream_ports);
	return ret;
}

static enum drm_mode_status amdgpu_connector_dp_mode_valid(struct drm_connector *connector,
					   struct drm_display_mode *mode)
{
	struct amdgpu_connector *amdgpu_connector = to_amdgpu_connector(connector);
	struct amdgpu_connector_atom_dig *amdgpu_dig_connector = amdgpu_connector->con_priv;

	/* XXX check mode bandwidth */

	if ((connector->connector_type == DRM_MODE_CONNECTOR_eDP) ||
	    (connector->connector_type == DRM_MODE_CONNECTOR_LVDS)) {
		struct drm_encoder *encoder = amdgpu_connector_best_single_encoder(connector);

		if ((mode->hdisplay < 320) || (mode->vdisplay < 240))
			return MODE_PANEL;

		if (encoder) {
			struct amdgpu_encoder *amdgpu_encoder = to_amdgpu_encoder(encoder);
			struct drm_display_mode *native_mode = &amdgpu_encoder->native_mode;

			/* AVIVO hardware supports downscaling modes larger than the panel
			 * to the panel size, but I'm not sure this is desirable.
			 */
			if ((mode->hdisplay > native_mode->hdisplay) ||
			    (mode->vdisplay > native_mode->vdisplay))
				return MODE_PANEL;

			/* if scaling is disabled, block non-native modes */
			if (amdgpu_encoder->rmx_type == RMX_OFF) {
				if ((mode->hdisplay != native_mode->hdisplay) ||
				    (mode->vdisplay != native_mode->vdisplay))
					return MODE_PANEL;
			}
		}
		return MODE_OK;
	} else {
		if ((amdgpu_dig_connector->dp_sink_type == CONNECTOR_OBJECT_ID_DISPLAYPORT) ||
		    (amdgpu_dig_connector->dp_sink_type == CONNECTOR_OBJECT_ID_eDP)) {
			return amdgpu_atombios_dp_mode_valid_helper(connector, mode);
		} else {
			if (connector->display_info.is_hdmi) {
				/* HDMI 1.3+ supports max clock of 340 Mhz */
				if (mode->clock > 340000)
					return MODE_CLOCK_HIGH;
			} else {
				if (mode->clock > 165000)
					return MODE_CLOCK_HIGH;
			}
		}
	}

	return MODE_OK;
}

static int
amdgpu_connector_late_register(struct drm_connector *connector)
{
	struct amdgpu_connector *amdgpu_connector = to_amdgpu_connector(connector);
	int r = 0;

	if (amdgpu_connector->ddc_bus->has_aux) {
		amdgpu_connector->ddc_bus->aux.dev = amdgpu_connector->base.kdev;
		r = drm_dp_aux_register(&amdgpu_connector->ddc_bus->aux);
	}

	return r;
}

static const struct drm_connector_helper_funcs amdgpu_connector_dp_helper_funcs = {
	.get_modes = amdgpu_connector_dp_get_modes,
	.mode_valid = amdgpu_connector_dp_mode_valid,
	.best_encoder = amdgpu_connector_dvi_encoder,
};

static const struct drm_connector_funcs amdgpu_connector_dp_funcs = {
	.dpms = drm_helper_connector_dpms,
	.detect = amdgpu_connector_dp_detect,
	.fill_modes = drm_helper_probe_single_connector_modes,
	.set_property = amdgpu_connector_set_property,
	.early_unregister = amdgpu_connector_unregister,
	.destroy = amdgpu_connector_destroy,
	.force = amdgpu_connector_dvi_force,
	.late_register = amdgpu_connector_late_register,
};

static const struct drm_connector_funcs amdgpu_connector_edp_funcs = {
	.dpms = drm_helper_connector_dpms,
	.detect = amdgpu_connector_dp_detect,
	.fill_modes = drm_helper_probe_single_connector_modes,
	.set_property = amdgpu_connector_set_lcd_property,
	.early_unregister = amdgpu_connector_unregister,
	.destroy = amdgpu_connector_destroy,
	.force = amdgpu_connector_dvi_force,
	.late_register = amdgpu_connector_late_register,
};

void
amdgpu_connector_add(struct amdgpu_device *adev,
		      uint32_t connector_id,
		      uint32_t supported_device,
		      int connector_type,
		      struct amdgpu_i2c_bus_rec *i2c_bus,
		      uint16_t connector_object_id,
		      struct amdgpu_hpd *hpd,
		      struct amdgpu_router *router)
{
	struct drm_device *dev = adev_to_drm(adev);
	struct drm_connector *connector;
	struct drm_connector_list_iter iter;
	struct amdgpu_connector *amdgpu_connector;
	struct amdgpu_connector_atom_dig *amdgpu_dig_connector;
	struct drm_encoder *encoder;
	struct amdgpu_encoder *amdgpu_encoder;
	struct i2c_adapter *ddc = NULL;
	uint32_t subpixel_order = SubPixelNone;
	bool shared_ddc = false;
	bool is_dp_bridge = false;
	bool has_aux = false;

	if (connector_type == DRM_MODE_CONNECTOR_Unknown)
		return;

	/* see if we already added it */
	drm_connector_list_iter_begin(dev, &iter);
	drm_for_each_connector_iter(connector, &iter) {
		amdgpu_connector = to_amdgpu_connector(connector);
		if (amdgpu_connector->connector_id == connector_id) {
			amdgpu_connector->devices |= supported_device;
			drm_connector_list_iter_end(&iter);
			return;
		}
		if (amdgpu_connector->ddc_bus && i2c_bus->valid) {
			if (amdgpu_connector->ddc_bus->rec.i2c_id == i2c_bus->i2c_id) {
				amdgpu_connector->shared_ddc = true;
				shared_ddc = true;
			}
			if (amdgpu_connector->router_bus && router->ddc_valid &&
			    (amdgpu_connector->router.router_id == router->router_id)) {
				amdgpu_connector->shared_ddc = false;
				shared_ddc = false;
			}
		}
	}
	drm_connector_list_iter_end(&iter);

	/* check if it's a dp bridge */
	list_for_each_entry(encoder, &dev->mode_config.encoder_list, head) {
		amdgpu_encoder = to_amdgpu_encoder(encoder);
		if (amdgpu_encoder->devices & supported_device) {
			switch (amdgpu_encoder->encoder_id) {
			case ENCODER_OBJECT_ID_TRAVIS:
			case ENCODER_OBJECT_ID_NUTMEG:
				is_dp_bridge = true;
				break;
			default:
				break;
			}
		}
	}

	amdgpu_connector = kzalloc(sizeof(struct amdgpu_connector), GFP_KERNEL);
	if (!amdgpu_connector)
		return;

	connector = &amdgpu_connector->base;

	amdgpu_connector->connector_id = connector_id;
	amdgpu_connector->devices = supported_device;
	amdgpu_connector->shared_ddc = shared_ddc;
	amdgpu_connector->connector_object_id = connector_object_id;
	amdgpu_connector->hpd = *hpd;

	amdgpu_connector->router = *router;
	if (router->ddc_valid || router->cd_valid) {
		amdgpu_connector->router_bus = amdgpu_i2c_lookup(adev, &router->i2c_info);
		if (!amdgpu_connector->router_bus)
			DRM_ERROR("Failed to assign router i2c bus! Check dmesg for i2c errors.\n");
	}

	if (is_dp_bridge) {
		amdgpu_dig_connector = kzalloc(sizeof(struct amdgpu_connector_atom_dig), GFP_KERNEL);
		if (!amdgpu_dig_connector)
			goto failed;
		amdgpu_connector->con_priv = amdgpu_dig_connector;
		if (i2c_bus->valid) {
			amdgpu_connector->ddc_bus = amdgpu_i2c_lookup(adev, i2c_bus);
			if (amdgpu_connector->ddc_bus) {
				has_aux = true;
				ddc = &amdgpu_connector->ddc_bus->adapter;
			} else {
				DRM_ERROR("DP: Failed to assign ddc bus! Check dmesg for i2c errors.\n");
			}
		}
		switch (connector_type) {
		case DRM_MODE_CONNECTOR_VGA:
		case DRM_MODE_CONNECTOR_DVIA:
		default:
			drm_connector_init_with_ddc(dev, &amdgpu_connector->base,
						    &amdgpu_connector_dp_funcs,
						    connector_type,
						    ddc);
			drm_connector_helper_add(&amdgpu_connector->base,
						 &amdgpu_connector_dp_helper_funcs);
			connector->interlace_allowed = true;
			connector->doublescan_allowed = true;
			amdgpu_connector->dac_load_detect = true;
			drm_object_attach_property(&amdgpu_connector->base.base,
						      adev->mode_info.load_detect_property,
						      1);
			drm_object_attach_property(&amdgpu_connector->base.base,
						   dev->mode_config.scaling_mode_property,
						   DRM_MODE_SCALE_NONE);
			break;
		case DRM_MODE_CONNECTOR_DVII:
		case DRM_MODE_CONNECTOR_DVID:
		case DRM_MODE_CONNECTOR_HDMIA:
		case DRM_MODE_CONNECTOR_HDMIB:
		case DRM_MODE_CONNECTOR_DisplayPort:
			drm_connector_init_with_ddc(dev, &amdgpu_connector->base,
						    &amdgpu_connector_dp_funcs,
						    connector_type,
						    ddc);
			drm_connector_helper_add(&amdgpu_connector->base,
						 &amdgpu_connector_dp_helper_funcs);
			drm_object_attach_property(&amdgpu_connector->base.base,
						      adev->mode_info.underscan_property,
						      UNDERSCAN_OFF);
			drm_object_attach_property(&amdgpu_connector->base.base,
						      adev->mode_info.underscan_hborder_property,
						      0);
			drm_object_attach_property(&amdgpu_connector->base.base,
						      adev->mode_info.underscan_vborder_property,
						      0);

			drm_object_attach_property(&amdgpu_connector->base.base,
						   dev->mode_config.scaling_mode_property,
						   DRM_MODE_SCALE_NONE);

			drm_object_attach_property(&amdgpu_connector->base.base,
						   adev->mode_info.dither_property,
						   AMDGPU_FMT_DITHER_DISABLE);

			if (amdgpu_audio != 0) {
				drm_object_attach_property(&amdgpu_connector->base.base,
							   adev->mode_info.audio_property,
							   AMDGPU_AUDIO_AUTO);
				amdgpu_connector->audio = AMDGPU_AUDIO_AUTO;
			}

			subpixel_order = SubPixelHorizontalRGB;
			connector->interlace_allowed = true;
			if (connector_type == DRM_MODE_CONNECTOR_HDMIB)
				connector->doublescan_allowed = true;
			else
				connector->doublescan_allowed = false;
			if (connector_type == DRM_MODE_CONNECTOR_DVII) {
				amdgpu_connector->dac_load_detect = true;
				drm_object_attach_property(&amdgpu_connector->base.base,
							      adev->mode_info.load_detect_property,
							      1);
			}
			break;
		case DRM_MODE_CONNECTOR_LVDS:
		case DRM_MODE_CONNECTOR_eDP:
			drm_connector_init_with_ddc(dev, &amdgpu_connector->base,
						    &amdgpu_connector_edp_funcs,
						    connector_type,
						    ddc);
			drm_connector_helper_add(&amdgpu_connector->base,
						 &amdgpu_connector_dp_helper_funcs);
			drm_object_attach_property(&amdgpu_connector->base.base,
						      dev->mode_config.scaling_mode_property,
						      DRM_MODE_SCALE_FULLSCREEN);
			subpixel_order = SubPixelHorizontalRGB;
			connector->interlace_allowed = false;
			connector->doublescan_allowed = false;
			break;
		}
	} else {
		switch (connector_type) {
		case DRM_MODE_CONNECTOR_VGA:
			if (i2c_bus->valid) {
				amdgpu_connector->ddc_bus = amdgpu_i2c_lookup(adev, i2c_bus);
				if (!amdgpu_connector->ddc_bus)
					DRM_ERROR("VGA: Failed to assign ddc bus! Check dmesg for i2c errors.\n");
				else
					ddc = &amdgpu_connector->ddc_bus->adapter;
			}
			drm_connector_init_with_ddc(dev, &amdgpu_connector->base,
						    &amdgpu_connector_vga_funcs,
						    connector_type,
						    ddc);
			drm_connector_helper_add(&amdgpu_connector->base, &amdgpu_connector_vga_helper_funcs);
			amdgpu_connector->dac_load_detect = true;
			drm_object_attach_property(&amdgpu_connector->base.base,
						      adev->mode_info.load_detect_property,
						      1);
			drm_object_attach_property(&amdgpu_connector->base.base,
						   dev->mode_config.scaling_mode_property,
						   DRM_MODE_SCALE_NONE);
			/* no HPD on analog connectors */
			amdgpu_connector->hpd.hpd = AMDGPU_HPD_NONE;
			connector->interlace_allowed = true;
			connector->doublescan_allowed = true;
			break;
		case DRM_MODE_CONNECTOR_DVIA:
			if (i2c_bus->valid) {
				amdgpu_connector->ddc_bus = amdgpu_i2c_lookup(adev, i2c_bus);
				if (!amdgpu_connector->ddc_bus)
					DRM_ERROR("DVIA: Failed to assign ddc bus! Check dmesg for i2c errors.\n");
				else
					ddc = &amdgpu_connector->ddc_bus->adapter;
			}
			drm_connector_init_with_ddc(dev, &amdgpu_connector->base,
						    &amdgpu_connector_vga_funcs,
						    connector_type,
						    ddc);
			drm_connector_helper_add(&amdgpu_connector->base, &amdgpu_connector_vga_helper_funcs);
			amdgpu_connector->dac_load_detect = true;
			drm_object_attach_property(&amdgpu_connector->base.base,
						      adev->mode_info.load_detect_property,
						      1);
			drm_object_attach_property(&amdgpu_connector->base.base,
						   dev->mode_config.scaling_mode_property,
						   DRM_MODE_SCALE_NONE);
			/* no HPD on analog connectors */
			amdgpu_connector->hpd.hpd = AMDGPU_HPD_NONE;
			connector->interlace_allowed = true;
			connector->doublescan_allowed = true;
			break;
		case DRM_MODE_CONNECTOR_DVII:
		case DRM_MODE_CONNECTOR_DVID:
			amdgpu_dig_connector = kzalloc(sizeof(struct amdgpu_connector_atom_dig), GFP_KERNEL);
			if (!amdgpu_dig_connector)
				goto failed;
			amdgpu_connector->con_priv = amdgpu_dig_connector;
			if (i2c_bus->valid) {
				amdgpu_connector->ddc_bus = amdgpu_i2c_lookup(adev, i2c_bus);
				if (!amdgpu_connector->ddc_bus)
					DRM_ERROR("DVI: Failed to assign ddc bus! Check dmesg for i2c errors.\n");
				else
					ddc = &amdgpu_connector->ddc_bus->adapter;
			}
			drm_connector_init_with_ddc(dev, &amdgpu_connector->base,
						    &amdgpu_connector_dvi_funcs,
						    connector_type,
						    ddc);
			drm_connector_helper_add(&amdgpu_connector->base, &amdgpu_connector_dvi_helper_funcs);
			subpixel_order = SubPixelHorizontalRGB;
			drm_object_attach_property(&amdgpu_connector->base.base,
						      adev->mode_info.coherent_mode_property,
						      1);
			drm_object_attach_property(&amdgpu_connector->base.base,
						   adev->mode_info.underscan_property,
						   UNDERSCAN_OFF);
			drm_object_attach_property(&amdgpu_connector->base.base,
						   adev->mode_info.underscan_hborder_property,
						   0);
			drm_object_attach_property(&amdgpu_connector->base.base,
						   adev->mode_info.underscan_vborder_property,
						   0);
			drm_object_attach_property(&amdgpu_connector->base.base,
						   dev->mode_config.scaling_mode_property,
						   DRM_MODE_SCALE_NONE);

			if (amdgpu_audio != 0) {
				drm_object_attach_property(&amdgpu_connector->base.base,
							   adev->mode_info.audio_property,
							   AMDGPU_AUDIO_AUTO);
				amdgpu_connector->audio = AMDGPU_AUDIO_AUTO;
			}
			drm_object_attach_property(&amdgpu_connector->base.base,
						   adev->mode_info.dither_property,
						   AMDGPU_FMT_DITHER_DISABLE);
			if (connector_type == DRM_MODE_CONNECTOR_DVII) {
				amdgpu_connector->dac_load_detect = true;
				drm_object_attach_property(&amdgpu_connector->base.base,
							   adev->mode_info.load_detect_property,
							   1);
			}
			connector->interlace_allowed = true;
			if (connector_type == DRM_MODE_CONNECTOR_DVII)
				connector->doublescan_allowed = true;
			else
				connector->doublescan_allowed = false;
			break;
		case DRM_MODE_CONNECTOR_HDMIA:
		case DRM_MODE_CONNECTOR_HDMIB:
			amdgpu_dig_connector = kzalloc(sizeof(struct amdgpu_connector_atom_dig), GFP_KERNEL);
			if (!amdgpu_dig_connector)
				goto failed;
			amdgpu_connector->con_priv = amdgpu_dig_connector;
			if (i2c_bus->valid) {
				amdgpu_connector->ddc_bus = amdgpu_i2c_lookup(adev, i2c_bus);
				if (!amdgpu_connector->ddc_bus)
					DRM_ERROR("HDMI: Failed to assign ddc bus! Check dmesg for i2c errors.\n");
				else
					ddc = &amdgpu_connector->ddc_bus->adapter;
			}
			drm_connector_init_with_ddc(dev, &amdgpu_connector->base,
						    &amdgpu_connector_dvi_funcs,
						    connector_type,
						    ddc);
			drm_connector_helper_add(&amdgpu_connector->base, &amdgpu_connector_dvi_helper_funcs);
			drm_object_attach_property(&amdgpu_connector->base.base,
						      adev->mode_info.coherent_mode_property,
						      1);
			drm_object_attach_property(&amdgpu_connector->base.base,
						   adev->mode_info.underscan_property,
						   UNDERSCAN_OFF);
			drm_object_attach_property(&amdgpu_connector->base.base,
						   adev->mode_info.underscan_hborder_property,
						   0);
			drm_object_attach_property(&amdgpu_connector->base.base,
						   adev->mode_info.underscan_vborder_property,
						   0);
			drm_object_attach_property(&amdgpu_connector->base.base,
						   dev->mode_config.scaling_mode_property,
						   DRM_MODE_SCALE_NONE);
			if (amdgpu_audio != 0) {
				drm_object_attach_property(&amdgpu_connector->base.base,
							   adev->mode_info.audio_property,
							   AMDGPU_AUDIO_AUTO);
				amdgpu_connector->audio = AMDGPU_AUDIO_AUTO;
			}
			drm_object_attach_property(&amdgpu_connector->base.base,
						   adev->mode_info.dither_property,
						   AMDGPU_FMT_DITHER_DISABLE);
			subpixel_order = SubPixelHorizontalRGB;
			connector->interlace_allowed = true;
			if (connector_type == DRM_MODE_CONNECTOR_HDMIB)
				connector->doublescan_allowed = true;
			else
				connector->doublescan_allowed = false;
			break;
		case DRM_MODE_CONNECTOR_DisplayPort:
			amdgpu_dig_connector = kzalloc(sizeof(struct amdgpu_connector_atom_dig), GFP_KERNEL);
			if (!amdgpu_dig_connector)
				goto failed;
			amdgpu_connector->con_priv = amdgpu_dig_connector;
			if (i2c_bus->valid) {
				amdgpu_connector->ddc_bus = amdgpu_i2c_lookup(adev, i2c_bus);
				if (amdgpu_connector->ddc_bus) {
					has_aux = true;
					ddc = &amdgpu_connector->ddc_bus->adapter;
				} else {
					DRM_ERROR("DP: Failed to assign ddc bus! Check dmesg for i2c errors.\n");
				}
			}
			drm_connector_init_with_ddc(dev, &amdgpu_connector->base,
						    &amdgpu_connector_dp_funcs,
						    connector_type,
						    ddc);
			drm_connector_helper_add(&amdgpu_connector->base, &amdgpu_connector_dp_helper_funcs);
			subpixel_order = SubPixelHorizontalRGB;
			drm_object_attach_property(&amdgpu_connector->base.base,
						      adev->mode_info.coherent_mode_property,
						      1);
			drm_object_attach_property(&amdgpu_connector->base.base,
						   adev->mode_info.underscan_property,
						   UNDERSCAN_OFF);
			drm_object_attach_property(&amdgpu_connector->base.base,
						   adev->mode_info.underscan_hborder_property,
						   0);
			drm_object_attach_property(&amdgpu_connector->base.base,
						   adev->mode_info.underscan_vborder_property,
						   0);
			drm_object_attach_property(&amdgpu_connector->base.base,
						   dev->mode_config.scaling_mode_property,
						   DRM_MODE_SCALE_NONE);
			if (amdgpu_audio != 0) {
				drm_object_attach_property(&amdgpu_connector->base.base,
							   adev->mode_info.audio_property,
							   AMDGPU_AUDIO_AUTO);
				amdgpu_connector->audio = AMDGPU_AUDIO_AUTO;
			}
			drm_object_attach_property(&amdgpu_connector->base.base,
						   adev->mode_info.dither_property,
						   AMDGPU_FMT_DITHER_DISABLE);
			connector->interlace_allowed = true;
			/* in theory with a DP to VGA converter... */
			connector->doublescan_allowed = false;
			break;
		case DRM_MODE_CONNECTOR_eDP:
			amdgpu_dig_connector = kzalloc(sizeof(struct amdgpu_connector_atom_dig), GFP_KERNEL);
			if (!amdgpu_dig_connector)
				goto failed;
			amdgpu_connector->con_priv = amdgpu_dig_connector;
			if (i2c_bus->valid) {
				amdgpu_connector->ddc_bus = amdgpu_i2c_lookup(adev, i2c_bus);
				if (amdgpu_connector->ddc_bus) {
					has_aux = true;
					ddc = &amdgpu_connector->ddc_bus->adapter;
				} else {
					DRM_ERROR("DP: Failed to assign ddc bus! Check dmesg for i2c errors.\n");
				}
			}
			drm_connector_init_with_ddc(dev, &amdgpu_connector->base,
						    &amdgpu_connector_edp_funcs,
						    connector_type,
						    ddc);
			drm_connector_helper_add(&amdgpu_connector->base, &amdgpu_connector_dp_helper_funcs);
			drm_object_attach_property(&amdgpu_connector->base.base,
						      dev->mode_config.scaling_mode_property,
						      DRM_MODE_SCALE_FULLSCREEN);
			subpixel_order = SubPixelHorizontalRGB;
			connector->interlace_allowed = false;
			connector->doublescan_allowed = false;
			break;
		case DRM_MODE_CONNECTOR_LVDS:
			amdgpu_dig_connector = kzalloc(sizeof(struct amdgpu_connector_atom_dig), GFP_KERNEL);
			if (!amdgpu_dig_connector)
				goto failed;
			amdgpu_connector->con_priv = amdgpu_dig_connector;
			if (i2c_bus->valid) {
				amdgpu_connector->ddc_bus = amdgpu_i2c_lookup(adev, i2c_bus);
				if (!amdgpu_connector->ddc_bus)
					DRM_ERROR("LVDS: Failed to assign ddc bus! Check dmesg for i2c errors.\n");
				else
					ddc = &amdgpu_connector->ddc_bus->adapter;
			}
			drm_connector_init_with_ddc(dev, &amdgpu_connector->base,
						    &amdgpu_connector_lvds_funcs,
						    connector_type,
						    ddc);
			drm_connector_helper_add(&amdgpu_connector->base, &amdgpu_connector_lvds_helper_funcs);
			drm_object_attach_property(&amdgpu_connector->base.base,
						      dev->mode_config.scaling_mode_property,
						      DRM_MODE_SCALE_FULLSCREEN);
			subpixel_order = SubPixelHorizontalRGB;
			connector->interlace_allowed = false;
			connector->doublescan_allowed = false;
			break;
		}
	}

	if (amdgpu_connector->hpd.hpd == AMDGPU_HPD_NONE) {
		if (i2c_bus->valid) {
			connector->polled = DRM_CONNECTOR_POLL_CONNECT |
						DRM_CONNECTOR_POLL_DISCONNECT;
		}
	} else
		connector->polled = DRM_CONNECTOR_POLL_HPD;

	connector->display_info.subpixel_order = subpixel_order;

	if (has_aux)
		amdgpu_atombios_dp_aux_init(amdgpu_connector);

	if (connector_type == DRM_MODE_CONNECTOR_DisplayPort ||
	    connector_type == DRM_MODE_CONNECTOR_eDP) {
		drm_connector_attach_dp_subconnector_property(&amdgpu_connector->base);
	}

	return;

failed:
	drm_connector_cleanup(connector);
	kfree(connector);
}<|MERGE_RESOLUTION|>--- conflicted
+++ resolved
@@ -249,15 +249,7 @@
 static struct edid *
 amdgpu_connector_get_hardcoded_edid(struct amdgpu_device *adev)
 {
-<<<<<<< HEAD
-	if (adev->mode_info.bios_hardcoded_edid) {
-		return kmemdup((unsigned char *)adev->mode_info.bios_hardcoded_edid,
-			       adev->mode_info.bios_hardcoded_edid_size, GFP_KERNEL);
-	}
-	return NULL;
-=======
 	return drm_edid_duplicate(drm_edid_raw(adev->mode_info.bios_hardcoded_edid));
->>>>>>> 2d5404ca
 }
 
 static void amdgpu_connector_get_edid(struct drm_connector *connector)
