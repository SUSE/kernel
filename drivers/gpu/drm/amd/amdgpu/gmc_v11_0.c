/*
 * Copyright 2021 Advanced Micro Devices, Inc.
 *
 * Permission is hereby granted, free of charge, to any person obtaining a
 * copy of this software and associated documentation files (the "Software"),
 * to deal in the Software without restriction, including without limitation
 * the rights to use, copy, modify, merge, publish, distribute, sublicense,
 * and/or sell copies of the Software, and to permit persons to whom the
 * Software is furnished to do so, subject to the following conditions:
 *
 * The above copyright notice and this permission notice shall be included in
 * all copies or substantial portions of the Software.
 *
 * THE SOFTWARE IS PROVIDED "AS IS", WITHOUT WARRANTY OF ANY KIND, EXPRESS OR
 * IMPLIED, INCLUDING BUT NOT LIMITED TO THE WARRANTIES OF MERCHANTABILITY,
 * FITNESS FOR A PARTICULAR PURPOSE AND NONINFRINGEMENT.  IN NO EVENT SHALL
 * THE COPYRIGHT HOLDER(S) OR AUTHOR(S) BE LIABLE FOR ANY CLAIM, DAMAGES OR
 * OTHER LIABILITY, WHETHER IN AN ACTION OF CONTRACT, TORT OR OTHERWISE,
 * ARISING FROM, OUT OF OR IN CONNECTION WITH THE SOFTWARE OR THE USE OR
 * OTHER DEALINGS IN THE SOFTWARE.
 *
 */
#include <linux/firmware.h>
#include <linux/pci.h>

#include <drm/drm_cache.h>

#include "amdgpu.h"
#include "amdgpu_atomfirmware.h"
#include "gmc_v11_0.h"
#include "umc_v8_10.h"
#include "athub/athub_3_0_0_sh_mask.h"
#include "athub/athub_3_0_0_offset.h"
#include "dcn/dcn_3_2_0_offset.h"
#include "dcn/dcn_3_2_0_sh_mask.h"
#include "oss/osssys_6_0_0_offset.h"
#include "ivsrcid/vmc/irqsrcs_vmc_1_0.h"
#include "navi10_enum.h"
#include "soc15.h"
#include "soc15d.h"
#include "soc15_common.h"
#include "nbio_v4_3.h"
#include "gfxhub_v3_0.h"
#include "gfxhub_v3_0_3.h"
#include "gfxhub_v11_5_0.h"
#include "mmhub_v3_0.h"
#include "mmhub_v3_0_1.h"
#include "mmhub_v3_0_2.h"
#include "mmhub_v3_3.h"
#include "athub_v3_0.h"


static int gmc_v11_0_ecc_interrupt_state(struct amdgpu_device *adev,
					 struct amdgpu_irq_src *src,
					 unsigned int type,
					 enum amdgpu_interrupt_state state)
{
	return 0;
}

static int
gmc_v11_0_vm_fault_interrupt_state(struct amdgpu_device *adev,
				   struct amdgpu_irq_src *src, unsigned int type,
				   enum amdgpu_interrupt_state state)
{
	switch (state) {
	case AMDGPU_IRQ_STATE_DISABLE:
		/* MM HUB */
		amdgpu_gmc_set_vm_fault_masks(adev, AMDGPU_MMHUB0(0), false);
		/* GFX HUB */
		/* This works because this interrupt is only
		 * enabled at init/resume and disabled in
		 * fini/suspend, so the overall state doesn't
		 * change over the course of suspend/resume.
		 */
		if (!adev->in_s0ix && (adev->in_runpm || adev->in_suspend ||
							   amdgpu_in_reset(adev)))
			amdgpu_gmc_set_vm_fault_masks(adev, AMDGPU_GFXHUB(0), false);
		break;
	case AMDGPU_IRQ_STATE_ENABLE:
		/* MM HUB */
		amdgpu_gmc_set_vm_fault_masks(adev, AMDGPU_MMHUB0(0), true);
		/* GFX HUB */
		/* This works because this interrupt is only
		 * enabled at init/resume and disabled in
		 * fini/suspend, so the overall state doesn't
		 * change over the course of suspend/resume.
		 */
		if (!adev->in_s0ix)
			amdgpu_gmc_set_vm_fault_masks(adev, AMDGPU_GFXHUB(0), true);
		break;
	default:
		break;
	}

	return 0;
}

static int gmc_v11_0_process_interrupt(struct amdgpu_device *adev,
				       struct amdgpu_irq_src *source,
				       struct amdgpu_iv_entry *entry)
{
	uint32_t vmhub_index = entry->client_id == SOC21_IH_CLIENTID_VMC ?
			       AMDGPU_MMHUB0(0) : AMDGPU_GFXHUB(0);
	struct amdgpu_vmhub *hub = &adev->vmhub[vmhub_index];
	uint32_t status = 0;
	u64 addr;

	addr = (u64)entry->src_data[0] << 12;
	addr |= ((u64)entry->src_data[1] & 0xf) << 44;

	if (!amdgpu_sriov_vf(adev)) {
		/*
		 * Issue a dummy read to wait for the status register to
		 * be updated to avoid reading an incorrect value due to
		 * the new fast GRBM interface.
		 */
		if (entry->vmid_src == AMDGPU_GFXHUB(0))
			RREG32(hub->vm_l2_pro_fault_status);

		status = RREG32(hub->vm_l2_pro_fault_status);
		WREG32_P(hub->vm_l2_pro_fault_cntl, 1, ~1);

		amdgpu_vm_update_fault_cache(adev, entry->pasid, addr, status,
					     entry->vmid_src ? AMDGPU_MMHUB0(0) : AMDGPU_GFXHUB(0));
	}

	if (printk_ratelimit()) {
		struct amdgpu_task_info *task_info;

		dev_err(adev->dev,
<<<<<<< HEAD
			"[%s] page fault (src_id:%u ring:%u vmid:%u pasid:%u, for process %s pid %d thread %s pid %d)\n",
=======
			"[%s] page fault (src_id:%u ring:%u vmid:%u pasid:%u)\n",
>>>>>>> 2d5404ca
			entry->vmid_src ? "mmhub" : "gfxhub",
			entry->src_id, entry->ring_id, entry->vmid, entry->pasid);
		task_info = amdgpu_vm_get_task_info_pasid(adev, entry->pasid);
		if (task_info) {
			dev_err(adev->dev,
				" in process %s pid %d thread %s pid %d)\n",
				task_info->process_name, task_info->tgid,
				task_info->task_name, task_info->pid);
			amdgpu_vm_put_task_info(task_info);
		}

		dev_err(adev->dev, "  in page starting at address 0x%016llx from client %d\n",
				addr, entry->client_id);

		if (!amdgpu_sriov_vf(adev))
			hub->vmhub_funcs->print_l2_protection_fault_status(adev, status);
	}

	return 0;
}

static const struct amdgpu_irq_src_funcs gmc_v11_0_irq_funcs = {
	.set = gmc_v11_0_vm_fault_interrupt_state,
	.process = gmc_v11_0_process_interrupt,
};

static const struct amdgpu_irq_src_funcs gmc_v11_0_ecc_funcs = {
	.set = gmc_v11_0_ecc_interrupt_state,
	.process = amdgpu_umc_process_ecc_irq,
};

static void gmc_v11_0_set_irq_funcs(struct amdgpu_device *adev)
{
	adev->gmc.vm_fault.num_types = 1;
	adev->gmc.vm_fault.funcs = &gmc_v11_0_irq_funcs;

	if (!amdgpu_sriov_vf(adev)) {
		adev->gmc.ecc_irq.num_types = 1;
		adev->gmc.ecc_irq.funcs = &gmc_v11_0_ecc_funcs;
	}
}

/**
 * gmc_v11_0_use_invalidate_semaphore - judge whether to use semaphore
 *
 * @adev: amdgpu_device pointer
 * @vmhub: vmhub type
 *
 */
static bool gmc_v11_0_use_invalidate_semaphore(struct amdgpu_device *adev,
				       uint32_t vmhub)
{
	return ((vmhub == AMDGPU_MMHUB0(0)) &&
		(!amdgpu_sriov_vf(adev)));
}

static bool gmc_v11_0_get_vmid_pasid_mapping_info(
					struct amdgpu_device *adev,
					uint8_t vmid, uint16_t *p_pasid)
{
	*p_pasid = RREG32(SOC15_REG_OFFSET(OSSSYS, 0, regIH_VMID_0_LUT) + vmid) & 0xffff;

	return !!(*p_pasid);
}

/**
 * gmc_v11_0_flush_gpu_tlb - gart tlb flush callback
 *
 * @adev: amdgpu_device pointer
 * @vmid: vm instance to flush
 * @vmhub: which hub to flush
 * @flush_type: the flush type
 *
 * Flush the TLB for the requested page table.
 */
static void gmc_v11_0_flush_gpu_tlb(struct amdgpu_device *adev, uint32_t vmid,
					uint32_t vmhub, uint32_t flush_type)
{
	bool use_semaphore = gmc_v11_0_use_invalidate_semaphore(adev, vmhub);
	struct amdgpu_vmhub *hub = &adev->vmhub[vmhub];
	u32 inv_req = hub->vmhub_funcs->get_invalidate_req(vmid, flush_type);
	/* Use register 17 for GART */
	const unsigned int eng = 17;
	unsigned char hub_ip;
	u32 sem, req, ack;
	unsigned int i;
	u32 tmp;
<<<<<<< HEAD

	if ((vmhub == AMDGPU_GFXHUB(0)) && !adev->gfx.is_poweron)
		return;

	sem = hub->vm_inv_eng0_sem + hub->eng_distance * eng;
	req = hub->vm_inv_eng0_req + hub->eng_distance * eng;
	ack = hub->vm_inv_eng0_ack + hub->eng_distance * eng;

	/* flush hdp cache */
	adev->hdp.funcs->flush_hdp(adev, NULL);

	/* For SRIOV run time, driver shouldn't access the register through MMIO
	 * Directly use kiq to do the vm invalidation instead
	 */
	if ((adev->gfx.kiq[0].ring.sched.ready || adev->mes.ring.sched.ready) &&
	    (amdgpu_sriov_runtime(adev) || !amdgpu_sriov_vf(adev))) {
		amdgpu_virt_kiq_reg_write_reg_wait(adev, req, ack, inv_req,
				1 << vmid, GET_INST(GC, 0));
		return;
	}

=======

	if ((vmhub == AMDGPU_GFXHUB(0)) && !adev->gfx.is_poweron)
		return;

	sem = hub->vm_inv_eng0_sem + hub->eng_distance * eng;
	req = hub->vm_inv_eng0_req + hub->eng_distance * eng;
	ack = hub->vm_inv_eng0_ack + hub->eng_distance * eng;

	/* flush hdp cache */
	adev->hdp.funcs->flush_hdp(adev, NULL);

	/* This is necessary for SRIOV as well as for GFXOFF to function
	 * properly under bare metal
	 */
	if ((adev->gfx.kiq[0].ring.sched.ready || adev->mes.ring[0].sched.ready) &&
	    (amdgpu_sriov_runtime(adev) || !amdgpu_sriov_vf(adev))) {
		amdgpu_gmc_fw_reg_write_reg_wait(adev, req, ack, inv_req,
						 1 << vmid, GET_INST(GC, 0));
		return;
	}

	/* This path is needed before KIQ/MES/GFXOFF are set up */
>>>>>>> 2d5404ca
	hub_ip = (vmhub == AMDGPU_GFXHUB(0)) ? GC_HWIP : MMHUB_HWIP;

	spin_lock(&adev->gmc.invalidate_lock);
	/*
	 * It may lose gpuvm invalidate acknowldege state across power-gating
	 * off cycle, add semaphore acquire before invalidation and semaphore
	 * release after invalidation to avoid entering power gated state
	 * to WA the Issue
	 */

	/* TODO: It needs to continue working on debugging with semaphore for GFXHUB as well. */
	if (use_semaphore) {
		for (i = 0; i < adev->usec_timeout; i++) {
			/* a read return value of 1 means semaphore acuqire */
			tmp = RREG32_RLC_NO_KIQ(sem, hub_ip);
			if (tmp & 0x1)
				break;
			udelay(1);
		}

		if (i >= adev->usec_timeout)
			DRM_ERROR("Timeout waiting for sem acquire in VM flush!\n");
	}

	WREG32_RLC_NO_KIQ(req, inv_req, hub_ip);

	/* Wait for ACK with a delay.*/
	for (i = 0; i < adev->usec_timeout; i++) {
		tmp = RREG32_RLC_NO_KIQ(ack, hub_ip);
		tmp &= 1 << vmid;
		if (tmp)
			break;

		udelay(1);
	}

	/* TODO: It needs to continue working on debugging with semaphore for GFXHUB as well. */
	if (use_semaphore)
		WREG32_RLC_NO_KIQ(sem, 0, hub_ip);

	/* Issue additional private vm invalidation to MMHUB */
	if ((vmhub != AMDGPU_GFXHUB(0)) &&
	    (hub->vm_l2_bank_select_reserved_cid2) &&
		!amdgpu_sriov_vf(adev)) {
		inv_req = RREG32_NO_KIQ(hub->vm_l2_bank_select_reserved_cid2);
		/* bit 25: RSERVED_CACHE_PRIVATE_INVALIDATION */
		inv_req |= (1 << 25);
		/* Issue private invalidation */
		WREG32_NO_KIQ(hub->vm_l2_bank_select_reserved_cid2, inv_req);
		/* Read back to ensure invalidation is done*/
		RREG32_NO_KIQ(hub->vm_l2_bank_select_reserved_cid2);
	}

	spin_unlock(&adev->gmc.invalidate_lock);

	if (i >= adev->usec_timeout)
		dev_err(adev->dev, "Timeout waiting for VM flush ACK!\n");
}

/**
 * gmc_v11_0_flush_gpu_tlb_pasid - tlb flush via pasid
 *
 * @adev: amdgpu_device pointer
 * @pasid: pasid to be flush
 * @flush_type: the flush type
 * @all_hub: flush all hubs
 * @inst: is used to select which instance of KIQ to use for the invalidation
 *
 * Flush the TLB for the requested pasid.
 */
static void gmc_v11_0_flush_gpu_tlb_pasid(struct amdgpu_device *adev,
					  uint16_t pasid, uint32_t flush_type,
					  bool all_hub, uint32_t inst)
{
	uint16_t queried;
	int vmid, i;

	for (vmid = 1; vmid < 16; vmid++) {
		bool valid;

		valid = gmc_v11_0_get_vmid_pasid_mapping_info(adev, vmid,
							      &queried);
		if (!valid || queried != pasid)
			continue;

		if (all_hub) {
			for_each_set_bit(i, adev->vmhubs_mask,
					 AMDGPU_MAX_VMHUBS)
				gmc_v11_0_flush_gpu_tlb(adev, vmid, i,
							flush_type);
		} else {
			gmc_v11_0_flush_gpu_tlb(adev, vmid, AMDGPU_GFXHUB(0),
						flush_type);
		}
	}
}

static uint64_t gmc_v11_0_emit_flush_gpu_tlb(struct amdgpu_ring *ring,
					     unsigned int vmid, uint64_t pd_addr)
{
	bool use_semaphore = gmc_v11_0_use_invalidate_semaphore(ring->adev, ring->vm_hub);
	struct amdgpu_vmhub *hub = &ring->adev->vmhub[ring->vm_hub];
	uint32_t req = hub->vmhub_funcs->get_invalidate_req(vmid, 0);
	unsigned int eng = ring->vm_inv_eng;

	/*
	 * It may lose gpuvm invalidate acknowldege state across power-gating
	 * off cycle, add semaphore acquire before invalidation and semaphore
	 * release after invalidation to avoid entering power gated state
	 * to WA the Issue
	 */

	/* TODO: It needs to continue working on debugging with semaphore for GFXHUB as well. */
	if (use_semaphore)
		/* a read return value of 1 means semaphore acuqire */
		amdgpu_ring_emit_reg_wait(ring,
					  hub->vm_inv_eng0_sem +
					  hub->eng_distance * eng, 0x1, 0x1);

	amdgpu_ring_emit_wreg(ring, hub->ctx0_ptb_addr_lo32 +
			      (hub->ctx_addr_distance * vmid),
			      lower_32_bits(pd_addr));

	amdgpu_ring_emit_wreg(ring, hub->ctx0_ptb_addr_hi32 +
			      (hub->ctx_addr_distance * vmid),
			      upper_32_bits(pd_addr));

	amdgpu_ring_emit_reg_write_reg_wait(ring, hub->vm_inv_eng0_req +
					    hub->eng_distance * eng,
					    hub->vm_inv_eng0_ack +
					    hub->eng_distance * eng,
					    req, 1 << vmid);

	/* TODO: It needs to continue working on debugging with semaphore for GFXHUB as well. */
	if (use_semaphore)
		/*
		 * add semaphore release after invalidation,
		 * write with 0 means semaphore release
		 */
		amdgpu_ring_emit_wreg(ring, hub->vm_inv_eng0_sem +
				      hub->eng_distance * eng, 0);

	return pd_addr;
}

static void gmc_v11_0_emit_pasid_mapping(struct amdgpu_ring *ring, unsigned int vmid,
					 unsigned int pasid)
{
	struct amdgpu_device *adev = ring->adev;
	uint32_t reg;

	/* MES fw manages IH_VMID_x_LUT updating */
	if (ring->is_mes_queue)
		return;

	if (ring->vm_hub == AMDGPU_GFXHUB(0))
		reg = SOC15_REG_OFFSET(OSSSYS, 0, regIH_VMID_0_LUT) + vmid;
	else
		reg = SOC15_REG_OFFSET(OSSSYS, 0, regIH_VMID_0_LUT_MM) + vmid;

	amdgpu_ring_emit_wreg(ring, reg, pasid);
}

/*
 * PTE format:
 * 63:59 reserved
 * 58:57 reserved
 * 56 F
 * 55 L
 * 54 reserved
 * 53:52 SW
 * 51 T
 * 50:48 mtype
 * 47:12 4k physical page base address
 * 11:7 fragment
 * 6 write
 * 5 read
 * 4 exe
 * 3 Z
 * 2 snooped
 * 1 system
 * 0 valid
 *
 * PDE format:
 * 63:59 block fragment size
 * 58:55 reserved
 * 54 P
 * 53:48 reserved
 * 47:6 physical base address of PD or PTE
 * 5:3 reserved
 * 2 C
 * 1 system
 * 0 valid
 */

static uint64_t gmc_v11_0_map_mtype(struct amdgpu_device *adev, uint32_t flags)
{
	switch (flags) {
	case AMDGPU_VM_MTYPE_DEFAULT:
		return AMDGPU_PTE_MTYPE_NV10(0ULL, MTYPE_NC);
	case AMDGPU_VM_MTYPE_NC:
		return AMDGPU_PTE_MTYPE_NV10(0ULL, MTYPE_NC);
	case AMDGPU_VM_MTYPE_WC:
		return AMDGPU_PTE_MTYPE_NV10(0ULL, MTYPE_WC);
	case AMDGPU_VM_MTYPE_CC:
		return AMDGPU_PTE_MTYPE_NV10(0ULL, MTYPE_CC);
	case AMDGPU_VM_MTYPE_UC:
		return AMDGPU_PTE_MTYPE_NV10(0ULL, MTYPE_UC);
	default:
		return AMDGPU_PTE_MTYPE_NV10(0ULL, MTYPE_NC);
	}
}

static void gmc_v11_0_get_vm_pde(struct amdgpu_device *adev, int level,
				 uint64_t *addr, uint64_t *flags)
{
	if (!(*flags & AMDGPU_PDE_PTE) && !(*flags & AMDGPU_PTE_SYSTEM))
		*addr = amdgpu_gmc_vram_mc2pa(adev, *addr);
	BUG_ON(*addr & 0xFFFF00000000003FULL);

	if (!adev->gmc.translate_further)
		return;

	if (level == AMDGPU_VM_PDB1) {
		/* Set the block fragment size */
		if (!(*flags & AMDGPU_PDE_PTE))
			*flags |= AMDGPU_PDE_BFS(0x9);

	} else if (level == AMDGPU_VM_PDB0) {
		if (*flags & AMDGPU_PDE_PTE)
			*flags &= ~AMDGPU_PDE_PTE;
		else
			*flags |= AMDGPU_PTE_TF;
	}
}

static void gmc_v11_0_get_vm_pte(struct amdgpu_device *adev,
				 struct amdgpu_bo_va_mapping *mapping,
				 uint64_t *flags)
{
	struct amdgpu_bo *bo = mapping->bo_va->base.bo;

	*flags &= ~AMDGPU_PTE_EXECUTABLE;
	*flags |= mapping->flags & AMDGPU_PTE_EXECUTABLE;

	*flags &= ~AMDGPU_PTE_MTYPE_NV10_MASK;
	*flags |= (mapping->flags & AMDGPU_PTE_MTYPE_NV10_MASK);

	*flags &= ~AMDGPU_PTE_NOALLOC;
	*flags |= (mapping->flags & AMDGPU_PTE_NOALLOC);

	if (mapping->flags & AMDGPU_PTE_PRT) {
		*flags |= AMDGPU_PTE_PRT;
		*flags |= AMDGPU_PTE_SNOOPED;
		*flags |= AMDGPU_PTE_LOG;
		*flags |= AMDGPU_PTE_SYSTEM;
		*flags &= ~AMDGPU_PTE_VALID;
	}

	if (bo && bo->flags & (AMDGPU_GEM_CREATE_COHERENT |
			       AMDGPU_GEM_CREATE_EXT_COHERENT |
			       AMDGPU_GEM_CREATE_UNCACHED))
		*flags = AMDGPU_PTE_MTYPE_NV10(*flags, MTYPE_UC);
}

static unsigned int gmc_v11_0_get_vbios_fb_size(struct amdgpu_device *adev)
{
	u32 d1vga_control = RREG32_SOC15(DCE, 0, regD1VGA_CONTROL);
	unsigned int size;

	if (REG_GET_FIELD(d1vga_control, D1VGA_CONTROL, D1VGA_MODE_ENABLE)) {
		size = AMDGPU_VBIOS_VGA_ALLOCATION;
	} else {
		u32 viewport;
		u32 pitch;

		viewport = RREG32_SOC15(DCE, 0, regHUBP0_DCSURF_PRI_VIEWPORT_DIMENSION);
		pitch = RREG32_SOC15(DCE, 0, regHUBPREQ0_DCSURF_SURFACE_PITCH);
		size = (REG_GET_FIELD(viewport,
					HUBP0_DCSURF_PRI_VIEWPORT_DIMENSION, PRI_VIEWPORT_HEIGHT) *
				REG_GET_FIELD(pitch, HUBPREQ0_DCSURF_SURFACE_PITCH, PITCH) *
				4);
	}

	return size;
}

static const struct amdgpu_gmc_funcs gmc_v11_0_gmc_funcs = {
	.flush_gpu_tlb = gmc_v11_0_flush_gpu_tlb,
	.flush_gpu_tlb_pasid = gmc_v11_0_flush_gpu_tlb_pasid,
	.emit_flush_gpu_tlb = gmc_v11_0_emit_flush_gpu_tlb,
	.emit_pasid_mapping = gmc_v11_0_emit_pasid_mapping,
	.map_mtype = gmc_v11_0_map_mtype,
	.get_vm_pde = gmc_v11_0_get_vm_pde,
	.get_vm_pte = gmc_v11_0_get_vm_pte,
	.get_vbios_fb_size = gmc_v11_0_get_vbios_fb_size,
};

static void gmc_v11_0_set_gmc_funcs(struct amdgpu_device *adev)
{
	adev->gmc.gmc_funcs = &gmc_v11_0_gmc_funcs;
}

static void gmc_v11_0_set_umc_funcs(struct amdgpu_device *adev)
{
	switch (amdgpu_ip_version(adev, UMC_HWIP, 0)) {
	case IP_VERSION(8, 10, 0):
		adev->umc.channel_inst_num = UMC_V8_10_CHANNEL_INSTANCE_NUM;
		adev->umc.umc_inst_num = UMC_V8_10_UMC_INSTANCE_NUM;
		adev->umc.max_ras_err_cnt_per_query = UMC_V8_10_TOTAL_CHANNEL_NUM(adev);
		adev->umc.channel_offs = UMC_V8_10_PER_CHANNEL_OFFSET;
		adev->umc.retire_unit = UMC_V8_10_NA_COL_2BITS_POWER_OF_2_NUM;
		if (adev->umc.node_inst_num == 4)
			adev->umc.channel_idx_tbl = &umc_v8_10_channel_idx_tbl_ext0[0][0][0];
		else
			adev->umc.channel_idx_tbl = &umc_v8_10_channel_idx_tbl[0][0][0];
		adev->umc.ras = &umc_v8_10_ras;
		break;
	case IP_VERSION(8, 11, 0):
		break;
	default:
		break;
	}
}


static void gmc_v11_0_set_mmhub_funcs(struct amdgpu_device *adev)
{
	switch (amdgpu_ip_version(adev, MMHUB_HWIP, 0)) {
	case IP_VERSION(3, 0, 1):
		adev->mmhub.funcs = &mmhub_v3_0_1_funcs;
		break;
	case IP_VERSION(3, 0, 2):
		adev->mmhub.funcs = &mmhub_v3_0_2_funcs;
		break;
	case IP_VERSION(3, 3, 0):
<<<<<<< HEAD
=======
	case IP_VERSION(3, 3, 1):
>>>>>>> 2d5404ca
		adev->mmhub.funcs = &mmhub_v3_3_funcs;
		break;
	default:
		adev->mmhub.funcs = &mmhub_v3_0_funcs;
		break;
	}
}

static void gmc_v11_0_set_gfxhub_funcs(struct amdgpu_device *adev)
{
	switch (amdgpu_ip_version(adev, GC_HWIP, 0)) {
	case IP_VERSION(11, 0, 3):
		adev->gfxhub.funcs = &gfxhub_v3_0_3_funcs;
		break;
	case IP_VERSION(11, 5, 0):
<<<<<<< HEAD
=======
	case IP_VERSION(11, 5, 1):
	case IP_VERSION(11, 5, 2):
>>>>>>> 2d5404ca
		adev->gfxhub.funcs = &gfxhub_v11_5_0_funcs;
		break;
	default:
		adev->gfxhub.funcs = &gfxhub_v3_0_funcs;
		break;
	}
}

static int gmc_v11_0_early_init(void *handle)
{
	struct amdgpu_device *adev = (struct amdgpu_device *)handle;

	gmc_v11_0_set_gfxhub_funcs(adev);
	gmc_v11_0_set_mmhub_funcs(adev);
	gmc_v11_0_set_gmc_funcs(adev);
	gmc_v11_0_set_irq_funcs(adev);
	gmc_v11_0_set_umc_funcs(adev);

	adev->gmc.shared_aperture_start = 0x2000000000000000ULL;
	adev->gmc.shared_aperture_end =
		adev->gmc.shared_aperture_start + (4ULL << 30) - 1;
	adev->gmc.private_aperture_start = 0x1000000000000000ULL;
	adev->gmc.private_aperture_end =
		adev->gmc.private_aperture_start + (4ULL << 30) - 1;
	adev->gmc.noretry_flags = AMDGPU_VM_NORETRY_FLAGS_TF;

	return 0;
}

static int gmc_v11_0_late_init(void *handle)
{
	struct amdgpu_device *adev = (struct amdgpu_device *)handle;
	int r;

	r = amdgpu_gmc_allocate_vm_inv_eng(adev);
	if (r)
		return r;

	r = amdgpu_gmc_ras_late_init(adev);
	if (r)
		return r;

	return amdgpu_irq_get(adev, &adev->gmc.vm_fault, 0);
}

static void gmc_v11_0_vram_gtt_location(struct amdgpu_device *adev,
					struct amdgpu_gmc *mc)
{
	u64 base = 0;

	base = adev->mmhub.funcs->get_fb_location(adev);

	amdgpu_gmc_set_agp_default(adev, mc);
	amdgpu_gmc_vram_location(adev, &adev->gmc, base);
	amdgpu_gmc_gart_location(adev, mc, AMDGPU_GART_PLACEMENT_HIGH);
	if (!amdgpu_sriov_vf(adev) &&
	    (amdgpu_ip_version(adev, GC_HWIP, 0) < IP_VERSION(11, 5, 0)) &&
	    (amdgpu_agp == 1))
		amdgpu_gmc_agp_location(adev, mc);

	/* base offset of vram pages */
	if (amdgpu_sriov_vf(adev))
		adev->vm_manager.vram_base_offset = 0;
	else
		adev->vm_manager.vram_base_offset = adev->mmhub.funcs->get_mc_fb_offset(adev);
}

/**
 * gmc_v11_0_mc_init - initialize the memory controller driver params
 *
 * @adev: amdgpu_device pointer
 *
 * Look up the amount of vram, vram width, and decide how to place
 * vram and gart within the GPU's physical address space.
 * Returns 0 for success.
 */
static int gmc_v11_0_mc_init(struct amdgpu_device *adev)
{
	int r;

	/* size in MB on si */
	adev->gmc.mc_vram_size =
		adev->nbio.funcs->get_memsize(adev) * 1024ULL * 1024ULL;
	adev->gmc.real_vram_size = adev->gmc.mc_vram_size;

	if (!(adev->flags & AMD_IS_APU)) {
		r = amdgpu_device_resize_fb_bar(adev);
		if (r)
			return r;
	}
	adev->gmc.aper_base = pci_resource_start(adev->pdev, 0);
	adev->gmc.aper_size = pci_resource_len(adev->pdev, 0);

#ifdef CONFIG_X86_64
	if ((adev->flags & AMD_IS_APU) && !amdgpu_passthrough(adev)) {
		adev->gmc.aper_base = adev->mmhub.funcs->get_mc_fb_offset(adev);
		adev->gmc.aper_size = adev->gmc.real_vram_size;
	}
#endif
	/* In case the PCI BAR is larger than the actual amount of vram */
	adev->gmc.visible_vram_size = adev->gmc.aper_size;
	if (adev->gmc.visible_vram_size > adev->gmc.real_vram_size)
		adev->gmc.visible_vram_size = adev->gmc.real_vram_size;

	/* set the gart size */
	if (amdgpu_gart_size == -1)
		adev->gmc.gart_size = 512ULL << 20;
	else
		adev->gmc.gart_size = (u64)amdgpu_gart_size << 20;

	gmc_v11_0_vram_gtt_location(adev, &adev->gmc);

	return 0;
}

static int gmc_v11_0_gart_init(struct amdgpu_device *adev)
{
	int r;

	if (adev->gart.bo) {
		WARN(1, "PCIE GART already initialized\n");
		return 0;
	}

	/* Initialize common gart structure */
	r = amdgpu_gart_init(adev);
	if (r)
		return r;

	adev->gart.table_size = adev->gart.num_gpu_pages * 8;
	adev->gart.gart_pte_flags = AMDGPU_PTE_MTYPE_NV10(0ULL, MTYPE_UC) |
				 AMDGPU_PTE_EXECUTABLE;

	return amdgpu_gart_table_vram_alloc(adev);
}

static int gmc_v11_0_sw_init(void *handle)
{
	int r, vram_width = 0, vram_type = 0, vram_vendor = 0;
	struct amdgpu_device *adev = (struct amdgpu_device *)handle;

	adev->mmhub.funcs->init(adev);

	adev->gfxhub.funcs->init(adev);

	spin_lock_init(&adev->gmc.invalidate_lock);

	r = amdgpu_atomfirmware_get_vram_info(adev,
					      &vram_width, &vram_type, &vram_vendor);
	adev->gmc.vram_width = vram_width;

	adev->gmc.vram_type = vram_type;
	adev->gmc.vram_vendor = vram_vendor;

	switch (amdgpu_ip_version(adev, GC_HWIP, 0)) {
	case IP_VERSION(11, 0, 0):
	case IP_VERSION(11, 0, 1):
	case IP_VERSION(11, 0, 2):
	case IP_VERSION(11, 0, 3):
	case IP_VERSION(11, 0, 4):
	case IP_VERSION(11, 5, 0):
<<<<<<< HEAD
=======
	case IP_VERSION(11, 5, 1):
	case IP_VERSION(11, 5, 2):
>>>>>>> 2d5404ca
		set_bit(AMDGPU_GFXHUB(0), adev->vmhubs_mask);
		set_bit(AMDGPU_MMHUB0(0), adev->vmhubs_mask);
		/*
		 * To fulfill 4-level page support,
		 * vm size is 256TB (48bit), maximum size,
		 * block size 512 (9bit)
		 */
		amdgpu_vm_adjust_size(adev, 256 * 1024, 9, 3, 48);
		break;
	default:
		break;
	}

	/* This interrupt is VMC page fault.*/
	r = amdgpu_irq_add_id(adev, SOC21_IH_CLIENTID_VMC,
			      VMC_1_0__SRCID__VM_FAULT,
			      &adev->gmc.vm_fault);

	if (r)
		return r;

	r = amdgpu_irq_add_id(adev, SOC21_IH_CLIENTID_GFX,
			      UTCL2_1_0__SRCID__FAULT,
			      &adev->gmc.vm_fault);
	if (r)
		return r;

	if (!amdgpu_sriov_vf(adev)) {
		/* interrupt sent to DF. */
		r = amdgpu_irq_add_id(adev, SOC21_IH_CLIENTID_DF, 0,
				      &adev->gmc.ecc_irq);
		if (r)
			return r;
	}

	/*
	 * Set the internal MC address mask This is the max address of the GPU's
	 * internal address space.
	 */
	adev->gmc.mc_mask = 0xffffffffffffULL; /* 48 bit MC */

	r = dma_set_mask_and_coherent(adev->dev, DMA_BIT_MASK(44));
	if (r) {
		dev_warn(adev->dev, "amdgpu: No suitable DMA available.\n");
		return r;
	}

	adev->need_swiotlb = drm_need_swiotlb(44);

	r = gmc_v11_0_mc_init(adev);
	if (r)
		return r;

	amdgpu_gmc_get_vbios_allocations(adev);

	/* Memory manager */
	r = amdgpu_bo_init(adev);
	if (r)
		return r;

	r = gmc_v11_0_gart_init(adev);
	if (r)
		return r;

	/*
	 * number of VMs
	 * VMID 0 is reserved for System
	 * amdgpu graphics/compute will use VMIDs 1-7
	 * amdkfd will use VMIDs 8-15
	 */
	adev->vm_manager.first_kfd_vmid = 8;

	amdgpu_vm_manager_init(adev);

	r = amdgpu_gmc_ras_sw_init(adev);
	if (r)
		return r;

	return 0;
}

/**
 * gmc_v11_0_gart_fini - vm fini callback
 *
 * @adev: amdgpu_device pointer
 *
 * Tears down the driver GART/VM setup (CIK).
 */
static void gmc_v11_0_gart_fini(struct amdgpu_device *adev)
{
	amdgpu_gart_table_vram_free(adev);
}

static int gmc_v11_0_sw_fini(void *handle)
{
	struct amdgpu_device *adev = (struct amdgpu_device *)handle;

	amdgpu_vm_manager_fini(adev);
	gmc_v11_0_gart_fini(adev);
	amdgpu_gem_force_release(adev);
	amdgpu_bo_fini(adev);

	return 0;
}

static void gmc_v11_0_init_golden_registers(struct amdgpu_device *adev)
{
	if (amdgpu_sriov_vf(adev)) {
		struct amdgpu_vmhub *hub = &adev->vmhub[AMDGPU_MMHUB0(0)];

		WREG32(hub->vm_contexts_disable, 0);
		return;
	}
}

/**
 * gmc_v11_0_gart_enable - gart enable
 *
 * @adev: amdgpu_device pointer
 */
static int gmc_v11_0_gart_enable(struct amdgpu_device *adev)
{
	int r;
	bool value;

	if (adev->gart.bo == NULL) {
		dev_err(adev->dev, "No VRAM object for PCIE GART.\n");
		return -EINVAL;
	}

	amdgpu_gtt_mgr_recover(&adev->mman.gtt_mgr);

	r = adev->mmhub.funcs->gart_enable(adev);
	if (r)
		return r;

	/* Flush HDP after it is initialized */
	adev->hdp.funcs->flush_hdp(adev, NULL);

	value = (amdgpu_vm_fault_stop == AMDGPU_VM_FAULT_STOP_ALWAYS) ?
		false : true;

	adev->mmhub.funcs->set_fault_enable_default(adev, value);
	gmc_v11_0_flush_gpu_tlb(adev, 0, AMDGPU_MMHUB0(0), 0);

	DRM_INFO("PCIE GART of %uM enabled (table at 0x%016llX).\n",
		 (unsigned int)(adev->gmc.gart_size >> 20),
		 (unsigned long long)amdgpu_bo_gpu_offset(adev->gart.bo));

	return 0;
}

static int gmc_v11_0_hw_init(void *handle)
{
	struct amdgpu_device *adev = (struct amdgpu_device *)handle;
	int r;

	adev->gmc.flush_pasid_uses_kiq = !amdgpu_emu_mode;

	/* The sequence of these two function calls matters.*/
	gmc_v11_0_init_golden_registers(adev);

	r = gmc_v11_0_gart_enable(adev);
	if (r)
		return r;

	if (adev->umc.funcs && adev->umc.funcs->init_registers)
		adev->umc.funcs->init_registers(adev);

	return 0;
}

/**
 * gmc_v11_0_gart_disable - gart disable
 *
 * @adev: amdgpu_device pointer
 *
 * This disables all VM page table.
 */
static void gmc_v11_0_gart_disable(struct amdgpu_device *adev)
{
	adev->mmhub.funcs->gart_disable(adev);
}

static int gmc_v11_0_hw_fini(void *handle)
{
	struct amdgpu_device *adev = (struct amdgpu_device *)handle;

	if (amdgpu_sriov_vf(adev)) {
		/* full access mode, so don't touch any GMC register */
		DRM_DEBUG("For SRIOV client, shouldn't do anything.\n");
		return 0;
	}

	amdgpu_irq_put(adev, &adev->gmc.vm_fault, 0);

	if (adev->gmc.ecc_irq.funcs &&
		amdgpu_ras_is_supported(adev, AMDGPU_RAS_BLOCK__UMC))
		amdgpu_irq_put(adev, &adev->gmc.ecc_irq, 0);

	gmc_v11_0_gart_disable(adev);

	return 0;
}

static int gmc_v11_0_suspend(void *handle)
{
	struct amdgpu_device *adev = (struct amdgpu_device *)handle;

	gmc_v11_0_hw_fini(adev);

	return 0;
}

static int gmc_v11_0_resume(void *handle)
{
	int r;
	struct amdgpu_device *adev = (struct amdgpu_device *)handle;

	r = gmc_v11_0_hw_init(adev);
	if (r)
		return r;

	amdgpu_vmid_reset_all(adev);

	return 0;
}

static bool gmc_v11_0_is_idle(void *handle)
{
	/* MC is always ready in GMC v11.*/
	return true;
}

static int gmc_v11_0_wait_for_idle(void *handle)
{
	/* There is no need to wait for MC idle in GMC v11.*/
	return 0;
}

static int gmc_v11_0_soft_reset(void *handle)
{
	return 0;
}

static int gmc_v11_0_set_clockgating_state(void *handle,
					   enum amd_clockgating_state state)
{
	int r;
	struct amdgpu_device *adev = (struct amdgpu_device *)handle;

	r = adev->mmhub.funcs->set_clockgating(adev, state);
	if (r)
		return r;

	return athub_v3_0_set_clockgating(adev, state);
}

static void gmc_v11_0_get_clockgating_state(void *handle, u64 *flags)
{
	struct amdgpu_device *adev = (struct amdgpu_device *)handle;

	adev->mmhub.funcs->get_clockgating(adev, flags);

	athub_v3_0_get_clockgating(adev, flags);
}

static int gmc_v11_0_set_powergating_state(void *handle,
					   enum amd_powergating_state state)
{
	return 0;
}

const struct amd_ip_funcs gmc_v11_0_ip_funcs = {
	.name = "gmc_v11_0",
	.early_init = gmc_v11_0_early_init,
	.sw_init = gmc_v11_0_sw_init,
	.hw_init = gmc_v11_0_hw_init,
	.late_init = gmc_v11_0_late_init,
	.sw_fini = gmc_v11_0_sw_fini,
	.hw_fini = gmc_v11_0_hw_fini,
	.suspend = gmc_v11_0_suspend,
	.resume = gmc_v11_0_resume,
	.is_idle = gmc_v11_0_is_idle,
	.wait_for_idle = gmc_v11_0_wait_for_idle,
	.soft_reset = gmc_v11_0_soft_reset,
	.set_clockgating_state = gmc_v11_0_set_clockgating_state,
	.set_powergating_state = gmc_v11_0_set_powergating_state,
	.get_clockgating_state = gmc_v11_0_get_clockgating_state,
};

const struct amdgpu_ip_block_version gmc_v11_0_ip_block = {
	.type = AMD_IP_BLOCK_TYPE_GMC,
	.major = 11,
	.minor = 0,
	.rev = 0,
	.funcs = &gmc_v11_0_ip_funcs,
};<|MERGE_RESOLUTION|>--- conflicted
+++ resolved
@@ -129,11 +129,7 @@
 		struct amdgpu_task_info *task_info;
 
 		dev_err(adev->dev,
-<<<<<<< HEAD
-			"[%s] page fault (src_id:%u ring:%u vmid:%u pasid:%u, for process %s pid %d thread %s pid %d)\n",
-=======
 			"[%s] page fault (src_id:%u ring:%u vmid:%u pasid:%u)\n",
->>>>>>> 2d5404ca
 			entry->vmid_src ? "mmhub" : "gfxhub",
 			entry->src_id, entry->ring_id, entry->vmid, entry->pasid);
 		task_info = amdgpu_vm_get_task_info_pasid(adev, entry->pasid);
@@ -221,29 +217,6 @@
 	u32 sem, req, ack;
 	unsigned int i;
 	u32 tmp;
-<<<<<<< HEAD
-
-	if ((vmhub == AMDGPU_GFXHUB(0)) && !adev->gfx.is_poweron)
-		return;
-
-	sem = hub->vm_inv_eng0_sem + hub->eng_distance * eng;
-	req = hub->vm_inv_eng0_req + hub->eng_distance * eng;
-	ack = hub->vm_inv_eng0_ack + hub->eng_distance * eng;
-
-	/* flush hdp cache */
-	adev->hdp.funcs->flush_hdp(adev, NULL);
-
-	/* For SRIOV run time, driver shouldn't access the register through MMIO
-	 * Directly use kiq to do the vm invalidation instead
-	 */
-	if ((adev->gfx.kiq[0].ring.sched.ready || adev->mes.ring.sched.ready) &&
-	    (amdgpu_sriov_runtime(adev) || !amdgpu_sriov_vf(adev))) {
-		amdgpu_virt_kiq_reg_write_reg_wait(adev, req, ack, inv_req,
-				1 << vmid, GET_INST(GC, 0));
-		return;
-	}
-
-=======
 
 	if ((vmhub == AMDGPU_GFXHUB(0)) && !adev->gfx.is_poweron)
 		return;
@@ -266,7 +239,6 @@
 	}
 
 	/* This path is needed before KIQ/MES/GFXOFF are set up */
->>>>>>> 2d5404ca
 	hub_ip = (vmhub == AMDGPU_GFXHUB(0)) ? GC_HWIP : MMHUB_HWIP;
 
 	spin_lock(&adev->gmc.invalidate_lock);
@@ -603,10 +575,7 @@
 		adev->mmhub.funcs = &mmhub_v3_0_2_funcs;
 		break;
 	case IP_VERSION(3, 3, 0):
-<<<<<<< HEAD
-=======
 	case IP_VERSION(3, 3, 1):
->>>>>>> 2d5404ca
 		adev->mmhub.funcs = &mmhub_v3_3_funcs;
 		break;
 	default:
@@ -622,11 +591,8 @@
 		adev->gfxhub.funcs = &gfxhub_v3_0_3_funcs;
 		break;
 	case IP_VERSION(11, 5, 0):
-<<<<<<< HEAD
-=======
 	case IP_VERSION(11, 5, 1):
 	case IP_VERSION(11, 5, 2):
->>>>>>> 2d5404ca
 		adev->gfxhub.funcs = &gfxhub_v11_5_0_funcs;
 		break;
 	default:
@@ -788,11 +754,8 @@
 	case IP_VERSION(11, 0, 3):
 	case IP_VERSION(11, 0, 4):
 	case IP_VERSION(11, 5, 0):
-<<<<<<< HEAD
-=======
 	case IP_VERSION(11, 5, 1):
 	case IP_VERSION(11, 5, 2):
->>>>>>> 2d5404ca
 		set_bit(AMDGPU_GFXHUB(0), adev->vmhubs_mask);
 		set_bit(AMDGPU_MMHUB0(0), adev->vmhubs_mask);
 		/*
