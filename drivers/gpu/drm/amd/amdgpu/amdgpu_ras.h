--- conflicted
+++ resolved
@@ -547,12 +547,8 @@
 int amdgpu_ras_add_bad_pages(struct amdgpu_device *adev,
 		struct eeprom_table_record *bps, int pages);
 
-<<<<<<< HEAD
-int amdgpu_ras_save_bad_pages(struct amdgpu_device *adev);
-=======
 int amdgpu_ras_save_bad_pages(struct amdgpu_device *adev,
 		unsigned long *new_cnt);
->>>>>>> eb3cdb58
 
 static inline enum ta_ras_block
 amdgpu_ras_block_to_ta(enum amdgpu_ras_block block) {
@@ -587,13 +583,10 @@
 		return TA_RAS_BLOCK__FUSE;
 	case AMDGPU_RAS_BLOCK__MCA:
 		return TA_RAS_BLOCK__MCA;
-<<<<<<< HEAD
-=======
 	case AMDGPU_RAS_BLOCK__VCN:
 		return TA_RAS_BLOCK__VCN;
 	case AMDGPU_RAS_BLOCK__JPEG:
 		return TA_RAS_BLOCK__JPEG;
->>>>>>> eb3cdb58
 	default:
 		WARN_ONCE(1, "RAS ERROR: unexpected block id %d\n", block);
 		return TA_RAS_BLOCK__UMC;
