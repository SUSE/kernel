/*
 * Copyright 2018 Advanced Micro Devices, Inc.
 *
 * Permission is hereby granted, free of charge, to any person obtaining a
 * copy of this software and associated documentation files (the "Software"),
 * to deal in the Software without restriction, including without limitation
 * the rights to use, copy, modify, merge, publish, distribute, sublicense,
 * and/or sell copies of the Software, and to permit persons to whom the
 * Software is furnished to do so, subject to the following conditions:
 *
 * The above copyright notice and this permission notice shall be included in
 * all copies or substantial portions of the Software.
 *
 * THE SOFTWARE IS PROVIDED "AS IS", WITHOUT WARRANTY OF ANY KIND, EXPRESS OR
 * IMPLIED, INCLUDING BUT NOT LIMITED TO THE WARRANTIES OF MERCHANTABILITY,
 * FITNESS FOR A PARTICULAR PURPOSE AND NONINFRINGEMENT.  IN NO EVENT SHALL
 * THE COPYRIGHT HOLDER(S) OR AUTHOR(S) BE LIABLE FOR ANY CLAIM, DAMAGES OR
 * OTHER LIABILITY, WHETHER IN AN ACTION OF CONTRACT, TORT OR OTHERWISE,
 * ARISING FROM, OUT OF OR IN CONNECTION WITH THE SOFTWARE OR THE USE OR
 * OTHER DEALINGS IN THE SOFTWARE.
 *
 *
 */
#ifndef _AMDGPU_RAS_H
#define _AMDGPU_RAS_H

#include <linux/debugfs.h>
#include <linux/list.h>
#include <linux/kfifo.h>
#include <linux/radix-tree.h>
#include "ta_ras_if.h"
#include "amdgpu_ras_eeprom.h"
#include "amdgpu_smuio.h"
<<<<<<< HEAD
=======
#include "amdgpu_aca.h"
>>>>>>> 2d5404ca

struct amdgpu_iv_entry;

#define AMDGPU_RAS_GPU_ERR_MEM_TRAINING(x)		AMDGPU_GET_REG_FIELD(x, 0, 0)
#define AMDGPU_RAS_GPU_ERR_FW_LOAD(x)			AMDGPU_GET_REG_FIELD(x, 1, 1)
#define AMDGPU_RAS_GPU_ERR_WAFL_LINK_TRAINING(x)	AMDGPU_GET_REG_FIELD(x, 2, 2)
#define AMDGPU_RAS_GPU_ERR_XGMI_LINK_TRAINING(x)	AMDGPU_GET_REG_FIELD(x, 3, 3)
#define AMDGPU_RAS_GPU_ERR_USR_CP_LINK_TRAINING(x)	AMDGPU_GET_REG_FIELD(x, 4, 4)
#define AMDGPU_RAS_GPU_ERR_USR_DP_LINK_TRAINING(x)	AMDGPU_GET_REG_FIELD(x, 5, 5)
#define AMDGPU_RAS_GPU_ERR_HBM_MEM_TEST(x)		AMDGPU_GET_REG_FIELD(x, 6, 6)
#define AMDGPU_RAS_GPU_ERR_HBM_BIST_TEST(x)		AMDGPU_GET_REG_FIELD(x, 7, 7)
#define AMDGPU_RAS_GPU_ERR_SOCKET_ID(x)			AMDGPU_GET_REG_FIELD(x, 10, 8)
#define AMDGPU_RAS_GPU_ERR_AID_ID(x)			AMDGPU_GET_REG_FIELD(x, 12, 11)
#define AMDGPU_RAS_GPU_ERR_HBM_ID(x)			AMDGPU_GET_REG_FIELD(x, 14, 13)
#define AMDGPU_RAS_GPU_ERR_DATA_ABORT(x)		AMDGPU_GET_REG_FIELD(x, 29, 29)
#define AMDGPU_RAS_GPU_ERR_UNKNOWN(x)			AMDGPU_GET_REG_FIELD(x, 30, 30)

#define AMDGPU_RAS_BOOT_STATUS_POLLING_LIMIT	100
#define AMDGPU_RAS_BOOT_STEADY_STATUS		0xBA
#define AMDGPU_RAS_BOOT_STATUS_MASK		0xFF

#define AMDGPU_RAS_FLAG_INIT_BY_VBIOS		(0x1 << 0)
/* position of instance value in sub_block_index of
 * ta_ras_trigger_error_input, the sub block uses lower 12 bits
 */
#define AMDGPU_RAS_INST_MASK 0xfffff000
#define AMDGPU_RAS_INST_SHIFT 0xc
<<<<<<< HEAD
=======

#define AMDGPU_RAS_FEATURES_SOCKETID_SHIFT 29
#define AMDGPU_RAS_FEATURES_SOCKETID_MASK 0xe0000000

/* Reserve 8 physical dram row for possible retirement.
 * In worst cases, it will lose 8 * 2MB memory in vram domain */
#define AMDGPU_RAS_RESERVED_VRAM_SIZE	(16ULL << 20)
/* The high three bits indicates socketid */
#define AMDGPU_RAS_GET_FEATURES(val)  ((val) & ~AMDGPU_RAS_FEATURES_SOCKETID_MASK)

#define RAS_EVENT_INVALID_ID		(BIT_ULL(63))
#define RAS_EVENT_ID_IS_VALID(x)	(!((x) & BIT_ULL(63)))

#define RAS_EVENT_LOG(adev, id, fmt, ...)	\
	amdgpu_ras_event_log_print((adev), (id), (fmt), ##__VA_ARGS__)

#define amdgpu_ras_mark_ras_event(adev, type)	\
	(amdgpu_ras_mark_ras_event_caller((adev), (type), __builtin_return_address(0)))
>>>>>>> 2d5404ca

enum amdgpu_ras_block {
	AMDGPU_RAS_BLOCK__UMC = 0,
	AMDGPU_RAS_BLOCK__SDMA,
	AMDGPU_RAS_BLOCK__GFX,
	AMDGPU_RAS_BLOCK__MMHUB,
	AMDGPU_RAS_BLOCK__ATHUB,
	AMDGPU_RAS_BLOCK__PCIE_BIF,
	AMDGPU_RAS_BLOCK__HDP,
	AMDGPU_RAS_BLOCK__XGMI_WAFL,
	AMDGPU_RAS_BLOCK__DF,
	AMDGPU_RAS_BLOCK__SMN,
	AMDGPU_RAS_BLOCK__SEM,
	AMDGPU_RAS_BLOCK__MP0,
	AMDGPU_RAS_BLOCK__MP1,
	AMDGPU_RAS_BLOCK__FUSE,
	AMDGPU_RAS_BLOCK__MCA,
	AMDGPU_RAS_BLOCK__VCN,
	AMDGPU_RAS_BLOCK__JPEG,
	AMDGPU_RAS_BLOCK__IH,
	AMDGPU_RAS_BLOCK__MPIO,

	AMDGPU_RAS_BLOCK__LAST
};

enum amdgpu_ras_mca_block {
	AMDGPU_RAS_MCA_BLOCK__MP0 = 0,
	AMDGPU_RAS_MCA_BLOCK__MP1,
	AMDGPU_RAS_MCA_BLOCK__MPIO,
	AMDGPU_RAS_MCA_BLOCK__IOHC,

	AMDGPU_RAS_MCA_BLOCK__LAST
};

#define AMDGPU_RAS_BLOCK_COUNT	AMDGPU_RAS_BLOCK__LAST
#define AMDGPU_RAS_MCA_BLOCK_COUNT	AMDGPU_RAS_MCA_BLOCK__LAST
#define AMDGPU_RAS_BLOCK_MASK	((1ULL << AMDGPU_RAS_BLOCK_COUNT) - 1)

enum amdgpu_ras_gfx_subblock {
	/* CPC */
	AMDGPU_RAS_BLOCK__GFX_CPC_INDEX_START = 0,
	AMDGPU_RAS_BLOCK__GFX_CPC_SCRATCH =
		AMDGPU_RAS_BLOCK__GFX_CPC_INDEX_START,
	AMDGPU_RAS_BLOCK__GFX_CPC_UCODE,
	AMDGPU_RAS_BLOCK__GFX_DC_STATE_ME1,
	AMDGPU_RAS_BLOCK__GFX_DC_CSINVOC_ME1,
	AMDGPU_RAS_BLOCK__GFX_DC_RESTORE_ME1,
	AMDGPU_RAS_BLOCK__GFX_DC_STATE_ME2,
	AMDGPU_RAS_BLOCK__GFX_DC_CSINVOC_ME2,
	AMDGPU_RAS_BLOCK__GFX_DC_RESTORE_ME2,
	AMDGPU_RAS_BLOCK__GFX_CPC_INDEX_END =
		AMDGPU_RAS_BLOCK__GFX_DC_RESTORE_ME2,
	/* CPF */
	AMDGPU_RAS_BLOCK__GFX_CPF_INDEX_START,
	AMDGPU_RAS_BLOCK__GFX_CPF_ROQ_ME2 =
		AMDGPU_RAS_BLOCK__GFX_CPF_INDEX_START,
	AMDGPU_RAS_BLOCK__GFX_CPF_ROQ_ME1,
	AMDGPU_RAS_BLOCK__GFX_CPF_TAG,
	AMDGPU_RAS_BLOCK__GFX_CPF_INDEX_END = AMDGPU_RAS_BLOCK__GFX_CPF_TAG,
	/* CPG */
	AMDGPU_RAS_BLOCK__GFX_CPG_INDEX_START,
	AMDGPU_RAS_BLOCK__GFX_CPG_DMA_ROQ =
		AMDGPU_RAS_BLOCK__GFX_CPG_INDEX_START,
	AMDGPU_RAS_BLOCK__GFX_CPG_DMA_TAG,
	AMDGPU_RAS_BLOCK__GFX_CPG_TAG,
	AMDGPU_RAS_BLOCK__GFX_CPG_INDEX_END = AMDGPU_RAS_BLOCK__GFX_CPG_TAG,
	/* GDS */
	AMDGPU_RAS_BLOCK__GFX_GDS_INDEX_START,
	AMDGPU_RAS_BLOCK__GFX_GDS_MEM = AMDGPU_RAS_BLOCK__GFX_GDS_INDEX_START,
	AMDGPU_RAS_BLOCK__GFX_GDS_INPUT_QUEUE,
	AMDGPU_RAS_BLOCK__GFX_GDS_OA_PHY_CMD_RAM_MEM,
	AMDGPU_RAS_BLOCK__GFX_GDS_OA_PHY_DATA_RAM_MEM,
	AMDGPU_RAS_BLOCK__GFX_GDS_OA_PIPE_MEM,
	AMDGPU_RAS_BLOCK__GFX_GDS_INDEX_END =
		AMDGPU_RAS_BLOCK__GFX_GDS_OA_PIPE_MEM,
	/* SPI */
	AMDGPU_RAS_BLOCK__GFX_SPI_SR_MEM,
	/* SQ */
	AMDGPU_RAS_BLOCK__GFX_SQ_INDEX_START,
	AMDGPU_RAS_BLOCK__GFX_SQ_SGPR = AMDGPU_RAS_BLOCK__GFX_SQ_INDEX_START,
	AMDGPU_RAS_BLOCK__GFX_SQ_LDS_D,
	AMDGPU_RAS_BLOCK__GFX_SQ_LDS_I,
	AMDGPU_RAS_BLOCK__GFX_SQ_VGPR,
	AMDGPU_RAS_BLOCK__GFX_SQ_INDEX_END = AMDGPU_RAS_BLOCK__GFX_SQ_VGPR,
	/* SQC (3 ranges) */
	AMDGPU_RAS_BLOCK__GFX_SQC_INDEX_START,
	/* SQC range 0 */
	AMDGPU_RAS_BLOCK__GFX_SQC_INDEX0_START =
		AMDGPU_RAS_BLOCK__GFX_SQC_INDEX_START,
	AMDGPU_RAS_BLOCK__GFX_SQC_INST_UTCL1_LFIFO =
		AMDGPU_RAS_BLOCK__GFX_SQC_INDEX0_START,
	AMDGPU_RAS_BLOCK__GFX_SQC_DATA_CU0_WRITE_DATA_BUF,
	AMDGPU_RAS_BLOCK__GFX_SQC_DATA_CU0_UTCL1_LFIFO,
	AMDGPU_RAS_BLOCK__GFX_SQC_DATA_CU1_WRITE_DATA_BUF,
	AMDGPU_RAS_BLOCK__GFX_SQC_DATA_CU1_UTCL1_LFIFO,
	AMDGPU_RAS_BLOCK__GFX_SQC_DATA_CU2_WRITE_DATA_BUF,
	AMDGPU_RAS_BLOCK__GFX_SQC_DATA_CU2_UTCL1_LFIFO,
	AMDGPU_RAS_BLOCK__GFX_SQC_INDEX0_END =
		AMDGPU_RAS_BLOCK__GFX_SQC_DATA_CU2_UTCL1_LFIFO,
	/* SQC range 1 */
	AMDGPU_RAS_BLOCK__GFX_SQC_INDEX1_START,
	AMDGPU_RAS_BLOCK__GFX_SQC_INST_BANKA_TAG_RAM =
		AMDGPU_RAS_BLOCK__GFX_SQC_INDEX1_START,
	AMDGPU_RAS_BLOCK__GFX_SQC_INST_BANKA_UTCL1_MISS_FIFO,
	AMDGPU_RAS_BLOCK__GFX_SQC_INST_BANKA_MISS_FIFO,
	AMDGPU_RAS_BLOCK__GFX_SQC_INST_BANKA_BANK_RAM,
	AMDGPU_RAS_BLOCK__GFX_SQC_DATA_BANKA_TAG_RAM,
	AMDGPU_RAS_BLOCK__GFX_SQC_DATA_BANKA_HIT_FIFO,
	AMDGPU_RAS_BLOCK__GFX_SQC_DATA_BANKA_MISS_FIFO,
	AMDGPU_RAS_BLOCK__GFX_SQC_DATA_BANKA_DIRTY_BIT_RAM,
	AMDGPU_RAS_BLOCK__GFX_SQC_DATA_BANKA_BANK_RAM,
	AMDGPU_RAS_BLOCK__GFX_SQC_INDEX1_END =
		AMDGPU_RAS_BLOCK__GFX_SQC_DATA_BANKA_BANK_RAM,
	/* SQC range 2 */
	AMDGPU_RAS_BLOCK__GFX_SQC_INDEX2_START,
	AMDGPU_RAS_BLOCK__GFX_SQC_INST_BANKB_TAG_RAM =
		AMDGPU_RAS_BLOCK__GFX_SQC_INDEX2_START,
	AMDGPU_RAS_BLOCK__GFX_SQC_INST_BANKB_UTCL1_MISS_FIFO,
	AMDGPU_RAS_BLOCK__GFX_SQC_INST_BANKB_MISS_FIFO,
	AMDGPU_RAS_BLOCK__GFX_SQC_INST_BANKB_BANK_RAM,
	AMDGPU_RAS_BLOCK__GFX_SQC_DATA_BANKB_TAG_RAM,
	AMDGPU_RAS_BLOCK__GFX_SQC_DATA_BANKB_HIT_FIFO,
	AMDGPU_RAS_BLOCK__GFX_SQC_DATA_BANKB_MISS_FIFO,
	AMDGPU_RAS_BLOCK__GFX_SQC_DATA_BANKB_DIRTY_BIT_RAM,
	AMDGPU_RAS_BLOCK__GFX_SQC_DATA_BANKB_BANK_RAM,
	AMDGPU_RAS_BLOCK__GFX_SQC_INDEX2_END =
		AMDGPU_RAS_BLOCK__GFX_SQC_DATA_BANKB_BANK_RAM,
	AMDGPU_RAS_BLOCK__GFX_SQC_INDEX_END =
		AMDGPU_RAS_BLOCK__GFX_SQC_INDEX2_END,
	/* TA */
	AMDGPU_RAS_BLOCK__GFX_TA_INDEX_START,
	AMDGPU_RAS_BLOCK__GFX_TA_FS_DFIFO =
		AMDGPU_RAS_BLOCK__GFX_TA_INDEX_START,
	AMDGPU_RAS_BLOCK__GFX_TA_FS_AFIFO,
	AMDGPU_RAS_BLOCK__GFX_TA_FL_LFIFO,
	AMDGPU_RAS_BLOCK__GFX_TA_FX_LFIFO,
	AMDGPU_RAS_BLOCK__GFX_TA_FS_CFIFO,
	AMDGPU_RAS_BLOCK__GFX_TA_INDEX_END = AMDGPU_RAS_BLOCK__GFX_TA_FS_CFIFO,
	/* TCA */
	AMDGPU_RAS_BLOCK__GFX_TCA_INDEX_START,
	AMDGPU_RAS_BLOCK__GFX_TCA_HOLE_FIFO =
		AMDGPU_RAS_BLOCK__GFX_TCA_INDEX_START,
	AMDGPU_RAS_BLOCK__GFX_TCA_REQ_FIFO,
	AMDGPU_RAS_BLOCK__GFX_TCA_INDEX_END =
		AMDGPU_RAS_BLOCK__GFX_TCA_REQ_FIFO,
	/* TCC (5 sub-ranges) */
	AMDGPU_RAS_BLOCK__GFX_TCC_INDEX_START,
	/* TCC range 0 */
	AMDGPU_RAS_BLOCK__GFX_TCC_INDEX0_START =
		AMDGPU_RAS_BLOCK__GFX_TCC_INDEX_START,
	AMDGPU_RAS_BLOCK__GFX_TCC_CACHE_DATA =
		AMDGPU_RAS_BLOCK__GFX_TCC_INDEX0_START,
	AMDGPU_RAS_BLOCK__GFX_TCC_CACHE_DATA_BANK_0_1,
	AMDGPU_RAS_BLOCK__GFX_TCC_CACHE_DATA_BANK_1_0,
	AMDGPU_RAS_BLOCK__GFX_TCC_CACHE_DATA_BANK_1_1,
	AMDGPU_RAS_BLOCK__GFX_TCC_CACHE_DIRTY_BANK_0,
	AMDGPU_RAS_BLOCK__GFX_TCC_CACHE_DIRTY_BANK_1,
	AMDGPU_RAS_BLOCK__GFX_TCC_HIGH_RATE_TAG,
	AMDGPU_RAS_BLOCK__GFX_TCC_LOW_RATE_TAG,
	AMDGPU_RAS_BLOCK__GFX_TCC_INDEX0_END =
		AMDGPU_RAS_BLOCK__GFX_TCC_LOW_RATE_TAG,
	/* TCC range 1 */
	AMDGPU_RAS_BLOCK__GFX_TCC_INDEX1_START,
	AMDGPU_RAS_BLOCK__GFX_TCC_IN_USE_DEC =
		AMDGPU_RAS_BLOCK__GFX_TCC_INDEX1_START,
	AMDGPU_RAS_BLOCK__GFX_TCC_IN_USE_TRANSFER,
	AMDGPU_RAS_BLOCK__GFX_TCC_INDEX1_END =
		AMDGPU_RAS_BLOCK__GFX_TCC_IN_USE_TRANSFER,
	/* TCC range 2 */
	AMDGPU_RAS_BLOCK__GFX_TCC_INDEX2_START,
	AMDGPU_RAS_BLOCK__GFX_TCC_RETURN_DATA =
		AMDGPU_RAS_BLOCK__GFX_TCC_INDEX2_START,
	AMDGPU_RAS_BLOCK__GFX_TCC_RETURN_CONTROL,
	AMDGPU_RAS_BLOCK__GFX_TCC_UC_ATOMIC_FIFO,
	AMDGPU_RAS_BLOCK__GFX_TCC_WRITE_RETURN,
	AMDGPU_RAS_BLOCK__GFX_TCC_WRITE_CACHE_READ,
	AMDGPU_RAS_BLOCK__GFX_TCC_SRC_FIFO,
	AMDGPU_RAS_BLOCK__GFX_TCC_SRC_FIFO_NEXT_RAM,
	AMDGPU_RAS_BLOCK__GFX_TCC_CACHE_TAG_PROBE_FIFO,
	AMDGPU_RAS_BLOCK__GFX_TCC_INDEX2_END =
		AMDGPU_RAS_BLOCK__GFX_TCC_CACHE_TAG_PROBE_FIFO,
	/* TCC range 3 */
	AMDGPU_RAS_BLOCK__GFX_TCC_INDEX3_START,
	AMDGPU_RAS_BLOCK__GFX_TCC_LATENCY_FIFO =
		AMDGPU_RAS_BLOCK__GFX_TCC_INDEX3_START,
	AMDGPU_RAS_BLOCK__GFX_TCC_LATENCY_FIFO_NEXT_RAM,
	AMDGPU_RAS_BLOCK__GFX_TCC_INDEX3_END =
		AMDGPU_RAS_BLOCK__GFX_TCC_LATENCY_FIFO_NEXT_RAM,
	/* TCC range 4 */
	AMDGPU_RAS_BLOCK__GFX_TCC_INDEX4_START,
	AMDGPU_RAS_BLOCK__GFX_TCC_WRRET_TAG_WRITE_RETURN =
		AMDGPU_RAS_BLOCK__GFX_TCC_INDEX4_START,
	AMDGPU_RAS_BLOCK__GFX_TCC_ATOMIC_RETURN_BUFFER,
	AMDGPU_RAS_BLOCK__GFX_TCC_INDEX4_END =
		AMDGPU_RAS_BLOCK__GFX_TCC_ATOMIC_RETURN_BUFFER,
	AMDGPU_RAS_BLOCK__GFX_TCC_INDEX_END =
		AMDGPU_RAS_BLOCK__GFX_TCC_INDEX4_END,
	/* TCI */
	AMDGPU_RAS_BLOCK__GFX_TCI_WRITE_RAM,
	/* TCP */
	AMDGPU_RAS_BLOCK__GFX_TCP_INDEX_START,
	AMDGPU_RAS_BLOCK__GFX_TCP_CACHE_RAM =
		AMDGPU_RAS_BLOCK__GFX_TCP_INDEX_START,
	AMDGPU_RAS_BLOCK__GFX_TCP_LFIFO_RAM,
	AMDGPU_RAS_BLOCK__GFX_TCP_CMD_FIFO,
	AMDGPU_RAS_BLOCK__GFX_TCP_VM_FIFO,
	AMDGPU_RAS_BLOCK__GFX_TCP_DB_RAM,
	AMDGPU_RAS_BLOCK__GFX_TCP_UTCL1_LFIFO0,
	AMDGPU_RAS_BLOCK__GFX_TCP_UTCL1_LFIFO1,
	AMDGPU_RAS_BLOCK__GFX_TCP_INDEX_END =
		AMDGPU_RAS_BLOCK__GFX_TCP_UTCL1_LFIFO1,
	/* TD */
	AMDGPU_RAS_BLOCK__GFX_TD_INDEX_START,
	AMDGPU_RAS_BLOCK__GFX_TD_SS_FIFO_LO =
		AMDGPU_RAS_BLOCK__GFX_TD_INDEX_START,
	AMDGPU_RAS_BLOCK__GFX_TD_SS_FIFO_HI,
	AMDGPU_RAS_BLOCK__GFX_TD_CS_FIFO,
	AMDGPU_RAS_BLOCK__GFX_TD_INDEX_END = AMDGPU_RAS_BLOCK__GFX_TD_CS_FIFO,
	/* EA (3 sub-ranges) */
	AMDGPU_RAS_BLOCK__GFX_EA_INDEX_START,
	/* EA range 0 */
	AMDGPU_RAS_BLOCK__GFX_EA_INDEX0_START =
		AMDGPU_RAS_BLOCK__GFX_EA_INDEX_START,
	AMDGPU_RAS_BLOCK__GFX_EA_DRAMRD_CMDMEM =
		AMDGPU_RAS_BLOCK__GFX_EA_INDEX0_START,
	AMDGPU_RAS_BLOCK__GFX_EA_DRAMWR_CMDMEM,
	AMDGPU_RAS_BLOCK__GFX_EA_DRAMWR_DATAMEM,
	AMDGPU_RAS_BLOCK__GFX_EA_RRET_TAGMEM,
	AMDGPU_RAS_BLOCK__GFX_EA_WRET_TAGMEM,
	AMDGPU_RAS_BLOCK__GFX_EA_GMIRD_CMDMEM,
	AMDGPU_RAS_BLOCK__GFX_EA_GMIWR_CMDMEM,
	AMDGPU_RAS_BLOCK__GFX_EA_GMIWR_DATAMEM,
	AMDGPU_RAS_BLOCK__GFX_EA_INDEX0_END =
		AMDGPU_RAS_BLOCK__GFX_EA_GMIWR_DATAMEM,
	/* EA range 1 */
	AMDGPU_RAS_BLOCK__GFX_EA_INDEX1_START,
	AMDGPU_RAS_BLOCK__GFX_EA_DRAMRD_PAGEMEM =
		AMDGPU_RAS_BLOCK__GFX_EA_INDEX1_START,
	AMDGPU_RAS_BLOCK__GFX_EA_DRAMWR_PAGEMEM,
	AMDGPU_RAS_BLOCK__GFX_EA_IORD_CMDMEM,
	AMDGPU_RAS_BLOCK__GFX_EA_IOWR_CMDMEM,
	AMDGPU_RAS_BLOCK__GFX_EA_IOWR_DATAMEM,
	AMDGPU_RAS_BLOCK__GFX_EA_GMIRD_PAGEMEM,
	AMDGPU_RAS_BLOCK__GFX_EA_GMIWR_PAGEMEM,
	AMDGPU_RAS_BLOCK__GFX_EA_INDEX1_END =
		AMDGPU_RAS_BLOCK__GFX_EA_GMIWR_PAGEMEM,
	/* EA range 2 */
	AMDGPU_RAS_BLOCK__GFX_EA_INDEX2_START,
	AMDGPU_RAS_BLOCK__GFX_EA_MAM_D0MEM =
		AMDGPU_RAS_BLOCK__GFX_EA_INDEX2_START,
	AMDGPU_RAS_BLOCK__GFX_EA_MAM_D1MEM,
	AMDGPU_RAS_BLOCK__GFX_EA_MAM_D2MEM,
	AMDGPU_RAS_BLOCK__GFX_EA_MAM_D3MEM,
	AMDGPU_RAS_BLOCK__GFX_EA_INDEX2_END =
		AMDGPU_RAS_BLOCK__GFX_EA_MAM_D3MEM,
	AMDGPU_RAS_BLOCK__GFX_EA_INDEX_END =
		AMDGPU_RAS_BLOCK__GFX_EA_INDEX2_END,
	/* UTC VM L2 bank */
	AMDGPU_RAS_BLOCK__UTC_VML2_BANK_CACHE,
	/* UTC VM walker */
	AMDGPU_RAS_BLOCK__UTC_VML2_WALKER,
	/* UTC ATC L2 2MB cache */
	AMDGPU_RAS_BLOCK__UTC_ATCL2_CACHE_2M_BANK,
	/* UTC ATC L2 4KB cache */
	AMDGPU_RAS_BLOCK__UTC_ATCL2_CACHE_4K_BANK,
	AMDGPU_RAS_BLOCK__GFX_MAX
};

enum amdgpu_ras_error_type {
	AMDGPU_RAS_ERROR__NONE							= 0,
	AMDGPU_RAS_ERROR__PARITY						= 1,
	AMDGPU_RAS_ERROR__SINGLE_CORRECTABLE					= 2,
	AMDGPU_RAS_ERROR__MULTI_UNCORRECTABLE					= 4,
	AMDGPU_RAS_ERROR__POISON						= 8,
};

enum amdgpu_ras_ret {
	AMDGPU_RAS_SUCCESS = 0,
	AMDGPU_RAS_FAIL,
	AMDGPU_RAS_UE,
	AMDGPU_RAS_CE,
	AMDGPU_RAS_PT,
};

enum amdgpu_ras_error_query_mode {
	AMDGPU_RAS_INVALID_ERROR_QUERY		= 0,
	AMDGPU_RAS_DIRECT_ERROR_QUERY		= 1,
	AMDGPU_RAS_FIRMWARE_ERROR_QUERY		= 2,
};

/* ras error status reisger fields */
#define ERR_STATUS_LO__ERR_STATUS_VALID_FLAG__SHIFT	0x0
#define ERR_STATUS_LO__ERR_STATUS_VALID_FLAG_MASK	0x00000001L
#define ERR_STATUS_LO__MEMORY_ID__SHIFT			0x18
#define ERR_STATUS_LO__MEMORY_ID_MASK			0xFF000000L
#define ERR_STATUS_HI__ERR_INFO_VALID_FLAG__SHIFT	0x2
#define ERR_STATUS_HI__ERR_INFO_VALID_FLAG_MASK		0x00000004L
#define ERR_STATUS__ERR_CNT__SHIFT			0x17
#define ERR_STATUS__ERR_CNT_MASK			0x03800000L

#define AMDGPU_RAS_REG_ENTRY(ip, inst, reg_lo, reg_hi) \
	ip##_HWIP, inst, reg_lo##_BASE_IDX, reg_lo, reg_hi##_BASE_IDX, reg_hi

#define AMDGPU_RAS_REG_ENTRY_OFFSET(hwip, ip_inst, segment, reg) \
	(adev->reg_offset[hwip][ip_inst][segment] + (reg))

#define AMDGPU_RAS_ERR_INFO_VALID	(1 << 0)
#define AMDGPU_RAS_ERR_STATUS_VALID	(1 << 1)
#define AMDGPU_RAS_ERR_ADDRESS_VALID	(1 << 2)

#define AMDGPU_RAS_GPU_RESET_MODE2_RESET  (0x1 << 0)
#define AMDGPU_RAS_GPU_RESET_MODE1_RESET  (0x1 << 1)

struct amdgpu_ras_err_status_reg_entry {
	uint32_t hwip;
	uint32_t ip_inst;
	uint32_t seg_lo;
	uint32_t reg_lo;
	uint32_t seg_hi;
	uint32_t reg_hi;
	uint32_t reg_inst;
	uint32_t flags;
	const char *block_name;
};

struct amdgpu_ras_memory_id_entry {
	uint32_t memory_id;
	const char *name;
};

struct ras_common_if {
	enum amdgpu_ras_block block;
	enum amdgpu_ras_error_type type;
	uint32_t sub_block_index;
	char name[32];
};

#define MAX_UMC_CHANNEL_NUM 32

struct ecc_info_per_ch {
	uint16_t ce_count_lo_chip;
	uint16_t ce_count_hi_chip;
	uint64_t mca_umc_status;
	uint64_t mca_umc_addr;
	uint64_t mca_ceumc_addr;
};

struct umc_ecc_info {
	struct ecc_info_per_ch ecc[MAX_UMC_CHANNEL_NUM];

	/* Determine smu ecctable whether support
	 * record correctable error address
	 */
	int record_ce_addr_supported;
};

enum ras_event_type {
	RAS_EVENT_TYPE_INVALID = 0,
	RAS_EVENT_TYPE_FATAL,
	RAS_EVENT_TYPE_POISON_CREATION,
	RAS_EVENT_TYPE_POISON_CONSUMPTION,
	RAS_EVENT_TYPE_COUNT,
};

struct ras_event_state {
	u64 last_seqno;
	atomic64_t count;
};

struct ras_event_manager {
	atomic64_t seqno;
	struct ras_event_state event_state[RAS_EVENT_TYPE_COUNT];
};

struct ras_event_id {
	enum ras_event_type type;
	u64 event_id;
};

struct ras_query_context {
	struct ras_event_id evid;
};

typedef int (*pasid_notify)(struct amdgpu_device *adev,
		uint16_t pasid, void *data);

struct ras_poison_msg {
	enum amdgpu_ras_block block;
	uint16_t pasid;
	uint32_t reset;
	pasid_notify pasid_fn;
	void *data;
};

struct ras_err_pages {
	uint32_t count;
	uint64_t *pfn;
};

struct ras_ecc_err {
	uint64_t status;
	uint64_t ipid;
	uint64_t addr;
	uint64_t pa_pfn;
	struct ras_err_pages err_pages;
};

struct ras_ecc_log_info {
	struct mutex lock;
	struct radix_tree_root de_page_tree;
	uint64_t	de_queried_count;
	uint64_t	prev_de_queried_count;
};

struct amdgpu_ras {
	/* ras infrastructure */
	/* for ras itself. */
	uint32_t features;
	uint32_t schema;
	struct list_head head;
	/* sysfs */
	struct device_attribute features_attr;
	struct device_attribute version_attr;
	struct device_attribute schema_attr;
<<<<<<< HEAD
=======
	struct device_attribute event_state_attr;
>>>>>>> 2d5404ca
	struct bin_attribute badpages_attr;
	struct dentry *de_ras_eeprom_table;
	/* block array */
	struct ras_manager *objs;

	/* gpu recovery */
	struct work_struct recovery_work;
	atomic_t in_recovery;
	struct amdgpu_device *adev;
	/* error handler data */
	struct ras_err_handler_data *eh_data;
	struct mutex recovery_lock;

	uint32_t flags;
	bool reboot;
	struct amdgpu_ras_eeprom_control eeprom_control;

	bool error_query_ready;

	/* bad page count threshold */
	uint32_t bad_page_cnt_threshold;

	/* disable ras error count harvest in recovery */
	bool disable_ras_err_cnt_harvest;

	/* is poison mode supported */
	bool poison_supported;

	/* RAS count errors delayed work */
	struct delayed_work ras_counte_delay_work;
	atomic_t ras_ue_count;
	atomic_t ras_ce_count;

	/* record umc error info queried from smu */
	struct umc_ecc_info umc_ecc;

	/* Indicates smu whether need update bad channel info */
	bool update_channel_flag;
	/* Record status of smu mca debug mode */
<<<<<<< HEAD
	bool is_mca_debug_mode;

	/* Record special requirements of gpu reset caller */
	uint32_t  gpu_reset_flags;
=======
	bool is_aca_debug_mode;
	bool is_rma;

	/* Record special requirements of gpu reset caller */
	uint32_t  gpu_reset_flags;

	struct task_struct *page_retirement_thread;
	wait_queue_head_t page_retirement_wq;
	struct mutex page_retirement_lock;
	atomic_t page_retirement_req_cnt;
	atomic_t poison_creation_count;
	struct mutex page_rsv_lock;
	DECLARE_KFIFO(poison_fifo, struct ras_poison_msg, 128);
	struct ras_ecc_log_info  umc_ecc_log;
	struct delayed_work page_retirement_dwork;

	/* Fatal error detected flag */
	atomic_t fed;

	/* RAS event manager */
	struct ras_event_manager __event_mgr;
	struct ras_event_manager *event_mgr;

	uint64_t reserved_pages_in_bytes;
>>>>>>> 2d5404ca
};

struct ras_fs_data {
	char sysfs_name[48];
	char debugfs_name[32];
};

struct ras_err_info {
	struct amdgpu_smuio_mcm_config_info mcm_info;
	u64 ce_count;
	u64 ue_count;
<<<<<<< HEAD
=======
	u64 de_count;
>>>>>>> 2d5404ca
};

struct ras_err_node {
	struct list_head node;
	struct ras_err_info err_info;
};

struct ras_err_data {
	unsigned long ue_count;
	unsigned long ce_count;
	unsigned long de_count;
	unsigned long err_addr_cnt;
	struct eeprom_table_record *err_addr;
<<<<<<< HEAD
=======
	unsigned long err_addr_len;
>>>>>>> 2d5404ca
	u32 err_list_count;
	struct list_head err_node_list;
};

#define for_each_ras_error(err_node, err_data) \
	list_for_each_entry(err_node, &(err_data)->err_node_list, node)

struct ras_err_handler_data {
	/* point to bad page records array */
	struct eeprom_table_record *bps;
	/* the count of entries */
	int count;
	/* the space can place new entries */
	int space_left;
};

typedef int (*ras_ih_cb)(struct amdgpu_device *adev,
		void *err_data,
		struct amdgpu_iv_entry *entry);

struct ras_ih_data {
	/* interrupt bottom half */
	struct work_struct ih_work;
	int inuse;
	/* IP callback */
	ras_ih_cb cb;
	/* full of entries */
	unsigned char *ring;
	unsigned int ring_size;
	unsigned int element_size;
	unsigned int aligned_element_size;
	unsigned int rptr;
	unsigned int wptr;
};

struct ras_manager {
	struct ras_common_if head;
	/* reference count */
	int use;
	/* ras block link */
	struct list_head node;
	/* the device */
	struct amdgpu_device *adev;
	/* sysfs */
	struct device_attribute sysfs_attr;
	int attr_inuse;

	/* fs node name */
	struct ras_fs_data fs_data;

	/* IH data */
	struct ras_ih_data ih_data;

	struct ras_err_data err_data;

	struct aca_handle aca_handle;
};

struct ras_badpage {
	unsigned int bp;
	unsigned int size;
	unsigned int flags;
};

/* interfaces for IP */
struct ras_fs_if {
	struct ras_common_if head;
	const char* sysfs_name;
	char debugfs_name[32];
};

struct ras_query_if {
	struct ras_common_if head;
	unsigned long ue_count;
	unsigned long ce_count;
	unsigned long de_count;
};

struct ras_inject_if {
	struct ras_common_if head;
	uint64_t address;
	uint64_t value;
	uint32_t instance_mask;
};

struct ras_cure_if {
	struct ras_common_if head;
	uint64_t address;
};

struct ras_ih_if {
	struct ras_common_if head;
	ras_ih_cb cb;
};

struct ras_dispatch_if {
	struct ras_common_if head;
	struct amdgpu_iv_entry *entry;
};

struct ras_debug_if {
	union {
		struct ras_common_if head;
		struct ras_inject_if inject;
	};
	int op;
};

struct amdgpu_ras_block_object {
	struct ras_common_if  ras_comm;

	int (*ras_block_match)(struct amdgpu_ras_block_object *block_obj,
				enum amdgpu_ras_block block, uint32_t sub_block_index);
	int (*ras_late_init)(struct amdgpu_device *adev, struct ras_common_if *ras_block);
	void (*ras_fini)(struct amdgpu_device *adev, struct ras_common_if *ras_block);
	ras_ih_cb ras_cb;
	const struct amdgpu_ras_block_hw_ops *hw_ops;
};

struct amdgpu_ras_block_hw_ops {
	int  (*ras_error_inject)(struct amdgpu_device *adev,
			void *inject_if, uint32_t instance_mask);
	void (*query_ras_error_count)(struct amdgpu_device *adev, void *ras_error_status);
	void (*query_ras_error_status)(struct amdgpu_device *adev);
	void (*query_ras_error_address)(struct amdgpu_device *adev, void *ras_error_status);
	void (*reset_ras_error_count)(struct amdgpu_device *adev);
	void (*reset_ras_error_status)(struct amdgpu_device *adev);
	bool (*query_poison_status)(struct amdgpu_device *adev);
	bool (*handle_poison_consumption)(struct amdgpu_device *adev);
};

/* work flow
 * vbios
 * 1: ras feature enable (enabled by default)
 * psp
 * 2: ras framework init (in ip_init)
 * IP
 * 3: IH add
 * 4: debugfs/sysfs create
 * 5: query/inject
 * 6: debugfs/sysfs remove
 * 7: IH remove
 * 8: feature disable
 */


int amdgpu_ras_recovery_init(struct amdgpu_device *adev);

void amdgpu_ras_resume(struct amdgpu_device *adev);
void amdgpu_ras_suspend(struct amdgpu_device *adev);

int amdgpu_ras_query_error_count(struct amdgpu_device *adev,
				 unsigned long *ce_count,
				 unsigned long *ue_count,
				 struct ras_query_if *query_info);

/* error handling functions */
int amdgpu_ras_add_bad_pages(struct amdgpu_device *adev,
		struct eeprom_table_record *bps, int pages);

int amdgpu_ras_save_bad_pages(struct amdgpu_device *adev,
		unsigned long *new_cnt);

static inline enum ta_ras_block
amdgpu_ras_block_to_ta(enum amdgpu_ras_block block) {
	switch (block) {
	case AMDGPU_RAS_BLOCK__UMC:
		return TA_RAS_BLOCK__UMC;
	case AMDGPU_RAS_BLOCK__SDMA:
		return TA_RAS_BLOCK__SDMA;
	case AMDGPU_RAS_BLOCK__GFX:
		return TA_RAS_BLOCK__GFX;
	case AMDGPU_RAS_BLOCK__MMHUB:
		return TA_RAS_BLOCK__MMHUB;
	case AMDGPU_RAS_BLOCK__ATHUB:
		return TA_RAS_BLOCK__ATHUB;
	case AMDGPU_RAS_BLOCK__PCIE_BIF:
		return TA_RAS_BLOCK__PCIE_BIF;
	case AMDGPU_RAS_BLOCK__HDP:
		return TA_RAS_BLOCK__HDP;
	case AMDGPU_RAS_BLOCK__XGMI_WAFL:
		return TA_RAS_BLOCK__XGMI_WAFL;
	case AMDGPU_RAS_BLOCK__DF:
		return TA_RAS_BLOCK__DF;
	case AMDGPU_RAS_BLOCK__SMN:
		return TA_RAS_BLOCK__SMN;
	case AMDGPU_RAS_BLOCK__SEM:
		return TA_RAS_BLOCK__SEM;
	case AMDGPU_RAS_BLOCK__MP0:
		return TA_RAS_BLOCK__MP0;
	case AMDGPU_RAS_BLOCK__MP1:
		return TA_RAS_BLOCK__MP1;
	case AMDGPU_RAS_BLOCK__FUSE:
		return TA_RAS_BLOCK__FUSE;
	case AMDGPU_RAS_BLOCK__MCA:
		return TA_RAS_BLOCK__MCA;
	case AMDGPU_RAS_BLOCK__VCN:
		return TA_RAS_BLOCK__VCN;
	case AMDGPU_RAS_BLOCK__JPEG:
		return TA_RAS_BLOCK__JPEG;
	default:
		WARN_ONCE(1, "RAS ERROR: unexpected block id %d\n", block);
		return TA_RAS_BLOCK__UMC;
	}
}

static inline enum ta_ras_error_type
amdgpu_ras_error_to_ta(enum amdgpu_ras_error_type error) {
	switch (error) {
	case AMDGPU_RAS_ERROR__NONE:
		return TA_RAS_ERROR__NONE;
	case AMDGPU_RAS_ERROR__PARITY:
		return TA_RAS_ERROR__PARITY;
	case AMDGPU_RAS_ERROR__SINGLE_CORRECTABLE:
		return TA_RAS_ERROR__SINGLE_CORRECTABLE;
	case AMDGPU_RAS_ERROR__MULTI_UNCORRECTABLE:
		return TA_RAS_ERROR__MULTI_UNCORRECTABLE;
	case AMDGPU_RAS_ERROR__POISON:
		return TA_RAS_ERROR__POISON;
	default:
		WARN_ONCE(1, "RAS ERROR: unexpected error type %d\n", error);
		return TA_RAS_ERROR__NONE;
	}
}

/* called in ip_init and ip_fini */
int amdgpu_ras_init(struct amdgpu_device *adev);
int amdgpu_ras_late_init(struct amdgpu_device *adev);
int amdgpu_ras_fini(struct amdgpu_device *adev);
int amdgpu_ras_pre_fini(struct amdgpu_device *adev);

int amdgpu_ras_block_late_init(struct amdgpu_device *adev,
			struct ras_common_if *ras_block);

void amdgpu_ras_block_late_fini(struct amdgpu_device *adev,
			  struct ras_common_if *ras_block);

int amdgpu_ras_feature_enable(struct amdgpu_device *adev,
		struct ras_common_if *head, bool enable);

int amdgpu_ras_feature_enable_on_boot(struct amdgpu_device *adev,
		struct ras_common_if *head, bool enable);

int amdgpu_ras_sysfs_create(struct amdgpu_device *adev,
		struct ras_common_if *head);

int amdgpu_ras_sysfs_remove(struct amdgpu_device *adev,
		struct ras_common_if *head);

void amdgpu_ras_debugfs_create_all(struct amdgpu_device *adev);

int amdgpu_ras_query_error_status(struct amdgpu_device *adev,
		struct ras_query_if *info);

int amdgpu_ras_reset_error_count(struct amdgpu_device *adev,
		enum amdgpu_ras_block block);
int amdgpu_ras_reset_error_status(struct amdgpu_device *adev,
		enum amdgpu_ras_block block);

int amdgpu_ras_error_inject(struct amdgpu_device *adev,
		struct ras_inject_if *info);

int amdgpu_ras_interrupt_add_handler(struct amdgpu_device *adev,
		struct ras_common_if *head);

int amdgpu_ras_interrupt_remove_handler(struct amdgpu_device *adev,
		struct ras_common_if *head);

int amdgpu_ras_interrupt_dispatch(struct amdgpu_device *adev,
		struct ras_dispatch_if *info);

struct ras_manager *amdgpu_ras_find_obj(struct amdgpu_device *adev,
		struct ras_common_if *head);

extern atomic_t amdgpu_ras_in_intr;

static inline bool amdgpu_ras_intr_triggered(void)
{
	return !!atomic_read(&amdgpu_ras_in_intr);
}

static inline void amdgpu_ras_intr_cleared(void)
{
	atomic_set(&amdgpu_ras_in_intr, 0);
}

void amdgpu_ras_global_ras_isr(struct amdgpu_device *adev);

void amdgpu_ras_set_error_query_ready(struct amdgpu_device *adev, bool ready);

bool amdgpu_ras_need_emergency_restart(struct amdgpu_device *adev);

void amdgpu_release_ras_context(struct amdgpu_device *adev);

int amdgpu_persistent_edc_harvesting_supported(struct amdgpu_device *adev);

const char *get_ras_block_str(struct ras_common_if *ras_block);

bool amdgpu_ras_is_poison_mode_supported(struct amdgpu_device *adev);

int amdgpu_ras_is_supported(struct amdgpu_device *adev, unsigned int block);

int amdgpu_ras_reset_gpu(struct amdgpu_device *adev);

struct amdgpu_ras* amdgpu_ras_get_context(struct amdgpu_device *adev);

int amdgpu_ras_set_context(struct amdgpu_device *adev, struct amdgpu_ras *ras_con);

<<<<<<< HEAD
void amdgpu_ras_set_mca_debug_mode(struct amdgpu_device *adev, bool enable);
bool amdgpu_ras_get_mca_debug_mode(struct amdgpu_device *adev);
=======
int amdgpu_ras_set_mca_debug_mode(struct amdgpu_device *adev, bool enable);
int amdgpu_ras_set_aca_debug_mode(struct amdgpu_device *adev, bool enable);
bool amdgpu_ras_get_aca_debug_mode(struct amdgpu_device *adev);
>>>>>>> 2d5404ca
bool amdgpu_ras_get_error_query_mode(struct amdgpu_device *adev,
				     unsigned int *mode);

int amdgpu_ras_register_ras_block(struct amdgpu_device *adev,
				struct amdgpu_ras_block_object *ras_block_obj);
void amdgpu_ras_interrupt_fatal_error_handler(struct amdgpu_device *adev);
void amdgpu_ras_get_error_type_name(uint32_t err_type, char *err_type_name);
bool amdgpu_ras_inst_get_memory_id_field(struct amdgpu_device *adev,
					 const struct amdgpu_ras_err_status_reg_entry *reg_entry,
					 uint32_t instance,
					 uint32_t *memory_id);
bool amdgpu_ras_inst_get_err_cnt_field(struct amdgpu_device *adev,
				       const struct amdgpu_ras_err_status_reg_entry *reg_entry,
				       uint32_t instance,
				       unsigned long *err_cnt);
void amdgpu_ras_inst_query_ras_error_count(struct amdgpu_device *adev,
					   const struct amdgpu_ras_err_status_reg_entry *reg_list,
					   uint32_t reg_list_size,
					   const struct amdgpu_ras_memory_id_entry *mem_list,
					   uint32_t mem_list_size,
					   uint32_t instance,
					   uint32_t err_type,
					   unsigned long *err_count);
void amdgpu_ras_inst_reset_ras_error_count(struct amdgpu_device *adev,
					   const struct amdgpu_ras_err_status_reg_entry *reg_list,
					   uint32_t reg_list_size,
					   uint32_t instance);

int amdgpu_ras_error_data_init(struct ras_err_data *err_data);
void amdgpu_ras_error_data_fini(struct ras_err_data *err_data);
int amdgpu_ras_error_statistic_ce_count(struct ras_err_data *err_data,
<<<<<<< HEAD
					struct amdgpu_smuio_mcm_config_info *mcm_info, u64 count);
int amdgpu_ras_error_statistic_ue_count(struct ras_err_data *err_data,
					struct amdgpu_smuio_mcm_config_info *mcm_info, u64 count);

=======
					struct amdgpu_smuio_mcm_config_info *mcm_info,
					u64 count);
int amdgpu_ras_error_statistic_ue_count(struct ras_err_data *err_data,
					struct amdgpu_smuio_mcm_config_info *mcm_info,
					u64 count);
int amdgpu_ras_error_statistic_de_count(struct ras_err_data *err_data,
					struct amdgpu_smuio_mcm_config_info *mcm_info,
					u64 count);
void amdgpu_ras_query_boot_status(struct amdgpu_device *adev, u32 num_instances);
int amdgpu_ras_bind_aca(struct amdgpu_device *adev, enum amdgpu_ras_block blk,
			       const struct aca_info *aca_info, void *data);
int amdgpu_ras_unbind_aca(struct amdgpu_device *adev, enum amdgpu_ras_block blk);

ssize_t amdgpu_ras_aca_sysfs_read(struct device *dev, struct device_attribute *attr,
				  struct aca_handle *handle, char *buf, void *data);

void amdgpu_ras_set_fed(struct amdgpu_device *adev, bool status);
bool amdgpu_ras_get_fed_status(struct amdgpu_device *adev);

u64 amdgpu_ras_acquire_event_id(struct amdgpu_device *adev, enum ras_event_type type);
int amdgpu_ras_mark_ras_event_caller(struct amdgpu_device *adev, enum ras_event_type type,
				     const void *caller);

int amdgpu_ras_reserve_page(struct amdgpu_device *adev, uint64_t pfn);

int amdgpu_ras_put_poison_req(struct amdgpu_device *adev,
		enum amdgpu_ras_block block, uint16_t pasid,
		pasid_notify pasid_fn, void *data, uint32_t reset);

bool amdgpu_ras_in_recovery(struct amdgpu_device *adev);

__printf(3, 4)
void amdgpu_ras_event_log_print(struct amdgpu_device *adev, u64 event_id,
				const char *fmt, ...);

bool amdgpu_ras_is_rma(struct amdgpu_device *adev);
>>>>>>> 2d5404ca
#endif<|MERGE_RESOLUTION|>--- conflicted
+++ resolved
@@ -31,10 +31,7 @@
 #include "ta_ras_if.h"
 #include "amdgpu_ras_eeprom.h"
 #include "amdgpu_smuio.h"
-<<<<<<< HEAD
-=======
 #include "amdgpu_aca.h"
->>>>>>> 2d5404ca
 
 struct amdgpu_iv_entry;
 
@@ -62,8 +59,6 @@
  */
 #define AMDGPU_RAS_INST_MASK 0xfffff000
 #define AMDGPU_RAS_INST_SHIFT 0xc
-<<<<<<< HEAD
-=======
 
 #define AMDGPU_RAS_FEATURES_SOCKETID_SHIFT 29
 #define AMDGPU_RAS_FEATURES_SOCKETID_MASK 0xe0000000
@@ -82,7 +77,6 @@
 
 #define amdgpu_ras_mark_ras_event(adev, type)	\
 	(amdgpu_ras_mark_ras_event_caller((adev), (type), __builtin_return_address(0)))
->>>>>>> 2d5404ca
 
 enum amdgpu_ras_block {
 	AMDGPU_RAS_BLOCK__UMC = 0,
@@ -507,10 +501,7 @@
 	struct device_attribute features_attr;
 	struct device_attribute version_attr;
 	struct device_attribute schema_attr;
-<<<<<<< HEAD
-=======
 	struct device_attribute event_state_attr;
->>>>>>> 2d5404ca
 	struct bin_attribute badpages_attr;
 	struct dentry *de_ras_eeprom_table;
 	/* block array */
@@ -550,12 +541,6 @@
 	/* Indicates smu whether need update bad channel info */
 	bool update_channel_flag;
 	/* Record status of smu mca debug mode */
-<<<<<<< HEAD
-	bool is_mca_debug_mode;
-
-	/* Record special requirements of gpu reset caller */
-	uint32_t  gpu_reset_flags;
-=======
 	bool is_aca_debug_mode;
 	bool is_rma;
 
@@ -580,7 +565,6 @@
 	struct ras_event_manager *event_mgr;
 
 	uint64_t reserved_pages_in_bytes;
->>>>>>> 2d5404ca
 };
 
 struct ras_fs_data {
@@ -592,10 +576,7 @@
 	struct amdgpu_smuio_mcm_config_info mcm_info;
 	u64 ce_count;
 	u64 ue_count;
-<<<<<<< HEAD
-=======
 	u64 de_count;
->>>>>>> 2d5404ca
 };
 
 struct ras_err_node {
@@ -609,10 +590,7 @@
 	unsigned long de_count;
 	unsigned long err_addr_cnt;
 	struct eeprom_table_record *err_addr;
-<<<<<<< HEAD
-=======
 	unsigned long err_addr_len;
->>>>>>> 2d5404ca
 	u32 err_list_count;
 	struct list_head err_node_list;
 };
@@ -921,14 +899,9 @@
 
 int amdgpu_ras_set_context(struct amdgpu_device *adev, struct amdgpu_ras *ras_con);
 
-<<<<<<< HEAD
-void amdgpu_ras_set_mca_debug_mode(struct amdgpu_device *adev, bool enable);
-bool amdgpu_ras_get_mca_debug_mode(struct amdgpu_device *adev);
-=======
 int amdgpu_ras_set_mca_debug_mode(struct amdgpu_device *adev, bool enable);
 int amdgpu_ras_set_aca_debug_mode(struct amdgpu_device *adev, bool enable);
 bool amdgpu_ras_get_aca_debug_mode(struct amdgpu_device *adev);
->>>>>>> 2d5404ca
 bool amdgpu_ras_get_error_query_mode(struct amdgpu_device *adev,
 				     unsigned int *mode);
 
@@ -960,12 +933,6 @@
 int amdgpu_ras_error_data_init(struct ras_err_data *err_data);
 void amdgpu_ras_error_data_fini(struct ras_err_data *err_data);
 int amdgpu_ras_error_statistic_ce_count(struct ras_err_data *err_data,
-<<<<<<< HEAD
-					struct amdgpu_smuio_mcm_config_info *mcm_info, u64 count);
-int amdgpu_ras_error_statistic_ue_count(struct ras_err_data *err_data,
-					struct amdgpu_smuio_mcm_config_info *mcm_info, u64 count);
-
-=======
 					struct amdgpu_smuio_mcm_config_info *mcm_info,
 					u64 count);
 int amdgpu_ras_error_statistic_ue_count(struct ras_err_data *err_data,
@@ -1002,5 +969,4 @@
 				const char *fmt, ...);
 
 bool amdgpu_ras_is_rma(struct amdgpu_device *adev);
->>>>>>> 2d5404ca
 #endif