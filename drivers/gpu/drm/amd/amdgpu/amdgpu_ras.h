--- conflicted
+++ resolved
@@ -494,8 +494,6 @@
 	struct radix_tree_root de_page_tree;
 	uint64_t de_queried_count;
 	uint64_t consumption_q_count;
-<<<<<<< HEAD
-=======
 };
 
 struct ras_critical_region {
@@ -503,7 +501,6 @@
 	struct amdgpu_bo *bo;
 	uint64_t start;
 	uint64_t size;
->>>>>>> b35fc656
 };
 
 struct amdgpu_ras {
