/*
 * Copyright 2015 Advanced Micro Devices, Inc.
 *
 * Permission is hereby granted, free of charge, to any person obtaining a
 * copy of this software and associated documentation files (the "Software"),
 * to deal in the Software without restriction, including without limitation
 * the rights to use, copy, modify, merge, publish, distribute, sublicense,
 * and/or sell copies of the Software, and to permit persons to whom the
 * Software is furnished to do so, subject to the following conditions:
 *
 * The above copyright notice and this permission notice shall be included in
 * all copies or substantial portions of the Software.
 *
 * THE SOFTWARE IS PROVIDED "AS IS", WITHOUT WARRANTY OF ANY KIND, EXPRESS OR
 * IMPLIED, INCLUDING BUT NOT LIMITED TO THE WARRANTIES OF MERCHANTABILITY,
 * FITNESS FOR A PARTICULAR PURPOSE AND NONINFRINGEMENT.  IN NO EVENT SHALL
 * THE COPYRIGHT HOLDER(S) OR AUTHOR(S) BE LIABLE FOR ANY CLAIM, DAMAGES OR
 * OTHER LIABILITY, WHETHER IN AN ACTION OF CONTRACT, TORT OR OTHERWISE,
 * ARISING FROM, OUT OF OR IN CONNECTION WITH THE SOFTWARE OR THE USE OR
 * OTHER DEALINGS IN THE SOFTWARE.
 *
 */

#include <linux/firmware.h>
#include <linux/slab.h>
#include <linux/module.h>
#include <linux/pci.h>

#include <drm/amdgpu_drm.h>

#include "amdgpu.h"
#include "amdgpu_atombios.h"
#include "amdgpu_ih.h"
#include "amdgpu_uvd.h"
#include "amdgpu_vce.h"
#include "atom.h"
#include "amd_pcie.h"
#include "si_dpm.h"
#include "sid.h"
#include "si_ih.h"
#include "gfx_v6_0.h"
#include "gmc_v6_0.h"
#include "si_dma.h"
#include "dce_v6_0.h"
#include "si.h"
#include "uvd_v3_1.h"
#include "dce_virtual.h"
#include "gca/gfx_6_0_d.h"
#include "oss/oss_1_0_d.h"
#include "oss/oss_1_0_sh_mask.h"
#include "gmc/gmc_6_0_d.h"
#include "dce/dce_6_0_d.h"
#include "uvd/uvd_4_0_d.h"
#include "bif/bif_3_0_d.h"
#include "bif/bif_3_0_sh_mask.h"

#include "amdgpu_dm.h"

static const u32 tahiti_golden_registers[] =
{
	mmAZALIA_SCLK_CONTROL, 0x00000030, 0x00000011,
	mmCB_HW_CONTROL, 0x00010000, 0x00018208,
	mmDB_DEBUG, 0xffffffff, 0x00000000,
	mmDB_DEBUG2, 0xf00fffff, 0x00000400,
	mmDB_DEBUG3, 0x0002021c, 0x00020200,
	mmDCI_CLK_CNTL, 0x00000080, 0x00000000,
	0x340c, 0x000000c0, 0x00800040,
	0x360c, 0x000000c0, 0x00800040,
	mmFBC_DEBUG_COMP, 0x000000f0, 0x00000070,
	mmFBC_MISC, 0x00200000, 0x50100000,
	mmDIG0_HDMI_CONTROL, 0x31000311, 0x00000011,
	mmMC_ARB_WTM_CNTL_RD, 0x00000003, 0x000007ff,
	mmMC_XPB_P2P_BAR_CFG, 0x000007ff, 0x00000000,
	mmPA_CL_ENHANCE, 0xf000001f, 0x00000007,
	mmPA_SC_FORCE_EOV_MAX_CNTS, 0xffffffff, 0x00ffffff,
	mmPA_SC_LINE_STIPPLE_STATE, 0x0000ff0f, 0x00000000,
	mmPA_SC_MODE_CNTL_1, 0x07ffffff, 0x4e000000,
	mmPA_SC_RASTER_CONFIG, 0x3f3f3fff, 0x2a00126a,
	0x000c, 0xffffffff, 0x0040,
	0x000d, 0x00000040, 0x00004040,
	mmSPI_CONFIG_CNTL, 0x07ffffff, 0x03000000,
	mmSQ_DED_CNT, 0x01ff1f3f, 0x00000000,
	mmSQ_SEC_CNT, 0x01ff1f3f, 0x00000000,
	mmSX_DEBUG_1, 0x0000007f, 0x00000020,
	mmTA_CNTL_AUX, 0x00010000, 0x00010000,
	mmTCP_ADDR_CONFIG, 0x00000200, 0x000002fb,
	mmTCP_CHAN_STEER_HI, 0xffffffff, 0x0000543b,
	mmTCP_CHAN_STEER_LO, 0xffffffff, 0xa9210876,
	mmVGT_FIFO_DEPTHS, 0xffffffff, 0x000fff40,
	mmVGT_GS_VERTEX_REUSE, 0x0000001f, 0x00000010,
	mmVM_CONTEXT0_CNTL, 0x20000000, 0x20fffed8,
	mmVM_L2_CG, 0x000c0fc0, 0x000c0400,
	mmVM_PRT_APERTURE0_LOW_ADDR, 0x0fffffff, 0xffffffff,
	mmVM_PRT_APERTURE1_LOW_ADDR, 0x0fffffff, 0x0fffffff,
	mmVM_PRT_APERTURE2_LOW_ADDR, 0x0fffffff, 0x0fffffff,
	mmVM_PRT_APERTURE3_LOW_ADDR, 0x0fffffff, 0x0fffffff,
};

static const u32 tahiti_golden_registers2[] =
{
	mmMCIF_MEM_CONTROL, 0x00000001, 0x00000001,
};

static const u32 tahiti_golden_rlc_registers[] =
{
	mmGB_ADDR_CONFIG, 0xffffffff, 0x12011003,
	mmRLC_LB_PARAMS, 0xffffffff, 0x00601005,
	0x311f, 0xffffffff, 0x10104040,
	0x3122, 0xffffffff, 0x0100000a,
	mmRLC_LB_CNTR_MAX, 0xffffffff, 0x00000800,
	mmRLC_LB_CNTL, 0xffffffff, 0x800000f4,
	mmUVD_CGC_GATE, 0x00000008, 0x00000000,
};

static const u32 pitcairn_golden_registers[] =
{
	mmAZALIA_SCLK_CONTROL, 0x00000030, 0x00000011,
	mmCB_HW_CONTROL, 0x00010000, 0x00018208,
	mmDB_DEBUG, 0xffffffff, 0x00000000,
	mmDB_DEBUG2, 0xf00fffff, 0x00000400,
	mmDB_DEBUG3, 0x0002021c, 0x00020200,
	mmDCI_CLK_CNTL, 0x00000080, 0x00000000,
	0x340c, 0x000300c0, 0x00800040,
	0x360c, 0x000300c0, 0x00800040,
	mmFBC_DEBUG_COMP, 0x000000f0, 0x00000070,
	mmFBC_MISC, 0x00200000, 0x50100000,
	mmDIG0_HDMI_CONTROL, 0x31000311, 0x00000011,
	mmMC_SEQ_PMG_PG_HWCNTL, 0x00073ffe, 0x000022a2,
	mmMC_XPB_P2P_BAR_CFG, 0x000007ff, 0x00000000,
	mmPA_CL_ENHANCE, 0xf000001f, 0x00000007,
	mmPA_SC_FORCE_EOV_MAX_CNTS, 0xffffffff, 0x00ffffff,
	mmPA_SC_LINE_STIPPLE_STATE, 0x0000ff0f, 0x00000000,
	mmPA_SC_MODE_CNTL_1, 0x07ffffff, 0x4e000000,
	mmPA_SC_RASTER_CONFIG, 0x3f3f3fff, 0x2a00126a,
	0x000c, 0xffffffff, 0x0040,
	0x000d, 0x00000040, 0x00004040,
	mmSPI_CONFIG_CNTL, 0x07ffffff, 0x03000000,
	mmSX_DEBUG_1, 0x0000007f, 0x00000020,
	mmTA_CNTL_AUX, 0x00010000, 0x00010000,
	mmTCP_ADDR_CONFIG, 0x000003ff, 0x000000f7,
	mmTCP_CHAN_STEER_HI, 0xffffffff, 0x00000000,
	mmTCP_CHAN_STEER_LO, 0xffffffff, 0x32761054,
	mmVGT_GS_VERTEX_REUSE, 0x0000001f, 0x00000010,
	mmVM_L2_CG, 0x000c0fc0, 0x000c0400,
	mmVM_PRT_APERTURE0_LOW_ADDR, 0x0fffffff, 0xffffffff,
	mmVM_PRT_APERTURE1_LOW_ADDR, 0x0fffffff, 0x0fffffff,
	mmVM_PRT_APERTURE2_LOW_ADDR, 0x0fffffff, 0x0fffffff,
	mmVM_PRT_APERTURE3_LOW_ADDR, 0x0fffffff, 0x0fffffff,
};

static const u32 pitcairn_golden_rlc_registers[] =
{
	mmGB_ADDR_CONFIG, 0xffffffff, 0x12011003,
	mmRLC_LB_PARAMS, 0xffffffff, 0x00601004,
	0x311f, 0xffffffff, 0x10102020,
	0x3122, 0xffffffff, 0x01000020,
	mmRLC_LB_CNTR_MAX, 0xffffffff, 0x00000800,
	mmRLC_LB_CNTL, 0xffffffff, 0x800000a4,
};

static const u32 verde_pg_init[] =
{
	mmGMCON_PGFSM_WRITE, 0xffffffff, 0x40000,
	mmGMCON_PGFSM_CONFIG, 0xffffffff, 0x200010ff,
	mmGMCON_PGFSM_WRITE, 0xffffffff, 0x0,
	mmGMCON_PGFSM_WRITE, 0xffffffff, 0x0,
	mmGMCON_PGFSM_WRITE, 0xffffffff, 0x0,
	mmGMCON_PGFSM_WRITE, 0xffffffff, 0x0,
	mmGMCON_PGFSM_WRITE, 0xffffffff, 0x0,
	mmGMCON_PGFSM_WRITE, 0xffffffff, 0x7007,
	mmGMCON_PGFSM_CONFIG, 0xffffffff, 0x300010ff,
	mmGMCON_PGFSM_WRITE, 0xffffffff, 0x0,
	mmGMCON_PGFSM_WRITE, 0xffffffff, 0x0,
	mmGMCON_PGFSM_WRITE, 0xffffffff, 0x0,
	mmGMCON_PGFSM_WRITE, 0xffffffff, 0x0,
	mmGMCON_PGFSM_WRITE, 0xffffffff, 0x0,
	mmGMCON_PGFSM_WRITE, 0xffffffff, 0x400000,
	mmGMCON_PGFSM_CONFIG, 0xffffffff, 0x100010ff,
	mmGMCON_PGFSM_WRITE, 0xffffffff, 0x0,
	mmGMCON_PGFSM_WRITE, 0xffffffff, 0x0,
	mmGMCON_PGFSM_WRITE, 0xffffffff, 0x0,
	mmGMCON_PGFSM_WRITE, 0xffffffff, 0x0,
	mmGMCON_PGFSM_WRITE, 0xffffffff, 0x0,
	mmGMCON_PGFSM_WRITE, 0xffffffff, 0x120200,
	mmGMCON_PGFSM_CONFIG, 0xffffffff, 0x500010ff,
	mmGMCON_PGFSM_WRITE, 0xffffffff, 0x0,
	mmGMCON_PGFSM_WRITE, 0xffffffff, 0x0,
	mmGMCON_PGFSM_WRITE, 0xffffffff, 0x0,
	mmGMCON_PGFSM_WRITE, 0xffffffff, 0x0,
	mmGMCON_PGFSM_WRITE, 0xffffffff, 0x0,
	mmGMCON_PGFSM_WRITE, 0xffffffff, 0x1e1e16,
	mmGMCON_PGFSM_CONFIG, 0xffffffff, 0x600010ff,
	mmGMCON_PGFSM_WRITE, 0xffffffff, 0x0,
	mmGMCON_PGFSM_WRITE, 0xffffffff, 0x0,
	mmGMCON_PGFSM_WRITE, 0xffffffff, 0x0,
	mmGMCON_PGFSM_WRITE, 0xffffffff, 0x0,
	mmGMCON_PGFSM_WRITE, 0xffffffff, 0x0,
	mmGMCON_PGFSM_WRITE, 0xffffffff, 0x171f1e,
	mmGMCON_PGFSM_CONFIG, 0xffffffff, 0x700010ff,
	mmGMCON_PGFSM_WRITE, 0xffffffff, 0x0,
	mmGMCON_PGFSM_WRITE, 0xffffffff, 0x0,
	mmGMCON_PGFSM_WRITE, 0xffffffff, 0x0,
	mmGMCON_PGFSM_WRITE, 0xffffffff, 0x0,
	mmGMCON_PGFSM_WRITE, 0xffffffff, 0x0,
	mmGMCON_PGFSM_WRITE, 0xffffffff, 0x0,
	mmGMCON_PGFSM_CONFIG, 0xffffffff, 0x9ff,
	mmGMCON_RENG_RAM_INDEX, 0xffffffff, 0x0,
	mmGMCON_RENG_RAM_DATA, 0xffffffff, 0x10000800,
	mmGMCON_RENG_RAM_DATA, 0xffffffff, 0xf,
	mmGMCON_RENG_RAM_DATA, 0xffffffff, 0xf,
	mmGMCON_RENG_RAM_INDEX, 0xffffffff, 0x4,
	mmGMCON_RENG_RAM_DATA, 0xffffffff, 0x1000051e,
	mmGMCON_RENG_RAM_DATA, 0xffffffff, 0xffff,
	mmGMCON_RENG_RAM_DATA, 0xffffffff, 0xffff,
	mmGMCON_RENG_RAM_INDEX, 0xffffffff, 0x8,
	mmGMCON_RENG_RAM_DATA, 0xffffffff, 0x80500,
	mmGMCON_RENG_RAM_INDEX, 0xffffffff, 0x12,
	mmGMCON_RENG_RAM_DATA, 0xffffffff, 0x9050c,
	mmGMCON_RENG_RAM_INDEX, 0xffffffff, 0x1d,
	mmGMCON_RENG_RAM_DATA, 0xffffffff, 0xb052c,
	mmGMCON_RENG_RAM_INDEX, 0xffffffff, 0x2a,
	mmGMCON_RENG_RAM_DATA, 0xffffffff, 0x1053e,
	mmGMCON_RENG_RAM_INDEX, 0xffffffff, 0x2d,
	mmGMCON_RENG_RAM_DATA, 0xffffffff, 0x10546,
	mmGMCON_RENG_RAM_INDEX, 0xffffffff, 0x30,
	mmGMCON_RENG_RAM_DATA, 0xffffffff, 0xa054e,
	mmGMCON_RENG_RAM_INDEX, 0xffffffff, 0x3c,
	mmGMCON_RENG_RAM_DATA, 0xffffffff, 0x1055f,
	mmGMCON_RENG_RAM_INDEX, 0xffffffff, 0x3f,
	mmGMCON_RENG_RAM_DATA, 0xffffffff, 0x10567,
	mmGMCON_RENG_RAM_INDEX, 0xffffffff, 0x42,
	mmGMCON_RENG_RAM_DATA, 0xffffffff, 0x1056f,
	mmGMCON_RENG_RAM_INDEX, 0xffffffff, 0x45,
	mmGMCON_RENG_RAM_DATA, 0xffffffff, 0x10572,
	mmGMCON_RENG_RAM_INDEX, 0xffffffff, 0x48,
	mmGMCON_RENG_RAM_DATA, 0xffffffff, 0x20575,
	mmGMCON_RENG_RAM_INDEX, 0xffffffff, 0x4c,
	mmGMCON_RENG_RAM_DATA, 0xffffffff, 0x190801,
	mmGMCON_RENG_RAM_INDEX, 0xffffffff, 0x67,
	mmGMCON_RENG_RAM_DATA, 0xffffffff, 0x1082a,
	mmGMCON_RENG_RAM_INDEX, 0xffffffff, 0x6a,
	mmGMCON_RENG_RAM_DATA, 0xffffffff, 0x1b082d,
	mmGMCON_RENG_RAM_INDEX, 0xffffffff, 0x87,
	mmGMCON_RENG_RAM_DATA, 0xffffffff, 0x310851,
	mmGMCON_RENG_RAM_INDEX, 0xffffffff, 0xba,
	mmGMCON_RENG_RAM_DATA, 0xffffffff, 0x891,
	mmGMCON_RENG_RAM_INDEX, 0xffffffff, 0xbc,
	mmGMCON_RENG_RAM_DATA, 0xffffffff, 0x893,
	mmGMCON_RENG_RAM_INDEX, 0xffffffff, 0xbe,
	mmGMCON_RENG_RAM_DATA, 0xffffffff, 0x20895,
	mmGMCON_RENG_RAM_INDEX, 0xffffffff, 0xc2,
	mmGMCON_RENG_RAM_DATA, 0xffffffff, 0x20899,
	mmGMCON_RENG_RAM_INDEX, 0xffffffff, 0xc6,
	mmGMCON_RENG_RAM_DATA, 0xffffffff, 0x2089d,
	mmGMCON_RENG_RAM_INDEX, 0xffffffff, 0xca,
	mmGMCON_RENG_RAM_DATA, 0xffffffff, 0x8a1,
	mmGMCON_RENG_RAM_INDEX, 0xffffffff, 0xcc,
	mmGMCON_RENG_RAM_DATA, 0xffffffff, 0x8a3,
	mmGMCON_RENG_RAM_INDEX, 0xffffffff, 0xce,
	mmGMCON_RENG_RAM_DATA, 0xffffffff, 0x308a5,
	mmGMCON_RENG_RAM_INDEX, 0xffffffff, 0xd3,
	mmGMCON_RENG_RAM_DATA, 0xffffffff, 0x6d08cd,
	mmGMCON_RENG_RAM_INDEX, 0xffffffff, 0x142,
	mmGMCON_RENG_RAM_DATA, 0xffffffff, 0x2000095a,
	mmGMCON_RENG_RAM_DATA, 0xffffffff, 0x1,
	mmGMCON_RENG_RAM_INDEX, 0xffffffff, 0x144,
	mmGMCON_RENG_RAM_DATA, 0xffffffff, 0x301f095b,
	mmGMCON_RENG_RAM_INDEX, 0xffffffff, 0x165,
	mmGMCON_RENG_RAM_DATA, 0xffffffff, 0xc094d,
	mmGMCON_RENG_RAM_INDEX, 0xffffffff, 0x173,
	mmGMCON_RENG_RAM_DATA, 0xffffffff, 0xf096d,
	mmGMCON_RENG_RAM_INDEX, 0xffffffff, 0x184,
	mmGMCON_RENG_RAM_DATA, 0xffffffff, 0x15097f,
	mmGMCON_RENG_RAM_INDEX, 0xffffffff, 0x19b,
	mmGMCON_RENG_RAM_DATA, 0xffffffff, 0xc0998,
	mmGMCON_RENG_RAM_INDEX, 0xffffffff, 0x1a9,
	mmGMCON_RENG_RAM_DATA, 0xffffffff, 0x409a7,
	mmGMCON_RENG_RAM_INDEX, 0xffffffff, 0x1af,
	mmGMCON_RENG_RAM_DATA, 0xffffffff, 0xcdc,
	mmGMCON_RENG_RAM_INDEX, 0xffffffff, 0x1b1,
	mmGMCON_RENG_RAM_DATA, 0xffffffff, 0x800,
	mmGMCON_RENG_EXECUTE, 0xffffffff, 0x6c9b2000,
	mmGMCON_MISC2, 0xfc00, 0x2000,
	mmGMCON_MISC3, 0xffffffff, 0xfc0,
	mmMC_PMG_AUTO_CFG, 0x00000100, 0x100,
};

static const u32 verde_golden_rlc_registers[] =
{
	mmGB_ADDR_CONFIG, 0xffffffff, 0x02010002,
	mmRLC_LB_PARAMS, 0xffffffff, 0x033f1005,
	0x311f, 0xffffffff, 0x10808020,
	0x3122, 0xffffffff, 0x00800008,
	mmRLC_LB_CNTR_MAX, 0xffffffff, 0x00001000,
	mmRLC_LB_CNTL, 0xffffffff, 0x80010014,
};

static const u32 verde_golden_registers[] =
{
	mmAZALIA_SCLK_CONTROL, 0x00000030, 0x00000011,
	mmCB_HW_CONTROL, 0x00010000, 0x00018208,
	mmDB_DEBUG, 0xffffffff, 0x00000000,
	mmDB_DEBUG2, 0xf00fffff, 0x00000400,
	mmDB_DEBUG3, 0x0002021c, 0x00020200,
	mmDCI_CLK_CNTL, 0x00000080, 0x00000000,
	0x340c, 0x000300c0, 0x00800040,
	0x360c, 0x000300c0, 0x00800040,
	mmFBC_DEBUG_COMP, 0x000000f0, 0x00000070,
	mmFBC_MISC, 0x00200000, 0x50100000,
	mmDIG0_HDMI_CONTROL, 0x31000311, 0x00000011,
	mmMC_SEQ_PMG_PG_HWCNTL, 0x00073ffe, 0x000022a2,
	mmMC_XPB_P2P_BAR_CFG, 0x000007ff, 0x00000000,
	mmPA_CL_ENHANCE, 0xf000001f, 0x00000007,
	mmPA_SC_FORCE_EOV_MAX_CNTS, 0xffffffff, 0x00ffffff,
	mmPA_SC_LINE_STIPPLE_STATE, 0x0000ff0f, 0x00000000,
	mmPA_SC_MODE_CNTL_1, 0x07ffffff, 0x4e000000,
	mmPA_SC_RASTER_CONFIG, 0x3f3f3fff, 0x0000124a,
	0x000c, 0xffffffff, 0x0040,
	0x000d, 0x00000040, 0x00004040,
	mmSPI_CONFIG_CNTL, 0x07ffffff, 0x03000000,
	mmSQ_DED_CNT, 0x01ff1f3f, 0x00000000,
	mmSQ_SEC_CNT, 0x01ff1f3f, 0x00000000,
	mmSX_DEBUG_1, 0x0000007f, 0x00000020,
	mmTA_CNTL_AUX, 0x00010000, 0x00010000,
	mmTCP_ADDR_CONFIG, 0x000003ff, 0x00000003,
	mmTCP_CHAN_STEER_HI, 0xffffffff, 0x00000000,
	mmTCP_CHAN_STEER_LO, 0xffffffff, 0x00001032,
	mmVGT_GS_VERTEX_REUSE, 0x0000001f, 0x00000010,
	mmVM_L2_CG, 0x000c0fc0, 0x000c0400,
	mmVM_PRT_APERTURE0_LOW_ADDR, 0x0fffffff, 0xffffffff,
	mmVM_PRT_APERTURE1_LOW_ADDR, 0x0fffffff, 0x0fffffff,
	mmVM_PRT_APERTURE2_LOW_ADDR, 0x0fffffff, 0x0fffffff,
	mmVM_PRT_APERTURE3_LOW_ADDR, 0x0fffffff, 0x0fffffff,
};

static const u32 oland_golden_registers[] =
{
	mmAZALIA_SCLK_CONTROL, 0x00000030, 0x00000011,
	mmCB_HW_CONTROL, 0x00010000, 0x00018208,
	mmDB_DEBUG, 0xffffffff, 0x00000000,
	mmDB_DEBUG2, 0xf00fffff, 0x00000400,
	mmDB_DEBUG3, 0x0002021c, 0x00020200,
	mmDCI_CLK_CNTL, 0x00000080, 0x00000000,
	0x340c, 0x000300c0, 0x00800040,
	0x360c, 0x000300c0, 0x00800040,
	mmFBC_DEBUG_COMP, 0x000000f0, 0x00000070,
	mmFBC_MISC, 0x00200000, 0x50100000,
	mmDIG0_HDMI_CONTROL, 0x31000311, 0x00000011,
	mmMC_SEQ_PMG_PG_HWCNTL, 0x00073ffe, 0x000022a2,
	mmMC_XPB_P2P_BAR_CFG, 0x000007ff, 0x00000000,
	mmPA_CL_ENHANCE, 0xf000001f, 0x00000007,
	mmPA_SC_FORCE_EOV_MAX_CNTS, 0xffffffff, 0x00ffffff,
	mmPA_SC_LINE_STIPPLE_STATE, 0x0000ff0f, 0x00000000,
	mmPA_SC_MODE_CNTL_1, 0x07ffffff, 0x4e000000,
	mmPA_SC_RASTER_CONFIG, 0x3f3f3fff, 0x00000082,
	0x000c, 0xffffffff, 0x0040,
	0x000d, 0x00000040, 0x00004040,
	mmSPI_CONFIG_CNTL, 0x07ffffff, 0x03000000,
	mmSX_DEBUG_1, 0x0000007f, 0x00000020,
	mmTA_CNTL_AUX, 0x00010000, 0x00010000,
	mmTCP_ADDR_CONFIG, 0x000003ff, 0x000000f3,
	mmTCP_CHAN_STEER_HI, 0xffffffff, 0x00000000,
	mmTCP_CHAN_STEER_LO, 0xffffffff, 0x00003210,
	mmVGT_GS_VERTEX_REUSE, 0x0000001f, 0x00000010,
	mmVM_L2_CG, 0x000c0fc0, 0x000c0400,
	mmVM_PRT_APERTURE0_LOW_ADDR, 0x0fffffff, 0xffffffff,
	mmVM_PRT_APERTURE1_LOW_ADDR, 0x0fffffff, 0x0fffffff,
	mmVM_PRT_APERTURE2_LOW_ADDR, 0x0fffffff, 0x0fffffff,
	mmVM_PRT_APERTURE3_LOW_ADDR, 0x0fffffff, 0x0fffffff,

};

static const u32 oland_golden_rlc_registers[] =
{
	mmGB_ADDR_CONFIG, 0xffffffff, 0x02010002,
	mmRLC_LB_PARAMS, 0xffffffff, 0x00601005,
	0x311f, 0xffffffff, 0x10104040,
	0x3122, 0xffffffff, 0x0100000a,
	mmRLC_LB_CNTR_MAX, 0xffffffff, 0x00000800,
	mmRLC_LB_CNTL, 0xffffffff, 0x800000f4,
};

static const u32 hainan_golden_registers[] =
{
	0x17bc, 0x00000030, 0x00000011,
	mmCB_HW_CONTROL, 0x00010000, 0x00018208,
	mmDB_DEBUG, 0xffffffff, 0x00000000,
	mmDB_DEBUG2, 0xf00fffff, 0x00000400,
	mmDB_DEBUG3, 0x0002021c, 0x00020200,
	0x031e, 0x00000080, 0x00000000,
	0x3430, 0xff000fff, 0x00000100,
	0x340c, 0x000300c0, 0x00800040,
	0x3630, 0xff000fff, 0x00000100,
	0x360c, 0x000300c0, 0x00800040,
	0x16ec, 0x000000f0, 0x00000070,
	0x16f0, 0x00200000, 0x50100000,
	0x1c0c, 0x31000311, 0x00000011,
	mmMC_SEQ_PMG_PG_HWCNTL, 0x00073ffe, 0x000022a2,
	mmMC_XPB_P2P_BAR_CFG, 0x000007ff, 0x00000000,
	mmPA_CL_ENHANCE, 0xf000001f, 0x00000007,
	mmPA_SC_FORCE_EOV_MAX_CNTS, 0xffffffff, 0x00ffffff,
	mmPA_SC_LINE_STIPPLE_STATE, 0x0000ff0f, 0x00000000,
	mmPA_SC_MODE_CNTL_1, 0x07ffffff, 0x4e000000,
	mmPA_SC_RASTER_CONFIG, 0x3f3f3fff, 0x00000000,
	0x000c, 0xffffffff, 0x0040,
	0x000d, 0x00000040, 0x00004040,
	mmSPI_CONFIG_CNTL, 0x03e00000, 0x03600000,
	mmSX_DEBUG_1, 0x0000007f, 0x00000020,
	mmTA_CNTL_AUX, 0x00010000, 0x00010000,
	mmTCP_ADDR_CONFIG, 0x000003ff, 0x000000f1,
	mmTCP_CHAN_STEER_HI, 0xffffffff, 0x00000000,
	mmTCP_CHAN_STEER_LO, 0xffffffff, 0x00003210,
	mmVGT_GS_VERTEX_REUSE, 0x0000001f, 0x00000010,
	mmVM_L2_CG, 0x000c0fc0, 0x000c0400,
	mmVM_PRT_APERTURE0_LOW_ADDR, 0x0fffffff, 0xffffffff,
	mmVM_PRT_APERTURE1_LOW_ADDR, 0x0fffffff, 0x0fffffff,
	mmVM_PRT_APERTURE2_LOW_ADDR, 0x0fffffff, 0x0fffffff,
	mmVM_PRT_APERTURE3_LOW_ADDR, 0x0fffffff, 0x0fffffff,
};

static const u32 hainan_golden_registers2[] =
{
	mmGB_ADDR_CONFIG, 0xffffffff, 0x2011003,
};

static const u32 tahiti_mgcg_cgcg_init[] =
{
	mmRLC_CGTT_MGCG_OVERRIDE, 0xffffffff, 0xfffffffc,
	mmGRBM_GFX_INDEX, 0xffffffff, 0xe0000000,
	mmCB_CGTT_SCLK_CTRL, 0xffffffff, 0x00000100,
	mmCGTT_BCI_CLK_CTRL, 0xffffffff, 0x00000100,
	mmCGTT_CP_CLK_CTRL, 0xffffffff, 0x00000100,
	mmCGTT_GDS_CLK_CTRL, 0xffffffff, 0x00000100,
	mmCGTT_IA_CLK_CTRL, 0xffffffff, 0x06000100,
	mmCGTT_PA_CLK_CTRL, 0xffffffff, 0x00000100,
	mmCGTT_PC_CLK_CTRL, 0xffffffff, 0x00000100,
	mmCGTT_RLC_CLK_CTRL, 0xffffffff, 0x00000100,
	mmCGTT_SC_CLK_CTRL, 0xffffffff, 0x00000100,
	mmCGTT_SPI_CLK_CTRL, 0xffffffff, 0x00000100,
	mmCGTT_SQ_CLK_CTRL, 0xffffffff, 0x00000100,
	mmCGTT_SQG_CLK_CTRL, 0xffffffff, 0x00000100,
	mmCGTT_SX_CLK_CTRL0, 0xffffffff, 0x00000100,
	mmCGTT_SX_CLK_CTRL1, 0xffffffff, 0x00000100,
	mmCGTT_SX_CLK_CTRL2, 0xffffffff, 0x00000100,
	mmCGTT_SX_CLK_CTRL3, 0xffffffff, 0x00000100,
	mmCGTT_TCI_CLK_CTRL, 0xffffffff, 0x00000100,
	mmCGTT_TCP_CLK_CTRL, 0xffffffff, 0x00000100,
	mmCGTT_VGT_CLK_CTRL, 0xffffffff, 0x06000100,
	mmDB_CGTT_CLK_CTRL_0, 0xffffffff, 0x00000100,
	mmTA_CGTT_CTRL, 0xffffffff, 0x00000100,
	mmTCA_CGTT_SCLK_CTRL, 0xffffffff, 0x00000100,
	mmTCC_CGTT_SCLK_CTRL, 0xffffffff, 0x00000100,
	mmTD_CGTT_CTRL, 0xffffffff, 0x00000100,
	mmGRBM_GFX_INDEX, 0xffffffff, 0xe0000000,
	0x2458, 0xffffffff, 0x00010000,
	0x2459, 0xffffffff, 0x00030002,
	0x245a, 0xffffffff, 0x00040007,
	0x245b, 0xffffffff, 0x00060005,
	0x245c, 0xffffffff, 0x00090008,
	0x245d, 0xffffffff, 0x00020001,
	0x245e, 0xffffffff, 0x00040003,
	0x245f, 0xffffffff, 0x00000007,
	0x2460, 0xffffffff, 0x00060005,
	0x2461, 0xffffffff, 0x00090008,
	0x2462, 0xffffffff, 0x00030002,
	0x2463, 0xffffffff, 0x00050004,
	0x2464, 0xffffffff, 0x00000008,
	0x2465, 0xffffffff, 0x00070006,
	0x2466, 0xffffffff, 0x000a0009,
	0x2467, 0xffffffff, 0x00040003,
	0x2468, 0xffffffff, 0x00060005,
	0x2469, 0xffffffff, 0x00000009,
	0x246a, 0xffffffff, 0x00080007,
	0x246b, 0xffffffff, 0x000b000a,
	0x246c, 0xffffffff, 0x00050004,
	0x246d, 0xffffffff, 0x00070006,
	0x246e, 0xffffffff, 0x0008000b,
	0x246f, 0xffffffff, 0x000a0009,
	0x2470, 0xffffffff, 0x000d000c,
	0x2471, 0xffffffff, 0x00060005,
	0x2472, 0xffffffff, 0x00080007,
	0x2473, 0xffffffff, 0x0000000b,
	0x2474, 0xffffffff, 0x000a0009,
	0x2475, 0xffffffff, 0x000d000c,
	0x2476, 0xffffffff, 0x00070006,
	0x2477, 0xffffffff, 0x00090008,
	0x2478, 0xffffffff, 0x0000000c,
	0x2479, 0xffffffff, 0x000b000a,
	0x247a, 0xffffffff, 0x000e000d,
	0x247b, 0xffffffff, 0x00080007,
	0x247c, 0xffffffff, 0x000a0009,
	0x247d, 0xffffffff, 0x0000000d,
	0x247e, 0xffffffff, 0x000c000b,
	0x247f, 0xffffffff, 0x000f000e,
	0x2480, 0xffffffff, 0x00090008,
	0x2481, 0xffffffff, 0x000b000a,
	0x2482, 0xffffffff, 0x000c000f,
	0x2483, 0xffffffff, 0x000e000d,
	0x2484, 0xffffffff, 0x00110010,
	0x2485, 0xffffffff, 0x000a0009,
	0x2486, 0xffffffff, 0x000c000b,
	0x2487, 0xffffffff, 0x0000000f,
	0x2488, 0xffffffff, 0x000e000d,
	0x2489, 0xffffffff, 0x00110010,
	0x248a, 0xffffffff, 0x000b000a,
	0x248b, 0xffffffff, 0x000d000c,
	0x248c, 0xffffffff, 0x00000010,
	0x248d, 0xffffffff, 0x000f000e,
	0x248e, 0xffffffff, 0x00120011,
	0x248f, 0xffffffff, 0x000c000b,
	0x2490, 0xffffffff, 0x000e000d,
	0x2491, 0xffffffff, 0x00000011,
	0x2492, 0xffffffff, 0x0010000f,
	0x2493, 0xffffffff, 0x00130012,
	0x2494, 0xffffffff, 0x000d000c,
	0x2495, 0xffffffff, 0x000f000e,
	0x2496, 0xffffffff, 0x00100013,
	0x2497, 0xffffffff, 0x00120011,
	0x2498, 0xffffffff, 0x00150014,
	0x2499, 0xffffffff, 0x000e000d,
	0x249a, 0xffffffff, 0x0010000f,
	0x249b, 0xffffffff, 0x00000013,
	0x249c, 0xffffffff, 0x00120011,
	0x249d, 0xffffffff, 0x00150014,
	0x249e, 0xffffffff, 0x000f000e,
	0x249f, 0xffffffff, 0x00110010,
	0x24a0, 0xffffffff, 0x00000014,
	0x24a1, 0xffffffff, 0x00130012,
	0x24a2, 0xffffffff, 0x00160015,
	0x24a3, 0xffffffff, 0x0010000f,
	0x24a4, 0xffffffff, 0x00120011,
	0x24a5, 0xffffffff, 0x00000015,
	0x24a6, 0xffffffff, 0x00140013,
	0x24a7, 0xffffffff, 0x00170016,
	mmCGTS_SM_CTRL_REG, 0xffffffff, 0x96940200,
	mmCP_RB_WPTR_POLL_CNTL, 0xffffffff, 0x00900100,
	mmRLC_GCPM_GENERAL_3, 0xffffffff, 0x00000080,
	mmRLC_CGCG_CGLS_CTRL, 0xffffffff, 0x0020003f,
	0x000c, 0xffffffff, 0x0000001c,
	0x000d, 0x000f0000, 0x000f0000,
	0x0583, 0xffffffff, 0x00000100,
	mmXDMA_CLOCK_GATING_CNTL, 0xffffffff, 0x00000100,
	mmXDMA_MEM_POWER_CNTL, 0x00000101, 0x00000000,
	mmMC_MEM_POWER_LS, 0xffffffff, 0x00000104,
	mmMC_CITF_MISC_WR_CG, 0x000c0000, 0x000c0000,
	mmMC_CITF_MISC_RD_CG, 0x000c0000, 0x000c0000,
	mmCGTT_DRM_CLK_CTRL0, 0xff000fff, 0x00000100,
	0x157a, 0x00000001, 0x00000001,
	mmHDP_MEM_POWER_LS, 0x00000001, 0x00000001,
	mmHDP_XDP_CGTT_BLK_CTRL, 0xc0000fff, 0x00000104,
	mmCP_MEM_SLP_CNTL, 0x00000001, 0x00000001,
	0x3430, 0xfffffff0, 0x00000100,
	0x3630, 0xfffffff0, 0x00000100,
};
static const u32 pitcairn_mgcg_cgcg_init[] =
{
	mmRLC_CGTT_MGCG_OVERRIDE, 0xffffffff, 0xfffffffc,
	mmGRBM_GFX_INDEX, 0xffffffff, 0xe0000000,
	mmCB_CGTT_SCLK_CTRL, 0xffffffff, 0x00000100,
	mmCGTT_BCI_CLK_CTRL, 0xffffffff, 0x00000100,
	mmCGTT_CP_CLK_CTRL, 0xffffffff, 0x00000100,
	mmCGTT_GDS_CLK_CTRL, 0xffffffff, 0x00000100,
	mmCGTT_IA_CLK_CTRL, 0xffffffff, 0x06000100,
	mmCGTT_PA_CLK_CTRL, 0xffffffff, 0x00000100,
	mmCGTT_PC_CLK_CTRL, 0xffffffff, 0x00000100,
	mmCGTT_RLC_CLK_CTRL, 0xffffffff, 0x00000100,
	mmCGTT_SC_CLK_CTRL, 0xffffffff, 0x00000100,
	mmCGTT_SPI_CLK_CTRL, 0xffffffff, 0x00000100,
	mmCGTT_SQ_CLK_CTRL, 0xffffffff, 0x00000100,
	mmCGTT_SQG_CLK_CTRL, 0xffffffff, 0x00000100,
	mmCGTT_SX_CLK_CTRL0, 0xffffffff, 0x00000100,
	mmCGTT_SX_CLK_CTRL1, 0xffffffff, 0x00000100,
	mmCGTT_SX_CLK_CTRL2, 0xffffffff, 0x00000100,
	mmCGTT_SX_CLK_CTRL3, 0xffffffff, 0x00000100,
	mmCGTT_TCI_CLK_CTRL, 0xffffffff, 0x00000100,
	mmCGTT_TCP_CLK_CTRL, 0xffffffff, 0x00000100,
	mmCGTT_VGT_CLK_CTRL, 0xffffffff, 0x06000100,
	mmDB_CGTT_CLK_CTRL_0, 0xffffffff, 0x00000100,
	mmTA_CGTT_CTRL, 0xffffffff, 0x00000100,
	mmTCA_CGTT_SCLK_CTRL, 0xffffffff, 0x00000100,
	mmTCC_CGTT_SCLK_CTRL, 0xffffffff, 0x00000100,
	mmTD_CGTT_CTRL, 0xffffffff, 0x00000100,
	mmGRBM_GFX_INDEX, 0xffffffff, 0xe0000000,
	0x2458, 0xffffffff, 0x00010000,
	0x2459, 0xffffffff, 0x00030002,
	0x245a, 0xffffffff, 0x00040007,
	0x245b, 0xffffffff, 0x00060005,
	0x245c, 0xffffffff, 0x00090008,
	0x245d, 0xffffffff, 0x00020001,
	0x245e, 0xffffffff, 0x00040003,
	0x245f, 0xffffffff, 0x00000007,
	0x2460, 0xffffffff, 0x00060005,
	0x2461, 0xffffffff, 0x00090008,
	0x2462, 0xffffffff, 0x00030002,
	0x2463, 0xffffffff, 0x00050004,
	0x2464, 0xffffffff, 0x00000008,
	0x2465, 0xffffffff, 0x00070006,
	0x2466, 0xffffffff, 0x000a0009,
	0x2467, 0xffffffff, 0x00040003,
	0x2468, 0xffffffff, 0x00060005,
	0x2469, 0xffffffff, 0x00000009,
	0x246a, 0xffffffff, 0x00080007,
	0x246b, 0xffffffff, 0x000b000a,
	0x246c, 0xffffffff, 0x00050004,
	0x246d, 0xffffffff, 0x00070006,
	0x246e, 0xffffffff, 0x0008000b,
	0x246f, 0xffffffff, 0x000a0009,
	0x2470, 0xffffffff, 0x000d000c,
	0x2480, 0xffffffff, 0x00090008,
	0x2481, 0xffffffff, 0x000b000a,
	0x2482, 0xffffffff, 0x000c000f,
	0x2483, 0xffffffff, 0x000e000d,
	0x2484, 0xffffffff, 0x00110010,
	0x2485, 0xffffffff, 0x000a0009,
	0x2486, 0xffffffff, 0x000c000b,
	0x2487, 0xffffffff, 0x0000000f,
	0x2488, 0xffffffff, 0x000e000d,
	0x2489, 0xffffffff, 0x00110010,
	0x248a, 0xffffffff, 0x000b000a,
	0x248b, 0xffffffff, 0x000d000c,
	0x248c, 0xffffffff, 0x00000010,
	0x248d, 0xffffffff, 0x000f000e,
	0x248e, 0xffffffff, 0x00120011,
	0x248f, 0xffffffff, 0x000c000b,
	0x2490, 0xffffffff, 0x000e000d,
	0x2491, 0xffffffff, 0x00000011,
	0x2492, 0xffffffff, 0x0010000f,
	0x2493, 0xffffffff, 0x00130012,
	0x2494, 0xffffffff, 0x000d000c,
	0x2495, 0xffffffff, 0x000f000e,
	0x2496, 0xffffffff, 0x00100013,
	0x2497, 0xffffffff, 0x00120011,
	0x2498, 0xffffffff, 0x00150014,
	mmCGTS_SM_CTRL_REG, 0xffffffff, 0x96940200,
	mmCP_RB_WPTR_POLL_CNTL, 0xffffffff, 0x00900100,
	mmRLC_GCPM_GENERAL_3, 0xffffffff, 0x00000080,
	mmRLC_CGCG_CGLS_CTRL, 0xffffffff, 0x0020003f,
	0x000c, 0xffffffff, 0x0000001c,
	0x000d, 0x000f0000, 0x000f0000,
	0x0583, 0xffffffff, 0x00000100,
	mmXDMA_CLOCK_GATING_CNTL, 0xffffffff, 0x00000100,
	mmXDMA_MEM_POWER_CNTL, 0x00000101, 0x00000000,
	mmMC_MEM_POWER_LS, 0xffffffff, 0x00000104,
	mmCGTT_DRM_CLK_CTRL0, 0xff000fff, 0x00000100,
	0x157a, 0x00000001, 0x00000001,
	mmHDP_MEM_POWER_LS, 0x00000001, 0x00000001,
	mmHDP_XDP_CGTT_BLK_CTRL, 0xc0000fff, 0x00000104,
	mmCP_MEM_SLP_CNTL, 0x00000001, 0x00000001,
	0x3430, 0xfffffff0, 0x00000100,
	0x3630, 0xfffffff0, 0x00000100,
};

static const u32 verde_mgcg_cgcg_init[] =
{
	mmRLC_CGTT_MGCG_OVERRIDE, 0xffffffff, 0xfffffffc,
	mmGRBM_GFX_INDEX, 0xffffffff, 0xe0000000,
	mmCB_CGTT_SCLK_CTRL, 0xffffffff, 0x00000100,
	mmCGTT_BCI_CLK_CTRL, 0xffffffff, 0x00000100,
	mmCGTT_CP_CLK_CTRL, 0xffffffff, 0x00000100,
	mmCGTT_GDS_CLK_CTRL, 0xffffffff, 0x00000100,
	mmCGTT_IA_CLK_CTRL, 0xffffffff, 0x06000100,
	mmCGTT_PA_CLK_CTRL, 0xffffffff, 0x00000100,
	mmCGTT_PC_CLK_CTRL, 0xffffffff, 0x00000100,
	mmCGTT_RLC_CLK_CTRL, 0xffffffff, 0x00000100,
	mmCGTT_SC_CLK_CTRL, 0xffffffff, 0x00000100,
	mmCGTT_SPI_CLK_CTRL, 0xffffffff, 0x00000100,
	mmCGTT_SQ_CLK_CTRL, 0xffffffff, 0x00000100,
	mmCGTT_SQG_CLK_CTRL, 0xffffffff, 0x00000100,
	mmCGTT_SX_CLK_CTRL0, 0xffffffff, 0x00000100,
	mmCGTT_SX_CLK_CTRL1, 0xffffffff, 0x00000100,
	mmCGTT_SX_CLK_CTRL2, 0xffffffff, 0x00000100,
	mmCGTT_SX_CLK_CTRL3, 0xffffffff, 0x00000100,
	mmCGTT_TCI_CLK_CTRL, 0xffffffff, 0x00000100,
	mmCGTT_TCP_CLK_CTRL, 0xffffffff, 0x00000100,
	mmCGTT_VGT_CLK_CTRL, 0xffffffff, 0x06000100,
	mmDB_CGTT_CLK_CTRL_0, 0xffffffff, 0x00000100,
	mmTA_CGTT_CTRL, 0xffffffff, 0x00000100,
	mmTCA_CGTT_SCLK_CTRL, 0xffffffff, 0x00000100,
	mmTCC_CGTT_SCLK_CTRL, 0xffffffff, 0x00000100,
	mmTD_CGTT_CTRL, 0xffffffff, 0x00000100,
	mmGRBM_GFX_INDEX, 0xffffffff, 0xe0000000,
	0x2458, 0xffffffff, 0x00010000,
	0x2459, 0xffffffff, 0x00030002,
	0x245a, 0xffffffff, 0x00040007,
	0x245b, 0xffffffff, 0x00060005,
	0x245c, 0xffffffff, 0x00090008,
	0x245d, 0xffffffff, 0x00020001,
	0x245e, 0xffffffff, 0x00040003,
	0x245f, 0xffffffff, 0x00000007,
	0x2460, 0xffffffff, 0x00060005,
	0x2461, 0xffffffff, 0x00090008,
	0x2462, 0xffffffff, 0x00030002,
	0x2463, 0xffffffff, 0x00050004,
	0x2464, 0xffffffff, 0x00000008,
	0x2465, 0xffffffff, 0x00070006,
	0x2466, 0xffffffff, 0x000a0009,
	0x2467, 0xffffffff, 0x00040003,
	0x2468, 0xffffffff, 0x00060005,
	0x2469, 0xffffffff, 0x00000009,
	0x246a, 0xffffffff, 0x00080007,
	0x246b, 0xffffffff, 0x000b000a,
	0x246c, 0xffffffff, 0x00050004,
	0x246d, 0xffffffff, 0x00070006,
	0x246e, 0xffffffff, 0x0008000b,
	0x246f, 0xffffffff, 0x000a0009,
	0x2470, 0xffffffff, 0x000d000c,
	0x2480, 0xffffffff, 0x00090008,
	0x2481, 0xffffffff, 0x000b000a,
	0x2482, 0xffffffff, 0x000c000f,
	0x2483, 0xffffffff, 0x000e000d,
	0x2484, 0xffffffff, 0x00110010,
	0x2485, 0xffffffff, 0x000a0009,
	0x2486, 0xffffffff, 0x000c000b,
	0x2487, 0xffffffff, 0x0000000f,
	0x2488, 0xffffffff, 0x000e000d,
	0x2489, 0xffffffff, 0x00110010,
	0x248a, 0xffffffff, 0x000b000a,
	0x248b, 0xffffffff, 0x000d000c,
	0x248c, 0xffffffff, 0x00000010,
	0x248d, 0xffffffff, 0x000f000e,
	0x248e, 0xffffffff, 0x00120011,
	0x248f, 0xffffffff, 0x000c000b,
	0x2490, 0xffffffff, 0x000e000d,
	0x2491, 0xffffffff, 0x00000011,
	0x2492, 0xffffffff, 0x0010000f,
	0x2493, 0xffffffff, 0x00130012,
	0x2494, 0xffffffff, 0x000d000c,
	0x2495, 0xffffffff, 0x000f000e,
	0x2496, 0xffffffff, 0x00100013,
	0x2497, 0xffffffff, 0x00120011,
	0x2498, 0xffffffff, 0x00150014,
	mmCGTS_SM_CTRL_REG, 0xffffffff, 0x96940200,
	mmCP_RB_WPTR_POLL_CNTL, 0xffffffff, 0x00900100,
	mmRLC_GCPM_GENERAL_3, 0xffffffff, 0x00000080,
	mmRLC_CGCG_CGLS_CTRL, 0xffffffff, 0x0020003f,
	0x000c, 0xffffffff, 0x0000001c,
	0x000d, 0x000f0000, 0x000f0000,
	0x0583, 0xffffffff, 0x00000100,
	mmXDMA_CLOCK_GATING_CNTL, 0xffffffff, 0x00000100,
	mmXDMA_MEM_POWER_CNTL, 0x00000101, 0x00000000,
	mmMC_MEM_POWER_LS, 0xffffffff, 0x00000104,
	mmMC_CITF_MISC_WR_CG, 0x000c0000, 0x000c0000,
	mmMC_CITF_MISC_RD_CG, 0x000c0000, 0x000c0000,
	mmCGTT_DRM_CLK_CTRL0, 0xff000fff, 0x00000100,
	0x157a, 0x00000001, 0x00000001,
	mmHDP_MEM_POWER_LS, 0x00000001, 0x00000001,
	mmHDP_XDP_CGTT_BLK_CTRL, 0xc0000fff, 0x00000104,
	mmCP_MEM_SLP_CNTL, 0x00000001, 0x00000001,
	0x3430, 0xfffffff0, 0x00000100,
	0x3630, 0xfffffff0, 0x00000100,
};

static const u32 oland_mgcg_cgcg_init[] =
{
	mmRLC_CGTT_MGCG_OVERRIDE, 0xffffffff, 0xfffffffc,
	mmGRBM_GFX_INDEX, 0xffffffff, 0xe0000000,
	mmCB_CGTT_SCLK_CTRL, 0xffffffff, 0x00000100,
	mmCGTT_BCI_CLK_CTRL, 0xffffffff, 0x00000100,
	mmCGTT_CP_CLK_CTRL, 0xffffffff, 0x00000100,
	mmCGTT_GDS_CLK_CTRL, 0xffffffff, 0x00000100,
	mmCGTT_IA_CLK_CTRL, 0xffffffff, 0x06000100,
	mmCGTT_PA_CLK_CTRL, 0xffffffff, 0x00000100,
	mmCGTT_PC_CLK_CTRL, 0xffffffff, 0x00000100,
	mmCGTT_RLC_CLK_CTRL, 0xffffffff, 0x00000100,
	mmCGTT_SC_CLK_CTRL, 0xffffffff, 0x00000100,
	mmCGTT_SPI_CLK_CTRL, 0xffffffff, 0x00000100,
	mmCGTT_SQ_CLK_CTRL, 0xffffffff, 0x00000100,
	mmCGTT_SQG_CLK_CTRL, 0xffffffff, 0x00000100,
	mmCGTT_SX_CLK_CTRL0, 0xffffffff, 0x00000100,
	mmCGTT_SX_CLK_CTRL1, 0xffffffff, 0x00000100,
	mmCGTT_SX_CLK_CTRL2, 0xffffffff, 0x00000100,
	mmCGTT_SX_CLK_CTRL3, 0xffffffff, 0x00000100,
	mmCGTT_TCI_CLK_CTRL, 0xffffffff, 0x00000100,
	mmCGTT_TCP_CLK_CTRL, 0xffffffff, 0x00000100,
	mmCGTT_VGT_CLK_CTRL, 0xffffffff, 0x06000100,
	mmDB_CGTT_CLK_CTRL_0, 0xffffffff, 0x00000100,
	mmTA_CGTT_CTRL, 0xffffffff, 0x00000100,
	mmTCA_CGTT_SCLK_CTRL, 0xffffffff, 0x00000100,
	mmTCC_CGTT_SCLK_CTRL, 0xffffffff, 0x00000100,
	mmTD_CGTT_CTRL, 0xffffffff, 0x00000100,
	mmGRBM_GFX_INDEX, 0xffffffff, 0xe0000000,
	0x2458, 0xffffffff, 0x00010000,
	0x2459, 0xffffffff, 0x00030002,
	0x245a, 0xffffffff, 0x00040007,
	0x245b, 0xffffffff, 0x00060005,
	0x245c, 0xffffffff, 0x00090008,
	0x245d, 0xffffffff, 0x00020001,
	0x245e, 0xffffffff, 0x00040003,
	0x245f, 0xffffffff, 0x00000007,
	0x2460, 0xffffffff, 0x00060005,
	0x2461, 0xffffffff, 0x00090008,
	0x2462, 0xffffffff, 0x00030002,
	0x2463, 0xffffffff, 0x00050004,
	0x2464, 0xffffffff, 0x00000008,
	0x2465, 0xffffffff, 0x00070006,
	0x2466, 0xffffffff, 0x000a0009,
	0x2467, 0xffffffff, 0x00040003,
	0x2468, 0xffffffff, 0x00060005,
	0x2469, 0xffffffff, 0x00000009,
	0x246a, 0xffffffff, 0x00080007,
	0x246b, 0xffffffff, 0x000b000a,
	0x246c, 0xffffffff, 0x00050004,
	0x246d, 0xffffffff, 0x00070006,
	0x246e, 0xffffffff, 0x0008000b,
	0x246f, 0xffffffff, 0x000a0009,
	0x2470, 0xffffffff, 0x000d000c,
	0x2471, 0xffffffff, 0x00060005,
	0x2472, 0xffffffff, 0x00080007,
	0x2473, 0xffffffff, 0x0000000b,
	0x2474, 0xffffffff, 0x000a0009,
	0x2475, 0xffffffff, 0x000d000c,
	mmCGTS_SM_CTRL_REG, 0xffffffff, 0x96940200,
	mmCP_RB_WPTR_POLL_CNTL, 0xffffffff, 0x00900100,
	mmRLC_GCPM_GENERAL_3, 0xffffffff, 0x00000080,
	mmRLC_CGCG_CGLS_CTRL, 0xffffffff, 0x0020003f,
	0x000c, 0xffffffff, 0x0000001c,
	0x000d, 0x000f0000, 0x000f0000,
	0x0583, 0xffffffff, 0x00000100,
	mmXDMA_CLOCK_GATING_CNTL, 0xffffffff, 0x00000100,
	mmXDMA_MEM_POWER_CNTL, 0x00000101, 0x00000000,
	mmMC_MEM_POWER_LS, 0xffffffff, 0x00000104,
	mmMC_CITF_MISC_WR_CG, 0x000c0000, 0x000c0000,
	mmMC_CITF_MISC_RD_CG, 0x000c0000, 0x000c0000,
	mmCGTT_DRM_CLK_CTRL0, 0xff000fff, 0x00000100,
	0x157a, 0x00000001, 0x00000001,
	mmHDP_MEM_POWER_LS, 0x00000001, 0x00000001,
	mmHDP_XDP_CGTT_BLK_CTRL, 0xc0000fff, 0x00000104,
	mmCP_MEM_SLP_CNTL, 0x00000001, 0x00000001,
	0x3430, 0xfffffff0, 0x00000100,
	0x3630, 0xfffffff0, 0x00000100,
};

static const u32 hainan_mgcg_cgcg_init[] =
{
	mmRLC_CGTT_MGCG_OVERRIDE, 0xffffffff, 0xfffffffc,
	mmGRBM_GFX_INDEX, 0xffffffff, 0xe0000000,
	mmCB_CGTT_SCLK_CTRL, 0xffffffff, 0x00000100,
	mmCGTT_BCI_CLK_CTRL, 0xffffffff, 0x00000100,
	mmCGTT_CP_CLK_CTRL, 0xffffffff, 0x00000100,
	mmCGTT_GDS_CLK_CTRL, 0xffffffff, 0x00000100,
	mmCGTT_IA_CLK_CTRL, 0xffffffff, 0x06000100,
	mmCGTT_PA_CLK_CTRL, 0xffffffff, 0x00000100,
	mmCGTT_PC_CLK_CTRL, 0xffffffff, 0x00000100,
	mmCGTT_RLC_CLK_CTRL, 0xffffffff, 0x00000100,
	mmCGTT_SC_CLK_CTRL, 0xffffffff, 0x00000100,
	mmCGTT_SPI_CLK_CTRL, 0xffffffff, 0x00000100,
	mmCGTT_SQ_CLK_CTRL, 0xffffffff, 0x00000100,
	mmCGTT_SQG_CLK_CTRL, 0xffffffff, 0x00000100,
	mmCGTT_SX_CLK_CTRL0, 0xffffffff, 0x00000100,
	mmCGTT_SX_CLK_CTRL1, 0xffffffff, 0x00000100,
	mmCGTT_SX_CLK_CTRL2, 0xffffffff, 0x00000100,
	mmCGTT_SX_CLK_CTRL3, 0xffffffff, 0x00000100,
	mmCGTT_TCI_CLK_CTRL, 0xffffffff, 0x00000100,
	mmCGTT_TCP_CLK_CTRL, 0xffffffff, 0x00000100,
	mmCGTT_VGT_CLK_CTRL, 0xffffffff, 0x06000100,
	mmDB_CGTT_CLK_CTRL_0, 0xffffffff, 0x00000100,
	mmTA_CGTT_CTRL, 0xffffffff, 0x00000100,
	mmTCA_CGTT_SCLK_CTRL, 0xffffffff, 0x00000100,
	mmTCC_CGTT_SCLK_CTRL, 0xffffffff, 0x00000100,
	mmTD_CGTT_CTRL, 0xffffffff, 0x00000100,
	mmGRBM_GFX_INDEX, 0xffffffff, 0xe0000000,
	0x2458, 0xffffffff, 0x00010000,
	0x2459, 0xffffffff, 0x00030002,
	0x245a, 0xffffffff, 0x00040007,
	0x245b, 0xffffffff, 0x00060005,
	0x245c, 0xffffffff, 0x00090008,
	0x245d, 0xffffffff, 0x00020001,
	0x245e, 0xffffffff, 0x00040003,
	0x245f, 0xffffffff, 0x00000007,
	0x2460, 0xffffffff, 0x00060005,
	0x2461, 0xffffffff, 0x00090008,
	0x2462, 0xffffffff, 0x00030002,
	0x2463, 0xffffffff, 0x00050004,
	0x2464, 0xffffffff, 0x00000008,
	0x2465, 0xffffffff, 0x00070006,
	0x2466, 0xffffffff, 0x000a0009,
	0x2467, 0xffffffff, 0x00040003,
	0x2468, 0xffffffff, 0x00060005,
	0x2469, 0xffffffff, 0x00000009,
	0x246a, 0xffffffff, 0x00080007,
	0x246b, 0xffffffff, 0x000b000a,
	0x246c, 0xffffffff, 0x00050004,
	0x246d, 0xffffffff, 0x00070006,
	0x246e, 0xffffffff, 0x0008000b,
	0x246f, 0xffffffff, 0x000a0009,
	0x2470, 0xffffffff, 0x000d000c,
	0x2471, 0xffffffff, 0x00060005,
	0x2472, 0xffffffff, 0x00080007,
	0x2473, 0xffffffff, 0x0000000b,
	0x2474, 0xffffffff, 0x000a0009,
	0x2475, 0xffffffff, 0x000d000c,
	mmCGTS_SM_CTRL_REG, 0xffffffff, 0x96940200,
	mmCP_RB_WPTR_POLL_CNTL, 0xffffffff, 0x00900100,
	mmRLC_GCPM_GENERAL_3, 0xffffffff, 0x00000080,
	mmRLC_CGCG_CGLS_CTRL, 0xffffffff, 0x0020003f,
	0x000c, 0xffffffff, 0x0000001c,
	0x000d, 0x000f0000, 0x000f0000,
	0x0583, 0xffffffff, 0x00000100,
	0x0409, 0xffffffff, 0x00000100,
	mmMC_MEM_POWER_LS, 0xffffffff, 0x00000104,
	mmMC_CITF_MISC_WR_CG, 0x000c0000, 0x000c0000,
	mmMC_CITF_MISC_RD_CG, 0x000c0000, 0x000c0000,
	mmHDP_MEM_POWER_LS, 0x00000001, 0x00000001,
	mmHDP_XDP_CGTT_BLK_CTRL, 0xc0000fff, 0x00000104,
	mmCP_MEM_SLP_CNTL, 0x00000001, 0x00000001,
	0x3430, 0xfffffff0, 0x00000100,
	0x3630, 0xfffffff0, 0x00000100,
};

/* XXX: update when we support VCE */
#if 0
/* tahiti, pitcarin, verde */
static const struct amdgpu_video_codec_info tahiti_video_codecs_encode_array[] =
{
	{
		.codec_type = AMDGPU_INFO_VIDEO_CAPS_CODEC_IDX_MPEG4_AVC,
		.max_width = 2048,
		.max_height = 1152,
		.max_pixels_per_frame = 2048 * 1152,
		.max_level = 0,
	},
};

static const struct amdgpu_video_codecs tahiti_video_codecs_encode =
{
	.codec_count = ARRAY_SIZE(tahiti_video_codecs_encode_array),
	.codec_array = tahiti_video_codecs_encode_array,
};
#else
static const struct amdgpu_video_codecs tahiti_video_codecs_encode =
{
	.codec_count = 0,
	.codec_array = NULL,
};
#endif
/* oland and hainan don't support encode */
static const struct amdgpu_video_codecs hainan_video_codecs_encode =
{
	.codec_count = 0,
	.codec_array = NULL,
};

/* tahiti, pitcarin, verde, oland */
static const struct amdgpu_video_codec_info tahiti_video_codecs_decode_array[] =
{
	{
		.codec_type = AMDGPU_INFO_VIDEO_CAPS_CODEC_IDX_MPEG2,
		.max_width = 2048,
		.max_height = 1152,
		.max_pixels_per_frame = 2048 * 1152,
		.max_level = 3,
	},
	{
		.codec_type = AMDGPU_INFO_VIDEO_CAPS_CODEC_IDX_MPEG4,
		.max_width = 2048,
		.max_height = 1152,
		.max_pixels_per_frame = 2048 * 1152,
		.max_level = 5,
	},
	{
		.codec_type = AMDGPU_INFO_VIDEO_CAPS_CODEC_IDX_MPEG4_AVC,
		.max_width = 2048,
		.max_height = 1152,
		.max_pixels_per_frame = 2048 * 1152,
		.max_level = 41,
	},
	{
		.codec_type = AMDGPU_INFO_VIDEO_CAPS_CODEC_IDX_VC1,
		.max_width = 2048,
		.max_height = 1152,
		.max_pixels_per_frame = 2048 * 1152,
		.max_level = 4,
	},
};

static const struct amdgpu_video_codecs tahiti_video_codecs_decode =
{
	.codec_count = ARRAY_SIZE(tahiti_video_codecs_decode_array),
	.codec_array = tahiti_video_codecs_decode_array,
};

/* hainan doesn't support decode */
static const struct amdgpu_video_codecs hainan_video_codecs_decode =
{
	.codec_count = 0,
	.codec_array = NULL,
};

static int si_query_video_codecs(struct amdgpu_device *adev, bool encode,
				 const struct amdgpu_video_codecs **codecs)
{
	switch (adev->asic_type) {
	case CHIP_VERDE:
	case CHIP_TAHITI:
	case CHIP_PITCAIRN:
		if (encode)
			*codecs = &tahiti_video_codecs_encode;
		else
			*codecs = &tahiti_video_codecs_decode;
		return 0;
	case CHIP_OLAND:
		if (encode)
			*codecs = &hainan_video_codecs_encode;
		else
			*codecs = &tahiti_video_codecs_decode;
		return 0;
	case CHIP_HAINAN:
		if (encode)
			*codecs = &hainan_video_codecs_encode;
		else
			*codecs = &hainan_video_codecs_decode;
		return 0;
	default:
		return -EINVAL;
	}
}

static u32 si_pcie_rreg(struct amdgpu_device *adev, u32 reg)
{
	unsigned long flags;
	u32 r;

	spin_lock_irqsave(&adev->pcie_idx_lock, flags);
	WREG32(AMDGPU_PCIE_INDEX, reg);
	(void)RREG32(AMDGPU_PCIE_INDEX);
	r = RREG32(AMDGPU_PCIE_DATA);
	spin_unlock_irqrestore(&adev->pcie_idx_lock, flags);
	return r;
}

static void si_pcie_wreg(struct amdgpu_device *adev, u32 reg, u32 v)
{
	unsigned long flags;

	spin_lock_irqsave(&adev->pcie_idx_lock, flags);
	WREG32(AMDGPU_PCIE_INDEX, reg);
	(void)RREG32(AMDGPU_PCIE_INDEX);
	WREG32(AMDGPU_PCIE_DATA, v);
	(void)RREG32(AMDGPU_PCIE_DATA);
	spin_unlock_irqrestore(&adev->pcie_idx_lock, flags);
}

static u32 si_pciep_rreg(struct amdgpu_device *adev, u32 reg)
{
	unsigned long flags;
	u32 r;

	spin_lock_irqsave(&adev->pcie_idx_lock, flags);
	WREG32(PCIE_PORT_INDEX, ((reg) & 0xff));
	(void)RREG32(PCIE_PORT_INDEX);
	r = RREG32(PCIE_PORT_DATA);
	spin_unlock_irqrestore(&adev->pcie_idx_lock, flags);
	return r;
}

static void si_pciep_wreg(struct amdgpu_device *adev, u32 reg, u32 v)
{
	unsigned long flags;

	spin_lock_irqsave(&adev->pcie_idx_lock, flags);
	WREG32(PCIE_PORT_INDEX, ((reg) & 0xff));
	(void)RREG32(PCIE_PORT_INDEX);
	WREG32(PCIE_PORT_DATA, (v));
	(void)RREG32(PCIE_PORT_DATA);
	spin_unlock_irqrestore(&adev->pcie_idx_lock, flags);
}

static u32 si_smc_rreg(struct amdgpu_device *adev, u32 reg)
{
	unsigned long flags;
	u32 r;

	spin_lock_irqsave(&adev->smc_idx_lock, flags);
	WREG32(SMC_IND_INDEX_0, (reg));
	r = RREG32(SMC_IND_DATA_0);
	spin_unlock_irqrestore(&adev->smc_idx_lock, flags);
	return r;
}

static void si_smc_wreg(struct amdgpu_device *adev, u32 reg, u32 v)
{
	unsigned long flags;

	spin_lock_irqsave(&adev->smc_idx_lock, flags);
	WREG32(SMC_IND_INDEX_0, (reg));
	WREG32(SMC_IND_DATA_0, (v));
	spin_unlock_irqrestore(&adev->smc_idx_lock, flags);
}

static u32 si_uvd_ctx_rreg(struct amdgpu_device *adev, u32 reg)
{
	unsigned long flags;
	u32 r;

	spin_lock_irqsave(&adev->uvd_ctx_idx_lock, flags);
	WREG32(mmUVD_CTX_INDEX, ((reg) & 0x1ff));
	r = RREG32(mmUVD_CTX_DATA);
	spin_unlock_irqrestore(&adev->uvd_ctx_idx_lock, flags);
	return r;
}

static void si_uvd_ctx_wreg(struct amdgpu_device *adev, u32 reg, u32 v)
{
	unsigned long flags;

	spin_lock_irqsave(&adev->uvd_ctx_idx_lock, flags);
	WREG32(mmUVD_CTX_INDEX, ((reg) & 0x1ff));
	WREG32(mmUVD_CTX_DATA, (v));
	spin_unlock_irqrestore(&adev->uvd_ctx_idx_lock, flags);
}

static struct amdgpu_allowed_register_entry si_allowed_read_registers[] = {
	{GRBM_STATUS},
	{mmGRBM_STATUS2},
	{mmGRBM_STATUS_SE0},
	{mmGRBM_STATUS_SE1},
	{mmSRBM_STATUS},
	{mmSRBM_STATUS2},
	{DMA_STATUS_REG + DMA0_REGISTER_OFFSET},
	{DMA_STATUS_REG + DMA1_REGISTER_OFFSET},
	{mmCP_STAT},
	{mmCP_STALLED_STAT1},
	{mmCP_STALLED_STAT2},
	{mmCP_STALLED_STAT3},
	{GB_ADDR_CONFIG},
	{MC_ARB_RAMCFG},
	{GB_TILE_MODE0},
	{GB_TILE_MODE1},
	{GB_TILE_MODE2},
	{GB_TILE_MODE3},
	{GB_TILE_MODE4},
	{GB_TILE_MODE5},
	{GB_TILE_MODE6},
	{GB_TILE_MODE7},
	{GB_TILE_MODE8},
	{GB_TILE_MODE9},
	{GB_TILE_MODE10},
	{GB_TILE_MODE11},
	{GB_TILE_MODE12},
	{GB_TILE_MODE13},
	{GB_TILE_MODE14},
	{GB_TILE_MODE15},
	{GB_TILE_MODE16},
	{GB_TILE_MODE17},
	{GB_TILE_MODE18},
	{GB_TILE_MODE19},
	{GB_TILE_MODE20},
	{GB_TILE_MODE21},
	{GB_TILE_MODE22},
	{GB_TILE_MODE23},
	{GB_TILE_MODE24},
	{GB_TILE_MODE25},
	{GB_TILE_MODE26},
	{GB_TILE_MODE27},
	{GB_TILE_MODE28},
	{GB_TILE_MODE29},
	{GB_TILE_MODE30},
	{GB_TILE_MODE31},
	{CC_RB_BACKEND_DISABLE, true},
	{GC_USER_RB_BACKEND_DISABLE, true},
	{PA_SC_RASTER_CONFIG, true},
};

static uint32_t si_get_register_value(struct amdgpu_device *adev,
				      bool indexed, u32 se_num,
				      u32 sh_num, u32 reg_offset)
{
	if (indexed) {
		uint32_t val;
		unsigned se_idx = (se_num == 0xffffffff) ? 0 : se_num;
		unsigned sh_idx = (sh_num == 0xffffffff) ? 0 : sh_num;

		switch (reg_offset) {
		case mmCC_RB_BACKEND_DISABLE:
			return adev->gfx.config.rb_config[se_idx][sh_idx].rb_backend_disable;
		case mmGC_USER_RB_BACKEND_DISABLE:
			return adev->gfx.config.rb_config[se_idx][sh_idx].user_rb_backend_disable;
		case mmPA_SC_RASTER_CONFIG:
			return adev->gfx.config.rb_config[se_idx][sh_idx].raster_config;
		}

		mutex_lock(&adev->grbm_idx_mutex);
		if (se_num != 0xffffffff || sh_num != 0xffffffff)
			amdgpu_gfx_select_se_sh(adev, se_num, sh_num, 0xffffffff);

		val = RREG32(reg_offset);

		if (se_num != 0xffffffff || sh_num != 0xffffffff)
			amdgpu_gfx_select_se_sh(adev, 0xffffffff, 0xffffffff, 0xffffffff);
		mutex_unlock(&adev->grbm_idx_mutex);
		return val;
	} else {
		unsigned idx;

		switch (reg_offset) {
		case mmGB_ADDR_CONFIG:
			return adev->gfx.config.gb_addr_config;
		case mmMC_ARB_RAMCFG:
			return adev->gfx.config.mc_arb_ramcfg;
		case mmGB_TILE_MODE0:
		case mmGB_TILE_MODE1:
		case mmGB_TILE_MODE2:
		case mmGB_TILE_MODE3:
		case mmGB_TILE_MODE4:
		case mmGB_TILE_MODE5:
		case mmGB_TILE_MODE6:
		case mmGB_TILE_MODE7:
		case mmGB_TILE_MODE8:
		case mmGB_TILE_MODE9:
		case mmGB_TILE_MODE10:
		case mmGB_TILE_MODE11:
		case mmGB_TILE_MODE12:
		case mmGB_TILE_MODE13:
		case mmGB_TILE_MODE14:
		case mmGB_TILE_MODE15:
		case mmGB_TILE_MODE16:
		case mmGB_TILE_MODE17:
		case mmGB_TILE_MODE18:
		case mmGB_TILE_MODE19:
		case mmGB_TILE_MODE20:
		case mmGB_TILE_MODE21:
		case mmGB_TILE_MODE22:
		case mmGB_TILE_MODE23:
		case mmGB_TILE_MODE24:
		case mmGB_TILE_MODE25:
		case mmGB_TILE_MODE26:
		case mmGB_TILE_MODE27:
		case mmGB_TILE_MODE28:
		case mmGB_TILE_MODE29:
		case mmGB_TILE_MODE30:
		case mmGB_TILE_MODE31:
			idx = (reg_offset - mmGB_TILE_MODE0);
			return adev->gfx.config.tile_mode_array[idx];
		default:
			return RREG32(reg_offset);
		}
	}
}
static int si_read_register(struct amdgpu_device *adev, u32 se_num,
			     u32 sh_num, u32 reg_offset, u32 *value)
{
	uint32_t i;

	*value = 0;
	for (i = 0; i < ARRAY_SIZE(si_allowed_read_registers); i++) {
		bool indexed = si_allowed_read_registers[i].grbm_indexed;

		if (reg_offset != si_allowed_read_registers[i].reg_offset)
			continue;

		*value = si_get_register_value(adev, indexed, se_num, sh_num,
					       reg_offset);
		return 0;
	}
	return -EINVAL;
}

static bool si_read_disabled_bios(struct amdgpu_device *adev)
{
	u32 bus_cntl;
	u32 d1vga_control = 0;
	u32 d2vga_control = 0;
	u32 vga_render_control = 0;
	u32 rom_cntl;
	bool r;

	bus_cntl = RREG32(R600_BUS_CNTL);
	if (adev->mode_info.num_crtc) {
		d1vga_control = RREG32(AVIVO_D1VGA_CONTROL);
		d2vga_control = RREG32(AVIVO_D2VGA_CONTROL);
		vga_render_control = RREG32(VGA_RENDER_CONTROL);
	}
	rom_cntl = RREG32(R600_ROM_CNTL);

	/* enable the rom */
	WREG32(R600_BUS_CNTL, (bus_cntl & ~R600_BIOS_ROM_DIS));
	if (adev->mode_info.num_crtc) {
		/* Disable VGA mode */
		WREG32(AVIVO_D1VGA_CONTROL,
		       (d1vga_control & ~(AVIVO_DVGA_CONTROL_MODE_ENABLE |
					  AVIVO_DVGA_CONTROL_TIMING_SELECT)));
		WREG32(AVIVO_D2VGA_CONTROL,
		       (d2vga_control & ~(AVIVO_DVGA_CONTROL_MODE_ENABLE |
					  AVIVO_DVGA_CONTROL_TIMING_SELECT)));
		WREG32(VGA_RENDER_CONTROL,
		       (vga_render_control & C_000300_VGA_VSTATUS_CNTL));
	}
	WREG32(R600_ROM_CNTL, rom_cntl | R600_SCK_OVERWRITE);

	r = amdgpu_read_bios(adev);

	/* restore regs */
	WREG32(R600_BUS_CNTL, bus_cntl);
	if (adev->mode_info.num_crtc) {
		WREG32(AVIVO_D1VGA_CONTROL, d1vga_control);
		WREG32(AVIVO_D2VGA_CONTROL, d2vga_control);
		WREG32(VGA_RENDER_CONTROL, vga_render_control);
	}
	WREG32(R600_ROM_CNTL, rom_cntl);
	return r;
}

#define mmROM_INDEX 0x2A
#define mmROM_DATA  0x2B

static bool si_read_bios_from_rom(struct amdgpu_device *adev,
				  u8 *bios, u32 length_bytes)
{
	u32 *dw_ptr;
	u32 i, length_dw;

	if (bios == NULL)
		return false;
	if (length_bytes == 0)
		return false;
	/* APU vbios image is part of sbios image */
	if (adev->flags & AMD_IS_APU)
		return false;

	dw_ptr = (u32 *)bios;
	length_dw = ALIGN(length_bytes, 4) / 4;
	/* set rom index to 0 */
	WREG32(mmROM_INDEX, 0);
	for (i = 0; i < length_dw; i++)
		dw_ptr[i] = RREG32(mmROM_DATA);

	return true;
}

static void si_set_clk_bypass_mode(struct amdgpu_device *adev)
{
	u32 tmp, i;

	tmp = RREG32(CG_SPLL_FUNC_CNTL);
	tmp |= SPLL_BYPASS_EN;
	WREG32(CG_SPLL_FUNC_CNTL, tmp);

	tmp = RREG32(CG_SPLL_FUNC_CNTL_2);
	tmp |= SPLL_CTLREQ_CHG;
	WREG32(CG_SPLL_FUNC_CNTL_2, tmp);

	for (i = 0; i < adev->usec_timeout; i++) {
		if (RREG32(SPLL_STATUS) & SPLL_CHG_STATUS)
			break;
		udelay(1);
	}

	tmp = RREG32(CG_SPLL_FUNC_CNTL_2);
	tmp &= ~(SPLL_CTLREQ_CHG | SCLK_MUX_UPDATE);
	WREG32(CG_SPLL_FUNC_CNTL_2, tmp);

	tmp = RREG32(MPLL_CNTL_MODE);
	tmp &= ~MPLL_MCLK_SEL;
	WREG32(MPLL_CNTL_MODE, tmp);
}

static void si_spll_powerdown(struct amdgpu_device *adev)
{
	u32 tmp;

	tmp = RREG32(SPLL_CNTL_MODE);
	tmp |= SPLL_SW_DIR_CONTROL;
	WREG32(SPLL_CNTL_MODE, tmp);

	tmp = RREG32(CG_SPLL_FUNC_CNTL);
	tmp |= SPLL_RESET;
	WREG32(CG_SPLL_FUNC_CNTL, tmp);

	tmp = RREG32(CG_SPLL_FUNC_CNTL);
	tmp |= SPLL_SLEEP;
	WREG32(CG_SPLL_FUNC_CNTL, tmp);

	tmp = RREG32(SPLL_CNTL_MODE);
	tmp &= ~SPLL_SW_DIR_CONTROL;
	WREG32(SPLL_CNTL_MODE, tmp);
}

static int si_gpu_pci_config_reset(struct amdgpu_device *adev)
{
	u32 i;
	int r = -EINVAL;

	amdgpu_atombios_scratch_regs_engine_hung(adev, true);

	/* set mclk/sclk to bypass */
	si_set_clk_bypass_mode(adev);
	/* powerdown spll */
	si_spll_powerdown(adev);
	/* disable BM */
	pci_clear_master(adev->pdev);
	/* reset */
	amdgpu_device_pci_config_reset(adev);

	udelay(100);

	/* wait for asic to come out of reset */
	for (i = 0; i < adev->usec_timeout; i++) {
		if (RREG32(mmCONFIG_MEMSIZE) != 0xffffffff) {
			/* enable BM */
			pci_set_master(adev->pdev);
			adev->has_hw_reset = true;
			r = 0;
			break;
		}
		udelay(1);
	}
	amdgpu_atombios_scratch_regs_engine_hung(adev, false);

	return r;
}

static bool si_asic_supports_baco(struct amdgpu_device *adev)
{
	return false;
}

static enum amd_reset_method
si_asic_reset_method(struct amdgpu_device *adev)
{
	if (amdgpu_reset_method == AMD_RESET_METHOD_PCI)
		return amdgpu_reset_method;
	else if (amdgpu_reset_method != AMD_RESET_METHOD_LEGACY &&
		 amdgpu_reset_method != -1)
		dev_warn(adev->dev, "Specified reset method:%d isn't supported, using AUTO instead.\n",
			 amdgpu_reset_method);

	return AMD_RESET_METHOD_LEGACY;
}

static int si_asic_reset(struct amdgpu_device *adev)
{
	int r;

	switch (si_asic_reset_method(adev)) {
	case AMD_RESET_METHOD_PCI:
		dev_info(adev->dev, "PCI reset\n");
		r = amdgpu_device_pci_reset(adev);
		break;
	default:
		dev_info(adev->dev, "PCI CONFIG reset\n");
		r = si_gpu_pci_config_reset(adev);
		break;
	}

	return r;
}

static bool si_asic_supports_baco(struct amdgpu_device *adev)
{
	return false;
}

static enum amd_reset_method
si_asic_reset_method(struct amdgpu_device *adev)
{
	if (amdgpu_reset_method != AMD_RESET_METHOD_LEGACY &&
	    amdgpu_reset_method != -1)
		dev_warn(adev->dev, "Specified reset method:%d isn't supported, using AUTO instead.\n",
				  amdgpu_reset_method);

	return AMD_RESET_METHOD_LEGACY;
}

static u32 si_get_config_memsize(struct amdgpu_device *adev)
{
	return RREG32(mmCONFIG_MEMSIZE);
}

static void si_vga_set_state(struct amdgpu_device *adev, bool state)
{
	uint32_t temp;

	temp = RREG32(CONFIG_CNTL);
	if (!state) {
		temp &= ~(1<<0);
		temp |= (1<<1);
	} else {
		temp &= ~(1<<1);
	}
	WREG32(CONFIG_CNTL, temp);
}

static u32 si_get_xclk(struct amdgpu_device *adev)
{
	u32 reference_clock = adev->clock.spll.reference_freq;
	u32 tmp;

	tmp = RREG32(CG_CLKPIN_CNTL_2);
	if (tmp & MUX_TCLK_TO_XCLK)
		return TCLK;

	tmp = RREG32(CG_CLKPIN_CNTL);
	if (tmp & XTALIN_DIVIDE)
		return reference_clock / 4;

	return reference_clock;
}

static void si_flush_hdp(struct amdgpu_device *adev, struct amdgpu_ring *ring)
{
	if (!ring || !ring->funcs->emit_wreg) {
		WREG32(mmHDP_MEM_COHERENCY_FLUSH_CNTL, 1);
		RREG32(mmHDP_MEM_COHERENCY_FLUSH_CNTL);
	} else {
		amdgpu_ring_emit_wreg(ring, mmHDP_MEM_COHERENCY_FLUSH_CNTL, 1);
	}
}

static void si_invalidate_hdp(struct amdgpu_device *adev,
			      struct amdgpu_ring *ring)
{
	if (!ring || !ring->funcs->emit_wreg) {
		WREG32(mmHDP_DEBUG0, 1);
		RREG32(mmHDP_DEBUG0);
	} else {
		amdgpu_ring_emit_wreg(ring, mmHDP_DEBUG0, 1);
	}
}

static bool si_need_full_reset(struct amdgpu_device *adev)
{
	/* change this when we support soft reset */
	return true;
}

static bool si_need_reset_on_init(struct amdgpu_device *adev)
{
	return false;
}

static int si_get_pcie_lanes(struct amdgpu_device *adev)
{
	u32 link_width_cntl;

	if (adev->flags & AMD_IS_APU)
		return 0;

	link_width_cntl = RREG32_PCIE_PORT(PCIE_LC_LINK_WIDTH_CNTL);

	switch ((link_width_cntl & LC_LINK_WIDTH_RD_MASK) >> LC_LINK_WIDTH_RD_SHIFT) {
	case LC_LINK_WIDTH_X1:
		return 1;
	case LC_LINK_WIDTH_X2:
		return 2;
	case LC_LINK_WIDTH_X4:
		return 4;
	case LC_LINK_WIDTH_X8:
		return 8;
	case LC_LINK_WIDTH_X0:
	case LC_LINK_WIDTH_X16:
	default:
		return 16;
	}
}

static void si_set_pcie_lanes(struct amdgpu_device *adev, int lanes)
{
	u32 link_width_cntl, mask;

	if (adev->flags & AMD_IS_APU)
		return;

	switch (lanes) {
	case 0:
		mask = LC_LINK_WIDTH_X0;
		break;
	case 1:
		mask = LC_LINK_WIDTH_X1;
		break;
	case 2:
		mask = LC_LINK_WIDTH_X2;
		break;
	case 4:
		mask = LC_LINK_WIDTH_X4;
		break;
	case 8:
		mask = LC_LINK_WIDTH_X8;
		break;
	case 16:
		mask = LC_LINK_WIDTH_X16;
		break;
	default:
		DRM_ERROR("invalid pcie lane request: %d\n", lanes);
		return;
	}

	link_width_cntl = RREG32_PCIE_PORT(PCIE_LC_LINK_WIDTH_CNTL);
	link_width_cntl &= ~LC_LINK_WIDTH_MASK;
	link_width_cntl |= mask << LC_LINK_WIDTH_SHIFT;
	link_width_cntl |= (LC_RECONFIG_NOW |
			    LC_RECONFIG_ARC_MISSING_ESCAPE);

	WREG32_PCIE_PORT(PCIE_LC_LINK_WIDTH_CNTL, link_width_cntl);
}

static void si_get_pcie_usage(struct amdgpu_device *adev, uint64_t *count0,
			      uint64_t *count1)
{
	uint32_t perfctr = 0;
	uint64_t cnt0_of, cnt1_of;
	int tmp;

	/* This reports 0 on APUs, so return to avoid writing/reading registers
	 * that may or may not be different from their GPU counterparts
	 */
	if (adev->flags & AMD_IS_APU)
		return;

	/* Set the 2 events that we wish to watch, defined above */
	/* Reg 40 is # received msgs, Reg 104 is # of posted requests sent */
	perfctr = REG_SET_FIELD(perfctr, PCIE_PERF_CNTL_TXCLK, EVENT0_SEL, 40);
	perfctr = REG_SET_FIELD(perfctr, PCIE_PERF_CNTL_TXCLK, EVENT1_SEL, 104);

	/* Write to enable desired perf counters */
	WREG32_PCIE(ixPCIE_PERF_CNTL_TXCLK, perfctr);
	/* Zero out and enable the perf counters
	 * Write 0x5:
	 * Bit 0 = Start all counters(1)
	 * Bit 2 = Global counter reset enable(1)
	 */
	WREG32_PCIE(ixPCIE_PERF_COUNT_CNTL, 0x00000005);

	msleep(1000);

	/* Load the shadow and disable the perf counters
	 * Write 0x2:
	 * Bit 0 = Stop counters(0)
	 * Bit 1 = Load the shadow counters(1)
	 */
	WREG32_PCIE(ixPCIE_PERF_COUNT_CNTL, 0x00000002);

	/* Read register values to get any >32bit overflow */
	tmp = RREG32_PCIE(ixPCIE_PERF_CNTL_TXCLK);
	cnt0_of = REG_GET_FIELD(tmp, PCIE_PERF_CNTL_TXCLK, COUNTER0_UPPER);
	cnt1_of = REG_GET_FIELD(tmp, PCIE_PERF_CNTL_TXCLK, COUNTER1_UPPER);

	/* Get the values and add the overflow */
	*count0 = RREG32_PCIE(ixPCIE_PERF_COUNT0_TXCLK) | (cnt0_of << 32);
	*count1 = RREG32_PCIE(ixPCIE_PERF_COUNT1_TXCLK) | (cnt1_of << 32);
}

static uint64_t si_get_pcie_replay_count(struct amdgpu_device *adev)
{
	uint64_t nak_r, nak_g;

	/* Get the number of NAKs received and generated */
	nak_r = RREG32_PCIE(ixPCIE_RX_NUM_NAK);
	nak_g = RREG32_PCIE(ixPCIE_RX_NUM_NAK_GENERATED);

	/* Add the total number of NAKs, i.e the number of replays */
	return (nak_r + nak_g);
}

static int si_uvd_send_upll_ctlreq(struct amdgpu_device *adev,
				   unsigned cg_upll_func_cntl)
{
	unsigned i;

	/* Make sure UPLL_CTLREQ is deasserted */
	WREG32_P(cg_upll_func_cntl, 0, ~UPLL_CTLREQ_MASK);

	mdelay(10);

	/* Assert UPLL_CTLREQ */
	WREG32_P(cg_upll_func_cntl, UPLL_CTLREQ_MASK, ~UPLL_CTLREQ_MASK);

	/* Wait for CTLACK and CTLACK2 to get asserted */
	for (i = 0; i < SI_MAX_CTLACKS_ASSERTION_WAIT; ++i) {
		uint32_t mask = UPLL_CTLACK_MASK | UPLL_CTLACK2_MASK;

		if ((RREG32(cg_upll_func_cntl) & mask) == mask)
			break;
		mdelay(10);
	}

	/* Deassert UPLL_CTLREQ */
	WREG32_P(cg_upll_func_cntl, 0, ~UPLL_CTLREQ_MASK);

	if (i == SI_MAX_CTLACKS_ASSERTION_WAIT) {
		DRM_ERROR("Timeout setting UVD clocks!\n");
		return -ETIMEDOUT;
	}

	return 0;
}

static unsigned si_uvd_calc_upll_post_div(unsigned vco_freq,
					  unsigned target_freq,
					  unsigned pd_min,
					  unsigned pd_even)
{
	unsigned post_div = vco_freq / target_freq;

	/* Adjust to post divider minimum value */
	if (post_div < pd_min)
		post_div = pd_min;

	/* We alway need a frequency less than or equal the target */
	if ((vco_freq / post_div) > target_freq)
		post_div += 1;

	/* Post dividers above a certain value must be even */
	if (post_div > pd_even && post_div % 2)
		post_div += 1;

	return post_div;
}

/**
 * si_calc_upll_dividers - calc UPLL clock dividers
 *
 * @adev: amdgpu_device pointer
 * @vclk: wanted VCLK
 * @dclk: wanted DCLK
 * @vco_min: minimum VCO frequency
 * @vco_max: maximum VCO frequency
 * @fb_factor: factor to multiply vco freq with
 * @fb_mask: limit and bitmask for feedback divider
 * @pd_min: post divider minimum
 * @pd_max: post divider maximum
 * @pd_even: post divider must be even above this value
 * @optimal_fb_div: resulting feedback divider
 * @optimal_vclk_div: resulting vclk post divider
 * @optimal_dclk_div: resulting dclk post divider
 *
 * Calculate dividers for UVDs UPLL (except APUs).
 * Returns zero on success; -EINVAL on error.
 */
static int si_calc_upll_dividers(struct amdgpu_device *adev,
				 unsigned vclk, unsigned dclk,
				 unsigned vco_min, unsigned vco_max,
				 unsigned fb_factor, unsigned fb_mask,
				 unsigned pd_min, unsigned pd_max,
				 unsigned pd_even,
				 unsigned *optimal_fb_div,
				 unsigned *optimal_vclk_div,
				 unsigned *optimal_dclk_div)
{
	unsigned vco_freq, ref_freq = adev->clock.spll.reference_freq;

	/* Start off with something large */
	unsigned optimal_score = ~0;

	/* Loop through vco from low to high */
	vco_min = max(max(vco_min, vclk), dclk);
	for (vco_freq = vco_min; vco_freq <= vco_max; vco_freq += 100) {
		uint64_t fb_div = (uint64_t)vco_freq * fb_factor;
		unsigned vclk_div, dclk_div, score;

		do_div(fb_div, ref_freq);

		/* fb div out of range ? */
		if (fb_div > fb_mask)
			break; /* It can oly get worse */

		fb_div &= fb_mask;

		/* Calc vclk divider with current vco freq */
		vclk_div = si_uvd_calc_upll_post_div(vco_freq, vclk,
						     pd_min, pd_even);
		if (vclk_div > pd_max)
			break; /* vco is too big, it has to stop */

		/* Calc dclk divider with current vco freq */
		dclk_div = si_uvd_calc_upll_post_div(vco_freq, dclk,
						     pd_min, pd_even);
		if (dclk_div > pd_max)
			break; /* vco is too big, it has to stop */

		/* Calc score with current vco freq */
		score = vclk - (vco_freq / vclk_div) + dclk - (vco_freq / dclk_div);

		/* Determine if this vco setting is better than current optimal settings */
		if (score < optimal_score) {
			*optimal_fb_div = fb_div;
			*optimal_vclk_div = vclk_div;
			*optimal_dclk_div = dclk_div;
			optimal_score = score;
			if (optimal_score == 0)
				break; /* It can't get better than this */
		}
	}

	/* Did we found a valid setup ? */
	if (optimal_score == ~0)
		return -EINVAL;

	return 0;
}

static int si_set_uvd_clocks(struct amdgpu_device *adev, u32 vclk, u32 dclk)
{
	unsigned fb_div = 0, vclk_div = 0, dclk_div = 0;
	int r;

	/* Bypass vclk and dclk with bclk */
	WREG32_P(CG_UPLL_FUNC_CNTL_2,
		 VCLK_SRC_SEL(1) | DCLK_SRC_SEL(1),
		 ~(VCLK_SRC_SEL_MASK | DCLK_SRC_SEL_MASK));

	/* Put PLL in bypass mode */
	WREG32_P(CG_UPLL_FUNC_CNTL, UPLL_BYPASS_EN_MASK, ~UPLL_BYPASS_EN_MASK);

	if (!vclk || !dclk) {
		/* Keep the Bypass mode */
		return 0;
	}

	r = si_calc_upll_dividers(adev, vclk, dclk, 125000, 250000,
				  16384, 0x03FFFFFF, 0, 128, 5,
				  &fb_div, &vclk_div, &dclk_div);
	if (r)
		return r;

	/* Set RESET_ANTI_MUX to 0 */
	WREG32_P(CG_UPLL_FUNC_CNTL_5, 0, ~RESET_ANTI_MUX_MASK);

	/* Set VCO_MODE to 1 */
	WREG32_P(CG_UPLL_FUNC_CNTL, UPLL_VCO_MODE_MASK, ~UPLL_VCO_MODE_MASK);

	/* Disable sleep mode */
	WREG32_P(CG_UPLL_FUNC_CNTL, 0, ~UPLL_SLEEP_MASK);

	/* Deassert UPLL_RESET */
	WREG32_P(CG_UPLL_FUNC_CNTL, 0, ~UPLL_RESET_MASK);

	mdelay(1);

	r = si_uvd_send_upll_ctlreq(adev, CG_UPLL_FUNC_CNTL);
	if (r)
		return r;

	/* Assert UPLL_RESET again */
	WREG32_P(CG_UPLL_FUNC_CNTL, UPLL_RESET_MASK, ~UPLL_RESET_MASK);

	/* Disable spread spectrum. */
	WREG32_P(CG_UPLL_SPREAD_SPECTRUM, 0, ~SSEN_MASK);

	/* Set feedback divider */
	WREG32_P(CG_UPLL_FUNC_CNTL_3, UPLL_FB_DIV(fb_div), ~UPLL_FB_DIV_MASK);

	/* Set ref divider to 0 */
	WREG32_P(CG_UPLL_FUNC_CNTL, 0, ~UPLL_REF_DIV_MASK);

	if (fb_div < 307200)
		WREG32_P(CG_UPLL_FUNC_CNTL_4, 0, ~UPLL_SPARE_ISPARE9);
	else
		WREG32_P(CG_UPLL_FUNC_CNTL_4,
			 UPLL_SPARE_ISPARE9,
			 ~UPLL_SPARE_ISPARE9);

	/* Set PDIV_A and PDIV_B */
	WREG32_P(CG_UPLL_FUNC_CNTL_2,
		 UPLL_PDIV_A(vclk_div) | UPLL_PDIV_B(dclk_div),
		 ~(UPLL_PDIV_A_MASK | UPLL_PDIV_B_MASK));

	/* Give the PLL some time to settle */
	mdelay(15);

	/* Deassert PLL_RESET */
	WREG32_P(CG_UPLL_FUNC_CNTL, 0, ~UPLL_RESET_MASK);

	mdelay(15);

	/* Switch from bypass mode to normal mode */
	WREG32_P(CG_UPLL_FUNC_CNTL, 0, ~UPLL_BYPASS_EN_MASK);

	r = si_uvd_send_upll_ctlreq(adev, CG_UPLL_FUNC_CNTL);
	if (r)
		return r;

	/* Switch VCLK and DCLK selection */
	WREG32_P(CG_UPLL_FUNC_CNTL_2,
		 VCLK_SRC_SEL(2) | DCLK_SRC_SEL(2),
		 ~(VCLK_SRC_SEL_MASK | DCLK_SRC_SEL_MASK));

	mdelay(100);

	return 0;
}

static int si_vce_send_vcepll_ctlreq(struct amdgpu_device *adev)
{
	unsigned i;

	/* Make sure VCEPLL_CTLREQ is deasserted */
	WREG32_SMC_P(CG_VCEPLL_FUNC_CNTL, 0, ~UPLL_CTLREQ_MASK);

	mdelay(10);

	/* Assert UPLL_CTLREQ */
	WREG32_SMC_P(CG_VCEPLL_FUNC_CNTL, UPLL_CTLREQ_MASK, ~UPLL_CTLREQ_MASK);

	/* Wait for CTLACK and CTLACK2 to get asserted */
	for (i = 0; i < SI_MAX_CTLACKS_ASSERTION_WAIT; ++i) {
		uint32_t mask = UPLL_CTLACK_MASK | UPLL_CTLACK2_MASK;

		if ((RREG32_SMC(CG_VCEPLL_FUNC_CNTL) & mask) == mask)
			break;
		mdelay(10);
	}

	/* Deassert UPLL_CTLREQ */
	WREG32_SMC_P(CG_VCEPLL_FUNC_CNTL, 0, ~UPLL_CTLREQ_MASK);

	if (i == SI_MAX_CTLACKS_ASSERTION_WAIT) {
		DRM_ERROR("Timeout setting UVD clocks!\n");
		return -ETIMEDOUT;
	}

	return 0;
}

static int si_set_vce_clocks(struct amdgpu_device *adev, u32 evclk, u32 ecclk)
{
	unsigned fb_div = 0, evclk_div = 0, ecclk_div = 0;
	int r;

	/* Bypass evclk and ecclk with bclk */
	WREG32_SMC_P(CG_VCEPLL_FUNC_CNTL_2,
		     EVCLK_SRC_SEL(1) | ECCLK_SRC_SEL(1),
		     ~(EVCLK_SRC_SEL_MASK | ECCLK_SRC_SEL_MASK));

	/* Put PLL in bypass mode */
	WREG32_SMC_P(CG_VCEPLL_FUNC_CNTL, VCEPLL_BYPASS_EN_MASK,
		     ~VCEPLL_BYPASS_EN_MASK);

	if (!evclk || !ecclk) {
		/* Keep the Bypass mode, put PLL to sleep */
		WREG32_SMC_P(CG_VCEPLL_FUNC_CNTL, VCEPLL_SLEEP_MASK,
			     ~VCEPLL_SLEEP_MASK);
		return 0;
	}

	r = si_calc_upll_dividers(adev, evclk, ecclk, 125000, 250000,
				  16384, 0x03FFFFFF, 0, 128, 5,
				  &fb_div, &evclk_div, &ecclk_div);
	if (r)
		return r;

	/* Set RESET_ANTI_MUX to 0 */
	WREG32_SMC_P(CG_VCEPLL_FUNC_CNTL_5, 0, ~RESET_ANTI_MUX_MASK);

	/* Set VCO_MODE to 1 */
	WREG32_SMC_P(CG_VCEPLL_FUNC_CNTL, VCEPLL_VCO_MODE_MASK,
		     ~VCEPLL_VCO_MODE_MASK);

	/* Toggle VCEPLL_SLEEP to 1 then back to 0 */
	WREG32_SMC_P(CG_VCEPLL_FUNC_CNTL, VCEPLL_SLEEP_MASK,
		     ~VCEPLL_SLEEP_MASK);
	WREG32_SMC_P(CG_VCEPLL_FUNC_CNTL, 0, ~VCEPLL_SLEEP_MASK);

	/* Deassert VCEPLL_RESET */
	WREG32_SMC_P(CG_VCEPLL_FUNC_CNTL, 0, ~VCEPLL_RESET_MASK);

	mdelay(1);

	r = si_vce_send_vcepll_ctlreq(adev);
	if (r)
		return r;

	/* Assert VCEPLL_RESET again */
	WREG32_SMC_P(CG_VCEPLL_FUNC_CNTL, VCEPLL_RESET_MASK, ~VCEPLL_RESET_MASK);

	/* Disable spread spectrum. */
	WREG32_SMC_P(CG_VCEPLL_SPREAD_SPECTRUM, 0, ~SSEN_MASK);

	/* Set feedback divider */
	WREG32_SMC_P(CG_VCEPLL_FUNC_CNTL_3,
		     VCEPLL_FB_DIV(fb_div),
		     ~VCEPLL_FB_DIV_MASK);

	/* Set ref divider to 0 */
	WREG32_SMC_P(CG_VCEPLL_FUNC_CNTL, 0, ~VCEPLL_REF_DIV_MASK);

	/* Set PDIV_A and PDIV_B */
	WREG32_SMC_P(CG_VCEPLL_FUNC_CNTL_2,
		     VCEPLL_PDIV_A(evclk_div) | VCEPLL_PDIV_B(ecclk_div),
		     ~(VCEPLL_PDIV_A_MASK | VCEPLL_PDIV_B_MASK));

	/* Give the PLL some time to settle */
	mdelay(15);

	/* Deassert PLL_RESET */
	WREG32_SMC_P(CG_VCEPLL_FUNC_CNTL, 0, ~VCEPLL_RESET_MASK);

	mdelay(15);

	/* Switch from bypass mode to normal mode */
	WREG32_SMC_P(CG_VCEPLL_FUNC_CNTL, 0, ~VCEPLL_BYPASS_EN_MASK);

	r = si_vce_send_vcepll_ctlreq(adev);
	if (r)
		return r;

	/* Switch VCLK and DCLK selection */
	WREG32_SMC_P(CG_VCEPLL_FUNC_CNTL_2,
		     EVCLK_SRC_SEL(16) | ECCLK_SRC_SEL(16),
		     ~(EVCLK_SRC_SEL_MASK | ECCLK_SRC_SEL_MASK));

	mdelay(100);

	return 0;
}

<<<<<<< HEAD
=======
static void si_pre_asic_init(struct amdgpu_device *adev)
{
}

>>>>>>> 7d2a07b7
static const struct amdgpu_asic_funcs si_asic_funcs =
{
	.read_disabled_bios = &si_read_disabled_bios,
	.read_bios_from_rom = &si_read_bios_from_rom,
	.read_register = &si_read_register,
	.reset = &si_asic_reset,
	.reset_method = &si_asic_reset_method,
	.set_vga_state = &si_vga_set_state,
	.get_xclk = &si_get_xclk,
	.set_uvd_clocks = &si_set_uvd_clocks,
	.set_vce_clocks = &si_set_vce_clocks,
	.get_pcie_lanes = &si_get_pcie_lanes,
	.set_pcie_lanes = &si_set_pcie_lanes,
	.get_config_memsize = &si_get_config_memsize,
	.flush_hdp = &si_flush_hdp,
	.invalidate_hdp = &si_invalidate_hdp,
	.need_full_reset = &si_need_full_reset,
	.get_pcie_usage = &si_get_pcie_usage,
	.need_reset_on_init = &si_need_reset_on_init,
	.get_pcie_replay_count = &si_get_pcie_replay_count,
	.supports_baco = &si_asic_supports_baco,
<<<<<<< HEAD
=======
	.pre_asic_init = &si_pre_asic_init,
	.query_video_codecs = &si_query_video_codecs,
>>>>>>> 7d2a07b7
};

static uint32_t si_get_rev_id(struct amdgpu_device *adev)
{
	return (RREG32(CC_DRM_ID_STRAPS) & CC_DRM_ID_STRAPS__ATI_REV_ID_MASK)
		>> CC_DRM_ID_STRAPS__ATI_REV_ID__SHIFT;
}

static int si_common_early_init(void *handle)
{
	struct amdgpu_device *adev = (struct amdgpu_device *)handle;

	adev->smc_rreg = &si_smc_rreg;
	adev->smc_wreg = &si_smc_wreg;
	adev->pcie_rreg = &si_pcie_rreg;
	adev->pcie_wreg = &si_pcie_wreg;
	adev->pciep_rreg = &si_pciep_rreg;
	adev->pciep_wreg = &si_pciep_wreg;
	adev->uvd_ctx_rreg = si_uvd_ctx_rreg;
	adev->uvd_ctx_wreg = si_uvd_ctx_wreg;
	adev->didt_rreg = NULL;
	adev->didt_wreg = NULL;

	adev->asic_funcs = &si_asic_funcs;

	adev->rev_id = si_get_rev_id(adev);
	adev->external_rev_id = 0xFF;
	switch (adev->asic_type) {
	case CHIP_TAHITI:
		adev->cg_flags =
			AMD_CG_SUPPORT_GFX_MGCG |
			AMD_CG_SUPPORT_GFX_MGLS |
			/*AMD_CG_SUPPORT_GFX_CGCG |*/
			AMD_CG_SUPPORT_GFX_CGLS |
			AMD_CG_SUPPORT_GFX_CGTS |
			AMD_CG_SUPPORT_GFX_CP_LS |
			AMD_CG_SUPPORT_MC_MGCG |
			AMD_CG_SUPPORT_SDMA_MGCG |
			AMD_CG_SUPPORT_BIF_LS |
			AMD_CG_SUPPORT_VCE_MGCG |
			AMD_CG_SUPPORT_UVD_MGCG |
			AMD_CG_SUPPORT_HDP_LS |
			AMD_CG_SUPPORT_HDP_MGCG;
		adev->pg_flags = 0;
		adev->external_rev_id = (adev->rev_id == 0) ? 1 :
					(adev->rev_id == 1) ? 5 : 6;
		break;
	case CHIP_PITCAIRN:
		adev->cg_flags =
			AMD_CG_SUPPORT_GFX_MGCG |
			AMD_CG_SUPPORT_GFX_MGLS |
			/*AMD_CG_SUPPORT_GFX_CGCG |*/
			AMD_CG_SUPPORT_GFX_CGLS |
			AMD_CG_SUPPORT_GFX_CGTS |
			AMD_CG_SUPPORT_GFX_CP_LS |
			AMD_CG_SUPPORT_GFX_RLC_LS |
			AMD_CG_SUPPORT_MC_LS |
			AMD_CG_SUPPORT_MC_MGCG |
			AMD_CG_SUPPORT_SDMA_MGCG |
			AMD_CG_SUPPORT_BIF_LS |
			AMD_CG_SUPPORT_VCE_MGCG |
			AMD_CG_SUPPORT_UVD_MGCG |
			AMD_CG_SUPPORT_HDP_LS |
			AMD_CG_SUPPORT_HDP_MGCG;
		adev->pg_flags = 0;
		adev->external_rev_id = adev->rev_id + 20;
		break;

	case CHIP_VERDE:
		adev->cg_flags =
			AMD_CG_SUPPORT_GFX_MGCG |
			AMD_CG_SUPPORT_GFX_MGLS |
			AMD_CG_SUPPORT_GFX_CGLS |
			AMD_CG_SUPPORT_GFX_CGTS |
			AMD_CG_SUPPORT_GFX_CGTS_LS |
			AMD_CG_SUPPORT_GFX_CP_LS |
			AMD_CG_SUPPORT_MC_LS |
			AMD_CG_SUPPORT_MC_MGCG |
			AMD_CG_SUPPORT_SDMA_MGCG |
			AMD_CG_SUPPORT_SDMA_LS |
			AMD_CG_SUPPORT_BIF_LS |
			AMD_CG_SUPPORT_VCE_MGCG |
			AMD_CG_SUPPORT_UVD_MGCG |
			AMD_CG_SUPPORT_HDP_LS |
			AMD_CG_SUPPORT_HDP_MGCG;
		adev->pg_flags = 0;
		//???
		adev->external_rev_id = adev->rev_id + 40;
		break;
	case CHIP_OLAND:
		adev->cg_flags =
			AMD_CG_SUPPORT_GFX_MGCG |
			AMD_CG_SUPPORT_GFX_MGLS |
			/*AMD_CG_SUPPORT_GFX_CGCG |*/
			AMD_CG_SUPPORT_GFX_CGLS |
			AMD_CG_SUPPORT_GFX_CGTS |
			AMD_CG_SUPPORT_GFX_CP_LS |
			AMD_CG_SUPPORT_GFX_RLC_LS |
			AMD_CG_SUPPORT_MC_LS |
			AMD_CG_SUPPORT_MC_MGCG |
			AMD_CG_SUPPORT_SDMA_MGCG |
			AMD_CG_SUPPORT_BIF_LS |
			AMD_CG_SUPPORT_UVD_MGCG |
			AMD_CG_SUPPORT_HDP_LS |
			AMD_CG_SUPPORT_HDP_MGCG;
		adev->pg_flags = 0;
		adev->external_rev_id = 60;
		break;
	case CHIP_HAINAN:
		adev->cg_flags =
			AMD_CG_SUPPORT_GFX_MGCG |
			AMD_CG_SUPPORT_GFX_MGLS |
			/*AMD_CG_SUPPORT_GFX_CGCG |*/
			AMD_CG_SUPPORT_GFX_CGLS |
			AMD_CG_SUPPORT_GFX_CGTS |
			AMD_CG_SUPPORT_GFX_CP_LS |
			AMD_CG_SUPPORT_GFX_RLC_LS |
			AMD_CG_SUPPORT_MC_LS |
			AMD_CG_SUPPORT_MC_MGCG |
			AMD_CG_SUPPORT_SDMA_MGCG |
			AMD_CG_SUPPORT_BIF_LS |
			AMD_CG_SUPPORT_HDP_LS |
			AMD_CG_SUPPORT_HDP_MGCG;
		adev->pg_flags = 0;
		adev->external_rev_id = 70;
		break;

	default:
		return -EINVAL;
	}

	return 0;
}

static int si_common_sw_init(void *handle)
{
	return 0;
}

static int si_common_sw_fini(void *handle)
{
	return 0;
}


static void si_init_golden_registers(struct amdgpu_device *adev)
{
	switch (adev->asic_type) {
	case CHIP_TAHITI:
		amdgpu_device_program_register_sequence(adev,
							tahiti_golden_registers,
							ARRAY_SIZE(tahiti_golden_registers));
		amdgpu_device_program_register_sequence(adev,
							tahiti_golden_rlc_registers,
							ARRAY_SIZE(tahiti_golden_rlc_registers));
		amdgpu_device_program_register_sequence(adev,
							tahiti_mgcg_cgcg_init,
							ARRAY_SIZE(tahiti_mgcg_cgcg_init));
		amdgpu_device_program_register_sequence(adev,
							tahiti_golden_registers2,
							ARRAY_SIZE(tahiti_golden_registers2));
		break;
	case CHIP_PITCAIRN:
		amdgpu_device_program_register_sequence(adev,
							pitcairn_golden_registers,
							ARRAY_SIZE(pitcairn_golden_registers));
		amdgpu_device_program_register_sequence(adev,
							pitcairn_golden_rlc_registers,
							ARRAY_SIZE(pitcairn_golden_rlc_registers));
		amdgpu_device_program_register_sequence(adev,
							pitcairn_mgcg_cgcg_init,
							ARRAY_SIZE(pitcairn_mgcg_cgcg_init));
		break;
	case CHIP_VERDE:
		amdgpu_device_program_register_sequence(adev,
							verde_golden_registers,
							ARRAY_SIZE(verde_golden_registers));
		amdgpu_device_program_register_sequence(adev,
							verde_golden_rlc_registers,
							ARRAY_SIZE(verde_golden_rlc_registers));
		amdgpu_device_program_register_sequence(adev,
							verde_mgcg_cgcg_init,
							ARRAY_SIZE(verde_mgcg_cgcg_init));
		amdgpu_device_program_register_sequence(adev,
							verde_pg_init,
							ARRAY_SIZE(verde_pg_init));
		break;
	case CHIP_OLAND:
		amdgpu_device_program_register_sequence(adev,
							oland_golden_registers,
							ARRAY_SIZE(oland_golden_registers));
		amdgpu_device_program_register_sequence(adev,
							oland_golden_rlc_registers,
							ARRAY_SIZE(oland_golden_rlc_registers));
		amdgpu_device_program_register_sequence(adev,
							oland_mgcg_cgcg_init,
							ARRAY_SIZE(oland_mgcg_cgcg_init));
		break;
	case CHIP_HAINAN:
		amdgpu_device_program_register_sequence(adev,
							hainan_golden_registers,
							ARRAY_SIZE(hainan_golden_registers));
		amdgpu_device_program_register_sequence(adev,
							hainan_golden_registers2,
							ARRAY_SIZE(hainan_golden_registers2));
		amdgpu_device_program_register_sequence(adev,
							hainan_mgcg_cgcg_init,
							ARRAY_SIZE(hainan_mgcg_cgcg_init));
		break;


	default:
		BUG();
	}
}

static void si_pcie_gen3_enable(struct amdgpu_device *adev)
{
	struct pci_dev *root = adev->pdev->bus->self;
	u32 speed_cntl, current_data_rate;
	int i;
	u16 tmp16;

	if (pci_is_root_bus(adev->pdev->bus))
		return;

	if (amdgpu_pcie_gen2 == 0)
		return;

	if (adev->flags & AMD_IS_APU)
		return;

	if (!(adev->pm.pcie_gen_mask & (CAIL_PCIE_LINK_SPEED_SUPPORT_GEN2 |
					CAIL_PCIE_LINK_SPEED_SUPPORT_GEN3)))
		return;

	speed_cntl = RREG32_PCIE_PORT(PCIE_LC_SPEED_CNTL);
	current_data_rate = (speed_cntl & LC_CURRENT_DATA_RATE_MASK) >>
		LC_CURRENT_DATA_RATE_SHIFT;
	if (adev->pm.pcie_gen_mask & CAIL_PCIE_LINK_SPEED_SUPPORT_GEN3) {
		if (current_data_rate == 2) {
			DRM_INFO("PCIE gen 3 link speeds already enabled\n");
			return;
		}
		DRM_INFO("enabling PCIE gen 3 link speeds, disable with amdgpu.pcie_gen2=0\n");
	} else if (adev->pm.pcie_gen_mask & CAIL_PCIE_LINK_SPEED_SUPPORT_GEN2) {
		if (current_data_rate == 1) {
			DRM_INFO("PCIE gen 2 link speeds already enabled\n");
			return;
		}
		DRM_INFO("enabling PCIE gen 2 link speeds, disable with amdgpu.pcie_gen2=0\n");
	}

	if (!pci_is_pcie(root) || !pci_is_pcie(adev->pdev))
		return;

	if (adev->pm.pcie_gen_mask & CAIL_PCIE_LINK_SPEED_SUPPORT_GEN3) {
		if (current_data_rate != 2) {
			u16 bridge_cfg, gpu_cfg;
			u16 bridge_cfg2, gpu_cfg2;
			u32 max_lw, current_lw, tmp;

			pcie_capability_read_word(root, PCI_EXP_LNKCTL,
						  &bridge_cfg);
			pcie_capability_read_word(adev->pdev, PCI_EXP_LNKCTL,
						  &gpu_cfg);

			tmp16 = bridge_cfg | PCI_EXP_LNKCTL_HAWD;
			pcie_capability_write_word(root, PCI_EXP_LNKCTL, tmp16);

			tmp16 = gpu_cfg | PCI_EXP_LNKCTL_HAWD;
			pcie_capability_write_word(adev->pdev, PCI_EXP_LNKCTL,
						   tmp16);

			tmp = RREG32_PCIE(PCIE_LC_STATUS1);
			max_lw = (tmp & LC_DETECTED_LINK_WIDTH_MASK) >> LC_DETECTED_LINK_WIDTH_SHIFT;
			current_lw = (tmp & LC_OPERATING_LINK_WIDTH_MASK) >> LC_OPERATING_LINK_WIDTH_SHIFT;

			if (current_lw < max_lw) {
				tmp = RREG32_PCIE_PORT(PCIE_LC_LINK_WIDTH_CNTL);
				if (tmp & LC_RENEGOTIATION_SUPPORT) {
					tmp &= ~(LC_LINK_WIDTH_MASK | LC_UPCONFIGURE_DIS);
					tmp |= (max_lw << LC_LINK_WIDTH_SHIFT);
					tmp |= LC_UPCONFIGURE_SUPPORT | LC_RENEGOTIATE_EN | LC_RECONFIG_NOW;
					WREG32_PCIE_PORT(PCIE_LC_LINK_WIDTH_CNTL, tmp);
				}
			}

			for (i = 0; i < 10; i++) {
				pcie_capability_read_word(adev->pdev,
							  PCI_EXP_DEVSTA,
							  &tmp16);
				if (tmp16 & PCI_EXP_DEVSTA_TRPND)
					break;

				pcie_capability_read_word(root, PCI_EXP_LNKCTL,
							  &bridge_cfg);
				pcie_capability_read_word(adev->pdev,
							  PCI_EXP_LNKCTL,
							  &gpu_cfg);

				pcie_capability_read_word(root, PCI_EXP_LNKCTL2,
							  &bridge_cfg2);
				pcie_capability_read_word(adev->pdev,
							  PCI_EXP_LNKCTL2,
							  &gpu_cfg2);

				tmp = RREG32_PCIE_PORT(PCIE_LC_CNTL4);
				tmp |= LC_SET_QUIESCE;
				WREG32_PCIE_PORT(PCIE_LC_CNTL4, tmp);

				tmp = RREG32_PCIE_PORT(PCIE_LC_CNTL4);
				tmp |= LC_REDO_EQ;
				WREG32_PCIE_PORT(PCIE_LC_CNTL4, tmp);

				mdelay(100);

				pcie_capability_read_word(root, PCI_EXP_LNKCTL,
							  &tmp16);
				tmp16 &= ~PCI_EXP_LNKCTL_HAWD;
				tmp16 |= (bridge_cfg & PCI_EXP_LNKCTL_HAWD);
				pcie_capability_write_word(root, PCI_EXP_LNKCTL,
							   tmp16);

				pcie_capability_read_word(adev->pdev,
							  PCI_EXP_LNKCTL,
							  &tmp16);
				tmp16 &= ~PCI_EXP_LNKCTL_HAWD;
				tmp16 |= (gpu_cfg & PCI_EXP_LNKCTL_HAWD);
				pcie_capability_write_word(adev->pdev,
							   PCI_EXP_LNKCTL,
							   tmp16);

				pcie_capability_read_word(root, PCI_EXP_LNKCTL2,
							  &tmp16);
				tmp16 &= ~(PCI_EXP_LNKCTL2_ENTER_COMP |
					   PCI_EXP_LNKCTL2_TX_MARGIN);
				tmp16 |= (bridge_cfg2 &
					  (PCI_EXP_LNKCTL2_ENTER_COMP |
					   PCI_EXP_LNKCTL2_TX_MARGIN));
				pcie_capability_write_word(root,
							   PCI_EXP_LNKCTL2,
							   tmp16);

				pcie_capability_read_word(adev->pdev,
							  PCI_EXP_LNKCTL2,
							  &tmp16);
				tmp16 &= ~(PCI_EXP_LNKCTL2_ENTER_COMP |
					   PCI_EXP_LNKCTL2_TX_MARGIN);
				tmp16 |= (gpu_cfg2 &
					  (PCI_EXP_LNKCTL2_ENTER_COMP |
					   PCI_EXP_LNKCTL2_TX_MARGIN));
				pcie_capability_write_word(adev->pdev,
							   PCI_EXP_LNKCTL2,
							   tmp16);

				tmp = RREG32_PCIE_PORT(PCIE_LC_CNTL4);
				tmp &= ~LC_SET_QUIESCE;
				WREG32_PCIE_PORT(PCIE_LC_CNTL4, tmp);
			}
		}
	}

	speed_cntl |= LC_FORCE_EN_SW_SPEED_CHANGE | LC_FORCE_DIS_HW_SPEED_CHANGE;
	speed_cntl &= ~LC_FORCE_DIS_SW_SPEED_CHANGE;
	WREG32_PCIE_PORT(PCIE_LC_SPEED_CNTL, speed_cntl);

	pcie_capability_read_word(adev->pdev, PCI_EXP_LNKCTL2, &tmp16);
	tmp16 &= ~PCI_EXP_LNKCTL2_TLS;

	if (adev->pm.pcie_gen_mask & CAIL_PCIE_LINK_SPEED_SUPPORT_GEN3)
		tmp16 |= PCI_EXP_LNKCTL2_TLS_8_0GT; /* gen3 */
	else if (adev->pm.pcie_gen_mask & CAIL_PCIE_LINK_SPEED_SUPPORT_GEN2)
		tmp16 |= PCI_EXP_LNKCTL2_TLS_5_0GT; /* gen2 */
	else
		tmp16 |= PCI_EXP_LNKCTL2_TLS_2_5GT; /* gen1 */
	pcie_capability_write_word(adev->pdev, PCI_EXP_LNKCTL2, tmp16);

	speed_cntl = RREG32_PCIE_PORT(PCIE_LC_SPEED_CNTL);
	speed_cntl |= LC_INITIATE_LINK_SPEED_CHANGE;
	WREG32_PCIE_PORT(PCIE_LC_SPEED_CNTL, speed_cntl);

	for (i = 0; i < adev->usec_timeout; i++) {
		speed_cntl = RREG32_PCIE_PORT(PCIE_LC_SPEED_CNTL);
		if ((speed_cntl & LC_INITIATE_LINK_SPEED_CHANGE) == 0)
			break;
		udelay(1);
	}
}

static inline u32 si_pif_phy0_rreg(struct amdgpu_device *adev, u32 reg)
{
	unsigned long flags;
	u32 r;

	spin_lock_irqsave(&adev->pcie_idx_lock, flags);
	WREG32(EVERGREEN_PIF_PHY0_INDEX, ((reg) & 0xffff));
	r = RREG32(EVERGREEN_PIF_PHY0_DATA);
	spin_unlock_irqrestore(&adev->pcie_idx_lock, flags);
	return r;
}

static inline void si_pif_phy0_wreg(struct amdgpu_device *adev, u32 reg, u32 v)
{
	unsigned long flags;

	spin_lock_irqsave(&adev->pcie_idx_lock, flags);
	WREG32(EVERGREEN_PIF_PHY0_INDEX, ((reg) & 0xffff));
	WREG32(EVERGREEN_PIF_PHY0_DATA, (v));
	spin_unlock_irqrestore(&adev->pcie_idx_lock, flags);
}

static inline u32 si_pif_phy1_rreg(struct amdgpu_device *adev, u32 reg)
{
	unsigned long flags;
	u32 r;

	spin_lock_irqsave(&adev->pcie_idx_lock, flags);
	WREG32(EVERGREEN_PIF_PHY1_INDEX, ((reg) & 0xffff));
	r = RREG32(EVERGREEN_PIF_PHY1_DATA);
	spin_unlock_irqrestore(&adev->pcie_idx_lock, flags);
	return r;
}

static inline void si_pif_phy1_wreg(struct amdgpu_device *adev, u32 reg, u32 v)
{
	unsigned long flags;

	spin_lock_irqsave(&adev->pcie_idx_lock, flags);
	WREG32(EVERGREEN_PIF_PHY1_INDEX, ((reg) & 0xffff));
	WREG32(EVERGREEN_PIF_PHY1_DATA, (v));
	spin_unlock_irqrestore(&adev->pcie_idx_lock, flags);
}
static void si_program_aspm(struct amdgpu_device *adev)
{
	u32 data, orig;
	bool disable_l0s = false, disable_l1 = false, disable_plloff_in_l1 = false;
	bool disable_clkreq = false;

	if (amdgpu_aspm == 0)
		return;

	if (adev->flags & AMD_IS_APU)
		return;
	orig = data = RREG32_PCIE_PORT(PCIE_LC_N_FTS_CNTL);
	data &= ~LC_XMIT_N_FTS_MASK;
	data |= LC_XMIT_N_FTS(0x24) | LC_XMIT_N_FTS_OVERRIDE_EN;
	if (orig != data)
		WREG32_PCIE_PORT(PCIE_LC_N_FTS_CNTL, data);

	orig = data = RREG32_PCIE_PORT(PCIE_LC_CNTL3);
	data |= LC_GO_TO_RECOVERY;
	if (orig != data)
		WREG32_PCIE_PORT(PCIE_LC_CNTL3, data);

	orig = data = RREG32_PCIE(PCIE_P_CNTL);
	data |= P_IGNORE_EDB_ERR;
	if (orig != data)
		WREG32_PCIE(PCIE_P_CNTL, data);

	orig = data = RREG32_PCIE_PORT(PCIE_LC_CNTL);
	data &= ~(LC_L0S_INACTIVITY_MASK | LC_L1_INACTIVITY_MASK);
	data |= LC_PMI_TO_L1_DIS;
	if (!disable_l0s)
		data |= LC_L0S_INACTIVITY(7);

	if (!disable_l1) {
		data |= LC_L1_INACTIVITY(7);
		data &= ~LC_PMI_TO_L1_DIS;
		if (orig != data)
			WREG32_PCIE_PORT(PCIE_LC_CNTL, data);

		if (!disable_plloff_in_l1) {
			bool clk_req_support;

			orig = data = si_pif_phy0_rreg(adev,PB0_PIF_PWRDOWN_0);
			data &= ~(PLL_POWER_STATE_IN_OFF_0_MASK | PLL_POWER_STATE_IN_TXS2_0_MASK);
			data |= PLL_POWER_STATE_IN_OFF_0(7) | PLL_POWER_STATE_IN_TXS2_0(7);
			if (orig != data)
				si_pif_phy0_wreg(adev,PB0_PIF_PWRDOWN_0, data);

			orig = data = si_pif_phy0_rreg(adev,PB0_PIF_PWRDOWN_1);
			data &= ~(PLL_POWER_STATE_IN_OFF_1_MASK | PLL_POWER_STATE_IN_TXS2_1_MASK);
			data |= PLL_POWER_STATE_IN_OFF_1(7) | PLL_POWER_STATE_IN_TXS2_1(7);
			if (orig != data)
				si_pif_phy0_wreg(adev,PB0_PIF_PWRDOWN_1, data);

			orig = data = si_pif_phy1_rreg(adev,PB1_PIF_PWRDOWN_0);
			data &= ~(PLL_POWER_STATE_IN_OFF_0_MASK | PLL_POWER_STATE_IN_TXS2_0_MASK);
			data |= PLL_POWER_STATE_IN_OFF_0(7) | PLL_POWER_STATE_IN_TXS2_0(7);
			if (orig != data)
				si_pif_phy1_wreg(adev,PB1_PIF_PWRDOWN_0, data);

			orig = data = si_pif_phy1_rreg(adev,PB1_PIF_PWRDOWN_1);
			data &= ~(PLL_POWER_STATE_IN_OFF_1_MASK | PLL_POWER_STATE_IN_TXS2_1_MASK);
			data |= PLL_POWER_STATE_IN_OFF_1(7) | PLL_POWER_STATE_IN_TXS2_1(7);
			if (orig != data)
				si_pif_phy1_wreg(adev,PB1_PIF_PWRDOWN_1, data);

			if ((adev->asic_type != CHIP_OLAND) && (adev->asic_type != CHIP_HAINAN)) {
				orig = data = si_pif_phy0_rreg(adev,PB0_PIF_PWRDOWN_0);
				data &= ~PLL_RAMP_UP_TIME_0_MASK;
				if (orig != data)
					si_pif_phy0_wreg(adev,PB0_PIF_PWRDOWN_0, data);

				orig = data = si_pif_phy0_rreg(adev,PB0_PIF_PWRDOWN_1);
				data &= ~PLL_RAMP_UP_TIME_1_MASK;
				if (orig != data)
					si_pif_phy0_wreg(adev,PB0_PIF_PWRDOWN_1, data);

				orig = data = si_pif_phy0_rreg(adev,PB0_PIF_PWRDOWN_2);
				data &= ~PLL_RAMP_UP_TIME_2_MASK;
				if (orig != data)
					si_pif_phy0_wreg(adev,PB0_PIF_PWRDOWN_2, data);

				orig = data = si_pif_phy0_rreg(adev,PB0_PIF_PWRDOWN_3);
				data &= ~PLL_RAMP_UP_TIME_3_MASK;
				if (orig != data)
					si_pif_phy0_wreg(adev,PB0_PIF_PWRDOWN_3, data);

				orig = data = si_pif_phy1_rreg(adev,PB1_PIF_PWRDOWN_0);
				data &= ~PLL_RAMP_UP_TIME_0_MASK;
				if (orig != data)
					si_pif_phy1_wreg(adev,PB1_PIF_PWRDOWN_0, data);

				orig = data = si_pif_phy1_rreg(adev,PB1_PIF_PWRDOWN_1);
				data &= ~PLL_RAMP_UP_TIME_1_MASK;
				if (orig != data)
					si_pif_phy1_wreg(adev,PB1_PIF_PWRDOWN_1, data);

				orig = data = si_pif_phy1_rreg(adev,PB1_PIF_PWRDOWN_2);
				data &= ~PLL_RAMP_UP_TIME_2_MASK;
				if (orig != data)
					si_pif_phy1_wreg(adev,PB1_PIF_PWRDOWN_2, data);

				orig = data = si_pif_phy1_rreg(adev,PB1_PIF_PWRDOWN_3);
				data &= ~PLL_RAMP_UP_TIME_3_MASK;
				if (orig != data)
					si_pif_phy1_wreg(adev,PB1_PIF_PWRDOWN_3, data);
			}
			orig = data = RREG32_PCIE_PORT(PCIE_LC_LINK_WIDTH_CNTL);
			data &= ~LC_DYN_LANES_PWR_STATE_MASK;
			data |= LC_DYN_LANES_PWR_STATE(3);
			if (orig != data)
				WREG32_PCIE_PORT(PCIE_LC_LINK_WIDTH_CNTL, data);

			orig = data = si_pif_phy0_rreg(adev,PB0_PIF_CNTL);
			data &= ~LS2_EXIT_TIME_MASK;
			if ((adev->asic_type == CHIP_OLAND) || (adev->asic_type == CHIP_HAINAN))
				data |= LS2_EXIT_TIME(5);
			if (orig != data)
				si_pif_phy0_wreg(adev,PB0_PIF_CNTL, data);

			orig = data = si_pif_phy1_rreg(adev,PB1_PIF_CNTL);
			data &= ~LS2_EXIT_TIME_MASK;
			if ((adev->asic_type == CHIP_OLAND) || (adev->asic_type == CHIP_HAINAN))
				data |= LS2_EXIT_TIME(5);
			if (orig != data)
				si_pif_phy1_wreg(adev,PB1_PIF_CNTL, data);

			if (!disable_clkreq &&
			    !pci_is_root_bus(adev->pdev->bus)) {
				struct pci_dev *root = adev->pdev->bus->self;
				u32 lnkcap;

				clk_req_support = false;
				pcie_capability_read_dword(root, PCI_EXP_LNKCAP, &lnkcap);
				if (lnkcap & PCI_EXP_LNKCAP_CLKPM)
					clk_req_support = true;
			} else {
				clk_req_support = false;
			}

			if (clk_req_support) {
				orig = data = RREG32_PCIE_PORT(PCIE_LC_CNTL2);
				data |= LC_ALLOW_PDWN_IN_L1 | LC_ALLOW_PDWN_IN_L23;
				if (orig != data)
					WREG32_PCIE_PORT(PCIE_LC_CNTL2, data);

				orig = data = RREG32(THM_CLK_CNTL);
				data &= ~(CMON_CLK_SEL_MASK | TMON_CLK_SEL_MASK);
				data |= CMON_CLK_SEL(1) | TMON_CLK_SEL(1);
				if (orig != data)
					WREG32(THM_CLK_CNTL, data);

				orig = data = RREG32(MISC_CLK_CNTL);
				data &= ~(DEEP_SLEEP_CLK_SEL_MASK | ZCLK_SEL_MASK);
				data |= DEEP_SLEEP_CLK_SEL(1) | ZCLK_SEL(1);
				if (orig != data)
					WREG32(MISC_CLK_CNTL, data);

				orig = data = RREG32(CG_CLKPIN_CNTL);
				data &= ~BCLK_AS_XCLK;
				if (orig != data)
					WREG32(CG_CLKPIN_CNTL, data);

				orig = data = RREG32(CG_CLKPIN_CNTL_2);
				data &= ~FORCE_BIF_REFCLK_EN;
				if (orig != data)
					WREG32(CG_CLKPIN_CNTL_2, data);

				orig = data = RREG32(MPLL_BYPASSCLK_SEL);
				data &= ~MPLL_CLKOUT_SEL_MASK;
				data |= MPLL_CLKOUT_SEL(4);
				if (orig != data)
					WREG32(MPLL_BYPASSCLK_SEL, data);

				orig = data = RREG32(SPLL_CNTL_MODE);
				data &= ~SPLL_REFCLK_SEL_MASK;
				if (orig != data)
					WREG32(SPLL_CNTL_MODE, data);
			}
		}
	} else {
		if (orig != data)
			WREG32_PCIE_PORT(PCIE_LC_CNTL, data);
	}

	orig = data = RREG32_PCIE(PCIE_CNTL2);
	data |= SLV_MEM_LS_EN | MST_MEM_LS_EN | REPLAY_MEM_LS_EN;
	if (orig != data)
		WREG32_PCIE(PCIE_CNTL2, data);

	if (!disable_l0s) {
		data = RREG32_PCIE_PORT(PCIE_LC_N_FTS_CNTL);
		if((data & LC_N_FTS_MASK) == LC_N_FTS_MASK) {
			data = RREG32_PCIE(PCIE_LC_STATUS1);
			if ((data & LC_REVERSE_XMIT) && (data & LC_REVERSE_RCVR)) {
				orig = data = RREG32_PCIE_PORT(PCIE_LC_CNTL);
				data &= ~LC_L0S_INACTIVITY_MASK;
				if (orig != data)
					WREG32_PCIE_PORT(PCIE_LC_CNTL, data);
			}
		}
	}
}

static void si_fix_pci_max_read_req_size(struct amdgpu_device *adev)
{
	int readrq;
	u16 v;

	readrq = pcie_get_readrq(adev->pdev);
	v = ffs(readrq) - 8;
	if ((v == 0) || (v == 6) || (v == 7))
		pcie_set_readrq(adev->pdev, 512);
}

static int si_common_hw_init(void *handle)
{
	struct amdgpu_device *adev = (struct amdgpu_device *)handle;

	si_fix_pci_max_read_req_size(adev);
	si_init_golden_registers(adev);
	si_pcie_gen3_enable(adev);
	si_program_aspm(adev);

	return 0;
}

static int si_common_hw_fini(void *handle)
{
	return 0;
}

static int si_common_suspend(void *handle)
{
	struct amdgpu_device *adev = (struct amdgpu_device *)handle;

	return si_common_hw_fini(adev);
}

static int si_common_resume(void *handle)
{
	struct amdgpu_device *adev = (struct amdgpu_device *)handle;

	return si_common_hw_init(adev);
}

static bool si_common_is_idle(void *handle)
{
	return true;
}

static int si_common_wait_for_idle(void *handle)
{
	return 0;
}

static int si_common_soft_reset(void *handle)
{
	return 0;
}

static int si_common_set_clockgating_state(void *handle,
					    enum amd_clockgating_state state)
{
	return 0;
}

static int si_common_set_powergating_state(void *handle,
					    enum amd_powergating_state state)
{
	return 0;
}

static const struct amd_ip_funcs si_common_ip_funcs = {
	.name = "si_common",
	.early_init = si_common_early_init,
	.late_init = NULL,
	.sw_init = si_common_sw_init,
	.sw_fini = si_common_sw_fini,
	.hw_init = si_common_hw_init,
	.hw_fini = si_common_hw_fini,
	.suspend = si_common_suspend,
	.resume = si_common_resume,
	.is_idle = si_common_is_idle,
	.wait_for_idle = si_common_wait_for_idle,
	.soft_reset = si_common_soft_reset,
	.set_clockgating_state = si_common_set_clockgating_state,
	.set_powergating_state = si_common_set_powergating_state,
};

static const struct amdgpu_ip_block_version si_common_ip_block =
{
	.type = AMD_IP_BLOCK_TYPE_COMMON,
	.major = 1,
	.minor = 0,
	.rev = 0,
	.funcs = &si_common_ip_funcs,
};

int si_set_ip_blocks(struct amdgpu_device *adev)
{
	switch (adev->asic_type) {
	case CHIP_VERDE:
	case CHIP_TAHITI:
	case CHIP_PITCAIRN:
		amdgpu_device_ip_block_add(adev, &si_common_ip_block);
		amdgpu_device_ip_block_add(adev, &gmc_v6_0_ip_block);
		amdgpu_device_ip_block_add(adev, &si_ih_ip_block);
		amdgpu_device_ip_block_add(adev, &gfx_v6_0_ip_block);
		amdgpu_device_ip_block_add(adev, &si_dma_ip_block);
		amdgpu_device_ip_block_add(adev, &si_smu_ip_block);
		if (adev->enable_virtual_display)
			amdgpu_device_ip_block_add(adev, &dce_virtual_ip_block);
#if defined(CONFIG_DRM_AMD_DC) && defined(CONFIG_DRM_AMD_DC_SI)
		else if (amdgpu_device_has_dc_support(adev))
			amdgpu_device_ip_block_add(adev, &dm_ip_block);
#endif
		else
			amdgpu_device_ip_block_add(adev, &dce_v6_0_ip_block);
		amdgpu_device_ip_block_add(adev, &uvd_v3_1_ip_block);
		/* amdgpu_device_ip_block_add(adev, &vce_v1_0_ip_block); */
		break;
	case CHIP_OLAND:
		amdgpu_device_ip_block_add(adev, &si_common_ip_block);
		amdgpu_device_ip_block_add(adev, &gmc_v6_0_ip_block);
		amdgpu_device_ip_block_add(adev, &si_ih_ip_block);
		amdgpu_device_ip_block_add(adev, &gfx_v6_0_ip_block);
		amdgpu_device_ip_block_add(adev, &si_dma_ip_block);
		amdgpu_device_ip_block_add(adev, &si_smu_ip_block);
		if (adev->enable_virtual_display)
			amdgpu_device_ip_block_add(adev, &dce_virtual_ip_block);
#if defined(CONFIG_DRM_AMD_DC) && defined(CONFIG_DRM_AMD_DC_SI)
		else if (amdgpu_device_has_dc_support(adev))
			amdgpu_device_ip_block_add(adev, &dm_ip_block);
#endif
		else
			amdgpu_device_ip_block_add(adev, &dce_v6_4_ip_block);
		amdgpu_device_ip_block_add(adev, &uvd_v3_1_ip_block);
		/* amdgpu_device_ip_block_add(adev, &vce_v1_0_ip_block); */
		break;
	case CHIP_HAINAN:
		amdgpu_device_ip_block_add(adev, &si_common_ip_block);
		amdgpu_device_ip_block_add(adev, &gmc_v6_0_ip_block);
		amdgpu_device_ip_block_add(adev, &si_ih_ip_block);
		amdgpu_device_ip_block_add(adev, &gfx_v6_0_ip_block);
		amdgpu_device_ip_block_add(adev, &si_dma_ip_block);
		amdgpu_device_ip_block_add(adev, &si_smu_ip_block);
		if (adev->enable_virtual_display)
			amdgpu_device_ip_block_add(adev, &dce_virtual_ip_block);
		break;
	default:
		BUG();
	}
	return 0;
}
<|MERGE_RESOLUTION|>--- conflicted
+++ resolved
@@ -1445,22 +1445,6 @@
 	return r;
 }
 
-static bool si_asic_supports_baco(struct amdgpu_device *adev)
-{
-	return false;
-}
-
-static enum amd_reset_method
-si_asic_reset_method(struct amdgpu_device *adev)
-{
-	if (amdgpu_reset_method != AMD_RESET_METHOD_LEGACY &&
-	    amdgpu_reset_method != -1)
-		dev_warn(adev->dev, "Specified reset method:%d isn't supported, using AUTO instead.\n",
-				  amdgpu_reset_method);
-
-	return AMD_RESET_METHOD_LEGACY;
-}
-
 static u32 si_get_config_memsize(struct amdgpu_device *adev)
 {
 	return RREG32(mmCONFIG_MEMSIZE);
@@ -2003,13 +1987,10 @@
 	return 0;
 }
 
-<<<<<<< HEAD
-=======
 static void si_pre_asic_init(struct amdgpu_device *adev)
 {
 }
 
->>>>>>> 7d2a07b7
 static const struct amdgpu_asic_funcs si_asic_funcs =
 {
 	.read_disabled_bios = &si_read_disabled_bios,
@@ -2031,11 +2012,8 @@
 	.need_reset_on_init = &si_need_reset_on_init,
 	.get_pcie_replay_count = &si_get_pcie_replay_count,
 	.supports_baco = &si_asic_supports_baco,
-<<<<<<< HEAD
-=======
 	.pre_asic_init = &si_pre_asic_init,
 	.query_video_codecs = &si_query_video_codecs,
->>>>>>> 7d2a07b7
 };
 
 static uint32_t si_get_rev_id(struct amdgpu_device *adev)
