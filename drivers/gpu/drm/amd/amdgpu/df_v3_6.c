--- conflicted
+++ resolved
@@ -30,8 +30,6 @@
 #define DF_3_6_SMN_REG_INST_DIST        0x8
 #define DF_3_6_INST_CNT                 8
 
-<<<<<<< HEAD
-=======
 /* Defined in global_features.h as FTI_PERFMON_VISIBLE */
 #define DF_V3_6_MAX_COUNTERS		4
 
@@ -41,7 +39,6 @@
 #define DF_V3_6_GET_UNITMASK(x)		((x >> 16) & 0xFFUL)
 #define DF_V3_6_PERFMON_OVERFLOW	0xFFFFFFFFFFFFULL
 
->>>>>>> 7d2a07b7
 static u32 df_v3_6_channel_number[] = {1, 2, 0, 4, 0, 8, 0,
 				       16, 32, 0, 0, 0, 2, 4, 8};
 
@@ -190,151 +187,6 @@
 	return countdown > 0 ? 0 : -ETIME;
 }
 
-static uint64_t df_v3_6_get_fica(struct amdgpu_device *adev,
-				 uint32_t ficaa_val)
-{
-	unsigned long flags, address, data;
-	uint32_t ficadl_val, ficadh_val;
-
-	address = adev->nbio.funcs->get_pcie_index_offset(adev);
-	data = adev->nbio.funcs->get_pcie_data_offset(adev);
-
-	spin_lock_irqsave(&adev->pcie_idx_lock, flags);
-	WREG32(address, smnDF_PIE_AON_FabricIndirectConfigAccessAddress3);
-	WREG32(data, ficaa_val);
-
-	WREG32(address, smnDF_PIE_AON_FabricIndirectConfigAccessDataLo3);
-	ficadl_val = RREG32(data);
-
-	WREG32(address, smnDF_PIE_AON_FabricIndirectConfigAccessDataHi3);
-	ficadh_val = RREG32(data);
-
-	spin_unlock_irqrestore(&adev->pcie_idx_lock, flags);
-
-	return (((ficadh_val & 0xFFFFFFFFFFFFFFFF) << 32) | ficadl_val);
-}
-
-static void df_v3_6_set_fica(struct amdgpu_device *adev, uint32_t ficaa_val,
-			     uint32_t ficadl_val, uint32_t ficadh_val)
-{
-	unsigned long flags, address, data;
-
-	address = adev->nbio.funcs->get_pcie_index_offset(adev);
-	data = adev->nbio.funcs->get_pcie_data_offset(adev);
-
-	spin_lock_irqsave(&adev->pcie_idx_lock, flags);
-	WREG32(address, smnDF_PIE_AON_FabricIndirectConfigAccessAddress3);
-	WREG32(data, ficaa_val);
-
-	WREG32(address, smnDF_PIE_AON_FabricIndirectConfigAccessDataLo3);
-	WREG32(data, ficadl_val);
-
-	WREG32(address, smnDF_PIE_AON_FabricIndirectConfigAccessDataHi3);
-	WREG32(data, ficadh_val);
-
-	spin_unlock_irqrestore(&adev->pcie_idx_lock, flags);
-}
-
-/*
- * df_v3_6_perfmon_rreg - read perfmon lo and hi
- *
- * required to be atomic.  no mmio method provided so subsequent reads for lo
- * and hi require to preserve df finite state machine
- */
-static void df_v3_6_perfmon_rreg(struct amdgpu_device *adev,
-			    uint32_t lo_addr, uint32_t *lo_val,
-			    uint32_t hi_addr, uint32_t *hi_val)
-{
-	unsigned long flags, address, data;
-
-	address = adev->nbio.funcs->get_pcie_index_offset(adev);
-	data = adev->nbio.funcs->get_pcie_data_offset(adev);
-
-	spin_lock_irqsave(&adev->pcie_idx_lock, flags);
-	WREG32(address, lo_addr);
-	*lo_val = RREG32(data);
-	WREG32(address, hi_addr);
-	*hi_val = RREG32(data);
-	spin_unlock_irqrestore(&adev->pcie_idx_lock, flags);
-}
-
-/*
- * df_v3_6_perfmon_wreg - write to perfmon lo and hi
- *
- * required to be atomic.  no mmio method provided so subsequent reads after
- * data writes cannot occur to preserve data fabrics finite state machine.
- */
-static void df_v3_6_perfmon_wreg(struct amdgpu_device *adev, uint32_t lo_addr,
-			    uint32_t lo_val, uint32_t hi_addr, uint32_t hi_val)
-{
-	unsigned long flags, address, data;
-
-	address = adev->nbio.funcs->get_pcie_index_offset(adev);
-	data = adev->nbio.funcs->get_pcie_data_offset(adev);
-
-	spin_lock_irqsave(&adev->pcie_idx_lock, flags);
-	WREG32(address, lo_addr);
-	WREG32(data, lo_val);
-	WREG32(address, hi_addr);
-	WREG32(data, hi_val);
-	spin_unlock_irqrestore(&adev->pcie_idx_lock, flags);
-}
-
-/* same as perfmon_wreg but return status on write value check */
-static int df_v3_6_perfmon_arm_with_status(struct amdgpu_device *adev,
-					  uint32_t lo_addr, uint32_t lo_val,
-					  uint32_t hi_addr, uint32_t  hi_val)
-{
-	unsigned long flags, address, data;
-	uint32_t lo_val_rb, hi_val_rb;
-
-	address = adev->nbio.funcs->get_pcie_index_offset(adev);
-	data = adev->nbio.funcs->get_pcie_data_offset(adev);
-
-	spin_lock_irqsave(&adev->pcie_idx_lock, flags);
-	WREG32(address, lo_addr);
-	WREG32(data, lo_val);
-	WREG32(address, hi_addr);
-	WREG32(data, hi_val);
-
-	WREG32(address, lo_addr);
-	lo_val_rb = RREG32(data);
-	WREG32(address, hi_addr);
-	hi_val_rb = RREG32(data);
-	spin_unlock_irqrestore(&adev->pcie_idx_lock, flags);
-
-	if (!(lo_val == lo_val_rb && hi_val == hi_val_rb))
-		return -EBUSY;
-
-	return 0;
-}
-
-
-/*
- * retry arming counters every 100 usecs within 1 millisecond interval.
- * if retry fails after time out, return error.
- */
-#define ARM_RETRY_USEC_TIMEOUT	1000
-#define ARM_RETRY_USEC_INTERVAL	100
-static int df_v3_6_perfmon_arm_with_retry(struct amdgpu_device *adev,
-					  uint32_t lo_addr, uint32_t lo_val,
-					  uint32_t hi_addr, uint32_t  hi_val)
-{
-	int countdown = ARM_RETRY_USEC_TIMEOUT;
-
-	while (countdown) {
-
-		if (!df_v3_6_perfmon_arm_with_status(adev, lo_addr, lo_val,
-						     hi_addr, hi_val))
-			break;
-
-		countdown -= ARM_RETRY_USEC_INTERVAL;
-		udelay(ARM_RETRY_USEC_INTERVAL);
-	}
-
-	return countdown > 0 ? 0 : -ETIME;
-}
-
 /* get the number of df counters available */
 static ssize_t df_v3_6_get_df_cntr_avail(struct device *dev,
 		struct device_attribute *attr,
@@ -367,19 +219,11 @@
 	adev->df.hash_status.hash_2m = false;
 	adev->df.hash_status.hash_1g = false;
 
-<<<<<<< HEAD
-	if (adev->asic_type != CHIP_ARCTURUS)
-		return;
-
-	/* encoding for hash-enabled on Arcturus */
-	if (adev->df.funcs->get_fb_channel_number(adev) == 0xe) {
-=======
 	/* encoding for hash-enabled on Arcturus and Aldebaran */
 	if ((adev->asic_type == CHIP_ARCTURUS &&
 	     adev->df.funcs->get_fb_channel_number(adev) == 0xe) ||
 	     (adev->asic_type == CHIP_ALDEBARAN &&
 	      adev->df.funcs->get_fb_channel_number(adev) == 0x1e)) {
->>>>>>> 7d2a07b7
 		tmp = RREG32_SOC15(DF, 0, mmDF_CS_UMC_AON0_DfGlobalCtrl);
 		adev->df.hash_status.hash_64k = REG_GET_FIELD(tmp,
 						DF_CS_UMC_AON0_DfGlobalCtrl,
@@ -568,12 +412,8 @@
 	uint32_t eventsel, instance, unitmask;
 	uint32_t instance_10, instance_5432, instance_76;
 
-<<<<<<< HEAD
-	df_v3_6_pmc_get_addr(adev, config, 1, lo_base_addr, hi_base_addr);
-=======
 	df_v3_6_pmc_get_addr(adev, config, counter_idx, 1, lo_base_addr,
 				hi_base_addr);
->>>>>>> 7d2a07b7
 
 	if ((*lo_base_addr == 0) || (*hi_base_addr == 0)) {
 		DRM_ERROR("[DF PMC] addressing not retrieved! Lo: %x, Hi: %x",
@@ -589,12 +429,8 @@
 	instance_5432 = (instance >> 2) & 0xf;
 	instance_76 = (instance >> 6) & 0x3;
 
-<<<<<<< HEAD
-	*lo_val = (unitmask << 8) | (instance_10 << 6) | eventsel | (1 << 22);
-=======
 	*lo_val = (unitmask << 8) | (instance_10 << 6) | eventsel;
 	*lo_val = is_enable ? *lo_val | (1 << 22) : *lo_val & ~(1 << 22);
->>>>>>> 7d2a07b7
 	*hi_val = (instance_76 << 29) | instance_5432;
 
 	DRM_DEBUG_DRIVER("config=%llx addr=%08x:%08x val=%08x:%08x",
@@ -607,16 +443,7 @@
 static int df_v3_6_pmc_add_cntr(struct amdgpu_device *adev,
 				   uint64_t config)
 {
-<<<<<<< HEAD
-	int i, target_cntr;
-
-	target_cntr = df_v3_6_pmc_config_2_cntr(adev, config);
-
-	if (target_cntr >= 0)
-		return 0;
-=======
 	int i;
->>>>>>> 7d2a07b7
 
 	for (i = 0; i < DF_V3_6_MAX_COUNTERS; i++) {
 		if (adev->df_perfmon_config_assign_mask[i] == 0U) {
@@ -631,63 +458,13 @@
 
 #define DEFERRED_ARM_MASK	(1 << 31)
 static int df_v3_6_pmc_set_deferred(struct amdgpu_device *adev,
-<<<<<<< HEAD
-				    uint64_t config, bool is_deferred)
-{
-	int target_cntr;
-
-	target_cntr = df_v3_6_pmc_config_2_cntr(adev, config);
-
-	if (target_cntr < 0)
-		return -EINVAL;
-
-	if (is_deferred)
-		adev->df_perfmon_config_assign_mask[target_cntr] |=
-							DEFERRED_ARM_MASK;
-	else
-		adev->df_perfmon_config_assign_mask[target_cntr] &=
-							~DEFERRED_ARM_MASK;
-
-	return 0;
-}
-
-static bool df_v3_6_pmc_is_deferred(struct amdgpu_device *adev,
-				    uint64_t config)
-{
-	int target_cntr;
-
-	target_cntr = df_v3_6_pmc_config_2_cntr(adev, config);
-
-	/*
-	 * we never get target_cntr < 0 since this funciton is only called in
-	 * pmc_count for now but we should check anyways.
-	 */
-	return (target_cntr >= 0 &&
-			(adev->df_perfmon_config_assign_mask[target_cntr]
-			& DEFERRED_ARM_MASK));
-
-}
-
-/* release performance counter */
-static void df_v3_6_pmc_release_cntr(struct amdgpu_device *adev,
-				     uint64_t config)
-=======
 				    int counter_idx, uint64_t config,
 				    bool is_deferred)
->>>>>>> 7d2a07b7
 {
 
 	if (!df_v3_6_pmc_has_counter(adev, config, counter_idx))
 		return -EINVAL;
 
-<<<<<<< HEAD
-static void df_v3_6_reset_perfmon_cntr(struct amdgpu_device *adev,
-					 uint64_t config)
-{
-	uint32_t lo_base_addr = 0, hi_base_addr = 0;
-
-	df_v3_6_pmc_get_read_settings(adev, config, &lo_base_addr,
-=======
 	if (is_deferred)
 		adev->df_perfmon_config_assign_mask[counter_idx] |=
 							DEFERRED_ARM_MASK;
@@ -725,7 +502,6 @@
 	uint32_t lo_base_addr = 0, hi_base_addr = 0;
 
 	df_v3_6_pmc_get_read_settings(adev, config, counter_idx, &lo_base_addr,
->>>>>>> 7d2a07b7
 				      &hi_base_addr);
 
 	if ((lo_base_addr == 0) || (hi_base_addr == 0))
@@ -743,30 +519,18 @@
 
 	switch (adev->asic_type) {
 	case CHIP_VEGA20:
-<<<<<<< HEAD
-		if (is_enable)
-			return df_v3_6_pmc_add_cntr(adev, config);
-
-		df_v3_6_reset_perfmon_cntr(adev, config);
-
-=======
 	case CHIP_ARCTURUS:
 		if (is_add)
 			return df_v3_6_pmc_add_cntr(adev, config);
 
->>>>>>> 7d2a07b7
 		ret = df_v3_6_pmc_get_ctrl_settings(adev,
 					config,
 					counter_idx,
 					&lo_base_addr,
 					&hi_base_addr,
 					&lo_val,
-<<<<<<< HEAD
-					&hi_val);
-=======
 					&hi_val,
 					true);
->>>>>>> 7d2a07b7
 
 		if (ret)
 			return ret;
@@ -778,12 +542,8 @@
 						     hi_val);
 
 		if (err)
-<<<<<<< HEAD
-			ret = df_v3_6_pmc_set_deferred(adev, config, true);
-=======
 			ret = df_v3_6_pmc_set_deferred(adev, config,
 							counter_idx, true);
->>>>>>> 7d2a07b7
 
 		break;
 	default:
@@ -808,22 +568,12 @@
 			&lo_base_addr,
 			&hi_base_addr,
 			&lo_val,
-<<<<<<< HEAD
-			&hi_val);
-=======
 			&hi_val,
 			false);
->>>>>>> 7d2a07b7
 
 		if (ret)
 			return ret;
 
-<<<<<<< HEAD
-		df_v3_6_reset_perfmon_cntr(adev, config);
-
-		if (is_disable)
-			df_v3_6_pmc_release_cntr(adev, config);
-=======
 		df_v3_6_perfmon_wreg(adev, lo_base_addr, lo_val,
 							hi_base_addr, hi_val);
 
@@ -831,7 +581,6 @@
 			df_v3_6_reset_perfmon_cntr(adev, config, counter_idx);
 			df_v3_6_pmc_release_cntr(adev, config, counter_idx);
 		}
->>>>>>> 7d2a07b7
 
 		break;
 	default:
@@ -846,33 +595,20 @@
 				  int counter_idx,
 				  uint64_t *count)
 {
-<<<<<<< HEAD
-	uint32_t lo_base_addr, hi_base_addr, lo_val = 0, hi_val = 0;
-=======
 	uint32_t lo_base_addr = 0, hi_base_addr = 0, lo_val = 0, hi_val = 0;
->>>>>>> 7d2a07b7
 	*count = 0;
 
 	switch (adev->asic_type) {
 	case CHIP_VEGA20:
-<<<<<<< HEAD
-		df_v3_6_pmc_get_read_settings(adev, config, &lo_base_addr,
-				      &hi_base_addr);
-=======
 	case CHIP_ARCTURUS:
 		df_v3_6_pmc_get_read_settings(adev, config, counter_idx,
 						&lo_base_addr, &hi_base_addr);
->>>>>>> 7d2a07b7
 
 		if ((lo_base_addr == 0) || (hi_base_addr == 0))
 			return;
 
 		/* rearm the counter or throw away count value on failure */
-<<<<<<< HEAD
-		if (df_v3_6_pmc_is_deferred(adev, config)) {
-=======
 		if (df_v3_6_pmc_is_deferred(adev, config, counter_idx)) {
->>>>>>> 7d2a07b7
 			int rearm_err = df_v3_6_perfmon_arm_with_status(adev,
 							lo_base_addr, lo_val,
 							hi_base_addr, hi_val);
@@ -880,12 +616,8 @@
 			if (rearm_err)
 				return;
 
-<<<<<<< HEAD
-			df_v3_6_pmc_set_deferred(adev, config, false);
-=======
 			df_v3_6_pmc_set_deferred(adev, config, counter_idx,
 									false);
->>>>>>> 7d2a07b7
 		}
 
 		df_v3_6_perfmon_rreg(adev, lo_base_addr, &lo_val,
