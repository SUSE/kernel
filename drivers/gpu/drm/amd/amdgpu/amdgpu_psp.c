--- conflicted
+++ resolved
@@ -51,8 +51,6 @@
 static int psp_load_smu_fw(struct psp_context *psp);
 static int psp_rap_terminate(struct psp_context *psp);
 static int psp_securedisplay_terminate(struct psp_context *psp);
-<<<<<<< HEAD
-=======
 
 static int psp_ring_init(struct psp_context *psp,
 			 enum psp_ring_type ring_type)
@@ -80,7 +78,6 @@
 
 	return 0;
 }
->>>>>>> eb3cdb58
 
 /*
  * Due to DF Cstate management centralized to PMFW, the firmware
@@ -124,8 +121,6 @@
 		psp->pmfw_centralized_cstate_management = false;
 		break;
 	}
-<<<<<<< HEAD
-=======
 }
 
 static int psp_init_sriov_microcode(struct psp_context *psp)
@@ -159,7 +154,6 @@
 		return -EINVAL;
 	}
 	return ret;
->>>>>>> eb3cdb58
 }
 
 static int psp_early_init(void *handle)
@@ -198,10 +192,7 @@
 		psp_v12_0_set_psp_funcs(psp);
 		break;
 	case IP_VERSION(13, 0, 2):
-<<<<<<< HEAD
-=======
 	case IP_VERSION(13, 0, 6):
->>>>>>> eb3cdb58
 		psp_v13_0_set_psp_funcs(psp);
 		break;
 	case IP_VERSION(13, 0, 1):
@@ -240,44 +231,6 @@
 		return psp_init_sriov_microcode(psp);
 	else
 		return psp_init_microcode(psp);
-}
-
-void psp_ta_free_shared_buf(struct ta_mem_context *mem_ctx)
-{
-	amdgpu_bo_free_kernel(&mem_ctx->shared_bo, &mem_ctx->shared_mc_addr,
-			      &mem_ctx->shared_buf);
-	mem_ctx->shared_bo = NULL;
-}
-
-static void psp_free_shared_bufs(struct psp_context *psp)
-{
-	void *tmr_buf;
-	void **pptr;
-
-	/* free TMR memory buffer */
-	pptr = amdgpu_sriov_vf(psp->adev) ? &tmr_buf : NULL;
-	amdgpu_bo_free_kernel(&psp->tmr_bo, &psp->tmr_mc_addr, pptr);
-	psp->tmr_bo = NULL;
-
-	/* free xgmi shared memory */
-	psp_ta_free_shared_buf(&psp->xgmi_context.context.mem_context);
-
-	/* free ras shared memory */
-	psp_ta_free_shared_buf(&psp->ras_context.context.mem_context);
-
-	/* free hdcp shared memory */
-	psp_ta_free_shared_buf(&psp->hdcp_context.context.mem_context);
-
-	/* free dtm shared memory */
-	psp_ta_free_shared_buf(&psp->dtm_context.context.mem_context);
-
-	/* free rap shared memory */
-	psp_ta_free_shared_buf(&psp->rap_context.context.mem_context);
-
-	/* free securedisplay shared memory */
-	psp_ta_free_shared_buf(&psp->securedisplay_context.context.mem_context);
-
-
 }
 
 void psp_ta_free_shared_buf(struct ta_mem_context *mem_ctx)
@@ -435,42 +388,6 @@
 	return ret;
 }
 
-static int psp_init_sriov_microcode(struct psp_context *psp)
-{
-	struct amdgpu_device *adev = psp->adev;
-	int ret = 0;
-
-	switch (adev->ip_versions[MP0_HWIP][0]) {
-	case IP_VERSION(9, 0, 0):
-		adev->virt.autoload_ucode_id = AMDGPU_UCODE_ID_CP_MEC2;
-		ret = psp_init_cap_microcode(psp, "vega10");
-		break;
-	case IP_VERSION(11, 0, 9):
-		adev->virt.autoload_ucode_id = AMDGPU_UCODE_ID_CP_MEC2;
-		ret = psp_init_cap_microcode(psp, "navi12");
-		break;
-	case IP_VERSION(11, 0, 7):
-		adev->virt.autoload_ucode_id = AMDGPU_UCODE_ID_CP_MEC2;
-		ret = psp_init_cap_microcode(psp, "sienna_cichlid");
-		break;
-	case IP_VERSION(13, 0, 2):
-		adev->virt.autoload_ucode_id = AMDGPU_UCODE_ID_CP_MEC2;
-		ret = psp_init_cap_microcode(psp, "aldebaran");
-		ret &= psp_init_ta_microcode(psp, "aldebaran");
-		break;
-	case IP_VERSION(13, 0, 0):
-		adev->virt.autoload_ucode_id = 0;
-		break;
-	case IP_VERSION(13, 0, 10):
-		adev->virt.autoload_ucode_id = AMDGPU_UCODE_ID_CP_MES1_DATA;
-		break;
-	default:
-		ret = -EINVAL;
-		break;
-	}
-	return ret;
-}
-
 static int psp_sw_init(void *handle)
 {
 	struct amdgpu_device *adev = (struct amdgpu_device *)handle;
@@ -486,18 +403,6 @@
 		ret = -ENOMEM;
 	}
 
-<<<<<<< HEAD
-	if (amdgpu_sriov_vf(adev))
-		ret = psp_init_sriov_microcode(psp);
-	else
-		ret = psp_init_microcode(psp);
-	if (ret) {
-		DRM_ERROR("Failed to load psp firmware!\n");
-		return ret;
-	}
-
-=======
->>>>>>> eb3cdb58
 	adev->psp.xgmi_context.supports_extended_data =
 		!adev->gmc.xgmi.connected_to_cpu &&
 			adev->ip_versions[MP0_HWIP][0] == IP_VERSION(13, 0, 2);
@@ -601,28 +506,6 @@
 	struct psp_gfx_cmd_resp *cmd = psp->cmd;
 
 	psp_memory_training_fini(psp);
-<<<<<<< HEAD
-	if (psp->sos_fw) {
-		release_firmware(psp->sos_fw);
-		psp->sos_fw = NULL;
-	}
-	if (psp->asd_fw) {
-		release_firmware(psp->asd_fw);
-		psp->asd_fw = NULL;
-	}
-	if (psp->ta_fw) {
-		release_firmware(psp->ta_fw);
-		psp->ta_fw = NULL;
-	}
-	if (psp->cap_fw) {
-		release_firmware(psp->cap_fw);
-		psp->cap_fw = NULL;
-	}
-	if (psp->toc_fw) {
-		release_firmware(psp->toc_fw);
-		psp->toc_fw = NULL;
-	}
-=======
 
 	amdgpu_ucode_release(&psp->sos_fw);
 	amdgpu_ucode_release(&psp->asd_fw);
@@ -630,7 +513,6 @@
 	amdgpu_ucode_release(&psp->cap_fw);
 	amdgpu_ucode_release(&psp->toc_fw);
 
->>>>>>> eb3cdb58
 	if (adev->ip_versions[MP0_HWIP][0] == IP_VERSION(11, 0, 0) ||
 	    adev->ip_versions[MP0_HWIP][0] == IP_VERSION(11, 0, 7))
 		psp_sysfs_fini(adev);
@@ -730,12 +612,6 @@
 	if (psp->adev->no_hw_access)
 		return 0;
 
-<<<<<<< HEAD
-	if (!drm_dev_enter(adev_to_drm(psp->adev), &idx))
-		return 0;
-
-=======
->>>>>>> eb3cdb58
 	memset(psp->cmd_buf_mem, 0, PSP_CMD_BUFFER_SIZE);
 
 	memcpy(psp->cmd_buf_mem, cmd, sizeof(struct psp_gfx_cmd_resp));
@@ -799,10 +675,6 @@
 	}
 
 exit:
-<<<<<<< HEAD
-	drm_dev_exit(idx);
-=======
->>>>>>> eb3cdb58
 	return ret;
 }
 
@@ -905,11 +777,6 @@
 
 	if (!psp->tmr_bo) {
 		pptr = amdgpu_sriov_vf(psp->adev) ? &tmr_buf : NULL;
-<<<<<<< HEAD
-		ret = amdgpu_bo_create_kernel(psp->adev, tmr_size, PSP_TMR_ALIGNMENT,
-					      AMDGPU_GEM_DOMAIN_VRAM,
-					      &psp->tmr_bo, &psp->tmr_mc_addr, pptr);
-=======
 		ret = amdgpu_bo_create_kernel(psp->adev, tmr_size,
 					      PSP_TMR_ALIGNMENT,
 					      AMDGPU_HAS_VRAM(psp->adev) ?
@@ -917,7 +784,6 @@
 					      AMDGPU_GEM_DOMAIN_GTT,
 					      &psp->tmr_bo, &psp->tmr_mc_addr,
 					      pptr);
->>>>>>> eb3cdb58
 	}
 
 	return ret;
@@ -973,12 +839,6 @@
 static int psp_tmr_unload(struct psp_context *psp)
 {
 	int ret;
-<<<<<<< HEAD
-	struct psp_gfx_cmd_resp *cmd = acquire_psp_cmd_buf(psp);
-
-	psp_prep_tmr_unload_cmd_buf(psp, cmd);
-	dev_info(psp->adev->dev, "free PSP TMR buffer\n");
-=======
 	struct psp_gfx_cmd_resp *cmd;
 
 	/* skip TMR unload for Navi12 and CHIP_SIENNA_CICHLID SRIOV,
@@ -991,7 +851,6 @@
 
 	psp_prep_tmr_unload_cmd_buf(psp, cmd);
 	dev_dbg(psp->adev->dev, "free PSP TMR buffer\n");
->>>>>>> eb3cdb58
 
 	ret = psp_cmd_submit_buf(psp, NULL, cmd,
 				 psp->fence_buf_mc_addr);
@@ -1148,11 +1007,8 @@
 
 	ret = psp_cmd_submit_buf(psp, NULL, cmd, psp->fence_buf_mc_addr);
 
-<<<<<<< HEAD
-=======
 	context->resp_status = cmd->resp.status;
 
->>>>>>> eb3cdb58
 	release_psp_cmd_buf(psp);
 
 	return ret;
@@ -1228,54 +1084,11 @@
 	* physical) for ta to host memory
 	*/
 	return amdgpu_bo_create_kernel(psp->adev, mem_ctx->shared_mem_size,
-<<<<<<< HEAD
-				      PAGE_SIZE, AMDGPU_GEM_DOMAIN_VRAM,
-				      &mem_ctx->shared_bo,
-				      &mem_ctx->shared_mc_addr,
-				      &mem_ctx->shared_buf);
-}
-
-static void psp_prep_ta_invoke_indirect_cmd_buf(struct psp_gfx_cmd_resp *cmd,
-				       uint32_t ta_cmd_id,
-				       struct ta_context *context)
-{
-	cmd->cmd_id                         = GFX_CMD_ID_INVOKE_CMD;
-	cmd->cmd.cmd_invoke_cmd.session_id  = context->session_id;
-	cmd->cmd.cmd_invoke_cmd.ta_cmd_id   = ta_cmd_id;
-
-	cmd->cmd.cmd_invoke_cmd.buf.num_desc   = 1;
-	cmd->cmd.cmd_invoke_cmd.buf.total_size = context->mem_context.shared_mem_size;
-	cmd->cmd.cmd_invoke_cmd.buf.buf_desc[0].buf_size = context->mem_context.shared_mem_size;
-	cmd->cmd.cmd_invoke_cmd.buf.buf_desc[0].buf_phy_addr_lo =
-				     lower_32_bits(context->mem_context.shared_mc_addr);
-	cmd->cmd.cmd_invoke_cmd.buf.buf_desc[0].buf_phy_addr_hi =
-				     upper_32_bits(context->mem_context.shared_mc_addr);
-}
-
-int psp_ta_invoke_indirect(struct psp_context *psp,
-		  uint32_t ta_cmd_id,
-		  struct ta_context *context)
-{
-	int ret;
-	struct psp_gfx_cmd_resp *cmd = acquire_psp_cmd_buf(psp);
-
-	psp_prep_ta_invoke_indirect_cmd_buf(cmd, ta_cmd_id, context);
-
-	ret = psp_cmd_submit_buf(psp, NULL, cmd,
-				 psp->fence_buf_mc_addr);
-
-	context->resp_status = cmd->resp.status;
-
-	release_psp_cmd_buf(psp);
-
-	return ret;
-=======
 				      PAGE_SIZE, AMDGPU_GEM_DOMAIN_VRAM |
 				      AMDGPU_GEM_DOMAIN_GTT,
 				      &mem_ctx->shared_bo,
 				      &mem_ctx->shared_mc_addr,
 				      &mem_ctx->shared_buf);
->>>>>>> eb3cdb58
 }
 
 static void psp_prep_ta_invoke_cmd_buf(struct psp_gfx_cmd_resp *cmd,
@@ -1783,11 +1596,7 @@
 	psp->ras_context.context.mem_context.shared_mem_size = PSP_RAS_SHARED_MEM_SIZE;
 	psp->ras_context.context.ta_load_type = GFX_CMD_ID_LOAD_TA;
 
-<<<<<<< HEAD
-	if (!psp->ras_context.context.initialized) {
-=======
 	if (!psp->ras_context.context.mem_context.shared_buf) {
->>>>>>> eb3cdb58
 		ret = psp_ta_init_shared_buf(psp, &psp->ras_context.context.mem_context);
 		if (ret)
 			return ret;
@@ -1808,13 +1617,9 @@
 	else {
 		if (ras_cmd->ras_status)
 			dev_warn(psp->adev->dev, "RAS Init Status: 0x%X\n", ras_cmd->ras_status);
-<<<<<<< HEAD
-		amdgpu_ras_fini(psp->adev);
-=======
 
 		/* fail to load RAS TA */
 		psp->ras_context.context.initialized = false;
->>>>>>> eb3cdb58
 	}
 
 	return ret;
@@ -1843,7 +1648,6 @@
 	   return status from TA is no long reliable */
 	if (amdgpu_ras_intr_triggered())
 		return 0;
-<<<<<<< HEAD
 
 	if (ras_cmd->ras_status == TA_RAS_STATUS__TEE_ERROR_ACCESS_DENIED)
 		return -EACCES;
@@ -1951,54 +1755,12 @@
 	if (!ret) {
 		psp->dtm_context.context.initialized = true;
 		mutex_init(&psp->dtm_context.mutex);
-=======
-
-	if (ras_cmd->ras_status == TA_RAS_STATUS__TEE_ERROR_ACCESS_DENIED)
-		return -EACCES;
-	else if (ras_cmd->ras_status)
-		return -EINVAL;
-
-	return 0;
-}
-// ras end
-
-// HDCP start
-static int psp_hdcp_initialize(struct psp_context *psp)
-{
-	int ret;
-
-	/*
-	 * TODO: bypass the initialize in sriov for now
-	 */
-	if (amdgpu_sriov_vf(psp->adev))
-		return 0;
-
-	if (!psp->hdcp_context.context.bin_desc.size_bytes ||
-	    !psp->hdcp_context.context.bin_desc.start_addr) {
-		dev_info(psp->adev->dev, "HDCP: optional hdcp ta ucode is not available\n");
-		return 0;
-	}
-
-	psp->hdcp_context.context.mem_context.shared_mem_size = PSP_HDCP_SHARED_MEM_SIZE;
-	psp->hdcp_context.context.ta_load_type = GFX_CMD_ID_LOAD_TA;
-
-	if (!psp->hdcp_context.context.mem_context.shared_buf) {
-		ret = psp_ta_init_shared_buf(psp, &psp->hdcp_context.context.mem_context);
-		if (ret)
-			return ret;
-	}
-
-	ret = psp_ta_load(psp, &psp->hdcp_context.context);
-	if (!ret) {
-		psp->hdcp_context.context.initialized = true;
-		mutex_init(&psp->hdcp_context.mutex);
->>>>>>> eb3cdb58
-	}
-
-	return ret;
-}
-
-int psp_hdcp_invoke(struct psp_context *psp, uint32_t ta_cmd_id)
+	}
+
+	return ret;
+}
+
+int psp_dtm_invoke(struct psp_context *psp, uint32_t ta_cmd_id)
 {
 	/*
 	 * TODO: bypass the loading in sriov for now
@@ -2006,14 +1768,10 @@
 	if (amdgpu_sriov_vf(psp->adev))
 		return 0;
 
-<<<<<<< HEAD
 	return psp_ta_invoke(psp, ta_cmd_id, &psp->dtm_context.context);
-=======
-	return psp_ta_invoke(psp, ta_cmd_id, &psp->hdcp_context.context);
->>>>>>> eb3cdb58
-}
-
-static int psp_hdcp_terminate(struct psp_context *psp)
+}
+
+static int psp_dtm_terminate(struct psp_context *psp)
 {
 	int ret;
 
@@ -2023,7 +1781,6 @@
 	if (amdgpu_sriov_vf(psp->adev))
 		return 0;
 
-<<<<<<< HEAD
 	if (!psp->dtm_context.context.initialized)
 		return 0;
 
@@ -2031,89 +1788,10 @@
 
 	psp->dtm_context.context.initialized = false;
 
-=======
-	if (!psp->hdcp_context.context.initialized)
-		return 0;
-
-	ret = psp_ta_unload(psp, &psp->hdcp_context.context);
-
-	psp->hdcp_context.context.initialized = false;
-
->>>>>>> eb3cdb58
-	return ret;
-}
-// HDCP end
-
-<<<<<<< HEAD
-=======
-// DTM start
-static int psp_dtm_initialize(struct psp_context *psp)
-{
-	int ret;
-
-	/*
-	 * TODO: bypass the initialize in sriov for now
-	 */
-	if (amdgpu_sriov_vf(psp->adev))
-		return 0;
-
-	if (!psp->dtm_context.context.bin_desc.size_bytes ||
-	    !psp->dtm_context.context.bin_desc.start_addr) {
-		dev_info(psp->adev->dev, "DTM: optional dtm ta ucode is not available\n");
-		return 0;
-	}
-
-	psp->dtm_context.context.mem_context.shared_mem_size = PSP_DTM_SHARED_MEM_SIZE;
-	psp->dtm_context.context.ta_load_type = GFX_CMD_ID_LOAD_TA;
-
-	if (!psp->dtm_context.context.mem_context.shared_buf) {
-		ret = psp_ta_init_shared_buf(psp, &psp->dtm_context.context.mem_context);
-		if (ret)
-			return ret;
-	}
-
-	ret = psp_ta_load(psp, &psp->dtm_context.context);
-	if (!ret) {
-		psp->dtm_context.context.initialized = true;
-		mutex_init(&psp->dtm_context.mutex);
-	}
-
-	return ret;
-}
-
-int psp_dtm_invoke(struct psp_context *psp, uint32_t ta_cmd_id)
-{
-	/*
-	 * TODO: bypass the loading in sriov for now
-	 */
-	if (amdgpu_sriov_vf(psp->adev))
-		return 0;
-
-	return psp_ta_invoke(psp, ta_cmd_id, &psp->dtm_context.context);
-}
-
-static int psp_dtm_terminate(struct psp_context *psp)
-{
-	int ret;
-
-	/*
-	 * TODO: bypass the terminate in sriov for now
-	 */
-	if (amdgpu_sriov_vf(psp->adev))
-		return 0;
-
-	if (!psp->dtm_context.context.initialized)
-		return 0;
-
-	ret = psp_ta_unload(psp, &psp->dtm_context.context);
-
-	psp->dtm_context.context.initialized = false;
-
 	return ret;
 }
 // DTM end
 
->>>>>>> eb3cdb58
 // RAP start
 static int psp_rap_initialize(struct psp_context *psp)
 {
@@ -2254,12 +1932,9 @@
 			TA_SECUREDISPLAY_COMMAND__QUERY_TA);
 
 	ret = psp_securedisplay_invoke(psp, TA_SECUREDISPLAY_COMMAND__QUERY_TA);
-<<<<<<< HEAD
-=======
 
 	mutex_unlock(&psp->securedisplay_context.mutex);
 
->>>>>>> eb3cdb58
 	if (ret) {
 		psp_securedisplay_terminate(psp);
 		/* free securedisplay shared memory */
@@ -2310,15 +1985,7 @@
 	    ta_cmd_id != TA_SECUREDISPLAY_COMMAND__SEND_ROI_CRC)
 		return -EINVAL;
 
-<<<<<<< HEAD
-	mutex_lock(&psp->securedisplay_context.mutex);
-
 	ret = psp_ta_invoke(psp, ta_cmd_id, &psp->securedisplay_context.context);
-
-	mutex_unlock(&psp->securedisplay_context.mutex);
-=======
-	ret = psp_ta_invoke(psp, ta_cmd_id, &psp->securedisplay_context.context);
->>>>>>> eb3cdb58
 
 	return ret;
 }
@@ -2577,51 +2244,6 @@
 		break;
 	case AMDGPU_UCODE_ID_DMCUB:
 		*type = GFX_FW_TYPE_DMUB;
-		break;
-	case AMDGPU_UCODE_ID_SDMA_UCODE_TH0:
-		*type = GFX_FW_TYPE_SDMA_UCODE_TH0;
-		break;
-	case AMDGPU_UCODE_ID_SDMA_UCODE_TH1:
-		*type = GFX_FW_TYPE_SDMA_UCODE_TH1;
-		break;
-	case AMDGPU_UCODE_ID_IMU_I:
-		*type = GFX_FW_TYPE_IMU_I;
-		break;
-	case AMDGPU_UCODE_ID_IMU_D:
-		*type = GFX_FW_TYPE_IMU_D;
-		break;
-	case AMDGPU_UCODE_ID_CP_RS64_PFP:
-		*type = GFX_FW_TYPE_RS64_PFP;
-		break;
-	case AMDGPU_UCODE_ID_CP_RS64_ME:
-		*type = GFX_FW_TYPE_RS64_ME;
-		break;
-	case AMDGPU_UCODE_ID_CP_RS64_MEC:
-		*type = GFX_FW_TYPE_RS64_MEC;
-		break;
-	case AMDGPU_UCODE_ID_CP_RS64_PFP_P0_STACK:
-		*type = GFX_FW_TYPE_RS64_PFP_P0_STACK;
-		break;
-	case AMDGPU_UCODE_ID_CP_RS64_PFP_P1_STACK:
-		*type = GFX_FW_TYPE_RS64_PFP_P1_STACK;
-		break;
-	case AMDGPU_UCODE_ID_CP_RS64_ME_P0_STACK:
-		*type = GFX_FW_TYPE_RS64_ME_P0_STACK;
-		break;
-	case AMDGPU_UCODE_ID_CP_RS64_ME_P1_STACK:
-		*type = GFX_FW_TYPE_RS64_ME_P1_STACK;
-		break;
-	case AMDGPU_UCODE_ID_CP_RS64_MEC_P0_STACK:
-		*type = GFX_FW_TYPE_RS64_MEC_P0_STACK;
-		break;
-	case AMDGPU_UCODE_ID_CP_RS64_MEC_P1_STACK:
-		*type = GFX_FW_TYPE_RS64_MEC_P1_STACK;
-		break;
-	case AMDGPU_UCODE_ID_CP_RS64_MEC_P2_STACK:
-		*type = GFX_FW_TYPE_RS64_MEC_P2_STACK;
-		break;
-	case AMDGPU_UCODE_ID_CP_RS64_MEC_P3_STACK:
-		*type = GFX_FW_TYPE_RS64_MEC_P3_STACK;
 		break;
 	case AMDGPU_UCODE_ID_SDMA_UCODE_TH0:
 		*type = GFX_FW_TYPE_SDMA_UCODE_TH0;
@@ -2930,7 +2552,6 @@
 	if (ret) {
 		DRM_ERROR("PSP load RL failed!\n");
 		goto failed1;
-<<<<<<< HEAD
 	}
 
 	if (amdgpu_sriov_vf(adev) && amdgpu_in_reset(adev)) {
@@ -2945,22 +2566,6 @@
 		}
 	}
 
-=======
-	}
-
-	if (amdgpu_sriov_vf(adev) && amdgpu_in_reset(adev)) {
-		if (adev->gmc.xgmi.num_physical_nodes > 1) {
-			ret = psp_xgmi_initialize(psp, false, true);
-			/* Warning the XGMI seesion initialize failure
-			* Instead of stop driver initialization
-			*/
-			if (ret)
-				dev_err(psp->adev->dev,
-					"XGMI: Failed to initialize XGMI session\n");
-		}
-	}
-
->>>>>>> eb3cdb58
 	if (psp->ta_fw) {
 		ret = psp_ras_initialize(psp);
 		if (ret)
@@ -3485,14 +3090,6 @@
 	int err = 0;
 	uint8_t *ucode_array_start_addr;
 	int fw_index = 0;
-<<<<<<< HEAD
-
-	if (!chip_name) {
-		dev_err(adev->dev, "invalid chip name for sos microcode\n");
-		return -EINVAL;
-	}
-=======
->>>>>>> eb3cdb58
 
 	snprintf(fw_name, sizeof(fw_name), "amdgpu/%s_sos.bin", chip_name);
 	err = amdgpu_ucode_request(adev, &adev->psp.sos_fw, fw_name);
@@ -3789,58 +3386,6 @@
 	return err;
 }
 
-int psp_init_cap_microcode(struct psp_context *psp,
-			  const char *chip_name)
-{
-	struct amdgpu_device *adev = psp->adev;
-	char fw_name[PSP_FW_NAME_LEN];
-	const struct psp_firmware_header_v1_0 *cap_hdr_v1_0;
-	struct amdgpu_firmware_info *info = NULL;
-	int err = 0;
-
-	if (!chip_name) {
-		dev_err(adev->dev, "invalid chip name for cap microcode\n");
-		return -EINVAL;
-	}
-
-	if (!amdgpu_sriov_vf(adev)) {
-		dev_err(adev->dev, "cap microcode should only be loaded under SRIOV\n");
-		return -EINVAL;
-	}
-
-	snprintf(fw_name, sizeof(fw_name), "amdgpu/%s_cap.bin", chip_name);
-	err = request_firmware(&adev->psp.cap_fw, fw_name, adev->dev);
-	if (err) {
-		dev_warn(adev->dev, "cap microcode does not exist, skip\n");
-		err = 0;
-		goto out;
-	}
-
-	err = amdgpu_ucode_validate(adev->psp.cap_fw);
-	if (err) {
-		dev_err(adev->dev, "fail to initialize cap microcode\n");
-		goto out;
-	}
-
-	info = &adev->firmware.ucode[AMDGPU_UCODE_ID_CAP];
-	info->ucode_id = AMDGPU_UCODE_ID_CAP;
-	info->fw = adev->psp.cap_fw;
-	cap_hdr_v1_0 = (const struct psp_firmware_header_v1_0 *)
-		adev->psp.cap_fw->data;
-	adev->firmware.fw_size += ALIGN(
-			le32_to_cpu(cap_hdr_v1_0->header.ucode_size_bytes), PAGE_SIZE);
-	adev->psp.cap_fw_version = le32_to_cpu(cap_hdr_v1_0->header.ucode_version);
-	adev->psp.cap_feature_version = le32_to_cpu(cap_hdr_v1_0->sos.fw_version);
-	adev->psp.cap_ucode_size = le32_to_cpu(cap_hdr_v1_0->header.ucode_size_bytes);
-
-	return 0;
-
-out:
-	release_firmware(adev->psp.cap_fw);
-	adev->psp.cap_fw = NULL;
-	return err;
-}
-
 static int psp_set_clockgating_state(void *handle,
 				     enum amd_clockgating_state state)
 {
@@ -3908,17 +3453,10 @@
 
 	/* LFB address which is aligned to 1MB boundary per PSP request */
 	ret = amdgpu_bo_create_kernel(adev, usbc_pd_fw->size, 0x100000,
-<<<<<<< HEAD
-						AMDGPU_GEM_DOMAIN_VRAM,
-						&fw_buf_bo,
-						&fw_pri_mc_addr,
-						&fw_pri_cpu_addr);
-=======
 				      AMDGPU_GEM_DOMAIN_VRAM |
 				      AMDGPU_GEM_DOMAIN_GTT,
 				      &fw_buf_bo, &fw_pri_mc_addr,
 				      &fw_pri_cpu_addr);
->>>>>>> eb3cdb58
 	if (ret)
 		goto rel_buf;
 
