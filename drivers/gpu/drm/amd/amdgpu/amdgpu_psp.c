--- conflicted
+++ resolved
@@ -432,13 +432,8 @@
 
 	psp->cmd = kzalloc(sizeof(struct psp_gfx_cmd_resp), GFP_KERNEL);
 	if (!psp->cmd) {
-<<<<<<< HEAD
 		dev_err(adev->dev, "Failed to allocate memory to command buffer!\n");
-		ret = -ENOMEM;
-=======
-		DRM_ERROR("Failed to allocate memory to command buffer!\n");
 		return -ENOMEM;
->>>>>>> 5de7e35b
 	}
 
 	adev->psp.xgmi_context.supports_extended_data =
