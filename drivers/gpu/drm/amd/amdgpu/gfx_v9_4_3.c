/*
 * Copyright 2022 Advanced Micro Devices, Inc.
 *
 * Permission is hereby granted, free of charge, to any person obtaining a
 * copy of this software and associated documentation files (the "Software"),
 * to deal in the Software without restriction, including without limitation
 * the rights to use, copy, modify, merge, publish, distribute, sublicense,
 * and/or sell copies of the Software, and to permit persons to whom the
 * Software is furnished to do so, subject to the following conditions:
 *
 * The above copyright notice and this permission notice shall be included in
 * all copies or substantial portions of the Software.
 *
 * THE SOFTWARE IS PROVIDED "AS IS", WITHOUT WARRANTY OF ANY KIND, EXPRESS OR
 * IMPLIED, INCLUDING BUT NOT LIMITED TO THE WARRANTIES OF MERCHANTABILITY,
 * FITNESS FOR A PARTICULAR PURPOSE AND NONINFRINGEMENT.  IN NO EVENT SHALL
 * THE COPYRIGHT HOLDER(S) OR AUTHOR(S) BE LIABLE FOR ANY CLAIM, DAMAGES OR
 * OTHER LIABILITY, WHETHER IN AN ACTION OF CONTRACT, TORT OR OTHERWISE,
 * ARISING FROM, OUT OF OR IN CONNECTION WITH THE SOFTWARE OR THE USE OR
 * OTHER DEALINGS IN THE SOFTWARE.
 *
 */
#include <linux/firmware.h>

#include "amdgpu.h"
#include "amdgpu_gfx.h"
#include "soc15.h"
#include "soc15d.h"
#include "soc15_common.h"
#include "vega10_enum.h"

#include "v9_structs.h"

#include "ivsrcid/gfx/irqsrcs_gfx_9_0.h"

#include "gc/gc_9_4_3_offset.h"
#include "gc/gc_9_4_3_sh_mask.h"

#include "gfx_v9_4_3.h"
#include "gfx_v9_4_3_cleaner_shader.h"
#include "amdgpu_xcp.h"
#include "amdgpu_aca.h"

MODULE_FIRMWARE("amdgpu/gc_9_4_3_mec.bin");
MODULE_FIRMWARE("amdgpu/gc_9_4_4_mec.bin");
MODULE_FIRMWARE("amdgpu/gc_9_5_0_mec.bin");
MODULE_FIRMWARE("amdgpu/gc_9_4_3_rlc.bin");
MODULE_FIRMWARE("amdgpu/gc_9_4_4_rlc.bin");
MODULE_FIRMWARE("amdgpu/gc_9_5_0_rlc.bin");
MODULE_FIRMWARE("amdgpu/gc_9_4_3_sjt_mec.bin");
MODULE_FIRMWARE("amdgpu/gc_9_4_4_sjt_mec.bin");

#define GFX9_MEC_HPD_SIZE 4096
#define RLCG_UCODE_LOADING_START_ADDRESS 0x00002000L

#define GOLDEN_GB_ADDR_CONFIG 0x2a114042
#define CP_HQD_PERSISTENT_STATE_DEFAULT 0xbe05301

#define XCC_REG_RANGE_0_LOW  0x2000     /* XCC gfxdec0 lower Bound */
#define XCC_REG_RANGE_0_HIGH 0x3400     /* XCC gfxdec0 upper Bound */
#define XCC_REG_RANGE_1_LOW  0xA000     /* XCC gfxdec1 lower Bound */
#define XCC_REG_RANGE_1_HIGH 0x10000    /* XCC gfxdec1 upper Bound */

#define NORMALIZE_XCC_REG_OFFSET(offset) \
	(offset & 0xFFFF)

static const struct amdgpu_hwip_reg_entry gc_reg_list_9_4_3[] = {
	SOC15_REG_ENTRY_STR(GC, 0, regGRBM_STATUS),
	SOC15_REG_ENTRY_STR(GC, 0, regGRBM_STATUS2),
	SOC15_REG_ENTRY_STR(GC, 0, regCP_STALLED_STAT1),
	SOC15_REG_ENTRY_STR(GC, 0, regCP_STALLED_STAT2),
	SOC15_REG_ENTRY_STR(GC, 0, regCP_CPC_STALLED_STAT1),
	SOC15_REG_ENTRY_STR(GC, 0, regCP_CPF_STALLED_STAT1),
	SOC15_REG_ENTRY_STR(GC, 0, regCP_BUSY_STAT),
	SOC15_REG_ENTRY_STR(GC, 0, regCP_CPC_BUSY_STAT),
	SOC15_REG_ENTRY_STR(GC, 0, regCP_CPF_BUSY_STAT),
	SOC15_REG_ENTRY_STR(GC, 0, regCP_CPF_STATUS),
	SOC15_REG_ENTRY_STR(GC, 0, regCP_GFX_ERROR),
	SOC15_REG_ENTRY_STR(GC, 0, regCPF_UTCL1_STATUS),
	SOC15_REG_ENTRY_STR(GC, 0, regCPC_UTCL1_STATUS),
	SOC15_REG_ENTRY_STR(GC, 0, regCPG_UTCL1_STATUS),
	SOC15_REG_ENTRY_STR(GC, 0, regGDS_PROTECTION_FAULT),
	SOC15_REG_ENTRY_STR(GC, 0, regGDS_VM_PROTECTION_FAULT),
	SOC15_REG_ENTRY_STR(GC, 0, regRLC_UTCL1_STATUS),
	SOC15_REG_ENTRY_STR(GC, 0, regRMI_UTCL1_STATUS),
	SOC15_REG_ENTRY_STR(GC, 0, regSQC_DCACHE_UTCL1_STATUS),
	SOC15_REG_ENTRY_STR(GC, 0, regSQC_ICACHE_UTCL1_STATUS),
	SOC15_REG_ENTRY_STR(GC, 0, regSQ_UTCL1_STATUS),
	SOC15_REG_ENTRY_STR(GC, 0, regTCP_UTCL1_STATUS),
	SOC15_REG_ENTRY_STR(GC, 0, regWD_UTCL1_STATUS),
	SOC15_REG_ENTRY_STR(GC, 0, regVM_L2_PROTECTION_FAULT_CNTL),
	SOC15_REG_ENTRY_STR(GC, 0, regVM_L2_PROTECTION_FAULT_STATUS),
	SOC15_REG_ENTRY_STR(GC, 0, regCP_DEBUG),
	SOC15_REG_ENTRY_STR(GC, 0, regCP_MEC_CNTL),
	SOC15_REG_ENTRY_STR(GC, 0, regCP_MEC1_INSTR_PNTR),
	SOC15_REG_ENTRY_STR(GC, 0, regCP_MEC2_INSTR_PNTR),
	SOC15_REG_ENTRY_STR(GC, 0, regCP_CPC_STATUS),
	SOC15_REG_ENTRY_STR(GC, 0, regRLC_STAT),
	SOC15_REG_ENTRY_STR(GC, 0, regRLC_SMU_COMMAND),
	SOC15_REG_ENTRY_STR(GC, 0, regRLC_SMU_MESSAGE),
	SOC15_REG_ENTRY_STR(GC, 0, regRLC_SMU_ARGUMENT_1),
	SOC15_REG_ENTRY_STR(GC, 0, regRLC_SMU_ARGUMENT_2),
	SOC15_REG_ENTRY_STR(GC, 0, regSMU_RLC_RESPONSE),
	SOC15_REG_ENTRY_STR(GC, 0, regRLC_SAFE_MODE),
	SOC15_REG_ENTRY_STR(GC, 0, regRLC_SMU_SAFE_MODE),
	SOC15_REG_ENTRY_STR(GC, 0, regRLC_INT_STAT),
	SOC15_REG_ENTRY_STR(GC, 0, regRLC_GPM_GENERAL_6),
	/* SE status registers */
	SOC15_REG_ENTRY_STR(GC, 0, regGRBM_STATUS_SE0),
	SOC15_REG_ENTRY_STR(GC, 0, regGRBM_STATUS_SE1),
	SOC15_REG_ENTRY_STR(GC, 0, regGRBM_STATUS_SE2),
	SOC15_REG_ENTRY_STR(GC, 0, regGRBM_STATUS_SE3)
};

static const struct amdgpu_hwip_reg_entry gc_cp_reg_list_9_4_3[] = {
	/* compute queue registers */
	SOC15_REG_ENTRY_STR(GC, 0, regCP_HQD_VMID),
	SOC15_REG_ENTRY_STR(GC, 0, regCP_HQD_ACTIVE),
	SOC15_REG_ENTRY_STR(GC, 0, regCP_HQD_PERSISTENT_STATE),
	SOC15_REG_ENTRY_STR(GC, 0, regCP_HQD_PIPE_PRIORITY),
	SOC15_REG_ENTRY_STR(GC, 0, regCP_HQD_QUEUE_PRIORITY),
	SOC15_REG_ENTRY_STR(GC, 0, regCP_HQD_QUANTUM),
	SOC15_REG_ENTRY_STR(GC, 0, regCP_HQD_PQ_BASE),
	SOC15_REG_ENTRY_STR(GC, 0, regCP_HQD_PQ_BASE_HI),
	SOC15_REG_ENTRY_STR(GC, 0, regCP_HQD_PQ_RPTR),
	SOC15_REG_ENTRY_STR(GC, 0, regCP_HQD_PQ_WPTR_POLL_ADDR),
	SOC15_REG_ENTRY_STR(GC, 0, regCP_HQD_PQ_WPTR_POLL_ADDR_HI),
	SOC15_REG_ENTRY_STR(GC, 0, regCP_HQD_PQ_DOORBELL_CONTROL),
	SOC15_REG_ENTRY_STR(GC, 0, regCP_HQD_PQ_CONTROL),
	SOC15_REG_ENTRY_STR(GC, 0, regCP_HQD_IB_BASE_ADDR),
	SOC15_REG_ENTRY_STR(GC, 0, regCP_HQD_IB_BASE_ADDR_HI),
	SOC15_REG_ENTRY_STR(GC, 0, regCP_HQD_IB_RPTR),
	SOC15_REG_ENTRY_STR(GC, 0, regCP_HQD_IB_CONTROL),
	SOC15_REG_ENTRY_STR(GC, 0, regCP_HQD_DEQUEUE_REQUEST),
	SOC15_REG_ENTRY_STR(GC, 0, regCP_HQD_EOP_BASE_ADDR),
	SOC15_REG_ENTRY_STR(GC, 0, regCP_HQD_EOP_BASE_ADDR_HI),
	SOC15_REG_ENTRY_STR(GC, 0, regCP_HQD_EOP_CONTROL),
	SOC15_REG_ENTRY_STR(GC, 0, regCP_HQD_EOP_RPTR),
	SOC15_REG_ENTRY_STR(GC, 0, regCP_HQD_EOP_WPTR),
	SOC15_REG_ENTRY_STR(GC, 0, regCP_HQD_EOP_EVENTS),
	SOC15_REG_ENTRY_STR(GC, 0, regCP_HQD_CTX_SAVE_BASE_ADDR_LO),
	SOC15_REG_ENTRY_STR(GC, 0, regCP_HQD_CTX_SAVE_BASE_ADDR_HI),
	SOC15_REG_ENTRY_STR(GC, 0, regCP_HQD_CTX_SAVE_CONTROL),
	SOC15_REG_ENTRY_STR(GC, 0, regCP_HQD_CNTL_STACK_OFFSET),
	SOC15_REG_ENTRY_STR(GC, 0, regCP_HQD_CNTL_STACK_SIZE),
	SOC15_REG_ENTRY_STR(GC, 0, regCP_HQD_WG_STATE_OFFSET),
	SOC15_REG_ENTRY_STR(GC, 0, regCP_HQD_CTX_SAVE_SIZE),
	SOC15_REG_ENTRY_STR(GC, 0, regCP_HQD_GDS_RESOURCE_STATE),
	SOC15_REG_ENTRY_STR(GC, 0, regCP_HQD_ERROR),
	SOC15_REG_ENTRY_STR(GC, 0, regCP_HQD_EOP_WPTR_MEM),
	SOC15_REG_ENTRY_STR(GC, 0, regCP_HQD_PQ_WPTR_LO),
	SOC15_REG_ENTRY_STR(GC, 0, regCP_HQD_PQ_WPTR_HI),
	SOC15_REG_ENTRY_STR(GC, 0, regCP_HQD_GFX_STATUS),
	SOC15_REG_ENTRY_STR(GC, 0, regCP_MEC_ME1_HEADER_DUMP),
	SOC15_REG_ENTRY_STR(GC, 0, regCP_MEC_ME1_HEADER_DUMP),
	SOC15_REG_ENTRY_STR(GC, 0, regCP_MEC_ME1_HEADER_DUMP),
	SOC15_REG_ENTRY_STR(GC, 0, regCP_MEC_ME1_HEADER_DUMP),
	SOC15_REG_ENTRY_STR(GC, 0, regCP_MEC_ME1_HEADER_DUMP),
	SOC15_REG_ENTRY_STR(GC, 0, regCP_MEC_ME1_HEADER_DUMP),
	SOC15_REG_ENTRY_STR(GC, 0, regCP_MEC_ME1_HEADER_DUMP),
	SOC15_REG_ENTRY_STR(GC, 0, regCP_MEC_ME1_HEADER_DUMP),
};

struct amdgpu_gfx_ras gfx_v9_4_3_ras;

static void gfx_v9_4_3_set_ring_funcs(struct amdgpu_device *adev);
static void gfx_v9_4_3_set_irq_funcs(struct amdgpu_device *adev);
static void gfx_v9_4_3_set_gds_init(struct amdgpu_device *adev);
static void gfx_v9_4_3_set_rlc_funcs(struct amdgpu_device *adev);
static int gfx_v9_4_3_get_cu_info(struct amdgpu_device *adev,
				struct amdgpu_cu_info *cu_info);
static void gfx_v9_4_3_xcc_set_safe_mode(struct amdgpu_device *adev, int xcc_id);
static void gfx_v9_4_3_xcc_unset_safe_mode(struct amdgpu_device *adev, int xcc_id);

static void gfx_v9_4_3_kiq_set_resources(struct amdgpu_ring *kiq_ring,
				uint64_t queue_mask)
{
	struct amdgpu_device *adev = kiq_ring->adev;
	u64 shader_mc_addr;

	/* Cleaner shader MC address */
	shader_mc_addr = adev->gfx.cleaner_shader_gpu_addr >> 8;

	amdgpu_ring_write(kiq_ring, PACKET3(PACKET3_SET_RESOURCES, 6));
	amdgpu_ring_write(kiq_ring,
		PACKET3_SET_RESOURCES_VMID_MASK(0) |
		/* vmid_mask:0* queue_type:0 (KIQ) */
		PACKET3_SET_RESOURCES_QUEUE_TYPE(0));
	amdgpu_ring_write(kiq_ring,
			lower_32_bits(queue_mask));	/* queue mask lo */
	amdgpu_ring_write(kiq_ring,
			upper_32_bits(queue_mask));	/* queue mask hi */
	amdgpu_ring_write(kiq_ring, lower_32_bits(shader_mc_addr)); /* cleaner shader addr lo */
	amdgpu_ring_write(kiq_ring, upper_32_bits(shader_mc_addr)); /* cleaner shader addr hi */
	amdgpu_ring_write(kiq_ring, 0);	/* oac mask */
	amdgpu_ring_write(kiq_ring, 0);	/* gds heap base:0, gds heap size:0 */
}

static void gfx_v9_4_3_kiq_map_queues(struct amdgpu_ring *kiq_ring,
				 struct amdgpu_ring *ring)
{
	struct amdgpu_device *adev = kiq_ring->adev;
	uint64_t mqd_addr = amdgpu_bo_gpu_offset(ring->mqd_obj);
	uint64_t wptr_addr = adev->wb.gpu_addr + (ring->wptr_offs * 4);
	uint32_t eng_sel = ring->funcs->type == AMDGPU_RING_TYPE_GFX ? 4 : 0;

	amdgpu_ring_write(kiq_ring, PACKET3(PACKET3_MAP_QUEUES, 5));
	/* Q_sel:0, vmid:0, vidmem: 1, engine:0, num_Q:1*/
	amdgpu_ring_write(kiq_ring, /* Q_sel: 0, vmid: 0, engine: 0, num_Q: 1 */
			 PACKET3_MAP_QUEUES_QUEUE_SEL(0) | /* Queue_Sel */
			 PACKET3_MAP_QUEUES_VMID(0) | /* VMID */
			 PACKET3_MAP_QUEUES_QUEUE(ring->queue) |
			 PACKET3_MAP_QUEUES_PIPE(ring->pipe) |
			 PACKET3_MAP_QUEUES_ME((ring->me == 1 ? 0 : 1)) |
			 /*queue_type: normal compute queue */
			 PACKET3_MAP_QUEUES_QUEUE_TYPE(0) |
			 /* alloc format: all_on_one_pipe */
			 PACKET3_MAP_QUEUES_ALLOC_FORMAT(0) |
			 PACKET3_MAP_QUEUES_ENGINE_SEL(eng_sel) |
			 /* num_queues: must be 1 */
			 PACKET3_MAP_QUEUES_NUM_QUEUES(1));
	amdgpu_ring_write(kiq_ring,
			PACKET3_MAP_QUEUES_DOORBELL_OFFSET(ring->doorbell_index));
	amdgpu_ring_write(kiq_ring, lower_32_bits(mqd_addr));
	amdgpu_ring_write(kiq_ring, upper_32_bits(mqd_addr));
	amdgpu_ring_write(kiq_ring, lower_32_bits(wptr_addr));
	amdgpu_ring_write(kiq_ring, upper_32_bits(wptr_addr));
}

static void gfx_v9_4_3_kiq_unmap_queues(struct amdgpu_ring *kiq_ring,
				   struct amdgpu_ring *ring,
				   enum amdgpu_unmap_queues_action action,
				   u64 gpu_addr, u64 seq)
{
	uint32_t eng_sel = ring->funcs->type == AMDGPU_RING_TYPE_GFX ? 4 : 0;

	amdgpu_ring_write(kiq_ring, PACKET3(PACKET3_UNMAP_QUEUES, 4));
	amdgpu_ring_write(kiq_ring, /* Q_sel: 0, vmid: 0, engine: 0, num_Q: 1 */
			  PACKET3_UNMAP_QUEUES_ACTION(action) |
			  PACKET3_UNMAP_QUEUES_QUEUE_SEL(0) |
			  PACKET3_UNMAP_QUEUES_ENGINE_SEL(eng_sel) |
			  PACKET3_UNMAP_QUEUES_NUM_QUEUES(1));
	amdgpu_ring_write(kiq_ring,
			PACKET3_UNMAP_QUEUES_DOORBELL_OFFSET0(ring->doorbell_index));

	if (action == PREEMPT_QUEUES_NO_UNMAP) {
		amdgpu_ring_write(kiq_ring, lower_32_bits(gpu_addr));
		amdgpu_ring_write(kiq_ring, upper_32_bits(gpu_addr));
		amdgpu_ring_write(kiq_ring, seq);
	} else {
		amdgpu_ring_write(kiq_ring, 0);
		amdgpu_ring_write(kiq_ring, 0);
		amdgpu_ring_write(kiq_ring, 0);
	}
}

static void gfx_v9_4_3_kiq_query_status(struct amdgpu_ring *kiq_ring,
				   struct amdgpu_ring *ring,
				   u64 addr,
				   u64 seq)
{
	uint32_t eng_sel = ring->funcs->type == AMDGPU_RING_TYPE_GFX ? 4 : 0;

	amdgpu_ring_write(kiq_ring, PACKET3(PACKET3_QUERY_STATUS, 5));
	amdgpu_ring_write(kiq_ring,
			  PACKET3_QUERY_STATUS_CONTEXT_ID(0) |
			  PACKET3_QUERY_STATUS_INTERRUPT_SEL(0) |
			  PACKET3_QUERY_STATUS_COMMAND(2));
	/* Q_sel: 0, vmid: 0, engine: 0, num_Q: 1 */
	amdgpu_ring_write(kiq_ring,
			PACKET3_QUERY_STATUS_DOORBELL_OFFSET(ring->doorbell_index) |
			PACKET3_QUERY_STATUS_ENG_SEL(eng_sel));
	amdgpu_ring_write(kiq_ring, lower_32_bits(addr));
	amdgpu_ring_write(kiq_ring, upper_32_bits(addr));
	amdgpu_ring_write(kiq_ring, lower_32_bits(seq));
	amdgpu_ring_write(kiq_ring, upper_32_bits(seq));
}

static void gfx_v9_4_3_kiq_invalidate_tlbs(struct amdgpu_ring *kiq_ring,
				uint16_t pasid, uint32_t flush_type,
				bool all_hub)
{
	amdgpu_ring_write(kiq_ring, PACKET3(PACKET3_INVALIDATE_TLBS, 0));
	amdgpu_ring_write(kiq_ring,
			PACKET3_INVALIDATE_TLBS_DST_SEL(1) |
			PACKET3_INVALIDATE_TLBS_ALL_HUB(all_hub) |
			PACKET3_INVALIDATE_TLBS_PASID(pasid) |
			PACKET3_INVALIDATE_TLBS_FLUSH_TYPE(flush_type));
}

static void gfx_v9_4_3_kiq_reset_hw_queue(struct amdgpu_ring *kiq_ring, uint32_t queue_type,
					  uint32_t me_id, uint32_t pipe_id, uint32_t queue_id,
					  uint32_t xcc_id, uint32_t vmid)
{
	struct amdgpu_device *adev = kiq_ring->adev;
	unsigned i;

	/* enter save mode */
	amdgpu_gfx_rlc_enter_safe_mode(adev, xcc_id);
	mutex_lock(&adev->srbm_mutex);
	soc15_grbm_select(adev, me_id, pipe_id, queue_id, 0, xcc_id);

	if (queue_type == AMDGPU_RING_TYPE_COMPUTE) {
		WREG32_SOC15(GC, GET_INST(GC, xcc_id), regCP_HQD_DEQUEUE_REQUEST, 0x2);
		WREG32_SOC15(GC, GET_INST(GC, xcc_id), regSPI_COMPUTE_QUEUE_RESET, 0x1);
		/* wait till dequeue take effects */
		for (i = 0; i < adev->usec_timeout; i++) {
			if (!(RREG32_SOC15(GC, GET_INST(GC, xcc_id), regCP_HQD_ACTIVE) & 1))
				break;
			udelay(1);
		}
		if (i >= adev->usec_timeout)
			dev_err(adev->dev, "fail to wait on hqd deactive\n");
	} else {
		dev_err(adev->dev, "reset queue_type(%d) not supported\n\n", queue_type);
	}

	soc15_grbm_select(adev, 0, 0, 0, 0, 0);
	mutex_unlock(&adev->srbm_mutex);
	/* exit safe mode */
	amdgpu_gfx_rlc_exit_safe_mode(adev, xcc_id);
}

static const struct kiq_pm4_funcs gfx_v9_4_3_kiq_pm4_funcs = {
	.kiq_set_resources = gfx_v9_4_3_kiq_set_resources,
	.kiq_map_queues = gfx_v9_4_3_kiq_map_queues,
	.kiq_unmap_queues = gfx_v9_4_3_kiq_unmap_queues,
	.kiq_query_status = gfx_v9_4_3_kiq_query_status,
	.kiq_invalidate_tlbs = gfx_v9_4_3_kiq_invalidate_tlbs,
	.kiq_reset_hw_queue = gfx_v9_4_3_kiq_reset_hw_queue,
	.set_resources_size = 8,
	.map_queues_size = 7,
	.unmap_queues_size = 6,
	.query_status_size = 7,
	.invalidate_tlbs_size = 2,
};

static void gfx_v9_4_3_set_kiq_pm4_funcs(struct amdgpu_device *adev)
{
	int i, num_xcc;

	num_xcc = NUM_XCC(adev->gfx.xcc_mask);
	for (i = 0; i < num_xcc; i++)
		adev->gfx.kiq[i].pmf = &gfx_v9_4_3_kiq_pm4_funcs;
}

static void gfx_v9_4_3_init_golden_registers(struct amdgpu_device *adev)
{
	int i, num_xcc, dev_inst;

	num_xcc = NUM_XCC(adev->gfx.xcc_mask);
	for (i = 0; i < num_xcc; i++) {
		dev_inst = GET_INST(GC, i);

		WREG32_SOC15(GC, dev_inst, regGB_ADDR_CONFIG,
			     GOLDEN_GB_ADDR_CONFIG);
		WREG32_FIELD15_PREREG(GC, dev_inst, TCP_UTCL1_CNTL2, SPARE, 0x1);
	}
}

static uint32_t gfx_v9_4_3_normalize_xcc_reg_offset(uint32_t reg)
{
	uint32_t normalized_reg = NORMALIZE_XCC_REG_OFFSET(reg);

	/* If it is an XCC reg, normalize the reg to keep
	   lower 16 bits in local xcc */

	if (((normalized_reg >= XCC_REG_RANGE_0_LOW) && (normalized_reg < XCC_REG_RANGE_0_HIGH)) ||
		((normalized_reg >= XCC_REG_RANGE_1_LOW) && (normalized_reg < XCC_REG_RANGE_1_HIGH)))
		return normalized_reg;
	else
		return reg;
}

static void gfx_v9_4_3_write_data_to_reg(struct amdgpu_ring *ring, int eng_sel,
				       bool wc, uint32_t reg, uint32_t val)
{
	reg = gfx_v9_4_3_normalize_xcc_reg_offset(reg);
	amdgpu_ring_write(ring, PACKET3(PACKET3_WRITE_DATA, 3));
	amdgpu_ring_write(ring, WRITE_DATA_ENGINE_SEL(eng_sel) |
				WRITE_DATA_DST_SEL(0) |
				(wc ? WR_CONFIRM : 0));
	amdgpu_ring_write(ring, reg);
	amdgpu_ring_write(ring, 0);
	amdgpu_ring_write(ring, val);
}

static void gfx_v9_4_3_wait_reg_mem(struct amdgpu_ring *ring, int eng_sel,
				  int mem_space, int opt, uint32_t addr0,
				  uint32_t addr1, uint32_t ref, uint32_t mask,
				  uint32_t inv)
{
	/* Only do the normalization on regspace */
	if (mem_space == 0) {
		addr0 = gfx_v9_4_3_normalize_xcc_reg_offset(addr0);
		addr1 = gfx_v9_4_3_normalize_xcc_reg_offset(addr1);
	}

	amdgpu_ring_write(ring, PACKET3(PACKET3_WAIT_REG_MEM, 5));
	amdgpu_ring_write(ring,
				 /* memory (1) or register (0) */
				 (WAIT_REG_MEM_MEM_SPACE(mem_space) |
				 WAIT_REG_MEM_OPERATION(opt) | /* wait */
				 WAIT_REG_MEM_FUNCTION(3) |  /* equal */
				 WAIT_REG_MEM_ENGINE(eng_sel)));

	if (mem_space)
		BUG_ON(addr0 & 0x3); /* Dword align */
	amdgpu_ring_write(ring, addr0);
	amdgpu_ring_write(ring, addr1);
	amdgpu_ring_write(ring, ref);
	amdgpu_ring_write(ring, mask);
	amdgpu_ring_write(ring, inv); /* poll interval */
}

static int gfx_v9_4_3_ring_test_ring(struct amdgpu_ring *ring)
{
	uint32_t scratch_reg0_offset, xcc_offset;
	struct amdgpu_device *adev = ring->adev;
	uint32_t tmp = 0;
	unsigned i;
	int r;

	/* Use register offset which is local to XCC in the packet */
	xcc_offset = SOC15_REG_OFFSET(GC, 0, regSCRATCH_REG0);
	scratch_reg0_offset = SOC15_REG_OFFSET(GC, GET_INST(GC, ring->xcc_id), regSCRATCH_REG0);
	WREG32(scratch_reg0_offset, 0xCAFEDEAD);
	tmp = RREG32(scratch_reg0_offset);

	r = amdgpu_ring_alloc(ring, 3);
	if (r)
		return r;

	amdgpu_ring_write(ring, PACKET3(PACKET3_SET_UCONFIG_REG, 1));
	amdgpu_ring_write(ring, xcc_offset - PACKET3_SET_UCONFIG_REG_START);
	amdgpu_ring_write(ring, 0xDEADBEEF);
	amdgpu_ring_commit(ring);

	for (i = 0; i < adev->usec_timeout; i++) {
		tmp = RREG32(scratch_reg0_offset);
		if (tmp == 0xDEADBEEF)
			break;
		udelay(1);
	}

	if (i >= adev->usec_timeout)
		r = -ETIMEDOUT;
	return r;
}

static int gfx_v9_4_3_ring_test_ib(struct amdgpu_ring *ring, long timeout)
{
	struct amdgpu_device *adev = ring->adev;
	struct amdgpu_ib ib;
	struct dma_fence *f = NULL;

	unsigned index;
	uint64_t gpu_addr;
	uint32_t tmp;
	long r;

	r = amdgpu_device_wb_get(adev, &index);
	if (r)
		return r;

	gpu_addr = adev->wb.gpu_addr + (index * 4);
	adev->wb.wb[index] = cpu_to_le32(0xCAFEDEAD);
	memset(&ib, 0, sizeof(ib));

	r = amdgpu_ib_get(adev, NULL, 20, AMDGPU_IB_POOL_DIRECT, &ib);
	if (r)
		goto err1;

	ib.ptr[0] = PACKET3(PACKET3_WRITE_DATA, 3);
	ib.ptr[1] = WRITE_DATA_DST_SEL(5) | WR_CONFIRM;
	ib.ptr[2] = lower_32_bits(gpu_addr);
	ib.ptr[3] = upper_32_bits(gpu_addr);
	ib.ptr[4] = 0xDEADBEEF;
	ib.length_dw = 5;

	r = amdgpu_ib_schedule(ring, 1, &ib, NULL, &f);
	if (r)
		goto err2;

	r = dma_fence_wait_timeout(f, false, timeout);
	if (r == 0) {
		r = -ETIMEDOUT;
		goto err2;
	} else if (r < 0) {
		goto err2;
	}

	tmp = adev->wb.wb[index];
	if (tmp == 0xDEADBEEF)
		r = 0;
	else
		r = -EINVAL;

err2:
	amdgpu_ib_free(&ib, NULL);
	dma_fence_put(f);
err1:
	amdgpu_device_wb_free(adev, index);
	return r;
}


/* This value might differs per partition */
static uint64_t gfx_v9_4_3_get_gpu_clock_counter(struct amdgpu_device *adev)
{
	uint64_t clock;

	mutex_lock(&adev->gfx.gpu_clock_mutex);
	WREG32_SOC15(GC, GET_INST(GC, 0), regRLC_CAPTURE_GPU_CLOCK_COUNT, 1);
	clock = (uint64_t)RREG32_SOC15(GC, GET_INST(GC, 0), regRLC_GPU_CLOCK_COUNT_LSB) |
		((uint64_t)RREG32_SOC15(GC, GET_INST(GC, 0), regRLC_GPU_CLOCK_COUNT_MSB) << 32ULL);
	mutex_unlock(&adev->gfx.gpu_clock_mutex);

	return clock;
}

static void gfx_v9_4_3_free_microcode(struct amdgpu_device *adev)
{
	amdgpu_ucode_release(&adev->gfx.pfp_fw);
	amdgpu_ucode_release(&adev->gfx.me_fw);
	amdgpu_ucode_release(&adev->gfx.ce_fw);
	amdgpu_ucode_release(&adev->gfx.rlc_fw);
	amdgpu_ucode_release(&adev->gfx.mec_fw);
	amdgpu_ucode_release(&adev->gfx.mec2_fw);

	kfree(adev->gfx.rlc.register_list_format);
}

static int gfx_v9_4_3_init_rlc_microcode(struct amdgpu_device *adev,
					  const char *chip_name)
{
	int err;
	const struct rlc_firmware_header_v2_0 *rlc_hdr;
	uint16_t version_major;
	uint16_t version_minor;


	err = amdgpu_ucode_request(adev, &adev->gfx.rlc_fw,
				   AMDGPU_UCODE_REQUIRED,
				   "amdgpu/%s_rlc.bin", chip_name);
	if (err)
		goto out;
	rlc_hdr = (const struct rlc_firmware_header_v2_0 *)adev->gfx.rlc_fw->data;

	version_major = le16_to_cpu(rlc_hdr->header.header_version_major);
	version_minor = le16_to_cpu(rlc_hdr->header.header_version_minor);
	err = amdgpu_gfx_rlc_init_microcode(adev, version_major, version_minor);
out:
	if (err)
		amdgpu_ucode_release(&adev->gfx.rlc_fw);

	return err;
}

static int gfx_v9_4_3_init_cp_compute_microcode(struct amdgpu_device *adev,
					  const char *chip_name)
{
	int err;

	if (amdgpu_sriov_vf(adev)) {
		err = amdgpu_ucode_request(adev, &adev->gfx.mec_fw,
					   AMDGPU_UCODE_REQUIRED,
					   "amdgpu/%s_sjt_mec.bin", chip_name);

		if (err)
			err = amdgpu_ucode_request(adev, &adev->gfx.mec_fw,
							AMDGPU_UCODE_REQUIRED,
							"amdgpu/%s_mec.bin", chip_name);
	} else
		err = amdgpu_ucode_request(adev, &adev->gfx.mec_fw,
					   AMDGPU_UCODE_REQUIRED,
					   "amdgpu/%s_mec.bin", chip_name);
	if (err)
		goto out;
	amdgpu_gfx_cp_init_microcode(adev, AMDGPU_UCODE_ID_CP_MEC1);
	amdgpu_gfx_cp_init_microcode(adev, AMDGPU_UCODE_ID_CP_MEC1_JT);

	adev->gfx.mec2_fw_version = adev->gfx.mec_fw_version;
	adev->gfx.mec2_feature_version = adev->gfx.mec_feature_version;

out:
	if (err)
		amdgpu_ucode_release(&adev->gfx.mec_fw);
	return err;
}

static int gfx_v9_4_3_init_microcode(struct amdgpu_device *adev)
{
	char ucode_prefix[15];
	int r;

	amdgpu_ucode_ip_version_decode(adev, GC_HWIP, ucode_prefix, sizeof(ucode_prefix));

	r = gfx_v9_4_3_init_rlc_microcode(adev, ucode_prefix);
	if (r)
		return r;

	r = gfx_v9_4_3_init_cp_compute_microcode(adev, ucode_prefix);
	if (r)
		return r;

	return r;
}

static void gfx_v9_4_3_mec_fini(struct amdgpu_device *adev)
{
	amdgpu_bo_free_kernel(&adev->gfx.mec.hpd_eop_obj, NULL, NULL);
	amdgpu_bo_free_kernel(&adev->gfx.mec.mec_fw_obj, NULL, NULL);
}

static int gfx_v9_4_3_mec_init(struct amdgpu_device *adev)
{
	int r, i, num_xcc;
	u32 *hpd;
	const __le32 *fw_data;
	unsigned fw_size;
	u32 *fw;
	size_t mec_hpd_size;

	const struct gfx_firmware_header_v1_0 *mec_hdr;

	num_xcc = NUM_XCC(adev->gfx.xcc_mask);
	for (i = 0; i < num_xcc; i++)
		bitmap_zero(adev->gfx.mec_bitmap[i].queue_bitmap,
			AMDGPU_MAX_COMPUTE_QUEUES);

	/* take ownership of the relevant compute queues */
	amdgpu_gfx_compute_queue_acquire(adev);
	mec_hpd_size =
		adev->gfx.num_compute_rings * num_xcc * GFX9_MEC_HPD_SIZE;
	if (mec_hpd_size) {
		r = amdgpu_bo_create_reserved(adev, mec_hpd_size, PAGE_SIZE,
					      AMDGPU_GEM_DOMAIN_VRAM |
					      AMDGPU_GEM_DOMAIN_GTT,
					      &adev->gfx.mec.hpd_eop_obj,
					      &adev->gfx.mec.hpd_eop_gpu_addr,
					      (void **)&hpd);
		if (r) {
			dev_warn(adev->dev, "(%d) create HDP EOP bo failed\n", r);
			gfx_v9_4_3_mec_fini(adev);
			return r;
		}

		if (amdgpu_emu_mode == 1) {
			for (i = 0; i < mec_hpd_size / 4; i++) {
				memset((void *)(hpd + i), 0, 4);
				if (i % 50 == 0)
					msleep(1);
			}
		} else {
			memset(hpd, 0, mec_hpd_size);
		}

		amdgpu_bo_kunmap(adev->gfx.mec.hpd_eop_obj);
		amdgpu_bo_unreserve(adev->gfx.mec.hpd_eop_obj);
	}

	mec_hdr = (const struct gfx_firmware_header_v1_0 *)adev->gfx.mec_fw->data;

	fw_data = (const __le32 *)
		(adev->gfx.mec_fw->data +
		 le32_to_cpu(mec_hdr->header.ucode_array_offset_bytes));
	fw_size = le32_to_cpu(mec_hdr->header.ucode_size_bytes);

	r = amdgpu_bo_create_reserved(adev, mec_hdr->header.ucode_size_bytes,
				      PAGE_SIZE, AMDGPU_GEM_DOMAIN_GTT,
				      &adev->gfx.mec.mec_fw_obj,
				      &adev->gfx.mec.mec_fw_gpu_addr,
				      (void **)&fw);
	if (r) {
		dev_warn(adev->dev, "(%d) create mec firmware bo failed\n", r);
		gfx_v9_4_3_mec_fini(adev);
		return r;
	}

	memcpy(fw, fw_data, fw_size);

	amdgpu_bo_kunmap(adev->gfx.mec.mec_fw_obj);
	amdgpu_bo_unreserve(adev->gfx.mec.mec_fw_obj);

	return 0;
}

static void gfx_v9_4_3_xcc_select_se_sh(struct amdgpu_device *adev, u32 se_num,
					u32 sh_num, u32 instance, int xcc_id)
{
	u32 data;

	if (instance == 0xffffffff)
		data = REG_SET_FIELD(0, GRBM_GFX_INDEX,
				     INSTANCE_BROADCAST_WRITES, 1);
	else
		data = REG_SET_FIELD(0, GRBM_GFX_INDEX,
				     INSTANCE_INDEX, instance);

	if (se_num == 0xffffffff)
		data = REG_SET_FIELD(data, GRBM_GFX_INDEX,
				     SE_BROADCAST_WRITES, 1);
	else
		data = REG_SET_FIELD(data, GRBM_GFX_INDEX, SE_INDEX, se_num);

	if (sh_num == 0xffffffff)
		data = REG_SET_FIELD(data, GRBM_GFX_INDEX,
				     SH_BROADCAST_WRITES, 1);
	else
		data = REG_SET_FIELD(data, GRBM_GFX_INDEX, SH_INDEX, sh_num);

	WREG32_SOC15_RLC_SHADOW_EX(reg, GC, GET_INST(GC, xcc_id), regGRBM_GFX_INDEX, data);
}

static uint32_t wave_read_ind(struct amdgpu_device *adev, uint32_t xcc_id, uint32_t simd, uint32_t wave, uint32_t address)
{
	WREG32_SOC15_RLC(GC, GET_INST(GC, xcc_id), regSQ_IND_INDEX,
		(wave << SQ_IND_INDEX__WAVE_ID__SHIFT) |
		(simd << SQ_IND_INDEX__SIMD_ID__SHIFT) |
		(address << SQ_IND_INDEX__INDEX__SHIFT) |
		(SQ_IND_INDEX__FORCE_READ_MASK));
	return RREG32_SOC15(GC, GET_INST(GC, xcc_id), regSQ_IND_DATA);
}

static void wave_read_regs(struct amdgpu_device *adev, uint32_t xcc_id, uint32_t simd,
			   uint32_t wave, uint32_t thread,
			   uint32_t regno, uint32_t num, uint32_t *out)
{
	WREG32_SOC15_RLC(GC, GET_INST(GC, xcc_id), regSQ_IND_INDEX,
		(wave << SQ_IND_INDEX__WAVE_ID__SHIFT) |
		(simd << SQ_IND_INDEX__SIMD_ID__SHIFT) |
		(regno << SQ_IND_INDEX__INDEX__SHIFT) |
		(thread << SQ_IND_INDEX__THREAD_ID__SHIFT) |
		(SQ_IND_INDEX__FORCE_READ_MASK) |
		(SQ_IND_INDEX__AUTO_INCR_MASK));
	while (num--)
		*(out++) = RREG32_SOC15(GC, GET_INST(GC, xcc_id), regSQ_IND_DATA);
}

static void gfx_v9_4_3_read_wave_data(struct amdgpu_device *adev,
				      uint32_t xcc_id, uint32_t simd, uint32_t wave,
				      uint32_t *dst, int *no_fields)
{
	/* type 1 wave data */
	dst[(*no_fields)++] = 1;
	dst[(*no_fields)++] = wave_read_ind(adev, xcc_id, simd, wave, ixSQ_WAVE_STATUS);
	dst[(*no_fields)++] = wave_read_ind(adev, xcc_id, simd, wave, ixSQ_WAVE_PC_LO);
	dst[(*no_fields)++] = wave_read_ind(adev, xcc_id, simd, wave, ixSQ_WAVE_PC_HI);
	dst[(*no_fields)++] = wave_read_ind(adev, xcc_id, simd, wave, ixSQ_WAVE_EXEC_LO);
	dst[(*no_fields)++] = wave_read_ind(adev, xcc_id, simd, wave, ixSQ_WAVE_EXEC_HI);
	dst[(*no_fields)++] = wave_read_ind(adev, xcc_id, simd, wave, ixSQ_WAVE_HW_ID);
	dst[(*no_fields)++] = wave_read_ind(adev, xcc_id, simd, wave, ixSQ_WAVE_INST_DW0);
	dst[(*no_fields)++] = wave_read_ind(adev, xcc_id, simd, wave, ixSQ_WAVE_INST_DW1);
	dst[(*no_fields)++] = wave_read_ind(adev, xcc_id, simd, wave, ixSQ_WAVE_GPR_ALLOC);
	dst[(*no_fields)++] = wave_read_ind(adev, xcc_id, simd, wave, ixSQ_WAVE_LDS_ALLOC);
	dst[(*no_fields)++] = wave_read_ind(adev, xcc_id, simd, wave, ixSQ_WAVE_TRAPSTS);
	dst[(*no_fields)++] = wave_read_ind(adev, xcc_id, simd, wave, ixSQ_WAVE_IB_STS);
	dst[(*no_fields)++] = wave_read_ind(adev, xcc_id, simd, wave, ixSQ_WAVE_IB_DBG0);
	dst[(*no_fields)++] = wave_read_ind(adev, xcc_id, simd, wave, ixSQ_WAVE_M0);
	dst[(*no_fields)++] = wave_read_ind(adev, xcc_id, simd, wave, ixSQ_WAVE_MODE);
}

static void gfx_v9_4_3_read_wave_sgprs(struct amdgpu_device *adev, uint32_t xcc_id, uint32_t simd,
				       uint32_t wave, uint32_t start,
				       uint32_t size, uint32_t *dst)
{
	wave_read_regs(adev, xcc_id, simd, wave, 0,
		       start + SQIND_WAVE_SGPRS_OFFSET, size, dst);
}

static void gfx_v9_4_3_read_wave_vgprs(struct amdgpu_device *adev, uint32_t xcc_id, uint32_t simd,
				       uint32_t wave, uint32_t thread,
				       uint32_t start, uint32_t size,
				       uint32_t *dst)
{
	wave_read_regs(adev, xcc_id, simd, wave, thread,
		       start + SQIND_WAVE_VGPRS_OFFSET, size, dst);
}

static void gfx_v9_4_3_select_me_pipe_q(struct amdgpu_device *adev,
					u32 me, u32 pipe, u32 q, u32 vm, u32 xcc_id)
{
	soc15_grbm_select(adev, me, pipe, q, vm, GET_INST(GC, xcc_id));
}

static int gfx_v9_4_3_get_xccs_per_xcp(struct amdgpu_device *adev)
{
	u32 xcp_ctl;

	/* Value is expected to be the same on all, fetch from first instance */
	xcp_ctl = RREG32_SOC15(GC, GET_INST(GC, 0), regCP_HYP_XCP_CTL);

	return REG_GET_FIELD(xcp_ctl, CP_HYP_XCP_CTL, NUM_XCC_IN_XCP);
}

static int gfx_v9_4_3_switch_compute_partition(struct amdgpu_device *adev,
						int num_xccs_per_xcp)
{
	int ret, i, num_xcc;
	u32 tmp = 0;

	if (adev->psp.funcs) {
		ret = psp_spatial_partition(&adev->psp,
					    NUM_XCC(adev->gfx.xcc_mask) /
						    num_xccs_per_xcp);
		if (ret)
			return ret;
	} else {
		num_xcc = NUM_XCC(adev->gfx.xcc_mask);

		for (i = 0; i < num_xcc; i++) {
			tmp = REG_SET_FIELD(tmp, CP_HYP_XCP_CTL, NUM_XCC_IN_XCP,
					    num_xccs_per_xcp);
			tmp = REG_SET_FIELD(tmp, CP_HYP_XCP_CTL, VIRTUAL_XCC_ID,
					    i % num_xccs_per_xcp);
			WREG32_SOC15(GC, GET_INST(GC, i), regCP_HYP_XCP_CTL,
				     tmp);
		}
		ret = 0;
	}

	adev->gfx.num_xcc_per_xcp = num_xccs_per_xcp;

	return ret;
}

static int gfx_v9_4_3_ih_to_xcc_inst(struct amdgpu_device *adev, int ih_node)
{
	int xcc;

	xcc = hweight8(adev->gfx.xcc_mask & GENMASK(ih_node / 2, 0));
	if (!xcc) {
		dev_err(adev->dev, "Couldn't find xcc mapping from IH node");
		return -EINVAL;
	}

	return xcc - 1;
}

static const struct amdgpu_gfx_funcs gfx_v9_4_3_gfx_funcs = {
	.get_gpu_clock_counter = &gfx_v9_4_3_get_gpu_clock_counter,
	.select_se_sh = &gfx_v9_4_3_xcc_select_se_sh,
	.read_wave_data = &gfx_v9_4_3_read_wave_data,
	.read_wave_sgprs = &gfx_v9_4_3_read_wave_sgprs,
	.read_wave_vgprs = &gfx_v9_4_3_read_wave_vgprs,
	.select_me_pipe_q = &gfx_v9_4_3_select_me_pipe_q,
	.switch_partition_mode = &gfx_v9_4_3_switch_compute_partition,
	.ih_node_to_logical_xcc = &gfx_v9_4_3_ih_to_xcc_inst,
	.get_xccs_per_xcp = &gfx_v9_4_3_get_xccs_per_xcp,
};

static int gfx_v9_4_3_aca_bank_parser(struct aca_handle *handle,
				      struct aca_bank *bank, enum aca_smu_type type,
				      void *data)
{
	struct aca_bank_info info;
	u64 misc0;
	u32 instlo;
	int ret;

	ret = aca_bank_info_decode(bank, &info);
	if (ret)
		return ret;

	/* NOTE: overwrite info.die_id with xcd id for gfx */
	instlo = ACA_REG__IPID__INSTANCEIDLO(bank->regs[ACA_REG_IDX_IPID]);
	instlo &= GENMASK(31, 1);
	info.die_id = instlo == mmSMNAID_XCD0_MCA_SMU ? 0 : 1;

	misc0 = bank->regs[ACA_REG_IDX_MISC0];

	switch (type) {
	case ACA_SMU_TYPE_UE:
		bank->aca_err_type = ACA_ERROR_TYPE_UE;
		ret = aca_error_cache_log_bank_error(handle, &info, bank->aca_err_type, 1ULL);
		break;
	case ACA_SMU_TYPE_CE:
		bank->aca_err_type = ACA_ERROR_TYPE_CE;
		ret = aca_error_cache_log_bank_error(handle, &info, bank->aca_err_type,
						     ACA_REG__MISC0__ERRCNT(misc0));
		break;
	default:
		return -EINVAL;
	}

	return ret;
}

static bool gfx_v9_4_3_aca_bank_is_valid(struct aca_handle *handle, struct aca_bank *bank,
					 enum aca_smu_type type, void *data)
{
	u32 instlo;

	instlo = ACA_REG__IPID__INSTANCEIDLO(bank->regs[ACA_REG_IDX_IPID]);
	instlo &= GENMASK(31, 1);
	switch (instlo) {
	case mmSMNAID_XCD0_MCA_SMU:
	case mmSMNAID_XCD1_MCA_SMU:
	case mmSMNXCD_XCD0_MCA_SMU:
		return true;
	default:
		break;
	}

	return false;
}

static const struct aca_bank_ops gfx_v9_4_3_aca_bank_ops = {
	.aca_bank_parser = gfx_v9_4_3_aca_bank_parser,
	.aca_bank_is_valid = gfx_v9_4_3_aca_bank_is_valid,
};

static const struct aca_info gfx_v9_4_3_aca_info = {
	.hwip = ACA_HWIP_TYPE_SMU,
	.mask = ACA_ERROR_UE_MASK | ACA_ERROR_CE_MASK,
	.bank_ops = &gfx_v9_4_3_aca_bank_ops,
};

static int gfx_v9_4_3_gpu_early_init(struct amdgpu_device *adev)
{
	adev->gfx.funcs = &gfx_v9_4_3_gfx_funcs;
	adev->gfx.ras = &gfx_v9_4_3_ras;

	adev->gfx.config.max_hw_contexts = 8;
	adev->gfx.config.sc_prim_fifo_size_frontend = 0x20;
	adev->gfx.config.sc_prim_fifo_size_backend = 0x100;
	adev->gfx.config.sc_hiz_tile_fifo_size = 0x30;
	adev->gfx.config.sc_earlyz_tile_fifo_size = 0x4C0;
	adev->gfx.config.gb_addr_config = GOLDEN_GB_ADDR_CONFIG;

	adev->gfx.config.gb_addr_config_fields.num_pipes = 1 <<
			REG_GET_FIELD(
					adev->gfx.config.gb_addr_config,
					GB_ADDR_CONFIG,
					NUM_PIPES);

	adev->gfx.config.max_tile_pipes =
		adev->gfx.config.gb_addr_config_fields.num_pipes;

	adev->gfx.config.gb_addr_config_fields.num_banks = 1 <<
			REG_GET_FIELD(
					adev->gfx.config.gb_addr_config,
					GB_ADDR_CONFIG,
					NUM_BANKS);
	adev->gfx.config.gb_addr_config_fields.max_compress_frags = 1 <<
			REG_GET_FIELD(
					adev->gfx.config.gb_addr_config,
					GB_ADDR_CONFIG,
					MAX_COMPRESSED_FRAGS);
	adev->gfx.config.gb_addr_config_fields.num_rb_per_se = 1 <<
			REG_GET_FIELD(
					adev->gfx.config.gb_addr_config,
					GB_ADDR_CONFIG,
					NUM_RB_PER_SE);
	adev->gfx.config.gb_addr_config_fields.num_se = 1 <<
			REG_GET_FIELD(
					adev->gfx.config.gb_addr_config,
					GB_ADDR_CONFIG,
					NUM_SHADER_ENGINES);
	adev->gfx.config.gb_addr_config_fields.pipe_interleave_size = 1 << (8 +
			REG_GET_FIELD(
					adev->gfx.config.gb_addr_config,
					GB_ADDR_CONFIG,
					PIPE_INTERLEAVE_SIZE));

	return 0;
}

static int gfx_v9_4_3_compute_ring_init(struct amdgpu_device *adev, int ring_id,
				        int xcc_id, int mec, int pipe, int queue)
{
	unsigned irq_type;
	struct amdgpu_ring *ring = &adev->gfx.compute_ring[ring_id];
	unsigned int hw_prio;
	uint32_t xcc_doorbell_start;

	ring = &adev->gfx.compute_ring[xcc_id * adev->gfx.num_compute_rings +
				       ring_id];

	/* mec0 is me1 */
	ring->xcc_id = xcc_id;
	ring->me = mec + 1;
	ring->pipe = pipe;
	ring->queue = queue;

	ring->ring_obj = NULL;
	ring->use_doorbell = true;
	xcc_doorbell_start = adev->doorbell_index.mec_ring0 +
			     xcc_id * adev->doorbell_index.xcc_doorbell_range;
	ring->doorbell_index = (xcc_doorbell_start + ring_id) << 1;
	ring->eop_gpu_addr = adev->gfx.mec.hpd_eop_gpu_addr +
			     (ring_id + xcc_id * adev->gfx.num_compute_rings) *
				     GFX9_MEC_HPD_SIZE;
	ring->vm_hub = AMDGPU_GFXHUB(xcc_id);
	sprintf(ring->name, "comp_%d.%d.%d.%d",
			ring->xcc_id, ring->me, ring->pipe, ring->queue);

	irq_type = AMDGPU_CP_IRQ_COMPUTE_MEC1_PIPE0_EOP
		+ ((ring->me - 1) * adev->gfx.mec.num_pipe_per_mec)
		+ ring->pipe;
	hw_prio = amdgpu_gfx_is_high_priority_compute_queue(adev, ring) ?
			AMDGPU_GFX_PIPE_PRIO_HIGH : AMDGPU_GFX_PIPE_PRIO_NORMAL;
	/* type-2 packets are deprecated on MEC, use type-3 instead */
	return amdgpu_ring_init(adev, ring, 1024, &adev->gfx.eop_irq, irq_type,
				hw_prio, NULL);
}

static void gfx_v9_4_3_alloc_ip_dump(struct amdgpu_device *adev)
{
	uint32_t reg_count = ARRAY_SIZE(gc_reg_list_9_4_3);
	uint32_t *ptr, num_xcc, inst;

	num_xcc = NUM_XCC(adev->gfx.xcc_mask);

	ptr = kcalloc(reg_count * num_xcc, sizeof(uint32_t), GFP_KERNEL);
	if (!ptr) {
		DRM_ERROR("Failed to allocate memory for GFX IP Dump\n");
		adev->gfx.ip_dump_core = NULL;
	} else {
		adev->gfx.ip_dump_core = ptr;
	}

	/* Allocate memory for compute queue registers for all the instances */
	reg_count = ARRAY_SIZE(gc_cp_reg_list_9_4_3);
	inst = adev->gfx.mec.num_mec * adev->gfx.mec.num_pipe_per_mec *
		adev->gfx.mec.num_queue_per_pipe;

	ptr = kcalloc(reg_count * inst * num_xcc, sizeof(uint32_t), GFP_KERNEL);
	if (!ptr) {
		DRM_ERROR("Failed to allocate memory for Compute Queues IP Dump\n");
		adev->gfx.ip_dump_compute_queues = NULL;
	} else {
		adev->gfx.ip_dump_compute_queues = ptr;
	}
}

static int gfx_v9_4_3_sw_init(struct amdgpu_ip_block *ip_block)
{
	int i, j, k, r, ring_id, xcc_id, num_xcc;
	struct amdgpu_device *adev = ip_block->adev;

	switch (amdgpu_ip_version(adev, GC_HWIP, 0)) {
	case IP_VERSION(9, 4, 3):
	case IP_VERSION(9, 4, 4):
		adev->gfx.cleaner_shader_ptr = gfx_9_4_3_cleaner_shader_hex;
		adev->gfx.cleaner_shader_size = sizeof(gfx_9_4_3_cleaner_shader_hex);
		if (adev->gfx.mec_fw_version >= 153) {
			adev->gfx.enable_cleaner_shader = true;
			r = amdgpu_gfx_cleaner_shader_sw_init(adev, adev->gfx.cleaner_shader_size);
			if (r) {
				adev->gfx.enable_cleaner_shader = false;
				dev_err(adev->dev, "Failed to initialize cleaner shader\n");
			}
		}
		break;
	default:
		adev->gfx.enable_cleaner_shader = false;
		break;
	}

	adev->gfx.mec.num_mec = 2;
	adev->gfx.mec.num_pipe_per_mec = 4;
	adev->gfx.mec.num_queue_per_pipe = 8;

	num_xcc = NUM_XCC(adev->gfx.xcc_mask);

	/* EOP Event */
	r = amdgpu_irq_add_id(adev, SOC15_IH_CLIENTID_GRBM_CP, GFX_9_0__SRCID__CP_EOP_INTERRUPT, &adev->gfx.eop_irq);
	if (r)
		return r;

	/* Bad opcode Event */
	r = amdgpu_irq_add_id(adev, SOC15_IH_CLIENTID_GRBM_CP,
			      GFX_9_0__SRCID__CP_BAD_OPCODE_ERROR,
			      &adev->gfx.bad_op_irq);
	if (r)
		return r;

	/* Privileged reg */
	r = amdgpu_irq_add_id(adev, SOC15_IH_CLIENTID_GRBM_CP, GFX_9_0__SRCID__CP_PRIV_REG_FAULT,
			      &adev->gfx.priv_reg_irq);
	if (r)
		return r;

	/* Privileged inst */
	r = amdgpu_irq_add_id(adev, SOC15_IH_CLIENTID_GRBM_CP, GFX_9_0__SRCID__CP_PRIV_INSTR_FAULT,
			      &adev->gfx.priv_inst_irq);
	if (r)
		return r;

	adev->gfx.gfx_current_status = AMDGPU_GFX_NORMAL_MODE;

	r = adev->gfx.rlc.funcs->init(adev);
	if (r) {
		DRM_ERROR("Failed to init rlc BOs!\n");
		return r;
	}

	r = gfx_v9_4_3_mec_init(adev);
	if (r) {
		DRM_ERROR("Failed to init MEC BOs!\n");
		return r;
	}

	/* set up the compute queues - allocate horizontally across pipes */
	for (xcc_id = 0; xcc_id < num_xcc; xcc_id++) {
		ring_id = 0;
		for (i = 0; i < adev->gfx.mec.num_mec; ++i) {
			for (j = 0; j < adev->gfx.mec.num_queue_per_pipe; j++) {
				for (k = 0; k < adev->gfx.mec.num_pipe_per_mec;
				     k++) {
					if (!amdgpu_gfx_is_mec_queue_enabled(
							adev, xcc_id, i, k, j))
						continue;

					r = gfx_v9_4_3_compute_ring_init(adev,
								       ring_id,
								       xcc_id,
								       i, k, j);
					if (r)
						return r;

					ring_id++;
				}
			}
		}

		r = amdgpu_gfx_kiq_init(adev, GFX9_MEC_HPD_SIZE, xcc_id);
		if (r) {
			DRM_ERROR("Failed to init KIQ BOs!\n");
			return r;
		}

		r = amdgpu_gfx_kiq_init_ring(adev, xcc_id);
		if (r)
			return r;

		/* create MQD for all compute queues as wel as KIQ for SRIOV case */
		r = amdgpu_gfx_mqd_sw_init(adev,
				sizeof(struct v9_mqd_allocation), xcc_id);
		if (r)
			return r;
	}

	adev->gfx.compute_supported_reset =
		amdgpu_get_soft_full_reset_mask(&adev->gfx.compute_ring[0]);
	switch (amdgpu_ip_version(adev, GC_HWIP, 0)) {
	case IP_VERSION(9, 4, 3):
	case IP_VERSION(9, 4, 4):
		if ((adev->gfx.mec_fw_version >= 155) &&
		    !amdgpu_sriov_vf(adev)) {
			adev->gfx.compute_supported_reset |= AMDGPU_RESET_TYPE_PER_QUEUE;
			adev->gfx.compute_supported_reset |= AMDGPU_RESET_TYPE_PER_PIPE;
		}
		break;
	case IP_VERSION(9, 5, 0):
		if ((adev->gfx.mec_fw_version >= 21) &&
		    !amdgpu_sriov_vf(adev)) {
			adev->gfx.compute_supported_reset |= AMDGPU_RESET_TYPE_PER_QUEUE;
			adev->gfx.compute_supported_reset |= AMDGPU_RESET_TYPE_PER_PIPE;
		}
		break;
	default:
		break;
	}
	r = gfx_v9_4_3_gpu_early_init(adev);
	if (r)
		return r;

	r = amdgpu_gfx_ras_sw_init(adev);
	if (r)
		return r;

	r = amdgpu_gfx_sysfs_init(adev);
	if (r)
		return r;

	gfx_v9_4_3_alloc_ip_dump(adev);

	return 0;
}

static int gfx_v9_4_3_sw_fini(struct amdgpu_ip_block *ip_block)
{
	int i, num_xcc;
	struct amdgpu_device *adev = ip_block->adev;

	num_xcc = NUM_XCC(adev->gfx.xcc_mask);
	for (i = 0; i < adev->gfx.num_compute_rings * num_xcc; i++)
		amdgpu_ring_fini(&adev->gfx.compute_ring[i]);

	for (i = 0; i < num_xcc; i++) {
		amdgpu_gfx_mqd_sw_fini(adev, i);
		amdgpu_gfx_kiq_free_ring(&adev->gfx.kiq[i].ring);
		amdgpu_gfx_kiq_fini(adev, i);
	}

	amdgpu_gfx_cleaner_shader_sw_fini(adev);

	gfx_v9_4_3_mec_fini(adev);
	amdgpu_bo_unref(&adev->gfx.rlc.clear_state_obj);
	gfx_v9_4_3_free_microcode(adev);
	amdgpu_gfx_sysfs_fini(adev);

	kfree(adev->gfx.ip_dump_core);
	kfree(adev->gfx.ip_dump_compute_queues);

	return 0;
}

#define DEFAULT_SH_MEM_BASES	(0x6000)
static void gfx_v9_4_3_xcc_init_compute_vmid(struct amdgpu_device *adev,
					     int xcc_id)
{
	int i;
	uint32_t sh_mem_config;
	uint32_t sh_mem_bases;
	uint32_t data;

	/*
	 * Configure apertures:
	 * LDS:         0x60000000'00000000 - 0x60000001'00000000 (4GB)
	 * Scratch:     0x60000001'00000000 - 0x60000002'00000000 (4GB)
	 * GPUVM:       0x60010000'00000000 - 0x60020000'00000000 (1TB)
	 */
	sh_mem_bases = DEFAULT_SH_MEM_BASES | (DEFAULT_SH_MEM_BASES << 16);

	sh_mem_config = SH_MEM_ADDRESS_MODE_64 |
			SH_MEM_ALIGNMENT_MODE_UNALIGNED <<
			SH_MEM_CONFIG__ALIGNMENT_MODE__SHIFT;

	mutex_lock(&adev->srbm_mutex);
	for (i = adev->vm_manager.first_kfd_vmid; i < AMDGPU_NUM_VMID; i++) {
		soc15_grbm_select(adev, 0, 0, 0, i, GET_INST(GC, xcc_id));
		/* CP and shaders */
		WREG32_SOC15_RLC(GC, GET_INST(GC, xcc_id), regSH_MEM_CONFIG, sh_mem_config);
		WREG32_SOC15_RLC(GC, GET_INST(GC, xcc_id), regSH_MEM_BASES, sh_mem_bases);

		/* Enable trap for each kfd vmid. */
		data = RREG32_SOC15(GC, GET_INST(GC, xcc_id), regSPI_GDBG_PER_VMID_CNTL);
		data = REG_SET_FIELD(data, SPI_GDBG_PER_VMID_CNTL, TRAP_EN, 1);
		WREG32_SOC15_RLC(GC, GET_INST(GC, xcc_id), regSPI_GDBG_PER_VMID_CNTL, data);
	}
	soc15_grbm_select(adev, 0, 0, 0, 0, GET_INST(GC, xcc_id));
	mutex_unlock(&adev->srbm_mutex);

	/*
	 * Initialize all compute VMIDs to have no GDS, GWS, or OA
	 * access. These should be enabled by FW for target VMIDs.
	 */
	for (i = adev->vm_manager.first_kfd_vmid; i < AMDGPU_NUM_VMID; i++) {
		WREG32_SOC15_OFFSET(GC, GET_INST(GC, xcc_id), regGDS_VMID0_BASE, 2 * i, 0);
		WREG32_SOC15_OFFSET(GC, GET_INST(GC, xcc_id), regGDS_VMID0_SIZE, 2 * i, 0);
		WREG32_SOC15_OFFSET(GC, GET_INST(GC, xcc_id), regGDS_GWS_VMID0, i, 0);
		WREG32_SOC15_OFFSET(GC, GET_INST(GC, xcc_id), regGDS_OA_VMID0, i, 0);
	}
}

static void gfx_v9_4_3_xcc_init_gds_vmid(struct amdgpu_device *adev, int xcc_id)
{
	int vmid;

	/*
	 * Initialize all compute and user-gfx VMIDs to have no GDS, GWS, or OA
	 * access. Compute VMIDs should be enabled by FW for target VMIDs,
	 * the driver can enable them for graphics. VMID0 should maintain
	 * access so that HWS firmware can save/restore entries.
	 */
	for (vmid = 1; vmid < AMDGPU_NUM_VMID; vmid++) {
		WREG32_SOC15_OFFSET(GC, GET_INST(GC, xcc_id), regGDS_VMID0_BASE, 2 * vmid, 0);
		WREG32_SOC15_OFFSET(GC, GET_INST(GC, xcc_id), regGDS_VMID0_SIZE, 2 * vmid, 0);
		WREG32_SOC15_OFFSET(GC, GET_INST(GC, xcc_id), regGDS_GWS_VMID0, vmid, 0);
		WREG32_SOC15_OFFSET(GC, GET_INST(GC, xcc_id), regGDS_OA_VMID0, vmid, 0);
	}
}

/* For ASICs that needs xnack chain and MEC version supports, set SG_CONFIG1
 * DISABLE_XNACK_CHECK_IN_RETRY_DISABLE bit and inform KFD to set xnack_chain
 * bit in SET_RESOURCES
 */
static void gfx_v9_4_3_xcc_init_sq(struct amdgpu_device *adev, int xcc_id)
{
	uint32_t data;

	if (!(adev->gmc.xnack_flags & AMDGPU_GMC_XNACK_FLAG_CHAIN))
		return;

	data = RREG32_SOC15(GC, GET_INST(GC, xcc_id), regSQ_CONFIG1);
	data = REG_SET_FIELD(data, SQ_CONFIG1, DISABLE_XNACK_CHECK_IN_RETRY_DISABLE, 1);
	WREG32_SOC15(GC, xcc_id, regSQ_CONFIG1, data);
}

static void gfx_v9_4_3_xcc_constants_init(struct amdgpu_device *adev,
					  int xcc_id)
{
	u32 tmp;
	int i;

	/* XXX SH_MEM regs */
	/* where to put LDS, scratch, GPUVM in FSA64 space */
	mutex_lock(&adev->srbm_mutex);
	for (i = 0; i < adev->vm_manager.id_mgr[AMDGPU_GFXHUB(0)].num_ids; i++) {
		soc15_grbm_select(adev, 0, 0, 0, i, GET_INST(GC, xcc_id));
		/* CP and shaders */
		if (i == 0) {
			tmp = REG_SET_FIELD(0, SH_MEM_CONFIG, ALIGNMENT_MODE,
					    SH_MEM_ALIGNMENT_MODE_UNALIGNED);
			tmp = REG_SET_FIELD(tmp, SH_MEM_CONFIG, RETRY_DISABLE,
					    !!adev->gmc.noretry);
			WREG32_SOC15_RLC(GC, GET_INST(GC, xcc_id),
					 regSH_MEM_CONFIG, tmp);
			WREG32_SOC15_RLC(GC, GET_INST(GC, xcc_id),
					 regSH_MEM_BASES, 0);
		} else {
			tmp = REG_SET_FIELD(0, SH_MEM_CONFIG, ALIGNMENT_MODE,
					    SH_MEM_ALIGNMENT_MODE_UNALIGNED);
			tmp = REG_SET_FIELD(tmp, SH_MEM_CONFIG, RETRY_DISABLE,
					    !!adev->gmc.noretry);
			WREG32_SOC15_RLC(GC, GET_INST(GC, xcc_id),
					 regSH_MEM_CONFIG, tmp);
			tmp = REG_SET_FIELD(0, SH_MEM_BASES, PRIVATE_BASE,
					    (adev->gmc.private_aperture_start >>
					     48));
			tmp = REG_SET_FIELD(tmp, SH_MEM_BASES, SHARED_BASE,
					    (adev->gmc.shared_aperture_start >>
					     48));
			WREG32_SOC15_RLC(GC, GET_INST(GC, xcc_id),
					 regSH_MEM_BASES, tmp);
		}
	}
	soc15_grbm_select(adev, 0, 0, 0, 0, GET_INST(GC, 0));

	mutex_unlock(&adev->srbm_mutex);

	gfx_v9_4_3_xcc_init_compute_vmid(adev, xcc_id);
	gfx_v9_4_3_xcc_init_gds_vmid(adev, xcc_id);
	gfx_v9_4_3_xcc_init_sq(adev, xcc_id);
}

static void gfx_v9_4_3_constants_init(struct amdgpu_device *adev)
{
	int i, num_xcc;

	num_xcc = NUM_XCC(adev->gfx.xcc_mask);

	gfx_v9_4_3_get_cu_info(adev, &adev->gfx.cu_info);
	adev->gfx.config.db_debug2 =
		RREG32_SOC15(GC, GET_INST(GC, 0), regDB_DEBUG2);

	switch (amdgpu_ip_version(adev, GC_HWIP, 0)) {
	/* ToDo: GC 9.4.4 */
	case IP_VERSION(9, 4, 3):
		if (adev->gfx.mec_fw_version >= 184 &&
		    (amdgpu_sriov_reg_access_sq_config(adev) ||
		     !amdgpu_sriov_vf(adev)))
			adev->gmc.xnack_flags |= AMDGPU_GMC_XNACK_FLAG_CHAIN;
		break;
	case IP_VERSION(9, 5, 0):
		if (adev->gfx.mec_fw_version >= 23)
			adev->gmc.xnack_flags |= AMDGPU_GMC_XNACK_FLAG_CHAIN;
		break;
	default:
		break;
	}

	for (i = 0; i < num_xcc; i++)
		gfx_v9_4_3_xcc_constants_init(adev, i);
}

static void
gfx_v9_4_3_xcc_enable_save_restore_machine(struct amdgpu_device *adev,
					   int xcc_id)
{
	WREG32_FIELD15_PREREG(GC, GET_INST(GC, xcc_id), RLC_SRM_CNTL, SRM_ENABLE, 1);
}

static void gfx_v9_4_3_xcc_init_pg(struct amdgpu_device *adev, int xcc_id)
{
	/*
	 * Rlc save restore list is workable since v2_1.
	 */
	gfx_v9_4_3_xcc_enable_save_restore_machine(adev, xcc_id);
}

static void gfx_v9_4_3_xcc_disable_gpa_mode(struct amdgpu_device *adev, int xcc_id)
{
	uint32_t data;

	data = RREG32_SOC15(GC, GET_INST(GC, xcc_id), regCPC_PSP_DEBUG);
	data |= CPC_PSP_DEBUG__UTCL2IUGPAOVERRIDE_MASK;
	WREG32_SOC15(GC, GET_INST(GC, xcc_id), regCPC_PSP_DEBUG, data);
}

static bool gfx_v9_4_3_is_rlc_enabled(struct amdgpu_device *adev)
{
	uint32_t rlc_setting;

	/* if RLC is not enabled, do nothing */
	rlc_setting = RREG32_SOC15(GC, GET_INST(GC, 0), regRLC_CNTL);
	if (!(rlc_setting & RLC_CNTL__RLC_ENABLE_F32_MASK))
		return false;

	return true;
}

static void gfx_v9_4_3_xcc_set_safe_mode(struct amdgpu_device *adev, int xcc_id)
{
	uint32_t data;
	unsigned i;

	data = RLC_SAFE_MODE__CMD_MASK;
	data |= (1 << RLC_SAFE_MODE__MESSAGE__SHIFT);
	WREG32_SOC15(GC, GET_INST(GC, xcc_id), regRLC_SAFE_MODE, data);

	/* wait for RLC_SAFE_MODE */
	for (i = 0; i < adev->usec_timeout; i++) {
		if (!REG_GET_FIELD(RREG32_SOC15(GC, GET_INST(GC, xcc_id), regRLC_SAFE_MODE), RLC_SAFE_MODE, CMD))
			break;
		udelay(1);
	}
}

static void gfx_v9_4_3_xcc_unset_safe_mode(struct amdgpu_device *adev,
					   int xcc_id)
{
	uint32_t data;

	data = RLC_SAFE_MODE__CMD_MASK;
	WREG32_SOC15(GC, GET_INST(GC, xcc_id), regRLC_SAFE_MODE, data);
}

static void gfx_v9_4_3_init_rlcg_reg_access_ctrl(struct amdgpu_device *adev)
{
	int xcc_id, num_xcc;
	struct amdgpu_rlcg_reg_access_ctrl *reg_access_ctrl;

	num_xcc = NUM_XCC(adev->gfx.xcc_mask);
	for (xcc_id = 0; xcc_id < num_xcc; xcc_id++) {
		reg_access_ctrl = &adev->gfx.rlc.reg_access_ctrl[GET_INST(GC, xcc_id)];
		reg_access_ctrl->scratch_reg0 = SOC15_REG_OFFSET(GC, GET_INST(GC, xcc_id), regSCRATCH_REG0);
		reg_access_ctrl->scratch_reg1 = SOC15_REG_OFFSET(GC, GET_INST(GC, xcc_id), regSCRATCH_REG1);
		reg_access_ctrl->scratch_reg2 = SOC15_REG_OFFSET(GC, GET_INST(GC, xcc_id), regSCRATCH_REG2);
		reg_access_ctrl->scratch_reg3 = SOC15_REG_OFFSET(GC, GET_INST(GC, xcc_id), regSCRATCH_REG3);
		reg_access_ctrl->grbm_cntl = SOC15_REG_OFFSET(GC, GET_INST(GC, xcc_id), regGRBM_GFX_CNTL);
		reg_access_ctrl->grbm_idx = SOC15_REG_OFFSET(GC, GET_INST(GC, xcc_id), regGRBM_GFX_INDEX);
		reg_access_ctrl->spare_int = SOC15_REG_OFFSET(GC, GET_INST(GC, xcc_id), regRLC_SPARE_INT);
	}
	adev->gfx.rlc.rlcg_reg_access_supported = true;
}

static int gfx_v9_4_3_rlc_init(struct amdgpu_device *adev)
{
	/* init spm vmid with 0xf */
	if (adev->gfx.rlc.funcs->update_spm_vmid)
		adev->gfx.rlc.funcs->update_spm_vmid(adev, NULL, 0xf);

	return 0;
}

static void gfx_v9_4_3_xcc_wait_for_rlc_serdes(struct amdgpu_device *adev,
					       int xcc_id)
{
	u32 i, j, k;
	u32 mask;

	mutex_lock(&adev->grbm_idx_mutex);
	for (i = 0; i < adev->gfx.config.max_shader_engines; i++) {
		for (j = 0; j < adev->gfx.config.max_sh_per_se; j++) {
			gfx_v9_4_3_xcc_select_se_sh(adev, i, j, 0xffffffff,
						    xcc_id);
			for (k = 0; k < adev->usec_timeout; k++) {
				if (RREG32_SOC15(GC, GET_INST(GC, xcc_id), regRLC_SERDES_CU_MASTER_BUSY) == 0)
					break;
				udelay(1);
			}
			if (k == adev->usec_timeout) {
				gfx_v9_4_3_xcc_select_se_sh(adev, 0xffffffff,
							    0xffffffff,
							    0xffffffff, xcc_id);
				mutex_unlock(&adev->grbm_idx_mutex);
				DRM_INFO("Timeout wait for RLC serdes %u,%u\n",
					 i, j);
				return;
			}
		}
	}
	gfx_v9_4_3_xcc_select_se_sh(adev, 0xffffffff, 0xffffffff, 0xffffffff,
				    xcc_id);
	mutex_unlock(&adev->grbm_idx_mutex);

	mask = RLC_SERDES_NONCU_MASTER_BUSY__SE_MASTER_BUSY_MASK |
		RLC_SERDES_NONCU_MASTER_BUSY__GC_MASTER_BUSY_MASK |
		RLC_SERDES_NONCU_MASTER_BUSY__TC0_MASTER_BUSY_MASK |
		RLC_SERDES_NONCU_MASTER_BUSY__TC1_MASTER_BUSY_MASK;
	for (k = 0; k < adev->usec_timeout; k++) {
		if ((RREG32_SOC15(GC, GET_INST(GC, xcc_id), regRLC_SERDES_NONCU_MASTER_BUSY) & mask) == 0)
			break;
		udelay(1);
	}
}

static void gfx_v9_4_3_xcc_enable_gui_idle_interrupt(struct amdgpu_device *adev,
						     bool enable, int xcc_id)
{
	u32 tmp;

	/* These interrupts should be enabled to drive DS clock */

	tmp = RREG32_SOC15(GC, GET_INST(GC, xcc_id), regCP_INT_CNTL_RING0);

	tmp = REG_SET_FIELD(tmp, CP_INT_CNTL_RING0, CNTX_BUSY_INT_ENABLE, enable ? 1 : 0);
	tmp = REG_SET_FIELD(tmp, CP_INT_CNTL_RING0, CNTX_EMPTY_INT_ENABLE, enable ? 1 : 0);
	tmp = REG_SET_FIELD(tmp, CP_INT_CNTL_RING0, CMP_BUSY_INT_ENABLE, enable ? 1 : 0);

	WREG32_SOC15(GC, GET_INST(GC, xcc_id), regCP_INT_CNTL_RING0, tmp);
}

static void gfx_v9_4_3_xcc_rlc_stop(struct amdgpu_device *adev, int xcc_id)
{
	WREG32_FIELD15_PREREG(GC, GET_INST(GC, xcc_id), RLC_CNTL,
			      RLC_ENABLE_F32, 0);
	gfx_v9_4_3_xcc_enable_gui_idle_interrupt(adev, false, xcc_id);
	gfx_v9_4_3_xcc_wait_for_rlc_serdes(adev, xcc_id);
}

static void gfx_v9_4_3_rlc_stop(struct amdgpu_device *adev)
{
	int i, num_xcc;

	num_xcc = NUM_XCC(adev->gfx.xcc_mask);
	for (i = 0; i < num_xcc; i++)
		gfx_v9_4_3_xcc_rlc_stop(adev, i);
}

static void gfx_v9_4_3_xcc_rlc_reset(struct amdgpu_device *adev, int xcc_id)
{
	WREG32_FIELD15_PREREG(GC, GET_INST(GC, xcc_id), GRBM_SOFT_RESET,
			      SOFT_RESET_RLC, 1);
	udelay(50);
	WREG32_FIELD15_PREREG(GC, GET_INST(GC, xcc_id), GRBM_SOFT_RESET,
			      SOFT_RESET_RLC, 0);
	udelay(50);
}

static void gfx_v9_4_3_rlc_reset(struct amdgpu_device *adev)
{
	int i, num_xcc;

	num_xcc = NUM_XCC(adev->gfx.xcc_mask);
	for (i = 0; i < num_xcc; i++)
		gfx_v9_4_3_xcc_rlc_reset(adev, i);
}

static void gfx_v9_4_3_xcc_rlc_start(struct amdgpu_device *adev, int xcc_id)
{
	WREG32_FIELD15_PREREG(GC, GET_INST(GC, xcc_id), RLC_CNTL,
			      RLC_ENABLE_F32, 1);
	udelay(50);

	/* carrizo do enable cp interrupt after cp inited */
	if (!(adev->flags & AMD_IS_APU)) {
		gfx_v9_4_3_xcc_enable_gui_idle_interrupt(adev, true, xcc_id);
		udelay(50);
	}
}

static void gfx_v9_4_3_rlc_start(struct amdgpu_device *adev)
{
#ifdef AMDGPU_RLC_DEBUG_RETRY
	u32 rlc_ucode_ver;
#endif
	int i, num_xcc;

	num_xcc = NUM_XCC(adev->gfx.xcc_mask);
	for (i = 0; i < num_xcc; i++) {
		gfx_v9_4_3_xcc_rlc_start(adev, i);
#ifdef AMDGPU_RLC_DEBUG_RETRY
		/* RLC_GPM_GENERAL_6 : RLC Ucode version */
		rlc_ucode_ver = RREG32_SOC15(GC, GET_INST(GC, i), regRLC_GPM_GENERAL_6);
		if (rlc_ucode_ver == 0x108) {
			dev_info(adev->dev,
				 "Using rlc debug ucode. regRLC_GPM_GENERAL_6 ==0x08%x / fw_ver == %i \n",
				 rlc_ucode_ver, adev->gfx.rlc_fw_version);
			/* RLC_GPM_TIMER_INT_3 : Timer interval in RefCLK cycles,
			 * default is 0x9C4 to create a 100us interval */
			WREG32_SOC15(GC, GET_INST(GC, i), regRLC_GPM_TIMER_INT_3, 0x9C4);
			/* RLC_GPM_GENERAL_12 : Minimum gap between wptr and rptr
			 * to disable the page fault retry interrupts, default is
			 * 0x100 (256) */
			WREG32_SOC15(GC, GET_INST(GC, i), regRLC_GPM_GENERAL_12, 0x100);
		}
#endif
	}
}

static int gfx_v9_4_3_xcc_rlc_load_microcode(struct amdgpu_device *adev,
					     int xcc_id)
{
	const struct rlc_firmware_header_v2_0 *hdr;
	const __le32 *fw_data;
	unsigned i, fw_size;

	if (!adev->gfx.rlc_fw)
		return -EINVAL;

	hdr = (const struct rlc_firmware_header_v2_0 *)adev->gfx.rlc_fw->data;
	amdgpu_ucode_print_rlc_hdr(&hdr->header);

	fw_data = (const __le32 *)(adev->gfx.rlc_fw->data +
			   le32_to_cpu(hdr->header.ucode_array_offset_bytes));
	fw_size = le32_to_cpu(hdr->header.ucode_size_bytes) / 4;

	WREG32_SOC15(GC, GET_INST(GC, xcc_id), regRLC_GPM_UCODE_ADDR,
			RLCG_UCODE_LOADING_START_ADDRESS);
	for (i = 0; i < fw_size; i++) {
		if (amdgpu_emu_mode == 1 && i % 100 == 0) {
			dev_info(adev->dev, "Write RLC ucode data %u DWs\n", i);
			msleep(1);
		}
		WREG32_SOC15(GC, GET_INST(GC, xcc_id), regRLC_GPM_UCODE_DATA, le32_to_cpup(fw_data++));
	}
	WREG32_SOC15(GC, GET_INST(GC, xcc_id), regRLC_GPM_UCODE_ADDR, adev->gfx.rlc_fw_version);

	return 0;
}

static int gfx_v9_4_3_xcc_rlc_resume(struct amdgpu_device *adev, int xcc_id)
{
	int r;

	if (adev->firmware.load_type != AMDGPU_FW_LOAD_PSP) {
		gfx_v9_4_3_xcc_rlc_stop(adev, xcc_id);
		/* legacy rlc firmware loading */
		r = gfx_v9_4_3_xcc_rlc_load_microcode(adev, xcc_id);
		if (r)
			return r;
		gfx_v9_4_3_xcc_rlc_start(adev, xcc_id);
	}

	amdgpu_gfx_rlc_enter_safe_mode(adev, xcc_id);
	/* disable CG */
	WREG32_SOC15(GC, GET_INST(GC, xcc_id), regRLC_CGCG_CGLS_CTRL, 0);
	gfx_v9_4_3_xcc_init_pg(adev, xcc_id);
	amdgpu_gfx_rlc_exit_safe_mode(adev, xcc_id);

	return 0;
}

static int gfx_v9_4_3_rlc_resume(struct amdgpu_device *adev)
{
	int r, i, num_xcc;

	if (amdgpu_sriov_vf(adev))
		return 0;

	num_xcc = NUM_XCC(adev->gfx.xcc_mask);
	for (i = 0; i < num_xcc; i++) {
		r = gfx_v9_4_3_xcc_rlc_resume(adev, i);
		if (r)
			return r;
	}

	return 0;
}

static void gfx_v9_4_3_update_spm_vmid(struct amdgpu_device *adev, struct amdgpu_ring *ring,
				       unsigned vmid)
{
	u32 reg, pre_data, data;

	reg = SOC15_REG_OFFSET(GC, GET_INST(GC, 0), regRLC_SPM_MC_CNTL);
	if (amdgpu_sriov_is_pp_one_vf(adev) && !amdgpu_sriov_runtime(adev))
		pre_data = RREG32_NO_KIQ(reg);
	else
		pre_data = RREG32(reg);

	data =	pre_data & (~RLC_SPM_MC_CNTL__RLC_SPM_VMID_MASK);
	data |= (vmid & RLC_SPM_MC_CNTL__RLC_SPM_VMID_MASK) << RLC_SPM_MC_CNTL__RLC_SPM_VMID__SHIFT;

	if (pre_data != data) {
		if (amdgpu_sriov_is_pp_one_vf(adev) && !amdgpu_sriov_runtime(adev)) {
			WREG32_SOC15_NO_KIQ(GC, GET_INST(GC, 0), regRLC_SPM_MC_CNTL, data);
		} else
			WREG32_SOC15(GC, GET_INST(GC, 0), regRLC_SPM_MC_CNTL, data);
	}
}

static const struct soc15_reg_rlcg rlcg_access_gc_9_4_3[] = {
	{SOC15_REG_ENTRY(GC, 0, regGRBM_GFX_INDEX)},
	{SOC15_REG_ENTRY(GC, 0, regSQ_IND_INDEX)},
};

static bool gfx_v9_4_3_check_rlcg_range(struct amdgpu_device *adev,
					uint32_t offset,
					struct soc15_reg_rlcg *entries, int arr_size)
{
	int i, inst;
	uint32_t reg;

	if (!entries)
		return false;

	for (i = 0; i < arr_size; i++) {
		const struct soc15_reg_rlcg *entry;

		entry = &entries[i];
		inst = adev->ip_map.logical_to_dev_inst ?
			       adev->ip_map.logical_to_dev_inst(
				       adev, entry->hwip, entry->instance) :
			       entry->instance;
		reg = adev->reg_offset[entry->hwip][inst][entry->segment] +
		      entry->reg;
		if (offset == reg)
			return true;
	}

	return false;
}

static bool gfx_v9_4_3_is_rlcg_access_range(struct amdgpu_device *adev, u32 offset)
{
	return gfx_v9_4_3_check_rlcg_range(adev, offset,
					(void *)rlcg_access_gc_9_4_3,
					ARRAY_SIZE(rlcg_access_gc_9_4_3));
}

static void gfx_v9_4_3_xcc_cp_compute_enable(struct amdgpu_device *adev,
					     bool enable, int xcc_id)
{
	if (enable) {
		WREG32_SOC15_RLC(GC, GET_INST(GC, xcc_id), regCP_MEC_CNTL, 0);
	} else {
		WREG32_SOC15_RLC(GC, GET_INST(GC, xcc_id), regCP_MEC_CNTL,
			(CP_MEC_CNTL__MEC_INVALIDATE_ICACHE_MASK |
			 CP_MEC_CNTL__MEC_ME1_PIPE0_RESET_MASK |
			 CP_MEC_CNTL__MEC_ME1_PIPE1_RESET_MASK |
			 CP_MEC_CNTL__MEC_ME1_PIPE2_RESET_MASK |
			 CP_MEC_CNTL__MEC_ME1_PIPE3_RESET_MASK |
			 CP_MEC_CNTL__MEC_ME2_PIPE0_RESET_MASK |
			 CP_MEC_CNTL__MEC_ME2_PIPE1_RESET_MASK |
			 CP_MEC_CNTL__MEC_ME1_HALT_MASK |
			 CP_MEC_CNTL__MEC_ME2_HALT_MASK));
		adev->gfx.kiq[xcc_id].ring.sched.ready = false;
	}
	udelay(50);
}

static int gfx_v9_4_3_xcc_cp_compute_load_microcode(struct amdgpu_device *adev,
						    int xcc_id)
{
	const struct gfx_firmware_header_v1_0 *mec_hdr;
	const __le32 *fw_data;
	unsigned i;
	u32 tmp;
	u32 mec_ucode_addr_offset;
	u32 mec_ucode_data_offset;

	if (!adev->gfx.mec_fw)
		return -EINVAL;

	gfx_v9_4_3_xcc_cp_compute_enable(adev, false, xcc_id);

	mec_hdr = (const struct gfx_firmware_header_v1_0 *)adev->gfx.mec_fw->data;
	amdgpu_ucode_print_gfx_hdr(&mec_hdr->header);

	fw_data = (const __le32 *)
		(adev->gfx.mec_fw->data +
		 le32_to_cpu(mec_hdr->header.ucode_array_offset_bytes));
	tmp = 0;
	tmp = REG_SET_FIELD(tmp, CP_CPC_IC_BASE_CNTL, VMID, 0);
	tmp = REG_SET_FIELD(tmp, CP_CPC_IC_BASE_CNTL, CACHE_POLICY, 0);
	WREG32_SOC15(GC, GET_INST(GC, xcc_id), regCP_CPC_IC_BASE_CNTL, tmp);

	WREG32_SOC15(GC, GET_INST(GC, xcc_id), regCP_CPC_IC_BASE_LO,
		adev->gfx.mec.mec_fw_gpu_addr & 0xFFFFF000);
	WREG32_SOC15(GC, GET_INST(GC, xcc_id), regCP_CPC_IC_BASE_HI,
		upper_32_bits(adev->gfx.mec.mec_fw_gpu_addr));

	mec_ucode_addr_offset =
		SOC15_REG_OFFSET(GC, GET_INST(GC, xcc_id), regCP_MEC_ME1_UCODE_ADDR);
	mec_ucode_data_offset =
		SOC15_REG_OFFSET(GC, GET_INST(GC, xcc_id), regCP_MEC_ME1_UCODE_DATA);

	/* MEC1 */
	WREG32(mec_ucode_addr_offset, mec_hdr->jt_offset);
	for (i = 0; i < mec_hdr->jt_size; i++)
		WREG32(mec_ucode_data_offset,
		       le32_to_cpup(fw_data + mec_hdr->jt_offset + i));

	WREG32(mec_ucode_addr_offset, adev->gfx.mec_fw_version);
	/* Todo : Loading MEC2 firmware is only necessary if MEC2 should run different microcode than MEC1. */

	return 0;
}

/* KIQ functions */
static void gfx_v9_4_3_xcc_kiq_setting(struct amdgpu_ring *ring, int xcc_id)
{
	uint32_t tmp;
	struct amdgpu_device *adev = ring->adev;

	/* tell RLC which is KIQ queue */
	tmp = RREG32_SOC15(GC, GET_INST(GC, xcc_id), regRLC_CP_SCHEDULERS);
	tmp &= 0xffffff00;
	tmp |= (ring->me << 5) | (ring->pipe << 3) | (ring->queue);
	WREG32_SOC15_RLC(GC, GET_INST(GC, xcc_id), regRLC_CP_SCHEDULERS, tmp | 0x80);
}

static void gfx_v9_4_3_mqd_set_priority(struct amdgpu_ring *ring, struct v9_mqd *mqd)
{
	struct amdgpu_device *adev = ring->adev;

	if (ring->funcs->type == AMDGPU_RING_TYPE_COMPUTE) {
		if (amdgpu_gfx_is_high_priority_compute_queue(adev, ring)) {
			mqd->cp_hqd_pipe_priority = AMDGPU_GFX_PIPE_PRIO_HIGH;
			mqd->cp_hqd_queue_priority =
				AMDGPU_GFX_QUEUE_PRIORITY_MAXIMUM;
		}
	}
}

static int gfx_v9_4_3_xcc_mqd_init(struct amdgpu_ring *ring, int xcc_id)
{
	struct amdgpu_device *adev = ring->adev;
	struct v9_mqd *mqd = ring->mqd_ptr;
	uint64_t hqd_gpu_addr, wb_gpu_addr, eop_base_addr;
	uint32_t tmp;

	mqd->header = 0xC0310800;
	mqd->compute_pipelinestat_enable = 0x00000001;
	mqd->compute_static_thread_mgmt_se0 = 0xffffffff;
	mqd->compute_static_thread_mgmt_se1 = 0xffffffff;
	mqd->compute_static_thread_mgmt_se2 = 0xffffffff;
	mqd->compute_static_thread_mgmt_se3 = 0xffffffff;
	mqd->compute_misc_reserved = 0x00000003;

	mqd->dynamic_cu_mask_addr_lo =
		lower_32_bits(ring->mqd_gpu_addr
			      + offsetof(struct v9_mqd_allocation, dynamic_cu_mask));
	mqd->dynamic_cu_mask_addr_hi =
		upper_32_bits(ring->mqd_gpu_addr
			      + offsetof(struct v9_mqd_allocation, dynamic_cu_mask));

	eop_base_addr = ring->eop_gpu_addr >> 8;
	mqd->cp_hqd_eop_base_addr_lo = eop_base_addr;
	mqd->cp_hqd_eop_base_addr_hi = upper_32_bits(eop_base_addr);

	/* set the EOP size, register value is 2^(EOP_SIZE+1) dwords */
	tmp = RREG32_SOC15(GC, GET_INST(GC, xcc_id), regCP_HQD_EOP_CONTROL);
	tmp = REG_SET_FIELD(tmp, CP_HQD_EOP_CONTROL, EOP_SIZE,
			(order_base_2(GFX9_MEC_HPD_SIZE / 4) - 1));

	mqd->cp_hqd_eop_control = tmp;

	/* enable doorbell? */
	tmp = RREG32_SOC15(GC, GET_INST(GC, xcc_id), regCP_HQD_PQ_DOORBELL_CONTROL);

	if (ring->use_doorbell) {
		tmp = REG_SET_FIELD(tmp, CP_HQD_PQ_DOORBELL_CONTROL,
				    DOORBELL_OFFSET, ring->doorbell_index);
		tmp = REG_SET_FIELD(tmp, CP_HQD_PQ_DOORBELL_CONTROL,
				    DOORBELL_EN, 1);
		tmp = REG_SET_FIELD(tmp, CP_HQD_PQ_DOORBELL_CONTROL,
				    DOORBELL_SOURCE, 0);
		tmp = REG_SET_FIELD(tmp, CP_HQD_PQ_DOORBELL_CONTROL,
				    DOORBELL_HIT, 0);
		if (amdgpu_sriov_multi_vf_mode(adev))
			tmp = REG_SET_FIELD(tmp, CP_HQD_PQ_DOORBELL_CONTROL,
					    DOORBELL_MODE, 1);
	} else {
		tmp = REG_SET_FIELD(tmp, CP_HQD_PQ_DOORBELL_CONTROL,
					 DOORBELL_EN, 0);
	}

	mqd->cp_hqd_pq_doorbell_control = tmp;

	/* disable the queue if it's active */
	ring->wptr = 0;
	mqd->cp_hqd_dequeue_request = 0;
	mqd->cp_hqd_pq_rptr = 0;
	mqd->cp_hqd_pq_wptr_lo = 0;
	mqd->cp_hqd_pq_wptr_hi = 0;

	/* set the pointer to the MQD */
	mqd->cp_mqd_base_addr_lo = ring->mqd_gpu_addr & 0xfffffffc;
	mqd->cp_mqd_base_addr_hi = upper_32_bits(ring->mqd_gpu_addr);

	/* set MQD vmid to 0 */
	tmp = RREG32_SOC15(GC, GET_INST(GC, xcc_id), regCP_MQD_CONTROL);
	tmp = REG_SET_FIELD(tmp, CP_MQD_CONTROL, VMID, 0);
	mqd->cp_mqd_control = tmp;

	/* set the pointer to the HQD, this is similar CP_RB0_BASE/_HI */
	hqd_gpu_addr = ring->gpu_addr >> 8;
	mqd->cp_hqd_pq_base_lo = hqd_gpu_addr;
	mqd->cp_hqd_pq_base_hi = upper_32_bits(hqd_gpu_addr);

	/* set up the HQD, this is similar to CP_RB0_CNTL */
	tmp = RREG32_SOC15(GC, GET_INST(GC, xcc_id), regCP_HQD_PQ_CONTROL);
	tmp = REG_SET_FIELD(tmp, CP_HQD_PQ_CONTROL, QUEUE_SIZE,
			    (order_base_2(ring->ring_size / 4) - 1));
	tmp = REG_SET_FIELD(tmp, CP_HQD_PQ_CONTROL, RPTR_BLOCK_SIZE,
			((order_base_2(AMDGPU_GPU_PAGE_SIZE / 4) - 1) << 8));
#ifdef __BIG_ENDIAN
	tmp = REG_SET_FIELD(tmp, CP_HQD_PQ_CONTROL, ENDIAN_SWAP, 1);
#endif
	tmp = REG_SET_FIELD(tmp, CP_HQD_PQ_CONTROL, UNORD_DISPATCH, 0);
	tmp = REG_SET_FIELD(tmp, CP_HQD_PQ_CONTROL, ROQ_PQ_IB_FLIP, 0);
	tmp = REG_SET_FIELD(tmp, CP_HQD_PQ_CONTROL, PRIV_STATE, 1);
	tmp = REG_SET_FIELD(tmp, CP_HQD_PQ_CONTROL, KMD_QUEUE, 1);
	mqd->cp_hqd_pq_control = tmp;

	/* set the wb address whether it's enabled or not */
	wb_gpu_addr = adev->wb.gpu_addr + (ring->rptr_offs * 4);
	mqd->cp_hqd_pq_rptr_report_addr_lo = wb_gpu_addr & 0xfffffffc;
	mqd->cp_hqd_pq_rptr_report_addr_hi =
		upper_32_bits(wb_gpu_addr) & 0xffff;

	/* only used if CP_PQ_WPTR_POLL_CNTL.CP_PQ_WPTR_POLL_CNTL__EN_MASK=1 */
	wb_gpu_addr = adev->wb.gpu_addr + (ring->wptr_offs * 4);
	mqd->cp_hqd_pq_wptr_poll_addr_lo = wb_gpu_addr & 0xfffffffc;
	mqd->cp_hqd_pq_wptr_poll_addr_hi = upper_32_bits(wb_gpu_addr) & 0xffff;

	/* reset read and write pointers, similar to CP_RB0_WPTR/_RPTR */
	ring->wptr = 0;
	mqd->cp_hqd_pq_rptr = RREG32_SOC15(GC, GET_INST(GC, xcc_id), regCP_HQD_PQ_RPTR);

	/* set the vmid for the queue */
	mqd->cp_hqd_vmid = 0;

	tmp = RREG32_SOC15(GC, GET_INST(GC, xcc_id), regCP_HQD_PERSISTENT_STATE);
	tmp = REG_SET_FIELD(tmp, CP_HQD_PERSISTENT_STATE, PRELOAD_SIZE, 0x53);
	mqd->cp_hqd_persistent_state = tmp;

	/* set MIN_IB_AVAIL_SIZE */
	tmp = RREG32_SOC15(GC, GET_INST(GC, xcc_id), regCP_HQD_IB_CONTROL);
	tmp = REG_SET_FIELD(tmp, CP_HQD_IB_CONTROL, MIN_IB_AVAIL_SIZE, 3);
	mqd->cp_hqd_ib_control = tmp;

	/* set static priority for a queue/ring */
	gfx_v9_4_3_mqd_set_priority(ring, mqd);
	mqd->cp_hqd_quantum = RREG32_SOC15(GC, GET_INST(GC, xcc_id), regCP_HQD_QUANTUM);

	/* map_queues packet doesn't need activate the queue,
	 * so only kiq need set this field.
	 */
	if (ring->funcs->type == AMDGPU_RING_TYPE_KIQ)
		mqd->cp_hqd_active = 1;

	return 0;
}

static int gfx_v9_4_3_xcc_kiq_init_register(struct amdgpu_ring *ring,
					    int xcc_id)
{
	struct amdgpu_device *adev = ring->adev;
	struct v9_mqd *mqd = ring->mqd_ptr;
	int j;

	/* disable wptr polling */
	WREG32_FIELD15_PREREG(GC, GET_INST(GC, xcc_id), CP_PQ_WPTR_POLL_CNTL, EN, 0);

	WREG32_SOC15_RLC(GC, GET_INST(GC, xcc_id), regCP_HQD_EOP_BASE_ADDR,
	       mqd->cp_hqd_eop_base_addr_lo);
	WREG32_SOC15_RLC(GC, GET_INST(GC, xcc_id), regCP_HQD_EOP_BASE_ADDR_HI,
	       mqd->cp_hqd_eop_base_addr_hi);

	/* set the EOP size, register value is 2^(EOP_SIZE+1) dwords */
	WREG32_SOC15_RLC(GC, GET_INST(GC, xcc_id), regCP_HQD_EOP_CONTROL,
	       mqd->cp_hqd_eop_control);

	/* enable doorbell? */
	WREG32_SOC15_RLC(GC, GET_INST(GC, xcc_id), regCP_HQD_PQ_DOORBELL_CONTROL,
	       mqd->cp_hqd_pq_doorbell_control);

	/* disable the queue if it's active */
	if (RREG32_SOC15(GC, GET_INST(GC, xcc_id), regCP_HQD_ACTIVE) & 1) {
		WREG32_SOC15_RLC(GC, GET_INST(GC, xcc_id), regCP_HQD_DEQUEUE_REQUEST, 1);
		for (j = 0; j < adev->usec_timeout; j++) {
			if (!(RREG32_SOC15(GC, GET_INST(GC, xcc_id), regCP_HQD_ACTIVE) & 1))
				break;
			udelay(1);
		}
		WREG32_SOC15_RLC(GC, GET_INST(GC, xcc_id), regCP_HQD_DEQUEUE_REQUEST,
		       mqd->cp_hqd_dequeue_request);
		WREG32_SOC15_RLC(GC, GET_INST(GC, xcc_id), regCP_HQD_PQ_RPTR,
		       mqd->cp_hqd_pq_rptr);
		WREG32_SOC15_RLC(GC, GET_INST(GC, xcc_id), regCP_HQD_PQ_WPTR_LO,
		       mqd->cp_hqd_pq_wptr_lo);
		WREG32_SOC15_RLC(GC, GET_INST(GC, xcc_id), regCP_HQD_PQ_WPTR_HI,
		       mqd->cp_hqd_pq_wptr_hi);
	}

	/* set the pointer to the MQD */
	WREG32_SOC15_RLC(GC, GET_INST(GC, xcc_id), regCP_MQD_BASE_ADDR,
	       mqd->cp_mqd_base_addr_lo);
	WREG32_SOC15_RLC(GC, GET_INST(GC, xcc_id), regCP_MQD_BASE_ADDR_HI,
	       mqd->cp_mqd_base_addr_hi);

	/* set MQD vmid to 0 */
	WREG32_SOC15_RLC(GC, GET_INST(GC, xcc_id), regCP_MQD_CONTROL,
	       mqd->cp_mqd_control);

	/* set the pointer to the HQD, this is similar CP_RB0_BASE/_HI */
	WREG32_SOC15_RLC(GC, GET_INST(GC, xcc_id), regCP_HQD_PQ_BASE,
	       mqd->cp_hqd_pq_base_lo);
	WREG32_SOC15_RLC(GC, GET_INST(GC, xcc_id), regCP_HQD_PQ_BASE_HI,
	       mqd->cp_hqd_pq_base_hi);

	/* set up the HQD, this is similar to CP_RB0_CNTL */
	WREG32_SOC15_RLC(GC, GET_INST(GC, xcc_id), regCP_HQD_PQ_CONTROL,
	       mqd->cp_hqd_pq_control);

	/* set the wb address whether it's enabled or not */
	WREG32_SOC15_RLC(GC, GET_INST(GC, xcc_id), regCP_HQD_PQ_RPTR_REPORT_ADDR,
				mqd->cp_hqd_pq_rptr_report_addr_lo);
	WREG32_SOC15_RLC(GC, GET_INST(GC, xcc_id), regCP_HQD_PQ_RPTR_REPORT_ADDR_HI,
				mqd->cp_hqd_pq_rptr_report_addr_hi);

	/* only used if CP_PQ_WPTR_POLL_CNTL.CP_PQ_WPTR_POLL_CNTL__EN_MASK=1 */
	WREG32_SOC15_RLC(GC, GET_INST(GC, xcc_id), regCP_HQD_PQ_WPTR_POLL_ADDR,
	       mqd->cp_hqd_pq_wptr_poll_addr_lo);
	WREG32_SOC15_RLC(GC, GET_INST(GC, xcc_id), regCP_HQD_PQ_WPTR_POLL_ADDR_HI,
	       mqd->cp_hqd_pq_wptr_poll_addr_hi);

	/* enable the doorbell if requested */
	if (ring->use_doorbell) {
		WREG32_SOC15(
			GC, GET_INST(GC, xcc_id),
			regCP_MEC_DOORBELL_RANGE_LOWER,
			((adev->doorbell_index.kiq +
			  xcc_id * adev->doorbell_index.xcc_doorbell_range) *
			 2) << 2);
		WREG32_SOC15(
			GC, GET_INST(GC, xcc_id),
			regCP_MEC_DOORBELL_RANGE_UPPER,
			((adev->doorbell_index.userqueue_end +
			  xcc_id * adev->doorbell_index.xcc_doorbell_range) *
			 2) << 2);
	}

	WREG32_SOC15_RLC(GC, GET_INST(GC, xcc_id), regCP_HQD_PQ_DOORBELL_CONTROL,
	       mqd->cp_hqd_pq_doorbell_control);

	/* reset read and write pointers, similar to CP_RB0_WPTR/_RPTR */
	WREG32_SOC15_RLC(GC, GET_INST(GC, xcc_id), regCP_HQD_PQ_WPTR_LO,
	       mqd->cp_hqd_pq_wptr_lo);
	WREG32_SOC15_RLC(GC, GET_INST(GC, xcc_id), regCP_HQD_PQ_WPTR_HI,
	       mqd->cp_hqd_pq_wptr_hi);

	/* set the vmid for the queue */
	WREG32_SOC15_RLC(GC, GET_INST(GC, xcc_id), regCP_HQD_VMID, mqd->cp_hqd_vmid);

	WREG32_SOC15_RLC(GC, GET_INST(GC, xcc_id), regCP_HQD_PERSISTENT_STATE,
	       mqd->cp_hqd_persistent_state);

	/* activate the queue */
	WREG32_SOC15_RLC(GC, GET_INST(GC, xcc_id), regCP_HQD_ACTIVE,
	       mqd->cp_hqd_active);

	if (ring->use_doorbell)
		WREG32_FIELD15_PREREG(GC, GET_INST(GC, xcc_id), CP_PQ_STATUS, DOORBELL_ENABLE, 1);

	return 0;
}

static int gfx_v9_4_3_xcc_q_fini_register(struct amdgpu_ring *ring,
					    int xcc_id)
{
	struct amdgpu_device *adev = ring->adev;
	int j;

	/* disable the queue if it's active */
	if (RREG32_SOC15(GC, GET_INST(GC, xcc_id), regCP_HQD_ACTIVE) & 1) {

		WREG32_SOC15_RLC(GC, GET_INST(GC, xcc_id), regCP_HQD_DEQUEUE_REQUEST, 1);

		for (j = 0; j < adev->usec_timeout; j++) {
			if (!(RREG32_SOC15(GC, GET_INST(GC, xcc_id), regCP_HQD_ACTIVE) & 1))
				break;
			udelay(1);
		}

		if (j == AMDGPU_MAX_USEC_TIMEOUT) {
			DRM_DEBUG("%s dequeue request failed.\n", ring->name);

			/* Manual disable if dequeue request times out */
			WREG32_SOC15_RLC(GC, GET_INST(GC, xcc_id), regCP_HQD_ACTIVE, 0);
		}

		WREG32_SOC15_RLC(GC, GET_INST(GC, xcc_id), regCP_HQD_DEQUEUE_REQUEST,
		      0);
	}

	WREG32_SOC15_RLC(GC, GET_INST(GC, xcc_id), regCP_HQD_IQ_TIMER, 0);
	WREG32_SOC15_RLC(GC, GET_INST(GC, xcc_id), regCP_HQD_IB_CONTROL, 0);
	WREG32_SOC15_RLC(GC, GET_INST(GC, xcc_id), regCP_HQD_PERSISTENT_STATE, CP_HQD_PERSISTENT_STATE_DEFAULT);
	WREG32_SOC15_RLC(GC, GET_INST(GC, xcc_id), regCP_HQD_PQ_DOORBELL_CONTROL, 0x40000000);
	WREG32_SOC15_RLC(GC, GET_INST(GC, xcc_id), regCP_HQD_PQ_DOORBELL_CONTROL, 0);
	WREG32_SOC15_RLC(GC, GET_INST(GC, xcc_id), regCP_HQD_PQ_RPTR, 0);
	WREG32_SOC15_RLC(GC, GET_INST(GC, xcc_id), regCP_HQD_PQ_WPTR_HI, 0);
	WREG32_SOC15_RLC(GC, GET_INST(GC, xcc_id), regCP_HQD_PQ_WPTR_LO, 0);

	return 0;
}

static int gfx_v9_4_3_xcc_kiq_init_queue(struct amdgpu_ring *ring, int xcc_id)
{
	struct amdgpu_device *adev = ring->adev;
	struct v9_mqd *mqd = ring->mqd_ptr;
	struct v9_mqd *tmp_mqd;

	gfx_v9_4_3_xcc_kiq_setting(ring, xcc_id);

	/* GPU could be in bad state during probe, driver trigger the reset
	 * after load the SMU, in this case , the mqd is not be initialized.
	 * driver need to re-init the mqd.
	 * check mqd->cp_hqd_pq_control since this value should not be 0
	 */
	tmp_mqd = (struct v9_mqd *)adev->gfx.kiq[xcc_id].mqd_backup;
	if (amdgpu_in_reset(adev) && tmp_mqd->cp_hqd_pq_control) {
		/* for GPU_RESET case , reset MQD to a clean status */
		if (adev->gfx.kiq[xcc_id].mqd_backup)
			memcpy(mqd, adev->gfx.kiq[xcc_id].mqd_backup, sizeof(struct v9_mqd_allocation));

		/* reset ring buffer */
		ring->wptr = 0;
		amdgpu_ring_clear_ring(ring);
		mutex_lock(&adev->srbm_mutex);
		soc15_grbm_select(adev, ring->me, ring->pipe, ring->queue, 0, GET_INST(GC, xcc_id));
		gfx_v9_4_3_xcc_kiq_init_register(ring, xcc_id);
		soc15_grbm_select(adev, 0, 0, 0, 0, GET_INST(GC, xcc_id));
		mutex_unlock(&adev->srbm_mutex);
	} else {
		memset((void *)mqd, 0, sizeof(struct v9_mqd_allocation));
		((struct v9_mqd_allocation *)mqd)->dynamic_cu_mask = 0xFFFFFFFF;
		((struct v9_mqd_allocation *)mqd)->dynamic_rb_mask = 0xFFFFFFFF;
		mutex_lock(&adev->srbm_mutex);
		if (amdgpu_sriov_vf(adev) && adev->in_suspend)
			amdgpu_ring_clear_ring(ring);
		soc15_grbm_select(adev, ring->me, ring->pipe, ring->queue, 0, GET_INST(GC, xcc_id));
		gfx_v9_4_3_xcc_mqd_init(ring, xcc_id);
		gfx_v9_4_3_xcc_kiq_init_register(ring, xcc_id);
		soc15_grbm_select(adev, 0, 0, 0, 0, GET_INST(GC, xcc_id));
		mutex_unlock(&adev->srbm_mutex);

		if (adev->gfx.kiq[xcc_id].mqd_backup)
			memcpy(adev->gfx.kiq[xcc_id].mqd_backup, mqd, sizeof(struct v9_mqd_allocation));
	}

	return 0;
}

static int gfx_v9_4_3_xcc_kcq_init_queue(struct amdgpu_ring *ring, int xcc_id, bool restore)
{
	struct amdgpu_device *adev = ring->adev;
	struct v9_mqd *mqd = ring->mqd_ptr;
	int mqd_idx = ring - &adev->gfx.compute_ring[0];
	struct v9_mqd *tmp_mqd;

	/* Same as above kiq init, driver need to re-init the mqd if mqd->cp_hqd_pq_control
	 * is not be initialized before
	 */
	tmp_mqd = (struct v9_mqd *)adev->gfx.mec.mqd_backup[mqd_idx];

	if (!restore && (!tmp_mqd->cp_hqd_pq_control ||
	    (!amdgpu_in_reset(adev) && !adev->in_suspend))) {
		memset((void *)mqd, 0, sizeof(struct v9_mqd_allocation));
		((struct v9_mqd_allocation *)mqd)->dynamic_cu_mask = 0xFFFFFFFF;
		((struct v9_mqd_allocation *)mqd)->dynamic_rb_mask = 0xFFFFFFFF;
		mutex_lock(&adev->srbm_mutex);
		soc15_grbm_select(adev, ring->me, ring->pipe, ring->queue, 0, GET_INST(GC, xcc_id));
		gfx_v9_4_3_xcc_mqd_init(ring, xcc_id);
		soc15_grbm_select(adev, 0, 0, 0, 0, GET_INST(GC, xcc_id));
		mutex_unlock(&adev->srbm_mutex);

		if (adev->gfx.mec.mqd_backup[mqd_idx])
			memcpy(adev->gfx.mec.mqd_backup[mqd_idx], mqd, sizeof(struct v9_mqd_allocation));
	} else {
		/* restore MQD to a clean status */
		if (adev->gfx.mec.mqd_backup[mqd_idx])
			memcpy(mqd, adev->gfx.mec.mqd_backup[mqd_idx], sizeof(struct v9_mqd_allocation));
		/* reset ring buffer */
		ring->wptr = 0;
		atomic64_set((atomic64_t *)&adev->wb.wb[ring->wptr_offs], 0);
		amdgpu_ring_clear_ring(ring);
	}

	return 0;
}

static int gfx_v9_4_3_xcc_kcq_fini_register(struct amdgpu_device *adev, int xcc_id)
{
	struct amdgpu_ring *ring;
	int j;

	for (j = 0; j < adev->gfx.num_compute_rings; j++) {
		ring = &adev->gfx.compute_ring[j +  xcc_id * adev->gfx.num_compute_rings];
		if (!amdgpu_in_reset(adev) && !adev->in_suspend) {
			mutex_lock(&adev->srbm_mutex);
			soc15_grbm_select(adev, ring->me,
					ring->pipe,
					ring->queue, 0, GET_INST(GC, xcc_id));
			gfx_v9_4_3_xcc_q_fini_register(ring, xcc_id);
			soc15_grbm_select(adev, 0, 0, 0, 0, GET_INST(GC, xcc_id));
			mutex_unlock(&adev->srbm_mutex);
		}
	}

	return 0;
}

static int gfx_v9_4_3_xcc_kiq_resume(struct amdgpu_device *adev, int xcc_id)
{
	gfx_v9_4_3_xcc_kiq_init_queue(&adev->gfx.kiq[xcc_id].ring, xcc_id);
	return 0;
}

static int gfx_v9_4_3_xcc_kcq_resume(struct amdgpu_device *adev, int xcc_id)
{
	struct amdgpu_ring *ring;
	int i, r;

	gfx_v9_4_3_xcc_cp_compute_enable(adev, true, xcc_id);

	for (i = 0; i < adev->gfx.num_compute_rings; i++) {
		ring = &adev->gfx.compute_ring[i + xcc_id *
			adev->gfx.num_compute_rings];

		r = gfx_v9_4_3_xcc_kcq_init_queue(ring, xcc_id, false);
		if (r)
			return r;
	}

	return amdgpu_gfx_enable_kcq(adev, xcc_id);
}

static int gfx_v9_4_3_xcc_cp_resume(struct amdgpu_device *adev, int xcc_id)
{
	struct amdgpu_ring *ring;
	int r, j;

	gfx_v9_4_3_xcc_enable_gui_idle_interrupt(adev, false, xcc_id);

	if (adev->firmware.load_type != AMDGPU_FW_LOAD_PSP) {
		gfx_v9_4_3_xcc_disable_gpa_mode(adev, xcc_id);

		r = gfx_v9_4_3_xcc_cp_compute_load_microcode(adev, xcc_id);
		if (r)
			return r;
	} else {
		gfx_v9_4_3_xcc_cp_compute_enable(adev, false, xcc_id);
	}

	r = gfx_v9_4_3_xcc_kiq_resume(adev, xcc_id);
	if (r)
		return r;

	r = gfx_v9_4_3_xcc_kcq_resume(adev, xcc_id);
	if (r)
		return r;

	for (j = 0; j < adev->gfx.num_compute_rings; j++) {
		ring = &adev->gfx.compute_ring
				[j + xcc_id * adev->gfx.num_compute_rings];
		r = amdgpu_ring_test_helper(ring);
		if (r)
			return r;
	}

	gfx_v9_4_3_xcc_enable_gui_idle_interrupt(adev, true, xcc_id);

	return 0;
}

static int gfx_v9_4_3_cp_resume(struct amdgpu_device *adev)
{
	int r = 0, i, num_xcc, num_xcp, num_xcc_per_xcp;

	num_xcc = NUM_XCC(adev->gfx.xcc_mask);
	if (amdgpu_sriov_vf(adev)) {
		enum amdgpu_gfx_partition mode;

		mode = amdgpu_xcp_query_partition_mode(adev->xcp_mgr,
						       AMDGPU_XCP_FL_NONE);
		if (mode == AMDGPU_UNKNOWN_COMPUTE_PARTITION_MODE)
			return -EINVAL;
		num_xcc_per_xcp = gfx_v9_4_3_get_xccs_per_xcp(adev);
		adev->gfx.num_xcc_per_xcp = num_xcc_per_xcp;
		num_xcp = num_xcc / num_xcc_per_xcp;
		r = amdgpu_xcp_init(adev->xcp_mgr, num_xcp, mode);

	} else {
		if (amdgpu_xcp_query_partition_mode(adev->xcp_mgr,
						    AMDGPU_XCP_FL_NONE) ==
		    AMDGPU_UNKNOWN_COMPUTE_PARTITION_MODE)
			r = amdgpu_xcp_switch_partition_mode(
				adev->xcp_mgr, amdgpu_user_partt_mode);
	}
	if (r)
		return r;

	for (i = 0; i < num_xcc; i++) {
		r = gfx_v9_4_3_xcc_cp_resume(adev, i);
		if (r)
			return r;
	}

	return 0;
}

static void gfx_v9_4_3_xcc_fini(struct amdgpu_device *adev, int xcc_id)
{
	if (amdgpu_gfx_disable_kcq(adev, xcc_id))
		DRM_ERROR("XCD %d KCQ disable failed\n", xcc_id);

	if (amdgpu_sriov_vf(adev)) {
		/* must disable polling for SRIOV when hw finished, otherwise
		 * CPC engine may still keep fetching WB address which is already
		 * invalid after sw finished and trigger DMAR reading error in
		 * hypervisor side.
		 */
		WREG32_FIELD15_PREREG(GC, GET_INST(GC, xcc_id), CP_PQ_WPTR_POLL_CNTL, EN, 0);
		return;
	}

	/* Use deinitialize sequence from CAIL when unbinding device
	 * from driver, otherwise KIQ is hanging when binding back
	 */
	if (!amdgpu_in_reset(adev) && !adev->in_suspend) {
		mutex_lock(&adev->srbm_mutex);
		soc15_grbm_select(adev, adev->gfx.kiq[xcc_id].ring.me,
				  adev->gfx.kiq[xcc_id].ring.pipe,
				  adev->gfx.kiq[xcc_id].ring.queue, 0,
				  GET_INST(GC, xcc_id));
		gfx_v9_4_3_xcc_q_fini_register(&adev->gfx.kiq[xcc_id].ring,
						 xcc_id);
		soc15_grbm_select(adev, 0, 0, 0, 0, GET_INST(GC, xcc_id));
		mutex_unlock(&adev->srbm_mutex);
	}

	gfx_v9_4_3_xcc_kcq_fini_register(adev, xcc_id);
	gfx_v9_4_3_xcc_cp_compute_enable(adev, false, xcc_id);
}

static int gfx_v9_4_3_hw_init(struct amdgpu_ip_block *ip_block)
{
	int r;
	struct amdgpu_device *adev = ip_block->adev;

	amdgpu_gfx_cleaner_shader_init(adev, adev->gfx.cleaner_shader_size,
				       adev->gfx.cleaner_shader_ptr);

	if (!amdgpu_sriov_vf(adev))
		gfx_v9_4_3_init_golden_registers(adev);

	gfx_v9_4_3_constants_init(adev);

	r = adev->gfx.rlc.funcs->resume(adev);
	if (r)
		return r;

	r = gfx_v9_4_3_cp_resume(adev);
	if (r)
		return r;

	return r;
}

static int gfx_v9_4_3_hw_fini(struct amdgpu_ip_block *ip_block)
{
	struct amdgpu_device *adev = ip_block->adev;
	int i, num_xcc;

	amdgpu_irq_put(adev, &adev->gfx.priv_reg_irq, 0);
	amdgpu_irq_put(adev, &adev->gfx.priv_inst_irq, 0);
	amdgpu_irq_put(adev, &adev->gfx.bad_op_irq, 0);

	num_xcc = NUM_XCC(adev->gfx.xcc_mask);
	for (i = 0; i < num_xcc; i++) {
		gfx_v9_4_3_xcc_fini(adev, i);
	}

	return 0;
}

static int gfx_v9_4_3_suspend(struct amdgpu_ip_block *ip_block)
{
	return gfx_v9_4_3_hw_fini(ip_block);
}

static int gfx_v9_4_3_resume(struct amdgpu_ip_block *ip_block)
{
	return gfx_v9_4_3_hw_init(ip_block);
}

static bool gfx_v9_4_3_is_idle(struct amdgpu_ip_block *ip_block)
{
	struct amdgpu_device *adev = ip_block->adev;
	int i, num_xcc;

	num_xcc = NUM_XCC(adev->gfx.xcc_mask);
	for (i = 0; i < num_xcc; i++) {
		if (REG_GET_FIELD(RREG32_SOC15(GC, GET_INST(GC, i), regGRBM_STATUS),
					GRBM_STATUS, GUI_ACTIVE))
			return false;
	}
	return true;
}

static int gfx_v9_4_3_wait_for_idle(struct amdgpu_ip_block *ip_block)
{
	unsigned i;
	struct amdgpu_device *adev = ip_block->adev;

	for (i = 0; i < adev->usec_timeout; i++) {
		if (gfx_v9_4_3_is_idle(ip_block))
			return 0;
		udelay(1);
	}
	return -ETIMEDOUT;
}

static int gfx_v9_4_3_soft_reset(struct amdgpu_ip_block *ip_block)
{
	u32 grbm_soft_reset = 0;
	u32 tmp;
	struct amdgpu_device *adev = ip_block->adev;

	/* GRBM_STATUS */
	tmp = RREG32_SOC15(GC, GET_INST(GC, 0), regGRBM_STATUS);
	if (tmp & (GRBM_STATUS__PA_BUSY_MASK | GRBM_STATUS__SC_BUSY_MASK |
		   GRBM_STATUS__BCI_BUSY_MASK | GRBM_STATUS__SX_BUSY_MASK |
		   GRBM_STATUS__TA_BUSY_MASK | GRBM_STATUS__VGT_BUSY_MASK |
		   GRBM_STATUS__DB_BUSY_MASK | GRBM_STATUS__CB_BUSY_MASK |
		   GRBM_STATUS__GDS_BUSY_MASK | GRBM_STATUS__SPI_BUSY_MASK |
		   GRBM_STATUS__IA_BUSY_MASK | GRBM_STATUS__IA_BUSY_NO_DMA_MASK)) {
		grbm_soft_reset = REG_SET_FIELD(grbm_soft_reset,
						GRBM_SOFT_RESET, SOFT_RESET_CP, 1);
		grbm_soft_reset = REG_SET_FIELD(grbm_soft_reset,
						GRBM_SOFT_RESET, SOFT_RESET_GFX, 1);
	}

	if (tmp & (GRBM_STATUS__CP_BUSY_MASK | GRBM_STATUS__CP_COHERENCY_BUSY_MASK)) {
		grbm_soft_reset = REG_SET_FIELD(grbm_soft_reset,
						GRBM_SOFT_RESET, SOFT_RESET_CP, 1);
	}

	/* GRBM_STATUS2 */
	tmp = RREG32_SOC15(GC, GET_INST(GC, 0), regGRBM_STATUS2);
	if (REG_GET_FIELD(tmp, GRBM_STATUS2, RLC_BUSY))
		grbm_soft_reset = REG_SET_FIELD(grbm_soft_reset,
						GRBM_SOFT_RESET, SOFT_RESET_RLC, 1);


	if (grbm_soft_reset) {
		/* stop the rlc */
		adev->gfx.rlc.funcs->stop(adev);

		/* Disable MEC parsing/prefetching */
		gfx_v9_4_3_xcc_cp_compute_enable(adev, false, 0);

		if (grbm_soft_reset) {
			tmp = RREG32_SOC15(GC, GET_INST(GC, 0), regGRBM_SOFT_RESET);
			tmp |= grbm_soft_reset;
			dev_info(adev->dev, "GRBM_SOFT_RESET=0x%08X\n", tmp);
			WREG32_SOC15(GC, GET_INST(GC, 0), regGRBM_SOFT_RESET, tmp);
			tmp = RREG32_SOC15(GC, GET_INST(GC, 0), regGRBM_SOFT_RESET);

			udelay(50);

			tmp &= ~grbm_soft_reset;
			WREG32_SOC15(GC, GET_INST(GC, 0), regGRBM_SOFT_RESET, tmp);
			tmp = RREG32_SOC15(GC, GET_INST(GC, 0), regGRBM_SOFT_RESET);
		}

		/* Wait a little for things to settle down */
		udelay(50);
	}
	return 0;
}

static void gfx_v9_4_3_ring_emit_gds_switch(struct amdgpu_ring *ring,
					  uint32_t vmid,
					  uint32_t gds_base, uint32_t gds_size,
					  uint32_t gws_base, uint32_t gws_size,
					  uint32_t oa_base, uint32_t oa_size)
{
	struct amdgpu_device *adev = ring->adev;

	/* GDS Base */
	gfx_v9_4_3_write_data_to_reg(ring, 0, false,
				   SOC15_REG_OFFSET(GC, GET_INST(GC, 0), regGDS_VMID0_BASE) + 2 * vmid,
				   gds_base);

	/* GDS Size */
	gfx_v9_4_3_write_data_to_reg(ring, 0, false,
				   SOC15_REG_OFFSET(GC, GET_INST(GC, 0), regGDS_VMID0_SIZE) + 2 * vmid,
				   gds_size);

	/* GWS */
	gfx_v9_4_3_write_data_to_reg(ring, 0, false,
				   SOC15_REG_OFFSET(GC, GET_INST(GC, 0), regGDS_GWS_VMID0) + vmid,
				   gws_size << GDS_GWS_VMID0__SIZE__SHIFT | gws_base);

	/* OA */
	gfx_v9_4_3_write_data_to_reg(ring, 0, false,
				   SOC15_REG_OFFSET(GC, GET_INST(GC, 0), regGDS_OA_VMID0) + vmid,
				   (1 << (oa_size + oa_base)) - (1 << oa_base));
}

static int gfx_v9_4_3_early_init(struct amdgpu_ip_block *ip_block)
{
	struct amdgpu_device *adev = ip_block->adev;

	adev->gfx.num_compute_rings = min(amdgpu_gfx_get_num_kcq(adev),
					  AMDGPU_MAX_COMPUTE_RINGS);
	gfx_v9_4_3_set_kiq_pm4_funcs(adev);
	gfx_v9_4_3_set_ring_funcs(adev);
	gfx_v9_4_3_set_irq_funcs(adev);
	gfx_v9_4_3_set_gds_init(adev);
	gfx_v9_4_3_set_rlc_funcs(adev);

	/* init rlcg reg access ctrl */
	gfx_v9_4_3_init_rlcg_reg_access_ctrl(adev);

	return gfx_v9_4_3_init_microcode(adev);
}

static int gfx_v9_4_3_late_init(struct amdgpu_ip_block *ip_block)
{
	struct amdgpu_device *adev = ip_block->adev;
	int r;

	r = amdgpu_irq_get(adev, &adev->gfx.priv_reg_irq, 0);
	if (r)
		return r;

	r = amdgpu_irq_get(adev, &adev->gfx.priv_inst_irq, 0);
	if (r)
		return r;

	r = amdgpu_irq_get(adev, &adev->gfx.bad_op_irq, 0);
	if (r)
		return r;

	if (adev->gfx.ras &&
	    adev->gfx.ras->enable_watchdog_timer)
		adev->gfx.ras->enable_watchdog_timer(adev);

	return 0;
}

static void gfx_v9_4_3_xcc_update_sram_fgcg(struct amdgpu_device *adev,
					    bool enable, int xcc_id)
{
	uint32_t def, data;

	if (!(adev->cg_flags & AMD_CG_SUPPORT_GFX_FGCG))
		return;

	def = data = RREG32_SOC15(GC, GET_INST(GC, xcc_id),
				  regRLC_CGTT_MGCG_OVERRIDE);

	if (enable)
		data &= ~RLC_CGTT_MGCG_OVERRIDE__GFXIP_FGCG_OVERRIDE_MASK;
	else
		data |= RLC_CGTT_MGCG_OVERRIDE__GFXIP_FGCG_OVERRIDE_MASK;

	if (def != data)
		WREG32_SOC15(GC, GET_INST(GC, xcc_id),
			     regRLC_CGTT_MGCG_OVERRIDE, data);

}

static void gfx_v9_4_3_xcc_update_repeater_fgcg(struct amdgpu_device *adev,
						bool enable, int xcc_id)
{
	uint32_t def, data;

	if (!(adev->cg_flags & AMD_CG_SUPPORT_REPEATER_FGCG))
		return;

	def = data = RREG32_SOC15(GC, GET_INST(GC, xcc_id),
				  regRLC_CGTT_MGCG_OVERRIDE);

	if (enable)
		data &= ~RLC_CGTT_MGCG_OVERRIDE__GFXIP_REP_FGCG_OVERRIDE_MASK;
	else
		data |= RLC_CGTT_MGCG_OVERRIDE__GFXIP_REP_FGCG_OVERRIDE_MASK;

	if (def != data)
		WREG32_SOC15(GC, GET_INST(GC, xcc_id),
			     regRLC_CGTT_MGCG_OVERRIDE, data);
}

static void
gfx_v9_4_3_xcc_update_medium_grain_clock_gating(struct amdgpu_device *adev,
						bool enable, int xcc_id)
{
	uint32_t data, def;

	/* It is disabled by HW by default */
	if (enable && (adev->cg_flags & AMD_CG_SUPPORT_GFX_MGCG)) {
		/* 1 - RLC_CGTT_MGCG_OVERRIDE */
		def = data = RREG32_SOC15(GC, GET_INST(GC, xcc_id), regRLC_CGTT_MGCG_OVERRIDE);

		data &= ~(RLC_CGTT_MGCG_OVERRIDE__GRBM_CGTT_SCLK_OVERRIDE_MASK |
			  RLC_CGTT_MGCG_OVERRIDE__GFXIP_MGCG_OVERRIDE_MASK |
			  RLC_CGTT_MGCG_OVERRIDE__RLC_CGTT_SCLK_OVERRIDE_MASK |
			  RLC_CGTT_MGCG_OVERRIDE__GFXIP_MGLS_OVERRIDE_MASK);

		if (def != data)
			WREG32_SOC15(GC, GET_INST(GC, xcc_id), regRLC_CGTT_MGCG_OVERRIDE, data);

		/* MGLS is a global flag to control all MGLS in GFX */
		if (adev->cg_flags & AMD_CG_SUPPORT_GFX_MGLS) {
			/* 2 - RLC memory Light sleep */
			if (adev->cg_flags & AMD_CG_SUPPORT_GFX_RLC_LS) {
				def = data = RREG32_SOC15(GC, GET_INST(GC, xcc_id), regRLC_MEM_SLP_CNTL);
				data |= RLC_MEM_SLP_CNTL__RLC_MEM_LS_EN_MASK;
				if (def != data)
					WREG32_SOC15(GC, GET_INST(GC, xcc_id), regRLC_MEM_SLP_CNTL, data);
			}
			/* 3 - CP memory Light sleep */
			if (adev->cg_flags & AMD_CG_SUPPORT_GFX_CP_LS) {
				def = data = RREG32_SOC15(GC, GET_INST(GC, xcc_id), regCP_MEM_SLP_CNTL);
				data |= CP_MEM_SLP_CNTL__CP_MEM_LS_EN_MASK;
				if (def != data)
					WREG32_SOC15(GC, GET_INST(GC, xcc_id), regCP_MEM_SLP_CNTL, data);
			}
		}
	} else {
		/* 1 - MGCG_OVERRIDE */
		def = data = RREG32_SOC15(GC, GET_INST(GC, xcc_id), regRLC_CGTT_MGCG_OVERRIDE);

		data |= (RLC_CGTT_MGCG_OVERRIDE__RLC_CGTT_SCLK_OVERRIDE_MASK |
			 RLC_CGTT_MGCG_OVERRIDE__GRBM_CGTT_SCLK_OVERRIDE_MASK |
			 RLC_CGTT_MGCG_OVERRIDE__GFXIP_MGCG_OVERRIDE_MASK |
			 RLC_CGTT_MGCG_OVERRIDE__GFXIP_MGLS_OVERRIDE_MASK);

		if (def != data)
			WREG32_SOC15(GC, GET_INST(GC, xcc_id), regRLC_CGTT_MGCG_OVERRIDE, data);

		/* 2 - disable MGLS in RLC */
		data = RREG32_SOC15(GC, GET_INST(GC, xcc_id), regRLC_MEM_SLP_CNTL);
		if (data & RLC_MEM_SLP_CNTL__RLC_MEM_LS_EN_MASK) {
			data &= ~RLC_MEM_SLP_CNTL__RLC_MEM_LS_EN_MASK;
			WREG32_SOC15(GC, GET_INST(GC, xcc_id), regRLC_MEM_SLP_CNTL, data);
		}

		/* 3 - disable MGLS in CP */
		data = RREG32_SOC15(GC, GET_INST(GC, xcc_id), regCP_MEM_SLP_CNTL);
		if (data & CP_MEM_SLP_CNTL__CP_MEM_LS_EN_MASK) {
			data &= ~CP_MEM_SLP_CNTL__CP_MEM_LS_EN_MASK;
			WREG32_SOC15(GC, GET_INST(GC, xcc_id), regCP_MEM_SLP_CNTL, data);
		}
	}

}

static void
gfx_v9_4_3_xcc_update_coarse_grain_clock_gating(struct amdgpu_device *adev,
						bool enable, int xcc_id)
{
	uint32_t def, data;

	if (enable && (adev->cg_flags & AMD_CG_SUPPORT_GFX_CGCG)) {

		def = data = RREG32_SOC15(GC, GET_INST(GC, xcc_id), regRLC_CGTT_MGCG_OVERRIDE);
		/* unset CGCG override */
		data &= ~RLC_CGTT_MGCG_OVERRIDE__GFXIP_CGCG_OVERRIDE_MASK;
		if (adev->cg_flags & AMD_CG_SUPPORT_GFX_CGLS)
			data &= ~RLC_CGTT_MGCG_OVERRIDE__GFXIP_CGLS_OVERRIDE_MASK;
		else
			data |= RLC_CGTT_MGCG_OVERRIDE__GFXIP_CGLS_OVERRIDE_MASK;
		/* update CGCG and CGLS override bits */
		if (def != data)
			WREG32_SOC15(GC, GET_INST(GC, xcc_id), regRLC_CGTT_MGCG_OVERRIDE, data);

		/* CGCG Hysteresis: 400us */
		def = RREG32_SOC15(GC, GET_INST(GC, xcc_id), regRLC_CGCG_CGLS_CTRL);

		data = (0x2710
			<< RLC_CGCG_CGLS_CTRL__CGCG_GFX_IDLE_THRESHOLD__SHIFT) |
		       RLC_CGCG_CGLS_CTRL__CGCG_EN_MASK;
		if (adev->cg_flags & AMD_CG_SUPPORT_GFX_CGLS)
			data |= (0x000F << RLC_CGCG_CGLS_CTRL__CGLS_REP_COMPANSAT_DELAY__SHIFT) |
				RLC_CGCG_CGLS_CTRL__CGLS_EN_MASK;
		if (def != data)
			WREG32_SOC15(GC, GET_INST(GC, xcc_id), regRLC_CGCG_CGLS_CTRL, data);

		/* set IDLE_POLL_COUNT(0x33450100)*/
		def = RREG32_SOC15(GC, GET_INST(GC, xcc_id), regCP_RB_WPTR_POLL_CNTL);
		data = (0x0100 << CP_RB_WPTR_POLL_CNTL__POLL_FREQUENCY__SHIFT) |
			(0x3345 << CP_RB_WPTR_POLL_CNTL__IDLE_POLL_COUNT__SHIFT);
		if (def != data)
			WREG32_SOC15(GC, GET_INST(GC, xcc_id), regCP_RB_WPTR_POLL_CNTL, data);
	} else {
		def = data = RREG32_SOC15(GC, GET_INST(GC, xcc_id), regRLC_CGCG_CGLS_CTRL);
		/* reset CGCG/CGLS bits */
		data &= ~(RLC_CGCG_CGLS_CTRL__CGCG_EN_MASK | RLC_CGCG_CGLS_CTRL__CGLS_EN_MASK);
		/* disable cgcg and cgls in FSM */
		if (def != data)
			WREG32_SOC15(GC, GET_INST(GC, xcc_id), regRLC_CGCG_CGLS_CTRL, data);
	}

}

static int gfx_v9_4_3_xcc_update_gfx_clock_gating(struct amdgpu_device *adev,
						  bool enable, int xcc_id)
{
	amdgpu_gfx_rlc_enter_safe_mode(adev, xcc_id);

	if (enable) {
		/* FGCG */
		gfx_v9_4_3_xcc_update_sram_fgcg(adev, enable, xcc_id);
		gfx_v9_4_3_xcc_update_repeater_fgcg(adev, enable, xcc_id);

		/* CGCG/CGLS should be enabled after MGCG/MGLS
		 * ===  MGCG + MGLS ===
		 */
		gfx_v9_4_3_xcc_update_medium_grain_clock_gating(adev, enable,
								xcc_id);
		/* ===  CGCG + CGLS === */
		gfx_v9_4_3_xcc_update_coarse_grain_clock_gating(adev, enable,
								xcc_id);
	} else {
		/* CGCG/CGLS should be disabled before MGCG/MGLS
		 * ===  CGCG + CGLS ===
		 */
		gfx_v9_4_3_xcc_update_coarse_grain_clock_gating(adev, enable,
								xcc_id);
		/* ===  MGCG + MGLS === */
		gfx_v9_4_3_xcc_update_medium_grain_clock_gating(adev, enable,
								xcc_id);

		/* FGCG */
		gfx_v9_4_3_xcc_update_sram_fgcg(adev, enable, xcc_id);
		gfx_v9_4_3_xcc_update_repeater_fgcg(adev, enable, xcc_id);
	}

	amdgpu_gfx_rlc_exit_safe_mode(adev, xcc_id);

	return 0;
}

static const struct amdgpu_rlc_funcs gfx_v9_4_3_rlc_funcs = {
	.is_rlc_enabled = gfx_v9_4_3_is_rlc_enabled,
	.set_safe_mode = gfx_v9_4_3_xcc_set_safe_mode,
	.unset_safe_mode = gfx_v9_4_3_xcc_unset_safe_mode,
	.init = gfx_v9_4_3_rlc_init,
	.resume = gfx_v9_4_3_rlc_resume,
	.stop = gfx_v9_4_3_rlc_stop,
	.reset = gfx_v9_4_3_rlc_reset,
	.start = gfx_v9_4_3_rlc_start,
	.update_spm_vmid = gfx_v9_4_3_update_spm_vmid,
	.is_rlcg_access_range = gfx_v9_4_3_is_rlcg_access_range,
};

static int gfx_v9_4_3_set_powergating_state(struct amdgpu_ip_block *ip_block,
					  enum amd_powergating_state state)
{
	return 0;
}

static int gfx_v9_4_3_set_clockgating_state(struct amdgpu_ip_block *ip_block,
					  enum amd_clockgating_state state)
{
	struct amdgpu_device *adev = ip_block->adev;
	int i, num_xcc;

	if (amdgpu_sriov_vf(adev))
		return 0;

	num_xcc = NUM_XCC(adev->gfx.xcc_mask);
	for (i = 0; i < num_xcc; i++)
		gfx_v9_4_3_xcc_update_gfx_clock_gating(
			adev, state == AMD_CG_STATE_GATE, i);

	return 0;
}

static void gfx_v9_4_3_get_clockgating_state(struct amdgpu_ip_block *ip_block, u64 *flags)
{
	struct amdgpu_device *adev = ip_block->adev;
	int data;

	if (amdgpu_sriov_vf(adev))
		*flags = 0;

	/* AMD_CG_SUPPORT_GFX_MGCG */
	data = RREG32_KIQ(SOC15_REG_OFFSET(GC, GET_INST(GC, 0), regRLC_CGTT_MGCG_OVERRIDE));
	if (!(data & RLC_CGTT_MGCG_OVERRIDE__GFXIP_MGCG_OVERRIDE_MASK))
		*flags |= AMD_CG_SUPPORT_GFX_MGCG;

	/* AMD_CG_SUPPORT_GFX_CGCG */
	data = RREG32_KIQ(SOC15_REG_OFFSET(GC, GET_INST(GC, 0), regRLC_CGCG_CGLS_CTRL));
	if (data & RLC_CGCG_CGLS_CTRL__CGCG_EN_MASK)
		*flags |= AMD_CG_SUPPORT_GFX_CGCG;

	/* AMD_CG_SUPPORT_GFX_CGLS */
	if (data & RLC_CGCG_CGLS_CTRL__CGLS_EN_MASK)
		*flags |= AMD_CG_SUPPORT_GFX_CGLS;

	/* AMD_CG_SUPPORT_GFX_RLC_LS */
	data = RREG32_KIQ(SOC15_REG_OFFSET(GC, GET_INST(GC, 0), regRLC_MEM_SLP_CNTL));
	if (data & RLC_MEM_SLP_CNTL__RLC_MEM_LS_EN_MASK)
		*flags |= AMD_CG_SUPPORT_GFX_RLC_LS | AMD_CG_SUPPORT_GFX_MGLS;

	/* AMD_CG_SUPPORT_GFX_CP_LS */
	data = RREG32_KIQ(SOC15_REG_OFFSET(GC, GET_INST(GC, 0), regCP_MEM_SLP_CNTL));
	if (data & CP_MEM_SLP_CNTL__CP_MEM_LS_EN_MASK)
		*flags |= AMD_CG_SUPPORT_GFX_CP_LS | AMD_CG_SUPPORT_GFX_MGLS;
}

static void gfx_v9_4_3_ring_emit_hdp_flush(struct amdgpu_ring *ring)
{
	struct amdgpu_device *adev = ring->adev;
	u32 ref_and_mask, reg_mem_engine;
	const struct nbio_hdp_flush_reg *nbio_hf_reg = adev->nbio.hdp_flush_reg;

	if (ring->funcs->type == AMDGPU_RING_TYPE_COMPUTE) {
		switch (ring->me) {
		case 1:
			ref_and_mask = nbio_hf_reg->ref_and_mask_cp2 << ring->pipe;
			break;
		case 2:
			ref_and_mask = nbio_hf_reg->ref_and_mask_cp6 << ring->pipe;
			break;
		default:
			return;
		}
		reg_mem_engine = 0;
	} else {
		ref_and_mask = nbio_hf_reg->ref_and_mask_cp0;
		reg_mem_engine = 1; /* pfp */
	}

	gfx_v9_4_3_wait_reg_mem(ring, reg_mem_engine, 0, 1,
			      adev->nbio.funcs->get_hdp_flush_req_offset(adev),
			      adev->nbio.funcs->get_hdp_flush_done_offset(adev),
			      ref_and_mask, ref_and_mask, 0x20);
}

static void gfx_v9_4_3_ring_emit_ib_compute(struct amdgpu_ring *ring,
					  struct amdgpu_job *job,
					  struct amdgpu_ib *ib,
					  uint32_t flags)
{
	unsigned vmid = AMDGPU_JOB_GET_VMID(job);
	u32 control = INDIRECT_BUFFER_VALID | ib->length_dw | (vmid << 24);

	/* Currently, there is a high possibility to get wave ID mismatch
	 * between ME and GDS, leading to a hw deadlock, because ME generates
	 * different wave IDs than the GDS expects. This situation happens
	 * randomly when at least 5 compute pipes use GDS ordered append.
	 * The wave IDs generated by ME are also wrong after suspend/resume.
	 * Those are probably bugs somewhere else in the kernel driver.
	 *
	 * Writing GDS_COMPUTE_MAX_WAVE_ID resets wave ID counters in ME and
	 * GDS to 0 for this ring (me/pipe).
	 */
	if (ib->flags & AMDGPU_IB_FLAG_RESET_GDS_MAX_WAVE_ID) {
		amdgpu_ring_write(ring, PACKET3(PACKET3_SET_CONFIG_REG, 1));
		amdgpu_ring_write(ring, regGDS_COMPUTE_MAX_WAVE_ID);
		amdgpu_ring_write(ring, ring->adev->gds.gds_compute_max_wave_id);
	}

	amdgpu_ring_write(ring, PACKET3(PACKET3_INDIRECT_BUFFER, 2));
	BUG_ON(ib->gpu_addr & 0x3); /* Dword align */
	amdgpu_ring_write(ring,
#ifdef __BIG_ENDIAN
				(2 << 0) |
#endif
				lower_32_bits(ib->gpu_addr));
	amdgpu_ring_write(ring, upper_32_bits(ib->gpu_addr));
	amdgpu_ring_write(ring, control);
}

static void gfx_v9_4_3_ring_emit_fence(struct amdgpu_ring *ring, u64 addr,
				     u64 seq, unsigned flags)
{
	bool write64bit = flags & AMDGPU_FENCE_FLAG_64BIT;
	bool int_sel = flags & AMDGPU_FENCE_FLAG_INT;
	bool writeback = flags & AMDGPU_FENCE_FLAG_TC_WB_ONLY;

	/* RELEASE_MEM - flush caches, send int */
	amdgpu_ring_write(ring, PACKET3(PACKET3_RELEASE_MEM, 6));
	amdgpu_ring_write(ring, ((writeback ? (EOP_TC_WB_ACTION_EN |
					       EOP_TC_NC_ACTION_EN) :
					      (EOP_TCL1_ACTION_EN |
					       EOP_TC_ACTION_EN |
					       EOP_TC_WB_ACTION_EN |
					       EOP_TC_MD_ACTION_EN)) |
				 EVENT_TYPE(CACHE_FLUSH_AND_INV_TS_EVENT) |
				 EVENT_INDEX(5)));
	amdgpu_ring_write(ring, DATA_SEL(write64bit ? 2 : 1) | INT_SEL(int_sel ? 2 : 0));

	/*
	 * the address should be Qword aligned if 64bit write, Dword
	 * aligned if only send 32bit data low (discard data high)
	 */
	if (write64bit)
		BUG_ON(addr & 0x7);
	else
		BUG_ON(addr & 0x3);
	amdgpu_ring_write(ring, lower_32_bits(addr));
	amdgpu_ring_write(ring, upper_32_bits(addr));
	amdgpu_ring_write(ring, lower_32_bits(seq));
	amdgpu_ring_write(ring, upper_32_bits(seq));
	amdgpu_ring_write(ring, 0);
}

static void gfx_v9_4_3_ring_emit_pipeline_sync(struct amdgpu_ring *ring)
{
	int usepfp = (ring->funcs->type == AMDGPU_RING_TYPE_GFX);
	uint32_t seq = ring->fence_drv.sync_seq;
	uint64_t addr = ring->fence_drv.gpu_addr;

	gfx_v9_4_3_wait_reg_mem(ring, usepfp, 1, 0,
			      lower_32_bits(addr), upper_32_bits(addr),
			      seq, 0xffffffff, 4);
}

static void gfx_v9_4_3_ring_emit_vm_flush(struct amdgpu_ring *ring,
					unsigned vmid, uint64_t pd_addr)
{
	amdgpu_gmc_emit_flush_gpu_tlb(ring, vmid, pd_addr);
}

static u64 gfx_v9_4_3_ring_get_rptr_compute(struct amdgpu_ring *ring)
{
	return ring->adev->wb.wb[ring->rptr_offs]; /* gfx9 hardware is 32bit rptr */
}

static u64 gfx_v9_4_3_ring_get_wptr_compute(struct amdgpu_ring *ring)
{
	u64 wptr;

	/* XXX check if swapping is necessary on BE */
	if (ring->use_doorbell)
		wptr = atomic64_read((atomic64_t *)&ring->adev->wb.wb[ring->wptr_offs]);
	else
		BUG();
	return wptr;
}

static void gfx_v9_4_3_ring_set_wptr_compute(struct amdgpu_ring *ring)
{
	struct amdgpu_device *adev = ring->adev;

	/* XXX check if swapping is necessary on BE */
	if (ring->use_doorbell) {
		atomic64_set((atomic64_t *)&adev->wb.wb[ring->wptr_offs], ring->wptr);
		WDOORBELL64(ring->doorbell_index, ring->wptr);
	} else {
		BUG(); /* only DOORBELL method supported on gfx9 now */
	}
}

static void gfx_v9_4_3_ring_emit_fence_kiq(struct amdgpu_ring *ring, u64 addr,
					 u64 seq, unsigned int flags)
{
	struct amdgpu_device *adev = ring->adev;

	/* we only allocate 32bit for each seq wb address */
	BUG_ON(flags & AMDGPU_FENCE_FLAG_64BIT);

	/* write fence seq to the "addr" */
	amdgpu_ring_write(ring, PACKET3(PACKET3_WRITE_DATA, 3));
	amdgpu_ring_write(ring, (WRITE_DATA_ENGINE_SEL(0) |
				 WRITE_DATA_DST_SEL(5) | WR_CONFIRM));
	amdgpu_ring_write(ring, lower_32_bits(addr));
	amdgpu_ring_write(ring, upper_32_bits(addr));
	amdgpu_ring_write(ring, lower_32_bits(seq));

	if (flags & AMDGPU_FENCE_FLAG_INT) {
		/* set register to trigger INT */
		amdgpu_ring_write(ring, PACKET3(PACKET3_WRITE_DATA, 3));
		amdgpu_ring_write(ring, (WRITE_DATA_ENGINE_SEL(0) |
					 WRITE_DATA_DST_SEL(0) | WR_CONFIRM));
		amdgpu_ring_write(ring, SOC15_REG_OFFSET(GC, GET_INST(GC, 0), regCPC_INT_STATUS));
		amdgpu_ring_write(ring, 0);
		amdgpu_ring_write(ring, 0x20000000); /* src_id is 178 */
	}
}

static void gfx_v9_4_3_ring_emit_rreg(struct amdgpu_ring *ring, uint32_t reg,
				    uint32_t reg_val_offs)
{
	struct amdgpu_device *adev = ring->adev;

	reg = gfx_v9_4_3_normalize_xcc_reg_offset(reg);

	amdgpu_ring_write(ring, PACKET3(PACKET3_COPY_DATA, 4));
	amdgpu_ring_write(ring, 0 |	/* src: register*/
				(5 << 8) |	/* dst: memory */
				(1 << 20));	/* write confirm */
	amdgpu_ring_write(ring, reg);
	amdgpu_ring_write(ring, 0);
	amdgpu_ring_write(ring, lower_32_bits(adev->wb.gpu_addr +
				reg_val_offs * 4));
	amdgpu_ring_write(ring, upper_32_bits(adev->wb.gpu_addr +
				reg_val_offs * 4));
}

static void gfx_v9_4_3_ring_emit_wreg(struct amdgpu_ring *ring, uint32_t reg,
				    uint32_t val)
{
	uint32_t cmd = 0;

	reg = gfx_v9_4_3_normalize_xcc_reg_offset(reg);

	switch (ring->funcs->type) {
	case AMDGPU_RING_TYPE_GFX:
		cmd = WRITE_DATA_ENGINE_SEL(1) | WR_CONFIRM;
		break;
	case AMDGPU_RING_TYPE_KIQ:
		cmd = (1 << 16); /* no inc addr */
		break;
	default:
		cmd = WR_CONFIRM;
		break;
	}
	amdgpu_ring_write(ring, PACKET3(PACKET3_WRITE_DATA, 3));
	amdgpu_ring_write(ring, cmd);
	amdgpu_ring_write(ring, reg);
	amdgpu_ring_write(ring, 0);
	amdgpu_ring_write(ring, val);
}

static void gfx_v9_4_3_ring_emit_reg_wait(struct amdgpu_ring *ring, uint32_t reg,
					uint32_t val, uint32_t mask)
{
	gfx_v9_4_3_wait_reg_mem(ring, 0, 0, 0, reg, 0, val, mask, 0x20);
}

static void gfx_v9_4_3_ring_emit_reg_write_reg_wait(struct amdgpu_ring *ring,
						  uint32_t reg0, uint32_t reg1,
						  uint32_t ref, uint32_t mask)
{
	amdgpu_ring_emit_reg_write_reg_wait_helper(ring, reg0, reg1,
						   ref, mask);
}

static void gfx_v9_4_3_ring_soft_recovery(struct amdgpu_ring *ring,
					  unsigned vmid)
{
	struct amdgpu_device *adev = ring->adev;
	uint32_t value = 0;

	value = REG_SET_FIELD(value, SQ_CMD, CMD, 0x03);
	value = REG_SET_FIELD(value, SQ_CMD, MODE, 0x01);
	value = REG_SET_FIELD(value, SQ_CMD, CHECK_VMID, 1);
	value = REG_SET_FIELD(value, SQ_CMD, VM_ID, vmid);
	amdgpu_gfx_rlc_enter_safe_mode(adev, ring->xcc_id);
	WREG32_SOC15(GC, GET_INST(GC, ring->xcc_id), regSQ_CMD, value);
	amdgpu_gfx_rlc_exit_safe_mode(adev, ring->xcc_id);
}

static void gfx_v9_4_3_xcc_set_compute_eop_interrupt_state(
	struct amdgpu_device *adev, int me, int pipe,
	enum amdgpu_interrupt_state state, int xcc_id)
{
	u32 mec_int_cntl, mec_int_cntl_reg;

	/*
	 * amdgpu controls only the first MEC. That's why this function only
	 * handles the setting of interrupts for this specific MEC. All other
	 * pipes' interrupts are set by amdkfd.
	 */

	if (me == 1) {
		switch (pipe) {
		case 0:
			mec_int_cntl_reg = SOC15_REG_OFFSET(GC, GET_INST(GC, xcc_id), regCP_ME1_PIPE0_INT_CNTL);
			break;
		case 1:
			mec_int_cntl_reg = SOC15_REG_OFFSET(GC, GET_INST(GC, xcc_id), regCP_ME1_PIPE1_INT_CNTL);
			break;
		case 2:
			mec_int_cntl_reg = SOC15_REG_OFFSET(GC, GET_INST(GC, xcc_id), regCP_ME1_PIPE2_INT_CNTL);
			break;
		case 3:
			mec_int_cntl_reg = SOC15_REG_OFFSET(GC, GET_INST(GC, xcc_id), regCP_ME1_PIPE3_INT_CNTL);
			break;
		default:
			DRM_DEBUG("invalid pipe %d\n", pipe);
			return;
		}
	} else {
		DRM_DEBUG("invalid me %d\n", me);
		return;
	}

	switch (state) {
	case AMDGPU_IRQ_STATE_DISABLE:
		mec_int_cntl = RREG32_XCC(mec_int_cntl_reg, xcc_id);
		mec_int_cntl = REG_SET_FIELD(mec_int_cntl, CP_ME1_PIPE0_INT_CNTL,
					     TIME_STAMP_INT_ENABLE, 0);
		WREG32_XCC(mec_int_cntl_reg, mec_int_cntl, xcc_id);
		break;
	case AMDGPU_IRQ_STATE_ENABLE:
		mec_int_cntl = RREG32_XCC(mec_int_cntl_reg, xcc_id);
		mec_int_cntl = REG_SET_FIELD(mec_int_cntl, CP_ME1_PIPE0_INT_CNTL,
					     TIME_STAMP_INT_ENABLE, 1);
		WREG32_XCC(mec_int_cntl_reg, mec_int_cntl, xcc_id);
		break;
	default:
		break;
	}
}

static u32 gfx_v9_4_3_get_cpc_int_cntl(struct amdgpu_device *adev,
				     int xcc_id, int me, int pipe)
{
	/*
	 * amdgpu controls only the first MEC. That's why this function only
	 * handles the setting of interrupts for this specific MEC. All other
	 * pipes' interrupts are set by amdkfd.
	 */
	if (me != 1)
		return 0;

	switch (pipe) {
	case 0:
		return SOC15_REG_OFFSET(GC, GET_INST(GC, xcc_id), regCP_ME1_PIPE0_INT_CNTL);
	case 1:
		return SOC15_REG_OFFSET(GC, GET_INST(GC, xcc_id), regCP_ME1_PIPE1_INT_CNTL);
	case 2:
		return SOC15_REG_OFFSET(GC, GET_INST(GC, xcc_id), regCP_ME1_PIPE2_INT_CNTL);
	case 3:
		return SOC15_REG_OFFSET(GC, GET_INST(GC, xcc_id), regCP_ME1_PIPE3_INT_CNTL);
	default:
		return 0;
	}
}

static int gfx_v9_4_3_set_priv_reg_fault_state(struct amdgpu_device *adev,
					     struct amdgpu_irq_src *source,
					     unsigned type,
					     enum amdgpu_interrupt_state state)
{
	u32 mec_int_cntl_reg, mec_int_cntl;
	int i, j, k, num_xcc;

	num_xcc = NUM_XCC(adev->gfx.xcc_mask);
	switch (state) {
	case AMDGPU_IRQ_STATE_DISABLE:
	case AMDGPU_IRQ_STATE_ENABLE:
		for (i = 0; i < num_xcc; i++) {
			WREG32_FIELD15_PREREG(GC, GET_INST(GC, i), CP_INT_CNTL_RING0,
					      PRIV_REG_INT_ENABLE,
					      state == AMDGPU_IRQ_STATE_ENABLE ? 1 : 0);
			for (j = 0; j < adev->gfx.mec.num_mec; j++) {
				for (k = 0; k < adev->gfx.mec.num_pipe_per_mec; k++) {
					/* MECs start at 1 */
					mec_int_cntl_reg = gfx_v9_4_3_get_cpc_int_cntl(adev, i, j + 1, k);

					if (mec_int_cntl_reg) {
						mec_int_cntl = RREG32_XCC(mec_int_cntl_reg, i);
						mec_int_cntl = REG_SET_FIELD(mec_int_cntl, CP_ME1_PIPE0_INT_CNTL,
									     PRIV_REG_INT_ENABLE,
									     state == AMDGPU_IRQ_STATE_ENABLE ?
									     1 : 0);
						WREG32_XCC(mec_int_cntl_reg, mec_int_cntl, i);
					}
				}
			}
		}
		break;
	default:
		break;
	}

	return 0;
}

static int gfx_v9_4_3_set_bad_op_fault_state(struct amdgpu_device *adev,
					     struct amdgpu_irq_src *source,
					     unsigned type,
					     enum amdgpu_interrupt_state state)
{
	u32 mec_int_cntl_reg, mec_int_cntl;
	int i, j, k, num_xcc;

	num_xcc = NUM_XCC(adev->gfx.xcc_mask);
	switch (state) {
	case AMDGPU_IRQ_STATE_DISABLE:
	case AMDGPU_IRQ_STATE_ENABLE:
		for (i = 0; i < num_xcc; i++) {
			WREG32_FIELD15_PREREG(GC, GET_INST(GC, i), CP_INT_CNTL_RING0,
					      OPCODE_ERROR_INT_ENABLE,
					      state == AMDGPU_IRQ_STATE_ENABLE ? 1 : 0);
			for (j = 0; j < adev->gfx.mec.num_mec; j++) {
				for (k = 0; k < adev->gfx.mec.num_pipe_per_mec; k++) {
					/* MECs start at 1 */
					mec_int_cntl_reg = gfx_v9_4_3_get_cpc_int_cntl(adev, i, j + 1, k);

					if (mec_int_cntl_reg) {
						mec_int_cntl = RREG32_XCC(mec_int_cntl_reg, i);
						mec_int_cntl = REG_SET_FIELD(mec_int_cntl, CP_ME1_PIPE0_INT_CNTL,
									     OPCODE_ERROR_INT_ENABLE,
									     state == AMDGPU_IRQ_STATE_ENABLE ?
									     1 : 0);
						WREG32_XCC(mec_int_cntl_reg, mec_int_cntl, i);
					}
				}
			}
		}
		break;
	default:
		break;
	}

	return 0;
}

static int gfx_v9_4_3_set_priv_inst_fault_state(struct amdgpu_device *adev,
					      struct amdgpu_irq_src *source,
					      unsigned type,
					      enum amdgpu_interrupt_state state)
{
	int i, num_xcc;

	num_xcc = NUM_XCC(adev->gfx.xcc_mask);
	switch (state) {
	case AMDGPU_IRQ_STATE_DISABLE:
	case AMDGPU_IRQ_STATE_ENABLE:
		for (i = 0; i < num_xcc; i++)
			WREG32_FIELD15_PREREG(GC, GET_INST(GC, i), CP_INT_CNTL_RING0,
				PRIV_INSTR_INT_ENABLE,
				state == AMDGPU_IRQ_STATE_ENABLE ? 1 : 0);
		break;
	default:
		break;
	}

	return 0;
}

static int gfx_v9_4_3_set_eop_interrupt_state(struct amdgpu_device *adev,
					    struct amdgpu_irq_src *src,
					    unsigned type,
					    enum amdgpu_interrupt_state state)
{
	int i, num_xcc;

	num_xcc = NUM_XCC(adev->gfx.xcc_mask);
	for (i = 0; i < num_xcc; i++) {
		switch (type) {
		case AMDGPU_CP_IRQ_COMPUTE_MEC1_PIPE0_EOP:
			gfx_v9_4_3_xcc_set_compute_eop_interrupt_state(
				adev, 1, 0, state, i);
			break;
		case AMDGPU_CP_IRQ_COMPUTE_MEC1_PIPE1_EOP:
			gfx_v9_4_3_xcc_set_compute_eop_interrupt_state(
				adev, 1, 1, state, i);
			break;
		case AMDGPU_CP_IRQ_COMPUTE_MEC1_PIPE2_EOP:
			gfx_v9_4_3_xcc_set_compute_eop_interrupt_state(
				adev, 1, 2, state, i);
			break;
		case AMDGPU_CP_IRQ_COMPUTE_MEC1_PIPE3_EOP:
			gfx_v9_4_3_xcc_set_compute_eop_interrupt_state(
				adev, 1, 3, state, i);
			break;
		case AMDGPU_CP_IRQ_COMPUTE_MEC2_PIPE0_EOP:
			gfx_v9_4_3_xcc_set_compute_eop_interrupt_state(
				adev, 2, 0, state, i);
			break;
		case AMDGPU_CP_IRQ_COMPUTE_MEC2_PIPE1_EOP:
			gfx_v9_4_3_xcc_set_compute_eop_interrupt_state(
				adev, 2, 1, state, i);
			break;
		case AMDGPU_CP_IRQ_COMPUTE_MEC2_PIPE2_EOP:
			gfx_v9_4_3_xcc_set_compute_eop_interrupt_state(
				adev, 2, 2, state, i);
			break;
		case AMDGPU_CP_IRQ_COMPUTE_MEC2_PIPE3_EOP:
			gfx_v9_4_3_xcc_set_compute_eop_interrupt_state(
				adev, 2, 3, state, i);
			break;
		default:
			break;
		}
	}

	return 0;
}

static int gfx_v9_4_3_eop_irq(struct amdgpu_device *adev,
			    struct amdgpu_irq_src *source,
			    struct amdgpu_iv_entry *entry)
{
	int i, xcc_id;
	u8 me_id, pipe_id, queue_id;
	struct amdgpu_ring *ring;

	DRM_DEBUG("IH: CP EOP\n");
	me_id = (entry->ring_id & 0x0c) >> 2;
	pipe_id = (entry->ring_id & 0x03) >> 0;
	queue_id = (entry->ring_id & 0x70) >> 4;

	xcc_id = gfx_v9_4_3_ih_to_xcc_inst(adev, entry->node_id);

	if (xcc_id == -EINVAL)
		return -EINVAL;

	switch (me_id) {
	case 0:
	case 1:
	case 2:
		for (i = 0; i < adev->gfx.num_compute_rings; i++) {
			ring = &adev->gfx.compute_ring
					[i +
					 xcc_id * adev->gfx.num_compute_rings];
			/* Per-queue interrupt is supported for MEC starting from VI.
			  * The interrupt can only be enabled/disabled per pipe instead of per queue.
			  */

			if ((ring->me == me_id) && (ring->pipe == pipe_id) && (ring->queue == queue_id))
				amdgpu_fence_process(ring);
		}
		break;
	}
	return 0;
}

static void gfx_v9_4_3_fault(struct amdgpu_device *adev,
			   struct amdgpu_iv_entry *entry)
{
	u8 me_id, pipe_id, queue_id;
	struct amdgpu_ring *ring;
	int i, xcc_id;

	me_id = (entry->ring_id & 0x0c) >> 2;
	pipe_id = (entry->ring_id & 0x03) >> 0;
	queue_id = (entry->ring_id & 0x70) >> 4;

	xcc_id = gfx_v9_4_3_ih_to_xcc_inst(adev, entry->node_id);

	if (xcc_id == -EINVAL)
		return;

	switch (me_id) {
	case 0:
	case 1:
	case 2:
		for (i = 0; i < adev->gfx.num_compute_rings; i++) {
			ring = &adev->gfx.compute_ring
					[i +
					 xcc_id * adev->gfx.num_compute_rings];
			if (ring->me == me_id && ring->pipe == pipe_id &&
			    ring->queue == queue_id)
				drm_sched_fault(&ring->sched);
		}
		break;
	}
}

static int gfx_v9_4_3_priv_reg_irq(struct amdgpu_device *adev,
				 struct amdgpu_irq_src *source,
				 struct amdgpu_iv_entry *entry)
{
	DRM_ERROR("Illegal register access in command stream\n");
	gfx_v9_4_3_fault(adev, entry);
	return 0;
}

static int gfx_v9_4_3_bad_op_irq(struct amdgpu_device *adev,
				 struct amdgpu_irq_src *source,
				 struct amdgpu_iv_entry *entry)
{
	DRM_ERROR("Illegal opcode in command stream\n");
	gfx_v9_4_3_fault(adev, entry);
	return 0;
}

static int gfx_v9_4_3_priv_inst_irq(struct amdgpu_device *adev,
				  struct amdgpu_irq_src *source,
				  struct amdgpu_iv_entry *entry)
{
	DRM_ERROR("Illegal instruction in command stream\n");
	gfx_v9_4_3_fault(adev, entry);
	return 0;
}

static void gfx_v9_4_3_emit_mem_sync(struct amdgpu_ring *ring)
{
	const unsigned int cp_coher_cntl =
			PACKET3_ACQUIRE_MEM_CP_COHER_CNTL_SH_ICACHE_ACTION_ENA(1) |
			PACKET3_ACQUIRE_MEM_CP_COHER_CNTL_SH_KCACHE_ACTION_ENA(1) |
			PACKET3_ACQUIRE_MEM_CP_COHER_CNTL_TC_ACTION_ENA(1) |
			PACKET3_ACQUIRE_MEM_CP_COHER_CNTL_TCL1_ACTION_ENA(1) |
			PACKET3_ACQUIRE_MEM_CP_COHER_CNTL_TC_WB_ACTION_ENA(1);

	/* ACQUIRE_MEM -make one or more surfaces valid for use by the subsequent operations */
	amdgpu_ring_write(ring, PACKET3(PACKET3_ACQUIRE_MEM, 5));
	amdgpu_ring_write(ring, cp_coher_cntl); /* CP_COHER_CNTL */
	amdgpu_ring_write(ring, 0xffffffff);  /* CP_COHER_SIZE */
	amdgpu_ring_write(ring, 0xffffff);  /* CP_COHER_SIZE_HI */
	amdgpu_ring_write(ring, 0); /* CP_COHER_BASE */
	amdgpu_ring_write(ring, 0);  /* CP_COHER_BASE_HI */
	amdgpu_ring_write(ring, 0x0000000A); /* POLL_INTERVAL */
}

static void gfx_v9_4_3_emit_wave_limit_cs(struct amdgpu_ring *ring,
					uint32_t pipe, bool enable)
{
	struct amdgpu_device *adev = ring->adev;
	uint32_t val;
	uint32_t wcl_cs_reg;

	/* regSPI_WCL_PIPE_PERCENT_CS[0-7]_DEFAULT values are same */
	val = enable ? 0x1 : 0x7f;

	switch (pipe) {
	case 0:
		wcl_cs_reg = SOC15_REG_OFFSET(GC, GET_INST(GC, 0), regSPI_WCL_PIPE_PERCENT_CS0);
		break;
	case 1:
		wcl_cs_reg = SOC15_REG_OFFSET(GC, GET_INST(GC, 0), regSPI_WCL_PIPE_PERCENT_CS1);
		break;
	case 2:
		wcl_cs_reg = SOC15_REG_OFFSET(GC, GET_INST(GC, 0), regSPI_WCL_PIPE_PERCENT_CS2);
		break;
	case 3:
		wcl_cs_reg = SOC15_REG_OFFSET(GC, GET_INST(GC, 0), regSPI_WCL_PIPE_PERCENT_CS3);
		break;
	default:
		DRM_DEBUG("invalid pipe %d\n", pipe);
		return;
	}

	amdgpu_ring_emit_wreg(ring, wcl_cs_reg, val);

}
static void gfx_v9_4_3_emit_wave_limit(struct amdgpu_ring *ring, bool enable)
{
	struct amdgpu_device *adev = ring->adev;
	uint32_t val;
	int i;

	/* regSPI_WCL_PIPE_PERCENT_GFX is 7 bit multiplier register to limit
	 * number of gfx waves. Setting 5 bit will make sure gfx only gets
	 * around 25% of gpu resources.
	 */
	val = enable ? 0x1f : 0x07ffffff;
	amdgpu_ring_emit_wreg(ring,
			      SOC15_REG_OFFSET(GC, GET_INST(GC, 0), regSPI_WCL_PIPE_PERCENT_GFX),
			      val);

	/* Restrict waves for normal/low priority compute queues as well
	 * to get best QoS for high priority compute jobs.
	 *
	 * amdgpu controls only 1st ME(0-3 CS pipes).
	 */
	for (i = 0; i < adev->gfx.mec.num_pipe_per_mec; i++) {
		if (i != ring->pipe)
			gfx_v9_4_3_emit_wave_limit_cs(ring, i, enable);

	}
}

static int gfx_v9_4_3_unmap_done(struct amdgpu_device *adev, uint32_t me,
				uint32_t pipe, uint32_t queue,
				uint32_t xcc_id)
{
	int i, r;
	/* make sure dequeue is complete*/
	gfx_v9_4_3_xcc_set_safe_mode(adev, xcc_id);
	mutex_lock(&adev->srbm_mutex);
	soc15_grbm_select(adev, me, pipe, queue, 0, GET_INST(GC, xcc_id));
	for (i = 0; i < adev->usec_timeout; i++) {
		if (!(RREG32_SOC15(GC, GET_INST(GC, xcc_id), regCP_HQD_ACTIVE) & 1))
			break;
		udelay(1);
	}
	if (i >= adev->usec_timeout)
		r = -ETIMEDOUT;
	else
		r = 0;
	soc15_grbm_select(adev, 0, 0, 0, 0, GET_INST(GC, xcc_id));
	mutex_unlock(&adev->srbm_mutex);
	gfx_v9_4_3_xcc_unset_safe_mode(adev, xcc_id);

	return r;

}

static bool gfx_v9_4_3_pipe_reset_support(struct amdgpu_device *adev)
{
	if (!!(adev->gfx.compute_supported_reset & AMDGPU_RESET_TYPE_PER_PIPE))
		return true;
	else
		dev_warn_once(adev->dev, "Please use the latest MEC version to see whether support pipe reset\n");

	return false;
}

static int gfx_v9_4_3_reset_hw_pipe(struct amdgpu_ring *ring)
{
	struct amdgpu_device *adev = ring->adev;
	uint32_t reset_pipe, clean_pipe;
	int r;

	if (!gfx_v9_4_3_pipe_reset_support(adev))
		return -EINVAL;

	gfx_v9_4_3_xcc_set_safe_mode(adev, ring->xcc_id);
	mutex_lock(&adev->srbm_mutex);

	reset_pipe = RREG32_SOC15(GC, GET_INST(GC, ring->xcc_id), regCP_MEC_CNTL);
	clean_pipe = reset_pipe;

	if (ring->me == 1) {
		switch (ring->pipe) {
		case 0:
			reset_pipe = REG_SET_FIELD(reset_pipe, CP_MEC_CNTL,
						   MEC_ME1_PIPE0_RESET, 1);
			break;
		case 1:
			reset_pipe = REG_SET_FIELD(reset_pipe, CP_MEC_CNTL,
						   MEC_ME1_PIPE1_RESET, 1);
			break;
		case 2:
			reset_pipe = REG_SET_FIELD(reset_pipe, CP_MEC_CNTL,
						   MEC_ME1_PIPE2_RESET, 1);
			break;
		case 3:
			reset_pipe = REG_SET_FIELD(reset_pipe, CP_MEC_CNTL,
						   MEC_ME1_PIPE3_RESET, 1);
			break;
		default:
			break;
		}
	} else {
		if (ring->pipe)
			reset_pipe = REG_SET_FIELD(reset_pipe, CP_MEC_CNTL,
						   MEC_ME2_PIPE1_RESET, 1);
		else
			reset_pipe = REG_SET_FIELD(reset_pipe, CP_MEC_CNTL,
						   MEC_ME2_PIPE0_RESET, 1);
	}

	WREG32_SOC15(GC, GET_INST(GC, ring->xcc_id), regCP_MEC_CNTL, reset_pipe);
	WREG32_SOC15(GC, GET_INST(GC, ring->xcc_id), regCP_MEC_CNTL, clean_pipe);
	mutex_unlock(&adev->srbm_mutex);
	gfx_v9_4_3_xcc_unset_safe_mode(adev, ring->xcc_id);

	r = gfx_v9_4_3_unmap_done(adev, ring->me, ring->pipe, ring->queue, ring->xcc_id);
	return r;
}

static int gfx_v9_4_3_reset_kcq(struct amdgpu_ring *ring,
				unsigned int vmid,
				struct amdgpu_fence *timedout_fence)
{
	struct amdgpu_device *adev = ring->adev;
	struct amdgpu_kiq *kiq = &adev->gfx.kiq[ring->xcc_id];
	struct amdgpu_ring *kiq_ring = &kiq->ring;
	unsigned long flags;
	int r;

	if (!kiq->pmf || !kiq->pmf->kiq_unmap_queues)
		return -EINVAL;

	amdgpu_ring_reset_helper_begin(ring, timedout_fence);

	spin_lock_irqsave(&kiq->ring_lock, flags);

	if (amdgpu_ring_alloc(kiq_ring, kiq->pmf->unmap_queues_size)) {
		spin_unlock_irqrestore(&kiq->ring_lock, flags);
		return -ENOMEM;
	}

	kiq->pmf->kiq_unmap_queues(kiq_ring, ring, RESET_QUEUES,
				   0, 0);
	amdgpu_ring_commit(kiq_ring);

	spin_unlock_irqrestore(&kiq->ring_lock, flags);

	r = amdgpu_ring_test_ring(kiq_ring);
	if (r) {
		dev_err(adev->dev, "kiq ring test failed after ring: %s queue reset\n",
				ring->name);
		goto pipe_reset;
	}

	r = gfx_v9_4_3_unmap_done(adev, ring->me, ring->pipe, ring->queue, ring->xcc_id);
	if (r)
		dev_err(adev->dev, "fail to wait on hqd deactive and will try pipe reset\n");

pipe_reset:
	if (r) {
		if (!(adev->gfx.compute_supported_reset & AMDGPU_RESET_TYPE_PER_PIPE))
			return -EOPNOTSUPP;
		r = gfx_v9_4_3_reset_hw_pipe(ring);
		dev_info(adev->dev, "ring: %s pipe reset :%s\n", ring->name,
				r ? "failed" : "successfully");
		if (r)
			return r;
	}

	r = gfx_v9_4_3_xcc_kcq_init_queue(ring, ring->xcc_id, true);
	if (r) {
		dev_err(adev->dev, "fail to init kcq\n");
		return r;
	}
	spin_lock_irqsave(&kiq->ring_lock, flags);
	r = amdgpu_ring_alloc(kiq_ring, kiq->pmf->map_queues_size);
	if (r) {
		spin_unlock_irqrestore(&kiq->ring_lock, flags);
		return -ENOMEM;
	}
	kiq->pmf->kiq_map_queues(kiq_ring, ring);
	amdgpu_ring_commit(kiq_ring);
	r = amdgpu_ring_test_ring(kiq_ring);
	spin_unlock_irqrestore(&kiq->ring_lock, flags);
	if (r) {
		dev_err(adev->dev, "fail to remap queue\n");
		return r;
	}

<<<<<<< HEAD
	r = amdgpu_ring_test_ring(ring);
	if (r)
		return r;
	amdgpu_fence_driver_force_completion(ring);
	return 0;
=======
	return amdgpu_ring_reset_helper_end(ring, timedout_fence);
>>>>>>> 3476aa7d
}

enum amdgpu_gfx_cp_ras_mem_id {
	AMDGPU_GFX_CP_MEM1 = 1,
	AMDGPU_GFX_CP_MEM2,
	AMDGPU_GFX_CP_MEM3,
	AMDGPU_GFX_CP_MEM4,
	AMDGPU_GFX_CP_MEM5,
};

enum amdgpu_gfx_gcea_ras_mem_id {
	AMDGPU_GFX_GCEA_IOWR_CMDMEM = 4,
	AMDGPU_GFX_GCEA_IORD_CMDMEM,
	AMDGPU_GFX_GCEA_GMIWR_CMDMEM,
	AMDGPU_GFX_GCEA_GMIRD_CMDMEM,
	AMDGPU_GFX_GCEA_DRAMWR_CMDMEM,
	AMDGPU_GFX_GCEA_DRAMRD_CMDMEM,
	AMDGPU_GFX_GCEA_MAM_DMEM0,
	AMDGPU_GFX_GCEA_MAM_DMEM1,
	AMDGPU_GFX_GCEA_MAM_DMEM2,
	AMDGPU_GFX_GCEA_MAM_DMEM3,
	AMDGPU_GFX_GCEA_MAM_AMEM0,
	AMDGPU_GFX_GCEA_MAM_AMEM1,
	AMDGPU_GFX_GCEA_MAM_AMEM2,
	AMDGPU_GFX_GCEA_MAM_AMEM3,
	AMDGPU_GFX_GCEA_MAM_AFLUSH_BUFFER,
	AMDGPU_GFX_GCEA_WRET_TAGMEM,
	AMDGPU_GFX_GCEA_RRET_TAGMEM,
	AMDGPU_GFX_GCEA_IOWR_DATAMEM,
	AMDGPU_GFX_GCEA_GMIWR_DATAMEM,
	AMDGPU_GFX_GCEA_DRAM_DATAMEM,
};

enum amdgpu_gfx_gc_cane_ras_mem_id {
	AMDGPU_GFX_GC_CANE_MEM0 = 0,
};

enum amdgpu_gfx_gcutcl2_ras_mem_id {
	AMDGPU_GFX_GCUTCL2_MEM2P512X95 = 160,
};

enum amdgpu_gfx_gds_ras_mem_id {
	AMDGPU_GFX_GDS_MEM0 = 0,
};

enum amdgpu_gfx_lds_ras_mem_id {
	AMDGPU_GFX_LDS_BANK0 = 0,
	AMDGPU_GFX_LDS_BANK1,
	AMDGPU_GFX_LDS_BANK2,
	AMDGPU_GFX_LDS_BANK3,
	AMDGPU_GFX_LDS_BANK4,
	AMDGPU_GFX_LDS_BANK5,
	AMDGPU_GFX_LDS_BANK6,
	AMDGPU_GFX_LDS_BANK7,
	AMDGPU_GFX_LDS_BANK8,
	AMDGPU_GFX_LDS_BANK9,
	AMDGPU_GFX_LDS_BANK10,
	AMDGPU_GFX_LDS_BANK11,
	AMDGPU_GFX_LDS_BANK12,
	AMDGPU_GFX_LDS_BANK13,
	AMDGPU_GFX_LDS_BANK14,
	AMDGPU_GFX_LDS_BANK15,
	AMDGPU_GFX_LDS_BANK16,
	AMDGPU_GFX_LDS_BANK17,
	AMDGPU_GFX_LDS_BANK18,
	AMDGPU_GFX_LDS_BANK19,
	AMDGPU_GFX_LDS_BANK20,
	AMDGPU_GFX_LDS_BANK21,
	AMDGPU_GFX_LDS_BANK22,
	AMDGPU_GFX_LDS_BANK23,
	AMDGPU_GFX_LDS_BANK24,
	AMDGPU_GFX_LDS_BANK25,
	AMDGPU_GFX_LDS_BANK26,
	AMDGPU_GFX_LDS_BANK27,
	AMDGPU_GFX_LDS_BANK28,
	AMDGPU_GFX_LDS_BANK29,
	AMDGPU_GFX_LDS_BANK30,
	AMDGPU_GFX_LDS_BANK31,
	AMDGPU_GFX_LDS_SP_BUFFER_A,
	AMDGPU_GFX_LDS_SP_BUFFER_B,
};

enum amdgpu_gfx_rlc_ras_mem_id {
	AMDGPU_GFX_RLC_GPMF32 = 1,
	AMDGPU_GFX_RLC_RLCVF32,
	AMDGPU_GFX_RLC_SCRATCH,
	AMDGPU_GFX_RLC_SRM_ARAM,
	AMDGPU_GFX_RLC_SRM_DRAM,
	AMDGPU_GFX_RLC_TCTAG,
	AMDGPU_GFX_RLC_SPM_SE,
	AMDGPU_GFX_RLC_SPM_GRBMT,
};

enum amdgpu_gfx_sp_ras_mem_id {
	AMDGPU_GFX_SP_SIMDID0 = 0,
};

enum amdgpu_gfx_spi_ras_mem_id {
	AMDGPU_GFX_SPI_MEM0 = 0,
	AMDGPU_GFX_SPI_MEM1,
	AMDGPU_GFX_SPI_MEM2,
	AMDGPU_GFX_SPI_MEM3,
};

enum amdgpu_gfx_sqc_ras_mem_id {
	AMDGPU_GFX_SQC_INST_CACHE_A = 100,
	AMDGPU_GFX_SQC_INST_CACHE_B = 101,
	AMDGPU_GFX_SQC_INST_CACHE_TAG_A = 102,
	AMDGPU_GFX_SQC_INST_CACHE_TAG_B = 103,
	AMDGPU_GFX_SQC_INST_CACHE_MISS_FIFO_A = 104,
	AMDGPU_GFX_SQC_INST_CACHE_MISS_FIFO_B = 105,
	AMDGPU_GFX_SQC_INST_CACHE_GATCL1_MISS_FIFO_A = 106,
	AMDGPU_GFX_SQC_INST_CACHE_GATCL1_MISS_FIFO_B = 107,
	AMDGPU_GFX_SQC_DATA_CACHE_A = 200,
	AMDGPU_GFX_SQC_DATA_CACHE_B = 201,
	AMDGPU_GFX_SQC_DATA_CACHE_TAG_A = 202,
	AMDGPU_GFX_SQC_DATA_CACHE_TAG_B = 203,
	AMDGPU_GFX_SQC_DATA_CACHE_MISS_FIFO_A = 204,
	AMDGPU_GFX_SQC_DATA_CACHE_MISS_FIFO_B = 205,
	AMDGPU_GFX_SQC_DATA_CACHE_HIT_FIFO_A = 206,
	AMDGPU_GFX_SQC_DATA_CACHE_HIT_FIFO_B = 207,
	AMDGPU_GFX_SQC_DIRTY_BIT_A = 208,
	AMDGPU_GFX_SQC_DIRTY_BIT_B = 209,
	AMDGPU_GFX_SQC_WRITE_DATA_BUFFER_CU0 = 210,
	AMDGPU_GFX_SQC_WRITE_DATA_BUFFER_CU1 = 211,
	AMDGPU_GFX_SQC_UTCL1_MISS_LFIFO_DATA_CACHE_A = 212,
	AMDGPU_GFX_SQC_UTCL1_MISS_LFIFO_DATA_CACHE_B = 213,
	AMDGPU_GFX_SQC_UTCL1_MISS_LFIFO_INST_CACHE = 108,
};

enum amdgpu_gfx_sq_ras_mem_id {
	AMDGPU_GFX_SQ_SGPR_MEM0 = 0,
	AMDGPU_GFX_SQ_SGPR_MEM1,
	AMDGPU_GFX_SQ_SGPR_MEM2,
	AMDGPU_GFX_SQ_SGPR_MEM3,
};

enum amdgpu_gfx_ta_ras_mem_id {
	AMDGPU_GFX_TA_FS_AFIFO_RAM_LO = 1,
	AMDGPU_GFX_TA_FS_AFIFO_RAM_HI,
	AMDGPU_GFX_TA_FS_CFIFO_RAM,
	AMDGPU_GFX_TA_FSX_LFIFO,
	AMDGPU_GFX_TA_FS_DFIFO_RAM,
};

enum amdgpu_gfx_tcc_ras_mem_id {
	AMDGPU_GFX_TCC_MEM1 = 1,
};

enum amdgpu_gfx_tca_ras_mem_id {
	AMDGPU_GFX_TCA_MEM1 = 1,
};

enum amdgpu_gfx_tci_ras_mem_id {
	AMDGPU_GFX_TCIW_MEM = 1,
};

enum amdgpu_gfx_tcp_ras_mem_id {
	AMDGPU_GFX_TCP_LFIFO0 = 1,
	AMDGPU_GFX_TCP_SET0BANK0_RAM,
	AMDGPU_GFX_TCP_SET0BANK1_RAM,
	AMDGPU_GFX_TCP_SET0BANK2_RAM,
	AMDGPU_GFX_TCP_SET0BANK3_RAM,
	AMDGPU_GFX_TCP_SET1BANK0_RAM,
	AMDGPU_GFX_TCP_SET1BANK1_RAM,
	AMDGPU_GFX_TCP_SET1BANK2_RAM,
	AMDGPU_GFX_TCP_SET1BANK3_RAM,
	AMDGPU_GFX_TCP_SET2BANK0_RAM,
	AMDGPU_GFX_TCP_SET2BANK1_RAM,
	AMDGPU_GFX_TCP_SET2BANK2_RAM,
	AMDGPU_GFX_TCP_SET2BANK3_RAM,
	AMDGPU_GFX_TCP_SET3BANK0_RAM,
	AMDGPU_GFX_TCP_SET3BANK1_RAM,
	AMDGPU_GFX_TCP_SET3BANK2_RAM,
	AMDGPU_GFX_TCP_SET3BANK3_RAM,
	AMDGPU_GFX_TCP_VM_FIFO,
	AMDGPU_GFX_TCP_DB_TAGRAM0,
	AMDGPU_GFX_TCP_DB_TAGRAM1,
	AMDGPU_GFX_TCP_DB_TAGRAM2,
	AMDGPU_GFX_TCP_DB_TAGRAM3,
	AMDGPU_GFX_TCP_UTCL1_LFIFO_PROBE0,
	AMDGPU_GFX_TCP_UTCL1_LFIFO_PROBE1,
	AMDGPU_GFX_TCP_CMD_FIFO,
};

enum amdgpu_gfx_td_ras_mem_id {
	AMDGPU_GFX_TD_UTD_CS_FIFO_MEM = 1,
	AMDGPU_GFX_TD_UTD_SS_FIFO_LO_MEM,
	AMDGPU_GFX_TD_UTD_SS_FIFO_HI_MEM,
};

enum amdgpu_gfx_tcx_ras_mem_id {
	AMDGPU_GFX_TCX_FIFOD0 = 0,
	AMDGPU_GFX_TCX_FIFOD1,
	AMDGPU_GFX_TCX_FIFOD2,
	AMDGPU_GFX_TCX_FIFOD3,
	AMDGPU_GFX_TCX_FIFOD4,
	AMDGPU_GFX_TCX_FIFOD5,
	AMDGPU_GFX_TCX_FIFOD6,
	AMDGPU_GFX_TCX_FIFOD7,
	AMDGPU_GFX_TCX_FIFOB0,
	AMDGPU_GFX_TCX_FIFOB1,
	AMDGPU_GFX_TCX_FIFOB2,
	AMDGPU_GFX_TCX_FIFOB3,
	AMDGPU_GFX_TCX_FIFOB4,
	AMDGPU_GFX_TCX_FIFOB5,
	AMDGPU_GFX_TCX_FIFOB6,
	AMDGPU_GFX_TCX_FIFOB7,
	AMDGPU_GFX_TCX_FIFOA0,
	AMDGPU_GFX_TCX_FIFOA1,
	AMDGPU_GFX_TCX_FIFOA2,
	AMDGPU_GFX_TCX_FIFOA3,
	AMDGPU_GFX_TCX_FIFOA4,
	AMDGPU_GFX_TCX_FIFOA5,
	AMDGPU_GFX_TCX_FIFOA6,
	AMDGPU_GFX_TCX_FIFOA7,
	AMDGPU_GFX_TCX_CFIFO0,
	AMDGPU_GFX_TCX_CFIFO1,
	AMDGPU_GFX_TCX_CFIFO2,
	AMDGPU_GFX_TCX_CFIFO3,
	AMDGPU_GFX_TCX_CFIFO4,
	AMDGPU_GFX_TCX_CFIFO5,
	AMDGPU_GFX_TCX_CFIFO6,
	AMDGPU_GFX_TCX_CFIFO7,
	AMDGPU_GFX_TCX_FIFO_ACKB0,
	AMDGPU_GFX_TCX_FIFO_ACKB1,
	AMDGPU_GFX_TCX_FIFO_ACKB2,
	AMDGPU_GFX_TCX_FIFO_ACKB3,
	AMDGPU_GFX_TCX_FIFO_ACKB4,
	AMDGPU_GFX_TCX_FIFO_ACKB5,
	AMDGPU_GFX_TCX_FIFO_ACKB6,
	AMDGPU_GFX_TCX_FIFO_ACKB7,
	AMDGPU_GFX_TCX_FIFO_ACKD0,
	AMDGPU_GFX_TCX_FIFO_ACKD1,
	AMDGPU_GFX_TCX_FIFO_ACKD2,
	AMDGPU_GFX_TCX_FIFO_ACKD3,
	AMDGPU_GFX_TCX_FIFO_ACKD4,
	AMDGPU_GFX_TCX_FIFO_ACKD5,
	AMDGPU_GFX_TCX_FIFO_ACKD6,
	AMDGPU_GFX_TCX_FIFO_ACKD7,
	AMDGPU_GFX_TCX_DST_FIFOA0,
	AMDGPU_GFX_TCX_DST_FIFOA1,
	AMDGPU_GFX_TCX_DST_FIFOA2,
	AMDGPU_GFX_TCX_DST_FIFOA3,
	AMDGPU_GFX_TCX_DST_FIFOA4,
	AMDGPU_GFX_TCX_DST_FIFOA5,
	AMDGPU_GFX_TCX_DST_FIFOA6,
	AMDGPU_GFX_TCX_DST_FIFOA7,
	AMDGPU_GFX_TCX_DST_FIFOB0,
	AMDGPU_GFX_TCX_DST_FIFOB1,
	AMDGPU_GFX_TCX_DST_FIFOB2,
	AMDGPU_GFX_TCX_DST_FIFOB3,
	AMDGPU_GFX_TCX_DST_FIFOB4,
	AMDGPU_GFX_TCX_DST_FIFOB5,
	AMDGPU_GFX_TCX_DST_FIFOB6,
	AMDGPU_GFX_TCX_DST_FIFOB7,
	AMDGPU_GFX_TCX_DST_FIFOD0,
	AMDGPU_GFX_TCX_DST_FIFOD1,
	AMDGPU_GFX_TCX_DST_FIFOD2,
	AMDGPU_GFX_TCX_DST_FIFOD3,
	AMDGPU_GFX_TCX_DST_FIFOD4,
	AMDGPU_GFX_TCX_DST_FIFOD5,
	AMDGPU_GFX_TCX_DST_FIFOD6,
	AMDGPU_GFX_TCX_DST_FIFOD7,
	AMDGPU_GFX_TCX_DST_FIFO_ACKB0,
	AMDGPU_GFX_TCX_DST_FIFO_ACKB1,
	AMDGPU_GFX_TCX_DST_FIFO_ACKB2,
	AMDGPU_GFX_TCX_DST_FIFO_ACKB3,
	AMDGPU_GFX_TCX_DST_FIFO_ACKB4,
	AMDGPU_GFX_TCX_DST_FIFO_ACKB5,
	AMDGPU_GFX_TCX_DST_FIFO_ACKB6,
	AMDGPU_GFX_TCX_DST_FIFO_ACKB7,
	AMDGPU_GFX_TCX_DST_FIFO_ACKD0,
	AMDGPU_GFX_TCX_DST_FIFO_ACKD1,
	AMDGPU_GFX_TCX_DST_FIFO_ACKD2,
	AMDGPU_GFX_TCX_DST_FIFO_ACKD3,
	AMDGPU_GFX_TCX_DST_FIFO_ACKD4,
	AMDGPU_GFX_TCX_DST_FIFO_ACKD5,
	AMDGPU_GFX_TCX_DST_FIFO_ACKD6,
	AMDGPU_GFX_TCX_DST_FIFO_ACKD7,
};

enum amdgpu_gfx_atc_l2_ras_mem_id {
	AMDGPU_GFX_ATC_L2_MEM0 = 0,
};

enum amdgpu_gfx_utcl2_ras_mem_id {
	AMDGPU_GFX_UTCL2_MEM0 = 0,
};

enum amdgpu_gfx_vml2_ras_mem_id {
	AMDGPU_GFX_VML2_MEM0 = 0,
};

enum amdgpu_gfx_vml2_walker_ras_mem_id {
	AMDGPU_GFX_VML2_WALKER_MEM0 = 0,
};

static const struct amdgpu_ras_memory_id_entry gfx_v9_4_3_ras_cp_mem_list[] = {
	{AMDGPU_GFX_CP_MEM1, "CP_MEM1"},
	{AMDGPU_GFX_CP_MEM2, "CP_MEM2"},
	{AMDGPU_GFX_CP_MEM3, "CP_MEM3"},
	{AMDGPU_GFX_CP_MEM4, "CP_MEM4"},
	{AMDGPU_GFX_CP_MEM5, "CP_MEM5"},
};

static const struct amdgpu_ras_memory_id_entry gfx_v9_4_3_ras_gcea_mem_list[] = {
	{AMDGPU_GFX_GCEA_IOWR_CMDMEM, "GCEA_IOWR_CMDMEM"},
	{AMDGPU_GFX_GCEA_IORD_CMDMEM, "GCEA_IORD_CMDMEM"},
	{AMDGPU_GFX_GCEA_GMIWR_CMDMEM, "GCEA_GMIWR_CMDMEM"},
	{AMDGPU_GFX_GCEA_GMIRD_CMDMEM, "GCEA_GMIRD_CMDMEM"},
	{AMDGPU_GFX_GCEA_DRAMWR_CMDMEM, "GCEA_DRAMWR_CMDMEM"},
	{AMDGPU_GFX_GCEA_DRAMRD_CMDMEM, "GCEA_DRAMRD_CMDMEM"},
	{AMDGPU_GFX_GCEA_MAM_DMEM0, "GCEA_MAM_DMEM0"},
	{AMDGPU_GFX_GCEA_MAM_DMEM1, "GCEA_MAM_DMEM1"},
	{AMDGPU_GFX_GCEA_MAM_DMEM2, "GCEA_MAM_DMEM2"},
	{AMDGPU_GFX_GCEA_MAM_DMEM3, "GCEA_MAM_DMEM3"},
	{AMDGPU_GFX_GCEA_MAM_AMEM0, "GCEA_MAM_AMEM0"},
	{AMDGPU_GFX_GCEA_MAM_AMEM1, "GCEA_MAM_AMEM1"},
	{AMDGPU_GFX_GCEA_MAM_AMEM2, "GCEA_MAM_AMEM2"},
	{AMDGPU_GFX_GCEA_MAM_AMEM3, "GCEA_MAM_AMEM3"},
	{AMDGPU_GFX_GCEA_MAM_AFLUSH_BUFFER, "GCEA_MAM_AFLUSH_BUFFER"},
	{AMDGPU_GFX_GCEA_WRET_TAGMEM, "GCEA_WRET_TAGMEM"},
	{AMDGPU_GFX_GCEA_RRET_TAGMEM, "GCEA_RRET_TAGMEM"},
	{AMDGPU_GFX_GCEA_IOWR_DATAMEM, "GCEA_IOWR_DATAMEM"},
	{AMDGPU_GFX_GCEA_GMIWR_DATAMEM, "GCEA_GMIWR_DATAMEM"},
	{AMDGPU_GFX_GCEA_DRAM_DATAMEM, "GCEA_DRAM_DATAMEM"},
};

static const struct amdgpu_ras_memory_id_entry gfx_v9_4_3_ras_gc_cane_mem_list[] = {
	{AMDGPU_GFX_GC_CANE_MEM0, "GC_CANE_MEM0"},
};

static const struct amdgpu_ras_memory_id_entry gfx_v9_4_3_ras_gcutcl2_mem_list[] = {
	{AMDGPU_GFX_GCUTCL2_MEM2P512X95, "GCUTCL2_MEM2P512X95"},
};

static const struct amdgpu_ras_memory_id_entry gfx_v9_4_3_ras_gds_mem_list[] = {
	{AMDGPU_GFX_GDS_MEM0, "GDS_MEM"},
};

static const struct amdgpu_ras_memory_id_entry gfx_v9_4_3_ras_lds_mem_list[] = {
	{AMDGPU_GFX_LDS_BANK0, "LDS_BANK0"},
	{AMDGPU_GFX_LDS_BANK1, "LDS_BANK1"},
	{AMDGPU_GFX_LDS_BANK2, "LDS_BANK2"},
	{AMDGPU_GFX_LDS_BANK3, "LDS_BANK3"},
	{AMDGPU_GFX_LDS_BANK4, "LDS_BANK4"},
	{AMDGPU_GFX_LDS_BANK5, "LDS_BANK5"},
	{AMDGPU_GFX_LDS_BANK6, "LDS_BANK6"},
	{AMDGPU_GFX_LDS_BANK7, "LDS_BANK7"},
	{AMDGPU_GFX_LDS_BANK8, "LDS_BANK8"},
	{AMDGPU_GFX_LDS_BANK9, "LDS_BANK9"},
	{AMDGPU_GFX_LDS_BANK10, "LDS_BANK10"},
	{AMDGPU_GFX_LDS_BANK11, "LDS_BANK11"},
	{AMDGPU_GFX_LDS_BANK12, "LDS_BANK12"},
	{AMDGPU_GFX_LDS_BANK13, "LDS_BANK13"},
	{AMDGPU_GFX_LDS_BANK14, "LDS_BANK14"},
	{AMDGPU_GFX_LDS_BANK15, "LDS_BANK15"},
	{AMDGPU_GFX_LDS_BANK16, "LDS_BANK16"},
	{AMDGPU_GFX_LDS_BANK17, "LDS_BANK17"},
	{AMDGPU_GFX_LDS_BANK18, "LDS_BANK18"},
	{AMDGPU_GFX_LDS_BANK19, "LDS_BANK19"},
	{AMDGPU_GFX_LDS_BANK20, "LDS_BANK20"},
	{AMDGPU_GFX_LDS_BANK21, "LDS_BANK21"},
	{AMDGPU_GFX_LDS_BANK22, "LDS_BANK22"},
	{AMDGPU_GFX_LDS_BANK23, "LDS_BANK23"},
	{AMDGPU_GFX_LDS_BANK24, "LDS_BANK24"},
	{AMDGPU_GFX_LDS_BANK25, "LDS_BANK25"},
	{AMDGPU_GFX_LDS_BANK26, "LDS_BANK26"},
	{AMDGPU_GFX_LDS_BANK27, "LDS_BANK27"},
	{AMDGPU_GFX_LDS_BANK28, "LDS_BANK28"},
	{AMDGPU_GFX_LDS_BANK29, "LDS_BANK29"},
	{AMDGPU_GFX_LDS_BANK30, "LDS_BANK30"},
	{AMDGPU_GFX_LDS_BANK31, "LDS_BANK31"},
	{AMDGPU_GFX_LDS_SP_BUFFER_A, "LDS_SP_BUFFER_A"},
	{AMDGPU_GFX_LDS_SP_BUFFER_B, "LDS_SP_BUFFER_B"},
};

static const struct amdgpu_ras_memory_id_entry gfx_v9_4_3_ras_rlc_mem_list[] = {
	{AMDGPU_GFX_RLC_GPMF32, "RLC_GPMF32"},
	{AMDGPU_GFX_RLC_RLCVF32, "RLC_RLCVF32"},
	{AMDGPU_GFX_RLC_SCRATCH, "RLC_SCRATCH"},
	{AMDGPU_GFX_RLC_SRM_ARAM, "RLC_SRM_ARAM"},
	{AMDGPU_GFX_RLC_SRM_DRAM, "RLC_SRM_DRAM"},
	{AMDGPU_GFX_RLC_TCTAG, "RLC_TCTAG"},
	{AMDGPU_GFX_RLC_SPM_SE, "RLC_SPM_SE"},
	{AMDGPU_GFX_RLC_SPM_GRBMT, "RLC_SPM_GRBMT"},
};

static const struct amdgpu_ras_memory_id_entry gfx_v9_4_3_ras_sp_mem_list[] = {
	{AMDGPU_GFX_SP_SIMDID0, "SP_SIMDID0"},
};

static const struct amdgpu_ras_memory_id_entry gfx_v9_4_3_ras_spi_mem_list[] = {
	{AMDGPU_GFX_SPI_MEM0, "SPI_MEM0"},
	{AMDGPU_GFX_SPI_MEM1, "SPI_MEM1"},
	{AMDGPU_GFX_SPI_MEM2, "SPI_MEM2"},
	{AMDGPU_GFX_SPI_MEM3, "SPI_MEM3"},
};

static const struct amdgpu_ras_memory_id_entry gfx_v9_4_3_ras_sqc_mem_list[] = {
	{AMDGPU_GFX_SQC_INST_CACHE_A, "SQC_INST_CACHE_A"},
	{AMDGPU_GFX_SQC_INST_CACHE_B, "SQC_INST_CACHE_B"},
	{AMDGPU_GFX_SQC_INST_CACHE_TAG_A, "SQC_INST_CACHE_TAG_A"},
	{AMDGPU_GFX_SQC_INST_CACHE_TAG_B, "SQC_INST_CACHE_TAG_B"},
	{AMDGPU_GFX_SQC_INST_CACHE_MISS_FIFO_A, "SQC_INST_CACHE_MISS_FIFO_A"},
	{AMDGPU_GFX_SQC_INST_CACHE_MISS_FIFO_B, "SQC_INST_CACHE_MISS_FIFO_B"},
	{AMDGPU_GFX_SQC_INST_CACHE_GATCL1_MISS_FIFO_A, "SQC_INST_CACHE_GATCL1_MISS_FIFO_A"},
	{AMDGPU_GFX_SQC_INST_CACHE_GATCL1_MISS_FIFO_B, "SQC_INST_CACHE_GATCL1_MISS_FIFO_B"},
	{AMDGPU_GFX_SQC_DATA_CACHE_A, "SQC_DATA_CACHE_A"},
	{AMDGPU_GFX_SQC_DATA_CACHE_B, "SQC_DATA_CACHE_B"},
	{AMDGPU_GFX_SQC_DATA_CACHE_TAG_A, "SQC_DATA_CACHE_TAG_A"},
	{AMDGPU_GFX_SQC_DATA_CACHE_TAG_B, "SQC_DATA_CACHE_TAG_B"},
	{AMDGPU_GFX_SQC_DATA_CACHE_MISS_FIFO_A, "SQC_DATA_CACHE_MISS_FIFO_A"},
	{AMDGPU_GFX_SQC_DATA_CACHE_MISS_FIFO_B, "SQC_DATA_CACHE_MISS_FIFO_B"},
	{AMDGPU_GFX_SQC_DATA_CACHE_HIT_FIFO_A, "SQC_DATA_CACHE_HIT_FIFO_A"},
	{AMDGPU_GFX_SQC_DATA_CACHE_HIT_FIFO_B, "SQC_DATA_CACHE_HIT_FIFO_B"},
	{AMDGPU_GFX_SQC_DIRTY_BIT_A, "SQC_DIRTY_BIT_A"},
	{AMDGPU_GFX_SQC_DIRTY_BIT_B, "SQC_DIRTY_BIT_B"},
	{AMDGPU_GFX_SQC_WRITE_DATA_BUFFER_CU0, "SQC_WRITE_DATA_BUFFER_CU0"},
	{AMDGPU_GFX_SQC_WRITE_DATA_BUFFER_CU1, "SQC_WRITE_DATA_BUFFER_CU1"},
	{AMDGPU_GFX_SQC_UTCL1_MISS_LFIFO_DATA_CACHE_A, "SQC_UTCL1_MISS_LFIFO_DATA_CACHE_A"},
	{AMDGPU_GFX_SQC_UTCL1_MISS_LFIFO_DATA_CACHE_B, "SQC_UTCL1_MISS_LFIFO_DATA_CACHE_B"},
	{AMDGPU_GFX_SQC_UTCL1_MISS_LFIFO_INST_CACHE, "SQC_UTCL1_MISS_LFIFO_INST_CACHE"},
};

static const struct amdgpu_ras_memory_id_entry gfx_v9_4_3_ras_sq_mem_list[] = {
	{AMDGPU_GFX_SQ_SGPR_MEM0, "SQ_SGPR_MEM0"},
	{AMDGPU_GFX_SQ_SGPR_MEM1, "SQ_SGPR_MEM1"},
	{AMDGPU_GFX_SQ_SGPR_MEM2, "SQ_SGPR_MEM2"},
	{AMDGPU_GFX_SQ_SGPR_MEM3, "SQ_SGPR_MEM3"},
};

static const struct amdgpu_ras_memory_id_entry gfx_v9_4_3_ras_ta_mem_list[] = {
	{AMDGPU_GFX_TA_FS_AFIFO_RAM_LO, "TA_FS_AFIFO_RAM_LO"},
	{AMDGPU_GFX_TA_FS_AFIFO_RAM_HI, "TA_FS_AFIFO_RAM_HI"},
	{AMDGPU_GFX_TA_FS_CFIFO_RAM, "TA_FS_CFIFO_RAM"},
	{AMDGPU_GFX_TA_FSX_LFIFO, "TA_FSX_LFIFO"},
	{AMDGPU_GFX_TA_FS_DFIFO_RAM, "TA_FS_DFIFO_RAM"},
};

static const struct amdgpu_ras_memory_id_entry gfx_v9_4_3_ras_tcc_mem_list[] = {
	{AMDGPU_GFX_TCC_MEM1, "TCC_MEM1"},
};

static const struct amdgpu_ras_memory_id_entry gfx_v9_4_3_ras_tca_mem_list[] = {
	{AMDGPU_GFX_TCA_MEM1, "TCA_MEM1"},
};

static const struct amdgpu_ras_memory_id_entry gfx_v9_4_3_ras_tci_mem_list[] = {
	{AMDGPU_GFX_TCIW_MEM, "TCIW_MEM"},
};

static const struct amdgpu_ras_memory_id_entry gfx_v9_4_3_ras_tcp_mem_list[] = {
	{AMDGPU_GFX_TCP_LFIFO0, "TCP_LFIFO0"},
	{AMDGPU_GFX_TCP_SET0BANK0_RAM, "TCP_SET0BANK0_RAM"},
	{AMDGPU_GFX_TCP_SET0BANK1_RAM, "TCP_SET0BANK1_RAM"},
	{AMDGPU_GFX_TCP_SET0BANK2_RAM, "TCP_SET0BANK2_RAM"},
	{AMDGPU_GFX_TCP_SET0BANK3_RAM, "TCP_SET0BANK3_RAM"},
	{AMDGPU_GFX_TCP_SET1BANK0_RAM, "TCP_SET1BANK0_RAM"},
	{AMDGPU_GFX_TCP_SET1BANK1_RAM, "TCP_SET1BANK1_RAM"},
	{AMDGPU_GFX_TCP_SET1BANK2_RAM, "TCP_SET1BANK2_RAM"},
	{AMDGPU_GFX_TCP_SET1BANK3_RAM, "TCP_SET1BANK3_RAM"},
	{AMDGPU_GFX_TCP_SET2BANK0_RAM, "TCP_SET2BANK0_RAM"},
	{AMDGPU_GFX_TCP_SET2BANK1_RAM, "TCP_SET2BANK1_RAM"},
	{AMDGPU_GFX_TCP_SET2BANK2_RAM, "TCP_SET2BANK2_RAM"},
	{AMDGPU_GFX_TCP_SET2BANK3_RAM, "TCP_SET2BANK3_RAM"},
	{AMDGPU_GFX_TCP_SET3BANK0_RAM, "TCP_SET3BANK0_RAM"},
	{AMDGPU_GFX_TCP_SET3BANK1_RAM, "TCP_SET3BANK1_RAM"},
	{AMDGPU_GFX_TCP_SET3BANK2_RAM, "TCP_SET3BANK2_RAM"},
	{AMDGPU_GFX_TCP_SET3BANK3_RAM, "TCP_SET3BANK3_RAM"},
	{AMDGPU_GFX_TCP_VM_FIFO, "TCP_VM_FIFO"},
	{AMDGPU_GFX_TCP_DB_TAGRAM0, "TCP_DB_TAGRAM0"},
	{AMDGPU_GFX_TCP_DB_TAGRAM1, "TCP_DB_TAGRAM1"},
	{AMDGPU_GFX_TCP_DB_TAGRAM2, "TCP_DB_TAGRAM2"},
	{AMDGPU_GFX_TCP_DB_TAGRAM3, "TCP_DB_TAGRAM3"},
	{AMDGPU_GFX_TCP_UTCL1_LFIFO_PROBE0, "TCP_UTCL1_LFIFO_PROBE0"},
	{AMDGPU_GFX_TCP_UTCL1_LFIFO_PROBE1, "TCP_UTCL1_LFIFO_PROBE1"},
	{AMDGPU_GFX_TCP_CMD_FIFO, "TCP_CMD_FIFO"},
};

static const struct amdgpu_ras_memory_id_entry gfx_v9_4_3_ras_td_mem_list[] = {
	{AMDGPU_GFX_TD_UTD_CS_FIFO_MEM, "TD_UTD_CS_FIFO_MEM"},
	{AMDGPU_GFX_TD_UTD_SS_FIFO_LO_MEM, "TD_UTD_SS_FIFO_LO_MEM"},
	{AMDGPU_GFX_TD_UTD_SS_FIFO_HI_MEM, "TD_UTD_SS_FIFO_HI_MEM"},
};

static const struct amdgpu_ras_memory_id_entry gfx_v9_4_3_ras_tcx_mem_list[] = {
	{AMDGPU_GFX_TCX_FIFOD0, "TCX_FIFOD0"},
	{AMDGPU_GFX_TCX_FIFOD1, "TCX_FIFOD1"},
	{AMDGPU_GFX_TCX_FIFOD2, "TCX_FIFOD2"},
	{AMDGPU_GFX_TCX_FIFOD3, "TCX_FIFOD3"},
	{AMDGPU_GFX_TCX_FIFOD4, "TCX_FIFOD4"},
	{AMDGPU_GFX_TCX_FIFOD5, "TCX_FIFOD5"},
	{AMDGPU_GFX_TCX_FIFOD6, "TCX_FIFOD6"},
	{AMDGPU_GFX_TCX_FIFOD7, "TCX_FIFOD7"},
	{AMDGPU_GFX_TCX_FIFOB0, "TCX_FIFOB0"},
	{AMDGPU_GFX_TCX_FIFOB1, "TCX_FIFOB1"},
	{AMDGPU_GFX_TCX_FIFOB2, "TCX_FIFOB2"},
	{AMDGPU_GFX_TCX_FIFOB3, "TCX_FIFOB3"},
	{AMDGPU_GFX_TCX_FIFOB4, "TCX_FIFOB4"},
	{AMDGPU_GFX_TCX_FIFOB5, "TCX_FIFOB5"},
	{AMDGPU_GFX_TCX_FIFOB6, "TCX_FIFOB6"},
	{AMDGPU_GFX_TCX_FIFOB7, "TCX_FIFOB7"},
	{AMDGPU_GFX_TCX_FIFOA0, "TCX_FIFOA0"},
	{AMDGPU_GFX_TCX_FIFOA1, "TCX_FIFOA1"},
	{AMDGPU_GFX_TCX_FIFOA2, "TCX_FIFOA2"},
	{AMDGPU_GFX_TCX_FIFOA3, "TCX_FIFOA3"},
	{AMDGPU_GFX_TCX_FIFOA4, "TCX_FIFOA4"},
	{AMDGPU_GFX_TCX_FIFOA5, "TCX_FIFOA5"},
	{AMDGPU_GFX_TCX_FIFOA6, "TCX_FIFOA6"},
	{AMDGPU_GFX_TCX_FIFOA7, "TCX_FIFOA7"},
	{AMDGPU_GFX_TCX_CFIFO0, "TCX_CFIFO0"},
	{AMDGPU_GFX_TCX_CFIFO1, "TCX_CFIFO1"},
	{AMDGPU_GFX_TCX_CFIFO2, "TCX_CFIFO2"},
	{AMDGPU_GFX_TCX_CFIFO3, "TCX_CFIFO3"},
	{AMDGPU_GFX_TCX_CFIFO4, "TCX_CFIFO4"},
	{AMDGPU_GFX_TCX_CFIFO5, "TCX_CFIFO5"},
	{AMDGPU_GFX_TCX_CFIFO6, "TCX_CFIFO6"},
	{AMDGPU_GFX_TCX_CFIFO7, "TCX_CFIFO7"},
	{AMDGPU_GFX_TCX_FIFO_ACKB0, "TCX_FIFO_ACKB0"},
	{AMDGPU_GFX_TCX_FIFO_ACKB1, "TCX_FIFO_ACKB1"},
	{AMDGPU_GFX_TCX_FIFO_ACKB2, "TCX_FIFO_ACKB2"},
	{AMDGPU_GFX_TCX_FIFO_ACKB3, "TCX_FIFO_ACKB3"},
	{AMDGPU_GFX_TCX_FIFO_ACKB4, "TCX_FIFO_ACKB4"},
	{AMDGPU_GFX_TCX_FIFO_ACKB5, "TCX_FIFO_ACKB5"},
	{AMDGPU_GFX_TCX_FIFO_ACKB6, "TCX_FIFO_ACKB6"},
	{AMDGPU_GFX_TCX_FIFO_ACKB7, "TCX_FIFO_ACKB7"},
	{AMDGPU_GFX_TCX_FIFO_ACKD0, "TCX_FIFO_ACKD0"},
	{AMDGPU_GFX_TCX_FIFO_ACKD1, "TCX_FIFO_ACKD1"},
	{AMDGPU_GFX_TCX_FIFO_ACKD2, "TCX_FIFO_ACKD2"},
	{AMDGPU_GFX_TCX_FIFO_ACKD3, "TCX_FIFO_ACKD3"},
	{AMDGPU_GFX_TCX_FIFO_ACKD4, "TCX_FIFO_ACKD4"},
	{AMDGPU_GFX_TCX_FIFO_ACKD5, "TCX_FIFO_ACKD5"},
	{AMDGPU_GFX_TCX_FIFO_ACKD6, "TCX_FIFO_ACKD6"},
	{AMDGPU_GFX_TCX_FIFO_ACKD7, "TCX_FIFO_ACKD7"},
	{AMDGPU_GFX_TCX_DST_FIFOA0, "TCX_DST_FIFOA0"},
	{AMDGPU_GFX_TCX_DST_FIFOA1, "TCX_DST_FIFOA1"},
	{AMDGPU_GFX_TCX_DST_FIFOA2, "TCX_DST_FIFOA2"},
	{AMDGPU_GFX_TCX_DST_FIFOA3, "TCX_DST_FIFOA3"},
	{AMDGPU_GFX_TCX_DST_FIFOA4, "TCX_DST_FIFOA4"},
	{AMDGPU_GFX_TCX_DST_FIFOA5, "TCX_DST_FIFOA5"},
	{AMDGPU_GFX_TCX_DST_FIFOA6, "TCX_DST_FIFOA6"},
	{AMDGPU_GFX_TCX_DST_FIFOA7, "TCX_DST_FIFOA7"},
	{AMDGPU_GFX_TCX_DST_FIFOB0, "TCX_DST_FIFOB0"},
	{AMDGPU_GFX_TCX_DST_FIFOB1, "TCX_DST_FIFOB1"},
	{AMDGPU_GFX_TCX_DST_FIFOB2, "TCX_DST_FIFOB2"},
	{AMDGPU_GFX_TCX_DST_FIFOB3, "TCX_DST_FIFOB3"},
	{AMDGPU_GFX_TCX_DST_FIFOB4, "TCX_DST_FIFOB4"},
	{AMDGPU_GFX_TCX_DST_FIFOB5, "TCX_DST_FIFOB5"},
	{AMDGPU_GFX_TCX_DST_FIFOB6, "TCX_DST_FIFOB6"},
	{AMDGPU_GFX_TCX_DST_FIFOB7, "TCX_DST_FIFOB7"},
	{AMDGPU_GFX_TCX_DST_FIFOD0, "TCX_DST_FIFOD0"},
	{AMDGPU_GFX_TCX_DST_FIFOD1, "TCX_DST_FIFOD1"},
	{AMDGPU_GFX_TCX_DST_FIFOD2, "TCX_DST_FIFOD2"},
	{AMDGPU_GFX_TCX_DST_FIFOD3, "TCX_DST_FIFOD3"},
	{AMDGPU_GFX_TCX_DST_FIFOD4, "TCX_DST_FIFOD4"},
	{AMDGPU_GFX_TCX_DST_FIFOD5, "TCX_DST_FIFOD5"},
	{AMDGPU_GFX_TCX_DST_FIFOD6, "TCX_DST_FIFOD6"},
	{AMDGPU_GFX_TCX_DST_FIFOD7, "TCX_DST_FIFOD7"},
	{AMDGPU_GFX_TCX_DST_FIFO_ACKB0, "TCX_DST_FIFO_ACKB0"},
	{AMDGPU_GFX_TCX_DST_FIFO_ACKB1, "TCX_DST_FIFO_ACKB1"},
	{AMDGPU_GFX_TCX_DST_FIFO_ACKB2, "TCX_DST_FIFO_ACKB2"},
	{AMDGPU_GFX_TCX_DST_FIFO_ACKB3, "TCX_DST_FIFO_ACKB3"},
	{AMDGPU_GFX_TCX_DST_FIFO_ACKB4, "TCX_DST_FIFO_ACKB4"},
	{AMDGPU_GFX_TCX_DST_FIFO_ACKB5, "TCX_DST_FIFO_ACKB5"},
	{AMDGPU_GFX_TCX_DST_FIFO_ACKB6, "TCX_DST_FIFO_ACKB6"},
	{AMDGPU_GFX_TCX_DST_FIFO_ACKB7, "TCX_DST_FIFO_ACKB7"},
	{AMDGPU_GFX_TCX_DST_FIFO_ACKD0, "TCX_DST_FIFO_ACKD0"},
	{AMDGPU_GFX_TCX_DST_FIFO_ACKD1, "TCX_DST_FIFO_ACKD1"},
	{AMDGPU_GFX_TCX_DST_FIFO_ACKD2, "TCX_DST_FIFO_ACKD2"},
	{AMDGPU_GFX_TCX_DST_FIFO_ACKD3, "TCX_DST_FIFO_ACKD3"},
	{AMDGPU_GFX_TCX_DST_FIFO_ACKD4, "TCX_DST_FIFO_ACKD4"},
	{AMDGPU_GFX_TCX_DST_FIFO_ACKD5, "TCX_DST_FIFO_ACKD5"},
	{AMDGPU_GFX_TCX_DST_FIFO_ACKD6, "TCX_DST_FIFO_ACKD6"},
	{AMDGPU_GFX_TCX_DST_FIFO_ACKD7, "TCX_DST_FIFO_ACKD7"},
};

static const struct amdgpu_ras_memory_id_entry gfx_v9_4_3_ras_atc_l2_mem_list[] = {
	{AMDGPU_GFX_ATC_L2_MEM, "ATC_L2_MEM"},
};

static const struct amdgpu_ras_memory_id_entry gfx_v9_4_3_ras_utcl2_mem_list[] = {
	{AMDGPU_GFX_UTCL2_MEM, "UTCL2_MEM"},
};

static const struct amdgpu_ras_memory_id_entry gfx_v9_4_3_ras_vml2_mem_list[] = {
	{AMDGPU_GFX_VML2_MEM, "VML2_MEM"},
};

static const struct amdgpu_ras_memory_id_entry gfx_v9_4_3_ras_vml2_walker_mem_list[] = {
	{AMDGPU_GFX_VML2_WALKER_MEM, "VML2_WALKER_MEM"},
};

static const struct amdgpu_gfx_ras_mem_id_entry gfx_v9_4_3_ras_mem_list_array[AMDGPU_GFX_MEM_TYPE_NUM] = {
	AMDGPU_GFX_MEMID_ENT(gfx_v9_4_3_ras_cp_mem_list)
	AMDGPU_GFX_MEMID_ENT(gfx_v9_4_3_ras_gcea_mem_list)
	AMDGPU_GFX_MEMID_ENT(gfx_v9_4_3_ras_gc_cane_mem_list)
	AMDGPU_GFX_MEMID_ENT(gfx_v9_4_3_ras_gcutcl2_mem_list)
	AMDGPU_GFX_MEMID_ENT(gfx_v9_4_3_ras_gds_mem_list)
	AMDGPU_GFX_MEMID_ENT(gfx_v9_4_3_ras_lds_mem_list)
	AMDGPU_GFX_MEMID_ENT(gfx_v9_4_3_ras_rlc_mem_list)
	AMDGPU_GFX_MEMID_ENT(gfx_v9_4_3_ras_sp_mem_list)
	AMDGPU_GFX_MEMID_ENT(gfx_v9_4_3_ras_spi_mem_list)
	AMDGPU_GFX_MEMID_ENT(gfx_v9_4_3_ras_sqc_mem_list)
	AMDGPU_GFX_MEMID_ENT(gfx_v9_4_3_ras_sq_mem_list)
	AMDGPU_GFX_MEMID_ENT(gfx_v9_4_3_ras_ta_mem_list)
	AMDGPU_GFX_MEMID_ENT(gfx_v9_4_3_ras_tcc_mem_list)
	AMDGPU_GFX_MEMID_ENT(gfx_v9_4_3_ras_tca_mem_list)
	AMDGPU_GFX_MEMID_ENT(gfx_v9_4_3_ras_tci_mem_list)
	AMDGPU_GFX_MEMID_ENT(gfx_v9_4_3_ras_tcp_mem_list)
	AMDGPU_GFX_MEMID_ENT(gfx_v9_4_3_ras_td_mem_list)
	AMDGPU_GFX_MEMID_ENT(gfx_v9_4_3_ras_tcx_mem_list)
	AMDGPU_GFX_MEMID_ENT(gfx_v9_4_3_ras_atc_l2_mem_list)
	AMDGPU_GFX_MEMID_ENT(gfx_v9_4_3_ras_utcl2_mem_list)
	AMDGPU_GFX_MEMID_ENT(gfx_v9_4_3_ras_vml2_mem_list)
	AMDGPU_GFX_MEMID_ENT(gfx_v9_4_3_ras_vml2_walker_mem_list)
};

static const struct amdgpu_gfx_ras_reg_entry gfx_v9_4_3_ce_reg_list[] = {
	{{AMDGPU_RAS_REG_ENTRY(GC, 0, regRLC_CE_ERR_STATUS_LOW, regRLC_CE_ERR_STATUS_HIGH),
	    1, (AMDGPU_RAS_ERR_INFO_VALID | AMDGPU_RAS_ERR_STATUS_VALID), "RLC"},
	    AMDGPU_GFX_RLC_MEM, 1},
	{{AMDGPU_RAS_REG_ENTRY(GC, 0, regCPC_CE_ERR_STATUS_LO, regCPC_CE_ERR_STATUS_HI),
	    1, (AMDGPU_RAS_ERR_INFO_VALID | AMDGPU_RAS_ERR_STATUS_VALID), "CPC"},
	    AMDGPU_GFX_CP_MEM, 1},
	{{AMDGPU_RAS_REG_ENTRY(GC, 0, regCPF_CE_ERR_STATUS_LO, regCPF_CE_ERR_STATUS_HI),
	    1, (AMDGPU_RAS_ERR_INFO_VALID | AMDGPU_RAS_ERR_STATUS_VALID), "CPF"},
	    AMDGPU_GFX_CP_MEM, 1},
	{{AMDGPU_RAS_REG_ENTRY(GC, 0, regCPG_CE_ERR_STATUS_LO, regCPG_CE_ERR_STATUS_HI),
	    1, (AMDGPU_RAS_ERR_INFO_VALID | AMDGPU_RAS_ERR_STATUS_VALID), "CPG"},
	    AMDGPU_GFX_CP_MEM, 1},
	{{AMDGPU_RAS_REG_ENTRY(GC, 0, regGDS_CE_ERR_STATUS_LO, regGDS_CE_ERR_STATUS_HI),
	    1, (AMDGPU_RAS_ERR_INFO_VALID | AMDGPU_RAS_ERR_STATUS_VALID), "GDS"},
	    AMDGPU_GFX_GDS_MEM, 1},
	{{AMDGPU_RAS_REG_ENTRY(GC, 0, regGC_CANE_CE_ERR_STATUS_LO, regGC_CANE_CE_ERR_STATUS_HI),
	    1, (AMDGPU_RAS_ERR_INFO_VALID | AMDGPU_RAS_ERR_STATUS_VALID), "CANE"},
	    AMDGPU_GFX_GC_CANE_MEM, 1},
	{{AMDGPU_RAS_REG_ENTRY(GC, 0, regSPI_CE_ERR_STATUS_LO, regSPI_CE_ERR_STATUS_HI),
	    1, (AMDGPU_RAS_ERR_INFO_VALID | AMDGPU_RAS_ERR_STATUS_VALID), "SPI"},
	    AMDGPU_GFX_SPI_MEM, 1},
	{{AMDGPU_RAS_REG_ENTRY(GC, 0, regSP0_CE_ERR_STATUS_LO, regSP0_CE_ERR_STATUS_HI),
	    10, (AMDGPU_RAS_ERR_INFO_VALID | AMDGPU_RAS_ERR_STATUS_VALID), "SP0"},
	    AMDGPU_GFX_SP_MEM, 4},
	{{AMDGPU_RAS_REG_ENTRY(GC, 0, regSP1_CE_ERR_STATUS_LO, regSP1_CE_ERR_STATUS_HI),
	    10, (AMDGPU_RAS_ERR_INFO_VALID | AMDGPU_RAS_ERR_STATUS_VALID), "SP1"},
	    AMDGPU_GFX_SP_MEM, 4},
	{{AMDGPU_RAS_REG_ENTRY(GC, 0, regSQ_CE_ERR_STATUS_LO, regSQ_CE_ERR_STATUS_HI),
	    10, (AMDGPU_RAS_ERR_INFO_VALID | AMDGPU_RAS_ERR_STATUS_VALID), "SQ"},
	    AMDGPU_GFX_SQ_MEM, 4},
	{{AMDGPU_RAS_REG_ENTRY(GC, 0, regSQC_CE_EDC_LO, regSQC_CE_EDC_HI),
	    5, (AMDGPU_RAS_ERR_INFO_VALID | AMDGPU_RAS_ERR_STATUS_VALID), "SQC"},
	    AMDGPU_GFX_SQC_MEM, 4},
	{{AMDGPU_RAS_REG_ENTRY(GC, 0, regTCX_CE_ERR_STATUS_LO, regTCX_CE_ERR_STATUS_HI),
	    2, (AMDGPU_RAS_ERR_INFO_VALID | AMDGPU_RAS_ERR_STATUS_VALID), "TCX"},
	    AMDGPU_GFX_TCX_MEM, 1},
	{{AMDGPU_RAS_REG_ENTRY(GC, 0, regTCC_CE_ERR_STATUS_LO, regTCC_CE_ERR_STATUS_HI),
	    16, (AMDGPU_RAS_ERR_INFO_VALID | AMDGPU_RAS_ERR_STATUS_VALID), "TCC"},
	    AMDGPU_GFX_TCC_MEM, 1},
	{{AMDGPU_RAS_REG_ENTRY(GC, 0, regTA_CE_EDC_LO, regTA_CE_EDC_HI),
	    10, (AMDGPU_RAS_ERR_INFO_VALID | AMDGPU_RAS_ERR_STATUS_VALID), "TA"},
	    AMDGPU_GFX_TA_MEM, 4},
	{{AMDGPU_RAS_REG_ENTRY(GC, 0, regTCI_CE_EDC_LO_REG, regTCI_CE_EDC_HI_REG),
	    27, (AMDGPU_RAS_ERR_INFO_VALID | AMDGPU_RAS_ERR_STATUS_VALID), "TCI"},
	    AMDGPU_GFX_TCI_MEM, 1},
	{{AMDGPU_RAS_REG_ENTRY(GC, 0, regTCP_CE_EDC_LO_REG, regTCP_CE_EDC_HI_REG),
	    10, (AMDGPU_RAS_ERR_INFO_VALID | AMDGPU_RAS_ERR_STATUS_VALID), "TCP"},
	    AMDGPU_GFX_TCP_MEM, 4},
	{{AMDGPU_RAS_REG_ENTRY(GC, 0, regTD_CE_EDC_LO, regTD_CE_EDC_HI),
	    10, (AMDGPU_RAS_ERR_INFO_VALID | AMDGPU_RAS_ERR_STATUS_VALID), "TD"},
	    AMDGPU_GFX_TD_MEM, 4},
	{{AMDGPU_RAS_REG_ENTRY(GC, 0, regGCEA_CE_ERR_STATUS_LO, regGCEA_CE_ERR_STATUS_HI),
	    16, (AMDGPU_RAS_ERR_INFO_VALID | AMDGPU_RAS_ERR_STATUS_VALID), "GCEA"},
	    AMDGPU_GFX_GCEA_MEM, 1},
	{{AMDGPU_RAS_REG_ENTRY(GC, 0, regLDS_CE_ERR_STATUS_LO, regLDS_CE_ERR_STATUS_HI),
	    10, (AMDGPU_RAS_ERR_INFO_VALID | AMDGPU_RAS_ERR_STATUS_VALID), "LDS"},
	    AMDGPU_GFX_LDS_MEM, 4},
};

static const struct amdgpu_gfx_ras_reg_entry gfx_v9_4_3_ue_reg_list[] = {
	{{AMDGPU_RAS_REG_ENTRY(GC, 0, regRLC_UE_ERR_STATUS_LOW, regRLC_UE_ERR_STATUS_HIGH),
	    1, (AMDGPU_RAS_ERR_INFO_VALID | AMDGPU_RAS_ERR_STATUS_VALID), "RLC"},
	    AMDGPU_GFX_RLC_MEM, 1},
	{{AMDGPU_RAS_REG_ENTRY(GC, 0, regCPC_UE_ERR_STATUS_LO, regCPC_UE_ERR_STATUS_HI),
	    1, (AMDGPU_RAS_ERR_INFO_VALID | AMDGPU_RAS_ERR_STATUS_VALID), "CPC"},
	    AMDGPU_GFX_CP_MEM, 1},
	{{AMDGPU_RAS_REG_ENTRY(GC, 0, regCPF_UE_ERR_STATUS_LO, regCPF_UE_ERR_STATUS_HI),
	    1, (AMDGPU_RAS_ERR_INFO_VALID | AMDGPU_RAS_ERR_STATUS_VALID), "CPF"},
	    AMDGPU_GFX_CP_MEM, 1},
	{{AMDGPU_RAS_REG_ENTRY(GC, 0, regCPG_UE_ERR_STATUS_LO, regCPG_UE_ERR_STATUS_HI),
	    1, (AMDGPU_RAS_ERR_INFO_VALID | AMDGPU_RAS_ERR_STATUS_VALID), "CPG"},
	    AMDGPU_GFX_CP_MEM, 1},
	{{AMDGPU_RAS_REG_ENTRY(GC, 0, regGDS_UE_ERR_STATUS_LO, regGDS_UE_ERR_STATUS_HI),
	    1, (AMDGPU_RAS_ERR_INFO_VALID | AMDGPU_RAS_ERR_STATUS_VALID), "GDS"},
	    AMDGPU_GFX_GDS_MEM, 1},
	{{AMDGPU_RAS_REG_ENTRY(GC, 0, regGC_CANE_UE_ERR_STATUS_LO, regGC_CANE_UE_ERR_STATUS_HI),
	    1, (AMDGPU_RAS_ERR_INFO_VALID | AMDGPU_RAS_ERR_STATUS_VALID), "CANE"},
	    AMDGPU_GFX_GC_CANE_MEM, 1},
	{{AMDGPU_RAS_REG_ENTRY(GC, 0, regSPI_UE_ERR_STATUS_LO, regSPI_UE_ERR_STATUS_HI),
	    1, (AMDGPU_RAS_ERR_INFO_VALID | AMDGPU_RAS_ERR_STATUS_VALID), "SPI"},
	    AMDGPU_GFX_SPI_MEM, 1},
	{{AMDGPU_RAS_REG_ENTRY(GC, 0, regSP0_UE_ERR_STATUS_LO, regSP0_UE_ERR_STATUS_HI),
	    10, (AMDGPU_RAS_ERR_INFO_VALID | AMDGPU_RAS_ERR_STATUS_VALID), "SP0"},
	    AMDGPU_GFX_SP_MEM, 4},
	{{AMDGPU_RAS_REG_ENTRY(GC, 0, regSP1_UE_ERR_STATUS_LO, regSP1_UE_ERR_STATUS_HI),
	    10, (AMDGPU_RAS_ERR_INFO_VALID | AMDGPU_RAS_ERR_STATUS_VALID), "SP1"},
	    AMDGPU_GFX_SP_MEM, 4},
	{{AMDGPU_RAS_REG_ENTRY(GC, 0, regSQ_UE_ERR_STATUS_LO, regSQ_UE_ERR_STATUS_HI),
	    10, (AMDGPU_RAS_ERR_INFO_VALID | AMDGPU_RAS_ERR_STATUS_VALID), "SQ"},
	    AMDGPU_GFX_SQ_MEM, 4},
	{{AMDGPU_RAS_REG_ENTRY(GC, 0, regSQC_UE_EDC_LO, regSQC_UE_EDC_HI),
	    5, (AMDGPU_RAS_ERR_INFO_VALID | AMDGPU_RAS_ERR_STATUS_VALID), "SQC"},
	    AMDGPU_GFX_SQC_MEM, 4},
	{{AMDGPU_RAS_REG_ENTRY(GC, 0, regTCX_UE_ERR_STATUS_LO, regTCX_UE_ERR_STATUS_HI),
	    2, (AMDGPU_RAS_ERR_INFO_VALID | AMDGPU_RAS_ERR_STATUS_VALID), "TCX"},
	    AMDGPU_GFX_TCX_MEM, 1},
	{{AMDGPU_RAS_REG_ENTRY(GC, 0, regTCC_UE_ERR_STATUS_LO, regTCC_UE_ERR_STATUS_HI),
	    16, (AMDGPU_RAS_ERR_INFO_VALID | AMDGPU_RAS_ERR_STATUS_VALID), "TCC"},
	    AMDGPU_GFX_TCC_MEM, 1},
	{{AMDGPU_RAS_REG_ENTRY(GC, 0, regTA_UE_EDC_LO, regTA_UE_EDC_HI),
	    10, (AMDGPU_RAS_ERR_INFO_VALID | AMDGPU_RAS_ERR_STATUS_VALID), "TA"},
	    AMDGPU_GFX_TA_MEM, 4},
	{{AMDGPU_RAS_REG_ENTRY(GC, 0, regTCI_UE_EDC_LO_REG, regTCI_UE_EDC_HI_REG),
	    27, (AMDGPU_RAS_ERR_INFO_VALID | AMDGPU_RAS_ERR_STATUS_VALID), "TCI"},
	    AMDGPU_GFX_TCI_MEM, 1},
	{{AMDGPU_RAS_REG_ENTRY(GC, 0, regTCP_UE_EDC_LO_REG, regTCP_UE_EDC_HI_REG),
	    10, (AMDGPU_RAS_ERR_INFO_VALID | AMDGPU_RAS_ERR_STATUS_VALID), "TCP"},
	    AMDGPU_GFX_TCP_MEM, 4},
	{{AMDGPU_RAS_REG_ENTRY(GC, 0, regTD_UE_EDC_LO, regTD_UE_EDC_HI),
	    10, (AMDGPU_RAS_ERR_INFO_VALID | AMDGPU_RAS_ERR_STATUS_VALID), "TD"},
	    AMDGPU_GFX_TD_MEM, 4},
	{{AMDGPU_RAS_REG_ENTRY(GC, 0, regTCA_UE_ERR_STATUS_LO, regTCA_UE_ERR_STATUS_HI),
	    2, (AMDGPU_RAS_ERR_INFO_VALID | AMDGPU_RAS_ERR_STATUS_VALID), "TCA"},
	    AMDGPU_GFX_TCA_MEM, 1},
	{{AMDGPU_RAS_REG_ENTRY(GC, 0, regGCEA_UE_ERR_STATUS_LO, regGCEA_UE_ERR_STATUS_HI),
	    16, (AMDGPU_RAS_ERR_INFO_VALID | AMDGPU_RAS_ERR_STATUS_VALID), "GCEA"},
	    AMDGPU_GFX_GCEA_MEM, 1},
	{{AMDGPU_RAS_REG_ENTRY(GC, 0, regLDS_UE_ERR_STATUS_LO, regLDS_UE_ERR_STATUS_HI),
	    10, (AMDGPU_RAS_ERR_INFO_VALID | AMDGPU_RAS_ERR_STATUS_VALID), "LDS"},
	    AMDGPU_GFX_LDS_MEM, 4},
};

static void gfx_v9_4_3_inst_query_ras_err_count(struct amdgpu_device *adev,
					void *ras_error_status, int xcc_id)
{
	struct ras_err_data *err_data = (struct ras_err_data *)ras_error_status;
	unsigned long ce_count = 0, ue_count = 0;
	uint32_t i, j, k;

	/* NOTE: convert xcc_id to physical XCD ID (XCD0 or XCD1) */
	struct amdgpu_smuio_mcm_config_info mcm_info = {
		.socket_id = adev->smuio.funcs->get_socket_id(adev),
		.die_id = xcc_id & 0x01 ? 1 : 0,
	};

	mutex_lock(&adev->grbm_idx_mutex);

	for (i = 0; i < ARRAY_SIZE(gfx_v9_4_3_ce_reg_list); i++) {
		for (j = 0; j < gfx_v9_4_3_ce_reg_list[i].se_num; j++) {
			for (k = 0; k < gfx_v9_4_3_ce_reg_list[i].reg_entry.reg_inst; k++) {
				/* no need to select if instance number is 1 */
				if (gfx_v9_4_3_ce_reg_list[i].se_num > 1 ||
				    gfx_v9_4_3_ce_reg_list[i].reg_entry.reg_inst > 1)
					gfx_v9_4_3_xcc_select_se_sh(adev, j, 0, k, xcc_id);

				amdgpu_ras_inst_query_ras_error_count(adev,
					&(gfx_v9_4_3_ce_reg_list[i].reg_entry),
					1,
					gfx_v9_4_3_ras_mem_list_array[gfx_v9_4_3_ce_reg_list[i].mem_id_type].mem_id_ent,
					gfx_v9_4_3_ras_mem_list_array[gfx_v9_4_3_ce_reg_list[i].mem_id_type].size,
					GET_INST(GC, xcc_id),
					AMDGPU_RAS_ERROR__SINGLE_CORRECTABLE,
					&ce_count);

				amdgpu_ras_inst_query_ras_error_count(adev,
					&(gfx_v9_4_3_ue_reg_list[i].reg_entry),
					1,
					gfx_v9_4_3_ras_mem_list_array[gfx_v9_4_3_ue_reg_list[i].mem_id_type].mem_id_ent,
					gfx_v9_4_3_ras_mem_list_array[gfx_v9_4_3_ue_reg_list[i].mem_id_type].size,
					GET_INST(GC, xcc_id),
					AMDGPU_RAS_ERROR__MULTI_UNCORRECTABLE,
					&ue_count);
			}
		}
	}

	/* handle extra register entries of UE */
	for (; i < ARRAY_SIZE(gfx_v9_4_3_ue_reg_list); i++) {
		for (j = 0; j < gfx_v9_4_3_ue_reg_list[i].se_num; j++) {
			for (k = 0; k < gfx_v9_4_3_ue_reg_list[i].reg_entry.reg_inst; k++) {
				/* no need to select if instance number is 1 */
				if (gfx_v9_4_3_ue_reg_list[i].se_num > 1 ||
					gfx_v9_4_3_ue_reg_list[i].reg_entry.reg_inst > 1)
					gfx_v9_4_3_xcc_select_se_sh(adev, j, 0, k, xcc_id);

				amdgpu_ras_inst_query_ras_error_count(adev,
					&(gfx_v9_4_3_ue_reg_list[i].reg_entry),
					1,
					gfx_v9_4_3_ras_mem_list_array[gfx_v9_4_3_ue_reg_list[i].mem_id_type].mem_id_ent,
					gfx_v9_4_3_ras_mem_list_array[gfx_v9_4_3_ue_reg_list[i].mem_id_type].size,
					GET_INST(GC, xcc_id),
					AMDGPU_RAS_ERROR__MULTI_UNCORRECTABLE,
					&ue_count);
			}
		}
	}

	gfx_v9_4_3_xcc_select_se_sh(adev, 0xffffffff, 0xffffffff, 0xffffffff,
			xcc_id);
	mutex_unlock(&adev->grbm_idx_mutex);

	/* the caller should make sure initialize value of
	 * err_data->ue_count and err_data->ce_count
	 */
	amdgpu_ras_error_statistic_ue_count(err_data, &mcm_info, ue_count);
	amdgpu_ras_error_statistic_ce_count(err_data, &mcm_info, ce_count);
}

static void gfx_v9_4_3_inst_reset_ras_err_count(struct amdgpu_device *adev,
					void *ras_error_status, int xcc_id)
{
	uint32_t i, j, k;

	mutex_lock(&adev->grbm_idx_mutex);

	for (i = 0; i < ARRAY_SIZE(gfx_v9_4_3_ce_reg_list); i++) {
		for (j = 0; j < gfx_v9_4_3_ce_reg_list[i].se_num; j++) {
			for (k = 0; k < gfx_v9_4_3_ce_reg_list[i].reg_entry.reg_inst; k++) {
				/* no need to select if instance number is 1 */
				if (gfx_v9_4_3_ce_reg_list[i].se_num > 1 ||
				    gfx_v9_4_3_ce_reg_list[i].reg_entry.reg_inst > 1)
					gfx_v9_4_3_xcc_select_se_sh(adev, j, 0, k, xcc_id);

				amdgpu_ras_inst_reset_ras_error_count(adev,
					&(gfx_v9_4_3_ce_reg_list[i].reg_entry),
					1,
					GET_INST(GC, xcc_id));

				amdgpu_ras_inst_reset_ras_error_count(adev,
					&(gfx_v9_4_3_ue_reg_list[i].reg_entry),
					1,
					GET_INST(GC, xcc_id));
			}
		}
	}

	/* handle extra register entries of UE */
	for (; i < ARRAY_SIZE(gfx_v9_4_3_ue_reg_list); i++) {
		for (j = 0; j < gfx_v9_4_3_ue_reg_list[i].se_num; j++) {
			for (k = 0; k < gfx_v9_4_3_ue_reg_list[i].reg_entry.reg_inst; k++) {
				/* no need to select if instance number is 1 */
				if (gfx_v9_4_3_ue_reg_list[i].se_num > 1 ||
					gfx_v9_4_3_ue_reg_list[i].reg_entry.reg_inst > 1)
					gfx_v9_4_3_xcc_select_se_sh(adev, j, 0, k, xcc_id);

				amdgpu_ras_inst_reset_ras_error_count(adev,
					&(gfx_v9_4_3_ue_reg_list[i].reg_entry),
					1,
					GET_INST(GC, xcc_id));
			}
		}
	}

	gfx_v9_4_3_xcc_select_se_sh(adev, 0xffffffff, 0xffffffff, 0xffffffff,
			xcc_id);
	mutex_unlock(&adev->grbm_idx_mutex);
}

static void gfx_v9_4_3_inst_enable_watchdog_timer(struct amdgpu_device *adev,
					void *ras_error_status, int xcc_id)
{
	uint32_t i;
	uint32_t data;

	if (amdgpu_sriov_vf(adev))
		return;

	data = RREG32_SOC15(GC, GET_INST(GC, 0), regSQ_TIMEOUT_CONFIG);
	data = REG_SET_FIELD(data, SQ_TIMEOUT_CONFIG, TIMEOUT_FATAL_DISABLE,
			     amdgpu_watchdog_timer.timeout_fatal_disable ? 1 : 0);

	if (amdgpu_watchdog_timer.timeout_fatal_disable &&
	    (amdgpu_watchdog_timer.period < 1 ||
	     amdgpu_watchdog_timer.period > 0x23)) {
		dev_warn(adev->dev, "Watchdog period range is 1 to 0x23\n");
		amdgpu_watchdog_timer.period = 0x23;
	}
	data = REG_SET_FIELD(data, SQ_TIMEOUT_CONFIG, PERIOD_SEL,
			     amdgpu_watchdog_timer.period);

	mutex_lock(&adev->grbm_idx_mutex);
	for (i = 0; i < adev->gfx.config.max_shader_engines; i++) {
		gfx_v9_4_3_xcc_select_se_sh(adev, i, 0xffffffff, 0xffffffff, xcc_id);
		WREG32_SOC15(GC, GET_INST(GC, xcc_id), regSQ_TIMEOUT_CONFIG, data);
	}
	gfx_v9_4_3_xcc_select_se_sh(adev, 0xffffffff, 0xffffffff, 0xffffffff,
			xcc_id);
	mutex_unlock(&adev->grbm_idx_mutex);
}

static void gfx_v9_4_3_query_ras_error_count(struct amdgpu_device *adev,
					void *ras_error_status)
{
	amdgpu_gfx_ras_error_func(adev, ras_error_status,
			gfx_v9_4_3_inst_query_ras_err_count);
}

static void gfx_v9_4_3_reset_ras_error_count(struct amdgpu_device *adev)
{
	amdgpu_gfx_ras_error_func(adev, NULL, gfx_v9_4_3_inst_reset_ras_err_count);
}

static void gfx_v9_4_3_enable_watchdog_timer(struct amdgpu_device *adev)
{
	amdgpu_gfx_ras_error_func(adev, NULL, gfx_v9_4_3_inst_enable_watchdog_timer);
}

static void gfx_v9_4_3_ring_insert_nop(struct amdgpu_ring *ring, uint32_t num_nop)
{
	/* Header itself is a NOP packet */
	if (num_nop == 1) {
		amdgpu_ring_write(ring, ring->funcs->nop);
		return;
	}

	/* Max HW optimization till 0x3ffe, followed by remaining one NOP at a time*/
	amdgpu_ring_write(ring, PACKET3(PACKET3_NOP, min(num_nop - 2, 0x3ffe)));

	/* Header is at index 0, followed by num_nops - 1 NOP packet's */
	amdgpu_ring_insert_nop(ring, num_nop - 1);
}

static void gfx_v9_4_3_ip_print(struct amdgpu_ip_block *ip_block, struct drm_printer *p)
{
	struct amdgpu_device *adev = ip_block->adev;
	uint32_t i, j, k;
	uint32_t xcc_id, xcc_offset, inst_offset;
	uint32_t num_xcc, reg, num_inst;
	uint32_t reg_count = ARRAY_SIZE(gc_reg_list_9_4_3);

	if (!adev->gfx.ip_dump_core)
		return;

	num_xcc = NUM_XCC(adev->gfx.xcc_mask);
	drm_printf(p, "Number of Instances:%d\n", num_xcc);
	for (xcc_id = 0; xcc_id < num_xcc; xcc_id++) {
		xcc_offset = xcc_id * reg_count;
		drm_printf(p, "\nInstance id:%d\n", xcc_id);
		for (i = 0; i < reg_count; i++)
			drm_printf(p, "%-50s \t 0x%08x\n",
				   gc_reg_list_9_4_3[i].reg_name,
				   adev->gfx.ip_dump_core[xcc_offset + i]);
	}

	/* print compute queue registers for all instances */
	if (!adev->gfx.ip_dump_compute_queues)
		return;

	num_inst = adev->gfx.mec.num_mec * adev->gfx.mec.num_pipe_per_mec *
		adev->gfx.mec.num_queue_per_pipe;

	reg_count = ARRAY_SIZE(gc_cp_reg_list_9_4_3);
	drm_printf(p, "\nnum_xcc: %d num_mec: %d num_pipe: %d num_queue: %d\n",
		   num_xcc,
		   adev->gfx.mec.num_mec,
		   adev->gfx.mec.num_pipe_per_mec,
		   adev->gfx.mec.num_queue_per_pipe);

	for (xcc_id = 0; xcc_id < num_xcc; xcc_id++) {
		xcc_offset = xcc_id * reg_count * num_inst;
		inst_offset = 0;
		for (i = 0; i < adev->gfx.mec.num_mec; i++) {
			for (j = 0; j < adev->gfx.mec.num_pipe_per_mec; j++) {
				for (k = 0; k < adev->gfx.mec.num_queue_per_pipe; k++) {
					drm_printf(p,
						   "\nxcc:%d mec:%d, pipe:%d, queue:%d\n",
						    xcc_id, i, j, k);
					for (reg = 0; reg < reg_count; reg++) {
						if (i && gc_cp_reg_list_9_4_3[reg].reg_offset ==
						    regCP_MEC_ME1_HEADER_DUMP)
							drm_printf(p,
								   "%-50s \t 0x%08x\n",
								   "regCP_MEC_ME2_HEADER_DUMP",
								   adev->gfx.ip_dump_compute_queues
								   [xcc_offset + inst_offset +
								    reg]);
						else
							drm_printf(p,
								   "%-50s \t 0x%08x\n",
								   gc_cp_reg_list_9_4_3[reg].reg_name,
								   adev->gfx.ip_dump_compute_queues
								   [xcc_offset + inst_offset +
								    reg]);
					}
					inst_offset += reg_count;
				}
			}
		}
	}
}

static void gfx_v9_4_3_ip_dump(struct amdgpu_ip_block *ip_block)
{
	struct amdgpu_device *adev = ip_block->adev;
	uint32_t i, j, k;
	uint32_t num_xcc, reg, num_inst;
	uint32_t xcc_id, xcc_offset, inst_offset;
	uint32_t reg_count = ARRAY_SIZE(gc_reg_list_9_4_3);

	if (!adev->gfx.ip_dump_core)
		return;

	num_xcc = NUM_XCC(adev->gfx.xcc_mask);

	for (xcc_id = 0; xcc_id < num_xcc; xcc_id++) {
		xcc_offset = xcc_id * reg_count;
		for (i = 0; i < reg_count; i++)
			adev->gfx.ip_dump_core[xcc_offset + i] =
				RREG32(SOC15_REG_ENTRY_OFFSET_INST(gc_reg_list_9_4_3[i],
								   GET_INST(GC, xcc_id)));
	}

	/* dump compute queue registers for all instances */
	if (!adev->gfx.ip_dump_compute_queues)
		return;

	num_inst = adev->gfx.mec.num_mec * adev->gfx.mec.num_pipe_per_mec *
		adev->gfx.mec.num_queue_per_pipe;
	reg_count = ARRAY_SIZE(gc_cp_reg_list_9_4_3);
	mutex_lock(&adev->srbm_mutex);
	for (xcc_id = 0; xcc_id < num_xcc; xcc_id++) {
		xcc_offset = xcc_id * reg_count * num_inst;
		inst_offset = 0;
		for (i = 0; i < adev->gfx.mec.num_mec; i++) {
			for (j = 0; j < adev->gfx.mec.num_pipe_per_mec; j++) {
				for (k = 0; k < adev->gfx.mec.num_queue_per_pipe; k++) {
					/* ME0 is for GFX so start from 1 for CP */
					soc15_grbm_select(adev, 1 + i, j, k, 0,
							  GET_INST(GC, xcc_id));

					for (reg = 0; reg < reg_count; reg++) {
						if (i && gc_cp_reg_list_9_4_3[reg].reg_offset ==
						    regCP_MEC_ME1_HEADER_DUMP)
							adev->gfx.ip_dump_compute_queues
								[xcc_offset +
								 inst_offset + reg] =
								RREG32(SOC15_REG_OFFSET(GC, GET_INST(GC, xcc_id),
											regCP_MEC_ME2_HEADER_DUMP));
						else
							adev->gfx.ip_dump_compute_queues
								[xcc_offset +
								 inst_offset + reg] =
								RREG32(SOC15_REG_ENTRY_OFFSET_INST(
									       gc_cp_reg_list_9_4_3[reg],
									       GET_INST(GC, xcc_id)));
					}
					inst_offset += reg_count;
				}
			}
		}
	}
	soc15_grbm_select(adev, 0, 0, 0, 0, 0);
	mutex_unlock(&adev->srbm_mutex);
}

static void gfx_v9_4_3_ring_emit_cleaner_shader(struct amdgpu_ring *ring)
{
	/* Emit the cleaner shader */
	amdgpu_ring_write(ring, PACKET3(PACKET3_RUN_CLEANER_SHADER, 0));
	amdgpu_ring_write(ring, 0);  /* RESERVED field, programmed to zero */
}

static const struct amd_ip_funcs gfx_v9_4_3_ip_funcs = {
	.name = "gfx_v9_4_3",
	.early_init = gfx_v9_4_3_early_init,
	.late_init = gfx_v9_4_3_late_init,
	.sw_init = gfx_v9_4_3_sw_init,
	.sw_fini = gfx_v9_4_3_sw_fini,
	.hw_init = gfx_v9_4_3_hw_init,
	.hw_fini = gfx_v9_4_3_hw_fini,
	.suspend = gfx_v9_4_3_suspend,
	.resume = gfx_v9_4_3_resume,
	.is_idle = gfx_v9_4_3_is_idle,
	.wait_for_idle = gfx_v9_4_3_wait_for_idle,
	.soft_reset = gfx_v9_4_3_soft_reset,
	.set_clockgating_state = gfx_v9_4_3_set_clockgating_state,
	.set_powergating_state = gfx_v9_4_3_set_powergating_state,
	.get_clockgating_state = gfx_v9_4_3_get_clockgating_state,
	.dump_ip_state = gfx_v9_4_3_ip_dump,
	.print_ip_state = gfx_v9_4_3_ip_print,
};

static const struct amdgpu_ring_funcs gfx_v9_4_3_ring_funcs_compute = {
	.type = AMDGPU_RING_TYPE_COMPUTE,
	.align_mask = 0xff,
	.nop = PACKET3(PACKET3_NOP, 0x3FFF),
	.support_64bit_ptrs = true,
	.get_rptr = gfx_v9_4_3_ring_get_rptr_compute,
	.get_wptr = gfx_v9_4_3_ring_get_wptr_compute,
	.set_wptr = gfx_v9_4_3_ring_set_wptr_compute,
	.emit_frame_size =
		20 + /* gfx_v9_4_3_ring_emit_gds_switch */
		7 + /* gfx_v9_4_3_ring_emit_hdp_flush */
		5 + /* hdp invalidate */
		7 + /* gfx_v9_4_3_ring_emit_pipeline_sync */
		SOC15_FLUSH_GPU_TLB_NUM_WREG * 5 +
		SOC15_FLUSH_GPU_TLB_NUM_REG_WAIT * 7 +
		2 + /* gfx_v9_4_3_ring_emit_vm_flush */
		8 + 8 + 8 + /* gfx_v9_4_3_ring_emit_fence x3 for user fence, vm fence */
		7 + /* gfx_v9_4_3_emit_mem_sync */
		5 + /* gfx_v9_4_3_emit_wave_limit for updating regSPI_WCL_PIPE_PERCENT_GFX register */
		15 + /* for updating 3 regSPI_WCL_PIPE_PERCENT_CS registers */
		2, /* gfx_v9_4_3_ring_emit_cleaner_shader */
	.emit_ib_size =	7, /* gfx_v9_4_3_ring_emit_ib_compute */
	.emit_ib = gfx_v9_4_3_ring_emit_ib_compute,
	.emit_fence = gfx_v9_4_3_ring_emit_fence,
	.emit_pipeline_sync = gfx_v9_4_3_ring_emit_pipeline_sync,
	.emit_vm_flush = gfx_v9_4_3_ring_emit_vm_flush,
	.emit_gds_switch = gfx_v9_4_3_ring_emit_gds_switch,
	.emit_hdp_flush = gfx_v9_4_3_ring_emit_hdp_flush,
	.test_ring = gfx_v9_4_3_ring_test_ring,
	.test_ib = gfx_v9_4_3_ring_test_ib,
	.insert_nop = gfx_v9_4_3_ring_insert_nop,
	.pad_ib = amdgpu_ring_generic_pad_ib,
	.emit_wreg = gfx_v9_4_3_ring_emit_wreg,
	.emit_reg_wait = gfx_v9_4_3_ring_emit_reg_wait,
	.emit_reg_write_reg_wait = gfx_v9_4_3_ring_emit_reg_write_reg_wait,
	.soft_recovery = gfx_v9_4_3_ring_soft_recovery,
	.emit_mem_sync = gfx_v9_4_3_emit_mem_sync,
	.emit_wave_limit = gfx_v9_4_3_emit_wave_limit,
	.reset = gfx_v9_4_3_reset_kcq,
	.emit_cleaner_shader = gfx_v9_4_3_ring_emit_cleaner_shader,
	.begin_use = amdgpu_gfx_enforce_isolation_ring_begin_use,
	.end_use = amdgpu_gfx_enforce_isolation_ring_end_use,
};

static const struct amdgpu_ring_funcs gfx_v9_4_3_ring_funcs_kiq = {
	.type = AMDGPU_RING_TYPE_KIQ,
	.align_mask = 0xff,
	.nop = PACKET3(PACKET3_NOP, 0x3FFF),
	.support_64bit_ptrs = true,
	.get_rptr = gfx_v9_4_3_ring_get_rptr_compute,
	.get_wptr = gfx_v9_4_3_ring_get_wptr_compute,
	.set_wptr = gfx_v9_4_3_ring_set_wptr_compute,
	.emit_frame_size =
		20 + /* gfx_v9_4_3_ring_emit_gds_switch */
		7 + /* gfx_v9_4_3_ring_emit_hdp_flush */
		5 + /* hdp invalidate */
		7 + /* gfx_v9_4_3_ring_emit_pipeline_sync */
		SOC15_FLUSH_GPU_TLB_NUM_WREG * 5 +
		SOC15_FLUSH_GPU_TLB_NUM_REG_WAIT * 7 +
		2 + /* gfx_v9_4_3_ring_emit_vm_flush */
		8 + 8 + 8, /* gfx_v9_4_3_ring_emit_fence_kiq x3 for user fence, vm fence */
	.emit_ib_size =	7, /* gfx_v9_4_3_ring_emit_ib_compute */
	.emit_fence = gfx_v9_4_3_ring_emit_fence_kiq,
	.test_ring = gfx_v9_4_3_ring_test_ring,
	.insert_nop = amdgpu_ring_insert_nop,
	.pad_ib = amdgpu_ring_generic_pad_ib,
	.emit_rreg = gfx_v9_4_3_ring_emit_rreg,
	.emit_wreg = gfx_v9_4_3_ring_emit_wreg,
	.emit_reg_wait = gfx_v9_4_3_ring_emit_reg_wait,
	.emit_reg_write_reg_wait = gfx_v9_4_3_ring_emit_reg_write_reg_wait,
};

static void gfx_v9_4_3_set_ring_funcs(struct amdgpu_device *adev)
{
	int i, j, num_xcc;

	num_xcc = NUM_XCC(adev->gfx.xcc_mask);
	for (i = 0; i < num_xcc; i++) {
		adev->gfx.kiq[i].ring.funcs = &gfx_v9_4_3_ring_funcs_kiq;

		for (j = 0; j < adev->gfx.num_compute_rings; j++)
			adev->gfx.compute_ring[j + i * adev->gfx.num_compute_rings].funcs
					= &gfx_v9_4_3_ring_funcs_compute;
	}
}

static const struct amdgpu_irq_src_funcs gfx_v9_4_3_eop_irq_funcs = {
	.set = gfx_v9_4_3_set_eop_interrupt_state,
	.process = gfx_v9_4_3_eop_irq,
};

static const struct amdgpu_irq_src_funcs gfx_v9_4_3_priv_reg_irq_funcs = {
	.set = gfx_v9_4_3_set_priv_reg_fault_state,
	.process = gfx_v9_4_3_priv_reg_irq,
};

static const struct amdgpu_irq_src_funcs gfx_v9_4_3_bad_op_irq_funcs = {
	.set = gfx_v9_4_3_set_bad_op_fault_state,
	.process = gfx_v9_4_3_bad_op_irq,
};

static const struct amdgpu_irq_src_funcs gfx_v9_4_3_priv_inst_irq_funcs = {
	.set = gfx_v9_4_3_set_priv_inst_fault_state,
	.process = gfx_v9_4_3_priv_inst_irq,
};

static void gfx_v9_4_3_set_irq_funcs(struct amdgpu_device *adev)
{
	adev->gfx.eop_irq.num_types = AMDGPU_CP_IRQ_LAST;
	adev->gfx.eop_irq.funcs = &gfx_v9_4_3_eop_irq_funcs;

	adev->gfx.priv_reg_irq.num_types = 1;
	adev->gfx.priv_reg_irq.funcs = &gfx_v9_4_3_priv_reg_irq_funcs;

	adev->gfx.bad_op_irq.num_types = 1;
	adev->gfx.bad_op_irq.funcs = &gfx_v9_4_3_bad_op_irq_funcs;

	adev->gfx.priv_inst_irq.num_types = 1;
	adev->gfx.priv_inst_irq.funcs = &gfx_v9_4_3_priv_inst_irq_funcs;
}

static void gfx_v9_4_3_set_rlc_funcs(struct amdgpu_device *adev)
{
	adev->gfx.rlc.funcs = &gfx_v9_4_3_rlc_funcs;
}


static void gfx_v9_4_3_set_gds_init(struct amdgpu_device *adev)
{
	/* 9.4.3 variants removed all the GDS internal memory,
	 * only support GWS opcode in kernel, like barrier
	 * semaphore.etc */

	/* init asic gds info */
	adev->gds.gds_size = 0;
	adev->gds.gds_compute_max_wave_id = 0;
	adev->gds.gws_size = 64;
	adev->gds.oa_size = 16;
}

static void gfx_v9_4_3_set_user_cu_inactive_bitmap(struct amdgpu_device *adev,
						 u32 bitmap, int xcc_id)
{
	u32 data;

	if (!bitmap)
		return;

	data = bitmap << GC_USER_SHADER_ARRAY_CONFIG__INACTIVE_CUS__SHIFT;
	data &= GC_USER_SHADER_ARRAY_CONFIG__INACTIVE_CUS_MASK;

	WREG32_SOC15(GC, GET_INST(GC, xcc_id), regGC_USER_SHADER_ARRAY_CONFIG, data);
}

static u32 gfx_v9_4_3_get_cu_active_bitmap(struct amdgpu_device *adev, int xcc_id)
{
	u32 data, mask;

	data = RREG32_SOC15(GC, GET_INST(GC, xcc_id), regCC_GC_SHADER_ARRAY_CONFIG);
	data |= RREG32_SOC15(GC, GET_INST(GC, xcc_id), regGC_USER_SHADER_ARRAY_CONFIG);

	data &= CC_GC_SHADER_ARRAY_CONFIG__INACTIVE_CUS_MASK;
	data >>= CC_GC_SHADER_ARRAY_CONFIG__INACTIVE_CUS__SHIFT;

	mask = amdgpu_gfx_create_bitmask(adev->gfx.config.max_cu_per_sh);

	return (~data) & mask;
}

static int gfx_v9_4_3_get_cu_info(struct amdgpu_device *adev,
				 struct amdgpu_cu_info *cu_info)
{
	int i, j, k, prev_counter, counter, xcc_id, active_cu_number = 0;
	u32 mask, bitmap, ao_bitmap, ao_cu_mask = 0, tmp;
	unsigned disable_masks[4 * 4];
	bool is_symmetric_cus;

	if (!adev || !cu_info)
		return -EINVAL;

	/*
	 * 16 comes from bitmap array size 4*4, and it can cover all gfx9 ASICs
	 */
	if (adev->gfx.config.max_shader_engines *
		adev->gfx.config.max_sh_per_se > 16)
		return -EINVAL;

	amdgpu_gfx_parse_disable_cu(disable_masks,
				    adev->gfx.config.max_shader_engines,
				    adev->gfx.config.max_sh_per_se);

	mutex_lock(&adev->grbm_idx_mutex);
	for (xcc_id = 0; xcc_id < NUM_XCC(adev->gfx.xcc_mask); xcc_id++) {
		is_symmetric_cus = true;
		for (i = 0; i < adev->gfx.config.max_shader_engines; i++) {
			for (j = 0; j < adev->gfx.config.max_sh_per_se; j++) {
				mask = 1;
				ao_bitmap = 0;
				counter = 0;
				gfx_v9_4_3_xcc_select_se_sh(adev, i, j, 0xffffffff, xcc_id);
				gfx_v9_4_3_set_user_cu_inactive_bitmap(
					adev,
					disable_masks[i * adev->gfx.config.max_sh_per_se + j],
					xcc_id);
				bitmap = gfx_v9_4_3_get_cu_active_bitmap(adev, xcc_id);

				cu_info->bitmap[xcc_id][i][j] = bitmap;

				for (k = 0; k < adev->gfx.config.max_cu_per_sh; k++) {
					if (bitmap & mask) {
						if (counter < adev->gfx.config.max_cu_per_sh)
							ao_bitmap |= mask;
						counter++;
					}
					mask <<= 1;
				}
				active_cu_number += counter;
				if (i < 2 && j < 2)
					ao_cu_mask |= (ao_bitmap << (i * 16 + j * 8));
				cu_info->ao_cu_bitmap[i][j] = ao_bitmap;
			}
			if (i && is_symmetric_cus && prev_counter != counter)
				is_symmetric_cus = false;
			prev_counter = counter;
		}
		if (is_symmetric_cus) {
			tmp = RREG32_SOC15(GC, GET_INST(GC, xcc_id), regCP_CPC_DEBUG);
			tmp = REG_SET_FIELD(tmp, CP_CPC_DEBUG, CPC_HARVESTING_RELAUNCH_DISABLE, 1);
			tmp = REG_SET_FIELD(tmp, CP_CPC_DEBUG, CPC_HARVESTING_DISPATCH_DISABLE, 1);
			WREG32_SOC15(GC, GET_INST(GC, xcc_id), regCP_CPC_DEBUG, tmp);
		}
		gfx_v9_4_3_xcc_select_se_sh(adev, 0xffffffff, 0xffffffff, 0xffffffff,
					    xcc_id);
	}
	mutex_unlock(&adev->grbm_idx_mutex);

	cu_info->number = active_cu_number;
	cu_info->ao_cu_mask = ao_cu_mask;
	cu_info->simd_per_cu = NUM_SIMD_PER_CU;

	return 0;
}

const struct amdgpu_ip_block_version gfx_v9_4_3_ip_block = {
	.type = AMD_IP_BLOCK_TYPE_GFX,
	.major = 9,
	.minor = 4,
	.rev = 3,
	.funcs = &gfx_v9_4_3_ip_funcs,
};

static int gfx_v9_4_3_xcp_resume(void *handle, uint32_t inst_mask)
{
	struct amdgpu_device *adev = (struct amdgpu_device *)handle;
	uint32_t tmp_mask;
	int i, r;

	/* TODO : Initialize golden regs */
	/* gfx_v9_4_3_init_golden_registers(adev); */

	tmp_mask = inst_mask;
	for_each_inst(i, tmp_mask)
		gfx_v9_4_3_xcc_constants_init(adev, i);

	if (!amdgpu_sriov_vf(adev)) {
		tmp_mask = inst_mask;
		for_each_inst(i, tmp_mask) {
			r = gfx_v9_4_3_xcc_rlc_resume(adev, i);
			if (r)
				return r;
		}
	}

	tmp_mask = inst_mask;
	for_each_inst(i, tmp_mask) {
		r = gfx_v9_4_3_xcc_cp_resume(adev, i);
		if (r)
			return r;
	}

	return 0;
}

static int gfx_v9_4_3_xcp_suspend(void *handle, uint32_t inst_mask)
{
	struct amdgpu_device *adev = (struct amdgpu_device *)handle;
	int i;

	for_each_inst(i, inst_mask)
		gfx_v9_4_3_xcc_fini(adev, i);

	return 0;
}

struct amdgpu_xcp_ip_funcs gfx_v9_4_3_xcp_funcs = {
	.suspend = &gfx_v9_4_3_xcp_suspend,
	.resume = &gfx_v9_4_3_xcp_resume
};

struct amdgpu_ras_block_hw_ops  gfx_v9_4_3_ras_ops = {
	.query_ras_error_count = &gfx_v9_4_3_query_ras_error_count,
	.reset_ras_error_count = &gfx_v9_4_3_reset_ras_error_count,
};

static int gfx_v9_4_3_ras_late_init(struct amdgpu_device *adev, struct ras_common_if *ras_block)
{
	int r;

	r = amdgpu_ras_block_late_init(adev, ras_block);
	if (r)
		return r;

	r = amdgpu_ras_bind_aca(adev, AMDGPU_RAS_BLOCK__GFX,
				&gfx_v9_4_3_aca_info,
				NULL);
	if (r)
		goto late_fini;

	return 0;

late_fini:
	amdgpu_ras_block_late_fini(adev, ras_block);

	return r;
}

struct amdgpu_gfx_ras gfx_v9_4_3_ras = {
	.ras_block = {
		.hw_ops = &gfx_v9_4_3_ras_ops,
		.ras_late_init = &gfx_v9_4_3_ras_late_init,
	},
	.enable_watchdog_timer = &gfx_v9_4_3_enable_watchdog_timer,
};<|MERGE_RESOLUTION|>--- conflicted
+++ resolved
@@ -3625,15 +3625,7 @@
 		return r;
 	}
 
-<<<<<<< HEAD
-	r = amdgpu_ring_test_ring(ring);
-	if (r)
-		return r;
-	amdgpu_fence_driver_force_completion(ring);
-	return 0;
-=======
 	return amdgpu_ring_reset_helper_end(ring, timedout_fence);
->>>>>>> 3476aa7d
 }
 
 enum amdgpu_gfx_cp_ras_mem_id {
