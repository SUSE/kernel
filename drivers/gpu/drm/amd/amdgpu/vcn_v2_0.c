--- conflicted
+++ resolved
@@ -2016,10 +2016,6 @@
 	.type = AMDGPU_RING_TYPE_VCN_DEC,
 	.align_mask = 0xf,
 	.secure_submission_supported = true,
-<<<<<<< HEAD
-	.vmhub = AMDGPU_MMHUB_0,
-=======
->>>>>>> eb3cdb58
 	.get_rptr = vcn_v2_0_dec_ring_get_rptr,
 	.get_wptr = vcn_v2_0_dec_ring_get_wptr,
 	.set_wptr = vcn_v2_0_dec_ring_set_wptr,
