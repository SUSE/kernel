/*
 * Copyright 2008 Jerome Glisse.
 * All Rights Reserved.
 *
 * Permission is hereby granted, free of charge, to any person obtaining a
 * copy of this software and associated documentation files (the "Software"),
 * to deal in the Software without restriction, including without limitation
 * the rights to use, copy, modify, merge, publish, distribute, sublicense,
 * and/or sell copies of the Software, and to permit persons to whom the
 * Software is furnished to do so, subject to the following conditions:
 *
 * The above copyright notice and this permission notice (including the next
 * paragraph) shall be included in all copies or substantial portions of the
 * Software.
 *
 * THE SOFTWARE IS PROVIDED "AS IS", WITHOUT WARRANTY OF ANY KIND, EXPRESS OR
 * IMPLIED, INCLUDING BUT NOT LIMITED TO THE WARRANTIES OF MERCHANTABILITY,
 * FITNESS FOR A PARTICULAR PURPOSE AND NONINFRINGEMENT.  IN NO EVENT SHALL
 * PRECISION INSIGHT AND/OR ITS SUPPLIERS BE LIABLE FOR ANY CLAIM, DAMAGES OR
 * OTHER LIABILITY, WHETHER IN AN ACTION OF CONTRACT, TORT OR OTHERWISE,
 * ARISING FROM, OUT OF OR IN CONNECTION WITH THE SOFTWARE OR THE USE OR OTHER
 * DEALINGS IN THE SOFTWARE.
 *
 * Authors:
 *    Jerome Glisse <glisse@freedesktop.org>
 */

#include <linux/file.h>
#include <linux/pagemap.h>
#include <linux/sync_file.h>
#include <linux/dma-buf.h>

#include <drm/amdgpu_drm.h>
#include <drm/drm_syncobj.h>
#include <drm/ttm/ttm_tt.h>

#include "amdgpu_cs.h"
#include "amdgpu.h"
#include "amdgpu_trace.h"
#include "amdgpu_gmc.h"
#include "amdgpu_gem.h"
#include "amdgpu_ras.h"

static int amdgpu_cs_parser_init(struct amdgpu_cs_parser *p,
				 struct amdgpu_device *adev,
				 struct drm_file *filp,
				 union drm_amdgpu_cs *cs)
{
	struct amdgpu_fpriv *fpriv = filp->driver_priv;

	if (cs->in.num_chunks == 0)
		return -EINVAL;

	memset(p, 0, sizeof(*p));
	p->adev = adev;
	p->filp = filp;

	p->ctx = amdgpu_ctx_get(fpriv, cs->in.ctx_id);
	if (!p->ctx)
		return -EINVAL;

	if (atomic_read(&p->ctx->guilty)) {
		amdgpu_ctx_put(p->ctx);
		return -ECANCELED;
	}

	amdgpu_sync_create(&p->sync);
	drm_exec_init(&p->exec, DRM_EXEC_INTERRUPTIBLE_WAIT |
		      DRM_EXEC_IGNORE_DUPLICATES);
	return 0;
}

static int amdgpu_cs_job_idx(struct amdgpu_cs_parser *p,
			     struct drm_amdgpu_cs_chunk_ib *chunk_ib)
{
	struct drm_sched_entity *entity;
	unsigned int i;
	int r;

	r = amdgpu_ctx_get_entity(p->ctx, chunk_ib->ip_type,
				  chunk_ib->ip_instance,
				  chunk_ib->ring, &entity);
	if (r)
		return r;

	/*
	 * Abort if there is no run queue associated with this entity.
	 * Possibly because of disabled HW IP.
	 */
	if (entity->rq == NULL)
		return -EINVAL;

	/* Check if we can add this IB to some existing job */
	for (i = 0; i < p->gang_size; ++i)
		if (p->entities[i] == entity)
			return i;

	/* If not increase the gang size if possible */
	if (i == AMDGPU_CS_GANG_SIZE)
		return -EINVAL;

	p->entities[i] = entity;
	p->gang_size = i + 1;
	return i;
}

static int amdgpu_cs_p1_ib(struct amdgpu_cs_parser *p,
			   struct drm_amdgpu_cs_chunk_ib *chunk_ib,
			   unsigned int *num_ibs)
{
	int r;

	r = amdgpu_cs_job_idx(p, chunk_ib);
	if (r < 0)
		return r;

	if (num_ibs[r] >= amdgpu_ring_max_ibs(chunk_ib->ip_type))
		return -EINVAL;

	++(num_ibs[r]);
	p->gang_leader_idx = r;
	return 0;
}

static int amdgpu_cs_p1_user_fence(struct amdgpu_cs_parser *p,
				   struct drm_amdgpu_cs_chunk_fence *data,
				   uint32_t *offset)
{
	struct drm_gem_object *gobj;
	unsigned long size;

	gobj = drm_gem_object_lookup(p->filp, data->handle);
	if (gobj == NULL)
		return -EINVAL;

	p->uf_bo = amdgpu_bo_ref(gem_to_amdgpu_bo(gobj));
	drm_gem_object_put(gobj);

<<<<<<< HEAD
	size = amdgpu_bo_size(bo);
	if (size != PAGE_SIZE || data->offset > (size - 8))
		return -EINVAL;

	if (amdgpu_ttm_tt_get_usermm(bo->tbo.ttm))
=======
	size = amdgpu_bo_size(p->uf_bo);
	if (size != PAGE_SIZE || data->offset > (size - 8))
		return -EINVAL;

	if (amdgpu_ttm_tt_get_usermm(p->uf_bo->tbo.ttm))
>>>>>>> 9545bdc0
		return -EINVAL;

	*offset = data->offset;
	return 0;
}

static int amdgpu_cs_p1_bo_handles(struct amdgpu_cs_parser *p,
				   struct drm_amdgpu_bo_list_in *data)
{
	struct drm_amdgpu_bo_list_entry *info;
	int r;

	r = amdgpu_bo_create_list_entry_array(data, &info);
	if (r)
		return r;

	r = amdgpu_bo_list_create(p->adev, p->filp, info, data->bo_number,
				  &p->bo_list);
	if (r)
		goto error_free;

	kvfree(info);
	return 0;

error_free:
	kvfree(info);

	return r;
}

/* Copy the data from userspace and go over it the first time */
static int amdgpu_cs_pass1(struct amdgpu_cs_parser *p,
			   union drm_amdgpu_cs *cs)
{
	struct amdgpu_fpriv *fpriv = p->filp->driver_priv;
	unsigned int num_ibs[AMDGPU_CS_GANG_SIZE] = { };
	struct amdgpu_vm *vm = &fpriv->vm;
	uint64_t *chunk_array_user;
	uint64_t *chunk_array;
	uint32_t uf_offset = 0;
	size_t size;
	int ret;
	int i;

	chunk_array = kvmalloc_array(cs->in.num_chunks, sizeof(uint64_t),
				     GFP_KERNEL);
	if (!chunk_array)
		return -ENOMEM;

	/* get chunks */
	chunk_array_user = u64_to_user_ptr(cs->in.chunks);
	if (copy_from_user(chunk_array, chunk_array_user,
			   sizeof(uint64_t)*cs->in.num_chunks)) {
		ret = -EFAULT;
		goto free_chunk;
	}

	p->nchunks = cs->in.num_chunks;
	p->chunks = kvmalloc_array(p->nchunks, sizeof(struct amdgpu_cs_chunk),
			    GFP_KERNEL);
	if (!p->chunks) {
		ret = -ENOMEM;
		goto free_chunk;
	}

	for (i = 0; i < p->nchunks; i++) {
		struct drm_amdgpu_cs_chunk __user **chunk_ptr = NULL;
		struct drm_amdgpu_cs_chunk user_chunk;
		uint32_t __user *cdata;

		chunk_ptr = u64_to_user_ptr(chunk_array[i]);
		if (copy_from_user(&user_chunk, chunk_ptr,
				       sizeof(struct drm_amdgpu_cs_chunk))) {
			ret = -EFAULT;
			i--;
			goto free_partial_kdata;
		}
		p->chunks[i].chunk_id = user_chunk.chunk_id;
		p->chunks[i].length_dw = user_chunk.length_dw;

		size = p->chunks[i].length_dw;
		cdata = u64_to_user_ptr(user_chunk.chunk_data);

		p->chunks[i].kdata = kvmalloc_array(size, sizeof(uint32_t),
						    GFP_KERNEL);
		if (p->chunks[i].kdata == NULL) {
			ret = -ENOMEM;
			i--;
			goto free_partial_kdata;
		}
		size *= sizeof(uint32_t);
		if (copy_from_user(p->chunks[i].kdata, cdata, size)) {
			ret = -EFAULT;
			goto free_partial_kdata;
		}

		/* Assume the worst on the following checks */
		ret = -EINVAL;
		switch (p->chunks[i].chunk_id) {
		case AMDGPU_CHUNK_ID_IB:
			if (size < sizeof(struct drm_amdgpu_cs_chunk_ib))
				goto free_partial_kdata;

			ret = amdgpu_cs_p1_ib(p, p->chunks[i].kdata, num_ibs);
			if (ret)
				goto free_partial_kdata;
			break;

		case AMDGPU_CHUNK_ID_FENCE:
			if (size < sizeof(struct drm_amdgpu_cs_chunk_fence))
				goto free_partial_kdata;

			ret = amdgpu_cs_p1_user_fence(p, p->chunks[i].kdata,
						      &uf_offset);
			if (ret)
				goto free_partial_kdata;
			break;

		case AMDGPU_CHUNK_ID_BO_HANDLES:
			if (size < sizeof(struct drm_amdgpu_bo_list_in))
				goto free_partial_kdata;

			ret = amdgpu_cs_p1_bo_handles(p, p->chunks[i].kdata);
			if (ret)
				goto free_partial_kdata;
			break;

		case AMDGPU_CHUNK_ID_DEPENDENCIES:
		case AMDGPU_CHUNK_ID_SYNCOBJ_IN:
		case AMDGPU_CHUNK_ID_SYNCOBJ_OUT:
		case AMDGPU_CHUNK_ID_SCHEDULED_DEPENDENCIES:
		case AMDGPU_CHUNK_ID_SYNCOBJ_TIMELINE_WAIT:
		case AMDGPU_CHUNK_ID_SYNCOBJ_TIMELINE_SIGNAL:
		case AMDGPU_CHUNK_ID_CP_GFX_SHADOW:
			break;

		default:
			goto free_partial_kdata;
		}
	}

	if (!p->gang_size) {
		ret = -EINVAL;
		goto free_all_kdata;
	}

	for (i = 0; i < p->gang_size; ++i) {
		ret = amdgpu_job_alloc(p->adev, vm, p->entities[i], vm,
				       num_ibs[i], &p->jobs[i]);
		if (ret)
			goto free_all_kdata;
	}
	p->gang_leader = p->jobs[p->gang_leader_idx];

	if (p->ctx->generation != p->gang_leader->generation) {
		ret = -ECANCELED;
		goto free_all_kdata;
	}

	if (p->uf_bo)
		p->gang_leader->uf_addr = uf_offset;
	kvfree(chunk_array);

	/* Use this opportunity to fill in task info for the vm */
	amdgpu_vm_set_task_info(vm);

	return 0;

free_all_kdata:
	i = p->nchunks - 1;
free_partial_kdata:
	for (; i >= 0; i--)
		kvfree(p->chunks[i].kdata);
	kvfree(p->chunks);
	p->chunks = NULL;
	p->nchunks = 0;
free_chunk:
	kvfree(chunk_array);

	return ret;
}

static int amdgpu_cs_p2_ib(struct amdgpu_cs_parser *p,
			   struct amdgpu_cs_chunk *chunk,
			   unsigned int *ce_preempt,
			   unsigned int *de_preempt)
{
	struct drm_amdgpu_cs_chunk_ib *chunk_ib = chunk->kdata;
	struct amdgpu_fpriv *fpriv = p->filp->driver_priv;
	struct amdgpu_vm *vm = &fpriv->vm;
	struct amdgpu_ring *ring;
	struct amdgpu_job *job;
	struct amdgpu_ib *ib;
	int r;

	r = amdgpu_cs_job_idx(p, chunk_ib);
	if (r < 0)
		return r;

	job = p->jobs[r];
	ring = amdgpu_job_ring(job);
	ib = &job->ibs[job->num_ibs++];

	/* MM engine doesn't support user fences */
	if (p->uf_bo && ring->funcs->no_user_fence)
		return -EINVAL;

	if (chunk_ib->ip_type == AMDGPU_HW_IP_GFX &&
	    chunk_ib->flags & AMDGPU_IB_FLAG_PREEMPT) {
		if (chunk_ib->flags & AMDGPU_IB_FLAG_CE)
			(*ce_preempt)++;
		else
			(*de_preempt)++;

		/* Each GFX command submit allows only 1 IB max
		 * preemptible for CE & DE */
		if (*ce_preempt > 1 || *de_preempt > 1)
			return -EINVAL;
	}

	if (chunk_ib->flags & AMDGPU_IB_FLAG_PREAMBLE)
		job->preamble_status |= AMDGPU_PREAMBLE_IB_PRESENT;

	r =  amdgpu_ib_get(p->adev, vm, ring->funcs->parse_cs ?
			   chunk_ib->ib_bytes : 0,
			   AMDGPU_IB_POOL_DELAYED, ib);
	if (r) {
		DRM_ERROR("Failed to get ib !\n");
		return r;
	}

	ib->gpu_addr = chunk_ib->va_start;
	ib->length_dw = chunk_ib->ib_bytes / 4;
	ib->flags = chunk_ib->flags;
	return 0;
}

static int amdgpu_cs_p2_dependencies(struct amdgpu_cs_parser *p,
				     struct amdgpu_cs_chunk *chunk)
{
	struct drm_amdgpu_cs_chunk_dep *deps = chunk->kdata;
	struct amdgpu_fpriv *fpriv = p->filp->driver_priv;
	unsigned int num_deps;
	int i, r;

	num_deps = chunk->length_dw * 4 /
		sizeof(struct drm_amdgpu_cs_chunk_dep);

	for (i = 0; i < num_deps; ++i) {
		struct amdgpu_ctx *ctx;
		struct drm_sched_entity *entity;
		struct dma_fence *fence;

		ctx = amdgpu_ctx_get(fpriv, deps[i].ctx_id);
		if (ctx == NULL)
			return -EINVAL;

		r = amdgpu_ctx_get_entity(ctx, deps[i].ip_type,
					  deps[i].ip_instance,
					  deps[i].ring, &entity);
		if (r) {
			amdgpu_ctx_put(ctx);
			return r;
		}

		fence = amdgpu_ctx_get_fence(ctx, entity, deps[i].handle);
		amdgpu_ctx_put(ctx);

		if (IS_ERR(fence))
			return PTR_ERR(fence);
		else if (!fence)
			continue;

		if (chunk->chunk_id == AMDGPU_CHUNK_ID_SCHEDULED_DEPENDENCIES) {
			struct drm_sched_fence *s_fence;
			struct dma_fence *old = fence;

			s_fence = to_drm_sched_fence(fence);
			fence = dma_fence_get(&s_fence->scheduled);
			dma_fence_put(old);
		}

		r = amdgpu_sync_fence(&p->sync, fence);
		dma_fence_put(fence);
		if (r)
			return r;
	}
	return 0;
}

static int amdgpu_syncobj_lookup_and_add(struct amdgpu_cs_parser *p,
					 uint32_t handle, u64 point,
					 u64 flags)
{
	struct dma_fence *fence;
	int r;

	r = drm_syncobj_find_fence(p->filp, handle, point, flags, &fence);
	if (r) {
		DRM_ERROR("syncobj %u failed to find fence @ %llu (%d)!\n",
			  handle, point, r);
		return r;
	}

	r = amdgpu_sync_fence(&p->sync, fence);
	dma_fence_put(fence);
	return r;
}

static int amdgpu_cs_p2_syncobj_in(struct amdgpu_cs_parser *p,
				   struct amdgpu_cs_chunk *chunk)
{
	struct drm_amdgpu_cs_chunk_sem *deps = chunk->kdata;
	unsigned int num_deps;
	int i, r;

	num_deps = chunk->length_dw * 4 /
		sizeof(struct drm_amdgpu_cs_chunk_sem);
	for (i = 0; i < num_deps; ++i) {
		r = amdgpu_syncobj_lookup_and_add(p, deps[i].handle, 0, 0);
		if (r)
			return r;
	}

	return 0;
}

static int amdgpu_cs_p2_syncobj_timeline_wait(struct amdgpu_cs_parser *p,
					      struct amdgpu_cs_chunk *chunk)
{
	struct drm_amdgpu_cs_chunk_syncobj *syncobj_deps = chunk->kdata;
	unsigned int num_deps;
	int i, r;

	num_deps = chunk->length_dw * 4 /
		sizeof(struct drm_amdgpu_cs_chunk_syncobj);
	for (i = 0; i < num_deps; ++i) {
		r = amdgpu_syncobj_lookup_and_add(p, syncobj_deps[i].handle,
						  syncobj_deps[i].point,
						  syncobj_deps[i].flags);
		if (r)
			return r;
	}

	return 0;
}

static int amdgpu_cs_p2_syncobj_out(struct amdgpu_cs_parser *p,
				    struct amdgpu_cs_chunk *chunk)
{
	struct drm_amdgpu_cs_chunk_sem *deps = chunk->kdata;
	unsigned int num_deps;
	int i;

	num_deps = chunk->length_dw * 4 /
		sizeof(struct drm_amdgpu_cs_chunk_sem);

	if (p->post_deps)
		return -EINVAL;

	p->post_deps = kmalloc_array(num_deps, sizeof(*p->post_deps),
				     GFP_KERNEL);
	p->num_post_deps = 0;

	if (!p->post_deps)
		return -ENOMEM;


	for (i = 0; i < num_deps; ++i) {
		p->post_deps[i].syncobj =
			drm_syncobj_find(p->filp, deps[i].handle);
		if (!p->post_deps[i].syncobj)
			return -EINVAL;
		p->post_deps[i].chain = NULL;
		p->post_deps[i].point = 0;
		p->num_post_deps++;
	}

	return 0;
}

static int amdgpu_cs_p2_syncobj_timeline_signal(struct amdgpu_cs_parser *p,
						struct amdgpu_cs_chunk *chunk)
{
	struct drm_amdgpu_cs_chunk_syncobj *syncobj_deps = chunk->kdata;
	unsigned int num_deps;
	int i;

	num_deps = chunk->length_dw * 4 /
		sizeof(struct drm_amdgpu_cs_chunk_syncobj);

	if (p->post_deps)
		return -EINVAL;

	p->post_deps = kmalloc_array(num_deps, sizeof(*p->post_deps),
				     GFP_KERNEL);
	p->num_post_deps = 0;

	if (!p->post_deps)
		return -ENOMEM;

	for (i = 0; i < num_deps; ++i) {
		struct amdgpu_cs_post_dep *dep = &p->post_deps[i];

		dep->chain = NULL;
		if (syncobj_deps[i].point) {
			dep->chain = dma_fence_chain_alloc();
			if (!dep->chain)
				return -ENOMEM;
		}

		dep->syncobj = drm_syncobj_find(p->filp,
						syncobj_deps[i].handle);
		if (!dep->syncobj) {
			dma_fence_chain_free(dep->chain);
			return -EINVAL;
		}
		dep->point = syncobj_deps[i].point;
		p->num_post_deps++;
	}

	return 0;
}

static int amdgpu_cs_p2_shadow(struct amdgpu_cs_parser *p,
			       struct amdgpu_cs_chunk *chunk)
{
	struct drm_amdgpu_cs_chunk_cp_gfx_shadow *shadow = chunk->kdata;
	int i;

	if (shadow->flags & ~AMDGPU_CS_CHUNK_CP_GFX_SHADOW_FLAGS_INIT_SHADOW)
		return -EINVAL;

	for (i = 0; i < p->gang_size; ++i) {
		p->jobs[i]->shadow_va = shadow->shadow_va;
		p->jobs[i]->csa_va = shadow->csa_va;
		p->jobs[i]->gds_va = shadow->gds_va;
		p->jobs[i]->init_shadow =
			shadow->flags & AMDGPU_CS_CHUNK_CP_GFX_SHADOW_FLAGS_INIT_SHADOW;
	}

	return 0;
}

static int amdgpu_cs_pass2(struct amdgpu_cs_parser *p)
{
	unsigned int ce_preempt = 0, de_preempt = 0;
	int i, r;

	for (i = 0; i < p->nchunks; ++i) {
		struct amdgpu_cs_chunk *chunk;

		chunk = &p->chunks[i];

		switch (chunk->chunk_id) {
		case AMDGPU_CHUNK_ID_IB:
			r = amdgpu_cs_p2_ib(p, chunk, &ce_preempt, &de_preempt);
			if (r)
				return r;
			break;
		case AMDGPU_CHUNK_ID_DEPENDENCIES:
		case AMDGPU_CHUNK_ID_SCHEDULED_DEPENDENCIES:
			r = amdgpu_cs_p2_dependencies(p, chunk);
			if (r)
				return r;
			break;
		case AMDGPU_CHUNK_ID_SYNCOBJ_IN:
			r = amdgpu_cs_p2_syncobj_in(p, chunk);
			if (r)
				return r;
			break;
		case AMDGPU_CHUNK_ID_SYNCOBJ_OUT:
			r = amdgpu_cs_p2_syncobj_out(p, chunk);
			if (r)
				return r;
			break;
		case AMDGPU_CHUNK_ID_SYNCOBJ_TIMELINE_WAIT:
			r = amdgpu_cs_p2_syncobj_timeline_wait(p, chunk);
			if (r)
				return r;
			break;
		case AMDGPU_CHUNK_ID_SYNCOBJ_TIMELINE_SIGNAL:
			r = amdgpu_cs_p2_syncobj_timeline_signal(p, chunk);
			if (r)
				return r;
			break;
		case AMDGPU_CHUNK_ID_CP_GFX_SHADOW:
			r = amdgpu_cs_p2_shadow(p, chunk);
			if (r)
				return r;
			break;
		}
	}

	return 0;
}

/* Convert microseconds to bytes. */
static u64 us_to_bytes(struct amdgpu_device *adev, s64 us)
{
	if (us <= 0 || !adev->mm_stats.log2_max_MBps)
		return 0;

	/* Since accum_us is incremented by a million per second, just
	 * multiply it by the number of MB/s to get the number of bytes.
	 */
	return us << adev->mm_stats.log2_max_MBps;
}

static s64 bytes_to_us(struct amdgpu_device *adev, u64 bytes)
{
	if (!adev->mm_stats.log2_max_MBps)
		return 0;

	return bytes >> adev->mm_stats.log2_max_MBps;
}

/* Returns how many bytes TTM can move right now. If no bytes can be moved,
 * it returns 0. If it returns non-zero, it's OK to move at least one buffer,
 * which means it can go over the threshold once. If that happens, the driver
 * will be in debt and no other buffer migrations can be done until that debt
 * is repaid.
 *
 * This approach allows moving a buffer of any size (it's important to allow
 * that).
 *
 * The currency is simply time in microseconds and it increases as the clock
 * ticks. The accumulated microseconds (us) are converted to bytes and
 * returned.
 */
static void amdgpu_cs_get_threshold_for_moves(struct amdgpu_device *adev,
					      u64 *max_bytes,
					      u64 *max_vis_bytes)
{
	s64 time_us, increment_us;
	u64 free_vram, total_vram, used_vram;
	/* Allow a maximum of 200 accumulated ms. This is basically per-IB
	 * throttling.
	 *
	 * It means that in order to get full max MBps, at least 5 IBs per
	 * second must be submitted and not more than 200ms apart from each
	 * other.
	 */
	const s64 us_upper_bound = 200000;

	if (!adev->mm_stats.log2_max_MBps) {
		*max_bytes = 0;
		*max_vis_bytes = 0;
		return;
	}

	total_vram = adev->gmc.real_vram_size - atomic64_read(&adev->vram_pin_size);
	used_vram = ttm_resource_manager_usage(&adev->mman.vram_mgr.manager);
	free_vram = used_vram >= total_vram ? 0 : total_vram - used_vram;

	spin_lock(&adev->mm_stats.lock);

	/* Increase the amount of accumulated us. */
	time_us = ktime_to_us(ktime_get());
	increment_us = time_us - adev->mm_stats.last_update_us;
	adev->mm_stats.last_update_us = time_us;
	adev->mm_stats.accum_us = min(adev->mm_stats.accum_us + increment_us,
				      us_upper_bound);

	/* This prevents the short period of low performance when the VRAM
	 * usage is low and the driver is in debt or doesn't have enough
	 * accumulated us to fill VRAM quickly.
	 *
	 * The situation can occur in these cases:
	 * - a lot of VRAM is freed by userspace
	 * - the presence of a big buffer causes a lot of evictions
	 *   (solution: split buffers into smaller ones)
	 *
	 * If 128 MB or 1/8th of VRAM is free, start filling it now by setting
	 * accum_us to a positive number.
	 */
	if (free_vram >= 128 * 1024 * 1024 || free_vram >= total_vram / 8) {
		s64 min_us;

		/* Be more aggressive on dGPUs. Try to fill a portion of free
		 * VRAM now.
		 */
		if (!(adev->flags & AMD_IS_APU))
			min_us = bytes_to_us(adev, free_vram / 4);
		else
			min_us = 0; /* Reset accum_us on APUs. */

		adev->mm_stats.accum_us = max(min_us, adev->mm_stats.accum_us);
	}

	/* This is set to 0 if the driver is in debt to disallow (optional)
	 * buffer moves.
	 */
	*max_bytes = us_to_bytes(adev, adev->mm_stats.accum_us);

	/* Do the same for visible VRAM if half of it is free */
	if (!amdgpu_gmc_vram_full_visible(&adev->gmc)) {
		u64 total_vis_vram = adev->gmc.visible_vram_size;
		u64 used_vis_vram =
		  amdgpu_vram_mgr_vis_usage(&adev->mman.vram_mgr);

		if (used_vis_vram < total_vis_vram) {
			u64 free_vis_vram = total_vis_vram - used_vis_vram;

			adev->mm_stats.accum_us_vis = min(adev->mm_stats.accum_us_vis +
							  increment_us, us_upper_bound);

			if (free_vis_vram >= total_vis_vram / 2)
				adev->mm_stats.accum_us_vis =
					max(bytes_to_us(adev, free_vis_vram / 2),
					    adev->mm_stats.accum_us_vis);
		}

		*max_vis_bytes = us_to_bytes(adev, adev->mm_stats.accum_us_vis);
	} else {
		*max_vis_bytes = 0;
	}

	spin_unlock(&adev->mm_stats.lock);
}

/* Report how many bytes have really been moved for the last command
 * submission. This can result in a debt that can stop buffer migrations
 * temporarily.
 */
void amdgpu_cs_report_moved_bytes(struct amdgpu_device *adev, u64 num_bytes,
				  u64 num_vis_bytes)
{
	spin_lock(&adev->mm_stats.lock);
	adev->mm_stats.accum_us -= bytes_to_us(adev, num_bytes);
	adev->mm_stats.accum_us_vis -= bytes_to_us(adev, num_vis_bytes);
	spin_unlock(&adev->mm_stats.lock);
}

static int amdgpu_cs_bo_validate(void *param, struct amdgpu_bo *bo)
{
	struct amdgpu_device *adev = amdgpu_ttm_adev(bo->tbo.bdev);
	struct amdgpu_cs_parser *p = param;
	struct ttm_operation_ctx ctx = {
		.interruptible = true,
		.no_wait_gpu = false,
		.resv = bo->tbo.base.resv
	};
	uint32_t domain;
	int r;

	if (bo->tbo.pin_count)
		return 0;

	/* Don't move this buffer if we have depleted our allowance
	 * to move it. Don't move anything if the threshold is zero.
	 */
	if (p->bytes_moved < p->bytes_moved_threshold &&
	    (!bo->tbo.base.dma_buf ||
	    list_empty(&bo->tbo.base.dma_buf->attachments))) {
		if (!amdgpu_gmc_vram_full_visible(&adev->gmc) &&
		    (bo->flags & AMDGPU_GEM_CREATE_CPU_ACCESS_REQUIRED)) {
			/* And don't move a CPU_ACCESS_REQUIRED BO to limited
			 * visible VRAM if we've depleted our allowance to do
			 * that.
			 */
			if (p->bytes_moved_vis < p->bytes_moved_vis_threshold)
				domain = bo->preferred_domains;
			else
				domain = bo->allowed_domains;
		} else {
			domain = bo->preferred_domains;
		}
	} else {
		domain = bo->allowed_domains;
	}

retry:
	amdgpu_bo_placement_from_domain(bo, domain);
	r = ttm_bo_validate(&bo->tbo, &bo->placement, &ctx);

	p->bytes_moved += ctx.bytes_moved;
	if (!amdgpu_gmc_vram_full_visible(&adev->gmc) &&
	    amdgpu_bo_in_cpu_visible_vram(bo))
		p->bytes_moved_vis += ctx.bytes_moved;

	if (unlikely(r == -ENOMEM) && domain != bo->allowed_domains) {
		domain = bo->allowed_domains;
		goto retry;
	}

	return r;
}

static int amdgpu_cs_parser_bos(struct amdgpu_cs_parser *p,
				union drm_amdgpu_cs *cs)
{
	struct amdgpu_fpriv *fpriv = p->filp->driver_priv;
	struct ttm_operation_ctx ctx = { true, false };
	struct amdgpu_vm *vm = &fpriv->vm;
	struct amdgpu_bo_list_entry *e;
	struct drm_gem_object *obj;
	unsigned long index;
	unsigned int i;
	int r;

	/* p->bo_list could already be assigned if AMDGPU_CHUNK_ID_BO_HANDLES is present */
	if (cs->in.bo_list_handle) {
		if (p->bo_list)
			return -EINVAL;

		r = amdgpu_bo_list_get(fpriv, cs->in.bo_list_handle,
				       &p->bo_list);
		if (r)
			return r;
	} else if (!p->bo_list) {
		/* Create a empty bo_list when no handle is provided */
		r = amdgpu_bo_list_create(p->adev, p->filp, NULL, 0,
					  &p->bo_list);
		if (r)
			return r;
	}

	mutex_lock(&p->bo_list->bo_list_mutex);

	/* Get userptr backing pages. If pages are updated after registered
	 * in amdgpu_gem_userptr_ioctl(), amdgpu_cs_list_validate() will do
	 * amdgpu_ttm_backend_bind() to flush and invalidate new pages
	 */
	amdgpu_bo_list_for_each_userptr_entry(e, p->bo_list) {
		bool userpage_invalidated = false;
		struct amdgpu_bo *bo = e->bo;
		int i;

		e->user_pages = kvmalloc_array(bo->tbo.ttm->num_pages,
					sizeof(struct page *),
					GFP_KERNEL | __GFP_ZERO);
		if (!e->user_pages) {
			DRM_ERROR("kvmalloc_array failure\n");
			r = -ENOMEM;
			goto out_free_user_pages;
		}

		r = amdgpu_ttm_tt_get_user_pages(bo, e->user_pages, &e->range);
		if (r) {
			kvfree(e->user_pages);
			e->user_pages = NULL;
			goto out_free_user_pages;
		}

		for (i = 0; i < bo->tbo.ttm->num_pages; i++) {
			if (bo->tbo.ttm->pages[i] != e->user_pages[i]) {
				userpage_invalidated = true;
				break;
			}
		}
		e->user_invalidated = userpage_invalidated;
	}

	drm_exec_until_all_locked(&p->exec) {
		r = amdgpu_vm_lock_pd(&fpriv->vm, &p->exec, 1 + p->gang_size);
		drm_exec_retry_on_contention(&p->exec);
		if (unlikely(r))
			goto out_free_user_pages;

		amdgpu_bo_list_for_each_entry(e, p->bo_list) {
			/* One fence for TTM and one for each CS job */
			r = drm_exec_prepare_obj(&p->exec, &e->bo->tbo.base,
						 1 + p->gang_size);
			drm_exec_retry_on_contention(&p->exec);
			if (unlikely(r))
				goto out_free_user_pages;

			e->bo_va = amdgpu_vm_bo_find(vm, e->bo);
		}

		if (p->uf_bo) {
			r = drm_exec_prepare_obj(&p->exec, &p->uf_bo->tbo.base,
						 1 + p->gang_size);
			drm_exec_retry_on_contention(&p->exec);
			if (unlikely(r))
				goto out_free_user_pages;
		}
	}

	amdgpu_bo_list_for_each_userptr_entry(e, p->bo_list) {
		struct mm_struct *usermm;

		usermm = amdgpu_ttm_tt_get_usermm(e->bo->tbo.ttm);
		if (usermm && usermm != current->mm) {
			r = -EPERM;
			goto out_free_user_pages;
		}

		if (amdgpu_ttm_tt_is_userptr(e->bo->tbo.ttm) &&
		    e->user_invalidated && e->user_pages) {
			amdgpu_bo_placement_from_domain(e->bo,
							AMDGPU_GEM_DOMAIN_CPU);
			r = ttm_bo_validate(&e->bo->tbo, &e->bo->placement,
					    &ctx);
			if (r)
				goto out_free_user_pages;

			amdgpu_ttm_tt_set_user_pages(e->bo->tbo.ttm,
						     e->user_pages);
		}

		kvfree(e->user_pages);
		e->user_pages = NULL;
	}

	amdgpu_cs_get_threshold_for_moves(p->adev, &p->bytes_moved_threshold,
					  &p->bytes_moved_vis_threshold);
	p->bytes_moved = 0;
	p->bytes_moved_vis = 0;

	r = amdgpu_vm_validate_pt_bos(p->adev, &fpriv->vm,
				      amdgpu_cs_bo_validate, p);
	if (r) {
		DRM_ERROR("amdgpu_vm_validate_pt_bos() failed.\n");
		goto out_free_user_pages;
	}

	drm_exec_for_each_locked_object(&p->exec, index, obj) {
		r = amdgpu_cs_bo_validate(p, gem_to_amdgpu_bo(obj));
		if (unlikely(r))
			goto out_free_user_pages;
	}

	if (p->uf_bo) {
		r = amdgpu_ttm_alloc_gart(&p->uf_bo->tbo);
		if (unlikely(r))
			goto out_free_user_pages;

		p->gang_leader->uf_addr += amdgpu_bo_gpu_offset(p->uf_bo);
	}

	amdgpu_cs_report_moved_bytes(p->adev, p->bytes_moved,
				     p->bytes_moved_vis);

	for (i = 0; i < p->gang_size; ++i)
		amdgpu_job_set_resources(p->jobs[i], p->bo_list->gds_obj,
					 p->bo_list->gws_obj,
					 p->bo_list->oa_obj);
	return 0;

out_free_user_pages:
	amdgpu_bo_list_for_each_userptr_entry(e, p->bo_list) {
		struct amdgpu_bo *bo = e->bo;

		if (!e->user_pages)
			continue;
		amdgpu_ttm_tt_get_user_pages_done(bo->tbo.ttm, e->range);
		kvfree(e->user_pages);
		e->user_pages = NULL;
		e->range = NULL;
	}
	mutex_unlock(&p->bo_list->bo_list_mutex);
	return r;
}

static void trace_amdgpu_cs_ibs(struct amdgpu_cs_parser *p)
{
	int i, j;

	if (!trace_amdgpu_cs_enabled())
		return;

	for (i = 0; i < p->gang_size; ++i) {
		struct amdgpu_job *job = p->jobs[i];

		for (j = 0; j < job->num_ibs; ++j)
			trace_amdgpu_cs(p, job, &job->ibs[j]);
	}
}

static int amdgpu_cs_patch_ibs(struct amdgpu_cs_parser *p,
			       struct amdgpu_job *job)
{
	struct amdgpu_ring *ring = amdgpu_job_ring(job);
	unsigned int i;
	int r;

	/* Only for UVD/VCE VM emulation */
	if (!ring->funcs->parse_cs && !ring->funcs->patch_cs_in_place)
		return 0;

	for (i = 0; i < job->num_ibs; ++i) {
		struct amdgpu_ib *ib = &job->ibs[i];
		struct amdgpu_bo_va_mapping *m;
		struct amdgpu_bo *aobj;
		uint64_t va_start;
		uint8_t *kptr;

		va_start = ib->gpu_addr & AMDGPU_GMC_HOLE_MASK;
		r = amdgpu_cs_find_mapping(p, va_start, &aobj, &m);
		if (r) {
			DRM_ERROR("IB va_start is invalid\n");
			return r;
		}

		if ((va_start + ib->length_dw * 4) >
		    (m->last + 1) * AMDGPU_GPU_PAGE_SIZE) {
			DRM_ERROR("IB va_start+ib_bytes is invalid\n");
			return -EINVAL;
		}

		/* the IB should be reserved at this point */
		r = amdgpu_bo_kmap(aobj, (void **)&kptr);
		if (r)
			return r;

		kptr += va_start - (m->start * AMDGPU_GPU_PAGE_SIZE);

		if (ring->funcs->parse_cs) {
			memcpy(ib->ptr, kptr, ib->length_dw * 4);
			amdgpu_bo_kunmap(aobj);

			r = amdgpu_ring_parse_cs(ring, p, job, ib);
			if (r)
				return r;
		} else {
			ib->ptr = (uint32_t *)kptr;
			r = amdgpu_ring_patch_cs_in_place(ring, p, job, ib);
			amdgpu_bo_kunmap(aobj);
			if (r)
				return r;
		}
	}

	return 0;
}

static int amdgpu_cs_patch_jobs(struct amdgpu_cs_parser *p)
{
	unsigned int i;
	int r;

	for (i = 0; i < p->gang_size; ++i) {
		r = amdgpu_cs_patch_ibs(p, p->jobs[i]);
		if (r)
			return r;
	}
	return 0;
}

static int amdgpu_cs_vm_handling(struct amdgpu_cs_parser *p)
{
	struct amdgpu_fpriv *fpriv = p->filp->driver_priv;
	struct amdgpu_job *job = p->gang_leader;
	struct amdgpu_device *adev = p->adev;
	struct amdgpu_vm *vm = &fpriv->vm;
	struct amdgpu_bo_list_entry *e;
	struct amdgpu_bo_va *bo_va;
	unsigned int i;
	int r;

	r = amdgpu_vm_clear_freed(adev, vm, NULL);
	if (r)
		return r;

	r = amdgpu_vm_bo_update(adev, fpriv->prt_va, false);
	if (r)
		return r;

	r = amdgpu_sync_fence(&p->sync, fpriv->prt_va->last_pt_update);
	if (r)
		return r;

	if (fpriv->csa_va) {
		bo_va = fpriv->csa_va;
		BUG_ON(!bo_va);
		r = amdgpu_vm_bo_update(adev, bo_va, false);
		if (r)
			return r;

		r = amdgpu_sync_fence(&p->sync, bo_va->last_pt_update);
		if (r)
			return r;
	}

	amdgpu_bo_list_for_each_entry(e, p->bo_list) {
		bo_va = e->bo_va;
		if (bo_va == NULL)
			continue;

		r = amdgpu_vm_bo_update(adev, bo_va, false);
		if (r)
			return r;

		r = amdgpu_sync_fence(&p->sync, bo_va->last_pt_update);
		if (r)
			return r;
	}

	r = amdgpu_vm_handle_moved(adev, vm);
	if (r)
		return r;

	r = amdgpu_vm_update_pdes(adev, vm, false);
	if (r)
		return r;

	r = amdgpu_sync_fence(&p->sync, vm->last_update);
	if (r)
		return r;

	for (i = 0; i < p->gang_size; ++i) {
		job = p->jobs[i];

		if (!job->vm)
			continue;

		job->vm_pd_addr = amdgpu_gmc_pd_addr(vm->root.bo);
	}

	if (amdgpu_vm_debug) {
		/* Invalidate all BOs to test for userspace bugs */
		amdgpu_bo_list_for_each_entry(e, p->bo_list) {
			struct amdgpu_bo *bo = e->bo;

			/* ignore duplicates */
			if (!bo)
				continue;

			amdgpu_vm_bo_invalidate(adev, bo, false);
		}
	}

	return 0;
}

static int amdgpu_cs_sync_rings(struct amdgpu_cs_parser *p)
{
	struct amdgpu_fpriv *fpriv = p->filp->driver_priv;
	struct drm_gpu_scheduler *sched;
	struct drm_gem_object *obj;
	struct dma_fence *fence;
	unsigned long index;
	unsigned int i;
	int r;

	r = amdgpu_ctx_wait_prev_fence(p->ctx, p->entities[p->gang_leader_idx]);
	if (r) {
		if (r != -ERESTARTSYS)
			DRM_ERROR("amdgpu_ctx_wait_prev_fence failed.\n");
		return r;
	}

	drm_exec_for_each_locked_object(&p->exec, index, obj) {
		struct amdgpu_bo *bo = gem_to_amdgpu_bo(obj);

		struct dma_resv *resv = bo->tbo.base.resv;
		enum amdgpu_sync_mode sync_mode;

		sync_mode = amdgpu_bo_explicit_sync(bo) ?
			AMDGPU_SYNC_EXPLICIT : AMDGPU_SYNC_NE_OWNER;
		r = amdgpu_sync_resv(p->adev, &p->sync, resv, sync_mode,
				     &fpriv->vm);
		if (r)
			return r;
	}

	for (i = 0; i < p->gang_size; ++i) {
		r = amdgpu_sync_push_to_job(&p->sync, p->jobs[i]);
		if (r)
			return r;
	}

	sched = p->gang_leader->base.entity->rq->sched;
	while ((fence = amdgpu_sync_get_fence(&p->sync))) {
		struct drm_sched_fence *s_fence = to_drm_sched_fence(fence);

		/*
		 * When we have an dependency it might be necessary to insert a
		 * pipeline sync to make sure that all caches etc are flushed and the
		 * next job actually sees the results from the previous one
		 * before we start executing on the same scheduler ring.
		 */
		if (!s_fence || s_fence->sched != sched) {
			dma_fence_put(fence);
			continue;
		}

		r = amdgpu_sync_fence(&p->gang_leader->explicit_sync, fence);
		dma_fence_put(fence);
		if (r)
			return r;
	}
	return 0;
}

static void amdgpu_cs_post_dependencies(struct amdgpu_cs_parser *p)
{
	int i;

	for (i = 0; i < p->num_post_deps; ++i) {
		if (p->post_deps[i].chain && p->post_deps[i].point) {
			drm_syncobj_add_point(p->post_deps[i].syncobj,
					      p->post_deps[i].chain,
					      p->fence, p->post_deps[i].point);
			p->post_deps[i].chain = NULL;
		} else {
			drm_syncobj_replace_fence(p->post_deps[i].syncobj,
						  p->fence);
		}
	}
}

static int amdgpu_cs_submit(struct amdgpu_cs_parser *p,
			    union drm_amdgpu_cs *cs)
{
	struct amdgpu_fpriv *fpriv = p->filp->driver_priv;
	struct amdgpu_job *leader = p->gang_leader;
	struct amdgpu_bo_list_entry *e;
	struct drm_gem_object *gobj;
	unsigned long index;
	unsigned int i;
	uint64_t seq;
	int r;

	for (i = 0; i < p->gang_size; ++i)
		drm_sched_job_arm(&p->jobs[i]->base);

	for (i = 0; i < p->gang_size; ++i) {
		struct dma_fence *fence;

		if (p->jobs[i] == leader)
			continue;

		fence = &p->jobs[i]->base.s_fence->scheduled;
		dma_fence_get(fence);
		r = drm_sched_job_add_dependency(&leader->base, fence);
		if (r) {
			dma_fence_put(fence);
			return r;
		}
	}

	if (p->gang_size > 1) {
		for (i = 0; i < p->gang_size; ++i)
			amdgpu_job_set_gang_leader(p->jobs[i], leader);
	}

	/* No memory allocation is allowed while holding the notifier lock.
	 * The lock is held until amdgpu_cs_submit is finished and fence is
	 * added to BOs.
	 */
	mutex_lock(&p->adev->notifier_lock);

	/* If userptr are invalidated after amdgpu_cs_parser_bos(), return
	 * -EAGAIN, drmIoctl in libdrm will restart the amdgpu_cs_ioctl.
	 */
	r = 0;
	amdgpu_bo_list_for_each_userptr_entry(e, p->bo_list) {
		r |= !amdgpu_ttm_tt_get_user_pages_done(e->bo->tbo.ttm,
							e->range);
		e->range = NULL;
	}
	if (r) {
		r = -EAGAIN;
		mutex_unlock(&p->adev->notifier_lock);
		return r;
	}

	p->fence = dma_fence_get(&leader->base.s_fence->finished);
	drm_exec_for_each_locked_object(&p->exec, index, gobj) {

		ttm_bo_move_to_lru_tail_unlocked(&gem_to_amdgpu_bo(gobj)->tbo);

		/* Everybody except for the gang leader uses READ */
		for (i = 0; i < p->gang_size; ++i) {
			if (p->jobs[i] == leader)
				continue;

			dma_resv_add_fence(gobj->resv,
					   &p->jobs[i]->base.s_fence->finished,
					   DMA_RESV_USAGE_READ);
		}

		/* The gang leader as remembered as writer */
		dma_resv_add_fence(gobj->resv, p->fence, DMA_RESV_USAGE_WRITE);
	}

	seq = amdgpu_ctx_add_fence(p->ctx, p->entities[p->gang_leader_idx],
				   p->fence);
	amdgpu_cs_post_dependencies(p);

	if ((leader->preamble_status & AMDGPU_PREAMBLE_IB_PRESENT) &&
	    !p->ctx->preamble_presented) {
		leader->preamble_status |= AMDGPU_PREAMBLE_IB_PRESENT_FIRST;
		p->ctx->preamble_presented = true;
	}

	cs->out.handle = seq;
	leader->uf_sequence = seq;

	amdgpu_vm_bo_trace_cs(&fpriv->vm, &p->exec.ticket);
	for (i = 0; i < p->gang_size; ++i) {
		amdgpu_job_free_resources(p->jobs[i]);
		trace_amdgpu_cs_ioctl(p->jobs[i]);
		drm_sched_entity_push_job(&p->jobs[i]->base);
		p->jobs[i] = NULL;
	}

	amdgpu_vm_move_to_lru_tail(p->adev, &fpriv->vm);

	mutex_unlock(&p->adev->notifier_lock);
	mutex_unlock(&p->bo_list->bo_list_mutex);
	return 0;
}

/* Cleanup the parser structure */
static void amdgpu_cs_parser_fini(struct amdgpu_cs_parser *parser)
{
	unsigned int i;

	amdgpu_sync_free(&parser->sync);
	drm_exec_fini(&parser->exec);

	for (i = 0; i < parser->num_post_deps; i++) {
		drm_syncobj_put(parser->post_deps[i].syncobj);
		kfree(parser->post_deps[i].chain);
	}
	kfree(parser->post_deps);

	dma_fence_put(parser->fence);

	if (parser->ctx)
		amdgpu_ctx_put(parser->ctx);
	if (parser->bo_list)
		amdgpu_bo_list_put(parser->bo_list);

	for (i = 0; i < parser->nchunks; i++)
		kvfree(parser->chunks[i].kdata);
	kvfree(parser->chunks);
	for (i = 0; i < parser->gang_size; ++i) {
		if (parser->jobs[i])
			amdgpu_job_free(parser->jobs[i]);
	}
	amdgpu_bo_unref(&parser->uf_bo);
}

int amdgpu_cs_ioctl(struct drm_device *dev, void *data, struct drm_file *filp)
{
	struct amdgpu_device *adev = drm_to_adev(dev);
	struct amdgpu_cs_parser parser;
	int r;

	if (amdgpu_ras_intr_triggered())
		return -EHWPOISON;

	if (!adev->accel_working)
		return -EBUSY;

	r = amdgpu_cs_parser_init(&parser, adev, filp, data);
	if (r) {
		if (printk_ratelimit())
			DRM_ERROR("Failed to initialize parser %d!\n", r);
		return r;
	}

	r = amdgpu_cs_pass1(&parser, data);
	if (r)
		goto error_fini;

	r = amdgpu_cs_pass2(&parser);
	if (r)
		goto error_fini;

	r = amdgpu_cs_parser_bos(&parser, data);
	if (r) {
		if (r == -ENOMEM)
			DRM_ERROR("Not enough memory for command submission!\n");
		else if (r != -ERESTARTSYS && r != -EAGAIN)
			DRM_ERROR("Failed to process the buffer list %d!\n", r);
		goto error_fini;
	}

	r = amdgpu_cs_patch_jobs(&parser);
	if (r)
		goto error_backoff;

	r = amdgpu_cs_vm_handling(&parser);
	if (r)
		goto error_backoff;

	r = amdgpu_cs_sync_rings(&parser);
	if (r)
		goto error_backoff;

	trace_amdgpu_cs_ibs(&parser);

	r = amdgpu_cs_submit(&parser, data);
	if (r)
		goto error_backoff;

	amdgpu_cs_parser_fini(&parser);
	return 0;

error_backoff:
	mutex_unlock(&parser.bo_list->bo_list_mutex);

error_fini:
	amdgpu_cs_parser_fini(&parser);
	return r;
}

/**
 * amdgpu_cs_wait_ioctl - wait for a command submission to finish
 *
 * @dev: drm device
 * @data: data from userspace
 * @filp: file private
 *
 * Wait for the command submission identified by handle to finish.
 */
int amdgpu_cs_wait_ioctl(struct drm_device *dev, void *data,
			 struct drm_file *filp)
{
	union drm_amdgpu_wait_cs *wait = data;
	unsigned long timeout = amdgpu_gem_timeout(wait->in.timeout);
	struct drm_sched_entity *entity;
	struct amdgpu_ctx *ctx;
	struct dma_fence *fence;
	long r;

	ctx = amdgpu_ctx_get(filp->driver_priv, wait->in.ctx_id);
	if (ctx == NULL)
		return -EINVAL;

	r = amdgpu_ctx_get_entity(ctx, wait->in.ip_type, wait->in.ip_instance,
				  wait->in.ring, &entity);
	if (r) {
		amdgpu_ctx_put(ctx);
		return r;
	}

	fence = amdgpu_ctx_get_fence(ctx, entity, wait->in.handle);
	if (IS_ERR(fence))
		r = PTR_ERR(fence);
	else if (fence) {
		r = dma_fence_wait_timeout(fence, true, timeout);
		if (r > 0 && fence->error)
			r = fence->error;
		dma_fence_put(fence);
	} else
		r = 1;

	amdgpu_ctx_put(ctx);
	if (r < 0)
		return r;

	memset(wait, 0, sizeof(*wait));
	wait->out.status = (r == 0);

	return 0;
}

/**
 * amdgpu_cs_get_fence - helper to get fence from drm_amdgpu_fence
 *
 * @adev: amdgpu device
 * @filp: file private
 * @user: drm_amdgpu_fence copied from user space
 */
static struct dma_fence *amdgpu_cs_get_fence(struct amdgpu_device *adev,
					     struct drm_file *filp,
					     struct drm_amdgpu_fence *user)
{
	struct drm_sched_entity *entity;
	struct amdgpu_ctx *ctx;
	struct dma_fence *fence;
	int r;

	ctx = amdgpu_ctx_get(filp->driver_priv, user->ctx_id);
	if (ctx == NULL)
		return ERR_PTR(-EINVAL);

	r = amdgpu_ctx_get_entity(ctx, user->ip_type, user->ip_instance,
				  user->ring, &entity);
	if (r) {
		amdgpu_ctx_put(ctx);
		return ERR_PTR(r);
	}

	fence = amdgpu_ctx_get_fence(ctx, entity, user->seq_no);
	amdgpu_ctx_put(ctx);

	return fence;
}

int amdgpu_cs_fence_to_handle_ioctl(struct drm_device *dev, void *data,
				    struct drm_file *filp)
{
	struct amdgpu_device *adev = drm_to_adev(dev);
	union drm_amdgpu_fence_to_handle *info = data;
	struct dma_fence *fence;
	struct drm_syncobj *syncobj;
	struct sync_file *sync_file;
	int fd, r;

	fence = amdgpu_cs_get_fence(adev, filp, &info->in.fence);
	if (IS_ERR(fence))
		return PTR_ERR(fence);

	if (!fence)
		fence = dma_fence_get_stub();

	switch (info->in.what) {
	case AMDGPU_FENCE_TO_HANDLE_GET_SYNCOBJ:
		r = drm_syncobj_create(&syncobj, 0, fence);
		dma_fence_put(fence);
		if (r)
			return r;
		r = drm_syncobj_get_handle(filp, syncobj, &info->out.handle);
		drm_syncobj_put(syncobj);
		return r;

	case AMDGPU_FENCE_TO_HANDLE_GET_SYNCOBJ_FD:
		r = drm_syncobj_create(&syncobj, 0, fence);
		dma_fence_put(fence);
		if (r)
			return r;
		r = drm_syncobj_get_fd(syncobj, (int *)&info->out.handle);
		drm_syncobj_put(syncobj);
		return r;

	case AMDGPU_FENCE_TO_HANDLE_GET_SYNC_FILE_FD:
		fd = get_unused_fd_flags(O_CLOEXEC);
		if (fd < 0) {
			dma_fence_put(fence);
			return fd;
		}

		sync_file = sync_file_create(fence);
		dma_fence_put(fence);
		if (!sync_file) {
			put_unused_fd(fd);
			return -ENOMEM;
		}

		fd_install(fd, sync_file->file);
		info->out.handle = fd;
		return 0;

	default:
		dma_fence_put(fence);
		return -EINVAL;
	}
}

/**
 * amdgpu_cs_wait_all_fences - wait on all fences to signal
 *
 * @adev: amdgpu device
 * @filp: file private
 * @wait: wait parameters
 * @fences: array of drm_amdgpu_fence
 */
static int amdgpu_cs_wait_all_fences(struct amdgpu_device *adev,
				     struct drm_file *filp,
				     union drm_amdgpu_wait_fences *wait,
				     struct drm_amdgpu_fence *fences)
{
	uint32_t fence_count = wait->in.fence_count;
	unsigned int i;
	long r = 1;

	for (i = 0; i < fence_count; i++) {
		struct dma_fence *fence;
		unsigned long timeout = amdgpu_gem_timeout(wait->in.timeout_ns);

		fence = amdgpu_cs_get_fence(adev, filp, &fences[i]);
		if (IS_ERR(fence))
			return PTR_ERR(fence);
		else if (!fence)
			continue;

		r = dma_fence_wait_timeout(fence, true, timeout);
		if (r > 0 && fence->error)
			r = fence->error;

		dma_fence_put(fence);
		if (r < 0)
			return r;

		if (r == 0)
			break;
	}

	memset(wait, 0, sizeof(*wait));
	wait->out.status = (r > 0);

	return 0;
}

/**
 * amdgpu_cs_wait_any_fence - wait on any fence to signal
 *
 * @adev: amdgpu device
 * @filp: file private
 * @wait: wait parameters
 * @fences: array of drm_amdgpu_fence
 */
static int amdgpu_cs_wait_any_fence(struct amdgpu_device *adev,
				    struct drm_file *filp,
				    union drm_amdgpu_wait_fences *wait,
				    struct drm_amdgpu_fence *fences)
{
	unsigned long timeout = amdgpu_gem_timeout(wait->in.timeout_ns);
	uint32_t fence_count = wait->in.fence_count;
	uint32_t first = ~0;
	struct dma_fence **array;
	unsigned int i;
	long r;

	/* Prepare the fence array */
	array = kcalloc(fence_count, sizeof(struct dma_fence *), GFP_KERNEL);

	if (array == NULL)
		return -ENOMEM;

	for (i = 0; i < fence_count; i++) {
		struct dma_fence *fence;

		fence = amdgpu_cs_get_fence(adev, filp, &fences[i]);
		if (IS_ERR(fence)) {
			r = PTR_ERR(fence);
			goto err_free_fence_array;
		} else if (fence) {
			array[i] = fence;
		} else { /* NULL, the fence has been already signaled */
			r = 1;
			first = i;
			goto out;
		}
	}

	r = dma_fence_wait_any_timeout(array, fence_count, true, timeout,
				       &first);
	if (r < 0)
		goto err_free_fence_array;

out:
	memset(wait, 0, sizeof(*wait));
	wait->out.status = (r > 0);
	wait->out.first_signaled = first;

	if (first < fence_count && array[first])
		r = array[first]->error;
	else
		r = 0;

err_free_fence_array:
	for (i = 0; i < fence_count; i++)
		dma_fence_put(array[i]);
	kfree(array);

	return r;
}

/**
 * amdgpu_cs_wait_fences_ioctl - wait for multiple command submissions to finish
 *
 * @dev: drm device
 * @data: data from userspace
 * @filp: file private
 */
int amdgpu_cs_wait_fences_ioctl(struct drm_device *dev, void *data,
				struct drm_file *filp)
{
	struct amdgpu_device *adev = drm_to_adev(dev);
	union drm_amdgpu_wait_fences *wait = data;
	uint32_t fence_count = wait->in.fence_count;
	struct drm_amdgpu_fence *fences_user;
	struct drm_amdgpu_fence *fences;
	int r;

	/* Get the fences from userspace */
	fences = kmalloc_array(fence_count, sizeof(struct drm_amdgpu_fence),
			GFP_KERNEL);
	if (fences == NULL)
		return -ENOMEM;

	fences_user = u64_to_user_ptr(wait->in.fences);
	if (copy_from_user(fences, fences_user,
		sizeof(struct drm_amdgpu_fence) * fence_count)) {
		r = -EFAULT;
		goto err_free_fences;
	}

	if (wait->in.wait_all)
		r = amdgpu_cs_wait_all_fences(adev, filp, wait, fences);
	else
		r = amdgpu_cs_wait_any_fence(adev, filp, wait, fences);

err_free_fences:
	kfree(fences);

	return r;
}

/**
 * amdgpu_cs_find_mapping - find bo_va for VM address
 *
 * @parser: command submission parser context
 * @addr: VM address
 * @bo: resulting BO of the mapping found
 * @map: Placeholder to return found BO mapping
 *
 * Search the buffer objects in the command submission context for a certain
 * virtual memory address. Returns allocation structure when found, NULL
 * otherwise.
 */
int amdgpu_cs_find_mapping(struct amdgpu_cs_parser *parser,
			   uint64_t addr, struct amdgpu_bo **bo,
			   struct amdgpu_bo_va_mapping **map)
{
	struct amdgpu_fpriv *fpriv = parser->filp->driver_priv;
	struct ttm_operation_ctx ctx = { false, false };
	struct amdgpu_vm *vm = &fpriv->vm;
	struct amdgpu_bo_va_mapping *mapping;
	int r;

	addr /= AMDGPU_GPU_PAGE_SIZE;

	mapping = amdgpu_vm_bo_lookup_mapping(vm, addr);
	if (!mapping || !mapping->bo_va || !mapping->bo_va->base.bo)
		return -EINVAL;

	*bo = mapping->bo_va->base.bo;
	*map = mapping;

	/* Double check that the BO is reserved by this CS */
	if (dma_resv_locking_ctx((*bo)->tbo.base.resv) != &parser->exec.ticket)
		return -EINVAL;

	if (!((*bo)->flags & AMDGPU_GEM_CREATE_VRAM_CONTIGUOUS)) {
		(*bo)->flags |= AMDGPU_GEM_CREATE_VRAM_CONTIGUOUS;
		amdgpu_bo_placement_from_domain(*bo, (*bo)->allowed_domains);
		r = ttm_bo_validate(&(*bo)->tbo, &(*bo)->placement, &ctx);
		if (r)
			return r;
	}

	return amdgpu_ttm_alloc_gart(&(*bo)->tbo);
}<|MERGE_RESOLUTION|>--- conflicted
+++ resolved
@@ -136,19 +136,11 @@
 	p->uf_bo = amdgpu_bo_ref(gem_to_amdgpu_bo(gobj));
 	drm_gem_object_put(gobj);
 
-<<<<<<< HEAD
-	size = amdgpu_bo_size(bo);
-	if (size != PAGE_SIZE || data->offset > (size - 8))
-		return -EINVAL;
-
-	if (amdgpu_ttm_tt_get_usermm(bo->tbo.ttm))
-=======
 	size = amdgpu_bo_size(p->uf_bo);
 	if (size != PAGE_SIZE || data->offset > (size - 8))
 		return -EINVAL;
 
 	if (amdgpu_ttm_tt_get_usermm(p->uf_bo->tbo.ttm))
->>>>>>> 9545bdc0
 		return -EINVAL;
 
 	*offset = data->offset;
