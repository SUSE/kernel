/*
 * Copyright 2015 Advanced Micro Devices, Inc.
 *
 * Permission is hereby granted, free of charge, to any person obtaining a
 * copy of this software and associated documentation files (the "Software"),
 * to deal in the Software without restriction, including without limitation
 * the rights to use, copy, modify, merge, publish, distribute, sublicense,
 * and/or sell copies of the Software, and to permit persons to whom the
 * Software is furnished to do so, subject to the following conditions:
 *
 * The above copyright notice and this permission notice shall be included in
 * all copies or substantial portions of the Software.
 *
 * THE SOFTWARE IS PROVIDED "AS IS", WITHOUT WARRANTY OF ANY KIND, EXPRESS OR
 * IMPLIED, INCLUDING BUT NOT LIMITED TO THE WARRANTIES OF MERCHANTABILITY,
 * FITNESS FOR A PARTICULAR PURPOSE AND NONINFRINGEMENT.  IN NO EVENT SHALL
 * THE COPYRIGHT HOLDER(S) OR AUTHOR(S) BE LIABLE FOR ANY CLAIM, DAMAGES OR
 * OTHER LIABILITY, WHETHER IN AN ACTION OF CONTRACT, TORT OR OTHERWISE,
 * ARISING FROM, OUT OF OR IN CONNECTION WITH THE SOFTWARE OR THE USE OR
 * OTHER DEALINGS IN THE SOFTWARE.
 *
 *
 */
#include <linux/kthread.h>
#include <linux/wait.h>
#include <linux/sched.h>

#include <drm/drm_drv.h>

#include "amdgpu.h"
#include "amdgpu_trace.h"
#include "amdgpu_reset.h"
#include "amdgpu_dev_coredump.h"
#include "amdgpu_xgmi.h"

static void amdgpu_job_do_core_dump(struct amdgpu_device *adev,
				    struct amdgpu_job *job)
{
	int i;

	dev_info(adev->dev, "Dumping IP State\n");
	for (i = 0; i < adev->num_ip_blocks; i++)
		if (adev->ip_blocks[i].version->funcs->dump_ip_state)
			adev->ip_blocks[i].version->funcs
				->dump_ip_state((void *)&adev->ip_blocks[i]);
	dev_info(adev->dev, "Dumping IP State Completed\n");

	amdgpu_coredump(adev, true, false, job);
}

static void amdgpu_job_core_dump(struct amdgpu_device *adev,
				 struct amdgpu_job *job)
{
	struct list_head device_list, *device_list_handle =  NULL;
	struct amdgpu_device *tmp_adev = NULL;
	struct amdgpu_hive_info *hive = NULL;

	if (!amdgpu_sriov_vf(adev))
		hive = amdgpu_get_xgmi_hive(adev);
	if (hive)
		mutex_lock(&hive->hive_lock);
	/*
	 * Reuse the logic in amdgpu_device_gpu_recover() to build list of
	 * devices for code dump
	 */
	INIT_LIST_HEAD(&device_list);
	if (!amdgpu_sriov_vf(adev) && (adev->gmc.xgmi.num_physical_nodes > 1) && hive) {
		list_for_each_entry(tmp_adev, &hive->device_list, gmc.xgmi.head)
			list_add_tail(&tmp_adev->reset_list, &device_list);
		if (!list_is_first(&adev->reset_list, &device_list))
			list_rotate_to_front(&adev->reset_list, &device_list);
		device_list_handle = &device_list;
	} else {
		list_add_tail(&adev->reset_list, &device_list);
		device_list_handle = &device_list;
	}

	/* Do the coredump for each device */
	list_for_each_entry(tmp_adev, device_list_handle, reset_list)
		amdgpu_job_do_core_dump(tmp_adev, job);

	if (hive) {
		mutex_unlock(&hive->hive_lock);
		amdgpu_put_xgmi_hive(hive);
	}
}

static enum drm_gpu_sched_stat amdgpu_job_timedout(struct drm_sched_job *s_job)
{
	struct amdgpu_ring *ring = to_amdgpu_ring(s_job->sched);
	struct amdgpu_job *job = to_amdgpu_job(s_job);
	struct drm_wedge_task_info *info = NULL;
	struct amdgpu_task_info *ti = NULL;
	struct amdgpu_device *adev = ring->adev;
<<<<<<< HEAD
	bool set_error = false;
=======
>>>>>>> 3476aa7d
	int idx, r;

	if (!drm_dev_enter(adev_to_drm(adev), &idx)) {
		dev_info(adev->dev, "%s - device unplugged skipping recovery on scheduler:%s",
			 __func__, s_job->sched->name);

		/* Effectively the job is aborted as the device is gone */
		return DRM_GPU_SCHED_STAT_ENODEV;
	}

	/*
	 * Do the coredump immediately after a job timeout to get a very
	 * close dump/snapshot/representation of GPU's current error status
	 * Skip it for SRIOV, since VF FLR will be triggered by host driver
	 * before job timeout
	 */
	if (!amdgpu_sriov_vf(adev))
		amdgpu_job_core_dump(adev, job);

	if (amdgpu_gpu_recovery &&
	    amdgpu_ring_is_reset_type_supported(ring, AMDGPU_RESET_TYPE_SOFT_RESET) &&
	    amdgpu_ring_soft_recovery(ring, job->vmid, s_job->s_fence->parent)) {
		dev_err(adev->dev, "ring %s timeout, but soft recovered\n",
			s_job->sched->name);
		goto exit;
	}

	dev_err(adev->dev, "ring %s timeout, signaled seq=%u, emitted seq=%u\n",
		job->base.sched->name, atomic_read(&ring->fence_drv.last_seq),
		ring->fence_drv.sync_seq);

	ti = amdgpu_vm_get_task_info_pasid(ring->adev, job->pasid);
	if (ti) {
		amdgpu_vm_print_task_info(adev, ti);
		info = &ti->task;
	}

	/* attempt a per ring reset */
	if (unlikely(adev->debug_disable_gpu_ring_reset)) {
		dev_err(adev->dev, "Ring reset disabled by debug mask\n");
<<<<<<< HEAD
	} else if (amdgpu_gpu_recovery && ring->funcs->reset) {
		bool is_guilty;

		dev_err(adev->dev, "Starting %s ring reset\n",
			s_job->sched->name);

		/*
		 * Stop the scheduler to prevent anybody else from touching the
		 * ring buffer.
		 */
		drm_sched_wqueue_stop(&ring->sched);

		/* for engine resets, we need to reset the engine,
		 * but individual queues may be unaffected.
		 * check here to make sure the accounting is correct.
		 */
		if (ring->funcs->is_guilty)
			is_guilty = ring->funcs->is_guilty(ring);
		else
			is_guilty = true;

		if (is_guilty) {
			dma_fence_set_error(&s_job->s_fence->finished, -ETIME);
			set_error = true;
		}

		r = amdgpu_ring_reset(ring, job->vmid);
		if (!r) {
			if (is_guilty)
				atomic_inc(&ring->adev->gpu_reset_counter);
			drm_sched_wqueue_start(&ring->sched);
			dev_err(adev->dev, "Ring %s reset succeeded\n",
				ring->sched.name);
			drm_dev_wedged_event(adev_to_drm(adev),
					     DRM_WEDGE_RECOVERY_NONE);
=======
	} else if (amdgpu_gpu_recovery &&
		   amdgpu_ring_is_reset_type_supported(ring, AMDGPU_RESET_TYPE_PER_QUEUE) &&
		   ring->funcs->reset) {
		dev_err(adev->dev, "Starting %s ring reset\n",
			s_job->sched->name);
		r = amdgpu_ring_reset(ring, job->vmid, &job->hw_fence);
		if (!r) {
			atomic_inc(&ring->adev->gpu_reset_counter);
			dev_err(adev->dev, "Ring %s reset succeeded\n",
				ring->sched.name);
			drm_dev_wedged_event(adev_to_drm(adev),
					     DRM_WEDGE_RECOVERY_NONE, info);
>>>>>>> 3476aa7d
			goto exit;
		}
		dev_err(adev->dev, "Ring %s reset failed\n", ring->sched.name);
	}

<<<<<<< HEAD
	if (!set_error)
		dma_fence_set_error(&s_job->s_fence->finished, -ETIME);
=======
	dma_fence_set_error(&s_job->s_fence->finished, -ETIME);
>>>>>>> 3476aa7d

	if (amdgpu_device_should_recover_gpu(ring->adev)) {
		struct amdgpu_reset_context reset_context;
		memset(&reset_context, 0, sizeof(reset_context));

		reset_context.method = AMD_RESET_METHOD_NONE;
		reset_context.reset_req_dev = adev;
		reset_context.src = AMDGPU_RESET_SRC_JOB;
		clear_bit(AMDGPU_NEED_FULL_RESET, &reset_context.flags);

		/*
		 * To avoid an unnecessary extra coredump, as we have already
		 * got the very close representation of GPU's error status
		 */
		set_bit(AMDGPU_SKIP_COREDUMP, &reset_context.flags);

		r = amdgpu_device_gpu_recover(ring->adev, job, &reset_context);
		if (r)
			dev_err(adev->dev, "GPU Recovery Failed: %d\n", r);
	} else {
		drm_sched_suspend_timeout(&ring->sched);
		if (amdgpu_sriov_vf(adev))
			adev->virt.tdr_debug = true;
	}

exit:
	amdgpu_vm_put_task_info(ti);
	drm_dev_exit(idx);
	return DRM_GPU_SCHED_STAT_RESET;
}

int amdgpu_job_alloc(struct amdgpu_device *adev, struct amdgpu_vm *vm,
		     struct drm_sched_entity *entity, void *owner,
		     unsigned int num_ibs, struct amdgpu_job **job,
		     u64 drm_client_id)
{
	if (num_ibs == 0)
		return -EINVAL;

	*job = kzalloc(struct_size(*job, ibs, num_ibs), GFP_KERNEL);
	if (!*job)
		return -ENOMEM;

	(*job)->vm = vm;

	amdgpu_sync_create(&(*job)->explicit_sync);
	(*job)->generation = amdgpu_vm_generation(adev, vm);
	(*job)->vm_pd_addr = AMDGPU_BO_INVALID_OFFSET;

	if (!entity)
		return 0;

	return drm_sched_job_init(&(*job)->base, entity, 1, owner,
				  drm_client_id);
}

int amdgpu_job_alloc_with_ib(struct amdgpu_device *adev,
			     struct drm_sched_entity *entity, void *owner,
			     size_t size, enum amdgpu_ib_pool_type pool_type,
			     struct amdgpu_job **job)
{
	int r;

	r = amdgpu_job_alloc(adev, NULL, entity, owner, 1, job, 0);
	if (r)
		return r;

	(*job)->num_ibs = 1;
	r = amdgpu_ib_get(adev, NULL, size, pool_type, &(*job)->ibs[0]);
	if (r) {
		if (entity)
			drm_sched_job_cleanup(&(*job)->base);
		kfree(*job);
	}

	return r;
}

void amdgpu_job_set_resources(struct amdgpu_job *job, struct amdgpu_bo *gds,
			      struct amdgpu_bo *gws, struct amdgpu_bo *oa)
{
	if (gds) {
		job->gds_base = amdgpu_bo_gpu_offset(gds) >> PAGE_SHIFT;
		job->gds_size = amdgpu_bo_size(gds) >> PAGE_SHIFT;
	}
	if (gws) {
		job->gws_base = amdgpu_bo_gpu_offset(gws) >> PAGE_SHIFT;
		job->gws_size = amdgpu_bo_size(gws) >> PAGE_SHIFT;
	}
	if (oa) {
		job->oa_base = amdgpu_bo_gpu_offset(oa) >> PAGE_SHIFT;
		job->oa_size = amdgpu_bo_size(oa) >> PAGE_SHIFT;
	}
}

void amdgpu_job_free_resources(struct amdgpu_job *job)
{
	struct dma_fence *f;
	unsigned i;

	/* Check if any fences where initialized */
	if (job->base.s_fence && job->base.s_fence->finished.ops)
		f = &job->base.s_fence->finished;
	else if (job->hw_fence.base.ops)
		f = &job->hw_fence.base;
	else
		f = NULL;

	for (i = 0; i < job->num_ibs; ++i)
		amdgpu_ib_free(&job->ibs[i], f);
}

static void amdgpu_job_free_cb(struct drm_sched_job *s_job)
{
	struct amdgpu_job *job = to_amdgpu_job(s_job);

	drm_sched_job_cleanup(s_job);

	amdgpu_sync_free(&job->explicit_sync);

	/* only put the hw fence if has embedded fence */
	if (!job->hw_fence.base.ops)
		kfree(job);
	else
		dma_fence_put(&job->hw_fence.base);
}

void amdgpu_job_set_gang_leader(struct amdgpu_job *job,
				struct amdgpu_job *leader)
{
	struct dma_fence *fence = &leader->base.s_fence->scheduled;

	WARN_ON(job->gang_submit);

	/*
	 * Don't add a reference when we are the gang leader to avoid circle
	 * dependency.
	 */
	if (job != leader)
		dma_fence_get(fence);
	job->gang_submit = fence;
}

void amdgpu_job_free(struct amdgpu_job *job)
{
	if (job->base.entity)
		drm_sched_job_cleanup(&job->base);

	amdgpu_job_free_resources(job);
	amdgpu_sync_free(&job->explicit_sync);
	if (job->gang_submit != &job->base.s_fence->scheduled)
		dma_fence_put(job->gang_submit);

	if (!job->hw_fence.base.ops)
		kfree(job);
	else
		dma_fence_put(&job->hw_fence.base);
}

struct dma_fence *amdgpu_job_submit(struct amdgpu_job *job)
{
	struct dma_fence *f;

	drm_sched_job_arm(&job->base);
	f = dma_fence_get(&job->base.s_fence->finished);
	amdgpu_job_free_resources(job);
	drm_sched_entity_push_job(&job->base);

	return f;
}

int amdgpu_job_submit_direct(struct amdgpu_job *job, struct amdgpu_ring *ring,
			     struct dma_fence **fence)
{
	int r;

	job->base.sched = &ring->sched;
	r = amdgpu_ib_schedule(ring, job->num_ibs, job->ibs, job, fence);

	if (r)
		return r;

	amdgpu_job_free(job);
	return 0;
}

static struct dma_fence *
amdgpu_job_prepare_job(struct drm_sched_job *sched_job,
		      struct drm_sched_entity *s_entity)
{
	struct amdgpu_ring *ring = to_amdgpu_ring(s_entity->rq->sched);
	struct amdgpu_job *job = to_amdgpu_job(sched_job);
	struct dma_fence *fence;
	int r;

	r = drm_sched_entity_error(s_entity);
	if (r)
		goto error;

	if (job->gang_submit) {
		fence = amdgpu_device_switch_gang(ring->adev, job->gang_submit);
		if (fence)
			return fence;
	}

	fence = amdgpu_device_enforce_isolation(ring->adev, ring, job);
	if (fence)
		return fence;

	if (job->vm && !job->vmid) {
		r = amdgpu_vmid_grab(job->vm, ring, job, &fence);
		if (r) {
			dev_err(ring->adev->dev, "Error getting VM ID (%d)\n", r);
			goto error;
		}
		return fence;
	}

	return NULL;

error:
	dma_fence_set_error(&job->base.s_fence->finished, r);
	return NULL;
}

static struct dma_fence *amdgpu_job_run(struct drm_sched_job *sched_job)
{
	struct amdgpu_ring *ring = to_amdgpu_ring(sched_job->sched);
	struct amdgpu_device *adev = ring->adev;
	struct dma_fence *fence = NULL, *finished;
	struct amdgpu_job *job;
	int r = 0;

	job = to_amdgpu_job(sched_job);
	finished = &job->base.s_fence->finished;

	trace_amdgpu_sched_run_job(job);

	/* Skip job if VRAM is lost and never resubmit gangs */
	if (job->generation != amdgpu_vm_generation(adev, job->vm) ||
	    (job->job_run_counter && job->gang_submit))
		dma_fence_set_error(finished, -ECANCELED);

	if (finished->error < 0) {
		dev_dbg(adev->dev, "Skip scheduling IBs in ring(%s)",
			ring->name);
	} else {
		r = amdgpu_ib_schedule(ring, job->num_ibs, job->ibs, job,
				       &fence);
		if (r)
			dev_err(adev->dev,
				"Error scheduling IBs (%d) in ring(%s)", r,
				ring->name);
	}

	job->job_run_counter++;
	amdgpu_job_free_resources(job);

	fence = r ? ERR_PTR(r) : fence;
	return fence;
}

/*
 * This is a duplicate function from DRM scheduler sched_internal.h.
 * Plan is to remove it when amdgpu_job_stop_all_jobs_on_sched is removed, due
 * latter being incorrect and racy.
 *
 * See https://lore.kernel.org/amd-gfx/44edde63-7181-44fb-a4f7-94e50514f539@amd.com/
 */
static struct drm_sched_job *
drm_sched_entity_queue_pop(struct drm_sched_entity *entity)
{
	struct spsc_node *node;

	node = spsc_queue_pop(&entity->job_queue);
	if (!node)
		return NULL;

	return container_of(node, struct drm_sched_job, queue_node);
}

void amdgpu_job_stop_all_jobs_on_sched(struct drm_gpu_scheduler *sched)
{
	struct drm_sched_job *s_job;
	struct drm_sched_entity *s_entity = NULL;
	int i;

	/* Signal all jobs not yet scheduled */
	for (i = DRM_SCHED_PRIORITY_KERNEL; i < sched->num_rqs; i++) {
		struct drm_sched_rq *rq = sched->sched_rq[i];
		spin_lock(&rq->lock);
		list_for_each_entry(s_entity, &rq->entities, list) {
			while ((s_job = drm_sched_entity_queue_pop(s_entity))) {
				struct drm_sched_fence *s_fence = s_job->s_fence;

				dma_fence_signal(&s_fence->scheduled);
				dma_fence_set_error(&s_fence->finished, -EHWPOISON);
				dma_fence_signal(&s_fence->finished);
			}
		}
		spin_unlock(&rq->lock);
	}

	/* Signal all jobs already scheduled to HW */
	list_for_each_entry(s_job, &sched->pending_list, list) {
		struct drm_sched_fence *s_fence = s_job->s_fence;

		dma_fence_set_error(&s_fence->finished, -EHWPOISON);
		dma_fence_signal(&s_fence->finished);
	}
}

const struct drm_sched_backend_ops amdgpu_sched_ops = {
	.prepare_job = amdgpu_job_prepare_job,
	.run_job = amdgpu_job_run,
	.timedout_job = amdgpu_job_timedout,
	.free_job = amdgpu_job_free_cb
};<|MERGE_RESOLUTION|>--- conflicted
+++ resolved
@@ -92,10 +92,6 @@
 	struct drm_wedge_task_info *info = NULL;
 	struct amdgpu_task_info *ti = NULL;
 	struct amdgpu_device *adev = ring->adev;
-<<<<<<< HEAD
-	bool set_error = false;
-=======
->>>>>>> 3476aa7d
 	int idx, r;
 
 	if (!drm_dev_enter(adev_to_drm(adev), &idx)) {
@@ -136,43 +132,6 @@
 	/* attempt a per ring reset */
 	if (unlikely(adev->debug_disable_gpu_ring_reset)) {
 		dev_err(adev->dev, "Ring reset disabled by debug mask\n");
-<<<<<<< HEAD
-	} else if (amdgpu_gpu_recovery && ring->funcs->reset) {
-		bool is_guilty;
-
-		dev_err(adev->dev, "Starting %s ring reset\n",
-			s_job->sched->name);
-
-		/*
-		 * Stop the scheduler to prevent anybody else from touching the
-		 * ring buffer.
-		 */
-		drm_sched_wqueue_stop(&ring->sched);
-
-		/* for engine resets, we need to reset the engine,
-		 * but individual queues may be unaffected.
-		 * check here to make sure the accounting is correct.
-		 */
-		if (ring->funcs->is_guilty)
-			is_guilty = ring->funcs->is_guilty(ring);
-		else
-			is_guilty = true;
-
-		if (is_guilty) {
-			dma_fence_set_error(&s_job->s_fence->finished, -ETIME);
-			set_error = true;
-		}
-
-		r = amdgpu_ring_reset(ring, job->vmid);
-		if (!r) {
-			if (is_guilty)
-				atomic_inc(&ring->adev->gpu_reset_counter);
-			drm_sched_wqueue_start(&ring->sched);
-			dev_err(adev->dev, "Ring %s reset succeeded\n",
-				ring->sched.name);
-			drm_dev_wedged_event(adev_to_drm(adev),
-					     DRM_WEDGE_RECOVERY_NONE);
-=======
 	} else if (amdgpu_gpu_recovery &&
 		   amdgpu_ring_is_reset_type_supported(ring, AMDGPU_RESET_TYPE_PER_QUEUE) &&
 		   ring->funcs->reset) {
@@ -185,18 +144,12 @@
 				ring->sched.name);
 			drm_dev_wedged_event(adev_to_drm(adev),
 					     DRM_WEDGE_RECOVERY_NONE, info);
->>>>>>> 3476aa7d
 			goto exit;
 		}
 		dev_err(adev->dev, "Ring %s reset failed\n", ring->sched.name);
 	}
 
-<<<<<<< HEAD
-	if (!set_error)
-		dma_fence_set_error(&s_job->s_fence->finished, -ETIME);
-=======
 	dma_fence_set_error(&s_job->s_fence->finished, -ETIME);
->>>>>>> 3476aa7d
 
 	if (amdgpu_device_should_recover_gpu(ring->adev)) {
 		struct amdgpu_reset_context reset_context;
