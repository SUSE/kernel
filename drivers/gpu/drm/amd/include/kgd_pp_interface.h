/*
 * Copyright 2017 Advanced Micro Devices, Inc.
 *
 * Permission is hereby granted, free of charge, to any person obtaining a
 * copy of this software and associated documentation files (the "Software"),
 * to deal in the Software without restriction, including without limitation
 * the rights to use, copy, modify, merge, publish, distribute, sublicense,
 * and/or sell copies of the Software, and to permit persons to whom the
 * Software is furnished to do so, subject to the following conditions:
 *
 * The above copyright notice and this permission notice shall be included in
 * all copies or substantial portions of the Software.
 *
 * THE SOFTWARE IS PROVIDED "AS IS", WITHOUT WARRANTY OF ANY KIND, EXPRESS OR
 * IMPLIED, INCLUDING BUT NOT LIMITED TO THE WARRANTIES OF MERCHANTABILITY,
 * FITNESS FOR A PARTICULAR PURPOSE AND NONINFRINGEMENT.  IN NO EVENT SHALL
 * THE COPYRIGHT HOLDER(S) OR AUTHOR(S) BE LIABLE FOR ANY CLAIM, DAMAGES OR
 * OTHER LIABILITY, WHETHER IN AN ACTION OF CONTRACT, TORT OR OTHERWISE,
 * ARISING FROM, OUT OF OR IN CONNECTION WITH THE SOFTWARE OR THE USE OR
 * OTHER DEALINGS IN THE SOFTWARE.
 *
 */

#ifndef __KGD_PP_INTERFACE_H__
#define __KGD_PP_INTERFACE_H__

extern const struct amdgpu_ip_block_version pp_smu_ip_block;
extern const struct amdgpu_ip_block_version smu_v11_0_ip_block;
extern const struct amdgpu_ip_block_version smu_v12_0_ip_block;
extern const struct amdgpu_ip_block_version smu_v13_0_ip_block;
extern const struct amdgpu_ip_block_version smu_v14_0_ip_block;

enum smu_event_type {
	SMU_EVENT_RESET_COMPLETE = 0,
};

struct amd_vce_state {
	/* vce clocks */
	u32 evclk;
	u32 ecclk;
	/* gpu clocks */
	u32 sclk;
	u32 mclk;
	u8 clk_idx;
	u8 pstate;
};


enum amd_dpm_forced_level {
	AMD_DPM_FORCED_LEVEL_AUTO = 0x1,
	AMD_DPM_FORCED_LEVEL_MANUAL = 0x2,
	AMD_DPM_FORCED_LEVEL_LOW = 0x4,
	AMD_DPM_FORCED_LEVEL_HIGH = 0x8,
	AMD_DPM_FORCED_LEVEL_PROFILE_STANDARD = 0x10,
	AMD_DPM_FORCED_LEVEL_PROFILE_MIN_SCLK = 0x20,
	AMD_DPM_FORCED_LEVEL_PROFILE_MIN_MCLK = 0x40,
	AMD_DPM_FORCED_LEVEL_PROFILE_PEAK = 0x80,
	AMD_DPM_FORCED_LEVEL_PROFILE_EXIT = 0x100,
	AMD_DPM_FORCED_LEVEL_PERF_DETERMINISM = 0x200,
};

enum amd_pm_state_type {
	/* not used for dpm */
	POWER_STATE_TYPE_DEFAULT,
	POWER_STATE_TYPE_POWERSAVE,
	/* user selectable states */
	POWER_STATE_TYPE_BATTERY,
	POWER_STATE_TYPE_BALANCED,
	POWER_STATE_TYPE_PERFORMANCE,
	/* internal states */
	POWER_STATE_TYPE_INTERNAL_UVD,
	POWER_STATE_TYPE_INTERNAL_UVD_SD,
	POWER_STATE_TYPE_INTERNAL_UVD_HD,
	POWER_STATE_TYPE_INTERNAL_UVD_HD2,
	POWER_STATE_TYPE_INTERNAL_UVD_MVC,
	POWER_STATE_TYPE_INTERNAL_BOOT,
	POWER_STATE_TYPE_INTERNAL_THERMAL,
	POWER_STATE_TYPE_INTERNAL_ACPI,
	POWER_STATE_TYPE_INTERNAL_ULV,
	POWER_STATE_TYPE_INTERNAL_3DPERF,
};

#define AMD_MAX_VCE_LEVELS 6

enum amd_vce_level {
	AMD_VCE_LEVEL_AC_ALL = 0,     /* AC, All cases */
	AMD_VCE_LEVEL_DC_EE = 1,      /* DC, entropy encoding */
	AMD_VCE_LEVEL_DC_LL_LOW = 2,  /* DC, low latency queue, res <= 720 */
	AMD_VCE_LEVEL_DC_LL_HIGH = 3, /* DC, low latency queue, 1080 >= res > 720 */
	AMD_VCE_LEVEL_DC_GP_LOW = 4,  /* DC, general purpose queue, res <= 720 */
	AMD_VCE_LEVEL_DC_GP_HIGH = 5, /* DC, general purpose queue, 1080 >= res > 720 */
};

enum amd_fan_ctrl_mode {
	AMD_FAN_CTRL_NONE = 0,
	AMD_FAN_CTRL_MANUAL = 1,
	AMD_FAN_CTRL_AUTO = 2,
};

enum pp_clock_type {
	PP_SCLK,
	PP_MCLK,
	PP_PCIE,
	PP_SOCCLK,
	PP_FCLK,
	PP_DCEFCLK,
	PP_VCLK,
	PP_VCLK1,
	PP_DCLK,
	PP_DCLK1,
	OD_SCLK,
	OD_MCLK,
	OD_VDDC_CURVE,
	OD_RANGE,
	OD_VDDGFX_OFFSET,
	OD_CCLK,
	OD_FAN_CURVE,
	OD_ACOUSTIC_LIMIT,
	OD_ACOUSTIC_TARGET,
	OD_FAN_TARGET_TEMPERATURE,
	OD_FAN_MINIMUM_PWM,
};

enum amd_pp_sensors {
	AMDGPU_PP_SENSOR_GFX_SCLK = 0,
	AMDGPU_PP_SENSOR_CPU_CLK,
	AMDGPU_PP_SENSOR_VDDNB,
	AMDGPU_PP_SENSOR_VDDGFX,
	AMDGPU_PP_SENSOR_UVD_VCLK,
	AMDGPU_PP_SENSOR_UVD_DCLK,
	AMDGPU_PP_SENSOR_VCE_ECCLK,
	AMDGPU_PP_SENSOR_GPU_LOAD,
	AMDGPU_PP_SENSOR_MEM_LOAD,
	AMDGPU_PP_SENSOR_GFX_MCLK,
	AMDGPU_PP_SENSOR_GPU_TEMP,
	AMDGPU_PP_SENSOR_EDGE_TEMP = AMDGPU_PP_SENSOR_GPU_TEMP,
	AMDGPU_PP_SENSOR_HOTSPOT_TEMP,
	AMDGPU_PP_SENSOR_MEM_TEMP,
	AMDGPU_PP_SENSOR_VCE_POWER,
	AMDGPU_PP_SENSOR_UVD_POWER,
	AMDGPU_PP_SENSOR_GPU_AVG_POWER,
	AMDGPU_PP_SENSOR_GPU_INPUT_POWER,
	AMDGPU_PP_SENSOR_SS_APU_SHARE,
	AMDGPU_PP_SENSOR_SS_DGPU_SHARE,
	AMDGPU_PP_SENSOR_STABLE_PSTATE_SCLK,
	AMDGPU_PP_SENSOR_STABLE_PSTATE_MCLK,
	AMDGPU_PP_SENSOR_ENABLED_SMC_FEATURES_MASK,
	AMDGPU_PP_SENSOR_MIN_FAN_RPM,
	AMDGPU_PP_SENSOR_MAX_FAN_RPM,
	AMDGPU_PP_SENSOR_VCN_POWER_STATE,
	AMDGPU_PP_SENSOR_PEAK_PSTATE_SCLK,
	AMDGPU_PP_SENSOR_PEAK_PSTATE_MCLK,
	AMDGPU_PP_SENSOR_VCN_LOAD,
};

enum amd_pp_task {
	AMD_PP_TASK_DISPLAY_CONFIG_CHANGE,
	AMD_PP_TASK_ENABLE_USER_STATE,
	AMD_PP_TASK_READJUST_POWER_STATE,
	AMD_PP_TASK_COMPLETE_INIT,
	AMD_PP_TASK_MAX
};

enum PP_SMC_POWER_PROFILE {
	PP_SMC_POWER_PROFILE_BOOTUP_DEFAULT = 0x0,
	PP_SMC_POWER_PROFILE_FULLSCREEN3D = 0x1,
	PP_SMC_POWER_PROFILE_POWERSAVING  = 0x2,
	PP_SMC_POWER_PROFILE_VIDEO        = 0x3,
	PP_SMC_POWER_PROFILE_VR           = 0x4,
	PP_SMC_POWER_PROFILE_COMPUTE      = 0x5,
	PP_SMC_POWER_PROFILE_CUSTOM       = 0x6,
	PP_SMC_POWER_PROFILE_WINDOW3D     = 0x7,
	PP_SMC_POWER_PROFILE_CAPPED	  = 0x8,
	PP_SMC_POWER_PROFILE_UNCAPPED	  = 0x9,
	PP_SMC_POWER_PROFILE_COUNT,
};

extern const char * const amdgpu_pp_profile_name[PP_SMC_POWER_PROFILE_COUNT];



enum {
	PP_GROUP_UNKNOWN = 0,
	PP_GROUP_GFX = 1,
	PP_GROUP_SYS,
	PP_GROUP_MAX
};

enum PP_OD_DPM_TABLE_COMMAND {
	PP_OD_EDIT_SCLK_VDDC_TABLE,
	PP_OD_EDIT_MCLK_VDDC_TABLE,
	PP_OD_EDIT_CCLK_VDDC_TABLE,
	PP_OD_EDIT_VDDC_CURVE,
	PP_OD_RESTORE_DEFAULT_TABLE,
	PP_OD_COMMIT_DPM_TABLE,
	PP_OD_EDIT_VDDGFX_OFFSET,
	PP_OD_EDIT_FAN_CURVE,
	PP_OD_EDIT_ACOUSTIC_LIMIT,
	PP_OD_EDIT_ACOUSTIC_TARGET,
	PP_OD_EDIT_FAN_TARGET_TEMPERATURE,
	PP_OD_EDIT_FAN_MINIMUM_PWM,
};

struct pp_states_info {
	uint32_t nums;
	uint32_t states[16];
};

enum PP_HWMON_TEMP {
	PP_TEMP_EDGE = 0,
	PP_TEMP_JUNCTION,
	PP_TEMP_MEM,
	PP_TEMP_MAX
};

enum pp_mp1_state {
	PP_MP1_STATE_NONE,
	PP_MP1_STATE_SHUTDOWN,
	PP_MP1_STATE_UNLOAD,
	PP_MP1_STATE_RESET,
	PP_MP1_STATE_FLR,
};

enum pp_df_cstate {
	DF_CSTATE_DISALLOW = 0,
	DF_CSTATE_ALLOW,
};

/**
 * DOC: amdgpu_pp_power
 *
 * APU power is managed to system-level requirements through the PPT
 * (package power tracking) feature. PPT is intended to limit power to the
 * requirements of the power source and could be dynamically updated to
 * maximize APU performance within the system power budget.
 *
 * Two types of power measurement can be requested, where supported, with
 * :c:type:`enum pp_power_type <pp_power_type>`.
 */

/**
 * enum pp_power_limit_level - Used to query the power limits
 *
 * @PP_PWR_LIMIT_MIN: Minimum Power Limit
 * @PP_PWR_LIMIT_CURRENT: Current Power Limit
 * @PP_PWR_LIMIT_DEFAULT: Default Power Limit
 * @PP_PWR_LIMIT_MAX: Maximum Power Limit
 */
enum pp_power_limit_level {
	PP_PWR_LIMIT_MIN = -1,
	PP_PWR_LIMIT_CURRENT,
	PP_PWR_LIMIT_DEFAULT,
	PP_PWR_LIMIT_MAX,
};

/**
 * enum pp_power_type - Used to specify the type of the requested power
 *
 * @PP_PWR_TYPE_SUSTAINED: manages the configurable, thermally significant
 * moving average of APU power (default ~5000 ms).
 * @PP_PWR_TYPE_FAST: manages the ~10 ms moving average of APU power,
 * where supported.
 */
enum pp_power_type {
	PP_PWR_TYPE_SUSTAINED,
	PP_PWR_TYPE_FAST,
};

enum pp_xgmi_plpd_mode {
	XGMI_PLPD_NONE = -1,
	XGMI_PLPD_DISALLOW,
	XGMI_PLPD_DEFAULT,
	XGMI_PLPD_OPTIMIZED,
	XGMI_PLPD_COUNT,
};

<<<<<<< HEAD
=======
enum pp_pm_policy {
	PP_PM_POLICY_NONE = -1,
	PP_PM_POLICY_SOC_PSTATE = 0,
	PP_PM_POLICY_XGMI_PLPD,
	PP_PM_POLICY_NUM,
};

enum pp_policy_soc_pstate {
	SOC_PSTATE_DEFAULT = 0,
	SOC_PSTATE_0,
	SOC_PSTATE_1,
	SOC_PSTATE_2,
	SOC_PSTAT_COUNT,
};

#define PP_POLICY_MAX_LEVELS 5

>>>>>>> 2d5404ca
#define PP_GROUP_MASK        0xF0000000
#define PP_GROUP_SHIFT       28

#define PP_BLOCK_MASK        0x0FFFFF00
#define PP_BLOCK_SHIFT       8

#define PP_BLOCK_GFX_CG         0x01
#define PP_BLOCK_GFX_MG         0x02
#define PP_BLOCK_GFX_3D         0x04
#define PP_BLOCK_GFX_RLC        0x08
#define PP_BLOCK_GFX_CP         0x10
#define PP_BLOCK_SYS_BIF        0x01
#define PP_BLOCK_SYS_MC         0x02
#define PP_BLOCK_SYS_ROM        0x04
#define PP_BLOCK_SYS_DRM        0x08
#define PP_BLOCK_SYS_HDP        0x10
#define PP_BLOCK_SYS_SDMA       0x20

#define PP_STATE_MASK           0x0000000F
#define PP_STATE_SHIFT          0
#define PP_STATE_SUPPORT_MASK   0x000000F0
#define PP_STATE_SUPPORT_SHIFT  0

#define PP_STATE_CG             0x01
#define PP_STATE_LS             0x02
#define PP_STATE_DS             0x04
#define PP_STATE_SD             0x08
#define PP_STATE_SUPPORT_CG     0x10
#define PP_STATE_SUPPORT_LS     0x20
#define PP_STATE_SUPPORT_DS     0x40
#define PP_STATE_SUPPORT_SD     0x80

#define PP_CG_MSG_ID(group, block, support, state) \
		((group) << PP_GROUP_SHIFT | (block) << PP_BLOCK_SHIFT | \
		(support) << PP_STATE_SUPPORT_SHIFT | (state) << PP_STATE_SHIFT)

#define XGMI_MODE_PSTATE_D3 0
#define XGMI_MODE_PSTATE_D0 1

#define NUM_HBM_INSTANCES 4
#define NUM_XGMI_LINKS 8
#define MAX_GFX_CLKS 8
#define MAX_CLKS 4
#define NUM_VCN 4
#define NUM_JPEG_ENG 32

struct seq_file;
enum amd_pp_clock_type;
struct amd_pp_simple_clock_info;
struct amd_pp_display_configuration;
struct amd_pp_clock_info;
struct pp_display_clock_request;
struct pp_clock_levels_with_voltage;
struct pp_clock_levels_with_latency;
struct amd_pp_clocks;
struct pp_smu_wm_range_sets;
struct pp_smu_nv_clock_table;
struct dpm_clocks;

struct amd_pm_funcs {
/* export for dpm on ci and si */
	int (*pre_set_power_state)(void *handle);
	int (*set_power_state)(void *handle);
	void (*post_set_power_state)(void *handle);
	void (*display_configuration_changed)(void *handle);
	void (*print_power_state)(void *handle, void *ps);
	bool (*vblank_too_short)(void *handle);
	void (*enable_bapm)(void *handle, bool enable);
	int (*check_state_equal)(void *handle,
				void  *cps,
				void  *rps,
				bool  *equal);
/* export for sysfs */
	int (*set_fan_control_mode)(void *handle, u32 mode);
	int (*get_fan_control_mode)(void *handle, u32 *fan_mode);
	int (*set_fan_speed_pwm)(void *handle, u32 speed);
	int (*get_fan_speed_pwm)(void *handle, u32 *speed);
	int (*force_clock_level)(void *handle, enum pp_clock_type type, uint32_t mask);
	int (*print_clock_levels)(void *handle, enum pp_clock_type type, char *buf);
	int (*emit_clock_levels)(void *handle, enum pp_clock_type type, char *buf, int *offset);
	int (*force_performance_level)(void *handle, enum amd_dpm_forced_level level);
	int (*get_sclk_od)(void *handle);
	int (*set_sclk_od)(void *handle, uint32_t value);
	int (*get_mclk_od)(void *handle);
	int (*set_mclk_od)(void *handle, uint32_t value);
	int (*read_sensor)(void *handle, int idx, void *value, int *size);
	int (*get_apu_thermal_limit)(void *handle, uint32_t *limit);
	int (*set_apu_thermal_limit)(void *handle, uint32_t limit);
	enum amd_dpm_forced_level (*get_performance_level)(void *handle);
	enum amd_pm_state_type (*get_current_power_state)(void *handle);
	int (*get_fan_speed_rpm)(void *handle, uint32_t *rpm);
	int (*set_fan_speed_rpm)(void *handle, uint32_t rpm);
	int (*get_pp_num_states)(void *handle, struct pp_states_info *data);
	int (*get_pp_table)(void *handle, char **table);
	int (*set_pp_table)(void *handle, const char *buf, size_t size);
	void (*debugfs_print_current_performance_level)(void *handle, struct seq_file *m);
	int (*switch_power_profile)(void *handle, enum PP_SMC_POWER_PROFILE type, bool en);
/* export to amdgpu */
	struct amd_vce_state *(*get_vce_clock_state)(void *handle, u32 idx);
	int (*dispatch_tasks)(void *handle, enum amd_pp_task task_id,
			enum amd_pm_state_type *user_state);
	int (*load_firmware)(void *handle);
	int (*wait_for_fw_loading_complete)(void *handle);
	int (*set_powergating_by_smu)(void *handle,
				uint32_t block_type, bool gate);
	int (*set_clockgating_by_smu)(void *handle, uint32_t msg_id);
	int (*set_power_limit)(void *handle, uint32_t n);
	int (*get_power_limit)(void *handle, uint32_t *limit,
			enum pp_power_limit_level pp_limit_level,
			enum pp_power_type power_type);
	int (*get_power_profile_mode)(void *handle, char *buf);
	int (*set_power_profile_mode)(void *handle, long *input, uint32_t size);
	int (*set_fine_grain_clk_vol)(void *handle, uint32_t type, long *input, uint32_t size);
	int (*odn_edit_dpm_table)(void *handle, enum PP_OD_DPM_TABLE_COMMAND type,
				  long *input, uint32_t size);
	int (*set_mp1_state)(void *handle, enum pp_mp1_state mp1_state);
	int (*smu_i2c_bus_access)(void *handle, bool acquire);
	int (*gfx_state_change_set)(void *handle, uint32_t state);
/* export to DC */
	u32 (*get_sclk)(void *handle, bool low);
	u32 (*get_mclk)(void *handle, bool low);
	int (*display_configuration_change)(void *handle,
		const struct amd_pp_display_configuration *input);
	int (*get_display_power_level)(void *handle,
		struct amd_pp_simple_clock_info *output);
	int (*get_current_clocks)(void *handle,
		struct amd_pp_clock_info *clocks);
	int (*get_clock_by_type)(void *handle,
		enum amd_pp_clock_type type,
		struct amd_pp_clocks *clocks);
	int (*get_clock_by_type_with_latency)(void *handle,
		enum amd_pp_clock_type type,
		struct pp_clock_levels_with_latency *clocks);
	int (*get_clock_by_type_with_voltage)(void *handle,
		enum amd_pp_clock_type type,
		struct pp_clock_levels_with_voltage *clocks);
	int (*set_watermarks_for_clocks_ranges)(void *handle,
						void *clock_ranges);
	int (*display_clock_voltage_request)(void *handle,
				struct pp_display_clock_request *clock);
	int (*get_display_mode_validation_clocks)(void *handle,
		struct amd_pp_simple_clock_info *clocks);
	int (*notify_smu_enable_pwe)(void *handle);
	int (*enable_mgpu_fan_boost)(void *handle);
	int (*set_active_display_count)(void *handle, uint32_t count);
	int (*set_hard_min_dcefclk_by_freq)(void *handle, uint32_t clock);
	int (*set_hard_min_fclk_by_freq)(void *handle, uint32_t clock);
	int (*set_min_deep_sleep_dcefclk)(void *handle, uint32_t clock);
	int (*get_asic_baco_capability)(void *handle);
	int (*get_asic_baco_state)(void *handle, int *state);
	int (*set_asic_baco_state)(void *handle, int state);
	int (*get_ppfeature_status)(void *handle, char *buf);
	int (*set_ppfeature_status)(void *handle, uint64_t ppfeature_masks);
	int (*asic_reset_mode_2)(void *handle);
	int (*asic_reset_enable_gfx_features)(void *handle);
	int (*set_df_cstate)(void *handle, enum pp_df_cstate state);
	int (*set_xgmi_pstate)(void *handle, uint32_t pstate);
	ssize_t (*get_gpu_metrics)(void *handle, void **table);
	ssize_t (*get_pm_metrics)(void *handle, void *pmmetrics, size_t size);
	int (*set_watermarks_for_clock_ranges)(void *handle,
					       struct pp_smu_wm_range_sets *ranges);
	int (*display_disable_memory_clock_switch)(void *handle,
						   bool disable_memory_clock_switch);
	int (*get_max_sustainable_clocks_by_dc)(void *handle,
						struct pp_smu_nv_clock_table *max_clocks);
	int (*get_uclk_dpm_states)(void *handle,
				   unsigned int *clock_values_in_khz,
				   unsigned int *num_states);
	int (*get_dpm_clock_table)(void *handle,
				   struct dpm_clocks *clock_table);
	int (*get_smu_prv_buf_details)(void *handle, void **addr, size_t *size);
	void (*pm_compute_clocks)(void *handle);
	int (*notify_rlc_state)(void *handle, bool en);
};

struct metrics_table_header {
	uint16_t			structure_size;
	uint8_t				format_revision;
	uint8_t				content_revision;
};

/*
 * gpu_metrics_v1_0 is not recommended as it's not naturally aligned.
 * Use gpu_metrics_v1_1 or later instead.
 */
struct gpu_metrics_v1_0 {
	struct metrics_table_header	common_header;

	/* Driver attached timestamp (in ns) */
	uint64_t			system_clock_counter;

	/* Temperature */
	uint16_t			temperature_edge;
	uint16_t			temperature_hotspot;
	uint16_t			temperature_mem;
	uint16_t			temperature_vrgfx;
	uint16_t			temperature_vrsoc;
	uint16_t			temperature_vrmem;

	/* Utilization */
	uint16_t			average_gfx_activity;
	uint16_t			average_umc_activity; // memory controller
	uint16_t			average_mm_activity; // UVD or VCN

	/* Power/Energy */
	uint16_t			average_socket_power;
	uint32_t			energy_accumulator;

	/* Average clocks */
	uint16_t			average_gfxclk_frequency;
	uint16_t			average_socclk_frequency;
	uint16_t			average_uclk_frequency;
	uint16_t			average_vclk0_frequency;
	uint16_t			average_dclk0_frequency;
	uint16_t			average_vclk1_frequency;
	uint16_t			average_dclk1_frequency;

	/* Current clocks */
	uint16_t			current_gfxclk;
	uint16_t			current_socclk;
	uint16_t			current_uclk;
	uint16_t			current_vclk0;
	uint16_t			current_dclk0;
	uint16_t			current_vclk1;
	uint16_t			current_dclk1;

	/* Throttle status */
	uint32_t			throttle_status;

	/* Fans */
	uint16_t			current_fan_speed;

	/* Link width/speed */
	uint8_t				pcie_link_width;
	uint8_t				pcie_link_speed; // in 0.1 GT/s
};

struct gpu_metrics_v1_1 {
	struct metrics_table_header	common_header;

	/* Temperature */
	uint16_t			temperature_edge;
	uint16_t			temperature_hotspot;
	uint16_t			temperature_mem;
	uint16_t			temperature_vrgfx;
	uint16_t			temperature_vrsoc;
	uint16_t			temperature_vrmem;

	/* Utilization */
	uint16_t			average_gfx_activity;
	uint16_t			average_umc_activity; // memory controller
	uint16_t			average_mm_activity; // UVD or VCN

	/* Power/Energy */
	uint16_t			average_socket_power;
	uint64_t			energy_accumulator;

	/* Driver attached timestamp (in ns) */
	uint64_t			system_clock_counter;

	/* Average clocks */
	uint16_t			average_gfxclk_frequency;
	uint16_t			average_socclk_frequency;
	uint16_t			average_uclk_frequency;
	uint16_t			average_vclk0_frequency;
	uint16_t			average_dclk0_frequency;
	uint16_t			average_vclk1_frequency;
	uint16_t			average_dclk1_frequency;

	/* Current clocks */
	uint16_t			current_gfxclk;
	uint16_t			current_socclk;
	uint16_t			current_uclk;
	uint16_t			current_vclk0;
	uint16_t			current_dclk0;
	uint16_t			current_vclk1;
	uint16_t			current_dclk1;

	/* Throttle status */
	uint32_t			throttle_status;

	/* Fans */
	uint16_t			current_fan_speed;

	/* Link width/speed */
	uint16_t			pcie_link_width;
	uint16_t			pcie_link_speed; // in 0.1 GT/s

	uint16_t			padding;

	uint32_t			gfx_activity_acc;
	uint32_t			mem_activity_acc;

	uint16_t			temperature_hbm[NUM_HBM_INSTANCES];
};

struct gpu_metrics_v1_2 {
	struct metrics_table_header	common_header;

	/* Temperature */
	uint16_t			temperature_edge;
	uint16_t			temperature_hotspot;
	uint16_t			temperature_mem;
	uint16_t			temperature_vrgfx;
	uint16_t			temperature_vrsoc;
	uint16_t			temperature_vrmem;

	/* Utilization */
	uint16_t			average_gfx_activity;
	uint16_t			average_umc_activity; // memory controller
	uint16_t			average_mm_activity; // UVD or VCN

	/* Power/Energy */
	uint16_t			average_socket_power;
	uint64_t			energy_accumulator;

	/* Driver attached timestamp (in ns) */
	uint64_t			system_clock_counter;

	/* Average clocks */
	uint16_t			average_gfxclk_frequency;
	uint16_t			average_socclk_frequency;
	uint16_t			average_uclk_frequency;
	uint16_t			average_vclk0_frequency;
	uint16_t			average_dclk0_frequency;
	uint16_t			average_vclk1_frequency;
	uint16_t			average_dclk1_frequency;

	/* Current clocks */
	uint16_t			current_gfxclk;
	uint16_t			current_socclk;
	uint16_t			current_uclk;
	uint16_t			current_vclk0;
	uint16_t			current_dclk0;
	uint16_t			current_vclk1;
	uint16_t			current_dclk1;

	/* Throttle status (ASIC dependent) */
	uint32_t			throttle_status;

	/* Fans */
	uint16_t			current_fan_speed;

	/* Link width/speed */
	uint16_t			pcie_link_width;
	uint16_t			pcie_link_speed; // in 0.1 GT/s

	uint16_t			padding;

	uint32_t			gfx_activity_acc;
	uint32_t			mem_activity_acc;

	uint16_t			temperature_hbm[NUM_HBM_INSTANCES];

	/* PMFW attached timestamp (10ns resolution) */
	uint64_t			firmware_timestamp;
};

struct gpu_metrics_v1_3 {
	struct metrics_table_header	common_header;

	/* Temperature */
	uint16_t			temperature_edge;
	uint16_t			temperature_hotspot;
	uint16_t			temperature_mem;
	uint16_t			temperature_vrgfx;
	uint16_t			temperature_vrsoc;
	uint16_t			temperature_vrmem;

	/* Utilization */
	uint16_t			average_gfx_activity;
	uint16_t			average_umc_activity; // memory controller
	uint16_t			average_mm_activity; // UVD or VCN

	/* Power/Energy */
	uint16_t			average_socket_power;
	uint64_t			energy_accumulator;

	/* Driver attached timestamp (in ns) */
	uint64_t			system_clock_counter;

	/* Average clocks */
	uint16_t			average_gfxclk_frequency;
	uint16_t			average_socclk_frequency;
	uint16_t			average_uclk_frequency;
	uint16_t			average_vclk0_frequency;
	uint16_t			average_dclk0_frequency;
	uint16_t			average_vclk1_frequency;
	uint16_t			average_dclk1_frequency;

	/* Current clocks */
	uint16_t			current_gfxclk;
	uint16_t			current_socclk;
	uint16_t			current_uclk;
	uint16_t			current_vclk0;
	uint16_t			current_dclk0;
	uint16_t			current_vclk1;
	uint16_t			current_dclk1;

	/* Throttle status */
	uint32_t			throttle_status;

	/* Fans */
	uint16_t			current_fan_speed;

	/* Link width/speed */
	uint16_t			pcie_link_width;
	uint16_t			pcie_link_speed; // in 0.1 GT/s

	uint16_t			padding;

	uint32_t			gfx_activity_acc;
	uint32_t			mem_activity_acc;

	uint16_t			temperature_hbm[NUM_HBM_INSTANCES];

	/* PMFW attached timestamp (10ns resolution) */
	uint64_t			firmware_timestamp;

	/* Voltage (mV) */
	uint16_t			voltage_soc;
	uint16_t			voltage_gfx;
	uint16_t			voltage_mem;

	uint16_t			padding1;

	/* Throttle status (ASIC independent) */
	uint64_t			indep_throttle_status;
};

struct gpu_metrics_v1_4 {
	struct metrics_table_header	common_header;

	/* Temperature (Celsius) */
	uint16_t			temperature_hotspot;
	uint16_t			temperature_mem;
	uint16_t			temperature_vrsoc;

	/* Power (Watts) */
	uint16_t			curr_socket_power;

	/* Utilization (%) */
	uint16_t			average_gfx_activity;
	uint16_t			average_umc_activity; // memory controller
	uint16_t			vcn_activity[NUM_VCN];

	/* Energy (15.259uJ (2^-16) units) */
	uint64_t			energy_accumulator;

	/* Driver attached timestamp (in ns) */
	uint64_t			system_clock_counter;

	/* Throttle status */
	uint32_t			throttle_status;

	/* Clock Lock Status. Each bit corresponds to clock instance */
	uint32_t			gfxclk_lock_status;

	/* Link width (number of lanes) and speed (in 0.1 GT/s) */
	uint16_t			pcie_link_width;
	uint16_t			pcie_link_speed;

	/* XGMI bus width and bitrate (in Gbps) */
	uint16_t			xgmi_link_width;
	uint16_t			xgmi_link_speed;

	/* Utilization Accumulated (%) */
	uint32_t			gfx_activity_acc;
	uint32_t			mem_activity_acc;

	/*PCIE accumulated bandwidth (GB/sec) */
	uint64_t			pcie_bandwidth_acc;

	/*PCIE instantaneous bandwidth (GB/sec) */
	uint64_t			pcie_bandwidth_inst;

	/* PCIE L0 to recovery state transition accumulated count */
	uint64_t			pcie_l0_to_recov_count_acc;

	/* PCIE replay accumulated count */
	uint64_t			pcie_replay_count_acc;

	/* PCIE replay rollover accumulated count */
	uint64_t			pcie_replay_rover_count_acc;

	/* XGMI accumulated data transfer size(KiloBytes) */
	uint64_t			xgmi_read_data_acc[NUM_XGMI_LINKS];
	uint64_t			xgmi_write_data_acc[NUM_XGMI_LINKS];

	/* PMFW attached timestamp (10ns resolution) */
	uint64_t			firmware_timestamp;

	/* Current clocks (Mhz) */
	uint16_t			current_gfxclk[MAX_GFX_CLKS];
	uint16_t			current_socclk[MAX_CLKS];
	uint16_t			current_vclk0[MAX_CLKS];
	uint16_t			current_dclk0[MAX_CLKS];
	uint16_t			current_uclk;

	uint16_t			padding;
};

struct gpu_metrics_v1_5 {
	struct metrics_table_header	common_header;

	/* Temperature (Celsius) */
	uint16_t			temperature_hotspot;
	uint16_t			temperature_mem;
	uint16_t			temperature_vrsoc;

	/* Power (Watts) */
	uint16_t			curr_socket_power;

	/* Utilization (%) */
	uint16_t			average_gfx_activity;
	uint16_t			average_umc_activity; // memory controller
	uint16_t			vcn_activity[NUM_VCN];
	uint16_t			jpeg_activity[NUM_JPEG_ENG];

	/* Energy (15.259uJ (2^-16) units) */
	uint64_t			energy_accumulator;

	/* Driver attached timestamp (in ns) */
	uint64_t			system_clock_counter;

	/* Throttle status */
	uint32_t			throttle_status;

	/* Clock Lock Status. Each bit corresponds to clock instance */
	uint32_t			gfxclk_lock_status;

	/* Link width (number of lanes) and speed (in 0.1 GT/s) */
	uint16_t			pcie_link_width;
	uint16_t			pcie_link_speed;

	/* XGMI bus width and bitrate (in Gbps) */
	uint16_t			xgmi_link_width;
	uint16_t			xgmi_link_speed;

	/* Utilization Accumulated (%) */
	uint32_t			gfx_activity_acc;
	uint32_t			mem_activity_acc;

	/*PCIE accumulated bandwidth (GB/sec) */
	uint64_t			pcie_bandwidth_acc;

	/*PCIE instantaneous bandwidth (GB/sec) */
	uint64_t			pcie_bandwidth_inst;

	/* PCIE L0 to recovery state transition accumulated count */
	uint64_t			pcie_l0_to_recov_count_acc;

	/* PCIE replay accumulated count */
	uint64_t			pcie_replay_count_acc;

	/* PCIE replay rollover accumulated count */
	uint64_t			pcie_replay_rover_count_acc;

	/* PCIE NAK sent  accumulated count */
	uint32_t			pcie_nak_sent_count_acc;

	/* PCIE NAK received accumulated count */
	uint32_t			pcie_nak_rcvd_count_acc;

	/* XGMI accumulated data transfer size(KiloBytes) */
	uint64_t			xgmi_read_data_acc[NUM_XGMI_LINKS];
	uint64_t			xgmi_write_data_acc[NUM_XGMI_LINKS];

	/* PMFW attached timestamp (10ns resolution) */
	uint64_t			firmware_timestamp;

	/* Current clocks (Mhz) */
	uint16_t			current_gfxclk[MAX_GFX_CLKS];
	uint16_t			current_socclk[MAX_CLKS];
	uint16_t			current_vclk0[MAX_CLKS];
	uint16_t			current_dclk0[MAX_CLKS];
	uint16_t			current_uclk;

	uint16_t			padding;
};

/*
 * gpu_metrics_v2_0 is not recommended as it's not naturally aligned.
 * Use gpu_metrics_v2_1 or later instead.
 */
struct gpu_metrics_v2_0 {
	struct metrics_table_header	common_header;

	/* Driver attached timestamp (in ns) */
	uint64_t			system_clock_counter;

	/* Temperature */
	uint16_t			temperature_gfx; // gfx temperature on APUs
	uint16_t			temperature_soc; // soc temperature on APUs
	uint16_t			temperature_core[8]; // CPU core temperature on APUs
	uint16_t			temperature_l3[2];

	/* Utilization */
	uint16_t			average_gfx_activity;
	uint16_t			average_mm_activity; // UVD or VCN

	/* Power/Energy */
	uint16_t			average_socket_power; // dGPU + APU power on A + A platform
	uint16_t			average_cpu_power;
	uint16_t			average_soc_power;
	uint16_t			average_gfx_power;
	uint16_t			average_core_power[8]; // CPU core power on APUs

	/* Average clocks */
	uint16_t			average_gfxclk_frequency;
	uint16_t			average_socclk_frequency;
	uint16_t			average_uclk_frequency;
	uint16_t			average_fclk_frequency;
	uint16_t			average_vclk_frequency;
	uint16_t			average_dclk_frequency;

	/* Current clocks */
	uint16_t			current_gfxclk;
	uint16_t			current_socclk;
	uint16_t			current_uclk;
	uint16_t			current_fclk;
	uint16_t			current_vclk;
	uint16_t			current_dclk;
	uint16_t			current_coreclk[8]; // CPU core clocks
	uint16_t			current_l3clk[2];

	/* Throttle status */
	uint32_t			throttle_status;

	/* Fans */
	uint16_t			fan_pwm;

	uint16_t			padding;
};

struct gpu_metrics_v2_1 {
	struct metrics_table_header	common_header;

	/* Temperature */
	uint16_t			temperature_gfx; // gfx temperature on APUs
	uint16_t			temperature_soc; // soc temperature on APUs
	uint16_t			temperature_core[8]; // CPU core temperature on APUs
	uint16_t			temperature_l3[2];

	/* Utilization */
	uint16_t			average_gfx_activity;
	uint16_t			average_mm_activity; // UVD or VCN

	/* Driver attached timestamp (in ns) */
	uint64_t			system_clock_counter;

	/* Power/Energy */
	uint16_t			average_socket_power; // dGPU + APU power on A + A platform
	uint16_t			average_cpu_power;
	uint16_t			average_soc_power;
	uint16_t			average_gfx_power;
	uint16_t			average_core_power[8]; // CPU core power on APUs

	/* Average clocks */
	uint16_t			average_gfxclk_frequency;
	uint16_t			average_socclk_frequency;
	uint16_t			average_uclk_frequency;
	uint16_t			average_fclk_frequency;
	uint16_t			average_vclk_frequency;
	uint16_t			average_dclk_frequency;

	/* Current clocks */
	uint16_t			current_gfxclk;
	uint16_t			current_socclk;
	uint16_t			current_uclk;
	uint16_t			current_fclk;
	uint16_t			current_vclk;
	uint16_t			current_dclk;
	uint16_t			current_coreclk[8]; // CPU core clocks
	uint16_t			current_l3clk[2];

	/* Throttle status */
	uint32_t			throttle_status;

	/* Fans */
	uint16_t			fan_pwm;

	uint16_t			padding[3];
};

struct gpu_metrics_v2_2 {
	struct metrics_table_header	common_header;

	/* Temperature */
	uint16_t			temperature_gfx; // gfx temperature on APUs
	uint16_t			temperature_soc; // soc temperature on APUs
	uint16_t			temperature_core[8]; // CPU core temperature on APUs
	uint16_t			temperature_l3[2];

	/* Utilization */
	uint16_t			average_gfx_activity;
	uint16_t			average_mm_activity; // UVD or VCN

	/* Driver attached timestamp (in ns) */
	uint64_t			system_clock_counter;

	/* Power/Energy */
	uint16_t			average_socket_power; // dGPU + APU power on A + A platform
	uint16_t			average_cpu_power;
	uint16_t			average_soc_power;
	uint16_t			average_gfx_power;
	uint16_t			average_core_power[8]; // CPU core power on APUs

	/* Average clocks */
	uint16_t			average_gfxclk_frequency;
	uint16_t			average_socclk_frequency;
	uint16_t			average_uclk_frequency;
	uint16_t			average_fclk_frequency;
	uint16_t			average_vclk_frequency;
	uint16_t			average_dclk_frequency;

	/* Current clocks */
	uint16_t			current_gfxclk;
	uint16_t			current_socclk;
	uint16_t			current_uclk;
	uint16_t			current_fclk;
	uint16_t			current_vclk;
	uint16_t			current_dclk;
	uint16_t			current_coreclk[8]; // CPU core clocks
	uint16_t			current_l3clk[2];

	/* Throttle status (ASIC dependent) */
	uint32_t			throttle_status;

	/* Fans */
	uint16_t			fan_pwm;

	uint16_t			padding[3];

	/* Throttle status (ASIC independent) */
	uint64_t			indep_throttle_status;
};

struct gpu_metrics_v2_3 {
	struct metrics_table_header	common_header;

	/* Temperature */
	uint16_t			temperature_gfx; // gfx temperature on APUs
	uint16_t			temperature_soc; // soc temperature on APUs
	uint16_t			temperature_core[8]; // CPU core temperature on APUs
	uint16_t			temperature_l3[2];

	/* Utilization */
	uint16_t			average_gfx_activity;
	uint16_t			average_mm_activity; // UVD or VCN

	/* Driver attached timestamp (in ns) */
	uint64_t			system_clock_counter;

	/* Power/Energy */
	uint16_t			average_socket_power; // dGPU + APU power on A + A platform
	uint16_t			average_cpu_power;
	uint16_t			average_soc_power;
	uint16_t			average_gfx_power;
	uint16_t			average_core_power[8]; // CPU core power on APUs

	/* Average clocks */
	uint16_t			average_gfxclk_frequency;
	uint16_t			average_socclk_frequency;
	uint16_t			average_uclk_frequency;
	uint16_t			average_fclk_frequency;
	uint16_t			average_vclk_frequency;
	uint16_t			average_dclk_frequency;

	/* Current clocks */
	uint16_t			current_gfxclk;
	uint16_t			current_socclk;
	uint16_t			current_uclk;
	uint16_t			current_fclk;
	uint16_t			current_vclk;
	uint16_t			current_dclk;
	uint16_t			current_coreclk[8]; // CPU core clocks
	uint16_t			current_l3clk[2];

	/* Throttle status (ASIC dependent) */
	uint32_t			throttle_status;

	/* Fans */
	uint16_t			fan_pwm;

	uint16_t			padding[3];

	/* Throttle status (ASIC independent) */
	uint64_t			indep_throttle_status;

	/* Average Temperature */
	uint16_t			average_temperature_gfx; // average gfx temperature on APUs
	uint16_t			average_temperature_soc; // average soc temperature on APUs
	uint16_t			average_temperature_core[8]; // average CPU core temperature on APUs
	uint16_t			average_temperature_l3[2];
};

struct gpu_metrics_v2_4 {
	struct metrics_table_header	common_header;

	/* Temperature (unit: centi-Celsius) */
	uint16_t			temperature_gfx;
	uint16_t			temperature_soc;
	uint16_t			temperature_core[8];
	uint16_t			temperature_l3[2];

	/* Utilization (unit: centi) */
	uint16_t			average_gfx_activity;
	uint16_t			average_mm_activity;

	/* Driver attached timestamp (in ns) */
	uint64_t			system_clock_counter;

	/* Power/Energy (unit: mW) */
	uint16_t			average_socket_power;
	uint16_t			average_cpu_power;
	uint16_t			average_soc_power;
	uint16_t			average_gfx_power;
	uint16_t			average_core_power[8];

	/* Average clocks (unit: MHz) */
	uint16_t			average_gfxclk_frequency;
	uint16_t			average_socclk_frequency;
	uint16_t			average_uclk_frequency;
	uint16_t			average_fclk_frequency;
	uint16_t			average_vclk_frequency;
	uint16_t			average_dclk_frequency;

	/* Current clocks (unit: MHz) */
	uint16_t			current_gfxclk;
	uint16_t			current_socclk;
	uint16_t			current_uclk;
	uint16_t			current_fclk;
	uint16_t			current_vclk;
	uint16_t			current_dclk;
	uint16_t			current_coreclk[8];
	uint16_t			current_l3clk[2];

	/* Throttle status (ASIC dependent) */
	uint32_t			throttle_status;

	/* Fans */
	uint16_t			fan_pwm;

	uint16_t			padding[3];

	/* Throttle status (ASIC independent) */
	uint64_t			indep_throttle_status;

	/* Average Temperature (unit: centi-Celsius) */
	uint16_t			average_temperature_gfx;
	uint16_t			average_temperature_soc;
	uint16_t			average_temperature_core[8];
	uint16_t			average_temperature_l3[2];

	/* Power/Voltage (unit: mV) */
	uint16_t			average_cpu_voltage;
	uint16_t			average_soc_voltage;
	uint16_t			average_gfx_voltage;

	/* Power/Current (unit: mA) */
	uint16_t			average_cpu_current;
	uint16_t			average_soc_current;
	uint16_t			average_gfx_current;
};

struct gpu_metrics_v3_0 {
	struct metrics_table_header	common_header;

	/* Temperature */
	/* gfx temperature on APUs */
	uint16_t			temperature_gfx;
	/* soc temperature on APUs */
	uint16_t			temperature_soc;
	/* CPU core temperature on APUs */
	uint16_t			temperature_core[16];
	/* skin temperature on APUs */
	uint16_t			temperature_skin;

	/* Utilization */
	/* time filtered GFX busy % [0-100] */
	uint16_t			average_gfx_activity;
	/* time filtered VCN busy % [0-100] */
	uint16_t			average_vcn_activity;
	/* time filtered IPU per-column busy % [0-100] */
	uint16_t			average_ipu_activity[8];
	/* time filtered per-core C0 residency % [0-100]*/
	uint16_t			average_core_c0_activity[16];
	/* time filtered DRAM read bandwidth [MB/sec] */
	uint16_t			average_dram_reads;
	/* time filtered DRAM write bandwidth [MB/sec] */
	uint16_t			average_dram_writes;
	/* time filtered IPU read bandwidth [MB/sec] */
	uint16_t			average_ipu_reads;
	/* time filtered IPU write bandwidth [MB/sec] */
	uint16_t			average_ipu_writes;

	/* Driver attached timestamp (in ns) */
	uint64_t			system_clock_counter;

	/* Power/Energy */
	/* time filtered power used for PPT/STAPM [APU+dGPU] [mW] */
	uint32_t			average_socket_power;
	/* time filtered IPU power [mW] */
	uint16_t			average_ipu_power;
	/* time filtered APU power [mW] */
	uint32_t			average_apu_power;
	/* time filtered GFX power [mW] */
	uint32_t			average_gfx_power;
	/* time filtered dGPU power [mW] */
	uint32_t			average_dgpu_power;
	/* time filtered sum of core power across all cores in the socket [mW] */
	uint32_t			average_all_core_power;
	/* calculated core power [mW] */
	uint16_t			average_core_power[16];
	/* time filtered total system power [mW] */
	uint16_t			average_sys_power;
	/* maximum IRM defined STAPM power limit [mW] */
	uint16_t			stapm_power_limit;
	/* time filtered STAPM power limit [mW] */
	uint16_t			current_stapm_power_limit;

	/* time filtered clocks [MHz] */
	uint16_t			average_gfxclk_frequency;
	uint16_t			average_socclk_frequency;
	uint16_t			average_vpeclk_frequency;
	uint16_t			average_ipuclk_frequency;
	uint16_t			average_fclk_frequency;
	uint16_t			average_vclk_frequency;
	uint16_t			average_uclk_frequency;
	uint16_t			average_mpipu_frequency;

	/* Current clocks */
	/* target core frequency [MHz] */
	uint16_t			current_coreclk[16];
	/* CCLK frequency limit enforced on classic cores [MHz] */
	uint16_t			current_core_maxfreq;
	/* GFXCLK frequency limit enforced on GFX [MHz] */
	uint16_t			current_gfx_maxfreq;

	/* Throttle Residency (ASIC dependent) */
	uint32_t			throttle_residency_prochot;
	uint32_t			throttle_residency_spl;
	uint32_t			throttle_residency_fppt;
	uint32_t			throttle_residency_sppt;
	uint32_t			throttle_residency_thm_core;
	uint32_t			throttle_residency_thm_gfx;
	uint32_t			throttle_residency_thm_soc;

	/* Metrics table alpha filter time constant [us] */
	uint32_t			time_filter_alphavalue;
};
<<<<<<< HEAD
=======

struct amdgpu_pmmetrics_header {
	uint16_t structure_size;
	uint16_t pad;
	uint32_t mp1_ip_discovery_version;
	uint32_t pmfw_version;
	uint32_t pmmetrics_version;
};

struct amdgpu_pm_metrics {
	struct amdgpu_pmmetrics_header common_header;

	uint8_t data[];
};

>>>>>>> 2d5404ca
#endif<|MERGE_RESOLUTION|>--- conflicted
+++ resolved
@@ -274,8 +274,6 @@
 	XGMI_PLPD_COUNT,
 };
 
-<<<<<<< HEAD
-=======
 enum pp_pm_policy {
 	PP_PM_POLICY_NONE = -1,
 	PP_PM_POLICY_SOC_PSTATE = 0,
@@ -293,7 +291,6 @@
 
 #define PP_POLICY_MAX_LEVELS 5
 
->>>>>>> 2d5404ca
 #define PP_GROUP_MASK        0xF0000000
 #define PP_GROUP_SHIFT       28
 
@@ -1246,8 +1243,6 @@
 	/* Metrics table alpha filter time constant [us] */
 	uint32_t			time_filter_alphavalue;
 };
-<<<<<<< HEAD
-=======
 
 struct amdgpu_pmmetrics_header {
 	uint16_t structure_size;
@@ -1263,5 +1258,4 @@
 	uint8_t data[];
 };
 
->>>>>>> 2d5404ca
 #endif