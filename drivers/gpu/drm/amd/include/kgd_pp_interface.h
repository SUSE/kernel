/*
 * Copyright 2017 Advanced Micro Devices, Inc.
 *
 * Permission is hereby granted, free of charge, to any person obtaining a
 * copy of this software and associated documentation files (the "Software"),
 * to deal in the Software without restriction, including without limitation
 * the rights to use, copy, modify, merge, publish, distribute, sublicense,
 * and/or sell copies of the Software, and to permit persons to whom the
 * Software is furnished to do so, subject to the following conditions:
 *
 * The above copyright notice and this permission notice shall be included in
 * all copies or substantial portions of the Software.
 *
 * THE SOFTWARE IS PROVIDED "AS IS", WITHOUT WARRANTY OF ANY KIND, EXPRESS OR
 * IMPLIED, INCLUDING BUT NOT LIMITED TO THE WARRANTIES OF MERCHANTABILITY,
 * FITNESS FOR A PARTICULAR PURPOSE AND NONINFRINGEMENT.  IN NO EVENT SHALL
 * THE COPYRIGHT HOLDER(S) OR AUTHOR(S) BE LIABLE FOR ANY CLAIM, DAMAGES OR
 * OTHER LIABILITY, WHETHER IN AN ACTION OF CONTRACT, TORT OR OTHERWISE,
 * ARISING FROM, OUT OF OR IN CONNECTION WITH THE SOFTWARE OR THE USE OR
 * OTHER DEALINGS IN THE SOFTWARE.
 *
 */

#ifndef __KGD_PP_INTERFACE_H__
#define __KGD_PP_INTERFACE_H__

extern const struct amdgpu_ip_block_version pp_smu_ip_block;
extern const struct amdgpu_ip_block_version smu_v11_0_ip_block;
extern const struct amdgpu_ip_block_version smu_v12_0_ip_block;
extern const struct amdgpu_ip_block_version smu_v13_0_ip_block;

enum smu_event_type {
	SMU_EVENT_RESET_COMPLETE = 0,
};

struct amd_vce_state {
	/* vce clocks */
	u32 evclk;
	u32 ecclk;
	/* gpu clocks */
	u32 sclk;
	u32 mclk;
	u8 clk_idx;
	u8 pstate;
};


enum amd_dpm_forced_level {
	AMD_DPM_FORCED_LEVEL_AUTO = 0x1,
	AMD_DPM_FORCED_LEVEL_MANUAL = 0x2,
	AMD_DPM_FORCED_LEVEL_LOW = 0x4,
	AMD_DPM_FORCED_LEVEL_HIGH = 0x8,
	AMD_DPM_FORCED_LEVEL_PROFILE_STANDARD = 0x10,
	AMD_DPM_FORCED_LEVEL_PROFILE_MIN_SCLK = 0x20,
	AMD_DPM_FORCED_LEVEL_PROFILE_MIN_MCLK = 0x40,
	AMD_DPM_FORCED_LEVEL_PROFILE_PEAK = 0x80,
	AMD_DPM_FORCED_LEVEL_PROFILE_EXIT = 0x100,
	AMD_DPM_FORCED_LEVEL_PERF_DETERMINISM = 0x200,
};

enum amd_pm_state_type {
	/* not used for dpm */
	POWER_STATE_TYPE_DEFAULT,
	POWER_STATE_TYPE_POWERSAVE,
	/* user selectable states */
	POWER_STATE_TYPE_BATTERY,
	POWER_STATE_TYPE_BALANCED,
	POWER_STATE_TYPE_PERFORMANCE,
	/* internal states */
	POWER_STATE_TYPE_INTERNAL_UVD,
	POWER_STATE_TYPE_INTERNAL_UVD_SD,
	POWER_STATE_TYPE_INTERNAL_UVD_HD,
	POWER_STATE_TYPE_INTERNAL_UVD_HD2,
	POWER_STATE_TYPE_INTERNAL_UVD_MVC,
	POWER_STATE_TYPE_INTERNAL_BOOT,
	POWER_STATE_TYPE_INTERNAL_THERMAL,
	POWER_STATE_TYPE_INTERNAL_ACPI,
	POWER_STATE_TYPE_INTERNAL_ULV,
	POWER_STATE_TYPE_INTERNAL_3DPERF,
};

#define AMD_MAX_VCE_LEVELS 6

enum amd_vce_level {
	AMD_VCE_LEVEL_AC_ALL = 0,     /* AC, All cases */
	AMD_VCE_LEVEL_DC_EE = 1,      /* DC, entropy encoding */
	AMD_VCE_LEVEL_DC_LL_LOW = 2,  /* DC, low latency queue, res <= 720 */
	AMD_VCE_LEVEL_DC_LL_HIGH = 3, /* DC, low latency queue, 1080 >= res > 720 */
	AMD_VCE_LEVEL_DC_GP_LOW = 4,  /* DC, general purpose queue, res <= 720 */
	AMD_VCE_LEVEL_DC_GP_HIGH = 5, /* DC, general purpose queue, 1080 >= res > 720 */
};

enum amd_fan_ctrl_mode {
	AMD_FAN_CTRL_NONE = 0,
	AMD_FAN_CTRL_MANUAL = 1,
	AMD_FAN_CTRL_AUTO = 2,
};

enum pp_clock_type {
	PP_SCLK,
	PP_MCLK,
	PP_PCIE,
	PP_SOCCLK,
	PP_FCLK,
	PP_DCEFCLK,
	PP_VCLK,
	PP_VCLK1,
	PP_DCLK,
	PP_DCLK1,
	OD_SCLK,
	OD_MCLK,
	OD_VDDC_CURVE,
	OD_RANGE,
	OD_VDDGFX_OFFSET,
	OD_CCLK,
};

enum amd_pp_sensors {
	AMDGPU_PP_SENSOR_GFX_SCLK = 0,
	AMDGPU_PP_SENSOR_CPU_CLK,
	AMDGPU_PP_SENSOR_VDDNB,
	AMDGPU_PP_SENSOR_VDDGFX,
	AMDGPU_PP_SENSOR_UVD_VCLK,
	AMDGPU_PP_SENSOR_UVD_DCLK,
	AMDGPU_PP_SENSOR_VCE_ECCLK,
	AMDGPU_PP_SENSOR_GPU_LOAD,
	AMDGPU_PP_SENSOR_MEM_LOAD,
	AMDGPU_PP_SENSOR_GFX_MCLK,
	AMDGPU_PP_SENSOR_GPU_TEMP,
	AMDGPU_PP_SENSOR_EDGE_TEMP = AMDGPU_PP_SENSOR_GPU_TEMP,
	AMDGPU_PP_SENSOR_HOTSPOT_TEMP,
	AMDGPU_PP_SENSOR_MEM_TEMP,
	AMDGPU_PP_SENSOR_VCE_POWER,
	AMDGPU_PP_SENSOR_UVD_POWER,
	AMDGPU_PP_SENSOR_GPU_POWER,
	AMDGPU_PP_SENSOR_SS_APU_SHARE,
	AMDGPU_PP_SENSOR_SS_DGPU_SHARE,
	AMDGPU_PP_SENSOR_STABLE_PSTATE_SCLK,
	AMDGPU_PP_SENSOR_STABLE_PSTATE_MCLK,
	AMDGPU_PP_SENSOR_ENABLED_SMC_FEATURES_MASK,
	AMDGPU_PP_SENSOR_MIN_FAN_RPM,
	AMDGPU_PP_SENSOR_MAX_FAN_RPM,
	AMDGPU_PP_SENSOR_VCN_POWER_STATE,
	AMDGPU_PP_SENSOR_PEAK_PSTATE_SCLK,
	AMDGPU_PP_SENSOR_PEAK_PSTATE_MCLK,
};

enum amd_pp_task {
	AMD_PP_TASK_DISPLAY_CONFIG_CHANGE,
	AMD_PP_TASK_ENABLE_USER_STATE,
	AMD_PP_TASK_READJUST_POWER_STATE,
	AMD_PP_TASK_COMPLETE_INIT,
	AMD_PP_TASK_MAX
};

enum PP_SMC_POWER_PROFILE {
	PP_SMC_POWER_PROFILE_BOOTUP_DEFAULT = 0x0,
	PP_SMC_POWER_PROFILE_FULLSCREEN3D = 0x1,
	PP_SMC_POWER_PROFILE_POWERSAVING  = 0x2,
	PP_SMC_POWER_PROFILE_VIDEO        = 0x3,
	PP_SMC_POWER_PROFILE_VR           = 0x4,
	PP_SMC_POWER_PROFILE_COMPUTE      = 0x5,
	PP_SMC_POWER_PROFILE_CUSTOM       = 0x6,
	PP_SMC_POWER_PROFILE_WINDOW3D     = 0x7,
<<<<<<< HEAD
=======
	PP_SMC_POWER_PROFILE_CAPPED	  = 0x8,
	PP_SMC_POWER_PROFILE_UNCAPPED	  = 0x9,
>>>>>>> eb3cdb58
	PP_SMC_POWER_PROFILE_COUNT,
};

extern const char * const amdgpu_pp_profile_name[PP_SMC_POWER_PROFILE_COUNT];



enum {
	PP_GROUP_UNKNOWN = 0,
	PP_GROUP_GFX = 1,
	PP_GROUP_SYS,
	PP_GROUP_MAX
};

enum PP_OD_DPM_TABLE_COMMAND {
	PP_OD_EDIT_SCLK_VDDC_TABLE,
	PP_OD_EDIT_MCLK_VDDC_TABLE,
	PP_OD_EDIT_CCLK_VDDC_TABLE,
	PP_OD_EDIT_VDDC_CURVE,
	PP_OD_RESTORE_DEFAULT_TABLE,
	PP_OD_COMMIT_DPM_TABLE,
	PP_OD_EDIT_VDDGFX_OFFSET
};

struct pp_states_info {
	uint32_t nums;
	uint32_t states[16];
};

enum PP_HWMON_TEMP {
	PP_TEMP_EDGE = 0,
	PP_TEMP_JUNCTION,
	PP_TEMP_MEM,
	PP_TEMP_MAX
};

enum pp_mp1_state {
	PP_MP1_STATE_NONE,
	PP_MP1_STATE_SHUTDOWN,
	PP_MP1_STATE_UNLOAD,
	PP_MP1_STATE_RESET,
};

enum pp_df_cstate {
	DF_CSTATE_DISALLOW = 0,
	DF_CSTATE_ALLOW,
};

/**
 * DOC: amdgpu_pp_power
 *
 * APU power is managed to system-level requirements through the PPT
 * (package power tracking) feature. PPT is intended to limit power to the
 * requirements of the power source and could be dynamically updated to
 * maximize APU performance within the system power budget.
 *
 * Two types of power measurement can be requested, where supported, with
 * :c:type:`enum pp_power_type <pp_power_type>`.
 */

/**
 * enum pp_power_limit_level - Used to query the power limits
 *
 * @PP_PWR_LIMIT_MIN: Minimum Power Limit
 * @PP_PWR_LIMIT_CURRENT: Current Power Limit
 * @PP_PWR_LIMIT_DEFAULT: Default Power Limit
 * @PP_PWR_LIMIT_MAX: Maximum Power Limit
 */
enum pp_power_limit_level
{
	PP_PWR_LIMIT_MIN = -1,
	PP_PWR_LIMIT_CURRENT,
	PP_PWR_LIMIT_DEFAULT,
	PP_PWR_LIMIT_MAX,
};

/**
 * enum pp_power_type - Used to specify the type of the requested power
 *
 * @PP_PWR_TYPE_SUSTAINED: manages the configurable, thermally significant
 * moving average of APU power (default ~5000 ms).
 * @PP_PWR_TYPE_FAST: manages the ~10 ms moving average of APU power,
 * where supported.
 */
enum pp_power_type
{
	PP_PWR_TYPE_SUSTAINED,
	PP_PWR_TYPE_FAST,
};

#define PP_GROUP_MASK        0xF0000000
#define PP_GROUP_SHIFT       28

#define PP_BLOCK_MASK        0x0FFFFF00
#define PP_BLOCK_SHIFT       8

#define PP_BLOCK_GFX_CG         0x01
#define PP_BLOCK_GFX_MG         0x02
#define PP_BLOCK_GFX_3D         0x04
#define PP_BLOCK_GFX_RLC        0x08
#define PP_BLOCK_GFX_CP         0x10
#define PP_BLOCK_SYS_BIF        0x01
#define PP_BLOCK_SYS_MC         0x02
#define PP_BLOCK_SYS_ROM        0x04
#define PP_BLOCK_SYS_DRM        0x08
#define PP_BLOCK_SYS_HDP        0x10
#define PP_BLOCK_SYS_SDMA       0x20

#define PP_STATE_MASK           0x0000000F
#define PP_STATE_SHIFT          0
#define PP_STATE_SUPPORT_MASK   0x000000F0
#define PP_STATE_SUPPORT_SHIFT  0

#define PP_STATE_CG             0x01
#define PP_STATE_LS             0x02
#define PP_STATE_DS             0x04
#define PP_STATE_SD             0x08
#define PP_STATE_SUPPORT_CG     0x10
#define PP_STATE_SUPPORT_LS     0x20
#define PP_STATE_SUPPORT_DS     0x40
#define PP_STATE_SUPPORT_SD     0x80

#define PP_CG_MSG_ID(group, block, support, state) \
		((group) << PP_GROUP_SHIFT | (block) << PP_BLOCK_SHIFT | \
		(support) << PP_STATE_SUPPORT_SHIFT | (state) << PP_STATE_SHIFT)

#define XGMI_MODE_PSTATE_D3 0
#define XGMI_MODE_PSTATE_D0 1

#define NUM_HBM_INSTANCES 4

struct seq_file;
enum amd_pp_clock_type;
struct amd_pp_simple_clock_info;
struct amd_pp_display_configuration;
struct amd_pp_clock_info;
struct pp_display_clock_request;
struct pp_clock_levels_with_voltage;
struct pp_clock_levels_with_latency;
struct amd_pp_clocks;
struct pp_smu_wm_range_sets;
struct pp_smu_nv_clock_table;
struct dpm_clocks;

struct amd_pm_funcs {
/* export for dpm on ci and si */
	int (*pre_set_power_state)(void *handle);
	int (*set_power_state)(void *handle);
	void (*post_set_power_state)(void *handle);
	void (*display_configuration_changed)(void *handle);
	void (*print_power_state)(void *handle, void *ps);
	bool (*vblank_too_short)(void *handle);
	void (*enable_bapm)(void *handle, bool enable);
	int (*check_state_equal)(void *handle,
				void  *cps,
				void  *rps,
				bool  *equal);
/* export for sysfs */
	int (*set_fan_control_mode)(void *handle, u32 mode);
	int (*get_fan_control_mode)(void *handle, u32 *fan_mode);
	int (*set_fan_speed_pwm)(void *handle, u32 speed);
	int (*get_fan_speed_pwm)(void *handle, u32 *speed);
	int (*force_clock_level)(void *handle, enum pp_clock_type type, uint32_t mask);
	int (*print_clock_levels)(void *handle, enum pp_clock_type type, char *buf);
	int (*emit_clock_levels)(void *handle, enum pp_clock_type type, char *buf, int *offset);
	int (*force_performance_level)(void *handle, enum amd_dpm_forced_level level);
	int (*get_sclk_od)(void *handle);
	int (*set_sclk_od)(void *handle, uint32_t value);
	int (*get_mclk_od)(void *handle);
	int (*set_mclk_od)(void *handle, uint32_t value);
	int (*read_sensor)(void *handle, int idx, void *value, int *size);
	int (*get_apu_thermal_limit)(void *handle, uint32_t *limit);
	int (*set_apu_thermal_limit)(void *handle, uint32_t limit);
	enum amd_dpm_forced_level (*get_performance_level)(void *handle);
	enum amd_pm_state_type (*get_current_power_state)(void *handle);
	int (*get_fan_speed_rpm)(void *handle, uint32_t *rpm);
	int (*set_fan_speed_rpm)(void *handle, uint32_t rpm);
	int (*get_pp_num_states)(void *handle, struct pp_states_info *data);
	int (*get_pp_table)(void *handle, char **table);
	int (*set_pp_table)(void *handle, const char *buf, size_t size);
	void (*debugfs_print_current_performance_level)(void *handle, struct seq_file *m);
	int (*switch_power_profile)(void *handle, enum PP_SMC_POWER_PROFILE type, bool en);
/* export to amdgpu */
	struct amd_vce_state *(*get_vce_clock_state)(void *handle, u32 idx);
	int (*dispatch_tasks)(void *handle, enum amd_pp_task task_id,
			enum amd_pm_state_type *user_state);
	int (*load_firmware)(void *handle);
	int (*wait_for_fw_loading_complete)(void *handle);
	int (*set_powergating_by_smu)(void *handle,
				uint32_t block_type, bool gate);
	int (*set_clockgating_by_smu)(void *handle, uint32_t msg_id);
	int (*set_power_limit)(void *handle, uint32_t n);
	int (*get_power_limit)(void *handle, uint32_t *limit,
			enum pp_power_limit_level pp_limit_level,
			enum pp_power_type power_type);
	int (*get_power_profile_mode)(void *handle, char *buf);
	int (*set_power_profile_mode)(void *handle, long *input, uint32_t size);
	int (*set_fine_grain_clk_vol)(void *handle, uint32_t type, long *input, uint32_t size);
	int (*odn_edit_dpm_table)(void *handle, enum PP_OD_DPM_TABLE_COMMAND type,
				  long *input, uint32_t size);
	int (*set_mp1_state)(void *handle, enum pp_mp1_state mp1_state);
	int (*smu_i2c_bus_access)(void *handle, bool acquire);
	int (*gfx_state_change_set)(void *handle, uint32_t state);
/* export to DC */
	u32 (*get_sclk)(void *handle, bool low);
	u32 (*get_mclk)(void *handle, bool low);
	int (*display_configuration_change)(void *handle,
		const struct amd_pp_display_configuration *input);
	int (*get_display_power_level)(void *handle,
		struct amd_pp_simple_clock_info *output);
	int (*get_current_clocks)(void *handle,
		struct amd_pp_clock_info *clocks);
	int (*get_clock_by_type)(void *handle,
		enum amd_pp_clock_type type,
		struct amd_pp_clocks *clocks);
	int (*get_clock_by_type_with_latency)(void *handle,
		enum amd_pp_clock_type type,
		struct pp_clock_levels_with_latency *clocks);
	int (*get_clock_by_type_with_voltage)(void *handle,
		enum amd_pp_clock_type type,
		struct pp_clock_levels_with_voltage *clocks);
	int (*set_watermarks_for_clocks_ranges)(void *handle,
						void *clock_ranges);
	int (*display_clock_voltage_request)(void *handle,
				struct pp_display_clock_request *clock);
	int (*get_display_mode_validation_clocks)(void *handle,
		struct amd_pp_simple_clock_info *clocks);
	int (*notify_smu_enable_pwe)(void *handle);
	int (*enable_mgpu_fan_boost)(void *handle);
	int (*set_active_display_count)(void *handle, uint32_t count);
	int (*set_hard_min_dcefclk_by_freq)(void *handle, uint32_t clock);
	int (*set_hard_min_fclk_by_freq)(void *handle, uint32_t clock);
	int (*set_min_deep_sleep_dcefclk)(void *handle, uint32_t clock);
	int (*get_asic_baco_capability)(void *handle, bool *cap);
	int (*get_asic_baco_state)(void *handle, int *state);
	int (*set_asic_baco_state)(void *handle, int state);
	int (*get_ppfeature_status)(void *handle, char *buf);
	int (*set_ppfeature_status)(void *handle, uint64_t ppfeature_masks);
	int (*asic_reset_mode_2)(void *handle);
	int (*asic_reset_enable_gfx_features)(void *handle);
	int (*set_df_cstate)(void *handle, enum pp_df_cstate state);
	int (*set_xgmi_pstate)(void *handle, uint32_t pstate);
	ssize_t (*get_gpu_metrics)(void *handle, void **table);
	int (*set_watermarks_for_clock_ranges)(void *handle,
					       struct pp_smu_wm_range_sets *ranges);
	int (*display_disable_memory_clock_switch)(void *handle,
						   bool disable_memory_clock_switch);
	int (*get_max_sustainable_clocks_by_dc)(void *handle,
						struct pp_smu_nv_clock_table *max_clocks);
	int (*get_uclk_dpm_states)(void *handle,
				   unsigned int *clock_values_in_khz,
				   unsigned int *num_states);
	int (*get_dpm_clock_table)(void *handle,
				   struct dpm_clocks *clock_table);
	int (*get_smu_prv_buf_details)(void *handle, void **addr, size_t *size);
	void (*pm_compute_clocks)(void *handle);
};

struct metrics_table_header {
	uint16_t			structure_size;
	uint8_t				format_revision;
	uint8_t				content_revision;
};

/*
 * gpu_metrics_v1_0 is not recommended as it's not naturally aligned.
 * Use gpu_metrics_v1_1 or later instead.
 */
struct gpu_metrics_v1_0 {
	struct metrics_table_header	common_header;

	/* Driver attached timestamp (in ns) */
	uint64_t			system_clock_counter;

	/* Temperature */
	uint16_t			temperature_edge;
	uint16_t			temperature_hotspot;
	uint16_t			temperature_mem;
	uint16_t			temperature_vrgfx;
	uint16_t			temperature_vrsoc;
	uint16_t			temperature_vrmem;

	/* Utilization */
	uint16_t			average_gfx_activity;
	uint16_t			average_umc_activity; // memory controller
	uint16_t			average_mm_activity; // UVD or VCN

	/* Power/Energy */
	uint16_t			average_socket_power;
	uint32_t			energy_accumulator;

	/* Average clocks */
	uint16_t			average_gfxclk_frequency;
	uint16_t			average_socclk_frequency;
	uint16_t			average_uclk_frequency;
	uint16_t			average_vclk0_frequency;
	uint16_t			average_dclk0_frequency;
	uint16_t			average_vclk1_frequency;
	uint16_t			average_dclk1_frequency;

	/* Current clocks */
	uint16_t			current_gfxclk;
	uint16_t			current_socclk;
	uint16_t			current_uclk;
	uint16_t			current_vclk0;
	uint16_t			current_dclk0;
	uint16_t			current_vclk1;
	uint16_t			current_dclk1;

	/* Throttle status */
	uint32_t			throttle_status;

	/* Fans */
	uint16_t			current_fan_speed;

	/* Link width/speed */
	uint8_t				pcie_link_width;
	uint8_t				pcie_link_speed; // in 0.1 GT/s
};

struct gpu_metrics_v1_1 {
	struct metrics_table_header	common_header;

	/* Temperature */
	uint16_t			temperature_edge;
	uint16_t			temperature_hotspot;
	uint16_t			temperature_mem;
	uint16_t			temperature_vrgfx;
	uint16_t			temperature_vrsoc;
	uint16_t			temperature_vrmem;

	/* Utilization */
	uint16_t			average_gfx_activity;
	uint16_t			average_umc_activity; // memory controller
	uint16_t			average_mm_activity; // UVD or VCN

	/* Power/Energy */
	uint16_t			average_socket_power;
	uint64_t			energy_accumulator;

	/* Driver attached timestamp (in ns) */
	uint64_t			system_clock_counter;

	/* Average clocks */
	uint16_t			average_gfxclk_frequency;
	uint16_t			average_socclk_frequency;
	uint16_t			average_uclk_frequency;
	uint16_t			average_vclk0_frequency;
	uint16_t			average_dclk0_frequency;
	uint16_t			average_vclk1_frequency;
	uint16_t			average_dclk1_frequency;

	/* Current clocks */
	uint16_t			current_gfxclk;
	uint16_t			current_socclk;
	uint16_t			current_uclk;
	uint16_t			current_vclk0;
	uint16_t			current_dclk0;
	uint16_t			current_vclk1;
	uint16_t			current_dclk1;

	/* Throttle status */
	uint32_t			throttle_status;

	/* Fans */
	uint16_t			current_fan_speed;

	/* Link width/speed */
	uint16_t			pcie_link_width;
	uint16_t			pcie_link_speed; // in 0.1 GT/s

	uint16_t			padding;

	uint32_t			gfx_activity_acc;
	uint32_t			mem_activity_acc;

	uint16_t			temperature_hbm[NUM_HBM_INSTANCES];
};

struct gpu_metrics_v1_2 {
	struct metrics_table_header	common_header;

	/* Temperature */
	uint16_t			temperature_edge;
	uint16_t			temperature_hotspot;
	uint16_t			temperature_mem;
	uint16_t			temperature_vrgfx;
	uint16_t			temperature_vrsoc;
	uint16_t			temperature_vrmem;

	/* Utilization */
	uint16_t			average_gfx_activity;
	uint16_t			average_umc_activity; // memory controller
	uint16_t			average_mm_activity; // UVD or VCN

	/* Power/Energy */
	uint16_t			average_socket_power;
	uint64_t			energy_accumulator;

	/* Driver attached timestamp (in ns) */
	uint64_t			system_clock_counter;

	/* Average clocks */
	uint16_t			average_gfxclk_frequency;
	uint16_t			average_socclk_frequency;
	uint16_t			average_uclk_frequency;
	uint16_t			average_vclk0_frequency;
	uint16_t			average_dclk0_frequency;
	uint16_t			average_vclk1_frequency;
	uint16_t			average_dclk1_frequency;

	/* Current clocks */
	uint16_t			current_gfxclk;
	uint16_t			current_socclk;
	uint16_t			current_uclk;
	uint16_t			current_vclk0;
	uint16_t			current_dclk0;
	uint16_t			current_vclk1;
	uint16_t			current_dclk1;

	/* Throttle status (ASIC dependent) */
	uint32_t			throttle_status;

	/* Fans */
	uint16_t			current_fan_speed;

	/* Link width/speed */
	uint16_t			pcie_link_width;
	uint16_t			pcie_link_speed; // in 0.1 GT/s

	uint16_t			padding;

	uint32_t			gfx_activity_acc;
	uint32_t			mem_activity_acc;

	uint16_t			temperature_hbm[NUM_HBM_INSTANCES];

	/* PMFW attached timestamp (10ns resolution) */
	uint64_t			firmware_timestamp;
};

struct gpu_metrics_v1_3 {
	struct metrics_table_header	common_header;

	/* Temperature */
	uint16_t			temperature_edge;
	uint16_t			temperature_hotspot;
	uint16_t			temperature_mem;
	uint16_t			temperature_vrgfx;
	uint16_t			temperature_vrsoc;
	uint16_t			temperature_vrmem;

	/* Utilization */
	uint16_t			average_gfx_activity;
	uint16_t			average_umc_activity; // memory controller
	uint16_t			average_mm_activity; // UVD or VCN

	/* Power/Energy */
	uint16_t			average_socket_power;
	uint64_t			energy_accumulator;

	/* Driver attached timestamp (in ns) */
	uint64_t			system_clock_counter;

	/* Average clocks */
	uint16_t			average_gfxclk_frequency;
	uint16_t			average_socclk_frequency;
	uint16_t			average_uclk_frequency;
	uint16_t			average_vclk0_frequency;
	uint16_t			average_dclk0_frequency;
	uint16_t			average_vclk1_frequency;
	uint16_t			average_dclk1_frequency;

	/* Current clocks */
	uint16_t			current_gfxclk;
	uint16_t			current_socclk;
	uint16_t			current_uclk;
	uint16_t			current_vclk0;
	uint16_t			current_dclk0;
	uint16_t			current_vclk1;
	uint16_t			current_dclk1;

	/* Throttle status */
	uint32_t			throttle_status;

	/* Fans */
	uint16_t			current_fan_speed;

	/* Link width/speed */
	uint16_t			pcie_link_width;
	uint16_t			pcie_link_speed; // in 0.1 GT/s

	uint16_t			padding;

	uint32_t			gfx_activity_acc;
	uint32_t			mem_activity_acc;

	uint16_t			temperature_hbm[NUM_HBM_INSTANCES];

	/* PMFW attached timestamp (10ns resolution) */
	uint64_t			firmware_timestamp;

	/* Voltage (mV) */
	uint16_t			voltage_soc;
	uint16_t			voltage_gfx;
	uint16_t			voltage_mem;

	uint16_t			padding1;

	/* Throttle status (ASIC independent) */
	uint64_t			indep_throttle_status;
};

/*
 * gpu_metrics_v2_0 is not recommended as it's not naturally aligned.
 * Use gpu_metrics_v2_1 or later instead.
 */
struct gpu_metrics_v2_0 {
	struct metrics_table_header	common_header;

	/* Driver attached timestamp (in ns) */
	uint64_t			system_clock_counter;

	/* Temperature */
	uint16_t			temperature_gfx; // gfx temperature on APUs
	uint16_t			temperature_soc; // soc temperature on APUs
	uint16_t			temperature_core[8]; // CPU core temperature on APUs
	uint16_t			temperature_l3[2];

	/* Utilization */
	uint16_t			average_gfx_activity;
	uint16_t			average_mm_activity; // UVD or VCN

	/* Power/Energy */
	uint16_t			average_socket_power; // dGPU + APU power on A + A platform
	uint16_t			average_cpu_power;
	uint16_t			average_soc_power;
	uint16_t			average_gfx_power;
	uint16_t			average_core_power[8]; // CPU core power on APUs

	/* Average clocks */
	uint16_t			average_gfxclk_frequency;
	uint16_t			average_socclk_frequency;
	uint16_t			average_uclk_frequency;
	uint16_t			average_fclk_frequency;
	uint16_t			average_vclk_frequency;
	uint16_t			average_dclk_frequency;

	/* Current clocks */
	uint16_t			current_gfxclk;
	uint16_t			current_socclk;
	uint16_t			current_uclk;
	uint16_t			current_fclk;
	uint16_t			current_vclk;
	uint16_t			current_dclk;
	uint16_t			current_coreclk[8]; // CPU core clocks
	uint16_t			current_l3clk[2];

	/* Throttle status */
	uint32_t			throttle_status;

	/* Fans */
	uint16_t			fan_pwm;

	uint16_t			padding;
};

struct gpu_metrics_v2_1 {
	struct metrics_table_header	common_header;

	/* Temperature */
	uint16_t			temperature_gfx; // gfx temperature on APUs
	uint16_t			temperature_soc; // soc temperature on APUs
	uint16_t			temperature_core[8]; // CPU core temperature on APUs
	uint16_t			temperature_l3[2];

	/* Utilization */
	uint16_t			average_gfx_activity;
	uint16_t			average_mm_activity; // UVD or VCN

	/* Driver attached timestamp (in ns) */
	uint64_t			system_clock_counter;

	/* Power/Energy */
	uint16_t			average_socket_power; // dGPU + APU power on A + A platform
	uint16_t			average_cpu_power;
	uint16_t			average_soc_power;
	uint16_t			average_gfx_power;
	uint16_t			average_core_power[8]; // CPU core power on APUs

	/* Average clocks */
	uint16_t			average_gfxclk_frequency;
	uint16_t			average_socclk_frequency;
	uint16_t			average_uclk_frequency;
	uint16_t			average_fclk_frequency;
	uint16_t			average_vclk_frequency;
	uint16_t			average_dclk_frequency;

	/* Current clocks */
	uint16_t			current_gfxclk;
	uint16_t			current_socclk;
	uint16_t			current_uclk;
	uint16_t			current_fclk;
	uint16_t			current_vclk;
	uint16_t			current_dclk;
	uint16_t			current_coreclk[8]; // CPU core clocks
	uint16_t			current_l3clk[2];

	/* Throttle status */
	uint32_t			throttle_status;

	/* Fans */
	uint16_t			fan_pwm;

	uint16_t			padding[3];
};

struct gpu_metrics_v2_2 {
	struct metrics_table_header	common_header;

	/* Temperature */
	uint16_t			temperature_gfx; // gfx temperature on APUs
	uint16_t			temperature_soc; // soc temperature on APUs
	uint16_t			temperature_core[8]; // CPU core temperature on APUs
	uint16_t			temperature_l3[2];

	/* Utilization */
	uint16_t			average_gfx_activity;
	uint16_t			average_mm_activity; // UVD or VCN

	/* Driver attached timestamp (in ns) */
	uint64_t			system_clock_counter;

	/* Power/Energy */
	uint16_t			average_socket_power; // dGPU + APU power on A + A platform
	uint16_t			average_cpu_power;
	uint16_t			average_soc_power;
	uint16_t			average_gfx_power;
	uint16_t			average_core_power[8]; // CPU core power on APUs

	/* Average clocks */
	uint16_t			average_gfxclk_frequency;
	uint16_t			average_socclk_frequency;
	uint16_t			average_uclk_frequency;
	uint16_t			average_fclk_frequency;
	uint16_t			average_vclk_frequency;
	uint16_t			average_dclk_frequency;

	/* Current clocks */
	uint16_t			current_gfxclk;
	uint16_t			current_socclk;
	uint16_t			current_uclk;
	uint16_t			current_fclk;
	uint16_t			current_vclk;
	uint16_t			current_dclk;
	uint16_t			current_coreclk[8]; // CPU core clocks
	uint16_t			current_l3clk[2];

	/* Throttle status (ASIC dependent) */
	uint32_t			throttle_status;

	/* Fans */
	uint16_t			fan_pwm;

	uint16_t			padding[3];

	/* Throttle status (ASIC independent) */
	uint64_t			indep_throttle_status;
};

struct gpu_metrics_v2_3 {
	struct metrics_table_header	common_header;

	/* Temperature */
	uint16_t			temperature_gfx; // gfx temperature on APUs
	uint16_t			temperature_soc; // soc temperature on APUs
	uint16_t			temperature_core[8]; // CPU core temperature on APUs
	uint16_t			temperature_l3[2];

	/* Utilization */
	uint16_t			average_gfx_activity;
	uint16_t			average_mm_activity; // UVD or VCN

	/* Driver attached timestamp (in ns) */
	uint64_t			system_clock_counter;

	/* Power/Energy */
	uint16_t			average_socket_power; // dGPU + APU power on A + A platform
	uint16_t			average_cpu_power;
	uint16_t			average_soc_power;
	uint16_t			average_gfx_power;
	uint16_t			average_core_power[8]; // CPU core power on APUs

	/* Average clocks */
	uint16_t			average_gfxclk_frequency;
	uint16_t			average_socclk_frequency;
	uint16_t			average_uclk_frequency;
	uint16_t			average_fclk_frequency;
	uint16_t			average_vclk_frequency;
	uint16_t			average_dclk_frequency;

	/* Current clocks */
	uint16_t			current_gfxclk;
	uint16_t			current_socclk;
	uint16_t			current_uclk;
	uint16_t			current_fclk;
	uint16_t			current_vclk;
	uint16_t			current_dclk;
	uint16_t			current_coreclk[8]; // CPU core clocks
	uint16_t			current_l3clk[2];

	/* Throttle status (ASIC dependent) */
	uint32_t			throttle_status;

	/* Fans */
	uint16_t			fan_pwm;

	uint16_t			padding[3];

	/* Throttle status (ASIC independent) */
	uint64_t			indep_throttle_status;

	/* Average Temperature */
	uint16_t			average_temperature_gfx; // average gfx temperature on APUs
	uint16_t			average_temperature_soc; // average soc temperature on APUs
	uint16_t			average_temperature_core[8]; // average CPU core temperature on APUs
	uint16_t			average_temperature_l3[2];
};
#endif<|MERGE_RESOLUTION|>--- conflicted
+++ resolved
@@ -162,11 +162,8 @@
 	PP_SMC_POWER_PROFILE_COMPUTE      = 0x5,
 	PP_SMC_POWER_PROFILE_CUSTOM       = 0x6,
 	PP_SMC_POWER_PROFILE_WINDOW3D     = 0x7,
-<<<<<<< HEAD
-=======
 	PP_SMC_POWER_PROFILE_CAPPED	  = 0x8,
 	PP_SMC_POWER_PROFILE_UNCAPPED	  = 0x9,
->>>>>>> eb3cdb58
 	PP_SMC_POWER_PROFILE_COUNT,
 };
 
