--- conflicted
+++ resolved
@@ -31,10 +31,7 @@
 #define HARVEST_TABLE_SIGNATURE         0x56524148
 #define VCN_INFO_TABLE_ID               0x004E4356
 #define MALL_INFO_TABLE_ID              0x4C4C414D
-<<<<<<< HEAD
-=======
 #define NPS_INFO_TABLE_ID 0x0053504E
->>>>>>> 2d5404ca
 
 typedef enum {
 	IP_DISCOVERY = 0,
