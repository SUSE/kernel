#ifndef DC_DSC_H_
#define DC_DSC_H_
/*
 * Copyright 2019 Advanced Micro Devices, Inc.
 *
 * Permission is hereby granted, free of charge, to any person obtaining a
 * copy of this software and associated documentation files (the "Software"),
 * to deal in the Software without restriction, including without limitation
 * the rights to use, copy, modify, merge, publish, distribute, sublicense,
 * and/or sell copies of the Software, and to permit persons to whom the
 * Software is furnished to do so, subject to the following conditions:
 *
 * The above copyright notice and this permission notice shall be included in
 * all copies or substantial portions of the Software.
 *
 * THE SOFTWARE IS PROVIDED "AS IS", WITHOUT WARRANTY OF ANY KIND, EXPRESS OR
 * IMPLIED, INCLUDING BUT NOT LIMITED TO THE WARRANTIES OF MERCHANTABILITY,
 * FITNESS FOR A PARTICULAR PURPOSE AND NONINFRINGEMENT.  IN NO EVENT SHALL
 * THE COPYRIGHT HOLDER(S) OR AUTHOR(S) BE LIABLE FOR ANY CLAIM, DAMAGES OR
 * OTHER LIABILITY, WHETHER IN AN ACTION OF CONTRACT, TORT OR OTHERWISE,
 * ARISING FROM, OUT OF OR IN CONNECTION WITH THE SOFTWARE OR THE USE OR
 * OTHER DEALINGS IN THE SOFTWARE.
 *
 * Author: AMD
 */

/* put it here temporarily until linux has the new addresses official defined */
/* DP Extended DSC Capabilities */
#define DP_DSC_BRANCH_OVERALL_THROUGHPUT_0  0x0a0   /* DP 1.4a SCR */
#define DP_DSC_BRANCH_OVERALL_THROUGHPUT_1  0x0a1
#define DP_DSC_BRANCH_MAX_LINE_WIDTH        0x0a2
#include "dc_types.h"

struct dc_dsc_bw_range {
	uint32_t min_kbps; /* Bandwidth if min_target_bpp_x16 is used */
	uint32_t min_target_bpp_x16;
	uint32_t max_kbps; /* Bandwidth if max_target_bpp_x16 is used */
	uint32_t max_target_bpp_x16;
	uint32_t stream_kbps; /* Uncompressed stream bandwidth */
};

struct display_stream_compressor {
	const struct dsc_funcs *funcs;
	struct dc_context *ctx;
	int inst;
};

struct dc_dsc_policy {
	bool use_min_slices_h;
	int max_slices_h; // Maximum available if 0
	int min_slice_height; // Must not be less than 8
	uint32_t max_target_bpp;
	uint32_t min_target_bpp;
<<<<<<< HEAD
=======
	uint32_t preferred_bpp_x16;
	bool enable_dsc_when_not_needed;
>>>>>>> 7d2a07b7
};

bool dc_dsc_parse_dsc_dpcd(const struct dc *dc,
		const uint8_t *dpcd_dsc_basic_data,
		const uint8_t *dpcd_dsc_ext_data,
		struct dsc_dec_dpcd_caps *dsc_sink_caps);

bool dc_dsc_compute_bandwidth_range(
		const struct display_stream_compressor *dsc,
<<<<<<< HEAD
		const uint32_t dsc_min_slice_height_override,
		const uint32_t min_bpp,
		const uint32_t max_bpp,
=======
		uint32_t dsc_min_slice_height_override,
		uint32_t min_bpp_x16,
		uint32_t max_bpp_x16,
>>>>>>> 7d2a07b7
		const struct dsc_dec_dpcd_caps *dsc_sink_caps,
		const struct dc_crtc_timing *timing,
		struct dc_dsc_bw_range *range);

bool dc_dsc_compute_config(
		const struct display_stream_compressor *dsc,
		const struct dsc_dec_dpcd_caps *dsc_sink_caps,
<<<<<<< HEAD
		const uint32_t dsc_min_slice_height_override,
=======
		uint32_t dsc_min_slice_height_override,
		uint32_t max_target_bpp_limit_override,
>>>>>>> 7d2a07b7
		uint32_t target_bandwidth_kbps,
		const struct dc_crtc_timing *timing,
		struct dc_dsc_config *dsc_cfg);

<<<<<<< HEAD
void dc_dsc_get_policy_for_timing(const struct dc_crtc_timing *timing,
=======
uint32_t dc_dsc_stream_bandwidth_in_kbps(const struct dc_crtc_timing *timing,
		uint32_t bpp_x16, uint32_t num_slices_h, bool is_dp);

void dc_dsc_get_policy_for_timing(const struct dc_crtc_timing *timing,
		uint32_t max_target_bpp_limit_override_x16,
>>>>>>> 7d2a07b7
		struct dc_dsc_policy *policy);

void dc_dsc_policy_set_max_target_bpp_limit(uint32_t limit);

<<<<<<< HEAD
=======
void dc_dsc_policy_set_enable_dsc_when_not_needed(bool enable);

void dc_dsc_policy_set_disable_dsc_stream_overhead(bool disable);

>>>>>>> 7d2a07b7
#endif<|MERGE_RESOLUTION|>--- conflicted
+++ resolved
@@ -51,11 +51,8 @@
 	int min_slice_height; // Must not be less than 8
 	uint32_t max_target_bpp;
 	uint32_t min_target_bpp;
-<<<<<<< HEAD
-=======
 	uint32_t preferred_bpp_x16;
 	bool enable_dsc_when_not_needed;
->>>>>>> 7d2a07b7
 };
 
 bool dc_dsc_parse_dsc_dpcd(const struct dc *dc,
@@ -65,15 +62,9 @@
 
 bool dc_dsc_compute_bandwidth_range(
 		const struct display_stream_compressor *dsc,
-<<<<<<< HEAD
-		const uint32_t dsc_min_slice_height_override,
-		const uint32_t min_bpp,
-		const uint32_t max_bpp,
-=======
 		uint32_t dsc_min_slice_height_override,
 		uint32_t min_bpp_x16,
 		uint32_t max_bpp_x16,
->>>>>>> 7d2a07b7
 		const struct dsc_dec_dpcd_caps *dsc_sink_caps,
 		const struct dc_crtc_timing *timing,
 		struct dc_dsc_bw_range *range);
@@ -81,34 +72,23 @@
 bool dc_dsc_compute_config(
 		const struct display_stream_compressor *dsc,
 		const struct dsc_dec_dpcd_caps *dsc_sink_caps,
-<<<<<<< HEAD
-		const uint32_t dsc_min_slice_height_override,
-=======
 		uint32_t dsc_min_slice_height_override,
 		uint32_t max_target_bpp_limit_override,
->>>>>>> 7d2a07b7
 		uint32_t target_bandwidth_kbps,
 		const struct dc_crtc_timing *timing,
 		struct dc_dsc_config *dsc_cfg);
 
-<<<<<<< HEAD
-void dc_dsc_get_policy_for_timing(const struct dc_crtc_timing *timing,
-=======
 uint32_t dc_dsc_stream_bandwidth_in_kbps(const struct dc_crtc_timing *timing,
 		uint32_t bpp_x16, uint32_t num_slices_h, bool is_dp);
 
 void dc_dsc_get_policy_for_timing(const struct dc_crtc_timing *timing,
 		uint32_t max_target_bpp_limit_override_x16,
->>>>>>> 7d2a07b7
 		struct dc_dsc_policy *policy);
 
 void dc_dsc_policy_set_max_target_bpp_limit(uint32_t limit);
 
-<<<<<<< HEAD
-=======
 void dc_dsc_policy_set_enable_dsc_when_not_needed(bool enable);
 
 void dc_dsc_policy_set_disable_dsc_stream_overhead(bool disable);
 
->>>>>>> 7d2a07b7
 #endif