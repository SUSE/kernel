/*
 * Copyright 2017 Advanced Micro Devices, Inc.
 *
 * Permission is hereby granted, free of charge, to any person obtaining a
 * copy of this software and associated documentation files (the "Software"),
 * to deal in the Software without restriction, including without limitation
 * the rights to use, copy, modify, merge, publish, distribute, sublicense,
 * and/or sell copies of the Software, and to permit persons to whom the
 * Software is furnished to do so, subject to the following conditions:
 *
 * The above copyright notice and this permission notice shall be included in
 * all copies or substantial portions of the Software.
 *
 * THE SOFTWARE IS PROVIDED "AS IS", WITHOUT WARRANTY OF ANY KIND, EXPRESS OR
 * IMPLIED, INCLUDING BUT NOT LIMITED TO THE WARRANTIES OF MERCHANTABILITY,
 * FITNESS FOR A PARTICULAR PURPOSE AND NONINFRINGEMENT.  IN NO EVENT SHALL
 * THE COPYRIGHT HOLDER(S) OR AUTHOR(S) BE LIABLE FOR ANY CLAIM, DAMAGES OR
 * OTHER LIABILITY, WHETHER IN AN ACTION OF CONTRACT, TORT OR OTHERWISE,
 * ARISING FROM, OUT OF OR IN CONNECTION WITH THE SOFTWARE OR THE USE OR
 * OTHER DEALINGS IN THE SOFTWARE.
 *
 */
/*
 * dc_helper.c
 *
 *  Created on: Aug 30, 2016
 *      Author: agrodzov
 */

#include <linux/delay.h>
#include <linux/stdarg.h>

#include "dm_services.h"

#include "dc.h"
#include "dc_dmub_srv.h"
#include "reg_helper.h"

#define DC_LOGGER \
	ctx->logger

static inline void submit_dmub_read_modify_write(
	struct dc_reg_helper_state *offload,
	const struct dc_context *ctx)
{
	struct dmub_rb_cmd_read_modify_write *cmd_buf = &offload->cmd_data.read_modify_write;

	offload->should_burst_write =
			(offload->same_addr_count == (DMUB_READ_MODIFY_WRITE_SEQ__MAX - 1));
	cmd_buf->header.payload_bytes =
			sizeof(struct dmub_cmd_read_modify_write_sequence) * offload->reg_seq_count;

	dc_wake_and_execute_dmub_cmd(ctx, &offload->cmd_data, DM_DMUB_WAIT_TYPE_NO_WAIT);

	memset(cmd_buf, 0, sizeof(*cmd_buf));

	offload->reg_seq_count = 0;
	offload->same_addr_count = 0;
}

static inline void submit_dmub_burst_write(
	struct dc_reg_helper_state *offload,
	const struct dc_context *ctx)
{
	struct dmub_rb_cmd_burst_write *cmd_buf = &offload->cmd_data.burst_write;

	cmd_buf->header.payload_bytes =
			sizeof(uint32_t) * offload->reg_seq_count;

	dc_wake_and_execute_dmub_cmd(ctx, &offload->cmd_data, DM_DMUB_WAIT_TYPE_NO_WAIT);

	memset(cmd_buf, 0, sizeof(*cmd_buf));

	offload->reg_seq_count = 0;
}

static inline void submit_dmub_reg_wait(
		struct dc_reg_helper_state *offload,
		const struct dc_context *ctx)
{
	struct dmub_rb_cmd_reg_wait *cmd_buf = &offload->cmd_data.reg_wait;

	dc_wake_and_execute_dmub_cmd(ctx, &offload->cmd_data, DM_DMUB_WAIT_TYPE_NO_WAIT);

	memset(cmd_buf, 0, sizeof(*cmd_buf));
	offload->reg_seq_count = 0;
}

struct dc_reg_value_masks {
	uint32_t value;
	uint32_t mask;
};

static inline void set_reg_field_value_masks(
	struct dc_reg_value_masks *field_value_mask,
	uint32_t value,
	uint32_t mask,
	uint8_t shift)
{
	ASSERT(mask != 0);

	field_value_mask->value = (field_value_mask->value & ~mask) | (mask & (value << shift));
	field_value_mask->mask = field_value_mask->mask | mask;
}

static void set_reg_field_values(struct dc_reg_value_masks *field_value_mask,
		uint32_t addr, int n,
		uint8_t shift1, uint32_t mask1, uint32_t field_value1,
		va_list ap)
{
	uint32_t shift, mask, field_value;
	int i = 1;

	/* gather all bits value/mask getting updated in this register */
	set_reg_field_value_masks(field_value_mask,
			field_value1, mask1, shift1);

	while (i < n) {
		shift = va_arg(ap, uint32_t);
		mask = va_arg(ap, uint32_t);
		field_value = va_arg(ap, uint32_t);

		set_reg_field_value_masks(field_value_mask,
				field_value, mask, shift);
		i++;
	}
}

static void dmub_flush_buffer_execute(
		struct dc_reg_helper_state *offload,
		const struct dc_context *ctx)
{
	submit_dmub_read_modify_write(offload, ctx);
}

static void dmub_flush_burst_write_buffer_execute(
		struct dc_reg_helper_state *offload,
		const struct dc_context *ctx)
{
	submit_dmub_burst_write(offload, ctx);
}

static bool dmub_reg_value_burst_set_pack(const struct dc_context *ctx, uint32_t addr,
		uint32_t reg_val)
{
	struct dc_reg_helper_state *offload = &ctx->dmub_srv->reg_helper_offload;
	struct dmub_rb_cmd_burst_write *cmd_buf = &offload->cmd_data.burst_write;

	/* flush command if buffer is full */
	if (offload->reg_seq_count == DMUB_BURST_WRITE_VALUES__MAX)
		dmub_flush_burst_write_buffer_execute(offload, ctx);

	if (offload->cmd_data.cmd_common.header.type == DMUB_CMD__REG_SEQ_BURST_WRITE &&
			addr != cmd_buf->addr) {
		dmub_flush_burst_write_buffer_execute(offload, ctx);
		return false;
	}

	cmd_buf->header.type = DMUB_CMD__REG_SEQ_BURST_WRITE;
	cmd_buf->header.sub_type = 0;
	cmd_buf->addr = addr;
	cmd_buf->write_values[offload->reg_seq_count] = reg_val;
	offload->reg_seq_count++;

	return true;
}

static uint32_t dmub_reg_value_pack(const struct dc_context *ctx, uint32_t addr,
		struct dc_reg_value_masks *field_value_mask)
{
	struct dc_reg_helper_state *offload = &ctx->dmub_srv->reg_helper_offload;
	struct dmub_rb_cmd_read_modify_write *cmd_buf = &offload->cmd_data.read_modify_write;
	struct dmub_cmd_read_modify_write_sequence *seq;

	/* flush command if buffer is full */
	if (offload->cmd_data.cmd_common.header.type != DMUB_CMD__REG_SEQ_BURST_WRITE &&
			offload->reg_seq_count == DMUB_READ_MODIFY_WRITE_SEQ__MAX)
		dmub_flush_buffer_execute(offload, ctx);

	if (offload->should_burst_write) {
		if (dmub_reg_value_burst_set_pack(ctx, addr, field_value_mask->value))
			return field_value_mask->value;
		else
			offload->should_burst_write = false;
	}

	/* pack commands */
	cmd_buf->header.type = DMUB_CMD__REG_SEQ_READ_MODIFY_WRITE;
	cmd_buf->header.sub_type = 0;
	seq = &cmd_buf->seq[offload->reg_seq_count];

	if (offload->reg_seq_count) {
		if (cmd_buf->seq[offload->reg_seq_count - 1].addr == addr)
			offload->same_addr_count++;
		else
			offload->same_addr_count = 0;
	}

	seq->addr = addr;
	seq->modify_mask = field_value_mask->mask;
	seq->modify_value = field_value_mask->value;
	offload->reg_seq_count++;

	return field_value_mask->value;
}

static void dmub_reg_wait_done_pack(const struct dc_context *ctx, uint32_t addr,
		uint32_t mask, uint32_t shift, uint32_t condition_value, uint32_t time_out_us)
{
	struct dc_reg_helper_state *offload = &ctx->dmub_srv->reg_helper_offload;
	struct dmub_rb_cmd_reg_wait *cmd_buf = &offload->cmd_data.reg_wait;

	cmd_buf->header.type = DMUB_CMD__REG_REG_WAIT;
	cmd_buf->header.sub_type = 0;
	cmd_buf->reg_wait.addr = addr;
	cmd_buf->reg_wait.condition_field_value = mask & (condition_value << shift);
	cmd_buf->reg_wait.mask = mask;
	cmd_buf->reg_wait.time_out_us = time_out_us;
}

uint32_t generic_reg_update_ex(const struct dc_context *ctx,
		uint32_t addr, int n,
		uint8_t shift1, uint32_t mask1, uint32_t field_value1,
		...)
{
	struct dc_reg_value_masks field_value_mask = {0};
	uint32_t reg_val;
	va_list ap;

	va_start(ap, field_value1);

	set_reg_field_values(&field_value_mask, addr, n, shift1, mask1,
			field_value1, ap);

	va_end(ap);

	if (ctx->dmub_srv &&
	    ctx->dmub_srv->reg_helper_offload.gather_in_progress)
		return dmub_reg_value_pack(ctx, addr, &field_value_mask);
		/* todo: return void so we can decouple code running in driver from register states */

	/* mmio write directly */
	reg_val = dm_read_reg(ctx, addr);
	reg_val = (reg_val & ~field_value_mask.mask) | field_value_mask.value;
	dm_write_reg(ctx, addr, reg_val);
	return reg_val;
}

uint32_t generic_reg_set_ex(const struct dc_context *ctx,
		uint32_t addr, uint32_t reg_val, int n,
		uint8_t shift1, uint32_t mask1, uint32_t field_value1,
		...)
{
	struct dc_reg_value_masks field_value_mask = {0};
	va_list ap;

	va_start(ap, field_value1);

	set_reg_field_values(&field_value_mask, addr, n, shift1, mask1,
			field_value1, ap);

	va_end(ap);

	/* mmio write directly */
	reg_val = (reg_val & ~field_value_mask.mask) | field_value_mask.value;

	if (ctx->dmub_srv &&
	    ctx->dmub_srv->reg_helper_offload.gather_in_progress) {
		return dmub_reg_value_burst_set_pack(ctx, addr, reg_val);
		/* todo: return void so we can decouple code running in driver from register states */
	}

	dm_write_reg(ctx, addr, reg_val);
	return reg_val;
}

uint32_t generic_reg_get(const struct dc_context *ctx, uint32_t addr,
		uint8_t shift, uint32_t mask, uint32_t *field_value)
{
	uint32_t reg_val = dm_read_reg(ctx, addr);
	*field_value = get_reg_field_value_ex(reg_val, mask, shift);
	return reg_val;
}

uint32_t generic_reg_get2(const struct dc_context *ctx, uint32_t addr,
		uint8_t shift1, uint32_t mask1, uint32_t *field_value1,
		uint8_t shift2, uint32_t mask2, uint32_t *field_value2)
{
	uint32_t reg_val = dm_read_reg(ctx, addr);
	*field_value1 = get_reg_field_value_ex(reg_val, mask1, shift1);
	*field_value2 = get_reg_field_value_ex(reg_val, mask2, shift2);
	return reg_val;
}

uint32_t generic_reg_get3(const struct dc_context *ctx, uint32_t addr,
		uint8_t shift1, uint32_t mask1, uint32_t *field_value1,
		uint8_t shift2, uint32_t mask2, uint32_t *field_value2,
		uint8_t shift3, uint32_t mask3, uint32_t *field_value3)
{
	uint32_t reg_val = dm_read_reg(ctx, addr);
	*field_value1 = get_reg_field_value_ex(reg_val, mask1, shift1);
	*field_value2 = get_reg_field_value_ex(reg_val, mask2, shift2);
	*field_value3 = get_reg_field_value_ex(reg_val, mask3, shift3);
	return reg_val;
}

uint32_t generic_reg_get4(const struct dc_context *ctx, uint32_t addr,
		uint8_t shift1, uint32_t mask1, uint32_t *field_value1,
		uint8_t shift2, uint32_t mask2, uint32_t *field_value2,
		uint8_t shift3, uint32_t mask3, uint32_t *field_value3,
		uint8_t shift4, uint32_t mask4, uint32_t *field_value4)
{
	uint32_t reg_val = dm_read_reg(ctx, addr);
	*field_value1 = get_reg_field_value_ex(reg_val, mask1, shift1);
	*field_value2 = get_reg_field_value_ex(reg_val, mask2, shift2);
	*field_value3 = get_reg_field_value_ex(reg_val, mask3, shift3);
	*field_value4 = get_reg_field_value_ex(reg_val, mask4, shift4);
	return reg_val;
}

uint32_t generic_reg_get5(const struct dc_context *ctx, uint32_t addr,
		uint8_t shift1, uint32_t mask1, uint32_t *field_value1,
		uint8_t shift2, uint32_t mask2, uint32_t *field_value2,
		uint8_t shift3, uint32_t mask3, uint32_t *field_value3,
		uint8_t shift4, uint32_t mask4, uint32_t *field_value4,
		uint8_t shift5, uint32_t mask5, uint32_t *field_value5)
{
	uint32_t reg_val = dm_read_reg(ctx, addr);
	*field_value1 = get_reg_field_value_ex(reg_val, mask1, shift1);
	*field_value2 = get_reg_field_value_ex(reg_val, mask2, shift2);
	*field_value3 = get_reg_field_value_ex(reg_val, mask3, shift3);
	*field_value4 = get_reg_field_value_ex(reg_val, mask4, shift4);
	*field_value5 = get_reg_field_value_ex(reg_val, mask5, shift5);
	return reg_val;
}

uint32_t generic_reg_get6(const struct dc_context *ctx, uint32_t addr,
		uint8_t shift1, uint32_t mask1, uint32_t *field_value1,
		uint8_t shift2, uint32_t mask2, uint32_t *field_value2,
		uint8_t shift3, uint32_t mask3, uint32_t *field_value3,
		uint8_t shift4, uint32_t mask4, uint32_t *field_value4,
		uint8_t shift5, uint32_t mask5, uint32_t *field_value5,
		uint8_t shift6, uint32_t mask6, uint32_t *field_value6)
{
	uint32_t reg_val = dm_read_reg(ctx, addr);
	*field_value1 = get_reg_field_value_ex(reg_val, mask1, shift1);
	*field_value2 = get_reg_field_value_ex(reg_val, mask2, shift2);
	*field_value3 = get_reg_field_value_ex(reg_val, mask3, shift3);
	*field_value4 = get_reg_field_value_ex(reg_val, mask4, shift4);
	*field_value5 = get_reg_field_value_ex(reg_val, mask5, shift5);
	*field_value6 = get_reg_field_value_ex(reg_val, mask6, shift6);
	return reg_val;
}

uint32_t generic_reg_get7(const struct dc_context *ctx, uint32_t addr,
		uint8_t shift1, uint32_t mask1, uint32_t *field_value1,
		uint8_t shift2, uint32_t mask2, uint32_t *field_value2,
		uint8_t shift3, uint32_t mask3, uint32_t *field_value3,
		uint8_t shift4, uint32_t mask4, uint32_t *field_value4,
		uint8_t shift5, uint32_t mask5, uint32_t *field_value5,
		uint8_t shift6, uint32_t mask6, uint32_t *field_value6,
		uint8_t shift7, uint32_t mask7, uint32_t *field_value7)
{
	uint32_t reg_val = dm_read_reg(ctx, addr);
	*field_value1 = get_reg_field_value_ex(reg_val, mask1, shift1);
	*field_value2 = get_reg_field_value_ex(reg_val, mask2, shift2);
	*field_value3 = get_reg_field_value_ex(reg_val, mask3, shift3);
	*field_value4 = get_reg_field_value_ex(reg_val, mask4, shift4);
	*field_value5 = get_reg_field_value_ex(reg_val, mask5, shift5);
	*field_value6 = get_reg_field_value_ex(reg_val, mask6, shift6);
	*field_value7 = get_reg_field_value_ex(reg_val, mask7, shift7);
	return reg_val;
}

uint32_t generic_reg_get8(const struct dc_context *ctx, uint32_t addr,
		uint8_t shift1, uint32_t mask1, uint32_t *field_value1,
		uint8_t shift2, uint32_t mask2, uint32_t *field_value2,
		uint8_t shift3, uint32_t mask3, uint32_t *field_value3,
		uint8_t shift4, uint32_t mask4, uint32_t *field_value4,
		uint8_t shift5, uint32_t mask5, uint32_t *field_value5,
		uint8_t shift6, uint32_t mask6, uint32_t *field_value6,
		uint8_t shift7, uint32_t mask7, uint32_t *field_value7,
		uint8_t shift8, uint32_t mask8, uint32_t *field_value8)
{
	uint32_t reg_val = dm_read_reg(ctx, addr);
	*field_value1 = get_reg_field_value_ex(reg_val, mask1, shift1);
	*field_value2 = get_reg_field_value_ex(reg_val, mask2, shift2);
	*field_value3 = get_reg_field_value_ex(reg_val, mask3, shift3);
	*field_value4 = get_reg_field_value_ex(reg_val, mask4, shift4);
	*field_value5 = get_reg_field_value_ex(reg_val, mask5, shift5);
	*field_value6 = get_reg_field_value_ex(reg_val, mask6, shift6);
	*field_value7 = get_reg_field_value_ex(reg_val, mask7, shift7);
	*field_value8 = get_reg_field_value_ex(reg_val, mask8, shift8);
	return reg_val;
}
/* note:  va version of this is pretty bad idea, since there is a output parameter pass by pointer
 * compiler won't be able to check for size match and is prone to stack corruption type of bugs

uint32_t generic_reg_get(const struct dc_context *ctx,
		uint32_t addr, int n, ...)
{
	uint32_t shift, mask;
	uint32_t *field_value;
	uint32_t reg_val;
	int i = 0;

	reg_val = dm_read_reg(ctx, addr);

	va_list ap;
	va_start(ap, n);

	while (i < n) {
		shift = va_arg(ap, uint32_t);
		mask = va_arg(ap, uint32_t);
		field_value = va_arg(ap, uint32_t *);

		*field_value = get_reg_field_value_ex(reg_val, mask, shift);
		i++;
	}

	va_end(ap);

	return reg_val;
}
*/

void generic_reg_wait(const struct dc_context *ctx,
	uint32_t addr, uint32_t shift, uint32_t mask, uint32_t condition_value,
	unsigned int delay_between_poll_us, unsigned int time_out_num_tries,
	const char *func_name, int line)
{
	uint32_t field_value;
	uint32_t reg_val;
	int i;

	if (ctx->dmub_srv &&
	    ctx->dmub_srv->reg_helper_offload.gather_in_progress) {
		dmub_reg_wait_done_pack(ctx, addr, mask, shift, condition_value,
				delay_between_poll_us * time_out_num_tries);
		return;
	}

	/*
	 * Something is terribly wrong if time out is > 3000ms.
	 * 3000ms is the maximum time needed for SMU to pass values back.
	 * This value comes from experiments.
	 *
	 */
	ASSERT(delay_between_poll_us * time_out_num_tries <= 3000000);

	for (i = 0; i <= time_out_num_tries; i++) {
		if (i) {
			if (delay_between_poll_us >= 1000)
				msleep(delay_between_poll_us/1000);
			else if (delay_between_poll_us > 0)
				udelay(delay_between_poll_us);
		}

		reg_val = dm_read_reg(ctx, addr);

		field_value = get_reg_field_value_ex(reg_val, mask, shift);

		if (field_value == condition_value) {
			if (i * delay_between_poll_us > 1000)
				DC_LOG_DC("REG_WAIT taking a while: %dms in %s line:%d\n",
						delay_between_poll_us * i / 1000,
						func_name, line);
			return;
		}
	}

	DC_LOG_WARNING("REG_WAIT timeout %dus * %d tries - %s line:%d\n",
			delay_between_poll_us, time_out_num_tries,
			func_name, line);

	BREAK_TO_DEBUGGER();
}

void generic_write_indirect_reg(const struct dc_context *ctx,
		uint32_t addr_index, uint32_t addr_data,
		uint32_t index, uint32_t data)
{
	dm_write_reg(ctx, addr_index, index);
	dm_write_reg(ctx, addr_data, data);
}

uint32_t generic_read_indirect_reg(const struct dc_context *ctx,
		uint32_t addr_index, uint32_t addr_data,
		uint32_t index)
{
	uint32_t value = 0;

	// when reg read, there should not be any offload.
	if (ctx->dmub_srv &&
	    ctx->dmub_srv->reg_helper_offload.gather_in_progress) {
		ASSERT(false);
	}

	dm_write_reg(ctx, addr_index, index);
	value = dm_read_reg(ctx, addr_data);

	return value;
}

uint32_t generic_indirect_reg_get(const struct dc_context *ctx,
		uint32_t addr_index, uint32_t addr_data,
		uint32_t index, int n,
		uint8_t shift1, uint32_t mask1, uint32_t *field_value1,
		...)
{
	uint32_t shift, mask, *field_value;
	uint32_t value = 0;
	int i = 1;

	va_list ap;

	va_start(ap, field_value1);

	value = generic_read_indirect_reg(ctx, addr_index, addr_data, index);
	*field_value1 = get_reg_field_value_ex(value, mask1, shift1);

	while (i < n) {
		shift = va_arg(ap, uint32_t);
		mask = va_arg(ap, uint32_t);
		field_value = va_arg(ap, uint32_t *);

		*field_value = get_reg_field_value_ex(value, mask, shift);
		i++;
	}

	va_end(ap);

	return value;
}

uint32_t generic_indirect_reg_update_ex(const struct dc_context *ctx,
		uint32_t addr_index, uint32_t addr_data,
		uint32_t index, uint32_t reg_val, int n,
		uint8_t shift1, uint32_t mask1, uint32_t field_value1,
		...)
{
	uint32_t shift, mask, field_value;
	int i = 1;

	va_list ap;

	va_start(ap, field_value1);

	reg_val = set_reg_field_value_ex(reg_val, field_value1, mask1, shift1);

	while (i < n) {
		shift = va_arg(ap, uint32_t);
		mask = va_arg(ap, uint32_t);
		field_value = va_arg(ap, uint32_t);

		reg_val = set_reg_field_value_ex(reg_val, field_value, mask, shift);
		i++;
	}

	generic_write_indirect_reg(ctx, addr_index, addr_data, index, reg_val);
	va_end(ap);

	return reg_val;
}


uint32_t generic_indirect_reg_update_ex_sync(const struct dc_context *ctx,
		uint32_t index, uint32_t reg_val, int n,
		uint8_t shift1, uint32_t mask1, uint32_t field_value1,
		...)
{
	uint32_t shift, mask, field_value;
	int i = 1;

	va_list ap;

	va_start(ap, field_value1);

	reg_val = set_reg_field_value_ex(reg_val, field_value1, mask1, shift1);

	while (i < n) {
		shift = va_arg(ap, uint32_t);
		mask = va_arg(ap, uint32_t);
		field_value = va_arg(ap, uint32_t);

		reg_val = set_reg_field_value_ex(reg_val, field_value, mask, shift);
		i++;
	}

	dm_write_index_reg(ctx, CGS_IND_REG__PCIE, index, reg_val);
	va_end(ap);

	return reg_val;
}

uint32_t generic_indirect_reg_get_sync(const struct dc_context *ctx,
		uint32_t index, int n,
		uint8_t shift1, uint32_t mask1, uint32_t *field_value1,
		...)
{
	uint32_t shift, mask, *field_value;
	uint32_t value = 0;
	int i = 1;

	va_list ap;

	va_start(ap, field_value1);

	value = dm_read_index_reg(ctx, CGS_IND_REG__PCIE, index);
	*field_value1 = get_reg_field_value_ex(value, mask1, shift1);

	while (i < n) {
		shift = va_arg(ap, uint32_t);
		mask = va_arg(ap, uint32_t);
		field_value = va_arg(ap, uint32_t *);

		*field_value = get_reg_field_value_ex(value, mask, shift);
		i++;
	}

	va_end(ap);

	return value;
}

void reg_sequence_start_gather(const struct dc_context *ctx)
{
	/* if reg sequence is supported and enabled, set flag to
	 * indicate we want to have REG_SET, REG_UPDATE macro build
	 * reg sequence command buffer rather than MMIO directly.
	 */

	if (ctx->dmub_srv && ctx->dc->debug.dmub_offload_enabled) {
		struct dc_reg_helper_state *offload =
			&ctx->dmub_srv->reg_helper_offload;

		/* caller sequence mismatch.  need to debug caller.  offload will not work!!! */
		ASSERT(!offload->gather_in_progress);

		offload->gather_in_progress = true;
	}
}

void reg_sequence_start_execute(const struct dc_context *ctx)
{
	struct dc_reg_helper_state *offload;

	if (!ctx->dmub_srv)
		return;

	offload = &ctx->dmub_srv->reg_helper_offload;

	if (offload && offload->gather_in_progress) {
		offload->gather_in_progress = false;
		offload->should_burst_write = false;
		switch (offload->cmd_data.cmd_common.header.type) {
		case DMUB_CMD__REG_SEQ_READ_MODIFY_WRITE:
			submit_dmub_read_modify_write(offload, ctx);
			break;
		case DMUB_CMD__REG_REG_WAIT:
			submit_dmub_reg_wait(offload, ctx);
			break;
		case DMUB_CMD__REG_SEQ_BURST_WRITE:
			submit_dmub_burst_write(offload, ctx);
			break;
		default:
			return;
		}
	}
}

void reg_sequence_wait_done(const struct dc_context *ctx)
{
	/* callback to DM to poll for last submission done*/
	struct dc_reg_helper_state *offload;

	if (!ctx->dmub_srv)
		return;

	offload = &ctx->dmub_srv->reg_helper_offload;

	if (offload &&
	    ctx->dc->debug.dmub_offload_enabled &&
	    !ctx->dc->debug.dmcub_emulation) {
		dc_dmub_srv_wait_idle(ctx->dmub_srv);
	}
}

char *dce_version_to_string(const int version)
{
	switch (version) {
	case DCE_VERSION_8_0:
		return "DCE 8.0";
	case DCE_VERSION_8_1:
		return "DCE 8.1";
	case DCE_VERSION_8_3:
		return "DCE 8.3";
	case DCE_VERSION_10_0:
		return "DCE 10.0";
	case DCE_VERSION_11_0:
		return "DCE 11.0";
	case DCE_VERSION_11_2:
		return "DCE 11.2";
	case DCE_VERSION_11_22:
		return "DCE 11.22";
	case DCE_VERSION_12_0:
		return "DCE 12.0";
	case DCE_VERSION_12_1:
		return "DCE 12.1";
	case DCN_VERSION_1_0:
		return "DCN 1.0";
	case DCN_VERSION_1_01:
		return "DCN 1.0.1";
	case DCN_VERSION_2_0:
		return "DCN 2.0";
	case DCN_VERSION_2_1:
		return "DCN 2.1";
	case DCN_VERSION_2_01:
		return "DCN 2.0.1";
	case DCN_VERSION_3_0:
		return "DCN 3.0";
	case DCN_VERSION_3_01:
		return "DCN 3.0.1";
	case DCN_VERSION_3_02:
		return "DCN 3.0.2";
	case DCN_VERSION_3_03:
		return "DCN 3.0.3";
	case DCN_VERSION_3_1:
		return "DCN 3.1";
	case DCN_VERSION_3_14:
		return "DCN 3.1.4";
	case DCN_VERSION_3_15:
		return "DCN 3.1.5";
	case DCN_VERSION_3_16:
		return "DCN 3.1.6";
	case DCN_VERSION_3_2:
		return "DCN 3.2";
	case DCN_VERSION_3_21:
		return "DCN 3.2.1";
	case DCN_VERSION_3_5:
		return "DCN 3.5";
	case DCN_VERSION_3_51:
		return "DCN 3.5.1";
<<<<<<< HEAD
=======
	case DCN_VERSION_4_01:
		return "DCN 4.0.1";
>>>>>>> 2d5404ca
	default:
		return "Unknown";
	}
}<|MERGE_RESOLUTION|>--- conflicted
+++ resolved
@@ -741,11 +741,8 @@
 		return "DCN 3.5";
 	case DCN_VERSION_3_51:
 		return "DCN 3.5.1";
-<<<<<<< HEAD
-=======
 	case DCN_VERSION_4_01:
 		return "DCN 4.0.1";
->>>>>>> 2d5404ca
 	default:
 		return "Unknown";
 	}
