--- conflicted
+++ resolved
@@ -83,11 +83,6 @@
 	unsigned long last_entry_write;
 };
 
-<<<<<<< HEAD
-#define DC_MAX_EDID_BUFFER_SIZE 2048
-#define DC_EDID_BLOCK_SIZE 128
-=======
->>>>>>> eb3cdb58
 #define MAX_SURFACE_NUM 4
 #define NUM_PIXEL_FORMATS 10
 
@@ -201,10 +196,7 @@
 	unsigned int disable_fams;
 	unsigned int skip_avmute;
 	unsigned int mst_start_top_delay;
-<<<<<<< HEAD
-=======
 	unsigned int delay_disable_aux_intercept_ms;
->>>>>>> eb3cdb58
 };
 
 struct dc_edid_caps {
@@ -379,69 +371,6 @@
 	struct fixed31_32 hue;
 };
 
-<<<<<<< HEAD
-enum dpcd_downstream_port_max_bpc {
-	DOWN_STREAM_MAX_8BPC = 0,
-	DOWN_STREAM_MAX_10BPC,
-	DOWN_STREAM_MAX_12BPC,
-	DOWN_STREAM_MAX_16BPC
-};
-
-
-enum link_training_offset {
-	DPRX                = 0,
-	LTTPR_PHY_REPEATER1 = 1,
-	LTTPR_PHY_REPEATER2 = 2,
-	LTTPR_PHY_REPEATER3 = 3,
-	LTTPR_PHY_REPEATER4 = 4,
-	LTTPR_PHY_REPEATER5 = 5,
-	LTTPR_PHY_REPEATER6 = 6,
-	LTTPR_PHY_REPEATER7 = 7,
-	LTTPR_PHY_REPEATER8 = 8
-};
-
-struct dc_lttpr_caps {
-	union dpcd_rev revision;
-	uint8_t mode;
-	uint8_t max_lane_count;
-	uint8_t max_link_rate;
-	uint8_t phy_repeater_cnt;
-	uint8_t max_ext_timeout;
-	union dp_main_link_channel_coding_lttpr_cap main_link_channel_coding;
-	union dp_128b_132b_supported_lttpr_link_rates supported_128b_132b_rates;
-	uint8_t aux_rd_interval[MAX_REPEATER_CNT - 1];
-};
-
-struct dc_dongle_dfp_cap_ext {
-	bool supported;
-	uint16_t max_pixel_rate_in_mps;
-	uint16_t max_video_h_active_width;
-	uint16_t max_video_v_active_height;
-	struct dp_encoding_format_caps encoding_format_caps;
-	struct dp_color_depth_caps rgb_color_depth_caps;
-	struct dp_color_depth_caps ycbcr444_color_depth_caps;
-	struct dp_color_depth_caps ycbcr422_color_depth_caps;
-	struct dp_color_depth_caps ycbcr420_color_depth_caps;
-};
-
-struct dc_dongle_caps {
-	/* dongle type (DP converter, CV smart dongle) */
-	enum display_dongle_type dongle_type;
-	bool extendedCapValid;
-	/* If dongle_type == DISPLAY_DONGLE_DP_HDMI_CONVERTER,
-	indicates 'Frame Sequential-to-lllFrame Pack' conversion capability.*/
-	bool is_dp_hdmi_s3d_converter;
-	bool is_dp_hdmi_ycbcr422_pass_through;
-	bool is_dp_hdmi_ycbcr420_pass_through;
-	bool is_dp_hdmi_ycbcr422_converter;
-	bool is_dp_hdmi_ycbcr420_converter;
-	uint32_t dp_hdmi_max_bpc;
-	uint32_t dp_hdmi_max_pixel_clk_in_khz;
-	uint32_t dp_hdmi_frl_max_link_bw_in_kbps;
-	struct dc_dongle_dfp_cap_ext dfp_cap_ext;
-};
-=======
->>>>>>> eb3cdb58
 /* Scaling format */
 enum scaling_transformation {
 	SCALING_TRANSFORMATION_UNINITIALIZED,
@@ -698,10 +627,7 @@
 	uint8_t su_y_granularity;
 	unsigned int line_time_in_us;
 	uint8_t rate_control_caps;
-<<<<<<< HEAD
-=======
 	uint16_t dsc_slice_height;
->>>>>>> eb3cdb58
 };
 
 union dmcu_psr_level {
@@ -813,10 +739,7 @@
 	uint8_t su_y_granularity;
 	unsigned int line_time_in_us;
 	uint8_t rate_control_caps;
-<<<<<<< HEAD
-=======
 	uint16_t dsc_slice_height;
->>>>>>> eb3cdb58
 };
 
 struct colorspace_transform {
@@ -889,13 +812,7 @@
 	uint32_t dc_edp_id_count;
 	uint64_t fbc_gpu_addr;
 	struct dc_dmub_srv *dmub_srv;
-<<<<<<< HEAD
-#ifdef CONFIG_DRM_AMD_DC_HDCP
 	struct cp_psp cp_psp;
-#endif
-=======
-	struct cp_psp cp_psp;
->>>>>>> eb3cdb58
 	uint32_t *dcn_reg_offsets;
 	uint32_t *nbio_reg_offsets;
 };
