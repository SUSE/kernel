/*
 * Copyright 2016 Advanced Micro Devices, Inc.
 *
 * Permission is hereby granted, free of charge, to any person obtaining a
 * copy of this software and associated documentation files (the "Software"),
 * to deal in the Software without restriction, including without limitation
 * the rights to use, copy, modify, merge, publish, distribute, sublicense,
 * and/or sell copies of the Software, and to permit persons to whom the
 * Software is furnished to do so, subject to the following conditions:
 *
 * The above copyright notice and this permission notice shall be included in
 * all copies or substantial portions of the Software.
 *
 * THE SOFTWARE IS PROVIDED "AS IS", WITHOUT WARRANTY OF ANY KIND, EXPRESS OR
 * IMPLIED, INCLUDING BUT NOT LIMITED TO THE WARRANTIES OF MERCHANTABILITY,
 * FITNESS FOR A PARTICULAR PURPOSE AND NONINFRINGEMENT.  IN NO EVENT SHALL
 * THE COPYRIGHT HOLDER(S) OR AUTHOR(S) BE LIABLE FOR ANY CLAIM, DAMAGES OR
 * OTHER LIABILITY, WHETHER IN AN ACTION OF CONTRACT, TORT OR OTHERWISE,
 * ARISING FROM, OUT OF OR IN CONNECTION WITH THE SOFTWARE OR THE USE OR
 * OTHER DEALINGS IN THE SOFTWARE.
 *
 * Authors: AMD
 *
 */
#include <linux/delay.h>

#include "dm_services.h"
#include "basics/dc_common.h"
#include "dm_helpers.h"
#include "core_types.h"
#include "resource.h"
#include "dcn20/dcn20_resource.h"
#include "dcn20_hwseq.h"
#include "dce/dce_hwseq.h"
#include "dcn20/dcn20_dsc.h"
#include "dcn20/dcn20_optc.h"
#include "abm.h"
#include "clk_mgr.h"
#include "dmcu.h"
#include "hubp.h"
#include "timing_generator.h"
#include "opp.h"
#include "ipp.h"
#include "mpc.h"
#include "mcif_wb.h"
#include "dchubbub.h"
#include "reg_helper.h"
#include "dcn10/dcn10_cm_common.h"
#include "vm_helper.h"
#include "dccg.h"
#include "dc_dmub_srv.h"
#include "dce/dmub_hw_lock_mgr.h"
#include "hw_sequencer.h"
#include "dpcd_defs.h"
#include "inc/link_enc_cfg.h"
#include "link_hwss.h"
#include "link.h"
#include "dc_state_priv.h"

#define DC_LOGGER \
	dc_logger
#define DC_LOGGER_INIT(logger) \
	struct dal_logger *dc_logger = logger

#define CTX \
	hws->ctx
#define REG(reg)\
	hws->regs->reg

#undef FN
#define FN(reg_name, field_name) \
	hws->shifts->field_name, hws->masks->field_name

void dcn20_log_color_state(struct dc *dc,
			   struct dc_log_buffer_ctx *log_ctx)
{
	struct dc_context *dc_ctx = dc->ctx;
	struct resource_pool *pool = dc->res_pool;
	int i;

	DTN_INFO("DPP:  DGAM mode  SHAPER mode  3DLUT mode  3DLUT bit depth"
		 "  3DLUT size  RGAM mode  GAMUT adjust  "
		 "C11        C12        C13        C14        "
		 "C21        C22        C23        C24        "
		 "C31        C32        C33        C34        \n");

	for (i = 0; i < pool->pipe_count; i++) {
		struct dpp *dpp = pool->dpps[i];
		struct dcn_dpp_state s = {0};

		dpp->funcs->dpp_read_state(dpp, &s);
		dpp->funcs->dpp_get_gamut_remap(dpp, &s.gamut_remap);

		if (!s.is_enabled)
			continue;

		DTN_INFO("[%2d]:  %8s  %11s  %10s  %15s  %10s  %9s  %12s  "
			 "%010lld %010lld %010lld %010lld "
			 "%010lld %010lld %010lld %010lld "
			 "%010lld %010lld %010lld %010lld",
			dpp->inst,
			(s.dgam_lut_mode == 0) ? "Bypass" :
			 ((s.dgam_lut_mode == 1) ? "sRGB" :
			 ((s.dgam_lut_mode == 2) ? "Ycc" :
			 ((s.dgam_lut_mode == 3) ? "RAM" :
			 ((s.dgam_lut_mode == 4) ? "RAM" :
						   "Unknown")))),
			(s.shaper_lut_mode == 1) ? "RAM A" :
			 ((s.shaper_lut_mode == 2) ? "RAM B" :
						     "Bypass"),
			(s.lut3d_mode == 1) ? "RAM A" :
			 ((s.lut3d_mode == 2) ? "RAM B" :
						"Bypass"),
			(s.lut3d_bit_depth <= 0) ? "12-bit" : "10-bit",
			(s.lut3d_size == 0) ? "17x17x17" : "9x9x9",
			(s.rgam_lut_mode == 1) ? "RAM A" :
			 ((s.rgam_lut_mode == 1) ? "RAM B" : "Bypass"),
			(s.gamut_remap.gamut_adjust_type == 0) ? "Bypass" :
			 ((s.gamut_remap.gamut_adjust_type == 1) ? "HW" :
								   "SW"),
			s.gamut_remap.temperature_matrix[0].value,
			s.gamut_remap.temperature_matrix[1].value,
			s.gamut_remap.temperature_matrix[2].value,
			s.gamut_remap.temperature_matrix[3].value,
			s.gamut_remap.temperature_matrix[4].value,
			s.gamut_remap.temperature_matrix[5].value,
			s.gamut_remap.temperature_matrix[6].value,
			s.gamut_remap.temperature_matrix[7].value,
			s.gamut_remap.temperature_matrix[8].value,
			s.gamut_remap.temperature_matrix[9].value,
			s.gamut_remap.temperature_matrix[10].value,
			s.gamut_remap.temperature_matrix[11].value);
		DTN_INFO("\n");
	}
	DTN_INFO("\n");
	DTN_INFO("DPP Color Caps: input_lut_shared:%d  icsc:%d"
		 "  dgam_ram:%d  dgam_rom: srgb:%d,bt2020:%d,gamma2_2:%d,pq:%d,hlg:%d"
		 "  post_csc:%d  gamcor:%d  dgam_rom_for_yuv:%d  3d_lut:%d"
		 "  blnd_lut:%d  oscs:%d\n\n",
		 dc->caps.color.dpp.input_lut_shared,
		 dc->caps.color.dpp.icsc,
		 dc->caps.color.dpp.dgam_ram,
		 dc->caps.color.dpp.dgam_rom_caps.srgb,
		 dc->caps.color.dpp.dgam_rom_caps.bt2020,
		 dc->caps.color.dpp.dgam_rom_caps.gamma2_2,
		 dc->caps.color.dpp.dgam_rom_caps.pq,
		 dc->caps.color.dpp.dgam_rom_caps.hlg,
		 dc->caps.color.dpp.post_csc,
		 dc->caps.color.dpp.gamma_corr,
		 dc->caps.color.dpp.dgam_rom_for_yuv,
		 dc->caps.color.dpp.hw_3d_lut,
		 dc->caps.color.dpp.ogam_ram,
		 dc->caps.color.dpp.ocsc);

	DTN_INFO("MPCC:  OPP  DPP  MPCCBOT  MODE  ALPHA_MODE  PREMULT  OVERLAP_ONLY  IDLE"
		 "  OGAM mode\n");

	for (i = 0; i < pool->mpcc_count; i++) {
		struct mpcc_state s = {0};

		pool->mpc->funcs->read_mpcc_state(pool->mpc, i, &s);
		if (s.opp_id != 0xf)
			DTN_INFO("[%2d]:  %2xh  %2xh  %6xh  %4d  %10d  %7d  %12d  %4d  %9s\n",
				i, s.opp_id, s.dpp_id, s.bot_mpcc_id,
				s.mode, s.alpha_mode, s.pre_multiplied_alpha, s.overlap_only,
				s.idle,
				(s.rgam_mode == 1) ? "RAM A" :
				 ((s.rgam_mode == 2) ? "RAM B" :
						       "Bypass"));
	}
	DTN_INFO("\n");
	DTN_INFO("MPC Color Caps: gamut_remap:%d, 3dlut:%d, ogam_ram:%d, ocsc:%d\n\n",
		 dc->caps.color.mpc.gamut_remap,
		 dc->caps.color.mpc.num_3dluts,
		 dc->caps.color.mpc.ogam_ram,
		 dc->caps.color.mpc.ocsc);
}


static int find_free_gsl_group(const struct dc *dc)
{
	if (dc->res_pool->gsl_groups.gsl_0 == 0)
		return 1;
	if (dc->res_pool->gsl_groups.gsl_1 == 0)
		return 2;
	if (dc->res_pool->gsl_groups.gsl_2 == 0)
		return 3;

	return 0;
}

/* NOTE: This is not a generic setup_gsl function (hence the suffix as_lock)
 * This is only used to lock pipes in pipe splitting case with immediate flip
 * Ordinary MPC/OTG locks suppress VUPDATE which doesn't help with immediate,
 * so we get tearing with freesync since we cannot flip multiple pipes
 * atomically.
 * We use GSL for this:
 * - immediate flip: find first available GSL group if not already assigned
 *                   program gsl with that group, set current OTG as master
 *                   and always us 0x4 = AND of flip_ready from all pipes
 * - vsync flip: disable GSL if used
 *
 * Groups in stream_res are stored as +1 from HW registers, i.e.
 * gsl_0 <=> pipe_ctx->stream_res.gsl_group == 1
 * Using a magic value like -1 would require tracking all inits/resets
 */
void dcn20_setup_gsl_group_as_lock(
		const struct dc *dc,
		struct pipe_ctx *pipe_ctx,
		bool enable)
{
	struct gsl_params gsl;
	int group_idx;

	memset(&gsl, 0, sizeof(struct gsl_params));

	if (enable) {
		/* return if group already assigned since GSL was set up
		 * for vsync flip, we would unassign so it can't be "left over"
		 */
		if (pipe_ctx->stream_res.gsl_group > 0)
			return;

		group_idx = find_free_gsl_group(dc);
		ASSERT(group_idx != 0);
		pipe_ctx->stream_res.gsl_group = group_idx;

		/* set gsl group reg field and mark resource used */
		switch (group_idx) {
		case 1:
			gsl.gsl0_en = 1;
			dc->res_pool->gsl_groups.gsl_0 = 1;
			break;
		case 2:
			gsl.gsl1_en = 1;
			dc->res_pool->gsl_groups.gsl_1 = 1;
			break;
		case 3:
			gsl.gsl2_en = 1;
			dc->res_pool->gsl_groups.gsl_2 = 1;
			break;
		default:
			BREAK_TO_DEBUGGER();
			return; // invalid case
		}
		gsl.gsl_master_en = 1;
	} else {
		group_idx = pipe_ctx->stream_res.gsl_group;
		if (group_idx == 0)
			return; // if not in use, just return

		pipe_ctx->stream_res.gsl_group = 0;

		/* unset gsl group reg field and mark resource free */
		switch (group_idx) {
		case 1:
			gsl.gsl0_en = 0;
			dc->res_pool->gsl_groups.gsl_0 = 0;
			break;
		case 2:
			gsl.gsl1_en = 0;
			dc->res_pool->gsl_groups.gsl_1 = 0;
			break;
		case 3:
			gsl.gsl2_en = 0;
			dc->res_pool->gsl_groups.gsl_2 = 0;
			break;
		default:
			BREAK_TO_DEBUGGER();
			return;
		}
		gsl.gsl_master_en = 0;
	}

	/* at this point we want to program whether it's to enable or disable */
	if (pipe_ctx->stream_res.tg->funcs->set_gsl != NULL &&
		pipe_ctx->stream_res.tg->funcs->set_gsl_source_select != NULL) {
		pipe_ctx->stream_res.tg->funcs->set_gsl(
			pipe_ctx->stream_res.tg,
			&gsl);

		pipe_ctx->stream_res.tg->funcs->set_gsl_source_select(
			pipe_ctx->stream_res.tg, group_idx,	enable ? 4 : 0);
	} else
		BREAK_TO_DEBUGGER();
}

void dcn20_set_flip_control_gsl(
		struct pipe_ctx *pipe_ctx,
		bool flip_immediate)
{
	if (pipe_ctx && pipe_ctx->plane_res.hubp->funcs->hubp_set_flip_control_surface_gsl)
		pipe_ctx->plane_res.hubp->funcs->hubp_set_flip_control_surface_gsl(
				pipe_ctx->plane_res.hubp, flip_immediate);

}

void dcn20_enable_power_gating_plane(
	struct dce_hwseq *hws,
	bool enable)
{
	bool force_on = true; /* disable power gating */
	uint32_t org_ip_request_cntl = 0;

	if (enable)
		force_on = false;

	REG_GET(DC_IP_REQUEST_CNTL, IP_REQUEST_EN, &org_ip_request_cntl);
	if (org_ip_request_cntl == 0)
		REG_SET(DC_IP_REQUEST_CNTL, 0, IP_REQUEST_EN, 1);

	/* DCHUBP0/1/2/3/4/5 */
	REG_UPDATE(DOMAIN0_PG_CONFIG, DOMAIN0_POWER_FORCEON, force_on);
	REG_UPDATE(DOMAIN2_PG_CONFIG, DOMAIN2_POWER_FORCEON, force_on);
	REG_UPDATE(DOMAIN4_PG_CONFIG, DOMAIN4_POWER_FORCEON, force_on);
	REG_UPDATE(DOMAIN6_PG_CONFIG, DOMAIN6_POWER_FORCEON, force_on);
	if (REG(DOMAIN8_PG_CONFIG))
		REG_UPDATE(DOMAIN8_PG_CONFIG, DOMAIN8_POWER_FORCEON, force_on);
	if (REG(DOMAIN10_PG_CONFIG))
		REG_UPDATE(DOMAIN10_PG_CONFIG, DOMAIN8_POWER_FORCEON, force_on);

	/* DPP0/1/2/3/4/5 */
	REG_UPDATE(DOMAIN1_PG_CONFIG, DOMAIN1_POWER_FORCEON, force_on);
	REG_UPDATE(DOMAIN3_PG_CONFIG, DOMAIN3_POWER_FORCEON, force_on);
	REG_UPDATE(DOMAIN5_PG_CONFIG, DOMAIN5_POWER_FORCEON, force_on);
	REG_UPDATE(DOMAIN7_PG_CONFIG, DOMAIN7_POWER_FORCEON, force_on);
	if (REG(DOMAIN9_PG_CONFIG))
		REG_UPDATE(DOMAIN9_PG_CONFIG, DOMAIN9_POWER_FORCEON, force_on);
	if (REG(DOMAIN11_PG_CONFIG))
		REG_UPDATE(DOMAIN11_PG_CONFIG, DOMAIN9_POWER_FORCEON, force_on);

	/* DCS0/1/2/3/4/5 */
	REG_UPDATE(DOMAIN16_PG_CONFIG, DOMAIN16_POWER_FORCEON, force_on);
	REG_UPDATE(DOMAIN17_PG_CONFIG, DOMAIN17_POWER_FORCEON, force_on);
	REG_UPDATE(DOMAIN18_PG_CONFIG, DOMAIN18_POWER_FORCEON, force_on);
	if (REG(DOMAIN19_PG_CONFIG))
		REG_UPDATE(DOMAIN19_PG_CONFIG, DOMAIN19_POWER_FORCEON, force_on);
	if (REG(DOMAIN20_PG_CONFIG))
		REG_UPDATE(DOMAIN20_PG_CONFIG, DOMAIN20_POWER_FORCEON, force_on);
	if (REG(DOMAIN21_PG_CONFIG))
		REG_UPDATE(DOMAIN21_PG_CONFIG, DOMAIN21_POWER_FORCEON, force_on);

	if (org_ip_request_cntl == 0)
		REG_SET(DC_IP_REQUEST_CNTL, 0, IP_REQUEST_EN, 0);

}

void dcn20_dccg_init(struct dce_hwseq *hws)
{
	/*
	 * set MICROSECOND_TIME_BASE_DIV
	 * 100Mhz refclk -> 0x120264
	 * 27Mhz refclk -> 0x12021b
	 * 48Mhz refclk -> 0x120230
	 *
	 */
	REG_WRITE(MICROSECOND_TIME_BASE_DIV, 0x120264);

	/*
	 * set MILLISECOND_TIME_BASE_DIV
	 * 100Mhz refclk -> 0x1186a0
	 * 27Mhz refclk -> 0x106978
	 * 48Mhz refclk -> 0x10bb80
	 *
	 */
	REG_WRITE(MILLISECOND_TIME_BASE_DIV, 0x1186a0);

	/* This value is dependent on the hardware pipeline delay so set once per SOC */
	REG_WRITE(DISPCLK_FREQ_CHANGE_CNTL, 0xe01003c);
}

void dcn20_disable_vga(
	struct dce_hwseq *hws)
{
	REG_WRITE(D1VGA_CONTROL, 0);
	REG_WRITE(D2VGA_CONTROL, 0);
	REG_WRITE(D3VGA_CONTROL, 0);
	REG_WRITE(D4VGA_CONTROL, 0);
	REG_WRITE(D5VGA_CONTROL, 0);
	REG_WRITE(D6VGA_CONTROL, 0);
}

void dcn20_program_triple_buffer(
	const struct dc *dc,
	struct pipe_ctx *pipe_ctx,
	bool enable_triple_buffer)
{
	if (pipe_ctx->plane_res.hubp && pipe_ctx->plane_res.hubp->funcs) {
		pipe_ctx->plane_res.hubp->funcs->hubp_enable_tripleBuffer(
			pipe_ctx->plane_res.hubp,
			enable_triple_buffer);
	}
}

/* Blank pixel data during initialization */
void dcn20_init_blank(
		struct dc *dc,
		struct timing_generator *tg)
{
	struct dce_hwseq *hws = dc->hwseq;
	enum dc_color_space color_space;
	struct tg_color black_color = {0};
	struct output_pixel_processor *opp = NULL;
	struct output_pixel_processor *bottom_opp = NULL;
	uint32_t num_opps, opp_id_src0, opp_id_src1;
	uint32_t otg_active_width = 0, otg_active_height = 0;

	/* program opp dpg blank color */
	color_space = COLOR_SPACE_SRGB;
	color_space_to_black_color(dc, color_space, &black_color);

	/* get the OTG active size */
	tg->funcs->get_otg_active_size(tg,
			&otg_active_width,
			&otg_active_height);

	/* get the OPTC source */
	tg->funcs->get_optc_source(tg, &num_opps, &opp_id_src0, &opp_id_src1);

	if (opp_id_src0 >= dc->res_pool->res_cap->num_opp) {
		ASSERT(false);
		return;
	}
	opp = dc->res_pool->opps[opp_id_src0];

	/* don't override the blank pattern if already enabled with the correct one. */
	if (opp->funcs->dpg_is_blanked && opp->funcs->dpg_is_blanked(opp))
		return;

	if (num_opps == 2) {
		otg_active_width = otg_active_width / 2;

		if (opp_id_src1 >= dc->res_pool->res_cap->num_opp) {
			ASSERT(false);
			return;
		}
		bottom_opp = dc->res_pool->opps[opp_id_src1];
	}

	opp->funcs->opp_set_disp_pattern_generator(
			opp,
			CONTROLLER_DP_TEST_PATTERN_SOLID_COLOR,
			CONTROLLER_DP_COLOR_SPACE_UDEFINED,
			COLOR_DEPTH_UNDEFINED,
			&black_color,
			otg_active_width,
			otg_active_height,
			0);

	if (num_opps == 2) {
		bottom_opp->funcs->opp_set_disp_pattern_generator(
				bottom_opp,
				CONTROLLER_DP_TEST_PATTERN_SOLID_COLOR,
				CONTROLLER_DP_COLOR_SPACE_UDEFINED,
				COLOR_DEPTH_UNDEFINED,
				&black_color,
				otg_active_width,
				otg_active_height,
				0);
	}

	hws->funcs.wait_for_blank_complete(opp);
}

void dcn20_dsc_pg_control(
		struct dce_hwseq *hws,
		unsigned int dsc_inst,
		bool power_on)
{
	uint32_t power_gate = power_on ? 0 : 1;
	uint32_t pwr_status = power_on ? 0 : 2;
	uint32_t org_ip_request_cntl = 0;

	if (hws->ctx->dc->debug.disable_dsc_power_gate)
		return;

	if (REG(DOMAIN16_PG_CONFIG) == 0)
		return;

	REG_GET(DC_IP_REQUEST_CNTL, IP_REQUEST_EN, &org_ip_request_cntl);
	if (org_ip_request_cntl == 0)
		REG_SET(DC_IP_REQUEST_CNTL, 0, IP_REQUEST_EN, 1);

	switch (dsc_inst) {
	case 0: /* DSC0 */
		REG_UPDATE(DOMAIN16_PG_CONFIG,
				DOMAIN16_POWER_GATE, power_gate);

		REG_WAIT(DOMAIN16_PG_STATUS,
				DOMAIN16_PGFSM_PWR_STATUS, pwr_status,
				1, 1000);
		break;
	case 1: /* DSC1 */
		REG_UPDATE(DOMAIN17_PG_CONFIG,
				DOMAIN17_POWER_GATE, power_gate);

		REG_WAIT(DOMAIN17_PG_STATUS,
				DOMAIN17_PGFSM_PWR_STATUS, pwr_status,
				1, 1000);
		break;
	case 2: /* DSC2 */
		REG_UPDATE(DOMAIN18_PG_CONFIG,
				DOMAIN18_POWER_GATE, power_gate);

		REG_WAIT(DOMAIN18_PG_STATUS,
				DOMAIN18_PGFSM_PWR_STATUS, pwr_status,
				1, 1000);
		break;
	case 3: /* DSC3 */
		REG_UPDATE(DOMAIN19_PG_CONFIG,
				DOMAIN19_POWER_GATE, power_gate);

		REG_WAIT(DOMAIN19_PG_STATUS,
				DOMAIN19_PGFSM_PWR_STATUS, pwr_status,
				1, 1000);
		break;
	case 4: /* DSC4 */
		REG_UPDATE(DOMAIN20_PG_CONFIG,
				DOMAIN20_POWER_GATE, power_gate);

		REG_WAIT(DOMAIN20_PG_STATUS,
				DOMAIN20_PGFSM_PWR_STATUS, pwr_status,
				1, 1000);
		break;
	case 5: /* DSC5 */
		REG_UPDATE(DOMAIN21_PG_CONFIG,
				DOMAIN21_POWER_GATE, power_gate);

		REG_WAIT(DOMAIN21_PG_STATUS,
				DOMAIN21_PGFSM_PWR_STATUS, pwr_status,
				1, 1000);
		break;
	default:
		BREAK_TO_DEBUGGER();
		break;
	}

	if (org_ip_request_cntl == 0)
		REG_SET(DC_IP_REQUEST_CNTL, 0, IP_REQUEST_EN, 0);
}

void dcn20_dpp_pg_control(
		struct dce_hwseq *hws,
		unsigned int dpp_inst,
		bool power_on)
{
	uint32_t power_gate = power_on ? 0 : 1;
	uint32_t pwr_status = power_on ? 0 : 2;

	if (hws->ctx->dc->debug.disable_dpp_power_gate)
		return;
	if (REG(DOMAIN1_PG_CONFIG) == 0)
		return;

	switch (dpp_inst) {
	case 0: /* DPP0 */
		REG_UPDATE(DOMAIN1_PG_CONFIG,
				DOMAIN1_POWER_GATE, power_gate);

		REG_WAIT(DOMAIN1_PG_STATUS,
				DOMAIN1_PGFSM_PWR_STATUS, pwr_status,
				1, 1000);
		break;
	case 1: /* DPP1 */
		REG_UPDATE(DOMAIN3_PG_CONFIG,
				DOMAIN3_POWER_GATE, power_gate);

		REG_WAIT(DOMAIN3_PG_STATUS,
				DOMAIN3_PGFSM_PWR_STATUS, pwr_status,
				1, 1000);
		break;
	case 2: /* DPP2 */
		REG_UPDATE(DOMAIN5_PG_CONFIG,
				DOMAIN5_POWER_GATE, power_gate);

		REG_WAIT(DOMAIN5_PG_STATUS,
				DOMAIN5_PGFSM_PWR_STATUS, pwr_status,
				1, 1000);
		break;
	case 3: /* DPP3 */
		REG_UPDATE(DOMAIN7_PG_CONFIG,
				DOMAIN7_POWER_GATE, power_gate);

		REG_WAIT(DOMAIN7_PG_STATUS,
				DOMAIN7_PGFSM_PWR_STATUS, pwr_status,
				1, 1000);
		break;
	case 4: /* DPP4 */
		REG_UPDATE(DOMAIN9_PG_CONFIG,
				DOMAIN9_POWER_GATE, power_gate);

		REG_WAIT(DOMAIN9_PG_STATUS,
				DOMAIN9_PGFSM_PWR_STATUS, pwr_status,
				1, 1000);
		break;
	case 5: /* DPP5 */
		/*
		 * Do not power gate DPP5, should be left at HW default, power on permanently.
		 * PG on Pipe5 is De-featured, attempting to put it to PG state may result in hard
		 * reset.
		 * REG_UPDATE(DOMAIN11_PG_CONFIG,
		 *		DOMAIN11_POWER_GATE, power_gate);
		 *
		 * REG_WAIT(DOMAIN11_PG_STATUS,
		 *		DOMAIN11_PGFSM_PWR_STATUS, pwr_status,
		 * 		1, 1000);
		 */
		break;
	default:
		BREAK_TO_DEBUGGER();
		break;
	}
}


void dcn20_hubp_pg_control(
		struct dce_hwseq *hws,
		unsigned int hubp_inst,
		bool power_on)
{
	uint32_t power_gate = power_on ? 0 : 1;
	uint32_t pwr_status = power_on ? 0 : 2;

	if (hws->ctx->dc->debug.disable_hubp_power_gate)
		return;
	if (REG(DOMAIN0_PG_CONFIG) == 0)
		return;

	switch (hubp_inst) {
	case 0: /* DCHUBP0 */
		REG_UPDATE(DOMAIN0_PG_CONFIG,
				DOMAIN0_POWER_GATE, power_gate);

		REG_WAIT(DOMAIN0_PG_STATUS,
				DOMAIN0_PGFSM_PWR_STATUS, pwr_status,
				1, 1000);
		break;
	case 1: /* DCHUBP1 */
		REG_UPDATE(DOMAIN2_PG_CONFIG,
				DOMAIN2_POWER_GATE, power_gate);

		REG_WAIT(DOMAIN2_PG_STATUS,
				DOMAIN2_PGFSM_PWR_STATUS, pwr_status,
				1, 1000);
		break;
	case 2: /* DCHUBP2 */
		REG_UPDATE(DOMAIN4_PG_CONFIG,
				DOMAIN4_POWER_GATE, power_gate);

		REG_WAIT(DOMAIN4_PG_STATUS,
				DOMAIN4_PGFSM_PWR_STATUS, pwr_status,
				1, 1000);
		break;
	case 3: /* DCHUBP3 */
		REG_UPDATE(DOMAIN6_PG_CONFIG,
				DOMAIN6_POWER_GATE, power_gate);

		REG_WAIT(DOMAIN6_PG_STATUS,
				DOMAIN6_PGFSM_PWR_STATUS, pwr_status,
				1, 1000);
		break;
	case 4: /* DCHUBP4 */
		REG_UPDATE(DOMAIN8_PG_CONFIG,
				DOMAIN8_POWER_GATE, power_gate);

		REG_WAIT(DOMAIN8_PG_STATUS,
				DOMAIN8_PGFSM_PWR_STATUS, pwr_status,
				1, 1000);
		break;
	case 5: /* DCHUBP5 */
		/*
		 * Do not power gate DCHUB5, should be left at HW default, power on permanently.
		 * PG on Pipe5 is De-featured, attempting to put it to PG state may result in hard
		 * reset.
		 * REG_UPDATE(DOMAIN10_PG_CONFIG,
		 *		DOMAIN10_POWER_GATE, power_gate);
		 *
		 * REG_WAIT(DOMAIN10_PG_STATUS,
		 *		DOMAIN10_PGFSM_PWR_STATUS, pwr_status,
		 *		1, 1000);
		 */
		break;
	default:
		BREAK_TO_DEBUGGER();
		break;
	}
}


/* disable HW used by plane.
 * note:  cannot disable until disconnect is complete
 */
void dcn20_plane_atomic_disable(struct dc *dc, struct pipe_ctx *pipe_ctx)
{
	struct dce_hwseq *hws = dc->hwseq;
	struct hubp *hubp = pipe_ctx->plane_res.hubp;
	struct dpp *dpp = pipe_ctx->plane_res.dpp;

	dc->hwss.wait_for_mpcc_disconnect(dc, dc->res_pool, pipe_ctx);

	/* In flip immediate with pipe splitting case GSL is used for
	 * synchronization so we must disable it when the plane is disabled.
	 */
	if (pipe_ctx->stream_res.gsl_group != 0)
		dcn20_setup_gsl_group_as_lock(dc, pipe_ctx, false);

	if (hubp->funcs->hubp_update_mall_sel)
		hubp->funcs->hubp_update_mall_sel(hubp, 0, false);

	dc->hwss.set_flip_control_gsl(pipe_ctx, false);

	hubp->funcs->hubp_clk_cntl(hubp, false);

	dpp->funcs->dpp_dppclk_control(dpp, false, false);

	hubp->power_gated = true;

	hws->funcs.plane_atomic_power_down(dc,
			pipe_ctx->plane_res.dpp,
			pipe_ctx->plane_res.hubp);

	pipe_ctx->stream = NULL;
	memset(&pipe_ctx->stream_res, 0, sizeof(pipe_ctx->stream_res));
	memset(&pipe_ctx->plane_res, 0, sizeof(pipe_ctx->plane_res));
	pipe_ctx->top_pipe = NULL;
	pipe_ctx->bottom_pipe = NULL;
	pipe_ctx->prev_odm_pipe = NULL;
	pipe_ctx->next_odm_pipe = NULL;
	pipe_ctx->plane_state = NULL;
}


void dcn20_disable_plane(struct dc *dc, struct dc_state *state, struct pipe_ctx *pipe_ctx)
{
	bool is_phantom = dc_state_get_pipe_subvp_type(state, pipe_ctx) == SUBVP_PHANTOM;
	struct timing_generator *tg = is_phantom ? pipe_ctx->stream_res.tg : NULL;

	DC_LOGGER_INIT(dc->ctx->logger);

	if (!pipe_ctx->plane_res.hubp || pipe_ctx->plane_res.hubp->power_gated)
		return;

	dcn20_plane_atomic_disable(dc, pipe_ctx);

	/* Turn back off the phantom OTG after the phantom plane is fully disabled
	 */
	if (is_phantom)
		if (tg && tg->funcs->disable_phantom_crtc)
			tg->funcs->disable_phantom_crtc(tg);

	DC_LOG_DC("Power down front end %d\n",
					pipe_ctx->pipe_idx);
}

void dcn20_disable_pixel_data(struct dc *dc, struct pipe_ctx *pipe_ctx, bool blank)
{
	dcn20_blank_pixel_data(dc, pipe_ctx, blank);
}

static int calc_mpc_flow_ctrl_cnt(const struct dc_stream_state *stream,
		int opp_cnt, bool is_two_pixels_per_container)
{
	bool hblank_halved = is_two_pixels_per_container;
	int flow_ctrl_cnt;

	if (opp_cnt >= 2)
		hblank_halved = true;

	flow_ctrl_cnt = stream->timing.h_total - stream->timing.h_addressable -
			stream->timing.h_border_left -
			stream->timing.h_border_right;

	if (hblank_halved)
		flow_ctrl_cnt /= 2;

	/* ODM combine 4:1 case */
	if (opp_cnt == 4)
		flow_ctrl_cnt /= 2;

	return flow_ctrl_cnt;
}

static enum phyd32clk_clock_source get_phyd32clk_src(struct dc_link *link)
{
	switch (link->link_enc->transmitter) {
	case TRANSMITTER_UNIPHY_A:
		return PHYD32CLKA;
	case TRANSMITTER_UNIPHY_B:
		return PHYD32CLKB;
	case TRANSMITTER_UNIPHY_C:
		return PHYD32CLKC;
	case TRANSMITTER_UNIPHY_D:
		return PHYD32CLKD;
	case TRANSMITTER_UNIPHY_E:
		return PHYD32CLKE;
	default:
		return PHYD32CLKA;
	}
}

static int get_odm_segment_count(struct pipe_ctx *pipe_ctx)
{
	struct pipe_ctx *odm_pipe = pipe_ctx->next_odm_pipe;
	int count = 1;

	while (odm_pipe != NULL) {
		count++;
		odm_pipe = odm_pipe->next_odm_pipe;
	}

	return count;
}

enum dc_status dcn20_enable_stream_timing(
		struct pipe_ctx *pipe_ctx,
		struct dc_state *context,
		struct dc *dc)
{
	struct dce_hwseq *hws = dc->hwseq;
	struct dc_stream_state *stream = pipe_ctx->stream;
	struct drr_params params = {0};
	unsigned int event_triggers = 0;
	int opp_cnt = 1;
	int opp_inst[MAX_PIPES] = {0};
	bool interlace = stream->timing.flags.INTERLACE;
	int i;
	struct mpc_dwb_flow_control flow_control;
	struct mpc *mpc = dc->res_pool->mpc;
	bool is_two_pixels_per_container =
			pipe_ctx->stream_res.tg->funcs->is_two_pixels_per_container(&stream->timing);
	bool rate_control_2x_pclk = (interlace || is_two_pixels_per_container);
	int odm_slice_width;
	int last_odm_slice_width;
	struct pipe_ctx *opp_heads[MAX_PIPES];

	if (dc->res_pool->dccg->funcs->set_pixel_rate_div)
		dc->res_pool->dccg->funcs->set_pixel_rate_div(
			dc->res_pool->dccg,
			pipe_ctx->stream_res.tg->inst,
			pipe_ctx->pixel_rate_divider.div_factor1,
			pipe_ctx->pixel_rate_divider.div_factor2);

	/* by upper caller loop, pipe0 is parent pipe and be called first.
	 * back end is set up by for pipe0. Other children pipe share back end
	 * with pipe 0. No program is needed.
	 */
	if (pipe_ctx->top_pipe != NULL)
		return DC_OK;

	/* TODO check if timing_changed, disable stream if timing changed */

	opp_cnt = resource_get_opp_heads_for_otg_master(pipe_ctx, &context->res_ctx, opp_heads);
	for (i = 0; i < opp_cnt; i++)
		opp_inst[i] = opp_heads[i]->stream_res.opp->inst;

	odm_slice_width = resource_get_odm_slice_dst_width(pipe_ctx, false);
	last_odm_slice_width = resource_get_odm_slice_dst_width(pipe_ctx, true);
	if (opp_cnt > 1)
		pipe_ctx->stream_res.tg->funcs->set_odm_combine(
				pipe_ctx->stream_res.tg,
				opp_inst, opp_cnt, odm_slice_width,
				last_odm_slice_width);

	/* HW program guide assume display already disable
	 * by unplug sequence. OTG assume stop.
	 */
	pipe_ctx->stream_res.tg->funcs->enable_optc_clock(pipe_ctx->stream_res.tg, true);

	if (false == pipe_ctx->clock_source->funcs->program_pix_clk(
			pipe_ctx->clock_source,
			&pipe_ctx->stream_res.pix_clk_params,
			dc->link_srv->dp_get_encoding_format(&pipe_ctx->link_config.dp_link_settings),
			&pipe_ctx->pll_settings)) {
		BREAK_TO_DEBUGGER();
		return DC_ERROR_UNEXPECTED;
	}

	if (dc->link_srv->dp_is_128b_132b_signal(pipe_ctx)) {
		struct dccg *dccg = dc->res_pool->dccg;
		struct timing_generator *tg = pipe_ctx->stream_res.tg;
		struct dtbclk_dto_params dto_params = {0};

		if (dccg->funcs->set_dtbclk_p_src)
			dccg->funcs->set_dtbclk_p_src(dccg, DTBCLK0, tg->inst);

		dto_params.otg_inst = tg->inst;
		dto_params.pixclk_khz = pipe_ctx->stream->timing.pix_clk_100hz / 10;
		dto_params.num_odm_segments = get_odm_segment_count(pipe_ctx);
		dto_params.timing = &pipe_ctx->stream->timing;
		dto_params.ref_dtbclk_khz = dc->clk_mgr->funcs->get_dtb_ref_clk_frequency(dc->clk_mgr);
		dccg->funcs->set_dtbclk_dto(dccg, &dto_params);
	}

	if (dc_is_hdmi_tmds_signal(stream->signal)) {
		stream->link->phy_state.symclk_ref_cnts.otg = 1;
		if (stream->link->phy_state.symclk_state == SYMCLK_OFF_TX_OFF)
			stream->link->phy_state.symclk_state = SYMCLK_ON_TX_OFF;
		else
			stream->link->phy_state.symclk_state = SYMCLK_ON_TX_ON;
	}

	if (dc->hwseq->funcs.PLAT_58856_wa && (!dc_is_dp_signal(stream->signal)))
		dc->hwseq->funcs.PLAT_58856_wa(context, pipe_ctx);

	pipe_ctx->stream_res.tg->funcs->program_timing(
			pipe_ctx->stream_res.tg,
			&stream->timing,
			pipe_ctx->pipe_dlg_param.vready_offset,
			pipe_ctx->pipe_dlg_param.vstartup_start,
			pipe_ctx->pipe_dlg_param.vupdate_offset,
			pipe_ctx->pipe_dlg_param.vupdate_width,
			pipe_ctx->stream->signal,
			true);

	rate_control_2x_pclk = rate_control_2x_pclk || opp_cnt > 1;
	flow_control.flow_ctrl_mode = 0;
	flow_control.flow_ctrl_cnt0 = 0x80;
	flow_control.flow_ctrl_cnt1 = calc_mpc_flow_ctrl_cnt(stream, opp_cnt,
			is_two_pixels_per_container);
	if (mpc->funcs->set_out_rate_control) {
		for (i = 0; i < opp_cnt; ++i) {
			mpc->funcs->set_out_rate_control(
					mpc, opp_inst[i],
					true,
					rate_control_2x_pclk,
					&flow_control);
		}
	}

	for (i = 0; i < opp_cnt; i++) {
		opp_heads[i]->stream_res.opp->funcs->opp_pipe_clock_control(
				opp_heads[i]->stream_res.opp,
				true);
		opp_heads[i]->stream_res.opp->funcs->opp_program_left_edge_extra_pixel(
				opp_heads[i]->stream_res.opp,
				stream->timing.pixel_encoding,
				resource_is_pipe_type(opp_heads[i], OTG_MASTER));
	}

	hws->funcs.blank_pixel_data(dc, pipe_ctx, true);

	/* VTG is  within DCHUB command block. DCFCLK is always on */
	if (false == pipe_ctx->stream_res.tg->funcs->enable_crtc(pipe_ctx->stream_res.tg)) {
		BREAK_TO_DEBUGGER();
		return DC_ERROR_UNEXPECTED;
	}

	hws->funcs.wait_for_blank_complete(pipe_ctx->stream_res.opp);

	params.vertical_total_min = stream->adjust.v_total_min;
	params.vertical_total_max = stream->adjust.v_total_max;
	params.vertical_total_mid = stream->adjust.v_total_mid;
	params.vertical_total_mid_frame_num = stream->adjust.v_total_mid_frame_num;
	if (pipe_ctx->stream_res.tg->funcs->set_drr)
		pipe_ctx->stream_res.tg->funcs->set_drr(
			pipe_ctx->stream_res.tg, &params);

	// DRR should set trigger event to monitor surface update event
	if (stream->adjust.v_total_min != 0 && stream->adjust.v_total_max != 0)
		event_triggers = 0x80;
	/* Event triggers and num frames initialized for DRR, but can be
	 * later updated for PSR use. Note DRR trigger events are generated
	 * regardless of whether num frames met.
	 */
	if (pipe_ctx->stream_res.tg->funcs->set_static_screen_control)
		pipe_ctx->stream_res.tg->funcs->set_static_screen_control(
				pipe_ctx->stream_res.tg, event_triggers, 2);

	/* TODO program crtc source select for non-virtual signal*/
	/* TODO program FMT */
	/* TODO setup link_enc */
	/* TODO set stream attributes */
	/* TODO program audio */
	/* TODO enable stream if timing changed */
	/* TODO unblank stream if DP */

	if (dc_state_get_pipe_subvp_type(context, pipe_ctx) == SUBVP_PHANTOM) {
		if (pipe_ctx->stream_res.tg->funcs->phantom_crtc_post_enable)
			pipe_ctx->stream_res.tg->funcs->phantom_crtc_post_enable(pipe_ctx->stream_res.tg);
	}

	return DC_OK;
}

void dcn20_program_output_csc(struct dc *dc,
		struct pipe_ctx *pipe_ctx,
		enum dc_color_space colorspace,
		uint16_t *matrix,
		int opp_id)
{
	struct mpc *mpc = dc->res_pool->mpc;
	enum mpc_output_csc_mode ocsc_mode = MPC_OUTPUT_CSC_COEF_A;
	int mpcc_id = pipe_ctx->plane_res.hubp->inst;

	if (mpc->funcs->power_on_mpc_mem_pwr)
		mpc->funcs->power_on_mpc_mem_pwr(mpc, mpcc_id, true);

	if (pipe_ctx->stream->csc_color_matrix.enable_adjustment == true) {
		if (mpc->funcs->set_output_csc != NULL)
			mpc->funcs->set_output_csc(mpc,
					opp_id,
					matrix,
					ocsc_mode);
	} else {
		if (mpc->funcs->set_ocsc_default != NULL)
			mpc->funcs->set_ocsc_default(mpc,
					opp_id,
					colorspace,
					ocsc_mode);
	}
}

bool dcn20_set_output_transfer_func(struct dc *dc, struct pipe_ctx *pipe_ctx,
				const struct dc_stream_state *stream)
{
	int mpcc_id = pipe_ctx->plane_res.hubp->inst;
	struct mpc *mpc = pipe_ctx->stream_res.opp->ctx->dc->res_pool->mpc;
	const struct pwl_params *params = NULL;
	/*
	 * program OGAM only for the top pipe
	 * if there is a pipe split then fix diagnostic is required:
	 * how to pass OGAM parameter for stream.
	 * if programming for all pipes is required then remove condition
	 * pipe_ctx->top_pipe == NULL ,but then fix the diagnostic.
	 */
	if (mpc->funcs->power_on_mpc_mem_pwr)
		mpc->funcs->power_on_mpc_mem_pwr(mpc, mpcc_id, true);
	if (pipe_ctx->top_pipe == NULL
			&& mpc->funcs->set_output_gamma) {
		if (stream->out_transfer_func.type == TF_TYPE_HWPWL)
			params = &stream->out_transfer_func.pwl;
		else if (pipe_ctx->stream->out_transfer_func.type ==
			TF_TYPE_DISTRIBUTED_POINTS &&
			cm_helper_translate_curve_to_hw_format(dc->ctx,
			&stream->out_transfer_func,
			&mpc->blender_params, false))
			params = &mpc->blender_params;
		/*
		 * there is no ROM
		 */
		if (stream->out_transfer_func.type == TF_TYPE_PREDEFINED)
			BREAK_TO_DEBUGGER();
	}
	/*
	 * if above if is not executed then 'params' equal to 0 and set in bypass
	 */
	mpc->funcs->set_output_gamma(mpc, mpcc_id, params);

	return true;
}

bool dcn20_set_blend_lut(
	struct pipe_ctx *pipe_ctx, const struct dc_plane_state *plane_state)
{
	struct dpp *dpp_base = pipe_ctx->plane_res.dpp;
	bool result = true;
	const struct pwl_params *blend_lut = NULL;

	if (plane_state->blend_tf.type == TF_TYPE_HWPWL)
		blend_lut = &plane_state->blend_tf.pwl;
	else if (plane_state->blend_tf.type == TF_TYPE_DISTRIBUTED_POINTS) {
		cm_helper_translate_curve_to_hw_format(plane_state->ctx,
				&plane_state->blend_tf,
				&dpp_base->regamma_params, false);
		blend_lut = &dpp_base->regamma_params;
	}
	result = dpp_base->funcs->dpp_program_blnd_lut(dpp_base, blend_lut);

	return result;
}

bool dcn20_set_shaper_3dlut(
	struct pipe_ctx *pipe_ctx, const struct dc_plane_state *plane_state)
{
	struct dpp *dpp_base = pipe_ctx->plane_res.dpp;
	bool result = true;
	const struct pwl_params *shaper_lut = NULL;

	if (plane_state->in_shaper_func.type == TF_TYPE_HWPWL)
		shaper_lut = &plane_state->in_shaper_func.pwl;
	else if (plane_state->in_shaper_func.type == TF_TYPE_DISTRIBUTED_POINTS) {
		cm_helper_translate_curve_to_hw_format(plane_state->ctx,
				&plane_state->in_shaper_func,
				&dpp_base->shaper_params, true);
		shaper_lut = &dpp_base->shaper_params;
	}

	result = dpp_base->funcs->dpp_program_shaper_lut(dpp_base, shaper_lut);
	if (plane_state->lut3d_func.state.bits.initialized == 1)
		result = dpp_base->funcs->dpp_program_3dlut(dpp_base,
								&plane_state->lut3d_func.lut_3d);
	else
		result = dpp_base->funcs->dpp_program_3dlut(dpp_base, NULL);

	return result;
}

bool dcn20_set_input_transfer_func(struct dc *dc,
				struct pipe_ctx *pipe_ctx,
				const struct dc_plane_state *plane_state)
{
	struct dce_hwseq *hws = dc->hwseq;
	struct dpp *dpp_base = pipe_ctx->plane_res.dpp;
	const struct dc_transfer_func *tf = NULL;
	bool result = true;
	bool use_degamma_ram = false;

	if (dpp_base == NULL || plane_state == NULL)
		return false;

	hws->funcs.set_shaper_3dlut(pipe_ctx, plane_state);
	hws->funcs.set_blend_lut(pipe_ctx, plane_state);

	tf = &plane_state->in_transfer_func;

	if (tf->type == TF_TYPE_HWPWL || tf->type == TF_TYPE_DISTRIBUTED_POINTS)
		use_degamma_ram = true;

	if (use_degamma_ram == true) {
		if (tf->type == TF_TYPE_HWPWL)
			dpp_base->funcs->dpp_program_degamma_pwl(dpp_base,
					&tf->pwl);
		else if (tf->type == TF_TYPE_DISTRIBUTED_POINTS) {
			cm_helper_translate_curve_to_degamma_hw_format(tf,
					&dpp_base->degamma_params);
			dpp_base->funcs->dpp_program_degamma_pwl(dpp_base,
				&dpp_base->degamma_params);
		}
		return true;
	}
	/* handle here the optimized cases when de-gamma ROM could be used.
	 *
	 */
	if (tf->type == TF_TYPE_PREDEFINED) {
		switch (tf->tf) {
		case TRANSFER_FUNCTION_SRGB:
			dpp_base->funcs->dpp_set_degamma(dpp_base,
					IPP_DEGAMMA_MODE_HW_sRGB);
			break;
		case TRANSFER_FUNCTION_BT709:
			dpp_base->funcs->dpp_set_degamma(dpp_base,
					IPP_DEGAMMA_MODE_HW_xvYCC);
			break;
		case TRANSFER_FUNCTION_LINEAR:
			dpp_base->funcs->dpp_set_degamma(dpp_base,
					IPP_DEGAMMA_MODE_BYPASS);
			break;
		case TRANSFER_FUNCTION_PQ:
			dpp_base->funcs->dpp_set_degamma(dpp_base, IPP_DEGAMMA_MODE_USER_PWL);
			cm_helper_translate_curve_to_degamma_hw_format(tf, &dpp_base->degamma_params);
			dpp_base->funcs->dpp_program_degamma_pwl(dpp_base, &dpp_base->degamma_params);
			result = true;
			break;
		default:
			result = false;
			break;
		}
	} else if (tf->type == TF_TYPE_BYPASS)
		dpp_base->funcs->dpp_set_degamma(dpp_base,
				IPP_DEGAMMA_MODE_BYPASS);
	else {
		/*
		 * if we are here, we did not handle correctly.
		 * fix is required for this use case
		 */
		BREAK_TO_DEBUGGER();
		dpp_base->funcs->dpp_set_degamma(dpp_base,
				IPP_DEGAMMA_MODE_BYPASS);
	}

	return result;
}

void dcn20_update_odm(struct dc *dc, struct dc_state *context, struct pipe_ctx *pipe_ctx)
{
	struct pipe_ctx *odm_pipe;
	int opp_cnt = 1;
	int opp_inst[MAX_PIPES] = { pipe_ctx->stream_res.opp->inst };
	int odm_slice_width = resource_get_odm_slice_dst_width(pipe_ctx, false);
	int last_odm_slice_width = resource_get_odm_slice_dst_width(pipe_ctx, true);

	for (odm_pipe = pipe_ctx->next_odm_pipe; odm_pipe; odm_pipe = odm_pipe->next_odm_pipe) {
		opp_inst[opp_cnt] = odm_pipe->stream_res.opp->inst;
		opp_cnt++;
	}

	if (opp_cnt > 1)
		pipe_ctx->stream_res.tg->funcs->set_odm_combine(
				pipe_ctx->stream_res.tg,
				opp_inst, opp_cnt,
				odm_slice_width, last_odm_slice_width);
	else
		pipe_ctx->stream_res.tg->funcs->set_odm_bypass(
				pipe_ctx->stream_res.tg, &pipe_ctx->stream->timing);
}

void dcn20_blank_pixel_data(
		struct dc *dc,
		struct pipe_ctx *pipe_ctx,
		bool blank)
{
	struct tg_color black_color = {0};
	struct stream_resource *stream_res = &pipe_ctx->stream_res;
	struct dc_stream_state *stream = pipe_ctx->stream;
	enum dc_color_space color_space = stream->output_color_space;
	enum controller_dp_test_pattern test_pattern = CONTROLLER_DP_TEST_PATTERN_SOLID_COLOR;
	enum controller_dp_color_space test_pattern_color_space = CONTROLLER_DP_COLOR_SPACE_UDEFINED;
	struct pipe_ctx *odm_pipe;
	struct rect odm_slice_src;

	if (stream->link->test_pattern_enabled)
		return;

	/* get opp dpg blank color */
	color_space_to_black_color(dc, color_space, &black_color);

	if (blank) {
		dc->hwss.set_abm_immediate_disable(pipe_ctx);

		if (dc->debug.visual_confirm != VISUAL_CONFIRM_DISABLE) {
			test_pattern = CONTROLLER_DP_TEST_PATTERN_COLORSQUARES;
			test_pattern_color_space = CONTROLLER_DP_COLOR_SPACE_RGB;
		}
	} else {
		test_pattern = CONTROLLER_DP_TEST_PATTERN_VIDEOMODE;
	}

	odm_pipe = pipe_ctx;

	while (odm_pipe->next_odm_pipe) {
		odm_slice_src = resource_get_odm_slice_src_rect(odm_pipe);
		dc->hwss.set_disp_pattern_generator(dc,
				odm_pipe,
				test_pattern,
				test_pattern_color_space,
				stream->timing.display_color_depth,
				&black_color,
				odm_slice_src.width,
				odm_slice_src.height,
				odm_slice_src.x);
		odm_pipe = odm_pipe->next_odm_pipe;
	}

	odm_slice_src = resource_get_odm_slice_src_rect(odm_pipe);
	dc->hwss.set_disp_pattern_generator(dc,
			odm_pipe,
			test_pattern,
			test_pattern_color_space,
			stream->timing.display_color_depth,
			&black_color,
			odm_slice_src.width,
			odm_slice_src.height,
			odm_slice_src.x);

	if (!blank)
		if (stream_res->abm) {
			dc->hwss.set_pipe(pipe_ctx);
			stream_res->abm->funcs->set_abm_level(stream_res->abm, stream->abm_level);
		}
}


static void dcn20_power_on_plane_resources(
	struct dce_hwseq *hws,
	struct pipe_ctx *pipe_ctx)
{
	DC_LOGGER_INIT(hws->ctx->logger);

	if (hws->funcs.dpp_root_clock_control)
		hws->funcs.dpp_root_clock_control(hws, pipe_ctx->plane_res.dpp->inst, true);

	if (REG(DC_IP_REQUEST_CNTL)) {
		REG_SET(DC_IP_REQUEST_CNTL, 0,
				IP_REQUEST_EN, 1);

		if (hws->funcs.dpp_pg_control)
			hws->funcs.dpp_pg_control(hws, pipe_ctx->plane_res.dpp->inst, true);

		if (hws->funcs.hubp_pg_control)
			hws->funcs.hubp_pg_control(hws, pipe_ctx->plane_res.hubp->inst, true);

		REG_SET(DC_IP_REQUEST_CNTL, 0,
				IP_REQUEST_EN, 0);
		DC_LOG_DEBUG(
				"Un-gated front end for pipe %d\n", pipe_ctx->plane_res.hubp->inst);
	}
}

static void dcn20_enable_plane(struct dc *dc, struct pipe_ctx *pipe_ctx,
			       struct dc_state *context)
{
	//if (dc->debug.sanity_checks) {
	//	dcn10_verify_allow_pstate_change_high(dc);
	//}
	dcn20_power_on_plane_resources(dc->hwseq, pipe_ctx);

	/* enable DCFCLK current DCHUB */
	pipe_ctx->plane_res.hubp->funcs->hubp_clk_cntl(pipe_ctx->plane_res.hubp, true);

	/* initialize HUBP on power up */
	pipe_ctx->plane_res.hubp->funcs->hubp_init(pipe_ctx->plane_res.hubp);

	/* make sure OPP_PIPE_CLOCK_EN = 1 */
	pipe_ctx->stream_res.opp->funcs->opp_pipe_clock_control(
			pipe_ctx->stream_res.opp,
			true);

/* TODO: enable/disable in dm as per update type.
	if (plane_state) {
		DC_LOG_DC(dc->ctx->logger,
				"Pipe:%d 0x%x: addr hi:0x%x, "
				"addr low:0x%x, "
				"src: %d, %d, %d,"
				" %d; dst: %d, %d, %d, %d;\n",
				pipe_ctx->pipe_idx,
				plane_state,
				plane_state->address.grph.addr.high_part,
				plane_state->address.grph.addr.low_part,
				plane_state->src_rect.x,
				plane_state->src_rect.y,
				plane_state->src_rect.width,
				plane_state->src_rect.height,
				plane_state->dst_rect.x,
				plane_state->dst_rect.y,
				plane_state->dst_rect.width,
				plane_state->dst_rect.height);

		DC_LOG_DC(dc->ctx->logger,
				"Pipe %d: width, height, x, y         format:%d\n"
				"viewport:%d, %d, %d, %d\n"
				"recout:  %d, %d, %d, %d\n",
				pipe_ctx->pipe_idx,
				plane_state->format,
				pipe_ctx->plane_res.scl_data.viewport.width,
				pipe_ctx->plane_res.scl_data.viewport.height,
				pipe_ctx->plane_res.scl_data.viewport.x,
				pipe_ctx->plane_res.scl_data.viewport.y,
				pipe_ctx->plane_res.scl_data.recout.width,
				pipe_ctx->plane_res.scl_data.recout.height,
				pipe_ctx->plane_res.scl_data.recout.x,
				pipe_ctx->plane_res.scl_data.recout.y);
		print_rq_dlg_ttu(dc, pipe_ctx);
	}
*/
	if (dc->vm_pa_config.valid) {
		struct vm_system_aperture_param apt;

		apt.sys_default.quad_part = 0;

		apt.sys_low.quad_part = dc->vm_pa_config.system_aperture.start_addr;
		apt.sys_high.quad_part = dc->vm_pa_config.system_aperture.end_addr;

		// Program system aperture settings
		pipe_ctx->plane_res.hubp->funcs->hubp_set_vm_system_aperture_settings(pipe_ctx->plane_res.hubp, &apt);
	}

	if (!pipe_ctx->top_pipe
		&& pipe_ctx->plane_state
		&& pipe_ctx->plane_state->flip_int_enabled
		&& pipe_ctx->plane_res.hubp->funcs->hubp_set_flip_int)
			pipe_ctx->plane_res.hubp->funcs->hubp_set_flip_int(pipe_ctx->plane_res.hubp);

//	if (dc->debug.sanity_checks) {
//		dcn10_verify_allow_pstate_change_high(dc);
//	}
}

void dcn20_pipe_control_lock(
	struct dc *dc,
	struct pipe_ctx *pipe,
	bool lock)
{
	struct pipe_ctx *temp_pipe;
	bool flip_immediate = false;

	/* use TG master update lock to lock everything on the TG
	 * therefore only top pipe need to lock
	 */
	if (!pipe || pipe->top_pipe)
		return;

	if (pipe->plane_state != NULL)
		flip_immediate = pipe->plane_state->flip_immediate;

	if  (pipe->stream_res.gsl_group > 0) {
	    temp_pipe = pipe->bottom_pipe;
	    while (!flip_immediate && temp_pipe) {
		    if (temp_pipe->plane_state != NULL)
			    flip_immediate = temp_pipe->plane_state->flip_immediate;
		    temp_pipe = temp_pipe->bottom_pipe;
	    }
	}

	if (flip_immediate && lock) {
		const int TIMEOUT_FOR_FLIP_PENDING_US = 100000;
		unsigned int polling_interval_us = 1;
		int i;

		temp_pipe = pipe;
		while (temp_pipe) {
			if (temp_pipe->plane_state && temp_pipe->plane_state->flip_immediate) {
				for (i = 0; i < TIMEOUT_FOR_FLIP_PENDING_US / polling_interval_us; ++i) {
					if (!temp_pipe->plane_res.hubp->funcs->hubp_is_flip_pending(temp_pipe->plane_res.hubp))
						break;
					udelay(polling_interval_us);
				}

				/* no reason it should take this long for immediate flips */
				ASSERT(i != TIMEOUT_FOR_FLIP_PENDING_US);
			}
			temp_pipe = temp_pipe->bottom_pipe;
		}
	}

	/* In flip immediate and pipe splitting case, we need to use GSL
	 * for synchronization. Only do setup on locking and on flip type change.
	 */
	if (lock && (pipe->bottom_pipe != NULL || !flip_immediate))
		if ((flip_immediate && pipe->stream_res.gsl_group == 0) ||
		    (!flip_immediate && pipe->stream_res.gsl_group > 0))
			dcn20_setup_gsl_group_as_lock(dc, pipe, flip_immediate);

	if (pipe->plane_state != NULL)
		flip_immediate = pipe->plane_state->flip_immediate;

	temp_pipe = pipe->bottom_pipe;
	while (flip_immediate && temp_pipe) {
	    if (temp_pipe->plane_state != NULL)
		flip_immediate = temp_pipe->plane_state->flip_immediate;
	    temp_pipe = temp_pipe->bottom_pipe;
	}

	if (!lock && pipe->stream_res.gsl_group > 0 && pipe->plane_state &&
		!flip_immediate)
	    dcn20_setup_gsl_group_as_lock(dc, pipe, false);

	if (pipe->stream && should_use_dmub_lock(pipe->stream->link)) {
		union dmub_hw_lock_flags hw_locks = { 0 };
		struct dmub_hw_lock_inst_flags inst_flags = { 0 };

		hw_locks.bits.lock_pipe = 1;
		inst_flags.otg_inst =  pipe->stream_res.tg->inst;

		if (pipe->plane_state != NULL)
			hw_locks.bits.triple_buffer_lock = pipe->plane_state->triplebuffer_flips;

		dmub_hw_lock_mgr_cmd(dc->ctx->dmub_srv,
					lock,
					&hw_locks,
					&inst_flags);
	} else if (pipe->plane_state != NULL && pipe->plane_state->triplebuffer_flips) {
		if (lock)
			pipe->stream_res.tg->funcs->triplebuffer_lock(pipe->stream_res.tg);
		else
			pipe->stream_res.tg->funcs->triplebuffer_unlock(pipe->stream_res.tg);
	} else {
		if (lock)
			pipe->stream_res.tg->funcs->lock(pipe->stream_res.tg);
		else
			pipe->stream_res.tg->funcs->unlock(pipe->stream_res.tg);
	}
}

static void dcn20_detect_pipe_changes(struct dc_state *old_state,
		struct dc_state *new_state,
		struct pipe_ctx *old_pipe,
		struct pipe_ctx *new_pipe)
{
	bool old_is_phantom = dc_state_get_pipe_subvp_type(old_state, old_pipe) == SUBVP_PHANTOM;
	bool new_is_phantom = dc_state_get_pipe_subvp_type(new_state, new_pipe) == SUBVP_PHANTOM;

	new_pipe->update_flags.raw = 0;

	/* If non-phantom pipe is being transitioned to a phantom pipe,
	 * set disable and return immediately. This is because the pipe
	 * that was previously in use must be fully disabled before we
	 * can "enable" it as a phantom pipe (since the OTG will certainly
	 * be different). The post_unlock sequence will set the correct
	 * update flags to enable the phantom pipe.
	 */
	if (old_pipe->plane_state && !old_is_phantom &&
			new_pipe->plane_state && new_is_phantom) {
		new_pipe->update_flags.bits.disable = 1;
		return;
	}

	if (resource_is_pipe_type(new_pipe, OTG_MASTER) &&
			resource_is_odm_topology_changed(new_pipe, old_pipe))
		/* Detect odm changes */
		new_pipe->update_flags.bits.odm = 1;

	/* Exit on unchanged, unused pipe */
	if (!old_pipe->plane_state && !new_pipe->plane_state)
		return;
	/* Detect pipe enable/disable */
	if (!old_pipe->plane_state && new_pipe->plane_state) {
		new_pipe->update_flags.bits.enable = 1;
		new_pipe->update_flags.bits.mpcc = 1;
		new_pipe->update_flags.bits.dppclk = 1;
		new_pipe->update_flags.bits.hubp_interdependent = 1;
		new_pipe->update_flags.bits.hubp_rq_dlg_ttu = 1;
		new_pipe->update_flags.bits.unbounded_req = 1;
		new_pipe->update_flags.bits.gamut_remap = 1;
		new_pipe->update_flags.bits.scaler = 1;
		new_pipe->update_flags.bits.viewport = 1;
		new_pipe->update_flags.bits.det_size = 1;
		if (new_pipe->stream->test_pattern.type != DP_TEST_PATTERN_VIDEO_MODE &&
				new_pipe->stream_res.test_pattern_params.width != 0 &&
				new_pipe->stream_res.test_pattern_params.height != 0)
			new_pipe->update_flags.bits.test_pattern_changed = 1;
		if (!new_pipe->top_pipe && !new_pipe->prev_odm_pipe) {
			new_pipe->update_flags.bits.odm = 1;
			new_pipe->update_flags.bits.global_sync = 1;
		}
		return;
	}

	/* For SubVP we need to unconditionally enable because any phantom pipes are
	 * always removed then newly added for every full updates whenever SubVP is in use.
	 * The remove-add sequence of the phantom pipe always results in the pipe
	 * being blanked in enable_stream_timing (DPG).
	 */
	if (new_pipe->stream && dc_state_get_pipe_subvp_type(new_state, new_pipe) == SUBVP_PHANTOM)
		new_pipe->update_flags.bits.enable = 1;

	/* Phantom pipes are effectively disabled, if the pipe was previously phantom
	 * we have to enable
	 */
	if (old_pipe->plane_state && old_is_phantom &&
			new_pipe->plane_state && !new_is_phantom)
		new_pipe->update_flags.bits.enable = 1;

	if (old_pipe->plane_state && !new_pipe->plane_state) {
		new_pipe->update_flags.bits.disable = 1;
		return;
	}

	/* Detect plane change */
	if (old_pipe->plane_state != new_pipe->plane_state) {
		new_pipe->update_flags.bits.plane_changed = true;
	}

	/* Detect top pipe only changes */
	if (resource_is_pipe_type(new_pipe, OTG_MASTER)) {
		/* Detect global sync changes */
		if (old_pipe->pipe_dlg_param.vready_offset != new_pipe->pipe_dlg_param.vready_offset
				|| old_pipe->pipe_dlg_param.vstartup_start != new_pipe->pipe_dlg_param.vstartup_start
				|| old_pipe->pipe_dlg_param.vupdate_offset != new_pipe->pipe_dlg_param.vupdate_offset
				|| old_pipe->pipe_dlg_param.vupdate_width != new_pipe->pipe_dlg_param.vupdate_width)
			new_pipe->update_flags.bits.global_sync = 1;
	}

	if (old_pipe->det_buffer_size_kb != new_pipe->det_buffer_size_kb)
		new_pipe->update_flags.bits.det_size = 1;

	/*
	 * Detect opp / tg change, only set on change, not on enable
	 * Assume mpcc inst = pipe index, if not this code needs to be updated
	 * since mpcc is what is affected by these. In fact all of our sequence
	 * makes this assumption at the moment with how hubp reset is matched to
	 * same index mpcc reset.
	 */
	if (old_pipe->stream_res.opp != new_pipe->stream_res.opp)
		new_pipe->update_flags.bits.opp_changed = 1;
	if (old_pipe->stream_res.tg != new_pipe->stream_res.tg)
		new_pipe->update_flags.bits.tg_changed = 1;

	/*
	 * Detect mpcc blending changes, only dpp inst and opp matter here,
	 * mpccs getting removed/inserted update connected ones during their own
	 * programming
	 */
	if (old_pipe->plane_res.dpp != new_pipe->plane_res.dpp
			|| old_pipe->stream_res.opp != new_pipe->stream_res.opp)
		new_pipe->update_flags.bits.mpcc = 1;

	/* Detect dppclk change */
	if (old_pipe->plane_res.bw.dppclk_khz != new_pipe->plane_res.bw.dppclk_khz)
		new_pipe->update_flags.bits.dppclk = 1;

	/* Check for scl update */
	if (memcmp(&old_pipe->plane_res.scl_data, &new_pipe->plane_res.scl_data, sizeof(struct scaler_data)))
			new_pipe->update_flags.bits.scaler = 1;
	/* Check for vp update */
	if (memcmp(&old_pipe->plane_res.scl_data.viewport, &new_pipe->plane_res.scl_data.viewport, sizeof(struct rect))
			|| memcmp(&old_pipe->plane_res.scl_data.viewport_c,
				&new_pipe->plane_res.scl_data.viewport_c, sizeof(struct rect)))
		new_pipe->update_flags.bits.viewport = 1;

	/* Detect dlg/ttu/rq updates */
	{
		struct _vcs_dpi_display_dlg_regs_st old_dlg_attr = old_pipe->dlg_regs;
		struct _vcs_dpi_display_ttu_regs_st old_ttu_attr = old_pipe->ttu_regs;
		struct _vcs_dpi_display_dlg_regs_st *new_dlg_attr = &new_pipe->dlg_regs;
		struct _vcs_dpi_display_ttu_regs_st *new_ttu_attr = &new_pipe->ttu_regs;

		/* Detect pipe interdependent updates */
		if (old_dlg_attr.dst_y_prefetch != new_dlg_attr->dst_y_prefetch ||
				old_dlg_attr.vratio_prefetch != new_dlg_attr->vratio_prefetch ||
				old_dlg_attr.vratio_prefetch_c != new_dlg_attr->vratio_prefetch_c ||
				old_dlg_attr.dst_y_per_vm_vblank != new_dlg_attr->dst_y_per_vm_vblank ||
				old_dlg_attr.dst_y_per_row_vblank != new_dlg_attr->dst_y_per_row_vblank ||
				old_dlg_attr.dst_y_per_vm_flip != new_dlg_attr->dst_y_per_vm_flip ||
				old_dlg_attr.dst_y_per_row_flip != new_dlg_attr->dst_y_per_row_flip ||
				old_dlg_attr.refcyc_per_meta_chunk_vblank_l != new_dlg_attr->refcyc_per_meta_chunk_vblank_l ||
				old_dlg_attr.refcyc_per_meta_chunk_vblank_c != new_dlg_attr->refcyc_per_meta_chunk_vblank_c ||
				old_dlg_attr.refcyc_per_meta_chunk_flip_l != new_dlg_attr->refcyc_per_meta_chunk_flip_l ||
				old_dlg_attr.refcyc_per_line_delivery_pre_l != new_dlg_attr->refcyc_per_line_delivery_pre_l ||
				old_dlg_attr.refcyc_per_line_delivery_pre_c != new_dlg_attr->refcyc_per_line_delivery_pre_c ||
				old_ttu_attr.refcyc_per_req_delivery_pre_l != new_ttu_attr->refcyc_per_req_delivery_pre_l ||
				old_ttu_attr.refcyc_per_req_delivery_pre_c != new_ttu_attr->refcyc_per_req_delivery_pre_c ||
				old_ttu_attr.refcyc_per_req_delivery_pre_cur0 != new_ttu_attr->refcyc_per_req_delivery_pre_cur0 ||
				old_ttu_attr.refcyc_per_req_delivery_pre_cur1 != new_ttu_attr->refcyc_per_req_delivery_pre_cur1 ||
				old_ttu_attr.min_ttu_vblank != new_ttu_attr->min_ttu_vblank ||
				old_ttu_attr.qos_level_flip != new_ttu_attr->qos_level_flip) {
			old_dlg_attr.dst_y_prefetch = new_dlg_attr->dst_y_prefetch;
			old_dlg_attr.vratio_prefetch = new_dlg_attr->vratio_prefetch;
			old_dlg_attr.vratio_prefetch_c = new_dlg_attr->vratio_prefetch_c;
			old_dlg_attr.dst_y_per_vm_vblank = new_dlg_attr->dst_y_per_vm_vblank;
			old_dlg_attr.dst_y_per_row_vblank = new_dlg_attr->dst_y_per_row_vblank;
			old_dlg_attr.dst_y_per_vm_flip = new_dlg_attr->dst_y_per_vm_flip;
			old_dlg_attr.dst_y_per_row_flip = new_dlg_attr->dst_y_per_row_flip;
			old_dlg_attr.refcyc_per_meta_chunk_vblank_l = new_dlg_attr->refcyc_per_meta_chunk_vblank_l;
			old_dlg_attr.refcyc_per_meta_chunk_vblank_c = new_dlg_attr->refcyc_per_meta_chunk_vblank_c;
			old_dlg_attr.refcyc_per_meta_chunk_flip_l = new_dlg_attr->refcyc_per_meta_chunk_flip_l;
			old_dlg_attr.refcyc_per_line_delivery_pre_l = new_dlg_attr->refcyc_per_line_delivery_pre_l;
			old_dlg_attr.refcyc_per_line_delivery_pre_c = new_dlg_attr->refcyc_per_line_delivery_pre_c;
			old_ttu_attr.refcyc_per_req_delivery_pre_l = new_ttu_attr->refcyc_per_req_delivery_pre_l;
			old_ttu_attr.refcyc_per_req_delivery_pre_c = new_ttu_attr->refcyc_per_req_delivery_pre_c;
			old_ttu_attr.refcyc_per_req_delivery_pre_cur0 = new_ttu_attr->refcyc_per_req_delivery_pre_cur0;
			old_ttu_attr.refcyc_per_req_delivery_pre_cur1 = new_ttu_attr->refcyc_per_req_delivery_pre_cur1;
			old_ttu_attr.min_ttu_vblank = new_ttu_attr->min_ttu_vblank;
			old_ttu_attr.qos_level_flip = new_ttu_attr->qos_level_flip;
			new_pipe->update_flags.bits.hubp_interdependent = 1;
		}
		/* Detect any other updates to ttu/rq/dlg */
		if (memcmp(&old_dlg_attr, &new_pipe->dlg_regs, sizeof(old_dlg_attr)) ||
				memcmp(&old_ttu_attr, &new_pipe->ttu_regs, sizeof(old_ttu_attr)) ||
				memcmp(&old_pipe->rq_regs, &new_pipe->rq_regs, sizeof(old_pipe->rq_regs)))
			new_pipe->update_flags.bits.hubp_rq_dlg_ttu = 1;
	}

	if (old_pipe->unbounded_req != new_pipe->unbounded_req)
		new_pipe->update_flags.bits.unbounded_req = 1;

	if (memcmp(&old_pipe->stream_res.test_pattern_params,
				&new_pipe->stream_res.test_pattern_params, sizeof(struct test_pattern_params))) {
		new_pipe->update_flags.bits.test_pattern_changed = 1;
	}
}

static void dcn20_update_dchubp_dpp(
	struct dc *dc,
	struct pipe_ctx *pipe_ctx,
	struct dc_state *context)
{
	struct dce_hwseq *hws = dc->hwseq;
	struct hubp *hubp = pipe_ctx->plane_res.hubp;
	struct dpp *dpp = pipe_ctx->plane_res.dpp;
	struct dc_plane_state *plane_state = pipe_ctx->plane_state;
	struct dccg *dccg = dc->res_pool->dccg;
	bool viewport_changed = false;
	enum mall_stream_type pipe_mall_type = dc_state_get_pipe_subvp_type(context, pipe_ctx);

	if (pipe_ctx->update_flags.bits.dppclk)
		dpp->funcs->dpp_dppclk_control(dpp, false, true);

	if (pipe_ctx->update_flags.bits.enable)
		dccg->funcs->update_dpp_dto(dccg, dpp->inst, pipe_ctx->plane_res.bw.dppclk_khz);

	/* TODO: Need input parameter to tell current DCHUB pipe tie to which OTG
	 * VTG is within DCHUBBUB which is commond block share by each pipe HUBP.
	 * VTG is 1:1 mapping with OTG. Each pipe HUBP will select which VTG
	 */
	if (pipe_ctx->update_flags.bits.hubp_rq_dlg_ttu) {
		hubp->funcs->hubp_vtg_sel(hubp, pipe_ctx->stream_res.tg->inst);

		hubp->funcs->hubp_setup(
			hubp,
			&pipe_ctx->dlg_regs,
			&pipe_ctx->ttu_regs,
			&pipe_ctx->rq_regs,
			&pipe_ctx->pipe_dlg_param);
	}

	if (pipe_ctx->update_flags.bits.unbounded_req && hubp->funcs->set_unbounded_requesting)
		hubp->funcs->set_unbounded_requesting(hubp, pipe_ctx->unbounded_req);

	if (pipe_ctx->update_flags.bits.hubp_interdependent)
		hubp->funcs->hubp_setup_interdependent(
			hubp,
			&pipe_ctx->dlg_regs,
			&pipe_ctx->ttu_regs);

	if (pipe_ctx->update_flags.bits.enable ||
			pipe_ctx->update_flags.bits.plane_changed ||
			plane_state->update_flags.bits.bpp_change ||
			plane_state->update_flags.bits.input_csc_change ||
			plane_state->update_flags.bits.color_space_change ||
			plane_state->update_flags.bits.coeff_reduction_change) {
		struct dc_bias_and_scale bns_params = {0};

		// program the input csc
		dpp->funcs->dpp_setup(dpp,
				plane_state->format,
				EXPANSION_MODE_ZERO,
				plane_state->input_csc_color_matrix,
				plane_state->color_space,
				NULL);

		if (dpp->funcs->set_cursor_matrix) {
			dpp->funcs->set_cursor_matrix(dpp,
				plane_state->color_space,
				plane_state->cursor_csc_color_matrix);
		}
		if (dpp->funcs->dpp_program_bias_and_scale) {
			//TODO :for CNVC set scale and bias registers if necessary
			build_prescale_params(&bns_params, plane_state);
			dpp->funcs->dpp_program_bias_and_scale(dpp, &bns_params);
		}
	}

	if (pipe_ctx->update_flags.bits.mpcc
			|| pipe_ctx->update_flags.bits.plane_changed
			|| plane_state->update_flags.bits.global_alpha_change
			|| plane_state->update_flags.bits.per_pixel_alpha_change) {
		// MPCC inst is equal to pipe index in practice
		hws->funcs.update_mpcc(dc, pipe_ctx);
	}

	if (pipe_ctx->update_flags.bits.scaler ||
			plane_state->update_flags.bits.scaling_change ||
			plane_state->update_flags.bits.position_change ||
			plane_state->update_flags.bits.clip_size_change ||
			plane_state->update_flags.bits.per_pixel_alpha_change ||
			pipe_ctx->stream->update_flags.bits.scaling) {
		pipe_ctx->plane_res.scl_data.lb_params.alpha_en = pipe_ctx->plane_state->per_pixel_alpha;
		ASSERT(pipe_ctx->plane_res.scl_data.lb_params.depth == LB_PIXEL_DEPTH_36BPP);
		/* scaler configuration */
		pipe_ctx->plane_res.dpp->funcs->dpp_set_scaler(
				pipe_ctx->plane_res.dpp, &pipe_ctx->plane_res.scl_data);
	}

	if (pipe_ctx->update_flags.bits.viewport ||
			(context == dc->current_state && plane_state->update_flags.bits.position_change) ||
			(context == dc->current_state && plane_state->update_flags.bits.scaling_change) ||
			(context == dc->current_state && plane_state->update_flags.bits.clip_size_change) ||
			(context == dc->current_state && pipe_ctx->stream->update_flags.bits.scaling)) {

		hubp->funcs->mem_program_viewport(
			hubp,
			&pipe_ctx->plane_res.scl_data.viewport,
			&pipe_ctx->plane_res.scl_data.viewport_c);
		viewport_changed = true;
	}
		if (hubp->funcs->hubp_program_mcache_id_and_split_coordinate)
			hubp->funcs->hubp_program_mcache_id_and_split_coordinate(
				hubp,
				&pipe_ctx->mcache_regs);

	/* Any updates are handled in dc interface, just need to apply existing for plane enable */
	if ((pipe_ctx->update_flags.bits.enable || pipe_ctx->update_flags.bits.opp_changed ||
			pipe_ctx->update_flags.bits.scaler || viewport_changed == true) &&
			pipe_ctx->stream->cursor_attributes.address.quad_part != 0) {
		dc->hwss.set_cursor_attribute(pipe_ctx);
		dc->hwss.set_cursor_position(pipe_ctx);

		if (dc->hwss.set_cursor_sdr_white_level)
			dc->hwss.set_cursor_sdr_white_level(pipe_ctx);
	}

	/* Any updates are handled in dc interface, just need
	 * to apply existing for plane enable / opp change */
	if (pipe_ctx->update_flags.bits.enable || pipe_ctx->update_flags.bits.opp_changed
			|| pipe_ctx->update_flags.bits.plane_changed
			|| pipe_ctx->stream->update_flags.bits.gamut_remap
			|| plane_state->update_flags.bits.gamut_remap_change
			|| pipe_ctx->stream->update_flags.bits.out_csc) {
		/* dpp/cm gamut remap*/
		dc->hwss.program_gamut_remap(pipe_ctx);

		/*call the dcn2 method which uses mpc csc*/
		dc->hwss.program_output_csc(dc,
				pipe_ctx,
				pipe_ctx->stream->output_color_space,
				pipe_ctx->stream->csc_color_matrix.matrix,
				hubp->opp_id);
	}

	if (pipe_ctx->update_flags.bits.enable ||
			pipe_ctx->update_flags.bits.plane_changed ||
			pipe_ctx->update_flags.bits.opp_changed ||
			plane_state->update_flags.bits.pixel_format_change ||
			plane_state->update_flags.bits.horizontal_mirror_change ||
			plane_state->update_flags.bits.rotation_change ||
			plane_state->update_flags.bits.swizzle_change ||
			plane_state->update_flags.bits.dcc_change ||
			plane_state->update_flags.bits.bpp_change ||
			plane_state->update_flags.bits.scaling_change ||
			plane_state->update_flags.bits.plane_size_change) {
		struct plane_size size = plane_state->plane_size;

		size.surface_size = pipe_ctx->plane_res.scl_data.viewport;
		hubp->funcs->hubp_program_surface_config(
			hubp,
			plane_state->format,
			&plane_state->tiling_info,
			&size,
			plane_state->rotation,
			&plane_state->dcc,
			plane_state->horizontal_mirror,
			0);
		hubp->power_gated = false;
	}

	if (pipe_ctx->update_flags.bits.enable ||
		pipe_ctx->update_flags.bits.plane_changed ||
		plane_state->update_flags.bits.addr_update) {
		if (resource_is_pipe_type(pipe_ctx, OTG_MASTER) &&
				pipe_mall_type == SUBVP_MAIN) {
			union block_sequence_params params;

			params.subvp_save_surf_addr.dc_dmub_srv = dc->ctx->dmub_srv;
			params.subvp_save_surf_addr.addr = &pipe_ctx->plane_state->address;
			params.subvp_save_surf_addr.subvp_index = pipe_ctx->subvp_index;
			hwss_subvp_save_surf_addr(&params);
		}
		hws->funcs.update_plane_addr(dc, pipe_ctx);
	}

	if (pipe_ctx->update_flags.bits.enable)
		hubp->funcs->set_blank(hubp, false);
	/* If the stream paired with this plane is phantom, the plane is also phantom */
	if (pipe_mall_type == SUBVP_PHANTOM && hubp->funcs->phantom_hubp_post_enable)
		hubp->funcs->phantom_hubp_post_enable(hubp);
}

static int calculate_vready_offset_for_group(struct pipe_ctx *pipe)
{
	struct pipe_ctx *other_pipe;
	int vready_offset = pipe->pipe_dlg_param.vready_offset;

	/* Always use the largest vready_offset of all connected pipes */
	for (other_pipe = pipe->bottom_pipe; other_pipe != NULL; other_pipe = other_pipe->bottom_pipe) {
		if (other_pipe->pipe_dlg_param.vready_offset > vready_offset)
			vready_offset = other_pipe->pipe_dlg_param.vready_offset;
	}
	for (other_pipe = pipe->top_pipe; other_pipe != NULL; other_pipe = other_pipe->top_pipe) {
		if (other_pipe->pipe_dlg_param.vready_offset > vready_offset)
			vready_offset = other_pipe->pipe_dlg_param.vready_offset;
	}
	for (other_pipe = pipe->next_odm_pipe; other_pipe != NULL; other_pipe = other_pipe->next_odm_pipe) {
		if (other_pipe->pipe_dlg_param.vready_offset > vready_offset)
			vready_offset = other_pipe->pipe_dlg_param.vready_offset;
	}
	for (other_pipe = pipe->prev_odm_pipe; other_pipe != NULL; other_pipe = other_pipe->prev_odm_pipe) {
		if (other_pipe->pipe_dlg_param.vready_offset > vready_offset)
			vready_offset = other_pipe->pipe_dlg_param.vready_offset;
	}

	return vready_offset;
}

static void dcn20_program_pipe(
		struct dc *dc,
		struct pipe_ctx *pipe_ctx,
		struct dc_state *context)
{
	struct dce_hwseq *hws = dc->hwseq;

	/* Only need to unblank on top pipe */
	if (resource_is_pipe_type(pipe_ctx, OTG_MASTER)) {
		if (pipe_ctx->update_flags.bits.enable ||
				pipe_ctx->update_flags.bits.odm ||
				pipe_ctx->stream->update_flags.bits.abm_level)
			hws->funcs.blank_pixel_data(dc, pipe_ctx,
					!pipe_ctx->plane_state ||
					!pipe_ctx->plane_state->visible);
	}

	/* Only update TG on top pipe */
	if (pipe_ctx->update_flags.bits.global_sync && !pipe_ctx->top_pipe
			&& !pipe_ctx->prev_odm_pipe) {
		pipe_ctx->stream_res.tg->funcs->program_global_sync(
				pipe_ctx->stream_res.tg,
				calculate_vready_offset_for_group(pipe_ctx),
				pipe_ctx->pipe_dlg_param.vstartup_start,
				pipe_ctx->pipe_dlg_param.vupdate_offset,
				pipe_ctx->pipe_dlg_param.vupdate_width);

		if (dc_state_get_pipe_subvp_type(context, pipe_ctx) != SUBVP_PHANTOM)
			pipe_ctx->stream_res.tg->funcs->wait_for_state(pipe_ctx->stream_res.tg, CRTC_STATE_VACTIVE);

		pipe_ctx->stream_res.tg->funcs->set_vtg_params(
				pipe_ctx->stream_res.tg, &pipe_ctx->stream->timing, true);

		if (hws->funcs.setup_vupdate_interrupt)
			hws->funcs.setup_vupdate_interrupt(dc, pipe_ctx);
	}

	if (pipe_ctx->update_flags.bits.odm)
		hws->funcs.update_odm(dc, context, pipe_ctx);

	if (pipe_ctx->update_flags.bits.enable) {
		if (hws->funcs.enable_plane)
			hws->funcs.enable_plane(dc, pipe_ctx, context);
		else
			dcn20_enable_plane(dc, pipe_ctx, context);

		if (dc->res_pool->hubbub->funcs->force_wm_propagate_to_pipes)
			dc->res_pool->hubbub->funcs->force_wm_propagate_to_pipes(dc->res_pool->hubbub);
	}

	if (pipe_ctx->update_flags.bits.det_size) {
		if (dc->res_pool->hubbub->funcs->program_det_size)
			dc->res_pool->hubbub->funcs->program_det_size(
				dc->res_pool->hubbub, pipe_ctx->plane_res.hubp->inst, pipe_ctx->det_buffer_size_kb);

		if (dc->res_pool->hubbub->funcs->program_det_segments)
			dc->res_pool->hubbub->funcs->program_det_segments(
				dc->res_pool->hubbub, pipe_ctx->plane_res.hubp->inst, pipe_ctx->hubp_regs.det_size);
	}

	if (pipe_ctx->update_flags.raw ||
	    (pipe_ctx->plane_state && pipe_ctx->plane_state->update_flags.raw) ||
	    pipe_ctx->stream->update_flags.raw)
		dcn20_update_dchubp_dpp(dc, pipe_ctx, context);

	if (pipe_ctx->update_flags.bits.enable ||
	    (pipe_ctx->plane_state && pipe_ctx->plane_state->update_flags.bits.hdr_mult))
		hws->funcs.set_hdr_multiplier(pipe_ctx);

<<<<<<< HEAD
	if (hws->funcs.populate_mcm_luts) {
		hws->funcs.populate_mcm_luts(dc, pipe_ctx, pipe_ctx->plane_state->mcm_luts,
				pipe_ctx->plane_state->lut_bank_a);
		pipe_ctx->plane_state->lut_bank_a = !pipe_ctx->plane_state->lut_bank_a;
	}
=======
	if ((pipe_ctx->plane_state && pipe_ctx->plane_state->update_flags.bits.hdr_mult) ||
	    pipe_ctx->update_flags.bits.enable)
		hws->funcs.set_hdr_multiplier(pipe_ctx);


>>>>>>> 8e913f65
	if (pipe_ctx->update_flags.bits.enable ||
	    (pipe_ctx->plane_state &&
	     pipe_ctx->plane_state->update_flags.bits.in_transfer_func_change) ||
	    (pipe_ctx->plane_state &&
	     pipe_ctx->plane_state->update_flags.bits.gamma_change) ||
	    (pipe_ctx->plane_state &&
	     pipe_ctx->plane_state->update_flags.bits.lut_3d) ||
	     pipe_ctx->update_flags.bits.enable)
		hws->funcs.set_input_transfer_func(dc, pipe_ctx, pipe_ctx->plane_state);

	/* dcn10_translate_regamma_to_hw_format takes 750us to finish
	 * only do gamma programming for powering on, internal memcmp to avoid
	 * updating on slave planes
	 */
	if (pipe_ctx->update_flags.bits.enable ||
			pipe_ctx->update_flags.bits.plane_changed ||
			pipe_ctx->stream->update_flags.bits.out_tf ||
			(pipe_ctx->plane_state &&
			 pipe_ctx->plane_state->update_flags.bits.output_tf_change))
		hws->funcs.set_output_transfer_func(dc, pipe_ctx, pipe_ctx->stream);

	/* If the pipe has been enabled or has a different opp, we
	 * should reprogram the fmt. This deals with cases where
	 * interation between mpc and odm combine on different streams
	 * causes a different pipe to be chosen to odm combine with.
	 */
	if (pipe_ctx->update_flags.bits.enable
	    || pipe_ctx->update_flags.bits.opp_changed) {

		pipe_ctx->stream_res.opp->funcs->opp_set_dyn_expansion(
			pipe_ctx->stream_res.opp,
			COLOR_SPACE_YCBCR601,
			pipe_ctx->stream->timing.display_color_depth,
			pipe_ctx->stream->signal);

		pipe_ctx->stream_res.opp->funcs->opp_program_fmt(
			pipe_ctx->stream_res.opp,
			&pipe_ctx->stream->bit_depth_params,
			&pipe_ctx->stream->clamping);
	}

	/* Set ABM pipe after other pipe configurations done */
	if ((pipe_ctx->plane_state && pipe_ctx->plane_state->visible)) {
		if (pipe_ctx->stream_res.abm) {
			dc->hwss.set_pipe(pipe_ctx);
			pipe_ctx->stream_res.abm->funcs->set_abm_level(pipe_ctx->stream_res.abm,
				pipe_ctx->stream->abm_level);
		}
	}

	if (pipe_ctx->update_flags.bits.test_pattern_changed) {
		struct output_pixel_processor *odm_opp = pipe_ctx->stream_res.opp;
		struct bit_depth_reduction_params params;

		memset(&params, 0, sizeof(params));
		odm_opp->funcs->opp_program_bit_depth_reduction(odm_opp, &params);
		dc->hwss.set_disp_pattern_generator(dc,
				pipe_ctx,
				pipe_ctx->stream_res.test_pattern_params.test_pattern,
				pipe_ctx->stream_res.test_pattern_params.color_space,
				pipe_ctx->stream_res.test_pattern_params.color_depth,
				NULL,
				pipe_ctx->stream_res.test_pattern_params.width,
				pipe_ctx->stream_res.test_pattern_params.height,
				pipe_ctx->stream_res.test_pattern_params.offset);
	}
}

void dcn20_program_front_end_for_ctx(
		struct dc *dc,
		struct dc_state *context)
{
	int i;
	struct dce_hwseq *hws = dc->hwseq;
	DC_LOGGER_INIT(dc->ctx->logger);
	unsigned int prev_hubp_count = 0;
	unsigned int hubp_count = 0;
	struct pipe_ctx *pipe;

	if (resource_is_pipe_topology_changed(dc->current_state, context))
		resource_log_pipe_topology_update(dc, context);

	if (dc->hwss.program_triplebuffer != NULL && dc->debug.enable_tri_buf) {
		for (i = 0; i < dc->res_pool->pipe_count; i++) {
			pipe = &context->res_ctx.pipe_ctx[i];

			if (!pipe->top_pipe && !pipe->prev_odm_pipe && pipe->plane_state) {
				ASSERT(!pipe->plane_state->triplebuffer_flips);
				/*turn off triple buffer for full update*/
				dc->hwss.program_triplebuffer(
						dc, pipe, pipe->plane_state->triplebuffer_flips);
			}
		}
	}

	for (i = 0; i < dc->res_pool->pipe_count; i++) {
		if (dc->current_state->res_ctx.pipe_ctx[i].plane_state)
			prev_hubp_count++;
		if (context->res_ctx.pipe_ctx[i].plane_state)
			hubp_count++;
	}

	if (prev_hubp_count == 0 && hubp_count > 0) {
		if (dc->res_pool->hubbub->funcs->force_pstate_change_control)
			dc->res_pool->hubbub->funcs->force_pstate_change_control(
					dc->res_pool->hubbub, true, false);
		udelay(500);
	}

	/* Set pipe update flags and lock pipes */
	for (i = 0; i < dc->res_pool->pipe_count; i++)
		dcn20_detect_pipe_changes(dc->current_state, context, &dc->current_state->res_ctx.pipe_ctx[i],
				&context->res_ctx.pipe_ctx[i]);

	/* When disabling phantom pipes, turn on phantom OTG first (so we can get double
	 * buffer updates properly)
	 */
	for (i = 0; i < dc->res_pool->pipe_count; i++) {
		struct dc_stream_state *stream = dc->current_state->res_ctx.pipe_ctx[i].stream;

		if (context->res_ctx.pipe_ctx[i].update_flags.bits.disable && stream &&
				dc_state_get_pipe_subvp_type(dc->current_state, &dc->current_state->res_ctx.pipe_ctx[i]) == SUBVP_PHANTOM) {
			struct timing_generator *tg = dc->current_state->res_ctx.pipe_ctx[i].stream_res.tg;

			if (tg->funcs->enable_crtc) {
				if (dc->hwss.blank_phantom) {
					int main_pipe_width = 0, main_pipe_height = 0;
					struct dc_stream_state *phantom_stream = dc_state_get_paired_subvp_stream(dc->current_state, dc->current_state->res_ctx.pipe_ctx[i].stream);

					if (phantom_stream) {
						main_pipe_width = phantom_stream->dst.width;
						main_pipe_height = phantom_stream->dst.height;
					}

					dc->hwss.blank_phantom(dc, tg, main_pipe_width, main_pipe_height);
				}
				tg->funcs->enable_crtc(tg);
			}
		}
	}
	/* OTG blank before disabling all front ends */
	for (i = 0; i < dc->res_pool->pipe_count; i++)
		if (context->res_ctx.pipe_ctx[i].update_flags.bits.disable
				&& !context->res_ctx.pipe_ctx[i].top_pipe
				&& !context->res_ctx.pipe_ctx[i].prev_odm_pipe
				&& context->res_ctx.pipe_ctx[i].stream)
			hws->funcs.blank_pixel_data(dc, &context->res_ctx.pipe_ctx[i], true);

	/* Disconnect mpcc */
	for (i = 0; i < dc->res_pool->pipe_count; i++)
		if (context->res_ctx.pipe_ctx[i].update_flags.bits.disable
				|| context->res_ctx.pipe_ctx[i].update_flags.bits.opp_changed) {
			struct hubbub *hubbub = dc->res_pool->hubbub;

			/* Phantom pipe DET should be 0, but if a pipe in use is being transitioned to phantom
			 * then we want to do the programming here (effectively it's being disabled). If we do
			 * the programming later the DET won't be updated until the OTG for the phantom pipe is
			 * turned on (i.e. in an MCLK switch) which can come in too late and cause issues with
			 * DET allocation.
			 */
			if ((context->res_ctx.pipe_ctx[i].update_flags.bits.disable ||
					(context->res_ctx.pipe_ctx[i].plane_state && dc_state_get_pipe_subvp_type(context, &context->res_ctx.pipe_ctx[i]) == SUBVP_PHANTOM))) {
				if (hubbub->funcs->program_det_size)
					hubbub->funcs->program_det_size(hubbub, dc->current_state->res_ctx.pipe_ctx[i].plane_res.hubp->inst, 0);
				if (dc->res_pool->hubbub->funcs->program_det_segments)
					dc->res_pool->hubbub->funcs->program_det_segments(hubbub, dc->current_state->res_ctx.pipe_ctx[i].plane_res.hubp->inst, 0);
			}
			hws->funcs.plane_atomic_disconnect(dc, dc->current_state, &dc->current_state->res_ctx.pipe_ctx[i]);
			DC_LOG_DC("Reset mpcc for pipe %d\n", dc->current_state->res_ctx.pipe_ctx[i].pipe_idx);
		}

	/* update ODM for blanked OTG master pipes */
	for (i = 0; i < dc->res_pool->pipe_count; i++) {
		pipe = &context->res_ctx.pipe_ctx[i];
		if (resource_is_pipe_type(pipe, OTG_MASTER) &&
				!resource_is_pipe_type(pipe, DPP_PIPE) &&
				pipe->update_flags.bits.odm &&
				hws->funcs.update_odm)
			hws->funcs.update_odm(dc, context, pipe);
	}

	/*
	 * Program all updated pipes, order matters for mpcc setup. Start with
	 * top pipe and program all pipes that follow in order
	 */
	for (i = 0; i < dc->res_pool->pipe_count; i++) {
		pipe = &context->res_ctx.pipe_ctx[i];

		if (pipe->plane_state && !pipe->top_pipe) {
			while (pipe) {
				if (hws->funcs.program_pipe)
					hws->funcs.program_pipe(dc, pipe, context);
				else {
					/* Don't program phantom pipes in the regular front end programming sequence.
					 * There is an MPO transition case where a pipe being used by a video plane is
					 * transitioned directly to be a phantom pipe when closing the MPO video. However
					 * the phantom pipe will program a new HUBP_VTG_SEL (update takes place right away),
					 * but the MPO still exists until the double buffered update of the main pipe so we
					 * will get a frame of underflow if the phantom pipe is programmed here.
					 */
					if (pipe->stream && dc_state_get_pipe_subvp_type(context, pipe) != SUBVP_PHANTOM)
						dcn20_program_pipe(dc, pipe, context);
				}

				pipe = pipe->bottom_pipe;
			}
		}
		/* Program secondary blending tree and writeback pipes */
		pipe = &context->res_ctx.pipe_ctx[i];
		if (!pipe->top_pipe && !pipe->prev_odm_pipe
				&& pipe->stream && pipe->stream->num_wb_info > 0
				&& (pipe->update_flags.raw || (pipe->plane_state && pipe->plane_state->update_flags.raw)
					|| pipe->stream->update_flags.raw)
				&& hws->funcs.program_all_writeback_pipes_in_tree)
			hws->funcs.program_all_writeback_pipes_in_tree(dc, pipe->stream, context);

		/* Avoid underflow by check of pipe line read when adding 2nd plane. */
		if (hws->wa.wait_hubpret_read_start_during_mpo_transition &&
			!pipe->top_pipe &&
			pipe->stream &&
			pipe->plane_res.hubp->funcs->hubp_wait_pipe_read_start &&
			dc->current_state->stream_status[0].plane_count == 1 &&
			context->stream_status[0].plane_count > 1) {
			pipe->plane_res.hubp->funcs->hubp_wait_pipe_read_start(pipe->plane_res.hubp);
		}
	}
}

/* post_unlock_reset_opp - the function wait for corresponding double
 * buffered pending status clear and reset opp head pipe's none double buffered
 * registers to their initial state.
 */
static void post_unlock_reset_opp(struct dc *dc,
		struct pipe_ctx *opp_head)
{
	struct display_stream_compressor *dsc = opp_head->stream_res.dsc;
	struct dccg *dccg = dc->res_pool->dccg;

	/*
	 * wait for all DPP pipes in current mpc blending tree completes double
	 * buffered disconnection before resetting OPP
	 */
	dc->hwss.wait_for_mpcc_disconnect(dc, dc->res_pool, opp_head);

	if (dsc) {
		bool is_dsc_ungated = false;

		if (dc->hwseq->funcs.dsc_pg_status)
			is_dsc_ungated = dc->hwseq->funcs.dsc_pg_status(dc->hwseq, dsc->inst);

		if (is_dsc_ungated) {
			/*
			 * seamless update specific where we will postpone non
			 * double buffered DSCCLK disable logic in post unlock
			 * sequence after DSC is disconnected from OPP but not
			 * yet power gated.
			 */
			dsc->funcs->dsc_wait_disconnect_pending_clear(dsc);
			if (dccg->funcs->set_ref_dscclk)
				dccg->funcs->set_ref_dscclk(dccg, dsc->inst);
			dsc->funcs->dsc_disable(dsc);
		}
	}
}

void dcn20_post_unlock_program_front_end(
		struct dc *dc,
		struct dc_state *context)
{
	int i;
	const unsigned int TIMEOUT_FOR_PIPE_ENABLE_US = 100000;
	unsigned int polling_interval_us = 1;
	struct dce_hwseq *hwseq = dc->hwseq;

	for (i = 0; i < dc->res_pool->pipe_count; i++)
		if (resource_is_pipe_type(&dc->current_state->res_ctx.pipe_ctx[i], OPP_HEAD) &&
				!resource_is_pipe_type(&context->res_ctx.pipe_ctx[i], OPP_HEAD))
			post_unlock_reset_opp(dc,
					&dc->current_state->res_ctx.pipe_ctx[i]);

	for (i = 0; i < dc->res_pool->pipe_count; i++)
		if (context->res_ctx.pipe_ctx[i].update_flags.bits.disable)
			dc->hwss.disable_plane(dc, dc->current_state, &dc->current_state->res_ctx.pipe_ctx[i]);

	/*
	 * If we are enabling a pipe, we need to wait for pending clear as this is a critical
	 * part of the enable operation otherwise, DM may request an immediate flip which
	 * will cause HW to perform an "immediate enable" (as opposed to "vsync enable") which
	 * is unsupported on DCN.
	 */
	for (i = 0; i < dc->res_pool->pipe_count; i++) {
		struct pipe_ctx *pipe = &context->res_ctx.pipe_ctx[i];
		// Don't check flip pending on phantom pipes
		if (pipe->plane_state && !pipe->top_pipe && pipe->update_flags.bits.enable &&
				dc_state_get_pipe_subvp_type(context, pipe) != SUBVP_PHANTOM) {
			struct hubp *hubp = pipe->plane_res.hubp;
			int j = 0;
			for (j = 0; j < TIMEOUT_FOR_PIPE_ENABLE_US / polling_interval_us
					&& hubp->funcs->hubp_is_flip_pending(hubp); j++)
				udelay(polling_interval_us);
		}
	}

	for (i = 0; i < dc->res_pool->pipe_count; i++) {
		struct pipe_ctx *pipe = &context->res_ctx.pipe_ctx[i];
		struct pipe_ctx *old_pipe = &dc->current_state->res_ctx.pipe_ctx[i];

		/* When going from a smaller ODM slice count to larger, we must ensure double
		 * buffer update completes before we return to ensure we don't reduce DISPCLK
		 * before we've transitioned to 2:1 or 4:1
		 */
		if (resource_is_pipe_type(old_pipe, OTG_MASTER) && resource_is_pipe_type(pipe, OTG_MASTER) &&
				resource_get_odm_slice_count(old_pipe) < resource_get_odm_slice_count(pipe) &&
				dc_state_get_pipe_subvp_type(context, pipe) != SUBVP_PHANTOM) {
			int j = 0;
			struct timing_generator *tg = pipe->stream_res.tg;


			if (tg->funcs->get_double_buffer_pending) {
				for (j = 0; j < TIMEOUT_FOR_PIPE_ENABLE_US / polling_interval_us
				&& tg->funcs->get_double_buffer_pending(tg); j++)
					udelay(polling_interval_us);
			}
		}
	}

	if (dc->res_pool->hubbub->funcs->force_pstate_change_control)
		dc->res_pool->hubbub->funcs->force_pstate_change_control(
				dc->res_pool->hubbub, false, false);

	for (i = 0; i < dc->res_pool->pipe_count; i++) {
		struct pipe_ctx *pipe = &context->res_ctx.pipe_ctx[i];

		if (pipe->plane_state && !pipe->top_pipe) {
			/* Program phantom pipe here to prevent a frame of underflow in the MPO transition
			 * case (if a pipe being used for a video plane transitions to a phantom pipe, it
			 * can underflow due to HUBP_VTG_SEL programming if done in the regular front end
			 * programming sequence).
			 */
			while (pipe) {
				if (pipe->stream && dc_state_get_pipe_subvp_type(context, pipe) == SUBVP_PHANTOM) {
					/* When turning on the phantom pipe we want to run through the
					 * entire enable sequence, so apply all the "enable" flags.
					 */
					if (dc->hwss.apply_update_flags_for_phantom)
						dc->hwss.apply_update_flags_for_phantom(pipe);
					if (dc->hwss.update_phantom_vp_position)
						dc->hwss.update_phantom_vp_position(dc, context, pipe);
					dcn20_program_pipe(dc, pipe, context);
				}
				pipe = pipe->bottom_pipe;
			}
		}
	}

	if (!hwseq)
		return;

	/* P-State support transitions:
	 * Natural -> FPO: 		P-State disabled in prepare, force disallow anytime is safe
	 * FPO -> Natural: 		Unforce anytime after FW disable is safe (P-State will assert naturally)
	 * Unsupported -> FPO:	P-State enabled in optimize, force disallow anytime is safe
	 * FPO -> Unsupported:	P-State disabled in prepare, unforce disallow anytime is safe
	 * FPO <-> SubVP:		Force disallow is maintained on the FPO / SubVP pipes
	 */
	if (hwseq->funcs.update_force_pstate)
		dc->hwseq->funcs.update_force_pstate(dc, context);

	/* Only program the MALL registers after all the main and phantom pipes
	 * are done programming.
	 */
	if (hwseq->funcs.program_mall_pipe_config)
		hwseq->funcs.program_mall_pipe_config(dc, context);

	/* WA to apply WM setting*/
	if (hwseq->wa.DEGVIDCN21)
		dc->res_pool->hubbub->funcs->apply_DEDCN21_147_wa(dc->res_pool->hubbub);


	/* WA for stutter underflow during MPO transitions when adding 2nd plane */
	if (hwseq->wa.disallow_self_refresh_during_multi_plane_transition) {

		if (dc->current_state->stream_status[0].plane_count == 1 &&
				context->stream_status[0].plane_count > 1) {

			struct timing_generator *tg = dc->res_pool->timing_generators[0];

			dc->res_pool->hubbub->funcs->allow_self_refresh_control(dc->res_pool->hubbub, false);

			hwseq->wa_state.disallow_self_refresh_during_multi_plane_transition_applied = true;
			hwseq->wa_state.disallow_self_refresh_during_multi_plane_transition_applied_on_frame = tg->funcs->get_frame_count(tg);
		}
	}
}

void dcn20_prepare_bandwidth(
		struct dc *dc,
		struct dc_state *context)
{
	struct hubbub *hubbub = dc->res_pool->hubbub;
	unsigned int compbuf_size_kb = 0;
	unsigned int cache_wm_a = context->bw_ctx.bw.dcn.watermarks.a.cstate_pstate.pstate_change_ns;
	unsigned int i;

	dc->clk_mgr->funcs->update_clocks(
			dc->clk_mgr,
			context,
			false);

	for (i = 0; i < dc->res_pool->pipe_count; i++) {
		struct pipe_ctx *pipe = &context->res_ctx.pipe_ctx[i];

		// At optimize don't restore the original watermark value
		if (pipe->stream && dc_state_get_pipe_subvp_type(context, pipe) != SUBVP_NONE) {
			context->bw_ctx.bw.dcn.watermarks.a.cstate_pstate.pstate_change_ns = 4U * 1000U * 1000U * 1000U;
			break;
		}
	}

	/* program dchubbub watermarks:
	 * For assigning wm_optimized_required, use |= operator since we don't want
	 * to clear the value if the optimize has not happened yet
	 */
	dc->wm_optimized_required |= hubbub->funcs->program_watermarks(hubbub,
					&context->bw_ctx.bw.dcn.watermarks,
					dc->res_pool->ref_clocks.dchub_ref_clock_inKhz / 1000,
					false);

	// Restore the real watermark so we can commit the value to DMCUB
	// DMCUB uses the "original" watermark value in SubVP MCLK switch
	context->bw_ctx.bw.dcn.watermarks.a.cstate_pstate.pstate_change_ns = cache_wm_a;

	/* decrease compbuf size */
	if (hubbub->funcs->program_compbuf_size) {
		if (context->bw_ctx.dml.ip.min_comp_buffer_size_kbytes) {
			compbuf_size_kb = context->bw_ctx.dml.ip.min_comp_buffer_size_kbytes;
			dc->wm_optimized_required |= (compbuf_size_kb != dc->current_state->bw_ctx.dml.ip.min_comp_buffer_size_kbytes);
		} else {
			compbuf_size_kb = context->bw_ctx.bw.dcn.compbuf_size_kb;
			dc->wm_optimized_required |= (compbuf_size_kb != dc->current_state->bw_ctx.bw.dcn.compbuf_size_kb);
		}

		hubbub->funcs->program_compbuf_size(hubbub, compbuf_size_kb, false);
	}
}

void dcn20_optimize_bandwidth(
		struct dc *dc,
		struct dc_state *context)
{
	struct hubbub *hubbub = dc->res_pool->hubbub;
	int i;

	for (i = 0; i < dc->res_pool->pipe_count; i++) {
		struct pipe_ctx *pipe = &context->res_ctx.pipe_ctx[i];

		// At optimize don't need  to restore the original watermark value
		if (pipe->stream && dc_state_get_pipe_subvp_type(context, pipe) != SUBVP_NONE) {
			context->bw_ctx.bw.dcn.watermarks.a.cstate_pstate.pstate_change_ns = 4U * 1000U * 1000U * 1000U;
			break;
		}
	}

	/* program dchubbub watermarks */
	hubbub->funcs->program_watermarks(hubbub,
					&context->bw_ctx.bw.dcn.watermarks,
					dc->res_pool->ref_clocks.dchub_ref_clock_inKhz / 1000,
					true);

	if (dc->clk_mgr->dc_mode_softmax_enabled)
		if (dc->clk_mgr->clks.dramclk_khz > dc->clk_mgr->bw_params->dc_mode_softmax_memclk * 1000 &&
				context->bw_ctx.bw.dcn.clk.dramclk_khz <= dc->clk_mgr->bw_params->dc_mode_softmax_memclk * 1000)
			dc->clk_mgr->funcs->set_max_memclk(dc->clk_mgr, dc->clk_mgr->bw_params->dc_mode_softmax_memclk);

	/* increase compbuf size */
	if (hubbub->funcs->program_compbuf_size)
		hubbub->funcs->program_compbuf_size(hubbub, context->bw_ctx.bw.dcn.compbuf_size_kb, true);

	if (context->bw_ctx.bw.dcn.clk.fw_based_mclk_switching) {
		dc_dmub_srv_p_state_delegate(dc,
			true, context);
		context->bw_ctx.bw.dcn.clk.p_state_change_support = true;
		dc->clk_mgr->clks.fw_based_mclk_switching = true;
	} else {
		dc->clk_mgr->clks.fw_based_mclk_switching = false;
	}

	dc->clk_mgr->funcs->update_clocks(
			dc->clk_mgr,
			context,
			true);
	if (context->bw_ctx.bw.dcn.clk.zstate_support == DCN_ZSTATE_SUPPORT_ALLOW &&
		!dc->debug.disable_extblankadj) {
		for (i = 0; i < dc->res_pool->pipe_count; ++i) {
			struct pipe_ctx *pipe_ctx = &context->res_ctx.pipe_ctx[i];

			if (pipe_ctx->stream && pipe_ctx->plane_res.hubp->funcs->program_extended_blank
				&& pipe_ctx->stream->adjust.v_total_min == pipe_ctx->stream->adjust.v_total_max
				&& pipe_ctx->stream->adjust.v_total_max > pipe_ctx->stream->timing.v_total)
					pipe_ctx->plane_res.hubp->funcs->program_extended_blank(pipe_ctx->plane_res.hubp,
						pipe_ctx->dlg_regs.min_dst_y_next_start);
		}
	}
}

bool dcn20_update_bandwidth(
		struct dc *dc,
		struct dc_state *context)
{
	int i;
	struct dce_hwseq *hws = dc->hwseq;

	/* recalculate DML parameters */
	if (!dc->res_pool->funcs->validate_bandwidth(dc, context, false))
		return false;

	/* apply updated bandwidth parameters */
	dc->hwss.prepare_bandwidth(dc, context);

	/* update hubp configs for all pipes */
	for (i = 0; i < dc->res_pool->pipe_count; i++) {
		struct pipe_ctx *pipe_ctx = &context->res_ctx.pipe_ctx[i];

		if (pipe_ctx->plane_state == NULL)
			continue;

		if (pipe_ctx->top_pipe == NULL) {
			bool blank = !is_pipe_tree_visible(pipe_ctx);

			pipe_ctx->stream_res.tg->funcs->program_global_sync(
					pipe_ctx->stream_res.tg,
					calculate_vready_offset_for_group(pipe_ctx),
					pipe_ctx->pipe_dlg_param.vstartup_start,
					pipe_ctx->pipe_dlg_param.vupdate_offset,
					pipe_ctx->pipe_dlg_param.vupdate_width);

			pipe_ctx->stream_res.tg->funcs->set_vtg_params(
					pipe_ctx->stream_res.tg, &pipe_ctx->stream->timing, false);

			if (pipe_ctx->prev_odm_pipe == NULL)
				hws->funcs.blank_pixel_data(dc, pipe_ctx, blank);

			if (hws->funcs.setup_vupdate_interrupt)
				hws->funcs.setup_vupdate_interrupt(dc, pipe_ctx);
		}

		pipe_ctx->plane_res.hubp->funcs->hubp_setup(
				pipe_ctx->plane_res.hubp,
					&pipe_ctx->dlg_regs,
					&pipe_ctx->ttu_regs,
					&pipe_ctx->rq_regs,
					&pipe_ctx->pipe_dlg_param);
	}

	return true;
}

void dcn20_enable_writeback(
		struct dc *dc,
		struct dc_writeback_info *wb_info,
		struct dc_state *context)
{
	struct dwbc *dwb;
	struct mcif_wb *mcif_wb;
	struct timing_generator *optc;

	ASSERT(wb_info->dwb_pipe_inst < MAX_DWB_PIPES);
	ASSERT(wb_info->wb_enabled);
	dwb = dc->res_pool->dwbc[wb_info->dwb_pipe_inst];
	mcif_wb = dc->res_pool->mcif_wb[wb_info->dwb_pipe_inst];

	/* set the OPTC source mux */
	optc = dc->res_pool->timing_generators[dwb->otg_inst];
	optc->funcs->set_dwb_source(optc, wb_info->dwb_pipe_inst);
	/* set MCIF_WB buffer and arbitration configuration */
	mcif_wb->funcs->config_mcif_buf(mcif_wb, &wb_info->mcif_buf_params, wb_info->dwb_params.dest_height);
	mcif_wb->funcs->config_mcif_arb(mcif_wb, &context->bw_ctx.bw.dcn.bw_writeback.mcif_wb_arb[wb_info->dwb_pipe_inst]);
	/* Enable MCIF_WB */
	mcif_wb->funcs->enable_mcif(mcif_wb);
	/* Enable DWB */
	dwb->funcs->enable(dwb, &wb_info->dwb_params);
	/* TODO: add sequence to enable/disable warmup */
}

void dcn20_disable_writeback(
		struct dc *dc,
		unsigned int dwb_pipe_inst)
{
	struct dwbc *dwb;
	struct mcif_wb *mcif_wb;

	ASSERT(dwb_pipe_inst < MAX_DWB_PIPES);
	dwb = dc->res_pool->dwbc[dwb_pipe_inst];
	mcif_wb = dc->res_pool->mcif_wb[dwb_pipe_inst];

	dwb->funcs->disable(dwb);
	mcif_wb->funcs->disable_mcif(mcif_wb);
}

bool dcn20_wait_for_blank_complete(
		struct output_pixel_processor *opp)
{
	int counter;

	if (!opp)
		return false;

	for (counter = 0; counter < 1000; counter++) {
		if (!opp->funcs->dpg_is_pending(opp))
			break;

		udelay(100);
	}

	if (counter == 1000) {
		dm_error("DC: failed to blank crtc!\n");
		return false;
	}

	return opp->funcs->dpg_is_blanked(opp);
}

bool dcn20_dmdata_status_done(struct pipe_ctx *pipe_ctx)
{
	struct hubp *hubp = pipe_ctx->plane_res.hubp;

	if (!hubp)
		return false;
	return hubp->funcs->dmdata_status_done(hubp);
}

void dcn20_disable_stream_gating(struct dc *dc, struct pipe_ctx *pipe_ctx)
{
	struct dce_hwseq *hws = dc->hwseq;

	if (pipe_ctx->stream_res.dsc) {
		struct pipe_ctx *odm_pipe = pipe_ctx->next_odm_pipe;

		hws->funcs.dsc_pg_control(hws, pipe_ctx->stream_res.dsc->inst, true);
		while (odm_pipe) {
			hws->funcs.dsc_pg_control(hws, odm_pipe->stream_res.dsc->inst, true);
			odm_pipe = odm_pipe->next_odm_pipe;
		}
	}
}

void dcn20_enable_stream_gating(struct dc *dc, struct pipe_ctx *pipe_ctx)
{
	struct dce_hwseq *hws = dc->hwseq;

	if (pipe_ctx->stream_res.dsc) {
		struct pipe_ctx *odm_pipe = pipe_ctx->next_odm_pipe;

		hws->funcs.dsc_pg_control(hws, pipe_ctx->stream_res.dsc->inst, false);
		while (odm_pipe) {
			hws->funcs.dsc_pg_control(hws, odm_pipe->stream_res.dsc->inst, false);
			odm_pipe = odm_pipe->next_odm_pipe;
		}
	}
}

void dcn20_set_dmdata_attributes(struct pipe_ctx *pipe_ctx)
{
	struct dc_dmdata_attributes attr = { 0 };
	struct hubp *hubp = pipe_ctx->plane_res.hubp;

	attr.dmdata_mode = DMDATA_HW_MODE;
	attr.dmdata_size =
		dc_is_hdmi_signal(pipe_ctx->stream->signal) ? 32 : 36;
	attr.address.quad_part =
			pipe_ctx->stream->dmdata_address.quad_part;
	attr.dmdata_dl_delta = 0;
	attr.dmdata_qos_mode = 0;
	attr.dmdata_qos_level = 0;
	attr.dmdata_repeat = 1; /* always repeat */
	attr.dmdata_updated = 1;
	attr.dmdata_sw_data = NULL;

	hubp->funcs->dmdata_set_attributes(hubp, &attr);
}

void dcn20_init_vm_ctx(
		struct dce_hwseq *hws,
		struct dc *dc,
		struct dc_virtual_addr_space_config *va_config,
		int vmid)
{
	struct dcn_hubbub_virt_addr_config config;

	if (vmid == 0) {
		ASSERT(0); /* VMID cannot be 0 for vm context */
		return;
	}

	config.page_table_start_addr = va_config->page_table_start_addr;
	config.page_table_end_addr = va_config->page_table_end_addr;
	config.page_table_block_size = va_config->page_table_block_size_in_bytes;
	config.page_table_depth = va_config->page_table_depth;
	config.page_table_base_addr = va_config->page_table_base_addr;

	dc->res_pool->hubbub->funcs->init_vm_ctx(dc->res_pool->hubbub, &config, vmid);
}

int dcn20_init_sys_ctx(struct dce_hwseq *hws, struct dc *dc, struct dc_phy_addr_space_config *pa_config)
{
	struct dcn_hubbub_phys_addr_config config;

	config.system_aperture.fb_top = pa_config->system_aperture.fb_top;
	config.system_aperture.fb_offset = pa_config->system_aperture.fb_offset;
	config.system_aperture.fb_base = pa_config->system_aperture.fb_base;
	config.system_aperture.agp_top = pa_config->system_aperture.agp_top;
	config.system_aperture.agp_bot = pa_config->system_aperture.agp_bot;
	config.system_aperture.agp_base = pa_config->system_aperture.agp_base;
	config.gart_config.page_table_start_addr = pa_config->gart_config.page_table_start_addr;
	config.gart_config.page_table_end_addr = pa_config->gart_config.page_table_end_addr;
	config.gart_config.page_table_base_addr = pa_config->gart_config.page_table_base_addr;
	config.page_table_default_page_addr = pa_config->page_table_default_page_addr;

	return dc->res_pool->hubbub->funcs->init_dchub_sys_ctx(dc->res_pool->hubbub, &config);
}

static bool patch_address_for_sbs_tb_stereo(
		struct pipe_ctx *pipe_ctx, PHYSICAL_ADDRESS_LOC *addr)
{
	struct dc_plane_state *plane_state = pipe_ctx->plane_state;
	bool sec_split = pipe_ctx->top_pipe &&
			pipe_ctx->top_pipe->plane_state == pipe_ctx->plane_state;
	if (sec_split && plane_state->address.type == PLN_ADDR_TYPE_GRPH_STEREO &&
			(pipe_ctx->stream->timing.timing_3d_format ==
			TIMING_3D_FORMAT_SIDE_BY_SIDE ||
			pipe_ctx->stream->timing.timing_3d_format ==
			TIMING_3D_FORMAT_TOP_AND_BOTTOM)) {
		*addr = plane_state->address.grph_stereo.left_addr;
		plane_state->address.grph_stereo.left_addr =
				plane_state->address.grph_stereo.right_addr;
		return true;
	}

	if (pipe_ctx->stream->view_format != VIEW_3D_FORMAT_NONE &&
			plane_state->address.type != PLN_ADDR_TYPE_GRPH_STEREO) {
		plane_state->address.type = PLN_ADDR_TYPE_GRPH_STEREO;
		plane_state->address.grph_stereo.right_addr =
				plane_state->address.grph_stereo.left_addr;
		plane_state->address.grph_stereo.right_meta_addr =
				plane_state->address.grph_stereo.left_meta_addr;
	}
	return false;
}

void dcn20_update_plane_addr(const struct dc *dc, struct pipe_ctx *pipe_ctx)
{
	bool addr_patched = false;
	PHYSICAL_ADDRESS_LOC addr;
	struct dc_plane_state *plane_state = pipe_ctx->plane_state;

	if (plane_state == NULL)
		return;

	addr_patched = patch_address_for_sbs_tb_stereo(pipe_ctx, &addr);

	// Call Helper to track VMID use
	vm_helper_mark_vmid_used(dc->vm_helper, plane_state->address.vmid, pipe_ctx->plane_res.hubp->inst);

	pipe_ctx->plane_res.hubp->funcs->hubp_program_surface_flip_and_addr(
			pipe_ctx->plane_res.hubp,
			&plane_state->address,
			plane_state->flip_immediate);

	plane_state->status.requested_address = plane_state->address;

	if (plane_state->flip_immediate)
		plane_state->status.current_address = plane_state->address;

	if (addr_patched)
		pipe_ctx->plane_state->address.grph_stereo.left_addr = addr;
}

void dcn20_unblank_stream(struct pipe_ctx *pipe_ctx,
		struct dc_link_settings *link_settings)
{
	struct encoder_unblank_param params = {0};
	struct dc_stream_state *stream = pipe_ctx->stream;
	struct dc_link *link = stream->link;
	struct dce_hwseq *hws = link->dc->hwseq;
	struct pipe_ctx *odm_pipe;
	bool is_two_pixels_per_container =
			pipe_ctx->stream_res.tg->funcs->is_two_pixels_per_container(&stream->timing);

	params.opp_cnt = 1;

	for (odm_pipe = pipe_ctx->next_odm_pipe; odm_pipe; odm_pipe = odm_pipe->next_odm_pipe) {
		params.opp_cnt++;
	}
	/* only 3 items below are used by unblank */
	params.timing = pipe_ctx->stream->timing;

	params.link_settings.link_rate = link_settings->link_rate;

	if (link->dc->link_srv->dp_is_128b_132b_signal(pipe_ctx)) {
		/* TODO - DP2.0 HW: Set ODM mode in dp hpo encoder here */
		pipe_ctx->stream_res.hpo_dp_stream_enc->funcs->dp_unblank(
				pipe_ctx->stream_res.hpo_dp_stream_enc,
				pipe_ctx->stream_res.tg->inst);
	} else if (dc_is_dp_signal(pipe_ctx->stream->signal)) {
		if (is_two_pixels_per_container || params.opp_cnt > 1)
			params.timing.pix_clk_100hz /= 2;
		pipe_ctx->stream_res.stream_enc->funcs->dp_set_odm_combine(
				pipe_ctx->stream_res.stream_enc, params.opp_cnt > 1);
		pipe_ctx->stream_res.stream_enc->funcs->dp_unblank(link, pipe_ctx->stream_res.stream_enc, &params);
	}

	if (link->local_sink && link->local_sink->sink_signal == SIGNAL_TYPE_EDP) {
		hws->funcs.edp_backlight_control(link, true);
	}
}

void dcn20_setup_vupdate_interrupt(struct dc *dc, struct pipe_ctx *pipe_ctx)
{
	struct timing_generator *tg = pipe_ctx->stream_res.tg;
	int start_line = dc->hwss.get_vupdate_offset_from_vsync(pipe_ctx);

	if (start_line < 0)
		start_line = 0;

	if (tg->funcs->setup_vertical_interrupt2)
		tg->funcs->setup_vertical_interrupt2(tg, start_line);
}

void dcn20_reset_back_end_for_pipe(
		struct dc *dc,
		struct pipe_ctx *pipe_ctx,
		struct dc_state *context)
{
	int i;
	struct dc_link *link = pipe_ctx->stream->link;
	const struct link_hwss *link_hwss = get_link_hwss(link, &pipe_ctx->link_res);

	DC_LOGGER_INIT(dc->ctx->logger);
	if (pipe_ctx->stream_res.stream_enc == NULL) {
		pipe_ctx->stream = NULL;
		return;
	}

	/* DPMS may already disable or */
	/* dpms_off status is incorrect due to fastboot
	 * feature. When system resume from S4 with second
	 * screen only, the dpms_off would be true but
	 * VBIOS lit up eDP, so check link status too.
	 */
	if (!pipe_ctx->stream->dpms_off || link->link_status.link_active)
		dc->link_srv->set_dpms_off(pipe_ctx);
	else if (pipe_ctx->stream_res.audio)
		dc->hwss.disable_audio_stream(pipe_ctx);

	/* free acquired resources */
	if (pipe_ctx->stream_res.audio) {
		/*disable az_endpoint*/
		pipe_ctx->stream_res.audio->funcs->az_disable(pipe_ctx->stream_res.audio);

		/*free audio*/
		if (dc->caps.dynamic_audio == true) {
			/*we have to dynamic arbitrate the audio endpoints*/
			/*we free the resource, need reset is_audio_acquired*/
			update_audio_usage(&dc->current_state->res_ctx, dc->res_pool,
					pipe_ctx->stream_res.audio, false);
			pipe_ctx->stream_res.audio = NULL;
		}
	}

	/* by upper caller loop, parent pipe: pipe0, will be reset last.
	 * back end share by all pipes and will be disable only when disable
	 * parent pipe.
	 */
	if (pipe_ctx->top_pipe == NULL) {

		dc->hwss.set_abm_immediate_disable(pipe_ctx);

		pipe_ctx->stream_res.tg->funcs->disable_crtc(pipe_ctx->stream_res.tg);

		pipe_ctx->stream_res.tg->funcs->enable_optc_clock(pipe_ctx->stream_res.tg, false);
		if (pipe_ctx->stream_res.tg->funcs->set_odm_bypass)
			pipe_ctx->stream_res.tg->funcs->set_odm_bypass(
					pipe_ctx->stream_res.tg, &pipe_ctx->stream->timing);

		if (pipe_ctx->stream_res.tg->funcs->set_drr)
			pipe_ctx->stream_res.tg->funcs->set_drr(
					pipe_ctx->stream_res.tg, NULL);
		/* TODO - convert symclk_ref_cnts for otg to a bit map to solve
		 * the case where the same symclk is shared across multiple otg
		 * instances
		 */
		if (dc_is_hdmi_tmds_signal(pipe_ctx->stream->signal))
			link->phy_state.symclk_ref_cnts.otg = 0;
		if (link->phy_state.symclk_state == SYMCLK_ON_TX_OFF) {
			link_hwss->disable_link_output(link,
					&pipe_ctx->link_res, pipe_ctx->stream->signal);
			link->phy_state.symclk_state = SYMCLK_OFF_TX_OFF;
		}
	}

	for (i = 0; i < dc->res_pool->pipe_count; i++)
		if (&dc->current_state->res_ctx.pipe_ctx[i] == pipe_ctx)
			break;

	if (i == dc->res_pool->pipe_count)
		return;

/*
 * In case of a dangling plane, setting this to NULL unconditionally
 * causes failures during reset hw ctx where, if stream is NULL,
 * it is expected that the pipe_ctx pointers to pipes and plane are NULL.
 */
	pipe_ctx->stream = NULL;
	DC_LOG_DEBUG("Reset back end for pipe %d, tg:%d\n",
					pipe_ctx->pipe_idx, pipe_ctx->stream_res.tg->inst);
}

void dcn20_reset_hw_ctx_wrap(
		struct dc *dc,
		struct dc_state *context)
{
	int i;
	struct dce_hwseq *hws = dc->hwseq;

	/* Reset Back End*/
	for (i = dc->res_pool->pipe_count - 1; i >= 0 ; i--) {
		struct pipe_ctx *pipe_ctx_old =
			&dc->current_state->res_ctx.pipe_ctx[i];
		struct pipe_ctx *pipe_ctx = &context->res_ctx.pipe_ctx[i];

		if (!pipe_ctx_old->stream)
			continue;

		if (pipe_ctx_old->top_pipe || pipe_ctx_old->prev_odm_pipe)
			continue;

		if (!pipe_ctx->stream ||
				pipe_need_reprogram(pipe_ctx_old, pipe_ctx)) {
			struct clock_source *old_clk = pipe_ctx_old->clock_source;

			dcn20_reset_back_end_for_pipe(dc, pipe_ctx_old, dc->current_state);
			if (hws->funcs.enable_stream_gating)
				hws->funcs.enable_stream_gating(dc, pipe_ctx_old);
			if (old_clk)
				old_clk->funcs->cs_power_down(old_clk);
		}
	}
}

void dcn20_update_mpcc(struct dc *dc, struct pipe_ctx *pipe_ctx)
{
	struct hubp *hubp = pipe_ctx->plane_res.hubp;
	struct mpcc_blnd_cfg blnd_cfg = {0};
	bool per_pixel_alpha = pipe_ctx->plane_state->per_pixel_alpha;
	int mpcc_id;
	struct mpcc *new_mpcc;
	struct mpc *mpc = dc->res_pool->mpc;
	struct mpc_tree *mpc_tree_params = &(pipe_ctx->stream_res.opp->mpc_tree_params);

	blnd_cfg.overlap_only = false;
	blnd_cfg.global_gain = 0xff;

	if (per_pixel_alpha) {
		blnd_cfg.pre_multiplied_alpha = pipe_ctx->plane_state->pre_multiplied_alpha;
		if (pipe_ctx->plane_state->global_alpha) {
			blnd_cfg.alpha_mode = MPCC_ALPHA_BLEND_MODE_PER_PIXEL_ALPHA_COMBINED_GLOBAL_GAIN;
			blnd_cfg.global_gain = pipe_ctx->plane_state->global_alpha_value;
		} else {
			blnd_cfg.alpha_mode = MPCC_ALPHA_BLEND_MODE_PER_PIXEL_ALPHA;
		}
	} else {
		blnd_cfg.pre_multiplied_alpha = false;
		blnd_cfg.alpha_mode = MPCC_ALPHA_BLEND_MODE_GLOBAL_ALPHA;
	}

	if (pipe_ctx->plane_state->global_alpha)
		blnd_cfg.global_alpha = pipe_ctx->plane_state->global_alpha_value;
	else
		blnd_cfg.global_alpha = 0xff;

	blnd_cfg.background_color_bpc = 4;
	blnd_cfg.bottom_gain_mode = 0;
	blnd_cfg.top_gain = 0x1f000;
	blnd_cfg.bottom_inside_gain = 0x1f000;
	blnd_cfg.bottom_outside_gain = 0x1f000;

	if (pipe_ctx->plane_state->format
			== SURFACE_PIXEL_FORMAT_GRPH_RGBE_ALPHA)
		blnd_cfg.pre_multiplied_alpha = false;

	/*
	 * TODO: remove hack
	 * Note: currently there is a bug in init_hw such that
	 * on resume from hibernate, BIOS sets up MPCC0, and
	 * we do mpcc_remove but the mpcc cannot go to idle
	 * after remove. This cause us to pick mpcc1 here,
	 * which causes a pstate hang for yet unknown reason.
	 */
	mpcc_id = hubp->inst;

	/* If there is no full update, don't need to touch MPC tree*/
	if (!pipe_ctx->plane_state->update_flags.bits.full_update &&
		!pipe_ctx->update_flags.bits.mpcc) {
		mpc->funcs->update_blending(mpc, &blnd_cfg, mpcc_id);
		dc->hwss.update_visual_confirm_color(dc, pipe_ctx, mpcc_id);
		return;
	}

	/* check if this MPCC is already being used */
	new_mpcc = mpc->funcs->get_mpcc_for_dpp(mpc_tree_params, mpcc_id);
	/* remove MPCC if being used */
	if (new_mpcc != NULL)
		mpc->funcs->remove_mpcc(mpc, mpc_tree_params, new_mpcc);
	else
		if (dc->debug.sanity_checks)
			mpc->funcs->assert_mpcc_idle_before_connect(
					dc->res_pool->mpc, mpcc_id);

	/* Call MPC to insert new plane */
	new_mpcc = mpc->funcs->insert_plane(dc->res_pool->mpc,
			mpc_tree_params,
			&blnd_cfg,
			NULL,
			NULL,
			hubp->inst,
			mpcc_id);
	dc->hwss.update_visual_confirm_color(dc, pipe_ctx, mpcc_id);

	ASSERT(new_mpcc != NULL);
	hubp->opp_id = pipe_ctx->stream_res.opp->inst;
	hubp->mpcc_id = mpcc_id;
}

void dcn20_enable_stream(struct pipe_ctx *pipe_ctx)
{
	enum dc_lane_count lane_count =
		pipe_ctx->stream->link->cur_link_settings.lane_count;

	struct dc_crtc_timing *timing = &pipe_ctx->stream->timing;
	struct dc_link *link = pipe_ctx->stream->link;

	uint32_t active_total_with_borders;
	uint32_t early_control = 0;
	struct timing_generator *tg = pipe_ctx->stream_res.tg;
	const struct link_hwss *link_hwss = get_link_hwss(link, &pipe_ctx->link_res);
	struct dc *dc = pipe_ctx->stream->ctx->dc;
	struct dtbclk_dto_params dto_params = {0};
	struct dccg *dccg = dc->res_pool->dccg;
	enum phyd32clk_clock_source phyd32clk;
	int dp_hpo_inst;

	struct link_encoder *link_enc = link_enc_cfg_get_link_enc(pipe_ctx->stream->link);
	struct stream_encoder *stream_enc = pipe_ctx->stream_res.stream_enc;

	if (dc->link_srv->dp_is_128b_132b_signal(pipe_ctx)) {
		dto_params.otg_inst = tg->inst;
		dto_params.pixclk_khz = pipe_ctx->stream->timing.pix_clk_100hz / 10;
		dto_params.num_odm_segments = get_odm_segment_count(pipe_ctx);
		dto_params.timing = &pipe_ctx->stream->timing;
		dto_params.ref_dtbclk_khz = dc->clk_mgr->funcs->get_dtb_ref_clk_frequency(dc->clk_mgr);
		dccg->funcs->set_dtbclk_dto(dccg, &dto_params);
		dp_hpo_inst = pipe_ctx->stream_res.hpo_dp_stream_enc->inst;
		dccg->funcs->set_dpstreamclk(dccg, DTBCLK0, tg->inst, dp_hpo_inst);

		phyd32clk = get_phyd32clk_src(link);
		dccg->funcs->enable_symclk32_se(dccg, dp_hpo_inst, phyd32clk);
	} else {
		if (dccg->funcs->enable_symclk_se)
			dccg->funcs->enable_symclk_se(dccg, stream_enc->stream_enc_inst,
						      link_enc->transmitter - TRANSMITTER_UNIPHY_A);
	}

	if (dc->res_pool->dccg->funcs->set_pixel_rate_div)
		dc->res_pool->dccg->funcs->set_pixel_rate_div(
			dc->res_pool->dccg,
			pipe_ctx->stream_res.tg->inst,
			pipe_ctx->pixel_rate_divider.div_factor1,
			pipe_ctx->pixel_rate_divider.div_factor2);

	link_hwss->setup_stream_encoder(pipe_ctx);

	if (pipe_ctx->plane_state && pipe_ctx->plane_state->flip_immediate != 1) {
		if (dc->hwss.program_dmdata_engine)
			dc->hwss.program_dmdata_engine(pipe_ctx);
	}

	dc->hwss.update_info_frame(pipe_ctx);

	if (dc_is_dp_signal(pipe_ctx->stream->signal))
		dc->link_srv->dp_trace_source_sequence(link, DPCD_SOURCE_SEQ_AFTER_UPDATE_INFO_FRAME);

	/* enable early control to avoid corruption on DP monitor*/
	active_total_with_borders =
			timing->h_addressable
				+ timing->h_border_left
				+ timing->h_border_right;

	if (lane_count != 0)
		early_control = active_total_with_borders % lane_count;

	if (early_control == 0)
		early_control = lane_count;

	tg->funcs->set_early_control(tg, early_control);
}

void dcn20_program_dmdata_engine(struct pipe_ctx *pipe_ctx)
{
	struct dc_stream_state    *stream     = pipe_ctx->stream;
	struct hubp               *hubp       = pipe_ctx->plane_res.hubp;
	bool                       enable     = false;
	struct stream_encoder     *stream_enc = pipe_ctx->stream_res.stream_enc;
	enum dynamic_metadata_mode mode       = dc_is_dp_signal(stream->signal)
							? dmdata_dp
							: dmdata_hdmi;

	/* if using dynamic meta, don't set up generic infopackets */
	if (pipe_ctx->stream->dmdata_address.quad_part != 0) {
		pipe_ctx->stream_res.encoder_info_frame.hdrsmd.valid = false;
		enable = true;
	}

	if (!hubp)
		return;

	if (!stream_enc || !stream_enc->funcs->set_dynamic_metadata)
		return;

	stream_enc->funcs->set_dynamic_metadata(stream_enc, enable,
						hubp->inst, mode);
}

void dcn20_fpga_init_hw(struct dc *dc)
{
	int i, j;
	struct dce_hwseq *hws = dc->hwseq;
	struct resource_pool *res_pool = dc->res_pool;
	struct dc_state  *context = dc->current_state;

	if (dc->clk_mgr && dc->clk_mgr->funcs->init_clocks)
		dc->clk_mgr->funcs->init_clocks(dc->clk_mgr);

	// Initialize the dccg
	if (res_pool->dccg->funcs->dccg_init)
		res_pool->dccg->funcs->dccg_init(res_pool->dccg);

	//Enable ability to power gate / don't force power on permanently
	hws->funcs.enable_power_gating_plane(hws, true);

	// Specific to FPGA dccg and registers
	REG_WRITE(RBBMIF_TIMEOUT_DIS, 0xFFFFFFFF);
	REG_WRITE(RBBMIF_TIMEOUT_DIS_2, 0xFFFFFFFF);

	hws->funcs.dccg_init(hws);

	REG_UPDATE(DCHUBBUB_GLOBAL_TIMER_CNTL, DCHUBBUB_GLOBAL_TIMER_REFDIV, 2);
	REG_UPDATE(DCHUBBUB_GLOBAL_TIMER_CNTL, DCHUBBUB_GLOBAL_TIMER_ENABLE, 1);
	if (REG(REFCLK_CNTL))
		REG_WRITE(REFCLK_CNTL, 0);
	//


	/* Blank pixel data with OPP DPG */
	for (i = 0; i < dc->res_pool->timing_generator_count; i++) {
		struct timing_generator *tg = dc->res_pool->timing_generators[i];

		if (tg->funcs->is_tg_enabled(tg))
			dcn20_init_blank(dc, tg);
	}

	for (i = 0; i < res_pool->timing_generator_count; i++) {
		struct timing_generator *tg = dc->res_pool->timing_generators[i];

		if (tg->funcs->is_tg_enabled(tg))
			tg->funcs->lock(tg);
	}

	for (i = 0; i < dc->res_pool->pipe_count; i++) {
		struct dpp *dpp = res_pool->dpps[i];

		dpp->funcs->dpp_reset(dpp);
	}

	/* Reset all MPCC muxes */
	res_pool->mpc->funcs->mpc_init(res_pool->mpc);

	/* initialize OPP mpc_tree parameter */
	for (i = 0; i < dc->res_pool->pipe_count; i++) {
		res_pool->opps[i]->mpc_tree_params.opp_id = res_pool->opps[i]->inst;
		res_pool->opps[i]->mpc_tree_params.opp_list = NULL;
		for (j = 0; j < MAX_PIPES; j++)
			res_pool->opps[i]->mpcc_disconnect_pending[j] = false;
	}

	for (i = 0; i < dc->res_pool->pipe_count; i++) {
		struct timing_generator *tg = dc->res_pool->timing_generators[i];
		struct pipe_ctx *pipe_ctx = &context->res_ctx.pipe_ctx[i];
		struct hubp *hubp = dc->res_pool->hubps[i];
		struct dpp *dpp = dc->res_pool->dpps[i];

		pipe_ctx->stream_res.tg = tg;
		pipe_ctx->pipe_idx = i;

		pipe_ctx->plane_res.hubp = hubp;
		pipe_ctx->plane_res.dpp = dpp;
		pipe_ctx->plane_res.mpcc_inst = dpp->inst;
		hubp->mpcc_id = dpp->inst;
		hubp->opp_id = OPP_ID_INVALID;
		hubp->power_gated = false;
		pipe_ctx->stream_res.opp = NULL;

		hubp->funcs->hubp_init(hubp);

		//dc->res_pool->opps[i]->mpc_tree_params.opp_id = dc->res_pool->opps[i]->inst;
		//dc->res_pool->opps[i]->mpc_tree_params.opp_list = NULL;
		dc->res_pool->opps[i]->mpcc_disconnect_pending[pipe_ctx->plane_res.mpcc_inst] = true;
		pipe_ctx->stream_res.opp = dc->res_pool->opps[i];
		/*to do*/
		hws->funcs.plane_atomic_disconnect(dc, context, pipe_ctx);
	}

	/* initialize DWB pointer to MCIF_WB */
	for (i = 0; i < res_pool->res_cap->num_dwb; i++)
		res_pool->dwbc[i]->mcif = res_pool->mcif_wb[i];

	for (i = 0; i < dc->res_pool->timing_generator_count; i++) {
		struct timing_generator *tg = dc->res_pool->timing_generators[i];

		if (tg->funcs->is_tg_enabled(tg))
			tg->funcs->unlock(tg);
	}

	for (i = 0; i < dc->res_pool->pipe_count; i++) {
		struct pipe_ctx *pipe_ctx = &context->res_ctx.pipe_ctx[i];

		dc->hwss.disable_plane(dc, context, pipe_ctx);

		pipe_ctx->stream_res.tg = NULL;
		pipe_ctx->plane_res.hubp = NULL;
	}

	for (i = 0; i < dc->res_pool->timing_generator_count; i++) {
		struct timing_generator *tg = dc->res_pool->timing_generators[i];

		tg->funcs->tg_init(tg);
	}

	if (dc->res_pool->hubbub->funcs->init_crb)
		dc->res_pool->hubbub->funcs->init_crb(dc->res_pool->hubbub);
}

void dcn20_set_disp_pattern_generator(const struct dc *dc,
		struct pipe_ctx *pipe_ctx,
		enum controller_dp_test_pattern test_pattern,
		enum controller_dp_color_space color_space,
		enum dc_color_depth color_depth,
		const struct tg_color *solid_color,
		int width, int height, int offset)
{
	pipe_ctx->stream_res.opp->funcs->opp_set_disp_pattern_generator(pipe_ctx->stream_res.opp, test_pattern,
			color_space, color_depth, solid_color, width, height, offset);
}<|MERGE_RESOLUTION|>--- conflicted
+++ resolved
@@ -1930,21 +1930,19 @@
 	    (pipe_ctx->plane_state && pipe_ctx->plane_state->update_flags.bits.hdr_mult))
 		hws->funcs.set_hdr_multiplier(pipe_ctx);
 
-<<<<<<< HEAD
-	if (hws->funcs.populate_mcm_luts) {
-		hws->funcs.populate_mcm_luts(dc, pipe_ctx, pipe_ctx->plane_state->mcm_luts,
-				pipe_ctx->plane_state->lut_bank_a);
-		pipe_ctx->plane_state->lut_bank_a = !pipe_ctx->plane_state->lut_bank_a;
-	}
-=======
 	if ((pipe_ctx->plane_state && pipe_ctx->plane_state->update_flags.bits.hdr_mult) ||
 	    pipe_ctx->update_flags.bits.enable)
 		hws->funcs.set_hdr_multiplier(pipe_ctx);
 
 
->>>>>>> 8e913f65
-	if (pipe_ctx->update_flags.bits.enable ||
-	    (pipe_ctx->plane_state &&
+	if (hws->funcs.populate_mcm_luts) {
+		if (pipe_ctx->plane_state) {
+			hws->funcs.populate_mcm_luts(dc, pipe_ctx, pipe_ctx->plane_state->mcm_luts,
+						     pipe_ctx->plane_state->lut_bank_a);
+			pipe_ctx->plane_state->lut_bank_a = !pipe_ctx->plane_state->lut_bank_a;
+		}
+	}
+	if ((pipe_ctx->plane_state &&
 	     pipe_ctx->plane_state->update_flags.bits.in_transfer_func_change) ||
 	    (pipe_ctx->plane_state &&
 	     pipe_ctx->plane_state->update_flags.bits.gamma_change) ||
