--- conflicted
+++ resolved
@@ -1928,19 +1928,9 @@
 	    pipe_ctx->stream->update_flags.raw)
 		dcn20_update_dchubp_dpp(dc, pipe_ctx, context);
 
-<<<<<<< HEAD
-	if (pipe_ctx->update_flags.bits.enable ||
-	    (pipe_ctx->plane_state && pipe_ctx->plane_state->update_flags.bits.hdr_mult))
-		hws->funcs.set_hdr_multiplier(pipe_ctx);
-
-	if ((pipe_ctx->plane_state && pipe_ctx->plane_state->update_flags.bits.hdr_mult) ||
-	    pipe_ctx->update_flags.bits.enable)
-=======
 	if (pipe_ctx->plane_state && (pipe_ctx->update_flags.bits.enable ||
 	    pipe_ctx->plane_state->update_flags.bits.hdr_mult))
->>>>>>> f87ebcb6
 		hws->funcs.set_hdr_multiplier(pipe_ctx);
-
 
 	if (hws->funcs.populate_mcm_luts) {
 		if (pipe_ctx->plane_state) {
@@ -1949,22 +1939,12 @@
 			pipe_ctx->plane_state->lut_bank_a = !pipe_ctx->plane_state->lut_bank_a;
 		}
 	}
-<<<<<<< HEAD
-	if ((pipe_ctx->plane_state &&
-	     pipe_ctx->plane_state->update_flags.bits.in_transfer_func_change) ||
-	    (pipe_ctx->plane_state &&
-	     pipe_ctx->plane_state->update_flags.bits.gamma_change) ||
-	    (pipe_ctx->plane_state &&
-	     pipe_ctx->plane_state->update_flags.bits.lut_3d) ||
-	     pipe_ctx->update_flags.bits.enable)
-=======
 
 	if (pipe_ctx->plane_state &&
 	    (pipe_ctx->plane_state->update_flags.bits.in_transfer_func_change ||
 	    pipe_ctx->plane_state->update_flags.bits.gamma_change ||
 	    pipe_ctx->plane_state->update_flags.bits.lut_3d ||
 	    pipe_ctx->update_flags.bits.enable))
->>>>>>> f87ebcb6
 		hws->funcs.set_input_transfer_func(dc, pipe_ctx, pipe_ctx->plane_state);
 
 	/* dcn10_translate_regamma_to_hw_format takes 750us to finish
