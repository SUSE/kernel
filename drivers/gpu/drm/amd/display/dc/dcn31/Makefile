# SPDX-License-Identifier: MIT
# Copyright © 2024 Advanced Micro Devices, Inc. All rights reserved.
#
<<<<<<< HEAD
# Copyright 2020 Advanced Micro Devices, Inc. All the rights reserved
#
#  All rights reserved.  This notice is intended as a precaution against
#  inadvertent publication and does not imply publication or any waiver
#  of confidentiality.  The year included in the foregoing notice is the
#  year of creation of the work.
#
#  Authors: AMD
#
# Makefile for dcn31.

DCN31 = dcn31_resource.o dcn31_hubbub.o dcn31_init.o dcn31_hubp.o \
	dcn31_dccg.o dcn31_optc.o dcn31_dio_link_encoder.o dcn31_panel_cntl.o \
	dcn31_apg.o dcn31_hpo_dp_stream_encoder.o dcn31_hpo_dp_link_encoder.o \
=======
#
# Makefile for dcn31.

DCN31 = dcn31_panel_cntl.o \
	dcn31_apg.o \
>>>>>>> 2d5404ca
	dcn31_afmt.o dcn31_vpg.o

AMD_DAL_DCN31 = $(addprefix $(AMDDALPATH)/dc/dcn31/,$(DCN31))

AMD_DISPLAY_FILES += $(AMD_DAL_DCN31)<|MERGE_RESOLUTION|>--- conflicted
+++ resolved
@@ -1,28 +1,11 @@
 # SPDX-License-Identifier: MIT
 # Copyright © 2024 Advanced Micro Devices, Inc. All rights reserved.
 #
-<<<<<<< HEAD
-# Copyright 2020 Advanced Micro Devices, Inc. All the rights reserved
-#
-#  All rights reserved.  This notice is intended as a precaution against
-#  inadvertent publication and does not imply publication or any waiver
-#  of confidentiality.  The year included in the foregoing notice is the
-#  year of creation of the work.
-#
-#  Authors: AMD
-#
-# Makefile for dcn31.
-
-DCN31 = dcn31_resource.o dcn31_hubbub.o dcn31_init.o dcn31_hubp.o \
-	dcn31_dccg.o dcn31_optc.o dcn31_dio_link_encoder.o dcn31_panel_cntl.o \
-	dcn31_apg.o dcn31_hpo_dp_stream_encoder.o dcn31_hpo_dp_link_encoder.o \
-=======
 #
 # Makefile for dcn31.
 
 DCN31 = dcn31_panel_cntl.o \
 	dcn31_apg.o \
->>>>>>> 2d5404ca
 	dcn31_afmt.o dcn31_vpg.o
 
 AMD_DAL_DCN31 = $(addprefix $(AMDDALPATH)/dc/dcn31/,$(DCN31))
