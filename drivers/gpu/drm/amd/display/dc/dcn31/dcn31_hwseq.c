/*
 * Copyright 2016 Advanced Micro Devices, Inc.
 *
 * Permission is hereby granted, free of charge, to any person obtaining a
 * copy of this software and associated documentation files (the "Software"),
 * to deal in the Software without restriction, including without limitation
 * the rights to use, copy, modify, merge, publish, distribute, sublicense,
 * and/or sell copies of the Software, and to permit persons to whom the
 * Software is furnished to do so, subject to the following conditions:
 *
 * The above copyright notice and this permission notice shall be included in
 * all copies or substantial portions of the Software.
 *
 * THE SOFTWARE IS PROVIDED "AS IS", WITHOUT WARRANTY OF ANY KIND, EXPRESS OR
 * IMPLIED, INCLUDING BUT NOT LIMITED TO THE WARRANTIES OF MERCHANTABILITY,
 * FITNESS FOR A PARTICULAR PURPOSE AND NONINFRINGEMENT.  IN NO EVENT SHALL
 * THE COPYRIGHT HOLDER(S) OR AUTHOR(S) BE LIABLE FOR ANY CLAIM, DAMAGES OR
 * OTHER LIABILITY, WHETHER IN AN ACTION OF CONTRACT, TORT OR OTHERWISE,
 * ARISING FROM, OUT OF OR IN CONNECTION WITH THE SOFTWARE OR THE USE OR
 * OTHER DEALINGS IN THE SOFTWARE.
 *
 * Authors: AMD
 *
 */


#include "dm_services.h"
#include "dm_helpers.h"
#include "core_types.h"
#include "resource.h"
#include "dccg.h"
#include "dce/dce_hwseq.h"
#include "clk_mgr.h"
#include "reg_helper.h"
#include "abm.h"
#include "hubp.h"
#include "dchubbub.h"
#include "timing_generator.h"
#include "opp.h"
#include "ipp.h"
#include "mpc.h"
#include "mcif_wb.h"
#include "dc_dmub_srv.h"
#include "dcn31_hwseq.h"
#include "link_hwss.h"
#include "dpcd_defs.h"
#include "dce/dmub_outbox.h"
#include "link.h"
#include "dcn10/dcn10_hw_sequencer.h"
#include "inc/link_enc_cfg.h"
#include "dcn30/dcn30_vpg.h"
#include "dce/dce_i2c_hw.h"

#define DC_LOGGER_INIT(logger)

#define CTX \
	hws->ctx
#define REG(reg)\
	hws->regs->reg
#define DC_LOGGER \
		dc->ctx->logger


#undef FN
#define FN(reg_name, field_name) \
	hws->shifts->field_name, hws->masks->field_name

static void enable_memory_low_power(struct dc *dc)
{
	struct dce_hwseq *hws = dc->hwseq;
	int i;

	if (dc->debug.enable_mem_low_power.bits.dmcu) {
		// Force ERAM to shutdown if DMCU is not enabled
		if (dc->debug.disable_dmcu || dc->config.disable_dmcu) {
			REG_UPDATE(DMU_MEM_PWR_CNTL, DMCU_ERAM_MEM_PWR_FORCE, 3);
		}
	}

	// Set default OPTC memory power states
	if (dc->debug.enable_mem_low_power.bits.optc) {
		// Shutdown when unassigned and light sleep in VBLANK
		REG_SET_2(ODM_MEM_PWR_CTRL3, 0, ODM_MEM_UNASSIGNED_PWR_MODE, 3, ODM_MEM_VBLANK_PWR_MODE, 1);
	}

	if (dc->debug.enable_mem_low_power.bits.vga) {
		// Power down VGA memory
		REG_UPDATE(MMHUBBUB_MEM_PWR_CNTL, VGA_MEM_PWR_FORCE, 1);
	}

<<<<<<< HEAD
	if (dc->debug.enable_mem_low_power.bits.mpc)
=======
	if (dc->debug.enable_mem_low_power.bits.mpc &&
		dc->res_pool->mpc->funcs->set_mpc_mem_lp_mode)
>>>>>>> eb3cdb58
		dc->res_pool->mpc->funcs->set_mpc_mem_lp_mode(dc->res_pool->mpc);


	if (dc->debug.enable_mem_low_power.bits.vpg && dc->res_pool->stream_enc[0]->vpg->funcs->vpg_powerdown) {
		// Power down VPGs
		for (i = 0; i < dc->res_pool->stream_enc_count; i++)
			dc->res_pool->stream_enc[i]->vpg->funcs->vpg_powerdown(dc->res_pool->stream_enc[i]->vpg);
<<<<<<< HEAD
#if defined(CONFIG_DRM_AMD_DC_DCN)
=======
#if defined(CONFIG_DRM_AMD_DC_FP)
>>>>>>> eb3cdb58
		for (i = 0; i < dc->res_pool->hpo_dp_stream_enc_count; i++)
			dc->res_pool->hpo_dp_stream_enc[i]->vpg->funcs->vpg_powerdown(dc->res_pool->hpo_dp_stream_enc[i]->vpg);
#endif
	}

}

void dcn31_init_hw(struct dc *dc)
{
	struct abm **abms = dc->res_pool->multiple_abms;
	struct dce_hwseq *hws = dc->hwseq;
	struct dc_bios *dcb = dc->ctx->dc_bios;
	struct resource_pool *res_pool = dc->res_pool;
	uint32_t backlight = MAX_BACKLIGHT_LEVEL;
	int i;

	if (dc->clk_mgr && dc->clk_mgr->funcs->init_clocks)
		dc->clk_mgr->funcs->init_clocks(dc->clk_mgr);

	if (IS_FPGA_MAXIMUS_DC(dc->ctx->dce_environment)) {

		REG_WRITE(REFCLK_CNTL, 0);
		REG_UPDATE(DCHUBBUB_GLOBAL_TIMER_CNTL, DCHUBBUB_GLOBAL_TIMER_ENABLE, 1);
		REG_WRITE(DIO_MEM_PWR_CTRL, 0);

		if (!dc->debug.disable_clock_gate) {
			/* enable all DCN clock gating */
			REG_WRITE(DCCG_GATE_DISABLE_CNTL, 0);

			REG_WRITE(DCCG_GATE_DISABLE_CNTL2, 0);

			REG_UPDATE(DCFCLK_CNTL, DCFCLK_GATE_DIS, 0);
		}

		//Enable ability to power gate / don't force power on permanently
		if (hws->funcs.enable_power_gating_plane)
			hws->funcs.enable_power_gating_plane(hws, true);

		return;
	}

	if (!dcb->funcs->is_accelerated_mode(dcb)) {
		hws->funcs.bios_golden_init(dc);
<<<<<<< HEAD
		hws->funcs.disable_vga(dc->hwseq);
=======
		if (hws->funcs.disable_vga)
			hws->funcs.disable_vga(dc->hwseq);
>>>>>>> eb3cdb58
	}
	// Initialize the dccg
	if (res_pool->dccg->funcs->dccg_init)
		res_pool->dccg->funcs->dccg_init(res_pool->dccg);

	enable_memory_low_power(dc);

	if (dc->ctx->dc_bios->fw_info_valid) {
		res_pool->ref_clocks.xtalin_clock_inKhz =
				dc->ctx->dc_bios->fw_info.pll_info.crystal_frequency;

		if (!IS_FPGA_MAXIMUS_DC(dc->ctx->dce_environment)) {
			if (res_pool->dccg && res_pool->hubbub) {

				(res_pool->dccg->funcs->get_dccg_ref_freq)(res_pool->dccg,
						dc->ctx->dc_bios->fw_info.pll_info.crystal_frequency,
						&res_pool->ref_clocks.dccg_ref_clock_inKhz);

				(res_pool->hubbub->funcs->get_dchub_ref_freq)(res_pool->hubbub,
						res_pool->ref_clocks.dccg_ref_clock_inKhz,
						&res_pool->ref_clocks.dchub_ref_clock_inKhz);
			} else {
				// Not all ASICs have DCCG sw component
				res_pool->ref_clocks.dccg_ref_clock_inKhz =
						res_pool->ref_clocks.xtalin_clock_inKhz;
				res_pool->ref_clocks.dchub_ref_clock_inKhz =
						res_pool->ref_clocks.xtalin_clock_inKhz;
			}
		}
	} else
		ASSERT_CRITICAL(false);

	for (i = 0; i < dc->link_count; i++) {
		/* Power up AND update implementation according to the
		 * required signal (which may be different from the
		 * default signal on connector).
		 */
		struct dc_link *link = dc->links[i];

		if (link->ep_type != DISPLAY_ENDPOINT_PHY)
			continue;

		link->link_enc->funcs->hw_init(link->link_enc);

		/* Check for enabled DIG to identify enabled display */
		if (link->link_enc->funcs->is_dig_enabled &&
			link->link_enc->funcs->is_dig_enabled(link->link_enc)) {
			link->link_status.link_active = true;
			if (link->link_enc->funcs->fec_is_active &&
					link->link_enc->funcs->fec_is_active(link->link_enc))
				link->fec_state = dc_link_fec_enabled;
		}
	}

	/* Enables outbox notifications for usb4 dpia */
	if (dc->res_pool->usb4_dpia_count)
		dmub_enable_outbox_notification(dc->ctx->dmub_srv);

	/* we want to turn off all dp displays before doing detection */
<<<<<<< HEAD
	dc_link_blank_all_dp_displays(dc);
=======
	dc->link_srv->blank_all_dp_displays(dc);
>>>>>>> eb3cdb58

	if (hws->funcs.enable_power_gating_plane)
		hws->funcs.enable_power_gating_plane(dc->hwseq, true);

	/* If taking control over from VBIOS, we may want to optimize our first
	 * mode set, so we need to skip powering down pipes until we know which
	 * pipes we want to use.
	 * Otherwise, if taking control is not possible, we need to power
	 * everything down.
	 */
	if (dcb->funcs->is_accelerated_mode(dcb) || !dc->config.seamless_boot_edp_requested) {

		// we want to turn off edp displays if odm is enabled and no seamless boot
		if (!dc->caps.seamless_odm) {
			for (i = 0; i < dc->res_pool->timing_generator_count; i++) {
				struct timing_generator *tg = dc->res_pool->timing_generators[i];
				uint32_t num_opps, opp_id_src0, opp_id_src1;

				num_opps = 1;
				if (tg) {
					if (tg->funcs->is_tg_enabled(tg) && tg->funcs->get_optc_source) {
						tg->funcs->get_optc_source(tg, &num_opps,
								&opp_id_src0, &opp_id_src1);
					}
				}

				if (num_opps > 1) {
<<<<<<< HEAD
					dc_link_blank_all_edp_displays(dc);
=======
					dc->link_srv->blank_all_edp_displays(dc);
>>>>>>> eb3cdb58
					break;
				}
			}
		}

		hws->funcs.init_pipes(dc, dc->current_state);
		if (dc->res_pool->hubbub->funcs->allow_self_refresh_control)
			dc->res_pool->hubbub->funcs->allow_self_refresh_control(dc->res_pool->hubbub,
					!dc->res_pool->hubbub->ctx->dc->debug.disable_stutter);
	}

	for (i = 0; i < res_pool->audio_count; i++) {
		struct audio *audio = res_pool->audios[i];

		audio->funcs->hw_init(audio);
	}

	for (i = 0; i < dc->link_count; i++) {
		struct dc_link *link = dc->links[i];

		if (link->panel_cntl)
			backlight = link->panel_cntl->funcs->hw_init(link->panel_cntl);
	}

	for (i = 0; i < dc->res_pool->pipe_count; i++) {
		if (abms[i] != NULL)
			abms[i]->funcs->abm_init(abms[i], backlight);
	}

	/* power AFMT HDMI memory TODO: may move to dis/en output save power*/
	REG_WRITE(DIO_MEM_PWR_CTRL, 0);

	// Set i2c to light sleep until engine is setup
	if (dc->debug.enable_mem_low_power.bits.i2c)
		REG_UPDATE(DIO_MEM_PWR_CTRL, I2C_LIGHT_SLEEP_FORCE, 1);

	if (hws->funcs.setup_hpo_hw_control)
		hws->funcs.setup_hpo_hw_control(hws, false);

	if (!dc->debug.disable_clock_gate) {
		/* enable all DCN clock gating */
		REG_WRITE(DCCG_GATE_DISABLE_CNTL, 0);

		REG_WRITE(DCCG_GATE_DISABLE_CNTL2, 0);

		REG_UPDATE(DCFCLK_CNTL, DCFCLK_GATE_DIS, 0);
	}

	if (!dcb->funcs->is_accelerated_mode(dcb) && dc->res_pool->hubbub->funcs->init_watermarks)
		dc->res_pool->hubbub->funcs->init_watermarks(dc->res_pool->hubbub);

	if (dc->clk_mgr->funcs->notify_wm_ranges)
		dc->clk_mgr->funcs->notify_wm_ranges(dc->clk_mgr);

	if (dc->clk_mgr->funcs->set_hard_max_memclk && !dc->clk_mgr->dc_mode_softmax_enabled)
		dc->clk_mgr->funcs->set_hard_max_memclk(dc->clk_mgr);

	if (dc->res_pool->hubbub->funcs->force_pstate_change_control)
		dc->res_pool->hubbub->funcs->force_pstate_change_control(
				dc->res_pool->hubbub, false, false);
<<<<<<< HEAD
#if defined(CONFIG_DRM_AMD_DC_DCN)
	if (dc->res_pool->hubbub->funcs->init_crb)
		dc->res_pool->hubbub->funcs->init_crb(dc->res_pool->hubbub);
#endif
=======
#if defined(CONFIG_DRM_AMD_DC_FP)
	if (dc->res_pool->hubbub->funcs->init_crb)
		dc->res_pool->hubbub->funcs->init_crb(dc->res_pool->hubbub);
#endif

	// Get DMCUB capabilities
	dc_dmub_srv_query_caps_cmd(dc->ctx->dmub_srv->dmub);
	dc->caps.dmub_caps.psr = dc->ctx->dmub_srv->dmub->feature_caps.psr;
>>>>>>> eb3cdb58
}

void dcn31_dsc_pg_control(
		struct dce_hwseq *hws,
		unsigned int dsc_inst,
		bool power_on)
{
	uint32_t power_gate = power_on ? 0 : 1;
	uint32_t pwr_status = power_on ? 0 : 2;
	uint32_t org_ip_request_cntl = 0;

	if (hws->ctx->dc->debug.disable_dsc_power_gate)
		return;

	if (hws->ctx->dc->debug.root_clock_optimization.bits.dsc &&
		hws->ctx->dc->res_pool->dccg->funcs->enable_dsc &&
		power_on)
		hws->ctx->dc->res_pool->dccg->funcs->enable_dsc(
			hws->ctx->dc->res_pool->dccg, dsc_inst);

	REG_GET(DC_IP_REQUEST_CNTL, IP_REQUEST_EN, &org_ip_request_cntl);
	if (org_ip_request_cntl == 0)
		REG_SET(DC_IP_REQUEST_CNTL, 0, IP_REQUEST_EN, 1);

	switch (dsc_inst) {
	case 0: /* DSC0 */
		REG_UPDATE(DOMAIN16_PG_CONFIG,
				DOMAIN_POWER_GATE, power_gate);

		REG_WAIT(DOMAIN16_PG_STATUS,
				DOMAIN_PGFSM_PWR_STATUS, pwr_status,
				1, 1000);
		break;
	case 1: /* DSC1 */
		REG_UPDATE(DOMAIN17_PG_CONFIG,
				DOMAIN_POWER_GATE, power_gate);

		REG_WAIT(DOMAIN17_PG_STATUS,
				DOMAIN_PGFSM_PWR_STATUS, pwr_status,
				1, 1000);
		break;
	case 2: /* DSC2 */
		REG_UPDATE(DOMAIN18_PG_CONFIG,
				DOMAIN_POWER_GATE, power_gate);

		REG_WAIT(DOMAIN18_PG_STATUS,
				DOMAIN_PGFSM_PWR_STATUS, pwr_status,
				1, 1000);
		break;
	default:
		BREAK_TO_DEBUGGER();
		break;
	}

	if (org_ip_request_cntl == 0)
		REG_SET(DC_IP_REQUEST_CNTL, 0, IP_REQUEST_EN, 0);

	if (hws->ctx->dc->debug.root_clock_optimization.bits.dsc) {
		if (hws->ctx->dc->res_pool->dccg->funcs->disable_dsc && !power_on)
			hws->ctx->dc->res_pool->dccg->funcs->disable_dsc(
				hws->ctx->dc->res_pool->dccg, dsc_inst);
	}

}


void dcn31_enable_power_gating_plane(
	struct dce_hwseq *hws,
	bool enable)
{
	bool force_on = true; /* disable power gating */
	uint32_t org_ip_request_cntl = 0;

	if (enable && !hws->ctx->dc->debug.disable_hubp_power_gate)
		force_on = false;

	REG_GET(DC_IP_REQUEST_CNTL, IP_REQUEST_EN, &org_ip_request_cntl);
	if (org_ip_request_cntl == 0)
		REG_SET(DC_IP_REQUEST_CNTL, 0, IP_REQUEST_EN, 1);
	/* DCHUBP0/1/2/3/4/5 */
	REG_UPDATE(DOMAIN0_PG_CONFIG, DOMAIN_POWER_FORCEON, force_on);
	REG_UPDATE(DOMAIN2_PG_CONFIG, DOMAIN_POWER_FORCEON, force_on);
	/* DPP0/1/2/3/4/5 */
	REG_UPDATE(DOMAIN1_PG_CONFIG, DOMAIN_POWER_FORCEON, force_on);
	REG_UPDATE(DOMAIN3_PG_CONFIG, DOMAIN_POWER_FORCEON, force_on);

	force_on = true; /* disable power gating */
	if (enable && !hws->ctx->dc->debug.disable_dsc_power_gate)
		force_on = false;

	/* DCS0/1/2/3/4/5 */
	REG_UPDATE(DOMAIN16_PG_CONFIG, DOMAIN_POWER_FORCEON, force_on);
	REG_UPDATE(DOMAIN17_PG_CONFIG, DOMAIN_POWER_FORCEON, force_on);
	REG_UPDATE(DOMAIN18_PG_CONFIG, DOMAIN_POWER_FORCEON, force_on);

	if (org_ip_request_cntl == 0)
		REG_SET(DC_IP_REQUEST_CNTL, 0, IP_REQUEST_EN, 0);
}

void dcn31_update_info_frame(struct pipe_ctx *pipe_ctx)
{
	bool is_hdmi_tmds;
	bool is_dp;

	ASSERT(pipe_ctx->stream);

	if (pipe_ctx->stream_res.stream_enc == NULL)
		return;  /* this is not root pipe */

	is_hdmi_tmds = dc_is_hdmi_tmds_signal(pipe_ctx->stream->signal);
	is_dp = dc_is_dp_signal(pipe_ctx->stream->signal);

	if (!is_hdmi_tmds && !is_dp)
		return;

	if (is_hdmi_tmds)
		pipe_ctx->stream_res.stream_enc->funcs->update_hdmi_info_packets(
			pipe_ctx->stream_res.stream_enc,
			&pipe_ctx->stream_res.encoder_info_frame);
	else if (pipe_ctx->stream->ctx->dc->link_srv->dp_is_128b_132b_signal(pipe_ctx)) {
		pipe_ctx->stream_res.hpo_dp_stream_enc->funcs->update_dp_info_packets(
				pipe_ctx->stream_res.hpo_dp_stream_enc,
				&pipe_ctx->stream_res.encoder_info_frame);
		return;
	} else {
		if (pipe_ctx->stream_res.stream_enc->funcs->update_dp_info_packets_sdp_line_num)
			pipe_ctx->stream_res.stream_enc->funcs->update_dp_info_packets_sdp_line_num(
				pipe_ctx->stream_res.stream_enc,
				&pipe_ctx->stream_res.encoder_info_frame);

		pipe_ctx->stream_res.stream_enc->funcs->update_dp_info_packets(
			pipe_ctx->stream_res.stream_enc,
			&pipe_ctx->stream_res.encoder_info_frame);
	}
}
void dcn31_z10_save_init(struct dc *dc)
{
	union dmub_rb_cmd cmd;

	memset(&cmd, 0, sizeof(cmd));
	cmd.dcn_restore.header.type = DMUB_CMD__IDLE_OPT;
	cmd.dcn_restore.header.sub_type = DMUB_CMD__IDLE_OPT_DCN_SAVE_INIT;

	dc_dmub_srv_cmd_queue(dc->ctx->dmub_srv, &cmd);
	dc_dmub_srv_cmd_execute(dc->ctx->dmub_srv);
	dc_dmub_srv_wait_idle(dc->ctx->dmub_srv);
}

void dcn31_z10_restore(const struct dc *dc)
{
	union dmub_rb_cmd cmd;

	/*
	 * DMUB notifies whether restore is required.
	 * Optimization to avoid sending commands when not required.
	 */
	if (!dc_dmub_srv_is_restore_required(dc->ctx->dmub_srv))
		return;

	memset(&cmd, 0, sizeof(cmd));
	cmd.dcn_restore.header.type = DMUB_CMD__IDLE_OPT;
	cmd.dcn_restore.header.sub_type = DMUB_CMD__IDLE_OPT_DCN_RESTORE;

	dc_dmub_srv_cmd_queue(dc->ctx->dmub_srv, &cmd);
	dc_dmub_srv_cmd_execute(dc->ctx->dmub_srv);
	dc_dmub_srv_wait_idle(dc->ctx->dmub_srv);
}

void dcn31_hubp_pg_control(struct dce_hwseq *hws, unsigned int hubp_inst, bool power_on)
{
	uint32_t power_gate = power_on ? 0 : 1;
	uint32_t pwr_status = power_on ? 0 : 2;
	uint32_t org_ip_request_cntl;
	if (hws->ctx->dc->debug.disable_hubp_power_gate)
		return;

	if (REG(DOMAIN0_PG_CONFIG) == 0)
		return;
	REG_GET(DC_IP_REQUEST_CNTL, IP_REQUEST_EN, &org_ip_request_cntl);
	if (org_ip_request_cntl == 0)
		REG_SET(DC_IP_REQUEST_CNTL, 0, IP_REQUEST_EN, 1);

	switch (hubp_inst) {
	case 0:
		REG_SET(DOMAIN0_PG_CONFIG, 0, DOMAIN_POWER_GATE, power_gate);
		REG_WAIT(DOMAIN0_PG_STATUS, DOMAIN_PGFSM_PWR_STATUS, pwr_status, 1, 1000);
		break;
	case 1:
		REG_SET(DOMAIN1_PG_CONFIG, 0, DOMAIN_POWER_GATE, power_gate);
		REG_WAIT(DOMAIN1_PG_STATUS, DOMAIN_PGFSM_PWR_STATUS, pwr_status, 1, 1000);
		break;
	case 2:
		REG_SET(DOMAIN2_PG_CONFIG, 0, DOMAIN_POWER_GATE, power_gate);
		REG_WAIT(DOMAIN2_PG_STATUS, DOMAIN_PGFSM_PWR_STATUS, pwr_status, 1, 1000);
		break;
	case 3:
		REG_SET(DOMAIN3_PG_CONFIG, 0, DOMAIN_POWER_GATE, power_gate);
		REG_WAIT(DOMAIN3_PG_STATUS, DOMAIN_PGFSM_PWR_STATUS, pwr_status, 1, 1000);
		break;
	default:
		BREAK_TO_DEBUGGER();
		break;
	}
	if (org_ip_request_cntl == 0)
		REG_SET(DC_IP_REQUEST_CNTL, 0, IP_REQUEST_EN, 0);
}

int dcn31_init_sys_ctx(struct dce_hwseq *hws, struct dc *dc, struct dc_phy_addr_space_config *pa_config)
{
	struct dcn_hubbub_phys_addr_config config;

	config.system_aperture.fb_top = pa_config->system_aperture.fb_top;
	config.system_aperture.fb_offset = pa_config->system_aperture.fb_offset;
	config.system_aperture.fb_base = pa_config->system_aperture.fb_base;
	config.system_aperture.agp_top = pa_config->system_aperture.agp_top;
	config.system_aperture.agp_bot = pa_config->system_aperture.agp_bot;
	config.system_aperture.agp_base = pa_config->system_aperture.agp_base;
	config.gart_config.page_table_start_addr = pa_config->gart_config.page_table_start_addr;
	config.gart_config.page_table_end_addr = pa_config->gart_config.page_table_end_addr;

	if (pa_config->gart_config.base_addr_is_mc_addr) {
		/* Convert from MC address to offset into FB */
		config.gart_config.page_table_base_addr = pa_config->gart_config.page_table_base_addr -
				pa_config->system_aperture.fb_base +
				pa_config->system_aperture.fb_offset;
	} else
		config.gart_config.page_table_base_addr = pa_config->gart_config.page_table_base_addr;

	return dc->res_pool->hubbub->funcs->init_dchub_sys_ctx(dc->res_pool->hubbub, &config);
}

static void dcn31_reset_back_end_for_pipe(
		struct dc *dc,
		struct pipe_ctx *pipe_ctx,
		struct dc_state *context)
{
	struct dc_link *link;

	DC_LOGGER_INIT(dc->ctx->logger);
	if (pipe_ctx->stream_res.stream_enc == NULL) {
		pipe_ctx->stream = NULL;
		return;
	}
	ASSERT(!pipe_ctx->top_pipe);

	dc->hwss.set_abm_immediate_disable(pipe_ctx);

	pipe_ctx->stream_res.tg->funcs->set_dsc_config(
			pipe_ctx->stream_res.tg,
			OPTC_DSC_DISABLED, 0, 0);
	pipe_ctx->stream_res.tg->funcs->disable_crtc(pipe_ctx->stream_res.tg);
	pipe_ctx->stream_res.tg->funcs->enable_optc_clock(pipe_ctx->stream_res.tg, false);
	if (pipe_ctx->stream_res.tg->funcs->set_odm_bypass)
		pipe_ctx->stream_res.tg->funcs->set_odm_bypass(
				pipe_ctx->stream_res.tg, &pipe_ctx->stream->timing);
	pipe_ctx->stream->link->phy_state.symclk_ref_cnts.otg = 0;

	if (pipe_ctx->stream_res.tg->funcs->set_drr)
		pipe_ctx->stream_res.tg->funcs->set_drr(
				pipe_ctx->stream_res.tg, NULL);

	if (!IS_FPGA_MAXIMUS_DC(dc->ctx->dce_environment)) {
		link = pipe_ctx->stream->link;
		/* DPMS may already disable or */
		/* dpms_off status is incorrect due to fastboot
		 * feature. When system resume from S4 with second
		 * screen only, the dpms_off would be true but
		 * VBIOS lit up eDP, so check link status too.
		 */
		if (!pipe_ctx->stream->dpms_off || link->link_status.link_active)
			dc->link_srv->set_dpms_off(pipe_ctx);
		else if (pipe_ctx->stream_res.audio)
			dc->hwss.disable_audio_stream(pipe_ctx);

		/* free acquired resources */
		if (pipe_ctx->stream_res.audio) {
			/*disable az_endpoint*/
			pipe_ctx->stream_res.audio->funcs->az_disable(pipe_ctx->stream_res.audio);

			/*free audio*/
			if (dc->caps.dynamic_audio == true) {
				/*we have to dynamic arbitrate the audio endpoints*/
				/*we free the resource, need reset is_audio_acquired*/
				update_audio_usage(&dc->current_state->res_ctx, dc->res_pool,
						pipe_ctx->stream_res.audio, false);
				pipe_ctx->stream_res.audio = NULL;
			}
		}
	} else if (pipe_ctx->stream_res.dsc) {
		dc->link_srv->set_dsc_enable(pipe_ctx, false);
	}

	pipe_ctx->stream = NULL;
	DC_LOG_DEBUG("Reset back end for pipe %d, tg:%d\n",
					pipe_ctx->pipe_idx, pipe_ctx->stream_res.tg->inst);
}

void dcn31_reset_hw_ctx_wrap(
		struct dc *dc,
		struct dc_state *context)
{
	int i;
	struct dce_hwseq *hws = dc->hwseq;

	/* Reset Back End*/
	for (i = dc->res_pool->pipe_count - 1; i >= 0 ; i--) {
		struct pipe_ctx *pipe_ctx_old =
			&dc->current_state->res_ctx.pipe_ctx[i];
		struct pipe_ctx *pipe_ctx = &context->res_ctx.pipe_ctx[i];

		if (!pipe_ctx_old->stream)
			continue;

		if (pipe_ctx_old->top_pipe || pipe_ctx_old->prev_odm_pipe)
			continue;

		if (!pipe_ctx->stream ||
				pipe_need_reprogram(pipe_ctx_old, pipe_ctx)) {
			struct clock_source *old_clk = pipe_ctx_old->clock_source;

			dcn31_reset_back_end_for_pipe(dc, pipe_ctx_old, dc->current_state);
			if (hws->funcs.enable_stream_gating)
				hws->funcs.enable_stream_gating(dc, pipe_ctx_old);
			if (old_clk)
				old_clk->funcs->cs_power_down(old_clk);
		}
	}

	/* New dc_state in the process of being applied to hardware. */
	link_enc_cfg_set_transient_mode(dc, dc->current_state, context);
}

void dcn31_setup_hpo_hw_control(const struct dce_hwseq *hws, bool enable)
{
	if (hws->ctx->dc->debug.hpo_optimization)
		REG_UPDATE(HPO_TOP_HW_CONTROL, HPO_IO_EN, !!enable);
}<|MERGE_RESOLUTION|>--- conflicted
+++ resolved
@@ -88,12 +88,8 @@
 		REG_UPDATE(MMHUBBUB_MEM_PWR_CNTL, VGA_MEM_PWR_FORCE, 1);
 	}
 
-<<<<<<< HEAD
-	if (dc->debug.enable_mem_low_power.bits.mpc)
-=======
 	if (dc->debug.enable_mem_low_power.bits.mpc &&
 		dc->res_pool->mpc->funcs->set_mpc_mem_lp_mode)
->>>>>>> eb3cdb58
 		dc->res_pool->mpc->funcs->set_mpc_mem_lp_mode(dc->res_pool->mpc);
 
 
@@ -101,11 +97,7 @@
 		// Power down VPGs
 		for (i = 0; i < dc->res_pool->stream_enc_count; i++)
 			dc->res_pool->stream_enc[i]->vpg->funcs->vpg_powerdown(dc->res_pool->stream_enc[i]->vpg);
-<<<<<<< HEAD
-#if defined(CONFIG_DRM_AMD_DC_DCN)
-=======
 #if defined(CONFIG_DRM_AMD_DC_FP)
->>>>>>> eb3cdb58
 		for (i = 0; i < dc->res_pool->hpo_dp_stream_enc_count; i++)
 			dc->res_pool->hpo_dp_stream_enc[i]->vpg->funcs->vpg_powerdown(dc->res_pool->hpo_dp_stream_enc[i]->vpg);
 #endif
@@ -149,12 +141,8 @@
 
 	if (!dcb->funcs->is_accelerated_mode(dcb)) {
 		hws->funcs.bios_golden_init(dc);
-<<<<<<< HEAD
-		hws->funcs.disable_vga(dc->hwseq);
-=======
 		if (hws->funcs.disable_vga)
 			hws->funcs.disable_vga(dc->hwseq);
->>>>>>> eb3cdb58
 	}
 	// Initialize the dccg
 	if (res_pool->dccg->funcs->dccg_init)
@@ -214,11 +202,7 @@
 		dmub_enable_outbox_notification(dc->ctx->dmub_srv);
 
 	/* we want to turn off all dp displays before doing detection */
-<<<<<<< HEAD
-	dc_link_blank_all_dp_displays(dc);
-=======
 	dc->link_srv->blank_all_dp_displays(dc);
->>>>>>> eb3cdb58
 
 	if (hws->funcs.enable_power_gating_plane)
 		hws->funcs.enable_power_gating_plane(dc->hwseq, true);
@@ -246,11 +230,7 @@
 				}
 
 				if (num_opps > 1) {
-<<<<<<< HEAD
-					dc_link_blank_all_edp_displays(dc);
-=======
 					dc->link_srv->blank_all_edp_displays(dc);
->>>>>>> eb3cdb58
 					break;
 				}
 			}
@@ -311,12 +291,6 @@
 	if (dc->res_pool->hubbub->funcs->force_pstate_change_control)
 		dc->res_pool->hubbub->funcs->force_pstate_change_control(
 				dc->res_pool->hubbub, false, false);
-<<<<<<< HEAD
-#if defined(CONFIG_DRM_AMD_DC_DCN)
-	if (dc->res_pool->hubbub->funcs->init_crb)
-		dc->res_pool->hubbub->funcs->init_crb(dc->res_pool->hubbub);
-#endif
-=======
 #if defined(CONFIG_DRM_AMD_DC_FP)
 	if (dc->res_pool->hubbub->funcs->init_crb)
 		dc->res_pool->hubbub->funcs->init_crb(dc->res_pool->hubbub);
@@ -325,7 +299,6 @@
 	// Get DMCUB capabilities
 	dc_dmub_srv_query_caps_cmd(dc->ctx->dmub_srv->dmub);
 	dc->caps.dmub_caps.psr = dc->ctx->dmub_srv->dmub->feature_caps.psr;
->>>>>>> eb3cdb58
 }
 
 void dcn31_dsc_pg_control(
