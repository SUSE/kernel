--- conflicted
+++ resolved
@@ -37,10 +37,7 @@
 #include "link_enc_cfg.h"
 #include "dc_dmub_srv.h"
 #include "dal_asic_id.h"
-<<<<<<< HEAD
-=======
 #include "link.h"
->>>>>>> eb3cdb58
 
 #define CTX \
 	enc10->base.ctx
@@ -489,11 +486,7 @@
 
 		if (link) {
 			dpia_control.dpia_id = link->ddc_hw_inst;
-<<<<<<< HEAD
-			dpia_control.fec_rdy = dc_link_should_enable_fec(link);
-=======
 			dpia_control.fec_rdy = link->dc->link_srv->dp_should_enable_fec(link);
->>>>>>> eb3cdb58
 		} else {
 			DC_LOG_ERROR("%s: Failed to execute DPIA enable DMUB command.\n", __func__);
 			BREAK_TO_DEBUGGER();
@@ -540,11 +533,7 @@
 
 		if (link) {
 			dpia_control.dpia_id = link->ddc_hw_inst;
-<<<<<<< HEAD
-			dpia_control.fec_rdy = dc_link_should_enable_fec(link);
-=======
 			dpia_control.fec_rdy = link->dc->link_srv->dp_should_enable_fec(link);
->>>>>>> eb3cdb58
 		} else {
 			DC_LOG_ERROR("%s: Failed to execute DPIA enable DMUB command.\n", __func__);
 			BREAK_TO_DEBUGGER();
