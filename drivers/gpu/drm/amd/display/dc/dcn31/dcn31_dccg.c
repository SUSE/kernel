/*
 * Copyright 2018 Advanced Micro Devices, Inc.
 *
 * Permission is hereby granted, free of charge, to any person obtaining a
 * copy of this software and associated documentation files (the "Software"),
 * to deal in the Software without restriction, including without limitation
 * the rights to use, copy, modify, merge, publish, distribute, sublicense,
 * and/or sell copies of the Software, and to permit persons to whom the
 * Software is furnished to do so, subject to the following conditions:
 *
 * The above copyright notice and this permission notice shall be included in
 * all copies or substantial portions of the Software.
 *
 * THE SOFTWARE IS PROVIDED "AS IS", WITHOUT WARRANTY OF ANY KIND, EXPRESS OR
 * IMPLIED, INCLUDING BUT NOT LIMITED TO THE WARRANTIES OF MERCHANTABILITY,
 * FITNESS FOR A PARTICULAR PURPOSE AND NONINFRINGEMENT.  IN NO EVENT SHALL
 * THE COPYRIGHT HOLDER(S) OR AUTHOR(S) BE LIABLE FOR ANY CLAIM, DAMAGES OR
 * OTHER LIABILITY, WHETHER IN AN ACTION OF CONTRACT, TORT OR OTHERWISE,
 * ARISING FROM, OUT OF OR IN CONNECTION WITH THE SOFTWARE OR THE USE OR
 * OTHER DEALINGS IN THE SOFTWARE.
 *
 * Authors: AMD
 *
 */

#include "reg_helper.h"
#include "core_types.h"
#include "dcn31_dccg.h"
#include "dal_asic_id.h"

#define TO_DCN_DCCG(dccg)\
	container_of(dccg, struct dcn_dccg, base)

#define REG(reg) \
	(dccg_dcn->regs->reg)

#undef FN
#define FN(reg_name, field_name) \
	dccg_dcn->dccg_shift->field_name, dccg_dcn->dccg_mask->field_name

#define CTX \
	dccg_dcn->base.ctx
#define DC_LOGGER \
	dccg->ctx->logger

void dccg31_update_dpp_dto(struct dccg *dccg, int dpp_inst, int req_dppclk)
{
	struct dcn_dccg *dccg_dcn = TO_DCN_DCCG(dccg);

	if (dccg->ref_dppclk && req_dppclk) {
		int ref_dppclk = dccg->ref_dppclk;
		int modulo, phase;

		// phase / modulo = dpp pipe clk / dpp global clk
		modulo = 0xff;   // use FF at the end
		phase = ((modulo * req_dppclk) + ref_dppclk - 1) / ref_dppclk;

		if (phase > 0xff) {
			ASSERT(false);
			phase = 0xff;
		}

		REG_SET_2(DPPCLK_DTO_PARAM[dpp_inst], 0,
				DPPCLK0_DTO_PHASE, phase,
				DPPCLK0_DTO_MODULO, modulo);
		REG_UPDATE(DPPCLK_DTO_CTRL,
				DPPCLK_DTO_ENABLE[dpp_inst], 1);
	} else {
		REG_UPDATE(DPPCLK_DTO_CTRL,
				DPPCLK_DTO_ENABLE[dpp_inst], 0);
	}
	dccg->pipe_dppclk_khz[dpp_inst] = req_dppclk;
}

static enum phyd32clk_clock_source get_phy_mux_symclk(
		struct dcn_dccg *dccg_dcn,
		enum phyd32clk_clock_source src)
{
	if (dccg_dcn->base.ctx->asic_id.hw_internal_rev == YELLOW_CARP_B0) {
		if (src == PHYD32CLKC)
			src = PHYD32CLKF;
		if (src == PHYD32CLKD)
			src = PHYD32CLKG;
	}
	return src;
}

static void dccg31_enable_dpstreamclk(struct dccg *dccg, int otg_inst)
{
	struct dcn_dccg *dccg_dcn = TO_DCN_DCCG(dccg);

	/* enabled to select one of the DTBCLKs for pipe */
	switch (otg_inst) {
	case 0:
		REG_UPDATE(DPSTREAMCLK_CNTL,
				DPSTREAMCLK_PIPE0_EN, 1);
		break;
	case 1:
		REG_UPDATE(DPSTREAMCLK_CNTL,
				DPSTREAMCLK_PIPE1_EN, 1);
		break;
	case 2:
		REG_UPDATE(DPSTREAMCLK_CNTL,
				DPSTREAMCLK_PIPE2_EN, 1);
		break;
	case 3:
		REG_UPDATE(DPSTREAMCLK_CNTL,
				DPSTREAMCLK_PIPE3_EN, 1);
		break;
	default:
		BREAK_TO_DEBUGGER();
		return;
	}
	if (dccg->ctx->dc->debug.root_clock_optimization.bits.dpstream)
		REG_UPDATE_2(DCCG_GATE_DISABLE_CNTL3,
			DPSTREAMCLK_GATE_DISABLE, 1,
			DPSTREAMCLK_ROOT_GATE_DISABLE, 1);
}

static void dccg31_disable_dpstreamclk(struct dccg *dccg, int otg_inst)
{
	struct dcn_dccg *dccg_dcn = TO_DCN_DCCG(dccg);

	if (dccg->ctx->dc->debug.root_clock_optimization.bits.dpstream)
		REG_UPDATE_2(DCCG_GATE_DISABLE_CNTL3,
				DPSTREAMCLK_ROOT_GATE_DISABLE, 0,
				DPSTREAMCLK_GATE_DISABLE, 0);

	switch (otg_inst) {
	case 0:
		REG_UPDATE(DPSTREAMCLK_CNTL,
				DPSTREAMCLK_PIPE0_EN, 0);
		break;
	case 1:
		REG_UPDATE(DPSTREAMCLK_CNTL,
				DPSTREAMCLK_PIPE1_EN, 0);
		break;
	case 2:
		REG_UPDATE(DPSTREAMCLK_CNTL,
				DPSTREAMCLK_PIPE2_EN, 0);
		break;
	case 3:
		REG_UPDATE(DPSTREAMCLK_CNTL,
				DPSTREAMCLK_PIPE3_EN, 0);
		break;
	default:
		BREAK_TO_DEBUGGER();
		return;
	}
}

void dccg31_set_dpstreamclk(
		struct dccg *dccg,
		enum streamclk_source src,
		int otg_inst,
		int dp_hpo_inst)
{
	if (src == REFCLK)
		dccg31_disable_dpstreamclk(dccg, otg_inst);
	else
		dccg31_enable_dpstreamclk(dccg, otg_inst);
}

void dccg31_enable_symclk32_se(
		struct dccg *dccg,
		int hpo_se_inst,
		enum phyd32clk_clock_source phyd32clk)
{
	struct dcn_dccg *dccg_dcn = TO_DCN_DCCG(dccg);

	phyd32clk = get_phy_mux_symclk(dccg_dcn, phyd32clk);

	/* select one of the PHYD32CLKs as the source for symclk32_se */
	switch (hpo_se_inst) {
	case 0:
		if (dccg->ctx->dc->debug.root_clock_optimization.bits.symclk32_se)
			REG_UPDATE_2(DCCG_GATE_DISABLE_CNTL3,
					SYMCLK32_SE0_GATE_DISABLE, 1,
					SYMCLK32_ROOT_SE0_GATE_DISABLE, 1);
		REG_UPDATE_2(SYMCLK32_SE_CNTL,
				SYMCLK32_SE0_SRC_SEL, phyd32clk,
				SYMCLK32_SE0_EN, 1);
		break;
	case 1:
		if (dccg->ctx->dc->debug.root_clock_optimization.bits.symclk32_se)
			REG_UPDATE_2(DCCG_GATE_DISABLE_CNTL3,
					SYMCLK32_SE1_GATE_DISABLE, 1,
					SYMCLK32_ROOT_SE1_GATE_DISABLE, 1);
		REG_UPDATE_2(SYMCLK32_SE_CNTL,
				SYMCLK32_SE1_SRC_SEL, phyd32clk,
				SYMCLK32_SE1_EN, 1);
		break;
	case 2:
		if (dccg->ctx->dc->debug.root_clock_optimization.bits.symclk32_se)
			REG_UPDATE_2(DCCG_GATE_DISABLE_CNTL3,
					SYMCLK32_SE2_GATE_DISABLE, 1,
					SYMCLK32_ROOT_SE2_GATE_DISABLE, 1);
		REG_UPDATE_2(SYMCLK32_SE_CNTL,
				SYMCLK32_SE2_SRC_SEL, phyd32clk,
				SYMCLK32_SE2_EN, 1);
		break;
	case 3:
		if (dccg->ctx->dc->debug.root_clock_optimization.bits.symclk32_se)
			REG_UPDATE_2(DCCG_GATE_DISABLE_CNTL3,
					SYMCLK32_SE3_GATE_DISABLE, 1,
					SYMCLK32_ROOT_SE3_GATE_DISABLE, 1);
		REG_UPDATE_2(SYMCLK32_SE_CNTL,
				SYMCLK32_SE3_SRC_SEL, phyd32clk,
				SYMCLK32_SE3_EN, 1);
		break;
	default:
		BREAK_TO_DEBUGGER();
		return;
	}
}

void dccg31_disable_symclk32_se(
		struct dccg *dccg,
		int hpo_se_inst)
{
	struct dcn_dccg *dccg_dcn = TO_DCN_DCCG(dccg);

	/* set refclk as the source for symclk32_se */
	switch (hpo_se_inst) {
	case 0:
		REG_UPDATE_2(SYMCLK32_SE_CNTL,
				SYMCLK32_SE0_SRC_SEL, 0,
				SYMCLK32_SE0_EN, 0);
		if (dccg->ctx->dc->debug.root_clock_optimization.bits.symclk32_se)
			REG_UPDATE_2(DCCG_GATE_DISABLE_CNTL3,
					SYMCLK32_SE0_GATE_DISABLE, 0,
					SYMCLK32_ROOT_SE0_GATE_DISABLE, 0);
		break;
	case 1:
		REG_UPDATE_2(SYMCLK32_SE_CNTL,
				SYMCLK32_SE1_SRC_SEL, 0,
				SYMCLK32_SE1_EN, 0);
		if (dccg->ctx->dc->debug.root_clock_optimization.bits.symclk32_se)
			REG_UPDATE_2(DCCG_GATE_DISABLE_CNTL3,
					SYMCLK32_SE1_GATE_DISABLE, 0,
					SYMCLK32_ROOT_SE1_GATE_DISABLE, 0);
		break;
	case 2:
		REG_UPDATE_2(SYMCLK32_SE_CNTL,
				SYMCLK32_SE2_SRC_SEL, 0,
				SYMCLK32_SE2_EN, 0);
		if (dccg->ctx->dc->debug.root_clock_optimization.bits.symclk32_se)
			REG_UPDATE_2(DCCG_GATE_DISABLE_CNTL3,
					SYMCLK32_SE2_GATE_DISABLE, 0,
					SYMCLK32_ROOT_SE2_GATE_DISABLE, 0);
		break;
	case 3:
		REG_UPDATE_2(SYMCLK32_SE_CNTL,
				SYMCLK32_SE3_SRC_SEL, 0,
				SYMCLK32_SE3_EN, 0);
		if (dccg->ctx->dc->debug.root_clock_optimization.bits.symclk32_se)
			REG_UPDATE_2(DCCG_GATE_DISABLE_CNTL3,
					SYMCLK32_SE3_GATE_DISABLE, 0,
					SYMCLK32_ROOT_SE3_GATE_DISABLE, 0);
		break;
	default:
		BREAK_TO_DEBUGGER();
		return;
	}
}

void dccg31_enable_symclk32_le(
		struct dccg *dccg,
		int hpo_le_inst,
		enum phyd32clk_clock_source phyd32clk)
{
	struct dcn_dccg *dccg_dcn = TO_DCN_DCCG(dccg);

	phyd32clk = get_phy_mux_symclk(dccg_dcn, phyd32clk);

	/* select one of the PHYD32CLKs as the source for symclk32_le */
	switch (hpo_le_inst) {
	case 0:
		if (dccg->ctx->dc->debug.root_clock_optimization.bits.symclk32_le)
			REG_UPDATE_2(DCCG_GATE_DISABLE_CNTL3,
					SYMCLK32_LE0_GATE_DISABLE, 1,
					SYMCLK32_ROOT_LE0_GATE_DISABLE, 1);
		REG_UPDATE_2(SYMCLK32_LE_CNTL,
				SYMCLK32_LE0_SRC_SEL, phyd32clk,
				SYMCLK32_LE0_EN, 1);
		break;
	case 1:
		if (dccg->ctx->dc->debug.root_clock_optimization.bits.symclk32_le)
			REG_UPDATE_2(DCCG_GATE_DISABLE_CNTL3,
					SYMCLK32_LE1_GATE_DISABLE, 1,
					SYMCLK32_ROOT_LE1_GATE_DISABLE, 1);
		REG_UPDATE_2(SYMCLK32_LE_CNTL,
				SYMCLK32_LE1_SRC_SEL, phyd32clk,
				SYMCLK32_LE1_EN, 1);
		break;
	default:
		BREAK_TO_DEBUGGER();
		return;
	}
}

void dccg31_disable_symclk32_le(
		struct dccg *dccg,
		int hpo_le_inst)
{
	struct dcn_dccg *dccg_dcn = TO_DCN_DCCG(dccg);

	/* set refclk as the source for symclk32_le */
	switch (hpo_le_inst) {
	case 0:
		REG_UPDATE_2(SYMCLK32_LE_CNTL,
				SYMCLK32_LE0_SRC_SEL, 0,
				SYMCLK32_LE0_EN, 0);
		if (dccg->ctx->dc->debug.root_clock_optimization.bits.symclk32_le)
			REG_UPDATE_2(DCCG_GATE_DISABLE_CNTL3,
					SYMCLK32_LE0_GATE_DISABLE, 0,
					SYMCLK32_ROOT_LE0_GATE_DISABLE, 0);
		break;
	case 1:
		REG_UPDATE_2(SYMCLK32_LE_CNTL,
				SYMCLK32_LE1_SRC_SEL, 0,
				SYMCLK32_LE1_EN, 0);
		if (dccg->ctx->dc->debug.root_clock_optimization.bits.symclk32_le)
			REG_UPDATE_2(DCCG_GATE_DISABLE_CNTL3,
					SYMCLK32_LE1_GATE_DISABLE, 0,
					SYMCLK32_ROOT_LE1_GATE_DISABLE, 0);
		break;
	default:
		BREAK_TO_DEBUGGER();
		return;
	}
}

void dccg31_disable_dscclk(struct dccg *dccg, int inst)
{
	struct dcn_dccg *dccg_dcn = TO_DCN_DCCG(dccg);

	if (!dccg->ctx->dc->debug.root_clock_optimization.bits.dsc)
		return;
	//DTO must be enabled to generate a 0 Hz clock output
	switch (inst) {
	case 0:
		REG_UPDATE(DSCCLK_DTO_CTRL,
				DSCCLK0_DTO_ENABLE, 1);
		REG_UPDATE_2(DSCCLK0_DTO_PARAM,
				DSCCLK0_DTO_PHASE, 0,
				DSCCLK0_DTO_MODULO, 1);
		break;
	case 1:
		REG_UPDATE(DSCCLK_DTO_CTRL,
				DSCCLK1_DTO_ENABLE, 1);
		REG_UPDATE_2(DSCCLK1_DTO_PARAM,
				DSCCLK1_DTO_PHASE, 0,
				DSCCLK1_DTO_MODULO, 1);
		break;
	case 2:
		REG_UPDATE(DSCCLK_DTO_CTRL,
				DSCCLK2_DTO_ENABLE, 1);
		REG_UPDATE_2(DSCCLK2_DTO_PARAM,
				DSCCLK2_DTO_PHASE, 0,
				DSCCLK2_DTO_MODULO, 1);
		break;
<<<<<<< HEAD
=======
	case 3:
		if (REG(DSCCLK3_DTO_PARAM)) {
			REG_UPDATE(DSCCLK_DTO_CTRL,
					DSCCLK3_DTO_ENABLE, 1);
			REG_UPDATE_2(DSCCLK3_DTO_PARAM,
					DSCCLK3_DTO_PHASE, 0,
					DSCCLK3_DTO_MODULO, 1);
		}
		break;
>>>>>>> eb3cdb58
	default:
		BREAK_TO_DEBUGGER();
		return;
	}
}

void dccg31_enable_dscclk(struct dccg *dccg, int inst)
{
	struct dcn_dccg *dccg_dcn = TO_DCN_DCCG(dccg);

	if (!dccg->ctx->dc->debug.root_clock_optimization.bits.dsc)
		return;
	//Disable DTO
	switch (inst) {
	case 0:
		REG_UPDATE_2(DSCCLK0_DTO_PARAM,
				DSCCLK0_DTO_PHASE, 0,
				DSCCLK0_DTO_MODULO, 0);
		REG_UPDATE(DSCCLK_DTO_CTRL,
				DSCCLK0_DTO_ENABLE, 0);
		break;
	case 1:
		REG_UPDATE_2(DSCCLK1_DTO_PARAM,
				DSCCLK1_DTO_PHASE, 0,
				DSCCLK1_DTO_MODULO, 0);
		REG_UPDATE(DSCCLK_DTO_CTRL,
				DSCCLK1_DTO_ENABLE, 0);
		break;
	case 2:
		REG_UPDATE_2(DSCCLK2_DTO_PARAM,
				DSCCLK2_DTO_PHASE, 0,
				DSCCLK2_DTO_MODULO, 0);
		REG_UPDATE(DSCCLK_DTO_CTRL,
				DSCCLK2_DTO_ENABLE, 0);
		break;
<<<<<<< HEAD
=======
	case 3:
		if (REG(DSCCLK3_DTO_PARAM)) {
			REG_UPDATE(DSCCLK_DTO_CTRL,
					DSCCLK3_DTO_ENABLE, 0);
			REG_UPDATE_2(DSCCLK3_DTO_PARAM,
					DSCCLK3_DTO_PHASE, 0,
					DSCCLK3_DTO_MODULO, 0);
		}
		break;
>>>>>>> eb3cdb58
	default:
		BREAK_TO_DEBUGGER();
		return;
	}
}

void dccg31_set_physymclk(
		struct dccg *dccg,
		int phy_inst,
		enum physymclk_clock_source clk_src,
		bool force_enable)
{
	struct dcn_dccg *dccg_dcn = TO_DCN_DCCG(dccg);

	/* Force PHYSYMCLK on and Select phyd32clk as the source of clock which is output to PHY through DCIO */
	switch (phy_inst) {
	case 0:
		if (force_enable) {
			REG_UPDATE_2(PHYASYMCLK_CLOCK_CNTL,
					PHYASYMCLK_FORCE_EN, 1,
					PHYASYMCLK_FORCE_SRC_SEL, clk_src);
			if (dccg->ctx->dc->debug.root_clock_optimization.bits.physymclk)
				REG_UPDATE(DCCG_GATE_DISABLE_CNTL2,
					PHYASYMCLK_GATE_DISABLE, 1);
		} else {
			REG_UPDATE_2(PHYASYMCLK_CLOCK_CNTL,
					PHYASYMCLK_FORCE_EN, 0,
					PHYASYMCLK_FORCE_SRC_SEL, 0);
			if (dccg->ctx->dc->debug.root_clock_optimization.bits.physymclk)
				REG_UPDATE(DCCG_GATE_DISABLE_CNTL2,
					PHYASYMCLK_GATE_DISABLE, 0);
		}
		break;
	case 1:
		if (force_enable) {
			REG_UPDATE_2(PHYBSYMCLK_CLOCK_CNTL,
					PHYBSYMCLK_FORCE_EN, 1,
					PHYBSYMCLK_FORCE_SRC_SEL, clk_src);
			if (dccg->ctx->dc->debug.root_clock_optimization.bits.physymclk)
				REG_UPDATE(DCCG_GATE_DISABLE_CNTL2,
					PHYBSYMCLK_GATE_DISABLE, 1);
		} else {
			REG_UPDATE_2(PHYBSYMCLK_CLOCK_CNTL,
					PHYBSYMCLK_FORCE_EN, 0,
					PHYBSYMCLK_FORCE_SRC_SEL, 0);
			if (dccg->ctx->dc->debug.root_clock_optimization.bits.physymclk)
				REG_UPDATE(DCCG_GATE_DISABLE_CNTL2,
					PHYBSYMCLK_GATE_DISABLE, 0);
		}
		break;
	case 2:
		if (force_enable) {
			REG_UPDATE_2(PHYCSYMCLK_CLOCK_CNTL,
					PHYCSYMCLK_FORCE_EN, 1,
					PHYCSYMCLK_FORCE_SRC_SEL, clk_src);
			if (dccg->ctx->dc->debug.root_clock_optimization.bits.physymclk)
				REG_UPDATE(DCCG_GATE_DISABLE_CNTL2,
					PHYCSYMCLK_GATE_DISABLE, 1);
		} else {
			REG_UPDATE_2(PHYCSYMCLK_CLOCK_CNTL,
					PHYCSYMCLK_FORCE_EN, 0,
					PHYCSYMCLK_FORCE_SRC_SEL, 0);
			if (dccg->ctx->dc->debug.root_clock_optimization.bits.physymclk)
				REG_UPDATE(DCCG_GATE_DISABLE_CNTL2,
					PHYCSYMCLK_GATE_DISABLE, 0);
		}
		break;
	case 3:
		if (force_enable) {
			REG_UPDATE_2(PHYDSYMCLK_CLOCK_CNTL,
					PHYDSYMCLK_FORCE_EN, 1,
					PHYDSYMCLK_FORCE_SRC_SEL, clk_src);
			if (dccg->ctx->dc->debug.root_clock_optimization.bits.physymclk)
				REG_UPDATE(DCCG_GATE_DISABLE_CNTL2,
					PHYDSYMCLK_GATE_DISABLE, 1);
		} else {
			REG_UPDATE_2(PHYDSYMCLK_CLOCK_CNTL,
					PHYDSYMCLK_FORCE_EN, 0,
					PHYDSYMCLK_FORCE_SRC_SEL, 0);
			if (dccg->ctx->dc->debug.root_clock_optimization.bits.physymclk)
				REG_UPDATE(DCCG_GATE_DISABLE_CNTL2,
					PHYDSYMCLK_GATE_DISABLE, 0);
		}
		break;
	case 4:
		if (force_enable) {
			REG_UPDATE_2(PHYESYMCLK_CLOCK_CNTL,
					PHYESYMCLK_FORCE_EN, 1,
					PHYESYMCLK_FORCE_SRC_SEL, clk_src);
			if (dccg->ctx->dc->debug.root_clock_optimization.bits.physymclk)
				REG_UPDATE(DCCG_GATE_DISABLE_CNTL2,
					PHYESYMCLK_GATE_DISABLE, 1);
		} else {
			REG_UPDATE_2(PHYESYMCLK_CLOCK_CNTL,
					PHYESYMCLK_FORCE_EN, 0,
					PHYESYMCLK_FORCE_SRC_SEL, 0);
			if (dccg->ctx->dc->debug.root_clock_optimization.bits.physymclk)
				REG_UPDATE(DCCG_GATE_DISABLE_CNTL2,
					PHYESYMCLK_GATE_DISABLE, 0);
		}
		break;
	default:
		BREAK_TO_DEBUGGER();
		return;
	}
}

/* Controls the generation of pixel valid for OTG in (OTG -> HPO case) */
void dccg31_set_dtbclk_dto(
		struct dccg *dccg,
		const struct dtbclk_dto_params *params)
{
	struct dcn_dccg *dccg_dcn = TO_DCN_DCCG(dccg);
	int req_dtbclk_khz = params->pixclk_khz;
	uint32_t dtbdto_div;

	/* Mode	                DTBDTO Rate       DTBCLK_DTO<x>_DIV Register
	 * ODM 4:1 combine      pixel rate/4      2
	 * ODM 2:1 combine      pixel rate/2      4
	 * non-DSC 4:2:0 mode   pixel rate/2      4
	 * DSC native 4:2:0     pixel rate/2      4
	 * DSC native 4:2:2     pixel rate/2      4
	 * Other modes          pixel rate        8
	 */
	if (params->num_odm_segments == 4) {
		dtbdto_div = 2;
		req_dtbclk_khz = params->pixclk_khz / 4;
	} else if ((params->num_odm_segments == 2) ||
			(params->timing->pixel_encoding == PIXEL_ENCODING_YCBCR420) ||
			(params->timing->flags.DSC && params->timing->pixel_encoding == PIXEL_ENCODING_YCBCR422
					&& !params->timing->dsc_cfg.ycbcr422_simple)) {
		dtbdto_div = 4;
		req_dtbclk_khz = params->pixclk_khz / 2;
	} else
		dtbdto_div = 8;

	if (params->ref_dtbclk_khz && req_dtbclk_khz) {
		uint32_t modulo, phase;

		// phase / modulo = dtbclk / dtbclk ref
		modulo = params->ref_dtbclk_khz * 1000;
		phase = div_u64((((unsigned long long)modulo * req_dtbclk_khz) + params->ref_dtbclk_khz - 1),
				params->ref_dtbclk_khz);

		REG_UPDATE(OTG_PIXEL_RATE_CNTL[params->otg_inst],
				DTBCLK_DTO_DIV[params->otg_inst], dtbdto_div);

		REG_WRITE(DTBCLK_DTO_MODULO[params->otg_inst], modulo);
		REG_WRITE(DTBCLK_DTO_PHASE[params->otg_inst], phase);

		REG_UPDATE(OTG_PIXEL_RATE_CNTL[params->otg_inst],
				DTBCLK_DTO_ENABLE[params->otg_inst], 1);

		REG_WAIT(OTG_PIXEL_RATE_CNTL[params->otg_inst],
				DTBCLKDTO_ENABLE_STATUS[params->otg_inst], 1,
				1, 100);

		/* The recommended programming sequence to enable DTBCLK DTO to generate
		 * valid pixel HPO DPSTREAM ENCODER, specifies that DTO source select should
		 * be set only after DTO is enabled
		 */
		REG_UPDATE(OTG_PIXEL_RATE_CNTL[params->otg_inst],
				PIPE_DTO_SRC_SEL[params->otg_inst], 1);
	} else {
		REG_UPDATE_3(OTG_PIXEL_RATE_CNTL[params->otg_inst],
				DTBCLK_DTO_ENABLE[params->otg_inst], 0,
				PIPE_DTO_SRC_SEL[params->otg_inst], 0,
				DTBCLK_DTO_DIV[params->otg_inst], dtbdto_div);

		REG_WRITE(DTBCLK_DTO_MODULO[params->otg_inst], 0);
		REG_WRITE(DTBCLK_DTO_PHASE[params->otg_inst], 0);
	}
}

void dccg31_set_audio_dtbclk_dto(
		struct dccg *dccg,
		const struct dtbclk_dto_params *params)
{
	struct dcn_dccg *dccg_dcn = TO_DCN_DCCG(dccg);

	if (params->ref_dtbclk_khz && params->req_audio_dtbclk_khz) {
		uint32_t modulo, phase;

		// phase / modulo = dtbclk / dtbclk ref
		modulo = params->ref_dtbclk_khz * 1000;
		phase = div_u64((((unsigned long long)modulo * params->req_audio_dtbclk_khz) + params->ref_dtbclk_khz - 1),
			params->ref_dtbclk_khz);


		REG_WRITE(DCCG_AUDIO_DTBCLK_DTO_MODULO, modulo);
		REG_WRITE(DCCG_AUDIO_DTBCLK_DTO_PHASE, phase);

		//REG_UPDATE(DCCG_AUDIO_DTO_SOURCE,
		//		DCCG_AUDIO_DTBCLK_DTO_USE_512FBR_DTO, 1);

		REG_UPDATE(DCCG_AUDIO_DTO_SOURCE,
				DCCG_AUDIO_DTO_SEL, 4);  //  04 - DCCG_AUDIO_DTO_SEL_AUDIO_DTO_DTBCLK
	} else {
		REG_WRITE(DCCG_AUDIO_DTBCLK_DTO_PHASE, 0);
		REG_WRITE(DCCG_AUDIO_DTBCLK_DTO_MODULO, 0);

		REG_UPDATE(DCCG_AUDIO_DTO_SOURCE,
				DCCG_AUDIO_DTO_SEL, 3);  //  03 - DCCG_AUDIO_DTO_SEL_NO_AUDIO_DTO
	}
}

void dccg31_get_dccg_ref_freq(struct dccg *dccg,
		unsigned int xtalin_freq_inKhz,
		unsigned int *dccg_ref_freq_inKhz)
{
	/*
	 * Assume refclk is sourced from xtalin
	 * expect 24MHz
	 */
	*dccg_ref_freq_inKhz = xtalin_freq_inKhz;
	return;
}

void dccg31_set_dispclk_change_mode(
	struct dccg *dccg,
	enum dentist_dispclk_change_mode change_mode)
{
	struct dcn_dccg *dccg_dcn = TO_DCN_DCCG(dccg);

	REG_UPDATE(DENTIST_DISPCLK_CNTL, DENTIST_DISPCLK_CHG_MODE,
		   change_mode == DISPCLK_CHANGE_MODE_RAMPING ? 2 : 0);
}

void dccg31_init(struct dccg *dccg)
{
	/* Set HPO stream encoder to use refclk to avoid case where PHY is
	 * disabled and SYMCLK32 for HPO SE is sourced from PHYD32CLK which
	 * will cause DCN to hang.
	 */
	dccg31_disable_symclk32_se(dccg, 0);
	dccg31_disable_symclk32_se(dccg, 1);
	dccg31_disable_symclk32_se(dccg, 2);
	dccg31_disable_symclk32_se(dccg, 3);

	if (dccg->ctx->dc->debug.root_clock_optimization.bits.symclk32_le) {
		dccg31_disable_symclk32_le(dccg, 0);
		dccg31_disable_symclk32_le(dccg, 1);
	}

	if (dccg->ctx->dc->debug.root_clock_optimization.bits.dpstream) {
		dccg31_disable_dpstreamclk(dccg, 0);
		dccg31_disable_dpstreamclk(dccg, 1);
		dccg31_disable_dpstreamclk(dccg, 2);
		dccg31_disable_dpstreamclk(dccg, 3);
	}

	if (dccg->ctx->dc->debug.root_clock_optimization.bits.physymclk) {
		dccg31_set_physymclk(dccg, 0, PHYSYMCLK_FORCE_SRC_SYMCLK, false);
		dccg31_set_physymclk(dccg, 1, PHYSYMCLK_FORCE_SRC_SYMCLK, false);
		dccg31_set_physymclk(dccg, 2, PHYSYMCLK_FORCE_SRC_SYMCLK, false);
		dccg31_set_physymclk(dccg, 3, PHYSYMCLK_FORCE_SRC_SYMCLK, false);
		dccg31_set_physymclk(dccg, 4, PHYSYMCLK_FORCE_SRC_SYMCLK, false);
	}
}

void dccg31_otg_add_pixel(struct dccg *dccg,
				 uint32_t otg_inst)
{
	struct dcn_dccg *dccg_dcn = TO_DCN_DCCG(dccg);

	REG_UPDATE(OTG_PIXEL_RATE_CNTL[otg_inst],
			OTG_ADD_PIXEL[otg_inst], 1);
}

void dccg31_otg_drop_pixel(struct dccg *dccg,
				  uint32_t otg_inst)
{
	struct dcn_dccg *dccg_dcn = TO_DCN_DCCG(dccg);

	REG_UPDATE(OTG_PIXEL_RATE_CNTL[otg_inst],
			OTG_DROP_PIXEL[otg_inst], 1);
}

static const struct dccg_funcs dccg31_funcs = {
	.update_dpp_dto = dccg31_update_dpp_dto,
	.get_dccg_ref_freq = dccg31_get_dccg_ref_freq,
	.dccg_init = dccg31_init,
	.set_dpstreamclk = dccg31_set_dpstreamclk,
	.enable_symclk32_se = dccg31_enable_symclk32_se,
	.disable_symclk32_se = dccg31_disable_symclk32_se,
	.enable_symclk32_le = dccg31_enable_symclk32_le,
	.disable_symclk32_le = dccg31_disable_symclk32_le,
	.set_physymclk = dccg31_set_physymclk,
	.set_dtbclk_dto = dccg31_set_dtbclk_dto,
	.set_audio_dtbclk_dto = dccg31_set_audio_dtbclk_dto,
	.set_fifo_errdet_ovr_en = dccg2_set_fifo_errdet_ovr_en,
	.otg_add_pixel = dccg31_otg_add_pixel,
	.otg_drop_pixel = dccg31_otg_drop_pixel,
	.set_dispclk_change_mode = dccg31_set_dispclk_change_mode,
	.disable_dsc = dccg31_disable_dscclk,
	.enable_dsc = dccg31_enable_dscclk,
};

struct dccg *dccg31_create(
	struct dc_context *ctx,
	const struct dccg_registers *regs,
	const struct dccg_shift *dccg_shift,
	const struct dccg_mask *dccg_mask)
{
	struct dcn_dccg *dccg_dcn = kzalloc(sizeof(*dccg_dcn), GFP_KERNEL);
	struct dccg *base;

	if (dccg_dcn == NULL) {
		BREAK_TO_DEBUGGER();
		return NULL;
	}

	base = &dccg_dcn->base;
	base->ctx = ctx;
	base->funcs = &dccg31_funcs;

	dccg_dcn->regs = regs;
	dccg_dcn->dccg_shift = dccg_shift;
	dccg_dcn->dccg_mask = dccg_mask;

	return &dccg_dcn->base;
}<|MERGE_RESOLUTION|>--- conflicted
+++ resolved
@@ -360,8 +360,6 @@
 				DSCCLK2_DTO_PHASE, 0,
 				DSCCLK2_DTO_MODULO, 1);
 		break;
-<<<<<<< HEAD
-=======
 	case 3:
 		if (REG(DSCCLK3_DTO_PARAM)) {
 			REG_UPDATE(DSCCLK_DTO_CTRL,
@@ -371,7 +369,6 @@
 					DSCCLK3_DTO_MODULO, 1);
 		}
 		break;
->>>>>>> eb3cdb58
 	default:
 		BREAK_TO_DEBUGGER();
 		return;
@@ -407,8 +404,6 @@
 		REG_UPDATE(DSCCLK_DTO_CTRL,
 				DSCCLK2_DTO_ENABLE, 0);
 		break;
-<<<<<<< HEAD
-=======
 	case 3:
 		if (REG(DSCCLK3_DTO_PARAM)) {
 			REG_UPDATE(DSCCLK_DTO_CTRL,
@@ -418,7 +413,6 @@
 					DSCCLK3_DTO_MODULO, 0);
 		}
 		break;
->>>>>>> eb3cdb58
 	default:
 		BREAK_TO_DEBUGGER();
 		return;
