/*
 * Copyright 2016 Advanced Micro Devices, Inc.
 *
 * Permission is hereby granted, free of charge, to any person obtaining a
 * copy of this software and associated documentation files (the "Software"),
 * to deal in the Software without restriction, including without limitation
 * the rights to use, copy, modify, merge, publish, distribute, sublicense,
 * and/or sell copies of the Software, and to permit persons to whom the
 * Software is furnished to do so, subject to the following conditions:
 *
 * The above copyright notice and this permission notice shall be included in
 * all copies or substantial portions of the Software.
 *
 * THE SOFTWARE IS PROVIDED "AS IS", WITHOUT WARRANTY OF ANY KIND, EXPRESS OR
 * IMPLIED, INCLUDING BUT NOT LIMITED TO THE WARRANTIES OF MERCHANTABILITY,
 * FITNESS FOR A PARTICULAR PURPOSE AND NONINFRINGEMENT.  IN NO EVENT SHALL
 * THE COPYRIGHT HOLDER(S) OR AUTHOR(S) BE LIABLE FOR ANY CLAIM, DAMAGES OR
 * OTHER LIABILITY, WHETHER IN AN ACTION OF CONTRACT, TORT OR OTHERWISE,
 * ARISING FROM, OUT OF OR IN CONNECTION WITH THE SOFTWARE OR THE USE OR
 * OTHER DEALINGS IN THE SOFTWARE.
 *
 * Authors: AMD
 *
 */


#include "dcn30/dcn30_hubbub.h"
#include "dcn31_hubbub.h"
#include "dm_services.h"
#include "reg_helper.h"


#define CTX \
	hubbub2->base.ctx
#define DC_LOGGER \
	hubbub2->base.ctx->logger
#define REG(reg)\
	hubbub2->regs->reg

#undef FN
#define FN(reg_name, field_name) \
	hubbub2->shifts->field_name, hubbub2->masks->field_name

#ifdef NUM_VMID
#undef NUM_VMID
#endif
#define NUM_VMID 16

#define DCN31_CRB_SEGMENT_SIZE_KB 64

static void dcn31_init_crb(struct hubbub *hubbub)
{
	struct dcn20_hubbub *hubbub2 = TO_DCN20_HUBBUB(hubbub);

	REG_GET(DCHUBBUB_DET0_CTRL, DET0_SIZE_CURRENT,
		&hubbub2->det0_size);

	REG_GET(DCHUBBUB_DET1_CTRL, DET1_SIZE_CURRENT,
		&hubbub2->det1_size);

	REG_GET(DCHUBBUB_DET2_CTRL, DET2_SIZE_CURRENT,
		&hubbub2->det2_size);

	REG_GET(DCHUBBUB_DET3_CTRL, DET3_SIZE_CURRENT,
		&hubbub2->det3_size);

	REG_GET(DCHUBBUB_COMPBUF_CTRL, COMPBUF_SIZE_CURRENT,
		&hubbub2->compbuf_size_segments);

	REG_SET_2(COMPBUF_RESERVED_SPACE, 0,
			COMPBUF_RESERVED_SPACE_64B, hubbub2->pixel_chunk_size / 32,
			COMPBUF_RESERVED_SPACE_ZS, hubbub2->pixel_chunk_size / 128);
	REG_UPDATE(DCHUBBUB_DEBUG_CTRL_0, DET_DEPTH, 0x17F);
}

static void dcn31_program_det_size(struct hubbub *hubbub, int hubp_inst, unsigned int det_buffer_size_in_kbyte)
{
	struct dcn20_hubbub *hubbub2 = TO_DCN20_HUBBUB(hubbub);

	unsigned int det_size_segments = (det_buffer_size_in_kbyte + DCN31_CRB_SEGMENT_SIZE_KB - 1) / DCN31_CRB_SEGMENT_SIZE_KB;

	switch (hubp_inst) {
	case 0:
		REG_UPDATE(DCHUBBUB_DET0_CTRL,
					DET0_SIZE, det_size_segments);
		hubbub2->det0_size = det_size_segments;
		break;
	case 1:
		REG_UPDATE(DCHUBBUB_DET1_CTRL,
					DET1_SIZE, det_size_segments);
		hubbub2->det1_size = det_size_segments;
		break;
	case 2:
		REG_UPDATE(DCHUBBUB_DET2_CTRL,
					DET2_SIZE, det_size_segments);
		hubbub2->det2_size = det_size_segments;
		break;
	case 3:
		REG_UPDATE(DCHUBBUB_DET3_CTRL,
					DET3_SIZE, det_size_segments);
		hubbub2->det3_size = det_size_segments;
		break;
	default:
		break;
	}
	DC_LOG_DEBUG("Set DET%d to %d segments\n", hubp_inst, det_size_segments);
	/* Should never be hit, if it is we have an erroneous hw config*/
	ASSERT(hubbub2->det0_size + hubbub2->det1_size + hubbub2->det2_size
			+ hubbub2->det3_size + hubbub2->compbuf_size_segments <= hubbub2->crb_size_segs);
}

static void dcn31_program_compbuf_size(struct hubbub *hubbub, unsigned int compbuf_size_kb, bool safe_to_increase)
{
	struct dcn20_hubbub *hubbub2 = TO_DCN20_HUBBUB(hubbub);
	unsigned int compbuf_size_segments = (compbuf_size_kb + DCN31_CRB_SEGMENT_SIZE_KB - 1) / DCN31_CRB_SEGMENT_SIZE_KB;

	if (safe_to_increase || compbuf_size_segments <= hubbub2->compbuf_size_segments) {
		if (compbuf_size_segments > hubbub2->compbuf_size_segments) {
			REG_WAIT(DCHUBBUB_DET0_CTRL, DET0_SIZE_CURRENT, hubbub2->det0_size, 1, 100);
			REG_WAIT(DCHUBBUB_DET1_CTRL, DET1_SIZE_CURRENT, hubbub2->det1_size, 1, 100);
			REG_WAIT(DCHUBBUB_DET2_CTRL, DET2_SIZE_CURRENT, hubbub2->det2_size, 1, 100);
			REG_WAIT(DCHUBBUB_DET3_CTRL, DET3_SIZE_CURRENT, hubbub2->det3_size, 1, 100);
		}
		/* Should never be hit, if it is we have an erroneous hw config*/
		ASSERT(hubbub2->det0_size + hubbub2->det1_size + hubbub2->det2_size
				+ hubbub2->det3_size + compbuf_size_segments <= hubbub2->crb_size_segs);
		REG_UPDATE(DCHUBBUB_COMPBUF_CTRL, COMPBUF_SIZE, compbuf_size_segments);
		hubbub2->compbuf_size_segments = compbuf_size_segments;
		ASSERT(REG_GET(DCHUBBUB_COMPBUF_CTRL, CONFIG_ERROR, &compbuf_size_segments) && !compbuf_size_segments);
	}
}

static uint32_t convert_and_clamp(
	uint32_t wm_ns,
	uint32_t refclk_mhz,
	uint32_t clamp_value)
{
	uint32_t ret_val = 0;
	ret_val = wm_ns * refclk_mhz;
	ret_val /= 1000;

	if (ret_val > clamp_value) {
		/* clamping WMs is abnormal, unexpected and may lead to underflow*/
		ASSERT(0);
		ret_val = clamp_value;
	}

	return ret_val;
}

static bool hubbub31_program_urgent_watermarks(
		struct hubbub *hubbub,
		struct dcn_watermark_set *watermarks,
		unsigned int refclk_mhz,
		bool safe_to_lower)
{
	struct dcn20_hubbub *hubbub2 = TO_DCN20_HUBBUB(hubbub);
	uint32_t prog_wm_value;
	bool wm_pending = false;

	/* Repeat for water mark set A, B, C and D. */
	/* clock state A */
	if (safe_to_lower || watermarks->a.urgent_ns > hubbub2->watermarks.a.urgent_ns) {
		hubbub2->watermarks.a.urgent_ns = watermarks->a.urgent_ns;
		prog_wm_value = convert_and_clamp(watermarks->a.urgent_ns,
				refclk_mhz, 0x3fff);
		REG_SET(DCHUBBUB_ARB_DATA_URGENCY_WATERMARK_A, 0,
				DCHUBBUB_ARB_DATA_URGENCY_WATERMARK_A, prog_wm_value);

		DC_LOG_BANDWIDTH_CALCS("URGENCY_WATERMARK_A calculated =%d\n"
			"HW register value = 0x%x\n",
			watermarks->a.urgent_ns, prog_wm_value);
	} else if (watermarks->a.urgent_ns < hubbub2->watermarks.a.urgent_ns)
		wm_pending = true;

	/* determine the transfer time for a quantity of data for a particular requestor.*/
	if (safe_to_lower || watermarks->a.frac_urg_bw_flip
			> hubbub2->watermarks.a.frac_urg_bw_flip) {
		hubbub2->watermarks.a.frac_urg_bw_flip = watermarks->a.frac_urg_bw_flip;

		REG_SET(DCHUBBUB_ARB_FRAC_URG_BW_FLIP_A, 0,
				DCHUBBUB_ARB_FRAC_URG_BW_FLIP_A, watermarks->a.frac_urg_bw_flip);
	} else if (watermarks->a.frac_urg_bw_flip
			< hubbub2->watermarks.a.frac_urg_bw_flip)
		wm_pending = true;

	if (safe_to_lower || watermarks->a.frac_urg_bw_nom
			> hubbub2->watermarks.a.frac_urg_bw_nom) {
		hubbub2->watermarks.a.frac_urg_bw_nom = watermarks->a.frac_urg_bw_nom;

		REG_SET(DCHUBBUB_ARB_FRAC_URG_BW_NOM_A, 0,
				DCHUBBUB_ARB_FRAC_URG_BW_NOM_A, watermarks->a.frac_urg_bw_nom);
	} else if (watermarks->a.frac_urg_bw_nom
			< hubbub2->watermarks.a.frac_urg_bw_nom)
		wm_pending = true;

	if (safe_to_lower || watermarks->a.urgent_latency_ns > hubbub2->watermarks.a.urgent_latency_ns) {
		hubbub2->watermarks.a.urgent_latency_ns = watermarks->a.urgent_latency_ns;
		prog_wm_value = convert_and_clamp(watermarks->a.urgent_latency_ns,
				refclk_mhz, 0x3fff);
		REG_SET(DCHUBBUB_ARB_REFCYC_PER_TRIP_TO_MEMORY_A, 0,
				DCHUBBUB_ARB_REFCYC_PER_TRIP_TO_MEMORY_A, prog_wm_value);
	} else if (watermarks->a.urgent_latency_ns < hubbub2->watermarks.a.urgent_latency_ns)
		wm_pending = true;

	/* clock state B */
	if (safe_to_lower || watermarks->b.urgent_ns > hubbub2->watermarks.b.urgent_ns) {
		hubbub2->watermarks.b.urgent_ns = watermarks->b.urgent_ns;
		prog_wm_value = convert_and_clamp(watermarks->b.urgent_ns,
				refclk_mhz, 0x3fff);
		REG_SET(DCHUBBUB_ARB_DATA_URGENCY_WATERMARK_B, 0,
				DCHUBBUB_ARB_DATA_URGENCY_WATERMARK_B, prog_wm_value);

		DC_LOG_BANDWIDTH_CALCS("URGENCY_WATERMARK_B calculated =%d\n"
			"HW register value = 0x%x\n",
			watermarks->b.urgent_ns, prog_wm_value);
	} else if (watermarks->b.urgent_ns < hubbub2->watermarks.b.urgent_ns)
		wm_pending = true;

	/* determine the transfer time for a quantity of data for a particular requestor.*/
	if (safe_to_lower || watermarks->b.frac_urg_bw_flip
			> hubbub2->watermarks.b.frac_urg_bw_flip) {
		hubbub2->watermarks.b.frac_urg_bw_flip = watermarks->b.frac_urg_bw_flip;

		REG_SET(DCHUBBUB_ARB_FRAC_URG_BW_FLIP_B, 0,
				DCHUBBUB_ARB_FRAC_URG_BW_FLIP_B, watermarks->b.frac_urg_bw_flip);
	} else if (watermarks->b.frac_urg_bw_flip
			< hubbub2->watermarks.b.frac_urg_bw_flip)
		wm_pending = true;

	if (safe_to_lower || watermarks->b.frac_urg_bw_nom
			> hubbub2->watermarks.b.frac_urg_bw_nom) {
		hubbub2->watermarks.b.frac_urg_bw_nom = watermarks->b.frac_urg_bw_nom;

		REG_SET(DCHUBBUB_ARB_FRAC_URG_BW_NOM_B, 0,
				DCHUBBUB_ARB_FRAC_URG_BW_NOM_B, watermarks->b.frac_urg_bw_nom);
	} else if (watermarks->b.frac_urg_bw_nom
			< hubbub2->watermarks.b.frac_urg_bw_nom)
		wm_pending = true;

	if (safe_to_lower || watermarks->b.urgent_latency_ns > hubbub2->watermarks.b.urgent_latency_ns) {
		hubbub2->watermarks.b.urgent_latency_ns = watermarks->b.urgent_latency_ns;
		prog_wm_value = convert_and_clamp(watermarks->b.urgent_latency_ns,
				refclk_mhz, 0x3fff);
		REG_SET(DCHUBBUB_ARB_REFCYC_PER_TRIP_TO_MEMORY_B, 0,
				DCHUBBUB_ARB_REFCYC_PER_TRIP_TO_MEMORY_B, prog_wm_value);
	} else if (watermarks->b.urgent_latency_ns < hubbub2->watermarks.b.urgent_latency_ns)
		wm_pending = true;

	/* clock state C */
	if (safe_to_lower || watermarks->c.urgent_ns > hubbub2->watermarks.c.urgent_ns) {
		hubbub2->watermarks.c.urgent_ns = watermarks->c.urgent_ns;
		prog_wm_value = convert_and_clamp(watermarks->c.urgent_ns,
				refclk_mhz, 0x3fff);
		REG_SET(DCHUBBUB_ARB_DATA_URGENCY_WATERMARK_C, 0,
				DCHUBBUB_ARB_DATA_URGENCY_WATERMARK_C, prog_wm_value);

		DC_LOG_BANDWIDTH_CALCS("URGENCY_WATERMARK_C calculated =%d\n"
			"HW register value = 0x%x\n",
			watermarks->c.urgent_ns, prog_wm_value);
	} else if (watermarks->c.urgent_ns < hubbub2->watermarks.c.urgent_ns)
		wm_pending = true;

	/* determine the transfer time for a quantity of data for a particular requestor.*/
	if (safe_to_lower || watermarks->c.frac_urg_bw_flip
			> hubbub2->watermarks.c.frac_urg_bw_flip) {
		hubbub2->watermarks.c.frac_urg_bw_flip = watermarks->c.frac_urg_bw_flip;

		REG_SET(DCHUBBUB_ARB_FRAC_URG_BW_FLIP_C, 0,
				DCHUBBUB_ARB_FRAC_URG_BW_FLIP_C, watermarks->c.frac_urg_bw_flip);
	} else if (watermarks->c.frac_urg_bw_flip
			< hubbub2->watermarks.c.frac_urg_bw_flip)
		wm_pending = true;

	if (safe_to_lower || watermarks->c.frac_urg_bw_nom
			> hubbub2->watermarks.c.frac_urg_bw_nom) {
		hubbub2->watermarks.c.frac_urg_bw_nom = watermarks->c.frac_urg_bw_nom;

		REG_SET(DCHUBBUB_ARB_FRAC_URG_BW_NOM_C, 0,
				DCHUBBUB_ARB_FRAC_URG_BW_NOM_C, watermarks->c.frac_urg_bw_nom);
	} else if (watermarks->c.frac_urg_bw_nom
			< hubbub2->watermarks.c.frac_urg_bw_nom)
		wm_pending = true;

	if (safe_to_lower || watermarks->c.urgent_latency_ns > hubbub2->watermarks.c.urgent_latency_ns) {
		hubbub2->watermarks.c.urgent_latency_ns = watermarks->c.urgent_latency_ns;
		prog_wm_value = convert_and_clamp(watermarks->c.urgent_latency_ns,
				refclk_mhz, 0x3fff);
		REG_SET(DCHUBBUB_ARB_REFCYC_PER_TRIP_TO_MEMORY_C, 0,
				DCHUBBUB_ARB_REFCYC_PER_TRIP_TO_MEMORY_C, prog_wm_value);
	} else if (watermarks->c.urgent_latency_ns < hubbub2->watermarks.c.urgent_latency_ns)
		wm_pending = true;

	/* clock state D */
	if (safe_to_lower || watermarks->d.urgent_ns > hubbub2->watermarks.d.urgent_ns) {
		hubbub2->watermarks.d.urgent_ns = watermarks->d.urgent_ns;
		prog_wm_value = convert_and_clamp(watermarks->d.urgent_ns,
				refclk_mhz, 0x3fff);
		REG_SET(DCHUBBUB_ARB_DATA_URGENCY_WATERMARK_D, 0,
				DCHUBBUB_ARB_DATA_URGENCY_WATERMARK_D, prog_wm_value);

		DC_LOG_BANDWIDTH_CALCS("URGENCY_WATERMARK_D calculated =%d\n"
			"HW register value = 0x%x\n",
			watermarks->d.urgent_ns, prog_wm_value);
	} else if (watermarks->d.urgent_ns < hubbub2->watermarks.d.urgent_ns)
		wm_pending = true;

	/* determine the transfer time for a quantity of data for a particular requestor.*/
	if (safe_to_lower || watermarks->d.frac_urg_bw_flip
			> hubbub2->watermarks.d.frac_urg_bw_flip) {
		hubbub2->watermarks.d.frac_urg_bw_flip = watermarks->d.frac_urg_bw_flip;

		REG_SET(DCHUBBUB_ARB_FRAC_URG_BW_FLIP_D, 0,
				DCHUBBUB_ARB_FRAC_URG_BW_FLIP_D, watermarks->d.frac_urg_bw_flip);
	} else if (watermarks->d.frac_urg_bw_flip
			< hubbub2->watermarks.d.frac_urg_bw_flip)
		wm_pending = true;

	if (safe_to_lower || watermarks->d.frac_urg_bw_nom
			> hubbub2->watermarks.d.frac_urg_bw_nom) {
		hubbub2->watermarks.d.frac_urg_bw_nom = watermarks->d.frac_urg_bw_nom;

		REG_SET(DCHUBBUB_ARB_FRAC_URG_BW_NOM_D, 0,
				DCHUBBUB_ARB_FRAC_URG_BW_NOM_D, watermarks->d.frac_urg_bw_nom);
	} else if (watermarks->d.frac_urg_bw_nom
			< hubbub2->watermarks.d.frac_urg_bw_nom)
		wm_pending = true;

	if (safe_to_lower || watermarks->d.urgent_latency_ns > hubbub2->watermarks.d.urgent_latency_ns) {
		hubbub2->watermarks.d.urgent_latency_ns = watermarks->d.urgent_latency_ns;
		prog_wm_value = convert_and_clamp(watermarks->d.urgent_latency_ns,
				refclk_mhz, 0x3fff);
		REG_SET(DCHUBBUB_ARB_REFCYC_PER_TRIP_TO_MEMORY_D, 0,
				DCHUBBUB_ARB_REFCYC_PER_TRIP_TO_MEMORY_D, prog_wm_value);
	} else if (watermarks->d.urgent_latency_ns < hubbub2->watermarks.d.urgent_latency_ns)
		wm_pending = true;

	return wm_pending;
}

static bool hubbub31_program_stutter_watermarks(
		struct hubbub *hubbub,
		struct dcn_watermark_set *watermarks,
		unsigned int refclk_mhz,
		bool safe_to_lower)
{
	struct dcn20_hubbub *hubbub2 = TO_DCN20_HUBBUB(hubbub);
	uint32_t prog_wm_value;
	bool wm_pending = false;

	/* clock state A */
	if (safe_to_lower || watermarks->a.cstate_pstate.cstate_enter_plus_exit_ns
			> hubbub2->watermarks.a.cstate_pstate.cstate_enter_plus_exit_ns) {
		hubbub2->watermarks.a.cstate_pstate.cstate_enter_plus_exit_ns =
				watermarks->a.cstate_pstate.cstate_enter_plus_exit_ns;
		prog_wm_value = convert_and_clamp(
				watermarks->a.cstate_pstate.cstate_enter_plus_exit_ns,
				refclk_mhz, 0xffff);
		REG_SET(DCHUBBUB_ARB_ALLOW_SR_ENTER_WATERMARK_A, 0,
				DCHUBBUB_ARB_ALLOW_SR_ENTER_WATERMARK_A, prog_wm_value);
		DC_LOG_BANDWIDTH_CALCS("SR_ENTER_EXIT_WATERMARK_A calculated =%d\n"
			"HW register value = 0x%x\n",
			watermarks->a.cstate_pstate.cstate_enter_plus_exit_ns, prog_wm_value);
	} else if (watermarks->a.cstate_pstate.cstate_enter_plus_exit_ns
			< hubbub2->watermarks.a.cstate_pstate.cstate_enter_plus_exit_ns)
		wm_pending = true;

	if (safe_to_lower || watermarks->a.cstate_pstate.cstate_exit_ns
			> hubbub2->watermarks.a.cstate_pstate.cstate_exit_ns) {
		hubbub2->watermarks.a.cstate_pstate.cstate_exit_ns =
				watermarks->a.cstate_pstate.cstate_exit_ns;
		prog_wm_value = convert_and_clamp(
				watermarks->a.cstate_pstate.cstate_exit_ns,
				refclk_mhz, 0xffff);
		REG_SET(DCHUBBUB_ARB_ALLOW_SR_EXIT_WATERMARK_A, 0,
				DCHUBBUB_ARB_ALLOW_SR_EXIT_WATERMARK_A, prog_wm_value);
		DC_LOG_BANDWIDTH_CALCS("SR_EXIT_WATERMARK_A calculated =%d\n"
			"HW register value = 0x%x\n",
			watermarks->a.cstate_pstate.cstate_exit_ns, prog_wm_value);
	} else if (watermarks->a.cstate_pstate.cstate_exit_ns
			< hubbub2->watermarks.a.cstate_pstate.cstate_exit_ns)
		wm_pending = true;

	if (safe_to_lower || watermarks->a.cstate_pstate.cstate_enter_plus_exit_z8_ns
			> hubbub2->watermarks.a.cstate_pstate.cstate_enter_plus_exit_z8_ns) {
		hubbub2->watermarks.a.cstate_pstate.cstate_enter_plus_exit_z8_ns =
				watermarks->a.cstate_pstate.cstate_enter_plus_exit_z8_ns;
		prog_wm_value = convert_and_clamp(
				watermarks->a.cstate_pstate.cstate_enter_plus_exit_z8_ns,
				refclk_mhz, 0xffff);
		REG_SET(DCHUBBUB_ARB_ALLOW_SR_ENTER_WATERMARK_Z8_A, 0,
				DCHUBBUB_ARB_ALLOW_SR_ENTER_WATERMARK_Z8_A, prog_wm_value);
		DC_LOG_BANDWIDTH_CALCS("SR_ENTER_WATERMARK_Z8_A calculated =%d\n"
			"HW register value = 0x%x\n",
			watermarks->a.cstate_pstate.cstate_enter_plus_exit_z8_ns, prog_wm_value);
	} else if (watermarks->a.cstate_pstate.cstate_enter_plus_exit_z8_ns
			< hubbub2->watermarks.a.cstate_pstate.cstate_enter_plus_exit_z8_ns)
		wm_pending = true;

	if (safe_to_lower || watermarks->a.cstate_pstate.cstate_exit_z8_ns
			> hubbub2->watermarks.a.cstate_pstate.cstate_exit_z8_ns) {
		hubbub2->watermarks.a.cstate_pstate.cstate_exit_z8_ns =
				watermarks->a.cstate_pstate.cstate_exit_z8_ns;
		prog_wm_value = convert_and_clamp(
				watermarks->a.cstate_pstate.cstate_exit_z8_ns,
				refclk_mhz, 0xffff);
		REG_SET(DCHUBBUB_ARB_ALLOW_SR_EXIT_WATERMARK_Z8_A, 0,
				DCHUBBUB_ARB_ALLOW_SR_EXIT_WATERMARK_Z8_A, prog_wm_value);
		DC_LOG_BANDWIDTH_CALCS("SR_EXIT_WATERMARK_Z8_A calculated =%d\n"
			"HW register value = 0x%x\n",
			watermarks->a.cstate_pstate.cstate_exit_z8_ns, prog_wm_value);
	} else if (watermarks->a.cstate_pstate.cstate_exit_z8_ns
			< hubbub2->watermarks.a.cstate_pstate.cstate_exit_z8_ns)
		wm_pending = true;

	/* clock state B */
	if (safe_to_lower || watermarks->b.cstate_pstate.cstate_enter_plus_exit_ns
			> hubbub2->watermarks.b.cstate_pstate.cstate_enter_plus_exit_ns) {
		hubbub2->watermarks.b.cstate_pstate.cstate_enter_plus_exit_ns =
				watermarks->b.cstate_pstate.cstate_enter_plus_exit_ns;
		prog_wm_value = convert_and_clamp(
				watermarks->b.cstate_pstate.cstate_enter_plus_exit_ns,
				refclk_mhz, 0xffff);
		REG_SET(DCHUBBUB_ARB_ALLOW_SR_ENTER_WATERMARK_B, 0,
				DCHUBBUB_ARB_ALLOW_SR_ENTER_WATERMARK_B, prog_wm_value);
		DC_LOG_BANDWIDTH_CALCS("SR_ENTER_EXIT_WATERMARK_B calculated =%d\n"
			"HW register value = 0x%x\n",
			watermarks->b.cstate_pstate.cstate_enter_plus_exit_ns, prog_wm_value);
	} else if (watermarks->b.cstate_pstate.cstate_enter_plus_exit_ns
			< hubbub2->watermarks.b.cstate_pstate.cstate_enter_plus_exit_ns)
		wm_pending = true;

	if (safe_to_lower || watermarks->b.cstate_pstate.cstate_exit_ns
			> hubbub2->watermarks.b.cstate_pstate.cstate_exit_ns) {
		hubbub2->watermarks.b.cstate_pstate.cstate_exit_ns =
				watermarks->b.cstate_pstate.cstate_exit_ns;
		prog_wm_value = convert_and_clamp(
				watermarks->b.cstate_pstate.cstate_exit_ns,
				refclk_mhz, 0xffff);
		REG_SET(DCHUBBUB_ARB_ALLOW_SR_EXIT_WATERMARK_B, 0,
				DCHUBBUB_ARB_ALLOW_SR_EXIT_WATERMARK_B, prog_wm_value);
		DC_LOG_BANDWIDTH_CALCS("SR_EXIT_WATERMARK_B calculated =%d\n"
			"HW register value = 0x%x\n",
			watermarks->b.cstate_pstate.cstate_exit_ns, prog_wm_value);
	} else if (watermarks->b.cstate_pstate.cstate_exit_ns
			< hubbub2->watermarks.b.cstate_pstate.cstate_exit_ns)
		wm_pending = true;

	if (safe_to_lower || watermarks->b.cstate_pstate.cstate_enter_plus_exit_z8_ns
			> hubbub2->watermarks.b.cstate_pstate.cstate_enter_plus_exit_z8_ns) {
		hubbub2->watermarks.b.cstate_pstate.cstate_enter_plus_exit_z8_ns =
				watermarks->b.cstate_pstate.cstate_enter_plus_exit_z8_ns;
		prog_wm_value = convert_and_clamp(
				watermarks->b.cstate_pstate.cstate_enter_plus_exit_z8_ns,
				refclk_mhz, 0xffff);
		REG_SET(DCHUBBUB_ARB_ALLOW_SR_ENTER_WATERMARK_Z8_B, 0,
				DCHUBBUB_ARB_ALLOW_SR_ENTER_WATERMARK_Z8_B, prog_wm_value);
		DC_LOG_BANDWIDTH_CALCS("SR_ENTER_WATERMARK_Z8_B calculated =%d\n"
			"HW register value = 0x%x\n",
			watermarks->b.cstate_pstate.cstate_enter_plus_exit_z8_ns, prog_wm_value);
	} else if (watermarks->b.cstate_pstate.cstate_enter_plus_exit_z8_ns
			< hubbub2->watermarks.b.cstate_pstate.cstate_enter_plus_exit_z8_ns)
		wm_pending = true;

	if (safe_to_lower || watermarks->b.cstate_pstate.cstate_exit_z8_ns
			> hubbub2->watermarks.b.cstate_pstate.cstate_exit_z8_ns) {
		hubbub2->watermarks.b.cstate_pstate.cstate_exit_z8_ns =
				watermarks->b.cstate_pstate.cstate_exit_z8_ns;
		prog_wm_value = convert_and_clamp(
				watermarks->b.cstate_pstate.cstate_exit_z8_ns,
				refclk_mhz, 0xffff);
		REG_SET(DCHUBBUB_ARB_ALLOW_SR_EXIT_WATERMARK_Z8_B, 0,
				DCHUBBUB_ARB_ALLOW_SR_EXIT_WATERMARK_Z8_B, prog_wm_value);
		DC_LOG_BANDWIDTH_CALCS("SR_EXIT_WATERMARK_Z8_B calculated =%d\n"
			"HW register value = 0x%x\n",
			watermarks->b.cstate_pstate.cstate_exit_z8_ns, prog_wm_value);
	} else if (watermarks->b.cstate_pstate.cstate_exit_z8_ns
			< hubbub2->watermarks.b.cstate_pstate.cstate_exit_z8_ns)
		wm_pending = true;

	/* clock state C */
	if (safe_to_lower || watermarks->c.cstate_pstate.cstate_enter_plus_exit_ns
			> hubbub2->watermarks.c.cstate_pstate.cstate_enter_plus_exit_ns) {
		hubbub2->watermarks.c.cstate_pstate.cstate_enter_plus_exit_ns =
				watermarks->c.cstate_pstate.cstate_enter_plus_exit_ns;
		prog_wm_value = convert_and_clamp(
				watermarks->c.cstate_pstate.cstate_enter_plus_exit_ns,
				refclk_mhz, 0xffff);
		REG_SET(DCHUBBUB_ARB_ALLOW_SR_ENTER_WATERMARK_C, 0,
				DCHUBBUB_ARB_ALLOW_SR_ENTER_WATERMARK_C, prog_wm_value);
		DC_LOG_BANDWIDTH_CALCS("SR_ENTER_EXIT_WATERMARK_C calculated =%d\n"
			"HW register value = 0x%x\n",
			watermarks->c.cstate_pstate.cstate_enter_plus_exit_ns, prog_wm_value);
	} else if (watermarks->c.cstate_pstate.cstate_enter_plus_exit_ns
			< hubbub2->watermarks.c.cstate_pstate.cstate_enter_plus_exit_ns)
		wm_pending = true;

	if (safe_to_lower || watermarks->c.cstate_pstate.cstate_exit_ns
			> hubbub2->watermarks.c.cstate_pstate.cstate_exit_ns) {
		hubbub2->watermarks.c.cstate_pstate.cstate_exit_ns =
				watermarks->c.cstate_pstate.cstate_exit_ns;
		prog_wm_value = convert_and_clamp(
				watermarks->c.cstate_pstate.cstate_exit_ns,
				refclk_mhz, 0xffff);
		REG_SET(DCHUBBUB_ARB_ALLOW_SR_EXIT_WATERMARK_C, 0,
				DCHUBBUB_ARB_ALLOW_SR_EXIT_WATERMARK_C, prog_wm_value);
		DC_LOG_BANDWIDTH_CALCS("SR_EXIT_WATERMARK_C calculated =%d\n"
			"HW register value = 0x%x\n",
			watermarks->c.cstate_pstate.cstate_exit_ns, prog_wm_value);
	} else if (watermarks->c.cstate_pstate.cstate_exit_ns
			< hubbub2->watermarks.c.cstate_pstate.cstate_exit_ns)
		wm_pending = true;

	if (safe_to_lower || watermarks->c.cstate_pstate.cstate_enter_plus_exit_z8_ns
			> hubbub2->watermarks.c.cstate_pstate.cstate_enter_plus_exit_z8_ns) {
		hubbub2->watermarks.c.cstate_pstate.cstate_enter_plus_exit_z8_ns =
				watermarks->c.cstate_pstate.cstate_enter_plus_exit_z8_ns;
		prog_wm_value = convert_and_clamp(
				watermarks->c.cstate_pstate.cstate_enter_plus_exit_z8_ns,
				refclk_mhz, 0xffff);
		REG_SET(DCHUBBUB_ARB_ALLOW_SR_ENTER_WATERMARK_Z8_C, 0,
				DCHUBBUB_ARB_ALLOW_SR_ENTER_WATERMARK_Z8_C, prog_wm_value);
		DC_LOG_BANDWIDTH_CALCS("SR_ENTER_WATERMARK_Z8_C calculated =%d\n"
			"HW register value = 0x%x\n",
			watermarks->c.cstate_pstate.cstate_enter_plus_exit_z8_ns, prog_wm_value);
	} else if (watermarks->c.cstate_pstate.cstate_enter_plus_exit_z8_ns
			< hubbub2->watermarks.c.cstate_pstate.cstate_enter_plus_exit_z8_ns)
		wm_pending = true;

	if (safe_to_lower || watermarks->c.cstate_pstate.cstate_exit_z8_ns
			> hubbub2->watermarks.c.cstate_pstate.cstate_exit_z8_ns) {
		hubbub2->watermarks.c.cstate_pstate.cstate_exit_z8_ns =
				watermarks->c.cstate_pstate.cstate_exit_z8_ns;
		prog_wm_value = convert_and_clamp(
				watermarks->c.cstate_pstate.cstate_exit_z8_ns,
				refclk_mhz, 0xffff);
		REG_SET(DCHUBBUB_ARB_ALLOW_SR_EXIT_WATERMARK_Z8_C, 0,
				DCHUBBUB_ARB_ALLOW_SR_EXIT_WATERMARK_Z8_C, prog_wm_value);
		DC_LOG_BANDWIDTH_CALCS("SR_EXIT_WATERMARK_Z8_C calculated =%d\n"
			"HW register value = 0x%x\n",
			watermarks->c.cstate_pstate.cstate_exit_z8_ns, prog_wm_value);
	} else if (watermarks->c.cstate_pstate.cstate_exit_z8_ns
			< hubbub2->watermarks.c.cstate_pstate.cstate_exit_z8_ns)
		wm_pending = true;

	/* clock state D */
	if (safe_to_lower || watermarks->d.cstate_pstate.cstate_enter_plus_exit_ns
			> hubbub2->watermarks.d.cstate_pstate.cstate_enter_plus_exit_ns) {
		hubbub2->watermarks.d.cstate_pstate.cstate_enter_plus_exit_ns =
				watermarks->d.cstate_pstate.cstate_enter_plus_exit_ns;
		prog_wm_value = convert_and_clamp(
				watermarks->d.cstate_pstate.cstate_enter_plus_exit_ns,
				refclk_mhz, 0xffff);
		REG_SET(DCHUBBUB_ARB_ALLOW_SR_ENTER_WATERMARK_D, 0,
				DCHUBBUB_ARB_ALLOW_SR_ENTER_WATERMARK_D, prog_wm_value);
		DC_LOG_BANDWIDTH_CALCS("SR_ENTER_EXIT_WATERMARK_D calculated =%d\n"
			"HW register value = 0x%x\n",
			watermarks->d.cstate_pstate.cstate_enter_plus_exit_ns, prog_wm_value);
	} else if (watermarks->d.cstate_pstate.cstate_enter_plus_exit_ns
			< hubbub2->watermarks.d.cstate_pstate.cstate_enter_plus_exit_ns)
		wm_pending = true;

	if (safe_to_lower || watermarks->d.cstate_pstate.cstate_exit_ns
			> hubbub2->watermarks.d.cstate_pstate.cstate_exit_ns) {
		hubbub2->watermarks.d.cstate_pstate.cstate_exit_ns =
				watermarks->d.cstate_pstate.cstate_exit_ns;
		prog_wm_value = convert_and_clamp(
				watermarks->d.cstate_pstate.cstate_exit_ns,
				refclk_mhz, 0xffff);
		REG_SET(DCHUBBUB_ARB_ALLOW_SR_EXIT_WATERMARK_D, 0,
				DCHUBBUB_ARB_ALLOW_SR_EXIT_WATERMARK_D, prog_wm_value);
		DC_LOG_BANDWIDTH_CALCS("SR_EXIT_WATERMARK_D calculated =%d\n"
			"HW register value = 0x%x\n",
			watermarks->d.cstate_pstate.cstate_exit_ns, prog_wm_value);
	} else if (watermarks->d.cstate_pstate.cstate_exit_ns
			< hubbub2->watermarks.d.cstate_pstate.cstate_exit_ns)
		wm_pending = true;

	if (safe_to_lower || watermarks->d.cstate_pstate.cstate_enter_plus_exit_z8_ns
			> hubbub2->watermarks.d.cstate_pstate.cstate_enter_plus_exit_z8_ns) {
		hubbub2->watermarks.d.cstate_pstate.cstate_enter_plus_exit_z8_ns =
				watermarks->d.cstate_pstate.cstate_enter_plus_exit_z8_ns;
		prog_wm_value = convert_and_clamp(
				watermarks->d.cstate_pstate.cstate_enter_plus_exit_z8_ns,
				refclk_mhz, 0xffff);
		REG_SET(DCHUBBUB_ARB_ALLOW_SR_ENTER_WATERMARK_Z8_D, 0,
				DCHUBBUB_ARB_ALLOW_SR_ENTER_WATERMARK_Z8_D, prog_wm_value);
		DC_LOG_BANDWIDTH_CALCS("SR_ENTER_WATERMARK_Z8_D calculated =%d\n"
			"HW register value = 0x%x\n",
			watermarks->d.cstate_pstate.cstate_enter_plus_exit_z8_ns, prog_wm_value);
	} else if (watermarks->d.cstate_pstate.cstate_enter_plus_exit_z8_ns
			< hubbub2->watermarks.d.cstate_pstate.cstate_enter_plus_exit_z8_ns)
		wm_pending = true;

	if (safe_to_lower || watermarks->d.cstate_pstate.cstate_exit_z8_ns
			> hubbub2->watermarks.d.cstate_pstate.cstate_exit_z8_ns) {
		hubbub2->watermarks.d.cstate_pstate.cstate_exit_z8_ns =
				watermarks->d.cstate_pstate.cstate_exit_z8_ns;
		prog_wm_value = convert_and_clamp(
				watermarks->d.cstate_pstate.cstate_exit_z8_ns,
				refclk_mhz, 0xffff);
		REG_SET(DCHUBBUB_ARB_ALLOW_SR_EXIT_WATERMARK_Z8_D, 0,
				DCHUBBUB_ARB_ALLOW_SR_EXIT_WATERMARK_Z8_D, prog_wm_value);
		DC_LOG_BANDWIDTH_CALCS("SR_EXIT_WATERMARK_Z8_D calculated =%d\n"
			"HW register value = 0x%x\n",
			watermarks->d.cstate_pstate.cstate_exit_z8_ns, prog_wm_value);
	} else if (watermarks->d.cstate_pstate.cstate_exit_z8_ns
			< hubbub2->watermarks.d.cstate_pstate.cstate_exit_z8_ns)
		wm_pending = true;

	return wm_pending;
}

static bool hubbub31_program_pstate_watermarks(
		struct hubbub *hubbub,
		struct dcn_watermark_set *watermarks,
		unsigned int refclk_mhz,
		bool safe_to_lower)
{
	struct dcn20_hubbub *hubbub2 = TO_DCN20_HUBBUB(hubbub);
	uint32_t prog_wm_value;

	bool wm_pending = false;

	/* clock state A */
	if (safe_to_lower || watermarks->a.cstate_pstate.pstate_change_ns
			> hubbub2->watermarks.a.cstate_pstate.pstate_change_ns) {
		hubbub2->watermarks.a.cstate_pstate.pstate_change_ns =
				watermarks->a.cstate_pstate.pstate_change_ns;
		prog_wm_value = convert_and_clamp(
				watermarks->a.cstate_pstate.pstate_change_ns,
				refclk_mhz, 0xffff);
		REG_SET(DCHUBBUB_ARB_ALLOW_DRAM_CLK_CHANGE_WATERMARK_A, 0,
				DCHUBBUB_ARB_ALLOW_DRAM_CLK_CHANGE_WATERMARK_A, prog_wm_value);
		DC_LOG_BANDWIDTH_CALCS("DRAM_CLK_CHANGE_WATERMARK_A calculated =%d\n"
			"HW register value = 0x%x\n\n",
			watermarks->a.cstate_pstate.pstate_change_ns, prog_wm_value);
	} else if (watermarks->a.cstate_pstate.pstate_change_ns
			< hubbub2->watermarks.a.cstate_pstate.pstate_change_ns)
		wm_pending = true;

	/* clock state B */
	if (safe_to_lower || watermarks->b.cstate_pstate.pstate_change_ns
			> hubbub2->watermarks.b.cstate_pstate.pstate_change_ns) {
		hubbub2->watermarks.b.cstate_pstate.pstate_change_ns =
				watermarks->b.cstate_pstate.pstate_change_ns;
		prog_wm_value = convert_and_clamp(
				watermarks->b.cstate_pstate.pstate_change_ns,
				refclk_mhz, 0xffff);
		REG_SET(DCHUBBUB_ARB_ALLOW_DRAM_CLK_CHANGE_WATERMARK_B, 0,
				DCHUBBUB_ARB_ALLOW_DRAM_CLK_CHANGE_WATERMARK_B, prog_wm_value);
		DC_LOG_BANDWIDTH_CALCS("DRAM_CLK_CHANGE_WATERMARK_B calculated =%d\n"
			"HW register value = 0x%x\n\n",
			watermarks->b.cstate_pstate.pstate_change_ns, prog_wm_value);
	} else if (watermarks->b.cstate_pstate.pstate_change_ns
			< hubbub2->watermarks.b.cstate_pstate.pstate_change_ns)
		wm_pending = false;

	/* clock state C */
	if (safe_to_lower || watermarks->c.cstate_pstate.pstate_change_ns
			> hubbub2->watermarks.c.cstate_pstate.pstate_change_ns) {
		hubbub2->watermarks.c.cstate_pstate.pstate_change_ns =
				watermarks->c.cstate_pstate.pstate_change_ns;
		prog_wm_value = convert_and_clamp(
				watermarks->c.cstate_pstate.pstate_change_ns,
				refclk_mhz, 0xffff);
		REG_SET(DCHUBBUB_ARB_ALLOW_DRAM_CLK_CHANGE_WATERMARK_C, 0,
				DCHUBBUB_ARB_ALLOW_DRAM_CLK_CHANGE_WATERMARK_C, prog_wm_value);
		DC_LOG_BANDWIDTH_CALCS("DRAM_CLK_CHANGE_WATERMARK_C calculated =%d\n"
			"HW register value = 0x%x\n\n",
			watermarks->c.cstate_pstate.pstate_change_ns, prog_wm_value);
	} else if (watermarks->c.cstate_pstate.pstate_change_ns
			< hubbub2->watermarks.c.cstate_pstate.pstate_change_ns)
		wm_pending = true;

	/* clock state D */
	if (safe_to_lower || watermarks->d.cstate_pstate.pstate_change_ns
			> hubbub2->watermarks.d.cstate_pstate.pstate_change_ns) {
		hubbub2->watermarks.d.cstate_pstate.pstate_change_ns =
				watermarks->d.cstate_pstate.pstate_change_ns;
		prog_wm_value = convert_and_clamp(
				watermarks->d.cstate_pstate.pstate_change_ns,
				refclk_mhz, 0xffff);
		REG_SET(DCHUBBUB_ARB_ALLOW_DRAM_CLK_CHANGE_WATERMARK_D, 0,
				DCHUBBUB_ARB_ALLOW_DRAM_CLK_CHANGE_WATERMARK_D, prog_wm_value);
		DC_LOG_BANDWIDTH_CALCS("DRAM_CLK_CHANGE_WATERMARK_D calculated =%d\n"
			"HW register value = 0x%x\n\n",
			watermarks->d.cstate_pstate.pstate_change_ns, prog_wm_value);
	} else if (watermarks->d.cstate_pstate.pstate_change_ns
			< hubbub2->watermarks.d.cstate_pstate.pstate_change_ns)
		wm_pending = true;

	return wm_pending;
}

static bool hubbub31_program_watermarks(
		struct hubbub *hubbub,
		struct dcn_watermark_set *watermarks,
		unsigned int refclk_mhz,
		bool safe_to_lower)
{
	bool wm_pending = false;

	if (hubbub31_program_urgent_watermarks(hubbub, watermarks, refclk_mhz, safe_to_lower))
		wm_pending = true;

	if (hubbub31_program_stutter_watermarks(hubbub, watermarks, refclk_mhz, safe_to_lower))
		wm_pending = true;

	if (hubbub31_program_pstate_watermarks(hubbub, watermarks, refclk_mhz, safe_to_lower))
		wm_pending = true;

	/*
	 * The DCHub arbiter has a mechanism to dynamically rate limit the DCHub request stream to the fabric.
	 * If the memory controller is fully utilized and the DCHub requestors are
	 * well ahead of their amortized schedule, then it is safe to prevent the next winner
	 * from being committed and sent to the fabric.
	 * The utilization of the memory controller is approximated by ensuring that
	 * the number of outstanding requests is greater than a threshold specified
	 * by the ARB_MIN_REQ_OUTSTANDING. To determine that the DCHub requestors are well ahead of the amortized schedule,
	 * the slack of the next winner is compared with the ARB_SAT_LEVEL in DLG RefClk cycles.
	 *
	 * TODO: Revisit request limit after figure out right number. request limit for RM isn't decided yet, set maximum value (0x1FF)
	 * to turn off it for now.
	 */
	/*REG_SET(DCHUBBUB_ARB_SAT_LEVEL, 0,
			DCHUBBUB_ARB_SAT_LEVEL, 60 * refclk_mhz);
	REG_UPDATE(DCHUBBUB_ARB_DF_REQ_OUTSTAND,
			DCHUBBUB_ARB_MIN_REQ_OUTSTAND, 0x1FF);*/

	hubbub1_allow_self_refresh_control(hubbub, !hubbub->ctx->dc->debug.disable_stutter);
	return wm_pending;
}

static void hubbub3_get_blk256_size(unsigned int *blk256_width, unsigned int *blk256_height,
		unsigned int bytes_per_element)
{
	/* copied from DML.  might want to refactor DML to leverage from DML */
	/* DML : get_blk256_size */
	if (bytes_per_element == 1) {
		*blk256_width = 16;
		*blk256_height = 16;
	} else if (bytes_per_element == 2) {
		*blk256_width = 16;
		*blk256_height = 8;
	} else if (bytes_per_element == 4) {
		*blk256_width = 8;
		*blk256_height = 8;
	} else if (bytes_per_element == 8) {
		*blk256_width = 8;
		*blk256_height = 4;
	}
}

static void hubbub31_det_request_size(
		unsigned int detile_buf_size,
		unsigned int height,
		unsigned int width,
		unsigned int bpe,
		bool *req128_horz_wc,
		bool *req128_vert_wc)
{
	unsigned int blk256_height = 0;
	unsigned int blk256_width = 0;
	unsigned int swath_bytes_horz_wc, swath_bytes_vert_wc;

	hubbub3_get_blk256_size(&blk256_width, &blk256_height, bpe);

	swath_bytes_horz_wc = width * blk256_height * bpe;
	swath_bytes_vert_wc = height * blk256_width * bpe;

	*req128_horz_wc = (2 * swath_bytes_horz_wc <= detile_buf_size) ?
			false : /* full 256B request */
			true; /* half 128b request */

	*req128_vert_wc = (2 * swath_bytes_vert_wc <= detile_buf_size) ?
			false : /* full 256B request */
			true; /* half 128b request */
}

static bool hubbub31_get_dcc_compression_cap(struct hubbub *hubbub,
		const struct dc_dcc_surface_param *input,
		struct dc_surface_dcc_cap *output)
{
	struct dc *dc = hubbub->ctx->dc;
	enum dcc_control dcc_control;
	unsigned int bpe;
	enum segment_order segment_order_horz, segment_order_vert;
	bool req128_horz_wc, req128_vert_wc;

	memset(output, 0, sizeof(*output));

	if (dc->debug.disable_dcc == DCC_DISABLE)
		return false;

	if (!hubbub->funcs->dcc_support_pixel_format(input->format,
			&bpe))
		return false;

	if (!hubbub->funcs->dcc_support_swizzle(input->swizzle_mode, bpe,
			&segment_order_horz, &segment_order_vert))
		return false;

	hubbub31_det_request_size(TO_DCN20_HUBBUB(hubbub)->detile_buf_size,
			input->surface_size.height,  input->surface_size.width,
			bpe, &req128_horz_wc, &req128_vert_wc);

	if (!req128_horz_wc && !req128_vert_wc) {
		dcc_control = dcc_control__256_256_xxx;
	} else if (input->scan == SCAN_DIRECTION_HORIZONTAL) {
		if (!req128_horz_wc)
			dcc_control = dcc_control__256_256_xxx;
		else if (segment_order_horz == segment_order__contiguous)
			dcc_control = dcc_control__128_128_xxx;
		else
			dcc_control = dcc_control__256_64_64;
	} else if (input->scan == SCAN_DIRECTION_VERTICAL) {
		if (!req128_vert_wc)
			dcc_control = dcc_control__256_256_xxx;
		else if (segment_order_vert == segment_order__contiguous)
			dcc_control = dcc_control__128_128_xxx;
		else
			dcc_control = dcc_control__256_64_64;
	} else {
		if ((req128_horz_wc &&
			segment_order_horz == segment_order__non_contiguous) ||
			(req128_vert_wc &&
			segment_order_vert == segment_order__non_contiguous))
			/* access_dir not known, must use most constraining */
			dcc_control = dcc_control__256_64_64;
		else
			/* reg128 is true for either horz and vert
			 * but segment_order is contiguous
			 */
			dcc_control = dcc_control__128_128_xxx;
	}

	/* Exception for 64KB_R_X */
	if ((bpe == 2) && (input->swizzle_mode == DC_SW_64KB_R_X))
		dcc_control = dcc_control__128_128_xxx;

	if (dc->debug.disable_dcc == DCC_HALF_REQ_DISALBE &&
		dcc_control != dcc_control__256_256_xxx)
		return false;

	switch (dcc_control) {
	case dcc_control__256_256_xxx:
		output->grph.rgb.max_uncompressed_blk_size = 256;
		output->grph.rgb.max_compressed_blk_size = 256;
		output->grph.rgb.independent_64b_blks = false;
		output->grph.rgb.dcc_controls.dcc_256_256_unconstrained = 1;
		output->grph.rgb.dcc_controls.dcc_256_128_128 = 1;
		break;
	case dcc_control__128_128_xxx:
		output->grph.rgb.max_uncompressed_blk_size = 128;
		output->grph.rgb.max_compressed_blk_size = 128;
		output->grph.rgb.independent_64b_blks = false;
		output->grph.rgb.dcc_controls.dcc_128_128_uncontrained = 1;
		output->grph.rgb.dcc_controls.dcc_256_128_128 = 1;
		break;
	case dcc_control__256_64_64:
		output->grph.rgb.max_uncompressed_blk_size = 256;
		output->grph.rgb.max_compressed_blk_size = 64;
		output->grph.rgb.independent_64b_blks = true;
		output->grph.rgb.dcc_controls.dcc_256_64_64 = 1;
		break;
	case dcc_control__256_128_128:
		output->grph.rgb.max_uncompressed_blk_size = 256;
		output->grph.rgb.max_compressed_blk_size = 128;
		output->grph.rgb.independent_64b_blks = false;
		output->grph.rgb.dcc_controls.dcc_256_128_128 = 1;
		break;
	}
	output->capable = true;
	output->const_color_support = true;

	return true;
}

int hubbub31_init_dchub_sys_ctx(struct hubbub *hubbub,
		struct dcn_hubbub_phys_addr_config *pa_config)
{
	struct dcn20_hubbub *hubbub2 = TO_DCN20_HUBBUB(hubbub);
	struct dcn_vmid_page_table_config phys_config;

	REG_SET(DCN_VM_FB_LOCATION_BASE, 0,
			FB_BASE, pa_config->system_aperture.fb_base >> 24);
	REG_SET(DCN_VM_FB_LOCATION_TOP, 0,
			FB_TOP, pa_config->system_aperture.fb_top >> 24);
	REG_SET(DCN_VM_FB_OFFSET, 0,
			FB_OFFSET, pa_config->system_aperture.fb_offset >> 24);
	REG_SET(DCN_VM_AGP_BOT, 0,
			AGP_BOT, pa_config->system_aperture.agp_bot >> 24);
	REG_SET(DCN_VM_AGP_TOP, 0,
			AGP_TOP, pa_config->system_aperture.agp_top >> 24);
	REG_SET(DCN_VM_AGP_BASE, 0,
			AGP_BASE, pa_config->system_aperture.agp_base >> 24);

	if (pa_config->gart_config.page_table_start_addr != pa_config->gart_config.page_table_end_addr) {
		phys_config.page_table_start_addr = pa_config->gart_config.page_table_start_addr >> 12;
		phys_config.page_table_end_addr = pa_config->gart_config.page_table_end_addr >> 12;
		phys_config.page_table_base_addr = pa_config->gart_config.page_table_base_addr;
		phys_config.depth = 0;
		phys_config.block_size = 0;
		// Init VMID 0 based on PA config
		dcn20_vmid_setup(&hubbub2->vmid[0], &phys_config);

		dcn20_vmid_setup(&hubbub2->vmid[15], &phys_config);
	}

	dcn21_dchvm_init(hubbub);

	return NUM_VMID;
}

static void hubbub31_get_dchub_ref_freq(struct hubbub *hubbub,
		unsigned int dccg_ref_freq_inKhz,
		unsigned int *dchub_ref_freq_inKhz)
{
	struct dcn20_hubbub *hubbub2 = TO_DCN20_HUBBUB(hubbub);
	uint32_t ref_div = 0;
	uint32_t ref_en = 0;
	unsigned int dc_refclk_khz = 24000;

	REG_GET_2(DCHUBBUB_GLOBAL_TIMER_CNTL, DCHUBBUB_GLOBAL_TIMER_REFDIV, &ref_div,
			DCHUBBUB_GLOBAL_TIMER_ENABLE, &ref_en);

	if (ref_en) {
		if (ref_div == 2)
			*dchub_ref_freq_inKhz = dc_refclk_khz / 2;
		else
			*dchub_ref_freq_inKhz = dc_refclk_khz;

		/*
		 * The external Reference Clock may change based on the board or
		 * platform requirements and the programmable integer divide must
		 * be programmed to provide a suitable DLG RefClk frequency between
		 * a minimum of 20MHz and maximum of 50MHz
		 */
		if (*dchub_ref_freq_inKhz < 20000 || *dchub_ref_freq_inKhz > 50000)
			ASSERT_CRITICAL(false);

		return;
	} else {
		*dchub_ref_freq_inKhz = dc_refclk_khz;

		// HUBBUB global timer must be enabled.
		ASSERT_CRITICAL(false);
		return;
	}
}

static bool hubbub31_verify_allow_pstate_change_high(struct hubbub *hubbub)
{
	struct dcn20_hubbub *hubbub2 = TO_DCN20_HUBBUB(hubbub);

	/*
	 * Pstate latency is ~20us so if we wait over 40us and pstate allow
	 * still not asserted, we are probably stuck and going to hang
	 */
	const unsigned int pstate_wait_timeout_us = 100;
	const unsigned int pstate_wait_expected_timeout_us = 40;

	static unsigned int max_sampled_pstate_wait_us; /* data collection */
	static bool forced_pstate_allow; /* help with revert wa */

	unsigned int debug_data = 0;
	unsigned int i;

	if (forced_pstate_allow) {
		/* we hacked to force pstate allow to prevent hang last time
		 * we verify_allow_pstate_change_high.  so disable force
		 * here so we can check status
		 */
		REG_UPDATE_2(DCHUBBUB_ARB_DRAM_STATE_CNTL,
			     DCHUBBUB_ARB_ALLOW_PSTATE_CHANGE_FORCE_VALUE, 0,
			     DCHUBBUB_ARB_ALLOW_PSTATE_CHANGE_FORCE_ENABLE, 0);
		forced_pstate_allow = false;
	}

	REG_WRITE(DCHUBBUB_TEST_DEBUG_INDEX, hubbub2->debug_test_index_pstate);

	for (i = 0; i < pstate_wait_timeout_us; i++) {
		debug_data = REG_READ(DCHUBBUB_TEST_DEBUG_DATA);

		/* Debug bit is specific to ASIC. */
		if (debug_data & (1 << 26)) {
			if (i > pstate_wait_expected_timeout_us)
				DC_LOG_WARNING("pstate took longer than expected ~%dus\n", i);
			return true;
		}
		if (max_sampled_pstate_wait_us < i)
			max_sampled_pstate_wait_us = i;

		udelay(1);
	}

	/* force pstate allow to prevent system hang
	 * and break to debugger to investigate
	 */
	REG_UPDATE_2(DCHUBBUB_ARB_DRAM_STATE_CNTL,
		     DCHUBBUB_ARB_ALLOW_PSTATE_CHANGE_FORCE_VALUE, 1,
		     DCHUBBUB_ARB_ALLOW_PSTATE_CHANGE_FORCE_ENABLE, 1);
	forced_pstate_allow = true;

	DC_LOG_WARNING("pstate TEST_DEBUG_DATA: 0x%X\n",
			debug_data);

	return false;
}

<<<<<<< HEAD
=======
void hubbub31_init(struct hubbub *hubbub)
{
	struct dcn20_hubbub *hubbub2 = TO_DCN20_HUBBUB(hubbub);

	/*Enable clock gate*/
	if (hubbub->ctx->dc->debug.disable_clock_gate) {
		/*done in hwseq*/
		/*REG_UPDATE(DCFCLK_CNTL, DCFCLK_GATE_DIS, 0);*/
		REG_UPDATE_2(DCHUBBUB_CLOCK_CNTL,
				DISPCLK_R_DCHUBBUB_GATE_DIS, 0,
				DCFCLK_R_DCHUBBUB_GATE_DIS, 0);
	}

	/*
	only the DCN will determine when to connect the SDP port
	*/
	REG_UPDATE(DCHUBBUB_SDPIF_CFG0,	SDPIF_PORT_CONTROL, 1);
}
>>>>>>> eb3cdb58
static const struct hubbub_funcs hubbub31_funcs = {
	.update_dchub = hubbub2_update_dchub,
	.init_dchub_sys_ctx = hubbub31_init_dchub_sys_ctx,
	.init_vm_ctx = hubbub2_init_vm_ctx,
	.dcc_support_swizzle = hubbub3_dcc_support_swizzle,
	.dcc_support_pixel_format = hubbub2_dcc_support_pixel_format,
	.get_dcc_compression_cap = hubbub31_get_dcc_compression_cap,
	.wm_read_state = hubbub21_wm_read_state,
	.get_dchub_ref_freq = hubbub31_get_dchub_ref_freq,
	.program_watermarks = hubbub31_program_watermarks,
	.allow_self_refresh_control = hubbub1_allow_self_refresh_control,
	.is_allow_self_refresh_enabled = hubbub1_is_allow_self_refresh_enabled,
	.verify_allow_pstate_change_high = hubbub31_verify_allow_pstate_change_high,
	.program_det_size = dcn31_program_det_size,
	.program_compbuf_size = dcn31_program_compbuf_size,
	.init_crb = dcn31_init_crb,
	.hubbub_read_state = hubbub2_read_state,
};

void hubbub31_construct(struct dcn20_hubbub *hubbub31,
	struct dc_context *ctx,
	const struct dcn_hubbub_registers *hubbub_regs,
	const struct dcn_hubbub_shift *hubbub_shift,
	const struct dcn_hubbub_mask *hubbub_mask,
	int det_size_kb,
	int pixel_chunk_size_kb,
	int config_return_buffer_size_kb)
{

	hubbub3_construct(hubbub31, ctx, hubbub_regs, hubbub_shift, hubbub_mask);
	hubbub31->base.funcs = &hubbub31_funcs;
	hubbub31->detile_buf_size = det_size_kb * 1024;
	hubbub31->pixel_chunk_size = pixel_chunk_size_kb * 1024;
	hubbub31->crb_size_segs = config_return_buffer_size_kb / DCN31_CRB_SEGMENT_SIZE_KB;

	hubbub31->debug_test_index_pstate = 0x6;
}
<|MERGE_RESOLUTION|>--- conflicted
+++ resolved
@@ -1009,8 +1009,6 @@
 	return false;
 }
 
-<<<<<<< HEAD
-=======
 void hubbub31_init(struct hubbub *hubbub)
 {
 	struct dcn20_hubbub *hubbub2 = TO_DCN20_HUBBUB(hubbub);
@@ -1029,7 +1027,6 @@
 	*/
 	REG_UPDATE(DCHUBBUB_SDPIF_CFG0,	SDPIF_PORT_CONTROL, 1);
 }
->>>>>>> eb3cdb58
 static const struct hubbub_funcs hubbub31_funcs = {
 	.update_dchub = hubbub2_update_dchub,
 	.init_dchub_sys_ctx = hubbub31_init_dchub_sys_ctx,
