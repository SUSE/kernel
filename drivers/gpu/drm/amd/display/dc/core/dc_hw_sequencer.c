--- conflicted
+++ resolved
@@ -636,34 +636,11 @@
 	while (current_pipe) {
 		current_mpc_pipe = current_pipe;
 		while (current_mpc_pipe) {
-<<<<<<< HEAD
-			if (dc->hwss.set_flip_control_gsl && current_mpc_pipe->plane_state && current_mpc_pipe->plane_state->update_flags.raw) {
-				block_sequence[*num_steps].params.set_flip_control_gsl_params.pipe_ctx = current_mpc_pipe;
-				block_sequence[*num_steps].params.set_flip_control_gsl_params.flip_immediate = current_mpc_pipe->plane_state->flip_immediate;
-				block_sequence[*num_steps].func = HUBP_SET_FLIP_CONTROL_GSL;
-				(*num_steps)++;
-			}
-			if (dc->hwss.program_triplebuffer && dc->debug.enable_tri_buf && current_mpc_pipe->plane_state->update_flags.raw) {
-				block_sequence[*num_steps].params.program_triplebuffer_params.dc = dc;
-				block_sequence[*num_steps].params.program_triplebuffer_params.pipe_ctx = current_mpc_pipe;
-				block_sequence[*num_steps].params.program_triplebuffer_params.enableTripleBuffer = current_mpc_pipe->plane_state->triplebuffer_flips;
-				block_sequence[*num_steps].func = HUBP_PROGRAM_TRIPLEBUFFER;
-				(*num_steps)++;
-			}
-			if (dc->hwss.update_plane_addr && current_mpc_pipe->plane_state->update_flags.bits.addr_update) {
-				if (resource_is_pipe_type(current_mpc_pipe, OTG_MASTER) &&
-						stream_status->mall_stream_config.type == SUBVP_MAIN) {
-					block_sequence[*num_steps].params.subvp_save_surf_addr.dc_dmub_srv = dc->ctx->dmub_srv;
-					block_sequence[*num_steps].params.subvp_save_surf_addr.addr = &current_mpc_pipe->plane_state->address;
-					block_sequence[*num_steps].params.subvp_save_surf_addr.subvp_index = current_mpc_pipe->subvp_index;
-					block_sequence[*num_steps].func = DMUB_SUBVP_SAVE_SURF_ADDR;
-=======
 			if (current_mpc_pipe->plane_state) {
-				if (dc->hwss.set_flip_control_gsl && current_mpc_pipe->plane_state && current_mpc_pipe->plane_state->update_flags.raw) {
+				if (dc->hwss.set_flip_control_gsl && current_mpc_pipe->plane_state->update_flags.raw) {
 					block_sequence[*num_steps].params.set_flip_control_gsl_params.pipe_ctx = current_mpc_pipe;
 					block_sequence[*num_steps].params.set_flip_control_gsl_params.flip_immediate = current_mpc_pipe->plane_state->flip_immediate;
 					block_sequence[*num_steps].func = HUBP_SET_FLIP_CONTROL_GSL;
->>>>>>> 8e913f65
 					(*num_steps)++;
 				}
 				if (dc->hwss.program_triplebuffer && dc->debug.enable_tri_buf && current_mpc_pipe->plane_state->update_flags.raw) {
@@ -675,13 +652,18 @@
 				}
 				if (dc->hwss.update_plane_addr && current_mpc_pipe->plane_state->update_flags.bits.addr_update) {
 					if (resource_is_pipe_type(current_mpc_pipe, OTG_MASTER) &&
-							current_mpc_pipe->stream->mall_stream_config.type == SUBVP_MAIN) {
+							stream_status->mall_stream_config.type == SUBVP_MAIN) {
 						block_sequence[*num_steps].params.subvp_save_surf_addr.dc_dmub_srv = dc->ctx->dmub_srv;
 						block_sequence[*num_steps].params.subvp_save_surf_addr.addr = &current_mpc_pipe->plane_state->address;
 						block_sequence[*num_steps].params.subvp_save_surf_addr.subvp_index = current_mpc_pipe->subvp_index;
 						block_sequence[*num_steps].func = DMUB_SUBVP_SAVE_SURF_ADDR;
 						(*num_steps)++;
 					}
+
+					block_sequence[*num_steps].params.update_plane_addr_params.dc = dc;
+					block_sequence[*num_steps].params.update_plane_addr_params.pipe_ctx = current_mpc_pipe;
+					block_sequence[*num_steps].func = HUBP_UPDATE_PLANE_ADDR;
+					(*num_steps)++;
 				}
 
 				if (hws->funcs.set_input_transfer_func && current_mpc_pipe->plane_state->update_flags.bits.gamma_change) {
