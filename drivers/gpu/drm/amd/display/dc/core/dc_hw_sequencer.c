--- conflicted
+++ resolved
@@ -31,10 +31,7 @@
 #include "basics/dc_common.h"
 #include "resource.h"
 #include "dc_dmub_srv.h"
-<<<<<<< HEAD
-=======
 #include "dc_state_priv.h"
->>>>>>> 2d5404ca
 
 #define NUM_ELEMENTS(a) (sizeof(a) / sizeof((a)[0]))
 
@@ -503,8 +500,6 @@
 void set_p_state_switch_method(
 		struct dc *dc,
 		struct dc_state *context,
-<<<<<<< HEAD
-=======
 		struct pipe_ctx *pipe_ctx)
 {
 	struct vba_vars_st *vba = &context->bw_ctx.dml.vba;
@@ -562,27 +557,11 @@
 void get_fams2_visual_confirm_color(
 		struct dc *dc,
 		struct dc_state *context,
->>>>>>> 2d5404ca
 		struct pipe_ctx *pipe_ctx,
 		struct tg_color *color)
 {
 	uint32_t color_value = MAX_TG_COLOR_VALUE;
 
-<<<<<<< HEAD
-	if (!dc->ctx || !dc->ctx->dmub_srv || !pipe_ctx || !context)
-		return;
-
-	for (i = 0; i < dc->res_pool->pipe_count; i++) {
-		struct pipe_ctx *pipe = &context->res_ctx.pipe_ctx[i];
-
-		if (pipe->stream && pipe->stream->mall_stream_config.paired_stream &&
-		    pipe->stream->mall_stream_config.type == SUBVP_MAIN) {
-			/* SubVP enable - red */
-			color->color_g_y = 0;
-			color->color_b_cb = 0;
-			color->color_r_cr = color_value;
-			enable_subvp = true;
-=======
 	if (!dc->ctx || !dc->ctx->dmub_srv || !pipe_ctx || !context || !dc->debug.fams2_config.bits.enable)
 		return;
 
@@ -800,7 +779,6 @@
 	for (i = 0; i < num_steps; i++) {
 		params = &(block_sequence[i].params);
 		switch (block_sequence[i].func) {
->>>>>>> 2d5404ca
 
 		case DMUB_SUBVP_PIPE_CONTROL_LOCK_FAST:
 			dc->hwss.subvp_pipe_control_lock_fast(params);
@@ -880,270 +858,6 @@
 	}
 }
 
-<<<<<<< HEAD
-	if (enable_subvp && pipe_ctx->stream->mall_stream_config.type == SUBVP_NONE) {
-		color->color_r_cr = 0;
-		if (pipe_ctx->stream->allow_freesync == 1) {
-			/* SubVP enable and DRR on - green */
-			color->color_b_cb = 0;
-			color->color_g_y = color_value;
-		} else {
-			/* SubVP enable and No DRR - blue */
-			color->color_g_y = 0;
-			color->color_b_cb = color_value;
-		}
-	}
-}
-
-void hwss_build_fast_sequence(struct dc *dc,
-		struct dc_dmub_cmd *dc_dmub_cmd,
-		unsigned int dmub_cmd_count,
-		struct block_sequence block_sequence[],
-		int *num_steps,
-		struct pipe_ctx *pipe_ctx)
-{
-	struct dc_plane_state *plane = pipe_ctx->plane_state;
-	struct dc_stream_state *stream = pipe_ctx->stream;
-	struct dce_hwseq *hws = dc->hwseq;
-	struct pipe_ctx *current_pipe = NULL;
-	struct pipe_ctx *current_mpc_pipe = NULL;
-	unsigned int i = 0;
-
-	*num_steps = 0; // Initialize to 0
-
-	if (!plane || !stream)
-		return;
-
-	if (dc->hwss.subvp_pipe_control_lock_fast) {
-		block_sequence[*num_steps].params.subvp_pipe_control_lock_fast_params.dc = dc;
-		block_sequence[*num_steps].params.subvp_pipe_control_lock_fast_params.lock = true;
-		block_sequence[*num_steps].params.subvp_pipe_control_lock_fast_params.pipe_ctx = pipe_ctx;
-		block_sequence[*num_steps].func = DMUB_SUBVP_PIPE_CONTROL_LOCK_FAST;
-		(*num_steps)++;
-	}
-	if (dc->hwss.pipe_control_lock) {
-		block_sequence[*num_steps].params.pipe_control_lock_params.dc = dc;
-		block_sequence[*num_steps].params.pipe_control_lock_params.lock = true;
-		block_sequence[*num_steps].params.pipe_control_lock_params.pipe_ctx = pipe_ctx;
-		block_sequence[*num_steps].func = OPTC_PIPE_CONTROL_LOCK;
-		(*num_steps)++;
-	}
-
-	for (i = 0; i < dmub_cmd_count; i++) {
-		block_sequence[*num_steps].params.send_dmcub_cmd_params.ctx = dc->ctx;
-		block_sequence[*num_steps].params.send_dmcub_cmd_params.cmd = &(dc_dmub_cmd[i].dmub_cmd);
-		block_sequence[*num_steps].params.send_dmcub_cmd_params.wait_type = dc_dmub_cmd[i].wait_type;
-		block_sequence[*num_steps].func = DMUB_SEND_DMCUB_CMD;
-		(*num_steps)++;
-	}
-
-	current_pipe = pipe_ctx;
-	while (current_pipe) {
-		current_mpc_pipe = current_pipe;
-		while (current_mpc_pipe) {
-			if (current_mpc_pipe->plane_state) {
-				if (dc->hwss.set_flip_control_gsl && current_mpc_pipe->plane_state && current_mpc_pipe->plane_state->update_flags.raw) {
-					block_sequence[*num_steps].params.set_flip_control_gsl_params.pipe_ctx = current_mpc_pipe;
-					block_sequence[*num_steps].params.set_flip_control_gsl_params.flip_immediate = current_mpc_pipe->plane_state->flip_immediate;
-					block_sequence[*num_steps].func = HUBP_SET_FLIP_CONTROL_GSL;
-					(*num_steps)++;
-				}
-				if (dc->hwss.program_triplebuffer && dc->debug.enable_tri_buf && current_mpc_pipe->plane_state->update_flags.raw) {
-					block_sequence[*num_steps].params.program_triplebuffer_params.dc = dc;
-					block_sequence[*num_steps].params.program_triplebuffer_params.pipe_ctx = current_mpc_pipe;
-					block_sequence[*num_steps].params.program_triplebuffer_params.enableTripleBuffer = current_mpc_pipe->plane_state->triplebuffer_flips;
-					block_sequence[*num_steps].func = HUBP_PROGRAM_TRIPLEBUFFER;
-					(*num_steps)++;
-				}
-				if (dc->hwss.update_plane_addr && current_mpc_pipe->plane_state->update_flags.bits.addr_update) {
-					if (resource_is_pipe_type(current_mpc_pipe, OTG_MASTER) &&
-							current_mpc_pipe->stream->mall_stream_config.type == SUBVP_MAIN) {
-						block_sequence[*num_steps].params.subvp_save_surf_addr.dc_dmub_srv = dc->ctx->dmub_srv;
-						block_sequence[*num_steps].params.subvp_save_surf_addr.addr = &current_mpc_pipe->plane_state->address;
-						block_sequence[*num_steps].params.subvp_save_surf_addr.subvp_index = current_mpc_pipe->subvp_index;
-						block_sequence[*num_steps].func = DMUB_SUBVP_SAVE_SURF_ADDR;
-						(*num_steps)++;
-					}
-				}
-
-				if (hws->funcs.set_input_transfer_func && current_mpc_pipe->plane_state->update_flags.bits.gamma_change) {
-					block_sequence[*num_steps].params.set_input_transfer_func_params.dc = dc;
-					block_sequence[*num_steps].params.set_input_transfer_func_params.pipe_ctx = current_mpc_pipe;
-					block_sequence[*num_steps].params.set_input_transfer_func_params.plane_state = current_mpc_pipe->plane_state;
-					block_sequence[*num_steps].func = DPP_SET_INPUT_TRANSFER_FUNC;
-					(*num_steps)++;
-				}
-
-				if (dc->hwss.program_gamut_remap && current_mpc_pipe->plane_state->update_flags.bits.gamut_remap_change) {
-					block_sequence[*num_steps].params.program_gamut_remap_params.pipe_ctx = current_mpc_pipe;
-					block_sequence[*num_steps].func = DPP_PROGRAM_GAMUT_REMAP;
-					(*num_steps)++;
-				}
-				if (current_mpc_pipe->plane_state->update_flags.bits.input_csc_change) {
-					block_sequence[*num_steps].params.setup_dpp_params.pipe_ctx = current_mpc_pipe;
-					block_sequence[*num_steps].func = DPP_SETUP_DPP;
-					(*num_steps)++;
-				}
-				if (current_mpc_pipe->plane_state->update_flags.bits.coeff_reduction_change) {
-					block_sequence[*num_steps].params.program_bias_and_scale_params.pipe_ctx = current_mpc_pipe;
-					block_sequence[*num_steps].func = DPP_PROGRAM_BIAS_AND_SCALE;
-					(*num_steps)++;
-				}
-			}
-			if (hws->funcs.set_output_transfer_func && current_mpc_pipe->stream->update_flags.bits.out_tf) {
-				block_sequence[*num_steps].params.set_output_transfer_func_params.dc = dc;
-				block_sequence[*num_steps].params.set_output_transfer_func_params.pipe_ctx = current_mpc_pipe;
-				block_sequence[*num_steps].params.set_output_transfer_func_params.stream = current_mpc_pipe->stream;
-				block_sequence[*num_steps].func = DPP_SET_OUTPUT_TRANSFER_FUNC;
-				(*num_steps)++;
-			}
-
-			if (current_mpc_pipe->stream->update_flags.bits.out_csc) {
-				block_sequence[*num_steps].params.power_on_mpc_mem_pwr_params.mpc = dc->res_pool->mpc;
-				block_sequence[*num_steps].params.power_on_mpc_mem_pwr_params.mpcc_id = current_mpc_pipe->plane_res.hubp->inst;
-				block_sequence[*num_steps].params.power_on_mpc_mem_pwr_params.power_on = true;
-				block_sequence[*num_steps].func = MPC_POWER_ON_MPC_MEM_PWR;
-				(*num_steps)++;
-
-				if (current_mpc_pipe->stream->csc_color_matrix.enable_adjustment == true) {
-					block_sequence[*num_steps].params.set_output_csc_params.mpc = dc->res_pool->mpc;
-					block_sequence[*num_steps].params.set_output_csc_params.opp_id = current_mpc_pipe->stream_res.opp->inst;
-					block_sequence[*num_steps].params.set_output_csc_params.regval = current_mpc_pipe->stream->csc_color_matrix.matrix;
-					block_sequence[*num_steps].params.set_output_csc_params.ocsc_mode = MPC_OUTPUT_CSC_COEF_A;
-					block_sequence[*num_steps].func = MPC_SET_OUTPUT_CSC;
-					(*num_steps)++;
-				} else {
-					block_sequence[*num_steps].params.set_ocsc_default_params.mpc = dc->res_pool->mpc;
-					block_sequence[*num_steps].params.set_ocsc_default_params.opp_id = current_mpc_pipe->stream_res.opp->inst;
-					block_sequence[*num_steps].params.set_ocsc_default_params.color_space = current_mpc_pipe->stream->output_color_space;
-					block_sequence[*num_steps].params.set_ocsc_default_params.ocsc_mode = MPC_OUTPUT_CSC_COEF_A;
-					block_sequence[*num_steps].func = MPC_SET_OCSC_DEFAULT;
-					(*num_steps)++;
-				}
-			}
-			current_mpc_pipe = current_mpc_pipe->bottom_pipe;
-		}
-		current_pipe = current_pipe->next_odm_pipe;
-	}
-
-	if (dc->hwss.pipe_control_lock) {
-		block_sequence[*num_steps].params.pipe_control_lock_params.dc = dc;
-		block_sequence[*num_steps].params.pipe_control_lock_params.lock = false;
-		block_sequence[*num_steps].params.pipe_control_lock_params.pipe_ctx = pipe_ctx;
-		block_sequence[*num_steps].func = OPTC_PIPE_CONTROL_LOCK;
-		(*num_steps)++;
-	}
-	if (dc->hwss.subvp_pipe_control_lock_fast) {
-		block_sequence[*num_steps].params.subvp_pipe_control_lock_fast_params.dc = dc;
-		block_sequence[*num_steps].params.subvp_pipe_control_lock_fast_params.lock = false;
-		block_sequence[*num_steps].params.subvp_pipe_control_lock_fast_params.pipe_ctx = pipe_ctx;
-		block_sequence[*num_steps].func = DMUB_SUBVP_PIPE_CONTROL_LOCK_FAST;
-		(*num_steps)++;
-	}
-
-	current_pipe = pipe_ctx;
-	while (current_pipe) {
-		current_mpc_pipe = current_pipe;
-
-		while (current_mpc_pipe) {
-			if (!current_mpc_pipe->bottom_pipe && !current_mpc_pipe->next_odm_pipe &&
-					current_mpc_pipe->stream && current_mpc_pipe->plane_state &&
-					current_mpc_pipe->plane_state->update_flags.bits.addr_update &&
-					!current_mpc_pipe->plane_state->skip_manual_trigger) {
-				block_sequence[*num_steps].params.program_manual_trigger_params.pipe_ctx = current_mpc_pipe;
-				block_sequence[*num_steps].func = OPTC_PROGRAM_MANUAL_TRIGGER;
-				(*num_steps)++;
-			}
-			current_mpc_pipe = current_mpc_pipe->bottom_pipe;
-		}
-		current_pipe = current_pipe->next_odm_pipe;
-	}
-}
-
-void hwss_execute_sequence(struct dc *dc,
-		struct block_sequence block_sequence[],
-		int num_steps)
-{
-	unsigned int i;
-	union block_sequence_params *params;
-	struct dce_hwseq *hws = dc->hwseq;
-
-	for (i = 0; i < num_steps; i++) {
-		params = &(block_sequence[i].params);
-		switch (block_sequence[i].func) {
-
-		case DMUB_SUBVP_PIPE_CONTROL_LOCK_FAST:
-			dc->hwss.subvp_pipe_control_lock_fast(params);
-			break;
-		case OPTC_PIPE_CONTROL_LOCK:
-			dc->hwss.pipe_control_lock(params->pipe_control_lock_params.dc,
-					params->pipe_control_lock_params.pipe_ctx,
-					params->pipe_control_lock_params.lock);
-			break;
-		case HUBP_SET_FLIP_CONTROL_GSL:
-			dc->hwss.set_flip_control_gsl(params->set_flip_control_gsl_params.pipe_ctx,
-					params->set_flip_control_gsl_params.flip_immediate);
-			break;
-		case HUBP_PROGRAM_TRIPLEBUFFER:
-			dc->hwss.program_triplebuffer(params->program_triplebuffer_params.dc,
-					params->program_triplebuffer_params.pipe_ctx,
-					params->program_triplebuffer_params.enableTripleBuffer);
-			break;
-		case HUBP_UPDATE_PLANE_ADDR:
-			dc->hwss.update_plane_addr(params->update_plane_addr_params.dc,
-					params->update_plane_addr_params.pipe_ctx);
-			break;
-		case DPP_SET_INPUT_TRANSFER_FUNC:
-			hws->funcs.set_input_transfer_func(params->set_input_transfer_func_params.dc,
-					params->set_input_transfer_func_params.pipe_ctx,
-					params->set_input_transfer_func_params.plane_state);
-			break;
-		case DPP_PROGRAM_GAMUT_REMAP:
-			dc->hwss.program_gamut_remap(params->program_gamut_remap_params.pipe_ctx);
-			break;
-		case DPP_SETUP_DPP:
-			hwss_setup_dpp(params);
-			break;
-		case DPP_PROGRAM_BIAS_AND_SCALE:
-			hwss_program_bias_and_scale(params);
-			break;
-		case OPTC_PROGRAM_MANUAL_TRIGGER:
-			hwss_program_manual_trigger(params);
-			break;
-		case DPP_SET_OUTPUT_TRANSFER_FUNC:
-			hws->funcs.set_output_transfer_func(params->set_output_transfer_func_params.dc,
-					params->set_output_transfer_func_params.pipe_ctx,
-					params->set_output_transfer_func_params.stream);
-			break;
-		case MPC_UPDATE_VISUAL_CONFIRM:
-			dc->hwss.update_visual_confirm_color(params->update_visual_confirm_params.dc,
-					params->update_visual_confirm_params.pipe_ctx,
-					params->update_visual_confirm_params.mpcc_id);
-			break;
-		case MPC_POWER_ON_MPC_MEM_PWR:
-			hwss_power_on_mpc_mem_pwr(params);
-			break;
-		case MPC_SET_OUTPUT_CSC:
-			hwss_set_output_csc(params);
-			break;
-		case MPC_SET_OCSC_DEFAULT:
-			hwss_set_ocsc_default(params);
-			break;
-		case DMUB_SEND_DMCUB_CMD:
-			hwss_send_dmcub_cmd(params);
-			break;
-		case DMUB_SUBVP_SAVE_SURF_ADDR:
-			hwss_subvp_save_surf_addr(params);
-			break;
-		default:
-			ASSERT(false);
-			break;
-		}
-	}
-}
-
-=======
->>>>>>> 2d5404ca
 void hwss_send_dmcub_cmd(union block_sequence_params *params)
 {
 	struct dc_context *ctx = params->send_dmcub_cmd_params.ctx;
@@ -1176,15 +890,12 @@
 				plane_state->color_space,
 				NULL);
 	}
-<<<<<<< HEAD
-=======
 
 	if (dpp && dpp->funcs->set_cursor_matrix) {
 		dpp->funcs->set_cursor_matrix(dpp,
 			plane_state->color_space,
 			plane_state->cursor_csc_color_matrix);
 	}
->>>>>>> 2d5404ca
 }
 
 void hwss_program_bias_and_scale(union block_sequence_params *params)
@@ -1192,102 +903,11 @@
 	struct pipe_ctx *pipe_ctx = params->program_bias_and_scale_params.pipe_ctx;
 	struct dpp *dpp = pipe_ctx->plane_res.dpp;
 	struct dc_plane_state *plane_state = pipe_ctx->plane_state;
-<<<<<<< HEAD
-	struct dc_bias_and_scale bns_params = {0};
-
-	//TODO :for CNVC set scale and bias registers if necessary
-	build_prescale_params(&bns_params, plane_state);
-	if (dpp->funcs->dpp_program_bias_and_scale)
-		dpp->funcs->dpp_program_bias_and_scale(dpp, &bns_params);
-}
-
-void hwss_power_on_mpc_mem_pwr(union block_sequence_params *params)
-{
-	struct mpc *mpc = params->power_on_mpc_mem_pwr_params.mpc;
-	int mpcc_id = params->power_on_mpc_mem_pwr_params.mpcc_id;
-	bool power_on = params->power_on_mpc_mem_pwr_params.power_on;
-
-	if (mpc->funcs->power_on_mpc_mem_pwr)
-		mpc->funcs->power_on_mpc_mem_pwr(mpc, mpcc_id, power_on);
-}
-
-void hwss_set_output_csc(union block_sequence_params *params)
-{
-	struct mpc *mpc = params->set_output_csc_params.mpc;
-	int opp_id = params->set_output_csc_params.opp_id;
-	const uint16_t *matrix = params->set_output_csc_params.regval;
-	enum mpc_output_csc_mode ocsc_mode = params->set_output_csc_params.ocsc_mode;
-
-	if (mpc->funcs->set_output_csc != NULL)
-		mpc->funcs->set_output_csc(mpc,
-				opp_id,
-				matrix,
-				ocsc_mode);
-}
-
-void hwss_set_ocsc_default(union block_sequence_params *params)
-{
-	struct mpc *mpc = params->set_ocsc_default_params.mpc;
-	int opp_id = params->set_ocsc_default_params.opp_id;
-	enum dc_color_space colorspace = params->set_ocsc_default_params.color_space;
-	enum mpc_output_csc_mode ocsc_mode = params->set_ocsc_default_params.ocsc_mode;
-
-	if (mpc->funcs->set_ocsc_default != NULL)
-		mpc->funcs->set_ocsc_default(mpc,
-				opp_id,
-				colorspace,
-				ocsc_mode);
-}
-
-void hwss_subvp_save_surf_addr(union block_sequence_params *params)
-{
-	struct dc_dmub_srv *dc_dmub_srv = params->subvp_save_surf_addr.dc_dmub_srv;
-	const struct dc_plane_address *addr = params->subvp_save_surf_addr.addr;
-	uint8_t subvp_index = params->subvp_save_surf_addr.subvp_index;
-
-	dc_dmub_srv_subvp_save_surf_addr(dc_dmub_srv, addr, subvp_index);
-}
-
-void get_mclk_switch_visual_confirm_color(
-		struct dc *dc,
-		struct dc_state *context,
-		struct pipe_ctx *pipe_ctx,
-		struct tg_color *color)
-{
-	uint32_t color_value = MAX_TG_COLOR_VALUE;
-	struct vba_vars_st *vba = &context->bw_ctx.dml.vba;
-
-	if (!dc->ctx || !dc->ctx->dmub_srv || !pipe_ctx || !vba || !context)
-		return;
-
-	if (vba->DRAMClockChangeSupport[vba->VoltageLevel][vba->maxMpcComb] !=
-			dm_dram_clock_change_unsupported) {
-		/* MCLK switching is supported */
-		if (!pipe_ctx->has_vactive_margin) {
-			/* In Vblank - yellow */
-			color->color_r_cr = color_value;
-			color->color_g_y = color_value;
-
-			if (context->bw_ctx.bw.dcn.clk.fw_based_mclk_switching) {
-				/* FPO + Vblank - cyan */
-				color->color_r_cr = 0;
-				color->color_g_y  = color_value;
-				color->color_b_cb = color_value;
-			}
-		} else {
-			/* In Vactive - pink */
-			color->color_r_cr = color_value;
-			color->color_b_cb = color_value;
-		}
-		/* SubVP */
-		get_subvp_visual_confirm_color(dc, context, pipe_ctx, color);
-=======
 	struct dc_bias_and_scale bns_params = plane_state->bias_and_scale;
 
 	//TODO :for CNVC set scale and bias registers if necessary
 	if (dpp->funcs->dpp_program_bias_and_scale) {
 		dpp->funcs->dpp_program_bias_and_scale(dpp, &bns_params);
->>>>>>> 2d5404ca
 	}
 }
 
