/*
 * Copyright 2020 Advanced Micro Devices, Inc.
 *
 * Permission is hereby granted, free of charge, to any person obtaining a
 * copy of this software and associated documentation files (the "Software"),
 * to deal in the Software without restriction, including without limitation
 * the rights to use, copy, modify, merge, publish, distribute, sublicense,
 * and/or sell copies of the Software, and to permit persons to whom the
 * Software is furnished to do so, subject to the following conditions:
 *
 * The above copyright notice and this permission notice shall be included in
 * all copies or substantial portions of the Software.
 *
 * THE SOFTWARE IS PROVIDED "AS IS", WITHOUT WARRANTY OF ANY KIND, EXPRESS OR
 * IMPLIED, INCLUDING BUT NOT LIMITED TO THE WARRANTIES OF MERCHANTABILITY,
 * FITNESS FOR A PARTICULAR PURPOSE AND NONINFRINGEMENT.  IN NO EVENT SHALL
 * THE COPYRIGHT HOLDER(S) OR AUTHOR(S) BE LIABLE FOR ANY CLAIM, DAMAGES OR
 * OTHER LIABILITY, WHETHER IN AN ACTION OF CONTRACT, TORT OR OTHERWISE,
 * ARISING FROM, OUT OF OR IN CONNECTION WITH THE SOFTWARE OR THE USE OR
 * OTHER DEALINGS IN THE SOFTWARE.
 *
 * Authors: AMD
 */

#include "dc/dc_stat.h"
#include "dmub/dmub_srv_stat.h"
#include "dc_dmub_srv.h"

/**
 * DOC: DC STAT Interface
 *
 * These interfaces are called without acquiring DAL and DC locks.
 * Hence, there is limitations on whese interfaces can access. Only
 * variables exclusively defined for these interfaces can be modified.
 */

/**
 *  dc_stat_get_dmub_notification
 *
 * Calls dmub layer to retrieve dmub notification
 *
 * @dc: dc structure
 * @notify: dmub notification structure
 *
 * Returns
 *     None
 */
void dc_stat_get_dmub_notification(const struct dc *dc, struct dmub_notification *notify)
{
	/**
	 * This function is called without dal and dc locks, so
	 * we shall not modify any dc, dc_dmub_srv or dmub variables
	 * except variables exclusively accessed by this function
	 */
	struct dmub_srv *dmub = dc->ctx->dmub_srv->dmub;
	enum dmub_status status;

	status = dmub_srv_stat_get_notification(dmub, notify);
	ASSERT(status == DMUB_STATUS_OK);

	/* For HPD/HPD RX, convert dpia port index into link index */
	if (notify->type == DMUB_NOTIFICATION_HPD ||
	    notify->type == DMUB_NOTIFICATION_HPD_IRQ ||
<<<<<<< HEAD
=======
		notify->type == DMUB_NOTIFICATION_DPIA_NOTIFICATION ||
>>>>>>> eb3cdb58
	    notify->type == DMUB_NOTIFICATION_SET_CONFIG_REPLY) {
		notify->link_index =
			get_link_index_from_dpia_port_index(dc, notify->link_index);
	}
}

/**
<<<<<<< HEAD
 *****************************************************************************
 *  Function: dc_stat_get_dmub_dataout
 *
 *  @brief
 *		Calls dmub layer to retrieve dmub gpint dataout
 *
 *  @param
 *		[in] dc: dc structure
 *		[in] dataout: dmub gpint dataout
 *
 *  @return
 *     None
 *****************************************************************************
=======
 * dc_stat_get_dmub_dataout
 *
 * Calls dmub layer to retrieve dmub gpint dataout
 *
 * @dc: dc structure
 * @dataout: dmub gpint dataout
 *
 * Returns
 *     None
>>>>>>> eb3cdb58
 */
void dc_stat_get_dmub_dataout(const struct dc *dc, uint32_t *dataout)
{
	struct dmub_srv *dmub = dc->ctx->dmub_srv->dmub;
	enum dmub_status status;

	status = dmub_srv_get_gpint_dataout(dmub, dataout);
	ASSERT(status == DMUB_STATUS_OK);
}<|MERGE_RESOLUTION|>--- conflicted
+++ resolved
@@ -61,10 +61,7 @@
 	/* For HPD/HPD RX, convert dpia port index into link index */
 	if (notify->type == DMUB_NOTIFICATION_HPD ||
 	    notify->type == DMUB_NOTIFICATION_HPD_IRQ ||
-<<<<<<< HEAD
-=======
 		notify->type == DMUB_NOTIFICATION_DPIA_NOTIFICATION ||
->>>>>>> eb3cdb58
 	    notify->type == DMUB_NOTIFICATION_SET_CONFIG_REPLY) {
 		notify->link_index =
 			get_link_index_from_dpia_port_index(dc, notify->link_index);
@@ -72,21 +69,6 @@
 }
 
 /**
-<<<<<<< HEAD
- *****************************************************************************
- *  Function: dc_stat_get_dmub_dataout
- *
- *  @brief
- *		Calls dmub layer to retrieve dmub gpint dataout
- *
- *  @param
- *		[in] dc: dc structure
- *		[in] dataout: dmub gpint dataout
- *
- *  @return
- *     None
- *****************************************************************************
-=======
  * dc_stat_get_dmub_dataout
  *
  * Calls dmub layer to retrieve dmub gpint dataout
@@ -96,7 +78,6 @@
  *
  * Returns
  *     None
->>>>>>> eb3cdb58
  */
 void dc_stat_get_dmub_dataout(const struct dc *dc, uint32_t *dataout)
 {
