--- conflicted
+++ resolved
@@ -37,11 +37,7 @@
 #include "dce/dce_i2c.h"
 struct dc_link *dc_get_link_at_index(struct dc *dc, uint32_t link_index)
 {
-<<<<<<< HEAD
-	if (link_index >= (MAX_PIPES * 2))
-=======
 	if (link_index >= MAX_LINKS)
->>>>>>> 2d5404ca
 		return NULL;
 
 	return dc->links[link_index];
@@ -474,8 +470,6 @@
 	return link->dc->link_srv->edp_setup_psr(link, stream, psr_config, psr_context);
 }
 
-<<<<<<< HEAD
-=======
 bool dc_link_set_replay_allow_active(struct dc_link *link, const bool *allow_active,
 		bool wait, bool force_static, const unsigned int *power_opts)
 {
@@ -483,7 +477,6 @@
 			force_static, power_opts);
 }
 
->>>>>>> 2d5404ca
 bool dc_link_get_replay_state(const struct dc_link *link, uint64_t *state)
 {
 	return link->dc->link_srv->edp_get_replay_state(link, state);
