/*
 * Copyright 2015 Advanced Micro Devices, Inc.
 *
 * Permission is hereby granted, free of charge, to any person obtaining a
 * copy of this software and associated documentation files (the "Software"),
 * to deal in the Software without restriction, including without limitation
 * the rights to use, copy, modify, merge, publish, distribute, sublicense,
 * and/or sell copies of the Software, and to permit persons to whom the
 * Software is furnished to do so, subject to the following conditions:
 *
 * The above copyright notice and this permission notice shall be included in
 * all copies or substantial portions of the Software.
 *
 * THE SOFTWARE IS PROVIDED "AS IS", WITHOUT WARRANTY OF ANY KIND, EXPRESS OR
 * IMPLIED, INCLUDING BUT NOT LIMITED TO THE WARRANTIES OF MERCHANTABILITY,
 * FITNESS FOR A PARTICULAR PURPOSE AND NONINFRINGEMENT.  IN NO EVENT SHALL
 * THE COPYRIGHT HOLDER(S) OR AUTHOR(S) BE LIABLE FOR ANY CLAIM, DAMAGES OR
 * OTHER LIABILITY, WHETHER IN AN ACTION OF CONTRACT, TORT OR OTHERWISE,
 * ARISING FROM, OUT OF OR IN CONNECTION WITH THE SOFTWARE OR THE USE OR
 * OTHER DEALINGS IN THE SOFTWARE.
 *
 * Authors: AMD
 */

#include "dm_services.h"

#include "dc.h"

#include "core_status.h"
#include "core_types.h"
#include "hw_sequencer.h"
#include "dce/dce_hwseq.h"

#include "resource.h"

#include "gpio_service_interface.h"
#include "clk_mgr.h"
#include "clock_source.h"
#include "dc_bios_types.h"

#include "bios_parser_interface.h"
#include "bios/bios_parser_helper.h"
#include "include/irq_service_interface.h"
#include "transform.h"
#include "dmcu.h"
#include "dpp.h"
#include "timing_generator.h"
#include "abm.h"
#include "virtual/virtual_link_encoder.h"
#include "hubp.h"

#include "link_hwss.h"
#include "link_encoder.h"
#include "link_enc_cfg.h"

#include "link.h"
#include "dm_helpers.h"
#include "mem_input.h"

#include "dc_dmub_srv.h"

#include "dsc.h"

#include "vm_helper.h"

#include "dce/dce_i2c.h"

#include "dmub/dmub_srv.h"

<<<<<<< HEAD
#include "i2caux_interface.h"

=======
>>>>>>> eb3cdb58
#include "dce/dmub_psr.h"

#include "dce/dmub_hw_lock_mgr.h"

#include "dc_trace.h"

<<<<<<< HEAD
=======
#include "hw_sequencer_private.h"

>>>>>>> eb3cdb58
#include "dce/dmub_outbox.h"

#define CTX \
	dc->ctx

#define DC_LOGGER \
	dc->ctx->logger

static const char DC_BUILD_ID[] = "production-build";

/**
 * DOC: Overview
 *
 * DC is the OS-agnostic component of the amdgpu DC driver.
 *
 * DC maintains and validates a set of structs representing the state of the
 * driver and writes that state to AMD hardware
 *
 * Main DC HW structs:
 *
 * struct dc - The central struct.  One per driver.  Created on driver load,
 * destroyed on driver unload.
 *
 * struct dc_context - One per driver.
 * Used as a backpointer by most other structs in dc.
 *
 * struct dc_link - One per connector (the physical DP, HDMI, miniDP, or eDP
 * plugpoints).  Created on driver load, destroyed on driver unload.
 *
 * struct dc_sink - One per display.  Created on boot or hotplug.
 * Destroyed on shutdown or hotunplug.  A dc_link can have a local sink
 * (the display directly attached).  It may also have one or more remote
 * sinks (in the Multi-Stream Transport case)
 *
 * struct resource_pool - One per driver.  Represents the hw blocks not in the
 * main pipeline.  Not directly accessible by dm.
 *
 * Main dc state structs:
 *
 * These structs can be created and destroyed as needed.  There is a full set of
 * these structs in dc->current_state representing the currently programmed state.
 *
 * struct dc_state - The global DC state to track global state information,
 * such as bandwidth values.
 *
 * struct dc_stream_state - Represents the hw configuration for the pipeline from
 * a framebuffer to a display.  Maps one-to-one with dc_sink.
 *
 * struct dc_plane_state - Represents a framebuffer.  Each stream has at least one,
 * and may have more in the Multi-Plane Overlay case.
 *
 * struct resource_context - Represents the programmable state of everything in
 * the resource_pool.  Not directly accessible by dm.
 *
 * struct pipe_ctx - A member of struct resource_context.  Represents the
 * internal hardware pipeline components.  Each dc_plane_state has either
 * one or two (in the pipe-split case).
 */

/* Private functions */

static inline void elevate_update_type(enum surface_update_type *original, enum surface_update_type new)
{
	if (new > *original)
		*original = new;
}

static void destroy_links(struct dc *dc)
{
	uint32_t i;

	for (i = 0; i < dc->link_count; i++) {
		if (NULL != dc->links[i])
			dc->link_srv->destroy_link(&dc->links[i]);
	}
}

static uint32_t get_num_of_internal_disp(struct dc_link **links, uint32_t num_links)
{
	int i;
	uint32_t count = 0;

	for (i = 0; i < num_links; i++) {
		if (links[i]->connector_signal == SIGNAL_TYPE_EDP ||
				links[i]->is_internal_display)
			count++;
	}

	return count;
}

static int get_seamless_boot_stream_count(struct dc_state *ctx)
{
	uint8_t i;
	uint8_t seamless_boot_stream_count = 0;

	for (i = 0; i < ctx->stream_count; i++)
		if (ctx->streams[i]->apply_seamless_boot_optimization)
			seamless_boot_stream_count++;

	return seamless_boot_stream_count;
}

static bool create_links(
		struct dc *dc,
		uint32_t num_virtual_links)
{
	int i;
	int connectors_num;
	struct dc_bios *bios = dc->ctx->dc_bios;

	dc->link_count = 0;

	connectors_num = bios->funcs->get_connectors_number(bios);

	DC_LOG_DC("BIOS object table - number of connectors: %d", connectors_num);

	if (connectors_num > ENUM_ID_COUNT) {
		dm_error(
			"DC: Number of connectors %d exceeds maximum of %d!\n",
			connectors_num,
			ENUM_ID_COUNT);
		return false;
	}

	dm_output_to_console(
		"DC: %s: connectors_num: physical:%d, virtual:%d\n",
		__func__,
		connectors_num,
		num_virtual_links);

	for (i = 0; i < connectors_num; i++) {
		struct link_init_data link_init_params = {0};
		struct dc_link *link;

		DC_LOG_DC("BIOS object table - printing link object info for connector number: %d, link_index: %d", i, dc->link_count);

		link_init_params.ctx = dc->ctx;
		/* next BIOS object table connector */
		link_init_params.connector_index = i;
		link_init_params.link_index = dc->link_count;
		link_init_params.dc = dc;
		link = dc->link_srv->create_link(&link_init_params);

		if (link) {
			dc->links[dc->link_count] = link;
			link->dc = dc;
			++dc->link_count;
		}
	}

	DC_LOG_DC("BIOS object table - end");

	/* Create a link for each usb4 dpia port */
	for (i = 0; i < dc->res_pool->usb4_dpia_count; i++) {
		struct link_init_data link_init_params = {0};
		struct dc_link *link;

		link_init_params.ctx = dc->ctx;
		link_init_params.connector_index = i;
		link_init_params.link_index = dc->link_count;
		link_init_params.dc = dc;
		link_init_params.is_dpia_link = true;

<<<<<<< HEAD
		link = link_create(&link_init_params);
=======
		link = dc->link_srv->create_link(&link_init_params);
>>>>>>> eb3cdb58
		if (link) {
			dc->links[dc->link_count] = link;
			link->dc = dc;
			++dc->link_count;
		}
	}

	for (i = 0; i < num_virtual_links; i++) {
		struct dc_link *link = kzalloc(sizeof(*link), GFP_KERNEL);
		struct encoder_init_data enc_init = {0};

		if (link == NULL) {
			BREAK_TO_DEBUGGER();
			goto failed_alloc;
		}

		link->link_index = dc->link_count;
		dc->links[dc->link_count] = link;
		dc->link_count++;

		link->ctx = dc->ctx;
		link->dc = dc;
		link->connector_signal = SIGNAL_TYPE_VIRTUAL;
		link->link_id.type = OBJECT_TYPE_CONNECTOR;
		link->link_id.id = CONNECTOR_ID_VIRTUAL;
		link->link_id.enum_id = ENUM_ID_1;
		link->link_enc = kzalloc(sizeof(*link->link_enc), GFP_KERNEL);

		if (!link->link_enc) {
			BREAK_TO_DEBUGGER();
			goto failed_alloc;
		}

		link->link_status.dpcd_caps = &link->dpcd_caps;

		enc_init.ctx = dc->ctx;
		enc_init.channel = CHANNEL_ID_UNKNOWN;
		enc_init.hpd_source = HPD_SOURCEID_UNKNOWN;
		enc_init.transmitter = TRANSMITTER_UNKNOWN;
		enc_init.connector = link->link_id;
		enc_init.encoder.type = OBJECT_TYPE_ENCODER;
		enc_init.encoder.id = ENCODER_ID_INTERNAL_VIRTUAL;
		enc_init.encoder.enum_id = ENUM_ID_1;
		virtual_link_encoder_construct(link->link_enc, &enc_init);
	}

	dc->caps.num_of_internal_disp = get_num_of_internal_disp(dc->links, dc->link_count);

	return true;

failed_alloc:
	return false;
}

/* Create additional DIG link encoder objects if fewer than the platform
 * supports were created during link construction. This can happen if the
 * number of physical connectors is less than the number of DIGs.
 */
static bool create_link_encoders(struct dc *dc)
{
	bool res = true;
	unsigned int num_usb4_dpia = dc->res_pool->res_cap->num_usb4_dpia;
	unsigned int num_dig_link_enc = dc->res_pool->res_cap->num_dig_link_enc;
	int i;

	/* A platform without USB4 DPIA endpoints has a fixed mapping between DIG
	 * link encoders and physical display endpoints and does not require
	 * additional link encoder objects.
	 */
	if (num_usb4_dpia == 0)
		return res;

	/* Create as many link encoder objects as the platform supports. DPIA
	 * endpoints can be programmably mapped to any DIG.
	 */
	if (num_dig_link_enc > dc->res_pool->dig_link_enc_count) {
		for (i = 0; i < num_dig_link_enc; i++) {
			struct link_encoder *link_enc = dc->res_pool->link_encoders[i];

			if (!link_enc && dc->res_pool->funcs->link_enc_create_minimal) {
				link_enc = dc->res_pool->funcs->link_enc_create_minimal(dc->ctx,
						(enum engine_id)(ENGINE_ID_DIGA + i));
				if (link_enc) {
					dc->res_pool->link_encoders[i] = link_enc;
					dc->res_pool->dig_link_enc_count++;
				} else {
					res = false;
				}
			}
		}
	}

	return res;
}

/* Destroy any additional DIG link encoder objects created by
 * create_link_encoders().
 * NB: Must only be called after destroy_links().
 */
static void destroy_link_encoders(struct dc *dc)
{
	unsigned int num_usb4_dpia;
	unsigned int num_dig_link_enc;
	int i;

	if (!dc->res_pool)
		return;

	num_usb4_dpia = dc->res_pool->res_cap->num_usb4_dpia;
	num_dig_link_enc = dc->res_pool->res_cap->num_dig_link_enc;

	/* A platform without USB4 DPIA endpoints has a fixed mapping between DIG
	 * link encoders and physical display endpoints and does not require
	 * additional link encoder objects.
	 */
	if (num_usb4_dpia == 0)
		return;

	for (i = 0; i < num_dig_link_enc; i++) {
		struct link_encoder *link_enc = dc->res_pool->link_encoders[i];

		if (link_enc) {
			link_enc->funcs->destroy(&link_enc);
			dc->res_pool->link_encoders[i] = NULL;
			dc->res_pool->dig_link_enc_count--;
		}
	}
}

static struct dc_perf_trace *dc_perf_trace_create(void)
{
	return kzalloc(sizeof(struct dc_perf_trace), GFP_KERNEL);
}

static void dc_perf_trace_destroy(struct dc_perf_trace **perf_trace)
{
	kfree(*perf_trace);
	*perf_trace = NULL;
}

/**
 *  dc_stream_adjust_vmin_vmax - look up pipe context & update parts of DRR
 *  @dc:     dc reference
 *  @stream: Initial dc stream state
 *  @adjust: Updated parameters for vertical_total_min and vertical_total_max
 *
 *  Looks up the pipe context of dc_stream_state and updates the
 *  vertical_total_min and vertical_total_max of the DRR, Dynamic Refresh
 *  Rate, which is a power-saving feature that targets reducing panel
 *  refresh rate while the screen is static
 *
 *  Return: %true if the pipe context is found and adjusted;
 *          %false if the pipe context is not found.
 */
bool dc_stream_adjust_vmin_vmax(struct dc *dc,
		struct dc_stream_state *stream,
		struct dc_crtc_timing_adjust *adjust)
{
	int i;

	/*
	 * Don't adjust DRR while there's bandwidth optimizations pending to
	 * avoid conflicting with firmware updates.
	 */
	if (dc->ctx->dce_version > DCE_VERSION_MAX)
		if (dc->optimized_required || dc->wm_optimized_required)
			return false;

	stream->adjust.v_total_max = adjust->v_total_max;
	stream->adjust.v_total_mid = adjust->v_total_mid;
	stream->adjust.v_total_mid_frame_num = adjust->v_total_mid_frame_num;
	stream->adjust.v_total_min = adjust->v_total_min;

	for (i = 0; i < MAX_PIPES; i++) {
		struct pipe_ctx *pipe = &dc->current_state->res_ctx.pipe_ctx[i];

		if (pipe->stream == stream && pipe->stream_res.tg) {
			dc->hwss.set_drr(&pipe,
					1,
					*adjust);

			return true;
		}
	}
	return false;
}

/**
 * dc_stream_get_last_used_drr_vtotal - Looks up the pipe context of
 * dc_stream_state and gets the last VTOTAL used by DRR (Dynamic Refresh Rate)
 *
 * @dc: [in] dc reference
 * @stream: [in] Initial dc stream state
 * @refresh_rate: [in] new refresh_rate
 *
 * Return: %true if the pipe context is found and there is an associated
 *         timing_generator for the DC;
 *         %false if the pipe context is not found or there is no
 *         timing_generator for the DC.
 */
bool dc_stream_get_last_used_drr_vtotal(struct dc *dc,
		struct dc_stream_state *stream,
		uint32_t *refresh_rate)
{
	bool status = false;

	int i = 0;

	for (i = 0; i < MAX_PIPES; i++) {
		struct pipe_ctx *pipe = &dc->current_state->res_ctx.pipe_ctx[i];

		if (pipe->stream == stream && pipe->stream_res.tg) {
			/* Only execute if a function pointer has been defined for
			 * the DC version in question
			 */
			if (pipe->stream_res.tg->funcs->get_last_used_drr_vtotal) {
				pipe->stream_res.tg->funcs->get_last_used_drr_vtotal(pipe->stream_res.tg, refresh_rate);

				status = true;

				break;
			}
		}
	}

	return status;
}

bool dc_stream_get_crtc_position(struct dc *dc,
		struct dc_stream_state **streams, int num_streams,
		unsigned int *v_pos, unsigned int *nom_v_pos)
{
	/* TODO: Support multiple streams */
	const struct dc_stream_state *stream = streams[0];
	int i;
	bool ret = false;
	struct crtc_position position;

	for (i = 0; i < MAX_PIPES; i++) {
		struct pipe_ctx *pipe =
				&dc->current_state->res_ctx.pipe_ctx[i];

		if (pipe->stream == stream && pipe->stream_res.stream_enc) {
			dc->hwss.get_position(&pipe, 1, &position);

			*v_pos = position.vertical_count;
			*nom_v_pos = position.nominal_vcount;
			ret = true;
		}
	}
	return ret;
}

#if defined(CONFIG_DRM_AMD_SECURE_DISPLAY)
static inline void
dc_stream_forward_dmub_crc_window(struct dc_dmub_srv *dmub_srv,
		struct rect *rect, struct otg_phy_mux *mux_mapping, bool is_stop)
{
	union dmub_rb_cmd cmd = {0};

	cmd.secure_display.roi_info.phy_id = mux_mapping->phy_output_num;
	cmd.secure_display.roi_info.otg_id = mux_mapping->otg_output_num;

	if (is_stop) {
		cmd.secure_display.header.type = DMUB_CMD__SECURE_DISPLAY;
		cmd.secure_display.header.sub_type = DMUB_CMD__SECURE_DISPLAY_CRC_STOP_UPDATE;
	} else {
		cmd.secure_display.header.type = DMUB_CMD__SECURE_DISPLAY;
		cmd.secure_display.header.sub_type = DMUB_CMD__SECURE_DISPLAY_CRC_WIN_NOTIFY;
		cmd.secure_display.roi_info.x_start = rect->x;
		cmd.secure_display.roi_info.y_start = rect->y;
		cmd.secure_display.roi_info.x_end = rect->x + rect->width;
		cmd.secure_display.roi_info.y_end = rect->y + rect->height;
	}

	dc_dmub_srv_cmd_queue(dmub_srv, &cmd);
	dc_dmub_srv_cmd_execute(dmub_srv);
}

static inline void
dc_stream_forward_dmcu_crc_window(struct dmcu *dmcu,
		struct rect *rect, struct otg_phy_mux *mux_mapping, bool is_stop)
{
	if (is_stop)
		dmcu->funcs->stop_crc_win_update(dmcu, mux_mapping);
	else
		dmcu->funcs->forward_crc_window(dmcu, rect, mux_mapping);
}

bool
dc_stream_forward_crc_window(struct dc_stream_state *stream,
		struct rect *rect, bool is_stop)
{
	struct dmcu *dmcu;
	struct dc_dmub_srv *dmub_srv;
	struct otg_phy_mux mux_mapping;
	struct pipe_ctx *pipe;
	int i;
	struct dc *dc = stream->ctx->dc;

	for (i = 0; i < MAX_PIPES; i++) {
		pipe = &dc->current_state->res_ctx.pipe_ctx[i];
		if (pipe->stream == stream && !pipe->top_pipe && !pipe->prev_odm_pipe)
			break;
	}

	/* Stream not found */
	if (i == MAX_PIPES)
		return false;

	mux_mapping.phy_output_num = stream->link->link_enc_hw_inst;
	mux_mapping.otg_output_num = pipe->stream_res.tg->inst;

	dmcu = dc->res_pool->dmcu;
	dmub_srv = dc->ctx->dmub_srv;

	/* forward to dmub */
	if (dmub_srv)
		dc_stream_forward_dmub_crc_window(dmub_srv, rect, &mux_mapping, is_stop);
	/* forward to dmcu */
	else if (dmcu && dmcu->funcs->is_dmcu_initialized(dmcu))
		dc_stream_forward_dmcu_crc_window(dmcu, rect, &mux_mapping, is_stop);
	else
		return false;

	return true;
}
#endif /* CONFIG_DRM_AMD_SECURE_DISPLAY */

/**
 * dc_stream_configure_crc() - Configure CRC capture for the given stream.
 * @dc: DC Object
 * @stream: The stream to configure CRC on.
 * @enable: Enable CRC if true, disable otherwise.
 * @crc_window: CRC window (x/y start/end) information
 * @continuous: Capture CRC on every frame if true. Otherwise, only capture
 *              once.
 *
 * By default, only CRC0 is configured, and the entire frame is used to
 * calculate the CRC.
 *
 * Return: %false if the stream is not found or CRC capture is not supported;
 *         %true if the stream has been configured.
 */
bool dc_stream_configure_crc(struct dc *dc, struct dc_stream_state *stream,
			     struct crc_params *crc_window, bool enable, bool continuous)
{
	int i;
	struct pipe_ctx *pipe;
	struct crc_params param;
	struct timing_generator *tg;

	for (i = 0; i < MAX_PIPES; i++) {
		pipe = &dc->current_state->res_ctx.pipe_ctx[i];
		if (pipe->stream == stream && !pipe->top_pipe && !pipe->prev_odm_pipe)
			break;
	}
	/* Stream not found */
	if (i == MAX_PIPES)
		return false;

	/* By default, capture the full frame */
	param.windowa_x_start = 0;
	param.windowa_y_start = 0;
	param.windowa_x_end = pipe->stream->timing.h_addressable;
	param.windowa_y_end = pipe->stream->timing.v_addressable;
	param.windowb_x_start = 0;
	param.windowb_y_start = 0;
	param.windowb_x_end = pipe->stream->timing.h_addressable;
	param.windowb_y_end = pipe->stream->timing.v_addressable;

	if (crc_window) {
		param.windowa_x_start = crc_window->windowa_x_start;
		param.windowa_y_start = crc_window->windowa_y_start;
		param.windowa_x_end = crc_window->windowa_x_end;
		param.windowa_y_end = crc_window->windowa_y_end;
		param.windowb_x_start = crc_window->windowb_x_start;
		param.windowb_y_start = crc_window->windowb_y_start;
		param.windowb_x_end = crc_window->windowb_x_end;
		param.windowb_y_end = crc_window->windowb_y_end;
	}

	param.dsc_mode = pipe->stream->timing.flags.DSC ? 1:0;
	param.odm_mode = pipe->next_odm_pipe ? 1:0;

	/* Default to the union of both windows */
	param.selection = UNION_WINDOW_A_B;
	param.continuous_mode = continuous;
	param.enable = enable;

	tg = pipe->stream_res.tg;

	/* Only call if supported */
	if (tg->funcs->configure_crc)
		return tg->funcs->configure_crc(tg, &param);
	DC_LOG_WARNING("CRC capture not supported.");
	return false;
}

/**
 * dc_stream_get_crc() - Get CRC values for the given stream.
 *
 * @dc: DC object.
 * @stream: The DC stream state of the stream to get CRCs from.
 * @r_cr: CRC value for the red component.
 * @g_y:  CRC value for the green component.
 * @b_cb: CRC value for the blue component.
 *
 * dc_stream_configure_crc needs to be called beforehand to enable CRCs.
 *
 * Return:
<<<<<<< HEAD
 * false if stream is not found, or if CRCs are not enabled.
=======
 * %false if stream is not found, or if CRCs are not enabled.
>>>>>>> eb3cdb58
 */
bool dc_stream_get_crc(struct dc *dc, struct dc_stream_state *stream,
		       uint32_t *r_cr, uint32_t *g_y, uint32_t *b_cb)
{
	int i;
	struct pipe_ctx *pipe;
	struct timing_generator *tg;

	for (i = 0; i < MAX_PIPES; i++) {
		pipe = &dc->current_state->res_ctx.pipe_ctx[i];
		if (pipe->stream == stream)
			break;
	}
	/* Stream not found */
	if (i == MAX_PIPES)
		return false;

	tg = pipe->stream_res.tg;

	if (tg->funcs->get_crc)
		return tg->funcs->get_crc(tg, r_cr, g_y, b_cb);
	DC_LOG_WARNING("CRC capture not supported.");
	return false;
}

void dc_stream_set_dyn_expansion(struct dc *dc, struct dc_stream_state *stream,
		enum dc_dynamic_expansion option)
{
	/* OPP FMT dyn expansion updates*/
	int i;
	struct pipe_ctx *pipe_ctx;

	for (i = 0; i < MAX_PIPES; i++) {
		if (dc->current_state->res_ctx.pipe_ctx[i].stream
				== stream) {
			pipe_ctx = &dc->current_state->res_ctx.pipe_ctx[i];
			pipe_ctx->stream_res.opp->dyn_expansion = option;
			pipe_ctx->stream_res.opp->funcs->opp_set_dyn_expansion(
					pipe_ctx->stream_res.opp,
					COLOR_SPACE_YCBCR601,
					stream->timing.display_color_depth,
					stream->signal);
		}
	}
}

void dc_stream_set_dither_option(struct dc_stream_state *stream,
		enum dc_dither_option option)
{
	struct bit_depth_reduction_params params;
	struct dc_link *link = stream->link;
	struct pipe_ctx *pipes = NULL;
	int i;

	for (i = 0; i < MAX_PIPES; i++) {
		if (link->dc->current_state->res_ctx.pipe_ctx[i].stream ==
				stream) {
			pipes = &link->dc->current_state->res_ctx.pipe_ctx[i];
			break;
		}
	}

	if (!pipes)
		return;
	if (option > DITHER_OPTION_MAX)
		return;

	stream->dither_option = option;

	memset(&params, 0, sizeof(params));
	resource_build_bit_depth_reduction_params(stream, &params);
	stream->bit_depth_params = params;

	if (pipes->plane_res.xfm &&
	    pipes->plane_res.xfm->funcs->transform_set_pixel_storage_depth) {
		pipes->plane_res.xfm->funcs->transform_set_pixel_storage_depth(
			pipes->plane_res.xfm,
			pipes->plane_res.scl_data.lb_params.depth,
			&stream->bit_depth_params);
	}

	pipes->stream_res.opp->funcs->
		opp_program_bit_depth_reduction(pipes->stream_res.opp, &params);
}

bool dc_stream_set_gamut_remap(struct dc *dc, const struct dc_stream_state *stream)
{
	int i;
	bool ret = false;
	struct pipe_ctx *pipes;

	for (i = 0; i < MAX_PIPES; i++) {
		if (dc->current_state->res_ctx.pipe_ctx[i].stream == stream) {
			pipes = &dc->current_state->res_ctx.pipe_ctx[i];
			dc->hwss.program_gamut_remap(pipes);
			ret = true;
		}
	}

	return ret;
}

bool dc_stream_program_csc_matrix(struct dc *dc, struct dc_stream_state *stream)
{
	int i;
	bool ret = false;
	struct pipe_ctx *pipes;

	for (i = 0; i < MAX_PIPES; i++) {
		if (dc->current_state->res_ctx.pipe_ctx[i].stream
				== stream) {

			pipes = &dc->current_state->res_ctx.pipe_ctx[i];
			dc->hwss.program_output_csc(dc,
					pipes,
					stream->output_color_space,
					stream->csc_color_matrix.matrix,
					pipes->stream_res.opp->inst);
			ret = true;
		}
	}

	return ret;
}

void dc_stream_set_static_screen_params(struct dc *dc,
		struct dc_stream_state **streams,
		int num_streams,
		const struct dc_static_screen_params *params)
{
	int i, j;
	struct pipe_ctx *pipes_affected[MAX_PIPES];
	int num_pipes_affected = 0;

	for (i = 0; i < num_streams; i++) {
		struct dc_stream_state *stream = streams[i];

		for (j = 0; j < MAX_PIPES; j++) {
			if (dc->current_state->res_ctx.pipe_ctx[j].stream
					== stream) {
				pipes_affected[num_pipes_affected++] =
						&dc->current_state->res_ctx.pipe_ctx[j];
			}
		}
	}

	dc->hwss.set_static_screen_control(pipes_affected, num_pipes_affected, params);
}

static void dc_destruct(struct dc *dc)
{
	// reset link encoder assignment table on destruct
	if (dc->res_pool && dc->res_pool->funcs->link_encs_assign)
		link_enc_cfg_init(dc, dc->current_state);

	if (dc->current_state) {
		dc_release_state(dc->current_state);
		dc->current_state = NULL;
	}

	destroy_links(dc);

	destroy_link_encoders(dc);

	if (dc->clk_mgr) {
		dc_destroy_clk_mgr(dc->clk_mgr);
		dc->clk_mgr = NULL;
	}

	dc_destroy_resource_pool(dc);

	if (dc->link_srv)
		link_destroy_link_service(&dc->link_srv);

	if (dc->ctx->gpio_service)
		dal_gpio_service_destroy(&dc->ctx->gpio_service);

	if (dc->ctx->created_bios)
		dal_bios_parser_destroy(&dc->ctx->dc_bios);

	dc_perf_trace_destroy(&dc->ctx->perf_trace);

	kfree(dc->ctx);
	dc->ctx = NULL;

	kfree(dc->bw_vbios);
	dc->bw_vbios = NULL;

	kfree(dc->bw_dceip);
	dc->bw_dceip = NULL;

	kfree(dc->dcn_soc);
	dc->dcn_soc = NULL;

	kfree(dc->dcn_ip);
	dc->dcn_ip = NULL;

	kfree(dc->vm_helper);
	dc->vm_helper = NULL;

}

static bool dc_construct_ctx(struct dc *dc,
		const struct dc_init_data *init_params)
{
	struct dc_context *dc_ctx;
	enum dce_version dc_version = DCE_VERSION_UNKNOWN;

	dc_ctx = kzalloc(sizeof(*dc_ctx), GFP_KERNEL);
	if (!dc_ctx)
		return false;

	dc_ctx->cgs_device = init_params->cgs_device;
	dc_ctx->driver_context = init_params->driver;
	dc_ctx->dc = dc;
	dc_ctx->asic_id = init_params->asic_id;
	dc_ctx->dc_sink_id_count = 0;
	dc_ctx->dc_stream_id_count = 0;
	dc_ctx->dce_environment = init_params->dce_environment;
	dc_ctx->dcn_reg_offsets = init_params->dcn_reg_offsets;
	dc_ctx->nbio_reg_offsets = init_params->nbio_reg_offsets;

	/* Create logger */

	dc_version = resource_parse_asic_id(init_params->asic_id);
	dc_ctx->dce_version = dc_version;

	dc_ctx->perf_trace = dc_perf_trace_create();
	if (!dc_ctx->perf_trace) {
		kfree(dc_ctx);
		ASSERT_CRITICAL(false);
		return false;
	}

	dc->ctx = dc_ctx;

	dc->link_srv = link_create_link_service();
	if (!dc->link_srv)
		return false;

	return true;
}

static bool dc_construct(struct dc *dc,
		const struct dc_init_data *init_params)
{
	struct dc_context *dc_ctx;
	struct bw_calcs_dceip *dc_dceip;
	struct bw_calcs_vbios *dc_vbios;
	struct dcn_soc_bounding_box *dcn_soc;
	struct dcn_ip_params *dcn_ip;

	dc->config = init_params->flags;

	// Allocate memory for the vm_helper
	dc->vm_helper = kzalloc(sizeof(struct vm_helper), GFP_KERNEL);
	if (!dc->vm_helper) {
		dm_error("%s: failed to create dc->vm_helper\n", __func__);
		goto fail;
	}

	memcpy(&dc->bb_overrides, &init_params->bb_overrides, sizeof(dc->bb_overrides));

	dc_dceip = kzalloc(sizeof(*dc_dceip), GFP_KERNEL);
	if (!dc_dceip) {
		dm_error("%s: failed to create dceip\n", __func__);
		goto fail;
	}

	dc->bw_dceip = dc_dceip;

	dc_vbios = kzalloc(sizeof(*dc_vbios), GFP_KERNEL);
	if (!dc_vbios) {
		dm_error("%s: failed to create vbios\n", __func__);
		goto fail;
	}

	dc->bw_vbios = dc_vbios;
	dcn_soc = kzalloc(sizeof(*dcn_soc), GFP_KERNEL);
	if (!dcn_soc) {
		dm_error("%s: failed to create dcn_soc\n", __func__);
		goto fail;
	}

	dc->dcn_soc = dcn_soc;

	dcn_ip = kzalloc(sizeof(*dcn_ip), GFP_KERNEL);
	if (!dcn_ip) {
		dm_error("%s: failed to create dcn_ip\n", __func__);
		goto fail;
	}

	dc->dcn_ip = dcn_ip;

	if (!dc_construct_ctx(dc, init_params)) {
		dm_error("%s: failed to create ctx\n", __func__);
		goto fail;
	}

        dc_ctx = dc->ctx;

	/* Resource should construct all asic specific resources.
	 * This should be the only place where we need to parse the asic id
	 */
	if (init_params->vbios_override)
		dc_ctx->dc_bios = init_params->vbios_override;
	else {
		/* Create BIOS parser */
		struct bp_init_data bp_init_data;

		bp_init_data.ctx = dc_ctx;
		bp_init_data.bios = init_params->asic_id.atombios_base_address;

		dc_ctx->dc_bios = dal_bios_parser_create(
				&bp_init_data, dc_ctx->dce_version);

		if (!dc_ctx->dc_bios) {
			ASSERT_CRITICAL(false);
			goto fail;
		}

		dc_ctx->created_bios = true;
	}

	dc->vendor_signature = init_params->vendor_signature;

	/* Create GPIO service */
	dc_ctx->gpio_service = dal_gpio_service_create(
			dc_ctx->dce_version,
			dc_ctx->dce_environment,
			dc_ctx);

	if (!dc_ctx->gpio_service) {
		ASSERT_CRITICAL(false);
		goto fail;
	}

	dc->res_pool = dc_create_resource_pool(dc, init_params, dc_ctx->dce_version);
	if (!dc->res_pool)
		goto fail;

	/* set i2c speed if not done by the respective dcnxxx__resource.c */
	if (dc->caps.i2c_speed_in_khz_hdcp == 0)
		dc->caps.i2c_speed_in_khz_hdcp = dc->caps.i2c_speed_in_khz;

	dc->clk_mgr = dc_clk_mgr_create(dc->ctx, dc->res_pool->pp_smu, dc->res_pool->dccg);
	if (!dc->clk_mgr)
		goto fail;
#ifdef CONFIG_DRM_AMD_DC_FP
	dc->clk_mgr->force_smu_not_present = init_params->force_smu_not_present;

	if (dc->res_pool->funcs->update_bw_bounding_box) {
		DC_FP_START();
		dc->res_pool->funcs->update_bw_bounding_box(dc, dc->clk_mgr->bw_params);
		DC_FP_END();
	}
#endif

	/* Creation of current_state must occur after dc->dml
	 * is initialized in dc_create_resource_pool because
	 * on creation it copies the contents of dc->dml
	 */

	dc->current_state = dc_create_state(dc);

	if (!dc->current_state) {
		dm_error("%s: failed to create validate ctx\n", __func__);
		goto fail;
	}

	if (!create_links(dc, init_params->num_virtual_links))
		goto fail;

	/* Create additional DIG link encoder objects if fewer than the platform
	 * supports were created during link construction.
	 */
	if (!create_link_encoders(dc))
		goto fail;

	dc_resource_state_construct(dc, dc->current_state);

	return true;

fail:
	return false;
}

static void disable_all_writeback_pipes_for_stream(
		const struct dc *dc,
		struct dc_stream_state *stream,
		struct dc_state *context)
{
	int i;

	for (i = 0; i < stream->num_wb_info; i++)
		stream->writeback_info[i].wb_enabled = false;
}

static void apply_ctx_interdependent_lock(struct dc *dc, struct dc_state *context,
					  struct dc_stream_state *stream, bool lock)
{
	int i;

	/* Checks if interdependent update function pointer is NULL or not, takes care of DCE110 case */
	if (dc->hwss.interdependent_update_lock)
		dc->hwss.interdependent_update_lock(dc, context, lock);
	else {
		for (i = 0; i < dc->res_pool->pipe_count; i++) {
			struct pipe_ctx *pipe_ctx = &context->res_ctx.pipe_ctx[i];
			struct pipe_ctx *old_pipe_ctx = &dc->current_state->res_ctx.pipe_ctx[i];

			// Copied conditions that were previously in dce110_apply_ctx_for_surface
			if (stream == pipe_ctx->stream) {
				if (!pipe_ctx->top_pipe &&
					(pipe_ctx->plane_state || old_pipe_ctx->plane_state))
					dc->hwss.pipe_control_lock(dc, pipe_ctx, lock);
			}
		}
	}
}

static void phantom_pipe_blank(
		struct dc *dc,
		struct timing_generator *tg,
		int width,
		int height)
{
	struct dce_hwseq *hws = dc->hwseq;
	enum dc_color_space color_space;
	struct tg_color black_color = {0};
	struct output_pixel_processor *opp = NULL;
	uint32_t num_opps, opp_id_src0, opp_id_src1;
	uint32_t otg_active_width, otg_active_height;
	uint32_t i;

	/* program opp dpg blank color */
	color_space = COLOR_SPACE_SRGB;
	color_space_to_black_color(dc, color_space, &black_color);

	otg_active_width = width;
	otg_active_height = height;

	/* get the OPTC source */
	tg->funcs->get_optc_source(tg, &num_opps, &opp_id_src0, &opp_id_src1);
	ASSERT(opp_id_src0 < dc->res_pool->res_cap->num_opp);

	for (i = 0; i < dc->res_pool->res_cap->num_opp; i++) {
		if (dc->res_pool->opps[i] != NULL && dc->res_pool->opps[i]->inst == opp_id_src0) {
			opp = dc->res_pool->opps[i];
			break;
		}
	}

	if (opp && opp->funcs->opp_set_disp_pattern_generator)
		opp->funcs->opp_set_disp_pattern_generator(
				opp,
				CONTROLLER_DP_TEST_PATTERN_SOLID_COLOR,
				CONTROLLER_DP_COLOR_SPACE_UDEFINED,
				COLOR_DEPTH_UNDEFINED,
				&black_color,
				otg_active_width,
				otg_active_height,
				0);

	if (tg->funcs->is_tg_enabled(tg))
		hws->funcs.wait_for_blank_complete(opp);
}

static void disable_dangling_plane(struct dc *dc, struct dc_state *context)
{
	int i, j;
	struct dc_state *dangling_context = dc_create_state(dc);
	struct dc_state *current_ctx;
	struct pipe_ctx *pipe;
<<<<<<< HEAD
=======
	struct timing_generator *tg;
>>>>>>> eb3cdb58

	if (dangling_context == NULL)
		return;

	dc_resource_state_copy_construct(dc->current_state, dangling_context);

	for (i = 0; i < dc->res_pool->pipe_count; i++) {
		struct dc_stream_state *old_stream =
				dc->current_state->res_ctx.pipe_ctx[i].stream;
		bool should_disable = true;
		bool pipe_split_change = false;

		if ((context->res_ctx.pipe_ctx[i].top_pipe) &&
			(dc->current_state->res_ctx.pipe_ctx[i].top_pipe))
			pipe_split_change = context->res_ctx.pipe_ctx[i].top_pipe->pipe_idx !=
				dc->current_state->res_ctx.pipe_ctx[i].top_pipe->pipe_idx;
		else
			pipe_split_change = context->res_ctx.pipe_ctx[i].top_pipe !=
				dc->current_state->res_ctx.pipe_ctx[i].top_pipe;

		for (j = 0; j < context->stream_count; j++) {
			if (old_stream == context->streams[j]) {
				should_disable = false;
				break;
			}
		}
		if (!should_disable && pipe_split_change &&
				dc->current_state->stream_count != context->stream_count)
			should_disable = true;

		if (old_stream && !dc->current_state->res_ctx.pipe_ctx[i].top_pipe &&
				!dc->current_state->res_ctx.pipe_ctx[i].prev_odm_pipe) {
			struct pipe_ctx *old_pipe, *new_pipe;

			old_pipe = &dc->current_state->res_ctx.pipe_ctx[i];
			new_pipe = &context->res_ctx.pipe_ctx[i];

			if (old_pipe->plane_state && !new_pipe->plane_state)
				should_disable = true;
		}

		if (should_disable && old_stream) {
			pipe = &dc->current_state->res_ctx.pipe_ctx[i];
<<<<<<< HEAD
=======
			tg = pipe->stream_res.tg;
>>>>>>> eb3cdb58
			/* When disabling plane for a phantom pipe, we must turn on the
			 * phantom OTG so the disable programming gets the double buffer
			 * update. Otherwise the pipe will be left in a partially disabled
			 * state that can result in underflow or hang when enabling it
			 * again for different use.
			 */
			if (old_stream->mall_stream_config.type == SUBVP_PHANTOM) {
<<<<<<< HEAD
				pipe->stream_res.tg->funcs->enable_crtc(pipe->stream_res.tg);
=======
				if (tg->funcs->enable_crtc) {
					int main_pipe_width, main_pipe_height;

					main_pipe_width = old_stream->mall_stream_config.paired_stream->dst.width;
					main_pipe_height = old_stream->mall_stream_config.paired_stream->dst.height;
					phantom_pipe_blank(dc, tg, main_pipe_width, main_pipe_height);
					tg->funcs->enable_crtc(tg);
				}
>>>>>>> eb3cdb58
			}
			dc_rem_all_planes_for_stream(dc, old_stream, dangling_context);
			disable_all_writeback_pipes_for_stream(dc, old_stream, dangling_context);

			if (dc->hwss.apply_ctx_for_surface) {
				apply_ctx_interdependent_lock(dc, dc->current_state, old_stream, true);
				dc->hwss.apply_ctx_for_surface(dc, old_stream, 0, dangling_context);
				apply_ctx_interdependent_lock(dc, dc->current_state, old_stream, false);
				dc->hwss.post_unlock_program_front_end(dc, dangling_context);
			}
			if (dc->hwss.program_front_end_for_ctx) {
				dc->hwss.interdependent_update_lock(dc, dc->current_state, true);
				dc->hwss.program_front_end_for_ctx(dc, dangling_context);
				dc->hwss.interdependent_update_lock(dc, dc->current_state, false);
				dc->hwss.post_unlock_program_front_end(dc, dangling_context);
			}
			/* We need to put the phantom OTG back into it's default (disabled) state or we
			 * can get corruption when transition from one SubVP config to a different one.
			 * The OTG is set to disable on falling edge of VUPDATE so the plane disable
			 * will still get it's double buffer update.
			 */
			if (old_stream->mall_stream_config.type == SUBVP_PHANTOM) {
				if (tg->funcs->disable_phantom_crtc)
					tg->funcs->disable_phantom_crtc(tg);
			}
		}
	}

	current_ctx = dc->current_state;
	dc->current_state = dangling_context;
	dc_release_state(current_ctx);
}

static void disable_vbios_mode_if_required(
		struct dc *dc,
		struct dc_state *context)
{
	unsigned int i, j;

	/* check if timing_changed, disable stream*/
	for (i = 0; i < dc->res_pool->pipe_count; i++) {
		struct dc_stream_state *stream = NULL;
		struct dc_link *link = NULL;
		struct pipe_ctx *pipe = NULL;

		pipe = &context->res_ctx.pipe_ctx[i];
		stream = pipe->stream;
		if (stream == NULL)
			continue;

		// only looking for first odm pipe
		if (pipe->prev_odm_pipe)
			continue;

		if (stream->link->local_sink &&
			stream->link->local_sink->sink_signal == SIGNAL_TYPE_EDP) {
			link = stream->link;
		}

		if (link != NULL && link->link_enc->funcs->is_dig_enabled(link->link_enc)) {
			unsigned int enc_inst, tg_inst = 0;
			unsigned int pix_clk_100hz;

			enc_inst = link->link_enc->funcs->get_dig_frontend(link->link_enc);
			if (enc_inst != ENGINE_ID_UNKNOWN) {
				for (j = 0; j < dc->res_pool->stream_enc_count; j++) {
					if (dc->res_pool->stream_enc[j]->id == enc_inst) {
						tg_inst = dc->res_pool->stream_enc[j]->funcs->dig_source_otg(
							dc->res_pool->stream_enc[j]);
						break;
					}
				}

				dc->res_pool->dp_clock_source->funcs->get_pixel_clk_frequency_100hz(
					dc->res_pool->dp_clock_source,
					tg_inst, &pix_clk_100hz);

				if (link->link_status.link_active) {
					uint32_t requested_pix_clk_100hz =
						pipe->stream_res.pix_clk_params.requested_pix_clk_100hz;

					if (pix_clk_100hz != requested_pix_clk_100hz) {
						dc->link_srv->set_dpms_off(pipe);
						pipe->stream->dpms_off = false;
					}
				}
			}
		}
	}
}

static void wait_for_no_pipes_pending(struct dc *dc, struct dc_state *context)
{
	int i;
	PERF_TRACE();
	for (i = 0; i < MAX_PIPES; i++) {
		int count = 0;
		struct pipe_ctx *pipe = &context->res_ctx.pipe_ctx[i];

		if (!pipe->plane_state || pipe->stream->mall_stream_config.type == SUBVP_PHANTOM)
			continue;

		/* Timeout 100 ms */
		while (count < 100000) {
			/* Must set to false to start with, due to OR in update function */
			pipe->plane_state->status.is_flip_pending = false;
			dc->hwss.update_pending_status(pipe);
			if (!pipe->plane_state->status.is_flip_pending)
				break;
			udelay(1);
			count++;
		}
		ASSERT(!pipe->plane_state->status.is_flip_pending);
	}
	PERF_TRACE();
}

/* Public functions */

struct dc *dc_create(const struct dc_init_data *init_params)
{
	struct dc *dc = kzalloc(sizeof(*dc), GFP_KERNEL);
	unsigned int full_pipe_count;

	if (!dc)
		return NULL;

	if (init_params->dce_environment == DCE_ENV_VIRTUAL_HW) {
		if (!dc_construct_ctx(dc, init_params))
			goto destruct_dc;
	} else {
		if (!dc_construct(dc, init_params))
			goto destruct_dc;

		full_pipe_count = dc->res_pool->pipe_count;
		if (dc->res_pool->underlay_pipe_index != NO_UNDERLAY_PIPE)
			full_pipe_count--;
		dc->caps.max_streams = min(
				full_pipe_count,
				dc->res_pool->stream_enc_count);

		dc->caps.max_links = dc->link_count;
		dc->caps.max_audios = dc->res_pool->audio_count;
		dc->caps.linear_pitch_alignment = 64;

		dc->caps.max_dp_protocol_version = DP_VERSION_1_4;

		dc->caps.max_otg_num = dc->res_pool->res_cap->num_timing_generator;

		if (dc->res_pool->dmcu != NULL)
			dc->versions.dmcu_version = dc->res_pool->dmcu->dmcu_version;
	}

	dc->dcn_reg_offsets = init_params->dcn_reg_offsets;
	dc->nbio_reg_offsets = init_params->nbio_reg_offsets;

	/* Populate versioning information */
	dc->versions.dc_ver = DC_VER;

	dc->build_id = DC_BUILD_ID;

	DC_LOG_DC("Display Core initialized\n");



	return dc;

destruct_dc:
	dc_destruct(dc);
	kfree(dc);
	return NULL;
}

static void detect_edp_presence(struct dc *dc)
{
	struct dc_link *edp_links[MAX_NUM_EDP];
	struct dc_link *edp_link = NULL;
	enum dc_connection_type type;
	int i;
	int edp_num;

	dc_get_edp_links(dc, edp_links, &edp_num);
	if (!edp_num)
		return;

	for (i = 0; i < edp_num; i++) {
		edp_link = edp_links[i];
		if (dc->config.edp_not_connected) {
			edp_link->edp_sink_present = false;
		} else {
			dc_link_detect_connection_type(edp_link, &type);
			edp_link->edp_sink_present = (type != dc_connection_none);
		}
	}
}

void dc_hardware_init(struct dc *dc)
{

	detect_edp_presence(dc);
	if (dc->ctx->dce_environment != DCE_ENV_VIRTUAL_HW)
		dc->hwss.init_hw(dc);
}

void dc_init_callbacks(struct dc *dc,
		const struct dc_callback_init *init_params)
{
	dc->ctx->cp_psp = init_params->cp_psp;
}

void dc_deinit_callbacks(struct dc *dc)
{
	memset(&dc->ctx->cp_psp, 0, sizeof(dc->ctx->cp_psp));
}

void dc_destroy(struct dc **dc)
{
	dc_destruct(*dc);
	kfree(*dc);
	*dc = NULL;
}

static void enable_timing_multisync(
		struct dc *dc,
		struct dc_state *ctx)
{
	int i, multisync_count = 0;
	int pipe_count = dc->res_pool->pipe_count;
	struct pipe_ctx *multisync_pipes[MAX_PIPES] = { NULL };

	for (i = 0; i < pipe_count; i++) {
		if (!ctx->res_ctx.pipe_ctx[i].stream ||
				!ctx->res_ctx.pipe_ctx[i].stream->triggered_crtc_reset.enabled)
			continue;
		if (ctx->res_ctx.pipe_ctx[i].stream == ctx->res_ctx.pipe_ctx[i].stream->triggered_crtc_reset.event_source)
			continue;
		multisync_pipes[multisync_count] = &ctx->res_ctx.pipe_ctx[i];
		multisync_count++;
	}

	if (multisync_count > 0) {
		dc->hwss.enable_per_frame_crtc_position_reset(
			dc, multisync_count, multisync_pipes);
	}
}

static void program_timing_sync(
		struct dc *dc,
		struct dc_state *ctx)
{
	int i, j, k;
	int group_index = 0;
	int num_group = 0;
	int pipe_count = dc->res_pool->pipe_count;
	struct pipe_ctx *unsynced_pipes[MAX_PIPES] = { NULL };

	for (i = 0; i < pipe_count; i++) {
		if (!ctx->res_ctx.pipe_ctx[i].stream
				|| ctx->res_ctx.pipe_ctx[i].top_pipe
				|| ctx->res_ctx.pipe_ctx[i].prev_odm_pipe)
			continue;

		unsynced_pipes[i] = &ctx->res_ctx.pipe_ctx[i];
	}

	for (i = 0; i < pipe_count; i++) {
		int group_size = 1;
		enum timing_synchronization_type sync_type = NOT_SYNCHRONIZABLE;
		struct pipe_ctx *pipe_set[MAX_PIPES];

		if (!unsynced_pipes[i])
			continue;

		pipe_set[0] = unsynced_pipes[i];
		unsynced_pipes[i] = NULL;

		/* Add tg to the set, search rest of the tg's for ones with
		 * same timing, add all tgs with same timing to the group
		 */
		for (j = i + 1; j < pipe_count; j++) {
			if (!unsynced_pipes[j])
				continue;
			if (sync_type != TIMING_SYNCHRONIZABLE &&
				dc->hwss.enable_vblanks_synchronization &&
				unsynced_pipes[j]->stream_res.tg->funcs->align_vblanks &&
				resource_are_vblanks_synchronizable(
					unsynced_pipes[j]->stream,
					pipe_set[0]->stream)) {
				sync_type = VBLANK_SYNCHRONIZABLE;
				pipe_set[group_size] = unsynced_pipes[j];
				unsynced_pipes[j] = NULL;
				group_size++;
			} else
			if (sync_type != VBLANK_SYNCHRONIZABLE &&
				resource_are_streams_timing_synchronizable(
					unsynced_pipes[j]->stream,
					pipe_set[0]->stream)) {
				sync_type = TIMING_SYNCHRONIZABLE;
				pipe_set[group_size] = unsynced_pipes[j];
				unsynced_pipes[j] = NULL;
				group_size++;
			}
		}

		/* set first unblanked pipe as master */
		for (j = 0; j < group_size; j++) {
			bool is_blanked;

			if (pipe_set[j]->stream_res.opp->funcs->dpg_is_blanked)
				is_blanked =
					pipe_set[j]->stream_res.opp->funcs->dpg_is_blanked(pipe_set[j]->stream_res.opp);
			else
				is_blanked =
					pipe_set[j]->stream_res.tg->funcs->is_blanked(pipe_set[j]->stream_res.tg);
			if (!is_blanked) {
				if (j == 0)
					break;

				swap(pipe_set[0], pipe_set[j]);
				break;
			}
		}

		for (k = 0; k < group_size; k++) {
			struct dc_stream_status *status = dc_stream_get_status_from_state(ctx, pipe_set[k]->stream);

			status->timing_sync_info.group_id = num_group;
			status->timing_sync_info.group_size = group_size;
			if (k == 0)
				status->timing_sync_info.master = true;
			else
				status->timing_sync_info.master = false;

		}

		/* remove any other pipes that are already been synced */
		if (dc->config.use_pipe_ctx_sync_logic) {
			/* check pipe's syncd to decide which pipe to be removed */
			for (j = 1; j < group_size; j++) {
				if (pipe_set[j]->pipe_idx_syncd == pipe_set[0]->pipe_idx_syncd) {
					group_size--;
					pipe_set[j] = pipe_set[group_size];
					j--;
				} else
					/* link slave pipe's syncd with master pipe */
					pipe_set[j]->pipe_idx_syncd = pipe_set[0]->pipe_idx_syncd;
			}
		} else {
			for (j = j + 1; j < group_size; j++) {
				bool is_blanked;

				if (pipe_set[j]->stream_res.opp->funcs->dpg_is_blanked)
					is_blanked =
						pipe_set[j]->stream_res.opp->funcs->dpg_is_blanked(pipe_set[j]->stream_res.opp);
				else
					is_blanked =
						pipe_set[j]->stream_res.tg->funcs->is_blanked(pipe_set[j]->stream_res.tg);
				if (!is_blanked) {
					group_size--;
					pipe_set[j] = pipe_set[group_size];
					j--;
				}
			}
		}

		if (group_size > 1) {
			if (sync_type == TIMING_SYNCHRONIZABLE) {
				dc->hwss.enable_timing_synchronization(
					dc, group_index, group_size, pipe_set);
			} else
				if (sync_type == VBLANK_SYNCHRONIZABLE) {
				dc->hwss.enable_vblanks_synchronization(
					dc, group_index, group_size, pipe_set);
				}
			group_index++;
		}
		num_group++;
	}
}

static bool streams_changed(struct dc *dc,
			    struct dc_stream_state *streams[],
			    uint8_t stream_count)
{
	uint8_t i;

	if (stream_count != dc->current_state->stream_count)
		return true;

	for (i = 0; i < dc->current_state->stream_count; i++) {
		if (dc->current_state->streams[i] != streams[i])
			return true;
		if (!streams[i]->link->link_state_valid)
			return true;
	}

	return false;
}

bool dc_validate_boot_timing(const struct dc *dc,
				const struct dc_sink *sink,
				struct dc_crtc_timing *crtc_timing)
{
	struct timing_generator *tg;
	struct stream_encoder *se = NULL;

	struct dc_crtc_timing hw_crtc_timing = {0};

	struct dc_link *link = sink->link;
	unsigned int i, enc_inst, tg_inst = 0;

	/* Support seamless boot on EDP displays only */
	if (sink->sink_signal != SIGNAL_TYPE_EDP) {
		return false;
	}

	if (dc->debug.force_odm_combine)
		return false;

	/* Check for enabled DIG to identify enabled display */
	if (!link->link_enc->funcs->is_dig_enabled(link->link_enc))
		return false;

	enc_inst = link->link_enc->funcs->get_dig_frontend(link->link_enc);

	if (enc_inst == ENGINE_ID_UNKNOWN)
		return false;

	for (i = 0; i < dc->res_pool->stream_enc_count; i++) {
		if (dc->res_pool->stream_enc[i]->id == enc_inst) {

			se = dc->res_pool->stream_enc[i];

			tg_inst = dc->res_pool->stream_enc[i]->funcs->dig_source_otg(
				dc->res_pool->stream_enc[i]);
			break;
		}
	}

	// tg_inst not found
	if (i == dc->res_pool->stream_enc_count)
		return false;

	if (tg_inst >= dc->res_pool->timing_generator_count)
		return false;

	if (tg_inst != link->link_enc->preferred_engine)
		return false;

	tg = dc->res_pool->timing_generators[tg_inst];

	if (!tg->funcs->get_hw_timing)
		return false;

	if (!tg->funcs->get_hw_timing(tg, &hw_crtc_timing))
		return false;

	if (crtc_timing->h_total != hw_crtc_timing.h_total)
		return false;

	if (crtc_timing->h_border_left != hw_crtc_timing.h_border_left)
		return false;

	if (crtc_timing->h_addressable != hw_crtc_timing.h_addressable)
		return false;

	if (crtc_timing->h_border_right != hw_crtc_timing.h_border_right)
		return false;

	if (crtc_timing->h_front_porch != hw_crtc_timing.h_front_porch)
		return false;

	if (crtc_timing->h_sync_width != hw_crtc_timing.h_sync_width)
		return false;

	if (crtc_timing->v_total != hw_crtc_timing.v_total)
		return false;

	if (crtc_timing->v_border_top != hw_crtc_timing.v_border_top)
		return false;

	if (crtc_timing->v_addressable != hw_crtc_timing.v_addressable)
		return false;

	if (crtc_timing->v_border_bottom != hw_crtc_timing.v_border_bottom)
		return false;

	if (crtc_timing->v_front_porch != hw_crtc_timing.v_front_porch)
		return false;

	if (crtc_timing->v_sync_width != hw_crtc_timing.v_sync_width)
		return false;

	/* block DSC for now, as VBIOS does not currently support DSC timings */
	if (crtc_timing->flags.DSC)
		return false;

	if (dc_is_dp_signal(link->connector_signal)) {
		unsigned int pix_clk_100hz;
		uint32_t numOdmPipes = 1;
		uint32_t id_src[4] = {0};

		dc->res_pool->dp_clock_source->funcs->get_pixel_clk_frequency_100hz(
			dc->res_pool->dp_clock_source,
			tg_inst, &pix_clk_100hz);

		if (tg->funcs->get_optc_source)
			tg->funcs->get_optc_source(tg,
						&numOdmPipes, &id_src[0], &id_src[1]);

		if (numOdmPipes == 2)
			pix_clk_100hz *= 2;
		if (numOdmPipes == 4)
			pix_clk_100hz *= 4;

		// Note: In rare cases, HW pixclk may differ from crtc's pixclk
		// slightly due to rounding issues in 10 kHz units.
		if (crtc_timing->pix_clk_100hz != pix_clk_100hz)
			return false;

		if (!se->funcs->dp_get_pixel_format)
			return false;

		if (!se->funcs->dp_get_pixel_format(
			se,
			&hw_crtc_timing.pixel_encoding,
			&hw_crtc_timing.display_color_depth))
			return false;

		if (hw_crtc_timing.display_color_depth != crtc_timing->display_color_depth)
			return false;

		if (hw_crtc_timing.pixel_encoding != crtc_timing->pixel_encoding)
			return false;
	}

	if (link->dpcd_caps.dprx_feature.bits.VSC_SDP_COLORIMETRY_SUPPORTED) {
		return false;
	}

	if (dc->link_srv->edp_is_ilr_optimization_required(link, crtc_timing)) {
		DC_LOG_EVENT_LINK_TRAINING("Seamless boot disabled to optimize eDP link rate\n");
		return false;
	}

	return true;
}

static inline bool should_update_pipe_for_stream(
		struct dc_state *context,
		struct pipe_ctx *pipe_ctx,
		struct dc_stream_state *stream)
{
	return (pipe_ctx->stream && pipe_ctx->stream == stream);
}

static inline bool should_update_pipe_for_plane(
		struct dc_state *context,
		struct pipe_ctx *pipe_ctx,
		struct dc_plane_state *plane_state)
{
	return (pipe_ctx->plane_state == plane_state);
}

void dc_enable_stereo(
	struct dc *dc,
	struct dc_state *context,
	struct dc_stream_state *streams[],
	uint8_t stream_count)
{
	int i, j;
	struct pipe_ctx *pipe;

	for (i = 0; i < MAX_PIPES; i++) {
		if (context != NULL) {
			pipe = &context->res_ctx.pipe_ctx[i];
		} else {
			context = dc->current_state;
			pipe = &dc->current_state->res_ctx.pipe_ctx[i];
		}

		for (j = 0; pipe && j < stream_count; j++)  {
			if (should_update_pipe_for_stream(context, pipe, streams[j]) &&
				dc->hwss.setup_stereo)
				dc->hwss.setup_stereo(pipe, dc);
		}
	}
}

void dc_trigger_sync(struct dc *dc, struct dc_state *context)
{
	if (context->stream_count > 1 && !dc->debug.disable_timing_sync) {
		enable_timing_multisync(dc, context);
		program_timing_sync(dc, context);
	}
}

static uint8_t get_stream_mask(struct dc *dc, struct dc_state *context)
{
	int i;
	unsigned int stream_mask = 0;

	for (i = 0; i < dc->res_pool->pipe_count; i++) {
		if (context->res_ctx.pipe_ctx[i].stream)
			stream_mask |= 1 << i;
	}

	return stream_mask;
}

void dc_z10_restore(const struct dc *dc)
{
	if (dc->hwss.z10_restore)
		dc->hwss.z10_restore(dc);
}

void dc_z10_save_init(struct dc *dc)
{
	if (dc->hwss.z10_save_init)
		dc->hwss.z10_save_init(dc);
}

<<<<<<< HEAD
/*
 * Applies given context to HW and copy it into current context.
=======
/**
 * dc_commit_state_no_check - Apply context to the hardware
 *
 * @dc: DC object with the current status to be updated
 * @context: New state that will become the current status at the end of this function
 *
 * Applies given context to the hardware and copy it into current context.
>>>>>>> eb3cdb58
 * It's up to the user to release the src context afterwards.
 *
 * Return: an enum dc_status result code for the operation
 */
static enum dc_status dc_commit_state_no_check(struct dc *dc, struct dc_state *context)
{
	struct dc_bios *dcb = dc->ctx->dc_bios;
	enum dc_status result = DC_ERROR_UNEXPECTED;
	struct pipe_ctx *pipe;
	int i, k, l;
	struct dc_stream_state *dc_streams[MAX_STREAMS] = {0};
	struct dc_state *old_state;
	bool subvp_prev_use = false;

	dc_z10_restore(dc);
	dc_allow_idle_optimizations(dc, false);

	for (i = 0; i < dc->res_pool->pipe_count; i++) {
		struct pipe_ctx *old_pipe = &dc->current_state->res_ctx.pipe_ctx[i];

		/* Check old context for SubVP */
		subvp_prev_use |= (old_pipe->stream && old_pipe->stream->mall_stream_config.type == SUBVP_PHANTOM);
		if (subvp_prev_use)
			break;
	}

	for (i = 0; i < context->stream_count; i++)
		dc_streams[i] =  context->streams[i];

	if (!dcb->funcs->is_accelerated_mode(dcb)) {
		disable_vbios_mode_if_required(dc, context);
		dc->hwss.enable_accelerated_mode(dc, context);
	}

	if (context->stream_count > get_seamless_boot_stream_count(context) ||
		context->stream_count == 0)
		dc->hwss.prepare_bandwidth(dc, context);

	/* When SubVP is active, all HW programming must be done while
	 * SubVP lock is acquired
	 */
	if (dc->hwss.subvp_pipe_control_lock)
		dc->hwss.subvp_pipe_control_lock(dc, context, true, true, NULL, subvp_prev_use);

	if (dc->debug.enable_double_buffered_dsc_pg_support)
		dc->hwss.update_dsc_pg(dc, context, false);

	disable_dangling_plane(dc, context);
	/* re-program planes for existing stream, in case we need to
	 * free up plane resource for later use
	 */
	if (dc->hwss.apply_ctx_for_surface) {
		for (i = 0; i < context->stream_count; i++) {
			if (context->streams[i]->mode_changed)
				continue;
			apply_ctx_interdependent_lock(dc, context, context->streams[i], true);
			dc->hwss.apply_ctx_for_surface(
				dc, context->streams[i],
				context->stream_status[i].plane_count,
				context); /* use new pipe config in new context */
			apply_ctx_interdependent_lock(dc, context, context->streams[i], false);
			dc->hwss.post_unlock_program_front_end(dc, context);
		}
	}

	/* Program hardware */
	for (i = 0; i < dc->res_pool->pipe_count; i++) {
		pipe = &context->res_ctx.pipe_ctx[i];
		dc->hwss.wait_for_mpcc_disconnect(dc, dc->res_pool, pipe);
	}

	result = dc->hwss.apply_ctx_to_hw(dc, context);

	if (result != DC_OK) {
		/* Application of dc_state to hardware stopped. */
		dc->current_state->res_ctx.link_enc_cfg_ctx.mode = LINK_ENC_CFG_STEADY;
		return result;
	}

	dc_trigger_sync(dc, context);

	/* Program all planes within new context*/
	if (dc->hwss.program_front_end_for_ctx) {
		dc->hwss.interdependent_update_lock(dc, context, true);
		dc->hwss.program_front_end_for_ctx(dc, context);
		dc->hwss.interdependent_update_lock(dc, context, false);
		dc->hwss.post_unlock_program_front_end(dc, context);
	}

	if (dc->hwss.commit_subvp_config)
		dc->hwss.commit_subvp_config(dc, context);
	if (dc->hwss.subvp_pipe_control_lock)
		dc->hwss.subvp_pipe_control_lock(dc, context, false, true, NULL, subvp_prev_use);

	for (i = 0; i < context->stream_count; i++) {
		const struct dc_link *link = context->streams[i]->link;

		if (!context->streams[i]->mode_changed)
			continue;

		if (dc->hwss.apply_ctx_for_surface) {
			apply_ctx_interdependent_lock(dc, context, context->streams[i], true);
			dc->hwss.apply_ctx_for_surface(
					dc, context->streams[i],
					context->stream_status[i].plane_count,
					context);
			apply_ctx_interdependent_lock(dc, context, context->streams[i], false);
			dc->hwss.post_unlock_program_front_end(dc, context);
		}

		/*
		 * enable stereo
		 * TODO rework dc_enable_stereo call to work with validation sets?
		 */
		for (k = 0; k < MAX_PIPES; k++) {
			pipe = &context->res_ctx.pipe_ctx[k];

			for (l = 0 ; pipe && l < context->stream_count; l++)  {
				if (context->streams[l] &&
					context->streams[l] == pipe->stream &&
					dc->hwss.setup_stereo)
					dc->hwss.setup_stereo(pipe, dc);
			}
		}

		CONN_MSG_MODE(link, "{%dx%d, %dx%d@%dKhz}",
				context->streams[i]->timing.h_addressable,
				context->streams[i]->timing.v_addressable,
				context->streams[i]->timing.h_total,
				context->streams[i]->timing.v_total,
				context->streams[i]->timing.pix_clk_100hz / 10);
	}

	dc_enable_stereo(dc, context, dc_streams, context->stream_count);

	if (context->stream_count > get_seamless_boot_stream_count(context) ||
		context->stream_count == 0) {
		/* Must wait for no flips to be pending before doing optimize bw */
		wait_for_no_pipes_pending(dc, context);
		/* pplib is notified if disp_num changed */
		dc->hwss.optimize_bandwidth(dc, context);
	}

	if (dc->debug.enable_double_buffered_dsc_pg_support)
		dc->hwss.update_dsc_pg(dc, context, true);

	if (dc->ctx->dce_version >= DCE_VERSION_MAX)
		TRACE_DCN_CLOCK_STATE(&context->bw_ctx.bw.dcn.clk);
	else
		TRACE_DCE_CLOCK_STATE(&context->bw_ctx.bw.dce);

	context->stream_mask = get_stream_mask(dc, context);

	if (context->stream_mask != dc->current_state->stream_mask)
		dc_dmub_srv_notify_stream_mask(dc->ctx->dmub_srv, context->stream_mask);

	for (i = 0; i < context->stream_count; i++)
		context->streams[i]->mode_changed = false;

	old_state = dc->current_state;
	dc->current_state = context;

	dc_release_state(old_state);

	dc_retain_state(dc->current_state);

	return result;
}

static bool commit_minimal_transition_state(struct dc *dc,
		struct dc_state *transition_base_context);

/**
 * dc_commit_streams - Commit current stream state
 *
 * @dc: DC object with the commit state to be configured in the hardware
 * @streams: Array with a list of stream state
 * @stream_count: Total of streams
 *
 * Function responsible for commit streams change to the hardware.
 *
 * Return:
 * Return DC_OK if everything work as expected, otherwise, return a dc_status
 * code.
 */
enum dc_status dc_commit_streams(struct dc *dc,
				 struct dc_stream_state *streams[],
				 uint8_t stream_count)
{
	int i, j;
	struct dc_state *context;
	enum dc_status res = DC_OK;
	struct dc_validation_set set[MAX_STREAMS] = {0};
	struct pipe_ctx *pipe;
	bool handle_exit_odm2to1 = false;

	if (dc->ctx->dce_environment == DCE_ENV_VIRTUAL_HW)
		return res;

	if (!streams_changed(dc, streams, stream_count))
		return res;

	DC_LOG_DC("%s: %d streams\n", __func__, stream_count);

	for (i = 0; i < stream_count; i++) {
		struct dc_stream_state *stream = streams[i];
		struct dc_stream_status *status = dc_stream_get_status(stream);

		dc_stream_log(dc, stream);

		set[i].stream = stream;

		if (status) {
			set[i].plane_count = status->plane_count;
			for (j = 0; j < status->plane_count; j++)
				set[i].plane_states[j] = status->plane_states[j];
		}
	}

	/* Check for case where we are going from odm 2:1 to max
	 *  pipe scenario.  For these cases, we will call
	 *  commit_minimal_transition_state() to exit out of odm 2:1
	 *  first before processing new streams
	 */
	if (stream_count == dc->res_pool->pipe_count) {
		for (i = 0; i < dc->res_pool->pipe_count; i++) {
			pipe = &dc->current_state->res_ctx.pipe_ctx[i];
			if (pipe->next_odm_pipe)
				handle_exit_odm2to1 = true;
		}
	}

	if (handle_exit_odm2to1)
		res = commit_minimal_transition_state(dc, dc->current_state);

	context = dc_create_state(dc);
	if (!context)
		goto context_alloc_fail;

	dc_resource_state_copy_construct_current(dc, context);

	res = dc_validate_with_context(dc, set, stream_count, context, false);
	if (res != DC_OK) {
		BREAK_TO_DEBUGGER();
		goto fail;
	}

	res = dc_commit_state_no_check(dc, context);

	for (i = 0; i < stream_count; i++) {
		for (j = 0; j < context->stream_count; j++) {
			if (streams[i]->stream_id == context->streams[j]->stream_id)
				streams[i]->out.otg_offset = context->stream_status[j].primary_otg_inst;

			if (dc_is_embedded_signal(streams[i]->signal)) {
				struct dc_stream_status *status = dc_stream_get_status_from_state(context, streams[i]);

				if (dc->hwss.is_abm_supported)
					status->is_abm_supported = dc->hwss.is_abm_supported(dc, context, streams[i]);
				else
					status->is_abm_supported = true;
			}
		}
	}

<<<<<<< HEAD
	/*
	 * Previous validation was perfomred with fast_validation = true and
	 * the full DML state required for hardware programming was skipped.
	 *
	 * Re-validate here to calculate these parameters / watermarks.
	 */
	result = dc_validate_global_state(dc, context, false);
	if (result != DC_OK) {
		DC_LOG_ERROR("DC commit global validation failure: %s (%d)",
			     dc_status_to_str(result), result);
		return result;
	}

	result = dc_commit_state_no_check(dc, context);
=======
fail:
	dc_release_state(context);

context_alloc_fail:

	DC_LOG_DC("%s Finished.\n", __func__);
>>>>>>> eb3cdb58

	return res;
}

bool dc_acquire_release_mpc_3dlut(
		struct dc *dc, bool acquire,
		struct dc_stream_state *stream,
		struct dc_3dlut **lut,
		struct dc_transfer_func **shaper)
{
	int pipe_idx;
	bool ret = false;
	bool found_pipe_idx = false;
	const struct resource_pool *pool = dc->res_pool;
	struct resource_context *res_ctx = &dc->current_state->res_ctx;
	int mpcc_id = 0;

	if (pool && res_ctx) {
		if (acquire) {
			/*find pipe idx for the given stream*/
			for (pipe_idx = 0; pipe_idx < pool->pipe_count; pipe_idx++) {
				if (res_ctx->pipe_ctx[pipe_idx].stream == stream) {
					found_pipe_idx = true;
					mpcc_id = res_ctx->pipe_ctx[pipe_idx].plane_res.hubp->inst;
					break;
				}
			}
		} else
			found_pipe_idx = true;/*for release pipe_idx is not required*/

		if (found_pipe_idx) {
			if (acquire && pool->funcs->acquire_post_bldn_3dlut)
				ret = pool->funcs->acquire_post_bldn_3dlut(res_ctx, pool, mpcc_id, lut, shaper);
			else if (!acquire && pool->funcs->release_post_bldn_3dlut)
				ret = pool->funcs->release_post_bldn_3dlut(res_ctx, pool, lut, shaper);
		}
	}
	return ret;
}

static bool is_flip_pending_in_pipes(struct dc *dc, struct dc_state *context)
{
	int i;
	struct pipe_ctx *pipe;

	for (i = 0; i < MAX_PIPES; i++) {
		pipe = &context->res_ctx.pipe_ctx[i];

		// Don't check flip pending on phantom pipes
		if (!pipe->plane_state || (pipe->stream && pipe->stream->mall_stream_config.type == SUBVP_PHANTOM))
			continue;

		/* Must set to false to start with, due to OR in update function */
		pipe->plane_state->status.is_flip_pending = false;
		dc->hwss.update_pending_status(pipe);
		if (pipe->plane_state->status.is_flip_pending)
			return true;
	}
	return false;
}

/* Perform updates here which need to be deferred until next vupdate
 *
 * i.e. blnd lut, 3dlut, and shaper lut bypass regs are double buffered
 * but forcing lut memory to shutdown state is immediate. This causes
 * single frame corruption as lut gets disabled mid-frame unless shutdown
 * is deferred until after entering bypass.
 */
static void process_deferred_updates(struct dc *dc)
{
	int i = 0;

	if (dc->debug.enable_mem_low_power.bits.cm) {
		ASSERT(dc->dcn_ip->max_num_dpp);
		for (i = 0; i < dc->dcn_ip->max_num_dpp; i++)
			if (dc->res_pool->dpps[i]->funcs->dpp_deferred_update)
				dc->res_pool->dpps[i]->funcs->dpp_deferred_update(dc->res_pool->dpps[i]);
	}
}

void dc_post_update_surfaces_to_stream(struct dc *dc)
{
	int i;
	struct dc_state *context = dc->current_state;

	if ((!dc->optimized_required) || get_seamless_boot_stream_count(context) > 0)
		return;

	post_surface_trace(dc);

	/*
	 * Only relevant for DCN behavior where we can guarantee the optimization
	 * is safe to apply - retain the legacy behavior for DCE.
	 */

	if (dc->ctx->dce_version < DCE_VERSION_MAX)
		TRACE_DCE_CLOCK_STATE(&context->bw_ctx.bw.dce);
	else {
		TRACE_DCN_CLOCK_STATE(&context->bw_ctx.bw.dcn.clk);

		if (is_flip_pending_in_pipes(dc, context))
			return;

		for (i = 0; i < dc->res_pool->pipe_count; i++)
			if (context->res_ctx.pipe_ctx[i].stream == NULL ||
					context->res_ctx.pipe_ctx[i].plane_state == NULL) {
				context->res_ctx.pipe_ctx[i].pipe_idx = i;
				dc->hwss.disable_plane(dc, &context->res_ctx.pipe_ctx[i]);
			}

		process_deferred_updates(dc);
<<<<<<< HEAD

		dc->hwss.optimize_bandwidth(dc, context);

=======

		dc->hwss.optimize_bandwidth(dc, context);

>>>>>>> eb3cdb58
		if (dc->debug.enable_double_buffered_dsc_pg_support)
			dc->hwss.update_dsc_pg(dc, context, true);
	}

	dc->optimized_required = false;
	dc->wm_optimized_required = false;
}

static void init_state(struct dc *dc, struct dc_state *context)
{
	/* Each context must have their own instance of VBA and in order to
	 * initialize and obtain IP and SOC the base DML instance from DC is
	 * initially copied into every context
	 */
	memcpy(&context->bw_ctx.dml, &dc->dml, sizeof(struct display_mode_lib));
}

struct dc_state *dc_create_state(struct dc *dc)
{
	struct dc_state *context = kvzalloc(sizeof(struct dc_state),
					    GFP_KERNEL);

	if (!context)
		return NULL;

	init_state(dc, context);

	kref_init(&context->refcount);

	return context;
}

struct dc_state *dc_copy_state(struct dc_state *src_ctx)
{
	int i, j;
	struct dc_state *new_ctx = kvmalloc(sizeof(struct dc_state), GFP_KERNEL);

	if (!new_ctx)
		return NULL;
	memcpy(new_ctx, src_ctx, sizeof(struct dc_state));

	for (i = 0; i < MAX_PIPES; i++) {
			struct pipe_ctx *cur_pipe = &new_ctx->res_ctx.pipe_ctx[i];

			if (cur_pipe->top_pipe)
				cur_pipe->top_pipe =  &new_ctx->res_ctx.pipe_ctx[cur_pipe->top_pipe->pipe_idx];

			if (cur_pipe->bottom_pipe)
				cur_pipe->bottom_pipe = &new_ctx->res_ctx.pipe_ctx[cur_pipe->bottom_pipe->pipe_idx];

			if (cur_pipe->prev_odm_pipe)
				cur_pipe->prev_odm_pipe =  &new_ctx->res_ctx.pipe_ctx[cur_pipe->prev_odm_pipe->pipe_idx];

			if (cur_pipe->next_odm_pipe)
				cur_pipe->next_odm_pipe = &new_ctx->res_ctx.pipe_ctx[cur_pipe->next_odm_pipe->pipe_idx];

	}

	for (i = 0; i < new_ctx->stream_count; i++) {
			dc_stream_retain(new_ctx->streams[i]);
			for (j = 0; j < new_ctx->stream_status[i].plane_count; j++)
				dc_plane_state_retain(
					new_ctx->stream_status[i].plane_states[j]);
	}

	kref_init(&new_ctx->refcount);

	return new_ctx;
}

void dc_retain_state(struct dc_state *context)
{
	kref_get(&context->refcount);
}

static void dc_state_free(struct kref *kref)
{
	struct dc_state *context = container_of(kref, struct dc_state, refcount);
	dc_resource_state_destruct(context);
	kvfree(context);
}

void dc_release_state(struct dc_state *context)
{
	kref_put(&context->refcount, dc_state_free);
}

bool dc_set_generic_gpio_for_stereo(bool enable,
		struct gpio_service *gpio_service)
{
	enum gpio_result gpio_result = GPIO_RESULT_NON_SPECIFIC_ERROR;
	struct gpio_pin_info pin_info;
	struct gpio *generic;
	struct gpio_generic_mux_config *config = kzalloc(sizeof(struct gpio_generic_mux_config),
			   GFP_KERNEL);

	if (!config)
		return false;
	pin_info = dal_gpio_get_generic_pin_info(gpio_service, GPIO_ID_GENERIC, 0);

	if (pin_info.mask == 0xFFFFFFFF || pin_info.offset == 0xFFFFFFFF) {
		kfree(config);
		return false;
	} else {
		generic = dal_gpio_service_create_generic_mux(
			gpio_service,
			pin_info.offset,
			pin_info.mask);
	}

	if (!generic) {
		kfree(config);
		return false;
	}

	gpio_result = dal_gpio_open(generic, GPIO_MODE_OUTPUT);

	config->enable_output_from_mux = enable;
	config->mux_select = GPIO_SIGNAL_SOURCE_PASS_THROUGH_STEREO_SYNC;

	if (gpio_result == GPIO_RESULT_OK)
		gpio_result = dal_mux_setup_config(generic, config);

	if (gpio_result == GPIO_RESULT_OK) {
		dal_gpio_close(generic);
		dal_gpio_destroy_generic_mux(&generic);
		kfree(config);
		return true;
	} else {
		dal_gpio_close(generic);
		dal_gpio_destroy_generic_mux(&generic);
		kfree(config);
		return false;
	}
}

static bool is_surface_in_context(
		const struct dc_state *context,
		const struct dc_plane_state *plane_state)
{
	int j;

	for (j = 0; j < MAX_PIPES; j++) {
		const struct pipe_ctx *pipe_ctx = &context->res_ctx.pipe_ctx[j];

		if (plane_state == pipe_ctx->plane_state) {
			return true;
		}
	}

	return false;
}

static enum surface_update_type get_plane_info_update_type(const struct dc_surface_update *u)
{
	union surface_update_flags *update_flags = &u->surface->update_flags;
	enum surface_update_type update_type = UPDATE_TYPE_FAST;

	if (!u->plane_info)
		return UPDATE_TYPE_FAST;

	if (u->plane_info->color_space != u->surface->color_space) {
		update_flags->bits.color_space_change = 1;
		elevate_update_type(&update_type, UPDATE_TYPE_MED);
	}

	if (u->plane_info->horizontal_mirror != u->surface->horizontal_mirror) {
		update_flags->bits.horizontal_mirror_change = 1;
		elevate_update_type(&update_type, UPDATE_TYPE_MED);
	}

	if (u->plane_info->rotation != u->surface->rotation) {
		update_flags->bits.rotation_change = 1;
		elevate_update_type(&update_type, UPDATE_TYPE_FULL);
	}

	if (u->plane_info->format != u->surface->format) {
		update_flags->bits.pixel_format_change = 1;
		elevate_update_type(&update_type, UPDATE_TYPE_FULL);
	}

	if (u->plane_info->stereo_format != u->surface->stereo_format) {
		update_flags->bits.stereo_format_change = 1;
		elevate_update_type(&update_type, UPDATE_TYPE_FULL);
	}

	if (u->plane_info->per_pixel_alpha != u->surface->per_pixel_alpha) {
		update_flags->bits.per_pixel_alpha_change = 1;
		elevate_update_type(&update_type, UPDATE_TYPE_MED);
	}

	if (u->plane_info->global_alpha_value != u->surface->global_alpha_value) {
		update_flags->bits.global_alpha_change = 1;
		elevate_update_type(&update_type, UPDATE_TYPE_MED);
	}

	if (u->plane_info->dcc.enable != u->surface->dcc.enable
			|| u->plane_info->dcc.dcc_ind_blk != u->surface->dcc.dcc_ind_blk
			|| u->plane_info->dcc.meta_pitch != u->surface->dcc.meta_pitch) {
		/* During DCC on/off, stutter period is calculated before
		 * DCC has fully transitioned. This results in incorrect
		 * stutter period calculation. Triggering a full update will
		 * recalculate stutter period.
		 */
		update_flags->bits.dcc_change = 1;
		elevate_update_type(&update_type, UPDATE_TYPE_FULL);
	}

	if (resource_pixel_format_to_bpp(u->plane_info->format) !=
			resource_pixel_format_to_bpp(u->surface->format)) {
		/* different bytes per element will require full bandwidth
		 * and DML calculation
		 */
		update_flags->bits.bpp_change = 1;
		elevate_update_type(&update_type, UPDATE_TYPE_FULL);
	}

	if (u->plane_info->plane_size.surface_pitch != u->surface->plane_size.surface_pitch
			|| u->plane_info->plane_size.chroma_pitch != u->surface->plane_size.chroma_pitch) {
		update_flags->bits.plane_size_change = 1;
		elevate_update_type(&update_type, UPDATE_TYPE_MED);
	}


	if (memcmp(&u->plane_info->tiling_info, &u->surface->tiling_info,
			sizeof(union dc_tiling_info)) != 0) {
		update_flags->bits.swizzle_change = 1;
		elevate_update_type(&update_type, UPDATE_TYPE_MED);

		/* todo: below are HW dependent, we should add a hook to
		 * DCE/N resource and validated there.
		 */
		if (u->plane_info->tiling_info.gfx9.swizzle != DC_SW_LINEAR) {
			/* swizzled mode requires RQ to be setup properly,
			 * thus need to run DML to calculate RQ settings
			 */
			update_flags->bits.bandwidth_change = 1;
			elevate_update_type(&update_type, UPDATE_TYPE_FULL);
		}
	}

	/* This should be UPDATE_TYPE_FAST if nothing has changed. */
	return update_type;
}

static enum surface_update_type get_scaling_info_update_type(
		const struct dc_surface_update *u)
{
	union surface_update_flags *update_flags = &u->surface->update_flags;

	if (!u->scaling_info)
		return UPDATE_TYPE_FAST;

	if (u->scaling_info->clip_rect.width != u->surface->clip_rect.width
			|| u->scaling_info->clip_rect.height != u->surface->clip_rect.height
			|| u->scaling_info->dst_rect.width != u->surface->dst_rect.width
			|| u->scaling_info->dst_rect.height != u->surface->dst_rect.height
			|| u->scaling_info->scaling_quality.integer_scaling !=
				u->surface->scaling_quality.integer_scaling
			) {
		update_flags->bits.scaling_change = 1;

		if ((u->scaling_info->dst_rect.width < u->surface->dst_rect.width
			|| u->scaling_info->dst_rect.height < u->surface->dst_rect.height)
				&& (u->scaling_info->dst_rect.width < u->surface->src_rect.width
					|| u->scaling_info->dst_rect.height < u->surface->src_rect.height))
			/* Making dst rect smaller requires a bandwidth change */
			update_flags->bits.bandwidth_change = 1;
	}

	if (u->scaling_info->src_rect.width != u->surface->src_rect.width
		|| u->scaling_info->src_rect.height != u->surface->src_rect.height) {

		update_flags->bits.scaling_change = 1;
		if (u->scaling_info->src_rect.width > u->surface->src_rect.width
				|| u->scaling_info->src_rect.height > u->surface->src_rect.height)
			/* Making src rect bigger requires a bandwidth change */
			update_flags->bits.clock_change = 1;
	}

	if (u->scaling_info->src_rect.x != u->surface->src_rect.x
			|| u->scaling_info->src_rect.y != u->surface->src_rect.y
			|| u->scaling_info->clip_rect.x != u->surface->clip_rect.x
			|| u->scaling_info->clip_rect.y != u->surface->clip_rect.y
			|| u->scaling_info->dst_rect.x != u->surface->dst_rect.x
			|| u->scaling_info->dst_rect.y != u->surface->dst_rect.y)
		update_flags->bits.position_change = 1;

	if (update_flags->bits.clock_change
			|| update_flags->bits.bandwidth_change
			|| update_flags->bits.scaling_change)
		return UPDATE_TYPE_FULL;

	if (update_flags->bits.position_change)
		return UPDATE_TYPE_MED;

	return UPDATE_TYPE_FAST;
}

static enum surface_update_type det_surface_update(const struct dc *dc,
		const struct dc_surface_update *u)
{
	const struct dc_state *context = dc->current_state;
	enum surface_update_type type;
	enum surface_update_type overall_type = UPDATE_TYPE_FAST;
	union surface_update_flags *update_flags = &u->surface->update_flags;

	if (!is_surface_in_context(context, u->surface) || u->surface->force_full_update) {
		update_flags->raw = 0xFFFFFFFF;
		return UPDATE_TYPE_FULL;
	}

	update_flags->raw = 0; // Reset all flags

	type = get_plane_info_update_type(u);
	elevate_update_type(&overall_type, type);

	type = get_scaling_info_update_type(u);
	elevate_update_type(&overall_type, type);

	if (u->flip_addr) {
		update_flags->bits.addr_update = 1;
		if (u->flip_addr->address.tmz_surface != u->surface->address.tmz_surface) {
			update_flags->bits.tmz_changed = 1;
			elevate_update_type(&overall_type, UPDATE_TYPE_FULL);
		}
	}
	if (u->in_transfer_func)
		update_flags->bits.in_transfer_func_change = 1;

	if (u->input_csc_color_matrix)
		update_flags->bits.input_csc_change = 1;

	if (u->coeff_reduction_factor)
		update_flags->bits.coeff_reduction_change = 1;

	if (u->gamut_remap_matrix)
		update_flags->bits.gamut_remap_change = 1;

	if (u->gamma) {
		enum surface_pixel_format format = SURFACE_PIXEL_FORMAT_GRPH_BEGIN;

		if (u->plane_info)
			format = u->plane_info->format;
		else if (u->surface)
			format = u->surface->format;

		if (dce_use_lut(format))
			update_flags->bits.gamma_change = 1;
	}

	if (u->lut3d_func || u->func_shaper)
		update_flags->bits.lut_3d = 1;

	if (u->hdr_mult.value)
		if (u->hdr_mult.value != u->surface->hdr_mult.value) {
			update_flags->bits.hdr_mult = 1;
			elevate_update_type(&overall_type, UPDATE_TYPE_MED);
		}

	if (update_flags->bits.in_transfer_func_change) {
		type = UPDATE_TYPE_MED;
		elevate_update_type(&overall_type, type);
	}

	if (update_flags->bits.input_csc_change
			|| update_flags->bits.coeff_reduction_change
			|| update_flags->bits.lut_3d
			|| update_flags->bits.gamma_change
			|| update_flags->bits.gamut_remap_change) {
		type = UPDATE_TYPE_FULL;
		elevate_update_type(&overall_type, type);
	}

	return overall_type;
}

static enum surface_update_type check_update_surfaces_for_stream(
		struct dc *dc,
		struct dc_surface_update *updates,
		int surface_count,
		struct dc_stream_update *stream_update,
		const struct dc_stream_status *stream_status)
{
	int i;
	enum surface_update_type overall_type = UPDATE_TYPE_FAST;

	if (dc->idle_optimizations_allowed)
		overall_type = UPDATE_TYPE_FULL;

	if (stream_status == NULL || stream_status->plane_count != surface_count)
		overall_type = UPDATE_TYPE_FULL;

	if (stream_update && stream_update->pending_test_pattern) {
		overall_type = UPDATE_TYPE_FULL;
	}

	/* some stream updates require passive update */
	if (stream_update) {
		union stream_update_flags *su_flags = &stream_update->stream->update_flags;

		if ((stream_update->src.height != 0 && stream_update->src.width != 0) ||
			(stream_update->dst.height != 0 && stream_update->dst.width != 0) ||
			stream_update->integer_scaling_update)
			su_flags->bits.scaling = 1;

		if (stream_update->out_transfer_func)
			su_flags->bits.out_tf = 1;

		if (stream_update->abm_level)
			su_flags->bits.abm_level = 1;

		if (stream_update->dpms_off)
			su_flags->bits.dpms_off = 1;

		if (stream_update->gamut_remap)
			su_flags->bits.gamut_remap = 1;

		if (stream_update->wb_update)
			su_flags->bits.wb_update = 1;

		if (stream_update->dsc_config)
			su_flags->bits.dsc_changed = 1;

		if (stream_update->mst_bw_update)
			su_flags->bits.mst_bw = 1;
<<<<<<< HEAD
		if (stream_update->crtc_timing_adjust && dc_extended_blank_supported(dc))
			su_flags->bits.crtc_timing_adjust = 1;
=======

		if (stream_update->stream && stream_update->stream->freesync_on_desktop &&
			(stream_update->vrr_infopacket || stream_update->allow_freesync ||
				stream_update->vrr_active_variable))
			su_flags->bits.fams_changed = 1;
>>>>>>> eb3cdb58

		if (su_flags->raw != 0)
			overall_type = UPDATE_TYPE_FULL;

		if (stream_update->output_csc_transform || stream_update->output_color_space)
			su_flags->bits.out_csc = 1;
	}

	for (i = 0 ; i < surface_count; i++) {
		enum surface_update_type type =
				det_surface_update(dc, &updates[i]);

		elevate_update_type(&overall_type, type);
	}

	return overall_type;
}

static bool dc_check_is_fullscreen_video(struct rect src, struct rect clip_rect)
{
	int view_height, view_width, clip_x, clip_y, clip_width, clip_height;

	view_height = src.height;
	view_width = src.width;

	clip_x = clip_rect.x;
	clip_y = clip_rect.y;

	clip_width = clip_rect.width;
	clip_height = clip_rect.height;

	/* check for centered video accounting for off by 1 scaling truncation */
	if ((view_height - clip_y - clip_height <= clip_y + 1) &&
			(view_width - clip_x - clip_width <= clip_x + 1) &&
			(view_height - clip_y - clip_height >= clip_y - 1) &&
			(view_width - clip_x - clip_width >= clip_x - 1)) {

		/* when OS scales up/down to letter box, it may end up
		 * with few blank pixels on the border due to truncating.
		 * Add offset margin to account for this
		 */
		if (clip_x <= 4 || clip_y <= 4)
			return true;
	}

	return false;
}

static enum surface_update_type check_boundary_crossing_for_windowed_mpo_with_odm(struct dc *dc,
		struct dc_surface_update *srf_updates, int surface_count,
		enum surface_update_type update_type)
{
	enum surface_update_type new_update_type = update_type;
	int i, j;
	struct pipe_ctx *pipe = NULL;
	struct dc_stream_state *stream;

	/* Check that we are in windowed MPO with ODM
	 * - look for MPO pipe by scanning pipes for first pipe matching
	 *   surface that has moved ( position change )
	 * - MPO pipe will have top pipe
	 * - check that top pipe has ODM pointer
	 */
	if ((surface_count > 1) && dc->config.enable_windowed_mpo_odm) {
		for (i = 0; i < surface_count; i++) {
			if (srf_updates[i].surface && srf_updates[i].scaling_info
					&& srf_updates[i].surface->update_flags.bits.position_change) {

				for (j = 0; j < dc->res_pool->pipe_count; j++) {
					if (srf_updates[i].surface == dc->current_state->res_ctx.pipe_ctx[j].plane_state) {
						pipe = &dc->current_state->res_ctx.pipe_ctx[j];
						stream = pipe->stream;
						break;
					}
				}

				if (pipe && pipe->top_pipe && (get_num_odm_splits(pipe->top_pipe) > 0) && stream
						&& !dc_check_is_fullscreen_video(stream->src, srf_updates[i].scaling_info->clip_rect)) {
					struct rect old_clip_rect, new_clip_rect;
					bool old_clip_rect_left, old_clip_rect_right, old_clip_rect_middle;
					bool new_clip_rect_left, new_clip_rect_right, new_clip_rect_middle;

					old_clip_rect = srf_updates[i].surface->clip_rect;
					new_clip_rect = srf_updates[i].scaling_info->clip_rect;

					old_clip_rect_left = ((old_clip_rect.x + old_clip_rect.width) <= (stream->src.x + (stream->src.width/2)));
					old_clip_rect_right = (old_clip_rect.x >= (stream->src.x + (stream->src.width/2)));
					old_clip_rect_middle = !old_clip_rect_left && !old_clip_rect_right;

					new_clip_rect_left = ((new_clip_rect.x + new_clip_rect.width) <= (stream->src.x + (stream->src.width/2)));
					new_clip_rect_right = (new_clip_rect.x >= (stream->src.x + (stream->src.width/2)));
					new_clip_rect_middle = !new_clip_rect_left && !new_clip_rect_right;

					if (old_clip_rect_left && new_clip_rect_middle)
						new_update_type = UPDATE_TYPE_FULL;
					else if (old_clip_rect_middle && new_clip_rect_right)
						new_update_type = UPDATE_TYPE_FULL;
					else if (old_clip_rect_right && new_clip_rect_middle)
						new_update_type = UPDATE_TYPE_FULL;
					else if (old_clip_rect_middle && new_clip_rect_left)
						new_update_type = UPDATE_TYPE_FULL;
				}
			}
		}
	}
	return new_update_type;
}

/*
 * dc_check_update_surfaces_for_stream() - Determine update type (fast, med, or full)
 *
 * See :c:type:`enum surface_update_type <surface_update_type>` for explanation of update types
 */
enum surface_update_type dc_check_update_surfaces_for_stream(
		struct dc *dc,
		struct dc_surface_update *updates,
		int surface_count,
		struct dc_stream_update *stream_update,
		const struct dc_stream_status *stream_status)
{
	int i;
	enum surface_update_type type;

	if (stream_update)
		stream_update->stream->update_flags.raw = 0;
	for (i = 0; i < surface_count; i++)
		updates[i].surface->update_flags.raw = 0;

	type = check_update_surfaces_for_stream(dc, updates, surface_count, stream_update, stream_status);
	if (type == UPDATE_TYPE_FULL) {
		if (stream_update) {
			uint32_t dsc_changed = stream_update->stream->update_flags.bits.dsc_changed;
			stream_update->stream->update_flags.raw = 0xFFFFFFFF;
			stream_update->stream->update_flags.bits.dsc_changed = dsc_changed;
		}
		for (i = 0; i < surface_count; i++)
			updates[i].surface->update_flags.raw = 0xFFFFFFFF;
	}

	if (type == UPDATE_TYPE_MED)
		type = check_boundary_crossing_for_windowed_mpo_with_odm(dc,
				updates, surface_count, type);

	if (type == UPDATE_TYPE_FAST) {
		// If there's an available clock comparator, we use that.
		if (dc->clk_mgr->funcs->are_clock_states_equal) {
			if (!dc->clk_mgr->funcs->are_clock_states_equal(&dc->clk_mgr->clks, &dc->current_state->bw_ctx.bw.dcn.clk))
				dc->optimized_required = true;
		// Else we fallback to mem compare.
		} else if (memcmp(&dc->current_state->bw_ctx.bw.dcn.clk, &dc->clk_mgr->clks, offsetof(struct dc_clocks, prev_p_state_change_support)) != 0) {
			dc->optimized_required = true;
		}

		dc->optimized_required |= dc->wm_optimized_required;
	}

	return type;
}

static struct dc_stream_status *stream_get_status(
	struct dc_state *ctx,
	struct dc_stream_state *stream)
{
	uint8_t i;

	for (i = 0; i < ctx->stream_count; i++) {
		if (stream == ctx->streams[i]) {
			return &ctx->stream_status[i];
		}
	}

	return NULL;
}

static const enum surface_update_type update_surface_trace_level = UPDATE_TYPE_FULL;

static void copy_surface_update_to_plane(
		struct dc_plane_state *surface,
		struct dc_surface_update *srf_update)
{
	if (srf_update->flip_addr) {
		surface->address = srf_update->flip_addr->address;
		surface->flip_immediate =
			srf_update->flip_addr->flip_immediate;
		surface->time.time_elapsed_in_us[surface->time.index] =
			srf_update->flip_addr->flip_timestamp_in_us -
				surface->time.prev_update_time_in_us;
		surface->time.prev_update_time_in_us =
			srf_update->flip_addr->flip_timestamp_in_us;
		surface->time.index++;
		if (surface->time.index >= DC_PLANE_UPDATE_TIMES_MAX)
			surface->time.index = 0;

		surface->triplebuffer_flips = srf_update->flip_addr->triplebuffer_flips;
	}

	if (srf_update->scaling_info) {
		surface->scaling_quality =
				srf_update->scaling_info->scaling_quality;
		surface->dst_rect =
				srf_update->scaling_info->dst_rect;
		surface->src_rect =
				srf_update->scaling_info->src_rect;
		surface->clip_rect =
				srf_update->scaling_info->clip_rect;
	}

	if (srf_update->plane_info) {
		surface->color_space =
				srf_update->plane_info->color_space;
		surface->format =
				srf_update->plane_info->format;
		surface->plane_size =
				srf_update->plane_info->plane_size;
		surface->rotation =
				srf_update->plane_info->rotation;
		surface->horizontal_mirror =
				srf_update->plane_info->horizontal_mirror;
		surface->stereo_format =
				srf_update->plane_info->stereo_format;
		surface->tiling_info =
				srf_update->plane_info->tiling_info;
		surface->visible =
				srf_update->plane_info->visible;
		surface->per_pixel_alpha =
				srf_update->plane_info->per_pixel_alpha;
		surface->global_alpha =
				srf_update->plane_info->global_alpha;
		surface->global_alpha_value =
				srf_update->plane_info->global_alpha_value;
		surface->dcc =
				srf_update->plane_info->dcc;
		surface->layer_index =
				srf_update->plane_info->layer_index;
	}

	if (srf_update->gamma &&
			(surface->gamma_correction !=
					srf_update->gamma)) {
		memcpy(&surface->gamma_correction->entries,
			&srf_update->gamma->entries,
			sizeof(struct dc_gamma_entries));
		surface->gamma_correction->is_identity =
			srf_update->gamma->is_identity;
		surface->gamma_correction->num_entries =
			srf_update->gamma->num_entries;
		surface->gamma_correction->type =
			srf_update->gamma->type;
	}

	if (srf_update->in_transfer_func &&
			(surface->in_transfer_func !=
				srf_update->in_transfer_func)) {
		surface->in_transfer_func->sdr_ref_white_level =
			srf_update->in_transfer_func->sdr_ref_white_level;
		surface->in_transfer_func->tf =
			srf_update->in_transfer_func->tf;
		surface->in_transfer_func->type =
			srf_update->in_transfer_func->type;
		memcpy(&surface->in_transfer_func->tf_pts,
			&srf_update->in_transfer_func->tf_pts,
			sizeof(struct dc_transfer_func_distributed_points));
	}

	if (srf_update->func_shaper &&
			(surface->in_shaper_func !=
			srf_update->func_shaper))
		memcpy(surface->in_shaper_func, srf_update->func_shaper,
		sizeof(*surface->in_shaper_func));

	if (srf_update->lut3d_func &&
			(surface->lut3d_func !=
			srf_update->lut3d_func))
		memcpy(surface->lut3d_func, srf_update->lut3d_func,
		sizeof(*surface->lut3d_func));

	if (srf_update->hdr_mult.value)
		surface->hdr_mult =
				srf_update->hdr_mult;

	if (srf_update->blend_tf &&
			(surface->blend_tf !=
			srf_update->blend_tf))
		memcpy(surface->blend_tf, srf_update->blend_tf,
		sizeof(*surface->blend_tf));

	if (srf_update->input_csc_color_matrix)
		surface->input_csc_color_matrix =
			*srf_update->input_csc_color_matrix;

	if (srf_update->coeff_reduction_factor)
		surface->coeff_reduction_factor =
			*srf_update->coeff_reduction_factor;

	if (srf_update->gamut_remap_matrix)
		surface->gamut_remap_matrix =
			*srf_update->gamut_remap_matrix;
}

static void copy_stream_update_to_stream(struct dc *dc,
					 struct dc_state *context,
					 struct dc_stream_state *stream,
					 struct dc_stream_update *update)
{
	struct dc_context *dc_ctx = dc->ctx;

	if (update == NULL || stream == NULL)
		return;

	if (update->src.height && update->src.width)
		stream->src = update->src;

	if (update->dst.height && update->dst.width)
		stream->dst = update->dst;

	if (update->out_transfer_func &&
	    stream->out_transfer_func != update->out_transfer_func) {
		stream->out_transfer_func->sdr_ref_white_level =
			update->out_transfer_func->sdr_ref_white_level;
		stream->out_transfer_func->tf = update->out_transfer_func->tf;
		stream->out_transfer_func->type =
			update->out_transfer_func->type;
		memcpy(&stream->out_transfer_func->tf_pts,
		       &update->out_transfer_func->tf_pts,
		       sizeof(struct dc_transfer_func_distributed_points));
	}

	if (update->hdr_static_metadata)
		stream->hdr_static_metadata = *update->hdr_static_metadata;

	if (update->abm_level)
		stream->abm_level = *update->abm_level;

	if (update->periodic_interrupt)
		stream->periodic_interrupt = *update->periodic_interrupt;

	if (update->gamut_remap)
		stream->gamut_remap_matrix = *update->gamut_remap;

	/* Note: this being updated after mode set is currently not a use case
	 * however if it arises OCSC would need to be reprogrammed at the
	 * minimum
	 */
	if (update->output_color_space)
		stream->output_color_space = *update->output_color_space;

	if (update->output_csc_transform)
		stream->csc_color_matrix = *update->output_csc_transform;

	if (update->vrr_infopacket)
		stream->vrr_infopacket = *update->vrr_infopacket;

	if (update->allow_freesync)
		stream->allow_freesync = *update->allow_freesync;

	if (update->vrr_active_variable)
		stream->vrr_active_variable = *update->vrr_active_variable;

	if (update->crtc_timing_adjust)
		stream->adjust = *update->crtc_timing_adjust;

	if (update->dpms_off)
		stream->dpms_off = *update->dpms_off;

	if (update->hfvsif_infopacket)
		stream->hfvsif_infopacket = *update->hfvsif_infopacket;

	if (update->vtem_infopacket)
		stream->vtem_infopacket = *update->vtem_infopacket;

	if (update->vsc_infopacket)
		stream->vsc_infopacket = *update->vsc_infopacket;

	if (update->vsp_infopacket)
		stream->vsp_infopacket = *update->vsp_infopacket;

	if (update->adaptive_sync_infopacket)
		stream->adaptive_sync_infopacket = *update->adaptive_sync_infopacket;

	if (update->dither_option)
		stream->dither_option = *update->dither_option;

	if (update->pending_test_pattern)
		stream->test_pattern = *update->pending_test_pattern;
	/* update current stream with writeback info */
	if (update->wb_update) {
		int i;

		stream->num_wb_info = update->wb_update->num_wb_info;
		ASSERT(stream->num_wb_info <= MAX_DWB_PIPES);
		for (i = 0; i < stream->num_wb_info; i++)
			stream->writeback_info[i] =
				update->wb_update->writeback_info[i];
	}
	if (update->dsc_config) {
		struct dc_dsc_config old_dsc_cfg = stream->timing.dsc_cfg;
		uint32_t old_dsc_enabled = stream->timing.flags.DSC;
		uint32_t enable_dsc = (update->dsc_config->num_slices_h != 0 &&
				       update->dsc_config->num_slices_v != 0);

		/* Use temporarry context for validating new DSC config */
		struct dc_state *dsc_validate_context = dc_create_state(dc);

		if (dsc_validate_context) {
			dc_resource_state_copy_construct(dc->current_state, dsc_validate_context);

			stream->timing.dsc_cfg = *update->dsc_config;
			stream->timing.flags.DSC = enable_dsc;
			if (!dc->res_pool->funcs->validate_bandwidth(dc, dsc_validate_context, true)) {
				stream->timing.dsc_cfg = old_dsc_cfg;
				stream->timing.flags.DSC = old_dsc_enabled;
				update->dsc_config = NULL;
			}

			dc_release_state(dsc_validate_context);
		} else {
			DC_ERROR("Failed to allocate new validate context for DSC change\n");
			update->dsc_config = NULL;
		}
	}
}

static bool update_planes_and_stream_state(struct dc *dc,
		struct dc_surface_update *srf_updates, int surface_count,
<<<<<<< HEAD
=======
		struct dc_stream_state *stream,
		struct dc_stream_update *stream_update,
		enum surface_update_type *new_update_type,
		struct dc_state **new_context)
{
	struct dc_state *context;
	int i, j;
	enum surface_update_type update_type;
	const struct dc_stream_status *stream_status;
	struct dc_context *dc_ctx = dc->ctx;

	stream_status = dc_stream_get_status(stream);

	if (!stream_status) {
		if (surface_count) /* Only an error condition if surf_count non-zero*/
			ASSERT(false);

		return false; /* Cannot commit surface to stream that is not committed */
	}

	context = dc->current_state;

	update_type = dc_check_update_surfaces_for_stream(
			dc, srf_updates, surface_count, stream_update, stream_status);

	/* update current stream with the new updates */
	copy_stream_update_to_stream(dc, context, stream, stream_update);

	/* do not perform surface update if surface has invalid dimensions
	 * (all zero) and no scaling_info is provided
	 */
	if (surface_count > 0) {
		for (i = 0; i < surface_count; i++) {
			if ((srf_updates[i].surface->src_rect.width == 0 ||
				 srf_updates[i].surface->src_rect.height == 0 ||
				 srf_updates[i].surface->dst_rect.width == 0 ||
				 srf_updates[i].surface->dst_rect.height == 0) &&
				(!srf_updates[i].scaling_info ||
				  srf_updates[i].scaling_info->src_rect.width == 0 ||
				  srf_updates[i].scaling_info->src_rect.height == 0 ||
				  srf_updates[i].scaling_info->dst_rect.width == 0 ||
				  srf_updates[i].scaling_info->dst_rect.height == 0)) {
				DC_ERROR("Invalid src/dst rects in surface update!\n");
				return false;
			}
		}
	}

	if (update_type >= update_surface_trace_level)
		update_surface_trace(dc, srf_updates, surface_count);

	if (update_type >= UPDATE_TYPE_FULL) {
		struct dc_plane_state *new_planes[MAX_SURFACES] = {0};

		for (i = 0; i < surface_count; i++)
			new_planes[i] = srf_updates[i].surface;

		/* initialize scratch memory for building context */
		context = dc_create_state(dc);
		if (context == NULL) {
			DC_ERROR("Failed to allocate new validate context!\n");
			return false;
		}

		dc_resource_state_copy_construct(
				dc->current_state, context);

		/* For each full update, remove all existing phantom pipes first.
		 * Ensures that we have enough pipes for newly added MPO planes
		 */
		if (dc->res_pool->funcs->remove_phantom_pipes)
			dc->res_pool->funcs->remove_phantom_pipes(dc, context, false);

		/*remove old surfaces from context */
		if (!dc_rem_all_planes_for_stream(dc, stream, context)) {

			BREAK_TO_DEBUGGER();
			goto fail;
		}

		/* add surface to context */
		if (!dc_add_all_planes_for_stream(dc, stream, new_planes, surface_count, context)) {

			BREAK_TO_DEBUGGER();
			goto fail;
		}
	}

	/* save update parameters into surface */
	for (i = 0; i < surface_count; i++) {
		struct dc_plane_state *surface = srf_updates[i].surface;

		copy_surface_update_to_plane(surface, &srf_updates[i]);

		if (update_type >= UPDATE_TYPE_MED) {
			for (j = 0; j < dc->res_pool->pipe_count; j++) {
				struct pipe_ctx *pipe_ctx = &context->res_ctx.pipe_ctx[j];

				if (pipe_ctx->plane_state != surface)
					continue;

				resource_build_scaling_params(pipe_ctx);
			}
		}
	}

	if (update_type == UPDATE_TYPE_FULL) {
		if (!dc->res_pool->funcs->validate_bandwidth(dc, context, false)) {
			/* For phantom pipes we remove and create a new set of phantom pipes
			 * for each full update (because we don't know if we'll need phantom
			 * pipes until after the first round of validation). However, if validation
			 * fails we need to keep the existing phantom pipes (because we don't update
			 * the dc->current_state).
			 *
			 * The phantom stream/plane refcount is decremented for validation because
			 * we assume it'll be removed (the free comes when the dc_state is freed),
			 * but if validation fails we have to increment back the refcount so it's
			 * consistent.
			 */
			if (dc->res_pool->funcs->retain_phantom_pipes)
				dc->res_pool->funcs->retain_phantom_pipes(dc, dc->current_state);
			BREAK_TO_DEBUGGER();
			goto fail;
		}
	}

	*new_context = context;
	*new_update_type = update_type;

	return true;

fail:
	dc_release_state(context);

	return false;

}

static void commit_planes_do_stream_update(struct dc *dc,
>>>>>>> eb3cdb58
		struct dc_stream_state *stream,
		struct dc_stream_update *stream_update,
		enum surface_update_type *new_update_type,
		struct dc_state **new_context)
{
	struct dc_state *context;
	int i, j;
	enum surface_update_type update_type;
	const struct dc_stream_status *stream_status;
	struct dc_context *dc_ctx = dc->ctx;

	stream_status = dc_stream_get_status(stream);

	if (!stream_status) {
		if (surface_count) /* Only an error condition if surf_count non-zero*/
			ASSERT(false);

<<<<<<< HEAD
		return false; /* Cannot commit surface to stream that is not committed */
	}

	context = dc->current_state;

	update_type = dc_check_update_surfaces_for_stream(
			dc, srf_updates, surface_count, stream_update, stream_status);

	/* update current stream with the new updates */
	copy_stream_update_to_stream(dc, context, stream, stream_update);

	/* do not perform surface update if surface has invalid dimensions
	 * (all zero) and no scaling_info is provided
	 */
	if (surface_count > 0) {
		for (i = 0; i < surface_count; i++) {
			if ((srf_updates[i].surface->src_rect.width == 0 ||
				 srf_updates[i].surface->src_rect.height == 0 ||
				 srf_updates[i].surface->dst_rect.width == 0 ||
				 srf_updates[i].surface->dst_rect.height == 0) &&
				(!srf_updates[i].scaling_info ||
				  srf_updates[i].scaling_info->src_rect.width == 0 ||
				  srf_updates[i].scaling_info->src_rect.height == 0 ||
				  srf_updates[i].scaling_info->dst_rect.width == 0 ||
				  srf_updates[i].scaling_info->dst_rect.height == 0)) {
				DC_ERROR("Invalid src/dst rects in surface update!\n");
				return false;
=======
			if (stream_update->periodic_interrupt && dc->hwss.setup_periodic_interrupt)
				dc->hwss.setup_periodic_interrupt(dc, pipe_ctx);

			if ((stream_update->hdr_static_metadata && !stream->use_dynamic_meta) ||
					stream_update->vrr_infopacket ||
					stream_update->vsc_infopacket ||
					stream_update->vsp_infopacket ||
					stream_update->hfvsif_infopacket ||
					stream_update->adaptive_sync_infopacket ||
					stream_update->vtem_infopacket) {
				resource_build_info_frame(pipe_ctx);
				dc->hwss.update_info_frame(pipe_ctx);

				if (dc_is_dp_signal(pipe_ctx->stream->signal))
					dc->link_srv->dp_trace_source_sequence(
							pipe_ctx->stream->link,
							DPCD_SOURCE_SEQ_AFTER_UPDATE_INFO_FRAME);
>>>>>>> eb3cdb58
			}
		}
	}

	if (update_type >= update_surface_trace_level)
		update_surface_trace(dc, srf_updates, surface_count);

	if (update_type >= UPDATE_TYPE_FULL) {
		struct dc_plane_state *new_planes[MAX_SURFACES] = {0};

		for (i = 0; i < surface_count; i++)
			new_planes[i] = srf_updates[i].surface;

		/* initialize scratch memory for building context */
		context = dc_create_state(dc);
		if (context == NULL) {
			DC_ERROR("Failed to allocate new validate context!\n");
			return false;
		}

		dc_resource_state_copy_construct(
				dc->current_state, context);

		/* For each full update, remove all existing phantom pipes first.
		 * Ensures that we have enough pipes for newly added MPO planes
		 */
		if (dc->res_pool->funcs->remove_phantom_pipes)
			dc->res_pool->funcs->remove_phantom_pipes(dc, context);

		/*remove old surfaces from context */
		if (!dc_rem_all_planes_for_stream(dc, stream, context)) {

			BREAK_TO_DEBUGGER();
			goto fail;
		}

		/* add surface to context */
		if (!dc_add_all_planes_for_stream(dc, stream, new_planes, surface_count, context)) {

			BREAK_TO_DEBUGGER();
			goto fail;
		}
	}

	/* save update parameters into surface */
	for (i = 0; i < surface_count; i++) {
		struct dc_plane_state *surface = srf_updates[i].surface;

		copy_surface_update_to_plane(surface, &srf_updates[i]);

		if (update_type >= UPDATE_TYPE_MED) {
			for (j = 0; j < dc->res_pool->pipe_count; j++) {
				struct pipe_ctx *pipe_ctx = &context->res_ctx.pipe_ctx[j];

				if (pipe_ctx->plane_state != surface)
					continue;

				resource_build_scaling_params(pipe_ctx);
			}
		}
	}

	if (update_type == UPDATE_TYPE_FULL) {
		if (!dc->res_pool->funcs->validate_bandwidth(dc, context, false)) {
			BREAK_TO_DEBUGGER();
			goto fail;
		}
	}

	*new_context = context;
	*new_update_type = update_type;

	return true;

fail:
	dc_release_state(context);

	return false;

}

static void commit_planes_do_stream_update(struct dc *dc,
		struct dc_stream_state *stream,
		struct dc_stream_update *stream_update,
		enum surface_update_type update_type,
		struct dc_state *context)
{
	int j;

	// Stream updates
	for (j = 0; j < dc->res_pool->pipe_count; j++) {
		struct pipe_ctx *pipe_ctx = &context->res_ctx.pipe_ctx[j];

		if (!pipe_ctx->top_pipe &&  !pipe_ctx->prev_odm_pipe && pipe_ctx->stream == stream) {

			if (stream_update->periodic_interrupt && dc->hwss.setup_periodic_interrupt)
				dc->hwss.setup_periodic_interrupt(dc, pipe_ctx);

			if ((stream_update->hdr_static_metadata && !stream->use_dynamic_meta) ||
					stream_update->vrr_infopacket ||
					stream_update->vsc_infopacket ||
					stream_update->vsp_infopacket ||
					stream_update->hfvsif_infopacket ||
					stream_update->vtem_infopacket) {
				resource_build_info_frame(pipe_ctx);
				dc->hwss.update_info_frame(pipe_ctx);

				if (dc_is_dp_signal(pipe_ctx->stream->signal))
					dp_source_sequence_trace(pipe_ctx->stream->link, DPCD_SOURCE_SEQ_AFTER_UPDATE_INFO_FRAME);
			}

			if (stream_update->hdr_static_metadata &&
					stream->use_dynamic_meta &&
					dc->hwss.set_dmdata_attributes &&
					pipe_ctx->stream->dmdata_address.quad_part != 0)
				dc->hwss.set_dmdata_attributes(pipe_ctx);

			if (stream_update->gamut_remap)
				dc_stream_set_gamut_remap(dc, stream);

			if (stream_update->output_csc_transform)
				dc_stream_program_csc_matrix(dc, stream);

			if (stream_update->dither_option) {
				struct pipe_ctx *odm_pipe = pipe_ctx->next_odm_pipe;
				resource_build_bit_depth_reduction_params(pipe_ctx->stream,
									&pipe_ctx->stream->bit_depth_params);
				pipe_ctx->stream_res.opp->funcs->opp_program_fmt(pipe_ctx->stream_res.opp,
						&stream->bit_depth_params,
						&stream->clamping);
				while (odm_pipe) {
					odm_pipe->stream_res.opp->funcs->opp_program_fmt(odm_pipe->stream_res.opp,
							&stream->bit_depth_params,
							&stream->clamping);
					odm_pipe = odm_pipe->next_odm_pipe;
				}
			}


			/* Full fe update*/
			if (update_type == UPDATE_TYPE_FAST)
				continue;

			if (stream_update->dsc_config)
				dc->link_srv->update_dsc_config(pipe_ctx);

			if (stream_update->mst_bw_update) {
				if (stream_update->mst_bw_update->is_increase)
					dc->link_srv->increase_mst_payload(pipe_ctx,
							stream_update->mst_bw_update->mst_stream_bw);
 				else
					dc->link_srv->reduce_mst_payload(pipe_ctx,
							stream_update->mst_bw_update->mst_stream_bw);
 			}

			if (stream_update->mst_bw_update) {
				if (stream_update->mst_bw_update->is_increase)
					dc_link_increase_mst_payload(pipe_ctx, stream_update->mst_bw_update->mst_stream_bw);
				else
					dc_link_reduce_mst_payload(pipe_ctx, stream_update->mst_bw_update->mst_stream_bw);
			}

			if (stream_update->pending_test_pattern) {
				dc_link_dp_set_test_pattern(stream->link,
					stream->test_pattern.type,
					stream->test_pattern.color_space,
					stream->test_pattern.p_link_settings,
					stream->test_pattern.p_custom_pattern,
					stream->test_pattern.cust_pattern_size);
			}

			if (stream_update->dpms_off) {
				if (*stream_update->dpms_off) {
					dc->link_srv->set_dpms_off(pipe_ctx);
					/* for dpms, keep acquired resources*/
					if (pipe_ctx->stream_res.audio && !dc->debug.az_endpoint_mute_only)
						pipe_ctx->stream_res.audio->funcs->az_disable(pipe_ctx->stream_res.audio);

					dc->optimized_required = true;

				} else {
					if (get_seamless_boot_stream_count(context) == 0)
						dc->hwss.prepare_bandwidth(dc, dc->current_state);
<<<<<<< HEAD
					core_link_enable_stream(dc->current_state, pipe_ctx);
=======
					dc->link_srv->set_dpms_on(dc->current_state, pipe_ctx);
>>>>>>> eb3cdb58
				}
			}

			if (stream_update->abm_level && pipe_ctx->stream_res.abm) {
				bool should_program_abm = true;

				// if otg funcs defined check if blanked before programming
				if (pipe_ctx->stream_res.tg->funcs->is_blanked)
					if (pipe_ctx->stream_res.tg->funcs->is_blanked(pipe_ctx->stream_res.tg))
						should_program_abm = false;

				if (should_program_abm) {
					if (*stream_update->abm_level == ABM_LEVEL_IMMEDIATE_DISABLE) {
						dc->hwss.set_abm_immediate_disable(pipe_ctx);
					} else {
						pipe_ctx->stream_res.abm->funcs->set_abm_level(
							pipe_ctx->stream_res.abm, stream->abm_level);
					}
				}
			}
		}
	}
}

static bool dc_dmub_should_send_dirty_rect_cmd(struct dc *dc, struct dc_stream_state *stream)
{
	if ((stream->link->psr_settings.psr_version == DC_PSR_VERSION_SU_1
			|| stream->link->psr_settings.psr_version == DC_PSR_VERSION_1)
			&& stream->ctx->dce_version >= DCN_VERSION_3_1)
		return true;

	return false;
}

void dc_dmub_update_dirty_rect(struct dc *dc,
			       int surface_count,
			       struct dc_stream_state *stream,
			       struct dc_surface_update *srf_updates,
			       struct dc_state *context)
{
	union dmub_rb_cmd cmd;
	struct dc_context *dc_ctx = dc->ctx;
	struct dmub_cmd_update_dirty_rect_data *update_dirty_rect;
	unsigned int i, j;
	unsigned int panel_inst = 0;

	if (!dc_dmub_should_send_dirty_rect_cmd(dc, stream))
		return;

	if (!dc_get_edp_link_panel_inst(dc, stream->link, &panel_inst))
		return;

	memset(&cmd, 0x0, sizeof(cmd));
	cmd.update_dirty_rect.header.type = DMUB_CMD__UPDATE_DIRTY_RECT;
	cmd.update_dirty_rect.header.sub_type = 0;
	cmd.update_dirty_rect.header.payload_bytes =
		sizeof(cmd.update_dirty_rect) -
		sizeof(cmd.update_dirty_rect.header);
	update_dirty_rect = &cmd.update_dirty_rect.update_dirty_rect_data;
	for (i = 0; i < surface_count; i++) {
		struct dc_plane_state *plane_state = srf_updates[i].surface;
		const struct dc_flip_addrs *flip_addr = srf_updates[i].flip_addr;

		if (!srf_updates[i].surface || !flip_addr)
			continue;
		/* Do not send in immediate flip mode */
		if (srf_updates[i].surface->flip_immediate)
			continue;

		update_dirty_rect->dirty_rect_count = flip_addr->dirty_rect_count;
		memcpy(update_dirty_rect->src_dirty_rects, flip_addr->dirty_rects,
				sizeof(flip_addr->dirty_rects));
		for (j = 0; j < dc->res_pool->pipe_count; j++) {
			struct pipe_ctx *pipe_ctx = &context->res_ctx.pipe_ctx[j];

			if (pipe_ctx->stream != stream)
				continue;
			if (pipe_ctx->plane_state != plane_state)
				continue;

			update_dirty_rect->panel_inst = panel_inst;
			update_dirty_rect->pipe_idx = j;
			dc_dmub_srv_cmd_queue(dc_ctx->dmub_srv, &cmd);
			dc_dmub_srv_cmd_execute(dc_ctx->dmub_srv);
		}
	}
}

static void commit_planes_for_stream(struct dc *dc,
		struct dc_surface_update *srf_updates,
		int surface_count,
		struct dc_stream_state *stream,
		struct dc_stream_update *stream_update,
		enum surface_update_type update_type,
		struct dc_state *context)
{
	int i, j;
	struct pipe_ctx *top_pipe_to_program = NULL;
	bool should_lock_all_pipes = (update_type != UPDATE_TYPE_FAST);
	bool subvp_prev_use = false;
<<<<<<< HEAD
=======
	bool subvp_curr_use = false;
>>>>>>> eb3cdb58

	// Once we apply the new subvp context to hardware it won't be in the
	// dc->current_state anymore, so we have to cache it before we apply
	// the new SubVP context
	subvp_prev_use = false;


	dc_z10_restore(dc);

	if (update_type == UPDATE_TYPE_FULL) {
		/* wait for all double-buffer activity to clear on all pipes */
		int pipe_idx;

		for (pipe_idx = 0; pipe_idx < dc->res_pool->pipe_count; pipe_idx++) {
			struct pipe_ctx *pipe_ctx = &context->res_ctx.pipe_ctx[pipe_idx];

			if (!pipe_ctx->stream)
				continue;

			if (pipe_ctx->stream_res.tg->funcs->wait_drr_doublebuffer_pending_clear)
				pipe_ctx->stream_res.tg->funcs->wait_drr_doublebuffer_pending_clear(pipe_ctx->stream_res.tg);
		}
	}

	if (get_seamless_boot_stream_count(context) > 0 && surface_count > 0) {
		/* Optimize seamless boot flag keeps clocks and watermarks high until
		 * first flip. After first flip, optimization is required to lower
		 * bandwidth. Important to note that it is expected UEFI will
		 * only light up a single display on POST, therefore we only expect
		 * one stream with seamless boot flag set.
		 */
		if (stream->apply_seamless_boot_optimization) {
			stream->apply_seamless_boot_optimization = false;

			if (get_seamless_boot_stream_count(context) == 0)
				dc->optimized_required = true;
		}
	}

	if (update_type == UPDATE_TYPE_FULL) {
		dc_allow_idle_optimizations(dc, false);

		if (get_seamless_boot_stream_count(context) == 0)
			dc->hwss.prepare_bandwidth(dc, context);

		if (dc->debug.enable_double_buffered_dsc_pg_support)
			dc->hwss.update_dsc_pg(dc, context, false);

		context_clock_trace(dc, context);
	}

	for (j = 0; j < dc->res_pool->pipe_count; j++) {
		struct pipe_ctx *pipe_ctx = &context->res_ctx.pipe_ctx[j];

		if (!pipe_ctx->top_pipe &&
			!pipe_ctx->prev_odm_pipe &&
			pipe_ctx->stream &&
			pipe_ctx->stream == stream) {
			top_pipe_to_program = pipe_ctx;
		}
	}

	for (i = 0; i < dc->res_pool->pipe_count; i++) {
		struct pipe_ctx *old_pipe = &dc->current_state->res_ctx.pipe_ctx[i];

		// Check old context for SubVP
		subvp_prev_use |= (old_pipe->stream && old_pipe->stream->mall_stream_config.type == SUBVP_PHANTOM);
		if (subvp_prev_use)
			break;
	}

<<<<<<< HEAD
=======
	for (i = 0; i < dc->res_pool->pipe_count; i++) {
		struct pipe_ctx *pipe = &context->res_ctx.pipe_ctx[i];

		if (pipe->stream && pipe->stream->mall_stream_config.type == SUBVP_PHANTOM) {
			subvp_curr_use = true;
			break;
		}
	}

>>>>>>> eb3cdb58
	if (stream->test_pattern.type != DP_TEST_PATTERN_VIDEO_MODE) {
		struct pipe_ctx *mpcc_pipe;
		struct pipe_ctx *odm_pipe;

		for (mpcc_pipe = top_pipe_to_program; mpcc_pipe; mpcc_pipe = mpcc_pipe->bottom_pipe)
			for (odm_pipe = mpcc_pipe; odm_pipe; odm_pipe = odm_pipe->next_odm_pipe)
				odm_pipe->ttu_regs.min_ttu_vblank = MAX_TTU;
	}

	if ((update_type != UPDATE_TYPE_FAST) && stream->update_flags.bits.dsc_changed)
		if (top_pipe_to_program &&
			top_pipe_to_program->stream_res.tg->funcs->lock_doublebuffer_enable) {
			if (should_use_dmub_lock(stream->link)) {
				union dmub_hw_lock_flags hw_locks = { 0 };
				struct dmub_hw_lock_inst_flags inst_flags = { 0 };

				hw_locks.bits.lock_dig = 1;
				inst_flags.dig_inst = top_pipe_to_program->stream_res.tg->inst;

				dmub_hw_lock_mgr_cmd(dc->ctx->dmub_srv,
							true,
							&hw_locks,
							&inst_flags);
			} else
				top_pipe_to_program->stream_res.tg->funcs->lock_doublebuffer_enable(
						top_pipe_to_program->stream_res.tg);
		}

	if (should_lock_all_pipes && dc->hwss.interdependent_update_lock) {
		if (dc->hwss.subvp_pipe_control_lock)
				dc->hwss.subvp_pipe_control_lock(dc, context, true, should_lock_all_pipes, NULL, subvp_prev_use);
		dc->hwss.interdependent_update_lock(dc, context, true);

	} else {
		if (dc->hwss.subvp_pipe_control_lock)
			dc->hwss.subvp_pipe_control_lock(dc, context, true, should_lock_all_pipes, top_pipe_to_program, subvp_prev_use);
		/* Lock the top pipe while updating plane addrs, since freesync requires
		 *  plane addr update event triggers to be synchronized.
		 *  top_pipe_to_program is expected to never be NULL
		 */
		dc->hwss.pipe_control_lock(dc, top_pipe_to_program, true);
	}

<<<<<<< HEAD
	if (update_type != UPDATE_TYPE_FAST) {
		for (i = 0; i < dc->res_pool->pipe_count; i++) {
			struct pipe_ctx *new_pipe = &context->res_ctx.pipe_ctx[i];

			if ((new_pipe->stream && new_pipe->stream->mall_stream_config.type == SUBVP_PHANTOM) ||
					subvp_prev_use) {
				// If old context or new context has phantom pipes, apply
				// the phantom timings now. We can't change the phantom
				// pipe configuration safely without driver acquiring
				// the DMCUB lock first.
				dc->hwss.apply_ctx_to_hw(dc, context);
				break;
			}
		}
	}

	dc_dmub_update_dirty_rect(dc, surface_count, stream, srf_updates, context);

	if (update_type != UPDATE_TYPE_FAST) {
		for (i = 0; i < dc->res_pool->pipe_count; i++) {
			struct pipe_ctx *new_pipe = &context->res_ctx.pipe_ctx[i];

			if ((new_pipe->stream && new_pipe->stream->mall_stream_config.type == SUBVP_PHANTOM) ||
					subvp_prev_use) {
				// If old context or new context has phantom pipes, apply
				// the phantom timings now. We can't change the phantom
				// pipe configuration safely without driver acquiring
				// the DMCUB lock first.
				dc->hwss.apply_ctx_to_hw(dc, context);
				break;
			}
		}
	}
=======
	dc_dmub_update_dirty_rect(dc, surface_count, stream, srf_updates, context);
>>>>>>> eb3cdb58

	// Stream updates
	if (stream_update)
		commit_planes_do_stream_update(dc, stream, stream_update, update_type, context);

	if (surface_count == 0) {
		/*
		 * In case of turning off screen, no need to program front end a second time.
		 * just return after program blank.
		 */
		if (dc->hwss.apply_ctx_for_surface)
			dc->hwss.apply_ctx_for_surface(dc, stream, 0, context);
		if (dc->hwss.program_front_end_for_ctx)
			dc->hwss.program_front_end_for_ctx(dc, context);

		if (should_lock_all_pipes && dc->hwss.interdependent_update_lock) {
			dc->hwss.interdependent_update_lock(dc, context, false);
		} else {
			dc->hwss.pipe_control_lock(dc, top_pipe_to_program, false);
		}
		dc->hwss.post_unlock_program_front_end(dc, context);

		if (update_type != UPDATE_TYPE_FAST)
			if (dc->hwss.commit_subvp_config)
				dc->hwss.commit_subvp_config(dc, context);

		/* Since phantom pipe programming is moved to post_unlock_program_front_end,
		 * move the SubVP lock to after the phantom pipes have been setup
		 */
		if (dc->hwss.subvp_pipe_control_lock)
			dc->hwss.subvp_pipe_control_lock(dc, context, false, should_lock_all_pipes,
							 NULL, subvp_prev_use);
		return;
	}

	if (update_type != UPDATE_TYPE_FAST) {
		for (j = 0; j < dc->res_pool->pipe_count; j++) {
			struct pipe_ctx *pipe_ctx = &context->res_ctx.pipe_ctx[j];

			if (dc->debug.visual_confirm == VISUAL_CONFIRM_SUBVP &&
				pipe_ctx->stream && pipe_ctx->plane_state) {
				/* Only update visual confirm for SUBVP here.
				 * The bar appears on all pipes, so we need to update the bar on all displays,
				 * so the information doesn't get stale.
				 */
				struct mpcc_blnd_cfg blnd_cfg = { 0 };

				dc->hwss.update_visual_confirm_color(dc, pipe_ctx, &blnd_cfg.black_color,
						pipe_ctx->plane_res.hubp->inst);
			}
		}
	}

	if (!IS_DIAG_DC(dc->ctx->dce_environment)) {
		for (i = 0; i < surface_count; i++) {
			struct dc_plane_state *plane_state = srf_updates[i].surface;
			/*set logical flag for lock/unlock use*/
			for (j = 0; j < dc->res_pool->pipe_count; j++) {
				struct pipe_ctx *pipe_ctx = &context->res_ctx.pipe_ctx[j];
				if (!pipe_ctx->plane_state)
					continue;
				if (should_update_pipe_for_plane(context, pipe_ctx, plane_state))
					continue;
				pipe_ctx->plane_state->triplebuffer_flips = false;
				if (update_type == UPDATE_TYPE_FAST &&
					dc->hwss.program_triplebuffer != NULL &&
					!pipe_ctx->plane_state->flip_immediate && dc->debug.enable_tri_buf) {
						/*triple buffer for VUpdate  only*/
						pipe_ctx->plane_state->triplebuffer_flips = true;
				}
			}
			if (update_type == UPDATE_TYPE_FULL) {
				/* force vsync flip when reconfiguring pipes to prevent underflow */
				plane_state->flip_immediate = false;
			}
		}
	}

	// Update Type FULL, Surface updates
	for (j = 0; j < dc->res_pool->pipe_count; j++) {
		struct pipe_ctx *pipe_ctx = &context->res_ctx.pipe_ctx[j];

		if (!pipe_ctx->top_pipe &&
			!pipe_ctx->prev_odm_pipe &&
			should_update_pipe_for_stream(context, pipe_ctx, stream)) {
			struct dc_stream_status *stream_status = NULL;

			if (!pipe_ctx->plane_state)
				continue;

			/* Full fe update*/
			if (update_type == UPDATE_TYPE_FAST)
				continue;

			ASSERT(!pipe_ctx->plane_state->triplebuffer_flips);

			if (dc->hwss.program_triplebuffer != NULL && dc->debug.enable_tri_buf) {
				/*turn off triple buffer for full update*/
				dc->hwss.program_triplebuffer(
					dc, pipe_ctx, pipe_ctx->plane_state->triplebuffer_flips);
			}
			stream_status =
				stream_get_status(context, pipe_ctx->stream);

			if (dc->hwss.apply_ctx_for_surface)
				dc->hwss.apply_ctx_for_surface(
					dc, pipe_ctx->stream, stream_status->plane_count, context);
		}
	}
	if (dc->hwss.program_front_end_for_ctx && update_type != UPDATE_TYPE_FAST) {
		dc->hwss.program_front_end_for_ctx(dc, context);
		if (dc->debug.validate_dml_output) {
			for (i = 0; i < dc->res_pool->pipe_count; i++) {
				struct pipe_ctx *cur_pipe = &context->res_ctx.pipe_ctx[i];
				if (cur_pipe->stream == NULL)
					continue;

				cur_pipe->plane_res.hubp->funcs->validate_dml_output(
						cur_pipe->plane_res.hubp, dc->ctx,
						&context->res_ctx.pipe_ctx[i].rq_regs,
						&context->res_ctx.pipe_ctx[i].dlg_regs,
						&context->res_ctx.pipe_ctx[i].ttu_regs);
			}
		}
	}

	// Update Type FAST, Surface updates
	if (update_type == UPDATE_TYPE_FAST) {
		if (dc->hwss.set_flip_control_gsl)
			for (i = 0; i < surface_count; i++) {
				struct dc_plane_state *plane_state = srf_updates[i].surface;

				for (j = 0; j < dc->res_pool->pipe_count; j++) {
					struct pipe_ctx *pipe_ctx = &context->res_ctx.pipe_ctx[j];

					if (!should_update_pipe_for_stream(context, pipe_ctx, stream))
						continue;

					if (!should_update_pipe_for_plane(context, pipe_ctx, plane_state))
						continue;

					// GSL has to be used for flip immediate
					dc->hwss.set_flip_control_gsl(pipe_ctx,
							pipe_ctx->plane_state->flip_immediate);
				}
			}

		/* Perform requested Updates */
		for (i = 0; i < surface_count; i++) {
			struct dc_plane_state *plane_state = srf_updates[i].surface;

			for (j = 0; j < dc->res_pool->pipe_count; j++) {
				struct pipe_ctx *pipe_ctx = &context->res_ctx.pipe_ctx[j];

				if (!should_update_pipe_for_stream(context, pipe_ctx, stream))
					continue;

				if (!should_update_pipe_for_plane(context, pipe_ctx, plane_state))
					continue;

				/*program triple buffer after lock based on flip type*/
				if (dc->hwss.program_triplebuffer != NULL && dc->debug.enable_tri_buf) {
					/*only enable triplebuffer for  fast_update*/
					dc->hwss.program_triplebuffer(
						dc, pipe_ctx, pipe_ctx->plane_state->triplebuffer_flips);
				}
				if (pipe_ctx->plane_state->update_flags.bits.addr_update)
					dc->hwss.update_plane_addr(dc, pipe_ctx);
			}
		}
	}

	if (should_lock_all_pipes && dc->hwss.interdependent_update_lock) {
		dc->hwss.interdependent_update_lock(dc, context, false);
	} else {
		dc->hwss.pipe_control_lock(dc, top_pipe_to_program, false);
	}

	if ((update_type != UPDATE_TYPE_FAST) && stream->update_flags.bits.dsc_changed)
		if (top_pipe_to_program->stream_res.tg->funcs->lock_doublebuffer_enable) {
			top_pipe_to_program->stream_res.tg->funcs->wait_for_state(
				top_pipe_to_program->stream_res.tg,
				CRTC_STATE_VACTIVE);
			top_pipe_to_program->stream_res.tg->funcs->wait_for_state(
				top_pipe_to_program->stream_res.tg,
				CRTC_STATE_VBLANK);
			top_pipe_to_program->stream_res.tg->funcs->wait_for_state(
				top_pipe_to_program->stream_res.tg,
				CRTC_STATE_VACTIVE);

			if (should_use_dmub_lock(stream->link)) {
				union dmub_hw_lock_flags hw_locks = { 0 };
				struct dmub_hw_lock_inst_flags inst_flags = { 0 };

				hw_locks.bits.lock_dig = 1;
				inst_flags.dig_inst = top_pipe_to_program->stream_res.tg->inst;

				dmub_hw_lock_mgr_cmd(dc->ctx->dmub_srv,
							false,
							&hw_locks,
							&inst_flags);
			} else
				top_pipe_to_program->stream_res.tg->funcs->lock_doublebuffer_disable(
					top_pipe_to_program->stream_res.tg);
		}

<<<<<<< HEAD
	if (update_type != UPDATE_TYPE_FAST)
		dc->hwss.post_unlock_program_front_end(dc, context);
	if (update_type != UPDATE_TYPE_FAST)
		if (dc->hwss.commit_subvp_config)
			dc->hwss.commit_subvp_config(dc, context);

	if (update_type != UPDATE_TYPE_FAST)
		if (dc->hwss.commit_subvp_config)
			dc->hwss.commit_subvp_config(dc, context);

	/* Since phantom pipe programming is moved to post_unlock_program_front_end,
	 * move the SubVP lock to after the phantom pipes have been setup
	 */
	if (should_lock_all_pipes && dc->hwss.interdependent_update_lock) {
		if (dc->hwss.subvp_pipe_control_lock)
			dc->hwss.subvp_pipe_control_lock(dc, context, false, should_lock_all_pipes, NULL, subvp_prev_use);
	} else {
		if (dc->hwss.subvp_pipe_control_lock)
			dc->hwss.subvp_pipe_control_lock(dc, context, false, should_lock_all_pipes, top_pipe_to_program, subvp_prev_use);
	}

	// Fire manual trigger only when bottom plane is flipped
	for (j = 0; j < dc->res_pool->pipe_count; j++) {
		struct pipe_ctx *pipe_ctx = &context->res_ctx.pipe_ctx[j];

		if (!pipe_ctx->plane_state)
			continue;

		if (pipe_ctx->bottom_pipe || pipe_ctx->next_odm_pipe ||
				!pipe_ctx->stream || !should_update_pipe_for_stream(context, pipe_ctx, stream) ||
				!pipe_ctx->plane_state->update_flags.bits.addr_update ||
				pipe_ctx->plane_state->skip_manual_trigger)
			continue;

		if (pipe_ctx->stream_res.tg->funcs->program_manual_trigger)
			pipe_ctx->stream_res.tg->funcs->program_manual_trigger(pipe_ctx->stream_res.tg);
	}
}

/* Determines if the incoming context requires a applying transition state with unnecessary
 * pipe splitting and ODM disabled, due to hardware limitations. In a case where
 * the OPP associated with an MPCC might change due to plane additions, this function
 * returns true.
 */
static bool could_mpcc_tree_change_for_active_pipes(struct dc *dc,
		struct dc_stream_state *stream,
		int surface_count,
		bool *is_plane_addition)
{

	struct dc_stream_status *cur_stream_status = stream_get_status(dc->current_state, stream);
	bool force_minimal_pipe_splitting = false;

	*is_plane_addition = false;

	if (cur_stream_status &&
			dc->current_state->stream_count > 0 &&
			dc->debug.pipe_split_policy != MPC_SPLIT_AVOID) {
		/* determine if minimal transition is required due to MPC*/
		if (surface_count > 0) {
			if (cur_stream_status->plane_count > surface_count) {
				force_minimal_pipe_splitting = true;
			} else if (cur_stream_status->plane_count < surface_count) {
				force_minimal_pipe_splitting = true;
				*is_plane_addition = true;
			}
		}
	}

	if (cur_stream_status &&
			dc->current_state->stream_count == 1 &&
			dc->debug.enable_single_display_2to1_odm_policy) {
		/* determine if minimal transition is required due to dynamic ODM*/
		if (surface_count > 0) {
			if (cur_stream_status->plane_count > 2 && cur_stream_status->plane_count > surface_count) {
				force_minimal_pipe_splitting = true;
			} else if (surface_count > 2 && cur_stream_status->plane_count < surface_count) {
				force_minimal_pipe_splitting = true;
				*is_plane_addition = true;
			}
		}
	}

	/* For SubVP when adding MPO video we need to add a minimal transition.
	 */
	if (cur_stream_status && stream->mall_stream_config.type == SUBVP_MAIN) {
		/* determine if minimal transition is required due to SubVP*/
		if (surface_count > 0) {
			if (cur_stream_status->plane_count > surface_count) {
				force_minimal_pipe_splitting = true;
			} else if (cur_stream_status->plane_count < surface_count) {
				force_minimal_pipe_splitting = true;
				*is_plane_addition = true;
			}
		}
	}

	return force_minimal_pipe_splitting;
}

static bool commit_minimal_transition_state(struct dc *dc,
		struct dc_state *transition_base_context)
{
	struct dc_state *transition_context = dc_create_state(dc);
	enum pipe_split_policy tmp_mpc_policy;
	bool temp_dynamic_odm_policy;
	bool temp_subvp_policy;
	enum dc_status ret = DC_ERROR_UNEXPECTED;
	unsigned int i, j;
	unsigned int pipe_in_use = 0;

	if (!transition_context)
		return false;

	/* check current pipes in use*/
	for (i = 0; i < dc->res_pool->pipe_count; i++) {
		struct pipe_ctx *pipe = &transition_base_context->res_ctx.pipe_ctx[i];

		if (pipe->plane_state)
			pipe_in_use++;
	}

	/* When the OS add a new surface if we have been used all of pipes with odm combine
	 * and mpc split feature, it need use commit_minimal_transition_state to transition safely.
	 * After OS exit MPO, it will back to use odm and mpc split with all of pipes, we need
	 * call it again. Otherwise return true to skip.
	 *
	 * Reduce the scenarios to use dc_commit_state_no_check in the stage of flip. Especially
	 * enter/exit MPO when DCN still have enough resources.
	 */
	if (pipe_in_use != dc->res_pool->pipe_count) {
		dc_release_state(transition_context);
		return true;
	}

	if (!dc->config.is_vmin_only_asic) {
		tmp_mpc_policy = dc->debug.pipe_split_policy;
		dc->debug.pipe_split_policy = MPC_SPLIT_AVOID;
	}

	temp_dynamic_odm_policy = dc->debug.enable_single_display_2to1_odm_policy;
	dc->debug.enable_single_display_2to1_odm_policy = false;

	temp_subvp_policy = dc->debug.force_disable_subvp;
	dc->debug.force_disable_subvp = true;

	dc_resource_state_copy_construct(transition_base_context, transition_context);

	//commit minimal state
	if (dc->res_pool->funcs->validate_bandwidth(dc, transition_context, false)) {
		for (i = 0; i < transition_context->stream_count; i++) {
			struct dc_stream_status *stream_status = &transition_context->stream_status[i];

			for (j = 0; j < stream_status->plane_count; j++) {
				struct dc_plane_state *plane_state = stream_status->plane_states[j];

				/* force vsync flip when reconfiguring pipes to prevent underflow
				 * and corruption
				 */
				plane_state->flip_immediate = false;
			}
		}

		ret = dc_commit_state_no_check(dc, transition_context);
	}

	/*always release as dc_commit_state_no_check retains in good case*/
	dc_release_state(transition_context);

	/*restore previous pipe split and odm policy*/
	if (!dc->config.is_vmin_only_asic)
		dc->debug.pipe_split_policy = tmp_mpc_policy;

	dc->debug.enable_single_display_2to1_odm_policy = temp_dynamic_odm_policy;
	dc->debug.force_disable_subvp = temp_subvp_policy;

	if (ret != DC_OK) {
		/*this should never happen*/
		BREAK_TO_DEBUGGER();
		return false;
	}

	/*force full surface update*/
	for (i = 0; i < dc->current_state->stream_count; i++) {
		for (j = 0; j < dc->current_state->stream_status[i].plane_count; j++) {
			dc->current_state->stream_status[i].plane_states[j]->update_flags.raw = 0xFFFFFFFF;
		}
	}

	return true;
}

bool dc_update_planes_and_stream(struct dc *dc,
		struct dc_surface_update *srf_updates, int surface_count,
		struct dc_stream_state *stream,
		struct dc_stream_update *stream_update)
{
	struct dc_state *context;
	enum surface_update_type update_type;
	int i;

	/* In cases where MPO and split or ODM are used transitions can
	 * cause underflow. Apply stream configuration with minimal pipe
	 * split first to avoid unsupported transitions for active pipes.
	 */
	bool force_minimal_pipe_splitting;
	bool is_plane_addition;

	force_minimal_pipe_splitting = could_mpcc_tree_change_for_active_pipes(
			dc,
			stream,
			surface_count,
			&is_plane_addition);

	/* on plane addition, minimal state is the current one */
	if (force_minimal_pipe_splitting && is_plane_addition &&
		!commit_minimal_transition_state(dc, dc->current_state))
				return false;

	if (!update_planes_and_stream_state(
			dc,
			srf_updates,
			surface_count,
			stream,
			stream_update,
			&update_type,
			&context))
		return false;

	/* on plane removal, minimal state is the new one */
	if (force_minimal_pipe_splitting && !is_plane_addition) {
		if (!commit_minimal_transition_state(dc, context)) {
			dc_release_state(context);
			return false;
		}

		update_type = UPDATE_TYPE_FULL;
	}

	commit_planes_for_stream(
			dc,
			srf_updates,
			surface_count,
			stream,
			stream_update,
			update_type,
			context);

	if (dc->current_state != context) {

		/* Since memory free requires elevated IRQL, an interrupt
		 * request is generated by mem free. If this happens
		 * between freeing and reassigning the context, our vsync
		 * interrupt will call into dc and cause a memory
		 * corruption BSOD. Hence, we first reassign the context,
		 * then free the old context.
		 */

		struct dc_state *old = dc->current_state;
=======
	if (subvp_curr_use) {
		/* If enabling subvp or transitioning from subvp->subvp, enable the
		 * phantom streams before we program front end for the phantom pipes.
		 */
		if (update_type != UPDATE_TYPE_FAST) {
			if (dc->hwss.enable_phantom_streams)
				dc->hwss.enable_phantom_streams(dc, context);
		}
	}

	if (update_type != UPDATE_TYPE_FAST)
		dc->hwss.post_unlock_program_front_end(dc, context);

	if (subvp_prev_use && !subvp_curr_use) {
		/* If disabling subvp, disable phantom streams after front end
		 * programming has completed (we turn on phantom OTG in order
		 * to complete the plane disable for phantom pipes).
		 */
		dc->hwss.apply_ctx_to_hw(dc, context);
	}

	if (update_type != UPDATE_TYPE_FAST)
		if (dc->hwss.commit_subvp_config)
			dc->hwss.commit_subvp_config(dc, context);
	/* Since phantom pipe programming is moved to post_unlock_program_front_end,
	 * move the SubVP lock to after the phantom pipes have been setup
	 */
	if (should_lock_all_pipes && dc->hwss.interdependent_update_lock) {
		if (dc->hwss.subvp_pipe_control_lock)
			dc->hwss.subvp_pipe_control_lock(dc, context, false, should_lock_all_pipes, NULL, subvp_prev_use);
	} else {
		if (dc->hwss.subvp_pipe_control_lock)
			dc->hwss.subvp_pipe_control_lock(dc, context, false, should_lock_all_pipes, top_pipe_to_program, subvp_prev_use);
	}

	// Fire manual trigger only when bottom plane is flipped
	for (j = 0; j < dc->res_pool->pipe_count; j++) {
		struct pipe_ctx *pipe_ctx = &context->res_ctx.pipe_ctx[j];
>>>>>>> eb3cdb58

		dc->current_state = context;
		dc_release_state(old);

<<<<<<< HEAD
		// clear any forced full updates
		for (i = 0; i < dc->res_pool->pipe_count; i++) {
			struct pipe_ctx *pipe_ctx = &context->res_ctx.pipe_ctx[i];
=======
		if (pipe_ctx->bottom_pipe || pipe_ctx->next_odm_pipe ||
				!pipe_ctx->stream || !should_update_pipe_for_stream(context, pipe_ctx, stream) ||
				!pipe_ctx->plane_state->update_flags.bits.addr_update ||
				pipe_ctx->plane_state->skip_manual_trigger)
			continue;
>>>>>>> eb3cdb58

			if (pipe_ctx->plane_state && pipe_ctx->stream == stream)
				pipe_ctx->plane_state->force_full_update = false;
		}
	}
	return true;
}

/**
 * could_mpcc_tree_change_for_active_pipes - Check if an OPP associated with MPCC might change
 *
 * @dc: Used to get the current state status
 * @stream: Target stream, which we want to remove the attached planes
 * @surface_count: Number of surface update
 * @is_plane_addition: [in] Fill out with true if it is a plane addition case
 *
 * DCN32x and newer support a feature named Dynamic ODM which can conflict with
 * the MPO if used simultaneously in some specific configurations (e.g.,
 * 4k@144). This function checks if the incoming context requires applying a
 * transition state with unnecessary pipe splitting and ODM disabled to
 * circumvent our hardware limitations to prevent this edge case. If the OPP
 * associated with an MPCC might change due to plane additions, this function
 * returns true.
 *
 * Return:
 * Return true if OPP and MPCC might change, otherwise, return false.
 */
static bool could_mpcc_tree_change_for_active_pipes(struct dc *dc,
		struct dc_stream_state *stream,
		int surface_count,
		bool *is_plane_addition)
{

	struct dc_stream_status *cur_stream_status = stream_get_status(dc->current_state, stream);
	bool force_minimal_pipe_splitting = false;
	bool subvp_active = false;
	uint32_t i;

	*is_plane_addition = false;

	if (cur_stream_status &&
			dc->current_state->stream_count > 0 &&
			dc->debug.pipe_split_policy != MPC_SPLIT_AVOID) {
		/* determine if minimal transition is required due to MPC*/
		if (surface_count > 0) {
			if (cur_stream_status->plane_count > surface_count) {
				force_minimal_pipe_splitting = true;
			} else if (cur_stream_status->plane_count < surface_count) {
				force_minimal_pipe_splitting = true;
				*is_plane_addition = true;
			}
		}
	}

	if (cur_stream_status &&
			dc->current_state->stream_count == 1 &&
			dc->debug.enable_single_display_2to1_odm_policy) {
		/* determine if minimal transition is required due to dynamic ODM*/
		if (surface_count > 0) {
			if (cur_stream_status->plane_count > 2 && cur_stream_status->plane_count > surface_count) {
				force_minimal_pipe_splitting = true;
			} else if (surface_count > 2 && cur_stream_status->plane_count < surface_count) {
				force_minimal_pipe_splitting = true;
				*is_plane_addition = true;
			}
		}
	}

	for (i = 0; i < dc->res_pool->pipe_count; i++) {
		struct pipe_ctx *pipe = &dc->current_state->res_ctx.pipe_ctx[i];

		if (pipe->stream && pipe->stream->mall_stream_config.type != SUBVP_NONE) {
			subvp_active = true;
			break;
		}
	}

	/* For SubVP when adding or removing planes we need to add a minimal transition
	 * (even when disabling all planes). Whenever disabling a phantom pipe, we
	 * must use the minimal transition path to disable the pipe correctly.
	 *
	 * We want to use the minimal transition whenever subvp is active, not only if
	 * a plane is being added / removed from a subvp stream (MPO plane can be added
	 * to a DRR pipe of SubVP + DRR config, in which case we still want to run through
	 * a min transition to disable subvp.
	 */
	if (cur_stream_status && subvp_active) {
		/* determine if minimal transition is required due to SubVP*/
		if (cur_stream_status->plane_count > surface_count) {
			force_minimal_pipe_splitting = true;
		} else if (cur_stream_status->plane_count < surface_count) {
			force_minimal_pipe_splitting = true;
			*is_plane_addition = true;
		}
	}

	return force_minimal_pipe_splitting;
}

/**
 * commit_minimal_transition_state - Create a transition pipe split state
 *
 * @dc: Used to get the current state status
 * @transition_base_context: New transition state
 *
 * In some specific configurations, such as pipe split on multi-display with
 * MPO and/or Dynamic ODM, removing a plane may cause unsupported pipe
 * programming when moving to new planes. To mitigate those types of problems,
 * this function adds a transition state that minimizes pipe usage before
 * programming the new configuration. When adding a new plane, the current
 * state requires the least pipes, so it is applied without splitting. When
 * removing a plane, the new state requires the least pipes, so it is applied
 * without splitting.
 *
 * Return:
 * Return false if something is wrong in the transition state.
 */
static bool commit_minimal_transition_state(struct dc *dc,
		struct dc_state *transition_base_context)
{
	struct dc_state *transition_context = dc_create_state(dc);
	enum pipe_split_policy tmp_mpc_policy;
	bool temp_dynamic_odm_policy;
	bool temp_subvp_policy;
	enum dc_status ret = DC_ERROR_UNEXPECTED;
	unsigned int i, j;
	unsigned int pipe_in_use = 0;
	bool subvp_in_use = false;
	bool odm_in_use = false;

	if (!transition_context)
		return false;
	/* Setup:
	 * Store the current ODM and MPC config in some temp variables to be
	 * restored after we commit the transition state.
	 */

	/* check current pipes in use*/
	for (i = 0; i < dc->res_pool->pipe_count; i++) {
		struct pipe_ctx *pipe = &transition_base_context->res_ctx.pipe_ctx[i];

		if (pipe->plane_state)
			pipe_in_use++;
	}

	/* If SubVP is enabled and we are adding or removing planes from any main subvp
	 * pipe, we must use the minimal transition.
	 */
	for (i = 0; i < dc->res_pool->pipe_count; i++) {
		struct pipe_ctx *pipe = &dc->current_state->res_ctx.pipe_ctx[i];

		if (pipe->stream && pipe->stream->mall_stream_config.type == SUBVP_PHANTOM) {
			subvp_in_use = true;
			break;
		}
	}

	/* If ODM is enabled and we are adding or removing planes from any ODM
	 * pipe, we must use the minimal transition.
	 */
	for (i = 0; i < dc->res_pool->pipe_count; i++) {
		struct pipe_ctx *pipe = &dc->current_state->res_ctx.pipe_ctx[i];

		if (pipe->stream && pipe->next_odm_pipe) {
			odm_in_use = true;
			break;
		}
	}

	/* When the OS add a new surface if we have been used all of pipes with odm combine
	 * and mpc split feature, it need use commit_minimal_transition_state to transition safely.
	 * After OS exit MPO, it will back to use odm and mpc split with all of pipes, we need
	 * call it again. Otherwise return true to skip.
	 *
	 * Reduce the scenarios to use dc_commit_state_no_check in the stage of flip. Especially
	 * enter/exit MPO when DCN still have enough resources.
	 */
	if (pipe_in_use != dc->res_pool->pipe_count && !subvp_in_use && !odm_in_use) {
		dc_release_state(transition_context);
		return true;
	}

	if (!dc->config.is_vmin_only_asic) {
		tmp_mpc_policy = dc->debug.pipe_split_policy;
		dc->debug.pipe_split_policy = MPC_SPLIT_AVOID;
	}

	temp_dynamic_odm_policy = dc->debug.enable_single_display_2to1_odm_policy;
	dc->debug.enable_single_display_2to1_odm_policy = false;

	temp_subvp_policy = dc->debug.force_disable_subvp;
	dc->debug.force_disable_subvp = true;

	dc_resource_state_copy_construct(transition_base_context, transition_context);

	/* commit minimal state */
	if (dc->res_pool->funcs->validate_bandwidth(dc, transition_context, false)) {
		for (i = 0; i < transition_context->stream_count; i++) {
			struct dc_stream_status *stream_status = &transition_context->stream_status[i];

			for (j = 0; j < stream_status->plane_count; j++) {
				struct dc_plane_state *plane_state = stream_status->plane_states[j];

				/* force vsync flip when reconfiguring pipes to prevent underflow
				 * and corruption
				 */
				plane_state->flip_immediate = false;
			}
		}

		ret = dc_commit_state_no_check(dc, transition_context);
	}

	/* always release as dc_commit_state_no_check retains in good case */
	dc_release_state(transition_context);

	/* TearDown:
	 * Restore original configuration for ODM and MPO.
	 */
	if (!dc->config.is_vmin_only_asic)
		dc->debug.pipe_split_policy = tmp_mpc_policy;

	dc->debug.enable_single_display_2to1_odm_policy = temp_dynamic_odm_policy;
	dc->debug.force_disable_subvp = temp_subvp_policy;

	if (ret != DC_OK) {
		/* this should never happen */
		BREAK_TO_DEBUGGER();
		return false;
	}

	/* force full surface update */
	for (i = 0; i < dc->current_state->stream_count; i++) {
		for (j = 0; j < dc->current_state->stream_status[i].plane_count; j++) {
			dc->current_state->stream_status[i].plane_states[j]->update_flags.raw = 0xFFFFFFFF;
		}
	}

	return true;
}

bool dc_update_planes_and_stream(struct dc *dc,
		struct dc_surface_update *srf_updates, int surface_count,
		struct dc_stream_state *stream,
		struct dc_stream_update *stream_update)
{
	struct dc_state *context;
	enum surface_update_type update_type;
	int i;
	struct mall_temp_config mall_temp_config;

	/* In cases where MPO and split or ODM are used transitions can
	 * cause underflow. Apply stream configuration with minimal pipe
	 * split first to avoid unsupported transitions for active pipes.
	 */
	bool force_minimal_pipe_splitting;
	bool is_plane_addition;

	force_minimal_pipe_splitting = could_mpcc_tree_change_for_active_pipes(
			dc,
			stream,
			surface_count,
			&is_plane_addition);

	/* on plane addition, minimal state is the current one */
	if (force_minimal_pipe_splitting && is_plane_addition &&
		!commit_minimal_transition_state(dc, dc->current_state))
				return false;

	if (!update_planes_and_stream_state(
			dc,
			srf_updates,
			surface_count,
			stream,
			stream_update,
			&update_type,
			&context))
		return false;

	/* on plane removal, minimal state is the new one */
	if (force_minimal_pipe_splitting && !is_plane_addition) {
		/* Since all phantom pipes are removed in full validation,
		 * we have to save and restore the subvp/mall config when
		 * we do a minimal transition since the flags marking the
		 * pipe as subvp/phantom will be cleared (dc copy constructor
		 * creates a shallow copy).
		 */
		if (dc->res_pool->funcs->save_mall_state)
			dc->res_pool->funcs->save_mall_state(dc, context, &mall_temp_config);
		if (!commit_minimal_transition_state(dc, context)) {
			dc_release_state(context);
			return false;
		}
		if (dc->res_pool->funcs->restore_mall_state)
			dc->res_pool->funcs->restore_mall_state(dc, context, &mall_temp_config);

		/* If we do a minimal transition with plane removal and the context
		 * has subvp we also have to retain back the phantom stream / planes
		 * since the refcount is decremented as part of the min transition
		 * (we commit a state with no subvp, so the phantom streams / planes
		 * had to be removed).
		 */
		if (dc->res_pool->funcs->retain_phantom_pipes)
			dc->res_pool->funcs->retain_phantom_pipes(dc, context);
		update_type = UPDATE_TYPE_FULL;
	}

	commit_planes_for_stream(
			dc,
			srf_updates,
			surface_count,
			stream,
			stream_update,
			update_type,
			context);

	if (dc->current_state != context) {

		/* Since memory free requires elevated IRQL, an interrupt
		 * request is generated by mem free. If this happens
		 * between freeing and reassigning the context, our vsync
		 * interrupt will call into dc and cause a memory
		 * corruption BSOD. Hence, we first reassign the context,
		 * then free the old context.
		 */

		struct dc_state *old = dc->current_state;

		dc->current_state = context;
		dc_release_state(old);

		// clear any forced full updates
		for (i = 0; i < dc->res_pool->pipe_count; i++) {
			struct pipe_ctx *pipe_ctx = &context->res_ctx.pipe_ctx[i];

			if (pipe_ctx->plane_state && pipe_ctx->stream == stream)
				pipe_ctx->plane_state->force_full_update = false;
		}
	}
	return true;
}

void dc_commit_updates_for_stream(struct dc *dc,
		struct dc_surface_update *srf_updates,
		int surface_count,
		struct dc_stream_state *stream,
		struct dc_stream_update *stream_update,
		struct dc_state *state)
{
	const struct dc_stream_status *stream_status;
	enum surface_update_type update_type;
	struct dc_state *context;
	struct dc_context *dc_ctx = dc->ctx;
	int i, j;

	stream_status = dc_stream_get_status(stream);
	context = dc->current_state;

	update_type = dc_check_update_surfaces_for_stream(
				dc, srf_updates, surface_count, stream_update, stream_status);

	/* TODO: Since change commit sequence can have a huge impact,
	 * we decided to only enable it for DCN3x. However, as soon as
	 * we get more confident about this change we'll need to enable
	 * the new sequence for all ASICs.
	 */
	if (dc->ctx->dce_version >= DCN_VERSION_3_2) {
		/*
		 * Previous frame finished and HW is ready for optimization.
		 */
		if (update_type == UPDATE_TYPE_FAST)
			dc_post_update_surfaces_to_stream(dc);

		dc_update_planes_and_stream(dc, srf_updates,
					    surface_count, stream,
					    stream_update);
		return;
	}

	if (update_type >= update_surface_trace_level)
		update_surface_trace(dc, srf_updates, surface_count);


	if (update_type >= UPDATE_TYPE_FULL) {

		/* initialize scratch memory for building context */
		context = dc_create_state(dc);
		if (context == NULL) {
			DC_ERROR("Failed to allocate new validate context!\n");
			return;
		}

		dc_resource_state_copy_construct(state, context);

		for (i = 0; i < dc->res_pool->pipe_count; i++) {
			struct pipe_ctx *new_pipe = &context->res_ctx.pipe_ctx[i];
			struct pipe_ctx *old_pipe = &dc->current_state->res_ctx.pipe_ctx[i];

			if (new_pipe->plane_state && new_pipe->plane_state != old_pipe->plane_state)
				new_pipe->plane_state->force_full_update = true;
		}
	} else if (update_type == UPDATE_TYPE_FAST) {
		/*
		 * Previous frame finished and HW is ready for optimization.
		 */
		dc_post_update_surfaces_to_stream(dc);
	}


	for (i = 0; i < surface_count; i++) {
		struct dc_plane_state *surface = srf_updates[i].surface;

		copy_surface_update_to_plane(surface, &srf_updates[i]);

		if (update_type >= UPDATE_TYPE_MED) {
			for (j = 0; j < dc->res_pool->pipe_count; j++) {
				struct pipe_ctx *pipe_ctx =
					&context->res_ctx.pipe_ctx[j];

				if (pipe_ctx->plane_state != surface)
					continue;

				resource_build_scaling_params(pipe_ctx);
			}
		}
	}

	copy_stream_update_to_stream(dc, context, stream, stream_update);

	if (update_type >= UPDATE_TYPE_FULL) {
		if (!dc->res_pool->funcs->validate_bandwidth(dc, context, false)) {
			DC_ERROR("Mode validation failed for stream update!\n");
			dc_release_state(context);
			return;
		}
	}

	TRACE_DC_PIPE_STATE(pipe_ctx, i, MAX_PIPES);

	commit_planes_for_stream(
				dc,
				srf_updates,
				surface_count,
				stream,
				stream_update,
				update_type,
				context);
	/*update current_State*/
	if (dc->current_state != context) {

		struct dc_state *old = dc->current_state;

		dc->current_state = context;
		dc_release_state(old);

		for (i = 0; i < dc->res_pool->pipe_count; i++) {
			struct pipe_ctx *pipe_ctx = &context->res_ctx.pipe_ctx[i];

			if (pipe_ctx->plane_state && pipe_ctx->stream == stream)
				pipe_ctx->plane_state->force_full_update = false;
		}
	}

	/* Legacy optimization path for DCE. */
	if (update_type >= UPDATE_TYPE_FULL && dc_ctx->dce_version < DCE_VERSION_MAX) {
		dc_post_update_surfaces_to_stream(dc);
		TRACE_DCE_CLOCK_STATE(&context->bw_ctx.bw.dce);
	}

	return;

}

uint8_t dc_get_current_stream_count(struct dc *dc)
{
	return dc->current_state->stream_count;
}

struct dc_stream_state *dc_get_stream_at_index(struct dc *dc, uint8_t i)
{
	if (i < dc->current_state->stream_count)
		return dc->current_state->streams[i];
	return NULL;
}

enum dc_irq_source dc_interrupt_to_irq_source(
		struct dc *dc,
		uint32_t src_id,
		uint32_t ext_id)
{
	return dal_irq_service_to_irq_source(dc->res_pool->irqs, src_id, ext_id);
}

/*
 * dc_interrupt_set() - Enable/disable an AMD hw interrupt source
 */
bool dc_interrupt_set(struct dc *dc, enum dc_irq_source src, bool enable)
{

	if (dc == NULL)
		return false;

	return dal_irq_service_set(dc->res_pool->irqs, src, enable);
}

void dc_interrupt_ack(struct dc *dc, enum dc_irq_source src)
{
	dal_irq_service_ack(dc->res_pool->irqs, src);
}

void dc_power_down_on_boot(struct dc *dc)
{
	if (dc->ctx->dce_environment != DCE_ENV_VIRTUAL_HW &&
			dc->hwss.power_down_on_boot)
		dc->hwss.power_down_on_boot(dc);
}

void dc_set_power_state(
	struct dc *dc,
	enum dc_acpi_cm_power_state power_state)
{
	struct kref refcount;
	struct display_mode_lib *dml;

	if (!dc->current_state)
		return;

	switch (power_state) {
	case DC_ACPI_CM_POWER_STATE_D0:
		dc_resource_state_construct(dc, dc->current_state);

		dc_z10_restore(dc);

		if (dc->ctx->dmub_srv)
			dc_dmub_srv_wait_phy_init(dc->ctx->dmub_srv);

		dc->hwss.init_hw(dc);

		if (dc->hwss.init_sys_ctx != NULL &&
			dc->vm_pa_config.valid) {
			dc->hwss.init_sys_ctx(dc->hwseq, dc, &dc->vm_pa_config);
		}

		break;
	default:
		ASSERT(dc->current_state->stream_count == 0);
		/* Zero out the current context so that on resume we start with
		 * clean state, and dc hw programming optimizations will not
		 * cause any trouble.
		 */
		dml = kzalloc(sizeof(struct display_mode_lib),
				GFP_KERNEL);

		ASSERT(dml);
		if (!dml)
			return;

		/* Preserve refcount */
		refcount = dc->current_state->refcount;
		/* Preserve display mode lib */
		memcpy(dml, &dc->current_state->bw_ctx.dml, sizeof(struct display_mode_lib));

		dc_resource_state_destruct(dc->current_state);
		memset(dc->current_state, 0,
				sizeof(*dc->current_state));

		dc->current_state->refcount = refcount;
		dc->current_state->bw_ctx.dml = *dml;

		kfree(dml);

		break;
	}
}

void dc_resume(struct dc *dc)
{
	uint32_t i;

	for (i = 0; i < dc->link_count; i++)
		dc->link_srv->resume(dc->links[i]);
}

bool dc_is_dmcu_initialized(struct dc *dc)
{
	struct dmcu *dmcu = dc->res_pool->dmcu;

	if (dmcu)
		return dmcu->funcs->is_dmcu_initialized(dmcu);
	return false;
}

<<<<<<< HEAD
bool dc_is_oem_i2c_device_present(
	struct dc *dc,
	size_t slave_address)
{
	if (dc->res_pool->oem_device)
		return dce_i2c_oem_device_present(
			dc->res_pool,
			dc->res_pool->oem_device,
			slave_address);

	return false;
}

bool dc_submit_i2c(
		struct dc *dc,
		uint32_t link_index,
		struct i2c_command *cmd)
{

	struct dc_link *link = dc->links[link_index];
	struct ddc_service *ddc = link->ddc;
	return dce_i2c_submit_command(
		dc->res_pool,
		ddc->ddc_pin,
		cmd);
}

bool dc_submit_i2c_oem(
		struct dc *dc,
		struct i2c_command *cmd)
{
	struct ddc_service *ddc = dc->res_pool->oem_device;
	if (ddc)
		return dce_i2c_submit_command(
			dc->res_pool,
			ddc->ddc_pin,
			cmd);

	return false;
}

static bool link_add_remote_sink_helper(struct dc_link *dc_link, struct dc_sink *sink)
{
	if (dc_link->sink_count >= MAX_SINKS_PER_LINK) {
		BREAK_TO_DEBUGGER();
		return false;
	}

	dc_sink_retain(sink);

	dc_link->remote_sinks[dc_link->sink_count] = sink;
	dc_link->sink_count++;

	return true;
}

/*
 * dc_link_add_remote_sink() - Create a sink and attach it to an existing link
 *
 * EDID length is in bytes
 */
struct dc_sink *dc_link_add_remote_sink(
		struct dc_link *link,
		const uint8_t *edid,
		int len,
		struct dc_sink_init_data *init_data)
{
	struct dc_sink *dc_sink;
	enum dc_edid_status edid_status;

	if (len > DC_MAX_EDID_BUFFER_SIZE) {
		dm_error("Max EDID buffer size breached!\n");
		return NULL;
	}

	if (!init_data) {
		BREAK_TO_DEBUGGER();
		return NULL;
	}

	if (!init_data->link) {
		BREAK_TO_DEBUGGER();
		return NULL;
	}

	dc_sink = dc_sink_create(init_data);

	if (!dc_sink)
		return NULL;

	memmove(dc_sink->dc_edid.raw_edid, edid, len);
	dc_sink->dc_edid.length = len;

	if (!link_add_remote_sink_helper(
			link,
			dc_sink))
		goto fail_add_sink;

	edid_status = dm_helpers_parse_edid_caps(
			link,
			&dc_sink->dc_edid,
			&dc_sink->edid_caps);

	/*
	 * Treat device as no EDID device if EDID
	 * parsing fails
	 */
	if (edid_status != EDID_OK && edid_status != EDID_PARTIAL_VALID) {
		dc_sink->dc_edid.length = 0;
		dm_error("Bad EDID, status%d!\n", edid_status);
	}

	return dc_sink;

fail_add_sink:
	dc_sink_release(dc_sink);
	return NULL;
}

/*
 * dc_link_remove_remote_sink() - Remove a remote sink from a dc_link
 *
 * Note that this just removes the struct dc_sink - it doesn't
 * program hardware or alter other members of dc_link
 */
void dc_link_remove_remote_sink(struct dc_link *link, struct dc_sink *sink)
{
	int i;

	if (!link->sink_count) {
		BREAK_TO_DEBUGGER();
		return;
	}

	for (i = 0; i < link->sink_count; i++) {
		if (link->remote_sinks[i] == sink) {
			dc_sink_release(sink);
			link->remote_sinks[i] = NULL;

			/* shrink array to remove empty place */
			while (i < link->sink_count - 1) {
				link->remote_sinks[i] = link->remote_sinks[i+1];
				i++;
			}
			link->remote_sinks[i] = NULL;
			link->sink_count--;
			return;
		}
	}
}

=======
>>>>>>> eb3cdb58
void get_clock_requirements_for_state(struct dc_state *state, struct AsicStateEx *info)
{
	info->displayClock				= (unsigned int)state->bw_ctx.bw.dcn.clk.dispclk_khz;
	info->engineClock				= (unsigned int)state->bw_ctx.bw.dcn.clk.dcfclk_khz;
	info->memoryClock				= (unsigned int)state->bw_ctx.bw.dcn.clk.dramclk_khz;
	info->maxSupportedDppClock		= (unsigned int)state->bw_ctx.bw.dcn.clk.max_supported_dppclk_khz;
	info->dppClock					= (unsigned int)state->bw_ctx.bw.dcn.clk.dppclk_khz;
	info->socClock					= (unsigned int)state->bw_ctx.bw.dcn.clk.socclk_khz;
	info->dcfClockDeepSleep			= (unsigned int)state->bw_ctx.bw.dcn.clk.dcfclk_deep_sleep_khz;
	info->fClock					= (unsigned int)state->bw_ctx.bw.dcn.clk.fclk_khz;
	info->phyClock					= (unsigned int)state->bw_ctx.bw.dcn.clk.phyclk_khz;
}
enum dc_status dc_set_clock(struct dc *dc, enum dc_clock_type clock_type, uint32_t clk_khz, uint32_t stepping)
{
	if (dc->hwss.set_clock)
		return dc->hwss.set_clock(dc, clock_type, clk_khz, stepping);
	return DC_ERROR_UNEXPECTED;
}
void dc_get_clock(struct dc *dc, enum dc_clock_type clock_type, struct dc_clock_config *clock_cfg)
{
	if (dc->hwss.get_clock)
		dc->hwss.get_clock(dc, clock_type, clock_cfg);
}

/* enable/disable eDP PSR without specify stream for eDP */
bool dc_set_psr_allow_active(struct dc *dc, bool enable)
{
	int i;
	bool allow_active;

	for (i = 0; i < dc->current_state->stream_count ; i++) {
		struct dc_link *link;
		struct dc_stream_state *stream = dc->current_state->streams[i];

		link = stream->link;
		if (!link)
			continue;

		if (link->psr_settings.psr_feature_enabled) {
			if (enable && !link->psr_settings.psr_allow_active) {
				allow_active = true;
				if (!dc_link_set_psr_allow_active(link, &allow_active, false, false, NULL))
					return false;
			} else if (!enable && link->psr_settings.psr_allow_active) {
				allow_active = false;
				if (!dc_link_set_psr_allow_active(link, &allow_active, true, false, NULL))
					return false;
			}
		}
	}

	return true;
}

void dc_allow_idle_optimizations(struct dc *dc, bool allow)
{
	if (dc->debug.disable_idle_power_optimizations)
		return;

	if (dc->clk_mgr != NULL && dc->clk_mgr->funcs->is_smu_present)
		if (!dc->clk_mgr->funcs->is_smu_present(dc->clk_mgr))
			return;

	if (allow == dc->idle_optimizations_allowed)
		return;

	if (dc->hwss.apply_idle_power_optimizations && dc->hwss.apply_idle_power_optimizations(dc, allow))
		dc->idle_optimizations_allowed = allow;
}

/* set min and max memory clock to lowest and highest DPM level, respectively */
void dc_unlock_memory_clock_frequency(struct dc *dc)
{
	if (dc->clk_mgr->funcs->set_hard_min_memclk)
		dc->clk_mgr->funcs->set_hard_min_memclk(dc->clk_mgr, false);

	if (dc->clk_mgr->funcs->set_hard_max_memclk)
		dc->clk_mgr->funcs->set_hard_max_memclk(dc->clk_mgr);
}

/* set min memory clock to the min required for current mode, max to maxDPM */
void dc_lock_memory_clock_frequency(struct dc *dc)
{
	if (dc->clk_mgr->funcs->get_memclk_states_from_smu)
		dc->clk_mgr->funcs->get_memclk_states_from_smu(dc->clk_mgr);
<<<<<<< HEAD

	if (dc->clk_mgr->funcs->set_hard_min_memclk)
		dc->clk_mgr->funcs->set_hard_min_memclk(dc->clk_mgr, true);

	if (dc->clk_mgr->funcs->set_hard_max_memclk)
		dc->clk_mgr->funcs->set_hard_max_memclk(dc->clk_mgr);
}

static void blank_and_force_memclk(struct dc *dc, bool apply, unsigned int memclk_mhz)
{
	struct dc_state *context = dc->current_state;
	struct hubp *hubp;
	struct pipe_ctx *pipe;
	int i;

	for (i = 0; i < dc->res_pool->pipe_count; i++) {
		pipe = &context->res_ctx.pipe_ctx[i];

		if (pipe->stream != NULL) {
			dc->hwss.disable_pixel_data(dc, pipe, true);

			// wait for double buffer
			pipe->stream_res.tg->funcs->wait_for_state(pipe->stream_res.tg, CRTC_STATE_VACTIVE);
			pipe->stream_res.tg->funcs->wait_for_state(pipe->stream_res.tg, CRTC_STATE_VBLANK);
			pipe->stream_res.tg->funcs->wait_for_state(pipe->stream_res.tg, CRTC_STATE_VACTIVE);

			hubp = pipe->plane_res.hubp;
			hubp->funcs->set_blank_regs(hubp, true);
		}
	}

	dc->clk_mgr->funcs->set_max_memclk(dc->clk_mgr, memclk_mhz);
	dc->clk_mgr->funcs->set_min_memclk(dc->clk_mgr, memclk_mhz);

	for (i = 0; i < dc->res_pool->pipe_count; i++) {
		pipe = &context->res_ctx.pipe_ctx[i];

		if (pipe->stream != NULL) {
			dc->hwss.disable_pixel_data(dc, pipe, false);

			hubp = pipe->plane_res.hubp;
			hubp->funcs->set_blank_regs(hubp, false);
		}
	}
}

=======

	if (dc->clk_mgr->funcs->set_hard_min_memclk)
		dc->clk_mgr->funcs->set_hard_min_memclk(dc->clk_mgr, true);

	if (dc->clk_mgr->funcs->set_hard_max_memclk)
		dc->clk_mgr->funcs->set_hard_max_memclk(dc->clk_mgr);
}

static void blank_and_force_memclk(struct dc *dc, bool apply, unsigned int memclk_mhz)
{
	struct dc_state *context = dc->current_state;
	struct hubp *hubp;
	struct pipe_ctx *pipe;
	int i;

	for (i = 0; i < dc->res_pool->pipe_count; i++) {
		pipe = &context->res_ctx.pipe_ctx[i];

		if (pipe->stream != NULL) {
			dc->hwss.disable_pixel_data(dc, pipe, true);

			// wait for double buffer
			pipe->stream_res.tg->funcs->wait_for_state(pipe->stream_res.tg, CRTC_STATE_VACTIVE);
			pipe->stream_res.tg->funcs->wait_for_state(pipe->stream_res.tg, CRTC_STATE_VBLANK);
			pipe->stream_res.tg->funcs->wait_for_state(pipe->stream_res.tg, CRTC_STATE_VACTIVE);

			hubp = pipe->plane_res.hubp;
			hubp->funcs->set_blank_regs(hubp, true);
		}
	}

	dc->clk_mgr->funcs->set_max_memclk(dc->clk_mgr, memclk_mhz);
	dc->clk_mgr->funcs->set_min_memclk(dc->clk_mgr, memclk_mhz);

	for (i = 0; i < dc->res_pool->pipe_count; i++) {
		pipe = &context->res_ctx.pipe_ctx[i];

		if (pipe->stream != NULL) {
			dc->hwss.disable_pixel_data(dc, pipe, false);

			hubp = pipe->plane_res.hubp;
			hubp->funcs->set_blank_regs(hubp, false);
		}
	}
}

>>>>>>> eb3cdb58

/**
 * dc_enable_dcmode_clk_limit() - lower clocks in dc (battery) mode
 * @dc: pointer to dc of the dm calling this
 * @enable: True = transition to DC mode, false = transition back to AC mode
 *
 * Some SoCs define additional clock limits when in DC mode, DM should
 * invoke this function when the platform undergoes a power source transition
 * so DC can apply/unapply the limit. This interface may be disruptive to
 * the onscreen content.
 *
 * Context: Triggered by OS through DM interface, or manually by escape calls.
 * Need to hold a dclock when doing so.
 *
 * Return: none (void function)
 *
 */
void dc_enable_dcmode_clk_limit(struct dc *dc, bool enable)
{
	uint32_t hw_internal_rev = dc->ctx->asic_id.hw_internal_rev;
	unsigned int softMax, maxDPM, funcMin;
	bool p_state_change_support;

	if (!ASICREV_IS_BEIGE_GOBY_P(hw_internal_rev))
		return;

	softMax = dc->clk_mgr->bw_params->dc_mode_softmax_memclk;
	maxDPM = dc->clk_mgr->bw_params->clk_table.entries[dc->clk_mgr->bw_params->clk_table.num_entries - 1].memclk_mhz;
	funcMin = (dc->clk_mgr->clks.dramclk_khz + 999) / 1000;
	p_state_change_support = dc->clk_mgr->clks.p_state_change_support;

	if (enable && !dc->clk_mgr->dc_mode_softmax_enabled) {
		if (p_state_change_support) {
			if (funcMin <= softMax)
				dc->clk_mgr->funcs->set_max_memclk(dc->clk_mgr, softMax);
			// else: No-Op
		} else {
			if (funcMin <= softMax)
				blank_and_force_memclk(dc, true, softMax);
			// else: No-Op
		}
	} else if (!enable && dc->clk_mgr->dc_mode_softmax_enabled) {
		if (p_state_change_support) {
			if (funcMin <= softMax)
				dc->clk_mgr->funcs->set_max_memclk(dc->clk_mgr, maxDPM);
			// else: No-Op
		} else {
			if (funcMin <= softMax)
				blank_and_force_memclk(dc, true, maxDPM);
			// else: No-Op
		}
	}
	dc->clk_mgr->dc_mode_softmax_enabled = enable;
}
bool dc_is_plane_eligible_for_idle_optimizations(struct dc *dc, struct dc_plane_state *plane,
		struct dc_cursor_attributes *cursor_attr)
{
	if (dc->hwss.does_plane_fit_in_mall && dc->hwss.does_plane_fit_in_mall(dc, plane, cursor_attr))
		return true;
	return false;
}

/* cleanup on driver unload */
void dc_hardware_release(struct dc *dc)
{
	dc_mclk_switch_using_fw_based_vblank_stretch_shut_down(dc);

	if (dc->hwss.hardware_release)
		dc->hwss.hardware_release(dc);
}
<<<<<<< HEAD

void dc_mclk_switch_using_fw_based_vblank_stretch_shut_down(struct dc *dc)
{
	if (dc->current_state)
		dc->current_state->bw_ctx.bw.dcn.clk.fw_based_mclk_switching_shut_down = true;
}

/*
 *****************************************************************************
 * Function: dc_is_dmub_outbox_supported -
 *
 * @brief
 *      Checks whether DMUB FW supports outbox notifications, if supported
 *		DM should register outbox interrupt prior to actually enabling interrupts
 *		via dc_enable_dmub_outbox
 *
 *  @param
 *		[in] dc: dc structure
 *
 *  @return
 *		True if DMUB FW supports outbox notifications, False otherwise
 *****************************************************************************
=======

void dc_mclk_switch_using_fw_based_vblank_stretch_shut_down(struct dc *dc)
{
	if (dc->current_state)
		dc->current_state->bw_ctx.bw.dcn.clk.fw_based_mclk_switching_shut_down = true;
}

/**
 * dc_is_dmub_outbox_supported - Check if DMUB firmware support outbox notification
 *
 * @dc: [in] dc structure
 *
 * Checks whether DMUB FW supports outbox notifications, if supported DM
 * should register outbox interrupt prior to actually enabling interrupts
 * via dc_enable_dmub_outbox
 *
 * Return:
 * True if DMUB FW supports outbox notifications, False otherwise
>>>>>>> eb3cdb58
 */
bool dc_is_dmub_outbox_supported(struct dc *dc)
{
	/* DCN31 B0 USB4 DPIA needs dmub notifications for interrupts */
	if (dc->ctx->asic_id.chip_family == FAMILY_YELLOW_CARP &&
	    dc->ctx->asic_id.hw_internal_rev == YELLOW_CARP_B0 &&
	    !dc->debug.dpia_debug.bits.disable_dpia)
		return true;

	if (dc->ctx->asic_id.chip_family == AMDGPU_FAMILY_GC_11_0_1 &&
	    !dc->debug.dpia_debug.bits.disable_dpia)
		return true;

	/* dmub aux needs dmub notifications to be enabled */
	return dc->debug.enable_dmub_aux_for_legacy_ddc;
}

/*
 *****************************************************************************
 *  Function: dc_enable_dmub_notifications
 *
 *  @brief
 *		Calls dc_is_dmub_outbox_supported to check if dmub fw supports outbox
 *		notifications. All DMs shall switch to dc_is_dmub_outbox_supported.
 *		This API shall be removed after switching.
 *
 *  @param
 *		[in] dc: dc structure
 *
 *  @return
 *		True if DMUB FW supports outbox notifications, False otherwise
 *****************************************************************************
 */
bool dc_enable_dmub_notifications(struct dc *dc)
{
	return dc_is_dmub_outbox_supported(dc);
}

/**
 *****************************************************************************
 *  Function: dc_enable_dmub_outbox
 *
 *  @brief
 *		Enables DMUB unsolicited notifications to x86 via outbox
 *
 *  @param
 *		[in] dc: dc structure
 *
 *  @return
 *		None
 *****************************************************************************
 */
void dc_enable_dmub_outbox(struct dc *dc)
{
	struct dc_context *dc_ctx = dc->ctx;

	dmub_enable_outbox_notification(dc_ctx->dmub_srv);
	DC_LOG_DC("%s: dmub outbox notifications enabled\n", __func__);
}

/**
 * dc_enable_dmub_notifications - Check if dmub fw supports outbox
 *
 * @dc: [in] dc structure
 *
 * Calls dc_is_dmub_outbox_supported to check if dmub fw supports outbox
 * notifications. All DMs shall switch to dc_is_dmub_outbox_supported.  This
 * API shall be removed after switching.
 *
 * Return:
 * True if DMUB FW supports outbox notifications, False otherwise
 */
bool dc_enable_dmub_notifications(struct dc *dc)
{
	return dc_is_dmub_outbox_supported(dc);
}

/**
 * dc_enable_dmub_outbox - Enables DMUB unsolicited notification
 *
 * @dc: [in] dc structure
 *
 * Enables DMUB unsolicited notifications to x86 via outbox.
 */
void dc_enable_dmub_outbox(struct dc *dc)
{
	struct dc_context *dc_ctx = dc->ctx;

	dmub_enable_outbox_notification(dc_ctx->dmub_srv);
	DC_LOG_DC("%s: dmub outbox notifications enabled\n", __func__);
}

/**
 * dc_process_dmub_aux_transfer_async - Submits aux command to dmub via inbox message
 *                                      Sets port index appropriately for legacy DDC
 * @dc: dc structure
 * @link_index: link index
 * @payload: aux payload
 *
 * Returns: True if successful, False if failure
 */
bool dc_process_dmub_aux_transfer_async(struct dc *dc,
				uint32_t link_index,
				struct aux_payload *payload)
{
	uint8_t action;
	union dmub_rb_cmd cmd = {0};
	struct dc_dmub_srv *dmub_srv = dc->ctx->dmub_srv;

	ASSERT(payload->length <= 16);

	cmd.dp_aux_access.header.type = DMUB_CMD__DP_AUX_ACCESS;
	cmd.dp_aux_access.header.payload_bytes = 0;
	/* For dpia, ddc_pin is set to NULL */
	if (!dc->links[link_index]->ddc->ddc_pin)
		cmd.dp_aux_access.aux_control.type = AUX_CHANNEL_DPIA;
	else
		cmd.dp_aux_access.aux_control.type = AUX_CHANNEL_LEGACY_DDC;

	cmd.dp_aux_access.aux_control.instance = dc->links[link_index]->ddc_hw_inst;
	cmd.dp_aux_access.aux_control.sw_crc_enabled = 0;
	cmd.dp_aux_access.aux_control.timeout = 0;
	cmd.dp_aux_access.aux_control.dpaux.address = payload->address;
	cmd.dp_aux_access.aux_control.dpaux.is_i2c_over_aux = payload->i2c_over_aux;
	cmd.dp_aux_access.aux_control.dpaux.length = payload->length;

	/* set aux action */
	if (payload->i2c_over_aux) {
		if (payload->write) {
			if (payload->mot)
				action = DP_AUX_REQ_ACTION_I2C_WRITE_MOT;
			else
				action = DP_AUX_REQ_ACTION_I2C_WRITE;
		} else {
			if (payload->mot)
				action = DP_AUX_REQ_ACTION_I2C_READ_MOT;
			else
				action = DP_AUX_REQ_ACTION_I2C_READ;
			}
	} else {
		if (payload->write)
			action = DP_AUX_REQ_ACTION_DPCD_WRITE;
		else
			action = DP_AUX_REQ_ACTION_DPCD_READ;
	}

	cmd.dp_aux_access.aux_control.dpaux.action = action;

	if (payload->length && payload->write) {
		memcpy(cmd.dp_aux_access.aux_control.dpaux.data,
			payload->data,
			payload->length
			);
	}

	dc_dmub_srv_cmd_queue(dmub_srv, &cmd);
	dc_dmub_srv_cmd_execute(dmub_srv);
	dc_dmub_srv_wait_idle(dmub_srv);

	return true;
}

uint8_t get_link_index_from_dpia_port_index(const struct dc *dc,
					    uint8_t dpia_port_index)
{
	uint8_t index, link_index = 0xFF;

	for (index = 0; index < dc->link_count; index++) {
		/* ddc_hw_inst has dpia port index for dpia links
		 * and ddc instance for legacy links
		 */
		if (!dc->links[index]->ddc->ddc_pin) {
			if (dc->links[index]->ddc_hw_inst == dpia_port_index) {
				link_index = index;
				break;
			}
		}
	}
	ASSERT(link_index != 0xFF);
	return link_index;
}

/**
<<<<<<< HEAD
 *****************************************************************************
 *  Function: dc_process_dmub_set_config_async
 *
 *  @brief
 *		Submits set_config command to dmub via inbox message
 *
 *  @param
 *		[in] dc: dc structure
 *		[in] link_index: link index
 *		[in] payload: aux payload
 *		[out] notify: set_config immediate reply
 *
 *  @return
 *		True if successful, False if failure
 *****************************************************************************
=======
 * dc_process_dmub_set_config_async - Submits set_config command
 *
 * @dc: [in] dc structure
 * @link_index: [in] link_index: link index
 * @payload: [in] aux payload
 * @notify: [out] set_config immediate reply
 *
 * Submits set_config command to dmub via inbox message.
 *
 * Return:
 * True if successful, False if failure
>>>>>>> eb3cdb58
 */
bool dc_process_dmub_set_config_async(struct dc *dc,
				uint32_t link_index,
				struct set_config_cmd_payload *payload,
				struct dmub_notification *notify)
{
	union dmub_rb_cmd cmd = {0};
	struct dc_dmub_srv *dmub_srv = dc->ctx->dmub_srv;
	bool is_cmd_complete = true;

	/* prepare SET_CONFIG command */
	cmd.set_config_access.header.type = DMUB_CMD__DPIA;
	cmd.set_config_access.header.sub_type = DMUB_CMD__DPIA_SET_CONFIG_ACCESS;

	cmd.set_config_access.set_config_control.instance = dc->links[link_index]->ddc_hw_inst;
	cmd.set_config_access.set_config_control.cmd_pkt.msg_type = payload->msg_type;
	cmd.set_config_access.set_config_control.cmd_pkt.msg_data = payload->msg_data;

	if (!dc_dmub_srv_cmd_with_reply_data(dmub_srv, &cmd)) {
		/* command is not processed by dmub */
		notify->sc_status = SET_CONFIG_UNKNOWN_ERROR;
		return is_cmd_complete;
	}

	/* command processed by dmub, if ret_status is 1, it is completed instantly */
	if (cmd.set_config_access.header.ret_status == 1)
		notify->sc_status = cmd.set_config_access.set_config_control.immed_status;
	else
		/* cmd pending, will receive notification via outbox */
		is_cmd_complete = false;

	return is_cmd_complete;
}

/**
<<<<<<< HEAD
 *****************************************************************************
 *  Function: dc_process_dmub_set_mst_slots
 *
 *  @brief
 *		Submits mst slot allocation command to dmub via inbox message
 *
 *  @param
 *		[in] dc: dc structure
 *		[in] link_index: link index
 *		[in] mst_alloc_slots: mst slots to be allotted
 *		[out] mst_slots_in_use: mst slots in use returned in failure case
 *
 *	@return
 *		DC_OK if successful, DC_ERROR if failure
 *****************************************************************************
=======
 * dc_process_dmub_set_mst_slots - Submits MST solt allocation
 *
 * @dc: [in] dc structure
 * @link_index: [in] link index
 * @mst_alloc_slots: [in] mst slots to be allotted
 * @mst_slots_in_use: [out] mst slots in use returned in failure case
 *
 * Submits mst slot allocation command to dmub via inbox message
 *
 * Return:
 * DC_OK if successful, DC_ERROR if failure
>>>>>>> eb3cdb58
 */
enum dc_status dc_process_dmub_set_mst_slots(const struct dc *dc,
				uint32_t link_index,
				uint8_t mst_alloc_slots,
				uint8_t *mst_slots_in_use)
{
	union dmub_rb_cmd cmd = {0};
	struct dc_dmub_srv *dmub_srv = dc->ctx->dmub_srv;

	/* prepare MST_ALLOC_SLOTS command */
	cmd.set_mst_alloc_slots.header.type = DMUB_CMD__DPIA;
	cmd.set_mst_alloc_slots.header.sub_type = DMUB_CMD__DPIA_MST_ALLOC_SLOTS;

	cmd.set_mst_alloc_slots.mst_slots_control.instance = dc->links[link_index]->ddc_hw_inst;
	cmd.set_mst_alloc_slots.mst_slots_control.mst_alloc_slots = mst_alloc_slots;

	if (!dc_dmub_srv_cmd_with_reply_data(dmub_srv, &cmd))
		/* command is not processed by dmub */
		return DC_ERROR_UNEXPECTED;

	/* command processed by dmub, if ret_status is 1 */
	if (cmd.set_config_access.header.ret_status != 1)
		/* command processing error */
		return DC_ERROR_UNEXPECTED;

	/* command processed and we have a status of 2, mst not enabled in dpia */
	if (cmd.set_mst_alloc_slots.mst_slots_control.immed_status == 2)
		return DC_FAIL_UNSUPPORTED_1;

	/* previously configured mst alloc and used slots did not match */
	if (cmd.set_mst_alloc_slots.mst_slots_control.immed_status == 3) {
		*mst_slots_in_use = cmd.set_mst_alloc_slots.mst_slots_control.mst_slots_in_use;
		return DC_NOT_SUPPORTED;
	}

	return DC_OK;
}

/**
<<<<<<< HEAD
 *****************************************************************************
 *  Function: dc_process_dmub_dpia_hpd_int_enable
 *
 *  @brief
 *		Submits dpia hpd int enable command to dmub via inbox message
 *
 *  @param
 *		[in] dc: dc structure
 *		[in] hpd_int_enable: 1 for hpd int enable, 0 to disable
 *
 *	@return
 *		None
 *****************************************************************************
=======
 * dc_process_dmub_dpia_hpd_int_enable - Submits DPIA DPD interruption
 *
 * @dc: [in] dc structure
 * @hpd_int_enable: [in] 1 for hpd int enable, 0 to disable
 *
 * Submits dpia hpd int enable command to dmub via inbox message
>>>>>>> eb3cdb58
 */
void dc_process_dmub_dpia_hpd_int_enable(const struct dc *dc,
				uint32_t hpd_int_enable)
{
	union dmub_rb_cmd cmd = {0};
	struct dc_dmub_srv *dmub_srv = dc->ctx->dmub_srv;

	cmd.dpia_hpd_int_enable.header.type = DMUB_CMD__DPIA_HPD_INT_ENABLE;
	cmd.dpia_hpd_int_enable.enable = hpd_int_enable;

	dc_dmub_srv_cmd_queue(dmub_srv, &cmd);
	dc_dmub_srv_cmd_execute(dmub_srv);
	dc_dmub_srv_wait_idle(dmub_srv);

	DC_LOG_DEBUG("%s: hpd_int_enable(%d)\n", __func__, hpd_int_enable);
}

/**
 * dc_disable_accelerated_mode - disable accelerated mode
 * @dc: dc structure
 */
void dc_disable_accelerated_mode(struct dc *dc)
{
	bios_set_scratch_acc_mode_change(dc->ctx->dc_bios, 0);
}


/**
<<<<<<< HEAD
 *****************************************************************************
 *  dc_notify_vsync_int_state() - notifies vsync enable/disable state
 *  @dc: dc structure
 *	@stream: stream where vsync int state changed
 *	@enable: whether vsync is enabled or disabled
 *
 *  Called when vsync is enabled/disabled
 *	Will notify DMUB to start/stop ABM interrupts after steady state is reached
 *
 *****************************************************************************
=======
 *  dc_notify_vsync_int_state - notifies vsync enable/disable state
 *  @dc: dc structure
 *  @stream: stream where vsync int state changed
 *  @enable: whether vsync is enabled or disabled
 *
 *  Called when vsync is enabled/disabled Will notify DMUB to start/stop ABM
 *  interrupts after steady state is reached.
>>>>>>> eb3cdb58
 */
void dc_notify_vsync_int_state(struct dc *dc, struct dc_stream_state *stream, bool enable)
{
	int i;
	int edp_num;
	struct pipe_ctx *pipe = NULL;
	struct dc_link *link = stream->sink->link;
	struct dc_link *edp_links[MAX_NUM_EDP];


	if (link->psr_settings.psr_feature_enabled)
		return;

	/*find primary pipe associated with stream*/
	for (i = 0; i < MAX_PIPES; i++) {
		pipe = &dc->current_state->res_ctx.pipe_ctx[i];

		if (pipe->stream == stream && pipe->stream_res.tg)
			break;
	}

	if (i == MAX_PIPES) {
		ASSERT(0);
		return;
	}

<<<<<<< HEAD
	get_edp_links(dc, edp_links, &edp_num);
=======
	dc_get_edp_links(dc, edp_links, &edp_num);
>>>>>>> eb3cdb58

	/* Determine panel inst */
	for (i = 0; i < edp_num; i++) {
		if (edp_links[i] == link)
			break;
	}

	if (i == edp_num) {
		return;
	}

	if (pipe->stream_res.abm && pipe->stream_res.abm->funcs->set_abm_pause)
		pipe->stream_res.abm->funcs->set_abm_pause(pipe->stream_res.abm, !enable, i, pipe->stream_res.tg->inst);
<<<<<<< HEAD
}
/*
 * dc_extended_blank_supported: Decide whether extended blank is supported
 *
 * Extended blank is a freesync optimization feature to be enabled in the future.
 * During the extra vblank period gained from freesync, we have the ability to enter z9/z10.
 *
 * @param [in] dc: Current DC state
 * @return: Indicate whether extended blank is supported (true or false)
 */
bool dc_extended_blank_supported(struct dc *dc)
{
	return dc->debug.extended_blank_optimization && !dc->debug.disable_z10
		&& dc->caps.zstate_support && dc->caps.is_apu;
=======
>>>>>>> eb3cdb58
}<|MERGE_RESOLUTION|>--- conflicted
+++ resolved
@@ -67,22 +67,14 @@
 
 #include "dmub/dmub_srv.h"
 
-<<<<<<< HEAD
-#include "i2caux_interface.h"
-
-=======
->>>>>>> eb3cdb58
 #include "dce/dmub_psr.h"
 
 #include "dce/dmub_hw_lock_mgr.h"
 
 #include "dc_trace.h"
 
-<<<<<<< HEAD
-=======
 #include "hw_sequencer_private.h"
 
->>>>>>> eb3cdb58
 #include "dce/dmub_outbox.h"
 
 #define CTX \
@@ -247,11 +239,7 @@
 		link_init_params.dc = dc;
 		link_init_params.is_dpia_link = true;
 
-<<<<<<< HEAD
-		link = link_create(&link_init_params);
-=======
 		link = dc->link_srv->create_link(&link_init_params);
->>>>>>> eb3cdb58
 		if (link) {
 			dc->links[dc->link_count] = link;
 			link->dc = dc;
@@ -663,11 +651,7 @@
  * dc_stream_configure_crc needs to be called beforehand to enable CRCs.
  *
  * Return:
-<<<<<<< HEAD
- * false if stream is not found, or if CRCs are not enabled.
-=======
  * %false if stream is not found, or if CRCs are not enabled.
->>>>>>> eb3cdb58
  */
 bool dc_stream_get_crc(struct dc *dc, struct dc_stream_state *stream,
 		       uint32_t *r_cr, uint32_t *g_y, uint32_t *b_cb)
@@ -1142,10 +1126,7 @@
 	struct dc_state *dangling_context = dc_create_state(dc);
 	struct dc_state *current_ctx;
 	struct pipe_ctx *pipe;
-<<<<<<< HEAD
-=======
 	struct timing_generator *tg;
->>>>>>> eb3cdb58
 
 	if (dangling_context == NULL)
 		return;
@@ -1189,10 +1170,7 @@
 
 		if (should_disable && old_stream) {
 			pipe = &dc->current_state->res_ctx.pipe_ctx[i];
-<<<<<<< HEAD
-=======
 			tg = pipe->stream_res.tg;
->>>>>>> eb3cdb58
 			/* When disabling plane for a phantom pipe, we must turn on the
 			 * phantom OTG so the disable programming gets the double buffer
 			 * update. Otherwise the pipe will be left in a partially disabled
@@ -1200,9 +1178,6 @@
 			 * again for different use.
 			 */
 			if (old_stream->mall_stream_config.type == SUBVP_PHANTOM) {
-<<<<<<< HEAD
-				pipe->stream_res.tg->funcs->enable_crtc(pipe->stream_res.tg);
-=======
 				if (tg->funcs->enable_crtc) {
 					int main_pipe_width, main_pipe_height;
 
@@ -1211,7 +1186,6 @@
 					phantom_pipe_blank(dc, tg, main_pipe_width, main_pipe_height);
 					tg->funcs->enable_crtc(tg);
 				}
->>>>>>> eb3cdb58
 			}
 			dc_rem_all_planes_for_stream(dc, old_stream, dangling_context);
 			disable_all_writeback_pipes_for_stream(dc, old_stream, dangling_context);
@@ -1834,10 +1808,6 @@
 		dc->hwss.z10_save_init(dc);
 }
 
-<<<<<<< HEAD
-/*
- * Applies given context to HW and copy it into current context.
-=======
 /**
  * dc_commit_state_no_check - Apply context to the hardware
  *
@@ -1845,7 +1815,6 @@
  * @context: New state that will become the current status at the end of this function
  *
  * Applies given context to the hardware and copy it into current context.
->>>>>>> eb3cdb58
  * It's up to the user to release the src context afterwards.
  *
  * Return: an enum dc_status result code for the operation
@@ -2111,29 +2080,12 @@
 		}
 	}
 
-<<<<<<< HEAD
-	/*
-	 * Previous validation was perfomred with fast_validation = true and
-	 * the full DML state required for hardware programming was skipped.
-	 *
-	 * Re-validate here to calculate these parameters / watermarks.
-	 */
-	result = dc_validate_global_state(dc, context, false);
-	if (result != DC_OK) {
-		DC_LOG_ERROR("DC commit global validation failure: %s (%d)",
-			     dc_status_to_str(result), result);
-		return result;
-	}
-
-	result = dc_commit_state_no_check(dc, context);
-=======
 fail:
 	dc_release_state(context);
 
 context_alloc_fail:
 
 	DC_LOG_DC("%s Finished.\n", __func__);
->>>>>>> eb3cdb58
 
 	return res;
 }
@@ -2245,15 +2197,9 @@
 			}
 
 		process_deferred_updates(dc);
-<<<<<<< HEAD
 
 		dc->hwss.optimize_bandwidth(dc, context);
 
-=======
-
-		dc->hwss.optimize_bandwidth(dc, context);
-
->>>>>>> eb3cdb58
 		if (dc->debug.enable_double_buffered_dsc_pg_support)
 			dc->hwss.update_dsc_pg(dc, context, true);
 	}
@@ -2680,16 +2626,11 @@
 
 		if (stream_update->mst_bw_update)
 			su_flags->bits.mst_bw = 1;
-<<<<<<< HEAD
-		if (stream_update->crtc_timing_adjust && dc_extended_blank_supported(dc))
-			su_flags->bits.crtc_timing_adjust = 1;
-=======
 
 		if (stream_update->stream && stream_update->stream->freesync_on_desktop &&
 			(stream_update->vrr_infopacket || stream_update->allow_freesync ||
 				stream_update->vrr_active_variable))
 			su_flags->bits.fams_changed = 1;
->>>>>>> eb3cdb58
 
 		if (su_flags->raw != 0)
 			overall_type = UPDATE_TYPE_FULL;
@@ -3114,8 +3055,6 @@
 
 static bool update_planes_and_stream_state(struct dc *dc,
 		struct dc_surface_update *srf_updates, int surface_count,
-<<<<<<< HEAD
-=======
 		struct dc_stream_state *stream,
 		struct dc_stream_update *stream_update,
 		enum surface_update_type *new_update_type,
@@ -3255,53 +3194,19 @@
 }
 
 static void commit_planes_do_stream_update(struct dc *dc,
->>>>>>> eb3cdb58
 		struct dc_stream_state *stream,
 		struct dc_stream_update *stream_update,
-		enum surface_update_type *new_update_type,
-		struct dc_state **new_context)
-{
-	struct dc_state *context;
-	int i, j;
-	enum surface_update_type update_type;
-	const struct dc_stream_status *stream_status;
-	struct dc_context *dc_ctx = dc->ctx;
-
-	stream_status = dc_stream_get_status(stream);
-
-	if (!stream_status) {
-		if (surface_count) /* Only an error condition if surf_count non-zero*/
-			ASSERT(false);
-
-<<<<<<< HEAD
-		return false; /* Cannot commit surface to stream that is not committed */
-	}
-
-	context = dc->current_state;
-
-	update_type = dc_check_update_surfaces_for_stream(
-			dc, srf_updates, surface_count, stream_update, stream_status);
-
-	/* update current stream with the new updates */
-	copy_stream_update_to_stream(dc, context, stream, stream_update);
-
-	/* do not perform surface update if surface has invalid dimensions
-	 * (all zero) and no scaling_info is provided
-	 */
-	if (surface_count > 0) {
-		for (i = 0; i < surface_count; i++) {
-			if ((srf_updates[i].surface->src_rect.width == 0 ||
-				 srf_updates[i].surface->src_rect.height == 0 ||
-				 srf_updates[i].surface->dst_rect.width == 0 ||
-				 srf_updates[i].surface->dst_rect.height == 0) &&
-				(!srf_updates[i].scaling_info ||
-				  srf_updates[i].scaling_info->src_rect.width == 0 ||
-				  srf_updates[i].scaling_info->src_rect.height == 0 ||
-				  srf_updates[i].scaling_info->dst_rect.width == 0 ||
-				  srf_updates[i].scaling_info->dst_rect.height == 0)) {
-				DC_ERROR("Invalid src/dst rects in surface update!\n");
-				return false;
-=======
+		enum surface_update_type update_type,
+		struct dc_state *context)
+{
+	int j;
+
+	// Stream updates
+	for (j = 0; j < dc->res_pool->pipe_count; j++) {
+		struct pipe_ctx *pipe_ctx = &context->res_ctx.pipe_ctx[j];
+
+		if (!pipe_ctx->top_pipe &&  !pipe_ctx->prev_odm_pipe && pipe_ctx->stream == stream) {
+
 			if (stream_update->periodic_interrupt && dc->hwss.setup_periodic_interrupt)
 				dc->hwss.setup_periodic_interrupt(dc, pipe_ctx);
 
@@ -3319,116 +3224,6 @@
 					dc->link_srv->dp_trace_source_sequence(
 							pipe_ctx->stream->link,
 							DPCD_SOURCE_SEQ_AFTER_UPDATE_INFO_FRAME);
->>>>>>> eb3cdb58
-			}
-		}
-	}
-
-	if (update_type >= update_surface_trace_level)
-		update_surface_trace(dc, srf_updates, surface_count);
-
-	if (update_type >= UPDATE_TYPE_FULL) {
-		struct dc_plane_state *new_planes[MAX_SURFACES] = {0};
-
-		for (i = 0; i < surface_count; i++)
-			new_planes[i] = srf_updates[i].surface;
-
-		/* initialize scratch memory for building context */
-		context = dc_create_state(dc);
-		if (context == NULL) {
-			DC_ERROR("Failed to allocate new validate context!\n");
-			return false;
-		}
-
-		dc_resource_state_copy_construct(
-				dc->current_state, context);
-
-		/* For each full update, remove all existing phantom pipes first.
-		 * Ensures that we have enough pipes for newly added MPO planes
-		 */
-		if (dc->res_pool->funcs->remove_phantom_pipes)
-			dc->res_pool->funcs->remove_phantom_pipes(dc, context);
-
-		/*remove old surfaces from context */
-		if (!dc_rem_all_planes_for_stream(dc, stream, context)) {
-
-			BREAK_TO_DEBUGGER();
-			goto fail;
-		}
-
-		/* add surface to context */
-		if (!dc_add_all_planes_for_stream(dc, stream, new_planes, surface_count, context)) {
-
-			BREAK_TO_DEBUGGER();
-			goto fail;
-		}
-	}
-
-	/* save update parameters into surface */
-	for (i = 0; i < surface_count; i++) {
-		struct dc_plane_state *surface = srf_updates[i].surface;
-
-		copy_surface_update_to_plane(surface, &srf_updates[i]);
-
-		if (update_type >= UPDATE_TYPE_MED) {
-			for (j = 0; j < dc->res_pool->pipe_count; j++) {
-				struct pipe_ctx *pipe_ctx = &context->res_ctx.pipe_ctx[j];
-
-				if (pipe_ctx->plane_state != surface)
-					continue;
-
-				resource_build_scaling_params(pipe_ctx);
-			}
-		}
-	}
-
-	if (update_type == UPDATE_TYPE_FULL) {
-		if (!dc->res_pool->funcs->validate_bandwidth(dc, context, false)) {
-			BREAK_TO_DEBUGGER();
-			goto fail;
-		}
-	}
-
-	*new_context = context;
-	*new_update_type = update_type;
-
-	return true;
-
-fail:
-	dc_release_state(context);
-
-	return false;
-
-}
-
-static void commit_planes_do_stream_update(struct dc *dc,
-		struct dc_stream_state *stream,
-		struct dc_stream_update *stream_update,
-		enum surface_update_type update_type,
-		struct dc_state *context)
-{
-	int j;
-
-	// Stream updates
-	for (j = 0; j < dc->res_pool->pipe_count; j++) {
-		struct pipe_ctx *pipe_ctx = &context->res_ctx.pipe_ctx[j];
-
-		if (!pipe_ctx->top_pipe &&  !pipe_ctx->prev_odm_pipe && pipe_ctx->stream == stream) {
-
-			if (stream_update->periodic_interrupt && dc->hwss.setup_periodic_interrupt)
-				dc->hwss.setup_periodic_interrupt(dc, pipe_ctx);
-
-			if ((stream_update->hdr_static_metadata && !stream->use_dynamic_meta) ||
-					stream_update->vrr_infopacket ||
-					stream_update->vsc_infopacket ||
-					stream_update->vsp_infopacket ||
-					stream_update->hfvsif_infopacket ||
-					stream_update->vtem_infopacket) {
-				resource_build_info_frame(pipe_ctx);
-				dc->hwss.update_info_frame(pipe_ctx);
-
-				if (dc_is_dp_signal(pipe_ctx->stream->signal))
-					dp_source_sequence_trace(pipe_ctx->stream->link, DPCD_SOURCE_SEQ_AFTER_UPDATE_INFO_FRAME);
 			}
 
 			if (stream_update->hdr_static_metadata &&
@@ -3475,13 +3270,6 @@
 							stream_update->mst_bw_update->mst_stream_bw);
  			}
 
-			if (stream_update->mst_bw_update) {
-				if (stream_update->mst_bw_update->is_increase)
-					dc_link_increase_mst_payload(pipe_ctx, stream_update->mst_bw_update->mst_stream_bw);
-				else
-					dc_link_reduce_mst_payload(pipe_ctx, stream_update->mst_bw_update->mst_stream_bw);
-			}
-
 			if (stream_update->pending_test_pattern) {
 				dc_link_dp_set_test_pattern(stream->link,
 					stream->test_pattern.type,
@@ -3503,11 +3291,7 @@
 				} else {
 					if (get_seamless_boot_stream_count(context) == 0)
 						dc->hwss.prepare_bandwidth(dc, dc->current_state);
-<<<<<<< HEAD
-					core_link_enable_stream(dc->current_state, pipe_ctx);
-=======
 					dc->link_srv->set_dpms_on(dc->current_state, pipe_ctx);
->>>>>>> eb3cdb58
 				}
 			}
 
@@ -3608,10 +3392,7 @@
 	struct pipe_ctx *top_pipe_to_program = NULL;
 	bool should_lock_all_pipes = (update_type != UPDATE_TYPE_FAST);
 	bool subvp_prev_use = false;
-<<<<<<< HEAD
-=======
 	bool subvp_curr_use = false;
->>>>>>> eb3cdb58
 
 	// Once we apply the new subvp context to hardware it won't be in the
 	// dc->current_state anymore, so we have to cache it before we apply
@@ -3683,8 +3464,6 @@
 			break;
 	}
 
-<<<<<<< HEAD
-=======
 	for (i = 0; i < dc->res_pool->pipe_count; i++) {
 		struct pipe_ctx *pipe = &context->res_ctx.pipe_ctx[i];
 
@@ -3694,7 +3473,6 @@
 		}
 	}
 
->>>>>>> eb3cdb58
 	if (stream->test_pattern.type != DP_TEST_PATTERN_VIDEO_MODE) {
 		struct pipe_ctx *mpcc_pipe;
 		struct pipe_ctx *odm_pipe;
@@ -3738,43 +3516,7 @@
 		dc->hwss.pipe_control_lock(dc, top_pipe_to_program, true);
 	}
 
-<<<<<<< HEAD
-	if (update_type != UPDATE_TYPE_FAST) {
-		for (i = 0; i < dc->res_pool->pipe_count; i++) {
-			struct pipe_ctx *new_pipe = &context->res_ctx.pipe_ctx[i];
-
-			if ((new_pipe->stream && new_pipe->stream->mall_stream_config.type == SUBVP_PHANTOM) ||
-					subvp_prev_use) {
-				// If old context or new context has phantom pipes, apply
-				// the phantom timings now. We can't change the phantom
-				// pipe configuration safely without driver acquiring
-				// the DMCUB lock first.
-				dc->hwss.apply_ctx_to_hw(dc, context);
-				break;
-			}
-		}
-	}
-
 	dc_dmub_update_dirty_rect(dc, surface_count, stream, srf_updates, context);
-
-	if (update_type != UPDATE_TYPE_FAST) {
-		for (i = 0; i < dc->res_pool->pipe_count; i++) {
-			struct pipe_ctx *new_pipe = &context->res_ctx.pipe_ctx[i];
-
-			if ((new_pipe->stream && new_pipe->stream->mall_stream_config.type == SUBVP_PHANTOM) ||
-					subvp_prev_use) {
-				// If old context or new context has phantom pipes, apply
-				// the phantom timings now. We can't change the phantom
-				// pipe configuration safely without driver acquiring
-				// the DMCUB lock first.
-				dc->hwss.apply_ctx_to_hw(dc, context);
-				break;
-			}
-		}
-	}
-=======
-	dc_dmub_update_dirty_rect(dc, surface_count, stream, srf_updates, context);
->>>>>>> eb3cdb58
 
 	// Stream updates
 	if (stream_update)
@@ -3981,267 +3723,6 @@
 					top_pipe_to_program->stream_res.tg);
 		}
 
-<<<<<<< HEAD
-	if (update_type != UPDATE_TYPE_FAST)
-		dc->hwss.post_unlock_program_front_end(dc, context);
-	if (update_type != UPDATE_TYPE_FAST)
-		if (dc->hwss.commit_subvp_config)
-			dc->hwss.commit_subvp_config(dc, context);
-
-	if (update_type != UPDATE_TYPE_FAST)
-		if (dc->hwss.commit_subvp_config)
-			dc->hwss.commit_subvp_config(dc, context);
-
-	/* Since phantom pipe programming is moved to post_unlock_program_front_end,
-	 * move the SubVP lock to after the phantom pipes have been setup
-	 */
-	if (should_lock_all_pipes && dc->hwss.interdependent_update_lock) {
-		if (dc->hwss.subvp_pipe_control_lock)
-			dc->hwss.subvp_pipe_control_lock(dc, context, false, should_lock_all_pipes, NULL, subvp_prev_use);
-	} else {
-		if (dc->hwss.subvp_pipe_control_lock)
-			dc->hwss.subvp_pipe_control_lock(dc, context, false, should_lock_all_pipes, top_pipe_to_program, subvp_prev_use);
-	}
-
-	// Fire manual trigger only when bottom plane is flipped
-	for (j = 0; j < dc->res_pool->pipe_count; j++) {
-		struct pipe_ctx *pipe_ctx = &context->res_ctx.pipe_ctx[j];
-
-		if (!pipe_ctx->plane_state)
-			continue;
-
-		if (pipe_ctx->bottom_pipe || pipe_ctx->next_odm_pipe ||
-				!pipe_ctx->stream || !should_update_pipe_for_stream(context, pipe_ctx, stream) ||
-				!pipe_ctx->plane_state->update_flags.bits.addr_update ||
-				pipe_ctx->plane_state->skip_manual_trigger)
-			continue;
-
-		if (pipe_ctx->stream_res.tg->funcs->program_manual_trigger)
-			pipe_ctx->stream_res.tg->funcs->program_manual_trigger(pipe_ctx->stream_res.tg);
-	}
-}
-
-/* Determines if the incoming context requires a applying transition state with unnecessary
- * pipe splitting and ODM disabled, due to hardware limitations. In a case where
- * the OPP associated with an MPCC might change due to plane additions, this function
- * returns true.
- */
-static bool could_mpcc_tree_change_for_active_pipes(struct dc *dc,
-		struct dc_stream_state *stream,
-		int surface_count,
-		bool *is_plane_addition)
-{
-
-	struct dc_stream_status *cur_stream_status = stream_get_status(dc->current_state, stream);
-	bool force_minimal_pipe_splitting = false;
-
-	*is_plane_addition = false;
-
-	if (cur_stream_status &&
-			dc->current_state->stream_count > 0 &&
-			dc->debug.pipe_split_policy != MPC_SPLIT_AVOID) {
-		/* determine if minimal transition is required due to MPC*/
-		if (surface_count > 0) {
-			if (cur_stream_status->plane_count > surface_count) {
-				force_minimal_pipe_splitting = true;
-			} else if (cur_stream_status->plane_count < surface_count) {
-				force_minimal_pipe_splitting = true;
-				*is_plane_addition = true;
-			}
-		}
-	}
-
-	if (cur_stream_status &&
-			dc->current_state->stream_count == 1 &&
-			dc->debug.enable_single_display_2to1_odm_policy) {
-		/* determine if minimal transition is required due to dynamic ODM*/
-		if (surface_count > 0) {
-			if (cur_stream_status->plane_count > 2 && cur_stream_status->plane_count > surface_count) {
-				force_minimal_pipe_splitting = true;
-			} else if (surface_count > 2 && cur_stream_status->plane_count < surface_count) {
-				force_minimal_pipe_splitting = true;
-				*is_plane_addition = true;
-			}
-		}
-	}
-
-	/* For SubVP when adding MPO video we need to add a minimal transition.
-	 */
-	if (cur_stream_status && stream->mall_stream_config.type == SUBVP_MAIN) {
-		/* determine if minimal transition is required due to SubVP*/
-		if (surface_count > 0) {
-			if (cur_stream_status->plane_count > surface_count) {
-				force_minimal_pipe_splitting = true;
-			} else if (cur_stream_status->plane_count < surface_count) {
-				force_minimal_pipe_splitting = true;
-				*is_plane_addition = true;
-			}
-		}
-	}
-
-	return force_minimal_pipe_splitting;
-}
-
-static bool commit_minimal_transition_state(struct dc *dc,
-		struct dc_state *transition_base_context)
-{
-	struct dc_state *transition_context = dc_create_state(dc);
-	enum pipe_split_policy tmp_mpc_policy;
-	bool temp_dynamic_odm_policy;
-	bool temp_subvp_policy;
-	enum dc_status ret = DC_ERROR_UNEXPECTED;
-	unsigned int i, j;
-	unsigned int pipe_in_use = 0;
-
-	if (!transition_context)
-		return false;
-
-	/* check current pipes in use*/
-	for (i = 0; i < dc->res_pool->pipe_count; i++) {
-		struct pipe_ctx *pipe = &transition_base_context->res_ctx.pipe_ctx[i];
-
-		if (pipe->plane_state)
-			pipe_in_use++;
-	}
-
-	/* When the OS add a new surface if we have been used all of pipes with odm combine
-	 * and mpc split feature, it need use commit_minimal_transition_state to transition safely.
-	 * After OS exit MPO, it will back to use odm and mpc split with all of pipes, we need
-	 * call it again. Otherwise return true to skip.
-	 *
-	 * Reduce the scenarios to use dc_commit_state_no_check in the stage of flip. Especially
-	 * enter/exit MPO when DCN still have enough resources.
-	 */
-	if (pipe_in_use != dc->res_pool->pipe_count) {
-		dc_release_state(transition_context);
-		return true;
-	}
-
-	if (!dc->config.is_vmin_only_asic) {
-		tmp_mpc_policy = dc->debug.pipe_split_policy;
-		dc->debug.pipe_split_policy = MPC_SPLIT_AVOID;
-	}
-
-	temp_dynamic_odm_policy = dc->debug.enable_single_display_2to1_odm_policy;
-	dc->debug.enable_single_display_2to1_odm_policy = false;
-
-	temp_subvp_policy = dc->debug.force_disable_subvp;
-	dc->debug.force_disable_subvp = true;
-
-	dc_resource_state_copy_construct(transition_base_context, transition_context);
-
-	//commit minimal state
-	if (dc->res_pool->funcs->validate_bandwidth(dc, transition_context, false)) {
-		for (i = 0; i < transition_context->stream_count; i++) {
-			struct dc_stream_status *stream_status = &transition_context->stream_status[i];
-
-			for (j = 0; j < stream_status->plane_count; j++) {
-				struct dc_plane_state *plane_state = stream_status->plane_states[j];
-
-				/* force vsync flip when reconfiguring pipes to prevent underflow
-				 * and corruption
-				 */
-				plane_state->flip_immediate = false;
-			}
-		}
-
-		ret = dc_commit_state_no_check(dc, transition_context);
-	}
-
-	/*always release as dc_commit_state_no_check retains in good case*/
-	dc_release_state(transition_context);
-
-	/*restore previous pipe split and odm policy*/
-	if (!dc->config.is_vmin_only_asic)
-		dc->debug.pipe_split_policy = tmp_mpc_policy;
-
-	dc->debug.enable_single_display_2to1_odm_policy = temp_dynamic_odm_policy;
-	dc->debug.force_disable_subvp = temp_subvp_policy;
-
-	if (ret != DC_OK) {
-		/*this should never happen*/
-		BREAK_TO_DEBUGGER();
-		return false;
-	}
-
-	/*force full surface update*/
-	for (i = 0; i < dc->current_state->stream_count; i++) {
-		for (j = 0; j < dc->current_state->stream_status[i].plane_count; j++) {
-			dc->current_state->stream_status[i].plane_states[j]->update_flags.raw = 0xFFFFFFFF;
-		}
-	}
-
-	return true;
-}
-
-bool dc_update_planes_and_stream(struct dc *dc,
-		struct dc_surface_update *srf_updates, int surface_count,
-		struct dc_stream_state *stream,
-		struct dc_stream_update *stream_update)
-{
-	struct dc_state *context;
-	enum surface_update_type update_type;
-	int i;
-
-	/* In cases where MPO and split or ODM are used transitions can
-	 * cause underflow. Apply stream configuration with minimal pipe
-	 * split first to avoid unsupported transitions for active pipes.
-	 */
-	bool force_minimal_pipe_splitting;
-	bool is_plane_addition;
-
-	force_minimal_pipe_splitting = could_mpcc_tree_change_for_active_pipes(
-			dc,
-			stream,
-			surface_count,
-			&is_plane_addition);
-
-	/* on plane addition, minimal state is the current one */
-	if (force_minimal_pipe_splitting && is_plane_addition &&
-		!commit_minimal_transition_state(dc, dc->current_state))
-				return false;
-
-	if (!update_planes_and_stream_state(
-			dc,
-			srf_updates,
-			surface_count,
-			stream,
-			stream_update,
-			&update_type,
-			&context))
-		return false;
-
-	/* on plane removal, minimal state is the new one */
-	if (force_minimal_pipe_splitting && !is_plane_addition) {
-		if (!commit_minimal_transition_state(dc, context)) {
-			dc_release_state(context);
-			return false;
-		}
-
-		update_type = UPDATE_TYPE_FULL;
-	}
-
-	commit_planes_for_stream(
-			dc,
-			srf_updates,
-			surface_count,
-			stream,
-			stream_update,
-			update_type,
-			context);
-
-	if (dc->current_state != context) {
-
-		/* Since memory free requires elevated IRQL, an interrupt
-		 * request is generated by mem free. If this happens
-		 * between freeing and reassigning the context, our vsync
-		 * interrupt will call into dc and cause a memory
-		 * corruption BSOD. Hence, we first reassign the context,
-		 * then free the old context.
-		 */
-
-		struct dc_state *old = dc->current_state;
-=======
 	if (subvp_curr_use) {
 		/* If enabling subvp or transitioning from subvp->subvp, enable the
 		 * phantom streams before we program front end for the phantom pipes.
@@ -4280,28 +3761,19 @@
 	// Fire manual trigger only when bottom plane is flipped
 	for (j = 0; j < dc->res_pool->pipe_count; j++) {
 		struct pipe_ctx *pipe_ctx = &context->res_ctx.pipe_ctx[j];
->>>>>>> eb3cdb58
-
-		dc->current_state = context;
-		dc_release_state(old);
-
-<<<<<<< HEAD
-		// clear any forced full updates
-		for (i = 0; i < dc->res_pool->pipe_count; i++) {
-			struct pipe_ctx *pipe_ctx = &context->res_ctx.pipe_ctx[i];
-=======
+
+		if (!pipe_ctx->plane_state)
+			continue;
+
 		if (pipe_ctx->bottom_pipe || pipe_ctx->next_odm_pipe ||
 				!pipe_ctx->stream || !should_update_pipe_for_stream(context, pipe_ctx, stream) ||
 				!pipe_ctx->plane_state->update_flags.bits.addr_update ||
 				pipe_ctx->plane_state->skip_manual_trigger)
 			continue;
->>>>>>> eb3cdb58
-
-			if (pipe_ctx->plane_state && pipe_ctx->stream == stream)
-				pipe_ctx->plane_state->force_full_update = false;
-		}
-	}
-	return true;
+
+		if (pipe_ctx->stream_res.tg->funcs->program_manual_trigger)
+			pipe_ctx->stream_res.tg->funcs->program_manual_trigger(pipe_ctx->stream_res.tg);
+	}
 }
 
 /**
@@ -4888,160 +4360,6 @@
 	return false;
 }
 
-<<<<<<< HEAD
-bool dc_is_oem_i2c_device_present(
-	struct dc *dc,
-	size_t slave_address)
-{
-	if (dc->res_pool->oem_device)
-		return dce_i2c_oem_device_present(
-			dc->res_pool,
-			dc->res_pool->oem_device,
-			slave_address);
-
-	return false;
-}
-
-bool dc_submit_i2c(
-		struct dc *dc,
-		uint32_t link_index,
-		struct i2c_command *cmd)
-{
-
-	struct dc_link *link = dc->links[link_index];
-	struct ddc_service *ddc = link->ddc;
-	return dce_i2c_submit_command(
-		dc->res_pool,
-		ddc->ddc_pin,
-		cmd);
-}
-
-bool dc_submit_i2c_oem(
-		struct dc *dc,
-		struct i2c_command *cmd)
-{
-	struct ddc_service *ddc = dc->res_pool->oem_device;
-	if (ddc)
-		return dce_i2c_submit_command(
-			dc->res_pool,
-			ddc->ddc_pin,
-			cmd);
-
-	return false;
-}
-
-static bool link_add_remote_sink_helper(struct dc_link *dc_link, struct dc_sink *sink)
-{
-	if (dc_link->sink_count >= MAX_SINKS_PER_LINK) {
-		BREAK_TO_DEBUGGER();
-		return false;
-	}
-
-	dc_sink_retain(sink);
-
-	dc_link->remote_sinks[dc_link->sink_count] = sink;
-	dc_link->sink_count++;
-
-	return true;
-}
-
-/*
- * dc_link_add_remote_sink() - Create a sink and attach it to an existing link
- *
- * EDID length is in bytes
- */
-struct dc_sink *dc_link_add_remote_sink(
-		struct dc_link *link,
-		const uint8_t *edid,
-		int len,
-		struct dc_sink_init_data *init_data)
-{
-	struct dc_sink *dc_sink;
-	enum dc_edid_status edid_status;
-
-	if (len > DC_MAX_EDID_BUFFER_SIZE) {
-		dm_error("Max EDID buffer size breached!\n");
-		return NULL;
-	}
-
-	if (!init_data) {
-		BREAK_TO_DEBUGGER();
-		return NULL;
-	}
-
-	if (!init_data->link) {
-		BREAK_TO_DEBUGGER();
-		return NULL;
-	}
-
-	dc_sink = dc_sink_create(init_data);
-
-	if (!dc_sink)
-		return NULL;
-
-	memmove(dc_sink->dc_edid.raw_edid, edid, len);
-	dc_sink->dc_edid.length = len;
-
-	if (!link_add_remote_sink_helper(
-			link,
-			dc_sink))
-		goto fail_add_sink;
-
-	edid_status = dm_helpers_parse_edid_caps(
-			link,
-			&dc_sink->dc_edid,
-			&dc_sink->edid_caps);
-
-	/*
-	 * Treat device as no EDID device if EDID
-	 * parsing fails
-	 */
-	if (edid_status != EDID_OK && edid_status != EDID_PARTIAL_VALID) {
-		dc_sink->dc_edid.length = 0;
-		dm_error("Bad EDID, status%d!\n", edid_status);
-	}
-
-	return dc_sink;
-
-fail_add_sink:
-	dc_sink_release(dc_sink);
-	return NULL;
-}
-
-/*
- * dc_link_remove_remote_sink() - Remove a remote sink from a dc_link
- *
- * Note that this just removes the struct dc_sink - it doesn't
- * program hardware or alter other members of dc_link
- */
-void dc_link_remove_remote_sink(struct dc_link *link, struct dc_sink *sink)
-{
-	int i;
-
-	if (!link->sink_count) {
-		BREAK_TO_DEBUGGER();
-		return;
-	}
-
-	for (i = 0; i < link->sink_count; i++) {
-		if (link->remote_sinks[i] == sink) {
-			dc_sink_release(sink);
-			link->remote_sinks[i] = NULL;
-
-			/* shrink array to remove empty place */
-			while (i < link->sink_count - 1) {
-				link->remote_sinks[i] = link->remote_sinks[i+1];
-				i++;
-			}
-			link->remote_sinks[i] = NULL;
-			link->sink_count--;
-			return;
-		}
-	}
-}
-
-=======
->>>>>>> eb3cdb58
 void get_clock_requirements_for_state(struct dc_state *state, struct AsicStateEx *info)
 {
 	info->displayClock				= (unsigned int)state->bw_ctx.bw.dcn.clk.dispclk_khz;
@@ -5127,7 +4445,6 @@
 {
 	if (dc->clk_mgr->funcs->get_memclk_states_from_smu)
 		dc->clk_mgr->funcs->get_memclk_states_from_smu(dc->clk_mgr);
-<<<<<<< HEAD
 
 	if (dc->clk_mgr->funcs->set_hard_min_memclk)
 		dc->clk_mgr->funcs->set_hard_min_memclk(dc->clk_mgr, true);
@@ -5174,54 +4491,6 @@
 	}
 }
 
-=======
-
-	if (dc->clk_mgr->funcs->set_hard_min_memclk)
-		dc->clk_mgr->funcs->set_hard_min_memclk(dc->clk_mgr, true);
-
-	if (dc->clk_mgr->funcs->set_hard_max_memclk)
-		dc->clk_mgr->funcs->set_hard_max_memclk(dc->clk_mgr);
-}
-
-static void blank_and_force_memclk(struct dc *dc, bool apply, unsigned int memclk_mhz)
-{
-	struct dc_state *context = dc->current_state;
-	struct hubp *hubp;
-	struct pipe_ctx *pipe;
-	int i;
-
-	for (i = 0; i < dc->res_pool->pipe_count; i++) {
-		pipe = &context->res_ctx.pipe_ctx[i];
-
-		if (pipe->stream != NULL) {
-			dc->hwss.disable_pixel_data(dc, pipe, true);
-
-			// wait for double buffer
-			pipe->stream_res.tg->funcs->wait_for_state(pipe->stream_res.tg, CRTC_STATE_VACTIVE);
-			pipe->stream_res.tg->funcs->wait_for_state(pipe->stream_res.tg, CRTC_STATE_VBLANK);
-			pipe->stream_res.tg->funcs->wait_for_state(pipe->stream_res.tg, CRTC_STATE_VACTIVE);
-
-			hubp = pipe->plane_res.hubp;
-			hubp->funcs->set_blank_regs(hubp, true);
-		}
-	}
-
-	dc->clk_mgr->funcs->set_max_memclk(dc->clk_mgr, memclk_mhz);
-	dc->clk_mgr->funcs->set_min_memclk(dc->clk_mgr, memclk_mhz);
-
-	for (i = 0; i < dc->res_pool->pipe_count; i++) {
-		pipe = &context->res_ctx.pipe_ctx[i];
-
-		if (pipe->stream != NULL) {
-			dc->hwss.disable_pixel_data(dc, pipe, false);
-
-			hubp = pipe->plane_res.hubp;
-			hubp->funcs->set_blank_regs(hubp, false);
-		}
-	}
-}
-
->>>>>>> eb3cdb58
 
 /**
  * dc_enable_dcmode_clk_limit() - lower clocks in dc (battery) mode
@@ -5292,30 +4561,6 @@
 	if (dc->hwss.hardware_release)
 		dc->hwss.hardware_release(dc);
 }
-<<<<<<< HEAD
-
-void dc_mclk_switch_using_fw_based_vblank_stretch_shut_down(struct dc *dc)
-{
-	if (dc->current_state)
-		dc->current_state->bw_ctx.bw.dcn.clk.fw_based_mclk_switching_shut_down = true;
-}
-
-/*
- *****************************************************************************
- * Function: dc_is_dmub_outbox_supported -
- *
- * @brief
- *      Checks whether DMUB FW supports outbox notifications, if supported
- *		DM should register outbox interrupt prior to actually enabling interrupts
- *		via dc_enable_dmub_outbox
- *
- *  @param
- *		[in] dc: dc structure
- *
- *  @return
- *		True if DMUB FW supports outbox notifications, False otherwise
- *****************************************************************************
-=======
 
 void dc_mclk_switch_using_fw_based_vblank_stretch_shut_down(struct dc *dc)
 {
@@ -5334,7 +4579,6 @@
  *
  * Return:
  * True if DMUB FW supports outbox notifications, False otherwise
->>>>>>> eb3cdb58
  */
 bool dc_is_dmub_outbox_supported(struct dc *dc)
 {
@@ -5350,49 +4594,6 @@
 
 	/* dmub aux needs dmub notifications to be enabled */
 	return dc->debug.enable_dmub_aux_for_legacy_ddc;
-}
-
-/*
- *****************************************************************************
- *  Function: dc_enable_dmub_notifications
- *
- *  @brief
- *		Calls dc_is_dmub_outbox_supported to check if dmub fw supports outbox
- *		notifications. All DMs shall switch to dc_is_dmub_outbox_supported.
- *		This API shall be removed after switching.
- *
- *  @param
- *		[in] dc: dc structure
- *
- *  @return
- *		True if DMUB FW supports outbox notifications, False otherwise
- *****************************************************************************
- */
-bool dc_enable_dmub_notifications(struct dc *dc)
-{
-	return dc_is_dmub_outbox_supported(dc);
-}
-
-/**
- *****************************************************************************
- *  Function: dc_enable_dmub_outbox
- *
- *  @brief
- *		Enables DMUB unsolicited notifications to x86 via outbox
- *
- *  @param
- *		[in] dc: dc structure
- *
- *  @return
- *		None
- *****************************************************************************
- */
-void dc_enable_dmub_outbox(struct dc *dc)
-{
-	struct dc_context *dc_ctx = dc->ctx;
-
-	dmub_enable_outbox_notification(dc_ctx->dmub_srv);
-	DC_LOG_DC("%s: dmub outbox notifications enabled\n", __func__);
 }
 
 /**
@@ -5518,23 +4719,6 @@
 }
 
 /**
-<<<<<<< HEAD
- *****************************************************************************
- *  Function: dc_process_dmub_set_config_async
- *
- *  @brief
- *		Submits set_config command to dmub via inbox message
- *
- *  @param
- *		[in] dc: dc structure
- *		[in] link_index: link index
- *		[in] payload: aux payload
- *		[out] notify: set_config immediate reply
- *
- *  @return
- *		True if successful, False if failure
- *****************************************************************************
-=======
  * dc_process_dmub_set_config_async - Submits set_config command
  *
  * @dc: [in] dc structure
@@ -5546,7 +4730,6 @@
  *
  * Return:
  * True if successful, False if failure
->>>>>>> eb3cdb58
  */
 bool dc_process_dmub_set_config_async(struct dc *dc,
 				uint32_t link_index,
@@ -5582,23 +4765,6 @@
 }
 
 /**
-<<<<<<< HEAD
- *****************************************************************************
- *  Function: dc_process_dmub_set_mst_slots
- *
- *  @brief
- *		Submits mst slot allocation command to dmub via inbox message
- *
- *  @param
- *		[in] dc: dc structure
- *		[in] link_index: link index
- *		[in] mst_alloc_slots: mst slots to be allotted
- *		[out] mst_slots_in_use: mst slots in use returned in failure case
- *
- *	@return
- *		DC_OK if successful, DC_ERROR if failure
- *****************************************************************************
-=======
  * dc_process_dmub_set_mst_slots - Submits MST solt allocation
  *
  * @dc: [in] dc structure
@@ -5610,7 +4776,6 @@
  *
  * Return:
  * DC_OK if successful, DC_ERROR if failure
->>>>>>> eb3cdb58
  */
 enum dc_status dc_process_dmub_set_mst_slots(const struct dc *dc,
 				uint32_t link_index,
@@ -5650,28 +4815,12 @@
 }
 
 /**
-<<<<<<< HEAD
- *****************************************************************************
- *  Function: dc_process_dmub_dpia_hpd_int_enable
- *
- *  @brief
- *		Submits dpia hpd int enable command to dmub via inbox message
- *
- *  @param
- *		[in] dc: dc structure
- *		[in] hpd_int_enable: 1 for hpd int enable, 0 to disable
- *
- *	@return
- *		None
- *****************************************************************************
-=======
  * dc_process_dmub_dpia_hpd_int_enable - Submits DPIA DPD interruption
  *
  * @dc: [in] dc structure
  * @hpd_int_enable: [in] 1 for hpd int enable, 0 to disable
  *
  * Submits dpia hpd int enable command to dmub via inbox message
->>>>>>> eb3cdb58
  */
 void dc_process_dmub_dpia_hpd_int_enable(const struct dc *dc,
 				uint32_t hpd_int_enable)
@@ -5700,18 +4849,6 @@
 
 
 /**
-<<<<<<< HEAD
- *****************************************************************************
- *  dc_notify_vsync_int_state() - notifies vsync enable/disable state
- *  @dc: dc structure
- *	@stream: stream where vsync int state changed
- *	@enable: whether vsync is enabled or disabled
- *
- *  Called when vsync is enabled/disabled
- *	Will notify DMUB to start/stop ABM interrupts after steady state is reached
- *
- *****************************************************************************
-=======
  *  dc_notify_vsync_int_state - notifies vsync enable/disable state
  *  @dc: dc structure
  *  @stream: stream where vsync int state changed
@@ -5719,7 +4856,6 @@
  *
  *  Called when vsync is enabled/disabled Will notify DMUB to start/stop ABM
  *  interrupts after steady state is reached.
->>>>>>> eb3cdb58
  */
 void dc_notify_vsync_int_state(struct dc *dc, struct dc_stream_state *stream, bool enable)
 {
@@ -5746,11 +4882,7 @@
 		return;
 	}
 
-<<<<<<< HEAD
-	get_edp_links(dc, edp_links, &edp_num);
-=======
 	dc_get_edp_links(dc, edp_links, &edp_num);
->>>>>>> eb3cdb58
 
 	/* Determine panel inst */
 	for (i = 0; i < edp_num; i++) {
@@ -5764,21 +4896,4 @@
 
 	if (pipe->stream_res.abm && pipe->stream_res.abm->funcs->set_abm_pause)
 		pipe->stream_res.abm->funcs->set_abm_pause(pipe->stream_res.abm, !enable, i, pipe->stream_res.tg->inst);
-<<<<<<< HEAD
-}
-/*
- * dc_extended_blank_supported: Decide whether extended blank is supported
- *
- * Extended blank is a freesync optimization feature to be enabled in the future.
- * During the extra vblank period gained from freesync, we have the ability to enter z9/z10.
- *
- * @param [in] dc: Current DC state
- * @return: Indicate whether extended blank is supported (true or false)
- */
-bool dc_extended_blank_supported(struct dc *dc)
-{
-	return dc->debug.extended_blank_optimization && !dc->debug.disable_z10
-		&& dc->caps.zstate_support && dc->caps.is_apu;
-=======
->>>>>>> eb3cdb58
 }