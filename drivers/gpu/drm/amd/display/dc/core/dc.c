--- conflicted
+++ resolved
@@ -460,11 +460,7 @@
 	 * avoid conflicting with firmware updates.
 	 */
 	if (dc->ctx->dce_version > DCE_VERSION_MAX) {
-<<<<<<< HEAD
-		if ((dc->optimized_required || dc->wm_optimized_required) &&
-=======
 		if (dc->optimized_required &&
->>>>>>> b35fc656
 			(stream->adjust.v_total_max != adjust->v_total_max ||
 			stream->adjust.v_total_min != adjust->v_total_min)) {
 			stream->adjust.timing_adjust_pending = true;
