/*
 * Copyright 2015 Advanced Micro Devices, Inc.
 *
 * Permission is hereby granted, free of charge, to any person obtaining a
 * copy of this software and associated documentation files (the "Software"),
 * to deal in the Software without restriction, including without limitation
 * the rights to use, copy, modify, merge, publish, distribute, sublicense,
 * and/or sell copies of the Software, and to permit persons to whom the
 * Software is furnished to do so, subject to the following conditions:
 *
 * The above copyright notice and this permission notice shall be included in
 * all copies or substantial portions of the Software.
 *
 * THE SOFTWARE IS PROVIDED "AS IS", WITHOUT WARRANTY OF ANY KIND, EXPRESS OR
 * IMPLIED, INCLUDING BUT NOT LIMITED TO THE WARRANTIES OF MERCHANTABILITY,
 * FITNESS FOR A PARTICULAR PURPOSE AND NONINFRINGEMENT.  IN NO EVENT SHALL
 * THE COPYRIGHT HOLDER(S) OR AUTHOR(S) BE LIABLE FOR ANY CLAIM, DAMAGES OR
 * OTHER LIABILITY, WHETHER IN AN ACTION OF CONTRACT, TORT OR OTHERWISE,
 * ARISING FROM, OUT OF OR IN CONNECTION WITH THE SOFTWARE OR THE USE OR
 * OTHER DEALINGS IN THE SOFTWARE.
 *
 * Authors: AMD
 */

#include "dm_services.h"

#include "dc.h"

#include "core_status.h"
#include "core_types.h"
#include "hw_sequencer.h"
#include "dce/dce_hwseq.h"

#include "resource.h"

#include "clk_mgr.h"
#include "clock_source.h"
#include "dc_bios_types.h"

#include "bios_parser_interface.h"
#include "bios/bios_parser_helper.h"
#include "include/irq_service_interface.h"
#include "transform.h"
#include "dmcu.h"
#include "dpp.h"
#include "timing_generator.h"
#include "abm.h"
#include "virtual/virtual_link_encoder.h"
#include "hubp.h"

#include "link_hwss.h"
#include "link_encoder.h"
#include "link_enc_cfg.h"

#include "dc_link.h"
#include "dc_link_ddc.h"
#include "dm_helpers.h"
#include "mem_input.h"

#include "dc_link_dp.h"
#include "dc_dmub_srv.h"

#include "dsc.h"

#include "vm_helper.h"

#include "dce/dce_i2c.h"

#include "dmub/dmub_srv.h"

#include "i2caux_interface.h"

#include "dce/dmub_psr.h"

#include "dce/dmub_hw_lock_mgr.h"

#include "dc_trace.h"

#include "dce/dmub_outbox.h"

#define CTX \
	dc->ctx

#define DC_LOGGER \
	dc->ctx->logger

static const char DC_BUILD_ID[] = "production-build";

/**
 * DOC: Overview
 *
 * DC is the OS-agnostic component of the amdgpu DC driver.
 *
 * DC maintains and validates a set of structs representing the state of the
 * driver and writes that state to AMD hardware
 *
 * Main DC HW structs:
 *
 * struct dc - The central struct.  One per driver.  Created on driver load,
 * destroyed on driver unload.
 *
 * struct dc_context - One per driver.
 * Used as a backpointer by most other structs in dc.
 *
 * struct dc_link - One per connector (the physical DP, HDMI, miniDP, or eDP
 * plugpoints).  Created on driver load, destroyed on driver unload.
 *
 * struct dc_sink - One per display.  Created on boot or hotplug.
 * Destroyed on shutdown or hotunplug.  A dc_link can have a local sink
 * (the display directly attached).  It may also have one or more remote
 * sinks (in the Multi-Stream Transport case)
 *
 * struct resource_pool - One per driver.  Represents the hw blocks not in the
 * main pipeline.  Not directly accessible by dm.
 *
 * Main dc state structs:
 *
 * These structs can be created and destroyed as needed.  There is a full set of
 * these structs in dc->current_state representing the currently programmed state.
 *
 * struct dc_state - The global DC state to track global state information,
 * such as bandwidth values.
 *
 * struct dc_stream_state - Represents the hw configuration for the pipeline from
 * a framebuffer to a display.  Maps one-to-one with dc_sink.
 *
 * struct dc_plane_state - Represents a framebuffer.  Each stream has at least one,
 * and may have more in the Multi-Plane Overlay case.
 *
 * struct resource_context - Represents the programmable state of everything in
 * the resource_pool.  Not directly accessible by dm.
 *
 * struct pipe_ctx - A member of struct resource_context.  Represents the
 * internal hardware pipeline components.  Each dc_plane_state has either
 * one or two (in the pipe-split case).
 */

/*******************************************************************************
 * Private functions
 ******************************************************************************/

static inline void elevate_update_type(enum surface_update_type *original, enum surface_update_type new)
{
	if (new > *original)
		*original = new;
}

static void destroy_links(struct dc *dc)
{
	uint32_t i;

	for (i = 0; i < dc->link_count; i++) {
		if (NULL != dc->links[i])
			link_destroy(&dc->links[i]);
	}
}

static uint32_t get_num_of_internal_disp(struct dc_link **links, uint32_t num_links)
{
	int i;
	uint32_t count = 0;

	for (i = 0; i < num_links; i++) {
		if (links[i]->connector_signal == SIGNAL_TYPE_EDP ||
				links[i]->is_internal_display)
			count++;
	}

	return count;
}

static int get_seamless_boot_stream_count(struct dc_state *ctx)
{
	uint8_t i;
	uint8_t seamless_boot_stream_count = 0;

	for (i = 0; i < ctx->stream_count; i++)
		if (ctx->streams[i]->apply_seamless_boot_optimization)
			seamless_boot_stream_count++;

	return seamless_boot_stream_count;
}

static bool create_links(
		struct dc *dc,
		uint32_t num_virtual_links)
{
	int i;
	int connectors_num;
	struct dc_bios *bios = dc->ctx->dc_bios;

	dc->link_count = 0;

	connectors_num = bios->funcs->get_connectors_number(bios);

	DC_LOG_DC("BIOS object table - number of connectors: %d", connectors_num);

	if (connectors_num > ENUM_ID_COUNT) {
		dm_error(
			"DC: Number of connectors %d exceeds maximum of %d!\n",
			connectors_num,
			ENUM_ID_COUNT);
		return false;
	}

	dm_output_to_console(
		"DC: %s: connectors_num: physical:%d, virtual:%d\n",
		__func__,
		connectors_num,
		num_virtual_links);

	for (i = 0; i < connectors_num; i++) {
		struct link_init_data link_init_params = {0};
		struct dc_link *link;

		DC_LOG_DC("BIOS object table - printing link object info for connector number: %d, link_index: %d", i, dc->link_count);

		link_init_params.ctx = dc->ctx;
		/* next BIOS object table connector */
		link_init_params.connector_index = i;
		link_init_params.link_index = dc->link_count;
		link_init_params.dc = dc;
		link = link_create(&link_init_params);

		if (link) {
			dc->links[dc->link_count] = link;
			link->dc = dc;
			++dc->link_count;
		}
	}

	DC_LOG_DC("BIOS object table - end");

	/* Create a link for each usb4 dpia port */
	for (i = 0; i < dc->res_pool->usb4_dpia_count; i++) {
		struct link_init_data link_init_params = {0};
		struct dc_link *link;

		link_init_params.ctx = dc->ctx;
		link_init_params.connector_index = i;
		link_init_params.link_index = dc->link_count;
		link_init_params.dc = dc;
		link_init_params.is_dpia_link = true;

		link = link_create(&link_init_params);
		if (link) {
			dc->links[dc->link_count] = link;
			link->dc = dc;
			++dc->link_count;
		}
	}

	for (i = 0; i < num_virtual_links; i++) {
		struct dc_link *link = kzalloc(sizeof(*link), GFP_KERNEL);
		struct encoder_init_data enc_init = {0};

		if (link == NULL) {
			BREAK_TO_DEBUGGER();
			goto failed_alloc;
		}

		link->link_index = dc->link_count;
		dc->links[dc->link_count] = link;
		dc->link_count++;

		link->ctx = dc->ctx;
		link->dc = dc;
		link->connector_signal = SIGNAL_TYPE_VIRTUAL;
		link->link_id.type = OBJECT_TYPE_CONNECTOR;
		link->link_id.id = CONNECTOR_ID_VIRTUAL;
		link->link_id.enum_id = ENUM_ID_1;
		link->link_enc = kzalloc(sizeof(*link->link_enc), GFP_KERNEL);

		if (!link->link_enc) {
			BREAK_TO_DEBUGGER();
			goto failed_alloc;
		}

		link->link_status.dpcd_caps = &link->dpcd_caps;

		enc_init.ctx = dc->ctx;
		enc_init.channel = CHANNEL_ID_UNKNOWN;
		enc_init.hpd_source = HPD_SOURCEID_UNKNOWN;
		enc_init.transmitter = TRANSMITTER_UNKNOWN;
		enc_init.connector = link->link_id;
		enc_init.encoder.type = OBJECT_TYPE_ENCODER;
		enc_init.encoder.id = ENCODER_ID_INTERNAL_VIRTUAL;
		enc_init.encoder.enum_id = ENUM_ID_1;
		virtual_link_encoder_construct(link->link_enc, &enc_init);
	}

	dc->caps.num_of_internal_disp = get_num_of_internal_disp(dc->links, dc->link_count);

	return true;

failed_alloc:
	return false;
}

/* Create additional DIG link encoder objects if fewer than the platform
 * supports were created during link construction. This can happen if the
 * number of physical connectors is less than the number of DIGs.
 */
static bool create_link_encoders(struct dc *dc)
{
	bool res = true;
	unsigned int num_usb4_dpia = dc->res_pool->res_cap->num_usb4_dpia;
	unsigned int num_dig_link_enc = dc->res_pool->res_cap->num_dig_link_enc;
	int i;

	/* A platform without USB4 DPIA endpoints has a fixed mapping between DIG
	 * link encoders and physical display endpoints and does not require
	 * additional link encoder objects.
	 */
	if (num_usb4_dpia == 0)
		return res;

	/* Create as many link encoder objects as the platform supports. DPIA
	 * endpoints can be programmably mapped to any DIG.
	 */
	if (num_dig_link_enc > dc->res_pool->dig_link_enc_count) {
		for (i = 0; i < num_dig_link_enc; i++) {
			struct link_encoder *link_enc = dc->res_pool->link_encoders[i];

			if (!link_enc && dc->res_pool->funcs->link_enc_create_minimal) {
				link_enc = dc->res_pool->funcs->link_enc_create_minimal(dc->ctx,
						(enum engine_id)(ENGINE_ID_DIGA + i));
				if (link_enc) {
					dc->res_pool->link_encoders[i] = link_enc;
					dc->res_pool->dig_link_enc_count++;
				} else {
					res = false;
				}
			}
		}
	}

	return res;
}

/* Destroy any additional DIG link encoder objects created by
 * create_link_encoders().
 * NB: Must only be called after destroy_links().
 */
static void destroy_link_encoders(struct dc *dc)
{
	unsigned int num_usb4_dpia;
	unsigned int num_dig_link_enc;
	int i;

	if (!dc->res_pool)
		return;

	num_usb4_dpia = dc->res_pool->res_cap->num_usb4_dpia;
	num_dig_link_enc = dc->res_pool->res_cap->num_dig_link_enc;

	/* A platform without USB4 DPIA endpoints has a fixed mapping between DIG
	 * link encoders and physical display endpoints and does not require
	 * additional link encoder objects.
	 */
	if (num_usb4_dpia == 0)
		return;

	for (i = 0; i < num_dig_link_enc; i++) {
		struct link_encoder *link_enc = dc->res_pool->link_encoders[i];

		if (link_enc) {
			link_enc->funcs->destroy(&link_enc);
			dc->res_pool->link_encoders[i] = NULL;
			dc->res_pool->dig_link_enc_count--;
		}
	}
}

static struct dc_perf_trace *dc_perf_trace_create(void)
{
	return kzalloc(sizeof(struct dc_perf_trace), GFP_KERNEL);
}

static void dc_perf_trace_destroy(struct dc_perf_trace **perf_trace)
{
	kfree(*perf_trace);
	*perf_trace = NULL;
}

/**
 *  dc_stream_adjust_vmin_vmax:
 *
 *  Looks up the pipe context of dc_stream_state and updates the
 *  vertical_total_min and vertical_total_max of the DRR, Dynamic Refresh
 *  Rate, which is a power-saving feature that targets reducing panel
 *  refresh rate while the screen is static
 *
 *  @dc:     dc reference
 *  @stream: Initial dc stream state
 *  @adjust: Updated parameters for vertical_total_min and vertical_total_max
 */
bool dc_stream_adjust_vmin_vmax(struct dc *dc,
		struct dc_stream_state *stream,
		struct dc_crtc_timing_adjust *adjust)
{
	int i;

	if (memcmp(adjust, &stream->adjust, sizeof(struct dc_crtc_timing_adjust)) == 0)
		return true;

	stream->adjust.v_total_max = adjust->v_total_max;
	stream->adjust.v_total_mid = adjust->v_total_mid;
	stream->adjust.v_total_mid_frame_num = adjust->v_total_mid_frame_num;
	stream->adjust.v_total_min = adjust->v_total_min;

	for (i = 0; i < MAX_PIPES; i++) {
		struct pipe_ctx *pipe = &dc->current_state->res_ctx.pipe_ctx[i];

		if (pipe->stream == stream && pipe->stream_res.tg) {
			dc->hwss.set_drr(&pipe,
					1,
					*adjust);

			return true;
		}
	}
	return false;
}

/**
 *****************************************************************************
 *  Function: dc_stream_get_last_vrr_vtotal
 *
 *  @brief
 *     Looks up the pipe context of dc_stream_state and gets the
 *     last VTOTAL used by DRR (Dynamic Refresh Rate)
 *
 *  @param [in] dc: dc reference
 *  @param [in] stream: Initial dc stream state
 *  @param [in] adjust: Updated parameters for vertical_total_min and
 *  vertical_total_max
 *****************************************************************************
 */
bool dc_stream_get_last_used_drr_vtotal(struct dc *dc,
		struct dc_stream_state *stream,
		uint32_t *refresh_rate)
{
	bool status = false;

	int i = 0;

	for (i = 0; i < MAX_PIPES; i++) {
		struct pipe_ctx *pipe = &dc->current_state->res_ctx.pipe_ctx[i];

		if (pipe->stream == stream && pipe->stream_res.tg) {
			/* Only execute if a function pointer has been defined for
			 * the DC version in question
			 */
			if (pipe->stream_res.tg->funcs->get_last_used_drr_vtotal) {
				pipe->stream_res.tg->funcs->get_last_used_drr_vtotal(pipe->stream_res.tg, refresh_rate);

				status = true;

				break;
			}
		}
	}

	return status;
}

bool dc_stream_get_crtc_position(struct dc *dc,
		struct dc_stream_state **streams, int num_streams,
		unsigned int *v_pos, unsigned int *nom_v_pos)
{
	/* TODO: Support multiple streams */
	const struct dc_stream_state *stream = streams[0];
	int i;
	bool ret = false;
	struct crtc_position position;

	for (i = 0; i < MAX_PIPES; i++) {
		struct pipe_ctx *pipe =
				&dc->current_state->res_ctx.pipe_ctx[i];

		if (pipe->stream == stream && pipe->stream_res.stream_enc) {
			dc->hwss.get_position(&pipe, 1, &position);

			*v_pos = position.vertical_count;
			*nom_v_pos = position.nominal_vcount;
			ret = true;
		}
	}
	return ret;
}

#if defined(CONFIG_DRM_AMD_SECURE_DISPLAY)
bool dc_stream_forward_dmcu_crc_window(struct dc *dc, struct dc_stream_state *stream,
			     struct crc_params *crc_window)
{
	int i;
	struct dmcu *dmcu = dc->res_pool->dmcu;
	struct pipe_ctx *pipe;
	struct crc_region tmp_win, *crc_win;
	struct otg_phy_mux mapping_tmp, *mux_mapping;

	/*crc window can't be null*/
	if (!crc_window)
		return false;

	if ((dmcu != NULL && dmcu->funcs->is_dmcu_initialized(dmcu))) {
		crc_win = &tmp_win;
		mux_mapping = &mapping_tmp;
		/*set crc window*/
		tmp_win.x_start = crc_window->windowa_x_start;
		tmp_win.y_start = crc_window->windowa_y_start;
		tmp_win.x_end = crc_window->windowa_x_end;
		tmp_win.y_end = crc_window->windowa_y_end;

		for (i = 0; i < MAX_PIPES; i++) {
			pipe = &dc->current_state->res_ctx.pipe_ctx[i];
			if (pipe->stream == stream && !pipe->top_pipe && !pipe->prev_odm_pipe)
				break;
		}

		/* Stream not found */
		if (i == MAX_PIPES)
			return false;


		/*set mux routing info*/
		mapping_tmp.phy_output_num = stream->link->link_enc_hw_inst;
		mapping_tmp.otg_output_num = pipe->stream_res.tg->inst;

		dmcu->funcs->forward_crc_window(dmcu, crc_win, mux_mapping);
	} else {
		DC_LOG_DC("dmcu is not initialized");
		return false;
	}

	return true;
}

bool dc_stream_stop_dmcu_crc_win_update(struct dc *dc, struct dc_stream_state *stream)
{
	int i;
	struct dmcu *dmcu = dc->res_pool->dmcu;
	struct pipe_ctx *pipe;
	struct otg_phy_mux mapping_tmp, *mux_mapping;

	if ((dmcu != NULL && dmcu->funcs->is_dmcu_initialized(dmcu))) {
		mux_mapping = &mapping_tmp;

		for (i = 0; i < MAX_PIPES; i++) {
			pipe = &dc->current_state->res_ctx.pipe_ctx[i];
			if (pipe->stream == stream && !pipe->top_pipe && !pipe->prev_odm_pipe)
				break;
		}

		/* Stream not found */
		if (i == MAX_PIPES)
			return false;


		/*set mux routing info*/
		mapping_tmp.phy_output_num = stream->link->link_enc_hw_inst;
		mapping_tmp.otg_output_num = pipe->stream_res.tg->inst;

		dmcu->funcs->stop_crc_win_update(dmcu, mux_mapping);
	} else {
		DC_LOG_DC("dmcu is not initialized");
		return false;
	}

	return true;
}
#endif

/**
 * dc_stream_configure_crc() - Configure CRC capture for the given stream.
 * @dc: DC Object
 * @stream: The stream to configure CRC on.
 * @enable: Enable CRC if true, disable otherwise.
 * @crc_window: CRC window (x/y start/end) information
 * @continuous: Capture CRC on every frame if true. Otherwise, only capture
 *              once.
 *
 * By default, only CRC0 is configured, and the entire frame is used to
 * calculate the crc.
 */
bool dc_stream_configure_crc(struct dc *dc, struct dc_stream_state *stream,
			     struct crc_params *crc_window, bool enable, bool continuous)
{
	int i;
	struct pipe_ctx *pipe;
	struct crc_params param;
	struct timing_generator *tg;

	for (i = 0; i < MAX_PIPES; i++) {
		pipe = &dc->current_state->res_ctx.pipe_ctx[i];
		if (pipe->stream == stream && !pipe->top_pipe && !pipe->prev_odm_pipe)
			break;
	}
	/* Stream not found */
	if (i == MAX_PIPES)
		return false;

	/* By default, capture the full frame */
	param.windowa_x_start = 0;
	param.windowa_y_start = 0;
	param.windowa_x_end = pipe->stream->timing.h_addressable;
	param.windowa_y_end = pipe->stream->timing.v_addressable;
	param.windowb_x_start = 0;
	param.windowb_y_start = 0;
	param.windowb_x_end = pipe->stream->timing.h_addressable;
	param.windowb_y_end = pipe->stream->timing.v_addressable;

	if (crc_window) {
		param.windowa_x_start = crc_window->windowa_x_start;
		param.windowa_y_start = crc_window->windowa_y_start;
		param.windowa_x_end = crc_window->windowa_x_end;
		param.windowa_y_end = crc_window->windowa_y_end;
		param.windowb_x_start = crc_window->windowb_x_start;
		param.windowb_y_start = crc_window->windowb_y_start;
		param.windowb_x_end = crc_window->windowb_x_end;
		param.windowb_y_end = crc_window->windowb_y_end;
	}

	param.dsc_mode = pipe->stream->timing.flags.DSC ? 1:0;
	param.odm_mode = pipe->next_odm_pipe ? 1:0;

	/* Default to the union of both windows */
	param.selection = UNION_WINDOW_A_B;
	param.continuous_mode = continuous;
	param.enable = enable;

	tg = pipe->stream_res.tg;

	/* Only call if supported */
	if (tg->funcs->configure_crc)
		return tg->funcs->configure_crc(tg, &param);
	DC_LOG_WARNING("CRC capture not supported.");
	return false;
}

/**
 * dc_stream_get_crc() - Get CRC values for the given stream.
 *
 * @dc: DC object.
 * @stream: The DC stream state of the stream to get CRCs from.
 * @r_cr: CRC value for the red component.
 * @g_y:  CRC value for the green component.
 * @b_cb: CRC value for the blue component.
 *
 * dc_stream_configure_crc needs to be called beforehand to enable CRCs.
 *
 * Return:
 * false if stream is not found, or if CRCs are not enabled.
 */
bool dc_stream_get_crc(struct dc *dc, struct dc_stream_state *stream,
		       uint32_t *r_cr, uint32_t *g_y, uint32_t *b_cb)
{
	int i;
	struct pipe_ctx *pipe;
	struct timing_generator *tg;

	for (i = 0; i < MAX_PIPES; i++) {
		pipe = &dc->current_state->res_ctx.pipe_ctx[i];
		if (pipe->stream == stream)
			break;
	}
	/* Stream not found */
	if (i == MAX_PIPES)
		return false;

	tg = pipe->stream_res.tg;

	if (tg->funcs->get_crc)
		return tg->funcs->get_crc(tg, r_cr, g_y, b_cb);
	DC_LOG_WARNING("CRC capture not supported.");
	return false;
}

void dc_stream_set_dyn_expansion(struct dc *dc, struct dc_stream_state *stream,
		enum dc_dynamic_expansion option)
{
	/* OPP FMT dyn expansion updates*/
	int i;
	struct pipe_ctx *pipe_ctx;

	for (i = 0; i < MAX_PIPES; i++) {
		if (dc->current_state->res_ctx.pipe_ctx[i].stream
				== stream) {
			pipe_ctx = &dc->current_state->res_ctx.pipe_ctx[i];
			pipe_ctx->stream_res.opp->dyn_expansion = option;
			pipe_ctx->stream_res.opp->funcs->opp_set_dyn_expansion(
					pipe_ctx->stream_res.opp,
					COLOR_SPACE_YCBCR601,
					stream->timing.display_color_depth,
					stream->signal);
		}
	}
}

void dc_stream_set_dither_option(struct dc_stream_state *stream,
		enum dc_dither_option option)
{
	struct bit_depth_reduction_params params;
	struct dc_link *link = stream->link;
	struct pipe_ctx *pipes = NULL;
	int i;

	for (i = 0; i < MAX_PIPES; i++) {
		if (link->dc->current_state->res_ctx.pipe_ctx[i].stream ==
				stream) {
			pipes = &link->dc->current_state->res_ctx.pipe_ctx[i];
			break;
		}
	}

	if (!pipes)
		return;
	if (option > DITHER_OPTION_MAX)
		return;

	stream->dither_option = option;

	memset(&params, 0, sizeof(params));
	resource_build_bit_depth_reduction_params(stream, &params);
	stream->bit_depth_params = params;

	if (pipes->plane_res.xfm &&
	    pipes->plane_res.xfm->funcs->transform_set_pixel_storage_depth) {
		pipes->plane_res.xfm->funcs->transform_set_pixel_storage_depth(
			pipes->plane_res.xfm,
			pipes->plane_res.scl_data.lb_params.depth,
			&stream->bit_depth_params);
	}

	pipes->stream_res.opp->funcs->
		opp_program_bit_depth_reduction(pipes->stream_res.opp, &params);
}

bool dc_stream_set_gamut_remap(struct dc *dc, const struct dc_stream_state *stream)
{
	int i;
	bool ret = false;
	struct pipe_ctx *pipes;

	for (i = 0; i < MAX_PIPES; i++) {
		if (dc->current_state->res_ctx.pipe_ctx[i].stream == stream) {
			pipes = &dc->current_state->res_ctx.pipe_ctx[i];
			dc->hwss.program_gamut_remap(pipes);
			ret = true;
		}
	}

	return ret;
}

bool dc_stream_program_csc_matrix(struct dc *dc, struct dc_stream_state *stream)
{
	int i;
	bool ret = false;
	struct pipe_ctx *pipes;

	for (i = 0; i < MAX_PIPES; i++) {
		if (dc->current_state->res_ctx.pipe_ctx[i].stream
				== stream) {

			pipes = &dc->current_state->res_ctx.pipe_ctx[i];
			dc->hwss.program_output_csc(dc,
					pipes,
					stream->output_color_space,
					stream->csc_color_matrix.matrix,
					pipes->stream_res.opp->inst);
			ret = true;
		}
	}

	return ret;
}

void dc_stream_set_static_screen_params(struct dc *dc,
		struct dc_stream_state **streams,
		int num_streams,
		const struct dc_static_screen_params *params)
{
	int i, j;
	struct pipe_ctx *pipes_affected[MAX_PIPES];
	int num_pipes_affected = 0;

	for (i = 0; i < num_streams; i++) {
		struct dc_stream_state *stream = streams[i];

		for (j = 0; j < MAX_PIPES; j++) {
			if (dc->current_state->res_ctx.pipe_ctx[j].stream
					== stream) {
				pipes_affected[num_pipes_affected++] =
						&dc->current_state->res_ctx.pipe_ctx[j];
			}
		}
	}

	dc->hwss.set_static_screen_control(pipes_affected, num_pipes_affected, params);
}

static void dc_destruct(struct dc *dc)
{
	// reset link encoder assignment table on destruct
	if (dc->res_pool && dc->res_pool->funcs->link_encs_assign)
		link_enc_cfg_init(dc, dc->current_state);

	if (dc->current_state) {
		dc_release_state(dc->current_state);
		dc->current_state = NULL;
	}

	destroy_links(dc);

	destroy_link_encoders(dc);

	if (dc->clk_mgr) {
		dc_destroy_clk_mgr(dc->clk_mgr);
		dc->clk_mgr = NULL;
	}

	dc_destroy_resource_pool(dc);

	if (dc->ctx->gpio_service)
		dal_gpio_service_destroy(&dc->ctx->gpio_service);

	if (dc->ctx->created_bios)
		dal_bios_parser_destroy(&dc->ctx->dc_bios);

	dc_perf_trace_destroy(&dc->ctx->perf_trace);

	kfree(dc->ctx);
	dc->ctx = NULL;

	kfree(dc->bw_vbios);
	dc->bw_vbios = NULL;

	kfree(dc->bw_dceip);
	dc->bw_dceip = NULL;

	kfree(dc->dcn_soc);
	dc->dcn_soc = NULL;

	kfree(dc->dcn_ip);
	dc->dcn_ip = NULL;

	kfree(dc->vm_helper);
	dc->vm_helper = NULL;

}

static bool dc_construct_ctx(struct dc *dc,
		const struct dc_init_data *init_params)
{
	struct dc_context *dc_ctx;
	enum dce_version dc_version = DCE_VERSION_UNKNOWN;

	dc_ctx = kzalloc(sizeof(*dc_ctx), GFP_KERNEL);
	if (!dc_ctx)
		return false;

	dc_ctx->cgs_device = init_params->cgs_device;
	dc_ctx->driver_context = init_params->driver;
	dc_ctx->dc = dc;
	dc_ctx->asic_id = init_params->asic_id;
	dc_ctx->dc_sink_id_count = 0;
	dc_ctx->dc_stream_id_count = 0;
	dc_ctx->dce_environment = init_params->dce_environment;
	dc_ctx->dcn_reg_offsets = init_params->dcn_reg_offsets;
	dc_ctx->nbio_reg_offsets = init_params->nbio_reg_offsets;

	/* Create logger */

	dc_version = resource_parse_asic_id(init_params->asic_id);
	dc_ctx->dce_version = dc_version;

	dc_ctx->perf_trace = dc_perf_trace_create();
	if (!dc_ctx->perf_trace) {
		kfree(dc_ctx);
		ASSERT_CRITICAL(false);
		return false;
	}

	dc->ctx = dc_ctx;

	return true;
}

static bool dc_construct(struct dc *dc,
		const struct dc_init_data *init_params)
{
	struct dc_context *dc_ctx;
	struct bw_calcs_dceip *dc_dceip;
	struct bw_calcs_vbios *dc_vbios;
	struct dcn_soc_bounding_box *dcn_soc;
	struct dcn_ip_params *dcn_ip;

	dc->config = init_params->flags;

	// Allocate memory for the vm_helper
	dc->vm_helper = kzalloc(sizeof(struct vm_helper), GFP_KERNEL);
	if (!dc->vm_helper) {
		dm_error("%s: failed to create dc->vm_helper\n", __func__);
		goto fail;
	}

	memcpy(&dc->bb_overrides, &init_params->bb_overrides, sizeof(dc->bb_overrides));

	dc_dceip = kzalloc(sizeof(*dc_dceip), GFP_KERNEL);
	if (!dc_dceip) {
		dm_error("%s: failed to create dceip\n", __func__);
		goto fail;
	}

	dc->bw_dceip = dc_dceip;

	dc_vbios = kzalloc(sizeof(*dc_vbios), GFP_KERNEL);
	if (!dc_vbios) {
		dm_error("%s: failed to create vbios\n", __func__);
		goto fail;
	}

	dc->bw_vbios = dc_vbios;
	dcn_soc = kzalloc(sizeof(*dcn_soc), GFP_KERNEL);
	if (!dcn_soc) {
		dm_error("%s: failed to create dcn_soc\n", __func__);
		goto fail;
	}

	dc->dcn_soc = dcn_soc;

	dcn_ip = kzalloc(sizeof(*dcn_ip), GFP_KERNEL);
	if (!dcn_ip) {
		dm_error("%s: failed to create dcn_ip\n", __func__);
		goto fail;
	}

	dc->dcn_ip = dcn_ip;

	if (!dc_construct_ctx(dc, init_params)) {
		dm_error("%s: failed to create ctx\n", __func__);
		goto fail;
	}

        dc_ctx = dc->ctx;

	/* Resource should construct all asic specific resources.
	 * This should be the only place where we need to parse the asic id
	 */
	if (init_params->vbios_override)
		dc_ctx->dc_bios = init_params->vbios_override;
	else {
		/* Create BIOS parser */
		struct bp_init_data bp_init_data;

		bp_init_data.ctx = dc_ctx;
		bp_init_data.bios = init_params->asic_id.atombios_base_address;

		dc_ctx->dc_bios = dal_bios_parser_create(
				&bp_init_data, dc_ctx->dce_version);

		if (!dc_ctx->dc_bios) {
			ASSERT_CRITICAL(false);
			goto fail;
		}

		dc_ctx->created_bios = true;
	}

	dc->vendor_signature = init_params->vendor_signature;

	/* Create GPIO service */
	dc_ctx->gpio_service = dal_gpio_service_create(
			dc_ctx->dce_version,
			dc_ctx->dce_environment,
			dc_ctx);

	if (!dc_ctx->gpio_service) {
		ASSERT_CRITICAL(false);
		goto fail;
	}

	dc->res_pool = dc_create_resource_pool(dc, init_params, dc_ctx->dce_version);
	if (!dc->res_pool)
		goto fail;

	/* set i2c speed if not done by the respective dcnxxx__resource.c */
	if (dc->caps.i2c_speed_in_khz_hdcp == 0)
		dc->caps.i2c_speed_in_khz_hdcp = dc->caps.i2c_speed_in_khz;

	dc->clk_mgr = dc_clk_mgr_create(dc->ctx, dc->res_pool->pp_smu, dc->res_pool->dccg);
	if (!dc->clk_mgr)
		goto fail;
#ifdef CONFIG_DRM_AMD_DC_DCN
	dc->clk_mgr->force_smu_not_present = init_params->force_smu_not_present;

	if (dc->res_pool->funcs->update_bw_bounding_box) {
		DC_FP_START();
		dc->res_pool->funcs->update_bw_bounding_box(dc, dc->clk_mgr->bw_params);
		DC_FP_END();
	}
#endif

	/* Creation of current_state must occur after dc->dml
	 * is initialized in dc_create_resource_pool because
	 * on creation it copies the contents of dc->dml
	 */

	dc->current_state = dc_create_state(dc);

	if (!dc->current_state) {
		dm_error("%s: failed to create validate ctx\n", __func__);
		goto fail;
	}

	if (!create_links(dc, init_params->num_virtual_links))
		goto fail;

	/* Create additional DIG link encoder objects if fewer than the platform
	 * supports were created during link construction.
	 */
	if (!create_link_encoders(dc))
		goto fail;

	dc_resource_state_construct(dc, dc->current_state);

	return true;

fail:
	return false;
}

static void disable_all_writeback_pipes_for_stream(
		const struct dc *dc,
		struct dc_stream_state *stream,
		struct dc_state *context)
{
	int i;

	for (i = 0; i < stream->num_wb_info; i++)
		stream->writeback_info[i].wb_enabled = false;
}

static void apply_ctx_interdependent_lock(struct dc *dc, struct dc_state *context,
					  struct dc_stream_state *stream, bool lock)
{
	int i;

	/* Checks if interdependent update function pointer is NULL or not, takes care of DCE110 case */
	if (dc->hwss.interdependent_update_lock)
		dc->hwss.interdependent_update_lock(dc, context, lock);
	else {
		for (i = 0; i < dc->res_pool->pipe_count; i++) {
			struct pipe_ctx *pipe_ctx = &context->res_ctx.pipe_ctx[i];
			struct pipe_ctx *old_pipe_ctx = &dc->current_state->res_ctx.pipe_ctx[i];

			// Copied conditions that were previously in dce110_apply_ctx_for_surface
			if (stream == pipe_ctx->stream) {
				if (!pipe_ctx->top_pipe &&
					(pipe_ctx->plane_state || old_pipe_ctx->plane_state))
					dc->hwss.pipe_control_lock(dc, pipe_ctx, lock);
			}
		}
	}
}

static void disable_dangling_plane(struct dc *dc, struct dc_state *context)
{
	int i, j;
	struct dc_state *dangling_context = dc_create_state(dc);
	struct dc_state *current_ctx;
	struct pipe_ctx *pipe;

	if (dangling_context == NULL)
		return;

	dc_resource_state_copy_construct(dc->current_state, dangling_context);

	for (i = 0; i < dc->res_pool->pipe_count; i++) {
		struct dc_stream_state *old_stream =
				dc->current_state->res_ctx.pipe_ctx[i].stream;
		bool should_disable = true;
		bool pipe_split_change = false;

		if ((context->res_ctx.pipe_ctx[i].top_pipe) &&
			(dc->current_state->res_ctx.pipe_ctx[i].top_pipe))
			pipe_split_change = context->res_ctx.pipe_ctx[i].top_pipe->pipe_idx !=
				dc->current_state->res_ctx.pipe_ctx[i].top_pipe->pipe_idx;
		else
			pipe_split_change = context->res_ctx.pipe_ctx[i].top_pipe !=
				dc->current_state->res_ctx.pipe_ctx[i].top_pipe;

		for (j = 0; j < context->stream_count; j++) {
			if (old_stream == context->streams[j]) {
				should_disable = false;
				break;
			}
		}
		if (!should_disable && pipe_split_change &&
				dc->current_state->stream_count != context->stream_count)
			should_disable = true;

		if (old_stream && !dc->current_state->res_ctx.pipe_ctx[i].top_pipe &&
				!dc->current_state->res_ctx.pipe_ctx[i].prev_odm_pipe) {
			struct pipe_ctx *old_pipe, *new_pipe;

			old_pipe = &dc->current_state->res_ctx.pipe_ctx[i];
			new_pipe = &context->res_ctx.pipe_ctx[i];

			if (old_pipe->plane_state && !new_pipe->plane_state)
				should_disable = true;
		}

		if (should_disable && old_stream) {
			pipe = &dc->current_state->res_ctx.pipe_ctx[i];
			/* When disabling plane for a phantom pipe, we must turn on the
			 * phantom OTG so the disable programming gets the double buffer
			 * update. Otherwise the pipe will be left in a partially disabled
			 * state that can result in underflow or hang when enabling it
			 * again for different use.
			 */
			if (old_stream->mall_stream_config.type == SUBVP_PHANTOM) {
				pipe->stream_res.tg->funcs->enable_crtc(pipe->stream_res.tg);
			}
			dc_rem_all_planes_for_stream(dc, old_stream, dangling_context);
			disable_all_writeback_pipes_for_stream(dc, old_stream, dangling_context);

			if (dc->hwss.apply_ctx_for_surface) {
				apply_ctx_interdependent_lock(dc, dc->current_state, old_stream, true);
				dc->hwss.apply_ctx_for_surface(dc, old_stream, 0, dangling_context);
				apply_ctx_interdependent_lock(dc, dc->current_state, old_stream, false);
				dc->hwss.post_unlock_program_front_end(dc, dangling_context);
			}
			if (dc->hwss.program_front_end_for_ctx) {
				dc->hwss.interdependent_update_lock(dc, dc->current_state, true);
				dc->hwss.program_front_end_for_ctx(dc, dangling_context);
				dc->hwss.interdependent_update_lock(dc, dc->current_state, false);
				dc->hwss.post_unlock_program_front_end(dc, dangling_context);
			}
		}
	}

	current_ctx = dc->current_state;
	dc->current_state = dangling_context;
	dc_release_state(current_ctx);
}

static void disable_vbios_mode_if_required(
		struct dc *dc,
		struct dc_state *context)
{
	unsigned int i, j;

	/* check if timing_changed, disable stream*/
	for (i = 0; i < dc->res_pool->pipe_count; i++) {
		struct dc_stream_state *stream = NULL;
		struct dc_link *link = NULL;
		struct pipe_ctx *pipe = NULL;

		pipe = &context->res_ctx.pipe_ctx[i];
		stream = pipe->stream;
		if (stream == NULL)
			continue;

		// only looking for first odm pipe
		if (pipe->prev_odm_pipe)
			continue;

		if (stream->link->local_sink &&
			stream->link->local_sink->sink_signal == SIGNAL_TYPE_EDP) {
			link = stream->link;
		}

		if (link != NULL && link->link_enc->funcs->is_dig_enabled(link->link_enc)) {
			unsigned int enc_inst, tg_inst = 0;
			unsigned int pix_clk_100hz;

			enc_inst = link->link_enc->funcs->get_dig_frontend(link->link_enc);
			if (enc_inst != ENGINE_ID_UNKNOWN) {
				for (j = 0; j < dc->res_pool->stream_enc_count; j++) {
					if (dc->res_pool->stream_enc[j]->id == enc_inst) {
						tg_inst = dc->res_pool->stream_enc[j]->funcs->dig_source_otg(
							dc->res_pool->stream_enc[j]);
						break;
					}
				}

				dc->res_pool->dp_clock_source->funcs->get_pixel_clk_frequency_100hz(
					dc->res_pool->dp_clock_source,
					tg_inst, &pix_clk_100hz);

				if (link->link_status.link_active) {
					uint32_t requested_pix_clk_100hz =
						pipe->stream_res.pix_clk_params.requested_pix_clk_100hz;

					if (pix_clk_100hz != requested_pix_clk_100hz) {
						core_link_disable_stream(pipe);
						pipe->stream->dpms_off = false;
					}
				}
			}
		}
	}
}

static void wait_for_no_pipes_pending(struct dc *dc, struct dc_state *context)
{
	int i;
	PERF_TRACE();
	for (i = 0; i < MAX_PIPES; i++) {
		int count = 0;
		struct pipe_ctx *pipe = &context->res_ctx.pipe_ctx[i];

		if (!pipe->plane_state || pipe->stream->mall_stream_config.type == SUBVP_PHANTOM)
			continue;

		/* Timeout 100 ms */
		while (count < 100000) {
			/* Must set to false to start with, due to OR in update function */
			pipe->plane_state->status.is_flip_pending = false;
			dc->hwss.update_pending_status(pipe);
			if (!pipe->plane_state->status.is_flip_pending)
				break;
			udelay(1);
			count++;
		}
		ASSERT(!pipe->plane_state->status.is_flip_pending);
	}
	PERF_TRACE();
}

/*******************************************************************************
 * Public functions
 ******************************************************************************/

struct dc *dc_create(const struct dc_init_data *init_params)
{
	struct dc *dc = kzalloc(sizeof(*dc), GFP_KERNEL);
	unsigned int full_pipe_count;

	if (!dc)
		return NULL;

	if (init_params->dce_environment == DCE_ENV_VIRTUAL_HW) {
		if (!dc_construct_ctx(dc, init_params))
			goto destruct_dc;
	} else {
		if (!dc_construct(dc, init_params))
			goto destruct_dc;

		full_pipe_count = dc->res_pool->pipe_count;
		if (dc->res_pool->underlay_pipe_index != NO_UNDERLAY_PIPE)
			full_pipe_count--;
		dc->caps.max_streams = min(
				full_pipe_count,
				dc->res_pool->stream_enc_count);

		dc->caps.max_links = dc->link_count;
		dc->caps.max_audios = dc->res_pool->audio_count;
		dc->caps.linear_pitch_alignment = 64;

		dc->caps.max_dp_protocol_version = DP_VERSION_1_4;

		dc->caps.max_otg_num = dc->res_pool->res_cap->num_timing_generator;

		if (dc->res_pool->dmcu != NULL)
			dc->versions.dmcu_version = dc->res_pool->dmcu->dmcu_version;
	}

	dc->dcn_reg_offsets = init_params->dcn_reg_offsets;
	dc->nbio_reg_offsets = init_params->nbio_reg_offsets;

	/* Populate versioning information */
	dc->versions.dc_ver = DC_VER;

	dc->build_id = DC_BUILD_ID;

	DC_LOG_DC("Display Core initialized\n");



	return dc;

destruct_dc:
	dc_destruct(dc);
	kfree(dc);
	return NULL;
}

static void detect_edp_presence(struct dc *dc)
{
	struct dc_link *edp_links[MAX_NUM_EDP];
	struct dc_link *edp_link = NULL;
	enum dc_connection_type type;
	int i;
	int edp_num;

	get_edp_links(dc, edp_links, &edp_num);
	if (!edp_num)
		return;

	for (i = 0; i < edp_num; i++) {
		edp_link = edp_links[i];
		if (dc->config.edp_not_connected) {
			edp_link->edp_sink_present = false;
		} else {
			dc_link_detect_sink(edp_link, &type);
			edp_link->edp_sink_present = (type != dc_connection_none);
		}
	}
}

void dc_hardware_init(struct dc *dc)
{

	detect_edp_presence(dc);
	if (dc->ctx->dce_environment != DCE_ENV_VIRTUAL_HW)
		dc->hwss.init_hw(dc);
}

void dc_init_callbacks(struct dc *dc,
		const struct dc_callback_init *init_params)
{
#ifdef CONFIG_DRM_AMD_DC_HDCP
	dc->ctx->cp_psp = init_params->cp_psp;
#endif
}

void dc_deinit_callbacks(struct dc *dc)
{
#ifdef CONFIG_DRM_AMD_DC_HDCP
	memset(&dc->ctx->cp_psp, 0, sizeof(dc->ctx->cp_psp));
#endif
}

void dc_destroy(struct dc **dc)
{
	dc_destruct(*dc);
	kfree(*dc);
	*dc = NULL;
}

static void enable_timing_multisync(
		struct dc *dc,
		struct dc_state *ctx)
{
	int i, multisync_count = 0;
	int pipe_count = dc->res_pool->pipe_count;
	struct pipe_ctx *multisync_pipes[MAX_PIPES] = { NULL };

	for (i = 0; i < pipe_count; i++) {
		if (!ctx->res_ctx.pipe_ctx[i].stream ||
				!ctx->res_ctx.pipe_ctx[i].stream->triggered_crtc_reset.enabled)
			continue;
		if (ctx->res_ctx.pipe_ctx[i].stream == ctx->res_ctx.pipe_ctx[i].stream->triggered_crtc_reset.event_source)
			continue;
		multisync_pipes[multisync_count] = &ctx->res_ctx.pipe_ctx[i];
		multisync_count++;
	}

	if (multisync_count > 0) {
		dc->hwss.enable_per_frame_crtc_position_reset(
			dc, multisync_count, multisync_pipes);
	}
}

static void program_timing_sync(
		struct dc *dc,
		struct dc_state *ctx)
{
	int i, j, k;
	int group_index = 0;
	int num_group = 0;
	int pipe_count = dc->res_pool->pipe_count;
	struct pipe_ctx *unsynced_pipes[MAX_PIPES] = { NULL };

	for (i = 0; i < pipe_count; i++) {
		if (!ctx->res_ctx.pipe_ctx[i].stream
				|| ctx->res_ctx.pipe_ctx[i].top_pipe
				|| ctx->res_ctx.pipe_ctx[i].prev_odm_pipe)
			continue;

		unsynced_pipes[i] = &ctx->res_ctx.pipe_ctx[i];
	}

	for (i = 0; i < pipe_count; i++) {
		int group_size = 1;
		enum timing_synchronization_type sync_type = NOT_SYNCHRONIZABLE;
		struct pipe_ctx *pipe_set[MAX_PIPES];

		if (!unsynced_pipes[i])
			continue;

		pipe_set[0] = unsynced_pipes[i];
		unsynced_pipes[i] = NULL;

		/* Add tg to the set, search rest of the tg's for ones with
		 * same timing, add all tgs with same timing to the group
		 */
		for (j = i + 1; j < pipe_count; j++) {
			if (!unsynced_pipes[j])
				continue;
			if (sync_type != TIMING_SYNCHRONIZABLE &&
				dc->hwss.enable_vblanks_synchronization &&
				unsynced_pipes[j]->stream_res.tg->funcs->align_vblanks &&
				resource_are_vblanks_synchronizable(
					unsynced_pipes[j]->stream,
					pipe_set[0]->stream)) {
				sync_type = VBLANK_SYNCHRONIZABLE;
				pipe_set[group_size] = unsynced_pipes[j];
				unsynced_pipes[j] = NULL;
				group_size++;
			} else
			if (sync_type != VBLANK_SYNCHRONIZABLE &&
				resource_are_streams_timing_synchronizable(
					unsynced_pipes[j]->stream,
					pipe_set[0]->stream)) {
				sync_type = TIMING_SYNCHRONIZABLE;
				pipe_set[group_size] = unsynced_pipes[j];
				unsynced_pipes[j] = NULL;
				group_size++;
			}
		}

		/* set first unblanked pipe as master */
		for (j = 0; j < group_size; j++) {
			bool is_blanked;

			if (pipe_set[j]->stream_res.opp->funcs->dpg_is_blanked)
				is_blanked =
					pipe_set[j]->stream_res.opp->funcs->dpg_is_blanked(pipe_set[j]->stream_res.opp);
			else
				is_blanked =
					pipe_set[j]->stream_res.tg->funcs->is_blanked(pipe_set[j]->stream_res.tg);
			if (!is_blanked) {
				if (j == 0)
					break;

				swap(pipe_set[0], pipe_set[j]);
				break;
			}
		}

		for (k = 0; k < group_size; k++) {
			struct dc_stream_status *status = dc_stream_get_status_from_state(ctx, pipe_set[k]->stream);

			status->timing_sync_info.group_id = num_group;
			status->timing_sync_info.group_size = group_size;
			if (k == 0)
				status->timing_sync_info.master = true;
			else
				status->timing_sync_info.master = false;

		}

		/* remove any other pipes that are already been synced */
		if (dc->config.use_pipe_ctx_sync_logic) {
			/* check pipe's syncd to decide which pipe to be removed */
			for (j = 1; j < group_size; j++) {
				if (pipe_set[j]->pipe_idx_syncd == pipe_set[0]->pipe_idx_syncd) {
					group_size--;
					pipe_set[j] = pipe_set[group_size];
					j--;
				} else
					/* link slave pipe's syncd with master pipe */
					pipe_set[j]->pipe_idx_syncd = pipe_set[0]->pipe_idx_syncd;
			}
		} else {
			for (j = j + 1; j < group_size; j++) {
				bool is_blanked;

				if (pipe_set[j]->stream_res.opp->funcs->dpg_is_blanked)
					is_blanked =
						pipe_set[j]->stream_res.opp->funcs->dpg_is_blanked(pipe_set[j]->stream_res.opp);
				else
					is_blanked =
						pipe_set[j]->stream_res.tg->funcs->is_blanked(pipe_set[j]->stream_res.tg);
				if (!is_blanked) {
					group_size--;
					pipe_set[j] = pipe_set[group_size];
					j--;
				}
			}
		}

		if (group_size > 1) {
			if (sync_type == TIMING_SYNCHRONIZABLE) {
				dc->hwss.enable_timing_synchronization(
					dc, group_index, group_size, pipe_set);
			} else
				if (sync_type == VBLANK_SYNCHRONIZABLE) {
				dc->hwss.enable_vblanks_synchronization(
					dc, group_index, group_size, pipe_set);
				}
			group_index++;
		}
		num_group++;
	}
}

static bool context_changed(
		struct dc *dc,
		struct dc_state *context)
{
	uint8_t i;

	if (context->stream_count != dc->current_state->stream_count)
		return true;

	for (i = 0; i < dc->current_state->stream_count; i++) {
		if (dc->current_state->streams[i] != context->streams[i])
			return true;
	}

	return false;
}

bool dc_validate_boot_timing(const struct dc *dc,
				const struct dc_sink *sink,
				struct dc_crtc_timing *crtc_timing)
{
	struct timing_generator *tg;
	struct stream_encoder *se = NULL;

	struct dc_crtc_timing hw_crtc_timing = {0};

	struct dc_link *link = sink->link;
	unsigned int i, enc_inst, tg_inst = 0;

	/* Support seamless boot on EDP displays only */
	if (sink->sink_signal != SIGNAL_TYPE_EDP) {
		return false;
	}

	/* Check for enabled DIG to identify enabled display */
	if (!link->link_enc->funcs->is_dig_enabled(link->link_enc))
		return false;

	enc_inst = link->link_enc->funcs->get_dig_frontend(link->link_enc);

	if (enc_inst == ENGINE_ID_UNKNOWN)
		return false;

	for (i = 0; i < dc->res_pool->stream_enc_count; i++) {
		if (dc->res_pool->stream_enc[i]->id == enc_inst) {

			se = dc->res_pool->stream_enc[i];

			tg_inst = dc->res_pool->stream_enc[i]->funcs->dig_source_otg(
				dc->res_pool->stream_enc[i]);
			break;
		}
	}

	// tg_inst not found
	if (i == dc->res_pool->stream_enc_count)
		return false;

	if (tg_inst >= dc->res_pool->timing_generator_count)
		return false;

	tg = dc->res_pool->timing_generators[tg_inst];

	if (!tg->funcs->get_hw_timing)
		return false;

	if (!tg->funcs->get_hw_timing(tg, &hw_crtc_timing))
		return false;

	if (crtc_timing->h_total != hw_crtc_timing.h_total)
		return false;

	if (crtc_timing->h_border_left != hw_crtc_timing.h_border_left)
		return false;

	if (crtc_timing->h_addressable != hw_crtc_timing.h_addressable)
		return false;

	if (crtc_timing->h_border_right != hw_crtc_timing.h_border_right)
		return false;

	if (crtc_timing->h_front_porch != hw_crtc_timing.h_front_porch)
		return false;

	if (crtc_timing->h_sync_width != hw_crtc_timing.h_sync_width)
		return false;

	if (crtc_timing->v_total != hw_crtc_timing.v_total)
		return false;

	if (crtc_timing->v_border_top != hw_crtc_timing.v_border_top)
		return false;

	if (crtc_timing->v_addressable != hw_crtc_timing.v_addressable)
		return false;

	if (crtc_timing->v_border_bottom != hw_crtc_timing.v_border_bottom)
		return false;

	if (crtc_timing->v_front_porch != hw_crtc_timing.v_front_porch)
		return false;

	if (crtc_timing->v_sync_width != hw_crtc_timing.v_sync_width)
		return false;

	/* block DSC for now, as VBIOS does not currently support DSC timings */
	if (crtc_timing->flags.DSC)
		return false;

	if (dc_is_dp_signal(link->connector_signal)) {
		unsigned int pix_clk_100hz;
		uint32_t numOdmPipes = 1;
		uint32_t id_src[4] = {0};

		dc->res_pool->dp_clock_source->funcs->get_pixel_clk_frequency_100hz(
			dc->res_pool->dp_clock_source,
			tg_inst, &pix_clk_100hz);

		if (tg->funcs->get_optc_source)
			tg->funcs->get_optc_source(tg,
						&numOdmPipes, &id_src[0], &id_src[1]);

		if (numOdmPipes == 2)
			pix_clk_100hz *= 2;
		if (numOdmPipes == 4)
			pix_clk_100hz *= 4;

		// Note: In rare cases, HW pixclk may differ from crtc's pixclk
		// slightly due to rounding issues in 10 kHz units.
		if (crtc_timing->pix_clk_100hz != pix_clk_100hz)
			return false;

		if (!se->funcs->dp_get_pixel_format)
			return false;

		if (!se->funcs->dp_get_pixel_format(
			se,
			&hw_crtc_timing.pixel_encoding,
			&hw_crtc_timing.display_color_depth))
			return false;

		if (hw_crtc_timing.display_color_depth != crtc_timing->display_color_depth)
			return false;

		if (hw_crtc_timing.pixel_encoding != crtc_timing->pixel_encoding)
			return false;
	}

	if (link->dpcd_caps.dprx_feature.bits.VSC_SDP_COLORIMETRY_SUPPORTED) {
		return false;
	}

	if (is_edp_ilr_optimization_required(link, crtc_timing)) {
		DC_LOG_EVENT_LINK_TRAINING("Seamless boot disabled to optimize eDP link rate\n");
		return false;
	}

	return true;
}

static inline bool should_update_pipe_for_stream(
		struct dc_state *context,
		struct pipe_ctx *pipe_ctx,
		struct dc_stream_state *stream)
{
	return (pipe_ctx->stream && pipe_ctx->stream == stream);
}

static inline bool should_update_pipe_for_plane(
		struct dc_state *context,
		struct pipe_ctx *pipe_ctx,
		struct dc_plane_state *plane_state)
{
	return (pipe_ctx->plane_state == plane_state);
}

void dc_enable_stereo(
	struct dc *dc,
	struct dc_state *context,
	struct dc_stream_state *streams[],
	uint8_t stream_count)
{
	int i, j;
	struct pipe_ctx *pipe;

	for (i = 0; i < MAX_PIPES; i++) {
		if (context != NULL) {
			pipe = &context->res_ctx.pipe_ctx[i];
		} else {
			context = dc->current_state;
			pipe = &dc->current_state->res_ctx.pipe_ctx[i];
		}

		for (j = 0; pipe && j < stream_count; j++)  {
			if (should_update_pipe_for_stream(context, pipe, streams[j]) &&
				dc->hwss.setup_stereo)
				dc->hwss.setup_stereo(pipe, dc);
		}
	}
}

void dc_trigger_sync(struct dc *dc, struct dc_state *context)
{
	if (context->stream_count > 1 && !dc->debug.disable_timing_sync) {
		enable_timing_multisync(dc, context);
		program_timing_sync(dc, context);
	}
}

static uint8_t get_stream_mask(struct dc *dc, struct dc_state *context)
{
	int i;
	unsigned int stream_mask = 0;

	for (i = 0; i < dc->res_pool->pipe_count; i++) {
		if (context->res_ctx.pipe_ctx[i].stream)
			stream_mask |= 1 << i;
	}

	return stream_mask;
}

void dc_z10_restore(const struct dc *dc)
{
	if (dc->hwss.z10_restore)
		dc->hwss.z10_restore(dc);
}

void dc_z10_save_init(struct dc *dc)
{
	if (dc->hwss.z10_save_init)
		dc->hwss.z10_save_init(dc);
}

/*
 * Applies given context to HW and copy it into current context.
 * It's up to the user to release the src context afterwards.
 */
static enum dc_status dc_commit_state_no_check(struct dc *dc, struct dc_state *context)
{
	struct dc_bios *dcb = dc->ctx->dc_bios;
	enum dc_status result = DC_ERROR_UNEXPECTED;
	struct pipe_ctx *pipe;
	int i, k, l;
	struct dc_stream_state *dc_streams[MAX_STREAMS] = {0};
	struct dc_state *old_state;
	bool subvp_prev_use = false;

	dc_z10_restore(dc);
	dc_allow_idle_optimizations(dc, false);

	for (i = 0; i < dc->res_pool->pipe_count; i++) {
		struct pipe_ctx *old_pipe = &dc->current_state->res_ctx.pipe_ctx[i];

		/* Check old context for SubVP */
		subvp_prev_use |= (old_pipe->stream && old_pipe->stream->mall_stream_config.type == SUBVP_PHANTOM);
		if (subvp_prev_use)
			break;
	}

	for (i = 0; i < context->stream_count; i++)
		dc_streams[i] =  context->streams[i];

	if (!dcb->funcs->is_accelerated_mode(dcb)) {
		disable_vbios_mode_if_required(dc, context);
		dc->hwss.enable_accelerated_mode(dc, context);
	}

	if (context->stream_count > get_seamless_boot_stream_count(context) ||
		context->stream_count == 0)
		dc->hwss.prepare_bandwidth(dc, context);

	/* When SubVP is active, all HW programming must be done while
	 * SubVP lock is acquired
	 */
	if (dc->hwss.subvp_pipe_control_lock)
		dc->hwss.subvp_pipe_control_lock(dc, context, true, true, NULL, subvp_prev_use);

	if (dc->debug.enable_double_buffered_dsc_pg_support)
		dc->hwss.update_dsc_pg(dc, context, false);

	disable_dangling_plane(dc, context);
	/* re-program planes for existing stream, in case we need to
	 * free up plane resource for later use
	 */
	if (dc->hwss.apply_ctx_for_surface) {
		for (i = 0; i < context->stream_count; i++) {
			if (context->streams[i]->mode_changed)
				continue;
			apply_ctx_interdependent_lock(dc, context, context->streams[i], true);
			dc->hwss.apply_ctx_for_surface(
				dc, context->streams[i],
				context->stream_status[i].plane_count,
				context); /* use new pipe config in new context */
			apply_ctx_interdependent_lock(dc, context, context->streams[i], false);
			dc->hwss.post_unlock_program_front_end(dc, context);
		}
	}

	/* Program hardware */
	for (i = 0; i < dc->res_pool->pipe_count; i++) {
		pipe = &context->res_ctx.pipe_ctx[i];
		dc->hwss.wait_for_mpcc_disconnect(dc, dc->res_pool, pipe);
	}

	result = dc->hwss.apply_ctx_to_hw(dc, context);

	if (result != DC_OK) {
		/* Application of dc_state to hardware stopped. */
		dc->current_state->res_ctx.link_enc_cfg_ctx.mode = LINK_ENC_CFG_STEADY;
		return result;
	}

	dc_trigger_sync(dc, context);

	/* Program all planes within new context*/
	if (dc->hwss.program_front_end_for_ctx) {
		dc->hwss.interdependent_update_lock(dc, context, true);
		dc->hwss.program_front_end_for_ctx(dc, context);
		dc->hwss.interdependent_update_lock(dc, context, false);
		dc->hwss.post_unlock_program_front_end(dc, context);
	}

	if (dc->hwss.commit_subvp_config)
		dc->hwss.commit_subvp_config(dc, context);
	if (dc->hwss.subvp_pipe_control_lock)
		dc->hwss.subvp_pipe_control_lock(dc, context, false, true, NULL, subvp_prev_use);

	for (i = 0; i < context->stream_count; i++) {
		const struct dc_link *link = context->streams[i]->link;

		if (!context->streams[i]->mode_changed)
			continue;

		if (dc->hwss.apply_ctx_for_surface) {
			apply_ctx_interdependent_lock(dc, context, context->streams[i], true);
			dc->hwss.apply_ctx_for_surface(
					dc, context->streams[i],
					context->stream_status[i].plane_count,
					context);
			apply_ctx_interdependent_lock(dc, context, context->streams[i], false);
			dc->hwss.post_unlock_program_front_end(dc, context);
		}

		/*
		 * enable stereo
		 * TODO rework dc_enable_stereo call to work with validation sets?
		 */
		for (k = 0; k < MAX_PIPES; k++) {
			pipe = &context->res_ctx.pipe_ctx[k];

			for (l = 0 ; pipe && l < context->stream_count; l++)  {
				if (context->streams[l] &&
					context->streams[l] == pipe->stream &&
					dc->hwss.setup_stereo)
					dc->hwss.setup_stereo(pipe, dc);
			}
		}

		CONN_MSG_MODE(link, "{%dx%d, %dx%d@%dKhz}",
				context->streams[i]->timing.h_addressable,
				context->streams[i]->timing.v_addressable,
				context->streams[i]->timing.h_total,
				context->streams[i]->timing.v_total,
				context->streams[i]->timing.pix_clk_100hz / 10);
	}

	dc_enable_stereo(dc, context, dc_streams, context->stream_count);

	if (context->stream_count > get_seamless_boot_stream_count(context) ||
		context->stream_count == 0) {
		/* Must wait for no flips to be pending before doing optimize bw */
		wait_for_no_pipes_pending(dc, context);
		/* pplib is notified if disp_num changed */
		dc->hwss.optimize_bandwidth(dc, context);
	}

	if (dc->debug.enable_double_buffered_dsc_pg_support)
		dc->hwss.update_dsc_pg(dc, context, true);

	if (dc->ctx->dce_version >= DCE_VERSION_MAX)
		TRACE_DCN_CLOCK_STATE(&context->bw_ctx.bw.dcn.clk);
	else
		TRACE_DCE_CLOCK_STATE(&context->bw_ctx.bw.dce);

	context->stream_mask = get_stream_mask(dc, context);

	if (context->stream_mask != dc->current_state->stream_mask)
		dc_dmub_srv_notify_stream_mask(dc->ctx->dmub_srv, context->stream_mask);

	for (i = 0; i < context->stream_count; i++)
		context->streams[i]->mode_changed = false;

	old_state = dc->current_state;
	dc->current_state = context;

	dc_release_state(old_state);

	dc_retain_state(dc->current_state);

	return result;
}

bool dc_commit_state(struct dc *dc, struct dc_state *context)
{
	enum dc_status result = DC_ERROR_UNEXPECTED;
	int i;

	if (!context_changed(dc, context))
		return DC_OK;

	DC_LOG_DC("%s: %d streams\n",
				__func__, context->stream_count);

	for (i = 0; i < context->stream_count; i++) {
		struct dc_stream_state *stream = context->streams[i];

		dc_stream_log(dc, stream);
	}

	/*
	 * Previous validation was perfomred with fast_validation = true and
	 * the full DML state required for hardware programming was skipped.
	 *
	 * Re-validate here to calculate these parameters / watermarks.
	 */
	result = dc_validate_global_state(dc, context, false);
	if (result != DC_OK) {
		DC_LOG_ERROR("DC commit global validation failure: %s (%d)",
			     dc_status_to_str(result), result);
		return result;
	}

	result = dc_commit_state_no_check(dc, context);

	return (result == DC_OK);
}

bool dc_acquire_release_mpc_3dlut(
		struct dc *dc, bool acquire,
		struct dc_stream_state *stream,
		struct dc_3dlut **lut,
		struct dc_transfer_func **shaper)
{
	int pipe_idx;
	bool ret = false;
	bool found_pipe_idx = false;
	const struct resource_pool *pool = dc->res_pool;
	struct resource_context *res_ctx = &dc->current_state->res_ctx;
	int mpcc_id = 0;

	if (pool && res_ctx) {
		if (acquire) {
			/*find pipe idx for the given stream*/
			for (pipe_idx = 0; pipe_idx < pool->pipe_count; pipe_idx++) {
				if (res_ctx->pipe_ctx[pipe_idx].stream == stream) {
					found_pipe_idx = true;
					mpcc_id = res_ctx->pipe_ctx[pipe_idx].plane_res.hubp->inst;
					break;
				}
			}
		} else
			found_pipe_idx = true;/*for release pipe_idx is not required*/

		if (found_pipe_idx) {
			if (acquire && pool->funcs->acquire_post_bldn_3dlut)
				ret = pool->funcs->acquire_post_bldn_3dlut(res_ctx, pool, mpcc_id, lut, shaper);
			else if (!acquire && pool->funcs->release_post_bldn_3dlut)
				ret = pool->funcs->release_post_bldn_3dlut(res_ctx, pool, lut, shaper);
		}
	}
	return ret;
}

static bool is_flip_pending_in_pipes(struct dc *dc, struct dc_state *context)
{
	int i;
	struct pipe_ctx *pipe;

	for (i = 0; i < MAX_PIPES; i++) {
		pipe = &context->res_ctx.pipe_ctx[i];

		// Don't check flip pending on phantom pipes
		if (!pipe->plane_state || (pipe->stream && pipe->stream->mall_stream_config.type == SUBVP_PHANTOM))
			continue;

		/* Must set to false to start with, due to OR in update function */
		pipe->plane_state->status.is_flip_pending = false;
		dc->hwss.update_pending_status(pipe);
		if (pipe->plane_state->status.is_flip_pending)
			return true;
	}
	return false;
}

/* Perform updates here which need to be deferred until next vupdate
 *
 * i.e. blnd lut, 3dlut, and shaper lut bypass regs are double buffered
 * but forcing lut memory to shutdown state is immediate. This causes
 * single frame corruption as lut gets disabled mid-frame unless shutdown
 * is deferred until after entering bypass.
 */
static void process_deferred_updates(struct dc *dc)
{
	int i = 0;

	if (dc->debug.enable_mem_low_power.bits.cm) {
		ASSERT(dc->dcn_ip->max_num_dpp);
		for (i = 0; i < dc->dcn_ip->max_num_dpp; i++)
			if (dc->res_pool->dpps[i]->funcs->dpp_deferred_update)
				dc->res_pool->dpps[i]->funcs->dpp_deferred_update(dc->res_pool->dpps[i]);
	}
}

void dc_post_update_surfaces_to_stream(struct dc *dc)
{
	int i;
	struct dc_state *context = dc->current_state;

	if ((!dc->optimized_required) || get_seamless_boot_stream_count(context) > 0)
		return;

	post_surface_trace(dc);

	if (dc->ctx->dce_version >= DCE_VERSION_MAX)
		TRACE_DCN_CLOCK_STATE(&context->bw_ctx.bw.dcn.clk);
	else
		TRACE_DCE_CLOCK_STATE(&context->bw_ctx.bw.dce);

	if (is_flip_pending_in_pipes(dc, context))
		return;

	for (i = 0; i < dc->res_pool->pipe_count; i++)
		if (context->res_ctx.pipe_ctx[i].stream == NULL ||
		    context->res_ctx.pipe_ctx[i].plane_state == NULL) {
			context->res_ctx.pipe_ctx[i].pipe_idx = i;
			dc->hwss.disable_plane(dc, &context->res_ctx.pipe_ctx[i]);
		}

	process_deferred_updates(dc);

	dc->hwss.optimize_bandwidth(dc, context);

	if (dc->debug.enable_double_buffered_dsc_pg_support)
		dc->hwss.update_dsc_pg(dc, context, true);

	dc->optimized_required = false;
	dc->wm_optimized_required = false;
}

static void init_state(struct dc *dc, struct dc_state *context)
{
	/* Each context must have their own instance of VBA and in order to
	 * initialize and obtain IP and SOC the base DML instance from DC is
	 * initially copied into every context
	 */
	memcpy(&context->bw_ctx.dml, &dc->dml, sizeof(struct display_mode_lib));
}

struct dc_state *dc_create_state(struct dc *dc)
{
	struct dc_state *context = kvzalloc(sizeof(struct dc_state),
					    GFP_KERNEL);

	if (!context)
		return NULL;

	init_state(dc, context);

	kref_init(&context->refcount);

	return context;
}

struct dc_state *dc_copy_state(struct dc_state *src_ctx)
{
	int i, j;
	struct dc_state *new_ctx = kvmalloc(sizeof(struct dc_state), GFP_KERNEL);

	if (!new_ctx)
		return NULL;
	memcpy(new_ctx, src_ctx, sizeof(struct dc_state));

	for (i = 0; i < MAX_PIPES; i++) {
			struct pipe_ctx *cur_pipe = &new_ctx->res_ctx.pipe_ctx[i];

			if (cur_pipe->top_pipe)
				cur_pipe->top_pipe =  &new_ctx->res_ctx.pipe_ctx[cur_pipe->top_pipe->pipe_idx];

			if (cur_pipe->bottom_pipe)
				cur_pipe->bottom_pipe = &new_ctx->res_ctx.pipe_ctx[cur_pipe->bottom_pipe->pipe_idx];

			if (cur_pipe->prev_odm_pipe)
				cur_pipe->prev_odm_pipe =  &new_ctx->res_ctx.pipe_ctx[cur_pipe->prev_odm_pipe->pipe_idx];

			if (cur_pipe->next_odm_pipe)
				cur_pipe->next_odm_pipe = &new_ctx->res_ctx.pipe_ctx[cur_pipe->next_odm_pipe->pipe_idx];

	}

	for (i = 0; i < new_ctx->stream_count; i++) {
			dc_stream_retain(new_ctx->streams[i]);
			for (j = 0; j < new_ctx->stream_status[i].plane_count; j++)
				dc_plane_state_retain(
					new_ctx->stream_status[i].plane_states[j]);
	}

	kref_init(&new_ctx->refcount);

	return new_ctx;
}

void dc_retain_state(struct dc_state *context)
{
	kref_get(&context->refcount);
}

static void dc_state_free(struct kref *kref)
{
	struct dc_state *context = container_of(kref, struct dc_state, refcount);
	dc_resource_state_destruct(context);
	kvfree(context);
}

void dc_release_state(struct dc_state *context)
{
	kref_put(&context->refcount, dc_state_free);
}

bool dc_set_generic_gpio_for_stereo(bool enable,
		struct gpio_service *gpio_service)
{
	enum gpio_result gpio_result = GPIO_RESULT_NON_SPECIFIC_ERROR;
	struct gpio_pin_info pin_info;
	struct gpio *generic;
	struct gpio_generic_mux_config *config = kzalloc(sizeof(struct gpio_generic_mux_config),
			   GFP_KERNEL);

	if (!config)
		return false;
	pin_info = dal_gpio_get_generic_pin_info(gpio_service, GPIO_ID_GENERIC, 0);

	if (pin_info.mask == 0xFFFFFFFF || pin_info.offset == 0xFFFFFFFF) {
		kfree(config);
		return false;
	} else {
		generic = dal_gpio_service_create_generic_mux(
			gpio_service,
			pin_info.offset,
			pin_info.mask);
	}

	if (!generic) {
		kfree(config);
		return false;
	}

	gpio_result = dal_gpio_open(generic, GPIO_MODE_OUTPUT);

	config->enable_output_from_mux = enable;
	config->mux_select = GPIO_SIGNAL_SOURCE_PASS_THROUGH_STEREO_SYNC;

	if (gpio_result == GPIO_RESULT_OK)
		gpio_result = dal_mux_setup_config(generic, config);

	if (gpio_result == GPIO_RESULT_OK) {
		dal_gpio_close(generic);
		dal_gpio_destroy_generic_mux(&generic);
		kfree(config);
		return true;
	} else {
		dal_gpio_close(generic);
		dal_gpio_destroy_generic_mux(&generic);
		kfree(config);
		return false;
	}
}

static bool is_surface_in_context(
		const struct dc_state *context,
		const struct dc_plane_state *plane_state)
{
	int j;

	for (j = 0; j < MAX_PIPES; j++) {
		const struct pipe_ctx *pipe_ctx = &context->res_ctx.pipe_ctx[j];

		if (plane_state == pipe_ctx->plane_state) {
			return true;
		}
	}

	return false;
}

static enum surface_update_type get_plane_info_update_type(const struct dc_surface_update *u)
{
	union surface_update_flags *update_flags = &u->surface->update_flags;
	enum surface_update_type update_type = UPDATE_TYPE_FAST;

	if (!u->plane_info)
		return UPDATE_TYPE_FAST;

	if (u->plane_info->color_space != u->surface->color_space) {
		update_flags->bits.color_space_change = 1;
		elevate_update_type(&update_type, UPDATE_TYPE_MED);
	}

	if (u->plane_info->horizontal_mirror != u->surface->horizontal_mirror) {
		update_flags->bits.horizontal_mirror_change = 1;
		elevate_update_type(&update_type, UPDATE_TYPE_MED);
	}

	if (u->plane_info->rotation != u->surface->rotation) {
		update_flags->bits.rotation_change = 1;
		elevate_update_type(&update_type, UPDATE_TYPE_FULL);
	}

	if (u->plane_info->format != u->surface->format) {
		update_flags->bits.pixel_format_change = 1;
		elevate_update_type(&update_type, UPDATE_TYPE_FULL);
	}

	if (u->plane_info->stereo_format != u->surface->stereo_format) {
		update_flags->bits.stereo_format_change = 1;
		elevate_update_type(&update_type, UPDATE_TYPE_FULL);
	}

	if (u->plane_info->per_pixel_alpha != u->surface->per_pixel_alpha) {
		update_flags->bits.per_pixel_alpha_change = 1;
		elevate_update_type(&update_type, UPDATE_TYPE_MED);
	}

	if (u->plane_info->global_alpha_value != u->surface->global_alpha_value) {
		update_flags->bits.global_alpha_change = 1;
		elevate_update_type(&update_type, UPDATE_TYPE_MED);
	}

	if (u->plane_info->dcc.enable != u->surface->dcc.enable
			|| u->plane_info->dcc.dcc_ind_blk != u->surface->dcc.dcc_ind_blk
			|| u->plane_info->dcc.meta_pitch != u->surface->dcc.meta_pitch) {
		/* During DCC on/off, stutter period is calculated before
		 * DCC has fully transitioned. This results in incorrect
		 * stutter period calculation. Triggering a full update will
		 * recalculate stutter period.
		 */
		update_flags->bits.dcc_change = 1;
		elevate_update_type(&update_type, UPDATE_TYPE_FULL);
	}

	if (resource_pixel_format_to_bpp(u->plane_info->format) !=
			resource_pixel_format_to_bpp(u->surface->format)) {
		/* different bytes per element will require full bandwidth
		 * and DML calculation
		 */
		update_flags->bits.bpp_change = 1;
		elevate_update_type(&update_type, UPDATE_TYPE_FULL);
	}

	if (u->plane_info->plane_size.surface_pitch != u->surface->plane_size.surface_pitch
			|| u->plane_info->plane_size.chroma_pitch != u->surface->plane_size.chroma_pitch) {
		update_flags->bits.plane_size_change = 1;
		elevate_update_type(&update_type, UPDATE_TYPE_MED);
	}


	if (memcmp(&u->plane_info->tiling_info, &u->surface->tiling_info,
			sizeof(union dc_tiling_info)) != 0) {
		update_flags->bits.swizzle_change = 1;
		elevate_update_type(&update_type, UPDATE_TYPE_MED);

		/* todo: below are HW dependent, we should add a hook to
		 * DCE/N resource and validated there.
		 */
		if (u->plane_info->tiling_info.gfx9.swizzle != DC_SW_LINEAR) {
			/* swizzled mode requires RQ to be setup properly,
			 * thus need to run DML to calculate RQ settings
			 */
			update_flags->bits.bandwidth_change = 1;
			elevate_update_type(&update_type, UPDATE_TYPE_FULL);
		}
	}

	/* This should be UPDATE_TYPE_FAST if nothing has changed. */
	return update_type;
}

static enum surface_update_type get_scaling_info_update_type(
		const struct dc_surface_update *u)
{
	union surface_update_flags *update_flags = &u->surface->update_flags;

	if (!u->scaling_info)
		return UPDATE_TYPE_FAST;

	if (u->scaling_info->clip_rect.width != u->surface->clip_rect.width
			|| u->scaling_info->clip_rect.height != u->surface->clip_rect.height
			|| u->scaling_info->dst_rect.width != u->surface->dst_rect.width
			|| u->scaling_info->dst_rect.height != u->surface->dst_rect.height
			|| u->scaling_info->scaling_quality.integer_scaling !=
				u->surface->scaling_quality.integer_scaling
			) {
		update_flags->bits.scaling_change = 1;

		if ((u->scaling_info->dst_rect.width < u->surface->dst_rect.width
			|| u->scaling_info->dst_rect.height < u->surface->dst_rect.height)
				&& (u->scaling_info->dst_rect.width < u->surface->src_rect.width
					|| u->scaling_info->dst_rect.height < u->surface->src_rect.height))
			/* Making dst rect smaller requires a bandwidth change */
			update_flags->bits.bandwidth_change = 1;
	}

	if (u->scaling_info->src_rect.width != u->surface->src_rect.width
		|| u->scaling_info->src_rect.height != u->surface->src_rect.height) {

		update_flags->bits.scaling_change = 1;
		if (u->scaling_info->src_rect.width > u->surface->src_rect.width
				|| u->scaling_info->src_rect.height > u->surface->src_rect.height)
			/* Making src rect bigger requires a bandwidth change */
			update_flags->bits.clock_change = 1;
	}

	if (u->scaling_info->src_rect.x != u->surface->src_rect.x
			|| u->scaling_info->src_rect.y != u->surface->src_rect.y
			|| u->scaling_info->clip_rect.x != u->surface->clip_rect.x
			|| u->scaling_info->clip_rect.y != u->surface->clip_rect.y
			|| u->scaling_info->dst_rect.x != u->surface->dst_rect.x
			|| u->scaling_info->dst_rect.y != u->surface->dst_rect.y)
		update_flags->bits.position_change = 1;

	if (update_flags->bits.clock_change
			|| update_flags->bits.bandwidth_change
			|| update_flags->bits.scaling_change)
		return UPDATE_TYPE_FULL;

	if (update_flags->bits.position_change)
		return UPDATE_TYPE_MED;

	return UPDATE_TYPE_FAST;
}

static enum surface_update_type det_surface_update(const struct dc *dc,
		const struct dc_surface_update *u)
{
	const struct dc_state *context = dc->current_state;
	enum surface_update_type type;
	enum surface_update_type overall_type = UPDATE_TYPE_FAST;
	union surface_update_flags *update_flags = &u->surface->update_flags;

	if (!is_surface_in_context(context, u->surface) || u->surface->force_full_update) {
		update_flags->raw = 0xFFFFFFFF;
		return UPDATE_TYPE_FULL;
	}

	update_flags->raw = 0; // Reset all flags

	type = get_plane_info_update_type(u);
	elevate_update_type(&overall_type, type);

	type = get_scaling_info_update_type(u);
	elevate_update_type(&overall_type, type);

	if (u->flip_addr) {
		update_flags->bits.addr_update = 1;
		if (u->flip_addr->address.tmz_surface != u->surface->address.tmz_surface) {
			update_flags->bits.tmz_changed = 1;
			elevate_update_type(&overall_type, UPDATE_TYPE_FULL);
		}
	}
	if (u->in_transfer_func)
		update_flags->bits.in_transfer_func_change = 1;

	if (u->input_csc_color_matrix)
		update_flags->bits.input_csc_change = 1;

	if (u->coeff_reduction_factor)
		update_flags->bits.coeff_reduction_change = 1;

	if (u->gamut_remap_matrix)
		update_flags->bits.gamut_remap_change = 1;

	if (u->gamma) {
		enum surface_pixel_format format = SURFACE_PIXEL_FORMAT_GRPH_BEGIN;

		if (u->plane_info)
			format = u->plane_info->format;
		else if (u->surface)
			format = u->surface->format;

		if (dce_use_lut(format))
			update_flags->bits.gamma_change = 1;
	}

	if (u->lut3d_func || u->func_shaper)
		update_flags->bits.lut_3d = 1;

	if (u->hdr_mult.value)
		if (u->hdr_mult.value != u->surface->hdr_mult.value) {
			update_flags->bits.hdr_mult = 1;
			elevate_update_type(&overall_type, UPDATE_TYPE_MED);
		}

	if (update_flags->bits.in_transfer_func_change) {
		type = UPDATE_TYPE_MED;
		elevate_update_type(&overall_type, type);
	}

	if (update_flags->bits.input_csc_change
			|| update_flags->bits.coeff_reduction_change
			|| update_flags->bits.lut_3d
			|| update_flags->bits.gamma_change
			|| update_flags->bits.gamut_remap_change) {
		type = UPDATE_TYPE_FULL;
		elevate_update_type(&overall_type, type);
	}

	return overall_type;
}

static enum surface_update_type check_update_surfaces_for_stream(
		struct dc *dc,
		struct dc_surface_update *updates,
		int surface_count,
		struct dc_stream_update *stream_update,
		const struct dc_stream_status *stream_status)
{
	int i;
	enum surface_update_type overall_type = UPDATE_TYPE_FAST;

	if (dc->idle_optimizations_allowed)
		overall_type = UPDATE_TYPE_FULL;

	if (stream_status == NULL || stream_status->plane_count != surface_count)
		overall_type = UPDATE_TYPE_FULL;

	if (stream_update && stream_update->pending_test_pattern) {
		overall_type = UPDATE_TYPE_FULL;
	}

	/* some stream updates require passive update */
	if (stream_update) {
		union stream_update_flags *su_flags = &stream_update->stream->update_flags;

		if ((stream_update->src.height != 0 && stream_update->src.width != 0) ||
			(stream_update->dst.height != 0 && stream_update->dst.width != 0) ||
			stream_update->integer_scaling_update)
			su_flags->bits.scaling = 1;

		if (stream_update->out_transfer_func)
			su_flags->bits.out_tf = 1;

		if (stream_update->abm_level)
			su_flags->bits.abm_level = 1;

		if (stream_update->dpms_off)
			su_flags->bits.dpms_off = 1;

		if (stream_update->gamut_remap)
			su_flags->bits.gamut_remap = 1;

		if (stream_update->wb_update)
			su_flags->bits.wb_update = 1;

		if (stream_update->dsc_config)
			su_flags->bits.dsc_changed = 1;

		if (stream_update->mst_bw_update)
			su_flags->bits.mst_bw = 1;
		if (stream_update->crtc_timing_adjust && dc_extended_blank_supported(dc))
			su_flags->bits.crtc_timing_adjust = 1;

		if (su_flags->raw != 0)
			overall_type = UPDATE_TYPE_FULL;

		if (stream_update->output_csc_transform || stream_update->output_color_space)
			su_flags->bits.out_csc = 1;
	}

	for (i = 0 ; i < surface_count; i++) {
		enum surface_update_type type =
				det_surface_update(dc, &updates[i]);

		elevate_update_type(&overall_type, type);
	}

	return overall_type;
}

static bool dc_check_is_fullscreen_video(struct rect src, struct rect clip_rect)
{
	int view_height, view_width, clip_x, clip_y, clip_width, clip_height;

	view_height = src.height;
	view_width = src.width;

	clip_x = clip_rect.x;
	clip_y = clip_rect.y;

	clip_width = clip_rect.width;
	clip_height = clip_rect.height;

	/* check for centered video accounting for off by 1 scaling truncation */
	if ((view_height - clip_y - clip_height <= clip_y + 1) &&
			(view_width - clip_x - clip_width <= clip_x + 1) &&
			(view_height - clip_y - clip_height >= clip_y - 1) &&
			(view_width - clip_x - clip_width >= clip_x - 1)) {

		/* when OS scales up/down to letter box, it may end up
		 * with few blank pixels on the border due to truncating.
		 * Add offset margin to account for this
		 */
		if (clip_x <= 4 || clip_y <= 4)
			return true;
	}

	return false;
}

static enum surface_update_type check_boundary_crossing_for_windowed_mpo_with_odm(struct dc *dc,
		struct dc_surface_update *srf_updates, int surface_count,
		enum surface_update_type update_type)
{
	enum surface_update_type new_update_type = update_type;
	int i, j;
	struct pipe_ctx *pipe = NULL;
	struct dc_stream_state *stream;

	/* Check that we are in windowed MPO with ODM
	 * - look for MPO pipe by scanning pipes for first pipe matching
	 *   surface that has moved ( position change )
	 * - MPO pipe will have top pipe
	 * - check that top pipe has ODM pointer
	 */
	if ((surface_count > 1) && dc->config.enable_windowed_mpo_odm) {
		for (i = 0; i < surface_count; i++) {
			if (srf_updates[i].surface && srf_updates[i].scaling_info
					&& srf_updates[i].surface->update_flags.bits.position_change) {

				for (j = 0; j < dc->res_pool->pipe_count; j++) {
					if (srf_updates[i].surface == dc->current_state->res_ctx.pipe_ctx[j].plane_state) {
						pipe = &dc->current_state->res_ctx.pipe_ctx[j];
						stream = pipe->stream;
						break;
					}
				}

				if (pipe && pipe->top_pipe && (get_num_odm_splits(pipe->top_pipe) > 0) && stream
						&& !dc_check_is_fullscreen_video(stream->src, srf_updates[i].scaling_info->clip_rect)) {
					struct rect old_clip_rect, new_clip_rect;
					bool old_clip_rect_left, old_clip_rect_right, old_clip_rect_middle;
					bool new_clip_rect_left, new_clip_rect_right, new_clip_rect_middle;

					old_clip_rect = srf_updates[i].surface->clip_rect;
					new_clip_rect = srf_updates[i].scaling_info->clip_rect;

					old_clip_rect_left = ((old_clip_rect.x + old_clip_rect.width) <= (stream->src.x + (stream->src.width/2)));
					old_clip_rect_right = (old_clip_rect.x >= (stream->src.x + (stream->src.width/2)));
					old_clip_rect_middle = !old_clip_rect_left && !old_clip_rect_right;

					new_clip_rect_left = ((new_clip_rect.x + new_clip_rect.width) <= (stream->src.x + (stream->src.width/2)));
					new_clip_rect_right = (new_clip_rect.x >= (stream->src.x + (stream->src.width/2)));
					new_clip_rect_middle = !new_clip_rect_left && !new_clip_rect_right;

					if (old_clip_rect_left && new_clip_rect_middle)
						new_update_type = UPDATE_TYPE_FULL;
					else if (old_clip_rect_middle && new_clip_rect_right)
						new_update_type = UPDATE_TYPE_FULL;
					else if (old_clip_rect_right && new_clip_rect_middle)
						new_update_type = UPDATE_TYPE_FULL;
					else if (old_clip_rect_middle && new_clip_rect_left)
						new_update_type = UPDATE_TYPE_FULL;
				}
			}
		}
	}
	return new_update_type;
}

/*
 * dc_check_update_surfaces_for_stream() - Determine update type (fast, med, or full)
 *
 * See :c:type:`enum surface_update_type <surface_update_type>` for explanation of update types
 */
enum surface_update_type dc_check_update_surfaces_for_stream(
		struct dc *dc,
		struct dc_surface_update *updates,
		int surface_count,
		struct dc_stream_update *stream_update,
		const struct dc_stream_status *stream_status)
{
	int i;
	enum surface_update_type type;

	if (stream_update)
		stream_update->stream->update_flags.raw = 0;
	for (i = 0; i < surface_count; i++)
		updates[i].surface->update_flags.raw = 0;

	type = check_update_surfaces_for_stream(dc, updates, surface_count, stream_update, stream_status);
	if (type == UPDATE_TYPE_FULL) {
		if (stream_update) {
			uint32_t dsc_changed = stream_update->stream->update_flags.bits.dsc_changed;
			stream_update->stream->update_flags.raw = 0xFFFFFFFF;
			stream_update->stream->update_flags.bits.dsc_changed = dsc_changed;
		}
		for (i = 0; i < surface_count; i++)
			updates[i].surface->update_flags.raw = 0xFFFFFFFF;
	}

	if (type == UPDATE_TYPE_MED)
		type = check_boundary_crossing_for_windowed_mpo_with_odm(dc,
				updates, surface_count, type);

	if (type == UPDATE_TYPE_FAST) {
		// If there's an available clock comparator, we use that.
		if (dc->clk_mgr->funcs->are_clock_states_equal) {
			if (!dc->clk_mgr->funcs->are_clock_states_equal(&dc->clk_mgr->clks, &dc->current_state->bw_ctx.bw.dcn.clk))
				dc->optimized_required = true;
		// Else we fallback to mem compare.
		} else if (memcmp(&dc->current_state->bw_ctx.bw.dcn.clk, &dc->clk_mgr->clks, offsetof(struct dc_clocks, prev_p_state_change_support)) != 0) {
			dc->optimized_required = true;
		}

		dc->optimized_required |= dc->wm_optimized_required;
	}

	return type;
}

static struct dc_stream_status *stream_get_status(
	struct dc_state *ctx,
	struct dc_stream_state *stream)
{
	uint8_t i;

	for (i = 0; i < ctx->stream_count; i++) {
		if (stream == ctx->streams[i]) {
			return &ctx->stream_status[i];
		}
	}

	return NULL;
}

static const enum surface_update_type update_surface_trace_level = UPDATE_TYPE_FULL;

static void copy_surface_update_to_plane(
		struct dc_plane_state *surface,
		struct dc_surface_update *srf_update)
{
	if (srf_update->flip_addr) {
		surface->address = srf_update->flip_addr->address;
		surface->flip_immediate =
			srf_update->flip_addr->flip_immediate;
		surface->time.time_elapsed_in_us[surface->time.index] =
			srf_update->flip_addr->flip_timestamp_in_us -
				surface->time.prev_update_time_in_us;
		surface->time.prev_update_time_in_us =
			srf_update->flip_addr->flip_timestamp_in_us;
		surface->time.index++;
		if (surface->time.index >= DC_PLANE_UPDATE_TIMES_MAX)
			surface->time.index = 0;

		surface->triplebuffer_flips = srf_update->flip_addr->triplebuffer_flips;
	}

	if (srf_update->scaling_info) {
		surface->scaling_quality =
				srf_update->scaling_info->scaling_quality;
		surface->dst_rect =
				srf_update->scaling_info->dst_rect;
		surface->src_rect =
				srf_update->scaling_info->src_rect;
		surface->clip_rect =
				srf_update->scaling_info->clip_rect;
	}

	if (srf_update->plane_info) {
		surface->color_space =
				srf_update->plane_info->color_space;
		surface->format =
				srf_update->plane_info->format;
		surface->plane_size =
				srf_update->plane_info->plane_size;
		surface->rotation =
				srf_update->plane_info->rotation;
		surface->horizontal_mirror =
				srf_update->plane_info->horizontal_mirror;
		surface->stereo_format =
				srf_update->plane_info->stereo_format;
		surface->tiling_info =
				srf_update->plane_info->tiling_info;
		surface->visible =
				srf_update->plane_info->visible;
		surface->per_pixel_alpha =
				srf_update->plane_info->per_pixel_alpha;
		surface->global_alpha =
				srf_update->plane_info->global_alpha;
		surface->global_alpha_value =
				srf_update->plane_info->global_alpha_value;
		surface->dcc =
				srf_update->plane_info->dcc;
		surface->layer_index =
				srf_update->plane_info->layer_index;
	}

	if (srf_update->gamma &&
			(surface->gamma_correction !=
					srf_update->gamma)) {
		memcpy(&surface->gamma_correction->entries,
			&srf_update->gamma->entries,
			sizeof(struct dc_gamma_entries));
		surface->gamma_correction->is_identity =
			srf_update->gamma->is_identity;
		surface->gamma_correction->num_entries =
			srf_update->gamma->num_entries;
		surface->gamma_correction->type =
			srf_update->gamma->type;
	}

	if (srf_update->in_transfer_func &&
			(surface->in_transfer_func !=
				srf_update->in_transfer_func)) {
		surface->in_transfer_func->sdr_ref_white_level =
			srf_update->in_transfer_func->sdr_ref_white_level;
		surface->in_transfer_func->tf =
			srf_update->in_transfer_func->tf;
		surface->in_transfer_func->type =
			srf_update->in_transfer_func->type;
		memcpy(&surface->in_transfer_func->tf_pts,
			&srf_update->in_transfer_func->tf_pts,
			sizeof(struct dc_transfer_func_distributed_points));
	}

	if (srf_update->func_shaper &&
			(surface->in_shaper_func !=
			srf_update->func_shaper))
		memcpy(surface->in_shaper_func, srf_update->func_shaper,
		sizeof(*surface->in_shaper_func));

	if (srf_update->lut3d_func &&
			(surface->lut3d_func !=
			srf_update->lut3d_func))
		memcpy(surface->lut3d_func, srf_update->lut3d_func,
		sizeof(*surface->lut3d_func));

	if (srf_update->hdr_mult.value)
		surface->hdr_mult =
				srf_update->hdr_mult;

	if (srf_update->blend_tf &&
			(surface->blend_tf !=
			srf_update->blend_tf))
		memcpy(surface->blend_tf, srf_update->blend_tf,
		sizeof(*surface->blend_tf));

	if (srf_update->input_csc_color_matrix)
		surface->input_csc_color_matrix =
			*srf_update->input_csc_color_matrix;

	if (srf_update->coeff_reduction_factor)
		surface->coeff_reduction_factor =
			*srf_update->coeff_reduction_factor;

	if (srf_update->gamut_remap_matrix)
		surface->gamut_remap_matrix =
			*srf_update->gamut_remap_matrix;
}

static void copy_stream_update_to_stream(struct dc *dc,
					 struct dc_state *context,
					 struct dc_stream_state *stream,
					 struct dc_stream_update *update)
{
	struct dc_context *dc_ctx = dc->ctx;

	if (update == NULL || stream == NULL)
		return;

	if (update->src.height && update->src.width)
		stream->src = update->src;

	if (update->dst.height && update->dst.width)
		stream->dst = update->dst;

	if (update->out_transfer_func &&
	    stream->out_transfer_func != update->out_transfer_func) {
		stream->out_transfer_func->sdr_ref_white_level =
			update->out_transfer_func->sdr_ref_white_level;
		stream->out_transfer_func->tf = update->out_transfer_func->tf;
		stream->out_transfer_func->type =
			update->out_transfer_func->type;
		memcpy(&stream->out_transfer_func->tf_pts,
		       &update->out_transfer_func->tf_pts,
		       sizeof(struct dc_transfer_func_distributed_points));
	}

	if (update->hdr_static_metadata)
		stream->hdr_static_metadata = *update->hdr_static_metadata;

	if (update->abm_level)
		stream->abm_level = *update->abm_level;

	if (update->periodic_interrupt)
		stream->periodic_interrupt = *update->periodic_interrupt;

	if (update->gamut_remap)
		stream->gamut_remap_matrix = *update->gamut_remap;

	/* Note: this being updated after mode set is currently not a use case
	 * however if it arises OCSC would need to be reprogrammed at the
	 * minimum
	 */
	if (update->output_color_space)
		stream->output_color_space = *update->output_color_space;

	if (update->output_csc_transform)
		stream->csc_color_matrix = *update->output_csc_transform;

	if (update->vrr_infopacket)
		stream->vrr_infopacket = *update->vrr_infopacket;

	if (update->allow_freesync)
		stream->allow_freesync = *update->allow_freesync;

	if (update->vrr_active_variable)
		stream->vrr_active_variable = *update->vrr_active_variable;

	if (update->crtc_timing_adjust)
		stream->adjust = *update->crtc_timing_adjust;

	if (update->dpms_off)
		stream->dpms_off = *update->dpms_off;

	if (update->hfvsif_infopacket)
		stream->hfvsif_infopacket = *update->hfvsif_infopacket;

	if (update->vtem_infopacket)
		stream->vtem_infopacket = *update->vtem_infopacket;

	if (update->vsc_infopacket)
		stream->vsc_infopacket = *update->vsc_infopacket;

	if (update->vsp_infopacket)
		stream->vsp_infopacket = *update->vsp_infopacket;

	if (update->dither_option)
		stream->dither_option = *update->dither_option;

	if (update->pending_test_pattern)
		stream->test_pattern = *update->pending_test_pattern;
	/* update current stream with writeback info */
	if (update->wb_update) {
		int i;

		stream->num_wb_info = update->wb_update->num_wb_info;
		ASSERT(stream->num_wb_info <= MAX_DWB_PIPES);
		for (i = 0; i < stream->num_wb_info; i++)
			stream->writeback_info[i] =
				update->wb_update->writeback_info[i];
	}
	if (update->dsc_config) {
		struct dc_dsc_config old_dsc_cfg = stream->timing.dsc_cfg;
		uint32_t old_dsc_enabled = stream->timing.flags.DSC;
		uint32_t enable_dsc = (update->dsc_config->num_slices_h != 0 &&
				       update->dsc_config->num_slices_v != 0);

		/* Use temporarry context for validating new DSC config */
		struct dc_state *dsc_validate_context = dc_create_state(dc);

		if (dsc_validate_context) {
			dc_resource_state_copy_construct(dc->current_state, dsc_validate_context);

			stream->timing.dsc_cfg = *update->dsc_config;
			stream->timing.flags.DSC = enable_dsc;
			if (!dc->res_pool->funcs->validate_bandwidth(dc, dsc_validate_context, true)) {
				stream->timing.dsc_cfg = old_dsc_cfg;
				stream->timing.flags.DSC = old_dsc_enabled;
				update->dsc_config = NULL;
			}

			dc_release_state(dsc_validate_context);
		} else {
			DC_ERROR("Failed to allocate new validate context for DSC change\n");
			update->dsc_config = NULL;
		}
	}
}

<<<<<<< HEAD
static bool update_planes_and_stream_state(struct dc *dc,
		struct dc_surface_update *srf_updates, int surface_count,
=======
void dc_reset_state(struct dc *dc, struct dc_state *context)
{
	dc_resource_state_destruct(context);

	/* clear the structure, but don't reset the reference count */
	memset(context, 0, offsetof(struct dc_state, refcount));

	init_state(dc, context);
}

static bool update_planes_and_stream_state(struct dc *dc,
		struct dc_surface_update *srf_updates, int surface_count,
		struct dc_stream_state *stream,
		struct dc_stream_update *stream_update,
		enum surface_update_type *new_update_type,
		struct dc_state **new_context)
{
	struct dc_state *context;
	int i, j;
	enum surface_update_type update_type;
	const struct dc_stream_status *stream_status;
	struct dc_context *dc_ctx = dc->ctx;

	stream_status = dc_stream_get_status(stream);

	if (!stream_status) {
		if (surface_count) /* Only an error condition if surf_count non-zero*/
			ASSERT(false);

		return false; /* Cannot commit surface to stream that is not committed */
	}

	context = dc->current_state;

	update_type = dc_check_update_surfaces_for_stream(
			dc, srf_updates, surface_count, stream_update, stream_status);

	/* update current stream with the new updates */
	copy_stream_update_to_stream(dc, context, stream, stream_update);

	/* do not perform surface update if surface has invalid dimensions
	 * (all zero) and no scaling_info is provided
	 */
	if (surface_count > 0) {
		for (i = 0; i < surface_count; i++) {
			if ((srf_updates[i].surface->src_rect.width == 0 ||
				 srf_updates[i].surface->src_rect.height == 0 ||
				 srf_updates[i].surface->dst_rect.width == 0 ||
				 srf_updates[i].surface->dst_rect.height == 0) &&
				(!srf_updates[i].scaling_info ||
				  srf_updates[i].scaling_info->src_rect.width == 0 ||
				  srf_updates[i].scaling_info->src_rect.height == 0 ||
				  srf_updates[i].scaling_info->dst_rect.width == 0 ||
				  srf_updates[i].scaling_info->dst_rect.height == 0)) {
				DC_ERROR("Invalid src/dst rects in surface update!\n");
				return false;
			}
		}
	}

	if (update_type >= update_surface_trace_level)
		update_surface_trace(dc, srf_updates, surface_count);

	if (update_type >= UPDATE_TYPE_FULL) {
		struct dc_plane_state *new_planes[MAX_SURFACES] = {0};

		for (i = 0; i < surface_count; i++)
			new_planes[i] = srf_updates[i].surface;

		/* initialize scratch memory for building context */
		context = dc_create_state(dc);
		if (context == NULL) {
			DC_ERROR("Failed to allocate new validate context!\n");
			return false;
		}

		dc_resource_state_copy_construct(
				dc->current_state, context);

		/*remove old surfaces from context */
		if (!dc_rem_all_planes_for_stream(dc, stream, context)) {

			BREAK_TO_DEBUGGER();
			goto fail;
		}

		/* add surface to context */
		if (!dc_add_all_planes_for_stream(dc, stream, new_planes, surface_count, context)) {

			BREAK_TO_DEBUGGER();
			goto fail;
		}
	}

	/* save update parameters into surface */
	for (i = 0; i < surface_count; i++) {
		struct dc_plane_state *surface = srf_updates[i].surface;

		copy_surface_update_to_plane(surface, &srf_updates[i]);

		if (update_type >= UPDATE_TYPE_MED) {
			for (j = 0; j < dc->res_pool->pipe_count; j++) {
				struct pipe_ctx *pipe_ctx = &context->res_ctx.pipe_ctx[j];

				if (pipe_ctx->plane_state != surface)
					continue;

				resource_build_scaling_params(pipe_ctx);
			}
		}
	}

	if (update_type == UPDATE_TYPE_FULL) {
		if (!dc->res_pool->funcs->validate_bandwidth(dc, context, false)) {
			BREAK_TO_DEBUGGER();
			goto fail;
		}
	}

	*new_context = context;
	*new_update_type = update_type;

	return true;

fail:
	dc_release_state(context);

	return false;

}

static void commit_planes_do_stream_update(struct dc *dc,
>>>>>>> 469b9200
		struct dc_stream_state *stream,
		struct dc_stream_update *stream_update,
		enum surface_update_type *new_update_type,
		struct dc_state **new_context)
{
	struct dc_state *context;
	int i, j;
	enum surface_update_type update_type;
	const struct dc_stream_status *stream_status;
	struct dc_context *dc_ctx = dc->ctx;

	stream_status = dc_stream_get_status(stream);

	if (!stream_status) {
		if (surface_count) /* Only an error condition if surf_count non-zero*/
			ASSERT(false);

		return false; /* Cannot commit surface to stream that is not committed */
	}

	context = dc->current_state;

	update_type = dc_check_update_surfaces_for_stream(
			dc, srf_updates, surface_count, stream_update, stream_status);

	/* update current stream with the new updates */
	copy_stream_update_to_stream(dc, context, stream, stream_update);

	/* do not perform surface update if surface has invalid dimensions
	 * (all zero) and no scaling_info is provided
	 */
	if (surface_count > 0) {
		for (i = 0; i < surface_count; i++) {
			if ((srf_updates[i].surface->src_rect.width == 0 ||
				 srf_updates[i].surface->src_rect.height == 0 ||
				 srf_updates[i].surface->dst_rect.width == 0 ||
				 srf_updates[i].surface->dst_rect.height == 0) &&
				(!srf_updates[i].scaling_info ||
				  srf_updates[i].scaling_info->src_rect.width == 0 ||
				  srf_updates[i].scaling_info->src_rect.height == 0 ||
				  srf_updates[i].scaling_info->dst_rect.width == 0 ||
				  srf_updates[i].scaling_info->dst_rect.height == 0)) {
				DC_ERROR("Invalid src/dst rects in surface update!\n");
				return false;
			}
		}
	}

	if (update_type >= update_surface_trace_level)
		update_surface_trace(dc, srf_updates, surface_count);

	if (update_type >= UPDATE_TYPE_FULL) {
		struct dc_plane_state *new_planes[MAX_SURFACES] = {0};

		for (i = 0; i < surface_count; i++)
			new_planes[i] = srf_updates[i].surface;

		/* initialize scratch memory for building context */
		context = dc_create_state(dc);
		if (context == NULL) {
			DC_ERROR("Failed to allocate new validate context!\n");
			return false;
		}

		dc_resource_state_copy_construct(
				dc->current_state, context);

		/* For each full update, remove all existing phantom pipes first.
		 * Ensures that we have enough pipes for newly added MPO planes
		 */
		if (dc->res_pool->funcs->remove_phantom_pipes)
			dc->res_pool->funcs->remove_phantom_pipes(dc, context);

		/*remove old surfaces from context */
		if (!dc_rem_all_planes_for_stream(dc, stream, context)) {

			BREAK_TO_DEBUGGER();
			goto fail;
		}

		/* add surface to context */
		if (!dc_add_all_planes_for_stream(dc, stream, new_planes, surface_count, context)) {

			BREAK_TO_DEBUGGER();
			goto fail;
		}
	}

	/* save update parameters into surface */
	for (i = 0; i < surface_count; i++) {
		struct dc_plane_state *surface = srf_updates[i].surface;

		copy_surface_update_to_plane(surface, &srf_updates[i]);

		if (update_type >= UPDATE_TYPE_MED) {
			for (j = 0; j < dc->res_pool->pipe_count; j++) {
				struct pipe_ctx *pipe_ctx = &context->res_ctx.pipe_ctx[j];

				if (pipe_ctx->plane_state != surface)
					continue;

				resource_build_scaling_params(pipe_ctx);
			}
		}
	}

	if (update_type == UPDATE_TYPE_FULL) {
		if (!dc->res_pool->funcs->validate_bandwidth(dc, context, false)) {
			BREAK_TO_DEBUGGER();
			goto fail;
		}
	}

	*new_context = context;
	*new_update_type = update_type;

	return true;

fail:
	dc_release_state(context);

	return false;

}

static void commit_planes_do_stream_update(struct dc *dc,
		struct dc_stream_state *stream,
		struct dc_stream_update *stream_update,
		enum surface_update_type update_type,
		struct dc_state *context)
{
	int j;

	// Stream updates
	for (j = 0; j < dc->res_pool->pipe_count; j++) {
		struct pipe_ctx *pipe_ctx = &context->res_ctx.pipe_ctx[j];

		if (!pipe_ctx->top_pipe &&  !pipe_ctx->prev_odm_pipe && pipe_ctx->stream == stream) {

			if (stream_update->periodic_interrupt && dc->hwss.setup_periodic_interrupt)
				dc->hwss.setup_periodic_interrupt(dc, pipe_ctx);

			if ((stream_update->hdr_static_metadata && !stream->use_dynamic_meta) ||
					stream_update->vrr_infopacket ||
					stream_update->vsc_infopacket ||
					stream_update->vsp_infopacket ||
					stream_update->hfvsif_infopacket ||
					stream_update->vtem_infopacket) {
				resource_build_info_frame(pipe_ctx);
				dc->hwss.update_info_frame(pipe_ctx);

				if (dc_is_dp_signal(pipe_ctx->stream->signal))
					dp_source_sequence_trace(pipe_ctx->stream->link, DPCD_SOURCE_SEQ_AFTER_UPDATE_INFO_FRAME);
			}

			if (stream_update->hdr_static_metadata &&
					stream->use_dynamic_meta &&
					dc->hwss.set_dmdata_attributes &&
					pipe_ctx->stream->dmdata_address.quad_part != 0)
				dc->hwss.set_dmdata_attributes(pipe_ctx);

			if (stream_update->gamut_remap)
				dc_stream_set_gamut_remap(dc, stream);

			if (stream_update->output_csc_transform)
				dc_stream_program_csc_matrix(dc, stream);

			if (stream_update->dither_option) {
				struct pipe_ctx *odm_pipe = pipe_ctx->next_odm_pipe;
				resource_build_bit_depth_reduction_params(pipe_ctx->stream,
									&pipe_ctx->stream->bit_depth_params);
				pipe_ctx->stream_res.opp->funcs->opp_program_fmt(pipe_ctx->stream_res.opp,
						&stream->bit_depth_params,
						&stream->clamping);
				while (odm_pipe) {
					odm_pipe->stream_res.opp->funcs->opp_program_fmt(odm_pipe->stream_res.opp,
							&stream->bit_depth_params,
							&stream->clamping);
					odm_pipe = odm_pipe->next_odm_pipe;
				}
			}


			/* Full fe update*/
			if (update_type == UPDATE_TYPE_FAST)
				continue;

			if (stream_update->dsc_config)
				dp_update_dsc_config(pipe_ctx);

			if (stream_update->mst_bw_update) {
				if (stream_update->mst_bw_update->is_increase)
					dc_link_increase_mst_payload(pipe_ctx, stream_update->mst_bw_update->mst_stream_bw);
				else
					dc_link_reduce_mst_payload(pipe_ctx, stream_update->mst_bw_update->mst_stream_bw);
			}

			if (stream_update->pending_test_pattern) {
				dc_link_dp_set_test_pattern(stream->link,
					stream->test_pattern.type,
					stream->test_pattern.color_space,
					stream->test_pattern.p_link_settings,
					stream->test_pattern.p_custom_pattern,
					stream->test_pattern.cust_pattern_size);
			}

			if (stream_update->dpms_off) {
				if (*stream_update->dpms_off) {
					core_link_disable_stream(pipe_ctx);
					/* for dpms, keep acquired resources*/
					if (pipe_ctx->stream_res.audio && !dc->debug.az_endpoint_mute_only)
						pipe_ctx->stream_res.audio->funcs->az_disable(pipe_ctx->stream_res.audio);

					dc->optimized_required = true;

				} else {
					if (get_seamless_boot_stream_count(context) == 0)
						dc->hwss.prepare_bandwidth(dc, dc->current_state);
					core_link_enable_stream(dc->current_state, pipe_ctx);
				}
			}

			if (stream_update->abm_level && pipe_ctx->stream_res.abm) {
				bool should_program_abm = true;

				// if otg funcs defined check if blanked before programming
				if (pipe_ctx->stream_res.tg->funcs->is_blanked)
					if (pipe_ctx->stream_res.tg->funcs->is_blanked(pipe_ctx->stream_res.tg))
						should_program_abm = false;

				if (should_program_abm) {
					if (*stream_update->abm_level == ABM_LEVEL_IMMEDIATE_DISABLE) {
						dc->hwss.set_abm_immediate_disable(pipe_ctx);
					} else {
						pipe_ctx->stream_res.abm->funcs->set_abm_level(
							pipe_ctx->stream_res.abm, stream->abm_level);
					}
				}
			}
		}
	}
}

static bool dc_dmub_should_send_dirty_rect_cmd(struct dc *dc, struct dc_stream_state *stream)
{
	if ((stream->link->psr_settings.psr_version == DC_PSR_VERSION_SU_1
			|| stream->link->psr_settings.psr_version == DC_PSR_VERSION_1)
			&& stream->ctx->dce_version >= DCN_VERSION_3_1)
		return true;

	return false;
}

void dc_dmub_update_dirty_rect(struct dc *dc,
			       int surface_count,
			       struct dc_stream_state *stream,
			       struct dc_surface_update *srf_updates,
			       struct dc_state *context)
{
	union dmub_rb_cmd cmd;
	struct dc_context *dc_ctx = dc->ctx;
	struct dmub_cmd_update_dirty_rect_data *update_dirty_rect;
	unsigned int i, j;
	unsigned int panel_inst = 0;

	if (!dc_dmub_should_send_dirty_rect_cmd(dc, stream))
		return;

	if (!dc_get_edp_link_panel_inst(dc, stream->link, &panel_inst))
		return;

	memset(&cmd, 0x0, sizeof(cmd));
	cmd.update_dirty_rect.header.type = DMUB_CMD__UPDATE_DIRTY_RECT;
	cmd.update_dirty_rect.header.sub_type = 0;
	cmd.update_dirty_rect.header.payload_bytes =
		sizeof(cmd.update_dirty_rect) -
		sizeof(cmd.update_dirty_rect.header);
	update_dirty_rect = &cmd.update_dirty_rect.update_dirty_rect_data;
	for (i = 0; i < surface_count; i++) {
		struct dc_plane_state *plane_state = srf_updates[i].surface;
		const struct dc_flip_addrs *flip_addr = srf_updates[i].flip_addr;

		if (!srf_updates[i].surface || !flip_addr)
			continue;
		/* Do not send in immediate flip mode */
		if (srf_updates[i].surface->flip_immediate)
			continue;

		update_dirty_rect->dirty_rect_count = flip_addr->dirty_rect_count;
		memcpy(update_dirty_rect->src_dirty_rects, flip_addr->dirty_rects,
				sizeof(flip_addr->dirty_rects));
		for (j = 0; j < dc->res_pool->pipe_count; j++) {
			struct pipe_ctx *pipe_ctx = &context->res_ctx.pipe_ctx[j];

			if (pipe_ctx->stream != stream)
				continue;
			if (pipe_ctx->plane_state != plane_state)
				continue;

			update_dirty_rect->panel_inst = panel_inst;
			update_dirty_rect->pipe_idx = j;
			dc_dmub_srv_cmd_queue(dc_ctx->dmub_srv, &cmd);
			dc_dmub_srv_cmd_execute(dc_ctx->dmub_srv);
		}
	}
}

static void commit_planes_for_stream(struct dc *dc,
		struct dc_surface_update *srf_updates,
		int surface_count,
		struct dc_stream_state *stream,
		struct dc_stream_update *stream_update,
		enum surface_update_type update_type,
		struct dc_state *context)
{
	int i, j;
	struct pipe_ctx *top_pipe_to_program = NULL;
	bool should_lock_all_pipes = (update_type != UPDATE_TYPE_FAST);
	bool subvp_prev_use = false;

	// Once we apply the new subvp context to hardware it won't be in the
	// dc->current_state anymore, so we have to cache it before we apply
	// the new SubVP context
	subvp_prev_use = false;


	dc_z10_restore(dc);

	if (update_type == UPDATE_TYPE_FULL) {
		/* wait for all double-buffer activity to clear on all pipes */
		int pipe_idx;

		for (pipe_idx = 0; pipe_idx < dc->res_pool->pipe_count; pipe_idx++) {
			struct pipe_ctx *pipe_ctx = &context->res_ctx.pipe_ctx[pipe_idx];

			if (!pipe_ctx->stream)
				continue;

			if (pipe_ctx->stream_res.tg->funcs->wait_drr_doublebuffer_pending_clear)
				pipe_ctx->stream_res.tg->funcs->wait_drr_doublebuffer_pending_clear(pipe_ctx->stream_res.tg);
		}
	}

	if (get_seamless_boot_stream_count(context) > 0 && surface_count > 0) {
		/* Optimize seamless boot flag keeps clocks and watermarks high until
		 * first flip. After first flip, optimization is required to lower
		 * bandwidth. Important to note that it is expected UEFI will
		 * only light up a single display on POST, therefore we only expect
		 * one stream with seamless boot flag set.
		 */
		if (stream->apply_seamless_boot_optimization) {
			stream->apply_seamless_boot_optimization = false;

			if (get_seamless_boot_stream_count(context) == 0)
				dc->optimized_required = true;
		}
	}

	if (update_type == UPDATE_TYPE_FULL) {
		dc_allow_idle_optimizations(dc, false);

		if (get_seamless_boot_stream_count(context) == 0)
			dc->hwss.prepare_bandwidth(dc, context);

		if (dc->debug.enable_double_buffered_dsc_pg_support)
			dc->hwss.update_dsc_pg(dc, context, false);

		context_clock_trace(dc, context);
	}

	for (j = 0; j < dc->res_pool->pipe_count; j++) {
		struct pipe_ctx *pipe_ctx = &context->res_ctx.pipe_ctx[j];

		if (!pipe_ctx->top_pipe &&
			!pipe_ctx->prev_odm_pipe &&
			pipe_ctx->stream &&
			pipe_ctx->stream == stream) {
			top_pipe_to_program = pipe_ctx;
		}
	}

	for (i = 0; i < dc->res_pool->pipe_count; i++) {
		struct pipe_ctx *old_pipe = &dc->current_state->res_ctx.pipe_ctx[i];

		// Check old context for SubVP
		subvp_prev_use |= (old_pipe->stream && old_pipe->stream->mall_stream_config.type == SUBVP_PHANTOM);
		if (subvp_prev_use)
			break;
	}

	if (stream->test_pattern.type != DP_TEST_PATTERN_VIDEO_MODE) {
		struct pipe_ctx *mpcc_pipe;
		struct pipe_ctx *odm_pipe;

		for (mpcc_pipe = top_pipe_to_program; mpcc_pipe; mpcc_pipe = mpcc_pipe->bottom_pipe)
			for (odm_pipe = mpcc_pipe; odm_pipe; odm_pipe = odm_pipe->next_odm_pipe)
				odm_pipe->ttu_regs.min_ttu_vblank = MAX_TTU;
	}

	if ((update_type != UPDATE_TYPE_FAST) && stream->update_flags.bits.dsc_changed)
		if (top_pipe_to_program &&
			top_pipe_to_program->stream_res.tg->funcs->lock_doublebuffer_enable) {
			if (should_use_dmub_lock(stream->link)) {
				union dmub_hw_lock_flags hw_locks = { 0 };
				struct dmub_hw_lock_inst_flags inst_flags = { 0 };

				hw_locks.bits.lock_dig = 1;
				inst_flags.dig_inst = top_pipe_to_program->stream_res.tg->inst;

				dmub_hw_lock_mgr_cmd(dc->ctx->dmub_srv,
							true,
							&hw_locks,
							&inst_flags);
			} else
				top_pipe_to_program->stream_res.tg->funcs->lock_doublebuffer_enable(
						top_pipe_to_program->stream_res.tg);
		}

	if (should_lock_all_pipes && dc->hwss.interdependent_update_lock) {
		if (dc->hwss.subvp_pipe_control_lock)
				dc->hwss.subvp_pipe_control_lock(dc, context, true, should_lock_all_pipes, NULL, subvp_prev_use);
		dc->hwss.interdependent_update_lock(dc, context, true);

	} else {
		if (dc->hwss.subvp_pipe_control_lock)
			dc->hwss.subvp_pipe_control_lock(dc, context, true, should_lock_all_pipes, top_pipe_to_program, subvp_prev_use);
		/* Lock the top pipe while updating plane addrs, since freesync requires
		 *  plane addr update event triggers to be synchronized.
		 *  top_pipe_to_program is expected to never be NULL
		 */
		dc->hwss.pipe_control_lock(dc, top_pipe_to_program, true);
	}

	if (update_type != UPDATE_TYPE_FAST) {
		for (i = 0; i < dc->res_pool->pipe_count; i++) {
			struct pipe_ctx *new_pipe = &context->res_ctx.pipe_ctx[i];

			if ((new_pipe->stream && new_pipe->stream->mall_stream_config.type == SUBVP_PHANTOM) ||
					subvp_prev_use) {
				// If old context or new context has phantom pipes, apply
				// the phantom timings now. We can't change the phantom
				// pipe configuration safely without driver acquiring
				// the DMCUB lock first.
				dc->hwss.apply_ctx_to_hw(dc, context);
				break;
			}
		}
	}

	dc_dmub_update_dirty_rect(dc, surface_count, stream, srf_updates, context);

	if (update_type != UPDATE_TYPE_FAST) {
		for (i = 0; i < dc->res_pool->pipe_count; i++) {
			struct pipe_ctx *new_pipe = &context->res_ctx.pipe_ctx[i];

			if ((new_pipe->stream && new_pipe->stream->mall_stream_config.type == SUBVP_PHANTOM) ||
					subvp_prev_use) {
				// If old context or new context has phantom pipes, apply
				// the phantom timings now. We can't change the phantom
				// pipe configuration safely without driver acquiring
				// the DMCUB lock first.
				dc->hwss.apply_ctx_to_hw(dc, context);
				break;
			}
		}
	}

	// Stream updates
	if (stream_update)
		commit_planes_do_stream_update(dc, stream, stream_update, update_type, context);

	if (surface_count == 0) {
		/*
		 * In case of turning off screen, no need to program front end a second time.
		 * just return after program blank.
		 */
		if (dc->hwss.apply_ctx_for_surface)
			dc->hwss.apply_ctx_for_surface(dc, stream, 0, context);
		if (dc->hwss.program_front_end_for_ctx)
			dc->hwss.program_front_end_for_ctx(dc, context);

		if (should_lock_all_pipes && dc->hwss.interdependent_update_lock) {
			dc->hwss.interdependent_update_lock(dc, context, false);
		} else {
			dc->hwss.pipe_control_lock(dc, top_pipe_to_program, false);
		}
		dc->hwss.post_unlock_program_front_end(dc, context);

		if (update_type != UPDATE_TYPE_FAST)
			if (dc->hwss.commit_subvp_config)
				dc->hwss.commit_subvp_config(dc, context);

		/* Since phantom pipe programming is moved to post_unlock_program_front_end,
		 * move the SubVP lock to after the phantom pipes have been setup
		 */
		if (dc->hwss.subvp_pipe_control_lock)
			dc->hwss.subvp_pipe_control_lock(dc, context, false, should_lock_all_pipes,
							 NULL, subvp_prev_use);
		return;
	}

	if (!IS_DIAG_DC(dc->ctx->dce_environment)) {
		for (i = 0; i < surface_count; i++) {
			struct dc_plane_state *plane_state = srf_updates[i].surface;
			/*set logical flag for lock/unlock use*/
			for (j = 0; j < dc->res_pool->pipe_count; j++) {
				struct pipe_ctx *pipe_ctx = &context->res_ctx.pipe_ctx[j];
				if (!pipe_ctx->plane_state)
					continue;
				if (should_update_pipe_for_plane(context, pipe_ctx, plane_state))
					continue;
				pipe_ctx->plane_state->triplebuffer_flips = false;
				if (update_type == UPDATE_TYPE_FAST &&
					dc->hwss.program_triplebuffer != NULL &&
					!pipe_ctx->plane_state->flip_immediate && dc->debug.enable_tri_buf) {
						/*triple buffer for VUpdate  only*/
						pipe_ctx->plane_state->triplebuffer_flips = true;
				}
			}
			if (update_type == UPDATE_TYPE_FULL) {
				/* force vsync flip when reconfiguring pipes to prevent underflow */
				plane_state->flip_immediate = false;
			}
		}
	}

	// Update Type FULL, Surface updates
	for (j = 0; j < dc->res_pool->pipe_count; j++) {
		struct pipe_ctx *pipe_ctx = &context->res_ctx.pipe_ctx[j];

		if (!pipe_ctx->top_pipe &&
			!pipe_ctx->prev_odm_pipe &&
			should_update_pipe_for_stream(context, pipe_ctx, stream)) {
			struct dc_stream_status *stream_status = NULL;

			if (!pipe_ctx->plane_state)
				continue;

			/* Full fe update*/
			if (update_type == UPDATE_TYPE_FAST)
				continue;

			ASSERT(!pipe_ctx->plane_state->triplebuffer_flips);

			if (dc->hwss.program_triplebuffer != NULL && dc->debug.enable_tri_buf) {
				/*turn off triple buffer for full update*/
				dc->hwss.program_triplebuffer(
					dc, pipe_ctx, pipe_ctx->plane_state->triplebuffer_flips);
			}
			stream_status =
				stream_get_status(context, pipe_ctx->stream);

			if (dc->hwss.apply_ctx_for_surface)
				dc->hwss.apply_ctx_for_surface(
					dc, pipe_ctx->stream, stream_status->plane_count, context);
		}
	}
	if (dc->hwss.program_front_end_for_ctx && update_type != UPDATE_TYPE_FAST) {
		dc->hwss.program_front_end_for_ctx(dc, context);
		if (dc->debug.validate_dml_output) {
			for (i = 0; i < dc->res_pool->pipe_count; i++) {
				struct pipe_ctx *cur_pipe = &context->res_ctx.pipe_ctx[i];
				if (cur_pipe->stream == NULL)
					continue;

				cur_pipe->plane_res.hubp->funcs->validate_dml_output(
						cur_pipe->plane_res.hubp, dc->ctx,
						&context->res_ctx.pipe_ctx[i].rq_regs,
						&context->res_ctx.pipe_ctx[i].dlg_regs,
						&context->res_ctx.pipe_ctx[i].ttu_regs);
			}
		}
	}

	// Update Type FAST, Surface updates
	if (update_type == UPDATE_TYPE_FAST) {
		if (dc->hwss.set_flip_control_gsl)
			for (i = 0; i < surface_count; i++) {
				struct dc_plane_state *plane_state = srf_updates[i].surface;

				for (j = 0; j < dc->res_pool->pipe_count; j++) {
					struct pipe_ctx *pipe_ctx = &context->res_ctx.pipe_ctx[j];

					if (!should_update_pipe_for_stream(context, pipe_ctx, stream))
						continue;

					if (!should_update_pipe_for_plane(context, pipe_ctx, plane_state))
						continue;

					// GSL has to be used for flip immediate
					dc->hwss.set_flip_control_gsl(pipe_ctx,
							pipe_ctx->plane_state->flip_immediate);
				}
			}

		/* Perform requested Updates */
		for (i = 0; i < surface_count; i++) {
			struct dc_plane_state *plane_state = srf_updates[i].surface;

			for (j = 0; j < dc->res_pool->pipe_count; j++) {
				struct pipe_ctx *pipe_ctx = &context->res_ctx.pipe_ctx[j];

				if (!should_update_pipe_for_stream(context, pipe_ctx, stream))
					continue;

				if (!should_update_pipe_for_plane(context, pipe_ctx, plane_state))
					continue;

				/*program triple buffer after lock based on flip type*/
				if (dc->hwss.program_triplebuffer != NULL && dc->debug.enable_tri_buf) {
					/*only enable triplebuffer for  fast_update*/
					dc->hwss.program_triplebuffer(
						dc, pipe_ctx, pipe_ctx->plane_state->triplebuffer_flips);
				}
				if (pipe_ctx->plane_state->update_flags.bits.addr_update)
					dc->hwss.update_plane_addr(dc, pipe_ctx);
			}
		}

	}

	if (should_lock_all_pipes && dc->hwss.interdependent_update_lock) {
		dc->hwss.interdependent_update_lock(dc, context, false);
	} else {
		dc->hwss.pipe_control_lock(dc, top_pipe_to_program, false);
	}

	if ((update_type != UPDATE_TYPE_FAST) && stream->update_flags.bits.dsc_changed)
		if (top_pipe_to_program->stream_res.tg->funcs->lock_doublebuffer_enable) {
			top_pipe_to_program->stream_res.tg->funcs->wait_for_state(
				top_pipe_to_program->stream_res.tg,
				CRTC_STATE_VACTIVE);
			top_pipe_to_program->stream_res.tg->funcs->wait_for_state(
				top_pipe_to_program->stream_res.tg,
				CRTC_STATE_VBLANK);
			top_pipe_to_program->stream_res.tg->funcs->wait_for_state(
				top_pipe_to_program->stream_res.tg,
				CRTC_STATE_VACTIVE);

			if (should_use_dmub_lock(stream->link)) {
				union dmub_hw_lock_flags hw_locks = { 0 };
				struct dmub_hw_lock_inst_flags inst_flags = { 0 };

				hw_locks.bits.lock_dig = 1;
				inst_flags.dig_inst = top_pipe_to_program->stream_res.tg->inst;

				dmub_hw_lock_mgr_cmd(dc->ctx->dmub_srv,
							false,
							&hw_locks,
							&inst_flags);
			} else
				top_pipe_to_program->stream_res.tg->funcs->lock_doublebuffer_disable(
					top_pipe_to_program->stream_res.tg);
		}

	if (update_type != UPDATE_TYPE_FAST)
		dc->hwss.post_unlock_program_front_end(dc, context);
	if (update_type != UPDATE_TYPE_FAST)
		if (dc->hwss.commit_subvp_config)
			dc->hwss.commit_subvp_config(dc, context);

	if (update_type != UPDATE_TYPE_FAST)
		if (dc->hwss.commit_subvp_config)
			dc->hwss.commit_subvp_config(dc, context);

	/* Since phantom pipe programming is moved to post_unlock_program_front_end,
	 * move the SubVP lock to after the phantom pipes have been setup
	 */
	if (should_lock_all_pipes && dc->hwss.interdependent_update_lock) {
		if (dc->hwss.subvp_pipe_control_lock)
			dc->hwss.subvp_pipe_control_lock(dc, context, false, should_lock_all_pipes, NULL, subvp_prev_use);
	} else {
		if (dc->hwss.subvp_pipe_control_lock)
			dc->hwss.subvp_pipe_control_lock(dc, context, false, should_lock_all_pipes, top_pipe_to_program, subvp_prev_use);
	}

	// Fire manual trigger only when bottom plane is flipped
	for (j = 0; j < dc->res_pool->pipe_count; j++) {
		struct pipe_ctx *pipe_ctx = &context->res_ctx.pipe_ctx[j];

		if (!pipe_ctx->plane_state)
			continue;

		if (pipe_ctx->bottom_pipe || pipe_ctx->next_odm_pipe ||
				!pipe_ctx->stream || !should_update_pipe_for_stream(context, pipe_ctx, stream) ||
				!pipe_ctx->plane_state->update_flags.bits.addr_update ||
				pipe_ctx->plane_state->skip_manual_trigger)
			continue;

		if (pipe_ctx->stream_res.tg->funcs->program_manual_trigger)
			pipe_ctx->stream_res.tg->funcs->program_manual_trigger(pipe_ctx->stream_res.tg);
	}
}

<<<<<<< HEAD
/* Determines if the incoming context requires a applying transition state with unnecessary
 * pipe splitting and ODM disabled, due to hardware limitations. In a case where
 * the OPP associated with an MPCC might change due to plane additions, this function
 * returns true.
 */
static bool could_mpcc_tree_change_for_active_pipes(struct dc *dc,
		struct dc_stream_state *stream,
		int surface_count,
		bool *is_plane_addition)
{

	struct dc_stream_status *cur_stream_status = stream_get_status(dc->current_state, stream);
	bool force_minimal_pipe_splitting = false;

	*is_plane_addition = false;

	if (cur_stream_status &&
			dc->current_state->stream_count > 0 &&
			dc->debug.pipe_split_policy != MPC_SPLIT_AVOID) {
		/* determine if minimal transition is required due to MPC*/
		if (surface_count > 0) {
			if (cur_stream_status->plane_count > surface_count) {
				force_minimal_pipe_splitting = true;
			} else if (cur_stream_status->plane_count < surface_count) {
				force_minimal_pipe_splitting = true;
				*is_plane_addition = true;
			}
		}
	}

	if (cur_stream_status &&
			dc->current_state->stream_count == 1 &&
			dc->debug.enable_single_display_2to1_odm_policy) {
		/* determine if minimal transition is required due to dynamic ODM*/
		if (surface_count > 0) {
			if (cur_stream_status->plane_count > 2 && cur_stream_status->plane_count > surface_count) {
				force_minimal_pipe_splitting = true;
			} else if (surface_count > 2 && cur_stream_status->plane_count < surface_count) {
				force_minimal_pipe_splitting = true;
				*is_plane_addition = true;
			}
		}
	}

	/* For SubVP when adding MPO video we need to add a minimal transition.
	 */
	if (cur_stream_status && stream->mall_stream_config.type == SUBVP_MAIN) {
		/* determine if minimal transition is required due to SubVP*/
		if (surface_count > 0) {
			if (cur_stream_status->plane_count > surface_count) {
				force_minimal_pipe_splitting = true;
			} else if (cur_stream_status->plane_count < surface_count) {
				force_minimal_pipe_splitting = true;
				*is_plane_addition = true;
			}
		}
	}

	return force_minimal_pipe_splitting;
}

=======
>>>>>>> 469b9200
static bool commit_minimal_transition_state(struct dc *dc,
		struct dc_state *transition_base_context)
{
	struct dc_state *transition_context = dc_create_state(dc);
<<<<<<< HEAD
	enum pipe_split_policy tmp_mpc_policy;
	bool temp_dynamic_odm_policy;
	bool temp_subvp_policy;
	enum dc_status ret = DC_ERROR_UNEXPECTED;
	unsigned int i, j;
	unsigned int pipe_in_use = 0;
=======
	enum pipe_split_policy tmp_policy;
	enum dc_status ret = DC_ERROR_UNEXPECTED;
	unsigned int i, j;
>>>>>>> 469b9200

	if (!transition_context)
		return false;

<<<<<<< HEAD
	/* check current pipes in use*/
	for (i = 0; i < dc->res_pool->pipe_count; i++) {
		struct pipe_ctx *pipe = &transition_base_context->res_ctx.pipe_ctx[i];

		if (pipe->plane_state)
			pipe_in_use++;
	}

	/* When the OS add a new surface if we have been used all of pipes with odm combine
	 * and mpc split feature, it need use commit_minimal_transition_state to transition safely.
	 * After OS exit MPO, it will back to use odm and mpc split with all of pipes, we need
	 * call it again. Otherwise return true to skip.
	 *
	 * Reduce the scenarios to use dc_commit_state_no_check in the stage of flip. Especially
	 * enter/exit MPO when DCN still have enough resources.
	 */
	if (pipe_in_use != dc->res_pool->pipe_count) {
		dc_release_state(transition_context);
		return true;
	}

	if (!dc->config.is_vmin_only_asic) {
		tmp_mpc_policy = dc->debug.pipe_split_policy;
		dc->debug.pipe_split_policy = MPC_SPLIT_AVOID;
	}

	temp_dynamic_odm_policy = dc->debug.enable_single_display_2to1_odm_policy;
	dc->debug.enable_single_display_2to1_odm_policy = false;

	temp_subvp_policy = dc->debug.force_disable_subvp;
	dc->debug.force_disable_subvp = true;
=======
	tmp_policy = dc->debug.pipe_split_policy;
	dc->debug.pipe_split_policy = MPC_SPLIT_AVOID;
>>>>>>> 469b9200

	dc_resource_state_copy_construct(transition_base_context, transition_context);

	//commit minimal state
	if (dc->res_pool->funcs->validate_bandwidth(dc, transition_context, false)) {
		for (i = 0; i < transition_context->stream_count; i++) {
			struct dc_stream_status *stream_status = &transition_context->stream_status[i];

			for (j = 0; j < stream_status->plane_count; j++) {
				struct dc_plane_state *plane_state = stream_status->plane_states[j];

				/* force vsync flip when reconfiguring pipes to prevent underflow
				 * and corruption
				 */
				plane_state->flip_immediate = false;
			}
		}

		ret = dc_commit_state_no_check(dc, transition_context);
	}

<<<<<<< HEAD
	/*always release as dc_commit_state_no_check retains in good case*/
	dc_release_state(transition_context);

	/*restore previous pipe split and odm policy*/
	if (!dc->config.is_vmin_only_asic)
		dc->debug.pipe_split_policy = tmp_mpc_policy;

	dc->debug.enable_single_display_2to1_odm_policy = temp_dynamic_odm_policy;
	dc->debug.force_disable_subvp = temp_subvp_policy;

	if (ret != DC_OK) {
		/*this should never happen*/
=======
	//always release as dc_commit_state_no_check retains in good case
	dc_release_state(transition_context);

	//restore previous pipe split policy
	dc->debug.pipe_split_policy = tmp_policy;

	if (ret != DC_OK) {
		//this should never happen
>>>>>>> 469b9200
		BREAK_TO_DEBUGGER();
		return false;
	}

<<<<<<< HEAD
	/*force full surface update*/
=======
	//force full surface update
>>>>>>> 469b9200
	for (i = 0; i < dc->current_state->stream_count; i++) {
		for (j = 0; j < dc->current_state->stream_status[i].plane_count; j++) {
			dc->current_state->stream_status[i].plane_states[j]->update_flags.raw = 0xFFFFFFFF;
		}
	}

	return true;
}

bool dc_update_planes_and_stream(struct dc *dc,
		struct dc_surface_update *srf_updates, int surface_count,
		struct dc_stream_state *stream,
		struct dc_stream_update *stream_update)
{
	struct dc_state *context;
	enum surface_update_type update_type;
	int i;

	/* In cases where MPO and split or ODM are used transitions can
	 * cause underflow. Apply stream configuration with minimal pipe
	 * split first to avoid unsupported transitions for active pipes.
	 */
<<<<<<< HEAD
	bool force_minimal_pipe_splitting;
	bool is_plane_addition;

	force_minimal_pipe_splitting = could_mpcc_tree_change_for_active_pipes(
			dc,
			stream,
			surface_count,
			&is_plane_addition);
=======
	bool force_minimal_pipe_splitting = false;
	bool is_plane_addition = false;

	struct dc_stream_status *cur_stream_status = stream_get_status(dc->current_state, stream);

	if (cur_stream_status &&
			dc->current_state->stream_count > 0 &&
			dc->debug.pipe_split_policy != MPC_SPLIT_AVOID) {
		/* determine if minimal transition is required */
		if (cur_stream_status->plane_count > surface_count) {
			force_minimal_pipe_splitting = true;
		} else if (cur_stream_status->plane_count < surface_count) {
			force_minimal_pipe_splitting = true;
			is_plane_addition = true;
		}
	}
>>>>>>> 469b9200

	/* on plane addition, minimal state is the current one */
	if (force_minimal_pipe_splitting && is_plane_addition &&
		!commit_minimal_transition_state(dc, dc->current_state))
				return false;

	if (!update_planes_and_stream_state(
			dc,
			srf_updates,
			surface_count,
			stream,
			stream_update,
			&update_type,
			&context))
		return false;

<<<<<<< HEAD
	/* on plane removal, minimal state is the new one */
=======
	/* on plane addition, minimal state is the new one */
>>>>>>> 469b9200
	if (force_minimal_pipe_splitting && !is_plane_addition) {
		if (!commit_minimal_transition_state(dc, context)) {
			dc_release_state(context);
			return false;
		}

		update_type = UPDATE_TYPE_FULL;
	}

	commit_planes_for_stream(
			dc,
			srf_updates,
			surface_count,
			stream,
			stream_update,
			update_type,
			context);

	if (dc->current_state != context) {

		/* Since memory free requires elevated IRQL, an interrupt
		 * request is generated by mem free. If this happens
		 * between freeing and reassigning the context, our vsync
		 * interrupt will call into dc and cause a memory
		 * corruption BSOD. Hence, we first reassign the context,
		 * then free the old context.
		 */

		struct dc_state *old = dc->current_state;

		dc->current_state = context;
		dc_release_state(old);

		// clear any forced full updates
		for (i = 0; i < dc->res_pool->pipe_count; i++) {
			struct pipe_ctx *pipe_ctx = &context->res_ctx.pipe_ctx[i];

			if (pipe_ctx->plane_state && pipe_ctx->stream == stream)
				pipe_ctx->plane_state->force_full_update = false;
		}
	}
	return true;
}

void dc_commit_updates_for_stream(struct dc *dc,
		struct dc_surface_update *srf_updates,
		int surface_count,
		struct dc_stream_state *stream,
		struct dc_stream_update *stream_update,
		struct dc_state *state)
{
	const struct dc_stream_status *stream_status;
	enum surface_update_type update_type;
	struct dc_state *context;
	struct dc_context *dc_ctx = dc->ctx;
	int i, j;

	stream_status = dc_stream_get_status(stream);
	context = dc->current_state;

	update_type = dc_check_update_surfaces_for_stream(
				dc, srf_updates, surface_count, stream_update, stream_status);

	if (update_type >= update_surface_trace_level)
		update_surface_trace(dc, srf_updates, surface_count);


	if (update_type >= UPDATE_TYPE_FULL) {

		/* initialize scratch memory for building context */
		context = dc_create_state(dc);
		if (context == NULL) {
			DC_ERROR("Failed to allocate new validate context!\n");
			return;
		}

		dc_resource_state_copy_construct(state, context);

		for (i = 0; i < dc->res_pool->pipe_count; i++) {
			struct pipe_ctx *new_pipe = &context->res_ctx.pipe_ctx[i];
			struct pipe_ctx *old_pipe = &dc->current_state->res_ctx.pipe_ctx[i];

			if (new_pipe->plane_state && new_pipe->plane_state != old_pipe->plane_state)
				new_pipe->plane_state->force_full_update = true;
		}
	} else if (update_type == UPDATE_TYPE_FAST && dc_ctx->dce_version >= DCE_VERSION_MAX) {
		/*
		 * Previous frame finished and HW is ready for optimization.
		 *
		 * Only relevant for DCN behavior where we can guarantee the optimization
		 * is safe to apply - retain the legacy behavior for DCE.
		 */
		dc_post_update_surfaces_to_stream(dc);
	}


	for (i = 0; i < surface_count; i++) {
		struct dc_plane_state *surface = srf_updates[i].surface;

		copy_surface_update_to_plane(surface, &srf_updates[i]);

		if (update_type >= UPDATE_TYPE_MED) {
			for (j = 0; j < dc->res_pool->pipe_count; j++) {
				struct pipe_ctx *pipe_ctx =
					&context->res_ctx.pipe_ctx[j];

				if (pipe_ctx->plane_state != surface)
					continue;

				resource_build_scaling_params(pipe_ctx);
			}
		}
	}

	copy_stream_update_to_stream(dc, context, stream, stream_update);

	if (update_type >= UPDATE_TYPE_FULL) {
		if (!dc->res_pool->funcs->validate_bandwidth(dc, context, false)) {
			DC_ERROR("Mode validation failed for stream update!\n");
			dc_release_state(context);
			return;
		}
	}

	TRACE_DC_PIPE_STATE(pipe_ctx, i, MAX_PIPES);

	commit_planes_for_stream(
				dc,
				srf_updates,
				surface_count,
				stream,
				stream_update,
				update_type,
				context);
	/*update current_State*/
	if (dc->current_state != context) {

		struct dc_state *old = dc->current_state;

		dc->current_state = context;
		dc_release_state(old);

		for (i = 0; i < dc->res_pool->pipe_count; i++) {
			struct pipe_ctx *pipe_ctx = &context->res_ctx.pipe_ctx[i];

			if (pipe_ctx->plane_state && pipe_ctx->stream == stream)
				pipe_ctx->plane_state->force_full_update = false;
		}
	}

	/* Legacy optimization path for DCE. */
	if (update_type >= UPDATE_TYPE_FULL && dc_ctx->dce_version < DCE_VERSION_MAX) {
		dc_post_update_surfaces_to_stream(dc);
		TRACE_DCE_CLOCK_STATE(&context->bw_ctx.bw.dce);
	}

	return;

}

uint8_t dc_get_current_stream_count(struct dc *dc)
{
	return dc->current_state->stream_count;
}

struct dc_stream_state *dc_get_stream_at_index(struct dc *dc, uint8_t i)
{
	if (i < dc->current_state->stream_count)
		return dc->current_state->streams[i];
	return NULL;
}

enum dc_irq_source dc_interrupt_to_irq_source(
		struct dc *dc,
		uint32_t src_id,
		uint32_t ext_id)
{
	return dal_irq_service_to_irq_source(dc->res_pool->irqs, src_id, ext_id);
}

/*
 * dc_interrupt_set() - Enable/disable an AMD hw interrupt source
 */
bool dc_interrupt_set(struct dc *dc, enum dc_irq_source src, bool enable)
{

	if (dc == NULL)
		return false;

	return dal_irq_service_set(dc->res_pool->irqs, src, enable);
}

void dc_interrupt_ack(struct dc *dc, enum dc_irq_source src)
{
	dal_irq_service_ack(dc->res_pool->irqs, src);
}

void dc_power_down_on_boot(struct dc *dc)
{
	if (dc->ctx->dce_environment != DCE_ENV_VIRTUAL_HW &&
			dc->hwss.power_down_on_boot)
		dc->hwss.power_down_on_boot(dc);
}

void dc_set_power_state(
	struct dc *dc,
	enum dc_acpi_cm_power_state power_state)
{
	struct kref refcount;
	struct display_mode_lib *dml;

	if (!dc->current_state)
		return;

	switch (power_state) {
	case DC_ACPI_CM_POWER_STATE_D0:
		dc_resource_state_construct(dc, dc->current_state);

		dc_z10_restore(dc);

		if (dc->ctx->dmub_srv)
			dc_dmub_srv_wait_phy_init(dc->ctx->dmub_srv);

		dc->hwss.init_hw(dc);

		if (dc->hwss.init_sys_ctx != NULL &&
			dc->vm_pa_config.valid) {
			dc->hwss.init_sys_ctx(dc->hwseq, dc, &dc->vm_pa_config);
		}

		break;
	default:
		ASSERT(dc->current_state->stream_count == 0);
		/* Zero out the current context so that on resume we start with
		 * clean state, and dc hw programming optimizations will not
		 * cause any trouble.
		 */
		dml = kzalloc(sizeof(struct display_mode_lib),
				GFP_KERNEL);

		ASSERT(dml);
		if (!dml)
			return;

		/* Preserve refcount */
		refcount = dc->current_state->refcount;
		/* Preserve display mode lib */
		memcpy(dml, &dc->current_state->bw_ctx.dml, sizeof(struct display_mode_lib));

		dc_resource_state_destruct(dc->current_state);
		memset(dc->current_state, 0,
				sizeof(*dc->current_state));

		dc->current_state->refcount = refcount;
		dc->current_state->bw_ctx.dml = *dml;

		kfree(dml);

		break;
	}
}

void dc_resume(struct dc *dc)
{
	uint32_t i;

	for (i = 0; i < dc->link_count; i++)
		core_link_resume(dc->links[i]);
}

bool dc_is_dmcu_initialized(struct dc *dc)
{
	struct dmcu *dmcu = dc->res_pool->dmcu;

	if (dmcu)
		return dmcu->funcs->is_dmcu_initialized(dmcu);
	return false;
}

bool dc_is_oem_i2c_device_present(
	struct dc *dc,
	size_t slave_address)
{
	if (dc->res_pool->oem_device)
		return dce_i2c_oem_device_present(
			dc->res_pool,
			dc->res_pool->oem_device,
			slave_address);

	return false;
}

bool dc_submit_i2c(
		struct dc *dc,
		uint32_t link_index,
		struct i2c_command *cmd)
{

	struct dc_link *link = dc->links[link_index];
	struct ddc_service *ddc = link->ddc;
	return dce_i2c_submit_command(
		dc->res_pool,
		ddc->ddc_pin,
		cmd);
}

bool dc_submit_i2c_oem(
		struct dc *dc,
		struct i2c_command *cmd)
{
	struct ddc_service *ddc = dc->res_pool->oem_device;
	if (ddc)
		return dce_i2c_submit_command(
			dc->res_pool,
			ddc->ddc_pin,
			cmd);

	return false;
}

static bool link_add_remote_sink_helper(struct dc_link *dc_link, struct dc_sink *sink)
{
	if (dc_link->sink_count >= MAX_SINKS_PER_LINK) {
		BREAK_TO_DEBUGGER();
		return false;
	}

	dc_sink_retain(sink);

	dc_link->remote_sinks[dc_link->sink_count] = sink;
	dc_link->sink_count++;

	return true;
}

/*
 * dc_link_add_remote_sink() - Create a sink and attach it to an existing link
 *
 * EDID length is in bytes
 */
struct dc_sink *dc_link_add_remote_sink(
		struct dc_link *link,
		const uint8_t *edid,
		int len,
		struct dc_sink_init_data *init_data)
{
	struct dc_sink *dc_sink;
	enum dc_edid_status edid_status;

	if (len > DC_MAX_EDID_BUFFER_SIZE) {
		dm_error("Max EDID buffer size breached!\n");
		return NULL;
	}

	if (!init_data) {
		BREAK_TO_DEBUGGER();
		return NULL;
	}

	if (!init_data->link) {
		BREAK_TO_DEBUGGER();
		return NULL;
	}

	dc_sink = dc_sink_create(init_data);

	if (!dc_sink)
		return NULL;

	memmove(dc_sink->dc_edid.raw_edid, edid, len);
	dc_sink->dc_edid.length = len;

	if (!link_add_remote_sink_helper(
			link,
			dc_sink))
		goto fail_add_sink;

	edid_status = dm_helpers_parse_edid_caps(
			link,
			&dc_sink->dc_edid,
			&dc_sink->edid_caps);

	/*
	 * Treat device as no EDID device if EDID
	 * parsing fails
	 */
	if (edid_status != EDID_OK && edid_status != EDID_PARTIAL_VALID) {
		dc_sink->dc_edid.length = 0;
		dm_error("Bad EDID, status%d!\n", edid_status);
	}

	return dc_sink;

fail_add_sink:
	dc_sink_release(dc_sink);
	return NULL;
}

/*
 * dc_link_remove_remote_sink() - Remove a remote sink from a dc_link
 *
 * Note that this just removes the struct dc_sink - it doesn't
 * program hardware or alter other members of dc_link
 */
void dc_link_remove_remote_sink(struct dc_link *link, struct dc_sink *sink)
{
	int i;

	if (!link->sink_count) {
		BREAK_TO_DEBUGGER();
		return;
	}

	for (i = 0; i < link->sink_count; i++) {
		if (link->remote_sinks[i] == sink) {
			dc_sink_release(sink);
			link->remote_sinks[i] = NULL;

			/* shrink array to remove empty place */
			while (i < link->sink_count - 1) {
				link->remote_sinks[i] = link->remote_sinks[i+1];
				i++;
			}
			link->remote_sinks[i] = NULL;
			link->sink_count--;
			return;
		}
	}
}

void get_clock_requirements_for_state(struct dc_state *state, struct AsicStateEx *info)
{
	info->displayClock				= (unsigned int)state->bw_ctx.bw.dcn.clk.dispclk_khz;
	info->engineClock				= (unsigned int)state->bw_ctx.bw.dcn.clk.dcfclk_khz;
	info->memoryClock				= (unsigned int)state->bw_ctx.bw.dcn.clk.dramclk_khz;
	info->maxSupportedDppClock		= (unsigned int)state->bw_ctx.bw.dcn.clk.max_supported_dppclk_khz;
	info->dppClock					= (unsigned int)state->bw_ctx.bw.dcn.clk.dppclk_khz;
	info->socClock					= (unsigned int)state->bw_ctx.bw.dcn.clk.socclk_khz;
	info->dcfClockDeepSleep			= (unsigned int)state->bw_ctx.bw.dcn.clk.dcfclk_deep_sleep_khz;
	info->fClock					= (unsigned int)state->bw_ctx.bw.dcn.clk.fclk_khz;
	info->phyClock					= (unsigned int)state->bw_ctx.bw.dcn.clk.phyclk_khz;
}
enum dc_status dc_set_clock(struct dc *dc, enum dc_clock_type clock_type, uint32_t clk_khz, uint32_t stepping)
{
	if (dc->hwss.set_clock)
		return dc->hwss.set_clock(dc, clock_type, clk_khz, stepping);
	return DC_ERROR_UNEXPECTED;
}
void dc_get_clock(struct dc *dc, enum dc_clock_type clock_type, struct dc_clock_config *clock_cfg)
{
	if (dc->hwss.get_clock)
		dc->hwss.get_clock(dc, clock_type, clock_cfg);
}

/* enable/disable eDP PSR without specify stream for eDP */
bool dc_set_psr_allow_active(struct dc *dc, bool enable)
{
	int i;
	bool allow_active;

	for (i = 0; i < dc->current_state->stream_count ; i++) {
		struct dc_link *link;
		struct dc_stream_state *stream = dc->current_state->streams[i];

		link = stream->link;
		if (!link)
			continue;

		if (link->psr_settings.psr_feature_enabled) {
			if (enable && !link->psr_settings.psr_allow_active) {
				allow_active = true;
				if (!dc_link_set_psr_allow_active(link, &allow_active, false, false, NULL))
					return false;
			} else if (!enable && link->psr_settings.psr_allow_active) {
				allow_active = false;
				if (!dc_link_set_psr_allow_active(link, &allow_active, true, false, NULL))
					return false;
			}
		}
	}

	return true;
}

void dc_allow_idle_optimizations(struct dc *dc, bool allow)
{
	if (dc->debug.disable_idle_power_optimizations)
		return;

	if (dc->clk_mgr != NULL && dc->clk_mgr->funcs->is_smu_present)
		if (!dc->clk_mgr->funcs->is_smu_present(dc->clk_mgr))
			return;

	if (allow == dc->idle_optimizations_allowed)
		return;

	if (dc->hwss.apply_idle_power_optimizations && dc->hwss.apply_idle_power_optimizations(dc, allow))
		dc->idle_optimizations_allowed = allow;
}

/* set min and max memory clock to lowest and highest DPM level, respectively */
void dc_unlock_memory_clock_frequency(struct dc *dc)
{
	if (dc->clk_mgr->funcs->set_hard_min_memclk)
		dc->clk_mgr->funcs->set_hard_min_memclk(dc->clk_mgr, false);

	if (dc->clk_mgr->funcs->set_hard_max_memclk)
		dc->clk_mgr->funcs->set_hard_max_memclk(dc->clk_mgr);
}

/* set min memory clock to the min required for current mode, max to maxDPM */
void dc_lock_memory_clock_frequency(struct dc *dc)
{
	if (dc->clk_mgr->funcs->get_memclk_states_from_smu)
		dc->clk_mgr->funcs->get_memclk_states_from_smu(dc->clk_mgr);

	if (dc->clk_mgr->funcs->set_hard_min_memclk)
		dc->clk_mgr->funcs->set_hard_min_memclk(dc->clk_mgr, true);

	if (dc->clk_mgr->funcs->set_hard_max_memclk)
		dc->clk_mgr->funcs->set_hard_max_memclk(dc->clk_mgr);
}

static void blank_and_force_memclk(struct dc *dc, bool apply, unsigned int memclk_mhz)
{
	struct dc_state *context = dc->current_state;
	struct hubp *hubp;
	struct pipe_ctx *pipe;
	int i;

	for (i = 0; i < dc->res_pool->pipe_count; i++) {
		pipe = &context->res_ctx.pipe_ctx[i];

		if (pipe->stream != NULL) {
			dc->hwss.disable_pixel_data(dc, pipe, true);

			// wait for double buffer
			pipe->stream_res.tg->funcs->wait_for_state(pipe->stream_res.tg, CRTC_STATE_VACTIVE);
			pipe->stream_res.tg->funcs->wait_for_state(pipe->stream_res.tg, CRTC_STATE_VBLANK);
			pipe->stream_res.tg->funcs->wait_for_state(pipe->stream_res.tg, CRTC_STATE_VACTIVE);

			hubp = pipe->plane_res.hubp;
			hubp->funcs->set_blank_regs(hubp, true);
		}
	}

	dc->clk_mgr->funcs->set_max_memclk(dc->clk_mgr, memclk_mhz);
	dc->clk_mgr->funcs->set_min_memclk(dc->clk_mgr, memclk_mhz);

	for (i = 0; i < dc->res_pool->pipe_count; i++) {
		pipe = &context->res_ctx.pipe_ctx[i];

		if (pipe->stream != NULL) {
			dc->hwss.disable_pixel_data(dc, pipe, false);

			hubp = pipe->plane_res.hubp;
			hubp->funcs->set_blank_regs(hubp, false);
		}
	}
}


/**
 * dc_enable_dcmode_clk_limit() - lower clocks in dc (battery) mode
 * @dc: pointer to dc of the dm calling this
 * @enable: True = transition to DC mode, false = transition back to AC mode
 *
 * Some SoCs define additional clock limits when in DC mode, DM should
 * invoke this function when the platform undergoes a power source transition
 * so DC can apply/unapply the limit. This interface may be disruptive to
 * the onscreen content.
 *
 * Context: Triggered by OS through DM interface, or manually by escape calls.
 * Need to hold a dclock when doing so.
 *
 * Return: none (void function)
 *
 */
void dc_enable_dcmode_clk_limit(struct dc *dc, bool enable)
{
	uint32_t hw_internal_rev = dc->ctx->asic_id.hw_internal_rev;
	unsigned int softMax, maxDPM, funcMin;
	bool p_state_change_support;

	if (!ASICREV_IS_BEIGE_GOBY_P(hw_internal_rev))
		return;

	softMax = dc->clk_mgr->bw_params->dc_mode_softmax_memclk;
	maxDPM = dc->clk_mgr->bw_params->clk_table.entries[dc->clk_mgr->bw_params->clk_table.num_entries - 1].memclk_mhz;
	funcMin = (dc->clk_mgr->clks.dramclk_khz + 999) / 1000;
	p_state_change_support = dc->clk_mgr->clks.p_state_change_support;

	if (enable && !dc->clk_mgr->dc_mode_softmax_enabled) {
		if (p_state_change_support) {
			if (funcMin <= softMax)
				dc->clk_mgr->funcs->set_max_memclk(dc->clk_mgr, softMax);
			// else: No-Op
		} else {
			if (funcMin <= softMax)
				blank_and_force_memclk(dc, true, softMax);
			// else: No-Op
		}
	} else if (!enable && dc->clk_mgr->dc_mode_softmax_enabled) {
		if (p_state_change_support) {
			if (funcMin <= softMax)
				dc->clk_mgr->funcs->set_max_memclk(dc->clk_mgr, maxDPM);
			// else: No-Op
		} else {
			if (funcMin <= softMax)
				blank_and_force_memclk(dc, true, maxDPM);
			// else: No-Op
		}
	}
	dc->clk_mgr->dc_mode_softmax_enabled = enable;
}
bool dc_is_plane_eligible_for_idle_optimizations(struct dc *dc, struct dc_plane_state *plane,
		struct dc_cursor_attributes *cursor_attr)
{
	if (dc->hwss.does_plane_fit_in_mall && dc->hwss.does_plane_fit_in_mall(dc, plane, cursor_attr))
		return true;
	return false;
}

/* cleanup on driver unload */
void dc_hardware_release(struct dc *dc)
{
	dc_mclk_switch_using_fw_based_vblank_stretch_shut_down(dc);

	if (dc->hwss.hardware_release)
		dc->hwss.hardware_release(dc);
}

void dc_mclk_switch_using_fw_based_vblank_stretch_shut_down(struct dc *dc)
{
	if (dc->current_state)
		dc->current_state->bw_ctx.bw.dcn.clk.fw_based_mclk_switching_shut_down = true;
}

/*
 *****************************************************************************
 * Function: dc_is_dmub_outbox_supported -
 *
 * @brief
 *      Checks whether DMUB FW supports outbox notifications, if supported
 *		DM should register outbox interrupt prior to actually enabling interrupts
 *		via dc_enable_dmub_outbox
 *
 *  @param
 *		[in] dc: dc structure
 *
 *  @return
 *		True if DMUB FW supports outbox notifications, False otherwise
 *****************************************************************************
 */
bool dc_is_dmub_outbox_supported(struct dc *dc)
{
	/* DCN31 B0 USB4 DPIA needs dmub notifications for interrupts */
	if (dc->ctx->asic_id.chip_family == FAMILY_YELLOW_CARP &&
	    dc->ctx->asic_id.hw_internal_rev == YELLOW_CARP_B0 &&
	    !dc->debug.dpia_debug.bits.disable_dpia)
		return true;

	if (dc->ctx->asic_id.chip_family == AMDGPU_FAMILY_GC_11_0_1 &&
	    !dc->debug.dpia_debug.bits.disable_dpia)
		return true;

	/* dmub aux needs dmub notifications to be enabled */
	return dc->debug.enable_dmub_aux_for_legacy_ddc;
}

/*
 *****************************************************************************
 *  Function: dc_enable_dmub_notifications
 *
 *  @brief
 *		Calls dc_is_dmub_outbox_supported to check if dmub fw supports outbox
 *		notifications. All DMs shall switch to dc_is_dmub_outbox_supported.
 *		This API shall be removed after switching.
 *
 *  @param
 *		[in] dc: dc structure
 *
 *  @return
 *		True if DMUB FW supports outbox notifications, False otherwise
 *****************************************************************************
 */
bool dc_enable_dmub_notifications(struct dc *dc)
{
	return dc_is_dmub_outbox_supported(dc);
}

/**
 *****************************************************************************
 *  Function: dc_enable_dmub_outbox
 *
 *  @brief
 *		Enables DMUB unsolicited notifications to x86 via outbox
 *
 *  @param
 *		[in] dc: dc structure
 *
 *  @return
 *		None
 *****************************************************************************
 */
void dc_enable_dmub_outbox(struct dc *dc)
{
	struct dc_context *dc_ctx = dc->ctx;

	dmub_enable_outbox_notification(dc_ctx->dmub_srv);
	DC_LOG_DC("%s: dmub outbox notifications enabled\n", __func__);
}

/**
 * dc_process_dmub_aux_transfer_async - Submits aux command to dmub via inbox message
 *                                      Sets port index appropriately for legacy DDC
 * @dc: dc structure
 * @link_index: link index
 * @payload: aux payload
 *
 * Returns: True if successful, False if failure
 */
bool dc_process_dmub_aux_transfer_async(struct dc *dc,
				uint32_t link_index,
				struct aux_payload *payload)
{
	uint8_t action;
	union dmub_rb_cmd cmd = {0};
	struct dc_dmub_srv *dmub_srv = dc->ctx->dmub_srv;

	ASSERT(payload->length <= 16);

	cmd.dp_aux_access.header.type = DMUB_CMD__DP_AUX_ACCESS;
	cmd.dp_aux_access.header.payload_bytes = 0;
	/* For dpia, ddc_pin is set to NULL */
	if (!dc->links[link_index]->ddc->ddc_pin)
		cmd.dp_aux_access.aux_control.type = AUX_CHANNEL_DPIA;
	else
		cmd.dp_aux_access.aux_control.type = AUX_CHANNEL_LEGACY_DDC;

	cmd.dp_aux_access.aux_control.instance = dc->links[link_index]->ddc_hw_inst;
	cmd.dp_aux_access.aux_control.sw_crc_enabled = 0;
	cmd.dp_aux_access.aux_control.timeout = 0;
	cmd.dp_aux_access.aux_control.dpaux.address = payload->address;
	cmd.dp_aux_access.aux_control.dpaux.is_i2c_over_aux = payload->i2c_over_aux;
	cmd.dp_aux_access.aux_control.dpaux.length = payload->length;

	/* set aux action */
	if (payload->i2c_over_aux) {
		if (payload->write) {
			if (payload->mot)
				action = DP_AUX_REQ_ACTION_I2C_WRITE_MOT;
			else
				action = DP_AUX_REQ_ACTION_I2C_WRITE;
		} else {
			if (payload->mot)
				action = DP_AUX_REQ_ACTION_I2C_READ_MOT;
			else
				action = DP_AUX_REQ_ACTION_I2C_READ;
			}
	} else {
		if (payload->write)
			action = DP_AUX_REQ_ACTION_DPCD_WRITE;
		else
			action = DP_AUX_REQ_ACTION_DPCD_READ;
	}

	cmd.dp_aux_access.aux_control.dpaux.action = action;

	if (payload->length && payload->write) {
		memcpy(cmd.dp_aux_access.aux_control.dpaux.data,
			payload->data,
			payload->length
			);
	}

	dc_dmub_srv_cmd_queue(dmub_srv, &cmd);
	dc_dmub_srv_cmd_execute(dmub_srv);
	dc_dmub_srv_wait_idle(dmub_srv);

	return true;
}

uint8_t get_link_index_from_dpia_port_index(const struct dc *dc,
					    uint8_t dpia_port_index)
{
	uint8_t index, link_index = 0xFF;

	for (index = 0; index < dc->link_count; index++) {
		/* ddc_hw_inst has dpia port index for dpia links
		 * and ddc instance for legacy links
		 */
		if (!dc->links[index]->ddc->ddc_pin) {
			if (dc->links[index]->ddc_hw_inst == dpia_port_index) {
				link_index = index;
				break;
			}
		}
	}
	ASSERT(link_index != 0xFF);
	return link_index;
}

/**
 *****************************************************************************
 *  Function: dc_process_dmub_set_config_async
 *
 *  @brief
 *		Submits set_config command to dmub via inbox message
 *
 *  @param
 *		[in] dc: dc structure
 *		[in] link_index: link index
 *		[in] payload: aux payload
 *		[out] notify: set_config immediate reply
 *
 *  @return
 *		True if successful, False if failure
 *****************************************************************************
 */
bool dc_process_dmub_set_config_async(struct dc *dc,
				uint32_t link_index,
				struct set_config_cmd_payload *payload,
				struct dmub_notification *notify)
{
	union dmub_rb_cmd cmd = {0};
	struct dc_dmub_srv *dmub_srv = dc->ctx->dmub_srv;
	bool is_cmd_complete = true;

	/* prepare SET_CONFIG command */
	cmd.set_config_access.header.type = DMUB_CMD__DPIA;
	cmd.set_config_access.header.sub_type = DMUB_CMD__DPIA_SET_CONFIG_ACCESS;

	cmd.set_config_access.set_config_control.instance = dc->links[link_index]->ddc_hw_inst;
	cmd.set_config_access.set_config_control.cmd_pkt.msg_type = payload->msg_type;
	cmd.set_config_access.set_config_control.cmd_pkt.msg_data = payload->msg_data;

	if (!dc_dmub_srv_cmd_with_reply_data(dmub_srv, &cmd)) {
		/* command is not processed by dmub */
		notify->sc_status = SET_CONFIG_UNKNOWN_ERROR;
		return is_cmd_complete;
	}

	/* command processed by dmub, if ret_status is 1, it is completed instantly */
	if (cmd.set_config_access.header.ret_status == 1)
		notify->sc_status = cmd.set_config_access.set_config_control.immed_status;
	else
		/* cmd pending, will receive notification via outbox */
		is_cmd_complete = false;

	return is_cmd_complete;
}

/**
 *****************************************************************************
 *  Function: dc_process_dmub_set_mst_slots
 *
 *  @brief
 *		Submits mst slot allocation command to dmub via inbox message
 *
 *  @param
 *		[in] dc: dc structure
 *		[in] link_index: link index
 *		[in] mst_alloc_slots: mst slots to be allotted
 *		[out] mst_slots_in_use: mst slots in use returned in failure case
 *
 *	@return
 *		DC_OK if successful, DC_ERROR if failure
 *****************************************************************************
 */
enum dc_status dc_process_dmub_set_mst_slots(const struct dc *dc,
				uint32_t link_index,
				uint8_t mst_alloc_slots,
				uint8_t *mst_slots_in_use)
{
	union dmub_rb_cmd cmd = {0};
	struct dc_dmub_srv *dmub_srv = dc->ctx->dmub_srv;

	/* prepare MST_ALLOC_SLOTS command */
	cmd.set_mst_alloc_slots.header.type = DMUB_CMD__DPIA;
	cmd.set_mst_alloc_slots.header.sub_type = DMUB_CMD__DPIA_MST_ALLOC_SLOTS;

	cmd.set_mst_alloc_slots.mst_slots_control.instance = dc->links[link_index]->ddc_hw_inst;
	cmd.set_mst_alloc_slots.mst_slots_control.mst_alloc_slots = mst_alloc_slots;

	if (!dc_dmub_srv_cmd_with_reply_data(dmub_srv, &cmd))
		/* command is not processed by dmub */
		return DC_ERROR_UNEXPECTED;

	/* command processed by dmub, if ret_status is 1 */
	if (cmd.set_config_access.header.ret_status != 1)
		/* command processing error */
		return DC_ERROR_UNEXPECTED;

	/* command processed and we have a status of 2, mst not enabled in dpia */
	if (cmd.set_mst_alloc_slots.mst_slots_control.immed_status == 2)
		return DC_FAIL_UNSUPPORTED_1;

	/* previously configured mst alloc and used slots did not match */
	if (cmd.set_mst_alloc_slots.mst_slots_control.immed_status == 3) {
		*mst_slots_in_use = cmd.set_mst_alloc_slots.mst_slots_control.mst_slots_in_use;
		return DC_NOT_SUPPORTED;
	}

	return DC_OK;
}

/**
 *****************************************************************************
 *  Function: dc_process_dmub_dpia_hpd_int_enable
 *
 *  @brief
 *		Submits dpia hpd int enable command to dmub via inbox message
 *
 *  @param
 *		[in] dc: dc structure
 *		[in] hpd_int_enable: 1 for hpd int enable, 0 to disable
 *
 *	@return
 *		None
 *****************************************************************************
 */
void dc_process_dmub_dpia_hpd_int_enable(const struct dc *dc,
				uint32_t hpd_int_enable)
{
	union dmub_rb_cmd cmd = {0};
	struct dc_dmub_srv *dmub_srv = dc->ctx->dmub_srv;

	cmd.dpia_hpd_int_enable.header.type = DMUB_CMD__DPIA_HPD_INT_ENABLE;
	cmd.dpia_hpd_int_enable.enable = hpd_int_enable;

	dc_dmub_srv_cmd_queue(dmub_srv, &cmd);
	dc_dmub_srv_cmd_execute(dmub_srv);
	dc_dmub_srv_wait_idle(dmub_srv);

	DC_LOG_DEBUG("%s: hpd_int_enable(%d)\n", __func__, hpd_int_enable);
}

/**
 * dc_disable_accelerated_mode - disable accelerated mode
 * @dc: dc structure
 */
void dc_disable_accelerated_mode(struct dc *dc)
{
	bios_set_scratch_acc_mode_change(dc->ctx->dc_bios, 0);
}


/**
 *****************************************************************************
 *  dc_notify_vsync_int_state() - notifies vsync enable/disable state
 *  @dc: dc structure
 *	@stream: stream where vsync int state changed
 *	@enable: whether vsync is enabled or disabled
 *
 *  Called when vsync is enabled/disabled
 *	Will notify DMUB to start/stop ABM interrupts after steady state is reached
 *
 *****************************************************************************
 */
void dc_notify_vsync_int_state(struct dc *dc, struct dc_stream_state *stream, bool enable)
{
	int i;
	int edp_num;
	struct pipe_ctx *pipe = NULL;
	struct dc_link *link = stream->sink->link;
	struct dc_link *edp_links[MAX_NUM_EDP];


	if (link->psr_settings.psr_feature_enabled)
		return;

	/*find primary pipe associated with stream*/
	for (i = 0; i < MAX_PIPES; i++) {
		pipe = &dc->current_state->res_ctx.pipe_ctx[i];

		if (pipe->stream == stream && pipe->stream_res.tg)
			break;
	}

	if (i == MAX_PIPES) {
		ASSERT(0);
		return;
	}

	get_edp_links(dc, edp_links, &edp_num);

	/* Determine panel inst */
	for (i = 0; i < edp_num; i++) {
		if (edp_links[i] == link)
			break;
	}

	if (i == edp_num) {
		return;
	}

	if (pipe->stream_res.abm && pipe->stream_res.abm->funcs->set_abm_pause)
		pipe->stream_res.abm->funcs->set_abm_pause(pipe->stream_res.abm, !enable, i, pipe->stream_res.tg->inst);
}
/*
 * dc_extended_blank_supported: Decide whether extended blank is supported
 *
 * Extended blank is a freesync optimization feature to be enabled in the future.
 * During the extra vblank period gained from freesync, we have the ability to enter z9/z10.
 *
 * @param [in] dc: Current DC state
 * @return: Indicate whether extended blank is supported (true or false)
 */
bool dc_extended_blank_supported(struct dc *dc)
{
	return dc->debug.extended_blank_optimization && !dc->debug.disable_z10
		&& dc->caps.zstate_support && dc->caps.is_apu;
}<|MERGE_RESOLUTION|>--- conflicted
+++ resolved
@@ -2889,143 +2889,8 @@
 	}
 }
 
-<<<<<<< HEAD
 static bool update_planes_and_stream_state(struct dc *dc,
 		struct dc_surface_update *srf_updates, int surface_count,
-=======
-void dc_reset_state(struct dc *dc, struct dc_state *context)
-{
-	dc_resource_state_destruct(context);
-
-	/* clear the structure, but don't reset the reference count */
-	memset(context, 0, offsetof(struct dc_state, refcount));
-
-	init_state(dc, context);
-}
-
-static bool update_planes_and_stream_state(struct dc *dc,
-		struct dc_surface_update *srf_updates, int surface_count,
-		struct dc_stream_state *stream,
-		struct dc_stream_update *stream_update,
-		enum surface_update_type *new_update_type,
-		struct dc_state **new_context)
-{
-	struct dc_state *context;
-	int i, j;
-	enum surface_update_type update_type;
-	const struct dc_stream_status *stream_status;
-	struct dc_context *dc_ctx = dc->ctx;
-
-	stream_status = dc_stream_get_status(stream);
-
-	if (!stream_status) {
-		if (surface_count) /* Only an error condition if surf_count non-zero*/
-			ASSERT(false);
-
-		return false; /* Cannot commit surface to stream that is not committed */
-	}
-
-	context = dc->current_state;
-
-	update_type = dc_check_update_surfaces_for_stream(
-			dc, srf_updates, surface_count, stream_update, stream_status);
-
-	/* update current stream with the new updates */
-	copy_stream_update_to_stream(dc, context, stream, stream_update);
-
-	/* do not perform surface update if surface has invalid dimensions
-	 * (all zero) and no scaling_info is provided
-	 */
-	if (surface_count > 0) {
-		for (i = 0; i < surface_count; i++) {
-			if ((srf_updates[i].surface->src_rect.width == 0 ||
-				 srf_updates[i].surface->src_rect.height == 0 ||
-				 srf_updates[i].surface->dst_rect.width == 0 ||
-				 srf_updates[i].surface->dst_rect.height == 0) &&
-				(!srf_updates[i].scaling_info ||
-				  srf_updates[i].scaling_info->src_rect.width == 0 ||
-				  srf_updates[i].scaling_info->src_rect.height == 0 ||
-				  srf_updates[i].scaling_info->dst_rect.width == 0 ||
-				  srf_updates[i].scaling_info->dst_rect.height == 0)) {
-				DC_ERROR("Invalid src/dst rects in surface update!\n");
-				return false;
-			}
-		}
-	}
-
-	if (update_type >= update_surface_trace_level)
-		update_surface_trace(dc, srf_updates, surface_count);
-
-	if (update_type >= UPDATE_TYPE_FULL) {
-		struct dc_plane_state *new_planes[MAX_SURFACES] = {0};
-
-		for (i = 0; i < surface_count; i++)
-			new_planes[i] = srf_updates[i].surface;
-
-		/* initialize scratch memory for building context */
-		context = dc_create_state(dc);
-		if (context == NULL) {
-			DC_ERROR("Failed to allocate new validate context!\n");
-			return false;
-		}
-
-		dc_resource_state_copy_construct(
-				dc->current_state, context);
-
-		/*remove old surfaces from context */
-		if (!dc_rem_all_planes_for_stream(dc, stream, context)) {
-
-			BREAK_TO_DEBUGGER();
-			goto fail;
-		}
-
-		/* add surface to context */
-		if (!dc_add_all_planes_for_stream(dc, stream, new_planes, surface_count, context)) {
-
-			BREAK_TO_DEBUGGER();
-			goto fail;
-		}
-	}
-
-	/* save update parameters into surface */
-	for (i = 0; i < surface_count; i++) {
-		struct dc_plane_state *surface = srf_updates[i].surface;
-
-		copy_surface_update_to_plane(surface, &srf_updates[i]);
-
-		if (update_type >= UPDATE_TYPE_MED) {
-			for (j = 0; j < dc->res_pool->pipe_count; j++) {
-				struct pipe_ctx *pipe_ctx = &context->res_ctx.pipe_ctx[j];
-
-				if (pipe_ctx->plane_state != surface)
-					continue;
-
-				resource_build_scaling_params(pipe_ctx);
-			}
-		}
-	}
-
-	if (update_type == UPDATE_TYPE_FULL) {
-		if (!dc->res_pool->funcs->validate_bandwidth(dc, context, false)) {
-			BREAK_TO_DEBUGGER();
-			goto fail;
-		}
-	}
-
-	*new_context = context;
-	*new_update_type = update_type;
-
-	return true;
-
-fail:
-	dc_release_state(context);
-
-	return false;
-
-}
-
-static void commit_planes_do_stream_update(struct dc *dc,
->>>>>>> 469b9200
 		struct dc_stream_state *stream,
 		struct dc_stream_update *stream_update,
 		enum surface_update_type *new_update_type,
@@ -3720,7 +3585,6 @@
 	}
 }
 
-<<<<<<< HEAD
 /* Determines if the incoming context requires a applying transition state with unnecessary
  * pipe splitting and ODM disabled, due to hardware limitations. In a case where
  * the OPP associated with an MPCC might change due to plane additions, this function
@@ -3782,29 +3646,20 @@
 	return force_minimal_pipe_splitting;
 }
 
-=======
->>>>>>> 469b9200
 static bool commit_minimal_transition_state(struct dc *dc,
 		struct dc_state *transition_base_context)
 {
 	struct dc_state *transition_context = dc_create_state(dc);
-<<<<<<< HEAD
 	enum pipe_split_policy tmp_mpc_policy;
 	bool temp_dynamic_odm_policy;
 	bool temp_subvp_policy;
 	enum dc_status ret = DC_ERROR_UNEXPECTED;
 	unsigned int i, j;
 	unsigned int pipe_in_use = 0;
-=======
-	enum pipe_split_policy tmp_policy;
-	enum dc_status ret = DC_ERROR_UNEXPECTED;
-	unsigned int i, j;
->>>>>>> 469b9200
 
 	if (!transition_context)
 		return false;
 
-<<<<<<< HEAD
 	/* check current pipes in use*/
 	for (i = 0; i < dc->res_pool->pipe_count; i++) {
 		struct pipe_ctx *pipe = &transition_base_context->res_ctx.pipe_ctx[i];
@@ -3836,10 +3691,6 @@
 
 	temp_subvp_policy = dc->debug.force_disable_subvp;
 	dc->debug.force_disable_subvp = true;
-=======
-	tmp_policy = dc->debug.pipe_split_policy;
-	dc->debug.pipe_split_policy = MPC_SPLIT_AVOID;
->>>>>>> 469b9200
 
 	dc_resource_state_copy_construct(transition_base_context, transition_context);
 
@@ -3861,7 +3712,6 @@
 		ret = dc_commit_state_no_check(dc, transition_context);
 	}
 
-<<<<<<< HEAD
 	/*always release as dc_commit_state_no_check retains in good case*/
 	dc_release_state(transition_context);
 
@@ -3874,25 +3724,11 @@
 
 	if (ret != DC_OK) {
 		/*this should never happen*/
-=======
-	//always release as dc_commit_state_no_check retains in good case
-	dc_release_state(transition_context);
-
-	//restore previous pipe split policy
-	dc->debug.pipe_split_policy = tmp_policy;
-
-	if (ret != DC_OK) {
-		//this should never happen
->>>>>>> 469b9200
 		BREAK_TO_DEBUGGER();
 		return false;
 	}
 
-<<<<<<< HEAD
 	/*force full surface update*/
-=======
-	//force full surface update
->>>>>>> 469b9200
 	for (i = 0; i < dc->current_state->stream_count; i++) {
 		for (j = 0; j < dc->current_state->stream_status[i].plane_count; j++) {
 			dc->current_state->stream_status[i].plane_states[j]->update_flags.raw = 0xFFFFFFFF;
@@ -3915,7 +3751,6 @@
 	 * cause underflow. Apply stream configuration with minimal pipe
 	 * split first to avoid unsupported transitions for active pipes.
 	 */
-<<<<<<< HEAD
 	bool force_minimal_pipe_splitting;
 	bool is_plane_addition;
 
@@ -3924,24 +3759,6 @@
 			stream,
 			surface_count,
 			&is_plane_addition);
-=======
-	bool force_minimal_pipe_splitting = false;
-	bool is_plane_addition = false;
-
-	struct dc_stream_status *cur_stream_status = stream_get_status(dc->current_state, stream);
-
-	if (cur_stream_status &&
-			dc->current_state->stream_count > 0 &&
-			dc->debug.pipe_split_policy != MPC_SPLIT_AVOID) {
-		/* determine if minimal transition is required */
-		if (cur_stream_status->plane_count > surface_count) {
-			force_minimal_pipe_splitting = true;
-		} else if (cur_stream_status->plane_count < surface_count) {
-			force_minimal_pipe_splitting = true;
-			is_plane_addition = true;
-		}
-	}
->>>>>>> 469b9200
 
 	/* on plane addition, minimal state is the current one */
 	if (force_minimal_pipe_splitting && is_plane_addition &&
@@ -3958,11 +3775,7 @@
 			&context))
 		return false;
 
-<<<<<<< HEAD
 	/* on plane removal, minimal state is the new one */
-=======
-	/* on plane addition, minimal state is the new one */
->>>>>>> 469b9200
 	if (force_minimal_pipe_splitting && !is_plane_addition) {
 		if (!commit_minimal_transition_state(dc, context)) {
 			dc_release_state(context);
