/*
 * Copyright 2012-15 Advanced Micro Devices, Inc.
 *
 * Permission is hereby granted, free of charge, to any person obtaining a
 * copy of this software and associated documentation files (the "Software"),
 * to deal in the Software without restriction, including without limitation
 * the rights to use, copy, modify, merge, publish, distribute, sublicense,
 * and/or sell copies of the Software, and to permit persons to whom the
 * Software is furnished to do so, subject to the following conditions:
 *
 * The above copyright notice and this permission notice shall be included in
 * all copies or substantial portions of the Software.
 *
 * THE SOFTWARE IS PROVIDED "AS IS", WITHOUT WARRANTY OF ANY KIND, EXPRESS OR
 * IMPLIED, INCLUDING BUT NOT LIMITED TO THE WARRANTIES OF MERCHANTABILITY,
 * FITNESS FOR A PARTICULAR PURPOSE AND NONINFRINGEMENT.  IN NO EVENT SHALL
 * THE COPYRIGHT HOLDER(S) OR AUTHOR(S) BE LIABLE FOR ANY CLAIM, DAMAGES OR
 * OTHER LIABILITY, WHETHER IN AN ACTION OF CONTRACT, TORT OR OTHERWISE,
 * ARISING FROM, OUT OF OR IN CONNECTION WITH THE SOFTWARE OR THE USE OR
 * OTHER DEALINGS IN THE SOFTWARE.
 *
 * Authors: AMD
 *
 */

#include "dm_services.h"

#include "resource.h"
#include "include/irq_service_interface.h"
#include "link_encoder.h"
#include "stream_encoder.h"
#include "opp.h"
#include "timing_generator.h"
#include "transform.h"
#include "dccg.h"
#include "dchubbub.h"
#include "dpp.h"
#include "core_types.h"
#include "set_mode_types.h"
#include "virtual/virtual_stream_encoder.h"
#include "dpcd_defs.h"
#include "link_enc_cfg.h"
<<<<<<< HEAD
#include "dc_link_dp.h"
#include "virtual/virtual_link_hwss.h"
#include "link/link_hwss_dio.h"
#include "link/link_hwss_dpia.h"
#include "link/link_hwss_hpo_dp.h"
=======
#include "link.h"
#include "virtual/virtual_link_hwss.h"
#include "link/hwss/link_hwss_dio.h"
#include "link/hwss/link_hwss_dpia.h"
#include "link/hwss/link_hwss_hpo_dp.h"
>>>>>>> eb3cdb58

#if defined(CONFIG_DRM_AMD_DC_SI)
#include "dce60/dce60_resource.h"
#endif
#include "dce80/dce80_resource.h"
#include "dce100/dce100_resource.h"
#include "dce110/dce110_resource.h"
#include "dce112/dce112_resource.h"
#include "dce120/dce120_resource.h"
#include "dcn10/dcn10_resource.h"
#include "dcn20/dcn20_resource.h"
#include "dcn21/dcn21_resource.h"
#include "dcn201/dcn201_resource.h"
#include "dcn30/dcn30_resource.h"
#include "dcn301/dcn301_resource.h"
#include "dcn302/dcn302_resource.h"
#include "dcn303/dcn303_resource.h"
#include "dcn31/dcn31_resource.h"
#include "dcn314/dcn314_resource.h"
#include "dcn315/dcn315_resource.h"
#include "dcn316/dcn316_resource.h"
#include "../dcn32/dcn32_resource.h"
#include "../dcn321/dcn321_resource.h"

#define DC_LOGGER_INIT(logger)

enum dce_version resource_parse_asic_id(struct hw_asic_id asic_id)
{
	enum dce_version dc_version = DCE_VERSION_UNKNOWN;

	switch (asic_id.chip_family) {

#if defined(CONFIG_DRM_AMD_DC_SI)
	case FAMILY_SI:
		if (ASIC_REV_IS_TAHITI_P(asic_id.hw_internal_rev) ||
		    ASIC_REV_IS_PITCAIRN_PM(asic_id.hw_internal_rev) ||
		    ASIC_REV_IS_CAPEVERDE_M(asic_id.hw_internal_rev))
			dc_version = DCE_VERSION_6_0;
		else if (ASIC_REV_IS_OLAND_M(asic_id.hw_internal_rev))
			dc_version = DCE_VERSION_6_4;
		else
			dc_version = DCE_VERSION_6_1;
		break;
#endif
	case FAMILY_CI:
		dc_version = DCE_VERSION_8_0;
		break;
	case FAMILY_KV:
		if (ASIC_REV_IS_KALINDI(asic_id.hw_internal_rev) ||
		    ASIC_REV_IS_BHAVANI(asic_id.hw_internal_rev) ||
		    ASIC_REV_IS_GODAVARI(asic_id.hw_internal_rev))
			dc_version = DCE_VERSION_8_3;
		else
			dc_version = DCE_VERSION_8_1;
		break;
	case FAMILY_CZ:
		dc_version = DCE_VERSION_11_0;
		break;

	case FAMILY_VI:
		if (ASIC_REV_IS_TONGA_P(asic_id.hw_internal_rev) ||
				ASIC_REV_IS_FIJI_P(asic_id.hw_internal_rev)) {
			dc_version = DCE_VERSION_10_0;
			break;
		}
		if (ASIC_REV_IS_POLARIS10_P(asic_id.hw_internal_rev) ||
				ASIC_REV_IS_POLARIS11_M(asic_id.hw_internal_rev) ||
				ASIC_REV_IS_POLARIS12_V(asic_id.hw_internal_rev)) {
			dc_version = DCE_VERSION_11_2;
		}
		if (ASIC_REV_IS_VEGAM(asic_id.hw_internal_rev))
			dc_version = DCE_VERSION_11_22;
		break;
	case FAMILY_AI:
		if (ASICREV_IS_VEGA20_P(asic_id.hw_internal_rev))
			dc_version = DCE_VERSION_12_1;
		else
			dc_version = DCE_VERSION_12_0;
		break;
	case FAMILY_RV:
		dc_version = DCN_VERSION_1_0;
		if (ASICREV_IS_RAVEN2(asic_id.hw_internal_rev))
			dc_version = DCN_VERSION_1_01;
		if (ASICREV_IS_RENOIR(asic_id.hw_internal_rev))
			dc_version = DCN_VERSION_2_1;
		if (ASICREV_IS_GREEN_SARDINE(asic_id.hw_internal_rev))
			dc_version = DCN_VERSION_2_1;
		break;

	case FAMILY_NV:
		dc_version = DCN_VERSION_2_0;
		if (asic_id.chip_id == DEVICE_ID_NV_13FE || asic_id.chip_id == DEVICE_ID_NV_143F) {
			dc_version = DCN_VERSION_2_01;
			break;
		}
		if (ASICREV_IS_SIENNA_CICHLID_P(asic_id.hw_internal_rev))
			dc_version = DCN_VERSION_3_0;
		if (ASICREV_IS_DIMGREY_CAVEFISH_P(asic_id.hw_internal_rev))
			dc_version = DCN_VERSION_3_02;
		if (ASICREV_IS_BEIGE_GOBY_P(asic_id.hw_internal_rev))
			dc_version = DCN_VERSION_3_03;
		break;

	case FAMILY_VGH:
		dc_version = DCN_VERSION_3_01;
		break;

	case FAMILY_YELLOW_CARP:
		if (ASICREV_IS_YELLOW_CARP(asic_id.hw_internal_rev))
			dc_version = DCN_VERSION_3_1;
		break;
	case AMDGPU_FAMILY_GC_10_3_6:
		if (ASICREV_IS_GC_10_3_6(asic_id.hw_internal_rev))
			dc_version = DCN_VERSION_3_15;
		break;
	case AMDGPU_FAMILY_GC_10_3_7:
		if (ASICREV_IS_GC_10_3_7(asic_id.hw_internal_rev))
			dc_version = DCN_VERSION_3_16;
		break;
	case AMDGPU_FAMILY_GC_11_0_0:
		dc_version = DCN_VERSION_3_2;
		if (ASICREV_IS_GC_11_0_2(asic_id.hw_internal_rev))
			dc_version = DCN_VERSION_3_21;
		break;
	case AMDGPU_FAMILY_GC_11_0_1:
		dc_version = DCN_VERSION_3_14;
		break;
	default:
		dc_version = DCE_VERSION_UNKNOWN;
		break;
	}
	return dc_version;
}

struct resource_pool *dc_create_resource_pool(struct dc  *dc,
					      const struct dc_init_data *init_data,
					      enum dce_version dc_version)
{
	struct resource_pool *res_pool = NULL;

	switch (dc_version) {
#if defined(CONFIG_DRM_AMD_DC_SI)
	case DCE_VERSION_6_0:
		res_pool = dce60_create_resource_pool(
			init_data->num_virtual_links, dc);
		break;
	case DCE_VERSION_6_1:
		res_pool = dce61_create_resource_pool(
			init_data->num_virtual_links, dc);
		break;
	case DCE_VERSION_6_4:
		res_pool = dce64_create_resource_pool(
			init_data->num_virtual_links, dc);
		break;
#endif
	case DCE_VERSION_8_0:
		res_pool = dce80_create_resource_pool(
				init_data->num_virtual_links, dc);
		break;
	case DCE_VERSION_8_1:
		res_pool = dce81_create_resource_pool(
				init_data->num_virtual_links, dc);
		break;
	case DCE_VERSION_8_3:
		res_pool = dce83_create_resource_pool(
				init_data->num_virtual_links, dc);
		break;
	case DCE_VERSION_10_0:
		res_pool = dce100_create_resource_pool(
				init_data->num_virtual_links, dc);
		break;
	case DCE_VERSION_11_0:
		res_pool = dce110_create_resource_pool(
				init_data->num_virtual_links, dc,
				init_data->asic_id);
		break;
	case DCE_VERSION_11_2:
	case DCE_VERSION_11_22:
		res_pool = dce112_create_resource_pool(
				init_data->num_virtual_links, dc);
		break;
	case DCE_VERSION_12_0:
	case DCE_VERSION_12_1:
		res_pool = dce120_create_resource_pool(
				init_data->num_virtual_links, dc);
		break;

#if defined(CONFIG_DRM_AMD_DC_FP)
	case DCN_VERSION_1_0:
	case DCN_VERSION_1_01:
		res_pool = dcn10_create_resource_pool(init_data, dc);
		break;
	case DCN_VERSION_2_0:
		res_pool = dcn20_create_resource_pool(init_data, dc);
		break;
	case DCN_VERSION_2_1:
		res_pool = dcn21_create_resource_pool(init_data, dc);
		break;
	case DCN_VERSION_2_01:
		res_pool = dcn201_create_resource_pool(init_data, dc);
		break;
	case DCN_VERSION_3_0:
		res_pool = dcn30_create_resource_pool(init_data, dc);
		break;
	case DCN_VERSION_3_01:
		res_pool = dcn301_create_resource_pool(init_data, dc);
		break;
	case DCN_VERSION_3_02:
		res_pool = dcn302_create_resource_pool(init_data, dc);
		break;
	case DCN_VERSION_3_03:
		res_pool = dcn303_create_resource_pool(init_data, dc);
		break;
	case DCN_VERSION_3_1:
		res_pool = dcn31_create_resource_pool(init_data, dc);
		break;
	case DCN_VERSION_3_14:
		res_pool = dcn314_create_resource_pool(init_data, dc);
		break;
	case DCN_VERSION_3_15:
		res_pool = dcn315_create_resource_pool(init_data, dc);
		break;
	case DCN_VERSION_3_16:
		res_pool = dcn316_create_resource_pool(init_data, dc);
		break;
	case DCN_VERSION_3_2:
		res_pool = dcn32_create_resource_pool(init_data, dc);
		break;
	case DCN_VERSION_3_21:
		res_pool = dcn321_create_resource_pool(init_data, dc);
		break;
<<<<<<< HEAD
#endif
=======
#endif /* CONFIG_DRM_AMD_DC_FP */
>>>>>>> eb3cdb58
	default:
		break;
	}

	if (res_pool != NULL) {
		if (dc->ctx->dc_bios->fw_info_valid) {
			res_pool->ref_clocks.xtalin_clock_inKhz =
				dc->ctx->dc_bios->fw_info.pll_info.crystal_frequency;
			/* initialize with firmware data first, no all
			 * ASIC have DCCG SW component. FPGA or
			 * simulation need initialization of
			 * dccg_ref_clock_inKhz, dchub_ref_clock_inKhz
			 * with xtalin_clock_inKhz
			 */
			res_pool->ref_clocks.dccg_ref_clock_inKhz =
				res_pool->ref_clocks.xtalin_clock_inKhz;
			res_pool->ref_clocks.dchub_ref_clock_inKhz =
				res_pool->ref_clocks.xtalin_clock_inKhz;
		} else
			ASSERT_CRITICAL(false);
	}

	return res_pool;
}

void dc_destroy_resource_pool(struct dc  *dc)
{
	if (dc) {
		if (dc->res_pool)
			dc->res_pool->funcs->destroy(&dc->res_pool);

		kfree(dc->hwseq);
	}
}

static void update_num_audio(
	const struct resource_straps *straps,
	unsigned int *num_audio,
	struct audio_support *aud_support)
{
	aud_support->dp_audio = true;
	aud_support->hdmi_audio_native = false;
	aud_support->hdmi_audio_on_dongle = false;

	if (straps->hdmi_disable == 0) {
		if (straps->dc_pinstraps_audio & 0x2) {
			aud_support->hdmi_audio_on_dongle = true;
			aud_support->hdmi_audio_native = true;
		}
	}

	switch (straps->audio_stream_number) {
	case 0: /* multi streams supported */
		break;
	case 1: /* multi streams not supported */
		*num_audio = 1;
		break;
	default:
		DC_ERR("DC: unexpected audio fuse!\n");
	}
}

bool resource_construct(
	unsigned int num_virtual_links,
	struct dc  *dc,
	struct resource_pool *pool,
	const struct resource_create_funcs *create_funcs)
{
	struct dc_context *ctx = dc->ctx;
	const struct resource_caps *caps = pool->res_cap;
	int i;
	unsigned int num_audio = caps->num_audio;
	struct resource_straps straps = {0};

	if (create_funcs->read_dce_straps)
		create_funcs->read_dce_straps(dc->ctx, &straps);

	pool->audio_count = 0;
	if (create_funcs->create_audio) {
		/* find the total number of streams available via the
		 * AZALIA_F0_CODEC_PIN_CONTROL_RESPONSE_CONFIGURATION_DEFAULT
		 * registers (one for each pin) starting from pin 1
		 * up to the max number of audio pins.
		 * We stop on the first pin where
		 * PORT_CONNECTIVITY == 1 (as instructed by HW team).
		 */
		update_num_audio(&straps, &num_audio, &pool->audio_support);
		for (i = 0; i < caps->num_audio; i++) {
			struct audio *aud = create_funcs->create_audio(ctx, i);

			if (aud == NULL) {
				DC_ERR("DC: failed to create audio!\n");
				return false;
			}
			if (!aud->funcs->endpoint_valid(aud)) {
				aud->funcs->destroy(&aud);
				break;
			}
			pool->audios[i] = aud;
			pool->audio_count++;
		}
	}

	pool->stream_enc_count = 0;
	if (create_funcs->create_stream_encoder) {
		for (i = 0; i < caps->num_stream_encoder; i++) {
			pool->stream_enc[i] = create_funcs->create_stream_encoder(i, ctx);
			if (pool->stream_enc[i] == NULL)
				DC_ERR("DC: failed to create stream_encoder!\n");
			pool->stream_enc_count++;
		}
	}

	pool->hpo_dp_stream_enc_count = 0;
	if (create_funcs->create_hpo_dp_stream_encoder) {
		for (i = 0; i < caps->num_hpo_dp_stream_encoder; i++) {
			pool->hpo_dp_stream_enc[i] = create_funcs->create_hpo_dp_stream_encoder(i+ENGINE_ID_HPO_DP_0, ctx);
			if (pool->hpo_dp_stream_enc[i] == NULL)
				DC_ERR("DC: failed to create HPO DP stream encoder!\n");
			pool->hpo_dp_stream_enc_count++;

		}
	}

	pool->hpo_dp_link_enc_count = 0;
	if (create_funcs->create_hpo_dp_link_encoder) {
		for (i = 0; i < caps->num_hpo_dp_link_encoder; i++) {
			pool->hpo_dp_link_enc[i] = create_funcs->create_hpo_dp_link_encoder(i, ctx);
			if (pool->hpo_dp_link_enc[i] == NULL)
				DC_ERR("DC: failed to create HPO DP link encoder!\n");
			pool->hpo_dp_link_enc_count++;
		}
	}

	for (i = 0; i < caps->num_mpc_3dlut; i++) {
		pool->mpc_lut[i] = dc_create_3dlut_func();
		if (pool->mpc_lut[i] == NULL)
			DC_ERR("DC: failed to create MPC 3dlut!\n");
		pool->mpc_shaper[i] = dc_create_transfer_func();
		if (pool->mpc_shaper[i] == NULL)
			DC_ERR("DC: failed to create MPC shaper!\n");
	}

	dc->caps.dynamic_audio = false;
	if (pool->audio_count < pool->stream_enc_count) {
		dc->caps.dynamic_audio = true;
	}
	for (i = 0; i < num_virtual_links; i++) {
		pool->stream_enc[pool->stream_enc_count] =
			virtual_stream_encoder_create(
					ctx, ctx->dc_bios);
		if (pool->stream_enc[pool->stream_enc_count] == NULL) {
			DC_ERR("DC: failed to create stream_encoder!\n");
			return false;
		}
		pool->stream_enc_count++;
	}

	dc->hwseq = create_funcs->create_hwseq(ctx);

	return true;
}
static int find_matching_clock_source(
		const struct resource_pool *pool,
		struct clock_source *clock_source)
{

	int i;

	for (i = 0; i < pool->clk_src_count; i++) {
		if (pool->clock_sources[i] == clock_source)
			return i;
	}
	return -1;
}

void resource_unreference_clock_source(
		struct resource_context *res_ctx,
		const struct resource_pool *pool,
		struct clock_source *clock_source)
{
	int i = find_matching_clock_source(pool, clock_source);

	if (i > -1)
		res_ctx->clock_source_ref_count[i]--;

	if (pool->dp_clock_source == clock_source)
		res_ctx->dp_clock_source_ref_count--;
}

void resource_reference_clock_source(
		struct resource_context *res_ctx,
		const struct resource_pool *pool,
		struct clock_source *clock_source)
{
	int i = find_matching_clock_source(pool, clock_source);

	if (i > -1)
		res_ctx->clock_source_ref_count[i]++;

	if (pool->dp_clock_source == clock_source)
		res_ctx->dp_clock_source_ref_count++;
}

int resource_get_clock_source_reference(
		struct resource_context *res_ctx,
		const struct resource_pool *pool,
		struct clock_source *clock_source)
{
	int i = find_matching_clock_source(pool, clock_source);

	if (i > -1)
		return res_ctx->clock_source_ref_count[i];

	if (pool->dp_clock_source == clock_source)
		return res_ctx->dp_clock_source_ref_count;

	return -1;
}

bool resource_are_vblanks_synchronizable(
	struct dc_stream_state *stream1,
	struct dc_stream_state *stream2)
{
	uint32_t base60_refresh_rates[] = {10, 20, 5};
	uint8_t i;
	uint8_t rr_count = ARRAY_SIZE(base60_refresh_rates);
	uint64_t frame_time_diff;

	if (stream1->ctx->dc->config.vblank_alignment_dto_params &&
		stream1->ctx->dc->config.vblank_alignment_max_frame_time_diff > 0 &&
		dc_is_dp_signal(stream1->signal) &&
		dc_is_dp_signal(stream2->signal) &&
		false == stream1->has_non_synchronizable_pclk &&
		false == stream2->has_non_synchronizable_pclk &&
		stream1->timing.flags.VBLANK_SYNCHRONIZABLE &&
		stream2->timing.flags.VBLANK_SYNCHRONIZABLE) {
		/* disable refresh rates higher than 60Hz for now */
		if (stream1->timing.pix_clk_100hz*100/stream1->timing.h_total/
				stream1->timing.v_total > 60)
			return false;
		if (stream2->timing.pix_clk_100hz*100/stream2->timing.h_total/
				stream2->timing.v_total > 60)
			return false;
		frame_time_diff = (uint64_t)10000 *
			stream1->timing.h_total *
			stream1->timing.v_total *
			stream2->timing.pix_clk_100hz;
		frame_time_diff = div_u64(frame_time_diff, stream1->timing.pix_clk_100hz);
		frame_time_diff = div_u64(frame_time_diff, stream2->timing.h_total);
		frame_time_diff = div_u64(frame_time_diff, stream2->timing.v_total);
		for (i = 0; i < rr_count; i++) {
			int64_t diff = (int64_t)div_u64(frame_time_diff * base60_refresh_rates[i], 10) - 10000;

			if (diff < 0)
				diff = -diff;
			if (diff < stream1->ctx->dc->config.vblank_alignment_max_frame_time_diff)
				return true;
		}
	}
	return false;
}

bool resource_are_streams_timing_synchronizable(
	struct dc_stream_state *stream1,
	struct dc_stream_state *stream2)
{
	if (stream1->timing.h_total != stream2->timing.h_total)
		return false;

	if (stream1->timing.v_total != stream2->timing.v_total)
		return false;

	if (stream1->timing.h_addressable
				!= stream2->timing.h_addressable)
		return false;

	if (stream1->timing.v_addressable
				!= stream2->timing.v_addressable)
		return false;

	if (stream1->timing.v_front_porch
				!= stream2->timing.v_front_porch)
		return false;

	if (stream1->timing.pix_clk_100hz
				!= stream2->timing.pix_clk_100hz)
		return false;

	if (stream1->clamping.c_depth != stream2->clamping.c_depth)
		return false;

	if (stream1->phy_pix_clk != stream2->phy_pix_clk
			&& (!dc_is_dp_signal(stream1->signal)
			|| !dc_is_dp_signal(stream2->signal)))
		return false;

	if (stream1->view_format != stream2->view_format)
		return false;

	if (stream1->ignore_msa_timing_param || stream2->ignore_msa_timing_param)
		return false;

	return true;
}
static bool is_dp_and_hdmi_sharable(
		struct dc_stream_state *stream1,
		struct dc_stream_state *stream2)
{
	if (stream1->ctx->dc->caps.disable_dp_clk_share)
		return false;

	if (stream1->clamping.c_depth != COLOR_DEPTH_888 ||
		stream2->clamping.c_depth != COLOR_DEPTH_888)
		return false;

	return true;

}

static bool is_sharable_clk_src(
	const struct pipe_ctx *pipe_with_clk_src,
	const struct pipe_ctx *pipe)
{
	if (pipe_with_clk_src->clock_source == NULL)
		return false;

	if (pipe_with_clk_src->stream->signal == SIGNAL_TYPE_VIRTUAL)
		return false;

	if (dc_is_dp_signal(pipe_with_clk_src->stream->signal) ||
		(dc_is_dp_signal(pipe->stream->signal) &&
		!is_dp_and_hdmi_sharable(pipe_with_clk_src->stream,
				     pipe->stream)))
		return false;

	if (dc_is_hdmi_signal(pipe_with_clk_src->stream->signal)
			&& dc_is_dual_link_signal(pipe->stream->signal))
		return false;

	if (dc_is_hdmi_signal(pipe->stream->signal)
			&& dc_is_dual_link_signal(pipe_with_clk_src->stream->signal))
		return false;

	if (!resource_are_streams_timing_synchronizable(
			pipe_with_clk_src->stream, pipe->stream))
		return false;

	return true;
}

struct clock_source *resource_find_used_clk_src_for_sharing(
					struct resource_context *res_ctx,
					struct pipe_ctx *pipe_ctx)
{
	int i;

	for (i = 0; i < MAX_PIPES; i++) {
		if (is_sharable_clk_src(&res_ctx->pipe_ctx[i], pipe_ctx))
			return res_ctx->pipe_ctx[i].clock_source;
	}

	return NULL;
}

static enum pixel_format convert_pixel_format_to_dalsurface(
		enum surface_pixel_format surface_pixel_format)
{
	enum pixel_format dal_pixel_format = PIXEL_FORMAT_UNKNOWN;

	switch (surface_pixel_format) {
	case SURFACE_PIXEL_FORMAT_GRPH_PALETA_256_COLORS:
		dal_pixel_format = PIXEL_FORMAT_INDEX8;
		break;
	case SURFACE_PIXEL_FORMAT_GRPH_ARGB1555:
		dal_pixel_format = PIXEL_FORMAT_RGB565;
		break;
	case SURFACE_PIXEL_FORMAT_GRPH_RGB565:
		dal_pixel_format = PIXEL_FORMAT_RGB565;
		break;
	case SURFACE_PIXEL_FORMAT_GRPH_ARGB8888:
		dal_pixel_format = PIXEL_FORMAT_ARGB8888;
		break;
	case SURFACE_PIXEL_FORMAT_GRPH_ABGR8888:
		dal_pixel_format = PIXEL_FORMAT_ARGB8888;
		break;
	case SURFACE_PIXEL_FORMAT_GRPH_ARGB2101010:
		dal_pixel_format = PIXEL_FORMAT_ARGB2101010;
		break;
	case SURFACE_PIXEL_FORMAT_GRPH_ABGR2101010:
		dal_pixel_format = PIXEL_FORMAT_ARGB2101010;
		break;
	case SURFACE_PIXEL_FORMAT_GRPH_ABGR2101010_XR_BIAS:
		dal_pixel_format = PIXEL_FORMAT_ARGB2101010_XRBIAS;
		break;
	case SURFACE_PIXEL_FORMAT_GRPH_ABGR16161616F:
	case SURFACE_PIXEL_FORMAT_GRPH_ARGB16161616F:
		dal_pixel_format = PIXEL_FORMAT_FP16;
		break;
	case SURFACE_PIXEL_FORMAT_VIDEO_420_YCbCr:
	case SURFACE_PIXEL_FORMAT_VIDEO_420_YCrCb:
		dal_pixel_format = PIXEL_FORMAT_420BPP8;
		break;
	case SURFACE_PIXEL_FORMAT_VIDEO_420_10bpc_YCbCr:
	case SURFACE_PIXEL_FORMAT_VIDEO_420_10bpc_YCrCb:
		dal_pixel_format = PIXEL_FORMAT_420BPP10;
		break;
	case SURFACE_PIXEL_FORMAT_GRPH_ARGB16161616:
	case SURFACE_PIXEL_FORMAT_GRPH_ABGR16161616:
	default:
		dal_pixel_format = PIXEL_FORMAT_UNKNOWN;
		break;
	}
	return dal_pixel_format;
}

static inline void get_vp_scan_direction(
	enum dc_rotation_angle rotation,
	bool horizontal_mirror,
	bool *orthogonal_rotation,
	bool *flip_vert_scan_dir,
	bool *flip_horz_scan_dir)
{
	*orthogonal_rotation = false;
	*flip_vert_scan_dir = false;
	*flip_horz_scan_dir = false;
	if (rotation == ROTATION_ANGLE_180) {
		*flip_vert_scan_dir = true;
		*flip_horz_scan_dir = true;
	} else if (rotation == ROTATION_ANGLE_90) {
		*orthogonal_rotation = true;
		*flip_horz_scan_dir = true;
	} else if (rotation == ROTATION_ANGLE_270) {
		*orthogonal_rotation = true;
		*flip_vert_scan_dir = true;
	}

	if (horizontal_mirror)
		*flip_horz_scan_dir = !*flip_horz_scan_dir;
}

int get_num_mpc_splits(struct pipe_ctx *pipe)
{
	int mpc_split_count = 0;
	struct pipe_ctx *other_pipe = pipe->bottom_pipe;

	while (other_pipe && other_pipe->plane_state == pipe->plane_state) {
		mpc_split_count++;
		other_pipe = other_pipe->bottom_pipe;
	}
	other_pipe = pipe->top_pipe;
	while (other_pipe && other_pipe->plane_state == pipe->plane_state) {
		mpc_split_count++;
		other_pipe = other_pipe->top_pipe;
	}

	return mpc_split_count;
}

int get_num_odm_splits(struct pipe_ctx *pipe)
{
	int odm_split_count = 0;
	struct pipe_ctx *next_pipe = pipe->next_odm_pipe;
	while (next_pipe) {
		odm_split_count++;
		next_pipe = next_pipe->next_odm_pipe;
	}
	pipe = pipe->prev_odm_pipe;
	while (pipe) {
		odm_split_count++;
		pipe = pipe->prev_odm_pipe;
	}
	return odm_split_count;
}

static void calculate_split_count_and_index(struct pipe_ctx *pipe_ctx, int *split_count, int *split_idx)
{
	*split_count = get_num_odm_splits(pipe_ctx);
	*split_idx = 0;
	if (*split_count == 0) {
		/*Check for mpc split*/
		struct pipe_ctx *split_pipe = pipe_ctx->top_pipe;

		*split_count = get_num_mpc_splits(pipe_ctx);
		while (split_pipe && split_pipe->plane_state == pipe_ctx->plane_state) {
			(*split_idx)++;
			split_pipe = split_pipe->top_pipe;
		}

		/* MPO window on right side of ODM split */
		if (split_pipe && split_pipe->prev_odm_pipe && !pipe_ctx->prev_odm_pipe)
			(*split_idx)++;
	} else {
		/*Get odm split index*/
		struct pipe_ctx *split_pipe = pipe_ctx->prev_odm_pipe;

		while (split_pipe) {
			(*split_idx)++;
			split_pipe = split_pipe->prev_odm_pipe;
		}
	}
}

/*
 * This is a preliminary vp size calculation to allow us to check taps support.
 * The result is completely overridden afterwards.
 */
static void calculate_viewport_size(struct pipe_ctx *pipe_ctx)
{
	struct scaler_data *data = &pipe_ctx->plane_res.scl_data;

	data->viewport.width = dc_fixpt_ceil(dc_fixpt_mul_int(data->ratios.horz, data->recout.width));
	data->viewport.height = dc_fixpt_ceil(dc_fixpt_mul_int(data->ratios.vert, data->recout.height));
	data->viewport_c.width = dc_fixpt_ceil(dc_fixpt_mul_int(data->ratios.horz_c, data->recout.width));
	data->viewport_c.height = dc_fixpt_ceil(dc_fixpt_mul_int(data->ratios.vert_c, data->recout.height));
	if (pipe_ctx->plane_state->rotation == ROTATION_ANGLE_90 ||
			pipe_ctx->plane_state->rotation == ROTATION_ANGLE_270) {
		swap(data->viewport.width, data->viewport.height);
		swap(data->viewport_c.width, data->viewport_c.height);
	}
}

static void calculate_recout(struct pipe_ctx *pipe_ctx)
{
	const struct dc_plane_state *plane_state = pipe_ctx->plane_state;
	const struct dc_stream_state *stream = pipe_ctx->stream;
	struct scaler_data *data = &pipe_ctx->plane_res.scl_data;
	struct rect surf_clip = plane_state->clip_rect;
	bool split_tb = stream->view_format == VIEW_3D_FORMAT_TOP_AND_BOTTOM;
	int split_count, split_idx;

	calculate_split_count_and_index(pipe_ctx, &split_count, &split_idx);
	if (stream->view_format == VIEW_3D_FORMAT_SIDE_BY_SIDE)
		split_idx = 0;

	/*
	 * Only the leftmost ODM pipe should be offset by a nonzero distance
	 */
	if (pipe_ctx->top_pipe && pipe_ctx->top_pipe->prev_odm_pipe && !pipe_ctx->prev_odm_pipe) {
		/* MPO window on right side of ODM split */
		data->recout.x = stream->dst.x + (surf_clip.x - stream->src.x - stream->src.width/2) *
				stream->dst.width / stream->src.width;
	} else if (!pipe_ctx->prev_odm_pipe || split_idx == split_count) {
		data->recout.x = stream->dst.x;
		if (stream->src.x < surf_clip.x)
			data->recout.x += (surf_clip.x - stream->src.x) * stream->dst.width
						/ stream->src.width;
	} else
		data->recout.x = 0;

	if (stream->src.x > surf_clip.x)
		surf_clip.width -= stream->src.x - surf_clip.x;
	data->recout.width = surf_clip.width * stream->dst.width / stream->src.width;
	if (data->recout.width + data->recout.x > stream->dst.x + stream->dst.width)
		data->recout.width = stream->dst.x + stream->dst.width - data->recout.x;

	data->recout.y = stream->dst.y;
	if (stream->src.y < surf_clip.y)
		data->recout.y += (surf_clip.y - stream->src.y) * stream->dst.height
						/ stream->src.height;
	else if (stream->src.y > surf_clip.y)
		surf_clip.height -= stream->src.y - surf_clip.y;

	data->recout.height = surf_clip.height * stream->dst.height / stream->src.height;
	if (data->recout.height + data->recout.y > stream->dst.y + stream->dst.height)
		data->recout.height = stream->dst.y + stream->dst.height - data->recout.y;

	/* Handle h & v split */
	if (split_tb) {
		ASSERT(data->recout.height % 2 == 0);
		data->recout.height /= 2;
	} else if (split_count) {
		if (!pipe_ctx->next_odm_pipe && !pipe_ctx->prev_odm_pipe) {
			/* extra pixels in the division remainder need to go to pipes after
			 * the extra pixel index minus one(epimo) defined here as:
			 */
			int epimo = split_count - data->recout.width % (split_count + 1);

			data->recout.x += (data->recout.width / (split_count + 1)) * split_idx;
			if (split_idx > epimo)
				data->recout.x += split_idx - epimo - 1;
			ASSERT(stream->view_format != VIEW_3D_FORMAT_SIDE_BY_SIDE || data->recout.width % 2 == 0);
			data->recout.width = data->recout.width / (split_count + 1) + (split_idx > epimo ? 1 : 0);
		} else {
			/* odm */
			if (split_idx == split_count) {
				/* rightmost pipe is the remainder recout */
				data->recout.width -= data->h_active * split_count - data->recout.x;

				/* ODM combine cases with MPO we can get negative widths */
				if (data->recout.width < 0)
					data->recout.width = 0;

				data->recout.x = 0;
			} else
				data->recout.width = data->h_active - data->recout.x;
		}
	}
}

static void calculate_scaling_ratios(struct pipe_ctx *pipe_ctx)
{
	const struct dc_plane_state *plane_state = pipe_ctx->plane_state;
	const struct dc_stream_state *stream = pipe_ctx->stream;
	struct rect surf_src = plane_state->src_rect;
	const int in_w = stream->src.width;
	const int in_h = stream->src.height;
	const int out_w = stream->dst.width;
	const int out_h = stream->dst.height;

	/*Swap surf_src height and width since scaling ratios are in recout rotation*/
	if (pipe_ctx->plane_state->rotation == ROTATION_ANGLE_90 ||
			pipe_ctx->plane_state->rotation == ROTATION_ANGLE_270)
		swap(surf_src.height, surf_src.width);

	pipe_ctx->plane_res.scl_data.ratios.horz = dc_fixpt_from_fraction(
					surf_src.width,
					plane_state->dst_rect.width);
	pipe_ctx->plane_res.scl_data.ratios.vert = dc_fixpt_from_fraction(
					surf_src.height,
					plane_state->dst_rect.height);

	if (stream->view_format == VIEW_3D_FORMAT_SIDE_BY_SIDE)
		pipe_ctx->plane_res.scl_data.ratios.horz.value *= 2;
	else if (stream->view_format == VIEW_3D_FORMAT_TOP_AND_BOTTOM)
		pipe_ctx->plane_res.scl_data.ratios.vert.value *= 2;

	pipe_ctx->plane_res.scl_data.ratios.vert.value = div64_s64(
		pipe_ctx->plane_res.scl_data.ratios.vert.value * in_h, out_h);
	pipe_ctx->plane_res.scl_data.ratios.horz.value = div64_s64(
		pipe_ctx->plane_res.scl_data.ratios.horz.value * in_w, out_w);

	pipe_ctx->plane_res.scl_data.ratios.horz_c = pipe_ctx->plane_res.scl_data.ratios.horz;
	pipe_ctx->plane_res.scl_data.ratios.vert_c = pipe_ctx->plane_res.scl_data.ratios.vert;

	if (pipe_ctx->plane_res.scl_data.format == PIXEL_FORMAT_420BPP8
			|| pipe_ctx->plane_res.scl_data.format == PIXEL_FORMAT_420BPP10) {
		pipe_ctx->plane_res.scl_data.ratios.horz_c.value /= 2;
		pipe_ctx->plane_res.scl_data.ratios.vert_c.value /= 2;
	}
	pipe_ctx->plane_res.scl_data.ratios.horz = dc_fixpt_truncate(
			pipe_ctx->plane_res.scl_data.ratios.horz, 19);
	pipe_ctx->plane_res.scl_data.ratios.vert = dc_fixpt_truncate(
			pipe_ctx->plane_res.scl_data.ratios.vert, 19);
	pipe_ctx->plane_res.scl_data.ratios.horz_c = dc_fixpt_truncate(
			pipe_ctx->plane_res.scl_data.ratios.horz_c, 19);
	pipe_ctx->plane_res.scl_data.ratios.vert_c = dc_fixpt_truncate(
			pipe_ctx->plane_res.scl_data.ratios.vert_c, 19);
}


/*
 * We completely calculate vp offset, size and inits here based entirely on scaling
 * ratios and recout for pixel perfect pipe combine.
 */
static void calculate_init_and_vp(
		bool flip_scan_dir,
		int recout_offset_within_recout_full,
		int recout_size,
		int src_size,
		int taps,
		struct fixed31_32 ratio,
		struct fixed31_32 *init,
		int *vp_offset,
		int *vp_size)
{
	struct fixed31_32 temp;
	int int_part;

	/*
	 * First of the taps starts sampling pixel number <init_int_part> corresponding to recout
	 * pixel 1. Next recout pixel samples int part of <init + scaling ratio> and so on.
	 * All following calculations are based on this logic.
	 *
	 * Init calculated according to formula:
	 * 	init = (scaling_ratio + number_of_taps + 1) / 2
	 * 	init_bot = init + scaling_ratio
	 * 	to get pixel perfect combine add the fraction from calculating vp offset
	 */
	temp = dc_fixpt_mul_int(ratio, recout_offset_within_recout_full);
	*vp_offset = dc_fixpt_floor(temp);
	temp.value &= 0xffffffff;
	*init = dc_fixpt_truncate(dc_fixpt_add(dc_fixpt_div_int(
			dc_fixpt_add_int(ratio, taps + 1), 2), temp), 19);
	/*
	 * If viewport has non 0 offset and there are more taps than covered by init then
	 * we should decrease the offset and increase init so we are never sampling
	 * outside of viewport.
	 */
	int_part = dc_fixpt_floor(*init);
	if (int_part < taps) {
		int_part = taps - int_part;
		if (int_part > *vp_offset)
			int_part = *vp_offset;
		*vp_offset -= int_part;
		*init = dc_fixpt_add_int(*init, int_part);
	}
	/*
	 * If taps are sampling outside of viewport at end of recout and there are more pixels
	 * available in the surface we should increase the viewport size, regardless set vp to
	 * only what is used.
	 */
	temp = dc_fixpt_add(*init, dc_fixpt_mul_int(ratio, recout_size - 1));
	*vp_size = dc_fixpt_floor(temp);
	if (*vp_size + *vp_offset > src_size)
		*vp_size = src_size - *vp_offset;

	/* We did all the math assuming we are scanning same direction as display does,
	 * however mirror/rotation changes how vp scans vs how it is offset. If scan direction
	 * is flipped we simply need to calculate offset from the other side of plane.
	 * Note that outside of viewport all scaling hardware works in recout space.
	 */
	if (flip_scan_dir)
		*vp_offset = src_size - *vp_offset - *vp_size;
}

static void calculate_inits_and_viewports(struct pipe_ctx *pipe_ctx)
{
	const struct dc_plane_state *plane_state = pipe_ctx->plane_state;
	const struct dc_stream_state *stream = pipe_ctx->stream;
	struct scaler_data *data = &pipe_ctx->plane_res.scl_data;
	struct rect src = plane_state->src_rect;
	int vpc_div = (data->format == PIXEL_FORMAT_420BPP8
				|| data->format == PIXEL_FORMAT_420BPP10) ? 2 : 1;
	int split_count, split_idx, ro_lb, ro_tb, recout_full_x, recout_full_y;
	bool orthogonal_rotation, flip_vert_scan_dir, flip_horz_scan_dir;

	calculate_split_count_and_index(pipe_ctx, &split_count, &split_idx);
	/*
	 * recout full is what the recout would have been if we didnt clip
	 * the source plane at all. We only care about left(ro_lb) and top(ro_tb)
	 * offsets of recout within recout full because those are the directions
	 * we scan from and therefore the only ones that affect inits.
	 */
	recout_full_x = stream->dst.x + (plane_state->dst_rect.x - stream->src.x)
			* stream->dst.width / stream->src.width;
	recout_full_y = stream->dst.y + (plane_state->dst_rect.y - stream->src.y)
			* stream->dst.height / stream->src.height;
	if (pipe_ctx->prev_odm_pipe && split_idx)
		ro_lb = data->h_active * split_idx - recout_full_x;
	else if (pipe_ctx->top_pipe && pipe_ctx->top_pipe->prev_odm_pipe)
		ro_lb = data->h_active * split_idx - recout_full_x + data->recout.x;
	else
		ro_lb = data->recout.x - recout_full_x;
	ro_tb = data->recout.y - recout_full_y;
	ASSERT(ro_lb >= 0 && ro_tb >= 0);

	/*
	 * Work in recout rotation since that requires less transformations
	 */
	get_vp_scan_direction(
			plane_state->rotation,
			plane_state->horizontal_mirror,
			&orthogonal_rotation,
			&flip_vert_scan_dir,
			&flip_horz_scan_dir);

	if (orthogonal_rotation) {
		swap(src.width, src.height);
		swap(flip_vert_scan_dir, flip_horz_scan_dir);
	}

	calculate_init_and_vp(
			flip_horz_scan_dir,
			ro_lb,
			data->recout.width,
			src.width,
			data->taps.h_taps,
			data->ratios.horz,
			&data->inits.h,
			&data->viewport.x,
			&data->viewport.width);
	calculate_init_and_vp(
			flip_horz_scan_dir,
			ro_lb,
			data->recout.width,
			src.width / vpc_div,
			data->taps.h_taps_c,
			data->ratios.horz_c,
			&data->inits.h_c,
			&data->viewport_c.x,
			&data->viewport_c.width);
	calculate_init_and_vp(
			flip_vert_scan_dir,
			ro_tb,
			data->recout.height,
			src.height,
			data->taps.v_taps,
			data->ratios.vert,
			&data->inits.v,
			&data->viewport.y,
			&data->viewport.height);
	calculate_init_and_vp(
			flip_vert_scan_dir,
			ro_tb,
			data->recout.height,
			src.height / vpc_div,
			data->taps.v_taps_c,
			data->ratios.vert_c,
			&data->inits.v_c,
			&data->viewport_c.y,
			&data->viewport_c.height);
	if (orthogonal_rotation) {
		swap(data->viewport.x, data->viewport.y);
		swap(data->viewport.width, data->viewport.height);
		swap(data->viewport_c.x, data->viewport_c.y);
		swap(data->viewport_c.width, data->viewport_c.height);
	}
	data->viewport.x += src.x;
	data->viewport.y += src.y;
	ASSERT(src.x % vpc_div == 0 && src.y % vpc_div == 0);
	data->viewport_c.x += src.x / vpc_div;
	data->viewport_c.y += src.y / vpc_div;
}

bool resource_build_scaling_params(struct pipe_ctx *pipe_ctx)
{
	const struct dc_plane_state *plane_state = pipe_ctx->plane_state;
	struct dc_crtc_timing *timing = &pipe_ctx->stream->timing;
	bool res = false;
	DC_LOGGER_INIT(pipe_ctx->stream->ctx->logger);

	/* Invalid input */
	if (!plane_state->dst_rect.width ||
			!plane_state->dst_rect.height ||
			!plane_state->src_rect.width ||
			!plane_state->src_rect.height) {
		ASSERT(0);
		return false;
	}

	pipe_ctx->plane_res.scl_data.format = convert_pixel_format_to_dalsurface(
			pipe_ctx->plane_state->format);

	/* Timing borders are part of vactive that we are also supposed to skip in addition
	 * to any stream dst offset. Since dm logic assumes dst is in addressable
	 * space we need to add the left and top borders to dst offsets temporarily.
	 * TODO: fix in DM, stream dst is supposed to be in vactive
	 */
	pipe_ctx->stream->dst.x += timing->h_border_left;
	pipe_ctx->stream->dst.y += timing->v_border_top;

	/* Calculate H and V active size */
	pipe_ctx->plane_res.scl_data.h_active = timing->h_addressable +
			timing->h_border_left + timing->h_border_right;
	pipe_ctx->plane_res.scl_data.v_active = timing->v_addressable +
		timing->v_border_top + timing->v_border_bottom;
	if (pipe_ctx->next_odm_pipe || pipe_ctx->prev_odm_pipe) {
		pipe_ctx->plane_res.scl_data.h_active /= get_num_odm_splits(pipe_ctx) + 1;

		DC_LOG_SCALER("%s pipe %d: next_odm_pipe:%d   prev_odm_pipe:%d\n",
				__func__,
				pipe_ctx->pipe_idx,
				pipe_ctx->next_odm_pipe ? pipe_ctx->next_odm_pipe->pipe_idx : -1,
				pipe_ctx->prev_odm_pipe ? pipe_ctx->prev_odm_pipe->pipe_idx : -1);
	}	/* ODM + windows MPO, where window is on either right or left ODM half */
	else if (pipe_ctx->top_pipe && (pipe_ctx->top_pipe->next_odm_pipe || pipe_ctx->top_pipe->prev_odm_pipe)) {

		pipe_ctx->plane_res.scl_data.h_active /= get_num_odm_splits(pipe_ctx->top_pipe) + 1;

		DC_LOG_SCALER("%s ODM + windows MPO: pipe:%d top_pipe:%d   top_pipe->next_odm_pipe:%d   top_pipe->prev_odm_pipe:%d\n",
				__func__,
				pipe_ctx->pipe_idx,
				pipe_ctx->top_pipe->pipe_idx,
				pipe_ctx->top_pipe->next_odm_pipe ? pipe_ctx->top_pipe->next_odm_pipe->pipe_idx : -1,
				pipe_ctx->top_pipe->prev_odm_pipe ? pipe_ctx->top_pipe->prev_odm_pipe->pipe_idx : -1);
	}
	/* depends on h_active */
	calculate_recout(pipe_ctx);
	/* depends on pixel format */
	calculate_scaling_ratios(pipe_ctx);
	/* depends on scaling ratios and recout, does not calculate offset yet */
	calculate_viewport_size(pipe_ctx);

	if (!pipe_ctx->stream->ctx->dc->config.enable_windowed_mpo_odm) {
		/* Stopgap for validation of ODM + MPO on one side of screen case */
		if (pipe_ctx->plane_res.scl_data.viewport.height < 1 ||
				pipe_ctx->plane_res.scl_data.viewport.width < 1)
			return false;
	}

	/*
	 * LB calculations depend on vp size, h/v_active and scaling ratios
	 * Setting line buffer pixel depth to 24bpp yields banding
	 * on certain displays, such as the Sharp 4k. 36bpp is needed
	 * to support SURFACE_PIXEL_FORMAT_GRPH_ARGB16161616 and
	 * SURFACE_PIXEL_FORMAT_GRPH_ABGR16161616 with actual > 10 bpc
	 * precision on DCN display engines, but apparently not for DCE, as
	 * far as testing on DCE-11.2 and DCE-8 showed. Various DCE parts have
	 * problems: Carrizo with DCE_VERSION_11_0 does not like 36 bpp lb depth,
	 * neither do DCE-8 at 4k resolution, or DCE-11.2 (broken identify pixel
	 * passthrough). Therefore only use 36 bpp on DCN where it is actually needed.
	 */
	if (plane_state->ctx->dce_version > DCE_VERSION_MAX)
		pipe_ctx->plane_res.scl_data.lb_params.depth = LB_PIXEL_DEPTH_36BPP;
	else
		pipe_ctx->plane_res.scl_data.lb_params.depth = LB_PIXEL_DEPTH_30BPP;

	pipe_ctx->plane_res.scl_data.lb_params.alpha_en = plane_state->per_pixel_alpha;

	if (pipe_ctx->plane_res.xfm != NULL)
		res = pipe_ctx->plane_res.xfm->funcs->transform_get_optimal_number_of_taps(
				pipe_ctx->plane_res.xfm, &pipe_ctx->plane_res.scl_data, &plane_state->scaling_quality);

	if (pipe_ctx->plane_res.dpp != NULL)
		res = pipe_ctx->plane_res.dpp->funcs->dpp_get_optimal_number_of_taps(
				pipe_ctx->plane_res.dpp, &pipe_ctx->plane_res.scl_data, &plane_state->scaling_quality);


	if (!res) {
		/* Try 24 bpp linebuffer */
		pipe_ctx->plane_res.scl_data.lb_params.depth = LB_PIXEL_DEPTH_24BPP;

		if (pipe_ctx->plane_res.xfm != NULL)
			res = pipe_ctx->plane_res.xfm->funcs->transform_get_optimal_number_of_taps(
					pipe_ctx->plane_res.xfm,
					&pipe_ctx->plane_res.scl_data,
					&plane_state->scaling_quality);

		if (pipe_ctx->plane_res.dpp != NULL)
			res = pipe_ctx->plane_res.dpp->funcs->dpp_get_optimal_number_of_taps(
					pipe_ctx->plane_res.dpp,
					&pipe_ctx->plane_res.scl_data,
					&plane_state->scaling_quality);
	}

	/*
	 * Depends on recout, scaling ratios, h_active and taps
	 * May need to re-check lb size after this in some obscure scenario
	 */
	if (res)
		calculate_inits_and_viewports(pipe_ctx);

	/*
	 * Handle side by side and top bottom 3d recout offsets after vp calculation
	 * since 3d is special and needs to calculate vp as if there is no recout offset
	 * This may break with rotation, good thing we aren't mixing hw rotation and 3d
	 */
	if (pipe_ctx->top_pipe && pipe_ctx->top_pipe->plane_state == plane_state) {
		ASSERT(plane_state->rotation == ROTATION_ANGLE_0 ||
			(pipe_ctx->stream->view_format != VIEW_3D_FORMAT_TOP_AND_BOTTOM &&
				pipe_ctx->stream->view_format != VIEW_3D_FORMAT_SIDE_BY_SIDE));
		if (pipe_ctx->stream->view_format == VIEW_3D_FORMAT_TOP_AND_BOTTOM)
			pipe_ctx->plane_res.scl_data.recout.y += pipe_ctx->plane_res.scl_data.recout.height;
		else if (pipe_ctx->stream->view_format == VIEW_3D_FORMAT_SIDE_BY_SIDE)
			pipe_ctx->plane_res.scl_data.recout.x += pipe_ctx->plane_res.scl_data.recout.width;
	}

	if (!pipe_ctx->stream->ctx->dc->config.enable_windowed_mpo_odm) {
		if (pipe_ctx->plane_res.scl_data.viewport.height < MIN_VIEWPORT_SIZE ||
				pipe_ctx->plane_res.scl_data.viewport.width < MIN_VIEWPORT_SIZE)
			res = false;
	} else {
		/* Clamp minimum viewport size */
		if (pipe_ctx->plane_res.scl_data.viewport.height < MIN_VIEWPORT_SIZE)
			pipe_ctx->plane_res.scl_data.viewport.height = MIN_VIEWPORT_SIZE;
		if (pipe_ctx->plane_res.scl_data.viewport.width < MIN_VIEWPORT_SIZE)
			pipe_ctx->plane_res.scl_data.viewport.width = MIN_VIEWPORT_SIZE;
	}

	DC_LOG_SCALER("%s pipe %d:\nViewport: height:%d width:%d x:%d y:%d  Recout: height:%d width:%d x:%d y:%d  HACTIVE:%d VACTIVE:%d\n"
			"src_rect: height:%d width:%d x:%d y:%d  dst_rect: height:%d width:%d x:%d y:%d  clip_rect: height:%d width:%d x:%d y:%d\n",
			__func__,
			pipe_ctx->pipe_idx,
			pipe_ctx->plane_res.scl_data.viewport.height,
			pipe_ctx->plane_res.scl_data.viewport.width,
			pipe_ctx->plane_res.scl_data.viewport.x,
			pipe_ctx->plane_res.scl_data.viewport.y,
			pipe_ctx->plane_res.scl_data.recout.height,
			pipe_ctx->plane_res.scl_data.recout.width,
			pipe_ctx->plane_res.scl_data.recout.x,
			pipe_ctx->plane_res.scl_data.recout.y,
			pipe_ctx->plane_res.scl_data.h_active,
			pipe_ctx->plane_res.scl_data.v_active,
			plane_state->src_rect.height,
			plane_state->src_rect.width,
			plane_state->src_rect.x,
			plane_state->src_rect.y,
			plane_state->dst_rect.height,
			plane_state->dst_rect.width,
			plane_state->dst_rect.x,
			plane_state->dst_rect.y,
			plane_state->clip_rect.height,
			plane_state->clip_rect.width,
			plane_state->clip_rect.x,
			plane_state->clip_rect.y);

	pipe_ctx->stream->dst.x -= timing->h_border_left;
	pipe_ctx->stream->dst.y -= timing->v_border_top;

	return res;
}


enum dc_status resource_build_scaling_params_for_context(
	const struct dc  *dc,
	struct dc_state *context)
{
	int i;

	for (i = 0; i < MAX_PIPES; i++) {
		if (context->res_ctx.pipe_ctx[i].plane_state != NULL &&
				context->res_ctx.pipe_ctx[i].stream != NULL)
			if (!resource_build_scaling_params(&context->res_ctx.pipe_ctx[i]))
				return DC_FAIL_SCALING;
	}

	return DC_OK;
}

struct pipe_ctx *find_idle_secondary_pipe(
		struct resource_context *res_ctx,
		const struct resource_pool *pool,
		const struct pipe_ctx *primary_pipe)
{
	int i;
	struct pipe_ctx *secondary_pipe = NULL;

	/*
	 * We add a preferred pipe mapping to avoid the chance that
	 * MPCCs already in use will need to be reassigned to other trees.
	 * For example, if we went with the strict, assign backwards logic:
	 *
	 * (State 1)
	 * Display A on, no surface, top pipe = 0
	 * Display B on, no surface, top pipe = 1
	 *
	 * (State 2)
	 * Display A on, no surface, top pipe = 0
	 * Display B on, surface enable, top pipe = 1, bottom pipe = 5
	 *
	 * (State 3)
	 * Display A on, surface enable, top pipe = 0, bottom pipe = 5
	 * Display B on, surface enable, top pipe = 1, bottom pipe = 4
	 *
	 * The state 2->3 transition requires remapping MPCC 5 from display B
	 * to display A.
	 *
	 * However, with the preferred pipe logic, state 2 would look like:
	 *
	 * (State 2)
	 * Display A on, no surface, top pipe = 0
	 * Display B on, surface enable, top pipe = 1, bottom pipe = 4
	 *
	 * This would then cause 2->3 to not require remapping any MPCCs.
	 */
	if (primary_pipe) {
		int preferred_pipe_idx = (pool->pipe_count - 1) - primary_pipe->pipe_idx;
		if (res_ctx->pipe_ctx[preferred_pipe_idx].stream == NULL) {
			secondary_pipe = &res_ctx->pipe_ctx[preferred_pipe_idx];
			secondary_pipe->pipe_idx = preferred_pipe_idx;
		}
	}

	/*
	 * search backwards for the second pipe to keep pipe
	 * assignment more consistent
	 */
	if (!secondary_pipe)
		for (i = pool->pipe_count - 1; i >= 0; i--) {
			if (res_ctx->pipe_ctx[i].stream == NULL) {
				secondary_pipe = &res_ctx->pipe_ctx[i];
				secondary_pipe->pipe_idx = i;
				break;
			}
		}

	return secondary_pipe;
}

struct pipe_ctx *resource_get_head_pipe_for_stream(
		struct resource_context *res_ctx,
		struct dc_stream_state *stream)
{
	int i;

	for (i = 0; i < MAX_PIPES; i++) {
		if (res_ctx->pipe_ctx[i].stream == stream
				&& !res_ctx->pipe_ctx[i].top_pipe
				&& !res_ctx->pipe_ctx[i].prev_odm_pipe)
			return &res_ctx->pipe_ctx[i];
	}
	return NULL;
}

static struct pipe_ctx *resource_get_tail_pipe(
		struct resource_context *res_ctx,
		struct pipe_ctx *head_pipe)
{
	struct pipe_ctx *tail_pipe;

	tail_pipe = head_pipe->bottom_pipe;

	while (tail_pipe) {
		head_pipe = tail_pipe;
		tail_pipe = tail_pipe->bottom_pipe;
	}

	return head_pipe;
}

/*
 * A free_pipe for a stream is defined here as a pipe
 * that has no surface attached yet
 */
static struct pipe_ctx *acquire_free_pipe_for_head(
		struct dc_state *context,
		const struct resource_pool *pool,
		struct pipe_ctx *head_pipe)
{
	int i;
	struct resource_context *res_ctx = &context->res_ctx;

	if (!head_pipe->plane_state)
		return head_pipe;

	/* Re-use pipe already acquired for this stream if available*/
	for (i = pool->pipe_count - 1; i >= 0; i--) {
		if (res_ctx->pipe_ctx[i].stream == head_pipe->stream &&
				!res_ctx->pipe_ctx[i].plane_state) {
			return &res_ctx->pipe_ctx[i];
		}
	}

	/*
	 * At this point we have no re-useable pipe for this stream and we need
	 * to acquire an idle one to satisfy the request
	 */

	if (!pool->funcs->acquire_idle_pipe_for_layer) {
		if (!pool->funcs->acquire_idle_pipe_for_head_pipe_in_layer)
			return NULL;
		else
			return pool->funcs->acquire_idle_pipe_for_head_pipe_in_layer(context, pool, head_pipe->stream, head_pipe);
	}

	return pool->funcs->acquire_idle_pipe_for_layer(context, pool, head_pipe->stream);
}

static int acquire_first_split_pipe(
		struct resource_context *res_ctx,
		const struct resource_pool *pool,
		struct dc_stream_state *stream)
{
	int i;

	for (i = 0; i < pool->pipe_count; i++) {
		struct pipe_ctx *split_pipe = &res_ctx->pipe_ctx[i];

		if (split_pipe->top_pipe &&
				split_pipe->top_pipe->plane_state == split_pipe->plane_state) {
			split_pipe->top_pipe->bottom_pipe = split_pipe->bottom_pipe;
			if (split_pipe->bottom_pipe)
				split_pipe->bottom_pipe->top_pipe = split_pipe->top_pipe;

			if (split_pipe->top_pipe->plane_state)
				resource_build_scaling_params(split_pipe->top_pipe);

			memset(split_pipe, 0, sizeof(*split_pipe));
			split_pipe->stream_res.tg = pool->timing_generators[i];
			split_pipe->plane_res.hubp = pool->hubps[i];
			split_pipe->plane_res.ipp = pool->ipps[i];
			split_pipe->plane_res.dpp = pool->dpps[i];
			split_pipe->stream_res.opp = pool->opps[i];
			split_pipe->plane_res.mpcc_inst = pool->dpps[i]->inst;
			split_pipe->pipe_idx = i;

			split_pipe->stream = stream;
			return i;
		} else if (split_pipe->prev_odm_pipe &&
				split_pipe->prev_odm_pipe->plane_state == split_pipe->plane_state) {
			split_pipe->prev_odm_pipe->next_odm_pipe = split_pipe->next_odm_pipe;
			if (split_pipe->next_odm_pipe)
				split_pipe->next_odm_pipe->prev_odm_pipe = split_pipe->prev_odm_pipe;

			if (split_pipe->prev_odm_pipe->plane_state)
				resource_build_scaling_params(split_pipe->prev_odm_pipe);

			memset(split_pipe, 0, sizeof(*split_pipe));
			split_pipe->stream_res.tg = pool->timing_generators[i];
			split_pipe->plane_res.hubp = pool->hubps[i];
			split_pipe->plane_res.ipp = pool->ipps[i];
			split_pipe->plane_res.dpp = pool->dpps[i];
			split_pipe->stream_res.opp = pool->opps[i];
			split_pipe->plane_res.mpcc_inst = pool->dpps[i]->inst;
			split_pipe->pipe_idx = i;

			split_pipe->stream = stream;
			return i;
		}
	}
	return -1;
}

bool dc_add_plane_to_context(
		const struct dc *dc,
		struct dc_stream_state *stream,
		struct dc_plane_state *plane_state,
		struct dc_state *context)
{
	int i;
	struct resource_pool *pool = dc->res_pool;
	struct pipe_ctx *head_pipe, *tail_pipe, *free_pipe;
	struct dc_stream_status *stream_status = NULL;
	struct pipe_ctx *prev_right_head = NULL;
	struct pipe_ctx *free_right_pipe = NULL;
	struct pipe_ctx *prev_left_head = NULL;

	DC_LOGGER_INIT(stream->ctx->logger);
	for (i = 0; i < context->stream_count; i++)
		if (context->streams[i] == stream) {
			stream_status = &context->stream_status[i];
			break;
		}
	if (stream_status == NULL) {
		dm_error("Existing stream not found; failed to attach surface!\n");
		return false;
	}


	if (stream_status->plane_count == MAX_SURFACE_NUM) {
		dm_error("Surface: can not attach plane_state %p! Maximum is: %d\n",
				plane_state, MAX_SURFACE_NUM);
		return false;
	}

	head_pipe = resource_get_head_pipe_for_stream(&context->res_ctx, stream);

	if (!head_pipe) {
		dm_error("Head pipe not found for stream_state %p !\n", stream);
		return false;
	}

	/* retain new surface, but only once per stream */
	dc_plane_state_retain(plane_state);

	while (head_pipe) {
		free_pipe = acquire_free_pipe_for_head(context, pool, head_pipe);

		if (!free_pipe) {
			int pipe_idx = acquire_first_split_pipe(&context->res_ctx, pool, stream);
			if (pipe_idx >= 0)
				free_pipe = &context->res_ctx.pipe_ctx[pipe_idx];
		}

		if (!free_pipe) {
			dc_plane_state_release(plane_state);
			return false;
		}

		free_pipe->plane_state = plane_state;

		if (head_pipe != free_pipe) {
			tail_pipe = resource_get_tail_pipe(&context->res_ctx, head_pipe);
			ASSERT(tail_pipe);

			/* ODM + window MPO, where MPO window is on right half only */
			if (free_pipe->plane_state &&
				(free_pipe->plane_state->clip_rect.x >= free_pipe->stream->src.x + free_pipe->stream->src.width/2) &&
				tail_pipe->next_odm_pipe) {

				/* For ODM + window MPO, in 3 plane case, if we already have a MPO window on
				 *  the right side, then we will invalidate a 2nd one on the right side
				 */
				if (head_pipe->next_odm_pipe && tail_pipe->next_odm_pipe->bottom_pipe) {
					dc_plane_state_release(plane_state);
					return false;
				}

				DC_LOG_SCALER("%s - ODM + window MPO(right). free_pipe:%d  tail_pipe->next_odm_pipe:%d\n",
						__func__,
						free_pipe->pipe_idx,
						tail_pipe->next_odm_pipe ? tail_pipe->next_odm_pipe->pipe_idx : -1);

				/*
				 * We want to avoid the case where the right side already has a pipe assigned to
				 *  it and is different from free_pipe ( which would cause trigger a pipe
				 *  reallocation ).
				 * Check the old context to see if the right side already has a pipe allocated
				 * - If not, continue to use free_pipe
				 * - If the right side already has a pipe, use that pipe instead if its available
				 */

				/*
				 * We also want to avoid the case where with three plane ( 2 MPO videos ), we have
				 *  both videos on the left side so one of the videos is invalidated.  Then we
				 *  move the invalidated video back to the right side.  If the order of the plane
				 *  states is such that the right MPO plane is processed first, the free pipe
				 *  selected by the head will be the left MPO pipe. But since there was no right
				 *  MPO pipe, it will assign the free pipe to the right MPO pipe instead and
				 *  a pipe reallocation will occur.
				 * Check the old context to see if the left side already has a pipe allocated
				 * - If not, continue to use free_pipe
				 * - If the left side is already using this pipe, then pick another pipe for right
				 */

				prev_right_head = &dc->current_state->res_ctx.pipe_ctx[tail_pipe->next_odm_pipe->pipe_idx];
				if ((prev_right_head->bottom_pipe) &&
					(free_pipe->pipe_idx != prev_right_head->bottom_pipe->pipe_idx)) {
					free_right_pipe = acquire_free_pipe_for_head(context, pool, tail_pipe->next_odm_pipe);
				} else {
					prev_left_head = &dc->current_state->res_ctx.pipe_ctx[head_pipe->pipe_idx];
					if ((prev_left_head->bottom_pipe) &&
						(free_pipe->pipe_idx == prev_left_head->bottom_pipe->pipe_idx)) {
						free_right_pipe = acquire_free_pipe_for_head(context, pool, head_pipe);
					}
				}

				if (free_right_pipe) {
					free_pipe->stream = NULL;
					memset(&free_pipe->stream_res, 0, sizeof(struct stream_resource));
					memset(&free_pipe->plane_res, 0, sizeof(struct plane_resource));
					free_pipe->plane_state = NULL;
					free_pipe->pipe_idx = 0;
					free_right_pipe->plane_state = plane_state;
					free_pipe = free_right_pipe;
				}

				free_pipe->stream_res.tg = tail_pipe->next_odm_pipe->stream_res.tg;
				free_pipe->stream_res.abm = tail_pipe->next_odm_pipe->stream_res.abm;
				free_pipe->stream_res.opp = tail_pipe->next_odm_pipe->stream_res.opp;
				free_pipe->stream_res.stream_enc = tail_pipe->next_odm_pipe->stream_res.stream_enc;
				free_pipe->stream_res.audio = tail_pipe->next_odm_pipe->stream_res.audio;
				free_pipe->clock_source = tail_pipe->next_odm_pipe->clock_source;

				free_pipe->top_pipe = tail_pipe->next_odm_pipe;
				tail_pipe->next_odm_pipe->bottom_pipe = free_pipe;
			} else if (free_pipe->plane_state &&
				(free_pipe->plane_state->clip_rect.x >= free_pipe->stream->src.x + free_pipe->stream->src.width/2)
				&& head_pipe->next_odm_pipe) {

				/* For ODM + window MPO, support 3 plane ( 2 MPO ) case.
				 * Here we have a desktop ODM + left window MPO and a new MPO window appears
				 *  on the right side only.  It fails the first case, because tail_pipe is the
				 *  left window MPO, so it has no next_odm_pipe.  So in this scenario, we check
				 *  for head_pipe->next_odm_pipe instead
				 */
				DC_LOG_SCALER("%s - ODM + win MPO (left) + win MPO (right). free_pipe:%d  head_pipe->next_odm:%d\n",
						__func__,
						free_pipe->pipe_idx,
						head_pipe->next_odm_pipe ? head_pipe->next_odm_pipe->pipe_idx : -1);

				/*
				 * We want to avoid the case where the right side already has a pipe assigned to
				 *  it and is different from free_pipe ( which would cause trigger a pipe
				 *  reallocation ).
				 * Check the old context to see if the right side already has a pipe allocated
				 * - If not, continue to use free_pipe
				 * - If the right side already has a pipe, use that pipe instead if its available
				 */
				prev_right_head = &dc->current_state->res_ctx.pipe_ctx[head_pipe->next_odm_pipe->pipe_idx];
				if ((prev_right_head->bottom_pipe) &&
					(free_pipe->pipe_idx != prev_right_head->bottom_pipe->pipe_idx)) {
					free_right_pipe = acquire_free_pipe_for_head(context, pool, head_pipe->next_odm_pipe);
					if (free_right_pipe) {
						free_pipe->stream = NULL;
						memset(&free_pipe->stream_res, 0, sizeof(struct stream_resource));
						memset(&free_pipe->plane_res, 0, sizeof(struct plane_resource));
						free_pipe->plane_state = NULL;
						free_pipe->pipe_idx = 0;
						free_right_pipe->plane_state = plane_state;
						free_pipe = free_right_pipe;
					}
				}

				free_pipe->stream_res.tg = head_pipe->next_odm_pipe->stream_res.tg;
				free_pipe->stream_res.abm = head_pipe->next_odm_pipe->stream_res.abm;
				free_pipe->stream_res.opp = head_pipe->next_odm_pipe->stream_res.opp;
				free_pipe->stream_res.stream_enc = head_pipe->next_odm_pipe->stream_res.stream_enc;
				free_pipe->stream_res.audio = head_pipe->next_odm_pipe->stream_res.audio;
				free_pipe->clock_source = head_pipe->next_odm_pipe->clock_source;

				free_pipe->top_pipe = head_pipe->next_odm_pipe;
				head_pipe->next_odm_pipe->bottom_pipe = free_pipe;
			} else {

				/* For ODM + window MPO, in 3 plane case, if we already have a MPO window on
				 *  the left side, then we will invalidate a 2nd one on the left side
				 */
				if (head_pipe->next_odm_pipe && tail_pipe->top_pipe) {
					dc_plane_state_release(plane_state);
					return false;
				}

				free_pipe->stream_res.tg = tail_pipe->stream_res.tg;
				free_pipe->stream_res.abm = tail_pipe->stream_res.abm;
				free_pipe->stream_res.opp = tail_pipe->stream_res.opp;
				free_pipe->stream_res.stream_enc = tail_pipe->stream_res.stream_enc;
				free_pipe->stream_res.audio = tail_pipe->stream_res.audio;
				free_pipe->clock_source = tail_pipe->clock_source;

				free_pipe->top_pipe = tail_pipe;
				tail_pipe->bottom_pipe = free_pipe;

				/* Connect MPO pipes together if MPO window is in the centre */
				if (!(free_pipe->plane_state &&
						(free_pipe->plane_state->clip_rect.x + free_pipe->plane_state->clip_rect.width <=
						free_pipe->stream->src.x + free_pipe->stream->src.width/2))) {
					if (!free_pipe->next_odm_pipe &&
						tail_pipe->next_odm_pipe && tail_pipe->next_odm_pipe->bottom_pipe) {
						free_pipe->next_odm_pipe = tail_pipe->next_odm_pipe->bottom_pipe;
						tail_pipe->next_odm_pipe->bottom_pipe->prev_odm_pipe = free_pipe;
					}
					if (!free_pipe->prev_odm_pipe &&
						tail_pipe->prev_odm_pipe && tail_pipe->prev_odm_pipe->bottom_pipe) {
						free_pipe->prev_odm_pipe = tail_pipe->prev_odm_pipe->bottom_pipe;
						tail_pipe->prev_odm_pipe->bottom_pipe->next_odm_pipe = free_pipe;
					}
				}
			}
		}

		/* ODM + window MPO, where MPO window is on left half only */
		if (free_pipe->plane_state &&
			(free_pipe->plane_state->clip_rect.x + free_pipe->plane_state->clip_rect.width <=
			free_pipe->stream->src.x + free_pipe->stream->src.width/2)) {
			DC_LOG_SCALER("%s - ODM + window MPO(left). free_pipe:%d\n",
					__func__,
					free_pipe->pipe_idx);
			break;
		}
		/* ODM + window MPO, where MPO window is on right half only */
		if (free_pipe->plane_state &&
			(free_pipe->plane_state->clip_rect.x >= free_pipe->stream->src.x + free_pipe->stream->src.width/2)) {
			DC_LOG_SCALER("%s - ODM + window MPO(right). free_pipe:%d\n",
					__func__,
					free_pipe->pipe_idx);
			break;
		}

		head_pipe = head_pipe->next_odm_pipe;
	}
	/* assign new surfaces*/
	stream_status->plane_states[stream_status->plane_count] = plane_state;

	stream_status->plane_count++;

	return true;
}

bool dc_remove_plane_from_context(
		const struct dc *dc,
		struct dc_stream_state *stream,
		struct dc_plane_state *plane_state,
		struct dc_state *context)
{
	int i;
	struct dc_stream_status *stream_status = NULL;
	struct resource_pool *pool = dc->res_pool;

	if (!plane_state)
		return true;

	for (i = 0; i < context->stream_count; i++)
		if (context->streams[i] == stream) {
			stream_status = &context->stream_status[i];
			break;
		}

	if (stream_status == NULL) {
		dm_error("Existing stream not found; failed to remove plane.\n");
		return false;
	}

	/* release pipe for plane*/
	for (i = pool->pipe_count - 1; i >= 0; i--) {
		struct pipe_ctx *pipe_ctx = &context->res_ctx.pipe_ctx[i];

		if (pipe_ctx->plane_state == plane_state) {
			if (pipe_ctx->top_pipe)
				pipe_ctx->top_pipe->bottom_pipe = pipe_ctx->bottom_pipe;

			/* Second condition is to avoid setting NULL to top pipe
			 * of tail pipe making it look like head pipe in subsequent
			 * deletes
			 */
			if (pipe_ctx->bottom_pipe && pipe_ctx->top_pipe)
				pipe_ctx->bottom_pipe->top_pipe = pipe_ctx->top_pipe;

			/*
			 * For head pipe detach surfaces from pipe for tail
			 * pipe just zero it out
			 */
			if (!pipe_ctx->top_pipe)
				pipe_ctx->plane_state = NULL;
			else
				memset(pipe_ctx, 0, sizeof(*pipe_ctx));
		}
	}


	for (i = 0; i < stream_status->plane_count; i++) {
		if (stream_status->plane_states[i] == plane_state) {
			dc_plane_state_release(stream_status->plane_states[i]);
			break;
		}
	}

	if (i == stream_status->plane_count) {
		dm_error("Existing plane_state not found; failed to detach it!\n");
		return false;
	}

	stream_status->plane_count--;

	/* Start at the plane we've just released, and move all the planes one index forward to "trim" the array */
	for (; i < stream_status->plane_count; i++)
		stream_status->plane_states[i] = stream_status->plane_states[i + 1];

	stream_status->plane_states[stream_status->plane_count] = NULL;

	return true;
}

/**
 * dc_rem_all_planes_for_stream - Remove planes attached to the target stream.
 *
 * @dc: Current dc state.
 * @stream: Target stream, which we want to remove the attached plans.
 * @context: New context.
 *
 * Return:
 * Return true if DC was able to remove all planes from the target
 * stream, otherwise, return false.
 */
bool dc_rem_all_planes_for_stream(
		const struct dc *dc,
		struct dc_stream_state *stream,
		struct dc_state *context)
{
	int i, old_plane_count;
	struct dc_stream_status *stream_status = NULL;
	struct dc_plane_state *del_planes[MAX_SURFACE_NUM] = { 0 };

	for (i = 0; i < context->stream_count; i++)
			if (context->streams[i] == stream) {
				stream_status = &context->stream_status[i];
				break;
			}

	if (stream_status == NULL) {
		dm_error("Existing stream %p not found!\n", stream);
		return false;
	}

	old_plane_count = stream_status->plane_count;

	for (i = 0; i < old_plane_count; i++)
		del_planes[i] = stream_status->plane_states[i];

	for (i = 0; i < old_plane_count; i++)
		if (!dc_remove_plane_from_context(dc, stream, del_planes[i], context))
			return false;

	return true;
}

static bool add_all_planes_for_stream(
		const struct dc *dc,
		struct dc_stream_state *stream,
		const struct dc_validation_set set[],
		int set_count,
		struct dc_state *context)
{
	int i, j;

	for (i = 0; i < set_count; i++)
		if (set[i].stream == stream)
			break;

	if (i == set_count) {
		dm_error("Stream %p not found in set!\n", stream);
		return false;
	}

	for (j = 0; j < set[i].plane_count; j++)
		if (!dc_add_plane_to_context(dc, stream, set[i].plane_states[j], context))
			return false;

	return true;
}

bool dc_add_all_planes_for_stream(
		const struct dc *dc,
		struct dc_stream_state *stream,
		struct dc_plane_state * const *plane_states,
		int plane_count,
		struct dc_state *context)
{
	struct dc_validation_set set;
	int i;

	set.stream = stream;
	set.plane_count = plane_count;

	for (i = 0; i < plane_count; i++)
		set.plane_states[i] = plane_states[i];

	return add_all_planes_for_stream(dc, stream, &set, 1, context);
}

<<<<<<< HEAD
bool is_timing_changed(struct dc_stream_state *cur_stream,
=======
bool dc_is_timing_changed(struct dc_stream_state *cur_stream,
>>>>>>> eb3cdb58
		       struct dc_stream_state *new_stream)
{
	if (cur_stream == NULL)
		return true;

	/* If output color space is changed, need to reprogram info frames */
	if (cur_stream->output_color_space != new_stream->output_color_space)
		return true;

	return memcmp(
		&cur_stream->timing,
		&new_stream->timing,
		sizeof(struct dc_crtc_timing)) != 0;
}

static bool are_stream_backends_same(
	struct dc_stream_state *stream_a, struct dc_stream_state *stream_b)
{
	if (stream_a == stream_b)
		return true;

	if (stream_a == NULL || stream_b == NULL)
		return false;

	if (dc_is_timing_changed(stream_a, stream_b))
		return false;

	if (stream_a->signal != stream_b->signal)
		return false;

	if (stream_a->signal != stream_b->signal)
		return false;

	if (stream_a->dpms_off != stream_b->dpms_off)
		return false;

	return true;
}

/*
 * dc_is_stream_unchanged() - Compare two stream states for equivalence.
 *
 * Checks if there a difference between the two states
 * that would require a mode change.
 *
 * Does not compare cursor position or attributes.
 */
bool dc_is_stream_unchanged(
	struct dc_stream_state *old_stream, struct dc_stream_state *stream)
{

	if (!are_stream_backends_same(old_stream, stream))
		return false;

	if (old_stream->ignore_msa_timing_param != stream->ignore_msa_timing_param)
		return false;

	/*compare audio info*/
	if (memcmp(&old_stream->audio_info, &stream->audio_info, sizeof(stream->audio_info)) != 0)
		return false;

	return true;
}

/*
 * dc_is_stream_scaling_unchanged() - Compare scaling rectangles of two streams.
 */
bool dc_is_stream_scaling_unchanged(struct dc_stream_state *old_stream,
				    struct dc_stream_state *stream)
{
	if (old_stream == stream)
		return true;

	if (old_stream == NULL || stream == NULL)
		return false;

	if (memcmp(&old_stream->src,
			&stream->src,
			sizeof(struct rect)) != 0)
		return false;

	if (memcmp(&old_stream->dst,
			&stream->dst,
			sizeof(struct rect)) != 0)
		return false;

	return true;
}

static void update_stream_engine_usage(
		struct resource_context *res_ctx,
		const struct resource_pool *pool,
		struct stream_encoder *stream_enc,
		bool acquired)
{
	int i;

	for (i = 0; i < pool->stream_enc_count; i++) {
		if (pool->stream_enc[i] == stream_enc)
			res_ctx->is_stream_enc_acquired[i] = acquired;
	}
}

static void update_hpo_dp_stream_engine_usage(
		struct resource_context *res_ctx,
		const struct resource_pool *pool,
		struct hpo_dp_stream_encoder *hpo_dp_stream_enc,
		bool acquired)
{
	int i;

	for (i = 0; i < pool->hpo_dp_stream_enc_count; i++) {
		if (pool->hpo_dp_stream_enc[i] == hpo_dp_stream_enc)
			res_ctx->is_hpo_dp_stream_enc_acquired[i] = acquired;
	}
}

static inline int find_acquired_hpo_dp_link_enc_for_link(
		const struct resource_context *res_ctx,
		const struct dc_link *link)
{
	int i;

	for (i = 0; i < ARRAY_SIZE(res_ctx->hpo_dp_link_enc_to_link_idx); i++)
		if (res_ctx->hpo_dp_link_enc_ref_cnts[i] > 0 &&
				res_ctx->hpo_dp_link_enc_to_link_idx[i] == link->link_index)
			return i;

	return -1;
}

static inline int find_free_hpo_dp_link_enc(const struct resource_context *res_ctx,
		const struct resource_pool *pool)
{
	int i;

	for (i = 0; i < ARRAY_SIZE(res_ctx->hpo_dp_link_enc_ref_cnts); i++)
		if (res_ctx->hpo_dp_link_enc_ref_cnts[i] == 0)
			break;

	return (i < ARRAY_SIZE(res_ctx->hpo_dp_link_enc_ref_cnts) &&
			i < pool->hpo_dp_link_enc_count) ? i : -1;
}

static inline void acquire_hpo_dp_link_enc(
		struct resource_context *res_ctx,
		unsigned int link_index,
		int enc_index)
{
	res_ctx->hpo_dp_link_enc_to_link_idx[enc_index] = link_index;
	res_ctx->hpo_dp_link_enc_ref_cnts[enc_index] = 1;
}

static inline void retain_hpo_dp_link_enc(
		struct resource_context *res_ctx,
		int enc_index)
{
	res_ctx->hpo_dp_link_enc_ref_cnts[enc_index]++;
}

static inline void release_hpo_dp_link_enc(
		struct resource_context *res_ctx,
		int enc_index)
{
	ASSERT(res_ctx->hpo_dp_link_enc_ref_cnts[enc_index] > 0);
	res_ctx->hpo_dp_link_enc_ref_cnts[enc_index]--;
}

static bool add_hpo_dp_link_enc_to_ctx(struct resource_context *res_ctx,
		const struct resource_pool *pool,
		struct pipe_ctx *pipe_ctx,
		struct dc_stream_state *stream)
{
	int enc_index;

	enc_index = find_acquired_hpo_dp_link_enc_for_link(res_ctx, stream->link);

	if (enc_index >= 0) {
		retain_hpo_dp_link_enc(res_ctx, enc_index);
	} else {
		enc_index = find_free_hpo_dp_link_enc(res_ctx, pool);
		if (enc_index >= 0)
			acquire_hpo_dp_link_enc(res_ctx, stream->link->link_index, enc_index);
	}

	if (enc_index >= 0)
		pipe_ctx->link_res.hpo_dp_link_enc = pool->hpo_dp_link_enc[enc_index];

	return pipe_ctx->link_res.hpo_dp_link_enc != NULL;
}

static void remove_hpo_dp_link_enc_from_ctx(struct resource_context *res_ctx,
		struct pipe_ctx *pipe_ctx,
		struct dc_stream_state *stream)
{
	int enc_index;

	enc_index = find_acquired_hpo_dp_link_enc_for_link(res_ctx, stream->link);

	if (enc_index >= 0) {
		release_hpo_dp_link_enc(res_ctx, enc_index);
		pipe_ctx->link_res.hpo_dp_link_enc = NULL;
	}
}

/* TODO: release audio object */
void update_audio_usage(
		struct resource_context *res_ctx,
		const struct resource_pool *pool,
		struct audio *audio,
		bool acquired)
{
	int i;
	for (i = 0; i < pool->audio_count; i++) {
		if (pool->audios[i] == audio)
			res_ctx->is_audio_acquired[i] = acquired;
	}
}

static int acquire_first_free_pipe(
		struct resource_context *res_ctx,
		const struct resource_pool *pool,
		struct dc_stream_state *stream)
{
	int i;

	for (i = 0; i < pool->pipe_count; i++) {
		if (!res_ctx->pipe_ctx[i].stream) {
			struct pipe_ctx *pipe_ctx = &res_ctx->pipe_ctx[i];

			pipe_ctx->stream_res.tg = pool->timing_generators[i];
			pipe_ctx->plane_res.mi = pool->mis[i];
			pipe_ctx->plane_res.hubp = pool->hubps[i];
			pipe_ctx->plane_res.ipp = pool->ipps[i];
			pipe_ctx->plane_res.xfm = pool->transforms[i];
			pipe_ctx->plane_res.dpp = pool->dpps[i];
			pipe_ctx->stream_res.opp = pool->opps[i];
			if (pool->dpps[i])
				pipe_ctx->plane_res.mpcc_inst = pool->dpps[i]->inst;
			pipe_ctx->pipe_idx = i;

			if (i >= pool->timing_generator_count) {
				int tg_inst = pool->timing_generator_count - 1;

				pipe_ctx->stream_res.tg = pool->timing_generators[tg_inst];
				pipe_ctx->stream_res.opp = pool->opps[tg_inst];
			}

			pipe_ctx->stream = stream;
			return i;
		}
	}
	return -1;
}

static struct hpo_dp_stream_encoder *find_first_free_match_hpo_dp_stream_enc_for_link(
		struct resource_context *res_ctx,
		const struct resource_pool *pool,
		struct dc_stream_state *stream)
{
	int i;

	for (i = 0; i < pool->hpo_dp_stream_enc_count; i++) {
		if (!res_ctx->is_hpo_dp_stream_enc_acquired[i] &&
				pool->hpo_dp_stream_enc[i]) {

			return pool->hpo_dp_stream_enc[i];
		}
	}

	return NULL;
}

static struct audio *find_first_free_audio(
		struct resource_context *res_ctx,
		const struct resource_pool *pool,
		enum engine_id id,
		enum dce_version dc_version)
{
	int i, available_audio_count;

	available_audio_count = pool->audio_count;

	for (i = 0; i < available_audio_count; i++) {
		if ((res_ctx->is_audio_acquired[i] == false) && (res_ctx->is_stream_enc_acquired[i] == true)) {
			/*we have enough audio endpoint, find the matching inst*/
			if (id != i)
				continue;
			return pool->audios[i];
		}
	}

	/* use engine id to find free audio */
	if ((id < available_audio_count) && (res_ctx->is_audio_acquired[id] == false)) {
		return pool->audios[id];
	}
	/*not found the matching one, first come first serve*/
	for (i = 0; i < available_audio_count; i++) {
		if (res_ctx->is_audio_acquired[i] == false) {
			return pool->audios[i];
		}
	}
	return NULL;
}

/*
 * dc_add_stream_to_ctx() - Add a new dc_stream_state to a dc_state.
 */
enum dc_status dc_add_stream_to_ctx(
		struct dc *dc,
		struct dc_state *new_ctx,
		struct dc_stream_state *stream)
{
	enum dc_status res;
	DC_LOGGER_INIT(dc->ctx->logger);

	if (new_ctx->stream_count >= dc->res_pool->timing_generator_count) {
		DC_LOG_WARNING("Max streams reached, can't add stream %p !\n", stream);
		return DC_ERROR_UNEXPECTED;
	}

	new_ctx->streams[new_ctx->stream_count] = stream;
	dc_stream_retain(stream);
	new_ctx->stream_count++;

	res = dc->res_pool->funcs->add_stream_to_ctx(dc, new_ctx, stream);
	if (res != DC_OK)
		DC_LOG_WARNING("Adding stream %p to context failed with err %d!\n", stream, res);

	return res;
}

/*
 * dc_remove_stream_from_ctx() - Remove a stream from a dc_state.
 */
enum dc_status dc_remove_stream_from_ctx(
			struct dc *dc,
			struct dc_state *new_ctx,
			struct dc_stream_state *stream)
{
	int i;
	struct dc_context *dc_ctx = dc->ctx;
	struct pipe_ctx *del_pipe = resource_get_head_pipe_for_stream(&new_ctx->res_ctx, stream);
	struct pipe_ctx *odm_pipe;

	if (!del_pipe) {
		DC_ERROR("Pipe not found for stream %p !\n", stream);
		return DC_ERROR_UNEXPECTED;
	}

	odm_pipe = del_pipe->next_odm_pipe;

	/* Release primary pipe */
	ASSERT(del_pipe->stream_res.stream_enc);
	update_stream_engine_usage(
			&new_ctx->res_ctx,
				dc->res_pool,
			del_pipe->stream_res.stream_enc,
			false);

<<<<<<< HEAD
	if (is_dp_128b_132b_signal(del_pipe)) {
=======
	if (dc->link_srv->dp_is_128b_132b_signal(del_pipe)) {
>>>>>>> eb3cdb58
		update_hpo_dp_stream_engine_usage(
			&new_ctx->res_ctx, dc->res_pool,
			del_pipe->stream_res.hpo_dp_stream_enc,
			false);
		remove_hpo_dp_link_enc_from_ctx(&new_ctx->res_ctx, del_pipe, del_pipe->stream);
	}

	if (del_pipe->stream_res.audio)
		update_audio_usage(
			&new_ctx->res_ctx,
			dc->res_pool,
			del_pipe->stream_res.audio,
			false);

	resource_unreference_clock_source(&new_ctx->res_ctx,
					  dc->res_pool,
					  del_pipe->clock_source);

	if (dc->res_pool->funcs->remove_stream_from_ctx)
		dc->res_pool->funcs->remove_stream_from_ctx(dc, new_ctx, stream);

	while (odm_pipe) {
		struct pipe_ctx *next_odm_pipe = odm_pipe->next_odm_pipe;

		memset(odm_pipe, 0, sizeof(*odm_pipe));
		odm_pipe = next_odm_pipe;
	}
	memset(del_pipe, 0, sizeof(*del_pipe));

	for (i = 0; i < new_ctx->stream_count; i++)
		if (new_ctx->streams[i] == stream)
			break;

	if (new_ctx->streams[i] != stream) {
		DC_ERROR("Context doesn't have stream %p !\n", stream);
		return DC_ERROR_UNEXPECTED;
	}

	dc_stream_release(new_ctx->streams[i]);
	new_ctx->stream_count--;

	/* Trim back arrays */
	for (; i < new_ctx->stream_count; i++) {
		new_ctx->streams[i] = new_ctx->streams[i + 1];
		new_ctx->stream_status[i] = new_ctx->stream_status[i + 1];
	}

	new_ctx->streams[new_ctx->stream_count] = NULL;
	memset(
			&new_ctx->stream_status[new_ctx->stream_count],
			0,
			sizeof(new_ctx->stream_status[0]));

	return DC_OK;
}

static struct dc_stream_state *find_pll_sharable_stream(
		struct dc_stream_state *stream_needs_pll,
		struct dc_state *context)
{
	int i;

	for (i = 0; i < context->stream_count; i++) {
		struct dc_stream_state *stream_has_pll = context->streams[i];

		/* We are looking for non dp, non virtual stream */
		if (resource_are_streams_timing_synchronizable(
			stream_needs_pll, stream_has_pll)
			&& !dc_is_dp_signal(stream_has_pll->signal)
			&& stream_has_pll->link->connector_signal
			!= SIGNAL_TYPE_VIRTUAL)
			return stream_has_pll;

	}

	return NULL;
}

static int get_norm_pix_clk(const struct dc_crtc_timing *timing)
{
	uint32_t pix_clk = timing->pix_clk_100hz;
	uint32_t normalized_pix_clk = pix_clk;

	if (timing->pixel_encoding == PIXEL_ENCODING_YCBCR420)
		pix_clk /= 2;
	if (timing->pixel_encoding != PIXEL_ENCODING_YCBCR422) {
		switch (timing->display_color_depth) {
		case COLOR_DEPTH_666:
		case COLOR_DEPTH_888:
			normalized_pix_clk = pix_clk;
			break;
		case COLOR_DEPTH_101010:
			normalized_pix_clk = (pix_clk * 30) / 24;
			break;
		case COLOR_DEPTH_121212:
			normalized_pix_clk = (pix_clk * 36) / 24;
		break;
		case COLOR_DEPTH_161616:
			normalized_pix_clk = (pix_clk * 48) / 24;
		break;
		default:
			ASSERT(0);
		break;
		}
	}
	return normalized_pix_clk;
}

static void calculate_phy_pix_clks(struct dc_stream_state *stream)
{
	/* update actual pixel clock on all streams */
	if (dc_is_hdmi_signal(stream->signal))
		stream->phy_pix_clk = get_norm_pix_clk(
			&stream->timing) / 10;
	else
		stream->phy_pix_clk =
			stream->timing.pix_clk_100hz / 10;

	if (stream->timing.timing_3d_format == TIMING_3D_FORMAT_HW_FRAME_PACKING)
		stream->phy_pix_clk *= 2;
}

static int acquire_resource_from_hw_enabled_state(
		struct resource_context *res_ctx,
		const struct resource_pool *pool,
		struct dc_stream_state *stream)
{
	struct dc_link *link = stream->link;
	unsigned int i, inst, tg_inst = 0;
	uint32_t numPipes = 1;
	uint32_t id_src[4] = {0};

	/* Check for enabled DIG to identify enabled display */
	if (!link->link_enc->funcs->is_dig_enabled(link->link_enc))
		return -1;

	inst = link->link_enc->funcs->get_dig_frontend(link->link_enc);

	if (inst == ENGINE_ID_UNKNOWN)
		return -1;

	for (i = 0; i < pool->stream_enc_count; i++) {
		if (pool->stream_enc[i]->id == inst) {
			tg_inst = pool->stream_enc[i]->funcs->dig_source_otg(
				pool->stream_enc[i]);
			break;
		}
	}

	// tg_inst not found
	if (i == pool->stream_enc_count)
		return -1;

	if (tg_inst >= pool->timing_generator_count)
		return -1;

	if (!res_ctx->pipe_ctx[tg_inst].stream) {
		struct pipe_ctx *pipe_ctx = &res_ctx->pipe_ctx[tg_inst];

		pipe_ctx->stream_res.tg = pool->timing_generators[tg_inst];
		id_src[0] = tg_inst;

		if (pipe_ctx->stream_res.tg->funcs->get_optc_source)
			pipe_ctx->stream_res.tg->funcs->get_optc_source(pipe_ctx->stream_res.tg,
						&numPipes, &id_src[0], &id_src[1]);

		if (id_src[0] == 0xf && id_src[1] == 0xf) {
			id_src[0] = tg_inst;
			numPipes = 1;
		}
<<<<<<< HEAD

		for (i = 0; i < numPipes; i++) {
			//Check if src id invalid
			if (id_src[i] == 0xf)
				return -1;

			pipe_ctx = &res_ctx->pipe_ctx[id_src[i]];

			pipe_ctx->stream_res.tg = pool->timing_generators[tg_inst];
			pipe_ctx->plane_res.mi = pool->mis[id_src[i]];
			pipe_ctx->plane_res.hubp = pool->hubps[id_src[i]];
			pipe_ctx->plane_res.ipp = pool->ipps[id_src[i]];
			pipe_ctx->plane_res.xfm = pool->transforms[id_src[i]];
			pipe_ctx->plane_res.dpp = pool->dpps[id_src[i]];
			pipe_ctx->stream_res.opp = pool->opps[id_src[i]];

			if (pool->dpps[id_src[i]]) {
				pipe_ctx->plane_res.mpcc_inst = pool->dpps[id_src[i]]->inst;

				if (pool->mpc->funcs->read_mpcc_state) {
					struct mpcc_state s = {0};

					pool->mpc->funcs->read_mpcc_state(pool->mpc, pipe_ctx->plane_res.mpcc_inst, &s);

=======

		for (i = 0; i < numPipes; i++) {
			//Check if src id invalid
			if (id_src[i] == 0xf)
				return -1;

			pipe_ctx = &res_ctx->pipe_ctx[id_src[i]];

			pipe_ctx->stream_res.tg = pool->timing_generators[tg_inst];
			pipe_ctx->plane_res.mi = pool->mis[id_src[i]];
			pipe_ctx->plane_res.hubp = pool->hubps[id_src[i]];
			pipe_ctx->plane_res.ipp = pool->ipps[id_src[i]];
			pipe_ctx->plane_res.xfm = pool->transforms[id_src[i]];
			pipe_ctx->plane_res.dpp = pool->dpps[id_src[i]];
			pipe_ctx->stream_res.opp = pool->opps[id_src[i]];

			if (pool->dpps[id_src[i]]) {
				pipe_ctx->plane_res.mpcc_inst = pool->dpps[id_src[i]]->inst;

				if (pool->mpc->funcs->read_mpcc_state) {
					struct mpcc_state s = {0};

					pool->mpc->funcs->read_mpcc_state(pool->mpc, pipe_ctx->plane_res.mpcc_inst, &s);

>>>>>>> eb3cdb58
					if (s.dpp_id < MAX_MPCC)
						pool->mpc->mpcc_array[pipe_ctx->plane_res.mpcc_inst].dpp_id =
								s.dpp_id;

					if (s.bot_mpcc_id < MAX_MPCC)
						pool->mpc->mpcc_array[pipe_ctx->plane_res.mpcc_inst].mpcc_bot =
								&pool->mpc->mpcc_array[s.bot_mpcc_id];

					if (s.opp_id < MAX_OPP)
						pipe_ctx->stream_res.opp->mpc_tree_params.opp_id = s.opp_id;
				}
<<<<<<< HEAD
			}
			pipe_ctx->pipe_idx = id_src[i];

			if (id_src[i] >= pool->timing_generator_count) {
				id_src[i] = pool->timing_generator_count - 1;

				pipe_ctx->stream_res.tg = pool->timing_generators[id_src[i]];
				pipe_ctx->stream_res.opp = pool->opps[id_src[i]];
			}
=======
			}
			pipe_ctx->pipe_idx = id_src[i];

			if (id_src[i] >= pool->timing_generator_count) {
				id_src[i] = pool->timing_generator_count - 1;

				pipe_ctx->stream_res.tg = pool->timing_generators[id_src[i]];
				pipe_ctx->stream_res.opp = pool->opps[id_src[i]];
			}
>>>>>>> eb3cdb58

			pipe_ctx->stream = stream;
		}

		if (numPipes == 2) {
			stream->apply_boot_odm_mode = dm_odm_combine_policy_2to1;
			res_ctx->pipe_ctx[id_src[0]].next_odm_pipe = &res_ctx->pipe_ctx[id_src[1]];
			res_ctx->pipe_ctx[id_src[0]].prev_odm_pipe = NULL;
			res_ctx->pipe_ctx[id_src[1]].next_odm_pipe = NULL;
			res_ctx->pipe_ctx[id_src[1]].prev_odm_pipe = &res_ctx->pipe_ctx[id_src[0]];
		} else
			stream->apply_boot_odm_mode = dm_odm_combine_mode_disabled;

		return id_src[0];
	}

	return -1;
}

static void mark_seamless_boot_stream(
		const struct dc  *dc,
		struct dc_stream_state *stream)
{
	struct dc_bios *dcb = dc->ctx->dc_bios;

	if (dc->config.allow_seamless_boot_optimization &&
			!dcb->funcs->is_accelerated_mode(dcb)) {
		if (dc_validate_boot_timing(dc, stream->sink, &stream->timing))
			stream->apply_seamless_boot_optimization = true;
	}
}

enum dc_status resource_map_pool_resources(
		const struct dc  *dc,
		struct dc_state *context,
		struct dc_stream_state *stream)
{
	const struct resource_pool *pool = dc->res_pool;
	int i;
	struct dc_context *dc_ctx = dc->ctx;
	struct pipe_ctx *pipe_ctx = NULL;
	int pipe_idx = -1;

	calculate_phy_pix_clks(stream);

	mark_seamless_boot_stream(dc, stream);

	if (stream->apply_seamless_boot_optimization) {
		pipe_idx = acquire_resource_from_hw_enabled_state(
				&context->res_ctx,
				pool,
				stream);
		if (pipe_idx < 0)
			/* hw resource was assigned to other stream */
			stream->apply_seamless_boot_optimization = false;
	}

	if (pipe_idx < 0)
		/* acquire new resources */
		pipe_idx = acquire_first_free_pipe(&context->res_ctx, pool, stream);

	if (pipe_idx < 0)
		pipe_idx = acquire_first_split_pipe(&context->res_ctx, pool, stream);

	if (pipe_idx < 0 || context->res_ctx.pipe_ctx[pipe_idx].stream_res.tg == NULL)
		return DC_NO_CONTROLLER_RESOURCE;

	pipe_ctx = &context->res_ctx.pipe_ctx[pipe_idx];

	pipe_ctx->stream_res.stream_enc =
		dc->res_pool->funcs->find_first_free_match_stream_enc_for_link(
			&context->res_ctx, pool, stream);

	if (!pipe_ctx->stream_res.stream_enc)
		return DC_NO_STREAM_ENC_RESOURCE;

	update_stream_engine_usage(
		&context->res_ctx, pool,
		pipe_ctx->stream_res.stream_enc,
		true);

	/* Allocate DP HPO Stream Encoder based on signal, hw capabilities
	 * and link settings
	 */
	if (dc_is_dp_signal(stream->signal)) {
<<<<<<< HEAD
		if (!decide_link_settings(stream, &pipe_ctx->link_config.dp_link_settings))
			return DC_FAIL_DP_LINK_BANDWIDTH;
		if (dp_get_link_encoding_format(&pipe_ctx->link_config.dp_link_settings) == DP_128b_132b_ENCODING) {
=======
		if (!dc->link_srv->dp_decide_link_settings(stream, &pipe_ctx->link_config.dp_link_settings))
			return DC_FAIL_DP_LINK_BANDWIDTH;
		if (dc->link_srv->dp_get_encoding_format(
				&pipe_ctx->link_config.dp_link_settings) == DP_128b_132b_ENCODING) {
>>>>>>> eb3cdb58
			pipe_ctx->stream_res.hpo_dp_stream_enc =
					find_first_free_match_hpo_dp_stream_enc_for_link(
							&context->res_ctx, pool, stream);

			if (!pipe_ctx->stream_res.hpo_dp_stream_enc)
				return DC_NO_STREAM_ENC_RESOURCE;

			update_hpo_dp_stream_engine_usage(
					&context->res_ctx, pool,
					pipe_ctx->stream_res.hpo_dp_stream_enc,
					true);
			if (!add_hpo_dp_link_enc_to_ctx(&context->res_ctx, pool, pipe_ctx, stream))
				return DC_NO_LINK_ENC_RESOURCE;
		}
	}

	/* TODO: Add check if ASIC support and EDID audio */
	if (!stream->converter_disable_audio &&
	    dc_is_audio_capable_signal(pipe_ctx->stream->signal) &&
	    stream->audio_info.mode_count && stream->audio_info.flags.all) {
		pipe_ctx->stream_res.audio = find_first_free_audio(
		&context->res_ctx, pool, pipe_ctx->stream_res.stream_enc->id, dc_ctx->dce_version);

		/*
		 * Audio assigned in order first come first get.
		 * There are asics which has number of audio
		 * resources less then number of pipes
		 */
		if (pipe_ctx->stream_res.audio)
			update_audio_usage(&context->res_ctx, pool,
					   pipe_ctx->stream_res.audio, true);
	}

	/* Add ABM to the resource if on EDP */
	if (pipe_ctx->stream && dc_is_embedded_signal(pipe_ctx->stream->signal)) {
		if (pool->abm)
			pipe_ctx->stream_res.abm = pool->abm;
		else
			pipe_ctx->stream_res.abm = pool->multiple_abms[pipe_ctx->stream_res.tg->inst];
	}

	for (i = 0; i < context->stream_count; i++)
		if (context->streams[i] == stream) {
			context->stream_status[i].primary_otg_inst = pipe_ctx->stream_res.tg->inst;
			context->stream_status[i].stream_enc_inst = pipe_ctx->stream_res.stream_enc->stream_enc_inst;
			context->stream_status[i].audio_inst =
				pipe_ctx->stream_res.audio ? pipe_ctx->stream_res.audio->inst : -1;

			return DC_OK;
		}

	DC_ERROR("Stream %p not found in new ctx!\n", stream);
	return DC_ERROR_UNEXPECTED;
}

/**
 * dc_resource_state_copy_construct_current() - Creates a new dc_state from existing state
 *
 * @dc: copy out of dc->current_state
 * @dst_ctx: copy into this
 *
 * This function makes a shallow copy of the current DC state and increments
 * refcounts on existing streams and planes.
 */
void dc_resource_state_copy_construct_current(
		const struct dc *dc,
		struct dc_state *dst_ctx)
{
	dc_resource_state_copy_construct(dc->current_state, dst_ctx);
}


void dc_resource_state_construct(
		const struct dc *dc,
		struct dc_state *dst_ctx)
{
	dst_ctx->clk_mgr = dc->clk_mgr;

	/* Initialise DIG link encoder resource tracking variables. */
	link_enc_cfg_init(dc, dst_ctx);
}


bool dc_resource_is_dsc_encoding_supported(const struct dc *dc)
{
	if (dc->res_pool == NULL)
		return false;

	return dc->res_pool->res_cap->num_dsc > 0;
}

static bool planes_changed_for_existing_stream(struct dc_state *context,
					       struct dc_stream_state *stream,
					       const struct dc_validation_set set[],
					       int set_count)
{
	int i, j;
	struct dc_stream_status *stream_status = NULL;

	for (i = 0; i < context->stream_count; i++) {
		if (context->streams[i] == stream) {
			stream_status = &context->stream_status[i];
			break;
		}
	}

	if (!stream_status)
		ASSERT(0);

	for (i = 0; i < set_count; i++)
		if (set[i].stream == stream)
			break;

	if (i == set_count)
		ASSERT(0);

	if (set[i].plane_count != stream_status->plane_count)
		return true;

	for (j = 0; j < set[i].plane_count; j++)
		if (set[i].plane_states[j] != stream_status->plane_states[j])
			return true;

	return false;
}

/**
 * dc_validate_with_context - Validate and update the potential new stream in the context object
 *
 * @dc: Used to get the current state status
 * @set: An array of dc_validation_set with all the current streams reference
 * @set_count: Total of streams
 * @context: New context
 * @fast_validate: Enable or disable fast validation
 *
 * This function updates the potential new stream in the context object. It
 * creates multiple lists for the add, remove, and unchanged streams. In
 * particular, if the unchanged streams have a plane that changed, it is
 * necessary to remove all planes from the unchanged streams. In summary, this
 * function is responsible for validating the new context.
 *
 * Return:
 * In case of success, return DC_OK (1), otherwise, return a DC error.
 */
enum dc_status dc_validate_with_context(struct dc *dc,
					const struct dc_validation_set set[],
					int set_count,
					struct dc_state *context,
					bool fast_validate)
{
	struct dc_stream_state *unchanged_streams[MAX_PIPES] = { 0 };
	struct dc_stream_state *del_streams[MAX_PIPES] = { 0 };
	struct dc_stream_state *add_streams[MAX_PIPES] = { 0 };
	int old_stream_count = context->stream_count;
	enum dc_status res = DC_ERROR_UNEXPECTED;
	int unchanged_streams_count = 0;
	int del_streams_count = 0;
	int add_streams_count = 0;
	bool found = false;
	int i, j, k;

	DC_LOGGER_INIT(dc->ctx->logger);

	/* First build a list of streams to be remove from current context */
	for (i = 0; i < old_stream_count; i++) {
		struct dc_stream_state *stream = context->streams[i];

		for (j = 0; j < set_count; j++) {
			if (stream == set[j].stream) {
				found = true;
				break;
			}
		}

		if (!found)
			del_streams[del_streams_count++] = stream;

		found = false;
	}

	/* Second, build a list of new streams */
	for (i = 0; i < set_count; i++) {
		struct dc_stream_state *stream = set[i].stream;

		for (j = 0; j < old_stream_count; j++) {
			if (stream == context->streams[j]) {
				found = true;
				break;
			}
		}

		if (!found)
			add_streams[add_streams_count++] = stream;

		found = false;
	}

	/* Build a list of unchanged streams which is necessary for handling
	 * planes change such as added, removed, and updated.
	 */
	for (i = 0; i < set_count; i++) {
		/* Check if stream is part of the delete list */
		for (j = 0; j < del_streams_count; j++) {
			if (set[i].stream == del_streams[j]) {
				found = true;
				break;
			}
		}

		if (!found) {
			/* Check if stream is part of the add list */
			for (j = 0; j < add_streams_count; j++) {
				if (set[i].stream == add_streams[j]) {
					found = true;
					break;
				}
			}
		}

		if (!found)
			unchanged_streams[unchanged_streams_count++] = set[i].stream;

		found = false;
	}

	/* Remove all planes for unchanged streams if planes changed */
	for (i = 0; i < unchanged_streams_count; i++) {
		if (planes_changed_for_existing_stream(context,
						       unchanged_streams[i],
						       set,
						       set_count)) {
			if (!dc_rem_all_planes_for_stream(dc,
							  unchanged_streams[i],
							  context)) {
				res = DC_FAIL_DETACH_SURFACES;
				goto fail;
			}
		}
	}

	/* Remove all planes for removed streams and then remove the streams */
	for (i = 0; i < del_streams_count; i++) {
		/* Need to cpy the dwb data from the old stream in order to efc to work */
		if (del_streams[i]->num_wb_info > 0) {
			for (j = 0; j < add_streams_count; j++) {
				if (del_streams[i]->sink == add_streams[j]->sink) {
					add_streams[j]->num_wb_info = del_streams[i]->num_wb_info;
					for (k = 0; k < del_streams[i]->num_wb_info; k++)
						add_streams[j]->writeback_info[k] = del_streams[i]->writeback_info[k];
				}
			}
		}

		if (!dc_rem_all_planes_for_stream(dc, del_streams[i], context)) {
			res = DC_FAIL_DETACH_SURFACES;
			goto fail;
		}

		res = dc_remove_stream_from_ctx(dc, context, del_streams[i]);
		if (res != DC_OK)
			goto fail;
	}

	/* Swap seamless boot stream to pipe 0 (if needed) to ensure pipe_ctx
	 * matches. This may change in the future if seamless_boot_stream can be
	 * multiple.
	 */
	for (i = 0; i < add_streams_count; i++) {
		mark_seamless_boot_stream(dc, add_streams[i]);
		if (add_streams[i]->apply_seamless_boot_optimization && i != 0) {
			struct dc_stream_state *temp = add_streams[0];

			add_streams[0] = add_streams[i];
			add_streams[i] = temp;
			break;
		}
	}

	/* Add new streams and then add all planes for the new stream */
	for (i = 0; i < add_streams_count; i++) {
		calculate_phy_pix_clks(add_streams[i]);
		res = dc_add_stream_to_ctx(dc, context, add_streams[i]);
		if (res != DC_OK)
			goto fail;

		if (!add_all_planes_for_stream(dc, add_streams[i], set, set_count, context)) {
			res = DC_FAIL_ATTACH_SURFACES;
			goto fail;
		}
	}

	/* Add all planes for unchanged streams if planes changed */
	for (i = 0; i < unchanged_streams_count; i++) {
		if (planes_changed_for_existing_stream(context,
						       unchanged_streams[i],
						       set,
						       set_count)) {
			if (!add_all_planes_for_stream(dc, unchanged_streams[i], set, set_count, context)) {
				res = DC_FAIL_ATTACH_SURFACES;
				goto fail;
			}
		}
	}

	res = dc_validate_global_state(dc, context, fast_validate);

fail:
	if (res != DC_OK)
		DC_LOG_WARNING("%s:resource validation failed, dc_status:%d\n",
			       __func__,
			       res);

	return res;
}

/**
 * dc_validate_global_state() - Determine if hardware can support a given state
 *
 * @dc: dc struct for this driver
 * @new_ctx: state to be validated
 * @fast_validate: set to true if only yes/no to support matters
 *
 * Checks hardware resource availability and bandwidth requirement.
 *
 * Return:
 * DC_OK if the result can be programmed. Otherwise, an error code.
 */
enum dc_status dc_validate_global_state(
		struct dc *dc,
		struct dc_state *new_ctx,
		bool fast_validate)
{
	enum dc_status result = DC_ERROR_UNEXPECTED;
	int i, j;

	if (!new_ctx)
		return DC_ERROR_UNEXPECTED;

	if (dc->res_pool->funcs->validate_global) {
		result = dc->res_pool->funcs->validate_global(dc, new_ctx);
		if (result != DC_OK)
			return result;
	}

	for (i = 0; i < new_ctx->stream_count; i++) {
		struct dc_stream_state *stream = new_ctx->streams[i];

		for (j = 0; j < dc->res_pool->pipe_count; j++) {
			struct pipe_ctx *pipe_ctx = &new_ctx->res_ctx.pipe_ctx[j];

			if (pipe_ctx->stream != stream)
				continue;

			if (dc->res_pool->funcs->patch_unknown_plane_state &&
					pipe_ctx->plane_state &&
					pipe_ctx->plane_state->tiling_info.gfx9.swizzle == DC_SW_UNKNOWN) {
				result = dc->res_pool->funcs->patch_unknown_plane_state(pipe_ctx->plane_state);
				if (result != DC_OK)
					return result;
			}

			/* Switch to dp clock source only if there is
			 * no non dp stream that shares the same timing
			 * with the dp stream.
			 */
			if (dc_is_dp_signal(pipe_ctx->stream->signal) &&
				!find_pll_sharable_stream(stream, new_ctx)) {

				resource_unreference_clock_source(
						&new_ctx->res_ctx,
						dc->res_pool,
						pipe_ctx->clock_source);

				pipe_ctx->clock_source = dc->res_pool->dp_clock_source;
				resource_reference_clock_source(
						&new_ctx->res_ctx,
						dc->res_pool,
						 pipe_ctx->clock_source);
			}
		}
	}

	result = resource_build_scaling_params_for_context(dc, new_ctx);

	if (result == DC_OK)
		if (!dc->res_pool->funcs->validate_bandwidth(dc, new_ctx, fast_validate))
			result = DC_FAIL_BANDWIDTH_VALIDATE;

	/*
	 * Only update link encoder to stream assignment after bandwidth validation passed.
	 * TODO: Split out assignment and validation.
	 */
	if (result == DC_OK && dc->res_pool->funcs->link_encs_assign && fast_validate == false)
		dc->res_pool->funcs->link_encs_assign(
			dc, new_ctx, new_ctx->streams, new_ctx->stream_count);

	return result;
}

static void patch_gamut_packet_checksum(
		struct dc_info_packet *gamut_packet)
{
	/* For gamut we recalc checksum */
	if (gamut_packet->valid) {
		uint8_t chk_sum = 0;
		uint8_t *ptr;
		uint8_t i;

		/*start of the Gamut data. */
		ptr = &gamut_packet->sb[3];

		for (i = 0; i <= gamut_packet->sb[1]; i++)
			chk_sum += ptr[i];

		gamut_packet->sb[2] = (uint8_t) (0x100 - chk_sum);
	}
}

static void set_avi_info_frame(
		struct dc_info_packet *info_packet,
		struct pipe_ctx *pipe_ctx)
{
	struct dc_stream_state *stream = pipe_ctx->stream;
	enum dc_color_space color_space = COLOR_SPACE_UNKNOWN;
	uint32_t pixel_encoding = 0;
	enum scanning_type scan_type = SCANNING_TYPE_NODATA;
	enum dc_aspect_ratio aspect = ASPECT_RATIO_NO_DATA;
	bool itc = false;
	uint8_t itc_value = 0;
	uint8_t cn0_cn1 = 0;
	unsigned int cn0_cn1_value = 0;
	uint8_t *check_sum = NULL;
	uint8_t byte_index = 0;
	union hdmi_info_packet hdmi_info;
	union display_content_support support = {0};
	unsigned int vic = pipe_ctx->stream->timing.vic;
	unsigned int rid = pipe_ctx->stream->timing.rid;
	unsigned int fr_ind = pipe_ctx->stream->timing.fr_index;
	enum dc_timing_3d_format format;

	memset(&hdmi_info, 0, sizeof(union hdmi_info_packet));

	color_space = pipe_ctx->stream->output_color_space;
	if (color_space == COLOR_SPACE_UNKNOWN)
		color_space = (stream->timing.pixel_encoding == PIXEL_ENCODING_RGB) ?
			COLOR_SPACE_SRGB:COLOR_SPACE_YCBCR709;

	/* Initialize header */
	hdmi_info.bits.header.info_frame_type = HDMI_INFOFRAME_TYPE_AVI;
	/* InfoFrameVersion_3 is defined by CEA861F (Section 6.4), but shall
	* not be used in HDMI 2.0 (Section 10.1) */
	hdmi_info.bits.header.version = 2;
	hdmi_info.bits.header.length = HDMI_AVI_INFOFRAME_SIZE;

	/*
	 * IDO-defined (Y2,Y1,Y0 = 1,1,1) shall not be used by devices built
	 * according to HDMI 2.0 spec (Section 10.1)
	 */

	switch (stream->timing.pixel_encoding) {
	case PIXEL_ENCODING_YCBCR422:
		pixel_encoding = 1;
		break;

	case PIXEL_ENCODING_YCBCR444:
		pixel_encoding = 2;
		break;
	case PIXEL_ENCODING_YCBCR420:
		pixel_encoding = 3;
		break;

	case PIXEL_ENCODING_RGB:
	default:
		pixel_encoding = 0;
	}

	/* Y0_Y1_Y2 : The pixel encoding */
	/* H14b AVI InfoFrame has extension on Y-field from 2 bits to 3 bits */
	hdmi_info.bits.Y0_Y1_Y2 = pixel_encoding;

	/* A0 = 1 Active Format Information valid */
	hdmi_info.bits.A0 = ACTIVE_FORMAT_VALID;

	/* B0, B1 = 3; Bar info data is valid */
	hdmi_info.bits.B0_B1 = BAR_INFO_BOTH_VALID;

	hdmi_info.bits.SC0_SC1 = PICTURE_SCALING_UNIFORM;

	/* S0, S1 : Underscan / Overscan */
	/* TODO: un-hardcode scan type */
	scan_type = SCANNING_TYPE_UNDERSCAN;
	hdmi_info.bits.S0_S1 = scan_type;

	/* C0, C1 : Colorimetry */
	if (color_space == COLOR_SPACE_YCBCR709 ||
			color_space == COLOR_SPACE_YCBCR709_LIMITED)
		hdmi_info.bits.C0_C1 = COLORIMETRY_ITU709;
	else if (color_space == COLOR_SPACE_YCBCR601 ||
			color_space == COLOR_SPACE_YCBCR601_LIMITED)
		hdmi_info.bits.C0_C1 = COLORIMETRY_ITU601;
	else {
		hdmi_info.bits.C0_C1 = COLORIMETRY_NO_DATA;
	}
	if (color_space == COLOR_SPACE_2020_RGB_FULLRANGE ||
			color_space == COLOR_SPACE_2020_RGB_LIMITEDRANGE ||
			color_space == COLOR_SPACE_2020_YCBCR) {
		hdmi_info.bits.EC0_EC2 = COLORIMETRYEX_BT2020RGBYCBCR;
		hdmi_info.bits.C0_C1   = COLORIMETRY_EXTENDED;
	} else if (color_space == COLOR_SPACE_ADOBERGB) {
		hdmi_info.bits.EC0_EC2 = COLORIMETRYEX_ADOBERGB;
		hdmi_info.bits.C0_C1   = COLORIMETRY_EXTENDED;
	}

	if (pixel_encoding && color_space == COLOR_SPACE_2020_YCBCR &&
			stream->out_transfer_func->tf == TRANSFER_FUNCTION_GAMMA22) {
		hdmi_info.bits.EC0_EC2 = 0;
		hdmi_info.bits.C0_C1 = COLORIMETRY_ITU709;
	}

	/* TODO: un-hardcode aspect ratio */
	aspect = stream->timing.aspect_ratio;

	switch (aspect) {
	case ASPECT_RATIO_4_3:
	case ASPECT_RATIO_16_9:
		hdmi_info.bits.M0_M1 = aspect;
		break;

	case ASPECT_RATIO_NO_DATA:
	case ASPECT_RATIO_64_27:
	case ASPECT_RATIO_256_135:
	default:
		hdmi_info.bits.M0_M1 = 0;
	}

	/* Active Format Aspect ratio - same as Picture Aspect Ratio. */
	hdmi_info.bits.R0_R3 = ACTIVE_FORMAT_ASPECT_RATIO_SAME_AS_PICTURE;

	/* TODO: un-hardcode cn0_cn1 and itc */

	cn0_cn1 = 0;
	cn0_cn1_value = 0;

	itc = true;
	itc_value = 1;

	support = stream->content_support;

	if (itc) {
		if (!support.bits.valid_content_type) {
			cn0_cn1_value = 0;
		} else {
			if (cn0_cn1 == DISPLAY_CONTENT_TYPE_GRAPHICS) {
				if (support.bits.graphics_content == 1) {
					cn0_cn1_value = 0;
				}
			} else if (cn0_cn1 == DISPLAY_CONTENT_TYPE_PHOTO) {
				if (support.bits.photo_content == 1) {
					cn0_cn1_value = 1;
				} else {
					cn0_cn1_value = 0;
					itc_value = 0;
				}
			} else if (cn0_cn1 == DISPLAY_CONTENT_TYPE_CINEMA) {
				if (support.bits.cinema_content == 1) {
					cn0_cn1_value = 2;
				} else {
					cn0_cn1_value = 0;
					itc_value = 0;
				}
			} else if (cn0_cn1 == DISPLAY_CONTENT_TYPE_GAME) {
				if (support.bits.game_content == 1) {
					cn0_cn1_value = 3;
				} else {
					cn0_cn1_value = 0;
					itc_value = 0;
				}
			}
		}
		hdmi_info.bits.CN0_CN1 = cn0_cn1_value;
		hdmi_info.bits.ITC = itc_value;
	}

	if (stream->qs_bit == 1) {
		if (color_space == COLOR_SPACE_SRGB ||
			color_space == COLOR_SPACE_2020_RGB_FULLRANGE)
			hdmi_info.bits.Q0_Q1   = RGB_QUANTIZATION_FULL_RANGE;
		else if (color_space == COLOR_SPACE_SRGB_LIMITED ||
					color_space == COLOR_SPACE_2020_RGB_LIMITEDRANGE)
			hdmi_info.bits.Q0_Q1   = RGB_QUANTIZATION_LIMITED_RANGE;
		else
			hdmi_info.bits.Q0_Q1   = RGB_QUANTIZATION_DEFAULT_RANGE;
	} else
		hdmi_info.bits.Q0_Q1   = RGB_QUANTIZATION_DEFAULT_RANGE;

	/* TODO : We should handle YCC quantization */
	/* but we do not have matrix calculation */
	hdmi_info.bits.YQ0_YQ1 = YYC_QUANTIZATION_LIMITED_RANGE;

	///VIC
	if (pipe_ctx->stream->timing.hdmi_vic != 0)
		vic = 0;
	format = stream->timing.timing_3d_format;
	/*todo, add 3DStereo support*/
	if (format != TIMING_3D_FORMAT_NONE) {
		// Based on HDMI specs hdmi vic needs to be converted to cea vic when 3D is enabled
		switch (pipe_ctx->stream->timing.hdmi_vic) {
		case 1:
			vic = 95;
			break;
		case 2:
			vic = 94;
			break;
		case 3:
			vic = 93;
			break;
		case 4:
			vic = 98;
			break;
		default:
			break;
		}
	}
	/* If VIC >= 128, the Source shall use AVI InfoFrame Version 3*/
	hdmi_info.bits.VIC0_VIC7 = vic;
	if (vic >= 128)
		hdmi_info.bits.header.version = 3;
	/* If (C1, C0)=(1, 1) and (EC2, EC1, EC0)=(1, 1, 1),
	 * the Source shall use 20 AVI InfoFrame Version 4
	 */
	if (hdmi_info.bits.C0_C1 == COLORIMETRY_EXTENDED &&
			hdmi_info.bits.EC0_EC2 == COLORIMETRYEX_RESERVED) {
		hdmi_info.bits.header.version = 4;
		hdmi_info.bits.header.length = 14;
	}

	if (rid != 0 && fr_ind != 0) {
		hdmi_info.bits.header.version = 5;
		hdmi_info.bits.header.length = 15;

		hdmi_info.bits.FR0_FR3 = fr_ind & 0xF;
		hdmi_info.bits.FR4 = (fr_ind >> 4) & 0x1;
		hdmi_info.bits.RID0_RID5 = rid;
	}

	/* pixel repetition
	 * PR0 - PR3 start from 0 whereas pHwPathMode->mode.timing.flags.pixel
	 * repetition start from 1 */
	hdmi_info.bits.PR0_PR3 = 0;

	/* Bar Info
	 * barTop:    Line Number of End of Top Bar.
	 * barBottom: Line Number of Start of Bottom Bar.
	 * barLeft:   Pixel Number of End of Left Bar.
	 * barRight:  Pixel Number of Start of Right Bar. */
	hdmi_info.bits.bar_top = stream->timing.v_border_top;
	hdmi_info.bits.bar_bottom = (stream->timing.v_total
			- stream->timing.v_border_bottom + 1);
	hdmi_info.bits.bar_left  = stream->timing.h_border_left;
	hdmi_info.bits.bar_right = (stream->timing.h_total
			- stream->timing.h_border_right + 1);

    /* Additional Colorimetry Extension
     * Used in conduction with C0-C1 and EC0-EC2
     * 0 = DCI-P3 RGB (D65)
     * 1 = DCI-P3 RGB (theater)
     */
	hdmi_info.bits.ACE0_ACE3 = 0;

	/* check_sum - Calculate AFMT_AVI_INFO0 ~ AFMT_AVI_INFO3 */
	check_sum = &hdmi_info.packet_raw_data.sb[0];

	*check_sum = HDMI_INFOFRAME_TYPE_AVI + hdmi_info.bits.header.length + hdmi_info.bits.header.version;

	for (byte_index = 1; byte_index <= hdmi_info.bits.header.length; byte_index++)
		*check_sum += hdmi_info.packet_raw_data.sb[byte_index];

	/* one byte complement */
	*check_sum = (uint8_t) (0x100 - *check_sum);

	/* Store in hw_path_mode */
	info_packet->hb0 = hdmi_info.packet_raw_data.hb0;
	info_packet->hb1 = hdmi_info.packet_raw_data.hb1;
	info_packet->hb2 = hdmi_info.packet_raw_data.hb2;

	for (byte_index = 0; byte_index < sizeof(hdmi_info.packet_raw_data.sb); byte_index++)
		info_packet->sb[byte_index] = hdmi_info.packet_raw_data.sb[byte_index];

	info_packet->valid = true;
}

static void set_vendor_info_packet(
		struct dc_info_packet *info_packet,
		struct dc_stream_state *stream)
{
	/* SPD info packet for FreeSync */

	/* Check if Freesync is supported. Return if false. If true,
	 * set the corresponding bit in the info packet
	 */
	if (!stream->vsp_infopacket.valid)
		return;

	*info_packet = stream->vsp_infopacket;
}

static void set_spd_info_packet(
		struct dc_info_packet *info_packet,
		struct dc_stream_state *stream)
{
	/* SPD info packet for FreeSync */

	/* Check if Freesync is supported. Return if false. If true,
	 * set the corresponding bit in the info packet
	 */
	if (!stream->vrr_infopacket.valid)
		return;

	*info_packet = stream->vrr_infopacket;
}

static void set_hdr_static_info_packet(
		struct dc_info_packet *info_packet,
		struct dc_stream_state *stream)
{
	/* HDR Static Metadata info packet for HDR10 */

	if (!stream->hdr_static_metadata.valid ||
			stream->use_dynamic_meta)
		return;

	*info_packet = stream->hdr_static_metadata;
}

static void set_vsc_info_packet(
		struct dc_info_packet *info_packet,
		struct dc_stream_state *stream)
{
	if (!stream->vsc_infopacket.valid)
		return;

	*info_packet = stream->vsc_infopacket;
}
static void set_hfvs_info_packet(
		struct dc_info_packet *info_packet,
		struct dc_stream_state *stream)
{
	if (!stream->hfvsif_infopacket.valid)
		return;

	*info_packet = stream->hfvsif_infopacket;
}

<<<<<<< HEAD
=======
static void adaptive_sync_override_dp_info_packets_sdp_line_num(
		const struct dc_crtc_timing *timing,
		struct enc_sdp_line_num *sdp_line_num,
		struct _vcs_dpi_display_pipe_dest_params_st *pipe_dlg_param)
{
	uint32_t asic_blank_start = 0;
	uint32_t asic_blank_end   = 0;
	uint32_t v_update = 0;

	const struct dc_crtc_timing *tg = timing;

	/* blank_start = frame end - front porch */
	asic_blank_start = tg->v_total - tg->v_front_porch;

	/* blank_end = blank_start - active */
	asic_blank_end = (asic_blank_start - tg->v_border_bottom -
						tg->v_addressable - tg->v_border_top);

	if (pipe_dlg_param->vstartup_start > asic_blank_end) {
		v_update = (tg->v_total - (pipe_dlg_param->vstartup_start - asic_blank_end));
		sdp_line_num->adaptive_sync_line_num_valid = true;
		sdp_line_num->adaptive_sync_line_num = (tg->v_total - v_update - 1);
	} else {
		sdp_line_num->adaptive_sync_line_num_valid = false;
		sdp_line_num->adaptive_sync_line_num = 0;
	}
}

static void set_adaptive_sync_info_packet(
		struct dc_info_packet *info_packet,
		const struct dc_stream_state *stream,
		struct encoder_info_frame *info_frame,
		struct _vcs_dpi_display_pipe_dest_params_st *pipe_dlg_param)
{
	if (!stream->adaptive_sync_infopacket.valid)
		return;

	adaptive_sync_override_dp_info_packets_sdp_line_num(
			&stream->timing,
			&info_frame->sdp_line_num,
			pipe_dlg_param);

	*info_packet = stream->adaptive_sync_infopacket;
}
>>>>>>> eb3cdb58

static void set_vtem_info_packet(
		struct dc_info_packet *info_packet,
		struct dc_stream_state *stream)
{
	if (!stream->vtem_infopacket.valid)
		return;

	*info_packet = stream->vtem_infopacket;
}

void dc_resource_state_destruct(struct dc_state *context)
{
	int i, j;

	for (i = 0; i < context->stream_count; i++) {
		for (j = 0; j < context->stream_status[i].plane_count; j++)
			dc_plane_state_release(
				context->stream_status[i].plane_states[j]);

		context->stream_status[i].plane_count = 0;
		dc_stream_release(context->streams[i]);
		context->streams[i] = NULL;
	}
	context->stream_count = 0;
}

void dc_resource_state_copy_construct(
		const struct dc_state *src_ctx,
		struct dc_state *dst_ctx)
{
	int i, j;
	struct kref refcount = dst_ctx->refcount;

	*dst_ctx = *src_ctx;

	for (i = 0; i < MAX_PIPES; i++) {
		struct pipe_ctx *cur_pipe = &dst_ctx->res_ctx.pipe_ctx[i];

		if (cur_pipe->top_pipe)
			cur_pipe->top_pipe =  &dst_ctx->res_ctx.pipe_ctx[cur_pipe->top_pipe->pipe_idx];

		if (cur_pipe->bottom_pipe)
			cur_pipe->bottom_pipe = &dst_ctx->res_ctx.pipe_ctx[cur_pipe->bottom_pipe->pipe_idx];

		if (cur_pipe->next_odm_pipe)
			cur_pipe->next_odm_pipe =  &dst_ctx->res_ctx.pipe_ctx[cur_pipe->next_odm_pipe->pipe_idx];

		if (cur_pipe->prev_odm_pipe)
			cur_pipe->prev_odm_pipe = &dst_ctx->res_ctx.pipe_ctx[cur_pipe->prev_odm_pipe->pipe_idx];
	}

	for (i = 0; i < dst_ctx->stream_count; i++) {
		dc_stream_retain(dst_ctx->streams[i]);
		for (j = 0; j < dst_ctx->stream_status[i].plane_count; j++)
			dc_plane_state_retain(
				dst_ctx->stream_status[i].plane_states[j]);
	}

	/* context refcount should not be overridden */
	dst_ctx->refcount = refcount;

}

struct clock_source *dc_resource_find_first_free_pll(
		struct resource_context *res_ctx,
		const struct resource_pool *pool)
{
	int i;

	for (i = 0; i < pool->clk_src_count; ++i) {
		if (res_ctx->clock_source_ref_count[i] == 0)
			return pool->clock_sources[i];
	}

	return NULL;
}

void resource_build_info_frame(struct pipe_ctx *pipe_ctx)
{
	enum signal_type signal = SIGNAL_TYPE_NONE;
	struct encoder_info_frame *info = &pipe_ctx->stream_res.encoder_info_frame;

	/* default all packets to invalid */
	info->avi.valid = false;
	info->gamut.valid = false;
	info->vendor.valid = false;
	info->spd.valid = false;
	info->hdrsmd.valid = false;
	info->vsc.valid = false;
	info->hfvsif.valid = false;
	info->vtem.valid = false;
<<<<<<< HEAD
=======
	info->adaptive_sync.valid = false;
>>>>>>> eb3cdb58
	signal = pipe_ctx->stream->signal;

	/* HDMi and DP have different info packets*/
	if (dc_is_hdmi_signal(signal)) {
		set_avi_info_frame(&info->avi, pipe_ctx);

		set_vendor_info_packet(&info->vendor, pipe_ctx->stream);
		set_hfvs_info_packet(&info->hfvsif, pipe_ctx->stream);
		set_vtem_info_packet(&info->vtem, pipe_ctx->stream);

		set_spd_info_packet(&info->spd, pipe_ctx->stream);

		set_hdr_static_info_packet(&info->hdrsmd, pipe_ctx->stream);

	} else if (dc_is_dp_signal(signal)) {
		set_vsc_info_packet(&info->vsc, pipe_ctx->stream);

		set_spd_info_packet(&info->spd, pipe_ctx->stream);

		set_hdr_static_info_packet(&info->hdrsmd, pipe_ctx->stream);
		set_adaptive_sync_info_packet(&info->adaptive_sync,
										pipe_ctx->stream,
										info,
										&pipe_ctx->pipe_dlg_param);
	}

	patch_gamut_packet_checksum(&info->gamut);
}

enum dc_status resource_map_clock_resources(
		const struct dc  *dc,
		struct dc_state *context,
		struct dc_stream_state *stream)
{
	/* acquire new resources */
	const struct resource_pool *pool = dc->res_pool;
	struct pipe_ctx *pipe_ctx = resource_get_head_pipe_for_stream(
				&context->res_ctx, stream);

	if (!pipe_ctx)
		return DC_ERROR_UNEXPECTED;

	if (dc_is_dp_signal(pipe_ctx->stream->signal)
		|| pipe_ctx->stream->signal == SIGNAL_TYPE_VIRTUAL)
		pipe_ctx->clock_source = pool->dp_clock_source;
	else {
		pipe_ctx->clock_source = NULL;

		if (!dc->config.disable_disp_pll_sharing)
			pipe_ctx->clock_source = resource_find_used_clk_src_for_sharing(
				&context->res_ctx,
				pipe_ctx);

		if (pipe_ctx->clock_source == NULL)
			pipe_ctx->clock_source =
				dc_resource_find_first_free_pll(
					&context->res_ctx,
					pool);
	}

	if (pipe_ctx->clock_source == NULL)
		return DC_NO_CLOCK_SOURCE_RESOURCE;

	resource_reference_clock_source(
		&context->res_ctx, pool,
		pipe_ctx->clock_source);

	return DC_OK;
}

/*
 * Note: We need to disable output if clock sources change,
 * since bios does optimization and doesn't apply if changing
 * PHY when not already disabled.
 */
bool pipe_need_reprogram(
		struct pipe_ctx *pipe_ctx_old,
		struct pipe_ctx *pipe_ctx)
{
	if (!pipe_ctx_old->stream)
		return false;

	if (pipe_ctx_old->stream->sink != pipe_ctx->stream->sink)
		return true;

	if (pipe_ctx_old->stream->signal != pipe_ctx->stream->signal)
		return true;

	if (pipe_ctx_old->stream_res.audio != pipe_ctx->stream_res.audio)
		return true;

	if (pipe_ctx_old->clock_source != pipe_ctx->clock_source
			&& pipe_ctx_old->stream != pipe_ctx->stream)
		return true;

	if (pipe_ctx_old->stream_res.stream_enc != pipe_ctx->stream_res.stream_enc)
		return true;

	if (dc_is_timing_changed(pipe_ctx_old->stream, pipe_ctx->stream))
		return true;

	if (pipe_ctx_old->stream->dpms_off != pipe_ctx->stream->dpms_off)
		return true;

	if (false == pipe_ctx_old->stream->link->link_state_valid &&
		false == pipe_ctx_old->stream->dpms_off)
		return true;

	if (pipe_ctx_old->stream_res.dsc != pipe_ctx->stream_res.dsc)
		return true;

	if (pipe_ctx_old->stream_res.hpo_dp_stream_enc != pipe_ctx->stream_res.hpo_dp_stream_enc)
		return true;
	if (pipe_ctx_old->link_res.hpo_dp_link_enc != pipe_ctx->link_res.hpo_dp_link_enc)
		return true;

	/* DIG link encoder resource assignment for stream changed. */
	if (pipe_ctx_old->stream->ctx->dc->res_pool->funcs->link_encs_assign) {
		bool need_reprogram = false;
		struct dc *dc = pipe_ctx_old->stream->ctx->dc;
		struct link_encoder *link_enc_prev =
			link_enc_cfg_get_link_enc_used_by_stream_current(dc, pipe_ctx_old->stream);

		if (link_enc_prev != pipe_ctx->stream->link_enc)
			need_reprogram = true;

		return need_reprogram;
	}

	return false;
}

void resource_build_bit_depth_reduction_params(struct dc_stream_state *stream,
		struct bit_depth_reduction_params *fmt_bit_depth)
{
	enum dc_dither_option option = stream->dither_option;
	enum dc_pixel_encoding pixel_encoding =
			stream->timing.pixel_encoding;

	memset(fmt_bit_depth, 0, sizeof(*fmt_bit_depth));

	if (option == DITHER_OPTION_DEFAULT) {
		switch (stream->timing.display_color_depth) {
		case COLOR_DEPTH_666:
			option = DITHER_OPTION_SPATIAL6;
			break;
		case COLOR_DEPTH_888:
			option = DITHER_OPTION_SPATIAL8;
			break;
		case COLOR_DEPTH_101010:
			option = DITHER_OPTION_SPATIAL10;
			break;
		default:
			option = DITHER_OPTION_DISABLE;
		}
	}

	if (option == DITHER_OPTION_DISABLE)
		return;

	if (option == DITHER_OPTION_TRUN6) {
		fmt_bit_depth->flags.TRUNCATE_ENABLED = 1;
		fmt_bit_depth->flags.TRUNCATE_DEPTH = 0;
	} else if (option == DITHER_OPTION_TRUN8 ||
			option == DITHER_OPTION_TRUN8_SPATIAL6 ||
			option == DITHER_OPTION_TRUN8_FM6) {
		fmt_bit_depth->flags.TRUNCATE_ENABLED = 1;
		fmt_bit_depth->flags.TRUNCATE_DEPTH = 1;
	} else if (option == DITHER_OPTION_TRUN10        ||
			option == DITHER_OPTION_TRUN10_SPATIAL6   ||
			option == DITHER_OPTION_TRUN10_SPATIAL8   ||
			option == DITHER_OPTION_TRUN10_FM8     ||
			option == DITHER_OPTION_TRUN10_FM6     ||
			option == DITHER_OPTION_TRUN10_SPATIAL8_FM6) {
		fmt_bit_depth->flags.TRUNCATE_ENABLED = 1;
		fmt_bit_depth->flags.TRUNCATE_DEPTH = 2;
	}

	/* special case - Formatter can only reduce by 4 bits at most.
	 * When reducing from 12 to 6 bits,
	 * HW recommends we use trunc with round mode
	 * (if we did nothing, trunc to 10 bits would be used)
	 * note that any 12->10 bit reduction is ignored prior to DCE8,
	 * as the input was 10 bits.
	 */
	if (option == DITHER_OPTION_SPATIAL6_FRAME_RANDOM ||
			option == DITHER_OPTION_SPATIAL6 ||
			option == DITHER_OPTION_FM6) {
		fmt_bit_depth->flags.TRUNCATE_ENABLED = 1;
		fmt_bit_depth->flags.TRUNCATE_DEPTH = 2;
		fmt_bit_depth->flags.TRUNCATE_MODE = 1;
	}

	/* spatial dither
	 * note that spatial modes 1-3 are never used
	 */
	if (option == DITHER_OPTION_SPATIAL6_FRAME_RANDOM            ||
			option == DITHER_OPTION_SPATIAL6 ||
			option == DITHER_OPTION_TRUN10_SPATIAL6      ||
			option == DITHER_OPTION_TRUN8_SPATIAL6) {
		fmt_bit_depth->flags.SPATIAL_DITHER_ENABLED = 1;
		fmt_bit_depth->flags.SPATIAL_DITHER_DEPTH = 0;
		fmt_bit_depth->flags.HIGHPASS_RANDOM = 1;
		fmt_bit_depth->flags.RGB_RANDOM =
				(pixel_encoding == PIXEL_ENCODING_RGB) ? 1 : 0;
	} else if (option == DITHER_OPTION_SPATIAL8_FRAME_RANDOM            ||
			option == DITHER_OPTION_SPATIAL8 ||
			option == DITHER_OPTION_SPATIAL8_FM6        ||
			option == DITHER_OPTION_TRUN10_SPATIAL8      ||
			option == DITHER_OPTION_TRUN10_SPATIAL8_FM6) {
		fmt_bit_depth->flags.SPATIAL_DITHER_ENABLED = 1;
		fmt_bit_depth->flags.SPATIAL_DITHER_DEPTH = 1;
		fmt_bit_depth->flags.HIGHPASS_RANDOM = 1;
		fmt_bit_depth->flags.RGB_RANDOM =
				(pixel_encoding == PIXEL_ENCODING_RGB) ? 1 : 0;
	} else if (option == DITHER_OPTION_SPATIAL10_FRAME_RANDOM ||
			option == DITHER_OPTION_SPATIAL10 ||
			option == DITHER_OPTION_SPATIAL10_FM8 ||
			option == DITHER_OPTION_SPATIAL10_FM6) {
		fmt_bit_depth->flags.SPATIAL_DITHER_ENABLED = 1;
		fmt_bit_depth->flags.SPATIAL_DITHER_DEPTH = 2;
		fmt_bit_depth->flags.HIGHPASS_RANDOM = 1;
		fmt_bit_depth->flags.RGB_RANDOM =
				(pixel_encoding == PIXEL_ENCODING_RGB) ? 1 : 0;
	}

	if (option == DITHER_OPTION_SPATIAL6 ||
			option == DITHER_OPTION_SPATIAL8 ||
			option == DITHER_OPTION_SPATIAL10) {
		fmt_bit_depth->flags.FRAME_RANDOM = 0;
	} else {
		fmt_bit_depth->flags.FRAME_RANDOM = 1;
	}

	//////////////////////
	//// temporal dither
	//////////////////////
	if (option == DITHER_OPTION_FM6           ||
			option == DITHER_OPTION_SPATIAL8_FM6     ||
			option == DITHER_OPTION_SPATIAL10_FM6     ||
			option == DITHER_OPTION_TRUN10_FM6     ||
			option == DITHER_OPTION_TRUN8_FM6      ||
			option == DITHER_OPTION_TRUN10_SPATIAL8_FM6) {
		fmt_bit_depth->flags.FRAME_MODULATION_ENABLED = 1;
		fmt_bit_depth->flags.FRAME_MODULATION_DEPTH = 0;
	} else if (option == DITHER_OPTION_FM8        ||
			option == DITHER_OPTION_SPATIAL10_FM8  ||
			option == DITHER_OPTION_TRUN10_FM8) {
		fmt_bit_depth->flags.FRAME_MODULATION_ENABLED = 1;
		fmt_bit_depth->flags.FRAME_MODULATION_DEPTH = 1;
	} else if (option == DITHER_OPTION_FM10) {
		fmt_bit_depth->flags.FRAME_MODULATION_ENABLED = 1;
		fmt_bit_depth->flags.FRAME_MODULATION_DEPTH = 2;
	}

	fmt_bit_depth->pixel_encoding = pixel_encoding;
}

enum dc_status dc_validate_stream(struct dc *dc, struct dc_stream_state *stream)
{
	struct dc_link *link = stream->link;
	struct timing_generator *tg = dc->res_pool->timing_generators[0];
	enum dc_status res = DC_OK;

	calculate_phy_pix_clks(stream);

	if (!tg->funcs->validate_timing(tg, &stream->timing))
		res = DC_FAIL_CONTROLLER_VALIDATE;

	if (res == DC_OK) {
		if (link->ep_type == DISPLAY_ENDPOINT_PHY &&
				!link->link_enc->funcs->validate_output_with_stream(
						link->link_enc, stream))
			res = DC_FAIL_ENC_VALIDATE;
	}

	/* TODO: validate audio ASIC caps, encoder */

	if (res == DC_OK)
		res = dc->link_srv->validate_mode_timing(stream,
		      link,
		      &stream->timing);

	return res;
}

enum dc_status dc_validate_plane(struct dc *dc, const struct dc_plane_state *plane_state)
{
	enum dc_status res = DC_OK;

	/* check if surface has invalid dimensions */
	if (plane_state->src_rect.width == 0 || plane_state->src_rect.height == 0 ||
		plane_state->dst_rect.width == 0 || plane_state->dst_rect.height == 0)
		return DC_FAIL_SURFACE_VALIDATE;

	/* TODO For now validates pixel format only */
	if (dc->res_pool->funcs->validate_plane)
		return dc->res_pool->funcs->validate_plane(plane_state, &dc->caps);

	return res;
}

unsigned int resource_pixel_format_to_bpp(enum surface_pixel_format format)
{
	switch (format) {
	case SURFACE_PIXEL_FORMAT_GRPH_PALETA_256_COLORS:
		return 8;
	case SURFACE_PIXEL_FORMAT_VIDEO_420_YCbCr:
	case SURFACE_PIXEL_FORMAT_VIDEO_420_YCrCb:
		return 12;
	case SURFACE_PIXEL_FORMAT_GRPH_ARGB1555:
	case SURFACE_PIXEL_FORMAT_GRPH_RGB565:
	case SURFACE_PIXEL_FORMAT_VIDEO_420_10bpc_YCbCr:
	case SURFACE_PIXEL_FORMAT_VIDEO_420_10bpc_YCrCb:
		return 16;
	case SURFACE_PIXEL_FORMAT_GRPH_ARGB8888:
	case SURFACE_PIXEL_FORMAT_GRPH_ABGR8888:
	case SURFACE_PIXEL_FORMAT_GRPH_ARGB2101010:
	case SURFACE_PIXEL_FORMAT_GRPH_ABGR2101010:
	case SURFACE_PIXEL_FORMAT_GRPH_ABGR2101010_XR_BIAS:
	case SURFACE_PIXEL_FORMAT_GRPH_RGBE:
	case SURFACE_PIXEL_FORMAT_GRPH_RGBE_ALPHA:
		return 32;
	case SURFACE_PIXEL_FORMAT_GRPH_ARGB16161616:
	case SURFACE_PIXEL_FORMAT_GRPH_ABGR16161616:
	case SURFACE_PIXEL_FORMAT_GRPH_ARGB16161616F:
	case SURFACE_PIXEL_FORMAT_GRPH_ABGR16161616F:
		return 64;
	default:
		ASSERT_CRITICAL(false);
		return -1;
	}
}
static unsigned int get_max_audio_sample_rate(struct audio_mode *modes)
{
	if (modes) {
		if (modes->sample_rates.rate.RATE_192)
			return 192000;
		if (modes->sample_rates.rate.RATE_176_4)
			return 176400;
		if (modes->sample_rates.rate.RATE_96)
			return 96000;
		if (modes->sample_rates.rate.RATE_88_2)
			return 88200;
		if (modes->sample_rates.rate.RATE_48)
			return 48000;
		if (modes->sample_rates.rate.RATE_44_1)
			return 44100;
		if (modes->sample_rates.rate.RATE_32)
			return 32000;
	}
	/*original logic when no audio info*/
	return 441000;
}

void get_audio_check(struct audio_info *aud_modes,
	struct audio_check *audio_chk)
{
	unsigned int i;
	unsigned int max_sample_rate = 0;

	if (aud_modes) {
		audio_chk->audio_packet_type = 0x2;/*audio sample packet AP = .25 for layout0, 1 for layout1*/

		audio_chk->max_audiosample_rate = 0;
		for (i = 0; i < aud_modes->mode_count; i++) {
			max_sample_rate = get_max_audio_sample_rate(&aud_modes->modes[i]);
			if (audio_chk->max_audiosample_rate < max_sample_rate)
				audio_chk->max_audiosample_rate = max_sample_rate;
			/*dts takes the same as type 2: AP = 0.25*/
		}
		/*check which one take more bandwidth*/
		if (audio_chk->max_audiosample_rate > 192000)
			audio_chk->audio_packet_type = 0x9;/*AP =1*/
		audio_chk->acat = 0;/*not support*/
	}
}

static struct hpo_dp_link_encoder *get_temp_hpo_dp_link_enc(
		const struct resource_context *res_ctx,
		const struct resource_pool *const pool,
		const struct dc_link *link)
{
	struct hpo_dp_link_encoder *hpo_dp_link_enc = NULL;
	int enc_index;

	enc_index = find_acquired_hpo_dp_link_enc_for_link(res_ctx, link);

	if (enc_index < 0)
		enc_index = find_free_hpo_dp_link_enc(res_ctx, pool);

	if (enc_index >= 0)
		hpo_dp_link_enc = pool->hpo_dp_link_enc[enc_index];

	return hpo_dp_link_enc;
}

bool get_temp_dp_link_res(struct dc_link *link,
		struct link_resource *link_res,
		struct dc_link_settings *link_settings)
{
	const struct dc *dc  = link->dc;
	const struct resource_context *res_ctx = &dc->current_state->res_ctx;

	memset(link_res, 0, sizeof(*link_res));

<<<<<<< HEAD
	if (dp_get_link_encoding_format(link_settings) == DP_128b_132b_ENCODING) {
=======
	if (dc->link_srv->dp_get_encoding_format(link_settings) == DP_128b_132b_ENCODING) {
>>>>>>> eb3cdb58
		link_res->hpo_dp_link_enc = get_temp_hpo_dp_link_enc(res_ctx,
				dc->res_pool, link);
		if (!link_res->hpo_dp_link_enc)
			return false;
	}
	return true;
}

void reset_syncd_pipes_from_disabled_pipes(struct dc *dc,
		struct dc_state *context)
{
	int i, j;
	struct pipe_ctx *pipe_ctx_old, *pipe_ctx, *pipe_ctx_syncd;

	/* If pipe backend is reset, need to reset pipe syncd status */
	for (i = 0; i < dc->res_pool->pipe_count; i++) {
		pipe_ctx_old =	&dc->current_state->res_ctx.pipe_ctx[i];
		pipe_ctx = &context->res_ctx.pipe_ctx[i];

		if (!pipe_ctx_old->stream)
			continue;

		if (pipe_ctx_old->top_pipe || pipe_ctx_old->prev_odm_pipe)
			continue;

		if (!pipe_ctx->stream ||
				pipe_need_reprogram(pipe_ctx_old, pipe_ctx)) {

			/* Reset all the syncd pipes from the disabled pipe */
			for (j = 0; j < dc->res_pool->pipe_count; j++) {
				pipe_ctx_syncd = &context->res_ctx.pipe_ctx[j];
				if ((GET_PIPE_SYNCD_FROM_PIPE(pipe_ctx_syncd) == pipe_ctx_old->pipe_idx) ||
					!IS_PIPE_SYNCD_VALID(pipe_ctx_syncd))
					SET_PIPE_SYNCD_TO_PIPE(pipe_ctx_syncd, j);
			}
		}
	}
}

void check_syncd_pipes_for_disabled_master_pipe(struct dc *dc,
	struct dc_state *context,
	uint8_t disabled_master_pipe_idx)
{
	int i;
	struct pipe_ctx *pipe_ctx, *pipe_ctx_check;

	pipe_ctx = &context->res_ctx.pipe_ctx[disabled_master_pipe_idx];
	if ((GET_PIPE_SYNCD_FROM_PIPE(pipe_ctx) != disabled_master_pipe_idx) ||
		!IS_PIPE_SYNCD_VALID(pipe_ctx))
		SET_PIPE_SYNCD_TO_PIPE(pipe_ctx, disabled_master_pipe_idx);

	/* for the pipe disabled, check if any slave pipe exists and assert */
	for (i = 0; i < dc->res_pool->pipe_count; i++) {
		pipe_ctx_check = &context->res_ctx.pipe_ctx[i];

		if ((GET_PIPE_SYNCD_FROM_PIPE(pipe_ctx_check) == disabled_master_pipe_idx) &&
<<<<<<< HEAD
			IS_PIPE_SYNCD_VALID(pipe_ctx_check) && (i != disabled_master_pipe_idx))
			DC_ERR("DC: Failure: pipe_idx[%d] syncd with disabled master pipe_idx[%d]\n",
				i, disabled_master_pipe_idx);
=======
		    IS_PIPE_SYNCD_VALID(pipe_ctx_check) && (i != disabled_master_pipe_idx)) {
			struct pipe_ctx *first_pipe = pipe_ctx_check;

			while (first_pipe->prev_odm_pipe)
				first_pipe = first_pipe->prev_odm_pipe;
			/* When ODM combine is enabled, this case is expected. If the disabled pipe
			 * is part of the ODM tree, then we should not print an error.
			 * */
			if (first_pipe->pipe_idx == disabled_master_pipe_idx)
				continue;

			DC_ERR("DC: Failure: pipe_idx[%d] syncd with disabled master pipe_idx[%d]\n",
				   i, disabled_master_pipe_idx);
		}
>>>>>>> eb3cdb58
	}
}

void reset_sync_context_for_pipe(const struct dc *dc,
	struct dc_state *context,
	uint8_t pipe_idx)
{
	int i;
	struct pipe_ctx *pipe_ctx_reset;

	/* reset the otg sync context for the pipe and its slave pipes if any */
	for (i = 0; i < dc->res_pool->pipe_count; i++) {
		pipe_ctx_reset = &context->res_ctx.pipe_ctx[i];

		if (((GET_PIPE_SYNCD_FROM_PIPE(pipe_ctx_reset) == pipe_idx) &&
			IS_PIPE_SYNCD_VALID(pipe_ctx_reset)) || (i == pipe_idx))
			SET_PIPE_SYNCD_TO_PIPE(pipe_ctx_reset, i);
	}
}

uint8_t resource_transmitter_to_phy_idx(const struct dc *dc, enum transmitter transmitter)
{
	/* TODO - get transmitter to phy idx mapping from DMUB */
	uint8_t phy_idx = transmitter - TRANSMITTER_UNIPHY_A;

	if (dc->ctx->dce_version == DCN_VERSION_3_1 &&
			dc->ctx->asic_id.hw_internal_rev == YELLOW_CARP_B0) {
		switch (transmitter) {
		case TRANSMITTER_UNIPHY_A:
			phy_idx = 0;
			break;
		case TRANSMITTER_UNIPHY_B:
			phy_idx = 1;
			break;
		case TRANSMITTER_UNIPHY_C:
			phy_idx = 5;
			break;
		case TRANSMITTER_UNIPHY_D:
			phy_idx = 6;
			break;
		case TRANSMITTER_UNIPHY_E:
			phy_idx = 4;
			break;
		default:
			phy_idx = 0;
			break;
		}
	}

	return phy_idx;
}

const struct link_hwss *get_link_hwss(const struct dc_link *link,
		const struct link_resource *link_res)
{
	/* Link_hwss is only accessible by getter function instead of accessing
	 * by pointers in dc with the intent to protect against breaking polymorphism.
	 */
	if (can_use_hpo_dp_link_hwss(link, link_res))
		/* TODO: some assumes that if decided link settings is 128b/132b
		 * channel coding format hpo_dp_link_enc should be used.
		 * Others believe that if hpo_dp_link_enc is available in link
		 * resource then hpo_dp_link_enc must be used. This bound between
		 * hpo_dp_link_enc != NULL and decided link settings is loosely coupled
		 * with a premise that both hpo_dp_link_enc pointer and decided link
		 * settings are determined based on single policy function like
		 * "decide_link_settings" from upper layer. This "convention"
		 * cannot be maintained and enforced at current level.
		 * Therefore a refactor is due so we can enforce a strong bound
		 * between those two parameters at this level.
		 *
		 * To put it simple, we want to make enforcement at low level so that
		 * we will not return link hwss if caller plans to do 8b/10b
		 * with an hpo encoder. Or we can return a very dummy one that doesn't
		 * do work for all functions
		 */
		return get_hpo_dp_link_hwss();
	else if (can_use_dpia_link_hwss(link, link_res))
		return get_dpia_link_hwss();
	else if (can_use_dio_link_hwss(link, link_res))
		return get_dio_link_hwss();
	else
		return get_virtual_link_hwss();
}

bool is_h_timing_divisible_by_2(struct dc_stream_state *stream)
{
	bool divisible = false;
	uint16_t h_blank_start = 0;
	uint16_t h_blank_end = 0;

	if (stream) {
		h_blank_start = stream->timing.h_total - stream->timing.h_front_porch;
		h_blank_end = h_blank_start - stream->timing.h_addressable;

		/* HTOTAL, Hblank start/end, and Hsync start/end all must be
		 * divisible by 2 in order for the horizontal timing params
		 * to be considered divisible by 2. Hsync start is always 0.
		 */
		divisible = (stream->timing.h_total % 2 == 0) &&
				(h_blank_start % 2 == 0) &&
				(h_blank_end % 2 == 0) &&
				(stream->timing.h_sync_width % 2 == 0);
	}
	return divisible;
}

bool dc_resource_acquire_secondary_pipe_for_mpc_odm(
		const struct dc *dc,
		struct dc_state *state,
		struct pipe_ctx *pri_pipe,
		struct pipe_ctx *sec_pipe,
		bool odm)
{
	int pipe_idx = sec_pipe->pipe_idx;
	struct pipe_ctx *sec_top, *sec_bottom, *sec_next, *sec_prev;
	const struct resource_pool *pool = dc->res_pool;

	sec_top = sec_pipe->top_pipe;
	sec_bottom = sec_pipe->bottom_pipe;
	sec_next = sec_pipe->next_odm_pipe;
	sec_prev = sec_pipe->prev_odm_pipe;

	*sec_pipe = *pri_pipe;

	sec_pipe->top_pipe = sec_top;
	sec_pipe->bottom_pipe = sec_bottom;
	sec_pipe->next_odm_pipe = sec_next;
	sec_pipe->prev_odm_pipe = sec_prev;

	sec_pipe->pipe_idx = pipe_idx;
	sec_pipe->plane_res.mi = pool->mis[pipe_idx];
	sec_pipe->plane_res.hubp = pool->hubps[pipe_idx];
	sec_pipe->plane_res.ipp = pool->ipps[pipe_idx];
	sec_pipe->plane_res.xfm = pool->transforms[pipe_idx];
	sec_pipe->plane_res.dpp = pool->dpps[pipe_idx];
	sec_pipe->plane_res.mpcc_inst = pool->dpps[pipe_idx]->inst;
	sec_pipe->stream_res.dsc = NULL;
	if (odm) {
		if (!sec_pipe->top_pipe)
			sec_pipe->stream_res.opp = pool->opps[pipe_idx];
		else
			sec_pipe->stream_res.opp = sec_pipe->top_pipe->stream_res.opp;
		if (sec_pipe->stream->timing.flags.DSC == 1) {
<<<<<<< HEAD
#if defined(CONFIG_DRM_AMD_DC_DCN)
=======
#if defined(CONFIG_DRM_AMD_DC_FP)
>>>>>>> eb3cdb58
			dcn20_acquire_dsc(dc, &state->res_ctx, &sec_pipe->stream_res.dsc, pipe_idx);
#endif
			ASSERT(sec_pipe->stream_res.dsc);
			if (sec_pipe->stream_res.dsc == NULL)
				return false;
		}
<<<<<<< HEAD
#if defined(CONFIG_DRM_AMD_DC_DCN)
=======
#if defined(CONFIG_DRM_AMD_DC_FP)
>>>>>>> eb3cdb58
		dcn20_build_mapped_resource(dc, state, sec_pipe->stream);
#endif
	}

	return true;
<<<<<<< HEAD
}
=======
}

enum dc_status update_dp_encoder_resources_for_test_harness(const struct dc *dc,
		struct dc_state *context,
		struct pipe_ctx *pipe_ctx)
{
	if (dc->link_srv->dp_get_encoding_format(&pipe_ctx->link_config.dp_link_settings) == DP_128b_132b_ENCODING) {
		if (pipe_ctx->stream_res.hpo_dp_stream_enc == NULL) {
			pipe_ctx->stream_res.hpo_dp_stream_enc =
					find_first_free_match_hpo_dp_stream_enc_for_link(
							&context->res_ctx, dc->res_pool, pipe_ctx->stream);

			if (!pipe_ctx->stream_res.hpo_dp_stream_enc)
				return DC_NO_STREAM_ENC_RESOURCE;

			update_hpo_dp_stream_engine_usage(
					&context->res_ctx, dc->res_pool,
					pipe_ctx->stream_res.hpo_dp_stream_enc,
					true);
		}

		if (pipe_ctx->link_res.hpo_dp_link_enc == NULL) {
			if (!add_hpo_dp_link_enc_to_ctx(&context->res_ctx, dc->res_pool, pipe_ctx, pipe_ctx->stream))
				return DC_NO_LINK_ENC_RESOURCE;
		}
	} else {
		if (pipe_ctx->stream_res.hpo_dp_stream_enc) {
			update_hpo_dp_stream_engine_usage(
					&context->res_ctx, dc->res_pool,
					pipe_ctx->stream_res.hpo_dp_stream_enc,
					false);
			pipe_ctx->stream_res.hpo_dp_stream_enc = NULL;
		}
		if (pipe_ctx->link_res.hpo_dp_link_enc)
			remove_hpo_dp_link_enc_from_ctx(&context->res_ctx, pipe_ctx, pipe_ctx->stream);
	}

	return DC_OK;
}
>>>>>>> eb3cdb58
<|MERGE_RESOLUTION|>--- conflicted
+++ resolved
@@ -40,19 +40,11 @@
 #include "virtual/virtual_stream_encoder.h"
 #include "dpcd_defs.h"
 #include "link_enc_cfg.h"
-<<<<<<< HEAD
-#include "dc_link_dp.h"
-#include "virtual/virtual_link_hwss.h"
-#include "link/link_hwss_dio.h"
-#include "link/link_hwss_dpia.h"
-#include "link/link_hwss_hpo_dp.h"
-=======
 #include "link.h"
 #include "virtual/virtual_link_hwss.h"
 #include "link/hwss/link_hwss_dio.h"
 #include "link/hwss/link_hwss_dpia.h"
 #include "link/hwss/link_hwss_hpo_dp.h"
->>>>>>> eb3cdb58
 
 #if defined(CONFIG_DRM_AMD_DC_SI)
 #include "dce60/dce60_resource.h"
@@ -284,11 +276,7 @@
 	case DCN_VERSION_3_21:
 		res_pool = dcn321_create_resource_pool(init_data, dc);
 		break;
-<<<<<<< HEAD
-#endif
-=======
 #endif /* CONFIG_DRM_AMD_DC_FP */
->>>>>>> eb3cdb58
 	default:
 		break;
 	}
@@ -1890,11 +1878,7 @@
 	return add_all_planes_for_stream(dc, stream, &set, 1, context);
 }
 
-<<<<<<< HEAD
-bool is_timing_changed(struct dc_stream_state *cur_stream,
-=======
 bool dc_is_timing_changed(struct dc_stream_state *cur_stream,
->>>>>>> eb3cdb58
 		       struct dc_stream_state *new_stream)
 {
 	if (cur_stream == NULL)
@@ -1920,9 +1904,6 @@
 		return false;
 
 	if (dc_is_timing_changed(stream_a, stream_b))
-		return false;
-
-	if (stream_a->signal != stream_b->signal)
 		return false;
 
 	if (stream_a->signal != stream_b->signal)
@@ -2255,11 +2236,7 @@
 			del_pipe->stream_res.stream_enc,
 			false);
 
-<<<<<<< HEAD
-	if (is_dp_128b_132b_signal(del_pipe)) {
-=======
 	if (dc->link_srv->dp_is_128b_132b_signal(del_pipe)) {
->>>>>>> eb3cdb58
 		update_hpo_dp_stream_engine_usage(
 			&new_ctx->res_ctx, dc->res_pool,
 			del_pipe->stream_res.hpo_dp_stream_enc,
@@ -2430,7 +2407,6 @@
 			id_src[0] = tg_inst;
 			numPipes = 1;
 		}
-<<<<<<< HEAD
 
 		for (i = 0; i < numPipes; i++) {
 			//Check if src id invalid
@@ -2455,32 +2431,6 @@
 
 					pool->mpc->funcs->read_mpcc_state(pool->mpc, pipe_ctx->plane_res.mpcc_inst, &s);
 
-=======
-
-		for (i = 0; i < numPipes; i++) {
-			//Check if src id invalid
-			if (id_src[i] == 0xf)
-				return -1;
-
-			pipe_ctx = &res_ctx->pipe_ctx[id_src[i]];
-
-			pipe_ctx->stream_res.tg = pool->timing_generators[tg_inst];
-			pipe_ctx->plane_res.mi = pool->mis[id_src[i]];
-			pipe_ctx->plane_res.hubp = pool->hubps[id_src[i]];
-			pipe_ctx->plane_res.ipp = pool->ipps[id_src[i]];
-			pipe_ctx->plane_res.xfm = pool->transforms[id_src[i]];
-			pipe_ctx->plane_res.dpp = pool->dpps[id_src[i]];
-			pipe_ctx->stream_res.opp = pool->opps[id_src[i]];
-
-			if (pool->dpps[id_src[i]]) {
-				pipe_ctx->plane_res.mpcc_inst = pool->dpps[id_src[i]]->inst;
-
-				if (pool->mpc->funcs->read_mpcc_state) {
-					struct mpcc_state s = {0};
-
-					pool->mpc->funcs->read_mpcc_state(pool->mpc, pipe_ctx->plane_res.mpcc_inst, &s);
-
->>>>>>> eb3cdb58
 					if (s.dpp_id < MAX_MPCC)
 						pool->mpc->mpcc_array[pipe_ctx->plane_res.mpcc_inst].dpp_id =
 								s.dpp_id;
@@ -2492,7 +2442,6 @@
 					if (s.opp_id < MAX_OPP)
 						pipe_ctx->stream_res.opp->mpc_tree_params.opp_id = s.opp_id;
 				}
-<<<<<<< HEAD
 			}
 			pipe_ctx->pipe_idx = id_src[i];
 
@@ -2502,17 +2451,6 @@
 				pipe_ctx->stream_res.tg = pool->timing_generators[id_src[i]];
 				pipe_ctx->stream_res.opp = pool->opps[id_src[i]];
 			}
-=======
-			}
-			pipe_ctx->pipe_idx = id_src[i];
-
-			if (id_src[i] >= pool->timing_generator_count) {
-				id_src[i] = pool->timing_generator_count - 1;
-
-				pipe_ctx->stream_res.tg = pool->timing_generators[id_src[i]];
-				pipe_ctx->stream_res.opp = pool->opps[id_src[i]];
-			}
->>>>>>> eb3cdb58
 
 			pipe_ctx->stream = stream;
 		}
@@ -2598,16 +2536,10 @@
 	 * and link settings
 	 */
 	if (dc_is_dp_signal(stream->signal)) {
-<<<<<<< HEAD
-		if (!decide_link_settings(stream, &pipe_ctx->link_config.dp_link_settings))
-			return DC_FAIL_DP_LINK_BANDWIDTH;
-		if (dp_get_link_encoding_format(&pipe_ctx->link_config.dp_link_settings) == DP_128b_132b_ENCODING) {
-=======
 		if (!dc->link_srv->dp_decide_link_settings(stream, &pipe_ctx->link_config.dp_link_settings))
 			return DC_FAIL_DP_LINK_BANDWIDTH;
 		if (dc->link_srv->dp_get_encoding_format(
 				&pipe_ctx->link_config.dp_link_settings) == DP_128b_132b_ENCODING) {
->>>>>>> eb3cdb58
 			pipe_ctx->stream_res.hpo_dp_stream_enc =
 					find_first_free_match_hpo_dp_stream_enc_for_link(
 							&context->res_ctx, pool, stream);
@@ -3361,8 +3293,6 @@
 	*info_packet = stream->hfvsif_infopacket;
 }
 
-<<<<<<< HEAD
-=======
 static void adaptive_sync_override_dp_info_packets_sdp_line_num(
 		const struct dc_crtc_timing *timing,
 		struct enc_sdp_line_num *sdp_line_num,
@@ -3407,7 +3337,6 @@
 
 	*info_packet = stream->adaptive_sync_infopacket;
 }
->>>>>>> eb3cdb58
 
 static void set_vtem_info_packet(
 		struct dc_info_packet *info_packet,
@@ -3500,10 +3429,7 @@
 	info->vsc.valid = false;
 	info->hfvsif.valid = false;
 	info->vtem.valid = false;
-<<<<<<< HEAD
-=======
 	info->adaptive_sync.valid = false;
->>>>>>> eb3cdb58
 	signal = pipe_ctx->stream->signal;
 
 	/* HDMi and DP have different info packets*/
@@ -3910,11 +3836,7 @@
 
 	memset(link_res, 0, sizeof(*link_res));
 
-<<<<<<< HEAD
-	if (dp_get_link_encoding_format(link_settings) == DP_128b_132b_ENCODING) {
-=======
 	if (dc->link_srv->dp_get_encoding_format(link_settings) == DP_128b_132b_ENCODING) {
->>>>>>> eb3cdb58
 		link_res->hpo_dp_link_enc = get_temp_hpo_dp_link_enc(res_ctx,
 				dc->res_pool, link);
 		if (!link_res->hpo_dp_link_enc)
@@ -3971,11 +3893,6 @@
 		pipe_ctx_check = &context->res_ctx.pipe_ctx[i];
 
 		if ((GET_PIPE_SYNCD_FROM_PIPE(pipe_ctx_check) == disabled_master_pipe_idx) &&
-<<<<<<< HEAD
-			IS_PIPE_SYNCD_VALID(pipe_ctx_check) && (i != disabled_master_pipe_idx))
-			DC_ERR("DC: Failure: pipe_idx[%d] syncd with disabled master pipe_idx[%d]\n",
-				i, disabled_master_pipe_idx);
-=======
 		    IS_PIPE_SYNCD_VALID(pipe_ctx_check) && (i != disabled_master_pipe_idx)) {
 			struct pipe_ctx *first_pipe = pipe_ctx_check;
 
@@ -3990,7 +3907,6 @@
 			DC_ERR("DC: Failure: pipe_idx[%d] syncd with disabled master pipe_idx[%d]\n",
 				   i, disabled_master_pipe_idx);
 		}
->>>>>>> eb3cdb58
 	}
 }
 
@@ -4135,30 +4051,19 @@
 		else
 			sec_pipe->stream_res.opp = sec_pipe->top_pipe->stream_res.opp;
 		if (sec_pipe->stream->timing.flags.DSC == 1) {
-<<<<<<< HEAD
-#if defined(CONFIG_DRM_AMD_DC_DCN)
-=======
 #if defined(CONFIG_DRM_AMD_DC_FP)
->>>>>>> eb3cdb58
 			dcn20_acquire_dsc(dc, &state->res_ctx, &sec_pipe->stream_res.dsc, pipe_idx);
 #endif
 			ASSERT(sec_pipe->stream_res.dsc);
 			if (sec_pipe->stream_res.dsc == NULL)
 				return false;
 		}
-<<<<<<< HEAD
-#if defined(CONFIG_DRM_AMD_DC_DCN)
-=======
 #if defined(CONFIG_DRM_AMD_DC_FP)
->>>>>>> eb3cdb58
 		dcn20_build_mapped_resource(dc, state, sec_pipe->stream);
 #endif
 	}
 
 	return true;
-<<<<<<< HEAD
-}
-=======
 }
 
 enum dc_status update_dp_encoder_resources_for_test_harness(const struct dc *dc,
@@ -4198,4 +4103,3 @@
 
 	return DC_OK;
 }
->>>>>>> eb3cdb58
