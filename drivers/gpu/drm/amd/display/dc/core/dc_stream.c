--- conflicted
+++ resolved
@@ -510,8 +510,6 @@
 		dm_error("DC: update_bandwidth failed!\n");
 		return false;
 	}
-<<<<<<< HEAD
-=======
 
 	/* enable writeback */
 	if (dc->hwss.enable_writeback) {
@@ -526,7 +524,6 @@
 		}
 	}
 
->>>>>>> 2d5404ca
 	return true;
 }
 
@@ -596,8 +593,6 @@
 	}
 	stream->num_wb_info = j;
 
-<<<<<<< HEAD
-=======
 	/* recalculate and apply DML parameters */
 	if (!dc->hwss.update_bandwidth(dc, dc->current_state)) {
 		dm_error("DC: update_bandwidth failed!\n");
@@ -614,7 +609,6 @@
 			dc->hwss.disable_writeback(dc, dwb_pipe_inst);
 	}
 
->>>>>>> 2d5404ca
 	return true;
 }
 
