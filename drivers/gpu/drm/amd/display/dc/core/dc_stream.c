--- conflicted
+++ resolved
@@ -504,7 +504,6 @@
 		struct dwbc *dwb = dc->res_pool->dwbc[wb_info->dwb_pipe_inst];
 		if (stream_status)
 			dwb->otg_inst = stream_status->primary_otg_inst;
-<<<<<<< HEAD
 	}
 
 	if (!dc->hwss.update_bandwidth(dc, dc->current_state)) {
@@ -525,28 +524,6 @@
 		}
 	}
 
-=======
-	}
-
-	if (!dc->hwss.update_bandwidth(dc, dc->current_state)) {
-		dm_error("DC: update_bandwidth failed!\n");
-		return false;
-	}
-
-	/* enable writeback */
-	if (dc->hwss.enable_writeback) {
-		struct dwbc *dwb = dc->res_pool->dwbc[wb_info->dwb_pipe_inst];
-
-		if (dwb->funcs->is_enabled(dwb)) {
-			/* writeback pipe already enabled, only need to update */
-			dc->hwss.update_writeback(dc, wb_info, dc->current_state);
-		} else {
-			/* Enable writeback pipe from scratch*/
-			dc->hwss.enable_writeback(dc, wb_info, dc->current_state);
-		}
-	}
-
->>>>>>> ec0589e5
 	return true;
 }
 
@@ -720,8 +697,6 @@
 
 	dc = stream->ctx->dc;
 	res_ctx = &dc->current_state->res_ctx;
-
-	dc_exit_ips_for_hw_access(dc);
 
 	dc_exit_ips_for_hw_access(dc);
 
