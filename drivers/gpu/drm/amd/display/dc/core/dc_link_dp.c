--- conflicted
+++ resolved
@@ -5321,13 +5321,7 @@
 				lttpr_dpcd_data,
 				sizeof(lttpr_dpcd_data));
 		if (status != DC_OK) {
-<<<<<<< HEAD
-#if defined(CONFIG_DRM_AMD_DC_DCN)
 			DC_LOG_DP2("%s: Read LTTPR caps data failed.\n", __func__);
-#endif
-=======
-			DC_LOG_DP2("%s: Read LTTPR caps data failed.\n", __func__);
->>>>>>> bd2e72b9
 			return false;
 		}
 
