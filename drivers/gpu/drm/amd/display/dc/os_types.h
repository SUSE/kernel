--- conflicted
+++ resolved
@@ -90,38 +90,6 @@
  * general debug capabilities
  *
  */
-<<<<<<< HEAD
-#if defined(CONFIG_DEBUG_KERNEL_DC) && (defined(CONFIG_HAVE_KGDB) || defined(CONFIG_KGDB))
-#define ASSERT_CRITICAL(expr) do {	\
-	if (WARN_ON(!(expr))) { \
-		kgdb_breakpoint(); \
-	} \
-} while (0)
-#else
-#define ASSERT_CRITICAL(expr) do {	\
-	if (WARN_ON(!(expr))) { \
-		; \
-	} \
-} while (0)
-#endif
-
-#if defined(CONFIG_DEBUG_KERNEL_DC)
-#define ASSERT(expr) ASSERT_CRITICAL(expr)
-
-#else
-#define ASSERT(expr) WARN_ON_ONCE(!(expr))
-#endif
-
-#if defined(CONFIG_DEBUG_KERNEL_DC) && (defined(CONFIG_HAVE_KGDB) || defined(CONFIG_KGDB))
-#define BREAK_TO_DEBUGGER() \
-	do { \
-		DRM_DEBUG_DRIVER("%s():%d\n", __func__, __LINE__); \
-		kgdb_breakpoint(); \
-	} while (0)
-#else
-#define BREAK_TO_DEBUGGER() DRM_DEBUG_DRIVER("%s():%d\n", __func__, __LINE__)
-#endif
-=======
 #ifdef CONFIG_DEBUG_KERNEL_DC
 #define dc_breakpoint()		kgdb_breakpoint()
 #else
@@ -143,7 +111,6 @@
 		DRM_DEBUG_DRIVER("%s():%d\n", __func__, __LINE__); \
 		dc_breakpoint(); \
 	} while (0)
->>>>>>> 7d2a07b7
 
 #define DC_ERR(...)  do { \
 	dm_error(__VA_ARGS__); \
