/*
 * Copyright 2012-15 Advanced Micro Devices, Inc.
 *
 * Permission is hereby granted, free of charge, to any person obtaining a
 * copy of this software and associated documentation files (the "Software"),
 * to deal in the Software without restriction, including without limitation
 * the rights to use, copy, modify, merge, publish, distribute, sublicense,
 * and/or sell copies of the Software, and to permit persons to whom the
 * Software is furnished to do so, subject to the following conditions:
 *
 * The above copyright notice and this permission notice shall be included in
 * all copies or substantial portions of the Software.
 *
 * THE SOFTWARE IS PROVIDED "AS IS", WITHOUT WARRANTY OF ANY KIND, EXPRESS OR
 * IMPLIED, INCLUDING BUT NOT LIMITED TO THE WARRANTIES OF MERCHANTABILITY,
 * FITNESS FOR A PARTICULAR PURPOSE AND NONINFRINGEMENT.  IN NO EVENT SHALL
 * THE COPYRIGHT HOLDER(S) OR AUTHOR(S) BE LIABLE FOR ANY CLAIM, DAMAGES OR
 * OTHER LIABILITY, WHETHER IN AN ACTION OF CONTRACT, TORT OR OTHERWISE,
 * ARISING FROM, OUT OF OR IN CONNECTION WITH THE SOFTWARE OR THE USE OR
 * OTHER DEALINGS IN THE SOFTWARE.
 *
 * Authors: AMD
 *
 */

#include "dm_services.h"
#include "core_types.h"

#include "ObjectID.h"
#include "atomfirmware.h"

#include "dc_bios_types.h"
#include "include/grph_object_ctrl_defs.h"
#include "include/bios_parser_interface.h"
#include "include/logger_interface.h"

#include "command_table2.h"

#include "bios_parser_helper.h"
#include "command_table_helper2.h"
#include "bios_parser2.h"
#include "bios_parser_types_internal2.h"
#include "bios_parser_interface.h"

#include "bios_parser_common.h"

#define DC_LOGGER \
	bp->base.ctx->logger

#define LAST_RECORD_TYPE 0xff
#define SMU9_SYSPLL0_ID  0

static enum bp_result get_gpio_i2c_info(struct bios_parser *bp,
	struct atom_i2c_record *record,
	struct graphics_object_i2c_info *info);

static enum bp_result bios_parser_get_firmware_info(
	struct dc_bios *dcb,
	struct dc_firmware_info *info);

static enum bp_result bios_parser_get_encoder_cap_info(
	struct dc_bios *dcb,
	struct graphics_object_id object_id,
	struct bp_encoder_cap_info *info);

static enum bp_result get_firmware_info_v3_1(
	struct bios_parser *bp,
	struct dc_firmware_info *info);

static enum bp_result get_firmware_info_v3_2(
	struct bios_parser *bp,
	struct dc_firmware_info *info);

static enum bp_result get_firmware_info_v3_4(
	struct bios_parser *bp,
	struct dc_firmware_info *info);

static struct atom_hpd_int_record *get_hpd_record(struct bios_parser *bp,
		struct atom_display_object_path_v2 *object);

static struct atom_encoder_caps_record *get_encoder_cap_record(
	struct bios_parser *bp,
	struct atom_display_object_path_v2 *object);

#define BIOS_IMAGE_SIZE_OFFSET 2
#define BIOS_IMAGE_SIZE_UNIT 512

#define DATA_TABLES(table) (bp->master_data_tbl->listOfdatatables.table)

static void bios_parser2_destruct(struct bios_parser *bp)
{
	kfree(bp->base.bios_local_image);
	kfree(bp->base.integrated_info);
}

static void firmware_parser_destroy(struct dc_bios **dcb)
{
	struct bios_parser *bp = BP_FROM_DCB(*dcb);

	if (!bp) {
		BREAK_TO_DEBUGGER();
		return;
	}

	bios_parser2_destruct(bp);

	kfree(bp);
	*dcb = NULL;
}

static void get_atom_data_table_revision(
	struct atom_common_table_header *atom_data_tbl,
	struct atom_data_revision *tbl_revision)
{
	if (!tbl_revision)
		return;

	/* initialize the revision to 0 which is invalid revision */
	tbl_revision->major = 0;
	tbl_revision->minor = 0;

	if (!atom_data_tbl)
		return;

	tbl_revision->major =
			(uint32_t) atom_data_tbl->format_revision & 0x3f;
	tbl_revision->minor =
			(uint32_t) atom_data_tbl->content_revision & 0x3f;
}

/* BIOS oject table displaypath is per connector.
 * There is extra path not for connector. BIOS fill its encoderid as 0
 */
static uint8_t bios_parser_get_connectors_number(struct dc_bios *dcb)
{
	struct bios_parser *bp = BP_FROM_DCB(dcb);
	unsigned int count = 0;
	unsigned int i;

	switch (bp->object_info_tbl.revision.minor) {
	default:
	case 4:
		for (i = 0; i < bp->object_info_tbl.v1_4->number_of_path; i++)
			if (bp->object_info_tbl.v1_4->display_path[i].encoderobjid != 0)
				count++;

		break;

	case 5:
		for (i = 0; i < bp->object_info_tbl.v1_5->number_of_path; i++)
			if (bp->object_info_tbl.v1_5->display_path[i].encoderobjid != 0)
				count++;

		break;
	}
	return count;
}

static struct graphics_object_id bios_parser_get_connector_id(
	struct dc_bios *dcb,
	uint8_t i)
{
	struct bios_parser *bp = BP_FROM_DCB(dcb);
	struct graphics_object_id object_id = dal_graphics_object_id_init(
		0, ENUM_ID_UNKNOWN, OBJECT_TYPE_UNKNOWN);
	struct object_info_table *tbl = &bp->object_info_tbl;
	struct display_object_info_table_v1_4 *v1_4 = tbl->v1_4;

	struct display_object_info_table_v1_5 *v1_5 = tbl->v1_5;

	switch (bp->object_info_tbl.revision.minor) {
	default:
	case 4:
		if (v1_4->number_of_path > i) {
			/* If display_objid is generic object id,  the encoderObj
			 * /extencoderobjId should be 0
			 */
			if (v1_4->display_path[i].encoderobjid != 0 &&
			    v1_4->display_path[i].display_objid != 0)
				object_id = object_id_from_bios_object_id(
					v1_4->display_path[i].display_objid);
		}
		break;

	case 5:
		if (v1_5->number_of_path > i) {
			/* If display_objid is generic object id,  the encoderObjId
		 * should be 0
		 */
			if (v1_5->display_path[i].encoderobjid != 0 &&
			    v1_5->display_path[i].display_objid != 0)
				object_id = object_id_from_bios_object_id(
					v1_5->display_path[i].display_objid);
		}
		break;
	}
	return object_id;
}

static enum bp_result bios_parser_get_src_obj(struct dc_bios *dcb,
	struct graphics_object_id object_id, uint32_t index,
	struct graphics_object_id *src_object_id)
{
	struct bios_parser *bp = BP_FROM_DCB(dcb);
	unsigned int i;
	enum bp_result bp_result = BP_RESULT_BADINPUT;
	struct graphics_object_id obj_id = { 0 };
	struct object_info_table *tbl = &bp->object_info_tbl;

	if (!src_object_id)
		return bp_result;

	switch (object_id.type) {
	/* Encoder's Source is GPU.  BIOS does not provide GPU, since all
	 * displaypaths point to same GPU (0x1100).  Hardcode GPU object type
	 */
	case OBJECT_TYPE_ENCODER:
		/* TODO: since num of src must be less than 2.
		 * If found in for loop, should break.
		 * DAL2 implementation may be changed too
		 */
		switch (bp->object_info_tbl.revision.minor) {
		default:
		case 4:
			for (i = 0; i < tbl->v1_4->number_of_path; i++) {
				obj_id = object_id_from_bios_object_id(
					tbl->v1_4->display_path[i].encoderobjid);
				if (object_id.type == obj_id.type &&
				    object_id.id == obj_id.id &&
				    object_id.enum_id == obj_id.enum_id) {
					*src_object_id =
						object_id_from_bios_object_id(
							0x1100);
					/* break; */
				}
			}
			bp_result = BP_RESULT_OK;
			break;

		case 5:
			for (i = 0; i < tbl->v1_5->number_of_path; i++) {
				obj_id = object_id_from_bios_object_id(
					tbl->v1_5->display_path[i].encoderobjid);
				if (object_id.type == obj_id.type &&
				    object_id.id == obj_id.id &&
				    object_id.enum_id == obj_id.enum_id) {
					*src_object_id =
						object_id_from_bios_object_id(
							0x1100);
					/* break; */
				}
			}
			bp_result = BP_RESULT_OK;
			break;
		}
		break;
	case OBJECT_TYPE_CONNECTOR:
		switch (bp->object_info_tbl.revision.minor) {
		default:
		case 4:
			for (i = 0; i < tbl->v1_4->number_of_path; i++) {
				obj_id = object_id_from_bios_object_id(
					tbl->v1_4->display_path[i]
						.display_objid);

				if (object_id.type == obj_id.type &&
				    object_id.id == obj_id.id &&
				    object_id.enum_id == obj_id.enum_id) {
					*src_object_id =
						object_id_from_bios_object_id(
							tbl->v1_4
								->display_path[i]
								.encoderobjid);
					/* break; */
				}
			}
			bp_result = BP_RESULT_OK;
			break;
		}
		bp_result = BP_RESULT_OK;
		break;
		case 5:
			for (i = 0; i < tbl->v1_5->number_of_path; i++) {
				obj_id = object_id_from_bios_object_id(
								       tbl->v1_5->display_path[i].display_objid);

				if (object_id.type == obj_id.type &&
				    object_id.id == obj_id.id &&
				    object_id.enum_id == obj_id.enum_id) {
					*src_object_id = object_id_from_bios_object_id(
										       tbl->v1_5->display_path[i].encoderobjid);
					/* break; */
				}
			}
		bp_result = BP_RESULT_OK;
		break;

	default:
		bp_result = BP_RESULT_OK;
		break;
	}

	return bp_result;
}

/* from graphics_object_id, find display path which includes the object_id */
static struct atom_display_object_path_v2 *get_bios_object(
		struct bios_parser *bp,
		struct graphics_object_id id)
{
	unsigned int i;
	struct graphics_object_id obj_id = {0};

	switch (id.type) {
	case OBJECT_TYPE_ENCODER:
		for (i = 0; i < bp->object_info_tbl.v1_4->number_of_path; i++) {
			obj_id = object_id_from_bios_object_id(
					bp->object_info_tbl.v1_4->display_path[i].encoderobjid);
			if (id.type == obj_id.type && id.id == obj_id.id
					&& id.enum_id == obj_id.enum_id)
				return &bp->object_info_tbl.v1_4->display_path[i];
		}
		fallthrough;
	case OBJECT_TYPE_CONNECTOR:
	case OBJECT_TYPE_GENERIC:
		/* Both Generic and Connector Object ID
		 * will be stored on display_objid
		 */
		for (i = 0; i < bp->object_info_tbl.v1_4->number_of_path; i++) {
			obj_id = object_id_from_bios_object_id(
					bp->object_info_tbl.v1_4->display_path[i].display_objid);
			if (id.type == obj_id.type && id.id == obj_id.id
					&& id.enum_id == obj_id.enum_id)
				return &bp->object_info_tbl.v1_4->display_path[i];
		}
		fallthrough;
	default:
		return NULL;
	}
}

/* from graphics_object_id, find display path which includes the object_id */
static struct atom_display_object_path_v3 *get_bios_object_from_path_v3(
	struct bios_parser *bp,
	struct graphics_object_id id)
{
	unsigned int i;
	struct graphics_object_id obj_id = {0};

	switch (id.type) {
	case OBJECT_TYPE_ENCODER:
		for (i = 0; i < bp->object_info_tbl.v1_5->number_of_path; i++) {
			obj_id = object_id_from_bios_object_id(
					bp->object_info_tbl.v1_5->display_path[i].encoderobjid);
			if (id.type == obj_id.type && id.id == obj_id.id
					&& id.enum_id == obj_id.enum_id)
				return &bp->object_info_tbl.v1_5->display_path[i];
		}
        break;

	case OBJECT_TYPE_CONNECTOR:
	case OBJECT_TYPE_GENERIC:
		/* Both Generic and Connector Object ID
		 * will be stored on display_objid
		 */
		for (i = 0; i < bp->object_info_tbl.v1_5->number_of_path; i++) {
			obj_id = object_id_from_bios_object_id(
					bp->object_info_tbl.v1_5->display_path[i].display_objid);
			if (id.type == obj_id.type && id.id == obj_id.id
					&& id.enum_id == obj_id.enum_id)
				return &bp->object_info_tbl.v1_5->display_path[i];
		}
        break;

	default:
		return NULL;
	}

	return NULL;
}

static enum bp_result bios_parser_get_i2c_info(struct dc_bios *dcb,
	struct graphics_object_id id,
	struct graphics_object_i2c_info *info)
{
	uint32_t offset;
	struct atom_display_object_path_v2 *object;

	struct atom_display_object_path_v3 *object_path_v3;

	struct atom_common_record_header *header;
	struct atom_i2c_record *record;
	struct atom_i2c_record dummy_record = {0};
	struct bios_parser *bp = BP_FROM_DCB(dcb);

	if (!info)
		return BP_RESULT_BADINPUT;

	if (id.type == OBJECT_TYPE_GENERIC) {
		dummy_record.i2c_id = id.id;

		if (get_gpio_i2c_info(bp, &dummy_record, info) == BP_RESULT_OK)
			return BP_RESULT_OK;
		else
			return BP_RESULT_NORECORD;
	}

	switch (bp->object_info_tbl.revision.minor) {
	    case 4:
	    default:
	        object = get_bios_object(bp, id);

	        if (!object)
				return BP_RESULT_BADINPUT;

	        offset = object->disp_recordoffset + bp->object_info_tbl_offset;
	        break;
	    case 5:
		object_path_v3 = get_bios_object_from_path_v3(bp, id);

		if (!object_path_v3)
			return BP_RESULT_BADINPUT;

		offset = object_path_v3->disp_recordoffset + bp->object_info_tbl_offset;
		break;
	}

	for (;;) {
		header = GET_IMAGE(struct atom_common_record_header, offset);

		if (!header)
			return BP_RESULT_BADBIOSTABLE;

		if (header->record_type == LAST_RECORD_TYPE ||
			!header->record_size)
			break;

		if (header->record_type == ATOM_I2C_RECORD_TYPE
			&& sizeof(struct atom_i2c_record) <=
							header->record_size) {
			/* get the I2C info */
			record = (struct atom_i2c_record *) header;

			if (get_gpio_i2c_info(bp, record, info) ==
								BP_RESULT_OK)
				return BP_RESULT_OK;
		}

		offset += header->record_size;
	}

	return BP_RESULT_NORECORD;
}

static enum bp_result get_gpio_i2c_info(
	struct bios_parser *bp,
	struct atom_i2c_record *record,
	struct graphics_object_i2c_info *info)
{
	struct atom_gpio_pin_lut_v2_1 *header;
	uint32_t count = 0;
	unsigned int table_index = 0;
	bool find_valid = false;
	struct atom_gpio_pin_assignment *pin;

	if (!info)
		return BP_RESULT_BADINPUT;

	/* get the GPIO_I2C info */
	if (!DATA_TABLES(gpio_pin_lut))
		return BP_RESULT_BADBIOSTABLE;

	header = GET_IMAGE(struct atom_gpio_pin_lut_v2_1,
					DATA_TABLES(gpio_pin_lut));
	if (!header)
		return BP_RESULT_BADBIOSTABLE;

	if (sizeof(struct atom_common_table_header) +
			sizeof(struct atom_gpio_pin_assignment)	>
			le16_to_cpu(header->table_header.structuresize))
		return BP_RESULT_BADBIOSTABLE;

	/* TODO: is version change? */
	if (header->table_header.content_revision != 1)
		return BP_RESULT_UNSUPPORTED;

	/* get data count */
	count = (le16_to_cpu(header->table_header.structuresize)
			- sizeof(struct atom_common_table_header))
				/ sizeof(struct atom_gpio_pin_assignment);

	pin = (struct atom_gpio_pin_assignment *) header->gpio_pin;

	for (table_index = 0; table_index < count; table_index++) {
		if (((record->i2c_id & I2C_HW_CAP) 				== (pin->gpio_id & I2C_HW_CAP)) &&
		    ((record->i2c_id & I2C_HW_ENGINE_ID_MASK)	== (pin->gpio_id & I2C_HW_ENGINE_ID_MASK)) &&
		    ((record->i2c_id & I2C_HW_LANE_MUX) 		== (pin->gpio_id & I2C_HW_LANE_MUX))) {
			/* still valid */
			find_valid = true;
			break;
		}
		pin = (struct atom_gpio_pin_assignment *)((uint8_t *)pin + sizeof(struct atom_gpio_pin_assignment));
	}

	/* If we don't find the entry that we are looking for then
	 *  we will return BP_Result_BadBiosTable.
	 */
	if (find_valid == false)
		return BP_RESULT_BADBIOSTABLE;

	/* get the GPIO_I2C_INFO */
	info->i2c_hw_assist = (record->i2c_id & I2C_HW_CAP) ? true : false;
	info->i2c_line = record->i2c_id & I2C_HW_LANE_MUX;
	info->i2c_engine_id = (record->i2c_id & I2C_HW_ENGINE_ID_MASK) >> 4;
	info->i2c_slave_address = record->i2c_slave_addr;

	/* TODO: check how to get register offset for en, Y, etc. */
	info->gpio_info.clk_a_register_index = le16_to_cpu(pin->data_a_reg_index);
	info->gpio_info.clk_a_shift = pin->gpio_bitshift;

	return BP_RESULT_OK;
}

static struct atom_hpd_int_record *get_hpd_record_for_path_v3(
	struct bios_parser *bp,
	struct atom_display_object_path_v3 *object)
{
	struct atom_common_record_header *header;
	uint32_t offset;

	if (!object) {
		BREAK_TO_DEBUGGER(); /* Invalid object */
		return NULL;
	}

	offset = object->disp_recordoffset + bp->object_info_tbl_offset;

	for (;;) {
		header = GET_IMAGE(struct atom_common_record_header, offset);

		if (!header)
			return NULL;

		if (header->record_type == ATOM_RECORD_END_TYPE ||
			!header->record_size)
			break;

		if (header->record_type == ATOM_HPD_INT_RECORD_TYPE
			&& sizeof(struct atom_hpd_int_record) <=
							header->record_size)
			return (struct atom_hpd_int_record *) header;

		offset += header->record_size;
	}

	return NULL;
}

static enum bp_result bios_parser_get_hpd_info(
	struct dc_bios *dcb,
	struct graphics_object_id id,
	struct graphics_object_hpd_info *info)
{
	struct bios_parser *bp = BP_FROM_DCB(dcb);
	struct atom_display_object_path_v2 *object;
	struct atom_display_object_path_v3 *object_path_v3;
	struct atom_hpd_int_record *record = NULL;

	if (!info)
		return BP_RESULT_BADINPUT;

	switch (bp->object_info_tbl.revision.minor) {
	    case 4:
	    default:
	        object = get_bios_object(bp, id);

		if (!object)
			return BP_RESULT_BADINPUT;

	        record = get_hpd_record(bp, object);

	        break;
	    case 5:
		object_path_v3 = get_bios_object_from_path_v3(bp, id);

		if (!object_path_v3)
			return BP_RESULT_BADINPUT;

		record = get_hpd_record_for_path_v3(bp, object_path_v3);
		break;
	}

	if (record != NULL) {
		info->hpd_int_gpio_uid = record->pin_id;
		info->hpd_active = record->plugin_pin_state;
		return BP_RESULT_OK;
	}

	return BP_RESULT_NORECORD;
}

static struct atom_hpd_int_record *get_hpd_record(
	struct bios_parser *bp,
	struct atom_display_object_path_v2 *object)
{
	struct atom_common_record_header *header;
	uint32_t offset;

	if (!object) {
		BREAK_TO_DEBUGGER(); /* Invalid object */
		return NULL;
	}

	offset = le16_to_cpu(object->disp_recordoffset)
			+ bp->object_info_tbl_offset;

	for (;;) {
		header = GET_IMAGE(struct atom_common_record_header, offset);

		if (!header)
			return NULL;

		if (header->record_type == LAST_RECORD_TYPE ||
			!header->record_size)
			break;

		if (header->record_type == ATOM_HPD_INT_RECORD_TYPE
			&& sizeof(struct atom_hpd_int_record) <=
							header->record_size)
			return (struct atom_hpd_int_record *) header;

		offset += header->record_size;
	}

	return NULL;
}

/**
 * bios_parser_get_gpio_pin_info
 * Get GpioPin information of input gpio id
 *
 * @dcb:     pointer to the DC BIOS
 * @gpio_id: GPIO ID
 * @info:    GpioPin information structure
 * return: Bios parser result code
 * note:
 *  to get the GPIO PIN INFO, we need:
 *  1. get the GPIO_ID from other object table, see GetHPDInfo()
 *  2. in DATA_TABLE.GPIO_Pin_LUT, search all records,
 *	to get the registerA  offset/mask
 */
static enum bp_result bios_parser_get_gpio_pin_info(
	struct dc_bios *dcb,
	uint32_t gpio_id,
	struct gpio_pin_info *info)
{
	struct bios_parser *bp = BP_FROM_DCB(dcb);
	struct atom_gpio_pin_lut_v2_1 *header;
	uint32_t count = 0;
	uint32_t i = 0;

	if (!DATA_TABLES(gpio_pin_lut))
		return BP_RESULT_BADBIOSTABLE;

	header = GET_IMAGE(struct atom_gpio_pin_lut_v2_1,
						DATA_TABLES(gpio_pin_lut));
	if (!header)
		return BP_RESULT_BADBIOSTABLE;

	if (sizeof(struct atom_common_table_header) +
			sizeof(struct atom_gpio_pin_assignment)
			> le16_to_cpu(header->table_header.structuresize))
		return BP_RESULT_BADBIOSTABLE;

	if (header->table_header.content_revision != 1)
		return BP_RESULT_UNSUPPORTED;

	/* Temporary hard code gpio pin info */
	count = (le16_to_cpu(header->table_header.structuresize)
			- sizeof(struct atom_common_table_header))
				/ sizeof(struct atom_gpio_pin_assignment);
	for (i = 0; i < count; ++i) {
		if (header->gpio_pin[i].gpio_id != gpio_id)
			continue;

		info->offset =
			(uint32_t) le16_to_cpu(
					header->gpio_pin[i].data_a_reg_index);
		info->offset_y = info->offset + 2;
		info->offset_en = info->offset + 1;
		info->offset_mask = info->offset - 1;

		info->mask = (uint32_t) (1 <<
			header->gpio_pin[i].gpio_bitshift);
		info->mask_y = info->mask + 2;
		info->mask_en = info->mask + 1;
		info->mask_mask = info->mask - 1;

		return BP_RESULT_OK;
	}

	return BP_RESULT_NORECORD;
}

static struct device_id device_type_from_device_id(uint16_t device_id)
{

	struct device_id result_device_id;

	result_device_id.raw_device_tag = device_id;

	switch (device_id) {
	case ATOM_DISPLAY_LCD1_SUPPORT:
		result_device_id.device_type = DEVICE_TYPE_LCD;
		result_device_id.enum_id = 1;
		break;

	case ATOM_DISPLAY_LCD2_SUPPORT:
		result_device_id.device_type = DEVICE_TYPE_LCD;
		result_device_id.enum_id = 2;
		break;

	case ATOM_DISPLAY_DFP1_SUPPORT:
		result_device_id.device_type = DEVICE_TYPE_DFP;
		result_device_id.enum_id = 1;
		break;

	case ATOM_DISPLAY_DFP2_SUPPORT:
		result_device_id.device_type = DEVICE_TYPE_DFP;
		result_device_id.enum_id = 2;
		break;

	case ATOM_DISPLAY_DFP3_SUPPORT:
		result_device_id.device_type = DEVICE_TYPE_DFP;
		result_device_id.enum_id = 3;
		break;

	case ATOM_DISPLAY_DFP4_SUPPORT:
		result_device_id.device_type = DEVICE_TYPE_DFP;
		result_device_id.enum_id = 4;
		break;

	case ATOM_DISPLAY_DFP5_SUPPORT:
		result_device_id.device_type = DEVICE_TYPE_DFP;
		result_device_id.enum_id = 5;
		break;

	case ATOM_DISPLAY_DFP6_SUPPORT:
		result_device_id.device_type = DEVICE_TYPE_DFP;
		result_device_id.enum_id = 6;
		break;

	default:
		BREAK_TO_DEBUGGER(); /* Invalid device Id */
		result_device_id.device_type = DEVICE_TYPE_UNKNOWN;
		result_device_id.enum_id = 0;
	}
	return result_device_id;
}

static enum bp_result bios_parser_get_device_tag(
	struct dc_bios *dcb,
	struct graphics_object_id connector_object_id,
	uint32_t device_tag_index,
	struct connector_device_tag_info *info)
{
	struct bios_parser *bp = BP_FROM_DCB(dcb);
	struct atom_display_object_path_v2 *object;

	struct atom_display_object_path_v3 *object_path_v3;


	if (!info)
		return BP_RESULT_BADINPUT;

	switch (bp->object_info_tbl.revision.minor) {
	    case 4:
	    default:
	        /* getBiosObject will return MXM object */
	        object = get_bios_object(bp, connector_object_id);

		if (!object) {
			BREAK_TO_DEBUGGER(); /* Invalid object id */
			return BP_RESULT_BADINPUT;
		}

	        info->acpi_device = 0; /* BIOS no longer provides this */
	        info->dev_id = device_type_from_device_id(object->device_tag);
	        break;
	    case 5:
		object_path_v3 = get_bios_object_from_path_v3(bp, connector_object_id);

		if (!object_path_v3) {
			BREAK_TO_DEBUGGER(); /* Invalid object id */
			return BP_RESULT_BADINPUT;
		}
		info->acpi_device = 0; /* BIOS no longer provides this */
		info->dev_id = device_type_from_device_id(object_path_v3->device_tag);
		break;
	}

	return BP_RESULT_OK;
}

static enum bp_result get_ss_info_v4_1(
	struct bios_parser *bp,
	uint32_t id,
	uint32_t index,
	struct spread_spectrum_info *ss_info)
{
	enum bp_result result = BP_RESULT_OK;
	struct atom_display_controller_info_v4_1 *disp_cntl_tbl = NULL;
	struct atom_smu_info_v3_3 *smu_info = NULL;

	if (!ss_info)
		return BP_RESULT_BADINPUT;

	if (!DATA_TABLES(dce_info))
		return BP_RESULT_BADBIOSTABLE;

	disp_cntl_tbl =  GET_IMAGE(struct atom_display_controller_info_v4_1,
							DATA_TABLES(dce_info));
	if (!disp_cntl_tbl)
		return BP_RESULT_BADBIOSTABLE;


	ss_info->type.STEP_AND_DELAY_INFO = false;
	ss_info->spread_percentage_divider = 1000;
	/* BIOS no longer uses target clock.  Always enable for now */
	ss_info->target_clock_range = 0xffffffff;

	switch (id) {
	case AS_SIGNAL_TYPE_DVI:
		ss_info->spread_spectrum_percentage =
				disp_cntl_tbl->dvi_ss_percentage;
		ss_info->spread_spectrum_range =
				disp_cntl_tbl->dvi_ss_rate_10hz * 10;
		if (disp_cntl_tbl->dvi_ss_mode & ATOM_SS_CENTRE_SPREAD_MODE)
			ss_info->type.CENTER_MODE = true;

		DC_LOG_BIOS("AS_SIGNAL_TYPE_DVI ss_percentage: %d\n", ss_info->spread_spectrum_percentage);
		break;
	case AS_SIGNAL_TYPE_HDMI:
		ss_info->spread_spectrum_percentage =
				disp_cntl_tbl->hdmi_ss_percentage;
		ss_info->spread_spectrum_range =
				disp_cntl_tbl->hdmi_ss_rate_10hz * 10;
		if (disp_cntl_tbl->hdmi_ss_mode & ATOM_SS_CENTRE_SPREAD_MODE)
			ss_info->type.CENTER_MODE = true;

		DC_LOG_BIOS("AS_SIGNAL_TYPE_HDMI ss_percentage: %d\n", ss_info->spread_spectrum_percentage);
		break;
	/* TODO LVDS not support anymore? */
	case AS_SIGNAL_TYPE_DISPLAY_PORT:
		ss_info->spread_spectrum_percentage =
				disp_cntl_tbl->dp_ss_percentage;
		ss_info->spread_spectrum_range =
				disp_cntl_tbl->dp_ss_rate_10hz * 10;
		if (disp_cntl_tbl->dp_ss_mode & ATOM_SS_CENTRE_SPREAD_MODE)
			ss_info->type.CENTER_MODE = true;

		DC_LOG_BIOS("AS_SIGNAL_TYPE_DISPLAY_PORT ss_percentage: %d\n", ss_info->spread_spectrum_percentage);
		break;
	case AS_SIGNAL_TYPE_GPU_PLL:
		/* atom_firmware: DAL only get data from dce_info table.
		 * if data within smu_info is needed for DAL, VBIOS should
		 * copy it into dce_info
		 */
		result = BP_RESULT_UNSUPPORTED;
		break;
	case AS_SIGNAL_TYPE_XGMI:
		smu_info =  GET_IMAGE(struct atom_smu_info_v3_3,
				      DATA_TABLES(smu_info));
		if (!smu_info)
			return BP_RESULT_BADBIOSTABLE;
		DC_LOG_BIOS("gpuclk_ss_percentage (unit of 0.001 percent): %d\n", smu_info->gpuclk_ss_percentage);
		ss_info->spread_spectrum_percentage =
				smu_info->waflclk_ss_percentage;
		ss_info->spread_spectrum_range =
				smu_info->gpuclk_ss_rate_10hz * 10;
		if (smu_info->waflclk_ss_mode & ATOM_SS_CENTRE_SPREAD_MODE)
			ss_info->type.CENTER_MODE = true;

		DC_LOG_BIOS("AS_SIGNAL_TYPE_XGMI ss_percentage: %d\n", ss_info->spread_spectrum_percentage);
		break;
	default:
		result = BP_RESULT_UNSUPPORTED;
	}

	return result;
}

static enum bp_result get_ss_info_v4_2(
	struct bios_parser *bp,
	uint32_t id,
	uint32_t index,
	struct spread_spectrum_info *ss_info)
{
	enum bp_result result = BP_RESULT_OK;
	struct atom_display_controller_info_v4_2 *disp_cntl_tbl = NULL;
	struct atom_smu_info_v3_1 *smu_info = NULL;

	if (!ss_info)
		return BP_RESULT_BADINPUT;

	if (!DATA_TABLES(dce_info))
		return BP_RESULT_BADBIOSTABLE;

	if (!DATA_TABLES(smu_info))
		return BP_RESULT_BADBIOSTABLE;

	disp_cntl_tbl =  GET_IMAGE(struct atom_display_controller_info_v4_2,
							DATA_TABLES(dce_info));
	if (!disp_cntl_tbl)
		return BP_RESULT_BADBIOSTABLE;

	smu_info =  GET_IMAGE(struct atom_smu_info_v3_1, DATA_TABLES(smu_info));
	if (!smu_info)
		return BP_RESULT_BADBIOSTABLE;

	DC_LOG_BIOS("gpuclk_ss_percentage (unit of 0.001 percent): %d\n", smu_info->gpuclk_ss_percentage);
	ss_info->type.STEP_AND_DELAY_INFO = false;
	ss_info->spread_percentage_divider = 1000;
	/* BIOS no longer uses target clock.  Always enable for now */
	ss_info->target_clock_range = 0xffffffff;

	switch (id) {
	case AS_SIGNAL_TYPE_DVI:
		ss_info->spread_spectrum_percentage =
				disp_cntl_tbl->dvi_ss_percentage;
		ss_info->spread_spectrum_range =
				disp_cntl_tbl->dvi_ss_rate_10hz * 10;
		if (disp_cntl_tbl->dvi_ss_mode & ATOM_SS_CENTRE_SPREAD_MODE)
			ss_info->type.CENTER_MODE = true;

		DC_LOG_BIOS("AS_SIGNAL_TYPE_DVI ss_percentage: %d\n", ss_info->spread_spectrum_percentage);
		break;
	case AS_SIGNAL_TYPE_HDMI:
		ss_info->spread_spectrum_percentage =
				disp_cntl_tbl->hdmi_ss_percentage;
		ss_info->spread_spectrum_range =
				disp_cntl_tbl->hdmi_ss_rate_10hz * 10;
		if (disp_cntl_tbl->hdmi_ss_mode & ATOM_SS_CENTRE_SPREAD_MODE)
			ss_info->type.CENTER_MODE = true;

		DC_LOG_BIOS("AS_SIGNAL_TYPE_HDMI ss_percentage: %d\n", ss_info->spread_spectrum_percentage);
		break;
	/* TODO LVDS not support anymore? */
	case AS_SIGNAL_TYPE_DISPLAY_PORT:
		ss_info->spread_spectrum_percentage =
				smu_info->gpuclk_ss_percentage;
		ss_info->spread_spectrum_range =
				smu_info->gpuclk_ss_rate_10hz * 10;
		if (smu_info->gpuclk_ss_mode & ATOM_SS_CENTRE_SPREAD_MODE)
			ss_info->type.CENTER_MODE = true;

		DC_LOG_BIOS("AS_SIGNAL_TYPE_DISPLAY_PORT ss_percentage: %d\n", ss_info->spread_spectrum_percentage);
		break;
	case AS_SIGNAL_TYPE_GPU_PLL:
		/* atom_firmware: DAL only get data from dce_info table.
		 * if data within smu_info is needed for DAL, VBIOS should
		 * copy it into dce_info
		 */
		result = BP_RESULT_UNSUPPORTED;
		break;
	default:
		result = BP_RESULT_UNSUPPORTED;
	}

	return result;
}

static enum bp_result get_ss_info_v4_5(
	struct bios_parser *bp,
	uint32_t id,
	uint32_t index,
	struct spread_spectrum_info *ss_info)
{
	enum bp_result result = BP_RESULT_OK;
	struct atom_display_controller_info_v4_5 *disp_cntl_tbl = NULL;

	if (!ss_info)
		return BP_RESULT_BADINPUT;

	if (!DATA_TABLES(dce_info))
		return BP_RESULT_BADBIOSTABLE;

	disp_cntl_tbl =  GET_IMAGE(struct atom_display_controller_info_v4_5,
							DATA_TABLES(dce_info));
	if (!disp_cntl_tbl)
		return BP_RESULT_BADBIOSTABLE;

	ss_info->type.STEP_AND_DELAY_INFO = false;
	ss_info->spread_percentage_divider = 1000;
	/* BIOS no longer uses target clock.  Always enable for now */
	ss_info->target_clock_range = 0xffffffff;

	switch (id) {
	case AS_SIGNAL_TYPE_DVI:
		ss_info->spread_spectrum_percentage =
				disp_cntl_tbl->dvi_ss_percentage;
		ss_info->spread_spectrum_range =
				disp_cntl_tbl->dvi_ss_rate_10hz * 10;
		if (disp_cntl_tbl->dvi_ss_mode & ATOM_SS_CENTRE_SPREAD_MODE)
			ss_info->type.CENTER_MODE = true;

		DC_LOG_BIOS("AS_SIGNAL_TYPE_DVI ss_percentage: %d\n", ss_info->spread_spectrum_percentage);
		break;
	case AS_SIGNAL_TYPE_HDMI:
		ss_info->spread_spectrum_percentage =
				disp_cntl_tbl->hdmi_ss_percentage;
		ss_info->spread_spectrum_range =
				disp_cntl_tbl->hdmi_ss_rate_10hz * 10;
		if (disp_cntl_tbl->hdmi_ss_mode & ATOM_SS_CENTRE_SPREAD_MODE)
			ss_info->type.CENTER_MODE = true;

		DC_LOG_BIOS("AS_SIGNAL_TYPE_HDMI ss_percentage: %d\n", ss_info->spread_spectrum_percentage);
		break;
	case AS_SIGNAL_TYPE_DISPLAY_PORT:
		ss_info->spread_spectrum_percentage =
				disp_cntl_tbl->dp_ss_percentage;
		ss_info->spread_spectrum_range =
				disp_cntl_tbl->dp_ss_rate_10hz * 10;
		if (disp_cntl_tbl->dp_ss_mode & ATOM_SS_CENTRE_SPREAD_MODE)
			ss_info->type.CENTER_MODE = true;

		DC_LOG_BIOS("AS_SIGNAL_TYPE_DISPLAY_PORT ss_percentage: %d\n", ss_info->spread_spectrum_percentage);
		break;
	case AS_SIGNAL_TYPE_GPU_PLL:
		/* atom_smu_info_v4_0 does not have fields for SS for SMU Display PLL anymore.
		 * SMU Display PLL supposed to be without spread.
		 * Better place for it would be in atom_display_controller_info_v4_5 table.
		 */
		result = BP_RESULT_UNSUPPORTED;
		break;
	default:
		result = BP_RESULT_UNSUPPORTED;
		break;
	}

	return result;
}

/**
 * bios_parser_get_spread_spectrum_info
 * Get spread spectrum information from the ASIC_InternalSS_Info(ver 2.1 or
 * ver 3.1) or SS_Info table from the VBIOS. Currently ASIC_InternalSS_Info
 * ver 2.1 can co-exist with SS_Info table. Expect ASIC_InternalSS_Info
 * ver 3.1,
 * there is only one entry for each signal /ss id.  However, there is
 * no planning of supporting multiple spread Sprectum entry for EverGreen
 * @dcb:     pointer to the DC BIOS
 * @signal:  ASSignalType to be converted to info index
 * @index:   number of entries that match the converted info index
 * @ss_info: sprectrum information structure,
 * return: Bios parser result code
 */
static enum bp_result bios_parser_get_spread_spectrum_info(
	struct dc_bios *dcb,
	enum as_signal_type signal,
	uint32_t index,
	struct spread_spectrum_info *ss_info)
{
	struct bios_parser *bp = BP_FROM_DCB(dcb);
	enum bp_result result = BP_RESULT_UNSUPPORTED;
	struct atom_common_table_header *header;
	struct atom_data_revision tbl_revision;

	if (!ss_info) /* check for bad input */
		return BP_RESULT_BADINPUT;

	if (!DATA_TABLES(dce_info))
		return BP_RESULT_UNSUPPORTED;

	header = GET_IMAGE(struct atom_common_table_header,
						DATA_TABLES(dce_info));
	get_atom_data_table_revision(header, &tbl_revision);

	switch (tbl_revision.major) {
	case 4:
		switch (tbl_revision.minor) {
		case 1:
			return get_ss_info_v4_1(bp, signal, index, ss_info);
		case 2:
		case 3:
		case 4:
			return get_ss_info_v4_2(bp, signal, index, ss_info);
		case 5:
			return get_ss_info_v4_5(bp, signal, index, ss_info);

		default:
			ASSERT(0);
			break;
		}
		break;
	default:
		break;
	}
	/* there can not be more then one entry for SS Info table */
	return result;
}

static enum bp_result get_soc_bb_info_v4_4(
	struct bios_parser *bp,
	struct bp_soc_bb_info *soc_bb_info)
{
	enum bp_result result = BP_RESULT_OK;
	struct atom_display_controller_info_v4_4 *disp_cntl_tbl = NULL;

	if (!soc_bb_info)
		return BP_RESULT_BADINPUT;

	if (!DATA_TABLES(dce_info))
		return BP_RESULT_BADBIOSTABLE;

	if (!DATA_TABLES(smu_info))
		return BP_RESULT_BADBIOSTABLE;

	disp_cntl_tbl =  GET_IMAGE(struct atom_display_controller_info_v4_4,
							DATA_TABLES(dce_info));
	if (!disp_cntl_tbl)
		return BP_RESULT_BADBIOSTABLE;

	soc_bb_info->dram_clock_change_latency_100ns = disp_cntl_tbl->max_mclk_chg_lat;
	soc_bb_info->dram_sr_enter_exit_latency_100ns = disp_cntl_tbl->max_sr_enter_exit_lat;
	soc_bb_info->dram_sr_exit_latency_100ns = disp_cntl_tbl->max_sr_exit_lat;

	return result;
}

static enum bp_result get_soc_bb_info_v4_5(
	struct bios_parser *bp,
	struct bp_soc_bb_info *soc_bb_info)
{
	enum bp_result result = BP_RESULT_OK;
	struct atom_display_controller_info_v4_5 *disp_cntl_tbl = NULL;

	if (!soc_bb_info)
		return BP_RESULT_BADINPUT;

	if (!DATA_TABLES(dce_info))
		return BP_RESULT_BADBIOSTABLE;

	disp_cntl_tbl =  GET_IMAGE(struct atom_display_controller_info_v4_5,
							DATA_TABLES(dce_info));
	if (!disp_cntl_tbl)
		return BP_RESULT_BADBIOSTABLE;

	soc_bb_info->dram_clock_change_latency_100ns = disp_cntl_tbl->max_mclk_chg_lat;
	soc_bb_info->dram_sr_enter_exit_latency_100ns = disp_cntl_tbl->max_sr_enter_exit_lat;
	soc_bb_info->dram_sr_exit_latency_100ns = disp_cntl_tbl->max_sr_exit_lat;

	return result;
}

static enum bp_result bios_parser_get_soc_bb_info(
	struct dc_bios *dcb,
	struct bp_soc_bb_info *soc_bb_info)
{
	struct bios_parser *bp = BP_FROM_DCB(dcb);
	enum bp_result result = BP_RESULT_UNSUPPORTED;
	struct atom_common_table_header *header;
	struct atom_data_revision tbl_revision;

	if (!soc_bb_info) /* check for bad input */
		return BP_RESULT_BADINPUT;

	if (!DATA_TABLES(dce_info))
		return BP_RESULT_UNSUPPORTED;

	header = GET_IMAGE(struct atom_common_table_header,
						DATA_TABLES(dce_info));
	get_atom_data_table_revision(header, &tbl_revision);

	switch (tbl_revision.major) {
	case 4:
		switch (tbl_revision.minor) {
		case 1:
		case 2:
		case 3:
			break;
		case 4:
			result = get_soc_bb_info_v4_4(bp, soc_bb_info);
			break;
		case 5:
			result = get_soc_bb_info_v4_5(bp, soc_bb_info);
			break;
		default:
			break;
		}
		break;
	default:
		break;
	}

	return result;
}

static enum bp_result get_disp_caps_v4_1(
	struct bios_parser *bp,
	uint8_t *dce_caps)
{
	enum bp_result result = BP_RESULT_OK;
	struct atom_display_controller_info_v4_1 *disp_cntl_tbl = NULL;

	if (!dce_caps)
		return BP_RESULT_BADINPUT;

	if (!DATA_TABLES(dce_info))
		return BP_RESULT_BADBIOSTABLE;

	disp_cntl_tbl = GET_IMAGE(struct atom_display_controller_info_v4_1,
							DATA_TABLES(dce_info));

	if (!disp_cntl_tbl)
		return BP_RESULT_BADBIOSTABLE;

	*dce_caps = disp_cntl_tbl->display_caps;

	return result;
}

static enum bp_result get_disp_caps_v4_2(
	struct bios_parser *bp,
	uint8_t *dce_caps)
{
	enum bp_result result = BP_RESULT_OK;
	struct atom_display_controller_info_v4_2 *disp_cntl_tbl = NULL;

	if (!dce_caps)
		return BP_RESULT_BADINPUT;

	if (!DATA_TABLES(dce_info))
		return BP_RESULT_BADBIOSTABLE;

	disp_cntl_tbl = GET_IMAGE(struct atom_display_controller_info_v4_2,
							DATA_TABLES(dce_info));

	if (!disp_cntl_tbl)
		return BP_RESULT_BADBIOSTABLE;

	*dce_caps = disp_cntl_tbl->display_caps;

	return result;
}

static enum bp_result get_disp_caps_v4_3(
	struct bios_parser *bp,
	uint8_t *dce_caps)
{
	enum bp_result result = BP_RESULT_OK;
	struct atom_display_controller_info_v4_3 *disp_cntl_tbl = NULL;

	if (!dce_caps)
		return BP_RESULT_BADINPUT;

	if (!DATA_TABLES(dce_info))
		return BP_RESULT_BADBIOSTABLE;

	disp_cntl_tbl = GET_IMAGE(struct atom_display_controller_info_v4_3,
							DATA_TABLES(dce_info));

	if (!disp_cntl_tbl)
		return BP_RESULT_BADBIOSTABLE;

	*dce_caps = disp_cntl_tbl->display_caps;

	return result;
}

static enum bp_result get_disp_caps_v4_4(
	struct bios_parser *bp,
	uint8_t *dce_caps)
{
	enum bp_result result = BP_RESULT_OK;
	struct atom_display_controller_info_v4_4 *disp_cntl_tbl = NULL;

	if (!dce_caps)
		return BP_RESULT_BADINPUT;

	if (!DATA_TABLES(dce_info))
		return BP_RESULT_BADBIOSTABLE;

	disp_cntl_tbl = GET_IMAGE(struct atom_display_controller_info_v4_4,
							DATA_TABLES(dce_info));

	if (!disp_cntl_tbl)
		return BP_RESULT_BADBIOSTABLE;

	*dce_caps = disp_cntl_tbl->display_caps;

	return result;
}

static enum bp_result get_disp_caps_v4_5(
	struct bios_parser *bp,
	uint8_t *dce_caps)
{
	enum bp_result result = BP_RESULT_OK;
	struct atom_display_controller_info_v4_5 *disp_cntl_tbl = NULL;

	if (!dce_caps)
		return BP_RESULT_BADINPUT;

	if (!DATA_TABLES(dce_info))
		return BP_RESULT_BADBIOSTABLE;

	disp_cntl_tbl = GET_IMAGE(struct atom_display_controller_info_v4_5,
							DATA_TABLES(dce_info));

	if (!disp_cntl_tbl)
		return BP_RESULT_BADBIOSTABLE;

	*dce_caps = disp_cntl_tbl->display_caps;

	return result;
}

static enum bp_result bios_parser_get_lttpr_interop(
	struct dc_bios *dcb,
	uint8_t *dce_caps)
{
	struct bios_parser *bp = BP_FROM_DCB(dcb);
	enum bp_result result = BP_RESULT_UNSUPPORTED;
	struct atom_common_table_header *header;
	struct atom_data_revision tbl_revision;

	if (!DATA_TABLES(dce_info))
		return BP_RESULT_UNSUPPORTED;

	header = GET_IMAGE(struct atom_common_table_header,
						DATA_TABLES(dce_info));
	get_atom_data_table_revision(header, &tbl_revision);
	switch (tbl_revision.major) {
	case 4:
		switch (tbl_revision.minor) {
		case 1:
			result = get_disp_caps_v4_1(bp, dce_caps);
			*dce_caps = !!(*dce_caps & DCE_INFO_CAPS_VBIOS_LTTPR_TRANSPARENT_ENABLE);
			break;
		case 2:
			result = get_disp_caps_v4_2(bp, dce_caps);
			*dce_caps = !!(*dce_caps & DCE_INFO_CAPS_VBIOS_LTTPR_TRANSPARENT_ENABLE);
			break;
		case 3:
			result = get_disp_caps_v4_3(bp, dce_caps);
			*dce_caps = !!(*dce_caps & DCE_INFO_CAPS_VBIOS_LTTPR_TRANSPARENT_ENABLE);
			break;
		case 4:
			result = get_disp_caps_v4_4(bp, dce_caps);
			*dce_caps = !!(*dce_caps & DCE_INFO_CAPS_VBIOS_LTTPR_TRANSPARENT_ENABLE);
			break;
		case 5:
			result = get_disp_caps_v4_5(bp, dce_caps);
			*dce_caps = !!(*dce_caps & DCE_INFO_CAPS_VBIOS_LTTPR_TRANSPARENT_ENABLE);
			break;

		default:
			break;
		}
		break;
	default:
		break;
	}
	DC_LOG_BIOS("DCE_INFO_CAPS_VBIOS_LTTPR_TRANSPARENT_ENABLE: %d tbl_revision.major = %d tbl_revision.minor = %d\n", *dce_caps, tbl_revision.major, tbl_revision.minor);
	return result;
}

static enum bp_result bios_parser_get_lttpr_caps(
	struct dc_bios *dcb,
	uint8_t *dce_caps)
{
	struct bios_parser *bp = BP_FROM_DCB(dcb);
	enum bp_result result = BP_RESULT_UNSUPPORTED;
	struct atom_common_table_header *header;
	struct atom_data_revision tbl_revision;

	if (!DATA_TABLES(dce_info))
		return BP_RESULT_UNSUPPORTED;

	*dce_caps  = 0;
	header = GET_IMAGE(struct atom_common_table_header,
						DATA_TABLES(dce_info));
	get_atom_data_table_revision(header, &tbl_revision);
	switch (tbl_revision.major) {
	case 4:
		switch (tbl_revision.minor) {
		case 1:
			result = get_disp_caps_v4_1(bp, dce_caps);
			*dce_caps = !!(*dce_caps & DCE_INFO_CAPS_LTTPR_SUPPORT_ENABLE);
			break;
		case 2:
			result = get_disp_caps_v4_2(bp, dce_caps);
			*dce_caps = !!(*dce_caps & DCE_INFO_CAPS_LTTPR_SUPPORT_ENABLE);
			break;
		case 3:
			result = get_disp_caps_v4_3(bp, dce_caps);
			*dce_caps = !!(*dce_caps & DCE_INFO_CAPS_LTTPR_SUPPORT_ENABLE);
			break;
		case 4:
			result = get_disp_caps_v4_4(bp, dce_caps);
			*dce_caps = !!(*dce_caps & DCE_INFO_CAPS_LTTPR_SUPPORT_ENABLE);
			break;
		case 5:
			result = get_disp_caps_v4_5(bp, dce_caps);
			*dce_caps = !!(*dce_caps & DCE_INFO_CAPS_LTTPR_SUPPORT_ENABLE);
			break;
		default:
			break;
		}
		break;
	default:
		break;
	}
	DC_LOG_BIOS("DCE_INFO_CAPS_LTTPR_SUPPORT_ENABLE: %d tbl_revision.major = %d tbl_revision.minor = %d\n", *dce_caps, tbl_revision.major, tbl_revision.minor);
	if (dcb->ctx->dc->config.force_bios_enable_lttpr && *dce_caps == 0) {
		*dce_caps = 1;
		DC_LOG_BIOS("DCE_INFO_CAPS_VBIOS_LTTPR_TRANSPARENT_ENABLE: forced enabled");
	}
	return result;
}

static enum bp_result get_embedded_panel_info_v2_1(
		struct bios_parser *bp,
		struct embedded_panel_info *info)
{
	struct lcd_info_v2_1 *lvds;

	if (!info)
		return BP_RESULT_BADINPUT;

	if (!DATA_TABLES(lcd_info))
		return BP_RESULT_UNSUPPORTED;

	lvds = GET_IMAGE(struct lcd_info_v2_1, DATA_TABLES(lcd_info));

	if (!lvds)
		return BP_RESULT_BADBIOSTABLE;

	/* TODO: previous vv1_3, should v2_1 */
	if (!((lvds->table_header.format_revision == 2)
			&& (lvds->table_header.content_revision >= 1)))
		return BP_RESULT_UNSUPPORTED;

	memset(info, 0, sizeof(struct embedded_panel_info));

	/* We need to convert from 10KHz units into KHz units */
	info->lcd_timing.pixel_clk = le16_to_cpu(lvds->lcd_timing.pixclk) * 10;
	/* usHActive does not include borders, according to VBIOS team */
	info->lcd_timing.horizontal_addressable = le16_to_cpu(lvds->lcd_timing.h_active);
	/* usHBlanking_Time includes borders, so we should really be
	 * subtractingborders duing this translation, but LVDS generally
	 * doesn't have borders, so we should be okay leaving this as is for
	 * now.  May need to revisit if we ever have LVDS with borders
	 */
	info->lcd_timing.horizontal_blanking_time = le16_to_cpu(lvds->lcd_timing.h_blanking_time);
	/* usVActive does not include borders, according to VBIOS team*/
	info->lcd_timing.vertical_addressable = le16_to_cpu(lvds->lcd_timing.v_active);
	/* usVBlanking_Time includes borders, so we should really be
	 * subtracting borders duing this translation, but LVDS generally
	 * doesn't have borders, so we should be okay leaving this as is for
	 * now. May need to revisit if we ever have LVDS with borders
	 */
	info->lcd_timing.vertical_blanking_time = le16_to_cpu(lvds->lcd_timing.v_blanking_time);
	info->lcd_timing.horizontal_sync_offset = le16_to_cpu(lvds->lcd_timing.h_sync_offset);
	info->lcd_timing.horizontal_sync_width = le16_to_cpu(lvds->lcd_timing.h_sync_width);
	info->lcd_timing.vertical_sync_offset = le16_to_cpu(lvds->lcd_timing.v_sync_offset);
	info->lcd_timing.vertical_sync_width = le16_to_cpu(lvds->lcd_timing.v_syncwidth);
	info->lcd_timing.horizontal_border = lvds->lcd_timing.h_border;
	info->lcd_timing.vertical_border = lvds->lcd_timing.v_border;

	/* not provided by VBIOS */
	info->lcd_timing.misc_info.HORIZONTAL_CUT_OFF = 0;

	info->lcd_timing.misc_info.H_SYNC_POLARITY = ~(uint32_t) (lvds->lcd_timing.miscinfo
			& ATOM_HSYNC_POLARITY);
	info->lcd_timing.misc_info.V_SYNC_POLARITY = ~(uint32_t) (lvds->lcd_timing.miscinfo
			& ATOM_VSYNC_POLARITY);

	/* not provided by VBIOS */
	info->lcd_timing.misc_info.VERTICAL_CUT_OFF = 0;

	info->lcd_timing.misc_info.H_REPLICATION_BY2 = !!(lvds->lcd_timing.miscinfo
			& ATOM_H_REPLICATIONBY2);
	info->lcd_timing.misc_info.V_REPLICATION_BY2 = !!(lvds->lcd_timing.miscinfo
			& ATOM_V_REPLICATIONBY2);
	info->lcd_timing.misc_info.COMPOSITE_SYNC = !!(lvds->lcd_timing.miscinfo
			& ATOM_COMPOSITESYNC);
	info->lcd_timing.misc_info.INTERLACE = !!(lvds->lcd_timing.miscinfo & ATOM_INTERLACE);

	/* not provided by VBIOS*/
	info->lcd_timing.misc_info.DOUBLE_CLOCK = 0;
	/* not provided by VBIOS*/
	info->ss_id = 0;

	info->realtek_eDPToLVDS = !!(lvds->dplvdsrxid == eDP_TO_LVDS_REALTEK_ID);

	return BP_RESULT_OK;
}

static enum bp_result bios_parser_get_embedded_panel_info(
		struct dc_bios *dcb,
		struct embedded_panel_info *info)
{
	struct bios_parser
	*bp = BP_FROM_DCB(dcb);
	struct atom_common_table_header *header;
	struct atom_data_revision tbl_revision;

	if (!DATA_TABLES(lcd_info))
		return BP_RESULT_FAILURE;

	header = GET_IMAGE(struct atom_common_table_header, DATA_TABLES(lcd_info));

	if (!header)
		return BP_RESULT_BADBIOSTABLE;

	get_atom_data_table_revision(header, &tbl_revision);

	switch (tbl_revision.major) {
	case 2:
		switch (tbl_revision.minor) {
		case 1:
			return get_embedded_panel_info_v2_1(bp, info);
		default:
			break;
		}
		break;
	default:
		break;
	}

	return BP_RESULT_FAILURE;
}

static uint32_t get_support_mask_for_device_id(struct device_id device_id)
{
	enum dal_device_type device_type = device_id.device_type;
	uint32_t enum_id = device_id.enum_id;

	switch (device_type) {
	case DEVICE_TYPE_LCD:
		switch (enum_id) {
		case 1:
			return ATOM_DISPLAY_LCD1_SUPPORT;
		default:
			break;
		}
		break;
	case DEVICE_TYPE_DFP:
		switch (enum_id) {
		case 1:
			return ATOM_DISPLAY_DFP1_SUPPORT;
		case 2:
			return ATOM_DISPLAY_DFP2_SUPPORT;
		case 3:
			return ATOM_DISPLAY_DFP3_SUPPORT;
		case 4:
			return ATOM_DISPLAY_DFP4_SUPPORT;
		case 5:
			return ATOM_DISPLAY_DFP5_SUPPORT;
		case 6:
			return ATOM_DISPLAY_DFP6_SUPPORT;
		default:
			break;
		}
		break;
	default:
		break;
	}

	/* Unidentified device ID, return empty support mask. */
	return 0;
}

static bool bios_parser_is_device_id_supported(
	struct dc_bios *dcb,
	struct device_id id)
{
	struct bios_parser *bp = BP_FROM_DCB(dcb);

	uint32_t mask = get_support_mask_for_device_id(id);

	switch (bp->object_info_tbl.revision.minor) {
	    case 4:
	    default:
	        return (le16_to_cpu(bp->object_info_tbl.v1_4->supporteddevices) & mask) != 0;
			break;
	    case 5:
			return (le16_to_cpu(bp->object_info_tbl.v1_5->supporteddevices) & mask) != 0;
			break;
	}

	return false;
}

static uint32_t bios_parser_get_ss_entry_number(
	struct dc_bios *dcb,
	enum as_signal_type signal)
{
	/* TODO: DAL2 atomfirmware implementation does not need this.
	 * why DAL3 need this?
	 */
	return 1;
}

static enum bp_result bios_parser_transmitter_control(
	struct dc_bios *dcb,
	struct bp_transmitter_control *cntl)
{
	struct bios_parser *bp = BP_FROM_DCB(dcb);

	if (!bp->cmd_tbl.transmitter_control)
		return BP_RESULT_FAILURE;

	return bp->cmd_tbl.transmitter_control(bp, cntl);
}

static enum bp_result bios_parser_encoder_control(
	struct dc_bios *dcb,
	struct bp_encoder_control *cntl)
{
	struct bios_parser *bp = BP_FROM_DCB(dcb);

	if (!bp->cmd_tbl.dig_encoder_control)
		return BP_RESULT_FAILURE;

	return bp->cmd_tbl.dig_encoder_control(bp, cntl);
}

static enum bp_result bios_parser_set_pixel_clock(
	struct dc_bios *dcb,
	struct bp_pixel_clock_parameters *bp_params)
{
	struct bios_parser *bp = BP_FROM_DCB(dcb);

	if (!bp->cmd_tbl.set_pixel_clock)
		return BP_RESULT_FAILURE;

	return bp->cmd_tbl.set_pixel_clock(bp, bp_params);
}

static enum bp_result bios_parser_set_dce_clock(
	struct dc_bios *dcb,
	struct bp_set_dce_clock_parameters *bp_params)
{
	struct bios_parser *bp = BP_FROM_DCB(dcb);

	if (!bp->cmd_tbl.set_dce_clock)
		return BP_RESULT_FAILURE;

	return bp->cmd_tbl.set_dce_clock(bp, bp_params);
}

static enum bp_result bios_parser_program_crtc_timing(
	struct dc_bios *dcb,
	struct bp_hw_crtc_timing_parameters *bp_params)
{
	struct bios_parser *bp = BP_FROM_DCB(dcb);

	if (!bp->cmd_tbl.set_crtc_timing)
		return BP_RESULT_FAILURE;

	return bp->cmd_tbl.set_crtc_timing(bp, bp_params);
}

static enum bp_result bios_parser_enable_crtc(
	struct dc_bios *dcb,
	enum controller_id id,
	bool enable)
{
	struct bios_parser *bp = BP_FROM_DCB(dcb);

	if (!bp->cmd_tbl.enable_crtc)
		return BP_RESULT_FAILURE;

	return bp->cmd_tbl.enable_crtc(bp, id, enable);
}

static enum bp_result bios_parser_enable_disp_power_gating(
	struct dc_bios *dcb,
	enum controller_id controller_id,
	enum bp_pipe_control_action action)
{
	struct bios_parser *bp = BP_FROM_DCB(dcb);

	if (!bp->cmd_tbl.enable_disp_power_gating)
		return BP_RESULT_FAILURE;

	return bp->cmd_tbl.enable_disp_power_gating(bp, controller_id,
		action);
}

static enum bp_result bios_parser_enable_lvtma_control(
	struct dc_bios *dcb,
	uint8_t uc_pwr_on,
	uint8_t panel_instance,
	uint8_t bypass_panel_control_wait)
{
	struct bios_parser *bp = BP_FROM_DCB(dcb);

	if (!bp->cmd_tbl.enable_lvtma_control)
		return BP_RESULT_FAILURE;

	return bp->cmd_tbl.enable_lvtma_control(bp, uc_pwr_on, panel_instance, bypass_panel_control_wait);
}

static bool bios_parser_is_accelerated_mode(
	struct dc_bios *dcb)
{
	return bios_is_accelerated_mode(dcb);
}

/**
 * bios_parser_set_scratch_critical_state - update critical state bit
 *                                          in VBIOS scratch register
 *
 * @dcb:   pointer to the DC BIO
 * @state: set or reset state
 */
static void bios_parser_set_scratch_critical_state(
	struct dc_bios *dcb,
	bool state)
{
	bios_set_scratch_critical_state(dcb, state);
}

struct atom_dig_transmitter_info_header_v5_3 {
    struct atom_common_table_header table_header;
    uint16_t dpphy_hdmi_settings_offset;
    uint16_t dpphy_dvi_settings_offset;
    uint16_t dpphy_dp_setting_table_offset;
    uint16_t uniphy_xbar_settings_v2_table_offset;
    uint16_t dpphy_internal_reg_overide_offset;
};

static enum bp_result bios_parser_get_firmware_info(
	struct dc_bios *dcb,
	struct dc_firmware_info *info)
{
	struct bios_parser *bp = BP_FROM_DCB(dcb);
	static enum bp_result result = BP_RESULT_BADBIOSTABLE;
	struct atom_common_table_header *header;

	struct atom_data_revision revision;

	if (info && DATA_TABLES(firmwareinfo)) {
		header = GET_IMAGE(struct atom_common_table_header,
				DATA_TABLES(firmwareinfo));
		get_atom_data_table_revision(header, &revision);
		switch (revision.major) {
		case 3:
			switch (revision.minor) {
			case 1:
				result = get_firmware_info_v3_1(bp, info);
				break;
			case 2:
			case 3:
				result = get_firmware_info_v3_2(bp, info);
                                break;
			case 4:
				result = get_firmware_info_v3_4(bp, info);
				break;
			default:
				break;
			}
			break;
		default:
			break;
		}
	}

	return result;
}

static enum bp_result get_firmware_info_v3_1(
	struct bios_parser *bp,
	struct dc_firmware_info *info)
{
	struct atom_firmware_info_v3_1 *firmware_info;
	struct atom_display_controller_info_v4_1 *dce_info = NULL;

	if (!info)
		return BP_RESULT_BADINPUT;

	firmware_info = GET_IMAGE(struct atom_firmware_info_v3_1,
			DATA_TABLES(firmwareinfo));

	dce_info = GET_IMAGE(struct atom_display_controller_info_v4_1,
			DATA_TABLES(dce_info));

	if (!firmware_info || !dce_info)
		return BP_RESULT_BADBIOSTABLE;

	memset(info, 0, sizeof(*info));

	/* Pixel clock pll information. */
	 /* We need to convert from 10KHz units into KHz units */
	info->default_memory_clk = firmware_info->bootup_mclk_in10khz * 10;
	info->default_engine_clk = firmware_info->bootup_sclk_in10khz * 10;

	 /* 27MHz for Vega10: */
	info->pll_info.crystal_frequency = dce_info->dce_refclk_10khz * 10;

	/* Hardcode frequency if BIOS gives no DCE Ref Clk */
	if (info->pll_info.crystal_frequency == 0)
		info->pll_info.crystal_frequency = 27000;
	/*dp_phy_ref_clk is not correct for atom_display_controller_info_v4_2, but we don't use it*/
	info->dp_phy_ref_clk     = dce_info->dpphy_refclk_10khz * 10;
	info->i2c_engine_ref_clk = dce_info->i2c_engine_refclk_10khz * 10;

	/* Get GPU PLL VCO Clock */

	if (bp->cmd_tbl.get_smu_clock_info != NULL) {
		/* VBIOS gives in 10KHz */
		info->smu_gpu_pll_output_freq =
				bp->cmd_tbl.get_smu_clock_info(bp, SMU9_SYSPLL0_ID) * 10;
	}

	info->oem_i2c_present = false;

	return BP_RESULT_OK;
}

static enum bp_result get_firmware_info_v3_2(
	struct bios_parser *bp,
	struct dc_firmware_info *info)
{
	struct atom_firmware_info_v3_2 *firmware_info;
	struct atom_display_controller_info_v4_1 *dce_info = NULL;
	struct atom_common_table_header *header;
	struct atom_data_revision revision;
	struct atom_smu_info_v3_2 *smu_info_v3_2 = NULL;
	struct atom_smu_info_v3_3 *smu_info_v3_3 = NULL;

	if (!info)
		return BP_RESULT_BADINPUT;

	firmware_info = GET_IMAGE(struct atom_firmware_info_v3_2,
			DATA_TABLES(firmwareinfo));

	dce_info = GET_IMAGE(struct atom_display_controller_info_v4_1,
			DATA_TABLES(dce_info));

	if (!firmware_info || !dce_info)
		return BP_RESULT_BADBIOSTABLE;

	memset(info, 0, sizeof(*info));

	header = GET_IMAGE(struct atom_common_table_header,
					DATA_TABLES(smu_info));
	get_atom_data_table_revision(header, &revision);

	if (revision.minor == 2) {
		/* Vega12 */
		smu_info_v3_2 = GET_IMAGE(struct atom_smu_info_v3_2,
							DATA_TABLES(smu_info));
		DC_LOG_BIOS("gpuclk_ss_percentage (unit of 0.001 percent): %d\n", smu_info_v3_2->gpuclk_ss_percentage);
		if (!smu_info_v3_2)
			return BP_RESULT_BADBIOSTABLE;

		info->default_engine_clk = smu_info_v3_2->bootup_dcefclk_10khz * 10;
	} else if (revision.minor == 3) {
		/* Vega20 */
		smu_info_v3_3 = GET_IMAGE(struct atom_smu_info_v3_3,
							DATA_TABLES(smu_info));
		DC_LOG_BIOS("gpuclk_ss_percentage (unit of 0.001 percent): %d\n", smu_info_v3_3->gpuclk_ss_percentage);
		if (!smu_info_v3_3)
			return BP_RESULT_BADBIOSTABLE;

		info->default_engine_clk = smu_info_v3_3->bootup_dcefclk_10khz * 10;
	}

	 // We need to convert from 10KHz units into KHz units.
	info->default_memory_clk = firmware_info->bootup_mclk_in10khz * 10;

	 /* 27MHz for Vega10 & Vega12; 100MHz for Vega20 */
	info->pll_info.crystal_frequency = dce_info->dce_refclk_10khz * 10;
	/* Hardcode frequency if BIOS gives no DCE Ref Clk */
	if (info->pll_info.crystal_frequency == 0) {
		if (revision.minor == 2)
			info->pll_info.crystal_frequency = 27000;
		else if (revision.minor == 3)
			info->pll_info.crystal_frequency = 100000;
	}
	/*dp_phy_ref_clk is not correct for atom_display_controller_info_v4_2, but we don't use it*/
	info->dp_phy_ref_clk     = dce_info->dpphy_refclk_10khz * 10;
	info->i2c_engine_ref_clk = dce_info->i2c_engine_refclk_10khz * 10;

	/* Get GPU PLL VCO Clock */
	if (bp->cmd_tbl.get_smu_clock_info != NULL) {
		if (revision.minor == 2)
			info->smu_gpu_pll_output_freq =
					bp->cmd_tbl.get_smu_clock_info(bp, SMU9_SYSPLL0_ID) * 10;
		else if (revision.minor == 3)
			info->smu_gpu_pll_output_freq =
					bp->cmd_tbl.get_smu_clock_info(bp, SMU11_SYSPLL3_0_ID) * 10;
	}

	if (firmware_info->board_i2c_feature_id == 0x2) {
		info->oem_i2c_present = true;
		info->oem_i2c_obj_id = firmware_info->board_i2c_feature_gpio_id;
	} else {
		info->oem_i2c_present = false;
	}

	return BP_RESULT_OK;
}

static enum bp_result get_firmware_info_v3_4(
	struct bios_parser *bp,
	struct dc_firmware_info *info)
{
	struct atom_firmware_info_v3_4 *firmware_info;
	struct atom_common_table_header *header;
	struct atom_data_revision revision;
	struct atom_display_controller_info_v4_1 *dce_info_v4_1 = NULL;
	struct atom_display_controller_info_v4_4 *dce_info_v4_4 = NULL;

	struct atom_smu_info_v3_5 *smu_info_v3_5 = NULL;
	struct atom_display_controller_info_v4_5 *dce_info_v4_5 = NULL;
	struct atom_smu_info_v4_0 *smu_info_v4_0 = NULL;

	if (!info)
		return BP_RESULT_BADINPUT;

	firmware_info = GET_IMAGE(struct atom_firmware_info_v3_4,
			DATA_TABLES(firmwareinfo));

	if (!firmware_info)
		return BP_RESULT_BADBIOSTABLE;

	memset(info, 0, sizeof(*info));

	header = GET_IMAGE(struct atom_common_table_header,
					DATA_TABLES(dce_info));

	get_atom_data_table_revision(header, &revision);

	switch (revision.major) {
	case 4:
		switch (revision.minor) {
		case 5:
			dce_info_v4_5 = GET_IMAGE(struct atom_display_controller_info_v4_5,
							DATA_TABLES(dce_info));

			if (!dce_info_v4_5)
				return BP_RESULT_BADBIOSTABLE;

			 /* 100MHz expected */
			info->pll_info.crystal_frequency = dce_info_v4_5->dce_refclk_10khz * 10;
			info->dp_phy_ref_clk             = dce_info_v4_5->dpphy_refclk_10khz * 10;
			 /* 50MHz expected */
			info->i2c_engine_ref_clk         = dce_info_v4_5->i2c_engine_refclk_10khz * 10;

			/* For DCN32/321 Display PLL VCO Frequency from dce_info_v4_5 may not be reliable */
			break;

		case 4:
			dce_info_v4_4 = GET_IMAGE(struct atom_display_controller_info_v4_4,
							DATA_TABLES(dce_info));

			if (!dce_info_v4_4)
				return BP_RESULT_BADBIOSTABLE;

			/* 100MHz expected */
			info->pll_info.crystal_frequency = dce_info_v4_4->dce_refclk_10khz * 10;
			info->dp_phy_ref_clk             = dce_info_v4_4->dpphy_refclk_10khz * 10;
			/* 50MHz expected */
			info->i2c_engine_ref_clk         = dce_info_v4_4->i2c_engine_refclk_10khz * 10;

			/* Get SMU Display PLL VCO Frequency in KHz*/
			info->smu_gpu_pll_output_freq =	dce_info_v4_4->dispclk_pll_vco_freq * 10;
			break;

		default:
			/* should not come here, keep as backup, as was before */
			dce_info_v4_1 = GET_IMAGE(struct atom_display_controller_info_v4_1,
							DATA_TABLES(dce_info));

			if (!dce_info_v4_1)
				return BP_RESULT_BADBIOSTABLE;

			info->pll_info.crystal_frequency = dce_info_v4_1->dce_refclk_10khz * 10;
			info->dp_phy_ref_clk             = dce_info_v4_1->dpphy_refclk_10khz * 10;
			info->i2c_engine_ref_clk         = dce_info_v4_1->i2c_engine_refclk_10khz * 10;
			break;
		}
		break;

	default:
		ASSERT(0);
		break;
	}

	header = GET_IMAGE(struct atom_common_table_header,
					DATA_TABLES(smu_info));
	get_atom_data_table_revision(header, &revision);

	switch (revision.major) {
	case 3:
		switch (revision.minor) {
		case 5:
			smu_info_v3_5 = GET_IMAGE(struct atom_smu_info_v3_5,
							DATA_TABLES(smu_info));

			if (!smu_info_v3_5)
				return BP_RESULT_BADBIOSTABLE;
			DC_LOG_BIOS("gpuclk_ss_percentage (unit of 0.001 percent): %d\n", smu_info_v3_5->gpuclk_ss_percentage);
			info->default_engine_clk = smu_info_v3_5->bootup_dcefclk_10khz * 10;
			break;

		default:
			break;
		}
		break;

	case 4:
		switch (revision.minor) {
		case 0:
			smu_info_v4_0 = GET_IMAGE(struct atom_smu_info_v4_0,
							DATA_TABLES(smu_info));

			if (!smu_info_v4_0)
				return BP_RESULT_BADBIOSTABLE;

			/* For DCN32/321 bootup DCFCLK from smu_info_v4_0 may not be reliable */
			break;

		default:
			break;
		}
		break;

	default:
		break;
	}

	 // We need to convert from 10KHz units into KHz units.
	info->default_memory_clk = firmware_info->bootup_mclk_in10khz * 10;

	if (firmware_info->board_i2c_feature_id == 0x2) {
		info->oem_i2c_present = true;
		info->oem_i2c_obj_id = firmware_info->board_i2c_feature_gpio_id;
	} else {
		info->oem_i2c_present = false;
	}

	return BP_RESULT_OK;
}

static enum bp_result bios_parser_get_encoder_cap_info(
	struct dc_bios *dcb,
	struct graphics_object_id object_id,
	struct bp_encoder_cap_info *info)
{
	struct bios_parser *bp = BP_FROM_DCB(dcb);
	struct atom_display_object_path_v2 *object;
	struct atom_encoder_caps_record *record = NULL;

	if (!info)
		return BP_RESULT_BADINPUT;

<<<<<<< HEAD
#if defined(CONFIG_DRM_AMD_DC_DCN)
=======
#if defined(CONFIG_DRM_AMD_DC_FP)
>>>>>>> eb3cdb58
	/* encoder cap record not available in v1_5 */
	if (bp->object_info_tbl.revision.minor == 5)
		return BP_RESULT_NORECORD;
#endif

	object = get_bios_object(bp, object_id);

	if (!object)
		return BP_RESULT_BADINPUT;

	record = get_encoder_cap_record(bp, object);
	if (!record)
		return BP_RESULT_NORECORD;
	DC_LOG_BIOS("record->encodercaps 0x%x for object_id 0x%x", record->encodercaps, object_id.id);

	info->DP_HBR2_CAP = (record->encodercaps &
			ATOM_ENCODER_CAP_RECORD_HBR2) ? 1 : 0;
	info->DP_HBR2_EN = (record->encodercaps &
			ATOM_ENCODER_CAP_RECORD_HBR2_EN) ? 1 : 0;
	info->DP_HBR3_EN = (record->encodercaps &
			ATOM_ENCODER_CAP_RECORD_HBR3_EN) ? 1 : 0;
	info->HDMI_6GB_EN = (record->encodercaps &
			ATOM_ENCODER_CAP_RECORD_HDMI6Gbps_EN) ? 1 : 0;
	info->IS_DP2_CAPABLE = (record->encodercaps &
			ATOM_ENCODER_CAP_RECORD_DP2) ? 1 : 0;
	info->DP_UHBR10_EN = (record->encodercaps &
			ATOM_ENCODER_CAP_RECORD_UHBR10_EN) ? 1 : 0;
	info->DP_UHBR13_5_EN = (record->encodercaps &
			ATOM_ENCODER_CAP_RECORD_UHBR13_5_EN) ? 1 : 0;
	info->DP_UHBR20_EN = (record->encodercaps &
			ATOM_ENCODER_CAP_RECORD_UHBR20_EN) ? 1 : 0;
	info->DP_IS_USB_C = (record->encodercaps &
			ATOM_ENCODER_CAP_RECORD_USB_C_TYPE) ? 1 : 0;
	DC_LOG_BIOS("\t info->DP_IS_USB_C %d", info->DP_IS_USB_C);

	return BP_RESULT_OK;
}


static struct atom_encoder_caps_record *get_encoder_cap_record(
	struct bios_parser *bp,
	struct atom_display_object_path_v2 *object)
{
	struct atom_common_record_header *header;
	uint32_t offset;

	if (!object) {
		BREAK_TO_DEBUGGER(); /* Invalid object */
		return NULL;
	}

	offset = object->encoder_recordoffset + bp->object_info_tbl_offset;

	for (;;) {
		header = GET_IMAGE(struct atom_common_record_header, offset);

		if (!header)
			return NULL;

		offset += header->record_size;

		if (header->record_type == LAST_RECORD_TYPE ||
				!header->record_size)
			break;

		if (header->record_type != ATOM_ENCODER_CAP_RECORD_TYPE)
			continue;

		if (sizeof(struct atom_encoder_caps_record) <=
							header->record_size)
			return (struct atom_encoder_caps_record *)header;
	}

	return NULL;
}

static struct atom_disp_connector_caps_record *get_disp_connector_caps_record(
	struct bios_parser *bp,
	struct atom_display_object_path_v2 *object)
{
	struct atom_common_record_header *header;
	uint32_t offset;

	if (!object) {
		BREAK_TO_DEBUGGER(); /* Invalid object */
		return NULL;
	}

	offset = object->disp_recordoffset + bp->object_info_tbl_offset;

	for (;;) {
		header = GET_IMAGE(struct atom_common_record_header, offset);

		if (!header)
			return NULL;

		offset += header->record_size;

		if (header->record_type == LAST_RECORD_TYPE ||
				!header->record_size)
			break;

		if (header->record_type != ATOM_DISP_CONNECTOR_CAPS_RECORD_TYPE)
			continue;

		if (sizeof(struct atom_disp_connector_caps_record) <=
							header->record_size)
			return (struct atom_disp_connector_caps_record *)header;
	}

	return NULL;
}

static struct atom_connector_caps_record *get_connector_caps_record(
	struct bios_parser *bp,
	struct atom_display_object_path_v3 *object)
{
	struct atom_common_record_header *header;
	uint32_t offset;

	if (!object) {
		BREAK_TO_DEBUGGER(); /* Invalid object */
		return NULL;
	}

	offset = object->disp_recordoffset + bp->object_info_tbl_offset;

	for (;;) {
		header = GET_IMAGE(struct atom_common_record_header, offset);

		if (!header)
			return NULL;

		offset += header->record_size;

		if (header->record_type == ATOM_RECORD_END_TYPE ||
				!header->record_size)
			break;

		if (header->record_type != ATOM_CONNECTOR_CAP_RECORD_TYPE)
			continue;

		if (sizeof(struct atom_connector_caps_record) <= header->record_size)
			return (struct atom_connector_caps_record *)header;
	}

	return NULL;
}

static enum bp_result bios_parser_get_disp_connector_caps_info(
	struct dc_bios *dcb,
	struct graphics_object_id object_id,
	struct bp_disp_connector_caps_info *info)
{
	struct bios_parser *bp = BP_FROM_DCB(dcb);
	struct atom_display_object_path_v2 *object;

	struct atom_display_object_path_v3 *object_path_v3;
	struct atom_connector_caps_record *record_path_v3;

	struct atom_disp_connector_caps_record *record = NULL;

	if (!info)
		return BP_RESULT_BADINPUT;

	switch (bp->object_info_tbl.revision.minor) {
	    case 4:
	    default:
		    object = get_bios_object(bp, object_id);

		    if (!object)
			    return BP_RESULT_BADINPUT;

		    record = get_disp_connector_caps_record(bp, object);
		    if (!record)
			    return BP_RESULT_NORECORD;

		    info->INTERNAL_DISPLAY =
			    (record->connectcaps & ATOM_CONNECTOR_CAP_INTERNAL_DISPLAY) ? 1 : 0;
		    info->INTERNAL_DISPLAY_BL =
			    (record->connectcaps & ATOM_CONNECTOR_CAP_INTERNAL_DISPLAY_BL) ? 1 : 0;
		    break;
	    case 5:
		object_path_v3 = get_bios_object_from_path_v3(bp, object_id);

		if (!object_path_v3)
			return BP_RESULT_BADINPUT;

		record_path_v3 = get_connector_caps_record(bp, object_path_v3);
		if (!record_path_v3)
			return BP_RESULT_NORECORD;

		info->INTERNAL_DISPLAY = (record_path_v3->connector_caps & ATOM_CONNECTOR_CAP_INTERNAL_DISPLAY)
									? 1 : 0;
		info->INTERNAL_DISPLAY_BL = (record_path_v3->connector_caps & ATOM_CONNECTOR_CAP_INTERNAL_DISPLAY_BL)
										? 1 : 0;
		break;
	}

	return BP_RESULT_OK;
}

static struct atom_connector_speed_record *get_connector_speed_cap_record(
	struct bios_parser *bp,
	struct atom_display_object_path_v3 *object)
{
	struct atom_common_record_header *header;
	uint32_t offset;

	if (!object) {
		BREAK_TO_DEBUGGER(); /* Invalid object */
		return NULL;
	}

	offset = object->disp_recordoffset + bp->object_info_tbl_offset;

	for (;;) {
		header = GET_IMAGE(struct atom_common_record_header, offset);

		if (!header)
			return NULL;

		offset += header->record_size;

		if (header->record_type == ATOM_RECORD_END_TYPE ||
				!header->record_size)
			break;

		if (header->record_type != ATOM_CONNECTOR_SPEED_UPTO)
			continue;

		if (sizeof(struct atom_connector_speed_record) <= header->record_size)
			return (struct atom_connector_speed_record *)header;
	}

	return NULL;
}

static enum bp_result bios_parser_get_connector_speed_cap_info(
	struct dc_bios *dcb,
	struct graphics_object_id object_id,
	struct bp_connector_speed_cap_info *info)
{
	struct bios_parser *bp = BP_FROM_DCB(dcb);
	struct atom_display_object_path_v3 *object_path_v3;
	//struct atom_connector_speed_record *record = NULL;
	struct atom_connector_speed_record *record;

	if (!info)
		return BP_RESULT_BADINPUT;

	object_path_v3 = get_bios_object_from_path_v3(bp, object_id);

	if (!object_path_v3)
		return BP_RESULT_BADINPUT;

	record = get_connector_speed_cap_record(bp, object_path_v3);
	if (!record)
		return BP_RESULT_NORECORD;

	info->DP_HBR2_EN = (record->connector_max_speed >= 5400) ? 1 : 0;
	info->DP_HBR3_EN = (record->connector_max_speed >= 8100) ? 1 : 0;
	info->HDMI_6GB_EN = (record->connector_max_speed >= 5940) ? 1 : 0;
	info->DP_UHBR10_EN = (record->connector_max_speed >= 10000) ? 1 : 0;
	info->DP_UHBR13_5_EN = (record->connector_max_speed >= 13500) ? 1 : 0;
	info->DP_UHBR20_EN = (record->connector_max_speed >= 20000) ? 1 : 0;
	return BP_RESULT_OK;
}

static enum bp_result get_vram_info_v23(
	struct bios_parser *bp,
	struct dc_vram_info *info)
{
	struct atom_vram_info_header_v2_3 *info_v23;
	static enum bp_result result = BP_RESULT_OK;

	info_v23 = GET_IMAGE(struct atom_vram_info_header_v2_3,
						DATA_TABLES(vram_info));

	if (info_v23 == NULL)
		return BP_RESULT_BADBIOSTABLE;

	info->num_chans = info_v23->vram_module[0].channel_num;
	info->dram_channel_width_bytes = (1 << info_v23->vram_module[0].channel_width) / 8;

	return result;
}

static enum bp_result get_vram_info_v24(
	struct bios_parser *bp,
	struct dc_vram_info *info)
{
	struct atom_vram_info_header_v2_4 *info_v24;
	static enum bp_result result = BP_RESULT_OK;

	info_v24 = GET_IMAGE(struct atom_vram_info_header_v2_4,
						DATA_TABLES(vram_info));

	if (info_v24 == NULL)
		return BP_RESULT_BADBIOSTABLE;

	info->num_chans = info_v24->vram_module[0].channel_num;
	info->dram_channel_width_bytes = (1 << info_v24->vram_module[0].channel_width) / 8;

	return result;
}

static enum bp_result get_vram_info_v25(
	struct bios_parser *bp,
	struct dc_vram_info *info)
{
	struct atom_vram_info_header_v2_5 *info_v25;
	static enum bp_result result = BP_RESULT_OK;

	info_v25 = GET_IMAGE(struct atom_vram_info_header_v2_5,
						DATA_TABLES(vram_info));

	if (info_v25 == NULL)
		return BP_RESULT_BADBIOSTABLE;

	info->num_chans = info_v25->vram_module[0].channel_num;
	info->dram_channel_width_bytes = (1 << info_v25->vram_module[0].channel_width) / 8;

	return result;
}

static enum bp_result get_vram_info_v30(
	struct bios_parser *bp,
	struct dc_vram_info *info)
{
	struct atom_vram_info_header_v3_0 *info_v30;
	enum bp_result result = BP_RESULT_OK;

	info_v30 = GET_IMAGE(struct atom_vram_info_header_v3_0,
						DATA_TABLES(vram_info));

	if (info_v30 == NULL)
		return BP_RESULT_BADBIOSTABLE;

	info->num_chans = info_v30->channel_num;
	info->dram_channel_width_bytes = (1 << info_v30->channel_width) / 8;

	return result;
}


/*
 * get_integrated_info_v11
 *
 * @brief
 * Get V8 integrated BIOS information
 *
 * @param
 * bios_parser *bp - [in]BIOS parser handler to get master data table
 * integrated_info *info - [out] store and output integrated info
 *
 * @return
 * static enum bp_result - BP_RESULT_OK if information is available,
 *                  BP_RESULT_BADBIOSTABLE otherwise.
 */
static enum bp_result get_integrated_info_v11(
	struct bios_parser *bp,
	struct integrated_info *info)
{
	struct atom_integrated_system_info_v1_11 *info_v11;
	uint32_t i;

	info_v11 = GET_IMAGE(struct atom_integrated_system_info_v1_11,
					DATA_TABLES(integratedsysteminfo));

	DC_LOG_BIOS("gpuclk_ss_percentage (unit of 0.001 percent): %d\n", info_v11->gpuclk_ss_percentage);
	if (info_v11 == NULL)
		return BP_RESULT_BADBIOSTABLE;

	info->gpu_cap_info =
	le32_to_cpu(info_v11->gpucapinfo);
	/*
	* system_config: Bit[0] = 0 : PCIE power gating disabled
	*                       = 1 : PCIE power gating enabled
	*                Bit[1] = 0 : DDR-PLL shut down disabled
	*                       = 1 : DDR-PLL shut down enabled
	*                Bit[2] = 0 : DDR-PLL power down disabled
	*                       = 1 : DDR-PLL power down enabled
	*/
	info->system_config = le32_to_cpu(info_v11->system_config);
	info->cpu_cap_info = le32_to_cpu(info_v11->cpucapinfo);
	info->memory_type = info_v11->memorytype;
	info->ma_channel_number = info_v11->umachannelnumber;
	info->lvds_ss_percentage =
	le16_to_cpu(info_v11->lvds_ss_percentage);
	info->dp_ss_control =
	le16_to_cpu(info_v11->reserved1);
	info->lvds_sspread_rate_in_10hz =
	le16_to_cpu(info_v11->lvds_ss_rate_10hz);
	info->hdmi_ss_percentage =
	le16_to_cpu(info_v11->hdmi_ss_percentage);
	info->hdmi_sspread_rate_in_10hz =
	le16_to_cpu(info_v11->hdmi_ss_rate_10hz);
	info->dvi_ss_percentage =
	le16_to_cpu(info_v11->dvi_ss_percentage);
	info->dvi_sspread_rate_in_10_hz =
	le16_to_cpu(info_v11->dvi_ss_rate_10hz);
	info->lvds_misc = info_v11->lvds_misc;
	for (i = 0; i < NUMBER_OF_UCHAR_FOR_GUID; ++i) {
		info->ext_disp_conn_info.gu_id[i] =
				info_v11->extdispconninfo.guid[i];
	}

	for (i = 0; i < MAX_NUMBER_OF_EXT_DISPLAY_PATH; ++i) {
		info->ext_disp_conn_info.path[i].device_connector_id =
		object_id_from_bios_object_id(
		le16_to_cpu(info_v11->extdispconninfo.path[i].connectorobjid));

		info->ext_disp_conn_info.path[i].ext_encoder_obj_id =
		object_id_from_bios_object_id(
			le16_to_cpu(
			info_v11->extdispconninfo.path[i].ext_encoder_objid));

		info->ext_disp_conn_info.path[i].device_tag =
			le16_to_cpu(
				info_v11->extdispconninfo.path[i].device_tag);
		info->ext_disp_conn_info.path[i].device_acpi_enum =
		le16_to_cpu(
			info_v11->extdispconninfo.path[i].device_acpi_enum);
		info->ext_disp_conn_info.path[i].ext_aux_ddc_lut_index =
			info_v11->extdispconninfo.path[i].auxddclut_index;
		info->ext_disp_conn_info.path[i].ext_hpd_pin_lut_index =
			info_v11->extdispconninfo.path[i].hpdlut_index;
		info->ext_disp_conn_info.path[i].channel_mapping.raw =
			info_v11->extdispconninfo.path[i].channelmapping;
		info->ext_disp_conn_info.path[i].caps =
				le16_to_cpu(info_v11->extdispconninfo.path[i].caps);
	}
	info->ext_disp_conn_info.checksum =
	info_v11->extdispconninfo.checksum;

	info->dp0_ext_hdmi_slv_addr = info_v11->dp0_retimer_set.HdmiSlvAddr;
	info->dp0_ext_hdmi_reg_num = info_v11->dp0_retimer_set.HdmiRegNum;
	for (i = 0; i < info->dp0_ext_hdmi_reg_num; i++) {
		info->dp0_ext_hdmi_reg_settings[i].i2c_reg_index =
				info_v11->dp0_retimer_set.HdmiRegSetting[i].ucI2cRegIndex;
		info->dp0_ext_hdmi_reg_settings[i].i2c_reg_val =
				info_v11->dp0_retimer_set.HdmiRegSetting[i].ucI2cRegVal;
	}
	info->dp0_ext_hdmi_6g_reg_num = info_v11->dp0_retimer_set.Hdmi6GRegNum;
	for (i = 0; i < info->dp0_ext_hdmi_6g_reg_num; i++) {
		info->dp0_ext_hdmi_6g_reg_settings[i].i2c_reg_index =
				info_v11->dp0_retimer_set.Hdmi6GhzRegSetting[i].ucI2cRegIndex;
		info->dp0_ext_hdmi_6g_reg_settings[i].i2c_reg_val =
				info_v11->dp0_retimer_set.Hdmi6GhzRegSetting[i].ucI2cRegVal;
	}

	info->dp1_ext_hdmi_slv_addr = info_v11->dp1_retimer_set.HdmiSlvAddr;
	info->dp1_ext_hdmi_reg_num = info_v11->dp1_retimer_set.HdmiRegNum;
	for (i = 0; i < info->dp1_ext_hdmi_reg_num; i++) {
		info->dp1_ext_hdmi_reg_settings[i].i2c_reg_index =
				info_v11->dp1_retimer_set.HdmiRegSetting[i].ucI2cRegIndex;
		info->dp1_ext_hdmi_reg_settings[i].i2c_reg_val =
				info_v11->dp1_retimer_set.HdmiRegSetting[i].ucI2cRegVal;
	}
	info->dp1_ext_hdmi_6g_reg_num = info_v11->dp1_retimer_set.Hdmi6GRegNum;
	for (i = 0; i < info->dp1_ext_hdmi_6g_reg_num; i++) {
		info->dp1_ext_hdmi_6g_reg_settings[i].i2c_reg_index =
				info_v11->dp1_retimer_set.Hdmi6GhzRegSetting[i].ucI2cRegIndex;
		info->dp1_ext_hdmi_6g_reg_settings[i].i2c_reg_val =
				info_v11->dp1_retimer_set.Hdmi6GhzRegSetting[i].ucI2cRegVal;
	}

	info->dp2_ext_hdmi_slv_addr = info_v11->dp2_retimer_set.HdmiSlvAddr;
	info->dp2_ext_hdmi_reg_num = info_v11->dp2_retimer_set.HdmiRegNum;
	for (i = 0; i < info->dp2_ext_hdmi_reg_num; i++) {
		info->dp2_ext_hdmi_reg_settings[i].i2c_reg_index =
				info_v11->dp2_retimer_set.HdmiRegSetting[i].ucI2cRegIndex;
		info->dp2_ext_hdmi_reg_settings[i].i2c_reg_val =
				info_v11->dp2_retimer_set.HdmiRegSetting[i].ucI2cRegVal;
	}
	info->dp2_ext_hdmi_6g_reg_num = info_v11->dp2_retimer_set.Hdmi6GRegNum;
	for (i = 0; i < info->dp2_ext_hdmi_6g_reg_num; i++) {
		info->dp2_ext_hdmi_6g_reg_settings[i].i2c_reg_index =
				info_v11->dp2_retimer_set.Hdmi6GhzRegSetting[i].ucI2cRegIndex;
		info->dp2_ext_hdmi_6g_reg_settings[i].i2c_reg_val =
				info_v11->dp2_retimer_set.Hdmi6GhzRegSetting[i].ucI2cRegVal;
	}

	info->dp3_ext_hdmi_slv_addr = info_v11->dp3_retimer_set.HdmiSlvAddr;
	info->dp3_ext_hdmi_reg_num = info_v11->dp3_retimer_set.HdmiRegNum;
	for (i = 0; i < info->dp3_ext_hdmi_reg_num; i++) {
		info->dp3_ext_hdmi_reg_settings[i].i2c_reg_index =
				info_v11->dp3_retimer_set.HdmiRegSetting[i].ucI2cRegIndex;
		info->dp3_ext_hdmi_reg_settings[i].i2c_reg_val =
				info_v11->dp3_retimer_set.HdmiRegSetting[i].ucI2cRegVal;
	}
	info->dp3_ext_hdmi_6g_reg_num = info_v11->dp3_retimer_set.Hdmi6GRegNum;
	for (i = 0; i < info->dp3_ext_hdmi_6g_reg_num; i++) {
		info->dp3_ext_hdmi_6g_reg_settings[i].i2c_reg_index =
				info_v11->dp3_retimer_set.Hdmi6GhzRegSetting[i].ucI2cRegIndex;
		info->dp3_ext_hdmi_6g_reg_settings[i].i2c_reg_val =
				info_v11->dp3_retimer_set.Hdmi6GhzRegSetting[i].ucI2cRegVal;
	}


	/** TODO - review **/
	#if 0
	info->boot_up_engine_clock = le32_to_cpu(info_v11->ulBootUpEngineClock)
									* 10;
	info->dentist_vco_freq = le32_to_cpu(info_v11->ulDentistVCOFreq) * 10;
	info->boot_up_uma_clock = le32_to_cpu(info_v8->ulBootUpUMAClock) * 10;

	for (i = 0; i < NUMBER_OF_DISP_CLK_VOLTAGE; ++i) {
		/* Convert [10KHz] into [KHz] */
		info->disp_clk_voltage[i].max_supported_clk =
		le32_to_cpu(info_v11->sDISPCLK_Voltage[i].
			ulMaximumSupportedCLK) * 10;
		info->disp_clk_voltage[i].voltage_index =
		le32_to_cpu(info_v11->sDISPCLK_Voltage[i].ulVoltageIndex);
	}

	info->boot_up_req_display_vector =
			le32_to_cpu(info_v11->ulBootUpReqDisplayVector);
	info->boot_up_nb_voltage =
			le16_to_cpu(info_v11->usBootUpNBVoltage);
	info->ext_disp_conn_info_offset =
			le16_to_cpu(info_v11->usExtDispConnInfoOffset);
	info->gmc_restore_reset_time =
			le32_to_cpu(info_v11->ulGMCRestoreResetTime);
	info->minimum_n_clk =
			le32_to_cpu(info_v11->ulNbpStateNClkFreq[0]);
	for (i = 1; i < 4; ++i)
		info->minimum_n_clk =
				info->minimum_n_clk <
				le32_to_cpu(info_v11->ulNbpStateNClkFreq[i]) ?
				info->minimum_n_clk : le32_to_cpu(
					info_v11->ulNbpStateNClkFreq[i]);

	info->idle_n_clk = le32_to_cpu(info_v11->ulIdleNClk);
	info->ddr_dll_power_up_time =
	    le32_to_cpu(info_v11->ulDDR_DLL_PowerUpTime);
	info->ddr_pll_power_up_time =
		le32_to_cpu(info_v11->ulDDR_PLL_PowerUpTime);
	info->pcie_clk_ss_type = le16_to_cpu(info_v11->usPCIEClkSSType);
	info->max_lvds_pclk_freq_in_single_link =
		le16_to_cpu(info_v11->usMaxLVDSPclkFreqInSingleLink);
	info->max_lvds_pclk_freq_in_single_link =
		le16_to_cpu(info_v11->usMaxLVDSPclkFreqInSingleLink);
	info->lvds_pwr_on_seq_dig_on_to_de_in_4ms =
		info_v11->ucLVDSPwrOnSeqDIGONtoDE_in4Ms;
	info->lvds_pwr_on_seq_de_to_vary_bl_in_4ms =
		info_v11->ucLVDSPwrOnSeqDEtoVARY_BL_in4Ms;
	info->lvds_pwr_on_seq_vary_bl_to_blon_in_4ms =
		info_v11->ucLVDSPwrOnSeqVARY_BLtoBLON_in4Ms;
	info->lvds_pwr_off_seq_vary_bl_to_de_in4ms =
		info_v11->ucLVDSPwrOffSeqVARY_BLtoDE_in4Ms;
	info->lvds_pwr_off_seq_de_to_dig_on_in4ms =
		info_v11->ucLVDSPwrOffSeqDEtoDIGON_in4Ms;
	info->lvds_pwr_off_seq_blon_to_vary_bl_in_4ms =
		info_v11->ucLVDSPwrOffSeqBLONtoVARY_BL_in4Ms;
	info->lvds_off_to_on_delay_in_4ms =
		info_v11->ucLVDSOffToOnDelay_in4Ms;
	info->lvds_bit_depth_control_val =
		le32_to_cpu(info_v11->ulLCDBitDepthControlVal);

	for (i = 0; i < NUMBER_OF_AVAILABLE_SCLK; ++i) {
		/* Convert [10KHz] into [KHz] */
		info->avail_s_clk[i].supported_s_clk =
			le32_to_cpu(info_v11->sAvail_SCLK[i].ulSupportedSCLK)
									* 10;
		info->avail_s_clk[i].voltage_index =
			le16_to_cpu(info_v11->sAvail_SCLK[i].usVoltageIndex);
		info->avail_s_clk[i].voltage_id =
			le16_to_cpu(info_v11->sAvail_SCLK[i].usVoltageID);
	}
	#endif /* TODO*/

	return BP_RESULT_OK;
}

static enum bp_result get_integrated_info_v2_1(
	struct bios_parser *bp,
	struct integrated_info *info)
{
	struct atom_integrated_system_info_v2_1 *info_v2_1;
	uint32_t i;

	info_v2_1 = GET_IMAGE(struct atom_integrated_system_info_v2_1,
					DATA_TABLES(integratedsysteminfo));
	DC_LOG_BIOS("gpuclk_ss_percentage (unit of 0.001 percent): %d\n", info_v2_1->gpuclk_ss_percentage);

	if (info_v2_1 == NULL)
		return BP_RESULT_BADBIOSTABLE;

	info->gpu_cap_info =
	le32_to_cpu(info_v2_1->gpucapinfo);
	/*
	* system_config: Bit[0] = 0 : PCIE power gating disabled
	*                       = 1 : PCIE power gating enabled
	*                Bit[1] = 0 : DDR-PLL shut down disabled
	*                       = 1 : DDR-PLL shut down enabled
	*                Bit[2] = 0 : DDR-PLL power down disabled
	*                       = 1 : DDR-PLL power down enabled
	*/
	info->system_config = le32_to_cpu(info_v2_1->system_config);
	info->cpu_cap_info = le32_to_cpu(info_v2_1->cpucapinfo);
	info->memory_type = info_v2_1->memorytype;
	info->ma_channel_number = info_v2_1->umachannelnumber;
	info->dp_ss_control =
		le16_to_cpu(info_v2_1->reserved1);

	for (i = 0; i < NUMBER_OF_UCHAR_FOR_GUID; ++i) {
		info->ext_disp_conn_info.gu_id[i] =
				info_v2_1->extdispconninfo.guid[i];
	}

	for (i = 0; i < MAX_NUMBER_OF_EXT_DISPLAY_PATH; ++i) {
		info->ext_disp_conn_info.path[i].device_connector_id =
		object_id_from_bios_object_id(
		le16_to_cpu(info_v2_1->extdispconninfo.path[i].connectorobjid));

		info->ext_disp_conn_info.path[i].ext_encoder_obj_id =
		object_id_from_bios_object_id(
			le16_to_cpu(
			info_v2_1->extdispconninfo.path[i].ext_encoder_objid));

		info->ext_disp_conn_info.path[i].device_tag =
			le16_to_cpu(
				info_v2_1->extdispconninfo.path[i].device_tag);
		info->ext_disp_conn_info.path[i].device_acpi_enum =
		le16_to_cpu(
			info_v2_1->extdispconninfo.path[i].device_acpi_enum);
		info->ext_disp_conn_info.path[i].ext_aux_ddc_lut_index =
			info_v2_1->extdispconninfo.path[i].auxddclut_index;
		info->ext_disp_conn_info.path[i].ext_hpd_pin_lut_index =
			info_v2_1->extdispconninfo.path[i].hpdlut_index;
		info->ext_disp_conn_info.path[i].channel_mapping.raw =
			info_v2_1->extdispconninfo.path[i].channelmapping;
		info->ext_disp_conn_info.path[i].caps =
				le16_to_cpu(info_v2_1->extdispconninfo.path[i].caps);
	}

	info->ext_disp_conn_info.checksum =
		info_v2_1->extdispconninfo.checksum;
	info->dp0_ext_hdmi_slv_addr = info_v2_1->dp0_retimer_set.HdmiSlvAddr;
	info->dp0_ext_hdmi_reg_num = info_v2_1->dp0_retimer_set.HdmiRegNum;
	for (i = 0; i < info->dp0_ext_hdmi_reg_num; i++) {
		info->dp0_ext_hdmi_reg_settings[i].i2c_reg_index =
				info_v2_1->dp0_retimer_set.HdmiRegSetting[i].ucI2cRegIndex;
		info->dp0_ext_hdmi_reg_settings[i].i2c_reg_val =
				info_v2_1->dp0_retimer_set.HdmiRegSetting[i].ucI2cRegVal;
	}
	info->dp0_ext_hdmi_6g_reg_num = info_v2_1->dp0_retimer_set.Hdmi6GRegNum;
	for (i = 0; i < info->dp0_ext_hdmi_6g_reg_num; i++) {
		info->dp0_ext_hdmi_6g_reg_settings[i].i2c_reg_index =
				info_v2_1->dp0_retimer_set.Hdmi6GhzRegSetting[i].ucI2cRegIndex;
		info->dp0_ext_hdmi_6g_reg_settings[i].i2c_reg_val =
				info_v2_1->dp0_retimer_set.Hdmi6GhzRegSetting[i].ucI2cRegVal;
	}
	info->dp1_ext_hdmi_slv_addr = info_v2_1->dp1_retimer_set.HdmiSlvAddr;
	info->dp1_ext_hdmi_reg_num = info_v2_1->dp1_retimer_set.HdmiRegNum;
	for (i = 0; i < info->dp1_ext_hdmi_reg_num; i++) {
		info->dp1_ext_hdmi_reg_settings[i].i2c_reg_index =
				info_v2_1->dp1_retimer_set.HdmiRegSetting[i].ucI2cRegIndex;
		info->dp1_ext_hdmi_reg_settings[i].i2c_reg_val =
				info_v2_1->dp1_retimer_set.HdmiRegSetting[i].ucI2cRegVal;
	}
	info->dp1_ext_hdmi_6g_reg_num = info_v2_1->dp1_retimer_set.Hdmi6GRegNum;
	for (i = 0; i < info->dp1_ext_hdmi_6g_reg_num; i++) {
		info->dp1_ext_hdmi_6g_reg_settings[i].i2c_reg_index =
				info_v2_1->dp1_retimer_set.Hdmi6GhzRegSetting[i].ucI2cRegIndex;
		info->dp1_ext_hdmi_6g_reg_settings[i].i2c_reg_val =
				info_v2_1->dp1_retimer_set.Hdmi6GhzRegSetting[i].ucI2cRegVal;
	}
	info->dp2_ext_hdmi_slv_addr = info_v2_1->dp2_retimer_set.HdmiSlvAddr;
	info->dp2_ext_hdmi_reg_num = info_v2_1->dp2_retimer_set.HdmiRegNum;
	for (i = 0; i < info->dp2_ext_hdmi_reg_num; i++) {
		info->dp2_ext_hdmi_reg_settings[i].i2c_reg_index =
				info_v2_1->dp2_retimer_set.HdmiRegSetting[i].ucI2cRegIndex;
		info->dp2_ext_hdmi_reg_settings[i].i2c_reg_val =
				info_v2_1->dp2_retimer_set.HdmiRegSetting[i].ucI2cRegVal;
	}
	info->dp2_ext_hdmi_6g_reg_num = info_v2_1->dp2_retimer_set.Hdmi6GRegNum;
	for (i = 0; i < info->dp2_ext_hdmi_6g_reg_num; i++) {
		info->dp2_ext_hdmi_6g_reg_settings[i].i2c_reg_index =
				info_v2_1->dp2_retimer_set.Hdmi6GhzRegSetting[i].ucI2cRegIndex;
		info->dp2_ext_hdmi_6g_reg_settings[i].i2c_reg_val =
				info_v2_1->dp2_retimer_set.Hdmi6GhzRegSetting[i].ucI2cRegVal;
	}
	info->dp3_ext_hdmi_slv_addr = info_v2_1->dp3_retimer_set.HdmiSlvAddr;
	info->dp3_ext_hdmi_reg_num = info_v2_1->dp3_retimer_set.HdmiRegNum;
	for (i = 0; i < info->dp3_ext_hdmi_reg_num; i++) {
		info->dp3_ext_hdmi_reg_settings[i].i2c_reg_index =
				info_v2_1->dp3_retimer_set.HdmiRegSetting[i].ucI2cRegIndex;
		info->dp3_ext_hdmi_reg_settings[i].i2c_reg_val =
				info_v2_1->dp3_retimer_set.HdmiRegSetting[i].ucI2cRegVal;
	}
	info->dp3_ext_hdmi_6g_reg_num = info_v2_1->dp3_retimer_set.Hdmi6GRegNum;
	for (i = 0; i < info->dp3_ext_hdmi_6g_reg_num; i++) {
		info->dp3_ext_hdmi_6g_reg_settings[i].i2c_reg_index =
				info_v2_1->dp3_retimer_set.Hdmi6GhzRegSetting[i].ucI2cRegIndex;
		info->dp3_ext_hdmi_6g_reg_settings[i].i2c_reg_val =
				info_v2_1->dp3_retimer_set.Hdmi6GhzRegSetting[i].ucI2cRegVal;
	}

	info->edp1_info.edp_backlight_pwm_hz =
	le16_to_cpu(info_v2_1->edp1_info.edp_backlight_pwm_hz);
	info->edp1_info.edp_ss_percentage =
	le16_to_cpu(info_v2_1->edp1_info.edp_ss_percentage);
	info->edp1_info.edp_ss_rate_10hz =
	le16_to_cpu(info_v2_1->edp1_info.edp_ss_rate_10hz);
	info->edp1_info.edp_pwr_on_off_delay =
		info_v2_1->edp1_info.edp_pwr_on_off_delay;
	info->edp1_info.edp_pwr_on_vary_bl_to_blon =
		info_v2_1->edp1_info.edp_pwr_on_vary_bl_to_blon;
	info->edp1_info.edp_pwr_down_bloff_to_vary_bloff =
		info_v2_1->edp1_info.edp_pwr_down_bloff_to_vary_bloff;
	info->edp1_info.edp_panel_bpc =
		info_v2_1->edp1_info.edp_panel_bpc;
	info->edp1_info.edp_bootup_bl_level = info_v2_1->edp1_info.edp_bootup_bl_level;

	info->edp2_info.edp_backlight_pwm_hz =
	le16_to_cpu(info_v2_1->edp2_info.edp_backlight_pwm_hz);
	info->edp2_info.edp_ss_percentage =
	le16_to_cpu(info_v2_1->edp2_info.edp_ss_percentage);
	info->edp2_info.edp_ss_rate_10hz =
	le16_to_cpu(info_v2_1->edp2_info.edp_ss_rate_10hz);
	info->edp2_info.edp_pwr_on_off_delay =
		info_v2_1->edp2_info.edp_pwr_on_off_delay;
	info->edp2_info.edp_pwr_on_vary_bl_to_blon =
		info_v2_1->edp2_info.edp_pwr_on_vary_bl_to_blon;
	info->edp2_info.edp_pwr_down_bloff_to_vary_bloff =
		info_v2_1->edp2_info.edp_pwr_down_bloff_to_vary_bloff;
	info->edp2_info.edp_panel_bpc =
		info_v2_1->edp2_info.edp_panel_bpc;
	info->edp2_info.edp_bootup_bl_level =
		info_v2_1->edp2_info.edp_bootup_bl_level;

	return BP_RESULT_OK;
}

static enum bp_result get_integrated_info_v2_2(
	struct bios_parser *bp,
	struct integrated_info *info)
{
	struct atom_integrated_system_info_v2_2 *info_v2_2;
	uint32_t i;

	info_v2_2 = GET_IMAGE(struct atom_integrated_system_info_v2_2,
					DATA_TABLES(integratedsysteminfo));

	DC_LOG_BIOS("gpuclk_ss_percentage (unit of 0.001 percent): %d\n", info_v2_2->gpuclk_ss_percentage);

	if (info_v2_2 == NULL)
		return BP_RESULT_BADBIOSTABLE;

	info->gpu_cap_info =
	le32_to_cpu(info_v2_2->gpucapinfo);
	/*
	* system_config: Bit[0] = 0 : PCIE power gating disabled
	*                       = 1 : PCIE power gating enabled
	*                Bit[1] = 0 : DDR-PLL shut down disabled
	*                       = 1 : DDR-PLL shut down enabled
	*                Bit[2] = 0 : DDR-PLL power down disabled
	*                       = 1 : DDR-PLL power down enabled
	*/
	info->system_config = le32_to_cpu(info_v2_2->system_config);
	info->cpu_cap_info = le32_to_cpu(info_v2_2->cpucapinfo);
	info->memory_type = info_v2_2->memorytype;
	info->ma_channel_number = info_v2_2->umachannelnumber;
	info->dp_ss_control =
		le16_to_cpu(info_v2_2->reserved1);

	for (i = 0; i < NUMBER_OF_UCHAR_FOR_GUID; ++i) {
		info->ext_disp_conn_info.gu_id[i] =
				info_v2_2->extdispconninfo.guid[i];
	}

	for (i = 0; i < MAX_NUMBER_OF_EXT_DISPLAY_PATH; ++i) {
		info->ext_disp_conn_info.path[i].device_connector_id =
		object_id_from_bios_object_id(
		le16_to_cpu(info_v2_2->extdispconninfo.path[i].connectorobjid));

		info->ext_disp_conn_info.path[i].ext_encoder_obj_id =
		object_id_from_bios_object_id(
			le16_to_cpu(
			info_v2_2->extdispconninfo.path[i].ext_encoder_objid));

		info->ext_disp_conn_info.path[i].device_tag =
			le16_to_cpu(
				info_v2_2->extdispconninfo.path[i].device_tag);
		info->ext_disp_conn_info.path[i].device_acpi_enum =
		le16_to_cpu(
			info_v2_2->extdispconninfo.path[i].device_acpi_enum);
		info->ext_disp_conn_info.path[i].ext_aux_ddc_lut_index =
			info_v2_2->extdispconninfo.path[i].auxddclut_index;
		info->ext_disp_conn_info.path[i].ext_hpd_pin_lut_index =
			info_v2_2->extdispconninfo.path[i].hpdlut_index;
		info->ext_disp_conn_info.path[i].channel_mapping.raw =
			info_v2_2->extdispconninfo.path[i].channelmapping;
		info->ext_disp_conn_info.path[i].caps =
				le16_to_cpu(info_v2_2->extdispconninfo.path[i].caps);
	}

	info->ext_disp_conn_info.checksum =
		info_v2_2->extdispconninfo.checksum;
	info->ext_disp_conn_info.fixdpvoltageswing =
		info_v2_2->extdispconninfo.fixdpvoltageswing;

	info->edp1_info.edp_backlight_pwm_hz =
	le16_to_cpu(info_v2_2->edp1_info.edp_backlight_pwm_hz);
	info->edp1_info.edp_ss_percentage =
	le16_to_cpu(info_v2_2->edp1_info.edp_ss_percentage);
	info->edp1_info.edp_ss_rate_10hz =
	le16_to_cpu(info_v2_2->edp1_info.edp_ss_rate_10hz);
	info->edp1_info.edp_pwr_on_off_delay =
		info_v2_2->edp1_info.edp_pwr_on_off_delay;
	info->edp1_info.edp_pwr_on_vary_bl_to_blon =
		info_v2_2->edp1_info.edp_pwr_on_vary_bl_to_blon;
	info->edp1_info.edp_pwr_down_bloff_to_vary_bloff =
		info_v2_2->edp1_info.edp_pwr_down_bloff_to_vary_bloff;
	info->edp1_info.edp_panel_bpc =
		info_v2_2->edp1_info.edp_panel_bpc;
	info->edp1_info.edp_bootup_bl_level =

	info->edp2_info.edp_backlight_pwm_hz =
	le16_to_cpu(info_v2_2->edp2_info.edp_backlight_pwm_hz);
	info->edp2_info.edp_ss_percentage =
	le16_to_cpu(info_v2_2->edp2_info.edp_ss_percentage);
	info->edp2_info.edp_ss_rate_10hz =
	le16_to_cpu(info_v2_2->edp2_info.edp_ss_rate_10hz);
	info->edp2_info.edp_pwr_on_off_delay =
		info_v2_2->edp2_info.edp_pwr_on_off_delay;
	info->edp2_info.edp_pwr_on_vary_bl_to_blon =
		info_v2_2->edp2_info.edp_pwr_on_vary_bl_to_blon;
	info->edp2_info.edp_pwr_down_bloff_to_vary_bloff =
		info_v2_2->edp2_info.edp_pwr_down_bloff_to_vary_bloff;
	info->edp2_info.edp_panel_bpc =
		info_v2_2->edp2_info.edp_panel_bpc;
	info->edp2_info.edp_bootup_bl_level =
		info_v2_2->edp2_info.edp_bootup_bl_level;

	return BP_RESULT_OK;
}

/*
 * construct_integrated_info
 *
 * @brief
 * Get integrated BIOS information based on table revision
 *
 * @param
 * bios_parser *bp - [in]BIOS parser handler to get master data table
 * integrated_info *info - [out] store and output integrated info
 *
 * @return
 * static enum bp_result - BP_RESULT_OK if information is available,
 *                  BP_RESULT_BADBIOSTABLE otherwise.
 */
static enum bp_result construct_integrated_info(
	struct bios_parser *bp,
	struct integrated_info *info)
{
	static enum bp_result result = BP_RESULT_BADBIOSTABLE;

	struct atom_common_table_header *header;
	struct atom_data_revision revision;

<<<<<<< HEAD
	struct clock_voltage_caps temp = {0, 0};
=======
>>>>>>> eb3cdb58
	uint32_t i;
	uint32_t j;

	if (info && DATA_TABLES(integratedsysteminfo)) {
		header = GET_IMAGE(struct atom_common_table_header,
					DATA_TABLES(integratedsysteminfo));

		get_atom_data_table_revision(header, &revision);

		switch (revision.major) {
		case 1:
			switch (revision.minor) {
			case 11:
			case 12:
				result = get_integrated_info_v11(bp, info);
				break;
			default:
				return result;
			}
			break;
		case 2:
			switch (revision.minor) {
			case 1:
				result = get_integrated_info_v2_1(bp, info);
				break;
			case 2:
				result = get_integrated_info_v2_2(bp, info);
				break;
			default:
				return result;
			}
			break;
		default:
			return result;
		}
		if (result == BP_RESULT_OK) {

			DC_LOG_BIOS("edp1:\n"
						"\tedp_pwr_on_off_delay = %d\n"
						"\tedp_pwr_on_vary_bl_to_blon = %d\n"
						"\tedp_pwr_down_bloff_to_vary_bloff = %d\n"
						"\tedp_bootup_bl_level = %d\n",
						info->edp1_info.edp_pwr_on_off_delay,
						info->edp1_info.edp_pwr_on_vary_bl_to_blon,
						info->edp1_info.edp_pwr_down_bloff_to_vary_bloff,
						info->edp1_info.edp_bootup_bl_level);
			DC_LOG_BIOS("edp2:\n"
						"\tedp_pwr_on_off_delayv = %d\n"
						"\tedp_pwr_on_vary_bl_to_blon = %d\n"
						"\tedp_pwr_down_bloff_to_vary_bloff = %d\n"
						"\tedp_bootup_bl_level = %d\n",
						info->edp2_info.edp_pwr_on_off_delay,
						info->edp2_info.edp_pwr_on_vary_bl_to_blon,
						info->edp2_info.edp_pwr_down_bloff_to_vary_bloff,
						info->edp2_info.edp_bootup_bl_level);
		}
	}

	if (result != BP_RESULT_OK)
		return result;
	else {
		// Log each external path
		for (i = 0; i < MAX_NUMBER_OF_EXT_DISPLAY_PATH; i++) {
			if (info->ext_disp_conn_info.path[i].device_tag != 0)
				DC_LOG_BIOS("integrated_info:For EXTERNAL DISPLAY PATH %d --------------\n"
						"DEVICE_TAG: 0x%x\n"
						"DEVICE_ACPI_ENUM: 0x%x\n"
						"DEVICE_CONNECTOR_ID: 0x%x\n"
						"EXT_AUX_DDC_LUT_INDEX: %d\n"
						"EXT_HPD_PIN_LUT_INDEX: %d\n"
						"EXT_ENCODER_OBJ_ID: 0x%x\n"
						"Encoder CAPS: 0x%x\n",
						i,
						info->ext_disp_conn_info.path[i].device_tag,
						info->ext_disp_conn_info.path[i].device_acpi_enum,
						info->ext_disp_conn_info.path[i].device_connector_id.id,
						info->ext_disp_conn_info.path[i].ext_aux_ddc_lut_index,
						info->ext_disp_conn_info.path[i].ext_hpd_pin_lut_index,
						info->ext_disp_conn_info.path[i].ext_encoder_obj_id.id,
						info->ext_disp_conn_info.path[i].caps
						);
			if (info->ext_disp_conn_info.path[i].caps & EXT_DISPLAY_PATH_CAPS__DP_FIXED_VS_EN)
				DC_LOG_BIOS("BIOS EXT_DISPLAY_PATH_CAPS__DP_FIXED_VS_EN on path %d\n", i);
			else if (bp->base.ctx->dc->config.force_bios_fixed_vs) {
				info->ext_disp_conn_info.path[i].caps |= EXT_DISPLAY_PATH_CAPS__DP_FIXED_VS_EN;
				DC_LOG_BIOS("driver forced EXT_DISPLAY_PATH_CAPS__DP_FIXED_VS_EN on path %d\n", i);
			}
		}
		// Log the Checksum and Voltage Swing
		DC_LOG_BIOS("Integrated info table CHECKSUM: %d\n"
					"Integrated info table FIX_DP_VOLTAGE_SWING: %d\n",
					info->ext_disp_conn_info.checksum,
					info->ext_disp_conn_info.fixdpvoltageswing);
		if (bp->base.ctx->dc->config.force_bios_fixed_vs && info->ext_disp_conn_info.fixdpvoltageswing == 0) {
			info->ext_disp_conn_info.fixdpvoltageswing = bp->base.ctx->dc->config.force_bios_fixed_vs & 0xF;
			DC_LOG_BIOS("driver forced fixdpvoltageswing = %d\n", info->ext_disp_conn_info.fixdpvoltageswing);
		}
	}
	/* Sort voltage table from low to high*/
	for (i = 1; i < NUMBER_OF_DISP_CLK_VOLTAGE; ++i) {
		for (j = i; j > 0; --j) {
			if (info->disp_clk_voltage[j].max_supported_clk <
<<<<<<< HEAD
				info->disp_clk_voltage[j-1].max_supported_clk
				) {
				/* swap j and j - 1*/
				temp = info->disp_clk_voltage[j-1];
				info->disp_clk_voltage[j-1] =
					info->disp_clk_voltage[j];
				info->disp_clk_voltage[j] = temp;
			}
=======
			    info->disp_clk_voltage[j-1].max_supported_clk)
				swap(info->disp_clk_voltage[j-1], info->disp_clk_voltage[j]);
>>>>>>> eb3cdb58
		}
	}

	return result;
}

static enum bp_result bios_parser_get_vram_info(
		struct dc_bios *dcb,
		struct dc_vram_info *info)
{
	struct bios_parser *bp = BP_FROM_DCB(dcb);
	static enum bp_result result = BP_RESULT_BADBIOSTABLE;
	struct atom_common_table_header *header;
	struct atom_data_revision revision;

	if (info && DATA_TABLES(vram_info)) {
		header = GET_IMAGE(struct atom_common_table_header,
					DATA_TABLES(vram_info));

		get_atom_data_table_revision(header, &revision);

		switch (revision.major) {
		case 2:
			switch (revision.minor) {
			case 3:
				result = get_vram_info_v23(bp, info);
				break;
			case 4:
				result = get_vram_info_v24(bp, info);
				break;
			case 5:
				result = get_vram_info_v25(bp, info);
				break;
			default:
				break;
			}
			break;

		case 3:
			switch (revision.minor) {
			case 0:
				result = get_vram_info_v30(bp, info);
				break;
			default:
				break;
			}
			break;

		default:
			return result;
		}

	}
	return result;
}

static struct integrated_info *bios_parser_create_integrated_info(
	struct dc_bios *dcb)
{
	struct bios_parser *bp = BP_FROM_DCB(dcb);
	struct integrated_info *info = NULL;

	info = kzalloc(sizeof(struct integrated_info), GFP_KERNEL);

	if (info == NULL) {
		ASSERT_CRITICAL(0);
		return NULL;
	}

	if (construct_integrated_info(bp, info) == BP_RESULT_OK)
		return info;

	kfree(info);

	return NULL;
}

static enum bp_result update_slot_layout_info(
	struct dc_bios *dcb,
	unsigned int i,
	struct slot_layout_info *slot_layout_info)
{
	unsigned int record_offset;
	unsigned int j;
	struct atom_display_object_path_v2 *object;
	struct atom_bracket_layout_record *record;
	struct atom_common_record_header *record_header;
	static enum bp_result result;
	struct bios_parser *bp;
	struct object_info_table *tbl;
	struct display_object_info_table_v1_4 *v1_4;

	record = NULL;
	record_header = NULL;
	result = BP_RESULT_NORECORD;

	bp = BP_FROM_DCB(dcb);
	tbl = &bp->object_info_tbl;
	v1_4 = tbl->v1_4;

	object = &v1_4->display_path[i];
	record_offset = (unsigned int)
		(object->disp_recordoffset) +
		(unsigned int)(bp->object_info_tbl_offset);

	for (;;) {

		record_header = (struct atom_common_record_header *)
			GET_IMAGE(struct atom_common_record_header,
			record_offset);
		if (record_header == NULL) {
			result = BP_RESULT_BADBIOSTABLE;
			break;
		}

		/* the end of the list */
		if (record_header->record_type == 0xff ||
			record_header->record_size == 0)	{
			break;
		}

		if (record_header->record_type ==
			ATOM_BRACKET_LAYOUT_RECORD_TYPE &&
			sizeof(struct atom_bracket_layout_record)
			<= record_header->record_size) {
			record = (struct atom_bracket_layout_record *)
				(record_header);
			result = BP_RESULT_OK;
			break;
		}

		record_offset += record_header->record_size;
	}

	/* return if the record not found */
	if (result != BP_RESULT_OK)
		return result;

	/* get slot sizes */
	slot_layout_info->length = record->bracketlen;
	slot_layout_info->width = record->bracketwidth;

	/* get info for each connector in the slot */
	slot_layout_info->num_of_connectors = record->conn_num;
	for (j = 0; j < slot_layout_info->num_of_connectors; ++j) {
		slot_layout_info->connectors[j].connector_type =
			(enum connector_layout_type)
			(record->conn_info[j].connector_type);
		switch (record->conn_info[j].connector_type) {
		case CONNECTOR_TYPE_DVI_D:
			slot_layout_info->connectors[j].connector_type =
				CONNECTOR_LAYOUT_TYPE_DVI_D;
			slot_layout_info->connectors[j].length =
				CONNECTOR_SIZE_DVI;
			break;

		case CONNECTOR_TYPE_HDMI:
			slot_layout_info->connectors[j].connector_type =
				CONNECTOR_LAYOUT_TYPE_HDMI;
			slot_layout_info->connectors[j].length =
				CONNECTOR_SIZE_HDMI;
			break;

		case CONNECTOR_TYPE_DISPLAY_PORT:
			slot_layout_info->connectors[j].connector_type =
				CONNECTOR_LAYOUT_TYPE_DP;
			slot_layout_info->connectors[j].length =
				CONNECTOR_SIZE_DP;
			break;

		case CONNECTOR_TYPE_MINI_DISPLAY_PORT:
			slot_layout_info->connectors[j].connector_type =
				CONNECTOR_LAYOUT_TYPE_MINI_DP;
			slot_layout_info->connectors[j].length =
				CONNECTOR_SIZE_MINI_DP;
			break;

		default:
			slot_layout_info->connectors[j].connector_type =
				CONNECTOR_LAYOUT_TYPE_UNKNOWN;
			slot_layout_info->connectors[j].length =
				CONNECTOR_SIZE_UNKNOWN;
		}

		slot_layout_info->connectors[j].position =
			record->conn_info[j].position;
		slot_layout_info->connectors[j].connector_id =
			object_id_from_bios_object_id(
				record->conn_info[j].connectorobjid);
	}
	return result;
}

static enum bp_result update_slot_layout_info_v2(
	struct dc_bios *dcb,
	unsigned int i,
	struct slot_layout_info *slot_layout_info)
{
	unsigned int record_offset;
	struct atom_display_object_path_v3 *object;
	struct atom_bracket_layout_record_v2 *record;
	struct atom_common_record_header *record_header;
	static enum bp_result result;
	struct bios_parser *bp;
	struct object_info_table *tbl;
	struct display_object_info_table_v1_5 *v1_5;
	struct graphics_object_id connector_id;

	record = NULL;
	record_header = NULL;
	result = BP_RESULT_NORECORD;

	bp = BP_FROM_DCB(dcb);
	tbl = &bp->object_info_tbl;
	v1_5 = tbl->v1_5;

	object = &v1_5->display_path[i];
	record_offset = (unsigned int)
		(object->disp_recordoffset) +
		(unsigned int)(bp->object_info_tbl_offset);

	for (;;) {

		record_header = (struct atom_common_record_header *)
			GET_IMAGE(struct atom_common_record_header,
			record_offset);
		if (record_header == NULL) {
			result = BP_RESULT_BADBIOSTABLE;
			break;
		}

		/* the end of the list */
		if (record_header->record_type == ATOM_RECORD_END_TYPE ||
			record_header->record_size == 0)	{
			break;
		}

		if (record_header->record_type ==
			ATOM_BRACKET_LAYOUT_V2_RECORD_TYPE &&
			sizeof(struct atom_bracket_layout_record_v2)
			<= record_header->record_size) {
			record = (struct atom_bracket_layout_record_v2 *)
				(record_header);
			result = BP_RESULT_OK;
			break;
		}

		record_offset += record_header->record_size;
	}

	/* return if the record not found */
	if (result != BP_RESULT_OK)
		return result;

	/* get slot sizes */
	connector_id = object_id_from_bios_object_id(object->display_objid);

	slot_layout_info->length = record->bracketlen;
	slot_layout_info->width = record->bracketwidth;
	slot_layout_info->num_of_connectors = v1_5->number_of_path;
	slot_layout_info->connectors[i].position = record->conn_num;
	slot_layout_info->connectors[i].connector_id = connector_id;

	switch (connector_id.id) {
	case CONNECTOR_ID_SINGLE_LINK_DVID:
	case CONNECTOR_ID_DUAL_LINK_DVID:
		slot_layout_info->connectors[i].connector_type = CONNECTOR_LAYOUT_TYPE_DVI_D;
		slot_layout_info->connectors[i].length = CONNECTOR_SIZE_DVI;
		break;

	case CONNECTOR_ID_HDMI_TYPE_A:
		slot_layout_info->connectors[i].connector_type = CONNECTOR_LAYOUT_TYPE_HDMI;
		slot_layout_info->connectors[i].length = CONNECTOR_SIZE_HDMI;
		break;

	case CONNECTOR_ID_DISPLAY_PORT:
	case CONNECTOR_ID_USBC:
		if (record->mini_type == MINI_TYPE_NORMAL) {
			slot_layout_info->connectors[i].connector_type = CONNECTOR_LAYOUT_TYPE_DP;
			slot_layout_info->connectors[i].length = CONNECTOR_SIZE_DP;
		} else {
			slot_layout_info->connectors[i].connector_type = CONNECTOR_LAYOUT_TYPE_MINI_DP;
			slot_layout_info->connectors[i].length = CONNECTOR_SIZE_MINI_DP;
		}
		break;

	default:
		slot_layout_info->connectors[i].connector_type = CONNECTOR_LAYOUT_TYPE_UNKNOWN;
		slot_layout_info->connectors[i].length = CONNECTOR_SIZE_UNKNOWN;
	}
	return result;
}

static enum bp_result get_bracket_layout_record(
	struct dc_bios *dcb,
	unsigned int bracket_layout_id,
	struct slot_layout_info *slot_layout_info)
{
	unsigned int i;
	struct bios_parser *bp = BP_FROM_DCB(dcb);
	static enum bp_result result;
	struct object_info_table *tbl;
	struct display_object_info_table_v1_4 *v1_4;
	struct display_object_info_table_v1_5 *v1_5;

	if (slot_layout_info == NULL) {
		DC_LOG_DETECTION_EDID_PARSER("Invalid slot_layout_info\n");
		return BP_RESULT_BADINPUT;
	}
	tbl = &bp->object_info_tbl;
	v1_4 = tbl->v1_4;
	v1_5 = tbl->v1_5;

	result = BP_RESULT_NORECORD;
	switch (bp->object_info_tbl.revision.minor) {
		case 4:
		default:
			for (i = 0; i < v1_4->number_of_path; ++i)	{
				if (bracket_layout_id ==
					v1_4->display_path[i].display_objid) {
					result = update_slot_layout_info(dcb, i, slot_layout_info);
					break;
				}
			}
		    break;
		case 5:
			for (i = 0; i < v1_5->number_of_path; ++i)
				result = update_slot_layout_info_v2(dcb, i, slot_layout_info);
			break;
	}
	return result;
}

static enum bp_result bios_get_board_layout_info(
	struct dc_bios *dcb,
	struct board_layout_info *board_layout_info)
{
	unsigned int i;

	struct bios_parser *bp;

	static enum bp_result record_result;
	unsigned int max_slots;

	const unsigned int slot_index_to_vbios_id[MAX_BOARD_SLOTS] = {
		GENERICOBJECT_BRACKET_LAYOUT_ENUM_ID1,
		GENERICOBJECT_BRACKET_LAYOUT_ENUM_ID2,
		0, 0
	};


	bp = BP_FROM_DCB(dcb);

	if (board_layout_info == NULL) {
		DC_LOG_DETECTION_EDID_PARSER("Invalid board_layout_info\n");
		return BP_RESULT_BADINPUT;
	}

	board_layout_info->num_of_slots = 0;
	max_slots = MAX_BOARD_SLOTS;

	// Assume single slot on v1_5
	if (bp->object_info_tbl.revision.minor == 5) {
		max_slots = 1;
	}

	for (i = 0; i < max_slots; ++i) {
		record_result = get_bracket_layout_record(dcb,
			slot_index_to_vbios_id[i],
			&board_layout_info->slots[i]);

		if (record_result == BP_RESULT_NORECORD && i > 0)
			break; /* no more slots present in bios */
		else if (record_result != BP_RESULT_OK)
			return record_result;  /* fail */

		++board_layout_info->num_of_slots;
	}

	/* all data is valid */
	board_layout_info->is_number_of_slots_valid = 1;
	board_layout_info->is_slots_size_valid = 1;
	board_layout_info->is_connector_offsets_valid = 1;
	board_layout_info->is_connector_lengths_valid = 1;

	return BP_RESULT_OK;
}


static uint16_t bios_parser_pack_data_tables(
	struct dc_bios *dcb,
	void *dst)
{
	// TODO: There is data bytes alignment issue, disable it for now.
	return 0;
}

static struct atom_dc_golden_table_v1 *bios_get_golden_table(
		struct bios_parser *bp,
		uint32_t rev_major,
		uint32_t rev_minor,
		uint16_t *dc_golden_table_ver)
{
	struct atom_display_controller_info_v4_4 *disp_cntl_tbl_4_4 = NULL;
	uint32_t dc_golden_offset = 0;
	*dc_golden_table_ver = 0;

	if (!DATA_TABLES(dce_info))
		return NULL;

	/* ver.4.4 or higher */
	switch (rev_major) {
	case 4:
		switch (rev_minor) {
		case 4:
			disp_cntl_tbl_4_4 = GET_IMAGE(struct atom_display_controller_info_v4_4,
									DATA_TABLES(dce_info));
			if (!disp_cntl_tbl_4_4)
				return NULL;
			dc_golden_offset = DATA_TABLES(dce_info) + disp_cntl_tbl_4_4->dc_golden_table_offset;
			*dc_golden_table_ver = disp_cntl_tbl_4_4->dc_golden_table_ver;
			break;
		case 5:
		default:
			/* For atom_display_controller_info_v4_5 there is no need to get golden table from
			 * dc_golden_table_offset as all these fields previously in golden table used for AUX
			 * pre-charge settings are now available directly in atom_display_controller_info_v4_5.
			 */
			break;
		}
		break;
	}

	if (!dc_golden_offset)
		return NULL;

	if (*dc_golden_table_ver != 1)
		return NULL;

	return GET_IMAGE(struct atom_dc_golden_table_v1,
			dc_golden_offset);
}

static enum bp_result bios_get_atom_dc_golden_table(
	struct dc_bios *dcb)
{
	struct bios_parser *bp = BP_FROM_DCB(dcb);
	enum bp_result result = BP_RESULT_OK;
	struct atom_dc_golden_table_v1 *atom_dc_golden_table = NULL;
	struct atom_common_table_header *header;
	struct atom_data_revision tbl_revision;
	uint16_t dc_golden_table_ver = 0;

	header = GET_IMAGE(struct atom_common_table_header,
							DATA_TABLES(dce_info));
	if (!header)
		return BP_RESULT_UNSUPPORTED;

	get_atom_data_table_revision(header, &tbl_revision);

	atom_dc_golden_table = bios_get_golden_table(bp,
			tbl_revision.major,
			tbl_revision.minor,
			&dc_golden_table_ver);

	if (!atom_dc_golden_table)
		return BP_RESULT_UNSUPPORTED;

	dcb->golden_table.dc_golden_table_ver = dc_golden_table_ver;
	dcb->golden_table.aux_dphy_rx_control0_val = atom_dc_golden_table->aux_dphy_rx_control0_val;
	dcb->golden_table.aux_dphy_rx_control1_val = atom_dc_golden_table->aux_dphy_rx_control1_val;
	dcb->golden_table.aux_dphy_tx_control_val = atom_dc_golden_table->aux_dphy_tx_control_val;
	dcb->golden_table.dc_gpio_aux_ctrl_0_val = atom_dc_golden_table->dc_gpio_aux_ctrl_0_val;
	dcb->golden_table.dc_gpio_aux_ctrl_1_val = atom_dc_golden_table->dc_gpio_aux_ctrl_1_val;
	dcb->golden_table.dc_gpio_aux_ctrl_2_val = atom_dc_golden_table->dc_gpio_aux_ctrl_2_val;
	dcb->golden_table.dc_gpio_aux_ctrl_3_val = atom_dc_golden_table->dc_gpio_aux_ctrl_3_val;
	dcb->golden_table.dc_gpio_aux_ctrl_4_val = atom_dc_golden_table->dc_gpio_aux_ctrl_4_val;
	dcb->golden_table.dc_gpio_aux_ctrl_5_val = atom_dc_golden_table->dc_gpio_aux_ctrl_5_val;

	return result;
}


static const struct dc_vbios_funcs vbios_funcs = {
	.get_connectors_number = bios_parser_get_connectors_number,

	.get_connector_id = bios_parser_get_connector_id,

	.get_src_obj = bios_parser_get_src_obj,

	.get_i2c_info = bios_parser_get_i2c_info,

	.get_hpd_info = bios_parser_get_hpd_info,

	.get_device_tag = bios_parser_get_device_tag,

	.get_spread_spectrum_info = bios_parser_get_spread_spectrum_info,

	.get_ss_entry_number = bios_parser_get_ss_entry_number,

	.get_embedded_panel_info = bios_parser_get_embedded_panel_info,

	.get_gpio_pin_info = bios_parser_get_gpio_pin_info,

	.get_encoder_cap_info = bios_parser_get_encoder_cap_info,

	.is_device_id_supported = bios_parser_is_device_id_supported,

	.is_accelerated_mode = bios_parser_is_accelerated_mode,

	.set_scratch_critical_state = bios_parser_set_scratch_critical_state,


/*	 COMMANDS */
	.encoder_control = bios_parser_encoder_control,

	.transmitter_control = bios_parser_transmitter_control,

	.enable_crtc = bios_parser_enable_crtc,

	.set_pixel_clock = bios_parser_set_pixel_clock,

	.set_dce_clock = bios_parser_set_dce_clock,

	.program_crtc_timing = bios_parser_program_crtc_timing,

	.enable_disp_power_gating = bios_parser_enable_disp_power_gating,

	.bios_parser_destroy = firmware_parser_destroy,

	.get_board_layout_info = bios_get_board_layout_info,
	/* TODO: use this fn in hw init?*/
	.pack_data_tables = bios_parser_pack_data_tables,

	.get_atom_dc_golden_table = bios_get_atom_dc_golden_table,

	.enable_lvtma_control = bios_parser_enable_lvtma_control,

	.get_soc_bb_info = bios_parser_get_soc_bb_info,

	.get_disp_connector_caps_info = bios_parser_get_disp_connector_caps_info,

	.get_lttpr_caps = bios_parser_get_lttpr_caps,

	.get_lttpr_interop = bios_parser_get_lttpr_interop,

	.get_connector_speed_cap_info = bios_parser_get_connector_speed_cap_info,
};

static bool bios_parser2_construct(
	struct bios_parser *bp,
	struct bp_init_data *init,
	enum dce_version dce_version)
{
	uint16_t *rom_header_offset = NULL;
	struct atom_rom_header_v2_2 *rom_header = NULL;
	struct display_object_info_table_v1_4 *object_info_tbl;
	struct atom_data_revision tbl_rev = {0};

	if (!init)
		return false;

	if (!init->bios)
		return false;

	bp->base.funcs = &vbios_funcs;
	bp->base.bios = init->bios;
	bp->base.bios_size = bp->base.bios[OFFSET_TO_ATOM_ROM_IMAGE_SIZE] * BIOS_IMAGE_SIZE_UNIT;

	bp->base.ctx = init->ctx;

	bp->base.bios_local_image = NULL;

	rom_header_offset =
			GET_IMAGE(uint16_t, OFFSET_TO_ATOM_ROM_HEADER_POINTER);

	if (!rom_header_offset)
		return false;

	rom_header = GET_IMAGE(struct atom_rom_header_v2_2, *rom_header_offset);

	if (!rom_header)
		return false;

	get_atom_data_table_revision(&rom_header->table_header, &tbl_rev);
	if (!(tbl_rev.major >= 2 && tbl_rev.minor >= 2))
		return false;

	bp->master_data_tbl =
		GET_IMAGE(struct atom_master_data_table_v2_1,
				rom_header->masterdatatable_offset);

	if (!bp->master_data_tbl)
		return false;

	bp->object_info_tbl_offset = DATA_TABLES(displayobjectinfo);

	if (!bp->object_info_tbl_offset)
		return false;

	object_info_tbl =
			GET_IMAGE(struct display_object_info_table_v1_4,
						bp->object_info_tbl_offset);

	if (!object_info_tbl)
		return false;

	get_atom_data_table_revision(&object_info_tbl->table_header,
		&bp->object_info_tbl.revision);

	if (bp->object_info_tbl.revision.major == 1
		&& bp->object_info_tbl.revision.minor == 4) {
		struct display_object_info_table_v1_4 *tbl_v1_4;

		tbl_v1_4 = GET_IMAGE(struct display_object_info_table_v1_4,
			bp->object_info_tbl_offset);
		if (!tbl_v1_4)
			return false;

		bp->object_info_tbl.v1_4 = tbl_v1_4;
	} else if (bp->object_info_tbl.revision.major == 1
		&& bp->object_info_tbl.revision.minor == 5) {
		struct display_object_info_table_v1_5 *tbl_v1_5;

		tbl_v1_5 = GET_IMAGE(struct display_object_info_table_v1_5,
			bp->object_info_tbl_offset);
		if (!tbl_v1_5)
			return false;

		bp->object_info_tbl.v1_5 = tbl_v1_5;
	} else {
		ASSERT(0);
		return false;
	}

	dal_firmware_parser_init_cmd_tbl(bp);
	dal_bios_parser_init_cmd_tbl_helper2(&bp->cmd_helper, dce_version);

	bp->base.integrated_info = bios_parser_create_integrated_info(&bp->base);
	bp->base.fw_info_valid = bios_parser_get_firmware_info(&bp->base, &bp->base.fw_info) == BP_RESULT_OK;
	bios_parser_get_vram_info(&bp->base, &bp->base.vram_info);

	return true;
}

struct dc_bios *firmware_parser_create(
	struct bp_init_data *init,
	enum dce_version dce_version)
{
	struct bios_parser *bp = NULL;

	bp = kzalloc(sizeof(struct bios_parser), GFP_KERNEL);
	if (!bp)
		return NULL;

	if (bios_parser2_construct(bp, init, dce_version))
		return &bp->base;

	kfree(bp);
	return NULL;
}

<|MERGE_RESOLUTION|>--- conflicted
+++ resolved
@@ -2061,11 +2061,7 @@
 	if (!info)
 		return BP_RESULT_BADINPUT;
 
-<<<<<<< HEAD
-#if defined(CONFIG_DRM_AMD_DC_DCN)
-=======
 #if defined(CONFIG_DRM_AMD_DC_FP)
->>>>>>> eb3cdb58
 	/* encoder cap record not available in v1_5 */
 	if (bp->object_info_tbl.revision.minor == 5)
 		return BP_RESULT_NORECORD;
@@ -2930,10 +2926,6 @@
 	struct atom_common_table_header *header;
 	struct atom_data_revision revision;
 
-<<<<<<< HEAD
-	struct clock_voltage_caps temp = {0, 0};
-=======
->>>>>>> eb3cdb58
 	uint32_t i;
 	uint32_t j;
 
@@ -3036,19 +3028,8 @@
 	for (i = 1; i < NUMBER_OF_DISP_CLK_VOLTAGE; ++i) {
 		for (j = i; j > 0; --j) {
 			if (info->disp_clk_voltage[j].max_supported_clk <
-<<<<<<< HEAD
-				info->disp_clk_voltage[j-1].max_supported_clk
-				) {
-				/* swap j and j - 1*/
-				temp = info->disp_clk_voltage[j-1];
-				info->disp_clk_voltage[j-1] =
-					info->disp_clk_voltage[j];
-				info->disp_clk_voltage[j] = temp;
-			}
-=======
 			    info->disp_clk_voltage[j-1].max_supported_clk)
 				swap(info->disp_clk_voltage[j-1], info->disp_clk_voltage[j]);
->>>>>>> eb3cdb58
 		}
 	}
 
