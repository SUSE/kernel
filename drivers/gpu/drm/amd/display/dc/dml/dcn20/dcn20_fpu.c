--- conflicted
+++ resolved
@@ -1084,14 +1084,10 @@
 		struct dc_stream_status *stream_status = &context->stream_status[0];
 		int minmum_z8_residency = dc->debug.minimum_z8_residency_time > 0 ? dc->debug.minimum_z8_residency_time : 1000;
 		bool allow_z8 = context->bw_ctx.dml.vba.StutterPeriod > (double)minmum_z8_residency;
-<<<<<<< HEAD
-		bool is_pwrseq0 = link->link_index == 0;
-=======
 		bool is_pwrseq0 = (link && link->link_index == 0);
 		bool is_psr = (link && (link->psr_settings.psr_version == DC_PSR_VERSION_1 ||
 						link->psr_settings.psr_version == DC_PSR_VERSION_SU_1) && !link->panel_config.psr.disable_psr);
 		bool is_replay = link && link->replay_settings.replay_feature_enabled;
->>>>>>> 2d5404ca
 
 		/* Don't support multi-plane configurations */
 		if (stream_status->plane_count > 1)
