--- conflicted
+++ resolved
@@ -619,12 +619,7 @@
 	unsigned int refcyc_h_blank_end;
 	unsigned int dlg_vblank_end;
 	unsigned int min_dst_y_next_start;
-<<<<<<< HEAD
-	unsigned int optimized_min_dst_y_next_start;
-	unsigned int optimized_min_dst_y_next_start_us;
-=======
 	unsigned int min_dst_y_next_start_us;
->>>>>>> eb3cdb58
 	unsigned int refcyc_per_htotal;
 	unsigned int refcyc_x_after_scaler;
 	unsigned int dst_y_after_scaler;
