/*
 * Copyright 2019-2021 Advanced Micro Devices, Inc.
 *
 * Permission is hereby granted, free of charge, to any person obtaining a
 * copy of this software and associated documentation files (the "Software"),
 * to deal in the Software without restriction, including without limitation
 * the rights to use, copy, modify, merge, publish, distribute, sublicense,
 * and/or sell copies of the Software, and to permit persons to whom the
 * Software is furnished to do so, subject to the following conditions:
 *
 * The above copyright notice and this permission notice shall be included in
 * all copies or substantial portions of the Software.
 *
 * THE SOFTWARE IS PROVIDED "AS IS", WITHOUT WARRANTY OF ANY KIND, EXPRESS OR
 * IMPLIED, INCLUDING BUT NOT LIMITED TO THE WARRANTIES OF MERCHANTABILITY,
 * FITNESS FOR A PARTICULAR PURPOSE AND NONINFRINGEMENT.  IN NO EVENT SHALL
 * THE COPYRIGHT HOLDER(S) OR AUTHOR(S) BE LIABLE FOR ANY CLAIM, DAMAGES OR
 * OTHER LIABILITY, WHETHER IN AN ACTION OF CONTRACT, TORT OR OTHERWISE,
 * ARISING FROM, OUT OF OR IN CONNECTION WITH THE SOFTWARE OR THE USE OR
 * OTHER DEALINGS IN THE SOFTWARE.
 *
 * Authors: AMD
 *
 */

#include "resource.h"
#include "clk_mgr.h"
#include "dcn31/dcn31_resource.h"
#include "dcn315/dcn315_resource.h"
#include "dcn316/dcn316_resource.h"

#include "dml/dcn20/dcn20_fpu.h"
#include "dcn31_fpu.h"

/**
 * DOC: DCN31x FPU manipulation Overview
 *
 * The DCN architecture relies on FPU operations, which require special
 * compilation flags and the use of kernel_fpu_begin/end functions; ideally, we
 * want to avoid spreading FPU access across multiple files. With this idea in
 * mind, this file aims to centralize all DCN3.1.x functions that require FPU
 * access in a single place. Code in this file follows the following code
 * pattern:
 *
 * 1. Functions that use FPU operations should be isolated in static functions.
 * 2. The FPU functions should have the noinline attribute to ensure anything
 *    that deals with FP register is contained within this call.
 * 3. All function that needs to be accessed outside this file requires a
 *    public interface that not uses any FPU reference.
 * 4. Developers **must not** use DC_FP_START/END in this file, but they need
 *    to ensure that the caller invokes it before access any function available
 *    in this file. For this reason, public functions in this file must invoke
 *    dc_assert_fp_enabled();
 */

struct _vcs_dpi_ip_params_st dcn3_1_ip = {
	.gpuvm_enable = 1,
	.gpuvm_max_page_table_levels = 1,
	.hostvm_enable = 1,
	.hostvm_max_page_table_levels = 2,
	.rob_buffer_size_kbytes = 64,
	.det_buffer_size_kbytes = DCN3_1_DEFAULT_DET_SIZE,
	.config_return_buffer_size_in_kbytes = 1792,
	.compressed_buffer_segment_size_in_kbytes = 64,
	.meta_fifo_size_in_kentries = 32,
	.zero_size_buffer_entries = 512,
	.compbuf_reserved_space_64b = 256,
	.compbuf_reserved_space_zs = 64,
	.dpp_output_buffer_pixels = 2560,
	.opp_output_buffer_lines = 1,
	.pixel_chunk_size_kbytes = 8,
	.meta_chunk_size_kbytes = 2,
	.min_meta_chunk_size_bytes = 256,
	.writeback_chunk_size_kbytes = 8,
	.ptoi_supported = false,
	.num_dsc = 3,
	.maximum_dsc_bits_per_component = 10,
	.dsc422_native_support = false,
	.is_line_buffer_bpp_fixed = true,
	.line_buffer_fixed_bpp = 48,
	.line_buffer_size_bits = 789504,
	.max_line_buffer_lines = 12,
	.writeback_interface_buffer_size_kbytes = 90,
	.max_num_dpp = 4,
	.max_num_otg = 4,
	.max_num_hdmi_frl_outputs = 1,
	.max_num_wb = 1,
	.max_dchub_pscl_bw_pix_per_clk = 4,
	.max_pscl_lb_bw_pix_per_clk = 2,
	.max_lb_vscl_bw_pix_per_clk = 4,
	.max_vscl_hscl_bw_pix_per_clk = 4,
	.max_hscl_ratio = 6,
	.max_vscl_ratio = 6,
	.max_hscl_taps = 8,
	.max_vscl_taps = 8,
	.dpte_buffer_size_in_pte_reqs_luma = 64,
	.dpte_buffer_size_in_pte_reqs_chroma = 34,
	.dispclk_ramp_margin_percent = 1,
	.max_inter_dcn_tile_repeaters = 8,
	.cursor_buffer_size = 16,
	.cursor_chunk_size = 2,
	.writeback_line_buffer_buffer_size = 0,
	.writeback_min_hscl_ratio = 1,
	.writeback_min_vscl_ratio = 1,
	.writeback_max_hscl_ratio = 1,
	.writeback_max_vscl_ratio = 1,
	.writeback_max_hscl_taps = 1,
	.writeback_max_vscl_taps = 1,
	.dppclk_delay_subtotal = 46,
	.dppclk_delay_scl = 50,
	.dppclk_delay_scl_lb_only = 16,
	.dppclk_delay_cnvc_formatter = 27,
	.dppclk_delay_cnvc_cursor = 6,
	.dispclk_delay_subtotal = 119,
	.dynamic_metadata_vm_enabled = false,
	.odm_combine_4to1_supported = false,
	.dcc_supported = true,
};

static struct _vcs_dpi_soc_bounding_box_st dcn3_1_soc = {
		/*TODO: correct dispclk/dppclk voltage level determination*/
	.clock_limits = {
		{
			.state = 0,
			.dispclk_mhz = 1200.0,
			.dppclk_mhz = 1200.0,
			.phyclk_mhz = 600.0,
			.phyclk_d18_mhz = 667.0,
			.dscclk_mhz = 186.0,
			.dtbclk_mhz = 625.0,
		},
		{
			.state = 1,
			.dispclk_mhz = 1200.0,
			.dppclk_mhz = 1200.0,
			.phyclk_mhz = 810.0,
			.phyclk_d18_mhz = 667.0,
			.dscclk_mhz = 209.0,
			.dtbclk_mhz = 625.0,
		},
		{
			.state = 2,
			.dispclk_mhz = 1200.0,
			.dppclk_mhz = 1200.0,
			.phyclk_mhz = 810.0,
			.phyclk_d18_mhz = 667.0,
			.dscclk_mhz = 209.0,
			.dtbclk_mhz = 625.0,
		},
		{
			.state = 3,
			.dispclk_mhz = 1200.0,
			.dppclk_mhz = 1200.0,
			.phyclk_mhz = 810.0,
			.phyclk_d18_mhz = 667.0,
			.dscclk_mhz = 371.0,
			.dtbclk_mhz = 625.0,
		},
		{
			.state = 4,
			.dispclk_mhz = 1200.0,
			.dppclk_mhz = 1200.0,
			.phyclk_mhz = 810.0,
			.phyclk_d18_mhz = 667.0,
			.dscclk_mhz = 417.0,
			.dtbclk_mhz = 625.0,
		},
	},
	.num_states = 5,
	.sr_exit_time_us = 9.0,
	.sr_enter_plus_exit_time_us = 11.0,
	.sr_exit_z8_time_us = 442.0,
	.sr_enter_plus_exit_z8_time_us = 560.0,
	.writeback_latency_us = 12.0,
	.dram_channel_width_bytes = 4,
	.round_trip_ping_latency_dcfclk_cycles = 106,
	.urgent_latency_pixel_data_only_us = 4.0,
	.urgent_latency_pixel_mixed_with_vm_data_us = 4.0,
	.urgent_latency_vm_data_only_us = 4.0,
	.urgent_out_of_order_return_per_channel_pixel_only_bytes = 4096,
	.urgent_out_of_order_return_per_channel_pixel_and_vm_bytes = 4096,
	.urgent_out_of_order_return_per_channel_vm_only_bytes = 4096,
	.pct_ideal_sdp_bw_after_urgent = 80.0,
	.pct_ideal_dram_sdp_bw_after_urgent_pixel_only = 65.0,
	.pct_ideal_dram_sdp_bw_after_urgent_pixel_and_vm = 60.0,
	.pct_ideal_dram_sdp_bw_after_urgent_vm_only = 30.0,
	.max_avg_sdp_bw_use_normal_percent = 60.0,
	.max_avg_dram_bw_use_normal_percent = 60.0,
	.fabric_datapath_to_dcn_data_return_bytes = 32,
	.return_bus_width_bytes = 64,
	.downspread_percent = 0.38,
	.dcn_downspread_percent = 0.5,
	.gpuvm_min_page_size_bytes = 4096,
	.hostvm_min_page_size_bytes = 4096,
	.do_urgent_latency_adjustment = false,
	.urgent_latency_adjustment_fabric_clock_component_us = 0,
	.urgent_latency_adjustment_fabric_clock_reference_mhz = 0,
};

struct _vcs_dpi_ip_params_st dcn3_15_ip = {
	.gpuvm_enable = 1,
	.gpuvm_max_page_table_levels = 1,
	.hostvm_enable = 1,
	.hostvm_max_page_table_levels = 2,
	.rob_buffer_size_kbytes = 64,
	.det_buffer_size_kbytes = DCN3_15_DEFAULT_DET_SIZE,
	.min_comp_buffer_size_kbytes = 64,
	.config_return_buffer_size_in_kbytes = 1024,
	.compressed_buffer_segment_size_in_kbytes = 64,
	.meta_fifo_size_in_kentries = 32,
	.zero_size_buffer_entries = 512,
	.compbuf_reserved_space_64b = 256,
	.compbuf_reserved_space_zs = 64,
	.dpp_output_buffer_pixels = 2560,
	.opp_output_buffer_lines = 1,
	.pixel_chunk_size_kbytes = 8,
	.meta_chunk_size_kbytes = 2,
	.min_meta_chunk_size_bytes = 256,
	.writeback_chunk_size_kbytes = 8,
	.ptoi_supported = false,
	.num_dsc = 3,
	.maximum_dsc_bits_per_component = 10,
	.dsc422_native_support = false,
	.is_line_buffer_bpp_fixed = true,
	.line_buffer_fixed_bpp = 48,
	.line_buffer_size_bits = 789504,
	.max_line_buffer_lines = 12,
	.writeback_interface_buffer_size_kbytes = 90,
	.max_num_dpp = 4,
	.max_num_otg = 4,
	.max_num_hdmi_frl_outputs = 1,
	.max_num_wb = 1,
	.max_dchub_pscl_bw_pix_per_clk = 4,
	.max_pscl_lb_bw_pix_per_clk = 2,
	.max_lb_vscl_bw_pix_per_clk = 4,
	.max_vscl_hscl_bw_pix_per_clk = 4,
	.max_hscl_ratio = 6,
	.max_vscl_ratio = 6,
	.max_hscl_taps = 8,
	.max_vscl_taps = 8,
	.dpte_buffer_size_in_pte_reqs_luma = 64,
	.dpte_buffer_size_in_pte_reqs_chroma = 34,
	.dispclk_ramp_margin_percent = 1,
	.max_inter_dcn_tile_repeaters = 9,
	.cursor_buffer_size = 16,
	.cursor_chunk_size = 2,
	.writeback_line_buffer_buffer_size = 0,
	.writeback_min_hscl_ratio = 1,
	.writeback_min_vscl_ratio = 1,
	.writeback_max_hscl_ratio = 1,
	.writeback_max_vscl_ratio = 1,
	.writeback_max_hscl_taps = 1,
	.writeback_max_vscl_taps = 1,
	.dppclk_delay_subtotal = 46,
	.dppclk_delay_scl = 50,
	.dppclk_delay_scl_lb_only = 16,
	.dppclk_delay_cnvc_formatter = 27,
	.dppclk_delay_cnvc_cursor = 6,
	.dispclk_delay_subtotal = 119,
	.dynamic_metadata_vm_enabled = false,
	.odm_combine_4to1_supported = false,
	.dcc_supported = true,
};

static struct _vcs_dpi_soc_bounding_box_st dcn3_15_soc = {
	.sr_exit_time_us = 9.0,
	.sr_enter_plus_exit_time_us = 11.0,
	.sr_exit_z8_time_us = 50.0,
	.sr_enter_plus_exit_z8_time_us = 50.0,
	.writeback_latency_us = 12.0,
	.dram_channel_width_bytes = 4,
	.round_trip_ping_latency_dcfclk_cycles = 106,
	.urgent_latency_pixel_data_only_us = 4.0,
	.urgent_latency_pixel_mixed_with_vm_data_us = 4.0,
	.urgent_latency_vm_data_only_us = 4.0,
	.urgent_out_of_order_return_per_channel_pixel_only_bytes = 4096,
	.urgent_out_of_order_return_per_channel_pixel_and_vm_bytes = 4096,
	.urgent_out_of_order_return_per_channel_vm_only_bytes = 4096,
	.pct_ideal_sdp_bw_after_urgent = 80.0,
	.pct_ideal_dram_sdp_bw_after_urgent_pixel_only = 65.0,
	.pct_ideal_dram_sdp_bw_after_urgent_pixel_and_vm = 60.0,
	.pct_ideal_dram_sdp_bw_after_urgent_vm_only = 30.0,
	.max_avg_sdp_bw_use_normal_percent = 60.0,
	.max_avg_dram_bw_use_normal_percent = 60.0,
	.fabric_datapath_to_dcn_data_return_bytes = 32,
	.return_bus_width_bytes = 64,
	.downspread_percent = 0.38,
	.dcn_downspread_percent = 0.38,
	.gpuvm_min_page_size_bytes = 4096,
	.hostvm_min_page_size_bytes = 4096,
	.do_urgent_latency_adjustment = false,
	.urgent_latency_adjustment_fabric_clock_component_us = 0,
	.urgent_latency_adjustment_fabric_clock_reference_mhz = 0,
	.dispclk_dppclk_vco_speed_mhz = 2400.0,
	.num_chans = 4,
	.dummy_pstate_latency_us = 10.0
};

struct _vcs_dpi_ip_params_st dcn3_16_ip = {
	.gpuvm_enable = 1,
	.gpuvm_max_page_table_levels = 1,
	.hostvm_enable = 1,
	.hostvm_max_page_table_levels = 2,
	.rob_buffer_size_kbytes = 64,
	.det_buffer_size_kbytes = DCN3_16_DEFAULT_DET_SIZE,
	.min_comp_buffer_size_kbytes = 64,
	.config_return_buffer_size_in_kbytes = 1024,
	.compressed_buffer_segment_size_in_kbytes = 64,
	.meta_fifo_size_in_kentries = 32,
	.zero_size_buffer_entries = 512,
	.compbuf_reserved_space_64b = 256,
	.compbuf_reserved_space_zs = 64,
	.dpp_output_buffer_pixels = 2560,
	.opp_output_buffer_lines = 1,
	.pixel_chunk_size_kbytes = 8,
	.meta_chunk_size_kbytes = 2,
	.min_meta_chunk_size_bytes = 256,
	.writeback_chunk_size_kbytes = 8,
	.ptoi_supported = false,
	.num_dsc = 3,
	.maximum_dsc_bits_per_component = 10,
	.dsc422_native_support = false,
	.is_line_buffer_bpp_fixed = true,
	.line_buffer_fixed_bpp = 48,
	.line_buffer_size_bits = 789504,
	.max_line_buffer_lines = 12,
	.writeback_interface_buffer_size_kbytes = 90,
	.max_num_dpp = 4,
	.max_num_otg = 4,
	.max_num_hdmi_frl_outputs = 1,
	.max_num_wb = 1,
	.max_dchub_pscl_bw_pix_per_clk = 4,
	.max_pscl_lb_bw_pix_per_clk = 2,
	.max_lb_vscl_bw_pix_per_clk = 4,
	.max_vscl_hscl_bw_pix_per_clk = 4,
	.max_hscl_ratio = 6,
	.max_vscl_ratio = 6,
	.max_hscl_taps = 8,
	.max_vscl_taps = 8,
	.dpte_buffer_size_in_pte_reqs_luma = 64,
	.dpte_buffer_size_in_pte_reqs_chroma = 34,
	.dispclk_ramp_margin_percent = 1,
	.max_inter_dcn_tile_repeaters = 8,
	.cursor_buffer_size = 16,
	.cursor_chunk_size = 2,
	.writeback_line_buffer_buffer_size = 0,
	.writeback_min_hscl_ratio = 1,
	.writeback_min_vscl_ratio = 1,
	.writeback_max_hscl_ratio = 1,
	.writeback_max_vscl_ratio = 1,
	.writeback_max_hscl_taps = 1,
	.writeback_max_vscl_taps = 1,
	.dppclk_delay_subtotal = 46,
	.dppclk_delay_scl = 50,
	.dppclk_delay_scl_lb_only = 16,
	.dppclk_delay_cnvc_formatter = 27,
	.dppclk_delay_cnvc_cursor = 6,
	.dispclk_delay_subtotal = 119,
	.dynamic_metadata_vm_enabled = false,
	.odm_combine_4to1_supported = false,
	.dcc_supported = true,
};

static struct _vcs_dpi_soc_bounding_box_st dcn3_16_soc = {
		/*TODO: correct dispclk/dppclk voltage level determination*/
	.clock_limits = {
		{
			.state = 0,
			.dispclk_mhz = 556.0,
			.dppclk_mhz = 556.0,
			.phyclk_mhz = 600.0,
			.phyclk_d18_mhz = 445.0,
			.dscclk_mhz = 186.0,
			.dtbclk_mhz = 625.0,
		},
		{
			.state = 1,
			.dispclk_mhz = 625.0,
			.dppclk_mhz = 625.0,
			.phyclk_mhz = 810.0,
			.phyclk_d18_mhz = 667.0,
			.dscclk_mhz = 209.0,
			.dtbclk_mhz = 625.0,
		},
		{
			.state = 2,
			.dispclk_mhz = 625.0,
			.dppclk_mhz = 625.0,
			.phyclk_mhz = 810.0,
			.phyclk_d18_mhz = 667.0,
			.dscclk_mhz = 209.0,
			.dtbclk_mhz = 625.0,
		},
		{
			.state = 3,
			.dispclk_mhz = 1112.0,
			.dppclk_mhz = 1112.0,
			.phyclk_mhz = 810.0,
			.phyclk_d18_mhz = 667.0,
			.dscclk_mhz = 371.0,
			.dtbclk_mhz = 625.0,
		},
		{
			.state = 4,
			.dispclk_mhz = 1250.0,
			.dppclk_mhz = 1250.0,
			.phyclk_mhz = 810.0,
			.phyclk_d18_mhz = 667.0,
			.dscclk_mhz = 417.0,
			.dtbclk_mhz = 625.0,
		},
	},
	.num_states = 5,
	.sr_exit_time_us = 9.0,
	.sr_enter_plus_exit_time_us = 11.0,
	.sr_exit_z8_time_us = 442.0,
	.sr_enter_plus_exit_z8_time_us = 560.0,
	.writeback_latency_us = 12.0,
	.dram_channel_width_bytes = 4,
	.round_trip_ping_latency_dcfclk_cycles = 106,
	.urgent_latency_pixel_data_only_us = 4.0,
	.urgent_latency_pixel_mixed_with_vm_data_us = 4.0,
	.urgent_latency_vm_data_only_us = 4.0,
	.urgent_out_of_order_return_per_channel_pixel_only_bytes = 4096,
	.urgent_out_of_order_return_per_channel_pixel_and_vm_bytes = 4096,
	.urgent_out_of_order_return_per_channel_vm_only_bytes = 4096,
	.pct_ideal_sdp_bw_after_urgent = 80.0,
	.pct_ideal_dram_sdp_bw_after_urgent_pixel_only = 65.0,
	.pct_ideal_dram_sdp_bw_after_urgent_pixel_and_vm = 60.0,
	.pct_ideal_dram_sdp_bw_after_urgent_vm_only = 30.0,
	.max_avg_sdp_bw_use_normal_percent = 60.0,
	.max_avg_dram_bw_use_normal_percent = 60.0,
	.fabric_datapath_to_dcn_data_return_bytes = 32,
	.return_bus_width_bytes = 64,
	.downspread_percent = 0.38,
	.dcn_downspread_percent = 0.5,
	.gpuvm_min_page_size_bytes = 4096,
	.hostvm_min_page_size_bytes = 4096,
	.do_urgent_latency_adjustment = false,
	.urgent_latency_adjustment_fabric_clock_component_us = 0,
	.urgent_latency_adjustment_fabric_clock_reference_mhz = 0,
	.dispclk_dppclk_vco_speed_mhz = 2500.0,
};

void dcn31_zero_pipe_dcc_fraction(display_e2e_pipe_params_st *pipes,
				  int pipe_cnt)
{
	dc_assert_fp_enabled();

	pipes[pipe_cnt].pipe.src.dcc_fraction_of_zs_req_luma = 0;
	pipes[pipe_cnt].pipe.src.dcc_fraction_of_zs_req_chroma = 0;
}

void dcn31_update_soc_for_wm_a(struct dc *dc, struct dc_state *context)
{
	dc_assert_fp_enabled();

	if (dc->clk_mgr->bw_params->wm_table.entries[WM_A].valid) {
		context->bw_ctx.dml.soc.dram_clock_change_latency_us = dc->clk_mgr->bw_params->wm_table.entries[WM_A].pstate_latency_us;
		context->bw_ctx.dml.soc.sr_enter_plus_exit_time_us = dc->clk_mgr->bw_params->wm_table.entries[WM_A].sr_enter_plus_exit_time_us;
		context->bw_ctx.dml.soc.sr_exit_time_us = dc->clk_mgr->bw_params->wm_table.entries[WM_A].sr_exit_time_us;
	}
}

void dcn315_update_soc_for_wm_a(struct dc *dc, struct dc_state *context)
{
	dc_assert_fp_enabled();

	if (dc->clk_mgr->bw_params->wm_table.entries[WM_A].valid) {
		/* For 315 pstate change is only supported if possible in vactive */
		if (context->bw_ctx.dml.vba.DRAMClockChangeSupport[context->bw_ctx.dml.vba.VoltageLevel][context->bw_ctx.dml.vba.maxMpcComb] != dm_dram_clock_change_vactive)
			context->bw_ctx.dml.soc.dram_clock_change_latency_us = context->bw_ctx.dml.soc.dummy_pstate_latency_us;
		else
			context->bw_ctx.dml.soc.dram_clock_change_latency_us = dc->clk_mgr->bw_params->wm_table.entries[WM_A].pstate_latency_us;
		context->bw_ctx.dml.soc.sr_enter_plus_exit_time_us =
				dc->clk_mgr->bw_params->wm_table.entries[WM_A].sr_enter_plus_exit_time_us;
		context->bw_ctx.dml.soc.sr_exit_time_us =
				dc->clk_mgr->bw_params->wm_table.entries[WM_A].sr_exit_time_us;
	}
}

void dcn31_calculate_wm_and_dlg_fp(
		struct dc *dc, struct dc_state *context,
		display_e2e_pipe_params_st *pipes,
		int pipe_cnt,
		int vlevel)
{
	int i, pipe_idx, total_det = 0, active_hubp_count = 0;
	double dcfclk = context->bw_ctx.dml.vba.DCFCLKState[vlevel][context->bw_ctx.dml.vba.maxMpcComb];
	uint32_t cstate_enter_plus_exit_z8_ns;

	dc_assert_fp_enabled();

	if (context->bw_ctx.dml.soc.min_dcfclk > dcfclk)
		dcfclk = context->bw_ctx.dml.soc.min_dcfclk;

	/* We don't recalculate clocks for 0 pipe configs, which can block
	 * S0i3 as high clocks will block low power states
	 * Override any clocks that can block S0i3 to min here
	 */
	if (pipe_cnt == 0) {
		context->bw_ctx.bw.dcn.clk.dcfclk_khz = dcfclk; // always should be vlevel 0
		return;
	}

	pipes[0].clks_cfg.voltage = vlevel;
	pipes[0].clks_cfg.dcfclk_mhz = dcfclk;
	pipes[0].clks_cfg.socclk_mhz = context->bw_ctx.dml.soc.clock_limits[vlevel].socclk_mhz;

	cstate_enter_plus_exit_z8_ns =
		get_wm_z8_stutter_enter_exit(&context->bw_ctx.dml, pipes, pipe_cnt) * 1000;

	if (get_stutter_period(&context->bw_ctx.dml, pipes, pipe_cnt) < dc->debug.minimum_z8_residency_time &&
			cstate_enter_plus_exit_z8_ns < dc->debug.minimum_z8_residency_time * 1000)
		cstate_enter_plus_exit_z8_ns = dc->debug.minimum_z8_residency_time * 1000;

	/* Set A:
	 * All clocks min required
	 *
	 * Set A calculated last so that following calculations are based on Set A
	 */
	dc->res_pool->funcs->update_soc_for_wm_a(dc, context);
	context->bw_ctx.bw.dcn.watermarks.a.urgent_ns = get_wm_urgent(&context->bw_ctx.dml, pipes, pipe_cnt) * 1000;
	context->bw_ctx.bw.dcn.watermarks.a.cstate_pstate.cstate_enter_plus_exit_ns = get_wm_stutter_enter_exit(&context->bw_ctx.dml, pipes, pipe_cnt) * 1000;
	context->bw_ctx.bw.dcn.watermarks.a.cstate_pstate.cstate_exit_ns = get_wm_stutter_exit(&context->bw_ctx.dml, pipes, pipe_cnt) * 1000;
	context->bw_ctx.bw.dcn.watermarks.a.cstate_pstate.pstate_change_ns = get_wm_dram_clock_change(&context->bw_ctx.dml, pipes, pipe_cnt) * 1000;
	context->bw_ctx.bw.dcn.watermarks.a.cstate_pstate.cstate_enter_plus_exit_z8_ns = cstate_enter_plus_exit_z8_ns;
	context->bw_ctx.bw.dcn.watermarks.a.cstate_pstate.cstate_exit_z8_ns = get_wm_z8_stutter_exit(&context->bw_ctx.dml, pipes, pipe_cnt) * 1000;
	context->bw_ctx.bw.dcn.watermarks.a.pte_meta_urgent_ns = get_wm_memory_trip(&context->bw_ctx.dml, pipes, pipe_cnt) * 1000;
	context->bw_ctx.bw.dcn.watermarks.a.frac_urg_bw_nom = get_fraction_of_urgent_bandwidth(&context->bw_ctx.dml, pipes, pipe_cnt) * 1000;
	context->bw_ctx.bw.dcn.watermarks.a.frac_urg_bw_flip = get_fraction_of_urgent_bandwidth_imm_flip(&context->bw_ctx.dml, pipes, pipe_cnt) * 1000;
	context->bw_ctx.bw.dcn.watermarks.a.urgent_latency_ns = get_urgent_latency(&context->bw_ctx.dml, pipes, pipe_cnt) * 1000;
	context->bw_ctx.bw.dcn.watermarks.b = context->bw_ctx.bw.dcn.watermarks.a;
	context->bw_ctx.bw.dcn.watermarks.c = context->bw_ctx.bw.dcn.watermarks.a;
	context->bw_ctx.bw.dcn.watermarks.d = context->bw_ctx.bw.dcn.watermarks.a;

	for (i = 0, pipe_idx = 0; i < dc->res_pool->pipe_count; i++) {
		if (!context->res_ctx.pipe_ctx[i].stream)
			continue;

		if (context->res_ctx.pipe_ctx[i].plane_state)
			active_hubp_count++;

		pipes[pipe_idx].clks_cfg.dispclk_mhz = get_dispclk_calculated(&context->bw_ctx.dml, pipes, pipe_cnt);
		pipes[pipe_idx].clks_cfg.dppclk_mhz = get_dppclk_calculated(&context->bw_ctx.dml, pipes, pipe_cnt, pipe_idx);

		if (dc->config.forced_clocks || dc->debug.max_disp_clk) {
			pipes[pipe_idx].clks_cfg.dispclk_mhz = context->bw_ctx.dml.soc.clock_limits[0].dispclk_mhz;
			pipes[pipe_idx].clks_cfg.dppclk_mhz = context->bw_ctx.dml.soc.clock_limits[0].dppclk_mhz;
		}
		if (dc->debug.min_disp_clk_khz > pipes[pipe_idx].clks_cfg.dispclk_mhz * 1000)
			pipes[pipe_idx].clks_cfg.dispclk_mhz = dc->debug.min_disp_clk_khz / 1000.0;
		if (dc->debug.min_dpp_clk_khz > pipes[pipe_idx].clks_cfg.dppclk_mhz * 1000)
			pipes[pipe_idx].clks_cfg.dppclk_mhz = dc->debug.min_dpp_clk_khz / 1000.0;

		pipe_idx++;
	}

	dcn20_calculate_dlg_params(dc, context, pipes, pipe_cnt, vlevel);
	/* For 31x apu pstate change is only supported if possible in vactive*/
	context->bw_ctx.bw.dcn.clk.p_state_change_support =
			context->bw_ctx.dml.vba.DRAMClockChangeSupport[vlevel][context->bw_ctx.dml.vba.maxMpcComb] == dm_dram_clock_change_vactive;
	/* If DCN isn't making memory requests we can allow pstate change and lower clocks */
	if (!active_hubp_count) {
		context->bw_ctx.bw.dcn.clk.socclk_khz = 0;
		context->bw_ctx.bw.dcn.clk.dppclk_khz = 0;
		context->bw_ctx.bw.dcn.clk.dcfclk_khz = 0;
		context->bw_ctx.bw.dcn.clk.dcfclk_deep_sleep_khz = 0;
		context->bw_ctx.bw.dcn.clk.dramclk_khz = 0;
		context->bw_ctx.bw.dcn.clk.fclk_khz = 0;
		context->bw_ctx.bw.dcn.clk.p_state_change_support = true;
		for (i = 0; i < dc->res_pool->pipe_count; i++)
			if (context->res_ctx.pipe_ctx[i].stream)
				context->res_ctx.pipe_ctx[i].plane_res.bw.dppclk_khz = 0;
	}
	for (i = 0, pipe_idx = 0; i < dc->res_pool->pipe_count; i++) {
		if (!context->res_ctx.pipe_ctx[i].stream)
			continue;

		context->res_ctx.pipe_ctx[i].det_buffer_size_kb =
				get_det_buffer_size_kbytes(&context->bw_ctx.dml, pipes, pipe_cnt, pipe_idx);
		if (context->res_ctx.pipe_ctx[i].det_buffer_size_kb > 384)
			context->res_ctx.pipe_ctx[i].det_buffer_size_kb /= 2;
		total_det += context->res_ctx.pipe_ctx[i].det_buffer_size_kb;
		pipe_idx++;
	}
	context->bw_ctx.bw.dcn.compbuf_size_kb = context->bw_ctx.dml.ip.config_return_buffer_size_in_kbytes - total_det;
}

void dcn31_update_bw_bounding_box(struct dc *dc, struct clk_bw_params *bw_params)
{
	struct _vcs_dpi_voltage_scaling_st *s = dc->scratch.update_bw_bounding_box.clock_limits;
	struct clk_limit_table *clk_table = &bw_params->clk_table;
	unsigned int i, closest_clk_lvl;
	int max_dispclk_mhz = 0, max_dppclk_mhz = 0;
	int j;

	dc_assert_fp_enabled();

	memcpy(s, dcn3_1_soc.clock_limits, sizeof(dcn3_1_soc.clock_limits));

	// Default clock levels are used for diags, which may lead to overclocking.
	dcn3_1_ip.max_num_otg = dc->res_pool->res_cap->num_timing_generator;
	dcn3_1_ip.max_num_dpp = dc->res_pool->pipe_count;
	dcn3_1_soc.num_chans = bw_params->num_channels;

	ASSERT(clk_table->num_entries);

	/* Prepass to find max clocks independent of voltage level. */
	for (i = 0; i < clk_table->num_entries; ++i) {
		if (clk_table->entries[i].dispclk_mhz > max_dispclk_mhz)
			max_dispclk_mhz = clk_table->entries[i].dispclk_mhz;
		if (clk_table->entries[i].dppclk_mhz > max_dppclk_mhz)
			max_dppclk_mhz = clk_table->entries[i].dppclk_mhz;
	}

	for (i = 0; i < clk_table->num_entries; i++) {
		/* loop backwards*/
		for (closest_clk_lvl = 0, j = dcn3_1_soc.num_states - 1; j >= 0; j--) {
			if ((unsigned int) dcn3_1_soc.clock_limits[j].dcfclk_mhz <= clk_table->entries[i].dcfclk_mhz) {
				closest_clk_lvl = j;
				break;
			}
		}

		s[i].state = i;

		/* Clocks dependent on voltage level. */
		s[i].dcfclk_mhz = clk_table->entries[i].dcfclk_mhz;
		s[i].fabricclk_mhz = clk_table->entries[i].fclk_mhz;
		s[i].socclk_mhz = clk_table->entries[i].socclk_mhz;
		s[i].dram_speed_mts = clk_table->entries[i].memclk_mhz *
			2 * clk_table->entries[i].wck_ratio;

		/* Clocks independent of voltage level. */
		s[i].dispclk_mhz = max_dispclk_mhz ? max_dispclk_mhz :
			dcn3_1_soc.clock_limits[closest_clk_lvl].dispclk_mhz;

		s[i].dppclk_mhz = max_dppclk_mhz ? max_dppclk_mhz :
			dcn3_1_soc.clock_limits[closest_clk_lvl].dppclk_mhz;

		s[i].dram_bw_per_chan_gbps =
			dcn3_1_soc.clock_limits[closest_clk_lvl].dram_bw_per_chan_gbps;
		s[i].dscclk_mhz = dcn3_1_soc.clock_limits[closest_clk_lvl].dscclk_mhz;
		s[i].dtbclk_mhz = dcn3_1_soc.clock_limits[closest_clk_lvl].dtbclk_mhz;
		s[i].phyclk_d18_mhz =
			dcn3_1_soc.clock_limits[closest_clk_lvl].phyclk_d18_mhz;
		s[i].phyclk_mhz = dcn3_1_soc.clock_limits[closest_clk_lvl].phyclk_mhz;
<<<<<<< HEAD
	}
	if (clk_table->num_entries) {
		dcn3_1_soc.num_states = clk_table->num_entries;
=======
>>>>>>> 2d5404ca
	}

	if (clk_table->num_entries)
		dcn3_1_soc.num_states = clk_table->num_entries;

	memcpy(dcn3_1_soc.clock_limits, s, sizeof(dcn3_1_soc.clock_limits));

	dcn3_1_soc.dispclk_dppclk_vco_speed_mhz = dc->clk_mgr->dentist_vco_freq_khz / 1000.0;
	dc->dml.soc.dispclk_dppclk_vco_speed_mhz = dc->clk_mgr->dentist_vco_freq_khz / 1000.0;

	if ((int)(dcn3_1_soc.dram_clock_change_latency_us * 1000)
				!= dc->debug.dram_clock_change_latency_ns
			&& dc->debug.dram_clock_change_latency_ns) {
		dcn3_1_soc.dram_clock_change_latency_us = dc->debug.dram_clock_change_latency_ns / 1000;
	}

	dml_init_instance(&dc->dml, &dcn3_1_soc, &dcn3_1_ip, DML_PROJECT_DCN31);
}

void dcn315_update_bw_bounding_box(struct dc *dc, struct clk_bw_params *bw_params)
{
	struct clk_limit_table *clk_table = &bw_params->clk_table;
	int i, max_dispclk_mhz = 0, max_dppclk_mhz = 0;

	dc_assert_fp_enabled();

	dcn3_15_ip.max_num_otg = dc->res_pool->res_cap->num_timing_generator;
	dcn3_15_ip.max_num_dpp = dc->res_pool->pipe_count;

	if (bw_params->num_channels > 0)
		dcn3_15_soc.num_chans = bw_params->num_channels;
	if (bw_params->dram_channel_width_bytes > 0)
		dcn3_15_soc.dram_channel_width_bytes = bw_params->dram_channel_width_bytes;

	ASSERT(clk_table->num_entries);

	/* Setup soc to always use max dispclk/dppclk to avoid odm-to-lower-voltage */
	for (i = 0; i < clk_table->num_entries; ++i) {
		if (clk_table->entries[i].dispclk_mhz > max_dispclk_mhz)
			max_dispclk_mhz = clk_table->entries[i].dispclk_mhz;
		if (clk_table->entries[i].dppclk_mhz > max_dppclk_mhz)
			max_dppclk_mhz = clk_table->entries[i].dppclk_mhz;
	}

	for (i = 0; i < clk_table->num_entries; i++) {
		dcn3_15_soc.clock_limits[i].state = i;

		/* Clocks dependent on voltage level. */
		dcn3_15_soc.clock_limits[i].dcfclk_mhz = clk_table->entries[i].dcfclk_mhz;
		dcn3_15_soc.clock_limits[i].fabricclk_mhz = clk_table->entries[i].fclk_mhz;
		dcn3_15_soc.clock_limits[i].socclk_mhz = clk_table->entries[i].socclk_mhz;
		dcn3_15_soc.clock_limits[i].dram_speed_mts = clk_table->entries[i].memclk_mhz * 2 * clk_table->entries[i].wck_ratio;

		/* These aren't actually read from smu, but rather set in clk_mgr defaults */
		dcn3_15_soc.clock_limits[i].dtbclk_mhz = clk_table->entries[i].dtbclk_mhz;
		dcn3_15_soc.clock_limits[i].phyclk_d18_mhz = clk_table->entries[i].phyclk_d18_mhz;
		dcn3_15_soc.clock_limits[i].phyclk_mhz = clk_table->entries[i].phyclk_mhz;

		/* Clocks independent of voltage level. */
		dcn3_15_soc.clock_limits[i].dispclk_mhz = max_dispclk_mhz;
		dcn3_15_soc.clock_limits[i].dppclk_mhz = max_dppclk_mhz;
		dcn3_15_soc.clock_limits[i].dscclk_mhz = max_dispclk_mhz / 3.0;
	}
	dcn3_15_soc.num_states = clk_table->num_entries;


	/* Set vco to max_dispclk * 2 to make sure the highest dispclk is always available for dml calcs,
	 * no impact outside of dml validation
	 */
	dcn3_15_soc.dispclk_dppclk_vco_speed_mhz = max_dispclk_mhz * 2;

	if ((int)(dcn3_15_soc.dram_clock_change_latency_us * 1000)
				!= dc->debug.dram_clock_change_latency_ns
			&& dc->debug.dram_clock_change_latency_ns) {
		dcn3_15_soc.dram_clock_change_latency_us = dc->debug.dram_clock_change_latency_ns / 1000;
	}

	dml_init_instance(&dc->dml, &dcn3_15_soc, &dcn3_15_ip, DML_PROJECT_DCN315);
}

void dcn316_update_bw_bounding_box(struct dc *dc, struct clk_bw_params *bw_params)
{
	struct _vcs_dpi_voltage_scaling_st *s = dc->scratch.update_bw_bounding_box.clock_limits;
	struct clk_limit_table *clk_table = &bw_params->clk_table;
	unsigned int i, closest_clk_lvl;
	int max_dispclk_mhz = 0, max_dppclk_mhz = 0;
	int j;

	dc_assert_fp_enabled();

	memcpy(s, dcn3_16_soc.clock_limits, sizeof(dcn3_16_soc.clock_limits));

	// Default clock levels are used for diags, which may lead to overclocking.
	dcn3_16_ip.max_num_otg = dc->res_pool->res_cap->num_timing_generator;
	dcn3_16_ip.max_num_dpp = dc->res_pool->pipe_count;
	dcn3_16_soc.num_chans = bw_params->num_channels;

	ASSERT(clk_table->num_entries);
<<<<<<< HEAD

	/* Prepass to find max clocks independent of voltage level. */
	for (i = 0; i < clk_table->num_entries; ++i) {
		if (clk_table->entries[i].dispclk_mhz > max_dispclk_mhz)
			max_dispclk_mhz = clk_table->entries[i].dispclk_mhz;
		if (clk_table->entries[i].dppclk_mhz > max_dppclk_mhz)
			max_dppclk_mhz = clk_table->entries[i].dppclk_mhz;
	}

	for (i = 0; i < clk_table->num_entries; i++) {
		/* loop backwards*/
		for (closest_clk_lvl = 0, j = dcn3_16_soc.num_states - 1; j >= 0; j--) {
			if ((unsigned int) dcn3_16_soc.clock_limits[j].dcfclk_mhz <=
			    clk_table->entries[i].dcfclk_mhz) {
				closest_clk_lvl = j;
				break;
			}
		}
		// Ported from DCN315
		if (clk_table->num_entries == 1) {
			/*smu gives one DPM level, let's take the highest one*/
			closest_clk_lvl = dcn3_16_soc.num_states - 1;
		}

		s[i].state = i;

		/* Clocks dependent on voltage level. */
		s[i].dcfclk_mhz = clk_table->entries[i].dcfclk_mhz;
		if (clk_table->num_entries == 1 &&
		    s[i].dcfclk_mhz <
		    dcn3_16_soc.clock_limits[closest_clk_lvl].dcfclk_mhz) {
			/*SMU fix not released yet*/
			s[i].dcfclk_mhz =
				dcn3_16_soc.clock_limits[closest_clk_lvl].dcfclk_mhz;
		}
		s[i].fabricclk_mhz = clk_table->entries[i].fclk_mhz;
		s[i].socclk_mhz = clk_table->entries[i].socclk_mhz;
		s[i].dram_speed_mts = clk_table->entries[i].memclk_mhz *
			2 * clk_table->entries[i].wck_ratio;

=======

	/* Prepass to find max clocks independent of voltage level. */
	for (i = 0; i < clk_table->num_entries; ++i) {
		if (clk_table->entries[i].dispclk_mhz > max_dispclk_mhz)
			max_dispclk_mhz = clk_table->entries[i].dispclk_mhz;
		if (clk_table->entries[i].dppclk_mhz > max_dppclk_mhz)
			max_dppclk_mhz = clk_table->entries[i].dppclk_mhz;
	}

	for (i = 0; i < clk_table->num_entries; i++) {
		/* loop backwards*/
		for (closest_clk_lvl = 0, j = dcn3_16_soc.num_states - 1; j >= 0; j--) {
			if ((unsigned int) dcn3_16_soc.clock_limits[j].dcfclk_mhz <=
			    clk_table->entries[i].dcfclk_mhz) {
				closest_clk_lvl = j;
				break;
			}
		}

		s[i].state = i;

		/* Clocks dependent on voltage level. */
		s[i].dcfclk_mhz = clk_table->entries[i].dcfclk_mhz;
		s[i].fabricclk_mhz = clk_table->entries[i].fclk_mhz;
		s[i].socclk_mhz = clk_table->entries[i].socclk_mhz;
		s[i].dram_speed_mts = clk_table->entries[i].memclk_mhz *
			2 * clk_table->entries[i].wck_ratio;

>>>>>>> 2d5404ca
		/* Clocks independent of voltage level. */
		s[i].dispclk_mhz = max_dispclk_mhz ? max_dispclk_mhz :
			dcn3_16_soc.clock_limits[closest_clk_lvl].dispclk_mhz;

		s[i].dppclk_mhz = max_dppclk_mhz ? max_dppclk_mhz :
			dcn3_16_soc.clock_limits[closest_clk_lvl].dppclk_mhz;

		s[i].dram_bw_per_chan_gbps =
			dcn3_16_soc.clock_limits[closest_clk_lvl].dram_bw_per_chan_gbps;
		s[i].dscclk_mhz = dcn3_16_soc.clock_limits[closest_clk_lvl].dscclk_mhz;
		s[i].dtbclk_mhz = dcn3_16_soc.clock_limits[closest_clk_lvl].dtbclk_mhz;
		s[i].phyclk_d18_mhz =
			dcn3_16_soc.clock_limits[closest_clk_lvl].phyclk_d18_mhz;
		s[i].phyclk_mhz = dcn3_16_soc.clock_limits[closest_clk_lvl].phyclk_mhz;
<<<<<<< HEAD
	}
	if (clk_table->num_entries) {
		dcn3_16_soc.num_states = clk_table->num_entries;
=======
>>>>>>> 2d5404ca
	}

	if (clk_table->num_entries)
		dcn3_16_soc.num_states = clk_table->num_entries;

	memcpy(dcn3_16_soc.clock_limits, s, sizeof(dcn3_16_soc.clock_limits));

	if (max_dispclk_mhz) {
		dcn3_16_soc.dispclk_dppclk_vco_speed_mhz = max_dispclk_mhz * 2;
		dc->dml.soc.dispclk_dppclk_vco_speed_mhz = max_dispclk_mhz * 2;
	}
	if ((int)(dcn3_16_soc.dram_clock_change_latency_us * 1000)
				!= dc->debug.dram_clock_change_latency_ns
			&& dc->debug.dram_clock_change_latency_ns) {
		dcn3_16_soc.dram_clock_change_latency_us = dc->debug.dram_clock_change_latency_ns / 1000;
	}

	dml_init_instance(&dc->dml, &dcn3_16_soc, &dcn3_16_ip, DML_PROJECT_DCN31);
}

int dcn_get_max_non_odm_pix_rate_100hz(struct _vcs_dpi_soc_bounding_box_st *soc)
{
	return soc->clock_limits[0].dispclk_mhz * 10000.0 / (1.0 + soc->dcn_downspread_percent / 100.0);
}

int dcn_get_approx_det_segs_required_for_pstate(
		struct _vcs_dpi_soc_bounding_box_st *soc,
		int pix_clk_100hz, int bpp, int seg_size_kb)
{
	/* Roughly calculate required crb to hide latency. In practice there is slightly
	 * more buffer available for latency hiding
	 */
	return (int)(soc->dram_clock_change_latency_us * pix_clk_100hz * bpp
					/ 10240000 + seg_size_kb - 1) /	seg_size_kb;
}<|MERGE_RESOLUTION|>--- conflicted
+++ resolved
@@ -646,12 +646,6 @@
 		s[i].phyclk_d18_mhz =
 			dcn3_1_soc.clock_limits[closest_clk_lvl].phyclk_d18_mhz;
 		s[i].phyclk_mhz = dcn3_1_soc.clock_limits[closest_clk_lvl].phyclk_mhz;
-<<<<<<< HEAD
-	}
-	if (clk_table->num_entries) {
-		dcn3_1_soc.num_states = clk_table->num_entries;
-=======
->>>>>>> 2d5404ca
 	}
 
 	if (clk_table->num_entries)
@@ -750,7 +744,6 @@
 	dcn3_16_soc.num_chans = bw_params->num_channels;
 
 	ASSERT(clk_table->num_entries);
-<<<<<<< HEAD
 
 	/* Prepass to find max clocks independent of voltage level. */
 	for (i = 0; i < clk_table->num_entries; ++i) {
@@ -769,47 +762,6 @@
 				break;
 			}
 		}
-		// Ported from DCN315
-		if (clk_table->num_entries == 1) {
-			/*smu gives one DPM level, let's take the highest one*/
-			closest_clk_lvl = dcn3_16_soc.num_states - 1;
-		}
-
-		s[i].state = i;
-
-		/* Clocks dependent on voltage level. */
-		s[i].dcfclk_mhz = clk_table->entries[i].dcfclk_mhz;
-		if (clk_table->num_entries == 1 &&
-		    s[i].dcfclk_mhz <
-		    dcn3_16_soc.clock_limits[closest_clk_lvl].dcfclk_mhz) {
-			/*SMU fix not released yet*/
-			s[i].dcfclk_mhz =
-				dcn3_16_soc.clock_limits[closest_clk_lvl].dcfclk_mhz;
-		}
-		s[i].fabricclk_mhz = clk_table->entries[i].fclk_mhz;
-		s[i].socclk_mhz = clk_table->entries[i].socclk_mhz;
-		s[i].dram_speed_mts = clk_table->entries[i].memclk_mhz *
-			2 * clk_table->entries[i].wck_ratio;
-
-=======
-
-	/* Prepass to find max clocks independent of voltage level. */
-	for (i = 0; i < clk_table->num_entries; ++i) {
-		if (clk_table->entries[i].dispclk_mhz > max_dispclk_mhz)
-			max_dispclk_mhz = clk_table->entries[i].dispclk_mhz;
-		if (clk_table->entries[i].dppclk_mhz > max_dppclk_mhz)
-			max_dppclk_mhz = clk_table->entries[i].dppclk_mhz;
-	}
-
-	for (i = 0; i < clk_table->num_entries; i++) {
-		/* loop backwards*/
-		for (closest_clk_lvl = 0, j = dcn3_16_soc.num_states - 1; j >= 0; j--) {
-			if ((unsigned int) dcn3_16_soc.clock_limits[j].dcfclk_mhz <=
-			    clk_table->entries[i].dcfclk_mhz) {
-				closest_clk_lvl = j;
-				break;
-			}
-		}
 
 		s[i].state = i;
 
@@ -820,7 +772,6 @@
 		s[i].dram_speed_mts = clk_table->entries[i].memclk_mhz *
 			2 * clk_table->entries[i].wck_ratio;
 
->>>>>>> 2d5404ca
 		/* Clocks independent of voltage level. */
 		s[i].dispclk_mhz = max_dispclk_mhz ? max_dispclk_mhz :
 			dcn3_16_soc.clock_limits[closest_clk_lvl].dispclk_mhz;
@@ -835,12 +786,6 @@
 		s[i].phyclk_d18_mhz =
 			dcn3_16_soc.clock_limits[closest_clk_lvl].phyclk_d18_mhz;
 		s[i].phyclk_mhz = dcn3_16_soc.clock_limits[closest_clk_lvl].phyclk_mhz;
-<<<<<<< HEAD
-	}
-	if (clk_table->num_entries) {
-		dcn3_16_soc.num_states = clk_table->num_entries;
-=======
->>>>>>> 2d5404ca
 	}
 
 	if (clk_table->num_entries)
