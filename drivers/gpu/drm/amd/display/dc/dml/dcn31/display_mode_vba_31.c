--- conflicted
+++ resolved
@@ -5252,15 +5252,9 @@
 					UnboundedRequestEnabledThisState,
 					CompressedBufferSizeInkByteThisState,
 					&v->DRAMClockChangeSupport[i][j],
-<<<<<<< HEAD
 					&dummy,
 					&dummy,
 					&dummy,
-=======
-					&dummy,
-					&dummy,
-					&dummy,
->>>>>>> e7c3f58a
 					&dummy);
 		}
 	}
