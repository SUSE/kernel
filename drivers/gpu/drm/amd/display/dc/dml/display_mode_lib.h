--- conflicted
+++ resolved
@@ -91,10 +91,7 @@
 	struct dal_logger *logger;
 	struct dml_funcs funcs;
 	struct _vcs_dpi_display_e2e_pipe_params_st dml_pipe_state[6];
-<<<<<<< HEAD
-=======
 	bool validate_max_state;
->>>>>>> eb3cdb58
 };
 
 void dml_init_instance(struct display_mode_lib *lib,
