/*
 * Copyright 2017 Advanced Micro Devices, Inc.
 *
 * Permission is hereby granted, free of charge, to any person obtaining a
 * copy of this software and associated documentation files (the "Software"),
 * to deal in the Software without restriction, including without limitation
 * the rights to use, copy, modify, merge, publish, distribute, sublicense,
 * and/or sell copies of the Software, and to permit persons to whom the
 * Software is furnished to do so, subject to the following conditions:
 *
 * The above copyright notice and this permission notice shall be included in
 * all copies or substantial portions of the Software.
 *
 * THE SOFTWARE IS PROVIDED "AS IS", WITHOUT WARRANTY OF ANY KIND, EXPRESS OR
 * IMPLIED, INCLUDING BUT NOT LIMITED TO THE WARRANTIES OF MERCHANTABILITY,
 * FITNESS FOR A PARTICULAR PURPOSE AND NONINFRINGEMENT.  IN NO EVENT SHALL
 * THE COPYRIGHT HOLDER(S) OR AUTHOR(S) BE LIABLE FOR ANY CLAIM, DAMAGES OR
 * OTHER LIABILITY, WHETHER IN AN ACTION OF CONTRACT, TORT OR OTHERWISE,
 * ARISING FROM, OUT OF OR IN CONNECTION WITH THE SOFTWARE OR THE USE OR
 * OTHER DEALINGS IN THE SOFTWARE.
 *
 * Authors: AMD
 *
 */

#include "display_mode_lib.h"
#include "dc_features.h"
#include "dcn20/display_mode_vba_20.h"
#include "dcn20/display_rq_dlg_calc_20.h"
#include "dcn20/display_mode_vba_20v2.h"
#include "dcn20/display_rq_dlg_calc_20v2.h"
#include "dcn21/display_mode_vba_21.h"
#include "dcn21/display_rq_dlg_calc_21.h"
#include "dcn30/display_mode_vba_30.h"
#include "dcn30/display_rq_dlg_calc_30.h"
#include "dcn31/display_mode_vba_31.h"
#include "dcn31/display_rq_dlg_calc_31.h"
#include "dcn314/display_mode_vba_314.h"
#include "dcn314/display_rq_dlg_calc_314.h"
#include "dcn32/display_mode_vba_32.h"
#include "dcn32/display_rq_dlg_calc_32.h"
#include "dml_logger.h"

static const struct dml_funcs dml20_funcs = {
	.validate = dml20_ModeSupportAndSystemConfigurationFull,
	.recalculate = dml20_recalculate,
	.rq_dlg_get_dlg_reg = dml20_rq_dlg_get_dlg_reg,
	.rq_dlg_get_rq_reg = dml20_rq_dlg_get_rq_reg
};

static const struct dml_funcs dml20v2_funcs = {
	.validate = dml20v2_ModeSupportAndSystemConfigurationFull,
	.recalculate = dml20v2_recalculate,
	.rq_dlg_get_dlg_reg = dml20v2_rq_dlg_get_dlg_reg,
	.rq_dlg_get_rq_reg = dml20v2_rq_dlg_get_rq_reg
};

static const struct dml_funcs dml21_funcs = {
	.validate = dml21_ModeSupportAndSystemConfigurationFull,
	.recalculate = dml21_recalculate,
	.rq_dlg_get_dlg_reg = dml21_rq_dlg_get_dlg_reg,
	.rq_dlg_get_rq_reg = dml21_rq_dlg_get_rq_reg
};

static const struct dml_funcs dml30_funcs = {
	.validate = dml30_ModeSupportAndSystemConfigurationFull,
	.recalculate = dml30_recalculate,
	.rq_dlg_get_dlg_reg = dml30_rq_dlg_get_dlg_reg,
	.rq_dlg_get_rq_reg = dml30_rq_dlg_get_rq_reg
};

static const struct dml_funcs dml31_funcs = {
	.validate = dml31_ModeSupportAndSystemConfigurationFull,
	.recalculate = dml31_recalculate,
	.rq_dlg_get_dlg_reg = dml31_rq_dlg_get_dlg_reg,
	.rq_dlg_get_rq_reg = dml31_rq_dlg_get_rq_reg
};

<<<<<<< HEAD
const struct dml_funcs dml314_funcs = {
=======
static const struct dml_funcs dml314_funcs = {
>>>>>>> eb3cdb58
	.validate = dml314_ModeSupportAndSystemConfigurationFull,
	.recalculate = dml314_recalculate,
	.rq_dlg_get_dlg_reg = dml314_rq_dlg_get_dlg_reg,
	.rq_dlg_get_rq_reg = dml314_rq_dlg_get_rq_reg
};

<<<<<<< HEAD
const struct dml_funcs dml32_funcs = {
	.validate = dml32_ModeSupportAndSystemConfigurationFull,
    .recalculate = dml32_recalculate,
=======
static const struct dml_funcs dml32_funcs = {
	.validate = dml32_ModeSupportAndSystemConfigurationFull,
	.recalculate = dml32_recalculate,
>>>>>>> eb3cdb58
	.rq_dlg_get_dlg_reg_v2 = dml32_rq_dlg_get_dlg_reg,
	.rq_dlg_get_rq_reg_v2 = dml32_rq_dlg_get_rq_reg
};

void dml_init_instance(struct display_mode_lib *lib,
		const struct _vcs_dpi_soc_bounding_box_st *soc_bb,
		const struct _vcs_dpi_ip_params_st *ip_params,
		enum dml_project project)
{
	lib->soc = *soc_bb;
	lib->ip = *ip_params;
	lib->project = project;
	switch (project) {
	case DML_PROJECT_NAVI10:
	case DML_PROJECT_DCN201:
		lib->funcs = dml20_funcs;
		break;
	case DML_PROJECT_NAVI10v2:
		lib->funcs = dml20v2_funcs;
		break;
        case DML_PROJECT_DCN21:
                lib->funcs = dml21_funcs;
                break;
	case DML_PROJECT_DCN30:
		lib->funcs = dml30_funcs;
		break;
	case DML_PROJECT_DCN31:
	case DML_PROJECT_DCN31_FPGA:
	case DML_PROJECT_DCN315:
		lib->funcs = dml31_funcs;
		break;
	case DML_PROJECT_DCN314:
		lib->funcs = dml314_funcs;
		break;
	case DML_PROJECT_DCN32:
		lib->funcs = dml32_funcs;
		break;

	default:
		break;
	}
}

const char *dml_get_status_message(enum dm_validation_status status)
{
	switch (status) {
	case DML_VALIDATION_OK:                   return "Validation OK";
	case DML_FAIL_SCALE_RATIO_TAP:            return "Scale ratio/tap";
	case DML_FAIL_SOURCE_PIXEL_FORMAT:        return "Source pixel format";
	case DML_FAIL_VIEWPORT_SIZE:              return "Viewport size";
	case DML_FAIL_TOTAL_V_ACTIVE_BW:          return "Total vertical active bandwidth";
	case DML_FAIL_DIO_SUPPORT:                return "DIO support";
	case DML_FAIL_NOT_ENOUGH_DSC:             return "Not enough DSC Units";
	case DML_FAIL_DSC_CLK_REQUIRED:           return "DSC clock required";
	case DML_FAIL_URGENT_LATENCY:             return "Urgent latency";
	case DML_FAIL_REORDERING_BUFFER:          return "Re-ordering buffer";
	case DML_FAIL_DISPCLK_DPPCLK:             return "Dispclk and Dppclk";
	case DML_FAIL_TOTAL_AVAILABLE_PIPES:      return "Total available pipes";
	case DML_FAIL_NUM_OTG:                    return "Number of OTG";
	case DML_FAIL_WRITEBACK_MODE:             return "Writeback mode";
	case DML_FAIL_WRITEBACK_LATENCY:          return "Writeback latency";
	case DML_FAIL_WRITEBACK_SCALE_RATIO_TAP:  return "Writeback scale ratio/tap";
	case DML_FAIL_CURSOR_SUPPORT:             return "Cursor support";
	case DML_FAIL_PITCH_SUPPORT:              return "Pitch support";
	case DML_FAIL_PTE_BUFFER_SIZE:            return "PTE buffer size";
	case DML_FAIL_DSC_INPUT_BPC:              return "DSC input bpc";
	case DML_FAIL_PREFETCH_SUPPORT:           return "Prefetch support";
	case DML_FAIL_V_RATIO_PREFETCH:           return "Vertical ratio prefetch";
	default:                                  return "Unknown Status";
	}
}

void dml_log_pipe_params(
		struct display_mode_lib *mode_lib,
		display_e2e_pipe_params_st *pipes,
		int pipe_cnt)
{
	display_pipe_source_params_st *pipe_src;
	display_pipe_dest_params_st   *pipe_dest;
	scaler_ratio_depth_st         *scale_ratio_depth;
	scaler_taps_st                *scale_taps;
	display_output_params_st      *dout;
	display_clocks_and_cfg_st     *clks_cfg;
	int i;

	for (i = 0; i < pipe_cnt; i++) {
		pipe_src = &(pipes[i].pipe.src);
		pipe_dest = &(pipes[i].pipe.dest);
		scale_ratio_depth = &(pipes[i].pipe.scale_ratio_depth);
		scale_taps = &(pipes[i].pipe.scale_taps);
		dout = &(pipes[i].dout);
		clks_cfg = &(pipes[i].clks_cfg);

		dml_print("DML PARAMS: =====================================\n");
		dml_print("DML PARAMS: PIPE [%d] SOURCE PARAMS:\n", i);
		dml_print("DML PARAMS:     source_format              = %d\n", pipe_src->source_format);
		dml_print("DML PARAMS:     dcc                        = %d\n", pipe_src->dcc);
		dml_print("DML PARAMS:     dcc_rate                   = %d\n", pipe_src->dcc_rate);
		dml_print("DML PARAMS:     dcc_use_global             = %d\n", pipe_src->dcc_use_global);
		dml_print("DML PARAMS:     vm                         = %d\n", pipe_src->vm);
		dml_print("DML PARAMS:     gpuvm                      = %d\n", pipe_src->gpuvm);
		dml_print("DML PARAMS:     hostvm                     = %d\n", pipe_src->hostvm);
		dml_print("DML PARAMS:     gpuvm_levels_force_en      = %d\n", pipe_src->gpuvm_levels_force_en);
		dml_print("DML PARAMS:     gpuvm_levels_force         = %d\n", pipe_src->gpuvm_levels_force);
		dml_print("DML PARAMS:     source_scan                = %d\n", pipe_src->source_scan);
		dml_print("DML PARAMS:     sw_mode                    = %d\n", pipe_src->sw_mode);
		dml_print("DML PARAMS:     macro_tile_size            = %d\n", pipe_src->macro_tile_size);
		dml_print("DML PARAMS:     viewport_width             = %d\n", pipe_src->viewport_width);
		dml_print("DML PARAMS:     viewport_height            = %d\n", pipe_src->viewport_height);
		dml_print("DML PARAMS:     viewport_y_y               = %d\n", pipe_src->viewport_y_y);
		dml_print("DML PARAMS:     viewport_y_c               = %d\n", pipe_src->viewport_y_c);
		dml_print("DML PARAMS:     viewport_width_c           = %d\n", pipe_src->viewport_width_c);
		dml_print("DML PARAMS:     viewport_height_c          = %d\n", pipe_src->viewport_height_c);
		dml_print("DML PARAMS:     data_pitch                 = %d\n", pipe_src->data_pitch);
		dml_print("DML PARAMS:     data_pitch_c               = %d\n", pipe_src->data_pitch_c);
		dml_print("DML PARAMS:     meta_pitch                 = %d\n", pipe_src->meta_pitch);
		dml_print("DML PARAMS:     meta_pitch_c               = %d\n", pipe_src->meta_pitch_c);
		dml_print("DML PARAMS:     cur0_src_width             = %d\n", pipe_src->cur0_src_width);
		dml_print("DML PARAMS:     cur0_bpp                   = %d\n", pipe_src->cur0_bpp);
		dml_print("DML PARAMS:     cur1_src_width             = %d\n", pipe_src->cur1_src_width);
		dml_print("DML PARAMS:     cur1_bpp                   = %d\n", pipe_src->cur1_bpp);
		dml_print("DML PARAMS:     num_cursors                = %d\n", pipe_src->num_cursors);
		dml_print("DML PARAMS:     is_hsplit                  = %d\n", pipe_src->is_hsplit);
		dml_print("DML PARAMS:     hsplit_grp                 = %d\n", pipe_src->hsplit_grp);
		dml_print("DML PARAMS:     dynamic_metadata_enable    = %d\n", pipe_src->dynamic_metadata_enable);
		dml_print("DML PARAMS:     dmdata_lines_before_active = %d\n", pipe_src->dynamic_metadata_lines_before_active);
		dml_print("DML PARAMS:     dmdata_xmit_bytes          = %d\n", pipe_src->dynamic_metadata_xmit_bytes);
		dml_print("DML PARAMS:     immediate_flip             = %d\n", pipe_src->immediate_flip);
		dml_print("DML PARAMS:     v_total_min                = %d\n", pipe_src->v_total_min);
		dml_print("DML PARAMS:     v_total_max                = %d\n", pipe_src->v_total_max);
		dml_print("DML PARAMS: =====================================\n");

		dml_print("DML PARAMS: PIPE [%d] DESTINATION PARAMS:\n", i);
		dml_print("DML PARAMS:     recout_width               = %d\n", pipe_dest->recout_width);
		dml_print("DML PARAMS:     recout_height              = %d\n", pipe_dest->recout_height);
		dml_print("DML PARAMS:     full_recout_width          = %d\n", pipe_dest->full_recout_width);
		dml_print("DML PARAMS:     full_recout_height         = %d\n", pipe_dest->full_recout_height);
		dml_print("DML PARAMS:     hblank_start               = %d\n", pipe_dest->hblank_start);
		dml_print("DML PARAMS:     hblank_end                 = %d\n", pipe_dest->hblank_end);
		dml_print("DML PARAMS:     vblank_start               = %d\n", pipe_dest->vblank_start);
		dml_print("DML PARAMS:     vblank_end                 = %d\n", pipe_dest->vblank_end);
		dml_print("DML PARAMS:     htotal                     = %d\n", pipe_dest->htotal);
		dml_print("DML PARAMS:     vtotal                     = %d\n", pipe_dest->vtotal);
		dml_print("DML PARAMS:     vactive                    = %d\n", pipe_dest->vactive);
		dml_print("DML PARAMS:     hactive                    = %d\n", pipe_dest->hactive);
		dml_print("DML PARAMS:     vstartup_start             = %d\n", pipe_dest->vstartup_start);
		dml_print("DML PARAMS:     vupdate_offset             = %d\n", pipe_dest->vupdate_offset);
		dml_print("DML PARAMS:     vupdate_width              = %d\n", pipe_dest->vupdate_width);
		dml_print("DML PARAMS:     vready_offset              = %d\n", pipe_dest->vready_offset);
		dml_print("DML PARAMS:     interlaced                 = %d\n", pipe_dest->interlaced);
		dml_print("DML PARAMS:     pixel_rate_mhz             = %3.2f\n", pipe_dest->pixel_rate_mhz);
		dml_print("DML PARAMS:     sync_vblank_all_planes     = %d\n", pipe_dest->synchronized_vblank_all_planes);
		dml_print("DML PARAMS:     otg_inst                   = %d\n", pipe_dest->otg_inst);
		dml_print("DML PARAMS:     odm_combine                = %d\n", pipe_dest->odm_combine);
		dml_print("DML PARAMS:     use_maximum_vstartup       = %d\n", pipe_dest->use_maximum_vstartup);
		dml_print("DML PARAMS:     vtotal_max                 = %d\n", pipe_dest->vtotal_max);
		dml_print("DML PARAMS:     vtotal_min                 = %d\n", pipe_dest->vtotal_min);
		dml_print("DML PARAMS: =====================================\n");

		dml_print("DML PARAMS: PIPE [%d] SCALER PARAMS:\n", i);
		dml_print("DML PARAMS:     hscl_ratio                 = %3.4f\n", scale_ratio_depth->hscl_ratio);
		dml_print("DML PARAMS:     vscl_ratio                 = %3.4f\n", scale_ratio_depth->vscl_ratio);
		dml_print("DML PARAMS:     hscl_ratio_c               = %3.4f\n", scale_ratio_depth->hscl_ratio_c);
		dml_print("DML PARAMS:     vscl_ratio_c               = %3.4f\n", scale_ratio_depth->vscl_ratio_c);
		dml_print("DML PARAMS:     vinit                      = %3.4f\n", scale_ratio_depth->vinit);
		dml_print("DML PARAMS:     vinit_c                    = %3.4f\n", scale_ratio_depth->vinit_c);
		dml_print("DML PARAMS:     vinit_bot                  = %3.4f\n", scale_ratio_depth->vinit_bot);
		dml_print("DML PARAMS:     vinit_bot_c                = %3.4f\n", scale_ratio_depth->vinit_bot_c);
		dml_print("DML PARAMS:     lb_depth                   = %d\n", scale_ratio_depth->lb_depth);
		dml_print("DML PARAMS:     scl_enable                 = %d\n", scale_ratio_depth->scl_enable);
		dml_print("DML PARAMS:     htaps                      = %d\n", scale_taps->htaps);
		dml_print("DML PARAMS:     vtaps                      = %d\n", scale_taps->vtaps);
		dml_print("DML PARAMS:     htaps_c                    = %d\n", scale_taps->htaps_c);
		dml_print("DML PARAMS:     vtaps_c                    = %d\n", scale_taps->vtaps_c);
		dml_print("DML PARAMS: =====================================\n");

		dml_print("DML PARAMS: PIPE [%d] DISPLAY OUTPUT PARAMS:\n", i);
		dml_print("DML PARAMS:     output_type                = %d\n", dout->output_type);
		dml_print("DML PARAMS:     output_format              = %d\n", dout->output_format);
		dml_print("DML PARAMS:     dsc_input_bpc              = %d\n", dout->dsc_input_bpc);
		dml_print("DML PARAMS:     output_bpp                 = %3.4f\n", dout->output_bpp);
		dml_print("DML PARAMS:     dp_lanes                   = %d\n", dout->dp_lanes);
		dml_print("DML PARAMS:     dsc_enable                 = %d\n", dout->dsc_enable);
		dml_print("DML PARAMS:     dsc_slices                 = %d\n", dout->dsc_slices);
		dml_print("DML PARAMS:     wb_enable                  = %d\n", dout->wb_enable);
		dml_print("DML PARAMS:     num_active_wb              = %d\n", dout->num_active_wb);
		dml_print("DML PARAMS: =====================================\n");

		dml_print("DML PARAMS: PIPE [%d] CLOCK CONFIG PARAMS:\n", i);
		dml_print("DML PARAMS:     voltage                    = %d\n", clks_cfg->voltage);
		dml_print("DML PARAMS:     dppclk_mhz                 = %3.2f\n", clks_cfg->dppclk_mhz);
		dml_print("DML PARAMS:     refclk_mhz                 = %3.2f\n", clks_cfg->refclk_mhz);
		dml_print("DML PARAMS:     dispclk_mhz                = %3.2f\n", clks_cfg->dispclk_mhz);
		dml_print("DML PARAMS:     dcfclk_mhz                 = %3.2f\n", clks_cfg->dcfclk_mhz);
		dml_print("DML PARAMS:     socclk_mhz                 = %3.2f\n", clks_cfg->socclk_mhz);
		dml_print("DML PARAMS: =====================================\n");
	}
}

void dml_log_mode_support_params(struct display_mode_lib *mode_lib)
{
	int i;

	for (i = mode_lib->vba.soc.num_states; i >= 0; i--) {
		dml_print("DML SUPPORT: ===============================================\n");
		dml_print("DML SUPPORT: Voltage State %d\n", i);
		dml_print("DML SUPPORT:     Mode Supported              : %s\n", mode_lib->vba.ModeSupport[i][0] ? "Supported" : "NOT Supported");
		dml_print("DML SUPPORT:     Mode Supported (pipe split) : %s\n", mode_lib->vba.ModeSupport[i][1] ? "Supported" : "NOT Supported");
		dml_print("DML SUPPORT:     Scale Ratio And Taps                : %s\n", mode_lib->vba.ScaleRatioAndTapsSupport ? "Supported" : "NOT Supported");
		dml_print("DML SUPPORT:     Source Format Pixel And Scan        : %s\n", mode_lib->vba.SourceFormatPixelAndScanSupport ? "Supported" : "NOT Supported");
		dml_print("DML SUPPORT:     Viewport Size                       : [%s, %s]\n", mode_lib->vba.ViewportSizeSupport[i][0] ? "Supported" : "NOT Supported", mode_lib->vba.ViewportSizeSupport[i][1] ? "Supported" : "NOT Supported");
		dml_print("DML SUPPORT:     DIO Support                         : %s\n", mode_lib->vba.DIOSupport[i] ? "Supported" : "NOT Supported");
		dml_print("DML SUPPORT:     ODM Combine 4To1 Support Check      : %s\n", mode_lib->vba.ODMCombine4To1SupportCheckOK[i] ? "Supported" : "NOT Supported");
		dml_print("DML SUPPORT:     DSC Units                           : %s\n", mode_lib->vba.NotEnoughDSCUnits[i] ? "Not Supported" : "Supported");
		dml_print("DML SUPPORT:     DSCCLK Required                     : %s\n", mode_lib->vba.DSCCLKRequiredMoreThanSupported[i] ? "Not Supported" : "Supported");
		dml_print("DML SUPPORT:     DTBCLK Required                     : %s\n", mode_lib->vba.DTBCLKRequiredMoreThanSupported[i] ? "Not Supported" : "Supported");
		dml_print("DML SUPPORT:     Re-ordering Buffer                  : [%s, %s]\n", mode_lib->vba.ROBSupport[i][0] ? "Supported" : "NOT Supported", mode_lib->vba.ROBSupport[i][1] ? "Supported" : "NOT Supported");
		dml_print("DML SUPPORT:     DISPCLK and DPPCLK                  : [%s, %s]\n", mode_lib->vba.DISPCLK_DPPCLK_Support[i][0] ? "Supported" : "NOT Supported", mode_lib->vba.DISPCLK_DPPCLK_Support[i][1] ? "Supported" : "NOT Supported");
		dml_print("DML SUPPORT:     Total Available Pipes               : [%s, %s]\n", mode_lib->vba.TotalAvailablePipesSupport[i][0] ? "Supported" : "NOT Supported", mode_lib->vba.TotalAvailablePipesSupport[i][1] ? "Supported" : "NOT Supported");
		dml_print("DML SUPPORT:     Writeback Latency                   : %s\n", mode_lib->vba.WritebackLatencySupport ? "Supported" : "NOT Supported");
		dml_print("DML SUPPORT:     Writeback Scale Ratio And Taps      : %s\n", mode_lib->vba.WritebackScaleRatioAndTapsSupport ? "Supported" : "NOT Supported");
		dml_print("DML SUPPORT:     Cursor                              : %s\n", mode_lib->vba.CursorSupport ? "Supported" : "NOT Supported");
		dml_print("DML SUPPORT:     Pitch                               : %s\n", mode_lib->vba.PitchSupport ? "Supported" : "NOT Supported");
		dml_print("DML SUPPORT:     Prefetch                            : [%s, %s]\n", mode_lib->vba.PrefetchSupported[i][0] ? "Supported" : "NOT Supported", mode_lib->vba.PrefetchSupported[i][1] ? "Supported" : "NOT Supported");
		dml_print("DML SUPPORT:     Dynamic Metadata                    : [%s, %s]\n", mode_lib->vba.DynamicMetadataSupported[i][0] ? "Supported" : "NOT Supported", mode_lib->vba.DynamicMetadataSupported[i][1] ? "Supported" : "NOT Supported");
		dml_print("DML SUPPORT:     Total Vertical Active Bandwidth     : [%s, %s]\n", mode_lib->vba.TotalVerticalActiveBandwidthSupport[i][0] ? "Supported" : "NOT Supported", mode_lib->vba.TotalVerticalActiveBandwidthSupport[i][1] ? "Supported" : "NOT Supported");
		dml_print("DML SUPPORT:     VRatio In Prefetch                  : [%s, %s]\n", mode_lib->vba.VRatioInPrefetchSupported[i][0] ? "Supported" : "NOT Supported", mode_lib->vba.VRatioInPrefetchSupported[i][1] ? "Supported" : "NOT Supported");
		dml_print("DML SUPPORT:     PTE Buffer Size Not Exceeded        : [%s, %s]\n", mode_lib->vba.PTEBufferSizeNotExceeded[i][0] ? "Supported" : "NOT Supported", mode_lib->vba.PTEBufferSizeNotExceeded[i][1] ? "Supported" : "NOT Supported");
		dml_print("DML SUPPORT:     DSC Input BPC                       : %s\n", mode_lib->vba.NonsupportedDSCInputBPC ? "Not Supported" : "Supported");
		dml_print("DML SUPPORT:     HostVMEnable                        : %d\n", mode_lib->vba.HostVMEnable);
		dml_print("DML SUPPORT:     ImmediateFlipSupportedForState      : [%d, %d]\n", mode_lib->vba.ImmediateFlipSupportedForState[i][0], mode_lib->vba.ImmediateFlipSupportedForState[i][1]);
	}
}<|MERGE_RESOLUTION|>--- conflicted
+++ resolved
@@ -76,26 +76,16 @@
 	.rq_dlg_get_rq_reg = dml31_rq_dlg_get_rq_reg
 };
 
-<<<<<<< HEAD
-const struct dml_funcs dml314_funcs = {
-=======
 static const struct dml_funcs dml314_funcs = {
->>>>>>> eb3cdb58
 	.validate = dml314_ModeSupportAndSystemConfigurationFull,
 	.recalculate = dml314_recalculate,
 	.rq_dlg_get_dlg_reg = dml314_rq_dlg_get_dlg_reg,
 	.rq_dlg_get_rq_reg = dml314_rq_dlg_get_rq_reg
 };
 
-<<<<<<< HEAD
-const struct dml_funcs dml32_funcs = {
-	.validate = dml32_ModeSupportAndSystemConfigurationFull,
-    .recalculate = dml32_recalculate,
-=======
 static const struct dml_funcs dml32_funcs = {
 	.validate = dml32_ModeSupportAndSystemConfigurationFull,
 	.recalculate = dml32_recalculate,
->>>>>>> eb3cdb58
 	.rq_dlg_get_dlg_reg_v2 = dml32_rq_dlg_get_dlg_reg,
 	.rq_dlg_get_rq_reg_v2 = dml32_rq_dlg_get_rq_reg
 };
