--- conflicted
+++ resolved
@@ -129,21 +129,15 @@
 	 * @dm_dram_clock_change_vblank: Support DRAM switch in VBlank
 	 */
 	dm_dram_clock_change_vblank,
-<<<<<<< HEAD
-=======
-
->>>>>>> eb3cdb58
+
 	dm_dram_clock_change_vactive_w_mall_full_frame,
 	dm_dram_clock_change_vactive_w_mall_sub_vp,
 	dm_dram_clock_change_vblank_w_mall_full_frame,
 	dm_dram_clock_change_vblank_w_mall_sub_vp,
-<<<<<<< HEAD
-=======
 
 	/**
 	 * @dm_dram_clock_change_unsupported: Do not support DRAM switch
 	 */
->>>>>>> eb3cdb58
 	dm_dram_clock_change_unsupported
 };
 
