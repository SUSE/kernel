/*
 * Copyright 2012-14 Advanced Micro Devices, Inc.
 *
 * Permission is hereby granted, free of charge, to any person obtaining a
 * copy of this software and associated documentation files (the "Software"),
 * to deal in the Software without restriction, including without limitation
 * the rights to use, copy, modify, merge, publish, distribute, sublicense,
 * and/or sell copies of the Software, and to permit persons to whom the
 * Software is furnished to do so, subject to the following conditions:
 *
 * The above copyright notice and this permission notice shall be included in
 * all copies or substantial portions of the Software.
 *
 * THE SOFTWARE IS PROVIDED "AS IS", WITHOUT WARRANTY OF ANY KIND, EXPRESS OR
 * IMPLIED, INCLUDING BUT NOT LIMITED TO THE WARRANTIES OF MERCHANTABILITY,
 * FITNESS FOR A PARTICULAR PURPOSE AND NONINFRINGEMENT.  IN NO EVENT SHALL
 * THE COPYRIGHT HOLDER(S) OR AUTHOR(S) BE LIABLE FOR ANY CLAIM, DAMAGES OR
 * OTHER LIABILITY, WHETHER IN AN ACTION OF CONTRACT, TORT OR OTHERWISE,
 * ARISING FROM, OUT OF OR IN CONNECTION WITH THE SOFTWARE OR THE USE OR
 * OTHER DEALINGS IN THE SOFTWARE.
 *
 * Authors: AMD
 *
 */

#ifndef DC_STREAM_H_
#define DC_STREAM_H_

#include "dc_types.h"
#include "grph_object_defs.h"

/*******************************************************************************
 * Stream Interfaces
 ******************************************************************************/
struct timing_sync_info {
	int group_id;
	int group_size;
	bool master;
};

struct mall_stream_config {
	/* MALL stream config to indicate if the stream is phantom or not.
	 * We will use a phantom stream to indicate that the pipe is phantom.
	 */
	enum mall_stream_type type;
	struct dc_stream_state *paired_stream;	// master / slave stream
};

struct dc_stream_status {
	int primary_otg_inst;
	int stream_enc_inst;

	/**
	 * @plane_count: Total of planes attached to a single stream
	 */
	int plane_count;
	int audio_inst;
	struct timing_sync_info timing_sync_info;
	struct dc_plane_state *plane_states[MAX_SURFACE_NUM];
	bool is_abm_supported;
	struct mall_stream_config mall_stream_config;
	bool fpo_in_use;
};

enum hubp_dmdata_mode {
	DMDATA_SW_MODE,
	DMDATA_HW_MODE
};

struct dc_dmdata_attributes {
	/* Specifies whether dynamic meta data will be updated by software
	 * or has to be fetched by hardware (DMA mode)
	 */
	enum hubp_dmdata_mode dmdata_mode;
	/* Specifies if current dynamic meta data is to be used only for the current frame */
	bool dmdata_repeat;
	/* Specifies the size of Dynamic Metadata surface in byte.  Size of 0 means no Dynamic metadata is fetched */
	uint32_t dmdata_size;
	/* Specifies if a new dynamic meta data should be fetched for an upcoming frame */
	bool dmdata_updated;
	/* If hardware mode is used, the base address where DMDATA surface is located */
	PHYSICAL_ADDRESS_LOC address;
	/* Specifies whether QOS level will be provided by TTU or it will come from DMDATA_QOS_LEVEL */
	bool dmdata_qos_mode;
	/* If qos_mode = 1, this is the QOS value to be used: */
	uint32_t dmdata_qos_level;
	/* Specifies the value in unit of REFCLK cycles to be added to the
	 * current time to produce the Amortized deadline for Dynamic Metadata chunk request
	 */
	uint32_t dmdata_dl_delta;
	/* An unbounded array of uint32s, represents software dmdata to be loaded */
	uint32_t *dmdata_sw_data;
};

struct dc_writeback_info {
	bool wb_enabled;
	int dwb_pipe_inst;
	struct dc_dwb_params dwb_params;
	struct mcif_buf_params mcif_buf_params;
	struct mcif_warmup_params mcif_warmup_params;
	/* the plane that is the input to TOP_MUX for MPCC that is the DWB source */
	struct dc_plane_state *writeback_source_plane;
	/* source MPCC instance.  for use by internally by dc */
	int mpcc_inst;
};

struct dc_writeback_update {
	unsigned int num_wb_info;
	struct dc_writeback_info writeback_info[MAX_DWB_PIPES];
};

enum vertical_interrupt_ref_point {
	START_V_UPDATE = 0,
	START_V_SYNC,
	INVALID_POINT

	//For now, only v_update interrupt is used.
	//START_V_BLANK,
	//START_V_ACTIVE
};

struct periodic_interrupt_config {
	enum vertical_interrupt_ref_point ref_point;
	int lines_offset;
};

struct dc_mst_stream_bw_update {
	bool is_increase; // is bandwidth reduced or increased
	uint32_t mst_stream_bw; // new mst bandwidth in kbps
};

union stream_update_flags {
	struct {
		uint32_t scaling:1;
		uint32_t out_tf:1;
		uint32_t out_csc:1;
		uint32_t abm_level:1;
		uint32_t dpms_off:1;
		uint32_t gamut_remap:1;
		uint32_t wb_update:1;
		uint32_t dsc_changed : 1;
		uint32_t mst_bw : 1;
		uint32_t crtc_timing_adjust : 1;
		uint32_t fams_changed : 1;
<<<<<<< HEAD
=======
		uint32_t scaler_sharpener : 1;
>>>>>>> 2d5404ca
	} bits;

	uint32_t raw;
};

struct test_pattern {
	enum dp_test_pattern type;
	enum dp_test_pattern_color_space color_space;
	struct link_training_settings const *p_link_settings;
	unsigned char const *p_custom_pattern;
	unsigned int cust_pattern_size;
};

#define SUBVP_DRR_MARGIN_US 100 // 100us for DRR margin (SubVP + DRR)

struct dc_stream_debug_options {
	char force_odm_combine_segments;
	/*
	 * When force_odm_combine_segments is non zero, allow dc to
	 * temporarily transition to ODM bypass when minimal transition state
	 * is required to prevent visual glitches showing on the screen
	 */
	char allow_transition_for_forced_odm;
};

#define LUMINANCE_DATA_TABLE_SIZE 10

struct luminance_data {
	bool is_valid;
	int refresh_rate_hz[LUMINANCE_DATA_TABLE_SIZE];
	int luminance_millinits[LUMINANCE_DATA_TABLE_SIZE];
	int flicker_criteria_milli_nits_GAMING;
	int flicker_criteria_milli_nits_STATIC;
	int nominal_refresh_rate;
	int dm_max_decrease_from_nominal;
};

struct dc_stream_debug_options {
	char force_odm_combine_segments;
};

struct dc_stream_state {
	// sink is deprecated, new code should not reference
	// this pointer
	struct dc_sink *sink;

	struct dc_link *link;
	/* For dynamic link encoder assignment, update the link encoder assigned to
	 * a stream via the volatile dc_state rather than the static dc_link.
	 */
	struct link_encoder *link_enc;
	struct dc_stream_debug_options debug;
	struct dc_panel_patch sink_patches;
	struct dc_crtc_timing timing;
	struct dc_crtc_timing_adjust adjust;
	struct dc_info_packet vrr_infopacket;
	struct dc_info_packet vsc_infopacket;
	struct dc_info_packet vsp_infopacket;
	struct dc_info_packet hfvsif_infopacket;
	struct dc_info_packet vtem_infopacket;
	struct dc_info_packet adaptive_sync_infopacket;
	uint8_t dsc_packed_pps[128];
	struct rect src; /* composition area */
	struct rect dst; /* stream addressable area */

	struct audio_info audio_info;

	struct dc_info_packet hdr_static_metadata;
	PHYSICAL_ADDRESS_LOC dmdata_address;
	bool   use_dynamic_meta;

	struct dc_transfer_func out_transfer_func;
	struct colorspace_transform gamut_remap_matrix;
	struct dc_csc_transform csc_color_matrix;

	enum dc_color_space output_color_space;
	enum display_content_type content_type;
	enum dc_dither_option dither_option;

	enum view_3d_format view_format;

	bool use_vsc_sdp_for_colorimetry;
	bool ignore_msa_timing_param;

	/**
	 * @allow_freesync:
	 *
	 * It say if Freesync is enabled or not.
	 */
	bool allow_freesync;

	/**
	 * @vrr_active_variable:
	 *
	 * It describes if VRR is in use.
	 */
	bool vrr_active_variable;
	bool freesync_on_desktop;
	bool vrr_active_fixed;

	bool converter_disable_audio;
	uint8_t qs_bit;
	uint8_t qy_bit;

	/* TODO: custom INFO packets */
	/* TODO: ABM info (DMCU) */
	/* TODO: CEA VIC */

	/* DMCU info */
	unsigned int abm_level;

	struct periodic_interrupt_config periodic_interrupt;

	/* from core_stream struct */
	struct dc_context *ctx;

	/* used by DCP and FMT */
	struct bit_depth_reduction_params bit_depth_params;
	struct clamping_and_pixel_encoding_params clamping;

	int phy_pix_clk;
	enum signal_type signal;
	bool dpms_off;

	void *dm_stream_context;

	struct dc_cursor_attributes cursor_attributes;
	struct dc_cursor_position cursor_position;
	bool hw_cursor_req;

	uint32_t sdr_white_level; // for boosting (SDR) cursor in HDR mode

	/* from stream struct */
	struct kref refcount;

	struct crtc_trigger_info triggered_crtc_reset;

	/* writeback */
	unsigned int num_wb_info;
	struct dc_writeback_info writeback_info[MAX_DWB_PIPES];
	const struct dc_transfer_func *func_shaper;
	const struct dc_3dlut *lut3d_func;
	/* Computed state bits */
	bool mode_changed : 1;

	/* Output from DC when stream state is committed or altered
	 * DC may only access these values during:
	 * dc_commit_state, dc_commit_state_no_check, dc_commit_streams
	 * values may not change outside of those calls
	 */
	struct {
		// For interrupt management, some hardware instance
		// offsets need to be exposed to DM
		uint8_t otg_offset;
	} out;

	bool apply_edp_fast_boot_optimization;
	bool apply_seamless_boot_optimization;
	uint32_t apply_boot_odm_mode;

	uint32_t stream_id;

	struct test_pattern test_pattern;
	union stream_update_flags update_flags;

	bool has_non_synchronizable_pclk;
	bool vblank_synchronized;
	bool is_phantom;

	struct luminance_data lumin_data;
	bool scaler_sharpener_update;
};

#define ABM_LEVEL_IMMEDIATE_DISABLE 255

struct dc_stream_update {
	struct dc_stream_state *stream;

	struct rect src;
	struct rect dst;
	struct dc_transfer_func *out_transfer_func;
	struct dc_info_packet *hdr_static_metadata;
	unsigned int *abm_level;

	struct periodic_interrupt_config *periodic_interrupt;

	struct dc_info_packet *vrr_infopacket;
	struct dc_info_packet *vsc_infopacket;
	struct dc_info_packet *vsp_infopacket;
	struct dc_info_packet *hfvsif_infopacket;
	struct dc_info_packet *vtem_infopacket;
	struct dc_info_packet *adaptive_sync_infopacket;
	bool *dpms_off;
	bool integer_scaling_update;
	bool *allow_freesync;
	bool *vrr_active_variable;
	bool *vrr_active_fixed;

	struct colorspace_transform *gamut_remap;
	enum dc_color_space *output_color_space;
	enum dc_dither_option *dither_option;

	struct dc_csc_transform *output_csc_transform;

	struct dc_writeback_update *wb_update;
	struct dc_dsc_config *dsc_config;
	struct dc_mst_stream_bw_update *mst_bw_update;
	struct dc_transfer_func *func_shaper;
	struct dc_3dlut *lut3d_func;

	struct test_pattern *pending_test_pattern;
	struct dc_crtc_timing_adjust *crtc_timing_adjust;

	struct dc_cursor_attributes *cursor_attributes;
	struct dc_cursor_position *cursor_position;
	bool *hw_cursor_req;
	bool *scaler_sharpener_update;
};

bool dc_is_stream_unchanged(
	struct dc_stream_state *old_stream, struct dc_stream_state *stream);
bool dc_is_stream_scaling_unchanged(
	struct dc_stream_state *old_stream, struct dc_stream_state *stream);

/*
 * Setup stream attributes if no stream updates are provided
 * there will be no impact on the stream parameters
 *
 * Set up surface attributes and associate to a stream
 * The surfaces parameter is an absolute set of all surface active for the stream.
 * If no surfaces are provided, the stream will be blanked; no memory read.
 * Any flip related attribute changes must be done through this interface.
 *
 * After this call:
 *   Surfaces attributes are programmed and configured to be composed into stream.
 *   This does not trigger a flip.  No surface address is programmed.
 *
 */
bool dc_update_planes_and_stream(struct dc *dc,
		struct dc_surface_update *surface_updates, int surface_count,
		struct dc_stream_state *dc_stream,
		struct dc_stream_update *stream_update);

/*
 * Set up surface attributes and associate to a stream
 * The surfaces parameter is an absolute set of all surface active for the stream.
 * If no surfaces are provided, the stream will be blanked; no memory read.
 * Any flip related attribute changes must be done through this interface.
 *
 * After this call:
 *   Surfaces attributes are programmed and configured to be composed into stream.
 *   This does not trigger a flip.  No surface address is programmed.
 */
void dc_commit_updates_for_stream(struct dc *dc,
		struct dc_surface_update *srf_updates,
		int surface_count,
		struct dc_stream_state *stream,
		struct dc_stream_update *stream_update,
		struct dc_state *state);
/*
 * Log the current stream state.
 */
void dc_stream_log(const struct dc *dc, const struct dc_stream_state *stream);

uint8_t dc_get_current_stream_count(struct dc *dc);
struct dc_stream_state *dc_get_stream_at_index(struct dc *dc, uint8_t i);

/*
 * Return the current frame counter.
 */
uint32_t dc_stream_get_vblank_counter(const struct dc_stream_state *stream);

/*
 * Send dp sdp message.
 */
bool dc_stream_send_dp_sdp(const struct dc_stream_state *stream,
		const uint8_t *custom_sdp_message,
		unsigned int sdp_message_size);

/* TODO: Return parsed values rather than direct register read
 * This has a dependency on the caller (amdgpu_display_get_crtc_scanoutpos)
 * being refactored properly to be dce-specific
 */
bool dc_stream_get_scanoutpos(const struct dc_stream_state *stream,
				  uint32_t *v_blank_start,
				  uint32_t *v_blank_end,
				  uint32_t *h_position,
				  uint32_t *v_position);

bool dc_stream_add_writeback(struct dc *dc,
		struct dc_stream_state *stream,
		struct dc_writeback_info *wb_info);

bool dc_stream_fc_disable_writeback(struct dc *dc,
		struct dc_stream_state *stream,
		uint32_t dwb_pipe_inst);

bool dc_stream_remove_writeback(struct dc *dc,
		struct dc_stream_state *stream,
		uint32_t dwb_pipe_inst);

enum dc_status dc_stream_add_dsc_to_resource(struct dc *dc,
		struct dc_state *state,
		struct dc_stream_state *stream);

bool dc_stream_warmup_writeback(struct dc *dc,
		int num_dwb,
		struct dc_writeback_info *wb_info);

bool dc_stream_dmdata_status_done(struct dc *dc, struct dc_stream_state *stream);

bool dc_stream_set_dynamic_metadata(struct dc *dc,
		struct dc_stream_state *stream,
		struct dc_dmdata_attributes *dmdata_attr);

enum dc_status dc_validate_stream(struct dc *dc, struct dc_stream_state *stream);

/*
 * Enable stereo when commit_streams is not required,
 * for example, frame alternate.
 */
void dc_enable_stereo(
	struct dc *dc,
	struct dc_state *context,
	struct dc_stream_state *streams[],
	uint8_t stream_count);

/* Triggers multi-stream synchronization. */
void dc_trigger_sync(struct dc *dc, struct dc_state *context);

enum surface_update_type dc_check_update_surfaces_for_stream(
		struct dc *dc,
		struct dc_surface_update *updates,
		int surface_count,
		struct dc_stream_update *stream_update,
		const struct dc_stream_status *stream_status);

/**
 * Create a new default stream for the requested sink
 */
struct dc_stream_state *dc_create_stream_for_sink(struct dc_sink *dc_sink);

struct dc_stream_state *dc_copy_stream(const struct dc_stream_state *stream);

void update_stream_signal(struct dc_stream_state *stream, struct dc_sink *sink);

void dc_stream_retain(struct dc_stream_state *dc_stream);
void dc_stream_release(struct dc_stream_state *dc_stream);

struct dc_stream_status *dc_stream_get_status(
	struct dc_stream_state *dc_stream);

/*******************************************************************************
 * Cursor interfaces - To manages the cursor within a stream
 ******************************************************************************/
/* TODO: Deprecated once we switch to dc_set_cursor_position */

void program_cursor_attributes(
	struct dc *dc,
	struct dc_stream_state *stream);

void program_cursor_position(
	struct dc *dc,
	struct dc_stream_state *stream);

bool dc_stream_set_cursor_attributes(
	struct dc_stream_state *stream,
	const struct dc_cursor_attributes *attributes);

bool dc_stream_program_cursor_attributes(
	struct dc_stream_state *stream,
	const struct dc_cursor_attributes *attributes);

bool dc_stream_set_cursor_position(
	struct dc_stream_state *stream,
	const struct dc_cursor_position *position);

bool dc_stream_program_cursor_position(
	struct dc_stream_state *stream,
	const struct dc_cursor_position *position);


bool dc_stream_adjust_vmin_vmax(struct dc *dc,
				struct dc_stream_state *stream,
				struct dc_crtc_timing_adjust *adjust);

bool dc_stream_get_last_used_drr_vtotal(struct dc *dc,
		struct dc_stream_state *stream,
		uint32_t *refresh_rate);

bool dc_stream_get_crtc_position(struct dc *dc,
				 struct dc_stream_state **stream,
				 int num_streams,
				 unsigned int *v_pos,
				 unsigned int *nom_v_pos);

#if defined(CONFIG_DRM_AMD_SECURE_DISPLAY)
bool dc_stream_forward_crc_window(struct dc_stream_state *stream,
		struct rect *rect,
		bool is_stop);
#endif

bool dc_stream_configure_crc(struct dc *dc,
			     struct dc_stream_state *stream,
			     struct crc_params *crc_window,
			     bool enable,
			     bool continuous);

bool dc_stream_get_crc(struct dc *dc,
		       struct dc_stream_state *stream,
		       uint32_t *r_cr,
		       uint32_t *g_y,
		       uint32_t *b_cb);

void dc_stream_set_static_screen_params(struct dc *dc,
					struct dc_stream_state **stream,
					int num_streams,
					const struct dc_static_screen_params *params);

void dc_stream_set_dyn_expansion(struct dc *dc, struct dc_stream_state *stream,
		enum dc_dynamic_expansion option);

void dc_stream_set_dither_option(struct dc_stream_state *stream,
				 enum dc_dither_option option);

bool dc_stream_set_gamut_remap(struct dc *dc,
			       const struct dc_stream_state *stream);

bool dc_stream_program_csc_matrix(struct dc *dc,
				  struct dc_stream_state *stream);

bool dc_stream_get_crtc_position(struct dc *dc,
				 struct dc_stream_state **stream,
				 int num_streams,
				 unsigned int *v_pos,
				 unsigned int *nom_v_pos);

struct pipe_ctx *dc_stream_get_pipe_ctx(struct dc_stream_state *stream);

void dc_dmub_update_dirty_rect(struct dc *dc,
			       int surface_count,
			       struct dc_stream_state *stream,
			       struct dc_surface_update *srf_updates,
			       struct dc_state *context);
#endif /* DC_STREAM_H_ */<|MERGE_RESOLUTION|>--- conflicted
+++ resolved
@@ -142,10 +142,7 @@
 		uint32_t mst_bw : 1;
 		uint32_t crtc_timing_adjust : 1;
 		uint32_t fams_changed : 1;
-<<<<<<< HEAD
-=======
 		uint32_t scaler_sharpener : 1;
->>>>>>> 2d5404ca
 	} bits;
 
 	uint32_t raw;
@@ -181,10 +178,6 @@
 	int flicker_criteria_milli_nits_STATIC;
 	int nominal_refresh_rate;
 	int dm_max_decrease_from_nominal;
-};
-
-struct dc_stream_debug_options {
-	char force_odm_combine_segments;
 };
 
 struct dc_stream_state {
