--- conflicted
+++ resolved
@@ -1,17 +1,8 @@
 # SPDX-License-Identifier: MIT
-<<<<<<< HEAD
-#
-# Makefile for DCN.
-DCN201 = dcn201_init.o dcn201_resource.o \
-	dcn201_hubbub.o\
-	dcn201_mpc.o dcn201_hubp.o dcn201_opp.o dcn201_optc.o dcn201_dpp.o \
-	dcn201_dccg.o dcn201_link_encoder.o
-=======
 # Copyright © 2021-2024 Advanced Micro Devices, Inc. All rights reserved.
 
 DCN201 = dcn201_mpc.o dcn201_opp.o \
 	dcn201_link_encoder.o
->>>>>>> 2d5404ca
 
 AMD_DAL_DCN201 = $(addprefix $(AMDDALPATH)/dc/dcn201/,$(DCN201))
 
