--- conflicted
+++ resolved
@@ -22,16 +22,6 @@
 #
 # Makefile for Display Core (dc) component.
 
-<<<<<<< HEAD
-DC_LIBS = basics bios dml clk_mgr dce gpio irq link virtual
-
-ifdef CONFIG_DRM_AMD_DC_DCN
-
-KCOV_INSTRUMENT := n
-
-DC_LIBS += dcn20
-DC_LIBS += dsc
-=======
 DC_LIBS = basics bios dml clk_mgr dce gpio irq link virtual dsc
 
 ifdef CONFIG_DRM_AMD_DC_FP
@@ -39,7 +29,6 @@
 KCOV_INSTRUMENT := n
 
 DC_LIBS += dcn20
->>>>>>> eb3cdb58
 DC_LIBS += dcn10
 DC_LIBS += dcn21
 DC_LIBS += dcn201
@@ -72,14 +61,8 @@
 
 include $(AMD_DC)
 
-<<<<<<< HEAD
-DISPLAY_CORE = dc.o  dc_stat.o dc_link.o dc_resource.o dc_hw_sequencer.o dc_sink.o \
-dc_surface.o dc_link_dp.o dc_link_ddc.o dc_debug.o dc_stream.o \
-dc_link_enc_cfg.o dc_link_dpia.o dc_link_dpcd.o
-=======
 DISPLAY_CORE = dc.o dc_stat.o dc_resource.o dc_hw_sequencer.o dc_sink.o \
 dc_surface.o dc_debug.o dc_stream.o dc_link_enc_cfg.o dc_link_exports.o
->>>>>>> eb3cdb58
 
 DISPLAY_CORE += dc_vm_helper.o
 
