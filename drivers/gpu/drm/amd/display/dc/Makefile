--- conflicted
+++ resolved
@@ -22,11 +22,7 @@
 #
 # Makefile for Display Core (dc) component.
 
-<<<<<<< HEAD
-DC_LIBS = basics bios dml clk_mgr dce gpio hwss irq link virtual dsc
-=======
 DC_LIBS = basics bios dml clk_mgr dce gpio hwss irq link virtual dsc resource optc dpp hubbub dccg hubp dio dwb hpo mmhubbub mpc opp pg
->>>>>>> 2d5404ca
 
 ifdef CONFIG_DRM_AMD_DC_FP
 
@@ -39,15 +35,6 @@
 DC_LIBS += dcn30
 DC_LIBS += dcn301
 DC_LIBS += dcn31
-<<<<<<< HEAD
-DC_LIBS += dcn314
-DC_LIBS += dcn315
-DC_LIBS += dcn316
-DC_LIBS += dcn32
-DC_LIBS += dcn321
-DC_LIBS += dcn35
-=======
->>>>>>> 2d5404ca
 DC_LIBS += dml
 DC_LIBS += dml2
 endif
@@ -92,8 +79,5 @@
 AMD_DISPLAY_DMUB = $(addprefix $(AMDDALPATH)/dc/,$(DC_DMUB))
 AMD_DISPLAY_EDID = $(addprefix $(AMDDALPATH)/dc/,$(DC_EDID))
 AMD_DISPLAY_FILES += $(AMD_DISPLAY_DMUB) $(AMD_DISPLAY_EDID)
-<<<<<<< HEAD
-=======
 
-AMD_DISPLAY_FILES += $(AMD_DC_SPL_TRANS)
->>>>>>> 2d5404ca
+AMD_DISPLAY_FILES += $(AMD_DC_SPL_TRANS)