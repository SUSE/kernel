/*
 * Copyright 2015 Advanced Micro Devices, Inc.
 *
 * Permission is hereby granted, free of charge, to any person obtaining a
 * copy of this software and associated documentation files (the "Software"),
 * to deal in the Software without restriction, including without limitation
 * the rights to use, copy, modify, merge, publish, distribute, sublicense,
 * and/or sell copies of the Software, and to permit persons to whom the
 * Software is furnished to do so, subject to the following conditions:
 *
 * The above copyright notice and this permission notice shall be included in
 * all copies or substantial portions of the Software.
 *
 * THE SOFTWARE IS PROVIDED "AS IS", WITHOUT WARRANTY OF ANY KIND, EXPRESS OR
 * IMPLIED, INCLUDING BUT NOT LIMITED TO THE WARRANTIES OF MERCHANTABILITY,
 * FITNESS FOR A PARTICULAR PURPOSE AND NONINFRINGEMENT.  IN NO EVENT SHALL
 * THE COPYRIGHT HOLDER(S) OR AUTHOR(S) BE LIABLE FOR ANY CLAIM, DAMAGES OR
 * OTHER LIABILITY, WHETHER IN AN ACTION OF CONTRACT, TORT OR OTHERWISE,
 * ARISING FROM, OUT OF OR IN CONNECTION WITH THE SOFTWARE OR THE USE OR
 * OTHER DEALINGS IN THE SOFTWARE.
 *
 * Authors: AMD
 */

#ifndef DRIVERS_GPU_DRM_AMD_DC_DEV_DC_INC_RESOURCE_H_
#define DRIVERS_GPU_DRM_AMD_DC_DEV_DC_INC_RESOURCE_H_

#include "core_types.h"
#include "core_status.h"
#include "dal_asic_id.h"
#include "dm_pp_smu.h"
#include "spl/dc_spl.h"

#define MEMORY_TYPE_MULTIPLIER_CZ 4
#define MEMORY_TYPE_HBM 2


#define IS_PIPE_SYNCD_VALID(pipe) ((((pipe)->pipe_idx_syncd) & 0x80)?1:0)
#define GET_PIPE_SYNCD_FROM_PIPE(pipe) ((pipe)->pipe_idx_syncd & 0x7F)
#define SET_PIPE_SYNCD_TO_PIPE(pipe, pipe_syncd) ((pipe)->pipe_idx_syncd = (0x80 | pipe_syncd))

enum dce_version resource_parse_asic_id(
		struct hw_asic_id asic_id);

struct resource_caps {
	int num_timing_generator;
	int num_opp;
	int num_video_plane;
	int num_audio;
	int num_stream_encoder;
	int num_pll;
	int num_dwb;
	int num_ddc;
	int num_vmid;
	int num_dsc;
	unsigned int num_dig_link_enc; // Total number of DIGs (digital encoders) in DIO (Display Input/Output).
	unsigned int num_usb4_dpia; // Total number of USB4 DPIA (DisplayPort Input Adapters).
	int num_hpo_dp_stream_encoder;
	int num_hpo_dp_link_encoder;
	int num_mpc_3dlut;
};

struct resource_straps {
	uint32_t hdmi_disable;
	uint32_t dc_pinstraps_audio;
	uint32_t audio_stream_number;
};

struct resource_create_funcs {
	void (*read_dce_straps)(
			struct dc_context *ctx, struct resource_straps *straps);

	struct audio *(*create_audio)(
			struct dc_context *ctx, unsigned int inst);

	struct stream_encoder *(*create_stream_encoder)(
			enum engine_id eng_id, struct dc_context *ctx);

	struct hpo_dp_stream_encoder *(*create_hpo_dp_stream_encoder)(
			enum engine_id eng_id, struct dc_context *ctx);
	struct hpo_dp_link_encoder *(*create_hpo_dp_link_encoder)(
			uint8_t inst,
			struct dc_context *ctx);
	struct dce_hwseq *(*create_hwseq)(
			struct dc_context *ctx);
};

bool resource_construct(
	unsigned int num_virtual_links,
	struct dc *dc,
	struct resource_pool *pool,
	const struct resource_create_funcs *create_funcs);

struct resource_pool *dc_create_resource_pool(struct dc  *dc,
					      const struct dc_init_data *init_data,
					      enum dce_version dc_version);

void dc_destroy_resource_pool(struct dc *dc);

enum dc_status resource_map_pool_resources(
		const struct dc *dc,
		struct dc_state *context,
		struct dc_stream_state *stream);

void resource_build_test_pattern_params(
		struct resource_context *res_ctx,
		struct pipe_ctx *pipe_ctx);

bool resource_build_scaling_params(struct pipe_ctx *pipe_ctx);

enum dc_status resource_build_scaling_params_for_context(
		const struct dc *dc,
		struct dc_state *context);

void resource_build_info_frame(struct pipe_ctx *pipe_ctx);

void resource_unreference_clock_source(
		struct resource_context *res_ctx,
		const struct resource_pool *pool,
		struct clock_source *clock_source);

void resource_reference_clock_source(
		struct resource_context *res_ctx,
		const struct resource_pool *pool,
		struct clock_source *clock_source);

int resource_get_clock_source_reference(
		struct resource_context *res_ctx,
		const struct resource_pool *pool,
		struct clock_source *clock_source);

bool resource_are_streams_timing_synchronizable(
		struct dc_stream_state *stream1,
		struct dc_stream_state *stream2);

bool resource_are_vblanks_synchronizable(
		struct dc_stream_state *stream1,
		struct dc_stream_state *stream2);

struct clock_source *resource_find_used_clk_src_for_sharing(
		struct resource_context *res_ctx,
		struct pipe_ctx *pipe_ctx);

struct clock_source *dc_resource_find_first_free_pll(
		struct resource_context *res_ctx,
		const struct resource_pool *pool);

bool resource_attach_surfaces_to_context(
		struct dc_plane_state *const *plane_state,
		int surface_count,
		struct dc_stream_state *dc_stream,
		struct dc_state *context,
		const struct resource_pool *pool);

#define FREE_PIPE_INDEX_NOT_FOUND -1

/*
 * pipe types are identified based on MUXes in DCN front end that are capable
 * of taking input from one DCN pipeline to another DCN pipeline. The name is
 * in a form of XXXX_YYYY, where XXXX is the DCN front end hardware block the
 * pipeline ends with and YYYY is the rendering role that the pipe is in.
 *
 * For instance OTG_MASTER is a pipe ending with OTG hardware block in its
 * pipeline and it is in a role of a master pipe for timing generation.
 *
 * For quick reference a diagram of each pipe type's areas of responsibility
 * for outputting timings on the screen is shown below:
 *
 *       Timing Active for Stream 0
 *        __________________________________________________
 *       |OTG master 0 (OPP head 0)|OPP head 2 (DPP pipe 2) |
 *       |             (DPP pipe 0)|                        |
 *       | Top Plane 0             |                        |
 *       |           ______________|____                    |
 *       |          |DPP pipe 1    |DPP |                   |
 *       |          |              |pipe|                   |
 *       |          |  Bottom      |3   |                   |
 *       |          |  Plane 1     |    |                   |
 *       |          |              |    |                   |
 *       |          |______________|____|                   |
 *       |                         |                        |
 *       |                         |                        |
 *       | ODM slice 0             | ODM slice 1            |
 *       |_________________________|________________________|
 *
 *       Timing Active for Stream 1
 *        __________________________________________________
 *       |OTG master 4 (OPP head 4)                         |
 *       |                                                  |
 *       |                                                  |
 *       |                                                  |
 *       |                                                  |
 *       |                                                  |
 *       |               Blank Pixel Data                   |
 *       |              (generated by DPG4)                 |
 *       |                                                  |
 *       |                                                  |
 *       |                                                  |
 *       |                                                  |
 *       |                                                  |
 *       |__________________________________________________|
 *
 *       Inter-pipe Relation
 *        __________________________________________________
 *       |PIPE IDX|   DPP PIPES   | OPP HEADS | OTG MASTER  |
 *       |        |  plane 0      | slice 0   |             |
 *       |   0    | -------------MPC---------ODM----------- |
 *       |        |  plane 1    | |         | |             |
 *       |   1    | ------------- |         | |             |
 *       |        |  plane 0      | slice 1 | |             |
 *       |   2    | -------------MPC--------- |             |
 *       |        |  plane 1    | |           |             |
 *       |   3    | ------------- |           |             |
 *       |        |               | blank     |             |
 *       |   4    |               | ----------------------- |
 *       |        |               |           |             |
 *       |   5    |  (FREE)       |           |             |
 *       |________|_______________|___________|_____________|
 *
 * The following is a quick reference of the class relation:
 *
 *	DC state            ---1--------0..N---           streams
 *
 *	stream              ---1-----------1---           OTG Master pipe
 *
 *	OTG Master pipe     ---1--------1..N---           OPP Head pipes
 *
 *	OPP Head pipe       ---1--------0..N---           DPP pipes
 *
 *	stream              ---1--------0..N---           Planes
 *
 *	Plane               ---1--------1..N---           DPP pipes
 *
 */
enum pipe_type {
	/* free pipe - free pipe is an uninitialized pipe without a stream
	 * associated with it. It is a free DCN pipe resource. It can be
	 * acquired as any type of pipe.
	 */
	FREE_PIPE,

	/* OTG master pipe - the master pipe of its OPP head pipes with a
	 * functional OTG. It merges all its OPP head pipes pixel data in ODM
	 * block and output to back end DIG. OTG master pipe is responsible for
	 * generating entire CRTC timing to back end DIG. An OTG master pipe may
	 * or may not have a plane. If it has a plane it blends it as the left
	 * most MPC slice of the top most layer. If it doesn't have a plane it
	 * can output pixel data from its OPP head pipes' test pattern
	 * generators (DPG) such as solid black pixel data to blank the screen.
	 */
	OTG_MASTER,

	/* OPP head pipe - the head pipe of an MPC blending tree with a
	 * functional OPP outputting to an OTG. OPP head pipe is responsible for
	 * processing output pixels in its own ODM slice. It may or may not have
	 * a plane. If it has a plane it blends it as the top most layer within
	 * its own ODM slice. If it doesn't have a plane it can output pixel
	 * data from its DPG such as solid black pixel data to blank the pixel
	 * data in its own ODM slice. OTG master pipe is also an OPP head pipe
	 * but with more responsibility.
	 */
	OPP_HEAD,

	/* DPP pipe - the pipe with a functional DPP outputting to an OPP head
	 * pipe's MPC. DPP pipe is responsible for processing pixel data from
	 * its own MPC slice of a plane. It must be connected to an OPP head
	 * pipe and it must have a plane associated with it.
	 */
	DPP_PIPE,
};

/*
 * Determine if the input pipe_ctx is of a pipe type.
 * return - true if pipe_ctx is of the input type.
 */
bool resource_is_pipe_type(const struct pipe_ctx *pipe_ctx, enum pipe_type type);

/*
 * Acquire a pipe as OTG master pipe and allocate pipe resources required to
 * enable stream output.
 */
enum dc_status resource_add_otg_master_for_stream_output(struct dc_state *new_ctx,
		const struct resource_pool *pool,
		struct dc_stream_state *stream);

/*
 * Release pipe resources and the OTG master pipe associated with the stream
 * The stream must have all planes removed and ODM/MPC slice counts are reset
 * to 1 before invoking this interface.
 */
void resource_remove_otg_master_for_stream_output(struct dc_state *new_ctx,
		const struct resource_pool *pool,
		struct dc_stream_state *stream);

/*
 * Add plane to the bottom most layer in plane composition and allocate DPP pipe
 * resources as needed.
 * return - true if plane is added in plane composition, false otherwise.
 */
bool resource_append_dpp_pipes_for_plane_composition(
		struct dc_state *new_ctx,
		struct dc_state *cur_ctx,
		struct resource_pool *pool,
		struct pipe_ctx *otg_master_pipe,
		struct dc_plane_state *plane_state);

/*
 * Add plane to the bottom most layer in plane composition and allocate DPP pipe
 * resources as needed.
 * return - true if plane is added in plane composition, false otherwise.
 */
void resource_remove_dpp_pipes_for_plane_composition(
		struct dc_state *context,
		const struct resource_pool *pool,
		const struct dc_plane_state *plane_state);

/*
 * Update ODM slice count by acquiring or releasing pipes. If new slices need
 * to be added, it is going to add them to the last ODM index. If existing
 * slices need to be removed, it is going to remove them from the last ODM
 * index.
 *
 * return - true if ODM slices are updated and required pipes are acquired. All
 * affected pipe parameters are updated.
 *
 * false if resource fails to complete this update. The function is not designed
 * to recover the creation of invalid topologies. Returning false is typically
 * an indication of insufficient validation in caller's stack. new_ctx will be
 * invalid. Caller may attempt to restore new_ctx by calling this function
 * again with original slice count.
 */
bool resource_update_pipes_for_stream_with_slice_count(
		struct dc_state *new_ctx,
		const struct dc_state *cur_ctx,
		const struct resource_pool *pool,
		const struct dc_stream_state *stream,
		int new_slice_count);

/*
 * Update MPC slice count by acquiring or releasing DPP pipes. If new slices
 * need to be added it is going to add to the last MPC index. If existing
 * slices need to be removed, it is going to remove them from the last MPC
 * index.
 *
 * @dpp_pipe - top most dpp pipe for MPCC combine.
 *
 * return - true if MPC slices are updated and required pipes are acquired. All
 * affected pipe parameters are updated.
 *
 * false if resource fails to complete this update. The function is not designed
 * to recover the creation of invalid topologies. Returning false is typically
 * an indication of insufficient validation in caller's stack. new_ctx will be
 * invalid. Caller may attempt to restore new_ctx by calling this function
 * again with original slice count.
 */
bool resource_update_pipes_for_plane_with_slice_count(
		struct dc_state *new_ctx,
		const struct dc_state *cur_ctx,
		const struct resource_pool *pool,
		const struct dc_plane_state *plane,
		int slice_count);

/*
 * Get the OTG master pipe in resource context associated with the stream.
 * return - NULL if not found. Otherwise the OTG master pipe associated with the
 * stream.
 */
struct pipe_ctx *resource_get_otg_master_for_stream(
		struct resource_context *res_ctx,
		const struct dc_stream_state *stream);

/*
 * Get an array of OPP heads in opp_heads ordered with index low to high for OTG
 * master pipe in res_ctx.
 * return - number of OPP heads in the array. If otg_master passed in is not
 * an OTG master, the function returns 0.
 */
int resource_get_opp_heads_for_otg_master(const struct pipe_ctx *otg_master,
		struct resource_context *res_ctx,
		struct pipe_ctx *opp_heads[MAX_PIPES]);

/*
 * Get an array of DPP pipes in dpp_pipes ordered with index low to high for OPP
 * head pipe in res_ctx.
 * return - number of DPP pipes in the array. If opp_head passed in is not
 * an OPP pipe, the function returns 0.
 */
int resource_get_dpp_pipes_for_opp_head(const struct pipe_ctx *opp_head,
		struct resource_context *res_ctx,
		struct pipe_ctx *dpp_pipes[MAX_PIPES]);

/*
 * Get an array of DPP pipes in dpp_pipes ordered with index low to high for
 * plane in res_ctx.
 * return - number of DPP pipes in the array.
 */
int resource_get_dpp_pipes_for_plane(const struct dc_plane_state *plane,
		struct resource_context *res_ctx,
		struct pipe_ctx *dpp_pipes[MAX_PIPES]);

/*
 * Get the OTG master pipe for the input pipe context.
 * return - the OTG master pipe for the input pipe
 * context.
 */
struct pipe_ctx *resource_get_otg_master(const struct pipe_ctx *pipe_ctx);

/*
 * Get the OPP head pipe for the input pipe context.
 * return - the OPP head pipe for the input pipe
 * context.
 */
struct pipe_ctx *resource_get_opp_head(const struct pipe_ctx *pipe_ctx);

/*
 * Get the DPP pipe allocated for MPC slice 0 and ODM slice 0 of the plane
 * associated with dpp_pipe.
 */
struct pipe_ctx *resource_get_primary_dpp_pipe(const struct pipe_ctx *dpp_pipe);

/*
 * Get the MPC slice index counting from 0 from left most slice
 * For example, if a DPP pipe is used as a secondary pipe in MPCC combine, MPC
 * split index is greater than 0.
 */
int resource_get_mpc_slice_index(const struct pipe_ctx *dpp_pipe);

/*
<<<<<<< HEAD
 * Get number of MPC "cuts" of the plane associated with the pipe. MPC slice
 * count is equal to MPC splits + 1. For example if a plane is cut 3 times, it
 * will have 4 pieces of slice.
 * return - 0 if pipe is not used for a plane with MPCC combine. otherwise
 * the number of MPC "cuts" for the plane.
 */
int resource_get_mpc_slice_count(const struct pipe_ctx *opp_head);

/*
 * Get number of ODM "cuts" of the timing associated with the pipe. ODM slice
 * count is equal to ODM splits + 1. For example if a timing is cut 3 times, it
 * will have 4 pieces of slice.
 * return - 0 if pipe is not used for ODM combine. otherwise
 * the number of ODM "cuts" for the timing.
 */
int resource_get_odm_slice_count(const struct pipe_ctx *otg_master);
=======
 * Get the number of MPC slices associated with the pipe.
 * The function returns 0 if the pipe is not associated with an MPC combine
 * pipe topology.
 */
int resource_get_mpc_slice_count(const struct pipe_ctx *pipe);

/*
 * Get the number of ODM slices associated with the pipe.
 * The function returns 0 if the pipe is not associated with an ODM combine
 * pipe topology.
 */
int resource_get_odm_slice_count(const struct pipe_ctx *pipe);
>>>>>>> 2d5404ca

/* Get the ODM slice index counting from 0 from left most slice */
int resource_get_odm_slice_index(const struct pipe_ctx *opp_head);

<<<<<<< HEAD
=======
/* Get ODM slice source rect in timing active as input to OPP block */
struct rect resource_get_odm_slice_src_rect(struct pipe_ctx *pipe_ctx);

/* Get ODM slice destination rect in timing active as output from OPP block */
struct rect resource_get_odm_slice_dst_rect(struct pipe_ctx *pipe_ctx);

/* Get ODM slice destination width in timing active as output from OPP block */
int resource_get_odm_slice_dst_width(struct pipe_ctx *otg_master,
		bool is_last_segment);

>>>>>>> 2d5404ca
/* determine if pipe topology is changed between state a and state b */
bool resource_is_pipe_topology_changed(const struct dc_state *state_a,
		const struct dc_state *state_b);

/*
 * determine if the two OTG master pipes have the same ODM topology
 * return
 * false - if pipes passed in are not OTG masters or ODM topology is
 * changed.
 * true - otherwise
 */
bool resource_is_odm_topology_changed(const struct pipe_ctx *otg_master_a,
		const struct pipe_ctx *otg_master_b);

/* log the pipe topology update in state */
void resource_log_pipe_topology_update(struct dc *dc, struct dc_state *state);

/*
 * Look for a free pipe in new resource context that is used as a secondary OPP
 * head by cur_otg_master.
 *
 * return - FREE_PIPE_INDEX_NOT_FOUND if free pipe is not found, otherwise
 * pipe idx of the free pipe
 */
int resource_find_free_pipe_used_as_sec_opp_head_by_cur_otg_master(
		const struct resource_context *cur_res_ctx,
		struct resource_context *new_res_ctx,
		const struct pipe_ctx *cur_otg_master);

/*
 * Look for a free pipe in new resource context that is used as a secondary DPP
 * pipe in MPC blending tree associated with input OPP head pipe.
 *
 * return - FREE_PIPE_INDEX_NOT_FOUND if free pipe is not found, otherwise
 * pipe idx of the free pipe
 */
int resource_find_free_pipe_used_in_cur_mpc_blending_tree(
		const struct resource_context *cur_res_ctx,
		struct resource_context *new_res_ctx,
		const struct pipe_ctx *cur_opp_head);

/*
 * Look for a free pipe in new resource context that is not used in current
 * resource context.
 *
 * return - FREE_PIPE_INDEX_NOT_FOUND if free pipe is not found, otherwise
 * pipe idx of the free pipe
 */
int recource_find_free_pipe_not_used_in_cur_res_ctx(
		const struct resource_context *cur_res_ctx,
		struct resource_context *new_res_ctx,
		const struct resource_pool *pool);

/*
<<<<<<< HEAD
=======
 * Look for a free pipe in new resource context that is used in current resource
 * context as an OTG master pipe.
 *
 * return - FREE_PIPE_INDEX_NOT_FOUND if free pipe is not found, otherwise
 * pipe idx of the free pipe
 */
int recource_find_free_pipe_used_as_otg_master_in_cur_res_ctx(
		const struct resource_context *cur_res_ctx,
		struct resource_context *new_res_ctx,
		const struct resource_pool *pool);

/*
 * Look for a free pipe in new resource context that is used as a secondary DPP
 * pipe in current resource context.
 * return - FREE_PIPE_INDEX_NOT_FOUND if free pipe is not found, otherwise
 * pipe idx of the free pipe
 */
int resource_find_free_pipe_used_as_cur_sec_dpp(
		const struct resource_context *cur_res_ctx,
		struct resource_context *new_res_ctx,
		const struct resource_pool *pool);

/*
>>>>>>> 2d5404ca
 * Look for a free pipe in new resource context that is used as a secondary DPP
 * pipe in any MPCC combine in current resource context.
 * return - FREE_PIPE_INDEX_NOT_FOUND if free pipe is not found, otherwise
 * pipe idx of the free pipe
 */
int resource_find_free_pipe_used_as_cur_sec_dpp_in_mpcc_combine(
		const struct resource_context *cur_res_ctx,
		struct resource_context *new_res_ctx,
		const struct resource_pool *pool);

/*
 * Look for any free pipe in new resource context.
 * return - FREE_PIPE_INDEX_NOT_FOUND if free pipe is not found, otherwise
 * pipe idx of the free pipe
 */
int resource_find_any_free_pipe(struct resource_context *new_res_ctx,
		const struct resource_pool *pool);

/*
 * Legacy find free secondary pipe logic deprecated for newer DCNs as it doesn't
 * find the most optimal free pipe to prevent from time consuming hardware state
 * transitions.
 */
struct pipe_ctx *resource_find_free_secondary_pipe_legacy(
		struct resource_context *res_ctx,
		const struct resource_pool *pool,
		const struct pipe_ctx *primary_pipe);

bool resource_validate_attach_surfaces(
		const struct dc_validation_set set[],
		int set_count,
		const struct dc_state *old_context,
		struct dc_state *context,
		const struct resource_pool *pool);

enum dc_status resource_map_clock_resources(
		const struct dc *dc,
		struct dc_state *context,
		struct dc_stream_state *stream);

enum dc_status resource_map_phy_clock_resources(
		const struct dc *dc,
		struct dc_state *context,
		struct dc_stream_state *stream);

bool pipe_need_reprogram(
		struct pipe_ctx *pipe_ctx_old,
		struct pipe_ctx *pipe_ctx);

void resource_build_bit_depth_reduction_params(struct dc_stream_state *stream,
		struct bit_depth_reduction_params *fmt_bit_depth);

void update_audio_usage(
		struct resource_context *res_ctx,
		const struct resource_pool *pool,
		struct audio *audio,
		bool acquired);

unsigned int resource_pixel_format_to_bpp(enum surface_pixel_format format);

<<<<<<< HEAD
void get_audio_check(struct audio_info *aud_modes,
	struct audio_check *aud_chk);

=======
>>>>>>> 2d5404ca
bool get_temp_dp_link_res(struct dc_link *link,
		struct link_resource *link_res,
		struct dc_link_settings *link_settings);

void reset_syncd_pipes_from_disabled_pipes(struct dc *dc,
	struct dc_state *context);

void check_syncd_pipes_for_disabled_master_pipe(struct dc *dc,
	struct dc_state *context,
	uint8_t disabled_master_pipe_idx);

void reset_sync_context_for_pipe(const struct dc *dc,
	struct dc_state *context,
	uint8_t pipe_idx);

uint8_t resource_transmitter_to_phy_idx(const struct dc *dc, enum transmitter transmitter);

const struct link_hwss *get_link_hwss(const struct dc_link *link,
		const struct link_resource *link_res);

bool is_h_timing_divisible_by_2(struct dc_stream_state *stream);

bool dc_resource_acquire_secondary_pipe_for_mpc_odm_legacy(
		const struct dc *dc,
		struct dc_state *state,
		struct pipe_ctx *pri_pipe,
		struct pipe_ctx *sec_pipe,
		bool odm);

/* A test harness interface that modifies dp encoder resources in the given dc
 * state and bypasses the need to revalidate. The interface assumes that the
 * test harness interface is called with pre-validated link config stored in the
 * pipe_ctx and updates dp encoder resources according to the link config.
 */
enum dc_status update_dp_encoder_resources_for_test_harness(const struct dc *dc,
		struct dc_state *context,
		struct pipe_ctx *pipe_ctx);

bool check_subvp_sw_cursor_fallback_req(const struct dc *dc, struct dc_stream_state *stream);

<<<<<<< HEAD
=======
/* Get hw programming parameters container from pipe context
 * @pipe_ctx: pipe context
 * @dscl_prog_data: struct to hold programmable hw reg values
 */
struct dscl_prog_data *resource_get_dscl_prog_data(struct pipe_ctx *pipe_ctx);
/* Setup dc callbacks for dml2
 * @dc: the display core structure
 * @dml2_options: struct to hold callbacks
 */
void resource_init_common_dml2_callbacks(struct dc *dc, struct dml2_configuration_options *dml2_options);

/*
 *Calculate total DET allocated for all pipes for a given OTG_MASTER pipe
 */
int resource_calculate_det_for_stream(struct dc_state *state, struct pipe_ctx *otg_master);

bool resource_is_hpo_acquired(struct dc_state *context);
>>>>>>> 2d5404ca
#endif /* DRIVERS_GPU_DRM_AMD_DC_DEV_DC_INC_RESOURCE_H_ */<|MERGE_RESOLUTION|>--- conflicted
+++ resolved
@@ -426,24 +426,6 @@
 int resource_get_mpc_slice_index(const struct pipe_ctx *dpp_pipe);
 
 /*
-<<<<<<< HEAD
- * Get number of MPC "cuts" of the plane associated with the pipe. MPC slice
- * count is equal to MPC splits + 1. For example if a plane is cut 3 times, it
- * will have 4 pieces of slice.
- * return - 0 if pipe is not used for a plane with MPCC combine. otherwise
- * the number of MPC "cuts" for the plane.
- */
-int resource_get_mpc_slice_count(const struct pipe_ctx *opp_head);
-
-/*
- * Get number of ODM "cuts" of the timing associated with the pipe. ODM slice
- * count is equal to ODM splits + 1. For example if a timing is cut 3 times, it
- * will have 4 pieces of slice.
- * return - 0 if pipe is not used for ODM combine. otherwise
- * the number of ODM "cuts" for the timing.
- */
-int resource_get_odm_slice_count(const struct pipe_ctx *otg_master);
-=======
  * Get the number of MPC slices associated with the pipe.
  * The function returns 0 if the pipe is not associated with an MPC combine
  * pipe topology.
@@ -456,13 +438,10 @@
  * pipe topology.
  */
 int resource_get_odm_slice_count(const struct pipe_ctx *pipe);
->>>>>>> 2d5404ca
 
 /* Get the ODM slice index counting from 0 from left most slice */
 int resource_get_odm_slice_index(const struct pipe_ctx *opp_head);
 
-<<<<<<< HEAD
-=======
 /* Get ODM slice source rect in timing active as input to OPP block */
 struct rect resource_get_odm_slice_src_rect(struct pipe_ctx *pipe_ctx);
 
@@ -473,7 +452,6 @@
 int resource_get_odm_slice_dst_width(struct pipe_ctx *otg_master,
 		bool is_last_segment);
 
->>>>>>> 2d5404ca
 /* determine if pipe topology is changed between state a and state b */
 bool resource_is_pipe_topology_changed(const struct dc_state *state_a,
 		const struct dc_state *state_b);
@@ -528,8 +506,6 @@
 		const struct resource_pool *pool);
 
 /*
-<<<<<<< HEAD
-=======
  * Look for a free pipe in new resource context that is used in current resource
  * context as an OTG master pipe.
  *
@@ -553,7 +529,6 @@
 		const struct resource_pool *pool);
 
 /*
->>>>>>> 2d5404ca
  * Look for a free pipe in new resource context that is used as a secondary DPP
  * pipe in any MPCC combine in current resource context.
  * return - FREE_PIPE_INDEX_NOT_FOUND if free pipe is not found, otherwise
@@ -614,12 +589,6 @@
 
 unsigned int resource_pixel_format_to_bpp(enum surface_pixel_format format);
 
-<<<<<<< HEAD
-void get_audio_check(struct audio_info *aud_modes,
-	struct audio_check *aud_chk);
-
-=======
->>>>>>> 2d5404ca
 bool get_temp_dp_link_res(struct dc_link *link,
 		struct link_resource *link_res,
 		struct dc_link_settings *link_settings);
@@ -660,8 +629,6 @@
 
 bool check_subvp_sw_cursor_fallback_req(const struct dc *dc, struct dc_stream_state *stream);
 
-<<<<<<< HEAD
-=======
 /* Get hw programming parameters container from pipe context
  * @pipe_ctx: pipe context
  * @dscl_prog_data: struct to hold programmable hw reg values
@@ -679,5 +646,4 @@
 int resource_calculate_det_for_stream(struct dc_state *state, struct pipe_ctx *otg_master);
 
 bool resource_is_hpo_acquired(struct dc_state *context);
->>>>>>> 2d5404ca
 #endif /* DRIVERS_GPU_DRM_AMD_DC_DEV_DC_INC_RESOURCE_H_ */