/*
 * Copyright 2015 Advanced Micro Devices, Inc.
 *
 * Permission is hereby granted, free of charge, to any person obtaining a
 * copy of this software and associated documentation files (the "Software"),
 * to deal in the Software without restriction, including without limitation
 * the rights to use, copy, modify, merge, publish, distribute, sublicense,
 * and/or sell copies of the Software, and to permit persons to whom the
 * Software is furnished to do so, subject to the following conditions:
 *
 * The above copyright notice and this permission notice shall be included in
 * all copies or substantial portions of the Software.
 *
 * THE SOFTWARE IS PROVIDED "AS IS", WITHOUT WARRANTY OF ANY KIND, EXPRESS OR
 * IMPLIED, INCLUDING BUT NOT LIMITED TO THE WARRANTIES OF MERCHANTABILITY,
 * FITNESS FOR A PARTICULAR PURPOSE AND NONINFRINGEMENT.  IN NO EVENT SHALL
 * THE COPYRIGHT HOLDER(S) OR AUTHOR(S) BE LIABLE FOR ANY CLAIM, DAMAGES OR
 * OTHER LIABILITY, WHETHER IN AN ACTION OF CONTRACT, TORT OR OTHERWISE,
 * ARISING FROM, OUT OF OR IN CONNECTION WITH THE SOFTWARE OR THE USE OR
 * OTHER DEALINGS IN THE SOFTWARE.
 *
 * Authors: AMD
 *
 */

#ifndef __DC_HW_SEQUENCER_PRIVATE_H__
#define __DC_HW_SEQUENCER_PRIVATE_H__

#include "dc_types.h"

enum pipe_gating_control {
	PIPE_GATING_CONTROL_DISABLE = 0,
	PIPE_GATING_CONTROL_ENABLE,
	PIPE_GATING_CONTROL_INIT
};

struct dce_hwseq_wa {
	bool blnd_crtc_trigger;
	bool DEGVIDCN10_253;
	bool false_optc_underflow;
	bool DEGVIDCN10_254;
	bool DEGVIDCN21;
	bool disallow_self_refresh_during_multi_plane_transition;
	bool dp_hpo_and_otg_sequence;
	bool wait_hubpret_read_start_during_mpo_transition;
};

struct hwseq_wa_state {
	bool DEGVIDCN10_253_applied;
	bool disallow_self_refresh_during_multi_plane_transition_applied;
	unsigned int disallow_self_refresh_during_multi_plane_transition_applied_on_frame;
};

struct pipe_ctx;
struct dc_state;
struct dc_stream_status;
struct dc_writeback_info;
struct dchub_init_data;
struct dc_static_screen_params;
struct resource_pool;
struct resource_context;
struct stream_resource;
struct dc_phy_addr_space_config;
struct dc_virtual_addr_space_config;
struct hubp;
struct dpp;
struct dce_hwseq;
struct timing_generator;
struct tg_color;
struct output_pixel_processor;
struct mpcc_blnd_cfg;

struct hwseq_private_funcs {

	void (*disable_stream_gating)(struct dc *dc, struct pipe_ctx *pipe_ctx);
	void (*enable_stream_gating)(struct dc *dc, struct pipe_ctx *pipe_ctx);
	void (*init_pipes)(struct dc *dc, struct dc_state *context);
	void (*reset_hw_ctx_wrap)(struct dc *dc, struct dc_state *context);
	void (*update_plane_addr)(const struct dc *dc,
			struct pipe_ctx *pipe_ctx);
	void (*plane_atomic_disconnect)(struct dc *dc,
			struct pipe_ctx *pipe_ctx);
	void (*update_mpcc)(struct dc *dc, struct pipe_ctx *pipe_ctx);
	bool (*set_input_transfer_func)(struct dc *dc,
				struct pipe_ctx *pipe_ctx,
				const struct dc_plane_state *plane_state);
	bool (*set_output_transfer_func)(struct dc *dc,
				struct pipe_ctx *pipe_ctx,
				const struct dc_stream_state *stream);
	void (*power_down)(struct dc *dc);
	void (*enable_display_pipe_clock_gating)(struct dc_context *ctx,
					bool clock_gating);
	bool (*enable_display_power_gating)(struct dc *dc,
					uint8_t controller_id,
					struct dc_bios *dcb,
					enum pipe_gating_control power_gating);
	void (*blank_pixel_data)(struct dc *dc,
			struct pipe_ctx *pipe_ctx,
			bool blank);
	enum dc_status (*enable_stream_timing)(
			struct pipe_ctx *pipe_ctx,
			struct dc_state *context,
			struct dc *dc);
	void (*edp_backlight_control)(struct dc_link *link,
			bool enable);
	void (*setup_vupdate_interrupt)(struct dc *dc,
			struct pipe_ctx *pipe_ctx);
	bool (*did_underflow_occur)(struct dc *dc, struct pipe_ctx *pipe_ctx);
	void (*init_blank)(struct dc *dc, struct timing_generator *tg);
	void (*disable_vga)(struct dce_hwseq *hws);
	void (*bios_golden_init)(struct dc *dc);
	void (*plane_atomic_power_down)(struct dc *dc,
			struct dpp *dpp,
			struct hubp *hubp);
	void (*plane_atomic_disable)(struct dc *dc, struct pipe_ctx *pipe_ctx);
	void (*enable_power_gating_plane)(struct dce_hwseq *hws,
		bool enable);
	void (*dpp_root_clock_control)(
			struct dce_hwseq *hws,
			unsigned int dpp_inst,
			bool clock_on);
	void (*dpp_pg_control)(struct dce_hwseq *hws,
			unsigned int dpp_inst,
			bool power_on);
	void (*hubp_pg_control)(struct dce_hwseq *hws,
			unsigned int hubp_inst,
			bool power_on);
	void (*dsc_pg_control)(struct dce_hwseq *hws,
			unsigned int dsc_inst,
			bool power_on);
	bool (*dsc_pg_status)(struct dce_hwseq *hws,
			unsigned int dsc_inst);
	void (*update_odm)(struct dc *dc, struct dc_state *context,
			struct pipe_ctx *pipe_ctx);
	void (*program_all_writeback_pipes_in_tree)(struct dc *dc,
			const struct dc_stream_state *stream,
			struct dc_state *context);
	bool (*s0i3_golden_init_wa)(struct dc *dc);
	void (*set_hdr_multiplier)(struct pipe_ctx *pipe_ctx);
	void (*verify_allow_pstate_change_high)(struct dc *dc);
	void (*program_pipe)(struct dc *dc,
			struct pipe_ctx *pipe_ctx,
			struct dc_state *context);
	bool (*wait_for_blank_complete)(struct output_pixel_processor *opp);
	void (*dccg_init)(struct dce_hwseq *hws);
	bool (*set_blend_lut)(struct pipe_ctx *pipe_ctx,
			const struct dc_plane_state *plane_state);
	bool (*set_shaper_3dlut)(struct pipe_ctx *pipe_ctx,
			const struct dc_plane_state *plane_state);
	bool (*set_mcm_luts)(struct pipe_ctx *pipe_ctx,
			const struct dc_plane_state *plane_state);
	void (*PLAT_58856_wa)(struct dc_state *context,
			struct pipe_ctx *pipe_ctx);
	void (*setup_hpo_hw_control)(const struct dce_hwseq *hws, bool enable);
<<<<<<< HEAD
#ifdef CONFIG_DRM_AMD_DC_DCN
	void (*program_mall_pipe_config)(struct dc *dc, struct dc_state *context);
	void (*subvp_update_force_pstate)(struct dc *dc, struct dc_state *context);
=======
#ifdef CONFIG_DRM_AMD_DC_FP
	void (*program_mall_pipe_config)(struct dc *dc, struct dc_state *context);
	void (*update_force_pstate)(struct dc *dc, struct dc_state *context);
>>>>>>> eb3cdb58
	void (*update_mall_sel)(struct dc *dc, struct dc_state *context);
	unsigned int (*calculate_dccg_k1_k2_values)(struct pipe_ctx *pipe_ctx,
			unsigned int *k1_div,
			unsigned int *k2_div);
	void (*set_pixels_per_cycle)(struct pipe_ctx *pipe_ctx);
	bool (*is_dp_dig_pixel_rate_div_policy)(struct pipe_ctx *pipe_ctx);
#endif
};

struct dce_hwseq {
	struct dc_context *ctx;
	const struct dce_hwseq_registers *regs;
	const struct dce_hwseq_shift *shifts;
	const struct dce_hwseq_mask *masks;
	struct dce_hwseq_wa wa;
	struct hwseq_wa_state wa_state;
	struct hwseq_private_funcs funcs;

	PHYSICAL_ADDRESS_LOC fb_base;
	PHYSICAL_ADDRESS_LOC fb_top;
	PHYSICAL_ADDRESS_LOC fb_offset;
	PHYSICAL_ADDRESS_LOC uma_top;
};

#endif /* __DC_HW_SEQUENCER_PRIVATE_H__ */<|MERGE_RESOLUTION|>--- conflicted
+++ resolved
@@ -152,15 +152,9 @@
 	void (*PLAT_58856_wa)(struct dc_state *context,
 			struct pipe_ctx *pipe_ctx);
 	void (*setup_hpo_hw_control)(const struct dce_hwseq *hws, bool enable);
-<<<<<<< HEAD
-#ifdef CONFIG_DRM_AMD_DC_DCN
-	void (*program_mall_pipe_config)(struct dc *dc, struct dc_state *context);
-	void (*subvp_update_force_pstate)(struct dc *dc, struct dc_state *context);
-=======
 #ifdef CONFIG_DRM_AMD_DC_FP
 	void (*program_mall_pipe_config)(struct dc *dc, struct dc_state *context);
 	void (*update_force_pstate)(struct dc *dc, struct dc_state *context);
->>>>>>> eb3cdb58
 	void (*update_mall_sel)(struct dc *dc, struct dc_state *context);
 	unsigned int (*calculate_dccg_k1_k2_values)(struct pipe_ctx *pipe_ctx,
 			unsigned int *k1_div,
