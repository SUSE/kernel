/*
 * Copyright 2015 Advanced Micro Devices, Inc.
 *
 * Permission is hereby granted, free of charge, to any person obtaining a
 * copy of this software and associated documentation files (the "Software"),
 * to deal in the Software without restriction, including without limitation
 * the rights to use, copy, modify, merge, publish, distribute, sublicense,
 * and/or sell copies of the Software, and to permit persons to whom the
 * Software is furnished to do so, subject to the following conditions:
 *
 * The above copyright notice and this permission notice shall be included in
 * all copies or substantial portions of the Software.
 *
 * THE SOFTWARE IS PROVIDED "AS IS", WITHOUT WARRANTY OF ANY KIND, EXPRESS OR
 * IMPLIED, INCLUDING BUT NOT LIMITED TO THE WARRANTIES OF MERCHANTABILITY,
 * FITNESS FOR A PARTICULAR PURPOSE AND NONINFRINGEMENT.  IN NO EVENT SHALL
 * THE COPYRIGHT HOLDER(S) OR AUTHOR(S) BE LIABLE FOR ANY CLAIM, DAMAGES OR
 * OTHER LIABILITY, WHETHER IN AN ACTION OF CONTRACT, TORT OR OTHERWISE,
 * ARISING FROM, OUT OF OR IN CONNECTION WITH THE SOFTWARE OR THE USE OR
 * OTHER DEALINGS IN THE SOFTWARE.
 *
 * Authors: AMD
 *
 */

#ifndef _CORE_TYPES_H_
#define _CORE_TYPES_H_

#include "dc.h"
#include "dce_calcs.h"
#include "dcn_calcs.h"
#include "ddc_service_types.h"
#include "dc_bios_types.h"
#include "mem_input.h"
#include "hubp.h"
#include "mpc.h"
#include "dwb.h"
#include "mcif_wb.h"
#include "panel_cntl.h"
#include "dmub/inc/dmub_cmd.h"
#include "pg_cntl.h"
#include "spl/dc_spl.h"

#define MAX_CLOCK_SOURCES 7
#define MAX_SVP_PHANTOM_STREAMS 2
#define MAX_SVP_PHANTOM_PLANES 2

void enable_surface_flip_reporting(struct dc_plane_state *plane_state,
		uint32_t controller_id);

#include "grph_object_id.h"
#include "link_encoder.h"
#include "stream_encoder.h"
#include "clock_source.h"
#include "audio.h"
#include "dm_pp_smu.h"
#include "dm_cp_psp.h"
#include "link_hwss.h"

/********** DAL Core*********************/
#include "transform.h"
#include "dpp.h"

#include "dml2/dml21/inc/dml_top_dchub_registers.h"
#include "dml2/dml21/inc/dml_top_types.h"

struct resource_pool;
struct dc_state;
struct resource_context;
struct clk_bw_params;

struct resource_funcs {
	enum engine_id (*get_preferred_eng_id_dpia)(unsigned int dpia_index);
	void (*destroy)(struct resource_pool **pool);
	void (*link_init)(struct dc_link *link);
	struct panel_cntl*(*panel_cntl_create)(
		const struct panel_cntl_init_data *panel_cntl_init_data);
	struct link_encoder *(*link_enc_create)(
			struct dc_context *ctx,
			const struct encoder_init_data *init);
	/* Create a minimal link encoder object with no dc_link object
	 * associated with it. */
	struct link_encoder *(*link_enc_create_minimal)(struct dc_context *ctx, enum engine_id eng_id);

	bool (*validate_bandwidth)(
					struct dc *dc,
					struct dc_state *context,
					bool fast_validate);
	void (*calculate_wm_and_dlg)(
				struct dc *dc, struct dc_state *context,
				display_e2e_pipe_params_st *pipes,
				int pipe_cnt,
				int vlevel);
	void (*update_soc_for_wm_a)(
				struct dc *dc, struct dc_state *context);

	unsigned int (*calculate_mall_ways_from_bytes)(
				const struct dc *dc,
				unsigned int total_size_in_mall_bytes);
	void (*prepare_mcache_programming)(
					struct dc *dc,
					struct dc_state *context);
	/**
	 * @populate_dml_pipes - Populate pipe data struct
	 *
	 * Returns:
	 * Total of pipes available in the specific ASIC.
	 */
	int (*populate_dml_pipes)(
		struct dc *dc,
		struct dc_state *context,
		display_e2e_pipe_params_st *pipes,
		bool fast_validate);

	/*
	 * Algorithm for assigning available link encoders to links.
	 *
	 * Update link_enc_assignments table and link_enc_avail list accordingly in
	 * struct resource_context.
	 */
	void (*link_encs_assign)(
			struct dc *dc,
			struct dc_state *state,
			struct dc_stream_state *streams[],
			uint8_t stream_count);
	/*
	 * Unassign a link encoder from a stream.
	 *
	 * Update link_enc_assignments table and link_enc_avail list accordingly in
	 * struct resource_context.
	 */
	void (*link_enc_unassign)(
			struct dc_state *state,
			struct dc_stream_state *stream);

	enum dc_status (*validate_global)(
		struct dc *dc,
		struct dc_state *context);

	struct pipe_ctx *(*acquire_free_pipe_as_secondary_dpp_pipe)(
			const struct dc_state *cur_ctx,
			struct dc_state *new_ctx,
			const struct resource_pool *pool,
			const struct pipe_ctx *opp_head_pipe);

	struct pipe_ctx *(*acquire_free_pipe_as_secondary_opp_head)(
			const struct dc_state *cur_ctx,
			struct dc_state *new_ctx,
			const struct resource_pool *pool,
			const struct pipe_ctx *otg_master);

	void (*release_pipe)(struct dc_state *context,
			struct pipe_ctx *pipe,
			const struct resource_pool *pool);

	enum dc_status (*validate_plane)(
			const struct dc_plane_state *plane_state,
			struct dc_caps *caps);

	enum dc_status (*add_stream_to_ctx)(
			struct dc *dc,
			struct dc_state *new_ctx,
			struct dc_stream_state *dc_stream);

	enum dc_status (*remove_stream_from_ctx)(
				struct dc *dc,
				struct dc_state *new_ctx,
				struct dc_stream_state *stream);

	enum dc_status (*patch_unknown_plane_state)(
			struct dc_plane_state *plane_state);

	struct stream_encoder *(*find_first_free_match_stream_enc_for_link)(
			struct resource_context *res_ctx,
			const struct resource_pool *pool,
			struct dc_stream_state *stream);

	void (*populate_dml_writeback_from_context)(
			struct dc *dc,
			struct resource_context *res_ctx,
			display_e2e_pipe_params_st *pipes);

	void (*set_mcif_arb_params)(
			struct dc *dc,
			struct dc_state *context,
			display_e2e_pipe_params_st *pipes,
			int pipe_cnt);

	void (*update_bw_bounding_box)(
			struct dc *dc,
			struct clk_bw_params *bw_params);
	bool (*acquire_post_bldn_3dlut)(
			struct resource_context *res_ctx,
			const struct resource_pool *pool,
			int mpcc_id,
			struct dc_3dlut **lut,
			struct dc_transfer_func **shaper);

	bool (*release_post_bldn_3dlut)(
			struct resource_context *res_ctx,
			const struct resource_pool *pool,
			struct dc_3dlut **lut,
			struct dc_transfer_func **shaper);

	enum dc_status (*add_dsc_to_stream_resource)(
			struct dc *dc, struct dc_state *state,
			struct dc_stream_state *stream);

	void (*add_phantom_pipes)(
            struct dc *dc,
            struct dc_state *context,
            display_e2e_pipe_params_st *pipes,
			unsigned int pipe_cnt,
            unsigned int index);

	void (*get_panel_config_defaults)(struct dc_panel_config *panel_config);
	void (*build_pipe_pix_clk_params)(struct pipe_ctx *pipe_ctx);
<<<<<<< HEAD
=======
	/*
	 * Get indicator of power from a context that went through full validation
	 */
	int (*get_power_profile)(const struct dc_state *context);
>>>>>>> b5de2a2a
	unsigned int (*get_det_buffer_size)(const struct dc_state *context);
};

struct audio_support{
	bool dp_audio;
	bool hdmi_audio_on_dongle;
	bool hdmi_audio_native;
};

#define NO_UNDERLAY_PIPE -1

struct resource_pool {
	struct mem_input *mis[MAX_PIPES];
	struct hubp *hubps[MAX_PIPES];
	struct input_pixel_processor *ipps[MAX_PIPES];
	struct transform *transforms[MAX_PIPES];
	struct dpp *dpps[MAX_PIPES];
	struct output_pixel_processor *opps[MAX_PIPES];
	struct timing_generator *timing_generators[MAX_PIPES];
	struct stream_encoder *stream_enc[MAX_PIPES * 2];
	struct hubbub *hubbub;
	struct mpc *mpc;
	struct pp_smu_funcs *pp_smu;
	struct dce_aux *engines[MAX_PIPES];
	struct dce_i2c_hw *hw_i2cs[MAX_PIPES];
	struct dce_i2c_sw *sw_i2cs[MAX_PIPES];
	bool i2c_hw_buffer_in_use;

	struct dwbc *dwbc[MAX_DWB_PIPES];
	struct mcif_wb *mcif_wb[MAX_DWB_PIPES];
	struct {
		unsigned int gsl_0:1;
		unsigned int gsl_1:1;
		unsigned int gsl_2:1;
	} gsl_groups;

	struct display_stream_compressor *dscs[MAX_PIPES];

	unsigned int pipe_count;
	unsigned int underlay_pipe_index;
	unsigned int stream_enc_count;

	/* An array for accessing the link encoder objects that have been created.
	 * Index in array corresponds to engine ID - viz. 0: ENGINE_ID_DIGA
	 */
	struct link_encoder *link_encoders[MAX_DIG_LINK_ENCODERS];
	/* Number of DIG link encoder objects created - i.e. number of valid
	 * entries in link_encoders array.
	 */
	unsigned int dig_link_enc_count;
	/* Number of USB4 DPIA (DisplayPort Input Adapter) link objects created.*/
	unsigned int usb4_dpia_count;

	unsigned int hpo_dp_stream_enc_count;
	struct hpo_dp_stream_encoder *hpo_dp_stream_enc[MAX_HPO_DP2_ENCODERS];
	unsigned int hpo_dp_link_enc_count;
	struct hpo_dp_link_encoder *hpo_dp_link_enc[MAX_HPO_DP2_LINK_ENCODERS];
	struct dc_3dlut *mpc_lut[MAX_PIPES];
	struct dc_transfer_func *mpc_shaper[MAX_PIPES];

	struct {
		unsigned int xtalin_clock_inKhz;
		unsigned int dccg_ref_clock_inKhz;
		unsigned int dchub_ref_clock_inKhz;
	} ref_clocks;
	unsigned int timing_generator_count;
	unsigned int mpcc_count;

	unsigned int writeback_pipe_count;
	/*
	 * reserved clock source for DP
	 */
	struct clock_source *dp_clock_source;

	struct clock_source *clock_sources[MAX_CLOCK_SOURCES];
	unsigned int clk_src_count;

	struct audio *audios[MAX_AUDIOS];
	unsigned int audio_count;
	struct audio_support audio_support;

	struct dccg *dccg;
	struct pg_cntl *pg_cntl;
	struct irq_service *irqs;

	struct abm *abm;
	struct dmcu *dmcu;
	struct dmub_psr *psr;
	struct dmub_replay *replay;

	struct abm *multiple_abms[MAX_PIPES];

	const struct resource_funcs *funcs;
	const struct resource_caps *res_cap;

	struct ddc_service *oem_device;
};

struct dcn_fe_bandwidth {
	int dppclk_khz;

};

/* Parameters needed to call set_disp_pattern_generator */
struct test_pattern_params {
	enum controller_dp_test_pattern test_pattern;
	enum controller_dp_color_space color_space;
	enum dc_color_depth color_depth;
	int width;
	int height;
	int offset;
};

struct stream_resource {
	struct output_pixel_processor *opp;
	struct display_stream_compressor *dsc;
	struct timing_generator *tg;
	struct stream_encoder *stream_enc;
	struct hpo_dp_stream_encoder *hpo_dp_stream_enc;
	struct audio *audio;

	struct pixel_clk_params pix_clk_params;
	struct encoder_info_frame encoder_info_frame;

	struct abm *abm;
	/* There are only (num_pipes+1)/2 groups. 0 means unassigned,
	 * otherwise it's using group number 'gsl_group-1'
	 */
	uint8_t gsl_group;

	struct test_pattern_params test_pattern_params;
};

struct plane_resource {
	/* scl_data is scratch space required to program a plane */
	struct scaler_data scl_data;
	/* Below pointers to hw objects are required to enable the plane */
	/* spl_in and spl_out are the input and output structures for SPL
	 * which are required when using Scaler Programming Library
	 * these are scratch spaces needed when programming a plane
	 */
	struct spl_in spl_in;
	struct spl_out spl_out;
	/* Below pointers to hw objects are required to enable the plane */
	struct hubp *hubp;
	struct mem_input *mi;
	struct input_pixel_processor *ipp;
	struct transform *xfm;
	struct dpp *dpp;
	uint8_t mpcc_inst;

	struct dcn_fe_bandwidth bw;
};

#define LINK_RES_HPO_DP_REC_MAP__MASK 0xFFFF
#define LINK_RES_HPO_DP_REC_MAP__SHIFT 0

/* all mappable hardware resources used to enable a link */
struct link_resource {
	struct hpo_dp_link_encoder *hpo_dp_link_enc;
};

struct link_config {
	struct dc_link_settings dp_link_settings;
};
union pipe_update_flags {
	struct {
		uint32_t enable : 1;
		uint32_t disable : 1;
		uint32_t odm : 1;
		uint32_t global_sync : 1;
		uint32_t opp_changed : 1;
		uint32_t tg_changed : 1;
		uint32_t mpcc : 1;
		uint32_t dppclk : 1;
		uint32_t hubp_interdependent : 1;
		uint32_t hubp_rq_dlg_ttu : 1;
		uint32_t gamut_remap : 1;
		uint32_t scaler : 1;
		uint32_t viewport : 1;
		uint32_t plane_changed : 1;
		uint32_t det_size : 1;
		uint32_t unbounded_req : 1;
		uint32_t test_pattern_changed : 1;
	} bits;
	uint32_t raw;
};

struct pixel_rate_divider {
	uint32_t div_factor1;
	uint32_t div_factor2;
};

enum p_state_switch_method {
	P_STATE_UNKNOWN						= 0,
	P_STATE_V_BLANK						= 1,
	P_STATE_FPO,
	P_STATE_V_ACTIVE,
	P_STATE_SUB_VP,
	P_STATE_DRR_SUB_VP,
	P_STATE_V_BLANK_SUB_VP
};

struct pipe_ctx {
	struct dc_plane_state *plane_state;
	struct dc_stream_state *stream;

	struct plane_resource plane_res;

	/**
	 * @stream_res: Reference to DCN resource components such OPP and DSC.
	 */
	struct stream_resource stream_res;
	struct link_resource link_res;

	struct clock_source *clock_source;

	struct pll_settings pll_settings;

	/**
	 * @link_config:
	 *
	 * link config records software decision for what link config should be
	 * enabled given current link capability and stream during hw resource
	 * mapping. This is to decouple the dependency on link capability during
	 * dc commit or update.
	 */
	struct link_config link_config;

	uint8_t pipe_idx;
	uint8_t pipe_idx_syncd;

	struct pipe_ctx *top_pipe;
	struct pipe_ctx *bottom_pipe;
	struct pipe_ctx *next_odm_pipe;
	struct pipe_ctx *prev_odm_pipe;

	struct _vcs_dpi_display_dlg_regs_st dlg_regs;
	struct _vcs_dpi_display_ttu_regs_st ttu_regs;
	struct _vcs_dpi_display_rq_regs_st rq_regs;
	struct _vcs_dpi_display_pipe_dest_params_st pipe_dlg_param;
	struct _vcs_dpi_display_rq_params_st dml_rq_param;
	struct _vcs_dpi_display_dlg_sys_params_st dml_dlg_sys_param;
	struct _vcs_dpi_display_e2e_pipe_params_st dml_input;
	int det_buffer_size_kb;
	bool unbounded_req;
	unsigned int surface_size_in_mall_bytes;
	struct dml2_dchub_per_pipe_register_set hubp_regs;
	struct dml2_hubp_pipe_mcache_regs mcache_regs;

	struct dwbc *dwbc;
	struct mcif_wb *mcif_wb;
	union pipe_update_flags update_flags;
	enum p_state_switch_method p_state_type;
	struct tg_color visual_confirm_color;
	bool has_vactive_margin;
	/* subvp_index: only valid if the pipe is a SUBVP_MAIN*/
	uint8_t subvp_index;
	struct pixel_rate_divider pixel_rate_divider;
	/* pixels borrowed from hblank to hactive */
	uint8_t hblank_borrow;
};

/* Data used for dynamic link encoder assignment.
 * Tracks current and future assignments; available link encoders;
 * and mode of operation (whether to use current or future assignments).
 */
struct link_enc_cfg_context {
	enum link_enc_cfg_mode mode;
	struct link_enc_assignment link_enc_assignments[MAX_PIPES];
	enum engine_id link_enc_avail[MAX_DIG_LINK_ENCODERS];
	struct link_enc_assignment transient_assignments[MAX_PIPES];
};

struct resource_context {
	struct pipe_ctx pipe_ctx[MAX_PIPES];
	bool is_stream_enc_acquired[MAX_PIPES * 2];
	bool is_audio_acquired[MAX_PIPES];
	uint8_t clock_source_ref_count[MAX_CLOCK_SOURCES];
	uint8_t dp_clock_source_ref_count;
	bool is_dsc_acquired[MAX_PIPES];
	struct link_enc_cfg_context link_enc_cfg_ctx;
	bool is_hpo_dp_stream_enc_acquired[MAX_HPO_DP2_ENCODERS];
	unsigned int hpo_dp_link_enc_to_link_idx[MAX_HPO_DP2_LINK_ENCODERS];
	int hpo_dp_link_enc_ref_cnts[MAX_HPO_DP2_LINK_ENCODERS];
	bool is_mpc_3dlut_acquired[MAX_PIPES];
	/* solely used for build scalar data in dml2 */
	struct pipe_ctx temp_pipe;
};

struct dce_bw_output {
	bool cpuc_state_change_enable;
	bool cpup_state_change_enable;
	bool stutter_mode_enable;
	bool nbp_state_change_enable;
	bool all_displays_in_sync;
	struct dce_watermarks urgent_wm_ns[MAX_PIPES];
	struct dce_watermarks stutter_exit_wm_ns[MAX_PIPES];
	struct dce_watermarks stutter_entry_wm_ns[MAX_PIPES];
	struct dce_watermarks nbp_state_change_wm_ns[MAX_PIPES];
	int sclk_khz;
	int sclk_deep_sleep_khz;
	int yclk_khz;
	int dispclk_khz;
	int blackout_recovery_time_us;
};

struct dcn_bw_writeback {
	struct mcif_arb_params mcif_wb_arb[MAX_DWB_PIPES];
};

struct dcn_bw_output {
	struct dc_clocks clk;
	union dcn_watermark_set watermarks;
	struct dcn_bw_writeback bw_writeback;
	int compbuf_size_kb;
	unsigned int mall_ss_size_bytes;
	unsigned int mall_ss_psr_active_size_bytes;
	unsigned int mall_subvp_size_bytes;
	unsigned int legacy_svp_drr_stream_index;
	bool legacy_svp_drr_stream_index_valid;
	struct dml2_mcache_surface_allocation mcache_allocations[DML2_MAX_PLANES];
	struct dmub_cmd_fams2_global_config fams2_global_config;
	struct dmub_fams2_stream_static_state fams2_stream_params[DML2_MAX_PLANES];
	struct dml2_display_arb_regs arb_regs;
};

union bw_output {
	struct dcn_bw_output dcn;
	struct dce_bw_output dce;
};

struct bw_context {
	union bw_output bw;
	struct display_mode_lib dml;
	struct dml2_context *dml2;
	struct dml2_context *dml2_dc_power_source;
};

struct dc_dmub_cmd {
	union dmub_rb_cmd dmub_cmd;
	enum dm_dmub_wait_type wait_type;
};

/**
 * struct dc_state - The full description of a state requested by users
 */
struct dc_state {
	/**
	 * @streams: Stream state properties
	 */
	struct dc_stream_state *streams[MAX_PIPES];

	/**
	 * @stream_status: Planes status on a given stream
	 */
	struct dc_stream_status stream_status[MAX_PIPES];
	/**
	 * @phantom_streams: Stream state properties for phantoms
	 */
	struct dc_stream_state *phantom_streams[MAX_PHANTOM_PIPES];
	/**
	 * @phantom_planes: Planes state properties for phantoms
	 */
	struct dc_plane_state *phantom_planes[MAX_PHANTOM_PIPES];

	/**
	 * @stream_count: Total of streams in use
	 */
	uint8_t stream_count;
	uint8_t stream_mask;

	/**
	 * @stream_count: Total phantom streams in use
	 */
	uint8_t phantom_stream_count;
	/**
	 * @stream_count: Total phantom planes in use
	 */
	uint8_t phantom_plane_count;
	/**
	 * @res_ctx: Persistent state of resources
	 */
	struct resource_context res_ctx;

	/**
	 * @pp_display_cfg: PowerPlay clocks and settings
	 * Note: this is a big struct, do *not* put on stack!
	 */
	struct dm_pp_display_configuration pp_display_cfg;

	/**
	 * @dcn_bw_vars: non-stack memory to support bandwidth calculations
	 * Note: this is a big struct, do *not* put on stack!
	 */
	struct dcn_bw_internal_vars dcn_bw_vars;

	struct clk_mgr *clk_mgr;

	/**
	 * @bw_ctx: The output from bandwidth and watermark calculations and the DML
	 *
	 * Each context must have its own instance of VBA, and in order to
	 * initialize and obtain IP and SOC, the base DML instance from DC is
	 * initially copied into every context.
	 */
	struct bw_context bw_ctx;

	struct block_sequence block_sequence[50];
	unsigned int block_sequence_steps;
	struct dc_dmub_cmd dc_dmub_cmd[10];
	unsigned int dmub_cmd_count;

	/**
	 * @refcount: refcount reference
	 *
	 * Notice that dc_state is used around the code to capture the current
	 * context, so we need to pass it everywhere. That's why we want to use
	 * kref in this struct.
	 */
	struct kref refcount;

	struct {
		unsigned int stutter_period_us;
	} perf_params;

	enum dc_power_source_type power_source;
};

struct replay_context {
	/* ddc line */
	enum channel_id aux_inst;
	/* Transmitter id */
	enum transmitter digbe_inst;
	/* Engine Id is used for Dig Be source select */
	enum engine_id digfe_inst;
	/* Controller Id used for Dig Fe source select */
	enum controller_id controllerId;
	unsigned int line_time_in_ns;
};

enum dc_replay_enable {
	DC_REPLAY_DISABLE			= 0,
	DC_REPLAY_ENABLE			= 1,
};

struct dc_bounding_box_max_clk {
	int max_dcfclk_mhz;
	int max_dispclk_mhz;
	int max_dppclk_mhz;
	int max_phyclk_mhz;
};

#endif /* _CORE_TYPES_H_ */<|MERGE_RESOLUTION|>--- conflicted
+++ resolved
@@ -215,13 +215,10 @@
 
 	void (*get_panel_config_defaults)(struct dc_panel_config *panel_config);
 	void (*build_pipe_pix_clk_params)(struct pipe_ctx *pipe_ctx);
-<<<<<<< HEAD
-=======
 	/*
 	 * Get indicator of power from a context that went through full validation
 	 */
 	int (*get_power_profile)(const struct dc_state *context);
->>>>>>> b5de2a2a
 	unsigned int (*get_det_buffer_size)(const struct dc_state *context);
 };
 
