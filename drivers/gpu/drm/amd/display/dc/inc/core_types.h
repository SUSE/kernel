/*
 * Copyright 2015 Advanced Micro Devices, Inc.
 *
 * Permission is hereby granted, free of charge, to any person obtaining a
 * copy of this software and associated documentation files (the "Software"),
 * to deal in the Software without restriction, including without limitation
 * the rights to use, copy, modify, merge, publish, distribute, sublicense,
 * and/or sell copies of the Software, and to permit persons to whom the
 * Software is furnished to do so, subject to the following conditions:
 *
 * The above copyright notice and this permission notice shall be included in
 * all copies or substantial portions of the Software.
 *
 * THE SOFTWARE IS PROVIDED "AS IS", WITHOUT WARRANTY OF ANY KIND, EXPRESS OR
 * IMPLIED, INCLUDING BUT NOT LIMITED TO THE WARRANTIES OF MERCHANTABILITY,
 * FITNESS FOR A PARTICULAR PURPOSE AND NONINFRINGEMENT.  IN NO EVENT SHALL
 * THE COPYRIGHT HOLDER(S) OR AUTHOR(S) BE LIABLE FOR ANY CLAIM, DAMAGES OR
 * OTHER LIABILITY, WHETHER IN AN ACTION OF CONTRACT, TORT OR OTHERWISE,
 * ARISING FROM, OUT OF OR IN CONNECTION WITH THE SOFTWARE OR THE USE OR
 * OTHER DEALINGS IN THE SOFTWARE.
 *
 * Authors: AMD
 *
 */

#ifndef _CORE_TYPES_H_
#define _CORE_TYPES_H_

#include "dc.h"
#include "dce_calcs.h"
#include "dcn_calcs.h"
#include "ddc_service_types.h"
#include "dc_bios_types.h"
#include "mem_input.h"
#include "hubp.h"
#include "mpc.h"
#include "dwb.h"
#include "mcif_wb.h"
#include "panel_cntl.h"
#include "dmub/inc/dmub_cmd.h"
#include "pg_cntl.h"

#define MAX_CLOCK_SOURCES 7
#define MAX_SVP_PHANTOM_STREAMS 2
#define MAX_SVP_PHANTOM_PLANES 2

void enable_surface_flip_reporting(struct dc_plane_state *plane_state,
		uint32_t controller_id);

#include "grph_object_id.h"
#include "link_encoder.h"
#include "stream_encoder.h"
#include "clock_source.h"
#include "audio.h"
#include "dm_pp_smu.h"
#include "dm_cp_psp.h"
#include "link_hwss.h"

/********** DAL Core*********************/
#include "transform.h"
#include "dpp.h"

struct resource_pool;
struct dc_state;
struct resource_context;
struct clk_bw_params;

struct resource_funcs {
	enum engine_id (*get_preferred_eng_id_dpia)(unsigned int dpia_index);
	void (*destroy)(struct resource_pool **pool);
	void (*link_init)(struct dc_link *link);
	struct panel_cntl*(*panel_cntl_create)(
		const struct panel_cntl_init_data *panel_cntl_init_data);
	struct link_encoder *(*link_enc_create)(
			struct dc_context *ctx,
			const struct encoder_init_data *init);
	/* Create a minimal link encoder object with no dc_link object
	 * associated with it. */
	struct link_encoder *(*link_enc_create_minimal)(struct dc_context *ctx, enum engine_id eng_id);

	bool (*validate_bandwidth)(
					struct dc *dc,
					struct dc_state *context,
					bool fast_validate);
	void (*calculate_wm_and_dlg)(
				struct dc *dc, struct dc_state *context,
				display_e2e_pipe_params_st *pipes,
				int pipe_cnt,
				int vlevel);
	void (*update_soc_for_wm_a)(
				struct dc *dc, struct dc_state *context);

	/**
	 * @populate_dml_pipes - Populate pipe data struct
	 *
	 * Returns:
	 * Total of pipes available in the specific ASIC.
	 */
	int (*populate_dml_pipes)(
		struct dc *dc,
		struct dc_state *context,
		display_e2e_pipe_params_st *pipes,
		bool fast_validate);

	/*
	 * Algorithm for assigning available link encoders to links.
	 *
	 * Update link_enc_assignments table and link_enc_avail list accordingly in
	 * struct resource_context.
	 */
	void (*link_encs_assign)(
			struct dc *dc,
			struct dc_state *state,
			struct dc_stream_state *streams[],
			uint8_t stream_count);
	/*
	 * Unassign a link encoder from a stream.
	 *
	 * Update link_enc_assignments table and link_enc_avail list accordingly in
	 * struct resource_context.
	 */
	void (*link_enc_unassign)(
			struct dc_state *state,
			struct dc_stream_state *stream);

	enum dc_status (*validate_global)(
		struct dc *dc,
		struct dc_state *context);

	struct pipe_ctx *(*acquire_free_pipe_as_secondary_dpp_pipe)(
			const struct dc_state *cur_ctx,
			struct dc_state *new_ctx,
			const struct resource_pool *pool,
			const struct pipe_ctx *opp_head_pipe);

	struct pipe_ctx *(*acquire_free_pipe_as_secondary_opp_head)(
			const struct dc_state *cur_ctx,
			struct dc_state *new_ctx,
			const struct resource_pool *pool,
			const struct pipe_ctx *otg_master);

	void (*release_pipe)(struct dc_state *context,
			struct pipe_ctx *pipe,
			const struct resource_pool *pool);

	enum dc_status (*validate_plane)(
			const struct dc_plane_state *plane_state,
			struct dc_caps *caps);

	enum dc_status (*add_stream_to_ctx)(
			struct dc *dc,
			struct dc_state *new_ctx,
			struct dc_stream_state *dc_stream);

	enum dc_status (*remove_stream_from_ctx)(
				struct dc *dc,
				struct dc_state *new_ctx,
				struct dc_stream_state *stream);
	enum dc_status (*patch_unknown_plane_state)(
			struct dc_plane_state *plane_state);

	struct stream_encoder *(*find_first_free_match_stream_enc_for_link)(
			struct resource_context *res_ctx,
			const struct resource_pool *pool,
			struct dc_stream_state *stream);
	void (*populate_dml_writeback_from_context)(
			struct dc *dc,
			struct resource_context *res_ctx,
			display_e2e_pipe_params_st *pipes);

	void (*set_mcif_arb_params)(
			struct dc *dc,
			struct dc_state *context,
			display_e2e_pipe_params_st *pipes,
			int pipe_cnt);
	void (*update_bw_bounding_box)(
			struct dc *dc,
			struct clk_bw_params *bw_params);
	bool (*acquire_post_bldn_3dlut)(
			struct resource_context *res_ctx,
			const struct resource_pool *pool,
			int mpcc_id,
			struct dc_3dlut **lut,
			struct dc_transfer_func **shaper);

	bool (*release_post_bldn_3dlut)(
			struct resource_context *res_ctx,
			const struct resource_pool *pool,
			struct dc_3dlut **lut,
			struct dc_transfer_func **shaper);

	enum dc_status (*add_dsc_to_stream_resource)(
			struct dc *dc, struct dc_state *state,
			struct dc_stream_state *stream);

	void (*add_phantom_pipes)(
            struct dc *dc,
            struct dc_state *context,
            display_e2e_pipe_params_st *pipes,
			unsigned int pipe_cnt,
            unsigned int index);

	void (*get_panel_config_defaults)(struct dc_panel_config *panel_config);
<<<<<<< HEAD
	void (*save_mall_state)(struct dc *dc, struct dc_state *context, struct mall_temp_config *temp_config);
	void (*restore_mall_state)(struct dc *dc, struct dc_state *context, struct mall_temp_config *temp_config);
=======
>>>>>>> d020a665
	void (*build_pipe_pix_clk_params)(struct pipe_ctx *pipe_ctx);
};

struct audio_support{
	bool dp_audio;
	bool hdmi_audio_on_dongle;
	bool hdmi_audio_native;
};

#define NO_UNDERLAY_PIPE -1

struct resource_pool {
	struct mem_input *mis[MAX_PIPES];
	struct hubp *hubps[MAX_PIPES];
	struct input_pixel_processor *ipps[MAX_PIPES];
	struct transform *transforms[MAX_PIPES];
	struct dpp *dpps[MAX_PIPES];
	struct output_pixel_processor *opps[MAX_PIPES];
	struct timing_generator *timing_generators[MAX_PIPES];
	struct stream_encoder *stream_enc[MAX_PIPES * 2];
	struct hubbub *hubbub;
	struct mpc *mpc;
	struct pp_smu_funcs *pp_smu;
	struct dce_aux *engines[MAX_PIPES];
	struct dce_i2c_hw *hw_i2cs[MAX_PIPES];
	struct dce_i2c_sw *sw_i2cs[MAX_PIPES];
	bool i2c_hw_buffer_in_use;

	struct dwbc *dwbc[MAX_DWB_PIPES];
	struct mcif_wb *mcif_wb[MAX_DWB_PIPES];
	struct {
		unsigned int gsl_0:1;
		unsigned int gsl_1:1;
		unsigned int gsl_2:1;
	} gsl_groups;

	struct display_stream_compressor *dscs[MAX_PIPES];

	unsigned int pipe_count;
	unsigned int underlay_pipe_index;
	unsigned int stream_enc_count;

	/* An array for accessing the link encoder objects that have been created.
	 * Index in array corresponds to engine ID - viz. 0: ENGINE_ID_DIGA
	 */
	struct link_encoder *link_encoders[MAX_DIG_LINK_ENCODERS];
	/* Number of DIG link encoder objects created - i.e. number of valid
	 * entries in link_encoders array.
	 */
	unsigned int dig_link_enc_count;
	/* Number of USB4 DPIA (DisplayPort Input Adapter) link objects created.*/
	unsigned int usb4_dpia_count;

	unsigned int hpo_dp_stream_enc_count;
	struct hpo_dp_stream_encoder *hpo_dp_stream_enc[MAX_HPO_DP2_ENCODERS];
	unsigned int hpo_dp_link_enc_count;
	struct hpo_dp_link_encoder *hpo_dp_link_enc[MAX_HPO_DP2_LINK_ENCODERS];
	struct dc_3dlut *mpc_lut[MAX_PIPES];
	struct dc_transfer_func *mpc_shaper[MAX_PIPES];

	struct {
		unsigned int xtalin_clock_inKhz;
		unsigned int dccg_ref_clock_inKhz;
		unsigned int dchub_ref_clock_inKhz;
	} ref_clocks;
	unsigned int timing_generator_count;
	unsigned int mpcc_count;

	unsigned int writeback_pipe_count;
	/*
	 * reserved clock source for DP
	 */
	struct clock_source *dp_clock_source;

	struct clock_source *clock_sources[MAX_CLOCK_SOURCES];
	unsigned int clk_src_count;

	struct audio *audios[MAX_AUDIOS];
	unsigned int audio_count;
	struct audio_support audio_support;

	struct dccg *dccg;
	struct pg_cntl *pg_cntl;
	struct irq_service *irqs;

	struct abm *abm;
	struct dmcu *dmcu;
	struct dmub_psr *psr;

	struct dmub_replay *replay;

	struct abm *multiple_abms[MAX_PIPES];

	const struct resource_funcs *funcs;
	const struct resource_caps *res_cap;

	struct ddc_service *oem_device;
};

struct dcn_fe_bandwidth {
	int dppclk_khz;

};

/* Parameters needed to call set_disp_pattern_generator */
struct test_pattern_params {
	enum controller_dp_test_pattern test_pattern;
	enum controller_dp_color_space color_space;
	enum dc_color_depth color_depth;
	int width;
	int height;
	int offset;
};

struct stream_resource {
	struct output_pixel_processor *opp;
	struct display_stream_compressor *dsc;
	struct timing_generator *tg;
	struct stream_encoder *stream_enc;
	struct hpo_dp_stream_encoder *hpo_dp_stream_enc;
	struct audio *audio;

	struct pixel_clk_params pix_clk_params;
	struct encoder_info_frame encoder_info_frame;

	struct abm *abm;
	/* There are only (num_pipes+1)/2 groups. 0 means unassigned,
	 * otherwise it's using group number 'gsl_group-1'
	 */
	uint8_t gsl_group;

	struct test_pattern_params test_pattern_params;
};

struct plane_resource {
	struct scaler_data scl_data;
	struct hubp *hubp;
	struct mem_input *mi;
	struct input_pixel_processor *ipp;
	struct transform *xfm;
	struct dpp *dpp;
	uint8_t mpcc_inst;

	struct dcn_fe_bandwidth bw;
};

#define LINK_RES_HPO_DP_REC_MAP__MASK 0xFFFF
#define LINK_RES_HPO_DP_REC_MAP__SHIFT 0

/* all mappable hardware resources used to enable a link */
struct link_resource {
	struct hpo_dp_link_encoder *hpo_dp_link_enc;
};

struct link_config {
	struct dc_link_settings dp_link_settings;
};
union pipe_update_flags {
	struct {
		uint32_t enable : 1;
		uint32_t disable : 1;
		uint32_t odm : 1;
		uint32_t global_sync : 1;
		uint32_t opp_changed : 1;
		uint32_t tg_changed : 1;
		uint32_t mpcc : 1;
		uint32_t dppclk : 1;
		uint32_t hubp_interdependent : 1;
		uint32_t hubp_rq_dlg_ttu : 1;
		uint32_t gamut_remap : 1;
		uint32_t scaler : 1;
		uint32_t viewport : 1;
		uint32_t plane_changed : 1;
		uint32_t det_size : 1;
		uint32_t unbounded_req : 1;
		uint32_t test_pattern_changed : 1;
	} bits;
	uint32_t raw;
};

enum p_state_switch_method {
	P_STATE_UNKNOWN						= 0,
	P_STATE_V_BLANK						= 1,
	P_STATE_FPO,
	P_STATE_V_ACTIVE,
	P_STATE_SUB_VP,
	P_STATE_DRR_SUB_VP,
	P_STATE_V_BLANK_SUB_VP
};

struct pipe_ctx {
	struct dc_plane_state *plane_state;
	struct dc_stream_state *stream;

	struct plane_resource plane_res;

	/**
	 * @stream_res: Reference to DCN resource components such OPP and DSC.
	 */
	struct stream_resource stream_res;
	struct link_resource link_res;

	struct clock_source *clock_source;

	struct pll_settings pll_settings;

	/**
	 * @link_config:
	 *
	 * link config records software decision for what link config should be
	 * enabled given current link capability and stream during hw resource
	 * mapping. This is to decouple the dependency on link capability during
	 * dc commit or update.
	 */
	struct link_config link_config;

	uint8_t pipe_idx;
	uint8_t pipe_idx_syncd;

	struct pipe_ctx *top_pipe;
	struct pipe_ctx *bottom_pipe;
	struct pipe_ctx *next_odm_pipe;
	struct pipe_ctx *prev_odm_pipe;

	struct _vcs_dpi_display_dlg_regs_st dlg_regs;
	struct _vcs_dpi_display_ttu_regs_st ttu_regs;
	struct _vcs_dpi_display_rq_regs_st rq_regs;
	struct _vcs_dpi_display_pipe_dest_params_st pipe_dlg_param;
	struct _vcs_dpi_display_rq_params_st dml_rq_param;
	struct _vcs_dpi_display_dlg_sys_params_st dml_dlg_sys_param;
	struct _vcs_dpi_display_e2e_pipe_params_st dml_input;
	int det_buffer_size_kb;
	bool unbounded_req;
	unsigned int surface_size_in_mall_bytes;

	struct dwbc *dwbc;
	struct mcif_wb *mcif_wb;
	union pipe_update_flags update_flags;
	enum p_state_switch_method p_state_type;
	struct tg_color visual_confirm_color;
	bool has_vactive_margin;
	/* subvp_index: only valid if the pipe is a SUBVP_MAIN*/
	uint8_t subvp_index;
};

/* Data used for dynamic link encoder assignment.
 * Tracks current and future assignments; available link encoders;
 * and mode of operation (whether to use current or future assignments).
 */
struct link_enc_cfg_context {
	enum link_enc_cfg_mode mode;
	struct link_enc_assignment link_enc_assignments[MAX_PIPES];
	enum engine_id link_enc_avail[MAX_DIG_LINK_ENCODERS];
	struct link_enc_assignment transient_assignments[MAX_PIPES];
};

struct resource_context {
	struct pipe_ctx pipe_ctx[MAX_PIPES];
	bool is_stream_enc_acquired[MAX_PIPES * 2];
	bool is_audio_acquired[MAX_PIPES];
	uint8_t clock_source_ref_count[MAX_CLOCK_SOURCES];
	uint8_t dp_clock_source_ref_count;
	bool is_dsc_acquired[MAX_PIPES];
	struct link_enc_cfg_context link_enc_cfg_ctx;
	bool is_hpo_dp_stream_enc_acquired[MAX_HPO_DP2_ENCODERS];
	unsigned int hpo_dp_link_enc_to_link_idx[MAX_HPO_DP2_LINK_ENCODERS];
	int hpo_dp_link_enc_ref_cnts[MAX_HPO_DP2_LINK_ENCODERS];
	bool is_mpc_3dlut_acquired[MAX_PIPES];
	/* solely used for build scalar data in dml2 */
	struct pipe_ctx temp_pipe;
};

struct dce_bw_output {
	bool cpuc_state_change_enable;
	bool cpup_state_change_enable;
	bool stutter_mode_enable;
	bool nbp_state_change_enable;
	bool all_displays_in_sync;
	struct dce_watermarks urgent_wm_ns[MAX_PIPES];
	struct dce_watermarks stutter_exit_wm_ns[MAX_PIPES];
	struct dce_watermarks stutter_entry_wm_ns[MAX_PIPES];
	struct dce_watermarks nbp_state_change_wm_ns[MAX_PIPES];
	int sclk_khz;
	int sclk_deep_sleep_khz;
	int yclk_khz;
	int dispclk_khz;
	int blackout_recovery_time_us;
};

struct dcn_bw_writeback {
	struct mcif_arb_params mcif_wb_arb[MAX_DWB_PIPES];
};

struct dcn_bw_output {
	struct dc_clocks clk;
	struct dcn_watermark_set watermarks;
	struct dcn_bw_writeback bw_writeback;
	int compbuf_size_kb;
	unsigned int mall_ss_size_bytes;
	unsigned int mall_ss_psr_active_size_bytes;
	unsigned int mall_subvp_size_bytes;
	unsigned int legacy_svp_drr_stream_index;
	bool legacy_svp_drr_stream_index_valid;
};

union bw_output {
	struct dcn_bw_output dcn;
	struct dce_bw_output dce;
};

struct bw_context {
	union bw_output bw;
	struct display_mode_lib dml;
	struct dml2_context *dml2;
};

struct dc_dmub_cmd {
	union dmub_rb_cmd dmub_cmd;
	enum dm_dmub_wait_type wait_type;
};

/**
 * struct dc_state - The full description of a state requested by users
 */
struct dc_state {
	/**
	 * @streams: Stream state properties
	 */
	struct dc_stream_state *streams[MAX_PIPES];

	/**
	 * @stream_status: Planes status on a given stream
	 */
	struct dc_stream_status stream_status[MAX_PIPES];
	/**
	 * @phantom_streams: Stream state properties for phantoms
	 */
	struct dc_stream_state *phantom_streams[MAX_PHANTOM_PIPES];
	/**
	 * @phantom_planes: Planes state properties for phantoms
	 */
	struct dc_plane_state *phantom_planes[MAX_PHANTOM_PIPES];

	/**
	 * @stream_count: Total of streams in use
	 */
	uint8_t stream_count;
	uint8_t stream_mask;

	/**
	 * @stream_count: Total phantom streams in use
	 */
	uint8_t phantom_stream_count;
	/**
	 * @stream_count: Total phantom planes in use
	 */
	uint8_t phantom_plane_count;
	/**
	 * @res_ctx: Persistent state of resources
	 */
	struct resource_context res_ctx;

	/**
	 * @pp_display_cfg: PowerPlay clocks and settings
	 * Note: this is a big struct, do *not* put on stack!
	 */
	struct dm_pp_display_configuration pp_display_cfg;

	/**
	 * @dcn_bw_vars: non-stack memory to support bandwidth calculations
	 * Note: this is a big struct, do *not* put on stack!
	 */
	struct dcn_bw_internal_vars dcn_bw_vars;

	struct clk_mgr *clk_mgr;

	/**
	 * @bw_ctx: The output from bandwidth and watermark calculations and the DML
	 *
	 * Each context must have its own instance of VBA, and in order to
	 * initialize and obtain IP and SOC, the base DML instance from DC is
	 * initially copied into every context.
	 */
	struct bw_context bw_ctx;

	struct block_sequence block_sequence[50];
	unsigned int block_sequence_steps;
	struct dc_dmub_cmd dc_dmub_cmd[10];
	unsigned int dmub_cmd_count;

	/**
	 * @refcount: refcount reference
	 *
	 * Notice that dc_state is used around the code to capture the current
	 * context, so we need to pass it everywhere. That's why we want to use
	 * kref in this struct.
	 */
	struct kref refcount;

	struct {
		unsigned int stutter_period_us;
	} perf_params;

	struct {
		/* used to temporarily backup plane states of a stream during
		 * dc update. The reason is that plane states are overwritten
		 * with surface updates in dc update. Once they are overwritten
		 * current state is no longer valid. We want to temporarily
		 * store current value in plane states so we can still recover
		 * a valid current state during dc update.
		 */
		struct dc_plane_state plane_states[MAX_SURFACE_NUM];
	} scratch;
};

struct replay_context {
	/* ddc line */
	enum channel_id aux_inst;
	/* Transmitter id */
	enum transmitter digbe_inst;
	/* Engine Id is used for Dig Be source select */
	enum engine_id digfe_inst;
	/* Controller Id used for Dig Fe source select */
	enum controller_id controllerId;
	unsigned int line_time_in_ns;
};

enum dc_replay_enable {
	DC_REPLAY_DISABLE			= 0,
	DC_REPLAY_ENABLE			= 1,
};

struct dc_bounding_box_max_clk {
	int max_dcfclk_mhz;
	int max_dispclk_mhz;
	int max_dppclk_mhz;
	int max_phyclk_mhz;
};

#endif /* _CORE_TYPES_H_ */<|MERGE_RESOLUTION|>--- conflicted
+++ resolved
@@ -201,11 +201,6 @@
             unsigned int index);
 
 	void (*get_panel_config_defaults)(struct dc_panel_config *panel_config);
-<<<<<<< HEAD
-	void (*save_mall_state)(struct dc *dc, struct dc_state *context, struct mall_temp_config *temp_config);
-	void (*restore_mall_state)(struct dc *dc, struct dc_state *context, struct mall_temp_config *temp_config);
-=======
->>>>>>> d020a665
 	void (*build_pipe_pix_clk_params)(struct pipe_ctx *pipe_ctx);
 };
 
