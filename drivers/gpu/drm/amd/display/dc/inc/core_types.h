/*
 * Copyright 2015 Advanced Micro Devices, Inc.
 *
 * Permission is hereby granted, free of charge, to any person obtaining a
 * copy of this software and associated documentation files (the "Software"),
 * to deal in the Software without restriction, including without limitation
 * the rights to use, copy, modify, merge, publish, distribute, sublicense,
 * and/or sell copies of the Software, and to permit persons to whom the
 * Software is furnished to do so, subject to the following conditions:
 *
 * The above copyright notice and this permission notice shall be included in
 * all copies or substantial portions of the Software.
 *
 * THE SOFTWARE IS PROVIDED "AS IS", WITHOUT WARRANTY OF ANY KIND, EXPRESS OR
 * IMPLIED, INCLUDING BUT NOT LIMITED TO THE WARRANTIES OF MERCHANTABILITY,
 * FITNESS FOR A PARTICULAR PURPOSE AND NONINFRINGEMENT.  IN NO EVENT SHALL
 * THE COPYRIGHT HOLDER(S) OR AUTHOR(S) BE LIABLE FOR ANY CLAIM, DAMAGES OR
 * OTHER LIABILITY, WHETHER IN AN ACTION OF CONTRACT, TORT OR OTHERWISE,
 * ARISING FROM, OUT OF OR IN CONNECTION WITH THE SOFTWARE OR THE USE OR
 * OTHER DEALINGS IN THE SOFTWARE.
 *
 * Authors: AMD
 *
 */

#ifndef _CORE_TYPES_H_
#define _CORE_TYPES_H_

#include "dc.h"
#include "dce_calcs.h"
#include "dcn_calcs.h"
#include "ddc_service_types.h"
#include "dc_bios_types.h"
#include "mem_input.h"
#include "hubp.h"
#include "mpc.h"
#include "dwb.h"
#include "mcif_wb.h"
#include "panel_cntl.h"

#define MAX_CLOCK_SOURCES 7
#define MAX_SVP_PHANTOM_STREAMS 2
#define MAX_SVP_PHANTOM_PLANES 2

void enable_surface_flip_reporting(struct dc_plane_state *plane_state,
		uint32_t controller_id);

#include "grph_object_id.h"
#include "link_encoder.h"
#include "stream_encoder.h"
#include "clock_source.h"
#include "audio.h"
#include "dm_pp_smu.h"
#include "dm_cp_psp.h"
<<<<<<< HEAD
#endif
#include "link_hwss.h"

/************ link *****************/
struct link_init_data {
	const struct dc *dc;
	struct dc_context *ctx; /* TODO: remove 'dal' when DC is complete. */
	uint32_t connector_index; /* this will be mapped to the HPD pins */
	uint32_t link_index; /* this is mapped to DAL display_index
				TODO: remove it when DC is complete. */
	bool is_dpia_link;
};

struct dc_link *link_create(const struct link_init_data *init_params);
void link_destroy(struct dc_link **link);

enum dc_status dc_link_validate_mode_timing(
		const struct dc_stream_state *stream,
		struct dc_link *link,
		const struct dc_crtc_timing *timing);

void core_link_resume(struct dc_link *link);
=======
#include "link_hwss.h"
>>>>>>> eb3cdb58

/********** DAL Core*********************/
#include "transform.h"
#include "dpp.h"

struct resource_pool;
struct dc_state;
struct resource_context;
struct clk_bw_params;

struct resource_funcs {
	void (*destroy)(struct resource_pool **pool);
	void (*link_init)(struct dc_link *link);
	struct panel_cntl*(*panel_cntl_create)(
		const struct panel_cntl_init_data *panel_cntl_init_data);
	struct link_encoder *(*link_enc_create)(
			struct dc_context *ctx,
			const struct encoder_init_data *init);
	/* Create a minimal link encoder object with no dc_link object
	 * associated with it. */
	struct link_encoder *(*link_enc_create_minimal)(struct dc_context *ctx, enum engine_id eng_id);

	bool (*validate_bandwidth)(
					struct dc *dc,
					struct dc_state *context,
					bool fast_validate);
	void (*calculate_wm_and_dlg)(
				struct dc *dc, struct dc_state *context,
				display_e2e_pipe_params_st *pipes,
				int pipe_cnt,
				int vlevel);
	void (*update_soc_for_wm_a)(
				struct dc *dc, struct dc_state *context);

	/**
	 * @populate_dml_pipes - Populate pipe data struct
	 *
	 * Returns:
	 * Total of pipes available in the specific ASIC.
	 */
	int (*populate_dml_pipes)(
		struct dc *dc,
		struct dc_state *context,
		display_e2e_pipe_params_st *pipes,
		bool fast_validate);

	/*
	 * Algorithm for assigning available link encoders to links.
	 *
	 * Update link_enc_assignments table and link_enc_avail list accordingly in
	 * struct resource_context.
	 */
	void (*link_encs_assign)(
			struct dc *dc,
			struct dc_state *state,
			struct dc_stream_state *streams[],
			uint8_t stream_count);
	/*
	 * Unassign a link encoder from a stream.
	 *
	 * Update link_enc_assignments table and link_enc_avail list accordingly in
	 * struct resource_context.
	 */
	void (*link_enc_unassign)(
			struct dc_state *state,
			struct dc_stream_state *stream);

	enum dc_status (*validate_global)(
		struct dc *dc,
		struct dc_state *context);

	/*
	 * Acquires a free pipe for the head pipe.
	 * The head pipe is first pipe in the current context that matches the stream
	 *  and does not have a top pipe or prev_odm_pipe.
	 */
	struct pipe_ctx *(*acquire_idle_pipe_for_layer)(
			struct dc_state *context,
			const struct resource_pool *pool,
			struct dc_stream_state *stream);

	/*
	 * Acquires a free pipe for the head pipe with some additional checks for odm.
	 * The head pipe is passed in as an argument unlike acquire_idle_pipe_for_layer
	 *  where it is read from the context.  So this allows us look for different
	 *  idle_pipe if the head_pipes are different ( ex. in odm 2:1 when we have
	 *  a left and right pipe ).
	 *
	 * It also checks the old context to see if:
	 *
	 * 1. a pipe has already been allocated for the head pipe.  If so, it will
	 *  try to select that pipe as the idle pipe if it is available in the current
	 *  context.
	 * 2. if the head_pipe is on the left, it will check if the right pipe has
	 *  a pipe already allocated.  If so, it will not use that pipe if it is
	 *  selected as the idle pipe.
	 */
	struct pipe_ctx *(*acquire_idle_pipe_for_head_pipe_in_layer)(
			struct dc_state *context,
			const struct resource_pool *pool,
			struct dc_stream_state *stream,
			struct pipe_ctx *head_pipe);

	enum dc_status (*validate_plane)(const struct dc_plane_state *plane_state, struct dc_caps *caps);

	enum dc_status (*add_stream_to_ctx)(
			struct dc *dc,
			struct dc_state *new_ctx,
			struct dc_stream_state *dc_stream);

	enum dc_status (*remove_stream_from_ctx)(
				struct dc *dc,
				struct dc_state *new_ctx,
				struct dc_stream_state *stream);
	enum dc_status (*patch_unknown_plane_state)(
			struct dc_plane_state *plane_state);

	struct stream_encoder *(*find_first_free_match_stream_enc_for_link)(
			struct resource_context *res_ctx,
			const struct resource_pool *pool,
			struct dc_stream_state *stream);
	void (*populate_dml_writeback_from_context)(
			struct dc *dc,
			struct resource_context *res_ctx,
			display_e2e_pipe_params_st *pipes);

	void (*set_mcif_arb_params)(
			struct dc *dc,
			struct dc_state *context,
			display_e2e_pipe_params_st *pipes,
			int pipe_cnt);
	void (*update_bw_bounding_box)(
			struct dc *dc,
			struct clk_bw_params *bw_params);
	bool (*acquire_post_bldn_3dlut)(
			struct resource_context *res_ctx,
			const struct resource_pool *pool,
			int mpcc_id,
			struct dc_3dlut **lut,
			struct dc_transfer_func **shaper);

	bool (*release_post_bldn_3dlut)(
			struct resource_context *res_ctx,
			const struct resource_pool *pool,
			struct dc_3dlut **lut,
			struct dc_transfer_func **shaper);

	enum dc_status (*add_dsc_to_stream_resource)(
			struct dc *dc, struct dc_state *state,
			struct dc_stream_state *stream);

	void (*add_phantom_pipes)(
            struct dc *dc,
            struct dc_state *context,
            display_e2e_pipe_params_st *pipes,
			unsigned int pipe_cnt,
            unsigned int index);

<<<<<<< HEAD
	bool (*remove_phantom_pipes)(struct dc *dc, struct dc_state *context);
	void (*get_panel_config_defaults)(struct dc_panel_config *panel_config);
=======
	bool (*remove_phantom_pipes)(struct dc *dc, struct dc_state *context, bool fast_update);
	void (*retain_phantom_pipes)(struct dc *dc, struct dc_state *context);
	void (*get_panel_config_defaults)(struct dc_panel_config *panel_config);
	void (*save_mall_state)(struct dc *dc, struct dc_state *context, struct mall_temp_config *temp_config);
	void (*restore_mall_state)(struct dc *dc, struct dc_state *context, struct mall_temp_config *temp_config);
>>>>>>> eb3cdb58
};

struct audio_support{
	bool dp_audio;
	bool hdmi_audio_on_dongle;
	bool hdmi_audio_native;
};

#define NO_UNDERLAY_PIPE -1

struct resource_pool {
	struct mem_input *mis[MAX_PIPES];
	struct hubp *hubps[MAX_PIPES];
	struct input_pixel_processor *ipps[MAX_PIPES];
	struct transform *transforms[MAX_PIPES];
	struct dpp *dpps[MAX_PIPES];
	struct output_pixel_processor *opps[MAX_PIPES];
	struct timing_generator *timing_generators[MAX_PIPES];
	struct stream_encoder *stream_enc[MAX_PIPES * 2];
	struct hubbub *hubbub;
	struct mpc *mpc;
	struct pp_smu_funcs *pp_smu;
	struct dce_aux *engines[MAX_PIPES];
	struct dce_i2c_hw *hw_i2cs[MAX_PIPES];
	struct dce_i2c_sw *sw_i2cs[MAX_PIPES];
	bool i2c_hw_buffer_in_use;

	struct dwbc *dwbc[MAX_DWB_PIPES];
	struct mcif_wb *mcif_wb[MAX_DWB_PIPES];
	struct {
		unsigned int gsl_0:1;
		unsigned int gsl_1:1;
		unsigned int gsl_2:1;
	} gsl_groups;

	struct display_stream_compressor *dscs[MAX_PIPES];

	unsigned int pipe_count;
	unsigned int underlay_pipe_index;
	unsigned int stream_enc_count;

	/* An array for accessing the link encoder objects that have been created.
	 * Index in array corresponds to engine ID - viz. 0: ENGINE_ID_DIGA
	 */
	struct link_encoder *link_encoders[MAX_DIG_LINK_ENCODERS];
	/* Number of DIG link encoder objects created - i.e. number of valid
	 * entries in link_encoders array.
	 */
	unsigned int dig_link_enc_count;
	/* Number of USB4 DPIA (DisplayPort Input Adapter) link objects created.*/
	unsigned int usb4_dpia_count;

	unsigned int hpo_dp_stream_enc_count;
	struct hpo_dp_stream_encoder *hpo_dp_stream_enc[MAX_HPO_DP2_ENCODERS];
	unsigned int hpo_dp_link_enc_count;
	struct hpo_dp_link_encoder *hpo_dp_link_enc[MAX_HPO_DP2_LINK_ENCODERS];
	struct dc_3dlut *mpc_lut[MAX_PIPES];
	struct dc_transfer_func *mpc_shaper[MAX_PIPES];

	struct {
		unsigned int xtalin_clock_inKhz;
		unsigned int dccg_ref_clock_inKhz;
		unsigned int dchub_ref_clock_inKhz;
	} ref_clocks;
	unsigned int timing_generator_count;
	unsigned int mpcc_count;

	unsigned int writeback_pipe_count;
	/*
	 * reserved clock source for DP
	 */
	struct clock_source *dp_clock_source;

	struct clock_source *clock_sources[MAX_CLOCK_SOURCES];
	unsigned int clk_src_count;

	struct audio *audios[MAX_AUDIOS];
	unsigned int audio_count;
	struct audio_support audio_support;

	struct dccg *dccg;
	struct irq_service *irqs;

	struct abm *abm;
	struct dmcu *dmcu;
	struct dmub_psr *psr;

	struct abm *multiple_abms[MAX_PIPES];

	const struct resource_funcs *funcs;
	const struct resource_caps *res_cap;

	struct ddc_service *oem_device;
};

struct dcn_fe_bandwidth {
	int dppclk_khz;

};

struct stream_resource {
	struct output_pixel_processor *opp;
	struct display_stream_compressor *dsc;
	struct timing_generator *tg;
	struct stream_encoder *stream_enc;
	struct hpo_dp_stream_encoder *hpo_dp_stream_enc;
	struct audio *audio;

	struct pixel_clk_params pix_clk_params;
	struct encoder_info_frame encoder_info_frame;

	struct abm *abm;
	/* There are only (num_pipes+1)/2 groups. 0 means unassigned,
	 * otherwise it's using group number 'gsl_group-1'
	 */
	uint8_t gsl_group;
};

struct plane_resource {
	struct scaler_data scl_data;
	struct hubp *hubp;
	struct mem_input *mi;
	struct input_pixel_processor *ipp;
	struct transform *xfm;
	struct dpp *dpp;
	uint8_t mpcc_inst;

	struct dcn_fe_bandwidth bw;
};

#define LINK_RES_HPO_DP_REC_MAP__MASK 0xFFFF
#define LINK_RES_HPO_DP_REC_MAP__SHIFT 0

/* all mappable hardware resources used to enable a link */
struct link_resource {
	struct hpo_dp_link_encoder *hpo_dp_link_enc;
};

struct link_config {
	struct dc_link_settings dp_link_settings;
};
union pipe_update_flags {
	struct {
		uint32_t enable : 1;
		uint32_t disable : 1;
		uint32_t odm : 1;
		uint32_t global_sync : 1;
		uint32_t opp_changed : 1;
		uint32_t tg_changed : 1;
		uint32_t mpcc : 1;
		uint32_t dppclk : 1;
		uint32_t hubp_interdependent : 1;
		uint32_t hubp_rq_dlg_ttu : 1;
		uint32_t gamut_remap : 1;
		uint32_t scaler : 1;
		uint32_t viewport : 1;
		uint32_t plane_changed : 1;
		uint32_t det_size : 1;
	} bits;
	uint32_t raw;
};

struct pipe_ctx {
	struct dc_plane_state *plane_state;
	struct dc_stream_state *stream;

	struct plane_resource plane_res;

	/**
	 * @stream_res: Reference to DCN resource components such OPP and DSC.
	 */
	struct stream_resource stream_res;
	struct link_resource link_res;

	struct clock_source *clock_source;

	struct pll_settings pll_settings;

<<<<<<< HEAD
	/* link config records software decision for what link config should be
=======
	/**
	 * @link_config:
	 *
	 * link config records software decision for what link config should be
>>>>>>> eb3cdb58
	 * enabled given current link capability and stream during hw resource
	 * mapping. This is to decouple the dependency on link capability during
	 * dc commit or update.
	 */
	struct link_config link_config;

	uint8_t pipe_idx;
	uint8_t pipe_idx_syncd;

	struct pipe_ctx *top_pipe;
	struct pipe_ctx *bottom_pipe;
	struct pipe_ctx *next_odm_pipe;
	struct pipe_ctx *prev_odm_pipe;

	struct _vcs_dpi_display_dlg_regs_st dlg_regs;
	struct _vcs_dpi_display_ttu_regs_st ttu_regs;
	struct _vcs_dpi_display_rq_regs_st rq_regs;
	struct _vcs_dpi_display_pipe_dest_params_st pipe_dlg_param;
	struct _vcs_dpi_display_rq_params_st dml_rq_param;
	struct _vcs_dpi_display_dlg_sys_params_st dml_dlg_sys_param;
	struct _vcs_dpi_display_e2e_pipe_params_st dml_input;
	int det_buffer_size_kb;
	bool unbounded_req;
<<<<<<< HEAD

	union pipe_update_flags update_flags;
	struct dwbc *dwbc;
	struct mcif_wb *mcif_wb;
=======
	unsigned int surface_size_in_mall_bytes;

	struct dwbc *dwbc;
	struct mcif_wb *mcif_wb;
	union pipe_update_flags update_flags;
>>>>>>> eb3cdb58
};

/* Data used for dynamic link encoder assignment.
 * Tracks current and future assignments; available link encoders;
 * and mode of operation (whether to use current or future assignments).
 */
struct link_enc_cfg_context {
	enum link_enc_cfg_mode mode;
	struct link_enc_assignment link_enc_assignments[MAX_PIPES];
	enum engine_id link_enc_avail[MAX_DIG_LINK_ENCODERS];
	struct link_enc_assignment transient_assignments[MAX_PIPES];
};

struct resource_context {
	struct pipe_ctx pipe_ctx[MAX_PIPES];
	bool is_stream_enc_acquired[MAX_PIPES * 2];
	bool is_audio_acquired[MAX_PIPES];
	uint8_t clock_source_ref_count[MAX_CLOCK_SOURCES];
	uint8_t dp_clock_source_ref_count;
	bool is_dsc_acquired[MAX_PIPES];
	struct link_enc_cfg_context link_enc_cfg_ctx;
	bool is_hpo_dp_stream_enc_acquired[MAX_HPO_DP2_ENCODERS];
	unsigned int hpo_dp_link_enc_to_link_idx[MAX_HPO_DP2_LINK_ENCODERS];
	int hpo_dp_link_enc_ref_cnts[MAX_HPO_DP2_LINK_ENCODERS];
	bool is_mpc_3dlut_acquired[MAX_PIPES];
};

struct dce_bw_output {
	bool cpuc_state_change_enable;
	bool cpup_state_change_enable;
	bool stutter_mode_enable;
	bool nbp_state_change_enable;
	bool all_displays_in_sync;
	struct dce_watermarks urgent_wm_ns[MAX_PIPES];
	struct dce_watermarks stutter_exit_wm_ns[MAX_PIPES];
	struct dce_watermarks stutter_entry_wm_ns[MAX_PIPES];
	struct dce_watermarks nbp_state_change_wm_ns[MAX_PIPES];
	int sclk_khz;
	int sclk_deep_sleep_khz;
	int yclk_khz;
	int dispclk_khz;
	int blackout_recovery_time_us;
};

struct dcn_bw_writeback {
	struct mcif_arb_params mcif_wb_arb[MAX_DWB_PIPES];
};

struct dcn_bw_output {
	struct dc_clocks clk;
	struct dcn_watermark_set watermarks;
	struct dcn_bw_writeback bw_writeback;
	int compbuf_size_kb;
<<<<<<< HEAD
=======
	unsigned int mall_ss_size_bytes;
	unsigned int mall_ss_psr_active_size_bytes;
	unsigned int mall_subvp_size_bytes;
>>>>>>> eb3cdb58
	unsigned int legacy_svp_drr_stream_index;
	bool legacy_svp_drr_stream_index_valid;
};

union bw_output {
	struct dcn_bw_output dcn;
	struct dce_bw_output dce;
};

struct bw_context {
	union bw_output bw;
	struct display_mode_lib dml;
};

/**
 * struct dc_state - The full description of a state requested by users
 */
struct dc_state {
	/**
	 * @streams: Stream state properties
	 */
	struct dc_stream_state *streams[MAX_PIPES];

	/**
	 * @stream_status: Planes status on a given stream
	 */
	struct dc_stream_status stream_status[MAX_PIPES];

	/**
	 * @stream_count: Total of streams in use
	 */
	uint8_t stream_count;
	uint8_t stream_mask;

	/**
	 * @res_ctx: Persistent state of resources
	 */
	struct resource_context res_ctx;

	/**
	 * @pp_display_cfg: PowerPlay clocks and settings
	 * Note: this is a big struct, do *not* put on stack!
	 */
	struct dm_pp_display_configuration pp_display_cfg;
<<<<<<< HEAD
=======

	/**
	 * @dcn_bw_vars: non-stack memory to support bandwidth calculations
	 * Note: this is a big struct, do *not* put on stack!
	 */
>>>>>>> eb3cdb58
	struct dcn_bw_internal_vars dcn_bw_vars;

	struct clk_mgr *clk_mgr;

	/**
	 * @bw_ctx: The output from bandwidth and watermark calculations and the DML
	 *
	 * Each context must have its own instance of VBA, and in order to
	 * initialize and obtain IP and SOC, the base DML instance from DC is
	 * initially copied into every context.
	 */
	struct bw_context bw_ctx;

	/**
	 * @refcount: refcount reference
	 *
	 * Notice that dc_state is used around the code to capture the current
	 * context, so we need to pass it everywhere. That's why we want to use
	 * kref in this struct.
	 */
	struct kref refcount;

	struct {
		unsigned int stutter_period_us;
	} perf_params;
};

struct dc_bounding_box_max_clk {
	int max_dcfclk_mhz;
	int max_dispclk_mhz;
	int max_dppclk_mhz;
	int max_phyclk_mhz;
};

#endif /* _CORE_TYPES_H_ */<|MERGE_RESOLUTION|>--- conflicted
+++ resolved
@@ -52,32 +52,7 @@
 #include "audio.h"
 #include "dm_pp_smu.h"
 #include "dm_cp_psp.h"
-<<<<<<< HEAD
-#endif
 #include "link_hwss.h"
-
-/************ link *****************/
-struct link_init_data {
-	const struct dc *dc;
-	struct dc_context *ctx; /* TODO: remove 'dal' when DC is complete. */
-	uint32_t connector_index; /* this will be mapped to the HPD pins */
-	uint32_t link_index; /* this is mapped to DAL display_index
-				TODO: remove it when DC is complete. */
-	bool is_dpia_link;
-};
-
-struct dc_link *link_create(const struct link_init_data *init_params);
-void link_destroy(struct dc_link **link);
-
-enum dc_status dc_link_validate_mode_timing(
-		const struct dc_stream_state *stream,
-		struct dc_link *link,
-		const struct dc_crtc_timing *timing);
-
-void core_link_resume(struct dc_link *link);
-=======
-#include "link_hwss.h"
->>>>>>> eb3cdb58
 
 /********** DAL Core*********************/
 #include "transform.h"
@@ -236,16 +211,11 @@
 			unsigned int pipe_cnt,
             unsigned int index);
 
-<<<<<<< HEAD
-	bool (*remove_phantom_pipes)(struct dc *dc, struct dc_state *context);
-	void (*get_panel_config_defaults)(struct dc_panel_config *panel_config);
-=======
 	bool (*remove_phantom_pipes)(struct dc *dc, struct dc_state *context, bool fast_update);
 	void (*retain_phantom_pipes)(struct dc *dc, struct dc_state *context);
 	void (*get_panel_config_defaults)(struct dc_panel_config *panel_config);
 	void (*save_mall_state)(struct dc *dc, struct dc_state *context, struct mall_temp_config *temp_config);
 	void (*restore_mall_state)(struct dc *dc, struct dc_state *context, struct mall_temp_config *temp_config);
->>>>>>> eb3cdb58
 };
 
 struct audio_support{
@@ -424,14 +394,10 @@
 
 	struct pll_settings pll_settings;
 
-<<<<<<< HEAD
-	/* link config records software decision for what link config should be
-=======
 	/**
 	 * @link_config:
 	 *
 	 * link config records software decision for what link config should be
->>>>>>> eb3cdb58
 	 * enabled given current link capability and stream during hw resource
 	 * mapping. This is to decouple the dependency on link capability during
 	 * dc commit or update.
@@ -455,18 +421,11 @@
 	struct _vcs_dpi_display_e2e_pipe_params_st dml_input;
 	int det_buffer_size_kb;
 	bool unbounded_req;
-<<<<<<< HEAD
-
-	union pipe_update_flags update_flags;
-	struct dwbc *dwbc;
-	struct mcif_wb *mcif_wb;
-=======
 	unsigned int surface_size_in_mall_bytes;
 
 	struct dwbc *dwbc;
 	struct mcif_wb *mcif_wb;
 	union pipe_update_flags update_flags;
->>>>>>> eb3cdb58
 };
 
 /* Data used for dynamic link encoder assignment.
@@ -520,12 +479,9 @@
 	struct dcn_watermark_set watermarks;
 	struct dcn_bw_writeback bw_writeback;
 	int compbuf_size_kb;
-<<<<<<< HEAD
-=======
 	unsigned int mall_ss_size_bytes;
 	unsigned int mall_ss_psr_active_size_bytes;
 	unsigned int mall_subvp_size_bytes;
->>>>>>> eb3cdb58
 	unsigned int legacy_svp_drr_stream_index;
 	bool legacy_svp_drr_stream_index_valid;
 };
@@ -570,14 +526,11 @@
 	 * Note: this is a big struct, do *not* put on stack!
 	 */
 	struct dm_pp_display_configuration pp_display_cfg;
-<<<<<<< HEAD
-=======
 
 	/**
 	 * @dcn_bw_vars: non-stack memory to support bandwidth calculations
 	 * Note: this is a big struct, do *not* put on stack!
 	 */
->>>>>>> eb3cdb58
 	struct dcn_bw_internal_vars dcn_bw_vars;
 
 	struct clk_mgr *clk_mgr;
