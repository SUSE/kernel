--- conflicted
+++ resolved
@@ -315,11 +315,7 @@
 	 * OPP(s) and turn on/off ODM memory.
 	 */
 	void (*set_odm_combine)(struct timing_generator *optc, int *opp_id, int opp_cnt,
-<<<<<<< HEAD
-			struct dc_crtc_timing *timing);
-=======
 			int segment_width, int last_segment_width);
->>>>>>> 2d5404ca
 	void (*get_odm_combine_segments)(struct timing_generator *tg, int *odm_segments);
 	void (*set_h_timing_div_manual_mode)(struct timing_generator *optc, bool manual_mode);
 	void (*set_gsl)(struct timing_generator *optc, const struct gsl_params *params);
