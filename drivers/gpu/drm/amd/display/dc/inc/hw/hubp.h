/*
 * Copyright 2012-15 Advanced Micro Devices, Inc.
 *
 * Permission is hereby granted, free of charge, to any person obtaining a
 * copy of this software and associated documentation files (the "Software"),
 * to deal in the Software without restriction, including without limitation
 * the rights to use, copy, modify, merge, publish, distribute, sublicense,
 * and/or sell copies of the Software, and to permit persons to whom the
 * Software is furnished to do so, subject to the following conditions:
 *
 * The above copyright notice and this permission notice shall be included in
 * all copies or substantial portions of the Software.
 *
 * THE SOFTWARE IS PROVIDED "AS IS", WITHOUT WARRANTY OF ANY KIND, EXPRESS OR
 * IMPLIED, INCLUDING BUT NOT LIMITED TO THE WARRANTIES OF MERCHANTABILITY,
 * FITNESS FOR A PARTICULAR PURPOSE AND NONINFRINGEMENT.  IN NO EVENT SHALL
 * THE COPYRIGHT HOLDER(S) OR AUTHOR(S) BE LIABLE FOR ANY CLAIM, DAMAGES OR
 * OTHER LIABILITY, WHETHER IN AN ACTION OF CONTRACT, TORT OR OTHERWISE,
 * ARISING FROM, OUT OF OR IN CONNECTION WITH THE SOFTWARE OR THE USE OR
 * OTHER DEALINGS IN THE SOFTWARE.
 *
 * Authors: AMD
 *
 */

#ifndef __DAL_HUBP_H__
#define __DAL_HUBP_H__

#include "mem_input.h"
#include "cursor_reg_cache.h"

#define OPP_ID_INVALID 0xf
#define MAX_TTU 0xffffff


enum cursor_pitch {
	CURSOR_PITCH_64_PIXELS = 0,
	CURSOR_PITCH_128_PIXELS,
	CURSOR_PITCH_256_PIXELS
};

enum cursor_lines_per_chunk {
	CURSOR_LINE_PER_CHUNK_1 = 0, /* new for DCN2 */
	CURSOR_LINE_PER_CHUNK_2 = 1,
	CURSOR_LINE_PER_CHUNK_4,
	CURSOR_LINE_PER_CHUNK_8,
	CURSOR_LINE_PER_CHUNK_16
};

enum hubp_ind_block_size {
	hubp_ind_block_unconstrained = 0,
	hubp_ind_block_64b,
	hubp_ind_block_128b,
	hubp_ind_block_64b_no_128bcl,
};

struct hubp {
	const struct hubp_funcs *funcs;
	struct dc_context *ctx;
	struct dc_plane_address request_address;
	int inst;

	/* run time states */
	int opp_id;
	int mpcc_id;
	struct dc_cursor_attributes curs_attr;
	struct dc_cursor_position curs_pos;
	bool power_gated;

	struct cursor_position_cache_hubp  pos;
	struct cursor_attribute_cache_hubp att;
	struct cursor_rect cur_rect;
};

struct surface_flip_registers {
	uint32_t DCSURF_SURFACE_CONTROL;
	uint32_t DCSURF_PRIMARY_META_SURFACE_ADDRESS_HIGH;
	uint32_t DCSURF_PRIMARY_META_SURFACE_ADDRESS;
	uint32_t DCSURF_PRIMARY_SURFACE_ADDRESS_HIGH;
	uint32_t DCSURF_PRIMARY_SURFACE_ADDRESS;
	uint32_t DCSURF_PRIMARY_META_SURFACE_ADDRESS_HIGH_C;
	uint32_t DCSURF_PRIMARY_META_SURFACE_ADDRESS_C;
	uint32_t DCSURF_PRIMARY_SURFACE_ADDRESS_HIGH_C;
	uint32_t DCSURF_PRIMARY_SURFACE_ADDRESS_C;
	uint32_t DCSURF_SECONDARY_META_SURFACE_ADDRESS_HIGH;
	uint32_t DCSURF_SECONDARY_META_SURFACE_ADDRESS;
	uint32_t DCSURF_SECONDARY_SURFACE_ADDRESS_HIGH;
	uint32_t DCSURF_SECONDARY_SURFACE_ADDRESS;
	bool tmz_surface;
	bool immediate;
	uint8_t vmid;
	bool grph_stereo;
};

struct hubp_funcs {
	void (*hubp_setup)(
			struct hubp *hubp,
			struct _vcs_dpi_display_dlg_regs_st *dlg_regs,
			struct _vcs_dpi_display_ttu_regs_st *ttu_regs,
			struct _vcs_dpi_display_rq_regs_st *rq_regs,
			struct _vcs_dpi_display_pipe_dest_params_st *pipe_dest);

	void (*hubp_setup_interdependent)(
			struct hubp *hubp,
			struct _vcs_dpi_display_dlg_regs_st *dlg_regs,
			struct _vcs_dpi_display_ttu_regs_st *ttu_regs);

	void (*dcc_control)(struct hubp *hubp, bool enable,
			enum hubp_ind_block_size blk_size);

	void (*mem_program_viewport)(
			struct hubp *hubp,
			const struct rect *viewport,
			const struct rect *viewport_c);

	bool (*hubp_program_surface_flip_and_addr)(
		struct hubp *hubp,
		const struct dc_plane_address *address,
		bool flip_immediate);

	void (*hubp_program_pte_vm)(
		struct hubp *hubp,
		enum surface_pixel_format format,
		union dc_tiling_info *tiling_info,
		enum dc_rotation_angle rotation);

	void (*hubp_set_vm_system_aperture_settings)(
			struct hubp *hubp,
			struct vm_system_aperture_param *apt);

	void (*hubp_set_vm_context0_settings)(
			struct hubp *hubp,
			const struct vm_context0_param *vm0);

	void (*hubp_program_surface_config)(
		struct hubp *hubp,
		enum surface_pixel_format format,
		union dc_tiling_info *tiling_info,
		struct plane_size *plane_size,
		enum dc_rotation_angle rotation,
		struct dc_plane_dcc_param *dcc,
		bool horizontal_mirror,
		unsigned int compa_level);

	bool (*hubp_is_flip_pending)(struct hubp *hubp);

	void (*set_blank)(struct hubp *hubp, bool blank);
	void (*set_blank_regs)(struct hubp *hubp, bool blank);
<<<<<<< HEAD
#ifdef CONFIG_DRM_AMD_DC_DCN
=======
#ifdef CONFIG_DRM_AMD_DC_FP
>>>>>>> eb3cdb58
	void (*phantom_hubp_post_enable)(struct hubp *hubp);
#endif
	void (*set_hubp_blank_en)(struct hubp *hubp, bool blank);

	void (*set_cursor_attributes)(
			struct hubp *hubp,
			const struct dc_cursor_attributes *attr);

	void (*set_cursor_position)(
			struct hubp *hubp,
			const struct dc_cursor_position *pos,
			const struct dc_cursor_mi_param *param);

	void (*hubp_disconnect)(struct hubp *hubp);

	void (*hubp_clk_cntl)(struct hubp *hubp, bool enable);
	void (*hubp_vtg_sel)(struct hubp *hubp, uint32_t otg_inst);
	void (*hubp_read_state)(struct hubp *hubp);
	void (*hubp_clear_underflow)(struct hubp *hubp);
	void (*hubp_disable_control)(struct hubp *hubp, bool disable_hubp);
	unsigned int (*hubp_get_underflow_status)(struct hubp *hubp);
	void (*hubp_init)(struct hubp *hubp);

	void (*dmdata_set_attributes)(
			struct hubp *hubp,
			const struct dc_dmdata_attributes *attr);

	void (*dmdata_load)(
			struct hubp *hubp,
			uint32_t dmdata_sw_size,
			const uint32_t *dmdata_sw_data);
	bool (*dmdata_status_done)(struct hubp *hubp);
	void (*hubp_enable_tripleBuffer)(
		struct hubp *hubp,
		bool enable);

	bool (*hubp_is_triplebuffer_enabled)(
		struct hubp *hubp);

	void (*hubp_set_flip_control_surface_gsl)(
		struct hubp *hubp,
		bool enable);

	void (*validate_dml_output)(
			struct hubp *hubp,
			struct dc_context *ctx,
			struct _vcs_dpi_display_rq_regs_st *dml_rq_regs,
			struct _vcs_dpi_display_dlg_regs_st *dml_dlg_attr,
			struct _vcs_dpi_display_ttu_regs_st *dml_ttu_attr);
	void (*set_unbounded_requesting)(
		struct hubp *hubp,
		bool enable);
	bool (*hubp_in_blank)(struct hubp *hubp);
	void (*hubp_soft_reset)(struct hubp *hubp, bool reset);

	void (*hubp_update_force_pstate_disallow)(struct hubp *hubp, bool allow);
<<<<<<< HEAD
=======
	void (*hubp_update_force_cursor_pstate_disallow)(struct hubp *hubp, bool allow);
>>>>>>> eb3cdb58
	void (*hubp_update_mall_sel)(struct hubp *hubp, uint32_t mall_sel, bool c_cursor);
	void (*hubp_prepare_subvp_buffering)(struct hubp *hubp, bool enable);

	void (*hubp_set_flip_int)(struct hubp *hubp);

	void (*program_extended_blank)(struct hubp *hubp,
			unsigned int min_dst_y_next_start_optimized);

	void (*hubp_wait_pipe_read_start)(struct hubp *hubp);
};

#endif<|MERGE_RESOLUTION|>--- conflicted
+++ resolved
@@ -146,11 +146,7 @@
 
 	void (*set_blank)(struct hubp *hubp, bool blank);
 	void (*set_blank_regs)(struct hubp *hubp, bool blank);
-<<<<<<< HEAD
-#ifdef CONFIG_DRM_AMD_DC_DCN
-=======
 #ifdef CONFIG_DRM_AMD_DC_FP
->>>>>>> eb3cdb58
 	void (*phantom_hubp_post_enable)(struct hubp *hubp);
 #endif
 	void (*set_hubp_blank_en)(struct hubp *hubp, bool blank);
@@ -207,10 +203,7 @@
 	void (*hubp_soft_reset)(struct hubp *hubp, bool reset);
 
 	void (*hubp_update_force_pstate_disallow)(struct hubp *hubp, bool allow);
-<<<<<<< HEAD
-=======
 	void (*hubp_update_force_cursor_pstate_disallow)(struct hubp *hubp, bool allow);
->>>>>>> eb3cdb58
 	void (*hubp_update_mall_sel)(struct hubp *hubp, uint32_t mall_sel, bool c_cursor);
 	void (*hubp_prepare_subvp_buffering)(struct hubp *hubp, bool enable);
 
