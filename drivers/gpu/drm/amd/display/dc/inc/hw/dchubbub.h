/*
 * Copyright 2012-15 Advanced Micro Devices, Inc.
 *
 * Permission is hereby granted, free of charge, to any person obtaining a
 * copy of this software and associated documentation files (the "Software"),
 * to deal in the Software without restriction, including without limitation
 * the rights to use, copy, modify, merge, publish, distribute, sublicense,
 * and/or sell copies of the Software, and to permit persons to whom the
 * Software is furnished to do so, subject to the following conditions:
 *
 * The above copyright notice and this permission notice shall be included in
 * all copies or substantial portions of the Software.
 *
 * THE SOFTWARE IS PROVIDED "AS IS", WITHOUT WARRANTY OF ANY KIND, EXPRESS OR
 * IMPLIED, INCLUDING BUT NOT LIMITED TO THE WARRANTIES OF MERCHANTABILITY,
 * FITNESS FOR A PARTICULAR PURPOSE AND NONINFRINGEMENT.  IN NO EVENT SHALL
 * THE COPYRIGHT HOLDER(S) OR AUTHOR(S) BE LIABLE FOR ANY CLAIM, DAMAGES OR
 * OTHER LIABILITY, WHETHER IN AN ACTION OF CONTRACT, TORT OR OTHERWISE,
 * ARISING FROM, OUT OF OR IN CONNECTION WITH THE SOFTWARE OR THE USE OR
 * OTHER DEALINGS IN THE SOFTWARE.
 *
 * Authors: AMD
 *
 */

#ifndef __DAL_DCHUBBUB_H__
#define __DAL_DCHUBBUB_H__


enum dcc_control {
	dcc_control__256_256_xxx,
	dcc_control__128_128_xxx,
	dcc_control__256_64_64,
	dcc_control__256_128_128,
};

enum segment_order {
	segment_order__na,
	segment_order__contiguous,
	segment_order__non_contiguous,
};

struct dcn_hubbub_wm_set {
	uint32_t wm_set;
	uint32_t data_urgent;
	uint32_t pte_meta_urgent;
	uint32_t sr_enter;
	uint32_t sr_exit;
<<<<<<< HEAD
	uint32_t dram_clk_chanage;
=======
	uint32_t dram_clk_change;
>>>>>>> eb3cdb58
	uint32_t usr_retrain;
	uint32_t fclk_pstate_change;
};

struct dcn_hubbub_wm {
	struct dcn_hubbub_wm_set sets[4];
};

enum dcn_hubbub_page_table_depth {
	DCN_PAGE_TABLE_DEPTH_1_LEVEL,
	DCN_PAGE_TABLE_DEPTH_2_LEVEL,
	DCN_PAGE_TABLE_DEPTH_3_LEVEL,
	DCN_PAGE_TABLE_DEPTH_4_LEVEL
};

enum dcn_hubbub_page_table_block_size {
	DCN_PAGE_TABLE_BLOCK_SIZE_4KB = 0,
	DCN_PAGE_TABLE_BLOCK_SIZE_64KB = 4,
	DCN_PAGE_TABLE_BLOCK_SIZE_32KB = 3
};

struct dcn_hubbub_phys_addr_config {
	struct {
		uint64_t fb_top;
		uint64_t fb_offset;
		uint64_t fb_base;
		uint64_t agp_top;
		uint64_t agp_bot;
		uint64_t agp_base;
	} system_aperture;

	struct {
		uint64_t page_table_start_addr;
		uint64_t page_table_end_addr;
		uint64_t page_table_base_addr;
	} gart_config;

	uint64_t page_table_default_page_addr;
};

struct dcn_hubbub_virt_addr_config {
	uint64_t				page_table_start_addr;
	uint64_t				page_table_end_addr;
	enum dcn_hubbub_page_table_block_size	page_table_block_size;
	enum dcn_hubbub_page_table_depth	page_table_depth;
	uint64_t				page_table_base_addr;
};

struct hubbub_addr_config {
	struct dcn_hubbub_phys_addr_config pa_config;
	struct dcn_hubbub_virt_addr_config va_config;
	struct {
		uint64_t aperture_check_fault;
		uint64_t generic_fault;
	} default_addrs;
};

struct dcn_hubbub_state {
	uint32_t vm_fault_addr_msb;
	uint32_t vm_fault_addr_lsb;
	uint32_t vm_error_status;
	uint32_t vm_error_vmid;
	uint32_t vm_error_pipe;
	uint32_t vm_error_mode;
};

struct hubbub_funcs {
	void (*update_dchub)(
			struct hubbub *hubbub,
			struct dchub_init_data *dh_data);

	int (*init_dchub_sys_ctx)(
			struct hubbub *hubbub,
			struct dcn_hubbub_phys_addr_config *pa_config);
	void (*init_vm_ctx)(
			struct hubbub *hubbub,
			struct dcn_hubbub_virt_addr_config *va_config,
			int vmid);

	bool (*get_dcc_compression_cap)(struct hubbub *hubbub,
			const struct dc_dcc_surface_param *input,
			struct dc_surface_dcc_cap *output);

	bool (*dcc_support_swizzle)(
			enum swizzle_mode_values swizzle,
			unsigned int bytes_per_element,
			enum segment_order *segment_order_horz,
			enum segment_order *segment_order_vert);

	bool (*dcc_support_pixel_format)(
			enum surface_pixel_format format,
			unsigned int *bytes_per_element);

	void (*wm_read_state)(struct hubbub *hubbub,
			struct dcn_hubbub_wm *wm);

	void (*get_dchub_ref_freq)(struct hubbub *hubbub,
			unsigned int dccg_ref_freq_inKhz,
			unsigned int *dchub_ref_freq_inKhz);

	bool (*program_watermarks)(
			struct hubbub *hubbub,
			struct dcn_watermark_set *watermarks,
			unsigned int refclk_mhz,
			bool safe_to_lower);

	bool (*is_allow_self_refresh_enabled)(struct hubbub *hubbub);
	void (*allow_self_refresh_control)(struct hubbub *hubbub, bool allow);

	bool (*verify_allow_pstate_change_high)(struct hubbub *hubbub);

	void (*apply_DEDCN21_147_wa)(struct hubbub *hubbub);

	void (*force_wm_propagate_to_pipes)(struct hubbub *hubbub);

	void (*hubbub_read_state)(struct hubbub *hubbub, struct dcn_hubbub_state *hubbub_state);

	void (*force_pstate_change_control)(struct hubbub *hubbub, bool force, bool allow);

	void (*init_watermarks)(struct hubbub *hubbub);

	/**
	 * @program_det_size:
	 *
	 * DE-Tile buffers (DET) is a memory that is used to convert the tiled
	 * data into linear, which the rest of the display can use to generate
	 * the graphics output. One of the main features of this component is
	 * that each pipe has a configurable DET buffer which means that when a
	 * pipe is not enabled, the device can assign the memory to other
	 * enabled pipes to try to be more efficient.
	 *
	 * DET logic is handled by dchubbub. Some ASICs provide a feature named
	 * Configurable Return Buffer (CRB) segments which can be allocated to
	 * compressed or detiled buffers.
	 */
	void (*program_det_size)(struct hubbub *hubbub, int hubp_inst, unsigned det_buffer_size_in_kbyte);
	void (*program_compbuf_size)(struct hubbub *hubbub, unsigned compbuf_size_kb, bool safe_to_increase);
	void (*init_crb)(struct hubbub *hubbub);
	void (*force_usr_retraining_allow)(struct hubbub *hubbub, bool allow);
<<<<<<< HEAD
=======
	void (*set_request_limit)(struct hubbub *hubbub, int memory_channel_count, int words_per_channel);
	void (*dchubbub_init)(struct hubbub *hubbub);
>>>>>>> eb3cdb58
};

struct hubbub {
	const struct hubbub_funcs *funcs;
	struct dc_context *ctx;
	bool riommu_active;
};

#endif<|MERGE_RESOLUTION|>--- conflicted
+++ resolved
@@ -46,11 +46,7 @@
 	uint32_t pte_meta_urgent;
 	uint32_t sr_enter;
 	uint32_t sr_exit;
-<<<<<<< HEAD
-	uint32_t dram_clk_chanage;
-=======
 	uint32_t dram_clk_change;
->>>>>>> eb3cdb58
 	uint32_t usr_retrain;
 	uint32_t fclk_pstate_change;
 };
@@ -190,11 +186,8 @@
 	void (*program_compbuf_size)(struct hubbub *hubbub, unsigned compbuf_size_kb, bool safe_to_increase);
 	void (*init_crb)(struct hubbub *hubbub);
 	void (*force_usr_retraining_allow)(struct hubbub *hubbub, bool allow);
-<<<<<<< HEAD
-=======
 	void (*set_request_limit)(struct hubbub *hubbub, int memory_channel_count, int words_per_channel);
 	void (*dchubbub_init)(struct hubbub *hubbub);
->>>>>>> eb3cdb58
 };
 
 struct hubbub {
