/*
 * Copyright 2012-16 Advanced Micro Devices, Inc.
 *
 * Permission is hereby granted, free of charge, to any person obtaining a
 * copy of this software and associated documentation files (the "Software"),
 * to deal in the Software without restriction, including without limitation
 * the rights to use, copy, modify, merge, publish, distribute, sublicense,
 * and/or sell copies of the Software, and to permit persons to whom the
 * Software is furnished to do so, subject to the following conditions:
 *
 * The above copyright notice and this permission notice shall be included in
 * all copies or substantial portions of the Software.
 *
 * THE SOFTWARE IS PROVIDED "AS IS", WITHOUT WARRANTY OF ANY KIND, EXPRESS OR
 * IMPLIED, INCLUDING BUT NOT LIMITED TO THE WARRANTIES OF MERCHANTABILITY,
 * FITNESS FOR A PARTICULAR PURPOSE AND NONINFRINGEMENT.  IN NO EVENT SHALL
 * THE COPYRIGHT HOLDER(S) OR AUTHOR(S) BE LIABLE FOR ANY CLAIM, DAMAGES OR
 * OTHER LIABILITY, WHETHER IN AN ACTION OF CONTRACT, TORT OR OTHERWISE,
 * ARISING FROM, OUT OF OR IN CONNECTION WITH THE SOFTWARE OR THE USE OR
 * OTHER DEALINGS IN THE SOFTWARE.
 *
 * Authors: AMD
 *
 */

#ifndef __DAL_CLK_MGR_H__
#define __DAL_CLK_MGR_H__

#include "dc.h"
#include "dm_pp_smu.h"

/* Constants */
#define DDR4_DRAM_WIDTH   64
#define WM_A 0
#define WM_B 1
#define WM_C 2
#define WM_D 3
#define WM_SET_COUNT 4
#define WM_1A 2
#define WM_1B 3

#define DCN_MINIMUM_DISPCLK_Khz 100000
#define DCN_MINIMUM_DPPCLK_Khz 100000

struct dcn3_clk_internal {
	int dummy;
//	TODO:
	uint32_t CLK1_CLK0_CURRENT_CNT; //dispclk
	uint32_t CLK1_CLK1_CURRENT_CNT; //dppclk
	uint32_t CLK1_CLK2_CURRENT_CNT; //dprefclk
	uint32_t CLK1_CLK3_CURRENT_CNT; //dcfclk
	uint32_t CLK1_CLK4_CURRENT_CNT;
	uint32_t CLK1_CLK3_DS_CNTL;	//dcf_deep_sleep_divider
	uint32_t CLK1_CLK3_ALLOW_DS;	//dcf_deep_sleep_allow

	uint32_t CLK1_CLK0_BYPASS_CNTL; //dispclk bypass
	uint32_t CLK1_CLK1_BYPASS_CNTL; //dppclk bypass
	uint32_t CLK1_CLK2_BYPASS_CNTL; //dprefclk bypass
	uint32_t CLK1_CLK3_BYPASS_CNTL; //dcfclk bypass

	uint32_t CLK4_CLK0_CURRENT_CNT; //fclk
<<<<<<< HEAD
=======
};

struct dcn35_clk_internal {
	int dummy;
	uint32_t CLK1_CLK0_CURRENT_CNT; //dispclk
	uint32_t CLK1_CLK1_CURRENT_CNT; //dppclk
	uint32_t CLK1_CLK2_CURRENT_CNT; //dprefclk
	uint32_t CLK1_CLK3_CURRENT_CNT; //dcfclk
	uint32_t CLK1_CLK4_CURRENT_CNT; //dtbclk
	//uint32_t CLK1_CLK5_CURRENT_CNT; //dpiaclk
	//uint32_t CLK1_CLK6_CURRENT_CNT; //srdbgclk
	uint32_t CLK1_CLK3_DS_CNTL;	    //dcf_deep_sleep_divider
	uint32_t CLK1_CLK3_ALLOW_DS;	//dcf_deep_sleep_allow

	uint32_t CLK1_CLK0_BYPASS_CNTL; //dispclk bypass
	uint32_t CLK1_CLK1_BYPASS_CNTL; //dppclk bypass
	uint32_t CLK1_CLK2_BYPASS_CNTL; //dprefclk bypass
	uint32_t CLK1_CLK3_BYPASS_CNTL; //dcfclk bypass
	uint32_t CLK1_CLK4_BYPASS_CNTL; //dtbclk bypass
>>>>>>> 2d5404ca
};

struct dcn301_clk_internal {
	int dummy;
	uint32_t CLK1_CLK0_CURRENT_CNT; //dispclk
	uint32_t CLK1_CLK1_CURRENT_CNT; //dppclk
	uint32_t CLK1_CLK2_CURRENT_CNT; //dprefclk
	uint32_t CLK1_CLK3_CURRENT_CNT; //dcfclk
	uint32_t CLK1_CLK3_DS_CNTL;	//dcf_deep_sleep_divider
	uint32_t CLK1_CLK3_ALLOW_DS;	//dcf_deep_sleep_allow

	uint32_t CLK1_CLK0_BYPASS_CNTL; //dispclk bypass
	uint32_t CLK1_CLK1_BYPASS_CNTL; //dppclk bypass
	uint32_t CLK1_CLK2_BYPASS_CNTL; //dprefclk bypass
	uint32_t CLK1_CLK3_BYPASS_CNTL; //dcfclk bypass
};

/* Will these bw structures be ASIC specific? */

#define MAX_NUM_DPM_LVL		8
#define WM_SET_COUNT 		4


struct clk_limit_table_entry {
	unsigned int voltage; /* milivolts withh 2 fractional bits */
	unsigned int dcfclk_mhz;
	unsigned int fclk_mhz;
	unsigned int memclk_mhz;
	unsigned int socclk_mhz;
	unsigned int dtbclk_mhz;
	unsigned int dispclk_mhz;
	unsigned int dppclk_mhz;
	unsigned int phyclk_mhz;
	unsigned int phyclk_d18_mhz;
	unsigned int wck_ratio;
};

struct clk_limit_num_entries {
	unsigned int num_dcfclk_levels;
	unsigned int num_fclk_levels;
	unsigned int num_memclk_levels;
	unsigned int num_socclk_levels;
	unsigned int num_dtbclk_levels;
	unsigned int num_dispclk_levels;
	unsigned int num_dppclk_levels;
	unsigned int num_phyclk_levels;
	unsigned int num_phyclk_d18_levels;
};

/* This table is contiguous */
struct clk_limit_table {
	struct clk_limit_table_entry entries[MAX_NUM_DPM_LVL];
	struct clk_limit_num_entries num_entries_per_clk;
	unsigned int num_entries; /* highest populated dpm level for back compatibility */
};

struct wm_range_table_entry {
	unsigned int wm_inst;
	unsigned int wm_type;
	double pstate_latency_us;
	double sr_exit_time_us;
	double sr_enter_plus_exit_time_us;
	bool valid;
};

struct nv_wm_range_entry {
	bool valid;

	struct {
		uint8_t wm_type;
		uint16_t min_dcfclk;
		uint16_t max_dcfclk;
		uint16_t min_uclk;
		uint16_t max_uclk;
	} pmfw_breakdown;

	struct {
		double pstate_latency_us;
		double sr_exit_time_us;
		double sr_enter_plus_exit_time_us;
		double fclk_change_latency_us;
	} dml_input;
};

struct clk_log_info {
	bool enabled;
	char *pBuf;
	unsigned int bufSize;
	unsigned int *sum_chars_printed;
};

struct clk_state_registers_and_bypass {
	uint32_t dcfclk;
	uint32_t dcf_deep_sleep_divider;
	uint32_t dcf_deep_sleep_allow;
	uint32_t dprefclk;
	uint32_t dispclk;
	uint32_t dppclk;
	uint32_t dtbclk;
	uint32_t fclk;

	uint32_t dppclk_bypass;
	uint32_t dcfclk_bypass;
	uint32_t dprefclk_bypass;
	uint32_t dispclk_bypass;
};

struct rv1_clk_internal {
	uint32_t CLK0_CLK8_CURRENT_CNT;  //dcfclk
	uint32_t CLK0_CLK8_DS_CNTL;		 //dcf_deep_sleep_divider
	uint32_t CLK0_CLK8_ALLOW_DS;	 //dcf_deep_sleep_allow
	uint32_t CLK0_CLK10_CURRENT_CNT; //dprefclk
	uint32_t CLK0_CLK11_CURRENT_CNT; //dispclk

	uint32_t CLK0_CLK8_BYPASS_CNTL;  //dcfclk bypass
	uint32_t CLK0_CLK10_BYPASS_CNTL; //dprefclk bypass
	uint32_t CLK0_CLK11_BYPASS_CNTL; //dispclk bypass
};

struct rn_clk_internal {
	uint32_t CLK1_CLK0_CURRENT_CNT; //dispclk
	uint32_t CLK1_CLK1_CURRENT_CNT; //dppclk
	uint32_t CLK1_CLK2_CURRENT_CNT; //dprefclk
	uint32_t CLK1_CLK3_CURRENT_CNT; //dcfclk
	uint32_t CLK1_CLK3_DS_CNTL;		//dcf_deep_sleep_divider
	uint32_t CLK1_CLK3_ALLOW_DS;	//dcf_deep_sleep_allow

	uint32_t CLK1_CLK0_BYPASS_CNTL; //dispclk bypass
	uint32_t CLK1_CLK1_BYPASS_CNTL; //dppclk bypass
	uint32_t CLK1_CLK2_BYPASS_CNTL; //dprefclk bypass
	uint32_t CLK1_CLK3_BYPASS_CNTL; //dcfclk bypass

};

/* For dtn logging and debugging */
struct clk_state_registers {
		uint32_t CLK0_CLK8_CURRENT_CNT;  //dcfclk
		uint32_t CLK0_CLK8_DS_CNTL;		 //dcf_deep_sleep_divider
		uint32_t CLK0_CLK8_ALLOW_DS;	 //dcf_deep_sleep_allow
		uint32_t CLK0_CLK10_CURRENT_CNT; //dprefclk
		uint32_t CLK0_CLK11_CURRENT_CNT; //dispclk
};

/* TODO: combine this with the above */
struct clk_bypass {
	uint32_t dcfclk_bypass;
	uint32_t dispclk_pypass;
	uint32_t dprefclk_bypass;
};
/*
 * This table is not contiguous, can have holes, each
 * entry correspond to one set of WM. For example if
 * we have 2 DPM and LPDDR, we will WM set A, B and
 * D occupied, C will be emptry.
 */
struct wm_table {
	union {
		struct nv_wm_range_entry nv_entries[WM_SET_COUNT];
		struct wm_range_table_entry entries[WM_SET_COUNT];
	};
};

struct dummy_pstate_entry {
	unsigned int dram_speed_mts;
	unsigned int dummy_pstate_latency_us;
};

struct clk_bw_params {
	unsigned int vram_type;
	unsigned int num_channels;
	unsigned int dram_channel_width_bytes;
	unsigned int dispclk_vco_khz;
	unsigned int dc_mode_softmax_memclk;
	unsigned int max_memclk_mhz;
	struct clk_limit_table clk_table;
	struct wm_table wm_table;
	struct dummy_pstate_entry dummy_pstate_table[4];
	struct clk_limit_table_entry dc_mode_limit;
};
/* Public interfaces */

struct clk_states {
	uint32_t dprefclk_khz;
};

struct clk_mgr_funcs {
	/*
	 * This function should set new clocks based on the input "safe_to_lower".
	 * If safe_to_lower == false, then only clocks which are to be increased
	 * should changed.
	 * If safe_to_lower == true, then only clocks which are to be decreased
	 * should be changed.
	 */
	void (*update_clocks)(struct clk_mgr *clk_mgr,
			struct dc_state *context,
			bool safe_to_lower);

	int (*get_dp_ref_clk_frequency)(struct clk_mgr *clk_mgr);
	int (*get_dtb_ref_clk_frequency)(struct clk_mgr *clk_mgr);

	void (*set_low_power_state)(struct clk_mgr *clk_mgr);
	void (*exit_low_power_state)(struct clk_mgr *clk_mgr);
	bool (*is_ips_supported)(struct clk_mgr *clk_mgr);
<<<<<<< HEAD
	void (*set_idle_state)(struct clk_mgr *clk_mgr, bool allow_idle);
	uint32_t (*get_idle_state)(struct clk_mgr *clk_mgr);
=======
>>>>>>> 2d5404ca

	void (*init_clocks)(struct clk_mgr *clk_mgr);

	void (*dump_clk_registers)(struct clk_state_registers_and_bypass *regs_and_bypass,
			struct clk_mgr *clk_mgr_base, struct clk_log_info *log_info);

	void (*enable_pme_wa) (struct clk_mgr *clk_mgr);
	void (*get_clock)(struct clk_mgr *clk_mgr,
			struct dc_state *context,
			enum dc_clock_type clock_type,
			struct dc_clock_config *clock_cfg);

	bool (*are_clock_states_equal) (struct dc_clocks *a,
			struct dc_clocks *b);
	void (*notify_wm_ranges)(struct clk_mgr *clk_mgr);

	/* Notify clk_mgr of a change in link rate, update phyclk frequency if necessary */
	void (*notify_link_rate_change)(struct clk_mgr *clk_mgr, struct dc_link *link);
	/*
	 * Send message to PMFW to set hard min memclk frequency
	 * When current_mode = false, set DPM0
	 * When current_mode = true, set required clock for current mode
	 */
	void (*set_hard_min_memclk)(struct clk_mgr *clk_mgr, bool current_mode);

	/* Send message to PMFW to set hard max memclk frequency to highest DPM */
	void (*set_hard_max_memclk)(struct clk_mgr *clk_mgr);

	/* Custom set a memclk freq range*/
	void (*set_max_memclk)(struct clk_mgr *clk_mgr, unsigned int memclk_mhz);
	void (*set_min_memclk)(struct clk_mgr *clk_mgr, unsigned int memclk_mhz);

	/* Get current memclk states from PMFW, update relevant structures */
	void (*get_memclk_states_from_smu)(struct clk_mgr *clk_mgr);

	/* Get SMU present */
	bool (*is_smu_present)(struct clk_mgr *clk_mgr);

	int (*get_dispclk_from_dentist)(struct clk_mgr *clk_mgr_base);

};

struct clk_mgr {
	struct dc_context *ctx;
	struct clk_mgr_funcs *funcs;
	struct dc_clocks clks;
	bool psr_allow_active_cache;
	bool force_smu_not_present;
	bool dc_mode_softmax_enabled;
	int dprefclk_khz; // Used by program pixel clock in clock source funcs, need to figureout where this goes
	int dp_dto_source_clock_in_khz; // Used to program DP DTO with ss adjustment on DCN314
	int dentist_vco_freq_khz;
	struct clk_state_registers_and_bypass boot_snapshot;
	struct clk_bw_params *bw_params;
	struct pp_smu_wm_range_sets ranges;
};

/* forward declarations */
struct dccg;

struct clk_mgr *dc_clk_mgr_create(struct dc_context *ctx, struct pp_smu_funcs *pp_smu, struct dccg *dccg);

void dc_destroy_clk_mgr(struct clk_mgr *clk_mgr);

void clk_mgr_exit_optimized_pwr_state(const struct dc *dc, struct clk_mgr *clk_mgr);

void clk_mgr_optimize_pwr_state(const struct dc *dc, struct clk_mgr *clk_mgr);

#endif /* __DAL_CLK_MGR_H__ */<|MERGE_RESOLUTION|>--- conflicted
+++ resolved
@@ -59,8 +59,6 @@
 	uint32_t CLK1_CLK3_BYPASS_CNTL; //dcfclk bypass
 
 	uint32_t CLK4_CLK0_CURRENT_CNT; //fclk
-<<<<<<< HEAD
-=======
 };
 
 struct dcn35_clk_internal {
@@ -80,7 +78,6 @@
 	uint32_t CLK1_CLK2_BYPASS_CNTL; //dprefclk bypass
 	uint32_t CLK1_CLK3_BYPASS_CNTL; //dcfclk bypass
 	uint32_t CLK1_CLK4_BYPASS_CNTL; //dtbclk bypass
->>>>>>> 2d5404ca
 };
 
 struct dcn301_clk_internal {
@@ -284,11 +281,6 @@
 	void (*set_low_power_state)(struct clk_mgr *clk_mgr);
 	void (*exit_low_power_state)(struct clk_mgr *clk_mgr);
 	bool (*is_ips_supported)(struct clk_mgr *clk_mgr);
-<<<<<<< HEAD
-	void (*set_idle_state)(struct clk_mgr *clk_mgr, bool allow_idle);
-	uint32_t (*get_idle_state)(struct clk_mgr *clk_mgr);
-=======
->>>>>>> 2d5404ca
 
 	void (*init_clocks)(struct clk_mgr *clk_mgr);
 
