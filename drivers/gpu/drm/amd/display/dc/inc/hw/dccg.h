--- conflicted
+++ resolved
@@ -59,14 +59,9 @@
 struct dp_dto_params {
 	int otg_inst;
 	enum signal_type signal;
-<<<<<<< HEAD
-	long long pixclk_hz;
-	long long refclk_hz;
-=======
 	enum streamclk_source clk_src;
 	uint64_t pixclk_hz;
 	uint64_t refclk_hz;
->>>>>>> 2d5404ca
 };
 
 enum pixel_rate_div {
@@ -216,16 +211,9 @@
 			struct dccg *dccg,
 			enum streamclk_source src,
 			uint32_t otg_inst);
-<<<<<<< HEAD
-	void (*set_dto_dscclk)(
-			struct dccg *dccg,
-			uint32_t dsc_inst);
-	void (*set_ref_dscclk)(struct dccg *dccg, uint32_t dsc_inst);
-=======
 	void (*set_dto_dscclk)(struct dccg *dccg, uint32_t dsc_inst);
 	void (*set_ref_dscclk)(struct dccg *dccg, uint32_t dsc_inst);
 	void (*dccg_root_gate_disable_control)(struct dccg *dccg, uint32_t pipe_idx, uint32_t disable_clock_gating);
->>>>>>> 2d5404ca
 };
 
 #endif //__DAL_DCCG_H__