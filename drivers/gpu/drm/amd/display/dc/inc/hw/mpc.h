/*
 * Copyright 2012-15 Advanced Micro Devices, Inc.
 *
 * Permission is hereby granted, free of charge, to any person obtaining a
 * copy of this software and associated documentation files (the "Software"),
 * to deal in the Software without restriction, including without limitation
 * the rights to use, copy, modify, merge, publish, distribute, sublicense,
 * and/or sell copies of the Software, and to permit persons to whom the
 * Software is furnished to do so, subject to the following conditions:
 *
 * The above copyright notice and this permission notice shall be included in
 * all copies or substantial portions of the Software.
 *
 * THE SOFTWARE IS PROVIDED "AS IS", WITHOUT WARRANTY OF ANY KIND, EXPRESS OR
 * IMPLIED, INCLUDING BUT NOT LIMITED TO THE WARRANTIES OF MERCHANTABILITY,
 * FITNESS FOR A PARTICULAR PURPOSE AND NONINFRINGEMENT.  IN NO EVENT SHALL
 * THE COPYRIGHT HOLDER(S) OR AUTHOR(S) BE LIABLE FOR ANY CLAIM, DAMAGES OR
 * OTHER LIABILITY, WHETHER IN AN ACTION OF CONTRACT, TORT OR OTHERWISE,
 * ARISING FROM, OUT OF OR IN CONNECTION WITH THE SOFTWARE OR THE USE OR
 * OTHER DEALINGS IN THE SOFTWARE.
 *
 * Authors: AMD
 *
 */

/**
 * DOC: overview
 *
 * Multiple Pipe/Plane Combiner (MPC) is a component in the hardware pipeline
 * that performs blending of multiple planes, using global and per-pixel alpha.
 * It also performs post-blending color correction operations according to the
 * hardware capabilities, such as color transformation matrix and gamma 1D and
 * 3D LUT.
 *
 * MPC receives output from all DPP pipes and combines them to multiple outputs
 * supporting "M MPC inputs -> N MPC outputs" flexible composition
 * architecture. It features:
 *
 * - Programmable blending structure to allow software controlled blending and
 *   cascading;
 * - Programmable window location of each DPP in active region of display;
 * - Combining multiple DPP pipes in one active region when a single DPP pipe
 *   cannot process very large surface;
 * - Combining multiple DPP from different SLS with blending;
 * - Stereo formats from single DPP in top-bottom or side-by-side modes;
 * - Stereo formats from 2 DPPs;
 * - Alpha blending of multiple layers from different DPP pipes;
 * - Programmable background color;
 */

#ifndef __DC_MPCC_H__
#define __DC_MPCC_H__

#include "dc_hw_types.h"
#include "hw_shared.h"
#include "transform.h"

#define MAX_MPCC 6
#define MAX_OPP 6

#define MAX_DWB		2

enum mpc_output_csc_mode {
	MPC_OUTPUT_CSC_DISABLE = 0,
	MPC_OUTPUT_CSC_COEF_A,
	MPC_OUTPUT_CSC_COEF_B
};


enum mpcc_blend_mode {
	MPCC_BLEND_MODE_BYPASS,
	MPCC_BLEND_MODE_TOP_LAYER_PASSTHROUGH,
	MPCC_BLEND_MODE_TOP_LAYER_ONLY,
	MPCC_BLEND_MODE_TOP_BOT_BLENDING
};

/**
 * enum mpcc_alpha_blend_mode - define the alpha blend mode regarding pixel
 * alpha and plane alpha values
 */
enum mpcc_alpha_blend_mode {
	/**
	 * @MPCC_ALPHA_BLEND_MODE_PER_PIXEL_ALPHA: per pixel alpha using DPP
	 * alpha value
	 */
	MPCC_ALPHA_BLEND_MODE_PER_PIXEL_ALPHA,
	/**
	 * @MPCC_ALPHA_BLEND_MODE_PER_PIXEL_ALPHA_COMBINED_GLOBAL_GAIN: per
	 * pixel alpha using DPP alpha value multiplied by a global gain (plane
	 * alpha)
	 */
	MPCC_ALPHA_BLEND_MODE_PER_PIXEL_ALPHA_COMBINED_GLOBAL_GAIN,
	/**
	 * @MPCC_ALPHA_BLEND_MODE_GLOBAL_ALPHA: global alpha value, ignores
	 * pixel alpha and consider only plane alpha
	 */
	MPCC_ALPHA_BLEND_MODE_GLOBAL_ALPHA
};

enum mpcc_movable_cm_location {
	MPCC_MOVABLE_CM_LOCATION_BEFORE,
	MPCC_MOVABLE_CM_LOCATION_AFTER,
};

enum MCM_LUT_XABLE {
	MCM_LUT_DISABLE,
	MCM_LUT_DISABLED = MCM_LUT_DISABLE,
	MCM_LUT_ENABLE,
	MCM_LUT_ENABLED = MCM_LUT_ENABLE,
};

enum MCM_LUT_ID {
	MCM_LUT_3DLUT,
	MCM_LUT_1DLUT,
	MCM_LUT_SHAPER
};

union mcm_lut_params {
	const struct pwl_params *pwl;
	const struct tetrahedral_params *lut3d;
};

/**
 * struct mpcc_blnd_cfg - MPCC blending configuration
<<<<<<< HEAD
 *
 * @black_color: background color
 * @alpha_mode: alpha blend mode (MPCC_ALPHA_BLND_MODE)
 * @pre_multiplied_alpha: whether pixel color values were pre-multiplied by the
 * alpha channel (MPCC_ALPHA_MULTIPLIED_MODE)
 * @global_gain: used when blend mode considers both pixel alpha and plane
 * alpha value and assumes the global alpha value.
 * @global_alpha: plane alpha value
 * @overlap_only: whether overlapping of different planes is allowed
 * @bottom_gain_mode: blend mode for bottom gain setting
 * @background_color_bpc: background color for bpc
 * @top_gain: top gain setting
 * @bottom_inside_gain: blend mode for bottom inside
 * @bottom_outside_gain:  blend mode for bottom outside
=======
>>>>>>> 2d5404ca
 */
struct mpcc_blnd_cfg {
	/**
	 * @black_color: background color.
	 */
	struct tg_color black_color;

	/**
	 * @alpha_mode: alpha blend mode (MPCC_ALPHA_BLND_MODE).
	 */
	enum mpcc_alpha_blend_mode alpha_mode;

	/**
	 * @pre_multiplied_alpha:
	 * Whether pixel color values were pre-multiplied by the alpha channel
	 * (MPCC_ALPHA_MULTIPLIED_MODE).
	 */
	bool pre_multiplied_alpha;

	/**
	 * @global_gain: Used when blend mode considers both pixel alpha and plane.
	 */
	int global_gain;

	/**
	 * @global_alpha: Plane alpha value.
	 */
	int global_alpha;

	/**
	 * @overlap_only: Whether overlapping of different planes is allowed.
	 */
	bool overlap_only;

	/* MPCC top/bottom gain settings */

	/**
	 * @bottom_gain_mode: Blend mode for bottom gain setting.
	 */
	int bottom_gain_mode;

	/**
	 * @background_color_bpc: Background color for bpc.
	 */
	int background_color_bpc;

	/**
	 * @top_gain: Top gain setting.
	 */
	int top_gain;

	/**
	 * @bottom_inside_gain: Blend mode for bottom inside.
	 */
	int bottom_inside_gain;

	/**
	 * @bottom_outside_gain: Blend mode for bottom outside.
	 */
	int bottom_outside_gain;
};

struct mpc_grph_gamut_adjustment {
	struct fixed31_32 temperature_matrix[CSC_TEMPERATURE_MATRIX_SIZE];
	enum graphics_gamut_adjust_type gamut_adjust_type;
	enum mpcc_gamut_remap_id mpcc_gamut_remap_block_id;
};

struct mpcc_sm_cfg {
	bool enable;
	/* 0-single plane,2-row subsampling,4-column subsampling,6-checkboard subsampling */
	int sm_mode;
	/* 0- disable frame alternate, 1- enable frame alternate */
	bool frame_alt;
	/* 0- disable field alternate, 1- enable field alternate */
	bool field_alt;
	/* 0-no force,2-force frame polarity from top,3-force frame polarity from bottom */
	int force_next_frame_porlarity;
	/* 0-no force,2-force field polarity from top,3-force field polarity from bottom */
	int force_next_field_polarity;
};

struct mpc_denorm_clamp {
	int clamp_max_r_cr;
	int clamp_min_r_cr;
	int clamp_max_g_y;
	int clamp_min_g_y;
	int clamp_max_b_cb;
	int clamp_min_b_cb;
};

struct mpc_dwb_flow_control {
	int flow_ctrl_mode;
	int flow_ctrl_cnt0;
	int flow_ctrl_cnt1;
};

/**
 * struct mpcc - MPCC connection and blending configuration for a single MPCC instance.
 *
 * This struct is used as a node in an MPC tree.
 */
struct mpcc {
	/**
	 * @mpcc_id: MPCC physical instance.
	 */
	int mpcc_id;

	/**
	 * @dpp_id: DPP input to this MPCC
	 */
	int dpp_id;

	/**
	 * @mpcc_bot: Pointer to bottom layer MPCC. NULL when not connected.
	 */
	struct mpcc *mpcc_bot;

	/**
	 * @blnd_cfg: The blending configuration for this MPCC.
	 */
	struct mpcc_blnd_cfg blnd_cfg;

	/**
	 * @sm_cfg: stereo mix setting for this MPCC
	 */
	struct mpcc_sm_cfg sm_cfg;

	/**
	 * @shared_bottom:
	 *
	 * If MPCC output to both OPP and DWB endpoints, true. Otherwise, false.
	 */
	bool shared_bottom;
};

/**
 * struct mpc_tree - MPC tree represents all MPCC connections for a pipe.
 *
 *
 */
struct mpc_tree {
	/**
	 * @opp_id: The OPP instance that owns this MPC tree.
	 */
	int opp_id;

	/**
	 * @opp_list: the top MPCC layer of the MPC tree that outputs to OPP endpoint
	 */
	struct mpcc *opp_list;
};

struct mpc {
	const struct mpc_funcs *funcs;
	struct dc_context *ctx;

	struct mpcc mpcc_array[MAX_MPCC];
	struct pwl_params blender_params;
	bool cm_bypass_mode;
};

struct mpcc_state {
	uint32_t opp_id;
	uint32_t dpp_id;
	uint32_t bot_mpcc_id;
	uint32_t mode;
	uint32_t alpha_mode;
	uint32_t pre_multiplied_alpha;
	uint32_t overlap_only;
	uint32_t idle;
	uint32_t busy;
	uint32_t shaper_lut_mode;
	uint32_t lut3d_mode;
	uint32_t lut3d_bit_depth;
	uint32_t lut3d_size;
	uint32_t rgam_mode;
	uint32_t rgam_lut;
	struct mpc_grph_gamut_adjustment gamut_remap;
};

/**
 * struct mpc_funcs - funcs
 */
struct mpc_funcs {
	/**
	* @read_mpcc_state:
	*
	* Read register content from given MPCC physical instance.
	*
	* Parameters:
	*
	* - [in/out] mpc - MPC context
	* - [in] mpcc_instance - MPC context instance
	* - [in] mpcc_state - MPC context state
	*
	* Return:
	*
	* void
	*/
	void (*read_mpcc_state)(
			struct mpc *mpc,
			int mpcc_inst,
			struct mpcc_state *s);

	/**
	* @insert_plane:
	*
	* Insert DPP into MPC tree based on specified blending position.
	* Only used for planes that are part of blending chain for OPP output
	*
	* Parameters:
	*
	* - [in/out] mpc  - MPC context.
	* - [in/out] tree - MPC tree structure that plane will be added to.
	* - [in] blnd_cfg - MPCC blending configuration for the new blending layer.
	* - [in] sm_cfg   - MPCC stereo mix configuration for the new blending layer.
	*                   stereo mix must disable for the very bottom layer of the tree config.
	* - [in] insert_above_mpcc - Insert new plane above this MPCC.
	*                          If NULL, insert as bottom plane.
	* - [in] dpp_id  - DPP instance for the plane to be added.
	* - [in] mpcc_id - The MPCC physical instance to use for blending.
	*
	* Return:
	*
	* struct mpcc* - MPCC that was added.
	*/
	struct mpcc* (*insert_plane)(
			struct mpc *mpc,
			struct mpc_tree *tree,
			struct mpcc_blnd_cfg *blnd_cfg,
			struct mpcc_sm_cfg *sm_cfg,
			struct mpcc *insert_above_mpcc,
			int dpp_id,
			int mpcc_id);

	/**
	* @remove_mpcc:
	*
	* Remove a specified MPCC from the MPC tree.
	*
	* Parameters:
	*
	* - [in/out] mpc   - MPC context.
	* - [in/out] tree  - MPC tree structure that plane will be removed from.
	* - [in/out] mpcc  - MPCC to be removed from tree.
	*
	* Return:
	*
	* void
	*/
	void (*remove_mpcc)(
			struct mpc *mpc,
			struct mpc_tree *tree,
			struct mpcc *mpcc);

	/**
	* @mpc_init:
	*
	* Reset the MPCC HW status by disconnecting all muxes.
	*
	* Parameters:
	*
	* - [in/out] mpc - MPC context.
	*
	* Return:
	*
	* void
	*/
	void (*mpc_init)(struct mpc *mpc);

	/**
	* @mpc_init_single_inst:
	*
	* Initialize given MPCC physical instance.
	*
	* Parameters:
	* - [in/out] mpc - MPC context.
	* - [in] mpcc_id - The MPCC physical instance to be initialized.
	*/
	void (*mpc_init_single_inst)(
			struct mpc *mpc,
			unsigned int mpcc_id);

	/**
	* @update_blending:
	*
	* Update the blending configuration for a specified MPCC.
	*
	* Parameters:
	*
	* - [in/out] mpc - MPC context.
	* - [in] blnd_cfg - MPCC blending configuration.
	* - [in] mpcc_id  - The MPCC physical instance.
	*
	* Return:
	*
	* void
	*/
	void (*update_blending)(
		struct mpc *mpc,
		struct mpcc_blnd_cfg *blnd_cfg,
		int mpcc_id);

	/**
	* @cursor_lock:
	*
	* Lock cursor updates for the specified OPP. OPP defines the set of
	* MPCC that are locked together for cursor.
	*
	* Parameters:
	*
	* - [in] mpc - MPC context.
	* - [in] opp_id  - The OPP to lock cursor updates on
	* - [in] lock - lock/unlock the OPP
	*
	* Return:
	*
	* void
	*/
	void (*cursor_lock)(
			struct mpc *mpc,
			int opp_id,
			bool lock);

	/**
	* @insert_plane_to_secondary:
	*
	* Add DPP into secondary MPC tree based on specified blending
	* position.  Only used for planes that are part of blending chain for
	* DWB output
	*
	* Parameters:
	*
	* - [in/out] mpc  - MPC context.
	* - [in/out] tree - MPC tree structure that plane will be added to.
	* - [in] blnd_cfg - MPCC blending configuration for the new blending layer.
	* - [in] sm_cfg   - MPCC stereo mix configuration for the new blending layer.
	*	    stereo mix must disable for the very bottom layer of the tree config.
	* - [in] insert_above_mpcc - Insert new plane above this MPCC.  If
	*          NULL, insert as bottom plane.
	* - [in] dpp_id - DPP instance for the plane to be added.
	* - [in] mpcc_id - The MPCC physical instance to use for blending.
	*
	* Return:
	*
	* struct mpcc* - MPCC that was added.
	*/
	struct mpcc* (*insert_plane_to_secondary)(
			struct mpc *mpc,
			struct mpc_tree *tree,
			struct mpcc_blnd_cfg *blnd_cfg,
			struct mpcc_sm_cfg *sm_cfg,
			struct mpcc *insert_above_mpcc,
			int dpp_id,
			int mpcc_id);

	/**
	* @remove_mpcc_from_secondary:
	*
	* Remove a specified DPP from the 'secondary' MPC tree.
	*
	* Parameters:
	*
	* - [in/out] mpc  - MPC context.
	* - [in/out] tree - MPC tree structure that plane will be removed from.
	* - [in]     mpcc - MPCC to be removed from tree.
	*
	* Return:
	*
	* void
	*/
	void (*remove_mpcc_from_secondary)(
			struct mpc *mpc,
			struct mpc_tree *tree,
			struct mpcc *mpcc);

	/**
	* @get_mpcc_for_dpp_from_secondary:
	*
	* Find, if it exists, a MPCC from a given 'secondary' MPC tree that
	* is associated with specified plane.
	*
	* Parameters:
	* - [in/out] tree - MPC tree structure to search for plane.
	* - [in] dpp_id - DPP to be searched.
	*
	* Return:
	*
	* struct mpcc* - pointer to plane or NULL if no plane found.
	*/
	struct mpcc* (*get_mpcc_for_dpp_from_secondary)(
			struct mpc_tree *tree,
			int dpp_id);

	/**
	* @get_mpcc_for_dpp:
	*
	* Find, if it exists, a MPCC from a given MPC tree that
	* is associated with specified plane.
	*
	* Parameters:
	* - [in/out] tree - MPC tree structure to search for plane.
	* - [in] dpp_id - DPP to be searched.
	*
	* Return:
	*
	* struct mpcc* - pointer to plane or NULL if no plane found.
	*/
	struct mpcc* (*get_mpcc_for_dpp)(
			struct mpc_tree *tree,
			int dpp_id);

	/**
	* @wait_for_idle:
	*
	* Wait for a MPCC in MPC context to enter idle state.
	*
	* Parameters:
	* - [in/out] mpc - MPC Context.
	* - [in] id - MPCC to wait for idle state.
	*
	* Return:
	*
	* void
	*/
	void (*wait_for_idle)(struct mpc *mpc, int id);

	/**
	* @assert_mpcc_idle_before_connect:
	*
	* Assert if MPCC in MPC context is in idle state.
	*
	* Parameters:
	* - [in/out] mpc - MPC context.
	* - [in] id - MPCC to assert idle state.
	*
	* Return:
	*
	* void
	*/
	void (*assert_mpcc_idle_before_connect)(struct mpc *mpc, int mpcc_id);

	/**
	* @init_mpcc_list_from_hw:
	*
	* Iterate through the MPCC array from a given MPC context struct
	* and configure each MPCC according to its registers' values.
	*
	* Parameters:
	* - [in/out] mpc - MPC context to initialize MPCC array.
	* - [in/out] tree - MPC tree structure containing MPCC contexts to initialize.
	*
	* Return:
	*
	* void
	*/
	void (*init_mpcc_list_from_hw)(
		struct mpc *mpc,
		struct mpc_tree *tree);

	/**
	* @set_denorm:
	*
	* Set corresponding OPP DENORM_CONTROL register value to specific denorm_mode
	* based on given color depth.
	*
	* Parameters:
	* - [in/out] mpc - MPC context.
	* - [in] opp_id - Corresponding OPP to update register.
	* - [in] output_depth - Arbitrary color depth to set denorm_mode.
	*
	* Return:
	*
	* void
	*/
	void (*set_denorm)(struct mpc *mpc,
			int opp_id,
			enum dc_color_depth output_depth);

	/**
	* @set_denorm_clamp:
	*
	* Set denorm clamp values on corresponding OPP DENORM CONTROL register.
	*
	* Parameters:
	* - [in/out] mpc - MPC context.
	* - [in] opp_id - Corresponding OPP to update register.
	* - [in] denorm_clamp - Arbitrary denorm clamp to be set.
	*
	* Return:
	*
	* void
	*/
	void (*set_denorm_clamp)(
			struct mpc *mpc,
			int opp_id,
			struct mpc_denorm_clamp denorm_clamp);

	/**
	* @set_output_csc:
	*
	* Set the Output Color Space Conversion matrix
	* with given values and mode.
	*
	* Parameters:
	* - [in/out] mpc - MPC context.
	* - [in] opp_id - Corresponding OPP to update register.
	* - [in] regval - Values to set in CSC matrix.
	* - [in] ocsc_mode - Mode to set CSC.
	*
	* Return:
	*
	* void
	*/
	void (*set_output_csc)(struct mpc *mpc,
			int opp_id,
			const uint16_t *regval,
			enum mpc_output_csc_mode ocsc_mode);

	/**
	* @set_ocsc_default:
	*
	* Set the Output Color Space Conversion matrix
	* to default values according to color space.
	*
	* Parameters:
	* - [in/out] mpc - MPC context.
	* - [in] opp_id - Corresponding OPP to update register.
	* - [in] color_space - OCSC color space.
	* - [in] ocsc_mode - Mode to set CSC.
	*
	* Return:
	*
	* void
	*
	*/
	void (*set_ocsc_default)(struct mpc *mpc,
			int opp_id,
			enum dc_color_space color_space,
			enum mpc_output_csc_mode ocsc_mode);

	/**
	* @set_output_gamma:
	*
	* Set Output Gamma with given curve parameters.
	*
	* Parameters:
	* - [in/out] mpc - MPC context.
	* - [in] mpcc_id - Corresponding MPC to update registers.
	* - [in] params - Parameters.
	*
	* Return:
	*
	* void
	*
	*/
	void (*set_output_gamma)(
			struct mpc *mpc,
			int mpcc_id,
			const struct pwl_params *params);
	/**
	* @power_on_mpc_mem_pwr:
	*
	* Power on/off memory LUT for given MPCC.
	* Powering on enables LUT to be updated.
	* Powering off allows entering low power mode.
	*
	* Parameters:
	* - [in/out] mpc - MPC context.
	* - [in] mpcc_id - MPCC to power on.
	* - [in] power_on
	*
	* Return:
	*
	* void
	*/
	void (*power_on_mpc_mem_pwr)(
			struct mpc *mpc,
			int mpcc_id,
			bool power_on);
	/**
	* @set_dwb_mux:
	*
	* Set corresponding Display Writeback mux
	* MPC register field to given MPCC id.
	*
	* Parameters:
	* - [in/out] mpc - MPC context.
	* - [in] dwb_id - DWB to be set.
	* - [in] mpcc_id - MPCC id to be stored in DWB mux register.
	*
	* Return:
	*
	* void
	*/
	void (*set_dwb_mux)(
			struct mpc *mpc,
			int dwb_id,
			int mpcc_id);

	/**
	* @disable_dwb_mux:
	*
	* Reset corresponding Display Writeback mux
	* MPC register field.
	*
	* Parameters:
	* - [in/out] mpc - MPC context.
	* - [in] dwb_id - DWB to be set.
	*
	* Return:
	*
	* void
	*/
	void (*disable_dwb_mux)(
		struct mpc *mpc,
		int dwb_id);

	/**
	* @is_dwb_idle:
	*
	* Check DWB status on MPC_DWB0_MUX_STATUS register field.
	* Return if it is null.
	*
	* Parameters:
	* - [in/out] mpc - MPC context.
	* - [in] dwb_id - DWB to be checked.
	*
	* Return:
	*
	* bool - wheter DWB is idle or not
	*/
	bool (*is_dwb_idle)(
		struct mpc *mpc,
		int dwb_id);

	/**
	* @set_out_rate_control:
	*
	* Set display output rate control.
	*
	* Parameters:
	* - [in/out] mpc - MPC context.
	* - [in] opp_id - OPP to be set.
	* - [in] enable
	* - [in] rate_2x_mode
	* - [in] flow_control
	*
	* Return:
	*
	* void
	*/
	void (*set_out_rate_control)(
		struct mpc *mpc,
		int opp_id,
		bool enable,
		bool rate_2x_mode,
		struct mpc_dwb_flow_control *flow_control);

	/**
	* @set_gamut_remap:
	*
	* Set post-blending CTM for given MPCC.
	*
	* Parameters:
	* - [in] mpc - MPC context.
	* - [in] mpcc_id - MPCC to set gamut map.
	* - [in] adjust
	*
	* Return:
	*
	* void
	*/
	void (*set_gamut_remap)(
			struct mpc *mpc,
			int mpcc_id,
			const struct mpc_grph_gamut_adjustment *adjust);

	/**
	* @program_1dlut:
	*
	* Set 1 dimensional Lookup Table.
	*
	* Parameters:
	* - [in/out] mpc - MPC context
	* - [in] params - curve parameters for the LUT configuration
	* - [in] rmu_idx
	*
	* bool - wheter LUT was set (set with given parameters) or not (params is NULL and LUT is disabled).
	*/
	bool (*program_1dlut)(
			struct mpc *mpc,
			const struct pwl_params *params,
			uint32_t rmu_idx);

	/**
	* @program_shaper:
	*
	* Set shaper.
	*
	* Parameters:
	* - [in/out] mpc - MPC context
	* - [in] params - curve parameters to be set
	* - [in] rmu_idx
	*
	* Return:
	*
	* bool - wheter shaper was set (set with given parameters) or not (params is NULL and LUT is disabled).
	*/
	bool (*program_shaper)(
			struct mpc *mpc,
			const struct pwl_params *params,
			uint32_t rmu_idx);

	/**
	* @acquire_rmu:
	*
	* Set given MPCC to be multiplexed to given RMU unit.
	*
	* Parameters:
	* - [in/out] mpc - MPC context
	* - [in] mpcc_id - MPCC
	* - [in] rmu_idx - Given RMU unit to set MPCC to be multiplexed to.
	*
	* Return:
	*
	* unit32_t - rmu_idx if operation was successful, -1 else.
	*/
	uint32_t (*acquire_rmu)(struct mpc *mpc, int mpcc_id, int rmu_idx);

	/**
	* @program_3dlut:
	*
	* Set 3 dimensional Lookup Table.
	*
	* Parameters:
	* - [in/out] mpc - MPC context
	* - [in] params - tetrahedral parameters for the LUT configuration
	* - [in] rmu_idx
	*
	* bool - wheter LUT was set (set with given parameters) or not (params is NULL and LUT is disabled).
	*/
	bool (*program_3dlut)(
			struct mpc *mpc,
			const struct tetrahedral_params *params,
			int rmu_idx);

	/**
	* @release_rmu:
	*
	* For a given MPCC, release the RMU unit it muliplexes to.
	*
	* Parameters:
	* - [in/out] mpc - MPC context
	* - [in] mpcc_id - MPCC
	*
	* Return:
	*
	* int - a valid rmu_idx representing released RMU unit or -1 if there was no RMU unit to release.
	*/
	int (*release_rmu)(struct mpc *mpc, int mpcc_id);

	/**
	* @get_mpc_out_mux:
	*
	* Return MPC out mux.
	*
	* Parameters:
	* - [in] mpc - MPC context.
	* - [in] opp_id - OPP
	*
	* Return:
	*
	* unsigned int - Out Mux
	*/
	unsigned int (*get_mpc_out_mux)(
				struct mpc *mpc,
				int opp_id);

	/**
	* @set_bg_color:
	*
	* Find corresponding bottommost MPCC and
	* set its bg color.
	*
	* Parameters:
	* - [in/out] mpc - MPC context.
	* - [in] bg_color - background color to be set.
	* - [in] mpcc_id
	*
	* Return:
	*
	* void
	*/
	void (*set_bg_color)(struct mpc *mpc,
			struct tg_color *bg_color,
			int mpcc_id);

	/**
	* @set_mpc_mem_lp_mode:
	*
	* Set mpc_mem_lp_mode.
	*
	* Parameters:
	* - [in/out] mpc - MPC context.
	*
	* Return:
	*
	* void
	*/

	void (*set_mpc_mem_lp_mode)(struct mpc *mpc);
	/**
	* @set_movable_cm_location:
	*
	* Set Movable CM Location.
	*
	* Parameters:
	* - [in/out] mpc - MPC context.
	* - [in] location
	* - [in] mpcc_id
	*
	* Return:
	*
	* void
	*/

	void (*set_movable_cm_location)(struct mpc *mpc, enum mpcc_movable_cm_location location, int mpcc_id);
	/**
	* @update_3dlut_fast_load_select:
	*
	* Update 3D LUT fast load select.
	*
	* Parameters:
	* - [in/out] mpc - MPC context.
	* - [in] mpcc_id
	* - [in] hubp_idx
	*
	* Return:
	*
	* void
	*/

	void (*update_3dlut_fast_load_select)(struct mpc *mpc, int mpcc_id, int hubp_idx);
	/**
	* @get_3dlut_fast_load_status:
	*
	* Get 3D LUT fast load status and reference them with done, soft_underflow and hard_underflow pointers.
	*
	* Parameters:
	* - [in/out] mpc - MPC context.
	* - [in] mpcc_id
	* - [in/out] done
	* - [in/out] soft_underflow
	* - [in/out] hard_underflow
	*
	* Return:
	*
	* void
	*/
	void (*get_3dlut_fast_load_status)(struct mpc *mpc, int mpcc_id, uint32_t *done, uint32_t *soft_underflow, uint32_t *hard_underflow);

	/**
	* @populate_lut:
	*
	* Populate LUT with given tetrahedral parameters.
	*
	* Parameters:
	* - [in/out] mpc - MPC context.
	* - [in] id
	* - [in] params
	* - [in] lut_bank_a
	* - [in] mpcc_id
	*
	* Return:
	*
	* void
	*/
	void (*populate_lut)(struct mpc *mpc, const enum MCM_LUT_ID id, const union mcm_lut_params params,
			bool lut_bank_a, int mpcc_id);

	/**
	* @program_lut_read_write_control:
	*
	* Program LUT RW control.
	*
	* Parameters:
	* - [in/out] mpc - MPC context.
	* - [in] id
	* - [in] lut_bank_a
	* - [in] mpcc_id
	*
	* Return:
	*
	* void
	*/
	void (*program_lut_read_write_control)(struct mpc *mpc, const enum MCM_LUT_ID id, bool lut_bank_a, int mpcc_id);

	/**
	* @program_lut_mode:
	*
	* Program LUT mode.
	*
	* Parameters:
	* - [in/out] mpc - MPC context.
	* - [in] id
	* - [in] xable
	* - [in] lut_bank_a
	* - [in] mpcc_id
	*
	* Return:
	*
	* void
	*/
	void (*program_lut_mode)(struct mpc *mpc, const enum MCM_LUT_ID id, const enum MCM_LUT_XABLE xable,
			bool lut_bank_a, int mpcc_id);
	/**
	* @program_3dlut_size:
	*
	* Program 3D LUT size.
	*
	* Parameters:
	* - [in/out] mpc - MPC context.
	* - [in] is_17x17x17 - is 3dlut 17x17x17
	* - [in] mpcc_id
	*
	* Return:
	*
	* void
	*/
	void (*program_3dlut_size)(struct mpc *mpc, bool is_17x17x17, int mpcc_id);
};

#endif<|MERGE_RESOLUTION|>--- conflicted
+++ resolved
@@ -122,23 +122,6 @@
 
 /**
  * struct mpcc_blnd_cfg - MPCC blending configuration
-<<<<<<< HEAD
- *
- * @black_color: background color
- * @alpha_mode: alpha blend mode (MPCC_ALPHA_BLND_MODE)
- * @pre_multiplied_alpha: whether pixel color values were pre-multiplied by the
- * alpha channel (MPCC_ALPHA_MULTIPLIED_MODE)
- * @global_gain: used when blend mode considers both pixel alpha and plane
- * alpha value and assumes the global alpha value.
- * @global_alpha: plane alpha value
- * @overlap_only: whether overlapping of different planes is allowed
- * @bottom_gain_mode: blend mode for bottom gain setting
- * @background_color_bpc: background color for bpc
- * @top_gain: top gain setting
- * @bottom_inside_gain: blend mode for bottom inside
- * @bottom_outside_gain:  blend mode for bottom outside
-=======
->>>>>>> 2d5404ca
  */
 struct mpcc_blnd_cfg {
 	/**
