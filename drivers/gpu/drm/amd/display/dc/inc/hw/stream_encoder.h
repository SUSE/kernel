--- conflicted
+++ resolved
@@ -223,11 +223,7 @@
 		struct stream_encoder *enc,
 		int tg_inst);
 
-<<<<<<< HEAD
-	void (*dig_stream_enable)(
-=======
 	void (*enable_stream)(
->>>>>>> 2d5404ca
 		struct stream_encoder *enc,
 		enum signal_type signal,
 		bool enable);
@@ -275,13 +271,9 @@
 		struct stream_encoder *enc, unsigned int pix_per_container);
 	void (*enable_fifo)(struct stream_encoder *enc);
 	void (*disable_fifo)(struct stream_encoder *enc);
-<<<<<<< HEAD
-	void (*map_stream_to_link)(struct stream_encoder *enc, uint32_t stream_enc_inst, uint32_t link_enc_inst);
-=======
 	bool (*is_fifo_enabled)(struct stream_encoder *enc);
 	void (*map_stream_to_link)(struct stream_encoder *enc, uint32_t stream_enc_inst, uint32_t link_enc_inst);
 	uint32_t (*get_pixels_per_cycle)(struct stream_encoder *enc);
->>>>>>> 2d5404ca
 };
 
 struct hpo_dp_stream_encoder_state {
