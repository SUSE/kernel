/*
 * Copyright 2017 Advanced Micro Devices, Inc.
 *
 * Permission is hereby granted, free of charge, to any person obtaining a
 * copy of this software and associated documentation files (the "Software"),
 * to deal in the Software without restriction, including without limitation
 * the rights to use, copy, modify, merge, publish, distribute, sublicense,
 * and/or sell copies of the Software, and to permit persons to whom the
 * Software is furnished to do so, subject to the following conditions:
 *
 * The above copyright notice and this permission notice shall be included in
 * all copies or substantial portions of the Software.
 *
 * THE SOFTWARE IS PROVIDED "AS IS", WITHOUT WARRANTY OF ANY KIND, EXPRESS OR
 * IMPLIED, INCLUDING BUT NOT LIMITED TO THE WARRANTIES OF MERCHANTABILITY,
 * FITNESS FOR A PARTICULAR PURPOSE AND NONINFRINGEMENT.  IN NO EVENT SHALL
 * THE COPYRIGHT HOLDER(S) OR AUTHOR(S) BE LIABLE FOR ANY CLAIM, DAMAGES OR
 * OTHER LIABILITY, WHETHER IN AN ACTION OF CONTRACT, TORT OR OTHERWISE,
 * ARISING FROM, OUT OF OR IN CONNECTION WITH THE SOFTWARE OR THE USE OR
 * OTHER DEALINGS IN THE SOFTWARE.
 *
 */
/*
 * stream_encoder.h
 *
 */

#ifndef STREAM_ENCODER_H_
#define STREAM_ENCODER_H_

#include "audio_types.h"
#include "hw_shared.h"
#include "dc_link.h"

struct dc_bios;
struct dc_context;
struct dc_crtc_timing;

enum dp_pixel_encoding_type {
	DP_PIXEL_ENCODING_TYPE_RGB444		= 0x00000000,
	DP_PIXEL_ENCODING_TYPE_YCBCR422		= 0x00000001,
	DP_PIXEL_ENCODING_TYPE_YCBCR444		= 0x00000002,
	DP_PIXEL_ENCODING_TYPE_RGB_WIDE_GAMUT	= 0x00000003,
	DP_PIXEL_ENCODING_TYPE_Y_ONLY		= 0x00000004,
	DP_PIXEL_ENCODING_TYPE_YCBCR420		= 0x00000005
};

enum dp_component_depth {
	DP_COMPONENT_PIXEL_DEPTH_6BPC		= 0x00000000,
	DP_COMPONENT_PIXEL_DEPTH_8BPC		= 0x00000001,
	DP_COMPONENT_PIXEL_DEPTH_10BPC		= 0x00000002,
	DP_COMPONENT_PIXEL_DEPTH_12BPC		= 0x00000003,
	DP_COMPONENT_PIXEL_DEPTH_16BPC		= 0x00000004
};

struct audio_clock_info {
	/* pixel clock frequency*/
	uint32_t pixel_clock_in_10khz;
	/* N - 32KHz audio */
	uint32_t n_32khz;
	/* CTS - 32KHz audio*/
	uint32_t cts_32khz;
	uint32_t n_44khz;
	uint32_t cts_44khz;
	uint32_t n_48khz;
	uint32_t cts_48khz;
};

enum dynamic_metadata_mode {
	dmdata_dp,
	dmdata_hdmi,
	dmdata_dolby_vision
};

struct enc_sdp_line_num {
	/* Adaptive Sync SDP */
	bool adaptive_sync_line_num_valid;
	uint32_t adaptive_sync_line_num;
};

struct encoder_info_frame {
	/* auxiliary video information */
	struct dc_info_packet avi;
	struct dc_info_packet gamut;
	struct dc_info_packet vendor;
	struct dc_info_packet hfvsif;
	struct dc_info_packet vtem;
	/* source product description */
	struct dc_info_packet spd;
	/* video stream configuration */
	struct dc_info_packet vsc;
	/* HDR Static MetaData */
	struct dc_info_packet hdrsmd;
	/* Adaptive Sync SDP*/
	struct dc_info_packet adaptive_sync;
	struct enc_sdp_line_num sdp_line_num;
};

struct encoder_unblank_param {
	struct dc_link_settings link_settings;
	struct dc_crtc_timing timing;
	int opp_cnt;
};

struct encoder_set_dp_phy_pattern_param {
	enum dp_test_pattern dp_phy_pattern;
	const uint8_t *custom_pattern;
	uint32_t custom_pattern_size;
	enum dp_panel_mode dp_panel_mode;
};

struct stream_encoder {
	const struct stream_encoder_funcs *funcs;
	struct dc_context *ctx;
	struct dc_bios *bp;
	enum engine_id id;
	uint32_t stream_enc_inst;
	struct vpg *vpg;
	struct afmt *afmt;
};

struct enc_state {
	uint32_t dsc_mode;  // DISABLED  0; 1 or 2 indicate enabled state.
	uint32_t dsc_slice_width;
	uint32_t sec_gsp_pps_line_num;
	uint32_t vbid6_line_reference;
	uint32_t vbid6_line_num;
	uint32_t sec_gsp_pps_enable;
	uint32_t sec_stream_enable;
};

struct stream_encoder_funcs {
	void (*dp_set_stream_attribute)(
		struct stream_encoder *enc,
		struct dc_crtc_timing *crtc_timing,
		enum dc_color_space output_color_space,
		bool use_vsc_sdp_for_colorimetry,
		uint32_t enable_sdp_splitting);

	void (*hdmi_set_stream_attribute)(
		struct stream_encoder *enc,
		struct dc_crtc_timing *crtc_timing,
		int actual_pix_clk_khz,
		bool enable_audio);

	void (*dvi_set_stream_attribute)(
		struct stream_encoder *enc,
		struct dc_crtc_timing *crtc_timing,
		bool is_dual_link);

	void (*lvds_set_stream_attribute)(
		struct stream_encoder *enc,
		struct dc_crtc_timing *crtc_timing);

	void (*set_throttled_vcp_size)(
		struct stream_encoder *enc,
		struct fixed31_32 avg_time_slots_per_mtp);

	void (*update_hdmi_info_packets)(
		struct stream_encoder *enc,
		const struct encoder_info_frame *info_frame);

	void (*stop_hdmi_info_packets)(
		struct stream_encoder *enc);

	void (*update_dp_info_packets_sdp_line_num)(
		struct stream_encoder *enc,
		struct encoder_info_frame *info_frame);

	void (*update_dp_info_packets)(
		struct stream_encoder *enc,
		const struct encoder_info_frame *info_frame);

	void (*send_immediate_sdp_message)(
				struct stream_encoder *enc,
				const uint8_t *custom_sdp_message,
				unsigned int sdp_message_size);

	void (*stop_dp_info_packets)(
		struct stream_encoder *enc);

	void (*reset_fifo)(
		struct stream_encoder *enc
	);

	void (*dp_blank)(
		struct dc_link *link,
		struct stream_encoder *enc);

	void (*dp_unblank)(
		struct dc_link *link,
		struct stream_encoder *enc,
		const struct encoder_unblank_param *param);

	void (*audio_mute_control)(
		struct stream_encoder *enc, bool mute);

	void (*dp_audio_setup)(
		struct stream_encoder *enc,
		unsigned int az_inst,
		struct audio_info *info);

	void (*dp_audio_enable) (
			struct stream_encoder *enc);

	void (*dp_audio_disable) (
			struct stream_encoder *enc);

	void (*hdmi_audio_setup)(
		struct stream_encoder *enc,
		unsigned int az_inst,
		struct audio_info *info,
		struct audio_crtc_info *audio_crtc_info);

	void (*hdmi_audio_disable) (
			struct stream_encoder *enc);

	void (*setup_stereo_sync) (
			struct stream_encoder *enc,
			int tg_inst,
			bool enable);

	void (*set_avmute)(
		struct stream_encoder *enc, bool enable);

	void (*dig_connect_to_otg)(
		struct stream_encoder *enc,
		int tg_inst);

	void (*hdmi_reset_stream_attribute)(
		struct stream_encoder *enc);

	unsigned int (*dig_source_otg)(
		struct stream_encoder *enc);

	bool (*dp_get_pixel_format)(
		struct stream_encoder *enc,
		enum dc_pixel_encoding *encoding,
		enum dc_color_depth *depth);

	void (*enc_read_state)(struct stream_encoder *enc, struct enc_state *s);

	void (*dp_set_dsc_config)(
			struct stream_encoder *enc,
			enum optc_dsc_mode dsc_mode,
			uint32_t dsc_bytes_per_pixel,
			uint32_t dsc_slice_width);

	void (*dp_set_dsc_pps_info_packet)(struct stream_encoder *enc,
				bool enable,
				uint8_t *dsc_packed_pps,
				bool immediate_update);

	void (*set_dynamic_metadata)(struct stream_encoder *enc,
			bool enable,
			uint32_t hubp_requestor_id,
			enum dynamic_metadata_mode dmdata_mode);

	/**
	 * @dp_set_odm_combine: Sets up DP stream encoder for ODM.
	 */
	void (*dp_set_odm_combine)(
		struct stream_encoder *enc,
		bool odm_combine);

	uint32_t (*get_fifo_cal_average_level)(
		struct stream_encoder *enc);

	void (*set_input_mode)(
		struct stream_encoder *enc, unsigned int pix_per_container);
	void (*enable_fifo)(struct stream_encoder *enc);
	void (*disable_fifo)(struct stream_encoder *enc);
};

struct hpo_dp_stream_encoder_state {
	uint32_t stream_enc_enabled;
	uint32_t vid_stream_enabled;
	uint32_t otg_inst;
	uint32_t pixel_encoding;
	uint32_t component_depth;
	uint32_t compressed_format;
	uint32_t sdp_enabled;
	uint32_t mapped_to_link_enc;
};

struct hpo_dp_stream_encoder {
	const struct hpo_dp_stream_encoder_funcs *funcs;
	struct dc_context *ctx;
	struct dc_bios *bp;
	uint32_t inst;
	enum engine_id id;
	struct vpg *vpg;
	struct apg *apg;
};

struct hpo_dp_stream_encoder_funcs {
	void (*enable_stream)(
			struct hpo_dp_stream_encoder *enc);

	void (*dp_unblank)(
			struct hpo_dp_stream_encoder *enc,
			uint32_t stream_source);

	void (*dp_blank)(
			struct hpo_dp_stream_encoder *enc);

	void (*disable)(
			struct hpo_dp_stream_encoder *enc);

	void (*set_stream_attribute)(
		struct hpo_dp_stream_encoder *enc,
		struct dc_crtc_timing *crtc_timing,
		enum dc_color_space output_color_space,
		bool use_vsc_sdp_for_colorimetry,
		bool compressed_format,
		bool double_buffer_en);

<<<<<<< HEAD
=======
	void (*update_dp_info_packets_sdp_line_num)(
		struct hpo_dp_stream_encoder *enc,
		struct encoder_info_frame *info_frame);

>>>>>>> eb3cdb58
	void (*update_dp_info_packets)(
		struct hpo_dp_stream_encoder *enc,
		const struct encoder_info_frame *info_frame);

	void (*stop_dp_info_packets)(
		struct hpo_dp_stream_encoder *enc);

	void (*dp_set_dsc_pps_info_packet)(
			struct hpo_dp_stream_encoder *enc,
			bool enable,
			uint8_t *dsc_packed_pps,
			bool immediate_update);

	void (*map_stream_to_link)(
			struct hpo_dp_stream_encoder *enc,
			uint32_t stream_enc_inst,
			uint32_t link_enc_inst);

<<<<<<< HEAD
	void (*audio_mute_control)(
			struct hpo_dp_stream_encoder *enc, bool mute);

=======
>>>>>>> eb3cdb58
	void (*dp_audio_setup)(
			struct hpo_dp_stream_encoder *enc,
			unsigned int az_inst,
			struct audio_info *info);

	void (*dp_audio_enable)(
			struct hpo_dp_stream_encoder *enc);

	void (*dp_audio_disable)(
			struct hpo_dp_stream_encoder *enc);

	void (*read_state)(
			struct hpo_dp_stream_encoder *enc,
			struct hpo_dp_stream_encoder_state *state);

	void (*set_hblank_min_symbol_width)(
			struct hpo_dp_stream_encoder *enc,
			uint16_t width);
};

#endif /* STREAM_ENCODER_H_ */<|MERGE_RESOLUTION|>--- conflicted
+++ resolved
@@ -30,7 +30,6 @@
 
 #include "audio_types.h"
 #include "hw_shared.h"
-#include "dc_link.h"
 
 struct dc_bios;
 struct dc_context;
@@ -315,13 +314,10 @@
 		bool compressed_format,
 		bool double_buffer_en);
 
-<<<<<<< HEAD
-=======
 	void (*update_dp_info_packets_sdp_line_num)(
 		struct hpo_dp_stream_encoder *enc,
 		struct encoder_info_frame *info_frame);
 
->>>>>>> eb3cdb58
 	void (*update_dp_info_packets)(
 		struct hpo_dp_stream_encoder *enc,
 		const struct encoder_info_frame *info_frame);
@@ -340,12 +336,6 @@
 			uint32_t stream_enc_inst,
 			uint32_t link_enc_inst);
 
-<<<<<<< HEAD
-	void (*audio_mute_control)(
-			struct hpo_dp_stream_encoder *enc, bool mute);
-
-=======
->>>>>>> eb3cdb58
 	void (*dp_audio_setup)(
 			struct hpo_dp_stream_encoder *enc,
 			unsigned int az_inst,
