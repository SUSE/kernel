--- conflicted
+++ resolved
@@ -51,7 +51,6 @@
 
 #define MAX_LINKS (MAX_DPIA + MAX_CONNECTOR + MAX_VIRTUAL_LINKS)
 
-<<<<<<< HEAD
 /**
  * define MAX_DIG_LINK_ENCODERS - maximum number of digital encoders
  *
@@ -76,9 +75,6 @@
  */
 #define MAX_LINK_ENCODERS (MAX_DIG_LINK_ENCODERS + MAX_DAC_LINK_ENCODERS)
 
-=======
->>>>>>> 6a23ae0a
-#define MAX_DIG_LINK_ENCODERS 7
 #define MAX_DWB_PIPES	1
 #define MAX_HPO_DP2_ENCODERS	4
 #define MAX_HPO_DP2_LINK_ENCODERS	4
