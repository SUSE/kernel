/*
 * Copyright 2015 Advanced Micro Devices, Inc.
 *
 * Permission is hereby granted, free of charge, to any person obtaining a
 * copy of this software and associated documentation files (the "Software"),
 * to deal in the Software without restriction, including without limitation
 * the rights to use, copy, modify, merge, publish, distribute, sublicense,
 * and/or sell copies of the Software, and to permit persons to whom the
 * Software is furnished to do so, subject to the following conditions:
 *
 * The above copyright notice and this permission notice shall be included in
 * all copies or substantial portions of the Software.
 *
 * THE SOFTWARE IS PROVIDED "AS IS", WITHOUT WARRANTY OF ANY KIND, EXPRESS OR
 * IMPLIED, INCLUDING BUT NOT LIMITED TO THE WARRANTIES OF MERCHANTABILITY,
 * FITNESS FOR A PARTICULAR PURPOSE AND NONINFRINGEMENT.  IN NO EVENT SHALL
 * THE COPYRIGHT HOLDER(S) OR AUTHOR(S) BE LIABLE FOR ANY CLAIM, DAMAGES OR
 * OTHER LIABILITY, WHETHER IN AN ACTION OF CONTRACT, TORT OR OTHERWISE,
 * ARISING FROM, OUT OF OR IN CONNECTION WITH THE SOFTWARE OR THE USE OR
 * OTHER DEALINGS IN THE SOFTWARE.
 *
 * Authors: AMD
 *
 */

#ifndef __DC_HW_SEQUENCER_H__
#define __DC_HW_SEQUENCER_H__
#include "dc_types.h"
#include "clock_source.h"
#include "inc/hw/timing_generator.h"
#include "inc/hw/opp.h"
#include "inc/hw/link_encoder.h"
#include "core_status.h"

enum vline_select {
	VLINE0,
	VLINE1
};

struct pipe_ctx;
struct dc_state;
struct dc_stream_status;
struct dc_writeback_info;
struct dchub_init_data;
struct dc_static_screen_params;
struct resource_pool;
struct dc_phy_addr_space_config;
struct dc_virtual_addr_space_config;
struct dpp;
struct dce_hwseq;

struct hw_sequencer_funcs {
<<<<<<< HEAD
	/* Embedded Display Related */
	void (*edp_power_control)(struct dc_link *link, bool enable);
	void (*edp_wait_for_hpd_ready)(struct dc_link *link, bool power_up);
=======
	void (*hardware_release)(struct dc *dc);
	/* Embedded Display Related */
	void (*edp_power_control)(struct dc_link *link, bool enable);
	void (*edp_wait_for_hpd_ready)(struct dc_link *link, bool power_up);
	void (*edp_wait_for_T12)(struct dc_link *link);
>>>>>>> 7d2a07b7

	/* Pipe Programming Related */
	void (*init_hw)(struct dc *dc);
	void (*power_down_on_boot)(struct dc *dc);
	void (*enable_accelerated_mode)(struct dc *dc,
			struct dc_state *context);
	enum dc_status (*apply_ctx_to_hw)(struct dc *dc,
			struct dc_state *context);
	void (*disable_plane)(struct dc *dc, struct pipe_ctx *pipe_ctx);
	void (*apply_ctx_for_surface)(struct dc *dc,
			const struct dc_stream_state *stream,
			int num_planes, struct dc_state *context);
	void (*program_front_end_for_ctx)(struct dc *dc,
			struct dc_state *context);
<<<<<<< HEAD
	bool (*disconnect_pipes)(struct dc *dc,
			struct dc_state *context);
=======
>>>>>>> 7d2a07b7
	void (*wait_for_pending_cleared)(struct dc *dc,
			struct dc_state *context);
	void (*post_unlock_program_front_end)(struct dc *dc,
			struct dc_state *context);
	void (*update_plane_addr)(const struct dc *dc,
			struct pipe_ctx *pipe_ctx);
	void (*update_dchub)(struct dce_hwseq *hws,
			struct dchub_init_data *dh_data);
	void (*wait_for_mpcc_disconnect)(struct dc *dc,
			struct resource_pool *res_pool,
			struct pipe_ctx *pipe_ctx);
	void (*edp_backlight_control)(
			struct dc_link *link,
			bool enable);
	void (*program_triplebuffer)(const struct dc *dc,
		struct pipe_ctx *pipe_ctx, bool enableTripleBuffer);
	void (*update_pending_status)(struct pipe_ctx *pipe_ctx);
	void (*power_down)(struct dc *dc);

	/* Pipe Lock Related */
	void (*pipe_control_lock)(struct dc *dc,
			struct pipe_ctx *pipe, bool lock);
	void (*interdependent_update_lock)(struct dc *dc,
			struct dc_state *context, bool lock);
	void (*set_flip_control_gsl)(struct pipe_ctx *pipe_ctx,
			bool flip_immediate);
	void (*cursor_lock)(struct dc *dc, struct pipe_ctx *pipe, bool lock);

	/* Timing Related */
	void (*get_position)(struct pipe_ctx **pipe_ctx, int num_pipes,
			struct crtc_position *position);
	int (*get_vupdate_offset_from_vsync)(struct pipe_ctx *pipe_ctx);
	void (*calc_vupdate_position)(
			struct dc *dc,
			struct pipe_ctx *pipe_ctx,
			uint32_t *start_line,
			uint32_t *end_line);
	void (*enable_per_frame_crtc_position_reset)(struct dc *dc,
			int group_size, struct pipe_ctx *grouped_pipes[]);
	void (*enable_timing_synchronization)(struct dc *dc,
			int group_index, int group_size,
<<<<<<< HEAD
=======
			struct pipe_ctx *grouped_pipes[]);
	void (*enable_vblanks_synchronization)(struct dc *dc,
			int group_index, int group_size,
>>>>>>> 7d2a07b7
			struct pipe_ctx *grouped_pipes[]);
	void (*setup_periodic_interrupt)(struct dc *dc,
			struct pipe_ctx *pipe_ctx,
			enum vline_select vline);
	void (*set_drr)(struct pipe_ctx **pipe_ctx, int num_pipes,
<<<<<<< HEAD
			unsigned int vmin, unsigned int vmax,
			unsigned int vmid, unsigned int vmid_frame_number);
=======
			struct dc_crtc_timing_adjust adjust);
>>>>>>> 7d2a07b7
	void (*set_static_screen_control)(struct pipe_ctx **pipe_ctx,
			int num_pipes,
			const struct dc_static_screen_params *events);
#ifndef TRIM_FSFT
	bool (*optimize_timing_for_fsft)(struct dc *dc,
			struct dc_crtc_timing *timing,
			unsigned int max_input_rate_in_khz);
#endif

	/* Stream Related */
	void (*enable_stream)(struct pipe_ctx *pipe_ctx);
	void (*disable_stream)(struct pipe_ctx *pipe_ctx);
	void (*blank_stream)(struct pipe_ctx *pipe_ctx);
	void (*unblank_stream)(struct pipe_ctx *pipe_ctx,
			struct dc_link_settings *link_settings);

	/* Bandwidth Related */
	void (*prepare_bandwidth)(struct dc *dc, struct dc_state *context);
	bool (*update_bandwidth)(struct dc *dc, struct dc_state *context);
	void (*optimize_bandwidth)(struct dc *dc, struct dc_state *context);

	/* Infopacket Related */
	void (*set_avmute)(struct pipe_ctx *pipe_ctx, bool enable);
	void (*send_immediate_sdp_message)(
			struct pipe_ctx *pipe_ctx,
			const uint8_t *custom_sdp_message,
			unsigned int sdp_message_size);
	void (*update_info_frame)(struct pipe_ctx *pipe_ctx);
	void (*set_dmdata_attributes)(struct pipe_ctx *pipe);
	void (*program_dmdata_engine)(struct pipe_ctx *pipe_ctx);
	bool (*dmdata_status_done)(struct pipe_ctx *pipe_ctx);
<<<<<<< HEAD

	/* Cursor Related */
	void (*set_cursor_position)(struct pipe_ctx *pipe);
	void (*set_cursor_attribute)(struct pipe_ctx *pipe);
	void (*set_cursor_sdr_white_level)(struct pipe_ctx *pipe);

	/* Colour Related */
	void (*program_gamut_remap)(struct pipe_ctx *pipe_ctx);
	void (*program_output_csc)(struct dc *dc, struct pipe_ctx *pipe_ctx,
			enum dc_color_space colorspace,
			uint16_t *matrix, int opp_id);

	/* VM Related */
	int (*init_sys_ctx)(struct dce_hwseq *hws,
			struct dc *dc,
			struct dc_phy_addr_space_config *pa_config);
	void (*init_vm_ctx)(struct dce_hwseq *hws,
			struct dc *dc,
			struct dc_virtual_addr_space_config *va_config,
			int vmid);

	/* Writeback Related */
	void (*update_writeback)(struct dc *dc,
			struct dc_writeback_info *wb_info,
			struct dc_state *context);
	void (*enable_writeback)(struct dc *dc,
			struct dc_writeback_info *wb_info,
			struct dc_state *context);
	void (*disable_writeback)(struct dc *dc,
			unsigned int dwb_pipe_inst);

	bool (*mmhubbub_warmup)(struct dc *dc,
			unsigned int num_dwb,
			struct dc_writeback_info *wb_info);

	/* Clock Related */
	enum dc_status (*set_clock)(struct dc *dc,
			enum dc_clock_type clock_type,
			uint32_t clk_khz, uint32_t stepping);
	void (*get_clock)(struct dc *dc, enum dc_clock_type clock_type,
			struct dc_clock_config *clock_cfg);
	void (*optimize_pwr_state)(const struct dc *dc,
			struct dc_state *context);
	void (*exit_optimized_pwr_state)(const struct dc *dc,
			struct dc_state *context);

	/* Audio Related */
	void (*enable_audio_stream)(struct pipe_ctx *pipe_ctx);
	void (*disable_audio_stream)(struct pipe_ctx *pipe_ctx);

	/* Stereo 3D Related */
	void (*setup_stereo)(struct pipe_ctx *pipe_ctx, struct dc *dc);

	/* HW State Logging Related */
	void (*log_hw_state)(struct dc *dc, struct dc_log_buffer_ctx *log_ctx);
	void (*get_hw_state)(struct dc *dc, char *pBuf,
			unsigned int bufSize, unsigned int mask);
	void (*clear_status_bits)(struct dc *dc, unsigned int mask);

	bool (*set_backlight_level)(struct pipe_ctx *pipe_ctx,
			uint32_t backlight_pwm_u16_16,
			uint32_t frame_ramp);

	void (*set_abm_immediate_disable)(struct pipe_ctx *pipe_ctx);

	void (*set_pipe)(struct pipe_ctx *pipe_ctx);

#if defined(CONFIG_DRM_AMD_DC_DCN3_0)
	/* Idle Optimization Related */
	bool (*apply_idle_power_optimizations)(struct dc *dc, bool enable);
#endif

=======

	/* Cursor Related */
	void (*set_cursor_position)(struct pipe_ctx *pipe);
	void (*set_cursor_attribute)(struct pipe_ctx *pipe);
	void (*set_cursor_sdr_white_level)(struct pipe_ctx *pipe);

	/* Colour Related */
	void (*program_gamut_remap)(struct pipe_ctx *pipe_ctx);
	void (*program_output_csc)(struct dc *dc, struct pipe_ctx *pipe_ctx,
			enum dc_color_space colorspace,
			uint16_t *matrix, int opp_id);

	/* VM Related */
	int (*init_sys_ctx)(struct dce_hwseq *hws,
			struct dc *dc,
			struct dc_phy_addr_space_config *pa_config);
	void (*init_vm_ctx)(struct dce_hwseq *hws,
			struct dc *dc,
			struct dc_virtual_addr_space_config *va_config,
			int vmid);

	/* Writeback Related */
	void (*update_writeback)(struct dc *dc,
			struct dc_writeback_info *wb_info,
			struct dc_state *context);
	void (*enable_writeback)(struct dc *dc,
			struct dc_writeback_info *wb_info,
			struct dc_state *context);
	void (*disable_writeback)(struct dc *dc,
			unsigned int dwb_pipe_inst);

	bool (*mmhubbub_warmup)(struct dc *dc,
			unsigned int num_dwb,
			struct dc_writeback_info *wb_info);

	/* Clock Related */
	enum dc_status (*set_clock)(struct dc *dc,
			enum dc_clock_type clock_type,
			uint32_t clk_khz, uint32_t stepping);
	void (*get_clock)(struct dc *dc, enum dc_clock_type clock_type,
			struct dc_clock_config *clock_cfg);
	void (*optimize_pwr_state)(const struct dc *dc,
			struct dc_state *context);
	void (*exit_optimized_pwr_state)(const struct dc *dc,
			struct dc_state *context);

	/* Audio Related */
	void (*enable_audio_stream)(struct pipe_ctx *pipe_ctx);
	void (*disable_audio_stream)(struct pipe_ctx *pipe_ctx);

	/* Stereo 3D Related */
	void (*setup_stereo)(struct pipe_ctx *pipe_ctx, struct dc *dc);

	/* HW State Logging Related */
	void (*log_hw_state)(struct dc *dc, struct dc_log_buffer_ctx *log_ctx);
	void (*get_hw_state)(struct dc *dc, char *pBuf,
			unsigned int bufSize, unsigned int mask);
	void (*clear_status_bits)(struct dc *dc, unsigned int mask);

	bool (*set_backlight_level)(struct pipe_ctx *pipe_ctx,
			uint32_t backlight_pwm_u16_16,
			uint32_t frame_ramp);

	void (*set_abm_immediate_disable)(struct pipe_ctx *pipe_ctx);

	void (*set_pipe)(struct pipe_ctx *pipe_ctx);

	void (*get_dcc_en_bits)(struct dc *dc, int *dcc_en_bits);

	/* Idle Optimization Related */
	bool (*apply_idle_power_optimizations)(struct dc *dc, bool enable);

	bool (*does_plane_fit_in_mall)(struct dc *dc, struct dc_plane_state *plane,
			struct dc_cursor_attributes *cursor_attr);

	bool (*is_abm_supported)(struct dc *dc,
			struct dc_state *context, struct dc_stream_state *stream);

	void (*set_disp_pattern_generator)(const struct dc *dc,
			struct pipe_ctx *pipe_ctx,
			enum controller_dp_test_pattern test_pattern,
			enum controller_dp_color_space color_space,
			enum dc_color_depth color_depth,
			const struct tg_color *solid_color,
			int width, int height, int offset);

	void (*z10_restore)(struct dc *dc);
	void (*z10_save_init)(struct dc *dc);

	void (*update_visual_confirm_color)(struct dc *dc,
			struct pipe_ctx *pipe_ctx,
			struct tg_color *color,
			int mpcc_id);
>>>>>>> 7d2a07b7
};

void color_space_to_black_color(
	const struct dc *dc,
	enum dc_color_space colorspace,
	struct tg_color *black_color);

bool hwss_wait_for_blank_complete(
		struct timing_generator *tg);

const uint16_t *find_color_matrix(
		enum dc_color_space color_space,
		uint32_t *array_size);

void get_surface_visual_confirm_color(
		const struct pipe_ctx *pipe_ctx,
		struct tg_color *color);

void get_hdr_visual_confirm_color(
		struct pipe_ctx *pipe_ctx,
		struct tg_color *color);
void get_mpctree_visual_confirm_color(
		struct pipe_ctx *pipe_ctx,
		struct tg_color *color);
void get_surface_tile_visual_confirm_color(
		struct pipe_ctx *pipe_ctx,
		struct tg_color *color);
#endif /* __DC_HW_SEQUENCER_H__ */<|MERGE_RESOLUTION|>--- conflicted
+++ resolved
@@ -50,17 +50,11 @@
 struct dce_hwseq;
 
 struct hw_sequencer_funcs {
-<<<<<<< HEAD
-	/* Embedded Display Related */
-	void (*edp_power_control)(struct dc_link *link, bool enable);
-	void (*edp_wait_for_hpd_ready)(struct dc_link *link, bool power_up);
-=======
 	void (*hardware_release)(struct dc *dc);
 	/* Embedded Display Related */
 	void (*edp_power_control)(struct dc_link *link, bool enable);
 	void (*edp_wait_for_hpd_ready)(struct dc_link *link, bool power_up);
 	void (*edp_wait_for_T12)(struct dc_link *link);
->>>>>>> 7d2a07b7
 
 	/* Pipe Programming Related */
 	void (*init_hw)(struct dc *dc);
@@ -75,11 +69,6 @@
 			int num_planes, struct dc_state *context);
 	void (*program_front_end_for_ctx)(struct dc *dc,
 			struct dc_state *context);
-<<<<<<< HEAD
-	bool (*disconnect_pipes)(struct dc *dc,
-			struct dc_state *context);
-=======
->>>>>>> 7d2a07b7
 	void (*wait_for_pending_cleared)(struct dc *dc,
 			struct dc_state *context);
 	void (*post_unlock_program_front_end)(struct dc *dc,
@@ -121,23 +110,15 @@
 			int group_size, struct pipe_ctx *grouped_pipes[]);
 	void (*enable_timing_synchronization)(struct dc *dc,
 			int group_index, int group_size,
-<<<<<<< HEAD
-=======
 			struct pipe_ctx *grouped_pipes[]);
 	void (*enable_vblanks_synchronization)(struct dc *dc,
 			int group_index, int group_size,
->>>>>>> 7d2a07b7
 			struct pipe_ctx *grouped_pipes[]);
 	void (*setup_periodic_interrupt)(struct dc *dc,
 			struct pipe_ctx *pipe_ctx,
 			enum vline_select vline);
 	void (*set_drr)(struct pipe_ctx **pipe_ctx, int num_pipes,
-<<<<<<< HEAD
-			unsigned int vmin, unsigned int vmax,
-			unsigned int vmid, unsigned int vmid_frame_number);
-=======
 			struct dc_crtc_timing_adjust adjust);
->>>>>>> 7d2a07b7
 	void (*set_static_screen_control)(struct pipe_ctx **pipe_ctx,
 			int num_pipes,
 			const struct dc_static_screen_params *events);
@@ -169,7 +150,6 @@
 	void (*set_dmdata_attributes)(struct pipe_ctx *pipe);
 	void (*program_dmdata_engine)(struct pipe_ctx *pipe_ctx);
 	bool (*dmdata_status_done)(struct pipe_ctx *pipe_ctx);
-<<<<<<< HEAD
 
 	/* Cursor Related */
 	void (*set_cursor_position)(struct pipe_ctx *pipe);
@@ -237,79 +217,6 @@
 
 	void (*set_pipe)(struct pipe_ctx *pipe_ctx);
 
-#if defined(CONFIG_DRM_AMD_DC_DCN3_0)
-	/* Idle Optimization Related */
-	bool (*apply_idle_power_optimizations)(struct dc *dc, bool enable);
-#endif
-
-=======
-
-	/* Cursor Related */
-	void (*set_cursor_position)(struct pipe_ctx *pipe);
-	void (*set_cursor_attribute)(struct pipe_ctx *pipe);
-	void (*set_cursor_sdr_white_level)(struct pipe_ctx *pipe);
-
-	/* Colour Related */
-	void (*program_gamut_remap)(struct pipe_ctx *pipe_ctx);
-	void (*program_output_csc)(struct dc *dc, struct pipe_ctx *pipe_ctx,
-			enum dc_color_space colorspace,
-			uint16_t *matrix, int opp_id);
-
-	/* VM Related */
-	int (*init_sys_ctx)(struct dce_hwseq *hws,
-			struct dc *dc,
-			struct dc_phy_addr_space_config *pa_config);
-	void (*init_vm_ctx)(struct dce_hwseq *hws,
-			struct dc *dc,
-			struct dc_virtual_addr_space_config *va_config,
-			int vmid);
-
-	/* Writeback Related */
-	void (*update_writeback)(struct dc *dc,
-			struct dc_writeback_info *wb_info,
-			struct dc_state *context);
-	void (*enable_writeback)(struct dc *dc,
-			struct dc_writeback_info *wb_info,
-			struct dc_state *context);
-	void (*disable_writeback)(struct dc *dc,
-			unsigned int dwb_pipe_inst);
-
-	bool (*mmhubbub_warmup)(struct dc *dc,
-			unsigned int num_dwb,
-			struct dc_writeback_info *wb_info);
-
-	/* Clock Related */
-	enum dc_status (*set_clock)(struct dc *dc,
-			enum dc_clock_type clock_type,
-			uint32_t clk_khz, uint32_t stepping);
-	void (*get_clock)(struct dc *dc, enum dc_clock_type clock_type,
-			struct dc_clock_config *clock_cfg);
-	void (*optimize_pwr_state)(const struct dc *dc,
-			struct dc_state *context);
-	void (*exit_optimized_pwr_state)(const struct dc *dc,
-			struct dc_state *context);
-
-	/* Audio Related */
-	void (*enable_audio_stream)(struct pipe_ctx *pipe_ctx);
-	void (*disable_audio_stream)(struct pipe_ctx *pipe_ctx);
-
-	/* Stereo 3D Related */
-	void (*setup_stereo)(struct pipe_ctx *pipe_ctx, struct dc *dc);
-
-	/* HW State Logging Related */
-	void (*log_hw_state)(struct dc *dc, struct dc_log_buffer_ctx *log_ctx);
-	void (*get_hw_state)(struct dc *dc, char *pBuf,
-			unsigned int bufSize, unsigned int mask);
-	void (*clear_status_bits)(struct dc *dc, unsigned int mask);
-
-	bool (*set_backlight_level)(struct pipe_ctx *pipe_ctx,
-			uint32_t backlight_pwm_u16_16,
-			uint32_t frame_ramp);
-
-	void (*set_abm_immediate_disable)(struct pipe_ctx *pipe_ctx);
-
-	void (*set_pipe)(struct pipe_ctx *pipe_ctx);
-
 	void (*get_dcc_en_bits)(struct dc *dc, int *dcc_en_bits);
 
 	/* Idle Optimization Related */
@@ -336,7 +243,6 @@
 			struct pipe_ctx *pipe_ctx,
 			struct tg_color *color,
 			int mpcc_id);
->>>>>>> 7d2a07b7
 };
 
 void color_space_to_black_color(
