--- conflicted
+++ resolved
@@ -38,10 +38,7 @@
 struct pipe_ctx;
 struct encoder_set_dp_phy_pattern_param;
 struct link_mst_stream_allocation_table;
-<<<<<<< HEAD
-=======
 struct audio_output;
->>>>>>> eb3cdb58
 
 struct link_hwss_ext {
 	/* function pointers below may require to check for NULL if caller
@@ -83,12 +80,9 @@
 	void (*disable_link_output)(struct dc_link *link,
 			const struct link_resource *link_res,
 			enum signal_type signal);
-<<<<<<< HEAD
-=======
 	void (*setup_audio_output)(struct pipe_ctx *pipe_ctx,
 			struct audio_output *audio_output, uint32_t audio_inst);
 	void (*enable_audio_packet)(struct pipe_ctx *pipe_ctx);
 	void (*disable_audio_packet)(struct pipe_ctx *pipe_ctx);
->>>>>>> eb3cdb58
 };
 #endif /* __DC_LINK_HWSS_H__ */
