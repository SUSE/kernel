--- conflicted
+++ resolved
@@ -47,16 +47,6 @@
  */
 enum dc_link_rate {
 	LINK_RATE_UNKNOWN = 0,
-<<<<<<< HEAD
-	LINK_RATE_LOW = 0x06,		// Rate_1 (RBR)	- 1.62 Gbps/Lane
-	LINK_RATE_RATE_2 = 0x08,	// Rate_2		- 2.16 Gbps/Lane
-	LINK_RATE_RATE_3 = 0x09,	// Rate_3		- 2.43 Gbps/Lane
-	LINK_RATE_HIGH = 0x0A,		// Rate_4 (HBR)	- 2.70 Gbps/Lane
-	LINK_RATE_RBR2 = 0x0C,		// Rate_5 (RBR2)- 3.24 Gbps/Lane
-	LINK_RATE_RATE_6 = 0x10,	// Rate_6		- 4.32 Gbps/Lane
-	LINK_RATE_HIGH2 = 0x14,		// Rate_7 (HBR2)- 5.40 Gbps/Lane
-	LINK_RATE_HIGH3 = 0x1E,		// Rate_8 (HBR3)- 8.10 Gbps/Lane
-=======
 	LINK_RATE_LOW = 0x06,		// Rate_1 (RBR)  - 1.62 Gbps/Lane
 	LINK_RATE_RATE_2 = 0x08,	// Rate_2        - 2.16 Gbps/Lane
 	LINK_RATE_RATE_3 = 0x09,	// Rate_3        - 2.43 Gbps/Lane
@@ -66,7 +56,6 @@
 	LINK_RATE_HIGH2 = 0x14,		// Rate_7 (HBR2) - 5.40 Gbps/Lane
 	LINK_RATE_RATE_8 = 0x19,	// Rate_8        - 6.75 Gbps/Lane
 	LINK_RATE_HIGH3 = 0x1E,		// Rate_9 (HBR3) - 8.10 Gbps/Lane
->>>>>>> eb3cdb58
 	/* Starting from DP2.0 link rate enum directly represents actual
 	 * link rate value in unit of 10 mbps
 	 */
@@ -374,20 +363,10 @@
 union dwnstream_port_caps_byte2 {
 	struct {
 		uint8_t MAX_BITS_PER_COLOR_COMPONENT:2;
-<<<<<<< HEAD
-#if defined(CONFIG_DRM_AMD_DC_DCN)
-=======
->>>>>>> eb3cdb58
 		uint8_t MAX_ENCODED_LINK_BW_SUPPORT:3;
 		uint8_t SOURCE_CONTROL_MODE_SUPPORT:1;
 		uint8_t CONCURRENT_LINK_BRING_UP_SEQ_SUPPORT:1;
 		uint8_t RESERVED:1;
-<<<<<<< HEAD
-#else
-		uint8_t RESERVED:6;
-#endif
-=======
->>>>>>> eb3cdb58
 	} bits;
 	uint8_t raw;
 };
@@ -425,10 +404,6 @@
 	uint8_t raw;
 };
 
-<<<<<<< HEAD
-#if defined(CONFIG_DRM_AMD_DC_DCN)
-=======
->>>>>>> eb3cdb58
 union hdmi_sink_encoded_link_bw_support {
 	struct {
 		uint8_t HDMI_SINK_ENCODED_LINK_BW_SUPPORT:3;
@@ -450,10 +425,6 @@
 	} bits;
 	uint8_t raw;
 };
-<<<<<<< HEAD
-#endif
-=======
->>>>>>> eb3cdb58
 
 /*4-byte structure for detailed capabilities of a down-stream port
 (DP-to-TMDS converter).*/
@@ -893,8 +864,6 @@
 	unsigned int psr_power_opt_flag;
 };
 
-<<<<<<< HEAD
-=======
 union dpcd_dprx_feature_enumeration_list_cont_1 {
 	struct {
 		uint8_t ADAPTIVE_SYNC_SDP_SUPPORT:1;
@@ -910,7 +879,6 @@
 	union dpcd_dprx_feature_enumeration_list_cont_1 dp_adap_sync_caps;
 };
 
->>>>>>> eb3cdb58
 /* Length of router topology ID read from DPCD in bytes. */
 #define DPCD_USB4_TOPOLOGY_ID_LEN 5
 
@@ -954,15 +922,6 @@
 #ifndef DP_DFP_CAPABILITY_EXTENSION_SUPPORT
 #define DP_DFP_CAPABILITY_EXTENSION_SUPPORT		0x0A3
 #endif
-<<<<<<< HEAD
-#ifndef DP_LINK_SQUARE_PATTERN
-#define DP_LINK_SQUARE_PATTERN				0x10F
-#endif
-#ifndef DP_CABLE_ATTRIBUTES_UPDATED_BY_DPTX
-#define DP_CABLE_ATTRIBUTES_UPDATED_BY_DPTX		0x110
-#endif
-=======
->>>>>>> eb3cdb58
 #ifndef DP_DSC_CONFIGURATION
 #define DP_DSC_CONFIGURATION				0x161
 #endif
@@ -975,12 +934,6 @@
 #ifndef DP_128b_132b_TRAINING_AUX_RD_INTERVAL
 #define DP_128b_132b_TRAINING_AUX_RD_INTERVAL		0x2216
 #endif
-<<<<<<< HEAD
-#ifndef DP_CABLE_ATTRIBUTES_UPDATED_BY_DPRX
-#define DP_CABLE_ATTRIBUTES_UPDATED_BY_DPRX		0x2217
-#endif
-=======
->>>>>>> eb3cdb58
 #ifndef DP_TEST_264BIT_CUSTOM_PATTERN_7_0
 #define DP_TEST_264BIT_CUSTOM_PATTERN_7_0		0X2230
 #endif
@@ -1024,10 +977,6 @@
 #define DP_INTRA_HOP_AUX_REPLY_INDICATION		(1 << 3)
 /* TODO - Use DRM header to replace above once available */
 #endif // DP_INTRA_HOP_AUX_REPLY_INDICATION
-<<<<<<< HEAD
-
-=======
->>>>>>> eb3cdb58
 union dp_main_line_channel_coding_cap {
 	struct {
 		uint8_t DP_8b_10b_SUPPORTED	:1;
@@ -1063,106 +1012,6 @@
 		uint8_t RESERVED:5;
 	} bits;
 	uint8_t raw;
-<<<<<<< HEAD
-};
-
-union dp_sink_video_fallback_formats {
-	struct {
-		uint8_t dp_1024x768_60Hz_24bpp_support	:1;
-		uint8_t dp_1280x720_60Hz_24bpp_support	:1;
-		uint8_t dp_1920x1080_60Hz_24bpp_support	:1;
-		uint8_t RESERVED			:5;
-	} bits;
-	uint8_t raw;
-};
-
-union dp_fec_capability1 {
-	struct {
-		uint8_t AGGREGATED_ERROR_COUNTERS_CAPABLE	:1;
-		uint8_t RESERVED				:7;
-	} bits;
-	uint8_t raw;
-};
-
-union dp_cable_id {
-	struct {
-		uint8_t UHBR10_20_CAPABILITY	:2;
-		uint8_t UHBR13_5_CAPABILITY	:1;
-		uint8_t CABLE_TYPE		:3;
-		uint8_t RESERVED		:2;
-	} bits;
-	uint8_t raw;
-};
-
-struct dp_color_depth_caps {
-	uint8_t support_6bpc	:1;
-	uint8_t support_8bpc	:1;
-	uint8_t support_10bpc	:1;
-	uint8_t support_12bpc	:1;
-	uint8_t support_16bpc	:1;
-	uint8_t RESERVED	:3;
-};
-
-struct dp_encoding_format_caps {
-	uint8_t support_rgb	:1;
-	uint8_t support_ycbcr444:1;
-	uint8_t support_ycbcr422:1;
-	uint8_t support_ycbcr420:1;
-	uint8_t RESERVED	:4;
-};
-
-union dp_dfp_cap_ext {
-	struct {
-		uint8_t supported;
-		uint8_t max_pixel_rate_in_mps[2];
-		uint8_t max_video_h_active_width[2];
-		uint8_t max_video_v_active_height[2];
-		struct dp_encoding_format_caps encoding_format_caps;
-		struct dp_color_depth_caps rgb_color_depth_caps;
-		struct dp_color_depth_caps ycbcr444_color_depth_caps;
-		struct dp_color_depth_caps ycbcr422_color_depth_caps;
-		struct dp_color_depth_caps ycbcr420_color_depth_caps;
-	} fields;
-	uint8_t raw[12];
-};
-
-union dp_128b_132b_training_aux_rd_interval {
-	struct {
-		uint8_t VALUE	:7;
-		uint8_t UNIT	:1;
-	} bits;
-	uint8_t raw;
-};
-
-union edp_alpm_caps {
-	struct {
-		uint8_t AUX_WAKE_ALPM_CAP       :1;
-		uint8_t PM_STATE_2A_SUPPORT     :1;
-		uint8_t AUX_LESS_ALPM_CAP       :1;
-		uint8_t RESERVED                :5;
-	} bits;
-	uint8_t raw;
-};
-
-union edp_psr_dpcd_caps {
-	struct {
-		uint8_t LINK_TRAINING_ON_EXIT_NOT_REQUIRED      :1;
-		uint8_t PSR_SETUP_TIME  :3;
-		uint8_t Y_COORDINATE_REQUIRED   :1;
-		uint8_t SU_GRANULARITY_REQUIRED :1;
-		uint8_t FRAME_SYNC_IS_NOT_NEEDED_FOR_SU :1;
-		uint8_t RESERVED                :1;
-	} bits;
-	uint8_t raw;
-};
-
-struct edp_psr_info {
-	uint8_t psr_version;
-	union edp_psr_dpcd_caps psr_dpcd_caps;
-	uint8_t psr2_su_y_granularity_cap;
-	uint8_t force_psrsu_cap;
-=======
->>>>>>> eb3cdb58
 };
 
 union dp_sink_video_fallback_formats {
