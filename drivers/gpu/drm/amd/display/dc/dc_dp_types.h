--- conflicted
+++ resolved
@@ -95,15 +95,12 @@
 	DP_TRAINING_PATTERN_SEQUENCE_2,
 	DP_TRAINING_PATTERN_SEQUENCE_3,
 	DP_TRAINING_PATTERN_SEQUENCE_4,
-<<<<<<< HEAD
-=======
 	DP_TRAINING_PATTERN_VIDEOIDLE,
 };
 
 enum dp_link_encoding {
 	DP_UNKNOWN_ENCODING = 0,
 	DP_8b_10b_ENCODING = 1,
->>>>>>> 7d2a07b7
 };
 
 struct dc_link_settings {
@@ -132,10 +129,7 @@
 
 	uint16_t *cr_pattern_time;
 	uint16_t *eq_pattern_time;
-<<<<<<< HEAD
-=======
 	enum dc_dp_training_pattern *pattern_for_cr;
->>>>>>> 7d2a07b7
 	enum dc_dp_training_pattern *pattern_for_eq;
 
 	enum dc_link_spread *downspread;
@@ -463,12 +457,9 @@
 	uint8_t AMD_IEEE_TxSignature_byte1;
 	uint8_t AMD_IEEE_TxSignature_byte2;
 	uint8_t AMD_IEEE_TxSignature_byte3;
-<<<<<<< HEAD
-=======
 };
 
 struct dpcd_amd_device_id {
->>>>>>> 7d2a07b7
 	uint8_t device_id_byte1;
 	uint8_t device_id_byte2;
 	uint8_t zero[4];
@@ -597,8 +588,6 @@
 		unsigned char YCBCR_COEFS :1;
 		/* dpcd_test_bit_depth */
 		unsigned char BPC         :3;
-<<<<<<< HEAD
-=======
 	} bits;
 	unsigned char raw;
 };
@@ -607,22 +596,10 @@
 	struct {
 		unsigned char sampling_rate   :4;
 		unsigned char channel_count   :4;
->>>>>>> 7d2a07b7
 	} bits;
 	unsigned char raw;
 };
 
-<<<<<<< HEAD
-union audio_test_mode {
-	struct {
-		unsigned char sampling_rate   :4;
-		unsigned char channel_count   :4;
-	} bits;
-	unsigned char raw;
-};
-
-=======
->>>>>>> 7d2a07b7
 union audio_test_pattern_period {
 	struct {
 		unsigned char pattern_period   :4;
