/*
 * Copyright 2016 Advanced Micro Devices, Inc.
 *
 * Permission is hereby granted, free of charge, to any person obtaining a
 * copy of this software and associated documentation files (the "Software"),
 * to deal in the Software without restriction, including without limitation
 * the rights to use, copy, modify, merge, publish, distribute, sublicense,
 * and/or sell copies of the Software, and to permit persons to whom the
 * Software is furnished to do so, subject to the following conditions:
 *
 * The above copyright notice and this permission notice shall be included in
 * all copies or substantial portions of the Software.
 *
 * THE SOFTWARE IS PROVIDED "AS IS", WITHOUT WARRANTY OF ANY KIND, EXPRESS OR
 * IMPLIED, INCLUDING BUT NOT LIMITED TO THE WARRANTIES OF MERCHANTABILITY,
 * FITNESS FOR A PARTICULAR PURPOSE AND NONINFRINGEMENT.  IN NO EVENT SHALL
 * THE COPYRIGHT HOLDER(S) OR AUTHOR(S) BE LIABLE FOR ANY CLAIM, DAMAGES OR
 * OTHER LIABILITY, WHETHER IN AN ACTION OF CONTRACT, TORT OR OTHERWISE,
 * ARISING FROM, OUT OF OR IN CONNECTION WITH THE SOFTWARE OR THE USE OR
 * OTHER DEALINGS IN THE SOFTWARE.
 *
 * Authors: AMD
 *
 */
#include <linux/delay.h>

#include "dm_services.h"
#include "basics/dc_common.h"
#include "dm_helpers.h"
#include "core_types.h"
#include "resource.h"
#include "dcn20_resource.h"
#include "dcn20_hwseq.h"
#include "dce/dce_hwseq.h"
#include "dcn20_dsc.h"
#include "dcn20_optc.h"
#include "abm.h"
#include "clk_mgr.h"
#include "dmcu.h"
#include "hubp.h"
#include "timing_generator.h"
#include "opp.h"
#include "ipp.h"
#include "mpc.h"
#include "mcif_wb.h"
#include "dchubbub.h"
#include "reg_helper.h"
#include "dcn10/dcn10_cm_common.h"
#include "vm_helper.h"
#include "dccg.h"
#include "dc_dmub_srv.h"
#include "dce/dmub_hw_lock_mgr.h"
#include "hw_sequencer.h"
#include "dpcd_defs.h"
#include "inc/link_enc_cfg.h"
#include "link_hwss.h"
#include "link.h"

#define DC_LOGGER_INIT(logger)

#define CTX \
	hws->ctx
#define REG(reg)\
	hws->regs->reg

#undef FN
#define FN(reg_name, field_name) \
	hws->shifts->field_name, hws->masks->field_name

static int find_free_gsl_group(const struct dc *dc)
{
	if (dc->res_pool->gsl_groups.gsl_0 == 0)
		return 1;
	if (dc->res_pool->gsl_groups.gsl_1 == 0)
		return 2;
	if (dc->res_pool->gsl_groups.gsl_2 == 0)
		return 3;

	return 0;
}

/* NOTE: This is not a generic setup_gsl function (hence the suffix as_lock)
 * This is only used to lock pipes in pipe splitting case with immediate flip
 * Ordinary MPC/OTG locks suppress VUPDATE which doesn't help with immediate,
 * so we get tearing with freesync since we cannot flip multiple pipes
 * atomically.
 * We use GSL for this:
 * - immediate flip: find first available GSL group if not already assigned
 *                   program gsl with that group, set current OTG as master
 *                   and always us 0x4 = AND of flip_ready from all pipes
 * - vsync flip: disable GSL if used
 *
 * Groups in stream_res are stored as +1 from HW registers, i.e.
 * gsl_0 <=> pipe_ctx->stream_res.gsl_group == 1
 * Using a magic value like -1 would require tracking all inits/resets
 */
static void dcn20_setup_gsl_group_as_lock(
		const struct dc *dc,
		struct pipe_ctx *pipe_ctx,
		bool enable)
{
	struct gsl_params gsl;
	int group_idx;

	memset(&gsl, 0, sizeof(struct gsl_params));

	if (enable) {
		/* return if group already assigned since GSL was set up
		 * for vsync flip, we would unassign so it can't be "left over"
		 */
		if (pipe_ctx->stream_res.gsl_group > 0)
			return;

		group_idx = find_free_gsl_group(dc);
		ASSERT(group_idx != 0);
		pipe_ctx->stream_res.gsl_group = group_idx;

		/* set gsl group reg field and mark resource used */
		switch (group_idx) {
		case 1:
			gsl.gsl0_en = 1;
			dc->res_pool->gsl_groups.gsl_0 = 1;
			break;
		case 2:
			gsl.gsl1_en = 1;
			dc->res_pool->gsl_groups.gsl_1 = 1;
			break;
		case 3:
			gsl.gsl2_en = 1;
			dc->res_pool->gsl_groups.gsl_2 = 1;
			break;
		default:
			BREAK_TO_DEBUGGER();
			return; // invalid case
		}
		gsl.gsl_master_en = 1;
	} else {
		group_idx = pipe_ctx->stream_res.gsl_group;
		if (group_idx == 0)
			return; // if not in use, just return

		pipe_ctx->stream_res.gsl_group = 0;

		/* unset gsl group reg field and mark resource free */
		switch (group_idx) {
		case 1:
			gsl.gsl0_en = 0;
			dc->res_pool->gsl_groups.gsl_0 = 0;
			break;
		case 2:
			gsl.gsl1_en = 0;
			dc->res_pool->gsl_groups.gsl_1 = 0;
			break;
		case 3:
			gsl.gsl2_en = 0;
			dc->res_pool->gsl_groups.gsl_2 = 0;
			break;
		default:
			BREAK_TO_DEBUGGER();
			return;
		}
		gsl.gsl_master_en = 0;
	}

	/* at this point we want to program whether it's to enable or disable */
	if (pipe_ctx->stream_res.tg->funcs->set_gsl != NULL &&
		pipe_ctx->stream_res.tg->funcs->set_gsl_source_select != NULL) {
		pipe_ctx->stream_res.tg->funcs->set_gsl(
			pipe_ctx->stream_res.tg,
			&gsl);

		pipe_ctx->stream_res.tg->funcs->set_gsl_source_select(
			pipe_ctx->stream_res.tg, group_idx,	enable ? 4 : 0);
	} else
		BREAK_TO_DEBUGGER();
}

void dcn20_set_flip_control_gsl(
		struct pipe_ctx *pipe_ctx,
		bool flip_immediate)
{
	if (pipe_ctx && pipe_ctx->plane_res.hubp->funcs->hubp_set_flip_control_surface_gsl)
		pipe_ctx->plane_res.hubp->funcs->hubp_set_flip_control_surface_gsl(
				pipe_ctx->plane_res.hubp, flip_immediate);

}

void dcn20_enable_power_gating_plane(
	struct dce_hwseq *hws,
	bool enable)
{
	bool force_on = true; /* disable power gating */
	uint32_t org_ip_request_cntl = 0;

	if (enable)
		force_on = false;

	REG_GET(DC_IP_REQUEST_CNTL, IP_REQUEST_EN, &org_ip_request_cntl);
	if (org_ip_request_cntl == 0)
		REG_SET(DC_IP_REQUEST_CNTL, 0, IP_REQUEST_EN, 1);

	/* DCHUBP0/1/2/3/4/5 */
	REG_UPDATE(DOMAIN0_PG_CONFIG, DOMAIN0_POWER_FORCEON, force_on);
	REG_UPDATE(DOMAIN2_PG_CONFIG, DOMAIN2_POWER_FORCEON, force_on);
	REG_UPDATE(DOMAIN4_PG_CONFIG, DOMAIN4_POWER_FORCEON, force_on);
	REG_UPDATE(DOMAIN6_PG_CONFIG, DOMAIN6_POWER_FORCEON, force_on);
	if (REG(DOMAIN8_PG_CONFIG))
		REG_UPDATE(DOMAIN8_PG_CONFIG, DOMAIN8_POWER_FORCEON, force_on);
	if (REG(DOMAIN10_PG_CONFIG))
		REG_UPDATE(DOMAIN10_PG_CONFIG, DOMAIN8_POWER_FORCEON, force_on);

	/* DPP0/1/2/3/4/5 */
	REG_UPDATE(DOMAIN1_PG_CONFIG, DOMAIN1_POWER_FORCEON, force_on);
	REG_UPDATE(DOMAIN3_PG_CONFIG, DOMAIN3_POWER_FORCEON, force_on);
	REG_UPDATE(DOMAIN5_PG_CONFIG, DOMAIN5_POWER_FORCEON, force_on);
	REG_UPDATE(DOMAIN7_PG_CONFIG, DOMAIN7_POWER_FORCEON, force_on);
	if (REG(DOMAIN9_PG_CONFIG))
		REG_UPDATE(DOMAIN9_PG_CONFIG, DOMAIN9_POWER_FORCEON, force_on);
	if (REG(DOMAIN11_PG_CONFIG))
		REG_UPDATE(DOMAIN11_PG_CONFIG, DOMAIN9_POWER_FORCEON, force_on);

	/* DCS0/1/2/3/4/5 */
	REG_UPDATE(DOMAIN16_PG_CONFIG, DOMAIN16_POWER_FORCEON, force_on);
	REG_UPDATE(DOMAIN17_PG_CONFIG, DOMAIN17_POWER_FORCEON, force_on);
	REG_UPDATE(DOMAIN18_PG_CONFIG, DOMAIN18_POWER_FORCEON, force_on);
	if (REG(DOMAIN19_PG_CONFIG))
		REG_UPDATE(DOMAIN19_PG_CONFIG, DOMAIN19_POWER_FORCEON, force_on);
	if (REG(DOMAIN20_PG_CONFIG))
		REG_UPDATE(DOMAIN20_PG_CONFIG, DOMAIN20_POWER_FORCEON, force_on);
	if (REG(DOMAIN21_PG_CONFIG))
		REG_UPDATE(DOMAIN21_PG_CONFIG, DOMAIN21_POWER_FORCEON, force_on);

	if (org_ip_request_cntl == 0)
		REG_SET(DC_IP_REQUEST_CNTL, 0, IP_REQUEST_EN, 0);

}

void dcn20_dccg_init(struct dce_hwseq *hws)
{
	/*
	 * set MICROSECOND_TIME_BASE_DIV
	 * 100Mhz refclk -> 0x120264
	 * 27Mhz refclk -> 0x12021b
	 * 48Mhz refclk -> 0x120230
	 *
	 */
	REG_WRITE(MICROSECOND_TIME_BASE_DIV, 0x120264);

	/*
	 * set MILLISECOND_TIME_BASE_DIV
	 * 100Mhz refclk -> 0x1186a0
	 * 27Mhz refclk -> 0x106978
	 * 48Mhz refclk -> 0x10bb80
	 *
	 */
	REG_WRITE(MILLISECOND_TIME_BASE_DIV, 0x1186a0);

	/* This value is dependent on the hardware pipeline delay so set once per SOC */
	REG_WRITE(DISPCLK_FREQ_CHANGE_CNTL, 0xe01003c);
}

void dcn20_disable_vga(
	struct dce_hwseq *hws)
{
	REG_WRITE(D1VGA_CONTROL, 0);
	REG_WRITE(D2VGA_CONTROL, 0);
	REG_WRITE(D3VGA_CONTROL, 0);
	REG_WRITE(D4VGA_CONTROL, 0);
	REG_WRITE(D5VGA_CONTROL, 0);
	REG_WRITE(D6VGA_CONTROL, 0);
}

void dcn20_program_triple_buffer(
	const struct dc *dc,
	struct pipe_ctx *pipe_ctx,
	bool enable_triple_buffer)
{
	if (pipe_ctx->plane_res.hubp && pipe_ctx->plane_res.hubp->funcs) {
		pipe_ctx->plane_res.hubp->funcs->hubp_enable_tripleBuffer(
			pipe_ctx->plane_res.hubp,
			enable_triple_buffer);
	}
}

/* Blank pixel data during initialization */
void dcn20_init_blank(
		struct dc *dc,
		struct timing_generator *tg)
{
	struct dce_hwseq *hws = dc->hwseq;
	enum dc_color_space color_space;
	struct tg_color black_color = {0};
	struct output_pixel_processor *opp = NULL;
	struct output_pixel_processor *bottom_opp = NULL;
	uint32_t num_opps, opp_id_src0, opp_id_src1;
	uint32_t otg_active_width, otg_active_height;

	/* program opp dpg blank color */
	color_space = COLOR_SPACE_SRGB;
	color_space_to_black_color(dc, color_space, &black_color);

	/* get the OTG active size */
	tg->funcs->get_otg_active_size(tg,
			&otg_active_width,
			&otg_active_height);

	/* get the OPTC source */
	tg->funcs->get_optc_source(tg, &num_opps, &opp_id_src0, &opp_id_src1);

	if (opp_id_src0 >= dc->res_pool->res_cap->num_opp) {
		ASSERT(false);
		return;
	}
	opp = dc->res_pool->opps[opp_id_src0];

	/* don't override the blank pattern if already enabled with the correct one. */
	if (opp->funcs->dpg_is_blanked && opp->funcs->dpg_is_blanked(opp))
		return;

	if (num_opps == 2) {
		otg_active_width = otg_active_width / 2;

		if (opp_id_src1 >= dc->res_pool->res_cap->num_opp) {
			ASSERT(false);
			return;
		}
		bottom_opp = dc->res_pool->opps[opp_id_src1];
	}

	opp->funcs->opp_set_disp_pattern_generator(
			opp,
			CONTROLLER_DP_TEST_PATTERN_SOLID_COLOR,
			CONTROLLER_DP_COLOR_SPACE_UDEFINED,
			COLOR_DEPTH_UNDEFINED,
			&black_color,
			otg_active_width,
			otg_active_height,
			0);

	if (num_opps == 2) {
		bottom_opp->funcs->opp_set_disp_pattern_generator(
				bottom_opp,
				CONTROLLER_DP_TEST_PATTERN_SOLID_COLOR,
				CONTROLLER_DP_COLOR_SPACE_UDEFINED,
				COLOR_DEPTH_UNDEFINED,
				&black_color,
				otg_active_width,
				otg_active_height,
				0);
	}

	hws->funcs.wait_for_blank_complete(opp);
}

void dcn20_dsc_pg_control(
		struct dce_hwseq *hws,
		unsigned int dsc_inst,
		bool power_on)
{
	uint32_t power_gate = power_on ? 0 : 1;
	uint32_t pwr_status = power_on ? 0 : 2;
	uint32_t org_ip_request_cntl = 0;

	if (hws->ctx->dc->debug.disable_dsc_power_gate)
		return;

	if (REG(DOMAIN16_PG_CONFIG) == 0)
		return;

	REG_GET(DC_IP_REQUEST_CNTL, IP_REQUEST_EN, &org_ip_request_cntl);
	if (org_ip_request_cntl == 0)
		REG_SET(DC_IP_REQUEST_CNTL, 0, IP_REQUEST_EN, 1);

	switch (dsc_inst) {
	case 0: /* DSC0 */
		REG_UPDATE(DOMAIN16_PG_CONFIG,
				DOMAIN16_POWER_GATE, power_gate);

		REG_WAIT(DOMAIN16_PG_STATUS,
				DOMAIN16_PGFSM_PWR_STATUS, pwr_status,
				1, 1000);
		break;
	case 1: /* DSC1 */
		REG_UPDATE(DOMAIN17_PG_CONFIG,
				DOMAIN17_POWER_GATE, power_gate);

		REG_WAIT(DOMAIN17_PG_STATUS,
				DOMAIN17_PGFSM_PWR_STATUS, pwr_status,
				1, 1000);
		break;
	case 2: /* DSC2 */
		REG_UPDATE(DOMAIN18_PG_CONFIG,
				DOMAIN18_POWER_GATE, power_gate);

		REG_WAIT(DOMAIN18_PG_STATUS,
				DOMAIN18_PGFSM_PWR_STATUS, pwr_status,
				1, 1000);
		break;
	case 3: /* DSC3 */
		REG_UPDATE(DOMAIN19_PG_CONFIG,
				DOMAIN19_POWER_GATE, power_gate);

		REG_WAIT(DOMAIN19_PG_STATUS,
				DOMAIN19_PGFSM_PWR_STATUS, pwr_status,
				1, 1000);
		break;
	case 4: /* DSC4 */
		REG_UPDATE(DOMAIN20_PG_CONFIG,
				DOMAIN20_POWER_GATE, power_gate);

		REG_WAIT(DOMAIN20_PG_STATUS,
				DOMAIN20_PGFSM_PWR_STATUS, pwr_status,
				1, 1000);
		break;
	case 5: /* DSC5 */
		REG_UPDATE(DOMAIN21_PG_CONFIG,
				DOMAIN21_POWER_GATE, power_gate);

		REG_WAIT(DOMAIN21_PG_STATUS,
				DOMAIN21_PGFSM_PWR_STATUS, pwr_status,
				1, 1000);
		break;
	default:
		BREAK_TO_DEBUGGER();
		break;
	}

	if (org_ip_request_cntl == 0)
		REG_SET(DC_IP_REQUEST_CNTL, 0, IP_REQUEST_EN, 0);
}

void dcn20_dpp_pg_control(
		struct dce_hwseq *hws,
		unsigned int dpp_inst,
		bool power_on)
{
	uint32_t power_gate = power_on ? 0 : 1;
	uint32_t pwr_status = power_on ? 0 : 2;

	if (hws->ctx->dc->debug.disable_dpp_power_gate)
		return;
	if (REG(DOMAIN1_PG_CONFIG) == 0)
		return;

	switch (dpp_inst) {
	case 0: /* DPP0 */
		REG_UPDATE(DOMAIN1_PG_CONFIG,
				DOMAIN1_POWER_GATE, power_gate);

		REG_WAIT(DOMAIN1_PG_STATUS,
				DOMAIN1_PGFSM_PWR_STATUS, pwr_status,
				1, 1000);
		break;
	case 1: /* DPP1 */
		REG_UPDATE(DOMAIN3_PG_CONFIG,
				DOMAIN3_POWER_GATE, power_gate);

		REG_WAIT(DOMAIN3_PG_STATUS,
				DOMAIN3_PGFSM_PWR_STATUS, pwr_status,
				1, 1000);
		break;
	case 2: /* DPP2 */
		REG_UPDATE(DOMAIN5_PG_CONFIG,
				DOMAIN5_POWER_GATE, power_gate);

		REG_WAIT(DOMAIN5_PG_STATUS,
				DOMAIN5_PGFSM_PWR_STATUS, pwr_status,
				1, 1000);
		break;
	case 3: /* DPP3 */
		REG_UPDATE(DOMAIN7_PG_CONFIG,
				DOMAIN7_POWER_GATE, power_gate);

		REG_WAIT(DOMAIN7_PG_STATUS,
				DOMAIN7_PGFSM_PWR_STATUS, pwr_status,
				1, 1000);
		break;
	case 4: /* DPP4 */
		REG_UPDATE(DOMAIN9_PG_CONFIG,
				DOMAIN9_POWER_GATE, power_gate);

		REG_WAIT(DOMAIN9_PG_STATUS,
				DOMAIN9_PGFSM_PWR_STATUS, pwr_status,
				1, 1000);
		break;
	case 5: /* DPP5 */
		/*
		 * Do not power gate DPP5, should be left at HW default, power on permanently.
		 * PG on Pipe5 is De-featured, attempting to put it to PG state may result in hard
		 * reset.
		 * REG_UPDATE(DOMAIN11_PG_CONFIG,
		 *		DOMAIN11_POWER_GATE, power_gate);
		 *
		 * REG_WAIT(DOMAIN11_PG_STATUS,
		 *		DOMAIN11_PGFSM_PWR_STATUS, pwr_status,
		 * 		1, 1000);
		 */
		break;
	default:
		BREAK_TO_DEBUGGER();
		break;
	}
}


void dcn20_hubp_pg_control(
		struct dce_hwseq *hws,
		unsigned int hubp_inst,
		bool power_on)
{
	uint32_t power_gate = power_on ? 0 : 1;
	uint32_t pwr_status = power_on ? 0 : 2;

	if (hws->ctx->dc->debug.disable_hubp_power_gate)
		return;
	if (REG(DOMAIN0_PG_CONFIG) == 0)
		return;

	switch (hubp_inst) {
	case 0: /* DCHUBP0 */
		REG_UPDATE(DOMAIN0_PG_CONFIG,
				DOMAIN0_POWER_GATE, power_gate);

		REG_WAIT(DOMAIN0_PG_STATUS,
				DOMAIN0_PGFSM_PWR_STATUS, pwr_status,
				1, 1000);
		break;
	case 1: /* DCHUBP1 */
		REG_UPDATE(DOMAIN2_PG_CONFIG,
				DOMAIN2_POWER_GATE, power_gate);

		REG_WAIT(DOMAIN2_PG_STATUS,
				DOMAIN2_PGFSM_PWR_STATUS, pwr_status,
				1, 1000);
		break;
	case 2: /* DCHUBP2 */
		REG_UPDATE(DOMAIN4_PG_CONFIG,
				DOMAIN4_POWER_GATE, power_gate);

		REG_WAIT(DOMAIN4_PG_STATUS,
				DOMAIN4_PGFSM_PWR_STATUS, pwr_status,
				1, 1000);
		break;
	case 3: /* DCHUBP3 */
		REG_UPDATE(DOMAIN6_PG_CONFIG,
				DOMAIN6_POWER_GATE, power_gate);

		REG_WAIT(DOMAIN6_PG_STATUS,
				DOMAIN6_PGFSM_PWR_STATUS, pwr_status,
				1, 1000);
		break;
	case 4: /* DCHUBP4 */
		REG_UPDATE(DOMAIN8_PG_CONFIG,
				DOMAIN8_POWER_GATE, power_gate);

		REG_WAIT(DOMAIN8_PG_STATUS,
				DOMAIN8_PGFSM_PWR_STATUS, pwr_status,
				1, 1000);
		break;
	case 5: /* DCHUBP5 */
		/*
		 * Do not power gate DCHUB5, should be left at HW default, power on permanently.
		 * PG on Pipe5 is De-featured, attempting to put it to PG state may result in hard
		 * reset.
		 * REG_UPDATE(DOMAIN10_PG_CONFIG,
		 *		DOMAIN10_POWER_GATE, power_gate);
		 *
		 * REG_WAIT(DOMAIN10_PG_STATUS,
		 *		DOMAIN10_PGFSM_PWR_STATUS, pwr_status,
		 *		1, 1000);
		 */
		break;
	default:
		BREAK_TO_DEBUGGER();
		break;
	}
}


/* disable HW used by plane.
 * note:  cannot disable until disconnect is complete
 */
void dcn20_plane_atomic_disable(struct dc *dc, struct pipe_ctx *pipe_ctx)
{
	struct dce_hwseq *hws = dc->hwseq;
	struct hubp *hubp = pipe_ctx->plane_res.hubp;
	struct dpp *dpp = pipe_ctx->plane_res.dpp;

	dc->hwss.wait_for_mpcc_disconnect(dc, dc->res_pool, pipe_ctx);

	/* In flip immediate with pipe splitting case GSL is used for
	 * synchronization so we must disable it when the plane is disabled.
	 */
	if (pipe_ctx->stream_res.gsl_group != 0)
		dcn20_setup_gsl_group_as_lock(dc, pipe_ctx, false);

	if (hubp->funcs->hubp_update_mall_sel)
		hubp->funcs->hubp_update_mall_sel(hubp, 0, false);

	dc->hwss.set_flip_control_gsl(pipe_ctx, false);

	hubp->funcs->hubp_clk_cntl(hubp, false);

	dpp->funcs->dpp_dppclk_control(dpp, false, false);

	hubp->power_gated = true;

	hws->funcs.plane_atomic_power_down(dc,
			pipe_ctx->plane_res.dpp,
			pipe_ctx->plane_res.hubp);

	pipe_ctx->stream = NULL;
	memset(&pipe_ctx->stream_res, 0, sizeof(pipe_ctx->stream_res));
	memset(&pipe_ctx->plane_res, 0, sizeof(pipe_ctx->plane_res));
	pipe_ctx->top_pipe = NULL;
	pipe_ctx->bottom_pipe = NULL;
	pipe_ctx->plane_state = NULL;
}


void dcn20_disable_plane(struct dc *dc, struct pipe_ctx *pipe_ctx)
{
	bool is_phantom = pipe_ctx->plane_state && pipe_ctx->plane_state->is_phantom;
	struct timing_generator *tg = is_phantom ? pipe_ctx->stream_res.tg : NULL;

	DC_LOGGER_INIT(dc->ctx->logger);

	if (!pipe_ctx->plane_res.hubp || pipe_ctx->plane_res.hubp->power_gated)
		return;

	dcn20_plane_atomic_disable(dc, pipe_ctx);

	/* Turn back off the phantom OTG after the phantom plane is fully disabled
	 */
	if (is_phantom)
		if (tg && tg->funcs->disable_phantom_crtc)
			tg->funcs->disable_phantom_crtc(tg);

	DC_LOG_DC("Power down front end %d\n",
					pipe_ctx->pipe_idx);
}

void dcn20_disable_pixel_data(struct dc *dc, struct pipe_ctx *pipe_ctx, bool blank)
{
	dcn20_blank_pixel_data(dc, pipe_ctx, blank);
}

static int calc_mpc_flow_ctrl_cnt(const struct dc_stream_state *stream,
		int opp_cnt)
{
	bool hblank_halved = optc2_is_two_pixels_per_containter(&stream->timing);
	int flow_ctrl_cnt;

	if (opp_cnt >= 2)
		hblank_halved = true;

	flow_ctrl_cnt = stream->timing.h_total - stream->timing.h_addressable -
			stream->timing.h_border_left -
			stream->timing.h_border_right;

	if (hblank_halved)
		flow_ctrl_cnt /= 2;

	/* ODM combine 4:1 case */
	if (opp_cnt == 4)
		flow_ctrl_cnt /= 2;

	return flow_ctrl_cnt;
}

enum dc_status dcn20_enable_stream_timing(
		struct pipe_ctx *pipe_ctx,
		struct dc_state *context,
		struct dc *dc)
{
	struct dce_hwseq *hws = dc->hwseq;
	struct dc_stream_state *stream = pipe_ctx->stream;
	struct drr_params params = {0};
	unsigned int event_triggers = 0;
	struct pipe_ctx *odm_pipe;
	int opp_cnt = 1;
	int opp_inst[MAX_PIPES] = { pipe_ctx->stream_res.opp->inst };
	bool interlace = stream->timing.flags.INTERLACE;
	int i;
	struct mpc_dwb_flow_control flow_control;
	struct mpc *mpc = dc->res_pool->mpc;
	bool rate_control_2x_pclk = (interlace || optc2_is_two_pixels_per_containter(&stream->timing));
	unsigned int k1_div = PIXEL_RATE_DIV_NA;
	unsigned int k2_div = PIXEL_RATE_DIV_NA;

	if (hws->funcs.calculate_dccg_k1_k2_values && dc->res_pool->dccg->funcs->set_pixel_rate_div) {
		hws->funcs.calculate_dccg_k1_k2_values(pipe_ctx, &k1_div, &k2_div);

		dc->res_pool->dccg->funcs->set_pixel_rate_div(
			dc->res_pool->dccg,
			pipe_ctx->stream_res.tg->inst,
			k1_div, k2_div);
	}
	/* by upper caller loop, pipe0 is parent pipe and be called first.
	 * back end is set up by for pipe0. Other children pipe share back end
	 * with pipe 0. No program is needed.
	 */
	if (pipe_ctx->top_pipe != NULL)
		return DC_OK;

	/* TODO check if timing_changed, disable stream if timing changed */

	for (odm_pipe = pipe_ctx->next_odm_pipe; odm_pipe; odm_pipe = odm_pipe->next_odm_pipe) {
		opp_inst[opp_cnt] = odm_pipe->stream_res.opp->inst;
		opp_cnt++;
	}

	if (opp_cnt > 1)
		pipe_ctx->stream_res.tg->funcs->set_odm_combine(
				pipe_ctx->stream_res.tg,
				opp_inst, opp_cnt,
				&pipe_ctx->stream->timing);

	/* HW program guide assume display already disable
	 * by unplug sequence. OTG assume stop.
	 */
	pipe_ctx->stream_res.tg->funcs->enable_optc_clock(pipe_ctx->stream_res.tg, true);

	if (false == pipe_ctx->clock_source->funcs->program_pix_clk(
			pipe_ctx->clock_source,
			&pipe_ctx->stream_res.pix_clk_params,
			dc->link_srv->dp_get_encoding_format(&pipe_ctx->link_config.dp_link_settings),
			&pipe_ctx->pll_settings)) {
		BREAK_TO_DEBUGGER();
		return DC_ERROR_UNEXPECTED;
	}

	if (dc_is_hdmi_tmds_signal(stream->signal)) {
		stream->link->phy_state.symclk_ref_cnts.otg = 1;
		if (stream->link->phy_state.symclk_state == SYMCLK_OFF_TX_OFF)
			stream->link->phy_state.symclk_state = SYMCLK_ON_TX_OFF;
		else
			stream->link->phy_state.symclk_state = SYMCLK_ON_TX_ON;
	}

	if (dc->hwseq->funcs.PLAT_58856_wa && (!dc_is_dp_signal(stream->signal)))
		dc->hwseq->funcs.PLAT_58856_wa(context, pipe_ctx);

	pipe_ctx->stream_res.tg->funcs->program_timing(
			pipe_ctx->stream_res.tg,
			&stream->timing,
			pipe_ctx->pipe_dlg_param.vready_offset,
			pipe_ctx->pipe_dlg_param.vstartup_start,
			pipe_ctx->pipe_dlg_param.vupdate_offset,
			pipe_ctx->pipe_dlg_param.vupdate_width,
			pipe_ctx->stream->signal,
			true);

	rate_control_2x_pclk = rate_control_2x_pclk || opp_cnt > 1;
	flow_control.flow_ctrl_mode = 0;
	flow_control.flow_ctrl_cnt0 = 0x80;
	flow_control.flow_ctrl_cnt1 = calc_mpc_flow_ctrl_cnt(stream, opp_cnt);
	if (mpc->funcs->set_out_rate_control) {
		for (i = 0; i < opp_cnt; ++i) {
			mpc->funcs->set_out_rate_control(
					mpc, opp_inst[i],
					true,
					rate_control_2x_pclk,
					&flow_control);
		}
	}

	for (odm_pipe = pipe_ctx->next_odm_pipe; odm_pipe; odm_pipe = odm_pipe->next_odm_pipe)
		odm_pipe->stream_res.opp->funcs->opp_pipe_clock_control(
				odm_pipe->stream_res.opp,
				true);

	pipe_ctx->stream_res.opp->funcs->opp_pipe_clock_control(
			pipe_ctx->stream_res.opp,
			true);

	hws->funcs.blank_pixel_data(dc, pipe_ctx, true);

	/* VTG is  within DCHUB command block. DCFCLK is always on */
	if (false == pipe_ctx->stream_res.tg->funcs->enable_crtc(pipe_ctx->stream_res.tg)) {
		BREAK_TO_DEBUGGER();
		return DC_ERROR_UNEXPECTED;
	}

	hws->funcs.wait_for_blank_complete(pipe_ctx->stream_res.opp);

	params.vertical_total_min = stream->adjust.v_total_min;
	params.vertical_total_max = stream->adjust.v_total_max;
	params.vertical_total_mid = stream->adjust.v_total_mid;
	params.vertical_total_mid_frame_num = stream->adjust.v_total_mid_frame_num;
	if (pipe_ctx->stream_res.tg->funcs->set_drr)
		pipe_ctx->stream_res.tg->funcs->set_drr(
			pipe_ctx->stream_res.tg, &params);

	// DRR should set trigger event to monitor surface update event
	if (stream->adjust.v_total_min != 0 && stream->adjust.v_total_max != 0)
		event_triggers = 0x80;
	/* Event triggers and num frames initialized for DRR, but can be
	 * later updated for PSR use. Note DRR trigger events are generated
	 * regardless of whether num frames met.
	 */
	if (pipe_ctx->stream_res.tg->funcs->set_static_screen_control)
		pipe_ctx->stream_res.tg->funcs->set_static_screen_control(
				pipe_ctx->stream_res.tg, event_triggers, 2);

	/* TODO program crtc source select for non-virtual signal*/
	/* TODO program FMT */
	/* TODO setup link_enc */
	/* TODO set stream attributes */
	/* TODO program audio */
	/* TODO enable stream if timing changed */
	/* TODO unblank stream if DP */

	if (pipe_ctx->stream && pipe_ctx->stream->mall_stream_config.type == SUBVP_PHANTOM) {
		if (pipe_ctx->stream_res.tg && pipe_ctx->stream_res.tg->funcs->phantom_crtc_post_enable)
			pipe_ctx->stream_res.tg->funcs->phantom_crtc_post_enable(pipe_ctx->stream_res.tg);
	}
	return DC_OK;
}

void dcn20_program_output_csc(struct dc *dc,
		struct pipe_ctx *pipe_ctx,
		enum dc_color_space colorspace,
		uint16_t *matrix,
		int opp_id)
{
	struct mpc *mpc = dc->res_pool->mpc;
	enum mpc_output_csc_mode ocsc_mode = MPC_OUTPUT_CSC_COEF_A;
	int mpcc_id = pipe_ctx->plane_res.hubp->inst;

	if (mpc->funcs->power_on_mpc_mem_pwr)
		mpc->funcs->power_on_mpc_mem_pwr(mpc, mpcc_id, true);

	if (pipe_ctx->stream->csc_color_matrix.enable_adjustment == true) {
		if (mpc->funcs->set_output_csc != NULL)
			mpc->funcs->set_output_csc(mpc,
					opp_id,
					matrix,
					ocsc_mode);
	} else {
		if (mpc->funcs->set_ocsc_default != NULL)
			mpc->funcs->set_ocsc_default(mpc,
					opp_id,
					colorspace,
					ocsc_mode);
	}
}

bool dcn20_set_output_transfer_func(struct dc *dc, struct pipe_ctx *pipe_ctx,
				const struct dc_stream_state *stream)
{
	int mpcc_id = pipe_ctx->plane_res.hubp->inst;
	struct mpc *mpc = pipe_ctx->stream_res.opp->ctx->dc->res_pool->mpc;
	struct pwl_params *params = NULL;
	/*
	 * program OGAM only for the top pipe
	 * if there is a pipe split then fix diagnostic is required:
	 * how to pass OGAM parameter for stream.
	 * if programming for all pipes is required then remove condition
	 * pipe_ctx->top_pipe == NULL ,but then fix the diagnostic.
	 */
	if (mpc->funcs->power_on_mpc_mem_pwr)
		mpc->funcs->power_on_mpc_mem_pwr(mpc, mpcc_id, true);
	if (pipe_ctx->top_pipe == NULL
			&& mpc->funcs->set_output_gamma && stream->out_transfer_func) {
		if (stream->out_transfer_func->type == TF_TYPE_HWPWL)
			params = &stream->out_transfer_func->pwl;
		else if (pipe_ctx->stream->out_transfer_func->type ==
			TF_TYPE_DISTRIBUTED_POINTS &&
			cm_helper_translate_curve_to_hw_format(dc->ctx,
			stream->out_transfer_func,
			&mpc->blender_params, false))
			params = &mpc->blender_params;
		/*
		 * there is no ROM
		 */
		if (stream->out_transfer_func->type == TF_TYPE_PREDEFINED)
			BREAK_TO_DEBUGGER();
	}
	/*
	 * if above if is not executed then 'params' equal to 0 and set in bypass
	 */
	mpc->funcs->set_output_gamma(mpc, mpcc_id, params);

	return true;
}

bool dcn20_set_blend_lut(
	struct pipe_ctx *pipe_ctx, const struct dc_plane_state *plane_state)
{
	struct dpp *dpp_base = pipe_ctx->plane_res.dpp;
	bool result = true;
	struct pwl_params *blend_lut = NULL;

	if (plane_state->blend_tf) {
		if (plane_state->blend_tf->type == TF_TYPE_HWPWL)
			blend_lut = &plane_state->blend_tf->pwl;
		else if (plane_state->blend_tf->type == TF_TYPE_DISTRIBUTED_POINTS) {
			cm_helper_translate_curve_to_hw_format(plane_state->ctx,
					plane_state->blend_tf,
					&dpp_base->regamma_params, false);
			blend_lut = &dpp_base->regamma_params;
		}
	}
	result = dpp_base->funcs->dpp_program_blnd_lut(dpp_base, blend_lut);

	return result;
}

bool dcn20_set_shaper_3dlut(
	struct pipe_ctx *pipe_ctx, const struct dc_plane_state *plane_state)
{
	struct dpp *dpp_base = pipe_ctx->plane_res.dpp;
	bool result = true;
	struct pwl_params *shaper_lut = NULL;

	if (plane_state->in_shaper_func) {
		if (plane_state->in_shaper_func->type == TF_TYPE_HWPWL)
			shaper_lut = &plane_state->in_shaper_func->pwl;
		else if (plane_state->in_shaper_func->type == TF_TYPE_DISTRIBUTED_POINTS) {
			cm_helper_translate_curve_to_hw_format(plane_state->ctx,
					plane_state->in_shaper_func,
					&dpp_base->shaper_params, true);
			shaper_lut = &dpp_base->shaper_params;
		}
	}

	result = dpp_base->funcs->dpp_program_shaper_lut(dpp_base, shaper_lut);
	if (plane_state->lut3d_func &&
		plane_state->lut3d_func->state.bits.initialized == 1)
		result = dpp_base->funcs->dpp_program_3dlut(dpp_base,
								&plane_state->lut3d_func->lut_3d);
	else
		result = dpp_base->funcs->dpp_program_3dlut(dpp_base, NULL);

	return result;
}

bool dcn20_set_input_transfer_func(struct dc *dc,
				struct pipe_ctx *pipe_ctx,
				const struct dc_plane_state *plane_state)
{
	struct dce_hwseq *hws = dc->hwseq;
	struct dpp *dpp_base = pipe_ctx->plane_res.dpp;
	const struct dc_transfer_func *tf = NULL;
	bool result = true;
	bool use_degamma_ram = false;

	if (dpp_base == NULL || plane_state == NULL)
		return false;

	hws->funcs.set_shaper_3dlut(pipe_ctx, plane_state);
	hws->funcs.set_blend_lut(pipe_ctx, plane_state);

	if (plane_state->in_transfer_func)
		tf = plane_state->in_transfer_func;


	if (tf == NULL) {
		dpp_base->funcs->dpp_set_degamma(dpp_base,
				IPP_DEGAMMA_MODE_BYPASS);
		return true;
	}

	if (tf->type == TF_TYPE_HWPWL || tf->type == TF_TYPE_DISTRIBUTED_POINTS)
		use_degamma_ram = true;

	if (use_degamma_ram == true) {
		if (tf->type == TF_TYPE_HWPWL)
			dpp_base->funcs->dpp_program_degamma_pwl(dpp_base,
					&tf->pwl);
		else if (tf->type == TF_TYPE_DISTRIBUTED_POINTS) {
			cm_helper_translate_curve_to_degamma_hw_format(tf,
					&dpp_base->degamma_params);
			dpp_base->funcs->dpp_program_degamma_pwl(dpp_base,
				&dpp_base->degamma_params);
		}
		return true;
	}
	/* handle here the optimized cases when de-gamma ROM could be used.
	 *
	 */
	if (tf->type == TF_TYPE_PREDEFINED) {
		switch (tf->tf) {
		case TRANSFER_FUNCTION_SRGB:
			dpp_base->funcs->dpp_set_degamma(dpp_base,
					IPP_DEGAMMA_MODE_HW_sRGB);
			break;
		case TRANSFER_FUNCTION_BT709:
			dpp_base->funcs->dpp_set_degamma(dpp_base,
					IPP_DEGAMMA_MODE_HW_xvYCC);
			break;
		case TRANSFER_FUNCTION_LINEAR:
			dpp_base->funcs->dpp_set_degamma(dpp_base,
					IPP_DEGAMMA_MODE_BYPASS);
			break;
		case TRANSFER_FUNCTION_PQ:
			dpp_base->funcs->dpp_set_degamma(dpp_base, IPP_DEGAMMA_MODE_USER_PWL);
			cm_helper_translate_curve_to_degamma_hw_format(tf, &dpp_base->degamma_params);
			dpp_base->funcs->dpp_program_degamma_pwl(dpp_base, &dpp_base->degamma_params);
			result = true;
			break;
		default:
			result = false;
			break;
		}
	} else if (tf->type == TF_TYPE_BYPASS)
		dpp_base->funcs->dpp_set_degamma(dpp_base,
				IPP_DEGAMMA_MODE_BYPASS);
	else {
		/*
		 * if we are here, we did not handle correctly.
		 * fix is required for this use case
		 */
		BREAK_TO_DEBUGGER();
		dpp_base->funcs->dpp_set_degamma(dpp_base,
				IPP_DEGAMMA_MODE_BYPASS);
	}

	return result;
}

void dcn20_update_odm(struct dc *dc, struct dc_state *context, struct pipe_ctx *pipe_ctx)
{
	struct pipe_ctx *odm_pipe;
	int opp_cnt = 1;
	int opp_inst[MAX_PIPES] = { pipe_ctx->stream_res.opp->inst };

	for (odm_pipe = pipe_ctx->next_odm_pipe; odm_pipe; odm_pipe = odm_pipe->next_odm_pipe) {
		opp_inst[opp_cnt] = odm_pipe->stream_res.opp->inst;
		opp_cnt++;
	}

	if (opp_cnt > 1)
		pipe_ctx->stream_res.tg->funcs->set_odm_combine(
				pipe_ctx->stream_res.tg,
				opp_inst, opp_cnt,
				&pipe_ctx->stream->timing);
	else
		pipe_ctx->stream_res.tg->funcs->set_odm_bypass(
				pipe_ctx->stream_res.tg, &pipe_ctx->stream->timing);
}

void dcn20_blank_pixel_data(
		struct dc *dc,
		struct pipe_ctx *pipe_ctx,
		bool blank)
{
	struct tg_color black_color = {0};
	struct stream_resource *stream_res = &pipe_ctx->stream_res;
	struct dc_stream_state *stream = pipe_ctx->stream;
	enum dc_color_space color_space = stream->output_color_space;
	enum controller_dp_test_pattern test_pattern = CONTROLLER_DP_TEST_PATTERN_SOLID_COLOR;
	enum controller_dp_color_space test_pattern_color_space = CONTROLLER_DP_COLOR_SPACE_UDEFINED;
	struct pipe_ctx *odm_pipe;
	int odm_cnt = 1;
	int h_active = stream->timing.h_addressable + stream->timing.h_border_left + stream->timing.h_border_right;
	int v_active = stream->timing.v_addressable + stream->timing.v_border_bottom + stream->timing.v_border_top;
	int odm_slice_width, last_odm_slice_width, offset = 0;

	if (stream->link->test_pattern_enabled)
		return;

	/* get opp dpg blank color */
	color_space_to_black_color(dc, color_space, &black_color);

	for (odm_pipe = pipe_ctx->next_odm_pipe; odm_pipe; odm_pipe = odm_pipe->next_odm_pipe)
		odm_cnt++;
	odm_slice_width = h_active / odm_cnt;
	last_odm_slice_width = h_active - odm_slice_width * (odm_cnt - 1);

	if (blank) {
		dc->hwss.set_abm_immediate_disable(pipe_ctx);

		if (dc->debug.visual_confirm != VISUAL_CONFIRM_DISABLE) {
			test_pattern = CONTROLLER_DP_TEST_PATTERN_COLORSQUARES;
			test_pattern_color_space = CONTROLLER_DP_COLOR_SPACE_RGB;
		}
	} else {
		test_pattern = CONTROLLER_DP_TEST_PATTERN_VIDEOMODE;
	}

	odm_pipe = pipe_ctx;

	while (odm_pipe->next_odm_pipe) {
		dc->hwss.set_disp_pattern_generator(dc,
				odm_pipe,
				test_pattern,
				test_pattern_color_space,
				stream->timing.display_color_depth,
				&black_color,
				odm_slice_width,
				v_active,
				offset);
		offset += odm_slice_width;
		odm_pipe = odm_pipe->next_odm_pipe;
	}

	dc->hwss.set_disp_pattern_generator(dc,
			odm_pipe,
			test_pattern,
			test_pattern_color_space,
			stream->timing.display_color_depth,
			&black_color,
			last_odm_slice_width,
			v_active,
			offset);
<<<<<<< HEAD

	if (!blank && dc->debug.enable_single_display_2to1_odm_policy) {
		/* when exiting dynamic ODM need to reinit DPG state for unused pipes */
		struct pipe_ctx *old_odm_pipe = dc->current_state->res_ctx.pipe_ctx[pipe_ctx->pipe_idx].next_odm_pipe;

		odm_pipe = pipe_ctx->next_odm_pipe;

		while (old_odm_pipe) {
			if (!odm_pipe || old_odm_pipe->pipe_idx != odm_pipe->pipe_idx)
				dc->hwss.set_disp_pattern_generator(dc,
						old_odm_pipe,
						CONTROLLER_DP_TEST_PATTERN_VIDEOMODE,
						CONTROLLER_DP_COLOR_SPACE_UDEFINED,
						COLOR_DEPTH_888,
						NULL,
						0,
						0,
						0);
			old_odm_pipe = old_odm_pipe->next_odm_pipe;
			if (odm_pipe)
				odm_pipe = odm_pipe->next_odm_pipe;
		}
	}
=======
>>>>>>> 9545bdc0

	if (!blank)
		if (stream_res->abm) {
			dc->hwss.set_pipe(pipe_ctx);
			stream_res->abm->funcs->set_abm_level(stream_res->abm, stream->abm_level);
		}
}


static void dcn20_power_on_plane_resources(
	struct dce_hwseq *hws,
	struct pipe_ctx *pipe_ctx)
{
	DC_LOGGER_INIT(hws->ctx->logger);

	if (hws->funcs.dpp_root_clock_control)
		hws->funcs.dpp_root_clock_control(hws, pipe_ctx->plane_res.dpp->inst, true);

	if (REG(DC_IP_REQUEST_CNTL)) {
		REG_SET(DC_IP_REQUEST_CNTL, 0,
				IP_REQUEST_EN, 1);

		if (hws->funcs.dpp_pg_control)
			hws->funcs.dpp_pg_control(hws, pipe_ctx->plane_res.dpp->inst, true);

		if (hws->funcs.hubp_pg_control)
			hws->funcs.hubp_pg_control(hws, pipe_ctx->plane_res.hubp->inst, true);

		REG_SET(DC_IP_REQUEST_CNTL, 0,
				IP_REQUEST_EN, 0);
		DC_LOG_DEBUG(
				"Un-gated front end for pipe %d\n", pipe_ctx->plane_res.hubp->inst);
	}
}

static void dcn20_enable_plane(struct dc *dc, struct pipe_ctx *pipe_ctx,
			       struct dc_state *context)
{
	//if (dc->debug.sanity_checks) {
	//	dcn10_verify_allow_pstate_change_high(dc);
	//}
	dcn20_power_on_plane_resources(dc->hwseq, pipe_ctx);

	/* enable DCFCLK current DCHUB */
	pipe_ctx->plane_res.hubp->funcs->hubp_clk_cntl(pipe_ctx->plane_res.hubp, true);

	/* initialize HUBP on power up */
	pipe_ctx->plane_res.hubp->funcs->hubp_init(pipe_ctx->plane_res.hubp);

	/* make sure OPP_PIPE_CLOCK_EN = 1 */
	pipe_ctx->stream_res.opp->funcs->opp_pipe_clock_control(
			pipe_ctx->stream_res.opp,
			true);

/* TODO: enable/disable in dm as per update type.
	if (plane_state) {
		DC_LOG_DC(dc->ctx->logger,
				"Pipe:%d 0x%x: addr hi:0x%x, "
				"addr low:0x%x, "
				"src: %d, %d, %d,"
				" %d; dst: %d, %d, %d, %d;\n",
				pipe_ctx->pipe_idx,
				plane_state,
				plane_state->address.grph.addr.high_part,
				plane_state->address.grph.addr.low_part,
				plane_state->src_rect.x,
				plane_state->src_rect.y,
				plane_state->src_rect.width,
				plane_state->src_rect.height,
				plane_state->dst_rect.x,
				plane_state->dst_rect.y,
				plane_state->dst_rect.width,
				plane_state->dst_rect.height);

		DC_LOG_DC(dc->ctx->logger,
				"Pipe %d: width, height, x, y         format:%d\n"
				"viewport:%d, %d, %d, %d\n"
				"recout:  %d, %d, %d, %d\n",
				pipe_ctx->pipe_idx,
				plane_state->format,
				pipe_ctx->plane_res.scl_data.viewport.width,
				pipe_ctx->plane_res.scl_data.viewport.height,
				pipe_ctx->plane_res.scl_data.viewport.x,
				pipe_ctx->plane_res.scl_data.viewport.y,
				pipe_ctx->plane_res.scl_data.recout.width,
				pipe_ctx->plane_res.scl_data.recout.height,
				pipe_ctx->plane_res.scl_data.recout.x,
				pipe_ctx->plane_res.scl_data.recout.y);
		print_rq_dlg_ttu(dc, pipe_ctx);
	}
*/
	if (dc->vm_pa_config.valid) {
		struct vm_system_aperture_param apt;

		apt.sys_default.quad_part = 0;

		apt.sys_low.quad_part = dc->vm_pa_config.system_aperture.start_addr;
		apt.sys_high.quad_part = dc->vm_pa_config.system_aperture.end_addr;

		// Program system aperture settings
		pipe_ctx->plane_res.hubp->funcs->hubp_set_vm_system_aperture_settings(pipe_ctx->plane_res.hubp, &apt);
	}

	if (!pipe_ctx->top_pipe
		&& pipe_ctx->plane_state
		&& pipe_ctx->plane_state->flip_int_enabled
		&& pipe_ctx->plane_res.hubp->funcs->hubp_set_flip_int)
			pipe_ctx->plane_res.hubp->funcs->hubp_set_flip_int(pipe_ctx->plane_res.hubp);

//	if (dc->debug.sanity_checks) {
//		dcn10_verify_allow_pstate_change_high(dc);
//	}
}

void dcn20_pipe_control_lock(
	struct dc *dc,
	struct pipe_ctx *pipe,
	bool lock)
{
	struct pipe_ctx *temp_pipe;
	bool flip_immediate = false;

	/* use TG master update lock to lock everything on the TG
	 * therefore only top pipe need to lock
	 */
	if (!pipe || pipe->top_pipe)
		return;

	if (pipe->plane_state != NULL)
		flip_immediate = pipe->plane_state->flip_immediate;

	if  (pipe->stream_res.gsl_group > 0) {
	    temp_pipe = pipe->bottom_pipe;
	    while (!flip_immediate && temp_pipe) {
		    if (temp_pipe->plane_state != NULL)
			    flip_immediate = temp_pipe->plane_state->flip_immediate;
		    temp_pipe = temp_pipe->bottom_pipe;
	    }
	}

	if (flip_immediate && lock) {
		const int TIMEOUT_FOR_FLIP_PENDING_US = 100000;
		unsigned int polling_interval_us = 1;
		int i;

		temp_pipe = pipe;
		while (temp_pipe) {
			if (temp_pipe->plane_state && temp_pipe->plane_state->flip_immediate) {
				for (i = 0; i < TIMEOUT_FOR_FLIP_PENDING_US / polling_interval_us; ++i) {
					if (!temp_pipe->plane_res.hubp->funcs->hubp_is_flip_pending(temp_pipe->plane_res.hubp))
						break;
					udelay(polling_interval_us);
				}

				/* no reason it should take this long for immediate flips */
				ASSERT(i != TIMEOUT_FOR_FLIP_PENDING_US);
			}
			temp_pipe = temp_pipe->bottom_pipe;
		}
	}

	/* In flip immediate and pipe splitting case, we need to use GSL
	 * for synchronization. Only do setup on locking and on flip type change.
	 */
	if (lock && (pipe->bottom_pipe != NULL || !flip_immediate))
		if ((flip_immediate && pipe->stream_res.gsl_group == 0) ||
		    (!flip_immediate && pipe->stream_res.gsl_group > 0))
			dcn20_setup_gsl_group_as_lock(dc, pipe, flip_immediate);

	if (pipe->plane_state != NULL)
		flip_immediate = pipe->plane_state->flip_immediate;

	temp_pipe = pipe->bottom_pipe;
	while (flip_immediate && temp_pipe) {
	    if (temp_pipe->plane_state != NULL)
		flip_immediate = temp_pipe->plane_state->flip_immediate;
	    temp_pipe = temp_pipe->bottom_pipe;
	}

	if (!lock && pipe->stream_res.gsl_group > 0 && pipe->plane_state &&
		!flip_immediate)
	    dcn20_setup_gsl_group_as_lock(dc, pipe, false);

	if (pipe->stream && should_use_dmub_lock(pipe->stream->link)) {
		union dmub_hw_lock_flags hw_locks = { 0 };
		struct dmub_hw_lock_inst_flags inst_flags = { 0 };

		hw_locks.bits.lock_pipe = 1;
		inst_flags.otg_inst =  pipe->stream_res.tg->inst;

		if (pipe->plane_state != NULL)
			hw_locks.bits.triple_buffer_lock = pipe->plane_state->triplebuffer_flips;

		dmub_hw_lock_mgr_cmd(dc->ctx->dmub_srv,
					lock,
					&hw_locks,
					&inst_flags);
	} else if (pipe->plane_state != NULL && pipe->plane_state->triplebuffer_flips) {
		if (lock)
			pipe->stream_res.tg->funcs->triplebuffer_lock(pipe->stream_res.tg);
		else
			pipe->stream_res.tg->funcs->triplebuffer_unlock(pipe->stream_res.tg);
	} else {
		if (lock)
			pipe->stream_res.tg->funcs->lock(pipe->stream_res.tg);
		else
			pipe->stream_res.tg->funcs->unlock(pipe->stream_res.tg);
	}
}

static void dcn20_detect_pipe_changes(struct pipe_ctx *old_pipe, struct pipe_ctx *new_pipe)
{
	new_pipe->update_flags.raw = 0;

	/* If non-phantom pipe is being transitioned to a phantom pipe,
	 * set disable and return immediately. This is because the pipe
	 * that was previously in use must be fully disabled before we
	 * can "enable" it as a phantom pipe (since the OTG will certainly
	 * be different). The post_unlock sequence will set the correct
	 * update flags to enable the phantom pipe.
	 */
	if (old_pipe->plane_state && !old_pipe->plane_state->is_phantom &&
			new_pipe->plane_state && new_pipe->plane_state->is_phantom) {
		new_pipe->update_flags.bits.disable = 1;
		return;
	}

	/* Exit on unchanged, unused pipe */
	if (!old_pipe->plane_state && !new_pipe->plane_state)
		return;
	/* Detect pipe enable/disable */
	if (!old_pipe->plane_state && new_pipe->plane_state) {
		new_pipe->update_flags.bits.enable = 1;
		new_pipe->update_flags.bits.mpcc = 1;
		new_pipe->update_flags.bits.dppclk = 1;
		new_pipe->update_flags.bits.hubp_interdependent = 1;
		new_pipe->update_flags.bits.hubp_rq_dlg_ttu = 1;
		new_pipe->update_flags.bits.unbounded_req = 1;
		new_pipe->update_flags.bits.gamut_remap = 1;
		new_pipe->update_flags.bits.scaler = 1;
		new_pipe->update_flags.bits.viewport = 1;
		new_pipe->update_flags.bits.det_size = 1;
		if (!new_pipe->top_pipe && !new_pipe->prev_odm_pipe) {
			new_pipe->update_flags.bits.odm = 1;
			new_pipe->update_flags.bits.global_sync = 1;
		}
		return;
	}

	/* For SubVP we need to unconditionally enable because any phantom pipes are
	 * always removed then newly added for every full updates whenever SubVP is in use.
	 * The remove-add sequence of the phantom pipe always results in the pipe
	 * being blanked in enable_stream_timing (DPG).
	 */
	if (new_pipe->stream && new_pipe->stream->mall_stream_config.type == SUBVP_PHANTOM)
		new_pipe->update_flags.bits.enable = 1;

	/* Phantom pipes are effectively disabled, if the pipe was previously phantom
	 * we have to enable
	 */
	if (old_pipe->plane_state && old_pipe->plane_state->is_phantom &&
			new_pipe->plane_state && !new_pipe->plane_state->is_phantom)
		new_pipe->update_flags.bits.enable = 1;

	if (old_pipe->plane_state && !new_pipe->plane_state) {
		new_pipe->update_flags.bits.disable = 1;
		return;
	}

	/* Detect plane change */
	if (old_pipe->plane_state != new_pipe->plane_state) {
		new_pipe->update_flags.bits.plane_changed = true;
	}

	/* Detect top pipe only changes */
	if (!new_pipe->top_pipe && !new_pipe->prev_odm_pipe) {
		/* Detect odm changes */
		if ((old_pipe->next_odm_pipe && new_pipe->next_odm_pipe
			&& old_pipe->next_odm_pipe->pipe_idx != new_pipe->next_odm_pipe->pipe_idx)
				|| (!old_pipe->next_odm_pipe && new_pipe->next_odm_pipe)
				|| (old_pipe->next_odm_pipe && !new_pipe->next_odm_pipe)
				|| old_pipe->stream_res.opp != new_pipe->stream_res.opp)
			new_pipe->update_flags.bits.odm = 1;

		/* Detect global sync changes */
		if (old_pipe->pipe_dlg_param.vready_offset != new_pipe->pipe_dlg_param.vready_offset
				|| old_pipe->pipe_dlg_param.vstartup_start != new_pipe->pipe_dlg_param.vstartup_start
				|| old_pipe->pipe_dlg_param.vupdate_offset != new_pipe->pipe_dlg_param.vupdate_offset
				|| old_pipe->pipe_dlg_param.vupdate_width != new_pipe->pipe_dlg_param.vupdate_width)
			new_pipe->update_flags.bits.global_sync = 1;
	}

	if (old_pipe->det_buffer_size_kb != new_pipe->det_buffer_size_kb)
		new_pipe->update_flags.bits.det_size = 1;

	/*
	 * Detect opp / tg change, only set on change, not on enable
	 * Assume mpcc inst = pipe index, if not this code needs to be updated
	 * since mpcc is what is affected by these. In fact all of our sequence
	 * makes this assumption at the moment with how hubp reset is matched to
	 * same index mpcc reset.
	 */
	if (old_pipe->stream_res.opp != new_pipe->stream_res.opp)
		new_pipe->update_flags.bits.opp_changed = 1;
	if (old_pipe->stream_res.tg != new_pipe->stream_res.tg)
		new_pipe->update_flags.bits.tg_changed = 1;

	/*
	 * Detect mpcc blending changes, only dpp inst and opp matter here,
	 * mpccs getting removed/inserted update connected ones during their own
	 * programming
	 */
	if (old_pipe->plane_res.dpp != new_pipe->plane_res.dpp
			|| old_pipe->stream_res.opp != new_pipe->stream_res.opp)
		new_pipe->update_flags.bits.mpcc = 1;

	/* Detect dppclk change */
	if (old_pipe->plane_res.bw.dppclk_khz != new_pipe->plane_res.bw.dppclk_khz)
		new_pipe->update_flags.bits.dppclk = 1;

	/* Check for scl update */
	if (memcmp(&old_pipe->plane_res.scl_data, &new_pipe->plane_res.scl_data, sizeof(struct scaler_data)))
			new_pipe->update_flags.bits.scaler = 1;
	/* Check for vp update */
	if (memcmp(&old_pipe->plane_res.scl_data.viewport, &new_pipe->plane_res.scl_data.viewport, sizeof(struct rect))
			|| memcmp(&old_pipe->plane_res.scl_data.viewport_c,
				&new_pipe->plane_res.scl_data.viewport_c, sizeof(struct rect)))
		new_pipe->update_flags.bits.viewport = 1;

	/* Detect dlg/ttu/rq updates */
	{
		struct _vcs_dpi_display_dlg_regs_st old_dlg_attr = old_pipe->dlg_regs;
		struct _vcs_dpi_display_ttu_regs_st old_ttu_attr = old_pipe->ttu_regs;
		struct _vcs_dpi_display_dlg_regs_st *new_dlg_attr = &new_pipe->dlg_regs;
		struct _vcs_dpi_display_ttu_regs_st *new_ttu_attr = &new_pipe->ttu_regs;

		/* Detect pipe interdependent updates */
		if (old_dlg_attr.dst_y_prefetch != new_dlg_attr->dst_y_prefetch ||
				old_dlg_attr.vratio_prefetch != new_dlg_attr->vratio_prefetch ||
				old_dlg_attr.vratio_prefetch_c != new_dlg_attr->vratio_prefetch_c ||
				old_dlg_attr.dst_y_per_vm_vblank != new_dlg_attr->dst_y_per_vm_vblank ||
				old_dlg_attr.dst_y_per_row_vblank != new_dlg_attr->dst_y_per_row_vblank ||
				old_dlg_attr.dst_y_per_vm_flip != new_dlg_attr->dst_y_per_vm_flip ||
				old_dlg_attr.dst_y_per_row_flip != new_dlg_attr->dst_y_per_row_flip ||
				old_dlg_attr.refcyc_per_meta_chunk_vblank_l != new_dlg_attr->refcyc_per_meta_chunk_vblank_l ||
				old_dlg_attr.refcyc_per_meta_chunk_vblank_c != new_dlg_attr->refcyc_per_meta_chunk_vblank_c ||
				old_dlg_attr.refcyc_per_meta_chunk_flip_l != new_dlg_attr->refcyc_per_meta_chunk_flip_l ||
				old_dlg_attr.refcyc_per_line_delivery_pre_l != new_dlg_attr->refcyc_per_line_delivery_pre_l ||
				old_dlg_attr.refcyc_per_line_delivery_pre_c != new_dlg_attr->refcyc_per_line_delivery_pre_c ||
				old_ttu_attr.refcyc_per_req_delivery_pre_l != new_ttu_attr->refcyc_per_req_delivery_pre_l ||
				old_ttu_attr.refcyc_per_req_delivery_pre_c != new_ttu_attr->refcyc_per_req_delivery_pre_c ||
				old_ttu_attr.refcyc_per_req_delivery_pre_cur0 != new_ttu_attr->refcyc_per_req_delivery_pre_cur0 ||
				old_ttu_attr.refcyc_per_req_delivery_pre_cur1 != new_ttu_attr->refcyc_per_req_delivery_pre_cur1 ||
				old_ttu_attr.min_ttu_vblank != new_ttu_attr->min_ttu_vblank ||
				old_ttu_attr.qos_level_flip != new_ttu_attr->qos_level_flip) {
			old_dlg_attr.dst_y_prefetch = new_dlg_attr->dst_y_prefetch;
			old_dlg_attr.vratio_prefetch = new_dlg_attr->vratio_prefetch;
			old_dlg_attr.vratio_prefetch_c = new_dlg_attr->vratio_prefetch_c;
			old_dlg_attr.dst_y_per_vm_vblank = new_dlg_attr->dst_y_per_vm_vblank;
			old_dlg_attr.dst_y_per_row_vblank = new_dlg_attr->dst_y_per_row_vblank;
			old_dlg_attr.dst_y_per_vm_flip = new_dlg_attr->dst_y_per_vm_flip;
			old_dlg_attr.dst_y_per_row_flip = new_dlg_attr->dst_y_per_row_flip;
			old_dlg_attr.refcyc_per_meta_chunk_vblank_l = new_dlg_attr->refcyc_per_meta_chunk_vblank_l;
			old_dlg_attr.refcyc_per_meta_chunk_vblank_c = new_dlg_attr->refcyc_per_meta_chunk_vblank_c;
			old_dlg_attr.refcyc_per_meta_chunk_flip_l = new_dlg_attr->refcyc_per_meta_chunk_flip_l;
			old_dlg_attr.refcyc_per_line_delivery_pre_l = new_dlg_attr->refcyc_per_line_delivery_pre_l;
			old_dlg_attr.refcyc_per_line_delivery_pre_c = new_dlg_attr->refcyc_per_line_delivery_pre_c;
			old_ttu_attr.refcyc_per_req_delivery_pre_l = new_ttu_attr->refcyc_per_req_delivery_pre_l;
			old_ttu_attr.refcyc_per_req_delivery_pre_c = new_ttu_attr->refcyc_per_req_delivery_pre_c;
			old_ttu_attr.refcyc_per_req_delivery_pre_cur0 = new_ttu_attr->refcyc_per_req_delivery_pre_cur0;
			old_ttu_attr.refcyc_per_req_delivery_pre_cur1 = new_ttu_attr->refcyc_per_req_delivery_pre_cur1;
			old_ttu_attr.min_ttu_vblank = new_ttu_attr->min_ttu_vblank;
			old_ttu_attr.qos_level_flip = new_ttu_attr->qos_level_flip;
			new_pipe->update_flags.bits.hubp_interdependent = 1;
		}
		/* Detect any other updates to ttu/rq/dlg */
		if (memcmp(&old_dlg_attr, &new_pipe->dlg_regs, sizeof(old_dlg_attr)) ||
				memcmp(&old_ttu_attr, &new_pipe->ttu_regs, sizeof(old_ttu_attr)) ||
				memcmp(&old_pipe->rq_regs, &new_pipe->rq_regs, sizeof(old_pipe->rq_regs)))
			new_pipe->update_flags.bits.hubp_rq_dlg_ttu = 1;
	}

	if (old_pipe->unbounded_req != new_pipe->unbounded_req)
		new_pipe->update_flags.bits.unbounded_req = 1;
}

static void dcn20_update_dchubp_dpp(
	struct dc *dc,
	struct pipe_ctx *pipe_ctx,
	struct dc_state *context)
{
	struct dce_hwseq *hws = dc->hwseq;
	struct hubp *hubp = pipe_ctx->plane_res.hubp;
	struct dpp *dpp = pipe_ctx->plane_res.dpp;
	struct dc_plane_state *plane_state = pipe_ctx->plane_state;
	struct dccg *dccg = dc->res_pool->dccg;
	bool viewport_changed = false;

	if (pipe_ctx->update_flags.bits.dppclk)
		dpp->funcs->dpp_dppclk_control(dpp, false, true);

	if (pipe_ctx->update_flags.bits.enable)
		dccg->funcs->update_dpp_dto(dccg, dpp->inst, pipe_ctx->plane_res.bw.dppclk_khz);

	/* TODO: Need input parameter to tell current DCHUB pipe tie to which OTG
	 * VTG is within DCHUBBUB which is commond block share by each pipe HUBP.
	 * VTG is 1:1 mapping with OTG. Each pipe HUBP will select which VTG
	 */
	if (pipe_ctx->update_flags.bits.hubp_rq_dlg_ttu) {
		hubp->funcs->hubp_vtg_sel(hubp, pipe_ctx->stream_res.tg->inst);

		hubp->funcs->hubp_setup(
			hubp,
			&pipe_ctx->dlg_regs,
			&pipe_ctx->ttu_regs,
			&pipe_ctx->rq_regs,
			&pipe_ctx->pipe_dlg_param);
	}

	if (pipe_ctx->update_flags.bits.unbounded_req && hubp->funcs->set_unbounded_requesting)
		hubp->funcs->set_unbounded_requesting(hubp, pipe_ctx->unbounded_req);

	if (pipe_ctx->update_flags.bits.hubp_interdependent)
		hubp->funcs->hubp_setup_interdependent(
			hubp,
			&pipe_ctx->dlg_regs,
			&pipe_ctx->ttu_regs);

	if (pipe_ctx->update_flags.bits.enable ||
			pipe_ctx->update_flags.bits.plane_changed ||
			plane_state->update_flags.bits.bpp_change ||
			plane_state->update_flags.bits.input_csc_change ||
			plane_state->update_flags.bits.color_space_change ||
			plane_state->update_flags.bits.coeff_reduction_change) {
		struct dc_bias_and_scale bns_params = {0};

		// program the input csc
		dpp->funcs->dpp_setup(dpp,
				plane_state->format,
				EXPANSION_MODE_ZERO,
				plane_state->input_csc_color_matrix,
				plane_state->color_space,
				NULL);

		if (dpp->funcs->dpp_program_bias_and_scale) {
			//TODO :for CNVC set scale and bias registers if necessary
			build_prescale_params(&bns_params, plane_state);
			dpp->funcs->dpp_program_bias_and_scale(dpp, &bns_params);
		}
	}

	if (pipe_ctx->update_flags.bits.mpcc
			|| pipe_ctx->update_flags.bits.plane_changed
			|| plane_state->update_flags.bits.global_alpha_change
			|| plane_state->update_flags.bits.per_pixel_alpha_change) {
		// MPCC inst is equal to pipe index in practice
		hws->funcs.update_mpcc(dc, pipe_ctx);
	}

	if (pipe_ctx->update_flags.bits.scaler ||
			plane_state->update_flags.bits.scaling_change ||
			plane_state->update_flags.bits.position_change ||
			plane_state->update_flags.bits.per_pixel_alpha_change ||
			pipe_ctx->stream->update_flags.bits.scaling) {
		pipe_ctx->plane_res.scl_data.lb_params.alpha_en = pipe_ctx->plane_state->per_pixel_alpha;
		ASSERT(pipe_ctx->plane_res.scl_data.lb_params.depth == LB_PIXEL_DEPTH_36BPP);
		/* scaler configuration */
		pipe_ctx->plane_res.dpp->funcs->dpp_set_scaler(
				pipe_ctx->plane_res.dpp, &pipe_ctx->plane_res.scl_data);
	}

	if (pipe_ctx->update_flags.bits.viewport ||
			(context == dc->current_state && plane_state->update_flags.bits.position_change) ||
			(context == dc->current_state && plane_state->update_flags.bits.scaling_change) ||
			(context == dc->current_state && pipe_ctx->stream->update_flags.bits.scaling)) {

		hubp->funcs->mem_program_viewport(
			hubp,
			&pipe_ctx->plane_res.scl_data.viewport,
			&pipe_ctx->plane_res.scl_data.viewport_c);
		viewport_changed = true;
	}

	/* Any updates are handled in dc interface, just need to apply existing for plane enable */
	if ((pipe_ctx->update_flags.bits.enable || pipe_ctx->update_flags.bits.opp_changed ||
			pipe_ctx->update_flags.bits.scaler || viewport_changed == true) &&
			pipe_ctx->stream->cursor_attributes.address.quad_part != 0) {
		dc->hwss.set_cursor_position(pipe_ctx);
		dc->hwss.set_cursor_attribute(pipe_ctx);

		if (dc->hwss.set_cursor_sdr_white_level)
			dc->hwss.set_cursor_sdr_white_level(pipe_ctx);
	}

	/* Any updates are handled in dc interface, just need
	 * to apply existing for plane enable / opp change */
	if (pipe_ctx->update_flags.bits.enable || pipe_ctx->update_flags.bits.opp_changed
			|| pipe_ctx->update_flags.bits.plane_changed
			|| pipe_ctx->stream->update_flags.bits.gamut_remap
			|| plane_state->update_flags.bits.gamut_remap_change
			|| pipe_ctx->stream->update_flags.bits.out_csc) {
		/* dpp/cm gamut remap*/
		dc->hwss.program_gamut_remap(pipe_ctx);

		/*call the dcn2 method which uses mpc csc*/
		dc->hwss.program_output_csc(dc,
				pipe_ctx,
				pipe_ctx->stream->output_color_space,
				pipe_ctx->stream->csc_color_matrix.matrix,
				hubp->opp_id);
	}

	if (pipe_ctx->update_flags.bits.enable ||
			pipe_ctx->update_flags.bits.plane_changed ||
			pipe_ctx->update_flags.bits.opp_changed ||
			plane_state->update_flags.bits.pixel_format_change ||
			plane_state->update_flags.bits.horizontal_mirror_change ||
			plane_state->update_flags.bits.rotation_change ||
			plane_state->update_flags.bits.swizzle_change ||
			plane_state->update_flags.bits.dcc_change ||
			plane_state->update_flags.bits.bpp_change ||
			plane_state->update_flags.bits.scaling_change ||
			plane_state->update_flags.bits.plane_size_change) {
		struct plane_size size = plane_state->plane_size;

		size.surface_size = pipe_ctx->plane_res.scl_data.viewport;
		hubp->funcs->hubp_program_surface_config(
			hubp,
			plane_state->format,
			&plane_state->tiling_info,
			&size,
			plane_state->rotation,
			&plane_state->dcc,
			plane_state->horizontal_mirror,
			0);
		hubp->power_gated = false;
	}

	if (pipe_ctx->update_flags.bits.enable ||
		pipe_ctx->update_flags.bits.plane_changed ||
		plane_state->update_flags.bits.addr_update)
		hws->funcs.update_plane_addr(dc, pipe_ctx);

	if (pipe_ctx->update_flags.bits.enable)
		hubp->funcs->set_blank(hubp, false);
	/* If the stream paired with this plane is phantom, the plane is also phantom */
	if (pipe_ctx->stream && pipe_ctx->stream->mall_stream_config.type == SUBVP_PHANTOM
			&& hubp->funcs->phantom_hubp_post_enable)
		hubp->funcs->phantom_hubp_post_enable(hubp);
}

static int calculate_vready_offset_for_group(struct pipe_ctx *pipe)
{
	struct pipe_ctx *other_pipe;
	int vready_offset = pipe->pipe_dlg_param.vready_offset;

	/* Always use the largest vready_offset of all connected pipes */
	for (other_pipe = pipe->bottom_pipe; other_pipe != NULL; other_pipe = other_pipe->bottom_pipe) {
		if (other_pipe->pipe_dlg_param.vready_offset > vready_offset)
			vready_offset = other_pipe->pipe_dlg_param.vready_offset;
	}
	for (other_pipe = pipe->top_pipe; other_pipe != NULL; other_pipe = other_pipe->top_pipe) {
		if (other_pipe->pipe_dlg_param.vready_offset > vready_offset)
			vready_offset = other_pipe->pipe_dlg_param.vready_offset;
	}
	for (other_pipe = pipe->next_odm_pipe; other_pipe != NULL; other_pipe = other_pipe->next_odm_pipe) {
		if (other_pipe->pipe_dlg_param.vready_offset > vready_offset)
			vready_offset = other_pipe->pipe_dlg_param.vready_offset;
	}
	for (other_pipe = pipe->prev_odm_pipe; other_pipe != NULL; other_pipe = other_pipe->prev_odm_pipe) {
		if (other_pipe->pipe_dlg_param.vready_offset > vready_offset)
			vready_offset = other_pipe->pipe_dlg_param.vready_offset;
	}

	return vready_offset;
}

static void dcn20_program_pipe(
		struct dc *dc,
		struct pipe_ctx *pipe_ctx,
		struct dc_state *context)
{
	struct dce_hwseq *hws = dc->hwseq;

	/* Only need to unblank on top pipe */
	if (resource_is_pipe_type(pipe_ctx, OTG_MASTER)) {
		if (pipe_ctx->update_flags.bits.enable ||
				pipe_ctx->update_flags.bits.odm ||
				pipe_ctx->stream->update_flags.bits.abm_level)
			hws->funcs.blank_pixel_data(dc, pipe_ctx,
					!pipe_ctx->plane_state ||
					!pipe_ctx->plane_state->visible);
	}

	/* Only update TG on top pipe */
	if (pipe_ctx->update_flags.bits.global_sync && !pipe_ctx->top_pipe
			&& !pipe_ctx->prev_odm_pipe) {
		pipe_ctx->stream_res.tg->funcs->program_global_sync(
				pipe_ctx->stream_res.tg,
				calculate_vready_offset_for_group(pipe_ctx),
				pipe_ctx->pipe_dlg_param.vstartup_start,
				pipe_ctx->pipe_dlg_param.vupdate_offset,
				pipe_ctx->pipe_dlg_param.vupdate_width);

		if (pipe_ctx->stream->mall_stream_config.type != SUBVP_PHANTOM)
			pipe_ctx->stream_res.tg->funcs->wait_for_state(pipe_ctx->stream_res.tg, CRTC_STATE_VACTIVE);

		pipe_ctx->stream_res.tg->funcs->set_vtg_params(
				pipe_ctx->stream_res.tg, &pipe_ctx->stream->timing, true);

		if (hws->funcs.setup_vupdate_interrupt)
			hws->funcs.setup_vupdate_interrupt(dc, pipe_ctx);
	}

	if (pipe_ctx->update_flags.bits.odm)
		hws->funcs.update_odm(dc, context, pipe_ctx);

	if (pipe_ctx->update_flags.bits.enable) {
		dcn20_enable_plane(dc, pipe_ctx, context);
		if (dc->res_pool->hubbub->funcs->force_wm_propagate_to_pipes)
			dc->res_pool->hubbub->funcs->force_wm_propagate_to_pipes(dc->res_pool->hubbub);
	}

	if (dc->res_pool->hubbub->funcs->program_det_size && pipe_ctx->update_flags.bits.det_size)
		dc->res_pool->hubbub->funcs->program_det_size(
			dc->res_pool->hubbub, pipe_ctx->plane_res.hubp->inst, pipe_ctx->det_buffer_size_kb);

	if (pipe_ctx->update_flags.raw || pipe_ctx->plane_state->update_flags.raw || pipe_ctx->stream->update_flags.raw)
		dcn20_update_dchubp_dpp(dc, pipe_ctx, context);

	if (pipe_ctx->update_flags.bits.enable
			|| pipe_ctx->plane_state->update_flags.bits.hdr_mult)
		hws->funcs.set_hdr_multiplier(pipe_ctx);

	if (pipe_ctx->update_flags.bits.enable ||
	    pipe_ctx->plane_state->update_flags.bits.in_transfer_func_change ||
	    pipe_ctx->plane_state->update_flags.bits.gamma_change ||
	    pipe_ctx->plane_state->update_flags.bits.lut_3d)
		hws->funcs.set_input_transfer_func(dc, pipe_ctx, pipe_ctx->plane_state);

	/* dcn10_translate_regamma_to_hw_format takes 750us to finish
	 * only do gamma programming for powering on, internal memcmp to avoid
	 * updating on slave planes
	 */
	if (pipe_ctx->update_flags.bits.enable ||
			pipe_ctx->update_flags.bits.plane_changed ||
			pipe_ctx->stream->update_flags.bits.out_tf ||
			pipe_ctx->plane_state->update_flags.bits.output_tf_change)
		hws->funcs.set_output_transfer_func(dc, pipe_ctx, pipe_ctx->stream);

	/* If the pipe has been enabled or has a different opp, we
	 * should reprogram the fmt. This deals with cases where
	 * interation between mpc and odm combine on different streams
	 * causes a different pipe to be chosen to odm combine with.
	 */
	if (pipe_ctx->update_flags.bits.enable
	    || pipe_ctx->update_flags.bits.opp_changed) {

		pipe_ctx->stream_res.opp->funcs->opp_set_dyn_expansion(
			pipe_ctx->stream_res.opp,
			COLOR_SPACE_YCBCR601,
			pipe_ctx->stream->timing.display_color_depth,
			pipe_ctx->stream->signal);

		pipe_ctx->stream_res.opp->funcs->opp_program_fmt(
			pipe_ctx->stream_res.opp,
			&pipe_ctx->stream->bit_depth_params,
			&pipe_ctx->stream->clamping);
	}

	/* Set ABM pipe after other pipe configurations done */
	if (pipe_ctx->plane_state->visible) {
		if (pipe_ctx->stream_res.abm) {
			dc->hwss.set_pipe(pipe_ctx);
			pipe_ctx->stream_res.abm->funcs->set_abm_level(pipe_ctx->stream_res.abm,
				pipe_ctx->stream->abm_level);
		}
	}
}

void dcn20_program_front_end_for_ctx(
		struct dc *dc,
		struct dc_state *context)
{
	int i;
	struct dce_hwseq *hws = dc->hwseq;
	DC_LOGGER_INIT(dc->ctx->logger);

	/* Carry over GSL groups in case the context is changing. */
	for (i = 0; i < dc->res_pool->pipe_count; i++) {
		struct pipe_ctx *pipe_ctx = &context->res_ctx.pipe_ctx[i];
		struct pipe_ctx *old_pipe_ctx = &dc->current_state->res_ctx.pipe_ctx[i];

		if (pipe_ctx->stream == old_pipe_ctx->stream)
			pipe_ctx->stream_res.gsl_group = old_pipe_ctx->stream_res.gsl_group;
	}

	if (dc->hwss.program_triplebuffer != NULL && dc->debug.enable_tri_buf) {
		for (i = 0; i < dc->res_pool->pipe_count; i++) {
			struct pipe_ctx *pipe_ctx = &context->res_ctx.pipe_ctx[i];

			if (!pipe_ctx->top_pipe && !pipe_ctx->prev_odm_pipe && pipe_ctx->plane_state) {
				ASSERT(!pipe_ctx->plane_state->triplebuffer_flips);
				/*turn off triple buffer for full update*/
				dc->hwss.program_triplebuffer(
						dc, pipe_ctx, pipe_ctx->plane_state->triplebuffer_flips);
			}
		}
	}

	/* Set pipe update flags and lock pipes */
	for (i = 0; i < dc->res_pool->pipe_count; i++)
		dcn20_detect_pipe_changes(&dc->current_state->res_ctx.pipe_ctx[i],
				&context->res_ctx.pipe_ctx[i]);

	/* When disabling phantom pipes, turn on phantom OTG first (so we can get double
	 * buffer updates properly)
	 */
	for (i = 0; i < dc->res_pool->pipe_count; i++) {
		struct dc_stream_state *stream = dc->current_state->res_ctx.pipe_ctx[i].stream;

		if (context->res_ctx.pipe_ctx[i].update_flags.bits.disable && stream &&
			dc->current_state->res_ctx.pipe_ctx[i].stream->mall_stream_config.type == SUBVP_PHANTOM) {
			struct timing_generator *tg = dc->current_state->res_ctx.pipe_ctx[i].stream_res.tg;

			if (tg->funcs->enable_crtc)
				tg->funcs->enable_crtc(tg);
		}
	}
	/* OTG blank before disabling all front ends */
	for (i = 0; i < dc->res_pool->pipe_count; i++)
		if (context->res_ctx.pipe_ctx[i].update_flags.bits.disable
				&& !context->res_ctx.pipe_ctx[i].top_pipe
				&& !context->res_ctx.pipe_ctx[i].prev_odm_pipe
				&& context->res_ctx.pipe_ctx[i].stream)
			hws->funcs.blank_pixel_data(dc, &context->res_ctx.pipe_ctx[i], true);


	/* Disconnect mpcc */
	for (i = 0; i < dc->res_pool->pipe_count; i++)
		if (context->res_ctx.pipe_ctx[i].update_flags.bits.disable
				|| context->res_ctx.pipe_ctx[i].update_flags.bits.opp_changed) {
			struct hubbub *hubbub = dc->res_pool->hubbub;

			/* Phantom pipe DET should be 0, but if a pipe in use is being transitioned to phantom
			 * then we want to do the programming here (effectively it's being disabled). If we do
			 * the programming later the DET won't be updated until the OTG for the phantom pipe is
			 * turned on (i.e. in an MCLK switch) which can come in too late and cause issues with
			 * DET allocation.
			 */
			if (hubbub->funcs->program_det_size && (context->res_ctx.pipe_ctx[i].update_flags.bits.disable ||
					(context->res_ctx.pipe_ctx[i].plane_state && context->res_ctx.pipe_ctx[i].plane_state->is_phantom)))
				hubbub->funcs->program_det_size(hubbub, dc->current_state->res_ctx.pipe_ctx[i].plane_res.hubp->inst, 0);
			hws->funcs.plane_atomic_disconnect(dc, &dc->current_state->res_ctx.pipe_ctx[i]);
			DC_LOG_DC("Reset mpcc for pipe %d\n", dc->current_state->res_ctx.pipe_ctx[i].pipe_idx);
		}

	/*
	 * Program all updated pipes, order matters for mpcc setup. Start with
	 * top pipe and program all pipes that follow in order
	 */
	for (i = 0; i < dc->res_pool->pipe_count; i++) {
		struct pipe_ctx *pipe = &context->res_ctx.pipe_ctx[i];

		if (pipe->plane_state && !pipe->top_pipe) {
			while (pipe) {
				if (hws->funcs.program_pipe)
					hws->funcs.program_pipe(dc, pipe, context);
				else {
					/* Don't program phantom pipes in the regular front end programming sequence.
					 * There is an MPO transition case where a pipe being used by a video plane is
					 * transitioned directly to be a phantom pipe when closing the MPO video. However
					 * the phantom pipe will program a new HUBP_VTG_SEL (update takes place right away),
					 * but the MPO still exists until the double buffered update of the main pipe so we
					 * will get a frame of underflow if the phantom pipe is programmed here.
					 */
					if (pipe->stream && pipe->stream->mall_stream_config.type != SUBVP_PHANTOM)
						dcn20_program_pipe(dc, pipe, context);
				}

				pipe = pipe->bottom_pipe;
			}
		}
		/* Program secondary blending tree and writeback pipes */
		pipe = &context->res_ctx.pipe_ctx[i];
		if (!pipe->top_pipe && !pipe->prev_odm_pipe
				&& pipe->stream && pipe->stream->num_wb_info > 0
				&& (pipe->update_flags.raw || (pipe->plane_state && pipe->plane_state->update_flags.raw)
					|| pipe->stream->update_flags.raw)
				&& hws->funcs.program_all_writeback_pipes_in_tree)
			hws->funcs.program_all_writeback_pipes_in_tree(dc, pipe->stream, context);

		/* Avoid underflow by check of pipe line read when adding 2nd plane. */
		if (hws->wa.wait_hubpret_read_start_during_mpo_transition &&
			!pipe->top_pipe &&
			pipe->stream &&
			pipe->plane_res.hubp->funcs->hubp_wait_pipe_read_start &&
			dc->current_state->stream_status[0].plane_count == 1 &&
			context->stream_status[0].plane_count > 1) {
			pipe->plane_res.hubp->funcs->hubp_wait_pipe_read_start(pipe->plane_res.hubp);
		}

		/* when dynamic ODM is active, pipes must be reconfigured when all planes are
		 * disabled, as some transitions will leave software and hardware state
		 * mismatched.
		 */
		if (dc->debug.enable_single_display_2to1_odm_policy &&
			pipe->stream &&
			pipe->update_flags.bits.disable &&
			!pipe->prev_odm_pipe &&
			hws->funcs.update_odm)
			hws->funcs.update_odm(dc, context, pipe);
	}
}

void dcn20_post_unlock_program_front_end(
		struct dc *dc,
		struct dc_state *context)
{
	int i;
	const unsigned int TIMEOUT_FOR_PIPE_ENABLE_US = 100000;
	unsigned int polling_interval_us = 1;
	struct dce_hwseq *hwseq = dc->hwseq;

	DC_LOGGER_INIT(dc->ctx->logger);

	for (i = 0; i < dc->res_pool->pipe_count; i++)
		if (context->res_ctx.pipe_ctx[i].update_flags.bits.disable)
			dc->hwss.disable_plane(dc, &dc->current_state->res_ctx.pipe_ctx[i]);

	/*
	 * If we are enabling a pipe, we need to wait for pending clear as this is a critical
	 * part of the enable operation otherwise, DM may request an immediate flip which
	 * will cause HW to perform an "immediate enable" (as opposed to "vsync enable") which
	 * is unsupported on DCN.
	 */
	for (i = 0; i < dc->res_pool->pipe_count; i++) {
		struct pipe_ctx *pipe = &context->res_ctx.pipe_ctx[i];
		// Don't check flip pending on phantom pipes
		if (pipe->plane_state && !pipe->top_pipe && pipe->update_flags.bits.enable &&
				pipe->stream->mall_stream_config.type != SUBVP_PHANTOM) {
			struct hubp *hubp = pipe->plane_res.hubp;
			int j = 0;
			for (j = 0; j < TIMEOUT_FOR_PIPE_ENABLE_US / polling_interval_us
					&& hubp->funcs->hubp_is_flip_pending(hubp); j++)
				udelay(polling_interval_us);
		}
	}

	for (i = 0; i < dc->res_pool->pipe_count; i++) {
		struct pipe_ctx *pipe = &context->res_ctx.pipe_ctx[i];

		if (pipe->plane_state && !pipe->top_pipe) {
			/* Program phantom pipe here to prevent a frame of underflow in the MPO transition
			 * case (if a pipe being used for a video plane transitions to a phantom pipe, it
			 * can underflow due to HUBP_VTG_SEL programming if done in the regular front end
			 * programming sequence).
			 */
			while (pipe) {
				if (pipe->stream && pipe->stream->mall_stream_config.type == SUBVP_PHANTOM) {
					/* When turning on the phantom pipe we want to run through the
					 * entire enable sequence, so apply all the "enable" flags.
					 */
					if (dc->hwss.apply_update_flags_for_phantom)
						dc->hwss.apply_update_flags_for_phantom(pipe);
					if (dc->hwss.update_phantom_vp_position)
						dc->hwss.update_phantom_vp_position(dc, context, pipe);
					dcn20_program_pipe(dc, pipe, context);
				}
				pipe = pipe->bottom_pipe;
			}
		}
	}

	/* P-State support transitions:
	 * Natural -> FPO: 		P-State disabled in prepare, force disallow anytime is safe
	 * FPO -> Natural: 		Unforce anytime after FW disable is safe (P-State will assert naturally)
	 * Unsupported -> FPO:	P-State enabled in optimize, force disallow anytime is safe
	 * FPO -> Unsupported:	P-State disabled in prepare, unforce disallow anytime is safe
	 * FPO <-> SubVP:		Force disallow is maintained on the FPO / SubVP pipes
	 */
	if (hwseq && hwseq->funcs.update_force_pstate)
		dc->hwseq->funcs.update_force_pstate(dc, context);

	/* Only program the MALL registers after all the main and phantom pipes
	 * are done programming.
	 */
	if (hwseq->funcs.program_mall_pipe_config)
		hwseq->funcs.program_mall_pipe_config(dc, context);

	/* WA to apply WM setting*/
	if (hwseq->wa.DEGVIDCN21)
		dc->res_pool->hubbub->funcs->apply_DEDCN21_147_wa(dc->res_pool->hubbub);


	/* WA for stutter underflow during MPO transitions when adding 2nd plane */
	if (hwseq->wa.disallow_self_refresh_during_multi_plane_transition) {

		if (dc->current_state->stream_status[0].plane_count == 1 &&
				context->stream_status[0].plane_count > 1) {

			struct timing_generator *tg = dc->res_pool->timing_generators[0];

			dc->res_pool->hubbub->funcs->allow_self_refresh_control(dc->res_pool->hubbub, false);

			hwseq->wa_state.disallow_self_refresh_during_multi_plane_transition_applied = true;
			hwseq->wa_state.disallow_self_refresh_during_multi_plane_transition_applied_on_frame = tg->funcs->get_frame_count(tg);
		}
	}
}

void dcn20_prepare_bandwidth(
		struct dc *dc,
		struct dc_state *context)
{
	struct hubbub *hubbub = dc->res_pool->hubbub;
	unsigned int compbuf_size_kb = 0;
	unsigned int cache_wm_a = context->bw_ctx.bw.dcn.watermarks.a.cstate_pstate.pstate_change_ns;
	unsigned int i;

	dc->clk_mgr->funcs->update_clocks(
			dc->clk_mgr,
			context,
			false);

	for (i = 0; i < dc->res_pool->pipe_count; i++) {
		struct pipe_ctx *pipe = &context->res_ctx.pipe_ctx[i];

		// At optimize don't restore the original watermark value
		if (pipe->stream && pipe->stream->mall_stream_config.type != SUBVP_NONE) {
			context->bw_ctx.bw.dcn.watermarks.a.cstate_pstate.pstate_change_ns = 4U * 1000U * 1000U * 1000U;
			break;
		}
	}

	/* program dchubbub watermarks:
	 * For assigning wm_optimized_required, use |= operator since we don't want
	 * to clear the value if the optimize has not happened yet
	 */
	dc->wm_optimized_required |= hubbub->funcs->program_watermarks(hubbub,
					&context->bw_ctx.bw.dcn.watermarks,
					dc->res_pool->ref_clocks.dchub_ref_clock_inKhz / 1000,
					false);

	// Restore the real watermark so we can commit the value to DMCUB
	// DMCUB uses the "original" watermark value in SubVP MCLK switch
	context->bw_ctx.bw.dcn.watermarks.a.cstate_pstate.pstate_change_ns = cache_wm_a;

	/* decrease compbuf size */
	if (hubbub->funcs->program_compbuf_size) {
		if (context->bw_ctx.dml.ip.min_comp_buffer_size_kbytes) {
			compbuf_size_kb = context->bw_ctx.dml.ip.min_comp_buffer_size_kbytes;
			dc->wm_optimized_required |= (compbuf_size_kb != dc->current_state->bw_ctx.dml.ip.min_comp_buffer_size_kbytes);
		} else {
			compbuf_size_kb = context->bw_ctx.bw.dcn.compbuf_size_kb;
			dc->wm_optimized_required |= (compbuf_size_kb != dc->current_state->bw_ctx.bw.dcn.compbuf_size_kb);
		}

		hubbub->funcs->program_compbuf_size(hubbub, compbuf_size_kb, false);
	}
}

void dcn20_optimize_bandwidth(
		struct dc *dc,
		struct dc_state *context)
{
	struct hubbub *hubbub = dc->res_pool->hubbub;
	int i;

	for (i = 0; i < dc->res_pool->pipe_count; i++) {
		struct pipe_ctx *pipe = &context->res_ctx.pipe_ctx[i];

		// At optimize don't need  to restore the original watermark value
		if (pipe->stream && pipe->stream->mall_stream_config.type != SUBVP_NONE) {
			context->bw_ctx.bw.dcn.watermarks.a.cstate_pstate.pstate_change_ns = 4U * 1000U * 1000U * 1000U;
			break;
		}
	}

	/* program dchubbub watermarks */
	hubbub->funcs->program_watermarks(hubbub,
					&context->bw_ctx.bw.dcn.watermarks,
					dc->res_pool->ref_clocks.dchub_ref_clock_inKhz / 1000,
					true);

	if (dc->clk_mgr->dc_mode_softmax_enabled)
		if (dc->clk_mgr->clks.dramclk_khz > dc->clk_mgr->bw_params->dc_mode_softmax_memclk * 1000 &&
				context->bw_ctx.bw.dcn.clk.dramclk_khz <= dc->clk_mgr->bw_params->dc_mode_softmax_memclk * 1000)
			dc->clk_mgr->funcs->set_max_memclk(dc->clk_mgr, dc->clk_mgr->bw_params->dc_mode_softmax_memclk);

	/* increase compbuf size */
	if (hubbub->funcs->program_compbuf_size)
		hubbub->funcs->program_compbuf_size(hubbub, context->bw_ctx.bw.dcn.compbuf_size_kb, true);

	if (context->bw_ctx.bw.dcn.clk.fw_based_mclk_switching) {
		dc_dmub_srv_p_state_delegate(dc,
			true, context);
		context->bw_ctx.bw.dcn.clk.p_state_change_support = true;
		dc->clk_mgr->clks.fw_based_mclk_switching = true;
	} else {
		dc->clk_mgr->clks.fw_based_mclk_switching = false;
	}

	dc->clk_mgr->funcs->update_clocks(
			dc->clk_mgr,
			context,
			true);
	if (context->bw_ctx.bw.dcn.clk.zstate_support == DCN_ZSTATE_SUPPORT_ALLOW) {
		for (i = 0; i < dc->res_pool->pipe_count; ++i) {
			struct pipe_ctx *pipe_ctx = &context->res_ctx.pipe_ctx[i];

			if (pipe_ctx->stream && pipe_ctx->plane_res.hubp->funcs->program_extended_blank
				&& pipe_ctx->stream->adjust.v_total_min == pipe_ctx->stream->adjust.v_total_max
				&& pipe_ctx->stream->adjust.v_total_max > pipe_ctx->stream->timing.v_total)
					pipe_ctx->plane_res.hubp->funcs->program_extended_blank(pipe_ctx->plane_res.hubp,
						pipe_ctx->dlg_regs.min_dst_y_next_start);
		}
	}
}

bool dcn20_update_bandwidth(
		struct dc *dc,
		struct dc_state *context)
{
	int i;
	struct dce_hwseq *hws = dc->hwseq;

	/* recalculate DML parameters */
	if (!dc->res_pool->funcs->validate_bandwidth(dc, context, false))
		return false;

	/* apply updated bandwidth parameters */
	dc->hwss.prepare_bandwidth(dc, context);

	/* update hubp configs for all pipes */
	for (i = 0; i < dc->res_pool->pipe_count; i++) {
		struct pipe_ctx *pipe_ctx = &context->res_ctx.pipe_ctx[i];

		if (pipe_ctx->plane_state == NULL)
			continue;

		if (pipe_ctx->top_pipe == NULL) {
			bool blank = !is_pipe_tree_visible(pipe_ctx);

			pipe_ctx->stream_res.tg->funcs->program_global_sync(
					pipe_ctx->stream_res.tg,
					calculate_vready_offset_for_group(pipe_ctx),
					pipe_ctx->pipe_dlg_param.vstartup_start,
					pipe_ctx->pipe_dlg_param.vupdate_offset,
					pipe_ctx->pipe_dlg_param.vupdate_width);

			pipe_ctx->stream_res.tg->funcs->set_vtg_params(
					pipe_ctx->stream_res.tg, &pipe_ctx->stream->timing, false);

			if (pipe_ctx->prev_odm_pipe == NULL)
				hws->funcs.blank_pixel_data(dc, pipe_ctx, blank);

			if (hws->funcs.setup_vupdate_interrupt)
				hws->funcs.setup_vupdate_interrupt(dc, pipe_ctx);
		}

		pipe_ctx->plane_res.hubp->funcs->hubp_setup(
				pipe_ctx->plane_res.hubp,
					&pipe_ctx->dlg_regs,
					&pipe_ctx->ttu_regs,
					&pipe_ctx->rq_regs,
					&pipe_ctx->pipe_dlg_param);
	}

	return true;
}

void dcn20_enable_writeback(
		struct dc *dc,
		struct dc_writeback_info *wb_info,
		struct dc_state *context)
{
	struct dwbc *dwb;
	struct mcif_wb *mcif_wb;
	struct timing_generator *optc;

	ASSERT(wb_info->dwb_pipe_inst < MAX_DWB_PIPES);
	ASSERT(wb_info->wb_enabled);
	dwb = dc->res_pool->dwbc[wb_info->dwb_pipe_inst];
	mcif_wb = dc->res_pool->mcif_wb[wb_info->dwb_pipe_inst];

	/* set the OPTC source mux */
	optc = dc->res_pool->timing_generators[dwb->otg_inst];
	optc->funcs->set_dwb_source(optc, wb_info->dwb_pipe_inst);
	/* set MCIF_WB buffer and arbitration configuration */
	mcif_wb->funcs->config_mcif_buf(mcif_wb, &wb_info->mcif_buf_params, wb_info->dwb_params.dest_height);
	mcif_wb->funcs->config_mcif_arb(mcif_wb, &context->bw_ctx.bw.dcn.bw_writeback.mcif_wb_arb[wb_info->dwb_pipe_inst]);
	/* Enable MCIF_WB */
	mcif_wb->funcs->enable_mcif(mcif_wb);
	/* Enable DWB */
	dwb->funcs->enable(dwb, &wb_info->dwb_params);
	/* TODO: add sequence to enable/disable warmup */
}

void dcn20_disable_writeback(
		struct dc *dc,
		unsigned int dwb_pipe_inst)
{
	struct dwbc *dwb;
	struct mcif_wb *mcif_wb;

	ASSERT(dwb_pipe_inst < MAX_DWB_PIPES);
	dwb = dc->res_pool->dwbc[dwb_pipe_inst];
	mcif_wb = dc->res_pool->mcif_wb[dwb_pipe_inst];

	dwb->funcs->disable(dwb);
	mcif_wb->funcs->disable_mcif(mcif_wb);
}

bool dcn20_wait_for_blank_complete(
		struct output_pixel_processor *opp)
{
	int counter;

	for (counter = 0; counter < 1000; counter++) {
		if (opp->funcs->dpg_is_blanked(opp))
			break;

		udelay(100);
	}

	if (counter == 1000) {
		dm_error("DC: failed to blank crtc!\n");
		return false;
	}

	return true;
}

bool dcn20_dmdata_status_done(struct pipe_ctx *pipe_ctx)
{
	struct hubp *hubp = pipe_ctx->plane_res.hubp;

	if (!hubp)
		return false;
	return hubp->funcs->dmdata_status_done(hubp);
}

void dcn20_disable_stream_gating(struct dc *dc, struct pipe_ctx *pipe_ctx)
{
	struct dce_hwseq *hws = dc->hwseq;

	if (pipe_ctx->stream_res.dsc) {
		struct pipe_ctx *odm_pipe = pipe_ctx->next_odm_pipe;

		hws->funcs.dsc_pg_control(hws, pipe_ctx->stream_res.dsc->inst, true);
		while (odm_pipe) {
			hws->funcs.dsc_pg_control(hws, odm_pipe->stream_res.dsc->inst, true);
			odm_pipe = odm_pipe->next_odm_pipe;
		}
	}
}

void dcn20_enable_stream_gating(struct dc *dc, struct pipe_ctx *pipe_ctx)
{
	struct dce_hwseq *hws = dc->hwseq;

	if (pipe_ctx->stream_res.dsc) {
		struct pipe_ctx *odm_pipe = pipe_ctx->next_odm_pipe;

		hws->funcs.dsc_pg_control(hws, pipe_ctx->stream_res.dsc->inst, false);
		while (odm_pipe) {
			hws->funcs.dsc_pg_control(hws, odm_pipe->stream_res.dsc->inst, false);
			odm_pipe = odm_pipe->next_odm_pipe;
		}
	}
}

void dcn20_set_dmdata_attributes(struct pipe_ctx *pipe_ctx)
{
	struct dc_dmdata_attributes attr = { 0 };
	struct hubp *hubp = pipe_ctx->plane_res.hubp;

	attr.dmdata_mode = DMDATA_HW_MODE;
	attr.dmdata_size =
		dc_is_hdmi_signal(pipe_ctx->stream->signal) ? 32 : 36;
	attr.address.quad_part =
			pipe_ctx->stream->dmdata_address.quad_part;
	attr.dmdata_dl_delta = 0;
	attr.dmdata_qos_mode = 0;
	attr.dmdata_qos_level = 0;
	attr.dmdata_repeat = 1; /* always repeat */
	attr.dmdata_updated = 1;
	attr.dmdata_sw_data = NULL;

	hubp->funcs->dmdata_set_attributes(hubp, &attr);
}

void dcn20_init_vm_ctx(
		struct dce_hwseq *hws,
		struct dc *dc,
		struct dc_virtual_addr_space_config *va_config,
		int vmid)
{
	struct dcn_hubbub_virt_addr_config config;

	if (vmid == 0) {
		ASSERT(0); /* VMID cannot be 0 for vm context */
		return;
	}

	config.page_table_start_addr = va_config->page_table_start_addr;
	config.page_table_end_addr = va_config->page_table_end_addr;
	config.page_table_block_size = va_config->page_table_block_size_in_bytes;
	config.page_table_depth = va_config->page_table_depth;
	config.page_table_base_addr = va_config->page_table_base_addr;

	dc->res_pool->hubbub->funcs->init_vm_ctx(dc->res_pool->hubbub, &config, vmid);
}

int dcn20_init_sys_ctx(struct dce_hwseq *hws, struct dc *dc, struct dc_phy_addr_space_config *pa_config)
{
	struct dcn_hubbub_phys_addr_config config;

	config.system_aperture.fb_top = pa_config->system_aperture.fb_top;
	config.system_aperture.fb_offset = pa_config->system_aperture.fb_offset;
	config.system_aperture.fb_base = pa_config->system_aperture.fb_base;
	config.system_aperture.agp_top = pa_config->system_aperture.agp_top;
	config.system_aperture.agp_bot = pa_config->system_aperture.agp_bot;
	config.system_aperture.agp_base = pa_config->system_aperture.agp_base;
	config.gart_config.page_table_start_addr = pa_config->gart_config.page_table_start_addr;
	config.gart_config.page_table_end_addr = pa_config->gart_config.page_table_end_addr;
	config.gart_config.page_table_base_addr = pa_config->gart_config.page_table_base_addr;
	config.page_table_default_page_addr = pa_config->page_table_default_page_addr;

	return dc->res_pool->hubbub->funcs->init_dchub_sys_ctx(dc->res_pool->hubbub, &config);
}

static bool patch_address_for_sbs_tb_stereo(
		struct pipe_ctx *pipe_ctx, PHYSICAL_ADDRESS_LOC *addr)
{
	struct dc_plane_state *plane_state = pipe_ctx->plane_state;
	bool sec_split = pipe_ctx->top_pipe &&
			pipe_ctx->top_pipe->plane_state == pipe_ctx->plane_state;
	if (sec_split && plane_state->address.type == PLN_ADDR_TYPE_GRPH_STEREO &&
			(pipe_ctx->stream->timing.timing_3d_format ==
			TIMING_3D_FORMAT_SIDE_BY_SIDE ||
			pipe_ctx->stream->timing.timing_3d_format ==
			TIMING_3D_FORMAT_TOP_AND_BOTTOM)) {
		*addr = plane_state->address.grph_stereo.left_addr;
		plane_state->address.grph_stereo.left_addr =
				plane_state->address.grph_stereo.right_addr;
		return true;
	}

	if (pipe_ctx->stream->view_format != VIEW_3D_FORMAT_NONE &&
			plane_state->address.type != PLN_ADDR_TYPE_GRPH_STEREO) {
		plane_state->address.type = PLN_ADDR_TYPE_GRPH_STEREO;
		plane_state->address.grph_stereo.right_addr =
				plane_state->address.grph_stereo.left_addr;
		plane_state->address.grph_stereo.right_meta_addr =
				plane_state->address.grph_stereo.left_meta_addr;
	}
	return false;
}

void dcn20_update_plane_addr(const struct dc *dc, struct pipe_ctx *pipe_ctx)
{
	bool addr_patched = false;
	PHYSICAL_ADDRESS_LOC addr;
	struct dc_plane_state *plane_state = pipe_ctx->plane_state;

	if (plane_state == NULL)
		return;

	addr_patched = patch_address_for_sbs_tb_stereo(pipe_ctx, &addr);

	// Call Helper to track VMID use
	vm_helper_mark_vmid_used(dc->vm_helper, plane_state->address.vmid, pipe_ctx->plane_res.hubp->inst);

	pipe_ctx->plane_res.hubp->funcs->hubp_program_surface_flip_and_addr(
			pipe_ctx->plane_res.hubp,
			&plane_state->address,
			plane_state->flip_immediate);

	plane_state->status.requested_address = plane_state->address;

	if (plane_state->flip_immediate)
		plane_state->status.current_address = plane_state->address;

	if (addr_patched)
		pipe_ctx->plane_state->address.grph_stereo.left_addr = addr;
}

void dcn20_unblank_stream(struct pipe_ctx *pipe_ctx,
		struct dc_link_settings *link_settings)
{
	struct encoder_unblank_param params = {0};
	struct dc_stream_state *stream = pipe_ctx->stream;
	struct dc_link *link = stream->link;
	struct dce_hwseq *hws = link->dc->hwseq;
	struct pipe_ctx *odm_pipe;

	params.opp_cnt = 1;
	for (odm_pipe = pipe_ctx->next_odm_pipe; odm_pipe; odm_pipe = odm_pipe->next_odm_pipe) {
		params.opp_cnt++;
	}
	/* only 3 items below are used by unblank */
	params.timing = pipe_ctx->stream->timing;

	params.link_settings.link_rate = link_settings->link_rate;

	if (link->dc->link_srv->dp_is_128b_132b_signal(pipe_ctx)) {
		/* TODO - DP2.0 HW: Set ODM mode in dp hpo encoder here */
		pipe_ctx->stream_res.hpo_dp_stream_enc->funcs->dp_unblank(
				pipe_ctx->stream_res.hpo_dp_stream_enc,
				pipe_ctx->stream_res.tg->inst);
	} else if (dc_is_dp_signal(pipe_ctx->stream->signal)) {
		if (optc2_is_two_pixels_per_containter(&stream->timing) || params.opp_cnt > 1)
			params.timing.pix_clk_100hz /= 2;
		pipe_ctx->stream_res.stream_enc->funcs->dp_set_odm_combine(
				pipe_ctx->stream_res.stream_enc, params.opp_cnt > 1);
		pipe_ctx->stream_res.stream_enc->funcs->dp_unblank(link, pipe_ctx->stream_res.stream_enc, &params);
	}

	if (link->local_sink && link->local_sink->sink_signal == SIGNAL_TYPE_EDP) {
		hws->funcs.edp_backlight_control(link, true);
	}
}

void dcn20_setup_vupdate_interrupt(struct dc *dc, struct pipe_ctx *pipe_ctx)
{
	struct timing_generator *tg = pipe_ctx->stream_res.tg;
	int start_line = dc->hwss.get_vupdate_offset_from_vsync(pipe_ctx);

	if (start_line < 0)
		start_line = 0;

	if (tg->funcs->setup_vertical_interrupt2)
		tg->funcs->setup_vertical_interrupt2(tg, start_line);
}

static void dcn20_reset_back_end_for_pipe(
		struct dc *dc,
		struct pipe_ctx *pipe_ctx,
		struct dc_state *context)
{
	int i;
	struct dc_link *link = pipe_ctx->stream->link;
	const struct link_hwss *link_hwss = get_link_hwss(link, &pipe_ctx->link_res);

	DC_LOGGER_INIT(dc->ctx->logger);
	if (pipe_ctx->stream_res.stream_enc == NULL) {
		pipe_ctx->stream = NULL;
		return;
	}

	/* DPMS may already disable or */
	/* dpms_off status is incorrect due to fastboot
	 * feature. When system resume from S4 with second
	 * screen only, the dpms_off would be true but
	 * VBIOS lit up eDP, so check link status too.
	 */
	if (!pipe_ctx->stream->dpms_off || link->link_status.link_active)
		dc->link_srv->set_dpms_off(pipe_ctx);
	else if (pipe_ctx->stream_res.audio)
		dc->hwss.disable_audio_stream(pipe_ctx);

	/* free acquired resources */
	if (pipe_ctx->stream_res.audio) {
		/*disable az_endpoint*/
		pipe_ctx->stream_res.audio->funcs->az_disable(pipe_ctx->stream_res.audio);

		/*free audio*/
		if (dc->caps.dynamic_audio == true) {
			/*we have to dynamic arbitrate the audio endpoints*/
			/*we free the resource, need reset is_audio_acquired*/
			update_audio_usage(&dc->current_state->res_ctx, dc->res_pool,
					pipe_ctx->stream_res.audio, false);
			pipe_ctx->stream_res.audio = NULL;
		}
	}

	/* by upper caller loop, parent pipe: pipe0, will be reset last.
	 * back end share by all pipes and will be disable only when disable
	 * parent pipe.
	 */
	if (pipe_ctx->top_pipe == NULL) {

		dc->hwss.set_abm_immediate_disable(pipe_ctx);

		pipe_ctx->stream_res.tg->funcs->disable_crtc(pipe_ctx->stream_res.tg);

		pipe_ctx->stream_res.tg->funcs->enable_optc_clock(pipe_ctx->stream_res.tg, false);
		if (pipe_ctx->stream_res.tg->funcs->set_odm_bypass)
			pipe_ctx->stream_res.tg->funcs->set_odm_bypass(
					pipe_ctx->stream_res.tg, &pipe_ctx->stream->timing);

		if (pipe_ctx->stream_res.tg->funcs->set_drr)
			pipe_ctx->stream_res.tg->funcs->set_drr(
					pipe_ctx->stream_res.tg, NULL);
		/* TODO - convert symclk_ref_cnts for otg to a bit map to solve
		 * the case where the same symclk is shared across multiple otg
		 * instances
		 */
		link->phy_state.symclk_ref_cnts.otg = 0;
		if (link->phy_state.symclk_state == SYMCLK_ON_TX_OFF) {
			link_hwss->disable_link_output(link,
					&pipe_ctx->link_res, pipe_ctx->stream->signal);
			link->phy_state.symclk_state = SYMCLK_OFF_TX_OFF;
		}
	}

	for (i = 0; i < dc->res_pool->pipe_count; i++)
		if (&dc->current_state->res_ctx.pipe_ctx[i] == pipe_ctx)
			break;

	if (i == dc->res_pool->pipe_count)
		return;

	pipe_ctx->stream = NULL;
	DC_LOG_DEBUG("Reset back end for pipe %d, tg:%d\n",
					pipe_ctx->pipe_idx, pipe_ctx->stream_res.tg->inst);
}

void dcn20_reset_hw_ctx_wrap(
		struct dc *dc,
		struct dc_state *context)
{
	int i;
	struct dce_hwseq *hws = dc->hwseq;

	/* Reset Back End*/
	for (i = dc->res_pool->pipe_count - 1; i >= 0 ; i--) {
		struct pipe_ctx *pipe_ctx_old =
			&dc->current_state->res_ctx.pipe_ctx[i];
		struct pipe_ctx *pipe_ctx = &context->res_ctx.pipe_ctx[i];

		if (!pipe_ctx_old->stream)
			continue;

		if (pipe_ctx_old->top_pipe || pipe_ctx_old->prev_odm_pipe)
			continue;

		if (!pipe_ctx->stream ||
				pipe_need_reprogram(pipe_ctx_old, pipe_ctx)) {
			struct clock_source *old_clk = pipe_ctx_old->clock_source;

			dcn20_reset_back_end_for_pipe(dc, pipe_ctx_old, dc->current_state);
			if (hws->funcs.enable_stream_gating)
				hws->funcs.enable_stream_gating(dc, pipe_ctx_old);
			if (old_clk)
				old_clk->funcs->cs_power_down(old_clk);
		}
	}
}

void dcn20_update_mpcc(struct dc *dc, struct pipe_ctx *pipe_ctx)
{
	struct hubp *hubp = pipe_ctx->plane_res.hubp;
	struct mpcc_blnd_cfg blnd_cfg = {0};
	bool per_pixel_alpha = pipe_ctx->plane_state->per_pixel_alpha;
	int mpcc_id;
	struct mpcc *new_mpcc;
	struct mpc *mpc = dc->res_pool->mpc;
	struct mpc_tree *mpc_tree_params = &(pipe_ctx->stream_res.opp->mpc_tree_params);

	blnd_cfg.overlap_only = false;
	blnd_cfg.global_gain = 0xff;

	if (per_pixel_alpha) {
		blnd_cfg.pre_multiplied_alpha = pipe_ctx->plane_state->pre_multiplied_alpha;
		if (pipe_ctx->plane_state->global_alpha) {
			blnd_cfg.alpha_mode = MPCC_ALPHA_BLEND_MODE_PER_PIXEL_ALPHA_COMBINED_GLOBAL_GAIN;
			blnd_cfg.global_gain = pipe_ctx->plane_state->global_alpha_value;
		} else {
			blnd_cfg.alpha_mode = MPCC_ALPHA_BLEND_MODE_PER_PIXEL_ALPHA;
		}
	} else {
		blnd_cfg.pre_multiplied_alpha = false;
		blnd_cfg.alpha_mode = MPCC_ALPHA_BLEND_MODE_GLOBAL_ALPHA;
	}

	if (pipe_ctx->plane_state->global_alpha)
		blnd_cfg.global_alpha = pipe_ctx->plane_state->global_alpha_value;
	else
		blnd_cfg.global_alpha = 0xff;

	blnd_cfg.background_color_bpc = 4;
	blnd_cfg.bottom_gain_mode = 0;
	blnd_cfg.top_gain = 0x1f000;
	blnd_cfg.bottom_inside_gain = 0x1f000;
	blnd_cfg.bottom_outside_gain = 0x1f000;

	if (pipe_ctx->plane_state->format
			== SURFACE_PIXEL_FORMAT_GRPH_RGBE_ALPHA)
		blnd_cfg.pre_multiplied_alpha = false;

	/*
	 * TODO: remove hack
	 * Note: currently there is a bug in init_hw such that
	 * on resume from hibernate, BIOS sets up MPCC0, and
	 * we do mpcc_remove but the mpcc cannot go to idle
	 * after remove. This cause us to pick mpcc1 here,
	 * which causes a pstate hang for yet unknown reason.
	 */
	mpcc_id = hubp->inst;

	/* If there is no full update, don't need to touch MPC tree*/
	if (!pipe_ctx->plane_state->update_flags.bits.full_update &&
		!pipe_ctx->update_flags.bits.mpcc) {
		mpc->funcs->update_blending(mpc, &blnd_cfg, mpcc_id);
		dc->hwss.update_visual_confirm_color(dc, pipe_ctx, mpcc_id);
		return;
	}

	/* check if this MPCC is already being used */
	new_mpcc = mpc->funcs->get_mpcc_for_dpp(mpc_tree_params, mpcc_id);
	/* remove MPCC if being used */
	if (new_mpcc != NULL)
		mpc->funcs->remove_mpcc(mpc, mpc_tree_params, new_mpcc);
	else
		if (dc->debug.sanity_checks)
			mpc->funcs->assert_mpcc_idle_before_connect(
					dc->res_pool->mpc, mpcc_id);

	/* Call MPC to insert new plane */
	new_mpcc = mpc->funcs->insert_plane(dc->res_pool->mpc,
			mpc_tree_params,
			&blnd_cfg,
			NULL,
			NULL,
			hubp->inst,
			mpcc_id);
	dc->hwss.update_visual_confirm_color(dc, pipe_ctx, mpcc_id);

	ASSERT(new_mpcc != NULL);
	hubp->opp_id = pipe_ctx->stream_res.opp->inst;
	hubp->mpcc_id = mpcc_id;
}

static enum phyd32clk_clock_source get_phyd32clk_src(struct dc_link *link)
{
	switch (link->link_enc->transmitter) {
	case TRANSMITTER_UNIPHY_A:
		return PHYD32CLKA;
	case TRANSMITTER_UNIPHY_B:
		return PHYD32CLKB;
	case TRANSMITTER_UNIPHY_C:
		return PHYD32CLKC;
	case TRANSMITTER_UNIPHY_D:
		return PHYD32CLKD;
	case TRANSMITTER_UNIPHY_E:
		return PHYD32CLKE;
	default:
		return PHYD32CLKA;
	}
}

static int get_odm_segment_count(struct pipe_ctx *pipe_ctx)
{
	struct pipe_ctx *odm_pipe = pipe_ctx->next_odm_pipe;
	int count = 1;

	while (odm_pipe != NULL) {
		count++;
		odm_pipe = odm_pipe->next_odm_pipe;
	}

	return count;
}

void dcn20_enable_stream(struct pipe_ctx *pipe_ctx)
{
	enum dc_lane_count lane_count =
		pipe_ctx->stream->link->cur_link_settings.lane_count;

	struct dc_crtc_timing *timing = &pipe_ctx->stream->timing;
	struct dc_link *link = pipe_ctx->stream->link;

	uint32_t active_total_with_borders;
	uint32_t early_control = 0;
	struct timing_generator *tg = pipe_ctx->stream_res.tg;
	const struct link_hwss *link_hwss = get_link_hwss(link, &pipe_ctx->link_res);
	struct dc *dc = pipe_ctx->stream->ctx->dc;
	struct dtbclk_dto_params dto_params = {0};
	struct dccg *dccg = dc->res_pool->dccg;
	enum phyd32clk_clock_source phyd32clk;
	int dp_hpo_inst;
	struct dce_hwseq *hws = dc->hwseq;
	unsigned int k1_div = PIXEL_RATE_DIV_NA;
	unsigned int k2_div = PIXEL_RATE_DIV_NA;

	if (dc->link_srv->dp_is_128b_132b_signal(pipe_ctx)) {
		if (dc->hwseq->funcs.setup_hpo_hw_control)
			dc->hwseq->funcs.setup_hpo_hw_control(dc->hwseq, true);
	}

	if (dc->link_srv->dp_is_128b_132b_signal(pipe_ctx)) {
		dp_hpo_inst = pipe_ctx->stream_res.hpo_dp_stream_enc->inst;
		dccg->funcs->set_dpstreamclk(dccg, DTBCLK0, tg->inst, dp_hpo_inst);

		phyd32clk = get_phyd32clk_src(link);
		dccg->funcs->enable_symclk32_se(dccg, dp_hpo_inst, phyd32clk);

		dto_params.otg_inst = tg->inst;
		dto_params.pixclk_khz = pipe_ctx->stream->timing.pix_clk_100hz / 10;
		dto_params.num_odm_segments = get_odm_segment_count(pipe_ctx);
		dto_params.timing = &pipe_ctx->stream->timing;
		dto_params.ref_dtbclk_khz = dc->clk_mgr->funcs->get_dtb_ref_clk_frequency(dc->clk_mgr);
		dccg->funcs->set_dtbclk_dto(dccg, &dto_params);
	} else {
		}
	if (hws->funcs.calculate_dccg_k1_k2_values && dc->res_pool->dccg->funcs->set_pixel_rate_div) {
		hws->funcs.calculate_dccg_k1_k2_values(pipe_ctx, &k1_div, &k2_div);

		dc->res_pool->dccg->funcs->set_pixel_rate_div(
			dc->res_pool->dccg,
			pipe_ctx->stream_res.tg->inst,
			k1_div, k2_div);
	}

	link_hwss->setup_stream_encoder(pipe_ctx);

	if (pipe_ctx->plane_state && pipe_ctx->plane_state->flip_immediate != 1) {
		if (dc->hwss.program_dmdata_engine)
			dc->hwss.program_dmdata_engine(pipe_ctx);
	}

	dc->hwss.update_info_frame(pipe_ctx);

	if (dc_is_dp_signal(pipe_ctx->stream->signal))
		dc->link_srv->dp_trace_source_sequence(link, DPCD_SOURCE_SEQ_AFTER_UPDATE_INFO_FRAME);

	/* enable early control to avoid corruption on DP monitor*/
	active_total_with_borders =
			timing->h_addressable
				+ timing->h_border_left
				+ timing->h_border_right;

	if (lane_count != 0)
		early_control = active_total_with_borders % lane_count;

	if (early_control == 0)
		early_control = lane_count;

	tg->funcs->set_early_control(tg, early_control);

	if (dc->hwseq->funcs.set_pixels_per_cycle)
		dc->hwseq->funcs.set_pixels_per_cycle(pipe_ctx);
}

void dcn20_program_dmdata_engine(struct pipe_ctx *pipe_ctx)
{
	struct dc_stream_state    *stream     = pipe_ctx->stream;
	struct hubp               *hubp       = pipe_ctx->plane_res.hubp;
	bool                       enable     = false;
	struct stream_encoder     *stream_enc = pipe_ctx->stream_res.stream_enc;
	enum dynamic_metadata_mode mode       = dc_is_dp_signal(stream->signal)
							? dmdata_dp
							: dmdata_hdmi;

	/* if using dynamic meta, don't set up generic infopackets */
	if (pipe_ctx->stream->dmdata_address.quad_part != 0) {
		pipe_ctx->stream_res.encoder_info_frame.hdrsmd.valid = false;
		enable = true;
	}

	if (!hubp)
		return;

	if (!stream_enc || !stream_enc->funcs->set_dynamic_metadata)
		return;

	stream_enc->funcs->set_dynamic_metadata(stream_enc, enable,
						hubp->inst, mode);
}

void dcn20_fpga_init_hw(struct dc *dc)
{
	int i, j;
	struct dce_hwseq *hws = dc->hwseq;
	struct resource_pool *res_pool = dc->res_pool;
	struct dc_state  *context = dc->current_state;

	if (dc->clk_mgr && dc->clk_mgr->funcs->init_clocks)
		dc->clk_mgr->funcs->init_clocks(dc->clk_mgr);

	// Initialize the dccg
	if (res_pool->dccg->funcs->dccg_init)
		res_pool->dccg->funcs->dccg_init(res_pool->dccg);

	//Enable ability to power gate / don't force power on permanently
	hws->funcs.enable_power_gating_plane(hws, true);

	// Specific to FPGA dccg and registers
	REG_WRITE(RBBMIF_TIMEOUT_DIS, 0xFFFFFFFF);
	REG_WRITE(RBBMIF_TIMEOUT_DIS_2, 0xFFFFFFFF);

	hws->funcs.dccg_init(hws);

	REG_UPDATE(DCHUBBUB_GLOBAL_TIMER_CNTL, DCHUBBUB_GLOBAL_TIMER_REFDIV, 2);
	REG_UPDATE(DCHUBBUB_GLOBAL_TIMER_CNTL, DCHUBBUB_GLOBAL_TIMER_ENABLE, 1);
	if (REG(REFCLK_CNTL))
		REG_WRITE(REFCLK_CNTL, 0);
	//


	/* Blank pixel data with OPP DPG */
	for (i = 0; i < dc->res_pool->timing_generator_count; i++) {
		struct timing_generator *tg = dc->res_pool->timing_generators[i];

		if (tg->funcs->is_tg_enabled(tg))
			dcn20_init_blank(dc, tg);
	}

	for (i = 0; i < res_pool->timing_generator_count; i++) {
		struct timing_generator *tg = dc->res_pool->timing_generators[i];

		if (tg->funcs->is_tg_enabled(tg))
			tg->funcs->lock(tg);
	}

	for (i = 0; i < dc->res_pool->pipe_count; i++) {
		struct dpp *dpp = res_pool->dpps[i];

		dpp->funcs->dpp_reset(dpp);
	}

	/* Reset all MPCC muxes */
	res_pool->mpc->funcs->mpc_init(res_pool->mpc);

	/* initialize OPP mpc_tree parameter */
	for (i = 0; i < dc->res_pool->res_cap->num_opp; i++) {
		res_pool->opps[i]->mpc_tree_params.opp_id = res_pool->opps[i]->inst;
		res_pool->opps[i]->mpc_tree_params.opp_list = NULL;
		for (j = 0; j < MAX_PIPES; j++)
			res_pool->opps[i]->mpcc_disconnect_pending[j] = false;
	}

	for (i = 0; i < dc->res_pool->pipe_count; i++) {
		struct timing_generator *tg = dc->res_pool->timing_generators[i];
		struct pipe_ctx *pipe_ctx = &context->res_ctx.pipe_ctx[i];
		struct hubp *hubp = dc->res_pool->hubps[i];
		struct dpp *dpp = dc->res_pool->dpps[i];

		pipe_ctx->stream_res.tg = tg;
		pipe_ctx->pipe_idx = i;

		pipe_ctx->plane_res.hubp = hubp;
		pipe_ctx->plane_res.dpp = dpp;
		pipe_ctx->plane_res.mpcc_inst = dpp->inst;
		hubp->mpcc_id = dpp->inst;
		hubp->opp_id = OPP_ID_INVALID;
		hubp->power_gated = false;
		pipe_ctx->stream_res.opp = NULL;

		hubp->funcs->hubp_init(hubp);

		//dc->res_pool->opps[i]->mpc_tree_params.opp_id = dc->res_pool->opps[i]->inst;
		//dc->res_pool->opps[i]->mpc_tree_params.opp_list = NULL;
		dc->res_pool->opps[i]->mpcc_disconnect_pending[pipe_ctx->plane_res.mpcc_inst] = true;
		pipe_ctx->stream_res.opp = dc->res_pool->opps[i];
		/*to do*/
		hws->funcs.plane_atomic_disconnect(dc, pipe_ctx);
	}

	/* initialize DWB pointer to MCIF_WB */
	for (i = 0; i < res_pool->res_cap->num_dwb; i++)
		res_pool->dwbc[i]->mcif = res_pool->mcif_wb[i];

	for (i = 0; i < dc->res_pool->timing_generator_count; i++) {
		struct timing_generator *tg = dc->res_pool->timing_generators[i];

		if (tg->funcs->is_tg_enabled(tg))
			tg->funcs->unlock(tg);
	}

	for (i = 0; i < dc->res_pool->pipe_count; i++) {
		struct pipe_ctx *pipe_ctx = &context->res_ctx.pipe_ctx[i];

		dc->hwss.disable_plane(dc, pipe_ctx);

		pipe_ctx->stream_res.tg = NULL;
		pipe_ctx->plane_res.hubp = NULL;
	}

	for (i = 0; i < dc->res_pool->timing_generator_count; i++) {
		struct timing_generator *tg = dc->res_pool->timing_generators[i];

		tg->funcs->tg_init(tg);
	}

	if (dc->res_pool->hubbub->funcs->init_crb)
		dc->res_pool->hubbub->funcs->init_crb(dc->res_pool->hubbub);
}
#ifndef TRIM_FSFT
bool dcn20_optimize_timing_for_fsft(struct dc *dc,
		struct dc_crtc_timing *timing,
		unsigned int max_input_rate_in_khz)
{
	unsigned int old_v_front_porch;
	unsigned int old_v_total;
	unsigned int max_input_rate_in_100hz;
	unsigned long long new_v_total;

	max_input_rate_in_100hz = max_input_rate_in_khz * 10;
	if (max_input_rate_in_100hz < timing->pix_clk_100hz)
		return false;

	old_v_total = timing->v_total;
	old_v_front_porch = timing->v_front_porch;

	timing->fast_transport_output_rate_100hz = timing->pix_clk_100hz;
	timing->pix_clk_100hz = max_input_rate_in_100hz;

	new_v_total = div_u64((unsigned long long)old_v_total * max_input_rate_in_100hz, timing->pix_clk_100hz);

	timing->v_total = new_v_total;
	timing->v_front_porch = old_v_front_porch + (timing->v_total - old_v_total);
	return true;
}
#endif

void dcn20_set_disp_pattern_generator(const struct dc *dc,
		struct pipe_ctx *pipe_ctx,
		enum controller_dp_test_pattern test_pattern,
		enum controller_dp_color_space color_space,
		enum dc_color_depth color_depth,
		const struct tg_color *solid_color,
		int width, int height, int offset)
{
	pipe_ctx->stream_res.opp->funcs->opp_set_disp_pattern_generator(pipe_ctx->stream_res.opp, test_pattern,
			color_space, color_depth, solid_color, width, height, offset);
}<|MERGE_RESOLUTION|>--- conflicted
+++ resolved
@@ -1105,32 +1105,6 @@
 			last_odm_slice_width,
 			v_active,
 			offset);
-<<<<<<< HEAD
-
-	if (!blank && dc->debug.enable_single_display_2to1_odm_policy) {
-		/* when exiting dynamic ODM need to reinit DPG state for unused pipes */
-		struct pipe_ctx *old_odm_pipe = dc->current_state->res_ctx.pipe_ctx[pipe_ctx->pipe_idx].next_odm_pipe;
-
-		odm_pipe = pipe_ctx->next_odm_pipe;
-
-		while (old_odm_pipe) {
-			if (!odm_pipe || old_odm_pipe->pipe_idx != odm_pipe->pipe_idx)
-				dc->hwss.set_disp_pattern_generator(dc,
-						old_odm_pipe,
-						CONTROLLER_DP_TEST_PATTERN_VIDEOMODE,
-						CONTROLLER_DP_COLOR_SPACE_UDEFINED,
-						COLOR_DEPTH_888,
-						NULL,
-						0,
-						0,
-						0);
-			old_odm_pipe = old_odm_pipe->next_odm_pipe;
-			if (odm_pipe)
-				odm_pipe = odm_pipe->next_odm_pipe;
-		}
-	}
-=======
->>>>>>> 9545bdc0
 
 	if (!blank)
 		if (stream_res->abm) {
