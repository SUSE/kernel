/*
 * Copyright 2016 Advanced Micro Devices, Inc.
 *
 * Permission is hereby granted, free of charge, to any person obtaining a
 * copy of this software and associated documentation files (the "Software"),
 * to deal in the Software without restriction, including without limitation
 * the rights to use, copy, modify, merge, publish, distribute, sublicense,
 * and/or sell copies of the Software, and to permit persons to whom the
 * Software is furnished to do so, subject to the following conditions:
 *
 * The above copyright notice and this permission notice shall be included in
 * all copies or substantial portions of the Software.
 *
 * THE SOFTWARE IS PROVIDED "AS IS", WITHOUT WARRANTY OF ANY KIND, EXPRESS OR
 * IMPLIED, INCLUDING BUT NOT LIMITED TO THE WARRANTIES OF MERCHANTABILITY,
 * FITNESS FOR A PARTICULAR PURPOSE AND NONINFRINGEMENT.  IN NO EVENT SHALL
 * THE COPYRIGHT HOLDER(S) OR AUTHOR(S) BE LIABLE FOR ANY CLAIM, DAMAGES OR
 * OTHER LIABILITY, WHETHER IN AN ACTION OF CONTRACT, TORT OR OTHERWISE,
 * ARISING FROM, OUT OF OR IN CONNECTION WITH THE SOFTWARE OR THE USE OR
 * OTHER DEALINGS IN THE SOFTWARE.
 *
 * Authors: AMD
 *
 */
#include <linux/delay.h>

#include "dm_services.h"
#include "basics/dc_common.h"
#include "dm_helpers.h"
#include "core_types.h"
#include "resource.h"
#include "dcn20_resource.h"
#include "dcn20_hwseq.h"
#include "dce/dce_hwseq.h"
#include "dcn20_dsc.h"
#include "dcn20_optc.h"
#include "abm.h"
#include "clk_mgr.h"
#include "dmcu.h"
#include "hubp.h"
#include "timing_generator.h"
#include "opp.h"
#include "ipp.h"
#include "mpc.h"
#include "mcif_wb.h"
#include "dchubbub.h"
#include "reg_helper.h"
#include "dcn10/dcn10_cm_common.h"
#include "vm_helper.h"
#include "dccg.h"
#include "dc_dmub_srv.h"
#include "dce/dmub_hw_lock_mgr.h"
#include "hw_sequencer.h"
<<<<<<< HEAD
#include "inc/link_dpcd.h"
#include "dpcd_defs.h"
#include "inc/link_enc_cfg.h"
#include "link_hwss.h"
=======
#include "dpcd_defs.h"
#include "inc/link_enc_cfg.h"
#include "link_hwss.h"
#include "link.h"
>>>>>>> eb3cdb58

#define DC_LOGGER_INIT(logger)

#define CTX \
	hws->ctx
#define REG(reg)\
	hws->regs->reg

#undef FN
#define FN(reg_name, field_name) \
	hws->shifts->field_name, hws->masks->field_name

static int find_free_gsl_group(const struct dc *dc)
{
	if (dc->res_pool->gsl_groups.gsl_0 == 0)
		return 1;
	if (dc->res_pool->gsl_groups.gsl_1 == 0)
		return 2;
	if (dc->res_pool->gsl_groups.gsl_2 == 0)
		return 3;

	return 0;
}

/* NOTE: This is not a generic setup_gsl function (hence the suffix as_lock)
 * This is only used to lock pipes in pipe splitting case with immediate flip
 * Ordinary MPC/OTG locks suppress VUPDATE which doesn't help with immediate,
 * so we get tearing with freesync since we cannot flip multiple pipes
 * atomically.
 * We use GSL for this:
 * - immediate flip: find first available GSL group if not already assigned
 *                   program gsl with that group, set current OTG as master
 *                   and always us 0x4 = AND of flip_ready from all pipes
 * - vsync flip: disable GSL if used
 *
 * Groups in stream_res are stored as +1 from HW registers, i.e.
 * gsl_0 <=> pipe_ctx->stream_res.gsl_group == 1
 * Using a magic value like -1 would require tracking all inits/resets
 */
static void dcn20_setup_gsl_group_as_lock(
		const struct dc *dc,
		struct pipe_ctx *pipe_ctx,
		bool enable)
{
	struct gsl_params gsl;
	int group_idx;

	memset(&gsl, 0, sizeof(struct gsl_params));

	if (enable) {
		/* return if group already assigned since GSL was set up
		 * for vsync flip, we would unassign so it can't be "left over"
		 */
		if (pipe_ctx->stream_res.gsl_group > 0)
			return;

		group_idx = find_free_gsl_group(dc);
		ASSERT(group_idx != 0);
		pipe_ctx->stream_res.gsl_group = group_idx;

		/* set gsl group reg field and mark resource used */
		switch (group_idx) {
		case 1:
			gsl.gsl0_en = 1;
			dc->res_pool->gsl_groups.gsl_0 = 1;
			break;
		case 2:
			gsl.gsl1_en = 1;
			dc->res_pool->gsl_groups.gsl_1 = 1;
			break;
		case 3:
			gsl.gsl2_en = 1;
			dc->res_pool->gsl_groups.gsl_2 = 1;
			break;
		default:
			BREAK_TO_DEBUGGER();
			return; // invalid case
		}
		gsl.gsl_master_en = 1;
	} else {
		group_idx = pipe_ctx->stream_res.gsl_group;
		if (group_idx == 0)
			return; // if not in use, just return

		pipe_ctx->stream_res.gsl_group = 0;

		/* unset gsl group reg field and mark resource free */
		switch (group_idx) {
		case 1:
			gsl.gsl0_en = 0;
			dc->res_pool->gsl_groups.gsl_0 = 0;
			break;
		case 2:
			gsl.gsl1_en = 0;
			dc->res_pool->gsl_groups.gsl_1 = 0;
			break;
		case 3:
			gsl.gsl2_en = 0;
			dc->res_pool->gsl_groups.gsl_2 = 0;
			break;
		default:
			BREAK_TO_DEBUGGER();
			return;
		}
		gsl.gsl_master_en = 0;
	}

	/* at this point we want to program whether it's to enable or disable */
	if (pipe_ctx->stream_res.tg->funcs->set_gsl != NULL &&
		pipe_ctx->stream_res.tg->funcs->set_gsl_source_select != NULL) {
		pipe_ctx->stream_res.tg->funcs->set_gsl(
			pipe_ctx->stream_res.tg,
			&gsl);

		pipe_ctx->stream_res.tg->funcs->set_gsl_source_select(
			pipe_ctx->stream_res.tg, group_idx,	enable ? 4 : 0);
	} else
		BREAK_TO_DEBUGGER();
}

void dcn20_set_flip_control_gsl(
		struct pipe_ctx *pipe_ctx,
		bool flip_immediate)
{
	if (pipe_ctx && pipe_ctx->plane_res.hubp->funcs->hubp_set_flip_control_surface_gsl)
		pipe_ctx->plane_res.hubp->funcs->hubp_set_flip_control_surface_gsl(
				pipe_ctx->plane_res.hubp, flip_immediate);

}

void dcn20_enable_power_gating_plane(
	struct dce_hwseq *hws,
	bool enable)
{
	bool force_on = true; /* disable power gating */
	uint32_t org_ip_request_cntl = 0;

	if (enable)
		force_on = false;

	REG_GET(DC_IP_REQUEST_CNTL, IP_REQUEST_EN, &org_ip_request_cntl);
	if (org_ip_request_cntl == 0)
		REG_SET(DC_IP_REQUEST_CNTL, 0, IP_REQUEST_EN, 1);

	/* DCHUBP0/1/2/3/4/5 */
	REG_UPDATE(DOMAIN0_PG_CONFIG, DOMAIN0_POWER_FORCEON, force_on);
	REG_UPDATE(DOMAIN2_PG_CONFIG, DOMAIN2_POWER_FORCEON, force_on);
	REG_UPDATE(DOMAIN4_PG_CONFIG, DOMAIN4_POWER_FORCEON, force_on);
	REG_UPDATE(DOMAIN6_PG_CONFIG, DOMAIN6_POWER_FORCEON, force_on);
	if (REG(DOMAIN8_PG_CONFIG))
		REG_UPDATE(DOMAIN8_PG_CONFIG, DOMAIN8_POWER_FORCEON, force_on);
	if (REG(DOMAIN10_PG_CONFIG))
		REG_UPDATE(DOMAIN10_PG_CONFIG, DOMAIN8_POWER_FORCEON, force_on);

	/* DPP0/1/2/3/4/5 */
	REG_UPDATE(DOMAIN1_PG_CONFIG, DOMAIN1_POWER_FORCEON, force_on);
	REG_UPDATE(DOMAIN3_PG_CONFIG, DOMAIN3_POWER_FORCEON, force_on);
	REG_UPDATE(DOMAIN5_PG_CONFIG, DOMAIN5_POWER_FORCEON, force_on);
	REG_UPDATE(DOMAIN7_PG_CONFIG, DOMAIN7_POWER_FORCEON, force_on);
	if (REG(DOMAIN9_PG_CONFIG))
		REG_UPDATE(DOMAIN9_PG_CONFIG, DOMAIN9_POWER_FORCEON, force_on);
	if (REG(DOMAIN11_PG_CONFIG))
		REG_UPDATE(DOMAIN11_PG_CONFIG, DOMAIN9_POWER_FORCEON, force_on);

	/* DCS0/1/2/3/4/5 */
	REG_UPDATE(DOMAIN16_PG_CONFIG, DOMAIN16_POWER_FORCEON, force_on);
	REG_UPDATE(DOMAIN17_PG_CONFIG, DOMAIN17_POWER_FORCEON, force_on);
	REG_UPDATE(DOMAIN18_PG_CONFIG, DOMAIN18_POWER_FORCEON, force_on);
	if (REG(DOMAIN19_PG_CONFIG))
		REG_UPDATE(DOMAIN19_PG_CONFIG, DOMAIN19_POWER_FORCEON, force_on);
	if (REG(DOMAIN20_PG_CONFIG))
		REG_UPDATE(DOMAIN20_PG_CONFIG, DOMAIN20_POWER_FORCEON, force_on);
	if (REG(DOMAIN21_PG_CONFIG))
		REG_UPDATE(DOMAIN21_PG_CONFIG, DOMAIN21_POWER_FORCEON, force_on);

	if (org_ip_request_cntl == 0)
		REG_SET(DC_IP_REQUEST_CNTL, 0, IP_REQUEST_EN, 0);

}

void dcn20_dccg_init(struct dce_hwseq *hws)
{
	/*
	 * set MICROSECOND_TIME_BASE_DIV
	 * 100Mhz refclk -> 0x120264
	 * 27Mhz refclk -> 0x12021b
	 * 48Mhz refclk -> 0x120230
	 *
	 */
	REG_WRITE(MICROSECOND_TIME_BASE_DIV, 0x120264);

	/*
	 * set MILLISECOND_TIME_BASE_DIV
	 * 100Mhz refclk -> 0x1186a0
	 * 27Mhz refclk -> 0x106978
	 * 48Mhz refclk -> 0x10bb80
	 *
	 */
	REG_WRITE(MILLISECOND_TIME_BASE_DIV, 0x1186a0);

	/* This value is dependent on the hardware pipeline delay so set once per SOC */
	REG_WRITE(DISPCLK_FREQ_CHANGE_CNTL, 0xe01003c);
}

void dcn20_disable_vga(
	struct dce_hwseq *hws)
{
	REG_WRITE(D1VGA_CONTROL, 0);
	REG_WRITE(D2VGA_CONTROL, 0);
	REG_WRITE(D3VGA_CONTROL, 0);
	REG_WRITE(D4VGA_CONTROL, 0);
	REG_WRITE(D5VGA_CONTROL, 0);
	REG_WRITE(D6VGA_CONTROL, 0);
}

void dcn20_program_triple_buffer(
	const struct dc *dc,
	struct pipe_ctx *pipe_ctx,
	bool enable_triple_buffer)
{
	if (pipe_ctx->plane_res.hubp && pipe_ctx->plane_res.hubp->funcs) {
		pipe_ctx->plane_res.hubp->funcs->hubp_enable_tripleBuffer(
			pipe_ctx->plane_res.hubp,
			enable_triple_buffer);
	}
}

/* Blank pixel data during initialization */
void dcn20_init_blank(
		struct dc *dc,
		struct timing_generator *tg)
{
	struct dce_hwseq *hws = dc->hwseq;
	enum dc_color_space color_space;
	struct tg_color black_color = {0};
	struct output_pixel_processor *opp = NULL;
	struct output_pixel_processor *bottom_opp = NULL;
	uint32_t num_opps, opp_id_src0, opp_id_src1;
	uint32_t otg_active_width, otg_active_height;

	/* program opp dpg blank color */
	color_space = COLOR_SPACE_SRGB;
	color_space_to_black_color(dc, color_space, &black_color);

	/* get the OTG active size */
	tg->funcs->get_otg_active_size(tg,
			&otg_active_width,
			&otg_active_height);

	/* get the OPTC source */
	tg->funcs->get_optc_source(tg, &num_opps, &opp_id_src0, &opp_id_src1);

	if (opp_id_src0 >= dc->res_pool->res_cap->num_opp) {
		ASSERT(false);
		return;
	}
	opp = dc->res_pool->opps[opp_id_src0];

	if (num_opps == 2) {
		otg_active_width = otg_active_width / 2;

		if (opp_id_src1 >= dc->res_pool->res_cap->num_opp) {
			ASSERT(false);
			return;
		}
		bottom_opp = dc->res_pool->opps[opp_id_src1];
	}

	opp->funcs->opp_set_disp_pattern_generator(
			opp,
			CONTROLLER_DP_TEST_PATTERN_SOLID_COLOR,
			CONTROLLER_DP_COLOR_SPACE_UDEFINED,
			COLOR_DEPTH_UNDEFINED,
			&black_color,
			otg_active_width,
			otg_active_height,
			0);

	if (num_opps == 2) {
		bottom_opp->funcs->opp_set_disp_pattern_generator(
				bottom_opp,
				CONTROLLER_DP_TEST_PATTERN_SOLID_COLOR,
				CONTROLLER_DP_COLOR_SPACE_UDEFINED,
				COLOR_DEPTH_UNDEFINED,
				&black_color,
				otg_active_width,
				otg_active_height,
				0);
	}

	hws->funcs.wait_for_blank_complete(opp);
}

void dcn20_dsc_pg_control(
		struct dce_hwseq *hws,
		unsigned int dsc_inst,
		bool power_on)
{
	uint32_t power_gate = power_on ? 0 : 1;
	uint32_t pwr_status = power_on ? 0 : 2;
	uint32_t org_ip_request_cntl = 0;

	if (hws->ctx->dc->debug.disable_dsc_power_gate)
		return;

	if (REG(DOMAIN16_PG_CONFIG) == 0)
		return;

	REG_GET(DC_IP_REQUEST_CNTL, IP_REQUEST_EN, &org_ip_request_cntl);
	if (org_ip_request_cntl == 0)
		REG_SET(DC_IP_REQUEST_CNTL, 0, IP_REQUEST_EN, 1);

	switch (dsc_inst) {
	case 0: /* DSC0 */
		REG_UPDATE(DOMAIN16_PG_CONFIG,
				DOMAIN16_POWER_GATE, power_gate);

		REG_WAIT(DOMAIN16_PG_STATUS,
				DOMAIN16_PGFSM_PWR_STATUS, pwr_status,
				1, 1000);
		break;
	case 1: /* DSC1 */
		REG_UPDATE(DOMAIN17_PG_CONFIG,
				DOMAIN17_POWER_GATE, power_gate);

		REG_WAIT(DOMAIN17_PG_STATUS,
				DOMAIN17_PGFSM_PWR_STATUS, pwr_status,
				1, 1000);
		break;
	case 2: /* DSC2 */
		REG_UPDATE(DOMAIN18_PG_CONFIG,
				DOMAIN18_POWER_GATE, power_gate);

		REG_WAIT(DOMAIN18_PG_STATUS,
				DOMAIN18_PGFSM_PWR_STATUS, pwr_status,
				1, 1000);
		break;
	case 3: /* DSC3 */
		REG_UPDATE(DOMAIN19_PG_CONFIG,
				DOMAIN19_POWER_GATE, power_gate);

		REG_WAIT(DOMAIN19_PG_STATUS,
				DOMAIN19_PGFSM_PWR_STATUS, pwr_status,
				1, 1000);
		break;
	case 4: /* DSC4 */
		REG_UPDATE(DOMAIN20_PG_CONFIG,
				DOMAIN20_POWER_GATE, power_gate);

		REG_WAIT(DOMAIN20_PG_STATUS,
				DOMAIN20_PGFSM_PWR_STATUS, pwr_status,
				1, 1000);
		break;
	case 5: /* DSC5 */
		REG_UPDATE(DOMAIN21_PG_CONFIG,
				DOMAIN21_POWER_GATE, power_gate);

		REG_WAIT(DOMAIN21_PG_STATUS,
				DOMAIN21_PGFSM_PWR_STATUS, pwr_status,
				1, 1000);
		break;
	default:
		BREAK_TO_DEBUGGER();
		break;
	}

	if (org_ip_request_cntl == 0)
		REG_SET(DC_IP_REQUEST_CNTL, 0, IP_REQUEST_EN, 0);
}

void dcn20_dpp_pg_control(
		struct dce_hwseq *hws,
		unsigned int dpp_inst,
		bool power_on)
{
	uint32_t power_gate = power_on ? 0 : 1;
	uint32_t pwr_status = power_on ? 0 : 2;

	if (hws->ctx->dc->debug.disable_dpp_power_gate)
		return;
	if (REG(DOMAIN1_PG_CONFIG) == 0)
		return;

	switch (dpp_inst) {
	case 0: /* DPP0 */
		REG_UPDATE(DOMAIN1_PG_CONFIG,
				DOMAIN1_POWER_GATE, power_gate);

		REG_WAIT(DOMAIN1_PG_STATUS,
				DOMAIN1_PGFSM_PWR_STATUS, pwr_status,
				1, 1000);
		break;
	case 1: /* DPP1 */
		REG_UPDATE(DOMAIN3_PG_CONFIG,
				DOMAIN3_POWER_GATE, power_gate);

		REG_WAIT(DOMAIN3_PG_STATUS,
				DOMAIN3_PGFSM_PWR_STATUS, pwr_status,
				1, 1000);
		break;
	case 2: /* DPP2 */
		REG_UPDATE(DOMAIN5_PG_CONFIG,
				DOMAIN5_POWER_GATE, power_gate);

		REG_WAIT(DOMAIN5_PG_STATUS,
				DOMAIN5_PGFSM_PWR_STATUS, pwr_status,
				1, 1000);
		break;
	case 3: /* DPP3 */
		REG_UPDATE(DOMAIN7_PG_CONFIG,
				DOMAIN7_POWER_GATE, power_gate);

		REG_WAIT(DOMAIN7_PG_STATUS,
				DOMAIN7_PGFSM_PWR_STATUS, pwr_status,
				1, 1000);
		break;
	case 4: /* DPP4 */
		REG_UPDATE(DOMAIN9_PG_CONFIG,
				DOMAIN9_POWER_GATE, power_gate);

		REG_WAIT(DOMAIN9_PG_STATUS,
				DOMAIN9_PGFSM_PWR_STATUS, pwr_status,
				1, 1000);
		break;
	case 5: /* DPP5 */
		/*
		 * Do not power gate DPP5, should be left at HW default, power on permanently.
		 * PG on Pipe5 is De-featured, attempting to put it to PG state may result in hard
		 * reset.
		 * REG_UPDATE(DOMAIN11_PG_CONFIG,
		 *		DOMAIN11_POWER_GATE, power_gate);
		 *
		 * REG_WAIT(DOMAIN11_PG_STATUS,
		 *		DOMAIN11_PGFSM_PWR_STATUS, pwr_status,
		 * 		1, 1000);
		 */
		break;
	default:
		BREAK_TO_DEBUGGER();
		break;
	}
}


void dcn20_hubp_pg_control(
		struct dce_hwseq *hws,
		unsigned int hubp_inst,
		bool power_on)
{
	uint32_t power_gate = power_on ? 0 : 1;
	uint32_t pwr_status = power_on ? 0 : 2;

	if (hws->ctx->dc->debug.disable_hubp_power_gate)
		return;
	if (REG(DOMAIN0_PG_CONFIG) == 0)
		return;

	switch (hubp_inst) {
	case 0: /* DCHUBP0 */
		REG_UPDATE(DOMAIN0_PG_CONFIG,
				DOMAIN0_POWER_GATE, power_gate);

		REG_WAIT(DOMAIN0_PG_STATUS,
				DOMAIN0_PGFSM_PWR_STATUS, pwr_status,
				1, 1000);
		break;
	case 1: /* DCHUBP1 */
		REG_UPDATE(DOMAIN2_PG_CONFIG,
				DOMAIN2_POWER_GATE, power_gate);

		REG_WAIT(DOMAIN2_PG_STATUS,
				DOMAIN2_PGFSM_PWR_STATUS, pwr_status,
				1, 1000);
		break;
	case 2: /* DCHUBP2 */
		REG_UPDATE(DOMAIN4_PG_CONFIG,
				DOMAIN4_POWER_GATE, power_gate);

		REG_WAIT(DOMAIN4_PG_STATUS,
				DOMAIN4_PGFSM_PWR_STATUS, pwr_status,
				1, 1000);
		break;
	case 3: /* DCHUBP3 */
		REG_UPDATE(DOMAIN6_PG_CONFIG,
				DOMAIN6_POWER_GATE, power_gate);

		REG_WAIT(DOMAIN6_PG_STATUS,
				DOMAIN6_PGFSM_PWR_STATUS, pwr_status,
				1, 1000);
		break;
	case 4: /* DCHUBP4 */
		REG_UPDATE(DOMAIN8_PG_CONFIG,
				DOMAIN8_POWER_GATE, power_gate);

		REG_WAIT(DOMAIN8_PG_STATUS,
				DOMAIN8_PGFSM_PWR_STATUS, pwr_status,
				1, 1000);
		break;
	case 5: /* DCHUBP5 */
		/*
		 * Do not power gate DCHUB5, should be left at HW default, power on permanently.
		 * PG on Pipe5 is De-featured, attempting to put it to PG state may result in hard
		 * reset.
		 * REG_UPDATE(DOMAIN10_PG_CONFIG,
		 *		DOMAIN10_POWER_GATE, power_gate);
		 *
		 * REG_WAIT(DOMAIN10_PG_STATUS,
		 *		DOMAIN10_PGFSM_PWR_STATUS, pwr_status,
		 *		1, 1000);
		 */
		break;
	default:
		BREAK_TO_DEBUGGER();
		break;
	}
}


/* disable HW used by plane.
 * note:  cannot disable until disconnect is complete
 */
void dcn20_plane_atomic_disable(struct dc *dc, struct pipe_ctx *pipe_ctx)
{
	struct dce_hwseq *hws = dc->hwseq;
	struct hubp *hubp = pipe_ctx->plane_res.hubp;
	struct dpp *dpp = pipe_ctx->plane_res.dpp;

	dc->hwss.wait_for_mpcc_disconnect(dc, dc->res_pool, pipe_ctx);

	/* In flip immediate with pipe splitting case GSL is used for
	 * synchronization so we must disable it when the plane is disabled.
	 */
	if (pipe_ctx->stream_res.gsl_group != 0)
		dcn20_setup_gsl_group_as_lock(dc, pipe_ctx, false);

	if (hubp->funcs->hubp_update_mall_sel)
		hubp->funcs->hubp_update_mall_sel(hubp, 0, false);

	dc->hwss.set_flip_control_gsl(pipe_ctx, false);

	hubp->funcs->hubp_clk_cntl(hubp, false);

	dpp->funcs->dpp_dppclk_control(dpp, false, false);

	hubp->power_gated = true;

	hws->funcs.plane_atomic_power_down(dc,
			pipe_ctx->plane_res.dpp,
			pipe_ctx->plane_res.hubp);

	pipe_ctx->stream = NULL;
	memset(&pipe_ctx->stream_res, 0, sizeof(pipe_ctx->stream_res));
	memset(&pipe_ctx->plane_res, 0, sizeof(pipe_ctx->plane_res));
	pipe_ctx->top_pipe = NULL;
	pipe_ctx->bottom_pipe = NULL;
	pipe_ctx->plane_state = NULL;
}


void dcn20_disable_plane(struct dc *dc, struct pipe_ctx *pipe_ctx)
{
	bool is_phantom = pipe_ctx->plane_state && pipe_ctx->plane_state->is_phantom;
	struct timing_generator *tg = is_phantom ? pipe_ctx->stream_res.tg : NULL;

	DC_LOGGER_INIT(dc->ctx->logger);

	if (!pipe_ctx->plane_res.hubp || pipe_ctx->plane_res.hubp->power_gated)
		return;

	dcn20_plane_atomic_disable(dc, pipe_ctx);

	/* Turn back off the phantom OTG after the phantom plane is fully disabled
	 */
	if (is_phantom)
		if (tg && tg->funcs->disable_phantom_crtc)
			tg->funcs->disable_phantom_crtc(tg);

	DC_LOG_DC("Power down front end %d\n",
					pipe_ctx->pipe_idx);
}

void dcn20_disable_pixel_data(struct dc *dc, struct pipe_ctx *pipe_ctx, bool blank)
{
	dcn20_blank_pixel_data(dc, pipe_ctx, blank);
}

static int calc_mpc_flow_ctrl_cnt(const struct dc_stream_state *stream,
		int opp_cnt)
{
	bool hblank_halved = optc2_is_two_pixels_per_containter(&stream->timing);
	int flow_ctrl_cnt;

	if (opp_cnt >= 2)
		hblank_halved = true;

	flow_ctrl_cnt = stream->timing.h_total - stream->timing.h_addressable -
			stream->timing.h_border_left -
			stream->timing.h_border_right;

	if (hblank_halved)
		flow_ctrl_cnt /= 2;

	/* ODM combine 4:1 case */
	if (opp_cnt == 4)
		flow_ctrl_cnt /= 2;

	return flow_ctrl_cnt;
}

enum dc_status dcn20_enable_stream_timing(
		struct pipe_ctx *pipe_ctx,
		struct dc_state *context,
		struct dc *dc)
{
	struct dce_hwseq *hws = dc->hwseq;
	struct dc_stream_state *stream = pipe_ctx->stream;
	struct drr_params params = {0};
	unsigned int event_triggers = 0;
	struct pipe_ctx *odm_pipe;
	int opp_cnt = 1;
	int opp_inst[MAX_PIPES] = { pipe_ctx->stream_res.opp->inst };
	bool interlace = stream->timing.flags.INTERLACE;
	int i;
	struct mpc_dwb_flow_control flow_control;
	struct mpc *mpc = dc->res_pool->mpc;
	bool rate_control_2x_pclk = (interlace || optc2_is_two_pixels_per_containter(&stream->timing));
	unsigned int k1_div = PIXEL_RATE_DIV_NA;
	unsigned int k2_div = PIXEL_RATE_DIV_NA;

	if (hws->funcs.calculate_dccg_k1_k2_values && dc->res_pool->dccg->funcs->set_pixel_rate_div) {
		hws->funcs.calculate_dccg_k1_k2_values(pipe_ctx, &k1_div, &k2_div);

		dc->res_pool->dccg->funcs->set_pixel_rate_div(
			dc->res_pool->dccg,
			pipe_ctx->stream_res.tg->inst,
			k1_div, k2_div);
	}
	/* by upper caller loop, pipe0 is parent pipe and be called first.
	 * back end is set up by for pipe0. Other children pipe share back end
	 * with pipe 0. No program is needed.
	 */
	if (pipe_ctx->top_pipe != NULL)
		return DC_OK;

	/* TODO check if timing_changed, disable stream if timing changed */

	for (odm_pipe = pipe_ctx->next_odm_pipe; odm_pipe; odm_pipe = odm_pipe->next_odm_pipe) {
		opp_inst[opp_cnt] = odm_pipe->stream_res.opp->inst;
		opp_cnt++;
	}

	if (opp_cnt > 1)
		pipe_ctx->stream_res.tg->funcs->set_odm_combine(
				pipe_ctx->stream_res.tg,
				opp_inst, opp_cnt,
				&pipe_ctx->stream->timing);

	/* HW program guide assume display already disable
	 * by unplug sequence. OTG assume stop.
	 */
	pipe_ctx->stream_res.tg->funcs->enable_optc_clock(pipe_ctx->stream_res.tg, true);

	if (false == pipe_ctx->clock_source->funcs->program_pix_clk(
			pipe_ctx->clock_source,
			&pipe_ctx->stream_res.pix_clk_params,
<<<<<<< HEAD
			dp_get_link_encoding_format(&pipe_ctx->link_config.dp_link_settings),
=======
			dc->link_srv->dp_get_encoding_format(&pipe_ctx->link_config.dp_link_settings),
>>>>>>> eb3cdb58
			&pipe_ctx->pll_settings)) {
		BREAK_TO_DEBUGGER();
		return DC_ERROR_UNEXPECTED;
	}

	if (dc_is_hdmi_tmds_signal(stream->signal)) {
		stream->link->phy_state.symclk_ref_cnts.otg = 1;
		if (stream->link->phy_state.symclk_state == SYMCLK_OFF_TX_OFF)
			stream->link->phy_state.symclk_state = SYMCLK_ON_TX_OFF;
		else
			stream->link->phy_state.symclk_state = SYMCLK_ON_TX_ON;
	}

	if (dc->hwseq->funcs.PLAT_58856_wa && (!dc_is_dp_signal(stream->signal)))
		dc->hwseq->funcs.PLAT_58856_wa(context, pipe_ctx);

	pipe_ctx->stream_res.tg->funcs->program_timing(
			pipe_ctx->stream_res.tg,
			&stream->timing,
			pipe_ctx->pipe_dlg_param.vready_offset,
			pipe_ctx->pipe_dlg_param.vstartup_start,
			pipe_ctx->pipe_dlg_param.vupdate_offset,
			pipe_ctx->pipe_dlg_param.vupdate_width,
			pipe_ctx->stream->signal,
			true);

	rate_control_2x_pclk = rate_control_2x_pclk || opp_cnt > 1;
	flow_control.flow_ctrl_mode = 0;
	flow_control.flow_ctrl_cnt0 = 0x80;
	flow_control.flow_ctrl_cnt1 = calc_mpc_flow_ctrl_cnt(stream, opp_cnt);
	if (mpc->funcs->set_out_rate_control) {
		for (i = 0; i < opp_cnt; ++i) {
			mpc->funcs->set_out_rate_control(
					mpc, opp_inst[i],
					true,
					rate_control_2x_pclk,
					&flow_control);
		}
	}

	for (odm_pipe = pipe_ctx->next_odm_pipe; odm_pipe; odm_pipe = odm_pipe->next_odm_pipe)
		odm_pipe->stream_res.opp->funcs->opp_pipe_clock_control(
				odm_pipe->stream_res.opp,
				true);

	pipe_ctx->stream_res.opp->funcs->opp_pipe_clock_control(
			pipe_ctx->stream_res.opp,
			true);

	hws->funcs.blank_pixel_data(dc, pipe_ctx, true);

	/* VTG is  within DCHUB command block. DCFCLK is always on */
	if (false == pipe_ctx->stream_res.tg->funcs->enable_crtc(pipe_ctx->stream_res.tg)) {
		BREAK_TO_DEBUGGER();
		return DC_ERROR_UNEXPECTED;
	}

	hws->funcs.wait_for_blank_complete(pipe_ctx->stream_res.opp);

	params.vertical_total_min = stream->adjust.v_total_min;
	params.vertical_total_max = stream->adjust.v_total_max;
	params.vertical_total_mid = stream->adjust.v_total_mid;
	params.vertical_total_mid_frame_num = stream->adjust.v_total_mid_frame_num;
	if (pipe_ctx->stream_res.tg->funcs->set_drr)
		pipe_ctx->stream_res.tg->funcs->set_drr(
			pipe_ctx->stream_res.tg, &params);

	// DRR should set trigger event to monitor surface update event
	if (stream->adjust.v_total_min != 0 && stream->adjust.v_total_max != 0)
		event_triggers = 0x80;
	/* Event triggers and num frames initialized for DRR, but can be
	 * later updated for PSR use. Note DRR trigger events are generated
	 * regardless of whether num frames met.
	 */
	if (pipe_ctx->stream_res.tg->funcs->set_static_screen_control)
		pipe_ctx->stream_res.tg->funcs->set_static_screen_control(
				pipe_ctx->stream_res.tg, event_triggers, 2);

	/* TODO program crtc source select for non-virtual signal*/
	/* TODO program FMT */
	/* TODO setup link_enc */
	/* TODO set stream attributes */
	/* TODO program audio */
	/* TODO enable stream if timing changed */
	/* TODO unblank stream if DP */

	if (pipe_ctx->stream && pipe_ctx->stream->mall_stream_config.type == SUBVP_PHANTOM) {
		if (pipe_ctx->stream_res.tg && pipe_ctx->stream_res.tg->funcs->phantom_crtc_post_enable)
			pipe_ctx->stream_res.tg->funcs->phantom_crtc_post_enable(pipe_ctx->stream_res.tg);
	}
	return DC_OK;
}

void dcn20_program_output_csc(struct dc *dc,
		struct pipe_ctx *pipe_ctx,
		enum dc_color_space colorspace,
		uint16_t *matrix,
		int opp_id)
{
	struct mpc *mpc = dc->res_pool->mpc;
	enum mpc_output_csc_mode ocsc_mode = MPC_OUTPUT_CSC_COEF_A;
	int mpcc_id = pipe_ctx->plane_res.hubp->inst;

	if (mpc->funcs->power_on_mpc_mem_pwr)
		mpc->funcs->power_on_mpc_mem_pwr(mpc, mpcc_id, true);

	if (pipe_ctx->stream->csc_color_matrix.enable_adjustment == true) {
		if (mpc->funcs->set_output_csc != NULL)
			mpc->funcs->set_output_csc(mpc,
					opp_id,
					matrix,
					ocsc_mode);
	} else {
		if (mpc->funcs->set_ocsc_default != NULL)
			mpc->funcs->set_ocsc_default(mpc,
					opp_id,
					colorspace,
					ocsc_mode);
	}
}

bool dcn20_set_output_transfer_func(struct dc *dc, struct pipe_ctx *pipe_ctx,
				const struct dc_stream_state *stream)
{
	int mpcc_id = pipe_ctx->plane_res.hubp->inst;
	struct mpc *mpc = pipe_ctx->stream_res.opp->ctx->dc->res_pool->mpc;
	struct pwl_params *params = NULL;
	/*
	 * program OGAM only for the top pipe
	 * if there is a pipe split then fix diagnostic is required:
	 * how to pass OGAM parameter for stream.
	 * if programming for all pipes is required then remove condition
	 * pipe_ctx->top_pipe == NULL ,but then fix the diagnostic.
	 */
	if (mpc->funcs->power_on_mpc_mem_pwr)
		mpc->funcs->power_on_mpc_mem_pwr(mpc, mpcc_id, true);
	if (pipe_ctx->top_pipe == NULL
			&& mpc->funcs->set_output_gamma && stream->out_transfer_func) {
		if (stream->out_transfer_func->type == TF_TYPE_HWPWL)
			params = &stream->out_transfer_func->pwl;
		else if (pipe_ctx->stream->out_transfer_func->type ==
			TF_TYPE_DISTRIBUTED_POINTS &&
			cm_helper_translate_curve_to_hw_format(
			stream->out_transfer_func,
			&mpc->blender_params, false))
			params = &mpc->blender_params;
		/*
		 * there is no ROM
		 */
		if (stream->out_transfer_func->type == TF_TYPE_PREDEFINED)
			BREAK_TO_DEBUGGER();
	}
	/*
	 * if above if is not executed then 'params' equal to 0 and set in bypass
	 */
	mpc->funcs->set_output_gamma(mpc, mpcc_id, params);

	return true;
}

bool dcn20_set_blend_lut(
	struct pipe_ctx *pipe_ctx, const struct dc_plane_state *plane_state)
{
	struct dpp *dpp_base = pipe_ctx->plane_res.dpp;
	bool result = true;
	struct pwl_params *blend_lut = NULL;

	if (plane_state->blend_tf) {
		if (plane_state->blend_tf->type == TF_TYPE_HWPWL)
			blend_lut = &plane_state->blend_tf->pwl;
		else if (plane_state->blend_tf->type == TF_TYPE_DISTRIBUTED_POINTS) {
			cm_helper_translate_curve_to_hw_format(
					plane_state->blend_tf,
					&dpp_base->regamma_params, false);
			blend_lut = &dpp_base->regamma_params;
		}
	}
	result = dpp_base->funcs->dpp_program_blnd_lut(dpp_base, blend_lut);

	return result;
}

bool dcn20_set_shaper_3dlut(
	struct pipe_ctx *pipe_ctx, const struct dc_plane_state *plane_state)
{
	struct dpp *dpp_base = pipe_ctx->plane_res.dpp;
	bool result = true;
	struct pwl_params *shaper_lut = NULL;

	if (plane_state->in_shaper_func) {
		if (plane_state->in_shaper_func->type == TF_TYPE_HWPWL)
			shaper_lut = &plane_state->in_shaper_func->pwl;
		else if (plane_state->in_shaper_func->type == TF_TYPE_DISTRIBUTED_POINTS) {
			cm_helper_translate_curve_to_hw_format(
					plane_state->in_shaper_func,
					&dpp_base->shaper_params, true);
			shaper_lut = &dpp_base->shaper_params;
		}
	}

	result = dpp_base->funcs->dpp_program_shaper_lut(dpp_base, shaper_lut);
	if (plane_state->lut3d_func &&
		plane_state->lut3d_func->state.bits.initialized == 1)
		result = dpp_base->funcs->dpp_program_3dlut(dpp_base,
								&plane_state->lut3d_func->lut_3d);
	else
		result = dpp_base->funcs->dpp_program_3dlut(dpp_base, NULL);

	return result;
}

bool dcn20_set_input_transfer_func(struct dc *dc,
				struct pipe_ctx *pipe_ctx,
				const struct dc_plane_state *plane_state)
{
	struct dce_hwseq *hws = dc->hwseq;
	struct dpp *dpp_base = pipe_ctx->plane_res.dpp;
	const struct dc_transfer_func *tf = NULL;
	bool result = true;
	bool use_degamma_ram = false;

	if (dpp_base == NULL || plane_state == NULL)
		return false;

	hws->funcs.set_shaper_3dlut(pipe_ctx, plane_state);
	hws->funcs.set_blend_lut(pipe_ctx, plane_state);

	if (plane_state->in_transfer_func)
		tf = plane_state->in_transfer_func;


	if (tf == NULL) {
		dpp_base->funcs->dpp_set_degamma(dpp_base,
				IPP_DEGAMMA_MODE_BYPASS);
		return true;
	}

	if (tf->type == TF_TYPE_HWPWL || tf->type == TF_TYPE_DISTRIBUTED_POINTS)
		use_degamma_ram = true;

	if (use_degamma_ram == true) {
		if (tf->type == TF_TYPE_HWPWL)
			dpp_base->funcs->dpp_program_degamma_pwl(dpp_base,
					&tf->pwl);
		else if (tf->type == TF_TYPE_DISTRIBUTED_POINTS) {
			cm_helper_translate_curve_to_degamma_hw_format(tf,
					&dpp_base->degamma_params);
			dpp_base->funcs->dpp_program_degamma_pwl(dpp_base,
				&dpp_base->degamma_params);
		}
		return true;
	}
	/* handle here the optimized cases when de-gamma ROM could be used.
	 *
	 */
	if (tf->type == TF_TYPE_PREDEFINED) {
		switch (tf->tf) {
		case TRANSFER_FUNCTION_SRGB:
			dpp_base->funcs->dpp_set_degamma(dpp_base,
					IPP_DEGAMMA_MODE_HW_sRGB);
			break;
		case TRANSFER_FUNCTION_BT709:
			dpp_base->funcs->dpp_set_degamma(dpp_base,
					IPP_DEGAMMA_MODE_HW_xvYCC);
			break;
		case TRANSFER_FUNCTION_LINEAR:
			dpp_base->funcs->dpp_set_degamma(dpp_base,
					IPP_DEGAMMA_MODE_BYPASS);
			break;
		case TRANSFER_FUNCTION_PQ:
			dpp_base->funcs->dpp_set_degamma(dpp_base, IPP_DEGAMMA_MODE_USER_PWL);
			cm_helper_translate_curve_to_degamma_hw_format(tf, &dpp_base->degamma_params);
			dpp_base->funcs->dpp_program_degamma_pwl(dpp_base, &dpp_base->degamma_params);
			result = true;
			break;
		default:
			result = false;
			break;
		}
	} else if (tf->type == TF_TYPE_BYPASS)
		dpp_base->funcs->dpp_set_degamma(dpp_base,
				IPP_DEGAMMA_MODE_BYPASS);
	else {
		/*
		 * if we are here, we did not handle correctly.
		 * fix is required for this use case
		 */
		BREAK_TO_DEBUGGER();
		dpp_base->funcs->dpp_set_degamma(dpp_base,
				IPP_DEGAMMA_MODE_BYPASS);
	}

	return result;
}

void dcn20_update_odm(struct dc *dc, struct dc_state *context, struct pipe_ctx *pipe_ctx)
{
	struct pipe_ctx *odm_pipe;
	int opp_cnt = 1;
	int opp_inst[MAX_PIPES] = { pipe_ctx->stream_res.opp->inst };

	for (odm_pipe = pipe_ctx->next_odm_pipe; odm_pipe; odm_pipe = odm_pipe->next_odm_pipe) {
		opp_inst[opp_cnt] = odm_pipe->stream_res.opp->inst;
		opp_cnt++;
	}

	if (opp_cnt > 1)
		pipe_ctx->stream_res.tg->funcs->set_odm_combine(
				pipe_ctx->stream_res.tg,
				opp_inst, opp_cnt,
				&pipe_ctx->stream->timing);
	else
		pipe_ctx->stream_res.tg->funcs->set_odm_bypass(
				pipe_ctx->stream_res.tg, &pipe_ctx->stream->timing);
}

void dcn20_blank_pixel_data(
		struct dc *dc,
		struct pipe_ctx *pipe_ctx,
		bool blank)
{
	struct tg_color black_color = {0};
	struct stream_resource *stream_res = &pipe_ctx->stream_res;
	struct dc_stream_state *stream = pipe_ctx->stream;
	enum dc_color_space color_space = stream->output_color_space;
	enum controller_dp_test_pattern test_pattern = CONTROLLER_DP_TEST_PATTERN_SOLID_COLOR;
	enum controller_dp_color_space test_pattern_color_space = CONTROLLER_DP_COLOR_SPACE_UDEFINED;
	struct pipe_ctx *odm_pipe;
	int odm_cnt = 1;

	int width = stream->timing.h_addressable + stream->timing.h_border_left + stream->timing.h_border_right;
	int height = stream->timing.v_addressable + stream->timing.v_border_bottom + stream->timing.v_border_top;

	if (stream->link->test_pattern_enabled)
		return;

	/* get opp dpg blank color */
	color_space_to_black_color(dc, color_space, &black_color);

	for (odm_pipe = pipe_ctx->next_odm_pipe; odm_pipe; odm_pipe = odm_pipe->next_odm_pipe)
		odm_cnt++;

	width = width / odm_cnt;

	if (blank) {
		dc->hwss.set_abm_immediate_disable(pipe_ctx);

		if (dc->debug.visual_confirm != VISUAL_CONFIRM_DISABLE) {
			test_pattern = CONTROLLER_DP_TEST_PATTERN_COLORSQUARES;
			test_pattern_color_space = CONTROLLER_DP_COLOR_SPACE_RGB;
		}
	} else {
		test_pattern = CONTROLLER_DP_TEST_PATTERN_VIDEOMODE;
	}

	dc->hwss.set_disp_pattern_generator(dc,
			pipe_ctx,
			test_pattern,
			test_pattern_color_space,
			stream->timing.display_color_depth,
			&black_color,
			width,
			height,
			0);

	for (odm_pipe = pipe_ctx->next_odm_pipe; odm_pipe; odm_pipe = odm_pipe->next_odm_pipe) {
		dc->hwss.set_disp_pattern_generator(dc,
				odm_pipe,
				dc->debug.visual_confirm != VISUAL_CONFIRM_DISABLE && blank ?
						CONTROLLER_DP_TEST_PATTERN_COLORRAMP : test_pattern,
				test_pattern_color_space,
				stream->timing.display_color_depth,
				&black_color,
				width,
				height,
				0);
	}

	if (!blank && dc->debug.enable_single_display_2to1_odm_policy) {
		/* when exiting dynamic ODM need to reinit DPG state for unused pipes */
		struct pipe_ctx *old_odm_pipe = dc->current_state->res_ctx.pipe_ctx[pipe_ctx->pipe_idx].next_odm_pipe;

		odm_pipe = pipe_ctx->next_odm_pipe;

		while (old_odm_pipe) {
			if (!odm_pipe || old_odm_pipe->pipe_idx != odm_pipe->pipe_idx)
				dc->hwss.set_disp_pattern_generator(dc,
						old_odm_pipe,
						CONTROLLER_DP_TEST_PATTERN_VIDEOMODE,
						CONTROLLER_DP_COLOR_SPACE_UDEFINED,
						COLOR_DEPTH_888,
						NULL,
						0,
						0,
						0);
			old_odm_pipe = old_odm_pipe->next_odm_pipe;
			if (odm_pipe)
				odm_pipe = odm_pipe->next_odm_pipe;
		}
	}

	if (!blank)
		if (stream_res->abm) {
			dc->hwss.set_pipe(pipe_ctx);
			stream_res->abm->funcs->set_abm_level(stream_res->abm, stream->abm_level);
		}
}


static void dcn20_power_on_plane_resources(
	struct dce_hwseq *hws,
	struct pipe_ctx *pipe_ctx)
{
	DC_LOGGER_INIT(hws->ctx->logger);

	if (hws->funcs.dpp_root_clock_control)
		hws->funcs.dpp_root_clock_control(hws, pipe_ctx->plane_res.dpp->inst, true);

	if (REG(DC_IP_REQUEST_CNTL)) {
		REG_SET(DC_IP_REQUEST_CNTL, 0,
				IP_REQUEST_EN, 1);

		if (hws->funcs.dpp_pg_control)
			hws->funcs.dpp_pg_control(hws, pipe_ctx->plane_res.dpp->inst, true);

		if (hws->funcs.hubp_pg_control)
			hws->funcs.hubp_pg_control(hws, pipe_ctx->plane_res.hubp->inst, true);

		REG_SET(DC_IP_REQUEST_CNTL, 0,
				IP_REQUEST_EN, 0);
		DC_LOG_DEBUG(
				"Un-gated front end for pipe %d\n", pipe_ctx->plane_res.hubp->inst);
	}
}

static void dcn20_enable_plane(struct dc *dc, struct pipe_ctx *pipe_ctx,
			       struct dc_state *context)
{
	//if (dc->debug.sanity_checks) {
	//	dcn10_verify_allow_pstate_change_high(dc);
	//}
	dcn20_power_on_plane_resources(dc->hwseq, pipe_ctx);

	/* enable DCFCLK current DCHUB */
	pipe_ctx->plane_res.hubp->funcs->hubp_clk_cntl(pipe_ctx->plane_res.hubp, true);

	/* initialize HUBP on power up */
	pipe_ctx->plane_res.hubp->funcs->hubp_init(pipe_ctx->plane_res.hubp);

	/* make sure OPP_PIPE_CLOCK_EN = 1 */
	pipe_ctx->stream_res.opp->funcs->opp_pipe_clock_control(
			pipe_ctx->stream_res.opp,
			true);

/* TODO: enable/disable in dm as per update type.
	if (plane_state) {
		DC_LOG_DC(dc->ctx->logger,
				"Pipe:%d 0x%x: addr hi:0x%x, "
				"addr low:0x%x, "
				"src: %d, %d, %d,"
				" %d; dst: %d, %d, %d, %d;\n",
				pipe_ctx->pipe_idx,
				plane_state,
				plane_state->address.grph.addr.high_part,
				plane_state->address.grph.addr.low_part,
				plane_state->src_rect.x,
				plane_state->src_rect.y,
				plane_state->src_rect.width,
				plane_state->src_rect.height,
				plane_state->dst_rect.x,
				plane_state->dst_rect.y,
				plane_state->dst_rect.width,
				plane_state->dst_rect.height);

		DC_LOG_DC(dc->ctx->logger,
				"Pipe %d: width, height, x, y         format:%d\n"
				"viewport:%d, %d, %d, %d\n"
				"recout:  %d, %d, %d, %d\n",
				pipe_ctx->pipe_idx,
				plane_state->format,
				pipe_ctx->plane_res.scl_data.viewport.width,
				pipe_ctx->plane_res.scl_data.viewport.height,
				pipe_ctx->plane_res.scl_data.viewport.x,
				pipe_ctx->plane_res.scl_data.viewport.y,
				pipe_ctx->plane_res.scl_data.recout.width,
				pipe_ctx->plane_res.scl_data.recout.height,
				pipe_ctx->plane_res.scl_data.recout.x,
				pipe_ctx->plane_res.scl_data.recout.y);
		print_rq_dlg_ttu(dc, pipe_ctx);
	}
*/
	if (dc->vm_pa_config.valid) {
		struct vm_system_aperture_param apt;

		apt.sys_default.quad_part = 0;

		apt.sys_low.quad_part = dc->vm_pa_config.system_aperture.start_addr;
		apt.sys_high.quad_part = dc->vm_pa_config.system_aperture.end_addr;

		// Program system aperture settings
		pipe_ctx->plane_res.hubp->funcs->hubp_set_vm_system_aperture_settings(pipe_ctx->plane_res.hubp, &apt);
	}

	if (!pipe_ctx->top_pipe
		&& pipe_ctx->plane_state
		&& pipe_ctx->plane_state->flip_int_enabled
		&& pipe_ctx->plane_res.hubp->funcs->hubp_set_flip_int)
			pipe_ctx->plane_res.hubp->funcs->hubp_set_flip_int(pipe_ctx->plane_res.hubp);

//	if (dc->debug.sanity_checks) {
//		dcn10_verify_allow_pstate_change_high(dc);
//	}
}

void dcn20_pipe_control_lock(
	struct dc *dc,
	struct pipe_ctx *pipe,
	bool lock)
{
	struct pipe_ctx *temp_pipe;
	bool flip_immediate = false;

	/* use TG master update lock to lock everything on the TG
	 * therefore only top pipe need to lock
	 */
	if (!pipe || pipe->top_pipe)
		return;

	if (pipe->plane_state != NULL)
		flip_immediate = pipe->plane_state->flip_immediate;

	if  (pipe->stream_res.gsl_group > 0) {
	    temp_pipe = pipe->bottom_pipe;
	    while (!flip_immediate && temp_pipe) {
		    if (temp_pipe->plane_state != NULL)
			    flip_immediate = temp_pipe->plane_state->flip_immediate;
		    temp_pipe = temp_pipe->bottom_pipe;
	    }
	}

	if (flip_immediate && lock) {
		const int TIMEOUT_FOR_FLIP_PENDING = 100000;
		int i;

		temp_pipe = pipe;
		while (temp_pipe) {
			if (temp_pipe->plane_state && temp_pipe->plane_state->flip_immediate) {
				for (i = 0; i < TIMEOUT_FOR_FLIP_PENDING; ++i) {
					if (!temp_pipe->plane_res.hubp->funcs->hubp_is_flip_pending(temp_pipe->plane_res.hubp))
						break;
					udelay(1);
				}

				/* no reason it should take this long for immediate flips */
				ASSERT(i != TIMEOUT_FOR_FLIP_PENDING);
			}
			temp_pipe = temp_pipe->bottom_pipe;
		}
	}

	/* In flip immediate and pipe splitting case, we need to use GSL
	 * for synchronization. Only do setup on locking and on flip type change.
	 */
	if (lock && (pipe->bottom_pipe != NULL || !flip_immediate))
		if ((flip_immediate && pipe->stream_res.gsl_group == 0) ||
		    (!flip_immediate && pipe->stream_res.gsl_group > 0))
			dcn20_setup_gsl_group_as_lock(dc, pipe, flip_immediate);

	if (pipe->plane_state != NULL)
		flip_immediate = pipe->plane_state->flip_immediate;

	temp_pipe = pipe->bottom_pipe;
	while (flip_immediate && temp_pipe) {
	    if (temp_pipe->plane_state != NULL)
		flip_immediate = temp_pipe->plane_state->flip_immediate;
	    temp_pipe = temp_pipe->bottom_pipe;
	}

	if (!lock && pipe->stream_res.gsl_group > 0 && pipe->plane_state &&
		!flip_immediate)
	    dcn20_setup_gsl_group_as_lock(dc, pipe, false);

	if (pipe->stream && should_use_dmub_lock(pipe->stream->link)) {
		union dmub_hw_lock_flags hw_locks = { 0 };
		struct dmub_hw_lock_inst_flags inst_flags = { 0 };

		hw_locks.bits.lock_pipe = 1;
		inst_flags.otg_inst =  pipe->stream_res.tg->inst;

		if (pipe->plane_state != NULL)
			hw_locks.bits.triple_buffer_lock = pipe->plane_state->triplebuffer_flips;

		dmub_hw_lock_mgr_cmd(dc->ctx->dmub_srv,
					lock,
					&hw_locks,
					&inst_flags);
	} else if (pipe->plane_state != NULL && pipe->plane_state->triplebuffer_flips) {
		if (lock)
			pipe->stream_res.tg->funcs->triplebuffer_lock(pipe->stream_res.tg);
		else
			pipe->stream_res.tg->funcs->triplebuffer_unlock(pipe->stream_res.tg);
	} else {
		if (lock)
			pipe->stream_res.tg->funcs->lock(pipe->stream_res.tg);
		else
			pipe->stream_res.tg->funcs->unlock(pipe->stream_res.tg);
	}
}

static void dcn20_detect_pipe_changes(struct pipe_ctx *old_pipe, struct pipe_ctx *new_pipe)
{
	new_pipe->update_flags.raw = 0;

	/* If non-phantom pipe is being transitioned to a phantom pipe,
	 * set disable and return immediately. This is because the pipe
	 * that was previously in use must be fully disabled before we
	 * can "enable" it as a phantom pipe (since the OTG will certainly
	 * be different). The post_unlock sequence will set the correct
	 * update flags to enable the phantom pipe.
	 */
	if (old_pipe->plane_state && !old_pipe->plane_state->is_phantom &&
			new_pipe->plane_state && new_pipe->plane_state->is_phantom) {
		new_pipe->update_flags.bits.disable = 1;
		return;
	}

	/* Exit on unchanged, unused pipe */
	if (!old_pipe->plane_state && !new_pipe->plane_state)
		return;
	/* Detect pipe enable/disable */
	if (!old_pipe->plane_state && new_pipe->plane_state) {
		new_pipe->update_flags.bits.enable = 1;
		new_pipe->update_flags.bits.mpcc = 1;
		new_pipe->update_flags.bits.dppclk = 1;
		new_pipe->update_flags.bits.hubp_interdependent = 1;
		new_pipe->update_flags.bits.hubp_rq_dlg_ttu = 1;
		new_pipe->update_flags.bits.gamut_remap = 1;
		new_pipe->update_flags.bits.scaler = 1;
		new_pipe->update_flags.bits.viewport = 1;
		new_pipe->update_flags.bits.det_size = 1;
		if (!new_pipe->top_pipe && !new_pipe->prev_odm_pipe) {
			new_pipe->update_flags.bits.odm = 1;
			new_pipe->update_flags.bits.global_sync = 1;
		}
		return;
	}

	/* For SubVP we need to unconditionally enable because any phantom pipes are
	 * always removed then newly added for every full updates whenever SubVP is in use.
	 * The remove-add sequence of the phantom pipe always results in the pipe
	 * being blanked in enable_stream_timing (DPG).
	 */
	if (new_pipe->stream && new_pipe->stream->mall_stream_config.type == SUBVP_PHANTOM)
		new_pipe->update_flags.bits.enable = 1;

	/* Phantom pipes are effectively disabled, if the pipe was previously phantom
	 * we have to enable
	 */
	if (old_pipe->plane_state && old_pipe->plane_state->is_phantom &&
			new_pipe->plane_state && !new_pipe->plane_state->is_phantom)
		new_pipe->update_flags.bits.enable = 1;

	if (old_pipe->plane_state && !new_pipe->plane_state) {
		new_pipe->update_flags.bits.disable = 1;
		return;
	}

	/* Detect plane change */
	if (old_pipe->plane_state != new_pipe->plane_state) {
		new_pipe->update_flags.bits.plane_changed = true;
	}

	/* Detect top pipe only changes */
	if (!new_pipe->top_pipe && !new_pipe->prev_odm_pipe) {
		/* Detect odm changes */
		if ((old_pipe->next_odm_pipe && new_pipe->next_odm_pipe
			&& old_pipe->next_odm_pipe->pipe_idx != new_pipe->next_odm_pipe->pipe_idx)
				|| (!old_pipe->next_odm_pipe && new_pipe->next_odm_pipe)
				|| (old_pipe->next_odm_pipe && !new_pipe->next_odm_pipe)
				|| old_pipe->stream_res.opp != new_pipe->stream_res.opp)
			new_pipe->update_flags.bits.odm = 1;

		/* Detect global sync changes */
		if (old_pipe->pipe_dlg_param.vready_offset != new_pipe->pipe_dlg_param.vready_offset
				|| old_pipe->pipe_dlg_param.vstartup_start != new_pipe->pipe_dlg_param.vstartup_start
				|| old_pipe->pipe_dlg_param.vupdate_offset != new_pipe->pipe_dlg_param.vupdate_offset
				|| old_pipe->pipe_dlg_param.vupdate_width != new_pipe->pipe_dlg_param.vupdate_width)
			new_pipe->update_flags.bits.global_sync = 1;
	}

	if (old_pipe->det_buffer_size_kb != new_pipe->det_buffer_size_kb)
		new_pipe->update_flags.bits.det_size = 1;

	/*
	 * Detect opp / tg change, only set on change, not on enable
	 * Assume mpcc inst = pipe index, if not this code needs to be updated
	 * since mpcc is what is affected by these. In fact all of our sequence
	 * makes this assumption at the moment with how hubp reset is matched to
	 * same index mpcc reset.
	 */
	if (old_pipe->stream_res.opp != new_pipe->stream_res.opp)
		new_pipe->update_flags.bits.opp_changed = 1;
	if (old_pipe->stream_res.tg != new_pipe->stream_res.tg)
		new_pipe->update_flags.bits.tg_changed = 1;

	/*
	 * Detect mpcc blending changes, only dpp inst and opp matter here,
	 * mpccs getting removed/inserted update connected ones during their own
	 * programming
	 */
	if (old_pipe->plane_res.dpp != new_pipe->plane_res.dpp
			|| old_pipe->stream_res.opp != new_pipe->stream_res.opp)
		new_pipe->update_flags.bits.mpcc = 1;

	/* Detect dppclk change */
	if (old_pipe->plane_res.bw.dppclk_khz != new_pipe->plane_res.bw.dppclk_khz)
		new_pipe->update_flags.bits.dppclk = 1;

	/* Check for scl update */
	if (memcmp(&old_pipe->plane_res.scl_data, &new_pipe->plane_res.scl_data, sizeof(struct scaler_data)))
			new_pipe->update_flags.bits.scaler = 1;
	/* Check for vp update */
	if (memcmp(&old_pipe->plane_res.scl_data.viewport, &new_pipe->plane_res.scl_data.viewport, sizeof(struct rect))
			|| memcmp(&old_pipe->plane_res.scl_data.viewport_c,
				&new_pipe->plane_res.scl_data.viewport_c, sizeof(struct rect)))
		new_pipe->update_flags.bits.viewport = 1;

	/* Detect dlg/ttu/rq updates */
	{
		struct _vcs_dpi_display_dlg_regs_st old_dlg_attr = old_pipe->dlg_regs;
		struct _vcs_dpi_display_ttu_regs_st old_ttu_attr = old_pipe->ttu_regs;
		struct _vcs_dpi_display_dlg_regs_st *new_dlg_attr = &new_pipe->dlg_regs;
		struct _vcs_dpi_display_ttu_regs_st *new_ttu_attr = &new_pipe->ttu_regs;

		/* Detect pipe interdependent updates */
		if (old_dlg_attr.dst_y_prefetch != new_dlg_attr->dst_y_prefetch ||
				old_dlg_attr.vratio_prefetch != new_dlg_attr->vratio_prefetch ||
				old_dlg_attr.vratio_prefetch_c != new_dlg_attr->vratio_prefetch_c ||
				old_dlg_attr.dst_y_per_vm_vblank != new_dlg_attr->dst_y_per_vm_vblank ||
				old_dlg_attr.dst_y_per_row_vblank != new_dlg_attr->dst_y_per_row_vblank ||
				old_dlg_attr.dst_y_per_vm_flip != new_dlg_attr->dst_y_per_vm_flip ||
				old_dlg_attr.dst_y_per_row_flip != new_dlg_attr->dst_y_per_row_flip ||
				old_dlg_attr.refcyc_per_meta_chunk_vblank_l != new_dlg_attr->refcyc_per_meta_chunk_vblank_l ||
				old_dlg_attr.refcyc_per_meta_chunk_vblank_c != new_dlg_attr->refcyc_per_meta_chunk_vblank_c ||
				old_dlg_attr.refcyc_per_meta_chunk_flip_l != new_dlg_attr->refcyc_per_meta_chunk_flip_l ||
				old_dlg_attr.refcyc_per_line_delivery_pre_l != new_dlg_attr->refcyc_per_line_delivery_pre_l ||
				old_dlg_attr.refcyc_per_line_delivery_pre_c != new_dlg_attr->refcyc_per_line_delivery_pre_c ||
				old_ttu_attr.refcyc_per_req_delivery_pre_l != new_ttu_attr->refcyc_per_req_delivery_pre_l ||
				old_ttu_attr.refcyc_per_req_delivery_pre_c != new_ttu_attr->refcyc_per_req_delivery_pre_c ||
				old_ttu_attr.refcyc_per_req_delivery_pre_cur0 != new_ttu_attr->refcyc_per_req_delivery_pre_cur0 ||
				old_ttu_attr.refcyc_per_req_delivery_pre_cur1 != new_ttu_attr->refcyc_per_req_delivery_pre_cur1 ||
				old_ttu_attr.min_ttu_vblank != new_ttu_attr->min_ttu_vblank ||
				old_ttu_attr.qos_level_flip != new_ttu_attr->qos_level_flip) {
			old_dlg_attr.dst_y_prefetch = new_dlg_attr->dst_y_prefetch;
			old_dlg_attr.vratio_prefetch = new_dlg_attr->vratio_prefetch;
			old_dlg_attr.vratio_prefetch_c = new_dlg_attr->vratio_prefetch_c;
			old_dlg_attr.dst_y_per_vm_vblank = new_dlg_attr->dst_y_per_vm_vblank;
			old_dlg_attr.dst_y_per_row_vblank = new_dlg_attr->dst_y_per_row_vblank;
			old_dlg_attr.dst_y_per_vm_flip = new_dlg_attr->dst_y_per_vm_flip;
			old_dlg_attr.dst_y_per_row_flip = new_dlg_attr->dst_y_per_row_flip;
			old_dlg_attr.refcyc_per_meta_chunk_vblank_l = new_dlg_attr->refcyc_per_meta_chunk_vblank_l;
			old_dlg_attr.refcyc_per_meta_chunk_vblank_c = new_dlg_attr->refcyc_per_meta_chunk_vblank_c;
			old_dlg_attr.refcyc_per_meta_chunk_flip_l = new_dlg_attr->refcyc_per_meta_chunk_flip_l;
			old_dlg_attr.refcyc_per_line_delivery_pre_l = new_dlg_attr->refcyc_per_line_delivery_pre_l;
			old_dlg_attr.refcyc_per_line_delivery_pre_c = new_dlg_attr->refcyc_per_line_delivery_pre_c;
			old_ttu_attr.refcyc_per_req_delivery_pre_l = new_ttu_attr->refcyc_per_req_delivery_pre_l;
			old_ttu_attr.refcyc_per_req_delivery_pre_c = new_ttu_attr->refcyc_per_req_delivery_pre_c;
			old_ttu_attr.refcyc_per_req_delivery_pre_cur0 = new_ttu_attr->refcyc_per_req_delivery_pre_cur0;
			old_ttu_attr.refcyc_per_req_delivery_pre_cur1 = new_ttu_attr->refcyc_per_req_delivery_pre_cur1;
			old_ttu_attr.min_ttu_vblank = new_ttu_attr->min_ttu_vblank;
			old_ttu_attr.qos_level_flip = new_ttu_attr->qos_level_flip;
			new_pipe->update_flags.bits.hubp_interdependent = 1;
		}
		/* Detect any other updates to ttu/rq/dlg */
		if (memcmp(&old_dlg_attr, &new_pipe->dlg_regs, sizeof(old_dlg_attr)) ||
				memcmp(&old_ttu_attr, &new_pipe->ttu_regs, sizeof(old_ttu_attr)) ||
				memcmp(&old_pipe->rq_regs, &new_pipe->rq_regs, sizeof(old_pipe->rq_regs)))
			new_pipe->update_flags.bits.hubp_rq_dlg_ttu = 1;
	}
}

static void dcn20_update_dchubp_dpp(
	struct dc *dc,
	struct pipe_ctx *pipe_ctx,
	struct dc_state *context)
{
	struct dce_hwseq *hws = dc->hwseq;
	struct hubp *hubp = pipe_ctx->plane_res.hubp;
	struct dpp *dpp = pipe_ctx->plane_res.dpp;
	struct dc_plane_state *plane_state = pipe_ctx->plane_state;
	struct dccg *dccg = dc->res_pool->dccg;
	bool viewport_changed = false;

	if (pipe_ctx->update_flags.bits.dppclk)
		dpp->funcs->dpp_dppclk_control(dpp, false, true);

	if (pipe_ctx->update_flags.bits.enable)
		dccg->funcs->update_dpp_dto(dccg, dpp->inst, pipe_ctx->plane_res.bw.dppclk_khz);

	/* TODO: Need input parameter to tell current DCHUB pipe tie to which OTG
	 * VTG is within DCHUBBUB which is commond block share by each pipe HUBP.
	 * VTG is 1:1 mapping with OTG. Each pipe HUBP will select which VTG
	 */
	if (pipe_ctx->update_flags.bits.hubp_rq_dlg_ttu) {
		hubp->funcs->hubp_vtg_sel(hubp, pipe_ctx->stream_res.tg->inst);

		hubp->funcs->hubp_setup(
			hubp,
			&pipe_ctx->dlg_regs,
			&pipe_ctx->ttu_regs,
			&pipe_ctx->rq_regs,
			&pipe_ctx->pipe_dlg_param);

		if (hubp->funcs->set_unbounded_requesting)
			hubp->funcs->set_unbounded_requesting(hubp, pipe_ctx->unbounded_req);
	}
	if (pipe_ctx->update_flags.bits.hubp_interdependent)
		hubp->funcs->hubp_setup_interdependent(
			hubp,
			&pipe_ctx->dlg_regs,
			&pipe_ctx->ttu_regs);

	if (pipe_ctx->update_flags.bits.enable ||
			pipe_ctx->update_flags.bits.plane_changed ||
			plane_state->update_flags.bits.bpp_change ||
			plane_state->update_flags.bits.input_csc_change ||
			plane_state->update_flags.bits.color_space_change ||
			plane_state->update_flags.bits.coeff_reduction_change) {
		struct dc_bias_and_scale bns_params = {0};

		// program the input csc
		dpp->funcs->dpp_setup(dpp,
				plane_state->format,
				EXPANSION_MODE_ZERO,
				plane_state->input_csc_color_matrix,
				plane_state->color_space,
				NULL);

		if (dpp->funcs->dpp_program_bias_and_scale) {
			//TODO :for CNVC set scale and bias registers if necessary
			build_prescale_params(&bns_params, plane_state);
			dpp->funcs->dpp_program_bias_and_scale(dpp, &bns_params);
		}
	}

	if (pipe_ctx->update_flags.bits.mpcc
			|| pipe_ctx->update_flags.bits.plane_changed
			|| plane_state->update_flags.bits.global_alpha_change
			|| plane_state->update_flags.bits.per_pixel_alpha_change) {
		// MPCC inst is equal to pipe index in practice
		int mpcc_inst = hubp->inst;
		int opp_inst;
		int opp_count = dc->res_pool->pipe_count;

		for (opp_inst = 0; opp_inst < opp_count; opp_inst++) {
			if (dc->res_pool->opps[opp_inst]->mpcc_disconnect_pending[mpcc_inst]) {
				dc->res_pool->mpc->funcs->wait_for_idle(dc->res_pool->mpc, mpcc_inst);
				dc->res_pool->opps[opp_inst]->mpcc_disconnect_pending[mpcc_inst] = false;
				break;
			}
		}
		hws->funcs.update_mpcc(dc, pipe_ctx);
	}

	if (pipe_ctx->update_flags.bits.scaler ||
			plane_state->update_flags.bits.scaling_change ||
			plane_state->update_flags.bits.position_change ||
			plane_state->update_flags.bits.per_pixel_alpha_change ||
			pipe_ctx->stream->update_flags.bits.scaling) {
		pipe_ctx->plane_res.scl_data.lb_params.alpha_en = pipe_ctx->plane_state->per_pixel_alpha;
		ASSERT(pipe_ctx->plane_res.scl_data.lb_params.depth == LB_PIXEL_DEPTH_36BPP);
		/* scaler configuration */
		pipe_ctx->plane_res.dpp->funcs->dpp_set_scaler(
				pipe_ctx->plane_res.dpp, &pipe_ctx->plane_res.scl_data);
	}

	if (pipe_ctx->update_flags.bits.viewport ||
			(context == dc->current_state && plane_state->update_flags.bits.position_change) ||
			(context == dc->current_state && plane_state->update_flags.bits.scaling_change) ||
			(context == dc->current_state && pipe_ctx->stream->update_flags.bits.scaling)) {

		hubp->funcs->mem_program_viewport(
			hubp,
			&pipe_ctx->plane_res.scl_data.viewport,
			&pipe_ctx->plane_res.scl_data.viewport_c);
		viewport_changed = true;
	}

	/* Any updates are handled in dc interface, just need to apply existing for plane enable */
	if ((pipe_ctx->update_flags.bits.enable || pipe_ctx->update_flags.bits.opp_changed ||
			pipe_ctx->update_flags.bits.scaler || viewport_changed == true) &&
			pipe_ctx->stream->cursor_attributes.address.quad_part != 0) {
		dc->hwss.set_cursor_position(pipe_ctx);
		dc->hwss.set_cursor_attribute(pipe_ctx);

		if (dc->hwss.set_cursor_sdr_white_level)
			dc->hwss.set_cursor_sdr_white_level(pipe_ctx);
	}

	/* Any updates are handled in dc interface, just need
	 * to apply existing for plane enable / opp change */
	if (pipe_ctx->update_flags.bits.enable || pipe_ctx->update_flags.bits.opp_changed
			|| pipe_ctx->update_flags.bits.plane_changed
			|| pipe_ctx->stream->update_flags.bits.gamut_remap
			|| pipe_ctx->stream->update_flags.bits.out_csc) {
		/* dpp/cm gamut remap*/
		dc->hwss.program_gamut_remap(pipe_ctx);

		/*call the dcn2 method which uses mpc csc*/
		dc->hwss.program_output_csc(dc,
				pipe_ctx,
				pipe_ctx->stream->output_color_space,
				pipe_ctx->stream->csc_color_matrix.matrix,
				hubp->opp_id);
	}

	if (pipe_ctx->update_flags.bits.enable ||
			pipe_ctx->update_flags.bits.plane_changed ||
			pipe_ctx->update_flags.bits.opp_changed ||
			plane_state->update_flags.bits.pixel_format_change ||
			plane_state->update_flags.bits.horizontal_mirror_change ||
			plane_state->update_flags.bits.rotation_change ||
			plane_state->update_flags.bits.swizzle_change ||
			plane_state->update_flags.bits.dcc_change ||
			plane_state->update_flags.bits.bpp_change ||
			plane_state->update_flags.bits.scaling_change ||
			plane_state->update_flags.bits.plane_size_change) {
		struct plane_size size = plane_state->plane_size;

		size.surface_size = pipe_ctx->plane_res.scl_data.viewport;
		hubp->funcs->hubp_program_surface_config(
			hubp,
			plane_state->format,
			&plane_state->tiling_info,
			&size,
			plane_state->rotation,
			&plane_state->dcc,
			plane_state->horizontal_mirror,
			0);
		hubp->power_gated = false;
	}

	if (pipe_ctx->update_flags.bits.enable ||
		pipe_ctx->update_flags.bits.plane_changed ||
		plane_state->update_flags.bits.addr_update)
		hws->funcs.update_plane_addr(dc, pipe_ctx);

	if (pipe_ctx->update_flags.bits.enable)
		hubp->funcs->set_blank(hubp, false);
	/* If the stream paired with this plane is phantom, the plane is also phantom */
	if (pipe_ctx->stream && pipe_ctx->stream->mall_stream_config.type == SUBVP_PHANTOM
			&& hubp->funcs->phantom_hubp_post_enable)
		hubp->funcs->phantom_hubp_post_enable(hubp);
}

static int calculate_vready_offset_for_group(struct pipe_ctx *pipe)
{
	struct pipe_ctx *other_pipe;
	int vready_offset = pipe->pipe_dlg_param.vready_offset;

	/* Always use the largest vready_offset of all connected pipes */
	for (other_pipe = pipe->bottom_pipe; other_pipe != NULL; other_pipe = other_pipe->bottom_pipe) {
		if (other_pipe->pipe_dlg_param.vready_offset > vready_offset)
			vready_offset = other_pipe->pipe_dlg_param.vready_offset;
	}
	for (other_pipe = pipe->top_pipe; other_pipe != NULL; other_pipe = other_pipe->top_pipe) {
		if (other_pipe->pipe_dlg_param.vready_offset > vready_offset)
			vready_offset = other_pipe->pipe_dlg_param.vready_offset;
	}
	for (other_pipe = pipe->next_odm_pipe; other_pipe != NULL; other_pipe = other_pipe->next_odm_pipe) {
		if (other_pipe->pipe_dlg_param.vready_offset > vready_offset)
			vready_offset = other_pipe->pipe_dlg_param.vready_offset;
	}
	for (other_pipe = pipe->prev_odm_pipe; other_pipe != NULL; other_pipe = other_pipe->prev_odm_pipe) {
		if (other_pipe->pipe_dlg_param.vready_offset > vready_offset)
			vready_offset = other_pipe->pipe_dlg_param.vready_offset;
	}

	return vready_offset;
}

static void dcn20_program_pipe(
		struct dc *dc,
		struct pipe_ctx *pipe_ctx,
		struct dc_state *context)
{
	struct dce_hwseq *hws = dc->hwseq;
	/* Only need to unblank on top pipe */

	if ((pipe_ctx->update_flags.bits.enable || pipe_ctx->stream->update_flags.bits.abm_level)
			&& !pipe_ctx->top_pipe && !pipe_ctx->prev_odm_pipe)
		hws->funcs.blank_pixel_data(dc, pipe_ctx, !pipe_ctx->plane_state->visible);

	/* Only update TG on top pipe */
	if (pipe_ctx->update_flags.bits.global_sync && !pipe_ctx->top_pipe
			&& !pipe_ctx->prev_odm_pipe) {
		pipe_ctx->stream_res.tg->funcs->program_global_sync(
				pipe_ctx->stream_res.tg,
				calculate_vready_offset_for_group(pipe_ctx),
				pipe_ctx->pipe_dlg_param.vstartup_start,
				pipe_ctx->pipe_dlg_param.vupdate_offset,
				pipe_ctx->pipe_dlg_param.vupdate_width);

<<<<<<< HEAD
		if (pipe_ctx->stream->mall_stream_config.type != SUBVP_PHANTOM) {
			pipe_ctx->stream_res.tg->funcs->wait_for_state(pipe_ctx->stream_res.tg, CRTC_STATE_VBLANK);
			pipe_ctx->stream_res.tg->funcs->wait_for_state(pipe_ctx->stream_res.tg, CRTC_STATE_VACTIVE);
		}
=======
		if (pipe_ctx->stream->mall_stream_config.type != SUBVP_PHANTOM)
			pipe_ctx->stream_res.tg->funcs->wait_for_state(pipe_ctx->stream_res.tg, CRTC_STATE_VACTIVE);
>>>>>>> eb3cdb58

		pipe_ctx->stream_res.tg->funcs->set_vtg_params(
				pipe_ctx->stream_res.tg, &pipe_ctx->stream->timing, true);

		if (hws->funcs.setup_vupdate_interrupt)
			hws->funcs.setup_vupdate_interrupt(dc, pipe_ctx);

		if (hws->funcs.calculate_dccg_k1_k2_values && dc->res_pool->dccg->funcs->set_pixel_rate_div) {
			unsigned int k1_div, k2_div;

			hws->funcs.calculate_dccg_k1_k2_values(pipe_ctx, &k1_div, &k2_div);

			dc->res_pool->dccg->funcs->set_pixel_rate_div(
				dc->res_pool->dccg,
				pipe_ctx->stream_res.tg->inst,
				k1_div, k2_div);
		}
	}

	if (pipe_ctx->update_flags.bits.odm)
		hws->funcs.update_odm(dc, context, pipe_ctx);

	if (pipe_ctx->update_flags.bits.enable) {
		dcn20_enable_plane(dc, pipe_ctx, context);
		if (dc->res_pool->hubbub->funcs->force_wm_propagate_to_pipes)
			dc->res_pool->hubbub->funcs->force_wm_propagate_to_pipes(dc->res_pool->hubbub);
	}

	if (dc->res_pool->hubbub->funcs->program_det_size && pipe_ctx->update_flags.bits.det_size)
		dc->res_pool->hubbub->funcs->program_det_size(
			dc->res_pool->hubbub, pipe_ctx->plane_res.hubp->inst, pipe_ctx->det_buffer_size_kb);

	if (pipe_ctx->update_flags.raw || pipe_ctx->plane_state->update_flags.raw || pipe_ctx->stream->update_flags.raw)
		dcn20_update_dchubp_dpp(dc, pipe_ctx, context);

	if (pipe_ctx->update_flags.bits.enable
			|| pipe_ctx->plane_state->update_flags.bits.hdr_mult)
		hws->funcs.set_hdr_multiplier(pipe_ctx);

	if (pipe_ctx->update_flags.bits.enable ||
			pipe_ctx->plane_state->update_flags.bits.in_transfer_func_change ||
			pipe_ctx->plane_state->update_flags.bits.gamma_change)
		hws->funcs.set_input_transfer_func(dc, pipe_ctx, pipe_ctx->plane_state);

	/* dcn10_translate_regamma_to_hw_format takes 750us to finish
	 * only do gamma programming for powering on, internal memcmp to avoid
	 * updating on slave planes
	 */
	if (pipe_ctx->update_flags.bits.enable ||
			pipe_ctx->update_flags.bits.plane_changed ||
			pipe_ctx->stream->update_flags.bits.out_tf ||
			pipe_ctx->plane_state->update_flags.bits.output_tf_change)
		hws->funcs.set_output_transfer_func(dc, pipe_ctx, pipe_ctx->stream);

	/* If the pipe has been enabled or has a different opp, we
	 * should reprogram the fmt. This deals with cases where
	 * interation between mpc and odm combine on different streams
	 * causes a different pipe to be chosen to odm combine with.
	 */
	if (pipe_ctx->update_flags.bits.enable
	    || pipe_ctx->update_flags.bits.opp_changed) {

		pipe_ctx->stream_res.opp->funcs->opp_set_dyn_expansion(
			pipe_ctx->stream_res.opp,
			COLOR_SPACE_YCBCR601,
			pipe_ctx->stream->timing.display_color_depth,
			pipe_ctx->stream->signal);

		pipe_ctx->stream_res.opp->funcs->opp_program_fmt(
			pipe_ctx->stream_res.opp,
			&pipe_ctx->stream->bit_depth_params,
			&pipe_ctx->stream->clamping);
	}

	/* Set ABM pipe after other pipe configurations done */
	if (pipe_ctx->plane_state->visible) {
		if (pipe_ctx->stream_res.abm) {
			dc->hwss.set_pipe(pipe_ctx);
			pipe_ctx->stream_res.abm->funcs->set_abm_level(pipe_ctx->stream_res.abm,
				pipe_ctx->stream->abm_level);
		}
	}
}

void dcn20_program_front_end_for_ctx(
		struct dc *dc,
		struct dc_state *context)
{
	int i;
	struct dce_hwseq *hws = dc->hwseq;
	DC_LOGGER_INIT(dc->ctx->logger);

	/* Carry over GSL groups in case the context is changing. */
	for (i = 0; i < dc->res_pool->pipe_count; i++) {
		struct pipe_ctx *pipe_ctx = &context->res_ctx.pipe_ctx[i];
		struct pipe_ctx *old_pipe_ctx = &dc->current_state->res_ctx.pipe_ctx[i];

		if (pipe_ctx->stream == old_pipe_ctx->stream)
			pipe_ctx->stream_res.gsl_group = old_pipe_ctx->stream_res.gsl_group;
	}

	if (dc->hwss.program_triplebuffer != NULL && dc->debug.enable_tri_buf) {
		for (i = 0; i < dc->res_pool->pipe_count; i++) {
			struct pipe_ctx *pipe_ctx = &context->res_ctx.pipe_ctx[i];

			if (!pipe_ctx->top_pipe && !pipe_ctx->prev_odm_pipe && pipe_ctx->plane_state) {
				ASSERT(!pipe_ctx->plane_state->triplebuffer_flips);
				/*turn off triple buffer for full update*/
				dc->hwss.program_triplebuffer(
						dc, pipe_ctx, pipe_ctx->plane_state->triplebuffer_flips);
			}
		}
	}

	/* Set pipe update flags and lock pipes */
	for (i = 0; i < dc->res_pool->pipe_count; i++)
		dcn20_detect_pipe_changes(&dc->current_state->res_ctx.pipe_ctx[i],
				&context->res_ctx.pipe_ctx[i]);

	/* When disabling phantom pipes, turn on phantom OTG first (so we can get double
	 * buffer updates properly)
	 */
	for (i = 0; i < dc->res_pool->pipe_count; i++) {
		struct dc_stream_state *stream = dc->current_state->res_ctx.pipe_ctx[i].stream;

		if (context->res_ctx.pipe_ctx[i].update_flags.bits.disable && stream &&
			dc->current_state->res_ctx.pipe_ctx[i].stream->mall_stream_config.type == SUBVP_PHANTOM) {
			struct timing_generator *tg = dc->current_state->res_ctx.pipe_ctx[i].stream_res.tg;

			if (tg->funcs->enable_crtc)
				tg->funcs->enable_crtc(tg);
		}
	}
	/* OTG blank before disabling all front ends */
	for (i = 0; i < dc->res_pool->pipe_count; i++)
		if (context->res_ctx.pipe_ctx[i].update_flags.bits.disable
				&& !context->res_ctx.pipe_ctx[i].top_pipe
				&& !context->res_ctx.pipe_ctx[i].prev_odm_pipe
				&& context->res_ctx.pipe_ctx[i].stream)
			hws->funcs.blank_pixel_data(dc, &context->res_ctx.pipe_ctx[i], true);


	/* Disconnect mpcc */
	for (i = 0; i < dc->res_pool->pipe_count; i++)
		if (context->res_ctx.pipe_ctx[i].update_flags.bits.disable
				|| context->res_ctx.pipe_ctx[i].update_flags.bits.opp_changed) {
			struct hubbub *hubbub = dc->res_pool->hubbub;

			/* Phantom pipe DET should be 0, but if a pipe in use is being transitioned to phantom
			 * then we want to do the programming here (effectively it's being disabled). If we do
			 * the programming later the DET won't be updated until the OTG for the phantom pipe is
			 * turned on (i.e. in an MCLK switch) which can come in too late and cause issues with
			 * DET allocation.
			 */
			if (hubbub->funcs->program_det_size && (context->res_ctx.pipe_ctx[i].update_flags.bits.disable ||
					(context->res_ctx.pipe_ctx[i].plane_state && context->res_ctx.pipe_ctx[i].plane_state->is_phantom)))
				hubbub->funcs->program_det_size(hubbub, dc->current_state->res_ctx.pipe_ctx[i].plane_res.hubp->inst, 0);
			hws->funcs.plane_atomic_disconnect(dc, &dc->current_state->res_ctx.pipe_ctx[i]);
			DC_LOG_DC("Reset mpcc for pipe %d\n", dc->current_state->res_ctx.pipe_ctx[i].pipe_idx);
		}

	/*
	 * Program all updated pipes, order matters for mpcc setup. Start with
	 * top pipe and program all pipes that follow in order
	 */
	for (i = 0; i < dc->res_pool->pipe_count; i++) {
		struct pipe_ctx *pipe = &context->res_ctx.pipe_ctx[i];

		if (pipe->plane_state && !pipe->top_pipe) {
			while (pipe) {
				if (hws->funcs.program_pipe)
					hws->funcs.program_pipe(dc, pipe, context);
				else {
					/* Don't program phantom pipes in the regular front end programming sequence.
					 * There is an MPO transition case where a pipe being used by a video plane is
					 * transitioned directly to be a phantom pipe when closing the MPO video. However
					 * the phantom pipe will program a new HUBP_VTG_SEL (update takes place right away),
					 * but the MPO still exists until the double buffered update of the main pipe so we
					 * will get a frame of underflow if the phantom pipe is programmed here.
					 */
					if (pipe->stream && pipe->stream->mall_stream_config.type != SUBVP_PHANTOM)
						dcn20_program_pipe(dc, pipe, context);
				}

				pipe = pipe->bottom_pipe;
			}
<<<<<<< HEAD
		}
		/* Program secondary blending tree and writeback pipes */
		pipe = &context->res_ctx.pipe_ctx[i];
		if (!pipe->top_pipe && !pipe->prev_odm_pipe
				&& pipe->stream && pipe->stream->num_wb_info > 0
				&& (pipe->update_flags.raw || (pipe->plane_state && pipe->plane_state->update_flags.raw)
					|| pipe->stream->update_flags.raw)
				&& hws->funcs.program_all_writeback_pipes_in_tree)
			hws->funcs.program_all_writeback_pipes_in_tree(dc, pipe->stream, context);

		/* Avoid underflow by check of pipe line read when adding 2nd plane. */
		if (hws->wa.wait_hubpret_read_start_during_mpo_transition &&
			!pipe->top_pipe &&
			pipe->stream &&
			pipe->plane_res.hubp->funcs->hubp_wait_pipe_read_start &&
			dc->current_state->stream_status[0].plane_count == 1 &&
			context->stream_status[0].plane_count > 1) {
			pipe->plane_res.hubp->funcs->hubp_wait_pipe_read_start(pipe->plane_res.hubp);
=======
>>>>>>> eb3cdb58
		}
		/* Program secondary blending tree and writeback pipes */
		pipe = &context->res_ctx.pipe_ctx[i];
		if (!pipe->top_pipe && !pipe->prev_odm_pipe
				&& pipe->stream && pipe->stream->num_wb_info > 0
				&& (pipe->update_flags.raw || (pipe->plane_state && pipe->plane_state->update_flags.raw)
					|| pipe->stream->update_flags.raw)
				&& hws->funcs.program_all_writeback_pipes_in_tree)
			hws->funcs.program_all_writeback_pipes_in_tree(dc, pipe->stream, context);

		/* Avoid underflow by check of pipe line read when adding 2nd plane. */
		if (hws->wa.wait_hubpret_read_start_during_mpo_transition &&
			!pipe->top_pipe &&
			pipe->stream &&
			pipe->plane_res.hubp->funcs->hubp_wait_pipe_read_start &&
			dc->current_state->stream_status[0].plane_count == 1 &&
			context->stream_status[0].plane_count > 1) {
			pipe->plane_res.hubp->funcs->hubp_wait_pipe_read_start(pipe->plane_res.hubp);
		}

		/* when dynamic ODM is active, pipes must be reconfigured when all planes are
		 * disabled, as some transitions will leave software and hardware state
		 * mismatched.
		 */
		if (dc->debug.enable_single_display_2to1_odm_policy &&
			pipe->stream &&
			pipe->update_flags.bits.disable &&
			!pipe->prev_odm_pipe &&
			hws->funcs.update_odm)
			hws->funcs.update_odm(dc, context, pipe);
	}
}

void dcn20_post_unlock_program_front_end(
		struct dc *dc,
		struct dc_state *context)
{
	int i;
	const unsigned int TIMEOUT_FOR_PIPE_ENABLE_MS = 100;
	struct dce_hwseq *hwseq = dc->hwseq;

	DC_LOGGER_INIT(dc->ctx->logger);

	for (i = 0; i < dc->res_pool->pipe_count; i++)
		if (context->res_ctx.pipe_ctx[i].update_flags.bits.disable)
			dc->hwss.disable_plane(dc, &dc->current_state->res_ctx.pipe_ctx[i]);

	/*
	 * If we are enabling a pipe, we need to wait for pending clear as this is a critical
	 * part of the enable operation otherwise, DM may request an immediate flip which
	 * will cause HW to perform an "immediate enable" (as opposed to "vsync enable") which
	 * is unsupported on DCN.
	 */
	for (i = 0; i < dc->res_pool->pipe_count; i++) {
		struct pipe_ctx *pipe = &context->res_ctx.pipe_ctx[i];
		// Don't check flip pending on phantom pipes
		if (pipe->plane_state && !pipe->top_pipe && pipe->update_flags.bits.enable &&
				pipe->stream->mall_stream_config.type != SUBVP_PHANTOM) {
			struct hubp *hubp = pipe->plane_res.hubp;
			int j = 0;

			for (j = 0; j < TIMEOUT_FOR_PIPE_ENABLE_MS*1000
					&& hubp->funcs->hubp_is_flip_pending(hubp); j++)
				udelay(1);
		}
	}

	for (i = 0; i < dc->res_pool->pipe_count; i++) {
		struct pipe_ctx *pipe = &context->res_ctx.pipe_ctx[i];
<<<<<<< HEAD
		struct pipe_ctx *old_pipe = &dc->current_state->res_ctx.pipe_ctx[i];

		/* If an active, non-phantom pipe is being transitioned into a phantom
		 * pipe, wait for the double buffer update to complete first before we do
		 * phantom pipe programming (HUBP_VTG_SEL updates right away so that can
		 * cause issues).
		 */
		if (pipe->stream && pipe->stream->mall_stream_config.type == SUBVP_PHANTOM &&
				old_pipe->stream && old_pipe->stream->mall_stream_config.type != SUBVP_PHANTOM) {
			old_pipe->stream_res.tg->funcs->wait_for_state(
					old_pipe->stream_res.tg,
					CRTC_STATE_VBLANK);
			old_pipe->stream_res.tg->funcs->wait_for_state(
					old_pipe->stream_res.tg,
					CRTC_STATE_VACTIVE);
		}
	}

	for (i = 0; i < dc->res_pool->pipe_count; i++) {
		struct pipe_ctx *pipe = &context->res_ctx.pipe_ctx[i];

=======

>>>>>>> eb3cdb58
		if (pipe->plane_state && !pipe->top_pipe) {
			/* Program phantom pipe here to prevent a frame of underflow in the MPO transition
			 * case (if a pipe being used for a video plane transitions to a phantom pipe, it
			 * can underflow due to HUBP_VTG_SEL programming if done in the regular front end
			 * programming sequence).
			 */
			while (pipe) {
				if (pipe->stream && pipe->stream->mall_stream_config.type == SUBVP_PHANTOM) {
<<<<<<< HEAD
=======
					/* When turning on the phantom pipe we want to run through the
					 * entire enable sequence, so apply all the "enable" flags.
					 */
					if (dc->hwss.apply_update_flags_for_phantom)
						dc->hwss.apply_update_flags_for_phantom(pipe);
>>>>>>> eb3cdb58
					if (dc->hwss.update_phantom_vp_position)
						dc->hwss.update_phantom_vp_position(dc, context, pipe);
					dcn20_program_pipe(dc, pipe, context);
				}
				pipe = pipe->bottom_pipe;
			}
		}
	}

<<<<<<< HEAD
=======
	/* P-State support transitions:
	 * Natural -> FPO: 		P-State disabled in prepare, force disallow anytime is safe
	 * FPO -> Natural: 		Unforce anytime after FW disable is safe (P-State will assert naturally)
	 * Unsupported -> FPO:	P-State enabled in optimize, force disallow anytime is safe
	 * FPO -> Unsupported:	P-State disabled in prepare, unforce disallow anytime is safe
	 * FPO <-> SubVP:		Force disallow is maintained on the FPO / SubVP pipes
	 */
	if (hwseq && hwseq->funcs.update_force_pstate)
		dc->hwseq->funcs.update_force_pstate(dc, context);

>>>>>>> eb3cdb58
	/* Only program the MALL registers after all the main and phantom pipes
	 * are done programming.
	 */
	if (hwseq->funcs.program_mall_pipe_config)
		hwseq->funcs.program_mall_pipe_config(dc, context);

	/* WA to apply WM setting*/
	if (hwseq->wa.DEGVIDCN21)
		dc->res_pool->hubbub->funcs->apply_DEDCN21_147_wa(dc->res_pool->hubbub);


	/* WA for stutter underflow during MPO transitions when adding 2nd plane */
	if (hwseq->wa.disallow_self_refresh_during_multi_plane_transition) {

		if (dc->current_state->stream_status[0].plane_count == 1 &&
				context->stream_status[0].plane_count > 1) {

			struct timing_generator *tg = dc->res_pool->timing_generators[0];

			dc->res_pool->hubbub->funcs->allow_self_refresh_control(dc->res_pool->hubbub, false);

			hwseq->wa_state.disallow_self_refresh_during_multi_plane_transition_applied = true;
			hwseq->wa_state.disallow_self_refresh_during_multi_plane_transition_applied_on_frame = tg->funcs->get_frame_count(tg);
		}
	}
}

void dcn20_prepare_bandwidth(
		struct dc *dc,
		struct dc_state *context)
{
	struct hubbub *hubbub = dc->res_pool->hubbub;
	unsigned int compbuf_size_kb = 0;
	unsigned int cache_wm_a = context->bw_ctx.bw.dcn.watermarks.a.cstate_pstate.pstate_change_ns;
	unsigned int i;

	dc->clk_mgr->funcs->update_clocks(
			dc->clk_mgr,
			context,
			false);

	for (i = 0; i < dc->res_pool->pipe_count; i++) {
		struct pipe_ctx *pipe = &context->res_ctx.pipe_ctx[i];

		// At optimize don't restore the original watermark value
		if (pipe->stream && pipe->stream->mall_stream_config.type != SUBVP_NONE) {
			context->bw_ctx.bw.dcn.watermarks.a.cstate_pstate.pstate_change_ns = 4U * 1000U * 1000U * 1000U;
			break;
		}
	}

<<<<<<< HEAD
	/* program dchubbub watermarks */
	dc->wm_optimized_required = hubbub->funcs->program_watermarks(hubbub,
=======
	/* program dchubbub watermarks:
	 * For assigning wm_optimized_required, use |= operator since we don't want
	 * to clear the value if the optimize has not happened yet
	 */
	dc->wm_optimized_required |= hubbub->funcs->program_watermarks(hubbub,
>>>>>>> eb3cdb58
					&context->bw_ctx.bw.dcn.watermarks,
					dc->res_pool->ref_clocks.dchub_ref_clock_inKhz / 1000,
					false);

	// Restore the real watermark so we can commit the value to DMCUB
	// DMCUB uses the "original" watermark value in SubVP MCLK switch
	context->bw_ctx.bw.dcn.watermarks.a.cstate_pstate.pstate_change_ns = cache_wm_a;

	/* decrease compbuf size */
	if (hubbub->funcs->program_compbuf_size) {
<<<<<<< HEAD
		if (context->bw_ctx.dml.ip.min_comp_buffer_size_kbytes)
			compbuf_size_kb = context->bw_ctx.dml.ip.min_comp_buffer_size_kbytes;
		else
			compbuf_size_kb = context->bw_ctx.bw.dcn.compbuf_size_kb;
=======
		if (context->bw_ctx.dml.ip.min_comp_buffer_size_kbytes) {
			compbuf_size_kb = context->bw_ctx.dml.ip.min_comp_buffer_size_kbytes;
			dc->wm_optimized_required |= (compbuf_size_kb != dc->current_state->bw_ctx.dml.ip.min_comp_buffer_size_kbytes);
		} else {
			compbuf_size_kb = context->bw_ctx.bw.dcn.compbuf_size_kb;
			dc->wm_optimized_required |= (compbuf_size_kb != dc->current_state->bw_ctx.bw.dcn.compbuf_size_kb);
		}
>>>>>>> eb3cdb58

		hubbub->funcs->program_compbuf_size(hubbub, compbuf_size_kb, false);
	}
}

void dcn20_optimize_bandwidth(
		struct dc *dc,
		struct dc_state *context)
{
	struct hubbub *hubbub = dc->res_pool->hubbub;
	int i;

	for (i = 0; i < dc->res_pool->pipe_count; i++) {
		struct pipe_ctx *pipe = &context->res_ctx.pipe_ctx[i];

		// At optimize don't need  to restore the original watermark value
		if (pipe->stream && pipe->stream->mall_stream_config.type != SUBVP_NONE) {
			context->bw_ctx.bw.dcn.watermarks.a.cstate_pstate.pstate_change_ns = 4U * 1000U * 1000U * 1000U;
			break;
		}
	}

	/* program dchubbub watermarks */
	hubbub->funcs->program_watermarks(hubbub,
					&context->bw_ctx.bw.dcn.watermarks,
					dc->res_pool->ref_clocks.dchub_ref_clock_inKhz / 1000,
					true);

	if (dc->clk_mgr->dc_mode_softmax_enabled)
		if (dc->clk_mgr->clks.dramclk_khz > dc->clk_mgr->bw_params->dc_mode_softmax_memclk * 1000 &&
				context->bw_ctx.bw.dcn.clk.dramclk_khz <= dc->clk_mgr->bw_params->dc_mode_softmax_memclk * 1000)
			dc->clk_mgr->funcs->set_max_memclk(dc->clk_mgr, dc->clk_mgr->bw_params->dc_mode_softmax_memclk);

	/* increase compbuf size */
	if (hubbub->funcs->program_compbuf_size)
		hubbub->funcs->program_compbuf_size(hubbub, context->bw_ctx.bw.dcn.compbuf_size_kb, true);

	dc->clk_mgr->funcs->update_clocks(
			dc->clk_mgr,
			context,
			true);
<<<<<<< HEAD
	if (dc_extended_blank_supported(dc) && context->bw_ctx.bw.dcn.clk.zstate_support == DCN_ZSTATE_SUPPORT_ALLOW) {
=======
	if (context->bw_ctx.bw.dcn.clk.zstate_support == DCN_ZSTATE_SUPPORT_ALLOW) {
>>>>>>> eb3cdb58
		for (i = 0; i < dc->res_pool->pipe_count; ++i) {
			struct pipe_ctx *pipe_ctx = &context->res_ctx.pipe_ctx[i];

			if (pipe_ctx->stream && pipe_ctx->plane_res.hubp->funcs->program_extended_blank
				&& pipe_ctx->stream->adjust.v_total_min == pipe_ctx->stream->adjust.v_total_max
				&& pipe_ctx->stream->adjust.v_total_max > pipe_ctx->stream->timing.v_total)
					pipe_ctx->plane_res.hubp->funcs->program_extended_blank(pipe_ctx->plane_res.hubp,
<<<<<<< HEAD
						pipe_ctx->dlg_regs.optimized_min_dst_y_next_start);
=======
						pipe_ctx->dlg_regs.min_dst_y_next_start);
>>>>>>> eb3cdb58
		}
	}
}

bool dcn20_update_bandwidth(
		struct dc *dc,
		struct dc_state *context)
{
	int i;
	struct dce_hwseq *hws = dc->hwseq;

	/* recalculate DML parameters */
	if (!dc->res_pool->funcs->validate_bandwidth(dc, context, false))
		return false;

	/* apply updated bandwidth parameters */
	dc->hwss.prepare_bandwidth(dc, context);

	/* update hubp configs for all pipes */
	for (i = 0; i < dc->res_pool->pipe_count; i++) {
		struct pipe_ctx *pipe_ctx = &context->res_ctx.pipe_ctx[i];

		if (pipe_ctx->plane_state == NULL)
			continue;

		if (pipe_ctx->top_pipe == NULL) {
			bool blank = !is_pipe_tree_visible(pipe_ctx);

			pipe_ctx->stream_res.tg->funcs->program_global_sync(
					pipe_ctx->stream_res.tg,
					calculate_vready_offset_for_group(pipe_ctx),
					pipe_ctx->pipe_dlg_param.vstartup_start,
					pipe_ctx->pipe_dlg_param.vupdate_offset,
					pipe_ctx->pipe_dlg_param.vupdate_width);

			pipe_ctx->stream_res.tg->funcs->set_vtg_params(
					pipe_ctx->stream_res.tg, &pipe_ctx->stream->timing, false);

			if (pipe_ctx->prev_odm_pipe == NULL)
				hws->funcs.blank_pixel_data(dc, pipe_ctx, blank);

			if (hws->funcs.setup_vupdate_interrupt)
				hws->funcs.setup_vupdate_interrupt(dc, pipe_ctx);
		}

		pipe_ctx->plane_res.hubp->funcs->hubp_setup(
				pipe_ctx->plane_res.hubp,
					&pipe_ctx->dlg_regs,
					&pipe_ctx->ttu_regs,
					&pipe_ctx->rq_regs,
					&pipe_ctx->pipe_dlg_param);
	}

	return true;
}

void dcn20_enable_writeback(
		struct dc *dc,
		struct dc_writeback_info *wb_info,
		struct dc_state *context)
{
	struct dwbc *dwb;
	struct mcif_wb *mcif_wb;
	struct timing_generator *optc;

	ASSERT(wb_info->dwb_pipe_inst < MAX_DWB_PIPES);
	ASSERT(wb_info->wb_enabled);
	dwb = dc->res_pool->dwbc[wb_info->dwb_pipe_inst];
	mcif_wb = dc->res_pool->mcif_wb[wb_info->dwb_pipe_inst];

	/* set the OPTC source mux */
	optc = dc->res_pool->timing_generators[dwb->otg_inst];
	optc->funcs->set_dwb_source(optc, wb_info->dwb_pipe_inst);
	/* set MCIF_WB buffer and arbitration configuration */
	mcif_wb->funcs->config_mcif_buf(mcif_wb, &wb_info->mcif_buf_params, wb_info->dwb_params.dest_height);
	mcif_wb->funcs->config_mcif_arb(mcif_wb, &context->bw_ctx.bw.dcn.bw_writeback.mcif_wb_arb[wb_info->dwb_pipe_inst]);
	/* Enable MCIF_WB */
	mcif_wb->funcs->enable_mcif(mcif_wb);
	/* Enable DWB */
	dwb->funcs->enable(dwb, &wb_info->dwb_params);
	/* TODO: add sequence to enable/disable warmup */
}

void dcn20_disable_writeback(
		struct dc *dc,
		unsigned int dwb_pipe_inst)
{
	struct dwbc *dwb;
	struct mcif_wb *mcif_wb;

	ASSERT(dwb_pipe_inst < MAX_DWB_PIPES);
	dwb = dc->res_pool->dwbc[dwb_pipe_inst];
	mcif_wb = dc->res_pool->mcif_wb[dwb_pipe_inst];

	dwb->funcs->disable(dwb);
	mcif_wb->funcs->disable_mcif(mcif_wb);
}

bool dcn20_wait_for_blank_complete(
		struct output_pixel_processor *opp)
{
	int counter;

	for (counter = 0; counter < 1000; counter++) {
		if (opp->funcs->dpg_is_blanked(opp))
			break;

		udelay(100);
	}

	if (counter == 1000) {
		dm_error("DC: failed to blank crtc!\n");
		return false;
	}

	return true;
}

bool dcn20_dmdata_status_done(struct pipe_ctx *pipe_ctx)
{
	struct hubp *hubp = pipe_ctx->plane_res.hubp;

	if (!hubp)
		return false;
	return hubp->funcs->dmdata_status_done(hubp);
}

void dcn20_disable_stream_gating(struct dc *dc, struct pipe_ctx *pipe_ctx)
{
	struct dce_hwseq *hws = dc->hwseq;

	if (pipe_ctx->stream_res.dsc) {
		struct pipe_ctx *odm_pipe = pipe_ctx->next_odm_pipe;

		hws->funcs.dsc_pg_control(hws, pipe_ctx->stream_res.dsc->inst, true);
		while (odm_pipe) {
			hws->funcs.dsc_pg_control(hws, odm_pipe->stream_res.dsc->inst, true);
			odm_pipe = odm_pipe->next_odm_pipe;
		}
	}
}

void dcn20_enable_stream_gating(struct dc *dc, struct pipe_ctx *pipe_ctx)
{
	struct dce_hwseq *hws = dc->hwseq;

	if (pipe_ctx->stream_res.dsc) {
		struct pipe_ctx *odm_pipe = pipe_ctx->next_odm_pipe;

		hws->funcs.dsc_pg_control(hws, pipe_ctx->stream_res.dsc->inst, false);
		while (odm_pipe) {
			hws->funcs.dsc_pg_control(hws, odm_pipe->stream_res.dsc->inst, false);
			odm_pipe = odm_pipe->next_odm_pipe;
		}
	}
}

void dcn20_set_dmdata_attributes(struct pipe_ctx *pipe_ctx)
{
	struct dc_dmdata_attributes attr = { 0 };
	struct hubp *hubp = pipe_ctx->plane_res.hubp;

	attr.dmdata_mode = DMDATA_HW_MODE;
	attr.dmdata_size =
		dc_is_hdmi_signal(pipe_ctx->stream->signal) ? 32 : 36;
	attr.address.quad_part =
			pipe_ctx->stream->dmdata_address.quad_part;
	attr.dmdata_dl_delta = 0;
	attr.dmdata_qos_mode = 0;
	attr.dmdata_qos_level = 0;
	attr.dmdata_repeat = 1; /* always repeat */
	attr.dmdata_updated = 1;
	attr.dmdata_sw_data = NULL;

	hubp->funcs->dmdata_set_attributes(hubp, &attr);
}

void dcn20_init_vm_ctx(
		struct dce_hwseq *hws,
		struct dc *dc,
		struct dc_virtual_addr_space_config *va_config,
		int vmid)
{
	struct dcn_hubbub_virt_addr_config config;

	if (vmid == 0) {
		ASSERT(0); /* VMID cannot be 0 for vm context */
		return;
	}

	config.page_table_start_addr = va_config->page_table_start_addr;
	config.page_table_end_addr = va_config->page_table_end_addr;
	config.page_table_block_size = va_config->page_table_block_size_in_bytes;
	config.page_table_depth = va_config->page_table_depth;
	config.page_table_base_addr = va_config->page_table_base_addr;

	dc->res_pool->hubbub->funcs->init_vm_ctx(dc->res_pool->hubbub, &config, vmid);
}

int dcn20_init_sys_ctx(struct dce_hwseq *hws, struct dc *dc, struct dc_phy_addr_space_config *pa_config)
{
	struct dcn_hubbub_phys_addr_config config;

	config.system_aperture.fb_top = pa_config->system_aperture.fb_top;
	config.system_aperture.fb_offset = pa_config->system_aperture.fb_offset;
	config.system_aperture.fb_base = pa_config->system_aperture.fb_base;
	config.system_aperture.agp_top = pa_config->system_aperture.agp_top;
	config.system_aperture.agp_bot = pa_config->system_aperture.agp_bot;
	config.system_aperture.agp_base = pa_config->system_aperture.agp_base;
	config.gart_config.page_table_start_addr = pa_config->gart_config.page_table_start_addr;
	config.gart_config.page_table_end_addr = pa_config->gart_config.page_table_end_addr;
	config.gart_config.page_table_base_addr = pa_config->gart_config.page_table_base_addr;
	config.page_table_default_page_addr = pa_config->page_table_default_page_addr;

	return dc->res_pool->hubbub->funcs->init_dchub_sys_ctx(dc->res_pool->hubbub, &config);
}

static bool patch_address_for_sbs_tb_stereo(
		struct pipe_ctx *pipe_ctx, PHYSICAL_ADDRESS_LOC *addr)
{
	struct dc_plane_state *plane_state = pipe_ctx->plane_state;
	bool sec_split = pipe_ctx->top_pipe &&
			pipe_ctx->top_pipe->plane_state == pipe_ctx->plane_state;
	if (sec_split && plane_state->address.type == PLN_ADDR_TYPE_GRPH_STEREO &&
			(pipe_ctx->stream->timing.timing_3d_format ==
			TIMING_3D_FORMAT_SIDE_BY_SIDE ||
			pipe_ctx->stream->timing.timing_3d_format ==
			TIMING_3D_FORMAT_TOP_AND_BOTTOM)) {
		*addr = plane_state->address.grph_stereo.left_addr;
		plane_state->address.grph_stereo.left_addr =
				plane_state->address.grph_stereo.right_addr;
		return true;
	}

	if (pipe_ctx->stream->view_format != VIEW_3D_FORMAT_NONE &&
			plane_state->address.type != PLN_ADDR_TYPE_GRPH_STEREO) {
		plane_state->address.type = PLN_ADDR_TYPE_GRPH_STEREO;
		plane_state->address.grph_stereo.right_addr =
				plane_state->address.grph_stereo.left_addr;
		plane_state->address.grph_stereo.right_meta_addr =
				plane_state->address.grph_stereo.left_meta_addr;
	}
	return false;
}

void dcn20_update_plane_addr(const struct dc *dc, struct pipe_ctx *pipe_ctx)
{
	bool addr_patched = false;
	PHYSICAL_ADDRESS_LOC addr;
	struct dc_plane_state *plane_state = pipe_ctx->plane_state;

	if (plane_state == NULL)
		return;

	addr_patched = patch_address_for_sbs_tb_stereo(pipe_ctx, &addr);

	// Call Helper to track VMID use
	vm_helper_mark_vmid_used(dc->vm_helper, plane_state->address.vmid, pipe_ctx->plane_res.hubp->inst);

	pipe_ctx->plane_res.hubp->funcs->hubp_program_surface_flip_and_addr(
			pipe_ctx->plane_res.hubp,
			&plane_state->address,
			plane_state->flip_immediate);

	plane_state->status.requested_address = plane_state->address;

	if (plane_state->flip_immediate)
		plane_state->status.current_address = plane_state->address;

	if (addr_patched)
		pipe_ctx->plane_state->address.grph_stereo.left_addr = addr;
}

void dcn20_unblank_stream(struct pipe_ctx *pipe_ctx,
		struct dc_link_settings *link_settings)
{
	struct encoder_unblank_param params = {0};
	struct dc_stream_state *stream = pipe_ctx->stream;
	struct dc_link *link = stream->link;
	struct dce_hwseq *hws = link->dc->hwseq;
	struct pipe_ctx *odm_pipe;

	params.opp_cnt = 1;
	for (odm_pipe = pipe_ctx->next_odm_pipe; odm_pipe; odm_pipe = odm_pipe->next_odm_pipe) {
		params.opp_cnt++;
	}
	/* only 3 items below are used by unblank */
	params.timing = pipe_ctx->stream->timing;

	params.link_settings.link_rate = link_settings->link_rate;

<<<<<<< HEAD
	if (is_dp_128b_132b_signal(pipe_ctx)) {
=======
	if (link->dc->link_srv->dp_is_128b_132b_signal(pipe_ctx)) {
>>>>>>> eb3cdb58
		/* TODO - DP2.0 HW: Set ODM mode in dp hpo encoder here */
		pipe_ctx->stream_res.hpo_dp_stream_enc->funcs->dp_unblank(
				pipe_ctx->stream_res.hpo_dp_stream_enc,
				pipe_ctx->stream_res.tg->inst);
	} else if (dc_is_dp_signal(pipe_ctx->stream->signal)) {
		if (optc2_is_two_pixels_per_containter(&stream->timing) || params.opp_cnt > 1)
			params.timing.pix_clk_100hz /= 2;
		pipe_ctx->stream_res.stream_enc->funcs->dp_set_odm_combine(
				pipe_ctx->stream_res.stream_enc, params.opp_cnt > 1);
		pipe_ctx->stream_res.stream_enc->funcs->dp_unblank(link, pipe_ctx->stream_res.stream_enc, &params);
	}

	if (link->local_sink && link->local_sink->sink_signal == SIGNAL_TYPE_EDP) {
		hws->funcs.edp_backlight_control(link, true);
	}
}

void dcn20_setup_vupdate_interrupt(struct dc *dc, struct pipe_ctx *pipe_ctx)
{
	struct timing_generator *tg = pipe_ctx->stream_res.tg;
	int start_line = dc->hwss.get_vupdate_offset_from_vsync(pipe_ctx);

	if (start_line < 0)
		start_line = 0;

	if (tg->funcs->setup_vertical_interrupt2)
		tg->funcs->setup_vertical_interrupt2(tg, start_line);
}

static void dcn20_reset_back_end_for_pipe(
		struct dc *dc,
		struct pipe_ctx *pipe_ctx,
		struct dc_state *context)
{
	int i;
	struct dc_link *link = pipe_ctx->stream->link;
	const struct link_hwss *link_hwss = get_link_hwss(link, &pipe_ctx->link_res);

	DC_LOGGER_INIT(dc->ctx->logger);
	if (pipe_ctx->stream_res.stream_enc == NULL) {
		pipe_ctx->stream = NULL;
		return;
	}

	if (!IS_FPGA_MAXIMUS_DC(dc->ctx->dce_environment)) {
		/* DPMS may already disable or */
		/* dpms_off status is incorrect due to fastboot
		 * feature. When system resume from S4 with second
		 * screen only, the dpms_off would be true but
		 * VBIOS lit up eDP, so check link status too.
		 */
		if (!pipe_ctx->stream->dpms_off || link->link_status.link_active)
			dc->link_srv->set_dpms_off(pipe_ctx);
		else if (pipe_ctx->stream_res.audio)
			dc->hwss.disable_audio_stream(pipe_ctx);

		/* free acquired resources */
		if (pipe_ctx->stream_res.audio) {
			/*disable az_endpoint*/
			pipe_ctx->stream_res.audio->funcs->az_disable(pipe_ctx->stream_res.audio);

			/*free audio*/
			if (dc->caps.dynamic_audio == true) {
				/*we have to dynamic arbitrate the audio endpoints*/
				/*we free the resource, need reset is_audio_acquired*/
				update_audio_usage(&dc->current_state->res_ctx, dc->res_pool,
						pipe_ctx->stream_res.audio, false);
				pipe_ctx->stream_res.audio = NULL;
			}
		}
	}
	else if (pipe_ctx->stream_res.dsc) {
		dc->link_srv->set_dsc_enable(pipe_ctx, false);
	}

	/* by upper caller loop, parent pipe: pipe0, will be reset last.
	 * back end share by all pipes and will be disable only when disable
	 * parent pipe.
	 */
	if (pipe_ctx->top_pipe == NULL) {

		dc->hwss.set_abm_immediate_disable(pipe_ctx);

		pipe_ctx->stream_res.tg->funcs->disable_crtc(pipe_ctx->stream_res.tg);

		pipe_ctx->stream_res.tg->funcs->enable_optc_clock(pipe_ctx->stream_res.tg, false);
		if (pipe_ctx->stream_res.tg->funcs->set_odm_bypass)
			pipe_ctx->stream_res.tg->funcs->set_odm_bypass(
					pipe_ctx->stream_res.tg, &pipe_ctx->stream->timing);

		if (pipe_ctx->stream_res.tg->funcs->set_drr)
			pipe_ctx->stream_res.tg->funcs->set_drr(
					pipe_ctx->stream_res.tg, NULL);
		/* TODO - convert symclk_ref_cnts for otg to a bit map to solve
		 * the case where the same symclk is shared across multiple otg
		 * instances
		 */
		link->phy_state.symclk_ref_cnts.otg = 0;
		if (link->phy_state.symclk_state == SYMCLK_ON_TX_OFF) {
			link_hwss->disable_link_output(link,
					&pipe_ctx->link_res, pipe_ctx->stream->signal);
			link->phy_state.symclk_state = SYMCLK_OFF_TX_OFF;
		}
	}

	for (i = 0; i < dc->res_pool->pipe_count; i++)
		if (&dc->current_state->res_ctx.pipe_ctx[i] == pipe_ctx)
			break;

	if (i == dc->res_pool->pipe_count)
		return;

	pipe_ctx->stream = NULL;
	DC_LOG_DEBUG("Reset back end for pipe %d, tg:%d\n",
					pipe_ctx->pipe_idx, pipe_ctx->stream_res.tg->inst);
}

void dcn20_reset_hw_ctx_wrap(
		struct dc *dc,
		struct dc_state *context)
{
	int i;
	struct dce_hwseq *hws = dc->hwseq;

	/* Reset Back End*/
	for (i = dc->res_pool->pipe_count - 1; i >= 0 ; i--) {
		struct pipe_ctx *pipe_ctx_old =
			&dc->current_state->res_ctx.pipe_ctx[i];
		struct pipe_ctx *pipe_ctx = &context->res_ctx.pipe_ctx[i];

		if (!pipe_ctx_old->stream)
			continue;

		if (pipe_ctx_old->top_pipe || pipe_ctx_old->prev_odm_pipe)
			continue;

		if (!pipe_ctx->stream ||
				pipe_need_reprogram(pipe_ctx_old, pipe_ctx)) {
			struct clock_source *old_clk = pipe_ctx_old->clock_source;

			dcn20_reset_back_end_for_pipe(dc, pipe_ctx_old, dc->current_state);
			if (hws->funcs.enable_stream_gating)
				hws->funcs.enable_stream_gating(dc, pipe_ctx_old);
			if (old_clk)
				old_clk->funcs->cs_power_down(old_clk);
		}
	}
}

void dcn20_update_visual_confirm_color(struct dc *dc, struct pipe_ctx *pipe_ctx, struct tg_color *color, int mpcc_id)
{
	struct mpc *mpc = dc->res_pool->mpc;

	// input to MPCC is always RGB, by default leave black_color at 0
	if (dc->debug.visual_confirm == VISUAL_CONFIRM_HDR)
		get_hdr_visual_confirm_color(pipe_ctx, color);
	else if (dc->debug.visual_confirm == VISUAL_CONFIRM_SURFACE)
		get_surface_visual_confirm_color(pipe_ctx, color);
	else if (dc->debug.visual_confirm == VISUAL_CONFIRM_MPCTREE)
		get_mpctree_visual_confirm_color(pipe_ctx, color);
	else if (dc->debug.visual_confirm == VISUAL_CONFIRM_SWIZZLE)
		get_surface_tile_visual_confirm_color(pipe_ctx, color);
	else if (dc->debug.visual_confirm == VISUAL_CONFIRM_SUBVP)
		get_subvp_visual_confirm_color(dc, pipe_ctx, color);

	if (mpc->funcs->set_bg_color) {
		memcpy(&pipe_ctx->plane_state->visual_confirm_color, color, sizeof(struct tg_color));
		mpc->funcs->set_bg_color(mpc, color, mpcc_id);
	}
}

void dcn20_update_mpcc(struct dc *dc, struct pipe_ctx *pipe_ctx)
{
	struct hubp *hubp = pipe_ctx->plane_res.hubp;
	struct mpcc_blnd_cfg blnd_cfg = {0};
	bool per_pixel_alpha = pipe_ctx->plane_state->per_pixel_alpha;
	int mpcc_id;
	struct mpcc *new_mpcc;
	struct mpc *mpc = dc->res_pool->mpc;
	struct mpc_tree *mpc_tree_params = &(pipe_ctx->stream_res.opp->mpc_tree_params);

	blnd_cfg.overlap_only = false;
	blnd_cfg.global_gain = 0xff;

	if (per_pixel_alpha) {
		blnd_cfg.pre_multiplied_alpha = pipe_ctx->plane_state->pre_multiplied_alpha;
		if (pipe_ctx->plane_state->global_alpha) {
			blnd_cfg.alpha_mode = MPCC_ALPHA_BLEND_MODE_PER_PIXEL_ALPHA_COMBINED_GLOBAL_GAIN;
			blnd_cfg.global_gain = pipe_ctx->plane_state->global_alpha_value;
		} else {
			blnd_cfg.alpha_mode = MPCC_ALPHA_BLEND_MODE_PER_PIXEL_ALPHA;
		}
	} else {
		blnd_cfg.pre_multiplied_alpha = false;
		blnd_cfg.alpha_mode = MPCC_ALPHA_BLEND_MODE_GLOBAL_ALPHA;
	}

	if (pipe_ctx->plane_state->global_alpha)
		blnd_cfg.global_alpha = pipe_ctx->plane_state->global_alpha_value;
	else
		blnd_cfg.global_alpha = 0xff;

	blnd_cfg.background_color_bpc = 4;
	blnd_cfg.bottom_gain_mode = 0;
	blnd_cfg.top_gain = 0x1f000;
	blnd_cfg.bottom_inside_gain = 0x1f000;
	blnd_cfg.bottom_outside_gain = 0x1f000;

	if (pipe_ctx->plane_state->format
			== SURFACE_PIXEL_FORMAT_GRPH_RGBE_ALPHA)
		blnd_cfg.pre_multiplied_alpha = false;

	/*
	 * TODO: remove hack
	 * Note: currently there is a bug in init_hw such that
	 * on resume from hibernate, BIOS sets up MPCC0, and
	 * we do mpcc_remove but the mpcc cannot go to idle
	 * after remove. This cause us to pick mpcc1 here,
	 * which causes a pstate hang for yet unknown reason.
	 */
	mpcc_id = hubp->inst;

	/* If there is no full update, don't need to touch MPC tree*/
	if (!pipe_ctx->plane_state->update_flags.bits.full_update &&
		!pipe_ctx->update_flags.bits.mpcc) {
		mpc->funcs->update_blending(mpc, &blnd_cfg, mpcc_id);
		dc->hwss.update_visual_confirm_color(dc, pipe_ctx, &blnd_cfg.black_color, mpcc_id);
		return;
	}

	/* check if this MPCC is already being used */
	new_mpcc = mpc->funcs->get_mpcc_for_dpp(mpc_tree_params, mpcc_id);
	/* remove MPCC if being used */
	if (new_mpcc != NULL)
		mpc->funcs->remove_mpcc(mpc, mpc_tree_params, new_mpcc);
	else
		if (dc->debug.sanity_checks)
			mpc->funcs->assert_mpcc_idle_before_connect(
					dc->res_pool->mpc, mpcc_id);

	/* Call MPC to insert new plane */
	new_mpcc = mpc->funcs->insert_plane(dc->res_pool->mpc,
			mpc_tree_params,
			&blnd_cfg,
			NULL,
			NULL,
			hubp->inst,
			mpcc_id);
	dc->hwss.update_visual_confirm_color(dc, pipe_ctx, &blnd_cfg.black_color, mpcc_id);

	ASSERT(new_mpcc != NULL);
	hubp->opp_id = pipe_ctx->stream_res.opp->inst;
	hubp->mpcc_id = mpcc_id;
}

static enum phyd32clk_clock_source get_phyd32clk_src(struct dc_link *link)
{
	switch (link->link_enc->transmitter) {
	case TRANSMITTER_UNIPHY_A:
		return PHYD32CLKA;
	case TRANSMITTER_UNIPHY_B:
		return PHYD32CLKB;
	case TRANSMITTER_UNIPHY_C:
		return PHYD32CLKC;
	case TRANSMITTER_UNIPHY_D:
		return PHYD32CLKD;
	case TRANSMITTER_UNIPHY_E:
		return PHYD32CLKE;
	default:
		return PHYD32CLKA;
	}
}

static int get_odm_segment_count(struct pipe_ctx *pipe_ctx)
{
	struct pipe_ctx *odm_pipe = pipe_ctx->next_odm_pipe;
	int count = 1;

	while (odm_pipe != NULL) {
		count++;
		odm_pipe = odm_pipe->next_odm_pipe;
	}

	return count;
}

void dcn20_enable_stream(struct pipe_ctx *pipe_ctx)
{
	enum dc_lane_count lane_count =
		pipe_ctx->stream->link->cur_link_settings.lane_count;

	struct dc_crtc_timing *timing = &pipe_ctx->stream->timing;
	struct dc_link *link = pipe_ctx->stream->link;

	uint32_t active_total_with_borders;
	uint32_t early_control = 0;
	struct timing_generator *tg = pipe_ctx->stream_res.tg;
	const struct link_hwss *link_hwss = get_link_hwss(link, &pipe_ctx->link_res);
	struct dc *dc = pipe_ctx->stream->ctx->dc;
<<<<<<< HEAD

	if (is_dp_128b_132b_signal(pipe_ctx)) {
=======
	struct dtbclk_dto_params dto_params = {0};
	struct dccg *dccg = dc->res_pool->dccg;
	enum phyd32clk_clock_source phyd32clk;
	int dp_hpo_inst;
	struct dce_hwseq *hws = dc->hwseq;
	unsigned int k1_div = PIXEL_RATE_DIV_NA;
	unsigned int k2_div = PIXEL_RATE_DIV_NA;

	if (dc->link_srv->dp_is_128b_132b_signal(pipe_ctx)) {
>>>>>>> eb3cdb58
		if (dc->hwseq->funcs.setup_hpo_hw_control)
			dc->hwseq->funcs.setup_hpo_hw_control(dc->hwseq, true);
	}

<<<<<<< HEAD
=======
	if (dc->link_srv->dp_is_128b_132b_signal(pipe_ctx)) {
		dp_hpo_inst = pipe_ctx->stream_res.hpo_dp_stream_enc->inst;
		dccg->funcs->set_dpstreamclk(dccg, DTBCLK0, tg->inst, dp_hpo_inst);

		phyd32clk = get_phyd32clk_src(link);
		dccg->funcs->enable_symclk32_se(dccg, dp_hpo_inst, phyd32clk);

		dto_params.otg_inst = tg->inst;
		dto_params.pixclk_khz = pipe_ctx->stream->timing.pix_clk_100hz / 10;
		dto_params.num_odm_segments = get_odm_segment_count(pipe_ctx);
		dto_params.timing = &pipe_ctx->stream->timing;
		dto_params.ref_dtbclk_khz = dc->clk_mgr->funcs->get_dtb_ref_clk_frequency(dc->clk_mgr);
		dccg->funcs->set_dtbclk_dto(dccg, &dto_params);
	}

	if (hws->funcs.calculate_dccg_k1_k2_values && dc->res_pool->dccg->funcs->set_pixel_rate_div) {
		hws->funcs.calculate_dccg_k1_k2_values(pipe_ctx, &k1_div, &k2_div);

		dc->res_pool->dccg->funcs->set_pixel_rate_div(
			dc->res_pool->dccg,
			pipe_ctx->stream_res.tg->inst,
			k1_div, k2_div);
	}

>>>>>>> eb3cdb58
	link_hwss->setup_stream_encoder(pipe_ctx);

	if (pipe_ctx->plane_state && pipe_ctx->plane_state->flip_immediate != 1) {
		if (dc->hwss.program_dmdata_engine)
			dc->hwss.program_dmdata_engine(pipe_ctx);
	}

	dc->hwss.update_info_frame(pipe_ctx);

	if (dc_is_dp_signal(pipe_ctx->stream->signal))
<<<<<<< HEAD
		dp_source_sequence_trace(link, DPCD_SOURCE_SEQ_AFTER_UPDATE_INFO_FRAME);
=======
		dc->link_srv->dp_trace_source_sequence(link, DPCD_SOURCE_SEQ_AFTER_UPDATE_INFO_FRAME);
>>>>>>> eb3cdb58

	/* enable early control to avoid corruption on DP monitor*/
	active_total_with_borders =
			timing->h_addressable
				+ timing->h_border_left
				+ timing->h_border_right;

	if (lane_count != 0)
		early_control = active_total_with_borders % lane_count;

	if (early_control == 0)
		early_control = lane_count;

	tg->funcs->set_early_control(tg, early_control);

	if (dc->hwseq->funcs.set_pixels_per_cycle)
		dc->hwseq->funcs.set_pixels_per_cycle(pipe_ctx);
<<<<<<< HEAD

	/* enable audio only within mode set */
	if (pipe_ctx->stream_res.audio != NULL) {
		if (is_dp_128b_132b_signal(pipe_ctx))
			pipe_ctx->stream_res.hpo_dp_stream_enc->funcs->dp_audio_enable(pipe_ctx->stream_res.hpo_dp_stream_enc);
		else if (dc_is_dp_signal(pipe_ctx->stream->signal))
			pipe_ctx->stream_res.stream_enc->funcs->dp_audio_enable(pipe_ctx->stream_res.stream_enc);
	}
=======
>>>>>>> eb3cdb58
}

void dcn20_program_dmdata_engine(struct pipe_ctx *pipe_ctx)
{
	struct dc_stream_state    *stream     = pipe_ctx->stream;
	struct hubp               *hubp       = pipe_ctx->plane_res.hubp;
	bool                       enable     = false;
	struct stream_encoder     *stream_enc = pipe_ctx->stream_res.stream_enc;
	enum dynamic_metadata_mode mode       = dc_is_dp_signal(stream->signal)
							? dmdata_dp
							: dmdata_hdmi;

	/* if using dynamic meta, don't set up generic infopackets */
	if (pipe_ctx->stream->dmdata_address.quad_part != 0) {
		pipe_ctx->stream_res.encoder_info_frame.hdrsmd.valid = false;
		enable = true;
	}

	if (!hubp)
		return;

	if (!stream_enc || !stream_enc->funcs->set_dynamic_metadata)
		return;

	stream_enc->funcs->set_dynamic_metadata(stream_enc, enable,
						hubp->inst, mode);
}

void dcn20_fpga_init_hw(struct dc *dc)
{
	int i, j;
	struct dce_hwseq *hws = dc->hwseq;
	struct resource_pool *res_pool = dc->res_pool;
	struct dc_state  *context = dc->current_state;

	if (dc->clk_mgr && dc->clk_mgr->funcs->init_clocks)
		dc->clk_mgr->funcs->init_clocks(dc->clk_mgr);

	// Initialize the dccg
	if (res_pool->dccg->funcs->dccg_init)
		res_pool->dccg->funcs->dccg_init(res_pool->dccg);

	//Enable ability to power gate / don't force power on permanently
	hws->funcs.enable_power_gating_plane(hws, true);

	// Specific to FPGA dccg and registers
	REG_WRITE(RBBMIF_TIMEOUT_DIS, 0xFFFFFFFF);
	REG_WRITE(RBBMIF_TIMEOUT_DIS_2, 0xFFFFFFFF);

	hws->funcs.dccg_init(hws);

	REG_UPDATE(DCHUBBUB_GLOBAL_TIMER_CNTL, DCHUBBUB_GLOBAL_TIMER_REFDIV, 2);
	REG_UPDATE(DCHUBBUB_GLOBAL_TIMER_CNTL, DCHUBBUB_GLOBAL_TIMER_ENABLE, 1);
	if (REG(REFCLK_CNTL))
		REG_WRITE(REFCLK_CNTL, 0);
	//


	/* Blank pixel data with OPP DPG */
	for (i = 0; i < dc->res_pool->timing_generator_count; i++) {
		struct timing_generator *tg = dc->res_pool->timing_generators[i];

		if (tg->funcs->is_tg_enabled(tg))
			dcn20_init_blank(dc, tg);
	}

	for (i = 0; i < res_pool->timing_generator_count; i++) {
		struct timing_generator *tg = dc->res_pool->timing_generators[i];

		if (tg->funcs->is_tg_enabled(tg))
			tg->funcs->lock(tg);
	}

	for (i = 0; i < dc->res_pool->pipe_count; i++) {
		struct dpp *dpp = res_pool->dpps[i];

		dpp->funcs->dpp_reset(dpp);
	}

	/* Reset all MPCC muxes */
	res_pool->mpc->funcs->mpc_init(res_pool->mpc);

	/* initialize OPP mpc_tree parameter */
	for (i = 0; i < dc->res_pool->res_cap->num_opp; i++) {
		res_pool->opps[i]->mpc_tree_params.opp_id = res_pool->opps[i]->inst;
		res_pool->opps[i]->mpc_tree_params.opp_list = NULL;
		for (j = 0; j < MAX_PIPES; j++)
			res_pool->opps[i]->mpcc_disconnect_pending[j] = false;
	}

	for (i = 0; i < dc->res_pool->pipe_count; i++) {
		struct timing_generator *tg = dc->res_pool->timing_generators[i];
		struct pipe_ctx *pipe_ctx = &context->res_ctx.pipe_ctx[i];
		struct hubp *hubp = dc->res_pool->hubps[i];
		struct dpp *dpp = dc->res_pool->dpps[i];

		pipe_ctx->stream_res.tg = tg;
		pipe_ctx->pipe_idx = i;

		pipe_ctx->plane_res.hubp = hubp;
		pipe_ctx->plane_res.dpp = dpp;
		pipe_ctx->plane_res.mpcc_inst = dpp->inst;
		hubp->mpcc_id = dpp->inst;
		hubp->opp_id = OPP_ID_INVALID;
		hubp->power_gated = false;
		pipe_ctx->stream_res.opp = NULL;

		hubp->funcs->hubp_init(hubp);

		//dc->res_pool->opps[i]->mpc_tree_params.opp_id = dc->res_pool->opps[i]->inst;
		//dc->res_pool->opps[i]->mpc_tree_params.opp_list = NULL;
		dc->res_pool->opps[i]->mpcc_disconnect_pending[pipe_ctx->plane_res.mpcc_inst] = true;
		pipe_ctx->stream_res.opp = dc->res_pool->opps[i];
		/*to do*/
		hws->funcs.plane_atomic_disconnect(dc, pipe_ctx);
	}

	/* initialize DWB pointer to MCIF_WB */
	for (i = 0; i < res_pool->res_cap->num_dwb; i++)
		res_pool->dwbc[i]->mcif = res_pool->mcif_wb[i];

	for (i = 0; i < dc->res_pool->timing_generator_count; i++) {
		struct timing_generator *tg = dc->res_pool->timing_generators[i];

		if (tg->funcs->is_tg_enabled(tg))
			tg->funcs->unlock(tg);
	}

	for (i = 0; i < dc->res_pool->pipe_count; i++) {
		struct pipe_ctx *pipe_ctx = &context->res_ctx.pipe_ctx[i];

		dc->hwss.disable_plane(dc, pipe_ctx);

		pipe_ctx->stream_res.tg = NULL;
		pipe_ctx->plane_res.hubp = NULL;
	}

	for (i = 0; i < dc->res_pool->timing_generator_count; i++) {
		struct timing_generator *tg = dc->res_pool->timing_generators[i];

		tg->funcs->tg_init(tg);
	}

	if (dc->res_pool->hubbub->funcs->init_crb)
		dc->res_pool->hubbub->funcs->init_crb(dc->res_pool->hubbub);
}
#ifndef TRIM_FSFT
bool dcn20_optimize_timing_for_fsft(struct dc *dc,
		struct dc_crtc_timing *timing,
		unsigned int max_input_rate_in_khz)
{
	unsigned int old_v_front_porch;
	unsigned int old_v_total;
	unsigned int max_input_rate_in_100hz;
	unsigned long long new_v_total;

	max_input_rate_in_100hz = max_input_rate_in_khz * 10;
	if (max_input_rate_in_100hz < timing->pix_clk_100hz)
		return false;

	old_v_total = timing->v_total;
	old_v_front_porch = timing->v_front_porch;

	timing->fast_transport_output_rate_100hz = timing->pix_clk_100hz;
	timing->pix_clk_100hz = max_input_rate_in_100hz;

	new_v_total = div_u64((unsigned long long)old_v_total * max_input_rate_in_100hz, timing->pix_clk_100hz);

	timing->v_total = new_v_total;
	timing->v_front_porch = old_v_front_porch + (timing->v_total - old_v_total);
	return true;
}
#endif

void dcn20_set_disp_pattern_generator(const struct dc *dc,
		struct pipe_ctx *pipe_ctx,
		enum controller_dp_test_pattern test_pattern,
		enum controller_dp_color_space color_space,
		enum dc_color_depth color_depth,
		const struct tg_color *solid_color,
		int width, int height, int offset)
{
	pipe_ctx->stream_res.opp->funcs->opp_set_disp_pattern_generator(pipe_ctx->stream_res.opp, test_pattern,
			color_space, color_depth, solid_color, width, height, offset);
}<|MERGE_RESOLUTION|>--- conflicted
+++ resolved
@@ -51,17 +51,10 @@
 #include "dc_dmub_srv.h"
 #include "dce/dmub_hw_lock_mgr.h"
 #include "hw_sequencer.h"
-<<<<<<< HEAD
-#include "inc/link_dpcd.h"
-#include "dpcd_defs.h"
-#include "inc/link_enc_cfg.h"
-#include "link_hwss.h"
-=======
 #include "dpcd_defs.h"
 #include "inc/link_enc_cfg.h"
 #include "link_hwss.h"
 #include "link.h"
->>>>>>> eb3cdb58
 
 #define DC_LOGGER_INIT(logger)
 
@@ -727,11 +720,7 @@
 	if (false == pipe_ctx->clock_source->funcs->program_pix_clk(
 			pipe_ctx->clock_source,
 			&pipe_ctx->stream_res.pix_clk_params,
-<<<<<<< HEAD
-			dp_get_link_encoding_format(&pipe_ctx->link_config.dp_link_settings),
-=======
 			dc->link_srv->dp_get_encoding_format(&pipe_ctx->link_config.dp_link_settings),
->>>>>>> eb3cdb58
 			&pipe_ctx->pll_settings)) {
 		BREAK_TO_DEBUGGER();
 		return DC_ERROR_UNEXPECTED;
@@ -1735,15 +1724,8 @@
 				pipe_ctx->pipe_dlg_param.vupdate_offset,
 				pipe_ctx->pipe_dlg_param.vupdate_width);
 
-<<<<<<< HEAD
-		if (pipe_ctx->stream->mall_stream_config.type != SUBVP_PHANTOM) {
-			pipe_ctx->stream_res.tg->funcs->wait_for_state(pipe_ctx->stream_res.tg, CRTC_STATE_VBLANK);
-			pipe_ctx->stream_res.tg->funcs->wait_for_state(pipe_ctx->stream_res.tg, CRTC_STATE_VACTIVE);
-		}
-=======
 		if (pipe_ctx->stream->mall_stream_config.type != SUBVP_PHANTOM)
 			pipe_ctx->stream_res.tg->funcs->wait_for_state(pipe_ctx->stream_res.tg, CRTC_STATE_VACTIVE);
->>>>>>> eb3cdb58
 
 		pipe_ctx->stream_res.tg->funcs->set_vtg_params(
 				pipe_ctx->stream_res.tg, &pipe_ctx->stream->timing, true);
@@ -1930,27 +1912,6 @@
 
 				pipe = pipe->bottom_pipe;
 			}
-<<<<<<< HEAD
-		}
-		/* Program secondary blending tree and writeback pipes */
-		pipe = &context->res_ctx.pipe_ctx[i];
-		if (!pipe->top_pipe && !pipe->prev_odm_pipe
-				&& pipe->stream && pipe->stream->num_wb_info > 0
-				&& (pipe->update_flags.raw || (pipe->plane_state && pipe->plane_state->update_flags.raw)
-					|| pipe->stream->update_flags.raw)
-				&& hws->funcs.program_all_writeback_pipes_in_tree)
-			hws->funcs.program_all_writeback_pipes_in_tree(dc, pipe->stream, context);
-
-		/* Avoid underflow by check of pipe line read when adding 2nd plane. */
-		if (hws->wa.wait_hubpret_read_start_during_mpo_transition &&
-			!pipe->top_pipe &&
-			pipe->stream &&
-			pipe->plane_res.hubp->funcs->hubp_wait_pipe_read_start &&
-			dc->current_state->stream_status[0].plane_count == 1 &&
-			context->stream_status[0].plane_count > 1) {
-			pipe->plane_res.hubp->funcs->hubp_wait_pipe_read_start(pipe->plane_res.hubp);
-=======
->>>>>>> eb3cdb58
 		}
 		/* Program secondary blending tree and writeback pipes */
 		pipe = &context->res_ctx.pipe_ctx[i];
@@ -2020,31 +1981,7 @@
 
 	for (i = 0; i < dc->res_pool->pipe_count; i++) {
 		struct pipe_ctx *pipe = &context->res_ctx.pipe_ctx[i];
-<<<<<<< HEAD
-		struct pipe_ctx *old_pipe = &dc->current_state->res_ctx.pipe_ctx[i];
-
-		/* If an active, non-phantom pipe is being transitioned into a phantom
-		 * pipe, wait for the double buffer update to complete first before we do
-		 * phantom pipe programming (HUBP_VTG_SEL updates right away so that can
-		 * cause issues).
-		 */
-		if (pipe->stream && pipe->stream->mall_stream_config.type == SUBVP_PHANTOM &&
-				old_pipe->stream && old_pipe->stream->mall_stream_config.type != SUBVP_PHANTOM) {
-			old_pipe->stream_res.tg->funcs->wait_for_state(
-					old_pipe->stream_res.tg,
-					CRTC_STATE_VBLANK);
-			old_pipe->stream_res.tg->funcs->wait_for_state(
-					old_pipe->stream_res.tg,
-					CRTC_STATE_VACTIVE);
-		}
-	}
-
-	for (i = 0; i < dc->res_pool->pipe_count; i++) {
-		struct pipe_ctx *pipe = &context->res_ctx.pipe_ctx[i];
-
-=======
-
->>>>>>> eb3cdb58
+
 		if (pipe->plane_state && !pipe->top_pipe) {
 			/* Program phantom pipe here to prevent a frame of underflow in the MPO transition
 			 * case (if a pipe being used for a video plane transitions to a phantom pipe, it
@@ -2053,14 +1990,11 @@
 			 */
 			while (pipe) {
 				if (pipe->stream && pipe->stream->mall_stream_config.type == SUBVP_PHANTOM) {
-<<<<<<< HEAD
-=======
 					/* When turning on the phantom pipe we want to run through the
 					 * entire enable sequence, so apply all the "enable" flags.
 					 */
 					if (dc->hwss.apply_update_flags_for_phantom)
 						dc->hwss.apply_update_flags_for_phantom(pipe);
->>>>>>> eb3cdb58
 					if (dc->hwss.update_phantom_vp_position)
 						dc->hwss.update_phantom_vp_position(dc, context, pipe);
 					dcn20_program_pipe(dc, pipe, context);
@@ -2070,8 +2004,6 @@
 		}
 	}
 
-<<<<<<< HEAD
-=======
 	/* P-State support transitions:
 	 * Natural -> FPO: 		P-State disabled in prepare, force disallow anytime is safe
 	 * FPO -> Natural: 		Unforce anytime after FW disable is safe (P-State will assert naturally)
@@ -2082,7 +2014,6 @@
 	if (hwseq && hwseq->funcs.update_force_pstate)
 		dc->hwseq->funcs.update_force_pstate(dc, context);
 
->>>>>>> eb3cdb58
 	/* Only program the MALL registers after all the main and phantom pipes
 	 * are done programming.
 	 */
@@ -2134,16 +2065,11 @@
 		}
 	}
 
-<<<<<<< HEAD
-	/* program dchubbub watermarks */
-	dc->wm_optimized_required = hubbub->funcs->program_watermarks(hubbub,
-=======
 	/* program dchubbub watermarks:
 	 * For assigning wm_optimized_required, use |= operator since we don't want
 	 * to clear the value if the optimize has not happened yet
 	 */
 	dc->wm_optimized_required |= hubbub->funcs->program_watermarks(hubbub,
->>>>>>> eb3cdb58
 					&context->bw_ctx.bw.dcn.watermarks,
 					dc->res_pool->ref_clocks.dchub_ref_clock_inKhz / 1000,
 					false);
@@ -2154,12 +2080,6 @@
 
 	/* decrease compbuf size */
 	if (hubbub->funcs->program_compbuf_size) {
-<<<<<<< HEAD
-		if (context->bw_ctx.dml.ip.min_comp_buffer_size_kbytes)
-			compbuf_size_kb = context->bw_ctx.dml.ip.min_comp_buffer_size_kbytes;
-		else
-			compbuf_size_kb = context->bw_ctx.bw.dcn.compbuf_size_kb;
-=======
 		if (context->bw_ctx.dml.ip.min_comp_buffer_size_kbytes) {
 			compbuf_size_kb = context->bw_ctx.dml.ip.min_comp_buffer_size_kbytes;
 			dc->wm_optimized_required |= (compbuf_size_kb != dc->current_state->bw_ctx.dml.ip.min_comp_buffer_size_kbytes);
@@ -2167,7 +2087,6 @@
 			compbuf_size_kb = context->bw_ctx.bw.dcn.compbuf_size_kb;
 			dc->wm_optimized_required |= (compbuf_size_kb != dc->current_state->bw_ctx.bw.dcn.compbuf_size_kb);
 		}
->>>>>>> eb3cdb58
 
 		hubbub->funcs->program_compbuf_size(hubbub, compbuf_size_kb, false);
 	}
@@ -2209,11 +2128,7 @@
 			dc->clk_mgr,
 			context,
 			true);
-<<<<<<< HEAD
-	if (dc_extended_blank_supported(dc) && context->bw_ctx.bw.dcn.clk.zstate_support == DCN_ZSTATE_SUPPORT_ALLOW) {
-=======
 	if (context->bw_ctx.bw.dcn.clk.zstate_support == DCN_ZSTATE_SUPPORT_ALLOW) {
->>>>>>> eb3cdb58
 		for (i = 0; i < dc->res_pool->pipe_count; ++i) {
 			struct pipe_ctx *pipe_ctx = &context->res_ctx.pipe_ctx[i];
 
@@ -2221,11 +2136,7 @@
 				&& pipe_ctx->stream->adjust.v_total_min == pipe_ctx->stream->adjust.v_total_max
 				&& pipe_ctx->stream->adjust.v_total_max > pipe_ctx->stream->timing.v_total)
 					pipe_ctx->plane_res.hubp->funcs->program_extended_blank(pipe_ctx->plane_res.hubp,
-<<<<<<< HEAD
-						pipe_ctx->dlg_regs.optimized_min_dst_y_next_start);
-=======
 						pipe_ctx->dlg_regs.min_dst_y_next_start);
->>>>>>> eb3cdb58
 		}
 	}
 }
@@ -2517,11 +2428,7 @@
 
 	params.link_settings.link_rate = link_settings->link_rate;
 
-<<<<<<< HEAD
-	if (is_dp_128b_132b_signal(pipe_ctx)) {
-=======
 	if (link->dc->link_srv->dp_is_128b_132b_signal(pipe_ctx)) {
->>>>>>> eb3cdb58
 		/* TODO - DP2.0 HW: Set ODM mode in dp hpo encoder here */
 		pipe_ctx->stream_res.hpo_dp_stream_enc->funcs->dp_unblank(
 				pipe_ctx->stream_res.hpo_dp_stream_enc,
@@ -2821,10 +2728,6 @@
 	struct timing_generator *tg = pipe_ctx->stream_res.tg;
 	const struct link_hwss *link_hwss = get_link_hwss(link, &pipe_ctx->link_res);
 	struct dc *dc = pipe_ctx->stream->ctx->dc;
-<<<<<<< HEAD
-
-	if (is_dp_128b_132b_signal(pipe_ctx)) {
-=======
 	struct dtbclk_dto_params dto_params = {0};
 	struct dccg *dccg = dc->res_pool->dccg;
 	enum phyd32clk_clock_source phyd32clk;
@@ -2834,13 +2737,10 @@
 	unsigned int k2_div = PIXEL_RATE_DIV_NA;
 
 	if (dc->link_srv->dp_is_128b_132b_signal(pipe_ctx)) {
->>>>>>> eb3cdb58
 		if (dc->hwseq->funcs.setup_hpo_hw_control)
 			dc->hwseq->funcs.setup_hpo_hw_control(dc->hwseq, true);
 	}
 
-<<<<<<< HEAD
-=======
 	if (dc->link_srv->dp_is_128b_132b_signal(pipe_ctx)) {
 		dp_hpo_inst = pipe_ctx->stream_res.hpo_dp_stream_enc->inst;
 		dccg->funcs->set_dpstreamclk(dccg, DTBCLK0, tg->inst, dp_hpo_inst);
@@ -2865,7 +2765,6 @@
 			k1_div, k2_div);
 	}
 
->>>>>>> eb3cdb58
 	link_hwss->setup_stream_encoder(pipe_ctx);
 
 	if (pipe_ctx->plane_state && pipe_ctx->plane_state->flip_immediate != 1) {
@@ -2876,11 +2775,7 @@
 	dc->hwss.update_info_frame(pipe_ctx);
 
 	if (dc_is_dp_signal(pipe_ctx->stream->signal))
-<<<<<<< HEAD
-		dp_source_sequence_trace(link, DPCD_SOURCE_SEQ_AFTER_UPDATE_INFO_FRAME);
-=======
 		dc->link_srv->dp_trace_source_sequence(link, DPCD_SOURCE_SEQ_AFTER_UPDATE_INFO_FRAME);
->>>>>>> eb3cdb58
 
 	/* enable early control to avoid corruption on DP monitor*/
 	active_total_with_borders =
@@ -2898,17 +2793,6 @@
 
 	if (dc->hwseq->funcs.set_pixels_per_cycle)
 		dc->hwseq->funcs.set_pixels_per_cycle(pipe_ctx);
-<<<<<<< HEAD
-
-	/* enable audio only within mode set */
-	if (pipe_ctx->stream_res.audio != NULL) {
-		if (is_dp_128b_132b_signal(pipe_ctx))
-			pipe_ctx->stream_res.hpo_dp_stream_enc->funcs->dp_audio_enable(pipe_ctx->stream_res.hpo_dp_stream_enc);
-		else if (dc_is_dp_signal(pipe_ctx->stream->signal))
-			pipe_ctx->stream_res.stream_enc->funcs->dp_audio_enable(pipe_ctx->stream_res.stream_enc);
-	}
-=======
->>>>>>> eb3cdb58
 }
 
 void dcn20_program_dmdata_engine(struct pipe_ctx *pipe_ctx)
