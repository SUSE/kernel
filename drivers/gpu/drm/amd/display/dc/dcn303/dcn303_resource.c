--- conflicted
+++ resolved
@@ -1211,11 +1211,8 @@
 	dc->caps.color.mpc.ogam_rom_caps.hlg = 0;
 	dc->caps.color.mpc.ocsc = 1;
 
-<<<<<<< HEAD
-=======
 	dc->caps.dp_hdmi21_pcon_support = true;
 
->>>>>>> eb3cdb58
 	/* read VBIOS LTTPR caps */
 	if (ctx->dc_bios->funcs->get_lttpr_caps) {
 		enum bp_result bp_query_result;
