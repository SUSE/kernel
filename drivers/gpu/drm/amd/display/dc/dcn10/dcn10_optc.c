--- conflicted
+++ resolved
@@ -658,11 +658,8 @@
 		REG_WAIT(OTG_MASTER_UPDATE_LOCK,
 				UPDATE_LOCK_STATUS, 1,
 				1, 10);
-<<<<<<< HEAD
-=======
 
 	TRACE_OPTC_LOCK_UNLOCK_STATE(optc1, optc->inst, true);
->>>>>>> eb3cdb58
 }
 
 void optc1_unlock(struct timing_generator *optc)
@@ -672,12 +669,9 @@
 	REG_SET(OTG_MASTER_UPDATE_LOCK, 0,
 			OTG_MASTER_UPDATE_LOCK, 0);
 
-<<<<<<< HEAD
-=======
 	TRACE_OPTC_LOCK_UNLOCK_STATE(optc1, optc->inst, false);
 }
 
->>>>>>> eb3cdb58
 void optc1_get_position(struct timing_generator *optc,
 		struct crtc_position *position)
 {
