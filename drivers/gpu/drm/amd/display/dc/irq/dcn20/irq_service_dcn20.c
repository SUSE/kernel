/*
 * Copyright 2018 Advanced Micro Devices, Inc.
 *
 * Permission is hereby granted, free of charge, to any person obtaining a
 * copy of this software and associated documentation files (the "Software"),
 * to deal in the Software without restriction, including without limitation
 * the rights to use, copy, modify, merge, publish, distribute, sublicense,
 * and/or sell copies of the Software, and to permit persons to whom the
 * Software is furnished to do so, subject to the following conditions:
 *
 * The above copyright notice and this permission notice shall be included in
 * all copies or substantial portions of the Software.
 *
 * THE SOFTWARE IS PROVIDED "AS IS", WITHOUT WARRANTY OF ANY KIND, EXPRESS OR
 * IMPLIED, INCLUDING BUT NOT LIMITED TO THE WARRANTIES OF MERCHANTABILITY,
 * FITNESS FOR A PARTICULAR PURPOSE AND NONINFRINGEMENT.  IN NO EVENT SHALL
 * THE COPYRIGHT HOLDER(S) OR AUTHOR(S) BE LIABLE FOR ANY CLAIM, DAMAGES OR
 * OTHER LIABILITY, WHETHER IN AN ACTION OF CONTRACT, TORT OR OTHERWISE,
 * ARISING FROM, OUT OF OR IN CONNECTION WITH THE SOFTWARE OR THE USE OR
 * OTHER DEALINGS IN THE SOFTWARE.
 *
 * Authors: AMD
 *
 */

#include <linux/slab.h>

#include "dm_services.h"

#include "include/logger_interface.h"

#include "../dce110/irq_service_dce110.h"

#include "dcn/dcn_2_0_0_offset.h"
#include "dcn/dcn_2_0_0_sh_mask.h"
#include "navi10_ip_offset.h"


#include "irq_service_dcn20.h"

#include "ivsrcid/dcn/irqsrcs_dcn_1_0.h"

enum dc_irq_source to_dal_irq_source_dcn20(
		struct irq_service *irq_service,
		uint32_t src_id,
		uint32_t ext_id)
{
	switch (src_id) {
	case DCN_1_0__SRCID__DC_D1_OTG_VSTARTUP:
		return DC_IRQ_SOURCE_VBLANK1;
	case DCN_1_0__SRCID__DC_D2_OTG_VSTARTUP:
		return DC_IRQ_SOURCE_VBLANK2;
	case DCN_1_0__SRCID__DC_D3_OTG_VSTARTUP:
		return DC_IRQ_SOURCE_VBLANK3;
	case DCN_1_0__SRCID__DC_D4_OTG_VSTARTUP:
		return DC_IRQ_SOURCE_VBLANK4;
	case DCN_1_0__SRCID__DC_D5_OTG_VSTARTUP:
		return DC_IRQ_SOURCE_VBLANK5;
	case DCN_1_0__SRCID__DC_D6_OTG_VSTARTUP:
		return DC_IRQ_SOURCE_VBLANK6;
	case DCN_1_0__SRCID__OTG1_VERTICAL_INTERRUPT0_CONTROL:
		return DC_IRQ_SOURCE_DC1_VLINE0;
	case DCN_1_0__SRCID__OTG2_VERTICAL_INTERRUPT0_CONTROL:
		return DC_IRQ_SOURCE_DC2_VLINE0;
	case DCN_1_0__SRCID__OTG3_VERTICAL_INTERRUPT0_CONTROL:
		return DC_IRQ_SOURCE_DC3_VLINE0;
	case DCN_1_0__SRCID__OTG4_VERTICAL_INTERRUPT0_CONTROL:
		return DC_IRQ_SOURCE_DC4_VLINE0;
	case DCN_1_0__SRCID__OTG5_VERTICAL_INTERRUPT0_CONTROL:
		return DC_IRQ_SOURCE_DC5_VLINE0;
	case DCN_1_0__SRCID__OTG6_VERTICAL_INTERRUPT0_CONTROL:
		return DC_IRQ_SOURCE_DC6_VLINE0;
	case DCN_1_0__SRCID__HUBP0_FLIP_INTERRUPT:
		return DC_IRQ_SOURCE_PFLIP1;
	case DCN_1_0__SRCID__HUBP1_FLIP_INTERRUPT:
		return DC_IRQ_SOURCE_PFLIP2;
	case DCN_1_0__SRCID__HUBP2_FLIP_INTERRUPT:
		return DC_IRQ_SOURCE_PFLIP3;
	case DCN_1_0__SRCID__HUBP3_FLIP_INTERRUPT:
		return DC_IRQ_SOURCE_PFLIP4;
	case DCN_1_0__SRCID__HUBP4_FLIP_INTERRUPT:
		return DC_IRQ_SOURCE_PFLIP5;
	case DCN_1_0__SRCID__HUBP5_FLIP_INTERRUPT:
		return DC_IRQ_SOURCE_PFLIP6;
	case DCN_1_0__SRCID__OTG0_IHC_V_UPDATE_NO_LOCK_INTERRUPT:
		return DC_IRQ_SOURCE_VUPDATE1;
	case DCN_1_0__SRCID__OTG1_IHC_V_UPDATE_NO_LOCK_INTERRUPT:
		return DC_IRQ_SOURCE_VUPDATE2;
	case DCN_1_0__SRCID__OTG2_IHC_V_UPDATE_NO_LOCK_INTERRUPT:
		return DC_IRQ_SOURCE_VUPDATE3;
	case DCN_1_0__SRCID__OTG3_IHC_V_UPDATE_NO_LOCK_INTERRUPT:
		return DC_IRQ_SOURCE_VUPDATE4;
	case DCN_1_0__SRCID__OTG4_IHC_V_UPDATE_NO_LOCK_INTERRUPT:
		return DC_IRQ_SOURCE_VUPDATE5;
	case DCN_1_0__SRCID__OTG5_IHC_V_UPDATE_NO_LOCK_INTERRUPT:
		return DC_IRQ_SOURCE_VUPDATE6;

	case DCN_1_0__SRCID__DC_HPD1_INT:
		/* generic src_id for all HPD and HPDRX interrupts */
		switch (ext_id) {
		case DCN_1_0__CTXID__DC_HPD1_INT:
			return DC_IRQ_SOURCE_HPD1;
		case DCN_1_0__CTXID__DC_HPD2_INT:
			return DC_IRQ_SOURCE_HPD2;
		case DCN_1_0__CTXID__DC_HPD3_INT:
			return DC_IRQ_SOURCE_HPD3;
		case DCN_1_0__CTXID__DC_HPD4_INT:
			return DC_IRQ_SOURCE_HPD4;
		case DCN_1_0__CTXID__DC_HPD5_INT:
			return DC_IRQ_SOURCE_HPD5;
		case DCN_1_0__CTXID__DC_HPD6_INT:
			return DC_IRQ_SOURCE_HPD6;
		case DCN_1_0__CTXID__DC_HPD1_RX_INT:
			return DC_IRQ_SOURCE_HPD1RX;
		case DCN_1_0__CTXID__DC_HPD2_RX_INT:
			return DC_IRQ_SOURCE_HPD2RX;
		case DCN_1_0__CTXID__DC_HPD3_RX_INT:
			return DC_IRQ_SOURCE_HPD3RX;
		case DCN_1_0__CTXID__DC_HPD4_RX_INT:
			return DC_IRQ_SOURCE_HPD4RX;
		case DCN_1_0__CTXID__DC_HPD5_RX_INT:
			return DC_IRQ_SOURCE_HPD5RX;
		case DCN_1_0__CTXID__DC_HPD6_RX_INT:
			return DC_IRQ_SOURCE_HPD6RX;
		default:
			return DC_IRQ_SOURCE_INVALID;
		}
		break;

	default:
		return DC_IRQ_SOURCE_INVALID;
	}
}

static bool hpd_ack(
	struct irq_service *irq_service,
	const struct irq_source_info *info)
{
	uint32_t addr = info->status_reg;
	uint32_t value = dm_read_reg(irq_service->ctx, addr);
	uint32_t current_status =
		get_reg_field_value(
			value,
			HPD0_DC_HPD_INT_STATUS,
			DC_HPD_SENSE_DELAYED);

	dal_irq_service_ack_generic(irq_service, info);

	value = dm_read_reg(irq_service->ctx, info->enable_reg);

	set_reg_field_value(
		value,
		current_status ? 0 : 1,
		HPD0_DC_HPD_INT_CONTROL,
		DC_HPD_INT_POLARITY);

	dm_write_reg(irq_service->ctx, info->enable_reg, value);

	return true;
}

static const struct irq_source_info_funcs hpd_irq_info_funcs = {
	.set = NULL,
	.ack = hpd_ack
};

static const struct irq_source_info_funcs hpd_rx_irq_info_funcs = {
	.set = NULL,
	.ack = NULL
};

static const struct irq_source_info_funcs pflip_irq_info_funcs = {
	.set = NULL,
	.ack = NULL
};

static const struct irq_source_info_funcs vblank_irq_info_funcs = {
	.set = NULL,
	.ack = NULL
};

static const struct irq_source_info_funcs vupdate_no_lock_irq_info_funcs = {
	.set = NULL,
	.ack = NULL
};

<<<<<<< HEAD
=======
static const struct irq_source_info_funcs vline0_irq_info_funcs = {
	.set = NULL,
	.ack = NULL
};

>>>>>>> 7d2a07b7
#undef BASE_INNER
#define BASE_INNER(seg) DCN_BASE__INST0_SEG ## seg

/* compile time expand base address. */
#define BASE(seg) \
	BASE_INNER(seg)


#define SRI(reg_name, block, id)\
	BASE(mm ## block ## id ## _ ## reg_name ## _BASE_IDX) + \
			mm ## block ## id ## _ ## reg_name


#define IRQ_REG_ENTRY(block, reg_num, reg1, mask1, reg2, mask2)\
	.enable_reg = SRI(reg1, block, reg_num),\
	.enable_mask = \
		block ## reg_num ## _ ## reg1 ## __ ## mask1 ## _MASK,\
	.enable_value = {\
		block ## reg_num ## _ ## reg1 ## __ ## mask1 ## _MASK,\
		~block ## reg_num ## _ ## reg1 ## __ ## mask1 ## _MASK \
	},\
	.ack_reg = SRI(reg2, block, reg_num),\
	.ack_mask = \
		block ## reg_num ## _ ## reg2 ## __ ## mask2 ## _MASK,\
	.ack_value = \
		block ## reg_num ## _ ## reg2 ## __ ## mask2 ## _MASK \



#define hpd_int_entry(reg_num)\
	[DC_IRQ_SOURCE_HPD1 + reg_num] = {\
		IRQ_REG_ENTRY(HPD, reg_num,\
			DC_HPD_INT_CONTROL, DC_HPD_INT_EN,\
			DC_HPD_INT_CONTROL, DC_HPD_INT_ACK),\
		.status_reg = SRI(DC_HPD_INT_STATUS, HPD, reg_num),\
		.funcs = &hpd_irq_info_funcs\
	}

#define hpd_rx_int_entry(reg_num)\
	[DC_IRQ_SOURCE_HPD1RX + reg_num] = {\
		IRQ_REG_ENTRY(HPD, reg_num,\
			DC_HPD_INT_CONTROL, DC_HPD_RX_INT_EN,\
			DC_HPD_INT_CONTROL, DC_HPD_RX_INT_ACK),\
		.status_reg = SRI(DC_HPD_INT_STATUS, HPD, reg_num),\
		.funcs = &hpd_rx_irq_info_funcs\
	}
#define pflip_int_entry(reg_num)\
	[DC_IRQ_SOURCE_PFLIP1 + reg_num] = {\
		IRQ_REG_ENTRY(HUBPREQ, reg_num,\
			DCSURF_SURFACE_FLIP_INTERRUPT, SURFACE_FLIP_INT_MASK,\
			DCSURF_SURFACE_FLIP_INTERRUPT, SURFACE_FLIP_CLEAR),\
		.funcs = &pflip_irq_info_funcs\
	}

/* vupdate_no_lock_int_entry maps to DC_IRQ_SOURCE_VUPDATEx, to match semantic
 * of DCE's DC_IRQ_SOURCE_VUPDATEx.
 */
#define vupdate_no_lock_int_entry(reg_num)\
	[DC_IRQ_SOURCE_VUPDATE1 + reg_num] = {\
		IRQ_REG_ENTRY(OTG, reg_num,\
			OTG_GLOBAL_SYNC_STATUS, VUPDATE_NO_LOCK_INT_EN,\
			OTG_GLOBAL_SYNC_STATUS, VUPDATE_NO_LOCK_EVENT_CLEAR),\
		.funcs = &vupdate_no_lock_irq_info_funcs\
	}

#define vblank_int_entry(reg_num)\
	[DC_IRQ_SOURCE_VBLANK1 + reg_num] = {\
		IRQ_REG_ENTRY(OTG, reg_num,\
			OTG_GLOBAL_SYNC_STATUS, VSTARTUP_INT_EN,\
			OTG_GLOBAL_SYNC_STATUS, VSTARTUP_EVENT_CLEAR),\
		.funcs = &vblank_irq_info_funcs\
	}

#define vline0_int_entry(reg_num)\
	[DC_IRQ_SOURCE_DC1_VLINE0 + reg_num] = {\
		IRQ_REG_ENTRY(OTG, reg_num,\
			OTG_VERTICAL_INTERRUPT0_CONTROL, OTG_VERTICAL_INTERRUPT0_INT_ENABLE,\
			OTG_VERTICAL_INTERRUPT0_CONTROL, OTG_VERTICAL_INTERRUPT0_CLEAR),\
		.funcs = &vline0_irq_info_funcs\
	}

#define dummy_irq_entry() \
	{\
		.funcs = &dummy_irq_info_funcs\
	}

#define i2c_int_entry(reg_num) \
	[DC_IRQ_SOURCE_I2C_DDC ## reg_num] = dummy_irq_entry()

#define dp_sink_int_entry(reg_num) \
	[DC_IRQ_SOURCE_DPSINK ## reg_num] = dummy_irq_entry()

#define gpio_pad_int_entry(reg_num) \
	[DC_IRQ_SOURCE_GPIOPAD ## reg_num] = dummy_irq_entry()

#define dc_underflow_int_entry(reg_num) \
	[DC_IRQ_SOURCE_DC ## reg_num ## UNDERFLOW] = dummy_irq_entry()

static const struct irq_source_info_funcs dummy_irq_info_funcs = {
	.set = dal_irq_service_dummy_set,
	.ack = dal_irq_service_dummy_ack
};

static const struct irq_source_info
irq_source_info_dcn20[DAL_IRQ_SOURCES_NUMBER] = {
	[DC_IRQ_SOURCE_INVALID] = dummy_irq_entry(),
	hpd_int_entry(0),
	hpd_int_entry(1),
	hpd_int_entry(2),
	hpd_int_entry(3),
	hpd_int_entry(4),
	hpd_int_entry(5),
	hpd_rx_int_entry(0),
	hpd_rx_int_entry(1),
	hpd_rx_int_entry(2),
	hpd_rx_int_entry(3),
	hpd_rx_int_entry(4),
	hpd_rx_int_entry(5),
	i2c_int_entry(1),
	i2c_int_entry(2),
	i2c_int_entry(3),
	i2c_int_entry(4),
	i2c_int_entry(5),
	i2c_int_entry(6),
	dp_sink_int_entry(1),
	dp_sink_int_entry(2),
	dp_sink_int_entry(3),
	dp_sink_int_entry(4),
	dp_sink_int_entry(5),
	dp_sink_int_entry(6),
	[DC_IRQ_SOURCE_TIMER] = dummy_irq_entry(),
	pflip_int_entry(0),
	pflip_int_entry(1),
	pflip_int_entry(2),
	pflip_int_entry(3),
	pflip_int_entry(4),
	pflip_int_entry(5),
	[DC_IRQ_SOURCE_PFLIP_UNDERLAY0] = dummy_irq_entry(),
	gpio_pad_int_entry(0),
	gpio_pad_int_entry(1),
	gpio_pad_int_entry(2),
	gpio_pad_int_entry(3),
	gpio_pad_int_entry(4),
	gpio_pad_int_entry(5),
	gpio_pad_int_entry(6),
	gpio_pad_int_entry(7),
	gpio_pad_int_entry(8),
	gpio_pad_int_entry(9),
	gpio_pad_int_entry(10),
	gpio_pad_int_entry(11),
	gpio_pad_int_entry(12),
	gpio_pad_int_entry(13),
	gpio_pad_int_entry(14),
	gpio_pad_int_entry(15),
	gpio_pad_int_entry(16),
	gpio_pad_int_entry(17),
	gpio_pad_int_entry(18),
	gpio_pad_int_entry(19),
	gpio_pad_int_entry(20),
	gpio_pad_int_entry(21),
	gpio_pad_int_entry(22),
	gpio_pad_int_entry(23),
	gpio_pad_int_entry(24),
	gpio_pad_int_entry(25),
	gpio_pad_int_entry(26),
	gpio_pad_int_entry(27),
	gpio_pad_int_entry(28),
	gpio_pad_int_entry(29),
	gpio_pad_int_entry(30),
	dc_underflow_int_entry(1),
	dc_underflow_int_entry(2),
	dc_underflow_int_entry(3),
	dc_underflow_int_entry(4),
	dc_underflow_int_entry(5),
	dc_underflow_int_entry(6),
	[DC_IRQ_SOURCE_DMCU_SCP] = dummy_irq_entry(),
	[DC_IRQ_SOURCE_VBIOS_SW] = dummy_irq_entry(),
	vupdate_no_lock_int_entry(0),
	vupdate_no_lock_int_entry(1),
	vupdate_no_lock_int_entry(2),
	vupdate_no_lock_int_entry(3),
	vupdate_no_lock_int_entry(4),
	vupdate_no_lock_int_entry(5),
	vblank_int_entry(0),
	vblank_int_entry(1),
	vblank_int_entry(2),
	vblank_int_entry(3),
	vblank_int_entry(4),
	vblank_int_entry(5),
	vline0_int_entry(0),
	vline0_int_entry(1),
	vline0_int_entry(2),
	vline0_int_entry(3),
	vline0_int_entry(4),
	vline0_int_entry(5),
};

static const struct irq_service_funcs irq_service_funcs_dcn20 = {
		.to_dal_irq_source = to_dal_irq_source_dcn20
};

static void dcn20_irq_construct(
	struct irq_service *irq_service,
	struct irq_service_init_data *init_data)
{
	dal_irq_service_construct(irq_service, init_data);

	irq_service->info = irq_source_info_dcn20;
	irq_service->funcs = &irq_service_funcs_dcn20;
}

struct irq_service *dal_irq_service_dcn20_create(
	struct irq_service_init_data *init_data)
{
	struct irq_service *irq_service = kzalloc(sizeof(*irq_service),
						  GFP_KERNEL);

	if (!irq_service)
		return NULL;

	dcn20_irq_construct(irq_service, init_data);
	return irq_service;
}<|MERGE_RESOLUTION|>--- conflicted
+++ resolved
@@ -184,14 +184,11 @@
 	.ack = NULL
 };
 
-<<<<<<< HEAD
-=======
 static const struct irq_source_info_funcs vline0_irq_info_funcs = {
 	.set = NULL,
 	.ack = NULL
 };
 
->>>>>>> 7d2a07b7
 #undef BASE_INNER
 #define BASE_INNER(seg) DCN_BASE__INST0_SEG ## seg
 
