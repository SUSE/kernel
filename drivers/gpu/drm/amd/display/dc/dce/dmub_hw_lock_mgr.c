--- conflicted
+++ resolved
@@ -70,10 +70,9 @@
 	if (link->psr_settings.psr_version == DC_PSR_VERSION_SU_1)
 		return true;
 
-<<<<<<< HEAD
 	if (link->replay_settings.replay_feature_enabled)
 		return true;
-=======
+
 	/* only use HW lock for PSR1 on single eDP */
 	if (link->psr_settings.psr_version == DC_PSR_VERSION_1) {
 		struct dc_link *edp_links[MAX_NUM_EDP];
@@ -84,7 +83,6 @@
 		if (edp_num == 1)
 			return true;
 	}
->>>>>>> 5f2cf9d1
 
 	return false;
 }