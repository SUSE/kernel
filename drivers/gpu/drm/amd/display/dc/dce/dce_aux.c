--- conflicted
+++ resolved
@@ -832,18 +832,8 @@
 									LOG_FLAG_I2cAux_DceAux,
 									"dce_aux_transfer_with_retries: payload->defer_delay=%u",
 									payload->defer_delay);
-<<<<<<< HEAD
-						if (payload->defer_delay > 1) {
-							msleep(payload->defer_delay);
-							defer_time_in_ms += payload->defer_delay;
-						} else if (payload->defer_delay <= 1) {
-							udelay(payload->defer_delay * 1000);
-							defer_time_in_ms += payload->defer_delay;
-						}
-=======
 						fsleep(payload->defer_delay * 1000);
 						defer_time_in_ms += payload->defer_delay;
->>>>>>> eb3cdb58
 					}
 				}
 				break;
