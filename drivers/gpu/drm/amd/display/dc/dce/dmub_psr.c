--- conflicted
+++ resolved
@@ -453,11 +453,8 @@
 {
 	uint16_t param = (uint16_t)(panel_inst << 8);
 
-<<<<<<< HEAD
-=======
 	param |= mode;
 
->>>>>>> 2d5404ca
 	/* Send gpint command and wait for ack */
 	dc_wake_and_execute_gpint(dmub->ctx, DMUB_GPINT__PSR_RESIDENCY, param, residency,
 				  DM_DMUB_WAIT_TYPE_WAIT_WITH_REPLY);
