--- conflicted
+++ resolved
@@ -864,80 +864,6 @@
 	}
 }
 
-<<<<<<< HEAD
-static enum dc_status dce60_validate_bandwidth(
-	struct dc *dc,
-	struct dc_state *context,
-	enum dc_validate_mode validate_mode)
-{
-	int i;
-	bool at_least_one_pipe = false;
-	struct dc_stream_state *stream = NULL;
-	const uint32_t max_pix_clk_khz = max(dc->clk_mgr->clks.max_supported_dispclk_khz, 400000);
-
-	for (i = 0; i < dc->res_pool->pipe_count; i++) {
-		stream = context->res_ctx.pipe_ctx[i].stream;
-		if (stream) {
-			at_least_one_pipe = true;
-
-			if (stream->timing.pix_clk_100hz >= max_pix_clk_khz * 10)
-				return DC_FAIL_BANDWIDTH_VALIDATE;
-		}
-	}
-
-	if (at_least_one_pipe) {
-		/* TODO implement when needed but for now hardcode max value*/
-		context->bw_ctx.bw.dce.dispclk_khz = 681000;
-		context->bw_ctx.bw.dce.yclk_khz = 250000 * MEMORY_TYPE_MULTIPLIER_CZ;
-	} else {
-		/* On DCE 6.0 and 6.4 the PLL0 is both the display engine clock and
-		 * the DP clock, and shouldn't be turned off. Just select the display
-		 * clock value from its low power mode.
-		 */
-		if (dc->ctx->dce_version == DCE_VERSION_6_0 ||
-			dc->ctx->dce_version == DCE_VERSION_6_4)
-			context->bw_ctx.bw.dce.dispclk_khz = 352000;
-		else
-			context->bw_ctx.bw.dce.dispclk_khz = 0;
-
-		context->bw_ctx.bw.dce.yclk_khz = 0;
-	}
-
-	return DC_OK;
-}
-
-static bool dce60_validate_surface_sets(
-		struct dc_state *context)
-{
-	int i;
-
-	for (i = 0; i < context->stream_count; i++) {
-		if (context->stream_status[i].plane_count == 0)
-			continue;
-
-		if (context->stream_status[i].plane_count > 1)
-			return false;
-
-		if (context->stream_status[i].plane_states[0]->format
-				>= SURFACE_PIXEL_FORMAT_VIDEO_BEGIN)
-			return false;
-	}
-
-	return true;
-}
-
-static enum dc_status dce60_validate_global(
-		struct dc *dc,
-		struct dc_state *context)
-{
-	if (!dce60_validate_surface_sets(context))
-		return DC_FAIL_SURFACE_VALIDATE;
-
-	return DC_OK;
-}
-
-=======
->>>>>>> b35fc656
 static void dce60_destroy_resource_pool(struct resource_pool **pool)
 {
 	struct dce110_resource_pool *dce110_pool = TO_DCE110_RES_POOL(*pool);
