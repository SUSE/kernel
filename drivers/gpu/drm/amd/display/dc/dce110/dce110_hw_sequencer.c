/*
 * Copyright 2015 Advanced Micro Devices, Inc.
 *
 * Permission is hereby granted, free of charge, to any person obtaining a
 * copy of this software and associated documentation files (the "Software"),
 * to deal in the Software without restriction, including without limitation
 * the rights to use, copy, modify, merge, publish, distribute, sublicense,
 * and/or sell copies of the Software, and to permit persons to whom the
 * Software is furnished to do so, subject to the following conditions:
 *
 * The above copyright notice and this permission notice shall be included in
 * all copies or substantial portions of the Software.
 *
 * THE SOFTWARE IS PROVIDED "AS IS", WITHOUT WARRANTY OF ANY KIND, EXPRESS OR
 * IMPLIED, INCLUDING BUT NOT LIMITED TO THE WARRANTIES OF MERCHANTABILITY,
 * FITNESS FOR A PARTICULAR PURPOSE AND NONINFRINGEMENT.  IN NO EVENT SHALL
 * THE COPYRIGHT HOLDER(S) OR AUTHOR(S) BE LIABLE FOR ANY CLAIM, DAMAGES OR
 * OTHER LIABILITY, WHETHER IN AN ACTION OF CONTRACT, TORT OR OTHERWISE,
 * ARISING FROM, OUT OF OR IN CONNECTION WITH THE SOFTWARE OR THE USE OR
 * OTHER DEALINGS IN THE SOFTWARE.
 *
 * Authors: AMD
 *
 */

#include "dm_services.h"
#include "dc.h"
#include "dc_bios_types.h"
#include "core_types.h"
#include "core_status.h"
#include "resource.h"
#include "dm_helpers.h"
#include "dce110_timing_generator.h"
#include "dce/dce_hwseq.h"
#include "gpio_service_interface.h"

#include "dce110_compressor.h"

#include "bios/bios_parser_helper.h"
#include "timing_generator.h"
#include "mem_input.h"
#include "opp.h"
#include "ipp.h"
#include "transform.h"
#include "stream_encoder.h"
#include "link_encoder.h"
#include "link_enc_cfg.h"
#include "link_hwss.h"
#include "dc_link_dp.h"
#include "dccg.h"
#include "clock_source.h"
#include "clk_mgr.h"
#include "abm.h"
#include "audio.h"
#include "reg_helper.h"
#include "panel_cntl.h"
#include "inc/link_dpcd.h"
#include "dpcd_defs.h"
/* include DCE11 register header files */
#include "dce/dce_11_0_d.h"
#include "dce/dce_11_0_sh_mask.h"
#include "custom_float.h"

#include "atomfirmware.h"

#include "dcn10/dcn10_hw_sequencer.h"

#include "link/link_dp_trace.h"
#include "dce110_hw_sequencer.h"

#define GAMMA_HW_POINTS_NUM 256

/*
 * All values are in milliseconds;
 * For eDP, after power-up/power/down,
 * 300/500 msec max. delay from LCDVCC to black video generation
 */
#define PANEL_POWER_UP_TIMEOUT 300
#define PANEL_POWER_DOWN_TIMEOUT 500
#define HPD_CHECK_INTERVAL 10
#define OLED_POST_T7_DELAY 100
#define OLED_PRE_T11_DELAY 150

#define CTX \
	hws->ctx

#define DC_LOGGER_INIT()

#define REG(reg)\
	hws->regs->reg

#undef FN
#define FN(reg_name, field_name) \
	hws->shifts->field_name, hws->masks->field_name

struct dce110_hw_seq_reg_offsets {
	uint32_t crtc;
};

static const struct dce110_hw_seq_reg_offsets reg_offsets[] = {
{
	.crtc = (mmCRTC0_CRTC_GSL_CONTROL - mmCRTC_GSL_CONTROL),
},
{
	.crtc = (mmCRTC1_CRTC_GSL_CONTROL - mmCRTC_GSL_CONTROL),
},
{
	.crtc = (mmCRTC2_CRTC_GSL_CONTROL - mmCRTC_GSL_CONTROL),
},
{
	.crtc = (mmCRTCV_GSL_CONTROL - mmCRTC_GSL_CONTROL),
}
};

#define HW_REG_BLND(reg, id)\
	(reg + reg_offsets[id].blnd)

#define HW_REG_CRTC(reg, id)\
	(reg + reg_offsets[id].crtc)

#define MAX_WATERMARK 0xFFFF
#define SAFE_NBP_MARK 0x7FFF

/*******************************************************************************
 * Private definitions
 ******************************************************************************/
/***************************PIPE_CONTROL***********************************/
static void dce110_init_pte(struct dc_context *ctx)
{
	uint32_t addr;
	uint32_t value = 0;
	uint32_t chunk_int = 0;
	uint32_t chunk_mul = 0;

	addr = mmUNP_DVMM_PTE_CONTROL;
	value = dm_read_reg(ctx, addr);

	set_reg_field_value(
		value,
		0,
		DVMM_PTE_CONTROL,
		DVMM_USE_SINGLE_PTE);

	set_reg_field_value(
		value,
		1,
		DVMM_PTE_CONTROL,
		DVMM_PTE_BUFFER_MODE0);

	set_reg_field_value(
		value,
		1,
		DVMM_PTE_CONTROL,
		DVMM_PTE_BUFFER_MODE1);

	dm_write_reg(ctx, addr, value);

	addr = mmDVMM_PTE_REQ;
	value = dm_read_reg(ctx, addr);

	chunk_int = get_reg_field_value(
		value,
		DVMM_PTE_REQ,
		HFLIP_PTEREQ_PER_CHUNK_INT);

	chunk_mul = get_reg_field_value(
		value,
		DVMM_PTE_REQ,
		HFLIP_PTEREQ_PER_CHUNK_MULTIPLIER);

	if (chunk_int != 0x4 || chunk_mul != 0x4) {

		set_reg_field_value(
			value,
			255,
			DVMM_PTE_REQ,
			MAX_PTEREQ_TO_ISSUE);

		set_reg_field_value(
			value,
			4,
			DVMM_PTE_REQ,
			HFLIP_PTEREQ_PER_CHUNK_INT);

		set_reg_field_value(
			value,
			4,
			DVMM_PTE_REQ,
			HFLIP_PTEREQ_PER_CHUNK_MULTIPLIER);

		dm_write_reg(ctx, addr, value);
	}
}
/**************************************************************************/

static void enable_display_pipe_clock_gating(
	struct dc_context *ctx,
	bool clock_gating)
{
	/*TODO*/
}

static bool dce110_enable_display_power_gating(
	struct dc *dc,
	uint8_t controller_id,
	struct dc_bios *dcb,
	enum pipe_gating_control power_gating)
{
	enum bp_result bp_result = BP_RESULT_OK;
	enum bp_pipe_control_action cntl;
	struct dc_context *ctx = dc->ctx;
	unsigned int underlay_idx = dc->res_pool->underlay_pipe_index;

	if (IS_FPGA_MAXIMUS_DC(ctx->dce_environment))
		return true;

	if (power_gating == PIPE_GATING_CONTROL_INIT)
		cntl = ASIC_PIPE_INIT;
	else if (power_gating == PIPE_GATING_CONTROL_ENABLE)
		cntl = ASIC_PIPE_ENABLE;
	else
		cntl = ASIC_PIPE_DISABLE;

	if (controller_id == underlay_idx)
		controller_id = CONTROLLER_ID_UNDERLAY0 - 1;

	if (power_gating != PIPE_GATING_CONTROL_INIT || controller_id == 0){

		bp_result = dcb->funcs->enable_disp_power_gating(
						dcb, controller_id + 1, cntl);

		/* Revert MASTER_UPDATE_MODE to 0 because bios sets it 2
		 * by default when command table is called
		 *
		 * Bios parser accepts controller_id = 6 as indicative of
		 * underlay pipe in dce110. But we do not support more
		 * than 3.
		 */
		if (controller_id < CONTROLLER_ID_MAX - 1)
			dm_write_reg(ctx,
				HW_REG_CRTC(mmCRTC_MASTER_UPDATE_MODE, controller_id),
				0);
	}

	if (power_gating != PIPE_GATING_CONTROL_ENABLE)
		dce110_init_pte(ctx);

	if (bp_result == BP_RESULT_OK)
		return true;
	else
		return false;
}

static void build_prescale_params(struct ipp_prescale_params *prescale_params,
		const struct dc_plane_state *plane_state)
{
	prescale_params->mode = IPP_PRESCALE_MODE_FIXED_UNSIGNED;

	switch (plane_state->format) {
	case SURFACE_PIXEL_FORMAT_GRPH_RGB565:
		prescale_params->scale = 0x2082;
		break;
	case SURFACE_PIXEL_FORMAT_GRPH_ARGB8888:
	case SURFACE_PIXEL_FORMAT_GRPH_ABGR8888:
		prescale_params->scale = 0x2020;
		break;
	case SURFACE_PIXEL_FORMAT_GRPH_ARGB2101010:
	case SURFACE_PIXEL_FORMAT_GRPH_ABGR2101010:
		prescale_params->scale = 0x2008;
		break;
	case SURFACE_PIXEL_FORMAT_GRPH_ARGB16161616:
	case SURFACE_PIXEL_FORMAT_GRPH_ABGR16161616:
	case SURFACE_PIXEL_FORMAT_GRPH_ABGR16161616F:
		prescale_params->scale = 0x2000;
		break;
	default:
		ASSERT(false);
		break;
	}
}

static bool
dce110_set_input_transfer_func(struct dc *dc, struct pipe_ctx *pipe_ctx,
			       const struct dc_plane_state *plane_state)
{
	struct input_pixel_processor *ipp = pipe_ctx->plane_res.ipp;
	const struct dc_transfer_func *tf = NULL;
	struct ipp_prescale_params prescale_params = { 0 };
	bool result = true;

	if (ipp == NULL)
		return false;

	if (plane_state->in_transfer_func)
		tf = plane_state->in_transfer_func;

	build_prescale_params(&prescale_params, plane_state);
	ipp->funcs->ipp_program_prescale(ipp, &prescale_params);

	if (plane_state->gamma_correction &&
			!plane_state->gamma_correction->is_identity &&
			dce_use_lut(plane_state->format))
		ipp->funcs->ipp_program_input_lut(ipp, plane_state->gamma_correction);

	if (tf == NULL) {
		/* Default case if no input transfer function specified */
		ipp->funcs->ipp_set_degamma(ipp, IPP_DEGAMMA_MODE_HW_sRGB);
	} else if (tf->type == TF_TYPE_PREDEFINED) {
		switch (tf->tf) {
		case TRANSFER_FUNCTION_SRGB:
			ipp->funcs->ipp_set_degamma(ipp, IPP_DEGAMMA_MODE_HW_sRGB);
			break;
		case TRANSFER_FUNCTION_BT709:
			ipp->funcs->ipp_set_degamma(ipp, IPP_DEGAMMA_MODE_HW_xvYCC);
			break;
		case TRANSFER_FUNCTION_LINEAR:
			ipp->funcs->ipp_set_degamma(ipp, IPP_DEGAMMA_MODE_BYPASS);
			break;
		case TRANSFER_FUNCTION_PQ:
		default:
			result = false;
			break;
		}
	} else if (tf->type == TF_TYPE_BYPASS) {
		ipp->funcs->ipp_set_degamma(ipp, IPP_DEGAMMA_MODE_BYPASS);
	} else {
		/*TF_TYPE_DISTRIBUTED_POINTS - Not supported in DCE 11*/
		result = false;
	}

	return result;
}

static bool convert_to_custom_float(struct pwl_result_data *rgb_resulted,
				    struct curve_points *arr_points,
				    uint32_t hw_points_num)
{
	struct custom_float_format fmt;

	struct pwl_result_data *rgb = rgb_resulted;

	uint32_t i = 0;

	fmt.exponenta_bits = 6;
	fmt.mantissa_bits = 12;
	fmt.sign = true;

	if (!convert_to_custom_float_format(arr_points[0].x, &fmt,
					    &arr_points[0].custom_float_x)) {
		BREAK_TO_DEBUGGER();
		return false;
	}

	if (!convert_to_custom_float_format(arr_points[0].offset, &fmt,
					    &arr_points[0].custom_float_offset)) {
		BREAK_TO_DEBUGGER();
		return false;
	}

	if (!convert_to_custom_float_format(arr_points[0].slope, &fmt,
					    &arr_points[0].custom_float_slope)) {
		BREAK_TO_DEBUGGER();
		return false;
	}

	fmt.mantissa_bits = 10;
	fmt.sign = false;

	if (!convert_to_custom_float_format(arr_points[1].x, &fmt,
					    &arr_points[1].custom_float_x)) {
		BREAK_TO_DEBUGGER();
		return false;
	}

	if (!convert_to_custom_float_format(arr_points[1].y, &fmt,
					    &arr_points[1].custom_float_y)) {
		BREAK_TO_DEBUGGER();
		return false;
	}

	if (!convert_to_custom_float_format(arr_points[1].slope, &fmt,
					    &arr_points[1].custom_float_slope)) {
		BREAK_TO_DEBUGGER();
		return false;
	}

	fmt.mantissa_bits = 12;
	fmt.sign = true;

	while (i != hw_points_num) {
		if (!convert_to_custom_float_format(rgb->red, &fmt,
						    &rgb->red_reg)) {
			BREAK_TO_DEBUGGER();
			return false;
		}

		if (!convert_to_custom_float_format(rgb->green, &fmt,
						    &rgb->green_reg)) {
			BREAK_TO_DEBUGGER();
			return false;
		}

		if (!convert_to_custom_float_format(rgb->blue, &fmt,
						    &rgb->blue_reg)) {
			BREAK_TO_DEBUGGER();
			return false;
		}

		if (!convert_to_custom_float_format(rgb->delta_red, &fmt,
						    &rgb->delta_red_reg)) {
			BREAK_TO_DEBUGGER();
			return false;
		}

		if (!convert_to_custom_float_format(rgb->delta_green, &fmt,
						    &rgb->delta_green_reg)) {
			BREAK_TO_DEBUGGER();
			return false;
		}

		if (!convert_to_custom_float_format(rgb->delta_blue, &fmt,
						    &rgb->delta_blue_reg)) {
			BREAK_TO_DEBUGGER();
			return false;
		}

		++rgb;
		++i;
	}

	return true;
}

#define MAX_LOW_POINT      25
#define NUMBER_REGIONS     16
#define NUMBER_SW_SEGMENTS 16

static bool
dce110_translate_regamma_to_hw_format(const struct dc_transfer_func *output_tf,
				      struct pwl_params *regamma_params)
{
	struct curve_points *arr_points;
	struct pwl_result_data *rgb_resulted;
	struct pwl_result_data *rgb;
	struct pwl_result_data *rgb_plus_1;
	struct fixed31_32 y_r;
	struct fixed31_32 y_g;
	struct fixed31_32 y_b;
	struct fixed31_32 y1_min;
	struct fixed31_32 y3_max;

	int32_t region_start, region_end;
	uint32_t i, j, k, seg_distr[NUMBER_REGIONS], increment, start_index, hw_points;

	if (output_tf == NULL || regamma_params == NULL || output_tf->type == TF_TYPE_BYPASS)
		return false;

	arr_points = regamma_params->arr_points;
	rgb_resulted = regamma_params->rgb_resulted;
	hw_points = 0;

	memset(regamma_params, 0, sizeof(struct pwl_params));

	if (output_tf->tf == TRANSFER_FUNCTION_PQ) {
		/* 16 segments
		 * segments are from 2^-11 to 2^5
		 */
		region_start = -11;
		region_end = region_start + NUMBER_REGIONS;

		for (i = 0; i < NUMBER_REGIONS; i++)
			seg_distr[i] = 4;

	} else {
		/* 10 segments
		 * segment is from 2^-10 to 2^1
		 * We include an extra segment for range [2^0, 2^1). This is to
		 * ensure that colors with normalized values of 1 don't miss the
		 * LUT.
		 */
		region_start = -10;
		region_end = 1;

		seg_distr[0] = 4;
		seg_distr[1] = 4;
		seg_distr[2] = 4;
		seg_distr[3] = 4;
		seg_distr[4] = 4;
		seg_distr[5] = 4;
		seg_distr[6] = 4;
		seg_distr[7] = 4;
		seg_distr[8] = 4;
		seg_distr[9] = 4;
		seg_distr[10] = 0;
		seg_distr[11] = -1;
		seg_distr[12] = -1;
		seg_distr[13] = -1;
		seg_distr[14] = -1;
		seg_distr[15] = -1;
	}

	for (k = 0; k < 16; k++) {
		if (seg_distr[k] != -1)
			hw_points += (1 << seg_distr[k]);
	}

	j = 0;
	for (k = 0; k < (region_end - region_start); k++) {
		increment = NUMBER_SW_SEGMENTS / (1 << seg_distr[k]);
		start_index = (region_start + k + MAX_LOW_POINT) *
				NUMBER_SW_SEGMENTS;
		for (i = start_index; i < start_index + NUMBER_SW_SEGMENTS;
				i += increment) {
			if (j == hw_points - 1)
				break;
			rgb_resulted[j].red = output_tf->tf_pts.red[i];
			rgb_resulted[j].green = output_tf->tf_pts.green[i];
			rgb_resulted[j].blue = output_tf->tf_pts.blue[i];
			j++;
		}
	}

	/* last point */
	start_index = (region_end + MAX_LOW_POINT) * NUMBER_SW_SEGMENTS;
	rgb_resulted[hw_points - 1].red = output_tf->tf_pts.red[start_index];
	rgb_resulted[hw_points - 1].green = output_tf->tf_pts.green[start_index];
	rgb_resulted[hw_points - 1].blue = output_tf->tf_pts.blue[start_index];

	arr_points[0].x = dc_fixpt_pow(dc_fixpt_from_int(2),
					     dc_fixpt_from_int(region_start));
	arr_points[1].x = dc_fixpt_pow(dc_fixpt_from_int(2),
					     dc_fixpt_from_int(region_end));

	y_r = rgb_resulted[0].red;
	y_g = rgb_resulted[0].green;
	y_b = rgb_resulted[0].blue;

	y1_min = dc_fixpt_min(y_r, dc_fixpt_min(y_g, y_b));

	arr_points[0].y = y1_min;
	arr_points[0].slope = dc_fixpt_div(arr_points[0].y,
						 arr_points[0].x);

	y_r = rgb_resulted[hw_points - 1].red;
	y_g = rgb_resulted[hw_points - 1].green;
	y_b = rgb_resulted[hw_points - 1].blue;

	/* see comment above, m_arrPoints[1].y should be the Y value for the
	 * region end (m_numOfHwPoints), not last HW point(m_numOfHwPoints - 1)
	 */
	y3_max = dc_fixpt_max(y_r, dc_fixpt_max(y_g, y_b));

	arr_points[1].y = y3_max;

	arr_points[1].slope = dc_fixpt_zero;

	if (output_tf->tf == TRANSFER_FUNCTION_PQ) {
		/* for PQ, we want to have a straight line from last HW X point,
		 * and the slope to be such that we hit 1.0 at 10000 nits.
		 */
		const struct fixed31_32 end_value = dc_fixpt_from_int(125);

		arr_points[1].slope = dc_fixpt_div(
				dc_fixpt_sub(dc_fixpt_one, arr_points[1].y),
				dc_fixpt_sub(end_value, arr_points[1].x));
	}

	regamma_params->hw_points_num = hw_points;

	k = 0;
	for (i = 1; i < 16; i++) {
		if (seg_distr[k] != -1) {
			regamma_params->arr_curve_points[k].segments_num = seg_distr[k];
			regamma_params->arr_curve_points[i].offset =
					regamma_params->arr_curve_points[k].offset + (1 << seg_distr[k]);
		}
		k++;
	}

	if (seg_distr[k] != -1)
		regamma_params->arr_curve_points[k].segments_num = seg_distr[k];

	rgb = rgb_resulted;
	rgb_plus_1 = rgb_resulted + 1;

	i = 1;

	while (i != hw_points + 1) {
		if (dc_fixpt_lt(rgb_plus_1->red, rgb->red))
			rgb_plus_1->red = rgb->red;
		if (dc_fixpt_lt(rgb_plus_1->green, rgb->green))
			rgb_plus_1->green = rgb->green;
		if (dc_fixpt_lt(rgb_plus_1->blue, rgb->blue))
			rgb_plus_1->blue = rgb->blue;

		rgb->delta_red = dc_fixpt_sub(rgb_plus_1->red, rgb->red);
		rgb->delta_green = dc_fixpt_sub(rgb_plus_1->green, rgb->green);
		rgb->delta_blue = dc_fixpt_sub(rgb_plus_1->blue, rgb->blue);

		++rgb_plus_1;
		++rgb;
		++i;
	}

	convert_to_custom_float(rgb_resulted, arr_points, hw_points);

	return true;
}

static bool
dce110_set_output_transfer_func(struct dc *dc, struct pipe_ctx *pipe_ctx,
				const struct dc_stream_state *stream)
{
	struct transform *xfm = pipe_ctx->plane_res.xfm;

	xfm->funcs->opp_power_on_regamma_lut(xfm, true);
	xfm->regamma_params.hw_points_num = GAMMA_HW_POINTS_NUM;

	if (stream->out_transfer_func &&
	    stream->out_transfer_func->type == TF_TYPE_PREDEFINED &&
	    stream->out_transfer_func->tf == TRANSFER_FUNCTION_SRGB) {
		xfm->funcs->opp_set_regamma_mode(xfm, OPP_REGAMMA_SRGB);
	} else if (dce110_translate_regamma_to_hw_format(stream->out_transfer_func,
							 &xfm->regamma_params)) {
		xfm->funcs->opp_program_regamma_pwl(xfm, &xfm->regamma_params);
		xfm->funcs->opp_set_regamma_mode(xfm, OPP_REGAMMA_USER);
	} else {
		xfm->funcs->opp_set_regamma_mode(xfm, OPP_REGAMMA_BYPASS);
	}

	xfm->funcs->opp_power_on_regamma_lut(xfm, false);

	return true;
}

void dce110_update_info_frame(struct pipe_ctx *pipe_ctx)
{
	bool is_hdmi_tmds;
	bool is_dp;

	ASSERT(pipe_ctx->stream);

	if (pipe_ctx->stream_res.stream_enc == NULL)
		return;  /* this is not root pipe */

	is_hdmi_tmds = dc_is_hdmi_tmds_signal(pipe_ctx->stream->signal);
	is_dp = dc_is_dp_signal(pipe_ctx->stream->signal);

	if (!is_hdmi_tmds && !is_dp)
		return;

	if (is_hdmi_tmds)
		pipe_ctx->stream_res.stream_enc->funcs->update_hdmi_info_packets(
			pipe_ctx->stream_res.stream_enc,
			&pipe_ctx->stream_res.encoder_info_frame);
	else
		pipe_ctx->stream_res.stream_enc->funcs->update_dp_info_packets(
			pipe_ctx->stream_res.stream_enc,
			&pipe_ctx->stream_res.encoder_info_frame);
}

void dce110_enable_stream(struct pipe_ctx *pipe_ctx)
{
	enum dc_lane_count lane_count =
		pipe_ctx->stream->link->cur_link_settings.lane_count;
	struct dc_crtc_timing *timing = &pipe_ctx->stream->timing;
	struct dc_link *link = pipe_ctx->stream->link;
	const struct dc *dc = link->dc;
	const struct link_hwss *link_hwss = get_link_hwss(link, &pipe_ctx->link_res);
	uint32_t active_total_with_borders;
	uint32_t early_control = 0;
	struct timing_generator *tg = pipe_ctx->stream_res.tg;

	link_hwss->setup_stream_encoder(pipe_ctx);

	dc->hwss.update_info_frame(pipe_ctx);

	/* enable early control to avoid corruption on DP monitor*/
	active_total_with_borders =
			timing->h_addressable
				+ timing->h_border_left
				+ timing->h_border_right;

	if (lane_count != 0)
		early_control = active_total_with_borders % lane_count;

	if (early_control == 0)
		early_control = lane_count;

	tg->funcs->set_early_control(tg, early_control);

	/* enable audio only within mode set */
	if (pipe_ctx->stream_res.audio != NULL) {
		if (dc_is_dp_signal(pipe_ctx->stream->signal))
			pipe_ctx->stream_res.stream_enc->funcs->dp_audio_enable(pipe_ctx->stream_res.stream_enc);
	}




}

static enum bp_result link_transmitter_control(
		struct dc_bios *bios,
	struct bp_transmitter_control *cntl)
{
	enum bp_result result;

	result = bios->funcs->transmitter_control(bios, cntl);

	return result;
}

/*
 * @brief
 * eDP only.
 */
void dce110_edp_wait_for_hpd_ready(
		struct dc_link *link,
		bool power_up)
{
	struct dc_context *ctx = link->ctx;
	struct graphics_object_id connector = link->link_enc->connector;
	struct gpio *hpd;
	struct dc_sink *sink = link->local_sink;
	bool edp_hpd_high = false;
	uint32_t time_elapsed = 0;
	uint32_t timeout = power_up ?
		PANEL_POWER_UP_TIMEOUT : PANEL_POWER_DOWN_TIMEOUT;

	if (dal_graphics_object_id_get_connector_id(connector)
			!= CONNECTOR_ID_EDP) {
		BREAK_TO_DEBUGGER();
		return;
	}

	if (!power_up)
		/*
		 * From KV, we will not HPD low after turning off VCC -
		 * instead, we will check the SW timer in power_up().
		 */
		return;

	/*
	 * When we power on/off the eDP panel,
	 * we need to wait until SENSE bit is high/low.
	 */

	/* obtain HPD */
	/* TODO what to do with this? */
	hpd = get_hpd_gpio(ctx->dc_bios, connector, ctx->gpio_service);

	if (!hpd) {
		BREAK_TO_DEBUGGER();
		return;
	}

	if (sink != NULL) {
		if (sink->edid_caps.panel_patch.extra_t3_ms > 0) {
			int extra_t3_in_ms = sink->edid_caps.panel_patch.extra_t3_ms;

			msleep(extra_t3_in_ms);
		}
	}

	dal_gpio_open(hpd, GPIO_MODE_INTERRUPT);

	/* wait until timeout or panel detected */

	do {
		uint32_t detected = 0;

		dal_gpio_get_value(hpd, &detected);

		if (!(detected ^ power_up)) {
			edp_hpd_high = true;
			break;
		}

		msleep(HPD_CHECK_INTERVAL);

		time_elapsed += HPD_CHECK_INTERVAL;
	} while (time_elapsed < timeout);

	dal_gpio_close(hpd);

	dal_gpio_destroy_irq(&hpd);

	if (false == edp_hpd_high) {
		DC_LOG_WARNING(
				"%s: wait timed out!\n", __func__);
	}
}

void dce110_edp_power_control(
		struct dc_link *link,
		bool power_up)
{
	struct dc_context *ctx = link->ctx;
	struct bp_transmitter_control cntl = { 0 };
	enum bp_result bp_result;
	uint8_t panel_instance;


	if (dal_graphics_object_id_get_connector_id(link->link_enc->connector)
			!= CONNECTOR_ID_EDP) {
		BREAK_TO_DEBUGGER();
		return;
	}

	if (!link->panel_cntl)
		return;
	if (power_up !=
		link->panel_cntl->funcs->is_panel_powered_on(link->panel_cntl)) {

		unsigned long long current_ts = dm_get_timestamp(ctx);
		unsigned long long time_since_edp_poweroff_ms =
				div64_u64(dm_get_elapse_time_in_ns(
						ctx,
						current_ts,
						dp_trace_get_edp_poweroff_timestamp(link)), 1000000);
		unsigned long long time_since_edp_poweron_ms =
				div64_u64(dm_get_elapse_time_in_ns(
						ctx,
						current_ts,
						dp_trace_get_edp_poweron_timestamp(link)), 1000000);
		DC_LOG_HW_RESUME_S3(
				"%s: transition: power_up=%d current_ts=%llu edp_poweroff=%llu edp_poweron=%llu time_since_edp_poweroff_ms=%llu time_since_edp_poweron_ms=%llu",
				__func__,
				power_up,
				current_ts,
				dp_trace_get_edp_poweroff_timestamp(link),
				dp_trace_get_edp_poweron_timestamp(link),
				time_since_edp_poweroff_ms,
				time_since_edp_poweron_ms);

		/* Send VBIOS command to prompt eDP panel power */
		if (power_up) {
			/* edp requires a min of 500ms from LCDVDD off to on */
			unsigned long long remaining_min_edp_poweroff_time_ms = 500;

			/* add time defined by a patch, if any (usually patch extra_t12_ms is 0) */
			if (link->local_sink != NULL)
				remaining_min_edp_poweroff_time_ms +=
					link->local_sink->edid_caps.panel_patch.extra_t12_ms;

			/* Adjust remaining_min_edp_poweroff_time_ms if this is not the first time. */
			if (dp_trace_get_edp_poweroff_timestamp(link) != 0) {
				if (time_since_edp_poweroff_ms < remaining_min_edp_poweroff_time_ms)
					remaining_min_edp_poweroff_time_ms =
						remaining_min_edp_poweroff_time_ms - time_since_edp_poweroff_ms;
				else
					remaining_min_edp_poweroff_time_ms = 0;
			}

			if (remaining_min_edp_poweroff_time_ms) {
				DC_LOG_HW_RESUME_S3(
						"%s: remaining_min_edp_poweroff_time_ms=%llu: begin wait.\n",
						__func__, remaining_min_edp_poweroff_time_ms);
				msleep(remaining_min_edp_poweroff_time_ms);
				DC_LOG_HW_RESUME_S3(
						"%s: remaining_min_edp_poweroff_time_ms=%llu: end wait.\n",
						__func__, remaining_min_edp_poweroff_time_ms);
				dm_output_to_console("%s: wait %lld ms to power on eDP.\n",
						__func__, remaining_min_edp_poweroff_time_ms);
			} else {
				DC_LOG_HW_RESUME_S3(
						"%s: remaining_min_edp_poweroff_time_ms=%llu: no wait required.\n",
						__func__, remaining_min_edp_poweroff_time_ms);
			}
		}

		DC_LOG_HW_RESUME_S3(
				"%s: BEGIN: Panel Power action: %s\n",
				__func__, (power_up ? "On":"Off"));

		cntl.action = power_up ?
			TRANSMITTER_CONTROL_POWER_ON :
			TRANSMITTER_CONTROL_POWER_OFF;
		cntl.transmitter = link->link_enc->transmitter;
		cntl.connector_obj_id = link->link_enc->connector;
		cntl.coherent = false;
		cntl.lanes_number = LANE_COUNT_FOUR;
		cntl.hpd_sel = link->link_enc->hpd_source;
		panel_instance = link->panel_cntl->inst;

		if (ctx->dc->ctx->dmub_srv &&
				ctx->dc->debug.dmub_command_table) {
			if (cntl.action == TRANSMITTER_CONTROL_POWER_ON)
				bp_result = ctx->dc_bios->funcs->enable_lvtma_control(ctx->dc_bios,
						LVTMA_CONTROL_POWER_ON,
						panel_instance);
			else
				bp_result = ctx->dc_bios->funcs->enable_lvtma_control(ctx->dc_bios,
						LVTMA_CONTROL_POWER_OFF,
						panel_instance);
		}

		bp_result = link_transmitter_control(ctx->dc_bios, &cntl);

		DC_LOG_HW_RESUME_S3(
				"%s: END: Panel Power action: %s bp_result=%u\n",
				__func__, (power_up ? "On":"Off"),
				bp_result);

		dp_trace_set_edp_power_timestamp(link, power_up);

		DC_LOG_HW_RESUME_S3(
				"%s: updated values: edp_poweroff=%llu edp_poweron=%llu\n",
				__func__,
				dp_trace_get_edp_poweroff_timestamp(link),
				dp_trace_get_edp_poweron_timestamp(link));

		if (bp_result != BP_RESULT_OK)
			DC_LOG_ERROR(
					"%s: Panel Power bp_result: %d\n",
					__func__, bp_result);
	} else {
		DC_LOG_HW_RESUME_S3(
				"%s: Skipping Panel Power action: %s\n",
				__func__, (power_up ? "On":"Off"));
	}
}

void dce110_edp_wait_for_T12(
		struct dc_link *link)
{
	struct dc_context *ctx = link->ctx;

	if (dal_graphics_object_id_get_connector_id(link->link_enc->connector)
			!= CONNECTOR_ID_EDP) {
		BREAK_TO_DEBUGGER();
		return;
	}

	if (!link->panel_cntl)
		return;

	if (!link->panel_cntl->funcs->is_panel_powered_on(link->panel_cntl) &&
			dp_trace_get_edp_poweroff_timestamp(link) != 0) {
		unsigned int t12_duration = 500; // Default T12 as per spec
		unsigned long long current_ts = dm_get_timestamp(ctx);
		unsigned long long time_since_edp_poweroff_ms =
				div64_u64(dm_get_elapse_time_in_ns(
						ctx,
						current_ts,
						dp_trace_get_edp_poweroff_timestamp(link)), 1000000);

		t12_duration += link->local_sink->edid_caps.panel_patch.extra_t12_ms; // Add extra T12

		if (time_since_edp_poweroff_ms < t12_duration)
			msleep(t12_duration - time_since_edp_poweroff_ms);
	}
}

/*todo: cloned in stream enc, fix*/
/*
 * @brief
 * eDP only. Control the backlight of the eDP panel
 */
void dce110_edp_backlight_control(
		struct dc_link *link,
		bool enable)
{
	struct dc_context *ctx = link->ctx;
	struct bp_transmitter_control cntl = { 0 };
	uint8_t panel_instance;

	if (dal_graphics_object_id_get_connector_id(link->link_enc->connector)
		!= CONNECTOR_ID_EDP) {
		BREAK_TO_DEBUGGER();
		return;
	}

	if (link->panel_cntl) {
		bool is_backlight_on = link->panel_cntl->funcs->is_panel_backlight_on(link->panel_cntl);

		if ((enable && is_backlight_on) || (!enable && !is_backlight_on)) {
			DC_LOG_HW_RESUME_S3(
				"%s: panel already powered up/off. Do nothing.\n",
				__func__);
			return;
		}
	}

	/* Send VBIOS command to control eDP panel backlight */

	DC_LOG_HW_RESUME_S3(
			"%s: backlight action: %s\n",
			__func__, (enable ? "On":"Off"));

	cntl.action = enable ?
		TRANSMITTER_CONTROL_BACKLIGHT_ON :
		TRANSMITTER_CONTROL_BACKLIGHT_OFF;

	/*cntl.engine_id = ctx->engine;*/
	cntl.transmitter = link->link_enc->transmitter;
	cntl.connector_obj_id = link->link_enc->connector;
	/*todo: unhardcode*/
	cntl.lanes_number = LANE_COUNT_FOUR;
	cntl.hpd_sel = link->link_enc->hpd_source;
	cntl.signal = SIGNAL_TYPE_EDP;

	/* For eDP, the following delays might need to be considered
	 * after link training completed:
	 * idle period - min. accounts for required BS-Idle pattern,
	 * max. allows for source frame synchronization);
	 * 50 msec max. delay from valid video data from source
	 * to video on dislpay or backlight enable.
	 *
	 * Disable the delay for now.
	 * Enable it in the future if necessary.
	 */
	/* dc_service_sleep_in_milliseconds(50); */
		/*edp 1.2*/
	panel_instance = link->panel_cntl->inst;

	if (cntl.action == TRANSMITTER_CONTROL_BACKLIGHT_ON) {
		if (!link->dc->config.edp_no_power_sequencing)
		/*
		 * Sometimes, DP receiver chip power-controlled externally by an
		 * Embedded Controller could be treated and used as eDP,
		 * if it drives mobile display. In this case,
		 * we shouldn't be doing power-sequencing, hence we can skip
		 * waiting for T7-ready.
		 */
			edp_receiver_ready_T7(link);
		else
			DC_LOG_DC("edp_receiver_ready_T7 skipped\n");
	}

	if (ctx->dc->ctx->dmub_srv &&
			ctx->dc->debug.dmub_command_table) {
		if (cntl.action == TRANSMITTER_CONTROL_BACKLIGHT_ON)
			ctx->dc_bios->funcs->enable_lvtma_control(ctx->dc_bios,
					LVTMA_CONTROL_LCD_BLON,
					panel_instance);
		else
			ctx->dc_bios->funcs->enable_lvtma_control(ctx->dc_bios,
					LVTMA_CONTROL_LCD_BLOFF,
					panel_instance);
	}

	link_transmitter_control(ctx->dc_bios, &cntl);

	if (enable && link->dpcd_sink_ext_caps.bits.oled)
		msleep(OLED_POST_T7_DELAY);

	if (link->dpcd_sink_ext_caps.bits.oled ||
		link->dpcd_sink_ext_caps.bits.hdr_aux_backlight_control == 1 ||
		link->dpcd_sink_ext_caps.bits.sdr_aux_backlight_control == 1)
		dc_link_backlight_enable_aux(link, enable);

	/*edp 1.2*/
	if (cntl.action == TRANSMITTER_CONTROL_BACKLIGHT_OFF) {
		if (!link->dc->config.edp_no_power_sequencing)
		/*
		 * Sometimes, DP receiver chip power-controlled externally by an
		 * Embedded Controller could be treated and used as eDP,
		 * if it drives mobile display. In this case,
		 * we shouldn't be doing power-sequencing, hence we can skip
		 * waiting for T9-ready.
		 */
			edp_add_delay_for_T9(link);
		else
			DC_LOG_DC("edp_receiver_ready_T9 skipped\n");
	}

	if (!enable && link->dpcd_sink_ext_caps.bits.oled)
		msleep(OLED_PRE_T11_DELAY);
}

void dce110_enable_audio_stream(struct pipe_ctx *pipe_ctx)
{
	/* notify audio driver for audio modes of monitor */
	struct dc *dc;
	struct clk_mgr *clk_mgr;
	unsigned int i, num_audio = 1;

	if (!pipe_ctx->stream)
		return;

	dc = pipe_ctx->stream->ctx->dc;
	clk_mgr = dc->clk_mgr;

	if (pipe_ctx->stream_res.audio && pipe_ctx->stream_res.audio->enabled == true)
		return;

	if (pipe_ctx->stream_res.audio) {
		for (i = 0; i < MAX_PIPES; i++) {
			/*current_state not updated yet*/
			if (dc->current_state->res_ctx.pipe_ctx[i].stream_res.audio != NULL)
				num_audio++;
		}

		pipe_ctx->stream_res.audio->funcs->az_enable(pipe_ctx->stream_res.audio);

		if (num_audio >= 1 && clk_mgr->funcs->enable_pme_wa)
			/*this is the first audio. apply the PME w/a in order to wake AZ from D3*/
			clk_mgr->funcs->enable_pme_wa(clk_mgr);
		/* un-mute audio */
		/* TODO: audio should be per stream rather than per link */
		if (is_dp_128b_132b_signal(pipe_ctx))
			pipe_ctx->stream_res.hpo_dp_stream_enc->funcs->audio_mute_control(
					pipe_ctx->stream_res.hpo_dp_stream_enc, false);
		else
			pipe_ctx->stream_res.stream_enc->funcs->audio_mute_control(
					pipe_ctx->stream_res.stream_enc, false);
		if (pipe_ctx->stream_res.audio)
			pipe_ctx->stream_res.audio->enabled = true;
	}

	if (dc_is_dp_signal(pipe_ctx->stream->signal))
		dp_source_sequence_trace(pipe_ctx->stream->link, DPCD_SOURCE_SEQ_AFTER_ENABLE_AUDIO_STREAM);
}

void dce110_disable_audio_stream(struct pipe_ctx *pipe_ctx)
{
	struct dc *dc;
	struct clk_mgr *clk_mgr;

	if (!pipe_ctx || !pipe_ctx->stream)
		return;

	dc = pipe_ctx->stream->ctx->dc;
	clk_mgr = dc->clk_mgr;

	if (pipe_ctx->stream_res.audio && pipe_ctx->stream_res.audio->enabled == false)
		return;

	if (is_dp_128b_132b_signal(pipe_ctx))
		pipe_ctx->stream_res.hpo_dp_stream_enc->funcs->audio_mute_control(
				pipe_ctx->stream_res.hpo_dp_stream_enc, true);
	else
		pipe_ctx->stream_res.stream_enc->funcs->audio_mute_control(
				pipe_ctx->stream_res.stream_enc, true);
	if (pipe_ctx->stream_res.audio) {
		pipe_ctx->stream_res.audio->enabled = false;

		if (dc_is_dp_signal(pipe_ctx->stream->signal))
			if (is_dp_128b_132b_signal(pipe_ctx))
				pipe_ctx->stream_res.hpo_dp_stream_enc->funcs->dp_audio_disable(
						pipe_ctx->stream_res.hpo_dp_stream_enc);
			else
				pipe_ctx->stream_res.stream_enc->funcs->dp_audio_disable(
						pipe_ctx->stream_res.stream_enc);
		else
			pipe_ctx->stream_res.stream_enc->funcs->hdmi_audio_disable(
					pipe_ctx->stream_res.stream_enc);

		if (clk_mgr->funcs->enable_pme_wa)
			/*this is the first audio. apply the PME w/a in order to wake AZ from D3*/
			clk_mgr->funcs->enable_pme_wa(clk_mgr);

		/* TODO: notify audio driver for if audio modes list changed
		 * add audio mode list change flag */
		/* dal_audio_disable_azalia_audio_jack_presence(stream->audio,
		 * stream->stream_engine_id);
		 */
	}

	if (dc_is_dp_signal(pipe_ctx->stream->signal))
		dp_source_sequence_trace(pipe_ctx->stream->link, DPCD_SOURCE_SEQ_AFTER_DISABLE_AUDIO_STREAM);
}

void dce110_disable_stream(struct pipe_ctx *pipe_ctx)
{
	struct dc_stream_state *stream = pipe_ctx->stream;
	struct dc_link *link = stream->link;
	struct dc *dc = pipe_ctx->stream->ctx->dc;
	const struct link_hwss *link_hwss = get_link_hwss(link, &pipe_ctx->link_res);

	if (dc_is_hdmi_tmds_signal(pipe_ctx->stream->signal)) {
		pipe_ctx->stream_res.stream_enc->funcs->stop_hdmi_info_packets(
			pipe_ctx->stream_res.stream_enc);
		pipe_ctx->stream_res.stream_enc->funcs->hdmi_reset_stream_attribute(
			pipe_ctx->stream_res.stream_enc);
	}

	if (is_dp_128b_132b_signal(pipe_ctx)) {
		pipe_ctx->stream_res.hpo_dp_stream_enc->funcs->stop_dp_info_packets(
					pipe_ctx->stream_res.hpo_dp_stream_enc);
	} else if (dc_is_dp_signal(pipe_ctx->stream->signal))
		pipe_ctx->stream_res.stream_enc->funcs->stop_dp_info_packets(
			pipe_ctx->stream_res.stream_enc);

	dc->hwss.disable_audio_stream(pipe_ctx);

	link_hwss->reset_stream_encoder(pipe_ctx);

	if (is_dp_128b_132b_signal(pipe_ctx)) {
		/* TODO: This looks like a bug to me as we are disabling HPO IO when
		 * we are just disabling a single HPO stream. Shouldn't we disable HPO
		 * HW control only when HPOs for all streams are disabled?
		 */
		if (pipe_ctx->stream->ctx->dc->hwseq->funcs.setup_hpo_hw_control)
			pipe_ctx->stream->ctx->dc->hwseq->funcs.setup_hpo_hw_control(
					pipe_ctx->stream->ctx->dc->hwseq, false);
	}
}

void dce110_unblank_stream(struct pipe_ctx *pipe_ctx,
		struct dc_link_settings *link_settings)
{
	struct encoder_unblank_param params = { { 0 } };
	struct dc_stream_state *stream = pipe_ctx->stream;
	struct dc_link *link = stream->link;
	struct dce_hwseq *hws = link->dc->hwseq;

	/* only 3 items below are used by unblank */
	params.timing = pipe_ctx->stream->timing;
	params.link_settings.link_rate = link_settings->link_rate;

	if (dc_is_dp_signal(pipe_ctx->stream->signal))
		pipe_ctx->stream_res.stream_enc->funcs->dp_unblank(link, pipe_ctx->stream_res.stream_enc, &params);

	if (link->local_sink && link->local_sink->sink_signal == SIGNAL_TYPE_EDP) {
		hws->funcs.edp_backlight_control(link, true);
	}
}

void dce110_blank_stream(struct pipe_ctx *pipe_ctx)
{
	struct dc_stream_state *stream = pipe_ctx->stream;
	struct dc_link *link = stream->link;
	struct dce_hwseq *hws = link->dc->hwseq;

	if (link->local_sink && link->local_sink->sink_signal == SIGNAL_TYPE_EDP) {
		hws->funcs.edp_backlight_control(link, false);
		link->dc->hwss.set_abm_immediate_disable(pipe_ctx);
	}

	if (is_dp_128b_132b_signal(pipe_ctx)) {
		/* TODO - DP2.0 HW: Set ODM mode in dp hpo encoder here */
		pipe_ctx->stream_res.hpo_dp_stream_enc->funcs->dp_blank(
				pipe_ctx->stream_res.hpo_dp_stream_enc);
	} else if (dc_is_dp_signal(pipe_ctx->stream->signal)) {
		pipe_ctx->stream_res.stream_enc->funcs->dp_blank(link, pipe_ctx->stream_res.stream_enc);

		if (!dc_is_embedded_signal(pipe_ctx->stream->signal)) {
			/*
			 * After output is idle pattern some sinks need time to recognize the stream
			 * has changed or they enter protection state and hang.
			 */
			msleep(60);
		} else if (pipe_ctx->stream->signal == SIGNAL_TYPE_EDP) {
			if (!link->dc->config.edp_no_power_sequencing) {
				/*
				 * Sometimes, DP receiver chip power-controlled externally by an
				 * Embedded Controller could be treated and used as eDP,
				 * if it drives mobile display. In this case,
				 * we shouldn't be doing power-sequencing, hence we can skip
				 * waiting for T9-ready.
				 */
				edp_receiver_ready_T9(link);
			}
		}
	}

}


void dce110_set_avmute(struct pipe_ctx *pipe_ctx, bool enable)
{
	if (pipe_ctx != NULL && pipe_ctx->stream_res.stream_enc != NULL)
		pipe_ctx->stream_res.stream_enc->funcs->set_avmute(pipe_ctx->stream_res.stream_enc, enable);
}

static enum audio_dto_source translate_to_dto_source(enum controller_id crtc_id)
{
	switch (crtc_id) {
	case CONTROLLER_ID_D0:
		return DTO_SOURCE_ID0;
	case CONTROLLER_ID_D1:
		return DTO_SOURCE_ID1;
	case CONTROLLER_ID_D2:
		return DTO_SOURCE_ID2;
	case CONTROLLER_ID_D3:
		return DTO_SOURCE_ID3;
	case CONTROLLER_ID_D4:
		return DTO_SOURCE_ID4;
	case CONTROLLER_ID_D5:
		return DTO_SOURCE_ID5;
	default:
		return DTO_SOURCE_UNKNOWN;
	}
}

static void build_audio_output(
	struct dc_state *state,
	const struct pipe_ctx *pipe_ctx,
	struct audio_output *audio_output)
{
	const struct dc_stream_state *stream = pipe_ctx->stream;
	audio_output->engine_id = pipe_ctx->stream_res.stream_enc->id;

	audio_output->signal = pipe_ctx->stream->signal;

	/* audio_crtc_info  */

	audio_output->crtc_info.h_total =
		stream->timing.h_total;

	/*
	 * Audio packets are sent during actual CRTC blank physical signal, we
	 * need to specify actual active signal portion
	 */
	audio_output->crtc_info.h_active =
			stream->timing.h_addressable
			+ stream->timing.h_border_left
			+ stream->timing.h_border_right;

	audio_output->crtc_info.v_active =
			stream->timing.v_addressable
			+ stream->timing.v_border_top
			+ stream->timing.v_border_bottom;

	audio_output->crtc_info.pixel_repetition = 1;

	audio_output->crtc_info.interlaced =
			stream->timing.flags.INTERLACE;

	audio_output->crtc_info.refresh_rate =
		(stream->timing.pix_clk_100hz*100)/
		(stream->timing.h_total*stream->timing.v_total);

	audio_output->crtc_info.color_depth =
		stream->timing.display_color_depth;

	audio_output->crtc_info.requested_pixel_clock_100Hz =
			pipe_ctx->stream_res.pix_clk_params.requested_pix_clk_100hz;

	audio_output->crtc_info.calculated_pixel_clock_100Hz =
			pipe_ctx->stream_res.pix_clk_params.requested_pix_clk_100hz;

/*for HDMI, audio ACR is with deep color ratio factor*/
	if (dc_is_hdmi_tmds_signal(pipe_ctx->stream->signal) &&
		audio_output->crtc_info.requested_pixel_clock_100Hz ==
				(stream->timing.pix_clk_100hz)) {
		if (pipe_ctx->stream_res.pix_clk_params.pixel_encoding == PIXEL_ENCODING_YCBCR420) {
			audio_output->crtc_info.requested_pixel_clock_100Hz =
					audio_output->crtc_info.requested_pixel_clock_100Hz/2;
			audio_output->crtc_info.calculated_pixel_clock_100Hz =
					pipe_ctx->stream_res.pix_clk_params.requested_pix_clk_100hz/2;

		}
	}

	if (state->clk_mgr &&
		(pipe_ctx->stream->signal == SIGNAL_TYPE_DISPLAY_PORT ||
			pipe_ctx->stream->signal == SIGNAL_TYPE_DISPLAY_PORT_MST)) {
		audio_output->pll_info.dp_dto_source_clock_in_khz =
				state->clk_mgr->funcs->get_dp_ref_clk_frequency(
						state->clk_mgr);
	}

	audio_output->pll_info.feed_back_divider =
			pipe_ctx->pll_settings.feedback_divider;

	audio_output->pll_info.dto_source =
		translate_to_dto_source(
			pipe_ctx->stream_res.tg->inst + 1);

	/* TODO hard code to enable for now. Need get from stream */
	audio_output->pll_info.ss_enabled = true;

	audio_output->pll_info.ss_percentage =
			pipe_ctx->pll_settings.ss_percentage;
}

static void program_scaler(const struct dc *dc,
		const struct pipe_ctx *pipe_ctx)
{
	struct tg_color color = {0};

	/* TOFPGA */
	if (pipe_ctx->plane_res.xfm->funcs->transform_set_pixel_storage_depth == NULL)
		return;

	if (dc->debug.visual_confirm == VISUAL_CONFIRM_SURFACE)
		get_surface_visual_confirm_color(pipe_ctx, &color);
	else
		color_space_to_black_color(dc,
				pipe_ctx->stream->output_color_space,
				&color);

	pipe_ctx->plane_res.xfm->funcs->transform_set_pixel_storage_depth(
		pipe_ctx->plane_res.xfm,
		pipe_ctx->plane_res.scl_data.lb_params.depth,
		&pipe_ctx->stream->bit_depth_params);

	if (pipe_ctx->stream_res.tg->funcs->set_overscan_blank_color) {
		/*
		 * The way 420 is packed, 2 channels carry Y component, 1 channel
		 * alternate between Cb and Cr, so both channels need the pixel
		 * value for Y
		 */
		if (pipe_ctx->stream->timing.pixel_encoding == PIXEL_ENCODING_YCBCR420)
			color.color_r_cr = color.color_g_y;

		pipe_ctx->stream_res.tg->funcs->set_overscan_blank_color(
				pipe_ctx->stream_res.tg,
				&color);
	}

	pipe_ctx->plane_res.xfm->funcs->transform_set_scaler(pipe_ctx->plane_res.xfm,
		&pipe_ctx->plane_res.scl_data);
}

static enum dc_status dce110_enable_stream_timing(
		struct pipe_ctx *pipe_ctx,
		struct dc_state *context,
		struct dc *dc)
{
	struct dc_stream_state *stream = pipe_ctx->stream;
	struct pipe_ctx *pipe_ctx_old = &dc->current_state->res_ctx.
			pipe_ctx[pipe_ctx->pipe_idx];
	struct tg_color black_color = {0};

	if (!pipe_ctx_old->stream) {

		/* program blank color */
		color_space_to_black_color(dc,
				stream->output_color_space, &black_color);
		pipe_ctx->stream_res.tg->funcs->set_blank_color(
				pipe_ctx->stream_res.tg,
				&black_color);

		/*
		 * Must blank CRTC after disabling power gating and before any
		 * programming, otherwise CRTC will be hung in bad state
		 */
		pipe_ctx->stream_res.tg->funcs->set_blank(pipe_ctx->stream_res.tg, true);

		if (false == pipe_ctx->clock_source->funcs->program_pix_clk(
				pipe_ctx->clock_source,
				&pipe_ctx->stream_res.pix_clk_params,
				dp_get_link_encoding_format(&pipe_ctx->link_config.dp_link_settings),
				&pipe_ctx->pll_settings)) {
			BREAK_TO_DEBUGGER();
			return DC_ERROR_UNEXPECTED;
		}

		pipe_ctx->stream_res.tg->funcs->program_timing(
				pipe_ctx->stream_res.tg,
				&stream->timing,
				0,
				0,
				0,
				0,
				pipe_ctx->stream->signal,
				true);
	}

	if (!pipe_ctx_old->stream) {
		if (false == pipe_ctx->stream_res.tg->funcs->enable_crtc(
				pipe_ctx->stream_res.tg)) {
			BREAK_TO_DEBUGGER();
			return DC_ERROR_UNEXPECTED;
		}
	}

	return DC_OK;
}

static enum dc_status apply_single_controller_ctx_to_hw(
		struct pipe_ctx *pipe_ctx,
		struct dc_state *context,
		struct dc *dc)
{
	struct dc_stream_state *stream = pipe_ctx->stream;
	struct dc_link *link = stream->link;
	struct drr_params params = {0};
	unsigned int event_triggers = 0;
	struct pipe_ctx *odm_pipe = pipe_ctx->next_odm_pipe;
	struct dce_hwseq *hws = dc->hwseq;

	if (hws->funcs.disable_stream_gating) {
		hws->funcs.disable_stream_gating(dc, pipe_ctx);
	}

	if (pipe_ctx->stream_res.audio != NULL) {
		struct audio_output audio_output;

		build_audio_output(context, pipe_ctx, &audio_output);

		if (dc_is_dp_signal(pipe_ctx->stream->signal))
			if (is_dp_128b_132b_signal(pipe_ctx))
				pipe_ctx->stream_res.hpo_dp_stream_enc->funcs->dp_audio_setup(
						pipe_ctx->stream_res.hpo_dp_stream_enc,
						pipe_ctx->stream_res.audio->inst,
						&pipe_ctx->stream->audio_info);
			else
				pipe_ctx->stream_res.stream_enc->funcs->dp_audio_setup(
						pipe_ctx->stream_res.stream_enc,
						pipe_ctx->stream_res.audio->inst,
						&pipe_ctx->stream->audio_info);
		else
			pipe_ctx->stream_res.stream_enc->funcs->hdmi_audio_setup(
					pipe_ctx->stream_res.stream_enc,
					pipe_ctx->stream_res.audio->inst,
					&pipe_ctx->stream->audio_info,
					&audio_output.crtc_info);

		pipe_ctx->stream_res.audio->funcs->az_configure(
				pipe_ctx->stream_res.audio,
				pipe_ctx->stream->signal,
				&audio_output.crtc_info,
				&pipe_ctx->stream->audio_info);
	}

	/* make sure no pipes syncd to the pipe being enabled */
	if (!pipe_ctx->stream->apply_seamless_boot_optimization && dc->config.use_pipe_ctx_sync_logic)
		check_syncd_pipes_for_disabled_master_pipe(dc, context, pipe_ctx->pipe_idx);

	pipe_ctx->stream_res.opp->funcs->opp_program_fmt(
		pipe_ctx->stream_res.opp,
		&stream->bit_depth_params,
		&stream->clamping);

	pipe_ctx->stream_res.opp->funcs->opp_set_dyn_expansion(
			pipe_ctx->stream_res.opp,
			COLOR_SPACE_YCBCR601,
			stream->timing.display_color_depth,
			stream->signal);

	while (odm_pipe) {
		odm_pipe->stream_res.opp->funcs->opp_set_dyn_expansion(
				odm_pipe->stream_res.opp,
				COLOR_SPACE_YCBCR601,
				stream->timing.display_color_depth,
				stream->signal);

		odm_pipe->stream_res.opp->funcs->opp_program_fmt(
				odm_pipe->stream_res.opp,
				&stream->bit_depth_params,
				&stream->clamping);
		odm_pipe = odm_pipe->next_odm_pipe;
	}

	/* DCN3.1 FPGA Workaround
	 * Need to enable HPO DP Stream Encoder before setting OTG master enable.
	 * To do so, move calling function enable_stream_timing to only be done AFTER calling
	 * function core_link_enable_stream
	 */
	if (!(hws->wa.dp_hpo_and_otg_sequence && is_dp_128b_132b_signal(pipe_ctx)))
		/*  */
		/* Do not touch stream timing on seamless boot optimization. */
		if (!pipe_ctx->stream->apply_seamless_boot_optimization)
			hws->funcs.enable_stream_timing(pipe_ctx, context, dc);

	if (hws->funcs.setup_vupdate_interrupt)
		hws->funcs.setup_vupdate_interrupt(dc, pipe_ctx);

	params.vertical_total_min = stream->adjust.v_total_min;
	params.vertical_total_max = stream->adjust.v_total_max;
	if (pipe_ctx->stream_res.tg->funcs->set_drr)
		pipe_ctx->stream_res.tg->funcs->set_drr(
			pipe_ctx->stream_res.tg, &params);

	// DRR should set trigger event to monitor surface update event
	if (stream->adjust.v_total_min != 0 && stream->adjust.v_total_max != 0)
		event_triggers = 0x80;
	/* Event triggers and num frames initialized for DRR, but can be
	 * later updated for PSR use. Note DRR trigger events are generated
	 * regardless of whether num frames met.
	 */
	if (pipe_ctx->stream_res.tg->funcs->set_static_screen_control)
		pipe_ctx->stream_res.tg->funcs->set_static_screen_control(
				pipe_ctx->stream_res.tg, event_triggers, 2);

	if (!dc_is_virtual_signal(pipe_ctx->stream->signal))
		pipe_ctx->stream_res.stream_enc->funcs->dig_connect_to_otg(
			pipe_ctx->stream_res.stream_enc,
			pipe_ctx->stream_res.tg->inst);

	if (dc_is_dp_signal(pipe_ctx->stream->signal))
		dp_source_sequence_trace(link, DPCD_SOURCE_SEQ_AFTER_CONNECT_DIG_FE_OTG);

	if (!stream->dpms_off)
		core_link_enable_stream(context, pipe_ctx);

	/* DCN3.1 FPGA Workaround
	 * Need to enable HPO DP Stream Encoder before setting OTG master enable.
	 * To do so, move calling function enable_stream_timing to only be done AFTER calling
	 * function core_link_enable_stream
	 */
	if (hws->wa.dp_hpo_and_otg_sequence && is_dp_128b_132b_signal(pipe_ctx)) {
		if (!pipe_ctx->stream->apply_seamless_boot_optimization)
			hws->funcs.enable_stream_timing(pipe_ctx, context, dc);
	}

	pipe_ctx->plane_res.scl_data.lb_params.alpha_en = pipe_ctx->bottom_pipe != NULL;

	pipe_ctx->stream->link->psr_settings.psr_feature_enabled = false;

	return DC_OK;
}

/******************************************************************************/

static void power_down_encoders(struct dc *dc)
{
	int i;

	for (i = 0; i < dc->link_count; i++) {
		enum signal_type signal = dc->links[i]->connector_signal;

		dc_link_blank_dp_stream(dc->links[i], false);

		if (signal != SIGNAL_TYPE_EDP)
			signal = SIGNAL_TYPE_NONE;

		if (dc->links[i]->ep_type == DISPLAY_ENDPOINT_PHY)
			dc->links[i]->link_enc->funcs->disable_output(
					dc->links[i]->link_enc, signal);

		dc->links[i]->link_status.link_active = false;
		memset(&dc->links[i]->cur_link_settings, 0,
				sizeof(dc->links[i]->cur_link_settings));
	}
}

static void power_down_controllers(struct dc *dc)
{
	int i;

	for (i = 0; i < dc->res_pool->timing_generator_count; i++) {
		dc->res_pool->timing_generators[i]->funcs->disable_crtc(
				dc->res_pool->timing_generators[i]);
	}
}

static void power_down_clock_sources(struct dc *dc)
{
	int i;

	if (dc->res_pool->dp_clock_source->funcs->cs_power_down(
		dc->res_pool->dp_clock_source) == false)
		dm_error("Failed to power down pll! (dp clk src)\n");

	for (i = 0; i < dc->res_pool->clk_src_count; i++) {
		if (dc->res_pool->clock_sources[i]->funcs->cs_power_down(
				dc->res_pool->clock_sources[i]) == false)
			dm_error("Failed to power down pll! (clk src index=%d)\n", i);
	}
}

static void power_down_all_hw_blocks(struct dc *dc)
{
	power_down_encoders(dc);

	power_down_controllers(dc);

	power_down_clock_sources(dc);

	if (dc->fbc_compressor)
		dc->fbc_compressor->funcs->disable_fbc(dc->fbc_compressor);
}

static void disable_vga_and_power_gate_all_controllers(
		struct dc *dc)
{
	int i;
	struct timing_generator *tg;
	struct dc_context *ctx = dc->ctx;

	for (i = 0; i < dc->res_pool->timing_generator_count; i++) {
		tg = dc->res_pool->timing_generators[i];

		if (tg->funcs->disable_vga)
			tg->funcs->disable_vga(tg);
	}
	for (i = 0; i < dc->res_pool->pipe_count; i++) {
		/* Enable CLOCK gating for each pipe BEFORE controller
		 * powergating. */
		enable_display_pipe_clock_gating(ctx,
				true);

		dc->current_state->res_ctx.pipe_ctx[i].pipe_idx = i;
		dc->hwss.disable_plane(dc,
			&dc->current_state->res_ctx.pipe_ctx[i]);
	}
}


static void get_edp_streams(struct dc_state *context,
		struct dc_stream_state **edp_streams,
		int *edp_stream_num)
{
	int i;

	*edp_stream_num = 0;
	for (i = 0; i < context->stream_count; i++) {
		if (context->streams[i]->signal == SIGNAL_TYPE_EDP) {
			edp_streams[*edp_stream_num] = context->streams[i];
			if (++(*edp_stream_num) == MAX_NUM_EDP)
				return;
		}
	}
}

static void get_edp_links_with_sink(
		struct dc *dc,
		struct dc_link **edp_links_with_sink,
		int *edp_with_sink_num)
{
	int i;

	/* check if there is an eDP panel not in use */
	*edp_with_sink_num = 0;
	for (i = 0; i < dc->link_count; i++) {
		if (dc->links[i]->local_sink &&
			dc->links[i]->local_sink->sink_signal == SIGNAL_TYPE_EDP) {
			edp_links_with_sink[*edp_with_sink_num] = dc->links[i];
			if (++(*edp_with_sink_num) == MAX_NUM_EDP)
				return;
		}
	}
}

/*
 * When ASIC goes from VBIOS/VGA mode to driver/accelerated mode we need:
 *  1. Power down all DC HW blocks
 *  2. Disable VGA engine on all controllers
 *  3. Enable power gating for controller
 *  4. Set acc_mode_change bit (VBIOS will clear this bit when going to FSDOS)
 */
void dce110_enable_accelerated_mode(struct dc *dc, struct dc_state *context)
{
	struct dc_link *edp_links_with_sink[MAX_NUM_EDP];
	struct dc_link *edp_links[MAX_NUM_EDP];
	struct dc_stream_state *edp_streams[MAX_NUM_EDP];
	struct dc_link *edp_link_with_sink = NULL;
	struct dc_link *edp_link = NULL;
	struct dce_hwseq *hws = dc->hwseq;
	int edp_with_sink_num;
	int edp_num;
	int edp_stream_num;
	int i;
	bool can_apply_edp_fast_boot = false;
	bool can_apply_seamless_boot = false;
	bool keep_edp_vdd_on = false;
	DC_LOGGER_INIT();


	get_edp_links_with_sink(dc, edp_links_with_sink, &edp_with_sink_num);
	get_edp_links(dc, edp_links, &edp_num);

	if (hws->funcs.init_pipes)
		hws->funcs.init_pipes(dc, context);

	get_edp_streams(context, edp_streams, &edp_stream_num);

	// Check fastboot support, disable on DCE8 because of blank screens
	if (edp_num && edp_stream_num && dc->ctx->dce_version != DCE_VERSION_8_0 &&
		    dc->ctx->dce_version != DCE_VERSION_8_1 &&
		    dc->ctx->dce_version != DCE_VERSION_8_3) {
		for (i = 0; i < edp_num; i++) {
			edp_link = edp_links[i];
			if (edp_link != edp_streams[0]->link)
				continue;
			// enable fastboot if backend is enabled on eDP
			if (edp_link->link_enc->funcs->is_dig_enabled &&
			    edp_link->link_enc->funcs->is_dig_enabled(edp_link->link_enc) &&
			    edp_link->link_status.link_active) {
				struct dc_stream_state *edp_stream = edp_streams[0];

				can_apply_edp_fast_boot = dc_validate_boot_timing(dc,
					edp_stream->sink, &edp_stream->timing);
				edp_stream->apply_edp_fast_boot_optimization = can_apply_edp_fast_boot;
				if (can_apply_edp_fast_boot)
					DC_LOG_EVENT_LINK_TRAINING("eDP fast boot disabled to optimize link rate\n");

				break;
			}
		}
		// We are trying to enable eDP, don't power down VDD
		if (can_apply_edp_fast_boot)
			keep_edp_vdd_on = true;
	}

	// Check seamless boot support
	for (i = 0; i < context->stream_count; i++) {
		if (context->streams[i]->apply_seamless_boot_optimization) {
			can_apply_seamless_boot = true;
			break;
		}
	}

	/* eDP should not have stream in resume from S4 and so even with VBios post
	 * it should get turned off
	 */
	if (edp_with_sink_num)
		edp_link_with_sink = edp_links_with_sink[0];

	if (!can_apply_edp_fast_boot && !can_apply_seamless_boot) {
		if (edp_link_with_sink && !keep_edp_vdd_on) {
			/*turn off backlight before DP_blank and encoder powered down*/
			hws->funcs.edp_backlight_control(edp_link_with_sink, false);
		}
		/*resume from S3, no vbios posting, no need to power down again*/
		power_down_all_hw_blocks(dc);
		disable_vga_and_power_gate_all_controllers(dc);
		if (edp_link_with_sink && !keep_edp_vdd_on)
			dc->hwss.edp_power_control(edp_link_with_sink, false);
	}
	bios_set_scratch_acc_mode_change(dc->ctx->dc_bios, 1);
}

static uint32_t compute_pstate_blackout_duration(
	struct bw_fixed blackout_duration,
	const struct dc_stream_state *stream)
{
	uint32_t total_dest_line_time_ns;
	uint32_t pstate_blackout_duration_ns;

	pstate_blackout_duration_ns = 1000 * blackout_duration.value >> 24;

	total_dest_line_time_ns = 1000000UL *
		(stream->timing.h_total * 10) /
		stream->timing.pix_clk_100hz +
		pstate_blackout_duration_ns;

	return total_dest_line_time_ns;
}

static void dce110_set_displaymarks(
	const struct dc *dc,
	struct dc_state *context)
{
	uint8_t i, num_pipes;
	unsigned int underlay_idx = dc->res_pool->underlay_pipe_index;

	for (i = 0, num_pipes = 0; i < MAX_PIPES; i++) {
		struct pipe_ctx *pipe_ctx = &context->res_ctx.pipe_ctx[i];
		uint32_t total_dest_line_time_ns;

		if (pipe_ctx->stream == NULL)
			continue;

		total_dest_line_time_ns = compute_pstate_blackout_duration(
			dc->bw_vbios->blackout_duration, pipe_ctx->stream);
		pipe_ctx->plane_res.mi->funcs->mem_input_program_display_marks(
			pipe_ctx->plane_res.mi,
			context->bw_ctx.bw.dce.nbp_state_change_wm_ns[num_pipes],
			context->bw_ctx.bw.dce.stutter_exit_wm_ns[num_pipes],
			context->bw_ctx.bw.dce.stutter_entry_wm_ns[num_pipes],
			context->bw_ctx.bw.dce.urgent_wm_ns[num_pipes],
			total_dest_line_time_ns);
		if (i == underlay_idx) {
			num_pipes++;
			pipe_ctx->plane_res.mi->funcs->mem_input_program_chroma_display_marks(
				pipe_ctx->plane_res.mi,
				context->bw_ctx.bw.dce.nbp_state_change_wm_ns[num_pipes],
				context->bw_ctx.bw.dce.stutter_exit_wm_ns[num_pipes],
				context->bw_ctx.bw.dce.urgent_wm_ns[num_pipes],
				total_dest_line_time_ns);
		}
		num_pipes++;
	}
}

void dce110_set_safe_displaymarks(
		struct resource_context *res_ctx,
		const struct resource_pool *pool)
{
	int i;
	int underlay_idx = pool->underlay_pipe_index;
	struct dce_watermarks max_marks = {
		MAX_WATERMARK, MAX_WATERMARK, MAX_WATERMARK, MAX_WATERMARK };
	struct dce_watermarks nbp_marks = {
		SAFE_NBP_MARK, SAFE_NBP_MARK, SAFE_NBP_MARK, SAFE_NBP_MARK };
	struct dce_watermarks min_marks = { 0, 0, 0, 0};

	for (i = 0; i < MAX_PIPES; i++) {
		if (res_ctx->pipe_ctx[i].stream == NULL || res_ctx->pipe_ctx[i].plane_res.mi == NULL)
			continue;

		res_ctx->pipe_ctx[i].plane_res.mi->funcs->mem_input_program_display_marks(
				res_ctx->pipe_ctx[i].plane_res.mi,
				nbp_marks,
				max_marks,
				min_marks,
				max_marks,
				MAX_WATERMARK);

		if (i == underlay_idx)
			res_ctx->pipe_ctx[i].plane_res.mi->funcs->mem_input_program_chroma_display_marks(
				res_ctx->pipe_ctx[i].plane_res.mi,
				nbp_marks,
				max_marks,
				max_marks,
				MAX_WATERMARK);

	}
}

/*******************************************************************************
 * Public functions
 ******************************************************************************/

static void set_drr(struct pipe_ctx **pipe_ctx,
		int num_pipes, struct dc_crtc_timing_adjust adjust)
{
	int i = 0;
	struct drr_params params = {0};
	// DRR should set trigger event to monitor surface update event
	unsigned int event_triggers = 0x80;
	// Note DRR trigger events are generated regardless of whether num frames met.
	unsigned int num_frames = 2;

	params.vertical_total_max = adjust.v_total_max;
	params.vertical_total_min = adjust.v_total_min;

	/* TODO: If multiple pipes are to be supported, you need
	 * some GSL stuff. Static screen triggers may be programmed differently
	 * as well.
	 */
	for (i = 0; i < num_pipes; i++) {
		pipe_ctx[i]->stream_res.tg->funcs->set_drr(
			pipe_ctx[i]->stream_res.tg, &params);

		if (adjust.v_total_max != 0 && adjust.v_total_min != 0)
			pipe_ctx[i]->stream_res.tg->funcs->set_static_screen_control(
					pipe_ctx[i]->stream_res.tg,
					event_triggers, num_frames);
	}
}

static void get_position(struct pipe_ctx **pipe_ctx,
		int num_pipes,
		struct crtc_position *position)
{
	int i = 0;

	/* TODO: handle pipes > 1
	 */
	for (i = 0; i < num_pipes; i++)
		pipe_ctx[i]->stream_res.tg->funcs->get_position(pipe_ctx[i]->stream_res.tg, position);
}

static void set_static_screen_control(struct pipe_ctx **pipe_ctx,
		int num_pipes, const struct dc_static_screen_params *params)
{
	unsigned int i;
	unsigned int triggers = 0;

	if (params->triggers.overlay_update)
		triggers |= 0x100;
	if (params->triggers.surface_update)
		triggers |= 0x80;
	if (params->triggers.cursor_update)
		triggers |= 0x2;
	if (params->triggers.force_trigger)
		triggers |= 0x1;

	if (num_pipes) {
		struct dc *dc = pipe_ctx[0]->stream->ctx->dc;

		if (dc->fbc_compressor)
			triggers |= 0x84;
	}

	for (i = 0; i < num_pipes; i++)
		pipe_ctx[i]->stream_res.tg->funcs->
			set_static_screen_control(pipe_ctx[i]->stream_res.tg,
					triggers, params->num_frames);
}

/*
 *  Check if FBC can be enabled
 */
static bool should_enable_fbc(struct dc *dc,
		struct dc_state *context,
		uint32_t *pipe_idx)
{
	uint32_t i;
	struct pipe_ctx *pipe_ctx = NULL;
	struct resource_context *res_ctx = &context->res_ctx;
	unsigned int underlay_idx = dc->res_pool->underlay_pipe_index;


	ASSERT(dc->fbc_compressor);

	/* FBC memory should be allocated */
	if (!dc->ctx->fbc_gpu_addr)
		return false;

	/* Only supports single display */
	if (context->stream_count != 1)
		return false;

	for (i = 0; i < dc->res_pool->pipe_count; i++) {
		if (res_ctx->pipe_ctx[i].stream) {

			pipe_ctx = &res_ctx->pipe_ctx[i];

			if (!pipe_ctx)
				continue;

			/* fbc not applicable on underlay pipe */
			if (pipe_ctx->pipe_idx != underlay_idx) {
				*pipe_idx = i;
				break;
			}
		}
	}

	if (i == dc->res_pool->pipe_count)
		return false;

	if (!pipe_ctx->stream->link)
		return false;

	/* Only supports eDP */
	if (pipe_ctx->stream->link->connector_signal != SIGNAL_TYPE_EDP)
		return false;

	/* PSR should not be enabled */
	if (pipe_ctx->stream->link->psr_settings.psr_feature_enabled)
		return false;

	/* Nothing to compress */
	if (!pipe_ctx->plane_state)
		return false;

	/* Only for non-linear tiling */
	if (pipe_ctx->plane_state->tiling_info.gfx8.array_mode == DC_ARRAY_LINEAR_GENERAL)
		return false;

	return true;
}

/*
 *  Enable FBC
 */
static void enable_fbc(
		struct dc *dc,
		struct dc_state *context)
{
	uint32_t pipe_idx = 0;

	if (should_enable_fbc(dc, context, &pipe_idx)) {
		/* Program GRPH COMPRESSED ADDRESS and PITCH */
		struct compr_addr_and_pitch_params params = {0, 0, 0};
		struct compressor *compr = dc->fbc_compressor;
		struct pipe_ctx *pipe_ctx = &context->res_ctx.pipe_ctx[pipe_idx];

		params.source_view_width = pipe_ctx->stream->timing.h_addressable;
		params.source_view_height = pipe_ctx->stream->timing.v_addressable;
		params.inst = pipe_ctx->stream_res.tg->inst;
		compr->compr_surface_address.quad_part = dc->ctx->fbc_gpu_addr;

		compr->funcs->surface_address_and_pitch(compr, &params);
		compr->funcs->set_fbc_invalidation_triggers(compr, 1);

		compr->funcs->enable_fbc(compr, &params);
	}
}

static void dce110_reset_hw_ctx_wrap(
		struct dc *dc,
		struct dc_state *context)
{
	int i;

	/* Reset old context */
	/* look up the targets that have been removed since last commit */
	for (i = 0; i < MAX_PIPES; i++) {
		struct pipe_ctx *pipe_ctx_old =
			&dc->current_state->res_ctx.pipe_ctx[i];
		struct pipe_ctx *pipe_ctx = &context->res_ctx.pipe_ctx[i];

		/* Note: We need to disable output if clock sources change,
		 * since bios does optimization and doesn't apply if changing
		 * PHY when not already disabled.
		 */

		/* Skip underlay pipe since it will be handled in commit surface*/
		if (!pipe_ctx_old->stream || pipe_ctx_old->top_pipe)
			continue;

		if (!pipe_ctx->stream ||
				pipe_need_reprogram(pipe_ctx_old, pipe_ctx)) {
			struct clock_source *old_clk = pipe_ctx_old->clock_source;

			/* Disable if new stream is null. O/w, if stream is
			 * disabled already, no need to disable again.
			 */
			if (!pipe_ctx->stream || !pipe_ctx->stream->dpms_off) {
				core_link_disable_stream(pipe_ctx_old);

				/* free acquired resources*/
				if (pipe_ctx_old->stream_res.audio) {
					/*disable az_endpoint*/
					pipe_ctx_old->stream_res.audio->funcs->
							az_disable(pipe_ctx_old->stream_res.audio);

					/*free audio*/
					if (dc->caps.dynamic_audio == true) {
						/*we have to dynamic arbitrate the audio endpoints*/
						/*we free the resource, need reset is_audio_acquired*/
						update_audio_usage(&dc->current_state->res_ctx, dc->res_pool,
								pipe_ctx_old->stream_res.audio, false);
						pipe_ctx_old->stream_res.audio = NULL;
					}
				}
			}

			pipe_ctx_old->stream_res.tg->funcs->set_blank(pipe_ctx_old->stream_res.tg, true);
			if (!hwss_wait_for_blank_complete(pipe_ctx_old->stream_res.tg)) {
				dm_error("DC: failed to blank crtc!\n");
				BREAK_TO_DEBUGGER();
			}
			pipe_ctx_old->stream_res.tg->funcs->disable_crtc(pipe_ctx_old->stream_res.tg);
			pipe_ctx_old->plane_res.mi->funcs->free_mem_input(
					pipe_ctx_old->plane_res.mi, dc->current_state->stream_count);

			if (old_clk && 0 == resource_get_clock_source_reference(&context->res_ctx,
										dc->res_pool,
										old_clk))
				old_clk->funcs->cs_power_down(old_clk);

			dc->hwss.disable_plane(dc, pipe_ctx_old);

			pipe_ctx_old->stream = NULL;
		}
	}
}

static void dce110_setup_audio_dto(
		struct dc *dc,
		struct dc_state *context)
{
	int i;

	/* program audio wall clock. use HDMI as clock source if HDMI
	 * audio active. Otherwise, use DP as clock source
	 * first, loop to find any HDMI audio, if not, loop find DP audio
	 */
	/* Setup audio rate clock source */
	/* Issue:
	* Audio lag happened on DP monitor when unplug a HDMI monitor
	*
	* Cause:
	* In case of DP and HDMI connected or HDMI only, DCCG_AUDIO_DTO_SEL
	* is set to either dto0 or dto1, audio should work fine.
	* In case of DP connected only, DCCG_AUDIO_DTO_SEL should be dto1,
	* set to dto0 will cause audio lag.
	*
	* Solution:
	* Not optimized audio wall dto setup. When mode set, iterate pipe_ctx,
	* find first available pipe with audio, setup audio wall DTO per topology
	* instead of per pipe.
	*/
	for (i = 0; i < dc->res_pool->pipe_count; i++) {
		struct pipe_ctx *pipe_ctx = &context->res_ctx.pipe_ctx[i];

		if (pipe_ctx->stream == NULL)
			continue;

		if (pipe_ctx->top_pipe)
			continue;
		if (pipe_ctx->stream->signal != SIGNAL_TYPE_HDMI_TYPE_A)
			continue;
		if (pipe_ctx->stream_res.audio != NULL) {
			struct audio_output audio_output;

			build_audio_output(context, pipe_ctx, &audio_output);

			if (dc->res_pool->dccg && dc->res_pool->dccg->funcs->set_audio_dtbclk_dto) {
				struct dtbclk_dto_params dto_params = {0};
<<<<<<< HEAD
=======

				dc->res_pool->dccg->funcs->set_audio_dtbclk_dto(
					dc->res_pool->dccg, &dto_params);
>>>>>>> e7c3f58a

				pipe_ctx->stream_res.audio->funcs->wall_dto_setup(
						pipe_ctx->stream_res.audio,
						pipe_ctx->stream->signal,
						&audio_output.crtc_info,
						&audio_output.pll_info);

				dc->res_pool->dccg->funcs->set_audio_dtbclk_dto(
					dc->res_pool->dccg,
					&dto_params);

			} else
				pipe_ctx->stream_res.audio->funcs->wall_dto_setup(
					pipe_ctx->stream_res.audio,
					pipe_ctx->stream->signal,
					&audio_output.crtc_info,
					&audio_output.pll_info);
			break;
		}
	}

	/* no HDMI audio is found, try DP audio */
	if (i == dc->res_pool->pipe_count) {
		for (i = 0; i < dc->res_pool->pipe_count; i++) {
			struct pipe_ctx *pipe_ctx = &context->res_ctx.pipe_ctx[i];

			if (pipe_ctx->stream == NULL)
				continue;

			if (pipe_ctx->top_pipe)
				continue;

			if (!dc_is_dp_signal(pipe_ctx->stream->signal))
				continue;

			if (pipe_ctx->stream_res.audio != NULL) {
				struct audio_output audio_output;

				build_audio_output(context, pipe_ctx, &audio_output);

				pipe_ctx->stream_res.audio->funcs->wall_dto_setup(
					pipe_ctx->stream_res.audio,
					pipe_ctx->stream->signal,
					&audio_output.crtc_info,
					&audio_output.pll_info);
				break;
			}
		}
	}
}

enum dc_status dce110_apply_ctx_to_hw(
		struct dc *dc,
		struct dc_state *context)
{
	struct dce_hwseq *hws = dc->hwseq;
	struct dc_bios *dcb = dc->ctx->dc_bios;
	enum dc_status status;
	int i;

	/* reset syncd pipes from disabled pipes */
	if (dc->config.use_pipe_ctx_sync_logic)
		reset_syncd_pipes_from_disabled_pipes(dc, context);

	/* Reset old context */
	/* look up the targets that have been removed since last commit */
	hws->funcs.reset_hw_ctx_wrap(dc, context);

	/* Skip applying if no targets */
	if (context->stream_count <= 0)
		return DC_OK;

	/* Apply new context */
	dcb->funcs->set_scratch_critical_state(dcb, true);

	/* below is for real asic only */
	for (i = 0; i < dc->res_pool->pipe_count; i++) {
		struct pipe_ctx *pipe_ctx_old =
					&dc->current_state->res_ctx.pipe_ctx[i];
		struct pipe_ctx *pipe_ctx = &context->res_ctx.pipe_ctx[i];

		if (pipe_ctx->stream == NULL || pipe_ctx->top_pipe)
			continue;

		if (pipe_ctx->stream == pipe_ctx_old->stream) {
			if (pipe_ctx_old->clock_source != pipe_ctx->clock_source)
				dce_crtc_switch_to_clk_src(dc->hwseq,
						pipe_ctx->clock_source, i);
			continue;
		}

		hws->funcs.enable_display_power_gating(
				dc, i, dc->ctx->dc_bios,
				PIPE_GATING_CONTROL_DISABLE);
	}

	if (dc->fbc_compressor)
		dc->fbc_compressor->funcs->disable_fbc(dc->fbc_compressor);

	dce110_setup_audio_dto(dc, context);

	for (i = 0; i < dc->res_pool->pipe_count; i++) {
		struct pipe_ctx *pipe_ctx_old =
					&dc->current_state->res_ctx.pipe_ctx[i];
		struct pipe_ctx *pipe_ctx = &context->res_ctx.pipe_ctx[i];

		if (pipe_ctx->stream == NULL)
			continue;

		if (pipe_ctx->stream == pipe_ctx_old->stream &&
			pipe_ctx->stream->link->link_state_valid) {
			continue;
		}

		if (pipe_ctx_old->stream && !pipe_need_reprogram(pipe_ctx_old, pipe_ctx))
			continue;

		if (pipe_ctx->top_pipe || pipe_ctx->prev_odm_pipe)
			continue;

		status = apply_single_controller_ctx_to_hw(
				pipe_ctx,
				context,
				dc);

		if (DC_OK != status)
			return status;
	}

	if (dc->fbc_compressor)
		enable_fbc(dc, dc->current_state);

	dcb->funcs->set_scratch_critical_state(dcb, false);

	return DC_OK;
}

/*******************************************************************************
 * Front End programming
 ******************************************************************************/
static void set_default_colors(struct pipe_ctx *pipe_ctx)
{
	struct default_adjustment default_adjust = { 0 };

	default_adjust.force_hw_default = false;
	default_adjust.in_color_space = pipe_ctx->plane_state->color_space;
	default_adjust.out_color_space = pipe_ctx->stream->output_color_space;
	default_adjust.csc_adjust_type = GRAPHICS_CSC_ADJUST_TYPE_SW;
	default_adjust.surface_pixel_format = pipe_ctx->plane_res.scl_data.format;

	/* display color depth */
	default_adjust.color_depth =
		pipe_ctx->stream->timing.display_color_depth;

	/* Lb color depth */
	default_adjust.lb_color_depth = pipe_ctx->plane_res.scl_data.lb_params.depth;

	pipe_ctx->plane_res.xfm->funcs->opp_set_csc_default(
					pipe_ctx->plane_res.xfm, &default_adjust);
}


/*******************************************************************************
 * In order to turn on/off specific surface we will program
 * Blender + CRTC
 *
 * In case that we have two surfaces and they have a different visibility
 * we can't turn off the CRTC since it will turn off the entire display
 *
 * |----------------------------------------------- |
 * |bottom pipe|curr pipe  |              |         |
 * |Surface    |Surface    | Blender      |  CRCT   |
 * |visibility |visibility | Configuration|         |
 * |------------------------------------------------|
 * |   off     |    off    | CURRENT_PIPE | blank   |
 * |   off     |    on     | CURRENT_PIPE | unblank |
 * |   on      |    off    | OTHER_PIPE   | unblank |
 * |   on      |    on     | BLENDING     | unblank |
 * -------------------------------------------------|
 *
 ******************************************************************************/
static void program_surface_visibility(const struct dc *dc,
		struct pipe_ctx *pipe_ctx)
{
	enum blnd_mode blender_mode = BLND_MODE_CURRENT_PIPE;
	bool blank_target = false;

	if (pipe_ctx->bottom_pipe) {

		/* For now we are supporting only two pipes */
		ASSERT(pipe_ctx->bottom_pipe->bottom_pipe == NULL);

		if (pipe_ctx->bottom_pipe->plane_state->visible) {
			if (pipe_ctx->plane_state->visible)
				blender_mode = BLND_MODE_BLENDING;
			else
				blender_mode = BLND_MODE_OTHER_PIPE;

		} else if (!pipe_ctx->plane_state->visible)
			blank_target = true;

	} else if (!pipe_ctx->plane_state->visible)
		blank_target = true;

	dce_set_blender_mode(dc->hwseq, pipe_ctx->stream_res.tg->inst, blender_mode);
	pipe_ctx->stream_res.tg->funcs->set_blank(pipe_ctx->stream_res.tg, blank_target);

}

static void program_gamut_remap(struct pipe_ctx *pipe_ctx)
{
	int i = 0;
	struct xfm_grph_csc_adjustment adjust;
	memset(&adjust, 0, sizeof(adjust));
	adjust.gamut_adjust_type = GRAPHICS_GAMUT_ADJUST_TYPE_BYPASS;


	if (pipe_ctx->stream->gamut_remap_matrix.enable_remap == true) {
		adjust.gamut_adjust_type = GRAPHICS_GAMUT_ADJUST_TYPE_SW;

		for (i = 0; i < CSC_TEMPERATURE_MATRIX_SIZE; i++)
			adjust.temperature_matrix[i] =
				pipe_ctx->stream->gamut_remap_matrix.matrix[i];
	}

	pipe_ctx->plane_res.xfm->funcs->transform_set_gamut_remap(pipe_ctx->plane_res.xfm, &adjust);
}
static void update_plane_addr(const struct dc *dc,
		struct pipe_ctx *pipe_ctx)
{
	struct dc_plane_state *plane_state = pipe_ctx->plane_state;

	if (plane_state == NULL)
		return;

	pipe_ctx->plane_res.mi->funcs->mem_input_program_surface_flip_and_addr(
			pipe_ctx->plane_res.mi,
			&plane_state->address,
			plane_state->flip_immediate);

	plane_state->status.requested_address = plane_state->address;
}

static void dce110_update_pending_status(struct pipe_ctx *pipe_ctx)
{
	struct dc_plane_state *plane_state = pipe_ctx->plane_state;

	if (plane_state == NULL)
		return;

	plane_state->status.is_flip_pending =
			pipe_ctx->plane_res.mi->funcs->mem_input_is_flip_pending(
					pipe_ctx->plane_res.mi);

	if (plane_state->status.is_flip_pending && !plane_state->visible)
		pipe_ctx->plane_res.mi->current_address = pipe_ctx->plane_res.mi->request_address;

	plane_state->status.current_address = pipe_ctx->plane_res.mi->current_address;
	if (pipe_ctx->plane_res.mi->current_address.type == PLN_ADDR_TYPE_GRPH_STEREO &&
			pipe_ctx->stream_res.tg->funcs->is_stereo_left_eye) {
		plane_state->status.is_right_eye =\
				!pipe_ctx->stream_res.tg->funcs->is_stereo_left_eye(pipe_ctx->stream_res.tg);
	}
}

void dce110_power_down(struct dc *dc)
{
	power_down_all_hw_blocks(dc);
	disable_vga_and_power_gate_all_controllers(dc);
}

static bool wait_for_reset_trigger_to_occur(
	struct dc_context *dc_ctx,
	struct timing_generator *tg)
{
	bool rc = false;

	/* To avoid endless loop we wait at most
	 * frames_to_wait_on_triggered_reset frames for the reset to occur. */
	const uint32_t frames_to_wait_on_triggered_reset = 10;
	uint32_t i;

	for (i = 0; i < frames_to_wait_on_triggered_reset; i++) {

		if (!tg->funcs->is_counter_moving(tg)) {
			DC_ERROR("TG counter is not moving!\n");
			break;
		}

		if (tg->funcs->did_triggered_reset_occur(tg)) {
			rc = true;
			/* usually occurs at i=1 */
			DC_SYNC_INFO("GSL: reset occurred at wait count: %d\n",
					i);
			break;
		}

		/* Wait for one frame. */
		tg->funcs->wait_for_state(tg, CRTC_STATE_VACTIVE);
		tg->funcs->wait_for_state(tg, CRTC_STATE_VBLANK);
	}

	if (false == rc)
		DC_ERROR("GSL: Timeout on reset trigger!\n");

	return rc;
}

/* Enable timing synchronization for a group of Timing Generators. */
static void dce110_enable_timing_synchronization(
		struct dc *dc,
		int group_index,
		int group_size,
		struct pipe_ctx *grouped_pipes[])
{
	struct dc_context *dc_ctx = dc->ctx;
	struct dcp_gsl_params gsl_params = { 0 };
	int i;

	DC_SYNC_INFO("GSL: Setting-up...\n");

	/* Designate a single TG in the group as a master.
	 * Since HW doesn't care which one, we always assign
	 * the 1st one in the group. */
	gsl_params.gsl_group = 0;
	gsl_params.gsl_master = grouped_pipes[0]->stream_res.tg->inst;

	for (i = 0; i < group_size; i++)
		grouped_pipes[i]->stream_res.tg->funcs->setup_global_swap_lock(
					grouped_pipes[i]->stream_res.tg, &gsl_params);

	/* Reset slave controllers on master VSync */
	DC_SYNC_INFO("GSL: enabling trigger-reset\n");

	for (i = 1 /* skip the master */; i < group_size; i++)
		grouped_pipes[i]->stream_res.tg->funcs->enable_reset_trigger(
				grouped_pipes[i]->stream_res.tg,
				gsl_params.gsl_group);

	for (i = 1 /* skip the master */; i < group_size; i++) {
		DC_SYNC_INFO("GSL: waiting for reset to occur.\n");
		wait_for_reset_trigger_to_occur(dc_ctx, grouped_pipes[i]->stream_res.tg);
		grouped_pipes[i]->stream_res.tg->funcs->disable_reset_trigger(
				grouped_pipes[i]->stream_res.tg);
	}

	/* GSL Vblank synchronization is a one time sync mechanism, assumption
	 * is that the sync'ed displays will not drift out of sync over time*/
	DC_SYNC_INFO("GSL: Restoring register states.\n");
	for (i = 0; i < group_size; i++)
		grouped_pipes[i]->stream_res.tg->funcs->tear_down_global_swap_lock(grouped_pipes[i]->stream_res.tg);

	DC_SYNC_INFO("GSL: Set-up complete.\n");
}

static void dce110_enable_per_frame_crtc_position_reset(
		struct dc *dc,
		int group_size,
		struct pipe_ctx *grouped_pipes[])
{
	struct dc_context *dc_ctx = dc->ctx;
	struct dcp_gsl_params gsl_params = { 0 };
	int i;

	gsl_params.gsl_group = 0;
	gsl_params.gsl_master = 0;

	for (i = 0; i < group_size; i++)
		grouped_pipes[i]->stream_res.tg->funcs->setup_global_swap_lock(
					grouped_pipes[i]->stream_res.tg, &gsl_params);

	DC_SYNC_INFO("GSL: enabling trigger-reset\n");

	for (i = 1; i < group_size; i++)
		grouped_pipes[i]->stream_res.tg->funcs->enable_crtc_reset(
				grouped_pipes[i]->stream_res.tg,
				gsl_params.gsl_master,
				&grouped_pipes[i]->stream->triggered_crtc_reset);

	DC_SYNC_INFO("GSL: waiting for reset to occur.\n");
	for (i = 1; i < group_size; i++)
		wait_for_reset_trigger_to_occur(dc_ctx, grouped_pipes[i]->stream_res.tg);

	for (i = 0; i < group_size; i++)
		grouped_pipes[i]->stream_res.tg->funcs->tear_down_global_swap_lock(grouped_pipes[i]->stream_res.tg);

}

static void init_pipes(struct dc *dc, struct dc_state *context)
{
	// Do nothing
}

static void init_hw(struct dc *dc)
{
	int i;
	struct dc_bios *bp;
	struct transform *xfm;
	struct abm *abm;
	struct dmcu *dmcu;
	struct dce_hwseq *hws = dc->hwseq;
	uint32_t backlight = MAX_BACKLIGHT_LEVEL;

	bp = dc->ctx->dc_bios;
	for (i = 0; i < dc->res_pool->pipe_count; i++) {
		xfm = dc->res_pool->transforms[i];
		xfm->funcs->transform_reset(xfm);

		hws->funcs.enable_display_power_gating(
				dc, i, bp,
				PIPE_GATING_CONTROL_INIT);
		hws->funcs.enable_display_power_gating(
				dc, i, bp,
				PIPE_GATING_CONTROL_DISABLE);
		hws->funcs.enable_display_pipe_clock_gating(
			dc->ctx,
			true);
	}

	dce_clock_gating_power_up(dc->hwseq, false);
	/***************************************/

	for (i = 0; i < dc->link_count; i++) {
		/****************************************/
		/* Power up AND update implementation according to the
		 * required signal (which may be different from the
		 * default signal on connector). */
		struct dc_link *link = dc->links[i];

		link->link_enc->funcs->hw_init(link->link_enc);
	}

	for (i = 0; i < dc->res_pool->pipe_count; i++) {
		struct timing_generator *tg = dc->res_pool->timing_generators[i];

		tg->funcs->disable_vga(tg);

		/* Blank controller using driver code instead of
		 * command table. */
		tg->funcs->set_blank(tg, true);
		hwss_wait_for_blank_complete(tg);
	}

	for (i = 0; i < dc->res_pool->audio_count; i++) {
		struct audio *audio = dc->res_pool->audios[i];
		audio->funcs->hw_init(audio);
	}

	for (i = 0; i < dc->link_count; i++) {
		struct dc_link *link = dc->links[i];

		if (link->panel_cntl)
			backlight = link->panel_cntl->funcs->hw_init(link->panel_cntl);
	}

	abm = dc->res_pool->abm;
	if (abm != NULL)
		abm->funcs->abm_init(abm, backlight);

	dmcu = dc->res_pool->dmcu;
	if (dmcu != NULL && abm != NULL)
		abm->dmcu_is_running = dmcu->funcs->is_dmcu_initialized(dmcu);

	if (dc->fbc_compressor)
		dc->fbc_compressor->funcs->power_up_fbc(dc->fbc_compressor);

}


void dce110_prepare_bandwidth(
		struct dc *dc,
		struct dc_state *context)
{
	struct clk_mgr *dccg = dc->clk_mgr;

	dce110_set_safe_displaymarks(&context->res_ctx, dc->res_pool);

	dccg->funcs->update_clocks(
			dccg,
			context,
			false);
}

void dce110_optimize_bandwidth(
		struct dc *dc,
		struct dc_state *context)
{
	struct clk_mgr *dccg = dc->clk_mgr;

	dce110_set_displaymarks(dc, context);

	dccg->funcs->update_clocks(
			dccg,
			context,
			true);
}

static void dce110_program_front_end_for_pipe(
		struct dc *dc, struct pipe_ctx *pipe_ctx)
{
	struct mem_input *mi = pipe_ctx->plane_res.mi;
	struct dc_plane_state *plane_state = pipe_ctx->plane_state;
	struct xfm_grph_csc_adjustment adjust;
	struct out_csc_color_matrix tbl_entry;
	unsigned int i;
	struct dce_hwseq *hws = dc->hwseq;

	DC_LOGGER_INIT();
	memset(&tbl_entry, 0, sizeof(tbl_entry));

	memset(&adjust, 0, sizeof(adjust));
	adjust.gamut_adjust_type = GRAPHICS_GAMUT_ADJUST_TYPE_BYPASS;

	dce_enable_fe_clock(dc->hwseq, mi->inst, true);

	set_default_colors(pipe_ctx);
	if (pipe_ctx->stream->csc_color_matrix.enable_adjustment
			== true) {
		tbl_entry.color_space =
			pipe_ctx->stream->output_color_space;

		for (i = 0; i < 12; i++)
			tbl_entry.regval[i] =
			pipe_ctx->stream->csc_color_matrix.matrix[i];

		pipe_ctx->plane_res.xfm->funcs->opp_set_csc_adjustment
				(pipe_ctx->plane_res.xfm, &tbl_entry);
	}

	if (pipe_ctx->stream->gamut_remap_matrix.enable_remap == true) {
		adjust.gamut_adjust_type = GRAPHICS_GAMUT_ADJUST_TYPE_SW;

		for (i = 0; i < CSC_TEMPERATURE_MATRIX_SIZE; i++)
			adjust.temperature_matrix[i] =
				pipe_ctx->stream->gamut_remap_matrix.matrix[i];
	}

	pipe_ctx->plane_res.xfm->funcs->transform_set_gamut_remap(pipe_ctx->plane_res.xfm, &adjust);

	pipe_ctx->plane_res.scl_data.lb_params.alpha_en = pipe_ctx->bottom_pipe != NULL;

	program_scaler(dc, pipe_ctx);

	mi->funcs->mem_input_program_surface_config(
			mi,
			plane_state->format,
			&plane_state->tiling_info,
			&plane_state->plane_size,
			plane_state->rotation,
			NULL,
			false);
	if (mi->funcs->set_blank)
		mi->funcs->set_blank(mi, pipe_ctx->plane_state->visible);

	if (dc->config.gpu_vm_support)
		mi->funcs->mem_input_program_pte_vm(
				pipe_ctx->plane_res.mi,
				plane_state->format,
				&plane_state->tiling_info,
				plane_state->rotation);

	/* Moved programming gamma from dc to hwss */
	if (pipe_ctx->plane_state->update_flags.bits.full_update ||
			pipe_ctx->plane_state->update_flags.bits.in_transfer_func_change ||
			pipe_ctx->plane_state->update_flags.bits.gamma_change)
		hws->funcs.set_input_transfer_func(dc, pipe_ctx, pipe_ctx->plane_state);

	if (pipe_ctx->plane_state->update_flags.bits.full_update)
		hws->funcs.set_output_transfer_func(dc, pipe_ctx, pipe_ctx->stream);

	DC_LOG_SURFACE(
			"Pipe:%d %p: addr hi:0x%x, "
			"addr low:0x%x, "
			"src: %d, %d, %d,"
			" %d; dst: %d, %d, %d, %d;"
			"clip: %d, %d, %d, %d\n",
			pipe_ctx->pipe_idx,
			(void *) pipe_ctx->plane_state,
			pipe_ctx->plane_state->address.grph.addr.high_part,
			pipe_ctx->plane_state->address.grph.addr.low_part,
			pipe_ctx->plane_state->src_rect.x,
			pipe_ctx->plane_state->src_rect.y,
			pipe_ctx->plane_state->src_rect.width,
			pipe_ctx->plane_state->src_rect.height,
			pipe_ctx->plane_state->dst_rect.x,
			pipe_ctx->plane_state->dst_rect.y,
			pipe_ctx->plane_state->dst_rect.width,
			pipe_ctx->plane_state->dst_rect.height,
			pipe_ctx->plane_state->clip_rect.x,
			pipe_ctx->plane_state->clip_rect.y,
			pipe_ctx->plane_state->clip_rect.width,
			pipe_ctx->plane_state->clip_rect.height);

	DC_LOG_SURFACE(
			"Pipe %d: width, height, x, y\n"
			"viewport:%d, %d, %d, %d\n"
			"recout:  %d, %d, %d, %d\n",
			pipe_ctx->pipe_idx,
			pipe_ctx->plane_res.scl_data.viewport.width,
			pipe_ctx->plane_res.scl_data.viewport.height,
			pipe_ctx->plane_res.scl_data.viewport.x,
			pipe_ctx->plane_res.scl_data.viewport.y,
			pipe_ctx->plane_res.scl_data.recout.width,
			pipe_ctx->plane_res.scl_data.recout.height,
			pipe_ctx->plane_res.scl_data.recout.x,
			pipe_ctx->plane_res.scl_data.recout.y);
}

static void dce110_apply_ctx_for_surface(
		struct dc *dc,
		const struct dc_stream_state *stream,
		int num_planes,
		struct dc_state *context)
{
	int i;

	if (num_planes == 0)
		return;

	if (dc->fbc_compressor)
		dc->fbc_compressor->funcs->disable_fbc(dc->fbc_compressor);

	for (i = 0; i < dc->res_pool->pipe_count; i++) {
		struct pipe_ctx *pipe_ctx = &context->res_ctx.pipe_ctx[i];

		if (pipe_ctx->stream != stream)
			continue;

		/* Need to allocate mem before program front end for Fiji */
		pipe_ctx->plane_res.mi->funcs->allocate_mem_input(
				pipe_ctx->plane_res.mi,
				pipe_ctx->stream->timing.h_total,
				pipe_ctx->stream->timing.v_total,
				pipe_ctx->stream->timing.pix_clk_100hz / 10,
				context->stream_count);

		dce110_program_front_end_for_pipe(dc, pipe_ctx);

		dc->hwss.update_plane_addr(dc, pipe_ctx);

		program_surface_visibility(dc, pipe_ctx);

	}

	if (dc->fbc_compressor)
		enable_fbc(dc, context);
}

static void dce110_post_unlock_program_front_end(
		struct dc *dc,
		struct dc_state *context)
{
}

static void dce110_power_down_fe(struct dc *dc, struct pipe_ctx *pipe_ctx)
{
	struct dce_hwseq *hws = dc->hwseq;
	int fe_idx = pipe_ctx->plane_res.mi ?
		pipe_ctx->plane_res.mi->inst : pipe_ctx->pipe_idx;

	/* Do not power down fe when stream is active on dce*/
	if (dc->current_state->res_ctx.pipe_ctx[fe_idx].stream)
		return;

	hws->funcs.enable_display_power_gating(
		dc, fe_idx, dc->ctx->dc_bios, PIPE_GATING_CONTROL_ENABLE);

	dc->res_pool->transforms[fe_idx]->funcs->transform_reset(
				dc->res_pool->transforms[fe_idx]);
}

static void dce110_wait_for_mpcc_disconnect(
		struct dc *dc,
		struct resource_pool *res_pool,
		struct pipe_ctx *pipe_ctx)
{
	/* do nothing*/
}

static void program_output_csc(struct dc *dc,
		struct pipe_ctx *pipe_ctx,
		enum dc_color_space colorspace,
		uint16_t *matrix,
		int opp_id)
{
	int i;
	struct out_csc_color_matrix tbl_entry;

	if (pipe_ctx->stream->csc_color_matrix.enable_adjustment == true) {
		enum dc_color_space color_space = pipe_ctx->stream->output_color_space;

		for (i = 0; i < 12; i++)
			tbl_entry.regval[i] = pipe_ctx->stream->csc_color_matrix.matrix[i];

		tbl_entry.color_space = color_space;

		pipe_ctx->plane_res.xfm->funcs->opp_set_csc_adjustment(
				pipe_ctx->plane_res.xfm, &tbl_entry);
	}
}

static void dce110_set_cursor_position(struct pipe_ctx *pipe_ctx)
{
	struct dc_cursor_position pos_cpy = pipe_ctx->stream->cursor_position;
	struct input_pixel_processor *ipp = pipe_ctx->plane_res.ipp;
	struct mem_input *mi = pipe_ctx->plane_res.mi;
	struct dc_cursor_mi_param param = {
		.pixel_clk_khz = pipe_ctx->stream->timing.pix_clk_100hz / 10,
		.ref_clk_khz = pipe_ctx->stream->ctx->dc->res_pool->ref_clocks.xtalin_clock_inKhz,
		.viewport = pipe_ctx->plane_res.scl_data.viewport,
		.h_scale_ratio = pipe_ctx->plane_res.scl_data.ratios.horz,
		.v_scale_ratio = pipe_ctx->plane_res.scl_data.ratios.vert,
		.rotation = pipe_ctx->plane_state->rotation,
		.mirror = pipe_ctx->plane_state->horizontal_mirror
	};

	/**
	 * If the cursor's source viewport is clipped then we need to
	 * translate the cursor to appear in the correct position on
	 * the screen.
	 *
	 * This translation isn't affected by scaling so it needs to be
	 * done *after* we adjust the position for the scale factor.
	 *
	 * This is only done by opt-in for now since there are still
	 * some usecases like tiled display that might enable the
	 * cursor on both streams while expecting dc to clip it.
	 */
	if (pos_cpy.translate_by_source) {
		pos_cpy.x += pipe_ctx->plane_state->src_rect.x;
		pos_cpy.y += pipe_ctx->plane_state->src_rect.y;
	}

	if (pipe_ctx->plane_state->address.type
			== PLN_ADDR_TYPE_VIDEO_PROGRESSIVE)
		pos_cpy.enable = false;

	if (pipe_ctx->top_pipe && pipe_ctx->plane_state != pipe_ctx->top_pipe->plane_state)
		pos_cpy.enable = false;

	if (ipp->funcs->ipp_cursor_set_position)
		ipp->funcs->ipp_cursor_set_position(ipp, &pos_cpy, &param);
	if (mi->funcs->set_cursor_position)
		mi->funcs->set_cursor_position(mi, &pos_cpy, &param);
}

static void dce110_set_cursor_attribute(struct pipe_ctx *pipe_ctx)
{
	struct dc_cursor_attributes *attributes = &pipe_ctx->stream->cursor_attributes;

	if (pipe_ctx->plane_res.ipp &&
	    pipe_ctx->plane_res.ipp->funcs->ipp_cursor_set_attributes)
		pipe_ctx->plane_res.ipp->funcs->ipp_cursor_set_attributes(
				pipe_ctx->plane_res.ipp, attributes);

	if (pipe_ctx->plane_res.mi &&
	    pipe_ctx->plane_res.mi->funcs->set_cursor_attributes)
		pipe_ctx->plane_res.mi->funcs->set_cursor_attributes(
				pipe_ctx->plane_res.mi, attributes);

	if (pipe_ctx->plane_res.xfm &&
	    pipe_ctx->plane_res.xfm->funcs->set_cursor_attributes)
		pipe_ctx->plane_res.xfm->funcs->set_cursor_attributes(
				pipe_ctx->plane_res.xfm, attributes);
}

bool dce110_set_backlight_level(struct pipe_ctx *pipe_ctx,
		uint32_t backlight_pwm_u16_16,
		uint32_t frame_ramp)
{
	struct dc_link *link = pipe_ctx->stream->link;
	struct dc  *dc = link->ctx->dc;
	struct abm *abm = pipe_ctx->stream_res.abm;
	struct panel_cntl *panel_cntl = link->panel_cntl;
	struct dmcu *dmcu = dc->res_pool->dmcu;
	bool fw_set_brightness = true;
	/* DMCU -1 for all controller id values,
	 * therefore +1 here
	 */
	uint32_t controller_id = pipe_ctx->stream_res.tg->inst + 1;

	if (abm == NULL || panel_cntl == NULL || (abm->funcs->set_backlight_level_pwm == NULL))
		return false;

	if (dmcu)
		fw_set_brightness = dmcu->funcs->is_dmcu_initialized(dmcu);

	if (!fw_set_brightness && panel_cntl->funcs->driver_set_backlight)
		panel_cntl->funcs->driver_set_backlight(panel_cntl, backlight_pwm_u16_16);
	else
		abm->funcs->set_backlight_level_pwm(
				abm,
				backlight_pwm_u16_16,
				frame_ramp,
				controller_id,
				link->panel_cntl->inst);

	return true;
}

void dce110_set_abm_immediate_disable(struct pipe_ctx *pipe_ctx)
{
	struct abm *abm = pipe_ctx->stream_res.abm;
	struct panel_cntl *panel_cntl = pipe_ctx->stream->link->panel_cntl;

	if (abm)
		abm->funcs->set_abm_immediate_disable(abm,
				pipe_ctx->stream->link->panel_cntl->inst);

	if (panel_cntl)
		panel_cntl->funcs->store_backlight_level(panel_cntl);
}

void dce110_set_pipe(struct pipe_ctx *pipe_ctx)
{
	struct abm *abm = pipe_ctx->stream_res.abm;
	struct panel_cntl *panel_cntl = pipe_ctx->stream->link->panel_cntl;
	uint32_t otg_inst = pipe_ctx->stream_res.tg->inst + 1;

	if (abm && panel_cntl)
		abm->funcs->set_pipe(abm, otg_inst, panel_cntl->inst);
}

static const struct hw_sequencer_funcs dce110_funcs = {
	.program_gamut_remap = program_gamut_remap,
	.program_output_csc = program_output_csc,
	.init_hw = init_hw,
	.apply_ctx_to_hw = dce110_apply_ctx_to_hw,
	.apply_ctx_for_surface = dce110_apply_ctx_for_surface,
	.post_unlock_program_front_end = dce110_post_unlock_program_front_end,
	.update_plane_addr = update_plane_addr,
	.update_pending_status = dce110_update_pending_status,
	.enable_accelerated_mode = dce110_enable_accelerated_mode,
	.enable_timing_synchronization = dce110_enable_timing_synchronization,
	.enable_per_frame_crtc_position_reset = dce110_enable_per_frame_crtc_position_reset,
	.update_info_frame = dce110_update_info_frame,
	.enable_stream = dce110_enable_stream,
	.disable_stream = dce110_disable_stream,
	.unblank_stream = dce110_unblank_stream,
	.blank_stream = dce110_blank_stream,
	.enable_audio_stream = dce110_enable_audio_stream,
	.disable_audio_stream = dce110_disable_audio_stream,
	.disable_plane = dce110_power_down_fe,
	.pipe_control_lock = dce_pipe_control_lock,
	.interdependent_update_lock = NULL,
	.cursor_lock = dce_pipe_control_lock,
	.prepare_bandwidth = dce110_prepare_bandwidth,
	.optimize_bandwidth = dce110_optimize_bandwidth,
	.set_drr = set_drr,
	.get_position = get_position,
	.set_static_screen_control = set_static_screen_control,
	.setup_stereo = NULL,
	.set_avmute = dce110_set_avmute,
	.wait_for_mpcc_disconnect = dce110_wait_for_mpcc_disconnect,
	.edp_backlight_control = dce110_edp_backlight_control,
	.edp_power_control = dce110_edp_power_control,
	.edp_wait_for_hpd_ready = dce110_edp_wait_for_hpd_ready,
	.set_cursor_position = dce110_set_cursor_position,
	.set_cursor_attribute = dce110_set_cursor_attribute,
	.set_backlight_level = dce110_set_backlight_level,
	.set_abm_immediate_disable = dce110_set_abm_immediate_disable,
	.set_pipe = dce110_set_pipe,
};

static const struct hwseq_private_funcs dce110_private_funcs = {
	.init_pipes = init_pipes,
	.update_plane_addr = update_plane_addr,
	.set_input_transfer_func = dce110_set_input_transfer_func,
	.set_output_transfer_func = dce110_set_output_transfer_func,
	.power_down = dce110_power_down,
	.enable_display_pipe_clock_gating = enable_display_pipe_clock_gating,
	.enable_display_power_gating = dce110_enable_display_power_gating,
	.reset_hw_ctx_wrap = dce110_reset_hw_ctx_wrap,
	.enable_stream_timing = dce110_enable_stream_timing,
	.disable_stream_gating = NULL,
	.enable_stream_gating = NULL,
	.edp_backlight_control = dce110_edp_backlight_control,
};

void dce110_hw_sequencer_construct(struct dc *dc)
{
	dc->hwss = dce110_funcs;
	dc->hwseq->funcs = dce110_private_funcs;
}
<|MERGE_RESOLUTION|>--- conflicted
+++ resolved
@@ -2171,23 +2171,15 @@
 
 			if (dc->res_pool->dccg && dc->res_pool->dccg->funcs->set_audio_dtbclk_dto) {
 				struct dtbclk_dto_params dto_params = {0};
-<<<<<<< HEAD
-=======
 
 				dc->res_pool->dccg->funcs->set_audio_dtbclk_dto(
 					dc->res_pool->dccg, &dto_params);
->>>>>>> e7c3f58a
 
 				pipe_ctx->stream_res.audio->funcs->wall_dto_setup(
 						pipe_ctx->stream_res.audio,
 						pipe_ctx->stream->signal,
 						&audio_output.crtc_info,
 						&audio_output.pll_info);
-
-				dc->res_pool->dccg->funcs->set_audio_dtbclk_dto(
-					dc->res_pool->dccg,
-					&dto_params);
-
 			} else
 				pipe_ctx->stream_res.audio->funcs->wall_dto_setup(
 					pipe_ctx->stream_res.audio,
