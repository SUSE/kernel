/*
 * Copyright 2012-15 Advanced Micro Devices, Inc.
 *
 * Permission is hereby granted, free of charge, to any person obtaining a
 * copy of this software and associated documentation files (the "Software"),
 * to deal in the Software without restriction, including without limitation
 * the rights to use, copy, modify, merge, publish, distribute, sublicense,
 * and/or sell copies of the Software, and to permit persons to whom the
 * Software is furnished to do so, subject to the following conditions:
 *
 * The above copyright notice and this permission notice shall be included in
 * all copies or substantial portions of the Software.
 *
 * THE SOFTWARE IS PROVIDED "AS IS", WITHOUT WARRANTY OF ANY KIND, EXPRESS OR
 * IMPLIED, INCLUDING BUT NOT LIMITED TO THE WARRANTIES OF MERCHANTABILITY,
 * FITNESS FOR A PARTICULAR PURPOSE AND NONINFRINGEMENT.  IN NO EVENT SHALL
 * THE COPYRIGHT HOLDER(S) OR AUTHOR(S) BE LIABLE FOR ANY CLAIM, DAMAGES OR
 * OTHER LIABILITY, WHETHER IN AN ACTION OF CONTRACT, TORT OR OTHERWISE,
 * ARISING FROM, OUT OF OR IN CONNECTION WITH THE SOFTWARE OR THE USE OR
 * OTHER DEALINGS IN THE SOFTWARE.
 *
 * Authors: AMD
 *
 */

#include "dm_services.h"

#include "dce/dce_11_0_d.h"
#include "dce/dce_11_0_sh_mask.h"
#include "gmc/gmc_8_2_sh_mask.h"
#include "gmc/gmc_8_2_d.h"

#include "include/logger_interface.h"

#include "dce110_compressor.h"

#define DC_LOGGER \
		cp110->base.ctx->logger
#define DCP_REG(reg)\
	(reg + cp110->offsets.dcp_offset)
#define DMIF_REG(reg)\
	(reg + cp110->offsets.dmif_offset)

static const struct dce110_compressor_reg_offsets reg_offsets[] = {
{
	.dcp_offset = (mmDCP0_GRPH_CONTROL - mmDCP0_GRPH_CONTROL),
	.dmif_offset =
		(mmDMIF_PG0_DPG_PIPE_DPM_CONTROL
			- mmDMIF_PG0_DPG_PIPE_DPM_CONTROL),
},
{
	.dcp_offset = (mmDCP1_GRPH_CONTROL - mmDCP0_GRPH_CONTROL),
	.dmif_offset =
		(mmDMIF_PG1_DPG_PIPE_DPM_CONTROL
			- mmDMIF_PG0_DPG_PIPE_DPM_CONTROL),
},
{
	.dcp_offset = (mmDCP2_GRPH_CONTROL - mmDCP0_GRPH_CONTROL),
	.dmif_offset =
		(mmDMIF_PG2_DPG_PIPE_DPM_CONTROL
			- mmDMIF_PG0_DPG_PIPE_DPM_CONTROL),
}
};

static const uint32_t dce11_one_lpt_channel_max_resolution = 2560 * 1600;

enum fbc_idle_force {
	/* Bit 0 - Display registers updated */
	FBC_IDLE_FORCE_DISPLAY_REGISTER_UPDATE = 0x00000001,

	/* Bit 2 - FBC_GRPH_COMP_EN register updated */
	FBC_IDLE_FORCE_GRPH_COMP_EN = 0x00000002,
	/* Bit 3 - FBC_SRC_SEL register updated */
	FBC_IDLE_FORCE_SRC_SEL_CHANGE = 0x00000004,
	/* Bit 4 - FBC_MIN_COMPRESSION register updated */
	FBC_IDLE_FORCE_MIN_COMPRESSION_CHANGE = 0x00000008,
	/* Bit 5 - FBC_ALPHA_COMP_EN register updated */
	FBC_IDLE_FORCE_ALPHA_COMP_EN = 0x00000010,
	/* Bit 6 - FBC_ZERO_ALPHA_CHUNK_SKIP_EN register updated */
	FBC_IDLE_FORCE_ZERO_ALPHA_CHUNK_SKIP_EN = 0x00000020,
	/* Bit 7 - FBC_FORCE_COPY_TO_COMP_BUF register updated */
	FBC_IDLE_FORCE_FORCE_COPY_TO_COMP_BUF = 0x00000040,

	/* Bit 24 - Memory write to region 0 defined by MC registers. */
	FBC_IDLE_FORCE_MEMORY_WRITE_TO_REGION0 = 0x01000000,
	/* Bit 25 - Memory write to region 1 defined by MC registers */
	FBC_IDLE_FORCE_MEMORY_WRITE_TO_REGION1 = 0x02000000,
	/* Bit 26 - Memory write to region 2 defined by MC registers */
	FBC_IDLE_FORCE_MEMORY_WRITE_TO_REGION2 = 0x04000000,
	/* Bit 27 - Memory write to region 3 defined by MC registers. */
	FBC_IDLE_FORCE_MEMORY_WRITE_TO_REGION3 = 0x08000000,

	/* Bit 28 - Memory write from any client other than MCIF */
	FBC_IDLE_FORCE_MEMORY_WRITE_OTHER_THAN_MCIF = 0x10000000,
	/* Bit 29 - CG statics screen signal is inactive */
	FBC_IDLE_FORCE_CG_STATIC_SCREEN_IS_INACTIVE = 0x20000000,
};


static uint32_t align_to_chunks_number_per_line(uint32_t pixels)
{
	return 256 * ((pixels + 255) / 256);
}

static void reset_lb_on_vblank(struct dc_context *ctx)
{
	uint32_t value, frame_count;
	uint32_t retry = 0;
	uint32_t status_pos =
			dm_read_reg(ctx, mmCRTC_STATUS_POSITION);


	/* Only if CRTC is enabled and counter is moving we wait for one frame. */
	if (status_pos != dm_read_reg(ctx, mmCRTC_STATUS_POSITION)) {
		/* Resetting LB on VBlank */
		value = dm_read_reg(ctx, mmLB_SYNC_RESET_SEL);
		set_reg_field_value(value, 3, LB_SYNC_RESET_SEL, LB_SYNC_RESET_SEL);
		set_reg_field_value(value, 1, LB_SYNC_RESET_SEL, LB_SYNC_RESET_SEL2);
		dm_write_reg(ctx, mmLB_SYNC_RESET_SEL, value);

		frame_count = dm_read_reg(ctx, mmCRTC_STATUS_FRAME_COUNT);


		for (retry = 10000; retry > 0; retry--) {
			if (frame_count != dm_read_reg(ctx, mmCRTC_STATUS_FRAME_COUNT))
				break;
			udelay(10);
		}
		if (!retry)
			dm_error("Frame count did not increase for 100ms.\n");

		/* Resetting LB on VBlank */
		value = dm_read_reg(ctx, mmLB_SYNC_RESET_SEL);
		set_reg_field_value(value, 2, LB_SYNC_RESET_SEL, LB_SYNC_RESET_SEL);
		set_reg_field_value(value, 0, LB_SYNC_RESET_SEL, LB_SYNC_RESET_SEL2);
		dm_write_reg(ctx, mmLB_SYNC_RESET_SEL, value);

	}

}

static void wait_for_fbc_state_changed(
	struct dce110_compressor *cp110,
	bool enabled)
{
<<<<<<< HEAD
	uint16_t counter = 0;
=======
	uint32_t counter = 0;
>>>>>>> 8e6fbfc0
	uint32_t addr = mmFBC_STATUS;
	uint32_t value;

	while (counter < 1000) {
		value = dm_read_reg(cp110->base.ctx, addr);
		if (get_reg_field_value(
			value,
			FBC_STATUS,
			FBC_ENABLE_STATUS) == enabled)
			break;
		udelay(100);
		counter++;
	}

	if (counter == 1000) {
		DC_LOG_WARNING("%s: wait counter exceeded, changes to HW not applied",
			__func__);
	} else {
		DC_LOG_SYNC("FBC status changed to %d", enabled);
	}


}

void dce110_compressor_power_up_fbc(struct compressor *compressor)
{
	uint32_t value;
	uint32_t addr;

	addr = mmFBC_CNTL;
	value = dm_read_reg(compressor->ctx, addr);
	set_reg_field_value(value, 0, FBC_CNTL, FBC_GRPH_COMP_EN);
	set_reg_field_value(value, 1, FBC_CNTL, FBC_EN);
	set_reg_field_value(value, 2, FBC_CNTL, FBC_COHERENCY_MODE);
	if (compressor->options.bits.CLK_GATING_DISABLED == 1) {
		/* HW needs to do power measurement comparison. */
		set_reg_field_value(
			value,
			0,
			FBC_CNTL,
			FBC_COMP_CLK_GATE_EN);
	}
	dm_write_reg(compressor->ctx, addr, value);

	addr = mmFBC_COMP_MODE;
	value = dm_read_reg(compressor->ctx, addr);
	set_reg_field_value(value, 1, FBC_COMP_MODE, FBC_RLE_EN);
	set_reg_field_value(value, 1, FBC_COMP_MODE, FBC_DPCM4_RGB_EN);
	set_reg_field_value(value, 1, FBC_COMP_MODE, FBC_IND_EN);
	dm_write_reg(compressor->ctx, addr, value);

	addr = mmFBC_COMP_CNTL;
	value = dm_read_reg(compressor->ctx, addr);
	set_reg_field_value(value, 1, FBC_COMP_CNTL, FBC_DEPTH_RGB08_EN);
	dm_write_reg(compressor->ctx, addr, value);
	/*FBC_MIN_COMPRESSION 0 ==> 2:1 */
	/*                    1 ==> 4:1 */
	/*                    2 ==> 8:1 */
	/*                  0xF ==> 1:1 */
	set_reg_field_value(value, 0xF, FBC_COMP_CNTL, FBC_MIN_COMPRESSION);
	dm_write_reg(compressor->ctx, addr, value);
	compressor->min_compress_ratio = FBC_COMPRESS_RATIO_1TO1;

	value = 0;
	dm_write_reg(compressor->ctx, mmFBC_IND_LUT0, value);

	value = 0xFFFFFF;
	dm_write_reg(compressor->ctx, mmFBC_IND_LUT1, value);
}

void dce110_compressor_enable_fbc(
	struct compressor *compressor,
	struct compr_addr_and_pitch_params *params)
{
	struct dce110_compressor *cp110 = TO_DCE110_COMPRESSOR(compressor);

	if (compressor->options.bits.FBC_SUPPORT &&
		(!dce110_compressor_is_fbc_enabled_in_hw(compressor, NULL))) {

		uint32_t addr;
		uint32_t value, misc_value;


		addr = mmFBC_CNTL;
		value = dm_read_reg(compressor->ctx, addr);
		set_reg_field_value(value, 1, FBC_CNTL, FBC_GRPH_COMP_EN);
		set_reg_field_value(
			value,
			params->inst,
			FBC_CNTL, FBC_SRC_SEL);
		dm_write_reg(compressor->ctx, addr, value);

		/* Keep track of enum controller_id FBC is attached to */
		compressor->is_enabled = true;
		compressor->attached_inst = params->inst;
		cp110->offsets = reg_offsets[params->inst];

		/* Toggle it as there is bug in HW */
		set_reg_field_value(value, 0, FBC_CNTL, FBC_GRPH_COMP_EN);
		dm_write_reg(compressor->ctx, addr, value);

		/* FBC usage with scatter & gather for dce110 */
		misc_value = dm_read_reg(compressor->ctx, mmFBC_MISC);

		set_reg_field_value(misc_value, 1,
				FBC_MISC, FBC_INVALIDATE_ON_ERROR);
		set_reg_field_value(misc_value, 1,
				FBC_MISC, FBC_DECOMPRESS_ERROR_CLEAR);
		set_reg_field_value(misc_value, 0x14,
				FBC_MISC, FBC_SLOW_REQ_INTERVAL);

		dm_write_reg(compressor->ctx, mmFBC_MISC, misc_value);

		/* Enable FBC */
		set_reg_field_value(value, 1, FBC_CNTL, FBC_GRPH_COMP_EN);
		dm_write_reg(compressor->ctx, addr, value);

		wait_for_fbc_state_changed(cp110, true);
	}
}

void dce110_compressor_disable_fbc(struct compressor *compressor)
{
	struct dce110_compressor *cp110 = TO_DCE110_COMPRESSOR(compressor);

	if (compressor->options.bits.FBC_SUPPORT) {
		if (dce110_compressor_is_fbc_enabled_in_hw(compressor, NULL)) {
			uint32_t reg_data;
			/* Turn off compression */
			reg_data = dm_read_reg(compressor->ctx, mmFBC_CNTL);
			set_reg_field_value(reg_data, 0, FBC_CNTL, FBC_GRPH_COMP_EN);
			dm_write_reg(compressor->ctx, mmFBC_CNTL, reg_data);

			/* Reset enum controller_id to undefined */
			compressor->attached_inst = 0;
			compressor->is_enabled = false;

			wait_for_fbc_state_changed(cp110, false);
		}

		/* Sync line buffer  - dce100/110 only*/
		reset_lb_on_vblank(compressor->ctx);
	}
}

bool dce110_compressor_is_fbc_enabled_in_hw(
	struct compressor *compressor,
	uint32_t *inst)
{
	/* Check the hardware register */
	uint32_t value;

	value = dm_read_reg(compressor->ctx, mmFBC_STATUS);
	if (get_reg_field_value(value, FBC_STATUS, FBC_ENABLE_STATUS)) {
		if (inst != NULL)
			*inst = compressor->attached_inst;
		return true;
	}

	value = dm_read_reg(compressor->ctx, mmFBC_MISC);
	if (get_reg_field_value(value, FBC_MISC, FBC_STOP_ON_HFLIP_EVENT)) {
		value = dm_read_reg(compressor->ctx, mmFBC_CNTL);

		if (get_reg_field_value(value, FBC_CNTL, FBC_GRPH_COMP_EN)) {
			if (inst != NULL)
				*inst =
					compressor->attached_inst;
			return true;
		}
	}
	return false;
}


void dce110_compressor_program_compressed_surface_address_and_pitch(
	struct compressor *compressor,
	struct compr_addr_and_pitch_params *params)
{
	struct dce110_compressor *cp110 = TO_DCE110_COMPRESSOR(compressor);
	uint32_t value = 0;
	uint32_t fbc_pitch = 0;
	uint32_t compressed_surf_address_low_part =
		compressor->compr_surface_address.addr.low_part;

	/* Clear content first. */
	dm_write_reg(
		compressor->ctx,
		DCP_REG(mmGRPH_COMPRESS_SURFACE_ADDRESS_HIGH),
		0);
	dm_write_reg(compressor->ctx,
		DCP_REG(mmGRPH_COMPRESS_SURFACE_ADDRESS), 0);

	/* Write address, HIGH has to be first. */
	dm_write_reg(compressor->ctx,
		DCP_REG(mmGRPH_COMPRESS_SURFACE_ADDRESS_HIGH),
		compressor->compr_surface_address.addr.high_part);
	dm_write_reg(compressor->ctx,
		DCP_REG(mmGRPH_COMPRESS_SURFACE_ADDRESS),
		compressed_surf_address_low_part);

	fbc_pitch = align_to_chunks_number_per_line(params->source_view_width);

	if (compressor->min_compress_ratio == FBC_COMPRESS_RATIO_1TO1)
		fbc_pitch = fbc_pitch / 8;
	else
		DC_LOG_WARNING("%s: Unexpected DCE11 compression ratio",
			__func__);

	/* Clear content first. */
	dm_write_reg(compressor->ctx, DCP_REG(mmGRPH_COMPRESS_PITCH), 0);

	/* Write FBC Pitch. */
	set_reg_field_value(
		value,
		fbc_pitch,
		GRPH_COMPRESS_PITCH,
		GRPH_COMPRESS_PITCH);
	dm_write_reg(compressor->ctx, DCP_REG(mmGRPH_COMPRESS_PITCH), value);

}

void dce110_compressor_set_fbc_invalidation_triggers(
	struct compressor *compressor,
	uint32_t fbc_trigger)
{
	/* Disable region hit event, FBC_MEMORY_REGION_MASK = 0 (bits 16-19)
	 * for DCE 11 regions cannot be used - does not work with S/G
	 */
	uint32_t addr = mmFBC_CLIENT_REGION_MASK;
	uint32_t value = dm_read_reg(compressor->ctx, addr);

	set_reg_field_value(
		value,
		0,
		FBC_CLIENT_REGION_MASK,
		FBC_MEMORY_REGION_MASK);
	dm_write_reg(compressor->ctx, addr, value);

	/* Setup events when to clear all CSM entries (effectively marking
	 * current compressed data invalid)
	 * For DCE 11 CSM metadata 11111 means - "Not Compressed"
	 * Used as the initial value of the metadata sent to the compressor
	 * after invalidation, to indicate that the compressor should attempt
	 * to compress all chunks on the current pass.  Also used when the chunk
	 * is not successfully written to memory.
	 * When this CSM value is detected, FBC reads from the uncompressed
	 * buffer. Set events according to passed in value, these events are
	 * valid for DCE11:
	 *     - bit  0 - display register updated
	 *     - bit 28 - memory write from any client except from MCIF
	 *     - bit 29 - CG static screen signal is inactive
	 * In addition, DCE11.1 also needs to set new DCE11.1 specific events
	 * that are used to trigger invalidation on certain register changes,
	 * for example enabling of Alpha Compression may trigger invalidation of
	 * FBC once bit is set. These events are as follows:
	 *      - Bit 2 - FBC_GRPH_COMP_EN register updated
	 *      - Bit 3 - FBC_SRC_SEL register updated
	 *      - Bit 4 - FBC_MIN_COMPRESSION register updated
	 *      - Bit 5 - FBC_ALPHA_COMP_EN register updated
	 *      - Bit 6 - FBC_ZERO_ALPHA_CHUNK_SKIP_EN register updated
	 *      - Bit 7 - FBC_FORCE_COPY_TO_COMP_BUF register updated
	 */
	addr = mmFBC_IDLE_FORCE_CLEAR_MASK;
	value = dm_read_reg(compressor->ctx, addr);
	set_reg_field_value(
		value,
		fbc_trigger |
		FBC_IDLE_FORCE_GRPH_COMP_EN |
		FBC_IDLE_FORCE_SRC_SEL_CHANGE |
		FBC_IDLE_FORCE_MIN_COMPRESSION_CHANGE |
		FBC_IDLE_FORCE_ALPHA_COMP_EN |
		FBC_IDLE_FORCE_ZERO_ALPHA_CHUNK_SKIP_EN |
		FBC_IDLE_FORCE_FORCE_COPY_TO_COMP_BUF,
		FBC_IDLE_FORCE_CLEAR_MASK,
		FBC_IDLE_FORCE_CLEAR_MASK);
	dm_write_reg(compressor->ctx, addr, value);
}

struct compressor *dce110_compressor_create(struct dc_context *ctx)
{
	struct dce110_compressor *cp110 =
		kzalloc(sizeof(struct dce110_compressor), GFP_KERNEL);

	if (!cp110)
		return NULL;

	dce110_compressor_construct(cp110, ctx);
	return &cp110->base;
}

void dce110_compressor_destroy(struct compressor **compressor)
{
	kfree(TO_DCE110_COMPRESSOR(*compressor));
	*compressor = NULL;
}

bool dce110_get_required_compressed_surfacesize(struct fbc_input_info fbc_input_info,
						struct fbc_requested_compressed_size size)
{
	bool result = false;

	unsigned int max_x = FBC_MAX_X, max_y = FBC_MAX_Y;

	get_max_support_fbc_buffersize(&max_x, &max_y);

	if (fbc_input_info.dynamic_fbc_buffer_alloc == 0) {
		/*
		 * For DCE11 here use Max HW supported size:  HW Support up to 3840x2400 resolution
		 * or 18000 chunks.
		 */
		size.preferred_size = size.min_size = align_to_chunks_number_per_line(max_x) * max_y * 4;  /* (For FBC when LPT not supported). */
		size.preferred_size_alignment = size.min_size_alignment = 0x100;       /* For FBC when LPT not supported */
		size.bits.preferred_must_be_framebuffer_pool = 1;
		size.bits.min_must_be_framebuffer_pool = 1;

		result = true;
	}
	/*
	 * Maybe to add registry key support with optional size here to override above
	 * for debugging purposes
	 */

	return result;
}


void get_max_support_fbc_buffersize(unsigned int *max_x, unsigned int *max_y)
{
	*max_x = FBC_MAX_X;
	*max_y = FBC_MAX_Y;

	/* if (m_smallLocalFrameBufferMemory == 1)
	 * {
	 *	*max_x = FBC_MAX_X_SG;
	 *	*max_y = FBC_MAX_Y_SG;
	 * }
	 */
}


unsigned int controller_id_to_index(enum controller_id controller_id)
{
	unsigned int index = 0;

	switch (controller_id) {
	case CONTROLLER_ID_D0:
		index = 0;
		break;
	case CONTROLLER_ID_D1:
		index = 1;
		break;
	case CONTROLLER_ID_D2:
		index = 2;
		break;
	case CONTROLLER_ID_D3:
		index = 3;
		break;
	default:
		break;
	}
	return index;
}


static const struct compressor_funcs dce110_compressor_funcs = {
	.power_up_fbc = dce110_compressor_power_up_fbc,
	.enable_fbc = dce110_compressor_enable_fbc,
	.disable_fbc = dce110_compressor_disable_fbc,
	.set_fbc_invalidation_triggers = dce110_compressor_set_fbc_invalidation_triggers,
	.surface_address_and_pitch = dce110_compressor_program_compressed_surface_address_and_pitch,
	.is_fbc_enabled_in_hw = dce110_compressor_is_fbc_enabled_in_hw
};


void dce110_compressor_construct(struct dce110_compressor *compressor,
	struct dc_context *ctx)
{

	compressor->base.options.raw = 0;
	compressor->base.options.bits.FBC_SUPPORT = true;

	/* for dce 11 always use one dram channel for lpt */
	compressor->base.lpt_channels_num = 1;
	compressor->base.options.bits.DUMMY_BACKEND = false;

	/*
	 * check if this system has more than 1 dram channel; if only 1 then lpt
	 * should not be supported
	 */


	compressor->base.options.bits.CLK_GATING_DISABLED = false;

	compressor->base.ctx = ctx;
	compressor->base.embedded_panel_h_size = 0;
	compressor->base.embedded_panel_v_size = 0;
	compressor->base.memory_bus_width = ctx->asic_id.vram_width;
	compressor->base.allocated_size = 0;
	compressor->base.preferred_requested_size = 0;
	compressor->base.min_compress_ratio = FBC_COMPRESS_RATIO_INVALID;
	compressor->base.banks_num = 0;
	compressor->base.raw_size = 0;
	compressor->base.channel_interleave_size = 0;
	compressor->base.dram_channels_num = 0;
	compressor->base.lpt_channels_num = 0;
	compressor->base.attached_inst = 0;
	compressor->base.is_enabled = false;
	compressor->base.funcs = &dce110_compressor_funcs;

}
<|MERGE_RESOLUTION|>--- conflicted
+++ resolved
@@ -143,11 +143,7 @@
 	struct dce110_compressor *cp110,
 	bool enabled)
 {
-<<<<<<< HEAD
-	uint16_t counter = 0;
-=======
 	uint32_t counter = 0;
->>>>>>> 8e6fbfc0
 	uint32_t addr = mmFBC_STATUS;
 	uint32_t value;
 
