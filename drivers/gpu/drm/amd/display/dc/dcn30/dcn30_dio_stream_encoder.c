/*
 * Copyright 2020 Advanced Micro Devices, Inc.
 *
 * Permission is hereby granted, free of charge, to any person obtaining a
 * copy of this software and associated documentation files (the "Software"),
 * to deal in the Software without restriction, including without limitation
 * the rights to use, copy, modify, merge, publish, distribute, sublicense,
 *  and/or sell copies of the Software, and to permit persons to whom the
 * Software is furnished to do so, subject to the following conditions:
 *
 * The above copyright notice and this permission notice shall be included in
 * all copies or substantial portions of the Software.
 *
 * THE SOFTWARE IS PROVIDED "AS IS", WITHOUT WARRANTY OF ANY KIND, EXPRESS OR
 * IMPLIED, INCLUDING BUT NOT LIMITED TO THE WARRANTIES OF MERCHANTABILITY,
 * FITNESS FOR A PARTICULAR PURPOSE AND NONINFRINGEMENT.  IN NO EVENT SHALL
 * THE COPYRIGHT HOLDER(S) OR AUTHOR(S) BE LIABLE FOR ANY CLAIM, DAMAGES OR
 * OTHER LIABILITY, WHETHER IN AN ACTION OF CONTRACT, TORT OR OTHERWISE,
 * ARISING FROM, OUT OF OR IN CONNECTION WITH THE SOFTWARE OR THE USE OR
 * OTHER DEALINGS IN THE SOFTWARE.
 *
 * Authors: AMD
 *
 */


#include "dc_bios_types.h"
#include "dcn30_dio_stream_encoder.h"
#include "reg_helper.h"
#include "hw_shared.h"
#include "dc.h"
#include "core_types.h"
#include <linux/delay.h>


#define DC_LOGGER \
		enc1->base.ctx->logger

#define REG(reg)\
	(enc1->regs->reg)

#undef FN
#define FN(reg_name, field_name) \
	enc1->se_shift->field_name, enc1->se_mask->field_name

#define VBI_LINE_0 0
#define HDMI_CLOCK_CHANNEL_RATE_MORE_340M 340000

#define CTX \
	enc1->base.ctx


static void enc3_update_hdmi_info_packet(
	struct dcn10_stream_encoder *enc1,
	uint32_t packet_index,
	const struct dc_info_packet *info_packet)
{
	uint32_t cont, send, line;

	if (info_packet->valid) {
		enc1->base.vpg->funcs->update_generic_info_packet(
				enc1->base.vpg,
				packet_index,
				info_packet,
				true);

		/* enable transmission of packet(s) -
		 * packet transmission begins on the next frame */
		cont = 1;
		/* send packet(s) every frame */
		send = 1;
		/* select line number to send packets on */
		line = 2;
	} else {
		cont = 0;
		send = 0;
		line = 0;
	}

	/* DP_SEC_GSP[x]_LINE_REFERENCE - keep default value REFER_TO_DP_SOF */

	/* choose which generic packet control to use */
	switch (packet_index) {
	case 0:
		REG_UPDATE_2(HDMI_GENERIC_PACKET_CONTROL0,
				HDMI_GENERIC0_CONT, cont,
				HDMI_GENERIC0_SEND, send);
		REG_UPDATE(HDMI_GENERIC_PACKET_CONTROL1,
				HDMI_GENERIC0_LINE, line);
		break;
	case 1:
		REG_UPDATE_2(HDMI_GENERIC_PACKET_CONTROL0,
				HDMI_GENERIC1_CONT, cont,
				HDMI_GENERIC1_SEND, send);
		REG_UPDATE(HDMI_GENERIC_PACKET_CONTROL1,
				HDMI_GENERIC1_LINE, line);
		break;
	case 2:
		REG_UPDATE_2(HDMI_GENERIC_PACKET_CONTROL0,
				HDMI_GENERIC2_CONT, cont,
				HDMI_GENERIC2_SEND, send);
		REG_UPDATE(HDMI_GENERIC_PACKET_CONTROL2,
				HDMI_GENERIC2_LINE, line);
		break;
	case 3:
		REG_UPDATE_2(HDMI_GENERIC_PACKET_CONTROL0,
				HDMI_GENERIC3_CONT, cont,
				HDMI_GENERIC3_SEND, send);
		REG_UPDATE(HDMI_GENERIC_PACKET_CONTROL2,
				HDMI_GENERIC3_LINE, line);
		break;
	case 4:
		REG_UPDATE_2(HDMI_GENERIC_PACKET_CONTROL0,
				HDMI_GENERIC4_CONT, cont,
				HDMI_GENERIC4_SEND, send);
		REG_UPDATE(HDMI_GENERIC_PACKET_CONTROL3,
				HDMI_GENERIC4_LINE, line);
		break;
	case 5:
		REG_UPDATE_2(HDMI_GENERIC_PACKET_CONTROL0,
				HDMI_GENERIC5_CONT, cont,
				HDMI_GENERIC5_SEND, send);
		REG_UPDATE(HDMI_GENERIC_PACKET_CONTROL3,
				HDMI_GENERIC5_LINE, line);
		break;
	case 6:
		REG_UPDATE_2(HDMI_GENERIC_PACKET_CONTROL0,
				HDMI_GENERIC6_CONT, cont,
				HDMI_GENERIC6_SEND, send);
		REG_UPDATE(HDMI_GENERIC_PACKET_CONTROL4,
				HDMI_GENERIC6_LINE, line);
		break;
	case 7:
		REG_UPDATE_2(HDMI_GENERIC_PACKET_CONTROL0,
				HDMI_GENERIC7_CONT, cont,
				HDMI_GENERIC7_SEND, send);
		REG_UPDATE(HDMI_GENERIC_PACKET_CONTROL4,
				HDMI_GENERIC7_LINE, line);
		break;
	case 8:
		REG_UPDATE_2(HDMI_GENERIC_PACKET_CONTROL6,
				HDMI_GENERIC8_CONT, cont,
				HDMI_GENERIC8_SEND, send);
		REG_UPDATE(HDMI_GENERIC_PACKET_CONTROL7,
				HDMI_GENERIC8_LINE, line);
		break;
	case 9:
		REG_UPDATE_2(HDMI_GENERIC_PACKET_CONTROL6,
				HDMI_GENERIC9_CONT, cont,
				HDMI_GENERIC9_SEND, send);
		REG_UPDATE(HDMI_GENERIC_PACKET_CONTROL7,
				HDMI_GENERIC9_LINE, line);
		break;
	case 10:
		REG_UPDATE_2(HDMI_GENERIC_PACKET_CONTROL6,
				HDMI_GENERIC10_CONT, cont,
				HDMI_GENERIC10_SEND, send);
		REG_UPDATE(HDMI_GENERIC_PACKET_CONTROL8,
				HDMI_GENERIC10_LINE, line);
		break;
	case 11:
		REG_UPDATE_2(HDMI_GENERIC_PACKET_CONTROL6,
				HDMI_GENERIC11_CONT, cont,
				HDMI_GENERIC11_SEND, send);
		REG_UPDATE(HDMI_GENERIC_PACKET_CONTROL8,
				HDMI_GENERIC11_LINE, line);
		break;
	case 12:
		REG_UPDATE_2(HDMI_GENERIC_PACKET_CONTROL6,
				HDMI_GENERIC12_CONT, cont,
				HDMI_GENERIC12_SEND, send);
		REG_UPDATE(HDMI_GENERIC_PACKET_CONTROL9,
				HDMI_GENERIC12_LINE, line);
		break;
	case 13:
		REG_UPDATE_2(HDMI_GENERIC_PACKET_CONTROL6,
				HDMI_GENERIC13_CONT, cont,
				HDMI_GENERIC13_SEND, send);
		REG_UPDATE(HDMI_GENERIC_PACKET_CONTROL9,
				HDMI_GENERIC13_LINE, line);
		break;
	case 14:
		REG_UPDATE_2(HDMI_GENERIC_PACKET_CONTROL6,
				HDMI_GENERIC14_CONT, cont,
				HDMI_GENERIC14_SEND, send);
		REG_UPDATE(HDMI_GENERIC_PACKET_CONTROL10,
				HDMI_GENERIC14_LINE, line);
		break;
	default:
		/* invalid HW packet index */
		DC_LOG_WARNING(
			"Invalid HW packet index: %s()\n",
			__func__);
		return;
	}
}

void enc3_stream_encoder_update_hdmi_info_packets(
	struct stream_encoder *enc,
	const struct encoder_info_frame *info_frame)
{
	struct dcn10_stream_encoder *enc1 = DCN10STRENC_FROM_STRENC(enc);

	/* for bring up, disable dp double  TODO */
	REG_UPDATE(HDMI_DB_CONTROL, HDMI_DB_DISABLE, 1);
	REG_UPDATE(AFMT_CNTL, AFMT_AUDIO_CLOCK_EN, 1);

	/*Always add mandatory packets first followed by optional ones*/
	enc3_update_hdmi_info_packet(enc1, 0, &info_frame->avi);
	enc3_update_hdmi_info_packet(enc1, 5, &info_frame->hfvsif);
	enc3_update_hdmi_info_packet(enc1, 2, &info_frame->gamut);
	enc3_update_hdmi_info_packet(enc1, 1, &info_frame->vendor);
	enc3_update_hdmi_info_packet(enc1, 3, &info_frame->spd);
	enc3_update_hdmi_info_packet(enc1, 4, &info_frame->hdrsmd);
	enc3_update_hdmi_info_packet(enc1, 6, &info_frame->vtem);
}

void enc3_stream_encoder_stop_hdmi_info_packets(
	struct stream_encoder *enc)
{
	struct dcn10_stream_encoder *enc1 = DCN10STRENC_FROM_STRENC(enc);

	/* stop generic packets 0,1 on HDMI */
	REG_SET_4(HDMI_GENERIC_PACKET_CONTROL0, 0,
		HDMI_GENERIC0_CONT, 0,
		HDMI_GENERIC0_SEND, 0,
		HDMI_GENERIC1_CONT, 0,
		HDMI_GENERIC1_SEND, 0);
	REG_SET_2(HDMI_GENERIC_PACKET_CONTROL1, 0,
		HDMI_GENERIC0_LINE, 0,
		HDMI_GENERIC1_LINE, 0);

	/* stop generic packets 2,3 on HDMI */
	REG_SET_4(HDMI_GENERIC_PACKET_CONTROL0, 0,
		HDMI_GENERIC2_CONT, 0,
		HDMI_GENERIC2_SEND, 0,
		HDMI_GENERIC3_CONT, 0,
		HDMI_GENERIC3_SEND, 0);
	REG_SET_2(HDMI_GENERIC_PACKET_CONTROL2, 0,
		HDMI_GENERIC2_LINE, 0,
		HDMI_GENERIC3_LINE, 0);

	/* stop generic packets 4,5 on HDMI */
	REG_SET_4(HDMI_GENERIC_PACKET_CONTROL0, 0,
		HDMI_GENERIC4_CONT, 0,
		HDMI_GENERIC4_SEND, 0,
		HDMI_GENERIC5_CONT, 0,
		HDMI_GENERIC5_SEND, 0);
	REG_SET_2(HDMI_GENERIC_PACKET_CONTROL3, 0,
		HDMI_GENERIC4_LINE, 0,
		HDMI_GENERIC5_LINE, 0);

	/* stop generic packets 6,7 on HDMI */
	REG_SET_4(HDMI_GENERIC_PACKET_CONTROL0, 0,
		HDMI_GENERIC6_CONT, 0,
		HDMI_GENERIC6_SEND, 0,
		HDMI_GENERIC7_CONT, 0,
		HDMI_GENERIC7_SEND, 0);
	REG_SET_2(HDMI_GENERIC_PACKET_CONTROL4, 0,
		HDMI_GENERIC6_LINE, 0,
		HDMI_GENERIC7_LINE, 0);

	/* stop generic packets 8,9 on HDMI */
	REG_SET_4(HDMI_GENERIC_PACKET_CONTROL6, 0,
		HDMI_GENERIC8_CONT, 0,
		HDMI_GENERIC8_SEND, 0,
		HDMI_GENERIC9_CONT, 0,
		HDMI_GENERIC9_SEND, 0);
	REG_SET_2(HDMI_GENERIC_PACKET_CONTROL7, 0,
		HDMI_GENERIC8_LINE, 0,
		HDMI_GENERIC9_LINE, 0);

	/* stop generic packets 10,11 on HDMI */
	REG_SET_4(HDMI_GENERIC_PACKET_CONTROL6, 0,
		HDMI_GENERIC10_CONT, 0,
		HDMI_GENERIC10_SEND, 0,
		HDMI_GENERIC11_CONT, 0,
		HDMI_GENERIC11_SEND, 0);
	REG_SET_2(HDMI_GENERIC_PACKET_CONTROL8, 0,
		HDMI_GENERIC10_LINE, 0,
		HDMI_GENERIC11_LINE, 0);

	/* stop generic packets 12,13 on HDMI */
	REG_SET_4(HDMI_GENERIC_PACKET_CONTROL6, 0,
		HDMI_GENERIC12_CONT, 0,
		HDMI_GENERIC12_SEND, 0,
		HDMI_GENERIC13_CONT, 0,
		HDMI_GENERIC13_SEND, 0);
	REG_SET_2(HDMI_GENERIC_PACKET_CONTROL9, 0,
		HDMI_GENERIC12_LINE, 0,
		HDMI_GENERIC13_LINE, 0);

	/* stop generic packet 14 on HDMI */
	REG_SET_2(HDMI_GENERIC_PACKET_CONTROL6, 0,
		HDMI_GENERIC14_CONT, 0,
		HDMI_GENERIC14_SEND, 0);
	REG_UPDATE(HDMI_GENERIC_PACKET_CONTROL10,
		HDMI_GENERIC14_LINE, 0);
}

/* Set DSC-related configuration.
 *   dsc_mode: 0 disables DSC, other values enable DSC in specified format
 *   sc_bytes_per_pixel: Bytes per pixel in u3.28 format
 *   dsc_slice_width: Slice width in pixels
 */
static void enc3_dp_set_dsc_config(struct stream_encoder *enc,
					enum optc_dsc_mode dsc_mode,
					uint32_t dsc_bytes_per_pixel,
					uint32_t dsc_slice_width)
{
	struct dcn10_stream_encoder *enc1 = DCN10STRENC_FROM_STRENC(enc);

	REG_UPDATE_2(DP_DSC_CNTL,
			DP_DSC_MODE, dsc_mode,
			DP_DSC_SLICE_WIDTH, dsc_slice_width);

	REG_SET(DP_DSC_BYTES_PER_PIXEL, 0,
		DP_DSC_BYTES_PER_PIXEL, dsc_bytes_per_pixel);
}


void enc3_dp_set_dsc_pps_info_packet(struct stream_encoder *enc,
					bool enable,
					uint8_t *dsc_packed_pps,
					bool immediate_update)
{
	struct dcn10_stream_encoder *enc1 = DCN10STRENC_FROM_STRENC(enc);

	if (enable) {
		struct dc_info_packet pps_sdp;
		int i;

		/* Configure for PPS packet size (128 bytes) */
		REG_UPDATE(DP_SEC_CNTL2, DP_SEC_GSP11_PPS, 1);

		/* We need turn on clock before programming AFMT block
		 *
		 * TODO: We may not need this here anymore since update_generic_info_packet
		 * no longer touches AFMT
		 */
		REG_UPDATE(AFMT_CNTL, AFMT_AUDIO_CLOCK_EN, 1);

		/* Load PPS into infoframe (SDP) registers */
		pps_sdp.valid = true;
		pps_sdp.hb0 = 0;
		pps_sdp.hb1 = DC_DP_INFOFRAME_TYPE_PPS;
		pps_sdp.hb2 = 127;
		pps_sdp.hb3 = 0;

		for (i = 0; i < 4; i++) {
			memcpy(pps_sdp.sb, &dsc_packed_pps[i * 32], 32);
			enc1->base.vpg->funcs->update_generic_info_packet(
							enc1->base.vpg,
							11 + i,
							&pps_sdp,
							immediate_update);
		}

		/* SW should make sure VBID[6] update line number is bigger
		 * than PPS transmit line number
		 */
		REG_UPDATE(DP_GSP11_CNTL,
				DP_SEC_GSP11_LINE_NUM, 2);
		REG_UPDATE_2(DP_MSA_VBID_MISC,
				DP_VBID6_LINE_REFERENCE, 0,
				DP_VBID6_LINE_NUM, 3);

		/* Send PPS data at the line number specified above.
		 * DP spec requires PPS to be sent only when it changes, however since
		 * decoder has to be able to handle its change on every frame, we're
		 * sending it always (i.e. on every frame) to reduce the chance it'd be
		 * missed by decoder. If it turns out required to send PPS only when it
		 * changes, we can use DP_SEC_GSP11_SEND register.
		 */
		REG_UPDATE(DP_GSP11_CNTL,
			DP_SEC_GSP11_ENABLE, 1);
		REG_UPDATE(DP_SEC_CNTL,
			DP_SEC_STREAM_ENABLE, 1);
	} else {
		/* Disable Generic Stream Packet 11 (GSP) transmission */
		REG_UPDATE(DP_GSP11_CNTL, DP_SEC_GSP11_ENABLE, 0);
		REG_UPDATE(DP_SEC_CNTL2, DP_SEC_GSP11_PPS, 0);
	}
}


/* this function read dsc related register fields to be logged later in dcn10_log_hw_state
 * into a dcn_dsc_state struct.
 */
static void enc3_read_state(struct stream_encoder *enc, struct enc_state *s)
{
	struct dcn10_stream_encoder *enc1 = DCN10STRENC_FROM_STRENC(enc);

	//if dsc is enabled, continue to read
	REG_GET(DP_DSC_CNTL, DP_DSC_MODE, &s->dsc_mode);
	if (s->dsc_mode) {
		REG_GET(DP_DSC_CNTL, DP_DSC_SLICE_WIDTH, &s->dsc_slice_width);
		REG_GET(DP_GSP11_CNTL, DP_SEC_GSP11_LINE_NUM, &s->sec_gsp_pps_line_num);

		REG_GET(DP_MSA_VBID_MISC, DP_VBID6_LINE_REFERENCE, &s->vbid6_line_reference);
		REG_GET(DP_MSA_VBID_MISC, DP_VBID6_LINE_NUM, &s->vbid6_line_num);

		REG_GET(DP_GSP11_CNTL, DP_SEC_GSP11_ENABLE, &s->sec_gsp_pps_enable);
		REG_GET(DP_SEC_CNTL, DP_SEC_STREAM_ENABLE, &s->sec_stream_enable);
	}
}

<<<<<<< HEAD
=======
void enc3_stream_encoder_update_dp_info_packets_sdp_line_num(
		struct stream_encoder *enc,
		struct encoder_info_frame *info_frame)
{
	struct dcn10_stream_encoder *enc1 = DCN10STRENC_FROM_STRENC(enc);

	if (info_frame->adaptive_sync.valid == true &&
		info_frame->sdp_line_num.adaptive_sync_line_num_valid == true) {
		//00: REFER_TO_DP_SOF, 01: REFER_TO_OTG_SOF
		REG_UPDATE(DP_SEC_CNTL1, DP_SEC_GSP5_LINE_REFERENCE, 1);

		REG_UPDATE(DP_SEC_CNTL5, DP_SEC_GSP5_LINE_NUM,
					info_frame->sdp_line_num.adaptive_sync_line_num);
	}
}

>>>>>>> eb3cdb58
void enc3_stream_encoder_update_dp_info_packets(
	struct stream_encoder *enc,
	const struct encoder_info_frame *info_frame)
{
	struct dcn10_stream_encoder *enc1 = DCN10STRENC_FROM_STRENC(enc);
	uint32_t value = 0;
	uint32_t dmdata_packet_enabled = 0;

	if (info_frame->vsc.valid) {
		enc->vpg->funcs->update_generic_info_packet(
				enc->vpg,
				0,  /* packetIndex */
				&info_frame->vsc,
				true);
	}
	/* TODO: VSC SDP at packetIndex 1 should be restricted only if PSR-SU on.
	 * There should have another Infopacket type (e.g. vsc_psrsu) for PSR_SU.
	 * In addition, currently the driver check the valid bit then update and
	 * send the corresponding Infopacket. For PSR-SU, the SDP only be sent
	 * while entering PSR-SU mode. So we need another parameter(e.g. send)
	 * in dc_info_packet to indicate which infopacket should be enabled by
	 * default here.
	 */
	if (info_frame->vsc.valid) {
		enc->vpg->funcs->update_generic_info_packet(
				enc->vpg,
				1,  /* packetIndex */
				&info_frame->vsc,
				true);
	}
	if (info_frame->spd.valid) {
		enc->vpg->funcs->update_generic_info_packet(
				enc->vpg,
				2,  /* packetIndex */
				&info_frame->spd,
				true);
	}
	if (info_frame->hdrsmd.valid) {
		enc->vpg->funcs->update_generic_info_packet(
				enc->vpg,
				3,  /* packetIndex */
				&info_frame->hdrsmd,
				true);
	}
	/* packetIndex 4 is used for send immediate sdp message, and please
	 * use other packetIndex (such as 5,6) for other info packet
	 */

	if (info_frame->adaptive_sync.valid)
		enc->vpg->funcs->update_generic_info_packet(
				enc->vpg,
				5,  /* packetIndex */
				&info_frame->adaptive_sync,
				true);

	/* enable/disable transmission of packet(s).
	 * If enabled, packet transmission begins on the next frame
	 */
	REG_UPDATE(DP_SEC_CNTL, DP_SEC_GSP0_ENABLE, info_frame->vsc.valid);
	REG_UPDATE(DP_SEC_CNTL, DP_SEC_GSP2_ENABLE, info_frame->spd.valid);
	REG_UPDATE(DP_SEC_CNTL, DP_SEC_GSP3_ENABLE, info_frame->hdrsmd.valid);
	REG_UPDATE(DP_SEC_CNTL, DP_SEC_GSP5_ENABLE, info_frame->adaptive_sync.valid);

	/* This bit is the master enable bit.
	 * When enabling secondary stream engine,
	 * this master bit must also be set.
	 * This register shared with audio info frame.
	 * Therefore we need to enable master bit
	 * if at least on of the fields is not 0
	 */
	value = REG_READ(DP_SEC_CNTL);
	if (value)
		REG_UPDATE(DP_SEC_CNTL, DP_SEC_STREAM_ENABLE, 1);

	/* check if dynamic metadata packet transmission is enabled */
	REG_GET(DP_SEC_METADATA_TRANSMISSION,
			DP_SEC_METADATA_PACKET_ENABLE, &dmdata_packet_enabled);

	if (dmdata_packet_enabled)
		REG_UPDATE(DP_SEC_CNTL, DP_SEC_STREAM_ENABLE, 1);
}

static void enc3_dp_set_odm_combine(
	struct stream_encoder *enc,
	bool odm_combine)
{
	struct dcn10_stream_encoder *enc1 = DCN10STRENC_FROM_STRENC(enc);

	REG_UPDATE(DP_PIXEL_FORMAT, DP_PIXEL_COMBINE, odm_combine);
}

/* setup stream encoder in dvi mode */
static void enc3_stream_encoder_dvi_set_stream_attribute(
	struct stream_encoder *enc,
	struct dc_crtc_timing *crtc_timing,
	bool is_dual_link)
{
	struct dcn10_stream_encoder *enc1 = DCN10STRENC_FROM_STRENC(enc);

	if (!enc->ctx->dc->debug.avoid_vbios_exec_table) {
		struct bp_encoder_control cntl = {0};

		cntl.action = ENCODER_CONTROL_SETUP;
		cntl.engine_id = enc1->base.id;
		cntl.signal = is_dual_link ?
			SIGNAL_TYPE_DVI_DUAL_LINK : SIGNAL_TYPE_DVI_SINGLE_LINK;
		cntl.enable_dp_audio = false;
		cntl.pixel_clock = crtc_timing->pix_clk_100hz / 10;
		cntl.lanes_number = (is_dual_link) ? LANE_COUNT_EIGHT : LANE_COUNT_FOUR;

		if (enc1->base.bp->funcs->encoder_control(
				enc1->base.bp, &cntl) != BP_RESULT_OK)
			return;

	} else {

		//Set pattern for clock channel, default vlue 0x63 does not work
		REG_UPDATE(DIG_CLOCK_PATTERN, DIG_CLOCK_PATTERN, 0x1F);

		//DIG_BE_TMDS_DVI_MODE : TMDS-DVI mode is already set in link_encoder_setup

		//DIG_SOURCE_SELECT is already set in dig_connect_to_otg

		/* set DIG_START to 0x1 to reset FIFO */
		REG_UPDATE(DIG_FE_CNTL, DIG_START, 1);
		udelay(1);

		/* write 0 to take the FIFO out of reset */
		REG_UPDATE(DIG_FE_CNTL, DIG_START, 0);
		udelay(1);
	}

	ASSERT(crtc_timing->pixel_encoding == PIXEL_ENCODING_RGB);
	ASSERT(crtc_timing->display_color_depth == COLOR_DEPTH_888);
	enc1_stream_encoder_set_stream_attribute_helper(enc1, crtc_timing);
}

/* setup stream encoder in hdmi mode */
static void enc3_stream_encoder_hdmi_set_stream_attribute(
	struct stream_encoder *enc,
	struct dc_crtc_timing *crtc_timing,
	int actual_pix_clk_khz,
	bool enable_audio)
{
	struct dcn10_stream_encoder *enc1 = DCN10STRENC_FROM_STRENC(enc);

	if (!enc->ctx->dc->debug.avoid_vbios_exec_table) {
		struct bp_encoder_control cntl = {0};

		cntl.action = ENCODER_CONTROL_SETUP;
		cntl.engine_id = enc1->base.id;
		cntl.signal = SIGNAL_TYPE_HDMI_TYPE_A;
		cntl.enable_dp_audio = enable_audio;
		cntl.pixel_clock = actual_pix_clk_khz;
		cntl.lanes_number = LANE_COUNT_FOUR;

		if (enc1->base.bp->funcs->encoder_control(
				enc1->base.bp, &cntl) != BP_RESULT_OK)
			return;

	} else {

		//Set pattern for clock channel, default vlue 0x63 does not work
		REG_UPDATE(DIG_CLOCK_PATTERN, DIG_CLOCK_PATTERN, 0x1F);

		//DIG_BE_TMDS_HDMI_MODE : TMDS-HDMI mode is already set in link_encoder_setup

		//DIG_SOURCE_SELECT is already set in dig_connect_to_otg

		/* set DIG_START to 0x1 to reset FIFO */
		REG_UPDATE(DIG_FE_CNTL, DIG_START, 1);
		udelay(1);

		/* write 0 to take the FIFO out of reset */
		REG_UPDATE(DIG_FE_CNTL, DIG_START, 0);
		udelay(1);
	}

	/* Configure pixel encoding */
	enc1_stream_encoder_set_stream_attribute_helper(enc1, crtc_timing);

	/* setup HDMI engine */
	REG_UPDATE_6(HDMI_CONTROL,
		HDMI_PACKET_GEN_VERSION, 1,
		HDMI_KEEPOUT_MODE, 1,
		HDMI_DEEP_COLOR_ENABLE, 0,
		HDMI_DATA_SCRAMBLE_EN, 0,
		HDMI_NO_EXTRA_NULL_PACKET_FILLED, 1,
		HDMI_CLOCK_CHANNEL_RATE, 0);

	/* Configure color depth */
	switch (crtc_timing->display_color_depth) {
	case COLOR_DEPTH_888:
		REG_UPDATE(HDMI_CONTROL, HDMI_DEEP_COLOR_DEPTH, 0);
		break;
	case COLOR_DEPTH_101010:
		if (crtc_timing->pixel_encoding == PIXEL_ENCODING_YCBCR422) {
			REG_UPDATE_2(HDMI_CONTROL,
					HDMI_DEEP_COLOR_DEPTH, 1,
					HDMI_DEEP_COLOR_ENABLE, 0);
		} else {
			REG_UPDATE_2(HDMI_CONTROL,
					HDMI_DEEP_COLOR_DEPTH, 1,
					HDMI_DEEP_COLOR_ENABLE, 1);
			}
		break;
	case COLOR_DEPTH_121212:
		if (crtc_timing->pixel_encoding == PIXEL_ENCODING_YCBCR422) {
			REG_UPDATE_2(HDMI_CONTROL,
					HDMI_DEEP_COLOR_DEPTH, 2,
					HDMI_DEEP_COLOR_ENABLE, 0);
		} else {
			REG_UPDATE_2(HDMI_CONTROL,
					HDMI_DEEP_COLOR_DEPTH, 2,
					HDMI_DEEP_COLOR_ENABLE, 1);
			}
		break;
	case COLOR_DEPTH_161616:
		REG_UPDATE_2(HDMI_CONTROL,
				HDMI_DEEP_COLOR_DEPTH, 3,
				HDMI_DEEP_COLOR_ENABLE, 1);
		break;
	default:
		break;
	}

	if (actual_pix_clk_khz >= HDMI_CLOCK_CHANNEL_RATE_MORE_340M) {
		/* enable HDMI data scrambler
		 * HDMI_CLOCK_CHANNEL_RATE_MORE_340M
		 * Clock channel frequency is 1/4 of character rate.
		 */
		REG_UPDATE_2(HDMI_CONTROL,
			HDMI_DATA_SCRAMBLE_EN, 1,
			HDMI_CLOCK_CHANNEL_RATE, 1);
	} else if (crtc_timing->flags.LTE_340MCSC_SCRAMBLE) {

		/* TODO: New feature for DCE11, still need to implement */

		/* enable HDMI data scrambler
		 * HDMI_CLOCK_CHANNEL_FREQ_EQUAL_TO_CHAR_RATE
		 * Clock channel frequency is the same
		 * as character rate
		 */
		REG_UPDATE_2(HDMI_CONTROL,
			HDMI_DATA_SCRAMBLE_EN, 1,
			HDMI_CLOCK_CHANNEL_RATE, 0);
	}


	/* Enable transmission of General Control packet on every frame */
	REG_UPDATE_3(HDMI_VBI_PACKET_CONTROL,
		HDMI_GC_CONT, 1,
		HDMI_GC_SEND, 1,
		HDMI_NULL_SEND, 1);

	/* Disable Audio Content Protection packet transmission */
	REG_UPDATE(HDMI_VBI_PACKET_CONTROL, HDMI_ACP_SEND, 0);

	/* following belongs to audio */
	/* Enable Audio InfoFrame packet transmission. */
	REG_UPDATE(HDMI_INFOFRAME_CONTROL0, HDMI_AUDIO_INFO_SEND, 1);

	/* update double-buffered AUDIO_INFO registers immediately */
	ASSERT (enc->afmt);
	enc->afmt->funcs->audio_info_immediate_update(enc->afmt);

	/* Select line number on which to send Audio InfoFrame packets */
	REG_UPDATE(HDMI_INFOFRAME_CONTROL1, HDMI_AUDIO_INFO_LINE,
				VBI_LINE_0 + 2);

	/* set HDMI GC AVMUTE */
	REG_UPDATE(HDMI_GC, HDMI_GC_AVMUTE, 0);
}

void enc3_audio_mute_control(
	struct stream_encoder *enc,
	bool mute)
{
	ASSERT (enc->afmt);
	enc->afmt->funcs->audio_mute_control(enc->afmt, mute);
}

void enc3_se_dp_audio_setup(
	struct stream_encoder *enc,
	unsigned int az_inst,
	struct audio_info *info)
{
	ASSERT (enc->afmt);
	enc->afmt->funcs->se_audio_setup(enc->afmt, az_inst, info);
}

#define DP_SEC_AUD_N__DP_SEC_AUD_N__DEFAULT 0x8000
#define DP_SEC_TIMESTAMP__DP_SEC_TIMESTAMP_MODE__AUTO_CALC 1

static void enc3_se_setup_dp_audio(
	struct stream_encoder *enc)
{
	struct dcn10_stream_encoder *enc1 = DCN10STRENC_FROM_STRENC(enc);

	/* --- DP Audio packet configurations --- */

	/* ATP Configuration */
	REG_SET(DP_SEC_AUD_N, 0,
			DP_SEC_AUD_N, DP_SEC_AUD_N__DP_SEC_AUD_N__DEFAULT);

	/* Async/auto-calc timestamp mode */
	REG_SET(DP_SEC_TIMESTAMP, 0, DP_SEC_TIMESTAMP_MODE,
			DP_SEC_TIMESTAMP__DP_SEC_TIMESTAMP_MODE__AUTO_CALC);

	ASSERT (enc->afmt);
	enc->afmt->funcs->setup_dp_audio(enc->afmt);
}

void enc3_se_dp_audio_enable(
	struct stream_encoder *enc)
{
	enc1_se_enable_audio_clock(enc, true);
	enc3_se_setup_dp_audio(enc);
	enc1_se_enable_dp_audio(enc);
}

static void enc3_se_setup_hdmi_audio(
	struct stream_encoder *enc,
	const struct audio_crtc_info *crtc_info)
{
	struct dcn10_stream_encoder *enc1 = DCN10STRENC_FROM_STRENC(enc);

	struct audio_clock_info audio_clock_info = {0};

	/* Setup audio in AFMT - program AFMT block associated with DIO */
	ASSERT (enc->afmt);
	enc->afmt->funcs->setup_hdmi_audio(enc->afmt);

	/* HDMI_AUDIO_PACKET_CONTROL */
	REG_UPDATE(HDMI_AUDIO_PACKET_CONTROL,
			HDMI_AUDIO_DELAY_EN, 1);

	/* HDMI_ACR_PACKET_CONTROL */
	REG_UPDATE_3(HDMI_ACR_PACKET_CONTROL,
			HDMI_ACR_AUTO_SEND, 1,
			HDMI_ACR_SOURCE, 0,
			HDMI_ACR_AUDIO_PRIORITY, 0);

	/* Program audio clock sample/regeneration parameters */
	get_audio_clock_info(crtc_info->color_depth,
			     crtc_info->requested_pixel_clock_100Hz,
			     crtc_info->calculated_pixel_clock_100Hz,
			     &audio_clock_info);
	DC_LOG_HW_AUDIO(
			"\n%s:Input::requested_pixel_clock_100Hz = %d"	\
			"calculated_pixel_clock_100Hz = %d \n", __func__,	\
			crtc_info->requested_pixel_clock_100Hz,		\
			crtc_info->calculated_pixel_clock_100Hz);

	/* HDMI_ACR_32_0__HDMI_ACR_CTS_32_MASK */
	REG_UPDATE(HDMI_ACR_32_0, HDMI_ACR_CTS_32, audio_clock_info.cts_32khz);

	/* HDMI_ACR_32_1__HDMI_ACR_N_32_MASK */
	REG_UPDATE(HDMI_ACR_32_1, HDMI_ACR_N_32, audio_clock_info.n_32khz);

	/* HDMI_ACR_44_0__HDMI_ACR_CTS_44_MASK */
	REG_UPDATE(HDMI_ACR_44_0, HDMI_ACR_CTS_44, audio_clock_info.cts_44khz);

	/* HDMI_ACR_44_1__HDMI_ACR_N_44_MASK */
	REG_UPDATE(HDMI_ACR_44_1, HDMI_ACR_N_44, audio_clock_info.n_44khz);

	/* HDMI_ACR_48_0__HDMI_ACR_CTS_48_MASK */
	REG_UPDATE(HDMI_ACR_48_0, HDMI_ACR_CTS_48, audio_clock_info.cts_48khz);

	/* HDMI_ACR_48_1__HDMI_ACR_N_48_MASK */
	REG_UPDATE(HDMI_ACR_48_1, HDMI_ACR_N_48, audio_clock_info.n_48khz);

	/* Video driver cannot know in advance which sample rate will
	 * be used by HD Audio driver
	 * HDMI_ACR_PACKET_CONTROL__HDMI_ACR_N_MULTIPLE field is
	 * programmed below in interruppt callback
	 */
}

void enc3_se_hdmi_audio_setup(
	struct stream_encoder *enc,
	unsigned int az_inst,
	struct audio_info *info,
	struct audio_crtc_info *audio_crtc_info)
{
	enc1_se_enable_audio_clock(enc, true);
	enc3_se_setup_hdmi_audio(enc, audio_crtc_info);
	ASSERT (enc->afmt);
	enc->afmt->funcs->se_audio_setup(enc->afmt, az_inst, info);
}


static const struct stream_encoder_funcs dcn30_str_enc_funcs = {
	.dp_set_odm_combine =
		enc3_dp_set_odm_combine,
	.dp_set_stream_attribute =
		enc2_stream_encoder_dp_set_stream_attribute,
	.hdmi_set_stream_attribute =
		enc3_stream_encoder_hdmi_set_stream_attribute,
	.dvi_set_stream_attribute =
		enc3_stream_encoder_dvi_set_stream_attribute,
	.set_throttled_vcp_size =
		enc1_stream_encoder_set_throttled_vcp_size,
	.update_hdmi_info_packets =
		enc3_stream_encoder_update_hdmi_info_packets,
	.stop_hdmi_info_packets =
		enc3_stream_encoder_stop_hdmi_info_packets,
	.update_dp_info_packets_sdp_line_num =
		enc3_stream_encoder_update_dp_info_packets_sdp_line_num,
	.update_dp_info_packets =
		enc3_stream_encoder_update_dp_info_packets,
	.stop_dp_info_packets =
		enc1_stream_encoder_stop_dp_info_packets,
	.dp_blank =
		enc1_stream_encoder_dp_blank,
	.dp_unblank =
		enc2_stream_encoder_dp_unblank,
	.audio_mute_control = enc3_audio_mute_control,

	.dp_audio_setup = enc3_se_dp_audio_setup,
	.dp_audio_enable = enc3_se_dp_audio_enable,
	.dp_audio_disable = enc1_se_dp_audio_disable,

	.hdmi_audio_setup = enc3_se_hdmi_audio_setup,
	.hdmi_audio_disable = enc1_se_hdmi_audio_disable,
	.setup_stereo_sync  = enc1_setup_stereo_sync,
	.set_avmute = enc1_stream_encoder_set_avmute,
	.dig_connect_to_otg = enc1_dig_connect_to_otg,
	.dig_source_otg = enc1_dig_source_otg,

	.dp_get_pixel_format  = enc1_stream_encoder_dp_get_pixel_format,

	.enc_read_state = enc3_read_state,
	.dp_set_dsc_config = enc3_dp_set_dsc_config,
	.dp_set_dsc_pps_info_packet = enc3_dp_set_dsc_pps_info_packet,
	.set_dynamic_metadata = enc2_set_dynamic_metadata,
	.hdmi_reset_stream_attribute = enc1_reset_hdmi_stream_attribute,

	.get_fifo_cal_average_level = enc2_get_fifo_cal_average_level,
};

void dcn30_dio_stream_encoder_construct(
	struct dcn10_stream_encoder *enc1,
	struct dc_context *ctx,
	struct dc_bios *bp,
	enum engine_id eng_id,
	struct vpg *vpg,
	struct afmt *afmt,
	const struct dcn10_stream_enc_registers *regs,
	const struct dcn10_stream_encoder_shift *se_shift,
	const struct dcn10_stream_encoder_mask *se_mask)
{
	enc1->base.funcs = &dcn30_str_enc_funcs;
	enc1->base.ctx = ctx;
	enc1->base.id = eng_id;
	enc1->base.bp = bp;
	enc1->base.vpg = vpg;
	enc1->base.afmt = afmt;
	enc1->regs = regs;
	enc1->se_shift = se_shift;
	enc1->se_mask = se_mask;
	enc1->base.stream_enc_inst = vpg->inst;
}
<|MERGE_RESOLUTION|>--- conflicted
+++ resolved
@@ -405,8 +405,6 @@
 	}
 }
 
-<<<<<<< HEAD
-=======
 void enc3_stream_encoder_update_dp_info_packets_sdp_line_num(
 		struct stream_encoder *enc,
 		struct encoder_info_frame *info_frame)
@@ -423,7 +421,6 @@
 	}
 }
 
->>>>>>> eb3cdb58
 void enc3_stream_encoder_update_dp_info_packets(
 	struct stream_encoder *enc,
 	const struct encoder_info_frame *info_frame)
