--- conflicted
+++ resolved
@@ -34,11 +34,8 @@
 #include "cursor_reg_cache.h"
 #include "resource.h"
 #include "clk_mgr.h"
-<<<<<<< HEAD
-=======
 #include "dc_state_priv.h"
 #include "dc_plane_priv.h"
->>>>>>> 2d5404ca
 
 #define CTX dc_dmub_srv->ctx
 #define DC_LOGGER CTX->logger
@@ -74,8 +71,6 @@
 }
 
 void dc_dmub_srv_wait_idle(struct dc_dmub_srv *dc_dmub_srv)
-<<<<<<< HEAD
-=======
 {
 	struct dmub_srv *dmub = dc_dmub_srv->dmub;
 	struct dc_context *dc_ctx = dc_dmub_srv->ctx;
@@ -105,7 +100,6 @@
 }
 
 void dc_dmub_srv_wait_for_inbox0_ack(struct dc_dmub_srv *dc_dmub_srv)
->>>>>>> 2d5404ca
 {
 	struct dmub_srv *dmub = dc_dmub_srv->dmub;
 	struct dc_context *dc_ctx = dc_dmub_srv->ctx;
@@ -118,12 +112,8 @@
 	}
 }
 
-<<<<<<< HEAD
-void dc_dmub_srv_clear_inbox0_ack(struct dc_dmub_srv *dc_dmub_srv)
-=======
 void dc_dmub_srv_send_inbox0_cmd(struct dc_dmub_srv *dc_dmub_srv,
 				 union dmub_inbox0_data_register data)
->>>>>>> 2d5404ca
 {
 	struct dmub_srv *dmub = dc_dmub_srv->dmub;
 	struct dc_context *dc_ctx = dc_dmub_srv->ctx;
@@ -131,22 +121,11 @@
 
 	status = dmub_srv_send_inbox0_cmd(dmub, data);
 	if (status != DMUB_STATUS_OK) {
-<<<<<<< HEAD
-		DC_ERROR("Error clearing INBOX0 ack: status=%d\n", status);
-=======
 		DC_ERROR("Error sending INBOX0 cmd\n");
->>>>>>> 2d5404ca
 		dc_dmub_srv_log_diagnostic_data(dc_dmub_srv);
 	}
 }
 
-<<<<<<< HEAD
-void dc_dmub_srv_wait_for_inbox0_ack(struct dc_dmub_srv *dc_dmub_srv)
-{
-	struct dmub_srv *dmub = dc_dmub_srv->dmub;
-	struct dc_context *dc_ctx = dc_dmub_srv->ctx;
-	enum dmub_status status = DMUB_STATUS_OK;
-=======
 bool dc_dmub_srv_cmd_list_queue_execute(struct dc_dmub_srv *dc_dmub_srv,
 		unsigned int count,
 		union dmub_rb_cmd *cmd_list)
@@ -155,7 +134,6 @@
 	struct dmub_srv *dmub;
 	enum dmub_status status;
 	int i;
->>>>>>> 2d5404ca
 
 	if (!dc_dmub_srv || !dc_dmub_srv->dmub)
 		return false;
@@ -192,34 +170,16 @@
 
 	status = dmub_srv_cmd_execute(dmub);
 	if (status != DMUB_STATUS_OK) {
-<<<<<<< HEAD
-		DC_ERROR("Error waiting for INBOX0 HW Lock Ack\n");
-		dc_dmub_srv_log_diagnostic_data(dc_dmub_srv);
-=======
 		if (status != DMUB_STATUS_POWER_STATE_D3) {
 			DC_ERROR("Error starting DMUB execution: status=%d\n", status);
 			dc_dmub_srv_log_diagnostic_data(dc_dmub_srv);
 		}
 		return false;
->>>>>>> 2d5404ca
 	}
 
 	return true;
 }
 
-<<<<<<< HEAD
-void dc_dmub_srv_send_inbox0_cmd(struct dc_dmub_srv *dc_dmub_srv,
-				 union dmub_inbox0_data_register data)
-{
-	struct dmub_srv *dmub = dc_dmub_srv->dmub;
-	struct dc_context *dc_ctx = dc_dmub_srv->ctx;
-	enum dmub_status status = DMUB_STATUS_OK;
-
-	status = dmub_srv_send_inbox0_cmd(dmub, data);
-	if (status != DMUB_STATUS_OK) {
-		DC_ERROR("Error sending INBOX0 cmd\n");
-		dc_dmub_srv_log_diagnostic_data(dc_dmub_srv);
-=======
 bool dc_dmub_srv_wait_for_idle(struct dc_dmub_srv *dc_dmub_srv,
 		enum dm_dmub_wait_type wait_type,
 		union dmub_rb_cmd *cmd_list)
@@ -252,7 +212,6 @@
 		// Copy data back from ring buffer into command
 		if (wait_type == DM_DMUB_WAIT_TYPE_WAIT_WITH_REPLY)
 			dmub_rb_get_return_data(&dmub->inbox1_rb, cmd_list);
->>>>>>> 2d5404ca
 	}
 
 	return true;
@@ -263,13 +222,7 @@
 	return dc_dmub_srv_cmd_run_list(dc_dmub_srv, 1, cmd, wait_type);
 }
 
-<<<<<<< HEAD
-bool dc_dmub_srv_cmd_list_queue_execute(struct dc_dmub_srv *dc_dmub_srv,
-		unsigned int count,
-		union dmub_rb_cmd *cmd_list)
-=======
 bool dc_dmub_srv_cmd_run_list(struct dc_dmub_srv *dc_dmub_srv, unsigned int count, union dmub_rb_cmd *cmd_list, enum dm_dmub_wait_type wait_type)
->>>>>>> 2d5404ca
 {
 	struct dc_context *dc_ctx;
 	struct dmub_srv *dmub;
@@ -288,10 +241,6 @@
 
 		if (status == DMUB_STATUS_QUEUE_FULL) {
 			/* Execute and wait for queue to become empty again. */
-<<<<<<< HEAD
-			dmub_srv_cmd_execute(dmub);
-			dmub_srv_wait_for_idle(dmub, 100000);
-=======
 			status = dmub_srv_cmd_execute(dmub);
 			if (status == DMUB_STATUS_POWER_STATE_D3)
 				return false;
@@ -299,37 +248,26 @@
 			status = dmub_srv_wait_for_idle(dmub, 100000);
 			if (status != DMUB_STATUS_OK)
 				return false;
->>>>>>> 2d5404ca
 
 			/* Requeue the command. */
 			status = dmub_srv_cmd_queue(dmub, &cmd_list[i]);
 		}
 
 		if (status != DMUB_STATUS_OK) {
-<<<<<<< HEAD
-			DC_ERROR("Error queueing DMUB command: status=%d\n", status);
-			dc_dmub_srv_log_diagnostic_data(dc_dmub_srv);
-=======
 			if (status != DMUB_STATUS_POWER_STATE_D3) {
 				DC_ERROR("Error queueing DMUB command: status=%d\n", status);
 				dc_dmub_srv_log_diagnostic_data(dc_dmub_srv);
 			}
->>>>>>> 2d5404ca
 			return false;
 		}
 	}
 
 	status = dmub_srv_cmd_execute(dmub);
 	if (status != DMUB_STATUS_OK) {
-<<<<<<< HEAD
-		DC_ERROR("Error starting DMUB execution: status=%d\n", status);
-		dc_dmub_srv_log_diagnostic_data(dc_dmub_srv);
-=======
 		if (status != DMUB_STATUS_POWER_STATE_D3) {
 			DC_ERROR("Error starting DMUB execution: status=%d\n", status);
 			dc_dmub_srv_log_diagnostic_data(dc_dmub_srv);
 		}
->>>>>>> 2d5404ca
 		return false;
 	}
 
@@ -356,44 +294,15 @@
 	return true;
 }
 
-<<<<<<< HEAD
-bool dc_dmub_srv_wait_for_idle(struct dc_dmub_srv *dc_dmub_srv,
-		enum dm_dmub_wait_type wait_type,
-		union dmub_rb_cmd *cmd_list)
-{
-	struct dmub_srv *dmub;
-=======
 bool dc_dmub_srv_optimized_init_done(struct dc_dmub_srv *dc_dmub_srv)
 {
 	struct dmub_srv *dmub;
 	struct dc_context *dc_ctx;
 	union dmub_fw_boot_status boot_status;
->>>>>>> 2d5404ca
 	enum dmub_status status;
 
 	if (!dc_dmub_srv || !dc_dmub_srv->dmub)
 		return false;
-<<<<<<< HEAD
-
-	dmub = dc_dmub_srv->dmub;
-
-	// Wait for DMUB to process command
-	if (wait_type != DM_DMUB_WAIT_TYPE_NO_WAIT) {
-		status = dmub_srv_wait_for_idle(dmub, 100000);
-
-		if (status != DMUB_STATUS_OK) {
-			DC_LOG_DEBUG("No reply for DMUB command: status=%d\n", status);
-			dc_dmub_srv_log_diagnostic_data(dc_dmub_srv);
-			return false;
-		}
-
-		// Copy data back from ring buffer into command
-		if (wait_type == DM_DMUB_WAIT_TYPE_WAIT_WITH_REPLY)
-			dmub_rb_get_return_data(&dmub->inbox1_rb, cmd_list);
-	}
-
-	return true;
-=======
 
 	dmub = dc_dmub_srv->dmub;
 	dc_ctx = dc_dmub_srv->ctx;
@@ -405,114 +314,14 @@
 	}
 
 	return boot_status.bits.optimized_init_done;
->>>>>>> 2d5404ca
-}
-
-bool dc_dmub_srv_cmd_run(struct dc_dmub_srv *dc_dmub_srv, union dmub_rb_cmd *cmd, enum dm_dmub_wait_type wait_type)
-{
-	return dc_dmub_srv_cmd_run_list(dc_dmub_srv, 1, cmd, wait_type);
-}
-
-bool dc_dmub_srv_cmd_run_list(struct dc_dmub_srv *dc_dmub_srv, unsigned int count, union dmub_rb_cmd *cmd_list, enum dm_dmub_wait_type wait_type)
-{
-<<<<<<< HEAD
-	struct dc_context *dc_ctx;
-	struct dmub_srv *dmub;
-	enum dmub_status status;
-	int i;
-
+}
+
+bool dc_dmub_srv_notify_stream_mask(struct dc_dmub_srv *dc_dmub_srv,
+				    unsigned int stream_mask)
+{
 	if (!dc_dmub_srv || !dc_dmub_srv->dmub)
 		return false;
 
-	dc_ctx = dc_dmub_srv->ctx;
-	dmub = dc_dmub_srv->dmub;
-
-	for (i = 0 ; i < count; i++) {
-		// Queue command
-		status = dmub_srv_cmd_queue(dmub, &cmd_list[i]);
-
-		if (status == DMUB_STATUS_QUEUE_FULL) {
-			/* Execute and wait for queue to become empty again. */
-			dmub_srv_cmd_execute(dmub);
-
-			status = dmub_srv_wait_for_idle(dmub, 100000);
-			if (status != DMUB_STATUS_OK)
-				return false;
-
-			/* Requeue the command. */
-			status = dmub_srv_cmd_queue(dmub, &cmd_list[i]);
-		}
-
-		if (status != DMUB_STATUS_OK) {
-			DC_ERROR("Error queueing DMUB command: status=%d\n", status);
-			dc_dmub_srv_log_diagnostic_data(dc_dmub_srv);
-			return false;
-		}
-	}
-
-	status = dmub_srv_cmd_execute(dmub);
-	if (status != DMUB_STATUS_OK) {
-		DC_ERROR("Error starting DMUB execution: status=%d\n", status);
-		dc_dmub_srv_log_diagnostic_data(dc_dmub_srv);
-		return false;
-	}
-
-	// Wait for DMUB to process command
-	if (wait_type != DM_DMUB_WAIT_TYPE_NO_WAIT) {
-		if (dc_dmub_srv->ctx->dc->debug.disable_timeout) {
-			do {
-				status = dmub_srv_wait_for_idle(dmub, 100000);
-			} while (status != DMUB_STATUS_OK);
-		} else
-			status = dmub_srv_wait_for_idle(dmub, 100000);
-
-		if (status != DMUB_STATUS_OK) {
-			DC_LOG_DEBUG("No reply for DMUB command: status=%d\n", status);
-			dc_dmub_srv_log_diagnostic_data(dc_dmub_srv);
-			return false;
-		}
-
-		// Copy data back from ring buffer into command
-		if (wait_type == DM_DMUB_WAIT_TYPE_WAIT_WITH_REPLY)
-			dmub_rb_get_return_data(&dmub->inbox1_rb, cmd_list);
-	}
-
-	return true;
-}
-
-bool dc_dmub_srv_optimized_init_done(struct dc_dmub_srv *dc_dmub_srv)
-{
-	struct dmub_srv *dmub;
-	struct dc_context *dc_ctx;
-	union dmub_fw_boot_status boot_status;
-	enum dmub_status status;
-
-	if (!dc_dmub_srv || !dc_dmub_srv->dmub)
-		return false;
-
-	dmub = dc_dmub_srv->dmub;
-	dc_ctx = dc_dmub_srv->ctx;
-
-	status = dmub_srv_get_fw_boot_status(dmub, &boot_status);
-	if (status != DMUB_STATUS_OK) {
-		DC_ERROR("Error querying DMUB boot status: error=%d\n", status);
-		return false;
-	}
-
-	return boot_status.bits.optimized_init_done;
-}
-
-bool dc_dmub_srv_notify_stream_mask(struct dc_dmub_srv *dc_dmub_srv,
-				    unsigned int stream_mask)
-{
-	if (!dc_dmub_srv || !dc_dmub_srv->dmub)
-		return false;
-
-=======
-	if (!dc_dmub_srv || !dc_dmub_srv->dmub)
-		return false;
-
->>>>>>> 2d5404ca
 	return dc_wake_and_execute_gpint(dc_dmub_srv->ctx, DMUB_GPINT__IDLE_OPT_NOTIFY_STREAM_MASK,
 					 stream_mask, NULL, DM_DMUB_WAIT_TYPE_WAIT);
 }
@@ -656,15 +465,11 @@
 	for (i = 0, k = 0; context && i < dc->res_pool->pipe_count; i++) {
 		struct pipe_ctx *pipe = &context->res_ctx.pipe_ctx[i];
 
-<<<<<<< HEAD
-		if (resource_is_pipe_type(pipe, OTG_MASTER) && pipe->stream->fpo_in_use) {
-=======
 		if (!resource_is_pipe_type(pipe, OTG_MASTER))
 			continue;
 
 		stream_status = dc_state_get_stream_status(context, pipe->stream);
 		if (stream_status && stream_status->fpo_in_use) {
->>>>>>> 2d5404ca
 			struct pipe_ctx *pipe = &context->res_ctx.pipe_ctx[i];
 			uint8_t min_refresh_in_hz = (pipe->stream->timing.min_refresh_in_uhz + 999999) / 1000000;
 
@@ -870,11 +675,7 @@
 
 	if (vblank_pipe->stream->ignore_msa_timing_param &&
 		(vblank_pipe->stream->allow_freesync || vblank_pipe->stream->vrr_active_variable || vblank_pipe->stream->vrr_active_fixed))
-<<<<<<< HEAD
-		populate_subvp_cmd_drr_info(dc, pipe, vblank_pipe, pipe_data);
-=======
 		populate_subvp_cmd_drr_info(dc, context, pipe, vblank_pipe, pipe_data);
->>>>>>> 2d5404ca
 }
 
 /**
@@ -1077,11 +878,7 @@
 		 */
 		if (resource_is_pipe_type(pipe, OTG_MASTER) &&
 				resource_is_pipe_type(pipe, DPP_PIPE) &&
-<<<<<<< HEAD
-				pipe->stream->mall_stream_config.type == SUBVP_MAIN)
-=======
 				dc_state_get_pipe_subvp_type(context, pipe) == SUBVP_MAIN)
->>>>>>> 2d5404ca
 			subvp_pipes[subvp_count++] = pipe;
 	}
 
@@ -1100,20 +897,11 @@
 			 */
 			if (resource_is_pipe_type(pipe, OTG_MASTER) &&
 					resource_is_pipe_type(pipe, DPP_PIPE) &&
-<<<<<<< HEAD
-					pipe->stream->mall_stream_config.paired_stream &&
-					pipe->stream->mall_stream_config.type == SUBVP_MAIN) {
-				populate_subvp_cmd_pipe_info(dc, context, &cmd, pipe, cmd_pipe_index++);
-			} else if (resource_is_pipe_type(pipe, OTG_MASTER) &&
-					resource_is_pipe_type(pipe, DPP_PIPE) &&
-					pipe->stream->mall_stream_config.type == SUBVP_NONE) {
-=======
 					pipe_mall_type == SUBVP_MAIN) {
 				populate_subvp_cmd_pipe_info(dc, context, &cmd, pipe, cmd_pipe_index++);
 			} else if (resource_is_pipe_type(pipe, OTG_MASTER) &&
 					resource_is_pipe_type(pipe, DPP_PIPE) &&
 					pipe_mall_type == SUBVP_NONE) {
->>>>>>> 2d5404ca
 				// Don't need to check for ActiveDRAMClockChangeMargin < 0, not valid in cases where
 				// we run through DML without calculating "natural" P-state support
 				populate_subvp_cmd_vblank_pipe_info(dc, context, &cmd, pipe, cmd_pipe_index++);
@@ -1180,12 +968,8 @@
 	DC_LOG_DEBUG("    scratch [13]       : %08x", diag_data.scratch[13]);
 	DC_LOG_DEBUG("    scratch [14]       : %08x", diag_data.scratch[14]);
 	DC_LOG_DEBUG("    scratch [15]       : %08x", diag_data.scratch[15]);
-<<<<<<< HEAD
-	DC_LOG_DEBUG("    pc                 : %08x", diag_data.pc);
-=======
 	for (i = 0; i < DMUB_PC_SNAPSHOT_COUNT; i++)
 		DC_LOG_DEBUG("    pc[%d]             : %08x", i, diag_data.pc[i]);
->>>>>>> 2d5404ca
 	DC_LOG_DEBUG("    unk_fault_addr     : %08x", diag_data.undefined_address_fault_addr);
 	DC_LOG_DEBUG("    inst_fault_addr    : %08x", diag_data.inst_fetch_fault_addr);
 	DC_LOG_DEBUG("    data_fault_addr    : %08x", diag_data.data_write_fault_addr);
@@ -1195,12 +979,9 @@
 	DC_LOG_DEBUG("    inbox0_rptr        : %08x", diag_data.inbox0_rptr);
 	DC_LOG_DEBUG("    inbox0_wptr        : %08x", diag_data.inbox0_wptr);
 	DC_LOG_DEBUG("    inbox0_size        : %08x", diag_data.inbox0_size);
-<<<<<<< HEAD
-=======
 	DC_LOG_DEBUG("    outbox1_rptr       : %08x", diag_data.outbox1_rptr);
 	DC_LOG_DEBUG("    outbox1_wptr       : %08x", diag_data.outbox1_wptr);
 	DC_LOG_DEBUG("    outbox1_size       : %08x", diag_data.outbox1_size);
->>>>>>> 2d5404ca
 	DC_LOG_DEBUG("    is_enabled         : %d", diag_data.is_dmcub_enabled);
 	DC_LOG_DEBUG("    is_soft_reset      : %d", diag_data.is_dmcub_soft_reset);
 	DC_LOG_DEBUG("    is_secure_reset    : %d", diag_data.is_dmcub_secure_reset);
@@ -1387,8 +1168,6 @@
 
 		/* Combine 2nd cmds update_curosr_info to DMU */
 		dc_wake_and_execute_dmub_cmd_list(pCtx->stream->ctx, 2, cmd, DM_DMUB_WAIT_TYPE_WAIT);
-<<<<<<< HEAD
-=======
 	}
 }
 
@@ -2081,316 +1860,5 @@
 	if (num_cmds > 0)  {
 		cmds[num_cmds - 1].fams2_flip.header.multi_cmd_pending = 0;
 		dm_execute_dmub_cmd_list(dc->ctx, num_cmds, cmds, DM_DMUB_WAIT_TYPE_WAIT);
->>>>>>> 2d5404ca
-	}
-}
-
-bool dc_dmub_check_min_version(struct dmub_srv *srv)
-{
-	if (!srv->hw_funcs.is_psrsu_supported)
-		return true;
-	return srv->hw_funcs.is_psrsu_supported(srv);
-}
-
-void dc_dmub_srv_enable_dpia_trace(const struct dc *dc)
-{
-	struct dc_dmub_srv *dc_dmub_srv = dc->ctx->dmub_srv;
-
-	if (!dc_dmub_srv || !dc_dmub_srv->dmub) {
-		DC_LOG_ERROR("%s: invalid parameters.", __func__);
-		return;
-	}
-
-	if (!dc_wake_and_execute_gpint(dc->ctx, DMUB_GPINT__SET_TRACE_BUFFER_MASK_WORD1,
-				       0x0010, NULL, DM_DMUB_WAIT_TYPE_WAIT)) {
-		DC_LOG_ERROR("timeout updating trace buffer mask word\n");
-		return;
-	}
-
-	if (!dc_wake_and_execute_gpint(dc->ctx, DMUB_GPINT__UPDATE_TRACE_BUFFER_MASK,
-				       0x0000, NULL, DM_DMUB_WAIT_TYPE_WAIT)) {
-		DC_LOG_ERROR("timeout updating trace buffer mask word\n");
-		return;
-	}
-
-	DC_LOG_DEBUG("Enabled DPIA trace\n");
-}
-
-void dc_dmub_srv_subvp_save_surf_addr(const struct dc_dmub_srv *dc_dmub_srv, const struct dc_plane_address *addr, uint8_t subvp_index)
-{
-	dmub_srv_subvp_save_surf_addr(dc_dmub_srv->dmub, addr, subvp_index);
-}
-
-bool dc_dmub_srv_is_hw_pwr_up(struct dc_dmub_srv *dc_dmub_srv, bool wait)
-{
-	struct dc_context *dc_ctx;
-	enum dmub_status status;
-
-	if (!dc_dmub_srv || !dc_dmub_srv->dmub)
-		return true;
-
-	if (dc_dmub_srv->ctx->dc->debug.dmcub_emulation)
-		return true;
-
-	dc_ctx = dc_dmub_srv->ctx;
-
-	if (wait) {
-		if (dc_dmub_srv->ctx->dc->debug.disable_timeout) {
-			do {
-				status = dmub_srv_wait_for_hw_pwr_up(dc_dmub_srv->dmub, 500000);
-			} while (status != DMUB_STATUS_OK);
-		} else {
-			status = dmub_srv_wait_for_hw_pwr_up(dc_dmub_srv->dmub, 500000);
-			if (status != DMUB_STATUS_OK) {
-				DC_ERROR("Error querying DMUB hw power up status: error=%d\n", status);
-				return false;
-			}
-		}
-	} else
-		return dmub_srv_is_hw_pwr_up(dc_dmub_srv->dmub);
-
-	return true;
-}
-
-static void dc_dmub_srv_notify_idle(const struct dc *dc, bool allow_idle)
-{
-	union dmub_rb_cmd cmd = {0};
-
-	if (dc->debug.dmcub_emulation)
-		return;
-
-	memset(&cmd, 0, sizeof(cmd));
-	cmd.idle_opt_notify_idle.header.type = DMUB_CMD__IDLE_OPT;
-	cmd.idle_opt_notify_idle.header.sub_type = DMUB_CMD__IDLE_OPT_DCN_NOTIFY_IDLE;
-	cmd.idle_opt_notify_idle.header.payload_bytes =
-		sizeof(cmd.idle_opt_notify_idle) -
-		sizeof(cmd.idle_opt_notify_idle.header);
-
-	cmd.idle_opt_notify_idle.cntl_data.driver_idle = allow_idle;
-
-	if (allow_idle) {
-		if (dc->hwss.set_idle_state)
-			dc->hwss.set_idle_state(dc, true);
-	}
-
-	/* NOTE: This does not use the "wake" interface since this is part of the wake path. */
-	dm_execute_dmub_cmd(dc->ctx, &cmd, DM_DMUB_WAIT_TYPE_WAIT);
-}
-
-static void dc_dmub_srv_exit_low_power_state(const struct dc *dc)
-{
-	const uint32_t max_num_polls = 10000;
-	uint32_t allow_state = 0;
-	uint32_t commit_state = 0;
-	int i;
-
-	if (dc->debug.dmcub_emulation)
-		return;
-
-	if (!dc->idle_optimizations_allowed)
-		return;
-
-	if (!dc->ctx->dmub_srv || !dc->ctx->dmub_srv->dmub)
-		return;
-
-	if (dc->hwss.get_idle_state &&
-		dc->hwss.set_idle_state &&
-		dc->clk_mgr->funcs->exit_low_power_state) {
-
-		allow_state = dc->hwss.get_idle_state(dc);
-		dc->hwss.set_idle_state(dc, false);
-
-		if (!(allow_state & DMUB_IPS2_ALLOW_MASK)) {
-			// Wait for evaluation time
-			udelay(dc->debug.ips2_eval_delay_us);
-			commit_state = dc->hwss.get_idle_state(dc);
-			if (!(commit_state & DMUB_IPS2_COMMIT_MASK)) {
-				// Tell PMFW to exit low power state
-				dc->clk_mgr->funcs->exit_low_power_state(dc->clk_mgr);
-
-				// Wait for IPS2 entry upper bound
-				udelay(dc->debug.ips2_entry_delay_us);
-				dc->clk_mgr->funcs->exit_low_power_state(dc->clk_mgr);
-
-				for (i = 0; i < max_num_polls; ++i) {
-					commit_state = dc->hwss.get_idle_state(dc);
-					if (commit_state & DMUB_IPS2_COMMIT_MASK)
-						break;
-
-					udelay(1);
-
-					if (dc->debug.disable_timeout)
-						i--;
-				}
-				ASSERT(i < max_num_polls);
-
-				if (!dc_dmub_srv_is_hw_pwr_up(dc->ctx->dmub_srv, true))
-					ASSERT(0);
-
-				/* TODO: See if we can return early here - IPS2 should go
-				 * back directly to IPS0 and clear the flags, but it will
-				 * be safer to directly notify DMCUB of this.
-				 */
-				allow_state = dc->hwss.get_idle_state(dc);
-			}
-		}
-
-		dc_dmub_srv_notify_idle(dc, false);
-		if (!(allow_state & DMUB_IPS1_ALLOW_MASK)) {
-			for (i = 0; i < max_num_polls; ++i) {
-				commit_state = dc->hwss.get_idle_state(dc);
-				if (commit_state & DMUB_IPS1_COMMIT_MASK)
-					break;
-
-				udelay(1);
-
-				if (dc->debug.disable_timeout)
-					i--;
-			}
-			ASSERT(i < max_num_polls);
-		}
-	}
-
-	if (!dc_dmub_srv_is_hw_pwr_up(dc->ctx->dmub_srv, true))
-		ASSERT(0);
-}
-
-void dc_dmub_srv_set_power_state(struct dc_dmub_srv *dc_dmub_srv, enum dc_acpi_cm_power_state powerState)
-{
-	struct dmub_srv *dmub;
-
-	if (!dc_dmub_srv)
-		return;
-
-	dmub = dc_dmub_srv->dmub;
-
-	if (powerState == DC_ACPI_CM_POWER_STATE_D0)
-		dmub_srv_set_power_state(dmub, DMUB_POWER_STATE_D0);
-	else
-		dmub_srv_set_power_state(dmub, DMUB_POWER_STATE_D3);
-}
-
-void dc_dmub_srv_apply_idle_power_optimizations(const struct dc *dc, bool allow_idle)
-{
-	struct dc_dmub_srv *dc_dmub_srv = dc->ctx->dmub_srv;
-
-	if (!dc_dmub_srv || !dc_dmub_srv->dmub)
-		return;
-
-	if (dc_dmub_srv->idle_allowed == allow_idle)
-		return;
-
-	/*
-	 * Entering a low power state requires a driver notification.
-	 * Powering up the hardware requires notifying PMFW and DMCUB.
-	 * Clearing the driver idle allow requires a DMCUB command.
-	 * DMCUB commands requires the DMCUB to be powered up and restored.
-	 */
-
-	if (!allow_idle) {
-		dc_dmub_srv_exit_low_power_state(dc);
-		/*
-		 * Idle is considered fully exited only after the sequence above
-		 * fully completes. If we have a race of two threads exiting
-		 * at the same time then it's safe to perform the sequence
-		 * twice as long as we're not re-entering.
-		 *
-		 * Infinite command submission is avoided by using the
-		 * dm_execute_dmub_cmd submission instead of the "wake" helpers.
-		 */
-		dc_dmub_srv->idle_allowed = false;
-	} else {
-		/* Consider idle as notified prior to the actual submission to
-		 * prevent multiple entries. */
-		dc_dmub_srv->idle_allowed = true;
-
-		dc_dmub_srv_notify_idle(dc, allow_idle);
-	}
-}
-
-bool dc_wake_and_execute_dmub_cmd(const struct dc_context *ctx, union dmub_rb_cmd *cmd,
-				  enum dm_dmub_wait_type wait_type)
-{
-	return dc_wake_and_execute_dmub_cmd_list(ctx, 1, cmd, wait_type);
-}
-
-bool dc_wake_and_execute_dmub_cmd_list(const struct dc_context *ctx, unsigned int count,
-				       union dmub_rb_cmd *cmd, enum dm_dmub_wait_type wait_type)
-{
-	struct dc_dmub_srv *dc_dmub_srv = ctx->dmub_srv;
-	bool result = false, reallow_idle = false;
-
-	if (!dc_dmub_srv || !dc_dmub_srv->dmub)
-		return false;
-
-	if (count == 0)
-		return true;
-
-	if (dc_dmub_srv->idle_allowed) {
-		dc_dmub_srv_apply_idle_power_optimizations(ctx->dc, false);
-		reallow_idle = true;
-	}
-
-	/*
-	 * These may have different implementations in DM, so ensure
-	 * that we guide it to the expected helper.
-	 */
-	if (count > 1)
-		result = dm_execute_dmub_cmd_list(ctx, count, cmd, wait_type);
-	else
-		result = dm_execute_dmub_cmd(ctx, cmd, wait_type);
-
-	if (result && reallow_idle && !ctx->dc->debug.disable_dmub_reallow_idle)
-		dc_dmub_srv_apply_idle_power_optimizations(ctx->dc, true);
-
-	return result;
-}
-
-static bool dc_dmub_execute_gpint(const struct dc_context *ctx, enum dmub_gpint_command command_code,
-				  uint16_t param, uint32_t *response, enum dm_dmub_wait_type wait_type)
-{
-	struct dc_dmub_srv *dc_dmub_srv = ctx->dmub_srv;
-	const uint32_t wait_us = wait_type == DM_DMUB_WAIT_TYPE_NO_WAIT ? 0 : 30;
-	enum dmub_status status;
-
-	if (response)
-		*response = 0;
-
-	if (!dc_dmub_srv || !dc_dmub_srv->dmub)
-		return false;
-
-	status = dmub_srv_send_gpint_command(dc_dmub_srv->dmub, command_code, param, wait_us);
-	if (status != DMUB_STATUS_OK) {
-		if (status == DMUB_STATUS_TIMEOUT && wait_type == DM_DMUB_WAIT_TYPE_NO_WAIT)
-			return true;
-
-		return false;
-	}
-
-	if (response && wait_type == DM_DMUB_WAIT_TYPE_WAIT_WITH_REPLY)
-		dmub_srv_get_gpint_response(dc_dmub_srv->dmub, response);
-
-	return true;
-}
-
-bool dc_wake_and_execute_gpint(const struct dc_context *ctx, enum dmub_gpint_command command_code,
-			       uint16_t param, uint32_t *response, enum dm_dmub_wait_type wait_type)
-{
-	struct dc_dmub_srv *dc_dmub_srv = ctx->dmub_srv;
-	bool result = false, reallow_idle = false;
-
-	if (!dc_dmub_srv || !dc_dmub_srv->dmub)
-		return false;
-
-	if (dc_dmub_srv->idle_allowed) {
-		dc_dmub_srv_apply_idle_power_optimizations(ctx->dc, false);
-		reallow_idle = true;
-	}
-
-	result = dc_dmub_execute_gpint(ctx, command_code, param, response, wait_type);
-
-	if (result && reallow_idle && !ctx->dc->debug.disable_dmub_reallow_idle)
-		dc_dmub_srv_apply_idle_power_optimizations(ctx->dc, true);
-
-	return result;
+	}
 }