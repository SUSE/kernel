# SPDX-License-Identifier: MIT
# Copyright © 2019-2024 Advanced Micro Devices, Inc. All rights reserved.

<<<<<<< HEAD
DCN21 = dcn21_init.o dcn21_hubp.o dcn21_hubbub.o dcn21_resource.o \
	 dcn21_link_encoder.o dcn21_dccg.o
=======
DCN21 = dcn21_link_encoder.o
>>>>>>> 2d5404ca

AMD_DAL_DCN21 = $(addprefix $(AMDDALPATH)/dc/dcn21/,$(DCN21))

AMD_DISPLAY_FILES += $(AMD_DAL_DCN21)<|MERGE_RESOLUTION|>--- conflicted
+++ resolved
@@ -1,12 +1,7 @@
 # SPDX-License-Identifier: MIT
 # Copyright © 2019-2024 Advanced Micro Devices, Inc. All rights reserved.
 
-<<<<<<< HEAD
-DCN21 = dcn21_init.o dcn21_hubp.o dcn21_hubbub.o dcn21_resource.o \
-	 dcn21_link_encoder.o dcn21_dccg.o
-=======
 DCN21 = dcn21_link_encoder.o
->>>>>>> 2d5404ca
 
 AMD_DAL_DCN21 = $(addprefix $(AMDDALPATH)/dc/dcn21/,$(DCN21))
 
