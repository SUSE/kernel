--- conflicted
+++ resolved
@@ -1391,11 +1391,6 @@
 
 static enum dc_status dcn21_patch_unknown_plane_state(struct dc_plane_state *plane_state)
 {
-<<<<<<< HEAD
-	enum dc_status result = DC_OK;
-
-=======
->>>>>>> eb3cdb58
 	if (plane_state->ctx->dc->debug.disable_dcc == DCC_ENABLE) {
 		plane_state->dcc.enable = 1;
 		/* align to our worst case block width */
