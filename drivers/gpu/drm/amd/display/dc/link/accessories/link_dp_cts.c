--- conflicted
+++ resolved
@@ -75,16 +75,10 @@
 	bool is_hpo_acquired;
 	uint8_t count;
 	int i;
-<<<<<<< HEAD
-
-	struct dc_stream_state *streams_on_link[MAX_PIPES];
-	int num_streams_on_link = 0;
-=======
 	struct audio_output audio_output[MAX_PIPES];
 	struct dc_stream_state *streams_on_link[MAX_PIPES];
 	int num_streams_on_link = 0;
 	struct dc *dc = (struct dc *)link->dc;
->>>>>>> b35fc656
 
 	needs_divider_update = (link->dc->link_srv->dp_get_encoding_format(link_setting) !=
 	link->dc->link_srv->dp_get_encoding_format((const struct dc_link_settings *) &link->cur_link_settings));
@@ -108,7 +102,7 @@
 	if (needs_divider_update && link->dc->res_pool->funcs->update_dc_state_for_encoder_switch) {
 		link->dc->res_pool->funcs->update_dc_state_for_encoder_switch(link,
 				link_setting, count,
-				*pipes);
+				*pipes, &audio_output[0]);
 		for (i = 0; i < count; i++) {
 			pipes[i]->clock_source->funcs->program_pix_clk(
 					pipes[i]->clock_source,
@@ -120,16 +114,15 @@
 				const struct link_hwss *link_hwss = get_link_hwss(
 					link, &pipes[i]->link_res);
 
-				link_hwss->setup_audio_output(pipes[i],
-							      &pipes[i]->stream_res.audio_output,
-							      pipes[i]->stream_res.audio->inst);
+				link_hwss->setup_audio_output(pipes[i], &audio_output[i],
+						pipes[i]->stream_res.audio->inst);
 
 				pipes[i]->stream_res.audio->funcs->az_configure(
 						pipes[i]->stream_res.audio,
 						pipes[i]->stream->signal,
-						&pipes[i]->stream_res.audio_output.crtc_info,
+						&audio_output[i].crtc_info,
 						&pipes[i]->stream->audio_info,
-						&pipes[i]->stream_res.audio_output.dp_link_info);
+						&audio_output[i].dp_link_info);
 
 				if (link->dc->config.disable_hbr_audio_dp2 &&
 						pipes[i]->stream_res.audio->funcs->az_disable_hbr_audio &&
@@ -158,11 +151,7 @@
 		if (streams_on_link[i] && streams_on_link[i]->link && streams_on_link[i]->link == link) {
 			stream_update.stream = streams_on_link[i];
 			stream_update.dpms_off = &dpms_off;
-<<<<<<< HEAD
-			dc_update_planes_and_stream(state->clk_mgr->ctx->dc, NULL, 0, streams_on_link[i], &stream_update);
-=======
 			dc_update_planes_and_stream(dc, NULL, 0, streams_on_link[i], &stream_update);
->>>>>>> b35fc656
 		}
 	}
 }
