--- conflicted
+++ resolved
@@ -168,15 +168,9 @@
 
 	link->dc->link_srv->dp_trace_source_sequence(link, DPCD_SOURCE_SEQ_AFTER_SET_SOURCE_PATTERN);
 
-<<<<<<< HEAD
-	// Give retimer extra time to lock before updating DP_TRAINING_PATTERN_SET to TPS1
-	if (tp_params->dp_phy_pattern == DP_TEST_PATTERN_128b_132b_TPS1_TRAINING_MODE)
-		msleep(30);
-=======
 	// Give retimer extra time to lock before updating DP_TRAINING_PATTERN_SET to TPS1 or phy pattern
 	if (tp_params->dp_phy_pattern != DP_TEST_PATTERN_128b_132b_TPS2_TRAINING_MODE)
 		msleep(50);
->>>>>>> b806d6ef
 }
 
 static void set_hpo_fixed_vs_pe_retimer_dp_lane_settings(struct dc_link *link,
