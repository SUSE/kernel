/*
 * Copyright 2023 Advanced Micro Devices, Inc.
 *
 * Permission is hereby granted, free of charge, to any person obtaining a
 * copy of this software and associated documentation files (the "Software"),
 * to deal in the Software without restriction, including without limitation
 * the rights to use, copy, modify, merge, publish, distribute, sublicense,
 * and/or sell copies of the Software, and to permit persons to whom the
 * Software is furnished to do so, subject to the following conditions:
 *
 * The above copyright notice and this permission notice shall be included in
 * all copies or substantial portions of the Software.
 *
 * THE SOFTWARE IS PROVIDED "AS IS", WITHOUT WARRANTY OF ANY KIND, EXPRESS OR
 * IMPLIED, INCLUDING BUT NOT LIMITED TO THE WARRANTIES OF MERCHANTABILITY,
 * FITNESS FOR A PARTICULAR PURPOSE AND NONINFRINGEMENT.  IN NO EVENT SHALL
 * THE COPYRIGHT HOLDER(S) OR AUTHOR(S) BE LIABLE FOR ANY CLAIM, DAMAGES OR
 * OTHER LIABILITY, WHETHER IN AN ACTION OF CONTRACT, TORT OR OTHERWISE,
 * ARISING FROM, OUT OF OR IN CONNECTION WITH THE SOFTWARE OR THE USE OR
 * OTHER DEALINGS IN THE SOFTWARE.
 *
 * Authors: AMD
 *
 */

/* FILE POLICY AND INTENDED USAGE:
 * This file owns the programming sequence of stream's dpms state associated
 * with the link and link's enable/disable sequences as result of the stream's
 * dpms state change.
 *
 * TODO - The reason link owns stream's dpms programming sequence is
 * because dpms programming sequence is highly dependent on underlying signal
 * specific link protocols. This unfortunately causes link to own a portion of
 * stream state programming sequence. This creates a gray area where the
 * boundary between link and stream is not clearly defined.
 */

#include "link_dpms.h"
#include "link_hwss.h"
#include "link_validation.h"
#include "accessories/link_dp_trace.h"
#include "protocols/link_dpcd.h"
#include "protocols/link_ddc.h"
#include "protocols/link_hpd.h"
#include "protocols/link_dp_phy.h"
#include "protocols/link_dp_capability.h"
#include "protocols/link_dp_training.h"
#include "protocols/link_edp_panel_control.h"
#include "protocols/link_dp_dpia_bw.h"

#include "dm_helpers.h"
#include "link_enc_cfg.h"
#include "resource.h"
#include "dsc.h"
#include "dccg.h"
#include "clk_mgr.h"
#include "atomfirmware.h"
#include "vpg.h"

#define DC_LOGGER \
	dc_logger
#define DC_LOGGER_INIT(logger) \
	struct dal_logger *dc_logger = logger

#define LINK_INFO(...) \
	DC_LOG_HW_HOTPLUG(  \
		__VA_ARGS__)

#define RETIMER_REDRIVER_INFO(...) \
	DC_LOG_RETIMER_REDRIVER(  \
		__VA_ARGS__)

#define MAX_MTP_SLOT_COUNT 64
#define LINK_TRAINING_ATTEMPTS 4
#define PEAK_FACTOR_X1000 1006

void link_blank_all_dp_displays(struct dc *dc)
{
	unsigned int i;
	uint8_t dpcd_power_state = '\0';
	enum dc_status status = DC_ERROR_UNEXPECTED;

	for (i = 0; i < dc->link_count; i++) {
		if ((dc->links[i]->connector_signal != SIGNAL_TYPE_DISPLAY_PORT) ||
			(dc->links[i]->priv == NULL) || (dc->links[i]->local_sink == NULL))
			continue;

		/* DP 2.0 spec requires that we read LTTPR caps first */
		dp_retrieve_lttpr_cap(dc->links[i]);
		/* if any of the displays are lit up turn them off */
		status = core_link_read_dpcd(dc->links[i], DP_SET_POWER,
							&dpcd_power_state, sizeof(dpcd_power_state));

		if (status == DC_OK && dpcd_power_state == DP_POWER_STATE_D0)
			link_blank_dp_stream(dc->links[i], true);
	}

}

void link_blank_all_edp_displays(struct dc *dc)
{
	unsigned int i;
	uint8_t dpcd_power_state = '\0';
	enum dc_status status = DC_ERROR_UNEXPECTED;

	for (i = 0; i < dc->link_count; i++) {
		if ((dc->links[i]->connector_signal != SIGNAL_TYPE_EDP) ||
			(!dc->links[i]->edp_sink_present))
			continue;

		/* if any of the displays are lit up turn them off */
		status = core_link_read_dpcd(dc->links[i], DP_SET_POWER,
							&dpcd_power_state, sizeof(dpcd_power_state));

		if (status == DC_OK && dpcd_power_state == DP_POWER_STATE_D0)
			link_blank_dp_stream(dc->links[i], true);
	}
}

void link_blank_dp_stream(struct dc_link *link, bool hw_init)
{
	unsigned int j;
	struct dc  *dc = link->ctx->dc;
	enum signal_type signal = link->connector_signal;

	if ((signal == SIGNAL_TYPE_EDP) ||
		(signal == SIGNAL_TYPE_DISPLAY_PORT)) {
		if (link->ep_type == DISPLAY_ENDPOINT_PHY &&
			link->link_enc->funcs->get_dig_frontend &&
			link->link_enc->funcs->is_dig_enabled(link->link_enc)) {
			int fe = link->link_enc->funcs->get_dig_frontend(link->link_enc);

			if (fe != ENGINE_ID_UNKNOWN)
				for (j = 0; j < dc->res_pool->stream_enc_count; j++) {
					if (fe == dc->res_pool->stream_enc[j]->id) {
						dc->res_pool->stream_enc[j]->funcs->dp_blank(link,
									dc->res_pool->stream_enc[j]);
						break;
					}
				}
		}

<<<<<<< HEAD
		if (((!link->wa_flags.dp_keep_receiver_powered) || hw_init) &&
=======
		if (((!dc->is_switch_in_progress_dest) && ((!link->wa_flags.dp_keep_receiver_powered) || hw_init)) &&
>>>>>>> 3476aa7d
			(link->type != dc_connection_none))
			dpcd_write_rx_power_ctrl(link, false);
	}
}

void link_set_all_streams_dpms_off_for_link(struct dc_link *link)
{
	struct pipe_ctx *pipes[MAX_PIPES];
	struct dc_stream_state *streams[MAX_PIPES];
	struct dc_state *state = link->dc->current_state;
	uint8_t count;
	int i;
	struct dc_stream_update stream_update;
	bool dpms_off = true;
	struct link_resource link_res = {0};

	memset(&stream_update, 0, sizeof(stream_update));
	stream_update.dpms_off = &dpms_off;

	link_get_master_pipes_with_dpms_on(link, state, &count, pipes);

	/* The subsequent call to dc_commit_updates_for_stream for a full update
	 * will release the current state and swap to a new state. Releasing the
	 * current state results in the stream pointers in the pipe_ctx structs
	 * to be zero'd. Hence, cache all streams prior to dc_commit_updates_for_stream.
	 */
	for (i = 0; i < count; i++)
		streams[i] = pipes[i]->stream;

	for (i = 0; i < count; i++) {
		stream_update.stream = streams[i];
		dc_commit_updates_for_stream(link->ctx->dc, NULL, 0,
				streams[i], &stream_update,
				state);
	}

	/* link can be also enabled by vbios. In this case it is not recorded
	 * in pipe_ctx. Disable link phy here to make sure it is completely off
	 */
	dp_disable_link_phy(link, &link_res, link->connector_signal);
}

void link_resume(struct dc_link *link)
{
	if (link->connector_signal != SIGNAL_TYPE_VIRTUAL)
		program_hpd_filter(link);
}

/* This function returns true if the pipe is used to feed video signal directly
 * to the link.
 */
static bool is_master_pipe_for_link(const struct dc_link *link,
		const struct pipe_ctx *pipe)
{
	return resource_is_pipe_type(pipe, OTG_MASTER) &&
			pipe->stream->link == link;
}

/*
 * This function finds all master pipes feeding to a given link with dpms set to
 * on in given dc state.
 */
void link_get_master_pipes_with_dpms_on(const struct dc_link *link,
		struct dc_state *state,
		uint8_t *count,
		struct pipe_ctx *pipes[MAX_PIPES])
{
	int i;
	struct pipe_ctx *pipe = NULL;

	*count = 0;
	for (i = 0; i < MAX_PIPES; i++) {
		pipe = &state->res_ctx.pipe_ctx[i];

		if (is_master_pipe_for_link(link, pipe) &&
				pipe->stream->dpms_off == false) {
			pipes[(*count)++] = pipe;
		}
	}
}

static bool get_ext_hdmi_settings(struct pipe_ctx *pipe_ctx,
		enum engine_id eng_id,
		struct ext_hdmi_settings *settings)
{
	bool result = false;
	int i = 0;
	struct integrated_info *integrated_info =
			pipe_ctx->stream->ctx->dc_bios->integrated_info;

	if (integrated_info == NULL)
		return false;

	/*
	 * Get retimer settings from sbios for passing SI eye test for DCE11
	 * The setting values are varied based on board revision and port id
	 * Therefore the setting values of each ports is passed by sbios.
	 */

	// Check if current bios contains ext Hdmi settings
	if (integrated_info->gpu_cap_info & 0x20) {
		switch (eng_id) {
		case ENGINE_ID_DIGA:
			settings->slv_addr = integrated_info->dp0_ext_hdmi_slv_addr;
			settings->reg_num = integrated_info->dp0_ext_hdmi_6g_reg_num;
			settings->reg_num_6g = integrated_info->dp0_ext_hdmi_6g_reg_num;
			memmove(settings->reg_settings,
					integrated_info->dp0_ext_hdmi_reg_settings,
					sizeof(integrated_info->dp0_ext_hdmi_reg_settings));
			memmove(settings->reg_settings_6g,
					integrated_info->dp0_ext_hdmi_6g_reg_settings,
					sizeof(integrated_info->dp0_ext_hdmi_6g_reg_settings));
			result = true;
			break;
		case ENGINE_ID_DIGB:
			settings->slv_addr = integrated_info->dp1_ext_hdmi_slv_addr;
			settings->reg_num = integrated_info->dp1_ext_hdmi_6g_reg_num;
			settings->reg_num_6g = integrated_info->dp1_ext_hdmi_6g_reg_num;
			memmove(settings->reg_settings,
					integrated_info->dp1_ext_hdmi_reg_settings,
					sizeof(integrated_info->dp1_ext_hdmi_reg_settings));
			memmove(settings->reg_settings_6g,
					integrated_info->dp1_ext_hdmi_6g_reg_settings,
					sizeof(integrated_info->dp1_ext_hdmi_6g_reg_settings));
			result = true;
			break;
		case ENGINE_ID_DIGC:
			settings->slv_addr = integrated_info->dp2_ext_hdmi_slv_addr;
			settings->reg_num = integrated_info->dp2_ext_hdmi_6g_reg_num;
			settings->reg_num_6g = integrated_info->dp2_ext_hdmi_6g_reg_num;
			memmove(settings->reg_settings,
					integrated_info->dp2_ext_hdmi_reg_settings,
					sizeof(integrated_info->dp2_ext_hdmi_reg_settings));
			memmove(settings->reg_settings_6g,
					integrated_info->dp2_ext_hdmi_6g_reg_settings,
					sizeof(integrated_info->dp2_ext_hdmi_6g_reg_settings));
			result = true;
			break;
		case ENGINE_ID_DIGD:
			settings->slv_addr = integrated_info->dp3_ext_hdmi_slv_addr;
			settings->reg_num = integrated_info->dp3_ext_hdmi_6g_reg_num;
			settings->reg_num_6g = integrated_info->dp3_ext_hdmi_6g_reg_num;
			memmove(settings->reg_settings,
					integrated_info->dp3_ext_hdmi_reg_settings,
					sizeof(integrated_info->dp3_ext_hdmi_reg_settings));
			memmove(settings->reg_settings_6g,
					integrated_info->dp3_ext_hdmi_6g_reg_settings,
					sizeof(integrated_info->dp3_ext_hdmi_6g_reg_settings));
			result = true;
			break;
		default:
			break;
		}

		if (result == true) {
			// Validate settings from bios integrated info table
			if (settings->slv_addr == 0)
				return false;
			if (settings->reg_num > 9)
				return false;
			if (settings->reg_num_6g > 3)
				return false;

			for (i = 0; i < settings->reg_num; i++) {
				if (settings->reg_settings[i].i2c_reg_index > 0x20)
					return false;
			}

			for (i = 0; i < settings->reg_num_6g; i++) {
				if (settings->reg_settings_6g[i].i2c_reg_index > 0x20)
					return false;
			}
		}
	}

	return result;
}

static bool write_i2c(struct pipe_ctx *pipe_ctx,
		uint8_t address, uint8_t *buffer, uint32_t length)
{
	struct i2c_command cmd = {0};
	struct i2c_payload payload = {0};

	memset(&payload, 0, sizeof(payload));
	memset(&cmd, 0, sizeof(cmd));

	cmd.number_of_payloads = 1;
	cmd.engine = I2C_COMMAND_ENGINE_DEFAULT;
	cmd.speed = pipe_ctx->stream->ctx->dc->caps.i2c_speed_in_khz;

	payload.address = address;
	payload.data = buffer;
	payload.length = length;
	payload.write = true;
	cmd.payloads = &payload;

	if (dm_helpers_submit_i2c(pipe_ctx->stream->ctx,
			pipe_ctx->stream->link, &cmd))
		return true;

	return false;
}

static void write_i2c_retimer_setting(
		struct pipe_ctx *pipe_ctx,
		bool is_vga_mode,
		bool is_over_340mhz,
		struct ext_hdmi_settings *settings)
{
	uint8_t slave_address = (settings->slv_addr >> 1);
	uint8_t buffer[2];
	const uint8_t apply_rx_tx_change = 0x4;
	uint8_t offset = 0xA;
	uint8_t value = 0;
	int i = 0;
	bool i2c_success = false;
	DC_LOGGER_INIT(pipe_ctx->stream->ctx->logger);

	memset(&buffer, 0, sizeof(buffer));

	/* Start Ext-Hdmi programming*/

	for (i = 0; i < settings->reg_num; i++) {
		/* Apply 3G settings */
		if (settings->reg_settings[i].i2c_reg_index <= 0x20) {

			buffer[0] = settings->reg_settings[i].i2c_reg_index;
			buffer[1] = settings->reg_settings[i].i2c_reg_val;
			i2c_success = write_i2c(pipe_ctx, slave_address,
						buffer, sizeof(buffer));
			RETIMER_REDRIVER_INFO("retimer write to slave_address = 0x%x,\
				offset = 0x%x, reg_val= 0x%x, i2c_success = %d\n",
				slave_address, buffer[0], buffer[1], i2c_success?1:0);

			if (!i2c_success)
				goto i2c_write_fail;

			/* Based on DP159 specs, APPLY_RX_TX_CHANGE bit in 0x0A
			 * needs to be set to 1 on every 0xA-0xC write.
			 */
			if (settings->reg_settings[i].i2c_reg_index == 0xA ||
				settings->reg_settings[i].i2c_reg_index == 0xB ||
				settings->reg_settings[i].i2c_reg_index == 0xC) {

				/* Query current value from offset 0xA */
				if (settings->reg_settings[i].i2c_reg_index == 0xA)
					value = settings->reg_settings[i].i2c_reg_val;
				else {
					i2c_success =
						link_query_ddc_data(
						pipe_ctx->stream->link->ddc,
						slave_address, &offset, 1, &value, 1);
					if (!i2c_success)
						goto i2c_write_fail;
				}

				buffer[0] = offset;
				/* Set APPLY_RX_TX_CHANGE bit to 1 */
				buffer[1] = value | apply_rx_tx_change;
				i2c_success = write_i2c(pipe_ctx, slave_address,
						buffer, sizeof(buffer));
				RETIMER_REDRIVER_INFO("retimer write to slave_address = 0x%x,\
					offset = 0x%x, reg_val = 0x%x, i2c_success = %d\n",
					slave_address, buffer[0], buffer[1], i2c_success?1:0);
				if (!i2c_success)
					goto i2c_write_fail;
			}
		}
	}

	/* Apply 3G settings */
	if (is_over_340mhz) {
		for (i = 0; i < settings->reg_num_6g; i++) {
			/* Apply 3G settings */
			if (settings->reg_settings[i].i2c_reg_index <= 0x20) {

				buffer[0] = settings->reg_settings_6g[i].i2c_reg_index;
				buffer[1] = settings->reg_settings_6g[i].i2c_reg_val;
				i2c_success = write_i2c(pipe_ctx, slave_address,
							buffer, sizeof(buffer));
				RETIMER_REDRIVER_INFO("above 340Mhz: retimer write to slave_address = 0x%x,\
					offset = 0x%x, reg_val = 0x%x, i2c_success = %d\n",
					slave_address, buffer[0], buffer[1], i2c_success?1:0);

				if (!i2c_success)
					goto i2c_write_fail;

				/* Based on DP159 specs, APPLY_RX_TX_CHANGE bit in 0x0A
				 * needs to be set to 1 on every 0xA-0xC write.
				 */
				if (settings->reg_settings_6g[i].i2c_reg_index == 0xA ||
					settings->reg_settings_6g[i].i2c_reg_index == 0xB ||
					settings->reg_settings_6g[i].i2c_reg_index == 0xC) {

					/* Query current value from offset 0xA */
					if (settings->reg_settings_6g[i].i2c_reg_index == 0xA)
						value = settings->reg_settings_6g[i].i2c_reg_val;
					else {
						i2c_success =
								link_query_ddc_data(
								pipe_ctx->stream->link->ddc,
								slave_address, &offset, 1, &value, 1);
						if (!i2c_success)
							goto i2c_write_fail;
					}

					buffer[0] = offset;
					/* Set APPLY_RX_TX_CHANGE bit to 1 */
					buffer[1] = value | apply_rx_tx_change;
					i2c_success = write_i2c(pipe_ctx, slave_address,
							buffer, sizeof(buffer));
					RETIMER_REDRIVER_INFO("retimer write to slave_address = 0x%x,\
						offset = 0x%x, reg_val = 0x%x, i2c_success = %d\n",
						slave_address, buffer[0], buffer[1], i2c_success?1:0);
					if (!i2c_success)
						goto i2c_write_fail;
				}
			}
		}
	}

	if (is_vga_mode) {
		/* Program additional settings if using 640x480 resolution */

		/* Write offset 0xFF to 0x01 */
		buffer[0] = 0xff;
		buffer[1] = 0x01;
		i2c_success = write_i2c(pipe_ctx, slave_address,
				buffer, sizeof(buffer));
		RETIMER_REDRIVER_INFO("retimer write to slave_address = 0x%x,\
				offset = 0x%x, reg_val = 0x%x, i2c_success = %d\n",
				slave_address, buffer[0], buffer[1], i2c_success?1:0);
		if (!i2c_success)
			goto i2c_write_fail;

		/* Write offset 0x00 to 0x23 */
		buffer[0] = 0x00;
		buffer[1] = 0x23;
		i2c_success = write_i2c(pipe_ctx, slave_address,
				buffer, sizeof(buffer));
		RETIMER_REDRIVER_INFO("retimer write to slave_address = 0x%x,\
			offset = 0x%x, reg_val = 0x%x, i2c_success = %d\n",
			slave_address, buffer[0], buffer[1], i2c_success?1:0);
		if (!i2c_success)
			goto i2c_write_fail;

		/* Write offset 0xff to 0x00 */
		buffer[0] = 0xff;
		buffer[1] = 0x00;
		i2c_success = write_i2c(pipe_ctx, slave_address,
				buffer, sizeof(buffer));
		RETIMER_REDRIVER_INFO("retimer write to slave_address = 0x%x,\
			offset = 0x%x, reg_val = 0x%x, i2c_success = %d\n",
			slave_address, buffer[0], buffer[1], i2c_success?1:0);
		if (!i2c_success)
			goto i2c_write_fail;

	}

	return;

i2c_write_fail:
	DC_LOG_DEBUG("Set retimer failed");
}

static void write_i2c_default_retimer_setting(
		struct pipe_ctx *pipe_ctx,
		bool is_vga_mode,
		bool is_over_340mhz)
{
	uint8_t slave_address = (0xBA >> 1);
	uint8_t buffer[2];
	bool i2c_success = false;
	DC_LOGGER_INIT(pipe_ctx->stream->ctx->logger);

	memset(&buffer, 0, sizeof(buffer));

	/* Program Slave Address for tuning single integrity */
	/* Write offset 0x0A to 0x13 */
	buffer[0] = 0x0A;
	buffer[1] = 0x13;
	i2c_success = write_i2c(pipe_ctx, slave_address,
			buffer, sizeof(buffer));
	RETIMER_REDRIVER_INFO("retimer writes default setting to slave_address = 0x%x,\
		offset = 0x%x, reg_val = 0x%x, i2c_success = %d\n",
		slave_address, buffer[0], buffer[1], i2c_success?1:0);
	if (!i2c_success)
		goto i2c_write_fail;

	/* Write offset 0x0A to 0x17 */
	buffer[0] = 0x0A;
	buffer[1] = 0x17;
	i2c_success = write_i2c(pipe_ctx, slave_address,
			buffer, sizeof(buffer));
	RETIMER_REDRIVER_INFO("retimer write to slave_addr = 0x%x,\
		offset = 0x%x, reg_val = 0x%x, i2c_success = %d\n",
		slave_address, buffer[0], buffer[1], i2c_success?1:0);
	if (!i2c_success)
		goto i2c_write_fail;

	/* Write offset 0x0B to 0xDA or 0xD8 */
	buffer[0] = 0x0B;
	buffer[1] = is_over_340mhz ? 0xDA : 0xD8;
	i2c_success = write_i2c(pipe_ctx, slave_address,
			buffer, sizeof(buffer));
	RETIMER_REDRIVER_INFO("retimer write to slave_addr = 0x%x,\
		offset = 0x%x, reg_val = 0x%x, i2c_success = %d\n",
		slave_address, buffer[0], buffer[1], i2c_success?1:0);
	if (!i2c_success)
		goto i2c_write_fail;

	/* Write offset 0x0A to 0x17 */
	buffer[0] = 0x0A;
	buffer[1] = 0x17;
	i2c_success = write_i2c(pipe_ctx, slave_address,
			buffer, sizeof(buffer));
	RETIMER_REDRIVER_INFO("retimer write to slave_addr = 0x%x,\
		offset = 0x%x, reg_val= 0x%x, i2c_success = %d\n",
		slave_address, buffer[0], buffer[1], i2c_success?1:0);
	if (!i2c_success)
		goto i2c_write_fail;

	/* Write offset 0x0C to 0x1D or 0x91 */
	buffer[0] = 0x0C;
	buffer[1] = is_over_340mhz ? 0x1D : 0x91;
	i2c_success = write_i2c(pipe_ctx, slave_address,
			buffer, sizeof(buffer));
	RETIMER_REDRIVER_INFO("retimer write to slave_addr = 0x%x,\
		offset = 0x%x, reg_val = 0x%x, i2c_success = %d\n",
		slave_address, buffer[0], buffer[1], i2c_success?1:0);
	if (!i2c_success)
		goto i2c_write_fail;

	/* Write offset 0x0A to 0x17 */
	buffer[0] = 0x0A;
	buffer[1] = 0x17;
	i2c_success = write_i2c(pipe_ctx, slave_address,
			buffer, sizeof(buffer));
	RETIMER_REDRIVER_INFO("retimer write to slave_addr = 0x%x,\
		offset = 0x%x, reg_val = 0x%x, i2c_success = %d\n",
		slave_address, buffer[0], buffer[1], i2c_success?1:0);
	if (!i2c_success)
		goto i2c_write_fail;


	if (is_vga_mode) {
		/* Program additional settings if using 640x480 resolution */

		/* Write offset 0xFF to 0x01 */
		buffer[0] = 0xff;
		buffer[1] = 0x01;
		i2c_success = write_i2c(pipe_ctx, slave_address,
				buffer, sizeof(buffer));
		RETIMER_REDRIVER_INFO("retimer write to slave_addr = 0x%x,\
			offset = 0x%x, reg_val = 0x%x, i2c_success = %d\n",
			slave_address, buffer[0], buffer[1], i2c_success?1:0);
		if (!i2c_success)
			goto i2c_write_fail;

		/* Write offset 0x00 to 0x23 */
		buffer[0] = 0x00;
		buffer[1] = 0x23;
		i2c_success = write_i2c(pipe_ctx, slave_address,
				buffer, sizeof(buffer));
		RETIMER_REDRIVER_INFO("retimer write to slave_addr = 0x%x,\
			offset = 0x%x, reg_val= 0x%x, i2c_success = %d\n",
			slave_address, buffer[0], buffer[1], i2c_success?1:0);
		if (!i2c_success)
			goto i2c_write_fail;

		/* Write offset 0xff to 0x00 */
		buffer[0] = 0xff;
		buffer[1] = 0x00;
		i2c_success = write_i2c(pipe_ctx, slave_address,
				buffer, sizeof(buffer));
		RETIMER_REDRIVER_INFO("retimer write default setting to slave_addr = 0x%x,\
			offset = 0x%x, reg_val= 0x%x, i2c_success = %d end here\n",
			slave_address, buffer[0], buffer[1], i2c_success?1:0);
		if (!i2c_success)
			goto i2c_write_fail;
	}

	return;

i2c_write_fail:
	DC_LOG_DEBUG("Set default retimer failed");
}

static void write_i2c_redriver_setting(
		struct pipe_ctx *pipe_ctx,
		bool is_over_340mhz)
{
	uint8_t slave_address = (0xF0 >> 1);
	uint8_t buffer[16];
	bool i2c_success = false;
	DC_LOGGER_INIT(pipe_ctx->stream->ctx->logger);

	memset(&buffer, 0, sizeof(buffer));

	// Program Slave Address for tuning single integrity
	buffer[3] = 0x4E;
	buffer[4] = 0x4E;
	buffer[5] = 0x4E;
	buffer[6] = is_over_340mhz ? 0x4E : 0x4A;

	i2c_success = write_i2c(pipe_ctx, slave_address,
					buffer, sizeof(buffer));
	RETIMER_REDRIVER_INFO("redriver write 0 to all 16 reg offset expect following:\n\
		\t slave_addr = 0x%x, offset[3] = 0x%x, offset[4] = 0x%x,\
		offset[5] = 0x%x,offset[6] is_over_340mhz = 0x%x,\
		i2c_success = %d\n",
		slave_address, buffer[3], buffer[4], buffer[5], buffer[6], i2c_success?1:0);

	if (!i2c_success)
		DC_LOG_DEBUG("Set redriver failed");
}

static void update_psp_stream_config(struct pipe_ctx *pipe_ctx, bool dpms_off)
{
	struct cp_psp *cp_psp = &pipe_ctx->stream->ctx->cp_psp;
	struct link_encoder *link_enc = pipe_ctx->link_res.dio_link_enc;
	struct cp_psp_stream_config config = {0};
	enum dp_panel_mode panel_mode =
			dp_get_panel_mode(pipe_ctx->stream->link);

	if (cp_psp == NULL || cp_psp->funcs.update_stream_config == NULL)
		return;
	if (!pipe_ctx->stream->ctx->dc->config.unify_link_enc_assignment)
		link_enc = link_enc_cfg_get_link_enc(pipe_ctx->stream->link);
	ASSERT(link_enc);
	if (link_enc == NULL)
		return;

	/* otg instance */
	config.otg_inst = (uint8_t) pipe_ctx->stream_res.tg->inst;

	/* dig front end */
	config.dig_fe = (uint8_t) pipe_ctx->stream_res.stream_enc->stream_enc_inst;

	/* stream encoder index */
	config.stream_enc_idx = pipe_ctx->stream_res.stream_enc->id - ENGINE_ID_DIGA;
	if (dp_is_128b_132b_signal(pipe_ctx))
		config.stream_enc_idx =
				pipe_ctx->stream_res.hpo_dp_stream_enc->id - ENGINE_ID_HPO_DP_0;

	/* dig back end */
	config.dig_be = pipe_ctx->stream->link->link_enc_hw_inst;

	/* link encoder index */
	config.link_enc_idx = link_enc->transmitter - TRANSMITTER_UNIPHY_A;
	if (dp_is_128b_132b_signal(pipe_ctx))
		config.link_enc_idx = pipe_ctx->link_res.hpo_dp_link_enc->inst;

	/* dio output index is dpia index for DPIA endpoint & dcio index by default */
	if (pipe_ctx->stream->link->ep_type == DISPLAY_ENDPOINT_USB4_DPIA)
		config.dio_output_idx = pipe_ctx->stream->link->link_id.enum_id - ENUM_ID_1;
	else
		config.dio_output_idx = link_enc->transmitter - TRANSMITTER_UNIPHY_A;


	/* phy index */
	config.phy_idx = resource_transmitter_to_phy_idx(
			pipe_ctx->stream->link->dc, link_enc->transmitter);
	if (pipe_ctx->stream->link->ep_type == DISPLAY_ENDPOINT_USB4_DPIA)
		/* USB4 DPIA doesn't use PHY in our soc, initialize it to 0 */
		config.phy_idx = 0;

	/* stream properties */
	config.assr_enabled = (panel_mode == DP_PANEL_MODE_EDP) ? 1 : 0;
	config.mst_enabled = (pipe_ctx->stream->signal ==
			SIGNAL_TYPE_DISPLAY_PORT_MST) ? 1 : 0;
	config.dp2_enabled = dp_is_128b_132b_signal(pipe_ctx) ? 1 : 0;
	config.usb4_enabled = (pipe_ctx->stream->link->ep_type == DISPLAY_ENDPOINT_USB4_DPIA) ?
			1 : 0;
	config.dpms_off = dpms_off;

	/* dm stream context */
	config.dm_stream_ctx = pipe_ctx->stream->dm_stream_context;

	cp_psp->funcs.update_stream_config(cp_psp->handle, &config);
}

static void set_avmute(struct pipe_ctx *pipe_ctx, bool enable)
{
	struct dc  *dc = pipe_ctx->stream->ctx->dc;

	if (!dc_is_hdmi_signal(pipe_ctx->stream->signal))
		return;

	dc->hwss.set_avmute(pipe_ctx, enable);
}

static void enable_mst_on_sink(struct dc_link *link, bool enable)
{
	unsigned char mstmCntl = 0;

	core_link_read_dpcd(link, DP_MSTM_CTRL, &mstmCntl, 1);
	if (enable)
		mstmCntl |= DP_MST_EN;
	else
		mstmCntl &= (~DP_MST_EN);

	core_link_write_dpcd(link, DP_MSTM_CTRL, &mstmCntl, 1);
}

static void dsc_optc_config_log(struct display_stream_compressor *dsc,
		struct dsc_optc_config *config)
{
	uint32_t precision = 1 << 28;
	uint32_t bytes_per_pixel_int = config->bytes_per_pixel / precision;
	uint32_t bytes_per_pixel_mod = config->bytes_per_pixel % precision;
	uint64_t ll_bytes_per_pix_fraq = bytes_per_pixel_mod;
	DC_LOGGER_INIT(dsc->ctx->logger);

	/* 7 fractional digits decimal precision for bytes per pixel is enough because DSC
	 * bits per pixel precision is 1/16th of a pixel, which means bytes per pixel precision is
	 * 1/16/8 = 1/128 of a byte, or 0.0078125 decimal
	 */
	ll_bytes_per_pix_fraq *= 10000000;
	ll_bytes_per_pix_fraq /= precision;

	DC_LOG_DSC("\tbytes_per_pixel 0x%08x (%d.%07d)",
			config->bytes_per_pixel, bytes_per_pixel_int, (uint32_t)ll_bytes_per_pix_fraq);
	DC_LOG_DSC("\tis_pixel_format_444 %d", config->is_pixel_format_444);
	DC_LOG_DSC("\tslice_width %d", config->slice_width);
}

static bool dp_set_dsc_on_rx(struct pipe_ctx *pipe_ctx, bool enable)
{
	struct dc *dc = pipe_ctx->stream->ctx->dc;
	struct dc_stream_state *stream = pipe_ctx->stream;
	bool result = false;

	if (dc_is_virtual_signal(stream->signal))
		result = true;
	else
		result = dm_helpers_dp_write_dsc_enable(dc->ctx, stream, enable);
	return result;
}

static bool dp_set_hblank_reduction_on_rx(struct pipe_ctx *pipe_ctx)
{
	struct dc *dc = pipe_ctx->stream->ctx->dc;
	struct dc_stream_state *stream = pipe_ctx->stream;
	bool result = false;

	if (dc_is_virtual_signal(stream->signal))
		result = true;
	else
		result = dm_helpers_dp_write_hblank_reduction(dc->ctx, stream);
	return result;
}


/* The stream with these settings can be sent (unblanked) only after DSC was enabled on RX first,
 * i.e. after dp_enable_dsc_on_rx() had been called
 */
void link_set_dsc_on_stream(struct pipe_ctx *pipe_ctx, bool enable)
{
	/* TODO: Move this to HWSS as this is hardware programming sequence not a
	 * link layer sequence
	 */
	struct display_stream_compressor *dsc = pipe_ctx->stream_res.dsc;
	struct dc *dc = pipe_ctx->stream->ctx->dc;
	struct dc_stream_state *stream = pipe_ctx->stream;
	struct pipe_ctx *odm_pipe;
	int opp_cnt = 1;
	struct dccg *dccg = dc->res_pool->dccg;
	/* It has been found that when DSCCLK is lower than 16Mhz, we will get DCN
	 * register access hung. When DSCCLk is based on refclk, DSCCLk is always a
	 * fixed value higher than 16Mhz so the issue doesn't occur. When DSCCLK is
	 * generated by DTO, DSCCLK would be based on 1/3 dispclk. For small timings
	 * with DSC such as 480p60Hz, the dispclk could be low enough to trigger
	 * this problem. We are implementing a workaround here to keep using dscclk
	 * based on fixed value refclk when timing is smaller than 3x16Mhz (i.e
	 * 48Mhz) pixel clock to avoid hitting this problem.
	 */
	bool should_use_dto_dscclk = (dccg->funcs->set_dto_dscclk != NULL) &&
			stream->timing.pix_clk_100hz > 480000;
	DC_LOGGER_INIT(dsc->ctx->logger);

	for (odm_pipe = pipe_ctx->next_odm_pipe; odm_pipe; odm_pipe = odm_pipe->next_odm_pipe)
		opp_cnt++;

	if (enable) {
		struct dsc_config dsc_cfg;
		struct dsc_optc_config dsc_optc_cfg = {0};
		enum optc_dsc_mode optc_dsc_mode;

		/* Enable DSC hw block */
		dsc_cfg.pic_width = (stream->timing.h_addressable + pipe_ctx->hblank_borrow +
				stream->timing.h_border_left + stream->timing.h_border_right) / opp_cnt;
		dsc_cfg.pic_height = stream->timing.v_addressable + stream->timing.v_border_top + stream->timing.v_border_bottom;
		dsc_cfg.pixel_encoding = stream->timing.pixel_encoding;
		dsc_cfg.color_depth = stream->timing.display_color_depth;
		dsc_cfg.is_odm = pipe_ctx->next_odm_pipe ? true : false;
		dsc_cfg.dc_dsc_cfg = stream->timing.dsc_cfg;
		ASSERT(dsc_cfg.dc_dsc_cfg.num_slices_h % opp_cnt == 0);
		dsc_cfg.dc_dsc_cfg.num_slices_h /= opp_cnt;

		if (should_use_dto_dscclk)
			dccg->funcs->set_dto_dscclk(dccg, dsc->inst, dsc_cfg.dc_dsc_cfg.num_slices_h);
		dsc->funcs->dsc_set_config(dsc, &dsc_cfg, &dsc_optc_cfg);
		dsc->funcs->dsc_enable(dsc, pipe_ctx->stream_res.opp->inst);
		for (odm_pipe = pipe_ctx->next_odm_pipe; odm_pipe; odm_pipe = odm_pipe->next_odm_pipe) {
			struct display_stream_compressor *odm_dsc = odm_pipe->stream_res.dsc;

			if (should_use_dto_dscclk)
				dccg->funcs->set_dto_dscclk(dccg, odm_dsc->inst, dsc_cfg.dc_dsc_cfg.num_slices_h);
			odm_dsc->funcs->dsc_set_config(odm_dsc, &dsc_cfg, &dsc_optc_cfg);
			odm_dsc->funcs->dsc_enable(odm_dsc, odm_pipe->stream_res.opp->inst);
		}
		dsc_cfg.dc_dsc_cfg.num_slices_h *= opp_cnt;
		dsc_cfg.pic_width *= opp_cnt;

		optc_dsc_mode = dsc_optc_cfg.is_pixel_format_444 ? OPTC_DSC_ENABLED_444 : OPTC_DSC_ENABLED_NATIVE_SUBSAMPLED;

		/* Enable DSC in encoder */
		if (dc_is_dp_signal(stream->signal) && !dp_is_128b_132b_signal(pipe_ctx)) {
			DC_LOG_DSC("Setting stream encoder DSC config for engine %d:", (int)pipe_ctx->stream_res.stream_enc->id);
			dsc_optc_config_log(dsc, &dsc_optc_cfg);
			if (pipe_ctx->stream_res.stream_enc->funcs->dp_set_dsc_config)
				pipe_ctx->stream_res.stream_enc->funcs->dp_set_dsc_config(pipe_ctx->stream_res.stream_enc,
										optc_dsc_mode,
										dsc_optc_cfg.bytes_per_pixel,
										dsc_optc_cfg.slice_width);

			/* PPS SDP is set elsewhere because it has to be done after DIG FE is connected to DIG BE */
		}

		/* Enable DSC in OPTC */
		DC_LOG_DSC("Setting optc DSC config for tg instance %d:", pipe_ctx->stream_res.tg->inst);
		dsc_optc_config_log(dsc, &dsc_optc_cfg);
		pipe_ctx->stream_res.tg->funcs->set_dsc_config(pipe_ctx->stream_res.tg,
							optc_dsc_mode,
							dsc_optc_cfg.bytes_per_pixel,
							dsc_optc_cfg.slice_width);
	} else {
		/* disable DSC in OPTC */
		pipe_ctx->stream_res.tg->funcs->set_dsc_config(
				pipe_ctx->stream_res.tg,
				OPTC_DSC_DISABLED, 0, 0);

		/* disable DSC in stream encoder */
		if (dc_is_dp_signal(stream->signal)) {
			if (dp_is_128b_132b_signal(pipe_ctx))
				pipe_ctx->stream_res.hpo_dp_stream_enc->funcs->dp_set_dsc_pps_info_packet(
										pipe_ctx->stream_res.hpo_dp_stream_enc,
										false,
										NULL,
										true);
			else {
				if (pipe_ctx->stream_res.stream_enc->funcs->dp_set_dsc_config)
					pipe_ctx->stream_res.stream_enc->funcs->dp_set_dsc_config(
							pipe_ctx->stream_res.stream_enc,
							OPTC_DSC_DISABLED, 0, 0);
				pipe_ctx->stream_res.stream_enc->funcs->dp_set_dsc_pps_info_packet(
							pipe_ctx->stream_res.stream_enc, false, NULL, true);
			}
		}

		/* disable DSC block */
		for (odm_pipe = pipe_ctx; odm_pipe; odm_pipe = odm_pipe->next_odm_pipe) {
			odm_pipe->stream_res.dsc->funcs->dsc_disconnect(odm_pipe->stream_res.dsc);
			/*
			 * TODO - dsc_disconnect is a double buffered register.
			 * by the time we call dsc_disable, dsc may still remain
			 * connected to OPP. In this case OPTC will no longer
			 * get correct pixel data because DSCC is off. However
			 * we also can't wait for the  disconnect pending
			 * complete, because this function can be called
			 * with/without OTG master lock acquired. When the lock
			 * is acquired we will never get pending complete until
			 * we release the lock later. So there is no easy way to
			 * solve this problem especially when the lock is
			 * acquired. DSC is a front end hw block it should be
			 * programmed as part of front end sequence, where the
			 * commit sequence without lock and update sequence
			 * with lock are completely separated. However because
			 * we are programming dsc as part of back end link
			 * programming sequence, we don't know if front end OPTC
			 * master lock is acquired. The back end should be
			 * agnostic to front end lock. DSC programming shouldn't
			 * belong to this sequence.
			 */
			odm_pipe->stream_res.dsc->funcs->dsc_disable(odm_pipe->stream_res.dsc);
			if (dccg->funcs->set_ref_dscclk)
				dccg->funcs->set_ref_dscclk(dccg, odm_pipe->stream_res.dsc->inst);
		}
	}
}

/*
 * For dynamic bpp change case, dsc is programmed with MASTER_UPDATE_LOCK enabled;
 * hence PPS info packet update need to use frame update instead of immediate update.
 * Added parameter immediate_update for this purpose.
 * The decision to use frame update is hard-coded in function dp_update_dsc_config(),
 * which is the only place where a "false" would be passed in for param immediate_update.
 *
 * immediate_update is only applicable when DSC is enabled.
 */
bool link_set_dsc_pps_packet(struct pipe_ctx *pipe_ctx, bool enable, bool immediate_update)
{
	struct display_stream_compressor *dsc = pipe_ctx->stream_res.dsc;
	struct dc_stream_state *stream = pipe_ctx->stream;

	if (!pipe_ctx->stream->timing.flags.DSC)
		return false;

	if (!dsc)
		return false;

	DC_LOGGER_INIT(dsc->ctx->logger);

	if (enable) {
		struct dsc_config dsc_cfg;
		uint8_t dsc_packed_pps[128];

		memset(&dsc_cfg, 0, sizeof(dsc_cfg));
		memset(dsc_packed_pps, 0, 128);

		/* Enable DSC hw block */
		dsc_cfg.pic_width = stream->timing.h_addressable + stream->timing.h_border_left + stream->timing.h_border_right;
		dsc_cfg.pic_height = stream->timing.v_addressable + stream->timing.v_border_top + stream->timing.v_border_bottom;
		dsc_cfg.pixel_encoding = stream->timing.pixel_encoding;
		dsc_cfg.color_depth = stream->timing.display_color_depth;
		dsc_cfg.is_odm = pipe_ctx->next_odm_pipe ? true : false;
		dsc_cfg.dc_dsc_cfg = stream->timing.dsc_cfg;

		dsc->funcs->dsc_get_packed_pps(dsc, &dsc_cfg, &dsc_packed_pps[0]);
		memcpy(&stream->dsc_packed_pps[0], &dsc_packed_pps[0], sizeof(stream->dsc_packed_pps));
		if (dc_is_dp_signal(stream->signal)) {
			DC_LOG_DSC("Setting stream encoder DSC PPS SDP for engine %d\n", (int)pipe_ctx->stream_res.stream_enc->id);
			if (dp_is_128b_132b_signal(pipe_ctx))
				pipe_ctx->stream_res.hpo_dp_stream_enc->funcs->dp_set_dsc_pps_info_packet(
										pipe_ctx->stream_res.hpo_dp_stream_enc,
										true,
										&dsc_packed_pps[0],
										immediate_update);
			else
				pipe_ctx->stream_res.stream_enc->funcs->dp_set_dsc_pps_info_packet(
						pipe_ctx->stream_res.stream_enc,
						true,
						&dsc_packed_pps[0],
						immediate_update);
		}
	} else {
		/* disable DSC PPS in stream encoder */
		memset(&stream->dsc_packed_pps[0], 0, sizeof(stream->dsc_packed_pps));
		if (dc_is_dp_signal(stream->signal)) {
			if (dp_is_128b_132b_signal(pipe_ctx))
				pipe_ctx->stream_res.hpo_dp_stream_enc->funcs->dp_set_dsc_pps_info_packet(
										pipe_ctx->stream_res.hpo_dp_stream_enc,
										false,
										NULL,
										true);
			else
				pipe_ctx->stream_res.stream_enc->funcs->dp_set_dsc_pps_info_packet(
						pipe_ctx->stream_res.stream_enc, false, NULL, true);
		}
	}

	return true;
}

bool link_set_dsc_enable(struct pipe_ctx *pipe_ctx, bool enable)
{
	struct display_stream_compressor *dsc = pipe_ctx->stream_res.dsc;
	bool result = false;

	if (!pipe_ctx->stream->timing.flags.DSC)
		goto out;
	if (!dsc)
		goto out;

	if (enable) {
		{
			link_set_dsc_on_stream(pipe_ctx, true);
			result = true;
		}
	} else {
		dp_set_dsc_on_rx(pipe_ctx, false);
		link_set_dsc_on_stream(pipe_ctx, false);
		result = true;
	}
out:
	return result;
}

bool link_update_dsc_config(struct pipe_ctx *pipe_ctx)
{
	struct display_stream_compressor *dsc = pipe_ctx->stream_res.dsc;

	if (!pipe_ctx->stream->timing.flags.DSC)
		return false;
	if (!dsc)
		return false;

	link_set_dsc_on_stream(pipe_ctx, true);
	link_set_dsc_pps_packet(pipe_ctx, true, false);
	return true;
}

static void enable_stream_features(struct pipe_ctx *pipe_ctx)
{
	struct dc_stream_state *stream = pipe_ctx->stream;

	if (pipe_ctx->stream->signal != SIGNAL_TYPE_DISPLAY_PORT_MST) {
		struct dc_link *link = stream->link;
		union down_spread_ctrl old_downspread;
		union down_spread_ctrl new_downspread;

		memset(&old_downspread, 0, sizeof(old_downspread));

		core_link_read_dpcd(link, DP_DOWNSPREAD_CTRL,
				&old_downspread.raw, sizeof(old_downspread));

		new_downspread.raw = old_downspread.raw;

		new_downspread.bits.IGNORE_MSA_TIMING_PARAM =
				(stream->ignore_msa_timing_param) ? 1 : 0;

		if (new_downspread.raw != old_downspread.raw) {
			core_link_write_dpcd(link, DP_DOWNSPREAD_CTRL,
				&new_downspread.raw, sizeof(new_downspread));
		}

	} else {
		dm_helpers_mst_enable_stream_features(stream);
	}
}

static void log_vcp_x_y(const struct dc_link *link, struct fixed31_32 avg_time_slots_per_mtp)
{
	const uint32_t VCP_Y_PRECISION = 1000;
	uint64_t vcp_x, vcp_y;
	DC_LOGGER_INIT(link->ctx->logger);

	// Add 0.5*(1/VCP_Y_PRECISION) to round up to decimal precision
	avg_time_slots_per_mtp = dc_fixpt_add(
			avg_time_slots_per_mtp,
			dc_fixpt_from_fraction(
				1,
				2*VCP_Y_PRECISION));

	vcp_x = dc_fixpt_floor(
			avg_time_slots_per_mtp);
	vcp_y = dc_fixpt_floor(
			dc_fixpt_mul_int(
				dc_fixpt_sub_int(
					avg_time_slots_per_mtp,
					dc_fixpt_floor(
							avg_time_slots_per_mtp)),
				VCP_Y_PRECISION));


	if (link->type == dc_connection_mst_branch)
		DC_LOG_DP2("MST Update Payload: set_throttled_vcp_size slot X.Y for MST stream "
				"X: %llu "
				"Y: %llu/%d",
				vcp_x,
				vcp_y,
				VCP_Y_PRECISION);
	else
		DC_LOG_DP2("SST Update Payload: set_throttled_vcp_size slot X.Y for SST stream "
				"X: %llu "
				"Y: %llu/%d",
				vcp_x,
				vcp_y,
				VCP_Y_PRECISION);
}

static struct fixed31_32 get_pbn_per_slot(struct dc_stream_state *stream)
{
	struct fixed31_32 mbytes_per_sec;
	uint32_t link_rate_in_mbytes_per_sec = dp_link_bandwidth_kbps(stream->link,
			&stream->link->cur_link_settings);
	link_rate_in_mbytes_per_sec /= 8000; /* Kbits to MBytes */

	mbytes_per_sec = dc_fixpt_from_int(link_rate_in_mbytes_per_sec);

	return dc_fixpt_div_int(mbytes_per_sec, 54);
}

static struct fixed31_32 get_pbn_from_bw_in_kbps(uint64_t kbps)
{
	struct fixed31_32 peak_kbps;
	uint32_t numerator = 0;
	uint32_t denominator = 1;

	/*
	 * The 1.006 factor (margin 5300ppm + 300ppm ~ 0.6% as per spec) is not
	 * required when determining PBN/time slot utilization on the link between
	 * us and the branch, since that overhead is already accounted for in
	 * the get_pbn_per_slot function.
	 *
	 * The unit of 54/64Mbytes/sec is an arbitrary unit chosen based on
	 * common multiplier to render an integer PBN for all link rate/lane
	 * counts combinations
	 * calculate
	 * peak_kbps *= (64/54)
	 * peak_kbps /= (8 * 1000) convert to bytes
	 */

	numerator = 64;
	denominator = 54 * 8 * 1000;
	kbps *= numerator;
	peak_kbps = dc_fixpt_from_fraction(kbps, denominator);

	return peak_kbps;
}

static struct fixed31_32 get_pbn_from_timing(struct pipe_ctx *pipe_ctx)
{
	uint64_t kbps;
	enum dc_link_encoding_format link_encoding;

	if (dp_is_128b_132b_signal(pipe_ctx))
		link_encoding = DC_LINK_ENCODING_DP_128b_132b;
	else
		link_encoding = DC_LINK_ENCODING_DP_8b_10b;

	kbps = dc_bandwidth_in_kbps_from_timing(&pipe_ctx->stream->timing, link_encoding);
	return get_pbn_from_bw_in_kbps(kbps);
}


// TODO - DP2.0 Link: Fix get_lane_status to handle LTTPR offset (SST and MST)
static void get_lane_status(
	struct dc_link *link,
	uint32_t lane_count,
	union lane_status *status,
	union lane_align_status_updated *status_updated)
{
	unsigned int lane;
	uint8_t dpcd_buf[3] = {0};

	if (status == NULL || status_updated == NULL) {
		return;
	}

	core_link_read_dpcd(
			link,
			DP_LANE0_1_STATUS,
			dpcd_buf,
			sizeof(dpcd_buf));

	for (lane = 0; lane < lane_count; lane++) {
		status[lane].raw = dp_get_nibble_at_index(&dpcd_buf[0], lane);
	}

	status_updated->raw = dpcd_buf[2];
}

static bool poll_for_allocation_change_trigger(struct dc_link *link)
{
	/*
	 * wait for ACT handled
	 */
	int i;
	const int act_retries = 30;
	enum act_return_status result = ACT_FAILED;
	enum dc_connection_type display_connected = (link->type != dc_connection_none);
	union payload_table_update_status update_status = {0};
	union lane_status dpcd_lane_status[LANE_COUNT_DP_MAX];
	union lane_align_status_updated lane_status_updated;
	DC_LOGGER_INIT(link->ctx->logger);

	if (!display_connected || link->aux_access_disabled)
		return true;
	for (i = 0; i < act_retries; i++) {
		get_lane_status(link, link->cur_link_settings.lane_count, dpcd_lane_status, &lane_status_updated);

		if (!dp_is_cr_done(link->cur_link_settings.lane_count, dpcd_lane_status) ||
				!dp_is_ch_eq_done(link->cur_link_settings.lane_count, dpcd_lane_status) ||
				!dp_is_symbol_locked(link->cur_link_settings.lane_count, dpcd_lane_status) ||
				!dp_is_interlane_aligned(lane_status_updated)) {
			DC_LOG_ERROR("SST Update Payload: Link loss occurred while "
					"polling for ACT handled.");
			result = ACT_LINK_LOST;
			break;
		}
		core_link_read_dpcd(
				link,
				DP_PAYLOAD_TABLE_UPDATE_STATUS,
				&update_status.raw,
				1);

		if (update_status.bits.ACT_HANDLED == 1) {
			DC_LOG_DP2("SST Update Payload: ACT handled by downstream.");
			result = ACT_SUCCESS;
			break;
		}

		fsleep(5000);
	}

	if (result == ACT_FAILED) {
		DC_LOG_ERROR("SST Update Payload: ACT still not handled after retries, "
				"continue on. Something is wrong with the branch.");
	}

	return (result == ACT_SUCCESS);
}

static void update_mst_stream_alloc_table(
	struct dc_link *link,
	struct stream_encoder *stream_enc,
	struct hpo_dp_stream_encoder *hpo_dp_stream_enc, // TODO: Rename stream_enc to dio_stream_enc?
	const struct dc_dp_mst_stream_allocation_table *proposed_table)
{
	struct link_mst_stream_allocation work_table[MAX_CONTROLLER_NUM] = { 0 };
	struct link_mst_stream_allocation *dc_alloc;

	int i;
	int j;

	/* if DRM proposed_table has more than one new payload */
	ASSERT(proposed_table->stream_count -
			link->mst_stream_alloc_table.stream_count < 2);

	/* copy proposed_table to link, add stream encoder */
	for (i = 0; i < proposed_table->stream_count; i++) {

		for (j = 0; j < link->mst_stream_alloc_table.stream_count; j++) {
			dc_alloc =
			&link->mst_stream_alloc_table.stream_allocations[j];

			if (dc_alloc->vcp_id ==
				proposed_table->stream_allocations[i].vcp_id) {

				work_table[i] = *dc_alloc;
				work_table[i].slot_count = proposed_table->stream_allocations[i].slot_count;
				break; /* exit j loop */
			}
		}

		/* new vcp_id */
		if (j == link->mst_stream_alloc_table.stream_count) {
			work_table[i].vcp_id =
				proposed_table->stream_allocations[i].vcp_id;
			work_table[i].slot_count =
				proposed_table->stream_allocations[i].slot_count;
			work_table[i].stream_enc = stream_enc;
			work_table[i].hpo_dp_stream_enc = hpo_dp_stream_enc;
		}
	}

	/* update link->mst_stream_alloc_table with work_table */
	link->mst_stream_alloc_table.stream_count =
			proposed_table->stream_count;
	for (i = 0; i < MAX_CONTROLLER_NUM; i++)
		link->mst_stream_alloc_table.stream_allocations[i] =
				work_table[i];
}

static void remove_stream_from_alloc_table(
		struct dc_link *link,
		struct stream_encoder *dio_stream_enc,
		struct hpo_dp_stream_encoder *hpo_dp_stream_enc)
{
	int i = 0;
	struct link_mst_stream_allocation_table *table =
			&link->mst_stream_alloc_table;

	if (hpo_dp_stream_enc) {
		for (; i < table->stream_count; i++)
			if (hpo_dp_stream_enc == table->stream_allocations[i].hpo_dp_stream_enc)
				break;
	} else {
		for (; i < table->stream_count; i++)
			if (dio_stream_enc == table->stream_allocations[i].stream_enc)
				break;
	}

	if (i < table->stream_count) {
		i++;
		for (; i < table->stream_count; i++)
			table->stream_allocations[i-1] = table->stream_allocations[i];
		memset(&table->stream_allocations[table->stream_count-1], 0,
				sizeof(struct link_mst_stream_allocation));
		table->stream_count--;
	}
}

static enum dc_status deallocate_mst_payload(struct pipe_ctx *pipe_ctx)
{
	struct dc_stream_state *stream = pipe_ctx->stream;
	struct dc_link *link = stream->link;
	struct dc_dp_mst_stream_allocation_table proposed_table = {0};
	struct fixed31_32 avg_time_slots_per_mtp = dc_fixpt_from_int(0);
	int i;
	bool mst_mode = (link->type == dc_connection_mst_branch);
	const struct link_hwss *link_hwss = get_link_hwss(link, &pipe_ctx->link_res);
	const struct dc_link_settings empty_link_settings = {0};
	DC_LOGGER_INIT(link->ctx->logger);

	/* deallocate_mst_payload is called before disable link. When mode or
	 * disable/enable monitor, new stream is created which is not in link
	 * stream[] yet. For this, payload is not allocated yet, so de-alloc
	 * should not done. For new mode set, map_resources will get engine
	 * for new stream, so stream_enc->id should be validated until here.
	 */

	/* slot X.Y */
	if (link_hwss->ext.set_throttled_vcp_size)
		link_hwss->ext.set_throttled_vcp_size(pipe_ctx, avg_time_slots_per_mtp);
	if (link_hwss->ext.set_hblank_min_symbol_width)
		link_hwss->ext.set_hblank_min_symbol_width(pipe_ctx,
				&empty_link_settings,
				avg_time_slots_per_mtp);

	if (mst_mode) {
		/* when link is in mst mode, reply on mst manager to remove
		 * payload
		 */
		if (dm_helpers_dp_mst_write_payload_allocation_table(
				stream->ctx,
				stream,
				&proposed_table,
				false))
			update_mst_stream_alloc_table(
					link,
					pipe_ctx->stream_res.stream_enc,
					pipe_ctx->stream_res.hpo_dp_stream_enc,
					&proposed_table);
		else
			DC_LOG_WARNING("Failed to update"
					"MST allocation table for"
					"pipe idx:%d\n",
					pipe_ctx->pipe_idx);
	} else {
		/* when link is no longer in mst mode (mst hub unplugged),
		 * remove payload with default dc logic
		 */
		remove_stream_from_alloc_table(link, pipe_ctx->stream_res.stream_enc,
				pipe_ctx->stream_res.hpo_dp_stream_enc);
	}

	DC_LOG_MST("%s"
			"stream_count: %d: ",
			__func__,
			link->mst_stream_alloc_table.stream_count);

	for (i = 0; i < MAX_CONTROLLER_NUM; i++) {
		DC_LOG_MST("stream_enc[%d]: %p      "
		"stream[%d].hpo_dp_stream_enc: %p      "
		"stream[%d].vcp_id: %d      "
		"stream[%d].slot_count: %d\n",
		i,
		(void *) link->mst_stream_alloc_table.stream_allocations[i].stream_enc,
		i,
		(void *) link->mst_stream_alloc_table.stream_allocations[i].hpo_dp_stream_enc,
		i,
		link->mst_stream_alloc_table.stream_allocations[i].vcp_id,
		i,
		link->mst_stream_alloc_table.stream_allocations[i].slot_count);
	}

	/* update mst stream allocation table hardware state */
	if (link_hwss->ext.update_stream_allocation_table == NULL ||
			link_dp_get_encoding_format(&link->cur_link_settings) == DP_UNKNOWN_ENCODING) {
		DC_LOG_DEBUG("Unknown encoding format\n");
		return DC_ERROR_UNEXPECTED;
	}

	link_hwss->ext.update_stream_allocation_table(link, &pipe_ctx->link_res,
			&link->mst_stream_alloc_table);

	if (mst_mode)
		dm_helpers_dp_mst_poll_for_allocation_change_trigger(
			stream->ctx,
			stream);

	dm_helpers_dp_mst_update_mst_mgr_for_deallocation(
			stream->ctx,
			stream);

	return DC_OK;
}

/* convert link_mst_stream_alloc_table to dm dp_mst_stream_alloc_table
 * because stream_encoder is not exposed to dm
 */
static enum dc_status allocate_mst_payload(struct pipe_ctx *pipe_ctx)
{
	struct dc_stream_state *stream = pipe_ctx->stream;
	struct dc_link *link = stream->link;
	struct dc_dp_mst_stream_allocation_table proposed_table = {0};
	struct fixed31_32 avg_time_slots_per_mtp;
	struct fixed31_32 pbn;
	struct fixed31_32 pbn_per_slot;
	int i;
	enum act_return_status ret;
	const struct link_hwss *link_hwss = get_link_hwss(link, &pipe_ctx->link_res);
	DC_LOGGER_INIT(link->ctx->logger);

	/* enable_link_dp_mst already check link->enabled_stream_count
	 * and stream is in link->stream[]. This is called during set mode,
	 * stream_enc is available.
	 */

	/* get calculate VC payload for stream: stream_alloc */
	if (dm_helpers_dp_mst_write_payload_allocation_table(
		stream->ctx,
		stream,
		&proposed_table,
		true))
		update_mst_stream_alloc_table(
					link,
					pipe_ctx->stream_res.stream_enc,
					pipe_ctx->stream_res.hpo_dp_stream_enc,
					&proposed_table);
	else
		DC_LOG_WARNING("Failed to update"
				"MST allocation table for"
				"pipe idx:%d\n",
				pipe_ctx->pipe_idx);

	DC_LOG_MST("%s  "
			"stream_count: %d: \n ",
			__func__,
			link->mst_stream_alloc_table.stream_count);

	for (i = 0; i < MAX_CONTROLLER_NUM; i++) {
		DC_LOG_MST("stream_enc[%d]: %p      "
		"stream[%d].hpo_dp_stream_enc: %p      "
		"stream[%d].vcp_id: %d      "
		"stream[%d].slot_count: %d\n",
		i,
		(void *) link->mst_stream_alloc_table.stream_allocations[i].stream_enc,
		i,
		(void *) link->mst_stream_alloc_table.stream_allocations[i].hpo_dp_stream_enc,
		i,
		link->mst_stream_alloc_table.stream_allocations[i].vcp_id,
		i,
		link->mst_stream_alloc_table.stream_allocations[i].slot_count);
	}

	ASSERT(proposed_table.stream_count > 0);

	/* program DP source TX for payload */
	if (link_hwss->ext.update_stream_allocation_table == NULL ||
			link_dp_get_encoding_format(&link->cur_link_settings) == DP_UNKNOWN_ENCODING) {
		DC_LOG_ERROR("Failure: unknown encoding format\n");
		return DC_ERROR_UNEXPECTED;
	}

	link_hwss->ext.update_stream_allocation_table(link,
			&pipe_ctx->link_res,
			&link->mst_stream_alloc_table);

	/* send down message */
	ret = dm_helpers_dp_mst_poll_for_allocation_change_trigger(
			stream->ctx,
			stream);

	if (ret != ACT_LINK_LOST)
		dm_helpers_dp_mst_send_payload_allocation(
				stream->ctx,
				stream);

	/* slot X.Y for only current stream */
	pbn_per_slot = get_pbn_per_slot(stream);
	if (pbn_per_slot.value == 0) {
		DC_LOG_ERROR("Failure: pbn_per_slot==0 not allowed. Cannot continue, returning DC_UNSUPPORTED_VALUE.\n");
		return DC_UNSUPPORTED_VALUE;
	}
	pbn = get_pbn_from_timing(pipe_ctx);
	avg_time_slots_per_mtp = dc_fixpt_div(pbn, pbn_per_slot);

	log_vcp_x_y(link, avg_time_slots_per_mtp);

	if (link_hwss->ext.set_throttled_vcp_size)
		link_hwss->ext.set_throttled_vcp_size(pipe_ctx, avg_time_slots_per_mtp);
	if (link_hwss->ext.set_hblank_min_symbol_width)
		link_hwss->ext.set_hblank_min_symbol_width(pipe_ctx,
				&link->cur_link_settings,
				avg_time_slots_per_mtp);

	return DC_OK;
}

struct fixed31_32 link_calculate_sst_avg_time_slots_per_mtp(
		const struct dc_stream_state *stream,
		const struct dc_link *link)
{
	struct fixed31_32 link_bw_effective =
			dc_fixpt_from_int(
					dp_link_bandwidth_kbps(link, &link->cur_link_settings));
	struct fixed31_32 timeslot_bw_effective =
			dc_fixpt_div_int(link_bw_effective, MAX_MTP_SLOT_COUNT);
	struct fixed31_32 timing_bw =
			dc_fixpt_from_int(
					dc_bandwidth_in_kbps_from_timing(&stream->timing,
							dc_link_get_highest_encoding_format(link)));
	struct fixed31_32 avg_time_slots_per_mtp =
			dc_fixpt_div(timing_bw, timeslot_bw_effective);

	return avg_time_slots_per_mtp;
}


static bool write_128b_132b_sst_payload_allocation_table(
		const struct dc_stream_state *stream,
		struct dc_link *link,
		struct link_mst_stream_allocation_table *proposed_table,
		bool allocate)
{
	const uint8_t vc_id = 1; /// VC ID always 1 for SST
	const uint8_t start_time_slot = 0; /// Always start at time slot 0 for SST
	bool result = false;
	uint8_t req_slot_count = 0;
	struct fixed31_32 avg_time_slots_per_mtp = { 0 };
	union payload_table_update_status update_status = { 0 };
	const uint32_t max_retries = 30;
	uint32_t retries = 0;
	enum dc_connection_type display_connected = (link->type != dc_connection_none);
	DC_LOGGER_INIT(link->ctx->logger);

	if (allocate)	{
		avg_time_slots_per_mtp = link_calculate_sst_avg_time_slots_per_mtp(stream, link);
		req_slot_count = dc_fixpt_ceil(avg_time_slots_per_mtp);
		/// Validation should filter out modes that exceed link BW
		ASSERT(req_slot_count <= MAX_MTP_SLOT_COUNT);
		if (req_slot_count > MAX_MTP_SLOT_COUNT)
			return false;
	} else {
		/// Leave req_slot_count = 0 if allocate is false.
	}

	proposed_table->stream_count = 1; /// Always 1 stream for SST
	proposed_table->stream_allocations[0].slot_count = req_slot_count;
	proposed_table->stream_allocations[0].vcp_id = vc_id;

	if (!display_connected || link->aux_access_disabled)
		return true;

	/// Write DPCD 2C0 = 1 to start updating
	update_status.bits.VC_PAYLOAD_TABLE_UPDATED = 1;
	core_link_write_dpcd(
			link,
			DP_PAYLOAD_TABLE_UPDATE_STATUS,
			&update_status.raw,
			1);

	/// Program the changes in DPCD 1C0 - 1C2
	ASSERT(vc_id == 1);
	core_link_write_dpcd(
			link,
			DP_PAYLOAD_ALLOCATE_SET,
			&vc_id,
			1);

	ASSERT(start_time_slot == 0);
	core_link_write_dpcd(
			link,
			DP_PAYLOAD_ALLOCATE_START_TIME_SLOT,
			&start_time_slot,
			1);

	core_link_write_dpcd(
			link,
			DP_PAYLOAD_ALLOCATE_TIME_SLOT_COUNT,
			&req_slot_count,
			1);

	/// Poll till DPCD 2C0 read 1
	/// Try for at least 150ms (30 retries, with 5ms delay after each attempt)

	while (retries < max_retries) {
		if (core_link_read_dpcd(
				link,
				DP_PAYLOAD_TABLE_UPDATE_STATUS,
				&update_status.raw,
				1) == DC_OK) {
			if (update_status.bits.VC_PAYLOAD_TABLE_UPDATED == 1) {
				DC_LOG_DP2("SST Update Payload: downstream payload table updated.");
				result = true;
				break;
			}
		} else {
			union dpcd_rev dpcdRev = {0};

			if (core_link_read_dpcd(
					link,
					DP_DPCD_REV,
					&dpcdRev.raw,
					1) != DC_OK) {
				DC_LOG_ERROR("SST Update Payload: Unable to read DPCD revision "
						"of sink while polling payload table "
						"updated status bit.");
				break;
			}
		}
		retries++;
		fsleep(5000);
	}

	if (!result && retries == max_retries) {
		DC_LOG_ERROR("SST Update Payload: Payload table not updated after retries, "
				"continue on. Something is wrong with the branch.");
		// TODO - DP2.0 Payload: Read and log the payload table from downstream branch
	}

	return result;
}

/*
 * Payload allocation/deallocation for SST introduced in DP2.0
 */
static enum dc_status update_sst_payload(struct pipe_ctx *pipe_ctx,
						 bool allocate)
{
	struct dc_stream_state *stream = pipe_ctx->stream;
	struct dc_link *link = stream->link;
	struct link_mst_stream_allocation_table proposed_table = {0};
	struct fixed31_32 avg_time_slots_per_mtp;
	const struct dc_link_settings empty_link_settings = {0};
	const struct link_hwss *link_hwss = get_link_hwss(link, &pipe_ctx->link_res);
	DC_LOGGER_INIT(link->ctx->logger);

	/* slot X.Y for SST payload deallocate */
	if (!allocate) {
		avg_time_slots_per_mtp = dc_fixpt_from_int(0);

		log_vcp_x_y(link, avg_time_slots_per_mtp);

		if (link_hwss->ext.set_throttled_vcp_size)
			link_hwss->ext.set_throttled_vcp_size(pipe_ctx,
					avg_time_slots_per_mtp);
		if (link_hwss->ext.set_hblank_min_symbol_width)
			link_hwss->ext.set_hblank_min_symbol_width(pipe_ctx,
					&empty_link_settings,
					avg_time_slots_per_mtp);
	}

	/* calculate VC payload and update branch with new payload allocation table*/
	if (!write_128b_132b_sst_payload_allocation_table(
			stream,
			link,
			&proposed_table,
			allocate)) {
		DC_LOG_ERROR("SST Update Payload: Failed to update "
						"allocation table for "
						"pipe idx: %d\n",
						pipe_ctx->pipe_idx);
		return DC_FAIL_DP_PAYLOAD_ALLOCATION;
	}

	proposed_table.stream_allocations[0].hpo_dp_stream_enc = pipe_ctx->stream_res.hpo_dp_stream_enc;

	ASSERT(proposed_table.stream_count == 1);

	//TODO - DP2.0 Logging: Instead of hpo_dp_stream_enc pointer, log instance id
	DC_LOG_DP2("SST Update Payload: hpo_dp_stream_enc: %p      "
		"vcp_id: %d      "
		"slot_count: %d\n",
		(void *) proposed_table.stream_allocations[0].hpo_dp_stream_enc,
		proposed_table.stream_allocations[0].vcp_id,
		proposed_table.stream_allocations[0].slot_count);

	/* program DP source TX for payload */
	link_hwss->ext.update_stream_allocation_table(link, &pipe_ctx->link_res,
			&proposed_table);

	/* poll for ACT handled */
	if (!poll_for_allocation_change_trigger(link)) {
		// Failures will result in blackscreen and errors logged
		BREAK_TO_DEBUGGER();
	}

	/* slot X.Y for SST payload allocate */
	if (allocate && link_dp_get_encoding_format(&link->cur_link_settings) ==
			DP_128b_132b_ENCODING) {
		avg_time_slots_per_mtp = link_calculate_sst_avg_time_slots_per_mtp(stream, link);

		log_vcp_x_y(link, avg_time_slots_per_mtp);

		if (link_hwss->ext.set_throttled_vcp_size)
			link_hwss->ext.set_throttled_vcp_size(pipe_ctx,
					avg_time_slots_per_mtp);
		if (link_hwss->ext.set_hblank_min_symbol_width)
			link_hwss->ext.set_hblank_min_symbol_width(pipe_ctx,
					&link->cur_link_settings,
					avg_time_slots_per_mtp);
	}

	/* Always return DC_OK.
	 * If part of sequence fails, log failure(s) and show blackscreen
	 */
	return DC_OK;
}

enum dc_status link_reduce_mst_payload(struct pipe_ctx *pipe_ctx, uint32_t bw_in_kbps)
{
	struct dc_stream_state *stream = pipe_ctx->stream;
	struct dc_link *link = stream->link;
	struct fixed31_32 avg_time_slots_per_mtp;
	struct fixed31_32 pbn;
	struct fixed31_32 pbn_per_slot;
	struct dc_dp_mst_stream_allocation_table proposed_table = {0};
	uint8_t i;
	const struct link_hwss *link_hwss = get_link_hwss(link, &pipe_ctx->link_res);
	DC_LOGGER_INIT(link->ctx->logger);

	/* decrease throttled vcp size */
	pbn_per_slot = get_pbn_per_slot(stream);
	pbn = get_pbn_from_bw_in_kbps(bw_in_kbps);
	avg_time_slots_per_mtp = dc_fixpt_div(pbn, pbn_per_slot);

	if (link_hwss->ext.set_throttled_vcp_size)
		link_hwss->ext.set_throttled_vcp_size(pipe_ctx, avg_time_slots_per_mtp);
	if (link_hwss->ext.set_hblank_min_symbol_width)
		link_hwss->ext.set_hblank_min_symbol_width(pipe_ctx,
				&link->cur_link_settings,
				avg_time_slots_per_mtp);

	/* send ALLOCATE_PAYLOAD sideband message with updated pbn */
	dm_helpers_dp_mst_send_payload_allocation(
			stream->ctx,
			stream);

	/* notify immediate branch device table update */
	if (dm_helpers_dp_mst_write_payload_allocation_table(
			stream->ctx,
			stream,
			&proposed_table,
			true)) {
		/* update mst stream allocation table software state */
		update_mst_stream_alloc_table(
				link,
				pipe_ctx->stream_res.stream_enc,
				pipe_ctx->stream_res.hpo_dp_stream_enc,
				&proposed_table);
	} else {
		DC_LOG_WARNING("Failed to update"
				"MST allocation table for"
				"pipe idx:%d\n",
				pipe_ctx->pipe_idx);
	}

	DC_LOG_MST("%s  "
			"stream_count: %d: \n ",
			__func__,
			link->mst_stream_alloc_table.stream_count);

	for (i = 0; i < MAX_CONTROLLER_NUM; i++) {
		DC_LOG_MST("stream_enc[%d]: %p      "
		"stream[%d].hpo_dp_stream_enc: %p      "
		"stream[%d].vcp_id: %d      "
		"stream[%d].slot_count: %d\n",
		i,
		(void *) link->mst_stream_alloc_table.stream_allocations[i].stream_enc,
		i,
		(void *) link->mst_stream_alloc_table.stream_allocations[i].hpo_dp_stream_enc,
		i,
		link->mst_stream_alloc_table.stream_allocations[i].vcp_id,
		i,
		link->mst_stream_alloc_table.stream_allocations[i].slot_count);
	}

	ASSERT(proposed_table.stream_count > 0);

	/* update mst stream allocation table hardware state */
	if (link_hwss->ext.update_stream_allocation_table == NULL ||
			link_dp_get_encoding_format(&link->cur_link_settings) == DP_UNKNOWN_ENCODING) {
		DC_LOG_ERROR("Failure: unknown encoding format\n");
		return DC_ERROR_UNEXPECTED;
	}

	link_hwss->ext.update_stream_allocation_table(link, &pipe_ctx->link_res,
			&link->mst_stream_alloc_table);

	/* poll for immediate branch device ACT handled */
	dm_helpers_dp_mst_poll_for_allocation_change_trigger(
			stream->ctx,
			stream);

	return DC_OK;
}

enum dc_status link_increase_mst_payload(struct pipe_ctx *pipe_ctx, uint32_t bw_in_kbps)
{
	struct dc_stream_state *stream = pipe_ctx->stream;
	struct dc_link *link = stream->link;
	struct fixed31_32 avg_time_slots_per_mtp;
	struct fixed31_32 pbn;
	struct fixed31_32 pbn_per_slot;
	struct dc_dp_mst_stream_allocation_table proposed_table = {0};
	uint8_t i;
	enum act_return_status ret;
	const struct link_hwss *link_hwss = get_link_hwss(link, &pipe_ctx->link_res);
	DC_LOGGER_INIT(link->ctx->logger);

	/* notify immediate branch device table update */
	if (dm_helpers_dp_mst_write_payload_allocation_table(
				stream->ctx,
				stream,
				&proposed_table,
				true)) {
		/* update mst stream allocation table software state */
		update_mst_stream_alloc_table(
				link,
				pipe_ctx->stream_res.stream_enc,
				pipe_ctx->stream_res.hpo_dp_stream_enc,
				&proposed_table);
	}

	DC_LOG_MST("%s  "
			"stream_count: %d: \n ",
			__func__,
			link->mst_stream_alloc_table.stream_count);

	for (i = 0; i < MAX_CONTROLLER_NUM; i++) {
		DC_LOG_MST("stream_enc[%d]: %p      "
		"stream[%d].hpo_dp_stream_enc: %p      "
		"stream[%d].vcp_id: %d      "
		"stream[%d].slot_count: %d\n",
		i,
		(void *) link->mst_stream_alloc_table.stream_allocations[i].stream_enc,
		i,
		(void *) link->mst_stream_alloc_table.stream_allocations[i].hpo_dp_stream_enc,
		i,
		link->mst_stream_alloc_table.stream_allocations[i].vcp_id,
		i,
		link->mst_stream_alloc_table.stream_allocations[i].slot_count);
	}

	ASSERT(proposed_table.stream_count > 0);

	/* update mst stream allocation table hardware state */
	if (link_hwss->ext.update_stream_allocation_table == NULL ||
			link_dp_get_encoding_format(&link->cur_link_settings) == DP_UNKNOWN_ENCODING) {
		DC_LOG_ERROR("Failure: unknown encoding format\n");
		return DC_ERROR_UNEXPECTED;
	}

	link_hwss->ext.update_stream_allocation_table(link, &pipe_ctx->link_res,
			&link->mst_stream_alloc_table);

	/* poll for immediate branch device ACT handled */
	ret = dm_helpers_dp_mst_poll_for_allocation_change_trigger(
			stream->ctx,
			stream);

	if (ret != ACT_LINK_LOST) {
		/* send ALLOCATE_PAYLOAD sideband message with updated pbn */
		dm_helpers_dp_mst_send_payload_allocation(
				stream->ctx,
				stream);
	}

	/* increase throttled vcp size */
	pbn = get_pbn_from_bw_in_kbps(bw_in_kbps);
	pbn_per_slot = get_pbn_per_slot(stream);
	avg_time_slots_per_mtp = dc_fixpt_div(pbn, pbn_per_slot);

	if (link_hwss->ext.set_throttled_vcp_size)
		link_hwss->ext.set_throttled_vcp_size(pipe_ctx, avg_time_slots_per_mtp);
	if (link_hwss->ext.set_hblank_min_symbol_width)
		link_hwss->ext.set_hblank_min_symbol_width(pipe_ctx,
				&link->cur_link_settings,
				avg_time_slots_per_mtp);

	return DC_OK;
}

static void disable_link_dp(struct dc_link *link,
		const struct link_resource *link_res,
		enum signal_type signal)
{
	struct dc_link_settings link_settings = link->cur_link_settings;

	if (signal == SIGNAL_TYPE_DISPLAY_PORT_MST &&
			link->mst_stream_alloc_table.stream_count > 0)
		/* disable MST link only when last vc payload is deallocated */
		return;

	dp_disable_link_phy(link, link_res, signal);

	if (link->connector_signal == SIGNAL_TYPE_EDP) {
		if (!link->skip_implict_edp_power_control)
			link->dc->hwss.edp_power_control(link, false);
	}

	if (signal == SIGNAL_TYPE_DISPLAY_PORT_MST)
		/* set the sink to SST mode after disabling the link */
		enable_mst_on_sink(link, false);

	if (link_dp_get_encoding_format(&link_settings) ==
			DP_8b_10b_ENCODING) {
		dp_set_fec_enable(link, link_res, false);
		dp_set_fec_ready(link, link_res, false);
	}
}

static void disable_link(struct dc_link *link,
		const struct link_resource *link_res,
		enum signal_type signal)
{
	if (dc_is_dp_signal(signal)) {
		disable_link_dp(link, link_res, signal);
	} else if (signal == SIGNAL_TYPE_VIRTUAL) {
		link->dc->hwss.disable_link_output(link, link_res, SIGNAL_TYPE_DISPLAY_PORT);
	} else {
		link->dc->hwss.disable_link_output(link, link_res, signal);
	}

	if (signal == SIGNAL_TYPE_DISPLAY_PORT_MST) {
		/* MST disable link only when no stream use the link */
		if (link->mst_stream_alloc_table.stream_count <= 0)
			link->link_status.link_active = false;
	} else {
		link->link_status.link_active = false;
	}
}

static void enable_link_hdmi(struct pipe_ctx *pipe_ctx)
{
	struct dc_stream_state *stream = pipe_ctx->stream;
	struct dc_link *link = stream->link;
	enum dc_color_depth display_color_depth;
	enum engine_id eng_id;
	struct ext_hdmi_settings settings = {0};
	bool is_over_340mhz = false;
	bool is_vga_mode = (stream->timing.h_addressable == 640)
			&& (stream->timing.v_addressable == 480);
	struct dc *dc = pipe_ctx->stream->ctx->dc;
	const struct link_hwss *link_hwss = get_link_hwss(link, &pipe_ctx->link_res);

	if (stream->phy_pix_clk == 0)
		stream->phy_pix_clk = stream->timing.pix_clk_100hz / 10;
	if (stream->phy_pix_clk > 340000)
		is_over_340mhz = true;
	if (dc_is_tmds_signal(stream->signal) && stream->phy_pix_clk > 6000000UL) {
		ASSERT(false);
		return;
	}

	if (dc_is_hdmi_signal(pipe_ctx->stream->signal)) {
		unsigned short masked_chip_caps = pipe_ctx->stream->link->chip_caps &
				AMD_EXT_DISPLAY_PATH_CAPS__EXT_CHIP_MASK;
		if (masked_chip_caps == AMD_EXT_DISPLAY_PATH_CAPS__HDMI20_TISN65DP159RSBT) {
			/* DP159, Retimer settings */
			eng_id = pipe_ctx->stream_res.stream_enc->id;

			if (get_ext_hdmi_settings(pipe_ctx, eng_id, &settings)) {
				write_i2c_retimer_setting(pipe_ctx,
						is_vga_mode, is_over_340mhz, &settings);
			} else {
				write_i2c_default_retimer_setting(pipe_ctx,
						is_vga_mode, is_over_340mhz);
			}
		} else if (masked_chip_caps == AMD_EXT_DISPLAY_PATH_CAPS__HDMI20_PI3EQX1204) {
			/* PI3EQX1204, Redriver settings */
			write_i2c_redriver_setting(pipe_ctx, is_over_340mhz);
		}
	}

	if (dc_is_hdmi_signal(pipe_ctx->stream->signal))
		write_scdc_data(
			stream->link->ddc,
			stream->phy_pix_clk,
			stream->timing.flags.LTE_340MCSC_SCRAMBLE);

	memset(&stream->link->cur_link_settings, 0,
			sizeof(struct dc_link_settings));

	display_color_depth = stream->timing.display_color_depth;
	if (stream->timing.pixel_encoding == PIXEL_ENCODING_YCBCR422)
		display_color_depth = COLOR_DEPTH_888;

	/* We need to enable stream encoder for TMDS first to apply 1/4 TMDS
	 * character clock in case that beyond 340MHz.
	 */
	if (dc_is_hdmi_tmds_signal(pipe_ctx->stream->signal) || dc_is_dvi_signal(pipe_ctx->stream->signal))
		link_hwss->setup_stream_encoder(pipe_ctx);

	dc->hwss.enable_tmds_link_output(
			link,
			&pipe_ctx->link_res,
			pipe_ctx->stream->signal,
			pipe_ctx->clock_source->id,
			display_color_depth,
			stream->phy_pix_clk);

	if (dc_is_hdmi_signal(pipe_ctx->stream->signal))
		read_scdc_data(link->ddc);
}

static enum dc_status enable_link_dp(struct dc_state *state,
				     struct pipe_ctx *pipe_ctx)
{
	struct dc_stream_state *stream = pipe_ctx->stream;
	enum dc_status status;
	bool skip_video_pattern;
	struct dc_link *link = stream->link;
	const struct dc_link_settings *link_settings =
			&pipe_ctx->link_config.dp_link_settings;
	bool fec_enable;
	int i;
	bool apply_seamless_boot_optimization = false;
	uint32_t bl_oled_enable_delay = 50; // in ms
	uint32_t post_oui_delay = 30; // 30ms
	/* Reduce link bandwidth between failed link training attempts. */
	bool do_fallback = false;
	int lt_attempts = LINK_TRAINING_ATTEMPTS;

	// Increase retry count if attempting DP1.x on FIXED_VS link
	if (((link->chip_caps & AMD_EXT_DISPLAY_PATH_CAPS__EXT_CHIP_MASK) == AMD_EXT_DISPLAY_PATH_CAPS__DP_FIXED_VS_EN) &&
			link_dp_get_encoding_format(link_settings) == DP_8b_10b_ENCODING)
		lt_attempts = 10;

	// check for seamless boot
	for (i = 0; i < state->stream_count; i++) {
		if (state->streams[i]->apply_seamless_boot_optimization) {
			apply_seamless_boot_optimization = true;
			break;
		}
	}

	/* Train with fallback when enabling DPIA link. Conventional links are
	 * trained with fallback during sink detection.
	 */
	if (link->ep_type == DISPLAY_ENDPOINT_USB4_DPIA &&
			!link->dc->config.enable_dpia_pre_training)
		do_fallback = true;

	/*
	 * Temporary w/a to get DP2.0 link rates to work with SST.
	 * TODO DP2.0 - Workaround: Remove w/a if and when the issue is resolved.
	 */
	if (link_dp_get_encoding_format(link_settings) == DP_128b_132b_ENCODING &&
			pipe_ctx->stream->signal == SIGNAL_TYPE_DISPLAY_PORT &&
			link->dc->debug.set_mst_en_for_sst) {
		enable_mst_on_sink(link, true);
	}
	if (pipe_ctx->stream->signal == SIGNAL_TYPE_EDP) {
		/*in case it is not on*/
		if (!link->dc->config.edp_no_power_sequencing)
			link->dc->hwss.edp_power_control(link, true);
		link->dc->hwss.edp_wait_for_hpd_ready(link, true);
	}

	if (link_dp_get_encoding_format(link_settings) == DP_128b_132b_ENCODING) {
		/* TODO - DP2.0 HW: calculate 32 symbol clock for HPO encoder */
	} else {
		pipe_ctx->stream_res.pix_clk_params.requested_sym_clk =
				link_settings->link_rate * LINK_RATE_REF_FREQ_IN_KHZ;
		if (state->clk_mgr && !apply_seamless_boot_optimization)
			state->clk_mgr->funcs->update_clocks(state->clk_mgr,
					state, false);
	}

	// during mode switch we do DP_SET_POWER off then on, and OUI is lost
	dpcd_set_source_specific_data(link);
	if (link->dpcd_sink_ext_caps.raw != 0) {
		post_oui_delay += link->panel_config.pps.extra_post_OUI_ms;
		msleep(post_oui_delay);
	}

	// similarly, mode switch can cause loss of cable ID
	dpcd_write_cable_id_to_dprx(link);

	skip_video_pattern = true;

	if (link_settings->link_rate == LINK_RATE_LOW)
		skip_video_pattern = false;

	if (stream->sink_patches.oled_optimize_display_on)
		set_default_brightness_aux(link);

	if (perform_link_training_with_retries(link_settings,
					       skip_video_pattern,
					       lt_attempts,
					       pipe_ctx,
					       pipe_ctx->stream->signal,
					       do_fallback)) {
		status = DC_OK;
	} else {
		status = DC_FAIL_DP_LINK_TRAINING;
	}

	if (link->preferred_training_settings.fec_enable)
		fec_enable = *link->preferred_training_settings.fec_enable;
	else
		fec_enable = true;

	if (link_dp_get_encoding_format(link_settings) == DP_8b_10b_ENCODING)
		dp_set_fec_enable(link, &pipe_ctx->link_res, fec_enable);

	// during mode set we do DP_SET_POWER off then on, aux writes are lost
	if (link->dpcd_sink_ext_caps.bits.oled == 1 ||
		link->dpcd_sink_ext_caps.bits.sdr_aux_backlight_control == 1 ||
		link->dpcd_sink_ext_caps.bits.hdr_aux_backlight_control == 1) {
		if (!stream->sink_patches.oled_optimize_display_on) {
			set_default_brightness_aux(link);
			if (link->dpcd_sink_ext_caps.bits.oled == 1)
				msleep(bl_oled_enable_delay);
			edp_backlight_enable_aux(link, true);
		} else {
			edp_backlight_enable_aux(link, true);
		}
	}

	return status;
}

static enum dc_status enable_link_edp(
		struct dc_state *state,
		struct pipe_ctx *pipe_ctx)
{
	return enable_link_dp(state, pipe_ctx);
}

static void enable_link_lvds(struct pipe_ctx *pipe_ctx)
{
	struct dc_stream_state *stream = pipe_ctx->stream;
	struct dc_link *link = stream->link;
	struct dc *dc = stream->ctx->dc;

	if (stream->phy_pix_clk == 0)
		stream->phy_pix_clk = stream->timing.pix_clk_100hz / 10;

	memset(&stream->link->cur_link_settings, 0,
			sizeof(struct dc_link_settings));
	dc->hwss.enable_lvds_link_output(
			link,
			&pipe_ctx->link_res,
			pipe_ctx->clock_source->id,
			stream->phy_pix_clk);

}

static enum dc_status enable_link_dp_mst(
		struct dc_state *state,
		struct pipe_ctx *pipe_ctx)
{
	struct dc_link *link = pipe_ctx->stream->link;
	unsigned char mstm_cntl = 0;

	/* sink signal type after MST branch is MST. Multiple MST sinks
	 * share one link. Link DP PHY is enable or training only once.
	 */
	if (link->link_status.link_active)
		return DC_OK;

	/* clear payload table */
	core_link_read_dpcd(link, DP_MSTM_CTRL, &mstm_cntl, 1);
	if (mstm_cntl & DP_MST_EN)
		dm_helpers_dp_mst_clear_payload_allocation_table(link->ctx, link);

	/* to make sure the pending down rep can be processed
	 * before enabling the link
	 */
	dm_helpers_dp_mst_poll_pending_down_reply(link->ctx, link);

	/* set the sink to MST mode before enabling the link */
	enable_mst_on_sink(link, true);

	return enable_link_dp(state, pipe_ctx);
}

static enum dc_status enable_link_virtual(struct pipe_ctx *pipe_ctx)
{
	struct dc_link *link = pipe_ctx->stream->link;

	link->dc->hwss.enable_dp_link_output(link,
			&pipe_ctx->link_res,
			SIGNAL_TYPE_DISPLAY_PORT,
			pipe_ctx->clock_source->id,
			&pipe_ctx->link_config.dp_link_settings);
	return DC_OK;
}

static enum dc_status enable_link(
		struct dc_state *state,
		struct pipe_ctx *pipe_ctx)
{
	enum dc_status status = DC_ERROR_UNEXPECTED;
	struct dc_stream_state *stream = pipe_ctx->stream;
	struct dc_link *link = stream->link;

	/* There's some scenarios where driver is unloaded with display
	 * still enabled. When driver is reloaded, it may cause a display
	 * to not light up if there is a mismatch between old and new
	 * link settings. Need to call disable first before enabling at
	 * new link settings.
	 */
	if (link->link_status.link_active)
		disable_link(link, &pipe_ctx->link_res, pipe_ctx->stream->signal);

	switch (pipe_ctx->stream->signal) {
	case SIGNAL_TYPE_DISPLAY_PORT:
		status = enable_link_dp(state, pipe_ctx);
		break;
	case SIGNAL_TYPE_EDP:
		status = enable_link_edp(state, pipe_ctx);
		break;
	case SIGNAL_TYPE_DISPLAY_PORT_MST:
		status = enable_link_dp_mst(state, pipe_ctx);
		msleep(200);
		break;
	case SIGNAL_TYPE_DVI_SINGLE_LINK:
	case SIGNAL_TYPE_DVI_DUAL_LINK:
	case SIGNAL_TYPE_HDMI_TYPE_A:
		enable_link_hdmi(pipe_ctx);
		status = DC_OK;
		break;
	case SIGNAL_TYPE_LVDS:
		enable_link_lvds(pipe_ctx);
		status = DC_OK;
		break;
	case SIGNAL_TYPE_VIRTUAL:
		status = enable_link_virtual(pipe_ctx);
		break;
	default:
		break;
	}

	if (status == DC_OK) {
		pipe_ctx->stream->link->link_status.link_active = true;
	}

	return status;
}

static bool allocate_usb4_bandwidth_for_stream(struct dc_stream_state *stream, int bw)
{
	struct dc_link *link = stream->sink->link;
	int req_bw = bw;

	DC_LOGGER_INIT(link->ctx->logger);

	if (!link->dpia_bw_alloc_config.bw_alloc_enabled)
		return false;

	if (stream->signal == SIGNAL_TYPE_DISPLAY_PORT_MST) {
		int sink_index = 0;
		int i = 0;

		for (i = 0; i < link->sink_count; i++) {
			if (link->remote_sinks[i] == NULL)
				continue;

			if (stream->sink->sink_id != link->remote_sinks[i]->sink_id)
				req_bw += link->dpia_bw_alloc_config.remote_sink_req_bw[i];
			else
				sink_index = i;
		}

		link->dpia_bw_alloc_config.remote_sink_req_bw[sink_index] = bw;
	}

	link->dpia_bw_alloc_config.dp_overhead = link_dpia_get_dp_overhead(link);
	req_bw += link->dpia_bw_alloc_config.dp_overhead;

	link_dp_dpia_allocate_usb4_bandwidth_for_stream(link, req_bw);

	if (stream->signal == SIGNAL_TYPE_DISPLAY_PORT_MST) {
		int i = 0;

		for (i = 0; i < link->sink_count; i++) {
			if (link->remote_sinks[i] == NULL)
				continue;
			DC_LOG_DEBUG("%s, remote_sink=%s, request_bw=%d\n", __func__,
					(const char *)(&link->remote_sinks[i]->edid_caps.display_name[0]),
					link->dpia_bw_alloc_config.remote_sink_req_bw[i]);
		}
	}

	return true;
}

static bool allocate_usb4_bandwidth(struct dc_stream_state *stream)
{
	bool ret;

	int bw = dc_bandwidth_in_kbps_from_timing(&stream->timing,
			dc_link_get_highest_encoding_format(stream->sink->link));

	ret = allocate_usb4_bandwidth_for_stream(stream, bw);

	return ret;
}

static bool deallocate_usb4_bandwidth(struct dc_stream_state *stream)
{
	bool ret;

	ret = allocate_usb4_bandwidth_for_stream(stream, 0);

	return ret;
}

void link_set_dpms_off(struct pipe_ctx *pipe_ctx)
{
	struct dc  *dc = pipe_ctx->stream->ctx->dc;
	struct dc_stream_state *stream = pipe_ctx->stream;
	struct dc_link *link = stream->sink->link;
	struct vpg *vpg = pipe_ctx->stream_res.stream_enc->vpg;
	enum dp_panel_mode panel_mode_dp = dp_get_panel_mode(link);

	DC_LOGGER_INIT(pipe_ctx->stream->ctx->logger);

	ASSERT(is_master_pipe_for_link(link, pipe_ctx));

	if (dp_is_128b_132b_signal(pipe_ctx))
		vpg = pipe_ctx->stream_res.hpo_dp_stream_enc->vpg;
	if (dc_is_virtual_signal(pipe_ctx->stream->signal))
		return;

	if (pipe_ctx->stream->sink) {
		if (pipe_ctx->stream->sink->sink_signal != SIGNAL_TYPE_VIRTUAL &&
			pipe_ctx->stream->sink->sink_signal != SIGNAL_TYPE_NONE) {
			DC_LOG_DC("%s pipe_ctx dispname=%s signal=%x\n", __func__,
			pipe_ctx->stream->sink->edid_caps.display_name,
			pipe_ctx->stream->signal);
		}
	}

	if (!pipe_ctx->stream->sink->edid_caps.panel_patch.skip_avmute) {
		if (dc_is_hdmi_signal(pipe_ctx->stream->signal))
			set_avmute(pipe_ctx, true);
	}

	dc->hwss.disable_audio_stream(pipe_ctx);

	update_psp_stream_config(pipe_ctx, true);
	dc->hwss.blank_stream(pipe_ctx);

	if (pipe_ctx->link_config.dp_tunnel_settings.should_use_dp_bw_allocation)
		deallocate_usb4_bandwidth(pipe_ctx->stream);

	if (pipe_ctx->stream->signal == SIGNAL_TYPE_DISPLAY_PORT_MST)
		deallocate_mst_payload(pipe_ctx);
	else if (dc_is_dp_sst_signal(pipe_ctx->stream->signal) &&
			dp_is_128b_132b_signal(pipe_ctx))
		update_sst_payload(pipe_ctx, false);

	if (dc_is_hdmi_signal(pipe_ctx->stream->signal)) {
		struct ext_hdmi_settings settings = {0};
		enum engine_id eng_id = pipe_ctx->stream_res.stream_enc->id;

		unsigned short masked_chip_caps = link->chip_caps &
				AMD_EXT_DISPLAY_PATH_CAPS__EXT_CHIP_MASK;
		//Need to inform that sink is going to use legacy HDMI mode.
		write_scdc_data(
			link->ddc,
			165000,//vbios only handles 165Mhz.
			false);
		if (masked_chip_caps == AMD_EXT_DISPLAY_PATH_CAPS__HDMI20_TISN65DP159RSBT) {
			/* DP159, Retimer settings */
			if (get_ext_hdmi_settings(pipe_ctx, eng_id, &settings))
				write_i2c_retimer_setting(pipe_ctx,
						false, false, &settings);
			else
				write_i2c_default_retimer_setting(pipe_ctx,
						false, false);
		} else if (masked_chip_caps == AMD_EXT_DISPLAY_PATH_CAPS__HDMI20_PI3EQX1204) {
			/* PI3EQX1204, Redriver settings */
			write_i2c_redriver_setting(pipe_ctx, false);
		}
	}

	if (pipe_ctx->stream->signal == SIGNAL_TYPE_DISPLAY_PORT &&
			!dp_is_128b_132b_signal(pipe_ctx)) {

		/* In DP1.x SST mode, our encoder will go to TPS1
		 * when link is on but stream is off.
		 * Disabling link before stream will avoid exposing TPS1 pattern
		 * during the disable sequence as it will confuse some receivers
		 * state machine.
		 * In DP2 or MST mode, our encoder will stay video active
		 */
		disable_link(pipe_ctx->stream->link, &pipe_ctx->link_res, pipe_ctx->stream->signal);
		dc->hwss.disable_stream(pipe_ctx);
	} else {
		dc->hwss.disable_stream(pipe_ctx);
		disable_link(pipe_ctx->stream->link, &pipe_ctx->link_res, pipe_ctx->stream->signal);
	}
	edp_set_panel_assr(link, pipe_ctx, &panel_mode_dp, false);

	if (pipe_ctx->stream->timing.flags.DSC) {
		if (dc_is_dp_signal(pipe_ctx->stream->signal))
			link_set_dsc_enable(pipe_ctx, false);
	}
	if (dp_is_128b_132b_signal(pipe_ctx)) {
		if (pipe_ctx->stream_res.tg->funcs->set_out_mux)
			pipe_ctx->stream_res.tg->funcs->set_out_mux(pipe_ctx->stream_res.tg, OUT_MUX_DIO);
	}

	if (vpg && vpg->funcs->vpg_powerdown)
		vpg->funcs->vpg_powerdown(vpg);

	/* for psp not exist case */
	if (link->connector_signal == SIGNAL_TYPE_EDP && dc->debug.psp_disabled_wa) {
		/* reset internal save state to default since eDP is  off */
		enum dp_panel_mode panel_mode = dp_get_panel_mode(pipe_ctx->stream->link);
		/* since current psp not loaded, we need to reset it to default */
		link->panel_mode = panel_mode;
	}
}

void link_set_dpms_on(
		struct dc_state *state,
		struct pipe_ctx *pipe_ctx)
{
	struct dc *dc = pipe_ctx->stream->ctx->dc;
	struct dc_stream_state *stream = pipe_ctx->stream;
	struct dc_link *link = stream->sink->link;
	enum dc_status status;
	struct link_encoder *link_enc = pipe_ctx->link_res.dio_link_enc;
	enum otg_out_mux_dest otg_out_dest = OUT_MUX_DIO;
	struct vpg *vpg = pipe_ctx->stream_res.stream_enc->vpg;
	const struct link_hwss *link_hwss = get_link_hwss(link, &pipe_ctx->link_res);
	bool apply_edp_fast_boot_optimization =
		pipe_ctx->stream->apply_edp_fast_boot_optimization;

	DC_LOGGER_INIT(pipe_ctx->stream->ctx->logger);

	ASSERT(is_master_pipe_for_link(link, pipe_ctx));

	if (dp_is_128b_132b_signal(pipe_ctx))
		vpg = pipe_ctx->stream_res.hpo_dp_stream_enc->vpg;
	if (dc_is_virtual_signal(pipe_ctx->stream->signal))
		return;

	if (pipe_ctx->stream->sink) {
		if (pipe_ctx->stream->sink->sink_signal != SIGNAL_TYPE_VIRTUAL &&
			pipe_ctx->stream->sink->sink_signal != SIGNAL_TYPE_NONE) {
			DC_LOG_DC("%s pipe_ctx dispname=%s signal=%x\n", __func__,
			pipe_ctx->stream->sink->edid_caps.display_name,
			pipe_ctx->stream->signal);
		}
	}

	if (!dc->config.unify_link_enc_assignment)
		link_enc = link_enc_cfg_get_link_enc(link);
	ASSERT(link_enc);

	if (!dc_is_virtual_signal(pipe_ctx->stream->signal)
			&& !dp_is_128b_132b_signal(pipe_ctx)) {
		if (link_enc)
			link_enc->funcs->setup(
				link_enc,
				pipe_ctx->stream->signal);
	}

	pipe_ctx->stream->link->link_state_valid = true;

	if (pipe_ctx->stream_res.tg->funcs->set_out_mux) {
		if (dp_is_128b_132b_signal(pipe_ctx))
			otg_out_dest = OUT_MUX_HPO_DP;
		else
			otg_out_dest = OUT_MUX_DIO;
		pipe_ctx->stream_res.tg->funcs->set_out_mux(pipe_ctx->stream_res.tg, otg_out_dest);
	}

	link_hwss->setup_stream_attribute(pipe_ctx);

	pipe_ctx->stream->apply_edp_fast_boot_optimization = false;

	// Enable VPG before building infoframe
	if (vpg && vpg->funcs->vpg_poweron)
		vpg->funcs->vpg_poweron(vpg);

	resource_build_info_frame(pipe_ctx);
	dc->hwss.update_info_frame(pipe_ctx);

	if (dc_is_dp_signal(pipe_ctx->stream->signal))
		dp_trace_source_sequence(link, DPCD_SOURCE_SEQ_AFTER_UPDATE_INFO_FRAME);

	/* Do not touch link on seamless boot optimization. */
	if (pipe_ctx->stream->apply_seamless_boot_optimization) {
		pipe_ctx->stream->dpms_off = false;

		/* Still enable stream features & audio on seamless boot for DP external displays */
		if (pipe_ctx->stream->signal == SIGNAL_TYPE_DISPLAY_PORT) {
			enable_stream_features(pipe_ctx);
			dc->hwss.enable_audio_stream(pipe_ctx);
		}

		update_psp_stream_config(pipe_ctx, false);
		return;
	}

	/* eDP lit up by bios already, no need to enable again. */
	if (pipe_ctx->stream->signal == SIGNAL_TYPE_EDP &&
				apply_edp_fast_boot_optimization &&
				!pipe_ctx->stream->timing.flags.DSC &&
				!pipe_ctx->next_odm_pipe) {
		pipe_ctx->stream->dpms_off = false;
		update_psp_stream_config(pipe_ctx, false);

		if (link->is_dds) {
			uint32_t post_oui_delay = 30; // 30ms

			dpcd_set_source_specific_data(link);
			msleep(post_oui_delay);
		}

		return;
	}

	if (pipe_ctx->stream->dpms_off)
		return;

	/* For Dp tunneling link, a pending HPD means that we have a race condition between processing
	 * current link and processing the pending HPD. If we enable the link now, we may end up with a
	 * link that is not actually connected to a sink. So we skip enabling the link in this case.
	 */
	if (link->ep_type == DISPLAY_ENDPOINT_USB4_DPIA && link->is_hpd_pending) {
		DC_LOG_DEBUG("%s, Link%d HPD is pending, not enable it.\n", __func__, link->link_index);
		return;
	}

	/* Have to setup DSC before DIG FE and BE are connected (which happens before the
	 * link training). This is to make sure the bandwidth sent to DIG BE won't be
	 * bigger than what the link and/or DIG BE can handle. VBID[6]/CompressedStream_flag
	 * will be automatically set at a later time when the video is enabled
	 * (DP_VID_STREAM_EN = 1).
	 */
	if (pipe_ctx->stream->timing.flags.DSC) {
		if (dc_is_dp_signal(pipe_ctx->stream->signal) ||
		    dc_is_virtual_signal(pipe_ctx->stream->signal))
			link_set_dsc_enable(pipe_ctx, true);
	}

	status = enable_link(state, pipe_ctx);

	if (status != DC_OK) {
		DC_LOG_WARNING("enabling link %u failed: %d\n",
		pipe_ctx->stream->link->link_index,
		status);

		/* Abort stream enable *unless* the failure was due to
		 * DP link training - some DP monitors will recover and
		 * show the stream anyway. But MST displays can't proceed
		 * without link training.
		 */
		if (status != DC_FAIL_DP_LINK_TRAINING ||
				pipe_ctx->stream->signal == SIGNAL_TYPE_DISPLAY_PORT_MST) {
			if (false == stream->link->link_status.link_active)
				disable_link(stream->link, &pipe_ctx->link_res,
						pipe_ctx->stream->signal);
			BREAK_TO_DEBUGGER();
			return;
		}
	}

	/* turn off otg test pattern if enable */
	if (pipe_ctx->stream_res.tg->funcs->set_test_pattern)
		pipe_ctx->stream_res.tg->funcs->set_test_pattern(pipe_ctx->stream_res.tg,
				CONTROLLER_DP_TEST_PATTERN_VIDEOMODE,
				COLOR_DEPTH_UNDEFINED);

	/* This second call is needed to reconfigure the DIG
	 * as a workaround for the incorrect value being applied
	 * from transmitter control.
	 */
	if (!(dc_is_virtual_signal(pipe_ctx->stream->signal) ||
			dp_is_128b_132b_signal(pipe_ctx))) {

			if (link_enc)
				link_enc->funcs->setup(
					link_enc,
					pipe_ctx->stream->signal);

		}

	dc->hwss.enable_stream(pipe_ctx);

	/* Set DPS PPS SDP (AKA "info frames") */
	if (pipe_ctx->stream->timing.flags.DSC) {
		if (dc_is_dp_signal(pipe_ctx->stream->signal) ||
				dc_is_virtual_signal(pipe_ctx->stream->signal)) {
			dp_set_dsc_on_rx(pipe_ctx, true);
			link_set_dsc_pps_packet(pipe_ctx, true, true);
		}
	}

	if (dc_is_dp_signal(pipe_ctx->stream->signal))
		dp_set_hblank_reduction_on_rx(pipe_ctx);

	if (pipe_ctx->link_config.dp_tunnel_settings.should_use_dp_bw_allocation)
		allocate_usb4_bandwidth(pipe_ctx->stream);

	if (pipe_ctx->stream->signal == SIGNAL_TYPE_DISPLAY_PORT_MST)
		allocate_mst_payload(pipe_ctx);
	else if (dc_is_dp_sst_signal(pipe_ctx->stream->signal) &&
			dp_is_128b_132b_signal(pipe_ctx))
		update_sst_payload(pipe_ctx, true);

	/* Corruption was observed on systems with display mux when stream gets
	 * enabled after the mux switch. Having a small delay between link
	 * training and stream unblank resolves the corruption issue.
	 * This is workaround.
	 */
	if (pipe_ctx->stream->signal == SIGNAL_TYPE_EDP &&
			link->is_display_mux_present)
		msleep(20);

	dc->hwss.unblank_stream(pipe_ctx,
		&pipe_ctx->stream->link->cur_link_settings);

	if (stream->sink_patches.delay_ignore_msa > 0)
		msleep(stream->sink_patches.delay_ignore_msa);

	if (dc_is_dp_signal(pipe_ctx->stream->signal))
		enable_stream_features(pipe_ctx);
	update_psp_stream_config(pipe_ctx, false);

	dc->hwss.enable_audio_stream(pipe_ctx);

	if (dc_is_hdmi_signal(pipe_ctx->stream->signal)) {
		set_avmute(pipe_ctx, false);
	}
}<|MERGE_RESOLUTION|>--- conflicted
+++ resolved
@@ -140,11 +140,7 @@
 				}
 		}
 
-<<<<<<< HEAD
-		if (((!link->wa_flags.dp_keep_receiver_powered) || hw_init) &&
-=======
 		if (((!dc->is_switch_in_progress_dest) && ((!link->wa_flags.dp_keep_receiver_powered) || hw_init)) &&
->>>>>>> 3476aa7d
 			(link->type != dc_connection_none))
 			dpcd_write_rx_power_ctrl(link, false);
 	}
