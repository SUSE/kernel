/*
 * Copyright 2023 Advanced Micro Devices, Inc.
 *
 * Permission is hereby granted, free of charge, to any person obtaining a
 * copy of this software and associated documentation files (the "Software"),
 * to deal in the Software without restriction, including without limitation
 * the rights to use, copy, modify, merge, publish, distribute, sublicense,
 * and/or sell copies of the Software, and to permit persons to whom the
 * Software is furnished to do so, subject to the following conditions:
 *
 * The above copyright notice and this permission notice shall be included in
 * all copies or substantial portions of the Software.
 *
 * THE SOFTWARE IS PROVIDED "AS IS", WITHOUT WARRANTY OF ANY KIND, EXPRESS OR
 * IMPLIED, INCLUDING BUT NOT LIMITED TO THE WARRANTIES OF MERCHANTABILITY,
 * FITNESS FOR A PARTICULAR PURPOSE AND NONINFRINGEMENT.  IN NO EVENT SHALL
 * THE COPYRIGHT HOLDER(S) OR AUTHOR(S) BE LIABLE FOR ANY CLAIM, DAMAGES OR
 * OTHER LIABILITY, WHETHER IN AN ACTION OF CONTRACT, TORT OR OTHERWISE,
 * ARISING FROM, OUT OF OR IN CONNECTION WITH THE SOFTWARE OR THE USE OR
 * OTHER DEALINGS IN THE SOFTWARE.
 *
 * Authors: AMD
 *
 */

/* FILE POLICY AND INTENDED USAGE:
 * This file owns the programming sequence of stream's dpms state associated
 * with the link and link's enable/disable sequences as result of the stream's
 * dpms state change.
 *
 * TODO - The reason link owns stream's dpms programming sequence is
 * because dpms programming sequence is highly dependent on underlying signal
 * specific link protocols. This unfortunately causes link to own a portion of
 * stream state programming sequence. This creates a gray area where the
 * boundary between link and stream is not clearly defined.
 */

#include "link_dpms.h"
#include "link_hwss.h"
#include "link_validation.h"
#include "accessories/link_dp_trace.h"
#include "protocols/link_dpcd.h"
#include "protocols/link_ddc.h"
#include "protocols/link_hpd.h"
#include "protocols/link_dp_phy.h"
#include "protocols/link_dp_capability.h"
#include "protocols/link_dp_training.h"
#include "protocols/link_edp_panel_control.h"
#include "protocols/link_dp_dpia_bw.h"

#include "dm_helpers.h"
#include "link_enc_cfg.h"
#include "resource.h"
#include "dsc.h"
#include "dccg.h"
#include "clk_mgr.h"
#include "atomfirmware.h"
<<<<<<< HEAD
=======
#include "vpg.h"

>>>>>>> 2d5404ca
#define DC_LOGGER \
	dc_logger
#define DC_LOGGER_INIT(logger) \
	struct dal_logger *dc_logger = logger

#define LINK_INFO(...) \
	DC_LOG_HW_HOTPLUG(  \
		__VA_ARGS__)

#define RETIMER_REDRIVER_INFO(...) \
	DC_LOG_RETIMER_REDRIVER(  \
		__VA_ARGS__)

#define MAX_MTP_SLOT_COUNT 64
#define LINK_TRAINING_ATTEMPTS 4
#define PEAK_FACTOR_X1000 1006

void link_blank_all_dp_displays(struct dc *dc)
{
	unsigned int i;
	uint8_t dpcd_power_state = '\0';
	enum dc_status status = DC_ERROR_UNEXPECTED;

	for (i = 0; i < dc->link_count; i++) {
		if ((dc->links[i]->connector_signal != SIGNAL_TYPE_DISPLAY_PORT) ||
			(dc->links[i]->priv == NULL) || (dc->links[i]->local_sink == NULL))
			continue;

		/* DP 2.0 spec requires that we read LTTPR caps first */
		dp_retrieve_lttpr_cap(dc->links[i]);
		/* if any of the displays are lit up turn them off */
		status = core_link_read_dpcd(dc->links[i], DP_SET_POWER,
							&dpcd_power_state, sizeof(dpcd_power_state));

		if (status == DC_OK && dpcd_power_state == DP_POWER_STATE_D0)
			link_blank_dp_stream(dc->links[i], true);
	}

}

void link_blank_all_edp_displays(struct dc *dc)
{
	unsigned int i;
	uint8_t dpcd_power_state = '\0';
	enum dc_status status = DC_ERROR_UNEXPECTED;

	for (i = 0; i < dc->link_count; i++) {
		if ((dc->links[i]->connector_signal != SIGNAL_TYPE_EDP) ||
			(!dc->links[i]->edp_sink_present))
			continue;

		/* if any of the displays are lit up turn them off */
		status = core_link_read_dpcd(dc->links[i], DP_SET_POWER,
							&dpcd_power_state, sizeof(dpcd_power_state));

		if (status == DC_OK && dpcd_power_state == DP_POWER_STATE_D0)
			link_blank_dp_stream(dc->links[i], true);
	}
}

void link_blank_dp_stream(struct dc_link *link, bool hw_init)
{
	unsigned int j;
	struct dc  *dc = link->ctx->dc;
	enum signal_type signal = link->connector_signal;

	if ((signal == SIGNAL_TYPE_EDP) ||
		(signal == SIGNAL_TYPE_DISPLAY_PORT)) {
		if (link->ep_type == DISPLAY_ENDPOINT_PHY &&
			link->link_enc->funcs->get_dig_frontend &&
			link->link_enc->funcs->is_dig_enabled(link->link_enc)) {
			int fe = link->link_enc->funcs->get_dig_frontend(link->link_enc);

			if (fe != ENGINE_ID_UNKNOWN)
				for (j = 0; j < dc->res_pool->stream_enc_count; j++) {
					if (fe == dc->res_pool->stream_enc[j]->id) {
						dc->res_pool->stream_enc[j]->funcs->dp_blank(link,
									dc->res_pool->stream_enc[j]);
						break;
					}
				}
		}

		if ((!link->wa_flags.dp_keep_receiver_powered) || hw_init)
			dpcd_write_rx_power_ctrl(link, false);
	}
}

void link_set_all_streams_dpms_off_for_link(struct dc_link *link)
{
	struct pipe_ctx *pipes[MAX_PIPES];
	struct dc_state *state = link->dc->current_state;
	uint8_t count;
	int i;
	struct dc_stream_update stream_update;
	bool dpms_off = true;
	struct link_resource link_res = {0};

	memset(&stream_update, 0, sizeof(stream_update));
	stream_update.dpms_off = &dpms_off;

	link_get_master_pipes_with_dpms_on(link, state, &count, pipes);

	for (i = 0; i < count; i++) {
		stream_update.stream = pipes[i]->stream;
		dc_commit_updates_for_stream(link->ctx->dc, NULL, 0,
				pipes[i]->stream, &stream_update,
				state);
	}

	/* link can be also enabled by vbios. In this case it is not recorded
	 * in pipe_ctx. Disable link phy here to make sure it is completely off
	 */
	dp_disable_link_phy(link, &link_res, link->connector_signal);
}

void link_resume(struct dc_link *link)
{
	if (link->connector_signal != SIGNAL_TYPE_VIRTUAL)
		program_hpd_filter(link);
}

/* This function returns true if the pipe is used to feed video signal directly
 * to the link.
 */
static bool is_master_pipe_for_link(const struct dc_link *link,
		const struct pipe_ctx *pipe)
{
	return resource_is_pipe_type(pipe, OTG_MASTER) &&
			pipe->stream->link == link;
}

/*
 * This function finds all master pipes feeding to a given link with dpms set to
 * on in given dc state.
 */
void link_get_master_pipes_with_dpms_on(const struct dc_link *link,
		struct dc_state *state,
		uint8_t *count,
		struct pipe_ctx *pipes[MAX_PIPES])
{
	int i;
	struct pipe_ctx *pipe = NULL;

	*count = 0;
	for (i = 0; i < MAX_PIPES; i++) {
		pipe = &state->res_ctx.pipe_ctx[i];

		if (is_master_pipe_for_link(link, pipe) &&
				pipe->stream->dpms_off == false) {
			pipes[(*count)++] = pipe;
		}
	}
}

static bool get_ext_hdmi_settings(struct pipe_ctx *pipe_ctx,
		enum engine_id eng_id,
		struct ext_hdmi_settings *settings)
{
	bool result = false;
	int i = 0;
	struct integrated_info *integrated_info =
			pipe_ctx->stream->ctx->dc_bios->integrated_info;

	if (integrated_info == NULL)
		return false;

	/*
	 * Get retimer settings from sbios for passing SI eye test for DCE11
	 * The setting values are varied based on board revision and port id
	 * Therefore the setting values of each ports is passed by sbios.
	 */

	// Check if current bios contains ext Hdmi settings
	if (integrated_info->gpu_cap_info & 0x20) {
		switch (eng_id) {
		case ENGINE_ID_DIGA:
			settings->slv_addr = integrated_info->dp0_ext_hdmi_slv_addr;
			settings->reg_num = integrated_info->dp0_ext_hdmi_6g_reg_num;
			settings->reg_num_6g = integrated_info->dp0_ext_hdmi_6g_reg_num;
			memmove(settings->reg_settings,
					integrated_info->dp0_ext_hdmi_reg_settings,
					sizeof(integrated_info->dp0_ext_hdmi_reg_settings));
			memmove(settings->reg_settings_6g,
					integrated_info->dp0_ext_hdmi_6g_reg_settings,
					sizeof(integrated_info->dp0_ext_hdmi_6g_reg_settings));
			result = true;
			break;
		case ENGINE_ID_DIGB:
			settings->slv_addr = integrated_info->dp1_ext_hdmi_slv_addr;
			settings->reg_num = integrated_info->dp1_ext_hdmi_6g_reg_num;
			settings->reg_num_6g = integrated_info->dp1_ext_hdmi_6g_reg_num;
			memmove(settings->reg_settings,
					integrated_info->dp1_ext_hdmi_reg_settings,
					sizeof(integrated_info->dp1_ext_hdmi_reg_settings));
			memmove(settings->reg_settings_6g,
					integrated_info->dp1_ext_hdmi_6g_reg_settings,
					sizeof(integrated_info->dp1_ext_hdmi_6g_reg_settings));
			result = true;
			break;
		case ENGINE_ID_DIGC:
			settings->slv_addr = integrated_info->dp2_ext_hdmi_slv_addr;
			settings->reg_num = integrated_info->dp2_ext_hdmi_6g_reg_num;
			settings->reg_num_6g = integrated_info->dp2_ext_hdmi_6g_reg_num;
			memmove(settings->reg_settings,
					integrated_info->dp2_ext_hdmi_reg_settings,
					sizeof(integrated_info->dp2_ext_hdmi_reg_settings));
			memmove(settings->reg_settings_6g,
					integrated_info->dp2_ext_hdmi_6g_reg_settings,
					sizeof(integrated_info->dp2_ext_hdmi_6g_reg_settings));
			result = true;
			break;
		case ENGINE_ID_DIGD:
			settings->slv_addr = integrated_info->dp3_ext_hdmi_slv_addr;
			settings->reg_num = integrated_info->dp3_ext_hdmi_6g_reg_num;
			settings->reg_num_6g = integrated_info->dp3_ext_hdmi_6g_reg_num;
			memmove(settings->reg_settings,
					integrated_info->dp3_ext_hdmi_reg_settings,
					sizeof(integrated_info->dp3_ext_hdmi_reg_settings));
			memmove(settings->reg_settings_6g,
					integrated_info->dp3_ext_hdmi_6g_reg_settings,
					sizeof(integrated_info->dp3_ext_hdmi_6g_reg_settings));
			result = true;
			break;
		default:
			break;
		}

		if (result == true) {
			// Validate settings from bios integrated info table
			if (settings->slv_addr == 0)
				return false;
			if (settings->reg_num > 9)
				return false;
			if (settings->reg_num_6g > 3)
				return false;

			for (i = 0; i < settings->reg_num; i++) {
				if (settings->reg_settings[i].i2c_reg_index > 0x20)
					return false;
			}

			for (i = 0; i < settings->reg_num_6g; i++) {
				if (settings->reg_settings_6g[i].i2c_reg_index > 0x20)
					return false;
			}
		}
	}

	return result;
}

static bool write_i2c(struct pipe_ctx *pipe_ctx,
		uint8_t address, uint8_t *buffer, uint32_t length)
{
	struct i2c_command cmd = {0};
	struct i2c_payload payload = {0};

	memset(&payload, 0, sizeof(payload));
	memset(&cmd, 0, sizeof(cmd));

	cmd.number_of_payloads = 1;
	cmd.engine = I2C_COMMAND_ENGINE_DEFAULT;
	cmd.speed = pipe_ctx->stream->ctx->dc->caps.i2c_speed_in_khz;

	payload.address = address;
	payload.data = buffer;
	payload.length = length;
	payload.write = true;
	cmd.payloads = &payload;

	if (dm_helpers_submit_i2c(pipe_ctx->stream->ctx,
			pipe_ctx->stream->link, &cmd))
		return true;

	return false;
}

static void write_i2c_retimer_setting(
		struct pipe_ctx *pipe_ctx,
		bool is_vga_mode,
		bool is_over_340mhz,
		struct ext_hdmi_settings *settings)
{
	uint8_t slave_address = (settings->slv_addr >> 1);
	uint8_t buffer[2];
	const uint8_t apply_rx_tx_change = 0x4;
	uint8_t offset = 0xA;
	uint8_t value = 0;
	int i = 0;
	bool i2c_success = false;
	DC_LOGGER_INIT(pipe_ctx->stream->ctx->logger);

	memset(&buffer, 0, sizeof(buffer));

	/* Start Ext-Hdmi programming*/

	for (i = 0; i < settings->reg_num; i++) {
		/* Apply 3G settings */
		if (settings->reg_settings[i].i2c_reg_index <= 0x20) {

			buffer[0] = settings->reg_settings[i].i2c_reg_index;
			buffer[1] = settings->reg_settings[i].i2c_reg_val;
			i2c_success = write_i2c(pipe_ctx, slave_address,
						buffer, sizeof(buffer));
			RETIMER_REDRIVER_INFO("retimer write to slave_address = 0x%x,\
				offset = 0x%x, reg_val= 0x%x, i2c_success = %d\n",
				slave_address, buffer[0], buffer[1], i2c_success?1:0);

			if (!i2c_success)
				goto i2c_write_fail;

			/* Based on DP159 specs, APPLY_RX_TX_CHANGE bit in 0x0A
			 * needs to be set to 1 on every 0xA-0xC write.
			 */
			if (settings->reg_settings[i].i2c_reg_index == 0xA ||
				settings->reg_settings[i].i2c_reg_index == 0xB ||
				settings->reg_settings[i].i2c_reg_index == 0xC) {

				/* Query current value from offset 0xA */
				if (settings->reg_settings[i].i2c_reg_index == 0xA)
					value = settings->reg_settings[i].i2c_reg_val;
				else {
					i2c_success =
						link_query_ddc_data(
						pipe_ctx->stream->link->ddc,
						slave_address, &offset, 1, &value, 1);
					if (!i2c_success)
						goto i2c_write_fail;
				}

				buffer[0] = offset;
				/* Set APPLY_RX_TX_CHANGE bit to 1 */
				buffer[1] = value | apply_rx_tx_change;
				i2c_success = write_i2c(pipe_ctx, slave_address,
						buffer, sizeof(buffer));
				RETIMER_REDRIVER_INFO("retimer write to slave_address = 0x%x,\
					offset = 0x%x, reg_val = 0x%x, i2c_success = %d\n",
					slave_address, buffer[0], buffer[1], i2c_success?1:0);
				if (!i2c_success)
					goto i2c_write_fail;
			}
		}
	}

	/* Apply 3G settings */
	if (is_over_340mhz) {
		for (i = 0; i < settings->reg_num_6g; i++) {
			/* Apply 3G settings */
			if (settings->reg_settings[i].i2c_reg_index <= 0x20) {

				buffer[0] = settings->reg_settings_6g[i].i2c_reg_index;
				buffer[1] = settings->reg_settings_6g[i].i2c_reg_val;
				i2c_success = write_i2c(pipe_ctx, slave_address,
							buffer, sizeof(buffer));
				RETIMER_REDRIVER_INFO("above 340Mhz: retimer write to slave_address = 0x%x,\
					offset = 0x%x, reg_val = 0x%x, i2c_success = %d\n",
					slave_address, buffer[0], buffer[1], i2c_success?1:0);

				if (!i2c_success)
					goto i2c_write_fail;

				/* Based on DP159 specs, APPLY_RX_TX_CHANGE bit in 0x0A
				 * needs to be set to 1 on every 0xA-0xC write.
				 */
				if (settings->reg_settings_6g[i].i2c_reg_index == 0xA ||
					settings->reg_settings_6g[i].i2c_reg_index == 0xB ||
					settings->reg_settings_6g[i].i2c_reg_index == 0xC) {

					/* Query current value from offset 0xA */
					if (settings->reg_settings_6g[i].i2c_reg_index == 0xA)
						value = settings->reg_settings_6g[i].i2c_reg_val;
					else {
						i2c_success =
								link_query_ddc_data(
								pipe_ctx->stream->link->ddc,
								slave_address, &offset, 1, &value, 1);
						if (!i2c_success)
							goto i2c_write_fail;
					}

					buffer[0] = offset;
					/* Set APPLY_RX_TX_CHANGE bit to 1 */
					buffer[1] = value | apply_rx_tx_change;
					i2c_success = write_i2c(pipe_ctx, slave_address,
							buffer, sizeof(buffer));
					RETIMER_REDRIVER_INFO("retimer write to slave_address = 0x%x,\
						offset = 0x%x, reg_val = 0x%x, i2c_success = %d\n",
						slave_address, buffer[0], buffer[1], i2c_success?1:0);
					if (!i2c_success)
						goto i2c_write_fail;
				}
			}
		}
	}

	if (is_vga_mode) {
		/* Program additional settings if using 640x480 resolution */

		/* Write offset 0xFF to 0x01 */
		buffer[0] = 0xff;
		buffer[1] = 0x01;
		i2c_success = write_i2c(pipe_ctx, slave_address,
				buffer, sizeof(buffer));
		RETIMER_REDRIVER_INFO("retimer write to slave_address = 0x%x,\
				offset = 0x%x, reg_val = 0x%x, i2c_success = %d\n",
				slave_address, buffer[0], buffer[1], i2c_success?1:0);
		if (!i2c_success)
			goto i2c_write_fail;

		/* Write offset 0x00 to 0x23 */
		buffer[0] = 0x00;
		buffer[1] = 0x23;
		i2c_success = write_i2c(pipe_ctx, slave_address,
				buffer, sizeof(buffer));
		RETIMER_REDRIVER_INFO("retimer write to slave_address = 0x%x,\
			offset = 0x%x, reg_val = 0x%x, i2c_success = %d\n",
			slave_address, buffer[0], buffer[1], i2c_success?1:0);
		if (!i2c_success)
			goto i2c_write_fail;

		/* Write offset 0xff to 0x00 */
		buffer[0] = 0xff;
		buffer[1] = 0x00;
		i2c_success = write_i2c(pipe_ctx, slave_address,
				buffer, sizeof(buffer));
		RETIMER_REDRIVER_INFO("retimer write to slave_address = 0x%x,\
			offset = 0x%x, reg_val = 0x%x, i2c_success = %d\n",
			slave_address, buffer[0], buffer[1], i2c_success?1:0);
		if (!i2c_success)
			goto i2c_write_fail;

	}

	return;

i2c_write_fail:
	DC_LOG_DEBUG("Set retimer failed");
}

static void write_i2c_default_retimer_setting(
		struct pipe_ctx *pipe_ctx,
		bool is_vga_mode,
		bool is_over_340mhz)
{
	uint8_t slave_address = (0xBA >> 1);
	uint8_t buffer[2];
	bool i2c_success = false;
	DC_LOGGER_INIT(pipe_ctx->stream->ctx->logger);

	memset(&buffer, 0, sizeof(buffer));

	/* Program Slave Address for tuning single integrity */
	/* Write offset 0x0A to 0x13 */
	buffer[0] = 0x0A;
	buffer[1] = 0x13;
	i2c_success = write_i2c(pipe_ctx, slave_address,
			buffer, sizeof(buffer));
	RETIMER_REDRIVER_INFO("retimer writes default setting to slave_address = 0x%x,\
		offset = 0x%x, reg_val = 0x%x, i2c_success = %d\n",
		slave_address, buffer[0], buffer[1], i2c_success?1:0);
	if (!i2c_success)
		goto i2c_write_fail;

	/* Write offset 0x0A to 0x17 */
	buffer[0] = 0x0A;
	buffer[1] = 0x17;
	i2c_success = write_i2c(pipe_ctx, slave_address,
			buffer, sizeof(buffer));
	RETIMER_REDRIVER_INFO("retimer write to slave_addr = 0x%x,\
		offset = 0x%x, reg_val = 0x%x, i2c_success = %d\n",
		slave_address, buffer[0], buffer[1], i2c_success?1:0);
	if (!i2c_success)
		goto i2c_write_fail;

	/* Write offset 0x0B to 0xDA or 0xD8 */
	buffer[0] = 0x0B;
	buffer[1] = is_over_340mhz ? 0xDA : 0xD8;
	i2c_success = write_i2c(pipe_ctx, slave_address,
			buffer, sizeof(buffer));
	RETIMER_REDRIVER_INFO("retimer write to slave_addr = 0x%x,\
		offset = 0x%x, reg_val = 0x%x, i2c_success = %d\n",
		slave_address, buffer[0], buffer[1], i2c_success?1:0);
	if (!i2c_success)
		goto i2c_write_fail;

	/* Write offset 0x0A to 0x17 */
	buffer[0] = 0x0A;
	buffer[1] = 0x17;
	i2c_success = write_i2c(pipe_ctx, slave_address,
			buffer, sizeof(buffer));
	RETIMER_REDRIVER_INFO("retimer write to slave_addr = 0x%x,\
		offset = 0x%x, reg_val= 0x%x, i2c_success = %d\n",
		slave_address, buffer[0], buffer[1], i2c_success?1:0);
	if (!i2c_success)
		goto i2c_write_fail;

	/* Write offset 0x0C to 0x1D or 0x91 */
	buffer[0] = 0x0C;
	buffer[1] = is_over_340mhz ? 0x1D : 0x91;
	i2c_success = write_i2c(pipe_ctx, slave_address,
			buffer, sizeof(buffer));
	RETIMER_REDRIVER_INFO("retimer write to slave_addr = 0x%x,\
		offset = 0x%x, reg_val = 0x%x, i2c_success = %d\n",
		slave_address, buffer[0], buffer[1], i2c_success?1:0);
	if (!i2c_success)
		goto i2c_write_fail;

	/* Write offset 0x0A to 0x17 */
	buffer[0] = 0x0A;
	buffer[1] = 0x17;
	i2c_success = write_i2c(pipe_ctx, slave_address,
			buffer, sizeof(buffer));
	RETIMER_REDRIVER_INFO("retimer write to slave_addr = 0x%x,\
		offset = 0x%x, reg_val = 0x%x, i2c_success = %d\n",
		slave_address, buffer[0], buffer[1], i2c_success?1:0);
	if (!i2c_success)
		goto i2c_write_fail;


	if (is_vga_mode) {
		/* Program additional settings if using 640x480 resolution */

		/* Write offset 0xFF to 0x01 */
		buffer[0] = 0xff;
		buffer[1] = 0x01;
		i2c_success = write_i2c(pipe_ctx, slave_address,
				buffer, sizeof(buffer));
		RETIMER_REDRIVER_INFO("retimer write to slave_addr = 0x%x,\
			offset = 0x%x, reg_val = 0x%x, i2c_success = %d\n",
			slave_address, buffer[0], buffer[1], i2c_success?1:0);
		if (!i2c_success)
			goto i2c_write_fail;

		/* Write offset 0x00 to 0x23 */
		buffer[0] = 0x00;
		buffer[1] = 0x23;
		i2c_success = write_i2c(pipe_ctx, slave_address,
				buffer, sizeof(buffer));
		RETIMER_REDRIVER_INFO("retimer write to slave_addr = 0x%x,\
			offset = 0x%x, reg_val= 0x%x, i2c_success = %d\n",
			slave_address, buffer[0], buffer[1], i2c_success?1:0);
		if (!i2c_success)
			goto i2c_write_fail;

		/* Write offset 0xff to 0x00 */
		buffer[0] = 0xff;
		buffer[1] = 0x00;
		i2c_success = write_i2c(pipe_ctx, slave_address,
				buffer, sizeof(buffer));
		RETIMER_REDRIVER_INFO("retimer write default setting to slave_addr = 0x%x,\
			offset = 0x%x, reg_val= 0x%x, i2c_success = %d end here\n",
			slave_address, buffer[0], buffer[1], i2c_success?1:0);
		if (!i2c_success)
			goto i2c_write_fail;
	}

	return;

i2c_write_fail:
	DC_LOG_DEBUG("Set default retimer failed");
}

static void write_i2c_redriver_setting(
		struct pipe_ctx *pipe_ctx,
		bool is_over_340mhz)
{
	uint8_t slave_address = (0xF0 >> 1);
	uint8_t buffer[16];
	bool i2c_success = false;
	DC_LOGGER_INIT(pipe_ctx->stream->ctx->logger);

	memset(&buffer, 0, sizeof(buffer));

	// Program Slave Address for tuning single integrity
	buffer[3] = 0x4E;
	buffer[4] = 0x4E;
	buffer[5] = 0x4E;
	buffer[6] = is_over_340mhz ? 0x4E : 0x4A;

	i2c_success = write_i2c(pipe_ctx, slave_address,
					buffer, sizeof(buffer));
	RETIMER_REDRIVER_INFO("redriver write 0 to all 16 reg offset expect following:\n\
		\t slave_addr = 0x%x, offset[3] = 0x%x, offset[4] = 0x%x,\
		offset[5] = 0x%x,offset[6] is_over_340mhz = 0x%x,\
		i2c_success = %d\n",
		slave_address, buffer[3], buffer[4], buffer[5], buffer[6], i2c_success?1:0);

	if (!i2c_success)
		DC_LOG_DEBUG("Set redriver failed");
}

static void update_psp_stream_config(struct pipe_ctx *pipe_ctx, bool dpms_off)
{
	struct cp_psp *cp_psp = &pipe_ctx->stream->ctx->cp_psp;
	struct link_encoder *link_enc = NULL;
	struct cp_psp_stream_config config = {0};
	enum dp_panel_mode panel_mode =
			dp_get_panel_mode(pipe_ctx->stream->link);

	if (cp_psp == NULL || cp_psp->funcs.update_stream_config == NULL)
		return;

	link_enc = link_enc_cfg_get_link_enc(pipe_ctx->stream->link);
	ASSERT(link_enc);
	if (link_enc == NULL)
		return;

	/* otg instance */
	config.otg_inst = (uint8_t) pipe_ctx->stream_res.tg->inst;

	/* dig front end */
	config.dig_fe = (uint8_t) pipe_ctx->stream_res.stream_enc->stream_enc_inst;

	/* stream encoder index */
	config.stream_enc_idx = pipe_ctx->stream_res.stream_enc->id - ENGINE_ID_DIGA;
	if (dp_is_128b_132b_signal(pipe_ctx))
		config.stream_enc_idx =
				pipe_ctx->stream_res.hpo_dp_stream_enc->id - ENGINE_ID_HPO_DP_0;

	/* dig back end */
	config.dig_be = pipe_ctx->stream->link->link_enc_hw_inst;

	/* link encoder index */
	config.link_enc_idx = link_enc->transmitter - TRANSMITTER_UNIPHY_A;
	if (dp_is_128b_132b_signal(pipe_ctx))
		config.link_enc_idx = pipe_ctx->link_res.hpo_dp_link_enc->inst;

	/* dio output index is dpia index for DPIA endpoint & dcio index by default */
	if (pipe_ctx->stream->link->ep_type == DISPLAY_ENDPOINT_USB4_DPIA)
		config.dio_output_idx = pipe_ctx->stream->link->link_id.enum_id - ENUM_ID_1;
	else
		config.dio_output_idx = link_enc->transmitter - TRANSMITTER_UNIPHY_A;


	/* phy index */
	config.phy_idx = resource_transmitter_to_phy_idx(
			pipe_ctx->stream->link->dc, link_enc->transmitter);
	if (pipe_ctx->stream->link->ep_type == DISPLAY_ENDPOINT_USB4_DPIA)
		/* USB4 DPIA doesn't use PHY in our soc, initialize it to 0 */
		config.phy_idx = 0;

	/* stream properties */
	config.assr_enabled = (panel_mode == DP_PANEL_MODE_EDP) ? 1 : 0;
	config.mst_enabled = (pipe_ctx->stream->signal ==
			SIGNAL_TYPE_DISPLAY_PORT_MST) ? 1 : 0;
	config.dp2_enabled = dp_is_128b_132b_signal(pipe_ctx) ? 1 : 0;
	config.usb4_enabled = (pipe_ctx->stream->link->ep_type == DISPLAY_ENDPOINT_USB4_DPIA) ?
			1 : 0;
	config.dpms_off = dpms_off;

	/* dm stream context */
	config.dm_stream_ctx = pipe_ctx->stream->dm_stream_context;

	cp_psp->funcs.update_stream_config(cp_psp->handle, &config);
}

static void set_avmute(struct pipe_ctx *pipe_ctx, bool enable)
{
	struct dc  *dc = pipe_ctx->stream->ctx->dc;

	if (!dc_is_hdmi_signal(pipe_ctx->stream->signal))
		return;

	dc->hwss.set_avmute(pipe_ctx, enable);
}

static void enable_mst_on_sink(struct dc_link *link, bool enable)
{
	unsigned char mstmCntl = 0;

	core_link_read_dpcd(link, DP_MSTM_CTRL, &mstmCntl, 1);
	if (enable)
		mstmCntl |= DP_MST_EN;
	else
		mstmCntl &= (~DP_MST_EN);

	core_link_write_dpcd(link, DP_MSTM_CTRL, &mstmCntl, 1);
}

static void dsc_optc_config_log(struct display_stream_compressor *dsc,
		struct dsc_optc_config *config)
{
	uint32_t precision = 1 << 28;
	uint32_t bytes_per_pixel_int = config->bytes_per_pixel / precision;
	uint32_t bytes_per_pixel_mod = config->bytes_per_pixel % precision;
	uint64_t ll_bytes_per_pix_fraq = bytes_per_pixel_mod;
	DC_LOGGER_INIT(dsc->ctx->logger);

	/* 7 fractional digits decimal precision for bytes per pixel is enough because DSC
	 * bits per pixel precision is 1/16th of a pixel, which means bytes per pixel precision is
	 * 1/16/8 = 1/128 of a byte, or 0.0078125 decimal
	 */
	ll_bytes_per_pix_fraq *= 10000000;
	ll_bytes_per_pix_fraq /= precision;

	DC_LOG_DSC("\tbytes_per_pixel 0x%08x (%d.%07d)",
			config->bytes_per_pixel, bytes_per_pixel_int, (uint32_t)ll_bytes_per_pix_fraq);
	DC_LOG_DSC("\tis_pixel_format_444 %d", config->is_pixel_format_444);
	DC_LOG_DSC("\tslice_width %d", config->slice_width);
}

static bool dp_set_dsc_on_rx(struct pipe_ctx *pipe_ctx, bool enable)
{
	struct dc *dc = pipe_ctx->stream->ctx->dc;
	struct dc_stream_state *stream = pipe_ctx->stream;
	bool result = false;

	if (dc_is_virtual_signal(stream->signal))
		result = true;
	else
		result = dm_helpers_dp_write_dsc_enable(dc->ctx, stream, enable);
	return result;
}

/* The stream with these settings can be sent (unblanked) only after DSC was enabled on RX first,
 * i.e. after dp_enable_dsc_on_rx() had been called
 */
void link_set_dsc_on_stream(struct pipe_ctx *pipe_ctx, bool enable)
{
	/* TODO: Move this to HWSS as this is hardware programming sequence not a
	 * link layer sequence
	 */
	struct display_stream_compressor *dsc = pipe_ctx->stream_res.dsc;
	struct dc *dc = pipe_ctx->stream->ctx->dc;
	struct dc_stream_state *stream = pipe_ctx->stream;
	struct pipe_ctx *odm_pipe;
	int opp_cnt = 1;
	struct dccg *dccg = dc->res_pool->dccg;
	/* It has been found that when DSCCLK is lower than 16Mhz, we will get DCN
	 * register access hung. When DSCCLk is based on refclk, DSCCLk is always a
	 * fixed value higher than 16Mhz so the issue doesn't occur. When DSCCLK is
	 * generated by DTO, DSCCLK would be based on 1/3 dispclk. For small timings
	 * with DSC such as 480p60Hz, the dispclk could be low enough to trigger
	 * this problem. We are implementing a workaround here to keep using dscclk
	 * based on fixed value refclk when timing is smaller than 3x16Mhz (i.e
	 * 48Mhz) pixel clock to avoid hitting this problem.
	 */
	bool should_use_dto_dscclk = (dccg->funcs->set_dto_dscclk != NULL) &&
			stream->timing.pix_clk_100hz > 480000;
	DC_LOGGER_INIT(dsc->ctx->logger);

	for (odm_pipe = pipe_ctx->next_odm_pipe; odm_pipe; odm_pipe = odm_pipe->next_odm_pipe)
		opp_cnt++;

	if (enable) {
		struct dsc_config dsc_cfg;
		struct dsc_optc_config dsc_optc_cfg = {0};
		enum optc_dsc_mode optc_dsc_mode;

		/* Enable DSC hw block */
		dsc_cfg.pic_width = (stream->timing.h_addressable + stream->timing.h_border_left + stream->timing.h_border_right) / opp_cnt;
		dsc_cfg.pic_height = stream->timing.v_addressable + stream->timing.v_border_top + stream->timing.v_border_bottom;
		dsc_cfg.pixel_encoding = stream->timing.pixel_encoding;
		dsc_cfg.color_depth = stream->timing.display_color_depth;
		dsc_cfg.is_odm = pipe_ctx->next_odm_pipe ? true : false;
		dsc_cfg.dc_dsc_cfg = stream->timing.dsc_cfg;
		ASSERT(dsc_cfg.dc_dsc_cfg.num_slices_h % opp_cnt == 0);
		dsc_cfg.dc_dsc_cfg.num_slices_h /= opp_cnt;

		if (should_use_dto_dscclk)
			dccg->funcs->set_dto_dscclk(dccg, dsc->inst);
		dsc->funcs->dsc_set_config(dsc, &dsc_cfg, &dsc_optc_cfg);
		dsc->funcs->dsc_enable(dsc, pipe_ctx->stream_res.opp->inst);
		if (should_use_dto_dscclk)
			dccg->funcs->set_dto_dscclk(dccg, dsc->inst);
		for (odm_pipe = pipe_ctx->next_odm_pipe; odm_pipe; odm_pipe = odm_pipe->next_odm_pipe) {
			struct display_stream_compressor *odm_dsc = odm_pipe->stream_res.dsc;

			if (should_use_dto_dscclk)
				dccg->funcs->set_dto_dscclk(dccg, odm_dsc->inst);
			odm_dsc->funcs->dsc_set_config(odm_dsc, &dsc_cfg, &dsc_optc_cfg);
			odm_dsc->funcs->dsc_enable(odm_dsc, odm_pipe->stream_res.opp->inst);
			if (should_use_dto_dscclk)
				dccg->funcs->set_dto_dscclk(dccg, odm_dsc->inst);
		}
		dsc_cfg.dc_dsc_cfg.num_slices_h *= opp_cnt;
		dsc_cfg.pic_width *= opp_cnt;

		optc_dsc_mode = dsc_optc_cfg.is_pixel_format_444 ? OPTC_DSC_ENABLED_444 : OPTC_DSC_ENABLED_NATIVE_SUBSAMPLED;

		/* Enable DSC in encoder */
		if (dc_is_dp_signal(stream->signal) && !dp_is_128b_132b_signal(pipe_ctx)) {
			DC_LOG_DSC("Setting stream encoder DSC config for engine %d:", (int)pipe_ctx->stream_res.stream_enc->id);
			dsc_optc_config_log(dsc, &dsc_optc_cfg);
			if (pipe_ctx->stream_res.stream_enc->funcs->dp_set_dsc_config)
				pipe_ctx->stream_res.stream_enc->funcs->dp_set_dsc_config(pipe_ctx->stream_res.stream_enc,
										optc_dsc_mode,
										dsc_optc_cfg.bytes_per_pixel,
										dsc_optc_cfg.slice_width);

			/* PPS SDP is set elsewhere because it has to be done after DIG FE is connected to DIG BE */
		}

		/* Enable DSC in OPTC */
		DC_LOG_DSC("Setting optc DSC config for tg instance %d:", pipe_ctx->stream_res.tg->inst);
		dsc_optc_config_log(dsc, &dsc_optc_cfg);
		pipe_ctx->stream_res.tg->funcs->set_dsc_config(pipe_ctx->stream_res.tg,
							optc_dsc_mode,
							dsc_optc_cfg.bytes_per_pixel,
							dsc_optc_cfg.slice_width);
	} else {
		/* disable DSC in OPTC */
		pipe_ctx->stream_res.tg->funcs->set_dsc_config(
				pipe_ctx->stream_res.tg,
				OPTC_DSC_DISABLED, 0, 0);

		/* disable DSC in stream encoder */
		if (dc_is_dp_signal(stream->signal)) {
			if (dp_is_128b_132b_signal(pipe_ctx))
				pipe_ctx->stream_res.hpo_dp_stream_enc->funcs->dp_set_dsc_pps_info_packet(
										pipe_ctx->stream_res.hpo_dp_stream_enc,
										false,
										NULL,
										true);
			else {
<<<<<<< HEAD
				pipe_ctx->stream_res.stream_enc->funcs->dp_set_dsc_config(
						pipe_ctx->stream_res.stream_enc,
						OPTC_DSC_DISABLED, 0, 0);
=======
				if (pipe_ctx->stream_res.stream_enc->funcs->dp_set_dsc_config)
					pipe_ctx->stream_res.stream_enc->funcs->dp_set_dsc_config(
							pipe_ctx->stream_res.stream_enc,
							OPTC_DSC_DISABLED, 0, 0);
>>>>>>> 2d5404ca
				pipe_ctx->stream_res.stream_enc->funcs->dp_set_dsc_pps_info_packet(
							pipe_ctx->stream_res.stream_enc, false, NULL, true);
			}
		}

		/* disable DSC block */
<<<<<<< HEAD
		if (dccg->funcs->set_ref_dscclk)
			dccg->funcs->set_ref_dscclk(dccg, pipe_ctx->stream_res.dsc->inst);
		pipe_ctx->stream_res.dsc->funcs->dsc_disable(pipe_ctx->stream_res.dsc);
		for (odm_pipe = pipe_ctx->next_odm_pipe; odm_pipe; odm_pipe = odm_pipe->next_odm_pipe) {
			if (dccg->funcs->set_ref_dscclk)
				dccg->funcs->set_ref_dscclk(dccg, odm_pipe->stream_res.dsc->inst);
			odm_pipe->stream_res.dsc->funcs->dsc_disable(odm_pipe->stream_res.dsc);
=======
		for (odm_pipe = pipe_ctx; odm_pipe; odm_pipe = odm_pipe->next_odm_pipe) {
			odm_pipe->stream_res.dsc->funcs->dsc_disconnect(odm_pipe->stream_res.dsc);
			/*
			 * TODO - dsc_disconnect is a double buffered register.
			 * by the time we call dsc_disable, dsc may still remain
			 * connected to OPP. In this case OPTC will no longer
			 * get correct pixel data because DSCC is off. However
			 * we also can't wait for the  disconnect pending
			 * complete, because this function can be called
			 * with/without OTG master lock acquired. When the lock
			 * is acquired we will never get pending complete until
			 * we release the lock later. So there is no easy way to
			 * solve this problem especially when the lock is
			 * acquired. DSC is a front end hw block it should be
			 * programmed as part of front end sequence, where the
			 * commit sequence without lock and update sequence
			 * with lock are completely separated. However because
			 * we are programming dsc as part of back end link
			 * programming sequence, we don't know if front end OPTC
			 * master lock is acquired. The back end should be
			 * agnostic to front end lock. DSC programming shouldn't
			 * belong to this sequence.
			 */
			odm_pipe->stream_res.dsc->funcs->dsc_disable(odm_pipe->stream_res.dsc);
			if (dccg->funcs->set_ref_dscclk)
				dccg->funcs->set_ref_dscclk(dccg, odm_pipe->stream_res.dsc->inst);
>>>>>>> 2d5404ca
		}
	}
}

/*
 * For dynamic bpp change case, dsc is programmed with MASTER_UPDATE_LOCK enabled;
 * hence PPS info packet update need to use frame update instead of immediate update.
 * Added parameter immediate_update for this purpose.
 * The decision to use frame update is hard-coded in function dp_update_dsc_config(),
 * which is the only place where a "false" would be passed in for param immediate_update.
 *
 * immediate_update is only applicable when DSC is enabled.
 */
bool link_set_dsc_pps_packet(struct pipe_ctx *pipe_ctx, bool enable, bool immediate_update)
{
	struct display_stream_compressor *dsc = pipe_ctx->stream_res.dsc;
	struct dc_stream_state *stream = pipe_ctx->stream;

	if (!pipe_ctx->stream->timing.flags.DSC)
<<<<<<< HEAD
		return false;

	if (!dsc)
		return false;

=======
		return false;

	if (!dsc)
		return false;

>>>>>>> 2d5404ca
	DC_LOGGER_INIT(dsc->ctx->logger);

	if (enable) {
		struct dsc_config dsc_cfg;
		uint8_t dsc_packed_pps[128];

		memset(&dsc_cfg, 0, sizeof(dsc_cfg));
		memset(dsc_packed_pps, 0, 128);

		/* Enable DSC hw block */
		dsc_cfg.pic_width = stream->timing.h_addressable + stream->timing.h_border_left + stream->timing.h_border_right;
		dsc_cfg.pic_height = stream->timing.v_addressable + stream->timing.v_border_top + stream->timing.v_border_bottom;
		dsc_cfg.pixel_encoding = stream->timing.pixel_encoding;
		dsc_cfg.color_depth = stream->timing.display_color_depth;
		dsc_cfg.is_odm = pipe_ctx->next_odm_pipe ? true : false;
		dsc_cfg.dc_dsc_cfg = stream->timing.dsc_cfg;

		dsc->funcs->dsc_get_packed_pps(dsc, &dsc_cfg, &dsc_packed_pps[0]);
		memcpy(&stream->dsc_packed_pps[0], &dsc_packed_pps[0], sizeof(stream->dsc_packed_pps));
		if (dc_is_dp_signal(stream->signal)) {
			DC_LOG_DSC("Setting stream encoder DSC PPS SDP for engine %d\n", (int)pipe_ctx->stream_res.stream_enc->id);
			if (dp_is_128b_132b_signal(pipe_ctx))
				pipe_ctx->stream_res.hpo_dp_stream_enc->funcs->dp_set_dsc_pps_info_packet(
										pipe_ctx->stream_res.hpo_dp_stream_enc,
										true,
										&dsc_packed_pps[0],
										immediate_update);
			else
				pipe_ctx->stream_res.stream_enc->funcs->dp_set_dsc_pps_info_packet(
						pipe_ctx->stream_res.stream_enc,
						true,
						&dsc_packed_pps[0],
						immediate_update);
		}
	} else {
		/* disable DSC PPS in stream encoder */
		memset(&stream->dsc_packed_pps[0], 0, sizeof(stream->dsc_packed_pps));
		if (dc_is_dp_signal(stream->signal)) {
			if (dp_is_128b_132b_signal(pipe_ctx))
				pipe_ctx->stream_res.hpo_dp_stream_enc->funcs->dp_set_dsc_pps_info_packet(
										pipe_ctx->stream_res.hpo_dp_stream_enc,
										false,
										NULL,
										true);
			else
				pipe_ctx->stream_res.stream_enc->funcs->dp_set_dsc_pps_info_packet(
						pipe_ctx->stream_res.stream_enc, false, NULL, true);
		}
	}

	return true;
}

bool link_set_dsc_enable(struct pipe_ctx *pipe_ctx, bool enable)
{
	struct display_stream_compressor *dsc = pipe_ctx->stream_res.dsc;
	bool result = false;

	if (!pipe_ctx->stream->timing.flags.DSC)
		goto out;
	if (!dsc)
		goto out;

	if (enable) {
		{
			link_set_dsc_on_stream(pipe_ctx, true);
			result = true;
		}
	} else {
		dp_set_dsc_on_rx(pipe_ctx, false);
		link_set_dsc_on_stream(pipe_ctx, false);
		result = true;
	}
out:
	return result;
}

bool link_update_dsc_config(struct pipe_ctx *pipe_ctx)
{
	struct display_stream_compressor *dsc = pipe_ctx->stream_res.dsc;

	if (!pipe_ctx->stream->timing.flags.DSC)
		return false;
	if (!dsc)
		return false;

	link_set_dsc_on_stream(pipe_ctx, true);
	link_set_dsc_pps_packet(pipe_ctx, true, false);
	return true;
}

static void enable_stream_features(struct pipe_ctx *pipe_ctx)
{
	struct dc_stream_state *stream = pipe_ctx->stream;

	if (pipe_ctx->stream->signal != SIGNAL_TYPE_DISPLAY_PORT_MST) {
		struct dc_link *link = stream->link;
		union down_spread_ctrl old_downspread;
		union down_spread_ctrl new_downspread;

		memset(&old_downspread, 0, sizeof(old_downspread));

		core_link_read_dpcd(link, DP_DOWNSPREAD_CTRL,
				&old_downspread.raw, sizeof(old_downspread));

		new_downspread.raw = old_downspread.raw;

		new_downspread.bits.IGNORE_MSA_TIMING_PARAM =
				(stream->ignore_msa_timing_param) ? 1 : 0;

		if (new_downspread.raw != old_downspread.raw) {
			core_link_write_dpcd(link, DP_DOWNSPREAD_CTRL,
				&new_downspread.raw, sizeof(new_downspread));
		}

	} else {
		dm_helpers_mst_enable_stream_features(stream);
	}
}

static void log_vcp_x_y(const struct dc_link *link, struct fixed31_32 avg_time_slots_per_mtp)
{
	const uint32_t VCP_Y_PRECISION = 1000;
	uint64_t vcp_x, vcp_y;
	DC_LOGGER_INIT(link->ctx->logger);

	// Add 0.5*(1/VCP_Y_PRECISION) to round up to decimal precision
	avg_time_slots_per_mtp = dc_fixpt_add(
			avg_time_slots_per_mtp,
			dc_fixpt_from_fraction(
				1,
				2*VCP_Y_PRECISION));

	vcp_x = dc_fixpt_floor(
			avg_time_slots_per_mtp);
	vcp_y = dc_fixpt_floor(
			dc_fixpt_mul_int(
				dc_fixpt_sub_int(
					avg_time_slots_per_mtp,
					dc_fixpt_floor(
							avg_time_slots_per_mtp)),
				VCP_Y_PRECISION));


	if (link->type == dc_connection_mst_branch)
		DC_LOG_DP2("MST Update Payload: set_throttled_vcp_size slot X.Y for MST stream "
				"X: %llu "
				"Y: %llu/%d",
				vcp_x,
				vcp_y,
				VCP_Y_PRECISION);
	else
		DC_LOG_DP2("SST Update Payload: set_throttled_vcp_size slot X.Y for SST stream "
				"X: %llu "
				"Y: %llu/%d",
				vcp_x,
				vcp_y,
				VCP_Y_PRECISION);
}

static struct fixed31_32 get_pbn_per_slot(struct dc_stream_state *stream)
{
	struct fixed31_32 mbytes_per_sec;
	uint32_t link_rate_in_mbytes_per_sec = dp_link_bandwidth_kbps(stream->link,
			&stream->link->cur_link_settings);
	link_rate_in_mbytes_per_sec /= 8000; /* Kbits to MBytes */

	mbytes_per_sec = dc_fixpt_from_int(link_rate_in_mbytes_per_sec);

	return dc_fixpt_div_int(mbytes_per_sec, 54);
}

static struct fixed31_32 get_pbn_from_bw_in_kbps(uint64_t kbps)
{
	struct fixed31_32 peak_kbps;
	uint32_t numerator = 0;
	uint32_t denominator = 1;

	/*
	 * The 1.006 factor (margin 5300ppm + 300ppm ~ 0.6% as per spec) is not
	 * required when determining PBN/time slot utilization on the link between
	 * us and the branch, since that overhead is already accounted for in
	 * the get_pbn_per_slot function.
	 *
	 * The unit of 54/64Mbytes/sec is an arbitrary unit chosen based on
	 * common multiplier to render an integer PBN for all link rate/lane
	 * counts combinations
	 * calculate
	 * peak_kbps *= (64/54)
	 * peak_kbps /= (8 * 1000) convert to bytes
	 */

	numerator = 64;
	denominator = 54 * 8 * 1000;
	kbps *= numerator;
	peak_kbps = dc_fixpt_from_fraction(kbps, denominator);

	return peak_kbps;
}

static struct fixed31_32 get_pbn_from_timing(struct pipe_ctx *pipe_ctx)
{
	uint64_t kbps;
	enum dc_link_encoding_format link_encoding;

	if (dp_is_128b_132b_signal(pipe_ctx))
		link_encoding = DC_LINK_ENCODING_DP_128b_132b;
	else
		link_encoding = DC_LINK_ENCODING_DP_8b_10b;

	kbps = dc_bandwidth_in_kbps_from_timing(&pipe_ctx->stream->timing, link_encoding);
	return get_pbn_from_bw_in_kbps(kbps);
}


// TODO - DP2.0 Link: Fix get_lane_status to handle LTTPR offset (SST and MST)
static void get_lane_status(
	struct dc_link *link,
	uint32_t lane_count,
	union lane_status *status,
	union lane_align_status_updated *status_updated)
{
	unsigned int lane;
	uint8_t dpcd_buf[3] = {0};

	if (status == NULL || status_updated == NULL) {
		return;
	}

	core_link_read_dpcd(
			link,
			DP_LANE0_1_STATUS,
			dpcd_buf,
			sizeof(dpcd_buf));

	for (lane = 0; lane < lane_count; lane++) {
		status[lane].raw = dp_get_nibble_at_index(&dpcd_buf[0], lane);
	}

	status_updated->raw = dpcd_buf[2];
}

static bool poll_for_allocation_change_trigger(struct dc_link *link)
{
	/*
	 * wait for ACT handled
	 */
	int i;
	const int act_retries = 30;
	enum act_return_status result = ACT_FAILED;
	enum dc_connection_type display_connected = (link->type != dc_connection_none);
	union payload_table_update_status update_status = {0};
	union lane_status dpcd_lane_status[LANE_COUNT_DP_MAX];
	union lane_align_status_updated lane_status_updated;
	DC_LOGGER_INIT(link->ctx->logger);

	if (!display_connected || link->aux_access_disabled)
		return true;
	for (i = 0; i < act_retries; i++) {
		get_lane_status(link, link->cur_link_settings.lane_count, dpcd_lane_status, &lane_status_updated);

		if (!dp_is_cr_done(link->cur_link_settings.lane_count, dpcd_lane_status) ||
				!dp_is_ch_eq_done(link->cur_link_settings.lane_count, dpcd_lane_status) ||
				!dp_is_symbol_locked(link->cur_link_settings.lane_count, dpcd_lane_status) ||
				!dp_is_interlane_aligned(lane_status_updated)) {
			DC_LOG_ERROR("SST Update Payload: Link loss occurred while "
					"polling for ACT handled.");
			result = ACT_LINK_LOST;
			break;
		}
		core_link_read_dpcd(
				link,
				DP_PAYLOAD_TABLE_UPDATE_STATUS,
				&update_status.raw,
				1);

		if (update_status.bits.ACT_HANDLED == 1) {
			DC_LOG_DP2("SST Update Payload: ACT handled by downstream.");
			result = ACT_SUCCESS;
			break;
		}

		fsleep(5000);
	}

	if (result == ACT_FAILED) {
		DC_LOG_ERROR("SST Update Payload: ACT still not handled after retries, "
				"continue on. Something is wrong with the branch.");
	}

	return (result == ACT_SUCCESS);
}

static void update_mst_stream_alloc_table(
	struct dc_link *link,
	struct stream_encoder *stream_enc,
	struct hpo_dp_stream_encoder *hpo_dp_stream_enc, // TODO: Rename stream_enc to dio_stream_enc?
	const struct dc_dp_mst_stream_allocation_table *proposed_table)
{
	struct link_mst_stream_allocation work_table[MAX_CONTROLLER_NUM] = { 0 };
	struct link_mst_stream_allocation *dc_alloc;

	int i;
	int j;

	/* if DRM proposed_table has more than one new payload */
	ASSERT(proposed_table->stream_count -
			link->mst_stream_alloc_table.stream_count < 2);

	/* copy proposed_table to link, add stream encoder */
	for (i = 0; i < proposed_table->stream_count; i++) {

		for (j = 0; j < link->mst_stream_alloc_table.stream_count; j++) {
			dc_alloc =
			&link->mst_stream_alloc_table.stream_allocations[j];

			if (dc_alloc->vcp_id ==
				proposed_table->stream_allocations[i].vcp_id) {

				work_table[i] = *dc_alloc;
				work_table[i].slot_count = proposed_table->stream_allocations[i].slot_count;
				break; /* exit j loop */
			}
		}

		/* new vcp_id */
		if (j == link->mst_stream_alloc_table.stream_count) {
			work_table[i].vcp_id =
				proposed_table->stream_allocations[i].vcp_id;
			work_table[i].slot_count =
				proposed_table->stream_allocations[i].slot_count;
			work_table[i].stream_enc = stream_enc;
			work_table[i].hpo_dp_stream_enc = hpo_dp_stream_enc;
		}
	}

	/* update link->mst_stream_alloc_table with work_table */
	link->mst_stream_alloc_table.stream_count =
			proposed_table->stream_count;
	for (i = 0; i < MAX_CONTROLLER_NUM; i++)
		link->mst_stream_alloc_table.stream_allocations[i] =
				work_table[i];
}

static void remove_stream_from_alloc_table(
		struct dc_link *link,
		struct stream_encoder *dio_stream_enc,
		struct hpo_dp_stream_encoder *hpo_dp_stream_enc)
{
	int i = 0;
	struct link_mst_stream_allocation_table *table =
			&link->mst_stream_alloc_table;

	if (hpo_dp_stream_enc) {
		for (; i < table->stream_count; i++)
			if (hpo_dp_stream_enc == table->stream_allocations[i].hpo_dp_stream_enc)
				break;
	} else {
		for (; i < table->stream_count; i++)
			if (dio_stream_enc == table->stream_allocations[i].stream_enc)
				break;
	}

	if (i < table->stream_count) {
		i++;
		for (; i < table->stream_count; i++)
			table->stream_allocations[i-1] = table->stream_allocations[i];
		memset(&table->stream_allocations[table->stream_count-1], 0,
				sizeof(struct link_mst_stream_allocation));
		table->stream_count--;
	}
}

static enum dc_status deallocate_mst_payload(struct pipe_ctx *pipe_ctx)
{
	struct dc_stream_state *stream = pipe_ctx->stream;
	struct dc_link *link = stream->link;
	struct dc_dp_mst_stream_allocation_table proposed_table = {0};
	struct fixed31_32 avg_time_slots_per_mtp = dc_fixpt_from_int(0);
	int i;
	bool mst_mode = (link->type == dc_connection_mst_branch);
	const struct link_hwss *link_hwss = get_link_hwss(link, &pipe_ctx->link_res);
	const struct dc_link_settings empty_link_settings = {0};
	DC_LOGGER_INIT(link->ctx->logger);

	/* deallocate_mst_payload is called before disable link. When mode or
	 * disable/enable monitor, new stream is created which is not in link
	 * stream[] yet. For this, payload is not allocated yet, so de-alloc
	 * should not done. For new mode set, map_resources will get engine
	 * for new stream, so stream_enc->id should be validated until here.
	 */

	/* slot X.Y */
	if (link_hwss->ext.set_throttled_vcp_size)
		link_hwss->ext.set_throttled_vcp_size(pipe_ctx, avg_time_slots_per_mtp);
	if (link_hwss->ext.set_hblank_min_symbol_width)
		link_hwss->ext.set_hblank_min_symbol_width(pipe_ctx,
				&empty_link_settings,
				avg_time_slots_per_mtp);

	if (mst_mode) {
		/* when link is in mst mode, reply on mst manager to remove
		 * payload
		 */
		if (dm_helpers_dp_mst_write_payload_allocation_table(
				stream->ctx,
				stream,
				&proposed_table,
				false))
			update_mst_stream_alloc_table(
					link,
					pipe_ctx->stream_res.stream_enc,
					pipe_ctx->stream_res.hpo_dp_stream_enc,
					&proposed_table);
		else
			DC_LOG_WARNING("Failed to update"
					"MST allocation table for"
					"pipe idx:%d\n",
					pipe_ctx->pipe_idx);
	} else {
		/* when link is no longer in mst mode (mst hub unplugged),
		 * remove payload with default dc logic
		 */
		remove_stream_from_alloc_table(link, pipe_ctx->stream_res.stream_enc,
				pipe_ctx->stream_res.hpo_dp_stream_enc);
	}

	DC_LOG_MST("%s"
			"stream_count: %d: ",
			__func__,
			link->mst_stream_alloc_table.stream_count);

	for (i = 0; i < MAX_CONTROLLER_NUM; i++) {
		DC_LOG_MST("stream_enc[%d]: %p      "
		"stream[%d].hpo_dp_stream_enc: %p      "
		"stream[%d].vcp_id: %d      "
		"stream[%d].slot_count: %d\n",
		i,
		(void *) link->mst_stream_alloc_table.stream_allocations[i].stream_enc,
		i,
		(void *) link->mst_stream_alloc_table.stream_allocations[i].hpo_dp_stream_enc,
		i,
		link->mst_stream_alloc_table.stream_allocations[i].vcp_id,
		i,
		link->mst_stream_alloc_table.stream_allocations[i].slot_count);
	}

	/* update mst stream allocation table hardware state */
	if (link_hwss->ext.update_stream_allocation_table == NULL ||
			link_dp_get_encoding_format(&link->cur_link_settings) == DP_UNKNOWN_ENCODING) {
		DC_LOG_DEBUG("Unknown encoding format\n");
		return DC_ERROR_UNEXPECTED;
	}

	link_hwss->ext.update_stream_allocation_table(link, &pipe_ctx->link_res,
			&link->mst_stream_alloc_table);

	if (mst_mode)
		dm_helpers_dp_mst_poll_for_allocation_change_trigger(
			stream->ctx,
			stream);

	dm_helpers_dp_mst_update_mst_mgr_for_deallocation(
			stream->ctx,
			stream);

	return DC_OK;
}

/* convert link_mst_stream_alloc_table to dm dp_mst_stream_alloc_table
 * because stream_encoder is not exposed to dm
 */
static enum dc_status allocate_mst_payload(struct pipe_ctx *pipe_ctx)
{
	struct dc_stream_state *stream = pipe_ctx->stream;
	struct dc_link *link = stream->link;
	struct dc_dp_mst_stream_allocation_table proposed_table = {0};
	struct fixed31_32 avg_time_slots_per_mtp;
	struct fixed31_32 pbn;
	struct fixed31_32 pbn_per_slot;
	int i;
	enum act_return_status ret;
	const struct link_hwss *link_hwss = get_link_hwss(link, &pipe_ctx->link_res);
	DC_LOGGER_INIT(link->ctx->logger);

	/* enable_link_dp_mst already check link->enabled_stream_count
	 * and stream is in link->stream[]. This is called during set mode,
	 * stream_enc is available.
	 */

	/* get calculate VC payload for stream: stream_alloc */
	if (dm_helpers_dp_mst_write_payload_allocation_table(
		stream->ctx,
		stream,
		&proposed_table,
		true))
		update_mst_stream_alloc_table(
					link,
					pipe_ctx->stream_res.stream_enc,
					pipe_ctx->stream_res.hpo_dp_stream_enc,
					&proposed_table);
	else
		DC_LOG_WARNING("Failed to update"
				"MST allocation table for"
				"pipe idx:%d\n",
				pipe_ctx->pipe_idx);

	DC_LOG_MST("%s  "
			"stream_count: %d: \n ",
			__func__,
			link->mst_stream_alloc_table.stream_count);

	for (i = 0; i < MAX_CONTROLLER_NUM; i++) {
		DC_LOG_MST("stream_enc[%d]: %p      "
		"stream[%d].hpo_dp_stream_enc: %p      "
		"stream[%d].vcp_id: %d      "
		"stream[%d].slot_count: %d\n",
		i,
		(void *) link->mst_stream_alloc_table.stream_allocations[i].stream_enc,
		i,
		(void *) link->mst_stream_alloc_table.stream_allocations[i].hpo_dp_stream_enc,
		i,
		link->mst_stream_alloc_table.stream_allocations[i].vcp_id,
		i,
		link->mst_stream_alloc_table.stream_allocations[i].slot_count);
	}

	ASSERT(proposed_table.stream_count > 0);

	/* program DP source TX for payload */
	if (link_hwss->ext.update_stream_allocation_table == NULL ||
			link_dp_get_encoding_format(&link->cur_link_settings) == DP_UNKNOWN_ENCODING) {
		DC_LOG_ERROR("Failure: unknown encoding format\n");
		return DC_ERROR_UNEXPECTED;
	}

	link_hwss->ext.update_stream_allocation_table(link,
			&pipe_ctx->link_res,
			&link->mst_stream_alloc_table);

	/* send down message */
	ret = dm_helpers_dp_mst_poll_for_allocation_change_trigger(
			stream->ctx,
			stream);

	if (ret != ACT_LINK_LOST)
		dm_helpers_dp_mst_send_payload_allocation(
				stream->ctx,
				stream);

	/* slot X.Y for only current stream */
	pbn_per_slot = get_pbn_per_slot(stream);
	if (pbn_per_slot.value == 0) {
		DC_LOG_ERROR("Failure: pbn_per_slot==0 not allowed. Cannot continue, returning DC_UNSUPPORTED_VALUE.\n");
		return DC_UNSUPPORTED_VALUE;
	}
	pbn = get_pbn_from_timing(pipe_ctx);
	avg_time_slots_per_mtp = dc_fixpt_div(pbn, pbn_per_slot);

	log_vcp_x_y(link, avg_time_slots_per_mtp);

	if (link_hwss->ext.set_throttled_vcp_size)
		link_hwss->ext.set_throttled_vcp_size(pipe_ctx, avg_time_slots_per_mtp);
	if (link_hwss->ext.set_hblank_min_symbol_width)
		link_hwss->ext.set_hblank_min_symbol_width(pipe_ctx,
				&link->cur_link_settings,
				avg_time_slots_per_mtp);

	return DC_OK;
}

struct fixed31_32 link_calculate_sst_avg_time_slots_per_mtp(
		const struct dc_stream_state *stream,
		const struct dc_link *link)
{
	struct fixed31_32 link_bw_effective =
			dc_fixpt_from_int(
					dp_link_bandwidth_kbps(link, &link->cur_link_settings));
	struct fixed31_32 timeslot_bw_effective =
			dc_fixpt_div_int(link_bw_effective, MAX_MTP_SLOT_COUNT);
	struct fixed31_32 timing_bw =
			dc_fixpt_from_int(
					dc_bandwidth_in_kbps_from_timing(&stream->timing,
							dc_link_get_highest_encoding_format(link)));
	struct fixed31_32 avg_time_slots_per_mtp =
			dc_fixpt_div(timing_bw, timeslot_bw_effective);

	return avg_time_slots_per_mtp;
}


static bool write_128b_132b_sst_payload_allocation_table(
		const struct dc_stream_state *stream,
		struct dc_link *link,
		struct link_mst_stream_allocation_table *proposed_table,
		bool allocate)
{
	const uint8_t vc_id = 1; /// VC ID always 1 for SST
	const uint8_t start_time_slot = 0; /// Always start at time slot 0 for SST
	bool result = false;
	uint8_t req_slot_count = 0;
	struct fixed31_32 avg_time_slots_per_mtp = { 0 };
	union payload_table_update_status update_status = { 0 };
	const uint32_t max_retries = 30;
	uint32_t retries = 0;
	enum dc_connection_type display_connected = (link->type != dc_connection_none);
	DC_LOGGER_INIT(link->ctx->logger);

	if (allocate)	{
		avg_time_slots_per_mtp = link_calculate_sst_avg_time_slots_per_mtp(stream, link);
		req_slot_count = dc_fixpt_ceil(avg_time_slots_per_mtp);
		/// Validation should filter out modes that exceed link BW
		ASSERT(req_slot_count <= MAX_MTP_SLOT_COUNT);
		if (req_slot_count > MAX_MTP_SLOT_COUNT)
			return false;
	} else {
		/// Leave req_slot_count = 0 if allocate is false.
	}

	proposed_table->stream_count = 1; /// Always 1 stream for SST
	proposed_table->stream_allocations[0].slot_count = req_slot_count;
	proposed_table->stream_allocations[0].vcp_id = vc_id;

	if (!display_connected || link->aux_access_disabled)
		return true;

	/// Write DPCD 2C0 = 1 to start updating
	update_status.bits.VC_PAYLOAD_TABLE_UPDATED = 1;
	core_link_write_dpcd(
			link,
			DP_PAYLOAD_TABLE_UPDATE_STATUS,
			&update_status.raw,
			1);

	/// Program the changes in DPCD 1C0 - 1C2
	ASSERT(vc_id == 1);
	core_link_write_dpcd(
			link,
			DP_PAYLOAD_ALLOCATE_SET,
			&vc_id,
			1);

	ASSERT(start_time_slot == 0);
	core_link_write_dpcd(
			link,
			DP_PAYLOAD_ALLOCATE_START_TIME_SLOT,
			&start_time_slot,
			1);

	core_link_write_dpcd(
			link,
			DP_PAYLOAD_ALLOCATE_TIME_SLOT_COUNT,
			&req_slot_count,
			1);

	/// Poll till DPCD 2C0 read 1
	/// Try for at least 150ms (30 retries, with 5ms delay after each attempt)

	while (retries < max_retries) {
		if (core_link_read_dpcd(
				link,
				DP_PAYLOAD_TABLE_UPDATE_STATUS,
				&update_status.raw,
				1) == DC_OK) {
			if (update_status.bits.VC_PAYLOAD_TABLE_UPDATED == 1) {
				DC_LOG_DP2("SST Update Payload: downstream payload table updated.");
				result = true;
				break;
			}
		} else {
			union dpcd_rev dpcdRev = {0};

			if (core_link_read_dpcd(
					link,
					DP_DPCD_REV,
					&dpcdRev.raw,
					1) != DC_OK) {
				DC_LOG_ERROR("SST Update Payload: Unable to read DPCD revision "
						"of sink while polling payload table "
						"updated status bit.");
				break;
			}
		}
		retries++;
		fsleep(5000);
	}

	if (!result && retries == max_retries) {
		DC_LOG_ERROR("SST Update Payload: Payload table not updated after retries, "
				"continue on. Something is wrong with the branch.");
		// TODO - DP2.0 Payload: Read and log the payload table from downstream branch
	}

	return result;
}

/*
 * Payload allocation/deallocation for SST introduced in DP2.0
 */
static enum dc_status update_sst_payload(struct pipe_ctx *pipe_ctx,
						 bool allocate)
{
	struct dc_stream_state *stream = pipe_ctx->stream;
	struct dc_link *link = stream->link;
	struct link_mst_stream_allocation_table proposed_table = {0};
	struct fixed31_32 avg_time_slots_per_mtp;
	const struct dc_link_settings empty_link_settings = {0};
	const struct link_hwss *link_hwss = get_link_hwss(link, &pipe_ctx->link_res);
	DC_LOGGER_INIT(link->ctx->logger);

	/* slot X.Y for SST payload deallocate */
	if (!allocate) {
		avg_time_slots_per_mtp = dc_fixpt_from_int(0);

		log_vcp_x_y(link, avg_time_slots_per_mtp);

		if (link_hwss->ext.set_throttled_vcp_size)
			link_hwss->ext.set_throttled_vcp_size(pipe_ctx,
					avg_time_slots_per_mtp);
		if (link_hwss->ext.set_hblank_min_symbol_width)
			link_hwss->ext.set_hblank_min_symbol_width(pipe_ctx,
					&empty_link_settings,
					avg_time_slots_per_mtp);
	}

	/* calculate VC payload and update branch with new payload allocation table*/
	if (!write_128b_132b_sst_payload_allocation_table(
			stream,
			link,
			&proposed_table,
			allocate)) {
		DC_LOG_ERROR("SST Update Payload: Failed to update "
						"allocation table for "
						"pipe idx: %d\n",
						pipe_ctx->pipe_idx);
		return DC_FAIL_DP_PAYLOAD_ALLOCATION;
	}

	proposed_table.stream_allocations[0].hpo_dp_stream_enc = pipe_ctx->stream_res.hpo_dp_stream_enc;

	ASSERT(proposed_table.stream_count == 1);

	//TODO - DP2.0 Logging: Instead of hpo_dp_stream_enc pointer, log instance id
	DC_LOG_DP2("SST Update Payload: hpo_dp_stream_enc: %p      "
		"vcp_id: %d      "
		"slot_count: %d\n",
		(void *) proposed_table.stream_allocations[0].hpo_dp_stream_enc,
		proposed_table.stream_allocations[0].vcp_id,
		proposed_table.stream_allocations[0].slot_count);

	/* program DP source TX for payload */
	link_hwss->ext.update_stream_allocation_table(link, &pipe_ctx->link_res,
			&proposed_table);

	/* poll for ACT handled */
	if (!poll_for_allocation_change_trigger(link)) {
		// Failures will result in blackscreen and errors logged
		BREAK_TO_DEBUGGER();
	}

	/* slot X.Y for SST payload allocate */
	if (allocate && link_dp_get_encoding_format(&link->cur_link_settings) ==
			DP_128b_132b_ENCODING) {
		avg_time_slots_per_mtp = link_calculate_sst_avg_time_slots_per_mtp(stream, link);

		log_vcp_x_y(link, avg_time_slots_per_mtp);

		if (link_hwss->ext.set_throttled_vcp_size)
			link_hwss->ext.set_throttled_vcp_size(pipe_ctx,
					avg_time_slots_per_mtp);
		if (link_hwss->ext.set_hblank_min_symbol_width)
			link_hwss->ext.set_hblank_min_symbol_width(pipe_ctx,
					&link->cur_link_settings,
					avg_time_slots_per_mtp);
	}

	/* Always return DC_OK.
	 * If part of sequence fails, log failure(s) and show blackscreen
	 */
	return DC_OK;
}

enum dc_status link_reduce_mst_payload(struct pipe_ctx *pipe_ctx, uint32_t bw_in_kbps)
{
	struct dc_stream_state *stream = pipe_ctx->stream;
	struct dc_link *link = stream->link;
	struct fixed31_32 avg_time_slots_per_mtp;
	struct fixed31_32 pbn;
	struct fixed31_32 pbn_per_slot;
	struct dc_dp_mst_stream_allocation_table proposed_table = {0};
	uint8_t i;
	const struct link_hwss *link_hwss = get_link_hwss(link, &pipe_ctx->link_res);
	DC_LOGGER_INIT(link->ctx->logger);

	/* decrease throttled vcp size */
	pbn_per_slot = get_pbn_per_slot(stream);
	pbn = get_pbn_from_bw_in_kbps(bw_in_kbps);
	avg_time_slots_per_mtp = dc_fixpt_div(pbn, pbn_per_slot);

	if (link_hwss->ext.set_throttled_vcp_size)
		link_hwss->ext.set_throttled_vcp_size(pipe_ctx, avg_time_slots_per_mtp);
	if (link_hwss->ext.set_hblank_min_symbol_width)
		link_hwss->ext.set_hblank_min_symbol_width(pipe_ctx,
				&link->cur_link_settings,
				avg_time_slots_per_mtp);

	/* send ALLOCATE_PAYLOAD sideband message with updated pbn */
	dm_helpers_dp_mst_send_payload_allocation(
			stream->ctx,
			stream);

	/* notify immediate branch device table update */
	if (dm_helpers_dp_mst_write_payload_allocation_table(
			stream->ctx,
			stream,
			&proposed_table,
			true)) {
		/* update mst stream allocation table software state */
		update_mst_stream_alloc_table(
				link,
				pipe_ctx->stream_res.stream_enc,
				pipe_ctx->stream_res.hpo_dp_stream_enc,
				&proposed_table);
	} else {
		DC_LOG_WARNING("Failed to update"
				"MST allocation table for"
				"pipe idx:%d\n",
				pipe_ctx->pipe_idx);
	}

	DC_LOG_MST("%s  "
			"stream_count: %d: \n ",
			__func__,
			link->mst_stream_alloc_table.stream_count);

	for (i = 0; i < MAX_CONTROLLER_NUM; i++) {
		DC_LOG_MST("stream_enc[%d]: %p      "
		"stream[%d].hpo_dp_stream_enc: %p      "
		"stream[%d].vcp_id: %d      "
		"stream[%d].slot_count: %d\n",
		i,
		(void *) link->mst_stream_alloc_table.stream_allocations[i].stream_enc,
		i,
		(void *) link->mst_stream_alloc_table.stream_allocations[i].hpo_dp_stream_enc,
		i,
		link->mst_stream_alloc_table.stream_allocations[i].vcp_id,
		i,
		link->mst_stream_alloc_table.stream_allocations[i].slot_count);
	}

	ASSERT(proposed_table.stream_count > 0);

	/* update mst stream allocation table hardware state */
	if (link_hwss->ext.update_stream_allocation_table == NULL ||
			link_dp_get_encoding_format(&link->cur_link_settings) == DP_UNKNOWN_ENCODING) {
		DC_LOG_ERROR("Failure: unknown encoding format\n");
		return DC_ERROR_UNEXPECTED;
	}

	link_hwss->ext.update_stream_allocation_table(link, &pipe_ctx->link_res,
			&link->mst_stream_alloc_table);

	/* poll for immediate branch device ACT handled */
	dm_helpers_dp_mst_poll_for_allocation_change_trigger(
			stream->ctx,
			stream);

	return DC_OK;
}

enum dc_status link_increase_mst_payload(struct pipe_ctx *pipe_ctx, uint32_t bw_in_kbps)
{
	struct dc_stream_state *stream = pipe_ctx->stream;
	struct dc_link *link = stream->link;
	struct fixed31_32 avg_time_slots_per_mtp;
	struct fixed31_32 pbn;
	struct fixed31_32 pbn_per_slot;
	struct dc_dp_mst_stream_allocation_table proposed_table = {0};
	uint8_t i;
	enum act_return_status ret;
	const struct link_hwss *link_hwss = get_link_hwss(link, &pipe_ctx->link_res);
	DC_LOGGER_INIT(link->ctx->logger);

	/* notify immediate branch device table update */
	if (dm_helpers_dp_mst_write_payload_allocation_table(
				stream->ctx,
				stream,
				&proposed_table,
				true)) {
		/* update mst stream allocation table software state */
		update_mst_stream_alloc_table(
				link,
				pipe_ctx->stream_res.stream_enc,
				pipe_ctx->stream_res.hpo_dp_stream_enc,
				&proposed_table);
	}

	DC_LOG_MST("%s  "
			"stream_count: %d: \n ",
			__func__,
			link->mst_stream_alloc_table.stream_count);

	for (i = 0; i < MAX_CONTROLLER_NUM; i++) {
		DC_LOG_MST("stream_enc[%d]: %p      "
		"stream[%d].hpo_dp_stream_enc: %p      "
		"stream[%d].vcp_id: %d      "
		"stream[%d].slot_count: %d\n",
		i,
		(void *) link->mst_stream_alloc_table.stream_allocations[i].stream_enc,
		i,
		(void *) link->mst_stream_alloc_table.stream_allocations[i].hpo_dp_stream_enc,
		i,
		link->mst_stream_alloc_table.stream_allocations[i].vcp_id,
		i,
		link->mst_stream_alloc_table.stream_allocations[i].slot_count);
	}

	ASSERT(proposed_table.stream_count > 0);

	/* update mst stream allocation table hardware state */
	if (link_hwss->ext.update_stream_allocation_table == NULL ||
			link_dp_get_encoding_format(&link->cur_link_settings) == DP_UNKNOWN_ENCODING) {
		DC_LOG_ERROR("Failure: unknown encoding format\n");
		return DC_ERROR_UNEXPECTED;
	}

	link_hwss->ext.update_stream_allocation_table(link, &pipe_ctx->link_res,
			&link->mst_stream_alloc_table);

	/* poll for immediate branch device ACT handled */
	ret = dm_helpers_dp_mst_poll_for_allocation_change_trigger(
			stream->ctx,
			stream);

	if (ret != ACT_LINK_LOST) {
		/* send ALLOCATE_PAYLOAD sideband message with updated pbn */
		dm_helpers_dp_mst_send_payload_allocation(
				stream->ctx,
				stream);
	}

	/* increase throttled vcp size */
	pbn = get_pbn_from_bw_in_kbps(bw_in_kbps);
	pbn_per_slot = get_pbn_per_slot(stream);
	avg_time_slots_per_mtp = dc_fixpt_div(pbn, pbn_per_slot);

	if (link_hwss->ext.set_throttled_vcp_size)
		link_hwss->ext.set_throttled_vcp_size(pipe_ctx, avg_time_slots_per_mtp);
	if (link_hwss->ext.set_hblank_min_symbol_width)
		link_hwss->ext.set_hblank_min_symbol_width(pipe_ctx,
				&link->cur_link_settings,
				avg_time_slots_per_mtp);

	return DC_OK;
}

static void disable_link_dp(struct dc_link *link,
		const struct link_resource *link_res,
		enum signal_type signal)
{
	struct dc_link_settings link_settings = link->cur_link_settings;

	if (signal == SIGNAL_TYPE_DISPLAY_PORT_MST &&
			link->mst_stream_alloc_table.stream_count > 0)
		/* disable MST link only when last vc payload is deallocated */
		return;

	dp_disable_link_phy(link, link_res, signal);

	if (link->connector_signal == SIGNAL_TYPE_EDP) {
		if (!link->skip_implict_edp_power_control)
			link->dc->hwss.edp_power_control(link, false);
	}

	if (signal == SIGNAL_TYPE_DISPLAY_PORT_MST)
		/* set the sink to SST mode after disabling the link */
		enable_mst_on_sink(link, false);

	if (link_dp_get_encoding_format(&link_settings) ==
			DP_8b_10b_ENCODING) {
		dp_set_fec_enable(link, false);
		dp_set_fec_ready(link, link_res, false);
	}
}

static void disable_link(struct dc_link *link,
		const struct link_resource *link_res,
		enum signal_type signal)
{
	if (dc_is_dp_signal(signal)) {
		disable_link_dp(link, link_res, signal);
	} else if (signal == SIGNAL_TYPE_VIRTUAL) {
		link->dc->hwss.disable_link_output(link, link_res, SIGNAL_TYPE_DISPLAY_PORT);
	} else {
		link->dc->hwss.disable_link_output(link, link_res, signal);
	}

	if (signal == SIGNAL_TYPE_DISPLAY_PORT_MST) {
		/* MST disable link only when no stream use the link */
		if (link->mst_stream_alloc_table.stream_count <= 0)
			link->link_status.link_active = false;
	} else {
		link->link_status.link_active = false;
	}
}

static void enable_link_hdmi(struct pipe_ctx *pipe_ctx)
{
	struct dc_stream_state *stream = pipe_ctx->stream;
	struct dc_link *link = stream->link;
	enum dc_color_depth display_color_depth;
	enum engine_id eng_id;
	struct ext_hdmi_settings settings = {0};
	bool is_over_340mhz = false;
	bool is_vga_mode = (stream->timing.h_addressable == 640)
			&& (stream->timing.v_addressable == 480);
	struct dc *dc = pipe_ctx->stream->ctx->dc;
	const struct link_hwss *link_hwss = get_link_hwss(link, &pipe_ctx->link_res);

	if (stream->phy_pix_clk == 0)
		stream->phy_pix_clk = stream->timing.pix_clk_100hz / 10;
	if (stream->phy_pix_clk > 340000)
		is_over_340mhz = true;

	if (dc_is_hdmi_signal(pipe_ctx->stream->signal)) {
		unsigned short masked_chip_caps = pipe_ctx->stream->link->chip_caps &
				EXT_DISPLAY_PATH_CAPS__EXT_CHIP_MASK;
		if (masked_chip_caps == EXT_DISPLAY_PATH_CAPS__HDMI20_TISN65DP159RSBT) {
			/* DP159, Retimer settings */
			eng_id = pipe_ctx->stream_res.stream_enc->id;

			if (get_ext_hdmi_settings(pipe_ctx, eng_id, &settings)) {
				write_i2c_retimer_setting(pipe_ctx,
						is_vga_mode, is_over_340mhz, &settings);
			} else {
				write_i2c_default_retimer_setting(pipe_ctx,
						is_vga_mode, is_over_340mhz);
			}
		} else if (masked_chip_caps == EXT_DISPLAY_PATH_CAPS__HDMI20_PI3EQX1204) {
			/* PI3EQX1204, Redriver settings */
			write_i2c_redriver_setting(pipe_ctx, is_over_340mhz);
		}
	}

	if (dc_is_hdmi_signal(pipe_ctx->stream->signal))
		write_scdc_data(
			stream->link->ddc,
			stream->phy_pix_clk,
			stream->timing.flags.LTE_340MCSC_SCRAMBLE);

	memset(&stream->link->cur_link_settings, 0,
			sizeof(struct dc_link_settings));

	display_color_depth = stream->timing.display_color_depth;
	if (stream->timing.pixel_encoding == PIXEL_ENCODING_YCBCR422)
		display_color_depth = COLOR_DEPTH_888;

	/* We need to enable stream encoder for TMDS first to apply 1/4 TMDS
	 * character clock in case that beyond 340MHz.
	 */
<<<<<<< HEAD
	if (dc_is_hdmi_tmds_signal(pipe_ctx->stream->signal))
=======
	if (dc_is_hdmi_tmds_signal(pipe_ctx->stream->signal) || dc_is_dvi_signal(pipe_ctx->stream->signal))
>>>>>>> 2d5404ca
		link_hwss->setup_stream_encoder(pipe_ctx);

	dc->hwss.enable_tmds_link_output(
			link,
			&pipe_ctx->link_res,
			pipe_ctx->stream->signal,
			pipe_ctx->clock_source->id,
			display_color_depth,
			stream->phy_pix_clk);

	if (dc_is_hdmi_signal(pipe_ctx->stream->signal))
		read_scdc_data(link->ddc);
}

static enum dc_status enable_link_dp(struct dc_state *state,
				     struct pipe_ctx *pipe_ctx)
{
	struct dc_stream_state *stream = pipe_ctx->stream;
	enum dc_status status;
	bool skip_video_pattern;
	struct dc_link *link = stream->link;
	const struct dc_link_settings *link_settings =
			&pipe_ctx->link_config.dp_link_settings;
	bool fec_enable;
	int i;
	bool apply_seamless_boot_optimization = false;
	uint32_t bl_oled_enable_delay = 50; // in ms
	uint32_t post_oui_delay = 30; // 30ms
	/* Reduce link bandwidth between failed link training attempts. */
	bool do_fallback = false;
	int lt_attempts = LINK_TRAINING_ATTEMPTS;

	// Increase retry count if attempting DP1.x on FIXED_VS link
	if ((link->chip_caps & EXT_DISPLAY_PATH_CAPS__DP_FIXED_VS_EN) &&
			link_dp_get_encoding_format(link_settings) == DP_8b_10b_ENCODING)
		lt_attempts = 10;

	// check for seamless boot
	for (i = 0; i < state->stream_count; i++) {
		if (state->streams[i]->apply_seamless_boot_optimization) {
			apply_seamless_boot_optimization = true;
			break;
		}
	}

	/* Train with fallback when enabling DPIA link. Conventional links are
	 * trained with fallback during sink detection.
	 */
	if (link->ep_type == DISPLAY_ENDPOINT_USB4_DPIA)
		do_fallback = true;

	/*
	 * Temporary w/a to get DP2.0 link rates to work with SST.
	 * TODO DP2.0 - Workaround: Remove w/a if and when the issue is resolved.
	 */
	if (link_dp_get_encoding_format(link_settings) == DP_128b_132b_ENCODING &&
			pipe_ctx->stream->signal == SIGNAL_TYPE_DISPLAY_PORT &&
			link->dc->debug.set_mst_en_for_sst) {
		enable_mst_on_sink(link, true);
	}
	if (pipe_ctx->stream->signal == SIGNAL_TYPE_EDP) {
		/*in case it is not on*/
		if (!link->dc->config.edp_no_power_sequencing)
			link->dc->hwss.edp_power_control(link, true);
		link->dc->hwss.edp_wait_for_hpd_ready(link, true);
	}

	if (link_dp_get_encoding_format(link_settings) == DP_128b_132b_ENCODING) {
		/* TODO - DP2.0 HW: calculate 32 symbol clock for HPO encoder */
	} else {
		pipe_ctx->stream_res.pix_clk_params.requested_sym_clk =
				link_settings->link_rate * LINK_RATE_REF_FREQ_IN_KHZ;
		if (state->clk_mgr && !apply_seamless_boot_optimization)
			state->clk_mgr->funcs->update_clocks(state->clk_mgr,
					state, false);
	}

	// during mode switch we do DP_SET_POWER off then on, and OUI is lost
	dpcd_set_source_specific_data(link);
	if (link->dpcd_sink_ext_caps.raw != 0) {
		post_oui_delay += link->panel_config.pps.extra_post_OUI_ms;
		msleep(post_oui_delay);
	}

	// similarly, mode switch can cause loss of cable ID
	dpcd_write_cable_id_to_dprx(link);

	skip_video_pattern = true;

	if (link_settings->link_rate == LINK_RATE_LOW)
		skip_video_pattern = false;

	if (perform_link_training_with_retries(link_settings,
					       skip_video_pattern,
					       lt_attempts,
					       pipe_ctx,
					       pipe_ctx->stream->signal,
					       do_fallback)) {
		status = DC_OK;
	} else {
		status = DC_FAIL_DP_LINK_TRAINING;
	}

	if (link->preferred_training_settings.fec_enable)
		fec_enable = *link->preferred_training_settings.fec_enable;
	else
		fec_enable = true;

	if (link_dp_get_encoding_format(link_settings) == DP_8b_10b_ENCODING)
		dp_set_fec_enable(link, fec_enable);

	// during mode set we do DP_SET_POWER off then on, aux writes are lost
	if (link->dpcd_sink_ext_caps.bits.oled == 1 ||
		link->dpcd_sink_ext_caps.bits.sdr_aux_backlight_control == 1 ||
		link->dpcd_sink_ext_caps.bits.hdr_aux_backlight_control == 1) {
		set_default_brightness_aux(link);
		if (link->dpcd_sink_ext_caps.bits.oled == 1)
			msleep(bl_oled_enable_delay);
		edp_backlight_enable_aux(link, true);
	}

	return status;
}

static enum dc_status enable_link_edp(
		struct dc_state *state,
		struct pipe_ctx *pipe_ctx)
{
	return enable_link_dp(state, pipe_ctx);
}

static void enable_link_lvds(struct pipe_ctx *pipe_ctx)
{
	struct dc_stream_state *stream = pipe_ctx->stream;
	struct dc_link *link = stream->link;
	struct dc *dc = stream->ctx->dc;

	if (stream->phy_pix_clk == 0)
		stream->phy_pix_clk = stream->timing.pix_clk_100hz / 10;

	memset(&stream->link->cur_link_settings, 0,
			sizeof(struct dc_link_settings));
	dc->hwss.enable_lvds_link_output(
			link,
			&pipe_ctx->link_res,
			pipe_ctx->clock_source->id,
			stream->phy_pix_clk);

}

static enum dc_status enable_link_dp_mst(
		struct dc_state *state,
		struct pipe_ctx *pipe_ctx)
{
	struct dc_link *link = pipe_ctx->stream->link;
	unsigned char mstm_cntl = 0;

	/* sink signal type after MST branch is MST. Multiple MST sinks
	 * share one link. Link DP PHY is enable or training only once.
	 */
	if (link->link_status.link_active)
		return DC_OK;

	/* clear payload table */
	core_link_read_dpcd(link, DP_MSTM_CTRL, &mstm_cntl, 1);
	if (mstm_cntl & DP_MST_EN)
		dm_helpers_dp_mst_clear_payload_allocation_table(link->ctx, link);

	/* to make sure the pending down rep can be processed
	 * before enabling the link
	 */
	dm_helpers_dp_mst_poll_pending_down_reply(link->ctx, link);

	/* set the sink to MST mode before enabling the link */
	enable_mst_on_sink(link, true);

	return enable_link_dp(state, pipe_ctx);
}

static enum dc_status enable_link_virtual(struct pipe_ctx *pipe_ctx)
{
	struct dc_link *link = pipe_ctx->stream->link;

	link->dc->hwss.enable_dp_link_output(link,
			&pipe_ctx->link_res,
			SIGNAL_TYPE_DISPLAY_PORT,
			pipe_ctx->clock_source->id,
			&pipe_ctx->link_config.dp_link_settings);
	return DC_OK;
}

static enum dc_status enable_link(
		struct dc_state *state,
		struct pipe_ctx *pipe_ctx)
{
	enum dc_status status = DC_ERROR_UNEXPECTED;
	struct dc_stream_state *stream = pipe_ctx->stream;
	struct dc_link *link = stream->link;

	/* There's some scenarios where driver is unloaded with display
	 * still enabled. When driver is reloaded, it may cause a display
	 * to not light up if there is a mismatch between old and new
	 * link settings. Need to call disable first before enabling at
	 * new link settings.
	 */
	if (link->link_status.link_active)
		disable_link(link, &pipe_ctx->link_res, pipe_ctx->stream->signal);

	switch (pipe_ctx->stream->signal) {
	case SIGNAL_TYPE_DISPLAY_PORT:
		status = enable_link_dp(state, pipe_ctx);
		break;
	case SIGNAL_TYPE_EDP:
		status = enable_link_edp(state, pipe_ctx);
		break;
	case SIGNAL_TYPE_DISPLAY_PORT_MST:
		status = enable_link_dp_mst(state, pipe_ctx);
		msleep(200);
		break;
	case SIGNAL_TYPE_DVI_SINGLE_LINK:
	case SIGNAL_TYPE_DVI_DUAL_LINK:
	case SIGNAL_TYPE_HDMI_TYPE_A:
		enable_link_hdmi(pipe_ctx);
		status = DC_OK;
		break;
	case SIGNAL_TYPE_LVDS:
		enable_link_lvds(pipe_ctx);
		status = DC_OK;
		break;
	case SIGNAL_TYPE_VIRTUAL:
		status = enable_link_virtual(pipe_ctx);
		break;
	default:
		break;
	}

	if (status == DC_OK) {
		pipe_ctx->stream->link->link_status.link_active = true;
	}

	return status;
}

static bool allocate_usb4_bandwidth_for_stream(struct dc_stream_state *stream, int bw)
{
<<<<<<< HEAD
=======
	struct dc_link *link = stream->sink->link;
	int req_bw = bw;

	DC_LOGGER_INIT(link->ctx->logger);

	if (!link->dpia_bw_alloc_config.bw_alloc_enabled)
		return false;

	if (stream->signal == SIGNAL_TYPE_DISPLAY_PORT_MST) {
		int sink_index = 0;
		int i = 0;

		for (i = 0; i < link->sink_count; i++) {
			if (link->remote_sinks[i] == NULL)
				continue;

			if (stream->sink->sink_id != link->remote_sinks[i]->sink_id)
				req_bw += link->dpia_bw_alloc_config.remote_sink_req_bw[i];
			else
				sink_index = i;
		}

		link->dpia_bw_alloc_config.remote_sink_req_bw[sink_index] = bw;
	}

	/* get dp overhead for dp tunneling */
	link->dpia_bw_alloc_config.dp_overhead = link_dp_dpia_get_dp_overhead_in_dp_tunneling(link);
	req_bw += link->dpia_bw_alloc_config.dp_overhead;

	if (link_dp_dpia_allocate_usb4_bandwidth_for_stream(link, req_bw)) {
		if (req_bw <= link->dpia_bw_alloc_config.allocated_bw) {
			DC_LOG_DEBUG("%s, Success in allocate bw for link(%d), allocated_bw(%d), dp_overhead(%d)\n",
					__func__, link->link_index, link->dpia_bw_alloc_config.allocated_bw,
					link->dpia_bw_alloc_config.dp_overhead);
		} else {
			// Cannot get the required bandwidth.
			DC_LOG_ERROR("%s, Failed to allocate bw for link(%d), allocated_bw(%d), dp_overhead(%d)\n",
					__func__, link->link_index, link->dpia_bw_alloc_config.allocated_bw,
					link->dpia_bw_alloc_config.dp_overhead);
			return false;
		}
	} else {
		DC_LOG_DEBUG("%s, usb4 request bw timeout\n", __func__);
		return false;
	}

	if (stream->signal == SIGNAL_TYPE_DISPLAY_PORT_MST) {
		int i = 0;

		for (i = 0; i < link->sink_count; i++) {
			if (link->remote_sinks[i] == NULL)
				continue;
			DC_LOG_DEBUG("%s, remote_sink=%s, request_bw=%d\n", __func__,
					(const char *)(&link->remote_sinks[i]->edid_caps.display_name[0]),
					link->dpia_bw_alloc_config.remote_sink_req_bw[i]);
		}
	}

>>>>>>> 2d5404ca
	return true;
}

static bool allocate_usb4_bandwidth(struct dc_stream_state *stream)
{
	bool ret;

	int bw = dc_bandwidth_in_kbps_from_timing(&stream->timing,
			dc_link_get_highest_encoding_format(stream->sink->link));

	ret = allocate_usb4_bandwidth_for_stream(stream, bw);

	return ret;
}

static bool deallocate_usb4_bandwidth(struct dc_stream_state *stream)
{
	bool ret;

	ret = allocate_usb4_bandwidth_for_stream(stream, 0);

	return ret;
}

void link_set_dpms_off(struct pipe_ctx *pipe_ctx)
{
	struct dc  *dc = pipe_ctx->stream->ctx->dc;
	struct dc_stream_state *stream = pipe_ctx->stream;
	struct dc_link *link = stream->sink->link;
	struct vpg *vpg = pipe_ctx->stream_res.stream_enc->vpg;
	enum dp_panel_mode panel_mode_dp = dp_get_panel_mode(link);

	DC_LOGGER_INIT(pipe_ctx->stream->ctx->logger);

	DC_LOGGER_INIT(pipe_ctx->stream->ctx->logger);

	ASSERT(is_master_pipe_for_link(link, pipe_ctx));

	if (dp_is_128b_132b_signal(pipe_ctx))
		vpg = pipe_ctx->stream_res.hpo_dp_stream_enc->vpg;
	if (dc_is_virtual_signal(pipe_ctx->stream->signal))
		return;

	if (pipe_ctx->stream->sink) {
		if (pipe_ctx->stream->sink->sink_signal != SIGNAL_TYPE_VIRTUAL &&
			pipe_ctx->stream->sink->sink_signal != SIGNAL_TYPE_NONE) {
			DC_LOG_DC("%s pipe_ctx dispname=%s signal=%x\n", __func__,
			pipe_ctx->stream->sink->edid_caps.display_name,
			pipe_ctx->stream->signal);
		}
	}

	if (!pipe_ctx->stream->sink->edid_caps.panel_patch.skip_avmute) {
		if (dc_is_hdmi_signal(pipe_ctx->stream->signal))
			set_avmute(pipe_ctx, true);
	}

	dc->hwss.disable_audio_stream(pipe_ctx);

	update_psp_stream_config(pipe_ctx, true);
	dc->hwss.blank_stream(pipe_ctx);

	if (pipe_ctx->stream->link->ep_type == DISPLAY_ENDPOINT_USB4_DPIA)
		deallocate_usb4_bandwidth(pipe_ctx->stream);

	if (pipe_ctx->stream->signal == SIGNAL_TYPE_DISPLAY_PORT_MST)
		deallocate_mst_payload(pipe_ctx);
	else if (dc_is_dp_sst_signal(pipe_ctx->stream->signal) &&
			dp_is_128b_132b_signal(pipe_ctx))
		update_sst_payload(pipe_ctx, false);

	if (dc_is_hdmi_signal(pipe_ctx->stream->signal)) {
		struct ext_hdmi_settings settings = {0};
		enum engine_id eng_id = pipe_ctx->stream_res.stream_enc->id;

		unsigned short masked_chip_caps = link->chip_caps &
				EXT_DISPLAY_PATH_CAPS__EXT_CHIP_MASK;
		//Need to inform that sink is going to use legacy HDMI mode.
		write_scdc_data(
			link->ddc,
			165000,//vbios only handles 165Mhz.
			false);
		if (masked_chip_caps == EXT_DISPLAY_PATH_CAPS__HDMI20_TISN65DP159RSBT) {
			/* DP159, Retimer settings */
			if (get_ext_hdmi_settings(pipe_ctx, eng_id, &settings))
				write_i2c_retimer_setting(pipe_ctx,
						false, false, &settings);
			else
				write_i2c_default_retimer_setting(pipe_ctx,
						false, false);
		} else if (masked_chip_caps == EXT_DISPLAY_PATH_CAPS__HDMI20_PI3EQX1204) {
			/* PI3EQX1204, Redriver settings */
			write_i2c_redriver_setting(pipe_ctx, false);
		}
	}

	if (pipe_ctx->stream->signal == SIGNAL_TYPE_DISPLAY_PORT &&
			!dp_is_128b_132b_signal(pipe_ctx)) {

		/* In DP1.x SST mode, our encoder will go to TPS1
		 * when link is on but stream is off.
		 * Disabling link before stream will avoid exposing TPS1 pattern
		 * during the disable sequence as it will confuse some receivers
		 * state machine.
		 * In DP2 or MST mode, our encoder will stay video active
		 */
		disable_link(pipe_ctx->stream->link, &pipe_ctx->link_res, pipe_ctx->stream->signal);
		dc->hwss.disable_stream(pipe_ctx);
	} else {
		dc->hwss.disable_stream(pipe_ctx);
		disable_link(pipe_ctx->stream->link, &pipe_ctx->link_res, pipe_ctx->stream->signal);
	}
	edp_set_panel_assr(link, pipe_ctx, &panel_mode_dp, false);

	if (pipe_ctx->stream->timing.flags.DSC) {
		if (dc_is_dp_signal(pipe_ctx->stream->signal))
			link_set_dsc_enable(pipe_ctx, false);
	}
	if (dp_is_128b_132b_signal(pipe_ctx)) {
		if (pipe_ctx->stream_res.tg->funcs->set_out_mux)
			pipe_ctx->stream_res.tg->funcs->set_out_mux(pipe_ctx->stream_res.tg, OUT_MUX_DIO);
	}

	if (vpg && vpg->funcs->vpg_powerdown)
		vpg->funcs->vpg_powerdown(vpg);

	/* for psp not exist case */
	if (link->connector_signal == SIGNAL_TYPE_EDP && dc->debug.psp_disabled_wa) {
		/* reset internal save state to default since eDP is  off */
		enum dp_panel_mode panel_mode = dp_get_panel_mode(pipe_ctx->stream->link);
		/* since current psp not loaded, we need to reset it to default*/
		link->panel_mode = panel_mode;
	}
}

void link_set_dpms_on(
		struct dc_state *state,
		struct pipe_ctx *pipe_ctx)
{
	struct dc *dc = pipe_ctx->stream->ctx->dc;
	struct dc_stream_state *stream = pipe_ctx->stream;
	struct dc_link *link = stream->sink->link;
	enum dc_status status;
	struct link_encoder *link_enc;
	enum otg_out_mux_dest otg_out_dest = OUT_MUX_DIO;
	struct vpg *vpg = pipe_ctx->stream_res.stream_enc->vpg;
	const struct link_hwss *link_hwss = get_link_hwss(link, &pipe_ctx->link_res);
	bool apply_edp_fast_boot_optimization =
		pipe_ctx->stream->apply_edp_fast_boot_optimization;

	DC_LOGGER_INIT(pipe_ctx->stream->ctx->logger);

	ASSERT(is_master_pipe_for_link(link, pipe_ctx));

	if (dp_is_128b_132b_signal(pipe_ctx))
		vpg = pipe_ctx->stream_res.hpo_dp_stream_enc->vpg;
	if (dc_is_virtual_signal(pipe_ctx->stream->signal))
		return;

	if (pipe_ctx->stream->sink) {
		if (pipe_ctx->stream->sink->sink_signal != SIGNAL_TYPE_VIRTUAL &&
			pipe_ctx->stream->sink->sink_signal != SIGNAL_TYPE_NONE) {
			DC_LOG_DC("%s pipe_ctx dispname=%s signal=%x\n", __func__,
			pipe_ctx->stream->sink->edid_caps.display_name,
			pipe_ctx->stream->signal);
		}
	}

	link_enc = link_enc_cfg_get_link_enc(link);
	ASSERT(link_enc);

	if (!dc_is_virtual_signal(pipe_ctx->stream->signal)
			&& !dp_is_128b_132b_signal(pipe_ctx)) {
		struct stream_encoder *stream_enc = pipe_ctx->stream_res.stream_enc;

		if (link_enc)
			link_enc->funcs->setup(
				link_enc,
				pipe_ctx->stream->signal);

		if (stream_enc && stream_enc->funcs->dig_stream_enable)
			stream_enc->funcs->dig_stream_enable(
				stream_enc,
				pipe_ctx->stream->signal, 1);
	}

	pipe_ctx->stream->link->link_state_valid = true;

	if (pipe_ctx->stream_res.tg->funcs->set_out_mux) {
		if (dp_is_128b_132b_signal(pipe_ctx))
			otg_out_dest = OUT_MUX_HPO_DP;
		else
			otg_out_dest = OUT_MUX_DIO;
		pipe_ctx->stream_res.tg->funcs->set_out_mux(pipe_ctx->stream_res.tg, otg_out_dest);
	}

	link_hwss->setup_stream_attribute(pipe_ctx);

	pipe_ctx->stream->apply_edp_fast_boot_optimization = false;

	// Enable VPG before building infoframe
	if (vpg && vpg->funcs->vpg_poweron)
		vpg->funcs->vpg_poweron(vpg);

	resource_build_info_frame(pipe_ctx);
	dc->hwss.update_info_frame(pipe_ctx);

	if (dc_is_dp_signal(pipe_ctx->stream->signal))
		dp_trace_source_sequence(link, DPCD_SOURCE_SEQ_AFTER_UPDATE_INFO_FRAME);

	/* Do not touch link on seamless boot optimization. */
	if (pipe_ctx->stream->apply_seamless_boot_optimization) {
		pipe_ctx->stream->dpms_off = false;

		/* Still enable stream features & audio on seamless boot for DP external displays */
		if (pipe_ctx->stream->signal == SIGNAL_TYPE_DISPLAY_PORT) {
			enable_stream_features(pipe_ctx);
			dc->hwss.enable_audio_stream(pipe_ctx);
		}

		update_psp_stream_config(pipe_ctx, false);
		return;
	}

	/* eDP lit up by bios already, no need to enable again. */
	if (pipe_ctx->stream->signal == SIGNAL_TYPE_EDP &&
				apply_edp_fast_boot_optimization &&
				!pipe_ctx->stream->timing.flags.DSC &&
				!pipe_ctx->next_odm_pipe) {
		pipe_ctx->stream->dpms_off = false;
		update_psp_stream_config(pipe_ctx, false);
		return;
	}

	if (pipe_ctx->stream->dpms_off)
		return;
<<<<<<< HEAD

	/* Have to setup DSC before DIG FE and BE are connected (which happens before the
	 * link training). This is to make sure the bandwidth sent to DIG BE won't be
	 * bigger than what the link and/or DIG BE can handle. VBID[6]/CompressedStream_flag
	 * will be automatically set at a later time when the video is enabled
	 * (DP_VID_STREAM_EN = 1).
	 */
	if (pipe_ctx->stream->timing.flags.DSC) {
		if (dc_is_dp_signal(pipe_ctx->stream->signal) ||
		    dc_is_virtual_signal(pipe_ctx->stream->signal))
			link_set_dsc_enable(pipe_ctx, true);
	}

	status = enable_link(state, pipe_ctx);

	if (status != DC_OK) {
		DC_LOG_WARNING("enabling link %u failed: %d\n",
		pipe_ctx->stream->link->link_index,
		status);

		/* Abort stream enable *unless* the failure was due to
		 * DP link training - some DP monitors will recover and
		 * show the stream anyway. But MST displays can't proceed
		 * without link training.
		 */
		if (status != DC_FAIL_DP_LINK_TRAINING ||
				pipe_ctx->stream->signal == SIGNAL_TYPE_DISPLAY_PORT_MST) {
			if (false == stream->link->link_status.link_active)
				disable_link(stream->link, &pipe_ctx->link_res,
						pipe_ctx->stream->signal);
			BREAK_TO_DEBUGGER();
			return;
		}
	}

	/* turn off otg test pattern if enable */
	if (pipe_ctx->stream_res.tg->funcs->set_test_pattern)
		pipe_ctx->stream_res.tg->funcs->set_test_pattern(pipe_ctx->stream_res.tg,
				CONTROLLER_DP_TEST_PATTERN_VIDEOMODE,
				COLOR_DEPTH_UNDEFINED);

	/* This second call is needed to reconfigure the DIG
	 * as a workaround for the incorrect value being applied
	 * from transmitter control.
	 */
	if (!(dc_is_virtual_signal(pipe_ctx->stream->signal) ||
			dp_is_128b_132b_signal(pipe_ctx))) {
			struct stream_encoder *stream_enc = pipe_ctx->stream_res.stream_enc;

			if (link_enc)
				link_enc->funcs->setup(
					link_enc,
					pipe_ctx->stream->signal);

			if (stream_enc && stream_enc->funcs->dig_stream_enable)
				stream_enc->funcs->dig_stream_enable(
					stream_enc,
					pipe_ctx->stream->signal, 1);

		}

	dc->hwss.enable_stream(pipe_ctx);

	/* Set DPS PPS SDP (AKA "info frames") */
	if (pipe_ctx->stream->timing.flags.DSC) {
		if (dc_is_dp_signal(pipe_ctx->stream->signal) ||
				dc_is_virtual_signal(pipe_ctx->stream->signal)) {
			dp_set_dsc_on_rx(pipe_ctx, true);
			link_set_dsc_pps_packet(pipe_ctx, true, true);
=======

	/* Have to setup DSC before DIG FE and BE are connected (which happens before the
	 * link training). This is to make sure the bandwidth sent to DIG BE won't be
	 * bigger than what the link and/or DIG BE can handle. VBID[6]/CompressedStream_flag
	 * will be automatically set at a later time when the video is enabled
	 * (DP_VID_STREAM_EN = 1).
	 */
	if (pipe_ctx->stream->timing.flags.DSC) {
		if (dc_is_dp_signal(pipe_ctx->stream->signal) ||
		    dc_is_virtual_signal(pipe_ctx->stream->signal))
			link_set_dsc_enable(pipe_ctx, true);
	}

	status = enable_link(state, pipe_ctx);

	if (status != DC_OK) {
		DC_LOG_WARNING("enabling link %u failed: %d\n",
		pipe_ctx->stream->link->link_index,
		status);

		/* Abort stream enable *unless* the failure was due to
		 * DP link training - some DP monitors will recover and
		 * show the stream anyway. But MST displays can't proceed
		 * without link training.
		 */
		if (status != DC_FAIL_DP_LINK_TRAINING ||
				pipe_ctx->stream->signal == SIGNAL_TYPE_DISPLAY_PORT_MST) {
			if (false == stream->link->link_status.link_active)
				disable_link(stream->link, &pipe_ctx->link_res,
						pipe_ctx->stream->signal);
			BREAK_TO_DEBUGGER();
			return;
		}
	}

	/* turn off otg test pattern if enable */
	if (pipe_ctx->stream_res.tg->funcs->set_test_pattern)
		pipe_ctx->stream_res.tg->funcs->set_test_pattern(pipe_ctx->stream_res.tg,
				CONTROLLER_DP_TEST_PATTERN_VIDEOMODE,
				COLOR_DEPTH_UNDEFINED);

	/* This second call is needed to reconfigure the DIG
	 * as a workaround for the incorrect value being applied
	 * from transmitter control.
	 */
	if (!(dc_is_virtual_signal(pipe_ctx->stream->signal) ||
			dp_is_128b_132b_signal(pipe_ctx))) {

			if (link_enc)
				link_enc->funcs->setup(
					link_enc,
					pipe_ctx->stream->signal);

>>>>>>> 2d5404ca
		}
	}

<<<<<<< HEAD
	if (pipe_ctx->stream->link->ep_type == DISPLAY_ENDPOINT_USB4_DPIA)
		allocate_usb4_bandwidth(pipe_ctx->stream);

	if (pipe_ctx->stream->signal == SIGNAL_TYPE_DISPLAY_PORT_MST)
		allocate_mst_payload(pipe_ctx);
	else if (pipe_ctx->stream->signal == SIGNAL_TYPE_DISPLAY_PORT &&
			dp_is_128b_132b_signal(pipe_ctx))
		update_sst_payload(pipe_ctx, true);

	dc->hwss.unblank_stream(pipe_ctx,
		&pipe_ctx->stream->link->cur_link_settings);

	if (stream->sink_patches.delay_ignore_msa > 0)
		msleep(stream->sink_patches.delay_ignore_msa);

	if (dc_is_dp_signal(pipe_ctx->stream->signal))
		enable_stream_features(pipe_ctx);
	update_psp_stream_config(pipe_ctx, false);

=======
	dc->hwss.enable_stream(pipe_ctx);

	/* Set DPS PPS SDP (AKA "info frames") */
	if (pipe_ctx->stream->timing.flags.DSC) {
		if (dc_is_dp_signal(pipe_ctx->stream->signal) ||
				dc_is_virtual_signal(pipe_ctx->stream->signal)) {
			dp_set_dsc_on_rx(pipe_ctx, true);
			link_set_dsc_pps_packet(pipe_ctx, true, true);
		}
	}

	if (pipe_ctx->stream->link->ep_type == DISPLAY_ENDPOINT_USB4_DPIA)
		allocate_usb4_bandwidth(pipe_ctx->stream);

	if (pipe_ctx->stream->signal == SIGNAL_TYPE_DISPLAY_PORT_MST)
		allocate_mst_payload(pipe_ctx);
	else if (dc_is_dp_sst_signal(pipe_ctx->stream->signal) &&
			dp_is_128b_132b_signal(pipe_ctx))
		update_sst_payload(pipe_ctx, true);

	dc->hwss.unblank_stream(pipe_ctx,
		&pipe_ctx->stream->link->cur_link_settings);

	if (stream->sink_patches.delay_ignore_msa > 0)
		msleep(stream->sink_patches.delay_ignore_msa);

	if (dc_is_dp_signal(pipe_ctx->stream->signal))
		enable_stream_features(pipe_ctx);
	update_psp_stream_config(pipe_ctx, false);

>>>>>>> 2d5404ca
	dc->hwss.enable_audio_stream(pipe_ctx);

	if (dc_is_hdmi_signal(pipe_ctx->stream->signal)) {
		set_avmute(pipe_ctx, false);
	}
}<|MERGE_RESOLUTION|>--- conflicted
+++ resolved
@@ -55,11 +55,8 @@
 #include "dccg.h"
 #include "clk_mgr.h"
 #include "atomfirmware.h"
-<<<<<<< HEAD
-=======
 #include "vpg.h"
 
->>>>>>> 2d5404ca
 #define DC_LOGGER \
 	dc_logger
 #define DC_LOGGER_INIT(logger) \
@@ -824,8 +821,6 @@
 			dccg->funcs->set_dto_dscclk(dccg, dsc->inst);
 		dsc->funcs->dsc_set_config(dsc, &dsc_cfg, &dsc_optc_cfg);
 		dsc->funcs->dsc_enable(dsc, pipe_ctx->stream_res.opp->inst);
-		if (should_use_dto_dscclk)
-			dccg->funcs->set_dto_dscclk(dccg, dsc->inst);
 		for (odm_pipe = pipe_ctx->next_odm_pipe; odm_pipe; odm_pipe = odm_pipe->next_odm_pipe) {
 			struct display_stream_compressor *odm_dsc = odm_pipe->stream_res.dsc;
 
@@ -833,8 +828,6 @@
 				dccg->funcs->set_dto_dscclk(dccg, odm_dsc->inst);
 			odm_dsc->funcs->dsc_set_config(odm_dsc, &dsc_cfg, &dsc_optc_cfg);
 			odm_dsc->funcs->dsc_enable(odm_dsc, odm_pipe->stream_res.opp->inst);
-			if (should_use_dto_dscclk)
-				dccg->funcs->set_dto_dscclk(dccg, odm_dsc->inst);
 		}
 		dsc_cfg.dc_dsc_cfg.num_slices_h *= opp_cnt;
 		dsc_cfg.pic_width *= opp_cnt;
@@ -876,31 +869,16 @@
 										NULL,
 										true);
 			else {
-<<<<<<< HEAD
-				pipe_ctx->stream_res.stream_enc->funcs->dp_set_dsc_config(
-						pipe_ctx->stream_res.stream_enc,
-						OPTC_DSC_DISABLED, 0, 0);
-=======
 				if (pipe_ctx->stream_res.stream_enc->funcs->dp_set_dsc_config)
 					pipe_ctx->stream_res.stream_enc->funcs->dp_set_dsc_config(
 							pipe_ctx->stream_res.stream_enc,
 							OPTC_DSC_DISABLED, 0, 0);
->>>>>>> 2d5404ca
 				pipe_ctx->stream_res.stream_enc->funcs->dp_set_dsc_pps_info_packet(
 							pipe_ctx->stream_res.stream_enc, false, NULL, true);
 			}
 		}
 
 		/* disable DSC block */
-<<<<<<< HEAD
-		if (dccg->funcs->set_ref_dscclk)
-			dccg->funcs->set_ref_dscclk(dccg, pipe_ctx->stream_res.dsc->inst);
-		pipe_ctx->stream_res.dsc->funcs->dsc_disable(pipe_ctx->stream_res.dsc);
-		for (odm_pipe = pipe_ctx->next_odm_pipe; odm_pipe; odm_pipe = odm_pipe->next_odm_pipe) {
-			if (dccg->funcs->set_ref_dscclk)
-				dccg->funcs->set_ref_dscclk(dccg, odm_pipe->stream_res.dsc->inst);
-			odm_pipe->stream_res.dsc->funcs->dsc_disable(odm_pipe->stream_res.dsc);
-=======
 		for (odm_pipe = pipe_ctx; odm_pipe; odm_pipe = odm_pipe->next_odm_pipe) {
 			odm_pipe->stream_res.dsc->funcs->dsc_disconnect(odm_pipe->stream_res.dsc);
 			/*
@@ -927,7 +905,6 @@
 			odm_pipe->stream_res.dsc->funcs->dsc_disable(odm_pipe->stream_res.dsc);
 			if (dccg->funcs->set_ref_dscclk)
 				dccg->funcs->set_ref_dscclk(dccg, odm_pipe->stream_res.dsc->inst);
->>>>>>> 2d5404ca
 		}
 	}
 }
@@ -947,19 +924,11 @@
 	struct dc_stream_state *stream = pipe_ctx->stream;
 
 	if (!pipe_ctx->stream->timing.flags.DSC)
-<<<<<<< HEAD
 		return false;
 
 	if (!dsc)
 		return false;
 
-=======
-		return false;
-
-	if (!dsc)
-		return false;
-
->>>>>>> 2d5404ca
 	DC_LOGGER_INIT(dsc->ctx->logger);
 
 	if (enable) {
@@ -2020,11 +1989,7 @@
 	/* We need to enable stream encoder for TMDS first to apply 1/4 TMDS
 	 * character clock in case that beyond 340MHz.
 	 */
-<<<<<<< HEAD
-	if (dc_is_hdmi_tmds_signal(pipe_ctx->stream->signal))
-=======
 	if (dc_is_hdmi_tmds_signal(pipe_ctx->stream->signal) || dc_is_dvi_signal(pipe_ctx->stream->signal))
->>>>>>> 2d5404ca
 		link_hwss->setup_stream_encoder(pipe_ctx);
 
 	dc->hwss.enable_tmds_link_output(
@@ -2270,8 +2235,6 @@
 
 static bool allocate_usb4_bandwidth_for_stream(struct dc_stream_state *stream, int bw)
 {
-<<<<<<< HEAD
-=======
 	struct dc_link *link = stream->sink->link;
 	int req_bw = bw;
 
@@ -2330,7 +2293,6 @@
 		}
 	}
 
->>>>>>> 2d5404ca
 	return true;
 }
 
@@ -2362,8 +2324,6 @@
 	struct dc_link *link = stream->sink->link;
 	struct vpg *vpg = pipe_ctx->stream_res.stream_enc->vpg;
 	enum dp_panel_mode panel_mode_dp = dp_get_panel_mode(link);
-
-	DC_LOGGER_INIT(pipe_ctx->stream->ctx->logger);
 
 	DC_LOGGER_INIT(pipe_ctx->stream->ctx->logger);
 
@@ -2504,17 +2464,10 @@
 
 	if (!dc_is_virtual_signal(pipe_ctx->stream->signal)
 			&& !dp_is_128b_132b_signal(pipe_ctx)) {
-		struct stream_encoder *stream_enc = pipe_ctx->stream_res.stream_enc;
-
 		if (link_enc)
 			link_enc->funcs->setup(
 				link_enc,
 				pipe_ctx->stream->signal);
-
-		if (stream_enc && stream_enc->funcs->dig_stream_enable)
-			stream_enc->funcs->dig_stream_enable(
-				stream_enc,
-				pipe_ctx->stream->signal, 1);
 	}
 
 	pipe_ctx->stream->link->link_state_valid = true;
@@ -2567,7 +2520,6 @@
 
 	if (pipe_ctx->stream->dpms_off)
 		return;
-<<<<<<< HEAD
 
 	/* Have to setup DSC before DIG FE and BE are connected (which happens before the
 	 * link training). This is to make sure the bandwidth sent to DIG BE won't be
@@ -2615,17 +2567,11 @@
 	 */
 	if (!(dc_is_virtual_signal(pipe_ctx->stream->signal) ||
 			dp_is_128b_132b_signal(pipe_ctx))) {
-			struct stream_encoder *stream_enc = pipe_ctx->stream_res.stream_enc;
 
 			if (link_enc)
 				link_enc->funcs->setup(
 					link_enc,
 					pipe_ctx->stream->signal);
-
-			if (stream_enc && stream_enc->funcs->dig_stream_enable)
-				stream_enc->funcs->dig_stream_enable(
-					stream_enc,
-					pipe_ctx->stream->signal, 1);
 
 		}
 
@@ -2637,93 +2583,6 @@
 				dc_is_virtual_signal(pipe_ctx->stream->signal)) {
 			dp_set_dsc_on_rx(pipe_ctx, true);
 			link_set_dsc_pps_packet(pipe_ctx, true, true);
-=======
-
-	/* Have to setup DSC before DIG FE and BE are connected (which happens before the
-	 * link training). This is to make sure the bandwidth sent to DIG BE won't be
-	 * bigger than what the link and/or DIG BE can handle. VBID[6]/CompressedStream_flag
-	 * will be automatically set at a later time when the video is enabled
-	 * (DP_VID_STREAM_EN = 1).
-	 */
-	if (pipe_ctx->stream->timing.flags.DSC) {
-		if (dc_is_dp_signal(pipe_ctx->stream->signal) ||
-		    dc_is_virtual_signal(pipe_ctx->stream->signal))
-			link_set_dsc_enable(pipe_ctx, true);
-	}
-
-	status = enable_link(state, pipe_ctx);
-
-	if (status != DC_OK) {
-		DC_LOG_WARNING("enabling link %u failed: %d\n",
-		pipe_ctx->stream->link->link_index,
-		status);
-
-		/* Abort stream enable *unless* the failure was due to
-		 * DP link training - some DP monitors will recover and
-		 * show the stream anyway. But MST displays can't proceed
-		 * without link training.
-		 */
-		if (status != DC_FAIL_DP_LINK_TRAINING ||
-				pipe_ctx->stream->signal == SIGNAL_TYPE_DISPLAY_PORT_MST) {
-			if (false == stream->link->link_status.link_active)
-				disable_link(stream->link, &pipe_ctx->link_res,
-						pipe_ctx->stream->signal);
-			BREAK_TO_DEBUGGER();
-			return;
-		}
-	}
-
-	/* turn off otg test pattern if enable */
-	if (pipe_ctx->stream_res.tg->funcs->set_test_pattern)
-		pipe_ctx->stream_res.tg->funcs->set_test_pattern(pipe_ctx->stream_res.tg,
-				CONTROLLER_DP_TEST_PATTERN_VIDEOMODE,
-				COLOR_DEPTH_UNDEFINED);
-
-	/* This second call is needed to reconfigure the DIG
-	 * as a workaround for the incorrect value being applied
-	 * from transmitter control.
-	 */
-	if (!(dc_is_virtual_signal(pipe_ctx->stream->signal) ||
-			dp_is_128b_132b_signal(pipe_ctx))) {
-
-			if (link_enc)
-				link_enc->funcs->setup(
-					link_enc,
-					pipe_ctx->stream->signal);
-
->>>>>>> 2d5404ca
-		}
-	}
-
-<<<<<<< HEAD
-	if (pipe_ctx->stream->link->ep_type == DISPLAY_ENDPOINT_USB4_DPIA)
-		allocate_usb4_bandwidth(pipe_ctx->stream);
-
-	if (pipe_ctx->stream->signal == SIGNAL_TYPE_DISPLAY_PORT_MST)
-		allocate_mst_payload(pipe_ctx);
-	else if (pipe_ctx->stream->signal == SIGNAL_TYPE_DISPLAY_PORT &&
-			dp_is_128b_132b_signal(pipe_ctx))
-		update_sst_payload(pipe_ctx, true);
-
-	dc->hwss.unblank_stream(pipe_ctx,
-		&pipe_ctx->stream->link->cur_link_settings);
-
-	if (stream->sink_patches.delay_ignore_msa > 0)
-		msleep(stream->sink_patches.delay_ignore_msa);
-
-	if (dc_is_dp_signal(pipe_ctx->stream->signal))
-		enable_stream_features(pipe_ctx);
-	update_psp_stream_config(pipe_ctx, false);
-
-=======
-	dc->hwss.enable_stream(pipe_ctx);
-
-	/* Set DPS PPS SDP (AKA "info frames") */
-	if (pipe_ctx->stream->timing.flags.DSC) {
-		if (dc_is_dp_signal(pipe_ctx->stream->signal) ||
-				dc_is_virtual_signal(pipe_ctx->stream->signal)) {
-			dp_set_dsc_on_rx(pipe_ctx, true);
-			link_set_dsc_pps_packet(pipe_ctx, true, true);
 		}
 	}
 
@@ -2746,7 +2605,6 @@
 		enable_stream_features(pipe_ctx);
 	update_psp_stream_config(pipe_ctx, false);
 
->>>>>>> 2d5404ca
 	dc->hwss.enable_audio_stream(pipe_ctx);
 
 	if (dc_is_hdmi_signal(pipe_ctx->stream->signal)) {
