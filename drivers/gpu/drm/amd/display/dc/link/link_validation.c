/*
 * Copyright 2023 Advanced Micro Devices, Inc.
 *
 * Permission is hereby granted, free of charge, to any person obtaining a
 * copy of this software and associated documentation files (the "Software"),
 * to deal in the Software without restriction, including without limitation
 * the rights to use, copy, modify, merge, publish, distribute, sublicense,
 * and/or sell copies of the Software, and to permit persons to whom the
 * Software is furnished to do so, subject to the following conditions:
 *
 * The above copyright notice and this permission notice shall be included in
 * all copies or substantial portions of the Software.
 *
 * THE SOFTWARE IS PROVIDED "AS IS", WITHOUT WARRANTY OF ANY KIND, EXPRESS OR
 * IMPLIED, INCLUDING BUT NOT LIMITED TO THE WARRANTIES OF MERCHANTABILITY,
 * FITNESS FOR A PARTICULAR PURPOSE AND NONINFRINGEMENT.  IN NO EVENT SHALL
 * THE COPYRIGHT HOLDER(S) OR AUTHOR(S) BE LIABLE FOR ANY CLAIM, DAMAGES OR
 * OTHER LIABILITY, WHETHER IN AN ACTION OF CONTRACT, TORT OR OTHERWISE,
 * ARISING FROM, OUT OF OR IN CONNECTION WITH THE SOFTWARE OR THE USE OR
 * OTHER DEALINGS IN THE SOFTWARE.
 *
 * Authors: AMD
 *
 */

/* FILE POLICY AND INTENDED USAGE:
 * This file owns timing validation against various link limitations. (ex.
 * link bandwidth, receiver capability or our hardware capability) It also
 * provides helper functions exposing bandwidth formulas used in validation.
 */
#include "link_validation.h"
#include "protocols/link_dp_capability.h"
#include "protocols/link_dp_dpia_bw.h"
#include "resource.h"

#define DC_LOGGER_INIT(logger)

static uint32_t get_tmds_output_pixel_clock_100hz(const struct dc_crtc_timing *timing)
{

	uint32_t pxl_clk = timing->pix_clk_100hz;

	if (timing->pixel_encoding == PIXEL_ENCODING_YCBCR420)
		pxl_clk /= 2;
	else if (timing->pixel_encoding == PIXEL_ENCODING_YCBCR422)
		pxl_clk = pxl_clk * 2 / 3;

	if (timing->display_color_depth == COLOR_DEPTH_101010)
		pxl_clk = pxl_clk * 10 / 8;
	else if (timing->display_color_depth == COLOR_DEPTH_121212)
		pxl_clk = pxl_clk * 12 / 8;

	return pxl_clk;
}

static bool dp_active_dongle_validate_timing(
		const struct dc_crtc_timing *timing,
		const struct dpcd_caps *dpcd_caps)
{
	const struct dc_dongle_caps *dongle_caps = &dpcd_caps->dongle_caps;

	switch (dpcd_caps->dongle_type) {
	case DISPLAY_DONGLE_DP_VGA_CONVERTER:
	case DISPLAY_DONGLE_DP_DVI_CONVERTER:
	case DISPLAY_DONGLE_DP_DVI_DONGLE:
		if (timing->pixel_encoding == PIXEL_ENCODING_RGB)
			return true;
		else
			return false;
	default:
		break;
	}

	if (dpcd_caps->dongle_type == DISPLAY_DONGLE_DP_HDMI_CONVERTER &&
			dongle_caps->extendedCapValid == true) {
		/* Check Pixel Encoding */
		switch (timing->pixel_encoding) {
		case PIXEL_ENCODING_RGB:
		case PIXEL_ENCODING_YCBCR444:
			break;
		case PIXEL_ENCODING_YCBCR422:
			if (!dongle_caps->is_dp_hdmi_ycbcr422_pass_through)
				return false;
			break;
		case PIXEL_ENCODING_YCBCR420:
			if (!dongle_caps->is_dp_hdmi_ycbcr420_pass_through)
				return false;
			break;
		default:
			/* Invalid Pixel Encoding*/
			return false;
		}

		switch (timing->display_color_depth) {
		case COLOR_DEPTH_666:
		case COLOR_DEPTH_888:
			/*888 and 666 should always be supported*/
			break;
		case COLOR_DEPTH_101010:
			if (dongle_caps->dp_hdmi_max_bpc < 10)
				return false;
			break;
		case COLOR_DEPTH_121212:
			if (dongle_caps->dp_hdmi_max_bpc < 12)
				return false;
			break;
		case COLOR_DEPTH_141414:
		case COLOR_DEPTH_161616:
		default:
			/* These color depths are currently not supported */
			return false;
		}

		/* Check 3D format */
		switch (timing->timing_3d_format) {
		case TIMING_3D_FORMAT_NONE:
		case TIMING_3D_FORMAT_FRAME_ALTERNATE:
			/*Only frame alternate 3D is supported on active dongle*/
			break;
		default:
			/*other 3D formats are not supported due to bad infoframe translation */
			return false;
		}

		if (dongle_caps->dp_hdmi_frl_max_link_bw_in_kbps > 0) { // DP to HDMI FRL converter
			struct dc_crtc_timing outputTiming = *timing;

			if (timing->flags.DSC && !timing->dsc_cfg.is_frl)
				/* DP input has DSC, HDMI FRL output doesn't have DSC, remove DSC from output timing */
				outputTiming.flags.DSC = 0;
<<<<<<< HEAD
#endif
=======
>>>>>>> 2d5404ca
			if (dc_bandwidth_in_kbps_from_timing(&outputTiming, DC_LINK_ENCODING_HDMI_FRL) >
					dongle_caps->dp_hdmi_frl_max_link_bw_in_kbps)
				return false;
		} else { // DP to HDMI TMDS converter
			if (get_tmds_output_pixel_clock_100hz(timing) > (dongle_caps->dp_hdmi_max_pixel_clk_in_khz * 10))
				return false;
		}
	}

	if (dpcd_caps->channel_coding_cap.bits.DP_128b_132b_SUPPORTED == 0 &&
			dpcd_caps->dsc_caps.dsc_basic_caps.fields.dsc_support.DSC_PASSTHROUGH_SUPPORT == 0 &&
			dongle_caps->dfp_cap_ext.supported) {

		if (dongle_caps->dfp_cap_ext.max_pixel_rate_in_mps < (timing->pix_clk_100hz / 10000))
			return false;

		if (dongle_caps->dfp_cap_ext.max_video_h_active_width < timing->h_addressable)
			return false;

		if (dongle_caps->dfp_cap_ext.max_video_v_active_height < timing->v_addressable)
			return false;

		if (timing->pixel_encoding == PIXEL_ENCODING_RGB) {
			if (!dongle_caps->dfp_cap_ext.encoding_format_caps.support_rgb)
				return false;
			if (timing->display_color_depth == COLOR_DEPTH_666 &&
					!dongle_caps->dfp_cap_ext.rgb_color_depth_caps.support_6bpc)
				return false;
			else if (timing->display_color_depth == COLOR_DEPTH_888 &&
					!dongle_caps->dfp_cap_ext.rgb_color_depth_caps.support_8bpc)
				return false;
			else if (timing->display_color_depth == COLOR_DEPTH_101010 &&
					!dongle_caps->dfp_cap_ext.rgb_color_depth_caps.support_10bpc)
				return false;
			else if (timing->display_color_depth == COLOR_DEPTH_121212 &&
					!dongle_caps->dfp_cap_ext.rgb_color_depth_caps.support_12bpc)
				return false;
			else if (timing->display_color_depth == COLOR_DEPTH_161616 &&
					!dongle_caps->dfp_cap_ext.rgb_color_depth_caps.support_16bpc)
				return false;
		} else if (timing->pixel_encoding == PIXEL_ENCODING_YCBCR444) {
			if (!dongle_caps->dfp_cap_ext.encoding_format_caps.support_rgb)
				return false;
			if (timing->display_color_depth == COLOR_DEPTH_888 &&
					!dongle_caps->dfp_cap_ext.ycbcr444_color_depth_caps.support_8bpc)
				return false;
			else if (timing->display_color_depth == COLOR_DEPTH_101010 &&
					!dongle_caps->dfp_cap_ext.ycbcr444_color_depth_caps.support_10bpc)
				return false;
			else if (timing->display_color_depth == COLOR_DEPTH_121212 &&
					!dongle_caps->dfp_cap_ext.ycbcr444_color_depth_caps.support_12bpc)
				return false;
			else if (timing->display_color_depth == COLOR_DEPTH_161616 &&
					!dongle_caps->dfp_cap_ext.ycbcr444_color_depth_caps.support_16bpc)
				return false;
		} else if (timing->pixel_encoding == PIXEL_ENCODING_YCBCR422) {
			if (!dongle_caps->dfp_cap_ext.encoding_format_caps.support_rgb)
				return false;
			if (timing->display_color_depth == COLOR_DEPTH_888 &&
					!dongle_caps->dfp_cap_ext.ycbcr422_color_depth_caps.support_8bpc)
				return false;
			else if (timing->display_color_depth == COLOR_DEPTH_101010 &&
					!dongle_caps->dfp_cap_ext.ycbcr422_color_depth_caps.support_10bpc)
				return false;
			else if (timing->display_color_depth == COLOR_DEPTH_121212 &&
					!dongle_caps->dfp_cap_ext.ycbcr422_color_depth_caps.support_12bpc)
				return false;
			else if (timing->display_color_depth == COLOR_DEPTH_161616 &&
					!dongle_caps->dfp_cap_ext.ycbcr422_color_depth_caps.support_16bpc)
				return false;
		} else if (timing->pixel_encoding == PIXEL_ENCODING_YCBCR420) {
			if (!dongle_caps->dfp_cap_ext.encoding_format_caps.support_rgb)
				return false;
			if (timing->display_color_depth == COLOR_DEPTH_888 &&
					!dongle_caps->dfp_cap_ext.ycbcr420_color_depth_caps.support_8bpc)
				return false;
			else if (timing->display_color_depth == COLOR_DEPTH_101010 &&
					!dongle_caps->dfp_cap_ext.ycbcr420_color_depth_caps.support_10bpc)
				return false;
			else if (timing->display_color_depth == COLOR_DEPTH_121212 &&
					!dongle_caps->dfp_cap_ext.ycbcr420_color_depth_caps.support_12bpc)
				return false;
			else if (timing->display_color_depth == COLOR_DEPTH_161616 &&
					!dongle_caps->dfp_cap_ext.ycbcr420_color_depth_caps.support_16bpc)
				return false;
		}
	}

	return true;
}

uint32_t dp_link_bandwidth_kbps(
	const struct dc_link *link,
	const struct dc_link_settings *link_settings)
{
	uint32_t total_data_bw_efficiency_x10000 = 0;
	uint32_t link_rate_per_lane_kbps = 0;

	switch (link_dp_get_encoding_format(link_settings)) {
	case DP_8b_10b_ENCODING:
		/* For 8b/10b encoding:
		 * link rate is defined in the unit of LINK_RATE_REF_FREQ_IN_KHZ per DP byte per lane.
		 * data bandwidth efficiency is 80% with additional 3% overhead if FEC is supported.
		 */
		link_rate_per_lane_kbps = link_settings->link_rate * LINK_RATE_REF_FREQ_IN_KHZ * BITS_PER_DP_BYTE;
		total_data_bw_efficiency_x10000 = DATA_EFFICIENCY_8b_10b_x10000;
		if (dp_should_enable_fec(link)) {
			total_data_bw_efficiency_x10000 /= 100;
			total_data_bw_efficiency_x10000 *= DATA_EFFICIENCY_8b_10b_FEC_EFFICIENCY_x100;
		}
		break;
	case DP_128b_132b_ENCODING:
		/* For 128b/132b encoding:
		 * link rate is defined in the unit of 10mbps per lane.
		 * total data bandwidth efficiency is always 96.71%.
		 */
		link_rate_per_lane_kbps = link_settings->link_rate * 10000;
		total_data_bw_efficiency_x10000 = DATA_EFFICIENCY_128b_132b_x10000;
		break;
	default:
		break;
	}

	/* overall effective link bandwidth = link rate per lane * lane count * total data bandwidth efficiency */
	return link_rate_per_lane_kbps * link_settings->lane_count / 10000 * total_data_bw_efficiency_x10000;
}

static bool dp_validate_mode_timing(
	struct dc_link *link,
	const struct dc_crtc_timing *timing)
{
	uint32_t req_bw;
	uint32_t max_bw;

	const struct dc_link_settings *link_setting;

	/* According to spec, VSC SDP should be used if pixel format is YCbCr420 */
	if (timing->pixel_encoding == PIXEL_ENCODING_YCBCR420 &&
			!link->dpcd_caps.dprx_feature.bits.VSC_SDP_COLORIMETRY_SUPPORTED &&
			dal_graphics_object_id_get_connector_id(link->link_id) != CONNECTOR_ID_VIRTUAL)
		return false;

	/*always DP fail safe mode*/
	if ((timing->pix_clk_100hz / 10) == (uint32_t) 25175 &&
		timing->h_addressable == (uint32_t) 640 &&
		timing->v_addressable == (uint32_t) 480)
		return true;

	link_setting = dp_get_verified_link_cap(link);

	/* TODO: DYNAMIC_VALIDATION needs to be implemented */
	/*if (flags.DYNAMIC_VALIDATION == 1 &&
		link->verified_link_cap.lane_count != LANE_COUNT_UNKNOWN)
		link_setting = &link->verified_link_cap;
	*/

	req_bw = dc_bandwidth_in_kbps_from_timing(timing, dc_link_get_highest_encoding_format(link));
	max_bw = dp_link_bandwidth_kbps(link, link_setting);

	bool is_max_uncompressed_pixel_rate_exceeded = link->dpcd_caps.max_uncompressed_pixel_rate_cap.bits.valid &&
			timing->pix_clk_100hz > link->dpcd_caps.max_uncompressed_pixel_rate_cap.bits.max_uncompressed_pixel_rate_cap * 10000;

	if (is_max_uncompressed_pixel_rate_exceeded && !timing->flags.DSC) {
		return false;
	}

	if (req_bw <= max_bw) {
		/* remember the biggest mode here, during
		 * initial link training (to get
		 * verified_link_cap), LS sends event about
		 * cannot train at reported cap to upper
		 * layer and upper layer will re-enumerate modes.
		 * this is not necessary if the lower
		 * verified_link_cap is enough to drive
		 * all the modes */

		/* TODO: DYNAMIC_VALIDATION needs to be implemented */
		/* if (flags.DYNAMIC_VALIDATION == 1)
			dpsst->max_req_bw_for_verified_linkcap = dal_max(
				dpsst->max_req_bw_for_verified_linkcap, req_bw); */
		return true;
	} else
		return false;
}

enum dc_status link_validate_mode_timing(
		const struct dc_stream_state *stream,
		struct dc_link *link,
		const struct dc_crtc_timing *timing)
{
	uint32_t max_pix_clk = stream->link->dongle_max_pix_clk * 10;
	struct dpcd_caps *dpcd_caps = &link->dpcd_caps;

	/* A hack to avoid failing any modes for EDID override feature on
	 * topology change such as lower quality cable for DP or different dongle
	 */
	if (link->remote_sinks[0] && link->remote_sinks[0]->sink_signal == SIGNAL_TYPE_VIRTUAL)
		return DC_OK;

	/* Passive Dongle */
	if (max_pix_clk != 0 && get_tmds_output_pixel_clock_100hz(timing) > max_pix_clk)
		return DC_EXCEED_DONGLE_CAP;

	/* Active Dongle*/
	if (!dp_active_dongle_validate_timing(timing, dpcd_caps))
		return DC_EXCEED_DONGLE_CAP;

	switch (stream->signal) {
	case SIGNAL_TYPE_EDP:
	case SIGNAL_TYPE_DISPLAY_PORT:
		if (!dp_validate_mode_timing(
				link,
				timing))
			return DC_NO_DP_LINK_BANDWIDTH;
		break;

	default:
		break;
	}

	return DC_OK;
}

/*
 * This function calculates the bandwidth required for the stream timing
 * and aggregates the stream bandwidth for the respective dpia link
 *
 * @stream: pointer to the dc_stream_state struct instance
 * @num_streams: number of streams to be validated
 *
 * return: true if validation is succeeded
 */
bool link_validate_dpia_bandwidth(const struct dc_stream_state *stream, const unsigned int num_streams)
{
	int bw_needed[MAX_DPIA_NUM] = {0};
	struct dc_link *dpia_link[MAX_DPIA_NUM] = {0};
	int num_dpias = 0;

	for (unsigned int i = 0; i < num_streams; ++i) {
		if (stream[i].signal == SIGNAL_TYPE_DISPLAY_PORT) {
			/* new dpia sst stream, check whether it exceeds max dpia */
			if (num_dpias >= MAX_DPIA_NUM)
				return false;

			dpia_link[num_dpias] = stream[i].link;
			bw_needed[num_dpias] = dc_bandwidth_in_kbps_from_timing(&stream[i].timing,
					dc_link_get_highest_encoding_format(dpia_link[num_dpias]));
			num_dpias++;
		} else if (stream[i].signal == SIGNAL_TYPE_DISPLAY_PORT_MST) {
			uint8_t j = 0;
			/* check whether its a known dpia link */
			for (; j < num_dpias; ++j) {
				if (dpia_link[j] == stream[i].link)
					break;
			}

			if (j == num_dpias) {
				/* new dpia mst stream, check whether it exceeds max dpia */
				if (num_dpias >= MAX_DPIA_NUM)
					return false;
				else {
					dpia_link[j] = stream[i].link;
					num_dpias++;
				}
			}

			bw_needed[j] += dc_bandwidth_in_kbps_from_timing(&stream[i].timing,
				dc_link_get_highest_encoding_format(dpia_link[j]));
		}
	}

	/* Include dp overheads */
	for (uint8_t i = 0; i < num_dpias; ++i) {
		int dp_overhead = 0;

		dp_overhead = link_dp_dpia_get_dp_overhead_in_dp_tunneling(dpia_link[i]);
		bw_needed[i] += dp_overhead;
	}

	return dpia_validate_usb4_bw(dpia_link, bw_needed, num_dpias);
}<|MERGE_RESOLUTION|>--- conflicted
+++ resolved
@@ -128,10 +128,6 @@
 			if (timing->flags.DSC && !timing->dsc_cfg.is_frl)
 				/* DP input has DSC, HDMI FRL output doesn't have DSC, remove DSC from output timing */
 				outputTiming.flags.DSC = 0;
-<<<<<<< HEAD
-#endif
-=======
->>>>>>> 2d5404ca
 			if (dc_bandwidth_in_kbps_from_timing(&outputTiming, DC_LINK_ENCODING_HDMI_FRL) >
 					dongle_caps->dp_hdmi_frl_max_link_bw_in_kbps)
 				return false;
