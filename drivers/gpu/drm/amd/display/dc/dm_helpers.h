/*
 * Copyright 2012-15 Advanced Micro Devices, Inc.
 *
 * Permission is hereby granted, free of charge, to any person obtaining a
 * copy of this software and associated documentation files (the "Software"),
 * to deal in the Software without restriction, including without limitation
 * the rights to use, copy, modify, merge, publish, distribute, sublicense,
 * and/or sell copies of the Software, and to permit persons to whom the
 * Software is furnished to do so, subject to the following conditions:
 *
 * The above copyright notice and this permission notice shall be included in
 * all copies or substantial portions of the Software.
 *
 * THE SOFTWARE IS PROVIDED "AS IS", WITHOUT WARRANTY OF ANY KIND, EXPRESS OR
 * IMPLIED, INCLUDING BUT NOT LIMITED TO THE WARRANTIES OF MERCHANTABILITY,
 * FITNESS FOR A PARTICULAR PURPOSE AND NONINFRINGEMENT.  IN NO EVENT SHALL
 * THE COPYRIGHT HOLDER(S) OR AUTHOR(S) BE LIABLE FOR ANY CLAIM, DAMAGES OR
 * OTHER LIABILITY, WHETHER IN AN ACTION OF CONTRACT, TORT OR OTHERWISE,
 * ARISING FROM, OUT OF OR IN CONNECTION WITH THE SOFTWARE OR THE USE OR
 * OTHER DEALINGS IN THE SOFTWARE.
 *
 * Authors: AMD
 *
 */

/**
 * This file defines helper functions provided by the Display Manager to
 * Display Core.
 */
#ifndef __DM_HELPERS__
#define __DM_HELPERS__

#include "dc_types.h"
#include "dc.h"

struct dc_dp_mst_stream_allocation_table;
struct aux_payload;
enum aux_return_code_type;

/*
 * Allocate memory accessible by the GPU
 *
 * frame buffer allocations must be aligned to a 4096-byte boundary
 *
 * Returns virtual address, sets addr to physical address
 */
void *dm_helpers_allocate_gpu_mem(
		struct dc_context *ctx,
		enum dc_gpu_mem_alloc_type type,
		size_t size,
		long long *addr);

/*
 * Free the GPU-accessible memory at the virtual address pvMem
 */
void dm_helpers_free_gpu_mem(
		struct dc_context *ctx,
		enum dc_gpu_mem_alloc_type type,
		void *pvMem);

enum dc_edid_status dm_helpers_parse_edid_caps(
	struct dc_link *link,
	const struct dc_edid *edid,
	struct dc_edid_caps *edid_caps);


/*
 * Update DP branch info
 */
void dm_helpers_dp_update_branch_info(
		struct dc_context *ctx,
		const struct dc_link *link);

/*
 * Writes payload allocation table in immediate downstream device.
 */
bool dm_helpers_dp_mst_write_payload_allocation_table(
		struct dc_context *ctx,
		const struct dc_stream_state *stream,
		struct dc_dp_mst_stream_allocation_table *proposed_table,
		bool enable);

/*
 * poll pending down reply
 */
void dm_helpers_dp_mst_poll_pending_down_reply(
	struct dc_context *ctx,
	const struct dc_link *link);

/*
 * Clear payload allocation table before enable MST DP link.
 */
void dm_helpers_dp_mst_clear_payload_allocation_table(
	struct dc_context *ctx,
	const struct dc_link *link);

/*
 * Polls for ACT (allocation change trigger) handled and
 */
enum act_return_status dm_helpers_dp_mst_poll_for_allocation_change_trigger(
		struct dc_context *ctx,
		const struct dc_stream_state *stream);
/*
 * Sends ALLOCATE_PAYLOAD message.
 */
bool dm_helpers_dp_mst_send_payload_allocation(
		struct dc_context *ctx,
		const struct dc_stream_state *stream,
		bool enable);

bool dm_helpers_dp_mst_start_top_mgr(
		struct dc_context *ctx,
		const struct dc_link *link,
		bool boot);

bool dm_helpers_dp_mst_stop_top_mgr(
		struct dc_context *ctx,
		struct dc_link *link);

void dm_helpers_dp_mst_update_branch_bandwidth(
		struct dc_context *ctx,
		struct dc_link *link);

/**
 * OS specific aux read callback.
 */
bool dm_helpers_dp_read_dpcd(
		struct dc_context *ctx,
		const struct dc_link *link,
		uint32_t address,
		uint8_t *data,
		uint32_t size);

/**
 * OS specific aux write callback.
 */
bool dm_helpers_dp_write_dpcd(
		struct dc_context *ctx,
		const struct dc_link *link,
		uint32_t address,
		const uint8_t *data,
		uint32_t size);

bool dm_helpers_submit_i2c(
		struct dc_context *ctx,
		const struct dc_link *link,
		struct i2c_command *cmd);

bool dm_helpers_dp_write_dsc_enable(
		struct dc_context *ctx,
		const struct dc_stream_state *stream,
		bool enable
);
bool dm_helpers_is_dp_sink_present(
		struct dc_link *link);

void dm_helpers_mst_enable_stream_features(const struct dc_stream_state *stream);

enum dc_edid_status dm_helpers_read_local_edid(
		struct dc_context *ctx,
		struct dc_link *link,
		struct dc_sink *sink);

bool dm_helpers_dp_handle_test_pattern_request(
		struct dc_context *ctx,
		const struct dc_link *link,
		union link_test_pattern dpcd_test_pattern,
		union test_misc dpcd_test_params);

void dm_set_dcn_clocks(
		struct dc_context *ctx,
		struct dc_clocks *clks);

void dm_helpers_enable_periodic_detection(struct dc_context *ctx, bool enable);

void dm_set_phyd32clk(struct dc_context *ctx, int freq_khz);

bool dm_helpers_dmub_outbox_interrupt_control(struct dc_context *ctx, bool enable);

void dm_helpers_smu_timeout(struct dc_context *ctx, unsigned int msg_id, unsigned int param, unsigned int timeout_us);

// 0x1 = Result_OK, 0xFE = Result_UnkmownCmd, 0x0 = Status_Busy
#define IS_SMU_TIMEOUT(result) \
	(result == 0x0)
void dm_helpers_init_panel_settings(
	struct dc_context *ctx,
	struct dc_panel_config *config,
	struct dc_sink *sink);
void dm_helpers_override_panel_settings(
	struct dc_context *ctx,
	struct dc_panel_config *config);
int dm_helper_dmub_aux_transfer_sync(
		struct dc_context *ctx,
		const struct dc_link *link,
		struct aux_payload *payload,
		enum aux_return_code_type *operation_result);
enum set_config_status;
int dm_helpers_dmub_set_config_sync(struct dc_context *ctx,
		const struct dc_link *link,
		struct set_config_cmd_payload *payload,
		enum set_config_status *operation_result);
<<<<<<< HEAD
=======
enum adaptive_sync_type dm_get_adaptive_sync_support_type(struct dc_link *link);
>>>>>>> eb3cdb58

enum dc_edid_status dm_helpers_get_sbios_edid(struct dc_link *link, struct dc_edid *edid);

#endif /* __DM_HELPERS__ */<|MERGE_RESOLUTION|>--- conflicted
+++ resolved
@@ -199,10 +199,7 @@
 		const struct dc_link *link,
 		struct set_config_cmd_payload *payload,
 		enum set_config_status *operation_result);
-<<<<<<< HEAD
-=======
 enum adaptive_sync_type dm_get_adaptive_sync_support_type(struct dc_link *link);
->>>>>>> eb3cdb58
 
 enum dc_edid_status dm_helpers_get_sbios_edid(struct dc_link *link, struct dc_edid *edid);
 
