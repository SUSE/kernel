--- conflicted
+++ resolved
@@ -103,10 +103,6 @@
 	struct drm_dsc_config   dsc_cfg;
 	unsigned long long tmp;
 
-<<<<<<< HEAD
-	calc_rc_params(&rc, pps);
-=======
->>>>>>> eb3cdb58
 	dsc_params->pps = *pps;
 	dsc_params->pps.initial_scale_value = 8 * rc->rc_model_size / (rc->rc_model_size - rc->initial_fullness_offset);
 
