/*
 * Copyright 2012-14 Advanced Micro Devices, Inc.
 *
 * Permission is hereby granted, free of charge, to any person obtaining a
 * copy of this software and associated documentation files (the "Software"),
 * to deal in the Software without restriction, including without limitation
 * the rights to use, copy, modify, merge, publish, distribute, sublicense,
 * and/or sell copies of the Software, and to permit persons to whom the
 * Software is furnished to do so, subject to the following conditions:
 *
 * The above copyright notice and this permission notice shall be included in
 * all copies or substantial portions of the Software.
 *
 * THE SOFTWARE IS PROVIDED "AS IS", WITHOUT WARRANTY OF ANY KIND, EXPRESS OR
 * IMPLIED, INCLUDING BUT NOT LIMITED TO THE WARRANTIES OF MERCHANTABILITY,
 * FITNESS FOR A PARTICULAR PURPOSE AND NONINFRINGEMENT.  IN NO EVENT SHALL
 * THE COPYRIGHT HOLDER(S) OR AUTHOR(S) BE LIABLE FOR ANY CLAIM, DAMAGES OR
 * OTHER LIABILITY, WHETHER IN AN ACTION OF CONTRACT, TORT OR OTHERWISE,
 * ARISING FROM, OUT OF OR IN CONNECTION WITH THE SOFTWARE OR THE USE OR
 * OTHER DEALINGS IN THE SOFTWARE.
 *
 * Authors: AMD
 *
 */

#ifndef DC_INTERFACE_H_
#define DC_INTERFACE_H_

#include "dc_types.h"
#include "grph_object_defs.h"
#include "logger_types.h"
#if defined(CONFIG_DRM_AMD_DC_HDCP)
#include "hdcp_types.h"
#endif
#include "gpio_types.h"
#include "link_service_types.h"
#include "grph_object_ctrl_defs.h"
#include <inc/hw/opp.h>

#include "inc/hw_sequencer.h"
#include "inc/compressor.h"
#include "inc/hw/dmcu.h"
#include "dml/display_mode_lib.h"

<<<<<<< HEAD
#define DC_VER "3.2.95"
=======
/* forward declaration */
struct aux_payload;

#define DC_VER "3.2.141"
>>>>>>> 7d2a07b7

#define MAX_SURFACES 3
#define MAX_PLANES 6
#define MAX_STREAMS 6
#define MAX_SINKS_PER_LINK 4
#define MIN_VIEWPORT_SIZE 12
#define MAX_NUM_EDP 2

/*******************************************************************************
 * Display Core Interfaces
 ******************************************************************************/
struct dc_versions {
	const char *dc_ver;
	struct dmcu_version dmcu_version;
};

enum dp_protocol_version {
	DP_VERSION_1_4,
};

enum dc_plane_type {
	DC_PLANE_TYPE_INVALID,
	DC_PLANE_TYPE_DCE_RGB,
	DC_PLANE_TYPE_DCE_UNDERLAY,
	DC_PLANE_TYPE_DCN_UNIVERSAL,
};

struct dc_plane_cap {
	enum dc_plane_type type;
	uint32_t blends_with_above : 1;
	uint32_t blends_with_below : 1;
	uint32_t per_pixel_alpha : 1;
	struct {
		uint32_t argb8888 : 1;
		uint32_t nv12 : 1;
		uint32_t fp16 : 1;
		uint32_t p010 : 1;
		uint32_t ayuv : 1;
	} pixel_format_support;
	// max upscaling factor x1000
	// upscaling factors are always >= 1
	// for example, 1080p -> 8K is 4.0, or 4000 raw value
	struct {
		uint32_t argb8888;
		uint32_t nv12;
		uint32_t fp16;
	} max_upscale_factor;
	// max downscale factor x1000
	// downscale factors are always <= 1
	// for example, 8K -> 1080p is 0.25, or 250 raw value
	struct {
		uint32_t argb8888;
		uint32_t nv12;
		uint32_t fp16;
	} max_downscale_factor;
	// minimal width/height
	uint32_t min_width;
	uint32_t min_height;
};

// Color management caps (DPP and MPC)
struct rom_curve_caps {
	uint16_t srgb : 1;
	uint16_t bt2020 : 1;
	uint16_t gamma2_2 : 1;
	uint16_t pq : 1;
	uint16_t hlg : 1;
};

struct dpp_color_caps {
	uint16_t dcn_arch : 1; // all DCE generations treated the same
	// input lut is different than most LUTs, just plain 256-entry lookup
	uint16_t input_lut_shared : 1; // shared with DGAM
	uint16_t icsc : 1;
	uint16_t dgam_ram : 1;
	uint16_t post_csc : 1; // before gamut remap
	uint16_t gamma_corr : 1;

	// hdr_mult and gamut remap always available in DPP (in that order)
	// 3d lut implies shaper LUT,
	// it may be shared with MPC - check MPC:shared_3d_lut flag
	uint16_t hw_3d_lut : 1;
	uint16_t ogam_ram : 1; // blnd gam
	uint16_t ocsc : 1;
<<<<<<< HEAD
=======
	uint16_t dgam_rom_for_yuv : 1;
>>>>>>> 7d2a07b7
	struct rom_curve_caps dgam_rom_caps;
	struct rom_curve_caps ogam_rom_caps;
};

struct mpc_color_caps {
	uint16_t gamut_remap : 1;
	uint16_t ogam_ram : 1;
	uint16_t ocsc : 1;
	uint16_t num_3dluts : 3; //3d lut always assumes a preceding shaper LUT
	uint16_t shared_3d_lut:1; //can be in either DPP or MPC, but single instance

	struct rom_curve_caps ogam_rom_caps;
};

struct dc_color_caps {
	struct dpp_color_caps dpp;
	struct mpc_color_caps mpc;
};

struct dc_caps {
	uint32_t max_streams;
	uint32_t max_links;
	uint32_t max_audios;
	uint32_t max_slave_planes;
	uint32_t max_slave_yuv_planes;
	uint32_t max_slave_rgb_planes;
	uint32_t max_planes;
	uint32_t max_downscale_ratio;
	uint32_t i2c_speed_in_khz;
	uint32_t i2c_speed_in_khz_hdcp;
	uint32_t dmdata_alloc_size;
	unsigned int max_cursor_size;
	unsigned int max_video_width;
	unsigned int min_horizontal_blanking_period;
	int linear_pitch_alignment;
	bool dcc_const_color;
	bool dynamic_audio;
	bool is_apu;
	bool dual_link_dvi;
	bool post_blend_color_processing;
	bool force_dp_tps4_for_cp2520;
	bool disable_dp_clk_share;
	bool psp_setup_panel_mode;
	bool extended_aux_timeout_support;
	bool dmcub_support;
<<<<<<< HEAD
	enum dp_protocol_version max_dp_protocol_version;
	struct dc_plane_cap planes[MAX_PLANES];
	struct dc_color_caps color;
=======
	uint32_t num_of_internal_disp;
	enum dp_protocol_version max_dp_protocol_version;
	unsigned int mall_size_per_mem_channel;
	unsigned int mall_size_total;
	unsigned int cursor_cache_size;
	struct dc_plane_cap planes[MAX_PLANES];
	struct dc_color_caps color;
	bool vbios_lttpr_aware;
	bool vbios_lttpr_enable;
>>>>>>> 7d2a07b7
};

struct dc_bug_wa {
	bool no_connect_phy_config;
	bool dedcn20_305_wa;
	bool skip_clock_update;
	bool lt_early_cr_pattern;
};

struct dc_dcc_surface_param {
	struct dc_size surface_size;
	enum surface_pixel_format format;
	enum swizzle_mode_values swizzle_mode;
	enum dc_scan_direction scan;
};

struct dc_dcc_setting {
	unsigned int max_compressed_blk_size;
	unsigned int max_uncompressed_blk_size;
	bool independent_64b_blks;
<<<<<<< HEAD
#if defined(CONFIG_DRM_AMD_DC_DCN3_0)
=======
#if defined(CONFIG_DRM_AMD_DC_DCN)
>>>>>>> 7d2a07b7
	//These bitfields to be used starting with DCN 3.0
	struct {
		uint32_t dcc_256_64_64 : 1;//available in ASICs before DCN 3.0 (the worst compression case)
		uint32_t dcc_128_128_uncontrained : 1;  //available in ASICs before DCN 3.0
		uint32_t dcc_256_128_128 : 1;		//available starting with DCN 3.0
		uint32_t dcc_256_256_unconstrained : 1;  //available in ASICs before DCN 3.0 (the best compression case)
	} dcc_controls;
#endif
};

struct dc_surface_dcc_cap {
	union {
		struct {
			struct dc_dcc_setting rgb;
		} grph;

		struct {
			struct dc_dcc_setting luma;
			struct dc_dcc_setting chroma;
		} video;
	};

	bool capable;
	bool const_color_support;
};

struct dc_static_screen_params {
	struct {
		bool force_trigger;
		bool cursor_update;
		bool surface_update;
		bool overlay_update;
	} triggers;
	unsigned int num_frames;
};


/* Surface update type is used by dc_update_surfaces_and_stream
 * The update type is determined at the very beginning of the function based
 * on parameters passed in and decides how much programming (or updating) is
 * going to be done during the call.
 *
 * UPDATE_TYPE_FAST is used for really fast updates that do not require much
 * logical calculations or hardware register programming. This update MUST be
 * ISR safe on windows. Currently fast update will only be used to flip surface
 * address.
 *
 * UPDATE_TYPE_MED is used for slower updates which require significant hw
 * re-programming however do not affect bandwidth consumption or clock
 * requirements. At present, this is the level at which front end updates
 * that do not require us to run bw_calcs happen. These are in/out transfer func
 * updates, viewport offset changes, recout size changes and pixel depth changes.
 * This update can be done at ISR, but we want to minimize how often this happens.
 *
 * UPDATE_TYPE_FULL is slow. Really slow. This requires us to recalculate our
 * bandwidth and clocks, possibly rearrange some pipes and reprogram anything front
 * end related. Any time viewport dimensions, recout dimensions, scaling ratios or
 * gamma need to be adjusted or pipe needs to be turned on (or disconnected) we do
 * a full update. This cannot be done at ISR level and should be a rare event.
 * Unless someone is stress testing mpo enter/exit, playing with colour or adjusting
 * underscan we don't expect to see this call at all.
 */

enum surface_update_type {
	UPDATE_TYPE_FAST, /* super fast, safe to execute in isr */
	UPDATE_TYPE_MED,  /* ISR safe, most of programming needed, no bw/clk change*/
	UPDATE_TYPE_FULL, /* may need to shuffle resources */
};

/* Forward declaration*/
struct dc;
struct dc_plane_state;
struct dc_state;


struct dc_cap_funcs {
	bool (*get_dcc_compression_cap)(const struct dc *dc,
			const struct dc_dcc_surface_param *input,
			struct dc_surface_dcc_cap *output);
};

struct link_training_settings;


/* Structure to hold configuration flags set by dm at dc creation. */
struct dc_config {
	bool gpu_vm_support;
	bool disable_disp_pll_sharing;
	bool fbc_support;
	bool disable_fractional_pwm;
	bool allow_seamless_boot_optimization;
	bool power_down_display_on_boot;
	bool edp_not_connected;
<<<<<<< HEAD
=======
	bool edp_no_power_sequencing;
>>>>>>> 7d2a07b7
	bool force_enum_edp;
	bool forced_clocks;
	bool allow_lttpr_non_transparent_mode;
	bool multi_mon_pp_mclk_switch;
	bool disable_dmcu;
	bool enable_4to1MPC;
<<<<<<< HEAD
#if defined(CONFIG_DRM_AMD_DC_DCN3_0)
	bool clamp_min_dcfclk;
#endif
=======
	bool allow_edp_hotplug_detection;
#if defined(CONFIG_DRM_AMD_DC_DCN)
	bool clamp_min_dcfclk;
#endif
	uint64_t vblank_alignment_dto_params;
	uint8_t  vblank_alignment_max_frame_time_diff;
	bool is_asymmetric_memory;
	bool is_single_rank_dimm;
>>>>>>> 7d2a07b7
};

enum visual_confirm {
	VISUAL_CONFIRM_DISABLE = 0,
	VISUAL_CONFIRM_SURFACE = 1,
	VISUAL_CONFIRM_HDR = 2,
	VISUAL_CONFIRM_MPCTREE = 4,
	VISUAL_CONFIRM_PSR = 5,
<<<<<<< HEAD
=======
	VISUAL_CONFIRM_SWIZZLE = 9,
>>>>>>> 7d2a07b7
};

enum dcc_option {
	DCC_ENABLE = 0,
	DCC_DISABLE = 1,
	DCC_HALF_REQ_DISALBE = 2,
};

enum pipe_split_policy {
	MPC_SPLIT_DYNAMIC = 0,
	MPC_SPLIT_AVOID = 1,
	MPC_SPLIT_AVOID_MULT_DISP = 2,
};

enum wm_report_mode {
	WM_REPORT_DEFAULT = 0,
	WM_REPORT_OVERRIDE = 1,
};
enum dtm_pstate{
	dtm_level_p0 = 0,/*highest voltage*/
	dtm_level_p1,
	dtm_level_p2,
	dtm_level_p3,
	dtm_level_p4,/*when active_display_count = 0*/
};

enum dcn_pwr_state {
	DCN_PWR_STATE_UNKNOWN = -1,
	DCN_PWR_STATE_MISSION_MODE = 0,
	DCN_PWR_STATE_LOW_POWER = 3,
};

#if defined(CONFIG_DRM_AMD_DC_DCN)
enum dcn_zstate_support_state {
	DCN_ZSTATE_SUPPORT_UNKNOWN,
	DCN_ZSTATE_SUPPORT_ALLOW,
	DCN_ZSTATE_SUPPORT_DISALLOW,
};
#endif
/*
 * For any clocks that may differ per pipe
 * only the max is stored in this structure
 */
struct dc_clocks {
	int dispclk_khz;
<<<<<<< HEAD
	int dppclk_khz;
=======
	int actual_dispclk_khz;
	int dppclk_khz;
	int actual_dppclk_khz;
>>>>>>> 7d2a07b7
	int disp_dpp_voltage_level_khz;
	int dcfclk_khz;
	int socclk_khz;
	int dcfclk_deep_sleep_khz;
	int fclk_khz;
	int phyclk_khz;
	int dramclk_khz;
	bool p_state_change_support;
<<<<<<< HEAD
=======
#if defined(CONFIG_DRM_AMD_DC_DCN)
	enum dcn_zstate_support_state zstate_support;
	bool dtbclk_en;
#endif
>>>>>>> 7d2a07b7
	enum dcn_pwr_state pwr_state;
	/*
	 * Elements below are not compared for the purposes of
	 * optimization required
	 */
	bool prev_p_state_change_support;
	enum dtm_pstate dtm_level;
	int max_supported_dppclk_khz;
	int max_supported_dispclk_khz;
	int bw_dppclk_khz; /*a copy of dppclk_khz*/
	int bw_dispclk_khz;
};

struct dc_bw_validation_profile {
	bool enable;

	unsigned long long total_ticks;
	unsigned long long voltage_level_ticks;
	unsigned long long watermark_ticks;
	unsigned long long rq_dlg_ticks;

	unsigned long long total_count;
	unsigned long long skip_fast_count;
	unsigned long long skip_pass_count;
	unsigned long long skip_fail_count;
};

#define BW_VAL_TRACE_SETUP() \
		unsigned long long end_tick = 0; \
		unsigned long long voltage_level_tick = 0; \
		unsigned long long watermark_tick = 0; \
		unsigned long long start_tick = dc->debug.bw_val_profile.enable ? \
				dm_get_timestamp(dc->ctx) : 0

#define BW_VAL_TRACE_COUNT() \
		if (dc->debug.bw_val_profile.enable) \
			dc->debug.bw_val_profile.total_count++

#define BW_VAL_TRACE_SKIP(status) \
		if (dc->debug.bw_val_profile.enable) { \
			if (!voltage_level_tick) \
				voltage_level_tick = dm_get_timestamp(dc->ctx); \
			dc->debug.bw_val_profile.skip_ ## status ## _count++; \
		}

#define BW_VAL_TRACE_END_VOLTAGE_LEVEL() \
		if (dc->debug.bw_val_profile.enable) \
			voltage_level_tick = dm_get_timestamp(dc->ctx)

#define BW_VAL_TRACE_END_WATERMARKS() \
		if (dc->debug.bw_val_profile.enable) \
			watermark_tick = dm_get_timestamp(dc->ctx)

#define BW_VAL_TRACE_FINISH() \
		if (dc->debug.bw_val_profile.enable) { \
			end_tick = dm_get_timestamp(dc->ctx); \
			dc->debug.bw_val_profile.total_ticks += end_tick - start_tick; \
			dc->debug.bw_val_profile.voltage_level_ticks += voltage_level_tick - start_tick; \
			if (watermark_tick) { \
				dc->debug.bw_val_profile.watermark_ticks += watermark_tick - voltage_level_tick; \
				dc->debug.bw_val_profile.rq_dlg_ticks += end_tick - watermark_tick; \
			} \
		}

union mem_low_power_enable_options {
	struct {
		bool vga: 1;
		bool i2c: 1;
		bool dmcu: 1;
		bool dscl: 1;
		bool cm: 1;
		bool mpc: 1;
		bool optc: 1;
	} bits;
	uint32_t u32All;
};

struct dc_debug_options {
	enum visual_confirm visual_confirm;
	bool sanity_checks;
	bool max_disp_clk;
	bool surface_trace;
	bool timing_trace;
	bool clock_trace;
	bool validation_trace;
	bool bandwidth_calcs_trace;
	int max_downscale_src_width;

	/* stutter efficiency related */
	bool disable_stutter;
	bool use_max_lb;
	enum dcc_option disable_dcc;
	enum pipe_split_policy pipe_split_policy;
	bool force_single_disp_pipe_split;
	bool voltage_align_fclk;
	bool disable_min_fclk;

	bool disable_dfs_bypass;
	bool disable_dpp_power_gate;
	bool disable_hubp_power_gate;
	bool disable_dsc_power_gate;
	int dsc_min_slice_height_override;
	int dsc_bpp_increment_div;
	bool native422_support;
	bool disable_pplib_wm_range;
	enum wm_report_mode pplib_wm_report_mode;
	unsigned int min_disp_clk_khz;
	unsigned int min_dpp_clk_khz;
	int sr_exit_time_dpm0_ns;
	int sr_enter_plus_exit_time_dpm0_ns;
	int sr_exit_time_ns;
	int sr_enter_plus_exit_time_ns;
	int urgent_latency_ns;
	uint32_t underflow_assert_delay_us;
	int percent_of_ideal_drambw;
	int dram_clock_change_latency_ns;
	bool optimized_watermark;
	int always_scale;
	bool disable_pplib_clock_request;
	bool disable_clock_gate;
	bool disable_mem_low_power;
<<<<<<< HEAD
=======
#if defined(CONFIG_DRM_AMD_DC_DCN)
	bool pstate_enabled;
#endif
>>>>>>> 7d2a07b7
	bool disable_dmcu;
	bool disable_psr;
	bool force_abm_enable;
	bool disable_stereo_support;
	bool vsr_support;
	bool performance_trace;
	bool az_endpoint_mute_only;
	bool always_use_regamma;
	bool recovery_enabled;
	bool avoid_vbios_exec_table;
	bool scl_reset_length10;
	bool hdmi20_disable;
	bool skip_detection_link_training;
<<<<<<< HEAD
	bool edid_read_retry_times;
	bool remove_disconnect_edp;
	unsigned int force_odm_combine; //bit vector based on otg inst
#if defined(CONFIG_DRM_AMD_DC_DCN3_0)
	unsigned int force_odm_combine_4to1; //bit vector based on otg inst
#endif
	unsigned int force_fclk_khz;
	bool disable_tri_buf;
	bool dmub_offload_enabled;
	bool dmcub_emulation;
#if defined(CONFIG_DRM_AMD_DC_DCN3_0)
	bool disable_idle_power_optimizations;
=======
	uint32_t edid_read_retry_times;
	bool remove_disconnect_edp;
	unsigned int force_odm_combine; //bit vector based on otg inst
#if defined(CONFIG_DRM_AMD_DC_DCN)
	unsigned int force_odm_combine_4to1; //bit vector based on otg inst
	bool disable_z9_mpc;
#endif
	unsigned int force_fclk_khz;
	bool enable_tri_buf;
	bool dmub_offload_enabled;
	bool dmcub_emulation;
#if defined(CONFIG_DRM_AMD_DC_DCN)
	bool disable_idle_power_optimizations;
	unsigned int mall_size_override;
	unsigned int mall_additional_timer_percent;
	bool mall_error_as_fatal;
>>>>>>> 7d2a07b7
#endif
	bool dmub_command_table; /* for testing only */
	struct dc_bw_validation_profile bw_val_profile;
	bool disable_fec;
	bool disable_48mhz_pwrdwn;
	/* This forces a hard min on the DCFCLK requested to SMU/PP
	 * watermarks are not affected.
	 */
	unsigned int force_min_dcfclk_mhz;
<<<<<<< HEAD
#if defined(CONFIG_DRM_AMD_DC_DCN3_0)
=======
#if defined(CONFIG_DRM_AMD_DC_DCN)
>>>>>>> 7d2a07b7
	int dwb_fi_phase;
#endif
	bool disable_timing_sync;
	bool cm_in_bypass;
	int force_clock_mode;/*every mode change.*/

	bool disable_dram_clock_change_vactive_support;
	bool validate_dml_output;
	bool enable_dmcub_surface_flip;
	bool usbc_combo_phy_reset_wa;
	bool disable_dsc;
	bool enable_dram_clock_change_one_display_vactive;
<<<<<<< HEAD
=======
	union mem_low_power_enable_options enable_mem_low_power;
	bool force_vblank_alignment;

	/* Enable dmub aux for legacy ddc */
	bool enable_dmub_aux_for_legacy_ddc;
	bool optimize_edp_link_rate; /* eDP ILR */
	/* force enable edp FEC */
	bool force_enable_edp_fec;
	/* FEC/PSR1 sequence enable delay in 100us */
	uint8_t fec_enable_delay_in100us;
#if defined(CONFIG_DRM_AMD_DC_DCN)
	bool disable_z10;
	bool enable_sw_cntl_psr;
#endif
>>>>>>> 7d2a07b7
};

struct dc_debug_data {
	uint32_t ltFailCount;
	uint32_t i2cErrorCount;
	uint32_t auxErrorCount;
};

struct dc_phy_addr_space_config {
	struct {
		uint64_t start_addr;
		uint64_t end_addr;
		uint64_t fb_top;
		uint64_t fb_offset;
		uint64_t fb_base;
		uint64_t agp_top;
		uint64_t agp_bot;
		uint64_t agp_base;
	} system_aperture;

	struct {
		uint64_t page_table_start_addr;
		uint64_t page_table_end_addr;
		uint64_t page_table_base_addr;
#if defined(CONFIG_DRM_AMD_DC_DCN)
		bool base_addr_is_mc_addr;
#endif
	} gart_config;

	bool valid;
	bool is_hvm_enabled;
	uint64_t page_table_default_page_addr;
};

struct dc_virtual_addr_space_config {
	uint64_t	page_table_base_addr;
	uint64_t	page_table_start_addr;
	uint64_t	page_table_end_addr;
	uint32_t	page_table_block_size_in_bytes;
	uint8_t		page_table_depth; // 1 = 1 level, 2 = 2 level, etc.  0 = invalid
};

struct dc_bounding_box_overrides {
	int sr_exit_time_ns;
	int sr_enter_plus_exit_time_ns;
	int urgent_latency_ns;
	int percent_of_ideal_drambw;
	int dram_clock_change_latency_ns;
	int dummy_clock_change_latency_ns;
	/* This forces a hard min on the DCFCLK we use
	 * for DML.  Unlike the debug option for forcing
	 * DCFCLK, this override affects watermark calculations
	 */
	int min_dcfclk_mhz;
};

struct resource_pool;
struct dce_hwseq;
struct gpu_info_soc_bounding_box_v1_0;
struct dc {
	struct dc_versions versions;
	struct dc_caps caps;
	struct dc_cap_funcs cap_funcs;
	struct dc_config config;
	struct dc_debug_options debug;
	struct dc_bounding_box_overrides bb_overrides;
	struct dc_bug_wa work_arounds;
	struct dc_context *ctx;
	struct dc_phy_addr_space_config vm_pa_config;

	uint8_t link_count;
	struct dc_link *links[MAX_PIPES * 2];

	struct dc_state *current_state;
	struct resource_pool *res_pool;

	struct clk_mgr *clk_mgr;

	/* Display Engine Clock levels */
	struct dm_pp_clock_levels sclk_lvls;

	/* Inputs into BW and WM calculations. */
	struct bw_calcs_dceip *bw_dceip;
	struct bw_calcs_vbios *bw_vbios;
#ifdef CONFIG_DRM_AMD_DC_DCN
	struct dcn_soc_bounding_box *dcn_soc;
	struct dcn_ip_params *dcn_ip;
	struct display_mode_lib dml;
#endif

	/* HW functions */
	struct hw_sequencer_funcs hwss;
	struct dce_hwseq *hwseq;

	/* Require to optimize clocks and bandwidth for added/removed planes */
	bool optimized_required;
	bool wm_optimized_required;
<<<<<<< HEAD
#if defined(CONFIG_DRM_AMD_DC_DCN3_0)
=======
#if defined(CONFIG_DRM_AMD_DC_DCN)
>>>>>>> 7d2a07b7
	bool idle_optimizations_allowed;
#endif

	/* Require to maintain clocks and bandwidth for UEFI enabled HW */
<<<<<<< HEAD
	int optimize_seamless_boot_streams;
=======
>>>>>>> 7d2a07b7

	/* FBC compressor */
	struct compressor *fbc_compressor;

	struct dc_debug_data debug_data;
	struct dpcd_vendor_signature vendor_signature;

	const char *build_id;
	struct vm_helper *vm_helper;
<<<<<<< HEAD
	const struct gpu_info_soc_bounding_box_v1_0 *soc_bounding_box;
=======
>>>>>>> 7d2a07b7
};

enum frame_buffer_mode {
	FRAME_BUFFER_MODE_LOCAL_ONLY = 0,
	FRAME_BUFFER_MODE_ZFB_ONLY,
	FRAME_BUFFER_MODE_MIXED_ZFB_AND_LOCAL,
} ;

struct dchub_init_data {
	int64_t zfb_phys_addr_base;
	int64_t zfb_mc_base_addr;
	uint64_t zfb_size_in_byte;
	enum frame_buffer_mode fb_mode;
	bool dchub_initialzied;
	bool dchub_info_valid;
};

struct dc_init_data {
	struct hw_asic_id asic_id;
	void *driver; /* ctx */
	struct cgs_device *cgs_device;
	struct dc_bounding_box_overrides bb_overrides;

	int num_virtual_links;
	/*
	 * If 'vbios_override' not NULL, it will be called instead
	 * of the real VBIOS. Intended use is Diagnostics on FPGA.
	 */
	struct dc_bios *vbios_override;
	enum dce_environment dce_environment;

	struct dmub_offload_funcs *dmub_if;
	struct dc_reg_helper_state *dmub_offload;

	struct dc_config flags;
	uint64_t log_mask;

<<<<<<< HEAD
	/**
	 * gpu_info FW provided soc bounding box struct or 0 if not
	 * available in FW
	 */
	const struct gpu_info_soc_bounding_box_v1_0 *soc_bounding_box;
	struct dpcd_vendor_signature vendor_signature;
#if defined(CONFIG_DRM_AMD_DC_DCN3_0)
=======
	struct dpcd_vendor_signature vendor_signature;
#if defined(CONFIG_DRM_AMD_DC_DCN)
>>>>>>> 7d2a07b7
	bool force_smu_not_present;
#endif
};

struct dc_callback_init {
#ifdef CONFIG_DRM_AMD_DC_HDCP
	struct cp_psp cp_psp;
#else
	uint8_t reserved;
#endif
};

struct dc *dc_create(const struct dc_init_data *init_params);
void dc_hardware_init(struct dc *dc);

int dc_get_vmid_use_vector(struct dc *dc);
void dc_setup_vm_context(struct dc *dc, struct dc_virtual_addr_space_config *va_config, int vmid);
/* Returns the number of vmids supported */
int dc_setup_system_context(struct dc *dc, struct dc_phy_addr_space_config *pa_config);
void dc_init_callbacks(struct dc *dc,
		const struct dc_callback_init *init_params);
void dc_deinit_callbacks(struct dc *dc);
void dc_destroy(struct dc **dc);

/*******************************************************************************
 * Surface Interfaces
 ******************************************************************************/

enum {
	TRANSFER_FUNC_POINTS = 1025
};

struct dc_hdr_static_metadata {
	/* display chromaticities and white point in units of 0.00001 */
	unsigned int chromaticity_green_x;
	unsigned int chromaticity_green_y;
	unsigned int chromaticity_blue_x;
	unsigned int chromaticity_blue_y;
	unsigned int chromaticity_red_x;
	unsigned int chromaticity_red_y;
	unsigned int chromaticity_white_point_x;
	unsigned int chromaticity_white_point_y;

	uint32_t min_luminance;
	uint32_t max_luminance;
	uint32_t maximum_content_light_level;
	uint32_t maximum_frame_average_light_level;
};

enum dc_transfer_func_type {
	TF_TYPE_PREDEFINED,
	TF_TYPE_DISTRIBUTED_POINTS,
	TF_TYPE_BYPASS,
	TF_TYPE_HWPWL
};

struct dc_transfer_func_distributed_points {
	struct fixed31_32 red[TRANSFER_FUNC_POINTS];
	struct fixed31_32 green[TRANSFER_FUNC_POINTS];
	struct fixed31_32 blue[TRANSFER_FUNC_POINTS];

	uint16_t end_exponent;
	uint16_t x_point_at_y1_red;
	uint16_t x_point_at_y1_green;
	uint16_t x_point_at_y1_blue;
};

enum dc_transfer_func_predefined {
	TRANSFER_FUNCTION_SRGB,
	TRANSFER_FUNCTION_BT709,
	TRANSFER_FUNCTION_PQ,
	TRANSFER_FUNCTION_LINEAR,
	TRANSFER_FUNCTION_UNITY,
	TRANSFER_FUNCTION_HLG,
	TRANSFER_FUNCTION_HLG12,
	TRANSFER_FUNCTION_GAMMA22,
	TRANSFER_FUNCTION_GAMMA24,
	TRANSFER_FUNCTION_GAMMA26
};


struct dc_transfer_func {
	struct kref refcount;
	enum dc_transfer_func_type type;
	enum dc_transfer_func_predefined tf;
	/* FP16 1.0 reference level in nits, default is 80 nits, only for PQ*/
	uint32_t sdr_ref_white_level;
	union {
		struct pwl_params pwl;
		struct dc_transfer_func_distributed_points tf_pts;
	};
};


union dc_3dlut_state {
	struct {
		uint32_t initialized:1;		/*if 3dlut is went through color module for initialization */
		uint32_t rmu_idx_valid:1;	/*if mux settings are valid*/
		uint32_t rmu_mux_num:3;		/*index of mux to use*/
		uint32_t mpc_rmu0_mux:4;	/*select mpcc on mux, one of the following : mpcc0, mpcc1, mpcc2, mpcc3*/
		uint32_t mpc_rmu1_mux:4;
		uint32_t mpc_rmu2_mux:4;
		uint32_t reserved:15;
	} bits;
	uint32_t raw;
};


struct dc_3dlut {
	struct kref refcount;
	struct tetrahedral_params lut_3d;
	struct fixed31_32 hdr_multiplier;
	union dc_3dlut_state state;
<<<<<<< HEAD
	struct dc_context *ctx;
=======
>>>>>>> 7d2a07b7
};
/*
 * This structure is filled in by dc_surface_get_status and contains
 * the last requested address and the currently active address so the called
 * can determine if there are any outstanding flips
 */
struct dc_plane_status {
	struct dc_plane_address requested_address;
	struct dc_plane_address current_address;
	bool is_flip_pending;
	bool is_right_eye;
};

union surface_update_flags {

	struct {
		uint32_t addr_update:1;
		/* Medium updates */
		uint32_t dcc_change:1;
		uint32_t color_space_change:1;
		uint32_t horizontal_mirror_change:1;
		uint32_t per_pixel_alpha_change:1;
		uint32_t global_alpha_change:1;
		uint32_t hdr_mult:1;
		uint32_t rotation_change:1;
		uint32_t swizzle_change:1;
		uint32_t scaling_change:1;
		uint32_t position_change:1;
		uint32_t in_transfer_func_change:1;
		uint32_t input_csc_change:1;
		uint32_t coeff_reduction_change:1;
		uint32_t output_tf_change:1;
		uint32_t pixel_format_change:1;
		uint32_t plane_size_change:1;
		uint32_t gamut_remap_change:1;

		/* Full updates */
		uint32_t new_plane:1;
		uint32_t bpp_change:1;
		uint32_t gamma_change:1;
		uint32_t bandwidth_change:1;
		uint32_t clock_change:1;
		uint32_t stereo_format_change:1;
		uint32_t full_update:1;
	} bits;

	uint32_t raw;
};

struct dc_plane_state {
	struct dc_plane_address address;
	struct dc_plane_flip_time time;
	bool triplebuffer_flips;
	struct scaling_taps scaling_quality;
	struct rect src_rect;
	struct rect dst_rect;
	struct rect clip_rect;

	struct plane_size plane_size;
	union dc_tiling_info tiling_info;

	struct dc_plane_dcc_param dcc;

	struct dc_gamma *gamma_correction;
	struct dc_transfer_func *in_transfer_func;
	struct dc_bias_and_scale *bias_and_scale;
	struct dc_csc_transform input_csc_color_matrix;
	struct fixed31_32 coeff_reduction_factor;
	struct fixed31_32 hdr_mult;
	struct colorspace_transform gamut_remap_matrix;

	// TODO: No longer used, remove
	struct dc_hdr_static_metadata hdr_static_ctx;

	enum dc_color_space color_space;

	struct dc_3dlut *lut3d_func;
	struct dc_transfer_func *in_shaper_func;
	struct dc_transfer_func *blend_tf;

<<<<<<< HEAD
#if defined(CONFIG_DRM_AMD_DC_DCN3_0)
=======
#if defined(CONFIG_DRM_AMD_DC_DCN)
>>>>>>> 7d2a07b7
	struct dc_transfer_func *gamcor_tf;
#endif
	enum surface_pixel_format format;
	enum dc_rotation_angle rotation;
	enum plane_stereo_format stereo_format;

	bool is_tiling_rotated;
	bool per_pixel_alpha;
	bool global_alpha;
	int  global_alpha_value;
	bool visible;
	bool flip_immediate;
	bool horizontal_mirror;
	int layer_index;

	union surface_update_flags update_flags;
	bool flip_int_enabled;
	bool skip_manual_trigger;

	/* private to DC core */
	struct dc_plane_status status;
	struct dc_context *ctx;

	/* HACK: Workaround for forcing full reprogramming under some conditions */
	bool force_full_update;

	/* private to dc_surface.c */
	enum dc_irq_source irq_source;
	struct kref refcount;
};

struct dc_plane_info {
	struct plane_size plane_size;
	union dc_tiling_info tiling_info;
	struct dc_plane_dcc_param dcc;
	enum surface_pixel_format format;
	enum dc_rotation_angle rotation;
	enum plane_stereo_format stereo_format;
	enum dc_color_space color_space;
	bool horizontal_mirror;
	bool visible;
	bool per_pixel_alpha;
	bool global_alpha;
	int  global_alpha_value;
	bool input_csc_enabled;
	int layer_index;
};

struct dc_scaling_info {
	struct rect src_rect;
	struct rect dst_rect;
	struct rect clip_rect;
	struct scaling_taps scaling_quality;
};

struct dc_surface_update {
	struct dc_plane_state *surface;

	/* isr safe update parameters.  null means no updates */
	const struct dc_flip_addrs *flip_addr;
	const struct dc_plane_info *plane_info;
	const struct dc_scaling_info *scaling_info;
	struct fixed31_32 hdr_mult;
	/* following updates require alloc/sleep/spin that is not isr safe,
	 * null means no updates
	 */
	const struct dc_gamma *gamma;
	const struct dc_transfer_func *in_transfer_func;

	const struct dc_csc_transform *input_csc_color_matrix;
	const struct fixed31_32 *coeff_reduction_factor;
	const struct dc_transfer_func *func_shaper;
	const struct dc_3dlut *lut3d_func;
	const struct dc_transfer_func *blend_tf;
	const struct colorspace_transform *gamut_remap_matrix;
};

/*
 * Create a new surface with default parameters;
 */
struct dc_plane_state *dc_create_plane_state(struct dc *dc);
const struct dc_plane_status *dc_plane_get_status(
		const struct dc_plane_state *plane_state);

void dc_plane_state_retain(struct dc_plane_state *plane_state);
void dc_plane_state_release(struct dc_plane_state *plane_state);

void dc_gamma_retain(struct dc_gamma *dc_gamma);
void dc_gamma_release(struct dc_gamma **dc_gamma);
struct dc_gamma *dc_create_gamma(void);

void dc_transfer_func_retain(struct dc_transfer_func *dc_tf);
void dc_transfer_func_release(struct dc_transfer_func *dc_tf);
struct dc_transfer_func *dc_create_transfer_func(void);

struct dc_3dlut *dc_create_3dlut_func(void);
void dc_3dlut_func_release(struct dc_3dlut *lut);
void dc_3dlut_func_retain(struct dc_3dlut *lut);
/*
 * This structure holds a surface address.  There could be multiple addresses
 * in cases such as Stereo 3D, Planar YUV, etc.  Other per-flip attributes such
 * as frame durations and DCC format can also be set.
 */
struct dc_flip_addrs {
	struct dc_plane_address address;
	unsigned int flip_timestamp_in_us;
	bool flip_immediate;
	/* TODO: add flip duration for FreeSync */
	bool triplebuffer_flips;
};

void dc_post_update_surfaces_to_stream(
		struct dc *dc);

#include "dc_stream.h"

/*
 * Structure to store surface/stream associations for validation
 */
struct dc_validation_set {
	struct dc_stream_state *stream;
	struct dc_plane_state *plane_states[MAX_SURFACES];
	uint8_t plane_count;
};

bool dc_validate_seamless_boot_timing(const struct dc *dc,
				const struct dc_sink *sink,
				struct dc_crtc_timing *crtc_timing);

enum dc_status dc_validate_plane(struct dc *dc, const struct dc_plane_state *plane_state);

void get_clock_requirements_for_state(struct dc_state *state, struct AsicStateEx *info);

bool dc_set_generic_gpio_for_stereo(bool enable,
		struct gpio_service *gpio_service);

/*
 * fast_validate: we return after determining if we can support the new state,
 * but before we populate the programming info
 */
enum dc_status dc_validate_global_state(
		struct dc *dc,
		struct dc_state *new_ctx,
		bool fast_validate);


void dc_resource_state_construct(
		const struct dc *dc,
		struct dc_state *dst_ctx);

<<<<<<< HEAD
#if defined(CONFIG_DRM_AMD_DC_DCN3_0)
=======
#if defined(CONFIG_DRM_AMD_DC_DCN)
>>>>>>> 7d2a07b7
bool dc_acquire_release_mpc_3dlut(
		struct dc *dc, bool acquire,
		struct dc_stream_state *stream,
		struct dc_3dlut **lut,
		struct dc_transfer_func **shaper);
#endif

void dc_resource_state_copy_construct(
		const struct dc_state *src_ctx,
		struct dc_state *dst_ctx);

void dc_resource_state_copy_construct_current(
		const struct dc *dc,
		struct dc_state *dst_ctx);

void dc_resource_state_destruct(struct dc_state *context);

bool dc_resource_is_dsc_encoding_supported(const struct dc *dc);

/*
 * TODO update to make it about validation sets
 * Set up streams and links associated to drive sinks
 * The streams parameter is an absolute set of all active streams.
 *
 * After this call:
 *   Phy, Encoder, Timing Generator are programmed and enabled.
 *   New streams are enabled with blank stream; no memory read.
 */
bool dc_commit_state(struct dc *dc, struct dc_state *context);

<<<<<<< HEAD
void dc_power_down_on_boot(struct dc *dc);

=======
>>>>>>> 7d2a07b7
struct dc_state *dc_create_state(struct dc *dc);
struct dc_state *dc_copy_state(struct dc_state *src_ctx);
void dc_retain_state(struct dc_state *context);
void dc_release_state(struct dc_state *context);

/*******************************************************************************
 * Link Interfaces
 ******************************************************************************/

struct dpcd_caps {
	union dpcd_rev dpcd_rev;
	union max_lane_count max_ln_count;
	union max_down_spread max_down_spread;
	union dprx_feature dprx_feature;

	/* valid only for eDP v1.4 or higher*/
	uint8_t edp_supported_link_rates_count;
	enum dc_link_rate edp_supported_link_rates[8];

	/* dongle type (DP converter, CV smart dongle) */
	enum display_dongle_type dongle_type;
	/* branch device or sink device */
	bool is_branch_dev;
	/* Dongle's downstream count. */
	union sink_count sink_count;
	/* If dongle_type == DISPLAY_DONGLE_DP_HDMI_CONVERTER,
	indicates 'Frame Sequential-to-lllFrame Pack' conversion capability.*/
	struct dc_dongle_caps dongle_caps;

	uint32_t sink_dev_id;
	int8_t sink_dev_id_str[6];
	int8_t sink_hw_revision;
	int8_t sink_fw_revision[2];

	uint32_t branch_dev_id;
	int8_t branch_dev_name[6];
	int8_t branch_hw_revision;
	int8_t branch_fw_revision[2];

	bool allow_invalid_MSA_timing_param;
	bool panel_mode_edp;
	bool dpcd_display_control_capable;
	bool ext_receiver_cap_field_present;
<<<<<<< HEAD
=======
	bool dynamic_backlight_capable_edp;
>>>>>>> 7d2a07b7
	union dpcd_fec_capability fec_cap;
	struct dpcd_dsc_capabilities dsc_caps;
	struct dc_lttpr_caps lttpr_caps;
	struct psr_caps psr_caps;

<<<<<<< HEAD
};

union dpcd_sink_ext_caps {
	struct {
		/* 0 - Sink supports backlight adjust via PWM during SDR/HDR mode
		 * 1 - Sink supports backlight adjust via AUX during SDR/HDR mode.
		 */
		uint8_t sdr_aux_backlight_control : 1;
		uint8_t hdr_aux_backlight_control : 1;
		uint8_t reserved_1 : 2;
		uint8_t oled : 1;
		uint8_t reserved : 3;
	} bits;
	uint8_t raw;
};

#if defined(CONFIG_DRM_AMD_DC_HDCP)
union hdcp_rx_caps {
	struct {
		uint8_t version;
		uint8_t reserved;
		struct {
			uint8_t repeater	: 1;
			uint8_t hdcp_capable	: 1;
			uint8_t reserved	: 6;
		} byte0;
	} fields;
	uint8_t raw[3];
};

union hdcp_bcaps {
	struct {
		uint8_t HDCP_CAPABLE:1;
		uint8_t REPEATER:1;
		uint8_t RESERVED:6;
	} bits;
	uint8_t raw;
};

struct hdcp_caps {
	union hdcp_rx_caps rx_caps;
	union hdcp_bcaps bcaps;
=======
>>>>>>> 7d2a07b7
};
#endif

union dpcd_sink_ext_caps {
	struct {
		/* 0 - Sink supports backlight adjust via PWM during SDR/HDR mode
		 * 1 - Sink supports backlight adjust via AUX during SDR/HDR mode.
		 */
		uint8_t sdr_aux_backlight_control : 1;
		uint8_t hdr_aux_backlight_control : 1;
		uint8_t reserved_1 : 2;
		uint8_t oled : 1;
		uint8_t reserved : 3;
	} bits;
	uint8_t raw;
};

#if defined(CONFIG_DRM_AMD_DC_HDCP)
union hdcp_rx_caps {
	struct {
		uint8_t version;
		uint8_t reserved;
		struct {
			uint8_t repeater	: 1;
			uint8_t hdcp_capable	: 1;
			uint8_t reserved	: 6;
		} byte0;
	} fields;
	uint8_t raw[3];
};

union hdcp_bcaps {
	struct {
		uint8_t HDCP_CAPABLE:1;
		uint8_t REPEATER:1;
		uint8_t RESERVED:6;
	} bits;
	uint8_t raw;
};

struct hdcp_caps {
	union hdcp_rx_caps rx_caps;
	union hdcp_bcaps bcaps;
};
#endif

#include "dc_link.h"

<<<<<<< HEAD
#if defined(CONFIG_DRM_AMD_DC_DCN3_0)
=======
#if defined(CONFIG_DRM_AMD_DC_DCN)
>>>>>>> 7d2a07b7
uint32_t dc_get_opp_for_plane(struct dc *dc, struct dc_plane_state *plane);

#endif
/*******************************************************************************
 * Sink Interfaces - A sink corresponds to a display output device
 ******************************************************************************/

struct dc_container_id {
	// 128bit GUID in binary form
	unsigned char  guid[16];
	// 8 byte port ID -> ELD.PortID
	unsigned int   portId[2];
	// 128bit GUID in binary formufacturer name -> ELD.ManufacturerName
	unsigned short manufacturerName;
	// 2 byte product code -> ELD.ProductCode
	unsigned short productCode;
};


struct dc_sink_dsc_caps {
	// 'true' if these are virtual DPCD's DSC caps (immediately upstream of sink in MST topology),
	// 'false' if they are sink's DSC caps
	bool is_virtual_dpcd_dsc;
	struct dsc_dec_dpcd_caps dsc_dec_caps;
};

struct dc_sink_fec_caps {
	bool is_rx_fec_supported;
	bool is_topology_fec_supported;
};

/*
 * The sink structure contains EDID and other display device properties
 */
struct dc_sink {
	enum signal_type sink_signal;
	struct dc_edid dc_edid; /* raw edid */
	struct dc_edid_caps edid_caps; /* parse display caps */
	struct dc_container_id *dc_container_id;
	uint32_t dongle_max_pix_clk;
	void *priv;
	struct stereo_3d_features features_3d[TIMING_3D_FORMAT_MAX];
	bool converter_disable_audio;
	bool is_mst_legacy;
	struct dc_sink_dsc_caps dsc_caps;
	struct dc_sink_fec_caps fec_caps;

<<<<<<< HEAD
=======
	struct dc_sink_dsc_caps dsc_caps;
	struct dc_sink_fec_caps fec_caps;

>>>>>>> 7d2a07b7
	bool is_vsc_sdp_colorimetry_supported;

	/* private to DC core */
	struct dc_link *link;
	struct dc_context *ctx;

	uint32_t sink_id;

	/* private to dc_sink.c */
	// refcount must be the last member in dc_sink, since we want the
	// sink structure to be logically cloneable up to (but not including)
	// refcount
	struct kref refcount;
};

void dc_sink_retain(struct dc_sink *sink);
void dc_sink_release(struct dc_sink *sink);

struct dc_sink_init_data {
	enum signal_type sink_signal;
	struct dc_link *link;
	uint32_t dongle_max_pix_clk;
	bool converter_disable_audio;
	bool sink_is_legacy;
};

struct dc_sink *dc_sink_create(const struct dc_sink_init_data *init_params);

/* Newer interfaces  */
struct dc_cursor {
	struct dc_plane_address address;
	struct dc_cursor_attributes attributes;
};


/*******************************************************************************
 * Interrupt interfaces
 ******************************************************************************/
enum dc_irq_source dc_interrupt_to_irq_source(
		struct dc *dc,
		uint32_t src_id,
		uint32_t ext_id);
bool dc_interrupt_set(struct dc *dc, enum dc_irq_source src, bool enable);
void dc_interrupt_ack(struct dc *dc, enum dc_irq_source src);
enum dc_irq_source dc_get_hpd_irq_source_at_index(
		struct dc *dc, uint32_t link_index);

/*******************************************************************************
 * Power Interfaces
 ******************************************************************************/

void dc_set_power_state(
		struct dc *dc,
		enum dc_acpi_cm_power_state power_state);
void dc_resume(struct dc *dc);

void dc_power_down_on_boot(struct dc *dc);

#if defined(CONFIG_DRM_AMD_DC_HDCP)
/*
 * HDCP Interfaces
 */
enum hdcp_message_status dc_process_hdcp_msg(
		enum signal_type signal,
		struct dc_link *link,
		struct hdcp_protection_message *message_info);
#endif
bool dc_is_dmcu_initialized(struct dc *dc);

enum dc_status dc_set_clock(struct dc *dc, enum dc_clock_type clock_type, uint32_t clk_khz, uint32_t stepping);
void dc_get_clock(struct dc *dc, enum dc_clock_type clock_type, struct dc_clock_config *clock_cfg);
<<<<<<< HEAD
#if defined(CONFIG_DRM_AMD_DC_DCN3_0)
=======
#if defined(CONFIG_DRM_AMD_DC_DCN)

bool dc_is_plane_eligible_for_idle_optimizations(struct dc *dc, struct dc_plane_state *plane,
				struct dc_cursor_attributes *cursor_attr);
>>>>>>> 7d2a07b7

void dc_allow_idle_optimizations(struct dc *dc, bool allow);

/*
 * blank all streams, and set min and max memory clock to
 * lowest and highest DPM level, respectively
 */
void dc_unlock_memory_clock_frequency(struct dc *dc);

/*
 * set min memory clock to the min required for current mode,
 * max to maxDPM, and unblank streams
 */
void dc_lock_memory_clock_frequency(struct dc *dc);

<<<<<<< HEAD
#endif
=======
/* cleanup on driver unload */
void dc_hardware_release(struct dc *dc);

#endif

bool dc_set_psr_allow_active(struct dc *dc, bool enable);
#if defined(CONFIG_DRM_AMD_DC_DCN)
void dc_z10_restore(struct dc *dc);
void dc_z10_save_init(struct dc *dc);
#endif

bool dc_enable_dmub_notifications(struct dc *dc);

bool dc_process_dmub_aux_transfer_async(struct dc *dc,
				uint32_t link_index,
				struct aux_payload *payload);

>>>>>>> 7d2a07b7
/*******************************************************************************
 * DSC Interfaces
 ******************************************************************************/
#include "dc_dsc.h"
<<<<<<< HEAD
=======

/*******************************************************************************
 * Disable acc mode Interfaces
 ******************************************************************************/
void dc_disable_accelerated_mode(struct dc *dc);

>>>>>>> 7d2a07b7
#endif /* DC_INTERFACE_H_ */<|MERGE_RESOLUTION|>--- conflicted
+++ resolved
@@ -42,14 +42,10 @@
 #include "inc/hw/dmcu.h"
 #include "dml/display_mode_lib.h"
 
-<<<<<<< HEAD
-#define DC_VER "3.2.95"
-=======
 /* forward declaration */
 struct aux_payload;
 
 #define DC_VER "3.2.141"
->>>>>>> 7d2a07b7
 
 #define MAX_SURFACES 3
 #define MAX_PLANES 6
@@ -134,10 +130,7 @@
 	uint16_t hw_3d_lut : 1;
 	uint16_t ogam_ram : 1; // blnd gam
 	uint16_t ocsc : 1;
-<<<<<<< HEAD
-=======
 	uint16_t dgam_rom_for_yuv : 1;
->>>>>>> 7d2a07b7
 	struct rom_curve_caps dgam_rom_caps;
 	struct rom_curve_caps ogam_rom_caps;
 };
@@ -183,11 +176,6 @@
 	bool psp_setup_panel_mode;
 	bool extended_aux_timeout_support;
 	bool dmcub_support;
-<<<<<<< HEAD
-	enum dp_protocol_version max_dp_protocol_version;
-	struct dc_plane_cap planes[MAX_PLANES];
-	struct dc_color_caps color;
-=======
 	uint32_t num_of_internal_disp;
 	enum dp_protocol_version max_dp_protocol_version;
 	unsigned int mall_size_per_mem_channel;
@@ -197,7 +185,6 @@
 	struct dc_color_caps color;
 	bool vbios_lttpr_aware;
 	bool vbios_lttpr_enable;
->>>>>>> 7d2a07b7
 };
 
 struct dc_bug_wa {
@@ -218,11 +205,7 @@
 	unsigned int max_compressed_blk_size;
 	unsigned int max_uncompressed_blk_size;
 	bool independent_64b_blks;
-<<<<<<< HEAD
-#if defined(CONFIG_DRM_AMD_DC_DCN3_0)
-=======
-#if defined(CONFIG_DRM_AMD_DC_DCN)
->>>>>>> 7d2a07b7
+#if defined(CONFIG_DRM_AMD_DC_DCN)
 	//These bitfields to be used starting with DCN 3.0
 	struct {
 		uint32_t dcc_256_64_64 : 1;//available in ASICs before DCN 3.0 (the worst compression case)
@@ -316,21 +299,13 @@
 	bool allow_seamless_boot_optimization;
 	bool power_down_display_on_boot;
 	bool edp_not_connected;
-<<<<<<< HEAD
-=======
 	bool edp_no_power_sequencing;
->>>>>>> 7d2a07b7
 	bool force_enum_edp;
 	bool forced_clocks;
 	bool allow_lttpr_non_transparent_mode;
 	bool multi_mon_pp_mclk_switch;
 	bool disable_dmcu;
 	bool enable_4to1MPC;
-<<<<<<< HEAD
-#if defined(CONFIG_DRM_AMD_DC_DCN3_0)
-	bool clamp_min_dcfclk;
-#endif
-=======
 	bool allow_edp_hotplug_detection;
 #if defined(CONFIG_DRM_AMD_DC_DCN)
 	bool clamp_min_dcfclk;
@@ -339,7 +314,6 @@
 	uint8_t  vblank_alignment_max_frame_time_diff;
 	bool is_asymmetric_memory;
 	bool is_single_rank_dimm;
->>>>>>> 7d2a07b7
 };
 
 enum visual_confirm {
@@ -348,10 +322,7 @@
 	VISUAL_CONFIRM_HDR = 2,
 	VISUAL_CONFIRM_MPCTREE = 4,
 	VISUAL_CONFIRM_PSR = 5,
-<<<<<<< HEAD
-=======
 	VISUAL_CONFIRM_SWIZZLE = 9,
->>>>>>> 7d2a07b7
 };
 
 enum dcc_option {
@@ -397,13 +368,9 @@
  */
 struct dc_clocks {
 	int dispclk_khz;
-<<<<<<< HEAD
-	int dppclk_khz;
-=======
 	int actual_dispclk_khz;
 	int dppclk_khz;
 	int actual_dppclk_khz;
->>>>>>> 7d2a07b7
 	int disp_dpp_voltage_level_khz;
 	int dcfclk_khz;
 	int socclk_khz;
@@ -412,13 +379,10 @@
 	int phyclk_khz;
 	int dramclk_khz;
 	bool p_state_change_support;
-<<<<<<< HEAD
-=======
 #if defined(CONFIG_DRM_AMD_DC_DCN)
 	enum dcn_zstate_support_state zstate_support;
 	bool dtbclk_en;
 #endif
->>>>>>> 7d2a07b7
 	enum dcn_pwr_state pwr_state;
 	/*
 	 * Elements below are not compared for the purposes of
@@ -540,12 +504,9 @@
 	bool disable_pplib_clock_request;
 	bool disable_clock_gate;
 	bool disable_mem_low_power;
-<<<<<<< HEAD
-=======
 #if defined(CONFIG_DRM_AMD_DC_DCN)
 	bool pstate_enabled;
 #endif
->>>>>>> 7d2a07b7
 	bool disable_dmcu;
 	bool disable_psr;
 	bool force_abm_enable;
@@ -559,20 +520,6 @@
 	bool scl_reset_length10;
 	bool hdmi20_disable;
 	bool skip_detection_link_training;
-<<<<<<< HEAD
-	bool edid_read_retry_times;
-	bool remove_disconnect_edp;
-	unsigned int force_odm_combine; //bit vector based on otg inst
-#if defined(CONFIG_DRM_AMD_DC_DCN3_0)
-	unsigned int force_odm_combine_4to1; //bit vector based on otg inst
-#endif
-	unsigned int force_fclk_khz;
-	bool disable_tri_buf;
-	bool dmub_offload_enabled;
-	bool dmcub_emulation;
-#if defined(CONFIG_DRM_AMD_DC_DCN3_0)
-	bool disable_idle_power_optimizations;
-=======
 	uint32_t edid_read_retry_times;
 	bool remove_disconnect_edp;
 	unsigned int force_odm_combine; //bit vector based on otg inst
@@ -589,7 +536,6 @@
 	unsigned int mall_size_override;
 	unsigned int mall_additional_timer_percent;
 	bool mall_error_as_fatal;
->>>>>>> 7d2a07b7
 #endif
 	bool dmub_command_table; /* for testing only */
 	struct dc_bw_validation_profile bw_val_profile;
@@ -599,11 +545,7 @@
 	 * watermarks are not affected.
 	 */
 	unsigned int force_min_dcfclk_mhz;
-<<<<<<< HEAD
-#if defined(CONFIG_DRM_AMD_DC_DCN3_0)
-=======
-#if defined(CONFIG_DRM_AMD_DC_DCN)
->>>>>>> 7d2a07b7
+#if defined(CONFIG_DRM_AMD_DC_DCN)
 	int dwb_fi_phase;
 #endif
 	bool disable_timing_sync;
@@ -616,8 +558,6 @@
 	bool usbc_combo_phy_reset_wa;
 	bool disable_dsc;
 	bool enable_dram_clock_change_one_display_vactive;
-<<<<<<< HEAD
-=======
 	union mem_low_power_enable_options enable_mem_low_power;
 	bool force_vblank_alignment;
 
@@ -632,7 +572,6 @@
 	bool disable_z10;
 	bool enable_sw_cntl_psr;
 #endif
->>>>>>> 7d2a07b7
 };
 
 struct dc_debug_data {
@@ -730,19 +669,11 @@
 	/* Require to optimize clocks and bandwidth for added/removed planes */
 	bool optimized_required;
 	bool wm_optimized_required;
-<<<<<<< HEAD
-#if defined(CONFIG_DRM_AMD_DC_DCN3_0)
-=======
-#if defined(CONFIG_DRM_AMD_DC_DCN)
->>>>>>> 7d2a07b7
+#if defined(CONFIG_DRM_AMD_DC_DCN)
 	bool idle_optimizations_allowed;
 #endif
 
 	/* Require to maintain clocks and bandwidth for UEFI enabled HW */
-<<<<<<< HEAD
-	int optimize_seamless_boot_streams;
-=======
->>>>>>> 7d2a07b7
 
 	/* FBC compressor */
 	struct compressor *fbc_compressor;
@@ -752,10 +683,6 @@
 
 	const char *build_id;
 	struct vm_helper *vm_helper;
-<<<<<<< HEAD
-	const struct gpu_info_soc_bounding_box_v1_0 *soc_bounding_box;
-=======
->>>>>>> 7d2a07b7
 };
 
 enum frame_buffer_mode {
@@ -793,18 +720,8 @@
 	struct dc_config flags;
 	uint64_t log_mask;
 
-<<<<<<< HEAD
-	/**
-	 * gpu_info FW provided soc bounding box struct or 0 if not
-	 * available in FW
-	 */
-	const struct gpu_info_soc_bounding_box_v1_0 *soc_bounding_box;
 	struct dpcd_vendor_signature vendor_signature;
-#if defined(CONFIG_DRM_AMD_DC_DCN3_0)
-=======
-	struct dpcd_vendor_signature vendor_signature;
-#if defined(CONFIG_DRM_AMD_DC_DCN)
->>>>>>> 7d2a07b7
+#if defined(CONFIG_DRM_AMD_DC_DCN)
 	bool force_smu_not_present;
 #endif
 };
@@ -918,10 +835,6 @@
 	struct tetrahedral_params lut_3d;
 	struct fixed31_32 hdr_multiplier;
 	union dc_3dlut_state state;
-<<<<<<< HEAD
-	struct dc_context *ctx;
-=======
->>>>>>> 7d2a07b7
 };
 /*
  * This structure is filled in by dc_surface_get_status and contains
@@ -1002,11 +915,7 @@
 	struct dc_transfer_func *in_shaper_func;
 	struct dc_transfer_func *blend_tf;
 
-<<<<<<< HEAD
-#if defined(CONFIG_DRM_AMD_DC_DCN3_0)
-=======
-#if defined(CONFIG_DRM_AMD_DC_DCN)
->>>>>>> 7d2a07b7
+#if defined(CONFIG_DRM_AMD_DC_DCN)
 	struct dc_transfer_func *gamcor_tf;
 #endif
 	enum surface_pixel_format format;
@@ -1157,11 +1066,7 @@
 		const struct dc *dc,
 		struct dc_state *dst_ctx);
 
-<<<<<<< HEAD
-#if defined(CONFIG_DRM_AMD_DC_DCN3_0)
-=======
-#if defined(CONFIG_DRM_AMD_DC_DCN)
->>>>>>> 7d2a07b7
+#if defined(CONFIG_DRM_AMD_DC_DCN)
 bool dc_acquire_release_mpc_3dlut(
 		struct dc *dc, bool acquire,
 		struct dc_stream_state *stream,
@@ -1192,11 +1097,6 @@
  */
 bool dc_commit_state(struct dc *dc, struct dc_state *context);
 
-<<<<<<< HEAD
-void dc_power_down_on_boot(struct dc *dc);
-
-=======
->>>>>>> 7d2a07b7
 struct dc_state *dc_create_state(struct dc *dc);
 struct dc_state *dc_copy_state(struct dc_state *src_ctx);
 void dc_retain_state(struct dc_state *context);
@@ -1240,16 +1140,12 @@
 	bool panel_mode_edp;
 	bool dpcd_display_control_capable;
 	bool ext_receiver_cap_field_present;
-<<<<<<< HEAD
-=======
 	bool dynamic_backlight_capable_edp;
->>>>>>> 7d2a07b7
 	union dpcd_fec_capability fec_cap;
 	struct dpcd_dsc_capabilities dsc_caps;
 	struct dc_lttpr_caps lttpr_caps;
 	struct psr_caps psr_caps;
 
-<<<<<<< HEAD
 };
 
 union dpcd_sink_ext_caps {
@@ -1292,61 +1188,12 @@
 struct hdcp_caps {
 	union hdcp_rx_caps rx_caps;
 	union hdcp_bcaps bcaps;
-=======
->>>>>>> 7d2a07b7
-};
-#endif
-
-union dpcd_sink_ext_caps {
-	struct {
-		/* 0 - Sink supports backlight adjust via PWM during SDR/HDR mode
-		 * 1 - Sink supports backlight adjust via AUX during SDR/HDR mode.
-		 */
-		uint8_t sdr_aux_backlight_control : 1;
-		uint8_t hdr_aux_backlight_control : 1;
-		uint8_t reserved_1 : 2;
-		uint8_t oled : 1;
-		uint8_t reserved : 3;
-	} bits;
-	uint8_t raw;
-};
-
-#if defined(CONFIG_DRM_AMD_DC_HDCP)
-union hdcp_rx_caps {
-	struct {
-		uint8_t version;
-		uint8_t reserved;
-		struct {
-			uint8_t repeater	: 1;
-			uint8_t hdcp_capable	: 1;
-			uint8_t reserved	: 6;
-		} byte0;
-	} fields;
-	uint8_t raw[3];
-};
-
-union hdcp_bcaps {
-	struct {
-		uint8_t HDCP_CAPABLE:1;
-		uint8_t REPEATER:1;
-		uint8_t RESERVED:6;
-	} bits;
-	uint8_t raw;
-};
-
-struct hdcp_caps {
-	union hdcp_rx_caps rx_caps;
-	union hdcp_bcaps bcaps;
 };
 #endif
 
 #include "dc_link.h"
 
-<<<<<<< HEAD
-#if defined(CONFIG_DRM_AMD_DC_DCN3_0)
-=======
-#if defined(CONFIG_DRM_AMD_DC_DCN)
->>>>>>> 7d2a07b7
+#if defined(CONFIG_DRM_AMD_DC_DCN)
 uint32_t dc_get_opp_for_plane(struct dc *dc, struct dc_plane_state *plane);
 
 #endif
@@ -1390,16 +1237,10 @@
 	void *priv;
 	struct stereo_3d_features features_3d[TIMING_3D_FORMAT_MAX];
 	bool converter_disable_audio;
-	bool is_mst_legacy;
+
 	struct dc_sink_dsc_caps dsc_caps;
 	struct dc_sink_fec_caps fec_caps;
 
-<<<<<<< HEAD
-=======
-	struct dc_sink_dsc_caps dsc_caps;
-	struct dc_sink_fec_caps fec_caps;
-
->>>>>>> 7d2a07b7
 	bool is_vsc_sdp_colorimetry_supported;
 
 	/* private to DC core */
@@ -1423,7 +1264,6 @@
 	struct dc_link *link;
 	uint32_t dongle_max_pix_clk;
 	bool converter_disable_audio;
-	bool sink_is_legacy;
 };
 
 struct dc_sink *dc_sink_create(const struct dc_sink_init_data *init_params);
@@ -1471,14 +1311,10 @@
 
 enum dc_status dc_set_clock(struct dc *dc, enum dc_clock_type clock_type, uint32_t clk_khz, uint32_t stepping);
 void dc_get_clock(struct dc *dc, enum dc_clock_type clock_type, struct dc_clock_config *clock_cfg);
-<<<<<<< HEAD
-#if defined(CONFIG_DRM_AMD_DC_DCN3_0)
-=======
 #if defined(CONFIG_DRM_AMD_DC_DCN)
 
 bool dc_is_plane_eligible_for_idle_optimizations(struct dc *dc, struct dc_plane_state *plane,
 				struct dc_cursor_attributes *cursor_attr);
->>>>>>> 7d2a07b7
 
 void dc_allow_idle_optimizations(struct dc *dc, bool allow);
 
@@ -1494,9 +1330,6 @@
  */
 void dc_lock_memory_clock_frequency(struct dc *dc);
 
-<<<<<<< HEAD
-#endif
-=======
 /* cleanup on driver unload */
 void dc_hardware_release(struct dc *dc);
 
@@ -1514,18 +1347,14 @@
 				uint32_t link_index,
 				struct aux_payload *payload);
 
->>>>>>> 7d2a07b7
 /*******************************************************************************
  * DSC Interfaces
  ******************************************************************************/
 #include "dc_dsc.h"
-<<<<<<< HEAD
-=======
 
 /*******************************************************************************
  * Disable acc mode Interfaces
  ******************************************************************************/
 void dc_disable_accelerated_mode(struct dc *dc);
 
->>>>>>> 7d2a07b7
 #endif /* DC_INTERFACE_H_ */