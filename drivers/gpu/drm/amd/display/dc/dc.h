--- conflicted
+++ resolved
@@ -44,13 +44,10 @@
 
 #include "dml2/dml2_wrapper.h"
 
-<<<<<<< HEAD
-=======
 #include "dmub/inc/dmub_cmd.h"
 
 #include "spl/dc_spl_types.h"
 
->>>>>>> 2d5404ca
 struct abm_save_restore;
 
 /* forward declaration */
@@ -58,11 +55,7 @@
 struct set_config_cmd_payload;
 struct dmub_notification;
 
-<<<<<<< HEAD
-#define DC_VER "3.2.259"
-=======
 #define DC_VER "3.2.301"
->>>>>>> 2d5404ca
 
 #define MAX_SURFACES 3
 #define MAX_PLANES 6
@@ -231,10 +224,7 @@
 	bool mclk_sw;
 	bool subvp_psr;
 	bool gecc_enable;
-<<<<<<< HEAD
-=======
 	uint8_t fams_ver;
->>>>>>> 2d5404ca
 };
 
 struct dc_caps {
@@ -315,10 +305,7 @@
 		uint8_t dcfclk : 1;
 		uint8_t dcfclk_ds: 1;
 	} clock_update_disable_mask;
-<<<<<<< HEAD
-=======
 	bool skip_psr_ips_crtc_disable;
->>>>>>> 2d5404ca
 };
 struct dc_dcc_surface_param {
 	struct dc_size surface_size;
@@ -464,16 +451,10 @@
 	bool force_bios_enable_lttpr;
 	uint8_t force_bios_fixed_vs;
 	int sdpif_request_limit_words_per_umc;
-<<<<<<< HEAD
-	bool use_old_fixed_vs_sequence;
-=======
->>>>>>> 2d5404ca
 	bool dc_mode_clk_limit_support;
 	bool EnableMinDispClkODM;
 	bool enable_auto_dpm_test_logs;
 	unsigned int disable_ips;
-<<<<<<< HEAD
-=======
 	unsigned int disable_ips_in_vpb;
 	bool usb4_bw_alloc_support;
 	bool allow_0_dtb_clk;
@@ -482,7 +463,6 @@
 	unsigned int enable_fpo_flicker_detection;
 	bool disable_hbr_audio_dp2;
 	bool consolidated_dpia_dp_lt;
->>>>>>> 2d5404ca
 };
 
 enum visual_confirm {
@@ -497,11 +477,8 @@
 	VISUAL_CONFIRM_REPLAY = 12,
 	VISUAL_CONFIRM_SUBVP = 14,
 	VISUAL_CONFIRM_MCLK_SWITCH = 16,
-<<<<<<< HEAD
-=======
 	VISUAL_CONFIRM_FAMS2 = 19,
 	VISUAL_CONFIRM_HW_CURSOR = 20,
->>>>>>> 2d5404ca
 };
 
 enum dc_psr_power_opts {
@@ -756,12 +733,9 @@
 	PG_MPCC,
 	PG_OPP,
 	PG_OPTC,
-<<<<<<< HEAD
-=======
 	PG_DPSTREAM,
 	PG_HDMISTREAM,
 	PG_PHYSYMCLK,
->>>>>>> 2d5404ca
 	PG_HW_PIPE_RESOURCES_NUM_ELEMENT
 };
 
@@ -998,11 +972,7 @@
 	/* Enable dmub aux for legacy ddc */
 	bool enable_dmub_aux_for_legacy_ddc;
 	bool disable_fams;
-<<<<<<< HEAD
-	bool disable_fams_gaming;
-=======
 	enum in_game_fams_config disable_fams_gaming;
->>>>>>> 2d5404ca
 	/* FEC/PSR1 sequence enable delay in 100us */
 	uint8_t fec_enable_delay_in100us;
 	bool enable_driver_sequence_debug;
@@ -1065,13 +1035,6 @@
 	bool psp_disabled_wa;
 	unsigned int ips2_eval_delay_us;
 	unsigned int ips2_entry_delay_us;
-<<<<<<< HEAD
-	bool disable_timeout;
-	bool disable_dmub_reallow_idle;
-};
-
-struct gpu_info_soc_bounding_box_v1_0;
-=======
 	bool optimize_ips_handshake;
 	bool disable_dmub_reallow_idle;
 	bool disable_timeout;
@@ -1100,85 +1063,12 @@
 	bool skip_full_updated_if_possible;
 };
 
->>>>>>> 2d5404ca
 
 /* Generic structure that can be used to query properties of DC. More fields
  * can be added as required.
  */
 struct dc_current_properties {
 	unsigned int cursor_size_limit;
-<<<<<<< HEAD
-};
-
-struct dc {
-	struct dc_debug_options debug;
-	struct dc_versions versions;
-	struct dc_caps caps;
-	struct dc_cap_funcs cap_funcs;
-	struct dc_config config;
-	struct dc_bounding_box_overrides bb_overrides;
-	struct dc_bug_wa work_arounds;
-	struct dc_context *ctx;
-	struct dc_phy_addr_space_config vm_pa_config;
-
-	uint8_t link_count;
-	struct dc_link *links[MAX_PIPES * 2];
-	struct link_service *link_srv;
-
-	struct dc_state *current_state;
-	struct resource_pool *res_pool;
-
-	struct clk_mgr *clk_mgr;
-
-	/* Display Engine Clock levels */
-	struct dm_pp_clock_levels sclk_lvls;
-
-	/* Inputs into BW and WM calculations. */
-	struct bw_calcs_dceip *bw_dceip;
-	struct bw_calcs_vbios *bw_vbios;
-	struct dcn_soc_bounding_box *dcn_soc;
-	struct dcn_ip_params *dcn_ip;
-	struct display_mode_lib dml;
-
-	/* HW functions */
-	struct hw_sequencer_funcs hwss;
-	struct dce_hwseq *hwseq;
-
-	/* Require to optimize clocks and bandwidth for added/removed planes */
-	bool optimized_required;
-	bool wm_optimized_required;
-	bool idle_optimizations_allowed;
-	bool enable_c20_dtm_b0;
-
-	/* Require to maintain clocks and bandwidth for UEFI enabled HW */
-
-	/* FBC compressor */
-	struct compressor *fbc_compressor;
-
-	struct dc_debug_data debug_data;
-	struct dpcd_vendor_signature vendor_signature;
-
-	const char *build_id;
-	struct vm_helper *vm_helper;
-
-	uint32_t *dcn_reg_offsets;
-	uint32_t *nbio_reg_offsets;
-	uint32_t *clk_reg_offsets;
-
-	/* Scratch memory */
-	struct {
-		struct {
-			/*
-			 * For matching clock_limits table in driver with table
-			 * from PMFW.
-			 */
-			struct _vcs_dpi_voltage_scaling_st clock_limits[DC__VOLTAGE_STATES];
-		} update_bw_bounding_box;
-	} scratch;
-
-	struct dml2_configuration_options dml2_options;
-=======
->>>>>>> 2d5404ca
 };
 
 enum frame_buffer_mode {
@@ -1230,10 +1120,7 @@
 	uint32_t *dcn_reg_offsets;
 	uint32_t *nbio_reg_offsets;
 	uint32_t *clk_reg_offsets;
-<<<<<<< HEAD
-=======
 	struct dml2_soc_bb *bb_from_dmub;
->>>>>>> 2d5404ca
 };
 
 struct dc_callback_init {
@@ -1597,10 +1484,7 @@
 	const struct fixed31_32 *coeff_reduction_factor;
 	struct dc_transfer_func *out_transfer_func;
 	struct dc_csc_transform *output_csc_transform;
-<<<<<<< HEAD
-=======
 	const struct dc_csc_transform *cursor_csc_color_matrix;
->>>>>>> 2d5404ca
 };
 
 struct dc_surface_update {
@@ -1816,9 +1700,6 @@
 	enum engine_id dpia_preferred_eng_id;
 
 	bool test_pattern_enabled;
-<<<<<<< HEAD
-	enum dp_test_pattern current_test_pattern;
-=======
 	/* Pending/Current test pattern are only used to perform and track
 	 * FIXED_VS retimer test pattern/lane adjustment override state.
 	 * Pending allows link HWSS to differentiate PHY vs non-PHY pattern,
@@ -1832,7 +1713,6 @@
 	enum dp_test_pattern current_test_pattern;
 	enum dp_test_pattern pending_test_pattern;
 
->>>>>>> 2d5404ca
 	union compliance_test_state compliance_test_state;
 
 	void *priv;
@@ -1869,8 +1749,6 @@
 	struct psr_settings psr_settings;
 	struct replay_settings replay_settings;
 
-	struct replay_settings replay_settings;
-
 	/* Drive settings read from integrated info table */
 	struct dc_lane_settings bios_forced_drive_settings;
 
@@ -1892,10 +1770,7 @@
 		bool dongle_mode_timing_override;
 		bool blank_stream_on_ocs_change;
 		bool read_dpcd204h_on_irq_hpd;
-<<<<<<< HEAD
-=======
 		bool disable_assr_for_uhbr;
->>>>>>> 2d5404ca
 	} wa_flags;
 	struct link_mst_stream_allocation_table mst_stream_alloc_table;
 
@@ -2354,8 +2229,6 @@
 		const struct dc_stream_state *stream, struct psr_config *psr_config,
 		struct psr_context *psr_context);
 
-<<<<<<< HEAD
-=======
 /*
  * Communicate with DMUB to allow or disallow Panel Replay on the specified link:
  *
@@ -2370,7 +2243,6 @@
 bool dc_link_set_replay_allow_active(struct dc_link *dc_link, const bool *enable,
 		bool wait, bool force_static, const unsigned int *power_opts);
 
->>>>>>> 2d5404ca
 bool dc_link_get_replay_state(const struct dc_link *dc_link, uint64_t *state);
 
 /* On eDP links this function call will stall until T12 has elapsed.
@@ -2597,15 +2469,11 @@
 		enum surface_pixel_format format,
 		struct dc_cursor_attributes *cursor_attr);
 
-<<<<<<< HEAD
-void dc_allow_idle_optimizations(struct dc *dc, bool allow);
-=======
 #define dc_allow_idle_optimizations(dc, allow) dc_allow_idle_optimizations_internal(dc, allow, __func__)
 #define dc_exit_ips_for_hw_access(dc) dc_exit_ips_for_hw_access_internal(dc, __func__)
 
 void dc_allow_idle_optimizations_internal(struct dc *dc, bool allow, const char *caller_name);
 void dc_exit_ips_for_hw_access_internal(struct dc *dc, const char *caller_name);
->>>>>>> 2d5404ca
 bool dc_dmub_is_ips_idle_state(struct dc *dc);
 
 /* set min and max memory clock to lowest and highest DPM level, respectively */
