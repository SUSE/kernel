--- conflicted
+++ resolved
@@ -95,8 +95,6 @@
 /* Maximum number of SubVP streams */
 #define DMUB_MAX_SUBVP_STREAMS 2
 
-<<<<<<< HEAD
-=======
 /* Define max FPO streams as 4 for now. Current implementation today
  * only supports 1, but could be more in the future. Reduce array
  * size to ensure the command size remains less than 64 bytes if
@@ -104,7 +102,6 @@
  */
 #define DMUB_MAX_FPO_STREAMS 4
 
->>>>>>> eb3cdb58
 /* Maximum number of streams on any ASIC. */
 #define DMUB_MAX_STREAMS 6
 
@@ -172,10 +169,7 @@
 #define dmub_udelay(microseconds) udelay(microseconds)
 #endif
 
-<<<<<<< HEAD
-=======
 #pragma pack(push, 1)
->>>>>>> eb3cdb58
 /**
  * union dmub_addr - DMUB physical/virtual 64-bit address.
  */
@@ -214,31 +208,6 @@
 };
 
 /**
- * Dirty rect definition.
- */
-struct dmub_rect {
-	/**
-	 * Dirty rect x offset.
-	 */
-	uint32_t x;
-
-	/**
-	 * Dirty rect y offset.
-	 */
-	uint32_t y;
-
-	/**
-	 * Dirty rect width.
-	 */
-	uint32_t width;
-
-	/**
-	 * Dirty rect height.
-	 */
-	uint32_t height;
-};
-
-/**
  * Flags that can be set by driver to change some PSR behaviour.
  */
 union dmub_psr_debug_flags {
@@ -263,10 +232,6 @@
 
 		/**
 		 * Use TPS3 signal when restore main link.
-<<<<<<< HEAD
-		 */
-		uint32_t force_wakeup_by_tps3 : 1;
-=======
 		 */
 		uint32_t force_wakeup_by_tps3 : 1;
 
@@ -275,7 +240,6 @@
 		 */
 		uint32_t back_to_back_flip : 1;
 
->>>>>>> eb3cdb58
 	} bitfields;
 
 	/**
@@ -396,15 +360,9 @@
 		uint32_t optimized_init_done : 1; /**< 1 if optimized init done */
 		uint32_t restore_required : 1; /**< 1 if driver should call restore */
 		uint32_t defer_load : 1; /**< 1 if VBIOS data is deferred programmed */
-<<<<<<< HEAD
-		uint32_t reserved : 1;
-		uint32_t detection_required: 1; /**<  if detection need to be triggered by driver */
-
-=======
 		uint32_t fams_enabled : 1; /**< 1 if VBIOS data is deferred programmed */
 		uint32_t detection_required: 1; /**<  if detection need to be triggered by driver */
 		uint32_t hw_power_init_done: 1; /**< 1 if hw power init is completed */
->>>>>>> eb3cdb58
 	} bits; /**< status bits */
 	uint32_t all; /**< 32-bit access to status bits */
 };
@@ -419,10 +377,7 @@
 	DMUB_FW_BOOT_STATUS_BIT_RESTORE_REQUIRED = (1 << 3), /**< 1 if driver should call restore */
 	DMUB_FW_BOOT_STATUS_BIT_DEFERRED_LOADED = (1 << 4), /**< 1 if VBIOS data is deferred programmed */
 	DMUB_FW_BOOT_STATUS_BIT_DETECTION_REQUIRED = (1 << 6), /**< 1 if detection need to be triggered by driver*/
-<<<<<<< HEAD
-=======
 	DMUB_FW_BOOT_STATUS_BIT_HW_POWER_INIT_DONE = (1 << 7), /**< 1 if hw power init is completed */
->>>>>>> eb3cdb58
 };
 
 /* Register bit definition for SCRATCH5 */
@@ -462,14 +417,9 @@
 		uint32_t gpint_scratch8: 1; /* 1 if GPINT is in scratch8*/
 		uint32_t usb4_cm_version: 1; /**< 1 CM support */
 		uint32_t dpia_hpd_int_enable_supported: 1; /* 1 if dpia hpd int enable supported */
-<<<<<<< HEAD
-
-		uint32_t reserved : 16; /**< reserved */
-=======
 		uint32_t usb4_dpia_bw_alloc_supported: 1; /* 1 if USB4 dpia BW allocation supported */
 		uint32_t disable_clk_ds: 1; /* 1 if disallow dispclk_ds and dppclk_ds*/
 		uint32_t reserved : 14; /**< reserved */
->>>>>>> eb3cdb58
 	} bits; /**< boot bits */
 	uint32_t all; /**< 32-bit access to bits */
 };
@@ -802,14 +752,11 @@
 	 */
 
 	/**
-<<<<<<< HEAD
-=======
 	 * Command type used for all SECURE_DISPLAY commands.
 	 */
 	DMUB_CMD__SECURE_DISPLAY = 85,
 
 	/**
->>>>>>> eb3cdb58
 	 * Command type used to set DPIA HPD interrupt state
 	 */
 	DMUB_CMD__DPIA_HPD_INT_ENABLE = 86,
@@ -837,13 +784,10 @@
 	 * Command type used for SET_CONFIG Reply notification
 	 */
 	DMUB_OUT_CMD__SET_CONFIG_REPLY = 3,
-<<<<<<< HEAD
-=======
 	/**
 	 * Command type used for USB4 DPIA notification
 	 */
 	DMUB_OUT_CMD__DPIA_NOTIFICATION = 5,
->>>>>>> eb3cdb58
 };
 
 /* DMUB_CMD__DPIA command sub-types. */
@@ -851,14 +795,11 @@
 	DMUB_CMD__DPIA_DIG1_DPIA_CONTROL = 0,
 	DMUB_CMD__DPIA_SET_CONFIG_ACCESS = 1,
 	DMUB_CMD__DPIA_MST_ALLOC_SLOTS = 2,
-<<<<<<< HEAD
-=======
 };
 
 /* DMUB_OUT_CMD__DPIA_NOTIFICATION command types. */
 enum dmub_cmd_dpia_notification_type {
 	DPIA_NOTIFY__BW_ALLOCATION = 0,
->>>>>>> eb3cdb58
 };
 
 #pragma pack(push, 1)
@@ -1111,21 +1052,14 @@
 			uint16_t vtotal;
 			uint16_t htotal;
 			uint8_t vblank_pipe_index;
-<<<<<<< HEAD
-			uint8_t padding[2];
-=======
 			uint8_t padding[1];
->>>>>>> eb3cdb58
 			struct {
 				uint8_t drr_in_use;
 				uint8_t drr_window_size_ms;	// Indicates largest VMIN/VMAX adjustment per frame
 				uint16_t min_vtotal_supported;	// Min VTOTAL that supports switching in VBLANK
 				uint16_t max_vtotal_supported;	// Max VTOTAL that can support SubVP static scheduling
 				uint8_t use_ramping;		// Use ramping or not
-<<<<<<< HEAD
-=======
 				uint8_t drr_vblank_start_margin;
->>>>>>> eb3cdb58
 			} drr_info;				// DRR considered as part of SubVP + VBLANK case
 		} vblank_data;
 	} pipe_config;
@@ -1687,8 +1621,6 @@
 };
 
 /**
-<<<<<<< HEAD
-=======
  * Definition of a DPIA notification header
  */
 struct dpia_notification_header {
@@ -1762,7 +1694,6 @@
 };
 
 /**
->>>>>>> eb3cdb58
  * Data passed from driver to FW in a DMUB_CMD__QUERY_HPD_STATE command.
  */
 struct dmub_cmd_hpd_state_query_data {
@@ -1887,7 +1818,6 @@
 	DMUB_CMD__MALL_ACTION_NO_DF_REQ = 3,
 };
 
-<<<<<<< HEAD
 /**
  * PHY Link rate for DP.
  */
@@ -1961,81 +1891,6 @@
 	DMUB_PHY_FSM_FAST_LP,
 };
 
-=======
->>>>>>> eb3cdb58
-/**
- * PHY Link rate for DP.
- */
-enum phy_link_rate {
-	/**
-	 * not supported.
-	 */
-	PHY_RATE_UNKNOWN = 0,
-	/**
-	 * Rate_1 (RBR)	- 1.62 Gbps/Lane
-	 */
-	PHY_RATE_162 = 1,
-	/**
-	 * Rate_2		- 2.16 Gbps/Lane
-	 */
-	PHY_RATE_216 = 2,
-	/**
-	 * Rate_3		- 2.43 Gbps/Lane
-	 */
-	PHY_RATE_243 = 3,
-	/**
-	 * Rate_4 (HBR)	- 2.70 Gbps/Lane
-	 */
-	PHY_RATE_270 = 4,
-	/**
-	 * Rate_5 (RBR2)- 3.24 Gbps/Lane
-	 */
-	PHY_RATE_324 = 5,
-	/**
-	 * Rate_6		- 4.32 Gbps/Lane
-	 */
-	PHY_RATE_432 = 6,
-	/**
-	 * Rate_7 (HBR2)- 5.40 Gbps/Lane
-	 */
-	PHY_RATE_540 = 7,
-	/**
-	 * Rate_8 (HBR3)- 8.10 Gbps/Lane
-	 */
-	PHY_RATE_810 = 8,
-	/**
-	 * UHBR10 - 10.0 Gbps/Lane
-	 */
-	PHY_RATE_1000 = 9,
-	/**
-	 * UHBR13.5 - 13.5 Gbps/Lane
-	 */
-	PHY_RATE_1350 = 10,
-	/**
-	 * UHBR10 - 20.0 Gbps/Lane
-	 */
-	PHY_RATE_2000 = 11,
-};
-
-/**
- * enum dmub_phy_fsm_state - PHY FSM states.
- * PHY FSM state to transit to during PSR enable/disable.
- */
-enum dmub_phy_fsm_state {
-	DMUB_PHY_FSM_POWER_UP_DEFAULT = 0,
-	DMUB_PHY_FSM_RESET,
-	DMUB_PHY_FSM_RESET_RELEASED,
-	DMUB_PHY_FSM_SRAM_LOAD_DONE,
-	DMUB_PHY_FSM_INITIALIZED,
-	DMUB_PHY_FSM_CALIBRATED,
-	DMUB_PHY_FSM_CALIBRATED_LP,
-	DMUB_PHY_FSM_CALIBRATED_PG,
-	DMUB_PHY_FSM_POWER_DOWN,
-	DMUB_PHY_FSM_PLL_EN,
-	DMUB_PHY_FSM_TX_EN,
-	DMUB_PHY_FSM_FAST_LP,
-};
-
 /**
  * Data passed from driver to FW in a DMUB_CMD__PSR_COPY_SETTINGS command.
  */
@@ -2122,19 +1977,11 @@
 	uint16_t init_sdp_deadline;
 	/**
 	 * @ rate_control_caps : Indicate FreeSync PSR Sink Capabilities
-<<<<<<< HEAD
 	 */
 	uint8_t rate_control_caps ;
 	/*
 	 * Force PSRSU always doing full frame update
 	 */
-=======
-	 */
-	uint8_t rate_control_caps ;
-	/*
-	 * Force PSRSU always doing full frame update
-	 */
->>>>>>> eb3cdb58
 	uint8_t force_ffu_mode;
 	/**
 	 * Length of each horizontal line in us.
@@ -2168,17 +2015,12 @@
 	 */
 	uint8_t use_phy_fsm;
 	/**
-<<<<<<< HEAD
+	 * frame delay for frame re-lock
+	 */
+	uint8_t relock_delay_frame_cnt;
+	/**
 	 * Explicit padding to 2 byte boundary.
 	 */
-	uint8_t pad3[2];
-=======
-	 * frame delay for frame re-lock
-	 */
-	uint8_t relock_delay_frame_cnt;
-	/**
-	 * Explicit padding to 2 byte boundary.
-	 */
 	uint8_t pad3;
 	/**
 	 * DSC Slice height.
@@ -2188,7 +2030,6 @@
 	 * Explicit padding to 4 byte boundary.
 	 */
 	uint16_t pad;
->>>>>>> eb3cdb58
 };
 
 /**
@@ -2396,11 +2237,7 @@
 	uint8_t cmd_version;
 	/**
 	 * Panel Instance.
-<<<<<<< HEAD
-	 * Panel isntance to identify which psr_state to use
-=======
 	 * Panel instance to identify which psr_state to use
->>>>>>> eb3cdb58
 	 * Currently the support is only for 0 or 1
 	 */
 	uint8_t panel_inst;
@@ -2538,11 +2375,7 @@
 	uint8_t cmd_version;
 	/**
 	 * Panel Instance.
-<<<<<<< HEAD
-	 * Panel isntance to identify which psr_state to use
-=======
 	 * Panel instance to identify which psr_state to use
->>>>>>> eb3cdb58
 	 * Currently the support is only for 0 or 1
 	 */
 	uint8_t panel_inst;
@@ -2589,11 +2422,7 @@
 	uint8_t cmd_version;
 	/**
 	 * Panel Instance.
-<<<<<<< HEAD
-	 * Panel isntance to identify which psr_state to use
-=======
 	 * Panel instance to identify which psr_state to use
->>>>>>> eb3cdb58
 	 * Currently the support is only for 0 or 1
 	 */
 	uint8_t panel_inst;
@@ -2631,11 +2460,7 @@
 	uint8_t cmd_version;
 	/**
 	 * Panel Instance.
-<<<<<<< HEAD
-	 * Panel isntance to identify which psr_state to use
-=======
 	 * Panel instance to identify which psr_state to use
->>>>>>> eb3cdb58
 	 * Currently the support is only for 0 or 1
 	 */
 	uint8_t panel_inst;
@@ -3290,24 +3115,15 @@
 	uint8_t max_ramp_step;
 	uint8_t pipes;
 	uint8_t min_refresh_in_hz;
-<<<<<<< HEAD
-	uint8_t padding[1];
-=======
 	uint8_t pipe_count;
 	uint8_t pipe_index[4];
->>>>>>> eb3cdb58
 };
 
 struct dmub_cmd_fw_assisted_mclk_switch_config {
 	uint8_t fams_enabled;
 	uint8_t visual_confirm_enabled;
-<<<<<<< HEAD
-	uint8_t padding[2];
-	struct dmub_cmd_fw_assisted_mclk_switch_pipe_data pipe_data[DMUB_MAX_STREAMS];
-=======
 	uint16_t vactive_stretch_margin_us; // Extra vblank stretch required when doing FPO + Vactive
 	struct dmub_cmd_fw_assisted_mclk_switch_pipe_data pipe_data[DMUB_MAX_FPO_STREAMS];
->>>>>>> eb3cdb58
 };
 
 struct dmub_rb_cmd_fw_assisted_mclk_switch {
@@ -3491,8 +3307,6 @@
 };
 
 /**
-<<<<<<< HEAD
-=======
  * Command type of a DMUB_CMD__SECURE_DISPLAY command
  */
 enum dmub_cmd_secure_display_type {
@@ -3520,7 +3334,6 @@
 };
 
 /**
->>>>>>> eb3cdb58
  * union dmub_rb_cmd - DMUB inbox command.
  */
 union dmub_rb_cmd {
@@ -3729,14 +3542,11 @@
 	 */
 	struct dmub_rb_cmd_query_hpd_state query_hpd;
 	/**
-<<<<<<< HEAD
-=======
 	 * Definition of a DMUB_CMD__SECURE_DISPLAY command.
 	 */
 	struct dmub_rb_cmd_secure_display secure_display;
 
 	/**
->>>>>>> eb3cdb58
 	 * Definition of a DMUB_CMD__DPIA_HPD_INT_ENABLE command.
 	 */
 	struct dmub_rb_cmd_dpia_hpd_int_enable dpia_hpd_int_enable;
@@ -3762,13 +3572,10 @@
 	 * SET_CONFIG reply command.
 	 */
 	struct dmub_rb_cmd_dp_set_config_reply set_config_reply;
-<<<<<<< HEAD
-=======
 	/**
 	 * DPIA notification command.
 	 */
 	struct dmub_rb_cmd_dpia_notification dpia_notification;
->>>>>>> eb3cdb58
 };
 #pragma pack(pop)
 
