/*
 * Copyright 2019 Advanced Micro Devices, Inc.
 *
 * Permission is hereby granted, free of charge, to any person obtaining a
 * copy of this software and associated documentation files (the "Software"),
 * to deal in the Software without restriction, including without limitation
 * the rights to use, copy, modify, merge, publish, distribute, sublicense,
 * and/or sell copies of the Software, and to permit persons to whom the
 * Software is furnished to do so, subject to the following conditions:
 *
 * The above copyright notice and this permission notice shall be included in
 * all copies or substantial portions of the Software.
 *
 * THE SOFTWARE IS PROVIDED "AS IS", WITHOUT WARRANTY OF ANY KIND, EXPRESS OR
 * IMPLIED, INCLUDING BUT NOT LIMITED TO THE WARRANTIES OF MERCHANTABILITY,
 * FITNESS FOR A PARTICULAR PURPOSE AND NONINFRINGEMENT.  IN NO EVENT SHALL
 * THE COPYRIGHT HOLDER(S) OR AUTHOR(S) BE LIABLE FOR ANY CLAIM, DAMAGES OR
 * OTHER LIABILITY, WHETHER IN AN ACTION OF CONTRACT, TORT OR OTHERWISE,
 * ARISING FROM, OUT OF OR IN CONNECTION WITH THE SOFTWARE OR THE USE OR
 * OTHER DEALINGS IN THE SOFTWARE.
 *
 * Authors: AMD
 *
 */

#ifndef DMUB_CMD_H
#define DMUB_CMD_H

#include <asm/byteorder.h>
#include <linux/types.h>
#include <linux/string.h>
#include <linux/delay.h>

#include "atomfirmware.h"

//<DMUB_TYPES>==================================================================
/* Basic type definitions. */

#ifdef __forceinline
#undef __forceinline
#endif
#define __forceinline inline

/**
 * Flag from driver to indicate that ABM should be disabled gradually
 * by slowly reversing all backlight programming and pixel compensation.
 */
#define SET_ABM_PIPE_GRADUALLY_DISABLE           0

/**
 * Flag from driver to indicate that ABM should be disabled immediately
 * and undo all backlight programming and pixel compensation.
 */
#define SET_ABM_PIPE_IMMEDIATELY_DISABLE         255

/**
 * Flag from driver to indicate that ABM should be disabled immediately
 * and keep the current backlight programming and pixel compensation.
 */
#define SET_ABM_PIPE_IMMEDIATE_KEEP_GAIN_DISABLE 254

/**
 * Flag from driver to set the current ABM pipe index or ABM operating level.
 */
#define SET_ABM_PIPE_NORMAL                      1

/**
 * Number of ambient light levels in ABM algorithm.
 */
#define NUM_AMBI_LEVEL                  5

/**
 * Number of operating/aggression levels in ABM algorithm.
 */
#define NUM_AGGR_LEVEL                  4

/**
 * Number of segments in the gamma curve.
 */
#define NUM_POWER_FN_SEGS               8

/**
 * Number of segments in the backlight curve.
 */
#define NUM_BL_CURVE_SEGS               16

/**
 * Maximum number of segments in ABM ACE curve.
 */
#define ABM_MAX_NUM_OF_ACE_SEGMENTS         64

/**
 * Maximum number of bins in ABM histogram.
 */
#define ABM_MAX_NUM_OF_HG_BINS              64

/* Maximum number of SubVP streams */
#define DMUB_MAX_SUBVP_STREAMS 2

/* Define max FPO streams as 4 for now. Current implementation today
 * only supports 1, but could be more in the future. Reduce array
 * size to ensure the command size remains less than 64 bytes if
 * adding new fields.
 */
#define DMUB_MAX_FPO_STREAMS 4

/* Define to ensure that the "common" members always appear in the same
 * order in different structs for back compat purposes
 */
#define COMMON_STREAM_STATIC_SUB_STATE \
    struct dmub_fams2_cmd_legacy_stream_static_state legacy; \
    struct dmub_fams2_cmd_subvp_stream_static_state subvp; \
    struct dmub_fams2_cmd_drr_stream_static_state drr;

/* Maximum number of streams on any ASIC. */
#define DMUB_MAX_STREAMS 6

/* Maximum number of planes on any ASIC. */
#define DMUB_MAX_PLANES 6

/* Maximum number of phantom planes on any ASIC */
#define DMUB_MAX_PHANTOM_PLANES ((DMUB_MAX_PLANES) / 2)

/* Trace buffer offset for entry */
#define TRACE_BUFFER_ENTRY_OFFSET 16

/**
 * Maximum number of dirty rects supported by FW.
 */
#define DMUB_MAX_DIRTY_RECTS 3

/**
 *
 * PSR control version legacy
 */
#define DMUB_CMD_PSR_CONTROL_VERSION_UNKNOWN 0x0
/**
 * PSR control version with multi edp support
 */
#define DMUB_CMD_PSR_CONTROL_VERSION_1 0x1


/**
 * ABM control version legacy
 */
#define DMUB_CMD_ABM_CONTROL_VERSION_UNKNOWN 0x0

/**
 * ABM control version with multi edp support
 */
#define DMUB_CMD_ABM_CONTROL_VERSION_1 0x1

/**
 * Physical framebuffer address location, 64-bit.
 */
#ifndef PHYSICAL_ADDRESS_LOC
#define PHYSICAL_ADDRESS_LOC union large_integer
#endif

/**
 * OS/FW agnostic memcpy
 */
#ifndef dmub_memcpy
#define dmub_memcpy(dest, source, bytes) memcpy((dest), (source), (bytes))
#endif

/**
 * OS/FW agnostic memset
 */
#ifndef dmub_memset
#define dmub_memset(dest, val, bytes) memset((dest), (val), (bytes))
#endif

/**
 * OS/FW agnostic memcmp
 */
#ifndef dmub_memcmp
#define dmub_memcmp(lhs, rhs, bytes) memcmp((lhs), (rhs), (bytes))
#endif

/**
 * OS/FW agnostic udelay
 */
#ifndef dmub_udelay
#define dmub_udelay(microseconds) udelay(microseconds)
#endif

#pragma pack(push, 1)
#define ABM_NUM_OF_ACE_SEGMENTS         5

/**
 * Debug FW state offset
 */
#define DMUB_DEBUG_FW_STATE_OFFSET 0x300

union abm_flags {
	struct {
		/**
		 * @abm_enabled: Indicates if ABM is enabled.
		 */
		unsigned int abm_enabled : 1;

		/**
		 * @disable_abm_requested: Indicates if driver has requested ABM to be disabled.
		 */
		unsigned int disable_abm_requested : 1;

		/**
		 * @disable_abm_immediately: Indicates if driver has requested ABM to be disabled immediately.
		 */
		unsigned int disable_abm_immediately : 1;

		/**
		 * @disable_abm_immediate_keep_gain: Indicates if driver has requested ABM
		 * to be disabled immediately and keep gain.
		 */
		unsigned int disable_abm_immediate_keep_gain : 1;

		/**
		 * @fractional_pwm: Indicates if fractional duty cycle for backlight PWM is enabled.
		 */
		unsigned int fractional_pwm : 1;

		/**
		 * @abm_gradual_bl_change: Indicates if algorithm has completed gradual adjustment
		 * of user backlight level.
		 */
		unsigned int abm_gradual_bl_change : 1;

		/**
		 * @abm_new_frame: Indicates if a new frame update needed for ABM to ramp up into steady
		 */
		unsigned int abm_new_frame : 1;

		/**
		 * @vb_scaling_enabled: Indicates variBright Scaling Enable
		 */
		unsigned int vb_scaling_enabled : 1;
	} bitfields;

	unsigned int u32All;
};

struct abm_save_restore {
	/**
	 * @flags: Misc. ABM flags.
	 */
	union abm_flags flags;

	/**
	 * @pause: true:  pause ABM and get state
	 *         false: unpause ABM after setting state
	 */
	uint32_t pause;

	/**
	 * @next_ace_slope: Next ACE slopes to be programmed in HW (u3.13)
	 */
	uint32_t next_ace_slope[ABM_NUM_OF_ACE_SEGMENTS];

	/**
	 * @next_ace_thresh: Next ACE thresholds to be programmed in HW (u10.6)
	 */
	uint32_t next_ace_thresh[ABM_NUM_OF_ACE_SEGMENTS];

	/**
	 * @next_ace_offset: Next ACE offsets to be programmed in HW (u10.6)
	 */
	uint32_t next_ace_offset[ABM_NUM_OF_ACE_SEGMENTS];


	/**
	 * @knee_threshold: Current x-position of ACE knee (u0.16).
	 */
	uint32_t knee_threshold;
	/**
	 * @current_gain: Current backlight reduction (u16.16).
	 */
	uint32_t current_gain;
	/**
	 * @curr_bl_level: Current actual backlight level converging to target backlight level.
	 */
	uint16_t curr_bl_level;

	/**
	 * @curr_user_bl_level: Current nominal backlight level converging to level requested by user.
	 */
	uint16_t curr_user_bl_level;

};

/**
 * union dmub_addr - DMUB physical/virtual 64-bit address.
 */
union dmub_addr {
	struct {
		uint32_t low_part; /**< Lower 32 bits */
		uint32_t high_part; /**< Upper 32 bits */
	} u; /*<< Low/high bit access */
	uint64_t quad_part; /*<< 64 bit address */
};

/* Flattened structure containing SOC BB parameters stored in the VBIOS
 * It is not practical to store the entire bounding box in VBIOS since the bounding box struct can gain new parameters.
 * This also prevents alighment issues when new parameters are added to the SoC BB.
 * The following parameters should be added since these values can't be obtained elsewhere:
 * -dml2_soc_power_management_parameters
 * -dml2_soc_vmin_clock_limits
 */
struct dmub_soc_bb_params {
	uint32_t dram_clk_change_blackout_ns;
	uint32_t dram_clk_change_read_only_ns;
	uint32_t dram_clk_change_write_only_ns;
	uint32_t fclk_change_blackout_ns;
	uint32_t g7_ppt_blackout_ns;
	uint32_t stutter_enter_plus_exit_latency_ns;
	uint32_t stutter_exit_latency_ns;
	uint32_t z8_stutter_enter_plus_exit_latency_ns;
	uint32_t z8_stutter_exit_latency_ns;
	uint32_t z8_min_idle_time_ns;
	uint32_t type_b_dram_clk_change_blackout_ns;
	uint32_t type_b_ppt_blackout_ns;
	uint32_t vmin_limit_dispclk_khz;
	uint32_t vmin_limit_dcfclk_khz;
	uint32_t g7_temperature_read_blackout_ns;
};
#pragma pack(pop)

/**
 * Dirty rect definition.
 */
struct dmub_rect {
	/**
	 * Dirty rect x offset.
	 */
	uint32_t x;

	/**
	 * Dirty rect y offset.
	 */
	uint32_t y;

	/**
	 * Dirty rect width.
	 */
	uint32_t width;

	/**
	 * Dirty rect height.
	 */
	uint32_t height;
};

/**
 * Flags that can be set by driver to change some PSR behaviour.
 */
union dmub_psr_debug_flags {
	/**
	 * Debug flags.
	 */
	struct {
		/**
		 * Enable visual confirm in FW.
		 */
		uint32_t visual_confirm : 1;

		/**
		 * Force all selective updates to bw full frame updates.
		 */
		uint32_t force_full_frame_update : 1;

		/**
		 * Use HW Lock Mgr object to do HW locking in FW.
		 */
		uint32_t use_hw_lock_mgr : 1;

		/**
		 * Use TPS3 signal when restore main link.
		 */
		uint32_t force_wakeup_by_tps3 : 1;

		/**
		 * Back to back flip, therefore cannot power down PHY
		 */
		uint32_t back_to_back_flip : 1;

		/**
		 * Enable visual confirm for IPS
		 */
		uint32_t enable_ips_visual_confirm : 1;
	} bitfields;

	/**
	 * Union for debug flags.
	 */
	uint32_t u32All;
};

/**
 * Flags that can be set by driver to change some Replay behaviour.
 */
union replay_debug_flags {
	struct {
		/**
		 * 0x1 (bit 0)
		 * Enable visual confirm in FW.
		 */
		uint32_t visual_confirm : 1;

		/**
		 * 0x2 (bit 1)
		 * @skip_crc: Set if need to skip CRC.
		 */
		uint32_t skip_crc : 1;

		/**
		 * 0x4 (bit 2)
		 * @force_link_power_on: Force disable ALPM control
		 */
		uint32_t force_link_power_on : 1;

		/**
		 * 0x8 (bit 3)
		 * @force_phy_power_on: Force phy power on
		 */
		uint32_t force_phy_power_on : 1;

		/**
		 * 0x10 (bit 4)
		 * @timing_resync_disabled: Disabled Replay normal sleep mode timing resync
		 */
		uint32_t timing_resync_disabled : 1;

		/**
		 * 0x20 (bit 5)
		 * @skip_crtc_disabled: CRTC disable skipped
		 */
		uint32_t skip_crtc_disabled : 1;

		/**
		 * 0x40 (bit 6)
		 * @force_defer_one_frame_update: Force defer one frame update in ultra sleep mode
		 */
		uint32_t force_defer_one_frame_update : 1;

		/**
		 * 0x80 (bit 7)
		 * @disable_delay_alpm_on: Force disable delay alpm on
		 */
		uint32_t disable_delay_alpm_on : 1;

		/**
		 * 0x100 (bit 8)
		 * @disable_desync_error_check: Force disable desync error check
		 */
		uint32_t disable_desync_error_check : 1;

		/**
		 * 0x200 (bit 9)
		 * @force_self_update_when_abm_non_steady: Force self update if abm is not steady
		 */
		uint32_t force_self_update_when_abm_non_steady : 1;

		/**
		 * 0x400 (bit 10)
		 * @enable_ips_visual_confirm: Enable IPS visual confirm when entering IPS
		 * If we enter IPS2, the Visual confirm bar will change to yellow
		 */
		uint32_t enable_ips_visual_confirm : 1;

		/**
		 * 0x800 (bit 11)
		 * @enable_ips_residency_profiling: Enable IPS residency profiling
		 */
		uint32_t enable_ips_residency_profiling : 1;

		/**
		 * 0x1000 (bit 12)
		 * @enable_coasting_vtotal_check: Enable Coasting_vtotal_check
		 */
		uint32_t enable_coasting_vtotal_check : 1;
		/**
		 * 0x2000 (bit 13)
		 * @enable_visual_confirm_debug: Enable Visual Confirm Debug
		 */
		uint32_t enable_visual_confirm_debug : 1;

		uint32_t reserved : 18;
	} bitfields;

	uint32_t u32All;
};

/**
 * Flags record error state.
 */
union replay_visual_confirm_error_state_flags {
	struct {
		/**
		 * 0x1 (bit 0) - Desync Error flag.
		 */
		uint32_t desync_error : 1;

		/**
		 * 0x2 (bit 1) - State Transition Error flag.
		 */
		uint32_t state_transition_error : 1;

		/**
		 * 0x4 (bit 2) - Crc Error flag
		 */
		uint32_t crc_error : 1;

		/**
		 * 0x8 (bit 3) - Reserved
		 */
		uint32_t reserved_3 : 1;

		/**
		 * 0x10 (bit 4) - Incorrect Coasting vtotal checking --> use debug flag to control DPCD write.
		 * Added new debug flag to control DPCD.
		 */
		uint32_t incorrect_vtotal_in_static_screen : 1;

		/**
		 * 0x20 (bit 5) - No doubled Refresh Rate.
		 */
		uint32_t no_double_rr : 1;

		/**
		 * Reserved bit 6-7
		 */
		uint32_t reserved_6_7 : 2;

		/**
		 * Reserved bit 9-31
		 */
		uint32_t reserved_9_31 : 24;
	} bitfields;

	uint32_t u32All;
};

union replay_hw_flags {
	struct {
		/**
		 * @allow_alpm_fw_standby_mode: To indicate whether the
		 * ALPM FW standby mode is allowed
		 */
		uint32_t allow_alpm_fw_standby_mode : 1;

		/*
		 * @dsc_enable_status: DSC enable status in driver
		 */
		uint32_t dsc_enable_status : 1;

		/**
		 * @fec_enable_status: receive fec enable/disable status from driver
		 */
		uint32_t fec_enable_status : 1;

		/*
		 * @smu_optimizations_en: SMU power optimization.
		 * Only when active display is Replay capable and display enters Replay.
		 * Trigger interrupt to SMU to powerup/down.
		 */
		uint32_t smu_optimizations_en : 1;

		/**
		 * @phy_power_state: Indicates current phy power state
		 */
		uint32_t phy_power_state : 1;

		/**
		 * @link_power_state: Indicates current link power state
		 */
		uint32_t link_power_state : 1;
		/**
		 * Use TPS3 signal when restore main link.
		 */
		uint32_t force_wakeup_by_tps3 : 1;
		/**
		 * @is_alpm_initialized: Indicates whether ALPM is initialized
		 */
		uint32_t is_alpm_initialized : 1;

		/**
		 * @alpm_mode: Indicates ALPM mode selected
		 */
		uint32_t alpm_mode : 2;
	} bitfields;

	uint32_t u32All;
};

union fw_assisted_mclk_switch_version {
	struct {
		uint8_t minor : 5;
		uint8_t major : 3;
	};
	uint8_t ver;
};

/**
 * DMUB feature capabilities.
 * After DMUB init, driver will query FW capabilities prior to enabling certain features.
 */
struct dmub_feature_caps {
	/**
	 * Max PSR version supported by FW.
	 */
	uint8_t psr;
	uint8_t fw_assisted_mclk_switch_ver;
	uint8_t reserved[4];
	uint8_t subvp_psr_support;
	uint8_t gecc_enable;
	uint8_t replay_supported;
	uint8_t replay_reserved[3];
	uint8_t abm_aux_backlight_support;
};

struct dmub_visual_confirm_color {
	/**
	 * Maximum 10 bits color value
	 */
	uint16_t color_r_cr;
	uint16_t color_g_y;
	uint16_t color_b_cb;
	uint16_t panel_inst;
};

//==============================================================================
//</DMUB_TYPES>=================================================================
//==============================================================================
//< DMUB_META>==================================================================
//==============================================================================
#pragma pack(push, 1)

/* Magic value for identifying dmub_fw_meta_info */
#define DMUB_FW_META_MAGIC 0x444D5542

/* Offset from the end of the file to the dmub_fw_meta_info */
#define DMUB_FW_META_OFFSET 0x24

/**
 * union dmub_fw_meta_feature_bits - Static feature bits for pre-initialization
 */
union dmub_fw_meta_feature_bits {
	struct {
		uint32_t shared_state_link_detection : 1; /**< 1 supports link detection via shared state */
		uint32_t reserved : 31;
	} bits; /**< status bits */
	uint32_t all; /**< 32-bit access to status bits */
};

/**
 * struct dmub_fw_meta_info - metadata associated with fw binary
 *
 * NOTE: This should be considered a stable API. Fields should
 *       not be repurposed or reordered. New fields should be
 *       added instead to extend the structure.
 *
 * @magic_value: magic value identifying DMUB firmware meta info
 * @fw_region_size: size of the firmware state region
 * @trace_buffer_size: size of the tracebuffer region
 * @fw_version: the firmware version information
 * @dal_fw: 1 if the firmware is DAL
 * @shared_state_size: size of the shared state region in bytes
 * @shared_state_features: number of shared state features
 */
struct dmub_fw_meta_info {
	uint32_t magic_value; /**< magic value identifying DMUB firmware meta info */
	uint32_t fw_region_size; /**< size of the firmware state region */
	uint32_t trace_buffer_size; /**< size of the tracebuffer region */
	uint32_t fw_version; /**< the firmware version information */
	uint8_t dal_fw; /**< 1 if the firmware is DAL */
	uint8_t reserved[3]; /**< padding bits */
	uint32_t shared_state_size; /**< size of the shared state region in bytes */
	uint16_t shared_state_features; /**< number of shared state features */
	uint16_t reserved2; /**< padding bytes */
	union dmub_fw_meta_feature_bits feature_bits; /**< static feature bits */
};

/**
 * union dmub_fw_meta - ensures that dmub_fw_meta_info remains 64 bytes
 */
union dmub_fw_meta {
	struct dmub_fw_meta_info info; /**< metadata info */
	uint8_t reserved[64]; /**< padding bits */
};

#pragma pack(pop)

//==============================================================================
//< DMUB Trace Buffer>================================================================
//==============================================================================
#if !defined(TENSILICA) && !defined(DMUB_TRACE_ENTRY_DEFINED)
/**
 * dmub_trace_code_t - firmware trace code, 32-bits
 */
typedef uint32_t dmub_trace_code_t;

/**
 * struct dmcub_trace_buf_entry - Firmware trace entry
 */
struct dmcub_trace_buf_entry {
	dmub_trace_code_t trace_code; /**< trace code for the event */
	uint32_t tick_count; /**< the tick count at time of trace */
	uint32_t param0; /**< trace defined parameter 0 */
	uint32_t param1; /**< trace defined parameter 1 */
};
#endif

//==============================================================================
//< DMUB_STATUS>================================================================
//==============================================================================

/**
 * DMCUB scratch registers can be used to determine firmware status.
 * Current scratch register usage is as follows:
 *
 * SCRATCH0: FW Boot Status register
 * SCRATCH5: LVTMA Status Register
 * SCRATCH15: FW Boot Options register
 */

/**
 * union dmub_fw_boot_status - Status bit definitions for SCRATCH0.
 */
union dmub_fw_boot_status {
	struct {
		uint32_t dal_fw : 1; /**< 1 if DAL FW */
		uint32_t mailbox_rdy : 1; /**< 1 if mailbox ready */
		uint32_t optimized_init_done : 1; /**< 1 if optimized init done */
		uint32_t restore_required : 1; /**< 1 if driver should call restore */
		uint32_t defer_load : 1; /**< 1 if VBIOS data is deferred programmed */
		uint32_t fams_enabled : 1; /**< 1 if VBIOS data is deferred programmed */
		uint32_t detection_required: 1; /**<  if detection need to be triggered by driver */
		uint32_t hw_power_init_done: 1; /**< 1 if hw power init is completed */
		uint32_t ono_regions_enabled: 1; /**< 1 if ONO regions are enabled */
	} bits; /**< status bits */
	uint32_t all; /**< 32-bit access to status bits */
};

/**
 * enum dmub_fw_boot_status_bit - Enum bit definitions for SCRATCH0.
 */
enum dmub_fw_boot_status_bit {
	DMUB_FW_BOOT_STATUS_BIT_DAL_FIRMWARE = (1 << 0), /**< 1 if DAL FW */
	DMUB_FW_BOOT_STATUS_BIT_MAILBOX_READY = (1 << 1), /**< 1 if mailbox ready */
	DMUB_FW_BOOT_STATUS_BIT_OPTIMIZED_INIT_DONE = (1 << 2), /**< 1 if init done */
	DMUB_FW_BOOT_STATUS_BIT_RESTORE_REQUIRED = (1 << 3), /**< 1 if driver should call restore */
	DMUB_FW_BOOT_STATUS_BIT_DEFERRED_LOADED = (1 << 4), /**< 1 if VBIOS data is deferred programmed */
	DMUB_FW_BOOT_STATUS_BIT_FAMS_ENABLED = (1 << 5), /**< 1 if FAMS is enabled*/
	DMUB_FW_BOOT_STATUS_BIT_DETECTION_REQUIRED = (1 << 6), /**< 1 if detection need to be triggered by driver*/
	DMUB_FW_BOOT_STATUS_BIT_HW_POWER_INIT_DONE = (1 << 7), /**< 1 if hw power init is completed */
	DMUB_FW_BOOT_STATUS_BIT_ONO_REGIONS_ENABLED = (1 << 8), /**< 1 if ONO regions are enabled */
};

/* Register bit definition for SCRATCH5 */
union dmub_lvtma_status {
	struct {
		uint32_t psp_ok : 1;
		uint32_t edp_on : 1;
		uint32_t reserved : 30;
	} bits;
	uint32_t all;
};

enum dmub_lvtma_status_bit {
	DMUB_LVTMA_STATUS_BIT_PSP_OK = (1 << 0),
	DMUB_LVTMA_STATUS_BIT_EDP_ON = (1 << 1),
};

enum dmub_ips_disable_type {
	DMUB_IPS_ENABLE = 0,
	DMUB_IPS_DISABLE_ALL = 1,
	DMUB_IPS_DISABLE_IPS1 = 2,
	DMUB_IPS_DISABLE_IPS2 = 3,
	DMUB_IPS_DISABLE_IPS2_Z10 = 4,
	DMUB_IPS_DISABLE_DYNAMIC = 5,
	DMUB_IPS_RCG_IN_ACTIVE_IPS2_IN_OFF = 6,
	DMUB_IPS_DISABLE_Z8_RETENTION = 7,
};

enum dmub_ips_rcg_disable_type {
	DMUB_IPS_RCG_ENABLE = 0,
	DMUB_IPS0_RCG_DISABLE = 1,
	DMUB_IPS1_RCG_DISABLE = 2,
	DMUB_IPS_RCG_DISABLE = 3
};

enum dmub_ips_in_vpb_disable_type {
	DMUB_IPS_VPB_RCG_ONLY = 0, // Legacy behaviour
	DMUB_IPS_VPB_DISABLE_ALL = 1,
	DMUB_IPS_VPB_ENABLE_IPS1_AND_RCG = 2,
	DMUB_IPS_VPB_ENABLE_ALL = 3 // Enable IPS1 Z8, IPS1 and RCG
};

#define DMUB_IPS1_ALLOW_MASK 0x00000001
#define DMUB_IPS2_ALLOW_MASK 0x00000002
#define DMUB_IPS1_COMMIT_MASK 0x00000004
#define DMUB_IPS2_COMMIT_MASK 0x00000008

enum dmub_ips_comand_type {
	/**
	 * Start/stop IPS residency measurements for a given IPS mode
	 */
	DMUB_CMD__IPS_RESIDENCY_CNTL = 0,
	/**
	 * Query IPS residency information for a given IPS mode
	 */
	DMUB_CMD__IPS_QUERY_RESIDENCY_INFO = 1,
};

/**
 * union dmub_fw_boot_options - Boot option definitions for SCRATCH14
 */
union dmub_fw_boot_options {
	struct {
		uint32_t pemu_env : 1; /**< 1 if PEMU */
		uint32_t fpga_env : 1; /**< 1 if FPGA */
		uint32_t optimized_init : 1; /**< 1 if optimized init */
		uint32_t skip_phy_access : 1; /**< 1 if PHY access should be skipped */
		uint32_t disable_clk_gate: 1; /**< 1 if clock gating should be disabled */
		uint32_t skip_phy_init_panel_sequence: 1; /**< 1 to skip panel init seq */
		uint32_t z10_disable: 1; /**< 1 to disable z10 */
		uint32_t enable_dpia: 1; /**< 1 if DPIA should be enabled */
		uint32_t invalid_vbios_data: 1; /**< 1 if VBIOS data table is invalid */
		uint32_t dpia_supported: 1; /**< 1 if DPIA is supported on this platform */
		uint32_t sel_mux_phy_c_d_phy_f_g: 1; /**< 1 if PHYF/PHYG should be enabled on DCN31 */
		/**< 1 if all root clock gating is enabled and low power memory is enabled*/
		uint32_t power_optimization: 1;
		uint32_t diag_env: 1; /* 1 if diagnostic environment */
		uint32_t gpint_scratch8: 1; /* 1 if GPINT is in scratch8*/
		uint32_t usb4_cm_version: 1; /**< 1 CM support */
		uint32_t dpia_hpd_int_enable_supported: 1; /* 1 if dpia hpd int enable supported */
		uint32_t enable_non_transparent_setconfig: 1; /* 1 if dpia use conventional dp lt flow*/
		uint32_t disable_clk_ds: 1; /* 1 if disallow dispclk_ds and dppclk_ds*/
		uint32_t disable_timeout_recovery : 1; /* 1 if timeout recovery should be disabled */
		uint32_t ips_pg_disable: 1; /* 1 to disable ONO domains power gating*/
		uint32_t ips_disable: 3; /* options to disable ips support*/
		uint32_t ips_sequential_ono: 1; /**< 1 to enable sequential ONO IPS sequence */
		uint32_t disable_sldo_opt: 1; /**< 1 to disable SLDO optimizations */
		uint32_t lower_hbr3_phy_ssc: 1; /**< 1 to lower hbr3 phy ssc to 0.125 percent */
		uint32_t override_hbr3_pll_vco: 1; /**< 1 to override the hbr3 pll vco to 0 */
		uint32_t reserved : 5; /**< reserved */
	} bits; /**< boot bits */
	uint32_t all; /**< 32-bit access to bits */
};

enum dmub_fw_boot_options_bit {
	DMUB_FW_BOOT_OPTION_BIT_PEMU_ENV = (1 << 0), /**< 1 if PEMU */
	DMUB_FW_BOOT_OPTION_BIT_FPGA_ENV = (1 << 1), /**< 1 if FPGA */
	DMUB_FW_BOOT_OPTION_BIT_OPTIMIZED_INIT_DONE = (1 << 2), /**< 1 if optimized init done */
};

//==============================================================================
//< DMUB_SHARED_STATE>==========================================================
//==============================================================================

/**
 * Shared firmware state between driver and firmware for lockless communication
 * in situations where the inbox/outbox may be unavailable.
 *
 * Each structure *must* be at most 256-bytes in size. The layout allocation is
 * described below:
 *
 * [Header (256 Bytes)][Feature 1 (256 Bytes)][Feature 2 (256 Bytes)]...
 */

/**
 * enum dmub_shared_state_feature_id - List of shared state features.
 */
enum dmub_shared_state_feature_id {
	DMUB_SHARED_SHARE_FEATURE__INVALID = 0,
	DMUB_SHARED_SHARE_FEATURE__IPS_FW = 1,
	DMUB_SHARED_SHARE_FEATURE__IPS_DRIVER = 2,
	DMUB_SHARED_SHARE_FEATURE__DEBUG_SETUP = 3,
	DMUB_SHARED_STATE_FEATURE__LAST, /* Total number of features. */
};

/**
 * struct dmub_shared_state_ips_fw - Firmware signals for IPS.
 */
union dmub_shared_state_ips_fw_signals {
	struct {
		uint32_t ips1_commit : 1;  /**< 1 if in IPS1 or IPS0 RCG */
		uint32_t ips2_commit : 1; /**< 1 if in IPS2 */
		uint32_t in_idle : 1; /**< 1 if DMCUB is in idle */
		uint32_t detection_required : 1; /**< 1 if detection is required */
		uint32_t ips1z8_commit: 1; /**< 1 if in IPS1 Z8 Retention */
		uint32_t reserved_bits : 27; /**< Reversed */
	} bits;
	uint32_t all;
};

/**
 * struct dmub_shared_state_ips_signals - Firmware signals for IPS.
 */
union dmub_shared_state_ips_driver_signals {
	struct {
		uint32_t allow_pg : 1; /**< 1 if PG is allowed */
		uint32_t allow_ips1 : 1; /**< 1 is IPS1 is allowed */
		uint32_t allow_ips2 : 1; /**< 1 is IPS1 is allowed */
		uint32_t allow_z10 : 1; /**< 1 if Z10 is allowed */
		uint32_t allow_idle: 1; /**< 1 if driver is allowing idle */
		uint32_t allow_ips0_rcg : 1; /**< 1 is IPS0 RCG is allowed */
		uint32_t allow_ips1_rcg : 1; /**< 1 is IPS1 RCG is allowed */
		uint32_t allow_ips1z8 : 1; /**< 1 is IPS1 Z8 Retention is allowed */
		uint32_t allow_dynamic_ips1 : 1; /**< 1 if IPS1 is allowed in dynamic use cases such as VPB */
		uint32_t allow_dynamic_ips1_z8: 1; /**< 1 if IPS1 z8 ret is allowed in dynamic use cases such as VPB */
		uint32_t reserved_bits : 22; /**< Reversed bits */
	} bits;
	uint32_t all;
};

/**
 * IPS FW Version
 */
#define DMUB_SHARED_STATE__IPS_FW_VERSION 1

struct dmub_shared_state_debug_setup {
	union {
		struct {
			uint32_t exclude_points[62];
		} profile_mode;
	};
};

/**
 * struct dmub_shared_state_ips_fw - Firmware state for IPS.
 */
struct dmub_shared_state_ips_fw {
	union dmub_shared_state_ips_fw_signals signals; /**< 4 bytes, IPS signal bits */
	uint32_t rcg_entry_count; /**< Entry counter for RCG */
	uint32_t rcg_exit_count; /**< Exit counter for RCG */
	uint32_t ips1_entry_count; /**< Entry counter for IPS1 */
	uint32_t ips1_exit_count; /**< Exit counter for IPS1 */
	uint32_t ips2_entry_count; /**< Entry counter for IPS2 */
	uint32_t ips2_exit_count; /**< Exit counter for IPS2 */
	uint32_t ips1_z8ret_entry_count; /**< Entry counter for IPS1 Z8 Retention */
	uint32_t ips1_z8ret_exit_count; /**< Exit counter for IPS1 Z8 Retention */
	uint32_t reserved[53]; /**< Reversed, to be updated when adding new fields. */
}; /* 248-bytes, fixed */

/**
 * IPS Driver Version
 */
#define DMUB_SHARED_STATE__IPS_DRIVER_VERSION 1

/**
 * struct dmub_shared_state_ips_driver - Driver state for IPS.
 */
struct dmub_shared_state_ips_driver {
	union dmub_shared_state_ips_driver_signals signals; /**< 4 bytes, IPS signal bits */
	uint32_t reserved[61]; /**< Reversed, to be updated when adding new fields. */
}; /* 248-bytes, fixed */

/**
 * enum dmub_shared_state_feature_common - Generic payload.
 */
struct dmub_shared_state_feature_common {
	uint32_t padding[62];
}; /* 248-bytes, fixed */

/**
 * enum dmub_shared_state_feature_header - Feature description.
 */
struct dmub_shared_state_feature_header {
	uint16_t id; /**< Feature ID */
	uint16_t version; /**< Feature version */
	uint32_t reserved; /**< Reserved bytes. */
}; /* 8 bytes, fixed */

/**
 * struct dmub_shared_state_feature_block - Feature block.
 */
struct dmub_shared_state_feature_block {
	struct dmub_shared_state_feature_header header; /**< Shared state header. */
	union dmub_shared_feature_state_union {
		struct dmub_shared_state_feature_common common; /**< Generic data */
		struct dmub_shared_state_ips_fw ips_fw; /**< IPS firmware state */
		struct dmub_shared_state_ips_driver ips_driver; /**< IPS driver state */
		struct dmub_shared_state_debug_setup debug_setup; /**< Debug setup */
	} data; /**< Shared state data. */
}; /* 256-bytes, fixed */

/**
 * Shared state size in bytes.
 */
#define DMUB_FW_HEADER_SHARED_STATE_SIZE \
	((DMUB_SHARED_STATE_FEATURE__LAST + 1) * sizeof(struct dmub_shared_state_feature_block))

//==============================================================================
//</DMUB_STATUS>================================================================
//==============================================================================
//< DMUB_VBIOS>=================================================================
//==============================================================================

/*
 * enum dmub_cmd_vbios_type - VBIOS commands.
 *
 * Command IDs should be treated as stable ABI.
 * Do not reuse or modify IDs.
 */
enum dmub_cmd_vbios_type {
	/**
	 * Configures the DIG encoder.
	 */
	DMUB_CMD__VBIOS_DIGX_ENCODER_CONTROL = 0,
	/**
	 * Controls the PHY.
	 */
	DMUB_CMD__VBIOS_DIG1_TRANSMITTER_CONTROL = 1,
	/**
	 * Sets the pixel clock/symbol clock.
	 */
	DMUB_CMD__VBIOS_SET_PIXEL_CLOCK = 2,
	/**
	 * Enables or disables power gating.
	 */
	DMUB_CMD__VBIOS_ENABLE_DISP_POWER_GATING = 3,
	/**
	 * Controls embedded panels.
	 */
	DMUB_CMD__VBIOS_LVTMA_CONTROL = 15,
	/**
	 * Query DP alt status on a transmitter.
	 */
	DMUB_CMD__VBIOS_TRANSMITTER_QUERY_DP_ALT  = 26,
	/**
	 * Control PHY FSM
	 */
	DMUB_CMD__VBIOS_TRANSMITTER_SET_PHY_FSM  = 29,
	/**
	 * Controls domain power gating
	 */
	DMUB_CMD__VBIOS_DOMAIN_CONTROL = 28,
};

//==============================================================================
//</DMUB_VBIOS>=================================================================
//==============================================================================
//< DMUB_GPINT>=================================================================
//==============================================================================

/**
 * The shifts and masks below may alternatively be used to format and read
 * the command register bits.
 */

#define DMUB_GPINT_DATA_PARAM_MASK 0xFFFF
#define DMUB_GPINT_DATA_PARAM_SHIFT 0

#define DMUB_GPINT_DATA_COMMAND_CODE_MASK 0xFFF
#define DMUB_GPINT_DATA_COMMAND_CODE_SHIFT 16

#define DMUB_GPINT_DATA_STATUS_MASK 0xF
#define DMUB_GPINT_DATA_STATUS_SHIFT 28

/**
 * Command responses.
 */

/**
 * Return response for DMUB_GPINT__STOP_FW command.
 */
#define DMUB_GPINT__STOP_FW_RESPONSE 0xDEADDEAD

/**
 * union dmub_gpint_data_register - Format for sending a command via the GPINT.
 */
union dmub_gpint_data_register {
	struct {
		uint32_t param : 16; /**< 16-bit parameter */
		uint32_t command_code : 12; /**< GPINT command */
		uint32_t status : 4; /**< Command status bit */
	} bits; /**< GPINT bit access */
	uint32_t all; /**< GPINT  32-bit access */
};

/*
 * enum dmub_gpint_command - GPINT command to DMCUB FW
 *
 * Command IDs should be treated as stable ABI.
 * Do not reuse or modify IDs.
 */
enum dmub_gpint_command {
	/**
	 * Invalid command, ignored.
	 */
	DMUB_GPINT__INVALID_COMMAND = 0,
	/**
	 * DESC: Queries the firmware version.
	 * RETURN: Firmware version.
	 */
	DMUB_GPINT__GET_FW_VERSION = 1,
	/**
	 * DESC: Halts the firmware.
	 * RETURN: DMUB_GPINT__STOP_FW_RESPONSE (0xDEADDEAD) when halted
	 */
	DMUB_GPINT__STOP_FW = 2,
	/**
	 * DESC: Get PSR state from FW.
	 * RETURN: PSR state enum. This enum may need to be converted to the legacy PSR state value.
	 */
	DMUB_GPINT__GET_PSR_STATE = 7,
	/**
	 * DESC: Notifies DMCUB of the currently active streams.
	 * ARGS: Stream mask, 1 bit per active stream index.
	 */
	DMUB_GPINT__IDLE_OPT_NOTIFY_STREAM_MASK = 8,
	/**
	 * DESC: Start PSR residency counter. Stop PSR resdiency counter and get value.
	 * ARGS: We can measure residency from various points. The argument will specify the residency mode.
	 *       By default, it is measured from after we powerdown the PHY, to just before we powerup the PHY.
	 * RETURN: PSR residency in milli-percent.
	 */
	DMUB_GPINT__PSR_RESIDENCY = 9,

	/**
	 * DESC: Notifies DMCUB detection is done so detection required can be cleared.
	 */
	DMUB_GPINT__NOTIFY_DETECTION_DONE = 12,

	/**
	 * DESC: Get REPLAY state from FW.
	 * RETURN: REPLAY state enum. This enum may need to be converted to the legacy REPLAY state value.
	 */
	DMUB_GPINT__GET_REPLAY_STATE = 13,

	/**
	 * DESC: Start REPLAY residency counter. Stop REPLAY resdiency counter and get value.
	 * ARGS: We can measure residency from various points. The argument will specify the residency mode.
	 *       By default, it is measured from after we powerdown the PHY, to just before we powerup the PHY.
	 * RETURN: REPLAY residency in milli-percent.
	 */
	DMUB_GPINT__REPLAY_RESIDENCY = 14,

	/**
	 * DESC: Copy bounding box to the host.
	 * ARGS: Version of bounding box to copy
	 * RETURN: Result of copying bounding box
	 */
	DMUB_GPINT__BB_COPY = 96,

	/**
	 * DESC: Updates the host addresses bit48~bit63 for bounding box.
	 * ARGS: The word3 for the 64 bit address
	 */
	DMUB_GPINT__SET_BB_ADDR_WORD3 = 97,

	/**
	 * DESC: Updates the host addresses bit32~bit47 for bounding box.
	 * ARGS: The word2 for the 64 bit address
	 */
	DMUB_GPINT__SET_BB_ADDR_WORD2 = 98,

	/**
	 * DESC: Updates the host addresses bit16~bit31 for bounding box.
	 * ARGS: The word1 for the 64 bit address
	 */
	DMUB_GPINT__SET_BB_ADDR_WORD1 = 99,

	/**
	 * DESC: Updates the host addresses bit0~bit15 for bounding box.
	 * ARGS: The word0 for the 64 bit address
	 */
	DMUB_GPINT__SET_BB_ADDR_WORD0 = 100,

	/**
	 * DESC: Updates the trace buffer lower 32-bit mask.
	 * ARGS: The new mask
	 * RETURN: Lower 32-bit mask.
	 */
	DMUB_GPINT__UPDATE_TRACE_BUFFER_MASK = 101,

	/**
	 * DESC: Updates the trace buffer mask bit0~bit15.
	 * ARGS: The new mask
	 * RETURN: Lower 32-bit mask.
	 */
	DMUB_GPINT__SET_TRACE_BUFFER_MASK_WORD0 = 102,

	/**
	 * DESC: Updates the trace buffer mask bit16~bit31.
	 * ARGS: The new mask
	 * RETURN: Lower 32-bit mask.
	 */
	DMUB_GPINT__SET_TRACE_BUFFER_MASK_WORD1 = 103,

	/**
	 * DESC: Updates the trace buffer mask bit32~bit47.
	 * ARGS: The new mask
	 * RETURN: Lower 32-bit mask.
	 */
	DMUB_GPINT__SET_TRACE_BUFFER_MASK_WORD2 = 114,

	/**
	 * DESC: Updates the trace buffer mask bit48~bit63.
	 * ARGS: The new mask
	 * RETURN: Lower 32-bit mask.
	 */
	DMUB_GPINT__SET_TRACE_BUFFER_MASK_WORD3 = 115,

	/**
	 * DESC: Read the trace buffer mask bi0~bit15.
	 */
	DMUB_GPINT__GET_TRACE_BUFFER_MASK_WORD0 = 116,

	/**
	 * DESC: Read the trace buffer mask bit16~bit31.
	 */
	DMUB_GPINT__GET_TRACE_BUFFER_MASK_WORD1 = 117,

	/**
	 * DESC: Read the trace buffer mask bi32~bit47.
	 */
	DMUB_GPINT__GET_TRACE_BUFFER_MASK_WORD2 = 118,

	/**
	 * DESC: Updates the trace buffer mask bit32~bit63.
	 */
	DMUB_GPINT__GET_TRACE_BUFFER_MASK_WORD3 = 119,

	/**
	 * DESC: Set IPS residency measurement
	 * ARGS: 0 - Disable ips measurement
	 *       1 - Enable ips measurement
	 */
	DMUB_GPINT__IPS_RESIDENCY = 121,

	/**
	 * DESC: Enable measurements for various task duration
	 * ARGS: 0 - Disable measurement
	 *       1 - Enable measurement
	 */
	DMUB_GPINT__TRACE_DMUB_WAKE_ACTIVITY = 123,

	/**
	 * DESC: Gets IPS residency in microseconds
	 * ARGS: 0 - Return IPS1 residency
	 *       1 - Return IPS2 residency
	 *       2 - Return IPS1_RCG residency
	 *       3 - Return IPS1_ONO2_ON residency
	 * RETURN: Total residency in microseconds - lower 32 bits
	 */
	DMUB_GPINT__GET_IPS_RESIDENCY_DURATION_US_LO = 124,

	/**
	 * DESC: Gets IPS1 histogram counts
	 * ARGS: Bucket index
	 * RETURN: Total count for the bucket
	 */
	DMUB_GPINT__GET_IPS1_HISTOGRAM_COUNTER = 125,

	/**
	 * DESC: Gets IPS2 histogram counts
	 * ARGS: Bucket index
	 * RETURN: Total count for the bucket
	 */
	DMUB_GPINT__GET_IPS2_HISTOGRAM_COUNTER = 126,

	/**
	 * DESC: Gets IPS residency
	 * ARGS: 0 - Return IPS1 residency
	 *       1 - Return IPS2 residency
	 *       2 - Return IPS1_RCG residency
	 *       3 - Return IPS1_ONO2_ON residency
	 * RETURN: Total residency in milli-percent.
	 */
	DMUB_GPINT__GET_IPS_RESIDENCY_PERCENT = 127,

	/**
	 * DESC: Gets IPS1_RCG histogram counts
	 * ARGS: Bucket index
	 * RETURN: Total count for the bucket
	 */
	DMUB_GPINT__GET_IPS1_RCG_HISTOGRAM_COUNTER = 128,

	/**
	 * DESC: Gets IPS1_ONO2_ON histogram counts
	 * ARGS: Bucket index
	 * RETURN: Total count for the bucket
	 */
	DMUB_GPINT__GET_IPS1_ONO2_ON_HISTOGRAM_COUNTER = 129,

	/**
	 * DESC: Gets IPS entry counter during residency measurement
	 * ARGS: 0 - Return IPS1 entry counts
	 *       1 - Return IPS2 entry counts
	 *       2 - Return IPS1_RCG entry counts
	 *       3 - Return IPS2_ONO2_ON entry counts
	 * RETURN: Entry counter for selected IPS mode
	 */
	DMUB_GPINT__GET_IPS_RESIDENCY_ENTRY_COUNTER = 130,

	/**
	 * DESC: Gets IPS inactive residency in microseconds
	 * ARGS: 0 - Return IPS1_MAX residency
	 *       1 - Return IPS2 residency
	 *       2 - Return IPS1_RCG residency
	 *       3 - Return IPS1_ONO2_ON residency
	 * RETURN: Total inactive residency in microseconds - lower 32 bits
	 */
	DMUB_GPINT__GET_IPS_INACTIVE_RESIDENCY_DURATION_US_LO = 131,

	/**
	 * DESC: Gets IPS inactive residency in microseconds
	 * ARGS: 0 - Return IPS1_MAX residency
	 *       1 - Return IPS2 residency
	 *       2 - Return IPS1_RCG residency
	 *       3 - Return IPS1_ONO2_ON residency
	 * RETURN: Total inactive residency in microseconds - upper 32 bits
	 */
	DMUB_GPINT__GET_IPS_INACTIVE_RESIDENCY_DURATION_US_HI = 132,

	/**
	 * DESC: Gets IPS residency in microseconds
	 * ARGS: 0 - Return IPS1 residency
	 *       1 - Return IPS2 residency
	 *       2 - Return IPS1_RCG residency
	 *       3 - Return IPS1_ONO2_ON residency
	 * RETURN: Total residency in microseconds - upper 32 bits
	 */
	DMUB_GPINT__GET_IPS_RESIDENCY_DURATION_US_HI = 133,
	/**
	 * DESC: Setup debug configs.
	 */
	DMUB_GPINT__SETUP_DEBUG_MODE = 136,
	/**
	 * DESC: Initiates IPS wake sequence.
	 */
	DMUB_GPINT__IPS_DEBUG_WAKE = 137,
};

/**
 * INBOX0 generic command definition
 */
union dmub_inbox0_cmd_common {
	struct {
		uint32_t command_code: 8; /**< INBOX0 command code */
		uint32_t param: 24; /**< 24-bit parameter */
	} bits;
	uint32_t all;
};

/**
 * INBOX0 hw_lock command definition
 */
union dmub_inbox0_cmd_lock_hw {
	struct {
		uint32_t command_code: 8;

		/* NOTE: Must be have enough bits to match: enum hw_lock_client */
		uint32_t hw_lock_client: 2;

		/* NOTE: Below fields must match with: struct dmub_hw_lock_inst_flags */
		uint32_t otg_inst: 3;
		uint32_t opp_inst: 3;
		uint32_t dig_inst: 3;

		/* NOTE: Below fields must match with: union dmub_hw_lock_flags */
		uint32_t lock_pipe: 1;
		uint32_t lock_cursor: 1;
		uint32_t lock_dig: 1;
		uint32_t triple_buffer_lock: 1;

		uint32_t lock: 1;				/**< Lock */
		uint32_t should_release: 1;		/**< Release */
		uint32_t reserved: 7; 			/**< Reserved for extending more clients, HW, etc. */
	} bits;
	uint32_t all;
};

union dmub_inbox0_data_register {
	union dmub_inbox0_cmd_common inbox0_cmd_common;
	union dmub_inbox0_cmd_lock_hw inbox0_cmd_lock_hw;
};

enum dmub_inbox0_command {
	/**
	 * DESC: Invalid command, ignored.
	 */
	DMUB_INBOX0_CMD__INVALID_COMMAND = 0,
	/**
	 * DESC: Notification to acquire/release HW lock
	 * ARGS:
	 */
	DMUB_INBOX0_CMD__HW_LOCK = 1,
};
//==============================================================================
//</DMUB_GPINT>=================================================================
//==============================================================================
//< DMUB_CMD>===================================================================
//==============================================================================

/**
 * Size in bytes of each DMUB command.
 */
#define DMUB_RB_CMD_SIZE 64

/**
 * Maximum number of items in the DMUB ringbuffer.
 */
#define DMUB_RB_MAX_ENTRY 128

/**
 * Ringbuffer size in bytes.
 */
#define DMUB_RB_SIZE (DMUB_RB_CMD_SIZE * DMUB_RB_MAX_ENTRY)

/**
 * Maximum number of items in the DMUB REG INBOX0 internal ringbuffer.
 */
#define DMUB_REG_INBOX0_RB_MAX_ENTRY 16

/**
 * Ringbuffer size in bytes.
 */
#define DMUB_REG_INBOX0_RB_SIZE (DMUB_RB_CMD_SIZE * DMUB_REG_INBOX0_RB_MAX_ENTRY)

/**
 * REG_SET mask for reg offload.
 */
#define REG_SET_MASK 0xFFFF

/*
 * enum dmub_cmd_type - DMUB inbox command.
 *
 * Command IDs should be treated as stable ABI.
 * Do not reuse or modify IDs.
 */
enum dmub_cmd_type {
	/**
	 * Invalid command.
	 */
	DMUB_CMD__NULL = 0,
	/**
	 * Read modify write register sequence offload.
	 */
	DMUB_CMD__REG_SEQ_READ_MODIFY_WRITE = 1,
	/**
	 * Field update register sequence offload.
	 */
	DMUB_CMD__REG_SEQ_FIELD_UPDATE_SEQ = 2,
	/**
	 * Burst write sequence offload.
	 */
	DMUB_CMD__REG_SEQ_BURST_WRITE = 3,
	/**
	 * Reg wait sequence offload.
	 */
	DMUB_CMD__REG_REG_WAIT = 4,
	/**
	 * Workaround to avoid HUBP underflow during NV12 playback.
	 */
	DMUB_CMD__PLAT_54186_WA = 5,
	/**
	 * Command type used to query FW feature caps.
	 */
	DMUB_CMD__QUERY_FEATURE_CAPS = 6,
	/**
	 * Command type used to get visual confirm color.
	 */
	DMUB_CMD__GET_VISUAL_CONFIRM_COLOR = 8,
	/**
	 * Command type used for all PSR commands.
	 */
	DMUB_CMD__PSR = 64,
	/**
	 * Command type used for all MALL commands.
	 */
	DMUB_CMD__MALL = 65,
	/**
	 * Command type used for all ABM commands.
	 */
	DMUB_CMD__ABM = 66,
	/**
	 * Command type used to update dirty rects in FW.
	 */
	DMUB_CMD__UPDATE_DIRTY_RECT = 67,
	/**
	 * Command type used to update cursor info in FW.
	 */
	DMUB_CMD__UPDATE_CURSOR_INFO = 68,
	/**
	 * Command type used for HW locking in FW.
	 */
	DMUB_CMD__HW_LOCK = 69,
	/**
	 * Command type used to access DP AUX.
	 */
	DMUB_CMD__DP_AUX_ACCESS = 70,
	/**
	 * Command type used for OUTBOX1 notification enable
	 */
	DMUB_CMD__OUTBOX1_ENABLE = 71,

	/**
	 * Command type used for all idle optimization commands.
	 */
	DMUB_CMD__IDLE_OPT = 72,
	/**
	 * Command type used for all clock manager commands.
	 */
	DMUB_CMD__CLK_MGR = 73,
	/**
	 * Command type used for all panel control commands.
	 */
	DMUB_CMD__PANEL_CNTL = 74,

	/**
	 * Command type used for all CAB commands.
	 */
	DMUB_CMD__CAB_FOR_SS = 75,

	DMUB_CMD__FW_ASSISTED_MCLK_SWITCH = 76,

	/**
	 * Command type used for interfacing with DPIA.
	 */
	DMUB_CMD__DPIA = 77,
	/**
	 * Command type used for EDID CEA parsing
	 */
	DMUB_CMD__EDID_CEA = 79,
	/**
	 * Command type used for getting usbc cable ID
	 */
	DMUB_CMD_GET_USBC_CABLE_ID = 81,
	/**
	 * Command type used to query HPD state.
	 */
	DMUB_CMD__QUERY_HPD_STATE = 82,
	/**
	 * Command type used for all VBIOS interface commands.
	 */
	/**
	 * Command type used for all REPLAY commands.
	 */
	DMUB_CMD__REPLAY = 83,

	/**
	 * Command type used for all SECURE_DISPLAY commands.
	 */
	DMUB_CMD__SECURE_DISPLAY = 85,

	/**
	 * Command type used to set DPIA HPD interrupt state
	 */
	DMUB_CMD__DPIA_HPD_INT_ENABLE = 86,

	/**
	 * Command type used for all PSP commands.
	 */
	DMUB_CMD__PSP = 88,

	/**
	 * Command type used for all Fused IO commands.
	 */
	DMUB_CMD__FUSED_IO = 89,

	/**
	 * Command type used for all LSDMA commands.
	 */
	DMUB_CMD__LSDMA = 90,

	/**
	 * Command type use for all IPS commands.
	 */
	DMUB_CMD__IPS = 91,

	DMUB_CMD__VBIOS = 128,
};

/**
 * enum dmub_out_cmd_type - DMUB outbox commands.
 */
enum dmub_out_cmd_type {
	/**
	 * Invalid outbox command, ignored.
	 */
	DMUB_OUT_CMD__NULL = 0,
	/**
	 * Command type used for DP AUX Reply data notification
	 */
	DMUB_OUT_CMD__DP_AUX_REPLY = 1,
	/**
	 * Command type used for DP HPD event notification
	 */
	DMUB_OUT_CMD__DP_HPD_NOTIFY = 2,
	/**
	 * Command type used for SET_CONFIG Reply notification
	 */
	DMUB_OUT_CMD__SET_CONFIG_REPLY = 3,
	/**
	 * Command type used for USB4 DPIA notification
	 */
	DMUB_OUT_CMD__DPIA_NOTIFICATION = 5,
	/**
	 * Command type used for HPD redetect notification
	 */
	DMUB_OUT_CMD__HPD_SENSE_NOTIFY = 6,
	/**
	 * Command type used for Fused IO notification
	 */
	DMUB_OUT_CMD__FUSED_IO = 7,
};

/* DMUB_CMD__DPIA command sub-types. */
enum dmub_cmd_dpia_type {
	DMUB_CMD__DPIA_DIG1_DPIA_CONTROL = 0,
	DMUB_CMD__DPIA_SET_CONFIG_ACCESS = 1, // will be replaced by DPIA_SET_CONFIG_REQUEST
	DMUB_CMD__DPIA_MST_ALLOC_SLOTS = 2,
	DMUB_CMD__DPIA_SET_TPS_NOTIFICATION = 3,
	DMUB_CMD__DPIA_SET_CONFIG_REQUEST = 4,
};

/* DMUB_OUT_CMD__DPIA_NOTIFICATION command types. */
enum dmub_cmd_dpia_notification_type {
	DPIA_NOTIFY__BW_ALLOCATION = 0,
};

#pragma pack(push, 1)

/**
 * struct dmub_cmd_header - Common command header fields.
 */
struct dmub_cmd_header {
	unsigned int type : 8; /**< command type */
	unsigned int sub_type : 8; /**< command sub type */
	unsigned int ret_status : 1; /**< 1 if returned data, 0 otherwise */
	unsigned int multi_cmd_pending : 1; /**< 1 if multiple commands chained together */
	unsigned int is_reg_based : 1; /**< 1 if register based mailbox cmd, 0 if FB based cmd */
	unsigned int reserved0 : 5; /**< reserved bits */
	unsigned int payload_bytes : 6;  /* payload excluding header - up to 60 bytes */
	unsigned int reserved1 : 2; /**< reserved bits */
};

/*
 * struct dmub_cmd_read_modify_write_sequence - Read modify write
 *
 * 60 payload bytes can hold up to 5 sets of read modify writes,
 * each take 3 dwords.
 *
 * number of sequences = header.payload_bytes / sizeof(struct dmub_cmd_read_modify_write_sequence)
 *
 * modify_mask = 0xffff'ffff means all fields are going to be updated.  in this case
 * command parser will skip the read and we can use modify_mask = 0xffff'ffff as reg write
 */
struct dmub_cmd_read_modify_write_sequence {
	uint32_t addr; /**< register address */
	uint32_t modify_mask; /**< modify mask */
	uint32_t modify_value; /**< modify value */
};

/**
 * Maximum number of ops in read modify write sequence.
 */
#define DMUB_READ_MODIFY_WRITE_SEQ__MAX 5

/**
 * struct dmub_cmd_read_modify_write_sequence - Read modify write command.
 */
struct dmub_rb_cmd_read_modify_write {
	struct dmub_cmd_header header;  /**< command header */
	/**
	 * Read modify write sequence.
	 */
	struct dmub_cmd_read_modify_write_sequence seq[DMUB_READ_MODIFY_WRITE_SEQ__MAX];
};

/*
 * Update a register with specified masks and values sequeunce
 *
 * 60 payload bytes can hold address + up to 7 sets of mask/value combo, each take 2 dword
 *
 * number of field update sequence = (header.payload_bytes - sizeof(addr)) / sizeof(struct read_modify_write_sequence)
 *
 *
 * USE CASE:
 *   1. auto-increment register where additional read would update pointer and produce wrong result
 *   2. toggle a bit without read in the middle
 */

struct dmub_cmd_reg_field_update_sequence {
	uint32_t modify_mask; /**< 0xffff'ffff to skip initial read */
	uint32_t modify_value; /**< value to update with */
};

/**
 * Maximum number of ops in field update sequence.
 */
#define DMUB_REG_FIELD_UPDATE_SEQ__MAX 7

/**
 * struct dmub_rb_cmd_reg_field_update_sequence - Field update command.
 */
struct dmub_rb_cmd_reg_field_update_sequence {
	struct dmub_cmd_header header; /**< command header */
	uint32_t addr; /**< register address */
	/**
	 * Field update sequence.
	 */
	struct dmub_cmd_reg_field_update_sequence seq[DMUB_REG_FIELD_UPDATE_SEQ__MAX];
};


/**
 * Maximum number of burst write values.
 */
#define DMUB_BURST_WRITE_VALUES__MAX  14

/*
 * struct dmub_rb_cmd_burst_write - Burst write
 *
 * support use case such as writing out LUTs.
 *
 * 60 payload bytes can hold up to 14 values to write to given address
 *
 * number of payload = header.payload_bytes / sizeof(struct read_modify_write_sequence)
 */
struct dmub_rb_cmd_burst_write {
	struct dmub_cmd_header header; /**< command header */
	uint32_t addr; /**< register start address */
	/**
	 * Burst write register values.
	 */
	uint32_t write_values[DMUB_BURST_WRITE_VALUES__MAX];
};

/**
 * struct dmub_rb_cmd_common - Common command header
 */
struct dmub_rb_cmd_common {
	struct dmub_cmd_header header; /**< command header */
	/**
	 * Padding to RB_CMD_SIZE
	 */
	uint8_t cmd_buffer[DMUB_RB_CMD_SIZE - sizeof(struct dmub_cmd_header)];
};

/**
 * struct dmub_cmd_reg_wait_data - Register wait data
 */
struct dmub_cmd_reg_wait_data {
	uint32_t addr; /**< Register address */
	uint32_t mask; /**< Mask for register bits */
	uint32_t condition_field_value; /**< Value to wait for */
	uint32_t time_out_us; /**< Time out for reg wait in microseconds */
};

/**
 * struct dmub_rb_cmd_reg_wait - Register wait command
 */
struct dmub_rb_cmd_reg_wait {
	struct dmub_cmd_header header; /**< Command header */
	struct dmub_cmd_reg_wait_data reg_wait; /**< Register wait data */
};

/**
 * struct dmub_cmd_PLAT_54186_wa - Underflow workaround
 *
 * Reprograms surface parameters to avoid underflow.
 */
struct dmub_cmd_PLAT_54186_wa {
	uint32_t DCSURF_SURFACE_CONTROL; /**< reg value */
	uint32_t DCSURF_PRIMARY_SURFACE_ADDRESS_HIGH; /**< reg value */
	uint32_t DCSURF_PRIMARY_SURFACE_ADDRESS; /**< reg value */
	uint32_t DCSURF_PRIMARY_SURFACE_ADDRESS_HIGH_C; /**< reg value */
	uint32_t DCSURF_PRIMARY_SURFACE_ADDRESS_C; /**< reg value */
	struct {
		uint32_t hubp_inst : 4; /**< HUBP instance */
		uint32_t tmz_surface : 1; /**< TMZ enable or disable */
		uint32_t immediate :1; /**< Immediate flip */
		uint32_t vmid : 4; /**< VMID */
		uint32_t grph_stereo : 1; /**< 1 if stereo */
		uint32_t reserved : 21; /**< Reserved */
	} flip_params; /**< Pageflip parameters */
	uint32_t reserved[9]; /**< Reserved bits */
};

/**
 * struct dmub_rb_cmd_PLAT_54186_wa - Underflow workaround command
 */
struct dmub_rb_cmd_PLAT_54186_wa {
	struct dmub_cmd_header header; /**< Command header */
	struct dmub_cmd_PLAT_54186_wa flip; /**< Flip data */
};

/**
 * enum dmub_cmd_mall_type - MALL commands
 */
enum dmub_cmd_mall_type {
	/**
	 * Allows display refresh from MALL.
	 */
	DMUB_CMD__MALL_ACTION_ALLOW = 0,
	/**
	 * Disallows display refresh from MALL.
	 */
	DMUB_CMD__MALL_ACTION_DISALLOW = 1,
	/**
	 * Cursor copy for MALL.
	 */
	DMUB_CMD__MALL_ACTION_COPY_CURSOR = 2,
	/**
	 * Controls DF requests.
	 */
	DMUB_CMD__MALL_ACTION_NO_DF_REQ = 3,
};

/**
 * struct dmub_rb_cmd_mall - MALL command data.
 */
struct dmub_rb_cmd_mall {
	struct dmub_cmd_header header; /**< Common command header */
	union dmub_addr cursor_copy_src; /**< Cursor copy address */
	union dmub_addr cursor_copy_dst; /**< Cursor copy destination */
	uint32_t tmr_delay; /**< Timer delay */
	uint32_t tmr_scale; /**< Timer scale */
	uint16_t cursor_width; /**< Cursor width in pixels */
	uint16_t cursor_pitch; /**< Cursor pitch in pixels */
	uint16_t cursor_height; /**< Cursor height in pixels */
	uint8_t cursor_bpp; /**< Cursor bits per pixel */
	uint8_t debug_bits; /**< Debug bits */

	uint8_t reserved1; /**< Reserved bits */
	uint8_t reserved2; /**< Reserved bits */
};

/**
 * enum dmub_cmd_cab_type - CAB command data.
 */
enum dmub_cmd_cab_type {
	/**
	 * No idle optimizations (i.e. no CAB)
	 */
	DMUB_CMD__CAB_NO_IDLE_OPTIMIZATION = 0,
	/**
	 * No DCN requests for memory
	 */
	DMUB_CMD__CAB_NO_DCN_REQ = 1,
	/**
	 * Fit surfaces in CAB (i.e. CAB enable)
	 */
	DMUB_CMD__CAB_DCN_SS_FIT_IN_CAB = 2,
	/**
	 * Do not fit surfaces in CAB (i.e. no CAB)
	 */
	DMUB_CMD__CAB_DCN_SS_NOT_FIT_IN_CAB = 3,
};

/**
 * struct dmub_rb_cmd_cab - CAB command data.
 */
struct dmub_rb_cmd_cab_for_ss {
	struct dmub_cmd_header header;
	uint8_t cab_alloc_ways; /* total number of ways */
	uint8_t debug_bits;     /* debug bits */
};

/**
 * Enum for indicating which MCLK switch mode per pipe
 */
enum mclk_switch_mode {
	NONE = 0,
	FPO = 1,
	SUBVP = 2,
	VBLANK = 3,
};

/* Per pipe struct which stores the MCLK switch mode
 * data to be sent to DMUB.
 * Named "v2" for now -- once FPO and SUBVP are fully merged
 * the type name can be updated
 */
struct dmub_cmd_fw_assisted_mclk_switch_pipe_data_v2 {
	union {
		struct {
			uint32_t pix_clk_100hz;
			uint16_t main_vblank_start;
			uint16_t main_vblank_end;
			uint16_t mall_region_lines;
			uint16_t prefetch_lines;
			uint16_t prefetch_to_mall_start_lines;
			uint16_t processing_delay_lines;
			uint16_t htotal; // required to calculate line time for multi-display cases
			uint16_t vtotal;
			uint8_t main_pipe_index;
			uint8_t phantom_pipe_index;
			/* Since the microschedule is calculated in terms of OTG lines,
			 * include any scaling factors to make sure when we get accurate
			 * conversion when programming MALL_START_LINE (which is in terms
			 * of HUBP lines). If 4K is being downscaled to 1080p, scale factor
			 * is 1/2 (numerator = 1, denominator = 2).
			 */
			uint8_t scale_factor_numerator;
			uint8_t scale_factor_denominator;
			uint8_t is_drr;
			uint8_t main_split_pipe_index;
			uint8_t phantom_split_pipe_index;
		} subvp_data;

		struct {
			uint32_t pix_clk_100hz;
			uint16_t vblank_start;
			uint16_t vblank_end;
			uint16_t vstartup_start;
			uint16_t vtotal;
			uint16_t htotal;
			uint8_t vblank_pipe_index;
			uint8_t padding[1];
			struct {
				uint8_t drr_in_use;
				uint8_t drr_window_size_ms;	// Indicates largest VMIN/VMAX adjustment per frame
				uint16_t min_vtotal_supported;	// Min VTOTAL that supports switching in VBLANK
				uint16_t max_vtotal_supported;	// Max VTOTAL that can support SubVP static scheduling
				uint8_t use_ramping;		// Use ramping or not
				uint8_t drr_vblank_start_margin;
			} drr_info;				// DRR considered as part of SubVP + VBLANK case
		} vblank_data;
	} pipe_config;

	/* - subvp_data in the union (pipe_config) takes up 27 bytes.
	 * - Make the "mode" field a uint8_t instead of enum so we only use 1 byte (only
	 *   for the DMCUB command, cast to enum once we populate the DMCUB subvp state).
	 */
	uint8_t mode; // enum mclk_switch_mode
};

/**
 * Config data for Sub-VP and FPO
 * Named "v2" for now -- once FPO and SUBVP are fully merged
 * the type name can be updated
 */
struct dmub_cmd_fw_assisted_mclk_switch_config_v2 {
	uint16_t watermark_a_cache;
	uint8_t vertical_int_margin_us;
	uint8_t pstate_allow_width_us;
	struct dmub_cmd_fw_assisted_mclk_switch_pipe_data_v2 pipe_data[DMUB_MAX_SUBVP_STREAMS];
};

/**
 * DMUB rb command definition for Sub-VP and FPO
 * Named "v2" for now -- once FPO and SUBVP are fully merged
 * the type name can be updated
 */
struct dmub_rb_cmd_fw_assisted_mclk_switch_v2 {
	struct dmub_cmd_header header;
	struct dmub_cmd_fw_assisted_mclk_switch_config_v2 config_data;
};

struct dmub_flip_addr_info {
	uint32_t surf_addr_lo;
	uint32_t surf_addr_c_lo;
	uint32_t meta_addr_lo;
	uint32_t meta_addr_c_lo;
	uint16_t surf_addr_hi;
	uint16_t surf_addr_c_hi;
	uint16_t meta_addr_hi;
	uint16_t meta_addr_c_hi;
};

struct dmub_fams2_flip_info {
	union {
		struct {
			uint8_t is_immediate: 1;
		} bits;
		uint8_t all;
	} config;
	uint8_t otg_inst;
	uint8_t pipe_mask;
	uint8_t pad;
	struct dmub_flip_addr_info addr_info;
};

struct dmub_rb_cmd_fams2_flip {
	struct dmub_cmd_header header;
	struct dmub_fams2_flip_info flip_info;
};

struct dmub_cmd_lsdma_data {
	union {
		struct lsdma_init_data {
			union dmub_addr gpu_addr_base;
			uint32_t ring_size;
		} init_data;
		struct lsdma_tiled_copy_data {
			uint32_t src_addr_lo;
			uint32_t src_addr_hi;

			uint32_t dst_addr_lo;
			uint32_t dst_addr_hi;

			uint32_t src_x            : 16;
			uint32_t src_y            : 16;

			uint32_t dst_x            : 16;
			uint32_t dst_y            : 16;

			uint32_t src_width        : 16;
			uint32_t src_height       : 16;

			uint32_t dst_width        : 16;
			uint32_t dst_height       : 16;

			uint32_t rect_x           : 16;
			uint32_t rect_y           : 16;

			uint32_t src_swizzle_mode : 5;
			uint32_t src_mip_max      : 5;
			uint32_t src_mip_id       : 5;
			uint32_t dst_mip_max      : 5;
			uint32_t dst_swizzle_mode : 5;
			uint32_t dst_mip_id       : 5;
			uint32_t tmz              : 1;
			uint32_t dcc              : 1;

			uint32_t data_format      : 6;
			uint32_t padding1         : 4;
			uint32_t dst_element_size : 3;
			uint32_t num_type         : 3;
			uint32_t src_element_size : 3;
			uint32_t write_compress   : 2;
			uint32_t cache_policy_dst : 2;
			uint32_t cache_policy_src : 2;
			uint32_t read_compress    : 2;
			uint32_t src_dim          : 2;
			uint32_t dst_dim          : 2;
			uint32_t max_uncom        : 1;

			uint32_t max_com          : 2;
			uint32_t padding          : 30;
		} tiled_copy_data;
		struct lsdma_linear_copy_data {
			uint32_t src_lo;
			uint32_t src_hi;

			uint32_t dst_lo;
			uint32_t dst_hi;

			uint32_t count            : 30;
			uint32_t cache_policy_dst : 2;

			uint32_t tmz              : 1;
			uint32_t cache_policy_src : 2;
			uint32_t padding          : 29;
		} linear_copy_data;
		struct lsdma_linear_sub_window_copy_data {
			uint32_t src_lo;
			uint32_t src_hi;

			uint32_t dst_lo;
			uint32_t dst_hi;

			uint32_t src_x        : 16;
			uint32_t src_y        : 16;

			uint32_t dst_x        : 16;
			uint32_t dst_y        : 16;

			uint32_t rect_x       : 16;
			uint32_t rect_y       : 16;

			uint32_t src_pitch    : 16;
			uint32_t dst_pitch    : 16;

			uint32_t src_slice_pitch;
			uint32_t dst_slice_pitch;

			uint32_t tmz              : 1;
			uint32_t element_size     : 3;
			uint32_t src_cache_policy : 3;
			uint32_t dst_cache_policy : 3;
			uint32_t reserved0        : 22;
		} linear_sub_window_copy_data;
		struct lsdma_reg_write_data {
			uint32_t reg_addr;
			uint32_t reg_data;
		} reg_write_data;
		struct lsdma_pio_copy_data {
			uint32_t src_lo;
			uint32_t src_hi;

			uint32_t dst_lo;
			uint32_t dst_hi;

			union {
				struct {
					uint32_t byte_count      : 26;
					uint32_t src_loc         : 1;
					uint32_t dst_loc         : 1;
					uint32_t src_addr_inc    : 1;
					uint32_t dst_addr_inc    : 1;
					uint32_t overlap_disable : 1;
					uint32_t constant_fill   : 1;
				} fields;
				uint32_t raw;
			} packet;
		} pio_copy_data;
		struct lsdma_pio_constfill_data {
			uint32_t dst_lo;
			uint32_t dst_hi;

			union {
				struct {
					uint32_t byte_count      : 26;
					uint32_t src_loc         : 1;
					uint32_t dst_loc         : 1;
					uint32_t src_addr_inc    : 1;
					uint32_t dst_addr_inc    : 1;
					uint32_t overlap_disable : 1;
					uint32_t constant_fill   : 1;
				} fields;
				uint32_t raw;
			} packet;

			uint32_t data;
		} pio_constfill_data;

		uint32_t all[14];
	} u;
};

struct dmub_rb_cmd_lsdma {
	struct dmub_cmd_header header;
	struct dmub_cmd_lsdma_data lsdma_data;
};

struct dmub_optc_state_v2 {
	uint32_t v_total_min;
	uint32_t v_total_max;
	uint32_t v_total_mid;
	uint32_t v_total_mid_frame_num;
	uint8_t program_manual_trigger;
	uint8_t tg_inst;
	uint8_t pad[2];
};

struct dmub_optc_position {
	uint32_t vpos;
	uint32_t hpos;
	uint32_t frame;
};

struct dmub_rb_cmd_fams2_drr_update {
	struct dmub_cmd_header header;
	struct dmub_optc_state_v2 dmub_optc_state_req;
};

/* HW and FW global configuration data for FAMS2 */
/* FAMS2 types and structs */
enum fams2_stream_type {
	FAMS2_STREAM_TYPE_NONE = 0,
	FAMS2_STREAM_TYPE_VBLANK = 1,
	FAMS2_STREAM_TYPE_VACTIVE = 2,
	FAMS2_STREAM_TYPE_DRR = 3,
	FAMS2_STREAM_TYPE_SUBVP = 4,
};

struct dmub_rect16 {
	/**
	 * Dirty rect x offset.
	 */
	uint16_t x;

	/**
	 * Dirty rect y offset.
	 */
	uint16_t y;

	/**
	 * Dirty rect width.
	 */
	uint16_t width;

	/**
	 * Dirty rect height.
	 */
	uint16_t height;
};

/* static stream state */
struct dmub_fams2_legacy_stream_static_state {
	uint8_t vactive_det_fill_delay_otg_vlines;
	uint8_t programming_delay_otg_vlines;
}; //v0

struct dmub_fams2_subvp_stream_static_state {
	uint16_t vratio_numerator;
	uint16_t vratio_denominator;
	uint16_t phantom_vtotal;
	uint16_t phantom_vactive;
	union {
		struct {
			uint8_t is_multi_planar : 1;
			uint8_t is_yuv420 : 1;
		} bits;
		uint8_t all;
	} config;
	uint8_t programming_delay_otg_vlines;
	uint8_t prefetch_to_mall_otg_vlines;
	uint8_t phantom_otg_inst;
	uint8_t phantom_pipe_mask;
	uint8_t phantom_plane_pipe_masks[DMUB_MAX_PHANTOM_PLANES]; // phantom pipe mask per plane (for flip passthrough)
}; //v0

struct dmub_fams2_drr_stream_static_state {
	uint16_t nom_stretched_vtotal;
	uint8_t programming_delay_otg_vlines;
	uint8_t only_stretch_if_required;
	uint8_t pad[2];
}; //v0

struct dmub_fams2_cmd_legacy_stream_static_state {
	uint16_t vactive_det_fill_delay_otg_vlines;
	uint16_t programming_delay_otg_vlines;
}; //v1

struct dmub_fams2_cmd_subvp_stream_static_state {
	uint16_t vratio_numerator;
	uint16_t vratio_denominator;
	uint16_t phantom_vtotal;
	uint16_t phantom_vactive;
	uint16_t programming_delay_otg_vlines;
	uint16_t prefetch_to_mall_otg_vlines;
	union {
		struct {
			uint8_t is_multi_planar : 1;
			uint8_t is_yuv420 : 1;
		} bits;
		uint8_t all;
	} config;
	uint8_t phantom_otg_inst;
	uint8_t phantom_pipe_mask;
	uint8_t pad0;
	uint8_t phantom_plane_pipe_masks[DMUB_MAX_PHANTOM_PLANES]; // phantom pipe mask per plane (for flip passthrough)
	uint8_t pad1[4 - (DMUB_MAX_PHANTOM_PLANES % 4)];
}; //v1

struct dmub_fams2_cmd_drr_stream_static_state {
	uint16_t nom_stretched_vtotal;
	uint16_t programming_delay_otg_vlines;
	uint8_t only_stretch_if_required;
	uint8_t pad[3];
}; //v1

union dmub_fams2_stream_static_sub_state {
	struct dmub_fams2_legacy_stream_static_state legacy;
	struct dmub_fams2_subvp_stream_static_state subvp;
	struct dmub_fams2_drr_stream_static_state drr;
}; //v0

union dmub_fams2_cmd_stream_static_sub_state {
	COMMON_STREAM_STATIC_SUB_STATE
}; //v1

union dmub_fams2_stream_static_sub_state_v2 {
	COMMON_STREAM_STATIC_SUB_STATE
}; //v2

struct dmub_fams2_stream_static_state {
	enum fams2_stream_type type;
	uint32_t otg_vline_time_ns;
	uint32_t otg_vline_time_ticks;
	uint16_t htotal;
	uint16_t vtotal; // nominal vtotal
	uint16_t vblank_start;
	uint16_t vblank_end;
	uint16_t max_vtotal;
	uint16_t allow_start_otg_vline;
	uint16_t allow_end_otg_vline;
	uint16_t drr_keepout_otg_vline; // after this vline, vtotal cannot be changed
	uint8_t scheduling_delay_otg_vlines; // min time to budget for ready to microschedule start
	uint8_t contention_delay_otg_vlines; // time to budget for contention on execution
	uint8_t vline_int_ack_delay_otg_vlines; // min time to budget for vertical interrupt firing
	uint8_t allow_to_target_delay_otg_vlines; // time from allow vline to target vline
	union {
		struct {
			uint8_t is_drr: 1; // stream is DRR enabled
			uint8_t clamp_vtotal_min: 1; // clamp vtotal to min instead of nominal
			uint8_t min_ttu_vblank_usable: 1; // if min ttu vblank is above wm, no force pstate is needed in blank
		} bits;
		uint8_t all;
	} config;
	uint8_t otg_inst;
	uint8_t pipe_mask; // pipe mask for the whole config
	uint8_t num_planes;
	uint8_t plane_pipe_masks[DMUB_MAX_PLANES]; // pipe mask per plane (for flip passthrough)
	uint8_t pad[4 - (DMUB_MAX_PLANES % 4)];
	union dmub_fams2_stream_static_sub_state sub_state;
}; //v0

struct dmub_fams2_cmd_stream_static_base_state {
	enum fams2_stream_type type;
	uint32_t otg_vline_time_ns;
	uint32_t otg_vline_time_ticks;
	uint16_t htotal;
	uint16_t vtotal; // nominal vtotal
	uint16_t vblank_start;
	uint16_t vblank_end;
	uint16_t max_vtotal;
	uint16_t allow_start_otg_vline;
	uint16_t allow_end_otg_vline;
	uint16_t drr_keepout_otg_vline; // after this vline, vtotal cannot be changed
	uint16_t scheduling_delay_otg_vlines; // min time to budget for ready to microschedule start
	uint16_t contention_delay_otg_vlines; // time to budget for contention on execution
	uint16_t vline_int_ack_delay_otg_vlines; // min time to budget for vertical interrupt firing
	uint16_t allow_to_target_delay_otg_vlines; // time from allow vline to target vline
	union {
		struct {
			uint8_t is_drr : 1; // stream is DRR enabled
			uint8_t clamp_vtotal_min : 1; // clamp vtotal to min instead of nominal
			uint8_t min_ttu_vblank_usable : 1; // if min ttu vblank is above wm, no force pstate is needed in blank
		} bits;
		uint8_t all;
	} config;
	uint8_t otg_inst;
	uint8_t pipe_mask; // pipe mask for the whole config
	uint8_t num_planes;
	uint8_t plane_pipe_masks[DMUB_MAX_PLANES]; // pipe mask per plane (for flip passthrough)
	uint8_t pad[4 - (DMUB_MAX_PLANES % 4)];
}; //v1

struct dmub_fams2_stream_static_state_v1 {
	struct dmub_fams2_cmd_stream_static_base_state base;
	union dmub_fams2_stream_static_sub_state_v2 sub_state;
}; //v1

/**
 * enum dmub_fams2_allow_delay_check_mode - macroscheduler mode for breaking on excessive
 * p-state request to allow latency
 */
enum dmub_fams2_allow_delay_check_mode {
	/* No check for request to allow delay */
	FAMS2_ALLOW_DELAY_CHECK_NONE = 0,
	/* Check for request to allow delay */
	FAMS2_ALLOW_DELAY_CHECK_FROM_START = 1,
	/* Check for prepare to allow delay */
	FAMS2_ALLOW_DELAY_CHECK_FROM_PREPARE = 2,
};

union dmub_fams2_global_feature_config {
	struct {
		uint32_t enable: 1;
		uint32_t enable_ppt_check: 1;
		uint32_t enable_stall_recovery: 1;
		uint32_t enable_debug: 1;
		uint32_t enable_offload_flip: 1;
		uint32_t enable_visual_confirm: 1;
		uint32_t allow_delay_check_mode: 2;
		uint32_t reserved: 24;
	} bits;
	uint32_t all;
};

struct dmub_cmd_fams2_global_config {
	uint32_t max_allow_delay_us; // max delay to assert allow from uclk change begin
	uint32_t lock_wait_time_us; // time to forecast acquisition of lock
	uint32_t num_streams;
	union dmub_fams2_global_feature_config features;
	uint32_t recovery_timeout_us;
	uint32_t hwfq_flip_programming_delay_us;
	uint32_t max_allow_to_target_delta_us; // how early DCN could assert P-State allow compared to the P-State target
};

union dmub_cmd_fams2_config {
	struct dmub_cmd_fams2_global_config global;
	struct dmub_fams2_stream_static_state stream; //v0
	union {
		struct dmub_fams2_cmd_stream_static_base_state base;
		union dmub_fams2_cmd_stream_static_sub_state sub_state;
	} stream_v1; //v1
};

struct dmub_fams2_config_v2 {
	struct dmub_cmd_fams2_global_config global;
	struct dmub_fams2_stream_static_state_v1 stream_v1[DMUB_MAX_STREAMS]; //v1
};

/**
 * DMUB rb command definition for FAMS2 (merged SubVP, FPO, Legacy)
 */
struct dmub_rb_cmd_fams2 {
	struct dmub_cmd_header header;
	union dmub_cmd_fams2_config config;
};

/**
 * Indirect buffer descriptor
 */
struct dmub_ib_data {
	union dmub_addr src; // location of indirect buffer in memory
	uint16_t size; // indirect buffer size in bytes
};

/**
 * DMUB rb command definition for commands passed over indirect buffer
 */
struct dmub_rb_cmd_ib {
	struct dmub_cmd_header header;
	struct dmub_ib_data ib_data;
};

/**
 * enum dmub_cmd_idle_opt_type - Idle optimization command type.
 */
enum dmub_cmd_idle_opt_type {
	/**
	 * DCN hardware restore.
	 */
	DMUB_CMD__IDLE_OPT_DCN_RESTORE = 0,

	/**
	 * DCN hardware save.
	 */
	DMUB_CMD__IDLE_OPT_DCN_SAVE_INIT = 1,

	/**
	 * DCN hardware notify idle.
	 */
	DMUB_CMD__IDLE_OPT_DCN_NOTIFY_IDLE = 2,

	/**
	 * DCN hardware notify power state.
	 */
	DMUB_CMD__IDLE_OPT_SET_DC_POWER_STATE = 3,

	/**
	 * DCN notify to release HW.
	 */
	 DMUB_CMD__IDLE_OPT_RELEASE_HW = 4,
};

/**
 * struct dmub_rb_cmd_idle_opt_dcn_restore - DCN restore command data.
 */
struct dmub_rb_cmd_idle_opt_dcn_restore {
	struct dmub_cmd_header header; /**< header */
};

/**
 * struct dmub_dcn_notify_idle_cntl_data - Data passed to FW in a DMUB_CMD__IDLE_OPT_DCN_NOTIFY_IDLE command.
 */
struct dmub_dcn_notify_idle_cntl_data {
	uint8_t driver_idle;
	uint8_t skip_otg_disable;
	uint8_t reserved[58];
};

/**
 * struct dmub_rb_cmd_idle_opt_dcn_notify_idle - Data passed to FW in a DMUB_CMD__IDLE_OPT_DCN_NOTIFY_IDLE command.
 */
struct dmub_rb_cmd_idle_opt_dcn_notify_idle {
	struct dmub_cmd_header header; /**< header */
	struct dmub_dcn_notify_idle_cntl_data cntl_data;
};

/**
 * enum dmub_idle_opt_dc_power_state - DC power states.
 */
enum dmub_idle_opt_dc_power_state {
	DMUB_IDLE_OPT_DC_POWER_STATE_UNKNOWN = 0,
	DMUB_IDLE_OPT_DC_POWER_STATE_D0 = 1,
	DMUB_IDLE_OPT_DC_POWER_STATE_D1 = 2,
	DMUB_IDLE_OPT_DC_POWER_STATE_D2 = 4,
	DMUB_IDLE_OPT_DC_POWER_STATE_D3 = 8,
};

/**
 * struct dmub_idle_opt_set_dc_power_state_data - Data passed to FW in a DMUB_CMD__IDLE_OPT_SET_DC_POWER_STATE command.
 */
struct dmub_idle_opt_set_dc_power_state_data {
	uint8_t power_state; /**< power state */
	uint8_t pad[3]; /**< padding */
};

/**
 * struct dmub_rb_cmd_idle_opt_set_dc_power_state - Data passed to FW in a DMUB_CMD__IDLE_OPT_SET_DC_POWER_STATE command.
 */
struct dmub_rb_cmd_idle_opt_set_dc_power_state {
	struct dmub_cmd_header header; /**< header */
	struct dmub_idle_opt_set_dc_power_state_data data;
};

/**
 * struct dmub_clocks - Clock update notification.
 */
struct dmub_clocks {
	uint32_t dispclk_khz; /**< dispclk kHz */
	uint32_t dppclk_khz; /**< dppclk kHz */
	uint32_t dcfclk_khz; /**< dcfclk kHz */
	uint32_t dcfclk_deep_sleep_khz; /**< dcfclk deep sleep kHz */
};

/**
 * enum dmub_cmd_clk_mgr_type - Clock manager commands.
 */
enum dmub_cmd_clk_mgr_type {
	/**
	 * Notify DMCUB of clock update.
	 */
	DMUB_CMD__CLK_MGR_NOTIFY_CLOCKS = 0,
};

/**
 * struct dmub_rb_cmd_clk_mgr_notify_clocks - Clock update notification.
 */
struct dmub_rb_cmd_clk_mgr_notify_clocks {
	struct dmub_cmd_header header; /**< header */
	struct dmub_clocks clocks; /**< clock data */
};

/**
 * struct dmub_cmd_digx_encoder_control_data - Encoder control data.
 */
struct dmub_cmd_digx_encoder_control_data {
	union dig_encoder_control_parameters_v1_5 dig; /**< payload */
};

/**
 * struct dmub_rb_cmd_digx_encoder_control - Encoder control command.
 */
struct dmub_rb_cmd_digx_encoder_control {
	struct dmub_cmd_header header;  /**< header */
	struct dmub_cmd_digx_encoder_control_data encoder_control; /**< payload */
};

/**
 * struct dmub_cmd_set_pixel_clock_data - Set pixel clock data.
 */
struct dmub_cmd_set_pixel_clock_data {
	struct set_pixel_clock_parameter_v1_7 clk; /**< payload */
};

/**
 * struct dmub_cmd_set_pixel_clock_data - Set pixel clock command.
 */
struct dmub_rb_cmd_set_pixel_clock {
	struct dmub_cmd_header header; /**< header */
	struct dmub_cmd_set_pixel_clock_data pixel_clock; /**< payload */
};

/**
 * struct dmub_cmd_enable_disp_power_gating_data - Display power gating.
 */
struct dmub_cmd_enable_disp_power_gating_data {
	struct enable_disp_power_gating_parameters_v2_1 pwr; /**< payload */
};

/**
 * struct dmub_rb_cmd_enable_disp_power_gating - Display power command.
 */
struct dmub_rb_cmd_enable_disp_power_gating {
	struct dmub_cmd_header header; /**< header */
	struct dmub_cmd_enable_disp_power_gating_data power_gating;  /**< payload */
};

/**
 * struct dmub_dig_transmitter_control_data_v1_7 - Transmitter control.
 */
struct dmub_dig_transmitter_control_data_v1_7 {
	uint8_t phyid; /**< 0=UNIPHYA, 1=UNIPHYB, 2=UNIPHYC, 3=UNIPHYD, 4=UNIPHYE, 5=UNIPHYF */
	uint8_t action; /**< Defined as ATOM_TRANSMITER_ACTION_xxx */
	union {
		uint8_t digmode; /**< enum atom_encode_mode_def */
		uint8_t dplaneset; /**< DP voltage swing and pre-emphasis value, "DP_LANE_SET__xDB_y_zV" */
	} mode_laneset;
	uint8_t lanenum; /**< Number of lanes */
	union {
		uint32_t symclk_10khz; /**< Symbol Clock in 10Khz */
	} symclk_units;
	uint8_t hpdsel; /**< =1: HPD1, =2: HPD2, ..., =6: HPD6, =0: HPD is not assigned */
	uint8_t digfe_sel; /**< DIG front-end selection, bit0 means DIG0 FE is enabled */
	uint8_t connobj_id; /**< Connector Object Id defined in ObjectId.h */
	uint8_t HPO_instance; /**< HPO instance (0: inst0, 1: inst1) */
	uint8_t reserved1; /**< For future use */
	uint8_t skip_phy_ssc_reduction;
	uint8_t reserved2[2]; /**< For future use */
	uint32_t reserved3[11]; /**< For future use */
};

/**
 * union dmub_cmd_dig1_transmitter_control_data - Transmitter control data.
 */
union dmub_cmd_dig1_transmitter_control_data {
	struct dig_transmitter_control_parameters_v1_6 dig; /**< payload */
	struct dmub_dig_transmitter_control_data_v1_7 dig_v1_7;  /**< payload 1.7 */
};

/**
 * struct dmub_rb_cmd_dig1_transmitter_control - Transmitter control command.
 */
struct dmub_rb_cmd_dig1_transmitter_control {
	struct dmub_cmd_header header; /**< header */
	union dmub_cmd_dig1_transmitter_control_data transmitter_control; /**< payload */
};

/**
 * struct dmub_rb_cmd_domain_control_data - Data for DOMAIN power control
 */
struct dmub_rb_cmd_domain_control_data {
	uint8_t inst : 6; /**< DOMAIN instance to control */
	uint8_t power_gate : 1; /**< 1=power gate, 0=power up */
	uint8_t reserved[3]; /**< Reserved for future use */
};

/**
 * struct dmub_rb_cmd_domain_control - Controls DOMAIN power gating
 */
struct dmub_rb_cmd_domain_control {
	struct dmub_cmd_header header; /**< header */
	struct dmub_rb_cmd_domain_control_data data; /**< payload */
};

/**
 * DPIA tunnel command parameters.
 */
struct dmub_cmd_dig_dpia_control_data {
	uint8_t enc_id;         /** 0 = ENGINE_ID_DIGA, ... */
	uint8_t action;         /** ATOM_TRANSMITER_ACTION_DISABLE/ENABLE/SETUP_VSEMPH */
	union {
		uint8_t digmode;    /** enum atom_encode_mode_def */
		uint8_t dplaneset;  /** DP voltage swing and pre-emphasis value */
	} mode_laneset;
	uint8_t lanenum;        /** Lane number 1, 2, 4, 8 */
	uint32_t symclk_10khz;  /** Symbol Clock in 10Khz */
	uint8_t hpdsel;         /** =0: HPD is not assigned */
	uint8_t digfe_sel;      /** DIG stream( front-end ) selection, bit0 - DIG0 FE */
	uint8_t dpia_id;        /** Index of DPIA */
	uint8_t fec_rdy : 1;
	uint8_t reserved : 7;
	uint32_t reserved1;
};

/**
 * DMUB command for DPIA tunnel control.
 */
struct dmub_rb_cmd_dig1_dpia_control {
	struct dmub_cmd_header header;
	struct dmub_cmd_dig_dpia_control_data dpia_control;
};

/**
 * SET_CONFIG Command Payload (deprecated)
 */
struct set_config_cmd_payload {
	uint8_t msg_type; /* set config message type */
	uint8_t msg_data; /* set config message data */
};

/**
 * Data passed from driver to FW in a DMUB_CMD__DPIA_SET_CONFIG_ACCESS command. (deprecated)
 */
struct dmub_cmd_set_config_control_data {
	struct set_config_cmd_payload cmd_pkt;
	uint8_t instance; /* DPIA instance */
	uint8_t immed_status; /* Immediate status returned in case of error */
};

/**
 * SET_CONFIG Request Command Payload
 */
struct set_config_request_cmd_payload {
	uint8_t instance; /* DPIA instance */
	uint8_t immed_status; /* Immediate status returned in case of error */
	uint8_t msg_type; /* set config message type */
	uint8_t reserved;
	uint32_t msg_data; /* set config message data */
};

/**
 * DMUB command structure for SET_CONFIG command.
 */
struct dmub_rb_cmd_set_config_access {
	struct dmub_cmd_header header; /* header */
	struct dmub_cmd_set_config_control_data set_config_control; /* set config data */
};

/**
 * DMUB command structure for SET_CONFIG request command.
 */
struct dmub_rb_cmd_set_config_request {
	struct dmub_cmd_header header; /* header */
	struct set_config_request_cmd_payload payload; /* set config request payload */
};

/**
 * Data passed from driver to FW in a DMUB_CMD__DPIA_MST_ALLOC_SLOTS command.
 */
struct dmub_cmd_mst_alloc_slots_control_data {
	uint8_t mst_alloc_slots; /* mst slots to be allotted */
	uint8_t instance; /* DPIA instance */
	uint8_t immed_status; /* Immediate status returned as there is no outbox msg posted */
	uint8_t mst_slots_in_use; /* returns slots in use for error cases */
};

/**
 * DMUB command structure for SET_ command.
 */
struct dmub_rb_cmd_set_mst_alloc_slots {
	struct dmub_cmd_header header; /* header */
	struct dmub_cmd_mst_alloc_slots_control_data mst_slots_control; /* mst slots control */
};

/**
 * Data passed from driver to FW in a DMUB_CMD__SET_TPS_NOTIFICATION command.
 */
struct dmub_cmd_tps_notification_data {
	uint8_t instance; /* DPIA instance */
	uint8_t tps; /* requested training pattern */
	uint8_t reserved1;
	uint8_t reserved2;
};

/**
 * DMUB command structure for SET_TPS_NOTIFICATION command.
 */
struct dmub_rb_cmd_set_tps_notification {
	struct dmub_cmd_header header; /* header */
	struct dmub_cmd_tps_notification_data tps_notification; /* set tps_notification data */
};

/**
 * DMUB command structure for DPIA HPD int enable control.
 */
struct dmub_rb_cmd_dpia_hpd_int_enable {
	struct dmub_cmd_header header; /* header */
	uint32_t enable; /* dpia hpd interrupt enable */
};

/**
 * struct dmub_rb_cmd_dpphy_init - DPPHY init.
 */
struct dmub_rb_cmd_dpphy_init {
	struct dmub_cmd_header header; /**< header */
	uint8_t reserved[60]; /**< reserved bits */
};

/**
 * enum dp_aux_request_action - DP AUX request command listing.
 *
 * 4 AUX request command bits are shifted to high nibble.
 */
enum dp_aux_request_action {
	/** I2C-over-AUX write request */
	DP_AUX_REQ_ACTION_I2C_WRITE		= 0x00,
	/** I2C-over-AUX read request */
	DP_AUX_REQ_ACTION_I2C_READ		= 0x10,
	/** I2C-over-AUX write status request */
	DP_AUX_REQ_ACTION_I2C_STATUS_REQ	= 0x20,
	/** I2C-over-AUX write request with MOT=1 */
	DP_AUX_REQ_ACTION_I2C_WRITE_MOT		= 0x40,
	/** I2C-over-AUX read request with MOT=1 */
	DP_AUX_REQ_ACTION_I2C_READ_MOT		= 0x50,
	/** I2C-over-AUX write status request with MOT=1 */
	DP_AUX_REQ_ACTION_I2C_STATUS_REQ_MOT	= 0x60,
	/** Native AUX write request */
	DP_AUX_REQ_ACTION_DPCD_WRITE		= 0x80,
	/** Native AUX read request */
	DP_AUX_REQ_ACTION_DPCD_READ		= 0x90
};

/**
 * enum aux_return_code_type - DP AUX process return code listing.
 */
enum aux_return_code_type {
	/** AUX process succeeded */
	AUX_RET_SUCCESS = 0,
	/** AUX process failed with unknown reason */
	AUX_RET_ERROR_UNKNOWN,
	/** AUX process completed with invalid reply */
	AUX_RET_ERROR_INVALID_REPLY,
	/** AUX process timed out */
	AUX_RET_ERROR_TIMEOUT,
	/** HPD was low during AUX process */
	AUX_RET_ERROR_HPD_DISCON,
	/** Failed to acquire AUX engine */
	AUX_RET_ERROR_ENGINE_ACQUIRE,
	/** AUX request not supported */
	AUX_RET_ERROR_INVALID_OPERATION,
	/** AUX process not available */
	AUX_RET_ERROR_PROTOCOL_ERROR,
};

/**
 * enum aux_channel_type - DP AUX channel type listing.
 */
enum aux_channel_type {
	/** AUX thru Legacy DP AUX */
	AUX_CHANNEL_LEGACY_DDC,
	/** AUX thru DPIA DP tunneling */
	AUX_CHANNEL_DPIA
};

/**
 * struct aux_transaction_parameters - DP AUX request transaction data
 */
struct aux_transaction_parameters {
	uint8_t is_i2c_over_aux; /**< 0=native AUX, 1=I2C-over-AUX */
	uint8_t action; /**< enum dp_aux_request_action */
	uint8_t length; /**< DP AUX request data length */
	uint8_t reserved; /**< For future use */
	uint32_t address; /**< DP AUX address */
	uint8_t data[16]; /**< DP AUX write data */
};

/**
 * Data passed from driver to FW in a DMUB_CMD__DP_AUX_ACCESS command.
 */
struct dmub_cmd_dp_aux_control_data {
	uint8_t instance; /**< AUX instance or DPIA instance */
	uint8_t manual_acq_rel_enable; /**< manual control for acquiring or releasing AUX channel */
	uint8_t sw_crc_enabled; /**< Use software CRC for tunneling packet instead of hardware CRC */
	uint8_t reserved0; /**< For future use */
	uint16_t timeout; /**< timeout time in us */
	uint16_t reserved1; /**< For future use */
	enum aux_channel_type type; /**< enum aux_channel_type */
	struct aux_transaction_parameters dpaux; /**< struct aux_transaction_parameters */
};

/**
 * Definition of a DMUB_CMD__DP_AUX_ACCESS command.
 */
struct dmub_rb_cmd_dp_aux_access {
	/**
	 * Command header.
	 */
	struct dmub_cmd_header header;
	/**
	 * Data passed from driver to FW in a DMUB_CMD__DP_AUX_ACCESS command.
	 */
	struct dmub_cmd_dp_aux_control_data aux_control;
};

/**
 * Definition of a DMUB_CMD__OUTBOX1_ENABLE command.
 */
struct dmub_rb_cmd_outbox1_enable {
	/**
	 * Command header.
	 */
	struct dmub_cmd_header header;
	/**
	 *  enable: 0x0 -> disable outbox1 notification (default value)
	 *			0x1 -> enable outbox1 notification
	 */
	uint32_t enable;
};

/* DP AUX Reply command - OutBox Cmd */
/**
 * Data passed to driver from FW in a DMUB_OUT_CMD__DP_AUX_REPLY command.
 */
struct aux_reply_data {
	/**
	 * Aux cmd
	 */
	uint8_t command;
	/**
	 * Aux reply data length (max: 16 bytes)
	 */
	uint8_t length;
	/**
	 * Alignment only
	 */
	uint8_t pad[2];
	/**
	 * Aux reply data
	 */
	uint8_t data[16];
};

/**
 * Control Data passed to driver from FW in a DMUB_OUT_CMD__DP_AUX_REPLY command.
 */
struct aux_reply_control_data {
	/**
	 * Reserved for future use
	 */
	uint32_t handle;
	/**
	 * Aux Instance
	 */
	uint8_t instance;
	/**
	 * Aux transaction result: definition in enum aux_return_code_type
	 */
	uint8_t result;
	/**
	 * Alignment only
	 */
	uint16_t pad;
};

/**
 * Definition of a DMUB_OUT_CMD__DP_AUX_REPLY command.
 */
struct dmub_rb_cmd_dp_aux_reply {
	/**
	 * Command header.
	 */
	struct dmub_cmd_header header;
	/**
	 * Control Data passed to driver from FW in a DMUB_OUT_CMD__DP_AUX_REPLY command.
	 */
	struct aux_reply_control_data control;
	/**
	 * Data passed to driver from FW in a DMUB_OUT_CMD__DP_AUX_REPLY command.
	 */
	struct aux_reply_data reply_data;
};

/* DP HPD Notify command - OutBox Cmd */
/**
 * DP HPD Type
 */
enum dp_hpd_type {
	/**
	 * Normal DP HPD
	 */
	DP_HPD = 0,
	/**
	 * DP HPD short pulse
	 */
	DP_IRQ = 1,
	/**
	 * Failure to acquire DP HPD state
	 */
	DP_NONE_HPD = 2
};

/**
 * DP HPD Status
 */
enum dp_hpd_status {
	/**
	 * DP_HPD status low
	 */
	DP_HPD_UNPLUG = 0,
	/**
	 * DP_HPD status high
	 */
	DP_HPD_PLUG
};

/**
 * Data passed to driver from FW in a DMUB_OUT_CMD__DP_HPD_NOTIFY command.
 */
struct dp_hpd_data {
	/**
	 * DP HPD instance
	 */
	uint8_t instance;
	/**
	 * HPD type
	 */
	uint8_t hpd_type;
	/**
	 * HPD status: only for type: DP_HPD to indicate status
	 */
	uint8_t hpd_status;
	/**
	 * Alignment only
	 */
	uint8_t pad;
};

/**
 * Definition of a DMUB_OUT_CMD__DP_HPD_NOTIFY command.
 */
struct dmub_rb_cmd_dp_hpd_notify {
	/**
	 * Command header.
	 */
	struct dmub_cmd_header header;
	/**
	 * Data passed to driver from FW in a DMUB_OUT_CMD__DP_HPD_NOTIFY command.
	 */
	struct dp_hpd_data hpd_data;
};

/**
 * Definition of a SET_CONFIG reply from DPOA.
 */
enum set_config_status {
	SET_CONFIG_PENDING = 0,
	SET_CONFIG_ACK_RECEIVED,
	SET_CONFIG_RX_TIMEOUT,
	SET_CONFIG_UNKNOWN_ERROR,
};

/**
 * Definition of a set_config reply
 */
struct set_config_reply_control_data {
	uint8_t instance; /* DPIA Instance */
	uint8_t status; /* Set Config reply */
	uint16_t pad; /* Alignment */
};

/**
 * Definition of a DMUB_OUT_CMD__SET_CONFIG_REPLY command.
 */
struct dmub_rb_cmd_dp_set_config_reply {
	struct dmub_cmd_header header;
	struct set_config_reply_control_data set_config_reply_control;
};

/**
 * Definition of a DPIA notification header
 */
struct dpia_notification_header {
	uint8_t instance; /**< DPIA Instance */
	uint8_t reserved[3];
	enum dmub_cmd_dpia_notification_type type; /**< DPIA notification type */
};

/**
 * Definition of the common data struct of DPIA notification
 */
struct dpia_notification_common {
	uint8_t cmd_buffer[DMUB_RB_CMD_SIZE - sizeof(struct dmub_cmd_header)
								- sizeof(struct dpia_notification_header)];
};

/**
 * Definition of a DPIA notification data
 */
struct dpia_bw_allocation_notify_data {
	union {
		struct {
			uint16_t cm_bw_alloc_support: 1; /**< USB4 CM BW Allocation mode support */
			uint16_t bw_request_failed: 1; /**< BW_Request_Failed */
			uint16_t bw_request_succeeded: 1; /**< BW_Request_Succeeded */
			uint16_t est_bw_changed: 1; /**< Estimated_BW changed */
			uint16_t bw_alloc_cap_changed: 1; /**< BW_Allocation_Capabiity_Changed */
			uint16_t reserved: 11; /**< Reserved */
		} bits;

		uint16_t flags;
	};

	uint8_t cm_id; /**< CM ID */
	uint8_t group_id; /**< Group ID */
	uint8_t granularity; /**< BW Allocation Granularity */
	uint8_t estimated_bw; /**< Estimated_BW */
	uint8_t allocated_bw; /**< Allocated_BW */
	uint8_t reserved;
};

/**
 * union dpia_notify_data_type - DPIA Notification in Outbox command
 */
union dpia_notification_data {
	/**
	 * DPIA Notification for common data struct
	 */
	struct dpia_notification_common common_data;

	/**
	 * DPIA Notification for DP BW Allocation support
	 */
	struct dpia_bw_allocation_notify_data dpia_bw_alloc;
};

/**
 * Definition of a DPIA notification payload
 */
struct dpia_notification_payload {
	struct dpia_notification_header header;
	union dpia_notification_data data; /**< DPIA notification payload data */
};

/**
 * Definition of a DMUB_OUT_CMD__DPIA_NOTIFICATION command.
 */
struct dmub_rb_cmd_dpia_notification {
	struct dmub_cmd_header header; /**< DPIA notification header */
	struct dpia_notification_payload payload; /**< DPIA notification payload */
};

/**
 * Data passed from driver to FW in a DMUB_CMD__QUERY_HPD_STATE command.
 */
struct dmub_cmd_hpd_state_query_data {
	uint8_t instance; /**< HPD instance or DPIA instance */
	uint8_t result; /**< For returning HPD state */
	uint16_t pad; /** < Alignment */
	enum aux_channel_type ch_type; /**< enum aux_channel_type */
	enum aux_return_code_type status; /**< for returning the status of command */
};

/**
 * Definition of a DMUB_CMD__QUERY_HPD_STATE command.
 */
struct dmub_rb_cmd_query_hpd_state {
	/**
	 * Command header.
	 */
	struct dmub_cmd_header header;
	/**
	 * Data passed from driver to FW in a DMUB_CMD__QUERY_HPD_STATE command.
	 */
	struct dmub_cmd_hpd_state_query_data data;
};

/**
 * struct dmub_rb_cmd_hpd_sense_notify - HPD sense notification data.
 */
struct dmub_rb_cmd_hpd_sense_notify_data {
	uint32_t old_hpd_sense_mask; /**< Old HPD sense mask */
	uint32_t new_hpd_sense_mask; /**< New HPD sense mask */
};

/**
 * struct dmub_rb_cmd_hpd_sense_notify - DMUB_OUT_CMD__HPD_SENSE_NOTIFY command.
 */
struct dmub_rb_cmd_hpd_sense_notify {
	struct dmub_cmd_header header; /**< header */
	struct dmub_rb_cmd_hpd_sense_notify_data data; /**< payload */
};

/*
 * Command IDs should be treated as stable ABI.
 * Do not reuse or modify IDs.
 */

/**
 * PSR command sub-types.
 */
enum dmub_cmd_psr_type {
	/**
	 * Set PSR version support.
	 */
	DMUB_CMD__PSR_SET_VERSION		= 0,
	/**
	 * Copy driver-calculated parameters to PSR state.
	 */
	DMUB_CMD__PSR_COPY_SETTINGS		= 1,
	/**
	 * Enable PSR.
	 */
	DMUB_CMD__PSR_ENABLE			= 2,

	/**
	 * Disable PSR.
	 */
	DMUB_CMD__PSR_DISABLE			= 3,

	/**
	 * Set PSR level.
	 * PSR level is a 16-bit value dicated by driver that
	 * will enable/disable different functionality.
	 */
	DMUB_CMD__PSR_SET_LEVEL			= 4,

	/**
	 * Forces PSR enabled until an explicit PSR disable call.
	 */
	DMUB_CMD__PSR_FORCE_STATIC		= 5,
	/**
	 * Set vtotal in psr active for FreeSync PSR.
	 */
	DMUB_CMD__SET_SINK_VTOTAL_IN_PSR_ACTIVE = 6,
	/**
	 * Set PSR power option
	 */
	DMUB_CMD__SET_PSR_POWER_OPT = 7,
};

/**
 * Different PSR residency modes.
 * Different modes change the definition of PSR residency.
 */
enum psr_residency_mode {
	PSR_RESIDENCY_MODE_PHY = 0,
	PSR_RESIDENCY_MODE_ALPM,
	PSR_RESIDENCY_MODE_ENABLEMENT_PERIOD,
	/* Do not add below. */
	PSR_RESIDENCY_MODE_LAST_ELEMENT,
};

enum dmub_cmd_fams_type {
	DMUB_CMD__FAMS_SETUP_FW_CTRL	= 0,
	DMUB_CMD__FAMS_DRR_UPDATE		= 1,
	DMUB_CMD__HANDLE_SUBVP_CMD	= 2, // specifically for SubVP cmd
	/**
	 * For SubVP set manual trigger in FW because it
	 * triggers DRR_UPDATE_PENDING which SubVP relies
	 * on (for any SubVP cases that use a DRR display)
	 */
	DMUB_CMD__FAMS_SET_MANUAL_TRIGGER = 3,
	DMUB_CMD__FAMS2_CONFIG = 4,
	DMUB_CMD__FAMS2_DRR_UPDATE = 5,
	DMUB_CMD__FAMS2_FLIP = 6,
	DMUB_CMD__FAMS2_IB_CONFIG = 7,
};

/**
 * PSR versions.
 */
enum psr_version {
	/**
	 * PSR version 1.
	 */
	PSR_VERSION_1				= 0,
	/**
	 * Freesync PSR SU.
	 */
	PSR_VERSION_SU_1			= 1,
	/**
	 * PSR not supported.
	 */
	PSR_VERSION_UNSUPPORTED			= 0xFF,	// psr_version field is only 8 bits wide
};

/**
 * PHY Link rate for DP.
 */
enum phy_link_rate {
	/**
	 * not supported.
	 */
	PHY_RATE_UNKNOWN = 0,
	/**
	 * Rate_1 (RBR)	- 1.62 Gbps/Lane
	 */
	PHY_RATE_162 = 1,
	/**
	 * Rate_2		- 2.16 Gbps/Lane
	 */
	PHY_RATE_216 = 2,
	/**
	 * Rate_3		- 2.43 Gbps/Lane
	 */
	PHY_RATE_243 = 3,
	/**
	 * Rate_4 (HBR)	- 2.70 Gbps/Lane
	 */
	PHY_RATE_270 = 4,
	/**
	 * Rate_5 (RBR2)- 3.24 Gbps/Lane
	 */
	PHY_RATE_324 = 5,
	/**
	 * Rate_6		- 4.32 Gbps/Lane
	 */
	PHY_RATE_432 = 6,
	/**
	 * Rate_7 (HBR2)- 5.40 Gbps/Lane
	 */
	PHY_RATE_540 = 7,
	/**
	 * Rate_8 (HBR3)- 8.10 Gbps/Lane
	 */
	PHY_RATE_810 = 8,
	/**
	 * UHBR10 - 10.0 Gbps/Lane
	 */
	PHY_RATE_1000 = 9,
	/**
	 * UHBR13.5 - 13.5 Gbps/Lane
	 */
	PHY_RATE_1350 = 10,
	/**
	 * UHBR10 - 20.0 Gbps/Lane
	 */
	PHY_RATE_2000 = 11,

	PHY_RATE_675 = 12,
	/**
	 * Rate 12 - 6.75 Gbps/Lane
	 */
};

/**
 * enum dmub_phy_fsm_state - PHY FSM states.
 * PHY FSM state to transit to during PSR enable/disable.
 */
enum dmub_phy_fsm_state {
	DMUB_PHY_FSM_POWER_UP_DEFAULT = 0,
	DMUB_PHY_FSM_RESET,
	DMUB_PHY_FSM_RESET_RELEASED,
	DMUB_PHY_FSM_SRAM_LOAD_DONE,
	DMUB_PHY_FSM_INITIALIZED,
	DMUB_PHY_FSM_CALIBRATED,
	DMUB_PHY_FSM_CALIBRATED_LP,
	DMUB_PHY_FSM_CALIBRATED_PG,
	DMUB_PHY_FSM_POWER_DOWN,
	DMUB_PHY_FSM_PLL_EN,
	DMUB_PHY_FSM_TX_EN,
	DMUB_PHY_FSM_TX_EN_TEST_MODE,
	DMUB_PHY_FSM_FAST_LP,
	DMUB_PHY_FSM_P2_PLL_OFF_CPM,
	DMUB_PHY_FSM_P2_PLL_OFF_PG,
	DMUB_PHY_FSM_P2_PLL_OFF,
	DMUB_PHY_FSM_P2_PLL_ON,
};

/**
 * Data passed from driver to FW in a DMUB_CMD__PSR_COPY_SETTINGS command.
 */
struct dmub_cmd_psr_copy_settings_data {
	/**
	 * Flags that can be set by driver to change some PSR behaviour.
	 */
	union dmub_psr_debug_flags debug;
	/**
	 * 16-bit value dicated by driver that will enable/disable different functionality.
	 */
	uint16_t psr_level;
	/**
	 * DPP HW instance.
	 */
	uint8_t dpp_inst;
	/**
	 * MPCC HW instance.
	 * Not used in dmub fw,
	 * dmub fw will get active opp by reading odm registers.
	 */
	uint8_t mpcc_inst;
	/**
	 * OPP HW instance.
	 * Not used in dmub fw,
	 * dmub fw will get active opp by reading odm registers.
	 */
	uint8_t opp_inst;
	/**
	 * OTG HW instance.
	 */
	uint8_t otg_inst;
	/**
	 * DIG FE HW instance.
	 */
	uint8_t digfe_inst;
	/**
	 * DIG BE HW instance.
	 */
	uint8_t digbe_inst;
	/**
	 * DP PHY HW instance.
	 */
	uint8_t dpphy_inst;
	/**
	 * AUX HW instance.
	 */
	uint8_t aux_inst;
	/**
	 * Determines if SMU optimzations are enabled/disabled.
	 */
	uint8_t smu_optimizations_en;
	/**
	 * Unused.
	 * TODO: Remove.
	 */
	uint8_t frame_delay;
	/**
	 * If RFB setup time is greater than the total VBLANK time,
	 * it is not possible for the sink to capture the video frame
	 * in the same frame the SDP is sent. In this case,
	 * the frame capture indication bit should be set and an extra
	 * static frame should be transmitted to the sink.
	 */
	uint8_t frame_cap_ind;
	/**
	 * Granularity of Y offset supported by sink.
	 */
	uint8_t su_y_granularity;
	/**
	 * Indicates whether sink should start capturing
	 * immediately following active scan line,
	 * or starting with the 2nd active scan line.
	 */
	uint8_t line_capture_indication;
	/**
	 * Multi-display optimizations are implemented on certain ASICs.
	 */
	uint8_t multi_disp_optimizations_en;
	/**
	 * The last possible line SDP may be transmitted without violating
	 * the RFB setup time or entering the active video frame.
	 */
	uint16_t init_sdp_deadline;
	/**
	 * @ rate_control_caps : Indicate FreeSync PSR Sink Capabilities
	 */
	uint8_t rate_control_caps ;
	/*
	 * Force PSRSU always doing full frame update
	 */
	uint8_t force_ffu_mode;
	/**
	 * Length of each horizontal line in us.
	 */
	uint32_t line_time_in_us;
	/**
	 * FEC enable status in driver
	 */
	uint8_t fec_enable_status;
	/**
	 * FEC re-enable delay when PSR exit.
	 * unit is 100us, range form 0~255(0xFF).
	 */
	uint8_t fec_enable_delay_in100us;
	/**
	 * PSR control version.
	 */
	uint8_t cmd_version;
	/**
	 * Panel Instance.
	 * Panel instance to identify which psr_state to use
	 * Currently the support is only for 0 or 1
	 */
	uint8_t panel_inst;
	/*
	 * DSC enable status in driver
	 */
	uint8_t dsc_enable_status;
	/*
	 * Use FSM state for PSR power up/down
	 */
	uint8_t use_phy_fsm;
	/**
	 * frame delay for frame re-lock
	 */
	uint8_t relock_delay_frame_cnt;
	/**
	 * esd recovery indicate.
	 */
	uint8_t esd_recovery;
	/**
	 * DSC Slice height.
	 */
	uint16_t dsc_slice_height;
	/**
	 * Some panels request main link off before xth vertical line
	 */
	uint16_t poweroff_before_vertical_line;
	/**
	 * Some panels cannot handle idle pattern during PSR entry.
	 * To power down phy before disable stream to avoid sending
	 * idle pattern.
	 */
	uint8_t power_down_phy_before_disable_stream;
};

/**
 * Definition of a DMUB_CMD__PSR_COPY_SETTINGS command.
 */
struct dmub_rb_cmd_psr_copy_settings {
	/**
	 * Command header.
	 */
	struct dmub_cmd_header header;
	/**
	 * Data passed from driver to FW in a DMUB_CMD__PSR_COPY_SETTINGS command.
	 */
	struct dmub_cmd_psr_copy_settings_data psr_copy_settings_data;
};

/**
 * Data passed from driver to FW in a DMUB_CMD__PSR_SET_LEVEL command.
 */
struct dmub_cmd_psr_set_level_data {
	/**
	 * 16-bit value dicated by driver that will enable/disable different functionality.
	 */
	uint16_t psr_level;
	/**
	 * PSR control version.
	 */
	uint8_t cmd_version;
	/**
	 * Panel Instance.
	 * Panel instance to identify which psr_state to use
	 * Currently the support is only for 0 or 1
	 */
	uint8_t panel_inst;
};

/**
 * Definition of a DMUB_CMD__PSR_SET_LEVEL command.
 */
struct dmub_rb_cmd_psr_set_level {
	/**
	 * Command header.
	 */
	struct dmub_cmd_header header;
	/**
	 * Definition of a DMUB_CMD__PSR_SET_LEVEL command.
	 */
	struct dmub_cmd_psr_set_level_data psr_set_level_data;
};

struct dmub_rb_cmd_psr_enable_data {
	/**
	 * PSR control version.
	 */
	uint8_t cmd_version;
	/**
	 * Panel Instance.
	 * Panel instance to identify which psr_state to use
	 * Currently the support is only for 0 or 1
	 */
	uint8_t panel_inst;
	/**
	 * Phy state to enter.
	 * Values to use are defined in dmub_phy_fsm_state
	 */
	uint8_t phy_fsm_state;
	/**
	 * Phy rate for DP - RBR/HBR/HBR2/HBR3.
	 * Set this using enum phy_link_rate.
	 * This does not support HDMI/DP2 for now.
	 */
	uint8_t phy_rate;
};

/**
 * Definition of a DMUB_CMD__PSR_ENABLE command.
 * PSR enable/disable is controlled using the sub_type.
 */
struct dmub_rb_cmd_psr_enable {
	/**
	 * Command header.
	 */
	struct dmub_cmd_header header;

	struct dmub_rb_cmd_psr_enable_data data;
};

/**
 * Data passed from driver to FW in a DMUB_CMD__PSR_SET_VERSION command.
 */
struct dmub_cmd_psr_set_version_data {
	/**
	 * PSR version that FW should implement.
	 */
	enum psr_version version;
	/**
	 * PSR control version.
	 */
	uint8_t cmd_version;
	/**
	 * Panel Instance.
	 * Panel instance to identify which psr_state to use
	 * Currently the support is only for 0 or 1
	 */
	uint8_t panel_inst;
	/**
	 * Explicit padding to 4 byte boundary.
	 */
	uint8_t pad[2];
};

/**
 * Definition of a DMUB_CMD__PSR_SET_VERSION command.
 */
struct dmub_rb_cmd_psr_set_version {
	/**
	 * Command header.
	 */
	struct dmub_cmd_header header;
	/**
	 * Data passed from driver to FW in a DMUB_CMD__PSR_SET_VERSION command.
	 */
	struct dmub_cmd_psr_set_version_data psr_set_version_data;
};

struct dmub_cmd_psr_force_static_data {
	/**
	 * PSR control version.
	 */
	uint8_t cmd_version;
	/**
	 * Panel Instance.
	 * Panel instance to identify which psr_state to use
	 * Currently the support is only for 0 or 1
	 */
	uint8_t panel_inst;
	/**
	 * Explicit padding to 4 byte boundary.
	 */
	uint8_t pad[2];
};

/**
 * Definition of a DMUB_CMD__PSR_FORCE_STATIC command.
 */
struct dmub_rb_cmd_psr_force_static {
	/**
	 * Command header.
	 */
	struct dmub_cmd_header header;
	/**
	 * Data passed from driver to FW in a DMUB_CMD__PSR_FORCE_STATIC command.
	 */
	struct dmub_cmd_psr_force_static_data psr_force_static_data;
};

/**
 * PSR SU debug flags.
 */
union dmub_psr_su_debug_flags {
	/**
	 * PSR SU debug flags.
	 */
	struct {
		/**
		 * Update dirty rect in SW only.
		 */
		uint8_t update_dirty_rect_only : 1;
		/**
		 * Reset the cursor/plane state before processing the call.
		 */
		uint8_t reset_state : 1;
	} bitfields;

	/**
	 * Union for debug flags.
	 */
	uint32_t u32All;
};

/**
 * Data passed from driver to FW in a DMUB_CMD__UPDATE_DIRTY_RECT command.
 * This triggers a selective update for PSR SU.
 */
struct dmub_cmd_update_dirty_rect_data {
	/**
	 * Dirty rects from OS.
	 */
	struct dmub_rect src_dirty_rects[DMUB_MAX_DIRTY_RECTS];
	/**
	 * PSR SU debug flags.
	 */
	union dmub_psr_su_debug_flags debug_flags;
	/**
	 * OTG HW instance.
	 */
	uint8_t pipe_idx;
	/**
	 * Number of dirty rects.
	 */
	uint8_t dirty_rect_count;
	/**
	 * PSR control version.
	 */
	uint8_t cmd_version;
	/**
	 * Panel Instance.
	 * Panel instance to identify which psr_state to use
	 * Currently the support is only for 0 or 1
	 */
	uint8_t panel_inst;
};

/**
 * Definition of a DMUB_CMD__UPDATE_DIRTY_RECT command.
 */
struct dmub_rb_cmd_update_dirty_rect {
	/**
	 * Command header.
	 */
	struct dmub_cmd_header header;
	/**
	 * Data passed from driver to FW in a DMUB_CMD__UPDATE_DIRTY_RECT command.
	 */
	struct dmub_cmd_update_dirty_rect_data update_dirty_rect_data;
};

/**
 * Data passed from driver to FW in a DMUB_CMD__UPDATE_CURSOR_INFO command.
 */
union dmub_reg_cursor_control_cfg {
	struct {
		uint32_t     cur_enable: 1;
		uint32_t         reser0: 3;
		uint32_t cur_2x_magnify: 1;
		uint32_t         reser1: 3;
		uint32_t           mode: 3;
		uint32_t         reser2: 5;
		uint32_t          pitch: 2;
		uint32_t         reser3: 6;
		uint32_t line_per_chunk: 5;
		uint32_t         reser4: 3;
	} bits;
	uint32_t raw;
};
struct dmub_cursor_position_cache_hubp {
	union dmub_reg_cursor_control_cfg cur_ctl;
	union dmub_reg_position_cfg {
		struct {
			uint32_t cur_x_pos: 16;
			uint32_t cur_y_pos: 16;
		} bits;
		uint32_t raw;
	} position;
	union dmub_reg_hot_spot_cfg {
		struct {
			uint32_t hot_x: 16;
			uint32_t hot_y: 16;
		} bits;
		uint32_t raw;
	} hot_spot;
	union dmub_reg_dst_offset_cfg {
		struct {
			uint32_t dst_x_offset: 13;
			uint32_t reserved: 19;
		} bits;
		uint32_t raw;
	} dst_offset;
};

union dmub_reg_cur0_control_cfg {
	struct {
		uint32_t     cur0_enable: 1;
		uint32_t  expansion_mode: 1;
		uint32_t          reser0: 1;
		uint32_t     cur0_rom_en: 1;
		uint32_t            mode: 3;
		uint32_t        reserved: 25;
	} bits;
	uint32_t raw;
};
struct dmub_cursor_position_cache_dpp {
	union dmub_reg_cur0_control_cfg cur0_ctl;
};
struct dmub_cursor_position_cfg {
	struct  dmub_cursor_position_cache_hubp pHubp;
	struct  dmub_cursor_position_cache_dpp  pDpp;
	uint8_t pipe_idx;
	/*
	 * Padding is required. To be 4 Bytes Aligned.
	 */
	uint8_t padding[3];
};

struct dmub_cursor_attribute_cache_hubp {
	uint32_t SURFACE_ADDR_HIGH;
	uint32_t SURFACE_ADDR;
	union    dmub_reg_cursor_control_cfg  cur_ctl;
	union    dmub_reg_cursor_size_cfg {
		struct {
			uint32_t width: 16;
			uint32_t height: 16;
		} bits;
		uint32_t raw;
	} size;
	union    dmub_reg_cursor_settings_cfg {
		struct {
			uint32_t     dst_y_offset: 8;
			uint32_t chunk_hdl_adjust: 2;
			uint32_t         reserved: 22;
		} bits;
		uint32_t raw;
	} settings;
};
struct dmub_cursor_attribute_cache_dpp {
	union dmub_reg_cur0_control_cfg cur0_ctl;
};
struct dmub_cursor_attributes_cfg {
	struct  dmub_cursor_attribute_cache_hubp aHubp;
	struct  dmub_cursor_attribute_cache_dpp  aDpp;
};

struct dmub_cmd_update_cursor_payload0 {
	/**
	 * Cursor dirty rects.
	 */
	struct dmub_rect cursor_rect;
	/**
	 * PSR SU debug flags.
	 */
	union dmub_psr_su_debug_flags debug_flags;
	/**
	 * Cursor enable/disable.
	 */
	uint8_t enable;
	/**
	 * OTG HW instance.
	 */
	uint8_t pipe_idx;
	/**
	 * PSR control version.
	 */
	uint8_t cmd_version;
	/**
	 * Panel Instance.
	 * Panel instance to identify which psr_state to use
	 * Currently the support is only for 0 or 1
	 */
	uint8_t panel_inst;
	/**
	 * Cursor Position Register.
	 * Registers contains Hubp & Dpp modules
	 */
	struct dmub_cursor_position_cfg position_cfg;
};

struct dmub_cmd_update_cursor_payload1 {
	struct dmub_cursor_attributes_cfg attribute_cfg;
};

union dmub_cmd_update_cursor_info_data {
	struct dmub_cmd_update_cursor_payload0 payload0;
	struct dmub_cmd_update_cursor_payload1 payload1;
};
/**
 * Definition of a DMUB_CMD__UPDATE_CURSOR_INFO command.
 */
struct dmub_rb_cmd_update_cursor_info {
	/**
	 * Command header.
	 */
	struct dmub_cmd_header header;
	/**
	 * Data passed from driver to FW in a DMUB_CMD__UPDATE_CURSOR_INFO command.
	 */
	union dmub_cmd_update_cursor_info_data update_cursor_info_data;
};

/**
 * Data passed from driver to FW in a DMUB_CMD__SET_SINK_VTOTAL_IN_PSR_ACTIVE command.
 */
struct dmub_cmd_psr_set_vtotal_data {
	/**
	 * 16-bit value dicated by driver that indicates the vtotal in PSR active requirement when screen idle..
	 */
	uint16_t psr_vtotal_idle;
	/**
	 * PSR control version.
	 */
	uint8_t cmd_version;
	/**
	 * Panel Instance.
	 * Panel instance to identify which psr_state to use
	 * Currently the support is only for 0 or 1
	 */
	uint8_t panel_inst;
	/*
	 * 16-bit value dicated by driver that indicates the vtotal in PSR active requirement when doing SU/FFU.
	 */
	uint16_t psr_vtotal_su;
	/**
	 * Explicit padding to 4 byte boundary.
	 */
	uint8_t pad2[2];
};

/**
 * Definition of a DMUB_CMD__SET_SINK_VTOTAL_IN_PSR_ACTIVE command.
 */
struct dmub_rb_cmd_psr_set_vtotal {
	/**
	 * Command header.
	 */
	struct dmub_cmd_header header;
	/**
	 * Definition of a DMUB_CMD__SET_SINK_VTOTAL_IN_PSR_ACTIVE command.
	 */
	struct dmub_cmd_psr_set_vtotal_data psr_set_vtotal_data;
};

/**
 * Data passed from driver to FW in a DMUB_CMD__SET_PSR_POWER_OPT command.
 */
struct dmub_cmd_psr_set_power_opt_data {
	/**
	 * PSR control version.
	 */
	uint8_t cmd_version;
	/**
	 * Panel Instance.
	 * Panel instance to identify which psr_state to use
	 * Currently the support is only for 0 or 1
	 */
	uint8_t panel_inst;
	/**
	 * Explicit padding to 4 byte boundary.
	 */
	uint8_t pad[2];
	/**
	 * PSR power option
	 */
	uint32_t power_opt;
};

/**
 * Definition of a DMUB_CMD__SET_PSR_POWER_OPT command.
 */
struct dmub_rb_cmd_psr_set_power_opt {
	/**
	 * Command header.
	 */
	struct dmub_cmd_header header;
	/**
	 * Definition of a DMUB_CMD__SET_PSR_POWER_OPT command.
	 */
	struct dmub_cmd_psr_set_power_opt_data psr_set_power_opt_data;
};

enum dmub_alpm_mode {
	ALPM_AUXWAKE = 0,
	ALPM_AUXLESS = 1,
	ALPM_UNSUPPORTED = 2,
};

/**
 * Definition of Replay Residency GPINT command.
 * Bit[0] - Residency mode for Revision 0
 * Bit[1] - Enable/Disable state
 * Bit[2-3] - Revision number
 * Bit[4-7] - Residency mode for Revision 1
 * Bit[8] - Panel instance
 * Bit[9-15] - Reserved
 */

enum pr_residency_mode {
	PR_RESIDENCY_MODE_PHY = 0x0,
	PR_RESIDENCY_MODE_ALPM,
	PR_RESIDENCY_MODE_IPS2,
	PR_RESIDENCY_MODE_FRAME_CNT,
	PR_RESIDENCY_MODE_ENABLEMENT_PERIOD,
};

#define REPLAY_RESIDENCY_MODE_SHIFT            (0)
#define REPLAY_RESIDENCY_ENABLE_SHIFT          (1)
#define REPLAY_RESIDENCY_REVISION_SHIFT        (2)
#define REPLAY_RESIDENCY_MODE2_SHIFT           (4)

#define REPLAY_RESIDENCY_MODE_MASK             (0x1 << REPLAY_RESIDENCY_MODE_SHIFT)
# define REPLAY_RESIDENCY_FIELD_MODE_PHY       (0x0 << REPLAY_RESIDENCY_MODE_SHIFT)
# define REPLAY_RESIDENCY_FIELD_MODE_ALPM      (0x1 << REPLAY_RESIDENCY_MODE_SHIFT)

#define REPLAY_RESIDENCY_MODE2_MASK            (0xF << REPLAY_RESIDENCY_MODE2_SHIFT)
# define REPLAY_RESIDENCY_FIELD_MODE2_IPS      (0x1 << REPLAY_RESIDENCY_MODE2_SHIFT)
# define REPLAY_RESIDENCY_FIELD_MODE2_FRAME_CNT    (0x2 << REPLAY_RESIDENCY_MODE2_SHIFT)
# define REPLAY_RESIDENCY_FIELD_MODE2_EN_PERIOD	(0x3 << REPLAY_RESIDENCY_MODE2_SHIFT)

#define REPLAY_RESIDENCY_ENABLE_MASK           (0x1 << REPLAY_RESIDENCY_ENABLE_SHIFT)
# define REPLAY_RESIDENCY_DISABLE              (0x0 << REPLAY_RESIDENCY_ENABLE_SHIFT)
# define REPLAY_RESIDENCY_ENABLE               (0x1 << REPLAY_RESIDENCY_ENABLE_SHIFT)

#define REPLAY_RESIDENCY_REVISION_MASK         (0x3 << REPLAY_RESIDENCY_REVISION_SHIFT)
# define REPLAY_RESIDENCY_REVISION_0           (0x0 << REPLAY_RESIDENCY_REVISION_SHIFT)
# define REPLAY_RESIDENCY_REVISION_1           (0x1 << REPLAY_RESIDENCY_REVISION_SHIFT)

/**
 * Definition of a replay_state.
 */
enum replay_state {
	REPLAY_STATE_0			= 0x0,
	REPLAY_STATE_1			= 0x10,
	REPLAY_STATE_1A			= 0x11,
	REPLAY_STATE_2			= 0x20,
	REPLAY_STATE_2A			= 0x21,
	REPLAY_STATE_3			= 0x30,
	REPLAY_STATE_3INIT		= 0x31,
	REPLAY_STATE_4			= 0x40,
	REPLAY_STATE_4A			= 0x41,
	REPLAY_STATE_4B			= 0x42,
	REPLAY_STATE_4C			= 0x43,
	REPLAY_STATE_4D			= 0x44,
	REPLAY_STATE_4E			= 0x45,
	REPLAY_STATE_4B_LOCKED		= 0x4A,
	REPLAY_STATE_4C_UNLOCKED	= 0x4B,
	REPLAY_STATE_5			= 0x50,
	REPLAY_STATE_5A			= 0x51,
	REPLAY_STATE_5B			= 0x52,
	REPLAY_STATE_5A_LOCKED		= 0x5A,
	REPLAY_STATE_5B_UNLOCKED	= 0x5B,
	REPLAY_STATE_6			= 0x60,
	REPLAY_STATE_6A			= 0x61,
	REPLAY_STATE_6B			= 0x62,
	REPLAY_STATE_INVALID		= 0xFF,
};

/**
 * Replay command sub-types.
 */
enum dmub_cmd_replay_type {
	/**
	 * Copy driver-calculated parameters to REPLAY state.
	 */
	DMUB_CMD__REPLAY_COPY_SETTINGS		= 0,
	/**
	 * Enable REPLAY.
	 */
	DMUB_CMD__REPLAY_ENABLE			= 1,
	/**
	 * Set Replay power option.
	 */
	DMUB_CMD__SET_REPLAY_POWER_OPT		= 2,
	/**
	 * Set coasting vtotal.
	 */
	DMUB_CMD__REPLAY_SET_COASTING_VTOTAL	= 3,
	/**
	 * Set power opt and coasting vtotal.
	 */
	DMUB_CMD__REPLAY_SET_POWER_OPT_AND_COASTING_VTOTAL	= 4,
	/**
	 * Set disabled iiming sync.
	 */
	DMUB_CMD__REPLAY_SET_TIMING_SYNC_SUPPORTED	= 5,
	/**
	 * Set Residency Frameupdate Timer.
	 */
	DMUB_CMD__REPLAY_SET_RESIDENCY_FRAMEUPDATE_TIMER = 6,
	/**
	 * Set pseudo vtotal
	 */
	DMUB_CMD__REPLAY_SET_PSEUDO_VTOTAL = 7,
	/**
	 * Set adaptive sync sdp enabled
	 */
	DMUB_CMD__REPLAY_DISABLED_ADAPTIVE_SYNC_SDP = 8,
	/**
	 * Set version
	 */
	DMUB_CMD__REPLAY_SET_VERSION = 9,
	/**
	 * Set Replay General command.
	 */
	DMUB_CMD__REPLAY_SET_GENERAL_CMD = 16,
};

/**
 * Replay general command sub-types.
 */
enum dmub_cmd_replay_general_subtype {
	REPLAY_GENERAL_CMD_NOT_SUPPORTED = -1,
	/**
	 * TODO: For backward compatible, allow new command only.
	 * REPLAY_GENERAL_CMD_SET_TIMING_SYNC_SUPPORTED,
	 * REPLAY_GENERAL_CMD_SET_RESIDENCY_FRAMEUPDATE_TIMER,
	 * REPLAY_GENERAL_CMD_SET_PSEUDO_VTOTAL,
	 */
	REPLAY_GENERAL_CMD_DISABLED_ADAPTIVE_SYNC_SDP,
	REPLAY_GENERAL_CMD_DISABLED_DESYNC_ERROR_DETECTION,
	REPLAY_GENERAL_CMD_UPDATE_ERROR_STATUS,
	REPLAY_GENERAL_CMD_SET_LOW_RR_ACTIVATE,
};

struct dmub_alpm_auxless_data {
	uint16_t lfps_setup_ns;
	uint16_t lfps_period_ns;
	uint16_t lfps_silence_ns;
	uint16_t lfps_t1_t2_override_us;
	short lfps_t1_t2_offset_us;
	uint8_t lttpr_count;
	/*
	 * Padding to align structure to 4 byte boundary.
	 */
	uint8_t pad[1];
};

/**
 * Data passed from driver to FW in a DMUB_CMD__REPLAY_COPY_SETTINGS command.
 */
struct dmub_cmd_replay_copy_settings_data {
	/**
	 * Flags that can be set by driver to change some replay behaviour.
	 */
	union replay_debug_flags debug;

	/**
	 * @flags: Flags used to determine feature functionality.
	 */
	union replay_hw_flags flags;

	/**
	 * DPP HW instance.
	 */
	uint8_t dpp_inst;
	/**
	 * OTG HW instance.
	 */
	uint8_t otg_inst;
	/**
	 * DIG FE HW instance.
	 */
	uint8_t digfe_inst;
	/**
	 * DIG BE HW instance.
	 */
	uint8_t digbe_inst;
	/**
	 * AUX HW instance.
	 */
	uint8_t aux_inst;
	/**
	 * Panel Instance.
	 * Panel isntance to identify which psr_state to use
	 * Currently the support is only for 0 or 1
	 */
	uint8_t panel_inst;
	/**
	 * @pixel_deviation_per_line: Indicate the maximum pixel deviation per line compare
	 * to Source timing when Sink maintains coasting vtotal during the Replay normal sleep mode
	 */
	uint8_t pixel_deviation_per_line;
	/**
	 * @max_deviation_line: The max number of deviation line that can keep the timing
	 * synchronized between the Source and Sink during Replay normal sleep mode.
	 */
	uint8_t max_deviation_line;
	/**
	 * Length of each horizontal line in ns.
	 */
	uint32_t line_time_in_ns;
	/**
	 * PHY instance.
	 */
	uint8_t dpphy_inst;
	/**
	 * Determines if SMU optimzations are enabled/disabled.
	 */
	uint8_t smu_optimizations_en;
	/**
	 * Determines if timing sync are enabled/disabled.
	 */
	uint8_t replay_timing_sync_supported;
	/*
	 * Use FSM state for Replay power up/down
	 */
	uint8_t use_phy_fsm;
	/**
	 * Use for AUX-less ALPM LFPS wake operation
	 */
	struct dmub_alpm_auxless_data auxless_alpm_data;
	/**
	 * @hpo_stream_enc_inst: HPO stream encoder instance
	 */
	uint8_t hpo_stream_enc_inst;
	/**
	 * @hpo_link_enc_inst: HPO link encoder instance
	 */
	uint8_t hpo_link_enc_inst;
	/**
	 * Determines if fast resync in ultra sleep mode is enabled/disabled.
	 */
	uint8_t replay_support_fast_resync_in_ultra_sleep_mode;
	/**
	 * @hpo_stream_enc_inst: HPO stream encoder instance
	 */
	uint8_t hpo_stream_enc_inst;
	/**
	 * @hpo_link_enc_inst: HPO link encoder instance
	 */
	uint8_t hpo_link_enc_inst;
	/**
	 * Determines if fast sync in ultra sleep mode is enabled/disabled.
	 */
	uint8_t replay_support_fast_resync_in_ultra_sleep_mode;
	/**
	 * @pad: Align structure to 4 byte boundary.
	 */
	uint8_t pad[1];
<<<<<<< HEAD
=======
};


/**
 * Replay versions.
 */
enum replay_version {
	/**
	 * FreeSync Replay
	 */
	REPLAY_VERSION_FREESYNC_REPLAY	= 0,
	/**
	 * Panel Replay
	 */
	REPLAY_VERSION_PANEL_REPLAY		= 1,
	/**
	 * Replay not supported.
	 */
	REPLAY_VERSION_UNSUPPORTED		= 0xFF,
};

/**
 * Data passed from driver to FW in a DMUB_CMD___SET_REPLAY_VERSION command.
 */
struct dmub_cmd_replay_set_version_data {
	/**
	 * Panel Instance.
	 * Panel instance to identify which psr_state to use
	 * Currently the support is only for 0 or 1
	 */
	uint8_t panel_inst;
	/**
	 * PSR version that FW should implement.
	 */
	enum replay_version version;
	/**
	 * PSR control version.
	 */
	uint8_t cmd_version;
	/**
	 * Explicit padding to 4 byte boundary.
	 */
	uint8_t pad[2];
>>>>>>> b35fc656
};

/**
 * Definition of a DMUB_CMD__REPLAY_SET_VERSION command.
 */
struct dmub_rb_cmd_replay_set_version {
	/**
	 * Command header.
	 */
	struct dmub_cmd_header header;
	/**
	 * Data passed from driver to FW in a DMUB_CMD__REPLAY_SET_VERSION command.
	 */
	struct dmub_cmd_replay_set_version_data replay_set_version_data;
};

/**
 * Definition of a DMUB_CMD__REPLAY_COPY_SETTINGS command.
 */
struct dmub_rb_cmd_replay_copy_settings {
	/**
	 * Command header.
	 */
	struct dmub_cmd_header header;
	/**
	 * Data passed from driver to FW in a DMUB_CMD__REPLAY_COPY_SETTINGS command.
	 */
	struct dmub_cmd_replay_copy_settings_data replay_copy_settings_data;
};

/**
 * Replay disable / enable state for dmub_rb_cmd_replay_enable_data.enable
 */
enum replay_enable {
	/**
	 * Disable REPLAY.
	 */
	REPLAY_DISABLE				= 0,
	/**
	 * Enable REPLAY.
	 */
	REPLAY_ENABLE				= 1,
};

/**
 * Data passed from driver to FW in a DMUB_CMD__REPLAY_ENABLE command.
 */
struct dmub_rb_cmd_replay_enable_data {
	/**
	 * Replay enable or disable.
	 */
	uint8_t enable;
	/**
	 * Panel Instance.
	 * Panel isntance to identify which replay_state to use
	 * Currently the support is only for 0 or 1
	 */
	uint8_t panel_inst;
	/**
	 * Phy state to enter.
	 * Values to use are defined in dmub_phy_fsm_state
	 */
	uint8_t phy_fsm_state;
	/**
	 * Phy rate for DP - RBR/HBR/HBR2/HBR3.
	 * Set this using enum phy_link_rate.
	 * This does not support HDMI/DP2 for now.
	 */
	uint8_t phy_rate;
};

/**
 * Definition of a DMUB_CMD__REPLAY_ENABLE command.
 * Replay enable/disable is controlled using action in data.
 */
struct dmub_rb_cmd_replay_enable {
	/**
	 * Command header.
	 */
	struct dmub_cmd_header header;

	struct dmub_rb_cmd_replay_enable_data data;
};

/**
 * Data passed from driver to FW in a DMUB_CMD__SET_REPLAY_POWER_OPT command.
 */
struct dmub_cmd_replay_set_power_opt_data {
	/**
	 * Panel Instance.
	 * Panel isntance to identify which replay_state to use
	 * Currently the support is only for 0 or 1
	 */
	uint8_t panel_inst;
	/**
	 * Explicit padding to 4 byte boundary.
	 */
	uint8_t pad[3];
	/**
	 * REPLAY power option
	 */
	uint32_t power_opt;
};

/**
 * Data passed from driver to FW in a DMUB_CMD__REPLAY_SET_TIMING_SYNC_SUPPORTED command.
 */
struct dmub_cmd_replay_set_timing_sync_data {
	/**
	 * Panel Instance.
	 * Panel isntance to identify which replay_state to use
	 * Currently the support is only for 0 or 1
	 */
	uint8_t panel_inst;
	/**
	 * REPLAY set_timing_sync
	 */
	uint8_t timing_sync_supported;
	/**
	 * Explicit padding to 4 byte boundary.
	 */
	uint8_t pad[2];
};

/**
 * Data passed from driver to FW in a DMUB_CMD__REPLAY_SET_PSEUDO_VTOTAL command.
 */
struct dmub_cmd_replay_set_pseudo_vtotal {
	/**
	 * Panel Instance.
	 * Panel isntance to identify which replay_state to use
	 * Currently the support is only for 0 or 1
	 */
	uint8_t panel_inst;
	/**
	 * Source Vtotal that Replay + IPS + ABM full screen video src vtotal
	 */
	uint16_t vtotal;
	/**
	 * Explicit padding to 4 byte boundary.
	 */
	uint8_t pad;
};
struct dmub_cmd_replay_disabled_adaptive_sync_sdp_data {
	/**
	 * Panel Instance.
	 * Panel isntance to identify which replay_state to use
	 * Currently the support is only for 0 or 1
	 */
	uint8_t panel_inst;
	/**
	 * enabled: set adaptive sync sdp enabled
	 */
	uint8_t force_disabled;

	uint8_t pad[2];
};
struct dmub_cmd_replay_set_general_cmd_data {
	/**
	 * Panel Instance.
	 * Panel isntance to identify which replay_state to use
	 * Currently the support is only for 0 or 1
	 */
	uint8_t panel_inst;
	/**
	 * subtype: replay general cmd sub type
	 */
	uint8_t subtype;

	uint8_t pad[2];
	/**
	 * config data with param1 and param2
	 */
	uint32_t param1;

	uint32_t param2;
};

/**
 * Definition of a DMUB_CMD__SET_REPLAY_POWER_OPT command.
 */
struct dmub_rb_cmd_replay_set_power_opt {
	/**
	 * Command header.
	 */
	struct dmub_cmd_header header;
	/**
	 * Definition of a DMUB_CMD__SET_REPLAY_POWER_OPT command.
	 */
	struct dmub_cmd_replay_set_power_opt_data replay_set_power_opt_data;
};

/**
 * Data passed from driver to FW in a DMUB_CMD__REPLAY_SET_COASTING_VTOTAL command.
 */
struct dmub_cmd_replay_set_coasting_vtotal_data {
	/**
	 * 16-bit value dicated by driver that indicates the coasting vtotal.
	 */
	uint16_t coasting_vtotal;
	/**
	 * REPLAY control version.
	 */
	uint8_t cmd_version;
	/**
	 * Panel Instance.
	 * Panel isntance to identify which replay_state to use
	 * Currently the support is only for 0 or 1
	 */
	uint8_t panel_inst;
	/**
	 * 16-bit value dicated by driver that indicates the coasting vtotal high byte part.
	 */
	uint16_t coasting_vtotal_high;
	/**
	 * Explicit padding to 4 byte boundary.
	 */
	uint8_t pad[2];
};

/**
 * Definition of a DMUB_CMD__REPLAY_SET_COASTING_VTOTAL command.
 */
struct dmub_rb_cmd_replay_set_coasting_vtotal {
	/**
	 * Command header.
	 */
	struct dmub_cmd_header header;
	/**
	 * Definition of a DMUB_CMD__REPLAY_SET_COASTING_VTOTAL command.
	 */
	struct dmub_cmd_replay_set_coasting_vtotal_data replay_set_coasting_vtotal_data;
};

/**
 * Definition of a DMUB_CMD__REPLAY_SET_POWER_OPT_AND_COASTING_VTOTAL command.
 */
struct dmub_rb_cmd_replay_set_power_opt_and_coasting_vtotal {
	/**
	 * Command header.
	 */
	struct dmub_cmd_header header;
	/**
	 * Definition of a DMUB_CMD__SET_REPLAY_POWER_OPT command.
	 */
	struct dmub_cmd_replay_set_power_opt_data replay_set_power_opt_data;
	/**
	 * Definition of a DMUB_CMD__REPLAY_SET_COASTING_VTOTAL command.
	 */
	struct dmub_cmd_replay_set_coasting_vtotal_data replay_set_coasting_vtotal_data;
};

/**
 * Definition of a DMUB_CMD__REPLAY_SET_TIMING_SYNC_SUPPORTED command.
 */
struct dmub_rb_cmd_replay_set_timing_sync {
	/**
	 * Command header.
	 */
	struct dmub_cmd_header header;
	/**
	 * Definition of DMUB_CMD__REPLAY_SET_TIMING_SYNC_SUPPORTED command.
	 */
	struct dmub_cmd_replay_set_timing_sync_data replay_set_timing_sync_data;
};

/**
 * Definition of a DMUB_CMD__REPLAY_SET_PSEUDO_VTOTAL command.
 */
struct dmub_rb_cmd_replay_set_pseudo_vtotal {
	/**
	 * Command header.
	 */
	struct dmub_cmd_header header;
	/**
	 * Definition of DMUB_CMD__REPLAY_SET_PSEUDO_VTOTAL command.
	 */
	struct dmub_cmd_replay_set_pseudo_vtotal data;
};

/**
 * Definition of a DMUB_CMD__REPLAY_DISABLED_ADAPTIVE_SYNC_SDP command.
 */
struct dmub_rb_cmd_replay_disabled_adaptive_sync_sdp {
	/**
	 * Command header.
	 */
	struct dmub_cmd_header header;
	/**
	 * Definition of DMUB_CMD__REPLAY_DISABLED_ADAPTIVE_SYNC_SDP command.
	 */
	struct dmub_cmd_replay_disabled_adaptive_sync_sdp_data data;
};

/**
 * Definition of a DMUB_CMD__REPLAY_SET_GENERAL_CMD command.
 */
struct dmub_rb_cmd_replay_set_general_cmd {
	/**
	 * Command header.
	 */
	struct dmub_cmd_header header;
	/**
	 * Definition of DMUB_CMD__REPLAY_SET_GENERAL_CMD command.
	 */
	struct dmub_cmd_replay_set_general_cmd_data data;
};

/**
 * Data passed from driver to FW in  DMUB_CMD__REPLAY_SET_RESIDENCY_FRAMEUPDATE_TIMER command.
 */
struct dmub_cmd_replay_frameupdate_timer_data {
	/**
	 * Panel Instance.
	 * Panel isntance to identify which replay_state to use
	 * Currently the support is only for 0 or 1
	 */
	uint8_t panel_inst;
	/**
	 * Replay Frameupdate Timer Enable or not
	 */
	uint8_t enable;
	/**
	 * REPLAY force reflash frame update number
	 */
	uint16_t frameupdate_count;
};
/**
 * Definition of DMUB_CMD__REPLAY_SET_RESIDENCY_FRAMEUPDATE_TIMER
 */
struct dmub_rb_cmd_replay_set_frameupdate_timer {
	/**
	 * Command header.
	 */
	struct dmub_cmd_header header;
	/**
	 * Definition of a DMUB_CMD__SET_REPLAY_POWER_OPT command.
	 */
	struct dmub_cmd_replay_frameupdate_timer_data data;
};

/**
 * Definition union of replay command set
 */
union dmub_replay_cmd_set {
	/**
	 * Panel Instance.
	 * Panel isntance to identify which replay_state to use
	 * Currently the support is only for 0 or 1
	 */
	uint8_t panel_inst;
	/**
	 * Definition of DMUB_CMD__REPLAY_SET_TIMING_SYNC_SUPPORTED command data.
	 */
	struct dmub_cmd_replay_set_timing_sync_data sync_data;
	/**
	 * Definition of DMUB_CMD__REPLAY_SET_RESIDENCY_FRAMEUPDATE_TIMER command data.
	 */
	struct dmub_cmd_replay_frameupdate_timer_data timer_data;
	/**
	 * Definition of DMUB_CMD__REPLAY_SET_PSEUDO_VTOTAL command data.
	 */
	struct dmub_cmd_replay_set_pseudo_vtotal pseudo_vtotal_data;
	/**
	 * Definition of DMUB_CMD__REPLAY_DISABLED_ADAPTIVE_SYNC_SDP command data.
	 */
	struct dmub_cmd_replay_disabled_adaptive_sync_sdp_data disabled_adaptive_sync_sdp_data;
	/**
	 * Definition of DMUB_CMD__REPLAY_SET_VERSION command data.
	 */
	struct dmub_cmd_replay_set_version_data version_data;
	/**
	 * Definition of DMUB_CMD__REPLAY_SET_GENERAL_CMD command data.
	 */
	struct dmub_cmd_replay_set_general_cmd_data set_general_cmd_data;
};

/**
 * Set of HW components that can be locked.
 *
 * Note: If updating with more HW components, fields
 * in dmub_inbox0_cmd_lock_hw must be updated to match.
 */
union dmub_hw_lock_flags {
	/**
	 * Set of HW components that can be locked.
	 */
	struct {
		/**
		 * Lock/unlock OTG master update lock.
		 */
		uint8_t lock_pipe   : 1;
		/**
		 * Lock/unlock cursor.
		 */
		uint8_t lock_cursor : 1;
		/**
		 * Lock/unlock global update lock.
		 */
		uint8_t lock_dig    : 1;
		/**
		 * Triple buffer lock requires additional hw programming to usual OTG master lock.
		 */
		uint8_t triple_buffer_lock : 1;
	} bits;

	/**
	 * Union for HW Lock flags.
	 */
	uint8_t u8All;
};

/**
 * Instances of HW to be locked.
 *
 * Note: If updating with more HW components, fields
 * in dmub_inbox0_cmd_lock_hw must be updated to match.
 */
struct dmub_hw_lock_inst_flags {
	/**
	 * OTG HW instance for OTG master update lock.
	 */
	uint8_t otg_inst;
	/**
	 * OPP instance for cursor lock.
	 */
	uint8_t opp_inst;
	/**
	 * OTG HW instance for global update lock.
	 * TODO: Remove, and re-use otg_inst.
	 */
	uint8_t dig_inst;
	/**
	 * Explicit pad to 4 byte boundary.
	 */
	uint8_t pad;
};

/**
 * Clients that can acquire the HW Lock Manager.
 *
 * Note: If updating with more clients, fields in
 * dmub_inbox0_cmd_lock_hw must be updated to match.
 */
enum hw_lock_client {
	/**
	 * Driver is the client of HW Lock Manager.
	 */
	HW_LOCK_CLIENT_DRIVER = 0,
	/**
	 * PSR SU is the client of HW Lock Manager.
	 */
	HW_LOCK_CLIENT_PSR_SU		= 1,
	HW_LOCK_CLIENT_SUBVP = 3,
	/**
	 * Replay is the client of HW Lock Manager.
	 */
	HW_LOCK_CLIENT_REPLAY		= 4,
	HW_LOCK_CLIENT_FAMS2 = 5,
	/**
	 * Invalid client.
	 */
	HW_LOCK_CLIENT_INVALID = 0xFFFFFFFF,
};

/**
 * Data passed to HW Lock Mgr in a DMUB_CMD__HW_LOCK command.
 */
struct dmub_cmd_lock_hw_data {
	/**
	 * Specifies the client accessing HW Lock Manager.
	 */
	enum hw_lock_client client;
	/**
	 * HW instances to be locked.
	 */
	struct dmub_hw_lock_inst_flags inst_flags;
	/**
	 * Which components to be locked.
	 */
	union dmub_hw_lock_flags hw_locks;
	/**
	 * Specifies lock/unlock.
	 */
	uint8_t lock;
	/**
	 * HW can be unlocked separately from releasing the HW Lock Mgr.
	 * This flag is set if the client wishes to release the object.
	 */
	uint8_t should_release;
	/**
	 * Explicit padding to 4 byte boundary.
	 */
	uint8_t pad;
};

/**
 * Definition of a DMUB_CMD__HW_LOCK command.
 * Command is used by driver and FW.
 */
struct dmub_rb_cmd_lock_hw {
	/**
	 * Command header.
	 */
	struct dmub_cmd_header header;
	/**
	 * Data passed to HW Lock Mgr in a DMUB_CMD__HW_LOCK command.
	 */
	struct dmub_cmd_lock_hw_data lock_hw_data;
};

/**
 * ABM command sub-types.
 */
enum dmub_cmd_abm_type {
	/**
	 * Initialize parameters for ABM algorithm.
	 * Data is passed through an indirect buffer.
	 */
	DMUB_CMD__ABM_INIT_CONFIG	= 0,
	/**
	 * Set OTG and panel HW instance.
	 */
	DMUB_CMD__ABM_SET_PIPE		= 1,
	/**
	 * Set user requested backklight level.
	 */
	DMUB_CMD__ABM_SET_BACKLIGHT	= 2,
	/**
	 * Set ABM operating/aggression level.
	 */
	DMUB_CMD__ABM_SET_LEVEL		= 3,
	/**
	 * Set ambient light level.
	 */
	DMUB_CMD__ABM_SET_AMBIENT_LEVEL	= 4,
	/**
	 * Enable/disable fractional duty cycle for backlight PWM.
	 */
	DMUB_CMD__ABM_SET_PWM_FRAC	= 5,

	/**
	 * unregister vertical interrupt after steady state is reached
	 */
	DMUB_CMD__ABM_PAUSE	= 6,

	/**
	 * Save and Restore ABM state. On save we save parameters, and
	 * on restore we update state with passed in data.
	 */
	DMUB_CMD__ABM_SAVE_RESTORE	= 7,

	/**
	 * Query ABM caps.
	 */
	DMUB_CMD__ABM_QUERY_CAPS	= 8,

	/**
	 * Set ABM Events
	 */
	DMUB_CMD__ABM_SET_EVENT	= 9,

	/**
	 * Get the current ACE curve.
	 */
	DMUB_CMD__ABM_GET_ACE_CURVE = 10,

	/**
	 * Get current histogram data
	 */
	DMUB_CMD__ABM_GET_HISTOGRAM_DATA = 11,
};

/**
 * LSDMA command sub-types.
 */
enum dmub_cmd_lsdma_type {
	/**
	 * Initialize parameters for LSDMA.
	 * Ring buffer is mapped to the ring buffer
	 */
	DMUB_CMD__LSDMA_INIT_CONFIG	= 0,
	/**
	 * LSDMA copies data from source to destination linearly
	 */
	DMUB_CMD__LSDMA_LINEAR_COPY = 1,
	/**
	* LSDMA copies data from source to destination linearly in sub window
	*/
	DMUB_CMD__LSDMA_LINEAR_SUB_WINDOW_COPY = 2,
	/**
	 * Send the tiled-to-tiled copy command
	 */
	DMUB_CMD__LSDMA_TILED_TO_TILED_COPY = 3,
	/**
	 * Send the poll reg write command
	 */
	DMUB_CMD__LSDMA_POLL_REG_WRITE = 4,
	/**
	 * Send the pio copy command
	 */
	DMUB_CMD__LSDMA_PIO_COPY = 5,
	/**
	 * Send the pio constfill command
	 */
	DMUB_CMD__LSDMA_PIO_CONSTFILL = 6,
};

struct abm_ace_curve {
	/**
	 * @offsets: ACE curve offsets.
	 */
	uint32_t offsets[ABM_MAX_NUM_OF_ACE_SEGMENTS];

	/**
	 * @thresholds: ACE curve thresholds.
	 */
	uint32_t thresholds[ABM_MAX_NUM_OF_ACE_SEGMENTS];

	/**
	 * @slopes: ACE curve slopes.
	 */
	uint32_t slopes[ABM_MAX_NUM_OF_ACE_SEGMENTS];
};

struct fixed_pt_format {
	/**
	 * @sign_bit: Indicates whether one bit is reserved for the sign.
	 */
	bool sign_bit;

	/**
	 * @num_int_bits: Number of bits used for integer part.
	 */
	uint8_t num_int_bits;

	/**
	 * @num_frac_bits: Number of bits used for fractional part.
	 */
	uint8_t num_frac_bits;

	/**
	 * @pad: Explicit padding to 4 byte boundary.
	 */
	uint8_t pad;
};

struct abm_caps {
	/**
	 * @num_hg_bins: Number of histogram bins.
	 */
	uint8_t num_hg_bins;

	/**
	 * @num_ace_segments: Number of ACE curve segments.
	 */
	uint8_t num_ace_segments;

	/**
	 * @pad: Explicit padding to 4 byte boundary.
	 */
	uint8_t pad[2];

	/**
	 * @ace_thresholds_format: Format of the ACE thresholds. If not programmable, it is set to 0.
	 */
	struct fixed_pt_format ace_thresholds_format;

	/**
	 * @ace_offsets_format: Format of the ACE offsets. If not programmable, it is set to 0.
	 */
	struct fixed_pt_format ace_offsets_format;

	/**
	 * @ace_slopes_format: Format of the ACE slopes.
	 */
	struct fixed_pt_format ace_slopes_format;
};

/**
 * Parameters for ABM2.4 algorithm. Passed from driver to FW via an indirect buffer.
 * Requirements:
 *  - Padded explicitly to 32-bit boundary.
 *  - Must ensure this structure matches the one on driver-side,
 *    otherwise it won't be aligned.
 */
struct abm_config_table {
	/**
	 * Gamma curve thresholds, used for crgb conversion.
	 */
	uint16_t crgb_thresh[NUM_POWER_FN_SEGS];                 // 0B
	/**
	 * Gamma curve offsets, used for crgb conversion.
	 */
	uint16_t crgb_offset[NUM_POWER_FN_SEGS];                 // 16B
	/**
	 * Gamma curve slopes, used for crgb conversion.
	 */
	uint16_t crgb_slope[NUM_POWER_FN_SEGS];                  // 32B
	/**
	 * Custom backlight curve thresholds.
	 */
	uint16_t backlight_thresholds[NUM_BL_CURVE_SEGS];        // 48B
	/**
	 * Custom backlight curve offsets.
	 */
	uint16_t backlight_offsets[NUM_BL_CURVE_SEGS];           // 78B
	/**
	 * Ambient light thresholds.
	 */
	uint16_t ambient_thresholds_lux[NUM_AMBI_LEVEL];         // 112B
	/**
	 * Minimum programmable backlight.
	 */
	uint16_t min_abm_backlight;                              // 122B
	/**
	 * Minimum reduction values.
	 */
	uint8_t min_reduction[NUM_AMBI_LEVEL][NUM_AGGR_LEVEL];   // 124B
	/**
	 * Maximum reduction values.
	 */
	uint8_t max_reduction[NUM_AMBI_LEVEL][NUM_AGGR_LEVEL];   // 144B
	/**
	 * Bright positive gain.
	 */
	uint8_t bright_pos_gain[NUM_AMBI_LEVEL][NUM_AGGR_LEVEL]; // 164B
	/**
	 * Dark negative gain.
	 */
	uint8_t dark_pos_gain[NUM_AMBI_LEVEL][NUM_AGGR_LEVEL];   // 184B
	/**
	 * Hybrid factor.
	 */
	uint8_t hybrid_factor[NUM_AGGR_LEVEL];                   // 204B
	/**
	 * Contrast factor.
	 */
	uint8_t contrast_factor[NUM_AGGR_LEVEL];                 // 208B
	/**
	 * Deviation gain.
	 */
	uint8_t deviation_gain[NUM_AGGR_LEVEL];                  // 212B
	/**
	 * Minimum knee.
	 */
	uint8_t min_knee[NUM_AGGR_LEVEL];                        // 216B
	/**
	 * Maximum knee.
	 */
	uint8_t max_knee[NUM_AGGR_LEVEL];                        // 220B
	/**
	 * Unused.
	 */
	uint8_t iir_curve[NUM_AMBI_LEVEL];                       // 224B
	/**
	 * Explicit padding to 4 byte boundary.
	 */
	uint8_t pad3[3];                                         // 229B
	/**
	 * Backlight ramp reduction.
	 */
	uint16_t blRampReduction[NUM_AGGR_LEVEL];                // 232B
	/**
	 * Backlight ramp start.
	 */
	uint16_t blRampStart[NUM_AGGR_LEVEL];                    // 240B
};

/**
 * Data passed from driver to FW in a DMUB_CMD__ABM_SET_PIPE command.
 */
struct dmub_cmd_abm_set_pipe_data {
	/**
	 * OTG HW instance.
	 */
	uint8_t otg_inst;

	/**
	 * Panel Control HW instance.
	 */
	uint8_t panel_inst;

	/**
	 * Controls how ABM will interpret a set pipe or set level command.
	 */
	uint8_t set_pipe_option;

	/**
	 * Unused.
	 * TODO: Remove.
	 */
	uint8_t ramping_boundary;

	/**
	 * PwrSeq HW Instance.
	 */
	uint8_t pwrseq_inst;

	/**
	 * Explicit padding to 4 byte boundary.
	 */
	uint8_t pad[3];
};

/**
 * Definition of a DMUB_CMD__ABM_SET_PIPE command.
 */
struct dmub_rb_cmd_abm_set_pipe {
	/**
	 * Command header.
	 */
	struct dmub_cmd_header header;

	/**
	 * Data passed from driver to FW in a DMUB_CMD__ABM_SET_PIPE command.
	 */
	struct dmub_cmd_abm_set_pipe_data abm_set_pipe_data;
};

/**
 * Type of backlight control method to be used by ABM module
 */
enum dmub_backlight_control_type {
	/**
	 * PWM Backlight control
	 */
	DMU_BACKLIGHT_CONTROL_PWM = 0,
	/**
	 * VESA Aux-based backlight control
	 */
	DMU_BACKLIGHT_CONTROL_VESA_AUX = 1,
	/**
	 * AMD DPCD Aux-based backlight control
	 */
	DMU_BACKLIGHT_CONTROL_AMD_AUX = 2,
};

/**
 * Data passed from driver to FW in a DMUB_CMD__ABM_SET_BACKLIGHT command.
 */
struct dmub_cmd_abm_set_backlight_data {
	/**
	 * Number of frames to ramp to backlight user level.
	 */
	uint32_t frame_ramp;

	/**
	 * Requested backlight level from user.
	 */
	uint32_t backlight_user_level;

	/**
	 * ABM control version.
	 */
	uint8_t version;

	/**
	 * Panel Control HW instance mask.
	 * Bit 0 is Panel Control HW instance 0.
	 * Bit 1 is Panel Control HW instance 1.
	 */
	uint8_t panel_mask;

	/**
	 * AUX HW Instance.
	 */
	uint8_t aux_inst;

	/**
	 * Explicit padding to 4 byte boundary.
	 */
	uint8_t pad[1];

	/**
	 * Backlight control type.
	 * Value 0 is PWM backlight control.
	 * Value 1 is VAUX backlight control.
	 * Value 2 is AMD DPCD AUX backlight control.
	 */
	enum dmub_backlight_control_type backlight_control_type;

	/**
	 * Minimum luminance in nits.
	 */
	uint32_t min_luminance;

	/**
	 * Maximum luminance in nits.
	 */
	uint32_t max_luminance;

	/**
	 * Minimum backlight in pwm.
	 */
	uint32_t min_backlight_pwm;

	/**
	 * Maximum backlight in pwm.
	 */
	uint32_t max_backlight_pwm;
};

/**
 * Definition of a DMUB_CMD__ABM_SET_BACKLIGHT command.
 */
struct dmub_rb_cmd_abm_set_backlight {
	/**
	 * Command header.
	 */
	struct dmub_cmd_header header;

	/**
	 * Data passed from driver to FW in a DMUB_CMD__ABM_SET_BACKLIGHT command.
	 */
	struct dmub_cmd_abm_set_backlight_data abm_set_backlight_data;
};

/**
 * Data passed from driver to FW in a DMUB_CMD__ABM_SET_LEVEL command.
 */
struct dmub_cmd_abm_set_level_data {
	/**
	 * Set current ABM operating/aggression level.
	 */
	uint32_t level;

	/**
	 * ABM control version.
	 */
	uint8_t version;

	/**
	 * Panel Control HW instance mask.
	 * Bit 0 is Panel Control HW instance 0.
	 * Bit 1 is Panel Control HW instance 1.
	 */
	uint8_t panel_mask;

	/**
	 * Explicit padding to 4 byte boundary.
	 */
	uint8_t pad[2];
};

/**
 * Definition of a DMUB_CMD__ABM_SET_LEVEL command.
 */
struct dmub_rb_cmd_abm_set_level {
	/**
	 * Command header.
	 */
	struct dmub_cmd_header header;

	/**
	 * Data passed from driver to FW in a DMUB_CMD__ABM_SET_LEVEL command.
	 */
	struct dmub_cmd_abm_set_level_data abm_set_level_data;
};

/**
 * Data passed from driver to FW in a DMUB_CMD__ABM_SET_AMBIENT_LEVEL command.
 */
struct dmub_cmd_abm_set_ambient_level_data {
	/**
	 * Ambient light sensor reading from OS.
	 */
	uint32_t ambient_lux;

	/**
	 * ABM control version.
	 */
	uint8_t version;

	/**
	 * Panel Control HW instance mask.
	 * Bit 0 is Panel Control HW instance 0.
	 * Bit 1 is Panel Control HW instance 1.
	 */
	uint8_t panel_mask;

	/**
	 * Explicit padding to 4 byte boundary.
	 */
	uint8_t pad[2];
};

/**
 * Definition of a DMUB_CMD__ABM_SET_AMBIENT_LEVEL command.
 */
struct dmub_rb_cmd_abm_set_ambient_level {
	/**
	 * Command header.
	 */
	struct dmub_cmd_header header;

	/**
	 * Data passed from driver to FW in a DMUB_CMD__ABM_SET_AMBIENT_LEVEL command.
	 */
	struct dmub_cmd_abm_set_ambient_level_data abm_set_ambient_level_data;
};

/**
 * Data passed from driver to FW in a DMUB_CMD__ABM_SET_PWM_FRAC command.
 */
struct dmub_cmd_abm_set_pwm_frac_data {
	/**
	 * Enable/disable fractional duty cycle for backlight PWM.
	 * TODO: Convert to uint8_t.
	 */
	uint32_t fractional_pwm;

	/**
	 * ABM control version.
	 */
	uint8_t version;

	/**
	 * Panel Control HW instance mask.
	 * Bit 0 is Panel Control HW instance 0.
	 * Bit 1 is Panel Control HW instance 1.
	 */
	uint8_t panel_mask;

	/**
	 * Explicit padding to 4 byte boundary.
	 */
	uint8_t pad[2];
};

/**
 * Definition of a DMUB_CMD__ABM_SET_PWM_FRAC command.
 */
struct dmub_rb_cmd_abm_set_pwm_frac {
	/**
	 * Command header.
	 */
	struct dmub_cmd_header header;

	/**
	 * Data passed from driver to FW in a DMUB_CMD__ABM_SET_PWM_FRAC command.
	 */
	struct dmub_cmd_abm_set_pwm_frac_data abm_set_pwm_frac_data;
};

/**
 * Data passed from driver to FW in a DMUB_CMD__ABM_INIT_CONFIG command.
 */
struct dmub_cmd_abm_init_config_data {
	/**
	 * Location of indirect buffer used to pass init data to ABM.
	 */
	union dmub_addr src;

	/**
	 * Indirect buffer length.
	 */
	uint16_t bytes;


	/**
	 * ABM control version.
	 */
	uint8_t version;

	/**
	 * Panel Control HW instance mask.
	 * Bit 0 is Panel Control HW instance 0.
	 * Bit 1 is Panel Control HW instance 1.
	 */
	uint8_t panel_mask;

	/**
	 * Explicit padding to 4 byte boundary.
	 */
	uint8_t pad[2];
};

/**
 * Definition of a DMUB_CMD__ABM_INIT_CONFIG command.
 */
struct dmub_rb_cmd_abm_init_config {
	/**
	 * Command header.
	 */
	struct dmub_cmd_header header;

	/**
	 * Data passed from driver to FW in a DMUB_CMD__ABM_INIT_CONFIG command.
	 */
	struct dmub_cmd_abm_init_config_data abm_init_config_data;
};

/**
 * Data passed from driver to FW in a DMUB_CMD__ABM_PAUSE command.
 */

struct dmub_cmd_abm_pause_data {

	/**
	 * Panel Control HW instance mask.
	 * Bit 0 is Panel Control HW instance 0.
	 * Bit 1 is Panel Control HW instance 1.
	 */
	uint8_t panel_mask;

	/**
	 * OTG hw instance
	 */
	uint8_t otg_inst;

	/**
	 * Enable or disable ABM pause
	 */
	uint8_t enable;

	/**
	 * Explicit padding to 4 byte boundary.
	 */
	uint8_t pad[1];
};

/**
 * Definition of a DMUB_CMD__ABM_PAUSE command.
 */
struct dmub_rb_cmd_abm_pause {
	/**
	 * Command header.
	 */
	struct dmub_cmd_header header;

	/**
	 * Data passed from driver to FW in a DMUB_CMD__ABM_PAUSE command.
	 */
	struct dmub_cmd_abm_pause_data abm_pause_data;
};

/**
 * Data passed from driver to FW in a DMUB_CMD__ABM_QUERY_CAPS command.
 */
struct dmub_cmd_abm_query_caps_in {
	/**
	 * Panel instance.
	 */
	uint8_t panel_inst;

	/**
	 * Explicit padding to 4 byte boundary.
	 */
	uint8_t pad[3];
};

/**
 * Data passed from FW to driver in a DMUB_CMD__ABM_QUERY_CAPS command.
 */
struct dmub_cmd_abm_query_caps_out {
	/**
	 * SW Algorithm caps.
	 */
	struct abm_caps sw_caps;

	/**
	 * ABM HW caps.
	 */
	struct abm_caps hw_caps;
};

/**
 * Definition of a DMUB_CMD__ABM_QUERY_CAPS command.
 */
struct dmub_rb_cmd_abm_query_caps {
	/**
	 * Command header.
	 */
	struct dmub_cmd_header header;

	/**
	 * Data passed between FW and driver in a DMUB_CMD__ABM_QUERY_CAPS command.
	 */
	union {
		struct dmub_cmd_abm_query_caps_in  abm_query_caps_in;
		struct dmub_cmd_abm_query_caps_out abm_query_caps_out;
	} data;
};

/**
 * enum dmub_abm_ace_curve_type - ACE curve type.
 */
enum dmub_abm_ace_curve_type {
	/**
	 * ACE curve as defined by the SW layer.
	 */
	ABM_ACE_CURVE_TYPE__SW = 0,
	/**
	 * ACE curve as defined by the SW to HW translation interface layer.
	 */
	ABM_ACE_CURVE_TYPE__SW_IF = 1,
};

/**
 * enum dmub_abm_histogram_type - Histogram type.
 */
enum dmub_abm_histogram_type {
	/**
	 * ACE curve as defined by the SW layer.
	 */
	ABM_HISTOGRAM_TYPE__SW = 0,
	/**
	 * ACE curve as defined by the SW to HW translation interface layer.
	 */
	ABM_HISTOGRAM_TYPE__SW_IF = 1,
};

/**
 * Definition of a DMUB_CMD__ABM_GET_ACE_CURVE command.
 */
struct dmub_rb_cmd_abm_get_ace_curve {
	/**
	 * Command header.
	 */
	struct dmub_cmd_header header;

	/**
	 * Address where ACE curve should be copied.
	 */
	union dmub_addr dest;

	/**
	 * Type of ACE curve being queried.
	 */
	enum dmub_abm_ace_curve_type ace_type;

	/**
	 * Indirect buffer length.
	 */
	uint16_t bytes;

	/**
	 * eDP panel instance.
	 */
	uint8_t panel_inst;

	/**
	 * Explicit padding to 4 byte boundary.
	 */
	uint8_t pad;
};

/**
 * Definition of a DMUB_CMD__ABM_GET_HISTOGRAM command.
 */
struct dmub_rb_cmd_abm_get_histogram {
	/**
	 * Command header.
	 */
	struct dmub_cmd_header header;

	/**
	 * Address where Histogram should be copied.
	 */
	union dmub_addr dest;

	/**
	 * Type of Histogram being queried.
	 */
	enum dmub_abm_histogram_type histogram_type;

	/**
	 * Indirect buffer length.
	 */
	uint16_t bytes;

	/**
	 * eDP panel instance.
	 */
	uint8_t panel_inst;

	/**
	 * Explicit padding to 4 byte boundary.
	 */
	uint8_t pad;
};

/**
 * Definition of a DMUB_CMD__ABM_SAVE_RESTORE command.
 */
struct dmub_rb_cmd_abm_save_restore {
	/**
	 * Command header.
	 */
	struct dmub_cmd_header header;

	/**
	 * OTG hw instance
	 */
	uint8_t otg_inst;

	/**
	 * Enable or disable ABM pause
	 */
	uint8_t freeze;

	/**
	 * Explicit padding to 4 byte boundary.
	 */
	uint8_t debug;

	/**
	 * Data passed from driver to FW in a DMUB_CMD__ABM_INIT_CONFIG command.
	 */
	struct dmub_cmd_abm_init_config_data abm_init_config_data;
};

/**
 * Data passed from driver to FW in a DMUB_CMD__ABM_SET_EVENT command.
 */

struct dmub_cmd_abm_set_event_data {

	/**
	 * VB Scaling Init. Strength Mapping
	 * Byte 0: 0~255 for VB level 0
	 * Byte 1: 0~255 for VB level 1
	 * Byte 2: 0~255 for VB level 2
	 * Byte 3: 0~255 for VB level 3
	 */
	uint32_t vb_scaling_strength_mapping;
	/**
	 * VariBright Scaling Enable
	 */
	uint8_t vb_scaling_enable;
	/**
	 * Panel Control HW instance mask.
	 * Bit 0 is Panel Control HW instance 0.
	 * Bit 1 is Panel Control HW instance 1.
	 */
	uint8_t panel_mask;

	/**
	 * Explicit padding to 4 byte boundary.
	 */
	uint8_t pad[2];
};

/**
 * Definition of a DMUB_CMD__ABM_SET_EVENT command.
 */
struct dmub_rb_cmd_abm_set_event {
	/**
	 * Command header.
	 */
	struct dmub_cmd_header header;

	/**
	 * Data passed from driver to FW in a DMUB_CMD__ABM_SET_EVENT command.
	 */
	struct dmub_cmd_abm_set_event_data abm_set_event_data;
};

/**
 * Data passed from driver to FW in a DMUB_CMD__QUERY_FEATURE_CAPS command.
 */
struct dmub_cmd_query_feature_caps_data {
	/**
	 * DMUB feature capabilities.
	 * After DMUB init, driver will query FW capabilities prior to enabling certain features.
	 */
	struct dmub_feature_caps feature_caps;
};

/**
 * Definition of a DMUB_CMD__QUERY_FEATURE_CAPS command.
 */
struct dmub_rb_cmd_query_feature_caps {
	/**
	 * Command header.
	 */
	struct dmub_cmd_header header;
	/**
	 * Data passed from driver to FW in a DMUB_CMD__QUERY_FEATURE_CAPS command.
	 */
	struct dmub_cmd_query_feature_caps_data query_feature_caps_data;
};

/**
 * Data passed from driver to FW in a DMUB_CMD__GET_VISUAL_CONFIRM_COLOR command.
 */
struct dmub_cmd_visual_confirm_color_data {
	/**
	 * DMUB visual confirm color
	 */
	struct dmub_visual_confirm_color visual_confirm_color;
};

/**
 * Definition of a DMUB_CMD__GET_VISUAL_CONFIRM_COLOR command.
 */
struct dmub_rb_cmd_get_visual_confirm_color {
	/**
	 * Command header.
	 */
	struct dmub_cmd_header header;
	/**
	 * Data passed from driver to FW in a DMUB_CMD__GET_VISUAL_CONFIRM_COLOR command.
	 */
	struct dmub_cmd_visual_confirm_color_data visual_confirm_color_data;
};

/**
 * enum dmub_cmd_panel_cntl_type - Panel control command.
 */
enum dmub_cmd_panel_cntl_type {
	/**
	 * Initializes embedded panel hardware blocks.
	 */
	DMUB_CMD__PANEL_CNTL_HW_INIT = 0,
	/**
	 * Queries backlight info for the embedded panel.
	 */
	DMUB_CMD__PANEL_CNTL_QUERY_BACKLIGHT_INFO = 1,
	/**
	 * Sets the PWM Freq as per user's requirement.
	 */
	DMUB_CMD__PANEL_DEBUG_PWM_FREQ = 2,
};

/**
 * struct dmub_cmd_panel_cntl_data - Panel control data.
 */
struct dmub_cmd_panel_cntl_data {
	uint32_t pwrseq_inst; /**< pwrseq instance */
	uint32_t current_backlight; /* in/out */
	uint32_t bl_pwm_cntl; /* in/out */
	uint32_t bl_pwm_period_cntl; /* in/out */
	uint32_t bl_pwm_ref_div1; /* in/out */
	uint8_t is_backlight_on : 1; /* in/out */
	uint8_t is_powered_on : 1; /* in/out */
	uint8_t padding[3];
	uint32_t bl_pwm_ref_div2; /* in/out */
	uint8_t reserved[4];
};

/**
 * struct dmub_rb_cmd_panel_cntl - Panel control command.
 */
struct dmub_rb_cmd_panel_cntl {
	struct dmub_cmd_header header; /**< header */
	struct dmub_cmd_panel_cntl_data data; /**< payload */
};

struct dmub_optc_state {
	uint32_t v_total_max;
	uint32_t v_total_min;
	uint32_t tg_inst;
};

struct dmub_rb_cmd_drr_update {
	struct dmub_cmd_header header;
	struct dmub_optc_state dmub_optc_state_req;
};

struct dmub_cmd_fw_assisted_mclk_switch_pipe_data {
	uint32_t pix_clk_100hz;
	uint8_t max_ramp_step;
	uint8_t pipes;
	uint8_t min_refresh_in_hz;
	uint8_t pipe_count;
	uint8_t pipe_index[4];
};

struct dmub_cmd_fw_assisted_mclk_switch_config {
	uint8_t fams_enabled;
	uint8_t visual_confirm_enabled;
	uint16_t vactive_stretch_margin_us; // Extra vblank stretch required when doing FPO + Vactive
	struct dmub_cmd_fw_assisted_mclk_switch_pipe_data pipe_data[DMUB_MAX_FPO_STREAMS];
};

struct dmub_rb_cmd_fw_assisted_mclk_switch {
	struct dmub_cmd_header header;
	struct dmub_cmd_fw_assisted_mclk_switch_config config_data;
};

/**
 * Data passed from driver to FW in a DMUB_CMD__VBIOS_LVTMA_CONTROL command.
 */
struct dmub_cmd_lvtma_control_data {
	uint8_t uc_pwr_action; /**< LVTMA_ACTION */
	uint8_t bypass_panel_control_wait;
	uint8_t reserved_0[2]; /**< For future use */
	uint8_t pwrseq_inst; /**< LVTMA control instance */
	uint8_t reserved_1[3]; /**< For future use */
};

/**
 * Definition of a DMUB_CMD__VBIOS_LVTMA_CONTROL command.
 */
struct dmub_rb_cmd_lvtma_control {
	/**
	 * Command header.
	 */
	struct dmub_cmd_header header;
	/**
	 * Data passed from driver to FW in a DMUB_CMD__VBIOS_LVTMA_CONTROL command.
	 */
	struct dmub_cmd_lvtma_control_data data;
};

/**
 * Data passed in/out in a DMUB_CMD__VBIOS_TRANSMITTER_QUERY_DP_ALT command.
 */
struct dmub_rb_cmd_transmitter_query_dp_alt_data {
	uint8_t phy_id; /**< 0=UNIPHYA, 1=UNIPHYB, 2=UNIPHYC, 3=UNIPHYD, 4=UNIPHYE, 5=UNIPHYF */
	uint8_t is_usb; /**< is phy is usb */
	uint8_t is_dp_alt_disable; /**< is dp alt disable */
	uint8_t is_dp4; /**< is dp in 4 lane */
};

/**
 * Definition of a DMUB_CMD__VBIOS_TRANSMITTER_QUERY_DP_ALT command.
 */
struct dmub_rb_cmd_transmitter_query_dp_alt {
	struct dmub_cmd_header header; /**< header */
	struct dmub_rb_cmd_transmitter_query_dp_alt_data data; /**< payload */
};

struct phy_test_mode {
	uint8_t mode;
	uint8_t pat0;
	uint8_t pad[2];
};

/**
 * Data passed in/out in a DMUB_CMD__VBIOS_TRANSMITTER_SET_PHY_FSM command.
 */
struct dmub_rb_cmd_transmitter_set_phy_fsm_data {
	uint8_t phy_id; /**< 0=UNIPHYA, 1=UNIPHYB, 2=UNIPHYC, 3=UNIPHYD, 4=UNIPHYE, 5=UNIPHYF */
	uint8_t mode; /**< HDMI/DP/DP2 etc */
	uint8_t lane_num; /**< Number of lanes */
	uint32_t symclk_100Hz; /**< PLL symclock in 100hz */
	struct phy_test_mode test_mode;
	enum dmub_phy_fsm_state state;
	uint32_t status;
	uint8_t pad;
};

/**
 * Definition of a DMUB_CMD__VBIOS_TRANSMITTER_SET_PHY_FSM command.
 */
struct dmub_rb_cmd_transmitter_set_phy_fsm {
	struct dmub_cmd_header header; /**< header */
	struct dmub_rb_cmd_transmitter_set_phy_fsm_data data; /**< payload */
};

/**
 * Maximum number of bytes a chunk sent to DMUB for parsing
 */
#define DMUB_EDID_CEA_DATA_CHUNK_BYTES 8

/**
 *  Represent a chunk of CEA blocks sent to DMUB for parsing
 */
struct dmub_cmd_send_edid_cea {
	uint16_t offset;	/**< offset into the CEA block */
	uint8_t length;	/**< number of bytes in payload to copy as part of CEA block */
	uint16_t cea_total_length;  /**< total length of the CEA block */
	uint8_t payload[DMUB_EDID_CEA_DATA_CHUNK_BYTES]; /**< data chunk of the CEA block */
	uint8_t pad[3]; /**< padding and for future expansion */
};

/**
 * Result of VSDB parsing from CEA block
 */
struct dmub_cmd_edid_cea_amd_vsdb {
	uint8_t vsdb_found;		/**< 1 if parsing has found valid AMD VSDB */
	uint8_t freesync_supported;	/**< 1 if Freesync is supported */
	uint16_t amd_vsdb_version;	/**< AMD VSDB version */
	uint16_t min_frame_rate;	/**< Maximum frame rate */
	uint16_t max_frame_rate;	/**< Minimum frame rate */
};

/**
 * Result of sending a CEA chunk
 */
struct dmub_cmd_edid_cea_ack {
	uint16_t offset;	/**< offset of the chunk into the CEA block */
	uint8_t success;	/**< 1 if this sending of chunk succeeded */
	uint8_t pad;		/**< padding and for future expansion */
};

/**
 * Specify whether the result is an ACK/NACK or the parsing has finished
 */
enum dmub_cmd_edid_cea_reply_type {
	DMUB_CMD__EDID_CEA_AMD_VSDB	= 1, /**< VSDB parsing has finished */
	DMUB_CMD__EDID_CEA_ACK		= 2, /**< acknowledges the CEA sending is OK or failing */
};

/**
 * Definition of a DMUB_CMD__EDID_CEA command.
 */
struct dmub_rb_cmd_edid_cea {
	struct dmub_cmd_header header;	/**< Command header */
	union dmub_cmd_edid_cea_data {
		struct dmub_cmd_send_edid_cea input; /**< input to send CEA chunks */
		struct dmub_cmd_edid_cea_output { /**< output with results */
			uint8_t type;	/**< dmub_cmd_edid_cea_reply_type */
			union {
				struct dmub_cmd_edid_cea_amd_vsdb amd_vsdb;
				struct dmub_cmd_edid_cea_ack ack;
			};
		} output;	/**< output to retrieve ACK/NACK or VSDB parsing results */
	} data;	/**< Command data */

};

/**
 * struct dmub_cmd_cable_id_input - Defines the input of DMUB_CMD_GET_USBC_CABLE_ID command.
 */
struct dmub_cmd_cable_id_input {
	uint8_t phy_inst;  /**< phy inst for cable id data */
};

/**
 * struct dmub_cmd_cable_id_input - Defines the output of DMUB_CMD_GET_USBC_CABLE_ID command.
 */
struct dmub_cmd_cable_id_output {
	uint8_t UHBR10_20_CAPABILITY	:2; /**< b'01 for UHBR10 support, b'10 for both UHBR10 and UHBR20 support */
	uint8_t UHBR13_5_CAPABILITY	:1; /**< b'1 for UHBR13.5 support */
	uint8_t CABLE_TYPE		:3; /**< b'01 for passive cable, b'10 for active LRD cable, b'11 for active retimer cable */
	uint8_t RESERVED		:2; /**< reserved means not defined */
};

/**
 * Definition of a DMUB_CMD_GET_USBC_CABLE_ID command
 */
struct dmub_rb_cmd_get_usbc_cable_id {
	struct dmub_cmd_header header; /**< Command header */
	/**
	 * Data passed from driver to FW in a DMUB_CMD_GET_USBC_CABLE_ID command.
	 */
	union dmub_cmd_cable_id_data {
		struct dmub_cmd_cable_id_input input; /**< Input */
		struct dmub_cmd_cable_id_output output; /**< Output */
		uint8_t output_raw; /**< Raw data output */
	} data;
};

enum dmub_cmd_fused_io_sub_type {
	DMUB_CMD__FUSED_IO_EXECUTE = 0,
	DMUB_CMD__FUSED_IO_ABORT = 1,
};

enum dmub_cmd_fused_request_type {
	FUSED_REQUEST_READ,
	FUSED_REQUEST_WRITE,
	FUSED_REQUEST_POLL,
};

enum dmub_cmd_fused_request_status {
	FUSED_REQUEST_STATUS_SUCCESS,
	FUSED_REQUEST_STATUS_BEGIN,
	FUSED_REQUEST_STATUS_SUBMIT,
	FUSED_REQUEST_STATUS_REPLY,
	FUSED_REQUEST_STATUS_POLL,
	FUSED_REQUEST_STATUS_ABORTED,
	FUSED_REQUEST_STATUS_FAILED = 0x80,
	FUSED_REQUEST_STATUS_INVALID,
	FUSED_REQUEST_STATUS_BUSY,
	FUSED_REQUEST_STATUS_TIMEOUT,
	FUSED_REQUEST_STATUS_POLL_TIMEOUT,
};

struct dmub_cmd_fused_request {
	uint8_t status;
	uint8_t type : 2;
	uint8_t _reserved0 : 3;
	uint8_t poll_mask_msb : 3;  // Number of MSB to zero out from last byte before comparing
	uint8_t identifier;
	uint8_t _reserved1;
	uint32_t timeout_us;
	union dmub_cmd_fused_request_location {
		struct dmub_cmd_fused_request_location_i2c {
			uint8_t is_aux : 1;  // False
			uint8_t ddc_line : 3;
			uint8_t over_aux : 1;
			uint8_t _reserved0 : 3;
			uint8_t address;
			uint8_t offset;
			uint8_t length;
		} i2c;
		struct dmub_cmd_fused_request_location_aux {
			uint32_t is_aux : 1;  // True
			uint32_t ddc_line : 3;
			uint32_t address : 20;
			uint32_t length : 8;  // Automatically split into 16B transactions
		} aux;
	} u;
	uint8_t buffer[0x30];  // Read: out, write: in, poll: expected
};

struct dmub_rb_cmd_fused_io {
	struct dmub_cmd_header header;
	struct dmub_cmd_fused_request request;
};

/**
 * Command type of a DMUB_CMD__SECURE_DISPLAY command
 */
enum dmub_cmd_secure_display_type {
	DMUB_CMD__SECURE_DISPLAY_TEST_CMD = 0,		/* test command to only check if inbox message works */
	DMUB_CMD__SECURE_DISPLAY_CRC_STOP_UPDATE,
	DMUB_CMD__SECURE_DISPLAY_CRC_WIN_NOTIFY,
	DMUB_CMD__SECURE_DISPLAY_MULTIPLE_CRC_STOP_UPDATE,
	DMUB_CMD__SECURE_DISPLAY_MULTIPLE_CRC_WIN_NOTIFY
};

#define MAX_ROI_NUM	2

struct dmub_cmd_roi_info {
	uint16_t x_start;
	uint16_t x_end;
	uint16_t y_start;
	uint16_t y_end;
	uint8_t otg_id;
	uint8_t phy_id;
};

struct dmub_cmd_roi_window_ctl {
	uint16_t x_start;
	uint16_t x_end;
	uint16_t y_start;
	uint16_t y_end;
	bool enable;
};

struct dmub_cmd_roi_ctl_info {
	uint8_t otg_id;
	uint8_t phy_id;
	struct dmub_cmd_roi_window_ctl roi_ctl[MAX_ROI_NUM];
};

/**
 * Definition of a DMUB_CMD__SECURE_DISPLAY command
 */
struct dmub_rb_cmd_secure_display {
	struct dmub_cmd_header header;
	/**
	 * Data passed from driver to dmub firmware.
	 */
	struct dmub_cmd_roi_info roi_info;
	struct dmub_cmd_roi_ctl_info mul_roi_ctl;
};

/**
 * Command type of a DMUB_CMD__PSP command
 */
enum dmub_cmd_psp_type {
	DMUB_CMD__PSP_ASSR_ENABLE = 0
};

/**
 * Data passed from driver to FW in a DMUB_CMD__PSP_ASSR_ENABLE command.
 */
struct dmub_cmd_assr_enable_data {
	/**
	 * ASSR enable or disable.
	 */
	uint8_t enable;
	/**
	 * PHY port type.
	 * Indicates eDP / non-eDP port type
	 */
	uint8_t phy_port_type;
	/**
	 * PHY port ID.
	 */
	uint8_t phy_port_id;
	/**
	 * Link encoder index.
	 */
	uint8_t link_enc_index;
	/**
	 * HPO mode.
	 */
	uint8_t hpo_mode;

	/**
	 * Reserved field.
	 */
	uint8_t reserved[7];
};

/**
 * Definition of a DMUB_CMD__PSP_ASSR_ENABLE command.
 */
struct dmub_rb_cmd_assr_enable {
	/**
	 * Command header.
	 */
	struct dmub_cmd_header header;

	/**
	 * Assr data.
	 */
	struct dmub_cmd_assr_enable_data assr_data;

	/**
	 * Reserved field.
	 */
	uint32_t reserved[3];
};

/**
 * Current definition of "ips_mode" from driver
 */
enum ips_residency_mode {
	IPS_RESIDENCY__IPS1_MAX,
	IPS_RESIDENCY__IPS2,
	IPS_RESIDENCY__IPS1_RCG,
	IPS_RESIDENCY__IPS1_ONO2_ON,
	IPS_RESIDENCY__IPS1_Z8_RETENTION,
	IPS_RESIDENCY__PG_ONO_LAST_SEEN_IN_IPS,
	IPS_RESIDENCY__PG_ONO_CURRENT_STATE
};

#define NUM_IPS_HISTOGRAM_BUCKETS 16

/**
 * IPS residency statistics to be sent to driver - subset of struct dmub_ips_residency_stats
 */
struct dmub_ips_residency_info {
	uint32_t residency_millipercent;
	uint32_t entry_counter;
	uint32_t histogram[NUM_IPS_HISTOGRAM_BUCKETS];
	uint64_t total_time_us;
	uint64_t total_inactive_time_us;
	uint32_t ono_pg_state_at_collection;
	uint32_t ono_pg_state_last_seen_in_ips;
};

/**
 * Data passed from driver to FW in a DMUB_CMD__IPS_RESIDENCY_CNTL command.
 */
struct dmub_cmd_ips_residency_cntl_data {
	uint8_t panel_inst;
	uint8_t start_measurement;
	uint8_t padding[2]; // align to 4-byte boundary
};

struct dmub_rb_cmd_ips_residency_cntl {
	struct dmub_cmd_header header;
	struct dmub_cmd_ips_residency_cntl_data cntl_data;
};

/**
 * Data passed from FW to driver in a DMUB_CMD__IPS_QUERY_RESIDENCY_INFO command.
 */
struct dmub_cmd_ips_query_residency_info_data {
	union dmub_addr dest;
	uint32_t size;
	uint32_t ips_mode;
	uint8_t panel_inst;
	uint8_t padding[3]; // align to 4-byte boundary
};

struct dmub_rb_cmd_ips_query_residency_info {
	struct dmub_cmd_header header;
	struct dmub_cmd_ips_query_residency_info_data info_data;
};

/**
 * union dmub_rb_cmd - DMUB inbox command.
 */
union dmub_rb_cmd {
	/**
	 * Elements shared with all commands.
	 */
	struct dmub_rb_cmd_common cmd_common;
	/**
	 * Definition of a DMUB_CMD__REG_SEQ_READ_MODIFY_WRITE command.
	 */
	struct dmub_rb_cmd_read_modify_write read_modify_write;
	/**
	 * Definition of a DMUB_CMD__REG_SEQ_FIELD_UPDATE_SEQ command.
	 */
	struct dmub_rb_cmd_reg_field_update_sequence reg_field_update_seq;
	/**
	 * Definition of a DMUB_CMD__REG_SEQ_BURST_WRITE command.
	 */
	struct dmub_rb_cmd_burst_write burst_write;
	/**
	 * Definition of a DMUB_CMD__REG_REG_WAIT command.
	 */
	struct dmub_rb_cmd_reg_wait reg_wait;
	/**
	 * Definition of a DMUB_CMD__VBIOS_DIGX_ENCODER_CONTROL command.
	 */
	struct dmub_rb_cmd_digx_encoder_control digx_encoder_control;
	/**
	 * Definition of a DMUB_CMD__VBIOS_SET_PIXEL_CLOCK command.
	 */
	struct dmub_rb_cmd_set_pixel_clock set_pixel_clock;
	/**
	 * Definition of a DMUB_CMD__VBIOS_ENABLE_DISP_POWER_GATING command.
	 */
	struct dmub_rb_cmd_enable_disp_power_gating enable_disp_power_gating;
	/**
	 * Definition of a DMUB_CMD__VBIOS_DPPHY_INIT command.
	 */
	struct dmub_rb_cmd_dpphy_init dpphy_init;
	/**
	 * Definition of a DMUB_CMD__VBIOS_DIG1_TRANSMITTER_CONTROL command.
	 */
	struct dmub_rb_cmd_dig1_transmitter_control dig1_transmitter_control;
	/**
	 * Definition of a DMUB_CMD__VBIOS_DOMAIN_CONTROL command.
	 */
	struct dmub_rb_cmd_domain_control domain_control;
	/**
	 * Definition of a DMUB_CMD__PSR_SET_VERSION command.
	 */
	struct dmub_rb_cmd_psr_set_version psr_set_version;
	/**
	 * Definition of a DMUB_CMD__PSR_COPY_SETTINGS command.
	 */
	struct dmub_rb_cmd_psr_copy_settings psr_copy_settings;
	/**
	 * Definition of a DMUB_CMD__PSR_ENABLE command.
	 */
	struct dmub_rb_cmd_psr_enable psr_enable;
	/**
	 * Definition of a DMUB_CMD__PSR_SET_LEVEL command.
	 */
	struct dmub_rb_cmd_psr_set_level psr_set_level;
	/**
	 * Definition of a DMUB_CMD__PSR_FORCE_STATIC command.
	 */
	struct dmub_rb_cmd_psr_force_static psr_force_static;
	/**
	 * Definition of a DMUB_CMD__UPDATE_DIRTY_RECT command.
	 */
	struct dmub_rb_cmd_update_dirty_rect update_dirty_rect;
	/**
	 * Definition of a DMUB_CMD__UPDATE_CURSOR_INFO command.
	 */
	struct dmub_rb_cmd_update_cursor_info update_cursor_info;
	/**
	 * Definition of a DMUB_CMD__HW_LOCK command.
	 * Command is used by driver and FW.
	 */
	struct dmub_rb_cmd_lock_hw lock_hw;
	/**
	 * Definition of a DMUB_CMD__SET_SINK_VTOTAL_IN_PSR_ACTIVE command.
	 */
	struct dmub_rb_cmd_psr_set_vtotal psr_set_vtotal;
	/**
	 * Definition of a DMUB_CMD__SET_PSR_POWER_OPT command.
	 */
	struct dmub_rb_cmd_psr_set_power_opt psr_set_power_opt;
	/**
	 * Definition of a DMUB_CMD__PLAT_54186_WA command.
	 */
	struct dmub_rb_cmd_PLAT_54186_wa PLAT_54186_wa;
	/**
	 * Definition of a DMUB_CMD__MALL command.
	 */
	struct dmub_rb_cmd_mall mall;

	/**
	 * Definition of a DMUB_CMD__CAB command.
	 */
	struct dmub_rb_cmd_cab_for_ss cab;

	struct dmub_rb_cmd_fw_assisted_mclk_switch_v2 fw_assisted_mclk_switch_v2;

	/**
	 * Definition of a DMUB_CMD__IDLE_OPT_DCN_RESTORE command.
	 */
	struct dmub_rb_cmd_idle_opt_dcn_restore dcn_restore;

	/**
	 * Definition of a DMUB_CMD__CLK_MGR_NOTIFY_CLOCKS command.
	 */
	struct dmub_rb_cmd_clk_mgr_notify_clocks notify_clocks;

	/**
	 * Definition of DMUB_CMD__PANEL_CNTL commands.
	 */
	struct dmub_rb_cmd_panel_cntl panel_cntl;

	/**
	 * Definition of a DMUB_CMD__ABM_SET_PIPE command.
	 */
	struct dmub_rb_cmd_abm_set_pipe abm_set_pipe;

	/**
	 * Definition of a DMUB_CMD__ABM_SET_BACKLIGHT command.
	 */
	struct dmub_rb_cmd_abm_set_backlight abm_set_backlight;

	/**
	 * Definition of a DMUB_CMD__ABM_SET_LEVEL command.
	 */
	struct dmub_rb_cmd_abm_set_level abm_set_level;

	/**
	 * Definition of a DMUB_CMD__ABM_SET_AMBIENT_LEVEL command.
	 */
	struct dmub_rb_cmd_abm_set_ambient_level abm_set_ambient_level;

	/**
	 * Definition of a DMUB_CMD__ABM_SET_PWM_FRAC command.
	 */
	struct dmub_rb_cmd_abm_set_pwm_frac abm_set_pwm_frac;

	/**
	 * Definition of a DMUB_CMD__ABM_INIT_CONFIG command.
	 */
	struct dmub_rb_cmd_abm_init_config abm_init_config;

	/**
	 * Definition of a DMUB_CMD__ABM_PAUSE command.
	 */
	struct dmub_rb_cmd_abm_pause abm_pause;

	/**
	 * Definition of a DMUB_CMD__ABM_SAVE_RESTORE command.
	 */
	struct dmub_rb_cmd_abm_save_restore abm_save_restore;

	/**
	 * Definition of a DMUB_CMD__ABM_QUERY_CAPS command.
	 */
	struct dmub_rb_cmd_abm_query_caps abm_query_caps;

	/**
	 * Definition of a DMUB_CMD__ABM_GET_ACE_CURVE command.
	 */
	struct dmub_rb_cmd_abm_get_ace_curve abm_get_ace_curve;

	/**
	 * Definition of a DMUB_CMD__ABM_GET_HISTOGRAM command.
	 */
	struct dmub_rb_cmd_abm_get_histogram abm_get_histogram;

	/**
	 * Definition of a DMUB_CMD__ABM_SET_EVENT command.
	 */
	struct dmub_rb_cmd_abm_set_event abm_set_event;

	/**
	 * Definition of a DMUB_CMD__DP_AUX_ACCESS command.
	 */
	struct dmub_rb_cmd_dp_aux_access dp_aux_access;

	/**
	 * Definition of a DMUB_CMD__OUTBOX1_ENABLE command.
	 */
	struct dmub_rb_cmd_outbox1_enable outbox1_enable;

	/**
	 * Definition of a DMUB_CMD__QUERY_FEATURE_CAPS command.
	 */
	struct dmub_rb_cmd_query_feature_caps query_feature_caps;

	/**
	 * Definition of a DMUB_CMD__GET_VISUAL_CONFIRM_COLOR command.
	 */
	struct dmub_rb_cmd_get_visual_confirm_color visual_confirm_color;
	struct dmub_rb_cmd_drr_update drr_update;
	struct dmub_rb_cmd_fw_assisted_mclk_switch fw_assisted_mclk_switch;

	/**
	 * Definition of a DMUB_CMD__VBIOS_LVTMA_CONTROL command.
	 */
	struct dmub_rb_cmd_lvtma_control lvtma_control;
	/**
	 * Definition of a DMUB_CMD__VBIOS_TRANSMITTER_QUERY_DP_ALT command.
	 */
	struct dmub_rb_cmd_transmitter_query_dp_alt query_dp_alt;
	/**
	 * Definition of a DMUB_CMD__VBIOS_TRANSMITTER_SET_PHY_FSM command.
	 */
	struct dmub_rb_cmd_transmitter_set_phy_fsm set_phy_fsm;
	/**
	 * Definition of a DMUB_CMD__DPIA_DIG1_CONTROL command.
	 */
	struct dmub_rb_cmd_dig1_dpia_control dig1_dpia_control;
	/**
	 * Definition of a DMUB_CMD__DPIA_SET_CONFIG_ACCESS command.
	 */
	struct dmub_rb_cmd_set_config_access set_config_access; // (deprecated)
	/**
	 * Definition of a DMUB_CMD__DPIA_SET_CONFIG_ACCESS command.
	 */
	struct dmub_rb_cmd_set_config_request set_config_request;
	/**
	 * Definition of a DMUB_CMD__DPIA_MST_ALLOC_SLOTS command.
	 */
	struct dmub_rb_cmd_set_mst_alloc_slots set_mst_alloc_slots;
	/**
	 * Definition of a DMUB_CMD__DPIA_SET_TPS_NOTIFICATION command.
	 */
	struct dmub_rb_cmd_set_tps_notification set_tps_notification;
	/**
	 * Definition of a DMUB_CMD__EDID_CEA command.
	 */
	struct dmub_rb_cmd_edid_cea edid_cea;
	/**
	 * Definition of a DMUB_CMD_GET_USBC_CABLE_ID command.
	 */
	struct dmub_rb_cmd_get_usbc_cable_id cable_id;

	/**
	 * Definition of a DMUB_CMD__QUERY_HPD_STATE command.
	 */
	struct dmub_rb_cmd_query_hpd_state query_hpd;
	/**
	 * Definition of a DMUB_CMD__SECURE_DISPLAY command.
	 */
	struct dmub_rb_cmd_secure_display secure_display;

	/**
	 * Definition of a DMUB_CMD__DPIA_HPD_INT_ENABLE command.
	 */
	struct dmub_rb_cmd_dpia_hpd_int_enable dpia_hpd_int_enable;
	/**
	 * Definition of a DMUB_CMD__IDLE_OPT_DCN_NOTIFY_IDLE command.
	 */
	struct dmub_rb_cmd_idle_opt_dcn_notify_idle idle_opt_notify_idle;
	/**
	 * Definition of a DMUB_CMD__IDLE_OPT_SET_DC_POWER_STATE command.
	 */
	struct dmub_rb_cmd_idle_opt_set_dc_power_state idle_opt_set_dc_power_state;
	/**
	 * Definition of a DMUB_CMD__REPLAY_SET_VERSION command.
	 */
	struct dmub_rb_cmd_replay_set_version replay_set_version;
	/*
	 * Definition of a DMUB_CMD__REPLAY_COPY_SETTINGS command.
	 */
	struct dmub_rb_cmd_replay_copy_settings replay_copy_settings;
	/**
	 * Definition of a DMUB_CMD__REPLAY_ENABLE command.
	 */
	struct dmub_rb_cmd_replay_enable replay_enable;
	/**
	 * Definition of a DMUB_CMD__SET_REPLAY_POWER_OPT command.
	 */
	struct dmub_rb_cmd_replay_set_power_opt replay_set_power_opt;
	/**
	 * Definition of a DMUB_CMD__REPLAY_SET_COASTING_VTOTAL command.
	 */
	struct dmub_rb_cmd_replay_set_coasting_vtotal replay_set_coasting_vtotal;
	/**
	 * Definition of a DMUB_CMD__REPLAY_SET_POWER_OPT_AND_COASTING_VTOTAL command.
	 */
	struct dmub_rb_cmd_replay_set_power_opt_and_coasting_vtotal replay_set_power_opt_and_coasting_vtotal;

	struct dmub_rb_cmd_replay_set_timing_sync replay_set_timing_sync;
	/**
	 * Definition of a DMUB_CMD__REPLAY_SET_RESIDENCY_FRAMEUPDATE_TIMER command.
	 */
	struct dmub_rb_cmd_replay_set_frameupdate_timer replay_set_frameupdate_timer;
	/**
	 * Definition of a DMUB_CMD__REPLAY_SET_PSEUDO_VTOTAL command.
	 */
	struct dmub_rb_cmd_replay_set_pseudo_vtotal replay_set_pseudo_vtotal;
	/**
	 * Definition of a DMUB_CMD__REPLAY_DISABLED_ADAPTIVE_SYNC_SDP command.
	 */
	struct dmub_rb_cmd_replay_disabled_adaptive_sync_sdp replay_disabled_adaptive_sync_sdp;
	/**
	 * Definition of a DMUB_CMD__REPLAY_SET_GENERAL_CMD command.
	 */
	struct dmub_rb_cmd_replay_set_general_cmd replay_set_general_cmd;
	/**
	 * Definition of a DMUB_CMD__PSP_ASSR_ENABLE command.
	 */
	struct dmub_rb_cmd_assr_enable assr_enable;

	struct dmub_rb_cmd_fams2 fams2_config;

	struct dmub_rb_cmd_ib ib_fams2_config;

	struct dmub_rb_cmd_fams2_drr_update fams2_drr_update;

	struct dmub_rb_cmd_fams2_flip fams2_flip;

	struct dmub_rb_cmd_fused_io fused_io;

	/**
	 * Definition of a DMUB_CMD__LSDMA command.
	 */
	struct dmub_rb_cmd_lsdma lsdma;

	struct dmub_rb_cmd_ips_residency_cntl ips_residency_cntl;

	struct dmub_rb_cmd_ips_query_residency_info ips_query_residency_info;
};

/**
 * union dmub_rb_out_cmd - Outbox command
 */
union dmub_rb_out_cmd {
	/**
	 * Parameters common to every command.
	 */
	struct dmub_rb_cmd_common cmd_common;
	/**
	 * AUX reply command.
	 */
	struct dmub_rb_cmd_dp_aux_reply dp_aux_reply;
	/**
	 * HPD notify command.
	 */
	struct dmub_rb_cmd_dp_hpd_notify dp_hpd_notify;
	/**
	 * SET_CONFIG reply command.
	 */
	struct dmub_rb_cmd_dp_set_config_reply set_config_reply;
	/**
	 * DPIA notification command.
	 */
	struct dmub_rb_cmd_dpia_notification dpia_notification;
	/**
	 * HPD sense notification command.
	 */
	struct dmub_rb_cmd_hpd_sense_notify hpd_sense_notify;
	struct dmub_rb_cmd_fused_io fused_io;
};
#pragma pack(pop)


//==============================================================================
//</DMUB_CMD>===================================================================
//==============================================================================
//< DMUB_RB>====================================================================
//==============================================================================

/**
 * struct dmub_rb_init_params - Initialization params for DMUB ringbuffer
 */
struct dmub_rb_init_params {
	void *ctx; /**< Caller provided context pointer */
	void *base_address; /**< CPU base address for ring's data */
	uint32_t capacity; /**< Ringbuffer capacity in bytes */
	uint32_t read_ptr; /**< Initial read pointer for consumer in bytes */
	uint32_t write_ptr; /**< Initial write pointer for producer in bytes */
};

/**
 * struct dmub_rb - Inbox or outbox DMUB ringbuffer
 */
struct dmub_rb {
	void *base_address; /**< CPU address for the ring's data */
	uint32_t rptr; /**< Read pointer for consumer in bytes */
	uint32_t wrpt; /**< Write pointer for producer in bytes */
	uint32_t capacity; /**< Ringbuffer capacity in bytes */

	void *ctx; /**< Caller provided context pointer */
	void *dmub; /**< Pointer to the DMUB interface */
};

/**
 * @brief Checks if the ringbuffer is empty.
 *
 * @param rb DMUB Ringbuffer
 * @return true if empty
 * @return false otherwise
 */
static inline bool dmub_rb_empty(struct dmub_rb *rb)
{
	return (rb->wrpt == rb->rptr);
}

/**
 * @brief gets number of outstanding requests in the RB
 *
 * @param rb DMUB Ringbuffer
 * @return true if full
 */
static inline uint32_t dmub_rb_num_outstanding(struct dmub_rb *rb)
{
	uint32_t data_count;

	if (rb->wrpt >= rb->rptr)
		data_count = rb->wrpt - rb->rptr;
	else
		data_count = rb->capacity - (rb->rptr - rb->wrpt);

	return data_count / DMUB_RB_CMD_SIZE;
}

/**
 * @brief gets number of free buffers in the RB
 *
 * @param rb DMUB Ringbuffer
 * @return true if full
 */
static inline uint32_t dmub_rb_num_free(struct dmub_rb *rb)
{
	uint32_t data_count;

	if (rb->wrpt >= rb->rptr)
		data_count = rb->wrpt - rb->rptr;
	else
		data_count = rb->capacity - (rb->rptr - rb->wrpt);

	/* +1 because 1 entry is always unusable */
	data_count += DMUB_RB_CMD_SIZE;

	return (rb->capacity - data_count) / DMUB_RB_CMD_SIZE;
}

/**
 * @brief Checks if the ringbuffer is full
 *
 * @param rb DMUB Ringbuffer
 * @return true if full
 * @return false otherwise
 */
static inline bool dmub_rb_full(struct dmub_rb *rb)
{
	uint32_t data_count;

	if (rb->wrpt >= rb->rptr)
		data_count = rb->wrpt - rb->rptr;
	else
		data_count = rb->capacity - (rb->rptr - rb->wrpt);

	/* -1 because 1 entry is always unusable */
	return (data_count == (rb->capacity - DMUB_RB_CMD_SIZE));
}

/**
 * @brief Pushes a command into the ringbuffer
 *
 * @param rb DMUB ringbuffer
 * @param cmd The command to push
 * @return true if the ringbuffer was not full
 * @return false otherwise
 */
static inline bool dmub_rb_push_front(struct dmub_rb *rb,
				      const union dmub_rb_cmd *cmd)
{
	uint8_t *dst = (uint8_t *)(rb->base_address) + rb->wrpt;
	const uint8_t *src = (const uint8_t *)cmd;
	uint8_t i;

	if (rb->capacity == 0)
		return false;

	if (dmub_rb_full(rb))
		return false;

	// copying data
	for (i = 0; i < DMUB_RB_CMD_SIZE; i++)
		*dst++ = *src++;

	rb->wrpt += DMUB_RB_CMD_SIZE;

	if (rb->wrpt >= rb->capacity)
		rb->wrpt %= rb->capacity;

	return true;
}

/**
 * @brief Pushes a command into the DMUB outbox ringbuffer
 *
 * @param rb DMUB outbox ringbuffer
 * @param cmd Outbox command
 * @return true if not full
 * @return false otherwise
 */
static inline bool dmub_rb_out_push_front(struct dmub_rb *rb,
				      const union dmub_rb_out_cmd *cmd)
{
	uint8_t *dst = (uint8_t *)(rb->base_address) + rb->wrpt;
	const uint8_t *src = (const uint8_t *)cmd;

	if (rb->capacity == 0)
		return false;

	if (dmub_rb_full(rb))
		return false;

	dmub_memcpy(dst, src, DMUB_RB_CMD_SIZE);

	rb->wrpt += DMUB_RB_CMD_SIZE;

	if (rb->wrpt >= rb->capacity)
		rb->wrpt %= rb->capacity;

	return true;
}

/**
 * @brief Returns the next unprocessed command in the ringbuffer.
 *
 * @param rb DMUB ringbuffer
 * @param cmd The command to return
 * @return true if not empty
 * @return false otherwise
 */
static inline bool dmub_rb_front(struct dmub_rb *rb,
				 union dmub_rb_cmd  **cmd)
{
	uint8_t *rb_cmd = (uint8_t *)(rb->base_address) + rb->rptr;

	if (dmub_rb_empty(rb))
		return false;

	*cmd = (union dmub_rb_cmd *)rb_cmd;

	return true;
}

/**
 * @brief Determines the next ringbuffer offset.
 *
 * @param rb DMUB inbox ringbuffer
 * @param num_cmds Number of commands
 * @param next_rptr The next offset in the ringbuffer
 */
static inline void dmub_rb_get_rptr_with_offset(struct dmub_rb *rb,
				  uint32_t num_cmds,
				  uint32_t *next_rptr)
{
	if (rb->capacity == 0)
		return;

	*next_rptr = rb->rptr + DMUB_RB_CMD_SIZE * num_cmds;

	if (*next_rptr >= rb->capacity)
		*next_rptr %= rb->capacity;
}

/**
 * @brief Returns a pointer to a command in the inbox.
 *
 * @param rb DMUB inbox ringbuffer
 * @param cmd The inbox command to return
 * @param rptr The ringbuffer offset
 * @return true if not empty
 * @return false otherwise
 */
static inline bool dmub_rb_peek_offset(struct dmub_rb *rb,
				 union dmub_rb_cmd  **cmd,
				 uint32_t rptr)
{
	uint8_t *rb_cmd = (uint8_t *)(rb->base_address) + rptr;

	if (dmub_rb_empty(rb))
		return false;

	*cmd = (union dmub_rb_cmd *)rb_cmd;

	return true;
}

/**
 * @brief Returns the next unprocessed command in the outbox.
 *
 * @param rb DMUB outbox ringbuffer
 * @param cmd The outbox command to return
 * @return true if not empty
 * @return false otherwise
 */
static inline bool dmub_rb_out_front(struct dmub_rb *rb,
				 union dmub_rb_out_cmd *cmd)
{
	const uint64_t volatile *src = (const uint64_t volatile *)((uint8_t *)(rb->base_address) + rb->rptr);
	uint64_t *dst = (uint64_t *)cmd;
	uint8_t i;

	if (dmub_rb_empty(rb))
		return false;

	// copying data
	for (i = 0; i < DMUB_RB_CMD_SIZE / sizeof(uint64_t); i++)
		*dst++ = *src++;

	return true;
}

/**
 * @brief Removes the front entry in the ringbuffer.
 *
 * @param rb DMUB ringbuffer
 * @return true if the command was removed
 * @return false if there were no commands
 */
static inline bool dmub_rb_pop_front(struct dmub_rb *rb)
{
	if (rb->capacity == 0)
		return false;

	if (dmub_rb_empty(rb))
		return false;

	rb->rptr += DMUB_RB_CMD_SIZE;

	if (rb->rptr >= rb->capacity)
		rb->rptr %= rb->capacity;

	return true;
}

/**
 * @brief Flushes commands in the ringbuffer to framebuffer memory.
 *
 * Avoids a race condition where DMCUB accesses memory while
 * there are still writes in flight to framebuffer.
 *
 * @param rb DMUB ringbuffer
 */
static inline void dmub_rb_flush_pending(const struct dmub_rb *rb)
{
	uint32_t rptr = rb->rptr;
	uint32_t wptr = rb->wrpt;

	if (rb->capacity == 0)
		return;

	while (rptr != wptr) {
		uint64_t *data = (uint64_t *)((uint8_t *)(rb->base_address) + rptr);
		uint8_t i;

		for (i = 0; i < DMUB_RB_CMD_SIZE / sizeof(uint64_t); i++)
			(void)READ_ONCE(*data++);

		rptr += DMUB_RB_CMD_SIZE;
		if (rptr >= rb->capacity)
			rptr %= rb->capacity;
	}
}

/**
 * @brief Initializes a DMCUB ringbuffer
 *
 * @param rb DMUB ringbuffer
 * @param init_params initial configuration for the ringbuffer
 */
static inline void dmub_rb_init(struct dmub_rb *rb,
				struct dmub_rb_init_params *init_params)
{
	rb->base_address = init_params->base_address;
	rb->capacity = init_params->capacity;
	rb->rptr = init_params->read_ptr;
	rb->wrpt = init_params->write_ptr;
}

/**
 * @brief Copies output data from in/out commands into the given command.
 *
 * @param rb DMUB ringbuffer
 * @param cmd Command to copy data into
 */
static inline void dmub_rb_get_return_data(struct dmub_rb *rb,
					   union dmub_rb_cmd *cmd)
{
	// Copy rb entry back into command
	uint8_t *rd_ptr = (rb->rptr == 0) ?
		(uint8_t *)rb->base_address + rb->capacity - DMUB_RB_CMD_SIZE :
		(uint8_t *)rb->base_address + rb->rptr - DMUB_RB_CMD_SIZE;

	dmub_memcpy(cmd, rd_ptr, DMUB_RB_CMD_SIZE);
}

//==============================================================================
//</DMUB_RB>====================================================================
//==============================================================================
#endif /* _DMUB_CMD_H_ */<|MERGE_RESOLUTION|>--- conflicted
+++ resolved
@@ -4147,23 +4147,9 @@
 	 */
 	uint8_t replay_support_fast_resync_in_ultra_sleep_mode;
 	/**
-	 * @hpo_stream_enc_inst: HPO stream encoder instance
-	 */
-	uint8_t hpo_stream_enc_inst;
-	/**
-	 * @hpo_link_enc_inst: HPO link encoder instance
-	 */
-	uint8_t hpo_link_enc_inst;
-	/**
-	 * Determines if fast sync in ultra sleep mode is enabled/disabled.
-	 */
-	uint8_t replay_support_fast_resync_in_ultra_sleep_mode;
-	/**
 	 * @pad: Align structure to 4 byte boundary.
 	 */
 	uint8_t pad[1];
-<<<<<<< HEAD
-=======
 };
 
 
@@ -4207,7 +4193,6 @@
 	 * Explicit padding to 4 byte boundary.
 	 */
 	uint8_t pad[2];
->>>>>>> b35fc656
 };
 
 /**
