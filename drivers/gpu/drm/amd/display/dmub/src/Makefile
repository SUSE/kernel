--- conflicted
+++ resolved
@@ -25,11 +25,8 @@
 DMUB += dmub_dcn31.o dmub_dcn314.o dmub_dcn315.o dmub_dcn316.o
 DMUB += dmub_dcn32.o
 DMUB += dmub_dcn35.o
-<<<<<<< HEAD
-=======
 DMUB += dmub_dcn351.o
 DMUB += dmub_dcn401.o
->>>>>>> 2d5404ca
 
 AMD_DAL_DMUB = $(addprefix $(AMDDALPATH)/dmub/src/,$(DMUB))
 
