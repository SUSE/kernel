--- conflicted
+++ resolved
@@ -22,11 +22,7 @@
 
 DMUB = dmub_srv.o dmub_srv_stat.o dmub_reg.o dmub_dcn20.o dmub_dcn21.o
 DMUB += dmub_dcn30.o dmub_dcn301.o dmub_dcn302.o dmub_dcn303.o
-<<<<<<< HEAD
-DMUB += dmub_dcn31.o dmub_dcn315.o dmub_dcn316.o
-=======
 DMUB += dmub_dcn31.o dmub_dcn314.o dmub_dcn315.o dmub_dcn316.o
->>>>>>> eb3cdb58
 DMUB += dmub_dcn32.o
 
 AMD_DAL_DMUB = $(addprefix $(AMDDALPATH)/dmub/src/,$(DMUB))
