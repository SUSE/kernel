/*
 * Copyright 2019 Advanced Micro Devices, Inc.
 *
 * Permission is hereby granted, free of charge, to any person obtaining a
 * copy of this software and associated documentation files (the "Software"),
 * to deal in the Software without restriction, including without limitation
 * the rights to use, copy, modify, merge, publish, distribute, sublicense,
 * and/or sell copies of the Software, and to permit persons to whom the
 * Software is furnished to do so, subject to the following conditions:
 *
 * The above copyright notice and this permission notice shall be included in
 * all copies or substantial portions of the Software.
 *
 * THE SOFTWARE IS PROVIDED "AS IS", WITHOUT WARRANTY OF ANY KIND, EXPRESS OR
 * IMPLIED, INCLUDING BUT NOT LIMITED TO THE WARRANTIES OF MERCHANTABILITY,
 * FITNESS FOR A PARTICULAR PURPOSE AND NONINFRINGEMENT.  IN NO EVENT SHALL
 * THE COPYRIGHT HOLDER(S) OR AUTHOR(S) BE LIABLE FOR ANY CLAIM, DAMAGES OR
 * OTHER LIABILITY, WHETHER IN AN ACTION OF CONTRACT, TORT OR OTHERWISE,
 * ARISING FROM, OUT OF OR IN CONNECTION WITH THE SOFTWARE OR THE USE OR
 * OTHER DEALINGS IN THE SOFTWARE.
 *
 * Authors: AMD
 *
 */

#include "../dmub_srv.h"
#include "dmub_dcn20.h"
#include "dmub_dcn21.h"
#include "dmub_cmd.h"
#include "dmub_dcn30.h"
#include "dmub_dcn301.h"
#include "dmub_dcn302.h"
#include "dmub_dcn303.h"
#include "dmub_dcn31.h"
#include "dmub_dcn314.h"
#include "dmub_dcn315.h"
#include "dmub_dcn316.h"
#include "dmub_dcn32.h"
#include "dmub_dcn35.h"
<<<<<<< HEAD
=======
#include "dmub_dcn351.h"
#include "dmub_dcn401.h"
>>>>>>> 2d5404ca
#include "os_types.h"
/*
 * Note: the DMUB service is standalone. No additional headers should be
 * added below or above this line unless they reside within the DMUB
 * folder.
 */

/* Alignment for framebuffer memory. */
#define DMUB_FB_ALIGNMENT (1024 * 1024)

/* Stack size. */
#define DMUB_STACK_SIZE (128 * 1024)

/* Context size. */
#define DMUB_CONTEXT_SIZE (512 * 1024)

/* Mailbox size : Ring buffers are required for both inbox and outbox */
#define DMUB_MAILBOX_SIZE ((2 * DMUB_RB_SIZE))

/* Default state size if meta is absent. */
#define DMUB_FW_STATE_SIZE (64 * 1024)

/* Default tracebuffer size if meta is absent. */
#define DMUB_TRACE_BUFFER_SIZE (64 * 1024)


/* Default scratch mem size. */
#define DMUB_SCRATCH_MEM_SIZE (1024)

/* Number of windows in use. */
#define DMUB_NUM_WINDOWS (DMUB_WINDOW_TOTAL)
/* Base addresses. */

#define DMUB_CW0_BASE (0x60000000)
#define DMUB_CW1_BASE (0x61000000)
#define DMUB_CW3_BASE (0x63000000)
#define DMUB_CW4_BASE (0x64000000)
#define DMUB_CW5_BASE (0x65000000)
#define DMUB_CW6_BASE (0x66000000)

#define DMUB_REGION5_BASE (0xA0000000)
#define DMUB_REGION6_BASE (0xC0000000)

static struct dmub_srv_dcn32_regs dmub_srv_dcn32_regs;
static struct dmub_srv_dcn35_regs dmub_srv_dcn35_regs;

static struct dmub_srv_dcn32_regs dmub_srv_dcn32_regs;
static struct dmub_srv_dcn35_regs dmub_srv_dcn35_regs;

static inline uint32_t dmub_align(uint32_t val, uint32_t factor)
{
	return (val + factor - 1) / factor * factor;
}

void dmub_flush_buffer_mem(const struct dmub_fb *fb)
{
	const uint8_t *base = (const uint8_t *)fb->cpu_addr;
	uint8_t buf[64];
	uint32_t pos, end;

	/**
	 * Read 64-byte chunks since we don't want to store a
	 * large temporary buffer for this purpose.
	 */
	end = fb->size / sizeof(buf) * sizeof(buf);

	for (pos = 0; pos < end; pos += sizeof(buf))
		dmub_memcpy(buf, base + pos, sizeof(buf));

	/* Read anything leftover into the buffer. */
	if (end < fb->size)
		dmub_memcpy(buf, base + pos, fb->size - end);
}

static const struct dmub_fw_meta_info *
dmub_get_fw_meta_info_from_blob(const uint8_t *blob, uint32_t blob_size, uint32_t meta_offset)
{
	const union dmub_fw_meta *meta;

	if (!blob || !blob_size)
		return NULL;

	if (blob_size < sizeof(union dmub_fw_meta) + meta_offset)
		return NULL;

	meta = (const union dmub_fw_meta *)(blob + blob_size - meta_offset -
					    sizeof(union dmub_fw_meta));

	if (meta->info.magic_value != DMUB_FW_META_MAGIC)
		return NULL;

	return &meta->info;
}

static const struct dmub_fw_meta_info *
dmub_get_fw_meta_info(const struct dmub_srv_region_params *params)
{
	const struct dmub_fw_meta_info *info = NULL;

	if (params->fw_bss_data && params->bss_data_size) {
		/* Legacy metadata region. */
		info = dmub_get_fw_meta_info_from_blob(params->fw_bss_data,
						       params->bss_data_size,
						       DMUB_FW_META_OFFSET);
	} else if (params->fw_inst_const && params->inst_const_size) {
		/* Combined metadata region - can be aligned to 16-bytes. */
		uint32_t i;

		for (i = 0; i < 16; ++i) {
			info = dmub_get_fw_meta_info_from_blob(
				params->fw_inst_const, params->inst_const_size, i);

			if (info)
				break;
		}
	}

	return info;
}

static bool dmub_srv_hw_setup(struct dmub_srv *dmub, enum dmub_asic asic)
{
	struct dmub_srv_hw_funcs *funcs = &dmub->hw_funcs;

	switch (asic) {
	case DMUB_ASIC_DCN20:
	case DMUB_ASIC_DCN21:
	case DMUB_ASIC_DCN30:
	case DMUB_ASIC_DCN301:
	case DMUB_ASIC_DCN302:
	case DMUB_ASIC_DCN303:
		dmub->regs = &dmub_srv_dcn20_regs;

		funcs->reset = dmub_dcn20_reset;
		funcs->reset_release = dmub_dcn20_reset_release;
		funcs->backdoor_load = dmub_dcn20_backdoor_load;
		funcs->setup_windows = dmub_dcn20_setup_windows;
		funcs->setup_mailbox = dmub_dcn20_setup_mailbox;
		funcs->get_inbox1_wptr = dmub_dcn20_get_inbox1_wptr;
		funcs->get_inbox1_rptr = dmub_dcn20_get_inbox1_rptr;
		funcs->set_inbox1_wptr = dmub_dcn20_set_inbox1_wptr;
		funcs->is_supported = dmub_dcn20_is_supported;
		funcs->is_hw_init = dmub_dcn20_is_hw_init;
		funcs->set_gpint = dmub_dcn20_set_gpint;
		funcs->is_gpint_acked = dmub_dcn20_is_gpint_acked;
		funcs->get_gpint_response = dmub_dcn20_get_gpint_response;
		funcs->get_fw_status = dmub_dcn20_get_fw_boot_status;
		funcs->enable_dmub_boot_options = dmub_dcn20_enable_dmub_boot_options;
		funcs->skip_dmub_panel_power_sequence = dmub_dcn20_skip_dmub_panel_power_sequence;
		funcs->get_current_time = dmub_dcn20_get_current_time;

		// Out mailbox register access functions for RN and above
		funcs->setup_out_mailbox = dmub_dcn20_setup_out_mailbox;
		funcs->get_outbox1_wptr = dmub_dcn20_get_outbox1_wptr;
		funcs->set_outbox1_rptr = dmub_dcn20_set_outbox1_rptr;

		//outbox0 call stacks
		funcs->setup_outbox0 = dmub_dcn20_setup_outbox0;
		funcs->get_outbox0_wptr = dmub_dcn20_get_outbox0_wptr;
		funcs->set_outbox0_rptr = dmub_dcn20_set_outbox0_rptr;

		funcs->get_diagnostic_data = dmub_dcn20_get_diagnostic_data;

		if (asic == DMUB_ASIC_DCN21)
			dmub->regs = &dmub_srv_dcn21_regs;

		if (asic == DMUB_ASIC_DCN30) {
			dmub->regs = &dmub_srv_dcn30_regs;

			funcs->backdoor_load = dmub_dcn30_backdoor_load;
			funcs->setup_windows = dmub_dcn30_setup_windows;
		}
		if (asic == DMUB_ASIC_DCN301) {
			dmub->regs = &dmub_srv_dcn301_regs;

			funcs->backdoor_load = dmub_dcn30_backdoor_load;
			funcs->setup_windows = dmub_dcn30_setup_windows;
		}
		if (asic == DMUB_ASIC_DCN302) {
			dmub->regs = &dmub_srv_dcn302_regs;

			funcs->backdoor_load = dmub_dcn30_backdoor_load;
			funcs->setup_windows = dmub_dcn30_setup_windows;
		}
		if (asic == DMUB_ASIC_DCN303) {
			dmub->regs = &dmub_srv_dcn303_regs;

			funcs->backdoor_load = dmub_dcn30_backdoor_load;
			funcs->setup_windows = dmub_dcn30_setup_windows;
		}
		break;

	case DMUB_ASIC_DCN31:
	case DMUB_ASIC_DCN31B:
	case DMUB_ASIC_DCN314:
	case DMUB_ASIC_DCN315:
	case DMUB_ASIC_DCN316:
		if (asic == DMUB_ASIC_DCN314) {
			dmub->regs_dcn31 = &dmub_srv_dcn314_regs;
			funcs->is_psrsu_supported = dmub_dcn314_is_psrsu_supported;
		} else if (asic == DMUB_ASIC_DCN315) {
			dmub->regs_dcn31 = &dmub_srv_dcn315_regs;
		} else if (asic == DMUB_ASIC_DCN316) {
			dmub->regs_dcn31 = &dmub_srv_dcn316_regs;
		} else {
			dmub->regs_dcn31 = &dmub_srv_dcn31_regs;
			funcs->is_psrsu_supported = dmub_dcn31_is_psrsu_supported;
		}
		funcs->reset = dmub_dcn31_reset;
		funcs->reset_release = dmub_dcn31_reset_release;
		funcs->backdoor_load = dmub_dcn31_backdoor_load;
		funcs->setup_windows = dmub_dcn31_setup_windows;
		funcs->setup_mailbox = dmub_dcn31_setup_mailbox;
		funcs->get_inbox1_wptr = dmub_dcn31_get_inbox1_wptr;
		funcs->get_inbox1_rptr = dmub_dcn31_get_inbox1_rptr;
		funcs->set_inbox1_wptr = dmub_dcn31_set_inbox1_wptr;
		funcs->setup_out_mailbox = dmub_dcn31_setup_out_mailbox;
		funcs->get_outbox1_wptr = dmub_dcn31_get_outbox1_wptr;
		funcs->set_outbox1_rptr = dmub_dcn31_set_outbox1_rptr;
		funcs->is_supported = dmub_dcn31_is_supported;
		funcs->is_hw_init = dmub_dcn31_is_hw_init;
		funcs->set_gpint = dmub_dcn31_set_gpint;
		funcs->is_gpint_acked = dmub_dcn31_is_gpint_acked;
		funcs->get_gpint_response = dmub_dcn31_get_gpint_response;
		funcs->get_gpint_dataout = dmub_dcn31_get_gpint_dataout;
		funcs->get_fw_status = dmub_dcn31_get_fw_boot_status;
		funcs->get_fw_boot_option = dmub_dcn31_get_fw_boot_option;
		funcs->enable_dmub_boot_options = dmub_dcn31_enable_dmub_boot_options;
		funcs->skip_dmub_panel_power_sequence = dmub_dcn31_skip_dmub_panel_power_sequence;
		//outbox0 call stacks
		funcs->setup_outbox0 = dmub_dcn31_setup_outbox0;
		funcs->get_outbox0_wptr = dmub_dcn31_get_outbox0_wptr;
		funcs->set_outbox0_rptr = dmub_dcn31_set_outbox0_rptr;

		funcs->get_diagnostic_data = dmub_dcn31_get_diagnostic_data;
		funcs->should_detect = dmub_dcn31_should_detect;
		funcs->get_current_time = dmub_dcn31_get_current_time;

		break;

	case DMUB_ASIC_DCN32:
	case DMUB_ASIC_DCN321:
		dmub->regs_dcn32 = &dmub_srv_dcn32_regs;
		funcs->configure_dmub_in_system_memory = dmub_dcn32_configure_dmub_in_system_memory;
		funcs->send_inbox0_cmd = dmub_dcn32_send_inbox0_cmd;
		funcs->clear_inbox0_ack_register = dmub_dcn32_clear_inbox0_ack_register;
		funcs->read_inbox0_ack_register = dmub_dcn32_read_inbox0_ack_register;
		funcs->subvp_save_surf_addr = dmub_dcn32_save_surf_addr;
		funcs->reset = dmub_dcn32_reset;
		funcs->reset_release = dmub_dcn32_reset_release;
		funcs->backdoor_load = dmub_dcn32_backdoor_load;
		funcs->backdoor_load_zfb_mode = dmub_dcn32_backdoor_load_zfb_mode;
		funcs->setup_windows = dmub_dcn32_setup_windows;
		funcs->setup_mailbox = dmub_dcn32_setup_mailbox;
		funcs->get_inbox1_wptr = dmub_dcn32_get_inbox1_wptr;
		funcs->get_inbox1_rptr = dmub_dcn32_get_inbox1_rptr;
		funcs->set_inbox1_wptr = dmub_dcn32_set_inbox1_wptr;
		funcs->setup_out_mailbox = dmub_dcn32_setup_out_mailbox;
		funcs->get_outbox1_wptr = dmub_dcn32_get_outbox1_wptr;
		funcs->set_outbox1_rptr = dmub_dcn32_set_outbox1_rptr;
		funcs->is_supported = dmub_dcn32_is_supported;
		funcs->is_hw_init = dmub_dcn32_is_hw_init;
		funcs->set_gpint = dmub_dcn32_set_gpint;
		funcs->is_gpint_acked = dmub_dcn32_is_gpint_acked;
		funcs->get_gpint_response = dmub_dcn32_get_gpint_response;
		funcs->get_gpint_dataout = dmub_dcn32_get_gpint_dataout;
		funcs->get_fw_status = dmub_dcn32_get_fw_boot_status;
		funcs->enable_dmub_boot_options = dmub_dcn32_enable_dmub_boot_options;
		funcs->skip_dmub_panel_power_sequence = dmub_dcn32_skip_dmub_panel_power_sequence;

		/* outbox0 call stacks */
		funcs->setup_outbox0 = dmub_dcn32_setup_outbox0;
		funcs->get_outbox0_wptr = dmub_dcn32_get_outbox0_wptr;
		funcs->set_outbox0_rptr = dmub_dcn32_set_outbox0_rptr;
		funcs->get_current_time = dmub_dcn32_get_current_time;
		funcs->get_diagnostic_data = dmub_dcn32_get_diagnostic_data;
		funcs->init_reg_offsets = dmub_srv_dcn32_regs_init;

		break;

	case DMUB_ASIC_DCN35:
<<<<<<< HEAD
=======
	case DMUB_ASIC_DCN351:
>>>>>>> 2d5404ca
			dmub->regs_dcn35 = &dmub_srv_dcn35_regs;
			funcs->configure_dmub_in_system_memory = dmub_dcn35_configure_dmub_in_system_memory;
			funcs->send_inbox0_cmd = dmub_dcn35_send_inbox0_cmd;
			funcs->clear_inbox0_ack_register = dmub_dcn35_clear_inbox0_ack_register;
			funcs->read_inbox0_ack_register = dmub_dcn35_read_inbox0_ack_register;
			funcs->reset = dmub_dcn35_reset;
			funcs->reset_release = dmub_dcn35_reset_release;
			funcs->backdoor_load = dmub_dcn35_backdoor_load;
			funcs->backdoor_load_zfb_mode = dmub_dcn35_backdoor_load_zfb_mode;
			funcs->setup_windows = dmub_dcn35_setup_windows;
			funcs->setup_mailbox = dmub_dcn35_setup_mailbox;
			funcs->get_inbox1_wptr = dmub_dcn35_get_inbox1_wptr;
			funcs->get_inbox1_rptr = dmub_dcn35_get_inbox1_rptr;
			funcs->set_inbox1_wptr = dmub_dcn35_set_inbox1_wptr;
			funcs->setup_out_mailbox = dmub_dcn35_setup_out_mailbox;
			funcs->get_outbox1_wptr = dmub_dcn35_get_outbox1_wptr;
			funcs->set_outbox1_rptr = dmub_dcn35_set_outbox1_rptr;
			funcs->is_supported = dmub_dcn35_is_supported;
			funcs->is_hw_init = dmub_dcn35_is_hw_init;
			funcs->set_gpint = dmub_dcn35_set_gpint;
			funcs->is_gpint_acked = dmub_dcn35_is_gpint_acked;
			funcs->get_gpint_response = dmub_dcn35_get_gpint_response;
			funcs->get_gpint_dataout = dmub_dcn35_get_gpint_dataout;
			funcs->get_fw_status = dmub_dcn35_get_fw_boot_status;
			funcs->get_fw_boot_option = dmub_dcn35_get_fw_boot_option;
			funcs->enable_dmub_boot_options = dmub_dcn35_enable_dmub_boot_options;
			funcs->skip_dmub_panel_power_sequence = dmub_dcn35_skip_dmub_panel_power_sequence;
			//outbox0 call stacks
			funcs->setup_outbox0 = dmub_dcn35_setup_outbox0;
			funcs->get_outbox0_wptr = dmub_dcn35_get_outbox0_wptr;
			funcs->set_outbox0_rptr = dmub_dcn35_set_outbox0_rptr;

			funcs->get_current_time = dmub_dcn35_get_current_time;
			funcs->get_diagnostic_data = dmub_dcn35_get_diagnostic_data;

			funcs->init_reg_offsets = dmub_srv_dcn35_regs_init;
<<<<<<< HEAD
=======
			if (asic == DMUB_ASIC_DCN351)
                                funcs->init_reg_offsets = dmub_srv_dcn351_regs_init;
>>>>>>> 2d5404ca

			funcs->is_hw_powered_up = dmub_dcn35_is_hw_powered_up;
			funcs->should_detect = dmub_dcn35_should_detect;
			break;

<<<<<<< HEAD
=======
	case DMUB_ASIC_DCN401:
		dmub->regs_dcn401 = &dmub_srv_dcn401_regs;
		funcs->configure_dmub_in_system_memory = dmub_dcn401_configure_dmub_in_system_memory;
		funcs->send_inbox0_cmd = dmub_dcn401_send_inbox0_cmd;
		funcs->clear_inbox0_ack_register = dmub_dcn401_clear_inbox0_ack_register;
		funcs->read_inbox0_ack_register = dmub_dcn401_read_inbox0_ack_register;
		funcs->reset = dmub_dcn401_reset;
		funcs->reset_release = dmub_dcn401_reset_release;
		funcs->backdoor_load = dmub_dcn401_backdoor_load;
		funcs->backdoor_load_zfb_mode = dmub_dcn401_backdoor_load_zfb_mode;
		funcs->setup_windows = dmub_dcn401_setup_windows;
		funcs->setup_mailbox = dmub_dcn401_setup_mailbox;
		funcs->get_inbox1_wptr = dmub_dcn401_get_inbox1_wptr;
		funcs->get_inbox1_rptr = dmub_dcn401_get_inbox1_rptr;
		funcs->set_inbox1_wptr = dmub_dcn401_set_inbox1_wptr;
		funcs->setup_out_mailbox = dmub_dcn401_setup_out_mailbox;
		funcs->get_outbox1_wptr = dmub_dcn401_get_outbox1_wptr;
		funcs->set_outbox1_rptr = dmub_dcn401_set_outbox1_rptr;
		funcs->is_supported = dmub_dcn401_is_supported;
		funcs->is_hw_init = dmub_dcn401_is_hw_init;
		funcs->set_gpint = dmub_dcn401_set_gpint;
		funcs->is_gpint_acked = dmub_dcn401_is_gpint_acked;
		funcs->get_gpint_response = dmub_dcn401_get_gpint_response;
		funcs->get_gpint_dataout = dmub_dcn401_get_gpint_dataout;
		funcs->get_fw_status = dmub_dcn401_get_fw_boot_status;
		funcs->enable_dmub_boot_options = dmub_dcn401_enable_dmub_boot_options;
		funcs->skip_dmub_panel_power_sequence = dmub_dcn401_skip_dmub_panel_power_sequence;
		//outbox0 call stacks
		funcs->setup_outbox0 = dmub_dcn401_setup_outbox0;
		funcs->get_outbox0_wptr = dmub_dcn401_get_outbox0_wptr;
		funcs->set_outbox0_rptr = dmub_dcn401_set_outbox0_rptr;

		funcs->get_current_time = dmub_dcn401_get_current_time;
		funcs->get_diagnostic_data = dmub_dcn401_get_diagnostic_data;
		funcs->send_reg_inbox0_cmd_msg = dmub_dcn401_send_reg_inbox0_cmd_msg;
		funcs->read_reg_inbox0_rsp_int_status = dmub_dcn401_read_reg_inbox0_rsp_int_status;
		funcs->read_reg_inbox0_cmd_rsp = dmub_dcn401_read_reg_inbox0_cmd_rsp;
		funcs->write_reg_inbox0_rsp_int_ack = dmub_dcn401_write_reg_inbox0_rsp_int_ack;
		funcs->write_reg_outbox0_rdy_int_ack = dmub_dcn401_write_reg_outbox0_rdy_int_ack;
		funcs->read_reg_outbox0_msg = dmub_dcn401_read_reg_outbox0_msg;
		funcs->write_reg_outbox0_rsp = dmub_dcn401_write_reg_outbox0_rsp;
		funcs->read_reg_outbox0_rdy_int_status = dmub_dcn401_read_reg_outbox0_rdy_int_status;
		funcs->read_reg_outbox0_rsp_int_status = dmub_dcn401_read_reg_outbox0_rsp_int_status;
		funcs->enable_reg_inbox0_rsp_int = dmub_dcn401_enable_reg_inbox0_rsp_int;
		funcs->enable_reg_outbox0_rdy_int = dmub_dcn401_enable_reg_outbox0_rdy_int;
		break;
>>>>>>> 2d5404ca
	default:
		return false;
	}

	return true;
}

enum dmub_status dmub_srv_create(struct dmub_srv *dmub,
				 const struct dmub_srv_create_params *params)
{
	enum dmub_status status = DMUB_STATUS_OK;

	dmub_memset(dmub, 0, sizeof(*dmub));

	dmub->funcs = params->funcs;
	dmub->user_ctx = params->user_ctx;
	dmub->asic = params->asic;
	dmub->fw_version = params->fw_version;
	dmub->is_virtual = params->is_virtual;

	/* Setup asic dependent hardware funcs. */
	if (!dmub_srv_hw_setup(dmub, params->asic)) {
		status = DMUB_STATUS_INVALID;
		goto cleanup;
	}

	/* Override (some) hardware funcs based on user params. */
	if (params->hw_funcs) {
		if (params->hw_funcs->emul_get_inbox1_rptr)
			dmub->hw_funcs.emul_get_inbox1_rptr =
				params->hw_funcs->emul_get_inbox1_rptr;

		if (params->hw_funcs->emul_set_inbox1_wptr)
			dmub->hw_funcs.emul_set_inbox1_wptr =
				params->hw_funcs->emul_set_inbox1_wptr;

		if (params->hw_funcs->is_supported)
			dmub->hw_funcs.is_supported =
				params->hw_funcs->is_supported;
	}

	/* Sanity checks for required hw func pointers. */
	if (!dmub->hw_funcs.get_inbox1_rptr ||
	    !dmub->hw_funcs.set_inbox1_wptr) {
		status = DMUB_STATUS_INVALID;
		goto cleanup;
	}

cleanup:
	if (status == DMUB_STATUS_OK)
		dmub->sw_init = true;
	else
		dmub_srv_destroy(dmub);

	return status;
}

void dmub_srv_destroy(struct dmub_srv *dmub)
{
	dmub_memset(dmub, 0, sizeof(*dmub));
}

static uint32_t dmub_srv_calc_regions_for_memory_type(const struct dmub_srv_region_params *params,
	struct dmub_srv_region_info *out,
	const uint32_t *window_sizes,
	enum dmub_window_memory_type memory_type)
{
	uint32_t i, top = 0;

	for (i = 0; i < DMUB_WINDOW_TOTAL; ++i) {
		if (params->window_memory_type[i] == memory_type) {
			struct dmub_region *region = &out->regions[i];

			region->base = dmub_align(top, 256);
			region->top = region->base + dmub_align(window_sizes[i], 64);
			top = region->top;
		}
	}

	return dmub_align(top, 4096);
}

enum dmub_status
	dmub_srv_calc_region_info(struct dmub_srv *dmub,
		const struct dmub_srv_region_params *params,
		struct dmub_srv_region_info *out)
{
	const struct dmub_fw_meta_info *fw_info;
	uint32_t fw_state_size = DMUB_FW_STATE_SIZE;
	uint32_t trace_buffer_size = DMUB_TRACE_BUFFER_SIZE;
<<<<<<< HEAD
	uint32_t scratch_mem_size = DMUB_SCRATCH_MEM_SIZE;
	uint32_t previous_top = 0;
=======
	uint32_t window_sizes[DMUB_WINDOW_TOTAL] = { 0 };

>>>>>>> 2d5404ca
	if (!dmub->sw_init)
		return DMUB_STATUS_INVALID;

	memset(out, 0, sizeof(*out));
	memset(window_sizes, 0, sizeof(window_sizes));

	out->num_regions = DMUB_NUM_WINDOWS;

<<<<<<< HEAD
	inst->base = 0x0;
	inst->top = inst->base + params->inst_const_size;

	data->base = dmub_align(inst->top, 256);
	data->top = data->base + params->bss_data_size;

	/*
	 * All cache windows below should be aligned to the size
	 * of the DMCUB cache line, 64 bytes.
	 */

	stack->base = dmub_align(data->top, 256);
	stack->top = stack->base + DMUB_STACK_SIZE + DMUB_CONTEXT_SIZE;

	bios->base = dmub_align(stack->top, 256);
	bios->top = bios->base + params->vbios_size;

	if (params->is_mailbox_in_inbox) {
		mail->base = 0;
		mail->top = mail->base + DMUB_MAILBOX_SIZE;
		previous_top = bios->top;
	} else {
		mail->base = dmub_align(bios->top, 256);
		mail->top = mail->base + DMUB_MAILBOX_SIZE;
		previous_top = mail->top;
	}

=======
>>>>>>> 2d5404ca
	fw_info = dmub_get_fw_meta_info(params);

	if (fw_info) {
		memcpy(&dmub->meta_info, fw_info, sizeof(*fw_info));

		fw_state_size = fw_info->fw_region_size;
		trace_buffer_size = fw_info->trace_buffer_size;

		/**
		 * If DM didn't fill in a version, then fill it in based on
		 * the firmware meta now that we have it.
		 *
		 * TODO: Make it easier for driver to extract this out to
		 * pass during creation.
		 */
		if (dmub->fw_version == 0)
			dmub->fw_version = fw_info->fw_version;
	}

<<<<<<< HEAD
	trace_buff->base = dmub_align(previous_top, 256);
	trace_buff->top = trace_buff->base + dmub_align(trace_buffer_size, 64);

	fw_state->base = dmub_align(trace_buff->top, 256);
	fw_state->top = fw_state->base + dmub_align(fw_state_size, 64);
=======
	window_sizes[DMUB_WINDOW_0_INST_CONST] = params->inst_const_size;
	window_sizes[DMUB_WINDOW_1_STACK] = DMUB_STACK_SIZE + DMUB_CONTEXT_SIZE;
	window_sizes[DMUB_WINDOW_2_BSS_DATA] = params->bss_data_size;
	window_sizes[DMUB_WINDOW_3_VBIOS] = params->vbios_size;
	window_sizes[DMUB_WINDOW_4_MAILBOX] = DMUB_MAILBOX_SIZE;
	window_sizes[DMUB_WINDOW_5_TRACEBUFF] = trace_buffer_size;
	window_sizes[DMUB_WINDOW_6_FW_STATE] = fw_state_size;
	window_sizes[DMUB_WINDOW_7_SCRATCH_MEM] = DMUB_SCRATCH_MEM_SIZE;
	window_sizes[DMUB_WINDOW_SHARED_STATE] = DMUB_FW_HEADER_SHARED_STATE_SIZE;
>>>>>>> 2d5404ca

	out->fb_size =
		dmub_srv_calc_regions_for_memory_type(params, out, window_sizes, DMUB_WINDOW_MEMORY_TYPE_FB);

	out->gart_size =
		dmub_srv_calc_regions_for_memory_type(params, out, window_sizes, DMUB_WINDOW_MEMORY_TYPE_GART);

	if (params->is_mailbox_in_inbox)
		out->inbox_size = dmub_align(mail->top, 4096);

	return DMUB_STATUS_OK;
}

enum dmub_status dmub_srv_calc_mem_info(struct dmub_srv *dmub,
				       const struct dmub_srv_memory_params *params,
				       struct dmub_srv_fb_info *out)
{
	uint32_t i;

	if (!dmub->sw_init)
		return DMUB_STATUS_INVALID;

	memset(out, 0, sizeof(*out));

	if (params->region_info->num_regions != DMUB_NUM_WINDOWS)
		return DMUB_STATUS_INVALID;

<<<<<<< HEAD
	cpu_base = (uint8_t *)params->cpu_fb_addr;
	gpu_base = params->gpu_fb_addr;

=======
>>>>>>> 2d5404ca
	for (i = 0; i < DMUB_NUM_WINDOWS; ++i) {
		const struct dmub_region *reg =
			&params->region_info->regions[i];

<<<<<<< HEAD
		out->fb[i].cpu_addr = cpu_base + reg->base;
		out->fb[i].gpu_addr = gpu_base + reg->base;

		if (i == DMUB_WINDOW_4_MAILBOX && params->cpu_inbox_addr != 0) {
			out->fb[i].cpu_addr = (uint8_t *)params->cpu_inbox_addr + reg->base;
			out->fb[i].gpu_addr = params->gpu_inbox_addr + reg->base;
=======
		if (params->window_memory_type[i] == DMUB_WINDOW_MEMORY_TYPE_GART) {
			out->fb[i].cpu_addr = (uint8_t *)params->cpu_gart_addr + reg->base;
			out->fb[i].gpu_addr = params->gpu_gart_addr + reg->base;
		} else {
			out->fb[i].cpu_addr = (uint8_t *)params->cpu_fb_addr + reg->base;
			out->fb[i].gpu_addr = params->gpu_fb_addr + reg->base;
>>>>>>> 2d5404ca
		}

		out->fb[i].size = reg->top - reg->base;
	}

	out->num_fb = DMUB_NUM_WINDOWS;

	return DMUB_STATUS_OK;
}

enum dmub_status dmub_srv_has_hw_support(struct dmub_srv *dmub,
					 bool *is_supported)
{
	*is_supported = false;

	if (!dmub->sw_init)
		return DMUB_STATUS_INVALID;

	if (dmub->hw_funcs.is_supported)
		*is_supported = dmub->hw_funcs.is_supported(dmub);

	return DMUB_STATUS_OK;
}

enum dmub_status dmub_srv_is_hw_init(struct dmub_srv *dmub, bool *is_hw_init)
{
	*is_hw_init = false;

	if (!dmub->sw_init)
		return DMUB_STATUS_INVALID;

	if (!dmub->hw_init)
		return DMUB_STATUS_OK;

	if (dmub->hw_funcs.is_hw_init)
		*is_hw_init = dmub->hw_funcs.is_hw_init(dmub);

	return DMUB_STATUS_OK;
}

enum dmub_status dmub_srv_hw_init(struct dmub_srv *dmub,
				  const struct dmub_srv_hw_params *params)
{
	struct dmub_fb *inst_fb = params->fb[DMUB_WINDOW_0_INST_CONST];
	struct dmub_fb *stack_fb = params->fb[DMUB_WINDOW_1_STACK];
	struct dmub_fb *data_fb = params->fb[DMUB_WINDOW_2_BSS_DATA];
	struct dmub_fb *bios_fb = params->fb[DMUB_WINDOW_3_VBIOS];
	struct dmub_fb *mail_fb = params->fb[DMUB_WINDOW_4_MAILBOX];
	struct dmub_fb *tracebuff_fb = params->fb[DMUB_WINDOW_5_TRACEBUFF];
	struct dmub_fb *fw_state_fb = params->fb[DMUB_WINDOW_6_FW_STATE];
	struct dmub_fb *scratch_mem_fb = params->fb[DMUB_WINDOW_7_SCRATCH_MEM];
	struct dmub_fb *shared_state_fb = params->fb[DMUB_WINDOW_SHARED_STATE];

	struct dmub_rb_init_params rb_params, outbox0_rb_params;
	struct dmub_window cw0, cw1, cw2, cw3, cw4, cw5, cw6, region6;
	struct dmub_region inbox1, outbox1, outbox0;

	if (!dmub->sw_init)
		return DMUB_STATUS_INVALID;

	if (!inst_fb || !stack_fb || !data_fb || !bios_fb || !mail_fb ||
		!tracebuff_fb || !fw_state_fb || !scratch_mem_fb) {
		ASSERT(0);
		return DMUB_STATUS_INVALID;
	}

	dmub->fb_base = params->fb_base;
	dmub->fb_offset = params->fb_offset;
	dmub->psp_version = params->psp_version;

	if (dmub->hw_funcs.reset)
		dmub->hw_funcs.reset(dmub);

	/* reset the cache of the last wptr as well now that hw is reset */
	dmub->inbox1_last_wptr = 0;

	cw0.offset.quad_part = inst_fb->gpu_addr;
	cw0.region.base = DMUB_CW0_BASE;
	cw0.region.top = cw0.region.base + inst_fb->size - 1;

	cw1.offset.quad_part = stack_fb->gpu_addr;
	cw1.region.base = DMUB_CW1_BASE;
	cw1.region.top = cw1.region.base + stack_fb->size - 1;

	if (params->fw_in_system_memory && dmub->hw_funcs.configure_dmub_in_system_memory)
		dmub->hw_funcs.configure_dmub_in_system_memory(dmub);

	if (params->load_inst_const && dmub->hw_funcs.backdoor_load) {
		/**
		 * Read back all the instruction memory so we don't hang the
		 * DMCUB when backdoor loading if the write from x86 hasn't been
		 * flushed yet. This only occurs in backdoor loading.
		 */
		if (params->mem_access_type == DMUB_MEMORY_ACCESS_CPU)
			dmub_flush_buffer_mem(inst_fb);

		if (params->fw_in_system_memory && dmub->hw_funcs.backdoor_load_zfb_mode)
			dmub->hw_funcs.backdoor_load_zfb_mode(dmub, &cw0, &cw1);
		else
			dmub->hw_funcs.backdoor_load(dmub, &cw0, &cw1);
	}

	cw2.offset.quad_part = data_fb->gpu_addr;
	cw2.region.base = DMUB_CW0_BASE + inst_fb->size;
	cw2.region.top = cw2.region.base + data_fb->size;

	cw3.offset.quad_part = bios_fb->gpu_addr;
	cw3.region.base = DMUB_CW3_BASE;
	cw3.region.top = cw3.region.base + bios_fb->size;

	cw4.offset.quad_part = mail_fb->gpu_addr;
	cw4.region.base = DMUB_CW4_BASE;
	cw4.region.top = cw4.region.base + mail_fb->size;

	/**
	 * Doubled the mailbox region to accomodate inbox and outbox.
	 * Note: Currently, currently total mailbox size is 16KB. It is split
	 * equally into 8KB between inbox and outbox. If this config is
	 * changed, then uncached base address configuration of outbox1
	 * has to be updated in funcs->setup_out_mailbox.
	 */
	inbox1.base = cw4.region.base;
	inbox1.top = cw4.region.base + DMUB_RB_SIZE;
	outbox1.base = inbox1.top;
	outbox1.top = cw4.region.top;

	cw5.offset.quad_part = tracebuff_fb->gpu_addr;
	cw5.region.base = DMUB_CW5_BASE;
	cw5.region.top = cw5.region.base + tracebuff_fb->size;

	outbox0.base = DMUB_REGION5_BASE + TRACE_BUFFER_ENTRY_OFFSET;
	outbox0.top = outbox0.base + tracebuff_fb->size - TRACE_BUFFER_ENTRY_OFFSET;

	cw6.offset.quad_part = fw_state_fb->gpu_addr;
	cw6.region.base = DMUB_CW6_BASE;
	cw6.region.top = cw6.region.base + fw_state_fb->size;

	dmub->fw_state = fw_state_fb->cpu_addr;

	region6.offset.quad_part = shared_state_fb->gpu_addr;
	region6.region.base = DMUB_CW6_BASE;
	region6.region.top = region6.region.base + shared_state_fb->size;

	dmub->shared_state = shared_state_fb->cpu_addr;

	dmub->scratch_mem_fb = *scratch_mem_fb;

	if (dmub->hw_funcs.setup_windows)
		dmub->hw_funcs.setup_windows(dmub, &cw2, &cw3, &cw4, &cw5, &cw6, &region6);

	if (dmub->hw_funcs.setup_outbox0)
		dmub->hw_funcs.setup_outbox0(dmub, &outbox0);

	if (dmub->hw_funcs.setup_mailbox)
		dmub->hw_funcs.setup_mailbox(dmub, &inbox1);
	if (dmub->hw_funcs.setup_out_mailbox)
		dmub->hw_funcs.setup_out_mailbox(dmub, &outbox1);
	if (dmub->hw_funcs.enable_reg_inbox0_rsp_int)
		dmub->hw_funcs.enable_reg_inbox0_rsp_int(dmub, true);
	if (dmub->hw_funcs.enable_reg_outbox0_rdy_int)
		dmub->hw_funcs.enable_reg_outbox0_rdy_int(dmub, true);

	dmub_memset(&rb_params, 0, sizeof(rb_params));
	rb_params.ctx = dmub;
	rb_params.base_address = mail_fb->cpu_addr;
	rb_params.capacity = DMUB_RB_SIZE;
	dmub_rb_init(&dmub->inbox1_rb, &rb_params);

	// Initialize outbox1 ring buffer
	rb_params.ctx = dmub;
	rb_params.base_address = (void *) ((uint8_t *) (mail_fb->cpu_addr) + DMUB_RB_SIZE);
	rb_params.capacity = DMUB_RB_SIZE;
	dmub_rb_init(&dmub->outbox1_rb, &rb_params);

	dmub_memset(&outbox0_rb_params, 0, sizeof(outbox0_rb_params));
	outbox0_rb_params.ctx = dmub;
	outbox0_rb_params.base_address = (void *)((uintptr_t)(tracebuff_fb->cpu_addr) + TRACE_BUFFER_ENTRY_OFFSET);
	outbox0_rb_params.capacity = tracebuff_fb->size - dmub_align(TRACE_BUFFER_ENTRY_OFFSET, 64);
	dmub_rb_init(&dmub->outbox0_rb, &outbox0_rb_params);

	/* Report to DMUB what features are supported by current driver */
	if (dmub->hw_funcs.enable_dmub_boot_options)
		dmub->hw_funcs.enable_dmub_boot_options(dmub, params);

	if (dmub->hw_funcs.skip_dmub_panel_power_sequence && !dmub->is_virtual)
		dmub->hw_funcs.skip_dmub_panel_power_sequence(dmub,
			params->skip_panel_power_sequence);

	if (dmub->hw_funcs.reset_release && !dmub->is_virtual)
		dmub->hw_funcs.reset_release(dmub);

	dmub->hw_init = true;
	dmub->power_state = DMUB_POWER_STATE_D0;

	return DMUB_STATUS_OK;
}

enum dmub_status dmub_srv_sync_inbox1(struct dmub_srv *dmub)
{
	if (!dmub->sw_init)
		return DMUB_STATUS_INVALID;

	if (dmub->hw_funcs.get_inbox1_rptr && dmub->hw_funcs.get_inbox1_wptr) {
		uint32_t rptr = dmub->hw_funcs.get_inbox1_rptr(dmub);
		uint32_t wptr = dmub->hw_funcs.get_inbox1_wptr(dmub);

		if (rptr > dmub->inbox1_rb.capacity || wptr > dmub->inbox1_rb.capacity) {
			return DMUB_STATUS_HW_FAILURE;
		} else {
			dmub->inbox1_rb.rptr = rptr;
			dmub->inbox1_rb.wrpt = wptr;
			dmub->inbox1_last_wptr = dmub->inbox1_rb.wrpt;
		}
	}

	return DMUB_STATUS_OK;
}

enum dmub_status dmub_srv_hw_reset(struct dmub_srv *dmub)
{
	if (!dmub->sw_init)
		return DMUB_STATUS_INVALID;

	if (dmub->hw_funcs.reset)
		dmub->hw_funcs.reset(dmub);

	/* mailboxes have been reset in hw, so reset the sw state as well */
	dmub->inbox1_last_wptr = 0;
	dmub->inbox1_rb.wrpt = 0;
	dmub->inbox1_rb.rptr = 0;
	dmub->outbox0_rb.wrpt = 0;
	dmub->outbox0_rb.rptr = 0;
	dmub->outbox1_rb.wrpt = 0;
	dmub->outbox1_rb.rptr = 0;

	dmub->hw_init = false;

	return DMUB_STATUS_OK;
}

enum dmub_status dmub_srv_cmd_queue(struct dmub_srv *dmub,
				    const union dmub_rb_cmd *cmd)
{
	if (!dmub->hw_init)
		return DMUB_STATUS_INVALID;

	if (dmub->power_state != DMUB_POWER_STATE_D0)
<<<<<<< HEAD
		return DMUB_STATUS_INVALID;
=======
		return DMUB_STATUS_POWER_STATE_D3;
>>>>>>> 2d5404ca

	if (dmub->inbox1_rb.rptr > dmub->inbox1_rb.capacity ||
	    dmub->inbox1_rb.wrpt > dmub->inbox1_rb.capacity) {
		return DMUB_STATUS_HW_FAILURE;
	}

	if (dmub_rb_push_front(&dmub->inbox1_rb, cmd))
		return DMUB_STATUS_OK;

	return DMUB_STATUS_QUEUE_FULL;
}

enum dmub_status dmub_srv_cmd_execute(struct dmub_srv *dmub)
{
	struct dmub_rb flush_rb;

	if (!dmub->hw_init)
		return DMUB_STATUS_INVALID;

	if (dmub->power_state != DMUB_POWER_STATE_D0)
<<<<<<< HEAD
		return DMUB_STATUS_INVALID;
=======
		return DMUB_STATUS_POWER_STATE_D3;
>>>>>>> 2d5404ca

	/**
	 * Read back all the queued commands to ensure that they've
	 * been flushed to framebuffer memory. Otherwise DMCUB might
	 * read back stale, fully invalid or partially invalid data.
	 */
	flush_rb = dmub->inbox1_rb;
	flush_rb.rptr = dmub->inbox1_last_wptr;
	dmub_rb_flush_pending(&flush_rb);

	dmub->hw_funcs.set_inbox1_wptr(dmub, dmub->inbox1_rb.wrpt);

	dmub->inbox1_last_wptr = dmub->inbox1_rb.wrpt;

	return DMUB_STATUS_OK;
}

bool dmub_srv_is_hw_pwr_up(struct dmub_srv *dmub)
{
	if (!dmub->hw_funcs.is_hw_powered_up)
		return true;

<<<<<<< HEAD
	return dmub->hw_funcs.is_hw_powered_up(dmub) &&
		dmub->hw_funcs.is_hw_init(dmub);
=======
	if (!dmub->hw_funcs.is_hw_powered_up(dmub))
		return false;

	return true;
>>>>>>> 2d5404ca
}

enum dmub_status dmub_srv_wait_for_hw_pwr_up(struct dmub_srv *dmub,
					     uint32_t timeout_us)
{
	uint32_t i;

	if (!dmub->hw_init)
		return DMUB_STATUS_INVALID;

	for (i = 0; i <= timeout_us; i += 100) {
		if (dmub_srv_is_hw_pwr_up(dmub))
			return DMUB_STATUS_OK;

		udelay(100);
	}

	return DMUB_STATUS_TIMEOUT;
}

enum dmub_status dmub_srv_wait_for_auto_load(struct dmub_srv *dmub,
					     uint32_t timeout_us)
{
	uint32_t i;
	bool hw_on = true;

	if (!dmub->hw_init)
		return DMUB_STATUS_INVALID;

	for (i = 0; i <= timeout_us; i += 100) {
		union dmub_fw_boot_status status = dmub->hw_funcs.get_fw_status(dmub);
<<<<<<< HEAD

		if (dmub->hw_funcs.is_hw_powered_up)
			hw_on = dmub->hw_funcs.is_hw_powered_up(dmub);

=======

		if (dmub->hw_funcs.is_hw_powered_up)
			hw_on = dmub->hw_funcs.is_hw_powered_up(dmub);

>>>>>>> 2d5404ca
		if (status.bits.dal_fw && status.bits.mailbox_rdy && hw_on)
			return DMUB_STATUS_OK;

		udelay(100);
	}

	return DMUB_STATUS_TIMEOUT;
}

enum dmub_status dmub_srv_wait_for_idle(struct dmub_srv *dmub,
					uint32_t timeout_us)
{
	uint32_t i, rptr;

	if (!dmub->hw_init)
		return DMUB_STATUS_INVALID;

	for (i = 0; i <= timeout_us; ++i) {
		rptr = dmub->hw_funcs.get_inbox1_rptr(dmub);

		if (rptr > dmub->inbox1_rb.capacity)
			return DMUB_STATUS_HW_FAILURE;

		dmub->inbox1_rb.rptr = rptr;

		if (dmub_rb_empty(&dmub->inbox1_rb))
			return DMUB_STATUS_OK;

		udelay(1);
	}

	return DMUB_STATUS_TIMEOUT;
}

enum dmub_status
dmub_srv_send_gpint_command(struct dmub_srv *dmub,
			    enum dmub_gpint_command command_code,
			    uint16_t param, uint32_t timeout_us)
{
	union dmub_gpint_data_register reg;
	uint32_t i;

	if (!dmub->sw_init)
		return DMUB_STATUS_INVALID;

	if (!dmub->hw_funcs.set_gpint)
		return DMUB_STATUS_INVALID;

	if (!dmub->hw_funcs.is_gpint_acked)
		return DMUB_STATUS_INVALID;

	reg.bits.status = 1;
	reg.bits.command_code = command_code;
	reg.bits.param = param;

	dmub->hw_funcs.set_gpint(dmub, reg);

	for (i = 0; i < timeout_us; ++i) {
		udelay(1);

		if (dmub->hw_funcs.is_gpint_acked(dmub, reg))
			return DMUB_STATUS_OK;
	}

	return DMUB_STATUS_TIMEOUT;
}

enum dmub_status dmub_srv_get_gpint_response(struct dmub_srv *dmub,
					     uint32_t *response)
{
	*response = 0;

	if (!dmub->sw_init)
		return DMUB_STATUS_INVALID;

	if (!dmub->hw_funcs.get_gpint_response)
		return DMUB_STATUS_INVALID;

	*response = dmub->hw_funcs.get_gpint_response(dmub);

	return DMUB_STATUS_OK;
}

enum dmub_status dmub_srv_get_gpint_dataout(struct dmub_srv *dmub,
					     uint32_t *dataout)
{
	*dataout = 0;

	if (!dmub->sw_init)
		return DMUB_STATUS_INVALID;

	if (!dmub->hw_funcs.get_gpint_dataout)
		return DMUB_STATUS_INVALID;

	*dataout = dmub->hw_funcs.get_gpint_dataout(dmub);

	return DMUB_STATUS_OK;
}

enum dmub_status dmub_srv_get_fw_boot_status(struct dmub_srv *dmub,
					     union dmub_fw_boot_status *status)
{
	status->all = 0;

	if (!dmub->sw_init)
		return DMUB_STATUS_INVALID;

	if (dmub->hw_funcs.get_fw_status)
		*status = dmub->hw_funcs.get_fw_status(dmub);

	return DMUB_STATUS_OK;
}

enum dmub_status dmub_srv_get_fw_boot_option(struct dmub_srv *dmub,
					     union dmub_fw_boot_options *option)
{
	option->all = 0;

	if (!dmub->sw_init)
		return DMUB_STATUS_INVALID;

	if (dmub->hw_funcs.get_fw_boot_option)
		*option = dmub->hw_funcs.get_fw_boot_option(dmub);

	return DMUB_STATUS_OK;
}

enum dmub_status dmub_srv_set_skip_panel_power_sequence(struct dmub_srv *dmub,
					     bool skip)
{
	if (!dmub->sw_init)
		return DMUB_STATUS_INVALID;

	if (dmub->hw_funcs.skip_dmub_panel_power_sequence && !dmub->is_virtual)
		dmub->hw_funcs.skip_dmub_panel_power_sequence(dmub, skip);

	return DMUB_STATUS_OK;
}

enum dmub_status dmub_srv_cmd_with_reply_data(struct dmub_srv *dmub,
					      union dmub_rb_cmd *cmd)
{
	enum dmub_status status = DMUB_STATUS_OK;

	// Queue command
	status = dmub_srv_cmd_queue(dmub, cmd);

	if (status != DMUB_STATUS_OK)
		return status;

	// Execute command
	status = dmub_srv_cmd_execute(dmub);

	if (status != DMUB_STATUS_OK)
		return status;

	// Wait for DMUB to process command
	status = dmub_srv_wait_for_idle(dmub, 100000);

	if (status != DMUB_STATUS_OK)
		return status;

	// Copy data back from ring buffer into command
	dmub_rb_get_return_data(&dmub->inbox1_rb, cmd);

	return status;
}

static inline bool dmub_rb_out_trace_buffer_front(struct dmub_rb *rb,
				 void *entry)
{
	const uint64_t *src = (const uint64_t *)(rb->base_address) + rb->rptr / sizeof(uint64_t);
	uint64_t *dst = (uint64_t *)entry;
	uint8_t i;
	uint8_t loop_count;

	if (rb->rptr == rb->wrpt)
		return false;

	loop_count = sizeof(struct dmcub_trace_buf_entry) / sizeof(uint64_t);
	// copying data
	for (i = 0; i < loop_count; i++)
		*dst++ = *src++;

	rb->rptr += sizeof(struct dmcub_trace_buf_entry);

	rb->rptr %= rb->capacity;

	return true;
}

bool dmub_srv_get_outbox0_msg(struct dmub_srv *dmub, struct dmcub_trace_buf_entry *entry)
{
	dmub->outbox0_rb.wrpt = dmub->hw_funcs.get_outbox0_wptr(dmub);

	return dmub_rb_out_trace_buffer_front(&dmub->outbox0_rb, (void *)entry);
}

bool dmub_srv_get_diagnostic_data(struct dmub_srv *dmub, struct dmub_diagnostic_data *diag_data)
{
	if (!dmub || !dmub->hw_funcs.get_diagnostic_data || !diag_data)
		return false;
	dmub->hw_funcs.get_diagnostic_data(dmub, diag_data);
	return true;
}

bool dmub_srv_should_detect(struct dmub_srv *dmub)
{
	if (!dmub->hw_init || !dmub->hw_funcs.should_detect)
		return false;

	return dmub->hw_funcs.should_detect(dmub);
}

enum dmub_status dmub_srv_clear_inbox0_ack(struct dmub_srv *dmub)
{
	if (!dmub->hw_init || !dmub->hw_funcs.clear_inbox0_ack_register)
		return DMUB_STATUS_INVALID;

	dmub->hw_funcs.clear_inbox0_ack_register(dmub);
	return DMUB_STATUS_OK;
}

enum dmub_status dmub_srv_wait_for_inbox0_ack(struct dmub_srv *dmub, uint32_t timeout_us)
{
	uint32_t i = 0;
	uint32_t ack = 0;

	if (!dmub->hw_init || !dmub->hw_funcs.read_inbox0_ack_register)
		return DMUB_STATUS_INVALID;

	for (i = 0; i <= timeout_us; i++) {
		ack = dmub->hw_funcs.read_inbox0_ack_register(dmub);
		if (ack)
			return DMUB_STATUS_OK;
		udelay(1);
	}
	return DMUB_STATUS_TIMEOUT;
}

enum dmub_status dmub_srv_send_inbox0_cmd(struct dmub_srv *dmub,
		union dmub_inbox0_data_register data)
{
	if (!dmub->hw_init || !dmub->hw_funcs.send_inbox0_cmd)
		return DMUB_STATUS_INVALID;

	dmub->hw_funcs.send_inbox0_cmd(dmub, data);
	return DMUB_STATUS_OK;
}

void dmub_srv_subvp_save_surf_addr(struct dmub_srv *dmub, const struct dc_plane_address *addr, uint8_t subvp_index)
{
	if (dmub->hw_funcs.subvp_save_surf_addr) {
		dmub->hw_funcs.subvp_save_surf_addr(dmub,
				addr,
				subvp_index);
	}
}

<<<<<<< HEAD
=======
enum dmub_status dmub_srv_send_reg_inbox0_cmd(
		struct dmub_srv *dmub,
		union dmub_rb_cmd *cmd,
		bool with_reply, uint32_t timeout_us)
{
	uint32_t rsp_ready = 0;
	uint32_t i;

	dmub->hw_funcs.send_reg_inbox0_cmd_msg(dmub, cmd);

	for (i = 0; i < timeout_us; i++) {
		rsp_ready = dmub->hw_funcs.read_reg_inbox0_rsp_int_status(dmub);
		if (rsp_ready)
			break;
		udelay(1);
	}
	if (rsp_ready == 0)
		return DMUB_STATUS_TIMEOUT;

	if (with_reply)
		dmub->hw_funcs.read_reg_inbox0_cmd_rsp(dmub, cmd);

	dmub->hw_funcs.write_reg_inbox0_rsp_int_ack(dmub);

	/* wait for rsp int status is cleared to initial state before exit */
	for (; i <= timeout_us; i++) {
		rsp_ready = dmub->hw_funcs.read_reg_inbox0_rsp_int_status(dmub);
		if (rsp_ready == 0)
			break;
		udelay(1);
	}
	ASSERT(rsp_ready == 0);

	return DMUB_STATUS_OK;
}

>>>>>>> 2d5404ca
void dmub_srv_set_power_state(struct dmub_srv *dmub, enum dmub_srv_power_state_type dmub_srv_power_state)
{
	if (!dmub || !dmub->hw_init)
		return;

	dmub->power_state = dmub_srv_power_state;
}<|MERGE_RESOLUTION|>--- conflicted
+++ resolved
@@ -37,11 +37,8 @@
 #include "dmub_dcn316.h"
 #include "dmub_dcn32.h"
 #include "dmub_dcn35.h"
-<<<<<<< HEAD
-=======
 #include "dmub_dcn351.h"
 #include "dmub_dcn401.h"
->>>>>>> 2d5404ca
 #include "os_types.h"
 /*
  * Note: the DMUB service is standalone. No additional headers should be
@@ -84,9 +81,6 @@
 
 #define DMUB_REGION5_BASE (0xA0000000)
 #define DMUB_REGION6_BASE (0xC0000000)
-
-static struct dmub_srv_dcn32_regs dmub_srv_dcn32_regs;
-static struct dmub_srv_dcn35_regs dmub_srv_dcn35_regs;
 
 static struct dmub_srv_dcn32_regs dmub_srv_dcn32_regs;
 static struct dmub_srv_dcn35_regs dmub_srv_dcn35_regs;
@@ -323,10 +317,7 @@
 		break;
 
 	case DMUB_ASIC_DCN35:
-<<<<<<< HEAD
-=======
 	case DMUB_ASIC_DCN351:
->>>>>>> 2d5404ca
 			dmub->regs_dcn35 = &dmub_srv_dcn35_regs;
 			funcs->configure_dmub_in_system_memory = dmub_dcn35_configure_dmub_in_system_memory;
 			funcs->send_inbox0_cmd = dmub_dcn35_send_inbox0_cmd;
@@ -363,18 +354,13 @@
 			funcs->get_diagnostic_data = dmub_dcn35_get_diagnostic_data;
 
 			funcs->init_reg_offsets = dmub_srv_dcn35_regs_init;
-<<<<<<< HEAD
-=======
 			if (asic == DMUB_ASIC_DCN351)
                                 funcs->init_reg_offsets = dmub_srv_dcn351_regs_init;
->>>>>>> 2d5404ca
 
 			funcs->is_hw_powered_up = dmub_dcn35_is_hw_powered_up;
 			funcs->should_detect = dmub_dcn35_should_detect;
 			break;
 
-<<<<<<< HEAD
-=======
 	case DMUB_ASIC_DCN401:
 		dmub->regs_dcn401 = &dmub_srv_dcn401_regs;
 		funcs->configure_dmub_in_system_memory = dmub_dcn401_configure_dmub_in_system_memory;
@@ -421,7 +407,6 @@
 		funcs->enable_reg_inbox0_rsp_int = dmub_dcn401_enable_reg_inbox0_rsp_int;
 		funcs->enable_reg_outbox0_rdy_int = dmub_dcn401_enable_reg_outbox0_rdy_int;
 		break;
->>>>>>> 2d5404ca
 	default:
 		return false;
 	}
@@ -512,13 +497,8 @@
 	const struct dmub_fw_meta_info *fw_info;
 	uint32_t fw_state_size = DMUB_FW_STATE_SIZE;
 	uint32_t trace_buffer_size = DMUB_TRACE_BUFFER_SIZE;
-<<<<<<< HEAD
-	uint32_t scratch_mem_size = DMUB_SCRATCH_MEM_SIZE;
-	uint32_t previous_top = 0;
-=======
 	uint32_t window_sizes[DMUB_WINDOW_TOTAL] = { 0 };
 
->>>>>>> 2d5404ca
 	if (!dmub->sw_init)
 		return DMUB_STATUS_INVALID;
 
@@ -527,36 +507,6 @@
 
 	out->num_regions = DMUB_NUM_WINDOWS;
 
-<<<<<<< HEAD
-	inst->base = 0x0;
-	inst->top = inst->base + params->inst_const_size;
-
-	data->base = dmub_align(inst->top, 256);
-	data->top = data->base + params->bss_data_size;
-
-	/*
-	 * All cache windows below should be aligned to the size
-	 * of the DMCUB cache line, 64 bytes.
-	 */
-
-	stack->base = dmub_align(data->top, 256);
-	stack->top = stack->base + DMUB_STACK_SIZE + DMUB_CONTEXT_SIZE;
-
-	bios->base = dmub_align(stack->top, 256);
-	bios->top = bios->base + params->vbios_size;
-
-	if (params->is_mailbox_in_inbox) {
-		mail->base = 0;
-		mail->top = mail->base + DMUB_MAILBOX_SIZE;
-		previous_top = bios->top;
-	} else {
-		mail->base = dmub_align(bios->top, 256);
-		mail->top = mail->base + DMUB_MAILBOX_SIZE;
-		previous_top = mail->top;
-	}
-
-=======
->>>>>>> 2d5404ca
 	fw_info = dmub_get_fw_meta_info(params);
 
 	if (fw_info) {
@@ -576,13 +526,6 @@
 			dmub->fw_version = fw_info->fw_version;
 	}
 
-<<<<<<< HEAD
-	trace_buff->base = dmub_align(previous_top, 256);
-	trace_buff->top = trace_buff->base + dmub_align(trace_buffer_size, 64);
-
-	fw_state->base = dmub_align(trace_buff->top, 256);
-	fw_state->top = fw_state->base + dmub_align(fw_state_size, 64);
-=======
 	window_sizes[DMUB_WINDOW_0_INST_CONST] = params->inst_const_size;
 	window_sizes[DMUB_WINDOW_1_STACK] = DMUB_STACK_SIZE + DMUB_CONTEXT_SIZE;
 	window_sizes[DMUB_WINDOW_2_BSS_DATA] = params->bss_data_size;
@@ -592,16 +535,12 @@
 	window_sizes[DMUB_WINDOW_6_FW_STATE] = fw_state_size;
 	window_sizes[DMUB_WINDOW_7_SCRATCH_MEM] = DMUB_SCRATCH_MEM_SIZE;
 	window_sizes[DMUB_WINDOW_SHARED_STATE] = DMUB_FW_HEADER_SHARED_STATE_SIZE;
->>>>>>> 2d5404ca
 
 	out->fb_size =
 		dmub_srv_calc_regions_for_memory_type(params, out, window_sizes, DMUB_WINDOW_MEMORY_TYPE_FB);
 
 	out->gart_size =
 		dmub_srv_calc_regions_for_memory_type(params, out, window_sizes, DMUB_WINDOW_MEMORY_TYPE_GART);
-
-	if (params->is_mailbox_in_inbox)
-		out->inbox_size = dmub_align(mail->top, 4096);
 
 	return DMUB_STATUS_OK;
 }
@@ -620,31 +559,16 @@
 	if (params->region_info->num_regions != DMUB_NUM_WINDOWS)
 		return DMUB_STATUS_INVALID;
 
-<<<<<<< HEAD
-	cpu_base = (uint8_t *)params->cpu_fb_addr;
-	gpu_base = params->gpu_fb_addr;
-
-=======
->>>>>>> 2d5404ca
 	for (i = 0; i < DMUB_NUM_WINDOWS; ++i) {
 		const struct dmub_region *reg =
 			&params->region_info->regions[i];
 
-<<<<<<< HEAD
-		out->fb[i].cpu_addr = cpu_base + reg->base;
-		out->fb[i].gpu_addr = gpu_base + reg->base;
-
-		if (i == DMUB_WINDOW_4_MAILBOX && params->cpu_inbox_addr != 0) {
-			out->fb[i].cpu_addr = (uint8_t *)params->cpu_inbox_addr + reg->base;
-			out->fb[i].gpu_addr = params->gpu_inbox_addr + reg->base;
-=======
 		if (params->window_memory_type[i] == DMUB_WINDOW_MEMORY_TYPE_GART) {
 			out->fb[i].cpu_addr = (uint8_t *)params->cpu_gart_addr + reg->base;
 			out->fb[i].gpu_addr = params->gpu_gart_addr + reg->base;
 		} else {
 			out->fb[i].cpu_addr = (uint8_t *)params->cpu_fb_addr + reg->base;
 			out->fb[i].gpu_addr = params->gpu_fb_addr + reg->base;
->>>>>>> 2d5404ca
 		}
 
 		out->fb[i].size = reg->top - reg->base;
@@ -892,11 +816,7 @@
 		return DMUB_STATUS_INVALID;
 
 	if (dmub->power_state != DMUB_POWER_STATE_D0)
-<<<<<<< HEAD
-		return DMUB_STATUS_INVALID;
-=======
 		return DMUB_STATUS_POWER_STATE_D3;
->>>>>>> 2d5404ca
 
 	if (dmub->inbox1_rb.rptr > dmub->inbox1_rb.capacity ||
 	    dmub->inbox1_rb.wrpt > dmub->inbox1_rb.capacity) {
@@ -917,11 +837,7 @@
 		return DMUB_STATUS_INVALID;
 
 	if (dmub->power_state != DMUB_POWER_STATE_D0)
-<<<<<<< HEAD
-		return DMUB_STATUS_INVALID;
-=======
 		return DMUB_STATUS_POWER_STATE_D3;
->>>>>>> 2d5404ca
 
 	/**
 	 * Read back all the queued commands to ensure that they've
@@ -944,15 +860,10 @@
 	if (!dmub->hw_funcs.is_hw_powered_up)
 		return true;
 
-<<<<<<< HEAD
-	return dmub->hw_funcs.is_hw_powered_up(dmub) &&
-		dmub->hw_funcs.is_hw_init(dmub);
-=======
 	if (!dmub->hw_funcs.is_hw_powered_up(dmub))
 		return false;
 
 	return true;
->>>>>>> 2d5404ca
 }
 
 enum dmub_status dmub_srv_wait_for_hw_pwr_up(struct dmub_srv *dmub,
@@ -984,17 +895,10 @@
 
 	for (i = 0; i <= timeout_us; i += 100) {
 		union dmub_fw_boot_status status = dmub->hw_funcs.get_fw_status(dmub);
-<<<<<<< HEAD
 
 		if (dmub->hw_funcs.is_hw_powered_up)
 			hw_on = dmub->hw_funcs.is_hw_powered_up(dmub);
 
-=======
-
-		if (dmub->hw_funcs.is_hw_powered_up)
-			hw_on = dmub->hw_funcs.is_hw_powered_up(dmub);
-
->>>>>>> 2d5404ca
 		if (status.bits.dal_fw && status.bits.mailbox_rdy && hw_on)
 			return DMUB_STATUS_OK;
 
@@ -1254,8 +1158,6 @@
 	}
 }
 
-<<<<<<< HEAD
-=======
 enum dmub_status dmub_srv_send_reg_inbox0_cmd(
 		struct dmub_srv *dmub,
 		union dmub_rb_cmd *cmd,
@@ -1292,7 +1194,6 @@
 	return DMUB_STATUS_OK;
 }
 
->>>>>>> 2d5404ca
 void dmub_srv_set_power_state(struct dmub_srv *dmub, enum dmub_srv_power_state_type dmub_srv_power_state)
 {
 	if (!dmub || !dmub->hw_init)
