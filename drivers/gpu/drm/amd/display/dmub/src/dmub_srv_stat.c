/*
 * Copyright 2019 Advanced Micro Devices, Inc.
 *
 * Permission is hereby granted, free of charge, to any person obtaining a
 * copy of this software and associated documentation files (the "Software"),
 * to deal in the Software without restriction, including without limitation
 * the rights to use, copy, modify, merge, publish, distribute, sublicense,
 * and/or sell copies of the Software, and to permit persons to whom the
 * Software is furnished to do so, subject to the following conditions:
 *
 * The above copyright notice and this permission notice shall be included in
 * all copies or substantial portions of the Software.
 *
 * THE SOFTWARE IS PROVIDED "AS IS", WITHOUT WARRANTY OF ANY KIND, EXPRESS OR
 * IMPLIED, INCLUDING BUT NOT LIMITED TO THE WARRANTIES OF MERCHANTABILITY,
 * FITNESS FOR A PARTICULAR PURPOSE AND NONINFRINGEMENT.  IN NO EVENT SHALL
 * THE COPYRIGHT HOLDER(S) OR AUTHOR(S) BE LIABLE FOR ANY CLAIM, DAMAGES OR
 * OTHER LIABILITY, WHETHER IN AN ACTION OF CONTRACT, TORT OR OTHERWISE,
 * ARISING FROM, OUT OF OR IN CONNECTION WITH THE SOFTWARE OR THE USE OR
 * OTHER DEALINGS IN THE SOFTWARE.
 *
 * Authors: AMD
 *
 */

#include "dmub/dmub_srv_stat.h"
#include "dmub/inc/dmub_cmd.h"

/**
 * DOC: DMUB_SRV STAT Interface
 *
 * These interfaces are called without acquiring DAL and DC locks.
 * Hence, there is limitations on whese interfaces can access. Only
 * variables exclusively defined for these interfaces can be modified.
 */

/**
 * dmub_srv_stat_get_notification - Retrieves a dmub outbox notification, set up dmub notification
 *                                  structure with message information. Also a pending bit if queue
 *                                  is having more notifications
 *  @dmub: dmub srv structure
 *  @notify: dmub notification structure to be filled up
 *
 *  Returns: dmub_status
 */
enum dmub_status dmub_srv_stat_get_notification(struct dmub_srv *dmub,
						struct dmub_notification *notify)
{
	/**
	 * This function is called without dal and dc locks, so
	 * we shall not modify any dmub variables, only dmub->outbox1_rb
	 * is exempted as it is exclusively accessed by this function
	 */
	union dmub_rb_out_cmd cmd = {0};

	if (!dmub->hw_init) {
		notify->type = DMUB_NOTIFICATION_NO_DATA;
		notify->pending_notification = false;
		return DMUB_STATUS_INVALID;
	}

	/* Get write pointer which is updated by dmub */
	dmub->outbox1_rb.wrpt = dmub->hw_funcs.get_outbox1_wptr(dmub);

	if (!dmub_rb_out_front(&dmub->outbox1_rb, &cmd)) {
		notify->type = DMUB_NOTIFICATION_NO_DATA;
		notify->pending_notification = false;
		return DMUB_STATUS_OK;
	}

	switch (cmd.cmd_common.header.type) {
	case DMUB_OUT_CMD__DP_AUX_REPLY:
		notify->type = DMUB_NOTIFICATION_AUX_REPLY;
		notify->link_index = cmd.dp_aux_reply.control.instance;
		notify->result = cmd.dp_aux_reply.control.result;
		dmub_memcpy((void *)&notify->aux_reply,
			(void *)&cmd.dp_aux_reply.reply_data, sizeof(struct aux_reply_data));
		break;
	case DMUB_OUT_CMD__DP_HPD_NOTIFY:
		if (cmd.dp_hpd_notify.hpd_data.hpd_type == DP_HPD) {
			notify->type = DMUB_NOTIFICATION_HPD;
			notify->hpd_status = cmd.dp_hpd_notify.hpd_data.hpd_status;
		} else {
			notify->type = DMUB_NOTIFICATION_HPD_IRQ;
		}

		notify->link_index = cmd.dp_hpd_notify.hpd_data.instance;
		notify->result = AUX_RET_SUCCESS;
		break;
	case DMUB_OUT_CMD__SET_CONFIG_REPLY:
		notify->type = DMUB_NOTIFICATION_SET_CONFIG_REPLY;
		notify->link_index = cmd.set_config_reply.set_config_reply_control.instance;
		notify->sc_status = cmd.set_config_reply.set_config_reply_control.status;
		break;
<<<<<<< HEAD
=======
	case DMUB_OUT_CMD__DPIA_NOTIFICATION:
		notify->type = DMUB_NOTIFICATION_DPIA_NOTIFICATION;
		notify->link_index = cmd.dpia_notification.payload.header.instance;

		if (cmd.dpia_notification.payload.header.type == DPIA_NOTIFY__BW_ALLOCATION) {

			notify->dpia_notification.payload.data.dpia_bw_alloc.estimated_bw =
					cmd.dpia_notification.payload.data.dpia_bw_alloc.estimated_bw;
			notify->dpia_notification.payload.data.dpia_bw_alloc.allocated_bw =
					cmd.dpia_notification.payload.data.dpia_bw_alloc.allocated_bw;

			if (cmd.dpia_notification.payload.data.dpia_bw_alloc.bits.bw_request_failed)
				notify->result = DPIA_BW_REQ_FAILED;
			else if (cmd.dpia_notification.payload.data.dpia_bw_alloc.bits.bw_request_succeeded)
				notify->result = DPIA_BW_REQ_SUCCESS;
			else if (cmd.dpia_notification.payload.data.dpia_bw_alloc.bits.est_bw_changed)
				notify->result = DPIA_EST_BW_CHANGED;
			else if (cmd.dpia_notification.payload.data.dpia_bw_alloc.bits.bw_alloc_cap_changed)
				notify->result = DPIA_BW_ALLOC_CAPS_CHANGED;
		}
		break;
>>>>>>> eb3cdb58
	default:
		notify->type = DMUB_NOTIFICATION_NO_DATA;
		break;
	}

	/* Pop outbox1 ringbuffer and update read pointer */
	dmub_rb_pop_front(&dmub->outbox1_rb);
	dmub->hw_funcs.set_outbox1_rptr(dmub, dmub->outbox1_rb.rptr);

	/**
	 * Notify dc whether dmub has a pending outbox message,
	 * this is to avoid one more call to dmub_srv_stat_get_notification
	 */
	if (dmub_rb_empty(&dmub->outbox1_rb))
		notify->pending_notification = false;
	else
		notify->pending_notification = true;

	return DMUB_STATUS_OK;
}<|MERGE_RESOLUTION|>--- conflicted
+++ resolved
@@ -92,8 +92,6 @@
 		notify->link_index = cmd.set_config_reply.set_config_reply_control.instance;
 		notify->sc_status = cmd.set_config_reply.set_config_reply_control.status;
 		break;
-<<<<<<< HEAD
-=======
 	case DMUB_OUT_CMD__DPIA_NOTIFICATION:
 		notify->type = DMUB_NOTIFICATION_DPIA_NOTIFICATION;
 		notify->link_index = cmd.dpia_notification.payload.header.instance;
@@ -115,7 +113,6 @@
 				notify->result = DPIA_BW_ALLOC_CAPS_CHANGED;
 		}
 		break;
->>>>>>> eb3cdb58
 	default:
 		notify->type = DMUB_NOTIFICATION_NO_DATA;
 		break;
