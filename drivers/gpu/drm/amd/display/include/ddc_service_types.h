--- conflicted
+++ resolved
@@ -35,10 +35,7 @@
 #define DP_BRANCH_DEVICE_ID_00E04C 0x00E04C
 #define DP_BRANCH_DEVICE_ID_006037 0x006037
 #define DP_BRANCH_DEVICE_ID_001CF8 0x001CF8
-<<<<<<< HEAD
-=======
 #define DP_BRANCH_DEVICE_ID_0060AD 0x0060AD
->>>>>>> eb3cdb58
 #define DP_BRANCH_HW_REV_10 0x10
 #define DP_BRANCH_HW_REV_20 0x20
 
@@ -132,12 +129,4 @@
 	uint8_t aud_del_ins3;/* DPCD 0002Dh */
 };
 
-static const uint8_t DP_SINK_DEVICE_STR_ID_1[] = {7, 1, 8, 7, 3};
-static const uint8_t DP_SINK_DEVICE_STR_ID_2[] = {7, 1, 8, 7, 5};
-
-static const u8 DP_SINK_BRANCH_DEV_NAME_7580[] = "7580\x80u";
-
-/*MST Dock*/
-static const uint8_t SYNAPTICS_DEVICE_ID[] = "SYNA";
-
 #endif /* __DAL_DDC_SERVICE_TYPES_H__ */