--- conflicted
+++ resolved
@@ -52,13 +52,10 @@
 	DCN_VERSION_2_0,
 	DCN_VERSION_2_1,
 	DCN_VERSION_3_0,
-<<<<<<< HEAD
-=======
 	DCN_VERSION_3_01,
 	DCN_VERSION_3_02,
 	DCN_VERSION_3_03,
 	DCN_VERSION_3_1,
->>>>>>> 7d2a07b7
 	DCN_VERSION_MAX
 };
 
