/*
 * Copyright 2012-15 Advanced Micro Devices, Inc.
 *
 * Permission is hereby granted, free of charge, to any person obtaining a
 * copy of this software and associated documentation files (the "Software"),
 * to deal in the Software without restriction, including without limitation
 * the rights to use, copy, modify, merge, publish, distribute, sublicense,
 * and/or sell copies of the Software, and to permit persons to whom the
 * Software is furnished to do so, subject to the following conditions:
 *
 * The above copyright notice and this permission notice shall be included in
 * all copies or substantial portions of the Software.
 *
 * THE SOFTWARE IS PROVIDED "AS IS", WITHOUT WARRANTY OF ANY KIND, EXPRESS OR
 * IMPLIED, INCLUDING BUT NOT LIMITED TO THE WARRANTIES OF MERCHANTABILITY,
 * FITNESS FOR A PARTICULAR PURPOSE AND NONINFRINGEMENT.  IN NO EVENT SHALL
 * THE COPYRIGHT HOLDER(S) OR AUTHOR(S) BE LIABLE FOR ANY CLAIM, DAMAGES OR
 * OTHER LIABILITY, WHETHER IN AN ACTION OF CONTRACT, TORT OR OTHERWISE,
 * ARISING FROM, OUT OF OR IN CONNECTION WITH THE SOFTWARE OR THE USE OR
 * OTHER DEALINGS IN THE SOFTWARE.
 *
 * Authors: AMD
 *
 */

#ifndef __DAL_TYPES_H__
#define __DAL_TYPES_H__

#include "signal_types.h"

struct dal_logger;
struct dc_bios;

enum dce_version {
	DCE_VERSION_UNKNOWN = (-1),
	DCE_VERSION_6_0,
	DCE_VERSION_6_1,
	DCE_VERSION_6_4,
	DCE_VERSION_8_0,
	DCE_VERSION_8_1,
	DCE_VERSION_8_3,
	DCE_VERSION_10_0,
	DCE_VERSION_11_0,
	DCE_VERSION_11_2,
	DCE_VERSION_11_22,
	DCE_VERSION_12_0,
	DCE_VERSION_12_1,
	DCE_VERSION_MAX,
	DCN_VERSION_1_0,
	DCN_VERSION_1_01,
	DCN_VERSION_2_0,
	DCN_VERSION_2_01,
	DCN_VERSION_2_1,
	DCN_VERSION_3_0,
	DCN_VERSION_3_01,
	DCN_VERSION_3_02,
	DCN_VERSION_3_03,
	DCN_VERSION_3_1,
	DCN_VERSION_3_14,
	DCN_VERSION_3_15,
	DCN_VERSION_3_16,
	DCN_VERSION_3_2,
	DCN_VERSION_3_21,
	DCN_VERSION_3_5,
	DCN_VERSION_3_51,
<<<<<<< HEAD
=======
	DCN_VERSION_4_01,
>>>>>>> 2d5404ca
	DCN_VERSION_MAX
};

#endif /* __DAL_TYPES_H__ */<|MERGE_RESOLUTION|>--- conflicted
+++ resolved
@@ -63,10 +63,7 @@
 	DCN_VERSION_3_21,
 	DCN_VERSION_3_5,
 	DCN_VERSION_3_51,
-<<<<<<< HEAD
-=======
 	DCN_VERSION_4_01,
->>>>>>> 2d5404ca
 	DCN_VERSION_MAX
 };
 
