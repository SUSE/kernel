--- conflicted
+++ resolved
@@ -246,10 +246,7 @@
 
 #define AMDGPU_FAMILY_GC_11_0_0 145
 #define AMDGPU_FAMILY_GC_11_0_1 148
-<<<<<<< HEAD
-=======
 #define AMDGPU_FAMILY_GC_11_5_0 150
->>>>>>> eb3cdb58
 #define GC_11_0_0_A0 0x1
 #define GC_11_0_2_A0 0x10
 #define GC_11_0_3_A0 0x20
