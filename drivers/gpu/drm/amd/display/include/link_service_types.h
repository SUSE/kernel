/*
 * Copyright 2012-15 Advanced Micro Devices, Inc.
 *
 * Permission is hereby granted, free of charge, to any person obtaining a
 * copy of this software and associated documentation files (the "Software"),
 * to deal in the Software without restriction, including without limitation
 * the rights to use, copy, modify, merge, publish, distribute, sublicense,
 * and/or sell copies of the Software, and to permit persons to whom the
 * Software is furnished to do so, subject to the following conditions:
 *
 * The above copyright notice and this permission notice shall be included in
 * all copies or substantial portions of the Software.
 *
 * THE SOFTWARE IS PROVIDED "AS IS", WITHOUT WARRANTY OF ANY KIND, EXPRESS OR
 * IMPLIED, INCLUDING BUT NOT LIMITED TO THE WARRANTIES OF MERCHANTABILITY,
 * FITNESS FOR A PARTICULAR PURPOSE AND NONINFRINGEMENT.  IN NO EVENT SHALL
 * THE COPYRIGHT HOLDER(S) OR AUTHOR(S) BE LIABLE FOR ANY CLAIM, DAMAGES OR
 * OTHER LIABILITY, WHETHER IN AN ACTION OF CONTRACT, TORT OR OTHERWISE,
 * ARISING FROM, OUT OF OR IN CONNECTION WITH THE SOFTWARE OR THE USE OR
 * OTHER DEALINGS IN THE SOFTWARE.
 *
 * Authors: AMD
 *
 */

#ifndef __DAL_LINK_SERVICE_TYPES_H__
#define __DAL_LINK_SERVICE_TYPES_H__

#include "grph_object_id.h"
#include "dal_types.h"
#include "irq_types.h"

/*struct mst_mgr_callback_object;*/
struct ddc;
struct irq_manager;

enum dp_power_state {
	DP_POWER_STATE_D0 = 1,
	DP_POWER_STATE_D3
};

enum edp_revision {
	/* eDP version 1.1 or lower */
	EDP_REVISION_11 = 0x00,
	/* eDP version 1.2 */
	EDP_REVISION_12 = 0x01,
	/* eDP version 1.3 */
	EDP_REVISION_13 = 0x02
};

enum {
	LINK_RATE_REF_FREQ_IN_KHZ = 27000, /*27MHz*/
	BITS_PER_DP_BYTE = 10,
	DATA_EFFICIENCY_8b_10b_x10000 = 8000, /* 80% data efficiency */
	DATA_EFFICIENCY_8b_10b_FEC_EFFICIENCY_x100 = 97, /* 97% data efficiency when FEC is enabled */
	DATA_EFFICIENCY_128b_132b_x10000 = 9646, /* 96.71% data efficiency x 99.75% downspread factor */
<<<<<<< HEAD
};

enum link_training_result {
	LINK_TRAINING_SUCCESS,
	LINK_TRAINING_CR_FAIL_LANE0,
	LINK_TRAINING_CR_FAIL_LANE1,
	LINK_TRAINING_CR_FAIL_LANE23,
	/* CR DONE bit is cleared during EQ step */
	LINK_TRAINING_EQ_FAIL_CR,
	/* CR DONE bit is cleared but LANE0_CR_DONE is set during EQ step */
	LINK_TRAINING_EQ_FAIL_CR_PARTIAL,
	/* other failure during EQ step */
	LINK_TRAINING_EQ_FAIL_EQ,
	LINK_TRAINING_LQA_FAIL,
	/* one of the CR,EQ or symbol lock is dropped */
	LINK_TRAINING_LINK_LOSS,
	/* Abort link training (because sink unplugged) */
	LINK_TRAINING_ABORT,
	DP_128b_132b_LT_FAILED,
	DP_128b_132b_MAX_LOOP_COUNT_REACHED,
	DP_128b_132b_CHANNEL_EQ_DONE_TIMEOUT,
	DP_128b_132b_CDS_DONE_TIMEOUT,
=======
>>>>>>> eb3cdb58
};

enum lttpr_mode {
	LTTPR_MODE_UNKNOWN,
	LTTPR_MODE_NON_LTTPR,
	LTTPR_MODE_TRANSPARENT,
	LTTPR_MODE_NON_TRANSPARENT,
};

struct link_training_settings {
	struct dc_link_settings link_settings;

	/* TODO: turn lane settings below into mandatory fields
	 * as initial lane configuration
	 */
	enum dc_voltage_swing *voltage_swing;
	enum dc_pre_emphasis *pre_emphasis;
	enum dc_post_cursor2 *post_cursor2;
	bool should_set_fec_ready;
	/* TODO - factor lane_settings out because it changes during LT */
	union dc_dp_ffe_preset *ffe_preset;

	uint16_t cr_pattern_time;
	uint16_t eq_pattern_time;
	uint16_t cds_pattern_time;
	enum dc_dp_training_pattern pattern_for_cr;
	enum dc_dp_training_pattern pattern_for_eq;
	enum dc_dp_training_pattern pattern_for_cds;

	uint32_t eq_wait_time_limit;
	uint8_t eq_loop_count_limit;
	uint32_t cds_wait_time_limit;

	bool enhanced_framing;
	enum lttpr_mode lttpr_mode;

	/* disallow different lanes to have different lane settings */
	bool disallow_per_lane_settings;
	/* dpcd lane settings will always use the same hw lane settings
	 * even if it doesn't match requested lane adjust */
	bool always_match_dpcd_with_hw_lane_settings;

	/*****************************************************************
	* training states - parameters that can change in link training
	*****************************************************************/
	/* TODO: Move hw_lane_settings and dpcd_lane_settings
	 * along with lane adjust, lane align, offset and all
	 * other training states into a new structure called
	 * training states, so link_training_settings becomes
	 * a constant input pre-decided prior to link training.
	 *
	 * The goal is to strictly decouple link training settings
	 * decision making process from link training states to
	 * prevent it from messy code practice of changing training
	 * decision on the fly.
	 */
	struct dc_lane_settings hw_lane_settings[LANE_COUNT_DP_MAX];
	union dpcd_training_lane dpcd_lane_settings[LANE_COUNT_DP_MAX];
};

/*TODO: Move this enum test harness*/
/* Test patterns*/
enum dp_test_pattern {
	/* Input data is pass through Scrambler
	 * and 8b10b Encoder straight to output*/
	DP_TEST_PATTERN_VIDEO_MODE = 0,

	/* phy test patterns*/
	DP_TEST_PATTERN_PHY_PATTERN_BEGIN,
	DP_TEST_PATTERN_D102 = DP_TEST_PATTERN_PHY_PATTERN_BEGIN,
	DP_TEST_PATTERN_SYMBOL_ERROR,
	DP_TEST_PATTERN_PRBS7,
	DP_TEST_PATTERN_80BIT_CUSTOM,
	DP_TEST_PATTERN_CP2520_1,
	DP_TEST_PATTERN_CP2520_2,
	DP_TEST_PATTERN_HBR2_COMPLIANCE_EYE = DP_TEST_PATTERN_CP2520_2,
	DP_TEST_PATTERN_CP2520_3,
	DP_TEST_PATTERN_128b_132b_TPS1,
	DP_TEST_PATTERN_128b_132b_TPS2,
	DP_TEST_PATTERN_PRBS9,
	DP_TEST_PATTERN_PRBS11,
	DP_TEST_PATTERN_PRBS15,
	DP_TEST_PATTERN_PRBS23,
	DP_TEST_PATTERN_PRBS31,
	DP_TEST_PATTERN_264BIT_CUSTOM,
<<<<<<< HEAD
	DP_TEST_PATTERN_SQUARE_PULSE,
=======
	DP_TEST_PATTERN_SQUARE_BEGIN,
	DP_TEST_PATTERN_SQUARE = DP_TEST_PATTERN_SQUARE_BEGIN,
	DP_TEST_PATTERN_SQUARE_PRESHOOT_DISABLED,
	DP_TEST_PATTERN_SQUARE_DEEMPHASIS_DISABLED,
	DP_TEST_PATTERN_SQUARE_PRESHOOT_DEEMPHASIS_DISABLED,
	DP_TEST_PATTERN_SQUARE_END = DP_TEST_PATTERN_SQUARE_PRESHOOT_DEEMPHASIS_DISABLED,
>>>>>>> eb3cdb58

	/* Link Training Patterns */
	DP_TEST_PATTERN_TRAINING_PATTERN1,
	DP_TEST_PATTERN_TRAINING_PATTERN2,
	DP_TEST_PATTERN_TRAINING_PATTERN3,
	DP_TEST_PATTERN_TRAINING_PATTERN4,
	DP_TEST_PATTERN_128b_132b_TPS1_TRAINING_MODE,
	DP_TEST_PATTERN_128b_132b_TPS2_TRAINING_MODE,
	DP_TEST_PATTERN_PHY_PATTERN_END = DP_TEST_PATTERN_128b_132b_TPS2_TRAINING_MODE,

	/* link test patterns*/
	DP_TEST_PATTERN_COLOR_SQUARES,
	DP_TEST_PATTERN_COLOR_SQUARES_CEA,
	DP_TEST_PATTERN_VERTICAL_BARS,
	DP_TEST_PATTERN_HORIZONTAL_BARS,
	DP_TEST_PATTERN_COLOR_RAMP,

	/* audio test patterns*/
	DP_TEST_PATTERN_AUDIO_OPERATOR_DEFINED,
	DP_TEST_PATTERN_AUDIO_SAWTOOTH,

	DP_TEST_PATTERN_UNSUPPORTED
};

enum dp_test_pattern_color_space {
	DP_TEST_PATTERN_COLOR_SPACE_RGB,
	DP_TEST_PATTERN_COLOR_SPACE_YCBCR601,
	DP_TEST_PATTERN_COLOR_SPACE_YCBCR709,
	DP_TEST_PATTERN_COLOR_SPACE_UNDEFINED
};

enum dp_panel_mode {
	/* not required */
	DP_PANEL_MODE_DEFAULT,
	/* standard mode for eDP */
	DP_PANEL_MODE_EDP,
	/* external chips specific settings */
	DP_PANEL_MODE_SPECIAL
};

enum dpcd_source_sequence {
	DPCD_SOURCE_SEQ_AFTER_CONNECT_DIG_FE_OTG = 1, /*done in apply_single_controller_ctx_to_hw */
	DPCD_SOURCE_SEQ_AFTER_DP_STREAM_ATTR,         /*done in core_link_enable_stream */
	DPCD_SOURCE_SEQ_AFTER_UPDATE_INFO_FRAME,      /*done in core_link_enable_stream/dcn20_enable_stream */
	DPCD_SOURCE_SEQ_AFTER_CONNECT_DIG_FE_BE,      /*done in perform_link_training_with_retries/dcn20_enable_stream */
	DPCD_SOURCE_SEQ_AFTER_ENABLE_LINK_PHY,        /*done in dp_enable_link_phy */
	DPCD_SOURCE_SEQ_AFTER_SET_SOURCE_PATTERN,     /*done in dp_set_hw_test_pattern */
	DPCD_SOURCE_SEQ_AFTER_ENABLE_AUDIO_STREAM,    /*done in dce110_enable_audio_stream */
	DPCD_SOURCE_SEQ_AFTER_ENABLE_DP_VID_STREAM,   /*done in enc1_stream_encoder_dp_unblank */
	DPCD_SOURCE_SEQ_AFTER_DISABLE_DP_VID_STREAM,  /*done in enc1_stream_encoder_dp_blank */
	DPCD_SOURCE_SEQ_AFTER_FIFO_STEER_RESET,       /*done in enc1_stream_encoder_dp_blank */
	DPCD_SOURCE_SEQ_AFTER_DISABLE_AUDIO_STREAM,   /*done in dce110_disable_audio_stream */
	DPCD_SOURCE_SEQ_AFTER_DISABLE_LINK_PHY,       /*done in dp_disable_link_phy */
	DPCD_SOURCE_SEQ_AFTER_DISCONNECT_DIG_FE_BE,   /*done in dce110_disable_stream */
};

/* DPCD_ADDR_TRAINING_LANEx_SET registers value */
union dpcd_training_lane_set {
	struct {
#if defined(LITTLEENDIAN_CPU)
		uint8_t VOLTAGE_SWING_SET:2;
		uint8_t MAX_SWING_REACHED:1;
		uint8_t PRE_EMPHASIS_SET:2;
		uint8_t MAX_PRE_EMPHASIS_REACHED:1;
		/* following is reserved in DP 1.1 */
		uint8_t POST_CURSOR2_SET:2;
#elif defined(BIGENDIAN_CPU)
		uint8_t POST_CURSOR2_SET:2;
		uint8_t MAX_PRE_EMPHASIS_REACHED:1;
		uint8_t PRE_EMPHASIS_SET:2;
		uint8_t MAX_SWING_REACHED:1;
		uint8_t VOLTAGE_SWING_SET:2;
#else
	#error ARCH not defined!
#endif
	} bits;

	uint8_t raw;
};


/* AMD's copy of various payload data for MST. We have two copies of the payload table (one in DRM,
 * one in DC) since DRM's MST helpers can't be accessed here. This stream allocation table should
 * _ONLY_ be filled out from DM and then passed to DC, do NOT use these for _any_ kind of atomic
 * state calculations in DM, or you will break something.
 */

struct drm_dp_mst_port;

/* DP MST stream allocation (payload bandwidth number) */
struct dc_dp_mst_stream_allocation {
	uint8_t vcp_id;
	/* number of slots required for the DP stream in
	 * transport packet */
	uint8_t slot_count;
};

/* DP MST stream allocation table */
struct dc_dp_mst_stream_allocation_table {
	/* number of DP video streams */
	int stream_count;
	/* array of stream allocations */
	struct dc_dp_mst_stream_allocation stream_allocations[MAX_CONTROLLER_NUM];
};

#endif /*__DAL_LINK_SERVICE_TYPES_H__*/<|MERGE_RESOLUTION|>--- conflicted
+++ resolved
@@ -54,31 +54,6 @@
 	DATA_EFFICIENCY_8b_10b_x10000 = 8000, /* 80% data efficiency */
 	DATA_EFFICIENCY_8b_10b_FEC_EFFICIENCY_x100 = 97, /* 97% data efficiency when FEC is enabled */
 	DATA_EFFICIENCY_128b_132b_x10000 = 9646, /* 96.71% data efficiency x 99.75% downspread factor */
-<<<<<<< HEAD
-};
-
-enum link_training_result {
-	LINK_TRAINING_SUCCESS,
-	LINK_TRAINING_CR_FAIL_LANE0,
-	LINK_TRAINING_CR_FAIL_LANE1,
-	LINK_TRAINING_CR_FAIL_LANE23,
-	/* CR DONE bit is cleared during EQ step */
-	LINK_TRAINING_EQ_FAIL_CR,
-	/* CR DONE bit is cleared but LANE0_CR_DONE is set during EQ step */
-	LINK_TRAINING_EQ_FAIL_CR_PARTIAL,
-	/* other failure during EQ step */
-	LINK_TRAINING_EQ_FAIL_EQ,
-	LINK_TRAINING_LQA_FAIL,
-	/* one of the CR,EQ or symbol lock is dropped */
-	LINK_TRAINING_LINK_LOSS,
-	/* Abort link training (because sink unplugged) */
-	LINK_TRAINING_ABORT,
-	DP_128b_132b_LT_FAILED,
-	DP_128b_132b_MAX_LOOP_COUNT_REACHED,
-	DP_128b_132b_CHANNEL_EQ_DONE_TIMEOUT,
-	DP_128b_132b_CDS_DONE_TIMEOUT,
-=======
->>>>>>> eb3cdb58
 };
 
 enum lttpr_mode {
@@ -164,16 +139,12 @@
 	DP_TEST_PATTERN_PRBS23,
 	DP_TEST_PATTERN_PRBS31,
 	DP_TEST_PATTERN_264BIT_CUSTOM,
-<<<<<<< HEAD
-	DP_TEST_PATTERN_SQUARE_PULSE,
-=======
 	DP_TEST_PATTERN_SQUARE_BEGIN,
 	DP_TEST_PATTERN_SQUARE = DP_TEST_PATTERN_SQUARE_BEGIN,
 	DP_TEST_PATTERN_SQUARE_PRESHOOT_DISABLED,
 	DP_TEST_PATTERN_SQUARE_DEEMPHASIS_DISABLED,
 	DP_TEST_PATTERN_SQUARE_PRESHOOT_DEEMPHASIS_DISABLED,
 	DP_TEST_PATTERN_SQUARE_END = DP_TEST_PATTERN_SQUARE_PRESHOOT_DEEMPHASIS_DISABLED,
->>>>>>> eb3cdb58
 
 	/* Link Training Patterns */
 	DP_TEST_PATTERN_TRAINING_PATTERN1,
