/*
 * Copyright 2018 Advanced Micro Devices, Inc.
 *
 * Permission is hereby granted, free of charge, to any person obtaining a
 * copy of this software and associated documentation files (the "Software"),
 * to deal in the Software without restriction, including without limitation
 * the rights to use, copy, modify, merge, publish, distribute, sublicense,
 * and/or sell copies of the Software, and to permit persons to whom the
 * Software is furnished to do so, subject to the following conditions:
 *
 * The above copyright notice and this permission notice shall be included in
 * all copies or substantial portions of the Software.
 *
 * THE SOFTWARE IS PROVIDED "AS IS", WITHOUT WARRANTY OF ANY KIND, EXPRESS OR
 * IMPLIED, INCLUDING BUT NOT LIMITED TO THE WARRANTIES OF MERCHANTABILITY,
 * FITNESS FOR A PARTICULAR PURPOSE AND NONINFRINGEMENT.  IN NO EVENT SHALL
 * THE COPYRIGHT HOLDER(S) OR AUTHOR(S) BE LIABLE FOR ANY CLAIM, DAMAGES OR
 * OTHER LIABILITY, WHETHER IN AN ACTION OF CONTRACT, TORT OR OTHERWISE,
 * ARISING FROM, OUT OF OR IN CONNECTION WITH THE SOFTWARE OR THE USE OR
 * OTHER DEALINGS IN THE SOFTWARE.
 *
 * Authors: AMD
 *
 */

#undef TRACE_SYSTEM
#define TRACE_SYSTEM amdgpu_dm

#if !defined(_AMDGPU_DM_TRACE_H_) || defined(TRACE_HEADER_MULTI_READ)
#define _AMDGPU_DM_TRACE_H_

#include <linux/tracepoint.h>
#include <drm/drm_connector.h>
#include <drm/drm_crtc.h>
#include <drm/drm_plane.h>
#include <drm/drm_fourcc.h>
#include <drm/drm_framebuffer.h>
#include <drm/drm_encoder.h>
#include <drm/drm_atomic.h>
#include "dcn10/dcn10_optc.h"

#include "dc/inc/core_types.h"

DECLARE_EVENT_CLASS(amdgpu_dc_reg_template,
		    TP_PROTO(unsigned long *count, uint32_t reg, uint32_t value),
		    TP_ARGS(count, reg, value),

		    TP_STRUCT__entry(
				     __field(uint32_t, reg)
				     __field(uint32_t, value)
		    ),

		    TP_fast_assign(
				   __entry->reg = reg;
				   __entry->value = value;
				   *count = *count + 1;
		    ),

		    TP_printk("reg=0x%08lx, value=0x%08lx",
			      (unsigned long)__entry->reg,
			      (unsigned long)__entry->value)
);

DEFINE_EVENT(amdgpu_dc_reg_template, amdgpu_dc_rreg,
	     TP_PROTO(unsigned long *count, uint32_t reg, uint32_t value),
	     TP_ARGS(count, reg, value));

DEFINE_EVENT(amdgpu_dc_reg_template, amdgpu_dc_wreg,
	     TP_PROTO(unsigned long *count, uint32_t reg, uint32_t value),
	     TP_ARGS(count, reg, value));

TRACE_EVENT(amdgpu_dc_performance,
	TP_PROTO(unsigned long read_count, unsigned long write_count,
		unsigned long *last_read, unsigned long *last_write,
		const char *func, unsigned int line),
	TP_ARGS(read_count, write_count, last_read, last_write, func, line),
	TP_STRUCT__entry(
			__field(uint32_t, reads)
			__field(uint32_t, writes)
			__field(uint32_t, read_delta)
			__field(uint32_t, write_delta)
			__string(func, func)
			__field(uint32_t, line)
			),
	TP_fast_assign(
			__entry->reads = read_count;
			__entry->writes = write_count;
			__entry->read_delta = read_count - *last_read;
			__entry->write_delta = write_count - *last_write;
			__assign_str(func, func);
			__entry->line = line;
			*last_read = read_count;
			*last_write = write_count;
			),
	TP_printk("%s:%d reads=%08ld (%08ld total), writes=%08ld (%08ld total)",
			__get_str(func), __entry->line,
			(unsigned long)__entry->read_delta,
			(unsigned long)__entry->reads,
			(unsigned long)__entry->write_delta,
			(unsigned long)__entry->writes)
);

TRACE_EVENT(amdgpu_dm_connector_atomic_check,
	    TP_PROTO(const struct drm_connector_state *state),
	    TP_ARGS(state),

	    TP_STRUCT__entry(
			     __field(uint32_t, conn_id)
			     __field(const struct drm_connector_state *, conn_state)
			     __field(const struct drm_atomic_state *, state)
			     __field(const struct drm_crtc_commit *, commit)
			     __field(uint32_t, crtc_id)
			     __field(uint32_t, best_encoder_id)
			     __field(enum drm_link_status, link_status)
			     __field(bool, self_refresh_aware)
			     __field(enum hdmi_picture_aspect, picture_aspect_ratio)
			     __field(unsigned int, content_type)
			     __field(unsigned int, hdcp_content_type)
			     __field(unsigned int, content_protection)
			     __field(unsigned int, scaling_mode)
			     __field(u32, colorspace)
			     __field(u8, max_requested_bpc)
			     __field(u8, max_bpc)
	    ),

	    TP_fast_assign(
			   __entry->conn_id = state->connector->base.id;
			   __entry->conn_state = state;
			   __entry->state = state->state;
			   __entry->commit = state->commit;
			   __entry->crtc_id = state->crtc ? state->crtc->base.id : 0;
			   __entry->best_encoder_id = state->best_encoder ?
						      state->best_encoder->base.id : 0;
			   __entry->link_status = state->link_status;
			   __entry->self_refresh_aware = state->self_refresh_aware;
			   __entry->picture_aspect_ratio = state->picture_aspect_ratio;
			   __entry->content_type = state->content_type;
			   __entry->hdcp_content_type = state->hdcp_content_type;
			   __entry->content_protection = state->content_protection;
			   __entry->scaling_mode = state->scaling_mode;
			   __entry->colorspace = state->colorspace;
			   __entry->max_requested_bpc = state->max_requested_bpc;
			   __entry->max_bpc = state->max_bpc;
	    ),

	    TP_printk("conn_id=%u conn_state=%p state=%p commit=%p crtc_id=%u "
		      "best_encoder_id=%u link_status=%d self_refresh_aware=%d "
		      "picture_aspect_ratio=%d content_type=%u "
		      "hdcp_content_type=%u content_protection=%u scaling_mode=%u "
		      "colorspace=%u max_requested_bpc=%u max_bpc=%u",
		      __entry->conn_id, __entry->conn_state, __entry->state,
		      __entry->commit, __entry->crtc_id, __entry->best_encoder_id,
		      __entry->link_status, __entry->self_refresh_aware,
		      __entry->picture_aspect_ratio, __entry->content_type,
		      __entry->hdcp_content_type, __entry->content_protection,
		      __entry->scaling_mode, __entry->colorspace,
		      __entry->max_requested_bpc, __entry->max_bpc)
);

TRACE_EVENT(amdgpu_dm_crtc_atomic_check,
	    TP_PROTO(const struct drm_crtc_state *state),
	    TP_ARGS(state),

	    TP_STRUCT__entry(
			     __field(const struct drm_atomic_state *, state)
			     __field(const struct drm_crtc_state *, crtc_state)
			     __field(const struct drm_crtc_commit *, commit)
			     __field(uint32_t, crtc_id)
			     __field(bool, enable)
			     __field(bool, active)
			     __field(bool, planes_changed)
			     __field(bool, mode_changed)
			     __field(bool, active_changed)
			     __field(bool, connectors_changed)
			     __field(bool, zpos_changed)
			     __field(bool, color_mgmt_changed)
			     __field(bool, no_vblank)
			     __field(bool, async_flip)
			     __field(bool, vrr_enabled)
			     __field(bool, self_refresh_active)
			     __field(u32, plane_mask)
			     __field(u32, connector_mask)
			     __field(u32, encoder_mask)
	    ),

	    TP_fast_assign(
			   __entry->state = state->state;
			   __entry->crtc_state = state;
			   __entry->crtc_id = state->crtc->base.id;
			   __entry->commit = state->commit;
			   __entry->enable = state->enable;
			   __entry->active = state->active;
			   __entry->planes_changed = state->planes_changed;
			   __entry->mode_changed = state->mode_changed;
			   __entry->active_changed = state->active_changed;
			   __entry->connectors_changed = state->connectors_changed;
			   __entry->zpos_changed = state->zpos_changed;
			   __entry->color_mgmt_changed = state->color_mgmt_changed;
			   __entry->no_vblank = state->no_vblank;
			   __entry->async_flip = state->async_flip;
			   __entry->vrr_enabled = state->vrr_enabled;
			   __entry->self_refresh_active = state->self_refresh_active;
			   __entry->plane_mask = state->plane_mask;
			   __entry->connector_mask = state->connector_mask;
			   __entry->encoder_mask = state->encoder_mask;
	    ),

	    TP_printk("crtc_id=%u crtc_state=%p state=%p commit=%p changed("
		      "planes=%d mode=%d active=%d conn=%d zpos=%d color_mgmt=%d) "
		      "state(enable=%d active=%d async_flip=%d vrr_enabled=%d "
		      "self_refresh_active=%d no_vblank=%d) mask(plane=%x conn=%x "
		      "enc=%x)",
		      __entry->crtc_id, __entry->crtc_state, __entry->state,
		      __entry->commit, __entry->planes_changed,
		      __entry->mode_changed, __entry->active_changed,
		      __entry->connectors_changed, __entry->zpos_changed,
		      __entry->color_mgmt_changed, __entry->enable, __entry->active,
		      __entry->async_flip, __entry->vrr_enabled,
		      __entry->self_refresh_active, __entry->no_vblank,
		      __entry->plane_mask, __entry->connector_mask,
		      __entry->encoder_mask)
);

DECLARE_EVENT_CLASS(amdgpu_dm_plane_state_template,
	    TP_PROTO(const struct drm_plane_state *state),
	    TP_ARGS(state),
	    TP_STRUCT__entry(
			     __field(uint32_t, plane_id)
			     __field(enum drm_plane_type, plane_type)
			     __field(const struct drm_plane_state *, plane_state)
			     __field(const struct drm_atomic_state *, state)
			     __field(uint32_t, crtc_id)
			     __field(uint32_t, fb_id)
			     __field(uint32_t, fb_format)
			     __field(uint8_t, fb_planes)
			     __field(uint64_t, fb_modifier)
			     __field(const struct dma_fence *, fence)
			     __field(int32_t, crtc_x)
			     __field(int32_t, crtc_y)
			     __field(uint32_t, crtc_w)
			     __field(uint32_t, crtc_h)
			     __field(uint32_t, src_x)
			     __field(uint32_t, src_y)
			     __field(uint32_t, src_w)
			     __field(uint32_t, src_h)
			     __field(u32, alpha)
			     __field(uint32_t, pixel_blend_mode)
			     __field(unsigned int, rotation)
			     __field(unsigned int, zpos)
			     __field(unsigned int, normalized_zpos)
			     __field(enum drm_color_encoding, color_encoding)
			     __field(enum drm_color_range, color_range)
			     __field(bool, visible)
	    ),

	    TP_fast_assign(
			   __entry->plane_id = state->plane->base.id;
			   __entry->plane_type = state->plane->type;
			   __entry->plane_state = state;
			   __entry->state = state->state;
			   __entry->crtc_id = state->crtc ? state->crtc->base.id : 0;
			   __entry->fb_id = state->fb ? state->fb->base.id : 0;
			   __entry->fb_format = state->fb ? state->fb->format->format : 0;
			   __entry->fb_planes = state->fb ? state->fb->format->num_planes : 0;
			   __entry->fb_modifier = state->fb ? state->fb->modifier : 0;
			   __entry->fence = state->fence;
			   __entry->crtc_x = state->crtc_x;
			   __entry->crtc_y = state->crtc_y;
			   __entry->crtc_w = state->crtc_w;
			   __entry->crtc_h = state->crtc_h;
			   __entry->src_x = state->src_x >> 16;
			   __entry->src_y = state->src_y >> 16;
			   __entry->src_w = state->src_w >> 16;
			   __entry->src_h = state->src_h >> 16;
			   __entry->alpha = state->alpha;
			   __entry->pixel_blend_mode = state->pixel_blend_mode;
			   __entry->rotation = state->rotation;
			   __entry->zpos = state->zpos;
			   __entry->normalized_zpos = state->normalized_zpos;
			   __entry->color_encoding = state->color_encoding;
			   __entry->color_range = state->color_range;
			   __entry->visible = state->visible;
	    ),

	    TP_printk("plane_id=%u plane_type=%d plane_state=%p state=%p "
		      "crtc_id=%u fb(id=%u fmt=%c%c%c%c planes=%u mod=%llu) "
		      "fence=%p crtc_x=%d crtc_y=%d crtc_w=%u crtc_h=%u "
		      "src_x=%u src_y=%u src_w=%u src_h=%u alpha=%u "
		      "pixel_blend_mode=%u rotation=%u zpos=%u "
		      "normalized_zpos=%u color_encoding=%d color_range=%d "
		      "visible=%d",
		      __entry->plane_id, __entry->plane_type, __entry->plane_state,
		      __entry->state, __entry->crtc_id, __entry->fb_id,
		      (__entry->fb_format & 0xff) ? (__entry->fb_format & 0xff) : 'N',
		      ((__entry->fb_format >> 8) & 0xff) ? ((__entry->fb_format >> 8) & 0xff) : 'O',
		      ((__entry->fb_format >> 16) & 0xff) ? ((__entry->fb_format >> 16) & 0xff) : 'N',
		      ((__entry->fb_format >> 24) & 0x7f) ? ((__entry->fb_format >> 24) & 0x7f) : 'E',
		      __entry->fb_planes,
		      __entry->fb_modifier, __entry->fence, __entry->crtc_x,
		      __entry->crtc_y, __entry->crtc_w, __entry->crtc_h,
		      __entry->src_x, __entry->src_y, __entry->src_w, __entry->src_h,
		      __entry->alpha, __entry->pixel_blend_mode, __entry->rotation,
		      __entry->zpos, __entry->normalized_zpos,
		      __entry->color_encoding, __entry->color_range,
		      __entry->visible)
);

DEFINE_EVENT(amdgpu_dm_plane_state_template, amdgpu_dm_plane_atomic_check,
	     TP_PROTO(const struct drm_plane_state *state),
	     TP_ARGS(state));

DEFINE_EVENT(amdgpu_dm_plane_state_template, amdgpu_dm_atomic_update_cursor,
	     TP_PROTO(const struct drm_plane_state *state),
	     TP_ARGS(state));

TRACE_EVENT(amdgpu_dm_atomic_state_template,
	    TP_PROTO(const struct drm_atomic_state *state),
	    TP_ARGS(state),

	    TP_STRUCT__entry(
			     __field(const struct drm_atomic_state *, state)
			     __field(bool, allow_modeset)
			     __field(bool, legacy_cursor_update)
			     __field(bool, async_update)
			     __field(bool, duplicated)
			     __field(int, num_connector)
			     __field(int, num_private_objs)
	    ),

	    TP_fast_assign(
			   __entry->state = state;
			   __entry->allow_modeset = state->allow_modeset;
			   __entry->legacy_cursor_update = state->legacy_cursor_update;
			   __entry->async_update = state->async_update;
			   __entry->duplicated = state->duplicated;
			   __entry->num_connector = state->num_connector;
			   __entry->num_private_objs = state->num_private_objs;
	    ),

	    TP_printk("state=%p allow_modeset=%d legacy_cursor_update=%d "
		      "async_update=%d duplicated=%d num_connector=%d "
		      "num_private_objs=%d",
		      __entry->state, __entry->allow_modeset, __entry->legacy_cursor_update,
		      __entry->async_update, __entry->duplicated, __entry->num_connector,
		      __entry->num_private_objs)
);

DEFINE_EVENT(amdgpu_dm_atomic_state_template, amdgpu_dm_atomic_commit_tail_begin,
	     TP_PROTO(const struct drm_atomic_state *state),
	     TP_ARGS(state));

DEFINE_EVENT(amdgpu_dm_atomic_state_template, amdgpu_dm_atomic_commit_tail_finish,
	     TP_PROTO(const struct drm_atomic_state *state),
	     TP_ARGS(state));

DEFINE_EVENT(amdgpu_dm_atomic_state_template, amdgpu_dm_atomic_check_begin,
	     TP_PROTO(const struct drm_atomic_state *state),
	     TP_ARGS(state));

TRACE_EVENT(amdgpu_dm_atomic_check_finish,
	    TP_PROTO(const struct drm_atomic_state *state, int res),
	    TP_ARGS(state, res),

	    TP_STRUCT__entry(
			     __field(const struct drm_atomic_state *, state)
			     __field(int, res)
			     __field(bool, async_update)
			     __field(bool, allow_modeset)
	    ),

	    TP_fast_assign(
			   __entry->state = state;
			   __entry->res = res;
			   __entry->async_update = state->async_update;
			   __entry->allow_modeset = state->allow_modeset;
	    ),

	    TP_printk("state=%p res=%d async_update=%d allow_modeset=%d",
		      __entry->state, __entry->res,
		      __entry->async_update, __entry->allow_modeset)
);

TRACE_EVENT(amdgpu_dm_dc_pipe_state,
	    TP_PROTO(int pipe_idx, const struct dc_plane_state *plane_state,
		     const struct dc_stream_state *stream,
		     const struct plane_resource *plane_res,
		     int update_flags),
	    TP_ARGS(pipe_idx, plane_state, stream, plane_res, update_flags),

	    TP_STRUCT__entry(
			     __field(int, pipe_idx)
			     __field(const void *, stream)
			     __field(int, stream_w)
			     __field(int, stream_h)
			     __field(int, dst_x)
			     __field(int, dst_y)
			     __field(int, dst_w)
			     __field(int, dst_h)
			     __field(int, src_x)
			     __field(int, src_y)
			     __field(int, src_w)
			     __field(int, src_h)
			     __field(int, clip_x)
			     __field(int, clip_y)
			     __field(int, clip_w)
			     __field(int, clip_h)
			     __field(int, recout_x)
			     __field(int, recout_y)
			     __field(int, recout_w)
			     __field(int, recout_h)
			     __field(int, viewport_x)
			     __field(int, viewport_y)
			     __field(int, viewport_w)
			     __field(int, viewport_h)
			     __field(int, flip_immediate)
			     __field(int, surface_pitch)
			     __field(int, format)
			     __field(int, swizzle)
			     __field(unsigned int, update_flags)
	),

	TP_fast_assign(
		       __entry->pipe_idx = pipe_idx;
		       __entry->stream = stream;
		       __entry->stream_w = stream->timing.h_addressable;
		       __entry->stream_h = stream->timing.v_addressable;
		       __entry->dst_x = plane_state->dst_rect.x;
		       __entry->dst_y = plane_state->dst_rect.y;
		       __entry->dst_w = plane_state->dst_rect.width;
		       __entry->dst_h = plane_state->dst_rect.height;
		       __entry->src_x = plane_state->src_rect.x;
		       __entry->src_y = plane_state->src_rect.y;
		       __entry->src_w = plane_state->src_rect.width;
		       __entry->src_h = plane_state->src_rect.height;
		       __entry->clip_x = plane_state->clip_rect.x;
		       __entry->clip_y = plane_state->clip_rect.y;
		       __entry->clip_w = plane_state->clip_rect.width;
		       __entry->clip_h = plane_state->clip_rect.height;
		       __entry->recout_x = plane_res->scl_data.recout.x;
		       __entry->recout_y = plane_res->scl_data.recout.y;
		       __entry->recout_w = plane_res->scl_data.recout.width;
		       __entry->recout_h = plane_res->scl_data.recout.height;
		       __entry->viewport_x = plane_res->scl_data.viewport.x;
		       __entry->viewport_y = plane_res->scl_data.viewport.y;
		       __entry->viewport_w = plane_res->scl_data.viewport.width;
		       __entry->viewport_h = plane_res->scl_data.viewport.height;
		       __entry->flip_immediate = plane_state->flip_immediate;
		       __entry->surface_pitch = plane_state->plane_size.surface_pitch;
		       __entry->format = plane_state->format;
		       __entry->swizzle = plane_state->tiling_info.gfx9.swizzle;
		       __entry->update_flags = update_flags;
	),
	TP_printk("pipe_idx=%d stream=%p rct(%d,%d) dst=(%d,%d,%d,%d) "
		  "src=(%d,%d,%d,%d) clip=(%d,%d,%d,%d) recout=(%d,%d,%d,%d) "
		  "viewport=(%d,%d,%d,%d) flip_immediate=%d pitch=%d "
		  "format=%d swizzle=%d update_flags=%x",
		  __entry->pipe_idx,
		  __entry->stream,
		  __entry->stream_w,
		  __entry->stream_h,
		  __entry->dst_x,
		  __entry->dst_y,
		  __entry->dst_w,
		  __entry->dst_h,
		  __entry->src_x,
		  __entry->src_y,
		  __entry->src_w,
		  __entry->src_h,
		  __entry->clip_x,
		  __entry->clip_y,
		  __entry->clip_w,
		  __entry->clip_h,
		  __entry->recout_x,
		  __entry->recout_y,
		  __entry->recout_w,
		  __entry->recout_h,
		  __entry->viewport_x,
		  __entry->viewport_y,
		  __entry->viewport_w,
		  __entry->viewport_h,
		  __entry->flip_immediate,
		  __entry->surface_pitch,
		  __entry->format,
		  __entry->swizzle,
		  __entry->update_flags
	)
);

TRACE_EVENT(amdgpu_dm_dc_clocks_state,
	    TP_PROTO(const struct dc_clocks *clk),
	    TP_ARGS(clk),

	    TP_STRUCT__entry(
			     __field(int, dispclk_khz)
			     __field(int, dppclk_khz)
			     __field(int, disp_dpp_voltage_level_khz)
			     __field(int, dcfclk_khz)
			     __field(int, socclk_khz)
			     __field(int, dcfclk_deep_sleep_khz)
			     __field(int, fclk_khz)
			     __field(int, phyclk_khz)
			     __field(int, dramclk_khz)
			     __field(int, p_state_change_support)
			     __field(int, prev_p_state_change_support)
			     __field(int, pwr_state)
			     __field(int, dtm_level)
			     __field(int, max_supported_dppclk_khz)
			     __field(int, max_supported_dispclk_khz)
			     __field(int, bw_dppclk_khz)
			     __field(int, bw_dispclk_khz)
	    ),
	    TP_fast_assign(
			   __entry->dispclk_khz = clk->dispclk_khz;
			   __entry->dppclk_khz = clk->dppclk_khz;
			   __entry->dcfclk_khz = clk->dcfclk_khz;
			   __entry->socclk_khz = clk->socclk_khz;
			   __entry->dcfclk_deep_sleep_khz = clk->dcfclk_deep_sleep_khz;
			   __entry->fclk_khz = clk->fclk_khz;
			   __entry->phyclk_khz = clk->phyclk_khz;
			   __entry->dramclk_khz = clk->dramclk_khz;
			   __entry->p_state_change_support = clk->p_state_change_support;
			   __entry->prev_p_state_change_support = clk->prev_p_state_change_support;
			   __entry->pwr_state = clk->pwr_state;
			   __entry->prev_p_state_change_support = clk->prev_p_state_change_support;
			   __entry->dtm_level = clk->dtm_level;
			   __entry->max_supported_dppclk_khz = clk->max_supported_dppclk_khz;
			   __entry->max_supported_dispclk_khz = clk->max_supported_dispclk_khz;
			   __entry->bw_dppclk_khz = clk->bw_dppclk_khz;
			   __entry->bw_dispclk_khz = clk->bw_dispclk_khz;
	    ),
	    TP_printk("dispclk_khz=%d dppclk_khz=%d disp_dpp_voltage_level_khz=%d dcfclk_khz=%d socclk_khz=%d "
		      "dcfclk_deep_sleep_khz=%d fclk_khz=%d phyclk_khz=%d "
		      "dramclk_khz=%d p_state_change_support=%d "
		      "prev_p_state_change_support=%d pwr_state=%d prev_p_state_change_support=%d "
		      "dtm_level=%d max_supported_dppclk_khz=%d max_supported_dispclk_khz=%d "
		      "bw_dppclk_khz=%d bw_dispclk_khz=%d ",
		      __entry->dispclk_khz,
		      __entry->dppclk_khz,
		      __entry->disp_dpp_voltage_level_khz,
		      __entry->dcfclk_khz,
		      __entry->socclk_khz,
		      __entry->dcfclk_deep_sleep_khz,
		      __entry->fclk_khz,
		      __entry->phyclk_khz,
		      __entry->dramclk_khz,
		      __entry->p_state_change_support,
		      __entry->prev_p_state_change_support,
		      __entry->pwr_state,
		      __entry->prev_p_state_change_support,
		      __entry->dtm_level,
		      __entry->max_supported_dppclk_khz,
		      __entry->max_supported_dispclk_khz,
		      __entry->bw_dppclk_khz,
		      __entry->bw_dispclk_khz
	    )
);

TRACE_EVENT(amdgpu_dm_dce_clocks_state,
	    TP_PROTO(const struct dce_bw_output *clk),
	    TP_ARGS(clk),

	    TP_STRUCT__entry(
			     __field(bool, cpuc_state_change_enable)
			     __field(bool, cpup_state_change_enable)
			     __field(bool, stutter_mode_enable)
			     __field(bool, nbp_state_change_enable)
			     __field(bool, all_displays_in_sync)
			     __field(int, sclk_khz)
			     __field(int, sclk_deep_sleep_khz)
			     __field(int, yclk_khz)
			     __field(int, dispclk_khz)
			     __field(int, blackout_recovery_time_us)
	    ),
	    TP_fast_assign(
			   __entry->cpuc_state_change_enable = clk->cpuc_state_change_enable;
			   __entry->cpup_state_change_enable = clk->cpup_state_change_enable;
			   __entry->stutter_mode_enable = clk->stutter_mode_enable;
			   __entry->nbp_state_change_enable = clk->nbp_state_change_enable;
			   __entry->all_displays_in_sync = clk->all_displays_in_sync;
			   __entry->sclk_khz = clk->sclk_khz;
			   __entry->sclk_deep_sleep_khz = clk->sclk_deep_sleep_khz;
			   __entry->yclk_khz = clk->yclk_khz;
			   __entry->dispclk_khz = clk->dispclk_khz;
			   __entry->blackout_recovery_time_us = clk->blackout_recovery_time_us;
	    ),
	    TP_printk("cpuc_state_change_enable=%d cpup_state_change_enable=%d stutter_mode_enable=%d "
		      "nbp_state_change_enable=%d all_displays_in_sync=%d sclk_khz=%d sclk_deep_sleep_khz=%d "
		      "yclk_khz=%d dispclk_khz=%d blackout_recovery_time_us=%d",
		      __entry->cpuc_state_change_enable,
		      __entry->cpup_state_change_enable,
		      __entry->stutter_mode_enable,
		      __entry->nbp_state_change_enable,
		      __entry->all_displays_in_sync,
		      __entry->sclk_khz,
		      __entry->sclk_deep_sleep_khz,
		      __entry->yclk_khz,
		      __entry->dispclk_khz,
		      __entry->blackout_recovery_time_us
	    )
);

TRACE_EVENT(amdgpu_dmub_trace_high_irq,
	TP_PROTO(uint32_t trace_code, uint32_t tick_count, uint32_t param0,
		 uint32_t param1),
	TP_ARGS(trace_code, tick_count, param0, param1),
	TP_STRUCT__entry(
		__field(uint32_t, trace_code)
		__field(uint32_t, tick_count)
		__field(uint32_t, param0)
		__field(uint32_t, param1)
		),
	TP_fast_assign(
		__entry->trace_code = trace_code;
		__entry->tick_count = tick_count;
		__entry->param0 = param0;
		__entry->param1 = param1;
	),
	TP_printk("trace_code=%u tick_count=%u param0=%u param1=%u",
		  __entry->trace_code, __entry->tick_count,
		  __entry->param0, __entry->param1)
);

TRACE_EVENT(amdgpu_refresh_rate_track,
	TP_PROTO(int crtc_index, ktime_t refresh_rate_ns, uint32_t refresh_rate_hz),
	TP_ARGS(crtc_index, refresh_rate_ns, refresh_rate_hz),
	TP_STRUCT__entry(
		__field(int, crtc_index)
		__field(ktime_t, refresh_rate_ns)
		__field(uint32_t, refresh_rate_hz)
		),
	TP_fast_assign(
		__entry->crtc_index = crtc_index;
		__entry->refresh_rate_ns = refresh_rate_ns;
		__entry->refresh_rate_hz = refresh_rate_hz;
	),
	TP_printk("crtc_index=%d refresh_rate=%dHz (%lld)",
		  __entry->crtc_index,
		  __entry->refresh_rate_hz,
		  __entry->refresh_rate_ns)
);

TRACE_EVENT(dcn_fpu,
	    TP_PROTO(bool begin, const char *function, const int line, const int recursion_depth),
	    TP_ARGS(begin, function, line, recursion_depth),

	    TP_STRUCT__entry(
			     __field(bool, begin)
			     __field(const char *, function)
			     __field(int, line)
			     __field(int, recursion_depth)
	    ),
	    TP_fast_assign(
			   __entry->begin = begin;
			   __entry->function = function;
			   __entry->line = line;
			   __entry->recursion_depth = recursion_depth;
	    ),
	    TP_printk("%s: recursion_depth: %d: %s()+%d:",
		      __entry->begin ? "begin" : "end",
		      __entry->recursion_depth,
		      __entry->function,
		      __entry->line
	    )
);

<<<<<<< HEAD
=======
TRACE_EVENT(dcn_optc_lock_unlock_state,
	    TP_PROTO(const struct optc *optc_state, int instance, bool lock, const char *function, const int line),
	    TP_ARGS(optc_state, instance, lock, function, line),

	    TP_STRUCT__entry(
			     __field(const char *, function)
			     __field(int, instance)
			     __field(bool, lock)
			     __field(int, line)
			     __field(int, opp_count)
			     __field(int, max_h_total)
			     __field(int, max_v_total)
			     __field(int, min_h_blank)
			     __field(int, min_h_sync_width)
			     __field(int, min_v_sync_width)
			     __field(int, min_v_blank)
			     __field(int, min_v_blank_interlace)
			     __field(int, vstartup_start)
			     __field(int, vupdate_offset)
			     __field(int, vupdate_width)
			     __field(int, vready_offset)
	    ),
	    TP_fast_assign(
			   __entry->function = function;
			   __entry->instance = instance;
			   __entry->lock = lock;
			   __entry->line = line;
			   __entry->opp_count = optc_state->opp_count;
			   __entry->max_h_total = optc_state->max_h_total;
			   __entry->max_v_total = optc_state->max_v_total;
			   __entry->min_h_blank = optc_state->min_h_blank;
			   __entry->min_h_sync_width = optc_state->min_h_sync_width;
			   __entry->min_v_sync_width = optc_state->min_v_sync_width;
			   __entry->min_v_blank = optc_state->min_v_blank;
			   __entry->min_v_blank_interlace = optc_state->min_v_blank_interlace;
			   __entry->vstartup_start = optc_state->vstartup_start;
			   __entry->vupdate_offset = optc_state->vupdate_offset;
			   __entry->vupdate_width = optc_state->vupdate_width;
			   __entry->vready_offset = optc_state->vupdate_offset;
	    ),
	    TP_printk("%s: %s()+%d: optc_instance=%d opp_count=%d max_h_total=%d max_v_total=%d "
		      "min_h_blank=%d min_h_sync_width=%d min_v_sync_width=%d min_v_blank=%d "
		      "min_v_blank_interlace=%d vstartup_start=%d vupdate_offset=%d vupdate_width=%d "
		      "vready_offset=%d",
		      __entry->lock ? "Lock" : "Unlock",
		      __entry->function,
		      __entry->line,
		      __entry->instance,
		      __entry->opp_count,
		      __entry->max_h_total,
		      __entry->max_v_total,
		      __entry->min_h_blank,
		      __entry->min_h_sync_width,
		      __entry->min_v_sync_width,
		      __entry->min_v_blank,
		      __entry->min_v_blank_interlace,
		      __entry->vstartup_start,
		      __entry->vupdate_offset,
		      __entry->vupdate_width,
		      __entry->vready_offset
	    )
);

>>>>>>> eb3cdb58
#endif /* _AMDGPU_DM_TRACE_H_ */

#undef TRACE_INCLUDE_PATH
#define TRACE_INCLUDE_PATH .
#define TRACE_INCLUDE_FILE amdgpu_dm_trace
#include <trace/define_trace.h><|MERGE_RESOLUTION|>--- conflicted
+++ resolved
@@ -663,8 +663,6 @@
 	    )
 );
 
-<<<<<<< HEAD
-=======
 TRACE_EVENT(dcn_optc_lock_unlock_state,
 	    TP_PROTO(const struct optc *optc_state, int instance, bool lock, const char *function, const int line),
 	    TP_ARGS(optc_state, instance, lock, function, line),
@@ -728,7 +726,6 @@
 	    )
 );
 
->>>>>>> eb3cdb58
 #endif /* _AMDGPU_DM_TRACE_H_ */
 
 #undef TRACE_INCLUDE_PATH
