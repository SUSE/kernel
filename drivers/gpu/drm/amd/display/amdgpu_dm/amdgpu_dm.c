/*
 * Copyright 2015 Advanced Micro Devices, Inc.
 *
 * Permission is hereby granted, free of charge, to any person obtaining a
 * copy of this software and associated documentation files (the "Software"),
 * to deal in the Software without restriction, including without limitation
 * the rights to use, copy, modify, merge, publish, distribute, sublicense,
 * and/or sell copies of the Software, and to permit persons to whom the
 * Software is furnished to do so, subject to the following conditions:
 *
 * The above copyright notice and this permission notice shall be included in
 * all copies or substantial portions of the Software.
 *
 * THE SOFTWARE IS PROVIDED "AS IS", WITHOUT WARRANTY OF ANY KIND, EXPRESS OR
 * IMPLIED, INCLUDING BUT NOT LIMITED TO THE WARRANTIES OF MERCHANTABILITY,
 * FITNESS FOR A PARTICULAR PURPOSE AND NONINFRINGEMENT.  IN NO EVENT SHALL
 * THE COPYRIGHT HOLDER(S) OR AUTHOR(S) BE LIABLE FOR ANY CLAIM, DAMAGES OR
 * OTHER LIABILITY, WHETHER IN AN ACTION OF CONTRACT, TORT OR OTHERWISE,
 * ARISING FROM, OUT OF OR IN CONNECTION WITH THE SOFTWARE OR THE USE OR
 * OTHER DEALINGS IN THE SOFTWARE.
 *
 * Authors: AMD
 *
 */

/* The caprices of the preprocessor require that this be declared right here */
#define CREATE_TRACE_POINTS

#include "dm_services_types.h"
#include "dc.h"
#include "link_enc_cfg.h"
#include "dc/inc/core_types.h"
#include "dal_asic_id.h"
#include "dmub/dmub_srv.h"
#include "dc/inc/hw/dmcu.h"
#include "dc/inc/hw/abm.h"
#include "dc/dc_dmub_srv.h"
#include "dc/dc_edid_parser.h"
#include "dc/dc_stat.h"
#include "dc/dc_state.h"
#include "amdgpu_dm_trace.h"
#include "dpcd_defs.h"
#include "link/protocols/link_dpcd.h"
#include "link_service_types.h"
#include "link/protocols/link_dp_capability.h"
#include "link/protocols/link_ddc.h"

#include "vid.h"
#include "amdgpu.h"
#include "amdgpu_display.h"
#include "amdgpu_ucode.h"
#include "atom.h"
#include "amdgpu_dm.h"
#include "amdgpu_dm_plane.h"
#include "amdgpu_dm_crtc.h"
#include "amdgpu_dm_hdcp.h"
#include <drm/display/drm_hdcp_helper.h>
#include "amdgpu_dm_wb.h"
#include "amdgpu_pm.h"
#include "amdgpu_atombios.h"

#include "amd_shared.h"
#include "amdgpu_dm_irq.h"
#include "dm_helpers.h"
#include "amdgpu_dm_mst_types.h"
#if defined(CONFIG_DEBUG_FS)
#include "amdgpu_dm_debugfs.h"
#endif
#include "amdgpu_dm_psr.h"
#include "amdgpu_dm_replay.h"

#include "ivsrcid/ivsrcid_vislands30.h"

#include <linux/backlight.h>
#include <linux/module.h>
#include <linux/moduleparam.h>
#include <linux/types.h>
#include <linux/pm_runtime.h>
#include <linux/pci.h>
#include <linux/power_supply.h>
#include <linux/firmware.h>
#include <linux/component.h>
#include <linux/dmi.h>
#include <linux/sort.h>

#include <drm/display/drm_dp_mst_helper.h>
#include <drm/display/drm_hdmi_helper.h>
#include <drm/drm_atomic.h>
#include <drm/drm_atomic_uapi.h>
#include <drm/drm_atomic_helper.h>
#include <drm/drm_blend.h>
#include <drm/drm_fixed.h>
#include <drm/drm_fourcc.h>
#include <drm/drm_edid.h>
#include <drm/drm_eld.h>
#include <drm/drm_vblank.h>
#include <drm/drm_audio_component.h>
#include <drm/drm_gem_atomic_helper.h>

#include <acpi/video.h>

#include "ivsrcid/dcn/irqsrcs_dcn_1_0.h"

#include "dcn/dcn_1_0_offset.h"
#include "dcn/dcn_1_0_sh_mask.h"
#include "soc15_hw_ip.h"
#include "soc15_common.h"
#include "vega10_ip_offset.h"

#include "gc/gc_11_0_0_offset.h"
#include "gc/gc_11_0_0_sh_mask.h"

#include "modules/inc/mod_freesync.h"
#include "modules/power/power_helpers.h"

#define FIRMWARE_RENOIR_DMUB "amdgpu/renoir_dmcub.bin"
MODULE_FIRMWARE(FIRMWARE_RENOIR_DMUB);
#define FIRMWARE_SIENNA_CICHLID_DMUB "amdgpu/sienna_cichlid_dmcub.bin"
MODULE_FIRMWARE(FIRMWARE_SIENNA_CICHLID_DMUB);
#define FIRMWARE_NAVY_FLOUNDER_DMUB "amdgpu/navy_flounder_dmcub.bin"
MODULE_FIRMWARE(FIRMWARE_NAVY_FLOUNDER_DMUB);
#define FIRMWARE_GREEN_SARDINE_DMUB "amdgpu/green_sardine_dmcub.bin"
MODULE_FIRMWARE(FIRMWARE_GREEN_SARDINE_DMUB);
#define FIRMWARE_VANGOGH_DMUB "amdgpu/vangogh_dmcub.bin"
MODULE_FIRMWARE(FIRMWARE_VANGOGH_DMUB);
#define FIRMWARE_DIMGREY_CAVEFISH_DMUB "amdgpu/dimgrey_cavefish_dmcub.bin"
MODULE_FIRMWARE(FIRMWARE_DIMGREY_CAVEFISH_DMUB);
#define FIRMWARE_BEIGE_GOBY_DMUB "amdgpu/beige_goby_dmcub.bin"
MODULE_FIRMWARE(FIRMWARE_BEIGE_GOBY_DMUB);
#define FIRMWARE_YELLOW_CARP_DMUB "amdgpu/yellow_carp_dmcub.bin"
MODULE_FIRMWARE(FIRMWARE_YELLOW_CARP_DMUB);
#define FIRMWARE_DCN_314_DMUB "amdgpu/dcn_3_1_4_dmcub.bin"
MODULE_FIRMWARE(FIRMWARE_DCN_314_DMUB);
#define FIRMWARE_DCN_315_DMUB "amdgpu/dcn_3_1_5_dmcub.bin"
MODULE_FIRMWARE(FIRMWARE_DCN_315_DMUB);
#define FIRMWARE_DCN316_DMUB "amdgpu/dcn_3_1_6_dmcub.bin"
MODULE_FIRMWARE(FIRMWARE_DCN316_DMUB);

#define FIRMWARE_DCN_V3_2_0_DMCUB "amdgpu/dcn_3_2_0_dmcub.bin"
MODULE_FIRMWARE(FIRMWARE_DCN_V3_2_0_DMCUB);
#define FIRMWARE_DCN_V3_2_1_DMCUB "amdgpu/dcn_3_2_1_dmcub.bin"
MODULE_FIRMWARE(FIRMWARE_DCN_V3_2_1_DMCUB);

#define FIRMWARE_RAVEN_DMCU		"amdgpu/raven_dmcu.bin"
MODULE_FIRMWARE(FIRMWARE_RAVEN_DMCU);

#define FIRMWARE_NAVI12_DMCU            "amdgpu/navi12_dmcu.bin"
MODULE_FIRMWARE(FIRMWARE_NAVI12_DMCU);

#define FIRMWARE_DCN_35_DMUB "amdgpu/dcn_3_5_dmcub.bin"
MODULE_FIRMWARE(FIRMWARE_DCN_35_DMUB);

#define FIRMWARE_DCN_351_DMUB "amdgpu/dcn_3_5_1_dmcub.bin"
MODULE_FIRMWARE(FIRMWARE_DCN_351_DMUB);

#define FIRMWARE_DCN_401_DMUB "amdgpu/dcn_4_0_1_dmcub.bin"
MODULE_FIRMWARE(FIRMWARE_DCN_401_DMUB);

/* Number of bytes in PSP header for firmware. */
#define PSP_HEADER_BYTES 0x100

/* Number of bytes in PSP footer for firmware. */
#define PSP_FOOTER_BYTES 0x100

/**
 * DOC: overview
 *
 * The AMDgpu display manager, **amdgpu_dm** (or even simpler,
 * **dm**) sits between DRM and DC. It acts as a liaison, converting DRM
 * requests into DC requests, and DC responses into DRM responses.
 *
 * The root control structure is &struct amdgpu_display_manager.
 */

/* basic init/fini API */
static int amdgpu_dm_init(struct amdgpu_device *adev);
static void amdgpu_dm_fini(struct amdgpu_device *adev);
static bool is_freesync_video_mode(const struct drm_display_mode *mode, struct amdgpu_dm_connector *aconnector);
static void reset_freesync_config_for_crtc(struct dm_crtc_state *new_crtc_state);

static enum drm_mode_subconnector get_subconnector_type(struct dc_link *link)
{
	switch (link->dpcd_caps.dongle_type) {
	case DISPLAY_DONGLE_NONE:
		return DRM_MODE_SUBCONNECTOR_Native;
	case DISPLAY_DONGLE_DP_VGA_CONVERTER:
		return DRM_MODE_SUBCONNECTOR_VGA;
	case DISPLAY_DONGLE_DP_DVI_CONVERTER:
	case DISPLAY_DONGLE_DP_DVI_DONGLE:
		return DRM_MODE_SUBCONNECTOR_DVID;
	case DISPLAY_DONGLE_DP_HDMI_CONVERTER:
	case DISPLAY_DONGLE_DP_HDMI_DONGLE:
		return DRM_MODE_SUBCONNECTOR_HDMIA;
	case DISPLAY_DONGLE_DP_HDMI_MISMATCHED_DONGLE:
	default:
		return DRM_MODE_SUBCONNECTOR_Unknown;
	}
}

static void update_subconnector_property(struct amdgpu_dm_connector *aconnector)
{
	struct dc_link *link = aconnector->dc_link;
	struct drm_connector *connector = &aconnector->base;
	enum drm_mode_subconnector subconnector = DRM_MODE_SUBCONNECTOR_Unknown;

	if (connector->connector_type != DRM_MODE_CONNECTOR_DisplayPort)
		return;

	if (aconnector->dc_sink)
		subconnector = get_subconnector_type(link);

	drm_object_property_set_value(&connector->base,
			connector->dev->mode_config.dp_subconnector_property,
			subconnector);
}

/*
 * initializes drm_device display related structures, based on the information
 * provided by DAL. The drm strcutures are: drm_crtc, drm_connector,
 * drm_encoder, drm_mode_config
 *
 * Returns 0 on success
 */
static int amdgpu_dm_initialize_drm_device(struct amdgpu_device *adev);
/* removes and deallocates the drm structures, created by the above function */
static void amdgpu_dm_destroy_drm_device(struct amdgpu_display_manager *dm);

static int amdgpu_dm_connector_init(struct amdgpu_display_manager *dm,
				    struct amdgpu_dm_connector *amdgpu_dm_connector,
				    u32 link_index,
				    struct amdgpu_encoder *amdgpu_encoder);
static int amdgpu_dm_encoder_init(struct drm_device *dev,
				  struct amdgpu_encoder *aencoder,
				  uint32_t link_index);

static int amdgpu_dm_connector_get_modes(struct drm_connector *connector);

static int amdgpu_dm_atomic_setup_commit(struct drm_atomic_state *state);
static void amdgpu_dm_atomic_commit_tail(struct drm_atomic_state *state);

static int amdgpu_dm_atomic_check(struct drm_device *dev,
				  struct drm_atomic_state *state);

static void handle_hpd_irq_helper(struct amdgpu_dm_connector *aconnector);
static void handle_hpd_rx_irq(void *param);

static void amdgpu_dm_backlight_set_level(struct amdgpu_display_manager *dm,
					 int bl_idx,
					 u32 user_brightness);

static bool
is_timing_unchanged_for_freesync(struct drm_crtc_state *old_crtc_state,
				 struct drm_crtc_state *new_crtc_state);
/*
 * dm_vblank_get_counter
 *
 * @brief
 * Get counter for number of vertical blanks
 *
 * @param
 * struct amdgpu_device *adev - [in] desired amdgpu device
 * int disp_idx - [in] which CRTC to get the counter from
 *
 * @return
 * Counter for vertical blanks
 */
static u32 dm_vblank_get_counter(struct amdgpu_device *adev, int crtc)
{
	struct amdgpu_crtc *acrtc = NULL;

	if (crtc >= adev->mode_info.num_crtc)
		return 0;

	acrtc = adev->mode_info.crtcs[crtc];

	if (!acrtc->dm_irq_params.stream) {
		DRM_ERROR("dc_stream_state is NULL for crtc '%d'!\n",
			  crtc);
		return 0;
	}

	return dc_stream_get_vblank_counter(acrtc->dm_irq_params.stream);
}

static int dm_crtc_get_scanoutpos(struct amdgpu_device *adev, int crtc,
				  u32 *vbl, u32 *position)
{
	u32 v_blank_start = 0, v_blank_end = 0, h_position = 0, v_position = 0;
	struct amdgpu_crtc *acrtc = NULL;
	struct dc *dc = adev->dm.dc;

	if ((crtc < 0) || (crtc >= adev->mode_info.num_crtc))
		return -EINVAL;

	acrtc = adev->mode_info.crtcs[crtc];

	if (!acrtc->dm_irq_params.stream) {
		DRM_ERROR("dc_stream_state is NULL for crtc '%d'!\n",
			  crtc);
		return 0;
	}

	if (dc && dc->caps.ips_support && dc->idle_optimizations_allowed)
		dc_allow_idle_optimizations(dc, false);

	/*
	 * TODO rework base driver to use values directly.
	 * for now parse it back into reg-format
	 */
	dc_stream_get_scanoutpos(acrtc->dm_irq_params.stream,
				 &v_blank_start,
				 &v_blank_end,
				 &h_position,
				 &v_position);

	*position = v_position | (h_position << 16);
	*vbl = v_blank_start | (v_blank_end << 16);

	return 0;
}

static bool dm_is_idle(void *handle)
{
	/* XXX todo */
	return true;
}

static int dm_wait_for_idle(void *handle)
{
	/* XXX todo */
	return 0;
}

static bool dm_check_soft_reset(void *handle)
{
	return false;
}

static int dm_soft_reset(void *handle)
{
	/* XXX todo */
	return 0;
}

static struct amdgpu_crtc *
get_crtc_by_otg_inst(struct amdgpu_device *adev,
		     int otg_inst)
{
	struct drm_device *dev = adev_to_drm(adev);
	struct drm_crtc *crtc;
	struct amdgpu_crtc *amdgpu_crtc;

	if (WARN_ON(otg_inst == -1))
		return adev->mode_info.crtcs[0];

	list_for_each_entry(crtc, &dev->mode_config.crtc_list, head) {
		amdgpu_crtc = to_amdgpu_crtc(crtc);

		if (amdgpu_crtc->otg_inst == otg_inst)
			return amdgpu_crtc;
	}

	return NULL;
}

static inline bool is_dc_timing_adjust_needed(struct dm_crtc_state *old_state,
					      struct dm_crtc_state *new_state)
{
	if (new_state->stream->adjust.timing_adjust_pending)
		return true;
	if (new_state->freesync_config.state ==  VRR_STATE_ACTIVE_FIXED)
		return true;
	else if (amdgpu_dm_crtc_vrr_active(old_state) != amdgpu_dm_crtc_vrr_active(new_state))
		return true;
	else
		return false;
}

/*
 * DC will program planes with their z-order determined by their ordering
 * in the dc_surface_updates array. This comparator is used to sort them
 * by descending zpos.
 */
static int dm_plane_layer_index_cmp(const void *a, const void *b)
{
	const struct dc_surface_update *sa = (struct dc_surface_update *)a;
	const struct dc_surface_update *sb = (struct dc_surface_update *)b;

	/* Sort by descending dc_plane layer_index (i.e. normalized_zpos) */
	return sb->surface->layer_index - sa->surface->layer_index;
}

/**
 * update_planes_and_stream_adapter() - Send planes to be updated in DC
 *
 * DC has a generic way to update planes and stream via
 * dc_update_planes_and_stream function; however, DM might need some
 * adjustments and preparation before calling it. This function is a wrapper
 * for the dc_update_planes_and_stream that does any required configuration
 * before passing control to DC.
 *
 * @dc: Display Core control structure
 * @update_type: specify whether it is FULL/MEDIUM/FAST update
 * @planes_count: planes count to update
 * @stream: stream state
 * @stream_update: stream update
 * @array_of_surface_update: dc surface update pointer
 *
 */
static inline bool update_planes_and_stream_adapter(struct dc *dc,
						    int update_type,
						    int planes_count,
						    struct dc_stream_state *stream,
						    struct dc_stream_update *stream_update,
						    struct dc_surface_update *array_of_surface_update)
{
	sort(array_of_surface_update, planes_count,
	     sizeof(*array_of_surface_update), dm_plane_layer_index_cmp, NULL);

	/*
	 * Previous frame finished and HW is ready for optimization.
	 */
	if (update_type == UPDATE_TYPE_FAST)
		dc_post_update_surfaces_to_stream(dc);

	return dc_update_planes_and_stream(dc,
					   array_of_surface_update,
					   planes_count,
					   stream,
					   stream_update);
}

/**
 * dm_pflip_high_irq() - Handle pageflip interrupt
 * @interrupt_params: ignored
 *
 * Handles the pageflip interrupt by notifying all interested parties
 * that the pageflip has been completed.
 */
static void dm_pflip_high_irq(void *interrupt_params)
{
	struct amdgpu_crtc *amdgpu_crtc;
	struct common_irq_params *irq_params = interrupt_params;
	struct amdgpu_device *adev = irq_params->adev;
	struct drm_device *dev = adev_to_drm(adev);
	unsigned long flags;
	struct drm_pending_vblank_event *e;
	u32 vpos, hpos, v_blank_start, v_blank_end;
	bool vrr_active;

	amdgpu_crtc = get_crtc_by_otg_inst(adev, irq_params->irq_src - IRQ_TYPE_PFLIP);

	/* IRQ could occur when in initial stage */
	/* TODO work and BO cleanup */
	if (amdgpu_crtc == NULL) {
		drm_dbg_state(dev, "CRTC is null, returning.\n");
		return;
	}

	spin_lock_irqsave(&adev_to_drm(adev)->event_lock, flags);

	if (amdgpu_crtc->pflip_status != AMDGPU_FLIP_SUBMITTED) {
		drm_dbg_state(dev,
			      "amdgpu_crtc->pflip_status = %d != AMDGPU_FLIP_SUBMITTED(%d) on crtc:%d[%p]\n",
			      amdgpu_crtc->pflip_status, AMDGPU_FLIP_SUBMITTED,
			      amdgpu_crtc->crtc_id, amdgpu_crtc);
		spin_unlock_irqrestore(&adev_to_drm(adev)->event_lock, flags);
		return;
	}

	/* page flip completed. */
	e = amdgpu_crtc->event;
	amdgpu_crtc->event = NULL;

	WARN_ON(!e);

	vrr_active = amdgpu_dm_crtc_vrr_active_irq(amdgpu_crtc);

	/* Fixed refresh rate, or VRR scanout position outside front-porch? */
	if (!vrr_active ||
	    !dc_stream_get_scanoutpos(amdgpu_crtc->dm_irq_params.stream, &v_blank_start,
				      &v_blank_end, &hpos, &vpos) ||
	    (vpos < v_blank_start)) {
		/* Update to correct count and vblank timestamp if racing with
		 * vblank irq. This also updates to the correct vblank timestamp
		 * even in VRR mode, as scanout is past the front-porch atm.
		 */
		drm_crtc_accurate_vblank_count(&amdgpu_crtc->base);

		/* Wake up userspace by sending the pageflip event with proper
		 * count and timestamp of vblank of flip completion.
		 */
		if (e) {
			drm_crtc_send_vblank_event(&amdgpu_crtc->base, e);

			/* Event sent, so done with vblank for this flip */
			drm_crtc_vblank_put(&amdgpu_crtc->base);
		}
	} else if (e) {
		/* VRR active and inside front-porch: vblank count and
		 * timestamp for pageflip event will only be up to date after
		 * drm_crtc_handle_vblank() has been executed from late vblank
		 * irq handler after start of back-porch (vline 0). We queue the
		 * pageflip event for send-out by drm_crtc_handle_vblank() with
		 * updated timestamp and count, once it runs after us.
		 *
		 * We need to open-code this instead of using the helper
		 * drm_crtc_arm_vblank_event(), as that helper would
		 * call drm_crtc_accurate_vblank_count(), which we must
		 * not call in VRR mode while we are in front-porch!
		 */

		/* sequence will be replaced by real count during send-out. */
		e->sequence = drm_crtc_vblank_count(&amdgpu_crtc->base);
		e->pipe = amdgpu_crtc->crtc_id;

		list_add_tail(&e->base.link, &adev_to_drm(adev)->vblank_event_list);
		e = NULL;
	}

	/* Keep track of vblank of this flip for flip throttling. We use the
	 * cooked hw counter, as that one incremented at start of this vblank
	 * of pageflip completion, so last_flip_vblank is the forbidden count
	 * for queueing new pageflips if vsync + VRR is enabled.
	 */
	amdgpu_crtc->dm_irq_params.last_flip_vblank =
		amdgpu_get_vblank_counter_kms(&amdgpu_crtc->base);

	amdgpu_crtc->pflip_status = AMDGPU_FLIP_NONE;
	spin_unlock_irqrestore(&adev_to_drm(adev)->event_lock, flags);

	drm_dbg_state(dev,
		      "crtc:%d[%p], pflip_stat:AMDGPU_FLIP_NONE, vrr[%d]-fp %d\n",
		      amdgpu_crtc->crtc_id, amdgpu_crtc, vrr_active, (int)!e);
}

static void dm_handle_vmin_vmax_update(struct work_struct *offload_work)
{
	struct vupdate_offload_work *work = container_of(offload_work, struct vupdate_offload_work, work);
	struct amdgpu_device *adev = work->adev;
	struct dc_stream_state *stream = work->stream;
	struct dc_crtc_timing_adjust *adjust = work->adjust;

	mutex_lock(&adev->dm.dc_lock);
	dc_stream_adjust_vmin_vmax(adev->dm.dc, stream, adjust);
	mutex_unlock(&adev->dm.dc_lock);

	dc_stream_release(stream);
	kfree(work->adjust);
	kfree(work);
}

static void schedule_dc_vmin_vmax(struct amdgpu_device *adev,
	struct dc_stream_state *stream,
	struct dc_crtc_timing_adjust *adjust)
{
	struct vupdate_offload_work *offload_work = kzalloc(sizeof(*offload_work), GFP_NOWAIT);
	if (!offload_work) {
		drm_dbg_driver(adev_to_drm(adev), "Failed to allocate vupdate_offload_work\n");
		return;
	}

	struct dc_crtc_timing_adjust *adjust_copy = kzalloc(sizeof(*adjust_copy), GFP_NOWAIT);
	if (!adjust_copy) {
		drm_dbg_driver(adev_to_drm(adev), "Failed to allocate adjust_copy\n");
		kfree(offload_work);
		return;
	}

	dc_stream_retain(stream);
	memcpy(adjust_copy, adjust, sizeof(*adjust_copy));

	INIT_WORK(&offload_work->work, dm_handle_vmin_vmax_update);
	offload_work->adev = adev;
	offload_work->stream = stream;
	offload_work->adjust = adjust_copy;

	queue_work(system_wq, &offload_work->work);
}

static void dm_vupdate_high_irq(void *interrupt_params)
{
	struct common_irq_params *irq_params = interrupt_params;
	struct amdgpu_device *adev = irq_params->adev;
	struct amdgpu_crtc *acrtc;
	struct drm_device *drm_dev;
	struct drm_vblank_crtc *vblank;
	ktime_t frame_duration_ns, previous_timestamp;
	unsigned long flags;
	int vrr_active;

	acrtc = get_crtc_by_otg_inst(adev, irq_params->irq_src - IRQ_TYPE_VUPDATE);

	if (acrtc) {
		vrr_active = amdgpu_dm_crtc_vrr_active_irq(acrtc);
		drm_dev = acrtc->base.dev;
		vblank = drm_crtc_vblank_crtc(&acrtc->base);
		previous_timestamp = atomic64_read(&irq_params->previous_timestamp);
		frame_duration_ns = vblank->time - previous_timestamp;

		if (frame_duration_ns > 0) {
			trace_amdgpu_refresh_rate_track(acrtc->base.index,
						frame_duration_ns,
						ktime_divns(NSEC_PER_SEC, frame_duration_ns));
			atomic64_set(&irq_params->previous_timestamp, vblank->time);
		}

		drm_dbg_vbl(drm_dev,
			    "crtc:%d, vupdate-vrr:%d\n", acrtc->crtc_id,
			    vrr_active);

		/* Core vblank handling is done here after end of front-porch in
		 * vrr mode, as vblank timestamping will give valid results
		 * while now done after front-porch. This will also deliver
		 * page-flip completion events that have been queued to us
		 * if a pageflip happened inside front-porch.
		 */
		if (vrr_active && acrtc->dm_irq_params.stream) {
			bool replay_en = acrtc->dm_irq_params.stream->link->replay_settings.replay_feature_enabled;
			bool psr_en = acrtc->dm_irq_params.stream->link->psr_settings.psr_feature_enabled;
			bool fs_active_var_en = acrtc->dm_irq_params.freesync_config.state
				== VRR_STATE_ACTIVE_VARIABLE;

			amdgpu_dm_crtc_handle_vblank(acrtc);

			/* BTR processing for pre-DCE12 ASICs */
			if (adev->family < AMDGPU_FAMILY_AI) {
				spin_lock_irqsave(&adev_to_drm(adev)->event_lock, flags);
				mod_freesync_handle_v_update(
				    adev->dm.freesync_module,
				    acrtc->dm_irq_params.stream,
				    &acrtc->dm_irq_params.vrr_params);

				if (fs_active_var_en || (!fs_active_var_en && !replay_en && !psr_en)) {
					schedule_dc_vmin_vmax(adev,
						acrtc->dm_irq_params.stream,
						&acrtc->dm_irq_params.vrr_params.adjust);
				}
				spin_unlock_irqrestore(&adev_to_drm(adev)->event_lock, flags);
			}
		}
	}
}

/**
 * dm_crtc_high_irq() - Handles CRTC interrupt
 * @interrupt_params: used for determining the CRTC instance
 *
 * Handles the CRTC/VSYNC interrupt by notfying DRM's VBLANK
 * event handler.
 */
static void dm_crtc_high_irq(void *interrupt_params)
{
	struct common_irq_params *irq_params = interrupt_params;
	struct amdgpu_device *adev = irq_params->adev;
	struct drm_writeback_job *job;
	struct amdgpu_crtc *acrtc;
	unsigned long flags;
	int vrr_active;

	acrtc = get_crtc_by_otg_inst(adev, irq_params->irq_src - IRQ_TYPE_VBLANK);
	if (!acrtc)
		return;

	if (acrtc->wb_conn) {
		spin_lock_irqsave(&acrtc->wb_conn->job_lock, flags);

		if (acrtc->wb_pending) {
			job = list_first_entry_or_null(&acrtc->wb_conn->job_queue,
						       struct drm_writeback_job,
						       list_entry);
			acrtc->wb_pending = false;
			spin_unlock_irqrestore(&acrtc->wb_conn->job_lock, flags);

			if (job) {
				unsigned int v_total, refresh_hz;
				struct dc_stream_state *stream = acrtc->dm_irq_params.stream;

				v_total = stream->adjust.v_total_max ?
					  stream->adjust.v_total_max : stream->timing.v_total;
				refresh_hz = div_u64((uint64_t) stream->timing.pix_clk_100hz *
					     100LL, (v_total * stream->timing.h_total));
				mdelay(1000 / refresh_hz);

				drm_writeback_signal_completion(acrtc->wb_conn, 0);
				dc_stream_fc_disable_writeback(adev->dm.dc,
							       acrtc->dm_irq_params.stream, 0);
			}
		} else
			spin_unlock_irqrestore(&acrtc->wb_conn->job_lock, flags);
	}

	vrr_active = amdgpu_dm_crtc_vrr_active_irq(acrtc);

	drm_dbg_vbl(adev_to_drm(adev),
		    "crtc:%d, vupdate-vrr:%d, planes:%d\n", acrtc->crtc_id,
		    vrr_active, acrtc->dm_irq_params.active_planes);

	/**
	 * Core vblank handling at start of front-porch is only possible
	 * in non-vrr mode, as only there vblank timestamping will give
	 * valid results while done in front-porch. Otherwise defer it
	 * to dm_vupdate_high_irq after end of front-porch.
	 */
	if (!vrr_active)
		amdgpu_dm_crtc_handle_vblank(acrtc);

	/**
	 * Following stuff must happen at start of vblank, for crc
	 * computation and below-the-range btr support in vrr mode.
	 */
	amdgpu_dm_crtc_handle_crc_irq(&acrtc->base);

	/* BTR updates need to happen before VUPDATE on Vega and above. */
	if (adev->family < AMDGPU_FAMILY_AI)
		return;

	spin_lock_irqsave(&adev_to_drm(adev)->event_lock, flags);

	if (acrtc->dm_irq_params.stream &&
		acrtc->dm_irq_params.vrr_params.supported) {
		bool replay_en = acrtc->dm_irq_params.stream->link->replay_settings.replay_feature_enabled;
		bool psr_en = acrtc->dm_irq_params.stream->link->psr_settings.psr_feature_enabled;
		bool fs_active_var_en = acrtc->dm_irq_params.freesync_config.state == VRR_STATE_ACTIVE_VARIABLE;

		mod_freesync_handle_v_update(adev->dm.freesync_module,
					     acrtc->dm_irq_params.stream,
					     &acrtc->dm_irq_params.vrr_params);

		/* update vmin_vmax only if freesync is enabled, or only if PSR and REPLAY are disabled */
		if (fs_active_var_en || (!fs_active_var_en && !replay_en && !psr_en)) {
			schedule_dc_vmin_vmax(adev, acrtc->dm_irq_params.stream,
					&acrtc->dm_irq_params.vrr_params.adjust);
		}
	}

	/*
	 * If there aren't any active_planes then DCH HUBP may be clock-gated.
	 * In that case, pageflip completion interrupts won't fire and pageflip
	 * completion events won't get delivered. Prevent this by sending
	 * pending pageflip events from here if a flip is still pending.
	 *
	 * If any planes are enabled, use dm_pflip_high_irq() instead, to
	 * avoid race conditions between flip programming and completion,
	 * which could cause too early flip completion events.
	 */
	if (adev->family >= AMDGPU_FAMILY_RV &&
	    acrtc->pflip_status == AMDGPU_FLIP_SUBMITTED &&
	    acrtc->dm_irq_params.active_planes == 0) {
		if (acrtc->event) {
			drm_crtc_send_vblank_event(&acrtc->base, acrtc->event);
			acrtc->event = NULL;
			drm_crtc_vblank_put(&acrtc->base);
		}
		acrtc->pflip_status = AMDGPU_FLIP_NONE;
	}

	spin_unlock_irqrestore(&adev_to_drm(adev)->event_lock, flags);
}

#if defined(CONFIG_DRM_AMD_SECURE_DISPLAY)
/**
 * dm_dcn_vertical_interrupt0_high_irq() - Handles OTG Vertical interrupt0 for
 * DCN generation ASICs
 * @interrupt_params: interrupt parameters
 *
 * Used to set crc window/read out crc value at vertical line 0 position
 */
static void dm_dcn_vertical_interrupt0_high_irq(void *interrupt_params)
{
	struct common_irq_params *irq_params = interrupt_params;
	struct amdgpu_device *adev = irq_params->adev;
	struct amdgpu_crtc *acrtc;

	acrtc = get_crtc_by_otg_inst(adev, irq_params->irq_src - IRQ_TYPE_VLINE0);

	if (!acrtc)
		return;

	amdgpu_dm_crtc_handle_crc_window_irq(&acrtc->base);
}
#endif /* CONFIG_DRM_AMD_SECURE_DISPLAY */

/**
 * dmub_aux_setconfig_callback - Callback for AUX or SET_CONFIG command.
 * @adev: amdgpu_device pointer
 * @notify: dmub notification structure
 *
 * Dmub AUX or SET_CONFIG command completion processing callback
 * Copies dmub notification to DM which is to be read by AUX command.
 * issuing thread and also signals the event to wake up the thread.
 */
static void dmub_aux_setconfig_callback(struct amdgpu_device *adev,
					struct dmub_notification *notify)
{
	if (adev->dm.dmub_notify)
		memcpy(adev->dm.dmub_notify, notify, sizeof(struct dmub_notification));
	if (notify->type == DMUB_NOTIFICATION_AUX_REPLY)
		complete(&adev->dm.dmub_aux_transfer_done);
}

/**
 * dmub_hpd_callback - DMUB HPD interrupt processing callback.
 * @adev: amdgpu_device pointer
 * @notify: dmub notification structure
 *
 * Dmub Hpd interrupt processing callback. Gets displayindex through the
 * ink index and calls helper to do the processing.
 */
static void dmub_hpd_callback(struct amdgpu_device *adev,
			      struct dmub_notification *notify)
{
	struct amdgpu_dm_connector *aconnector;
	struct amdgpu_dm_connector *hpd_aconnector = NULL;
	struct drm_connector *connector;
	struct drm_connector_list_iter iter;
	struct dc_link *link;
	u8 link_index = 0;
	struct drm_device *dev;

	if (adev == NULL)
		return;

	if (notify == NULL) {
		DRM_ERROR("DMUB HPD callback notification was NULL");
		return;
	}

	if (notify->link_index > adev->dm.dc->link_count) {
		DRM_ERROR("DMUB HPD index (%u)is abnormal", notify->link_index);
		return;
	}

	/* Skip DMUB HPD IRQ in suspend/resume. We will probe them later. */
	if (notify->type == DMUB_NOTIFICATION_HPD && adev->in_suspend) {
		DRM_INFO("Skip DMUB HPD IRQ callback in suspend/resume\n");
		return;
	}

	link_index = notify->link_index;
	link = adev->dm.dc->links[link_index];
	dev = adev->dm.ddev;

	drm_connector_list_iter_begin(dev, &iter);
	drm_for_each_connector_iter(connector, &iter) {

		if (connector->connector_type == DRM_MODE_CONNECTOR_WRITEBACK)
			continue;

		aconnector = to_amdgpu_dm_connector(connector);
		if (link && aconnector->dc_link == link) {
			if (notify->type == DMUB_NOTIFICATION_HPD)
				DRM_INFO("DMUB HPD IRQ callback: link_index=%u\n", link_index);
			else if (notify->type == DMUB_NOTIFICATION_HPD_IRQ)
				DRM_INFO("DMUB HPD RX IRQ callback: link_index=%u\n", link_index);
			else
				DRM_WARN("DMUB Unknown HPD callback type %d, link_index=%u\n",
						notify->type, link_index);

			hpd_aconnector = aconnector;
			break;
		}
	}
	drm_connector_list_iter_end(&iter);

	if (hpd_aconnector) {
		if (notify->type == DMUB_NOTIFICATION_HPD) {
			if (hpd_aconnector->dc_link->hpd_status == (notify->hpd_status == DP_HPD_PLUG))
				DRM_WARN("DMUB reported hpd status unchanged. link_index=%u\n", link_index);
			handle_hpd_irq_helper(hpd_aconnector);
		} else if (notify->type == DMUB_NOTIFICATION_HPD_IRQ) {
			handle_hpd_rx_irq(hpd_aconnector);
		}
	}
}

/**
 * dmub_hpd_sense_callback - DMUB HPD sense processing callback.
 * @adev: amdgpu_device pointer
 * @notify: dmub notification structure
 *
 * HPD sense changes can occur during low power states and need to be
 * notified from firmware to driver.
 */
static void dmub_hpd_sense_callback(struct amdgpu_device *adev,
			      struct dmub_notification *notify)
{
	DRM_DEBUG_DRIVER("DMUB HPD SENSE callback.\n");
}

/**
 * register_dmub_notify_callback - Sets callback for DMUB notify
 * @adev: amdgpu_device pointer
 * @type: Type of dmub notification
 * @callback: Dmub interrupt callback function
 * @dmub_int_thread_offload: offload indicator
 *
 * API to register a dmub callback handler for a dmub notification
 * Also sets indicator whether callback processing to be offloaded.
 * to dmub interrupt handling thread
 * Return: true if successfully registered, false if there is existing registration
 */
static bool register_dmub_notify_callback(struct amdgpu_device *adev,
					  enum dmub_notification_type type,
					  dmub_notify_interrupt_callback_t callback,
					  bool dmub_int_thread_offload)
{
	if (callback != NULL && type < ARRAY_SIZE(adev->dm.dmub_thread_offload)) {
		adev->dm.dmub_callback[type] = callback;
		adev->dm.dmub_thread_offload[type] = dmub_int_thread_offload;
	} else
		return false;

	return true;
}

static void dm_handle_hpd_work(struct work_struct *work)
{
	struct dmub_hpd_work *dmub_hpd_wrk;

	dmub_hpd_wrk = container_of(work, struct dmub_hpd_work, handle_hpd_work);

	if (!dmub_hpd_wrk->dmub_notify) {
		DRM_ERROR("dmub_hpd_wrk dmub_notify is NULL");
		return;
	}

	if (dmub_hpd_wrk->dmub_notify->type < ARRAY_SIZE(dmub_hpd_wrk->adev->dm.dmub_callback)) {
		dmub_hpd_wrk->adev->dm.dmub_callback[dmub_hpd_wrk->dmub_notify->type](dmub_hpd_wrk->adev,
		dmub_hpd_wrk->dmub_notify);
	}

	kfree(dmub_hpd_wrk->dmub_notify);
	kfree(dmub_hpd_wrk);

}

#define DMUB_TRACE_MAX_READ 64
/**
 * dm_dmub_outbox1_low_irq() - Handles Outbox interrupt
 * @interrupt_params: used for determining the Outbox instance
 *
 * Handles the Outbox Interrupt
 * event handler.
 */
static void dm_dmub_outbox1_low_irq(void *interrupt_params)
{
	struct dmub_notification notify = {0};
	struct common_irq_params *irq_params = interrupt_params;
	struct amdgpu_device *adev = irq_params->adev;
	struct amdgpu_display_manager *dm = &adev->dm;
	struct dmcub_trace_buf_entry entry = { 0 };
	u32 count = 0;
	struct dmub_hpd_work *dmub_hpd_wrk;
	static const char *const event_type[] = {
		"NO_DATA",
		"AUX_REPLY",
		"HPD",
		"HPD_IRQ",
		"SET_CONFIGC_REPLY",
		"DPIA_NOTIFICATION",
		"HPD_SENSE_NOTIFY",
	};

	do {
		if (dc_dmub_srv_get_dmub_outbox0_msg(dm->dc, &entry)) {
			trace_amdgpu_dmub_trace_high_irq(entry.trace_code, entry.tick_count,
							entry.param0, entry.param1);

			DRM_DEBUG_DRIVER("trace_code:%u, tick_count:%u, param0:%u, param1:%u\n",
				 entry.trace_code, entry.tick_count, entry.param0, entry.param1);
		} else
			break;

		count++;

	} while (count <= DMUB_TRACE_MAX_READ);

	if (count > DMUB_TRACE_MAX_READ)
		DRM_DEBUG_DRIVER("Warning : count > DMUB_TRACE_MAX_READ");

	if (dc_enable_dmub_notifications(adev->dm.dc) &&
		irq_params->irq_src == DC_IRQ_SOURCE_DMCUB_OUTBOX) {

		do {
			dc_stat_get_dmub_notification(adev->dm.dc, &notify);
			if (notify.type >= ARRAY_SIZE(dm->dmub_thread_offload)) {
				DRM_ERROR("DM: notify type %d invalid!", notify.type);
				continue;
			}
			if (!dm->dmub_callback[notify.type]) {
				DRM_WARN("DMUB notification skipped due to no handler: type=%s\n",
					event_type[notify.type]);
				continue;
			}
			if (dm->dmub_thread_offload[notify.type] == true) {
				dmub_hpd_wrk = kzalloc(sizeof(*dmub_hpd_wrk), GFP_ATOMIC);
				if (!dmub_hpd_wrk) {
					DRM_ERROR("Failed to allocate dmub_hpd_wrk");
					return;
				}
				dmub_hpd_wrk->dmub_notify = kmemdup(&notify, sizeof(struct dmub_notification),
								    GFP_ATOMIC);
				if (!dmub_hpd_wrk->dmub_notify) {
					kfree(dmub_hpd_wrk);
					DRM_ERROR("Failed to allocate dmub_hpd_wrk->dmub_notify");
					return;
				}
				INIT_WORK(&dmub_hpd_wrk->handle_hpd_work, dm_handle_hpd_work);
				dmub_hpd_wrk->adev = adev;
				queue_work(adev->dm.delayed_hpd_wq, &dmub_hpd_wrk->handle_hpd_work);
			} else {
				dm->dmub_callback[notify.type](adev, &notify);
			}
		} while (notify.pending_notification);
	}
}

static int dm_set_clockgating_state(void *handle,
		  enum amd_clockgating_state state)
{
	return 0;
}

static int dm_set_powergating_state(void *handle,
		  enum amd_powergating_state state)
{
	return 0;
}

/* Prototypes of private functions */
static int dm_early_init(void *handle);

/* Allocate memory for FBC compressed data  */
static void amdgpu_dm_fbc_init(struct drm_connector *connector)
{
	struct amdgpu_device *adev = drm_to_adev(connector->dev);
	struct dm_compressor_info *compressor = &adev->dm.compressor;
	struct amdgpu_dm_connector *aconn = to_amdgpu_dm_connector(connector);
	struct drm_display_mode *mode;
	unsigned long max_size = 0;

	if (adev->dm.dc->fbc_compressor == NULL)
		return;

	if (aconn->dc_link->connector_signal != SIGNAL_TYPE_EDP)
		return;

	if (compressor->bo_ptr)
		return;


	list_for_each_entry(mode, &connector->modes, head) {
		if (max_size < (unsigned long) mode->htotal * mode->vtotal)
			max_size = (unsigned long) mode->htotal * mode->vtotal;
	}

	if (max_size) {
		int r = amdgpu_bo_create_kernel(adev, max_size * 4, PAGE_SIZE,
			    AMDGPU_GEM_DOMAIN_GTT, &compressor->bo_ptr,
			    &compressor->gpu_addr, &compressor->cpu_addr);

		if (r)
			DRM_ERROR("DM: Failed to initialize FBC\n");
		else {
			adev->dm.dc->ctx->fbc_gpu_addr = compressor->gpu_addr;
			DRM_INFO("DM: FBC alloc %lu\n", max_size*4);
		}

	}

}

static int amdgpu_dm_audio_component_get_eld(struct device *kdev, int port,
					  int pipe, bool *enabled,
					  unsigned char *buf, int max_bytes)
{
	struct drm_device *dev = dev_get_drvdata(kdev);
	struct amdgpu_device *adev = drm_to_adev(dev);
	struct drm_connector *connector;
	struct drm_connector_list_iter conn_iter;
	struct amdgpu_dm_connector *aconnector;
	int ret = 0;

	*enabled = false;

	mutex_lock(&adev->dm.audio_lock);

	drm_connector_list_iter_begin(dev, &conn_iter);
	drm_for_each_connector_iter(connector, &conn_iter) {

		if (connector->connector_type == DRM_MODE_CONNECTOR_WRITEBACK)
			continue;

		aconnector = to_amdgpu_dm_connector(connector);
		if (aconnector->audio_inst != port)
			continue;

		*enabled = true;
		ret = drm_eld_size(connector->eld);
		memcpy(buf, connector->eld, min(max_bytes, ret));

		break;
	}
	drm_connector_list_iter_end(&conn_iter);

	mutex_unlock(&adev->dm.audio_lock);

	DRM_DEBUG_KMS("Get ELD : idx=%d ret=%d en=%d\n", port, ret, *enabled);

	return ret;
}

static const struct drm_audio_component_ops amdgpu_dm_audio_component_ops = {
	.get_eld = amdgpu_dm_audio_component_get_eld,
};

static int amdgpu_dm_audio_component_bind(struct device *kdev,
				       struct device *hda_kdev, void *data)
{
	struct drm_device *dev = dev_get_drvdata(kdev);
	struct amdgpu_device *adev = drm_to_adev(dev);
	struct drm_audio_component *acomp = data;

	acomp->ops = &amdgpu_dm_audio_component_ops;
	acomp->dev = kdev;
	adev->dm.audio_component = acomp;

	return 0;
}

static void amdgpu_dm_audio_component_unbind(struct device *kdev,
					  struct device *hda_kdev, void *data)
{
	struct amdgpu_device *adev = drm_to_adev(dev_get_drvdata(kdev));
	struct drm_audio_component *acomp = data;

	acomp->ops = NULL;
	acomp->dev = NULL;
	adev->dm.audio_component = NULL;
}

static const struct component_ops amdgpu_dm_audio_component_bind_ops = {
	.bind	= amdgpu_dm_audio_component_bind,
	.unbind	= amdgpu_dm_audio_component_unbind,
};

static int amdgpu_dm_audio_init(struct amdgpu_device *adev)
{
	int i, ret;

	if (!amdgpu_audio)
		return 0;

	adev->mode_info.audio.enabled = true;

	adev->mode_info.audio.num_pins = adev->dm.dc->res_pool->audio_count;

	for (i = 0; i < adev->mode_info.audio.num_pins; i++) {
		adev->mode_info.audio.pin[i].channels = -1;
		adev->mode_info.audio.pin[i].rate = -1;
		adev->mode_info.audio.pin[i].bits_per_sample = -1;
		adev->mode_info.audio.pin[i].status_bits = 0;
		adev->mode_info.audio.pin[i].category_code = 0;
		adev->mode_info.audio.pin[i].connected = false;
		adev->mode_info.audio.pin[i].id =
			adev->dm.dc->res_pool->audios[i]->inst;
		adev->mode_info.audio.pin[i].offset = 0;
	}

	ret = component_add(adev->dev, &amdgpu_dm_audio_component_bind_ops);
	if (ret < 0)
		return ret;

	adev->dm.audio_registered = true;

	return 0;
}

static void amdgpu_dm_audio_fini(struct amdgpu_device *adev)
{
	if (!amdgpu_audio)
		return;

	if (!adev->mode_info.audio.enabled)
		return;

	if (adev->dm.audio_registered) {
		component_del(adev->dev, &amdgpu_dm_audio_component_bind_ops);
		adev->dm.audio_registered = false;
	}

	/* TODO: Disable audio? */

	adev->mode_info.audio.enabled = false;
}

static  void amdgpu_dm_audio_eld_notify(struct amdgpu_device *adev, int pin)
{
	struct drm_audio_component *acomp = adev->dm.audio_component;

	if (acomp && acomp->audio_ops && acomp->audio_ops->pin_eld_notify) {
		DRM_DEBUG_KMS("Notify ELD: %d\n", pin);

		acomp->audio_ops->pin_eld_notify(acomp->audio_ops->audio_ptr,
						 pin, -1);
	}
}

static int dm_dmub_hw_init(struct amdgpu_device *adev)
{
	const struct dmcub_firmware_header_v1_0 *hdr;
	struct dmub_srv *dmub_srv = adev->dm.dmub_srv;
	struct dmub_srv_fb_info *fb_info = adev->dm.dmub_fb_info;
	const struct firmware *dmub_fw = adev->dm.dmub_fw;
	struct dmcu *dmcu = adev->dm.dc->res_pool->dmcu;
	struct abm *abm = adev->dm.dc->res_pool->abm;
	struct dc_context *ctx = adev->dm.dc->ctx;
	struct dmub_srv_hw_params hw_params;
	enum dmub_status status;
	const unsigned char *fw_inst_const, *fw_bss_data;
	u32 i, fw_inst_const_size, fw_bss_data_size;
	bool has_hw_support;

	if (!dmub_srv)
		/* DMUB isn't supported on the ASIC. */
		return 0;

	if (!fb_info) {
		DRM_ERROR("No framebuffer info for DMUB service.\n");
		return -EINVAL;
	}

	if (!dmub_fw) {
		/* Firmware required for DMUB support. */
		DRM_ERROR("No firmware provided for DMUB.\n");
		return -EINVAL;
	}

	/* initialize register offsets for ASICs with runtime initialization available */
	if (dmub_srv->hw_funcs.init_reg_offsets)
		dmub_srv->hw_funcs.init_reg_offsets(dmub_srv, ctx);

	status = dmub_srv_has_hw_support(dmub_srv, &has_hw_support);
	if (status != DMUB_STATUS_OK) {
		DRM_ERROR("Error checking HW support for DMUB: %d\n", status);
		return -EINVAL;
	}

	if (!has_hw_support) {
		DRM_INFO("DMUB unsupported on ASIC\n");
		return 0;
	}

	/* Reset DMCUB if it was previously running - before we overwrite its memory. */
	status = dmub_srv_hw_reset(dmub_srv);
	if (status != DMUB_STATUS_OK)
		DRM_WARN("Error resetting DMUB HW: %d\n", status);

	hdr = (const struct dmcub_firmware_header_v1_0 *)dmub_fw->data;

	fw_inst_const = dmub_fw->data +
			le32_to_cpu(hdr->header.ucode_array_offset_bytes) +
			PSP_HEADER_BYTES;

	fw_bss_data = dmub_fw->data +
		      le32_to_cpu(hdr->header.ucode_array_offset_bytes) +
		      le32_to_cpu(hdr->inst_const_bytes);

	/* Copy firmware and bios info into FB memory. */
	fw_inst_const_size = le32_to_cpu(hdr->inst_const_bytes) -
			     PSP_HEADER_BYTES - PSP_FOOTER_BYTES;

	fw_bss_data_size = le32_to_cpu(hdr->bss_data_bytes);

	/* if adev->firmware.load_type == AMDGPU_FW_LOAD_PSP,
	 * amdgpu_ucode_init_single_fw will load dmub firmware
	 * fw_inst_const part to cw0; otherwise, the firmware back door load
	 * will be done by dm_dmub_hw_init
	 */
	if (adev->firmware.load_type != AMDGPU_FW_LOAD_PSP) {
		memcpy(fb_info->fb[DMUB_WINDOW_0_INST_CONST].cpu_addr, fw_inst_const,
				fw_inst_const_size);
	}

	if (fw_bss_data_size)
		memcpy(fb_info->fb[DMUB_WINDOW_2_BSS_DATA].cpu_addr,
		       fw_bss_data, fw_bss_data_size);

	/* Copy firmware bios info into FB memory. */
	memcpy(fb_info->fb[DMUB_WINDOW_3_VBIOS].cpu_addr, adev->bios,
	       adev->bios_size);

	/* Reset regions that need to be reset. */
	memset(fb_info->fb[DMUB_WINDOW_4_MAILBOX].cpu_addr, 0,
	fb_info->fb[DMUB_WINDOW_4_MAILBOX].size);

	memset(fb_info->fb[DMUB_WINDOW_5_TRACEBUFF].cpu_addr, 0,
	       fb_info->fb[DMUB_WINDOW_5_TRACEBUFF].size);

	memset(fb_info->fb[DMUB_WINDOW_6_FW_STATE].cpu_addr, 0,
	       fb_info->fb[DMUB_WINDOW_6_FW_STATE].size);

	memset(fb_info->fb[DMUB_WINDOW_SHARED_STATE].cpu_addr, 0,
	       fb_info->fb[DMUB_WINDOW_SHARED_STATE].size);

	/* Initialize hardware. */
	memset(&hw_params, 0, sizeof(hw_params));
	hw_params.fb_base = adev->gmc.fb_start;
	hw_params.fb_offset = adev->vm_manager.vram_base_offset;

	/* backdoor load firmware and trigger dmub running */
	if (adev->firmware.load_type != AMDGPU_FW_LOAD_PSP)
		hw_params.load_inst_const = true;

	if (dmcu)
		hw_params.psp_version = dmcu->psp_version;

	for (i = 0; i < fb_info->num_fb; ++i)
		hw_params.fb[i] = &fb_info->fb[i];

	switch (amdgpu_ip_version(adev, DCE_HWIP, 0)) {
	case IP_VERSION(3, 1, 3):
	case IP_VERSION(3, 1, 4):
	case IP_VERSION(3, 5, 0):
	case IP_VERSION(3, 5, 1):
	case IP_VERSION(4, 0, 1):
		hw_params.dpia_supported = true;
		hw_params.disable_dpia = adev->dm.dc->debug.dpia_debug.bits.disable_dpia;
		break;
	default:
		break;
	}

	switch (amdgpu_ip_version(adev, DCE_HWIP, 0)) {
	case IP_VERSION(3, 5, 0):
	case IP_VERSION(3, 5, 1):
		hw_params.ips_sequential_ono = adev->external_rev_id > 0x10;
		break;
	default:
		break;
	}

	status = dmub_srv_hw_init(dmub_srv, &hw_params);
	if (status != DMUB_STATUS_OK) {
		DRM_ERROR("Error initializing DMUB HW: %d\n", status);
		return -EINVAL;
	}

	/* Wait for firmware load to finish. */
	status = dmub_srv_wait_for_auto_load(dmub_srv, 100000);
	if (status != DMUB_STATUS_OK)
		DRM_WARN("Wait for DMUB auto-load failed: %d\n", status);

	/* Init DMCU and ABM if available. */
	if (dmcu && abm) {
		dmcu->funcs->dmcu_init(dmcu);
		abm->dmcu_is_running = dmcu->funcs->is_dmcu_initialized(dmcu);
	}

	if (!adev->dm.dc->ctx->dmub_srv)
		adev->dm.dc->ctx->dmub_srv = dc_dmub_srv_create(adev->dm.dc, dmub_srv);
	if (!adev->dm.dc->ctx->dmub_srv) {
		DRM_ERROR("Couldn't allocate DC DMUB server!\n");
		return -ENOMEM;
	}

	DRM_INFO("DMUB hardware initialized: version=0x%08X\n",
		 adev->dm.dmcub_fw_version);

	return 0;
}

static void dm_dmub_hw_resume(struct amdgpu_device *adev)
{
	struct dmub_srv *dmub_srv = adev->dm.dmub_srv;
	enum dmub_status status;
	bool init;
	int r;

	if (!dmub_srv) {
		/* DMUB isn't supported on the ASIC. */
		return;
	}

	status = dmub_srv_is_hw_init(dmub_srv, &init);
	if (status != DMUB_STATUS_OK)
		DRM_WARN("DMUB hardware init check failed: %d\n", status);

	if (status == DMUB_STATUS_OK && init) {
		/* Wait for firmware load to finish. */
		status = dmub_srv_wait_for_auto_load(dmub_srv, 100000);
		if (status != DMUB_STATUS_OK)
			DRM_WARN("Wait for DMUB auto-load failed: %d\n", status);
	} else {
		/* Perform the full hardware initialization. */
		r = dm_dmub_hw_init(adev);
		if (r)
			DRM_ERROR("DMUB interface failed to initialize: status=%d\n", r);
	}
}

static void mmhub_read_system_context(struct amdgpu_device *adev, struct dc_phy_addr_space_config *pa_config)
{
	u64 pt_base;
	u32 logical_addr_low;
	u32 logical_addr_high;
	u32 agp_base, agp_bot, agp_top;
	PHYSICAL_ADDRESS_LOC page_table_start, page_table_end, page_table_base;

	memset(pa_config, 0, sizeof(*pa_config));

	agp_base = 0;
	agp_bot = adev->gmc.agp_start >> 24;
	agp_top = adev->gmc.agp_end >> 24;

	/* AGP aperture is disabled */
	if (agp_bot > agp_top) {
		logical_addr_low = adev->gmc.fb_start >> 18;
		if (adev->apu_flags & (AMD_APU_IS_RAVEN2 |
				       AMD_APU_IS_RENOIR |
				       AMD_APU_IS_GREEN_SARDINE))
			/*
			 * Raven2 has a HW issue that it is unable to use the vram which
			 * is out of MC_VM_SYSTEM_APERTURE_HIGH_ADDR. So here is the
			 * workaround that increase system aperture high address (add 1)
			 * to get rid of the VM fault and hardware hang.
			 */
			logical_addr_high = (adev->gmc.fb_end >> 18) + 0x1;
		else
			logical_addr_high = adev->gmc.fb_end >> 18;
	} else {
		logical_addr_low = min(adev->gmc.fb_start, adev->gmc.agp_start) >> 18;
		if (adev->apu_flags & (AMD_APU_IS_RAVEN2 |
				       AMD_APU_IS_RENOIR |
				       AMD_APU_IS_GREEN_SARDINE))
			/*
			 * Raven2 has a HW issue that it is unable to use the vram which
			 * is out of MC_VM_SYSTEM_APERTURE_HIGH_ADDR. So here is the
			 * workaround that increase system aperture high address (add 1)
			 * to get rid of the VM fault and hardware hang.
			 */
			logical_addr_high = max((adev->gmc.fb_end >> 18) + 0x1, adev->gmc.agp_end >> 18);
		else
			logical_addr_high = max(adev->gmc.fb_end, adev->gmc.agp_end) >> 18;
	}

	pt_base = amdgpu_gmc_pd_addr(adev->gart.bo);

	page_table_start.high_part = upper_32_bits(adev->gmc.gart_start >>
						   AMDGPU_GPU_PAGE_SHIFT);
	page_table_start.low_part = lower_32_bits(adev->gmc.gart_start >>
						  AMDGPU_GPU_PAGE_SHIFT);
	page_table_end.high_part = upper_32_bits(adev->gmc.gart_end >>
						 AMDGPU_GPU_PAGE_SHIFT);
	page_table_end.low_part = lower_32_bits(adev->gmc.gart_end >>
						AMDGPU_GPU_PAGE_SHIFT);
	page_table_base.high_part = upper_32_bits(pt_base);
	page_table_base.low_part = lower_32_bits(pt_base);

	pa_config->system_aperture.start_addr = (uint64_t)logical_addr_low << 18;
	pa_config->system_aperture.end_addr = (uint64_t)logical_addr_high << 18;

	pa_config->system_aperture.agp_base = (uint64_t)agp_base << 24;
	pa_config->system_aperture.agp_bot = (uint64_t)agp_bot << 24;
	pa_config->system_aperture.agp_top = (uint64_t)agp_top << 24;

	pa_config->system_aperture.fb_base = adev->gmc.fb_start;
	pa_config->system_aperture.fb_offset = adev->vm_manager.vram_base_offset;
	pa_config->system_aperture.fb_top = adev->gmc.fb_end;

	pa_config->gart_config.page_table_start_addr = page_table_start.quad_part << 12;
	pa_config->gart_config.page_table_end_addr = page_table_end.quad_part << 12;
	pa_config->gart_config.page_table_base_addr = page_table_base.quad_part;

	pa_config->is_hvm_enabled = adev->mode_info.gpu_vm_support;

}

static void force_connector_state(
	struct amdgpu_dm_connector *aconnector,
	enum drm_connector_force force_state)
{
	struct drm_connector *connector = &aconnector->base;

	mutex_lock(&connector->dev->mode_config.mutex);
	aconnector->base.force = force_state;
	mutex_unlock(&connector->dev->mode_config.mutex);

	mutex_lock(&aconnector->hpd_lock);
	drm_kms_helper_connector_hotplug_event(connector);
	mutex_unlock(&aconnector->hpd_lock);
}

static void dm_handle_hpd_rx_offload_work(struct work_struct *work)
{
	struct hpd_rx_irq_offload_work *offload_work;
	struct amdgpu_dm_connector *aconnector;
	struct dc_link *dc_link;
	struct amdgpu_device *adev;
	enum dc_connection_type new_connection_type = dc_connection_none;
	unsigned long flags;
	union test_response test_response;

	memset(&test_response, 0, sizeof(test_response));

	offload_work = container_of(work, struct hpd_rx_irq_offload_work, work);
	aconnector = offload_work->offload_wq->aconnector;

	if (!aconnector) {
		DRM_ERROR("Can't retrieve aconnector in hpd_rx_irq_offload_work");
		goto skip;
	}

	adev = drm_to_adev(aconnector->base.dev);
	dc_link = aconnector->dc_link;

	mutex_lock(&aconnector->hpd_lock);
	if (!dc_link_detect_connection_type(dc_link, &new_connection_type))
		DRM_ERROR("KMS: Failed to detect connector\n");
	mutex_unlock(&aconnector->hpd_lock);

	if (new_connection_type == dc_connection_none)
		goto skip;

	if (amdgpu_in_reset(adev))
		goto skip;

	if (offload_work->data.bytes.device_service_irq.bits.UP_REQ_MSG_RDY ||
		offload_work->data.bytes.device_service_irq.bits.DOWN_REP_MSG_RDY) {
		dm_handle_mst_sideband_msg_ready_event(&aconnector->mst_mgr, DOWN_OR_UP_MSG_RDY_EVENT);
		spin_lock_irqsave(&offload_work->offload_wq->offload_lock, flags);
		offload_work->offload_wq->is_handling_mst_msg_rdy_event = false;
		spin_unlock_irqrestore(&offload_work->offload_wq->offload_lock, flags);
		goto skip;
	}

	mutex_lock(&adev->dm.dc_lock);
	if (offload_work->data.bytes.device_service_irq.bits.AUTOMATED_TEST) {
		dc_link_dp_handle_automated_test(dc_link);

		if (aconnector->timing_changed) {
			/* force connector disconnect and reconnect */
			force_connector_state(aconnector, DRM_FORCE_OFF);
			msleep(100);
			force_connector_state(aconnector, DRM_FORCE_UNSPECIFIED);
		}

		test_response.bits.ACK = 1;

		core_link_write_dpcd(
		dc_link,
		DP_TEST_RESPONSE,
		&test_response.raw,
		sizeof(test_response));
	} else if ((dc_link->connector_signal != SIGNAL_TYPE_EDP) &&
			dc_link_check_link_loss_status(dc_link, &offload_work->data) &&
			dc_link_dp_allow_hpd_rx_irq(dc_link)) {
		/* offload_work->data is from handle_hpd_rx_irq->
		 * schedule_hpd_rx_offload_work.this is defer handle
		 * for hpd short pulse. upon here, link status may be
		 * changed, need get latest link status from dpcd
		 * registers. if link status is good, skip run link
		 * training again.
		 */
		union hpd_irq_data irq_data;

		memset(&irq_data, 0, sizeof(irq_data));

		/* before dc_link_dp_handle_link_loss, allow new link lost handle
		 * request be added to work queue if link lost at end of dc_link_
		 * dp_handle_link_loss
		 */
		spin_lock_irqsave(&offload_work->offload_wq->offload_lock, flags);
		offload_work->offload_wq->is_handling_link_loss = false;
		spin_unlock_irqrestore(&offload_work->offload_wq->offload_lock, flags);

		if ((dc_link_dp_read_hpd_rx_irq_data(dc_link, &irq_data) == DC_OK) &&
			dc_link_check_link_loss_status(dc_link, &irq_data))
			dc_link_dp_handle_link_loss(dc_link);
	}
	mutex_unlock(&adev->dm.dc_lock);

skip:
	kfree(offload_work);

}

static struct hpd_rx_irq_offload_work_queue *hpd_rx_irq_create_workqueue(struct dc *dc)
{
	int max_caps = dc->caps.max_links;
	int i = 0;
	struct hpd_rx_irq_offload_work_queue *hpd_rx_offload_wq = NULL;

	hpd_rx_offload_wq = kcalloc(max_caps, sizeof(*hpd_rx_offload_wq), GFP_KERNEL);

	if (!hpd_rx_offload_wq)
		return NULL;


	for (i = 0; i < max_caps; i++) {
		hpd_rx_offload_wq[i].wq =
				    create_singlethread_workqueue("amdgpu_dm_hpd_rx_offload_wq");

		if (hpd_rx_offload_wq[i].wq == NULL) {
			DRM_ERROR("create amdgpu_dm_hpd_rx_offload_wq fail!");
			goto out_err;
		}

		spin_lock_init(&hpd_rx_offload_wq[i].offload_lock);
	}

	return hpd_rx_offload_wq;

out_err:
	for (i = 0; i < max_caps; i++) {
		if (hpd_rx_offload_wq[i].wq)
			destroy_workqueue(hpd_rx_offload_wq[i].wq);
	}
	kfree(hpd_rx_offload_wq);
	return NULL;
}

struct amdgpu_stutter_quirk {
	u16 chip_vendor;
	u16 chip_device;
	u16 subsys_vendor;
	u16 subsys_device;
	u8 revision;
};

static const struct amdgpu_stutter_quirk amdgpu_stutter_quirk_list[] = {
	/* https://bugzilla.kernel.org/show_bug.cgi?id=214417 */
	{ 0x1002, 0x15dd, 0x1002, 0x15dd, 0xc8 },
	{ 0, 0, 0, 0, 0 },
};

static bool dm_should_disable_stutter(struct pci_dev *pdev)
{
	const struct amdgpu_stutter_quirk *p = amdgpu_stutter_quirk_list;

	while (p && p->chip_device != 0) {
		if (pdev->vendor == p->chip_vendor &&
		    pdev->device == p->chip_device &&
		    pdev->subsystem_vendor == p->subsys_vendor &&
		    pdev->subsystem_device == p->subsys_device &&
		    pdev->revision == p->revision) {
			return true;
		}
		++p;
	}
	return false;
}

struct amdgpu_dm_quirks {
	bool aux_hpd_discon;
	bool support_edp0_on_dp1;
};

static struct amdgpu_dm_quirks quirk_entries = {
	.aux_hpd_discon = false,
	.support_edp0_on_dp1 = false
};

static int edp0_on_dp1_callback(const struct dmi_system_id *id)
{
	quirk_entries.support_edp0_on_dp1 = true;
	return 0;
}

static int aux_hpd_discon_callback(const struct dmi_system_id *id)
{
	quirk_entries.aux_hpd_discon = true;
	return 0;
}

static const struct dmi_system_id dmi_quirk_table[] = {
	{
		.callback = aux_hpd_discon_callback,
		.matches = {
			DMI_MATCH(DMI_SYS_VENDOR, "Dell Inc."),
			DMI_MATCH(DMI_PRODUCT_NAME, "Precision 3660"),
		},
	},
	{
		.callback = aux_hpd_discon_callback,
		.matches = {
			DMI_MATCH(DMI_SYS_VENDOR, "Dell Inc."),
			DMI_MATCH(DMI_PRODUCT_NAME, "Precision 3260"),
		},
	},
	{
		.callback = aux_hpd_discon_callback,
		.matches = {
			DMI_MATCH(DMI_SYS_VENDOR, "Dell Inc."),
			DMI_MATCH(DMI_PRODUCT_NAME, "Precision 3460"),
		},
	},
	{
		.callback = aux_hpd_discon_callback,
		.matches = {
			DMI_MATCH(DMI_SYS_VENDOR, "Dell Inc."),
			DMI_MATCH(DMI_PRODUCT_NAME, "OptiPlex Tower Plus 7010"),
		},
	},
	{
		.callback = aux_hpd_discon_callback,
		.matches = {
			DMI_MATCH(DMI_SYS_VENDOR, "Dell Inc."),
			DMI_MATCH(DMI_PRODUCT_NAME, "OptiPlex Tower 7010"),
		},
	},
	{
		.callback = aux_hpd_discon_callback,
		.matches = {
			DMI_MATCH(DMI_SYS_VENDOR, "Dell Inc."),
			DMI_MATCH(DMI_PRODUCT_NAME, "OptiPlex SFF Plus 7010"),
		},
	},
	{
		.callback = aux_hpd_discon_callback,
		.matches = {
			DMI_MATCH(DMI_SYS_VENDOR, "Dell Inc."),
			DMI_MATCH(DMI_PRODUCT_NAME, "OptiPlex SFF 7010"),
		},
	},
	{
		.callback = aux_hpd_discon_callback,
		.matches = {
			DMI_MATCH(DMI_SYS_VENDOR, "Dell Inc."),
			DMI_MATCH(DMI_PRODUCT_NAME, "OptiPlex Micro Plus 7010"),
		},
	},
	{
		.callback = aux_hpd_discon_callback,
		.matches = {
			DMI_MATCH(DMI_SYS_VENDOR, "Dell Inc."),
			DMI_MATCH(DMI_PRODUCT_NAME, "OptiPlex Micro 7010"),
		},
	},
	{
		.callback = edp0_on_dp1_callback,
		.matches = {
			DMI_MATCH(DMI_SYS_VENDOR, "HP"),
			DMI_MATCH(DMI_PRODUCT_NAME, "HP Elite mt645 G8 Mobile Thin Client"),
		},
	},
	{
		.callback = edp0_on_dp1_callback,
		.matches = {
			DMI_MATCH(DMI_SYS_VENDOR, "HP"),
			DMI_MATCH(DMI_PRODUCT_NAME, "HP EliteBook 645 14 inch G11 Notebook PC"),
		},
	},
	{
		.callback = edp0_on_dp1_callback,
		.matches = {
			DMI_MATCH(DMI_SYS_VENDOR, "HP"),
			DMI_MATCH(DMI_PRODUCT_NAME, "HP EliteBook 665 16 inch G11 Notebook PC"),
		},
	},
	{
		.callback = edp0_on_dp1_callback,
		.matches = {
			DMI_MATCH(DMI_SYS_VENDOR, "HP"),
			DMI_MATCH(DMI_PRODUCT_NAME, "HP ProBook 445 14 inch G11 Notebook PC"),
		},
	},
	{
		.callback = edp0_on_dp1_callback,
		.matches = {
			DMI_MATCH(DMI_SYS_VENDOR, "HP"),
			DMI_MATCH(DMI_PRODUCT_NAME, "HP ProBook 465 16 inch G11 Notebook PC"),
		},
	},
	{}
	/* TODO: refactor this from a fixed table to a dynamic option */
};

static void retrieve_dmi_info(struct amdgpu_display_manager *dm, struct dc_init_data *init_data)
{
	int dmi_id;
	struct drm_device *dev = dm->ddev;

	dm->aux_hpd_discon_quirk = false;
	init_data->flags.support_edp0_on_dp1 = false;

	dmi_id = dmi_check_system(dmi_quirk_table);

	if (!dmi_id)
		return;

	if (quirk_entries.aux_hpd_discon) {
		dm->aux_hpd_discon_quirk = true;
		drm_info(dev, "aux_hpd_discon_quirk attached\n");
	}
	if (quirk_entries.support_edp0_on_dp1) {
		init_data->flags.support_edp0_on_dp1 = true;
		drm_info(dev, "support_edp0_on_dp1 attached\n");
	}
}

void*
dm_allocate_gpu_mem(
		struct amdgpu_device *adev,
		enum dc_gpu_mem_alloc_type type,
		size_t size,
		long long *addr)
{
	struct dal_allocation *da;
	u32 domain = (type == DC_MEM_ALLOC_TYPE_GART) ?
		AMDGPU_GEM_DOMAIN_GTT : AMDGPU_GEM_DOMAIN_VRAM;
	int ret;

	da = kzalloc(sizeof(struct dal_allocation), GFP_KERNEL);
	if (!da)
		return NULL;

	ret = amdgpu_bo_create_kernel(adev, size, PAGE_SIZE,
				      domain, &da->bo,
				      &da->gpu_addr, &da->cpu_ptr);

	*addr = da->gpu_addr;

	if (ret) {
		kfree(da);
		return NULL;
	}

	/* add da to list in dm */
	list_add(&da->list, &adev->dm.da_list);

	return da->cpu_ptr;
}

void
dm_free_gpu_mem(
		struct amdgpu_device *adev,
		enum dc_gpu_mem_alloc_type type,
		void *pvMem)
{
	struct dal_allocation *da;

	/* walk the da list in DM */
	list_for_each_entry(da, &adev->dm.da_list, list) {
		if (pvMem == da->cpu_ptr) {
			amdgpu_bo_free_kernel(&da->bo, &da->gpu_addr, &da->cpu_ptr);
			list_del(&da->list);
			kfree(da);
			break;
		}
	}

}

static enum dmub_status
dm_dmub_send_vbios_gpint_command(struct amdgpu_device *adev,
				 enum dmub_gpint_command command_code,
				 uint16_t param,
				 uint32_t timeout_us)
{
	union dmub_gpint_data_register reg, test;
	uint32_t i;

	/* Assume that VBIOS DMUB is ready to take commands */

	reg.bits.status = 1;
	reg.bits.command_code = command_code;
	reg.bits.param = param;

	cgs_write_register(adev->dm.cgs_device, 0x34c0 + 0x01f8, reg.all);

	for (i = 0; i < timeout_us; ++i) {
		udelay(1);

		/* Check if our GPINT got acked */
		reg.bits.status = 0;
		test = (union dmub_gpint_data_register)
			cgs_read_register(adev->dm.cgs_device, 0x34c0 + 0x01f8);

		if (test.all == reg.all)
			return DMUB_STATUS_OK;
	}

	return DMUB_STATUS_TIMEOUT;
}

static struct dml2_soc_bb *dm_dmub_get_vbios_bounding_box(struct amdgpu_device *adev)
{
	struct dml2_soc_bb *bb;
	long long addr;
	int i = 0;
	uint16_t chunk;
	enum dmub_gpint_command send_addrs[] = {
		DMUB_GPINT__SET_BB_ADDR_WORD0,
		DMUB_GPINT__SET_BB_ADDR_WORD1,
		DMUB_GPINT__SET_BB_ADDR_WORD2,
		DMUB_GPINT__SET_BB_ADDR_WORD3,
	};
	enum dmub_status ret;

	switch (amdgpu_ip_version(adev, DCE_HWIP, 0)) {
	case IP_VERSION(4, 0, 1):
		break;
	default:
		return NULL;
	}

	bb =  dm_allocate_gpu_mem(adev,
				  DC_MEM_ALLOC_TYPE_GART,
				  sizeof(struct dml2_soc_bb),
				  &addr);
	if (!bb)
		return NULL;

	for (i = 0; i < 4; i++) {
		/* Extract 16-bit chunk */
		chunk = ((uint64_t) addr >> (i * 16)) & 0xFFFF;
		/* Send the chunk */
		ret = dm_dmub_send_vbios_gpint_command(adev, send_addrs[i], chunk, 30000);
		if (ret != DMUB_STATUS_OK)
			goto free_bb;
	}

	/* Now ask DMUB to copy the bb */
	ret = dm_dmub_send_vbios_gpint_command(adev, DMUB_GPINT__BB_COPY, 1, 200000);
	if (ret != DMUB_STATUS_OK)
		goto free_bb;

	return bb;

free_bb:
	dm_free_gpu_mem(adev, DC_MEM_ALLOC_TYPE_GART, (void *) bb);
	return NULL;

}

static enum dmub_ips_disable_type dm_get_default_ips_mode(
	struct amdgpu_device *adev)
{
	enum dmub_ips_disable_type ret = DMUB_IPS_ENABLE;

	switch (amdgpu_ip_version(adev, DCE_HWIP, 0)) {
	case IP_VERSION(3, 5, 0):
	case IP_VERSION(3, 5, 1):
		ret =  DMUB_IPS_RCG_IN_ACTIVE_IPS2_IN_OFF;
		break;
	default:
		/* ASICs older than DCN35 do not have IPSs */
		if (amdgpu_ip_version(adev, DCE_HWIP, 0) < IP_VERSION(3, 5, 0))
			ret = DMUB_IPS_DISABLE_ALL;
		break;
	}

	return ret;
}

static int amdgpu_dm_init(struct amdgpu_device *adev)
{
	struct dc_init_data init_data;
	struct dc_callback_init init_params;
	int r;

	adev->dm.ddev = adev_to_drm(adev);
	adev->dm.adev = adev;

	/* Zero all the fields */
	memset(&init_data, 0, sizeof(init_data));
	memset(&init_params, 0, sizeof(init_params));

	mutex_init(&adev->dm.dpia_aux_lock);
	mutex_init(&adev->dm.dc_lock);
	mutex_init(&adev->dm.audio_lock);

	if (amdgpu_dm_irq_init(adev)) {
		DRM_ERROR("amdgpu: failed to initialize DM IRQ support.\n");
		goto error;
	}

	init_data.asic_id.chip_family = adev->family;

	init_data.asic_id.pci_revision_id = adev->pdev->revision;
	init_data.asic_id.hw_internal_rev = adev->external_rev_id;
	init_data.asic_id.chip_id = adev->pdev->device;

	init_data.asic_id.vram_width = adev->gmc.vram_width;
	/* TODO: initialize init_data.asic_id.vram_type here!!!! */
	init_data.asic_id.atombios_base_address =
		adev->mode_info.atom_context->bios;

	init_data.driver = adev;

	/* cgs_device was created in dm_sw_init() */
	init_data.cgs_device = adev->dm.cgs_device;

	init_data.dce_environment = DCE_ENV_PRODUCTION_DRV;

	switch (amdgpu_ip_version(adev, DCE_HWIP, 0)) {
	case IP_VERSION(2, 1, 0):
		switch (adev->dm.dmcub_fw_version) {
		case 0: /* development */
		case 0x1: /* linux-firmware.git hash 6d9f399 */
		case 0x01000000: /* linux-firmware.git hash 9a0b0f4 */
			init_data.flags.disable_dmcu = false;
			break;
		default:
			init_data.flags.disable_dmcu = true;
		}
		break;
	case IP_VERSION(2, 0, 3):
		init_data.flags.disable_dmcu = true;
		break;
	default:
		break;
	}

	/* APU support S/G display by default except:
	 * ASICs before Carrizo,
	 * RAVEN1 (Users reported stability issue)
	 */

	if (adev->asic_type < CHIP_CARRIZO) {
		init_data.flags.gpu_vm_support = false;
	} else if (adev->asic_type == CHIP_RAVEN) {
		if (adev->apu_flags & AMD_APU_IS_RAVEN)
			init_data.flags.gpu_vm_support = false;
		else
			init_data.flags.gpu_vm_support = (amdgpu_sg_display != 0);
	} else {
		if (amdgpu_ip_version(adev, DCE_HWIP, 0) == IP_VERSION(2, 0, 3))
			init_data.flags.gpu_vm_support = (amdgpu_sg_display == 1);
		else
			init_data.flags.gpu_vm_support =
				(amdgpu_sg_display != 0) && (adev->flags & AMD_IS_APU);
	}

	adev->mode_info.gpu_vm_support = init_data.flags.gpu_vm_support;

	if (amdgpu_dc_feature_mask & DC_FBC_MASK)
		init_data.flags.fbc_support = true;

	if (amdgpu_dc_feature_mask & DC_MULTI_MON_PP_MCLK_SWITCH_MASK)
		init_data.flags.multi_mon_pp_mclk_switch = true;

	if (amdgpu_dc_feature_mask & DC_DISABLE_FRACTIONAL_PWM_MASK)
		init_data.flags.disable_fractional_pwm = true;

	if (amdgpu_dc_feature_mask & DC_EDP_NO_POWER_SEQUENCING)
		init_data.flags.edp_no_power_sequencing = true;

	if (amdgpu_dc_feature_mask & DC_DISABLE_LTTPR_DP1_4A)
		init_data.flags.allow_lttpr_non_transparent_mode.bits.DP1_4A = true;
	if (amdgpu_dc_feature_mask & DC_DISABLE_LTTPR_DP2_0)
		init_data.flags.allow_lttpr_non_transparent_mode.bits.DP2_0 = true;

	init_data.flags.seamless_boot_edp_requested = false;

	if (amdgpu_device_seamless_boot_supported(adev)) {
		init_data.flags.seamless_boot_edp_requested = true;
		init_data.flags.allow_seamless_boot_optimization = true;
		DRM_INFO("Seamless boot condition check passed\n");
	}

	init_data.flags.enable_mipi_converter_optimization = true;

	init_data.dcn_reg_offsets = adev->reg_offset[DCE_HWIP][0];
	init_data.nbio_reg_offsets = adev->reg_offset[NBIO_HWIP][0];
	init_data.clk_reg_offsets = adev->reg_offset[CLK_HWIP][0];

	if (amdgpu_dc_debug_mask & DC_DISABLE_IPS)
		init_data.flags.disable_ips = DMUB_IPS_DISABLE_ALL;
	else if (amdgpu_dc_debug_mask & DC_DISABLE_IPS_DYNAMIC)
		init_data.flags.disable_ips = DMUB_IPS_DISABLE_DYNAMIC;
	else if (amdgpu_dc_debug_mask & DC_DISABLE_IPS2_DYNAMIC)
		init_data.flags.disable_ips = DMUB_IPS_RCG_IN_ACTIVE_IPS2_IN_OFF;
	else if (amdgpu_dc_debug_mask & DC_FORCE_IPS_ENABLE)
		init_data.flags.disable_ips = DMUB_IPS_ENABLE;
	else
		init_data.flags.disable_ips = dm_get_default_ips_mode(adev);

	init_data.flags.disable_ips_in_vpb = 0;

	/* DCN35 and above supports dynamic DTBCLK switch */
	if (amdgpu_ip_version(adev, DCE_HWIP, 0) >= IP_VERSION(3, 5, 0))
		init_data.flags.allow_0_dtb_clk = true;

	/* Enable DWB for tested platforms only */
	if (amdgpu_ip_version(adev, DCE_HWIP, 0) >= IP_VERSION(3, 0, 0))
		init_data.num_virtual_links = 1;

	retrieve_dmi_info(&adev->dm, &init_data);

	if (adev->dm.bb_from_dmub)
		init_data.bb_from_dmub = adev->dm.bb_from_dmub;
	else
		init_data.bb_from_dmub = NULL;

	/* Display Core create. */
	adev->dm.dc = dc_create(&init_data);

	if (adev->dm.dc) {
		DRM_INFO("Display Core v%s initialized on %s\n", DC_VER,
			 dce_version_to_string(adev->dm.dc->ctx->dce_version));
	} else {
		DRM_INFO("Display Core failed to initialize with v%s!\n", DC_VER);
		goto error;
	}

	if (amdgpu_dc_debug_mask & DC_DISABLE_PIPE_SPLIT) {
		adev->dm.dc->debug.force_single_disp_pipe_split = false;
		adev->dm.dc->debug.pipe_split_policy = MPC_SPLIT_AVOID;
	}

	if (adev->asic_type != CHIP_CARRIZO && adev->asic_type != CHIP_STONEY)
		adev->dm.dc->debug.disable_stutter = amdgpu_pp_feature_mask & PP_STUTTER_MODE ? false : true;
	if (dm_should_disable_stutter(adev->pdev))
		adev->dm.dc->debug.disable_stutter = true;

	if (amdgpu_dc_debug_mask & DC_DISABLE_STUTTER)
		adev->dm.dc->debug.disable_stutter = true;

	if (amdgpu_dc_debug_mask & DC_DISABLE_DSC)
		adev->dm.dc->debug.disable_dsc = true;

	if (amdgpu_dc_debug_mask & DC_DISABLE_CLOCK_GATING)
		adev->dm.dc->debug.disable_clock_gate = true;

	if (amdgpu_dc_debug_mask & DC_FORCE_SUBVP_MCLK_SWITCH)
		adev->dm.dc->debug.force_subvp_mclk_switch = true;

	if (amdgpu_dc_debug_mask & DC_ENABLE_DML2) {
		adev->dm.dc->debug.using_dml2 = true;
		adev->dm.dc->debug.using_dml21 = true;
	}

	adev->dm.dc->debug.visual_confirm = amdgpu_dc_visual_confirm;

	/* TODO: Remove after DP2 receiver gets proper support of Cable ID feature */
	adev->dm.dc->debug.ignore_cable_id = true;

	if (adev->dm.dc->caps.dp_hdmi21_pcon_support)
		DRM_INFO("DP-HDMI FRL PCON supported\n");

	r = dm_dmub_hw_init(adev);
	if (r) {
		DRM_ERROR("DMUB interface failed to initialize: status=%d\n", r);
		goto error;
	}

	dc_hardware_init(adev->dm.dc);

	adev->dm.hpd_rx_offload_wq = hpd_rx_irq_create_workqueue(adev->dm.dc);
	if (!adev->dm.hpd_rx_offload_wq) {
		DRM_ERROR("amdgpu: failed to create hpd rx offload workqueue.\n");
		goto error;
	}

	if ((adev->flags & AMD_IS_APU) && (adev->asic_type >= CHIP_CARRIZO)) {
		struct dc_phy_addr_space_config pa_config;

		mmhub_read_system_context(adev, &pa_config);

		// Call the DC init_memory func
		dc_setup_system_context(adev->dm.dc, &pa_config);
	}

	adev->dm.freesync_module = mod_freesync_create(adev->dm.dc);
	if (!adev->dm.freesync_module) {
		DRM_ERROR(
		"amdgpu: failed to initialize freesync_module.\n");
	} else
		DRM_DEBUG_DRIVER("amdgpu: freesync_module init done %p.\n",
				adev->dm.freesync_module);

	amdgpu_dm_init_color_mod();

	if (adev->dm.dc->caps.max_links > 0) {
		adev->dm.vblank_control_workqueue =
			create_singlethread_workqueue("dm_vblank_control_workqueue");
		if (!adev->dm.vblank_control_workqueue)
			DRM_ERROR("amdgpu: failed to initialize vblank_workqueue.\n");
	}

	if (adev->dm.dc->caps.ips_support &&
	    adev->dm.dc->config.disable_ips != DMUB_IPS_DISABLE_ALL)
		adev->dm.idle_workqueue = idle_create_workqueue(adev);

	if (adev->dm.dc->caps.max_links > 0 && adev->family >= AMDGPU_FAMILY_RV) {
		adev->dm.hdcp_workqueue = hdcp_create_workqueue(adev, &init_params.cp_psp, adev->dm.dc);

		if (!adev->dm.hdcp_workqueue)
			DRM_ERROR("amdgpu: failed to initialize hdcp_workqueue.\n");
		else
			DRM_DEBUG_DRIVER("amdgpu: hdcp_workqueue init done %p.\n", adev->dm.hdcp_workqueue);

		dc_init_callbacks(adev->dm.dc, &init_params);
	}
	if (dc_is_dmub_outbox_supported(adev->dm.dc)) {
		init_completion(&adev->dm.dmub_aux_transfer_done);
		adev->dm.dmub_notify = kzalloc(sizeof(struct dmub_notification), GFP_KERNEL);
		if (!adev->dm.dmub_notify) {
			DRM_INFO("amdgpu: fail to allocate adev->dm.dmub_notify");
			goto error;
		}

		adev->dm.delayed_hpd_wq = create_singlethread_workqueue("amdgpu_dm_hpd_wq");
		if (!adev->dm.delayed_hpd_wq) {
			DRM_ERROR("amdgpu: failed to create hpd offload workqueue.\n");
			goto error;
		}

		amdgpu_dm_outbox_init(adev);
		if (!register_dmub_notify_callback(adev, DMUB_NOTIFICATION_AUX_REPLY,
			dmub_aux_setconfig_callback, false)) {
			DRM_ERROR("amdgpu: fail to register dmub aux callback");
			goto error;
		}
		/* Enable outbox notification only after IRQ handlers are registered and DMUB is alive.
		 * It is expected that DMUB will resend any pending notifications at this point. Note
		 * that hpd and hpd_irq handler registration are deferred to register_hpd_handlers() to
		 * align legacy interface initialization sequence. Connection status will be proactivly
		 * detected once in the amdgpu_dm_initialize_drm_device.
		 */
		dc_enable_dmub_outbox(adev->dm.dc);

		/* DPIA trace goes to dmesg logs only if outbox is enabled */
		if (amdgpu_dc_debug_mask & DC_ENABLE_DPIA_TRACE)
			dc_dmub_srv_enable_dpia_trace(adev->dm.dc);
	}

	if (amdgpu_dm_initialize_drm_device(adev)) {
		DRM_ERROR(
		"amdgpu: failed to initialize sw for display support.\n");
		goto error;
	}

	/* create fake encoders for MST */
	dm_dp_create_fake_mst_encoders(adev);

	/* TODO: Add_display_info? */

	/* TODO use dynamic cursor width */
	adev_to_drm(adev)->mode_config.cursor_width = adev->dm.dc->caps.max_cursor_size;
	adev_to_drm(adev)->mode_config.cursor_height = adev->dm.dc->caps.max_cursor_size;

	if (drm_vblank_init(adev_to_drm(adev), adev->dm.display_indexes_num)) {
		DRM_ERROR(
		"amdgpu: failed to initialize sw for display support.\n");
		goto error;
	}

#if defined(CONFIG_DRM_AMD_SECURE_DISPLAY)
	adev->dm.secure_display_ctxs = amdgpu_dm_crtc_secure_display_create_contexts(adev);
	if (!adev->dm.secure_display_ctxs)
		DRM_ERROR("amdgpu: failed to initialize secure display contexts.\n");
#endif

	DRM_DEBUG_DRIVER("KMS initialized.\n");

	return 0;
error:
	amdgpu_dm_fini(adev);

	return -EINVAL;
}

static int amdgpu_dm_early_fini(void *handle)
{
	struct amdgpu_device *adev = (struct amdgpu_device *)handle;

	amdgpu_dm_audio_fini(adev);

	return 0;
}

static void amdgpu_dm_fini(struct amdgpu_device *adev)
{
	int i;

	if (adev->dm.vblank_control_workqueue) {
		destroy_workqueue(adev->dm.vblank_control_workqueue);
		adev->dm.vblank_control_workqueue = NULL;
	}

	if (adev->dm.idle_workqueue) {
		if (adev->dm.idle_workqueue->running) {
			adev->dm.idle_workqueue->enable = false;
			flush_work(&adev->dm.idle_workqueue->work);
		}

		kfree(adev->dm.idle_workqueue);
		adev->dm.idle_workqueue = NULL;
	}

	amdgpu_dm_destroy_drm_device(&adev->dm);

#if defined(CONFIG_DRM_AMD_SECURE_DISPLAY)
	if (adev->dm.secure_display_ctxs) {
		for (i = 0; i < adev->mode_info.num_crtc; i++) {
			if (adev->dm.secure_display_ctxs[i].crtc) {
				flush_work(&adev->dm.secure_display_ctxs[i].notify_ta_work);
				flush_work(&adev->dm.secure_display_ctxs[i].forward_roi_work);
			}
		}
		kfree(adev->dm.secure_display_ctxs);
		adev->dm.secure_display_ctxs = NULL;
	}
#endif
	if (adev->dm.hdcp_workqueue) {
		hdcp_destroy(&adev->dev->kobj, adev->dm.hdcp_workqueue);
		adev->dm.hdcp_workqueue = NULL;
	}

	if (adev->dm.dc) {
		dc_deinit_callbacks(adev->dm.dc);
		dc_dmub_srv_destroy(&adev->dm.dc->ctx->dmub_srv);
		if (dc_enable_dmub_notifications(adev->dm.dc)) {
			kfree(adev->dm.dmub_notify);
			adev->dm.dmub_notify = NULL;
			destroy_workqueue(adev->dm.delayed_hpd_wq);
			adev->dm.delayed_hpd_wq = NULL;
		}
	}

	if (adev->dm.dmub_bo)
		amdgpu_bo_free_kernel(&adev->dm.dmub_bo,
				      &adev->dm.dmub_bo_gpu_addr,
				      &adev->dm.dmub_bo_cpu_addr);

	if (adev->dm.hpd_rx_offload_wq && adev->dm.dc) {
		for (i = 0; i < adev->dm.dc->caps.max_links; i++) {
			if (adev->dm.hpd_rx_offload_wq[i].wq) {
				destroy_workqueue(adev->dm.hpd_rx_offload_wq[i].wq);
				adev->dm.hpd_rx_offload_wq[i].wq = NULL;
			}
		}

		kfree(adev->dm.hpd_rx_offload_wq);
		adev->dm.hpd_rx_offload_wq = NULL;
	}

	/* DC Destroy TODO: Replace destroy DAL */
	if (adev->dm.dc)
		dc_destroy(&adev->dm.dc);
	/*
	 * TODO: pageflip, vlank interrupt
	 *
	 * amdgpu_dm_irq_fini(adev);
	 */

	if (adev->dm.cgs_device) {
		amdgpu_cgs_destroy_device(adev->dm.cgs_device);
		adev->dm.cgs_device = NULL;
	}
	if (adev->dm.freesync_module) {
		mod_freesync_destroy(adev->dm.freesync_module);
		adev->dm.freesync_module = NULL;
	}

	mutex_destroy(&adev->dm.audio_lock);
	mutex_destroy(&adev->dm.dc_lock);
	mutex_destroy(&adev->dm.dpia_aux_lock);
}

static int load_dmcu_fw(struct amdgpu_device *adev)
{
	const char *fw_name_dmcu = NULL;
	int r;
	const struct dmcu_firmware_header_v1_0 *hdr;

	switch (adev->asic_type) {
#if defined(CONFIG_DRM_AMD_DC_SI)
	case CHIP_TAHITI:
	case CHIP_PITCAIRN:
	case CHIP_VERDE:
	case CHIP_OLAND:
#endif
	case CHIP_BONAIRE:
	case CHIP_HAWAII:
	case CHIP_KAVERI:
	case CHIP_KABINI:
	case CHIP_MULLINS:
	case CHIP_TONGA:
	case CHIP_FIJI:
	case CHIP_CARRIZO:
	case CHIP_STONEY:
	case CHIP_POLARIS11:
	case CHIP_POLARIS10:
	case CHIP_POLARIS12:
	case CHIP_VEGAM:
	case CHIP_VEGA10:
	case CHIP_VEGA12:
	case CHIP_VEGA20:
		return 0;
	case CHIP_NAVI12:
		fw_name_dmcu = FIRMWARE_NAVI12_DMCU;
		break;
	case CHIP_RAVEN:
		if (ASICREV_IS_PICASSO(adev->external_rev_id))
			fw_name_dmcu = FIRMWARE_RAVEN_DMCU;
		else if (ASICREV_IS_RAVEN2(adev->external_rev_id))
			fw_name_dmcu = FIRMWARE_RAVEN_DMCU;
		else
			return 0;
		break;
	default:
		switch (amdgpu_ip_version(adev, DCE_HWIP, 0)) {
		case IP_VERSION(2, 0, 2):
		case IP_VERSION(2, 0, 3):
		case IP_VERSION(2, 0, 0):
		case IP_VERSION(2, 1, 0):
		case IP_VERSION(3, 0, 0):
		case IP_VERSION(3, 0, 2):
		case IP_VERSION(3, 0, 3):
		case IP_VERSION(3, 0, 1):
		case IP_VERSION(3, 1, 2):
		case IP_VERSION(3, 1, 3):
		case IP_VERSION(3, 1, 4):
		case IP_VERSION(3, 1, 5):
		case IP_VERSION(3, 1, 6):
		case IP_VERSION(3, 2, 0):
		case IP_VERSION(3, 2, 1):
		case IP_VERSION(3, 5, 0):
		case IP_VERSION(3, 5, 1):
		case IP_VERSION(4, 0, 1):
			return 0;
		default:
			break;
		}
		DRM_ERROR("Unsupported ASIC type: 0x%X\n", adev->asic_type);
		return -EINVAL;
	}

	if (adev->firmware.load_type != AMDGPU_FW_LOAD_PSP) {
		DRM_DEBUG_KMS("dm: DMCU firmware not supported on direct or SMU loading\n");
		return 0;
	}

	r = amdgpu_ucode_request(adev, &adev->dm.fw_dmcu, "%s", fw_name_dmcu);
	if (r == -ENODEV) {
		/* DMCU firmware is not necessary, so don't raise a fuss if it's missing */
		DRM_DEBUG_KMS("dm: DMCU firmware not found\n");
		adev->dm.fw_dmcu = NULL;
		return 0;
	}
	if (r) {
		dev_err(adev->dev, "amdgpu_dm: Can't validate firmware \"%s\"\n",
			fw_name_dmcu);
		amdgpu_ucode_release(&adev->dm.fw_dmcu);
		return r;
	}

	hdr = (const struct dmcu_firmware_header_v1_0 *)adev->dm.fw_dmcu->data;
	adev->firmware.ucode[AMDGPU_UCODE_ID_DMCU_ERAM].ucode_id = AMDGPU_UCODE_ID_DMCU_ERAM;
	adev->firmware.ucode[AMDGPU_UCODE_ID_DMCU_ERAM].fw = adev->dm.fw_dmcu;
	adev->firmware.fw_size +=
		ALIGN(le32_to_cpu(hdr->header.ucode_size_bytes) - le32_to_cpu(hdr->intv_size_bytes), PAGE_SIZE);

	adev->firmware.ucode[AMDGPU_UCODE_ID_DMCU_INTV].ucode_id = AMDGPU_UCODE_ID_DMCU_INTV;
	adev->firmware.ucode[AMDGPU_UCODE_ID_DMCU_INTV].fw = adev->dm.fw_dmcu;
	adev->firmware.fw_size +=
		ALIGN(le32_to_cpu(hdr->intv_size_bytes), PAGE_SIZE);

	adev->dm.dmcu_fw_version = le32_to_cpu(hdr->header.ucode_version);

	DRM_DEBUG_KMS("PSP loading DMCU firmware\n");

	return 0;
}

static uint32_t amdgpu_dm_dmub_reg_read(void *ctx, uint32_t address)
{
	struct amdgpu_device *adev = ctx;

	return dm_read_reg(adev->dm.dc->ctx, address);
}

static void amdgpu_dm_dmub_reg_write(void *ctx, uint32_t address,
				     uint32_t value)
{
	struct amdgpu_device *adev = ctx;

	return dm_write_reg(adev->dm.dc->ctx, address, value);
}

static int dm_dmub_sw_init(struct amdgpu_device *adev)
{
	struct dmub_srv_create_params create_params;
	struct dmub_srv_region_params region_params;
	struct dmub_srv_region_info region_info;
	struct dmub_srv_memory_params memory_params;
	struct dmub_srv_fb_info *fb_info;
	struct dmub_srv *dmub_srv;
	const struct dmcub_firmware_header_v1_0 *hdr;
	enum dmub_asic dmub_asic;
	enum dmub_status status;
	static enum dmub_window_memory_type window_memory_type[DMUB_WINDOW_TOTAL] = {
		DMUB_WINDOW_MEMORY_TYPE_FB,		//DMUB_WINDOW_0_INST_CONST
		DMUB_WINDOW_MEMORY_TYPE_FB,		//DMUB_WINDOW_1_STACK
		DMUB_WINDOW_MEMORY_TYPE_FB,		//DMUB_WINDOW_2_BSS_DATA
		DMUB_WINDOW_MEMORY_TYPE_FB,		//DMUB_WINDOW_3_VBIOS
		DMUB_WINDOW_MEMORY_TYPE_FB,		//DMUB_WINDOW_4_MAILBOX
		DMUB_WINDOW_MEMORY_TYPE_FB,		//DMUB_WINDOW_5_TRACEBUFF
		DMUB_WINDOW_MEMORY_TYPE_FB,		//DMUB_WINDOW_6_FW_STATE
		DMUB_WINDOW_MEMORY_TYPE_FB,		//DMUB_WINDOW_7_SCRATCH_MEM
		DMUB_WINDOW_MEMORY_TYPE_FB,		//DMUB_WINDOW_SHARED_STATE
	};
	int r;

	switch (amdgpu_ip_version(adev, DCE_HWIP, 0)) {
	case IP_VERSION(2, 1, 0):
		dmub_asic = DMUB_ASIC_DCN21;
		break;
	case IP_VERSION(3, 0, 0):
		dmub_asic = DMUB_ASIC_DCN30;
		break;
	case IP_VERSION(3, 0, 1):
		dmub_asic = DMUB_ASIC_DCN301;
		break;
	case IP_VERSION(3, 0, 2):
		dmub_asic = DMUB_ASIC_DCN302;
		break;
	case IP_VERSION(3, 0, 3):
		dmub_asic = DMUB_ASIC_DCN303;
		break;
	case IP_VERSION(3, 1, 2):
	case IP_VERSION(3, 1, 3):
		dmub_asic = (adev->external_rev_id == YELLOW_CARP_B0) ? DMUB_ASIC_DCN31B : DMUB_ASIC_DCN31;
		break;
	case IP_VERSION(3, 1, 4):
		dmub_asic = DMUB_ASIC_DCN314;
		break;
	case IP_VERSION(3, 1, 5):
		dmub_asic = DMUB_ASIC_DCN315;
		break;
	case IP_VERSION(3, 1, 6):
		dmub_asic = DMUB_ASIC_DCN316;
		break;
	case IP_VERSION(3, 2, 0):
		dmub_asic = DMUB_ASIC_DCN32;
		break;
	case IP_VERSION(3, 2, 1):
		dmub_asic = DMUB_ASIC_DCN321;
		break;
	case IP_VERSION(3, 5, 0):
	case IP_VERSION(3, 5, 1):
		dmub_asic = DMUB_ASIC_DCN35;
		break;
	case IP_VERSION(4, 0, 1):
		dmub_asic = DMUB_ASIC_DCN401;
		break;

	default:
		/* ASIC doesn't support DMUB. */
		return 0;
	}

	hdr = (const struct dmcub_firmware_header_v1_0 *)adev->dm.dmub_fw->data;
	adev->dm.dmcub_fw_version = le32_to_cpu(hdr->header.ucode_version);

	if (adev->firmware.load_type == AMDGPU_FW_LOAD_PSP) {
		adev->firmware.ucode[AMDGPU_UCODE_ID_DMCUB].ucode_id =
			AMDGPU_UCODE_ID_DMCUB;
		adev->firmware.ucode[AMDGPU_UCODE_ID_DMCUB].fw =
			adev->dm.dmub_fw;
		adev->firmware.fw_size +=
			ALIGN(le32_to_cpu(hdr->inst_const_bytes), PAGE_SIZE);

		DRM_INFO("Loading DMUB firmware via PSP: version=0x%08X\n",
			 adev->dm.dmcub_fw_version);
	}


	adev->dm.dmub_srv = kzalloc(sizeof(*adev->dm.dmub_srv), GFP_KERNEL);
	dmub_srv = adev->dm.dmub_srv;

	if (!dmub_srv) {
		DRM_ERROR("Failed to allocate DMUB service!\n");
		return -ENOMEM;
	}

	memset(&create_params, 0, sizeof(create_params));
	create_params.user_ctx = adev;
	create_params.funcs.reg_read = amdgpu_dm_dmub_reg_read;
	create_params.funcs.reg_write = amdgpu_dm_dmub_reg_write;
	create_params.asic = dmub_asic;

	/* Create the DMUB service. */
	status = dmub_srv_create(dmub_srv, &create_params);
	if (status != DMUB_STATUS_OK) {
		DRM_ERROR("Error creating DMUB service: %d\n", status);
		return -EINVAL;
	}

	/* Calculate the size of all the regions for the DMUB service. */
	memset(&region_params, 0, sizeof(region_params));

	region_params.inst_const_size = le32_to_cpu(hdr->inst_const_bytes) -
					PSP_HEADER_BYTES - PSP_FOOTER_BYTES;
	region_params.bss_data_size = le32_to_cpu(hdr->bss_data_bytes);
	region_params.vbios_size = adev->bios_size;
	region_params.fw_bss_data = region_params.bss_data_size ?
		adev->dm.dmub_fw->data +
		le32_to_cpu(hdr->header.ucode_array_offset_bytes) +
		le32_to_cpu(hdr->inst_const_bytes) : NULL;
	region_params.fw_inst_const =
		adev->dm.dmub_fw->data +
		le32_to_cpu(hdr->header.ucode_array_offset_bytes) +
		PSP_HEADER_BYTES;
	region_params.window_memory_type = window_memory_type;

	status = dmub_srv_calc_region_info(dmub_srv, &region_params,
					   &region_info);

	if (status != DMUB_STATUS_OK) {
		DRM_ERROR("Error calculating DMUB region info: %d\n", status);
		return -EINVAL;
	}

	/*
	 * Allocate a framebuffer based on the total size of all the regions.
	 * TODO: Move this into GART.
	 */
	r = amdgpu_bo_create_kernel(adev, region_info.fb_size, PAGE_SIZE,
				    AMDGPU_GEM_DOMAIN_VRAM |
				    AMDGPU_GEM_DOMAIN_GTT,
				    &adev->dm.dmub_bo,
				    &adev->dm.dmub_bo_gpu_addr,
				    &adev->dm.dmub_bo_cpu_addr);
	if (r)
		return r;

	/* Rebase the regions on the framebuffer address. */
	memset(&memory_params, 0, sizeof(memory_params));
	memory_params.cpu_fb_addr = adev->dm.dmub_bo_cpu_addr;
	memory_params.gpu_fb_addr = adev->dm.dmub_bo_gpu_addr;
	memory_params.region_info = &region_info;
	memory_params.window_memory_type = window_memory_type;

	adev->dm.dmub_fb_info =
		kzalloc(sizeof(*adev->dm.dmub_fb_info), GFP_KERNEL);
	fb_info = adev->dm.dmub_fb_info;

	if (!fb_info) {
		DRM_ERROR(
			"Failed to allocate framebuffer info for DMUB service!\n");
		return -ENOMEM;
	}

	status = dmub_srv_calc_mem_info(dmub_srv, &memory_params, fb_info);
	if (status != DMUB_STATUS_OK) {
		DRM_ERROR("Error calculating DMUB FB info: %d\n", status);
		return -EINVAL;
	}

	adev->dm.bb_from_dmub = dm_dmub_get_vbios_bounding_box(adev);

	return 0;
}

static int dm_sw_init(void *handle)
{
	struct amdgpu_device *adev = (struct amdgpu_device *)handle;
	int r;

	adev->dm.cgs_device = amdgpu_cgs_create_device(adev);

	if (!adev->dm.cgs_device) {
		DRM_ERROR("amdgpu: failed to create cgs device.\n");
		return -EINVAL;
	}

	/* Moved from dm init since we need to use allocations for storing bounding box data */
	INIT_LIST_HEAD(&adev->dm.da_list);

	r = dm_dmub_sw_init(adev);
	if (r)
		return r;

	return load_dmcu_fw(adev);
}

static int dm_sw_fini(void *handle)
{
	struct amdgpu_device *adev = (struct amdgpu_device *)handle;
	struct dal_allocation *da;

	list_for_each_entry(da, &adev->dm.da_list, list) {
		if (adev->dm.bb_from_dmub == (void *) da->cpu_ptr) {
			amdgpu_bo_free_kernel(&da->bo, &da->gpu_addr, &da->cpu_ptr);
			list_del(&da->list);
			kfree(da);
			adev->dm.bb_from_dmub = NULL;
			break;
		}
	}


	kfree(adev->dm.dmub_fb_info);
	adev->dm.dmub_fb_info = NULL;

	if (adev->dm.dmub_srv) {
		dmub_srv_destroy(adev->dm.dmub_srv);
		kfree(adev->dm.dmub_srv);
		adev->dm.dmub_srv = NULL;
	}

	amdgpu_ucode_release(&adev->dm.dmub_fw);
	amdgpu_ucode_release(&adev->dm.fw_dmcu);

	return 0;
}

static int detect_mst_link_for_all_connectors(struct drm_device *dev)
{
	struct amdgpu_dm_connector *aconnector;
	struct drm_connector *connector;
	struct drm_connector_list_iter iter;
	int ret = 0;

	drm_connector_list_iter_begin(dev, &iter);
	drm_for_each_connector_iter(connector, &iter) {

		if (connector->connector_type == DRM_MODE_CONNECTOR_WRITEBACK)
			continue;

		aconnector = to_amdgpu_dm_connector(connector);
		if (aconnector->dc_link->type == dc_connection_mst_branch &&
		    aconnector->mst_mgr.aux) {
			drm_dbg_kms(dev, "DM_MST: starting TM on aconnector: %p [id: %d]\n",
					 aconnector,
					 aconnector->base.base.id);

			ret = drm_dp_mst_topology_mgr_set_mst(&aconnector->mst_mgr, true);
			if (ret < 0) {
				drm_err(dev, "DM_MST: Failed to start MST\n");
				aconnector->dc_link->type =
					dc_connection_single;
				ret = dm_helpers_dp_mst_stop_top_mgr(aconnector->dc_link->ctx,
								     aconnector->dc_link);
				break;
			}
		}
	}
	drm_connector_list_iter_end(&iter);

	return ret;
}

static int dm_late_init(void *handle)
{
	struct amdgpu_device *adev = (struct amdgpu_device *)handle;

	struct dmcu_iram_parameters params;
	unsigned int linear_lut[16];
	int i;
	struct dmcu *dmcu = NULL;

	dmcu = adev->dm.dc->res_pool->dmcu;

	for (i = 0; i < 16; i++)
		linear_lut[i] = 0xFFFF * i / 15;

	params.set = 0;
	params.backlight_ramping_override = false;
	params.backlight_ramping_start = 0xCCCC;
	params.backlight_ramping_reduction = 0xCCCCCCCC;
	params.backlight_lut_array_size = 16;
	params.backlight_lut_array = linear_lut;

	/* Min backlight level after ABM reduction,  Don't allow below 1%
	 * 0xFFFF x 0.01 = 0x28F
	 */
	params.min_abm_backlight = 0x28F;
	/* In the case where abm is implemented on dmcub,
	 * dmcu object will be null.
	 * ABM 2.4 and up are implemented on dmcub.
	 */
	if (dmcu) {
		if (!dmcu_load_iram(dmcu, params))
			return -EINVAL;
	} else if (adev->dm.dc->ctx->dmub_srv) {
		struct dc_link *edp_links[MAX_NUM_EDP];
		int edp_num;

		dc_get_edp_links(adev->dm.dc, edp_links, &edp_num);
		for (i = 0; i < edp_num; i++) {
			if (!dmub_init_abm_config(adev->dm.dc->res_pool, params, i))
				return -EINVAL;
		}
	}

	return detect_mst_link_for_all_connectors(adev_to_drm(adev));
}

static void resume_mst_branch_status(struct drm_dp_mst_topology_mgr *mgr)
{
	u8 buf[UUID_SIZE];
	guid_t guid;
	int ret;

	mutex_lock(&mgr->lock);
	if (!mgr->mst_primary)
		goto out_fail;

	if (drm_dp_read_dpcd_caps(mgr->aux, mgr->dpcd) < 0) {
		drm_dbg_kms(mgr->dev, "dpcd read failed - undocked during suspend?\n");
		goto out_fail;
	}

	ret = drm_dp_dpcd_writeb(mgr->aux, DP_MSTM_CTRL,
				 DP_MST_EN |
				 DP_UP_REQ_EN |
				 DP_UPSTREAM_IS_SRC);
	if (ret < 0) {
		drm_dbg_kms(mgr->dev, "mst write failed - undocked during suspend?\n");
		goto out_fail;
	}

	/* Some hubs forget their guids after they resume */
	ret = drm_dp_dpcd_read(mgr->aux, DP_GUID, buf, sizeof(buf));
	if (ret != sizeof(buf)) {
		drm_dbg_kms(mgr->dev, "dpcd read failed - undocked during suspend?\n");
		goto out_fail;
	}

	import_guid(&guid, buf);

	if (guid_is_null(&guid)) {
		guid_gen(&guid);
		export_guid(buf, &guid);

		ret = drm_dp_dpcd_write(mgr->aux, DP_GUID, buf, sizeof(buf));

		if (ret != sizeof(buf)) {
			drm_dbg_kms(mgr->dev, "check mstb guid failed - undocked during suspend?\n");
			goto out_fail;
		}
	}

	guid_copy(&mgr->mst_primary->guid, &guid);

out_fail:
	mutex_unlock(&mgr->lock);
}

static void s3_handle_mst(struct drm_device *dev, bool suspend)
{
	struct amdgpu_dm_connector *aconnector;
	struct drm_connector *connector;
	struct drm_connector_list_iter iter;
	struct drm_dp_mst_topology_mgr *mgr;

	drm_connector_list_iter_begin(dev, &iter);
	drm_for_each_connector_iter(connector, &iter) {

		if (connector->connector_type == DRM_MODE_CONNECTOR_WRITEBACK)
			continue;

		aconnector = to_amdgpu_dm_connector(connector);
		if (aconnector->dc_link->type != dc_connection_mst_branch ||
		    aconnector->mst_root)
			continue;

		mgr = &aconnector->mst_mgr;

		if (suspend) {
			drm_dp_mst_topology_mgr_suspend(mgr);
		} else {
			/* if extended timeout is supported in hardware,
			 * default to LTTPR timeout (3.2ms) first as a W/A for DP link layer
			 * CTS 4.2.1.1 regression introduced by CTS specs requirement update.
			 */
			try_to_configure_aux_timeout(aconnector->dc_link->ddc, LINK_AUX_DEFAULT_LTTPR_TIMEOUT_PERIOD);
			if (!dp_is_lttpr_present(aconnector->dc_link))
				try_to_configure_aux_timeout(aconnector->dc_link->ddc, LINK_AUX_DEFAULT_TIMEOUT_PERIOD);

			/* TODO: move resume_mst_branch_status() into drm mst resume again
			 * once topology probing work is pulled out from mst resume into mst
			 * resume 2nd step. mst resume 2nd step should be called after old
			 * state getting restored (i.e. drm_atomic_helper_resume()).
			 */
			resume_mst_branch_status(mgr);
		}
	}
	drm_connector_list_iter_end(&iter);
}

static int amdgpu_dm_smu_write_watermarks_table(struct amdgpu_device *adev)
{
	int ret = 0;

	/* This interface is for dGPU Navi1x.Linux dc-pplib interface depends
	 * on window driver dc implementation.
	 * For Navi1x, clock settings of dcn watermarks are fixed. the settings
	 * should be passed to smu during boot up and resume from s3.
	 * boot up: dc calculate dcn watermark clock settings within dc_create,
	 * dcn20_resource_construct
	 * then call pplib functions below to pass the settings to smu:
	 * smu_set_watermarks_for_clock_ranges
	 * smu_set_watermarks_table
	 * navi10_set_watermarks_table
	 * smu_write_watermarks_table
	 *
	 * For Renoir, clock settings of dcn watermark are also fixed values.
	 * dc has implemented different flow for window driver:
	 * dc_hardware_init / dc_set_power_state
	 * dcn10_init_hw
	 * notify_wm_ranges
	 * set_wm_ranges
	 * -- Linux
	 * smu_set_watermarks_for_clock_ranges
	 * renoir_set_watermarks_table
	 * smu_write_watermarks_table
	 *
	 * For Linux,
	 * dc_hardware_init -> amdgpu_dm_init
	 * dc_set_power_state --> dm_resume
	 *
	 * therefore, this function apply to navi10/12/14 but not Renoir
	 * *
	 */
	switch (amdgpu_ip_version(adev, DCE_HWIP, 0)) {
	case IP_VERSION(2, 0, 2):
	case IP_VERSION(2, 0, 0):
		break;
	default:
		return 0;
	}

	ret = amdgpu_dpm_write_watermarks_table(adev);
	if (ret) {
		DRM_ERROR("Failed to update WMTABLE!\n");
		return ret;
	}

	return 0;
}

/**
 * dm_hw_init() - Initialize DC device
 * @handle: The base driver device containing the amdgpu_dm device.
 *
 * Initialize the &struct amdgpu_display_manager device. This involves calling
 * the initializers of each DM component, then populating the struct with them.
 *
 * Although the function implies hardware initialization, both hardware and
 * software are initialized here. Splitting them out to their relevant init
 * hooks is a future TODO item.
 *
 * Some notable things that are initialized here:
 *
 * - Display Core, both software and hardware
 * - DC modules that we need (freesync and color management)
 * - DRM software states
 * - Interrupt sources and handlers
 * - Vblank support
 * - Debug FS entries, if enabled
 */
static int dm_hw_init(void *handle)
{
	struct amdgpu_device *adev = (struct amdgpu_device *)handle;
	int r;

	/* Create DAL display manager */
	r = amdgpu_dm_init(adev);
	if (r)
		return r;
	amdgpu_dm_hpd_init(adev);

	return 0;
}

/**
 * dm_hw_fini() - Teardown DC device
 * @handle: The base driver device containing the amdgpu_dm device.
 *
 * Teardown components within &struct amdgpu_display_manager that require
 * cleanup. This involves cleaning up the DRM device, DC, and any modules that
 * were loaded. Also flush IRQ workqueues and disable them.
 */
static int dm_hw_fini(void *handle)
{
	struct amdgpu_device *adev = (struct amdgpu_device *)handle;

	amdgpu_dm_hpd_fini(adev);

	amdgpu_dm_irq_fini(adev);
	amdgpu_dm_fini(adev);
	return 0;
}


static void dm_gpureset_toggle_interrupts(struct amdgpu_device *adev,
				 struct dc_state *state, bool enable)
{
	enum dc_irq_source irq_source;
	struct amdgpu_crtc *acrtc;
	int rc = -EBUSY;
	int i = 0;

	for (i = 0; i < state->stream_count; i++) {
		acrtc = get_crtc_by_otg_inst(
				adev, state->stream_status[i].primary_otg_inst);

		if (acrtc && state->stream_status[i].plane_count != 0) {
			irq_source = IRQ_TYPE_PFLIP + acrtc->otg_inst;
			rc = dc_interrupt_set(adev->dm.dc, irq_source, enable) ? 0 : -EBUSY;
			if (rc)
				DRM_WARN("Failed to %s pflip interrupts\n",
					 enable ? "enable" : "disable");

			if (enable) {
				if (amdgpu_dm_crtc_vrr_active(to_dm_crtc_state(acrtc->base.state)))
					rc = amdgpu_dm_crtc_set_vupdate_irq(&acrtc->base, true);
			} else
				rc = amdgpu_dm_crtc_set_vupdate_irq(&acrtc->base, false);

			if (rc)
				DRM_WARN("Failed to %sable vupdate interrupt\n", enable ? "en" : "dis");

			irq_source = IRQ_TYPE_VBLANK + acrtc->otg_inst;
			/* During gpu-reset we disable and then enable vblank irq, so
			 * don't use amdgpu_irq_get/put() to avoid refcount change.
			 */
			if (!dc_interrupt_set(adev->dm.dc, irq_source, enable))
				DRM_WARN("Failed to %sable vblank interrupt\n", enable ? "en" : "dis");
		}
	}

}

static enum dc_status amdgpu_dm_commit_zero_streams(struct dc *dc)
{
	struct dc_state *context = NULL;
	enum dc_status res = DC_ERROR_UNEXPECTED;
	int i;
	struct dc_stream_state *del_streams[MAX_PIPES];
	int del_streams_count = 0;
	struct dc_commit_streams_params params = {};

	memset(del_streams, 0, sizeof(del_streams));

	context = dc_state_create_current_copy(dc);
	if (context == NULL)
		goto context_alloc_fail;

	/* First remove from context all streams */
	for (i = 0; i < context->stream_count; i++) {
		struct dc_stream_state *stream = context->streams[i];

		del_streams[del_streams_count++] = stream;
	}

	/* Remove all planes for removed streams and then remove the streams */
	for (i = 0; i < del_streams_count; i++) {
		if (!dc_state_rem_all_planes_for_stream(dc, del_streams[i], context)) {
			res = DC_FAIL_DETACH_SURFACES;
			goto fail;
		}

		res = dc_state_remove_stream(dc, context, del_streams[i]);
		if (res != DC_OK)
			goto fail;
	}

	params.streams = context->streams;
	params.stream_count = context->stream_count;
	res = dc_commit_streams(dc, &params);

fail:
	dc_state_release(context);

context_alloc_fail:
	return res;
}

static void hpd_rx_irq_work_suspend(struct amdgpu_display_manager *dm)
{
	int i;

	if (dm->hpd_rx_offload_wq) {
		for (i = 0; i < dm->dc->caps.max_links; i++)
			flush_workqueue(dm->hpd_rx_offload_wq[i].wq);
	}
}

static int dm_suspend(void *handle)
{
	struct amdgpu_device *adev = handle;
	struct amdgpu_display_manager *dm = &adev->dm;
	int ret = 0;

	if (amdgpu_in_reset(adev)) {
		mutex_lock(&dm->dc_lock);

		dc_allow_idle_optimizations(adev->dm.dc, false);

		dm->cached_dc_state = dc_state_create_copy(dm->dc->current_state);

		if (dm->cached_dc_state)
			dm_gpureset_toggle_interrupts(adev, dm->cached_dc_state, false);

		amdgpu_dm_commit_zero_streams(dm->dc);

		amdgpu_dm_irq_suspend(adev);

		hpd_rx_irq_work_suspend(dm);

		return ret;
	}

	WARN_ON(adev->dm.cached_state);
	adev->dm.cached_state = drm_atomic_helper_suspend(adev_to_drm(adev));
	if (IS_ERR(adev->dm.cached_state))
		return PTR_ERR(adev->dm.cached_state);

	s3_handle_mst(adev_to_drm(adev), true);

	amdgpu_dm_irq_suspend(adev);

	hpd_rx_irq_work_suspend(dm);

	dc_set_power_state(dm->dc, DC_ACPI_CM_POWER_STATE_D3);

	if (dm->dc->caps.ips_support && adev->in_s0ix)
		dc_allow_idle_optimizations(dm->dc, true);

	dc_dmub_srv_set_power_state(dm->dc->ctx->dmub_srv, DC_ACPI_CM_POWER_STATE_D3);

	return 0;
}

struct drm_connector *
amdgpu_dm_find_first_crtc_matching_connector(struct drm_atomic_state *state,
					     struct drm_crtc *crtc)
{
	u32 i;
	struct drm_connector_state *new_con_state;
	struct drm_connector *connector;
	struct drm_crtc *crtc_from_state;

	for_each_new_connector_in_state(state, connector, new_con_state, i) {
		crtc_from_state = new_con_state->crtc;

		if (crtc_from_state == crtc)
			return connector;
	}

	return NULL;
}

static void emulated_link_detect(struct dc_link *link)
{
	struct dc_sink_init_data sink_init_data = { 0 };
	struct display_sink_capability sink_caps = { 0 };
	enum dc_edid_status edid_status;
	struct dc_context *dc_ctx = link->ctx;
	struct drm_device *dev = adev_to_drm(dc_ctx->driver_context);
	struct dc_sink *sink = NULL;
	struct dc_sink *prev_sink = NULL;

	link->type = dc_connection_none;
	prev_sink = link->local_sink;

	if (prev_sink)
		dc_sink_release(prev_sink);

	switch (link->connector_signal) {
	case SIGNAL_TYPE_HDMI_TYPE_A: {
		sink_caps.transaction_type = DDC_TRANSACTION_TYPE_I2C;
		sink_caps.signal = SIGNAL_TYPE_HDMI_TYPE_A;
		break;
	}

	case SIGNAL_TYPE_DVI_SINGLE_LINK: {
		sink_caps.transaction_type = DDC_TRANSACTION_TYPE_I2C;
		sink_caps.signal = SIGNAL_TYPE_DVI_SINGLE_LINK;
		break;
	}

	case SIGNAL_TYPE_DVI_DUAL_LINK: {
		sink_caps.transaction_type = DDC_TRANSACTION_TYPE_I2C;
		sink_caps.signal = SIGNAL_TYPE_DVI_DUAL_LINK;
		break;
	}

	case SIGNAL_TYPE_LVDS: {
		sink_caps.transaction_type = DDC_TRANSACTION_TYPE_I2C;
		sink_caps.signal = SIGNAL_TYPE_LVDS;
		break;
	}

	case SIGNAL_TYPE_EDP: {
		sink_caps.transaction_type =
			DDC_TRANSACTION_TYPE_I2C_OVER_AUX;
		sink_caps.signal = SIGNAL_TYPE_EDP;
		break;
	}

	case SIGNAL_TYPE_DISPLAY_PORT: {
		sink_caps.transaction_type =
			DDC_TRANSACTION_TYPE_I2C_OVER_AUX;
		sink_caps.signal = SIGNAL_TYPE_VIRTUAL;
		break;
	}

	default:
		drm_err(dev, "Invalid connector type! signal:%d\n",
			link->connector_signal);
		return;
	}

	sink_init_data.link = link;
	sink_init_data.sink_signal = sink_caps.signal;

	sink = dc_sink_create(&sink_init_data);
	if (!sink) {
		drm_err(dev, "Failed to create sink!\n");
		return;
	}

	/* dc_sink_create returns a new reference */
	link->local_sink = sink;

	edid_status = dm_helpers_read_local_edid(
			link->ctx,
			link,
			sink);

	if (edid_status != EDID_OK)
		drm_err(dev, "Failed to read EDID\n");

}

static void dm_gpureset_commit_state(struct dc_state *dc_state,
				     struct amdgpu_display_manager *dm)
{
	struct {
		struct dc_surface_update surface_updates[MAX_SURFACES];
		struct dc_plane_info plane_infos[MAX_SURFACES];
		struct dc_scaling_info scaling_infos[MAX_SURFACES];
		struct dc_flip_addrs flip_addrs[MAX_SURFACES];
		struct dc_stream_update stream_update;
	} *bundle;
	int k, m;

	bundle = kzalloc(sizeof(*bundle), GFP_KERNEL);

	if (!bundle) {
		drm_err(dm->ddev, "Failed to allocate update bundle\n");
		goto cleanup;
	}

	for (k = 0; k < dc_state->stream_count; k++) {
		bundle->stream_update.stream = dc_state->streams[k];

		for (m = 0; m < dc_state->stream_status[k].plane_count; m++) {
			bundle->surface_updates[m].surface =
				dc_state->stream_status[k].plane_states[m];
			bundle->surface_updates[m].surface->force_full_update =
				true;
		}

		update_planes_and_stream_adapter(dm->dc,
					 UPDATE_TYPE_FULL,
					 dc_state->stream_status[k].plane_count,
					 dc_state->streams[k],
					 &bundle->stream_update,
					 bundle->surface_updates);
	}

cleanup:
	kfree(bundle);
}

static int dm_resume(void *handle)
{
	struct amdgpu_device *adev = handle;
	struct drm_device *ddev = adev_to_drm(adev);
	struct amdgpu_display_manager *dm = &adev->dm;
	struct amdgpu_dm_connector *aconnector;
	struct drm_connector *connector;
	struct drm_connector_list_iter iter;
	struct drm_crtc *crtc;
	struct drm_crtc_state *new_crtc_state;
	struct dm_crtc_state *dm_new_crtc_state;
	struct drm_plane *plane;
	struct drm_plane_state *new_plane_state;
	struct dm_plane_state *dm_new_plane_state;
	struct dm_atomic_state *dm_state = to_dm_atomic_state(dm->atomic_obj.state);
	enum dc_connection_type new_connection_type = dc_connection_none;
	struct dc_state *dc_state;
	int i, r, j;
	struct dc_commit_streams_params commit_params = {};

	if (dm->dc->caps.ips_support) {
		dc_dmub_srv_apply_idle_power_optimizations(dm->dc, false);
	}

	if (amdgpu_in_reset(adev)) {
		dc_state = dm->cached_dc_state;

		/*
		 * The dc->current_state is backed up into dm->cached_dc_state
		 * before we commit 0 streams.
		 *
		 * DC will clear link encoder assignments on the real state
		 * but the changes won't propagate over to the copy we made
		 * before the 0 streams commit.
		 *
		 * DC expects that link encoder assignments are *not* valid
		 * when committing a state, so as a workaround we can copy
		 * off of the current state.
		 *
		 * We lose the previous assignments, but we had already
		 * commit 0 streams anyway.
		 */
		link_enc_cfg_copy(adev->dm.dc->current_state, dc_state);

		r = dm_dmub_hw_init(adev);
		if (r)
			DRM_ERROR("DMUB interface failed to initialize: status=%d\n", r);

		dc_dmub_srv_set_power_state(dm->dc->ctx->dmub_srv, DC_ACPI_CM_POWER_STATE_D0);
		dc_set_power_state(dm->dc, DC_ACPI_CM_POWER_STATE_D0);

		dc_resume(dm->dc);

		amdgpu_dm_irq_resume_early(adev);

		for (i = 0; i < dc_state->stream_count; i++) {
			dc_state->streams[i]->mode_changed = true;
			for (j = 0; j < dc_state->stream_status[i].plane_count; j++) {
				dc_state->stream_status[i].plane_states[j]->update_flags.raw
					= 0xffffffff;
			}
		}

		if (dc_is_dmub_outbox_supported(adev->dm.dc)) {
			amdgpu_dm_outbox_init(adev);
			dc_enable_dmub_outbox(adev->dm.dc);
		}

		commit_params.streams = dc_state->streams;
		commit_params.stream_count = dc_state->stream_count;
		dc_exit_ips_for_hw_access(dm->dc);
		WARN_ON(!dc_commit_streams(dm->dc, &commit_params));

		dm_gpureset_commit_state(dm->cached_dc_state, dm);

		dm_gpureset_toggle_interrupts(adev, dm->cached_dc_state, true);

		dc_state_release(dm->cached_dc_state);
		dm->cached_dc_state = NULL;

		amdgpu_dm_irq_resume_late(adev);

		mutex_unlock(&dm->dc_lock);

		/* set the backlight after a reset */
		for (i = 0; i < dm->num_of_edps; i++) {
			if (dm->backlight_dev[i])
				amdgpu_dm_backlight_set_level(dm, i, dm->brightness[i]);
		}

		return 0;
	}
	/* Recreate dc_state - DC invalidates it when setting power state to S3. */
	dc_state_release(dm_state->context);
	dm_state->context = dc_state_create(dm->dc, NULL);
	/* TODO: Remove dc_state->dccg, use dc->dccg directly. */

	/* Before powering on DC we need to re-initialize DMUB. */
	dm_dmub_hw_resume(adev);

	/* Re-enable outbox interrupts for DPIA. */
	if (dc_is_dmub_outbox_supported(adev->dm.dc)) {
		amdgpu_dm_outbox_init(adev);
		dc_enable_dmub_outbox(adev->dm.dc);
	}

	/* power on hardware */
	dc_dmub_srv_set_power_state(dm->dc->ctx->dmub_srv, DC_ACPI_CM_POWER_STATE_D0);
	dc_set_power_state(dm->dc, DC_ACPI_CM_POWER_STATE_D0);

	/* program HPD filter */
	dc_resume(dm->dc);

	/*
	 * early enable HPD Rx IRQ, should be done before set mode as short
	 * pulse interrupts are used for MST
	 */
	amdgpu_dm_irq_resume_early(adev);

	/* On resume we need to rewrite the MSTM control bits to enable MST*/
	s3_handle_mst(ddev, false);

	/* Do detection*/
	drm_connector_list_iter_begin(ddev, &iter);
	drm_for_each_connector_iter(connector, &iter) {

		if (connector->connector_type == DRM_MODE_CONNECTOR_WRITEBACK)
			continue;

		aconnector = to_amdgpu_dm_connector(connector);

		if (!aconnector->dc_link)
			continue;

		/*
		 * this is the case when traversing through already created end sink
		 * MST connectors, should be skipped
		 */
		if (aconnector->mst_root)
			continue;

		mutex_lock(&aconnector->hpd_lock);
		if (!dc_link_detect_connection_type(aconnector->dc_link, &new_connection_type))
			DRM_ERROR("KMS: Failed to detect connector\n");

		if (aconnector->base.force && new_connection_type == dc_connection_none) {
			emulated_link_detect(aconnector->dc_link);
		} else {
			mutex_lock(&dm->dc_lock);
			dc_exit_ips_for_hw_access(dm->dc);
			dc_link_detect(aconnector->dc_link, DETECT_REASON_RESUMEFROMS3S4);
			mutex_unlock(&dm->dc_lock);
		}

		if (aconnector->fake_enable && aconnector->dc_link->local_sink)
			aconnector->fake_enable = false;

		if (aconnector->dc_sink)
			dc_sink_release(aconnector->dc_sink);
		aconnector->dc_sink = NULL;
		amdgpu_dm_update_connector_after_detect(aconnector);
		mutex_unlock(&aconnector->hpd_lock);
	}
	drm_connector_list_iter_end(&iter);

	/* Force mode set in atomic commit */
	for_each_new_crtc_in_state(dm->cached_state, crtc, new_crtc_state, i) {
		new_crtc_state->active_changed = true;
		dm_new_crtc_state = to_dm_crtc_state(new_crtc_state);
		reset_freesync_config_for_crtc(dm_new_crtc_state);
	}

	/*
	 * atomic_check is expected to create the dc states. We need to release
	 * them here, since they were duplicated as part of the suspend
	 * procedure.
	 */
	for_each_new_crtc_in_state(dm->cached_state, crtc, new_crtc_state, i) {
		dm_new_crtc_state = to_dm_crtc_state(new_crtc_state);
		if (dm_new_crtc_state->stream) {
			WARN_ON(kref_read(&dm_new_crtc_state->stream->refcount) > 1);
			dc_stream_release(dm_new_crtc_state->stream);
			dm_new_crtc_state->stream = NULL;
		}
		dm_new_crtc_state->base.color_mgmt_changed = true;
	}

	for_each_new_plane_in_state(dm->cached_state, plane, new_plane_state, i) {
		dm_new_plane_state = to_dm_plane_state(new_plane_state);
		if (dm_new_plane_state->dc_state) {
			WARN_ON(kref_read(&dm_new_plane_state->dc_state->refcount) > 1);
			dc_plane_state_release(dm_new_plane_state->dc_state);
			dm_new_plane_state->dc_state = NULL;
		}
	}

	drm_atomic_helper_resume(ddev, dm->cached_state);

	dm->cached_state = NULL;

	/* Do mst topology probing after resuming cached state*/
	drm_connector_list_iter_begin(ddev, &iter);
	drm_for_each_connector_iter(connector, &iter) {
		bool init = false;

		if (connector->connector_type == DRM_MODE_CONNECTOR_WRITEBACK)
			continue;

		aconnector = to_amdgpu_dm_connector(connector);
		if (aconnector->dc_link->type != dc_connection_mst_branch ||
		    aconnector->mst_root)
			continue;

		scoped_guard(mutex, &aconnector->mst_mgr.lock) {
			init = !aconnector->mst_mgr.mst_primary;
		}
		if (init)
			dm_helpers_dp_mst_start_top_mgr(aconnector->dc_link->ctx,
				aconnector->dc_link, false);
		else
			drm_dp_mst_topology_queue_probe(&aconnector->mst_mgr);
	}
	drm_connector_list_iter_end(&iter);

	amdgpu_dm_irq_resume_late(adev);

	amdgpu_dm_smu_write_watermarks_table(adev);

	drm_kms_helper_hotplug_event(ddev);

	return 0;
}

/**
 * DOC: DM Lifecycle
 *
 * DM (and consequently DC) is registered in the amdgpu base driver as a IP
 * block. When CONFIG_DRM_AMD_DC is enabled, the DM device IP block is added to
 * the base driver's device list to be initialized and torn down accordingly.
 *
 * The functions to do so are provided as hooks in &struct amd_ip_funcs.
 */

static const struct amd_ip_funcs amdgpu_dm_funcs = {
	.name = "dm",
	.early_init = dm_early_init,
	.late_init = dm_late_init,
	.sw_init = dm_sw_init,
	.sw_fini = dm_sw_fini,
	.early_fini = amdgpu_dm_early_fini,
	.hw_init = dm_hw_init,
	.hw_fini = dm_hw_fini,
	.suspend = dm_suspend,
	.resume = dm_resume,
	.is_idle = dm_is_idle,
	.wait_for_idle = dm_wait_for_idle,
	.check_soft_reset = dm_check_soft_reset,
	.soft_reset = dm_soft_reset,
	.set_clockgating_state = dm_set_clockgating_state,
	.set_powergating_state = dm_set_powergating_state,
	.dump_ip_state = NULL,
	.print_ip_state = NULL,
};

const struct amdgpu_ip_block_version dm_ip_block = {
	.type = AMD_IP_BLOCK_TYPE_DCE,
	.major = 1,
	.minor = 0,
	.rev = 0,
	.funcs = &amdgpu_dm_funcs,
};


/**
 * DOC: atomic
 *
 * *WIP*
 */

static const struct drm_mode_config_funcs amdgpu_dm_mode_funcs = {
	.fb_create = amdgpu_display_user_framebuffer_create,
	.get_format_info = amdgpu_dm_plane_get_format_info,
	.atomic_check = amdgpu_dm_atomic_check,
	.atomic_commit = drm_atomic_helper_commit,
};

static struct drm_mode_config_helper_funcs amdgpu_dm_mode_config_helperfuncs = {
	.atomic_commit_tail = amdgpu_dm_atomic_commit_tail,
	.atomic_commit_setup = amdgpu_dm_atomic_setup_commit,
};

static void update_connector_ext_caps(struct amdgpu_dm_connector *aconnector)
{
	struct amdgpu_dm_backlight_caps *caps;
	struct drm_connector *conn_base;
	struct amdgpu_device *adev;
	struct drm_luminance_range_info *luminance_range;

	if (aconnector->bl_idx == -1 ||
	    aconnector->dc_link->connector_signal != SIGNAL_TYPE_EDP)
		return;

	conn_base = &aconnector->base;
	adev = drm_to_adev(conn_base->dev);

	caps = &adev->dm.backlight_caps[aconnector->bl_idx];
	caps->ext_caps = &aconnector->dc_link->dpcd_sink_ext_caps;
	caps->aux_support = false;

	if (caps->ext_caps->bits.oled == 1
	    /*
	     * ||
	     * caps->ext_caps->bits.sdr_aux_backlight_control == 1 ||
	     * caps->ext_caps->bits.hdr_aux_backlight_control == 1
	     */)
		caps->aux_support = true;

	if (amdgpu_backlight == 0)
		caps->aux_support = false;
	else if (amdgpu_backlight == 1)
		caps->aux_support = true;

	luminance_range = &conn_base->display_info.luminance_range;

	if (luminance_range->max_luminance) {
		caps->aux_min_input_signal = luminance_range->min_luminance;
		caps->aux_max_input_signal = luminance_range->max_luminance;
	} else {
		caps->aux_min_input_signal = 0;
		caps->aux_max_input_signal = 512;
	}
}

void amdgpu_dm_update_connector_after_detect(
		struct amdgpu_dm_connector *aconnector)
{
	struct drm_connector *connector = &aconnector->base;
	struct drm_device *dev = connector->dev;
	struct dc_sink *sink;

	/* MST handled by drm_mst framework */
	if (aconnector->mst_mgr.mst_state == true)
		return;

	sink = aconnector->dc_link->local_sink;
	if (sink)
		dc_sink_retain(sink);

	/*
	 * Edid mgmt connector gets first update only in mode_valid hook and then
	 * the connector sink is set to either fake or physical sink depends on link status.
	 * Skip if already done during boot.
	 */
	if (aconnector->base.force != DRM_FORCE_UNSPECIFIED
			&& aconnector->dc_em_sink) {

		/*
		 * For S3 resume with headless use eml_sink to fake stream
		 * because on resume connector->sink is set to NULL
		 */
		mutex_lock(&dev->mode_config.mutex);

		if (sink) {
			if (aconnector->dc_sink) {
				amdgpu_dm_update_freesync_caps(connector, NULL);
				/*
				 * retain and release below are used to
				 * bump up refcount for sink because the link doesn't point
				 * to it anymore after disconnect, so on next crtc to connector
				 * reshuffle by UMD we will get into unwanted dc_sink release
				 */
				dc_sink_release(aconnector->dc_sink);
			}
			aconnector->dc_sink = sink;
			dc_sink_retain(aconnector->dc_sink);
			amdgpu_dm_update_freesync_caps(connector,
					aconnector->edid);
		} else {
			amdgpu_dm_update_freesync_caps(connector, NULL);
			if (!aconnector->dc_sink) {
				aconnector->dc_sink = aconnector->dc_em_sink;
				dc_sink_retain(aconnector->dc_sink);
			}
		}

		mutex_unlock(&dev->mode_config.mutex);

		if (sink)
			dc_sink_release(sink);
		return;
	}

	/*
	 * TODO: temporary guard to look for proper fix
	 * if this sink is MST sink, we should not do anything
	 */
	if (sink && sink->sink_signal == SIGNAL_TYPE_DISPLAY_PORT_MST) {
		dc_sink_release(sink);
		return;
	}

	if (aconnector->dc_sink == sink) {
		/*
		 * We got a DP short pulse (Link Loss, DP CTS, etc...).
		 * Do nothing!!
		 */
		drm_dbg_kms(dev, "DCHPD: connector_id=%d: dc_sink didn't change.\n",
				 aconnector->connector_id);
		if (sink)
			dc_sink_release(sink);
		return;
	}

	drm_dbg_kms(dev, "DCHPD: connector_id=%d: Old sink=%p New sink=%p\n",
		    aconnector->connector_id, aconnector->dc_sink, sink);

	mutex_lock(&dev->mode_config.mutex);

	/*
	 * 1. Update status of the drm connector
	 * 2. Send an event and let userspace tell us what to do
	 */
	if (sink) {
		/*
		 * TODO: check if we still need the S3 mode update workaround.
		 * If yes, put it here.
		 */
		if (aconnector->dc_sink) {
			amdgpu_dm_update_freesync_caps(connector, NULL);
			dc_sink_release(aconnector->dc_sink);
		}

		aconnector->dc_sink = sink;
		dc_sink_retain(aconnector->dc_sink);
		if (sink->dc_edid.length == 0) {
			aconnector->edid = NULL;
			if (aconnector->dc_link->aux_mode) {
				drm_dp_cec_unset_edid(
					&aconnector->dm_dp_aux.aux);
			}
		} else {
			aconnector->edid =
				(struct edid *)sink->dc_edid.raw_edid;

			if (aconnector->dc_link->aux_mode)
				drm_dp_cec_set_edid(&aconnector->dm_dp_aux.aux,
						    aconnector->edid);
		}

		if (!aconnector->timing_requested) {
			aconnector->timing_requested =
				kzalloc(sizeof(struct dc_crtc_timing), GFP_KERNEL);
			if (!aconnector->timing_requested)
				drm_err(dev,
					"failed to create aconnector->requested_timing\n");
		}

		drm_connector_update_edid_property(connector, aconnector->edid);
		amdgpu_dm_update_freesync_caps(connector, aconnector->edid);
		update_connector_ext_caps(aconnector);
	} else {
		drm_dp_cec_unset_edid(&aconnector->dm_dp_aux.aux);
		amdgpu_dm_update_freesync_caps(connector, NULL);
		drm_connector_update_edid_property(connector, NULL);
		aconnector->num_modes = 0;
		dc_sink_release(aconnector->dc_sink);
		aconnector->dc_sink = NULL;
		aconnector->edid = NULL;
		kfree(aconnector->timing_requested);
		aconnector->timing_requested = NULL;
		/* Set CP to DESIRED if it was ENABLED, so we can re-enable it again on hotplug */
		if (connector->state->content_protection == DRM_MODE_CONTENT_PROTECTION_ENABLED)
			connector->state->content_protection = DRM_MODE_CONTENT_PROTECTION_DESIRED;
	}

	mutex_unlock(&dev->mode_config.mutex);

	update_subconnector_property(aconnector);

	if (sink)
		dc_sink_release(sink);
}

static void handle_hpd_irq_helper(struct amdgpu_dm_connector *aconnector)
{
	struct drm_connector *connector = &aconnector->base;
	struct drm_device *dev = connector->dev;
	enum dc_connection_type new_connection_type = dc_connection_none;
	struct amdgpu_device *adev = drm_to_adev(dev);
	struct dm_connector_state *dm_con_state = to_dm_connector_state(connector->state);
	struct dc *dc = aconnector->dc_link->ctx->dc;
	bool ret = false;

	if (adev->dm.disable_hpd_irq)
		return;

	/*
	 * In case of failure or MST no need to update connector status or notify the OS
	 * since (for MST case) MST does this in its own context.
	 */
	mutex_lock(&aconnector->hpd_lock);

	if (adev->dm.hdcp_workqueue) {
		hdcp_reset_display(adev->dm.hdcp_workqueue, aconnector->dc_link->link_index);
		dm_con_state->update_hdcp = true;
	}
	if (aconnector->fake_enable)
		aconnector->fake_enable = false;

	aconnector->timing_changed = false;

	if (!dc_link_detect_connection_type(aconnector->dc_link, &new_connection_type))
		DRM_ERROR("KMS: Failed to detect connector\n");

	if (aconnector->base.force && new_connection_type == dc_connection_none) {
		emulated_link_detect(aconnector->dc_link);

		drm_modeset_lock_all(dev);
		dm_restore_drm_connector_state(dev, connector);
		drm_modeset_unlock_all(dev);

		if (aconnector->base.force == DRM_FORCE_UNSPECIFIED)
			drm_kms_helper_connector_hotplug_event(connector);
	} else {
		mutex_lock(&adev->dm.dc_lock);
		dc_exit_ips_for_hw_access(dc);
		ret = dc_link_detect(aconnector->dc_link, DETECT_REASON_HPD);
		mutex_unlock(&adev->dm.dc_lock);
		if (ret) {
			amdgpu_dm_update_connector_after_detect(aconnector);

			drm_modeset_lock_all(dev);
			dm_restore_drm_connector_state(dev, connector);
			drm_modeset_unlock_all(dev);

			if (aconnector->base.force == DRM_FORCE_UNSPECIFIED)
				drm_kms_helper_connector_hotplug_event(connector);
		}
	}
	mutex_unlock(&aconnector->hpd_lock);

}

static void handle_hpd_irq(void *param)
{
	struct amdgpu_dm_connector *aconnector = (struct amdgpu_dm_connector *)param;

	handle_hpd_irq_helper(aconnector);

}

static void schedule_hpd_rx_offload_work(struct hpd_rx_irq_offload_work_queue *offload_wq,
							union hpd_irq_data hpd_irq_data)
{
	struct hpd_rx_irq_offload_work *offload_work =
				kzalloc(sizeof(*offload_work), GFP_KERNEL);

	if (!offload_work) {
		DRM_ERROR("Failed to allocate hpd_rx_irq_offload_work.\n");
		return;
	}

	INIT_WORK(&offload_work->work, dm_handle_hpd_rx_offload_work);
	offload_work->data = hpd_irq_data;
	offload_work->offload_wq = offload_wq;

	queue_work(offload_wq->wq, &offload_work->work);
	DRM_DEBUG_KMS("queue work to handle hpd_rx offload work");
}

static void handle_hpd_rx_irq(void *param)
{
	struct amdgpu_dm_connector *aconnector = (struct amdgpu_dm_connector *)param;
	struct drm_connector *connector = &aconnector->base;
	struct drm_device *dev = connector->dev;
	struct dc_link *dc_link = aconnector->dc_link;
	bool is_mst_root_connector = aconnector->mst_mgr.mst_state;
	bool result = false;
	enum dc_connection_type new_connection_type = dc_connection_none;
	struct amdgpu_device *adev = drm_to_adev(dev);
	union hpd_irq_data hpd_irq_data;
	bool link_loss = false;
	bool has_left_work = false;
	int idx = dc_link->link_index;
	struct hpd_rx_irq_offload_work_queue *offload_wq = &adev->dm.hpd_rx_offload_wq[idx];
	struct dc *dc = aconnector->dc_link->ctx->dc;

	memset(&hpd_irq_data, 0, sizeof(hpd_irq_data));

	if (adev->dm.disable_hpd_irq)
		return;

	/*
	 * TODO:Temporary add mutex to protect hpd interrupt not have a gpio
	 * conflict, after implement i2c helper, this mutex should be
	 * retired.
	 */
	mutex_lock(&aconnector->hpd_lock);

	result = dc_link_handle_hpd_rx_irq(dc_link, &hpd_irq_data,
						&link_loss, true, &has_left_work);

	if (!has_left_work)
		goto out;

	if (hpd_irq_data.bytes.device_service_irq.bits.AUTOMATED_TEST) {
		schedule_hpd_rx_offload_work(offload_wq, hpd_irq_data);
		goto out;
	}

	if (dc_link_dp_allow_hpd_rx_irq(dc_link)) {
		if (hpd_irq_data.bytes.device_service_irq.bits.UP_REQ_MSG_RDY ||
			hpd_irq_data.bytes.device_service_irq.bits.DOWN_REP_MSG_RDY) {
			bool skip = false;

			/*
			 * DOWN_REP_MSG_RDY is also handled by polling method
			 * mgr->cbs->poll_hpd_irq()
			 */
			spin_lock(&offload_wq->offload_lock);
			skip = offload_wq->is_handling_mst_msg_rdy_event;

			if (!skip)
				offload_wq->is_handling_mst_msg_rdy_event = true;

			spin_unlock(&offload_wq->offload_lock);

			if (!skip)
				schedule_hpd_rx_offload_work(offload_wq, hpd_irq_data);

			goto out;
		}

		if (link_loss) {
			bool skip = false;

			spin_lock(&offload_wq->offload_lock);
			skip = offload_wq->is_handling_link_loss;

			if (!skip)
				offload_wq->is_handling_link_loss = true;

			spin_unlock(&offload_wq->offload_lock);

			if (!skip)
				schedule_hpd_rx_offload_work(offload_wq, hpd_irq_data);

			goto out;
		}
	}

out:
	if (result && !is_mst_root_connector) {
		/* Downstream Port status changed. */
		if (!dc_link_detect_connection_type(dc_link, &new_connection_type))
			DRM_ERROR("KMS: Failed to detect connector\n");

		if (aconnector->base.force && new_connection_type == dc_connection_none) {
			emulated_link_detect(dc_link);

			if (aconnector->fake_enable)
				aconnector->fake_enable = false;

			amdgpu_dm_update_connector_after_detect(aconnector);


			drm_modeset_lock_all(dev);
			dm_restore_drm_connector_state(dev, connector);
			drm_modeset_unlock_all(dev);

			drm_kms_helper_connector_hotplug_event(connector);
		} else {
			bool ret = false;

			mutex_lock(&adev->dm.dc_lock);
			dc_exit_ips_for_hw_access(dc);
			ret = dc_link_detect(dc_link, DETECT_REASON_HPDRX);
			mutex_unlock(&adev->dm.dc_lock);

			if (ret) {
				if (aconnector->fake_enable)
					aconnector->fake_enable = false;

				amdgpu_dm_update_connector_after_detect(aconnector);

				drm_modeset_lock_all(dev);
				dm_restore_drm_connector_state(dev, connector);
				drm_modeset_unlock_all(dev);

				drm_kms_helper_connector_hotplug_event(connector);
			}
		}
	}
	if (hpd_irq_data.bytes.device_service_irq.bits.CP_IRQ) {
		if (adev->dm.hdcp_workqueue)
			hdcp_handle_cpirq(adev->dm.hdcp_workqueue,  aconnector->base.index);
	}

	if (dc_link->type != dc_connection_mst_branch)
		drm_dp_cec_irq(&aconnector->dm_dp_aux.aux);

	mutex_unlock(&aconnector->hpd_lock);
}

static int register_hpd_handlers(struct amdgpu_device *adev)
{
	struct drm_device *dev = adev_to_drm(adev);
	struct drm_connector *connector;
	struct amdgpu_dm_connector *aconnector;
	const struct dc_link *dc_link;
	struct dc_interrupt_params int_params = {0};

	int_params.requested_polarity = INTERRUPT_POLARITY_DEFAULT;
	int_params.current_polarity = INTERRUPT_POLARITY_DEFAULT;

	if (dc_is_dmub_outbox_supported(adev->dm.dc)) {
		if (!register_dmub_notify_callback(adev, DMUB_NOTIFICATION_HPD,
			dmub_hpd_callback, true)) {
			DRM_ERROR("amdgpu: fail to register dmub hpd callback");
			return -EINVAL;
		}

		if (!register_dmub_notify_callback(adev, DMUB_NOTIFICATION_HPD_IRQ,
			dmub_hpd_callback, true)) {
			DRM_ERROR("amdgpu: fail to register dmub hpd callback");
			return -EINVAL;
		}

		if (!register_dmub_notify_callback(adev, DMUB_NOTIFICATION_HPD_SENSE_NOTIFY,
			dmub_hpd_sense_callback, true)) {
			DRM_ERROR("amdgpu: fail to register dmub hpd sense callback");
			return -EINVAL;
		}
	}

	list_for_each_entry(connector,
			&dev->mode_config.connector_list, head)	{

		if (connector->connector_type == DRM_MODE_CONNECTOR_WRITEBACK)
			continue;

		aconnector = to_amdgpu_dm_connector(connector);
		dc_link = aconnector->dc_link;

		if (dc_link->irq_source_hpd != DC_IRQ_SOURCE_INVALID) {
			int_params.int_context = INTERRUPT_LOW_IRQ_CONTEXT;
			int_params.irq_source = dc_link->irq_source_hpd;

			if (int_params.irq_source == DC_IRQ_SOURCE_INVALID ||
				int_params.irq_source  < DC_IRQ_SOURCE_HPD1 ||
				int_params.irq_source  > DC_IRQ_SOURCE_HPD6) {
				DRM_ERROR("Failed to register hpd irq!\n");
				return -EINVAL;
			}

			if (!amdgpu_dm_irq_register_interrupt(adev, &int_params,
				handle_hpd_irq, (void *) aconnector))
				return -ENOMEM;
		}

		if (dc_link->irq_source_hpd_rx != DC_IRQ_SOURCE_INVALID) {

			/* Also register for DP short pulse (hpd_rx). */
			int_params.int_context = INTERRUPT_LOW_IRQ_CONTEXT;
			int_params.irq_source =	dc_link->irq_source_hpd_rx;

			if (int_params.irq_source == DC_IRQ_SOURCE_INVALID ||
				int_params.irq_source  < DC_IRQ_SOURCE_HPD1RX ||
				int_params.irq_source  > DC_IRQ_SOURCE_HPD6RX) {
				DRM_ERROR("Failed to register hpd rx irq!\n");
				return -EINVAL;
			}

			if (!amdgpu_dm_irq_register_interrupt(adev, &int_params,
				handle_hpd_rx_irq, (void *) aconnector))
				return -ENOMEM;
		}
	}
	return 0;
}

#if defined(CONFIG_DRM_AMD_DC_SI)
/* Register IRQ sources and initialize IRQ callbacks */
static int dce60_register_irq_handlers(struct amdgpu_device *adev)
{
	struct dc *dc = adev->dm.dc;
	struct common_irq_params *c_irq_params;
	struct dc_interrupt_params int_params = {0};
	int r;
	int i;
	unsigned int client_id = AMDGPU_IRQ_CLIENTID_LEGACY;

	int_params.requested_polarity = INTERRUPT_POLARITY_DEFAULT;
	int_params.current_polarity = INTERRUPT_POLARITY_DEFAULT;

	/*
	 * Actions of amdgpu_irq_add_id():
	 * 1. Register a set() function with base driver.
	 *    Base driver will call set() function to enable/disable an
	 *    interrupt in DC hardware.
	 * 2. Register amdgpu_dm_irq_handler().
	 *    Base driver will call amdgpu_dm_irq_handler() for ALL interrupts
	 *    coming from DC hardware.
	 *    amdgpu_dm_irq_handler() will re-direct the interrupt to DC
	 *    for acknowledging and handling.
	 */

	/* Use VBLANK interrupt */
	for (i = 0; i < adev->mode_info.num_crtc; i++) {
		r = amdgpu_irq_add_id(adev, client_id, i + 1, &adev->crtc_irq);
		if (r) {
			DRM_ERROR("Failed to add crtc irq id!\n");
			return r;
		}

		int_params.int_context = INTERRUPT_HIGH_IRQ_CONTEXT;
		int_params.irq_source =
			dc_interrupt_to_irq_source(dc, i + 1, 0);

		if (int_params.irq_source == DC_IRQ_SOURCE_INVALID ||
			int_params.irq_source  < DC_IRQ_SOURCE_VBLANK1 ||
			int_params.irq_source  > DC_IRQ_SOURCE_VBLANK6) {
			DRM_ERROR("Failed to register vblank irq!\n");
			return -EINVAL;
		}

		c_irq_params = &adev->dm.vblank_params[int_params.irq_source - DC_IRQ_SOURCE_VBLANK1];

		c_irq_params->adev = adev;
		c_irq_params->irq_src = int_params.irq_source;

		if (!amdgpu_dm_irq_register_interrupt(adev, &int_params,
			dm_crtc_high_irq, c_irq_params))
			return -ENOMEM;
	}

	/* Use GRPH_PFLIP interrupt */
	for (i = VISLANDS30_IV_SRCID_D1_GRPH_PFLIP;
			i <= VISLANDS30_IV_SRCID_D6_GRPH_PFLIP; i += 2) {
		r = amdgpu_irq_add_id(adev, client_id, i, &adev->pageflip_irq);
		if (r) {
			DRM_ERROR("Failed to add page flip irq id!\n");
			return r;
		}

		int_params.int_context = INTERRUPT_HIGH_IRQ_CONTEXT;
		int_params.irq_source =
			dc_interrupt_to_irq_source(dc, i, 0);

		if (int_params.irq_source == DC_IRQ_SOURCE_INVALID ||
			int_params.irq_source  < DC_IRQ_SOURCE_PFLIP_FIRST ||
			int_params.irq_source  > DC_IRQ_SOURCE_PFLIP_LAST) {
			DRM_ERROR("Failed to register pflip irq!\n");
			return -EINVAL;
		}

		c_irq_params = &adev->dm.pflip_params[int_params.irq_source - DC_IRQ_SOURCE_PFLIP_FIRST];

		c_irq_params->adev = adev;
		c_irq_params->irq_src = int_params.irq_source;

		if (!amdgpu_dm_irq_register_interrupt(adev, &int_params,
			dm_pflip_high_irq, c_irq_params))
			return -ENOMEM;
	}

	/* HPD */
	r = amdgpu_irq_add_id(adev, client_id,
			VISLANDS30_IV_SRCID_HOTPLUG_DETECT_A, &adev->hpd_irq);
	if (r) {
		DRM_ERROR("Failed to add hpd irq id!\n");
		return r;
	}

	r = register_hpd_handlers(adev);

	return r;
}
#endif

/* Register IRQ sources and initialize IRQ callbacks */
static int dce110_register_irq_handlers(struct amdgpu_device *adev)
{
	struct dc *dc = adev->dm.dc;
	struct common_irq_params *c_irq_params;
	struct dc_interrupt_params int_params = {0};
	int r;
	int i;
	unsigned int client_id = AMDGPU_IRQ_CLIENTID_LEGACY;

	if (adev->family >= AMDGPU_FAMILY_AI)
		client_id = SOC15_IH_CLIENTID_DCE;

	int_params.requested_polarity = INTERRUPT_POLARITY_DEFAULT;
	int_params.current_polarity = INTERRUPT_POLARITY_DEFAULT;

	/*
	 * Actions of amdgpu_irq_add_id():
	 * 1. Register a set() function with base driver.
	 *    Base driver will call set() function to enable/disable an
	 *    interrupt in DC hardware.
	 * 2. Register amdgpu_dm_irq_handler().
	 *    Base driver will call amdgpu_dm_irq_handler() for ALL interrupts
	 *    coming from DC hardware.
	 *    amdgpu_dm_irq_handler() will re-direct the interrupt to DC
	 *    for acknowledging and handling.
	 */

	/* Use VBLANK interrupt */
	for (i = VISLANDS30_IV_SRCID_D1_VERTICAL_INTERRUPT0; i <= VISLANDS30_IV_SRCID_D6_VERTICAL_INTERRUPT0; i++) {
		r = amdgpu_irq_add_id(adev, client_id, i, &adev->crtc_irq);
		if (r) {
			DRM_ERROR("Failed to add crtc irq id!\n");
			return r;
		}

		int_params.int_context = INTERRUPT_HIGH_IRQ_CONTEXT;
		int_params.irq_source =
			dc_interrupt_to_irq_source(dc, i, 0);

		if (int_params.irq_source == DC_IRQ_SOURCE_INVALID ||
			int_params.irq_source  < DC_IRQ_SOURCE_VBLANK1 ||
			int_params.irq_source  > DC_IRQ_SOURCE_VBLANK6) {
			DRM_ERROR("Failed to register vblank irq!\n");
			return -EINVAL;
		}

		c_irq_params = &adev->dm.vblank_params[int_params.irq_source - DC_IRQ_SOURCE_VBLANK1];

		c_irq_params->adev = adev;
		c_irq_params->irq_src = int_params.irq_source;

		if (!amdgpu_dm_irq_register_interrupt(adev, &int_params,
			dm_crtc_high_irq, c_irq_params))
			return -ENOMEM;
	}

	/* Use VUPDATE interrupt */
	for (i = VISLANDS30_IV_SRCID_D1_V_UPDATE_INT; i <= VISLANDS30_IV_SRCID_D6_V_UPDATE_INT; i += 2) {
		r = amdgpu_irq_add_id(adev, client_id, i, &adev->vupdate_irq);
		if (r) {
			DRM_ERROR("Failed to add vupdate irq id!\n");
			return r;
		}

		int_params.int_context = INTERRUPT_HIGH_IRQ_CONTEXT;
		int_params.irq_source =
			dc_interrupt_to_irq_source(dc, i, 0);

		if (int_params.irq_source == DC_IRQ_SOURCE_INVALID ||
			int_params.irq_source  < DC_IRQ_SOURCE_VUPDATE1 ||
			int_params.irq_source  > DC_IRQ_SOURCE_VUPDATE6) {
			DRM_ERROR("Failed to register vupdate irq!\n");
			return -EINVAL;
		}

		c_irq_params = &adev->dm.vupdate_params[int_params.irq_source - DC_IRQ_SOURCE_VUPDATE1];

		c_irq_params->adev = adev;
		c_irq_params->irq_src = int_params.irq_source;

		if (!amdgpu_dm_irq_register_interrupt(adev, &int_params,
			dm_vupdate_high_irq, c_irq_params))
			return -ENOMEM;
	}

	/* Use GRPH_PFLIP interrupt */
	for (i = VISLANDS30_IV_SRCID_D1_GRPH_PFLIP;
			i <= VISLANDS30_IV_SRCID_D6_GRPH_PFLIP; i += 2) {
		r = amdgpu_irq_add_id(adev, client_id, i, &adev->pageflip_irq);
		if (r) {
			DRM_ERROR("Failed to add page flip irq id!\n");
			return r;
		}

		int_params.int_context = INTERRUPT_HIGH_IRQ_CONTEXT;
		int_params.irq_source =
			dc_interrupt_to_irq_source(dc, i, 0);

		if (int_params.irq_source == DC_IRQ_SOURCE_INVALID ||
			int_params.irq_source  < DC_IRQ_SOURCE_PFLIP_FIRST ||
			int_params.irq_source  > DC_IRQ_SOURCE_PFLIP_LAST) {
			DRM_ERROR("Failed to register pflip irq!\n");
			return -EINVAL;
		}

		c_irq_params = &adev->dm.pflip_params[int_params.irq_source - DC_IRQ_SOURCE_PFLIP_FIRST];

		c_irq_params->adev = adev;
		c_irq_params->irq_src = int_params.irq_source;

		if (!amdgpu_dm_irq_register_interrupt(adev, &int_params,
			dm_pflip_high_irq, c_irq_params))
			return -ENOMEM;
	}

	/* HPD */
	r = amdgpu_irq_add_id(adev, client_id,
			VISLANDS30_IV_SRCID_HOTPLUG_DETECT_A, &adev->hpd_irq);
	if (r) {
		DRM_ERROR("Failed to add hpd irq id!\n");
		return r;
	}

	r = register_hpd_handlers(adev);

	return r;
}

/* Register IRQ sources and initialize IRQ callbacks */
static int dcn10_register_irq_handlers(struct amdgpu_device *adev)
{
	struct dc *dc = adev->dm.dc;
	struct common_irq_params *c_irq_params;
	struct dc_interrupt_params int_params = {0};
	int r;
	int i;
#if defined(CONFIG_DRM_AMD_SECURE_DISPLAY)
	static const unsigned int vrtl_int_srcid[] = {
		DCN_1_0__SRCID__OTG1_VERTICAL_INTERRUPT0_CONTROL,
		DCN_1_0__SRCID__OTG2_VERTICAL_INTERRUPT0_CONTROL,
		DCN_1_0__SRCID__OTG3_VERTICAL_INTERRUPT0_CONTROL,
		DCN_1_0__SRCID__OTG4_VERTICAL_INTERRUPT0_CONTROL,
		DCN_1_0__SRCID__OTG5_VERTICAL_INTERRUPT0_CONTROL,
		DCN_1_0__SRCID__OTG6_VERTICAL_INTERRUPT0_CONTROL
	};
#endif

	int_params.requested_polarity = INTERRUPT_POLARITY_DEFAULT;
	int_params.current_polarity = INTERRUPT_POLARITY_DEFAULT;

	/*
	 * Actions of amdgpu_irq_add_id():
	 * 1. Register a set() function with base driver.
	 *    Base driver will call set() function to enable/disable an
	 *    interrupt in DC hardware.
	 * 2. Register amdgpu_dm_irq_handler().
	 *    Base driver will call amdgpu_dm_irq_handler() for ALL interrupts
	 *    coming from DC hardware.
	 *    amdgpu_dm_irq_handler() will re-direct the interrupt to DC
	 *    for acknowledging and handling.
	 */

	/* Use VSTARTUP interrupt */
	for (i = DCN_1_0__SRCID__DC_D1_OTG_VSTARTUP;
			i <= DCN_1_0__SRCID__DC_D1_OTG_VSTARTUP + adev->mode_info.num_crtc - 1;
			i++) {
		r = amdgpu_irq_add_id(adev, SOC15_IH_CLIENTID_DCE, i, &adev->crtc_irq);

		if (r) {
			DRM_ERROR("Failed to add crtc irq id!\n");
			return r;
		}

		int_params.int_context = INTERRUPT_HIGH_IRQ_CONTEXT;
		int_params.irq_source =
			dc_interrupt_to_irq_source(dc, i, 0);

		if (int_params.irq_source == DC_IRQ_SOURCE_INVALID ||
			int_params.irq_source  < DC_IRQ_SOURCE_VBLANK1 ||
			int_params.irq_source  > DC_IRQ_SOURCE_VBLANK6) {
			DRM_ERROR("Failed to register vblank irq!\n");
			return -EINVAL;
		}

		c_irq_params = &adev->dm.vblank_params[int_params.irq_source - DC_IRQ_SOURCE_VBLANK1];

		c_irq_params->adev = adev;
		c_irq_params->irq_src = int_params.irq_source;

		if (!amdgpu_dm_irq_register_interrupt(adev, &int_params,
			dm_crtc_high_irq, c_irq_params))
			return -ENOMEM;
	}

	/* Use otg vertical line interrupt */
#if defined(CONFIG_DRM_AMD_SECURE_DISPLAY)
	for (i = 0; i <= adev->mode_info.num_crtc - 1; i++) {
		r = amdgpu_irq_add_id(adev, SOC15_IH_CLIENTID_DCE,
				vrtl_int_srcid[i], &adev->vline0_irq);

		if (r) {
			DRM_ERROR("Failed to add vline0 irq id!\n");
			return r;
		}

		int_params.int_context = INTERRUPT_HIGH_IRQ_CONTEXT;
		int_params.irq_source =
			dc_interrupt_to_irq_source(dc, vrtl_int_srcid[i], 0);

		if (int_params.irq_source == DC_IRQ_SOURCE_INVALID ||
			int_params.irq_source < DC_IRQ_SOURCE_DC1_VLINE0 ||
			int_params.irq_source > DC_IRQ_SOURCE_DC6_VLINE0) {
			DRM_ERROR("Failed to register vline0 irq!\n");
			return -EINVAL;
		}

		c_irq_params = &adev->dm.vline0_params[int_params.irq_source
					- DC_IRQ_SOURCE_DC1_VLINE0];

		c_irq_params->adev = adev;
		c_irq_params->irq_src = int_params.irq_source;

		if (!amdgpu_dm_irq_register_interrupt(adev, &int_params,
			dm_dcn_vertical_interrupt0_high_irq,
			c_irq_params))
			return -ENOMEM;
	}
#endif

	/* Use VUPDATE_NO_LOCK interrupt on DCN, which seems to correspond to
	 * the regular VUPDATE interrupt on DCE. We want DC_IRQ_SOURCE_VUPDATEx
	 * to trigger at end of each vblank, regardless of state of the lock,
	 * matching DCE behaviour.
	 */
	for (i = DCN_1_0__SRCID__OTG0_IHC_V_UPDATE_NO_LOCK_INTERRUPT;
	     i <= DCN_1_0__SRCID__OTG0_IHC_V_UPDATE_NO_LOCK_INTERRUPT + adev->mode_info.num_crtc - 1;
	     i++) {
		r = amdgpu_irq_add_id(adev, SOC15_IH_CLIENTID_DCE, i, &adev->vupdate_irq);

		if (r) {
			DRM_ERROR("Failed to add vupdate irq id!\n");
			return r;
		}

		int_params.int_context = INTERRUPT_HIGH_IRQ_CONTEXT;
		int_params.irq_source =
			dc_interrupt_to_irq_source(dc, i, 0);

		if (int_params.irq_source == DC_IRQ_SOURCE_INVALID ||
			int_params.irq_source  < DC_IRQ_SOURCE_VUPDATE1 ||
			int_params.irq_source  > DC_IRQ_SOURCE_VUPDATE6) {
			DRM_ERROR("Failed to register vupdate irq!\n");
			return -EINVAL;
		}

		c_irq_params = &adev->dm.vupdate_params[int_params.irq_source - DC_IRQ_SOURCE_VUPDATE1];

		c_irq_params->adev = adev;
		c_irq_params->irq_src = int_params.irq_source;

		if (!amdgpu_dm_irq_register_interrupt(adev, &int_params,
			dm_vupdate_high_irq, c_irq_params))
			return -ENOMEM;
	}

	/* Use GRPH_PFLIP interrupt */
	for (i = DCN_1_0__SRCID__HUBP0_FLIP_INTERRUPT;
			i <= DCN_1_0__SRCID__HUBP0_FLIP_INTERRUPT + dc->caps.max_otg_num - 1;
			i++) {
		r = amdgpu_irq_add_id(adev, SOC15_IH_CLIENTID_DCE, i, &adev->pageflip_irq);
		if (r) {
			DRM_ERROR("Failed to add page flip irq id!\n");
			return r;
		}

		int_params.int_context = INTERRUPT_HIGH_IRQ_CONTEXT;
		int_params.irq_source =
			dc_interrupt_to_irq_source(dc, i, 0);

		if (int_params.irq_source == DC_IRQ_SOURCE_INVALID ||
			int_params.irq_source  < DC_IRQ_SOURCE_PFLIP_FIRST ||
			int_params.irq_source  > DC_IRQ_SOURCE_PFLIP_LAST) {
			DRM_ERROR("Failed to register pflip irq!\n");
			return -EINVAL;
		}

		c_irq_params = &adev->dm.pflip_params[int_params.irq_source - DC_IRQ_SOURCE_PFLIP_FIRST];

		c_irq_params->adev = adev;
		c_irq_params->irq_src = int_params.irq_source;

		if (!amdgpu_dm_irq_register_interrupt(adev, &int_params,
			dm_pflip_high_irq, c_irq_params))
			return -ENOMEM;
	}

	/* HPD */
	r = amdgpu_irq_add_id(adev, SOC15_IH_CLIENTID_DCE, DCN_1_0__SRCID__DC_HPD1_INT,
			&adev->hpd_irq);
	if (r) {
		DRM_ERROR("Failed to add hpd irq id!\n");
		return r;
	}

	r = register_hpd_handlers(adev);

	return r;
}
/* Register Outbox IRQ sources and initialize IRQ callbacks */
static int register_outbox_irq_handlers(struct amdgpu_device *adev)
{
	struct dc *dc = adev->dm.dc;
	struct common_irq_params *c_irq_params;
	struct dc_interrupt_params int_params = {0};
	int r, i;

	int_params.requested_polarity = INTERRUPT_POLARITY_DEFAULT;
	int_params.current_polarity = INTERRUPT_POLARITY_DEFAULT;

	r = amdgpu_irq_add_id(adev, SOC15_IH_CLIENTID_DCE, DCN_1_0__SRCID__DMCUB_OUTBOX_LOW_PRIORITY_READY_INT,
			&adev->dmub_outbox_irq);
	if (r) {
		DRM_ERROR("Failed to add outbox irq id!\n");
		return r;
	}

	if (dc->ctx->dmub_srv) {
		i = DCN_1_0__SRCID__DMCUB_OUTBOX_LOW_PRIORITY_READY_INT;
		int_params.int_context = INTERRUPT_LOW_IRQ_CONTEXT;
		int_params.irq_source =
		dc_interrupt_to_irq_source(dc, i, 0);

		c_irq_params = &adev->dm.dmub_outbox_params[0];

		c_irq_params->adev = adev;
		c_irq_params->irq_src = int_params.irq_source;

		if (!amdgpu_dm_irq_register_interrupt(adev, &int_params,
			dm_dmub_outbox1_low_irq, c_irq_params))
			return -ENOMEM;
	}

	return 0;
}

/*
 * Acquires the lock for the atomic state object and returns
 * the new atomic state.
 *
 * This should only be called during atomic check.
 */
int dm_atomic_get_state(struct drm_atomic_state *state,
			struct dm_atomic_state **dm_state)
{
	struct drm_device *dev = state->dev;
	struct amdgpu_device *adev = drm_to_adev(dev);
	struct amdgpu_display_manager *dm = &adev->dm;
	struct drm_private_state *priv_state;

	if (*dm_state)
		return 0;

	priv_state = drm_atomic_get_private_obj_state(state, &dm->atomic_obj);
	if (IS_ERR(priv_state))
		return PTR_ERR(priv_state);

	*dm_state = to_dm_atomic_state(priv_state);

	return 0;
}

static struct dm_atomic_state *
dm_atomic_get_new_state(struct drm_atomic_state *state)
{
	struct drm_device *dev = state->dev;
	struct amdgpu_device *adev = drm_to_adev(dev);
	struct amdgpu_display_manager *dm = &adev->dm;
	struct drm_private_obj *obj;
	struct drm_private_state *new_obj_state;
	int i;

	for_each_new_private_obj_in_state(state, obj, new_obj_state, i) {
		if (obj->funcs == dm->atomic_obj.funcs)
			return to_dm_atomic_state(new_obj_state);
	}

	return NULL;
}

static struct drm_private_state *
dm_atomic_duplicate_state(struct drm_private_obj *obj)
{
	struct dm_atomic_state *old_state, *new_state;

	new_state = kzalloc(sizeof(*new_state), GFP_KERNEL);
	if (!new_state)
		return NULL;

	__drm_atomic_helper_private_obj_duplicate_state(obj, &new_state->base);

	old_state = to_dm_atomic_state(obj->state);

	if (old_state && old_state->context)
		new_state->context = dc_state_create_copy(old_state->context);

	if (!new_state->context) {
		kfree(new_state);
		return NULL;
	}

	return &new_state->base;
}

static void dm_atomic_destroy_state(struct drm_private_obj *obj,
				    struct drm_private_state *state)
{
	struct dm_atomic_state *dm_state = to_dm_atomic_state(state);

	if (dm_state && dm_state->context)
		dc_state_release(dm_state->context);

	kfree(dm_state);
}

static struct drm_private_state_funcs dm_atomic_state_funcs = {
	.atomic_duplicate_state = dm_atomic_duplicate_state,
	.atomic_destroy_state = dm_atomic_destroy_state,
};

static int amdgpu_dm_mode_config_init(struct amdgpu_device *adev)
{
	struct dm_atomic_state *state;
	int r;

	adev->mode_info.mode_config_initialized = true;

	adev_to_drm(adev)->mode_config.funcs = (void *)&amdgpu_dm_mode_funcs;
	adev_to_drm(adev)->mode_config.helper_private = &amdgpu_dm_mode_config_helperfuncs;

	adev_to_drm(adev)->mode_config.max_width = 16384;
	adev_to_drm(adev)->mode_config.max_height = 16384;

	adev_to_drm(adev)->mode_config.preferred_depth = 24;
	if (adev->asic_type == CHIP_HAWAII)
		/* disable prefer shadow for now due to hibernation issues */
		adev_to_drm(adev)->mode_config.prefer_shadow = 0;
	else
		adev_to_drm(adev)->mode_config.prefer_shadow = 1;
	/* indicates support for immediate flip */
	adev_to_drm(adev)->mode_config.async_page_flip = true;

	state = kzalloc(sizeof(*state), GFP_KERNEL);
	if (!state)
		return -ENOMEM;

	state->context = dc_state_create_current_copy(adev->dm.dc);
	if (!state->context) {
		kfree(state);
		return -ENOMEM;
	}

	drm_atomic_private_obj_init(adev_to_drm(adev),
				    &adev->dm.atomic_obj,
				    &state->base,
				    &dm_atomic_state_funcs);

	r = amdgpu_display_modeset_create_props(adev);
	if (r) {
		dc_state_release(state->context);
		kfree(state);
		return r;
	}

#ifdef AMD_PRIVATE_COLOR
	if (amdgpu_dm_create_color_properties(adev)) {
		dc_state_release(state->context);
		kfree(state);
		return -ENOMEM;
	}
#endif

	r = amdgpu_dm_audio_init(adev);
	if (r) {
		dc_state_release(state->context);
		kfree(state);
		return r;
	}

	return 0;
}

#define AMDGPU_DM_DEFAULT_MIN_BACKLIGHT 12
#define AMDGPU_DM_DEFAULT_MAX_BACKLIGHT 255
#define AMDGPU_DM_MIN_SPREAD ((AMDGPU_DM_DEFAULT_MAX_BACKLIGHT - AMDGPU_DM_DEFAULT_MIN_BACKLIGHT) / 2)
#define AUX_BL_DEFAULT_TRANSITION_TIME_MS 50

static void amdgpu_dm_update_backlight_caps(struct amdgpu_display_manager *dm,
					    int bl_idx)
{
#if defined(CONFIG_ACPI)
	struct amdgpu_dm_backlight_caps caps;

	memset(&caps, 0, sizeof(caps));

	if (dm->backlight_caps[bl_idx].caps_valid)
		return;

	amdgpu_acpi_get_backlight_caps(&caps);

	/* validate the firmware value is sane */
	if (caps.caps_valid) {
		int spread = caps.max_input_signal - caps.min_input_signal;

		if (caps.max_input_signal > AMDGPU_DM_DEFAULT_MAX_BACKLIGHT ||
		    caps.min_input_signal < 0 ||
		    spread > AMDGPU_DM_DEFAULT_MAX_BACKLIGHT ||
		    spread < AMDGPU_DM_MIN_SPREAD) {
			DRM_DEBUG_KMS("DM: Invalid backlight caps: min=%d, max=%d\n",
				      caps.min_input_signal, caps.max_input_signal);
			caps.caps_valid = false;
		}
	}

	if (caps.caps_valid) {
		dm->backlight_caps[bl_idx].caps_valid = true;
		if (caps.aux_support)
			return;
		dm->backlight_caps[bl_idx].min_input_signal = caps.min_input_signal;
		dm->backlight_caps[bl_idx].max_input_signal = caps.max_input_signal;
	} else {
		dm->backlight_caps[bl_idx].min_input_signal =
				AMDGPU_DM_DEFAULT_MIN_BACKLIGHT;
		dm->backlight_caps[bl_idx].max_input_signal =
				AMDGPU_DM_DEFAULT_MAX_BACKLIGHT;
	}
#else
	if (dm->backlight_caps[bl_idx].aux_support)
		return;

	dm->backlight_caps[bl_idx].min_input_signal = AMDGPU_DM_DEFAULT_MIN_BACKLIGHT;
	dm->backlight_caps[bl_idx].max_input_signal = AMDGPU_DM_DEFAULT_MAX_BACKLIGHT;
#endif
}

static int get_brightness_range(const struct amdgpu_dm_backlight_caps *caps,
				unsigned int *min, unsigned int *max)
{
	if (!caps)
		return 0;

	if (caps->aux_support) {
		// Firmware limits are in nits, DC API wants millinits.
		*max = 1000 * caps->aux_max_input_signal;
		*min = 1000 * caps->aux_min_input_signal;
	} else {
		// Firmware limits are 8-bit, PWM control is 16-bit.
		*max = 0x101 * caps->max_input_signal;
		*min = 0x101 * caps->min_input_signal;
	}
	return 1;
}

static u32 convert_brightness_from_user(const struct amdgpu_dm_backlight_caps *caps,
					uint32_t brightness)
{
	unsigned int min, max;

	if (!get_brightness_range(caps, &min, &max))
		return brightness;

	// Rescale 0..255 to min..max
	return min + DIV_ROUND_CLOSEST((max - min) * brightness,
				       AMDGPU_MAX_BL_LEVEL);
}

static u32 convert_brightness_to_user(const struct amdgpu_dm_backlight_caps *caps,
				      uint32_t brightness)
{
	unsigned int min, max;

	if (!get_brightness_range(caps, &min, &max))
		return brightness;

	if (brightness < min)
		return 0;
	// Rescale min..max to 0..255
	return DIV_ROUND_CLOSEST(AMDGPU_MAX_BL_LEVEL * (brightness - min),
				 max - min);
}

static void amdgpu_dm_backlight_set_level(struct amdgpu_display_manager *dm,
					 int bl_idx,
					 u32 user_brightness)
{
	struct amdgpu_dm_backlight_caps caps;
	struct dc_link *link;
	u32 brightness;
	bool rc, reallow_idle = false;
<<<<<<< HEAD
=======
	struct drm_connector *connector;

	list_for_each_entry(connector, &dm->ddev->mode_config.connector_list, head) {
		struct amdgpu_dm_connector *aconnector = to_amdgpu_dm_connector(connector);

		if (aconnector->bl_idx != bl_idx)
			continue;

		/* if connector is off, save the brightness for next time it's on */
		if (!aconnector->base.encoder) {
			dm->brightness[bl_idx] = user_brightness;
			dm->actual_brightness[bl_idx] = 0;
			return;
		}
	}
>>>>>>> ec0589e5

	amdgpu_dm_update_backlight_caps(dm, bl_idx);
	caps = dm->backlight_caps[bl_idx];

	dm->brightness[bl_idx] = user_brightness;
	/* update scratch register */
	if (bl_idx == 0)
		amdgpu_atombios_scratch_regs_set_backlight_level(dm->adev, dm->brightness[bl_idx]);
	brightness = convert_brightness_from_user(&caps, dm->brightness[bl_idx]);
	link = (struct dc_link *)dm->backlight_link[bl_idx];

	/* Change brightness based on AUX property */
	mutex_lock(&dm->dc_lock);
	if (dm->dc->caps.ips_support && dm->dc->ctx->dmub_srv->idle_allowed) {
		dc_allow_idle_optimizations(dm->dc, false);
		reallow_idle = true;
	}

	if (caps.aux_support) {
		rc = dc_link_set_backlight_level_nits(link, true, brightness,
						      AUX_BL_DEFAULT_TRANSITION_TIME_MS);
		if (!rc)
			DRM_DEBUG("DM: Failed to update backlight via AUX on eDP[%d]\n", bl_idx);
	} else {
		rc = dc_link_set_backlight_level(link, brightness, 0);
		if (!rc)
			DRM_DEBUG("DM: Failed to update backlight on eDP[%d]\n", bl_idx);
	}

	if (dm->dc->caps.ips_support && reallow_idle)
		dc_allow_idle_optimizations(dm->dc, true);

	mutex_unlock(&dm->dc_lock);

	if (rc)
		dm->actual_brightness[bl_idx] = user_brightness;
}

static int amdgpu_dm_backlight_update_status(struct backlight_device *bd)
{
	struct amdgpu_display_manager *dm = bl_get_data(bd);
	int i;

	for (i = 0; i < dm->num_of_edps; i++) {
		if (bd == dm->backlight_dev[i])
			break;
	}
	if (i >= AMDGPU_DM_MAX_NUM_EDP)
		i = 0;
	amdgpu_dm_backlight_set_level(dm, i, bd->props.brightness);

	return 0;
}

static u32 amdgpu_dm_backlight_get_level(struct amdgpu_display_manager *dm,
					 int bl_idx)
{
	int ret;
	struct amdgpu_dm_backlight_caps caps;
	struct dc_link *link = (struct dc_link *)dm->backlight_link[bl_idx];

	amdgpu_dm_update_backlight_caps(dm, bl_idx);
	caps = dm->backlight_caps[bl_idx];

	if (caps.aux_support) {
		u32 avg, peak;
		bool rc;

		rc = dc_link_get_backlight_level_nits(link, &avg, &peak);
		if (!rc)
			return dm->brightness[bl_idx];
		return convert_brightness_to_user(&caps, avg);
	}

	ret = dc_link_get_backlight_level(link);

	if (ret == DC_ERROR_UNEXPECTED)
		return dm->brightness[bl_idx];

	return convert_brightness_to_user(&caps, ret);
}

static int amdgpu_dm_backlight_get_brightness(struct backlight_device *bd)
{
	struct amdgpu_display_manager *dm = bl_get_data(bd);
	int i;

	for (i = 0; i < dm->num_of_edps; i++) {
		if (bd == dm->backlight_dev[i])
			break;
	}
	if (i >= AMDGPU_DM_MAX_NUM_EDP)
		i = 0;
	return amdgpu_dm_backlight_get_level(dm, i);
}

static const struct backlight_ops amdgpu_dm_backlight_ops = {
	.options = BL_CORE_SUSPENDRESUME,
	.get_brightness = amdgpu_dm_backlight_get_brightness,
	.update_status	= amdgpu_dm_backlight_update_status,
};

static void
amdgpu_dm_register_backlight_device(struct amdgpu_dm_connector *aconnector)
{
	struct drm_device *drm = aconnector->base.dev;
	struct amdgpu_display_manager *dm = &drm_to_adev(drm)->dm;
	struct backlight_properties props = { 0 };
	struct amdgpu_dm_backlight_caps caps = { 0 };
	char bl_name[16];
	int min, max;

	if (aconnector->bl_idx == -1)
		return;

	if (!acpi_video_backlight_use_native()) {
		drm_info(drm, "Skipping amdgpu DM backlight registration\n");
		/* Try registering an ACPI video backlight device instead. */
		acpi_video_register_backlight();
		return;
	}

	amdgpu_acpi_get_backlight_caps(&caps);
	if (caps.caps_valid && get_brightness_range(&caps, &min, &max)) {
		if (power_supply_is_system_supplied() > 0)
			props.brightness = DIV_ROUND_CLOSEST((max - min) * caps.ac_level, 100);
		else
			props.brightness = DIV_ROUND_CLOSEST((max - min) * caps.dc_level, 100);
		/* min is zero, so max needs to be adjusted */
		props.max_brightness = max - min;
		drm_dbg(drm, "Backlight caps: min: %d, max: %d, ac %d, dc %d\n", min, max,
			caps.ac_level, caps.dc_level);
	} else
		props.brightness = AMDGPU_MAX_BL_LEVEL;

	props.max_brightness = AMDGPU_MAX_BL_LEVEL;
	props.type = BACKLIGHT_RAW;

	snprintf(bl_name, sizeof(bl_name), "amdgpu_bl%d",
		 drm->primary->index + aconnector->bl_idx);

	dm->backlight_dev[aconnector->bl_idx] =
		backlight_device_register(bl_name, aconnector->base.kdev, dm,
					  &amdgpu_dm_backlight_ops, &props);
	dm->brightness[aconnector->bl_idx] = props.brightness;

	if (IS_ERR(dm->backlight_dev[aconnector->bl_idx])) {
		DRM_ERROR("DM: Backlight registration failed!\n");
		dm->backlight_dev[aconnector->bl_idx] = NULL;
	} else
		DRM_DEBUG_DRIVER("DM: Registered Backlight device: %s\n", bl_name);
}

static int initialize_plane(struct amdgpu_display_manager *dm,
			    struct amdgpu_mode_info *mode_info, int plane_id,
			    enum drm_plane_type plane_type,
			    const struct dc_plane_cap *plane_cap)
{
	struct drm_plane *plane;
	unsigned long possible_crtcs;
	int ret = 0;

	plane = kzalloc(sizeof(struct drm_plane), GFP_KERNEL);
	if (!plane) {
		DRM_ERROR("KMS: Failed to allocate plane\n");
		return -ENOMEM;
	}
	plane->type = plane_type;

	/*
	 * HACK: IGT tests expect that the primary plane for a CRTC
	 * can only have one possible CRTC. Only expose support for
	 * any CRTC if they're not going to be used as a primary plane
	 * for a CRTC - like overlay or underlay planes.
	 */
	possible_crtcs = 1 << plane_id;
	if (plane_id >= dm->dc->caps.max_streams)
		possible_crtcs = 0xff;

	ret = amdgpu_dm_plane_init(dm, plane, possible_crtcs, plane_cap);

	if (ret) {
		DRM_ERROR("KMS: Failed to initialize plane\n");
		kfree(plane);
		return ret;
	}

	if (mode_info)
		mode_info->planes[plane_id] = plane;

	return ret;
}


static void setup_backlight_device(struct amdgpu_display_manager *dm,
				   struct amdgpu_dm_connector *aconnector)
{
	struct dc_link *link = aconnector->dc_link;
	int bl_idx = dm->num_of_edps;

	if (!(link->connector_signal & (SIGNAL_TYPE_EDP | SIGNAL_TYPE_LVDS)) ||
	    link->type == dc_connection_none)
		return;

	if (dm->num_of_edps >= AMDGPU_DM_MAX_NUM_EDP) {
		drm_warn(adev_to_drm(dm->adev), "Too much eDP connections, skipping backlight setup for additional eDPs\n");
		return;
	}

	aconnector->bl_idx = bl_idx;

	amdgpu_dm_update_backlight_caps(dm, bl_idx);
	dm->backlight_link[bl_idx] = link;
	dm->num_of_edps++;

	update_connector_ext_caps(aconnector);
}

static void amdgpu_set_panel_orientation(struct drm_connector *connector);

/*
 * In this architecture, the association
 * connector -> encoder -> crtc
 * id not really requried. The crtc and connector will hold the
 * display_index as an abstraction to use with DAL component
 *
 * Returns 0 on success
 */
static int amdgpu_dm_initialize_drm_device(struct amdgpu_device *adev)
{
	struct amdgpu_display_manager *dm = &adev->dm;
	s32 i;
	struct amdgpu_dm_connector *aconnector = NULL;
	struct amdgpu_encoder *aencoder = NULL;
	struct amdgpu_mode_info *mode_info = &adev->mode_info;
	u32 link_cnt;
	s32 primary_planes;
	enum dc_connection_type new_connection_type = dc_connection_none;
	const struct dc_plane_cap *plane;
	bool psr_feature_enabled = false;
	bool replay_feature_enabled = false;
	int max_overlay = dm->dc->caps.max_slave_planes;

	dm->display_indexes_num = dm->dc->caps.max_streams;
	/* Update the actual used number of crtc */
	adev->mode_info.num_crtc = adev->dm.display_indexes_num;

	amdgpu_dm_set_irq_funcs(adev);

	link_cnt = dm->dc->caps.max_links;
	if (amdgpu_dm_mode_config_init(dm->adev)) {
		DRM_ERROR("DM: Failed to initialize mode config\n");
		return -EINVAL;
	}

	/* There is one primary plane per CRTC */
	primary_planes = dm->dc->caps.max_streams;
	if (primary_planes > AMDGPU_MAX_PLANES) {
		DRM_ERROR("DM: Plane nums out of 6 planes\n");
		return -EINVAL;
	}

	/*
	 * Initialize primary planes, implicit planes for legacy IOCTLS.
	 * Order is reversed to match iteration order in atomic check.
	 */
	for (i = (primary_planes - 1); i >= 0; i--) {
		plane = &dm->dc->caps.planes[i];

		if (initialize_plane(dm, mode_info, i,
				     DRM_PLANE_TYPE_PRIMARY, plane)) {
			DRM_ERROR("KMS: Failed to initialize primary plane\n");
			goto fail;
		}
	}

	/*
	 * Initialize overlay planes, index starting after primary planes.
	 * These planes have a higher DRM index than the primary planes since
	 * they should be considered as having a higher z-order.
	 * Order is reversed to match iteration order in atomic check.
	 *
	 * Only support DCN for now, and only expose one so we don't encourage
	 * userspace to use up all the pipes.
	 */
	for (i = 0; i < dm->dc->caps.max_planes; ++i) {
		struct dc_plane_cap *plane = &dm->dc->caps.planes[i];

		/* Do not create overlay if MPO disabled */
		if (amdgpu_dc_debug_mask & DC_DISABLE_MPO)
			break;

		if (plane->type != DC_PLANE_TYPE_DCN_UNIVERSAL)
			continue;

		if (!plane->pixel_format_support.argb8888)
			continue;

		if (max_overlay-- == 0)
			break;

		if (initialize_plane(dm, NULL, primary_planes + i,
				     DRM_PLANE_TYPE_OVERLAY, plane)) {
			DRM_ERROR("KMS: Failed to initialize overlay plane\n");
			goto fail;
		}
	}

	for (i = 0; i < dm->dc->caps.max_streams; i++)
		if (amdgpu_dm_crtc_init(dm, mode_info->planes[i], i)) {
			DRM_ERROR("KMS: Failed to initialize crtc\n");
			goto fail;
		}

	/* Use Outbox interrupt */
	switch (amdgpu_ip_version(adev, DCE_HWIP, 0)) {
	case IP_VERSION(3, 0, 0):
	case IP_VERSION(3, 1, 2):
	case IP_VERSION(3, 1, 3):
	case IP_VERSION(3, 1, 4):
	case IP_VERSION(3, 1, 5):
	case IP_VERSION(3, 1, 6):
	case IP_VERSION(3, 2, 0):
	case IP_VERSION(3, 2, 1):
	case IP_VERSION(2, 1, 0):
	case IP_VERSION(3, 5, 0):
	case IP_VERSION(3, 5, 1):
	case IP_VERSION(4, 0, 1):
		if (register_outbox_irq_handlers(dm->adev)) {
			DRM_ERROR("DM: Failed to initialize IRQ\n");
			goto fail;
		}
		break;
	default:
		DRM_DEBUG_KMS("Unsupported DCN IP version for outbox: 0x%X\n",
			      amdgpu_ip_version(adev, DCE_HWIP, 0));
	}

	/* Determine whether to enable Replay support by default. */
	if (!(amdgpu_dc_debug_mask & DC_DISABLE_REPLAY)) {
		switch (amdgpu_ip_version(adev, DCE_HWIP, 0)) {
		case IP_VERSION(3, 1, 4):
		case IP_VERSION(3, 1, 5):
		case IP_VERSION(3, 1, 6):
		case IP_VERSION(3, 2, 0):
		case IP_VERSION(3, 2, 1):
		case IP_VERSION(3, 5, 0):
		case IP_VERSION(3, 5, 1):
		case IP_VERSION(4, 0, 1):
 			replay_feature_enabled = true;
 			break;

		default:
			replay_feature_enabled = amdgpu_dc_feature_mask & DC_REPLAY_MASK;
			break;
		}
	}

	if (link_cnt > MAX_LINKS) {
		DRM_ERROR(
			"KMS: Cannot support more than %d display indexes\n",
				MAX_LINKS);
		goto fail;
	}

	/* loops over all connectors on the board */
	for (i = 0; i < link_cnt; i++) {
		struct dc_link *link = NULL;

		link = dc_get_link_at_index(dm->dc, i);

		if (link->connector_signal == SIGNAL_TYPE_VIRTUAL) {
			struct amdgpu_dm_wb_connector *wbcon = kzalloc(sizeof(*wbcon), GFP_KERNEL);

			if (!wbcon) {
				DRM_ERROR("KMS: Failed to allocate writeback connector\n");
				continue;
			}

			if (amdgpu_dm_wb_connector_init(dm, wbcon, i)) {
				DRM_ERROR("KMS: Failed to initialize writeback connector\n");
				kfree(wbcon);
				continue;
			}

			link->psr_settings.psr_feature_enabled = false;
			link->psr_settings.psr_version = DC_PSR_VERSION_UNSUPPORTED;

			continue;
		}

		aconnector = kzalloc(sizeof(*aconnector), GFP_KERNEL);
		if (!aconnector)
			goto fail;

		aencoder = kzalloc(sizeof(*aencoder), GFP_KERNEL);
		if (!aencoder)
			goto fail;

		if (amdgpu_dm_encoder_init(dm->ddev, aencoder, i)) {
			DRM_ERROR("KMS: Failed to initialize encoder\n");
			goto fail;
		}

		if (amdgpu_dm_connector_init(dm, aconnector, i, aencoder)) {
			DRM_ERROR("KMS: Failed to initialize connector\n");
			goto fail;
		}

		if (dm->hpd_rx_offload_wq)
			dm->hpd_rx_offload_wq[aconnector->base.index].aconnector =
				aconnector;

		if (!dc_link_detect_connection_type(link, &new_connection_type))
			DRM_ERROR("KMS: Failed to detect connector\n");

		if (aconnector->base.force && new_connection_type == dc_connection_none) {
			emulated_link_detect(link);
			amdgpu_dm_update_connector_after_detect(aconnector);
		} else {
			bool ret = false;

			mutex_lock(&dm->dc_lock);
			dc_exit_ips_for_hw_access(dm->dc);
			ret = dc_link_detect(link, DETECT_REASON_BOOT);
			mutex_unlock(&dm->dc_lock);

			if (ret) {
				amdgpu_dm_update_connector_after_detect(aconnector);
				setup_backlight_device(dm, aconnector);

				/* Disable PSR if Replay can be enabled */
				if (replay_feature_enabled)
					if (amdgpu_dm_set_replay_caps(link, aconnector))
						psr_feature_enabled = false;

				if (psr_feature_enabled)
					amdgpu_dm_set_psr_caps(link);
			}
		}
		amdgpu_set_panel_orientation(&aconnector->base);
	}

	/* Software is initialized. Now we can register interrupt handlers. */
	switch (adev->asic_type) {
#if defined(CONFIG_DRM_AMD_DC_SI)
	case CHIP_TAHITI:
	case CHIP_PITCAIRN:
	case CHIP_VERDE:
	case CHIP_OLAND:
		if (dce60_register_irq_handlers(dm->adev)) {
			DRM_ERROR("DM: Failed to initialize IRQ\n");
			goto fail;
		}
		break;
#endif
	case CHIP_BONAIRE:
	case CHIP_HAWAII:
	case CHIP_KAVERI:
	case CHIP_KABINI:
	case CHIP_MULLINS:
	case CHIP_TONGA:
	case CHIP_FIJI:
	case CHIP_CARRIZO:
	case CHIP_STONEY:
	case CHIP_POLARIS11:
	case CHIP_POLARIS10:
	case CHIP_POLARIS12:
	case CHIP_VEGAM:
	case CHIP_VEGA10:
	case CHIP_VEGA12:
	case CHIP_VEGA20:
		if (dce110_register_irq_handlers(dm->adev)) {
			DRM_ERROR("DM: Failed to initialize IRQ\n");
			goto fail;
		}
		break;
	default:
		switch (amdgpu_ip_version(adev, DCE_HWIP, 0)) {
		case IP_VERSION(1, 0, 0):
		case IP_VERSION(1, 0, 1):
		case IP_VERSION(2, 0, 2):
		case IP_VERSION(2, 0, 3):
		case IP_VERSION(2, 0, 0):
		case IP_VERSION(2, 1, 0):
		case IP_VERSION(3, 0, 0):
		case IP_VERSION(3, 0, 2):
		case IP_VERSION(3, 0, 3):
		case IP_VERSION(3, 0, 1):
		case IP_VERSION(3, 1, 2):
		case IP_VERSION(3, 1, 3):
		case IP_VERSION(3, 1, 4):
		case IP_VERSION(3, 1, 5):
		case IP_VERSION(3, 1, 6):
		case IP_VERSION(3, 2, 0):
		case IP_VERSION(3, 2, 1):
		case IP_VERSION(3, 5, 0):
		case IP_VERSION(3, 5, 1):
		case IP_VERSION(4, 0, 1):
			if (dcn10_register_irq_handlers(dm->adev)) {
				DRM_ERROR("DM: Failed to initialize IRQ\n");
				goto fail;
			}
			break;
		default:
			DRM_ERROR("Unsupported DCE IP versions: 0x%X\n",
					amdgpu_ip_version(adev, DCE_HWIP, 0));
			goto fail;
		}
		break;
	}

	return 0;
fail:
	kfree(aencoder);
	kfree(aconnector);

	return -EINVAL;
}

static void amdgpu_dm_destroy_drm_device(struct amdgpu_display_manager *dm)
{
	if (dm->atomic_obj.state)
		drm_atomic_private_obj_fini(&dm->atomic_obj);
}

/******************************************************************************
 * amdgpu_display_funcs functions
 *****************************************************************************/

/*
 * dm_bandwidth_update - program display watermarks
 *
 * @adev: amdgpu_device pointer
 *
 * Calculate and program the display watermarks and line buffer allocation.
 */
static void dm_bandwidth_update(struct amdgpu_device *adev)
{
	/* TODO: implement later */
}

static const struct amdgpu_display_funcs dm_display_funcs = {
	.bandwidth_update = dm_bandwidth_update, /* called unconditionally */
	.vblank_get_counter = dm_vblank_get_counter,/* called unconditionally */
	.backlight_set_level = NULL, /* never called for DC */
	.backlight_get_level = NULL, /* never called for DC */
	.hpd_sense = NULL,/* called unconditionally */
	.hpd_set_polarity = NULL, /* called unconditionally */
	.hpd_get_gpio_reg = NULL, /* VBIOS parsing. DAL does it. */
	.page_flip_get_scanoutpos =
		dm_crtc_get_scanoutpos,/* called unconditionally */
	.add_encoder = NULL, /* VBIOS parsing. DAL does it. */
	.add_connector = NULL, /* VBIOS parsing. DAL does it. */
};

#if defined(CONFIG_DEBUG_KERNEL_DC)

static ssize_t s3_debug_store(struct device *device,
			      struct device_attribute *attr,
			      const char *buf,
			      size_t count)
{
	int ret;
	int s3_state;
	struct drm_device *drm_dev = dev_get_drvdata(device);
	struct amdgpu_device *adev = drm_to_adev(drm_dev);

	ret = kstrtoint(buf, 0, &s3_state);

	if (ret == 0) {
		if (s3_state) {
			dm_resume(adev);
			drm_kms_helper_hotplug_event(adev_to_drm(adev));
		} else
			dm_suspend(adev);
	}

	return ret == 0 ? count : 0;
}

DEVICE_ATTR_WO(s3_debug);

#endif

static int dm_init_microcode(struct amdgpu_device *adev)
{
	char *fw_name_dmub;
	int r;

	switch (amdgpu_ip_version(adev, DCE_HWIP, 0)) {
	case IP_VERSION(2, 1, 0):
		fw_name_dmub = FIRMWARE_RENOIR_DMUB;
		if (ASICREV_IS_GREEN_SARDINE(adev->external_rev_id))
			fw_name_dmub = FIRMWARE_GREEN_SARDINE_DMUB;
		break;
	case IP_VERSION(3, 0, 0):
		if (amdgpu_ip_version(adev, GC_HWIP, 0) == IP_VERSION(10, 3, 0))
			fw_name_dmub = FIRMWARE_SIENNA_CICHLID_DMUB;
		else
			fw_name_dmub = FIRMWARE_NAVY_FLOUNDER_DMUB;
		break;
	case IP_VERSION(3, 0, 1):
		fw_name_dmub = FIRMWARE_VANGOGH_DMUB;
		break;
	case IP_VERSION(3, 0, 2):
		fw_name_dmub = FIRMWARE_DIMGREY_CAVEFISH_DMUB;
		break;
	case IP_VERSION(3, 0, 3):
		fw_name_dmub = FIRMWARE_BEIGE_GOBY_DMUB;
		break;
	case IP_VERSION(3, 1, 2):
	case IP_VERSION(3, 1, 3):
		fw_name_dmub = FIRMWARE_YELLOW_CARP_DMUB;
		break;
	case IP_VERSION(3, 1, 4):
		fw_name_dmub = FIRMWARE_DCN_314_DMUB;
		break;
	case IP_VERSION(3, 1, 5):
		fw_name_dmub = FIRMWARE_DCN_315_DMUB;
		break;
	case IP_VERSION(3, 1, 6):
		fw_name_dmub = FIRMWARE_DCN316_DMUB;
		break;
	case IP_VERSION(3, 2, 0):
		fw_name_dmub = FIRMWARE_DCN_V3_2_0_DMCUB;
		break;
	case IP_VERSION(3, 2, 1):
		fw_name_dmub = FIRMWARE_DCN_V3_2_1_DMCUB;
		break;
	case IP_VERSION(3, 5, 0):
		fw_name_dmub = FIRMWARE_DCN_35_DMUB;
		break;
	case IP_VERSION(3, 5, 1):
		fw_name_dmub = FIRMWARE_DCN_351_DMUB;
		break;
	case IP_VERSION(4, 0, 1):
		fw_name_dmub = FIRMWARE_DCN_401_DMUB;
		break;
	default:
		/* ASIC doesn't support DMUB. */
		return 0;
	}
	r = amdgpu_ucode_request(adev, &adev->dm.dmub_fw, "%s", fw_name_dmub);
	return r;
}

static int dm_early_init(void *handle)
{
	struct amdgpu_device *adev = (struct amdgpu_device *)handle;
	struct amdgpu_mode_info *mode_info = &adev->mode_info;
	struct atom_context *ctx = mode_info->atom_context;
	int index = GetIndexIntoMasterTable(DATA, Object_Header);
	u16 data_offset;

	/* if there is no object header, skip DM */
	if (!amdgpu_atom_parse_data_header(ctx, index, NULL, NULL, NULL, &data_offset)) {
		adev->harvest_ip_mask |= AMD_HARVEST_IP_DMU_MASK;
		dev_info(adev->dev, "No object header, skipping DM\n");
		return -ENOENT;
	}

	switch (adev->asic_type) {
#if defined(CONFIG_DRM_AMD_DC_SI)
	case CHIP_TAHITI:
	case CHIP_PITCAIRN:
	case CHIP_VERDE:
		adev->mode_info.num_crtc = 6;
		adev->mode_info.num_hpd = 6;
		adev->mode_info.num_dig = 6;
		break;
	case CHIP_OLAND:
		adev->mode_info.num_crtc = 2;
		adev->mode_info.num_hpd = 2;
		adev->mode_info.num_dig = 2;
		break;
#endif
	case CHIP_BONAIRE:
	case CHIP_HAWAII:
		adev->mode_info.num_crtc = 6;
		adev->mode_info.num_hpd = 6;
		adev->mode_info.num_dig = 6;
		break;
	case CHIP_KAVERI:
		adev->mode_info.num_crtc = 4;
		adev->mode_info.num_hpd = 6;
		adev->mode_info.num_dig = 7;
		break;
	case CHIP_KABINI:
	case CHIP_MULLINS:
		adev->mode_info.num_crtc = 2;
		adev->mode_info.num_hpd = 6;
		adev->mode_info.num_dig = 6;
		break;
	case CHIP_FIJI:
	case CHIP_TONGA:
		adev->mode_info.num_crtc = 6;
		adev->mode_info.num_hpd = 6;
		adev->mode_info.num_dig = 7;
		break;
	case CHIP_CARRIZO:
		adev->mode_info.num_crtc = 3;
		adev->mode_info.num_hpd = 6;
		adev->mode_info.num_dig = 9;
		break;
	case CHIP_STONEY:
		adev->mode_info.num_crtc = 2;
		adev->mode_info.num_hpd = 6;
		adev->mode_info.num_dig = 9;
		break;
	case CHIP_POLARIS11:
	case CHIP_POLARIS12:
		adev->mode_info.num_crtc = 5;
		adev->mode_info.num_hpd = 5;
		adev->mode_info.num_dig = 5;
		break;
	case CHIP_POLARIS10:
	case CHIP_VEGAM:
		adev->mode_info.num_crtc = 6;
		adev->mode_info.num_hpd = 6;
		adev->mode_info.num_dig = 6;
		break;
	case CHIP_VEGA10:
	case CHIP_VEGA12:
	case CHIP_VEGA20:
		adev->mode_info.num_crtc = 6;
		adev->mode_info.num_hpd = 6;
		adev->mode_info.num_dig = 6;
		break;
	default:

		switch (amdgpu_ip_version(adev, DCE_HWIP, 0)) {
		case IP_VERSION(2, 0, 2):
		case IP_VERSION(3, 0, 0):
			adev->mode_info.num_crtc = 6;
			adev->mode_info.num_hpd = 6;
			adev->mode_info.num_dig = 6;
			break;
		case IP_VERSION(2, 0, 0):
		case IP_VERSION(3, 0, 2):
			adev->mode_info.num_crtc = 5;
			adev->mode_info.num_hpd = 5;
			adev->mode_info.num_dig = 5;
			break;
		case IP_VERSION(2, 0, 3):
		case IP_VERSION(3, 0, 3):
			adev->mode_info.num_crtc = 2;
			adev->mode_info.num_hpd = 2;
			adev->mode_info.num_dig = 2;
			break;
		case IP_VERSION(1, 0, 0):
		case IP_VERSION(1, 0, 1):
		case IP_VERSION(3, 0, 1):
		case IP_VERSION(2, 1, 0):
		case IP_VERSION(3, 1, 2):
		case IP_VERSION(3, 1, 3):
		case IP_VERSION(3, 1, 4):
		case IP_VERSION(3, 1, 5):
		case IP_VERSION(3, 1, 6):
		case IP_VERSION(3, 2, 0):
		case IP_VERSION(3, 2, 1):
		case IP_VERSION(3, 5, 0):
		case IP_VERSION(3, 5, 1):
		case IP_VERSION(4, 0, 1):
			adev->mode_info.num_crtc = 4;
			adev->mode_info.num_hpd = 4;
			adev->mode_info.num_dig = 4;
			break;
		default:
			DRM_ERROR("Unsupported DCE IP versions: 0x%x\n",
					amdgpu_ip_version(adev, DCE_HWIP, 0));
			return -EINVAL;
		}
		break;
	}

	if (adev->mode_info.funcs == NULL)
		adev->mode_info.funcs = &dm_display_funcs;

	/*
	 * Note: Do NOT change adev->audio_endpt_rreg and
	 * adev->audio_endpt_wreg because they are initialised in
	 * amdgpu_device_init()
	 */
#if defined(CONFIG_DEBUG_KERNEL_DC)
	device_create_file(
		adev_to_drm(adev)->dev,
		&dev_attr_s3_debug);
#endif
	adev->dc_enabled = true;

	return dm_init_microcode(adev);
}

static bool modereset_required(struct drm_crtc_state *crtc_state)
{
	return !crtc_state->active && drm_atomic_crtc_needs_modeset(crtc_state);
}

static void amdgpu_dm_encoder_destroy(struct drm_encoder *encoder)
{
	drm_encoder_cleanup(encoder);
	kfree(encoder);
}

static const struct drm_encoder_funcs amdgpu_dm_encoder_funcs = {
	.destroy = amdgpu_dm_encoder_destroy,
};

static int
fill_plane_color_attributes(const struct drm_plane_state *plane_state,
			    const enum surface_pixel_format format,
			    enum dc_color_space *color_space)
{
	bool full_range;

	*color_space = COLOR_SPACE_SRGB;

	/* DRM color properties only affect non-RGB formats. */
	if (format < SURFACE_PIXEL_FORMAT_VIDEO_BEGIN)
		return 0;

	full_range = (plane_state->color_range == DRM_COLOR_YCBCR_FULL_RANGE);

	switch (plane_state->color_encoding) {
	case DRM_COLOR_YCBCR_BT601:
		if (full_range)
			*color_space = COLOR_SPACE_YCBCR601;
		else
			*color_space = COLOR_SPACE_YCBCR601_LIMITED;
		break;

	case DRM_COLOR_YCBCR_BT709:
		if (full_range)
			*color_space = COLOR_SPACE_YCBCR709;
		else
			*color_space = COLOR_SPACE_YCBCR709_LIMITED;
		break;

	case DRM_COLOR_YCBCR_BT2020:
		if (full_range)
			*color_space = COLOR_SPACE_2020_YCBCR_FULL;
		else
			*color_space = COLOR_SPACE_2020_YCBCR_LIMITED;
		break;

	default:
		return -EINVAL;
	}

	return 0;
}

static int
fill_dc_plane_info_and_addr(struct amdgpu_device *adev,
			    const struct drm_plane_state *plane_state,
			    const u64 tiling_flags,
			    struct dc_plane_info *plane_info,
			    struct dc_plane_address *address,
			    bool tmz_surface)
{
	const struct drm_framebuffer *fb = plane_state->fb;
	const struct amdgpu_framebuffer *afb =
		to_amdgpu_framebuffer(plane_state->fb);
	int ret;

	memset(plane_info, 0, sizeof(*plane_info));

	switch (fb->format->format) {
	case DRM_FORMAT_C8:
		plane_info->format =
			SURFACE_PIXEL_FORMAT_GRPH_PALETA_256_COLORS;
		break;
	case DRM_FORMAT_RGB565:
		plane_info->format = SURFACE_PIXEL_FORMAT_GRPH_RGB565;
		break;
	case DRM_FORMAT_XRGB8888:
	case DRM_FORMAT_ARGB8888:
		plane_info->format = SURFACE_PIXEL_FORMAT_GRPH_ARGB8888;
		break;
	case DRM_FORMAT_XRGB2101010:
	case DRM_FORMAT_ARGB2101010:
		plane_info->format = SURFACE_PIXEL_FORMAT_GRPH_ARGB2101010;
		break;
	case DRM_FORMAT_XBGR2101010:
	case DRM_FORMAT_ABGR2101010:
		plane_info->format = SURFACE_PIXEL_FORMAT_GRPH_ABGR2101010;
		break;
	case DRM_FORMAT_XBGR8888:
	case DRM_FORMAT_ABGR8888:
		plane_info->format = SURFACE_PIXEL_FORMAT_GRPH_ABGR8888;
		break;
	case DRM_FORMAT_NV21:
		plane_info->format = SURFACE_PIXEL_FORMAT_VIDEO_420_YCbCr;
		break;
	case DRM_FORMAT_NV12:
		plane_info->format = SURFACE_PIXEL_FORMAT_VIDEO_420_YCrCb;
		break;
	case DRM_FORMAT_P010:
		plane_info->format = SURFACE_PIXEL_FORMAT_VIDEO_420_10bpc_YCrCb;
		break;
	case DRM_FORMAT_XRGB16161616F:
	case DRM_FORMAT_ARGB16161616F:
		plane_info->format = SURFACE_PIXEL_FORMAT_GRPH_ARGB16161616F;
		break;
	case DRM_FORMAT_XBGR16161616F:
	case DRM_FORMAT_ABGR16161616F:
		plane_info->format = SURFACE_PIXEL_FORMAT_GRPH_ABGR16161616F;
		break;
	case DRM_FORMAT_XRGB16161616:
	case DRM_FORMAT_ARGB16161616:
		plane_info->format = SURFACE_PIXEL_FORMAT_GRPH_ARGB16161616;
		break;
	case DRM_FORMAT_XBGR16161616:
	case DRM_FORMAT_ABGR16161616:
		plane_info->format = SURFACE_PIXEL_FORMAT_GRPH_ABGR16161616;
		break;
	default:
		DRM_ERROR(
			"Unsupported screen format %p4cc\n",
			&fb->format->format);
		return -EINVAL;
	}

	switch (plane_state->rotation & DRM_MODE_ROTATE_MASK) {
	case DRM_MODE_ROTATE_0:
		plane_info->rotation = ROTATION_ANGLE_0;
		break;
	case DRM_MODE_ROTATE_90:
		plane_info->rotation = ROTATION_ANGLE_90;
		break;
	case DRM_MODE_ROTATE_180:
		plane_info->rotation = ROTATION_ANGLE_180;
		break;
	case DRM_MODE_ROTATE_270:
		plane_info->rotation = ROTATION_ANGLE_270;
		break;
	default:
		plane_info->rotation = ROTATION_ANGLE_0;
		break;
	}


	plane_info->visible = true;
	plane_info->stereo_format = PLANE_STEREO_FORMAT_NONE;

	plane_info->layer_index = plane_state->normalized_zpos;

	ret = fill_plane_color_attributes(plane_state, plane_info->format,
					  &plane_info->color_space);
	if (ret)
		return ret;

	ret = amdgpu_dm_plane_fill_plane_buffer_attributes(adev, afb, plane_info->format,
					   plane_info->rotation, tiling_flags,
					   &plane_info->tiling_info,
					   &plane_info->plane_size,
					   &plane_info->dcc, address,
					   tmz_surface);
	if (ret)
		return ret;

	amdgpu_dm_plane_fill_blending_from_plane_state(
		plane_state, &plane_info->per_pixel_alpha, &plane_info->pre_multiplied_alpha,
		&plane_info->global_alpha, &plane_info->global_alpha_value);

	return 0;
}

static int fill_dc_plane_attributes(struct amdgpu_device *adev,
				    struct dc_plane_state *dc_plane_state,
				    struct drm_plane_state *plane_state,
				    struct drm_crtc_state *crtc_state)
{
	struct dm_crtc_state *dm_crtc_state = to_dm_crtc_state(crtc_state);
	struct amdgpu_framebuffer *afb = (struct amdgpu_framebuffer *)plane_state->fb;
	struct dc_scaling_info scaling_info;
	struct dc_plane_info plane_info;
	int ret;

	ret = amdgpu_dm_plane_fill_dc_scaling_info(adev, plane_state, &scaling_info);
	if (ret)
		return ret;

	dc_plane_state->src_rect = scaling_info.src_rect;
	dc_plane_state->dst_rect = scaling_info.dst_rect;
	dc_plane_state->clip_rect = scaling_info.clip_rect;
	dc_plane_state->scaling_quality = scaling_info.scaling_quality;

	ret = fill_dc_plane_info_and_addr(adev, plane_state,
					  afb->tiling_flags,
					  &plane_info,
					  &dc_plane_state->address,
					  afb->tmz_surface);
	if (ret)
		return ret;

	dc_plane_state->format = plane_info.format;
	dc_plane_state->color_space = plane_info.color_space;
	dc_plane_state->format = plane_info.format;
	dc_plane_state->plane_size = plane_info.plane_size;
	dc_plane_state->rotation = plane_info.rotation;
	dc_plane_state->horizontal_mirror = plane_info.horizontal_mirror;
	dc_plane_state->stereo_format = plane_info.stereo_format;
	dc_plane_state->tiling_info = plane_info.tiling_info;
	dc_plane_state->visible = plane_info.visible;
	dc_plane_state->per_pixel_alpha = plane_info.per_pixel_alpha;
	dc_plane_state->pre_multiplied_alpha = plane_info.pre_multiplied_alpha;
	dc_plane_state->global_alpha = plane_info.global_alpha;
	dc_plane_state->global_alpha_value = plane_info.global_alpha_value;
	dc_plane_state->dcc = plane_info.dcc;
	dc_plane_state->layer_index = plane_info.layer_index;
	dc_plane_state->flip_int_enabled = true;

	/*
	 * Always set input transfer function, since plane state is refreshed
	 * every time.
	 */
	ret = amdgpu_dm_update_plane_color_mgmt(dm_crtc_state,
						plane_state,
						dc_plane_state);
	if (ret)
		return ret;

	return 0;
}

static inline void fill_dc_dirty_rect(struct drm_plane *plane,
				      struct rect *dirty_rect, int32_t x,
				      s32 y, s32 width, s32 height,
				      int *i, bool ffu)
{
	WARN_ON(*i >= DC_MAX_DIRTY_RECTS);

	dirty_rect->x = x;
	dirty_rect->y = y;
	dirty_rect->width = width;
	dirty_rect->height = height;

	if (ffu)
		drm_dbg(plane->dev,
			"[PLANE:%d] PSR FFU dirty rect size (%d, %d)\n",
			plane->base.id, width, height);
	else
		drm_dbg(plane->dev,
			"[PLANE:%d] PSR SU dirty rect at (%d, %d) size (%d, %d)",
			plane->base.id, x, y, width, height);

	(*i)++;
}

/**
 * fill_dc_dirty_rects() - Fill DC dirty regions for PSR selective updates
 *
 * @plane: DRM plane containing dirty regions that need to be flushed to the eDP
 *         remote fb
 * @old_plane_state: Old state of @plane
 * @new_plane_state: New state of @plane
 * @crtc_state: New state of CRTC connected to the @plane
 * @flip_addrs: DC flip tracking struct, which also tracts dirty rects
 * @is_psr_su: Flag indicating whether Panel Self Refresh Selective Update (PSR SU) is enabled.
 *             If PSR SU is enabled and damage clips are available, only the regions of the screen
 *             that have changed will be updated. If PSR SU is not enabled,
 *             or if damage clips are not available, the entire screen will be updated.
 * @dirty_regions_changed: dirty regions changed
 *
 * For PSR SU, DC informs the DMUB uController of dirty rectangle regions
 * (referred to as "damage clips" in DRM nomenclature) that require updating on
 * the eDP remote buffer. The responsibility of specifying the dirty regions is
 * amdgpu_dm's.
 *
 * A damage-aware DRM client should fill the FB_DAMAGE_CLIPS property on the
 * plane with regions that require flushing to the eDP remote buffer. In
 * addition, certain use cases - such as cursor and multi-plane overlay (MPO) -
 * implicitly provide damage clips without any client support via the plane
 * bounds.
 */
static void fill_dc_dirty_rects(struct drm_plane *plane,
				struct drm_plane_state *old_plane_state,
				struct drm_plane_state *new_plane_state,
				struct drm_crtc_state *crtc_state,
				struct dc_flip_addrs *flip_addrs,
				bool is_psr_su,
				bool *dirty_regions_changed)
{
	struct dm_crtc_state *dm_crtc_state = to_dm_crtc_state(crtc_state);
	struct rect *dirty_rects = flip_addrs->dirty_rects;
	u32 num_clips;
	struct drm_mode_rect *clips;
	bool bb_changed;
	bool fb_changed;
	u32 i = 0;
	*dirty_regions_changed = false;

	/*
	 * Cursor plane has it's own dirty rect update interface. See
	 * dcn10_dmub_update_cursor_data and dmub_cmd_update_cursor_info_data
	 */
	if (plane->type == DRM_PLANE_TYPE_CURSOR)
		return;

	if (new_plane_state->rotation != DRM_MODE_ROTATE_0)
		goto ffu;

	num_clips = drm_plane_get_damage_clips_count(new_plane_state);
	clips = drm_plane_get_damage_clips(new_plane_state);

	if (num_clips && (!amdgpu_damage_clips || (amdgpu_damage_clips < 0 &&
						   is_psr_su)))
		goto ffu;

	if (!dm_crtc_state->mpo_requested) {
		if (!num_clips || num_clips > DC_MAX_DIRTY_RECTS)
			goto ffu;

		for (; flip_addrs->dirty_rect_count < num_clips; clips++)
			fill_dc_dirty_rect(new_plane_state->plane,
					   &dirty_rects[flip_addrs->dirty_rect_count],
					   clips->x1, clips->y1,
					   clips->x2 - clips->x1, clips->y2 - clips->y1,
					   &flip_addrs->dirty_rect_count,
					   false);
		return;
	}

	/*
	 * MPO is requested. Add entire plane bounding box to dirty rects if
	 * flipped to or damaged.
	 *
	 * If plane is moved or resized, also add old bounding box to dirty
	 * rects.
	 */
	fb_changed = old_plane_state->fb->base.id !=
		     new_plane_state->fb->base.id;
	bb_changed = (old_plane_state->crtc_x != new_plane_state->crtc_x ||
		      old_plane_state->crtc_y != new_plane_state->crtc_y ||
		      old_plane_state->crtc_w != new_plane_state->crtc_w ||
		      old_plane_state->crtc_h != new_plane_state->crtc_h);

	drm_dbg(plane->dev,
		"[PLANE:%d] PSR bb_changed:%d fb_changed:%d num_clips:%d\n",
		new_plane_state->plane->base.id,
		bb_changed, fb_changed, num_clips);

	*dirty_regions_changed = bb_changed;

	if ((num_clips + (bb_changed ? 2 : 0)) > DC_MAX_DIRTY_RECTS)
		goto ffu;

	if (bb_changed) {
		fill_dc_dirty_rect(new_plane_state->plane, &dirty_rects[i],
				   new_plane_state->crtc_x,
				   new_plane_state->crtc_y,
				   new_plane_state->crtc_w,
				   new_plane_state->crtc_h, &i, false);

		/* Add old plane bounding-box if plane is moved or resized */
		fill_dc_dirty_rect(new_plane_state->plane, &dirty_rects[i],
				   old_plane_state->crtc_x,
				   old_plane_state->crtc_y,
				   old_plane_state->crtc_w,
				   old_plane_state->crtc_h, &i, false);
	}

	if (num_clips) {
		for (; i < num_clips; clips++)
			fill_dc_dirty_rect(new_plane_state->plane,
					   &dirty_rects[i], clips->x1,
					   clips->y1, clips->x2 - clips->x1,
					   clips->y2 - clips->y1, &i, false);
	} else if (fb_changed && !bb_changed) {
		fill_dc_dirty_rect(new_plane_state->plane, &dirty_rects[i],
				   new_plane_state->crtc_x,
				   new_plane_state->crtc_y,
				   new_plane_state->crtc_w,
				   new_plane_state->crtc_h, &i, false);
	}

	flip_addrs->dirty_rect_count = i;
	return;

ffu:
	fill_dc_dirty_rect(new_plane_state->plane, &dirty_rects[0], 0, 0,
			   dm_crtc_state->base.mode.crtc_hdisplay,
			   dm_crtc_state->base.mode.crtc_vdisplay,
			   &flip_addrs->dirty_rect_count, true);
}

static void update_stream_scaling_settings(const struct drm_display_mode *mode,
					   const struct dm_connector_state *dm_state,
					   struct dc_stream_state *stream)
{
	enum amdgpu_rmx_type rmx_type;

	struct rect src = { 0 }; /* viewport in composition space*/
	struct rect dst = { 0 }; /* stream addressable area */

	/* no mode. nothing to be done */
	if (!mode)
		return;

	/* Full screen scaling by default */
	src.width = mode->hdisplay;
	src.height = mode->vdisplay;
	dst.width = stream->timing.h_addressable;
	dst.height = stream->timing.v_addressable;

	if (dm_state) {
		rmx_type = dm_state->scaling;
		if (rmx_type == RMX_ASPECT || rmx_type == RMX_OFF) {
			if (src.width * dst.height <
					src.height * dst.width) {
				/* height needs less upscaling/more downscaling */
				dst.width = src.width *
						dst.height / src.height;
			} else {
				/* width needs less upscaling/more downscaling */
				dst.height = src.height *
						dst.width / src.width;
			}
		} else if (rmx_type == RMX_CENTER) {
			dst = src;
		}

		dst.x = (stream->timing.h_addressable - dst.width) / 2;
		dst.y = (stream->timing.v_addressable - dst.height) / 2;

		if (dm_state->underscan_enable) {
			dst.x += dm_state->underscan_hborder / 2;
			dst.y += dm_state->underscan_vborder / 2;
			dst.width -= dm_state->underscan_hborder;
			dst.height -= dm_state->underscan_vborder;
		}
	}

	stream->src = src;
	stream->dst = dst;

	DRM_DEBUG_KMS("Destination Rectangle x:%d  y:%d  width:%d  height:%d\n",
		      dst.x, dst.y, dst.width, dst.height);

}

static enum dc_color_depth
convert_color_depth_from_display_info(const struct drm_connector *connector,
				      bool is_y420, int requested_bpc)
{
	u8 bpc;

	if (is_y420) {
		bpc = 8;

		/* Cap display bpc based on HDMI 2.0 HF-VSDB */
		if (connector->display_info.hdmi.y420_dc_modes & DRM_EDID_YCBCR420_DC_48)
			bpc = 16;
		else if (connector->display_info.hdmi.y420_dc_modes & DRM_EDID_YCBCR420_DC_36)
			bpc = 12;
		else if (connector->display_info.hdmi.y420_dc_modes & DRM_EDID_YCBCR420_DC_30)
			bpc = 10;
	} else {
		bpc = (uint8_t)connector->display_info.bpc;
		/* Assume 8 bpc by default if no bpc is specified. */
		bpc = bpc ? bpc : 8;
	}

	if (requested_bpc > 0) {
		/*
		 * Cap display bpc based on the user requested value.
		 *
		 * The value for state->max_bpc may not correctly updated
		 * depending on when the connector gets added to the state
		 * or if this was called outside of atomic check, so it
		 * can't be used directly.
		 */
		bpc = min_t(u8, bpc, requested_bpc);

		/* Round down to the nearest even number. */
		bpc = bpc - (bpc & 1);
	}

	switch (bpc) {
	case 0:
		/*
		 * Temporary Work around, DRM doesn't parse color depth for
		 * EDID revision before 1.4
		 * TODO: Fix edid parsing
		 */
		return COLOR_DEPTH_888;
	case 6:
		return COLOR_DEPTH_666;
	case 8:
		return COLOR_DEPTH_888;
	case 10:
		return COLOR_DEPTH_101010;
	case 12:
		return COLOR_DEPTH_121212;
	case 14:
		return COLOR_DEPTH_141414;
	case 16:
		return COLOR_DEPTH_161616;
	default:
		return COLOR_DEPTH_UNDEFINED;
	}
}

static enum dc_aspect_ratio
get_aspect_ratio(const struct drm_display_mode *mode_in)
{
	/* 1-1 mapping, since both enums follow the HDMI spec. */
	return (enum dc_aspect_ratio) mode_in->picture_aspect_ratio;
}

static enum dc_color_space
get_output_color_space(const struct dc_crtc_timing *dc_crtc_timing,
		       const struct drm_connector_state *connector_state)
{
	enum dc_color_space color_space = COLOR_SPACE_SRGB;

	switch (connector_state->colorspace) {
	case DRM_MODE_COLORIMETRY_BT601_YCC:
		if (dc_crtc_timing->flags.Y_ONLY)
			color_space = COLOR_SPACE_YCBCR601_LIMITED;
		else
			color_space = COLOR_SPACE_YCBCR601;
		break;
	case DRM_MODE_COLORIMETRY_BT709_YCC:
		if (dc_crtc_timing->flags.Y_ONLY)
			color_space = COLOR_SPACE_YCBCR709_LIMITED;
		else
			color_space = COLOR_SPACE_YCBCR709;
		break;
	case DRM_MODE_COLORIMETRY_OPRGB:
		color_space = COLOR_SPACE_ADOBERGB;
		break;
	case DRM_MODE_COLORIMETRY_BT2020_RGB:
	case DRM_MODE_COLORIMETRY_BT2020_YCC:
		if (dc_crtc_timing->pixel_encoding == PIXEL_ENCODING_RGB)
			color_space = COLOR_SPACE_2020_RGB_FULLRANGE;
		else
			color_space = COLOR_SPACE_2020_YCBCR_LIMITED;
		break;
	case DRM_MODE_COLORIMETRY_DEFAULT: // ITU601
	default:
		if (dc_crtc_timing->pixel_encoding == PIXEL_ENCODING_RGB) {
			color_space = COLOR_SPACE_SRGB;
		/*
		 * 27030khz is the separation point between HDTV and SDTV
		 * according to HDMI spec, we use YCbCr709 and YCbCr601
		 * respectively
		 */
		} else if (dc_crtc_timing->pix_clk_100hz > 270300) {
			if (dc_crtc_timing->flags.Y_ONLY)
				color_space =
					COLOR_SPACE_YCBCR709_LIMITED;
			else
				color_space = COLOR_SPACE_YCBCR709;
		} else {
			if (dc_crtc_timing->flags.Y_ONLY)
				color_space =
					COLOR_SPACE_YCBCR601_LIMITED;
			else
				color_space = COLOR_SPACE_YCBCR601;
		}
		break;
	}

	return color_space;
}

static enum display_content_type
get_output_content_type(const struct drm_connector_state *connector_state)
{
	switch (connector_state->content_type) {
	default:
	case DRM_MODE_CONTENT_TYPE_NO_DATA:
		return DISPLAY_CONTENT_TYPE_NO_DATA;
	case DRM_MODE_CONTENT_TYPE_GRAPHICS:
		return DISPLAY_CONTENT_TYPE_GRAPHICS;
	case DRM_MODE_CONTENT_TYPE_PHOTO:
		return DISPLAY_CONTENT_TYPE_PHOTO;
	case DRM_MODE_CONTENT_TYPE_CINEMA:
		return DISPLAY_CONTENT_TYPE_CINEMA;
	case DRM_MODE_CONTENT_TYPE_GAME:
		return DISPLAY_CONTENT_TYPE_GAME;
	}
}

static bool adjust_colour_depth_from_display_info(
	struct dc_crtc_timing *timing_out,
	const struct drm_display_info *info)
{
	enum dc_color_depth depth = timing_out->display_color_depth;
	int normalized_clk;

	do {
		normalized_clk = timing_out->pix_clk_100hz / 10;
		/* YCbCr 4:2:0 requires additional adjustment of 1/2 */
		if (timing_out->pixel_encoding == PIXEL_ENCODING_YCBCR420)
			normalized_clk /= 2;
		/* Adjusting pix clock following on HDMI spec based on colour depth */
		switch (depth) {
		case COLOR_DEPTH_888:
			break;
		case COLOR_DEPTH_101010:
			normalized_clk = (normalized_clk * 30) / 24;
			break;
		case COLOR_DEPTH_121212:
			normalized_clk = (normalized_clk * 36) / 24;
			break;
		case COLOR_DEPTH_161616:
			normalized_clk = (normalized_clk * 48) / 24;
			break;
		default:
			/* The above depths are the only ones valid for HDMI. */
			return false;
		}
		if (normalized_clk <= info->max_tmds_clock) {
			timing_out->display_color_depth = depth;
			return true;
		}
	} while (--depth > COLOR_DEPTH_666);
	return false;
}

static void fill_stream_properties_from_drm_display_mode(
	struct dc_stream_state *stream,
	const struct drm_display_mode *mode_in,
	const struct drm_connector *connector,
	const struct drm_connector_state *connector_state,
	const struct dc_stream_state *old_stream,
	int requested_bpc)
{
	struct dc_crtc_timing *timing_out = &stream->timing;
	const struct drm_display_info *info = &connector->display_info;
	struct amdgpu_dm_connector *aconnector = NULL;
	struct hdmi_vendor_infoframe hv_frame;
	struct hdmi_avi_infoframe avi_frame;

	if (connector->connector_type != DRM_MODE_CONNECTOR_WRITEBACK)
		aconnector = to_amdgpu_dm_connector(connector);

	memset(&hv_frame, 0, sizeof(hv_frame));
	memset(&avi_frame, 0, sizeof(avi_frame));

	timing_out->h_border_left = 0;
	timing_out->h_border_right = 0;
	timing_out->v_border_top = 0;
	timing_out->v_border_bottom = 0;
	/* TODO: un-hardcode */
	if (drm_mode_is_420_only(info, mode_in)
			&& stream->signal == SIGNAL_TYPE_HDMI_TYPE_A)
		timing_out->pixel_encoding = PIXEL_ENCODING_YCBCR420;
	else if (drm_mode_is_420_also(info, mode_in)
			&& aconnector
			&& aconnector->force_yuv420_output)
		timing_out->pixel_encoding = PIXEL_ENCODING_YCBCR420;
	else if ((connector->display_info.color_formats & DRM_COLOR_FORMAT_YCBCR422)
			&& aconnector
			&& aconnector->force_yuv422_output)
		timing_out->pixel_encoding = PIXEL_ENCODING_YCBCR422;
	else if ((connector->display_info.color_formats & DRM_COLOR_FORMAT_YCBCR444)
			&& stream->signal == SIGNAL_TYPE_HDMI_TYPE_A)
		timing_out->pixel_encoding = PIXEL_ENCODING_YCBCR444;
	else
		timing_out->pixel_encoding = PIXEL_ENCODING_RGB;

	timing_out->timing_3d_format = TIMING_3D_FORMAT_NONE;
	timing_out->display_color_depth = convert_color_depth_from_display_info(
		connector,
		(timing_out->pixel_encoding == PIXEL_ENCODING_YCBCR420),
		requested_bpc);
	timing_out->scan_type = SCANNING_TYPE_NODATA;
	timing_out->hdmi_vic = 0;

	if (old_stream) {
		timing_out->vic = old_stream->timing.vic;
		timing_out->flags.HSYNC_POSITIVE_POLARITY = old_stream->timing.flags.HSYNC_POSITIVE_POLARITY;
		timing_out->flags.VSYNC_POSITIVE_POLARITY = old_stream->timing.flags.VSYNC_POSITIVE_POLARITY;
	} else {
		timing_out->vic = drm_match_cea_mode(mode_in);
		if (mode_in->flags & DRM_MODE_FLAG_PHSYNC)
			timing_out->flags.HSYNC_POSITIVE_POLARITY = 1;
		if (mode_in->flags & DRM_MODE_FLAG_PVSYNC)
			timing_out->flags.VSYNC_POSITIVE_POLARITY = 1;
	}

	if (stream->signal == SIGNAL_TYPE_HDMI_TYPE_A) {
		drm_hdmi_avi_infoframe_from_display_mode(&avi_frame, (struct drm_connector *)connector, mode_in);
		timing_out->vic = avi_frame.video_code;
		drm_hdmi_vendor_infoframe_from_display_mode(&hv_frame, (struct drm_connector *)connector, mode_in);
		timing_out->hdmi_vic = hv_frame.vic;
	}

	if (aconnector && is_freesync_video_mode(mode_in, aconnector)) {
		timing_out->h_addressable = mode_in->hdisplay;
		timing_out->h_total = mode_in->htotal;
		timing_out->h_sync_width = mode_in->hsync_end - mode_in->hsync_start;
		timing_out->h_front_porch = mode_in->hsync_start - mode_in->hdisplay;
		timing_out->v_total = mode_in->vtotal;
		timing_out->v_addressable = mode_in->vdisplay;
		timing_out->v_front_porch = mode_in->vsync_start - mode_in->vdisplay;
		timing_out->v_sync_width = mode_in->vsync_end - mode_in->vsync_start;
		timing_out->pix_clk_100hz = mode_in->clock * 10;
	} else {
		timing_out->h_addressable = mode_in->crtc_hdisplay;
		timing_out->h_total = mode_in->crtc_htotal;
		timing_out->h_sync_width = mode_in->crtc_hsync_end - mode_in->crtc_hsync_start;
		timing_out->h_front_porch = mode_in->crtc_hsync_start - mode_in->crtc_hdisplay;
		timing_out->v_total = mode_in->crtc_vtotal;
		timing_out->v_addressable = mode_in->crtc_vdisplay;
		timing_out->v_front_porch = mode_in->crtc_vsync_start - mode_in->crtc_vdisplay;
		timing_out->v_sync_width = mode_in->crtc_vsync_end - mode_in->crtc_vsync_start;
		timing_out->pix_clk_100hz = mode_in->crtc_clock * 10;
	}

	timing_out->aspect_ratio = get_aspect_ratio(mode_in);

	stream->out_transfer_func.type = TF_TYPE_PREDEFINED;
	stream->out_transfer_func.tf = TRANSFER_FUNCTION_SRGB;
	if (stream->signal == SIGNAL_TYPE_HDMI_TYPE_A) {
		if (!adjust_colour_depth_from_display_info(timing_out, info) &&
		    drm_mode_is_420_also(info, mode_in) &&
		    timing_out->pixel_encoding != PIXEL_ENCODING_YCBCR420) {
			timing_out->pixel_encoding = PIXEL_ENCODING_YCBCR420;
			adjust_colour_depth_from_display_info(timing_out, info);
		}
	}

	stream->output_color_space = get_output_color_space(timing_out, connector_state);
	stream->content_type = get_output_content_type(connector_state);
}

static void fill_audio_info(struct audio_info *audio_info,
			    const struct drm_connector *drm_connector,
			    const struct dc_sink *dc_sink)
{
	int i = 0;
	int cea_revision = 0;
	const struct dc_edid_caps *edid_caps = &dc_sink->edid_caps;

	audio_info->manufacture_id = edid_caps->manufacturer_id;
	audio_info->product_id = edid_caps->product_id;

	cea_revision = drm_connector->display_info.cea_rev;

	strscpy(audio_info->display_name,
		edid_caps->display_name,
		AUDIO_INFO_DISPLAY_NAME_SIZE_IN_CHARS);

	if (cea_revision >= 3) {
		audio_info->mode_count = edid_caps->audio_mode_count;

		for (i = 0; i < audio_info->mode_count; ++i) {
			audio_info->modes[i].format_code =
					(enum audio_format_code)
					(edid_caps->audio_modes[i].format_code);
			audio_info->modes[i].channel_count =
					edid_caps->audio_modes[i].channel_count;
			audio_info->modes[i].sample_rates.all =
					edid_caps->audio_modes[i].sample_rate;
			audio_info->modes[i].sample_size =
					edid_caps->audio_modes[i].sample_size;
		}
	}

	audio_info->flags.all = edid_caps->speaker_flags;

	/* TODO: We only check for the progressive mode, check for interlace mode too */
	if (drm_connector->latency_present[0]) {
		audio_info->video_latency = drm_connector->video_latency[0];
		audio_info->audio_latency = drm_connector->audio_latency[0];
	}

	/* TODO: For DP, video and audio latency should be calculated from DPCD caps */

}

static void
copy_crtc_timing_for_drm_display_mode(const struct drm_display_mode *src_mode,
				      struct drm_display_mode *dst_mode)
{
	dst_mode->crtc_hdisplay = src_mode->crtc_hdisplay;
	dst_mode->crtc_vdisplay = src_mode->crtc_vdisplay;
	dst_mode->crtc_clock = src_mode->crtc_clock;
	dst_mode->crtc_hblank_start = src_mode->crtc_hblank_start;
	dst_mode->crtc_hblank_end = src_mode->crtc_hblank_end;
	dst_mode->crtc_hsync_start =  src_mode->crtc_hsync_start;
	dst_mode->crtc_hsync_end = src_mode->crtc_hsync_end;
	dst_mode->crtc_htotal = src_mode->crtc_htotal;
	dst_mode->crtc_hskew = src_mode->crtc_hskew;
	dst_mode->crtc_vblank_start = src_mode->crtc_vblank_start;
	dst_mode->crtc_vblank_end = src_mode->crtc_vblank_end;
	dst_mode->crtc_vsync_start = src_mode->crtc_vsync_start;
	dst_mode->crtc_vsync_end = src_mode->crtc_vsync_end;
	dst_mode->crtc_vtotal = src_mode->crtc_vtotal;
}

static void
decide_crtc_timing_for_drm_display_mode(struct drm_display_mode *drm_mode,
					const struct drm_display_mode *native_mode,
					bool scale_enabled)
{
	if (scale_enabled) {
		copy_crtc_timing_for_drm_display_mode(native_mode, drm_mode);
	} else if (native_mode->clock == drm_mode->clock &&
			native_mode->htotal == drm_mode->htotal &&
			native_mode->vtotal == drm_mode->vtotal) {
		copy_crtc_timing_for_drm_display_mode(native_mode, drm_mode);
	} else {
		/* no scaling nor amdgpu inserted, no need to patch */
	}
}

static struct dc_sink *
create_fake_sink(struct dc_link *link)
{
	struct dc_sink_init_data sink_init_data = { 0 };
	struct dc_sink *sink = NULL;

	sink_init_data.link = link;
	sink_init_data.sink_signal = link->connector_signal;

	sink = dc_sink_create(&sink_init_data);
	if (!sink) {
		DRM_ERROR("Failed to create sink!\n");
		return NULL;
	}
	sink->sink_signal = SIGNAL_TYPE_VIRTUAL;

	return sink;
}

static void set_multisync_trigger_params(
		struct dc_stream_state *stream)
{
	struct dc_stream_state *master = NULL;

	if (stream->triggered_crtc_reset.enabled) {
		master = stream->triggered_crtc_reset.event_source;
		stream->triggered_crtc_reset.event =
			master->timing.flags.VSYNC_POSITIVE_POLARITY ?
			CRTC_EVENT_VSYNC_RISING : CRTC_EVENT_VSYNC_FALLING;
		stream->triggered_crtc_reset.delay = TRIGGER_DELAY_NEXT_PIXEL;
	}
}

static void set_master_stream(struct dc_stream_state *stream_set[],
			      int stream_count)
{
	int j, highest_rfr = 0, master_stream = 0;

	for (j = 0;  j < stream_count; j++) {
		if (stream_set[j] && stream_set[j]->triggered_crtc_reset.enabled) {
			int refresh_rate = 0;

			refresh_rate = (stream_set[j]->timing.pix_clk_100hz*100)/
				(stream_set[j]->timing.h_total*stream_set[j]->timing.v_total);
			if (refresh_rate > highest_rfr) {
				highest_rfr = refresh_rate;
				master_stream = j;
			}
		}
	}
	for (j = 0;  j < stream_count; j++) {
		if (stream_set[j])
			stream_set[j]->triggered_crtc_reset.event_source = stream_set[master_stream];
	}
}

static void dm_enable_per_frame_crtc_master_sync(struct dc_state *context)
{
	int i = 0;
	struct dc_stream_state *stream;

	if (context->stream_count < 2)
		return;
	for (i = 0; i < context->stream_count ; i++) {
		if (!context->streams[i])
			continue;
		/*
		 * TODO: add a function to read AMD VSDB bits and set
		 * crtc_sync_master.multi_sync_enabled flag
		 * For now it's set to false
		 */
	}

	set_master_stream(context->streams, context->stream_count);

	for (i = 0; i < context->stream_count ; i++) {
		stream = context->streams[i];

		if (!stream)
			continue;

		set_multisync_trigger_params(stream);
	}
}

/**
 * DOC: FreeSync Video
 *
 * When a userspace application wants to play a video, the content follows a
 * standard format definition that usually specifies the FPS for that format.
 * The below list illustrates some video format and the expected FPS,
 * respectively:
 *
 * - TV/NTSC (23.976 FPS)
 * - Cinema (24 FPS)
 * - TV/PAL (25 FPS)
 * - TV/NTSC (29.97 FPS)
 * - TV/NTSC (30 FPS)
 * - Cinema HFR (48 FPS)
 * - TV/PAL (50 FPS)
 * - Commonly used (60 FPS)
 * - Multiples of 24 (48,72,96 FPS)
 *
 * The list of standards video format is not huge and can be added to the
 * connector modeset list beforehand. With that, userspace can leverage
 * FreeSync to extends the front porch in order to attain the target refresh
 * rate. Such a switch will happen seamlessly, without screen blanking or
 * reprogramming of the output in any other way. If the userspace requests a
 * modesetting change compatible with FreeSync modes that only differ in the
 * refresh rate, DC will skip the full update and avoid blink during the
 * transition. For example, the video player can change the modesetting from
 * 60Hz to 30Hz for playing TV/NTSC content when it goes full screen without
 * causing any display blink. This same concept can be applied to a mode
 * setting change.
 */
static struct drm_display_mode *
get_highest_refresh_rate_mode(struct amdgpu_dm_connector *aconnector,
		bool use_probed_modes)
{
	struct drm_display_mode *m, *m_pref = NULL;
	u16 current_refresh, highest_refresh;
	struct list_head *list_head = use_probed_modes ?
		&aconnector->base.probed_modes :
		&aconnector->base.modes;

	if (aconnector->base.connector_type == DRM_MODE_CONNECTOR_WRITEBACK)
		return NULL;

	if (aconnector->freesync_vid_base.clock != 0)
		return &aconnector->freesync_vid_base;

	/* Find the preferred mode */
	list_for_each_entry(m, list_head, head) {
		if (m->type & DRM_MODE_TYPE_PREFERRED) {
			m_pref = m;
			break;
		}
	}

	if (!m_pref) {
		/* Probably an EDID with no preferred mode. Fallback to first entry */
		m_pref = list_first_entry_or_null(
				&aconnector->base.modes, struct drm_display_mode, head);
		if (!m_pref) {
			DRM_DEBUG_DRIVER("No preferred mode found in EDID\n");
			return NULL;
		}
	}

	highest_refresh = drm_mode_vrefresh(m_pref);

	/*
	 * Find the mode with highest refresh rate with same resolution.
	 * For some monitors, preferred mode is not the mode with highest
	 * supported refresh rate.
	 */
	list_for_each_entry(m, list_head, head) {
		current_refresh  = drm_mode_vrefresh(m);

		if (m->hdisplay == m_pref->hdisplay &&
		    m->vdisplay == m_pref->vdisplay &&
		    highest_refresh < current_refresh) {
			highest_refresh = current_refresh;
			m_pref = m;
		}
	}

	drm_mode_copy(&aconnector->freesync_vid_base, m_pref);
	return m_pref;
}

static bool is_freesync_video_mode(const struct drm_display_mode *mode,
		struct amdgpu_dm_connector *aconnector)
{
	struct drm_display_mode *high_mode;
	int timing_diff;

	high_mode = get_highest_refresh_rate_mode(aconnector, false);
	if (!high_mode || !mode)
		return false;

	timing_diff = high_mode->vtotal - mode->vtotal;

	if (high_mode->clock == 0 || high_mode->clock != mode->clock ||
	    high_mode->hdisplay != mode->hdisplay ||
	    high_mode->vdisplay != mode->vdisplay ||
	    high_mode->hsync_start != mode->hsync_start ||
	    high_mode->hsync_end != mode->hsync_end ||
	    high_mode->htotal != mode->htotal ||
	    high_mode->hskew != mode->hskew ||
	    high_mode->vscan != mode->vscan ||
	    high_mode->vsync_start - mode->vsync_start != timing_diff ||
	    high_mode->vsync_end - mode->vsync_end != timing_diff)
		return false;
	else
		return true;
}

#if defined(CONFIG_DRM_AMD_DC_FP)
static void update_dsc_caps(struct amdgpu_dm_connector *aconnector,
			    struct dc_sink *sink, struct dc_stream_state *stream,
			    struct dsc_dec_dpcd_caps *dsc_caps)
{
	stream->timing.flags.DSC = 0;
	dsc_caps->is_dsc_supported = false;

	if (aconnector->dc_link && (sink->sink_signal == SIGNAL_TYPE_DISPLAY_PORT ||
	    sink->sink_signal == SIGNAL_TYPE_EDP)) {
		if (sink->link->dpcd_caps.dongle_type == DISPLAY_DONGLE_NONE ||
			sink->link->dpcd_caps.dongle_type == DISPLAY_DONGLE_DP_HDMI_CONVERTER)
			dc_dsc_parse_dsc_dpcd(aconnector->dc_link->ctx->dc,
				aconnector->dc_link->dpcd_caps.dsc_caps.dsc_basic_caps.raw,
				aconnector->dc_link->dpcd_caps.dsc_caps.dsc_branch_decoder_caps.raw,
				dsc_caps);
	}
}

static void apply_dsc_policy_for_edp(struct amdgpu_dm_connector *aconnector,
				    struct dc_sink *sink, struct dc_stream_state *stream,
				    struct dsc_dec_dpcd_caps *dsc_caps,
				    uint32_t max_dsc_target_bpp_limit_override)
{
	const struct dc_link_settings *verified_link_cap = NULL;
	u32 link_bw_in_kbps;
	u32 edp_min_bpp_x16, edp_max_bpp_x16;
	struct dc *dc = sink->ctx->dc;
	struct dc_dsc_bw_range bw_range = {0};
	struct dc_dsc_config dsc_cfg = {0};
	struct dc_dsc_config_options dsc_options = {0};

	dc_dsc_get_default_config_option(dc, &dsc_options);
	dsc_options.max_target_bpp_limit_override_x16 = max_dsc_target_bpp_limit_override * 16;

	verified_link_cap = dc_link_get_link_cap(stream->link);
	link_bw_in_kbps = dc_link_bandwidth_kbps(stream->link, verified_link_cap);
	edp_min_bpp_x16 = 8 * 16;
	edp_max_bpp_x16 = 8 * 16;

	if (edp_max_bpp_x16 > dsc_caps->edp_max_bits_per_pixel)
		edp_max_bpp_x16 = dsc_caps->edp_max_bits_per_pixel;

	if (edp_max_bpp_x16 < edp_min_bpp_x16)
		edp_min_bpp_x16 = edp_max_bpp_x16;

	if (dc_dsc_compute_bandwidth_range(dc->res_pool->dscs[0],
				dc->debug.dsc_min_slice_height_override,
				edp_min_bpp_x16, edp_max_bpp_x16,
				dsc_caps,
				&stream->timing,
				dc_link_get_highest_encoding_format(aconnector->dc_link),
				&bw_range)) {

		if (bw_range.max_kbps < link_bw_in_kbps) {
			if (dc_dsc_compute_config(dc->res_pool->dscs[0],
					dsc_caps,
					&dsc_options,
					0,
					&stream->timing,
					dc_link_get_highest_encoding_format(aconnector->dc_link),
					&dsc_cfg)) {
				stream->timing.dsc_cfg = dsc_cfg;
				stream->timing.flags.DSC = 1;
				stream->timing.dsc_cfg.bits_per_pixel = edp_max_bpp_x16;
			}
			return;
		}
	}

	if (dc_dsc_compute_config(dc->res_pool->dscs[0],
				dsc_caps,
				&dsc_options,
				link_bw_in_kbps,
				&stream->timing,
				dc_link_get_highest_encoding_format(aconnector->dc_link),
				&dsc_cfg)) {
		stream->timing.dsc_cfg = dsc_cfg;
		stream->timing.flags.DSC = 1;
	}
}

static void apply_dsc_policy_for_stream(struct amdgpu_dm_connector *aconnector,
					struct dc_sink *sink, struct dc_stream_state *stream,
					struct dsc_dec_dpcd_caps *dsc_caps)
{
	struct drm_connector *drm_connector = &aconnector->base;
	u32 link_bandwidth_kbps;
	struct dc *dc = sink->ctx->dc;
	u32 max_supported_bw_in_kbps, timing_bw_in_kbps;
	u32 dsc_max_supported_bw_in_kbps;
	u32 max_dsc_target_bpp_limit_override =
		drm_connector->display_info.max_dsc_bpp;
	struct dc_dsc_config_options dsc_options = {0};

	dc_dsc_get_default_config_option(dc, &dsc_options);
	dsc_options.max_target_bpp_limit_override_x16 = max_dsc_target_bpp_limit_override * 16;

	link_bandwidth_kbps = dc_link_bandwidth_kbps(aconnector->dc_link,
							dc_link_get_link_cap(aconnector->dc_link));

	/* Set DSC policy according to dsc_clock_en */
	dc_dsc_policy_set_enable_dsc_when_not_needed(
		aconnector->dsc_settings.dsc_force_enable == DSC_CLK_FORCE_ENABLE);

	if (sink->sink_signal == SIGNAL_TYPE_EDP &&
	    !aconnector->dc_link->panel_config.dsc.disable_dsc_edp &&
	    dc->caps.edp_dsc_support && aconnector->dsc_settings.dsc_force_enable != DSC_CLK_FORCE_DISABLE) {

		apply_dsc_policy_for_edp(aconnector, sink, stream, dsc_caps, max_dsc_target_bpp_limit_override);

	} else if (sink->sink_signal == SIGNAL_TYPE_DISPLAY_PORT) {
		if (sink->link->dpcd_caps.dongle_type == DISPLAY_DONGLE_NONE) {
			if (dc_dsc_compute_config(aconnector->dc_link->ctx->dc->res_pool->dscs[0],
						dsc_caps,
						&dsc_options,
						link_bandwidth_kbps,
						&stream->timing,
						dc_link_get_highest_encoding_format(aconnector->dc_link),
						&stream->timing.dsc_cfg)) {
				stream->timing.flags.DSC = 1;
				DRM_DEBUG_DRIVER("%s: SST_DSC [%s] DSC is selected from SST RX\n",
							__func__, drm_connector->name);
			}
		} else if (sink->link->dpcd_caps.dongle_type == DISPLAY_DONGLE_DP_HDMI_CONVERTER) {
			timing_bw_in_kbps = dc_bandwidth_in_kbps_from_timing(&stream->timing,
					dc_link_get_highest_encoding_format(aconnector->dc_link));
			max_supported_bw_in_kbps = link_bandwidth_kbps;
			dsc_max_supported_bw_in_kbps = link_bandwidth_kbps;

			if (timing_bw_in_kbps > max_supported_bw_in_kbps &&
					max_supported_bw_in_kbps > 0 &&
					dsc_max_supported_bw_in_kbps > 0)
				if (dc_dsc_compute_config(aconnector->dc_link->ctx->dc->res_pool->dscs[0],
						dsc_caps,
						&dsc_options,
						dsc_max_supported_bw_in_kbps,
						&stream->timing,
						dc_link_get_highest_encoding_format(aconnector->dc_link),
						&stream->timing.dsc_cfg)) {
					stream->timing.flags.DSC = 1;
					DRM_DEBUG_DRIVER("%s: SST_DSC [%s] DSC is selected from DP-HDMI PCON\n",
									 __func__, drm_connector->name);
				}
		}
	}

	/* Overwrite the stream flag if DSC is enabled through debugfs */
	if (aconnector->dsc_settings.dsc_force_enable == DSC_CLK_FORCE_ENABLE)
		stream->timing.flags.DSC = 1;

	if (stream->timing.flags.DSC && aconnector->dsc_settings.dsc_num_slices_h)
		stream->timing.dsc_cfg.num_slices_h = aconnector->dsc_settings.dsc_num_slices_h;

	if (stream->timing.flags.DSC && aconnector->dsc_settings.dsc_num_slices_v)
		stream->timing.dsc_cfg.num_slices_v = aconnector->dsc_settings.dsc_num_slices_v;

	if (stream->timing.flags.DSC && aconnector->dsc_settings.dsc_bits_per_pixel)
		stream->timing.dsc_cfg.bits_per_pixel = aconnector->dsc_settings.dsc_bits_per_pixel;
}
#endif

static struct dc_stream_state *
create_stream_for_sink(struct drm_connector *connector,
		       const struct drm_display_mode *drm_mode,
		       const struct dm_connector_state *dm_state,
		       const struct dc_stream_state *old_stream,
		       int requested_bpc)
{
	struct amdgpu_dm_connector *aconnector = NULL;
	struct drm_display_mode *preferred_mode = NULL;
	const struct drm_connector_state *con_state = &dm_state->base;
	struct dc_stream_state *stream = NULL;
	struct drm_display_mode mode;
	struct drm_display_mode saved_mode;
	struct drm_display_mode *freesync_mode = NULL;
	bool native_mode_found = false;
	bool recalculate_timing = false;
	bool scale = dm_state->scaling != RMX_OFF;
	int mode_refresh;
	int preferred_refresh = 0;
	enum color_transfer_func tf = TRANSFER_FUNC_UNKNOWN;
#if defined(CONFIG_DRM_AMD_DC_FP)
	struct dsc_dec_dpcd_caps dsc_caps;
#endif
	struct dc_link *link = NULL;
	struct dc_sink *sink = NULL;

	drm_mode_init(&mode, drm_mode);
	memset(&saved_mode, 0, sizeof(saved_mode));

	if (connector == NULL) {
		DRM_ERROR("connector is NULL!\n");
		return stream;
	}

	if (connector->connector_type != DRM_MODE_CONNECTOR_WRITEBACK) {
		aconnector = NULL;
		aconnector = to_amdgpu_dm_connector(connector);
		link = aconnector->dc_link;
	} else {
		struct drm_writeback_connector *wbcon = NULL;
		struct amdgpu_dm_wb_connector *dm_wbcon = NULL;

		wbcon = drm_connector_to_writeback(connector);
		dm_wbcon = to_amdgpu_dm_wb_connector(wbcon);
		link = dm_wbcon->link;
	}

	if (!aconnector || !aconnector->dc_sink) {
		sink = create_fake_sink(link);
		if (!sink)
			return stream;

	} else {
		sink = aconnector->dc_sink;
		dc_sink_retain(sink);
	}

	stream = dc_create_stream_for_sink(sink);

	if (stream == NULL) {
		DRM_ERROR("Failed to create stream for sink!\n");
		goto finish;
	}

	/* We leave this NULL for writeback connectors */
	stream->dm_stream_context = aconnector;

	stream->timing.flags.LTE_340MCSC_SCRAMBLE =
		connector->display_info.hdmi.scdc.scrambling.low_rates;

	list_for_each_entry(preferred_mode, &connector->modes, head) {
		/* Search for preferred mode */
		if (preferred_mode->type & DRM_MODE_TYPE_PREFERRED) {
			native_mode_found = true;
			break;
		}
	}
	if (!native_mode_found)
		preferred_mode = list_first_entry_or_null(
				&connector->modes,
				struct drm_display_mode,
				head);

	mode_refresh = drm_mode_vrefresh(&mode);

	if (preferred_mode == NULL) {
		/*
		 * This may not be an error, the use case is when we have no
		 * usermode calls to reset and set mode upon hotplug. In this
		 * case, we call set mode ourselves to restore the previous mode
		 * and the modelist may not be filled in time.
		 */
		DRM_DEBUG_DRIVER("No preferred mode found\n");
	} else if (aconnector) {
		recalculate_timing = amdgpu_freesync_vid_mode &&
				 is_freesync_video_mode(&mode, aconnector);
		if (recalculate_timing) {
			freesync_mode = get_highest_refresh_rate_mode(aconnector, false);
			drm_mode_copy(&saved_mode, &mode);
			saved_mode.picture_aspect_ratio = mode.picture_aspect_ratio;
			drm_mode_copy(&mode, freesync_mode);
			mode.picture_aspect_ratio = saved_mode.picture_aspect_ratio;
		} else {
			decide_crtc_timing_for_drm_display_mode(
					&mode, preferred_mode, scale);

			preferred_refresh = drm_mode_vrefresh(preferred_mode);
		}
	}

	if (recalculate_timing)
		drm_mode_set_crtcinfo(&saved_mode, 0);

	/*
	 * If scaling is enabled and refresh rate didn't change
	 * we copy the vic and polarities of the old timings
	 */
	if (!scale || mode_refresh != preferred_refresh)
		fill_stream_properties_from_drm_display_mode(
			stream, &mode, connector, con_state, NULL,
			requested_bpc);
	else
		fill_stream_properties_from_drm_display_mode(
			stream, &mode, connector, con_state, old_stream,
			requested_bpc);

	/* The rest isn't needed for writeback connectors */
	if (!aconnector)
		goto finish;

	if (aconnector->timing_changed) {
		drm_dbg(aconnector->base.dev,
			"overriding timing for automated test, bpc %d, changing to %d\n",
			stream->timing.display_color_depth,
			aconnector->timing_requested->display_color_depth);
		stream->timing = *aconnector->timing_requested;
	}

#if defined(CONFIG_DRM_AMD_DC_FP)
	/* SST DSC determination policy */
	update_dsc_caps(aconnector, sink, stream, &dsc_caps);
	if (aconnector->dsc_settings.dsc_force_enable != DSC_CLK_FORCE_DISABLE && dsc_caps.is_dsc_supported)
		apply_dsc_policy_for_stream(aconnector, sink, stream, &dsc_caps);
#endif

	update_stream_scaling_settings(&mode, dm_state, stream);

	fill_audio_info(
		&stream->audio_info,
		connector,
		sink);

	update_stream_signal(stream, sink);

	if (stream->signal == SIGNAL_TYPE_HDMI_TYPE_A)
		mod_build_hf_vsif_infopacket(stream, &stream->vsp_infopacket);

	if (stream->signal == SIGNAL_TYPE_DISPLAY_PORT ||
	    stream->signal == SIGNAL_TYPE_DISPLAY_PORT_MST ||
	    stream->signal == SIGNAL_TYPE_EDP) {
		const struct dc_edid_caps *edid_caps;
		unsigned int disable_colorimetry = 0;

		if (aconnector->dc_sink) {
			edid_caps = &aconnector->dc_sink->edid_caps;
			disable_colorimetry = edid_caps->panel_patch.disable_colorimetry;
		}

		//
		// should decide stream support vsc sdp colorimetry capability
		// before building vsc info packet
		//
		stream->use_vsc_sdp_for_colorimetry = stream->link->dpcd_caps.dpcd_rev.raw >= 0x14 &&
						      stream->link->dpcd_caps.dprx_feature.bits.VSC_SDP_COLORIMETRY_SUPPORTED &&
						      !disable_colorimetry;

		if (stream->out_transfer_func.tf == TRANSFER_FUNCTION_GAMMA22)
			tf = TRANSFER_FUNC_GAMMA_22;
		mod_build_vsc_infopacket(stream, &stream->vsc_infopacket, stream->output_color_space, tf);
		aconnector->sr_skip_count = AMDGPU_DM_PSR_ENTRY_DELAY;

	}
finish:
	dc_sink_release(sink);

	return stream;
}

static enum drm_connector_status
amdgpu_dm_connector_detect(struct drm_connector *connector, bool force)
{
	bool connected;
	struct amdgpu_dm_connector *aconnector = to_amdgpu_dm_connector(connector);

	/*
	 * Notes:
	 * 1. This interface is NOT called in context of HPD irq.
	 * 2. This interface *is called* in context of user-mode ioctl. Which
	 * makes it a bad place for *any* MST-related activity.
	 */

	if (aconnector->base.force == DRM_FORCE_UNSPECIFIED &&
	    !aconnector->fake_enable)
		connected = (aconnector->dc_sink != NULL);
	else
		connected = (aconnector->base.force == DRM_FORCE_ON ||
				aconnector->base.force == DRM_FORCE_ON_DIGITAL);

	update_subconnector_property(aconnector);

	return (connected ? connector_status_connected :
			connector_status_disconnected);
}

int amdgpu_dm_connector_atomic_set_property(struct drm_connector *connector,
					    struct drm_connector_state *connector_state,
					    struct drm_property *property,
					    uint64_t val)
{
	struct drm_device *dev = connector->dev;
	struct amdgpu_device *adev = drm_to_adev(dev);
	struct dm_connector_state *dm_old_state =
		to_dm_connector_state(connector->state);
	struct dm_connector_state *dm_new_state =
		to_dm_connector_state(connector_state);

	int ret = -EINVAL;

	if (property == dev->mode_config.scaling_mode_property) {
		enum amdgpu_rmx_type rmx_type;

		switch (val) {
		case DRM_MODE_SCALE_CENTER:
			rmx_type = RMX_CENTER;
			break;
		case DRM_MODE_SCALE_ASPECT:
			rmx_type = RMX_ASPECT;
			break;
		case DRM_MODE_SCALE_FULLSCREEN:
			rmx_type = RMX_FULL;
			break;
		case DRM_MODE_SCALE_NONE:
		default:
			rmx_type = RMX_OFF;
			break;
		}

		if (dm_old_state->scaling == rmx_type)
			return 0;

		dm_new_state->scaling = rmx_type;
		ret = 0;
	} else if (property == adev->mode_info.underscan_hborder_property) {
		dm_new_state->underscan_hborder = val;
		ret = 0;
	} else if (property == adev->mode_info.underscan_vborder_property) {
		dm_new_state->underscan_vborder = val;
		ret = 0;
	} else if (property == adev->mode_info.underscan_property) {
		dm_new_state->underscan_enable = val;
		ret = 0;
	}

	return ret;
}

int amdgpu_dm_connector_atomic_get_property(struct drm_connector *connector,
					    const struct drm_connector_state *state,
					    struct drm_property *property,
					    uint64_t *val)
{
	struct drm_device *dev = connector->dev;
	struct amdgpu_device *adev = drm_to_adev(dev);
	struct dm_connector_state *dm_state =
		to_dm_connector_state(state);
	int ret = -EINVAL;

	if (property == dev->mode_config.scaling_mode_property) {
		switch (dm_state->scaling) {
		case RMX_CENTER:
			*val = DRM_MODE_SCALE_CENTER;
			break;
		case RMX_ASPECT:
			*val = DRM_MODE_SCALE_ASPECT;
			break;
		case RMX_FULL:
			*val = DRM_MODE_SCALE_FULLSCREEN;
			break;
		case RMX_OFF:
		default:
			*val = DRM_MODE_SCALE_NONE;
			break;
		}
		ret = 0;
	} else if (property == adev->mode_info.underscan_hborder_property) {
		*val = dm_state->underscan_hborder;
		ret = 0;
	} else if (property == adev->mode_info.underscan_vborder_property) {
		*val = dm_state->underscan_vborder;
		ret = 0;
	} else if (property == adev->mode_info.underscan_property) {
		*val = dm_state->underscan_enable;
		ret = 0;
	}

	return ret;
}

/**
 * DOC: panel power savings
 *
 * The display manager allows you to set your desired **panel power savings**
 * level (between 0-4, with 0 representing off), e.g. using the following::
 *
 *   # echo 3 > /sys/class/drm/card0-eDP-1/amdgpu/panel_power_savings
 *
 * Modifying this value can have implications on color accuracy, so tread
 * carefully.
 */

static ssize_t panel_power_savings_show(struct device *device,
					struct device_attribute *attr,
					char *buf)
{
	struct drm_connector *connector = dev_get_drvdata(device);
	struct drm_device *dev = connector->dev;
	u8 val;

	drm_modeset_lock(&dev->mode_config.connection_mutex, NULL);
	val = to_dm_connector_state(connector->state)->abm_level ==
		ABM_LEVEL_IMMEDIATE_DISABLE ? 0 :
		to_dm_connector_state(connector->state)->abm_level;
	drm_modeset_unlock(&dev->mode_config.connection_mutex);

	return sysfs_emit(buf, "%u\n", val);
}

static ssize_t panel_power_savings_store(struct device *device,
					 struct device_attribute *attr,
					 const char *buf, size_t count)
{
	struct drm_connector *connector = dev_get_drvdata(device);
	struct drm_device *dev = connector->dev;
	long val;
	int ret;

	ret = kstrtol(buf, 0, &val);

	if (ret)
		return ret;

	if (val < 0 || val > 4)
		return -EINVAL;

	drm_modeset_lock(&dev->mode_config.connection_mutex, NULL);
	to_dm_connector_state(connector->state)->abm_level = val ?:
		ABM_LEVEL_IMMEDIATE_DISABLE;
	drm_modeset_unlock(&dev->mode_config.connection_mutex);

	drm_kms_helper_hotplug_event(dev);

	return count;
}

static DEVICE_ATTR_RW(panel_power_savings);

static struct attribute *amdgpu_attrs[] = {
	&dev_attr_panel_power_savings.attr,
	NULL
};

static const struct attribute_group amdgpu_group = {
	.name = "amdgpu",
	.attrs = amdgpu_attrs
};

static bool
amdgpu_dm_should_create_sysfs(struct amdgpu_dm_connector *amdgpu_dm_connector)
{
	if (amdgpu_dm_abm_level >= 0)
		return false;

	if (amdgpu_dm_connector->base.connector_type != DRM_MODE_CONNECTOR_eDP)
		return false;

	/* check for OLED panels */
	if (amdgpu_dm_connector->bl_idx >= 0) {
		struct drm_device *drm = amdgpu_dm_connector->base.dev;
		struct amdgpu_display_manager *dm = &drm_to_adev(drm)->dm;
		struct amdgpu_dm_backlight_caps *caps;

		caps = &dm->backlight_caps[amdgpu_dm_connector->bl_idx];
		if (caps->aux_support)
			return false;
	}

	return true;
}

static void amdgpu_dm_connector_unregister(struct drm_connector *connector)
{
	struct amdgpu_dm_connector *amdgpu_dm_connector = to_amdgpu_dm_connector(connector);

	if (amdgpu_dm_should_create_sysfs(amdgpu_dm_connector))
		sysfs_remove_group(&connector->kdev->kobj, &amdgpu_group);

	drm_dp_aux_unregister(&amdgpu_dm_connector->dm_dp_aux.aux);
}

static void amdgpu_dm_connector_destroy(struct drm_connector *connector)
{
	struct amdgpu_dm_connector *aconnector = to_amdgpu_dm_connector(connector);
	struct amdgpu_device *adev = drm_to_adev(connector->dev);
	struct amdgpu_display_manager *dm = &adev->dm;

	/*
	 * Call only if mst_mgr was initialized before since it's not done
	 * for all connector types.
	 */
	if (aconnector->mst_mgr.dev)
		drm_dp_mst_topology_mgr_destroy(&aconnector->mst_mgr);

	if (aconnector->bl_idx != -1) {
		backlight_device_unregister(dm->backlight_dev[aconnector->bl_idx]);
		dm->backlight_dev[aconnector->bl_idx] = NULL;
	}

	if (aconnector->dc_em_sink)
		dc_sink_release(aconnector->dc_em_sink);
	aconnector->dc_em_sink = NULL;
	if (aconnector->dc_sink)
		dc_sink_release(aconnector->dc_sink);
	aconnector->dc_sink = NULL;

	drm_dp_cec_unregister_connector(&aconnector->dm_dp_aux.aux);
	drm_connector_unregister(connector);
	drm_connector_cleanup(connector);
	if (aconnector->i2c) {
		i2c_del_adapter(&aconnector->i2c->base);
		kfree(aconnector->i2c);
	}
	kfree(aconnector->dm_dp_aux.aux.name);

	kfree(connector);
}

void amdgpu_dm_connector_funcs_reset(struct drm_connector *connector)
{
	struct dm_connector_state *state =
		to_dm_connector_state(connector->state);

	if (connector->state)
		__drm_atomic_helper_connector_destroy_state(connector->state);

	kfree(state);

	state = kzalloc(sizeof(*state), GFP_KERNEL);

	if (state) {
		state->scaling = RMX_OFF;
		state->underscan_enable = false;
		state->underscan_hborder = 0;
		state->underscan_vborder = 0;
		state->base.max_requested_bpc = 8;
		state->vcpi_slots = 0;
		state->pbn = 0;

		if (connector->connector_type == DRM_MODE_CONNECTOR_eDP) {
			if (amdgpu_dm_abm_level <= 0)
				state->abm_level = ABM_LEVEL_IMMEDIATE_DISABLE;
			else
				state->abm_level = amdgpu_dm_abm_level;
		}

		__drm_atomic_helper_connector_reset(connector, &state->base);
	}
}

struct drm_connector_state *
amdgpu_dm_connector_atomic_duplicate_state(struct drm_connector *connector)
{
	struct dm_connector_state *state =
		to_dm_connector_state(connector->state);

	struct dm_connector_state *new_state =
			kmemdup(state, sizeof(*state), GFP_KERNEL);

	if (!new_state)
		return NULL;

	__drm_atomic_helper_connector_duplicate_state(connector, &new_state->base);

	new_state->freesync_capable = state->freesync_capable;
	new_state->abm_level = state->abm_level;
	new_state->scaling = state->scaling;
	new_state->underscan_enable = state->underscan_enable;
	new_state->underscan_hborder = state->underscan_hborder;
	new_state->underscan_vborder = state->underscan_vborder;
	new_state->vcpi_slots = state->vcpi_slots;
	new_state->pbn = state->pbn;
	return &new_state->base;
}

static int
amdgpu_dm_connector_late_register(struct drm_connector *connector)
{
	struct amdgpu_dm_connector *amdgpu_dm_connector =
		to_amdgpu_dm_connector(connector);
	int r;

	if (amdgpu_dm_should_create_sysfs(amdgpu_dm_connector)) {
		r = sysfs_create_group(&connector->kdev->kobj,
				       &amdgpu_group);
		if (r)
			return r;
	}

	amdgpu_dm_register_backlight_device(amdgpu_dm_connector);

	if ((connector->connector_type == DRM_MODE_CONNECTOR_DisplayPort) ||
	    (connector->connector_type == DRM_MODE_CONNECTOR_eDP)) {
		amdgpu_dm_connector->dm_dp_aux.aux.dev = connector->kdev;
		r = drm_dp_aux_register(&amdgpu_dm_connector->dm_dp_aux.aux);
		if (r)
			return r;
	}

#if defined(CONFIG_DEBUG_FS)
	connector_debugfs_init(amdgpu_dm_connector);
#endif

	return 0;
}

static void amdgpu_dm_connector_funcs_force(struct drm_connector *connector)
{
	struct amdgpu_dm_connector *aconnector = to_amdgpu_dm_connector(connector);
	struct dc_link *dc_link = aconnector->dc_link;
	struct dc_sink *dc_em_sink = aconnector->dc_em_sink;
	struct edid *edid;
	struct i2c_adapter *ddc;

	if (dc_link && dc_link->aux_mode)
		ddc = &aconnector->dm_dp_aux.aux.ddc;
	else
		ddc = &aconnector->i2c->base;

	/*
	 * Note: drm_get_edid gets edid in the following order:
	 * 1) override EDID if set via edid_override debugfs,
	 * 2) firmware EDID if set via edid_firmware module parameter
	 * 3) regular DDC read.
	 */
	edid = drm_get_edid(connector, ddc);
	if (!edid) {
		DRM_ERROR("No EDID found on connector: %s.\n", connector->name);
		return;
	}

	aconnector->edid = edid;

	/* Update emulated (virtual) sink's EDID */
	if (dc_em_sink && dc_link) {
		memset(&dc_em_sink->edid_caps, 0, sizeof(struct dc_edid_caps));
		memmove(dc_em_sink->dc_edid.raw_edid, edid, (edid->extensions + 1) * EDID_LENGTH);
		dm_helpers_parse_edid_caps(
			dc_link,
			&dc_em_sink->dc_edid,
			&dc_em_sink->edid_caps);
	}
}

static const struct drm_connector_funcs amdgpu_dm_connector_funcs = {
	.reset = amdgpu_dm_connector_funcs_reset,
	.detect = amdgpu_dm_connector_detect,
	.fill_modes = drm_helper_probe_single_connector_modes,
	.destroy = amdgpu_dm_connector_destroy,
	.atomic_duplicate_state = amdgpu_dm_connector_atomic_duplicate_state,
	.atomic_destroy_state = drm_atomic_helper_connector_destroy_state,
	.atomic_set_property = amdgpu_dm_connector_atomic_set_property,
	.atomic_get_property = amdgpu_dm_connector_atomic_get_property,
	.late_register = amdgpu_dm_connector_late_register,
	.early_unregister = amdgpu_dm_connector_unregister,
	.force = amdgpu_dm_connector_funcs_force
};

static int get_modes(struct drm_connector *connector)
{
	return amdgpu_dm_connector_get_modes(connector);
}

static void create_eml_sink(struct amdgpu_dm_connector *aconnector)
{
	struct drm_connector *connector = &aconnector->base;
	struct dc_link *dc_link = aconnector->dc_link;
	struct dc_sink_init_data init_params = {
			.link = aconnector->dc_link,
			.sink_signal = SIGNAL_TYPE_VIRTUAL
	};
	struct edid *edid;
	struct i2c_adapter *ddc;

	if (dc_link->aux_mode)
		ddc = &aconnector->dm_dp_aux.aux.ddc;
	else
		ddc = &aconnector->i2c->base;

	/*
	 * Note: drm_get_edid gets edid in the following order:
	 * 1) override EDID if set via edid_override debugfs,
	 * 2) firmware EDID if set via edid_firmware module parameter
	 * 3) regular DDC read.
	 */
	edid = drm_get_edid(connector, ddc);
	if (!edid) {
		DRM_ERROR("No EDID found on connector: %s.\n", connector->name);
		return;
	}

	if (drm_detect_hdmi_monitor(edid))
		init_params.sink_signal = SIGNAL_TYPE_HDMI_TYPE_A;

	aconnector->edid = edid;

	aconnector->dc_em_sink = dc_link_add_remote_sink(
		aconnector->dc_link,
		(uint8_t *)edid,
		(edid->extensions + 1) * EDID_LENGTH,
		&init_params);

	if (aconnector->base.force == DRM_FORCE_ON) {
		aconnector->dc_sink = aconnector->dc_link->local_sink ?
		aconnector->dc_link->local_sink :
		aconnector->dc_em_sink;
		if (aconnector->dc_sink)
			dc_sink_retain(aconnector->dc_sink);
	}
}

static void handle_edid_mgmt(struct amdgpu_dm_connector *aconnector)
{
	struct dc_link *link = (struct dc_link *)aconnector->dc_link;

	/*
	 * In case of headless boot with force on for DP managed connector
	 * Those settings have to be != 0 to get initial modeset
	 */
	if (link->connector_signal == SIGNAL_TYPE_DISPLAY_PORT) {
		link->verified_link_cap.lane_count = LANE_COUNT_FOUR;
		link->verified_link_cap.link_rate = LINK_RATE_HIGH2;
	}

	create_eml_sink(aconnector);
}

static enum dc_status dm_validate_stream_and_context(struct dc *dc,
						struct dc_stream_state *stream)
{
	enum dc_status dc_result = DC_ERROR_UNEXPECTED;
	struct dc_plane_state *dc_plane_state = NULL;
	struct dc_state *dc_state = NULL;

	if (!stream)
		goto cleanup;

	dc_plane_state = dc_create_plane_state(dc);
	if (!dc_plane_state)
		goto cleanup;

	dc_state = dc_state_create(dc, NULL);
	if (!dc_state)
		goto cleanup;

	/* populate stream to plane */
	dc_plane_state->src_rect.height  = stream->src.height;
	dc_plane_state->src_rect.width   = stream->src.width;
	dc_plane_state->dst_rect.height  = stream->src.height;
	dc_plane_state->dst_rect.width   = stream->src.width;
	dc_plane_state->clip_rect.height = stream->src.height;
	dc_plane_state->clip_rect.width  = stream->src.width;
	dc_plane_state->plane_size.surface_pitch = ((stream->src.width + 255) / 256) * 256;
	dc_plane_state->plane_size.surface_size.height = stream->src.height;
	dc_plane_state->plane_size.surface_size.width  = stream->src.width;
	dc_plane_state->plane_size.chroma_size.height  = stream->src.height;
	dc_plane_state->plane_size.chroma_size.width   = stream->src.width;
	dc_plane_state->format = SURFACE_PIXEL_FORMAT_GRPH_ARGB8888;
	dc_plane_state->tiling_info.gfx9.swizzle = DC_SW_UNKNOWN;
	dc_plane_state->rotation = ROTATION_ANGLE_0;
	dc_plane_state->is_tiling_rotated = false;
	dc_plane_state->tiling_info.gfx8.array_mode = DC_ARRAY_LINEAR_GENERAL;

	dc_result = dc_validate_stream(dc, stream);
	if (dc_result == DC_OK)
		dc_result = dc_validate_plane(dc, dc_plane_state);

	if (dc_result == DC_OK)
		dc_result = dc_state_add_stream(dc, dc_state, stream);

	if (dc_result == DC_OK && !dc_state_add_plane(
						dc,
						stream,
						dc_plane_state,
						dc_state))
		dc_result = DC_FAIL_ATTACH_SURFACES;

	if (dc_result == DC_OK)
		dc_result = dc_validate_global_state(dc, dc_state, true);

cleanup:
	if (dc_state)
		dc_state_release(dc_state);

	if (dc_plane_state)
		dc_plane_state_release(dc_plane_state);

	return dc_result;
}

struct dc_stream_state *
create_validate_stream_for_sink(struct drm_connector *connector,
				const struct drm_display_mode *drm_mode,
				const struct dm_connector_state *dm_state,
				const struct dc_stream_state *old_stream)
{
	struct amdgpu_dm_connector *aconnector = NULL;
	struct amdgpu_device *adev = drm_to_adev(connector->dev);
	struct dc_stream_state *stream;
	const struct drm_connector_state *drm_state = dm_state ? &dm_state->base : NULL;
	int requested_bpc = drm_state ? drm_state->max_requested_bpc : 8;
	enum dc_status dc_result = DC_OK;
	uint8_t bpc_limit = 6;

	if (!dm_state)
		return NULL;

	if (connector->connector_type != DRM_MODE_CONNECTOR_WRITEBACK)
		aconnector = to_amdgpu_dm_connector(connector);

	if (aconnector &&
	    (aconnector->dc_link->connector_signal == SIGNAL_TYPE_HDMI_TYPE_A ||
	     aconnector->dc_link->dpcd_caps.dongle_type == DISPLAY_DONGLE_DP_HDMI_CONVERTER))
		bpc_limit = 8;

	do {
		drm_dbg_kms(connector->dev, "Trying with %d bpc\n", requested_bpc);
		stream = create_stream_for_sink(connector, drm_mode,
						dm_state, old_stream,
						requested_bpc);
		if (stream == NULL) {
			DRM_ERROR("Failed to create stream for sink!\n");
			break;
		}

		dc_result = dc_validate_stream(adev->dm.dc, stream);

		if (!aconnector) /* writeback connector */
			return stream;

		if (dc_result == DC_OK && stream->signal == SIGNAL_TYPE_DISPLAY_PORT_MST)
			dc_result = dm_dp_mst_is_port_support_mode(aconnector, stream);

		if (dc_result == DC_OK)
			dc_result = dm_validate_stream_and_context(adev->dm.dc, stream);

		if (dc_result != DC_OK) {
			DRM_DEBUG_KMS("Mode %dx%d (clk %d) pixel_encoding:%s color_depth:%s failed validation -- %s\n",
				      drm_mode->hdisplay,
				      drm_mode->vdisplay,
				      drm_mode->clock,
				      dc_pixel_encoding_to_str(stream->timing.pixel_encoding),
				      dc_color_depth_to_str(stream->timing.display_color_depth),
				      dc_status_to_str(dc_result));

			dc_stream_release(stream);
			stream = NULL;
			requested_bpc -= 2; /* lower bpc to retry validation */
		}

	} while (stream == NULL && requested_bpc >= bpc_limit);

	switch (dc_result) {
	/*
	 * If we failed to validate DP bandwidth stream with the requested RGB color depth,
	 * we try to fallback and configure in order:
	 * YUV422 (8bpc, 6bpc)
	 * YUV420 (8bpc, 6bpc)
	 */
	case DC_FAIL_ENC_VALIDATE:
	case DC_EXCEED_DONGLE_CAP:
	case DC_NO_DP_LINK_BANDWIDTH:
		/* recursively entered twice and already tried both YUV422 and YUV420 */
		if (aconnector->force_yuv422_output && aconnector->force_yuv420_output)
			break;
		/* first failure; try YUV422 */
		if (!aconnector->force_yuv422_output) {
			drm_dbg_kms(connector->dev, "%s:%d Validation failed with %d, retrying w/ YUV422\n",
				    __func__, __LINE__, dc_result);
			aconnector->force_yuv422_output = true;
		/* recursively entered and YUV422 failed, try YUV420 */
		} else if (!aconnector->force_yuv420_output) {
			drm_dbg_kms(connector->dev, "%s:%d Validation failed with %d, retrying w/ YUV420\n",
				    __func__, __LINE__, dc_result);
			aconnector->force_yuv420_output = true;
		}
		stream = create_validate_stream_for_sink(connector, drm_mode,
							 dm_state, old_stream);
		aconnector->force_yuv422_output = false;
		aconnector->force_yuv420_output = false;
		break;
	case DC_OK:
		break;
	default:
		drm_dbg_kms(connector->dev, "%s:%d Unhandled validation failure %d\n",
			    __func__, __LINE__, dc_result);
		break;
	}

	return stream;
}

enum drm_mode_status amdgpu_dm_connector_mode_valid(struct drm_connector *connector,
				   struct drm_display_mode *mode)
{
	int result = MODE_ERROR;
	struct dc_sink *dc_sink;
	/* TODO: Unhardcode stream count */
	struct dc_stream_state *stream;
	/* we always have an amdgpu_dm_connector here since we got
	 * here via the amdgpu_dm_connector_helper_funcs
	 */
	struct amdgpu_dm_connector *aconnector = to_amdgpu_dm_connector(connector);

	if ((mode->flags & DRM_MODE_FLAG_INTERLACE) ||
			(mode->flags & DRM_MODE_FLAG_DBLSCAN))
		return result;

	/*
	 * Only run this the first time mode_valid is called to initilialize
	 * EDID mgmt
	 */
	if (aconnector->base.force != DRM_FORCE_UNSPECIFIED &&
		!aconnector->dc_em_sink)
		handle_edid_mgmt(aconnector);

	dc_sink = to_amdgpu_dm_connector(connector)->dc_sink;

	if (dc_sink == NULL && aconnector->base.force != DRM_FORCE_ON_DIGITAL &&
				aconnector->base.force != DRM_FORCE_ON) {
		DRM_ERROR("dc_sink is NULL!\n");
		goto fail;
	}

	drm_mode_set_crtcinfo(mode, 0);

	stream = create_validate_stream_for_sink(connector, mode,
						 to_dm_connector_state(connector->state),
						 NULL);
	if (stream) {
		dc_stream_release(stream);
		result = MODE_OK;
	}

fail:
	/* TODO: error handling*/
	return result;
}

static int fill_hdr_info_packet(const struct drm_connector_state *state,
				struct dc_info_packet *out)
{
	struct hdmi_drm_infoframe frame;
	unsigned char buf[30]; /* 26 + 4 */
	ssize_t len;
	int ret, i;

	memset(out, 0, sizeof(*out));

	if (!state->hdr_output_metadata)
		return 0;

	ret = drm_hdmi_infoframe_set_hdr_metadata(&frame, state);
	if (ret)
		return ret;

	len = hdmi_drm_infoframe_pack_only(&frame, buf, sizeof(buf));
	if (len < 0)
		return (int)len;

	/* Static metadata is a fixed 26 bytes + 4 byte header. */
	if (len != 30)
		return -EINVAL;

	/* Prepare the infopacket for DC. */
	switch (state->connector->connector_type) {
	case DRM_MODE_CONNECTOR_HDMIA:
		out->hb0 = 0x87; /* type */
		out->hb1 = 0x01; /* version */
		out->hb2 = 0x1A; /* length */
		out->sb[0] = buf[3]; /* checksum */
		i = 1;
		break;

	case DRM_MODE_CONNECTOR_DisplayPort:
	case DRM_MODE_CONNECTOR_eDP:
		out->hb0 = 0x00; /* sdp id, zero */
		out->hb1 = 0x87; /* type */
		out->hb2 = 0x1D; /* payload len - 1 */
		out->hb3 = (0x13 << 2); /* sdp version */
		out->sb[0] = 0x01; /* version */
		out->sb[1] = 0x1A; /* length */
		i = 2;
		break;

	default:
		return -EINVAL;
	}

	memcpy(&out->sb[i], &buf[4], 26);
	out->valid = true;

	print_hex_dump(KERN_DEBUG, "HDR SB:", DUMP_PREFIX_NONE, 16, 1, out->sb,
		       sizeof(out->sb), false);

	return 0;
}

static int
amdgpu_dm_connector_atomic_check(struct drm_connector *conn,
				 struct drm_atomic_state *state)
{
	struct drm_connector_state *new_con_state =
		drm_atomic_get_new_connector_state(state, conn);
	struct drm_connector_state *old_con_state =
		drm_atomic_get_old_connector_state(state, conn);
	struct drm_crtc *crtc = new_con_state->crtc;
	struct drm_crtc_state *new_crtc_state;
	struct amdgpu_dm_connector *aconn = to_amdgpu_dm_connector(conn);
	int ret;

	if (WARN_ON(unlikely(!old_con_state || !new_con_state)))
		return -EINVAL;

	trace_amdgpu_dm_connector_atomic_check(new_con_state);

	if (conn->connector_type == DRM_MODE_CONNECTOR_DisplayPort) {
		ret = drm_dp_mst_root_conn_atomic_check(new_con_state, &aconn->mst_mgr);
		if (ret < 0)
			return ret;
	}

	if (!crtc)
		return 0;

	if (new_con_state->colorspace != old_con_state->colorspace) {
		new_crtc_state = drm_atomic_get_crtc_state(state, crtc);
		if (IS_ERR(new_crtc_state))
			return PTR_ERR(new_crtc_state);

		new_crtc_state->mode_changed = true;
	}

	if (new_con_state->content_type != old_con_state->content_type) {
		new_crtc_state = drm_atomic_get_crtc_state(state, crtc);
		if (IS_ERR(new_crtc_state))
			return PTR_ERR(new_crtc_state);

		new_crtc_state->mode_changed = true;
	}

	if (!drm_connector_atomic_hdr_metadata_equal(old_con_state, new_con_state)) {
		struct dc_info_packet hdr_infopacket;

		ret = fill_hdr_info_packet(new_con_state, &hdr_infopacket);
		if (ret)
			return ret;

		new_crtc_state = drm_atomic_get_crtc_state(state, crtc);
		if (IS_ERR(new_crtc_state))
			return PTR_ERR(new_crtc_state);

		/*
		 * DC considers the stream backends changed if the
		 * static metadata changes. Forcing the modeset also
		 * gives a simple way for userspace to switch from
		 * 8bpc to 10bpc when setting the metadata to enter
		 * or exit HDR.
		 *
		 * Changing the static metadata after it's been
		 * set is permissible, however. So only force a
		 * modeset if we're entering or exiting HDR.
		 */
		new_crtc_state->mode_changed = new_crtc_state->mode_changed ||
			!old_con_state->hdr_output_metadata ||
			!new_con_state->hdr_output_metadata;
	}

	return 0;
}

static const struct drm_connector_helper_funcs
amdgpu_dm_connector_helper_funcs = {
	/*
	 * If hotplugging a second bigger display in FB Con mode, bigger resolution
	 * modes will be filtered by drm_mode_validate_size(), and those modes
	 * are missing after user start lightdm. So we need to renew modes list.
	 * in get_modes call back, not just return the modes count
	 */
	.get_modes = get_modes,
	.mode_valid = amdgpu_dm_connector_mode_valid,
	.atomic_check = amdgpu_dm_connector_atomic_check,
};

static void dm_encoder_helper_disable(struct drm_encoder *encoder)
{

}

int convert_dc_color_depth_into_bpc(enum dc_color_depth display_color_depth)
{
	switch (display_color_depth) {
	case COLOR_DEPTH_666:
		return 6;
	case COLOR_DEPTH_888:
		return 8;
	case COLOR_DEPTH_101010:
		return 10;
	case COLOR_DEPTH_121212:
		return 12;
	case COLOR_DEPTH_141414:
		return 14;
	case COLOR_DEPTH_161616:
		return 16;
	default:
		break;
	}
	return 0;
}

static int dm_encoder_helper_atomic_check(struct drm_encoder *encoder,
					  struct drm_crtc_state *crtc_state,
					  struct drm_connector_state *conn_state)
{
	struct drm_atomic_state *state = crtc_state->state;
	struct drm_connector *connector = conn_state->connector;
	struct amdgpu_dm_connector *aconnector = to_amdgpu_dm_connector(connector);
	struct dm_connector_state *dm_new_connector_state = to_dm_connector_state(conn_state);
	const struct drm_display_mode *adjusted_mode = &crtc_state->adjusted_mode;
	struct drm_dp_mst_topology_mgr *mst_mgr;
	struct drm_dp_mst_port *mst_port;
	struct drm_dp_mst_topology_state *mst_state;
	enum dc_color_depth color_depth;
	int clock, bpp = 0;
	bool is_y420 = false;

	if (!aconnector->mst_output_port)
		return 0;

	mst_port = aconnector->mst_output_port;
	mst_mgr = &aconnector->mst_root->mst_mgr;

	if (!crtc_state->connectors_changed && !crtc_state->mode_changed)
		return 0;

	mst_state = drm_atomic_get_mst_topology_state(state, mst_mgr);
	if (IS_ERR(mst_state))
		return PTR_ERR(mst_state);

	mst_state->pbn_div.full = dm_mst_get_pbn_divider(aconnector->mst_root->dc_link);

	if (!state->duplicated) {
		int max_bpc = conn_state->max_requested_bpc;

		is_y420 = drm_mode_is_420_also(&connector->display_info, adjusted_mode) &&
			  aconnector->force_yuv420_output;
		color_depth = convert_color_depth_from_display_info(connector,
								    is_y420,
								    max_bpc);
		bpp = convert_dc_color_depth_into_bpc(color_depth) * 3;
		clock = adjusted_mode->clock;
		dm_new_connector_state->pbn = drm_dp_calc_pbn_mode(clock, bpp << 4);
	}

	dm_new_connector_state->vcpi_slots =
		drm_dp_atomic_find_time_slots(state, mst_mgr, mst_port,
					      dm_new_connector_state->pbn);
	if (dm_new_connector_state->vcpi_slots < 0) {
		DRM_DEBUG_ATOMIC("failed finding vcpi slots: %d\n", (int)dm_new_connector_state->vcpi_slots);
		return dm_new_connector_state->vcpi_slots;
	}
	return 0;
}

const struct drm_encoder_helper_funcs amdgpu_dm_encoder_helper_funcs = {
	.disable = dm_encoder_helper_disable,
	.atomic_check = dm_encoder_helper_atomic_check
};

static int dm_update_mst_vcpi_slots_for_dsc(struct drm_atomic_state *state,
					    struct dc_state *dc_state,
					    struct dsc_mst_fairness_vars *vars)
{
	struct dc_stream_state *stream = NULL;
	struct drm_connector *connector;
	struct drm_connector_state *new_con_state;
	struct amdgpu_dm_connector *aconnector;
	struct dm_connector_state *dm_conn_state;
	int i, j, ret;
	int vcpi, pbn_div, pbn = 0, slot_num = 0;

	for_each_new_connector_in_state(state, connector, new_con_state, i) {

		if (connector->connector_type == DRM_MODE_CONNECTOR_WRITEBACK)
			continue;

		aconnector = to_amdgpu_dm_connector(connector);

		if (!aconnector->mst_output_port)
			continue;

		if (!new_con_state || !new_con_state->crtc)
			continue;

		dm_conn_state = to_dm_connector_state(new_con_state);

		for (j = 0; j < dc_state->stream_count; j++) {
			stream = dc_state->streams[j];
			if (!stream)
				continue;

			if ((struct amdgpu_dm_connector *)stream->dm_stream_context == aconnector)
				break;

			stream = NULL;
		}

		if (!stream)
			continue;

		pbn_div = dm_mst_get_pbn_divider(stream->link);
		/* pbn is calculated by compute_mst_dsc_configs_for_state*/
		for (j = 0; j < dc_state->stream_count; j++) {
			if (vars[j].aconnector == aconnector) {
				pbn = vars[j].pbn;
				break;
			}
		}

		if (j == dc_state->stream_count || pbn_div == 0)
			continue;

		slot_num = DIV_ROUND_UP(pbn, pbn_div);

		if (stream->timing.flags.DSC != 1) {
			dm_conn_state->pbn = pbn;
			dm_conn_state->vcpi_slots = slot_num;

			ret = drm_dp_mst_atomic_enable_dsc(state, aconnector->mst_output_port,
							   dm_conn_state->pbn, false);
			if (ret < 0)
				return ret;

			continue;
		}

		vcpi = drm_dp_mst_atomic_enable_dsc(state, aconnector->mst_output_port, pbn, true);
		if (vcpi < 0)
			return vcpi;

		dm_conn_state->pbn = pbn;
		dm_conn_state->vcpi_slots = vcpi;
	}
	return 0;
}

static int to_drm_connector_type(enum signal_type st)
{
	switch (st) {
	case SIGNAL_TYPE_HDMI_TYPE_A:
		return DRM_MODE_CONNECTOR_HDMIA;
	case SIGNAL_TYPE_EDP:
		return DRM_MODE_CONNECTOR_eDP;
	case SIGNAL_TYPE_LVDS:
		return DRM_MODE_CONNECTOR_LVDS;
	case SIGNAL_TYPE_RGB:
		return DRM_MODE_CONNECTOR_VGA;
	case SIGNAL_TYPE_DISPLAY_PORT:
	case SIGNAL_TYPE_DISPLAY_PORT_MST:
		return DRM_MODE_CONNECTOR_DisplayPort;
	case SIGNAL_TYPE_DVI_DUAL_LINK:
	case SIGNAL_TYPE_DVI_SINGLE_LINK:
		return DRM_MODE_CONNECTOR_DVID;
	case SIGNAL_TYPE_VIRTUAL:
		return DRM_MODE_CONNECTOR_VIRTUAL;

	default:
		return DRM_MODE_CONNECTOR_Unknown;
	}
}

static struct drm_encoder *amdgpu_dm_connector_to_encoder(struct drm_connector *connector)
{
	struct drm_encoder *encoder;

	/* There is only one encoder per connector */
	drm_connector_for_each_possible_encoder(connector, encoder)
		return encoder;

	return NULL;
}

static void amdgpu_dm_get_native_mode(struct drm_connector *connector)
{
	struct drm_encoder *encoder;
	struct amdgpu_encoder *amdgpu_encoder;

	encoder = amdgpu_dm_connector_to_encoder(connector);

	if (encoder == NULL)
		return;

	amdgpu_encoder = to_amdgpu_encoder(encoder);

	amdgpu_encoder->native_mode.clock = 0;

	if (!list_empty(&connector->probed_modes)) {
		struct drm_display_mode *preferred_mode = NULL;

		list_for_each_entry(preferred_mode,
				    &connector->probed_modes,
				    head) {
			if (preferred_mode->type & DRM_MODE_TYPE_PREFERRED)
				amdgpu_encoder->native_mode = *preferred_mode;

			break;
		}

	}
}

static struct drm_display_mode *
amdgpu_dm_create_common_mode(struct drm_encoder *encoder,
			     char *name,
			     int hdisplay, int vdisplay)
{
	struct drm_device *dev = encoder->dev;
	struct amdgpu_encoder *amdgpu_encoder = to_amdgpu_encoder(encoder);
	struct drm_display_mode *mode = NULL;
	struct drm_display_mode *native_mode = &amdgpu_encoder->native_mode;

	mode = drm_mode_duplicate(dev, native_mode);

	if (mode == NULL)
		return NULL;

	mode->hdisplay = hdisplay;
	mode->vdisplay = vdisplay;
	mode->type &= ~DRM_MODE_TYPE_PREFERRED;
	strscpy(mode->name, name, DRM_DISPLAY_MODE_LEN);

	return mode;

}

static void amdgpu_dm_connector_add_common_modes(struct drm_encoder *encoder,
						 struct drm_connector *connector)
{
	struct amdgpu_encoder *amdgpu_encoder = to_amdgpu_encoder(encoder);
	struct drm_display_mode *mode = NULL;
	struct drm_display_mode *native_mode = &amdgpu_encoder->native_mode;
	struct amdgpu_dm_connector *amdgpu_dm_connector =
				to_amdgpu_dm_connector(connector);
	int i;
	int n;
	struct mode_size {
		char name[DRM_DISPLAY_MODE_LEN];
		int w;
		int h;
	} common_modes[] = {
		{  "640x480",  640,  480},
		{  "800x600",  800,  600},
		{ "1024x768", 1024,  768},
		{ "1280x720", 1280,  720},
		{ "1280x800", 1280,  800},
		{"1280x1024", 1280, 1024},
		{ "1440x900", 1440,  900},
		{"1680x1050", 1680, 1050},
		{"1600x1200", 1600, 1200},
		{"1920x1080", 1920, 1080},
		{"1920x1200", 1920, 1200}
	};

	n = ARRAY_SIZE(common_modes);

	for (i = 0; i < n; i++) {
		struct drm_display_mode *curmode = NULL;
		bool mode_existed = false;

		if (common_modes[i].w > native_mode->hdisplay ||
		    common_modes[i].h > native_mode->vdisplay ||
		   (common_modes[i].w == native_mode->hdisplay &&
		    common_modes[i].h == native_mode->vdisplay))
			continue;

		list_for_each_entry(curmode, &connector->probed_modes, head) {
			if (common_modes[i].w == curmode->hdisplay &&
			    common_modes[i].h == curmode->vdisplay) {
				mode_existed = true;
				break;
			}
		}

		if (mode_existed)
			continue;

		mode = amdgpu_dm_create_common_mode(encoder,
				common_modes[i].name, common_modes[i].w,
				common_modes[i].h);
		if (!mode)
			continue;

		drm_mode_probed_add(connector, mode);
		amdgpu_dm_connector->num_modes++;
	}
}

static void amdgpu_set_panel_orientation(struct drm_connector *connector)
{
	struct drm_encoder *encoder;
	struct amdgpu_encoder *amdgpu_encoder;
	const struct drm_display_mode *native_mode;

	if (connector->connector_type != DRM_MODE_CONNECTOR_eDP &&
	    connector->connector_type != DRM_MODE_CONNECTOR_LVDS)
		return;

	mutex_lock(&connector->dev->mode_config.mutex);
	amdgpu_dm_connector_get_modes(connector);
	mutex_unlock(&connector->dev->mode_config.mutex);

	encoder = amdgpu_dm_connector_to_encoder(connector);
	if (!encoder)
		return;

	amdgpu_encoder = to_amdgpu_encoder(encoder);

	native_mode = &amdgpu_encoder->native_mode;
	if (native_mode->hdisplay == 0 || native_mode->vdisplay == 0)
		return;

	drm_connector_set_panel_orientation_with_quirk(connector,
						       DRM_MODE_PANEL_ORIENTATION_UNKNOWN,
						       native_mode->hdisplay,
						       native_mode->vdisplay);
}

static void amdgpu_dm_connector_ddc_get_modes(struct drm_connector *connector,
					      struct edid *edid)
{
	struct amdgpu_dm_connector *amdgpu_dm_connector =
			to_amdgpu_dm_connector(connector);

	if (edid) {
		/* empty probed_modes */
		INIT_LIST_HEAD(&connector->probed_modes);
		amdgpu_dm_connector->num_modes =
				drm_add_edid_modes(connector, edid);

		/* sorting the probed modes before calling function
		 * amdgpu_dm_get_native_mode() since EDID can have
		 * more than one preferred mode. The modes that are
		 * later in the probed mode list could be of higher
		 * and preferred resolution. For example, 3840x2160
		 * resolution in base EDID preferred timing and 4096x2160
		 * preferred resolution in DID extension block later.
		 */
		drm_mode_sort(&connector->probed_modes);
		amdgpu_dm_get_native_mode(connector);

		/* Freesync capabilities are reset by calling
		 * drm_add_edid_modes() and need to be
		 * restored here.
		 */
		amdgpu_dm_update_freesync_caps(connector, edid);
	} else {
		amdgpu_dm_connector->num_modes = 0;
	}
}

static bool is_duplicate_mode(struct amdgpu_dm_connector *aconnector,
			      struct drm_display_mode *mode)
{
	struct drm_display_mode *m;

	list_for_each_entry(m, &aconnector->base.probed_modes, head) {
		if (drm_mode_equal(m, mode))
			return true;
	}

	return false;
}

static uint add_fs_modes(struct amdgpu_dm_connector *aconnector)
{
	const struct drm_display_mode *m;
	struct drm_display_mode *new_mode;
	uint i;
	u32 new_modes_count = 0;

	/* Standard FPS values
	 *
	 * 23.976       - TV/NTSC
	 * 24           - Cinema
	 * 25           - TV/PAL
	 * 29.97        - TV/NTSC
	 * 30           - TV/NTSC
	 * 48           - Cinema HFR
	 * 50           - TV/PAL
	 * 60           - Commonly used
	 * 48,72,96,120 - Multiples of 24
	 */
	static const u32 common_rates[] = {
		23976, 24000, 25000, 29970, 30000,
		48000, 50000, 60000, 72000, 96000, 120000
	};

	/*
	 * Find mode with highest refresh rate with the same resolution
	 * as the preferred mode. Some monitors report a preferred mode
	 * with lower resolution than the highest refresh rate supported.
	 */

	m = get_highest_refresh_rate_mode(aconnector, true);
	if (!m)
		return 0;

	for (i = 0; i < ARRAY_SIZE(common_rates); i++) {
		u64 target_vtotal, target_vtotal_diff;
		u64 num, den;

		if (drm_mode_vrefresh(m) * 1000 < common_rates[i])
			continue;

		if (common_rates[i] < aconnector->min_vfreq * 1000 ||
		    common_rates[i] > aconnector->max_vfreq * 1000)
			continue;

		num = (unsigned long long)m->clock * 1000 * 1000;
		den = common_rates[i] * (unsigned long long)m->htotal;
		target_vtotal = div_u64(num, den);
		target_vtotal_diff = target_vtotal - m->vtotal;

		/* Check for illegal modes */
		if (m->vsync_start + target_vtotal_diff < m->vdisplay ||
		    m->vsync_end + target_vtotal_diff < m->vsync_start ||
		    m->vtotal + target_vtotal_diff < m->vsync_end)
			continue;

		new_mode = drm_mode_duplicate(aconnector->base.dev, m);
		if (!new_mode)
			goto out;

		new_mode->vtotal += (u16)target_vtotal_diff;
		new_mode->vsync_start += (u16)target_vtotal_diff;
		new_mode->vsync_end += (u16)target_vtotal_diff;
		new_mode->type &= ~DRM_MODE_TYPE_PREFERRED;
		new_mode->type |= DRM_MODE_TYPE_DRIVER;

		if (!is_duplicate_mode(aconnector, new_mode)) {
			drm_mode_probed_add(&aconnector->base, new_mode);
			new_modes_count += 1;
		} else
			drm_mode_destroy(aconnector->base.dev, new_mode);
	}
 out:
	return new_modes_count;
}

static void amdgpu_dm_connector_add_freesync_modes(struct drm_connector *connector,
						   struct edid *edid)
{
	struct amdgpu_dm_connector *amdgpu_dm_connector =
		to_amdgpu_dm_connector(connector);

	if (!(amdgpu_freesync_vid_mode && edid))
		return;

	if (amdgpu_dm_connector->max_vfreq - amdgpu_dm_connector->min_vfreq > 10)
		amdgpu_dm_connector->num_modes +=
			add_fs_modes(amdgpu_dm_connector);
}

static int amdgpu_dm_connector_get_modes(struct drm_connector *connector)
{
	struct amdgpu_dm_connector *amdgpu_dm_connector =
			to_amdgpu_dm_connector(connector);
	struct drm_encoder *encoder;
	struct edid *edid = amdgpu_dm_connector->edid;
	struct dc_link_settings *verified_link_cap =
			&amdgpu_dm_connector->dc_link->verified_link_cap;
	const struct dc *dc = amdgpu_dm_connector->dc_link->dc;

	encoder = amdgpu_dm_connector_to_encoder(connector);

	if (!drm_edid_is_valid(edid)) {
		amdgpu_dm_connector->num_modes =
				drm_add_modes_noedid(connector, 640, 480);
		if (dc->link_srv->dp_get_encoding_format(verified_link_cap) == DP_128b_132b_ENCODING)
			amdgpu_dm_connector->num_modes +=
				drm_add_modes_noedid(connector, 1920, 1080);
	} else {
		amdgpu_dm_connector_ddc_get_modes(connector, edid);
		if (encoder)
			amdgpu_dm_connector_add_common_modes(encoder, connector);
		amdgpu_dm_connector_add_freesync_modes(connector, edid);
	}
	amdgpu_dm_fbc_init(connector);

	return amdgpu_dm_connector->num_modes;
}

static const u32 supported_colorspaces =
	BIT(DRM_MODE_COLORIMETRY_BT709_YCC) |
	BIT(DRM_MODE_COLORIMETRY_OPRGB) |
	BIT(DRM_MODE_COLORIMETRY_BT2020_RGB) |
	BIT(DRM_MODE_COLORIMETRY_BT2020_YCC);

void amdgpu_dm_connector_init_helper(struct amdgpu_display_manager *dm,
				     struct amdgpu_dm_connector *aconnector,
				     int connector_type,
				     struct dc_link *link,
				     int link_index)
{
	struct amdgpu_device *adev = drm_to_adev(dm->ddev);

	/*
	 * Some of the properties below require access to state, like bpc.
	 * Allocate some default initial connector state with our reset helper.
	 */
	if (aconnector->base.funcs->reset)
		aconnector->base.funcs->reset(&aconnector->base);

	aconnector->connector_id = link_index;
	aconnector->bl_idx = -1;
	aconnector->dc_link = link;
	aconnector->base.interlace_allowed = false;
	aconnector->base.doublescan_allowed = false;
	aconnector->base.stereo_allowed = false;
	aconnector->base.dpms = DRM_MODE_DPMS_OFF;
	aconnector->hpd.hpd = AMDGPU_HPD_NONE; /* not used */
	aconnector->audio_inst = -1;
	aconnector->pack_sdp_v1_3 = false;
	aconnector->as_type = ADAPTIVE_SYNC_TYPE_NONE;
	memset(&aconnector->vsdb_info, 0, sizeof(aconnector->vsdb_info));
	mutex_init(&aconnector->hpd_lock);
	mutex_init(&aconnector->handle_mst_msg_ready);

	/*
	 * configure support HPD hot plug connector_>polled default value is 0
	 * which means HPD hot plug not supported
	 */
	switch (connector_type) {
	case DRM_MODE_CONNECTOR_HDMIA:
		aconnector->base.polled = DRM_CONNECTOR_POLL_HPD;
		aconnector->base.ycbcr_420_allowed =
			link->link_enc->features.hdmi_ycbcr420_supported ? true : false;
		break;
	case DRM_MODE_CONNECTOR_DisplayPort:
		aconnector->base.polled = DRM_CONNECTOR_POLL_HPD;
		link->link_enc = link_enc_cfg_get_link_enc(link);
		ASSERT(link->link_enc);
		if (link->link_enc)
			aconnector->base.ycbcr_420_allowed =
			link->link_enc->features.dp_ycbcr420_supported ? true : false;
		break;
	case DRM_MODE_CONNECTOR_DVID:
		aconnector->base.polled = DRM_CONNECTOR_POLL_HPD;
		break;
	default:
		break;
	}

	drm_object_attach_property(&aconnector->base.base,
				dm->ddev->mode_config.scaling_mode_property,
				DRM_MODE_SCALE_NONE);

	drm_object_attach_property(&aconnector->base.base,
				adev->mode_info.underscan_property,
				UNDERSCAN_OFF);
	drm_object_attach_property(&aconnector->base.base,
				adev->mode_info.underscan_hborder_property,
				0);
	drm_object_attach_property(&aconnector->base.base,
				adev->mode_info.underscan_vborder_property,
				0);

	if (!aconnector->mst_root)
		drm_connector_attach_max_bpc_property(&aconnector->base, 8, 16);

	aconnector->base.state->max_bpc = 16;
	aconnector->base.state->max_requested_bpc = aconnector->base.state->max_bpc;

	if (connector_type == DRM_MODE_CONNECTOR_HDMIA) {
		/* Content Type is currently only implemented for HDMI. */
		drm_connector_attach_content_type_property(&aconnector->base);
	}

	if (connector_type == DRM_MODE_CONNECTOR_HDMIA) {
		if (!drm_mode_create_hdmi_colorspace_property(&aconnector->base, supported_colorspaces))
			drm_connector_attach_colorspace_property(&aconnector->base);
	} else if ((connector_type == DRM_MODE_CONNECTOR_DisplayPort && !aconnector->mst_root) ||
		   connector_type == DRM_MODE_CONNECTOR_eDP) {
		if (!drm_mode_create_dp_colorspace_property(&aconnector->base, supported_colorspaces))
			drm_connector_attach_colorspace_property(&aconnector->base);
	}

	if (connector_type == DRM_MODE_CONNECTOR_HDMIA ||
	    connector_type == DRM_MODE_CONNECTOR_DisplayPort ||
	    connector_type == DRM_MODE_CONNECTOR_eDP) {
		drm_connector_attach_hdr_output_metadata_property(&aconnector->base);

		if (!aconnector->mst_root)
			drm_connector_attach_vrr_capable_property(&aconnector->base);

		if (adev->dm.hdcp_workqueue)
			drm_connector_attach_content_protection_property(&aconnector->base, true);
	}
}

static int amdgpu_dm_i2c_xfer(struct i2c_adapter *i2c_adap,
			      struct i2c_msg *msgs, int num)
{
	struct amdgpu_i2c_adapter *i2c = i2c_get_adapdata(i2c_adap);
	struct ddc_service *ddc_service = i2c->ddc_service;
	struct i2c_command cmd;
	int i;
	int result = -EIO;

	if (!ddc_service->ddc_pin)
		return result;

	cmd.payloads = kcalloc(num, sizeof(struct i2c_payload), GFP_KERNEL);

	if (!cmd.payloads)
		return result;

	cmd.number_of_payloads = num;
	cmd.engine = I2C_COMMAND_ENGINE_DEFAULT;
	cmd.speed = 100;

	for (i = 0; i < num; i++) {
		cmd.payloads[i].write = !(msgs[i].flags & I2C_M_RD);
		cmd.payloads[i].address = msgs[i].addr;
		cmd.payloads[i].length = msgs[i].len;
		cmd.payloads[i].data = msgs[i].buf;
	}

	if (dc_submit_i2c(
			ddc_service->ctx->dc,
			ddc_service->link->link_index,
			&cmd))
		result = num;

	kfree(cmd.payloads);
	return result;
}

static u32 amdgpu_dm_i2c_func(struct i2c_adapter *adap)
{
	return I2C_FUNC_I2C | I2C_FUNC_SMBUS_EMUL;
}

static const struct i2c_algorithm amdgpu_dm_i2c_algo = {
	.master_xfer = amdgpu_dm_i2c_xfer,
	.functionality = amdgpu_dm_i2c_func,
};

static struct amdgpu_i2c_adapter *
create_i2c(struct ddc_service *ddc_service,
	   int link_index,
	   int *res)
{
	struct amdgpu_device *adev = ddc_service->ctx->driver_context;
	struct amdgpu_i2c_adapter *i2c;

	i2c = kzalloc(sizeof(struct amdgpu_i2c_adapter), GFP_KERNEL);
	if (!i2c)
		return NULL;
	i2c->base.owner = THIS_MODULE;
	i2c->base.dev.parent = &adev->pdev->dev;
	i2c->base.algo = &amdgpu_dm_i2c_algo;
	snprintf(i2c->base.name, sizeof(i2c->base.name), "AMDGPU DM i2c hw bus %d", link_index);
	i2c_set_adapdata(&i2c->base, i2c);
	i2c->ddc_service = ddc_service;

	return i2c;
}


/*
 * Note: this function assumes that dc_link_detect() was called for the
 * dc_link which will be represented by this aconnector.
 */
static int amdgpu_dm_connector_init(struct amdgpu_display_manager *dm,
				    struct amdgpu_dm_connector *aconnector,
				    u32 link_index,
				    struct amdgpu_encoder *aencoder)
{
	int res = 0;
	int connector_type;
	struct dc *dc = dm->dc;
	struct dc_link *link = dc_get_link_at_index(dc, link_index);
	struct amdgpu_i2c_adapter *i2c;

	/* Not needed for writeback connector */
	link->priv = aconnector;


	i2c = create_i2c(link->ddc, link->link_index, &res);
	if (!i2c) {
		DRM_ERROR("Failed to create i2c adapter data\n");
		return -ENOMEM;
	}

	aconnector->i2c = i2c;
	res = i2c_add_adapter(&i2c->base);

	if (res) {
		DRM_ERROR("Failed to register hw i2c %d\n", link->link_index);
		goto out_free;
	}

	connector_type = to_drm_connector_type(link->connector_signal);

	res = drm_connector_init_with_ddc(
			dm->ddev,
			&aconnector->base,
			&amdgpu_dm_connector_funcs,
			connector_type,
			&i2c->base);

	if (res) {
		DRM_ERROR("connector_init failed\n");
		aconnector->connector_id = -1;
		goto out_free;
	}

	drm_connector_helper_add(
			&aconnector->base,
			&amdgpu_dm_connector_helper_funcs);

	amdgpu_dm_connector_init_helper(
		dm,
		aconnector,
		connector_type,
		link,
		link_index);

	drm_connector_attach_encoder(
		&aconnector->base, &aencoder->base);

	if (connector_type == DRM_MODE_CONNECTOR_DisplayPort
		|| connector_type == DRM_MODE_CONNECTOR_eDP)
		amdgpu_dm_initialize_dp_connector(dm, aconnector, link->link_index);

out_free:
	if (res) {
		kfree(i2c);
		aconnector->i2c = NULL;
	}
	return res;
}

int amdgpu_dm_get_encoder_crtc_mask(struct amdgpu_device *adev)
{
	switch (adev->mode_info.num_crtc) {
	case 1:
		return 0x1;
	case 2:
		return 0x3;
	case 3:
		return 0x7;
	case 4:
		return 0xf;
	case 5:
		return 0x1f;
	case 6:
	default:
		return 0x3f;
	}
}

static int amdgpu_dm_encoder_init(struct drm_device *dev,
				  struct amdgpu_encoder *aencoder,
				  uint32_t link_index)
{
	struct amdgpu_device *adev = drm_to_adev(dev);

	int res = drm_encoder_init(dev,
				   &aencoder->base,
				   &amdgpu_dm_encoder_funcs,
				   DRM_MODE_ENCODER_TMDS,
				   NULL);

	aencoder->base.possible_crtcs = amdgpu_dm_get_encoder_crtc_mask(adev);

	if (!res)
		aencoder->encoder_id = link_index;
	else
		aencoder->encoder_id = -1;

	drm_encoder_helper_add(&aencoder->base, &amdgpu_dm_encoder_helper_funcs);

	return res;
}

static void manage_dm_interrupts(struct amdgpu_device *adev,
				 struct amdgpu_crtc *acrtc,
				 struct dm_crtc_state *acrtc_state)
{	/*
	 * We cannot be sure that the frontend index maps to the same
	 * backend index - some even map to more than one.
	 * So we have to go through the CRTC to find the right IRQ.
	 */
	int irq_type = amdgpu_display_crtc_idx_to_irq_type(
			adev,
			acrtc->crtc_id);
	struct drm_device *dev = adev_to_drm(adev);

	struct drm_vblank_crtc_config config = {0};
	struct dc_crtc_timing *timing;
	int offdelay;
<<<<<<< HEAD

	if (acrtc_state) {
		timing = &acrtc_state->stream->timing;

		/*
		 * Depending on when the HW latching event of double-buffered
		 * registers happen relative to the PSR SDP deadline, and how
		 * bad the Panel clock has drifted since the last ALPM off
		 * event, there can be up to 3 frames of delay between sending
		 * the PSR exit cmd to DMUB fw, and when the panel starts
		 * displaying live frames.
		 *
		 * We can set:
		 *
		 * 20/100 * offdelay_ms = 3_frames_ms
		 * => offdelay_ms = 5 * 3_frames_ms
		 *
		 * This ensures that `3_frames_ms` will only be experienced as a
		 * 20% delay on top how long the display has been static, and
		 * thus make the delay less perceivable.
		 */
		if (acrtc_state->stream->link->psr_settings.psr_version <
		    DC_PSR_VERSION_UNSUPPORTED) {
			offdelay = DIV64_U64_ROUND_UP((u64)5 * 3 * 10 *
						      timing->v_total *
						      timing->h_total,
						      timing->pix_clk_100hz);
			config.offdelay_ms = offdelay ?: 30;
		} else if (amdgpu_ip_version(adev, DCE_HWIP, 0) <
			   IP_VERSION(3, 5, 0) ||
			   !(adev->flags & AMD_IS_APU)) {
			/*
			 * Older HW and DGPU have issues with instant off;
			 * use a 2 frame offdelay.
			 */
			offdelay = DIV64_U64_ROUND_UP((u64)20 *
						      timing->v_total *
						      timing->h_total,
						      timing->pix_clk_100hz);

			config.offdelay_ms = offdelay ?: 30;
		} else {
			/* offdelay_ms = 0 will never disable vblank */
			config.offdelay_ms = 1;
			config.disable_immediate = true;
		}

		drm_crtc_vblank_on_config(&acrtc->base,
					  &config);
		/* Allow RX6xxx, RX7700, RX7800 GPUs to call amdgpu_irq_get.*/
		switch (amdgpu_ip_version(adev, DCE_HWIP, 0)) {
		case IP_VERSION(3, 0, 0):
		case IP_VERSION(3, 0, 2):
		case IP_VERSION(3, 0, 3):
		case IP_VERSION(3, 2, 0):
			if (amdgpu_irq_get(adev, &adev->pageflip_irq, irq_type))
				drm_err(dev, "DM_IRQ: Cannot get pageflip irq!\n");
#if defined(CONFIG_DRM_AMD_SECURE_DISPLAY)
			if (amdgpu_irq_get(adev, &adev->vline0_irq, irq_type))
				drm_err(dev, "DM_IRQ: Cannot get vline0 irq!\n");
#endif
		}

	} else {
		/* Allow RX6xxx, RX7700, RX7800 GPUs to call amdgpu_irq_put.*/
		switch (amdgpu_ip_version(adev, DCE_HWIP, 0)) {
		case IP_VERSION(3, 0, 0):
		case IP_VERSION(3, 0, 2):
		case IP_VERSION(3, 0, 3):
		case IP_VERSION(3, 2, 0):
#if defined(CONFIG_DRM_AMD_SECURE_DISPLAY)
			if (amdgpu_irq_put(adev, &adev->vline0_irq, irq_type))
				drm_err(dev, "DM_IRQ: Cannot put vline0 irq!\n");
#endif
			if (amdgpu_irq_put(adev, &adev->pageflip_irq, irq_type))
				drm_err(dev, "DM_IRQ: Cannot put pageflip irq!\n");
		}

		drm_crtc_vblank_off(&acrtc->base);
	}
}
=======
>>>>>>> ec0589e5

	if (acrtc_state) {
		timing = &acrtc_state->stream->timing;

		/*
		 * Depending on when the HW latching event of double-buffered
		 * registers happen relative to the PSR SDP deadline, and how
		 * bad the Panel clock has drifted since the last ALPM off
		 * event, there can be up to 3 frames of delay between sending
		 * the PSR exit cmd to DMUB fw, and when the panel starts
		 * displaying live frames.
		 *
		 * We can set:
		 *
		 * 20/100 * offdelay_ms = 3_frames_ms
		 * => offdelay_ms = 5 * 3_frames_ms
		 *
		 * This ensures that `3_frames_ms` will only be experienced as a
		 * 20% delay on top how long the display has been static, and
		 * thus make the delay less perceivable.
		 */
		if (acrtc_state->stream->link->psr_settings.psr_version <
		    DC_PSR_VERSION_UNSUPPORTED) {
			offdelay = DIV64_U64_ROUND_UP((u64)5 * 3 * 10 *
						      timing->v_total *
						      timing->h_total,
						      timing->pix_clk_100hz);
			config.offdelay_ms = offdelay ?: 30;
		} else if (amdgpu_ip_version(adev, DCE_HWIP, 0) <
			   IP_VERSION(3, 5, 0) ||
			   !(adev->flags & AMD_IS_APU)) {
			/*
			 * Older HW and DGPU have issues with instant off;
			 * use a 2 frame offdelay.
			 */
			offdelay = DIV64_U64_ROUND_UP((u64)20 *
						      timing->v_total *
						      timing->h_total,
						      timing->pix_clk_100hz);

			config.offdelay_ms = offdelay ?: 30;
		} else {
			/* offdelay_ms = 0 will never disable vblank */
			config.offdelay_ms = 1;
			config.disable_immediate = true;
		}

		drm_crtc_vblank_on_config(&acrtc->base,
					  &config);
		/* Allow RX6xxx, RX7700, RX7800 GPUs to call amdgpu_irq_get.*/
		switch (amdgpu_ip_version(adev, DCE_HWIP, 0)) {
		case IP_VERSION(3, 0, 0):
		case IP_VERSION(3, 0, 2):
		case IP_VERSION(3, 0, 3):
		case IP_VERSION(3, 2, 0):
			if (amdgpu_irq_get(adev, &adev->pageflip_irq, irq_type))
				drm_err(dev, "DM_IRQ: Cannot get pageflip irq!\n");
#if defined(CONFIG_DRM_AMD_SECURE_DISPLAY)
			if (amdgpu_irq_get(adev, &adev->vline0_irq, irq_type))
				drm_err(dev, "DM_IRQ: Cannot get vline0 irq!\n");
#endif
		}

	} else {
		/* Allow RX6xxx, RX7700, RX7800 GPUs to call amdgpu_irq_put.*/
		switch (amdgpu_ip_version(adev, DCE_HWIP, 0)) {
		case IP_VERSION(3, 0, 0):
		case IP_VERSION(3, 0, 2):
		case IP_VERSION(3, 0, 3):
		case IP_VERSION(3, 2, 0):
#if defined(CONFIG_DRM_AMD_SECURE_DISPLAY)
			if (amdgpu_irq_put(adev, &adev->vline0_irq, irq_type))
				drm_err(dev, "DM_IRQ: Cannot put vline0 irq!\n");
#endif
			if (amdgpu_irq_put(adev, &adev->pageflip_irq, irq_type))
				drm_err(dev, "DM_IRQ: Cannot put pageflip irq!\n");
		}

		drm_crtc_vblank_off(&acrtc->base);
	}
}

static void dm_update_pflip_irq_state(struct amdgpu_device *adev,
				      struct amdgpu_crtc *acrtc)
{
	int irq_type =
		amdgpu_display_crtc_idx_to_irq_type(adev, acrtc->crtc_id);

	/**
	 * This reads the current state for the IRQ and force reapplies
	 * the setting to hardware.
	 */
	amdgpu_irq_update(adev, &adev->pageflip_irq, irq_type);
}

static bool
is_scaling_state_different(const struct dm_connector_state *dm_state,
			   const struct dm_connector_state *old_dm_state)
{
	if (dm_state->scaling != old_dm_state->scaling)
		return true;
	if (!dm_state->underscan_enable && old_dm_state->underscan_enable) {
		if (old_dm_state->underscan_hborder != 0 && old_dm_state->underscan_vborder != 0)
			return true;
	} else  if (dm_state->underscan_enable && !old_dm_state->underscan_enable) {
		if (dm_state->underscan_hborder != 0 && dm_state->underscan_vborder != 0)
			return true;
	} else if (dm_state->underscan_hborder != old_dm_state->underscan_hborder ||
		   dm_state->underscan_vborder != old_dm_state->underscan_vborder)
		return true;
	return false;
}

static bool is_content_protection_different(struct drm_crtc_state *new_crtc_state,
					    struct drm_crtc_state *old_crtc_state,
					    struct drm_connector_state *new_conn_state,
					    struct drm_connector_state *old_conn_state,
					    const struct drm_connector *connector,
					    struct hdcp_workqueue *hdcp_w)
{
	struct amdgpu_dm_connector *aconnector = to_amdgpu_dm_connector(connector);
	struct dm_connector_state *dm_con_state = to_dm_connector_state(connector->state);

	pr_debug("[HDCP_DM] connector->index: %x connect_status: %x dpms: %x\n",
		connector->index, connector->status, connector->dpms);
	pr_debug("[HDCP_DM] state protection old: %x new: %x\n",
		old_conn_state->content_protection, new_conn_state->content_protection);

	if (old_crtc_state)
		pr_debug("[HDCP_DM] old crtc en: %x a: %x m: %x a-chg: %x c-chg: %x\n",
		old_crtc_state->enable,
		old_crtc_state->active,
		old_crtc_state->mode_changed,
		old_crtc_state->active_changed,
		old_crtc_state->connectors_changed);

	if (new_crtc_state)
		pr_debug("[HDCP_DM] NEW crtc en: %x a: %x m: %x a-chg: %x c-chg: %x\n",
		new_crtc_state->enable,
		new_crtc_state->active,
		new_crtc_state->mode_changed,
		new_crtc_state->active_changed,
		new_crtc_state->connectors_changed);

	/* hdcp content type change */
	if (old_conn_state->hdcp_content_type != new_conn_state->hdcp_content_type &&
	    new_conn_state->content_protection != DRM_MODE_CONTENT_PROTECTION_UNDESIRED) {
		new_conn_state->content_protection = DRM_MODE_CONTENT_PROTECTION_DESIRED;
		pr_debug("[HDCP_DM] Type0/1 change %s :true\n", __func__);
		return true;
	}

	/* CP is being re enabled, ignore this */
	if (old_conn_state->content_protection == DRM_MODE_CONTENT_PROTECTION_ENABLED &&
	    new_conn_state->content_protection == DRM_MODE_CONTENT_PROTECTION_DESIRED) {
		if (new_crtc_state && new_crtc_state->mode_changed) {
			new_conn_state->content_protection = DRM_MODE_CONTENT_PROTECTION_DESIRED;
			pr_debug("[HDCP_DM] ENABLED->DESIRED & mode_changed %s :true\n", __func__);
			return true;
		}
		new_conn_state->content_protection = DRM_MODE_CONTENT_PROTECTION_ENABLED;
		pr_debug("[HDCP_DM] ENABLED -> DESIRED %s :false\n", __func__);
		return false;
	}

	/* S3 resume case, since old state will always be 0 (UNDESIRED) and the restored state will be ENABLED
	 *
	 * Handles:	UNDESIRED -> ENABLED
	 */
	if (old_conn_state->content_protection == DRM_MODE_CONTENT_PROTECTION_UNDESIRED &&
	    new_conn_state->content_protection == DRM_MODE_CONTENT_PROTECTION_ENABLED)
		new_conn_state->content_protection = DRM_MODE_CONTENT_PROTECTION_DESIRED;

	/* Stream removed and re-enabled
	 *
	 * Can sometimes overlap with the HPD case,
	 * thus set update_hdcp to false to avoid
	 * setting HDCP multiple times.
	 *
	 * Handles:	DESIRED -> DESIRED (Special case)
	 */
	if (!(old_conn_state->crtc && old_conn_state->crtc->enabled) &&
		new_conn_state->crtc && new_conn_state->crtc->enabled &&
		connector->state->content_protection == DRM_MODE_CONTENT_PROTECTION_DESIRED) {
		dm_con_state->update_hdcp = false;
		pr_debug("[HDCP_DM] DESIRED->DESIRED (Stream removed and re-enabled) %s :true\n",
			__func__);
		return true;
	}

	/* Hot-plug, headless s3, dpms
	 *
	 * Only start HDCP if the display is connected/enabled.
	 * update_hdcp flag will be set to false until the next
	 * HPD comes in.
	 *
	 * Handles:	DESIRED -> DESIRED (Special case)
	 */
	if (dm_con_state->update_hdcp &&
	new_conn_state->content_protection == DRM_MODE_CONTENT_PROTECTION_DESIRED &&
	connector->dpms == DRM_MODE_DPMS_ON && aconnector->dc_sink != NULL) {
		dm_con_state->update_hdcp = false;
		pr_debug("[HDCP_DM] DESIRED->DESIRED (Hot-plug, headless s3, dpms) %s :true\n",
			__func__);
		return true;
	}

	if (old_conn_state->content_protection == new_conn_state->content_protection) {
		if (new_conn_state->content_protection >= DRM_MODE_CONTENT_PROTECTION_DESIRED) {
			if (new_crtc_state && new_crtc_state->mode_changed) {
				pr_debug("[HDCP_DM] DESIRED->DESIRED or ENABLE->ENABLE mode_change %s :true\n",
					__func__);
				return true;
			}
			pr_debug("[HDCP_DM] DESIRED->DESIRED & ENABLE->ENABLE %s :false\n",
				__func__);
			return false;
		}

		pr_debug("[HDCP_DM] UNDESIRED->UNDESIRED %s :false\n", __func__);
		return false;
	}

	if (new_conn_state->content_protection != DRM_MODE_CONTENT_PROTECTION_ENABLED) {
		pr_debug("[HDCP_DM] UNDESIRED->DESIRED or DESIRED->UNDESIRED or ENABLED->UNDESIRED %s :true\n",
			__func__);
		return true;
	}

	pr_debug("[HDCP_DM] DESIRED->ENABLED %s :false\n", __func__);
	return false;
}

static void remove_stream(struct amdgpu_device *adev,
			  struct amdgpu_crtc *acrtc,
			  struct dc_stream_state *stream)
{
	/* this is the update mode case */

	acrtc->otg_inst = -1;
	acrtc->enabled = false;
}

static void prepare_flip_isr(struct amdgpu_crtc *acrtc)
{

	assert_spin_locked(&acrtc->base.dev->event_lock);
	WARN_ON(acrtc->event);

	acrtc->event = acrtc->base.state->event;

	/* Set the flip status */
	acrtc->pflip_status = AMDGPU_FLIP_SUBMITTED;

	/* Mark this event as consumed */
	acrtc->base.state->event = NULL;

	drm_dbg_state(acrtc->base.dev,
		      "crtc:%d, pflip_stat:AMDGPU_FLIP_SUBMITTED\n",
		      acrtc->crtc_id);
}

static void update_freesync_state_on_stream(
	struct amdgpu_display_manager *dm,
	struct dm_crtc_state *new_crtc_state,
	struct dc_stream_state *new_stream,
	struct dc_plane_state *surface,
	u32 flip_timestamp_in_us)
{
	struct mod_vrr_params vrr_params;
	struct dc_info_packet vrr_infopacket = {0};
	struct amdgpu_device *adev = dm->adev;
	struct amdgpu_crtc *acrtc = to_amdgpu_crtc(new_crtc_state->base.crtc);
	unsigned long flags;
	bool pack_sdp_v1_3 = false;
	struct amdgpu_dm_connector *aconn;
	enum vrr_packet_type packet_type = PACKET_TYPE_VRR;

	if (!new_stream)
		return;

	/*
	 * TODO: Determine why min/max totals and vrefresh can be 0 here.
	 * For now it's sufficient to just guard against these conditions.
	 */

	if (!new_stream->timing.h_total || !new_stream->timing.v_total)
		return;

	spin_lock_irqsave(&adev_to_drm(adev)->event_lock, flags);
	vrr_params = acrtc->dm_irq_params.vrr_params;

	if (surface) {
		mod_freesync_handle_preflip(
			dm->freesync_module,
			surface,
			new_stream,
			flip_timestamp_in_us,
			&vrr_params);

		if (adev->family < AMDGPU_FAMILY_AI &&
		    amdgpu_dm_crtc_vrr_active(new_crtc_state)) {
			mod_freesync_handle_v_update(dm->freesync_module,
						     new_stream, &vrr_params);

			/* Need to call this before the frame ends. */
			dc_stream_adjust_vmin_vmax(dm->dc,
						   new_crtc_state->stream,
						   &vrr_params.adjust);
		}
	}

	aconn = (struct amdgpu_dm_connector *)new_stream->dm_stream_context;

	if (aconn && (aconn->as_type == FREESYNC_TYPE_PCON_IN_WHITELIST || aconn->vsdb_info.replay_mode)) {
		pack_sdp_v1_3 = aconn->pack_sdp_v1_3;

		if (aconn->vsdb_info.amd_vsdb_version == 1)
			packet_type = PACKET_TYPE_FS_V1;
		else if (aconn->vsdb_info.amd_vsdb_version == 2)
			packet_type = PACKET_TYPE_FS_V2;
		else if (aconn->vsdb_info.amd_vsdb_version == 3)
			packet_type = PACKET_TYPE_FS_V3;

		mod_build_adaptive_sync_infopacket(new_stream, aconn->as_type, NULL,
					&new_stream->adaptive_sync_infopacket);
	}

	mod_freesync_build_vrr_infopacket(
		dm->freesync_module,
		new_stream,
		&vrr_params,
		packet_type,
		TRANSFER_FUNC_UNKNOWN,
		&vrr_infopacket,
		pack_sdp_v1_3);

	new_crtc_state->freesync_vrr_info_changed |=
		(memcmp(&new_crtc_state->vrr_infopacket,
			&vrr_infopacket,
			sizeof(vrr_infopacket)) != 0);

	acrtc->dm_irq_params.vrr_params = vrr_params;
	new_crtc_state->vrr_infopacket = vrr_infopacket;

	new_stream->vrr_infopacket = vrr_infopacket;
	new_stream->allow_freesync = mod_freesync_get_freesync_enabled(&vrr_params);

	if (new_crtc_state->freesync_vrr_info_changed)
		DRM_DEBUG_KMS("VRR packet update: crtc=%u enabled=%d state=%d",
			      new_crtc_state->base.crtc->base.id,
			      (int)new_crtc_state->base.vrr_enabled,
			      (int)vrr_params.state);

	spin_unlock_irqrestore(&adev_to_drm(adev)->event_lock, flags);
}

static void update_stream_irq_parameters(
	struct amdgpu_display_manager *dm,
	struct dm_crtc_state *new_crtc_state)
{
	struct dc_stream_state *new_stream = new_crtc_state->stream;
	struct mod_vrr_params vrr_params;
	struct mod_freesync_config config = new_crtc_state->freesync_config;
	struct amdgpu_device *adev = dm->adev;
	struct amdgpu_crtc *acrtc = to_amdgpu_crtc(new_crtc_state->base.crtc);
	unsigned long flags;

	if (!new_stream)
		return;

	/*
	 * TODO: Determine why min/max totals and vrefresh can be 0 here.
	 * For now it's sufficient to just guard against these conditions.
	 */
	if (!new_stream->timing.h_total || !new_stream->timing.v_total)
		return;

	spin_lock_irqsave(&adev_to_drm(adev)->event_lock, flags);
	vrr_params = acrtc->dm_irq_params.vrr_params;

	if (new_crtc_state->vrr_supported &&
	    config.min_refresh_in_uhz &&
	    config.max_refresh_in_uhz) {
		/*
		 * if freesync compatible mode was set, config.state will be set
		 * in atomic check
		 */
		if (config.state == VRR_STATE_ACTIVE_FIXED && config.fixed_refresh_in_uhz &&
		    (!drm_atomic_crtc_needs_modeset(&new_crtc_state->base) ||
		     new_crtc_state->freesync_config.state == VRR_STATE_ACTIVE_FIXED)) {
			vrr_params.max_refresh_in_uhz = config.max_refresh_in_uhz;
			vrr_params.min_refresh_in_uhz = config.min_refresh_in_uhz;
			vrr_params.fixed_refresh_in_uhz = config.fixed_refresh_in_uhz;
			vrr_params.state = VRR_STATE_ACTIVE_FIXED;
		} else {
			config.state = new_crtc_state->base.vrr_enabled ?
						     VRR_STATE_ACTIVE_VARIABLE :
						     VRR_STATE_INACTIVE;
		}
	} else {
		config.state = VRR_STATE_UNSUPPORTED;
	}

	mod_freesync_build_vrr_params(dm->freesync_module,
				      new_stream,
				      &config, &vrr_params);

	new_crtc_state->freesync_config = config;
	/* Copy state for access from DM IRQ handler */
	acrtc->dm_irq_params.freesync_config = config;
	acrtc->dm_irq_params.active_planes = new_crtc_state->active_planes;
	acrtc->dm_irq_params.vrr_params = vrr_params;
	spin_unlock_irqrestore(&adev_to_drm(adev)->event_lock, flags);
}

static void amdgpu_dm_handle_vrr_transition(struct dm_crtc_state *old_state,
					    struct dm_crtc_state *new_state)
{
	bool old_vrr_active = amdgpu_dm_crtc_vrr_active(old_state);
	bool new_vrr_active = amdgpu_dm_crtc_vrr_active(new_state);

	if (!old_vrr_active && new_vrr_active) {
		/* Transition VRR inactive -> active:
		 * While VRR is active, we must not disable vblank irq, as a
		 * reenable after disable would compute bogus vblank/pflip
		 * timestamps if it likely happened inside display front-porch.
		 *
		 * We also need vupdate irq for the actual core vblank handling
		 * at end of vblank.
		 */
		WARN_ON(amdgpu_dm_crtc_set_vupdate_irq(new_state->base.crtc, true) != 0);
		WARN_ON(drm_crtc_vblank_get(new_state->base.crtc) != 0);
		DRM_DEBUG_DRIVER("%s: crtc=%u VRR off->on: Get vblank ref\n",
				 __func__, new_state->base.crtc->base.id);
	} else if (old_vrr_active && !new_vrr_active) {
		/* Transition VRR active -> inactive:
		 * Allow vblank irq disable again for fixed refresh rate.
		 */
		WARN_ON(amdgpu_dm_crtc_set_vupdate_irq(new_state->base.crtc, false) != 0);
		drm_crtc_vblank_put(new_state->base.crtc);
		DRM_DEBUG_DRIVER("%s: crtc=%u VRR on->off: Drop vblank ref\n",
				 __func__, new_state->base.crtc->base.id);
	}
}

static void amdgpu_dm_commit_cursors(struct drm_atomic_state *state)
{
	struct drm_plane *plane;
	struct drm_plane_state *old_plane_state;
	int i;

	/*
	 * TODO: Make this per-stream so we don't issue redundant updates for
	 * commits with multiple streams.
	 */
	for_each_old_plane_in_state(state, plane, old_plane_state, i)
		if (plane->type == DRM_PLANE_TYPE_CURSOR)
			amdgpu_dm_plane_handle_cursor_update(plane, old_plane_state);
}

static inline uint32_t get_mem_type(struct drm_framebuffer *fb)
{
	struct amdgpu_bo *abo = gem_to_amdgpu_bo(fb->obj[0]);

	return abo->tbo.resource ? abo->tbo.resource->mem_type : 0;
}

static void amdgpu_dm_update_cursor(struct drm_plane *plane,
				    struct drm_plane_state *old_plane_state,
				    struct dc_stream_update *update)
{
	struct amdgpu_device *adev = drm_to_adev(plane->dev);
	struct amdgpu_framebuffer *afb = to_amdgpu_framebuffer(plane->state->fb);
	struct drm_crtc *crtc = afb ? plane->state->crtc : old_plane_state->crtc;
	struct dm_crtc_state *crtc_state = crtc ? to_dm_crtc_state(crtc->state) : NULL;
	struct amdgpu_crtc *amdgpu_crtc = to_amdgpu_crtc(crtc);
	uint64_t address = afb ? afb->address : 0;
	struct dc_cursor_position position = {0};
	struct dc_cursor_attributes attributes;
	int ret;

	if (!plane->state->fb && !old_plane_state->fb)
		return;

	drm_dbg_atomic(plane->dev, "crtc_id=%d with size %d to %d\n",
		       amdgpu_crtc->crtc_id, plane->state->crtc_w,
		       plane->state->crtc_h);

	ret = amdgpu_dm_plane_get_cursor_position(plane, crtc, &position);
	if (ret)
		return;

	if (!position.enable) {
		/* turn off cursor */
		if (crtc_state && crtc_state->stream) {
			dc_stream_set_cursor_position(crtc_state->stream,
						      &position);
			update->cursor_position = &crtc_state->stream->cursor_position;
		}
		return;
	}

	amdgpu_crtc->cursor_width = plane->state->crtc_w;
	amdgpu_crtc->cursor_height = plane->state->crtc_h;

	memset(&attributes, 0, sizeof(attributes));
	attributes.address.high_part = upper_32_bits(address);
	attributes.address.low_part  = lower_32_bits(address);
	attributes.width             = plane->state->crtc_w;
	attributes.height            = plane->state->crtc_h;
	attributes.color_format      = CURSOR_MODE_COLOR_PRE_MULTIPLIED_ALPHA;
	attributes.rotation_angle    = 0;
	attributes.attribute_flags.value = 0;

	/* Enable cursor degamma ROM on DCN3+ for implicit sRGB degamma in DRM
	 * legacy gamma setup.
	 */
	if (crtc_state->cm_is_degamma_srgb &&
	    adev->dm.dc->caps.color.dpp.gamma_corr)
		attributes.attribute_flags.bits.ENABLE_CURSOR_DEGAMMA = 1;

	if (afb)
		attributes.pitch = afb->base.pitches[0] / afb->base.format->cpp[0];

	if (crtc_state->stream) {
		if (!dc_stream_set_cursor_attributes(crtc_state->stream,
						     &attributes))
			DRM_ERROR("DC failed to set cursor attributes\n");

		update->cursor_attributes = &crtc_state->stream->cursor_attributes;

		if (!dc_stream_set_cursor_position(crtc_state->stream,
						   &position))
			DRM_ERROR("DC failed to set cursor position\n");

		update->cursor_position = &crtc_state->stream->cursor_position;
	}
}

static void amdgpu_dm_enable_self_refresh(struct amdgpu_crtc *acrtc_attach,
					  const struct dm_crtc_state *acrtc_state,
					  const u64 current_ts)
{
	struct psr_settings *psr = &acrtc_state->stream->link->psr_settings;
	struct replay_settings *pr = &acrtc_state->stream->link->replay_settings;
	struct amdgpu_dm_connector *aconn =
		(struct amdgpu_dm_connector *)acrtc_state->stream->dm_stream_context;
	bool vrr_active = amdgpu_dm_crtc_vrr_active(acrtc_state);

	if (acrtc_state->update_type > UPDATE_TYPE_FAST) {
		if (pr->config.replay_supported && !pr->replay_feature_enabled)
			amdgpu_dm_link_setup_replay(acrtc_state->stream->link, aconn);
		else if (psr->psr_version != DC_PSR_VERSION_UNSUPPORTED &&
			     !psr->psr_feature_enabled)
			if (!aconn->disallow_edp_enter_psr)
				amdgpu_dm_link_setup_psr(acrtc_state->stream);
	}

	/* Decrement skip count when SR is enabled and we're doing fast updates. */
	if (acrtc_state->update_type == UPDATE_TYPE_FAST &&
	    (psr->psr_feature_enabled || pr->config.replay_supported)) {
		if (aconn->sr_skip_count > 0)
			aconn->sr_skip_count--;

		/* Allow SR when skip count is 0. */
		acrtc_attach->dm_irq_params.allow_sr_entry = !aconn->sr_skip_count;

		/*
		 * If sink supports PSR SU/Panel Replay, there is no need to rely on
		 * a vblank event disable request to enable PSR/RP. PSR SU/RP
		 * can be enabled immediately once OS demonstrates an
		 * adequate number of fast atomic commits to notify KMD
		 * of update events. See `vblank_control_worker()`.
		 */
		if (!vrr_active &&
		    acrtc_attach->dm_irq_params.allow_sr_entry &&
#ifdef CONFIG_DRM_AMD_SECURE_DISPLAY
		    !amdgpu_dm_crc_window_is_activated(acrtc_state->base.crtc) &&
#endif
		    (current_ts - psr->psr_dirty_rects_change_timestamp_ns) > 500000000) {
			if (pr->replay_feature_enabled && !pr->replay_allow_active)
				amdgpu_dm_replay_enable(acrtc_state->stream, true);
			if (psr->psr_version == DC_PSR_VERSION_SU_1 &&
			    !psr->psr_allow_active && !aconn->disallow_edp_enter_psr)
				amdgpu_dm_psr_enable(acrtc_state->stream);
		}
	} else {
		acrtc_attach->dm_irq_params.allow_sr_entry = false;
	}
}

static void amdgpu_dm_commit_planes(struct drm_atomic_state *state,
				    struct drm_device *dev,
				    struct amdgpu_display_manager *dm,
				    struct drm_crtc *pcrtc,
				    bool wait_for_vblank)
{
	u32 i;
	u64 timestamp_ns = ktime_get_ns();
	struct drm_plane *plane;
	struct drm_plane_state *old_plane_state, *new_plane_state;
	struct amdgpu_crtc *acrtc_attach = to_amdgpu_crtc(pcrtc);
	struct drm_crtc_state *new_pcrtc_state =
			drm_atomic_get_new_crtc_state(state, pcrtc);
	struct dm_crtc_state *acrtc_state = to_dm_crtc_state(new_pcrtc_state);
	struct dm_crtc_state *dm_old_crtc_state =
			to_dm_crtc_state(drm_atomic_get_old_crtc_state(state, pcrtc));
	int planes_count = 0, vpos, hpos;
	unsigned long flags;
	u32 target_vblank, last_flip_vblank;
	bool vrr_active = amdgpu_dm_crtc_vrr_active(acrtc_state);
	bool cursor_update = false;
	bool pflip_present = false;
	bool dirty_rects_changed = false;
	bool updated_planes_and_streams = false;
	struct {
		struct dc_surface_update surface_updates[MAX_SURFACES];
		struct dc_plane_info plane_infos[MAX_SURFACES];
		struct dc_scaling_info scaling_infos[MAX_SURFACES];
		struct dc_flip_addrs flip_addrs[MAX_SURFACES];
		struct dc_stream_update stream_update;
	} *bundle;

	bundle = kzalloc(sizeof(*bundle), GFP_KERNEL);

	if (!bundle) {
		drm_err(dev, "Failed to allocate update bundle\n");
		goto cleanup;
	}

	/*
	 * Disable the cursor first if we're disabling all the planes.
	 * It'll remain on the screen after the planes are re-enabled
	 * if we don't.
	 *
	 * If the cursor is transitioning from native to overlay mode, the
	 * native cursor needs to be disabled first.
	 */
	if (acrtc_state->cursor_mode == DM_CURSOR_OVERLAY_MODE &&
	    dm_old_crtc_state->cursor_mode == DM_CURSOR_NATIVE_MODE) {
		struct dc_cursor_position cursor_position = {0};

		if (!dc_stream_set_cursor_position(acrtc_state->stream,
						   &cursor_position))
			drm_err(dev, "DC failed to disable native cursor\n");

		bundle->stream_update.cursor_position =
				&acrtc_state->stream->cursor_position;
	}

	if (acrtc_state->active_planes == 0 &&
	    dm_old_crtc_state->cursor_mode == DM_CURSOR_NATIVE_MODE)
		amdgpu_dm_commit_cursors(state);

	/* update planes when needed */
	for_each_oldnew_plane_in_state(state, plane, old_plane_state, new_plane_state, i) {
		struct drm_crtc *crtc = new_plane_state->crtc;
		struct drm_crtc_state *new_crtc_state;
		struct drm_framebuffer *fb = new_plane_state->fb;
		struct amdgpu_framebuffer *afb = (struct amdgpu_framebuffer *)fb;
		bool plane_needs_flip;
		struct dc_plane_state *dc_plane;
		struct dm_plane_state *dm_new_plane_state = to_dm_plane_state(new_plane_state);

		/* Cursor plane is handled after stream updates */
		if (plane->type == DRM_PLANE_TYPE_CURSOR &&
		    acrtc_state->cursor_mode == DM_CURSOR_NATIVE_MODE) {
			if ((fb && crtc == pcrtc) ||
			    (old_plane_state->fb && old_plane_state->crtc == pcrtc)) {
				cursor_update = true;
				if (amdgpu_ip_version(dm->adev, DCE_HWIP, 0) != 0)
					amdgpu_dm_update_cursor(plane, old_plane_state, &bundle->stream_update);
			}

			continue;
		}

		if (!fb || !crtc || pcrtc != crtc)
			continue;

		new_crtc_state = drm_atomic_get_new_crtc_state(state, crtc);
		if (!new_crtc_state->active)
			continue;

		dc_plane = dm_new_plane_state->dc_state;
		if (!dc_plane)
			continue;

		bundle->surface_updates[planes_count].surface = dc_plane;
		if (new_pcrtc_state->color_mgmt_changed) {
			bundle->surface_updates[planes_count].gamma = &dc_plane->gamma_correction;
			bundle->surface_updates[planes_count].in_transfer_func = &dc_plane->in_transfer_func;
			bundle->surface_updates[planes_count].gamut_remap_matrix = &dc_plane->gamut_remap_matrix;
			bundle->surface_updates[planes_count].hdr_mult = dc_plane->hdr_mult;
			bundle->surface_updates[planes_count].func_shaper = &dc_plane->in_shaper_func;
			bundle->surface_updates[planes_count].lut3d_func = &dc_plane->lut3d_func;
			bundle->surface_updates[planes_count].blend_tf = &dc_plane->blend_tf;
		}

		amdgpu_dm_plane_fill_dc_scaling_info(dm->adev, new_plane_state,
				     &bundle->scaling_infos[planes_count]);

		bundle->surface_updates[planes_count].scaling_info =
			&bundle->scaling_infos[planes_count];

		plane_needs_flip = old_plane_state->fb && new_plane_state->fb;

		pflip_present = pflip_present || plane_needs_flip;

		if (!plane_needs_flip) {
			planes_count += 1;
			continue;
		}

		fill_dc_plane_info_and_addr(
			dm->adev, new_plane_state,
			afb->tiling_flags,
			&bundle->plane_infos[planes_count],
			&bundle->flip_addrs[planes_count].address,
			afb->tmz_surface);

		drm_dbg_state(state->dev, "plane: id=%d dcc_en=%d\n",
				 new_plane_state->plane->index,
				 bundle->plane_infos[planes_count].dcc.enable);

		bundle->surface_updates[planes_count].plane_info =
			&bundle->plane_infos[planes_count];

		if (acrtc_state->stream->link->psr_settings.psr_feature_enabled ||
		    acrtc_state->stream->link->replay_settings.replay_feature_enabled) {
			fill_dc_dirty_rects(plane, old_plane_state,
					    new_plane_state, new_crtc_state,
					    &bundle->flip_addrs[planes_count],
					    acrtc_state->stream->link->psr_settings.psr_version ==
					    DC_PSR_VERSION_SU_1,
					    &dirty_rects_changed);

			/*
			 * If the dirty regions changed, PSR-SU need to be disabled temporarily
			 * and enabled it again after dirty regions are stable to avoid video glitch.
			 * PSR-SU will be enabled in vblank_control_worker() if user pause the video
			 * during the PSR-SU was disabled.
			 */
			if (acrtc_state->stream->link->psr_settings.psr_version >= DC_PSR_VERSION_SU_1 &&
			    acrtc_attach->dm_irq_params.allow_sr_entry &&
#ifdef CONFIG_DRM_AMD_SECURE_DISPLAY
			    !amdgpu_dm_crc_window_is_activated(acrtc_state->base.crtc) &&
#endif
			    dirty_rects_changed) {
				mutex_lock(&dm->dc_lock);
				acrtc_state->stream->link->psr_settings.psr_dirty_rects_change_timestamp_ns =
				timestamp_ns;
				if (acrtc_state->stream->link->psr_settings.psr_allow_active)
					amdgpu_dm_psr_disable(acrtc_state->stream, true);
				mutex_unlock(&dm->dc_lock);
			}
		}

		/*
		 * Only allow immediate flips for fast updates that don't
		 * change memory domain, FB pitch, DCC state, rotation or
		 * mirroring.
		 *
		 * dm_crtc_helper_atomic_check() only accepts async flips with
		 * fast updates.
		 */
		if (crtc->state->async_flip &&
		    (acrtc_state->update_type != UPDATE_TYPE_FAST ||
		     get_mem_type(old_plane_state->fb) != get_mem_type(fb)))
			drm_warn_once(state->dev,
				      "[PLANE:%d:%s] async flip with non-fast update\n",
				      plane->base.id, plane->name);

		bundle->flip_addrs[planes_count].flip_immediate =
			crtc->state->async_flip &&
			acrtc_state->update_type == UPDATE_TYPE_FAST &&
			get_mem_type(old_plane_state->fb) == get_mem_type(fb);

		timestamp_ns = ktime_get_ns();
		bundle->flip_addrs[planes_count].flip_timestamp_in_us = div_u64(timestamp_ns, 1000);
		bundle->surface_updates[planes_count].flip_addr = &bundle->flip_addrs[planes_count];
		bundle->surface_updates[planes_count].surface = dc_plane;

		if (!bundle->surface_updates[planes_count].surface) {
			DRM_ERROR("No surface for CRTC: id=%d\n",
					acrtc_attach->crtc_id);
			continue;
		}

		if (plane == pcrtc->primary)
			update_freesync_state_on_stream(
				dm,
				acrtc_state,
				acrtc_state->stream,
				dc_plane,
				bundle->flip_addrs[planes_count].flip_timestamp_in_us);

		drm_dbg_state(state->dev, "%s Flipping to hi: 0x%x, low: 0x%x\n",
				 __func__,
				 bundle->flip_addrs[planes_count].address.grph.addr.high_part,
				 bundle->flip_addrs[planes_count].address.grph.addr.low_part);

		planes_count += 1;

	}

	if (pflip_present) {
		if (!vrr_active) {
			/* Use old throttling in non-vrr fixed refresh rate mode
			 * to keep flip scheduling based on target vblank counts
			 * working in a backwards compatible way, e.g., for
			 * clients using the GLX_OML_sync_control extension or
			 * DRI3/Present extension with defined target_msc.
			 */
			last_flip_vblank = amdgpu_get_vblank_counter_kms(pcrtc);
		} else {
			/* For variable refresh rate mode only:
			 * Get vblank of last completed flip to avoid > 1 vrr
			 * flips per video frame by use of throttling, but allow
			 * flip programming anywhere in the possibly large
			 * variable vrr vblank interval for fine-grained flip
			 * timing control and more opportunity to avoid stutter
			 * on late submission of flips.
			 */
			spin_lock_irqsave(&pcrtc->dev->event_lock, flags);
			last_flip_vblank = acrtc_attach->dm_irq_params.last_flip_vblank;
			spin_unlock_irqrestore(&pcrtc->dev->event_lock, flags);
		}

		target_vblank = last_flip_vblank + wait_for_vblank;

		/*
		 * Wait until we're out of the vertical blank period before the one
		 * targeted by the flip
		 */
		while ((acrtc_attach->enabled &&
			(amdgpu_display_get_crtc_scanoutpos(dm->ddev, acrtc_attach->crtc_id,
							    0, &vpos, &hpos, NULL,
							    NULL, &pcrtc->hwmode)
			 & (DRM_SCANOUTPOS_VALID | DRM_SCANOUTPOS_IN_VBLANK)) ==
			(DRM_SCANOUTPOS_VALID | DRM_SCANOUTPOS_IN_VBLANK) &&
			(int)(target_vblank -
			  amdgpu_get_vblank_counter_kms(pcrtc)) > 0)) {
			usleep_range(1000, 1100);
		}

		/**
		 * Prepare the flip event for the pageflip interrupt to handle.
		 *
		 * This only works in the case where we've already turned on the
		 * appropriate hardware blocks (eg. HUBP) so in the transition case
		 * from 0 -> n planes we have to skip a hardware generated event
		 * and rely on sending it from software.
		 */
		if (acrtc_attach->base.state->event &&
		    acrtc_state->active_planes > 0) {
			drm_crtc_vblank_get(pcrtc);

			spin_lock_irqsave(&pcrtc->dev->event_lock, flags);

			WARN_ON(acrtc_attach->pflip_status != AMDGPU_FLIP_NONE);
			prepare_flip_isr(acrtc_attach);

			spin_unlock_irqrestore(&pcrtc->dev->event_lock, flags);
		}

		if (acrtc_state->stream) {
			if (acrtc_state->freesync_vrr_info_changed)
				bundle->stream_update.vrr_infopacket =
					&acrtc_state->stream->vrr_infopacket;
		}
	} else if (cursor_update && acrtc_state->active_planes > 0) {
		spin_lock_irqsave(&pcrtc->dev->event_lock, flags);
		if (acrtc_attach->base.state->event) {
			drm_crtc_vblank_get(pcrtc);
			acrtc_attach->event = acrtc_attach->base.state->event;
			acrtc_attach->base.state->event = NULL;
		}
		spin_unlock_irqrestore(&pcrtc->dev->event_lock, flags);
	}

	/* Update the planes if changed or disable if we don't have any. */
	if ((planes_count || acrtc_state->active_planes == 0) &&
		acrtc_state->stream) {
		/*
		 * If PSR or idle optimizations are enabled then flush out
		 * any pending work before hardware programming.
		 */
		if (dm->vblank_control_workqueue)
			flush_workqueue(dm->vblank_control_workqueue);

		bundle->stream_update.stream = acrtc_state->stream;
		if (new_pcrtc_state->mode_changed) {
			bundle->stream_update.src = acrtc_state->stream->src;
			bundle->stream_update.dst = acrtc_state->stream->dst;
		}

		if (new_pcrtc_state->color_mgmt_changed) {
			/*
			 * TODO: This isn't fully correct since we've actually
			 * already modified the stream in place.
			 */
			bundle->stream_update.gamut_remap =
				&acrtc_state->stream->gamut_remap_matrix;
			bundle->stream_update.output_csc_transform =
				&acrtc_state->stream->csc_color_matrix;
			bundle->stream_update.out_transfer_func =
				&acrtc_state->stream->out_transfer_func;
			bundle->stream_update.lut3d_func =
				(struct dc_3dlut *) acrtc_state->stream->lut3d_func;
			bundle->stream_update.func_shaper =
				(struct dc_transfer_func *) acrtc_state->stream->func_shaper;
		}

		acrtc_state->stream->abm_level = acrtc_state->abm_level;
		if (acrtc_state->abm_level != dm_old_crtc_state->abm_level)
			bundle->stream_update.abm_level = &acrtc_state->abm_level;

		mutex_lock(&dm->dc_lock);
		if ((acrtc_state->update_type > UPDATE_TYPE_FAST) || vrr_active) {
			if (acrtc_state->stream->link->replay_settings.replay_allow_active)
				amdgpu_dm_replay_disable(acrtc_state->stream);
			if (acrtc_state->stream->link->psr_settings.psr_allow_active)
				amdgpu_dm_psr_disable(acrtc_state->stream, true);
		}
		mutex_unlock(&dm->dc_lock);

		/*
		 * If FreeSync state on the stream has changed then we need to
		 * re-adjust the min/max bounds now that DC doesn't handle this
		 * as part of commit.
		 */
		if (is_dc_timing_adjust_needed(dm_old_crtc_state, acrtc_state)) {
			spin_lock_irqsave(&pcrtc->dev->event_lock, flags);
			dc_stream_adjust_vmin_vmax(
				dm->dc, acrtc_state->stream,
				&acrtc_attach->dm_irq_params.vrr_params.adjust);
			spin_unlock_irqrestore(&pcrtc->dev->event_lock, flags);
		}
		mutex_lock(&dm->dc_lock);
		update_planes_and_stream_adapter(dm->dc,
					 acrtc_state->update_type,
					 planes_count,
					 acrtc_state->stream,
					 &bundle->stream_update,
					 bundle->surface_updates);
		updated_planes_and_streams = true;

		/**
		 * Enable or disable the interrupts on the backend.
		 *
		 * Most pipes are put into power gating when unused.
		 *
		 * When power gating is enabled on a pipe we lose the
		 * interrupt enablement state when power gating is disabled.
		 *
		 * So we need to update the IRQ control state in hardware
		 * whenever the pipe turns on (since it could be previously
		 * power gated) or off (since some pipes can't be power gated
		 * on some ASICs).
		 */
		if (dm_old_crtc_state->active_planes != acrtc_state->active_planes)
			dm_update_pflip_irq_state(drm_to_adev(dev),
						  acrtc_attach);

		amdgpu_dm_enable_self_refresh(acrtc_attach, acrtc_state, timestamp_ns);
		mutex_unlock(&dm->dc_lock);
	}

	/*
	 * Update cursor state *after* programming all the planes.
	 * This avoids redundant programming in the case where we're going
	 * to be disabling a single plane - those pipes are being disabled.
	 */
	if (acrtc_state->active_planes &&
	    (!updated_planes_and_streams || amdgpu_ip_version(dm->adev, DCE_HWIP, 0) == 0) &&
	    acrtc_state->cursor_mode == DM_CURSOR_NATIVE_MODE)
		amdgpu_dm_commit_cursors(state);

cleanup:
	kfree(bundle);
}

static void amdgpu_dm_commit_audio(struct drm_device *dev,
				   struct drm_atomic_state *state)
{
	struct amdgpu_device *adev = drm_to_adev(dev);
	struct amdgpu_dm_connector *aconnector;
	struct drm_connector *connector;
	struct drm_connector_state *old_con_state, *new_con_state;
	struct drm_crtc_state *new_crtc_state;
	struct dm_crtc_state *new_dm_crtc_state;
	const struct dc_stream_status *status;
	int i, inst;

	/* Notify device removals. */
	for_each_oldnew_connector_in_state(state, connector, old_con_state, new_con_state, i) {
		if (old_con_state->crtc != new_con_state->crtc) {
			/* CRTC changes require notification. */
			goto notify;
		}

		if (!new_con_state->crtc)
			continue;

		new_crtc_state = drm_atomic_get_new_crtc_state(
			state, new_con_state->crtc);

		if (!new_crtc_state)
			continue;

		if (!drm_atomic_crtc_needs_modeset(new_crtc_state))
			continue;

notify:
		if (connector->connector_type == DRM_MODE_CONNECTOR_WRITEBACK)
			continue;

		aconnector = to_amdgpu_dm_connector(connector);

		mutex_lock(&adev->dm.audio_lock);
		inst = aconnector->audio_inst;
		aconnector->audio_inst = -1;
		mutex_unlock(&adev->dm.audio_lock);

		amdgpu_dm_audio_eld_notify(adev, inst);
	}

	/* Notify audio device additions. */
	for_each_new_connector_in_state(state, connector, new_con_state, i) {
		if (!new_con_state->crtc)
			continue;

		new_crtc_state = drm_atomic_get_new_crtc_state(
			state, new_con_state->crtc);

		if (!new_crtc_state)
			continue;

		if (!drm_atomic_crtc_needs_modeset(new_crtc_state))
			continue;

		new_dm_crtc_state = to_dm_crtc_state(new_crtc_state);
		if (!new_dm_crtc_state->stream)
			continue;

		status = dc_stream_get_status(new_dm_crtc_state->stream);
		if (!status)
			continue;

		if (connector->connector_type == DRM_MODE_CONNECTOR_WRITEBACK)
			continue;

		aconnector = to_amdgpu_dm_connector(connector);

		mutex_lock(&adev->dm.audio_lock);
		inst = status->audio_inst;
		aconnector->audio_inst = inst;
		mutex_unlock(&adev->dm.audio_lock);

		amdgpu_dm_audio_eld_notify(adev, inst);
	}
}

/*
 * amdgpu_dm_crtc_copy_transient_flags - copy mirrored flags from DRM to DC
 * @crtc_state: the DRM CRTC state
 * @stream_state: the DC stream state.
 *
 * Copy the mirrored transient state flags from DRM, to DC. It is used to bring
 * a dc_stream_state's flags in sync with a drm_crtc_state's flags.
 */
static void amdgpu_dm_crtc_copy_transient_flags(struct drm_crtc_state *crtc_state,
						struct dc_stream_state *stream_state)
{
	stream_state->mode_changed = drm_atomic_crtc_needs_modeset(crtc_state);
}

static void dm_clear_writeback(struct amdgpu_display_manager *dm,
			      struct dm_crtc_state *crtc_state)
{
	dc_stream_remove_writeback(dm->dc, crtc_state->stream, 0);
}

static void amdgpu_dm_commit_streams(struct drm_atomic_state *state,
					struct dc_state *dc_state)
{
	struct drm_device *dev = state->dev;
	struct amdgpu_device *adev = drm_to_adev(dev);
	struct amdgpu_display_manager *dm = &adev->dm;
	struct drm_crtc *crtc;
	struct drm_crtc_state *old_crtc_state, *new_crtc_state;
	struct dm_crtc_state *dm_old_crtc_state, *dm_new_crtc_state;
	struct drm_connector_state *old_con_state;
	struct drm_connector *connector;
	bool mode_set_reset_required = false;
	u32 i;
	struct dc_commit_streams_params params = {dc_state->streams, dc_state->stream_count};
	bool set_backlight_level = false;

	/* Disable writeback */
	for_each_old_connector_in_state(state, connector, old_con_state, i) {
		struct dm_connector_state *dm_old_con_state;
		struct amdgpu_crtc *acrtc;

		if (connector->connector_type != DRM_MODE_CONNECTOR_WRITEBACK)
			continue;

		old_crtc_state = NULL;

		dm_old_con_state = to_dm_connector_state(old_con_state);
		if (!dm_old_con_state->base.crtc)
			continue;

		acrtc = to_amdgpu_crtc(dm_old_con_state->base.crtc);
		if (acrtc)
			old_crtc_state = drm_atomic_get_old_crtc_state(state, &acrtc->base);

		if (!acrtc || !acrtc->wb_enabled)
			continue;

		dm_old_crtc_state = to_dm_crtc_state(old_crtc_state);

		dm_clear_writeback(dm, dm_old_crtc_state);
		acrtc->wb_enabled = false;
	}

	for_each_oldnew_crtc_in_state(state, crtc, old_crtc_state,
				      new_crtc_state, i) {
		struct amdgpu_crtc *acrtc = to_amdgpu_crtc(crtc);

		dm_old_crtc_state = to_dm_crtc_state(old_crtc_state);

		if (old_crtc_state->active &&
		    (!new_crtc_state->active ||
		     drm_atomic_crtc_needs_modeset(new_crtc_state))) {
			manage_dm_interrupts(adev, acrtc, NULL);
			dc_stream_release(dm_old_crtc_state->stream);
		}
	}

	drm_atomic_helper_calc_timestamping_constants(state);

	/* update changed items */
	for_each_oldnew_crtc_in_state(state, crtc, old_crtc_state, new_crtc_state, i) {
		struct amdgpu_crtc *acrtc = to_amdgpu_crtc(crtc);

		dm_new_crtc_state = to_dm_crtc_state(new_crtc_state);
		dm_old_crtc_state = to_dm_crtc_state(old_crtc_state);

		drm_dbg_state(state->dev,
			"amdgpu_crtc id:%d crtc_state_flags: enable:%d, active:%d, planes_changed:%d, mode_changed:%d,active_changed:%d,connectors_changed:%d\n",
			acrtc->crtc_id,
			new_crtc_state->enable,
			new_crtc_state->active,
			new_crtc_state->planes_changed,
			new_crtc_state->mode_changed,
			new_crtc_state->active_changed,
			new_crtc_state->connectors_changed);

		/* Disable cursor if disabling crtc */
		if (old_crtc_state->active && !new_crtc_state->active) {
			struct dc_cursor_position position;

			memset(&position, 0, sizeof(position));
			mutex_lock(&dm->dc_lock);
			dc_exit_ips_for_hw_access(dm->dc);
			dc_stream_program_cursor_position(dm_old_crtc_state->stream, &position);
			mutex_unlock(&dm->dc_lock);
		}

		/* Copy all transient state flags into dc state */
		if (dm_new_crtc_state->stream) {
			amdgpu_dm_crtc_copy_transient_flags(&dm_new_crtc_state->base,
							    dm_new_crtc_state->stream);
		}

		/* handles headless hotplug case, updating new_state and
		 * aconnector as needed
		 */

		if (amdgpu_dm_crtc_modeset_required(new_crtc_state, dm_new_crtc_state->stream, dm_old_crtc_state->stream)) {

			drm_dbg_atomic(dev,
				       "Atomic commit: SET crtc id %d: [%p]\n",
				       acrtc->crtc_id, acrtc);

			if (!dm_new_crtc_state->stream) {
				/*
				 * this could happen because of issues with
				 * userspace notifications delivery.
				 * In this case userspace tries to set mode on
				 * display which is disconnected in fact.
				 * dc_sink is NULL in this case on aconnector.
				 * We expect reset mode will come soon.
				 *
				 * This can also happen when unplug is done
				 * during resume sequence ended
				 *
				 * In this case, we want to pretend we still
				 * have a sink to keep the pipe running so that
				 * hw state is consistent with the sw state
				 */
				drm_dbg_atomic(dev,
					       "Failed to create new stream for crtc %d\n",
						acrtc->base.base.id);
				continue;
			}

			if (dm_old_crtc_state->stream)
				remove_stream(adev, acrtc, dm_old_crtc_state->stream);

			pm_runtime_get_noresume(dev->dev);

			acrtc->enabled = true;
			acrtc->hw_mode = new_crtc_state->mode;
			crtc->hwmode = new_crtc_state->mode;
			mode_set_reset_required = true;
			set_backlight_level = true;
		} else if (modereset_required(new_crtc_state)) {
			drm_dbg_atomic(dev,
				       "Atomic commit: RESET. crtc id %d:[%p]\n",
				       acrtc->crtc_id, acrtc);
			/* i.e. reset mode */
			if (dm_old_crtc_state->stream)
				remove_stream(adev, acrtc, dm_old_crtc_state->stream);

			mode_set_reset_required = true;
		}
	} /* for_each_crtc_in_state() */

	/* if there mode set or reset, disable eDP PSR, Replay */
	if (mode_set_reset_required) {
		if (dm->vblank_control_workqueue)
			flush_workqueue(dm->vblank_control_workqueue);

		amdgpu_dm_replay_disable_all(dm);
		amdgpu_dm_psr_disable_all(dm);
	}

	dm_enable_per_frame_crtc_master_sync(dc_state);
	mutex_lock(&dm->dc_lock);
	dc_exit_ips_for_hw_access(dm->dc);
	WARN_ON(!dc_commit_streams(dm->dc, &params));

	/* Allow idle optimization when vblank count is 0 for display off */
	if (dm->active_vblank_irq_count == 0)
		dc_allow_idle_optimizations(dm->dc, true);
	mutex_unlock(&dm->dc_lock);

	for_each_new_crtc_in_state(state, crtc, new_crtc_state, i) {
		struct amdgpu_crtc *acrtc = to_amdgpu_crtc(crtc);

		dm_new_crtc_state = to_dm_crtc_state(new_crtc_state);

		if (dm_new_crtc_state->stream != NULL) {
			const struct dc_stream_status *status =
					dc_stream_get_status(dm_new_crtc_state->stream);

			if (!status)
				status = dc_state_get_stream_status(dc_state,
									 dm_new_crtc_state->stream);
			if (!status)
				drm_err(dev,
					"got no status for stream %p on acrtc%p\n",
					dm_new_crtc_state->stream, acrtc);
			else
				acrtc->otg_inst = status->primary_otg_inst;
		}
	}

	/* During boot up and resume the DC layer will reset the panel brightness
	 * to fix a flicker issue.
	 * It will cause the dm->actual_brightness is not the current panel brightness
	 * level. (the dm->brightness is the correct panel level)
	 * So we set the backlight level with dm->brightness value after set mode
	 */
	if (set_backlight_level) {
		for (i = 0; i < dm->num_of_edps; i++) {
			if (dm->backlight_dev[i])
				amdgpu_dm_backlight_set_level(dm, i, dm->brightness[i]);
		}
	}
}

static void dm_set_writeback(struct amdgpu_display_manager *dm,
			      struct dm_crtc_state *crtc_state,
			      struct drm_connector *connector,
			      struct drm_connector_state *new_con_state)
{
	struct drm_writeback_connector *wb_conn = drm_connector_to_writeback(connector);
	struct amdgpu_device *adev = dm->adev;
	struct amdgpu_crtc *acrtc;
	struct dc_writeback_info *wb_info;
	struct pipe_ctx *pipe = NULL;
	struct amdgpu_framebuffer *afb;
	int i = 0;

	wb_info = kzalloc(sizeof(*wb_info), GFP_KERNEL);
	if (!wb_info) {
		DRM_ERROR("Failed to allocate wb_info\n");
		return;
	}

	acrtc = to_amdgpu_crtc(wb_conn->encoder.crtc);
	if (!acrtc) {
		DRM_ERROR("no amdgpu_crtc found\n");
		kfree(wb_info);
		return;
	}

	afb = to_amdgpu_framebuffer(new_con_state->writeback_job->fb);
	if (!afb) {
		DRM_ERROR("No amdgpu_framebuffer found\n");
		kfree(wb_info);
		return;
	}

	for (i = 0; i < MAX_PIPES; i++) {
		if (dm->dc->current_state->res_ctx.pipe_ctx[i].stream == crtc_state->stream) {
			pipe = &dm->dc->current_state->res_ctx.pipe_ctx[i];
			break;
		}
	}

	/* fill in wb_info */
	wb_info->wb_enabled = true;

	wb_info->dwb_pipe_inst = 0;
	wb_info->dwb_params.dwbscl_black_color = 0;
	wb_info->dwb_params.hdr_mult = 0x1F000;
	wb_info->dwb_params.csc_params.gamut_adjust_type = CM_GAMUT_ADJUST_TYPE_BYPASS;
	wb_info->dwb_params.csc_params.gamut_coef_format = CM_GAMUT_REMAP_COEF_FORMAT_S2_13;
	wb_info->dwb_params.output_depth = DWB_OUTPUT_PIXEL_DEPTH_10BPC;
	wb_info->dwb_params.cnv_params.cnv_out_bpc = DWB_CNV_OUT_BPC_10BPC;

	/* width & height from crtc */
	wb_info->dwb_params.cnv_params.src_width = acrtc->base.mode.crtc_hdisplay;
	wb_info->dwb_params.cnv_params.src_height = acrtc->base.mode.crtc_vdisplay;
	wb_info->dwb_params.dest_width = acrtc->base.mode.crtc_hdisplay;
	wb_info->dwb_params.dest_height = acrtc->base.mode.crtc_vdisplay;

	wb_info->dwb_params.cnv_params.crop_en = false;
	wb_info->dwb_params.stereo_params.stereo_enabled = false;

	wb_info->dwb_params.cnv_params.out_max_pix_val = 0x3ff;	// 10 bits
	wb_info->dwb_params.cnv_params.out_min_pix_val = 0;
	wb_info->dwb_params.cnv_params.fc_out_format = DWB_OUT_FORMAT_32BPP_ARGB;
	wb_info->dwb_params.cnv_params.out_denorm_mode = DWB_OUT_DENORM_BYPASS;

	wb_info->dwb_params.out_format = dwb_scaler_mode_bypass444;

	wb_info->dwb_params.capture_rate = dwb_capture_rate_0;

	wb_info->dwb_params.scaler_taps.h_taps = 4;
	wb_info->dwb_params.scaler_taps.v_taps = 4;
	wb_info->dwb_params.scaler_taps.h_taps_c = 2;
	wb_info->dwb_params.scaler_taps.v_taps_c = 2;
	wb_info->dwb_params.subsample_position = DWB_INTERSTITIAL_SUBSAMPLING;

	wb_info->mcif_buf_params.luma_pitch = afb->base.pitches[0];
	wb_info->mcif_buf_params.chroma_pitch = afb->base.pitches[1];

	for (i = 0; i < DWB_MCIF_BUF_COUNT; i++) {
		wb_info->mcif_buf_params.luma_address[i] = afb->address;
		wb_info->mcif_buf_params.chroma_address[i] = 0;
	}

	wb_info->mcif_buf_params.p_vmid = 1;
	if (amdgpu_ip_version(adev, DCE_HWIP, 0) >= IP_VERSION(3, 0, 0)) {
		wb_info->mcif_warmup_params.start_address.quad_part = afb->address;
		wb_info->mcif_warmup_params.region_size =
			wb_info->mcif_buf_params.luma_pitch * wb_info->dwb_params.dest_height;
	}
	wb_info->mcif_warmup_params.p_vmid = 1;
	wb_info->writeback_source_plane = pipe->plane_state;

	dc_stream_add_writeback(dm->dc, crtc_state->stream, wb_info);

	acrtc->wb_pending = true;
	acrtc->wb_conn = wb_conn;
	drm_writeback_queue_job(wb_conn, new_con_state);
}

static int amdgpu_dm_atomic_setup_commit(struct drm_atomic_state *state)
{
	struct drm_crtc *crtc;
	struct drm_crtc_state *old_crtc_state, *new_crtc_state;
	struct dm_crtc_state *dm_old_crtc_state, *dm_new_crtc_state;
	int i, ret;

	ret = drm_dp_mst_atomic_setup_commit(state);
	if (ret)
		return ret;

	for_each_oldnew_crtc_in_state(state, crtc, old_crtc_state, new_crtc_state, i) {
		dm_old_crtc_state = to_dm_crtc_state(old_crtc_state);
		dm_new_crtc_state = to_dm_crtc_state(new_crtc_state);
		/*
		 * Color management settings. We also update color properties
		 * when a modeset is needed, to ensure it gets reprogrammed.
		 */
		if (dm_new_crtc_state->base.active && dm_new_crtc_state->stream &&
		    (dm_new_crtc_state->base.color_mgmt_changed ||
		     dm_old_crtc_state->regamma_tf != dm_new_crtc_state->regamma_tf ||
		     drm_atomic_crtc_needs_modeset(new_crtc_state))) {
			ret = amdgpu_dm_update_crtc_color_mgmt(dm_new_crtc_state);
			if (ret) {
				drm_dbg_atomic(state->dev, "Failed to update color state\n");
				return ret;
			}
		}
	}

	return 0;
}

/**
 * amdgpu_dm_atomic_commit_tail() - AMDgpu DM's commit tail implementation.
 * @state: The atomic state to commit
 *
 * This will tell DC to commit the constructed DC state from atomic_check,
 * programming the hardware. Any failures here implies a hardware failure, since
 * atomic check should have filtered anything non-kosher.
 */
static void amdgpu_dm_atomic_commit_tail(struct drm_atomic_state *state)
{
	struct drm_device *dev = state->dev;
	struct amdgpu_device *adev = drm_to_adev(dev);
	struct amdgpu_display_manager *dm = &adev->dm;
	struct dm_atomic_state *dm_state;
	struct dc_state *dc_state = NULL;
	u32 i, j;
	struct drm_crtc *crtc;
	struct drm_crtc_state *old_crtc_state, *new_crtc_state;
	unsigned long flags;
	bool wait_for_vblank = true;
	struct drm_connector *connector;
	struct drm_connector_state *old_con_state, *new_con_state;
	struct dm_crtc_state *dm_old_crtc_state, *dm_new_crtc_state;
	int crtc_disable_count = 0;

	trace_amdgpu_dm_atomic_commit_tail_begin(state);

	drm_atomic_helper_update_legacy_modeset_state(dev, state);
	drm_dp_mst_atomic_wait_for_dependencies(state);

	dm_state = dm_atomic_get_new_state(state);
	if (dm_state && dm_state->context) {
		dc_state = dm_state->context;
		amdgpu_dm_commit_streams(state, dc_state);
	}

	for_each_oldnew_connector_in_state(state, connector, old_con_state, new_con_state, i) {
		struct dm_connector_state *dm_new_con_state = to_dm_connector_state(new_con_state);
		struct amdgpu_crtc *acrtc = to_amdgpu_crtc(dm_new_con_state->base.crtc);
		struct amdgpu_dm_connector *aconnector;

		if (connector->connector_type == DRM_MODE_CONNECTOR_WRITEBACK)
			continue;

		aconnector = to_amdgpu_dm_connector(connector);

		if (!adev->dm.hdcp_workqueue)
			continue;

		pr_debug("[HDCP_DM] -------------- i : %x ----------\n", i);

		if (!connector)
			continue;

		pr_debug("[HDCP_DM] connector->index: %x connect_status: %x dpms: %x\n",
			connector->index, connector->status, connector->dpms);
		pr_debug("[HDCP_DM] state protection old: %x new: %x\n",
			old_con_state->content_protection, new_con_state->content_protection);

		if (aconnector->dc_sink) {
			if (aconnector->dc_sink->sink_signal != SIGNAL_TYPE_VIRTUAL &&
				aconnector->dc_sink->sink_signal != SIGNAL_TYPE_NONE) {
				pr_debug("[HDCP_DM] pipe_ctx dispname=%s\n",
				aconnector->dc_sink->edid_caps.display_name);
			}
		}

		new_crtc_state = NULL;
		old_crtc_state = NULL;

		if (acrtc) {
			new_crtc_state = drm_atomic_get_new_crtc_state(state, &acrtc->base);
			old_crtc_state = drm_atomic_get_old_crtc_state(state, &acrtc->base);
		}

		if (old_crtc_state)
			pr_debug("old crtc en: %x a: %x m: %x a-chg: %x c-chg: %x\n",
			old_crtc_state->enable,
			old_crtc_state->active,
			old_crtc_state->mode_changed,
			old_crtc_state->active_changed,
			old_crtc_state->connectors_changed);

		if (new_crtc_state)
			pr_debug("NEW crtc en: %x a: %x m: %x a-chg: %x c-chg: %x\n",
			new_crtc_state->enable,
			new_crtc_state->active,
			new_crtc_state->mode_changed,
			new_crtc_state->active_changed,
			new_crtc_state->connectors_changed);
	}

	for_each_oldnew_connector_in_state(state, connector, old_con_state, new_con_state, i) {
		struct dm_connector_state *dm_new_con_state = to_dm_connector_state(new_con_state);
		struct amdgpu_crtc *acrtc = to_amdgpu_crtc(dm_new_con_state->base.crtc);
		struct amdgpu_dm_connector *aconnector = to_amdgpu_dm_connector(connector);

		if (!adev->dm.hdcp_workqueue)
			continue;

		new_crtc_state = NULL;
		old_crtc_state = NULL;

		if (acrtc) {
			new_crtc_state = drm_atomic_get_new_crtc_state(state, &acrtc->base);
			old_crtc_state = drm_atomic_get_old_crtc_state(state, &acrtc->base);
		}

		dm_new_crtc_state = to_dm_crtc_state(new_crtc_state);

		if (dm_new_crtc_state && dm_new_crtc_state->stream == NULL &&
		    connector->state->content_protection == DRM_MODE_CONTENT_PROTECTION_ENABLED) {
			hdcp_reset_display(adev->dm.hdcp_workqueue, aconnector->dc_link->link_index);
			new_con_state->content_protection = DRM_MODE_CONTENT_PROTECTION_DESIRED;
			dm_new_con_state->update_hdcp = true;
			continue;
		}

		if (is_content_protection_different(new_crtc_state, old_crtc_state, new_con_state,
											old_con_state, connector, adev->dm.hdcp_workqueue)) {
			/* when display is unplugged from mst hub, connctor will
			 * be destroyed within dm_dp_mst_connector_destroy. connector
			 * hdcp perperties, like type, undesired, desired, enabled,
			 * will be lost. So, save hdcp properties into hdcp_work within
			 * amdgpu_dm_atomic_commit_tail. if the same display is
			 * plugged back with same display index, its hdcp properties
			 * will be retrieved from hdcp_work within dm_dp_mst_get_modes
			 */

			bool enable_encryption = false;

			if (new_con_state->content_protection == DRM_MODE_CONTENT_PROTECTION_DESIRED)
				enable_encryption = true;

			if (aconnector->dc_link && aconnector->dc_sink &&
				aconnector->dc_link->type == dc_connection_mst_branch) {
				struct hdcp_workqueue *hdcp_work = adev->dm.hdcp_workqueue;
				struct hdcp_workqueue *hdcp_w =
					&hdcp_work[aconnector->dc_link->link_index];

				hdcp_w->hdcp_content_type[connector->index] =
					new_con_state->hdcp_content_type;
				hdcp_w->content_protection[connector->index] =
					new_con_state->content_protection;
			}

			if (new_crtc_state && new_crtc_state->mode_changed &&
				new_con_state->content_protection >= DRM_MODE_CONTENT_PROTECTION_DESIRED)
				enable_encryption = true;

			DRM_INFO("[HDCP_DM] hdcp_update_display enable_encryption = %x\n", enable_encryption);

			if (aconnector->dc_link)
				hdcp_update_display(
					adev->dm.hdcp_workqueue, aconnector->dc_link->link_index, aconnector,
					new_con_state->hdcp_content_type, enable_encryption);
		}
	}

	/* Handle connector state changes */
	for_each_oldnew_connector_in_state(state, connector, old_con_state, new_con_state, i) {
		struct dm_connector_state *dm_new_con_state = to_dm_connector_state(new_con_state);
		struct dm_connector_state *dm_old_con_state = to_dm_connector_state(old_con_state);
		struct amdgpu_crtc *acrtc = to_amdgpu_crtc(dm_new_con_state->base.crtc);
		struct dc_surface_update *dummy_updates;
		struct dc_stream_update stream_update;
		struct dc_info_packet hdr_packet;
		struct dc_stream_status *status = NULL;
		bool abm_changed, hdr_changed, scaling_changed;

		memset(&stream_update, 0, sizeof(stream_update));

		if (acrtc) {
			new_crtc_state = drm_atomic_get_new_crtc_state(state, &acrtc->base);
			old_crtc_state = drm_atomic_get_old_crtc_state(state, &acrtc->base);
		}

		/* Skip any modesets/resets */
		if (!acrtc || drm_atomic_crtc_needs_modeset(new_crtc_state))
			continue;

		dm_new_crtc_state = to_dm_crtc_state(new_crtc_state);
		dm_old_crtc_state = to_dm_crtc_state(old_crtc_state);

		scaling_changed = is_scaling_state_different(dm_new_con_state,
							     dm_old_con_state);

		abm_changed = dm_new_crtc_state->abm_level !=
			      dm_old_crtc_state->abm_level;

		hdr_changed =
			!drm_connector_atomic_hdr_metadata_equal(old_con_state, new_con_state);

		if (!scaling_changed && !abm_changed && !hdr_changed)
			continue;

		stream_update.stream = dm_new_crtc_state->stream;
		if (scaling_changed) {
			update_stream_scaling_settings(&dm_new_con_state->base.crtc->mode,
					dm_new_con_state, dm_new_crtc_state->stream);

			stream_update.src = dm_new_crtc_state->stream->src;
			stream_update.dst = dm_new_crtc_state->stream->dst;
		}

		if (abm_changed) {
			dm_new_crtc_state->stream->abm_level = dm_new_crtc_state->abm_level;

			stream_update.abm_level = &dm_new_crtc_state->abm_level;
		}

		if (hdr_changed) {
			fill_hdr_info_packet(new_con_state, &hdr_packet);
			stream_update.hdr_static_metadata = &hdr_packet;
		}

		status = dc_stream_get_status(dm_new_crtc_state->stream);

		if (WARN_ON(!status))
			continue;

		WARN_ON(!status->plane_count);

		/*
		 * TODO: DC refuses to perform stream updates without a dc_surface_update.
		 * Here we create an empty update on each plane.
		 * To fix this, DC should permit updating only stream properties.
		 */
		dummy_updates = kzalloc(sizeof(struct dc_surface_update) * MAX_SURFACES, GFP_ATOMIC);
		if (!dummy_updates) {
			DRM_ERROR("Failed to allocate memory for dummy_updates.\n");
			continue;
		}
		for (j = 0; j < status->plane_count; j++)
			dummy_updates[j].surface = status->plane_states[0];

		sort(dummy_updates, status->plane_count,
		     sizeof(*dummy_updates), dm_plane_layer_index_cmp, NULL);

		mutex_lock(&dm->dc_lock);
		dc_exit_ips_for_hw_access(dm->dc);
		dc_update_planes_and_stream(dm->dc,
					    dummy_updates,
					    status->plane_count,
					    dm_new_crtc_state->stream,
					    &stream_update);
		mutex_unlock(&dm->dc_lock);
		kfree(dummy_updates);
	}

	/**
	 * Enable interrupts for CRTCs that are newly enabled or went through
	 * a modeset. It was intentionally deferred until after the front end
	 * state was modified to wait until the OTG was on and so the IRQ
	 * handlers didn't access stale or invalid state.
	 */
	for_each_oldnew_crtc_in_state(state, crtc, old_crtc_state, new_crtc_state, i) {
		struct amdgpu_crtc *acrtc = to_amdgpu_crtc(crtc);
#ifdef CONFIG_DEBUG_FS
		enum amdgpu_dm_pipe_crc_source cur_crc_src;
#endif
		/* Count number of newly disabled CRTCs for dropping PM refs later. */
		if (old_crtc_state->active && !new_crtc_state->active)
			crtc_disable_count++;

		dm_new_crtc_state = to_dm_crtc_state(new_crtc_state);
		dm_old_crtc_state = to_dm_crtc_state(old_crtc_state);

		/* For freesync config update on crtc state and params for irq */
		update_stream_irq_parameters(dm, dm_new_crtc_state);

#ifdef CONFIG_DEBUG_FS
		spin_lock_irqsave(&adev_to_drm(adev)->event_lock, flags);
		cur_crc_src = acrtc->dm_irq_params.crc_src;
		spin_unlock_irqrestore(&adev_to_drm(adev)->event_lock, flags);
#endif

		if (new_crtc_state->active &&
		    (!old_crtc_state->active ||
		     drm_atomic_crtc_needs_modeset(new_crtc_state))) {
			dc_stream_retain(dm_new_crtc_state->stream);
			acrtc->dm_irq_params.stream = dm_new_crtc_state->stream;
			manage_dm_interrupts(adev, acrtc, dm_new_crtc_state);
		}
		/* Handle vrr on->off / off->on transitions */
		amdgpu_dm_handle_vrr_transition(dm_old_crtc_state, dm_new_crtc_state);

#ifdef CONFIG_DEBUG_FS
		if (new_crtc_state->active &&
		    (!old_crtc_state->active ||
		     drm_atomic_crtc_needs_modeset(new_crtc_state))) {
			/**
			 * Frontend may have changed so reapply the CRC capture
			 * settings for the stream.
			 */
			if (amdgpu_dm_is_valid_crc_source(cur_crc_src)) {
#if defined(CONFIG_DRM_AMD_SECURE_DISPLAY)
				if (amdgpu_dm_crc_window_is_activated(crtc)) {
					spin_lock_irqsave(&adev_to_drm(adev)->event_lock, flags);
					acrtc->dm_irq_params.window_param.update_win = true;

					/**
					 * It takes 2 frames for HW to stably generate CRC when
					 * resuming from suspend, so we set skip_frame_cnt 2.
					 */
					acrtc->dm_irq_params.window_param.skip_frame_cnt = 2;
					spin_unlock_irqrestore(&adev_to_drm(adev)->event_lock, flags);
				}
#endif
				if (amdgpu_dm_crtc_configure_crc_source(
					crtc, dm_new_crtc_state, cur_crc_src))
					drm_dbg_atomic(dev, "Failed to configure crc source");
			}
		}
#endif
	}

	for_each_new_crtc_in_state(state, crtc, new_crtc_state, j)
		if (new_crtc_state->async_flip)
			wait_for_vblank = false;

	/* update planes when needed per crtc*/
	for_each_new_crtc_in_state(state, crtc, new_crtc_state, j) {
		dm_new_crtc_state = to_dm_crtc_state(new_crtc_state);

		if (dm_new_crtc_state->stream)
			amdgpu_dm_commit_planes(state, dev, dm, crtc, wait_for_vblank);
	}

	/* Enable writeback */
	for_each_new_connector_in_state(state, connector, new_con_state, i) {
		struct dm_connector_state *dm_new_con_state = to_dm_connector_state(new_con_state);
		struct amdgpu_crtc *acrtc = to_amdgpu_crtc(dm_new_con_state->base.crtc);

		if (connector->connector_type != DRM_MODE_CONNECTOR_WRITEBACK)
			continue;

		if (!new_con_state->writeback_job)
			continue;

		new_crtc_state = drm_atomic_get_new_crtc_state(state, &acrtc->base);

		if (!new_crtc_state)
			continue;

		if (acrtc->wb_enabled)
			continue;

		dm_new_crtc_state = to_dm_crtc_state(new_crtc_state);

		dm_set_writeback(dm, dm_new_crtc_state, connector, new_con_state);
		acrtc->wb_enabled = true;
	}

	/* Update audio instances for each connector. */
	amdgpu_dm_commit_audio(dev, state);

	/* restore the backlight level */
	for (i = 0; i < dm->num_of_edps; i++) {
		if (dm->backlight_dev[i] &&
		    (dm->actual_brightness[i] != dm->brightness[i]))
			amdgpu_dm_backlight_set_level(dm, i, dm->brightness[i]);
	}

	/*
	 * send vblank event on all events not handled in flip and
	 * mark consumed event for drm_atomic_helper_commit_hw_done
	 */
	spin_lock_irqsave(&adev_to_drm(adev)->event_lock, flags);
	for_each_new_crtc_in_state(state, crtc, new_crtc_state, i) {

		if (new_crtc_state->event)
			drm_send_event_locked(dev, &new_crtc_state->event->base);

		new_crtc_state->event = NULL;
	}
	spin_unlock_irqrestore(&adev_to_drm(adev)->event_lock, flags);

	/* Signal HW programming completion */
	drm_atomic_helper_commit_hw_done(state);

	if (wait_for_vblank)
		drm_atomic_helper_wait_for_flip_done(dev, state);

	drm_atomic_helper_cleanup_planes(dev, state);

	/* Don't free the memory if we are hitting this as part of suspend.
	 * This way we don't free any memory during suspend; see
	 * amdgpu_bo_free_kernel().  The memory will be freed in the first
	 * non-suspend modeset or when the driver is torn down.
	 */
	if (!adev->in_suspend) {
		/* return the stolen vga memory back to VRAM */
		if (!adev->mman.keep_stolen_vga_memory)
			amdgpu_bo_free_kernel(&adev->mman.stolen_vga_memory, NULL, NULL);
		amdgpu_bo_free_kernel(&adev->mman.stolen_extended_memory, NULL, NULL);
	}

	/*
	 * Finally, drop a runtime PM reference for each newly disabled CRTC,
	 * so we can put the GPU into runtime suspend if we're not driving any
	 * displays anymore
	 */
	for (i = 0; i < crtc_disable_count; i++)
		pm_runtime_put_autosuspend(dev->dev);
	pm_runtime_mark_last_busy(dev->dev);
}

static int dm_force_atomic_commit(struct drm_connector *connector)
{
	int ret = 0;
	struct drm_device *ddev = connector->dev;
	struct drm_atomic_state *state = drm_atomic_state_alloc(ddev);
	struct amdgpu_crtc *disconnected_acrtc = to_amdgpu_crtc(connector->encoder->crtc);
	struct drm_plane *plane = disconnected_acrtc->base.primary;
	struct drm_connector_state *conn_state;
	struct drm_crtc_state *crtc_state;
	struct drm_plane_state *plane_state;

	if (!state)
		return -ENOMEM;

	state->acquire_ctx = ddev->mode_config.acquire_ctx;

	/* Construct an atomic state to restore previous display setting */

	/*
	 * Attach connectors to drm_atomic_state
	 */
	conn_state = drm_atomic_get_connector_state(state, connector);

	ret = PTR_ERR_OR_ZERO(conn_state);
	if (ret)
		goto out;

	/* Attach crtc to drm_atomic_state*/
	crtc_state = drm_atomic_get_crtc_state(state, &disconnected_acrtc->base);

	ret = PTR_ERR_OR_ZERO(crtc_state);
	if (ret)
		goto out;

	/* force a restore */
	crtc_state->mode_changed = true;

	/* Attach plane to drm_atomic_state */
	plane_state = drm_atomic_get_plane_state(state, plane);

	ret = PTR_ERR_OR_ZERO(plane_state);
	if (ret)
		goto out;

	/* Call commit internally with the state we just constructed */
	ret = drm_atomic_commit(state);

out:
	drm_atomic_state_put(state);
	if (ret)
		DRM_ERROR("Restoring old state failed with %i\n", ret);

	return ret;
}

/*
 * This function handles all cases when set mode does not come upon hotplug.
 * This includes when a display is unplugged then plugged back into the
 * same port and when running without usermode desktop manager supprot
 */
void dm_restore_drm_connector_state(struct drm_device *dev,
				    struct drm_connector *connector)
{
	struct amdgpu_dm_connector *aconnector;
	struct amdgpu_crtc *disconnected_acrtc;
	struct dm_crtc_state *acrtc_state;

	if (connector->connector_type == DRM_MODE_CONNECTOR_WRITEBACK)
		return;

	aconnector = to_amdgpu_dm_connector(connector);

	if (!aconnector->dc_sink || !connector->state || !connector->encoder)
		return;

	disconnected_acrtc = to_amdgpu_crtc(connector->encoder->crtc);
	if (!disconnected_acrtc)
		return;

	acrtc_state = to_dm_crtc_state(disconnected_acrtc->base.state);
	if (!acrtc_state->stream)
		return;

	/*
	 * If the previous sink is not released and different from the current,
	 * we deduce we are in a state where we can not rely on usermode call
	 * to turn on the display, so we do it here
	 */
	if (acrtc_state->stream->sink != aconnector->dc_sink)
		dm_force_atomic_commit(&aconnector->base);
}

/*
 * Grabs all modesetting locks to serialize against any blocking commits,
 * Waits for completion of all non blocking commits.
 */
static int do_aquire_global_lock(struct drm_device *dev,
				 struct drm_atomic_state *state)
{
	struct drm_crtc *crtc;
	struct drm_crtc_commit *commit;
	long ret;

	/*
	 * Adding all modeset locks to aquire_ctx will
	 * ensure that when the framework release it the
	 * extra locks we are locking here will get released to
	 */
	ret = drm_modeset_lock_all_ctx(dev, state->acquire_ctx);
	if (ret)
		return ret;

	list_for_each_entry(crtc, &dev->mode_config.crtc_list, head) {
		spin_lock(&crtc->commit_lock);
		commit = list_first_entry_or_null(&crtc->commit_list,
				struct drm_crtc_commit, commit_entry);
		if (commit)
			drm_crtc_commit_get(commit);
		spin_unlock(&crtc->commit_lock);

		if (!commit)
			continue;

		/*
		 * Make sure all pending HW programming completed and
		 * page flips done
		 */
		ret = wait_for_completion_interruptible_timeout(&commit->hw_done, 10*HZ);

		if (ret > 0)
			ret = wait_for_completion_interruptible_timeout(
					&commit->flip_done, 10*HZ);

		if (ret == 0)
			DRM_ERROR("[CRTC:%d:%s] hw_done or flip_done timed out\n",
				  crtc->base.id, crtc->name);

		drm_crtc_commit_put(commit);
	}

	return ret < 0 ? ret : 0;
}

static void get_freesync_config_for_crtc(
	struct dm_crtc_state *new_crtc_state,
	struct dm_connector_state *new_con_state)
{
	struct mod_freesync_config config = {0};
	struct amdgpu_dm_connector *aconnector;
	struct drm_display_mode *mode = &new_crtc_state->base.mode;
	int vrefresh = drm_mode_vrefresh(mode);
	bool fs_vid_mode = false;

	if (new_con_state->base.connector->connector_type == DRM_MODE_CONNECTOR_WRITEBACK)
		return;

	aconnector = to_amdgpu_dm_connector(new_con_state->base.connector);

	new_crtc_state->vrr_supported = new_con_state->freesync_capable &&
					vrefresh >= aconnector->min_vfreq &&
					vrefresh <= aconnector->max_vfreq;

	if (new_crtc_state->vrr_supported) {
		new_crtc_state->stream->ignore_msa_timing_param = true;
		fs_vid_mode = new_crtc_state->freesync_config.state == VRR_STATE_ACTIVE_FIXED;

		config.min_refresh_in_uhz = aconnector->min_vfreq * 1000000;
		config.max_refresh_in_uhz = aconnector->max_vfreq * 1000000;
		config.vsif_supported = true;
		config.btr = true;

		if (fs_vid_mode) {
			config.state = VRR_STATE_ACTIVE_FIXED;
			config.fixed_refresh_in_uhz = new_crtc_state->freesync_config.fixed_refresh_in_uhz;
			goto out;
		} else if (new_crtc_state->base.vrr_enabled) {
			config.state = VRR_STATE_ACTIVE_VARIABLE;
		} else {
			config.state = VRR_STATE_INACTIVE;
		}
	} else {
		config.state = VRR_STATE_UNSUPPORTED;
	}
out:
	new_crtc_state->freesync_config = config;
}

static void reset_freesync_config_for_crtc(
	struct dm_crtc_state *new_crtc_state)
{
	new_crtc_state->vrr_supported = false;

	memset(&new_crtc_state->vrr_infopacket, 0,
	       sizeof(new_crtc_state->vrr_infopacket));
}

static bool
is_timing_unchanged_for_freesync(struct drm_crtc_state *old_crtc_state,
				 struct drm_crtc_state *new_crtc_state)
{
	const struct drm_display_mode *old_mode, *new_mode;

	if (!old_crtc_state || !new_crtc_state)
		return false;

	old_mode = &old_crtc_state->mode;
	new_mode = &new_crtc_state->mode;

	if (old_mode->clock       == new_mode->clock &&
	    old_mode->hdisplay    == new_mode->hdisplay &&
	    old_mode->vdisplay    == new_mode->vdisplay &&
	    old_mode->htotal      == new_mode->htotal &&
	    old_mode->vtotal      != new_mode->vtotal &&
	    old_mode->hsync_start == new_mode->hsync_start &&
	    old_mode->vsync_start != new_mode->vsync_start &&
	    old_mode->hsync_end   == new_mode->hsync_end &&
	    old_mode->vsync_end   != new_mode->vsync_end &&
	    old_mode->hskew       == new_mode->hskew &&
	    old_mode->vscan       == new_mode->vscan &&
	    (old_mode->vsync_end - old_mode->vsync_start) ==
	    (new_mode->vsync_end - new_mode->vsync_start))
		return true;

	return false;
}

static void set_freesync_fixed_config(struct dm_crtc_state *dm_new_crtc_state)
{
	u64 num, den, res;
	struct drm_crtc_state *new_crtc_state = &dm_new_crtc_state->base;

	dm_new_crtc_state->freesync_config.state = VRR_STATE_ACTIVE_FIXED;

	num = (unsigned long long)new_crtc_state->mode.clock * 1000 * 1000000;
	den = (unsigned long long)new_crtc_state->mode.htotal *
	      (unsigned long long)new_crtc_state->mode.vtotal;

	res = div_u64(num, den);
	dm_new_crtc_state->freesync_config.fixed_refresh_in_uhz = res;
}

static int dm_update_crtc_state(struct amdgpu_display_manager *dm,
			 struct drm_atomic_state *state,
			 struct drm_crtc *crtc,
			 struct drm_crtc_state *old_crtc_state,
			 struct drm_crtc_state *new_crtc_state,
			 bool enable,
			 bool *lock_and_validation_needed)
{
	struct dm_atomic_state *dm_state = NULL;
	struct dm_crtc_state *dm_old_crtc_state, *dm_new_crtc_state;
	struct dc_stream_state *new_stream;
	int ret = 0;

	/*
	 * TODO Move this code into dm_crtc_atomic_check once we get rid of dc_validation_set
	 * update changed items
	 */
	struct amdgpu_crtc *acrtc = NULL;
	struct drm_connector *connector = NULL;
	struct amdgpu_dm_connector *aconnector = NULL;
	struct drm_connector_state *drm_new_conn_state = NULL, *drm_old_conn_state = NULL;
	struct dm_connector_state *dm_new_conn_state = NULL, *dm_old_conn_state = NULL;

	new_stream = NULL;

	dm_old_crtc_state = to_dm_crtc_state(old_crtc_state);
	dm_new_crtc_state = to_dm_crtc_state(new_crtc_state);
	acrtc = to_amdgpu_crtc(crtc);
	connector = amdgpu_dm_find_first_crtc_matching_connector(state, crtc);
	if (connector)
		aconnector = to_amdgpu_dm_connector(connector);

	/* TODO This hack should go away */
	if (connector && enable) {
		/* Make sure fake sink is created in plug-in scenario */
		drm_new_conn_state = drm_atomic_get_new_connector_state(state,
									connector);
		drm_old_conn_state = drm_atomic_get_old_connector_state(state,
									connector);

		if (IS_ERR(drm_new_conn_state)) {
			ret = PTR_ERR_OR_ZERO(drm_new_conn_state);
			goto fail;
		}

		dm_new_conn_state = to_dm_connector_state(drm_new_conn_state);
		dm_old_conn_state = to_dm_connector_state(drm_old_conn_state);

		if (!drm_atomic_crtc_needs_modeset(new_crtc_state))
			goto skip_modeset;

		new_stream = create_validate_stream_for_sink(connector,
							     &new_crtc_state->mode,
							     dm_new_conn_state,
							     dm_old_crtc_state->stream);

		/*
		 * we can have no stream on ACTION_SET if a display
		 * was disconnected during S3, in this case it is not an
		 * error, the OS will be updated after detection, and
		 * will do the right thing on next atomic commit
		 */

		if (!new_stream) {
			DRM_DEBUG_DRIVER("%s: Failed to create new stream for crtc %d\n",
					__func__, acrtc->base.base.id);
			ret = -ENOMEM;
			goto fail;
		}

		/*
		 * TODO: Check VSDB bits to decide whether this should
		 * be enabled or not.
		 */
		new_stream->triggered_crtc_reset.enabled =
			dm->force_timing_sync;

		dm_new_crtc_state->abm_level = dm_new_conn_state->abm_level;

		ret = fill_hdr_info_packet(drm_new_conn_state,
					   &new_stream->hdr_static_metadata);
		if (ret)
			goto fail;

		/*
		 * If we already removed the old stream from the context
		 * (and set the new stream to NULL) then we can't reuse
		 * the old stream even if the stream and scaling are unchanged.
		 * We'll hit the BUG_ON and black screen.
		 *
		 * TODO: Refactor this function to allow this check to work
		 * in all conditions.
		 */
		if (amdgpu_freesync_vid_mode &&
		    dm_new_crtc_state->stream &&
		    is_timing_unchanged_for_freesync(new_crtc_state, old_crtc_state))
			goto skip_modeset;

		if (dm_new_crtc_state->stream &&
		    dc_is_stream_unchanged(new_stream, dm_old_crtc_state->stream) &&
		    dc_is_stream_scaling_unchanged(new_stream, dm_old_crtc_state->stream)) {
			new_crtc_state->mode_changed = false;
			DRM_DEBUG_DRIVER("Mode change not required, setting mode_changed to %d",
					 new_crtc_state->mode_changed);
		}
	}

	/* mode_changed flag may get updated above, need to check again */
	if (!drm_atomic_crtc_needs_modeset(new_crtc_state))
		goto skip_modeset;

	drm_dbg_state(state->dev,
		"amdgpu_crtc id:%d crtc_state_flags: enable:%d, active:%d, planes_changed:%d, mode_changed:%d,active_changed:%d,connectors_changed:%d\n",
		acrtc->crtc_id,
		new_crtc_state->enable,
		new_crtc_state->active,
		new_crtc_state->planes_changed,
		new_crtc_state->mode_changed,
		new_crtc_state->active_changed,
		new_crtc_state->connectors_changed);

	/* Remove stream for any changed/disabled CRTC */
	if (!enable) {

		if (!dm_old_crtc_state->stream)
			goto skip_modeset;

		/* Unset freesync video if it was active before */
		if (dm_old_crtc_state->freesync_config.state == VRR_STATE_ACTIVE_FIXED) {
			dm_new_crtc_state->freesync_config.state = VRR_STATE_INACTIVE;
			dm_new_crtc_state->freesync_config.fixed_refresh_in_uhz = 0;
		}

		/* Now check if we should set freesync video mode */
		if (amdgpu_freesync_vid_mode && dm_new_crtc_state->stream &&
		    dc_is_stream_unchanged(new_stream, dm_old_crtc_state->stream) &&
		    dc_is_stream_scaling_unchanged(new_stream, dm_old_crtc_state->stream) &&
		    is_timing_unchanged_for_freesync(new_crtc_state,
						     old_crtc_state)) {
			new_crtc_state->mode_changed = false;
			DRM_DEBUG_DRIVER(
				"Mode change not required for front porch change, setting mode_changed to %d",
				new_crtc_state->mode_changed);

			set_freesync_fixed_config(dm_new_crtc_state);

			goto skip_modeset;
		} else if (amdgpu_freesync_vid_mode && aconnector &&
			   is_freesync_video_mode(&new_crtc_state->mode,
						  aconnector)) {
			struct drm_display_mode *high_mode;

			high_mode = get_highest_refresh_rate_mode(aconnector, false);
			if (!drm_mode_equal(&new_crtc_state->mode, high_mode))
				set_freesync_fixed_config(dm_new_crtc_state);
		}

		ret = dm_atomic_get_state(state, &dm_state);
		if (ret)
			goto fail;

		DRM_DEBUG_DRIVER("Disabling DRM crtc: %d\n",
				crtc->base.id);

		/* i.e. reset mode */
		if (dc_state_remove_stream(
				dm->dc,
				dm_state->context,
				dm_old_crtc_state->stream) != DC_OK) {
			ret = -EINVAL;
			goto fail;
		}

		dc_stream_release(dm_old_crtc_state->stream);
		dm_new_crtc_state->stream = NULL;

		reset_freesync_config_for_crtc(dm_new_crtc_state);

		*lock_and_validation_needed = true;

	} else {/* Add stream for any updated/enabled CRTC */
		/*
		 * Quick fix to prevent NULL pointer on new_stream when
		 * added MST connectors not found in existing crtc_state in the chained mode
		 * TODO: need to dig out the root cause of that
		 */
		if (!connector)
			goto skip_modeset;

		if (modereset_required(new_crtc_state))
			goto skip_modeset;

		if (amdgpu_dm_crtc_modeset_required(new_crtc_state, new_stream,
				     dm_old_crtc_state->stream)) {

			WARN_ON(dm_new_crtc_state->stream);

			ret = dm_atomic_get_state(state, &dm_state);
			if (ret)
				goto fail;

			dm_new_crtc_state->stream = new_stream;

			dc_stream_retain(new_stream);

			DRM_DEBUG_ATOMIC("Enabling DRM crtc: %d\n",
					 crtc->base.id);

			if (dc_state_add_stream(
					dm->dc,
					dm_state->context,
					dm_new_crtc_state->stream) != DC_OK) {
				ret = -EINVAL;
				goto fail;
			}

			*lock_and_validation_needed = true;
		}
	}

skip_modeset:
	/* Release extra reference */
	if (new_stream)
		dc_stream_release(new_stream);

	/*
	 * We want to do dc stream updates that do not require a
	 * full modeset below.
	 */
	if (!(enable && connector && new_crtc_state->active))
		return 0;
	/*
	 * Given above conditions, the dc state cannot be NULL because:
	 * 1. We're in the process of enabling CRTCs (just been added
	 *    to the dc context, or already is on the context)
	 * 2. Has a valid connector attached, and
	 * 3. Is currently active and enabled.
	 * => The dc stream state currently exists.
	 */
	BUG_ON(dm_new_crtc_state->stream == NULL);

	/* Scaling or underscan settings */
	if (is_scaling_state_different(dm_old_conn_state, dm_new_conn_state) ||
				drm_atomic_crtc_needs_modeset(new_crtc_state))
		update_stream_scaling_settings(
			&new_crtc_state->mode, dm_new_conn_state, dm_new_crtc_state->stream);

	/* ABM settings */
	dm_new_crtc_state->abm_level = dm_new_conn_state->abm_level;

	/*
	 * Color management settings. We also update color properties
	 * when a modeset is needed, to ensure it gets reprogrammed.
	 */
	if (dm_new_crtc_state->base.color_mgmt_changed ||
	    dm_old_crtc_state->regamma_tf != dm_new_crtc_state->regamma_tf ||
	    drm_atomic_crtc_needs_modeset(new_crtc_state)) {
		ret = amdgpu_dm_check_crtc_color_mgmt(dm_new_crtc_state, true);
		if (ret)
			goto fail;
	}

	/* Update Freesync settings. */
	get_freesync_config_for_crtc(dm_new_crtc_state,
				     dm_new_conn_state);

	return ret;

fail:
	if (new_stream)
		dc_stream_release(new_stream);
	return ret;
}

static bool should_reset_plane(struct drm_atomic_state *state,
			       struct drm_plane *plane,
			       struct drm_plane_state *old_plane_state,
			       struct drm_plane_state *new_plane_state)
{
	struct drm_plane *other;
	struct drm_plane_state *old_other_state, *new_other_state;
	struct drm_crtc_state *old_crtc_state, *new_crtc_state;
	struct dm_crtc_state *old_dm_crtc_state, *new_dm_crtc_state;
	struct amdgpu_device *adev = drm_to_adev(plane->dev);
	int i;

	/*
	 * TODO: Remove this hack for all asics once it proves that the
	 * fast updates works fine on DCN3.2+.
	 */
	if (amdgpu_ip_version(adev, DCE_HWIP, 0) < IP_VERSION(3, 2, 0) &&
	    state->allow_modeset)
		return true;

	if (amdgpu_in_reset(adev) && state->allow_modeset)
		return true;

	/* Exit early if we know that we're adding or removing the plane. */
	if (old_plane_state->crtc != new_plane_state->crtc)
		return true;

	/* old crtc == new_crtc == NULL, plane not in context. */
	if (!new_plane_state->crtc)
		return false;

	new_crtc_state =
		drm_atomic_get_new_crtc_state(state, new_plane_state->crtc);
	old_crtc_state =
		drm_atomic_get_old_crtc_state(state, old_plane_state->crtc);

	if (!new_crtc_state)
		return true;

	/*
	 * A change in cursor mode means a new dc pipe needs to be acquired or
	 * released from the state
	 */
	old_dm_crtc_state = to_dm_crtc_state(old_crtc_state);
	new_dm_crtc_state = to_dm_crtc_state(new_crtc_state);
	if (plane->type == DRM_PLANE_TYPE_CURSOR &&
	    old_dm_crtc_state != NULL &&
	    old_dm_crtc_state->cursor_mode != new_dm_crtc_state->cursor_mode) {
		return true;
	}

	/* CRTC Degamma changes currently require us to recreate planes. */
	if (new_crtc_state->color_mgmt_changed)
		return true;

	/*
	 * On zpos change, planes need to be reordered by removing and re-adding
	 * them one by one to the dc state, in order of descending zpos.
	 *
	 * TODO: We can likely skip bandwidth validation if the only thing that
	 * changed about the plane was it'z z-ordering.
	 */
	if (old_plane_state->normalized_zpos != new_plane_state->normalized_zpos)
		return true;

	if (drm_atomic_crtc_needs_modeset(new_crtc_state))
		return true;

	/*
	 * If there are any new primary or overlay planes being added or
	 * removed then the z-order can potentially change. To ensure
	 * correct z-order and pipe acquisition the current DC architecture
	 * requires us to remove and recreate all existing planes.
	 *
	 * TODO: Come up with a more elegant solution for this.
	 */
	for_each_oldnew_plane_in_state(state, other, old_other_state, new_other_state, i) {
		struct amdgpu_framebuffer *old_afb, *new_afb;
		struct dm_plane_state *dm_new_other_state, *dm_old_other_state;

		dm_new_other_state = to_dm_plane_state(new_other_state);
		dm_old_other_state = to_dm_plane_state(old_other_state);

		if (other->type == DRM_PLANE_TYPE_CURSOR)
			continue;

		if (old_other_state->crtc != new_plane_state->crtc &&
		    new_other_state->crtc != new_plane_state->crtc)
			continue;

		if (old_other_state->crtc != new_other_state->crtc)
			return true;

		/* Src/dst size and scaling updates. */
		if (old_other_state->src_w != new_other_state->src_w ||
		    old_other_state->src_h != new_other_state->src_h ||
		    old_other_state->crtc_w != new_other_state->crtc_w ||
		    old_other_state->crtc_h != new_other_state->crtc_h)
			return true;

		/* Rotation / mirroring updates. */
		if (old_other_state->rotation != new_other_state->rotation)
			return true;

		/* Blending updates. */
		if (old_other_state->pixel_blend_mode !=
		    new_other_state->pixel_blend_mode)
			return true;

		/* Alpha updates. */
		if (old_other_state->alpha != new_other_state->alpha)
			return true;

		/* Colorspace changes. */
		if (old_other_state->color_range != new_other_state->color_range ||
		    old_other_state->color_encoding != new_other_state->color_encoding)
			return true;

		/* HDR/Transfer Function changes. */
		if (dm_old_other_state->degamma_tf != dm_new_other_state->degamma_tf ||
		    dm_old_other_state->degamma_lut != dm_new_other_state->degamma_lut ||
		    dm_old_other_state->hdr_mult != dm_new_other_state->hdr_mult ||
		    dm_old_other_state->ctm != dm_new_other_state->ctm ||
		    dm_old_other_state->shaper_lut != dm_new_other_state->shaper_lut ||
		    dm_old_other_state->shaper_tf != dm_new_other_state->shaper_tf ||
		    dm_old_other_state->lut3d != dm_new_other_state->lut3d ||
		    dm_old_other_state->blend_lut != dm_new_other_state->blend_lut ||
		    dm_old_other_state->blend_tf != dm_new_other_state->blend_tf)
			return true;

		/* Framebuffer checks fall at the end. */
		if (!old_other_state->fb || !new_other_state->fb)
			continue;

		/* Pixel format changes can require bandwidth updates. */
		if (old_other_state->fb->format != new_other_state->fb->format)
			return true;

		old_afb = (struct amdgpu_framebuffer *)old_other_state->fb;
		new_afb = (struct amdgpu_framebuffer *)new_other_state->fb;

		/* Tiling and DCC changes also require bandwidth updates. */
		if (old_afb->tiling_flags != new_afb->tiling_flags ||
		    old_afb->base.modifier != new_afb->base.modifier)
			return true;
	}

	return false;
}

static int dm_check_cursor_fb(struct amdgpu_crtc *new_acrtc,
			      struct drm_plane_state *new_plane_state,
			      struct drm_framebuffer *fb)
{
	struct amdgpu_device *adev = drm_to_adev(new_acrtc->base.dev);
	struct amdgpu_framebuffer *afb = to_amdgpu_framebuffer(fb);
	unsigned int pitch;
	bool linear;

	if (fb->width > new_acrtc->max_cursor_width ||
	    fb->height > new_acrtc->max_cursor_height) {
		DRM_DEBUG_ATOMIC("Bad cursor FB size %dx%d\n",
				 new_plane_state->fb->width,
				 new_plane_state->fb->height);
		return -EINVAL;
	}
	if (new_plane_state->src_w != fb->width << 16 ||
	    new_plane_state->src_h != fb->height << 16) {
		DRM_DEBUG_ATOMIC("Cropping not supported for cursor plane\n");
		return -EINVAL;
	}

	/* Pitch in pixels */
	pitch = fb->pitches[0] / fb->format->cpp[0];

	if (fb->width != pitch) {
		DRM_DEBUG_ATOMIC("Cursor FB width %d doesn't match pitch %d",
				 fb->width, pitch);
		return -EINVAL;
	}

	switch (pitch) {
	case 64:
	case 128:
	case 256:
		/* FB pitch is supported by cursor plane */
		break;
	default:
		DRM_DEBUG_ATOMIC("Bad cursor FB pitch %d px\n", pitch);
		return -EINVAL;
	}

	/* Core DRM takes care of checking FB modifiers, so we only need to
	 * check tiling flags when the FB doesn't have a modifier.
	 */
	if (!(fb->flags & DRM_MODE_FB_MODIFIERS)) {
		if (adev->family >= AMDGPU_FAMILY_GC_12_0_0) {
			linear = AMDGPU_TILING_GET(afb->tiling_flags, GFX12_SWIZZLE_MODE) == 0;
		} else if (adev->family >= AMDGPU_FAMILY_AI) {
			linear = AMDGPU_TILING_GET(afb->tiling_flags, SWIZZLE_MODE) == 0;
		} else {
			linear = AMDGPU_TILING_GET(afb->tiling_flags, ARRAY_MODE) != DC_ARRAY_2D_TILED_THIN1 &&
				 AMDGPU_TILING_GET(afb->tiling_flags, ARRAY_MODE) != DC_ARRAY_1D_TILED_THIN1 &&
				 AMDGPU_TILING_GET(afb->tiling_flags, MICRO_TILE_MODE) == 0;
		}
		if (!linear) {
			DRM_DEBUG_ATOMIC("Cursor FB not linear");
			return -EINVAL;
		}
	}

	return 0;
}

/*
 * Helper function for checking the cursor in native mode
 */
static int dm_check_native_cursor_state(struct drm_crtc *new_plane_crtc,
					struct drm_plane *plane,
					struct drm_plane_state *new_plane_state,
					bool enable)
{

	struct amdgpu_crtc *new_acrtc;
	int ret;

	if (!enable || !new_plane_crtc ||
	    drm_atomic_plane_disabling(plane->state, new_plane_state))
		return 0;

	new_acrtc = to_amdgpu_crtc(new_plane_crtc);

	if (new_plane_state->src_x != 0 || new_plane_state->src_y != 0) {
		DRM_DEBUG_ATOMIC("Cropping not supported for cursor plane\n");
		return -EINVAL;
	}

	if (new_plane_state->fb) {
		ret = dm_check_cursor_fb(new_acrtc, new_plane_state,
						new_plane_state->fb);
		if (ret)
			return ret;
	}

	return 0;
}

static bool dm_should_update_native_cursor(struct drm_atomic_state *state,
					   struct drm_crtc *old_plane_crtc,
					   struct drm_crtc *new_plane_crtc,
					   bool enable)
{
	struct drm_crtc_state *old_crtc_state, *new_crtc_state;
	struct dm_crtc_state *dm_old_crtc_state, *dm_new_crtc_state;

	if (!enable) {
		if (old_plane_crtc == NULL)
			return true;

		old_crtc_state = drm_atomic_get_old_crtc_state(
			state, old_plane_crtc);
		dm_old_crtc_state = to_dm_crtc_state(old_crtc_state);

		return dm_old_crtc_state->cursor_mode == DM_CURSOR_NATIVE_MODE;
	} else {
		if (new_plane_crtc == NULL)
			return true;

		new_crtc_state = drm_atomic_get_new_crtc_state(
			state, new_plane_crtc);
		dm_new_crtc_state = to_dm_crtc_state(new_crtc_state);

		return dm_new_crtc_state->cursor_mode == DM_CURSOR_NATIVE_MODE;
	}
}

static int dm_update_plane_state(struct dc *dc,
				 struct drm_atomic_state *state,
				 struct drm_plane *plane,
				 struct drm_plane_state *old_plane_state,
				 struct drm_plane_state *new_plane_state,
				 bool enable,
				 bool *lock_and_validation_needed,
				 bool *is_top_most_overlay)
{

	struct dm_atomic_state *dm_state = NULL;
	struct drm_crtc *new_plane_crtc, *old_plane_crtc;
	struct drm_crtc_state *old_crtc_state, *new_crtc_state;
	struct dm_crtc_state *dm_new_crtc_state, *dm_old_crtc_state;
	struct dm_plane_state *dm_new_plane_state, *dm_old_plane_state;
	bool needs_reset, update_native_cursor;
	int ret = 0;


	new_plane_crtc = new_plane_state->crtc;
	old_plane_crtc = old_plane_state->crtc;
	dm_new_plane_state = to_dm_plane_state(new_plane_state);
	dm_old_plane_state = to_dm_plane_state(old_plane_state);

	update_native_cursor = dm_should_update_native_cursor(state,
							      old_plane_crtc,
							      new_plane_crtc,
							      enable);

	if (plane->type == DRM_PLANE_TYPE_CURSOR && update_native_cursor) {
		ret = dm_check_native_cursor_state(new_plane_crtc, plane,
						    new_plane_state, enable);
		if (ret)
			return ret;

		return 0;
	}

	needs_reset = should_reset_plane(state, plane, old_plane_state,
					 new_plane_state);

	/* Remove any changed/removed planes */
	if (!enable) {
		if (!needs_reset)
			return 0;

		if (!old_plane_crtc)
			return 0;

		old_crtc_state = drm_atomic_get_old_crtc_state(
				state, old_plane_crtc);
		dm_old_crtc_state = to_dm_crtc_state(old_crtc_state);

		if (!dm_old_crtc_state->stream)
			return 0;

		DRM_DEBUG_ATOMIC("Disabling DRM plane: %d on DRM crtc %d\n",
				plane->base.id, old_plane_crtc->base.id);

		ret = dm_atomic_get_state(state, &dm_state);
		if (ret)
			return ret;

		if (!dc_state_remove_plane(
				dc,
				dm_old_crtc_state->stream,
				dm_old_plane_state->dc_state,
				dm_state->context)) {

			return -EINVAL;
		}

		if (dm_old_plane_state->dc_state)
			dc_plane_state_release(dm_old_plane_state->dc_state);

		dm_new_plane_state->dc_state = NULL;

		*lock_and_validation_needed = true;

	} else { /* Add new planes */
		struct dc_plane_state *dc_new_plane_state;

		if (drm_atomic_plane_disabling(plane->state, new_plane_state))
			return 0;

		if (!new_plane_crtc)
			return 0;

		new_crtc_state = drm_atomic_get_new_crtc_state(state, new_plane_crtc);
		dm_new_crtc_state = to_dm_crtc_state(new_crtc_state);

		if (!dm_new_crtc_state->stream)
			return 0;

		if (!needs_reset)
			return 0;

		ret = amdgpu_dm_plane_helper_check_state(new_plane_state, new_crtc_state);
		if (ret)
			goto out;

		WARN_ON(dm_new_plane_state->dc_state);

		dc_new_plane_state = dc_create_plane_state(dc);
		if (!dc_new_plane_state) {
			ret = -ENOMEM;
			goto out;
		}

		DRM_DEBUG_ATOMIC("Enabling DRM plane: %d on DRM crtc %d\n",
				 plane->base.id, new_plane_crtc->base.id);

		ret = fill_dc_plane_attributes(
			drm_to_adev(new_plane_crtc->dev),
			dc_new_plane_state,
			new_plane_state,
			new_crtc_state);
		if (ret) {
			dc_plane_state_release(dc_new_plane_state);
			goto out;
		}

		ret = dm_atomic_get_state(state, &dm_state);
		if (ret) {
			dc_plane_state_release(dc_new_plane_state);
			goto out;
		}

		/*
		 * Any atomic check errors that occur after this will
		 * not need a release. The plane state will be attached
		 * to the stream, and therefore part of the atomic
		 * state. It'll be released when the atomic state is
		 * cleaned.
		 */
		if (!dc_state_add_plane(
				dc,
				dm_new_crtc_state->stream,
				dc_new_plane_state,
				dm_state->context)) {

			dc_plane_state_release(dc_new_plane_state);
			ret = -EINVAL;
			goto out;
		}

		dm_new_plane_state->dc_state = dc_new_plane_state;

		dm_new_crtc_state->mpo_requested |= (plane->type == DRM_PLANE_TYPE_OVERLAY);

		/* Tell DC to do a full surface update every time there
		 * is a plane change. Inefficient, but works for now.
		 */
		dm_new_plane_state->dc_state->update_flags.bits.full_update = 1;

		*lock_and_validation_needed = true;
	}

out:
	/* If enabling cursor overlay failed, attempt fallback to native mode */
	if (enable && ret == -EINVAL && plane->type == DRM_PLANE_TYPE_CURSOR) {
		ret = dm_check_native_cursor_state(new_plane_crtc, plane,
						    new_plane_state, enable);
		if (ret)
			return ret;

		dm_new_crtc_state->cursor_mode = DM_CURSOR_NATIVE_MODE;
	}

	return ret;
}

static void dm_get_oriented_plane_size(struct drm_plane_state *plane_state,
				       int *src_w, int *src_h)
{
	switch (plane_state->rotation & DRM_MODE_ROTATE_MASK) {
	case DRM_MODE_ROTATE_90:
	case DRM_MODE_ROTATE_270:
		*src_w = plane_state->src_h >> 16;
		*src_h = plane_state->src_w >> 16;
		break;
	case DRM_MODE_ROTATE_0:
	case DRM_MODE_ROTATE_180:
	default:
		*src_w = plane_state->src_w >> 16;
		*src_h = plane_state->src_h >> 16;
		break;
	}
}

static void
dm_get_plane_scale(struct drm_plane_state *plane_state,
		   int *out_plane_scale_w, int *out_plane_scale_h)
{
	int plane_src_w, plane_src_h;

	dm_get_oriented_plane_size(plane_state, &plane_src_w, &plane_src_h);
	*out_plane_scale_w = plane_src_w ? plane_state->crtc_w * 1000 / plane_src_w : 0;
	*out_plane_scale_h = plane_src_h ? plane_state->crtc_h * 1000 / plane_src_h : 0;
}

/*
 * The normalized_zpos value cannot be used by this iterator directly. It's only
 * calculated for enabled planes, potentially causing normalized_zpos collisions
 * between enabled/disabled planes in the atomic state. We need a unique value
 * so that the iterator will not generate the same object twice, or loop
 * indefinitely.
 */
static inline struct __drm_planes_state *__get_next_zpos(
	struct drm_atomic_state *state,
	struct __drm_planes_state *prev)
{
	unsigned int highest_zpos = 0, prev_zpos = 256;
	uint32_t highest_id = 0, prev_id = UINT_MAX;
	struct drm_plane_state *new_plane_state;
	struct drm_plane *plane;
	int i, highest_i = -1;

	if (prev != NULL) {
		prev_zpos = prev->new_state->zpos;
		prev_id = prev->ptr->base.id;
	}

	for_each_new_plane_in_state(state, plane, new_plane_state, i) {
		/* Skip planes with higher zpos than the previously returned */
		if (new_plane_state->zpos > prev_zpos ||
		    (new_plane_state->zpos == prev_zpos &&
		     plane->base.id >= prev_id))
			continue;

		/* Save the index of the plane with highest zpos */
		if (new_plane_state->zpos > highest_zpos ||
		    (new_plane_state->zpos == highest_zpos &&
		     plane->base.id > highest_id)) {
			highest_zpos = new_plane_state->zpos;
			highest_id = plane->base.id;
			highest_i = i;
		}
	}

	if (highest_i < 0)
		return NULL;

	return &state->planes[highest_i];
}

/*
 * Use the uniqueness of the plane's (zpos, drm obj ID) combination to iterate
 * by descending zpos, as read from the new plane state. This is the same
 * ordering as defined by drm_atomic_normalize_zpos().
 */
#define for_each_oldnew_plane_in_descending_zpos(__state, plane, old_plane_state, new_plane_state) \
	for (struct __drm_planes_state *__i = __get_next_zpos((__state), NULL); \
	     __i != NULL; __i = __get_next_zpos((__state), __i))		\
		for_each_if(((plane) = __i->ptr,				\
			     (void)(plane) /* Only to avoid unused-but-set-variable warning */, \
			     (old_plane_state) = __i->old_state,		\
			     (new_plane_state) = __i->new_state, 1))

static int add_affected_mst_dsc_crtcs(struct drm_atomic_state *state, struct drm_crtc *crtc)
{
	struct drm_connector *connector;
	struct drm_connector_state *conn_state, *old_conn_state;
	struct amdgpu_dm_connector *aconnector = NULL;
	int i;

	for_each_oldnew_connector_in_state(state, connector, old_conn_state, conn_state, i) {
		if (!conn_state->crtc)
			conn_state = old_conn_state;

		if (conn_state->crtc != crtc)
			continue;

		if (connector->connector_type == DRM_MODE_CONNECTOR_WRITEBACK)
			continue;

		aconnector = to_amdgpu_dm_connector(connector);
		if (!aconnector->mst_output_port || !aconnector->mst_root)
			aconnector = NULL;
		else
			break;
	}

	if (!aconnector)
		return 0;

	return drm_dp_mst_add_affected_dsc_crtcs(state, &aconnector->mst_root->mst_mgr);
}

/**
 * DOC: Cursor Modes - Native vs Overlay
 *
 * In native mode, the cursor uses a integrated cursor pipe within each DCN hw
 * plane. It does not require a dedicated hw plane to enable, but it is
 * subjected to the same z-order and scaling as the hw plane. It also has format
 * restrictions, a RGB cursor in native mode cannot be enabled within a non-RGB
 * hw plane.
 *
 * In overlay mode, the cursor uses a separate DCN hw plane, and thus has its
 * own scaling and z-pos. It also has no blending restrictions. It lends to a
 * cursor behavior more akin to a DRM client's expectations. However, it does
 * occupy an extra DCN plane, and therefore will only be used if a DCN plane is
 * available.
 */

/**
 * dm_crtc_get_cursor_mode() - Determine the required cursor mode on crtc
 * @adev: amdgpu device
 * @state: DRM atomic state
 * @dm_crtc_state: amdgpu state for the CRTC containing the cursor
 * @cursor_mode: Returns the required cursor mode on dm_crtc_state
 *
 * Get whether the cursor should be enabled in native mode, or overlay mode, on
 * the dm_crtc_state.
 *
 * The cursor should be enabled in overlay mode if there exists an underlying
 * plane - on which the cursor may be blended - that is either YUV formatted, or
 * scaled differently from the cursor.
 *
 * Since zpos info is required, drm_atomic_normalize_zpos must be called before
 * calling this function.
 *
 * Return: 0 on success, or an error code if getting the cursor plane state
 * failed.
 */
static int dm_crtc_get_cursor_mode(struct amdgpu_device *adev,
				   struct drm_atomic_state *state,
				   struct dm_crtc_state *dm_crtc_state,
				   enum amdgpu_dm_cursor_mode *cursor_mode)
{
	struct drm_plane_state *old_plane_state, *plane_state, *cursor_state;
	struct drm_crtc_state *crtc_state = &dm_crtc_state->base;
	struct drm_plane *plane;
	bool consider_mode_change = false;
	bool entire_crtc_covered = false;
	bool cursor_changed = false;
	int underlying_scale_w, underlying_scale_h;
	int cursor_scale_w, cursor_scale_h;
	int i;

	/* Overlay cursor not supported on HW before DCN
	 * DCN401 does not have the cursor-on-scaled-plane or cursor-on-yuv-plane restrictions
	 * as previous DCN generations, so enable native mode on DCN401 in addition to DCE
	 */
	if (amdgpu_ip_version(adev, DCE_HWIP, 0) == 0 ||
	    amdgpu_ip_version(adev, DCE_HWIP, 0) == IP_VERSION(4, 0, 1)) {
		*cursor_mode = DM_CURSOR_NATIVE_MODE;
		return 0;
	}

	/* Init cursor_mode to be the same as current */
	*cursor_mode = dm_crtc_state->cursor_mode;

	/*
	 * Cursor mode can change if a plane's format changes, scale changes, is
	 * enabled/disabled, or z-order changes.
	 */
	for_each_oldnew_plane_in_state(state, plane, old_plane_state, plane_state, i) {
		int new_scale_w, new_scale_h, old_scale_w, old_scale_h;

		/* Only care about planes on this CRTC */
		if ((drm_plane_mask(plane) & crtc_state->plane_mask) == 0)
			continue;

		if (plane->type == DRM_PLANE_TYPE_CURSOR)
			cursor_changed = true;

		if (drm_atomic_plane_enabling(old_plane_state, plane_state) ||
		    drm_atomic_plane_disabling(old_plane_state, plane_state) ||
		    old_plane_state->fb->format != plane_state->fb->format) {
			consider_mode_change = true;
			break;
		}

		dm_get_plane_scale(plane_state, &new_scale_w, &new_scale_h);
		dm_get_plane_scale(old_plane_state, &old_scale_w, &old_scale_h);
		if (new_scale_w != old_scale_w || new_scale_h != old_scale_h) {
			consider_mode_change = true;
			break;
		}
	}

	if (!consider_mode_change && !crtc_state->zpos_changed)
		return 0;

	/*
	 * If no cursor change on this CRTC, and not enabled on this CRTC, then
	 * no need to set cursor mode. This avoids needlessly locking the cursor
	 * state.
	 */
	if (!cursor_changed &&
	    !(drm_plane_mask(crtc_state->crtc->cursor) & crtc_state->plane_mask)) {
		return 0;
	}
<<<<<<< HEAD

	cursor_state = drm_atomic_get_plane_state(state,
						  crtc_state->crtc->cursor);
	if (IS_ERR(cursor_state))
		return PTR_ERR(cursor_state);

	/* Cursor is disabled */
	if (!cursor_state->fb)
		return 0;

=======

	cursor_state = drm_atomic_get_plane_state(state,
						  crtc_state->crtc->cursor);
	if (IS_ERR(cursor_state))
		return PTR_ERR(cursor_state);

	/* Cursor is disabled */
	if (!cursor_state->fb)
		return 0;

>>>>>>> ec0589e5
	/* For all planes in descending z-order (all of which are below cursor
	 * as per zpos definitions), check their scaling and format
	 */
	for_each_oldnew_plane_in_descending_zpos(state, plane, old_plane_state, plane_state) {

		/* Only care about non-cursor planes on this CRTC */
		if ((drm_plane_mask(plane) & crtc_state->plane_mask) == 0 ||
		    plane->type == DRM_PLANE_TYPE_CURSOR)
			continue;

		/* Underlying plane is YUV format - use overlay cursor */
		if (amdgpu_dm_plane_is_video_format(plane_state->fb->format->format)) {
			*cursor_mode = DM_CURSOR_OVERLAY_MODE;
			return 0;
		}

		dm_get_plane_scale(plane_state,
				   &underlying_scale_w, &underlying_scale_h);
		dm_get_plane_scale(cursor_state,
				   &cursor_scale_w, &cursor_scale_h);

		/* Underlying plane has different scale - use overlay cursor */
		if (cursor_scale_w != underlying_scale_w &&
		    cursor_scale_h != underlying_scale_h) {
			*cursor_mode = DM_CURSOR_OVERLAY_MODE;
			return 0;
		}

		/* If this plane covers the whole CRTC, no need to check planes underneath */
		if (plane_state->crtc_x <= 0 && plane_state->crtc_y <= 0 &&
		    plane_state->crtc_x + plane_state->crtc_w >= crtc_state->mode.hdisplay &&
		    plane_state->crtc_y + plane_state->crtc_h >= crtc_state->mode.vdisplay) {
			entire_crtc_covered = true;
			break;
		}
	}

	/* If planes do not cover the entire CRTC, use overlay mode to enable
	 * cursor over holes
	 */
	if (entire_crtc_covered)
		*cursor_mode = DM_CURSOR_NATIVE_MODE;
	else
		*cursor_mode = DM_CURSOR_OVERLAY_MODE;

	return 0;
}

static bool amdgpu_dm_crtc_mem_type_changed(struct drm_device *dev,
					    struct drm_atomic_state *state,
					    struct drm_crtc_state *crtc_state)
{
	struct drm_plane *plane;
	struct drm_plane_state *new_plane_state, *old_plane_state;

	drm_for_each_plane_mask(plane, dev, crtc_state->plane_mask) {
		new_plane_state = drm_atomic_get_plane_state(state, plane);
		old_plane_state = drm_atomic_get_plane_state(state, plane);

		if (IS_ERR(new_plane_state) || IS_ERR(old_plane_state)) {
			DRM_ERROR("Failed to get plane state for plane %s\n", plane->name);
			return false;
		}

		if (old_plane_state->fb && new_plane_state->fb &&
		    get_mem_type(old_plane_state->fb) != get_mem_type(new_plane_state->fb))
			return true;
	}

	return false;
}

/**
 * amdgpu_dm_atomic_check() - Atomic check implementation for AMDgpu DM.
 *
 * @dev: The DRM device
 * @state: The atomic state to commit
 *
 * Validate that the given atomic state is programmable by DC into hardware.
 * This involves constructing a &struct dc_state reflecting the new hardware
 * state we wish to commit, then querying DC to see if it is programmable. It's
 * important not to modify the existing DC state. Otherwise, atomic_check
 * may unexpectedly commit hardware changes.
 *
 * When validating the DC state, it's important that the right locks are
 * acquired. For full updates case which removes/adds/updates streams on one
 * CRTC while flipping on another CRTC, acquiring global lock will guarantee
 * that any such full update commit will wait for completion of any outstanding
 * flip using DRMs synchronization events.
 *
 * Note that DM adds the affected connectors for all CRTCs in state, when that
 * might not seem necessary. This is because DC stream creation requires the
 * DC sink, which is tied to the DRM connector state. Cleaning this up should
 * be possible but non-trivial - a possible TODO item.
 *
 * Return: -Error code if validation failed.
 */
static int amdgpu_dm_atomic_check(struct drm_device *dev,
				  struct drm_atomic_state *state)
{
	struct amdgpu_device *adev = drm_to_adev(dev);
	struct dm_atomic_state *dm_state = NULL;
	struct dc *dc = adev->dm.dc;
	struct drm_connector *connector;
	struct drm_connector_state *old_con_state, *new_con_state;
	struct drm_crtc *crtc;
	struct drm_crtc_state *old_crtc_state, *new_crtc_state;
	struct drm_plane *plane;
	struct drm_plane_state *old_plane_state, *new_plane_state, *new_cursor_state;
	enum dc_status status;
	int ret, i;
	bool lock_and_validation_needed = false;
	bool is_top_most_overlay = true;
	struct dm_crtc_state *dm_old_crtc_state, *dm_new_crtc_state;
	struct drm_dp_mst_topology_mgr *mgr;
	struct drm_dp_mst_topology_state *mst_state;
	struct dsc_mst_fairness_vars vars[MAX_PIPES] = {0};

	trace_amdgpu_dm_atomic_check_begin(state);

	ret = drm_atomic_helper_check_modeset(dev, state);
	if (ret) {
		drm_dbg_atomic(dev, "drm_atomic_helper_check_modeset() failed\n");
		goto fail;
	}

	/* Check connector changes */
	for_each_oldnew_connector_in_state(state, connector, old_con_state, new_con_state, i) {
		struct dm_connector_state *dm_old_con_state = to_dm_connector_state(old_con_state);
		struct dm_connector_state *dm_new_con_state = to_dm_connector_state(new_con_state);

		/* Skip connectors that are disabled or part of modeset already. */
		if (!new_con_state->crtc)
			continue;

		new_crtc_state = drm_atomic_get_crtc_state(state, new_con_state->crtc);
		if (IS_ERR(new_crtc_state)) {
			drm_dbg_atomic(dev, "drm_atomic_get_crtc_state() failed\n");
			ret = PTR_ERR(new_crtc_state);
			goto fail;
		}

		if (dm_old_con_state->abm_level != dm_new_con_state->abm_level ||
		    dm_old_con_state->scaling != dm_new_con_state->scaling)
			new_crtc_state->connectors_changed = true;
	}

	if (dc_resource_is_dsc_encoding_supported(dc)) {
		for_each_oldnew_crtc_in_state(state, crtc, old_crtc_state, new_crtc_state, i) {
			if (drm_atomic_crtc_needs_modeset(new_crtc_state)) {
				ret = add_affected_mst_dsc_crtcs(state, crtc);
				if (ret) {
					drm_dbg_atomic(dev, "add_affected_mst_dsc_crtcs() failed\n");
					goto fail;
				}
			}
		}
	}
	for_each_oldnew_crtc_in_state(state, crtc, old_crtc_state, new_crtc_state, i) {
		dm_old_crtc_state = to_dm_crtc_state(old_crtc_state);

		if (!drm_atomic_crtc_needs_modeset(new_crtc_state) &&
		    !new_crtc_state->color_mgmt_changed &&
		    old_crtc_state->vrr_enabled == new_crtc_state->vrr_enabled &&
			dm_old_crtc_state->dsc_force_changed == false)
			continue;

		ret = amdgpu_dm_verify_lut_sizes(new_crtc_state);
		if (ret) {
			drm_dbg_atomic(dev, "amdgpu_dm_verify_lut_sizes() failed\n");
			goto fail;
		}

		if (!new_crtc_state->enable)
			continue;

		ret = drm_atomic_add_affected_connectors(state, crtc);
		if (ret) {
			drm_dbg_atomic(dev, "drm_atomic_add_affected_connectors() failed\n");
			goto fail;
		}

		ret = drm_atomic_add_affected_planes(state, crtc);
		if (ret) {
			drm_dbg_atomic(dev, "drm_atomic_add_affected_planes() failed\n");
			goto fail;
		}

		if (dm_old_crtc_state->dsc_force_changed)
			new_crtc_state->mode_changed = true;
	}

	/*
	 * Add all primary and overlay planes on the CRTC to the state
	 * whenever a plane is enabled to maintain correct z-ordering
	 * and to enable fast surface updates.
	 */
	drm_for_each_crtc(crtc, dev) {
		bool modified = false;

		for_each_oldnew_plane_in_state(state, plane, old_plane_state, new_plane_state, i) {
			if (plane->type == DRM_PLANE_TYPE_CURSOR)
				continue;

			if (new_plane_state->crtc == crtc ||
			    old_plane_state->crtc == crtc) {
				modified = true;
				break;
			}
		}

		if (!modified)
			continue;

		drm_for_each_plane_mask(plane, state->dev, crtc->state->plane_mask) {
			if (plane->type == DRM_PLANE_TYPE_CURSOR)
				continue;

			new_plane_state =
				drm_atomic_get_plane_state(state, plane);

			if (IS_ERR(new_plane_state)) {
				ret = PTR_ERR(new_plane_state);
				drm_dbg_atomic(dev, "new_plane_state is BAD\n");
				goto fail;
			}
		}
	}

	/*
	 * DC consults the zpos (layer_index in DC terminology) to determine the
	 * hw plane on which to enable the hw cursor (see
	 * `dcn10_can_pipe_disable_cursor`). By now, all modified planes are in
	 * atomic state, so call drm helper to normalize zpos.
	 */
	ret = drm_atomic_normalize_zpos(dev, state);
	if (ret) {
		drm_dbg(dev, "drm_atomic_normalize_zpos() failed\n");
		goto fail;
	}

	/*
	 * Determine whether cursors on each CRTC should be enabled in native or
	 * overlay mode.
	 */
	for_each_new_crtc_in_state(state, crtc, new_crtc_state, i) {
		dm_new_crtc_state = to_dm_crtc_state(new_crtc_state);

		ret = dm_crtc_get_cursor_mode(adev, state, dm_new_crtc_state,
					      &dm_new_crtc_state->cursor_mode);
		if (ret) {
			drm_dbg(dev, "Failed to determine cursor mode\n");
			goto fail;
		}

		/*
		 * If overlay cursor is needed, DC cannot go through the
		 * native cursor update path. All enabled planes on the CRTC
		 * need to be added for DC to not disable a plane by mistake
		 */
		if (dm_new_crtc_state->cursor_mode == DM_CURSOR_OVERLAY_MODE) {
			ret = drm_atomic_add_affected_planes(state, crtc);
			if (ret)
				goto fail;
		}
	}

	/* Remove exiting planes if they are modified */
	for_each_oldnew_plane_in_descending_zpos(state, plane, old_plane_state, new_plane_state) {

		ret = dm_update_plane_state(dc, state, plane,
					    old_plane_state,
					    new_plane_state,
					    false,
					    &lock_and_validation_needed,
					    &is_top_most_overlay);
		if (ret) {
			drm_dbg_atomic(dev, "dm_update_plane_state() failed\n");
			goto fail;
		}
	}

	/* Disable all crtcs which require disable */
	for_each_oldnew_crtc_in_state(state, crtc, old_crtc_state, new_crtc_state, i) {
		ret = dm_update_crtc_state(&adev->dm, state, crtc,
					   old_crtc_state,
					   new_crtc_state,
					   false,
					   &lock_and_validation_needed);
		if (ret) {
			drm_dbg_atomic(dev, "DISABLE: dm_update_crtc_state() failed\n");
			goto fail;
		}
	}

	/* Enable all crtcs which require enable */
	for_each_oldnew_crtc_in_state(state, crtc, old_crtc_state, new_crtc_state, i) {
		ret = dm_update_crtc_state(&adev->dm, state, crtc,
					   old_crtc_state,
					   new_crtc_state,
					   true,
					   &lock_and_validation_needed);
		if (ret) {
			drm_dbg_atomic(dev, "ENABLE: dm_update_crtc_state() failed\n");
			goto fail;
		}
	}

	/* Add new/modified planes */
	for_each_oldnew_plane_in_descending_zpos(state, plane, old_plane_state, new_plane_state) {
		ret = dm_update_plane_state(dc, state, plane,
					    old_plane_state,
					    new_plane_state,
					    true,
					    &lock_and_validation_needed,
					    &is_top_most_overlay);
		if (ret) {
			drm_dbg_atomic(dev, "dm_update_plane_state() failed\n");
			goto fail;
		}
	}

#if defined(CONFIG_DRM_AMD_DC_FP)
	if (dc_resource_is_dsc_encoding_supported(dc)) {
		ret = pre_validate_dsc(state, &dm_state, vars);
		if (ret != 0)
			goto fail;
	}
#endif

	/* Run this here since we want to validate the streams we created */
	ret = drm_atomic_helper_check_planes(dev, state);
	if (ret) {
		drm_dbg_atomic(dev, "drm_atomic_helper_check_planes() failed\n");
		goto fail;
	}

	for_each_new_crtc_in_state(state, crtc, new_crtc_state, i) {
		dm_new_crtc_state = to_dm_crtc_state(new_crtc_state);
		if (dm_new_crtc_state->mpo_requested)
			drm_dbg_atomic(dev, "MPO enablement requested on crtc:[%p]\n", crtc);
	}

	/* Check cursor restrictions */
	for_each_new_crtc_in_state(state, crtc, new_crtc_state, i) {
		enum amdgpu_dm_cursor_mode required_cursor_mode;
		int is_rotated, is_scaled;

		/* Overlay cusor not subject to native cursor restrictions */
		dm_new_crtc_state = to_dm_crtc_state(new_crtc_state);
		if (dm_new_crtc_state->cursor_mode == DM_CURSOR_OVERLAY_MODE)
			continue;

		/* Check if rotation or scaling is enabled on DCN401 */
		if ((drm_plane_mask(crtc->cursor) & new_crtc_state->plane_mask) &&
		    amdgpu_ip_version(adev, DCE_HWIP, 0) == IP_VERSION(4, 0, 1)) {
			new_cursor_state = drm_atomic_get_new_plane_state(state, crtc->cursor);

			is_rotated = new_cursor_state &&
				((new_cursor_state->rotation & DRM_MODE_ROTATE_MASK) != DRM_MODE_ROTATE_0);
			is_scaled = new_cursor_state && ((new_cursor_state->src_w >> 16 != new_cursor_state->crtc_w) ||
				(new_cursor_state->src_h >> 16 != new_cursor_state->crtc_h));

			if (is_rotated || is_scaled) {
				drm_dbg_driver(
					crtc->dev,
					"[CRTC:%d:%s] cannot enable hardware cursor due to rotation/scaling\n",
					crtc->base.id, crtc->name);
				ret = -EINVAL;
				goto fail;
			}
		}

		/* If HW can only do native cursor, check restrictions again */
		ret = dm_crtc_get_cursor_mode(adev, state, dm_new_crtc_state,
					      &required_cursor_mode);
		if (ret) {
			drm_dbg_driver(crtc->dev,
				       "[CRTC:%d:%s] Checking cursor mode failed\n",
				       crtc->base.id, crtc->name);
			goto fail;
		} else if (required_cursor_mode == DM_CURSOR_OVERLAY_MODE) {
			drm_dbg_driver(crtc->dev,
				       "[CRTC:%d:%s] Cannot enable native cursor due to scaling or YUV restrictions\n",
				       crtc->base.id, crtc->name);
			ret = -EINVAL;
			goto fail;
		}
	}

	if (state->legacy_cursor_update) {
		/*
		 * This is a fast cursor update coming from the plane update
		 * helper, check if it can be done asynchronously for better
		 * performance.
		 */
		state->async_update =
			!drm_atomic_helper_async_check(dev, state);

		/*
		 * Skip the remaining global validation if this is an async
		 * update. Cursor updates can be done without affecting
		 * state or bandwidth calcs and this avoids the performance
		 * penalty of locking the private state object and
		 * allocating a new dc_state.
		 */
		if (state->async_update)
			return 0;
	}

	/* Check scaling and underscan changes*/
	/* TODO Removed scaling changes validation due to inability to commit
	 * new stream into context w\o causing full reset. Need to
	 * decide how to handle.
	 */
	for_each_oldnew_connector_in_state(state, connector, old_con_state, new_con_state, i) {
		struct dm_connector_state *dm_old_con_state = to_dm_connector_state(old_con_state);
		struct dm_connector_state *dm_new_con_state = to_dm_connector_state(new_con_state);
		struct amdgpu_crtc *acrtc = to_amdgpu_crtc(dm_new_con_state->base.crtc);

		/* Skip any modesets/resets */
		if (!acrtc || drm_atomic_crtc_needs_modeset(
				drm_atomic_get_new_crtc_state(state, &acrtc->base)))
			continue;

		/* Skip any thing not scale or underscan changes */
		if (!is_scaling_state_different(dm_new_con_state, dm_old_con_state))
			continue;

		lock_and_validation_needed = true;
	}

	/* set the slot info for each mst_state based on the link encoding format */
	for_each_new_mst_mgr_in_state(state, mgr, mst_state, i) {
		struct amdgpu_dm_connector *aconnector;
		struct drm_connector *connector;
		struct drm_connector_list_iter iter;
		u8 link_coding_cap;

		drm_connector_list_iter_begin(dev, &iter);
		drm_for_each_connector_iter(connector, &iter) {
			if (connector->index == mst_state->mgr->conn_base_id) {
				aconnector = to_amdgpu_dm_connector(connector);
				link_coding_cap = dc_link_dp_mst_decide_link_encoding_format(aconnector->dc_link);
				drm_dp_mst_update_slots(mst_state, link_coding_cap);

				break;
			}
		}
		drm_connector_list_iter_end(&iter);
	}

	/**
	 * Streams and planes are reset when there are changes that affect
	 * bandwidth. Anything that affects bandwidth needs to go through
	 * DC global validation to ensure that the configuration can be applied
	 * to hardware.
	 *
	 * We have to currently stall out here in atomic_check for outstanding
	 * commits to finish in this case because our IRQ handlers reference
	 * DRM state directly - we can end up disabling interrupts too early
	 * if we don't.
	 *
	 * TODO: Remove this stall and drop DM state private objects.
	 */
	if (lock_and_validation_needed) {
		ret = dm_atomic_get_state(state, &dm_state);
		if (ret) {
			drm_dbg_atomic(dev, "dm_atomic_get_state() failed\n");
			goto fail;
		}

		ret = do_aquire_global_lock(dev, state);
		if (ret) {
			drm_dbg_atomic(dev, "do_aquire_global_lock() failed\n");
			goto fail;
		}

#if defined(CONFIG_DRM_AMD_DC_FP)
		if (dc_resource_is_dsc_encoding_supported(dc)) {
			ret = compute_mst_dsc_configs_for_state(state, dm_state->context, vars);
			if (ret) {
				drm_dbg_atomic(dev, "MST_DSC compute_mst_dsc_configs_for_state() failed\n");
				ret = -EINVAL;
				goto fail;
			}
		}
#endif

		ret = dm_update_mst_vcpi_slots_for_dsc(state, dm_state->context, vars);
		if (ret) {
			drm_dbg_atomic(dev, "dm_update_mst_vcpi_slots_for_dsc() failed\n");
			goto fail;
		}

		/*
		 * Perform validation of MST topology in the state:
		 * We need to perform MST atomic check before calling
		 * dc_validate_global_state(), or there is a chance
		 * to get stuck in an infinite loop and hang eventually.
		 */
		ret = drm_dp_mst_atomic_check(state);
		if (ret) {
			drm_dbg_atomic(dev, "MST drm_dp_mst_atomic_check() failed\n");
			goto fail;
		}
		status = dc_validate_global_state(dc, dm_state->context, true);
		if (status != DC_OK) {
			drm_dbg_atomic(dev, "DC global validation failure: %s (%d)",
				       dc_status_to_str(status), status);
			ret = -EINVAL;
			goto fail;
		}
	} else {
		/*
		 * The commit is a fast update. Fast updates shouldn't change
		 * the DC context, affect global validation, and can have their
		 * commit work done in parallel with other commits not touching
		 * the same resource. If we have a new DC context as part of
		 * the DM atomic state from validation we need to free it and
		 * retain the existing one instead.
		 *
		 * Furthermore, since the DM atomic state only contains the DC
		 * context and can safely be annulled, we can free the state
		 * and clear the associated private object now to free
		 * some memory and avoid a possible use-after-free later.
		 */

		for (i = 0; i < state->num_private_objs; i++) {
			struct drm_private_obj *obj = state->private_objs[i].ptr;

			if (obj->funcs == adev->dm.atomic_obj.funcs) {
				int j = state->num_private_objs-1;

				dm_atomic_destroy_state(obj,
						state->private_objs[i].state);

				/* If i is not at the end of the array then the
				 * last element needs to be moved to where i was
				 * before the array can safely be truncated.
				 */
				if (i != j)
					state->private_objs[i] =
						state->private_objs[j];

				state->private_objs[j].ptr = NULL;
				state->private_objs[j].state = NULL;
				state->private_objs[j].old_state = NULL;
				state->private_objs[j].new_state = NULL;

				state->num_private_objs = j;
				break;
			}
		}
	}

	/* Store the overall update type for use later in atomic check. */
	for_each_new_crtc_in_state(state, crtc, new_crtc_state, i) {
		struct dm_crtc_state *dm_new_crtc_state =
			to_dm_crtc_state(new_crtc_state);

		/*
		 * Only allow async flips for fast updates that don't change
		 * the FB pitch, the DCC state, rotation, mem_type, etc.
		 */
		if (new_crtc_state->async_flip &&
		    (lock_and_validation_needed ||
		     amdgpu_dm_crtc_mem_type_changed(dev, state, new_crtc_state))) {
			drm_dbg_atomic(crtc->dev,
				       "[CRTC:%d:%s] async flips are only supported for fast updates\n",
				       crtc->base.id, crtc->name);
			ret = -EINVAL;
			goto fail;
		}

		dm_new_crtc_state->update_type = lock_and_validation_needed ?
			UPDATE_TYPE_FULL : UPDATE_TYPE_FAST;
	}

	/* Must be success */
	WARN_ON(ret);

	trace_amdgpu_dm_atomic_check_finish(state, ret);

	return ret;

fail:
	if (ret == -EDEADLK)
		drm_dbg_atomic(dev, "Atomic check stopped to avoid deadlock.\n");
	else if (ret == -EINTR || ret == -EAGAIN || ret == -ERESTARTSYS)
		drm_dbg_atomic(dev, "Atomic check stopped due to signal.\n");
	else
		drm_dbg_atomic(dev, "Atomic check failed with err: %d\n", ret);

	trace_amdgpu_dm_atomic_check_finish(state, ret);

	return ret;
}

static bool dm_edid_parser_send_cea(struct amdgpu_display_manager *dm,
		unsigned int offset,
		unsigned int total_length,
		u8 *data,
		unsigned int length,
		struct amdgpu_hdmi_vsdb_info *vsdb)
{
	bool res;
	union dmub_rb_cmd cmd;
	struct dmub_cmd_send_edid_cea *input;
	struct dmub_cmd_edid_cea_output *output;

	if (length > DMUB_EDID_CEA_DATA_CHUNK_BYTES)
		return false;

	memset(&cmd, 0, sizeof(cmd));

	input = &cmd.edid_cea.data.input;

	cmd.edid_cea.header.type = DMUB_CMD__EDID_CEA;
	cmd.edid_cea.header.sub_type = 0;
	cmd.edid_cea.header.payload_bytes =
		sizeof(cmd.edid_cea) - sizeof(cmd.edid_cea.header);
	input->offset = offset;
	input->length = length;
	input->cea_total_length = total_length;
	memcpy(input->payload, data, length);

	res = dc_wake_and_execute_dmub_cmd(dm->dc->ctx, &cmd, DM_DMUB_WAIT_TYPE_WAIT_WITH_REPLY);
	if (!res) {
		DRM_ERROR("EDID CEA parser failed\n");
		return false;
	}

	output = &cmd.edid_cea.data.output;

	if (output->type == DMUB_CMD__EDID_CEA_ACK) {
		if (!output->ack.success) {
			DRM_ERROR("EDID CEA ack failed at offset %d\n",
					output->ack.offset);
		}
	} else if (output->type == DMUB_CMD__EDID_CEA_AMD_VSDB) {
		if (!output->amd_vsdb.vsdb_found)
			return false;

		vsdb->freesync_supported = output->amd_vsdb.freesync_supported;
		vsdb->amd_vsdb_version = output->amd_vsdb.amd_vsdb_version;
		vsdb->min_refresh_rate_hz = output->amd_vsdb.min_frame_rate;
		vsdb->max_refresh_rate_hz = output->amd_vsdb.max_frame_rate;
	} else {
		DRM_WARN("Unknown EDID CEA parser results\n");
		return false;
	}

	return true;
}

static bool parse_edid_cea_dmcu(struct amdgpu_display_manager *dm,
		u8 *edid_ext, int len,
		struct amdgpu_hdmi_vsdb_info *vsdb_info)
{
	int i;

	/* send extension block to DMCU for parsing */
	for (i = 0; i < len; i += 8) {
		bool res;
		int offset;

		/* send 8 bytes a time */
		if (!dc_edid_parser_send_cea(dm->dc, i, len, &edid_ext[i], 8))
			return false;

		if (i+8 == len) {
			/* EDID block sent completed, expect result */
			int version, min_rate, max_rate;

			res = dc_edid_parser_recv_amd_vsdb(dm->dc, &version, &min_rate, &max_rate);
			if (res) {
				/* amd vsdb found */
				vsdb_info->freesync_supported = 1;
				vsdb_info->amd_vsdb_version = version;
				vsdb_info->min_refresh_rate_hz = min_rate;
				vsdb_info->max_refresh_rate_hz = max_rate;
				return true;
			}
			/* not amd vsdb */
			return false;
		}

		/* check for ack*/
		res = dc_edid_parser_recv_cea_ack(dm->dc, &offset);
		if (!res)
			return false;
	}

	return false;
}

static bool parse_edid_cea_dmub(struct amdgpu_display_manager *dm,
		u8 *edid_ext, int len,
		struct amdgpu_hdmi_vsdb_info *vsdb_info)
{
	int i;

	/* send extension block to DMCU for parsing */
	for (i = 0; i < len; i += 8) {
		/* send 8 bytes a time */
		if (!dm_edid_parser_send_cea(dm, i, len, &edid_ext[i], 8, vsdb_info))
			return false;
	}

	return vsdb_info->freesync_supported;
}

static bool parse_edid_cea(struct amdgpu_dm_connector *aconnector,
		u8 *edid_ext, int len,
		struct amdgpu_hdmi_vsdb_info *vsdb_info)
{
	struct amdgpu_device *adev = drm_to_adev(aconnector->base.dev);
	bool ret;

	mutex_lock(&adev->dm.dc_lock);
	if (adev->dm.dmub_srv)
		ret = parse_edid_cea_dmub(&adev->dm, edid_ext, len, vsdb_info);
	else
		ret = parse_edid_cea_dmcu(&adev->dm, edid_ext, len, vsdb_info);
	mutex_unlock(&adev->dm.dc_lock);
	return ret;
}

static void parse_edid_displayid_vrr(struct drm_connector *connector,
		struct edid *edid)
{
	u8 *edid_ext = NULL;
	int i;
	int j = 0;
	u16 min_vfreq;
	u16 max_vfreq;

	if (edid == NULL || edid->extensions == 0)
		return;

	/* Find DisplayID extension */
	for (i = 0; i < edid->extensions; i++) {
		edid_ext = (void *)(edid + (i + 1));
		if (edid_ext[0] == DISPLAYID_EXT)
			break;
	}

	if (edid_ext == NULL)
		return;

	while (j < EDID_LENGTH) {
		/* Get dynamic video timing range from DisplayID if available */
		if (EDID_LENGTH - j > 13 && edid_ext[j] == 0x25	&&
		    (edid_ext[j+1] & 0xFE) == 0 && (edid_ext[j+2] == 9)) {
			min_vfreq = edid_ext[j+9];
			if (edid_ext[j+1] & 7)
				max_vfreq = edid_ext[j+10] + ((edid_ext[j+11] & 3) << 8);
			else
				max_vfreq = edid_ext[j+10];

			if (max_vfreq && min_vfreq) {
				connector->display_info.monitor_range.max_vfreq = max_vfreq;
				connector->display_info.monitor_range.min_vfreq = min_vfreq;

				return;
			}
		}
		j++;
	}
}

static int parse_amd_vsdb(struct amdgpu_dm_connector *aconnector,
			  struct edid *edid, struct amdgpu_hdmi_vsdb_info *vsdb_info)
{
	u8 *edid_ext = NULL;
	int i;
	int j = 0;

	if (edid == NULL || edid->extensions == 0)
		return -ENODEV;

	/* Find DisplayID extension */
	for (i = 0; i < edid->extensions; i++) {
		edid_ext = (void *)(edid + (i + 1));
		if (edid_ext[0] == DISPLAYID_EXT)
			break;
	}

	while (j < EDID_LENGTH - sizeof(struct amd_vsdb_block)) {
		struct amd_vsdb_block *amd_vsdb = (struct amd_vsdb_block *)&edid_ext[j];
		unsigned int ieeeId = (amd_vsdb->ieee_id[2] << 16) | (amd_vsdb->ieee_id[1] << 8) | (amd_vsdb->ieee_id[0]);

		if (ieeeId == HDMI_AMD_VENDOR_SPECIFIC_DATA_BLOCK_IEEE_REGISTRATION_ID &&
				amd_vsdb->version == HDMI_AMD_VENDOR_SPECIFIC_DATA_BLOCK_VERSION_3) {
			vsdb_info->replay_mode = (amd_vsdb->feature_caps & AMD_VSDB_VERSION_3_FEATURECAP_REPLAYMODE) ? true : false;
			vsdb_info->amd_vsdb_version = HDMI_AMD_VENDOR_SPECIFIC_DATA_BLOCK_VERSION_3;
			DRM_DEBUG_KMS("Panel supports Replay Mode: %d\n", vsdb_info->replay_mode);

			return true;
		}
		j++;
	}

	return false;
}

static int parse_hdmi_amd_vsdb(struct amdgpu_dm_connector *aconnector,
		struct edid *edid, struct amdgpu_hdmi_vsdb_info *vsdb_info)
{
	u8 *edid_ext = NULL;
	int i;
	bool valid_vsdb_found = false;

	/*----- drm_find_cea_extension() -----*/
	/* No EDID or EDID extensions */
	if (edid == NULL || edid->extensions == 0)
		return -ENODEV;

	/* Find CEA extension */
	for (i = 0; i < edid->extensions; i++) {
		edid_ext = (uint8_t *)edid + EDID_LENGTH * (i + 1);
		if (edid_ext[0] == CEA_EXT)
			break;
	}

	if (i == edid->extensions)
		return -ENODEV;

	/*----- cea_db_offsets() -----*/
	if (edid_ext[0] != CEA_EXT)
		return -ENODEV;

	valid_vsdb_found = parse_edid_cea(aconnector, edid_ext, EDID_LENGTH, vsdb_info);

	return valid_vsdb_found ? i : -ENODEV;
}

/**
 * amdgpu_dm_update_freesync_caps - Update Freesync capabilities
 *
 * @connector: Connector to query.
 * @edid: EDID from monitor
 *
 * Amdgpu supports Freesync in DP and HDMI displays, and it is required to keep
 * track of some of the display information in the internal data struct used by
 * amdgpu_dm. This function checks which type of connector we need to set the
 * FreeSync parameters.
 */
void amdgpu_dm_update_freesync_caps(struct drm_connector *connector,
				    struct edid *edid)
{
	int i = 0;
	struct detailed_timing *timing;
	struct detailed_non_pixel *data;
	struct detailed_data_monitor_range *range;
	struct amdgpu_dm_connector *amdgpu_dm_connector =
			to_amdgpu_dm_connector(connector);
	struct dm_connector_state *dm_con_state = NULL;
	struct dc_sink *sink;

	struct amdgpu_device *adev = drm_to_adev(connector->dev);
	struct amdgpu_hdmi_vsdb_info vsdb_info = {0};
	bool freesync_capable = false;
	enum adaptive_sync_type as_type = ADAPTIVE_SYNC_TYPE_NONE;

	if (!connector->state) {
		DRM_ERROR("%s - Connector has no state", __func__);
		goto update;
	}

	sink = amdgpu_dm_connector->dc_sink ?
		amdgpu_dm_connector->dc_sink :
		amdgpu_dm_connector->dc_em_sink;

	if (!edid || !sink) {
		dm_con_state = to_dm_connector_state(connector->state);

		amdgpu_dm_connector->min_vfreq = 0;
		amdgpu_dm_connector->max_vfreq = 0;
		connector->display_info.monitor_range.min_vfreq = 0;
		connector->display_info.monitor_range.max_vfreq = 0;
		freesync_capable = false;

		goto update;
	}

	dm_con_state = to_dm_connector_state(connector->state);

	if (!adev->dm.freesync_module || !dc_supports_vrr(sink->ctx->dce_version))
		goto update;

	/* Some eDP panels only have the refresh rate range info in DisplayID */
	if ((connector->display_info.monitor_range.min_vfreq == 0 ||
	     connector->display_info.monitor_range.max_vfreq == 0))
		parse_edid_displayid_vrr(connector, edid);

	if (edid && (sink->sink_signal == SIGNAL_TYPE_DISPLAY_PORT ||
		     sink->sink_signal == SIGNAL_TYPE_EDP)) {
		bool edid_check_required = false;

		if (amdgpu_dm_connector->dc_link &&
		    amdgpu_dm_connector->dc_link->dpcd_caps.allow_invalid_MSA_timing_param) {
			if (edid->features & DRM_EDID_FEATURE_CONTINUOUS_FREQ) {
				amdgpu_dm_connector->min_vfreq = connector->display_info.monitor_range.min_vfreq;
				amdgpu_dm_connector->max_vfreq = connector->display_info.monitor_range.max_vfreq;
				if (amdgpu_dm_connector->max_vfreq -
				    amdgpu_dm_connector->min_vfreq > 10)
					freesync_capable = true;
			} else {
				edid_check_required = edid->version > 1 ||
						      (edid->version == 1 &&
						       edid->revision > 1);
			}
		}

		if (edid_check_required) {
			for (i = 0; i < 4; i++) {

				timing	= &edid->detailed_timings[i];
				data	= &timing->data.other_data;
				range	= &data->data.range;
				/*
				 * Check if monitor has continuous frequency mode
				 */
				if (data->type != EDID_DETAIL_MONITOR_RANGE)
					continue;
				/*
				 * Check for flag range limits only. If flag == 1 then
				 * no additional timing information provided.
				 * Default GTF, GTF Secondary curve and CVT are not
				 * supported
				 */
				if (range->flags != 1)
					continue;

				connector->display_info.monitor_range.min_vfreq = range->min_vfreq;
				connector->display_info.monitor_range.max_vfreq = range->max_vfreq;

				if (edid->revision >= 4) {
					if (data->pad2 & DRM_EDID_RANGE_OFFSET_MIN_VFREQ)
						connector->display_info.monitor_range.min_vfreq += 255;
					if (data->pad2 & DRM_EDID_RANGE_OFFSET_MAX_VFREQ)
						connector->display_info.monitor_range.max_vfreq += 255;
				}

				amdgpu_dm_connector->min_vfreq =
					connector->display_info.monitor_range.min_vfreq;
				amdgpu_dm_connector->max_vfreq =
					connector->display_info.monitor_range.max_vfreq;

				break;
			}

			if (amdgpu_dm_connector->max_vfreq -
			    amdgpu_dm_connector->min_vfreq > 10) {

				freesync_capable = true;
			}
		}
		parse_amd_vsdb(amdgpu_dm_connector, edid, &vsdb_info);

		if (vsdb_info.replay_mode) {
			amdgpu_dm_connector->vsdb_info.replay_mode = vsdb_info.replay_mode;
			amdgpu_dm_connector->vsdb_info.amd_vsdb_version = vsdb_info.amd_vsdb_version;
			amdgpu_dm_connector->as_type = ADAPTIVE_SYNC_TYPE_EDP;
		}

	} else if (edid && sink->sink_signal == SIGNAL_TYPE_HDMI_TYPE_A) {
		i = parse_hdmi_amd_vsdb(amdgpu_dm_connector, edid, &vsdb_info);
		if (i >= 0 && vsdb_info.freesync_supported) {
			timing  = &edid->detailed_timings[i];
			data    = &timing->data.other_data;

			amdgpu_dm_connector->min_vfreq = vsdb_info.min_refresh_rate_hz;
			amdgpu_dm_connector->max_vfreq = vsdb_info.max_refresh_rate_hz;
			if (amdgpu_dm_connector->max_vfreq - amdgpu_dm_connector->min_vfreq > 10)
				freesync_capable = true;

			connector->display_info.monitor_range.min_vfreq = vsdb_info.min_refresh_rate_hz;
			connector->display_info.monitor_range.max_vfreq = vsdb_info.max_refresh_rate_hz;
		}
	}

	if (amdgpu_dm_connector->dc_link)
		as_type = dm_get_adaptive_sync_support_type(amdgpu_dm_connector->dc_link);

	if (as_type == FREESYNC_TYPE_PCON_IN_WHITELIST) {
		i = parse_hdmi_amd_vsdb(amdgpu_dm_connector, edid, &vsdb_info);
		if (i >= 0 && vsdb_info.freesync_supported && vsdb_info.amd_vsdb_version > 0) {

			amdgpu_dm_connector->pack_sdp_v1_3 = true;
			amdgpu_dm_connector->as_type = as_type;
			amdgpu_dm_connector->vsdb_info = vsdb_info;

			amdgpu_dm_connector->min_vfreq = vsdb_info.min_refresh_rate_hz;
			amdgpu_dm_connector->max_vfreq = vsdb_info.max_refresh_rate_hz;
			if (amdgpu_dm_connector->max_vfreq - amdgpu_dm_connector->min_vfreq > 10)
				freesync_capable = true;

			connector->display_info.monitor_range.min_vfreq = vsdb_info.min_refresh_rate_hz;
			connector->display_info.monitor_range.max_vfreq = vsdb_info.max_refresh_rate_hz;
		}
	}

update:
	if (dm_con_state)
		dm_con_state->freesync_capable = freesync_capable;

	if (connector->state && amdgpu_dm_connector->dc_link && !freesync_capable &&
	    amdgpu_dm_connector->dc_link->replay_settings.config.replay_supported) {
		amdgpu_dm_connector->dc_link->replay_settings.config.replay_supported = false;
		amdgpu_dm_connector->dc_link->replay_settings.replay_feature_enabled = false;
	}

	if (connector->vrr_capable_property)
		drm_connector_set_vrr_capable_property(connector,
						       freesync_capable);
}

void amdgpu_dm_trigger_timing_sync(struct drm_device *dev)
{
	struct amdgpu_device *adev = drm_to_adev(dev);
	struct dc *dc = adev->dm.dc;
	int i;

	mutex_lock(&adev->dm.dc_lock);
	if (dc->current_state) {
		for (i = 0; i < dc->current_state->stream_count; ++i)
			dc->current_state->streams[i]
				->triggered_crtc_reset.enabled =
				adev->dm.force_timing_sync;

		dm_enable_per_frame_crtc_master_sync(dc->current_state);
		dc_trigger_sync(dc, dc->current_state);
	}
	mutex_unlock(&adev->dm.dc_lock);
}

static inline void amdgpu_dm_exit_ips_for_hw_access(struct dc *dc)
{
	if (dc->ctx->dmub_srv && !dc->ctx->dmub_srv->idle_exit_counter)
		dc_exit_ips_for_hw_access(dc);
}

void dm_write_reg_func(const struct dc_context *ctx, uint32_t address,
		       u32 value, const char *func_name)
{
#ifdef DM_CHECK_ADDR_0
	if (address == 0) {
		drm_err(adev_to_drm(ctx->driver_context),
			"invalid register write. address = 0");
		return;
	}
#endif

	amdgpu_dm_exit_ips_for_hw_access(ctx->dc);
	cgs_write_register(ctx->cgs_device, address, value);
	trace_amdgpu_dc_wreg(&ctx->perf_trace->write_count, address, value);
}

uint32_t dm_read_reg_func(const struct dc_context *ctx, uint32_t address,
			  const char *func_name)
{
	u32 value;
#ifdef DM_CHECK_ADDR_0
	if (address == 0) {
		drm_err(adev_to_drm(ctx->driver_context),
			"invalid register read; address = 0\n");
		return 0;
	}
#endif

	if (ctx->dmub_srv &&
	    ctx->dmub_srv->reg_helper_offload.gather_in_progress &&
	    !ctx->dmub_srv->reg_helper_offload.should_burst_write) {
		ASSERT(false);
		return 0;
	}

	amdgpu_dm_exit_ips_for_hw_access(ctx->dc);

	value = cgs_read_register(ctx->cgs_device, address);

	trace_amdgpu_dc_rreg(&ctx->perf_trace->read_count, address, value);

	return value;
}

int amdgpu_dm_process_dmub_aux_transfer_sync(
		struct dc_context *ctx,
		unsigned int link_index,
		struct aux_payload *payload,
		enum aux_return_code_type *operation_result)
{
	struct amdgpu_device *adev = ctx->driver_context;
	struct dmub_notification *p_notify = adev->dm.dmub_notify;
	int ret = -1;

	mutex_lock(&adev->dm.dpia_aux_lock);
	if (!dc_process_dmub_aux_transfer_async(ctx->dc, link_index, payload)) {
		*operation_result = AUX_RET_ERROR_ENGINE_ACQUIRE;
		goto out;
	}

	if (!wait_for_completion_timeout(&adev->dm.dmub_aux_transfer_done, 10 * HZ)) {
		DRM_ERROR("wait_for_completion_timeout timeout!");
		*operation_result = AUX_RET_ERROR_TIMEOUT;
		goto out;
	}

	if (p_notify->result != AUX_RET_SUCCESS) {
		/*
		 * Transient states before tunneling is enabled could
		 * lead to this error. We can ignore this for now.
		 */
		if (p_notify->result == AUX_RET_ERROR_PROTOCOL_ERROR) {
			DRM_WARN("DPIA AUX failed on 0x%x(%d), error %d\n",
					payload->address, payload->length,
					p_notify->result);
		}
		*operation_result = AUX_RET_ERROR_INVALID_REPLY;
		goto out;
	}

	payload->reply[0] = adev->dm.dmub_notify->aux_reply.command & 0xF;
	if (adev->dm.dmub_notify->aux_reply.command & 0xF0)
		/* The reply is stored in the top nibble of the command. */
		payload->reply[0] = (adev->dm.dmub_notify->aux_reply.command >> 4) & 0xF;

	/*write req may receive a byte indicating partially written number as well*/
	if (p_notify->aux_reply.length)
		memcpy(payload->data, p_notify->aux_reply.data,
				p_notify->aux_reply.length);

	/* success */
	ret = p_notify->aux_reply.length;
	*operation_result = p_notify->result;
out:
	reinit_completion(&adev->dm.dmub_aux_transfer_done);
	mutex_unlock(&adev->dm.dpia_aux_lock);
	return ret;
}

int amdgpu_dm_process_dmub_set_config_sync(
		struct dc_context *ctx,
		unsigned int link_index,
		struct set_config_cmd_payload *payload,
		enum set_config_status *operation_result)
{
	struct amdgpu_device *adev = ctx->driver_context;
	bool is_cmd_complete;
	int ret;

	mutex_lock(&adev->dm.dpia_aux_lock);
	is_cmd_complete = dc_process_dmub_set_config_async(ctx->dc,
			link_index, payload, adev->dm.dmub_notify);

	if (is_cmd_complete || wait_for_completion_timeout(&adev->dm.dmub_aux_transfer_done, 10 * HZ)) {
		ret = 0;
		*operation_result = adev->dm.dmub_notify->sc_status;
	} else {
		DRM_ERROR("wait_for_completion_timeout timeout!");
		ret = -1;
		*operation_result = SET_CONFIG_UNKNOWN_ERROR;
	}

	if (!is_cmd_complete)
		reinit_completion(&adev->dm.dmub_aux_transfer_done);
	mutex_unlock(&adev->dm.dpia_aux_lock);
	return ret;
}

bool dm_execute_dmub_cmd(const struct dc_context *ctx, union dmub_rb_cmd *cmd, enum dm_dmub_wait_type wait_type)
{
	return dc_dmub_srv_cmd_run(ctx->dmub_srv, cmd, wait_type);
}

bool dm_execute_dmub_cmd_list(const struct dc_context *ctx, unsigned int count, union dmub_rb_cmd *cmd, enum dm_dmub_wait_type wait_type)
{
	return dc_dmub_srv_cmd_run_list(ctx->dmub_srv, count, cmd, wait_type);
}<|MERGE_RESOLUTION|>--- conflicted
+++ resolved
@@ -4753,8 +4753,6 @@
 	struct dc_link *link;
 	u32 brightness;
 	bool rc, reallow_idle = false;
-<<<<<<< HEAD
-=======
 	struct drm_connector *connector;
 
 	list_for_each_entry(connector, &dm->ddev->mode_config.connector_list, head) {
@@ -4770,7 +4768,6 @@
 			return;
 		}
 	}
->>>>>>> ec0589e5
 
 	amdgpu_dm_update_backlight_caps(dm, bl_idx);
 	caps = dm->backlight_caps[bl_idx];
@@ -8575,7 +8572,6 @@
 	struct drm_vblank_crtc_config config = {0};
 	struct dc_crtc_timing *timing;
 	int offdelay;
-<<<<<<< HEAD
 
 	if (acrtc_state) {
 		timing = &acrtc_state->stream->timing;
@@ -8657,89 +8653,6 @@
 		drm_crtc_vblank_off(&acrtc->base);
 	}
 }
-=======
->>>>>>> ec0589e5
-
-	if (acrtc_state) {
-		timing = &acrtc_state->stream->timing;
-
-		/*
-		 * Depending on when the HW latching event of double-buffered
-		 * registers happen relative to the PSR SDP deadline, and how
-		 * bad the Panel clock has drifted since the last ALPM off
-		 * event, there can be up to 3 frames of delay between sending
-		 * the PSR exit cmd to DMUB fw, and when the panel starts
-		 * displaying live frames.
-		 *
-		 * We can set:
-		 *
-		 * 20/100 * offdelay_ms = 3_frames_ms
-		 * => offdelay_ms = 5 * 3_frames_ms
-		 *
-		 * This ensures that `3_frames_ms` will only be experienced as a
-		 * 20% delay on top how long the display has been static, and
-		 * thus make the delay less perceivable.
-		 */
-		if (acrtc_state->stream->link->psr_settings.psr_version <
-		    DC_PSR_VERSION_UNSUPPORTED) {
-			offdelay = DIV64_U64_ROUND_UP((u64)5 * 3 * 10 *
-						      timing->v_total *
-						      timing->h_total,
-						      timing->pix_clk_100hz);
-			config.offdelay_ms = offdelay ?: 30;
-		} else if (amdgpu_ip_version(adev, DCE_HWIP, 0) <
-			   IP_VERSION(3, 5, 0) ||
-			   !(adev->flags & AMD_IS_APU)) {
-			/*
-			 * Older HW and DGPU have issues with instant off;
-			 * use a 2 frame offdelay.
-			 */
-			offdelay = DIV64_U64_ROUND_UP((u64)20 *
-						      timing->v_total *
-						      timing->h_total,
-						      timing->pix_clk_100hz);
-
-			config.offdelay_ms = offdelay ?: 30;
-		} else {
-			/* offdelay_ms = 0 will never disable vblank */
-			config.offdelay_ms = 1;
-			config.disable_immediate = true;
-		}
-
-		drm_crtc_vblank_on_config(&acrtc->base,
-					  &config);
-		/* Allow RX6xxx, RX7700, RX7800 GPUs to call amdgpu_irq_get.*/
-		switch (amdgpu_ip_version(adev, DCE_HWIP, 0)) {
-		case IP_VERSION(3, 0, 0):
-		case IP_VERSION(3, 0, 2):
-		case IP_VERSION(3, 0, 3):
-		case IP_VERSION(3, 2, 0):
-			if (amdgpu_irq_get(adev, &adev->pageflip_irq, irq_type))
-				drm_err(dev, "DM_IRQ: Cannot get pageflip irq!\n");
-#if defined(CONFIG_DRM_AMD_SECURE_DISPLAY)
-			if (amdgpu_irq_get(adev, &adev->vline0_irq, irq_type))
-				drm_err(dev, "DM_IRQ: Cannot get vline0 irq!\n");
-#endif
-		}
-
-	} else {
-		/* Allow RX6xxx, RX7700, RX7800 GPUs to call amdgpu_irq_put.*/
-		switch (amdgpu_ip_version(adev, DCE_HWIP, 0)) {
-		case IP_VERSION(3, 0, 0):
-		case IP_VERSION(3, 0, 2):
-		case IP_VERSION(3, 0, 3):
-		case IP_VERSION(3, 2, 0):
-#if defined(CONFIG_DRM_AMD_SECURE_DISPLAY)
-			if (amdgpu_irq_put(adev, &adev->vline0_irq, irq_type))
-				drm_err(dev, "DM_IRQ: Cannot put vline0 irq!\n");
-#endif
-			if (amdgpu_irq_put(adev, &adev->pageflip_irq, irq_type))
-				drm_err(dev, "DM_IRQ: Cannot put pageflip irq!\n");
-		}
-
-		drm_crtc_vblank_off(&acrtc->base);
-	}
-}
 
 static void dm_update_pflip_irq_state(struct amdgpu_device *adev,
 				      struct amdgpu_crtc *acrtc)
@@ -11670,7 +11583,6 @@
 	    !(drm_plane_mask(crtc_state->crtc->cursor) & crtc_state->plane_mask)) {
 		return 0;
 	}
-<<<<<<< HEAD
 
 	cursor_state = drm_atomic_get_plane_state(state,
 						  crtc_state->crtc->cursor);
@@ -11681,18 +11593,6 @@
 	if (!cursor_state->fb)
 		return 0;
 
-=======
-
-	cursor_state = drm_atomic_get_plane_state(state,
-						  crtc_state->crtc->cursor);
-	if (IS_ERR(cursor_state))
-		return PTR_ERR(cursor_state);
-
-	/* Cursor is disabled */
-	if (!cursor_state->fb)
-		return 0;
-
->>>>>>> ec0589e5
 	/* For all planes in descending z-order (all of which are below cursor
 	 * as per zpos definitions), check their scaling and format
 	 */
