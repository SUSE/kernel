/*
 * Copyright 2015 Advanced Micro Devices, Inc.
 *
 * Permission is hereby granted, free of charge, to any person obtaining a
 * copy of this software and associated documentation files (the "Software"),
 * to deal in the Software without restriction, including without limitation
 * the rights to use, copy, modify, merge, publish, distribute, sublicense,
 * and/or sell copies of the Software, and to permit persons to whom the
 * Software is furnished to do so, subject to the following conditions:
 *
 * The above copyright notice and this permission notice shall be included in
 * all copies or substantial portions of the Software.
 *
 * THE SOFTWARE IS PROVIDED "AS IS", WITHOUT WARRANTY OF ANY KIND, EXPRESS OR
 * IMPLIED, INCLUDING BUT NOT LIMITED TO THE WARRANTIES OF MERCHANTABILITY,
 * FITNESS FOR A PARTICULAR PURPOSE AND NONINFRINGEMENT.  IN NO EVENT SHALL
 * THE COPYRIGHT HOLDER(S) OR AUTHOR(S) BE LIABLE FOR ANY CLAIM, DAMAGES OR
 * OTHER LIABILITY, WHETHER IN AN ACTION OF CONTRACT, TORT OR OTHERWISE,
 * ARISING FROM, OUT OF OR IN CONNECTION WITH THE SOFTWARE OR THE USE OR
 * OTHER DEALINGS IN THE SOFTWARE.
 *
 * Authors: AMD
 *
 */

/* The caprices of the preprocessor require that this be declared right here */
#define CREATE_TRACE_POINTS

#include "dm_services_types.h"
#include "dc.h"
#include "dc/inc/core_types.h"
#include "dal_asic_id.h"
#include "dmub/dmub_srv.h"
#include "dc/inc/hw/dmcu.h"
#include "dc/inc/hw/abm.h"
#include "dc/dc_dmub_srv.h"
#include "amdgpu_dm_trace.h"

#include "vid.h"
#include "amdgpu.h"
#include "amdgpu_display.h"
#include "amdgpu_ucode.h"
#include "atom.h"
#include "amdgpu_dm.h"
#ifdef CONFIG_DRM_AMD_DC_HDCP
#include "amdgpu_dm_hdcp.h"
#include <drm/drm_hdcp.h>
#endif
#include "amdgpu_pm.h"

#include "amd_shared.h"
#include "amdgpu_dm_irq.h"
#include "dm_helpers.h"
#include "amdgpu_dm_mst_types.h"
#if defined(CONFIG_DEBUG_FS)
#include "amdgpu_dm_debugfs.h"
#endif

#include "ivsrcid/ivsrcid_vislands30.h"

#include <linux/module.h>
#include <linux/moduleparam.h>
#include <linux/types.h>
#include <linux/pm_runtime.h>
#include <linux/pci.h>
#include <linux/firmware.h>
#include <linux/component.h>

#include <drm/drm_atomic.h>
#include <drm/drm_atomic_uapi.h>
#include <drm/drm_atomic_helper.h>
#include <drm/drm_dp_mst_helper.h>
#include <drm/drm_fb_helper.h>
#include <drm/drm_fourcc.h>
#include <drm/drm_edid.h>
#include <drm/drm_vblank.h>
#include <drm/drm_audio_component.h>
#include <drm/drm_hdcp.h>

#if defined(CONFIG_DRM_AMD_DC_DCN)
#include "ivsrcid/dcn/irqsrcs_dcn_1_0.h"

#include "dcn/dcn_1_0_offset.h"
#include "dcn/dcn_1_0_sh_mask.h"
#include "soc15_hw_ip.h"
#include "vega10_ip_offset.h"

#include "soc15_common.h"
#endif

#include "modules/inc/mod_freesync.h"
#include "modules/power/power_helpers.h"
#include "modules/inc/mod_info_packet.h"

#define FIRMWARE_RENOIR_DMUB "amdgpu/renoir_dmcub.bin"
MODULE_FIRMWARE(FIRMWARE_RENOIR_DMUB);
#define FIRMWARE_SIENNA_CICHLID_DMUB "amdgpu/sienna_cichlid_dmcub.bin"
MODULE_FIRMWARE(FIRMWARE_SIENNA_CICHLID_DMUB);
#define FIRMWARE_NAVY_FLOUNDER_DMUB "amdgpu/navy_flounder_dmcub.bin"
MODULE_FIRMWARE(FIRMWARE_NAVY_FLOUNDER_DMUB);
#define FIRMWARE_GREEN_SARDINE_DMUB "amdgpu/green_sardine_dmcub.bin"
MODULE_FIRMWARE(FIRMWARE_GREEN_SARDINE_DMUB);
#define FIRMWARE_VANGOGH_DMUB "amdgpu/vangogh_dmcub.bin"
MODULE_FIRMWARE(FIRMWARE_VANGOGH_DMUB);
#define FIRMWARE_DIMGREY_CAVEFISH_DMUB "amdgpu/dimgrey_cavefish_dmcub.bin"
MODULE_FIRMWARE(FIRMWARE_DIMGREY_CAVEFISH_DMUB);

#define FIRMWARE_RAVEN_DMCU		"amdgpu/raven_dmcu.bin"
MODULE_FIRMWARE(FIRMWARE_RAVEN_DMCU);

#define FIRMWARE_NAVI12_DMCU            "amdgpu/navi12_dmcu.bin"
MODULE_FIRMWARE(FIRMWARE_NAVI12_DMCU);

/* Number of bytes in PSP header for firmware. */
#define PSP_HEADER_BYTES 0x100

/* Number of bytes in PSP footer for firmware. */
#define PSP_FOOTER_BYTES 0x100

/**
 * DOC: overview
 *
 * The AMDgpu display manager, **amdgpu_dm** (or even simpler,
 * **dm**) sits between DRM and DC. It acts as a liason, converting DRM
 * requests into DC requests, and DC responses into DRM responses.
 *
 * The root control structure is &struct amdgpu_display_manager.
 */

/* basic init/fini API */
static int amdgpu_dm_init(struct amdgpu_device *adev);
static void amdgpu_dm_fini(struct amdgpu_device *adev);

static enum drm_mode_subconnector get_subconnector_type(struct dc_link *link)
{
	switch (link->dpcd_caps.dongle_type) {
	case DISPLAY_DONGLE_NONE:
		return DRM_MODE_SUBCONNECTOR_Native;
	case DISPLAY_DONGLE_DP_VGA_CONVERTER:
		return DRM_MODE_SUBCONNECTOR_VGA;
	case DISPLAY_DONGLE_DP_DVI_CONVERTER:
	case DISPLAY_DONGLE_DP_DVI_DONGLE:
		return DRM_MODE_SUBCONNECTOR_DVID;
	case DISPLAY_DONGLE_DP_HDMI_CONVERTER:
	case DISPLAY_DONGLE_DP_HDMI_DONGLE:
		return DRM_MODE_SUBCONNECTOR_HDMIA;
	case DISPLAY_DONGLE_DP_HDMI_MISMATCHED_DONGLE:
	default:
		return DRM_MODE_SUBCONNECTOR_Unknown;
	}
}

static void update_subconnector_property(struct amdgpu_dm_connector *aconnector)
{
	struct dc_link *link = aconnector->dc_link;
	struct drm_connector *connector = &aconnector->base;
	enum drm_mode_subconnector subconnector = DRM_MODE_SUBCONNECTOR_Unknown;

	if (connector->connector_type != DRM_MODE_CONNECTOR_DisplayPort)
		return;

	if (aconnector->dc_sink)
		subconnector = get_subconnector_type(link);

	drm_object_property_set_value(&connector->base,
			connector->dev->mode_config.dp_subconnector_property,
			subconnector);
}

/*
 * initializes drm_device display related structures, based on the information
 * provided by DAL. The drm strcutures are: drm_crtc, drm_connector,
 * drm_encoder, drm_mode_config
 *
 * Returns 0 on success
 */
static int amdgpu_dm_initialize_drm_device(struct amdgpu_device *adev);
/* removes and deallocates the drm structures, created by the above function */
static void amdgpu_dm_destroy_drm_device(struct amdgpu_display_manager *dm);

static int amdgpu_dm_plane_init(struct amdgpu_display_manager *dm,
				struct drm_plane *plane,
				unsigned long possible_crtcs,
				const struct dc_plane_cap *plane_cap);
static int amdgpu_dm_crtc_init(struct amdgpu_display_manager *dm,
			       struct drm_plane *plane,
			       uint32_t link_index);
static int amdgpu_dm_connector_init(struct amdgpu_display_manager *dm,
				    struct amdgpu_dm_connector *amdgpu_dm_connector,
				    uint32_t link_index,
				    struct amdgpu_encoder *amdgpu_encoder);
static int amdgpu_dm_encoder_init(struct drm_device *dev,
				  struct amdgpu_encoder *aencoder,
				  uint32_t link_index);

static int amdgpu_dm_connector_get_modes(struct drm_connector *connector);

static void amdgpu_dm_atomic_commit_tail(struct drm_atomic_state *state);

static int amdgpu_dm_atomic_check(struct drm_device *dev,
				  struct drm_atomic_state *state);

static void handle_cursor_update(struct drm_plane *plane,
				 struct drm_plane_state *old_plane_state);

static void amdgpu_dm_set_psr_caps(struct dc_link *link);
static bool amdgpu_dm_psr_enable(struct dc_stream_state *stream);
static bool amdgpu_dm_link_setup_psr(struct dc_stream_state *stream);
static bool amdgpu_dm_psr_disable(struct dc_stream_state *stream);
static bool amdgpu_dm_psr_disable_all(struct amdgpu_display_manager *dm);

static const struct drm_format_info *
amd_get_format_info(const struct drm_mode_fb_cmd2 *cmd);

/*
 * dm_vblank_get_counter
 *
 * @brief
 * Get counter for number of vertical blanks
 *
 * @param
 * struct amdgpu_device *adev - [in] desired amdgpu device
 * int disp_idx - [in] which CRTC to get the counter from
 *
 * @return
 * Counter for vertical blanks
 */
static u32 dm_vblank_get_counter(struct amdgpu_device *adev, int crtc)
{
	if (crtc >= adev->mode_info.num_crtc)
		return 0;
	else {
		struct amdgpu_crtc *acrtc = adev->mode_info.crtcs[crtc];

		if (acrtc->dm_irq_params.stream == NULL) {
			DRM_ERROR("dc_stream_state is NULL for crtc '%d'!\n",
				  crtc);
			return 0;
		}

		return dc_stream_get_vblank_counter(acrtc->dm_irq_params.stream);
	}
}

static int dm_crtc_get_scanoutpos(struct amdgpu_device *adev, int crtc,
				  u32 *vbl, u32 *position)
{
	uint32_t v_blank_start, v_blank_end, h_position, v_position;

	if ((crtc < 0) || (crtc >= adev->mode_info.num_crtc))
		return -EINVAL;
	else {
		struct amdgpu_crtc *acrtc = adev->mode_info.crtcs[crtc];

		if (acrtc->dm_irq_params.stream ==  NULL) {
			DRM_ERROR("dc_stream_state is NULL for crtc '%d'!\n",
				  crtc);
			return 0;
		}

		/*
		 * TODO rework base driver to use values directly.
		 * for now parse it back into reg-format
		 */
		dc_stream_get_scanoutpos(acrtc->dm_irq_params.stream,
					 &v_blank_start,
					 &v_blank_end,
					 &h_position,
					 &v_position);

		*position = v_position | (h_position << 16);
		*vbl = v_blank_start | (v_blank_end << 16);
	}

	return 0;
}

static bool dm_is_idle(void *handle)
{
	/* XXX todo */
	return true;
}

static int dm_wait_for_idle(void *handle)
{
	/* XXX todo */
	return 0;
}

static bool dm_check_soft_reset(void *handle)
{
	return false;
}

static int dm_soft_reset(void *handle)
{
	/* XXX todo */
	return 0;
}

static struct amdgpu_crtc *
get_crtc_by_otg_inst(struct amdgpu_device *adev,
		     int otg_inst)
{
	struct drm_device *dev = adev_to_drm(adev);
	struct drm_crtc *crtc;
	struct amdgpu_crtc *amdgpu_crtc;

	if (otg_inst == -1) {
		WARN_ON(1);
		return adev->mode_info.crtcs[0];
	}

	list_for_each_entry(crtc, &dev->mode_config.crtc_list, head) {
		amdgpu_crtc = to_amdgpu_crtc(crtc);

		if (amdgpu_crtc->otg_inst == otg_inst)
			return amdgpu_crtc;
	}

	return NULL;
}

static inline bool amdgpu_dm_vrr_active_irq(struct amdgpu_crtc *acrtc)
{
	return acrtc->dm_irq_params.freesync_config.state ==
		       VRR_STATE_ACTIVE_VARIABLE ||
	       acrtc->dm_irq_params.freesync_config.state ==
		       VRR_STATE_ACTIVE_FIXED;
}

static inline bool amdgpu_dm_vrr_active(struct dm_crtc_state *dm_state)
{
	return dm_state->freesync_config.state == VRR_STATE_ACTIVE_VARIABLE ||
	       dm_state->freesync_config.state == VRR_STATE_ACTIVE_FIXED;
}

/**
 * dm_pflip_high_irq() - Handle pageflip interrupt
 * @interrupt_params: ignored
 *
 * Handles the pageflip interrupt by notifying all interested parties
 * that the pageflip has been completed.
 */
static void dm_pflip_high_irq(void *interrupt_params)
{
	struct amdgpu_crtc *amdgpu_crtc;
	struct common_irq_params *irq_params = interrupt_params;
	struct amdgpu_device *adev = irq_params->adev;
	unsigned long flags;
	struct drm_pending_vblank_event *e;
	uint32_t vpos, hpos, v_blank_start, v_blank_end;
	bool vrr_active;

	amdgpu_crtc = get_crtc_by_otg_inst(adev, irq_params->irq_src - IRQ_TYPE_PFLIP);

	/* IRQ could occur when in initial stage */
	/* TODO work and BO cleanup */
	if (amdgpu_crtc == NULL) {
		DRM_DEBUG_DRIVER("CRTC is null, returning.\n");
		return;
	}

	spin_lock_irqsave(&adev_to_drm(adev)->event_lock, flags);

	if (amdgpu_crtc->pflip_status != AMDGPU_FLIP_SUBMITTED){
		DRM_DEBUG_DRIVER("amdgpu_crtc->pflip_status = %d !=AMDGPU_FLIP_SUBMITTED(%d) on crtc:%d[%p] \n",
						 amdgpu_crtc->pflip_status,
						 AMDGPU_FLIP_SUBMITTED,
						 amdgpu_crtc->crtc_id,
						 amdgpu_crtc);
		spin_unlock_irqrestore(&adev_to_drm(adev)->event_lock, flags);
		return;
	}

	/* page flip completed. */
	e = amdgpu_crtc->event;
	amdgpu_crtc->event = NULL;

	if (!e)
		WARN_ON(1);

	vrr_active = amdgpu_dm_vrr_active_irq(amdgpu_crtc);

	/* Fixed refresh rate, or VRR scanout position outside front-porch? */
	if (!vrr_active ||
	    !dc_stream_get_scanoutpos(amdgpu_crtc->dm_irq_params.stream, &v_blank_start,
				      &v_blank_end, &hpos, &vpos) ||
	    (vpos < v_blank_start)) {
		/* Update to correct count and vblank timestamp if racing with
		 * vblank irq. This also updates to the correct vblank timestamp
		 * even in VRR mode, as scanout is past the front-porch atm.
		 */
		drm_crtc_accurate_vblank_count(&amdgpu_crtc->base);

		/* Wake up userspace by sending the pageflip event with proper
		 * count and timestamp of vblank of flip completion.
		 */
		if (e) {
			drm_crtc_send_vblank_event(&amdgpu_crtc->base, e);

			/* Event sent, so done with vblank for this flip */
			drm_crtc_vblank_put(&amdgpu_crtc->base);
		}
	} else if (e) {
		/* VRR active and inside front-porch: vblank count and
		 * timestamp for pageflip event will only be up to date after
		 * drm_crtc_handle_vblank() has been executed from late vblank
		 * irq handler after start of back-porch (vline 0). We queue the
		 * pageflip event for send-out by drm_crtc_handle_vblank() with
		 * updated timestamp and count, once it runs after us.
		 *
		 * We need to open-code this instead of using the helper
		 * drm_crtc_arm_vblank_event(), as that helper would
		 * call drm_crtc_accurate_vblank_count(), which we must
		 * not call in VRR mode while we are in front-porch!
		 */

		/* sequence will be replaced by real count during send-out. */
		e->sequence = drm_crtc_vblank_count(&amdgpu_crtc->base);
		e->pipe = amdgpu_crtc->crtc_id;

		list_add_tail(&e->base.link, &adev_to_drm(adev)->vblank_event_list);
		e = NULL;
	}

	/* Keep track of vblank of this flip for flip throttling. We use the
	 * cooked hw counter, as that one incremented at start of this vblank
	 * of pageflip completion, so last_flip_vblank is the forbidden count
	 * for queueing new pageflips if vsync + VRR is enabled.
	 */
	amdgpu_crtc->dm_irq_params.last_flip_vblank =
		amdgpu_get_vblank_counter_kms(&amdgpu_crtc->base);

	amdgpu_crtc->pflip_status = AMDGPU_FLIP_NONE;
	spin_unlock_irqrestore(&adev_to_drm(adev)->event_lock, flags);

	DRM_DEBUG_DRIVER("crtc:%d[%p], pflip_stat:AMDGPU_FLIP_NONE, vrr[%d]-fp %d\n",
			 amdgpu_crtc->crtc_id, amdgpu_crtc,
			 vrr_active, (int) !e);
}

static void dm_vupdate_high_irq(void *interrupt_params)
{
	struct common_irq_params *irq_params = interrupt_params;
	struct amdgpu_device *adev = irq_params->adev;
	struct amdgpu_crtc *acrtc;
	unsigned long flags;
	int vrr_active;

	acrtc = get_crtc_by_otg_inst(adev, irq_params->irq_src - IRQ_TYPE_VUPDATE);

	if (acrtc) {
		vrr_active = amdgpu_dm_vrr_active_irq(acrtc);

		DRM_DEBUG_VBL("crtc:%d, vupdate-vrr:%d\n",
			      acrtc->crtc_id,
			      vrr_active);

		/* Core vblank handling is done here after end of front-porch in
		 * vrr mode, as vblank timestamping will give valid results
		 * while now done after front-porch. This will also deliver
		 * page-flip completion events that have been queued to us
		 * if a pageflip happened inside front-porch.
		 */
		if (vrr_active) {
			drm_crtc_handle_vblank(&acrtc->base);

			/* BTR processing for pre-DCE12 ASICs */
			if (acrtc->dm_irq_params.stream &&
			    adev->family < AMDGPU_FAMILY_AI) {
				spin_lock_irqsave(&adev_to_drm(adev)->event_lock, flags);
				mod_freesync_handle_v_update(
				    adev->dm.freesync_module,
				    acrtc->dm_irq_params.stream,
				    &acrtc->dm_irq_params.vrr_params);

				dc_stream_adjust_vmin_vmax(
				    adev->dm.dc,
				    acrtc->dm_irq_params.stream,
				    &acrtc->dm_irq_params.vrr_params.adjust);
				spin_unlock_irqrestore(&adev_to_drm(adev)->event_lock, flags);
			}
		}
	}
}

/**
 * dm_crtc_high_irq() - Handles CRTC interrupt
 * @interrupt_params: used for determining the CRTC instance
 *
 * Handles the CRTC/VSYNC interrupt by notfying DRM's VBLANK
 * event handler.
 */
static void dm_crtc_high_irq(void *interrupt_params)
{
	struct common_irq_params *irq_params = interrupt_params;
	struct amdgpu_device *adev = irq_params->adev;
	struct amdgpu_crtc *acrtc;
	unsigned long flags;
	int vrr_active;

	acrtc = get_crtc_by_otg_inst(adev, irq_params->irq_src - IRQ_TYPE_VBLANK);
	if (!acrtc)
		return;

	vrr_active = amdgpu_dm_vrr_active_irq(acrtc);

	DRM_DEBUG_VBL("crtc:%d, vupdate-vrr:%d, planes:%d\n", acrtc->crtc_id,
		      vrr_active, acrtc->dm_irq_params.active_planes);

	/**
	 * Core vblank handling at start of front-porch is only possible
	 * in non-vrr mode, as only there vblank timestamping will give
	 * valid results while done in front-porch. Otherwise defer it
	 * to dm_vupdate_high_irq after end of front-porch.
	 */
	if (!vrr_active)
		drm_crtc_handle_vblank(&acrtc->base);

	/**
	 * Following stuff must happen at start of vblank, for crc
	 * computation and below-the-range btr support in vrr mode.
	 */
	amdgpu_dm_crtc_handle_crc_irq(&acrtc->base);

	/* BTR updates need to happen before VUPDATE on Vega and above. */
	if (adev->family < AMDGPU_FAMILY_AI)
		return;

	spin_lock_irqsave(&adev_to_drm(adev)->event_lock, flags);

	if (acrtc->dm_irq_params.stream &&
	    acrtc->dm_irq_params.vrr_params.supported &&
	    acrtc->dm_irq_params.freesync_config.state ==
		    VRR_STATE_ACTIVE_VARIABLE) {
		mod_freesync_handle_v_update(adev->dm.freesync_module,
					     acrtc->dm_irq_params.stream,
					     &acrtc->dm_irq_params.vrr_params);

		dc_stream_adjust_vmin_vmax(adev->dm.dc, acrtc->dm_irq_params.stream,
					   &acrtc->dm_irq_params.vrr_params.adjust);
	}

	/*
	 * If there aren't any active_planes then DCH HUBP may be clock-gated.
	 * In that case, pageflip completion interrupts won't fire and pageflip
	 * completion events won't get delivered. Prevent this by sending
	 * pending pageflip events from here if a flip is still pending.
	 *
	 * If any planes are enabled, use dm_pflip_high_irq() instead, to
	 * avoid race conditions between flip programming and completion,
	 * which could cause too early flip completion events.
	 */
	if (adev->family >= AMDGPU_FAMILY_RV &&
	    acrtc->pflip_status == AMDGPU_FLIP_SUBMITTED &&
	    acrtc->dm_irq_params.active_planes == 0) {
		if (acrtc->event) {
			drm_crtc_send_vblank_event(&acrtc->base, acrtc->event);
			acrtc->event = NULL;
			drm_crtc_vblank_put(&acrtc->base);
		}
		acrtc->pflip_status = AMDGPU_FLIP_NONE;
	}

	spin_unlock_irqrestore(&adev_to_drm(adev)->event_lock, flags);
}

static int dm_set_clockgating_state(void *handle,
		  enum amd_clockgating_state state)
{
	return 0;
}

static int dm_set_powergating_state(void *handle,
		  enum amd_powergating_state state)
{
	return 0;
}

/* Prototypes of private functions */
static int dm_early_init(void* handle);

/* Allocate memory for FBC compressed data  */
static void amdgpu_dm_fbc_init(struct drm_connector *connector)
{
	struct drm_device *dev = connector->dev;
	struct amdgpu_device *adev = drm_to_adev(dev);
	struct dm_compressor_info *compressor = &adev->dm.compressor;
	struct amdgpu_dm_connector *aconn = to_amdgpu_dm_connector(connector);
	struct drm_display_mode *mode;
	unsigned long max_size = 0;

	if (adev->dm.dc->fbc_compressor == NULL)
		return;

	if (aconn->dc_link->connector_signal != SIGNAL_TYPE_EDP)
		return;

	if (compressor->bo_ptr)
		return;


	list_for_each_entry(mode, &connector->modes, head) {
		if (max_size < mode->htotal * mode->vtotal)
			max_size = mode->htotal * mode->vtotal;
	}

	if (max_size) {
		int r = amdgpu_bo_create_kernel(adev, max_size * 4, PAGE_SIZE,
			    AMDGPU_GEM_DOMAIN_GTT, &compressor->bo_ptr,
			    &compressor->gpu_addr, &compressor->cpu_addr);

		if (r)
			DRM_ERROR("DM: Failed to initialize FBC\n");
		else {
			adev->dm.dc->ctx->fbc_gpu_addr = compressor->gpu_addr;
			DRM_INFO("DM: FBC alloc %lu\n", max_size*4);
		}

	}

}

static int amdgpu_dm_audio_component_get_eld(struct device *kdev, int port,
					  int pipe, bool *enabled,
					  unsigned char *buf, int max_bytes)
{
	struct drm_device *dev = dev_get_drvdata(kdev);
	struct amdgpu_device *adev = drm_to_adev(dev);
	struct drm_connector *connector;
	struct drm_connector_list_iter conn_iter;
	struct amdgpu_dm_connector *aconnector;
	int ret = 0;

	*enabled = false;

	mutex_lock(&adev->dm.audio_lock);

	drm_connector_list_iter_begin(dev, &conn_iter);
	drm_for_each_connector_iter(connector, &conn_iter) {
		aconnector = to_amdgpu_dm_connector(connector);
		if (aconnector->audio_inst != port)
			continue;

		*enabled = true;
		ret = drm_eld_size(connector->eld);
		memcpy(buf, connector->eld, min(max_bytes, ret));

		break;
	}
	drm_connector_list_iter_end(&conn_iter);

	mutex_unlock(&adev->dm.audio_lock);

	DRM_DEBUG_KMS("Get ELD : idx=%d ret=%d en=%d\n", port, ret, *enabled);

	return ret;
}

static const struct drm_audio_component_ops amdgpu_dm_audio_component_ops = {
	.get_eld = amdgpu_dm_audio_component_get_eld,
};

static int amdgpu_dm_audio_component_bind(struct device *kdev,
				       struct device *hda_kdev, void *data)
{
	struct drm_device *dev = dev_get_drvdata(kdev);
	struct amdgpu_device *adev = drm_to_adev(dev);
	struct drm_audio_component *acomp = data;

	acomp->ops = &amdgpu_dm_audio_component_ops;
	acomp->dev = kdev;
	adev->dm.audio_component = acomp;

	return 0;
}

static void amdgpu_dm_audio_component_unbind(struct device *kdev,
					  struct device *hda_kdev, void *data)
{
	struct drm_device *dev = dev_get_drvdata(kdev);
	struct amdgpu_device *adev = drm_to_adev(dev);
	struct drm_audio_component *acomp = data;

	acomp->ops = NULL;
	acomp->dev = NULL;
	adev->dm.audio_component = NULL;
}

static const struct component_ops amdgpu_dm_audio_component_bind_ops = {
	.bind	= amdgpu_dm_audio_component_bind,
	.unbind	= amdgpu_dm_audio_component_unbind,
};

static int amdgpu_dm_audio_init(struct amdgpu_device *adev)
{
	int i, ret;

	if (!amdgpu_audio)
		return 0;

	adev->mode_info.audio.enabled = true;

	adev->mode_info.audio.num_pins = adev->dm.dc->res_pool->audio_count;

	for (i = 0; i < adev->mode_info.audio.num_pins; i++) {
		adev->mode_info.audio.pin[i].channels = -1;
		adev->mode_info.audio.pin[i].rate = -1;
		adev->mode_info.audio.pin[i].bits_per_sample = -1;
		adev->mode_info.audio.pin[i].status_bits = 0;
		adev->mode_info.audio.pin[i].category_code = 0;
		adev->mode_info.audio.pin[i].connected = false;
		adev->mode_info.audio.pin[i].id =
			adev->dm.dc->res_pool->audios[i]->inst;
		adev->mode_info.audio.pin[i].offset = 0;
	}

	ret = component_add(adev->dev, &amdgpu_dm_audio_component_bind_ops);
	if (ret < 0)
		return ret;

	adev->dm.audio_registered = true;

	return 0;
}

static void amdgpu_dm_audio_fini(struct amdgpu_device *adev)
{
	if (!amdgpu_audio)
		return;

	if (!adev->mode_info.audio.enabled)
		return;

	if (adev->dm.audio_registered) {
		component_del(adev->dev, &amdgpu_dm_audio_component_bind_ops);
		adev->dm.audio_registered = false;
	}

	/* TODO: Disable audio? */

	adev->mode_info.audio.enabled = false;
}

static  void amdgpu_dm_audio_eld_notify(struct amdgpu_device *adev, int pin)
{
	struct drm_audio_component *acomp = adev->dm.audio_component;

	if (acomp && acomp->audio_ops && acomp->audio_ops->pin_eld_notify) {
		DRM_DEBUG_KMS("Notify ELD: %d\n", pin);

		acomp->audio_ops->pin_eld_notify(acomp->audio_ops->audio_ptr,
						 pin, -1);
	}
}

static int dm_dmub_hw_init(struct amdgpu_device *adev)
{
	const struct dmcub_firmware_header_v1_0 *hdr;
	struct dmub_srv *dmub_srv = adev->dm.dmub_srv;
	struct dmub_srv_fb_info *fb_info = adev->dm.dmub_fb_info;
	const struct firmware *dmub_fw = adev->dm.dmub_fw;
	struct dmcu *dmcu = adev->dm.dc->res_pool->dmcu;
	struct abm *abm = adev->dm.dc->res_pool->abm;
	struct dmub_srv_hw_params hw_params;
	enum dmub_status status;
	const unsigned char *fw_inst_const, *fw_bss_data;
	uint32_t i, fw_inst_const_size, fw_bss_data_size;
	bool has_hw_support;

	if (!dmub_srv)
		/* DMUB isn't supported on the ASIC. */
		return 0;

	if (!fb_info) {
		DRM_ERROR("No framebuffer info for DMUB service.\n");
		return -EINVAL;
	}

	if (!dmub_fw) {
		/* Firmware required for DMUB support. */
		DRM_ERROR("No firmware provided for DMUB.\n");
		return -EINVAL;
	}

	status = dmub_srv_has_hw_support(dmub_srv, &has_hw_support);
	if (status != DMUB_STATUS_OK) {
		DRM_ERROR("Error checking HW support for DMUB: %d\n", status);
		return -EINVAL;
	}

	if (!has_hw_support) {
		DRM_INFO("DMUB unsupported on ASIC\n");
		return 0;
	}

	hdr = (const struct dmcub_firmware_header_v1_0 *)dmub_fw->data;

	fw_inst_const = dmub_fw->data +
			le32_to_cpu(hdr->header.ucode_array_offset_bytes) +
			PSP_HEADER_BYTES;

	fw_bss_data = dmub_fw->data +
		      le32_to_cpu(hdr->header.ucode_array_offset_bytes) +
		      le32_to_cpu(hdr->inst_const_bytes);

	/* Copy firmware and bios info into FB memory. */
	fw_inst_const_size = le32_to_cpu(hdr->inst_const_bytes) -
			     PSP_HEADER_BYTES - PSP_FOOTER_BYTES;

	fw_bss_data_size = le32_to_cpu(hdr->bss_data_bytes);

	/* if adev->firmware.load_type == AMDGPU_FW_LOAD_PSP,
	 * amdgpu_ucode_init_single_fw will load dmub firmware
	 * fw_inst_const part to cw0; otherwise, the firmware back door load
	 * will be done by dm_dmub_hw_init
	 */
	if (adev->firmware.load_type != AMDGPU_FW_LOAD_PSP) {
		memcpy(fb_info->fb[DMUB_WINDOW_0_INST_CONST].cpu_addr, fw_inst_const,
				fw_inst_const_size);
	}

	if (fw_bss_data_size)
		memcpy(fb_info->fb[DMUB_WINDOW_2_BSS_DATA].cpu_addr,
		       fw_bss_data, fw_bss_data_size);

	/* Copy firmware bios info into FB memory. */
	memcpy(fb_info->fb[DMUB_WINDOW_3_VBIOS].cpu_addr, adev->bios,
	       adev->bios_size);

	/* Reset regions that need to be reset. */
	memset(fb_info->fb[DMUB_WINDOW_4_MAILBOX].cpu_addr, 0,
	fb_info->fb[DMUB_WINDOW_4_MAILBOX].size);

	memset(fb_info->fb[DMUB_WINDOW_5_TRACEBUFF].cpu_addr, 0,
	       fb_info->fb[DMUB_WINDOW_5_TRACEBUFF].size);

	memset(fb_info->fb[DMUB_WINDOW_6_FW_STATE].cpu_addr, 0,
	       fb_info->fb[DMUB_WINDOW_6_FW_STATE].size);

	/* Initialize hardware. */
	memset(&hw_params, 0, sizeof(hw_params));
	hw_params.fb_base = adev->gmc.fb_start;
	hw_params.fb_offset = adev->gmc.aper_base;

	/* backdoor load firmware and trigger dmub running */
	if (adev->firmware.load_type != AMDGPU_FW_LOAD_PSP)
		hw_params.load_inst_const = true;

	if (dmcu)
		hw_params.psp_version = dmcu->psp_version;

	for (i = 0; i < fb_info->num_fb; ++i)
		hw_params.fb[i] = &fb_info->fb[i];

	status = dmub_srv_hw_init(dmub_srv, &hw_params);
	if (status != DMUB_STATUS_OK) {
		DRM_ERROR("Error initializing DMUB HW: %d\n", status);
		return -EINVAL;
	}

	/* Wait for firmware load to finish. */
	status = dmub_srv_wait_for_auto_load(dmub_srv, 100000);
	if (status != DMUB_STATUS_OK)
		DRM_WARN("Wait for DMUB auto-load failed: %d\n", status);

	/* Init DMCU and ABM if available. */
	if (dmcu && abm) {
		dmcu->funcs->dmcu_init(dmcu);
		abm->dmcu_is_running = dmcu->funcs->is_dmcu_initialized(dmcu);
	}

	adev->dm.dc->ctx->dmub_srv = dc_dmub_srv_create(adev->dm.dc, dmub_srv);
	if (!adev->dm.dc->ctx->dmub_srv) {
		DRM_ERROR("Couldn't allocate DC DMUB server!\n");
		return -ENOMEM;
	}

	DRM_INFO("DMUB hardware initialized: version=0x%08X\n",
		 adev->dm.dmcub_fw_version);

	return 0;
}

#if defined(CONFIG_DRM_AMD_DC_DCN)
static void mmhub_read_system_context(struct amdgpu_device *adev, struct dc_phy_addr_space_config *pa_config)
{
	uint64_t pt_base;
	uint32_t logical_addr_low;
	uint32_t logical_addr_high;
	uint32_t agp_base, agp_bot, agp_top;
	PHYSICAL_ADDRESS_LOC page_table_start, page_table_end, page_table_base;

	logical_addr_low  = min(adev->gmc.fb_start, adev->gmc.agp_start) >> 18;
	pt_base = amdgpu_gmc_pd_addr(adev->gart.bo);

	if (adev->apu_flags & AMD_APU_IS_RAVEN2)
		/*
		 * Raven2 has a HW issue that it is unable to use the vram which
		 * is out of MC_VM_SYSTEM_APERTURE_HIGH_ADDR. So here is the
		 * workaround that increase system aperture high address (add 1)
		 * to get rid of the VM fault and hardware hang.
		 */
		logical_addr_high = max((adev->gmc.fb_end >> 18) + 0x1, adev->gmc.agp_end >> 18);
	else
		logical_addr_high = max(adev->gmc.fb_end, adev->gmc.agp_end) >> 18;

	agp_base = 0;
	agp_bot = adev->gmc.agp_start >> 24;
	agp_top = adev->gmc.agp_end >> 24;


	page_table_start.high_part = (u32)(adev->gmc.gart_start >> 44) & 0xF;
	page_table_start.low_part = (u32)(adev->gmc.gart_start >> 12);
	page_table_end.high_part = (u32)(adev->gmc.gart_end >> 44) & 0xF;
	page_table_end.low_part = (u32)(adev->gmc.gart_end >> 12);
	page_table_base.high_part = upper_32_bits(pt_base) & 0xF;
	page_table_base.low_part = lower_32_bits(pt_base);

	pa_config->system_aperture.start_addr = (uint64_t)logical_addr_low << 18;
	pa_config->system_aperture.end_addr = (uint64_t)logical_addr_high << 18;

	pa_config->system_aperture.agp_base = (uint64_t)agp_base << 24 ;
	pa_config->system_aperture.agp_bot = (uint64_t)agp_bot << 24;
	pa_config->system_aperture.agp_top = (uint64_t)agp_top << 24;

	pa_config->system_aperture.fb_base = adev->gmc.fb_start;
	pa_config->system_aperture.fb_offset = adev->gmc.aper_base;
	pa_config->system_aperture.fb_top = adev->gmc.fb_end;

	pa_config->gart_config.page_table_start_addr = page_table_start.quad_part << 12;
	pa_config->gart_config.page_table_end_addr = page_table_end.quad_part << 12;
	pa_config->gart_config.page_table_base_addr = page_table_base.quad_part;

	pa_config->is_hvm_enabled = 0;

}
#endif
#if defined(CONFIG_DRM_AMD_DC_DCN)
static void event_mall_stutter(struct work_struct *work)
{

	struct vblank_workqueue *vblank_work = container_of(work, struct vblank_workqueue, mall_work);
	struct amdgpu_display_manager *dm = vblank_work->dm;

	mutex_lock(&dm->dc_lock);

	if (vblank_work->enable)
		dm->active_vblank_irq_count++;
	else
		dm->active_vblank_irq_count--;


	dc_allow_idle_optimizations(
		dm->dc, dm->active_vblank_irq_count == 0 ? true : false);

	DRM_DEBUG_DRIVER("Allow idle optimizations (MALL): %d\n", dm->active_vblank_irq_count == 0);


	mutex_unlock(&dm->dc_lock);
}

static struct vblank_workqueue *vblank_create_workqueue(struct amdgpu_device *adev, struct dc *dc)
{

	int max_caps = dc->caps.max_links;
	struct vblank_workqueue *vblank_work;
	int i = 0;

	vblank_work = kcalloc(max_caps, sizeof(*vblank_work), GFP_KERNEL);
	if (ZERO_OR_NULL_PTR(vblank_work)) {
		kfree(vblank_work);
		return NULL;
	}

	for (i = 0; i < max_caps; i++)
		INIT_WORK(&vblank_work[i].mall_work, event_mall_stutter);

	return vblank_work;
}
#endif
static int amdgpu_dm_init(struct amdgpu_device *adev)
{
	struct dc_init_data init_data;
#ifdef CONFIG_DRM_AMD_DC_HDCP
	struct dc_callback_init init_params;
#endif
	int r;

	adev->dm.ddev = adev_to_drm(adev);
	adev->dm.adev = adev;

	/* Zero all the fields */
	memset(&init_data, 0, sizeof(init_data));
#ifdef CONFIG_DRM_AMD_DC_HDCP
	memset(&init_params, 0, sizeof(init_params));
#endif

	mutex_init(&adev->dm.dc_lock);
	mutex_init(&adev->dm.audio_lock);
#if defined(CONFIG_DRM_AMD_DC_DCN)
	spin_lock_init(&adev->dm.vblank_lock);
#endif

	if(amdgpu_dm_irq_init(adev)) {
		DRM_ERROR("amdgpu: failed to initialize DM IRQ support.\n");
		goto error;
	}

	init_data.asic_id.chip_family = adev->family;

	init_data.asic_id.pci_revision_id = adev->pdev->revision;
	init_data.asic_id.hw_internal_rev = adev->external_rev_id;

	init_data.asic_id.vram_width = adev->gmc.vram_width;
	/* TODO: initialize init_data.asic_id.vram_type here!!!! */
	init_data.asic_id.atombios_base_address =
		adev->mode_info.atom_context->bios;

	init_data.driver = adev;

	adev->dm.cgs_device = amdgpu_cgs_create_device(adev);

	if (!adev->dm.cgs_device) {
		DRM_ERROR("amdgpu: failed to create cgs device.\n");
		goto error;
	}

	init_data.cgs_device = adev->dm.cgs_device;

	init_data.dce_environment = DCE_ENV_PRODUCTION_DRV;

	switch (adev->asic_type) {
	case CHIP_CARRIZO:
	case CHIP_STONEY:
	case CHIP_RAVEN:
	case CHIP_RENOIR:
		init_data.flags.gpu_vm_support = true;
		if (ASICREV_IS_GREEN_SARDINE(adev->external_rev_id))
			init_data.flags.disable_dmcu = true;
		break;
#if defined(CONFIG_DRM_AMD_DC_DCN)
	case CHIP_VANGOGH:
		init_data.flags.gpu_vm_support = true;
		break;
#endif
	default:
		break;
	}

	if (amdgpu_dc_feature_mask & DC_FBC_MASK)
		init_data.flags.fbc_support = true;

	if (amdgpu_dc_feature_mask & DC_MULTI_MON_PP_MCLK_SWITCH_MASK)
		init_data.flags.multi_mon_pp_mclk_switch = true;

	if (amdgpu_dc_feature_mask & DC_DISABLE_FRACTIONAL_PWM_MASK)
		init_data.flags.disable_fractional_pwm = true;

	init_data.flags.power_down_display_on_boot = true;

	/* Display Core create. */
	adev->dm.dc = dc_create(&init_data);

	if (adev->dm.dc) {
		DRM_INFO("Display Core initialized with v%s!\n", DC_VER);
	} else {
		DRM_INFO("Display Core failed to initialize with v%s!\n", DC_VER);
		goto error;
	}

	if (amdgpu_dc_debug_mask & DC_DISABLE_PIPE_SPLIT) {
		adev->dm.dc->debug.force_single_disp_pipe_split = false;
		adev->dm.dc->debug.pipe_split_policy = MPC_SPLIT_AVOID;
	}

	if (adev->asic_type != CHIP_CARRIZO && adev->asic_type != CHIP_STONEY)
		adev->dm.dc->debug.disable_stutter = amdgpu_pp_feature_mask & PP_STUTTER_MODE ? false : true;

	if (amdgpu_dc_debug_mask & DC_DISABLE_STUTTER)
		adev->dm.dc->debug.disable_stutter = true;

	if (amdgpu_dc_debug_mask & DC_DISABLE_DSC)
		adev->dm.dc->debug.disable_dsc = true;

	if (amdgpu_dc_debug_mask & DC_DISABLE_CLOCK_GATING)
		adev->dm.dc->debug.disable_clock_gate = true;

	r = dm_dmub_hw_init(adev);
	if (r) {
		DRM_ERROR("DMUB interface failed to initialize: status=%d\n", r);
		goto error;
	}

	dc_hardware_init(adev->dm.dc);

#if defined(CONFIG_DRM_AMD_DC_DCN)
	if (adev->apu_flags) {
		struct dc_phy_addr_space_config pa_config;

		mmhub_read_system_context(adev, &pa_config);

		// Call the DC init_memory func
		dc_setup_system_context(adev->dm.dc, &pa_config);
	}
#endif

	adev->dm.freesync_module = mod_freesync_create(adev->dm.dc);
	if (!adev->dm.freesync_module) {
		DRM_ERROR(
		"amdgpu: failed to initialize freesync_module.\n");
	} else
		DRM_DEBUG_DRIVER("amdgpu: freesync_module init done %p.\n",
				adev->dm.freesync_module);

	amdgpu_dm_init_color_mod();

#if defined(CONFIG_DRM_AMD_DC_DCN)
	if (adev->dm.dc->caps.max_links > 0) {
		adev->dm.vblank_workqueue = vblank_create_workqueue(adev, adev->dm.dc);

		if (!adev->dm.vblank_workqueue)
			DRM_ERROR("amdgpu: failed to initialize vblank_workqueue.\n");
		else
			DRM_DEBUG_DRIVER("amdgpu: vblank_workqueue init done %p.\n", adev->dm.vblank_workqueue);
	}
#endif

#ifdef CONFIG_DRM_AMD_DC_HDCP
	if (adev->dm.dc->caps.max_links > 0 && adev->asic_type >= CHIP_RAVEN) {
		adev->dm.hdcp_workqueue = hdcp_create_workqueue(adev, &init_params.cp_psp, adev->dm.dc);

		if (!adev->dm.hdcp_workqueue)
			DRM_ERROR("amdgpu: failed to initialize hdcp_workqueue.\n");
		else
			DRM_DEBUG_DRIVER("amdgpu: hdcp_workqueue init done %p.\n", adev->dm.hdcp_workqueue);

		dc_init_callbacks(adev->dm.dc, &init_params);
	}
#endif
	if (amdgpu_dm_initialize_drm_device(adev)) {
		DRM_ERROR(
		"amdgpu: failed to initialize sw for display support.\n");
		goto error;
	}

	/* create fake encoders for MST */
	dm_dp_create_fake_mst_encoders(adev);

	/* TODO: Add_display_info? */

	/* TODO use dynamic cursor width */
	adev_to_drm(adev)->mode_config.cursor_width = adev->dm.dc->caps.max_cursor_size;
	adev_to_drm(adev)->mode_config.cursor_height = adev->dm.dc->caps.max_cursor_size;

	if (drm_vblank_init(adev_to_drm(adev), adev->dm.display_indexes_num)) {
		DRM_ERROR(
		"amdgpu: failed to initialize sw for display support.\n");
		goto error;
	}


	DRM_DEBUG_DRIVER("KMS initialized.\n");

	return 0;
error:
	amdgpu_dm_fini(adev);

	return -EINVAL;
}

static void amdgpu_dm_fini(struct amdgpu_device *adev)
{
	int i;

	for (i = 0; i < adev->dm.display_indexes_num; i++) {
		drm_encoder_cleanup(&adev->dm.mst_encoders[i].base);
	}

	amdgpu_dm_audio_fini(adev);

	amdgpu_dm_destroy_drm_device(&adev->dm);

#ifdef CONFIG_DRM_AMD_DC_HDCP
	if (adev->dm.hdcp_workqueue) {
		hdcp_destroy(&adev->dev->kobj, adev->dm.hdcp_workqueue);
		adev->dm.hdcp_workqueue = NULL;
	}

	if (adev->dm.dc)
		dc_deinit_callbacks(adev->dm.dc);
#endif
	if (adev->dm.dc->ctx->dmub_srv) {
		dc_dmub_srv_destroy(&adev->dm.dc->ctx->dmub_srv);
		adev->dm.dc->ctx->dmub_srv = NULL;
	}

	if (adev->dm.dmub_bo)
		amdgpu_bo_free_kernel(&adev->dm.dmub_bo,
				      &adev->dm.dmub_bo_gpu_addr,
				      &adev->dm.dmub_bo_cpu_addr);

	/* DC Destroy TODO: Replace destroy DAL */
	if (adev->dm.dc)
		dc_destroy(&adev->dm.dc);
	/*
	 * TODO: pageflip, vlank interrupt
	 *
	 * amdgpu_dm_irq_fini(adev);
	 */

	if (adev->dm.cgs_device) {
		amdgpu_cgs_destroy_device(adev->dm.cgs_device);
		adev->dm.cgs_device = NULL;
	}
	if (adev->dm.freesync_module) {
		mod_freesync_destroy(adev->dm.freesync_module);
		adev->dm.freesync_module = NULL;
	}

	mutex_destroy(&adev->dm.audio_lock);
	mutex_destroy(&adev->dm.dc_lock);

	return;
}

static int load_dmcu_fw(struct amdgpu_device *adev)
{
	const char *fw_name_dmcu = NULL;
	int r;
	const struct dmcu_firmware_header_v1_0 *hdr;

	switch(adev->asic_type) {
#if defined(CONFIG_DRM_AMD_DC_SI)
	case CHIP_TAHITI:
	case CHIP_PITCAIRN:
	case CHIP_VERDE:
	case CHIP_OLAND:
#endif
	case CHIP_BONAIRE:
	case CHIP_HAWAII:
	case CHIP_KAVERI:
	case CHIP_KABINI:
	case CHIP_MULLINS:
	case CHIP_TONGA:
	case CHIP_FIJI:
	case CHIP_CARRIZO:
	case CHIP_STONEY:
	case CHIP_POLARIS11:
	case CHIP_POLARIS10:
	case CHIP_POLARIS12:
	case CHIP_VEGAM:
	case CHIP_VEGA10:
	case CHIP_VEGA12:
	case CHIP_VEGA20:
	case CHIP_NAVI10:
	case CHIP_NAVI14:
	case CHIP_RENOIR:
	case CHIP_SIENNA_CICHLID:
	case CHIP_NAVY_FLOUNDER:
	case CHIP_DIMGREY_CAVEFISH:
	case CHIP_VANGOGH:
		return 0;
	case CHIP_NAVI12:
		fw_name_dmcu = FIRMWARE_NAVI12_DMCU;
		break;
	case CHIP_RAVEN:
		if (ASICREV_IS_PICASSO(adev->external_rev_id))
			fw_name_dmcu = FIRMWARE_RAVEN_DMCU;
		else if (ASICREV_IS_RAVEN2(adev->external_rev_id))
			fw_name_dmcu = FIRMWARE_RAVEN_DMCU;
		else
			return 0;
		break;
	default:
		DRM_ERROR("Unsupported ASIC type: 0x%X\n", adev->asic_type);
		return -EINVAL;
	}

	if (adev->firmware.load_type != AMDGPU_FW_LOAD_PSP) {
		DRM_DEBUG_KMS("dm: DMCU firmware not supported on direct or SMU loading\n");
		return 0;
	}

	r = request_firmware_direct(&adev->dm.fw_dmcu, fw_name_dmcu, adev->dev);
	if (r == -ENOENT) {
		/* DMCU firmware is not necessary, so don't raise a fuss if it's missing */
		DRM_DEBUG_KMS("dm: DMCU firmware not found\n");
		adev->dm.fw_dmcu = NULL;
		return 0;
	}
	if (r) {
		dev_err(adev->dev, "amdgpu_dm: Can't load firmware \"%s\"\n",
			fw_name_dmcu);
		return r;
	}

	r = amdgpu_ucode_validate(adev->dm.fw_dmcu);
	if (r) {
		dev_err(adev->dev, "amdgpu_dm: Can't validate firmware \"%s\"\n",
			fw_name_dmcu);
		release_firmware(adev->dm.fw_dmcu);
		adev->dm.fw_dmcu = NULL;
		return r;
	}

	hdr = (const struct dmcu_firmware_header_v1_0 *)adev->dm.fw_dmcu->data;
	adev->firmware.ucode[AMDGPU_UCODE_ID_DMCU_ERAM].ucode_id = AMDGPU_UCODE_ID_DMCU_ERAM;
	adev->firmware.ucode[AMDGPU_UCODE_ID_DMCU_ERAM].fw = adev->dm.fw_dmcu;
	adev->firmware.fw_size +=
		ALIGN(le32_to_cpu(hdr->header.ucode_size_bytes) - le32_to_cpu(hdr->intv_size_bytes), PAGE_SIZE);

	adev->firmware.ucode[AMDGPU_UCODE_ID_DMCU_INTV].ucode_id = AMDGPU_UCODE_ID_DMCU_INTV;
	adev->firmware.ucode[AMDGPU_UCODE_ID_DMCU_INTV].fw = adev->dm.fw_dmcu;
	adev->firmware.fw_size +=
		ALIGN(le32_to_cpu(hdr->intv_size_bytes), PAGE_SIZE);

	adev->dm.dmcu_fw_version = le32_to_cpu(hdr->header.ucode_version);

	DRM_DEBUG_KMS("PSP loading DMCU firmware\n");

	return 0;
}

static uint32_t amdgpu_dm_dmub_reg_read(void *ctx, uint32_t address)
{
	struct amdgpu_device *adev = ctx;

	return dm_read_reg(adev->dm.dc->ctx, address);
}

static void amdgpu_dm_dmub_reg_write(void *ctx, uint32_t address,
				     uint32_t value)
{
	struct amdgpu_device *adev = ctx;

	return dm_write_reg(adev->dm.dc->ctx, address, value);
}

static int dm_dmub_sw_init(struct amdgpu_device *adev)
{
	struct dmub_srv_create_params create_params;
	struct dmub_srv_region_params region_params;
	struct dmub_srv_region_info region_info;
	struct dmub_srv_fb_params fb_params;
	struct dmub_srv_fb_info *fb_info;
	struct dmub_srv *dmub_srv;
	const struct dmcub_firmware_header_v1_0 *hdr;
	const char *fw_name_dmub;
	enum dmub_asic dmub_asic;
	enum dmub_status status;
	int r;

	switch (adev->asic_type) {
	case CHIP_RENOIR:
		dmub_asic = DMUB_ASIC_DCN21;
		fw_name_dmub = FIRMWARE_RENOIR_DMUB;
		if (ASICREV_IS_GREEN_SARDINE(adev->external_rev_id))
			fw_name_dmub = FIRMWARE_GREEN_SARDINE_DMUB;
		break;
	case CHIP_SIENNA_CICHLID:
		dmub_asic = DMUB_ASIC_DCN30;
		fw_name_dmub = FIRMWARE_SIENNA_CICHLID_DMUB;
		break;
	case CHIP_NAVY_FLOUNDER:
		dmub_asic = DMUB_ASIC_DCN30;
		fw_name_dmub = FIRMWARE_NAVY_FLOUNDER_DMUB;
		break;
	case CHIP_VANGOGH:
		dmub_asic = DMUB_ASIC_DCN301;
		fw_name_dmub = FIRMWARE_VANGOGH_DMUB;
		break;
	case CHIP_DIMGREY_CAVEFISH:
		dmub_asic = DMUB_ASIC_DCN302;
		fw_name_dmub = FIRMWARE_DIMGREY_CAVEFISH_DMUB;
		break;

	default:
		/* ASIC doesn't support DMUB. */
		return 0;
	}

	r = request_firmware_direct(&adev->dm.dmub_fw, fw_name_dmub, adev->dev);
	if (r) {
		DRM_ERROR("DMUB firmware loading failed: %d\n", r);
		return 0;
	}

	r = amdgpu_ucode_validate(adev->dm.dmub_fw);
	if (r) {
		DRM_ERROR("Couldn't validate DMUB firmware: %d\n", r);
		return 0;
	}

	hdr = (const struct dmcub_firmware_header_v1_0 *)adev->dm.dmub_fw->data;

	if (adev->firmware.load_type == AMDGPU_FW_LOAD_PSP) {
		adev->firmware.ucode[AMDGPU_UCODE_ID_DMCUB].ucode_id =
			AMDGPU_UCODE_ID_DMCUB;
		adev->firmware.ucode[AMDGPU_UCODE_ID_DMCUB].fw =
			adev->dm.dmub_fw;
		adev->firmware.fw_size +=
			ALIGN(le32_to_cpu(hdr->inst_const_bytes), PAGE_SIZE);

		DRM_INFO("Loading DMUB firmware via PSP: version=0x%08X\n",
			 adev->dm.dmcub_fw_version);
	}

	adev->dm.dmcub_fw_version = le32_to_cpu(hdr->header.ucode_version);

	adev->dm.dmub_srv = kzalloc(sizeof(*adev->dm.dmub_srv), GFP_KERNEL);
	dmub_srv = adev->dm.dmub_srv;

	if (!dmub_srv) {
		DRM_ERROR("Failed to allocate DMUB service!\n");
		return -ENOMEM;
	}

	memset(&create_params, 0, sizeof(create_params));
	create_params.user_ctx = adev;
	create_params.funcs.reg_read = amdgpu_dm_dmub_reg_read;
	create_params.funcs.reg_write = amdgpu_dm_dmub_reg_write;
	create_params.asic = dmub_asic;

	/* Create the DMUB service. */
	status = dmub_srv_create(dmub_srv, &create_params);
	if (status != DMUB_STATUS_OK) {
		DRM_ERROR("Error creating DMUB service: %d\n", status);
		return -EINVAL;
	}

	/* Calculate the size of all the regions for the DMUB service. */
	memset(&region_params, 0, sizeof(region_params));

	region_params.inst_const_size = le32_to_cpu(hdr->inst_const_bytes) -
					PSP_HEADER_BYTES - PSP_FOOTER_BYTES;
	region_params.bss_data_size = le32_to_cpu(hdr->bss_data_bytes);
	region_params.vbios_size = adev->bios_size;
	region_params.fw_bss_data = region_params.bss_data_size ?
		adev->dm.dmub_fw->data +
		le32_to_cpu(hdr->header.ucode_array_offset_bytes) +
		le32_to_cpu(hdr->inst_const_bytes) : NULL;
	region_params.fw_inst_const =
		adev->dm.dmub_fw->data +
		le32_to_cpu(hdr->header.ucode_array_offset_bytes) +
		PSP_HEADER_BYTES;

	status = dmub_srv_calc_region_info(dmub_srv, &region_params,
					   &region_info);

	if (status != DMUB_STATUS_OK) {
		DRM_ERROR("Error calculating DMUB region info: %d\n", status);
		return -EINVAL;
	}

	/*
	 * Allocate a framebuffer based on the total size of all the regions.
	 * TODO: Move this into GART.
	 */
	r = amdgpu_bo_create_kernel(adev, region_info.fb_size, PAGE_SIZE,
				    AMDGPU_GEM_DOMAIN_VRAM, &adev->dm.dmub_bo,
				    &adev->dm.dmub_bo_gpu_addr,
				    &adev->dm.dmub_bo_cpu_addr);
	if (r)
		return r;

	/* Rebase the regions on the framebuffer address. */
	memset(&fb_params, 0, sizeof(fb_params));
	fb_params.cpu_addr = adev->dm.dmub_bo_cpu_addr;
	fb_params.gpu_addr = adev->dm.dmub_bo_gpu_addr;
	fb_params.region_info = &region_info;

	adev->dm.dmub_fb_info =
		kzalloc(sizeof(*adev->dm.dmub_fb_info), GFP_KERNEL);
	fb_info = adev->dm.dmub_fb_info;

	if (!fb_info) {
		DRM_ERROR(
			"Failed to allocate framebuffer info for DMUB service!\n");
		return -ENOMEM;
	}

	status = dmub_srv_calc_fb_info(dmub_srv, &fb_params, fb_info);
	if (status != DMUB_STATUS_OK) {
		DRM_ERROR("Error calculating DMUB FB info: %d\n", status);
		return -EINVAL;
	}

	return 0;
}

static int dm_sw_init(void *handle)
{
	struct amdgpu_device *adev = (struct amdgpu_device *)handle;
	int r;

	r = dm_dmub_sw_init(adev);
	if (r)
		return r;

	return load_dmcu_fw(adev);
}

static int dm_sw_fini(void *handle)
{
	struct amdgpu_device *adev = (struct amdgpu_device *)handle;

	kfree(adev->dm.dmub_fb_info);
	adev->dm.dmub_fb_info = NULL;

	if (adev->dm.dmub_srv) {
		dmub_srv_destroy(adev->dm.dmub_srv);
		adev->dm.dmub_srv = NULL;
	}

	release_firmware(adev->dm.dmub_fw);
	adev->dm.dmub_fw = NULL;

	release_firmware(adev->dm.fw_dmcu);
	adev->dm.fw_dmcu = NULL;

	return 0;
}

static int detect_mst_link_for_all_connectors(struct drm_device *dev)
{
	struct amdgpu_dm_connector *aconnector;
	struct drm_connector *connector;
	struct drm_connector_list_iter iter;
	int ret = 0;

	drm_connector_list_iter_begin(dev, &iter);
	drm_for_each_connector_iter(connector, &iter) {
		aconnector = to_amdgpu_dm_connector(connector);
		if (aconnector->dc_link->type == dc_connection_mst_branch &&
		    aconnector->mst_mgr.aux) {
			DRM_DEBUG_DRIVER("DM_MST: starting TM on aconnector: %p [id: %d]\n",
					 aconnector,
					 aconnector->base.base.id);

			ret = drm_dp_mst_topology_mgr_set_mst(&aconnector->mst_mgr, true);
			if (ret < 0) {
				DRM_ERROR("DM_MST: Failed to start MST\n");
				aconnector->dc_link->type =
					dc_connection_single;
				break;
			}
		}
	}
	drm_connector_list_iter_end(&iter);

	return ret;
}

static int dm_late_init(void *handle)
{
	struct amdgpu_device *adev = (struct amdgpu_device *)handle;

	struct dmcu_iram_parameters params;
	unsigned int linear_lut[16];
	int i;
	struct dmcu *dmcu = NULL;
	bool ret = true;

	dmcu = adev->dm.dc->res_pool->dmcu;

	for (i = 0; i < 16; i++)
		linear_lut[i] = 0xFFFF * i / 15;

	params.set = 0;
	params.backlight_ramping_start = 0xCCCC;
	params.backlight_ramping_reduction = 0xCCCCCCCC;
	params.backlight_lut_array_size = 16;
	params.backlight_lut_array = linear_lut;

	/* Min backlight level after ABM reduction,  Don't allow below 1%
	 * 0xFFFF x 0.01 = 0x28F
	 */
	params.min_abm_backlight = 0x28F;

	/* In the case where abm is implemented on dmcub,
	 * dmcu object will be null.
	 * ABM 2.4 and up are implemented on dmcub.
	 */
	if (dmcu)
		ret = dmcu_load_iram(dmcu, params);
	else if (adev->dm.dc->ctx->dmub_srv)
		ret = dmub_init_abm_config(adev->dm.dc->res_pool, params);

	if (!ret)
		return -EINVAL;

	return detect_mst_link_for_all_connectors(adev_to_drm(adev));
}

static void s3_handle_mst(struct drm_device *dev, bool suspend)
{
	struct amdgpu_dm_connector *aconnector;
	struct drm_connector *connector;
	struct drm_connector_list_iter iter;
	struct drm_dp_mst_topology_mgr *mgr;
	int ret;
	bool need_hotplug = false;

	drm_connector_list_iter_begin(dev, &iter);
	drm_for_each_connector_iter(connector, &iter) {
		aconnector = to_amdgpu_dm_connector(connector);
		if (aconnector->dc_link->type != dc_connection_mst_branch ||
		    aconnector->mst_port)
			continue;

		mgr = &aconnector->mst_mgr;

		if (suspend) {
			drm_dp_mst_topology_mgr_suspend(mgr);
		} else {
			ret = drm_dp_mst_topology_mgr_resume(mgr, true);
			if (ret < 0) {
				drm_dp_mst_topology_mgr_set_mst(mgr, false);
				need_hotplug = true;
			}
		}
	}
	drm_connector_list_iter_end(&iter);

	if (need_hotplug)
		drm_kms_helper_hotplug_event(dev);
}

static int amdgpu_dm_smu_write_watermarks_table(struct amdgpu_device *adev)
{
	struct smu_context *smu = &adev->smu;
	int ret = 0;

	if (!is_support_sw_smu(adev))
		return 0;

	/* This interface is for dGPU Navi1x.Linux dc-pplib interface depends
	 * on window driver dc implementation.
	 * For Navi1x, clock settings of dcn watermarks are fixed. the settings
	 * should be passed to smu during boot up and resume from s3.
	 * boot up: dc calculate dcn watermark clock settings within dc_create,
	 * dcn20_resource_construct
	 * then call pplib functions below to pass the settings to smu:
	 * smu_set_watermarks_for_clock_ranges
	 * smu_set_watermarks_table
	 * navi10_set_watermarks_table
	 * smu_write_watermarks_table
	 *
	 * For Renoir, clock settings of dcn watermark are also fixed values.
	 * dc has implemented different flow for window driver:
	 * dc_hardware_init / dc_set_power_state
	 * dcn10_init_hw
	 * notify_wm_ranges
	 * set_wm_ranges
	 * -- Linux
	 * smu_set_watermarks_for_clock_ranges
	 * renoir_set_watermarks_table
	 * smu_write_watermarks_table
	 *
	 * For Linux,
	 * dc_hardware_init -> amdgpu_dm_init
	 * dc_set_power_state --> dm_resume
	 *
	 * therefore, this function apply to navi10/12/14 but not Renoir
	 * *
	 */
	switch(adev->asic_type) {
	case CHIP_NAVI10:
	case CHIP_NAVI14:
	case CHIP_NAVI12:
		break;
	default:
		return 0;
	}

	ret = smu_write_watermarks_table(smu);
	if (ret) {
		DRM_ERROR("Failed to update WMTABLE!\n");
		return ret;
	}

	return 0;
}

/**
 * dm_hw_init() - Initialize DC device
 * @handle: The base driver device containing the amdgpu_dm device.
 *
 * Initialize the &struct amdgpu_display_manager device. This involves calling
 * the initializers of each DM component, then populating the struct with them.
 *
 * Although the function implies hardware initialization, both hardware and
 * software are initialized here. Splitting them out to their relevant init
 * hooks is a future TODO item.
 *
 * Some notable things that are initialized here:
 *
 * - Display Core, both software and hardware
 * - DC modules that we need (freesync and color management)
 * - DRM software states
 * - Interrupt sources and handlers
 * - Vblank support
 * - Debug FS entries, if enabled
 */
static int dm_hw_init(void *handle)
{
	struct amdgpu_device *adev = (struct amdgpu_device *)handle;
	/* Create DAL display manager */
	amdgpu_dm_init(adev);
	amdgpu_dm_hpd_init(adev);

	return 0;
}

/**
 * dm_hw_fini() - Teardown DC device
 * @handle: The base driver device containing the amdgpu_dm device.
 *
 * Teardown components within &struct amdgpu_display_manager that require
 * cleanup. This involves cleaning up the DRM device, DC, and any modules that
 * were loaded. Also flush IRQ workqueues and disable them.
 */
static int dm_hw_fini(void *handle)
{
	struct amdgpu_device *adev = (struct amdgpu_device *)handle;

	amdgpu_dm_hpd_fini(adev);

	amdgpu_dm_irq_fini(adev);
	amdgpu_dm_fini(adev);
	return 0;
}


static int dm_enable_vblank(struct drm_crtc *crtc);
static void dm_disable_vblank(struct drm_crtc *crtc);

static void dm_gpureset_toggle_interrupts(struct amdgpu_device *adev,
				 struct dc_state *state, bool enable)
{
	enum dc_irq_source irq_source;
	struct amdgpu_crtc *acrtc;
	int rc = -EBUSY;
	int i = 0;

	for (i = 0; i < state->stream_count; i++) {
		acrtc = get_crtc_by_otg_inst(
				adev, state->stream_status[i].primary_otg_inst);

		if (acrtc && state->stream_status[i].plane_count != 0) {
			irq_source = IRQ_TYPE_PFLIP + acrtc->otg_inst;
			rc = dc_interrupt_set(adev->dm.dc, irq_source, enable) ? 0 : -EBUSY;
			DRM_DEBUG("crtc %d - vupdate irq %sabling: r=%d\n",
				  acrtc->crtc_id, enable ? "en" : "dis", rc);
			if (rc)
				DRM_WARN("Failed to %s pflip interrupts\n",
					 enable ? "enable" : "disable");

			if (enable) {
				rc = dm_enable_vblank(&acrtc->base);
				if (rc)
					DRM_WARN("Failed to enable vblank interrupts\n");
			} else {
				dm_disable_vblank(&acrtc->base);
			}

		}
	}

}

static enum dc_status amdgpu_dm_commit_zero_streams(struct dc *dc)
{
	struct dc_state *context = NULL;
	enum dc_status res = DC_ERROR_UNEXPECTED;
	int i;
	struct dc_stream_state *del_streams[MAX_PIPES];
	int del_streams_count = 0;

	memset(del_streams, 0, sizeof(del_streams));

	context = dc_create_state(dc);
	if (context == NULL)
		goto context_alloc_fail;

	dc_resource_state_copy_construct_current(dc, context);

	/* First remove from context all streams */
	for (i = 0; i < context->stream_count; i++) {
		struct dc_stream_state *stream = context->streams[i];

		del_streams[del_streams_count++] = stream;
	}

	/* Remove all planes for removed streams and then remove the streams */
	for (i = 0; i < del_streams_count; i++) {
		if (!dc_rem_all_planes_for_stream(dc, del_streams[i], context)) {
			res = DC_FAIL_DETACH_SURFACES;
			goto fail;
		}

		res = dc_remove_stream_from_ctx(dc, context, del_streams[i]);
		if (res != DC_OK)
			goto fail;
	}


	res = dc_validate_global_state(dc, context, false);

	if (res != DC_OK) {
		DRM_ERROR("%s:resource validation failed, dc_status:%d\n", __func__, res);
		goto fail;
	}

	res = dc_commit_state(dc, context);

fail:
	dc_release_state(context);

context_alloc_fail:
	return res;
}

static int dm_suspend(void *handle)
{
	struct amdgpu_device *adev = handle;
	struct amdgpu_display_manager *dm = &adev->dm;
	int ret = 0;

	if (amdgpu_in_reset(adev)) {
		mutex_lock(&dm->dc_lock);

#if defined(CONFIG_DRM_AMD_DC_DCN)
		dc_allow_idle_optimizations(adev->dm.dc, false);
#endif

		dm->cached_dc_state = dc_copy_state(dm->dc->current_state);

		dm_gpureset_toggle_interrupts(adev, dm->cached_dc_state, false);

		amdgpu_dm_commit_zero_streams(dm->dc);

		amdgpu_dm_irq_suspend(adev);

		return ret;
	}

	WARN_ON(adev->dm.cached_state);
	adev->dm.cached_state = drm_atomic_helper_suspend(adev_to_drm(adev));

	s3_handle_mst(adev_to_drm(adev), true);

	amdgpu_dm_irq_suspend(adev);


	dc_set_power_state(dm->dc, DC_ACPI_CM_POWER_STATE_D3);

	return 0;
}

static struct amdgpu_dm_connector *
amdgpu_dm_find_first_crtc_matching_connector(struct drm_atomic_state *state,
					     struct drm_crtc *crtc)
{
	uint32_t i;
	struct drm_connector_state *new_con_state;
	struct drm_connector *connector;
	struct drm_crtc *crtc_from_state;

	for_each_new_connector_in_state(state, connector, new_con_state, i) {
		crtc_from_state = new_con_state->crtc;

		if (crtc_from_state == crtc)
			return to_amdgpu_dm_connector(connector);
	}

	return NULL;
}

static void emulated_link_detect(struct dc_link *link)
{
	struct dc_sink_init_data sink_init_data = { 0 };
	struct display_sink_capability sink_caps = { 0 };
	enum dc_edid_status edid_status;
	struct dc_context *dc_ctx = link->ctx;
	struct dc_sink *sink = NULL;
	struct dc_sink *prev_sink = NULL;

	link->type = dc_connection_none;
	prev_sink = link->local_sink;

	if (prev_sink)
		dc_sink_release(prev_sink);

	switch (link->connector_signal) {
	case SIGNAL_TYPE_HDMI_TYPE_A: {
		sink_caps.transaction_type = DDC_TRANSACTION_TYPE_I2C;
		sink_caps.signal = SIGNAL_TYPE_HDMI_TYPE_A;
		break;
	}

	case SIGNAL_TYPE_DVI_SINGLE_LINK: {
		sink_caps.transaction_type = DDC_TRANSACTION_TYPE_I2C;
		sink_caps.signal = SIGNAL_TYPE_DVI_SINGLE_LINK;
		break;
	}

	case SIGNAL_TYPE_DVI_DUAL_LINK: {
		sink_caps.transaction_type = DDC_TRANSACTION_TYPE_I2C;
		sink_caps.signal = SIGNAL_TYPE_DVI_DUAL_LINK;
		break;
	}

	case SIGNAL_TYPE_LVDS: {
		sink_caps.transaction_type = DDC_TRANSACTION_TYPE_I2C;
		sink_caps.signal = SIGNAL_TYPE_LVDS;
		break;
	}

	case SIGNAL_TYPE_EDP: {
		sink_caps.transaction_type =
			DDC_TRANSACTION_TYPE_I2C_OVER_AUX;
		sink_caps.signal = SIGNAL_TYPE_EDP;
		break;
	}

	case SIGNAL_TYPE_DISPLAY_PORT: {
		sink_caps.transaction_type =
			DDC_TRANSACTION_TYPE_I2C_OVER_AUX;
		sink_caps.signal = SIGNAL_TYPE_VIRTUAL;
		break;
	}

	default:
		DC_ERROR("Invalid connector type! signal:%d\n",
			link->connector_signal);
		return;
	}

	sink_init_data.link = link;
	sink_init_data.sink_signal = sink_caps.signal;

	sink = dc_sink_create(&sink_init_data);
	if (!sink) {
		DC_ERROR("Failed to create sink!\n");
		return;
	}

	/* dc_sink_create returns a new reference */
	link->local_sink = sink;

	edid_status = dm_helpers_read_local_edid(
			link->ctx,
			link,
			sink);

	if (edid_status != EDID_OK)
		DC_ERROR("Failed to read EDID");

}

static void dm_gpureset_commit_state(struct dc_state *dc_state,
				     struct amdgpu_display_manager *dm)
{
	struct {
		struct dc_surface_update surface_updates[MAX_SURFACES];
		struct dc_plane_info plane_infos[MAX_SURFACES];
		struct dc_scaling_info scaling_infos[MAX_SURFACES];
		struct dc_flip_addrs flip_addrs[MAX_SURFACES];
		struct dc_stream_update stream_update;
	} * bundle;
	int k, m;

	bundle = kzalloc(sizeof(*bundle), GFP_KERNEL);

	if (!bundle) {
		dm_error("Failed to allocate update bundle\n");
		goto cleanup;
	}

	for (k = 0; k < dc_state->stream_count; k++) {
		bundle->stream_update.stream = dc_state->streams[k];

		for (m = 0; m < dc_state->stream_status->plane_count; m++) {
			bundle->surface_updates[m].surface =
				dc_state->stream_status->plane_states[m];
			bundle->surface_updates[m].surface->force_full_update =
				true;
		}
		dc_commit_updates_for_stream(
			dm->dc, bundle->surface_updates,
			dc_state->stream_status->plane_count,
			dc_state->streams[k], &bundle->stream_update, dc_state);
	}

cleanup:
	kfree(bundle);

	return;
}

static void dm_set_dpms_off(struct dc_link *link)
{
	struct dc_stream_state *stream_state;
	struct amdgpu_dm_connector *aconnector = link->priv;
	struct amdgpu_device *adev = drm_to_adev(aconnector->base.dev);
	struct dc_stream_update stream_update;
	bool dpms_off = true;

	memset(&stream_update, 0, sizeof(stream_update));
	stream_update.dpms_off = &dpms_off;

	mutex_lock(&adev->dm.dc_lock);
	stream_state = dc_stream_find_from_link(link);

	if (stream_state == NULL) {
		DRM_DEBUG_DRIVER("Error finding stream state associated with link!\n");
		mutex_unlock(&adev->dm.dc_lock);
		return;
	}

	stream_update.stream = stream_state;
	dc_commit_updates_for_stream(stream_state->ctx->dc, NULL, 0,
				     stream_state, &stream_update,
				     stream_state->ctx->dc->current_state);
	mutex_unlock(&adev->dm.dc_lock);
}

static int dm_resume(void *handle)
{
	struct amdgpu_device *adev = handle;
	struct drm_device *ddev = adev_to_drm(adev);
	struct amdgpu_display_manager *dm = &adev->dm;
	struct amdgpu_dm_connector *aconnector;
	struct drm_connector *connector;
	struct drm_connector_list_iter iter;
	struct drm_crtc *crtc;
	struct drm_crtc_state *new_crtc_state;
	struct dm_crtc_state *dm_new_crtc_state;
	struct drm_plane *plane;
	struct drm_plane_state *new_plane_state;
	struct dm_plane_state *dm_new_plane_state;
	struct dm_atomic_state *dm_state = to_dm_atomic_state(dm->atomic_obj.state);
	enum dc_connection_type new_connection_type = dc_connection_none;
	struct dc_state *dc_state;
	int i, r, j;

	if (amdgpu_in_reset(adev)) {
		dc_state = dm->cached_dc_state;

		r = dm_dmub_hw_init(adev);
		if (r)
			DRM_ERROR("DMUB interface failed to initialize: status=%d\n", r);

		dc_set_power_state(dm->dc, DC_ACPI_CM_POWER_STATE_D0);
		dc_resume(dm->dc);

		amdgpu_dm_irq_resume_early(adev);

		for (i = 0; i < dc_state->stream_count; i++) {
			dc_state->streams[i]->mode_changed = true;
			for (j = 0; j < dc_state->stream_status->plane_count; j++) {
				dc_state->stream_status->plane_states[j]->update_flags.raw
					= 0xffffffff;
			}
		}

		WARN_ON(!dc_commit_state(dm->dc, dc_state));

		dm_gpureset_commit_state(dm->cached_dc_state, dm);

		dm_gpureset_toggle_interrupts(adev, dm->cached_dc_state, true);

		dc_release_state(dm->cached_dc_state);
		dm->cached_dc_state = NULL;

		amdgpu_dm_irq_resume_late(adev);

		mutex_unlock(&dm->dc_lock);

		return 0;
	}
	/* Recreate dc_state - DC invalidates it when setting power state to S3. */
	dc_release_state(dm_state->context);
	dm_state->context = dc_create_state(dm->dc);
	/* TODO: Remove dc_state->dccg, use dc->dccg directly. */
	dc_resource_state_construct(dm->dc, dm_state->context);

	/* Before powering on DC we need to re-initialize DMUB. */
	r = dm_dmub_hw_init(adev);
	if (r)
		DRM_ERROR("DMUB interface failed to initialize: status=%d\n", r);

	/* power on hardware */
	dc_set_power_state(dm->dc, DC_ACPI_CM_POWER_STATE_D0);

	/* program HPD filter */
	dc_resume(dm->dc);

	/*
	 * early enable HPD Rx IRQ, should be done before set mode as short
	 * pulse interrupts are used for MST
	 */
	amdgpu_dm_irq_resume_early(adev);

	/* On resume we need to rewrite the MSTM control bits to enable MST*/
	s3_handle_mst(ddev, false);

	/* Do detection*/
	drm_connector_list_iter_begin(ddev, &iter);
	drm_for_each_connector_iter(connector, &iter) {
		aconnector = to_amdgpu_dm_connector(connector);

		/*
		 * this is the case when traversing through already created
		 * MST connectors, should be skipped
		 */
		if (aconnector->mst_port)
			continue;

		mutex_lock(&aconnector->hpd_lock);
		if (!dc_link_detect_sink(aconnector->dc_link, &new_connection_type))
			DRM_ERROR("KMS: Failed to detect connector\n");

		if (aconnector->base.force && new_connection_type == dc_connection_none)
			emulated_link_detect(aconnector->dc_link);
		else
			dc_link_detect(aconnector->dc_link, DETECT_REASON_HPD);

		if (aconnector->fake_enable && aconnector->dc_link->local_sink)
			aconnector->fake_enable = false;

		if (aconnector->dc_sink)
			dc_sink_release(aconnector->dc_sink);
		aconnector->dc_sink = NULL;
		amdgpu_dm_update_connector_after_detect(aconnector);
		mutex_unlock(&aconnector->hpd_lock);
	}
	drm_connector_list_iter_end(&iter);

	/* Force mode set in atomic commit */
	for_each_new_crtc_in_state(dm->cached_state, crtc, new_crtc_state, i)
		new_crtc_state->active_changed = true;

	/*
	 * atomic_check is expected to create the dc states. We need to release
	 * them here, since they were duplicated as part of the suspend
	 * procedure.
	 */
	for_each_new_crtc_in_state(dm->cached_state, crtc, new_crtc_state, i) {
		dm_new_crtc_state = to_dm_crtc_state(new_crtc_state);
		if (dm_new_crtc_state->stream) {
			WARN_ON(kref_read(&dm_new_crtc_state->stream->refcount) > 1);
			dc_stream_release(dm_new_crtc_state->stream);
			dm_new_crtc_state->stream = NULL;
		}
	}

	for_each_new_plane_in_state(dm->cached_state, plane, new_plane_state, i) {
		dm_new_plane_state = to_dm_plane_state(new_plane_state);
		if (dm_new_plane_state->dc_state) {
			WARN_ON(kref_read(&dm_new_plane_state->dc_state->refcount) > 1);
			dc_plane_state_release(dm_new_plane_state->dc_state);
			dm_new_plane_state->dc_state = NULL;
		}
	}

	drm_atomic_helper_resume(ddev, dm->cached_state);

	dm->cached_state = NULL;

	amdgpu_dm_irq_resume_late(adev);

	amdgpu_dm_smu_write_watermarks_table(adev);

	return 0;
}

/**
 * DOC: DM Lifecycle
 *
 * DM (and consequently DC) is registered in the amdgpu base driver as a IP
 * block. When CONFIG_DRM_AMD_DC is enabled, the DM device IP block is added to
 * the base driver's device list to be initialized and torn down accordingly.
 *
 * The functions to do so are provided as hooks in &struct amd_ip_funcs.
 */

static const struct amd_ip_funcs amdgpu_dm_funcs = {
	.name = "dm",
	.early_init = dm_early_init,
	.late_init = dm_late_init,
	.sw_init = dm_sw_init,
	.sw_fini = dm_sw_fini,
	.hw_init = dm_hw_init,
	.hw_fini = dm_hw_fini,
	.suspend = dm_suspend,
	.resume = dm_resume,
	.is_idle = dm_is_idle,
	.wait_for_idle = dm_wait_for_idle,
	.check_soft_reset = dm_check_soft_reset,
	.soft_reset = dm_soft_reset,
	.set_clockgating_state = dm_set_clockgating_state,
	.set_powergating_state = dm_set_powergating_state,
};

const struct amdgpu_ip_block_version dm_ip_block =
{
	.type = AMD_IP_BLOCK_TYPE_DCE,
	.major = 1,
	.minor = 0,
	.rev = 0,
	.funcs = &amdgpu_dm_funcs,
};


/**
 * DOC: atomic
 *
 * *WIP*
 */

static const struct drm_mode_config_funcs amdgpu_dm_mode_funcs = {
	.fb_create = amdgpu_display_user_framebuffer_create,
	.get_format_info = amd_get_format_info,
	.output_poll_changed = drm_fb_helper_output_poll_changed,
	.atomic_check = amdgpu_dm_atomic_check,
	.atomic_commit = drm_atomic_helper_commit,
};

static struct drm_mode_config_helper_funcs amdgpu_dm_mode_config_helperfuncs = {
	.atomic_commit_tail = amdgpu_dm_atomic_commit_tail
};

static void update_connector_ext_caps(struct amdgpu_dm_connector *aconnector)
{
	u32 max_cll, min_cll, max, min, q, r;
	struct amdgpu_dm_backlight_caps *caps;
	struct amdgpu_display_manager *dm;
	struct drm_connector *conn_base;
	struct amdgpu_device *adev;
	struct dc_link *link = NULL;
	static const u8 pre_computed_values[] = {
		50, 51, 52, 53, 55, 56, 57, 58, 59, 61, 62, 63, 65, 66, 68, 69,
		71, 72, 74, 75, 77, 79, 81, 82, 84, 86, 88, 90, 92, 94, 96, 98};

	if (!aconnector || !aconnector->dc_link)
		return;

	link = aconnector->dc_link;
	if (link->connector_signal != SIGNAL_TYPE_EDP)
		return;

	conn_base = &aconnector->base;
	adev = drm_to_adev(conn_base->dev);
	dm = &adev->dm;
	caps = &dm->backlight_caps;
	caps->ext_caps = &aconnector->dc_link->dpcd_sink_ext_caps;
	caps->aux_support = false;
	max_cll = conn_base->hdr_sink_metadata.hdmi_type1.max_cll;
	min_cll = conn_base->hdr_sink_metadata.hdmi_type1.min_cll;

	if (caps->ext_caps->bits.oled == 1 ||
	    caps->ext_caps->bits.sdr_aux_backlight_control == 1 ||
	    caps->ext_caps->bits.hdr_aux_backlight_control == 1)
		caps->aux_support = true;

	if (amdgpu_backlight == 0)
		caps->aux_support = false;
	else if (amdgpu_backlight == 1)
		caps->aux_support = true;

	/* From the specification (CTA-861-G), for calculating the maximum
	 * luminance we need to use:
	 *	Luminance = 50*2**(CV/32)
	 * Where CV is a one-byte value.
	 * For calculating this expression we may need float point precision;
	 * to avoid this complexity level, we take advantage that CV is divided
	 * by a constant. From the Euclids division algorithm, we know that CV
	 * can be written as: CV = 32*q + r. Next, we replace CV in the
	 * Luminance expression and get 50*(2**q)*(2**(r/32)), hence we just
	 * need to pre-compute the value of r/32. For pre-computing the values
	 * We just used the following Ruby line:
	 *	(0...32).each {|cv| puts (50*2**(cv/32.0)).round}
	 * The results of the above expressions can be verified at
	 * pre_computed_values.
	 */
	q = max_cll >> 5;
	r = max_cll % 32;
	max = (1 << q) * pre_computed_values[r];

	// min luminance: maxLum * (CV/255)^2 / 100
	q = DIV_ROUND_CLOSEST(min_cll, 255);
	min = max * DIV_ROUND_CLOSEST((q * q), 100);

	caps->aux_max_input_signal = max;
	caps->aux_min_input_signal = min;
}

void amdgpu_dm_update_connector_after_detect(
		struct amdgpu_dm_connector *aconnector)
{
	struct drm_connector *connector = &aconnector->base;
	struct drm_device *dev = connector->dev;
	struct dc_sink *sink;

	/* MST handled by drm_mst framework */
	if (aconnector->mst_mgr.mst_state == true)
		return;

	sink = aconnector->dc_link->local_sink;
	if (sink)
		dc_sink_retain(sink);

	/*
	 * Edid mgmt connector gets first update only in mode_valid hook and then
	 * the connector sink is set to either fake or physical sink depends on link status.
	 * Skip if already done during boot.
	 */
	if (aconnector->base.force != DRM_FORCE_UNSPECIFIED
			&& aconnector->dc_em_sink) {

		/*
		 * For S3 resume with headless use eml_sink to fake stream
		 * because on resume connector->sink is set to NULL
		 */
		mutex_lock(&dev->mode_config.mutex);

		if (sink) {
			if (aconnector->dc_sink) {
				amdgpu_dm_update_freesync_caps(connector, NULL);
				/*
				 * retain and release below are used to
				 * bump up refcount for sink because the link doesn't point
				 * to it anymore after disconnect, so on next crtc to connector
				 * reshuffle by UMD we will get into unwanted dc_sink release
				 */
				dc_sink_release(aconnector->dc_sink);
			}
			aconnector->dc_sink = sink;
			dc_sink_retain(aconnector->dc_sink);
			amdgpu_dm_update_freesync_caps(connector,
					aconnector->edid);
		} else {
			amdgpu_dm_update_freesync_caps(connector, NULL);
			if (!aconnector->dc_sink) {
				aconnector->dc_sink = aconnector->dc_em_sink;
				dc_sink_retain(aconnector->dc_sink);
			}
		}

		mutex_unlock(&dev->mode_config.mutex);

		if (sink)
			dc_sink_release(sink);
		return;
	}

	/*
	 * TODO: temporary guard to look for proper fix
	 * if this sink is MST sink, we should not do anything
	 */
	if (sink && sink->sink_signal == SIGNAL_TYPE_DISPLAY_PORT_MST) {
		dc_sink_release(sink);
		return;
	}

	if (aconnector->dc_sink == sink) {
		/*
		 * We got a DP short pulse (Link Loss, DP CTS, etc...).
		 * Do nothing!!
		 */
		DRM_DEBUG_DRIVER("DCHPD: connector_id=%d: dc_sink didn't change.\n",
				aconnector->connector_id);
		if (sink)
			dc_sink_release(sink);
		return;
	}

	DRM_DEBUG_DRIVER("DCHPD: connector_id=%d: Old sink=%p New sink=%p\n",
		aconnector->connector_id, aconnector->dc_sink, sink);

	mutex_lock(&dev->mode_config.mutex);

	/*
	 * 1. Update status of the drm connector
	 * 2. Send an event and let userspace tell us what to do
	 */
	if (sink) {
		/*
		 * TODO: check if we still need the S3 mode update workaround.
		 * If yes, put it here.
		 */
		if (aconnector->dc_sink) {
			amdgpu_dm_update_freesync_caps(connector, NULL);
			dc_sink_release(aconnector->dc_sink);
		}

		aconnector->dc_sink = sink;
		dc_sink_retain(aconnector->dc_sink);
		if (sink->dc_edid.length == 0) {
			aconnector->edid = NULL;
			if (aconnector->dc_link->aux_mode) {
				drm_dp_cec_unset_edid(
					&aconnector->dm_dp_aux.aux);
			}
		} else {
			aconnector->edid =
				(struct edid *)sink->dc_edid.raw_edid;

			drm_connector_update_edid_property(connector,
							   aconnector->edid);
			if (aconnector->dc_link->aux_mode)
				drm_dp_cec_set_edid(&aconnector->dm_dp_aux.aux,
						    aconnector->edid);
		}

		amdgpu_dm_update_freesync_caps(connector, aconnector->edid);
		update_connector_ext_caps(aconnector);
	} else {
		drm_dp_cec_unset_edid(&aconnector->dm_dp_aux.aux);
		amdgpu_dm_update_freesync_caps(connector, NULL);
		drm_connector_update_edid_property(connector, NULL);
		aconnector->num_modes = 0;
		dc_sink_release(aconnector->dc_sink);
		aconnector->dc_sink = NULL;
		aconnector->edid = NULL;
#ifdef CONFIG_DRM_AMD_DC_HDCP
		/* Set CP to DESIRED if it was ENABLED, so we can re-enable it again on hotplug */
		if (connector->state->content_protection == DRM_MODE_CONTENT_PROTECTION_ENABLED)
			connector->state->content_protection = DRM_MODE_CONTENT_PROTECTION_DESIRED;
#endif
	}

	mutex_unlock(&dev->mode_config.mutex);

	update_subconnector_property(aconnector);

	if (sink)
		dc_sink_release(sink);
}

static void handle_hpd_irq(void *param)
{
	struct amdgpu_dm_connector *aconnector = (struct amdgpu_dm_connector *)param;
	struct drm_connector *connector = &aconnector->base;
	struct drm_device *dev = connector->dev;
	enum dc_connection_type new_connection_type = dc_connection_none;
#ifdef CONFIG_DRM_AMD_DC_HDCP
	struct amdgpu_device *adev = drm_to_adev(dev);
	struct dm_connector_state *dm_con_state = to_dm_connector_state(connector->state);
#endif

	/*
	 * In case of failure or MST no need to update connector status or notify the OS
	 * since (for MST case) MST does this in its own context.
	 */
	mutex_lock(&aconnector->hpd_lock);

#ifdef CONFIG_DRM_AMD_DC_HDCP
	if (adev->dm.hdcp_workqueue) {
		hdcp_reset_display(adev->dm.hdcp_workqueue, aconnector->dc_link->link_index);
		dm_con_state->update_hdcp = true;
	}
#endif
	if (aconnector->fake_enable)
		aconnector->fake_enable = false;

	if (!dc_link_detect_sink(aconnector->dc_link, &new_connection_type))
		DRM_ERROR("KMS: Failed to detect connector\n");

	if (aconnector->base.force && new_connection_type == dc_connection_none) {
		emulated_link_detect(aconnector->dc_link);


		drm_modeset_lock_all(dev);
		dm_restore_drm_connector_state(dev, connector);
		drm_modeset_unlock_all(dev);

		if (aconnector->base.force == DRM_FORCE_UNSPECIFIED)
			drm_kms_helper_hotplug_event(dev);

	} else if (dc_link_detect(aconnector->dc_link, DETECT_REASON_HPD)) {
		if (new_connection_type == dc_connection_none &&
		    aconnector->dc_link->type == dc_connection_none)
			dm_set_dpms_off(aconnector->dc_link);

		amdgpu_dm_update_connector_after_detect(aconnector);

		drm_modeset_lock_all(dev);
		dm_restore_drm_connector_state(dev, connector);
		drm_modeset_unlock_all(dev);

		if (aconnector->base.force == DRM_FORCE_UNSPECIFIED)
			drm_kms_helper_hotplug_event(dev);
	}
	mutex_unlock(&aconnector->hpd_lock);

}

static void dm_handle_hpd_rx_irq(struct amdgpu_dm_connector *aconnector)
{
	uint8_t esi[DP_PSR_ERROR_STATUS - DP_SINK_COUNT_ESI] = { 0 };
	uint8_t dret;
	bool new_irq_handled = false;
	int dpcd_addr;
	int dpcd_bytes_to_read;

	const int max_process_count = 30;
	int process_count = 0;

	const struct dc_link_status *link_status = dc_link_get_status(aconnector->dc_link);

	if (link_status->dpcd_caps->dpcd_rev.raw < 0x12) {
		dpcd_bytes_to_read = DP_LANE0_1_STATUS - DP_SINK_COUNT;
		/* DPCD 0x200 - 0x201 for downstream IRQ */
		dpcd_addr = DP_SINK_COUNT;
	} else {
		dpcd_bytes_to_read = DP_PSR_ERROR_STATUS - DP_SINK_COUNT_ESI;
		/* DPCD 0x2002 - 0x2005 for downstream IRQ */
		dpcd_addr = DP_SINK_COUNT_ESI;
	}

	dret = drm_dp_dpcd_read(
		&aconnector->dm_dp_aux.aux,
		dpcd_addr,
		esi,
		dpcd_bytes_to_read);

	while (dret == dpcd_bytes_to_read &&
		process_count < max_process_count) {
		uint8_t retry;
		dret = 0;

		process_count++;

		DRM_DEBUG_DRIVER("ESI %02x %02x %02x\n", esi[0], esi[1], esi[2]);
		/* handle HPD short pulse irq */
		if (aconnector->mst_mgr.mst_state)
			drm_dp_mst_hpd_irq(
				&aconnector->mst_mgr,
				esi,
				&new_irq_handled);

		if (new_irq_handled) {
			/* ACK at DPCD to notify down stream */
			const int ack_dpcd_bytes_to_write =
				dpcd_bytes_to_read - 1;

			for (retry = 0; retry < 3; retry++) {
				uint8_t wret;

				wret = drm_dp_dpcd_write(
					&aconnector->dm_dp_aux.aux,
					dpcd_addr + 1,
					&esi[1],
					ack_dpcd_bytes_to_write);
				if (wret == ack_dpcd_bytes_to_write)
					break;
			}

			/* check if there is new irq to be handled */
			dret = drm_dp_dpcd_read(
				&aconnector->dm_dp_aux.aux,
				dpcd_addr,
				esi,
				dpcd_bytes_to_read);

			new_irq_handled = false;
		} else {
			break;
		}
	}

	if (process_count == max_process_count)
		DRM_DEBUG_DRIVER("Loop exceeded max iterations\n");
}

static void handle_hpd_rx_irq(void *param)
{
	struct amdgpu_dm_connector *aconnector = (struct amdgpu_dm_connector *)param;
	struct drm_connector *connector = &aconnector->base;
	struct drm_device *dev = connector->dev;
	struct dc_link *dc_link = aconnector->dc_link;
	bool is_mst_root_connector = aconnector->mst_mgr.mst_state;
	bool result = false;
	enum dc_connection_type new_connection_type = dc_connection_none;
	struct amdgpu_device *adev = drm_to_adev(dev);
	union hpd_irq_data hpd_irq_data;

	memset(&hpd_irq_data, 0, sizeof(hpd_irq_data));

	/*
	 * TODO:Temporary add mutex to protect hpd interrupt not have a gpio
	 * conflict, after implement i2c helper, this mutex should be
	 * retired.
	 */
	if (dc_link->type != dc_connection_mst_branch)
		mutex_lock(&aconnector->hpd_lock);

	read_hpd_rx_irq_data(dc_link, &hpd_irq_data);

	if ((dc_link->cur_link_settings.lane_count != LANE_COUNT_UNKNOWN) ||
		(dc_link->type == dc_connection_mst_branch)) {
		if (hpd_irq_data.bytes.device_service_irq.bits.UP_REQ_MSG_RDY) {
			result = true;
			dm_handle_hpd_rx_irq(aconnector);
			goto out;
		} else if (hpd_irq_data.bytes.device_service_irq.bits.DOWN_REP_MSG_RDY) {
			result = false;
			dm_handle_hpd_rx_irq(aconnector);
			goto out;
		}
	}

	mutex_lock(&adev->dm.dc_lock);
#ifdef CONFIG_DRM_AMD_DC_HDCP
	result = dc_link_handle_hpd_rx_irq(dc_link, &hpd_irq_data, NULL);
#else
	result = dc_link_handle_hpd_rx_irq(dc_link, NULL, NULL);
#endif
	mutex_unlock(&adev->dm.dc_lock);

out:
	if (result && !is_mst_root_connector) {
		/* Downstream Port status changed. */
		if (!dc_link_detect_sink(dc_link, &new_connection_type))
			DRM_ERROR("KMS: Failed to detect connector\n");

		if (aconnector->base.force && new_connection_type == dc_connection_none) {
			emulated_link_detect(dc_link);

			if (aconnector->fake_enable)
				aconnector->fake_enable = false;

			amdgpu_dm_update_connector_after_detect(aconnector);


			drm_modeset_lock_all(dev);
			dm_restore_drm_connector_state(dev, connector);
			drm_modeset_unlock_all(dev);

			drm_kms_helper_hotplug_event(dev);
		} else if (dc_link_detect(dc_link, DETECT_REASON_HPDRX)) {

			if (aconnector->fake_enable)
				aconnector->fake_enable = false;

			amdgpu_dm_update_connector_after_detect(aconnector);


			drm_modeset_lock_all(dev);
			dm_restore_drm_connector_state(dev, connector);
			drm_modeset_unlock_all(dev);

			drm_kms_helper_hotplug_event(dev);
		}
	}
#ifdef CONFIG_DRM_AMD_DC_HDCP
	if (hpd_irq_data.bytes.device_service_irq.bits.CP_IRQ) {
		if (adev->dm.hdcp_workqueue)
			hdcp_handle_cpirq(adev->dm.hdcp_workqueue,  aconnector->base.index);
	}
#endif

	if (dc_link->type != dc_connection_mst_branch) {
		drm_dp_cec_irq(&aconnector->dm_dp_aux.aux);
		mutex_unlock(&aconnector->hpd_lock);
	}
}

static void register_hpd_handlers(struct amdgpu_device *adev)
{
	struct drm_device *dev = adev_to_drm(adev);
	struct drm_connector *connector;
	struct amdgpu_dm_connector *aconnector;
	const struct dc_link *dc_link;
	struct dc_interrupt_params int_params = {0};

	int_params.requested_polarity = INTERRUPT_POLARITY_DEFAULT;
	int_params.current_polarity = INTERRUPT_POLARITY_DEFAULT;

	list_for_each_entry(connector,
			&dev->mode_config.connector_list, head)	{

		aconnector = to_amdgpu_dm_connector(connector);
		dc_link = aconnector->dc_link;

		if (DC_IRQ_SOURCE_INVALID != dc_link->irq_source_hpd) {
			int_params.int_context = INTERRUPT_LOW_IRQ_CONTEXT;
			int_params.irq_source = dc_link->irq_source_hpd;

			amdgpu_dm_irq_register_interrupt(adev, &int_params,
					handle_hpd_irq,
					(void *) aconnector);
		}

		if (DC_IRQ_SOURCE_INVALID != dc_link->irq_source_hpd_rx) {

			/* Also register for DP short pulse (hpd_rx). */
			int_params.int_context = INTERRUPT_LOW_IRQ_CONTEXT;
			int_params.irq_source =	dc_link->irq_source_hpd_rx;

			amdgpu_dm_irq_register_interrupt(adev, &int_params,
					handle_hpd_rx_irq,
					(void *) aconnector);
		}
	}
}

#if defined(CONFIG_DRM_AMD_DC_SI)
/* Register IRQ sources and initialize IRQ callbacks */
static int dce60_register_irq_handlers(struct amdgpu_device *adev)
{
	struct dc *dc = adev->dm.dc;
	struct common_irq_params *c_irq_params;
	struct dc_interrupt_params int_params = {0};
	int r;
	int i;
	unsigned client_id = AMDGPU_IRQ_CLIENTID_LEGACY;

	int_params.requested_polarity = INTERRUPT_POLARITY_DEFAULT;
	int_params.current_polarity = INTERRUPT_POLARITY_DEFAULT;

	/*
	 * Actions of amdgpu_irq_add_id():
	 * 1. Register a set() function with base driver.
	 *    Base driver will call set() function to enable/disable an
	 *    interrupt in DC hardware.
	 * 2. Register amdgpu_dm_irq_handler().
	 *    Base driver will call amdgpu_dm_irq_handler() for ALL interrupts
	 *    coming from DC hardware.
	 *    amdgpu_dm_irq_handler() will re-direct the interrupt to DC
	 *    for acknowledging and handling. */

	/* Use VBLANK interrupt */
	for (i = 0; i < adev->mode_info.num_crtc; i++) {
		r = amdgpu_irq_add_id(adev, client_id, i+1 , &adev->crtc_irq);
		if (r) {
			DRM_ERROR("Failed to add crtc irq id!\n");
			return r;
		}

		int_params.int_context = INTERRUPT_HIGH_IRQ_CONTEXT;
		int_params.irq_source =
			dc_interrupt_to_irq_source(dc, i+1 , 0);

		c_irq_params = &adev->dm.vblank_params[int_params.irq_source - DC_IRQ_SOURCE_VBLANK1];

		c_irq_params->adev = adev;
		c_irq_params->irq_src = int_params.irq_source;

		amdgpu_dm_irq_register_interrupt(adev, &int_params,
				dm_crtc_high_irq, c_irq_params);
	}

	/* Use GRPH_PFLIP interrupt */
	for (i = VISLANDS30_IV_SRCID_D1_GRPH_PFLIP;
			i <= VISLANDS30_IV_SRCID_D6_GRPH_PFLIP; i += 2) {
		r = amdgpu_irq_add_id(adev, client_id, i, &adev->pageflip_irq);
		if (r) {
			DRM_ERROR("Failed to add page flip irq id!\n");
			return r;
		}

		int_params.int_context = INTERRUPT_HIGH_IRQ_CONTEXT;
		int_params.irq_source =
			dc_interrupt_to_irq_source(dc, i, 0);

		c_irq_params = &adev->dm.pflip_params[int_params.irq_source - DC_IRQ_SOURCE_PFLIP_FIRST];

		c_irq_params->adev = adev;
		c_irq_params->irq_src = int_params.irq_source;

		amdgpu_dm_irq_register_interrupt(adev, &int_params,
				dm_pflip_high_irq, c_irq_params);

	}

	/* HPD */
	r = amdgpu_irq_add_id(adev, client_id,
			VISLANDS30_IV_SRCID_HOTPLUG_DETECT_A, &adev->hpd_irq);
	if (r) {
		DRM_ERROR("Failed to add hpd irq id!\n");
		return r;
	}

	register_hpd_handlers(adev);

	return 0;
}
#endif

/* Register IRQ sources and initialize IRQ callbacks */
static int dce110_register_irq_handlers(struct amdgpu_device *adev)
{
	struct dc *dc = adev->dm.dc;
	struct common_irq_params *c_irq_params;
	struct dc_interrupt_params int_params = {0};
	int r;
	int i;
	unsigned client_id = AMDGPU_IRQ_CLIENTID_LEGACY;

	if (adev->asic_type >= CHIP_VEGA10)
		client_id = SOC15_IH_CLIENTID_DCE;

	int_params.requested_polarity = INTERRUPT_POLARITY_DEFAULT;
	int_params.current_polarity = INTERRUPT_POLARITY_DEFAULT;

	/*
	 * Actions of amdgpu_irq_add_id():
	 * 1. Register a set() function with base driver.
	 *    Base driver will call set() function to enable/disable an
	 *    interrupt in DC hardware.
	 * 2. Register amdgpu_dm_irq_handler().
	 *    Base driver will call amdgpu_dm_irq_handler() for ALL interrupts
	 *    coming from DC hardware.
	 *    amdgpu_dm_irq_handler() will re-direct the interrupt to DC
	 *    for acknowledging and handling. */

	/* Use VBLANK interrupt */
	for (i = VISLANDS30_IV_SRCID_D1_VERTICAL_INTERRUPT0; i <= VISLANDS30_IV_SRCID_D6_VERTICAL_INTERRUPT0; i++) {
		r = amdgpu_irq_add_id(adev, client_id, i, &adev->crtc_irq);
		if (r) {
			DRM_ERROR("Failed to add crtc irq id!\n");
			return r;
		}

		int_params.int_context = INTERRUPT_HIGH_IRQ_CONTEXT;
		int_params.irq_source =
			dc_interrupt_to_irq_source(dc, i, 0);

		c_irq_params = &adev->dm.vblank_params[int_params.irq_source - DC_IRQ_SOURCE_VBLANK1];

		c_irq_params->adev = adev;
		c_irq_params->irq_src = int_params.irq_source;

		amdgpu_dm_irq_register_interrupt(adev, &int_params,
				dm_crtc_high_irq, c_irq_params);
	}

	/* Use VUPDATE interrupt */
	for (i = VISLANDS30_IV_SRCID_D1_V_UPDATE_INT; i <= VISLANDS30_IV_SRCID_D6_V_UPDATE_INT; i += 2) {
		r = amdgpu_irq_add_id(adev, client_id, i, &adev->vupdate_irq);
		if (r) {
			DRM_ERROR("Failed to add vupdate irq id!\n");
			return r;
		}

		int_params.int_context = INTERRUPT_HIGH_IRQ_CONTEXT;
		int_params.irq_source =
			dc_interrupt_to_irq_source(dc, i, 0);

		c_irq_params = &adev->dm.vupdate_params[int_params.irq_source - DC_IRQ_SOURCE_VUPDATE1];

		c_irq_params->adev = adev;
		c_irq_params->irq_src = int_params.irq_source;

		amdgpu_dm_irq_register_interrupt(adev, &int_params,
				dm_vupdate_high_irq, c_irq_params);
	}

	/* Use GRPH_PFLIP interrupt */
	for (i = VISLANDS30_IV_SRCID_D1_GRPH_PFLIP;
			i <= VISLANDS30_IV_SRCID_D6_GRPH_PFLIP; i += 2) {
		r = amdgpu_irq_add_id(adev, client_id, i, &adev->pageflip_irq);
		if (r) {
			DRM_ERROR("Failed to add page flip irq id!\n");
			return r;
		}

		int_params.int_context = INTERRUPT_HIGH_IRQ_CONTEXT;
		int_params.irq_source =
			dc_interrupt_to_irq_source(dc, i, 0);

		c_irq_params = &adev->dm.pflip_params[int_params.irq_source - DC_IRQ_SOURCE_PFLIP_FIRST];

		c_irq_params->adev = adev;
		c_irq_params->irq_src = int_params.irq_source;

		amdgpu_dm_irq_register_interrupt(adev, &int_params,
				dm_pflip_high_irq, c_irq_params);

	}

	/* HPD */
	r = amdgpu_irq_add_id(adev, client_id,
			VISLANDS30_IV_SRCID_HOTPLUG_DETECT_A, &adev->hpd_irq);
	if (r) {
		DRM_ERROR("Failed to add hpd irq id!\n");
		return r;
	}

	register_hpd_handlers(adev);

	return 0;
}

#if defined(CONFIG_DRM_AMD_DC_DCN)
/* Register IRQ sources and initialize IRQ callbacks */
static int dcn10_register_irq_handlers(struct amdgpu_device *adev)
{
	struct dc *dc = adev->dm.dc;
	struct common_irq_params *c_irq_params;
	struct dc_interrupt_params int_params = {0};
	int r;
	int i;

	int_params.requested_polarity = INTERRUPT_POLARITY_DEFAULT;
	int_params.current_polarity = INTERRUPT_POLARITY_DEFAULT;

	/*
	 * Actions of amdgpu_irq_add_id():
	 * 1. Register a set() function with base driver.
	 *    Base driver will call set() function to enable/disable an
	 *    interrupt in DC hardware.
	 * 2. Register amdgpu_dm_irq_handler().
	 *    Base driver will call amdgpu_dm_irq_handler() for ALL interrupts
	 *    coming from DC hardware.
	 *    amdgpu_dm_irq_handler() will re-direct the interrupt to DC
	 *    for acknowledging and handling.
	 */

	/* Use VSTARTUP interrupt */
	for (i = DCN_1_0__SRCID__DC_D1_OTG_VSTARTUP;
			i <= DCN_1_0__SRCID__DC_D1_OTG_VSTARTUP + adev->mode_info.num_crtc - 1;
			i++) {
		r = amdgpu_irq_add_id(adev, SOC15_IH_CLIENTID_DCE, i, &adev->crtc_irq);

		if (r) {
			DRM_ERROR("Failed to add crtc irq id!\n");
			return r;
		}

		int_params.int_context = INTERRUPT_HIGH_IRQ_CONTEXT;
		int_params.irq_source =
			dc_interrupt_to_irq_source(dc, i, 0);

		c_irq_params = &adev->dm.vblank_params[int_params.irq_source - DC_IRQ_SOURCE_VBLANK1];

		c_irq_params->adev = adev;
		c_irq_params->irq_src = int_params.irq_source;

		amdgpu_dm_irq_register_interrupt(
			adev, &int_params, dm_crtc_high_irq, c_irq_params);
	}

	/* Use VUPDATE_NO_LOCK interrupt on DCN, which seems to correspond to
	 * the regular VUPDATE interrupt on DCE. We want DC_IRQ_SOURCE_VUPDATEx
	 * to trigger at end of each vblank, regardless of state of the lock,
	 * matching DCE behaviour.
	 */
	for (i = DCN_1_0__SRCID__OTG0_IHC_V_UPDATE_NO_LOCK_INTERRUPT;
	     i <= DCN_1_0__SRCID__OTG0_IHC_V_UPDATE_NO_LOCK_INTERRUPT + adev->mode_info.num_crtc - 1;
	     i++) {
		r = amdgpu_irq_add_id(adev, SOC15_IH_CLIENTID_DCE, i, &adev->vupdate_irq);

		if (r) {
			DRM_ERROR("Failed to add vupdate irq id!\n");
			return r;
		}

		int_params.int_context = INTERRUPT_HIGH_IRQ_CONTEXT;
		int_params.irq_source =
			dc_interrupt_to_irq_source(dc, i, 0);

		c_irq_params = &adev->dm.vupdate_params[int_params.irq_source - DC_IRQ_SOURCE_VUPDATE1];

		c_irq_params->adev = adev;
		c_irq_params->irq_src = int_params.irq_source;

		amdgpu_dm_irq_register_interrupt(adev, &int_params,
				dm_vupdate_high_irq, c_irq_params);
	}

	/* Use GRPH_PFLIP interrupt */
	for (i = DCN_1_0__SRCID__HUBP0_FLIP_INTERRUPT;
			i <= DCN_1_0__SRCID__HUBP0_FLIP_INTERRUPT + adev->mode_info.num_crtc - 1;
			i++) {
		r = amdgpu_irq_add_id(adev, SOC15_IH_CLIENTID_DCE, i, &adev->pageflip_irq);
		if (r) {
			DRM_ERROR("Failed to add page flip irq id!\n");
			return r;
		}

		int_params.int_context = INTERRUPT_HIGH_IRQ_CONTEXT;
		int_params.irq_source =
			dc_interrupt_to_irq_source(dc, i, 0);

		c_irq_params = &adev->dm.pflip_params[int_params.irq_source - DC_IRQ_SOURCE_PFLIP_FIRST];

		c_irq_params->adev = adev;
		c_irq_params->irq_src = int_params.irq_source;

		amdgpu_dm_irq_register_interrupt(adev, &int_params,
				dm_pflip_high_irq, c_irq_params);

	}

	/* HPD */
	r = amdgpu_irq_add_id(adev, SOC15_IH_CLIENTID_DCE, DCN_1_0__SRCID__DC_HPD1_INT,
			&adev->hpd_irq);
	if (r) {
		DRM_ERROR("Failed to add hpd irq id!\n");
		return r;
	}

	register_hpd_handlers(adev);

	return 0;
}
#endif

/*
 * Acquires the lock for the atomic state object and returns
 * the new atomic state.
 *
 * This should only be called during atomic check.
 */
static int dm_atomic_get_state(struct drm_atomic_state *state,
			       struct dm_atomic_state **dm_state)
{
	struct drm_device *dev = state->dev;
	struct amdgpu_device *adev = drm_to_adev(dev);
	struct amdgpu_display_manager *dm = &adev->dm;
	struct drm_private_state *priv_state;

	if (*dm_state)
		return 0;

	priv_state = drm_atomic_get_private_obj_state(state, &dm->atomic_obj);
	if (IS_ERR(priv_state))
		return PTR_ERR(priv_state);

	*dm_state = to_dm_atomic_state(priv_state);

	return 0;
}

static struct dm_atomic_state *
dm_atomic_get_new_state(struct drm_atomic_state *state)
{
	struct drm_device *dev = state->dev;
	struct amdgpu_device *adev = drm_to_adev(dev);
	struct amdgpu_display_manager *dm = &adev->dm;
	struct drm_private_obj *obj;
	struct drm_private_state *new_obj_state;
	int i;

	for_each_new_private_obj_in_state(state, obj, new_obj_state, i) {
		if (obj->funcs == dm->atomic_obj.funcs)
			return to_dm_atomic_state(new_obj_state);
	}

	return NULL;
}

static struct drm_private_state *
dm_atomic_duplicate_state(struct drm_private_obj *obj)
{
	struct dm_atomic_state *old_state, *new_state;

	new_state = kzalloc(sizeof(*new_state), GFP_KERNEL);
	if (!new_state)
		return NULL;

	__drm_atomic_helper_private_obj_duplicate_state(obj, &new_state->base);

	old_state = to_dm_atomic_state(obj->state);

	if (old_state && old_state->context)
		new_state->context = dc_copy_state(old_state->context);

	if (!new_state->context) {
		kfree(new_state);
		return NULL;
	}

	return &new_state->base;
}

static void dm_atomic_destroy_state(struct drm_private_obj *obj,
				    struct drm_private_state *state)
{
	struct dm_atomic_state *dm_state = to_dm_atomic_state(state);

	if (dm_state && dm_state->context)
		dc_release_state(dm_state->context);

	kfree(dm_state);
}

static struct drm_private_state_funcs dm_atomic_state_funcs = {
	.atomic_duplicate_state = dm_atomic_duplicate_state,
	.atomic_destroy_state = dm_atomic_destroy_state,
};

static int amdgpu_dm_mode_config_init(struct amdgpu_device *adev)
{
	struct dm_atomic_state *state;
	int r;

	adev->mode_info.mode_config_initialized = true;

	adev_to_drm(adev)->mode_config.funcs = (void *)&amdgpu_dm_mode_funcs;
	adev_to_drm(adev)->mode_config.helper_private = &amdgpu_dm_mode_config_helperfuncs;

	adev_to_drm(adev)->mode_config.max_width = 16384;
	adev_to_drm(adev)->mode_config.max_height = 16384;

	adev_to_drm(adev)->mode_config.preferred_depth = 24;
	adev_to_drm(adev)->mode_config.prefer_shadow = 1;
	/* indicates support for immediate flip */
	adev_to_drm(adev)->mode_config.async_page_flip = true;

	adev_to_drm(adev)->mode_config.fb_base = adev->gmc.aper_base;

	state = kzalloc(sizeof(*state), GFP_KERNEL);
	if (!state)
		return -ENOMEM;

	state->context = dc_create_state(adev->dm.dc);
	if (!state->context) {
		kfree(state);
		return -ENOMEM;
	}

	dc_resource_state_copy_construct_current(adev->dm.dc, state->context);

	drm_atomic_private_obj_init(adev_to_drm(adev),
				    &adev->dm.atomic_obj,
				    &state->base,
				    &dm_atomic_state_funcs);

	r = amdgpu_display_modeset_create_props(adev);
	if (r) {
		dc_release_state(state->context);
		kfree(state);
		return r;
	}

	r = amdgpu_dm_audio_init(adev);
	if (r) {
		dc_release_state(state->context);
		kfree(state);
		return r;
	}

	return 0;
}

#define AMDGPU_DM_DEFAULT_MIN_BACKLIGHT 12
#define AMDGPU_DM_DEFAULT_MAX_BACKLIGHT 255
#define AUX_BL_DEFAULT_TRANSITION_TIME_MS 50

#if defined(CONFIG_BACKLIGHT_CLASS_DEVICE) ||\
	defined(CONFIG_BACKLIGHT_CLASS_DEVICE_MODULE)

static void amdgpu_dm_update_backlight_caps(struct amdgpu_display_manager *dm)
{
#if defined(CONFIG_ACPI)
	struct amdgpu_dm_backlight_caps caps;

	memset(&caps, 0, sizeof(caps));

	if (dm->backlight_caps.caps_valid)
		return;

	amdgpu_acpi_get_backlight_caps(dm->adev, &caps);
	if (caps.caps_valid) {
		dm->backlight_caps.caps_valid = true;
		if (caps.aux_support)
			return;
		dm->backlight_caps.min_input_signal = caps.min_input_signal;
		dm->backlight_caps.max_input_signal = caps.max_input_signal;
	} else {
		dm->backlight_caps.min_input_signal =
				AMDGPU_DM_DEFAULT_MIN_BACKLIGHT;
		dm->backlight_caps.max_input_signal =
				AMDGPU_DM_DEFAULT_MAX_BACKLIGHT;
	}
#else
	if (dm->backlight_caps.aux_support)
		return;

	dm->backlight_caps.min_input_signal = AMDGPU_DM_DEFAULT_MIN_BACKLIGHT;
	dm->backlight_caps.max_input_signal = AMDGPU_DM_DEFAULT_MAX_BACKLIGHT;
#endif
}

static int get_brightness_range(const struct amdgpu_dm_backlight_caps *caps,
				unsigned *min, unsigned *max)
{
	if (!caps)
		return 0;

	if (caps->aux_support) {
		// Firmware limits are in nits, DC API wants millinits.
		*max = 1000 * caps->aux_max_input_signal;
		*min = 1000 * caps->aux_min_input_signal;
	} else {
		// Firmware limits are 8-bit, PWM control is 16-bit.
		*max = 0x101 * caps->max_input_signal;
		*min = 0x101 * caps->min_input_signal;
	}
	return 1;
}

static u32 convert_brightness_from_user(const struct amdgpu_dm_backlight_caps *caps,
					uint32_t brightness)
{
	unsigned min, max;

	if (!get_brightness_range(caps, &min, &max))
		return brightness;

	// Rescale 0..255 to min..max
	return min + DIV_ROUND_CLOSEST((max - min) * brightness,
				       AMDGPU_MAX_BL_LEVEL);
}

static u32 convert_brightness_to_user(const struct amdgpu_dm_backlight_caps *caps,
				      uint32_t brightness)
{
	unsigned min, max;

	if (!get_brightness_range(caps, &min, &max))
		return brightness;

	if (brightness < min)
		return 0;
	// Rescale min..max to 0..255
	return DIV_ROUND_CLOSEST(AMDGPU_MAX_BL_LEVEL * (brightness - min),
				 max - min);
}

static int amdgpu_dm_backlight_update_status(struct backlight_device *bd)
{
	struct amdgpu_display_manager *dm = bl_get_data(bd);
	struct amdgpu_dm_backlight_caps caps;
	struct dc_link *link = NULL;
	u32 brightness;
	bool rc;

	amdgpu_dm_update_backlight_caps(dm);
	caps = dm->backlight_caps;

	link = (struct dc_link *)dm->backlight_link;

	brightness = convert_brightness_from_user(&caps, bd->props.brightness);
	// Change brightness based on AUX property
	if (caps.aux_support)
		rc = dc_link_set_backlight_level_nits(link, true, brightness,
						      AUX_BL_DEFAULT_TRANSITION_TIME_MS);
	else
		rc = dc_link_set_backlight_level(dm->backlight_link, brightness, 0);

	return rc ? 0 : 1;
}

static int amdgpu_dm_backlight_get_brightness(struct backlight_device *bd)
{
	struct amdgpu_display_manager *dm = bl_get_data(bd);
	struct amdgpu_dm_backlight_caps caps;

	amdgpu_dm_update_backlight_caps(dm);
	caps = dm->backlight_caps;
<<<<<<< HEAD

	if (caps.aux_support) {
		struct dc_link *link = (struct dc_link *)dm->backlight_link;
		u32 avg, peak;
		bool rc;

		rc = dc_link_get_backlight_level_nits(link, &avg, &peak);
		if (!rc)
			return bd->props.brightness;
		return convert_brightness_to_user(&caps, avg);
	} else {
		int ret = dc_link_get_backlight_level(dm->backlight_link);

=======

	if (caps.aux_support) {
		struct dc_link *link = (struct dc_link *)dm->backlight_link;
		u32 avg, peak;
		bool rc;

		rc = dc_link_get_backlight_level_nits(link, &avg, &peak);
		if (!rc)
			return bd->props.brightness;
		return convert_brightness_to_user(&caps, avg);
	} else {
		int ret = dc_link_get_backlight_level(dm->backlight_link);

>>>>>>> 65820f91
		if (ret == DC_ERROR_UNEXPECTED)
			return bd->props.brightness;
		return convert_brightness_to_user(&caps, ret);
	}
}

static const struct backlight_ops amdgpu_dm_backlight_ops = {
	.options = BL_CORE_SUSPENDRESUME,
	.get_brightness = amdgpu_dm_backlight_get_brightness,
	.update_status	= amdgpu_dm_backlight_update_status,
};

static void
amdgpu_dm_register_backlight_device(struct amdgpu_display_manager *dm)
{
	char bl_name[16];
	struct backlight_properties props = { 0 };

	amdgpu_dm_update_backlight_caps(dm);

	props.max_brightness = AMDGPU_MAX_BL_LEVEL;
	props.brightness = AMDGPU_MAX_BL_LEVEL;
	props.type = BACKLIGHT_RAW;

	snprintf(bl_name, sizeof(bl_name), "amdgpu_bl%d",
		 adev_to_drm(dm->adev)->primary->index);

	dm->backlight_dev = backlight_device_register(bl_name,
						      adev_to_drm(dm->adev)->dev,
						      dm,
						      &amdgpu_dm_backlight_ops,
						      &props);

	if (IS_ERR(dm->backlight_dev))
		DRM_ERROR("DM: Backlight registration failed!\n");
	else
		DRM_DEBUG_DRIVER("DM: Registered Backlight device: %s\n", bl_name);
}

#endif

static int initialize_plane(struct amdgpu_display_manager *dm,
			    struct amdgpu_mode_info *mode_info, int plane_id,
			    enum drm_plane_type plane_type,
			    const struct dc_plane_cap *plane_cap)
{
	struct drm_plane *plane;
	unsigned long possible_crtcs;
	int ret = 0;

	plane = kzalloc(sizeof(struct drm_plane), GFP_KERNEL);
	if (!plane) {
		DRM_ERROR("KMS: Failed to allocate plane\n");
		return -ENOMEM;
	}
	plane->type = plane_type;

	/*
	 * HACK: IGT tests expect that the primary plane for a CRTC
	 * can only have one possible CRTC. Only expose support for
	 * any CRTC if they're not going to be used as a primary plane
	 * for a CRTC - like overlay or underlay planes.
	 */
	possible_crtcs = 1 << plane_id;
	if (plane_id >= dm->dc->caps.max_streams)
		possible_crtcs = 0xff;

	ret = amdgpu_dm_plane_init(dm, plane, possible_crtcs, plane_cap);

	if (ret) {
		DRM_ERROR("KMS: Failed to initialize plane\n");
		kfree(plane);
		return ret;
	}

	if (mode_info)
		mode_info->planes[plane_id] = plane;

	return ret;
}


static void register_backlight_device(struct amdgpu_display_manager *dm,
				      struct dc_link *link)
{
#if defined(CONFIG_BACKLIGHT_CLASS_DEVICE) ||\
	defined(CONFIG_BACKLIGHT_CLASS_DEVICE_MODULE)

	if ((link->connector_signal & (SIGNAL_TYPE_EDP | SIGNAL_TYPE_LVDS)) &&
	    link->type != dc_connection_none) {
		/*
		 * Event if registration failed, we should continue with
		 * DM initialization because not having a backlight control
		 * is better then a black screen.
		 */
		amdgpu_dm_register_backlight_device(dm);

		if (dm->backlight_dev)
			dm->backlight_link = link;
	}
#endif
}


/*
 * In this architecture, the association
 * connector -> encoder -> crtc
 * id not really requried. The crtc and connector will hold the
 * display_index as an abstraction to use with DAL component
 *
 * Returns 0 on success
 */
static int amdgpu_dm_initialize_drm_device(struct amdgpu_device *adev)
{
	struct amdgpu_display_manager *dm = &adev->dm;
	int32_t i;
	struct amdgpu_dm_connector *aconnector = NULL;
	struct amdgpu_encoder *aencoder = NULL;
	struct amdgpu_mode_info *mode_info = &adev->mode_info;
	uint32_t link_cnt;
	int32_t primary_planes;
	enum dc_connection_type new_connection_type = dc_connection_none;
	const struct dc_plane_cap *plane;

	dm->display_indexes_num = dm->dc->caps.max_streams;
	/* Update the actual used number of crtc */
	adev->mode_info.num_crtc = adev->dm.display_indexes_num;

	link_cnt = dm->dc->caps.max_links;
	if (amdgpu_dm_mode_config_init(dm->adev)) {
		DRM_ERROR("DM: Failed to initialize mode config\n");
		return -EINVAL;
	}

	/* There is one primary plane per CRTC */
	primary_planes = dm->dc->caps.max_streams;
	ASSERT(primary_planes <= AMDGPU_MAX_PLANES);

	/*
	 * Initialize primary planes, implicit planes for legacy IOCTLS.
	 * Order is reversed to match iteration order in atomic check.
	 */
	for (i = (primary_planes - 1); i >= 0; i--) {
		plane = &dm->dc->caps.planes[i];

		if (initialize_plane(dm, mode_info, i,
				     DRM_PLANE_TYPE_PRIMARY, plane)) {
			DRM_ERROR("KMS: Failed to initialize primary plane\n");
			goto fail;
		}
	}

	/*
	 * Initialize overlay planes, index starting after primary planes.
	 * These planes have a higher DRM index than the primary planes since
	 * they should be considered as having a higher z-order.
	 * Order is reversed to match iteration order in atomic check.
	 *
	 * Only support DCN for now, and only expose one so we don't encourage
	 * userspace to use up all the pipes.
	 */
	for (i = 0; i < dm->dc->caps.max_planes; ++i) {
		struct dc_plane_cap *plane = &dm->dc->caps.planes[i];

		if (plane->type != DC_PLANE_TYPE_DCN_UNIVERSAL)
			continue;

		if (!plane->blends_with_above || !plane->blends_with_below)
			continue;

		if (!plane->pixel_format_support.argb8888)
			continue;

		if (initialize_plane(dm, NULL, primary_planes + i,
				     DRM_PLANE_TYPE_OVERLAY, plane)) {
			DRM_ERROR("KMS: Failed to initialize overlay plane\n");
			goto fail;
		}

		/* Only create one overlay plane. */
		break;
	}

	for (i = 0; i < dm->dc->caps.max_streams; i++)
		if (amdgpu_dm_crtc_init(dm, mode_info->planes[i], i)) {
			DRM_ERROR("KMS: Failed to initialize crtc\n");
			goto fail;
		}

	/* loops over all connectors on the board */
	for (i = 0; i < link_cnt; i++) {
		struct dc_link *link = NULL;

		if (i > AMDGPU_DM_MAX_DISPLAY_INDEX) {
			DRM_ERROR(
				"KMS: Cannot support more than %d display indexes\n",
					AMDGPU_DM_MAX_DISPLAY_INDEX);
			continue;
		}

		aconnector = kzalloc(sizeof(*aconnector), GFP_KERNEL);
		if (!aconnector)
			goto fail;

		aencoder = kzalloc(sizeof(*aencoder), GFP_KERNEL);
		if (!aencoder)
			goto fail;

		if (amdgpu_dm_encoder_init(dm->ddev, aencoder, i)) {
			DRM_ERROR("KMS: Failed to initialize encoder\n");
			goto fail;
		}

		if (amdgpu_dm_connector_init(dm, aconnector, i, aencoder)) {
			DRM_ERROR("KMS: Failed to initialize connector\n");
			goto fail;
		}

		link = dc_get_link_at_index(dm->dc, i);

		if (!dc_link_detect_sink(link, &new_connection_type))
			DRM_ERROR("KMS: Failed to detect connector\n");

		if (aconnector->base.force && new_connection_type == dc_connection_none) {
			emulated_link_detect(link);
			amdgpu_dm_update_connector_after_detect(aconnector);

		} else if (dc_link_detect(link, DETECT_REASON_BOOT)) {
			amdgpu_dm_update_connector_after_detect(aconnector);
			register_backlight_device(dm, link);
			if (amdgpu_dc_feature_mask & DC_PSR_MASK)
				amdgpu_dm_set_psr_caps(link);
		}


	}

	/* Software is initialized. Now we can register interrupt handlers. */
	switch (adev->asic_type) {
#if defined(CONFIG_DRM_AMD_DC_SI)
	case CHIP_TAHITI:
	case CHIP_PITCAIRN:
	case CHIP_VERDE:
	case CHIP_OLAND:
		if (dce60_register_irq_handlers(dm->adev)) {
			DRM_ERROR("DM: Failed to initialize IRQ\n");
			goto fail;
		}
		break;
#endif
	case CHIP_BONAIRE:
	case CHIP_HAWAII:
	case CHIP_KAVERI:
	case CHIP_KABINI:
	case CHIP_MULLINS:
	case CHIP_TONGA:
	case CHIP_FIJI:
	case CHIP_CARRIZO:
	case CHIP_STONEY:
	case CHIP_POLARIS11:
	case CHIP_POLARIS10:
	case CHIP_POLARIS12:
	case CHIP_VEGAM:
	case CHIP_VEGA10:
	case CHIP_VEGA12:
	case CHIP_VEGA20:
		if (dce110_register_irq_handlers(dm->adev)) {
			DRM_ERROR("DM: Failed to initialize IRQ\n");
			goto fail;
		}
		break;
#if defined(CONFIG_DRM_AMD_DC_DCN)
	case CHIP_RAVEN:
	case CHIP_NAVI12:
	case CHIP_NAVI10:
	case CHIP_NAVI14:
	case CHIP_RENOIR:
	case CHIP_SIENNA_CICHLID:
	case CHIP_NAVY_FLOUNDER:
	case CHIP_DIMGREY_CAVEFISH:
	case CHIP_VANGOGH:
		if (dcn10_register_irq_handlers(dm->adev)) {
			DRM_ERROR("DM: Failed to initialize IRQ\n");
			goto fail;
		}
		break;
#endif
	default:
		DRM_ERROR("Unsupported ASIC type: 0x%X\n", adev->asic_type);
		goto fail;
	}

	return 0;
fail:
	kfree(aencoder);
	kfree(aconnector);

	return -EINVAL;
}

static void amdgpu_dm_destroy_drm_device(struct amdgpu_display_manager *dm)
{
	drm_mode_config_cleanup(dm->ddev);
	drm_atomic_private_obj_fini(&dm->atomic_obj);
	return;
}

/******************************************************************************
 * amdgpu_display_funcs functions
 *****************************************************************************/

/*
 * dm_bandwidth_update - program display watermarks
 *
 * @adev: amdgpu_device pointer
 *
 * Calculate and program the display watermarks and line buffer allocation.
 */
static void dm_bandwidth_update(struct amdgpu_device *adev)
{
	/* TODO: implement later */
}

static const struct amdgpu_display_funcs dm_display_funcs = {
	.bandwidth_update = dm_bandwidth_update, /* called unconditionally */
	.vblank_get_counter = dm_vblank_get_counter,/* called unconditionally */
	.backlight_set_level = NULL, /* never called for DC */
	.backlight_get_level = NULL, /* never called for DC */
	.hpd_sense = NULL,/* called unconditionally */
	.hpd_set_polarity = NULL, /* called unconditionally */
	.hpd_get_gpio_reg = NULL, /* VBIOS parsing. DAL does it. */
	.page_flip_get_scanoutpos =
		dm_crtc_get_scanoutpos,/* called unconditionally */
	.add_encoder = NULL, /* VBIOS parsing. DAL does it. */
	.add_connector = NULL, /* VBIOS parsing. DAL does it. */
};

#if defined(CONFIG_DEBUG_KERNEL_DC)

static ssize_t s3_debug_store(struct device *device,
			      struct device_attribute *attr,
			      const char *buf,
			      size_t count)
{
	int ret;
	int s3_state;
	struct drm_device *drm_dev = dev_get_drvdata(device);
	struct amdgpu_device *adev = drm_to_adev(drm_dev);

	ret = kstrtoint(buf, 0, &s3_state);

	if (ret == 0) {
		if (s3_state) {
			dm_resume(adev);
			drm_kms_helper_hotplug_event(adev_to_drm(adev));
		} else
			dm_suspend(adev);
	}

	return ret == 0 ? count : 0;
}

DEVICE_ATTR_WO(s3_debug);

#endif

static int dm_early_init(void *handle)
{
	struct amdgpu_device *adev = (struct amdgpu_device *)handle;

	switch (adev->asic_type) {
#if defined(CONFIG_DRM_AMD_DC_SI)
	case CHIP_TAHITI:
	case CHIP_PITCAIRN:
	case CHIP_VERDE:
		adev->mode_info.num_crtc = 6;
		adev->mode_info.num_hpd = 6;
		adev->mode_info.num_dig = 6;
		break;
	case CHIP_OLAND:
		adev->mode_info.num_crtc = 2;
		adev->mode_info.num_hpd = 2;
		adev->mode_info.num_dig = 2;
		break;
#endif
	case CHIP_BONAIRE:
	case CHIP_HAWAII:
		adev->mode_info.num_crtc = 6;
		adev->mode_info.num_hpd = 6;
		adev->mode_info.num_dig = 6;
		break;
	case CHIP_KAVERI:
		adev->mode_info.num_crtc = 4;
		adev->mode_info.num_hpd = 6;
		adev->mode_info.num_dig = 7;
		break;
	case CHIP_KABINI:
	case CHIP_MULLINS:
		adev->mode_info.num_crtc = 2;
		adev->mode_info.num_hpd = 6;
		adev->mode_info.num_dig = 6;
		break;
	case CHIP_FIJI:
	case CHIP_TONGA:
		adev->mode_info.num_crtc = 6;
		adev->mode_info.num_hpd = 6;
		adev->mode_info.num_dig = 7;
		break;
	case CHIP_CARRIZO:
		adev->mode_info.num_crtc = 3;
		adev->mode_info.num_hpd = 6;
		adev->mode_info.num_dig = 9;
		break;
	case CHIP_STONEY:
		adev->mode_info.num_crtc = 2;
		adev->mode_info.num_hpd = 6;
		adev->mode_info.num_dig = 9;
		break;
	case CHIP_POLARIS11:
	case CHIP_POLARIS12:
		adev->mode_info.num_crtc = 5;
		adev->mode_info.num_hpd = 5;
		adev->mode_info.num_dig = 5;
		break;
	case CHIP_POLARIS10:
	case CHIP_VEGAM:
		adev->mode_info.num_crtc = 6;
		adev->mode_info.num_hpd = 6;
		adev->mode_info.num_dig = 6;
		break;
	case CHIP_VEGA10:
	case CHIP_VEGA12:
	case CHIP_VEGA20:
		adev->mode_info.num_crtc = 6;
		adev->mode_info.num_hpd = 6;
		adev->mode_info.num_dig = 6;
		break;
#if defined(CONFIG_DRM_AMD_DC_DCN)
	case CHIP_RAVEN:
	case CHIP_RENOIR:
	case CHIP_VANGOGH:
		adev->mode_info.num_crtc = 4;
		adev->mode_info.num_hpd = 4;
		adev->mode_info.num_dig = 4;
		break;
	case CHIP_NAVI10:
	case CHIP_NAVI12:
	case CHIP_SIENNA_CICHLID:
	case CHIP_NAVY_FLOUNDER:
		adev->mode_info.num_crtc = 6;
		adev->mode_info.num_hpd = 6;
		adev->mode_info.num_dig = 6;
		break;
	case CHIP_NAVI14:
	case CHIP_DIMGREY_CAVEFISH:
		adev->mode_info.num_crtc = 5;
		adev->mode_info.num_hpd = 5;
		adev->mode_info.num_dig = 5;
		break;
#endif
	default:
		DRM_ERROR("Unsupported ASIC type: 0x%X\n", adev->asic_type);
		return -EINVAL;
	}

	amdgpu_dm_set_irq_funcs(adev);

	if (adev->mode_info.funcs == NULL)
		adev->mode_info.funcs = &dm_display_funcs;

	/*
	 * Note: Do NOT change adev->audio_endpt_rreg and
	 * adev->audio_endpt_wreg because they are initialised in
	 * amdgpu_device_init()
	 */
#if defined(CONFIG_DEBUG_KERNEL_DC)
	device_create_file(
		adev_to_drm(adev)->dev,
		&dev_attr_s3_debug);
#endif

	return 0;
}

static bool modeset_required(struct drm_crtc_state *crtc_state,
			     struct dc_stream_state *new_stream,
			     struct dc_stream_state *old_stream)
{
	return crtc_state->active && drm_atomic_crtc_needs_modeset(crtc_state);
}

static bool modereset_required(struct drm_crtc_state *crtc_state)
{
	return !crtc_state->active && drm_atomic_crtc_needs_modeset(crtc_state);
}

static void amdgpu_dm_encoder_destroy(struct drm_encoder *encoder)
{
	drm_encoder_cleanup(encoder);
	kfree(encoder);
}

static const struct drm_encoder_funcs amdgpu_dm_encoder_funcs = {
	.destroy = amdgpu_dm_encoder_destroy,
};


static void get_min_max_dc_plane_scaling(struct drm_device *dev,
					 struct drm_framebuffer *fb,
					 int *min_downscale, int *max_upscale)
{
	struct amdgpu_device *adev = drm_to_adev(dev);
	struct dc *dc = adev->dm.dc;
	/* Caps for all supported planes are the same on DCE and DCN 1 - 3 */
	struct dc_plane_cap *plane_cap = &dc->caps.planes[0];

	switch (fb->format->format) {
	case DRM_FORMAT_P010:
	case DRM_FORMAT_NV12:
	case DRM_FORMAT_NV21:
		*max_upscale = plane_cap->max_upscale_factor.nv12;
		*min_downscale = plane_cap->max_downscale_factor.nv12;
		break;

	case DRM_FORMAT_XRGB16161616F:
	case DRM_FORMAT_ARGB16161616F:
	case DRM_FORMAT_XBGR16161616F:
	case DRM_FORMAT_ABGR16161616F:
		*max_upscale = plane_cap->max_upscale_factor.fp16;
		*min_downscale = plane_cap->max_downscale_factor.fp16;
		break;

	default:
		*max_upscale = plane_cap->max_upscale_factor.argb8888;
		*min_downscale = plane_cap->max_downscale_factor.argb8888;
		break;
	}

	/*
	 * A factor of 1 in the plane_cap means to not allow scaling, ie. use a
	 * scaling factor of 1.0 == 1000 units.
	 */
	if (*max_upscale == 1)
		*max_upscale = 1000;

	if (*min_downscale == 1)
		*min_downscale = 1000;
}


static int fill_dc_scaling_info(const struct drm_plane_state *state,
				struct dc_scaling_info *scaling_info)
{
	int scale_w, scale_h, min_downscale, max_upscale;

	memset(scaling_info, 0, sizeof(*scaling_info));

	/* Source is fixed 16.16 but we ignore mantissa for now... */
	scaling_info->src_rect.x = state->src_x >> 16;
	scaling_info->src_rect.y = state->src_y >> 16;

	scaling_info->src_rect.width = state->src_w >> 16;
	if (scaling_info->src_rect.width == 0)
		return -EINVAL;

	scaling_info->src_rect.height = state->src_h >> 16;
	if (scaling_info->src_rect.height == 0)
		return -EINVAL;

	scaling_info->dst_rect.x = state->crtc_x;
	scaling_info->dst_rect.y = state->crtc_y;

	if (state->crtc_w == 0)
		return -EINVAL;

	scaling_info->dst_rect.width = state->crtc_w;

	if (state->crtc_h == 0)
		return -EINVAL;

	scaling_info->dst_rect.height = state->crtc_h;

	/* DRM doesn't specify clipping on destination output. */
	scaling_info->clip_rect = scaling_info->dst_rect;

	/* Validate scaling per-format with DC plane caps */
	if (state->plane && state->plane->dev && state->fb) {
		get_min_max_dc_plane_scaling(state->plane->dev, state->fb,
					     &min_downscale, &max_upscale);
	} else {
		min_downscale = 250;
		max_upscale = 16000;
	}

	scale_w = scaling_info->dst_rect.width * 1000 /
		  scaling_info->src_rect.width;

	if (scale_w < min_downscale || scale_w > max_upscale)
		return -EINVAL;

	scale_h = scaling_info->dst_rect.height * 1000 /
		  scaling_info->src_rect.height;

	if (scale_h < min_downscale || scale_h > max_upscale)
		return -EINVAL;

	/*
	 * The "scaling_quality" can be ignored for now, quality = 0 has DC
	 * assume reasonable defaults based on the format.
	 */

	return 0;
}

static void
fill_gfx8_tiling_info_from_flags(union dc_tiling_info *tiling_info,
				 uint64_t tiling_flags)
{
	/* Fill GFX8 params */
	if (AMDGPU_TILING_GET(tiling_flags, ARRAY_MODE) == DC_ARRAY_2D_TILED_THIN1) {
		unsigned int bankw, bankh, mtaspect, tile_split, num_banks;

		bankw = AMDGPU_TILING_GET(tiling_flags, BANK_WIDTH);
		bankh = AMDGPU_TILING_GET(tiling_flags, BANK_HEIGHT);
		mtaspect = AMDGPU_TILING_GET(tiling_flags, MACRO_TILE_ASPECT);
		tile_split = AMDGPU_TILING_GET(tiling_flags, TILE_SPLIT);
		num_banks = AMDGPU_TILING_GET(tiling_flags, NUM_BANKS);

		/* XXX fix me for VI */
		tiling_info->gfx8.num_banks = num_banks;
		tiling_info->gfx8.array_mode =
				DC_ARRAY_2D_TILED_THIN1;
		tiling_info->gfx8.tile_split = tile_split;
		tiling_info->gfx8.bank_width = bankw;
		tiling_info->gfx8.bank_height = bankh;
		tiling_info->gfx8.tile_aspect = mtaspect;
		tiling_info->gfx8.tile_mode =
				DC_ADDR_SURF_MICRO_TILING_DISPLAY;
	} else if (AMDGPU_TILING_GET(tiling_flags, ARRAY_MODE)
			== DC_ARRAY_1D_TILED_THIN1) {
		tiling_info->gfx8.array_mode = DC_ARRAY_1D_TILED_THIN1;
	}

	tiling_info->gfx8.pipe_config =
			AMDGPU_TILING_GET(tiling_flags, PIPE_CONFIG);
}

static void
fill_gfx9_tiling_info_from_device(const struct amdgpu_device *adev,
				  union dc_tiling_info *tiling_info)
{
	tiling_info->gfx9.num_pipes =
		adev->gfx.config.gb_addr_config_fields.num_pipes;
	tiling_info->gfx9.num_banks =
		adev->gfx.config.gb_addr_config_fields.num_banks;
	tiling_info->gfx9.pipe_interleave =
		adev->gfx.config.gb_addr_config_fields.pipe_interleave_size;
	tiling_info->gfx9.num_shader_engines =
		adev->gfx.config.gb_addr_config_fields.num_se;
	tiling_info->gfx9.max_compressed_frags =
		adev->gfx.config.gb_addr_config_fields.max_compress_frags;
	tiling_info->gfx9.num_rb_per_se =
		adev->gfx.config.gb_addr_config_fields.num_rb_per_se;
	tiling_info->gfx9.shaderEnable = 1;
	if (adev->asic_type == CHIP_SIENNA_CICHLID ||
	    adev->asic_type == CHIP_NAVY_FLOUNDER ||
	    adev->asic_type == CHIP_DIMGREY_CAVEFISH ||
	    adev->asic_type == CHIP_VANGOGH)
		tiling_info->gfx9.num_pkrs = adev->gfx.config.gb_addr_config_fields.num_pkrs;
}

static int
validate_dcc(struct amdgpu_device *adev,
	     const enum surface_pixel_format format,
	     const enum dc_rotation_angle rotation,
	     const union dc_tiling_info *tiling_info,
	     const struct dc_plane_dcc_param *dcc,
	     const struct dc_plane_address *address,
	     const struct plane_size *plane_size)
{
	struct dc *dc = adev->dm.dc;
	struct dc_dcc_surface_param input;
	struct dc_surface_dcc_cap output;

	memset(&input, 0, sizeof(input));
	memset(&output, 0, sizeof(output));

	if (!dcc->enable)
		return 0;

	if (format >= SURFACE_PIXEL_FORMAT_VIDEO_BEGIN ||
	    !dc->cap_funcs.get_dcc_compression_cap)
		return -EINVAL;

	input.format = format;
	input.surface_size.width = plane_size->surface_size.width;
	input.surface_size.height = plane_size->surface_size.height;
	input.swizzle_mode = tiling_info->gfx9.swizzle;

	if (rotation == ROTATION_ANGLE_0 || rotation == ROTATION_ANGLE_180)
		input.scan = SCAN_DIRECTION_HORIZONTAL;
	else if (rotation == ROTATION_ANGLE_90 || rotation == ROTATION_ANGLE_270)
		input.scan = SCAN_DIRECTION_VERTICAL;

	if (!dc->cap_funcs.get_dcc_compression_cap(dc, &input, &output))
		return -EINVAL;

	if (!output.capable)
		return -EINVAL;

	if (dcc->independent_64b_blks == 0 &&
	    output.grph.rgb.independent_64b_blks != 0)
		return -EINVAL;

	return 0;
}

static bool
modifier_has_dcc(uint64_t modifier)
{
	return IS_AMD_FMT_MOD(modifier) && AMD_FMT_MOD_GET(DCC, modifier);
}

static unsigned
modifier_gfx9_swizzle_mode(uint64_t modifier)
{
	if (modifier == DRM_FORMAT_MOD_LINEAR)
		return 0;

	return AMD_FMT_MOD_GET(TILE, modifier);
}

static const struct drm_format_info *
amd_get_format_info(const struct drm_mode_fb_cmd2 *cmd)
{
	return amdgpu_lookup_format_info(cmd->pixel_format, cmd->modifier[0]);
}

static void
fill_gfx9_tiling_info_from_modifier(const struct amdgpu_device *adev,
				    union dc_tiling_info *tiling_info,
				    uint64_t modifier)
{
	unsigned int mod_bank_xor_bits = AMD_FMT_MOD_GET(BANK_XOR_BITS, modifier);
	unsigned int mod_pipe_xor_bits = AMD_FMT_MOD_GET(PIPE_XOR_BITS, modifier);
	unsigned int pkrs_log2 = AMD_FMT_MOD_GET(PACKERS, modifier);
	unsigned int pipes_log2 = min(4u, mod_pipe_xor_bits);

	fill_gfx9_tiling_info_from_device(adev, tiling_info);

	if (!IS_AMD_FMT_MOD(modifier))
		return;

	tiling_info->gfx9.num_pipes = 1u << pipes_log2;
	tiling_info->gfx9.num_shader_engines = 1u << (mod_pipe_xor_bits - pipes_log2);

	if (adev->family >= AMDGPU_FAMILY_NV) {
		tiling_info->gfx9.num_pkrs = 1u << pkrs_log2;
	} else {
		tiling_info->gfx9.num_banks = 1u << mod_bank_xor_bits;

		/* for DCC we know it isn't rb aligned, so rb_per_se doesn't matter. */
	}
}

enum dm_micro_swizzle {
	MICRO_SWIZZLE_Z = 0,
	MICRO_SWIZZLE_S = 1,
	MICRO_SWIZZLE_D = 2,
	MICRO_SWIZZLE_R = 3
};

static bool dm_plane_format_mod_supported(struct drm_plane *plane,
					  uint32_t format,
					  uint64_t modifier)
{
	struct amdgpu_device *adev = drm_to_adev(plane->dev);
	const struct drm_format_info *info = drm_format_info(format);

	enum dm_micro_swizzle microtile = modifier_gfx9_swizzle_mode(modifier) & 3;

	if (!info)
		return false;

	/*
	 * We always have to allow this modifier, because core DRM still
	 * checks LINEAR support if userspace does not provide modifers.
	 */
	if (modifier == DRM_FORMAT_MOD_LINEAR)
		return true;

	/*
	 * For D swizzle the canonical modifier depends on the bpp, so check
	 * it here.
	 */
	if (AMD_FMT_MOD_GET(TILE_VERSION, modifier) == AMD_FMT_MOD_TILE_VER_GFX9 &&
	    adev->family >= AMDGPU_FAMILY_NV) {
		if (microtile == MICRO_SWIZZLE_D && info->cpp[0] == 4)
			return false;
	}

	if (adev->family >= AMDGPU_FAMILY_RV && microtile == MICRO_SWIZZLE_D &&
	    info->cpp[0] < 8)
		return false;

	if (modifier_has_dcc(modifier)) {
		/* Per radeonsi comments 16/64 bpp are more complicated. */
		if (info->cpp[0] != 4)
			return false;
		/* We support multi-planar formats, but not when combined with
		 * additional DCC metadata planes. */
		if (info->num_planes > 1)
			return false;
	}

	return true;
}

static void
add_modifier(uint64_t **mods, uint64_t *size, uint64_t *cap, uint64_t mod)
{
	if (!*mods)
		return;

	if (*cap - *size < 1) {
		uint64_t new_cap = *cap * 2;
		uint64_t *new_mods = kmalloc(new_cap * sizeof(uint64_t), GFP_KERNEL);

		if (!new_mods) {
			kfree(*mods);
			*mods = NULL;
			return;
		}

		memcpy(new_mods, *mods, sizeof(uint64_t) * *size);
		kfree(*mods);
		*mods = new_mods;
		*cap = new_cap;
	}

	(*mods)[*size] = mod;
	*size += 1;
}

static void
add_gfx9_modifiers(const struct amdgpu_device *adev,
		   uint64_t **mods, uint64_t *size, uint64_t *capacity)
{
	int pipes = ilog2(adev->gfx.config.gb_addr_config_fields.num_pipes);
	int pipe_xor_bits = min(8, pipes +
				ilog2(adev->gfx.config.gb_addr_config_fields.num_se));
	int bank_xor_bits = min(8 - pipe_xor_bits,
				ilog2(adev->gfx.config.gb_addr_config_fields.num_banks));
	int rb = ilog2(adev->gfx.config.gb_addr_config_fields.num_se) +
		 ilog2(adev->gfx.config.gb_addr_config_fields.num_rb_per_se);


	if (adev->family == AMDGPU_FAMILY_RV) {
		/* Raven2 and later */
		bool has_constant_encode = adev->asic_type > CHIP_RAVEN || adev->external_rev_id >= 0x81;

		/*
		 * No _D DCC swizzles yet because we only allow 32bpp, which
		 * doesn't support _D on DCN
		 */

		if (has_constant_encode) {
			add_modifier(mods, size, capacity, AMD_FMT_MOD |
				    AMD_FMT_MOD_SET(TILE, AMD_FMT_MOD_TILE_GFX9_64K_S_X) |
				    AMD_FMT_MOD_SET(TILE_VERSION, AMD_FMT_MOD_TILE_VER_GFX9) |
				    AMD_FMT_MOD_SET(PIPE_XOR_BITS, pipe_xor_bits) |
				    AMD_FMT_MOD_SET(BANK_XOR_BITS, bank_xor_bits) |
				    AMD_FMT_MOD_SET(DCC, 1) |
				    AMD_FMT_MOD_SET(DCC_INDEPENDENT_64B, 1) |
				    AMD_FMT_MOD_SET(DCC_MAX_COMPRESSED_BLOCK, AMD_FMT_MOD_DCC_BLOCK_64B) |
				    AMD_FMT_MOD_SET(DCC_CONSTANT_ENCODE, 1));
		}

		add_modifier(mods, size, capacity, AMD_FMT_MOD |
			    AMD_FMT_MOD_SET(TILE, AMD_FMT_MOD_TILE_GFX9_64K_S_X) |
			    AMD_FMT_MOD_SET(TILE_VERSION, AMD_FMT_MOD_TILE_VER_GFX9) |
			    AMD_FMT_MOD_SET(PIPE_XOR_BITS, pipe_xor_bits) |
			    AMD_FMT_MOD_SET(BANK_XOR_BITS, bank_xor_bits) |
			    AMD_FMT_MOD_SET(DCC, 1) |
			    AMD_FMT_MOD_SET(DCC_INDEPENDENT_64B, 1) |
			    AMD_FMT_MOD_SET(DCC_MAX_COMPRESSED_BLOCK, AMD_FMT_MOD_DCC_BLOCK_64B) |
			    AMD_FMT_MOD_SET(DCC_CONSTANT_ENCODE, 0));

		if (has_constant_encode) {
			add_modifier(mods, size, capacity, AMD_FMT_MOD |
				    AMD_FMT_MOD_SET(TILE, AMD_FMT_MOD_TILE_GFX9_64K_S_X) |
				    AMD_FMT_MOD_SET(TILE_VERSION, AMD_FMT_MOD_TILE_VER_GFX9) |
				    AMD_FMT_MOD_SET(PIPE_XOR_BITS, pipe_xor_bits) |
				    AMD_FMT_MOD_SET(BANK_XOR_BITS, bank_xor_bits) |
				    AMD_FMT_MOD_SET(DCC, 1) |
				    AMD_FMT_MOD_SET(DCC_RETILE, 1) |
				    AMD_FMT_MOD_SET(DCC_INDEPENDENT_64B, 1) |
				    AMD_FMT_MOD_SET(DCC_MAX_COMPRESSED_BLOCK, AMD_FMT_MOD_DCC_BLOCK_64B) |

				    AMD_FMT_MOD_SET(DCC_CONSTANT_ENCODE, 1) |
				    AMD_FMT_MOD_SET(RB, rb) |
				    AMD_FMT_MOD_SET(PIPE, pipes));
		}

		add_modifier(mods, size, capacity, AMD_FMT_MOD |
			    AMD_FMT_MOD_SET(TILE, AMD_FMT_MOD_TILE_GFX9_64K_S_X) |
			    AMD_FMT_MOD_SET(TILE_VERSION, AMD_FMT_MOD_TILE_VER_GFX9) |
			    AMD_FMT_MOD_SET(PIPE_XOR_BITS, pipe_xor_bits) |
			    AMD_FMT_MOD_SET(BANK_XOR_BITS, bank_xor_bits) |
			    AMD_FMT_MOD_SET(DCC, 1) |
			    AMD_FMT_MOD_SET(DCC_RETILE, 1) |
			    AMD_FMT_MOD_SET(DCC_INDEPENDENT_64B, 1) |
			    AMD_FMT_MOD_SET(DCC_MAX_COMPRESSED_BLOCK, AMD_FMT_MOD_DCC_BLOCK_64B) |
			    AMD_FMT_MOD_SET(DCC_CONSTANT_ENCODE, 0) |
			    AMD_FMT_MOD_SET(RB, rb) |
			    AMD_FMT_MOD_SET(PIPE, pipes));
	}

	/*
	 * Only supported for 64bpp on Raven, will be filtered on format in
	 * dm_plane_format_mod_supported.
	 */
	add_modifier(mods, size, capacity, AMD_FMT_MOD |
		    AMD_FMT_MOD_SET(TILE, AMD_FMT_MOD_TILE_GFX9_64K_D_X) |
		    AMD_FMT_MOD_SET(TILE_VERSION, AMD_FMT_MOD_TILE_VER_GFX9) |
		    AMD_FMT_MOD_SET(PIPE_XOR_BITS, pipe_xor_bits) |
		    AMD_FMT_MOD_SET(BANK_XOR_BITS, bank_xor_bits));

	if (adev->family == AMDGPU_FAMILY_RV) {
		add_modifier(mods, size, capacity, AMD_FMT_MOD |
			    AMD_FMT_MOD_SET(TILE, AMD_FMT_MOD_TILE_GFX9_64K_S_X) |
			    AMD_FMT_MOD_SET(TILE_VERSION, AMD_FMT_MOD_TILE_VER_GFX9) |
			    AMD_FMT_MOD_SET(PIPE_XOR_BITS, pipe_xor_bits) |
			    AMD_FMT_MOD_SET(BANK_XOR_BITS, bank_xor_bits));
	}

	/*
	 * Only supported for 64bpp on Raven, will be filtered on format in
	 * dm_plane_format_mod_supported.
	 */
	add_modifier(mods, size, capacity, AMD_FMT_MOD |
		    AMD_FMT_MOD_SET(TILE, AMD_FMT_MOD_TILE_GFX9_64K_D) |
		    AMD_FMT_MOD_SET(TILE_VERSION, AMD_FMT_MOD_TILE_VER_GFX9));

	if (adev->family == AMDGPU_FAMILY_RV) {
		add_modifier(mods, size, capacity, AMD_FMT_MOD |
			    AMD_FMT_MOD_SET(TILE, AMD_FMT_MOD_TILE_GFX9_64K_S) |
			    AMD_FMT_MOD_SET(TILE_VERSION, AMD_FMT_MOD_TILE_VER_GFX9));
	}
}

static void
add_gfx10_1_modifiers(const struct amdgpu_device *adev,
		      uint64_t **mods, uint64_t *size, uint64_t *capacity)
{
	int pipe_xor_bits = ilog2(adev->gfx.config.gb_addr_config_fields.num_pipes);

	add_modifier(mods, size, capacity, AMD_FMT_MOD |
		    AMD_FMT_MOD_SET(TILE, AMD_FMT_MOD_TILE_GFX9_64K_R_X) |
		    AMD_FMT_MOD_SET(TILE_VERSION, AMD_FMT_MOD_TILE_VER_GFX10) |
		    AMD_FMT_MOD_SET(PIPE_XOR_BITS, pipe_xor_bits) |
		    AMD_FMT_MOD_SET(DCC, 1) |
		    AMD_FMT_MOD_SET(DCC_CONSTANT_ENCODE, 1) |
		    AMD_FMT_MOD_SET(DCC_INDEPENDENT_64B, 1) |
		    AMD_FMT_MOD_SET(DCC_MAX_COMPRESSED_BLOCK, AMD_FMT_MOD_DCC_BLOCK_64B));

	add_modifier(mods, size, capacity, AMD_FMT_MOD |
		    AMD_FMT_MOD_SET(TILE, AMD_FMT_MOD_TILE_GFX9_64K_R_X) |
		    AMD_FMT_MOD_SET(TILE_VERSION, AMD_FMT_MOD_TILE_VER_GFX10) |
		    AMD_FMT_MOD_SET(PIPE_XOR_BITS, pipe_xor_bits) |
		    AMD_FMT_MOD_SET(DCC, 1) |
		    AMD_FMT_MOD_SET(DCC_RETILE, 1) |
		    AMD_FMT_MOD_SET(DCC_CONSTANT_ENCODE, 1) |
		    AMD_FMT_MOD_SET(DCC_INDEPENDENT_64B, 1) |
		    AMD_FMT_MOD_SET(DCC_MAX_COMPRESSED_BLOCK, AMD_FMT_MOD_DCC_BLOCK_64B));

	add_modifier(mods, size, capacity, AMD_FMT_MOD |
		    AMD_FMT_MOD_SET(TILE, AMD_FMT_MOD_TILE_GFX9_64K_R_X) |
		    AMD_FMT_MOD_SET(TILE_VERSION, AMD_FMT_MOD_TILE_VER_GFX10) |
		    AMD_FMT_MOD_SET(PIPE_XOR_BITS, pipe_xor_bits));

	add_modifier(mods, size, capacity, AMD_FMT_MOD |
		    AMD_FMT_MOD_SET(TILE, AMD_FMT_MOD_TILE_GFX9_64K_S_X) |
		    AMD_FMT_MOD_SET(TILE_VERSION, AMD_FMT_MOD_TILE_VER_GFX10) |
		    AMD_FMT_MOD_SET(PIPE_XOR_BITS, pipe_xor_bits));


	/* Only supported for 64bpp, will be filtered in dm_plane_format_mod_supported */
	add_modifier(mods, size, capacity, AMD_FMT_MOD |
		    AMD_FMT_MOD_SET(TILE, AMD_FMT_MOD_TILE_GFX9_64K_D) |
		    AMD_FMT_MOD_SET(TILE_VERSION, AMD_FMT_MOD_TILE_VER_GFX9));

	add_modifier(mods, size, capacity, AMD_FMT_MOD |
		    AMD_FMT_MOD_SET(TILE, AMD_FMT_MOD_TILE_GFX9_64K_S) |
		    AMD_FMT_MOD_SET(TILE_VERSION, AMD_FMT_MOD_TILE_VER_GFX9));
}

static void
add_gfx10_3_modifiers(const struct amdgpu_device *adev,
		      uint64_t **mods, uint64_t *size, uint64_t *capacity)
{
	int pipe_xor_bits = ilog2(adev->gfx.config.gb_addr_config_fields.num_pipes);
	int pkrs = ilog2(adev->gfx.config.gb_addr_config_fields.num_pkrs);

	add_modifier(mods, size, capacity, AMD_FMT_MOD |
		    AMD_FMT_MOD_SET(TILE, AMD_FMT_MOD_TILE_GFX9_64K_R_X) |
		    AMD_FMT_MOD_SET(TILE_VERSION, AMD_FMT_MOD_TILE_VER_GFX10_RBPLUS) |
		    AMD_FMT_MOD_SET(PIPE_XOR_BITS, pipe_xor_bits) |
		    AMD_FMT_MOD_SET(PACKERS, pkrs) |
		    AMD_FMT_MOD_SET(DCC, 1) |
		    AMD_FMT_MOD_SET(DCC_CONSTANT_ENCODE, 1) |
		    AMD_FMT_MOD_SET(DCC_INDEPENDENT_64B, 1) |
		    AMD_FMT_MOD_SET(DCC_INDEPENDENT_128B, 1) |
		    AMD_FMT_MOD_SET(DCC_MAX_COMPRESSED_BLOCK, AMD_FMT_MOD_DCC_BLOCK_64B));

	add_modifier(mods, size, capacity, AMD_FMT_MOD |
		    AMD_FMT_MOD_SET(TILE, AMD_FMT_MOD_TILE_GFX9_64K_R_X) |
		    AMD_FMT_MOD_SET(TILE_VERSION, AMD_FMT_MOD_TILE_VER_GFX10_RBPLUS) |
		    AMD_FMT_MOD_SET(PIPE_XOR_BITS, pipe_xor_bits) |
		    AMD_FMT_MOD_SET(PACKERS, pkrs) |
		    AMD_FMT_MOD_SET(DCC, 1) |
		    AMD_FMT_MOD_SET(DCC_RETILE, 1) |
		    AMD_FMT_MOD_SET(DCC_CONSTANT_ENCODE, 1) |
		    AMD_FMT_MOD_SET(DCC_INDEPENDENT_64B, 1) |
		    AMD_FMT_MOD_SET(DCC_INDEPENDENT_128B, 1) |
		    AMD_FMT_MOD_SET(DCC_MAX_COMPRESSED_BLOCK, AMD_FMT_MOD_DCC_BLOCK_64B));

	add_modifier(mods, size, capacity, AMD_FMT_MOD |
		    AMD_FMT_MOD_SET(TILE, AMD_FMT_MOD_TILE_GFX9_64K_R_X) |
		    AMD_FMT_MOD_SET(TILE_VERSION, AMD_FMT_MOD_TILE_VER_GFX10_RBPLUS) |
		    AMD_FMT_MOD_SET(PIPE_XOR_BITS, pipe_xor_bits) |
		    AMD_FMT_MOD_SET(PACKERS, pkrs));

	add_modifier(mods, size, capacity, AMD_FMT_MOD |
		    AMD_FMT_MOD_SET(TILE, AMD_FMT_MOD_TILE_GFX9_64K_S_X) |
		    AMD_FMT_MOD_SET(TILE_VERSION, AMD_FMT_MOD_TILE_VER_GFX10_RBPLUS) |
		    AMD_FMT_MOD_SET(PIPE_XOR_BITS, pipe_xor_bits) |
		    AMD_FMT_MOD_SET(PACKERS, pkrs));

	/* Only supported for 64bpp, will be filtered in dm_plane_format_mod_supported */
	add_modifier(mods, size, capacity, AMD_FMT_MOD |
		    AMD_FMT_MOD_SET(TILE, AMD_FMT_MOD_TILE_GFX9_64K_D) |
		    AMD_FMT_MOD_SET(TILE_VERSION, AMD_FMT_MOD_TILE_VER_GFX9));

	add_modifier(mods, size, capacity, AMD_FMT_MOD |
		    AMD_FMT_MOD_SET(TILE, AMD_FMT_MOD_TILE_GFX9_64K_S) |
		    AMD_FMT_MOD_SET(TILE_VERSION, AMD_FMT_MOD_TILE_VER_GFX9));
}

static int
get_plane_modifiers(const struct amdgpu_device *adev, unsigned int plane_type, uint64_t **mods)
{
	uint64_t size = 0, capacity = 128;
	*mods = NULL;

	/* We have not hooked up any pre-GFX9 modifiers. */
	if (adev->family < AMDGPU_FAMILY_AI)
		return 0;

	*mods = kmalloc(capacity * sizeof(uint64_t), GFP_KERNEL);

	if (plane_type == DRM_PLANE_TYPE_CURSOR) {
		add_modifier(mods, &size, &capacity, DRM_FORMAT_MOD_LINEAR);
		add_modifier(mods, &size, &capacity, DRM_FORMAT_MOD_INVALID);
		return *mods ? 0 : -ENOMEM;
	}

	switch (adev->family) {
	case AMDGPU_FAMILY_AI:
	case AMDGPU_FAMILY_RV:
		add_gfx9_modifiers(adev, mods, &size, &capacity);
		break;
	case AMDGPU_FAMILY_NV:
	case AMDGPU_FAMILY_VGH:
		if (adev->asic_type >= CHIP_SIENNA_CICHLID)
			add_gfx10_3_modifiers(adev, mods, &size, &capacity);
		else
			add_gfx10_1_modifiers(adev, mods, &size, &capacity);
		break;
	}

	add_modifier(mods, &size, &capacity, DRM_FORMAT_MOD_LINEAR);

	/* INVALID marks the end of the list. */
	add_modifier(mods, &size, &capacity, DRM_FORMAT_MOD_INVALID);

	if (!*mods)
		return -ENOMEM;

	return 0;
}

static int
fill_gfx9_plane_attributes_from_modifiers(struct amdgpu_device *adev,
					  const struct amdgpu_framebuffer *afb,
					  const enum surface_pixel_format format,
					  const enum dc_rotation_angle rotation,
					  const struct plane_size *plane_size,
					  union dc_tiling_info *tiling_info,
					  struct dc_plane_dcc_param *dcc,
					  struct dc_plane_address *address,
					  const bool force_disable_dcc)
{
	const uint64_t modifier = afb->base.modifier;
	int ret;

	fill_gfx9_tiling_info_from_modifier(adev, tiling_info, modifier);
	tiling_info->gfx9.swizzle = modifier_gfx9_swizzle_mode(modifier);

	if (modifier_has_dcc(modifier) && !force_disable_dcc) {
		uint64_t dcc_address = afb->address + afb->base.offsets[1];

		dcc->enable = 1;
		dcc->meta_pitch = afb->base.pitches[1];
		dcc->independent_64b_blks = AMD_FMT_MOD_GET(DCC_INDEPENDENT_64B, modifier);

		address->grph.meta_addr.low_part = lower_32_bits(dcc_address);
		address->grph.meta_addr.high_part = upper_32_bits(dcc_address);
	}

	ret = validate_dcc(adev, format, rotation, tiling_info, dcc, address, plane_size);
	if (ret)
		return ret;

	return 0;
}

static int
fill_plane_buffer_attributes(struct amdgpu_device *adev,
			     const struct amdgpu_framebuffer *afb,
			     const enum surface_pixel_format format,
			     const enum dc_rotation_angle rotation,
			     const uint64_t tiling_flags,
			     union dc_tiling_info *tiling_info,
			     struct plane_size *plane_size,
			     struct dc_plane_dcc_param *dcc,
			     struct dc_plane_address *address,
			     bool tmz_surface,
			     bool force_disable_dcc)
{
	const struct drm_framebuffer *fb = &afb->base;
	int ret;

	memset(tiling_info, 0, sizeof(*tiling_info));
	memset(plane_size, 0, sizeof(*plane_size));
	memset(dcc, 0, sizeof(*dcc));
	memset(address, 0, sizeof(*address));

	address->tmz_surface = tmz_surface;

	if (format < SURFACE_PIXEL_FORMAT_VIDEO_BEGIN) {
		uint64_t addr = afb->address + fb->offsets[0];

		plane_size->surface_size.x = 0;
		plane_size->surface_size.y = 0;
		plane_size->surface_size.width = fb->width;
		plane_size->surface_size.height = fb->height;
		plane_size->surface_pitch =
			fb->pitches[0] / fb->format->cpp[0];

		address->type = PLN_ADDR_TYPE_GRAPHICS;
		address->grph.addr.low_part = lower_32_bits(addr);
		address->grph.addr.high_part = upper_32_bits(addr);
	} else if (format < SURFACE_PIXEL_FORMAT_INVALID) {
		uint64_t luma_addr = afb->address + fb->offsets[0];
		uint64_t chroma_addr = afb->address + fb->offsets[1];

		plane_size->surface_size.x = 0;
		plane_size->surface_size.y = 0;
		plane_size->surface_size.width = fb->width;
		plane_size->surface_size.height = fb->height;
		plane_size->surface_pitch =
			fb->pitches[0] / fb->format->cpp[0];

		plane_size->chroma_size.x = 0;
		plane_size->chroma_size.y = 0;
		/* TODO: set these based on surface format */
		plane_size->chroma_size.width = fb->width / 2;
		plane_size->chroma_size.height = fb->height / 2;

		plane_size->chroma_pitch =
			fb->pitches[1] / fb->format->cpp[1];

		address->type = PLN_ADDR_TYPE_VIDEO_PROGRESSIVE;
		address->video_progressive.luma_addr.low_part =
			lower_32_bits(luma_addr);
		address->video_progressive.luma_addr.high_part =
			upper_32_bits(luma_addr);
		address->video_progressive.chroma_addr.low_part =
			lower_32_bits(chroma_addr);
		address->video_progressive.chroma_addr.high_part =
			upper_32_bits(chroma_addr);
	}

	if (adev->family >= AMDGPU_FAMILY_AI) {
		ret = fill_gfx9_plane_attributes_from_modifiers(adev, afb, format,
								rotation, plane_size,
								tiling_info, dcc,
								address,
								force_disable_dcc);
		if (ret)
			return ret;
	} else {
		fill_gfx8_tiling_info_from_flags(tiling_info, tiling_flags);
	}

	return 0;
}

static void
fill_blending_from_plane_state(const struct drm_plane_state *plane_state,
			       bool *per_pixel_alpha, bool *global_alpha,
			       int *global_alpha_value)
{
	*per_pixel_alpha = false;
	*global_alpha = false;
	*global_alpha_value = 0xff;

	if (plane_state->plane->type != DRM_PLANE_TYPE_OVERLAY)
		return;

	if (plane_state->pixel_blend_mode == DRM_MODE_BLEND_PREMULTI) {
		static const uint32_t alpha_formats[] = {
			DRM_FORMAT_ARGB8888,
			DRM_FORMAT_RGBA8888,
			DRM_FORMAT_ABGR8888,
		};
		uint32_t format = plane_state->fb->format->format;
		unsigned int i;

		for (i = 0; i < ARRAY_SIZE(alpha_formats); ++i) {
			if (format == alpha_formats[i]) {
				*per_pixel_alpha = true;
				break;
			}
		}
	}

	if (plane_state->alpha < 0xffff) {
		*global_alpha = true;
		*global_alpha_value = plane_state->alpha >> 8;
	}
}

static int
fill_plane_color_attributes(const struct drm_plane_state *plane_state,
			    const enum surface_pixel_format format,
			    enum dc_color_space *color_space)
{
	bool full_range;

	*color_space = COLOR_SPACE_SRGB;

	/* DRM color properties only affect non-RGB formats. */
	if (format < SURFACE_PIXEL_FORMAT_VIDEO_BEGIN)
		return 0;

	full_range = (plane_state->color_range == DRM_COLOR_YCBCR_FULL_RANGE);

	switch (plane_state->color_encoding) {
	case DRM_COLOR_YCBCR_BT601:
		if (full_range)
			*color_space = COLOR_SPACE_YCBCR601;
		else
			*color_space = COLOR_SPACE_YCBCR601_LIMITED;
		break;

	case DRM_COLOR_YCBCR_BT709:
		if (full_range)
			*color_space = COLOR_SPACE_YCBCR709;
		else
			*color_space = COLOR_SPACE_YCBCR709_LIMITED;
		break;

	case DRM_COLOR_YCBCR_BT2020:
		if (full_range)
			*color_space = COLOR_SPACE_2020_YCBCR;
		else
			return -EINVAL;
		break;

	default:
		return -EINVAL;
	}

	return 0;
}

static int
fill_dc_plane_info_and_addr(struct amdgpu_device *adev,
			    const struct drm_plane_state *plane_state,
			    const uint64_t tiling_flags,
			    struct dc_plane_info *plane_info,
			    struct dc_plane_address *address,
			    bool tmz_surface,
			    bool force_disable_dcc)
{
	const struct drm_framebuffer *fb = plane_state->fb;
	const struct amdgpu_framebuffer *afb =
		to_amdgpu_framebuffer(plane_state->fb);
	struct drm_format_name_buf format_name;
	int ret;

	memset(plane_info, 0, sizeof(*plane_info));

	switch (fb->format->format) {
	case DRM_FORMAT_C8:
		plane_info->format =
			SURFACE_PIXEL_FORMAT_GRPH_PALETA_256_COLORS;
		break;
	case DRM_FORMAT_RGB565:
		plane_info->format = SURFACE_PIXEL_FORMAT_GRPH_RGB565;
		break;
	case DRM_FORMAT_XRGB8888:
	case DRM_FORMAT_ARGB8888:
		plane_info->format = SURFACE_PIXEL_FORMAT_GRPH_ARGB8888;
		break;
	case DRM_FORMAT_XRGB2101010:
	case DRM_FORMAT_ARGB2101010:
		plane_info->format = SURFACE_PIXEL_FORMAT_GRPH_ARGB2101010;
		break;
	case DRM_FORMAT_XBGR2101010:
	case DRM_FORMAT_ABGR2101010:
		plane_info->format = SURFACE_PIXEL_FORMAT_GRPH_ABGR2101010;
		break;
	case DRM_FORMAT_XBGR8888:
	case DRM_FORMAT_ABGR8888:
		plane_info->format = SURFACE_PIXEL_FORMAT_GRPH_ABGR8888;
		break;
	case DRM_FORMAT_NV21:
		plane_info->format = SURFACE_PIXEL_FORMAT_VIDEO_420_YCbCr;
		break;
	case DRM_FORMAT_NV12:
		plane_info->format = SURFACE_PIXEL_FORMAT_VIDEO_420_YCrCb;
		break;
	case DRM_FORMAT_P010:
		plane_info->format = SURFACE_PIXEL_FORMAT_VIDEO_420_10bpc_YCrCb;
		break;
	case DRM_FORMAT_XRGB16161616F:
	case DRM_FORMAT_ARGB16161616F:
		plane_info->format = SURFACE_PIXEL_FORMAT_GRPH_ARGB16161616F;
		break;
	case DRM_FORMAT_XBGR16161616F:
	case DRM_FORMAT_ABGR16161616F:
		plane_info->format = SURFACE_PIXEL_FORMAT_GRPH_ABGR16161616F;
		break;
	default:
		DRM_ERROR(
			"Unsupported screen format %s\n",
			drm_get_format_name(fb->format->format, &format_name));
		return -EINVAL;
	}

	switch (plane_state->rotation & DRM_MODE_ROTATE_MASK) {
	case DRM_MODE_ROTATE_0:
		plane_info->rotation = ROTATION_ANGLE_0;
		break;
	case DRM_MODE_ROTATE_90:
		plane_info->rotation = ROTATION_ANGLE_90;
		break;
	case DRM_MODE_ROTATE_180:
		plane_info->rotation = ROTATION_ANGLE_180;
		break;
	case DRM_MODE_ROTATE_270:
		plane_info->rotation = ROTATION_ANGLE_270;
		break;
	default:
		plane_info->rotation = ROTATION_ANGLE_0;
		break;
	}

	plane_info->visible = true;
	plane_info->stereo_format = PLANE_STEREO_FORMAT_NONE;

	plane_info->layer_index = 0;

	ret = fill_plane_color_attributes(plane_state, plane_info->format,
					  &plane_info->color_space);
	if (ret)
		return ret;

	ret = fill_plane_buffer_attributes(adev, afb, plane_info->format,
					   plane_info->rotation, tiling_flags,
					   &plane_info->tiling_info,
					   &plane_info->plane_size,
					   &plane_info->dcc, address, tmz_surface,
					   force_disable_dcc);
	if (ret)
		return ret;

	fill_blending_from_plane_state(
		plane_state, &plane_info->per_pixel_alpha,
		&plane_info->global_alpha, &plane_info->global_alpha_value);

	return 0;
}

static int fill_dc_plane_attributes(struct amdgpu_device *adev,
				    struct dc_plane_state *dc_plane_state,
				    struct drm_plane_state *plane_state,
				    struct drm_crtc_state *crtc_state)
{
	struct dm_crtc_state *dm_crtc_state = to_dm_crtc_state(crtc_state);
	struct amdgpu_framebuffer *afb = (struct amdgpu_framebuffer *)plane_state->fb;
	struct dc_scaling_info scaling_info;
	struct dc_plane_info plane_info;
	int ret;
	bool force_disable_dcc = false;

	ret = fill_dc_scaling_info(plane_state, &scaling_info);
	if (ret)
		return ret;

	dc_plane_state->src_rect = scaling_info.src_rect;
	dc_plane_state->dst_rect = scaling_info.dst_rect;
	dc_plane_state->clip_rect = scaling_info.clip_rect;
	dc_plane_state->scaling_quality = scaling_info.scaling_quality;

	force_disable_dcc = adev->asic_type == CHIP_RAVEN && adev->in_suspend;
	ret = fill_dc_plane_info_and_addr(adev, plane_state,
					  afb->tiling_flags,
					  &plane_info,
					  &dc_plane_state->address,
					  afb->tmz_surface,
					  force_disable_dcc);
	if (ret)
		return ret;

	dc_plane_state->format = plane_info.format;
	dc_plane_state->color_space = plane_info.color_space;
	dc_plane_state->format = plane_info.format;
	dc_plane_state->plane_size = plane_info.plane_size;
	dc_plane_state->rotation = plane_info.rotation;
	dc_plane_state->horizontal_mirror = plane_info.horizontal_mirror;
	dc_plane_state->stereo_format = plane_info.stereo_format;
	dc_plane_state->tiling_info = plane_info.tiling_info;
	dc_plane_state->visible = plane_info.visible;
	dc_plane_state->per_pixel_alpha = plane_info.per_pixel_alpha;
	dc_plane_state->global_alpha = plane_info.global_alpha;
	dc_plane_state->global_alpha_value = plane_info.global_alpha_value;
	dc_plane_state->dcc = plane_info.dcc;
	dc_plane_state->layer_index = plane_info.layer_index; // Always returns 0
	dc_plane_state->flip_int_enabled = true;

	/*
	 * Always set input transfer function, since plane state is refreshed
	 * every time.
	 */
	ret = amdgpu_dm_update_plane_color_mgmt(dm_crtc_state, dc_plane_state);
	if (ret)
		return ret;

	return 0;
}

static void update_stream_scaling_settings(const struct drm_display_mode *mode,
					   const struct dm_connector_state *dm_state,
					   struct dc_stream_state *stream)
{
	enum amdgpu_rmx_type rmx_type;

	struct rect src = { 0 }; /* viewport in composition space*/
	struct rect dst = { 0 }; /* stream addressable area */

	/* no mode. nothing to be done */
	if (!mode)
		return;

	/* Full screen scaling by default */
	src.width = mode->hdisplay;
	src.height = mode->vdisplay;
	dst.width = stream->timing.h_addressable;
	dst.height = stream->timing.v_addressable;

	if (dm_state) {
		rmx_type = dm_state->scaling;
		if (rmx_type == RMX_ASPECT || rmx_type == RMX_OFF) {
			if (src.width * dst.height <
					src.height * dst.width) {
				/* height needs less upscaling/more downscaling */
				dst.width = src.width *
						dst.height / src.height;
			} else {
				/* width needs less upscaling/more downscaling */
				dst.height = src.height *
						dst.width / src.width;
			}
		} else if (rmx_type == RMX_CENTER) {
			dst = src;
		}

		dst.x = (stream->timing.h_addressable - dst.width) / 2;
		dst.y = (stream->timing.v_addressable - dst.height) / 2;

		if (dm_state->underscan_enable) {
			dst.x += dm_state->underscan_hborder / 2;
			dst.y += dm_state->underscan_vborder / 2;
			dst.width -= dm_state->underscan_hborder;
			dst.height -= dm_state->underscan_vborder;
		}
	}

	stream->src = src;
	stream->dst = dst;

	DRM_DEBUG_DRIVER("Destination Rectangle x:%d  y:%d  width:%d  height:%d\n",
			dst.x, dst.y, dst.width, dst.height);

}

static enum dc_color_depth
convert_color_depth_from_display_info(const struct drm_connector *connector,
				      bool is_y420, int requested_bpc)
{
	uint8_t bpc;

	if (is_y420) {
		bpc = 8;

		/* Cap display bpc based on HDMI 2.0 HF-VSDB */
		if (connector->display_info.hdmi.y420_dc_modes & DRM_EDID_YCBCR420_DC_48)
			bpc = 16;
		else if (connector->display_info.hdmi.y420_dc_modes & DRM_EDID_YCBCR420_DC_36)
			bpc = 12;
		else if (connector->display_info.hdmi.y420_dc_modes & DRM_EDID_YCBCR420_DC_30)
			bpc = 10;
	} else {
		bpc = (uint8_t)connector->display_info.bpc;
		/* Assume 8 bpc by default if no bpc is specified. */
		bpc = bpc ? bpc : 8;
	}

	if (requested_bpc > 0) {
		/*
		 * Cap display bpc based on the user requested value.
		 *
		 * The value for state->max_bpc may not correctly updated
		 * depending on when the connector gets added to the state
		 * or if this was called outside of atomic check, so it
		 * can't be used directly.
		 */
		bpc = min_t(u8, bpc, requested_bpc);

		/* Round down to the nearest even number. */
		bpc = bpc - (bpc & 1);
	}

	switch (bpc) {
	case 0:
		/*
		 * Temporary Work around, DRM doesn't parse color depth for
		 * EDID revision before 1.4
		 * TODO: Fix edid parsing
		 */
		return COLOR_DEPTH_888;
	case 6:
		return COLOR_DEPTH_666;
	case 8:
		return COLOR_DEPTH_888;
	case 10:
		return COLOR_DEPTH_101010;
	case 12:
		return COLOR_DEPTH_121212;
	case 14:
		return COLOR_DEPTH_141414;
	case 16:
		return COLOR_DEPTH_161616;
	default:
		return COLOR_DEPTH_UNDEFINED;
	}
}

static enum dc_aspect_ratio
get_aspect_ratio(const struct drm_display_mode *mode_in)
{
	/* 1-1 mapping, since both enums follow the HDMI spec. */
	return (enum dc_aspect_ratio) mode_in->picture_aspect_ratio;
}

static enum dc_color_space
get_output_color_space(const struct dc_crtc_timing *dc_crtc_timing)
{
	enum dc_color_space color_space = COLOR_SPACE_SRGB;

	switch (dc_crtc_timing->pixel_encoding)	{
	case PIXEL_ENCODING_YCBCR422:
	case PIXEL_ENCODING_YCBCR444:
	case PIXEL_ENCODING_YCBCR420:
	{
		/*
		 * 27030khz is the separation point between HDTV and SDTV
		 * according to HDMI spec, we use YCbCr709 and YCbCr601
		 * respectively
		 */
		if (dc_crtc_timing->pix_clk_100hz > 270300) {
			if (dc_crtc_timing->flags.Y_ONLY)
				color_space =
					COLOR_SPACE_YCBCR709_LIMITED;
			else
				color_space = COLOR_SPACE_YCBCR709;
		} else {
			if (dc_crtc_timing->flags.Y_ONLY)
				color_space =
					COLOR_SPACE_YCBCR601_LIMITED;
			else
				color_space = COLOR_SPACE_YCBCR601;
		}

	}
	break;
	case PIXEL_ENCODING_RGB:
		color_space = COLOR_SPACE_SRGB;
		break;

	default:
		WARN_ON(1);
		break;
	}

	return color_space;
}

static bool adjust_colour_depth_from_display_info(
	struct dc_crtc_timing *timing_out,
	const struct drm_display_info *info)
{
	enum dc_color_depth depth = timing_out->display_color_depth;
	int normalized_clk;
	do {
		normalized_clk = timing_out->pix_clk_100hz / 10;
		/* YCbCr 4:2:0 requires additional adjustment of 1/2 */
		if (timing_out->pixel_encoding == PIXEL_ENCODING_YCBCR420)
			normalized_clk /= 2;
		/* Adjusting pix clock following on HDMI spec based on colour depth */
		switch (depth) {
		case COLOR_DEPTH_888:
			break;
		case COLOR_DEPTH_101010:
			normalized_clk = (normalized_clk * 30) / 24;
			break;
		case COLOR_DEPTH_121212:
			normalized_clk = (normalized_clk * 36) / 24;
			break;
		case COLOR_DEPTH_161616:
			normalized_clk = (normalized_clk * 48) / 24;
			break;
		default:
			/* The above depths are the only ones valid for HDMI. */
			return false;
		}
		if (normalized_clk <= info->max_tmds_clock) {
			timing_out->display_color_depth = depth;
			return true;
		}
	} while (--depth > COLOR_DEPTH_666);
	return false;
}

static void fill_stream_properties_from_drm_display_mode(
	struct dc_stream_state *stream,
	const struct drm_display_mode *mode_in,
	const struct drm_connector *connector,
	const struct drm_connector_state *connector_state,
	const struct dc_stream_state *old_stream,
	int requested_bpc)
{
	struct dc_crtc_timing *timing_out = &stream->timing;
	const struct drm_display_info *info = &connector->display_info;
	struct amdgpu_dm_connector *aconnector = to_amdgpu_dm_connector(connector);
	struct hdmi_vendor_infoframe hv_frame;
	struct hdmi_avi_infoframe avi_frame;

	memset(&hv_frame, 0, sizeof(hv_frame));
	memset(&avi_frame, 0, sizeof(avi_frame));

	timing_out->h_border_left = 0;
	timing_out->h_border_right = 0;
	timing_out->v_border_top = 0;
	timing_out->v_border_bottom = 0;
	/* TODO: un-hardcode */
	if (drm_mode_is_420_only(info, mode_in)
			&& stream->signal == SIGNAL_TYPE_HDMI_TYPE_A)
		timing_out->pixel_encoding = PIXEL_ENCODING_YCBCR420;
	else if (drm_mode_is_420_also(info, mode_in)
			&& aconnector->force_yuv420_output)
		timing_out->pixel_encoding = PIXEL_ENCODING_YCBCR420;
	else if ((connector->display_info.color_formats & DRM_COLOR_FORMAT_YCRCB444)
			&& stream->signal == SIGNAL_TYPE_HDMI_TYPE_A)
		timing_out->pixel_encoding = PIXEL_ENCODING_YCBCR444;
	else
		timing_out->pixel_encoding = PIXEL_ENCODING_RGB;

	timing_out->timing_3d_format = TIMING_3D_FORMAT_NONE;
	timing_out->display_color_depth = convert_color_depth_from_display_info(
		connector,
		(timing_out->pixel_encoding == PIXEL_ENCODING_YCBCR420),
		requested_bpc);
	timing_out->scan_type = SCANNING_TYPE_NODATA;
	timing_out->hdmi_vic = 0;

	if(old_stream) {
		timing_out->vic = old_stream->timing.vic;
		timing_out->flags.HSYNC_POSITIVE_POLARITY = old_stream->timing.flags.HSYNC_POSITIVE_POLARITY;
		timing_out->flags.VSYNC_POSITIVE_POLARITY = old_stream->timing.flags.VSYNC_POSITIVE_POLARITY;
	} else {
		timing_out->vic = drm_match_cea_mode(mode_in);
		if (mode_in->flags & DRM_MODE_FLAG_PHSYNC)
			timing_out->flags.HSYNC_POSITIVE_POLARITY = 1;
		if (mode_in->flags & DRM_MODE_FLAG_PVSYNC)
			timing_out->flags.VSYNC_POSITIVE_POLARITY = 1;
	}

	if (stream->signal == SIGNAL_TYPE_HDMI_TYPE_A) {
		drm_hdmi_avi_infoframe_from_display_mode(&avi_frame, (struct drm_connector *)connector, mode_in);
		timing_out->vic = avi_frame.video_code;
		drm_hdmi_vendor_infoframe_from_display_mode(&hv_frame, (struct drm_connector *)connector, mode_in);
		timing_out->hdmi_vic = hv_frame.vic;
	}

	timing_out->h_addressable = mode_in->crtc_hdisplay;
	timing_out->h_total = mode_in->crtc_htotal;
	timing_out->h_sync_width =
		mode_in->crtc_hsync_end - mode_in->crtc_hsync_start;
	timing_out->h_front_porch =
		mode_in->crtc_hsync_start - mode_in->crtc_hdisplay;
	timing_out->v_total = mode_in->crtc_vtotal;
	timing_out->v_addressable = mode_in->crtc_vdisplay;
	timing_out->v_front_porch =
		mode_in->crtc_vsync_start - mode_in->crtc_vdisplay;
	timing_out->v_sync_width =
		mode_in->crtc_vsync_end - mode_in->crtc_vsync_start;
	timing_out->pix_clk_100hz = mode_in->crtc_clock * 10;
	timing_out->aspect_ratio = get_aspect_ratio(mode_in);

	stream->output_color_space = get_output_color_space(timing_out);

	stream->out_transfer_func->type = TF_TYPE_PREDEFINED;
	stream->out_transfer_func->tf = TRANSFER_FUNCTION_SRGB;
	if (stream->signal == SIGNAL_TYPE_HDMI_TYPE_A) {
		if (!adjust_colour_depth_from_display_info(timing_out, info) &&
		    drm_mode_is_420_also(info, mode_in) &&
		    timing_out->pixel_encoding != PIXEL_ENCODING_YCBCR420) {
			timing_out->pixel_encoding = PIXEL_ENCODING_YCBCR420;
			adjust_colour_depth_from_display_info(timing_out, info);
		}
	}
}

static void fill_audio_info(struct audio_info *audio_info,
			    const struct drm_connector *drm_connector,
			    const struct dc_sink *dc_sink)
{
	int i = 0;
	int cea_revision = 0;
	const struct dc_edid_caps *edid_caps = &dc_sink->edid_caps;

	audio_info->manufacture_id = edid_caps->manufacturer_id;
	audio_info->product_id = edid_caps->product_id;

	cea_revision = drm_connector->display_info.cea_rev;

	strscpy(audio_info->display_name,
		edid_caps->display_name,
		AUDIO_INFO_DISPLAY_NAME_SIZE_IN_CHARS);

	if (cea_revision >= 3) {
		audio_info->mode_count = edid_caps->audio_mode_count;

		for (i = 0; i < audio_info->mode_count; ++i) {
			audio_info->modes[i].format_code =
					(enum audio_format_code)
					(edid_caps->audio_modes[i].format_code);
			audio_info->modes[i].channel_count =
					edid_caps->audio_modes[i].channel_count;
			audio_info->modes[i].sample_rates.all =
					edid_caps->audio_modes[i].sample_rate;
			audio_info->modes[i].sample_size =
					edid_caps->audio_modes[i].sample_size;
		}
	}

	audio_info->flags.all = edid_caps->speaker_flags;

	/* TODO: We only check for the progressive mode, check for interlace mode too */
	if (drm_connector->latency_present[0]) {
		audio_info->video_latency = drm_connector->video_latency[0];
		audio_info->audio_latency = drm_connector->audio_latency[0];
	}

	/* TODO: For DP, video and audio latency should be calculated from DPCD caps */

}

static void
copy_crtc_timing_for_drm_display_mode(const struct drm_display_mode *src_mode,
				      struct drm_display_mode *dst_mode)
{
	dst_mode->crtc_hdisplay = src_mode->crtc_hdisplay;
	dst_mode->crtc_vdisplay = src_mode->crtc_vdisplay;
	dst_mode->crtc_clock = src_mode->crtc_clock;
	dst_mode->crtc_hblank_start = src_mode->crtc_hblank_start;
	dst_mode->crtc_hblank_end = src_mode->crtc_hblank_end;
	dst_mode->crtc_hsync_start =  src_mode->crtc_hsync_start;
	dst_mode->crtc_hsync_end = src_mode->crtc_hsync_end;
	dst_mode->crtc_htotal = src_mode->crtc_htotal;
	dst_mode->crtc_hskew = src_mode->crtc_hskew;
	dst_mode->crtc_vblank_start = src_mode->crtc_vblank_start;
	dst_mode->crtc_vblank_end = src_mode->crtc_vblank_end;
	dst_mode->crtc_vsync_start = src_mode->crtc_vsync_start;
	dst_mode->crtc_vsync_end = src_mode->crtc_vsync_end;
	dst_mode->crtc_vtotal = src_mode->crtc_vtotal;
}

static void
decide_crtc_timing_for_drm_display_mode(struct drm_display_mode *drm_mode,
					const struct drm_display_mode *native_mode,
					bool scale_enabled)
{
	if (scale_enabled) {
		copy_crtc_timing_for_drm_display_mode(native_mode, drm_mode);
	} else if (native_mode->clock == drm_mode->clock &&
			native_mode->htotal == drm_mode->htotal &&
			native_mode->vtotal == drm_mode->vtotal) {
		copy_crtc_timing_for_drm_display_mode(native_mode, drm_mode);
	} else {
		/* no scaling nor amdgpu inserted, no need to patch */
	}
}

static struct dc_sink *
create_fake_sink(struct amdgpu_dm_connector *aconnector)
{
	struct dc_sink_init_data sink_init_data = { 0 };
	struct dc_sink *sink = NULL;
	sink_init_data.link = aconnector->dc_link;
	sink_init_data.sink_signal = aconnector->dc_link->connector_signal;

	sink = dc_sink_create(&sink_init_data);
	if (!sink) {
		DRM_ERROR("Failed to create sink!\n");
		return NULL;
	}
	sink->sink_signal = SIGNAL_TYPE_VIRTUAL;

	return sink;
}

static void set_multisync_trigger_params(
		struct dc_stream_state *stream)
{
	if (stream->triggered_crtc_reset.enabled) {
		stream->triggered_crtc_reset.event = CRTC_EVENT_VSYNC_RISING;
		stream->triggered_crtc_reset.delay = TRIGGER_DELAY_NEXT_LINE;
	}
}

static void set_master_stream(struct dc_stream_state *stream_set[],
			      int stream_count)
{
	int j, highest_rfr = 0, master_stream = 0;

	for (j = 0;  j < stream_count; j++) {
		if (stream_set[j] && stream_set[j]->triggered_crtc_reset.enabled) {
			int refresh_rate = 0;

			refresh_rate = (stream_set[j]->timing.pix_clk_100hz*100)/
				(stream_set[j]->timing.h_total*stream_set[j]->timing.v_total);
			if (refresh_rate > highest_rfr) {
				highest_rfr = refresh_rate;
				master_stream = j;
			}
		}
	}
	for (j = 0;  j < stream_count; j++) {
		if (stream_set[j])
			stream_set[j]->triggered_crtc_reset.event_source = stream_set[master_stream];
	}
}

static void dm_enable_per_frame_crtc_master_sync(struct dc_state *context)
{
	int i = 0;

	if (context->stream_count < 2)
		return;
	for (i = 0; i < context->stream_count ; i++) {
		if (!context->streams[i])
			continue;
		/*
		 * TODO: add a function to read AMD VSDB bits and set
		 * crtc_sync_master.multi_sync_enabled flag
		 * For now it's set to false
		 */
		set_multisync_trigger_params(context->streams[i]);
	}
	set_master_stream(context->streams, context->stream_count);
}

static struct dc_stream_state *
create_stream_for_sink(struct amdgpu_dm_connector *aconnector,
		       const struct drm_display_mode *drm_mode,
		       const struct dm_connector_state *dm_state,
		       const struct dc_stream_state *old_stream,
		       int requested_bpc)
{
	struct drm_display_mode *preferred_mode = NULL;
	struct drm_connector *drm_connector;
	const struct drm_connector_state *con_state =
		dm_state ? &dm_state->base : NULL;
	struct dc_stream_state *stream = NULL;
	struct drm_display_mode mode = *drm_mode;
	bool native_mode_found = false;
	bool scale = dm_state ? (dm_state->scaling != RMX_OFF) : false;
	int mode_refresh;
	int preferred_refresh = 0;
#if defined(CONFIG_DRM_AMD_DC_DCN)
	struct dsc_dec_dpcd_caps dsc_caps;
	uint32_t link_bandwidth_kbps;
#endif
	struct dc_sink *sink = NULL;
	if (aconnector == NULL) {
		DRM_ERROR("aconnector is NULL!\n");
		return stream;
	}

	drm_connector = &aconnector->base;

	if (!aconnector->dc_sink) {
		sink = create_fake_sink(aconnector);
		if (!sink)
			return stream;
	} else {
		sink = aconnector->dc_sink;
		dc_sink_retain(sink);
	}

	stream = dc_create_stream_for_sink(sink);

	if (stream == NULL) {
		DRM_ERROR("Failed to create stream for sink!\n");
		goto finish;
	}

	stream->dm_stream_context = aconnector;

	stream->timing.flags.LTE_340MCSC_SCRAMBLE =
		drm_connector->display_info.hdmi.scdc.scrambling.low_rates;

	list_for_each_entry(preferred_mode, &aconnector->base.modes, head) {
		/* Search for preferred mode */
		if (preferred_mode->type & DRM_MODE_TYPE_PREFERRED) {
			native_mode_found = true;
			break;
		}
	}
	if (!native_mode_found)
		preferred_mode = list_first_entry_or_null(
				&aconnector->base.modes,
				struct drm_display_mode,
				head);

	mode_refresh = drm_mode_vrefresh(&mode);

	if (preferred_mode == NULL) {
		/*
		 * This may not be an error, the use case is when we have no
		 * usermode calls to reset and set mode upon hotplug. In this
		 * case, we call set mode ourselves to restore the previous mode
		 * and the modelist may not be filled in in time.
		 */
		DRM_DEBUG_DRIVER("No preferred mode found\n");
	} else {
		decide_crtc_timing_for_drm_display_mode(
				&mode, preferred_mode,
				dm_state ? (dm_state->scaling != RMX_OFF) : false);
		preferred_refresh = drm_mode_vrefresh(preferred_mode);
	}

	if (!dm_state)
		drm_mode_set_crtcinfo(&mode, 0);

	/*
	* If scaling is enabled and refresh rate didn't change
	* we copy the vic and polarities of the old timings
	*/
	if (!scale || mode_refresh != preferred_refresh)
		fill_stream_properties_from_drm_display_mode(stream,
			&mode, &aconnector->base, con_state, NULL, requested_bpc);
	else
		fill_stream_properties_from_drm_display_mode(stream,
			&mode, &aconnector->base, con_state, old_stream, requested_bpc);

	stream->timing.flags.DSC = 0;

	if (aconnector->dc_link && sink->sink_signal == SIGNAL_TYPE_DISPLAY_PORT) {
#if defined(CONFIG_DRM_AMD_DC_DCN)
		dc_dsc_parse_dsc_dpcd(aconnector->dc_link->ctx->dc,
				      aconnector->dc_link->dpcd_caps.dsc_caps.dsc_basic_caps.raw,
				      aconnector->dc_link->dpcd_caps.dsc_caps.dsc_branch_decoder_caps.raw,
				      &dsc_caps);
		link_bandwidth_kbps = dc_link_bandwidth_kbps(aconnector->dc_link,
							     dc_link_get_link_cap(aconnector->dc_link));

		if (aconnector->dsc_settings.dsc_force_enable != DSC_CLK_FORCE_DISABLE && dsc_caps.is_dsc_supported) {
			/* Set DSC policy according to dsc_clock_en */
			dc_dsc_policy_set_enable_dsc_when_not_needed(
				aconnector->dsc_settings.dsc_force_enable == DSC_CLK_FORCE_ENABLE);

			if (dc_dsc_compute_config(aconnector->dc_link->ctx->dc->res_pool->dscs[0],
						  &dsc_caps,
						  aconnector->dc_link->ctx->dc->debug.dsc_min_slice_height_override,
						  0,
						  link_bandwidth_kbps,
						  &stream->timing,
						  &stream->timing.dsc_cfg))
				stream->timing.flags.DSC = 1;
			/* Overwrite the stream flag if DSC is enabled through debugfs */
			if (aconnector->dsc_settings.dsc_force_enable == DSC_CLK_FORCE_ENABLE)
				stream->timing.flags.DSC = 1;

			if (stream->timing.flags.DSC && aconnector->dsc_settings.dsc_num_slices_h)
				stream->timing.dsc_cfg.num_slices_h = aconnector->dsc_settings.dsc_num_slices_h;

			if (stream->timing.flags.DSC && aconnector->dsc_settings.dsc_num_slices_v)
				stream->timing.dsc_cfg.num_slices_v = aconnector->dsc_settings.dsc_num_slices_v;

			if (stream->timing.flags.DSC && aconnector->dsc_settings.dsc_bits_per_pixel)
				stream->timing.dsc_cfg.bits_per_pixel = aconnector->dsc_settings.dsc_bits_per_pixel;
		}
#endif
	}

	update_stream_scaling_settings(&mode, dm_state, stream);

	fill_audio_info(
		&stream->audio_info,
		drm_connector,
		sink);

	update_stream_signal(stream, sink);

	if (stream->signal == SIGNAL_TYPE_HDMI_TYPE_A)
		mod_build_hf_vsif_infopacket(stream, &stream->vsp_infopacket);

	if (stream->link->psr_settings.psr_feature_enabled) {
		//
		// should decide stream support vsc sdp colorimetry capability
		// before building vsc info packet
		//
		stream->use_vsc_sdp_for_colorimetry = false;
		if (aconnector->dc_sink->sink_signal == SIGNAL_TYPE_DISPLAY_PORT_MST) {
			stream->use_vsc_sdp_for_colorimetry =
				aconnector->dc_sink->is_vsc_sdp_colorimetry_supported;
		} else {
			if (stream->link->dpcd_caps.dprx_feature.bits.VSC_SDP_COLORIMETRY_SUPPORTED)
				stream->use_vsc_sdp_for_colorimetry = true;
		}
		mod_build_vsc_infopacket(stream, &stream->vsc_infopacket);
	}
finish:
	dc_sink_release(sink);

	return stream;
}

static void amdgpu_dm_crtc_destroy(struct drm_crtc *crtc)
{
	drm_crtc_cleanup(crtc);
	kfree(crtc);
}

static void dm_crtc_destroy_state(struct drm_crtc *crtc,
				  struct drm_crtc_state *state)
{
	struct dm_crtc_state *cur = to_dm_crtc_state(state);

	/* TODO Destroy dc_stream objects are stream object is flattened */
	if (cur->stream)
		dc_stream_release(cur->stream);


	__drm_atomic_helper_crtc_destroy_state(state);


	kfree(state);
}

static void dm_crtc_reset_state(struct drm_crtc *crtc)
{
	struct dm_crtc_state *state;

	if (crtc->state)
		dm_crtc_destroy_state(crtc, crtc->state);

	state = kzalloc(sizeof(*state), GFP_KERNEL);
	if (WARN_ON(!state))
		return;

	__drm_atomic_helper_crtc_reset(crtc, &state->base);
}

static struct drm_crtc_state *
dm_crtc_duplicate_state(struct drm_crtc *crtc)
{
	struct dm_crtc_state *state, *cur;

	cur = to_dm_crtc_state(crtc->state);

	if (WARN_ON(!crtc->state))
		return NULL;

	state = kzalloc(sizeof(*state), GFP_KERNEL);
	if (!state)
		return NULL;

	__drm_atomic_helper_crtc_duplicate_state(crtc, &state->base);

	if (cur->stream) {
		state->stream = cur->stream;
		dc_stream_retain(state->stream);
	}

	state->active_planes = cur->active_planes;
	state->vrr_infopacket = cur->vrr_infopacket;
	state->abm_level = cur->abm_level;
	state->vrr_supported = cur->vrr_supported;
	state->freesync_config = cur->freesync_config;
	state->crc_src = cur->crc_src;
	state->cm_has_degamma = cur->cm_has_degamma;
	state->cm_is_degamma_srgb = cur->cm_is_degamma_srgb;

	/* TODO Duplicate dc_stream after objects are stream object is flattened */

	return &state->base;
}

static inline int dm_set_vupdate_irq(struct drm_crtc *crtc, bool enable)
{
	enum dc_irq_source irq_source;
	struct amdgpu_crtc *acrtc = to_amdgpu_crtc(crtc);
	struct amdgpu_device *adev = drm_to_adev(crtc->dev);
	int rc;

	irq_source = IRQ_TYPE_VUPDATE + acrtc->otg_inst;

	rc = dc_interrupt_set(adev->dm.dc, irq_source, enable) ? 0 : -EBUSY;

	DRM_DEBUG_DRIVER("crtc %d - vupdate irq %sabling: r=%d\n",
			 acrtc->crtc_id, enable ? "en" : "dis", rc);
	return rc;
}

static inline int dm_set_vblank(struct drm_crtc *crtc, bool enable)
{
	enum dc_irq_source irq_source;
	struct amdgpu_crtc *acrtc = to_amdgpu_crtc(crtc);
	struct amdgpu_device *adev = drm_to_adev(crtc->dev);
	struct dm_crtc_state *acrtc_state = to_dm_crtc_state(crtc->state);
#if defined(CONFIG_DRM_AMD_DC_DCN)
	struct amdgpu_display_manager *dm = &adev->dm;
	unsigned long flags;
#endif
	int rc = 0;

	if (enable) {
		/* vblank irq on -> Only need vupdate irq in vrr mode */
		if (amdgpu_dm_vrr_active(acrtc_state))
			rc = dm_set_vupdate_irq(crtc, true);
	} else {
		/* vblank irq off -> vupdate irq off */
		rc = dm_set_vupdate_irq(crtc, false);
	}

	if (rc)
		return rc;

	irq_source = IRQ_TYPE_VBLANK + acrtc->otg_inst;

	if (!dc_interrupt_set(adev->dm.dc, irq_source, enable))
		return -EBUSY;

	if (amdgpu_in_reset(adev))
		return 0;

#if defined(CONFIG_DRM_AMD_DC_DCN)
	spin_lock_irqsave(&dm->vblank_lock, flags);
	dm->vblank_workqueue->dm = dm;
	dm->vblank_workqueue->otg_inst = acrtc->otg_inst;
	dm->vblank_workqueue->enable = enable;
	spin_unlock_irqrestore(&dm->vblank_lock, flags);
	schedule_work(&dm->vblank_workqueue->mall_work);
#endif

	return 0;
}

static int dm_enable_vblank(struct drm_crtc *crtc)
{
	return dm_set_vblank(crtc, true);
}

static void dm_disable_vblank(struct drm_crtc *crtc)
{
	dm_set_vblank(crtc, false);
}

/* Implemented only the options currently availible for the driver */
static const struct drm_crtc_funcs amdgpu_dm_crtc_funcs = {
	.reset = dm_crtc_reset_state,
	.destroy = amdgpu_dm_crtc_destroy,
	.set_config = drm_atomic_helper_set_config,
	.page_flip = drm_atomic_helper_page_flip,
	.atomic_duplicate_state = dm_crtc_duplicate_state,
	.atomic_destroy_state = dm_crtc_destroy_state,
	.set_crc_source = amdgpu_dm_crtc_set_crc_source,
	.verify_crc_source = amdgpu_dm_crtc_verify_crc_source,
	.get_crc_sources = amdgpu_dm_crtc_get_crc_sources,
	.get_vblank_counter = amdgpu_get_vblank_counter_kms,
	.enable_vblank = dm_enable_vblank,
	.disable_vblank = dm_disable_vblank,
	.get_vblank_timestamp = drm_crtc_vblank_helper_get_vblank_timestamp,
};

static enum drm_connector_status
amdgpu_dm_connector_detect(struct drm_connector *connector, bool force)
{
	bool connected;
	struct amdgpu_dm_connector *aconnector = to_amdgpu_dm_connector(connector);

	/*
	 * Notes:
	 * 1. This interface is NOT called in context of HPD irq.
	 * 2. This interface *is called* in context of user-mode ioctl. Which
	 * makes it a bad place for *any* MST-related activity.
	 */

	if (aconnector->base.force == DRM_FORCE_UNSPECIFIED &&
	    !aconnector->fake_enable)
		connected = (aconnector->dc_sink != NULL);
	else
		connected = (aconnector->base.force == DRM_FORCE_ON);

	update_subconnector_property(aconnector);

	return (connected ? connector_status_connected :
			connector_status_disconnected);
}

int amdgpu_dm_connector_atomic_set_property(struct drm_connector *connector,
					    struct drm_connector_state *connector_state,
					    struct drm_property *property,
					    uint64_t val)
{
	struct drm_device *dev = connector->dev;
	struct amdgpu_device *adev = drm_to_adev(dev);
	struct dm_connector_state *dm_old_state =
		to_dm_connector_state(connector->state);
	struct dm_connector_state *dm_new_state =
		to_dm_connector_state(connector_state);

	int ret = -EINVAL;

	if (property == dev->mode_config.scaling_mode_property) {
		enum amdgpu_rmx_type rmx_type;

		switch (val) {
		case DRM_MODE_SCALE_CENTER:
			rmx_type = RMX_CENTER;
			break;
		case DRM_MODE_SCALE_ASPECT:
			rmx_type = RMX_ASPECT;
			break;
		case DRM_MODE_SCALE_FULLSCREEN:
			rmx_type = RMX_FULL;
			break;
		case DRM_MODE_SCALE_NONE:
		default:
			rmx_type = RMX_OFF;
			break;
		}

		if (dm_old_state->scaling == rmx_type)
			return 0;

		dm_new_state->scaling = rmx_type;
		ret = 0;
	} else if (property == adev->mode_info.underscan_hborder_property) {
		dm_new_state->underscan_hborder = val;
		ret = 0;
	} else if (property == adev->mode_info.underscan_vborder_property) {
		dm_new_state->underscan_vborder = val;
		ret = 0;
	} else if (property == adev->mode_info.underscan_property) {
		dm_new_state->underscan_enable = val;
		ret = 0;
	} else if (property == adev->mode_info.abm_level_property) {
		dm_new_state->abm_level = val;
		ret = 0;
	}

	return ret;
}

int amdgpu_dm_connector_atomic_get_property(struct drm_connector *connector,
					    const struct drm_connector_state *state,
					    struct drm_property *property,
					    uint64_t *val)
{
	struct drm_device *dev = connector->dev;
	struct amdgpu_device *adev = drm_to_adev(dev);
	struct dm_connector_state *dm_state =
		to_dm_connector_state(state);
	int ret = -EINVAL;

	if (property == dev->mode_config.scaling_mode_property) {
		switch (dm_state->scaling) {
		case RMX_CENTER:
			*val = DRM_MODE_SCALE_CENTER;
			break;
		case RMX_ASPECT:
			*val = DRM_MODE_SCALE_ASPECT;
			break;
		case RMX_FULL:
			*val = DRM_MODE_SCALE_FULLSCREEN;
			break;
		case RMX_OFF:
		default:
			*val = DRM_MODE_SCALE_NONE;
			break;
		}
		ret = 0;
	} else if (property == adev->mode_info.underscan_hborder_property) {
		*val = dm_state->underscan_hborder;
		ret = 0;
	} else if (property == adev->mode_info.underscan_vborder_property) {
		*val = dm_state->underscan_vborder;
		ret = 0;
	} else if (property == adev->mode_info.underscan_property) {
		*val = dm_state->underscan_enable;
		ret = 0;
	} else if (property == adev->mode_info.abm_level_property) {
		*val = dm_state->abm_level;
		ret = 0;
	}

	return ret;
}

static void amdgpu_dm_connector_unregister(struct drm_connector *connector)
{
	struct amdgpu_dm_connector *amdgpu_dm_connector = to_amdgpu_dm_connector(connector);

	drm_dp_aux_unregister(&amdgpu_dm_connector->dm_dp_aux.aux);
}

static void amdgpu_dm_connector_destroy(struct drm_connector *connector)
{
	struct amdgpu_dm_connector *aconnector = to_amdgpu_dm_connector(connector);
	const struct dc_link *link = aconnector->dc_link;
	struct amdgpu_device *adev = drm_to_adev(connector->dev);
	struct amdgpu_display_manager *dm = &adev->dm;

	/*
	 * Call only if mst_mgr was iniitalized before since it's not done
	 * for all connector types.
	 */
	if (aconnector->mst_mgr.dev)
		drm_dp_mst_topology_mgr_destroy(&aconnector->mst_mgr);

#if defined(CONFIG_BACKLIGHT_CLASS_DEVICE) ||\
	defined(CONFIG_BACKLIGHT_CLASS_DEVICE_MODULE)

	if ((link->connector_signal & (SIGNAL_TYPE_EDP | SIGNAL_TYPE_LVDS)) &&
	    link->type != dc_connection_none &&
	    dm->backlight_dev) {
		backlight_device_unregister(dm->backlight_dev);
		dm->backlight_dev = NULL;
	}
#endif

	if (aconnector->dc_em_sink)
		dc_sink_release(aconnector->dc_em_sink);
	aconnector->dc_em_sink = NULL;
	if (aconnector->dc_sink)
		dc_sink_release(aconnector->dc_sink);
	aconnector->dc_sink = NULL;

	drm_dp_cec_unregister_connector(&aconnector->dm_dp_aux.aux);
	drm_connector_unregister(connector);
	drm_connector_cleanup(connector);
	if (aconnector->i2c) {
		i2c_del_adapter(&aconnector->i2c->base);
		kfree(aconnector->i2c);
	}
	kfree(aconnector->dm_dp_aux.aux.name);

	kfree(connector);
}

void amdgpu_dm_connector_funcs_reset(struct drm_connector *connector)
{
	struct dm_connector_state *state =
		to_dm_connector_state(connector->state);

	if (connector->state)
		__drm_atomic_helper_connector_destroy_state(connector->state);

	kfree(state);

	state = kzalloc(sizeof(*state), GFP_KERNEL);

	if (state) {
		state->scaling = RMX_OFF;
		state->underscan_enable = false;
		state->underscan_hborder = 0;
		state->underscan_vborder = 0;
		state->base.max_requested_bpc = 8;
		state->vcpi_slots = 0;
		state->pbn = 0;
		if (connector->connector_type == DRM_MODE_CONNECTOR_eDP)
			state->abm_level = amdgpu_dm_abm_level;

		__drm_atomic_helper_connector_reset(connector, &state->base);
	}
}

struct drm_connector_state *
amdgpu_dm_connector_atomic_duplicate_state(struct drm_connector *connector)
{
	struct dm_connector_state *state =
		to_dm_connector_state(connector->state);

	struct dm_connector_state *new_state =
			kmemdup(state, sizeof(*state), GFP_KERNEL);

	if (!new_state)
		return NULL;

	__drm_atomic_helper_connector_duplicate_state(connector, &new_state->base);

	new_state->freesync_capable = state->freesync_capable;
	new_state->abm_level = state->abm_level;
	new_state->scaling = state->scaling;
	new_state->underscan_enable = state->underscan_enable;
	new_state->underscan_hborder = state->underscan_hborder;
	new_state->underscan_vborder = state->underscan_vborder;
	new_state->vcpi_slots = state->vcpi_slots;
	new_state->pbn = state->pbn;
	return &new_state->base;
}

static int
amdgpu_dm_connector_late_register(struct drm_connector *connector)
{
	struct amdgpu_dm_connector *amdgpu_dm_connector =
		to_amdgpu_dm_connector(connector);
	int r;

	if ((connector->connector_type == DRM_MODE_CONNECTOR_DisplayPort) ||
	    (connector->connector_type == DRM_MODE_CONNECTOR_eDP)) {
		amdgpu_dm_connector->dm_dp_aux.aux.dev = connector->kdev;
		r = drm_dp_aux_register(&amdgpu_dm_connector->dm_dp_aux.aux);
		if (r)
			return r;
	}

#if defined(CONFIG_DEBUG_FS)
	connector_debugfs_init(amdgpu_dm_connector);
#endif

	return 0;
}

static const struct drm_connector_funcs amdgpu_dm_connector_funcs = {
	.reset = amdgpu_dm_connector_funcs_reset,
	.detect = amdgpu_dm_connector_detect,
	.fill_modes = drm_helper_probe_single_connector_modes,
	.destroy = amdgpu_dm_connector_destroy,
	.atomic_duplicate_state = amdgpu_dm_connector_atomic_duplicate_state,
	.atomic_destroy_state = drm_atomic_helper_connector_destroy_state,
	.atomic_set_property = amdgpu_dm_connector_atomic_set_property,
	.atomic_get_property = amdgpu_dm_connector_atomic_get_property,
	.late_register = amdgpu_dm_connector_late_register,
	.early_unregister = amdgpu_dm_connector_unregister
};

static int get_modes(struct drm_connector *connector)
{
	return amdgpu_dm_connector_get_modes(connector);
}

static void create_eml_sink(struct amdgpu_dm_connector *aconnector)
{
	struct dc_sink_init_data init_params = {
			.link = aconnector->dc_link,
			.sink_signal = SIGNAL_TYPE_VIRTUAL
	};
	struct edid *edid;

	if (!aconnector->base.edid_blob_ptr) {
		DRM_ERROR("No EDID firmware found on connector: %s ,forcing to OFF!\n",
				aconnector->base.name);

		aconnector->base.force = DRM_FORCE_OFF;
		aconnector->base.override_edid = false;
		return;
	}

	edid = (struct edid *) aconnector->base.edid_blob_ptr->data;

	aconnector->edid = edid;

	aconnector->dc_em_sink = dc_link_add_remote_sink(
		aconnector->dc_link,
		(uint8_t *)edid,
		(edid->extensions + 1) * EDID_LENGTH,
		&init_params);

	if (aconnector->base.force == DRM_FORCE_ON) {
		aconnector->dc_sink = aconnector->dc_link->local_sink ?
		aconnector->dc_link->local_sink :
		aconnector->dc_em_sink;
		dc_sink_retain(aconnector->dc_sink);
	}
}

static void handle_edid_mgmt(struct amdgpu_dm_connector *aconnector)
{
	struct dc_link *link = (struct dc_link *)aconnector->dc_link;

	/*
	 * In case of headless boot with force on for DP managed connector
	 * Those settings have to be != 0 to get initial modeset
	 */
	if (link->connector_signal == SIGNAL_TYPE_DISPLAY_PORT) {
		link->verified_link_cap.lane_count = LANE_COUNT_FOUR;
		link->verified_link_cap.link_rate = LINK_RATE_HIGH2;
	}


	aconnector->base.override_edid = true;
	create_eml_sink(aconnector);
}

static struct dc_stream_state *
create_validate_stream_for_sink(struct amdgpu_dm_connector *aconnector,
				const struct drm_display_mode *drm_mode,
				const struct dm_connector_state *dm_state,
				const struct dc_stream_state *old_stream)
{
	struct drm_connector *connector = &aconnector->base;
	struct amdgpu_device *adev = drm_to_adev(connector->dev);
	struct dc_stream_state *stream;
	const struct drm_connector_state *drm_state = dm_state ? &dm_state->base : NULL;
	int requested_bpc = drm_state ? drm_state->max_requested_bpc : 8;
	enum dc_status dc_result = DC_OK;

	do {
		stream = create_stream_for_sink(aconnector, drm_mode,
						dm_state, old_stream,
						requested_bpc);
		if (stream == NULL) {
			DRM_ERROR("Failed to create stream for sink!\n");
			break;
		}

		dc_result = dc_validate_stream(adev->dm.dc, stream);

		if (dc_result != DC_OK) {
			DRM_DEBUG_KMS("Mode %dx%d (clk %d) failed DC validation with error %d (%s)\n",
				      drm_mode->hdisplay,
				      drm_mode->vdisplay,
				      drm_mode->clock,
				      dc_result,
				      dc_status_to_str(dc_result));

			dc_stream_release(stream);
			stream = NULL;
			requested_bpc -= 2; /* lower bpc to retry validation */
		}

	} while (stream == NULL && requested_bpc >= 6);

	return stream;
}

enum drm_mode_status amdgpu_dm_connector_mode_valid(struct drm_connector *connector,
				   struct drm_display_mode *mode)
{
	int result = MODE_ERROR;
	struct dc_sink *dc_sink;
	/* TODO: Unhardcode stream count */
	struct dc_stream_state *stream;
	struct amdgpu_dm_connector *aconnector = to_amdgpu_dm_connector(connector);

	if ((mode->flags & DRM_MODE_FLAG_INTERLACE) ||
			(mode->flags & DRM_MODE_FLAG_DBLSCAN))
		return result;

	/*
	 * Only run this the first time mode_valid is called to initilialize
	 * EDID mgmt
	 */
	if (aconnector->base.force != DRM_FORCE_UNSPECIFIED &&
		!aconnector->dc_em_sink)
		handle_edid_mgmt(aconnector);

	dc_sink = to_amdgpu_dm_connector(connector)->dc_sink;

	if (dc_sink == NULL && aconnector->base.force != DRM_FORCE_ON_DIGITAL &&
				aconnector->base.force != DRM_FORCE_ON) {
		DRM_ERROR("dc_sink is NULL!\n");
		goto fail;
	}

	stream = create_validate_stream_for_sink(aconnector, mode, NULL, NULL);
	if (stream) {
		dc_stream_release(stream);
		result = MODE_OK;
	}

fail:
	/* TODO: error handling*/
	return result;
}

static int fill_hdr_info_packet(const struct drm_connector_state *state,
				struct dc_info_packet *out)
{
	struct hdmi_drm_infoframe frame;
	unsigned char buf[30]; /* 26 + 4 */
	ssize_t len;
	int ret, i;

	memset(out, 0, sizeof(*out));

	if (!state->hdr_output_metadata)
		return 0;

	ret = drm_hdmi_infoframe_set_hdr_metadata(&frame, state);
	if (ret)
		return ret;

	len = hdmi_drm_infoframe_pack_only(&frame, buf, sizeof(buf));
	if (len < 0)
		return (int)len;

	/* Static metadata is a fixed 26 bytes + 4 byte header. */
	if (len != 30)
		return -EINVAL;

	/* Prepare the infopacket for DC. */
	switch (state->connector->connector_type) {
	case DRM_MODE_CONNECTOR_HDMIA:
		out->hb0 = 0x87; /* type */
		out->hb1 = 0x01; /* version */
		out->hb2 = 0x1A; /* length */
		out->sb[0] = buf[3]; /* checksum */
		i = 1;
		break;

	case DRM_MODE_CONNECTOR_DisplayPort:
	case DRM_MODE_CONNECTOR_eDP:
		out->hb0 = 0x00; /* sdp id, zero */
		out->hb1 = 0x87; /* type */
		out->hb2 = 0x1D; /* payload len - 1 */
		out->hb3 = (0x13 << 2); /* sdp version */
		out->sb[0] = 0x01; /* version */
		out->sb[1] = 0x1A; /* length */
		i = 2;
		break;

	default:
		return -EINVAL;
	}

	memcpy(&out->sb[i], &buf[4], 26);
	out->valid = true;

	print_hex_dump(KERN_DEBUG, "HDR SB:", DUMP_PREFIX_NONE, 16, 1, out->sb,
		       sizeof(out->sb), false);

	return 0;
}

static bool
is_hdr_metadata_different(const struct drm_connector_state *old_state,
			  const struct drm_connector_state *new_state)
{
	struct drm_property_blob *old_blob = old_state->hdr_output_metadata;
	struct drm_property_blob *new_blob = new_state->hdr_output_metadata;

	if (old_blob != new_blob) {
		if (old_blob && new_blob &&
		    old_blob->length == new_blob->length)
			return memcmp(old_blob->data, new_blob->data,
				      old_blob->length);

		return true;
	}

	return false;
}

static int
amdgpu_dm_connector_atomic_check(struct drm_connector *conn,
				 struct drm_atomic_state *state)
{
	struct drm_connector_state *new_con_state =
		drm_atomic_get_new_connector_state(state, conn);
	struct drm_connector_state *old_con_state =
		drm_atomic_get_old_connector_state(state, conn);
	struct drm_crtc *crtc = new_con_state->crtc;
	struct drm_crtc_state *new_crtc_state;
	int ret;

	trace_amdgpu_dm_connector_atomic_check(new_con_state);

	if (!crtc)
		return 0;

	if (is_hdr_metadata_different(old_con_state, new_con_state)) {
		struct dc_info_packet hdr_infopacket;

		ret = fill_hdr_info_packet(new_con_state, &hdr_infopacket);
		if (ret)
			return ret;

		new_crtc_state = drm_atomic_get_crtc_state(state, crtc);
		if (IS_ERR(new_crtc_state))
			return PTR_ERR(new_crtc_state);

		/*
		 * DC considers the stream backends changed if the
		 * static metadata changes. Forcing the modeset also
		 * gives a simple way for userspace to switch from
		 * 8bpc to 10bpc when setting the metadata to enter
		 * or exit HDR.
		 *
		 * Changing the static metadata after it's been
		 * set is permissible, however. So only force a
		 * modeset if we're entering or exiting HDR.
		 */
		new_crtc_state->mode_changed =
			!old_con_state->hdr_output_metadata ||
			!new_con_state->hdr_output_metadata;
	}

	return 0;
}

static const struct drm_connector_helper_funcs
amdgpu_dm_connector_helper_funcs = {
	/*
	 * If hotplugging a second bigger display in FB Con mode, bigger resolution
	 * modes will be filtered by drm_mode_validate_size(), and those modes
	 * are missing after user start lightdm. So we need to renew modes list.
	 * in get_modes call back, not just return the modes count
	 */
	.get_modes = get_modes,
	.mode_valid = amdgpu_dm_connector_mode_valid,
	.atomic_check = amdgpu_dm_connector_atomic_check,
};

static void dm_crtc_helper_disable(struct drm_crtc *crtc)
{
}

static int count_crtc_active_planes(struct drm_crtc_state *new_crtc_state)
{
	struct drm_atomic_state *state = new_crtc_state->state;
	struct drm_plane *plane;
	int num_active = 0;

	drm_for_each_plane_mask(plane, state->dev, new_crtc_state->plane_mask) {
		struct drm_plane_state *new_plane_state;

		/* Cursor planes are "fake". */
		if (plane->type == DRM_PLANE_TYPE_CURSOR)
			continue;

		new_plane_state = drm_atomic_get_new_plane_state(state, plane);

		if (!new_plane_state) {
			/*
			 * The plane is enable on the CRTC and hasn't changed
			 * state. This means that it previously passed
			 * validation and is therefore enabled.
			 */
			num_active += 1;
			continue;
		}

		/* We need a framebuffer to be considered enabled. */
		num_active += (new_plane_state->fb != NULL);
	}

	return num_active;
}

static void dm_update_crtc_active_planes(struct drm_crtc *crtc,
					 struct drm_crtc_state *new_crtc_state)
{
	struct dm_crtc_state *dm_new_crtc_state =
		to_dm_crtc_state(new_crtc_state);

	dm_new_crtc_state->active_planes = 0;

	if (!dm_new_crtc_state->stream)
		return;

	dm_new_crtc_state->active_planes =
		count_crtc_active_planes(new_crtc_state);
}

static int dm_crtc_helper_atomic_check(struct drm_crtc *crtc,
				       struct drm_atomic_state *state)
{
	struct drm_crtc_state *crtc_state = drm_atomic_get_new_crtc_state(state,
									  crtc);
	struct amdgpu_device *adev = drm_to_adev(crtc->dev);
	struct dc *dc = adev->dm.dc;
	struct dm_crtc_state *dm_crtc_state = to_dm_crtc_state(crtc_state);
	int ret = -EINVAL;

	trace_amdgpu_dm_crtc_atomic_check(crtc_state);

	dm_update_crtc_active_planes(crtc, crtc_state);

	if (unlikely(!dm_crtc_state->stream &&
		     modeset_required(crtc_state, NULL, dm_crtc_state->stream))) {
		WARN_ON(1);
		return ret;
	}

	/*
	 * We require the primary plane to be enabled whenever the CRTC is, otherwise
	 * drm_mode_cursor_universal may end up trying to enable the cursor plane while all other
	 * planes are disabled, which is not supported by the hardware. And there is legacy
	 * userspace which stops using the HW cursor altogether in response to the resulting EINVAL.
	 */
	if (crtc_state->enable &&
	    !(crtc_state->plane_mask & drm_plane_mask(crtc->primary))) {
		DRM_DEBUG_ATOMIC("Can't enable a CRTC without enabling the primary plane\n");
		return -EINVAL;
	}

	/* In some use cases, like reset, no stream is attached */
	if (!dm_crtc_state->stream)
		return 0;

	if (dc_validate_stream(dc, dm_crtc_state->stream) == DC_OK)
		return 0;

	DRM_DEBUG_ATOMIC("Failed DC stream validation\n");
	return ret;
}

static bool dm_crtc_helper_mode_fixup(struct drm_crtc *crtc,
				      const struct drm_display_mode *mode,
				      struct drm_display_mode *adjusted_mode)
{
	return true;
}

static const struct drm_crtc_helper_funcs amdgpu_dm_crtc_helper_funcs = {
	.disable = dm_crtc_helper_disable,
	.atomic_check = dm_crtc_helper_atomic_check,
	.mode_fixup = dm_crtc_helper_mode_fixup,
	.get_scanout_position = amdgpu_crtc_get_scanout_position,
};

static void dm_encoder_helper_disable(struct drm_encoder *encoder)
{

}

static int convert_dc_color_depth_into_bpc (enum dc_color_depth display_color_depth)
{
	switch (display_color_depth) {
		case COLOR_DEPTH_666:
			return 6;
		case COLOR_DEPTH_888:
			return 8;
		case COLOR_DEPTH_101010:
			return 10;
		case COLOR_DEPTH_121212:
			return 12;
		case COLOR_DEPTH_141414:
			return 14;
		case COLOR_DEPTH_161616:
			return 16;
		default:
			break;
		}
	return 0;
}

static int dm_encoder_helper_atomic_check(struct drm_encoder *encoder,
					  struct drm_crtc_state *crtc_state,
					  struct drm_connector_state *conn_state)
{
	struct drm_atomic_state *state = crtc_state->state;
	struct drm_connector *connector = conn_state->connector;
	struct amdgpu_dm_connector *aconnector = to_amdgpu_dm_connector(connector);
	struct dm_connector_state *dm_new_connector_state = to_dm_connector_state(conn_state);
	const struct drm_display_mode *adjusted_mode = &crtc_state->adjusted_mode;
	struct drm_dp_mst_topology_mgr *mst_mgr;
	struct drm_dp_mst_port *mst_port;
	enum dc_color_depth color_depth;
	int clock, bpp = 0;
	bool is_y420 = false;

	if (!aconnector->port || !aconnector->dc_sink)
		return 0;

	mst_port = aconnector->port;
	mst_mgr = &aconnector->mst_port->mst_mgr;

	if (!crtc_state->connectors_changed && !crtc_state->mode_changed)
		return 0;

	if (!state->duplicated) {
		int max_bpc = conn_state->max_requested_bpc;
		is_y420 = drm_mode_is_420_also(&connector->display_info, adjusted_mode) &&
				aconnector->force_yuv420_output;
		color_depth = convert_color_depth_from_display_info(connector,
								    is_y420,
								    max_bpc);
		bpp = convert_dc_color_depth_into_bpc(color_depth) * 3;
		clock = adjusted_mode->clock;
		dm_new_connector_state->pbn = drm_dp_calc_pbn_mode(clock, bpp, false);
	}
	dm_new_connector_state->vcpi_slots = drm_dp_atomic_find_vcpi_slots(state,
									   mst_mgr,
									   mst_port,
									   dm_new_connector_state->pbn,
									   dm_mst_get_pbn_divider(aconnector->dc_link));
	if (dm_new_connector_state->vcpi_slots < 0) {
		DRM_DEBUG_ATOMIC("failed finding vcpi slots: %d\n", (int)dm_new_connector_state->vcpi_slots);
		return dm_new_connector_state->vcpi_slots;
	}
	return 0;
}

const struct drm_encoder_helper_funcs amdgpu_dm_encoder_helper_funcs = {
	.disable = dm_encoder_helper_disable,
	.atomic_check = dm_encoder_helper_atomic_check
};

#if defined(CONFIG_DRM_AMD_DC_DCN)
static int dm_update_mst_vcpi_slots_for_dsc(struct drm_atomic_state *state,
					    struct dc_state *dc_state)
{
	struct dc_stream_state *stream = NULL;
	struct drm_connector *connector;
	struct drm_connector_state *new_con_state, *old_con_state;
	struct amdgpu_dm_connector *aconnector;
	struct dm_connector_state *dm_conn_state;
	int i, j, clock, bpp;
	int vcpi, pbn_div, pbn = 0;

	for_each_oldnew_connector_in_state(state, connector, old_con_state, new_con_state, i) {

		aconnector = to_amdgpu_dm_connector(connector);

		if (!aconnector->port)
			continue;

		if (!new_con_state || !new_con_state->crtc)
			continue;

		dm_conn_state = to_dm_connector_state(new_con_state);

		for (j = 0; j < dc_state->stream_count; j++) {
			stream = dc_state->streams[j];
			if (!stream)
				continue;

			if ((struct amdgpu_dm_connector*)stream->dm_stream_context == aconnector)
				break;

			stream = NULL;
		}

		if (!stream)
			continue;

		if (stream->timing.flags.DSC != 1) {
			drm_dp_mst_atomic_enable_dsc(state,
						     aconnector->port,
						     dm_conn_state->pbn,
						     0,
						     false);
			continue;
		}

		pbn_div = dm_mst_get_pbn_divider(stream->link);
		bpp = stream->timing.dsc_cfg.bits_per_pixel;
		clock = stream->timing.pix_clk_100hz / 10;
		pbn = drm_dp_calc_pbn_mode(clock, bpp, true);
		vcpi = drm_dp_mst_atomic_enable_dsc(state,
						    aconnector->port,
						    pbn, pbn_div,
						    true);
		if (vcpi < 0)
			return vcpi;

		dm_conn_state->pbn = pbn;
		dm_conn_state->vcpi_slots = vcpi;
	}
	return 0;
}
#endif

static void dm_drm_plane_reset(struct drm_plane *plane)
{
	struct dm_plane_state *amdgpu_state = NULL;

	if (plane->state)
		plane->funcs->atomic_destroy_state(plane, plane->state);

	amdgpu_state = kzalloc(sizeof(*amdgpu_state), GFP_KERNEL);
	WARN_ON(amdgpu_state == NULL);

	if (amdgpu_state)
		__drm_atomic_helper_plane_reset(plane, &amdgpu_state->base);
}

static struct drm_plane_state *
dm_drm_plane_duplicate_state(struct drm_plane *plane)
{
	struct dm_plane_state *dm_plane_state, *old_dm_plane_state;

	old_dm_plane_state = to_dm_plane_state(plane->state);
	dm_plane_state = kzalloc(sizeof(*dm_plane_state), GFP_KERNEL);
	if (!dm_plane_state)
		return NULL;

	__drm_atomic_helper_plane_duplicate_state(plane, &dm_plane_state->base);

	if (old_dm_plane_state->dc_state) {
		dm_plane_state->dc_state = old_dm_plane_state->dc_state;
		dc_plane_state_retain(dm_plane_state->dc_state);
	}

	return &dm_plane_state->base;
}

static void dm_drm_plane_destroy_state(struct drm_plane *plane,
				struct drm_plane_state *state)
{
	struct dm_plane_state *dm_plane_state = to_dm_plane_state(state);

	if (dm_plane_state->dc_state)
		dc_plane_state_release(dm_plane_state->dc_state);

	drm_atomic_helper_plane_destroy_state(plane, state);
}

static const struct drm_plane_funcs dm_plane_funcs = {
	.update_plane	= drm_atomic_helper_update_plane,
	.disable_plane	= drm_atomic_helper_disable_plane,
	.destroy	= drm_primary_helper_destroy,
	.reset = dm_drm_plane_reset,
	.atomic_duplicate_state = dm_drm_plane_duplicate_state,
	.atomic_destroy_state = dm_drm_plane_destroy_state,
	.format_mod_supported = dm_plane_format_mod_supported,
};

static int dm_plane_helper_prepare_fb(struct drm_plane *plane,
				      struct drm_plane_state *new_state)
{
	struct amdgpu_framebuffer *afb;
	struct drm_gem_object *obj;
	struct amdgpu_device *adev;
	struct amdgpu_bo *rbo;
	struct dm_plane_state *dm_plane_state_new, *dm_plane_state_old;
	struct list_head list;
	struct ttm_validate_buffer tv;
	struct ww_acquire_ctx ticket;
	uint32_t domain;
	int r;

	if (!new_state->fb) {
		DRM_DEBUG_DRIVER("No FB bound\n");
		return 0;
	}

	afb = to_amdgpu_framebuffer(new_state->fb);
	obj = new_state->fb->obj[0];
	rbo = gem_to_amdgpu_bo(obj);
	adev = amdgpu_ttm_adev(rbo->tbo.bdev);
	INIT_LIST_HEAD(&list);

	tv.bo = &rbo->tbo;
	tv.num_shared = 1;
	list_add(&tv.head, &list);

	r = ttm_eu_reserve_buffers(&ticket, &list, false, NULL);
	if (r) {
		dev_err(adev->dev, "fail to reserve bo (%d)\n", r);
		return r;
	}

	if (plane->type != DRM_PLANE_TYPE_CURSOR)
		domain = amdgpu_display_supported_domains(adev, rbo->flags);
	else
		domain = AMDGPU_GEM_DOMAIN_VRAM;

	r = amdgpu_bo_pin(rbo, domain);
	if (unlikely(r != 0)) {
		if (r != -ERESTARTSYS)
			DRM_ERROR("Failed to pin framebuffer with error %d\n", r);
		ttm_eu_backoff_reservation(&ticket, &list);
		return r;
	}

	r = amdgpu_ttm_alloc_gart(&rbo->tbo);
	if (unlikely(r != 0)) {
		amdgpu_bo_unpin(rbo);
		ttm_eu_backoff_reservation(&ticket, &list);
		DRM_ERROR("%p bind failed\n", rbo);
		return r;
	}

	ttm_eu_backoff_reservation(&ticket, &list);

	afb->address = amdgpu_bo_gpu_offset(rbo);

	amdgpu_bo_ref(rbo);

	/**
	 * We don't do surface updates on planes that have been newly created,
	 * but we also don't have the afb->address during atomic check.
	 *
	 * Fill in buffer attributes depending on the address here, but only on
	 * newly created planes since they're not being used by DC yet and this
	 * won't modify global state.
	 */
	dm_plane_state_old = to_dm_plane_state(plane->state);
	dm_plane_state_new = to_dm_plane_state(new_state);

	if (dm_plane_state_new->dc_state &&
	    dm_plane_state_old->dc_state != dm_plane_state_new->dc_state) {
		struct dc_plane_state *plane_state =
			dm_plane_state_new->dc_state;
		bool force_disable_dcc = !plane_state->dcc.enable;

		fill_plane_buffer_attributes(
			adev, afb, plane_state->format, plane_state->rotation,
			afb->tiling_flags,
			&plane_state->tiling_info, &plane_state->plane_size,
			&plane_state->dcc, &plane_state->address,
			afb->tmz_surface, force_disable_dcc);
	}

	return 0;
}

static void dm_plane_helper_cleanup_fb(struct drm_plane *plane,
				       struct drm_plane_state *old_state)
{
	struct amdgpu_bo *rbo;
	int r;

	if (!old_state->fb)
		return;

	rbo = gem_to_amdgpu_bo(old_state->fb->obj[0]);
	r = amdgpu_bo_reserve(rbo, false);
	if (unlikely(r)) {
		DRM_ERROR("failed to reserve rbo before unpin\n");
		return;
	}

	amdgpu_bo_unpin(rbo);
	amdgpu_bo_unreserve(rbo);
	amdgpu_bo_unref(&rbo);
}

static int dm_plane_helper_check_state(struct drm_plane_state *state,
				       struct drm_crtc_state *new_crtc_state)
{
	struct drm_framebuffer *fb = state->fb;
	int min_downscale, max_upscale;
	int min_scale = 0;
	int max_scale = INT_MAX;

	/* Plane enabled? Validate viewport and get scaling factors from plane caps. */
	if (fb && state->crtc) {
		/* Validate viewport to cover the case when only the position changes */
		if (state->plane->type != DRM_PLANE_TYPE_CURSOR) {
			int viewport_width = state->crtc_w;
			int viewport_height = state->crtc_h;

			if (state->crtc_x < 0)
				viewport_width += state->crtc_x;
			else if (state->crtc_x + state->crtc_w > new_crtc_state->mode.crtc_hdisplay)
				viewport_width = new_crtc_state->mode.crtc_hdisplay - state->crtc_x;

			if (state->crtc_y < 0)
				viewport_height += state->crtc_y;
			else if (state->crtc_y + state->crtc_h > new_crtc_state->mode.crtc_vdisplay)
				viewport_height = new_crtc_state->mode.crtc_vdisplay - state->crtc_y;

			/* If completely outside of screen, viewport_width and/or viewport_height will be negative,
			 * which is still OK to satisfy the condition below, thereby also covering these cases
			 * (when plane is completely outside of screen).
			 * x2 for width is because of pipe-split.
			 */
			if (viewport_width < MIN_VIEWPORT_SIZE*2 || viewport_height < MIN_VIEWPORT_SIZE)
				return -EINVAL;
		}

		/* Get min/max allowed scaling factors from plane caps. */
		get_min_max_dc_plane_scaling(state->crtc->dev, fb,
					     &min_downscale, &max_upscale);
		/*
		 * Convert to drm convention: 16.16 fixed point, instead of dc's
		 * 1.0 == 1000. Also drm scaling is src/dst instead of dc's
		 * dst/src, so min_scale = 1.0 / max_upscale, etc.
		 */
		min_scale = (1000 << 16) / max_upscale;
		max_scale = (1000 << 16) / min_downscale;
	}

	return drm_atomic_helper_check_plane_state(
		state, new_crtc_state, min_scale, max_scale, true, true);
}

static int dm_plane_atomic_check(struct drm_plane *plane,
				 struct drm_plane_state *state)
{
	struct amdgpu_device *adev = drm_to_adev(plane->dev);
	struct dc *dc = adev->dm.dc;
	struct dm_plane_state *dm_plane_state;
	struct dc_scaling_info scaling_info;
	struct drm_crtc_state *new_crtc_state;
	int ret;

	trace_amdgpu_dm_plane_atomic_check(state);

	dm_plane_state = to_dm_plane_state(state);

	if (!dm_plane_state->dc_state)
		return 0;

	new_crtc_state =
		drm_atomic_get_new_crtc_state(state->state, state->crtc);
	if (!new_crtc_state)
		return -EINVAL;

	ret = dm_plane_helper_check_state(state, new_crtc_state);
	if (ret)
		return ret;

	ret = fill_dc_scaling_info(state, &scaling_info);
	if (ret)
		return ret;

	if (dc_validate_plane(dc, dm_plane_state->dc_state) == DC_OK)
		return 0;

	return -EINVAL;
}

static int dm_plane_atomic_async_check(struct drm_plane *plane,
				       struct drm_plane_state *new_plane_state)
{
	/* Only support async updates on cursor planes. */
	if (plane->type != DRM_PLANE_TYPE_CURSOR)
		return -EINVAL;

	return 0;
}

static void dm_plane_atomic_async_update(struct drm_plane *plane,
					 struct drm_plane_state *new_state)
{
	struct drm_plane_state *old_state =
		drm_atomic_get_old_plane_state(new_state->state, plane);

	trace_amdgpu_dm_atomic_update_cursor(new_state);

	swap(plane->state->fb, new_state->fb);

	plane->state->src_x = new_state->src_x;
	plane->state->src_y = new_state->src_y;
	plane->state->src_w = new_state->src_w;
	plane->state->src_h = new_state->src_h;
	plane->state->crtc_x = new_state->crtc_x;
	plane->state->crtc_y = new_state->crtc_y;
	plane->state->crtc_w = new_state->crtc_w;
	plane->state->crtc_h = new_state->crtc_h;

	handle_cursor_update(plane, old_state);
}

static const struct drm_plane_helper_funcs dm_plane_helper_funcs = {
	.prepare_fb = dm_plane_helper_prepare_fb,
	.cleanup_fb = dm_plane_helper_cleanup_fb,
	.atomic_check = dm_plane_atomic_check,
	.atomic_async_check = dm_plane_atomic_async_check,
	.atomic_async_update = dm_plane_atomic_async_update
};

/*
 * TODO: these are currently initialized to rgb formats only.
 * For future use cases we should either initialize them dynamically based on
 * plane capabilities, or initialize this array to all formats, so internal drm
 * check will succeed, and let DC implement proper check
 */
static const uint32_t rgb_formats[] = {
	DRM_FORMAT_XRGB8888,
	DRM_FORMAT_ARGB8888,
	DRM_FORMAT_RGBA8888,
	DRM_FORMAT_XRGB2101010,
	DRM_FORMAT_XBGR2101010,
	DRM_FORMAT_ARGB2101010,
	DRM_FORMAT_ABGR2101010,
	DRM_FORMAT_XBGR8888,
	DRM_FORMAT_ABGR8888,
	DRM_FORMAT_RGB565,
};

static const uint32_t overlay_formats[] = {
	DRM_FORMAT_XRGB8888,
	DRM_FORMAT_ARGB8888,
	DRM_FORMAT_RGBA8888,
	DRM_FORMAT_XBGR8888,
	DRM_FORMAT_ABGR8888,
	DRM_FORMAT_RGB565
};

static const u32 cursor_formats[] = {
	DRM_FORMAT_ARGB8888
};

static int get_plane_formats(const struct drm_plane *plane,
			     const struct dc_plane_cap *plane_cap,
			     uint32_t *formats, int max_formats)
{
	int i, num_formats = 0;

	/*
	 * TODO: Query support for each group of formats directly from
	 * DC plane caps. This will require adding more formats to the
	 * caps list.
	 */

	switch (plane->type) {
	case DRM_PLANE_TYPE_PRIMARY:
		for (i = 0; i < ARRAY_SIZE(rgb_formats); ++i) {
			if (num_formats >= max_formats)
				break;

			formats[num_formats++] = rgb_formats[i];
		}

		if (plane_cap && plane_cap->pixel_format_support.nv12)
			formats[num_formats++] = DRM_FORMAT_NV12;
		if (plane_cap && plane_cap->pixel_format_support.p010)
			formats[num_formats++] = DRM_FORMAT_P010;
		if (plane_cap && plane_cap->pixel_format_support.fp16) {
			formats[num_formats++] = DRM_FORMAT_XRGB16161616F;
			formats[num_formats++] = DRM_FORMAT_ARGB16161616F;
			formats[num_formats++] = DRM_FORMAT_XBGR16161616F;
			formats[num_formats++] = DRM_FORMAT_ABGR16161616F;
		}
		break;

	case DRM_PLANE_TYPE_OVERLAY:
		for (i = 0; i < ARRAY_SIZE(overlay_formats); ++i) {
			if (num_formats >= max_formats)
				break;

			formats[num_formats++] = overlay_formats[i];
		}
		break;

	case DRM_PLANE_TYPE_CURSOR:
		for (i = 0; i < ARRAY_SIZE(cursor_formats); ++i) {
			if (num_formats >= max_formats)
				break;

			formats[num_formats++] = cursor_formats[i];
		}
		break;
	}

	return num_formats;
}

static int amdgpu_dm_plane_init(struct amdgpu_display_manager *dm,
				struct drm_plane *plane,
				unsigned long possible_crtcs,
				const struct dc_plane_cap *plane_cap)
{
	uint32_t formats[32];
	int num_formats;
	int res = -EPERM;
	unsigned int supported_rotations;
	uint64_t *modifiers = NULL;

	num_formats = get_plane_formats(plane, plane_cap, formats,
					ARRAY_SIZE(formats));

	res = get_plane_modifiers(dm->adev, plane->type, &modifiers);
	if (res)
		return res;

	res = drm_universal_plane_init(adev_to_drm(dm->adev), plane, possible_crtcs,
				       &dm_plane_funcs, formats, num_formats,
				       modifiers, plane->type, NULL);
	kfree(modifiers);
	if (res)
		return res;

	if (plane->type == DRM_PLANE_TYPE_OVERLAY &&
	    plane_cap && plane_cap->per_pixel_alpha) {
		unsigned int blend_caps = BIT(DRM_MODE_BLEND_PIXEL_NONE) |
					  BIT(DRM_MODE_BLEND_PREMULTI);

		drm_plane_create_alpha_property(plane);
		drm_plane_create_blend_mode_property(plane, blend_caps);
	}

	if (plane->type == DRM_PLANE_TYPE_PRIMARY &&
	    plane_cap &&
	    (plane_cap->pixel_format_support.nv12 ||
	     plane_cap->pixel_format_support.p010)) {
		/* This only affects YUV formats. */
		drm_plane_create_color_properties(
			plane,
			BIT(DRM_COLOR_YCBCR_BT601) |
			BIT(DRM_COLOR_YCBCR_BT709) |
			BIT(DRM_COLOR_YCBCR_BT2020),
			BIT(DRM_COLOR_YCBCR_LIMITED_RANGE) |
			BIT(DRM_COLOR_YCBCR_FULL_RANGE),
			DRM_COLOR_YCBCR_BT709, DRM_COLOR_YCBCR_LIMITED_RANGE);
	}

	supported_rotations =
		DRM_MODE_ROTATE_0 | DRM_MODE_ROTATE_90 |
		DRM_MODE_ROTATE_180 | DRM_MODE_ROTATE_270;

	if (dm->adev->asic_type >= CHIP_BONAIRE &&
	    plane->type != DRM_PLANE_TYPE_CURSOR)
		drm_plane_create_rotation_property(plane, DRM_MODE_ROTATE_0,
						   supported_rotations);

	drm_plane_helper_add(plane, &dm_plane_helper_funcs);

	/* Create (reset) the plane state */
	if (plane->funcs->reset)
		plane->funcs->reset(plane);

	return 0;
}

static int amdgpu_dm_crtc_init(struct amdgpu_display_manager *dm,
			       struct drm_plane *plane,
			       uint32_t crtc_index)
{
	struct amdgpu_crtc *acrtc = NULL;
	struct drm_plane *cursor_plane;

	int res = -ENOMEM;

	cursor_plane = kzalloc(sizeof(*cursor_plane), GFP_KERNEL);
	if (!cursor_plane)
		goto fail;

	cursor_plane->type = DRM_PLANE_TYPE_CURSOR;
	res = amdgpu_dm_plane_init(dm, cursor_plane, 0, NULL);

	acrtc = kzalloc(sizeof(struct amdgpu_crtc), GFP_KERNEL);
	if (!acrtc)
		goto fail;

	res = drm_crtc_init_with_planes(
			dm->ddev,
			&acrtc->base,
			plane,
			cursor_plane,
			&amdgpu_dm_crtc_funcs, NULL);

	if (res)
		goto fail;

	drm_crtc_helper_add(&acrtc->base, &amdgpu_dm_crtc_helper_funcs);

	/* Create (reset) the plane state */
	if (acrtc->base.funcs->reset)
		acrtc->base.funcs->reset(&acrtc->base);

	acrtc->max_cursor_width = dm->adev->dm.dc->caps.max_cursor_size;
	acrtc->max_cursor_height = dm->adev->dm.dc->caps.max_cursor_size;

	acrtc->crtc_id = crtc_index;
	acrtc->base.enabled = false;
	acrtc->otg_inst = -1;

	dm->adev->mode_info.crtcs[crtc_index] = acrtc;
	drm_crtc_enable_color_mgmt(&acrtc->base, MAX_COLOR_LUT_ENTRIES,
				   true, MAX_COLOR_LUT_ENTRIES);
	drm_mode_crtc_set_gamma_size(&acrtc->base, MAX_COLOR_LEGACY_LUT_ENTRIES);

	return 0;

fail:
	kfree(acrtc);
	kfree(cursor_plane);
	return res;
}


static int to_drm_connector_type(enum signal_type st)
{
	switch (st) {
	case SIGNAL_TYPE_HDMI_TYPE_A:
		return DRM_MODE_CONNECTOR_HDMIA;
	case SIGNAL_TYPE_EDP:
		return DRM_MODE_CONNECTOR_eDP;
	case SIGNAL_TYPE_LVDS:
		return DRM_MODE_CONNECTOR_LVDS;
	case SIGNAL_TYPE_RGB:
		return DRM_MODE_CONNECTOR_VGA;
	case SIGNAL_TYPE_DISPLAY_PORT:
	case SIGNAL_TYPE_DISPLAY_PORT_MST:
		return DRM_MODE_CONNECTOR_DisplayPort;
	case SIGNAL_TYPE_DVI_DUAL_LINK:
	case SIGNAL_TYPE_DVI_SINGLE_LINK:
		return DRM_MODE_CONNECTOR_DVID;
	case SIGNAL_TYPE_VIRTUAL:
		return DRM_MODE_CONNECTOR_VIRTUAL;

	default:
		return DRM_MODE_CONNECTOR_Unknown;
	}
}

static struct drm_encoder *amdgpu_dm_connector_to_encoder(struct drm_connector *connector)
{
	struct drm_encoder *encoder;

	/* There is only one encoder per connector */
	drm_connector_for_each_possible_encoder(connector, encoder)
		return encoder;

	return NULL;
}

static void amdgpu_dm_get_native_mode(struct drm_connector *connector)
{
	struct drm_encoder *encoder;
	struct amdgpu_encoder *amdgpu_encoder;

	encoder = amdgpu_dm_connector_to_encoder(connector);

	if (encoder == NULL)
		return;

	amdgpu_encoder = to_amdgpu_encoder(encoder);

	amdgpu_encoder->native_mode.clock = 0;

	if (!list_empty(&connector->probed_modes)) {
		struct drm_display_mode *preferred_mode = NULL;

		list_for_each_entry(preferred_mode,
				    &connector->probed_modes,
				    head) {
			if (preferred_mode->type & DRM_MODE_TYPE_PREFERRED)
				amdgpu_encoder->native_mode = *preferred_mode;

			break;
		}

	}
}

static struct drm_display_mode *
amdgpu_dm_create_common_mode(struct drm_encoder *encoder,
			     char *name,
			     int hdisplay, int vdisplay)
{
	struct drm_device *dev = encoder->dev;
	struct amdgpu_encoder *amdgpu_encoder = to_amdgpu_encoder(encoder);
	struct drm_display_mode *mode = NULL;
	struct drm_display_mode *native_mode = &amdgpu_encoder->native_mode;

	mode = drm_mode_duplicate(dev, native_mode);

	if (mode == NULL)
		return NULL;

	mode->hdisplay = hdisplay;
	mode->vdisplay = vdisplay;
	mode->type &= ~DRM_MODE_TYPE_PREFERRED;
	strscpy(mode->name, name, DRM_DISPLAY_MODE_LEN);

	return mode;

}

static void amdgpu_dm_connector_add_common_modes(struct drm_encoder *encoder,
						 struct drm_connector *connector)
{
	struct amdgpu_encoder *amdgpu_encoder = to_amdgpu_encoder(encoder);
	struct drm_display_mode *mode = NULL;
	struct drm_display_mode *native_mode = &amdgpu_encoder->native_mode;
	struct amdgpu_dm_connector *amdgpu_dm_connector =
				to_amdgpu_dm_connector(connector);
	int i;
	int n;
	struct mode_size {
		char name[DRM_DISPLAY_MODE_LEN];
		int w;
		int h;
	} common_modes[] = {
		{  "640x480",  640,  480},
		{  "800x600",  800,  600},
		{ "1024x768", 1024,  768},
		{ "1280x720", 1280,  720},
		{ "1280x800", 1280,  800},
		{"1280x1024", 1280, 1024},
		{ "1440x900", 1440,  900},
		{"1680x1050", 1680, 1050},
		{"1600x1200", 1600, 1200},
		{"1920x1080", 1920, 1080},
		{"1920x1200", 1920, 1200}
	};

	n = ARRAY_SIZE(common_modes);

	for (i = 0; i < n; i++) {
		struct drm_display_mode *curmode = NULL;
		bool mode_existed = false;

		if (common_modes[i].w > native_mode->hdisplay ||
		    common_modes[i].h > native_mode->vdisplay ||
		   (common_modes[i].w == native_mode->hdisplay &&
		    common_modes[i].h == native_mode->vdisplay))
			continue;

		list_for_each_entry(curmode, &connector->probed_modes, head) {
			if (common_modes[i].w == curmode->hdisplay &&
			    common_modes[i].h == curmode->vdisplay) {
				mode_existed = true;
				break;
			}
		}

		if (mode_existed)
			continue;

		mode = amdgpu_dm_create_common_mode(encoder,
				common_modes[i].name, common_modes[i].w,
				common_modes[i].h);
		drm_mode_probed_add(connector, mode);
		amdgpu_dm_connector->num_modes++;
	}
}

static void amdgpu_dm_connector_ddc_get_modes(struct drm_connector *connector,
					      struct edid *edid)
{
	struct amdgpu_dm_connector *amdgpu_dm_connector =
			to_amdgpu_dm_connector(connector);

	if (edid) {
		/* empty probed_modes */
		INIT_LIST_HEAD(&connector->probed_modes);
		amdgpu_dm_connector->num_modes =
				drm_add_edid_modes(connector, edid);

		/* sorting the probed modes before calling function
		 * amdgpu_dm_get_native_mode() since EDID can have
		 * more than one preferred mode. The modes that are
		 * later in the probed mode list could be of higher
		 * and preferred resolution. For example, 3840x2160
		 * resolution in base EDID preferred timing and 4096x2160
		 * preferred resolution in DID extension block later.
		 */
		drm_mode_sort(&connector->probed_modes);
		amdgpu_dm_get_native_mode(connector);
	} else {
		amdgpu_dm_connector->num_modes = 0;
	}
}

static int amdgpu_dm_connector_get_modes(struct drm_connector *connector)
{
	struct amdgpu_dm_connector *amdgpu_dm_connector =
			to_amdgpu_dm_connector(connector);
	struct drm_encoder *encoder;
	struct edid *edid = amdgpu_dm_connector->edid;

	encoder = amdgpu_dm_connector_to_encoder(connector);

	if (!drm_edid_is_valid(edid)) {
		amdgpu_dm_connector->num_modes =
				drm_add_modes_noedid(connector, 640, 480);
	} else {
		amdgpu_dm_connector_ddc_get_modes(connector, edid);
		amdgpu_dm_connector_add_common_modes(encoder, connector);
	}
	amdgpu_dm_fbc_init(connector);

	return amdgpu_dm_connector->num_modes;
}

void amdgpu_dm_connector_init_helper(struct amdgpu_display_manager *dm,
				     struct amdgpu_dm_connector *aconnector,
				     int connector_type,
				     struct dc_link *link,
				     int link_index)
{
	struct amdgpu_device *adev = drm_to_adev(dm->ddev);

	/*
	 * Some of the properties below require access to state, like bpc.
	 * Allocate some default initial connector state with our reset helper.
	 */
	if (aconnector->base.funcs->reset)
		aconnector->base.funcs->reset(&aconnector->base);

	aconnector->connector_id = link_index;
	aconnector->dc_link = link;
	aconnector->base.interlace_allowed = false;
	aconnector->base.doublescan_allowed = false;
	aconnector->base.stereo_allowed = false;
	aconnector->base.dpms = DRM_MODE_DPMS_OFF;
	aconnector->hpd.hpd = AMDGPU_HPD_NONE; /* not used */
	aconnector->audio_inst = -1;
	mutex_init(&aconnector->hpd_lock);

	/*
	 * configure support HPD hot plug connector_>polled default value is 0
	 * which means HPD hot plug not supported
	 */
	switch (connector_type) {
	case DRM_MODE_CONNECTOR_HDMIA:
		aconnector->base.polled = DRM_CONNECTOR_POLL_HPD;
		aconnector->base.ycbcr_420_allowed =
			link->link_enc->features.hdmi_ycbcr420_supported ? true : false;
		break;
	case DRM_MODE_CONNECTOR_DisplayPort:
		aconnector->base.polled = DRM_CONNECTOR_POLL_HPD;
		aconnector->base.ycbcr_420_allowed =
			link->link_enc->features.dp_ycbcr420_supported ? true : false;
		break;
	case DRM_MODE_CONNECTOR_DVID:
		aconnector->base.polled = DRM_CONNECTOR_POLL_HPD;
		break;
	default:
		break;
	}

	drm_object_attach_property(&aconnector->base.base,
				dm->ddev->mode_config.scaling_mode_property,
				DRM_MODE_SCALE_NONE);

	drm_object_attach_property(&aconnector->base.base,
				adev->mode_info.underscan_property,
				UNDERSCAN_OFF);
	drm_object_attach_property(&aconnector->base.base,
				adev->mode_info.underscan_hborder_property,
				0);
	drm_object_attach_property(&aconnector->base.base,
				adev->mode_info.underscan_vborder_property,
				0);

	if (!aconnector->mst_port)
		drm_connector_attach_max_bpc_property(&aconnector->base, 8, 16);

	/* This defaults to the max in the range, but we want 8bpc for non-edp. */
	aconnector->base.state->max_bpc = (connector_type == DRM_MODE_CONNECTOR_eDP) ? 16 : 8;
	aconnector->base.state->max_requested_bpc = aconnector->base.state->max_bpc;

	if (connector_type == DRM_MODE_CONNECTOR_eDP &&
	    (dc_is_dmcu_initialized(adev->dm.dc) || adev->dm.dc->ctx->dmub_srv)) {
		drm_object_attach_property(&aconnector->base.base,
				adev->mode_info.abm_level_property, 0);
	}

	if (connector_type == DRM_MODE_CONNECTOR_HDMIA ||
	    connector_type == DRM_MODE_CONNECTOR_DisplayPort ||
	    connector_type == DRM_MODE_CONNECTOR_eDP) {
		drm_object_attach_property(
			&aconnector->base.base,
			dm->ddev->mode_config.hdr_output_metadata_property, 0);

		if (!aconnector->mst_port)
			drm_connector_attach_vrr_capable_property(&aconnector->base);

#ifdef CONFIG_DRM_AMD_DC_HDCP
		if (adev->dm.hdcp_workqueue)
			drm_connector_attach_content_protection_property(&aconnector->base, true);
#endif
	}
}

static int amdgpu_dm_i2c_xfer(struct i2c_adapter *i2c_adap,
			      struct i2c_msg *msgs, int num)
{
	struct amdgpu_i2c_adapter *i2c = i2c_get_adapdata(i2c_adap);
	struct ddc_service *ddc_service = i2c->ddc_service;
	struct i2c_command cmd;
	int i;
	int result = -EIO;

	cmd.payloads = kcalloc(num, sizeof(struct i2c_payload), GFP_KERNEL);

	if (!cmd.payloads)
		return result;

	cmd.number_of_payloads = num;
	cmd.engine = I2C_COMMAND_ENGINE_DEFAULT;
	cmd.speed = 100;

	for (i = 0; i < num; i++) {
		cmd.payloads[i].write = !(msgs[i].flags & I2C_M_RD);
		cmd.payloads[i].address = msgs[i].addr;
		cmd.payloads[i].length = msgs[i].len;
		cmd.payloads[i].data = msgs[i].buf;
	}

	if (dc_submit_i2c(
			ddc_service->ctx->dc,
			ddc_service->ddc_pin->hw_info.ddc_channel,
			&cmd))
		result = num;

	kfree(cmd.payloads);
	return result;
}

static u32 amdgpu_dm_i2c_func(struct i2c_adapter *adap)
{
	return I2C_FUNC_I2C | I2C_FUNC_SMBUS_EMUL;
}

static const struct i2c_algorithm amdgpu_dm_i2c_algo = {
	.master_xfer = amdgpu_dm_i2c_xfer,
	.functionality = amdgpu_dm_i2c_func,
};

static struct amdgpu_i2c_adapter *
create_i2c(struct ddc_service *ddc_service,
	   int link_index,
	   int *res)
{
	struct amdgpu_device *adev = ddc_service->ctx->driver_context;
	struct amdgpu_i2c_adapter *i2c;

	i2c = kzalloc(sizeof(struct amdgpu_i2c_adapter), GFP_KERNEL);
	if (!i2c)
		return NULL;
	i2c->base.owner = THIS_MODULE;
	i2c->base.class = I2C_CLASS_DDC;
	i2c->base.dev.parent = &adev->pdev->dev;
	i2c->base.algo = &amdgpu_dm_i2c_algo;
	snprintf(i2c->base.name, sizeof(i2c->base.name), "AMDGPU DM i2c hw bus %d", link_index);
	i2c_set_adapdata(&i2c->base, i2c);
	i2c->ddc_service = ddc_service;
	i2c->ddc_service->ddc_pin->hw_info.ddc_channel = link_index;

	return i2c;
}


/*
 * Note: this function assumes that dc_link_detect() was called for the
 * dc_link which will be represented by this aconnector.
 */
static int amdgpu_dm_connector_init(struct amdgpu_display_manager *dm,
				    struct amdgpu_dm_connector *aconnector,
				    uint32_t link_index,
				    struct amdgpu_encoder *aencoder)
{
	int res = 0;
	int connector_type;
	struct dc *dc = dm->dc;
	struct dc_link *link = dc_get_link_at_index(dc, link_index);
	struct amdgpu_i2c_adapter *i2c;

	link->priv = aconnector;

	DRM_DEBUG_DRIVER("%s()\n", __func__);

	i2c = create_i2c(link->ddc, link->link_index, &res);
	if (!i2c) {
		DRM_ERROR("Failed to create i2c adapter data\n");
		return -ENOMEM;
	}

	aconnector->i2c = i2c;
	res = i2c_add_adapter(&i2c->base);

	if (res) {
		DRM_ERROR("Failed to register hw i2c %d\n", link->link_index);
		goto out_free;
	}

	connector_type = to_drm_connector_type(link->connector_signal);

	res = drm_connector_init_with_ddc(
			dm->ddev,
			&aconnector->base,
			&amdgpu_dm_connector_funcs,
			connector_type,
			&i2c->base);

	if (res) {
		DRM_ERROR("connector_init failed\n");
		aconnector->connector_id = -1;
		goto out_free;
	}

	drm_connector_helper_add(
			&aconnector->base,
			&amdgpu_dm_connector_helper_funcs);

	amdgpu_dm_connector_init_helper(
		dm,
		aconnector,
		connector_type,
		link,
		link_index);

	drm_connector_attach_encoder(
		&aconnector->base, &aencoder->base);

	if (connector_type == DRM_MODE_CONNECTOR_DisplayPort
		|| connector_type == DRM_MODE_CONNECTOR_eDP)
		amdgpu_dm_initialize_dp_connector(dm, aconnector, link->link_index);

out_free:
	if (res) {
		kfree(i2c);
		aconnector->i2c = NULL;
	}
	return res;
}

int amdgpu_dm_get_encoder_crtc_mask(struct amdgpu_device *adev)
{
	switch (adev->mode_info.num_crtc) {
	case 1:
		return 0x1;
	case 2:
		return 0x3;
	case 3:
		return 0x7;
	case 4:
		return 0xf;
	case 5:
		return 0x1f;
	case 6:
	default:
		return 0x3f;
	}
}

static int amdgpu_dm_encoder_init(struct drm_device *dev,
				  struct amdgpu_encoder *aencoder,
				  uint32_t link_index)
{
	struct amdgpu_device *adev = drm_to_adev(dev);

	int res = drm_encoder_init(dev,
				   &aencoder->base,
				   &amdgpu_dm_encoder_funcs,
				   DRM_MODE_ENCODER_TMDS,
				   NULL);

	aencoder->base.possible_crtcs = amdgpu_dm_get_encoder_crtc_mask(adev);

	if (!res)
		aencoder->encoder_id = link_index;
	else
		aencoder->encoder_id = -1;

	drm_encoder_helper_add(&aencoder->base, &amdgpu_dm_encoder_helper_funcs);

	return res;
}

static void manage_dm_interrupts(struct amdgpu_device *adev,
				 struct amdgpu_crtc *acrtc,
				 bool enable)
{
	/*
	 * We have no guarantee that the frontend index maps to the same
	 * backend index - some even map to more than one.
	 *
	 * TODO: Use a different interrupt or check DC itself for the mapping.
	 */
	int irq_type =
		amdgpu_display_crtc_idx_to_irq_type(
			adev,
			acrtc->crtc_id);

	if (enable) {
		drm_crtc_vblank_on(&acrtc->base);
		amdgpu_irq_get(
			adev,
			&adev->pageflip_irq,
			irq_type);
	} else {

		amdgpu_irq_put(
			adev,
			&adev->pageflip_irq,
			irq_type);
		drm_crtc_vblank_off(&acrtc->base);
	}
}

static void dm_update_pflip_irq_state(struct amdgpu_device *adev,
				      struct amdgpu_crtc *acrtc)
{
	int irq_type =
		amdgpu_display_crtc_idx_to_irq_type(adev, acrtc->crtc_id);

	/**
	 * This reads the current state for the IRQ and force reapplies
	 * the setting to hardware.
	 */
	amdgpu_irq_update(adev, &adev->pageflip_irq, irq_type);
}

static bool
is_scaling_state_different(const struct dm_connector_state *dm_state,
			   const struct dm_connector_state *old_dm_state)
{
	if (dm_state->scaling != old_dm_state->scaling)
		return true;
	if (!dm_state->underscan_enable && old_dm_state->underscan_enable) {
		if (old_dm_state->underscan_hborder != 0 && old_dm_state->underscan_vborder != 0)
			return true;
	} else  if (dm_state->underscan_enable && !old_dm_state->underscan_enable) {
		if (dm_state->underscan_hborder != 0 && dm_state->underscan_vborder != 0)
			return true;
	} else if (dm_state->underscan_hborder != old_dm_state->underscan_hborder ||
		   dm_state->underscan_vborder != old_dm_state->underscan_vborder)
		return true;
	return false;
}

#ifdef CONFIG_DRM_AMD_DC_HDCP
static bool is_content_protection_different(struct drm_connector_state *state,
					    const struct drm_connector_state *old_state,
					    const struct drm_connector *connector, struct hdcp_workqueue *hdcp_w)
{
	struct amdgpu_dm_connector *aconnector = to_amdgpu_dm_connector(connector);
	struct dm_connector_state *dm_con_state = to_dm_connector_state(connector->state);

	/* Handle: Type0/1 change */
	if (old_state->hdcp_content_type != state->hdcp_content_type &&
	    state->content_protection != DRM_MODE_CONTENT_PROTECTION_UNDESIRED) {
		state->content_protection = DRM_MODE_CONTENT_PROTECTION_DESIRED;
		return true;
	}

	/* CP is being re enabled, ignore this
	 *
	 * Handles:	ENABLED -> DESIRED
	 */
	if (old_state->content_protection == DRM_MODE_CONTENT_PROTECTION_ENABLED &&
	    state->content_protection == DRM_MODE_CONTENT_PROTECTION_DESIRED) {
		state->content_protection = DRM_MODE_CONTENT_PROTECTION_ENABLED;
		return false;
	}

	/* S3 resume case, since old state will always be 0 (UNDESIRED) and the restored state will be ENABLED
	 *
	 * Handles:	UNDESIRED -> ENABLED
	 */
	if (old_state->content_protection == DRM_MODE_CONTENT_PROTECTION_UNDESIRED &&
	    state->content_protection == DRM_MODE_CONTENT_PROTECTION_ENABLED)
		state->content_protection = DRM_MODE_CONTENT_PROTECTION_DESIRED;

	/* Check if something is connected/enabled, otherwise we start hdcp but nothing is connected/enabled
	 * hot-plug, headless s3, dpms
	 *
	 * Handles:	DESIRED -> DESIRED (Special case)
	 */
	if (dm_con_state->update_hdcp && state->content_protection == DRM_MODE_CONTENT_PROTECTION_DESIRED &&
	    connector->dpms == DRM_MODE_DPMS_ON && aconnector->dc_sink != NULL) {
		dm_con_state->update_hdcp = false;
		return true;
	}

	/*
	 * Handles:	UNDESIRED -> UNDESIRED
	 *		DESIRED -> DESIRED
	 *		ENABLED -> ENABLED
	 */
	if (old_state->content_protection == state->content_protection)
		return false;

	/*
	 * Handles:	UNDESIRED -> DESIRED
	 *		DESIRED -> UNDESIRED
	 *		ENABLED -> UNDESIRED
	 */
	if (state->content_protection != DRM_MODE_CONTENT_PROTECTION_ENABLED)
		return true;

	/*
	 * Handles:	DESIRED -> ENABLED
	 */
	return false;
}

#endif
static void remove_stream(struct amdgpu_device *adev,
			  struct amdgpu_crtc *acrtc,
			  struct dc_stream_state *stream)
{
	/* this is the update mode case */

	acrtc->otg_inst = -1;
	acrtc->enabled = false;
}

static int get_cursor_position(struct drm_plane *plane, struct drm_crtc *crtc,
			       struct dc_cursor_position *position)
{
	struct amdgpu_crtc *amdgpu_crtc = to_amdgpu_crtc(crtc);
	int x, y;
	int xorigin = 0, yorigin = 0;

	position->enable = false;
	position->x = 0;
	position->y = 0;

	if (!crtc || !plane->state->fb)
		return 0;

	if ((plane->state->crtc_w > amdgpu_crtc->max_cursor_width) ||
	    (plane->state->crtc_h > amdgpu_crtc->max_cursor_height)) {
		DRM_ERROR("%s: bad cursor width or height %d x %d\n",
			  __func__,
			  plane->state->crtc_w,
			  plane->state->crtc_h);
		return -EINVAL;
	}

	x = plane->state->crtc_x;
	y = plane->state->crtc_y;

	if (x <= -amdgpu_crtc->max_cursor_width ||
	    y <= -amdgpu_crtc->max_cursor_height)
		return 0;

	if (x < 0) {
		xorigin = min(-x, amdgpu_crtc->max_cursor_width - 1);
		x = 0;
	}
	if (y < 0) {
		yorigin = min(-y, amdgpu_crtc->max_cursor_height - 1);
		y = 0;
	}
	position->enable = true;
	position->translate_by_source = true;
	position->x = x;
	position->y = y;
	position->x_hotspot = xorigin;
	position->y_hotspot = yorigin;

	return 0;
}

static void handle_cursor_update(struct drm_plane *plane,
				 struct drm_plane_state *old_plane_state)
{
	struct amdgpu_device *adev = drm_to_adev(plane->dev);
	struct amdgpu_framebuffer *afb = to_amdgpu_framebuffer(plane->state->fb);
	struct drm_crtc *crtc = afb ? plane->state->crtc : old_plane_state->crtc;
	struct dm_crtc_state *crtc_state = crtc ? to_dm_crtc_state(crtc->state) : NULL;
	struct amdgpu_crtc *amdgpu_crtc = to_amdgpu_crtc(crtc);
	uint64_t address = afb ? afb->address : 0;
	struct dc_cursor_position position;
	struct dc_cursor_attributes attributes;
	int ret;

	if (!plane->state->fb && !old_plane_state->fb)
		return;

	DRM_DEBUG_DRIVER("%s: crtc_id=%d with size %d to %d\n",
			 __func__,
			 amdgpu_crtc->crtc_id,
			 plane->state->crtc_w,
			 plane->state->crtc_h);

	ret = get_cursor_position(plane, crtc, &position);
	if (ret)
		return;

	if (!position.enable) {
		/* turn off cursor */
		if (crtc_state && crtc_state->stream) {
			mutex_lock(&adev->dm.dc_lock);
			dc_stream_set_cursor_position(crtc_state->stream,
						      &position);
			mutex_unlock(&adev->dm.dc_lock);
		}
		return;
	}

	amdgpu_crtc->cursor_width = plane->state->crtc_w;
	amdgpu_crtc->cursor_height = plane->state->crtc_h;

	memset(&attributes, 0, sizeof(attributes));
	attributes.address.high_part = upper_32_bits(address);
	attributes.address.low_part  = lower_32_bits(address);
	attributes.width             = plane->state->crtc_w;
	attributes.height            = plane->state->crtc_h;
	attributes.color_format      = CURSOR_MODE_COLOR_PRE_MULTIPLIED_ALPHA;
	attributes.rotation_angle    = 0;
	attributes.attribute_flags.value = 0;

	attributes.pitch = afb->base.pitches[0] / afb->base.format->cpp[0];

	if (crtc_state->stream) {
		mutex_lock(&adev->dm.dc_lock);
		if (!dc_stream_set_cursor_attributes(crtc_state->stream,
							 &attributes))
			DRM_ERROR("DC failed to set cursor attributes\n");

		if (!dc_stream_set_cursor_position(crtc_state->stream,
						   &position))
			DRM_ERROR("DC failed to set cursor position\n");
		mutex_unlock(&adev->dm.dc_lock);
	}
}

static void prepare_flip_isr(struct amdgpu_crtc *acrtc)
{

	assert_spin_locked(&acrtc->base.dev->event_lock);
	WARN_ON(acrtc->event);

	acrtc->event = acrtc->base.state->event;

	/* Set the flip status */
	acrtc->pflip_status = AMDGPU_FLIP_SUBMITTED;

	/* Mark this event as consumed */
	acrtc->base.state->event = NULL;

	DRM_DEBUG_DRIVER("crtc:%d, pflip_stat:AMDGPU_FLIP_SUBMITTED\n",
						 acrtc->crtc_id);
}

static void update_freesync_state_on_stream(
	struct amdgpu_display_manager *dm,
	struct dm_crtc_state *new_crtc_state,
	struct dc_stream_state *new_stream,
	struct dc_plane_state *surface,
	u32 flip_timestamp_in_us)
{
	struct mod_vrr_params vrr_params;
	struct dc_info_packet vrr_infopacket = {0};
	struct amdgpu_device *adev = dm->adev;
	struct amdgpu_crtc *acrtc = to_amdgpu_crtc(new_crtc_state->base.crtc);
	unsigned long flags;

	if (!new_stream)
		return;

	/*
	 * TODO: Determine why min/max totals and vrefresh can be 0 here.
	 * For now it's sufficient to just guard against these conditions.
	 */

	if (!new_stream->timing.h_total || !new_stream->timing.v_total)
		return;

	spin_lock_irqsave(&adev_to_drm(adev)->event_lock, flags);
        vrr_params = acrtc->dm_irq_params.vrr_params;

	if (surface) {
		mod_freesync_handle_preflip(
			dm->freesync_module,
			surface,
			new_stream,
			flip_timestamp_in_us,
			&vrr_params);

		if (adev->family < AMDGPU_FAMILY_AI &&
		    amdgpu_dm_vrr_active(new_crtc_state)) {
			mod_freesync_handle_v_update(dm->freesync_module,
						     new_stream, &vrr_params);

			/* Need to call this before the frame ends. */
			dc_stream_adjust_vmin_vmax(dm->dc,
						   new_crtc_state->stream,
						   &vrr_params.adjust);
		}
	}

	mod_freesync_build_vrr_infopacket(
		dm->freesync_module,
		new_stream,
		&vrr_params,
		PACKET_TYPE_VRR,
		TRANSFER_FUNC_UNKNOWN,
		&vrr_infopacket);

	new_crtc_state->freesync_timing_changed |=
		(memcmp(&acrtc->dm_irq_params.vrr_params.adjust,
			&vrr_params.adjust,
			sizeof(vrr_params.adjust)) != 0);

	new_crtc_state->freesync_vrr_info_changed |=
		(memcmp(&new_crtc_state->vrr_infopacket,
			&vrr_infopacket,
			sizeof(vrr_infopacket)) != 0);

	acrtc->dm_irq_params.vrr_params = vrr_params;
	new_crtc_state->vrr_infopacket = vrr_infopacket;

	new_stream->adjust = acrtc->dm_irq_params.vrr_params.adjust;
	new_stream->vrr_infopacket = vrr_infopacket;

	if (new_crtc_state->freesync_vrr_info_changed)
		DRM_DEBUG_KMS("VRR packet update: crtc=%u enabled=%d state=%d",
			      new_crtc_state->base.crtc->base.id,
			      (int)new_crtc_state->base.vrr_enabled,
			      (int)vrr_params.state);

	spin_unlock_irqrestore(&adev_to_drm(adev)->event_lock, flags);
}

static void update_stream_irq_parameters(
	struct amdgpu_display_manager *dm,
	struct dm_crtc_state *new_crtc_state)
{
	struct dc_stream_state *new_stream = new_crtc_state->stream;
	struct mod_vrr_params vrr_params;
	struct mod_freesync_config config = new_crtc_state->freesync_config;
	struct amdgpu_device *adev = dm->adev;
	struct amdgpu_crtc *acrtc = to_amdgpu_crtc(new_crtc_state->base.crtc);
	unsigned long flags;

	if (!new_stream)
		return;

	/*
	 * TODO: Determine why min/max totals and vrefresh can be 0 here.
	 * For now it's sufficient to just guard against these conditions.
	 */
	if (!new_stream->timing.h_total || !new_stream->timing.v_total)
		return;

	spin_lock_irqsave(&adev_to_drm(adev)->event_lock, flags);
	vrr_params = acrtc->dm_irq_params.vrr_params;

	if (new_crtc_state->vrr_supported &&
	    config.min_refresh_in_uhz &&
	    config.max_refresh_in_uhz) {
		config.state = new_crtc_state->base.vrr_enabled ?
			VRR_STATE_ACTIVE_VARIABLE :
			VRR_STATE_INACTIVE;
	} else {
		config.state = VRR_STATE_UNSUPPORTED;
	}

	mod_freesync_build_vrr_params(dm->freesync_module,
				      new_stream,
				      &config, &vrr_params);

	new_crtc_state->freesync_timing_changed |=
		(memcmp(&acrtc->dm_irq_params.vrr_params.adjust,
			&vrr_params.adjust, sizeof(vrr_params.adjust)) != 0);

	new_crtc_state->freesync_config = config;
	/* Copy state for access from DM IRQ handler */
	acrtc->dm_irq_params.freesync_config = config;
	acrtc->dm_irq_params.active_planes = new_crtc_state->active_planes;
	acrtc->dm_irq_params.vrr_params = vrr_params;
	spin_unlock_irqrestore(&adev_to_drm(adev)->event_lock, flags);
}

static void amdgpu_dm_handle_vrr_transition(struct dm_crtc_state *old_state,
					    struct dm_crtc_state *new_state)
{
	bool old_vrr_active = amdgpu_dm_vrr_active(old_state);
	bool new_vrr_active = amdgpu_dm_vrr_active(new_state);

	if (!old_vrr_active && new_vrr_active) {
		/* Transition VRR inactive -> active:
		 * While VRR is active, we must not disable vblank irq, as a
		 * reenable after disable would compute bogus vblank/pflip
		 * timestamps if it likely happened inside display front-porch.
		 *
		 * We also need vupdate irq for the actual core vblank handling
		 * at end of vblank.
		 */
		dm_set_vupdate_irq(new_state->base.crtc, true);
		drm_crtc_vblank_get(new_state->base.crtc);
		DRM_DEBUG_DRIVER("%s: crtc=%u VRR off->on: Get vblank ref\n",
				 __func__, new_state->base.crtc->base.id);
	} else if (old_vrr_active && !new_vrr_active) {
		/* Transition VRR active -> inactive:
		 * Allow vblank irq disable again for fixed refresh rate.
		 */
		dm_set_vupdate_irq(new_state->base.crtc, false);
		drm_crtc_vblank_put(new_state->base.crtc);
		DRM_DEBUG_DRIVER("%s: crtc=%u VRR on->off: Drop vblank ref\n",
				 __func__, new_state->base.crtc->base.id);
	}
}

static void amdgpu_dm_commit_cursors(struct drm_atomic_state *state)
{
	struct drm_plane *plane;
	struct drm_plane_state *old_plane_state, *new_plane_state;
	int i;

	/*
	 * TODO: Make this per-stream so we don't issue redundant updates for
	 * commits with multiple streams.
	 */
	for_each_oldnew_plane_in_state(state, plane, old_plane_state,
				       new_plane_state, i)
		if (plane->type == DRM_PLANE_TYPE_CURSOR)
			handle_cursor_update(plane, old_plane_state);
}

static void amdgpu_dm_commit_planes(struct drm_atomic_state *state,
				    struct dc_state *dc_state,
				    struct drm_device *dev,
				    struct amdgpu_display_manager *dm,
				    struct drm_crtc *pcrtc,
				    bool wait_for_vblank)
{
	uint32_t i;
	uint64_t timestamp_ns;
	struct drm_plane *plane;
	struct drm_plane_state *old_plane_state, *new_plane_state;
	struct amdgpu_crtc *acrtc_attach = to_amdgpu_crtc(pcrtc);
	struct drm_crtc_state *new_pcrtc_state =
			drm_atomic_get_new_crtc_state(state, pcrtc);
	struct dm_crtc_state *acrtc_state = to_dm_crtc_state(new_pcrtc_state);
	struct dm_crtc_state *dm_old_crtc_state =
			to_dm_crtc_state(drm_atomic_get_old_crtc_state(state, pcrtc));
	int planes_count = 0, vpos, hpos;
	long r;
	unsigned long flags;
	struct amdgpu_bo *abo;
	uint32_t target_vblank, last_flip_vblank;
	bool vrr_active = amdgpu_dm_vrr_active(acrtc_state);
	bool pflip_present = false;
	struct {
		struct dc_surface_update surface_updates[MAX_SURFACES];
		struct dc_plane_info plane_infos[MAX_SURFACES];
		struct dc_scaling_info scaling_infos[MAX_SURFACES];
		struct dc_flip_addrs flip_addrs[MAX_SURFACES];
		struct dc_stream_update stream_update;
	} *bundle;

	bundle = kzalloc(sizeof(*bundle), GFP_KERNEL);

	if (!bundle) {
		dm_error("Failed to allocate update bundle\n");
		goto cleanup;
	}

	/*
	 * Disable the cursor first if we're disabling all the planes.
	 * It'll remain on the screen after the planes are re-enabled
	 * if we don't.
	 */
	if (acrtc_state->active_planes == 0)
		amdgpu_dm_commit_cursors(state);

	/* update planes when needed */
	for_each_oldnew_plane_in_state(state, plane, old_plane_state, new_plane_state, i) {
		struct drm_crtc *crtc = new_plane_state->crtc;
		struct drm_crtc_state *new_crtc_state;
		struct drm_framebuffer *fb = new_plane_state->fb;
		struct amdgpu_framebuffer *afb = (struct amdgpu_framebuffer *)fb;
		bool plane_needs_flip;
		struct dc_plane_state *dc_plane;
		struct dm_plane_state *dm_new_plane_state = to_dm_plane_state(new_plane_state);

		/* Cursor plane is handled after stream updates */
		if (plane->type == DRM_PLANE_TYPE_CURSOR)
			continue;

		if (!fb || !crtc || pcrtc != crtc)
			continue;

		new_crtc_state = drm_atomic_get_new_crtc_state(state, crtc);
		if (!new_crtc_state->active)
			continue;

		dc_plane = dm_new_plane_state->dc_state;

		bundle->surface_updates[planes_count].surface = dc_plane;
		if (new_pcrtc_state->color_mgmt_changed) {
			bundle->surface_updates[planes_count].gamma = dc_plane->gamma_correction;
			bundle->surface_updates[planes_count].in_transfer_func = dc_plane->in_transfer_func;
			bundle->surface_updates[planes_count].gamut_remap_matrix = &dc_plane->gamut_remap_matrix;
		}

		fill_dc_scaling_info(new_plane_state,
				     &bundle->scaling_infos[planes_count]);

		bundle->surface_updates[planes_count].scaling_info =
			&bundle->scaling_infos[planes_count];

		plane_needs_flip = old_plane_state->fb && new_plane_state->fb;

		pflip_present = pflip_present || plane_needs_flip;

		if (!plane_needs_flip) {
			planes_count += 1;
			continue;
		}

		abo = gem_to_amdgpu_bo(fb->obj[0]);

		/*
		 * Wait for all fences on this FB. Do limited wait to avoid
		 * deadlock during GPU reset when this fence will not signal
		 * but we hold reservation lock for the BO.
		 */
		r = dma_resv_wait_timeout_rcu(abo->tbo.base.resv, true,
							false,
							msecs_to_jiffies(5000));
		if (unlikely(r <= 0))
			DRM_ERROR("Waiting for fences timed out!");

		fill_dc_plane_info_and_addr(
			dm->adev, new_plane_state,
			afb->tiling_flags,
			&bundle->plane_infos[planes_count],
			&bundle->flip_addrs[planes_count].address,
			afb->tmz_surface, false);

		DRM_DEBUG_DRIVER("plane: id=%d dcc_en=%d\n",
				 new_plane_state->plane->index,
				 bundle->plane_infos[planes_count].dcc.enable);

		bundle->surface_updates[planes_count].plane_info =
			&bundle->plane_infos[planes_count];

		/*
		 * Only allow immediate flips for fast updates that don't
		 * change FB pitch, DCC state, rotation or mirroing.
		 */
		bundle->flip_addrs[planes_count].flip_immediate =
			crtc->state->async_flip &&
			acrtc_state->update_type == UPDATE_TYPE_FAST;

		timestamp_ns = ktime_get_ns();
		bundle->flip_addrs[planes_count].flip_timestamp_in_us = div_u64(timestamp_ns, 1000);
		bundle->surface_updates[planes_count].flip_addr = &bundle->flip_addrs[planes_count];
		bundle->surface_updates[planes_count].surface = dc_plane;

		if (!bundle->surface_updates[planes_count].surface) {
			DRM_ERROR("No surface for CRTC: id=%d\n",
					acrtc_attach->crtc_id);
			continue;
		}

		if (plane == pcrtc->primary)
			update_freesync_state_on_stream(
				dm,
				acrtc_state,
				acrtc_state->stream,
				dc_plane,
				bundle->flip_addrs[planes_count].flip_timestamp_in_us);

		DRM_DEBUG_DRIVER("%s Flipping to hi: 0x%x, low: 0x%x\n",
				 __func__,
				 bundle->flip_addrs[planes_count].address.grph.addr.high_part,
				 bundle->flip_addrs[planes_count].address.grph.addr.low_part);

		planes_count += 1;

	}

	if (pflip_present) {
		if (!vrr_active) {
			/* Use old throttling in non-vrr fixed refresh rate mode
			 * to keep flip scheduling based on target vblank counts
			 * working in a backwards compatible way, e.g., for
			 * clients using the GLX_OML_sync_control extension or
			 * DRI3/Present extension with defined target_msc.
			 */
			last_flip_vblank = amdgpu_get_vblank_counter_kms(pcrtc);
		}
		else {
			/* For variable refresh rate mode only:
			 * Get vblank of last completed flip to avoid > 1 vrr
			 * flips per video frame by use of throttling, but allow
			 * flip programming anywhere in the possibly large
			 * variable vrr vblank interval for fine-grained flip
			 * timing control and more opportunity to avoid stutter
			 * on late submission of flips.
			 */
			spin_lock_irqsave(&pcrtc->dev->event_lock, flags);
			last_flip_vblank = acrtc_attach->dm_irq_params.last_flip_vblank;
			spin_unlock_irqrestore(&pcrtc->dev->event_lock, flags);
		}

		target_vblank = last_flip_vblank + wait_for_vblank;

		/*
		 * Wait until we're out of the vertical blank period before the one
		 * targeted by the flip
		 */
		while ((acrtc_attach->enabled &&
			(amdgpu_display_get_crtc_scanoutpos(dm->ddev, acrtc_attach->crtc_id,
							    0, &vpos, &hpos, NULL,
							    NULL, &pcrtc->hwmode)
			 & (DRM_SCANOUTPOS_VALID | DRM_SCANOUTPOS_IN_VBLANK)) ==
			(DRM_SCANOUTPOS_VALID | DRM_SCANOUTPOS_IN_VBLANK) &&
			(int)(target_vblank -
			  amdgpu_get_vblank_counter_kms(pcrtc)) > 0)) {
			usleep_range(1000, 1100);
		}

		/**
		 * Prepare the flip event for the pageflip interrupt to handle.
		 *
		 * This only works in the case where we've already turned on the
		 * appropriate hardware blocks (eg. HUBP) so in the transition case
		 * from 0 -> n planes we have to skip a hardware generated event
		 * and rely on sending it from software.
		 */
		if (acrtc_attach->base.state->event &&
		    acrtc_state->active_planes > 0) {
			drm_crtc_vblank_get(pcrtc);

			spin_lock_irqsave(&pcrtc->dev->event_lock, flags);

			WARN_ON(acrtc_attach->pflip_status != AMDGPU_FLIP_NONE);
			prepare_flip_isr(acrtc_attach);

			spin_unlock_irqrestore(&pcrtc->dev->event_lock, flags);
		}

		if (acrtc_state->stream) {
			if (acrtc_state->freesync_vrr_info_changed)
				bundle->stream_update.vrr_infopacket =
					&acrtc_state->stream->vrr_infopacket;
		}
	}

	/* Update the planes if changed or disable if we don't have any. */
	if ((planes_count || acrtc_state->active_planes == 0) &&
		acrtc_state->stream) {
		bundle->stream_update.stream = acrtc_state->stream;
		if (new_pcrtc_state->mode_changed) {
			bundle->stream_update.src = acrtc_state->stream->src;
			bundle->stream_update.dst = acrtc_state->stream->dst;
		}

		if (new_pcrtc_state->color_mgmt_changed) {
			/*
			 * TODO: This isn't fully correct since we've actually
			 * already modified the stream in place.
			 */
			bundle->stream_update.gamut_remap =
				&acrtc_state->stream->gamut_remap_matrix;
			bundle->stream_update.output_csc_transform =
				&acrtc_state->stream->csc_color_matrix;
			bundle->stream_update.out_transfer_func =
				acrtc_state->stream->out_transfer_func;
		}

		acrtc_state->stream->abm_level = acrtc_state->abm_level;
		if (acrtc_state->abm_level != dm_old_crtc_state->abm_level)
			bundle->stream_update.abm_level = &acrtc_state->abm_level;

		/*
		 * If FreeSync state on the stream has changed then we need to
		 * re-adjust the min/max bounds now that DC doesn't handle this
		 * as part of commit.
		 */
		if (amdgpu_dm_vrr_active(dm_old_crtc_state) !=
		    amdgpu_dm_vrr_active(acrtc_state)) {
			spin_lock_irqsave(&pcrtc->dev->event_lock, flags);
			dc_stream_adjust_vmin_vmax(
				dm->dc, acrtc_state->stream,
				&acrtc_attach->dm_irq_params.vrr_params.adjust);
			spin_unlock_irqrestore(&pcrtc->dev->event_lock, flags);
		}
		mutex_lock(&dm->dc_lock);
		if ((acrtc_state->update_type > UPDATE_TYPE_FAST) &&
				acrtc_state->stream->link->psr_settings.psr_allow_active)
			amdgpu_dm_psr_disable(acrtc_state->stream);

		dc_commit_updates_for_stream(dm->dc,
						     bundle->surface_updates,
						     planes_count,
						     acrtc_state->stream,
						     &bundle->stream_update,
						     dc_state);

		/**
		 * Enable or disable the interrupts on the backend.
		 *
		 * Most pipes are put into power gating when unused.
		 *
		 * When power gating is enabled on a pipe we lose the
		 * interrupt enablement state when power gating is disabled.
		 *
		 * So we need to update the IRQ control state in hardware
		 * whenever the pipe turns on (since it could be previously
		 * power gated) or off (since some pipes can't be power gated
		 * on some ASICs).
		 */
		if (dm_old_crtc_state->active_planes != acrtc_state->active_planes)
			dm_update_pflip_irq_state(drm_to_adev(dev),
						  acrtc_attach);

		if ((acrtc_state->update_type > UPDATE_TYPE_FAST) &&
				acrtc_state->stream->link->psr_settings.psr_version != DC_PSR_VERSION_UNSUPPORTED &&
				!acrtc_state->stream->link->psr_settings.psr_feature_enabled)
			amdgpu_dm_link_setup_psr(acrtc_state->stream);
		else if ((acrtc_state->update_type == UPDATE_TYPE_FAST) &&
				acrtc_state->stream->link->psr_settings.psr_feature_enabled &&
				!acrtc_state->stream->link->psr_settings.psr_allow_active) {
			amdgpu_dm_psr_enable(acrtc_state->stream);
		}

		mutex_unlock(&dm->dc_lock);
	}

	/*
	 * Update cursor state *after* programming all the planes.
	 * This avoids redundant programming in the case where we're going
	 * to be disabling a single plane - those pipes are being disabled.
	 */
	if (acrtc_state->active_planes)
		amdgpu_dm_commit_cursors(state);

cleanup:
	kfree(bundle);
}

static void amdgpu_dm_commit_audio(struct drm_device *dev,
				   struct drm_atomic_state *state)
{
	struct amdgpu_device *adev = drm_to_adev(dev);
	struct amdgpu_dm_connector *aconnector;
	struct drm_connector *connector;
	struct drm_connector_state *old_con_state, *new_con_state;
	struct drm_crtc_state *new_crtc_state;
	struct dm_crtc_state *new_dm_crtc_state;
	const struct dc_stream_status *status;
	int i, inst;

	/* Notify device removals. */
	for_each_oldnew_connector_in_state(state, connector, old_con_state, new_con_state, i) {
		if (old_con_state->crtc != new_con_state->crtc) {
			/* CRTC changes require notification. */
			goto notify;
		}

		if (!new_con_state->crtc)
			continue;

		new_crtc_state = drm_atomic_get_new_crtc_state(
			state, new_con_state->crtc);

		if (!new_crtc_state)
			continue;

		if (!drm_atomic_crtc_needs_modeset(new_crtc_state))
			continue;

	notify:
		aconnector = to_amdgpu_dm_connector(connector);

		mutex_lock(&adev->dm.audio_lock);
		inst = aconnector->audio_inst;
		aconnector->audio_inst = -1;
		mutex_unlock(&adev->dm.audio_lock);

		amdgpu_dm_audio_eld_notify(adev, inst);
	}

	/* Notify audio device additions. */
	for_each_new_connector_in_state(state, connector, new_con_state, i) {
		if (!new_con_state->crtc)
			continue;

		new_crtc_state = drm_atomic_get_new_crtc_state(
			state, new_con_state->crtc);

		if (!new_crtc_state)
			continue;

		if (!drm_atomic_crtc_needs_modeset(new_crtc_state))
			continue;

		new_dm_crtc_state = to_dm_crtc_state(new_crtc_state);
		if (!new_dm_crtc_state->stream)
			continue;

		status = dc_stream_get_status(new_dm_crtc_state->stream);
		if (!status)
			continue;

		aconnector = to_amdgpu_dm_connector(connector);

		mutex_lock(&adev->dm.audio_lock);
		inst = status->audio_inst;
		aconnector->audio_inst = inst;
		mutex_unlock(&adev->dm.audio_lock);

		amdgpu_dm_audio_eld_notify(adev, inst);
	}
}

/*
 * amdgpu_dm_crtc_copy_transient_flags - copy mirrored flags from DRM to DC
 * @crtc_state: the DRM CRTC state
 * @stream_state: the DC stream state.
 *
 * Copy the mirrored transient state flags from DRM, to DC. It is used to bring
 * a dc_stream_state's flags in sync with a drm_crtc_state's flags.
 */
static void amdgpu_dm_crtc_copy_transient_flags(struct drm_crtc_state *crtc_state,
						struct dc_stream_state *stream_state)
{
	stream_state->mode_changed = drm_atomic_crtc_needs_modeset(crtc_state);
}

/**
 * amdgpu_dm_atomic_commit_tail() - AMDgpu DM's commit tail implementation.
 * @state: The atomic state to commit
 *
 * This will tell DC to commit the constructed DC state from atomic_check,
 * programming the hardware. Any failures here implies a hardware failure, since
 * atomic check should have filtered anything non-kosher.
 */
static void amdgpu_dm_atomic_commit_tail(struct drm_atomic_state *state)
{
	struct drm_device *dev = state->dev;
	struct amdgpu_device *adev = drm_to_adev(dev);
	struct amdgpu_display_manager *dm = &adev->dm;
	struct dm_atomic_state *dm_state;
	struct dc_state *dc_state = NULL, *dc_state_temp = NULL;
	uint32_t i, j;
	struct drm_crtc *crtc;
	struct drm_crtc_state *old_crtc_state, *new_crtc_state;
	unsigned long flags;
	bool wait_for_vblank = true;
	struct drm_connector *connector;
	struct drm_connector_state *old_con_state, *new_con_state;
	struct dm_crtc_state *dm_old_crtc_state, *dm_new_crtc_state;
	int crtc_disable_count = 0;
	bool mode_set_reset_required = false;

	trace_amdgpu_dm_atomic_commit_tail_begin(state);

	drm_atomic_helper_update_legacy_modeset_state(dev, state);

	dm_state = dm_atomic_get_new_state(state);
	if (dm_state && dm_state->context) {
		dc_state = dm_state->context;
	} else {
		/* No state changes, retain current state. */
		dc_state_temp = dc_create_state(dm->dc);
		ASSERT(dc_state_temp);
		dc_state = dc_state_temp;
		dc_resource_state_copy_construct_current(dm->dc, dc_state);
	}

	for_each_oldnew_crtc_in_state (state, crtc, old_crtc_state,
				       new_crtc_state, i) {
		struct amdgpu_crtc *acrtc = to_amdgpu_crtc(crtc);

		dm_old_crtc_state = to_dm_crtc_state(old_crtc_state);

		if (old_crtc_state->active &&
		    (!new_crtc_state->active ||
		     drm_atomic_crtc_needs_modeset(new_crtc_state))) {
			manage_dm_interrupts(adev, acrtc, false);
			dc_stream_release(dm_old_crtc_state->stream);
		}
	}

	drm_atomic_helper_calc_timestamping_constants(state);

	/* update changed items */
	for_each_oldnew_crtc_in_state(state, crtc, old_crtc_state, new_crtc_state, i) {
		struct amdgpu_crtc *acrtc = to_amdgpu_crtc(crtc);

		dm_new_crtc_state = to_dm_crtc_state(new_crtc_state);
		dm_old_crtc_state = to_dm_crtc_state(old_crtc_state);

		DRM_DEBUG_DRIVER(
			"amdgpu_crtc id:%d crtc_state_flags: enable:%d, active:%d, "
			"planes_changed:%d, mode_changed:%d,active_changed:%d,"
			"connectors_changed:%d\n",
			acrtc->crtc_id,
			new_crtc_state->enable,
			new_crtc_state->active,
			new_crtc_state->planes_changed,
			new_crtc_state->mode_changed,
			new_crtc_state->active_changed,
			new_crtc_state->connectors_changed);

		/* Disable cursor if disabling crtc */
		if (old_crtc_state->active && !new_crtc_state->active) {
			struct dc_cursor_position position;

			memset(&position, 0, sizeof(position));
			mutex_lock(&dm->dc_lock);
			dc_stream_set_cursor_position(dm_old_crtc_state->stream, &position);
			mutex_unlock(&dm->dc_lock);
		}

		/* Copy all transient state flags into dc state */
		if (dm_new_crtc_state->stream) {
			amdgpu_dm_crtc_copy_transient_flags(&dm_new_crtc_state->base,
							    dm_new_crtc_state->stream);
		}

		/* handles headless hotplug case, updating new_state and
		 * aconnector as needed
		 */

		if (modeset_required(new_crtc_state, dm_new_crtc_state->stream, dm_old_crtc_state->stream)) {

			DRM_DEBUG_DRIVER("Atomic commit: SET crtc id %d: [%p]\n", acrtc->crtc_id, acrtc);

			if (!dm_new_crtc_state->stream) {
				/*
				 * this could happen because of issues with
				 * userspace notifications delivery.
				 * In this case userspace tries to set mode on
				 * display which is disconnected in fact.
				 * dc_sink is NULL in this case on aconnector.
				 * We expect reset mode will come soon.
				 *
				 * This can also happen when unplug is done
				 * during resume sequence ended
				 *
				 * In this case, we want to pretend we still
				 * have a sink to keep the pipe running so that
				 * hw state is consistent with the sw state
				 */
				DRM_DEBUG_DRIVER("%s: Failed to create new stream for crtc %d\n",
						__func__, acrtc->base.base.id);
				continue;
			}

			if (dm_old_crtc_state->stream)
				remove_stream(adev, acrtc, dm_old_crtc_state->stream);

			pm_runtime_get_noresume(dev->dev);

			acrtc->enabled = true;
			acrtc->hw_mode = new_crtc_state->mode;
			crtc->hwmode = new_crtc_state->mode;
			mode_set_reset_required = true;
		} else if (modereset_required(new_crtc_state)) {
			DRM_DEBUG_DRIVER("Atomic commit: RESET. crtc id %d:[%p]\n", acrtc->crtc_id, acrtc);
			/* i.e. reset mode */
			if (dm_old_crtc_state->stream)
				remove_stream(adev, acrtc, dm_old_crtc_state->stream);
			mode_set_reset_required = true;
		}
	} /* for_each_crtc_in_state() */

	if (dc_state) {
		/* if there mode set or reset, disable eDP PSR */
		if (mode_set_reset_required)
			amdgpu_dm_psr_disable_all(dm);

		dm_enable_per_frame_crtc_master_sync(dc_state);
		mutex_lock(&dm->dc_lock);
		WARN_ON(!dc_commit_state(dm->dc, dc_state));
		mutex_unlock(&dm->dc_lock);
	}

	for_each_new_crtc_in_state(state, crtc, new_crtc_state, i) {
		struct amdgpu_crtc *acrtc = to_amdgpu_crtc(crtc);

		dm_new_crtc_state = to_dm_crtc_state(new_crtc_state);

		if (dm_new_crtc_state->stream != NULL) {
			const struct dc_stream_status *status =
					dc_stream_get_status(dm_new_crtc_state->stream);

			if (!status)
				status = dc_stream_get_status_from_state(dc_state,
									 dm_new_crtc_state->stream);
			if (!status)
				DC_ERR("got no status for stream %p on acrtc%p\n", dm_new_crtc_state->stream, acrtc);
			else
				acrtc->otg_inst = status->primary_otg_inst;
		}
	}
#ifdef CONFIG_DRM_AMD_DC_HDCP
	for_each_oldnew_connector_in_state(state, connector, old_con_state, new_con_state, i) {
		struct dm_connector_state *dm_new_con_state = to_dm_connector_state(new_con_state);
		struct amdgpu_crtc *acrtc = to_amdgpu_crtc(dm_new_con_state->base.crtc);
		struct amdgpu_dm_connector *aconnector = to_amdgpu_dm_connector(connector);

		new_crtc_state = NULL;

		if (acrtc)
			new_crtc_state = drm_atomic_get_new_crtc_state(state, &acrtc->base);

		dm_new_crtc_state = to_dm_crtc_state(new_crtc_state);

		if (dm_new_crtc_state && dm_new_crtc_state->stream == NULL &&
		    connector->state->content_protection == DRM_MODE_CONTENT_PROTECTION_ENABLED) {
			hdcp_reset_display(adev->dm.hdcp_workqueue, aconnector->dc_link->link_index);
			new_con_state->content_protection = DRM_MODE_CONTENT_PROTECTION_DESIRED;
			dm_new_con_state->update_hdcp = true;
			continue;
		}

		if (is_content_protection_different(new_con_state, old_con_state, connector, adev->dm.hdcp_workqueue))
			hdcp_update_display(
				adev->dm.hdcp_workqueue, aconnector->dc_link->link_index, aconnector,
				new_con_state->hdcp_content_type,
				new_con_state->content_protection == DRM_MODE_CONTENT_PROTECTION_DESIRED ? true
													 : false);
	}
#endif

	/* Handle connector state changes */
	for_each_oldnew_connector_in_state(state, connector, old_con_state, new_con_state, i) {
		struct dm_connector_state *dm_new_con_state = to_dm_connector_state(new_con_state);
		struct dm_connector_state *dm_old_con_state = to_dm_connector_state(old_con_state);
		struct amdgpu_crtc *acrtc = to_amdgpu_crtc(dm_new_con_state->base.crtc);
		struct dc_surface_update dummy_updates[MAX_SURFACES];
		struct dc_stream_update stream_update;
		struct dc_info_packet hdr_packet;
		struct dc_stream_status *status = NULL;
		bool abm_changed, hdr_changed, scaling_changed;

		memset(&dummy_updates, 0, sizeof(dummy_updates));
		memset(&stream_update, 0, sizeof(stream_update));

		if (acrtc) {
			new_crtc_state = drm_atomic_get_new_crtc_state(state, &acrtc->base);
			old_crtc_state = drm_atomic_get_old_crtc_state(state, &acrtc->base);
		}

		/* Skip any modesets/resets */
		if (!acrtc || drm_atomic_crtc_needs_modeset(new_crtc_state))
			continue;

		dm_new_crtc_state = to_dm_crtc_state(new_crtc_state);
		dm_old_crtc_state = to_dm_crtc_state(old_crtc_state);

		scaling_changed = is_scaling_state_different(dm_new_con_state,
							     dm_old_con_state);

		abm_changed = dm_new_crtc_state->abm_level !=
			      dm_old_crtc_state->abm_level;

		hdr_changed =
			is_hdr_metadata_different(old_con_state, new_con_state);

		if (!scaling_changed && !abm_changed && !hdr_changed)
			continue;

		stream_update.stream = dm_new_crtc_state->stream;
		if (scaling_changed) {
			update_stream_scaling_settings(&dm_new_con_state->base.crtc->mode,
					dm_new_con_state, dm_new_crtc_state->stream);

			stream_update.src = dm_new_crtc_state->stream->src;
			stream_update.dst = dm_new_crtc_state->stream->dst;
		}

		if (abm_changed) {
			dm_new_crtc_state->stream->abm_level = dm_new_crtc_state->abm_level;

			stream_update.abm_level = &dm_new_crtc_state->abm_level;
		}

		if (hdr_changed) {
			fill_hdr_info_packet(new_con_state, &hdr_packet);
			stream_update.hdr_static_metadata = &hdr_packet;
		}

		status = dc_stream_get_status(dm_new_crtc_state->stream);
		WARN_ON(!status);
		WARN_ON(!status->plane_count);

		/*
		 * TODO: DC refuses to perform stream updates without a dc_surface_update.
		 * Here we create an empty update on each plane.
		 * To fix this, DC should permit updating only stream properties.
		 */
		for (j = 0; j < status->plane_count; j++)
			dummy_updates[j].surface = status->plane_states[0];


		mutex_lock(&dm->dc_lock);
		dc_commit_updates_for_stream(dm->dc,
						     dummy_updates,
						     status->plane_count,
						     dm_new_crtc_state->stream,
						     &stream_update,
						     dc_state);
		mutex_unlock(&dm->dc_lock);
	}

	/* Count number of newly disabled CRTCs for dropping PM refs later. */
	for_each_oldnew_crtc_in_state(state, crtc, old_crtc_state,
				      new_crtc_state, i) {
		if (old_crtc_state->active && !new_crtc_state->active)
			crtc_disable_count++;

		dm_new_crtc_state = to_dm_crtc_state(new_crtc_state);
		dm_old_crtc_state = to_dm_crtc_state(old_crtc_state);

		/* For freesync config update on crtc state and params for irq */
		update_stream_irq_parameters(dm, dm_new_crtc_state);

		/* Handle vrr on->off / off->on transitions */
		amdgpu_dm_handle_vrr_transition(dm_old_crtc_state,
						dm_new_crtc_state);
	}

	/**
	 * Enable interrupts for CRTCs that are newly enabled or went through
	 * a modeset. It was intentionally deferred until after the front end
	 * state was modified to wait until the OTG was on and so the IRQ
	 * handlers didn't access stale or invalid state.
	 */
	for_each_oldnew_crtc_in_state(state, crtc, old_crtc_state, new_crtc_state, i) {
		struct amdgpu_crtc *acrtc = to_amdgpu_crtc(crtc);

		dm_new_crtc_state = to_dm_crtc_state(new_crtc_state);

		if (new_crtc_state->active &&
		    (!old_crtc_state->active ||
		     drm_atomic_crtc_needs_modeset(new_crtc_state))) {
			dc_stream_retain(dm_new_crtc_state->stream);
			acrtc->dm_irq_params.stream = dm_new_crtc_state->stream;
			manage_dm_interrupts(adev, acrtc, true);

#ifdef CONFIG_DEBUG_FS
			/**
			 * Frontend may have changed so reapply the CRC capture
			 * settings for the stream.
			 */
			dm_new_crtc_state = to_dm_crtc_state(new_crtc_state);

			if (amdgpu_dm_is_valid_crc_source(dm_new_crtc_state->crc_src)) {
				amdgpu_dm_crtc_configure_crc_source(
					crtc, dm_new_crtc_state,
					dm_new_crtc_state->crc_src);
			}
#endif
		}
	}

	for_each_new_crtc_in_state(state, crtc, new_crtc_state, j)
		if (new_crtc_state->async_flip)
			wait_for_vblank = false;

	/* update planes when needed per crtc*/
	for_each_new_crtc_in_state(state, crtc, new_crtc_state, j) {
		dm_new_crtc_state = to_dm_crtc_state(new_crtc_state);

		if (dm_new_crtc_state->stream)
			amdgpu_dm_commit_planes(state, dc_state, dev,
						dm, crtc, wait_for_vblank);
	}

	/* Update audio instances for each connector. */
	amdgpu_dm_commit_audio(dev, state);

	/*
	 * send vblank event on all events not handled in flip and
	 * mark consumed event for drm_atomic_helper_commit_hw_done
	 */
	spin_lock_irqsave(&adev_to_drm(adev)->event_lock, flags);
	for_each_new_crtc_in_state(state, crtc, new_crtc_state, i) {

		if (new_crtc_state->event)
			drm_send_event_locked(dev, &new_crtc_state->event->base);

		new_crtc_state->event = NULL;
	}
	spin_unlock_irqrestore(&adev_to_drm(adev)->event_lock, flags);

	/* Signal HW programming completion */
	drm_atomic_helper_commit_hw_done(state);

	if (wait_for_vblank)
		drm_atomic_helper_wait_for_flip_done(dev, state);

	drm_atomic_helper_cleanup_planes(dev, state);

	/* return the stolen vga memory back to VRAM */
	if (!adev->mman.keep_stolen_vga_memory)
		amdgpu_bo_free_kernel(&adev->mman.stolen_vga_memory, NULL, NULL);
	amdgpu_bo_free_kernel(&adev->mman.stolen_extended_memory, NULL, NULL);

	/*
	 * Finally, drop a runtime PM reference for each newly disabled CRTC,
	 * so we can put the GPU into runtime suspend if we're not driving any
	 * displays anymore
	 */
	for (i = 0; i < crtc_disable_count; i++)
		pm_runtime_put_autosuspend(dev->dev);
	pm_runtime_mark_last_busy(dev->dev);

	if (dc_state_temp)
		dc_release_state(dc_state_temp);
}


static int dm_force_atomic_commit(struct drm_connector *connector)
{
	int ret = 0;
	struct drm_device *ddev = connector->dev;
	struct drm_atomic_state *state = drm_atomic_state_alloc(ddev);
	struct amdgpu_crtc *disconnected_acrtc = to_amdgpu_crtc(connector->encoder->crtc);
	struct drm_plane *plane = disconnected_acrtc->base.primary;
	struct drm_connector_state *conn_state;
	struct drm_crtc_state *crtc_state;
	struct drm_plane_state *plane_state;

	if (!state)
		return -ENOMEM;

	state->acquire_ctx = ddev->mode_config.acquire_ctx;

	/* Construct an atomic state to restore previous display setting */

	/*
	 * Attach connectors to drm_atomic_state
	 */
	conn_state = drm_atomic_get_connector_state(state, connector);

	ret = PTR_ERR_OR_ZERO(conn_state);
	if (ret)
		goto out;

	/* Attach crtc to drm_atomic_state*/
	crtc_state = drm_atomic_get_crtc_state(state, &disconnected_acrtc->base);

	ret = PTR_ERR_OR_ZERO(crtc_state);
	if (ret)
		goto out;

	/* force a restore */
	crtc_state->mode_changed = true;

	/* Attach plane to drm_atomic_state */
	plane_state = drm_atomic_get_plane_state(state, plane);

	ret = PTR_ERR_OR_ZERO(plane_state);
	if (ret)
		goto out;

	/* Call commit internally with the state we just constructed */
	ret = drm_atomic_commit(state);

out:
	drm_atomic_state_put(state);
	if (ret)
		DRM_ERROR("Restoring old state failed with %i\n", ret);

	return ret;
}

/*
 * This function handles all cases when set mode does not come upon hotplug.
 * This includes when a display is unplugged then plugged back into the
 * same port and when running without usermode desktop manager supprot
 */
void dm_restore_drm_connector_state(struct drm_device *dev,
				    struct drm_connector *connector)
{
	struct amdgpu_dm_connector *aconnector = to_amdgpu_dm_connector(connector);
	struct amdgpu_crtc *disconnected_acrtc;
	struct dm_crtc_state *acrtc_state;

	if (!aconnector->dc_sink || !connector->state || !connector->encoder)
		return;

	disconnected_acrtc = to_amdgpu_crtc(connector->encoder->crtc);
	if (!disconnected_acrtc)
		return;

	acrtc_state = to_dm_crtc_state(disconnected_acrtc->base.state);
	if (!acrtc_state->stream)
		return;

	/*
	 * If the previous sink is not released and different from the current,
	 * we deduce we are in a state where we can not rely on usermode call
	 * to turn on the display, so we do it here
	 */
	if (acrtc_state->stream->sink != aconnector->dc_sink)
		dm_force_atomic_commit(&aconnector->base);
}

/*
 * Grabs all modesetting locks to serialize against any blocking commits,
 * Waits for completion of all non blocking commits.
 */
static int do_aquire_global_lock(struct drm_device *dev,
				 struct drm_atomic_state *state)
{
	struct drm_crtc *crtc;
	struct drm_crtc_commit *commit;
	long ret;

	/*
	 * Adding all modeset locks to aquire_ctx will
	 * ensure that when the framework release it the
	 * extra locks we are locking here will get released to
	 */
	ret = drm_modeset_lock_all_ctx(dev, state->acquire_ctx);
	if (ret)
		return ret;

	list_for_each_entry(crtc, &dev->mode_config.crtc_list, head) {
		spin_lock(&crtc->commit_lock);
		commit = list_first_entry_or_null(&crtc->commit_list,
				struct drm_crtc_commit, commit_entry);
		if (commit)
			drm_crtc_commit_get(commit);
		spin_unlock(&crtc->commit_lock);

		if (!commit)
			continue;

		/*
		 * Make sure all pending HW programming completed and
		 * page flips done
		 */
		ret = wait_for_completion_interruptible_timeout(&commit->hw_done, 10*HZ);

		if (ret > 0)
			ret = wait_for_completion_interruptible_timeout(
					&commit->flip_done, 10*HZ);

		if (ret == 0)
			DRM_ERROR("[CRTC:%d:%s] hw_done or flip_done "
				  "timed out\n", crtc->base.id, crtc->name);

		drm_crtc_commit_put(commit);
	}

	return ret < 0 ? ret : 0;
}

static void get_freesync_config_for_crtc(
	struct dm_crtc_state *new_crtc_state,
	struct dm_connector_state *new_con_state)
{
	struct mod_freesync_config config = {0};
	struct amdgpu_dm_connector *aconnector =
			to_amdgpu_dm_connector(new_con_state->base.connector);
	struct drm_display_mode *mode = &new_crtc_state->base.mode;
	int vrefresh = drm_mode_vrefresh(mode);

	new_crtc_state->vrr_supported = new_con_state->freesync_capable &&
					vrefresh >= aconnector->min_vfreq &&
					vrefresh <= aconnector->max_vfreq;

	if (new_crtc_state->vrr_supported) {
		new_crtc_state->stream->ignore_msa_timing_param = true;
		config.state = new_crtc_state->base.vrr_enabled ?
				VRR_STATE_ACTIVE_VARIABLE :
				VRR_STATE_INACTIVE;
		config.min_refresh_in_uhz =
				aconnector->min_vfreq * 1000000;
		config.max_refresh_in_uhz =
				aconnector->max_vfreq * 1000000;
		config.vsif_supported = true;
		config.btr = true;
	}

	new_crtc_state->freesync_config = config;
}

static void reset_freesync_config_for_crtc(
	struct dm_crtc_state *new_crtc_state)
{
	new_crtc_state->vrr_supported = false;

	memset(&new_crtc_state->vrr_infopacket, 0,
	       sizeof(new_crtc_state->vrr_infopacket));
}

static int dm_update_crtc_state(struct amdgpu_display_manager *dm,
				struct drm_atomic_state *state,
				struct drm_crtc *crtc,
				struct drm_crtc_state *old_crtc_state,
				struct drm_crtc_state *new_crtc_state,
				bool enable,
				bool *lock_and_validation_needed)
{
	struct dm_atomic_state *dm_state = NULL;
	struct dm_crtc_state *dm_old_crtc_state, *dm_new_crtc_state;
	struct dc_stream_state *new_stream;
	int ret = 0;

	/*
	 * TODO Move this code into dm_crtc_atomic_check once we get rid of dc_validation_set
	 * update changed items
	 */
	struct amdgpu_crtc *acrtc = NULL;
	struct amdgpu_dm_connector *aconnector = NULL;
	struct drm_connector_state *drm_new_conn_state = NULL, *drm_old_conn_state = NULL;
	struct dm_connector_state *dm_new_conn_state = NULL, *dm_old_conn_state = NULL;

	new_stream = NULL;

	dm_old_crtc_state = to_dm_crtc_state(old_crtc_state);
	dm_new_crtc_state = to_dm_crtc_state(new_crtc_state);
	acrtc = to_amdgpu_crtc(crtc);
	aconnector = amdgpu_dm_find_first_crtc_matching_connector(state, crtc);

	/* TODO This hack should go away */
	if (aconnector && enable) {
		/* Make sure fake sink is created in plug-in scenario */
		drm_new_conn_state = drm_atomic_get_new_connector_state(state,
							    &aconnector->base);
		drm_old_conn_state = drm_atomic_get_old_connector_state(state,
							    &aconnector->base);

		if (IS_ERR(drm_new_conn_state)) {
			ret = PTR_ERR_OR_ZERO(drm_new_conn_state);
			goto fail;
		}

		dm_new_conn_state = to_dm_connector_state(drm_new_conn_state);
		dm_old_conn_state = to_dm_connector_state(drm_old_conn_state);

		if (!drm_atomic_crtc_needs_modeset(new_crtc_state))
			goto skip_modeset;

		new_stream = create_validate_stream_for_sink(aconnector,
							     &new_crtc_state->mode,
							     dm_new_conn_state,
							     dm_old_crtc_state->stream);

		/*
		 * we can have no stream on ACTION_SET if a display
		 * was disconnected during S3, in this case it is not an
		 * error, the OS will be updated after detection, and
		 * will do the right thing on next atomic commit
		 */

		if (!new_stream) {
			DRM_DEBUG_DRIVER("%s: Failed to create new stream for crtc %d\n",
					__func__, acrtc->base.base.id);
			ret = -ENOMEM;
			goto fail;
		}

		/*
		 * TODO: Check VSDB bits to decide whether this should
		 * be enabled or not.
		 */
		new_stream->triggered_crtc_reset.enabled =
			dm->force_timing_sync;

		dm_new_crtc_state->abm_level = dm_new_conn_state->abm_level;

		ret = fill_hdr_info_packet(drm_new_conn_state,
					   &new_stream->hdr_static_metadata);
		if (ret)
			goto fail;

		/*
		 * If we already removed the old stream from the context
		 * (and set the new stream to NULL) then we can't reuse
		 * the old stream even if the stream and scaling are unchanged.
		 * We'll hit the BUG_ON and black screen.
		 *
		 * TODO: Refactor this function to allow this check to work
		 * in all conditions.
		 */
		if (dm_new_crtc_state->stream &&
		    dc_is_stream_unchanged(new_stream, dm_old_crtc_state->stream) &&
		    dc_is_stream_scaling_unchanged(new_stream, dm_old_crtc_state->stream)) {
			new_crtc_state->mode_changed = false;
			DRM_DEBUG_DRIVER("Mode change not required, setting mode_changed to %d",
					 new_crtc_state->mode_changed);
		}
	}

	/* mode_changed flag may get updated above, need to check again */
	if (!drm_atomic_crtc_needs_modeset(new_crtc_state))
		goto skip_modeset;

	DRM_DEBUG_DRIVER(
		"amdgpu_crtc id:%d crtc_state_flags: enable:%d, active:%d, "
		"planes_changed:%d, mode_changed:%d,active_changed:%d,"
		"connectors_changed:%d\n",
		acrtc->crtc_id,
		new_crtc_state->enable,
		new_crtc_state->active,
		new_crtc_state->planes_changed,
		new_crtc_state->mode_changed,
		new_crtc_state->active_changed,
		new_crtc_state->connectors_changed);

	/* Remove stream for any changed/disabled CRTC */
	if (!enable) {

		if (!dm_old_crtc_state->stream)
			goto skip_modeset;

		ret = dm_atomic_get_state(state, &dm_state);
		if (ret)
			goto fail;

		DRM_DEBUG_DRIVER("Disabling DRM crtc: %d\n",
				crtc->base.id);

		/* i.e. reset mode */
		if (dc_remove_stream_from_ctx(
				dm->dc,
				dm_state->context,
				dm_old_crtc_state->stream) != DC_OK) {
			ret = -EINVAL;
			goto fail;
		}

		dc_stream_release(dm_old_crtc_state->stream);
		dm_new_crtc_state->stream = NULL;

		reset_freesync_config_for_crtc(dm_new_crtc_state);

		*lock_and_validation_needed = true;

	} else {/* Add stream for any updated/enabled CRTC */
		/*
		 * Quick fix to prevent NULL pointer on new_stream when
		 * added MST connectors not found in existing crtc_state in the chained mode
		 * TODO: need to dig out the root cause of that
		 */
		if (!aconnector || (!aconnector->dc_sink && aconnector->mst_port))
			goto skip_modeset;

		if (modereset_required(new_crtc_state))
			goto skip_modeset;

		if (modeset_required(new_crtc_state, new_stream,
				     dm_old_crtc_state->stream)) {

			WARN_ON(dm_new_crtc_state->stream);

			ret = dm_atomic_get_state(state, &dm_state);
			if (ret)
				goto fail;

			dm_new_crtc_state->stream = new_stream;

			dc_stream_retain(new_stream);

			DRM_DEBUG_DRIVER("Enabling DRM crtc: %d\n",
						crtc->base.id);

			if (dc_add_stream_to_ctx(
					dm->dc,
					dm_state->context,
					dm_new_crtc_state->stream) != DC_OK) {
				ret = -EINVAL;
				goto fail;
			}

			*lock_and_validation_needed = true;
		}
	}

skip_modeset:
	/* Release extra reference */
	if (new_stream)
		 dc_stream_release(new_stream);

	/*
	 * We want to do dc stream updates that do not require a
	 * full modeset below.
	 */
	if (!(enable && aconnector && new_crtc_state->active))
		return 0;
	/*
	 * Given above conditions, the dc state cannot be NULL because:
	 * 1. We're in the process of enabling CRTCs (just been added
	 *    to the dc context, or already is on the context)
	 * 2. Has a valid connector attached, and
	 * 3. Is currently active and enabled.
	 * => The dc stream state currently exists.
	 */
	BUG_ON(dm_new_crtc_state->stream == NULL);

	/* Scaling or underscan settings */
	if (is_scaling_state_different(dm_old_conn_state, dm_new_conn_state))
		update_stream_scaling_settings(
			&new_crtc_state->mode, dm_new_conn_state, dm_new_crtc_state->stream);

	/* ABM settings */
	dm_new_crtc_state->abm_level = dm_new_conn_state->abm_level;

	/*
	 * Color management settings. We also update color properties
	 * when a modeset is needed, to ensure it gets reprogrammed.
	 */
	if (dm_new_crtc_state->base.color_mgmt_changed ||
	    drm_atomic_crtc_needs_modeset(new_crtc_state)) {
		ret = amdgpu_dm_update_crtc_color_mgmt(dm_new_crtc_state);
		if (ret)
			goto fail;
	}

	/* Update Freesync settings. */
	get_freesync_config_for_crtc(dm_new_crtc_state,
				     dm_new_conn_state);

	return ret;

fail:
	if (new_stream)
		dc_stream_release(new_stream);
	return ret;
}

static bool should_reset_plane(struct drm_atomic_state *state,
			       struct drm_plane *plane,
			       struct drm_plane_state *old_plane_state,
			       struct drm_plane_state *new_plane_state)
{
	struct drm_plane *other;
	struct drm_plane_state *old_other_state, *new_other_state;
	struct drm_crtc_state *new_crtc_state;
	int i;

	/*
	 * TODO: Remove this hack once the checks below are sufficient
	 * enough to determine when we need to reset all the planes on
	 * the stream.
	 */
	if (state->allow_modeset)
		return true;

	/* Exit early if we know that we're adding or removing the plane. */
	if (old_plane_state->crtc != new_plane_state->crtc)
		return true;

	/* old crtc == new_crtc == NULL, plane not in context. */
	if (!new_plane_state->crtc)
		return false;

	new_crtc_state =
		drm_atomic_get_new_crtc_state(state, new_plane_state->crtc);

	if (!new_crtc_state)
		return true;

	/* CRTC Degamma changes currently require us to recreate planes. */
	if (new_crtc_state->color_mgmt_changed)
		return true;

	if (drm_atomic_crtc_needs_modeset(new_crtc_state))
		return true;

	/*
	 * If there are any new primary or overlay planes being added or
	 * removed then the z-order can potentially change. To ensure
	 * correct z-order and pipe acquisition the current DC architecture
	 * requires us to remove and recreate all existing planes.
	 *
	 * TODO: Come up with a more elegant solution for this.
	 */
	for_each_oldnew_plane_in_state(state, other, old_other_state, new_other_state, i) {
		struct amdgpu_framebuffer *old_afb, *new_afb;
		if (other->type == DRM_PLANE_TYPE_CURSOR)
			continue;

		if (old_other_state->crtc != new_plane_state->crtc &&
		    new_other_state->crtc != new_plane_state->crtc)
			continue;

		if (old_other_state->crtc != new_other_state->crtc)
			return true;

		/* Src/dst size and scaling updates. */
		if (old_other_state->src_w != new_other_state->src_w ||
		    old_other_state->src_h != new_other_state->src_h ||
		    old_other_state->crtc_w != new_other_state->crtc_w ||
		    old_other_state->crtc_h != new_other_state->crtc_h)
			return true;

		/* Rotation / mirroring updates. */
		if (old_other_state->rotation != new_other_state->rotation)
			return true;

		/* Blending updates. */
		if (old_other_state->pixel_blend_mode !=
		    new_other_state->pixel_blend_mode)
			return true;

		/* Alpha updates. */
		if (old_other_state->alpha != new_other_state->alpha)
			return true;

		/* Colorspace changes. */
		if (old_other_state->color_range != new_other_state->color_range ||
		    old_other_state->color_encoding != new_other_state->color_encoding)
			return true;

		/* Framebuffer checks fall at the end. */
		if (!old_other_state->fb || !new_other_state->fb)
			continue;

		/* Pixel format changes can require bandwidth updates. */
		if (old_other_state->fb->format != new_other_state->fb->format)
			return true;

		old_afb = (struct amdgpu_framebuffer *)old_other_state->fb;
		new_afb = (struct amdgpu_framebuffer *)new_other_state->fb;

		/* Tiling and DCC changes also require bandwidth updates. */
		if (old_afb->tiling_flags != new_afb->tiling_flags ||
		    old_afb->base.modifier != new_afb->base.modifier)
			return true;
	}

	return false;
}

static int dm_check_cursor_fb(struct amdgpu_crtc *new_acrtc,
			      struct drm_plane_state *new_plane_state,
			      struct drm_framebuffer *fb)
{
	struct amdgpu_device *adev = drm_to_adev(new_acrtc->base.dev);
	struct amdgpu_framebuffer *afb = to_amdgpu_framebuffer(fb);
	unsigned int pitch;
	bool linear;

	if (fb->width > new_acrtc->max_cursor_width ||
	    fb->height > new_acrtc->max_cursor_height) {
		DRM_DEBUG_ATOMIC("Bad cursor FB size %dx%d\n",
				 new_plane_state->fb->width,
				 new_plane_state->fb->height);
		return -EINVAL;
	}
	if (new_plane_state->src_w != fb->width << 16 ||
	    new_plane_state->src_h != fb->height << 16) {
		DRM_DEBUG_ATOMIC("Cropping not supported for cursor plane\n");
		return -EINVAL;
	}

	/* Pitch in pixels */
	pitch = fb->pitches[0] / fb->format->cpp[0];

	if (fb->width != pitch) {
		DRM_DEBUG_ATOMIC("Cursor FB width %d doesn't match pitch %d",
				 fb->width, pitch);
		return -EINVAL;
	}

	switch (pitch) {
	case 64:
	case 128:
	case 256:
		/* FB pitch is supported by cursor plane */
		break;
	default:
		DRM_DEBUG_ATOMIC("Bad cursor FB pitch %d px\n", pitch);
		return -EINVAL;
	}

	/* Core DRM takes care of checking FB modifiers, so we only need to
	 * check tiling flags when the FB doesn't have a modifier. */
	if (!(fb->flags & DRM_MODE_FB_MODIFIERS)) {
		if (adev->family < AMDGPU_FAMILY_AI) {
			linear = AMDGPU_TILING_GET(afb->tiling_flags, ARRAY_MODE) != DC_ARRAY_2D_TILED_THIN1 &&
			         AMDGPU_TILING_GET(afb->tiling_flags, ARRAY_MODE) != DC_ARRAY_1D_TILED_THIN1 &&
				 AMDGPU_TILING_GET(afb->tiling_flags, MICRO_TILE_MODE) == 0;
		} else {
			linear = AMDGPU_TILING_GET(afb->tiling_flags, SWIZZLE_MODE) == 0;
		}
		if (!linear) {
			DRM_DEBUG_ATOMIC("Cursor FB not linear");
			return -EINVAL;
		}
	}

	return 0;
}

static int dm_update_plane_state(struct dc *dc,
				 struct drm_atomic_state *state,
				 struct drm_plane *plane,
				 struct drm_plane_state *old_plane_state,
				 struct drm_plane_state *new_plane_state,
				 bool enable,
				 bool *lock_and_validation_needed)
{

	struct dm_atomic_state *dm_state = NULL;
	struct drm_crtc *new_plane_crtc, *old_plane_crtc;
	struct drm_crtc_state *old_crtc_state, *new_crtc_state;
	struct dm_crtc_state *dm_new_crtc_state, *dm_old_crtc_state;
	struct dm_plane_state *dm_new_plane_state, *dm_old_plane_state;
	struct amdgpu_crtc *new_acrtc;
	bool needs_reset;
	int ret = 0;


	new_plane_crtc = new_plane_state->crtc;
	old_plane_crtc = old_plane_state->crtc;
	dm_new_plane_state = to_dm_plane_state(new_plane_state);
	dm_old_plane_state = to_dm_plane_state(old_plane_state);

	if (plane->type == DRM_PLANE_TYPE_CURSOR) {
		if (!enable || !new_plane_crtc ||
			drm_atomic_plane_disabling(plane->state, new_plane_state))
			return 0;

		new_acrtc = to_amdgpu_crtc(new_plane_crtc);

		if (new_plane_state->src_x != 0 || new_plane_state->src_y != 0) {
			DRM_DEBUG_ATOMIC("Cropping not supported for cursor plane\n");
			return -EINVAL;
		}

		if (new_plane_state->fb) {
			ret = dm_check_cursor_fb(new_acrtc, new_plane_state,
						 new_plane_state->fb);
			if (ret)
				return ret;
		}

		return 0;
	}

	needs_reset = should_reset_plane(state, plane, old_plane_state,
					 new_plane_state);

	/* Remove any changed/removed planes */
	if (!enable) {
		if (!needs_reset)
			return 0;

		if (!old_plane_crtc)
			return 0;

		old_crtc_state = drm_atomic_get_old_crtc_state(
				state, old_plane_crtc);
		dm_old_crtc_state = to_dm_crtc_state(old_crtc_state);

		if (!dm_old_crtc_state->stream)
			return 0;

		DRM_DEBUG_ATOMIC("Disabling DRM plane: %d on DRM crtc %d\n",
				plane->base.id, old_plane_crtc->base.id);

		ret = dm_atomic_get_state(state, &dm_state);
		if (ret)
			return ret;

		if (!dc_remove_plane_from_context(
				dc,
				dm_old_crtc_state->stream,
				dm_old_plane_state->dc_state,
				dm_state->context)) {

			return -EINVAL;
		}


		dc_plane_state_release(dm_old_plane_state->dc_state);
		dm_new_plane_state->dc_state = NULL;

		*lock_and_validation_needed = true;

	} else { /* Add new planes */
		struct dc_plane_state *dc_new_plane_state;

		if (drm_atomic_plane_disabling(plane->state, new_plane_state))
			return 0;

		if (!new_plane_crtc)
			return 0;

		new_crtc_state = drm_atomic_get_new_crtc_state(state, new_plane_crtc);
		dm_new_crtc_state = to_dm_crtc_state(new_crtc_state);

		if (!dm_new_crtc_state->stream)
			return 0;

		if (!needs_reset)
			return 0;

		ret = dm_plane_helper_check_state(new_plane_state, new_crtc_state);
		if (ret)
			return ret;

		WARN_ON(dm_new_plane_state->dc_state);

		dc_new_plane_state = dc_create_plane_state(dc);
		if (!dc_new_plane_state)
			return -ENOMEM;

		DRM_DEBUG_DRIVER("Enabling DRM plane: %d on DRM crtc %d\n",
				plane->base.id, new_plane_crtc->base.id);

		ret = fill_dc_plane_attributes(
			drm_to_adev(new_plane_crtc->dev),
			dc_new_plane_state,
			new_plane_state,
			new_crtc_state);
		if (ret) {
			dc_plane_state_release(dc_new_plane_state);
			return ret;
		}

		ret = dm_atomic_get_state(state, &dm_state);
		if (ret) {
			dc_plane_state_release(dc_new_plane_state);
			return ret;
		}

		/*
		 * Any atomic check errors that occur after this will
		 * not need a release. The plane state will be attached
		 * to the stream, and therefore part of the atomic
		 * state. It'll be released when the atomic state is
		 * cleaned.
		 */
		if (!dc_add_plane_to_context(
				dc,
				dm_new_crtc_state->stream,
				dc_new_plane_state,
				dm_state->context)) {

			dc_plane_state_release(dc_new_plane_state);
			return -EINVAL;
		}

		dm_new_plane_state->dc_state = dc_new_plane_state;

		/* Tell DC to do a full surface update every time there
		 * is a plane change. Inefficient, but works for now.
		 */
		dm_new_plane_state->dc_state->update_flags.bits.full_update = 1;

		*lock_and_validation_needed = true;
	}


	return ret;
}

static int dm_check_crtc_cursor(struct drm_atomic_state *state,
				struct drm_crtc *crtc,
				struct drm_crtc_state *new_crtc_state)
{
	struct drm_plane_state *new_cursor_state, *new_primary_state;
	int cursor_scale_w, cursor_scale_h, primary_scale_w, primary_scale_h;

	/* On DCE and DCN there is no dedicated hardware cursor plane. We get a
	 * cursor per pipe but it's going to inherit the scaling and
	 * positioning from the underlying pipe. Check the cursor plane's
	 * blending properties match the primary plane's. */

	new_cursor_state = drm_atomic_get_new_plane_state(state, crtc->cursor);
	new_primary_state = drm_atomic_get_new_plane_state(state, crtc->primary);
	if (!new_cursor_state || !new_primary_state || !new_cursor_state->fb) {
		return 0;
	}

	cursor_scale_w = new_cursor_state->crtc_w * 1000 /
			 (new_cursor_state->src_w >> 16);
	cursor_scale_h = new_cursor_state->crtc_h * 1000 /
			 (new_cursor_state->src_h >> 16);

	primary_scale_w = new_primary_state->crtc_w * 1000 /
			 (new_primary_state->src_w >> 16);
	primary_scale_h = new_primary_state->crtc_h * 1000 /
			 (new_primary_state->src_h >> 16);

	if (cursor_scale_w != primary_scale_w ||
	    cursor_scale_h != primary_scale_h) {
		DRM_DEBUG_ATOMIC("Cursor plane scaling doesn't match primary plane\n");
		return -EINVAL;
	}

	return 0;
}

#if defined(CONFIG_DRM_AMD_DC_DCN)
static int add_affected_mst_dsc_crtcs(struct drm_atomic_state *state, struct drm_crtc *crtc)
{
	struct drm_connector *connector;
	struct drm_connector_state *conn_state;
	struct amdgpu_dm_connector *aconnector = NULL;
	int i;
	for_each_new_connector_in_state(state, connector, conn_state, i) {
		if (conn_state->crtc != crtc)
			continue;

		aconnector = to_amdgpu_dm_connector(connector);
		if (!aconnector->port || !aconnector->mst_port)
			aconnector = NULL;
		else
			break;
	}

	if (!aconnector)
		return 0;

	return drm_dp_mst_add_affected_dsc_crtcs(state, &aconnector->mst_port->mst_mgr);
}
#endif

/**
 * amdgpu_dm_atomic_check() - Atomic check implementation for AMDgpu DM.
 * @dev: The DRM device
 * @state: The atomic state to commit
 *
 * Validate that the given atomic state is programmable by DC into hardware.
 * This involves constructing a &struct dc_state reflecting the new hardware
 * state we wish to commit, then querying DC to see if it is programmable. It's
 * important not to modify the existing DC state. Otherwise, atomic_check
 * may unexpectedly commit hardware changes.
 *
 * When validating the DC state, it's important that the right locks are
 * acquired. For full updates case which removes/adds/updates streams on one
 * CRTC while flipping on another CRTC, acquiring global lock will guarantee
 * that any such full update commit will wait for completion of any outstanding
 * flip using DRMs synchronization events.
 *
 * Note that DM adds the affected connectors for all CRTCs in state, when that
 * might not seem necessary. This is because DC stream creation requires the
 * DC sink, which is tied to the DRM connector state. Cleaning this up should
 * be possible but non-trivial - a possible TODO item.
 *
 * Return: -Error code if validation failed.
 */
static int amdgpu_dm_atomic_check(struct drm_device *dev,
				  struct drm_atomic_state *state)
{
	struct amdgpu_device *adev = drm_to_adev(dev);
	struct dm_atomic_state *dm_state = NULL;
	struct dc *dc = adev->dm.dc;
	struct drm_connector *connector;
	struct drm_connector_state *old_con_state, *new_con_state;
	struct drm_crtc *crtc;
	struct drm_crtc_state *old_crtc_state, *new_crtc_state;
	struct drm_plane *plane;
	struct drm_plane_state *old_plane_state, *new_plane_state;
	enum dc_status status;
	int ret, i;
	bool lock_and_validation_needed = false;
	struct dm_crtc_state *dm_old_crtc_state;

	trace_amdgpu_dm_atomic_check_begin(state);

	ret = drm_atomic_helper_check_modeset(dev, state);
	if (ret)
		goto fail;

	/* Check connector changes */
	for_each_oldnew_connector_in_state(state, connector, old_con_state, new_con_state, i) {
		struct dm_connector_state *dm_old_con_state = to_dm_connector_state(old_con_state);
		struct dm_connector_state *dm_new_con_state = to_dm_connector_state(new_con_state);

		/* Skip connectors that are disabled or part of modeset already. */
		if (!old_con_state->crtc && !new_con_state->crtc)
			continue;

		if (!new_con_state->crtc)
			continue;

		new_crtc_state = drm_atomic_get_crtc_state(state, new_con_state->crtc);
		if (IS_ERR(new_crtc_state)) {
			ret = PTR_ERR(new_crtc_state);
			goto fail;
		}

		if (dm_old_con_state->abm_level !=
		    dm_new_con_state->abm_level)
			new_crtc_state->connectors_changed = true;
	}

#if defined(CONFIG_DRM_AMD_DC_DCN)
	if (adev->asic_type >= CHIP_NAVI10) {
		for_each_oldnew_crtc_in_state(state, crtc, old_crtc_state, new_crtc_state, i) {
			if (drm_atomic_crtc_needs_modeset(new_crtc_state)) {
				ret = add_affected_mst_dsc_crtcs(state, crtc);
				if (ret)
					goto fail;
			}
		}
	}
#endif
	for_each_oldnew_crtc_in_state(state, crtc, old_crtc_state, new_crtc_state, i) {
		dm_old_crtc_state = to_dm_crtc_state(old_crtc_state);

		if (!drm_atomic_crtc_needs_modeset(new_crtc_state) &&
		    !new_crtc_state->color_mgmt_changed &&
		    old_crtc_state->vrr_enabled == new_crtc_state->vrr_enabled &&
			dm_old_crtc_state->dsc_force_changed == false)
			continue;

		if (!new_crtc_state->enable)
			continue;

		ret = drm_atomic_add_affected_connectors(state, crtc);
		if (ret)
			return ret;

		ret = drm_atomic_add_affected_planes(state, crtc);
		if (ret)
			goto fail;

		if (dm_old_crtc_state->dsc_force_changed)
			new_crtc_state->mode_changed = true;
	}

	/*
	 * Add all primary and overlay planes on the CRTC to the state
	 * whenever a plane is enabled to maintain correct z-ordering
	 * and to enable fast surface updates.
	 */
	drm_for_each_crtc(crtc, dev) {
		bool modified = false;

		for_each_oldnew_plane_in_state(state, plane, old_plane_state, new_plane_state, i) {
			if (plane->type == DRM_PLANE_TYPE_CURSOR)
				continue;

			if (new_plane_state->crtc == crtc ||
			    old_plane_state->crtc == crtc) {
				modified = true;
				break;
			}
		}

		if (!modified)
			continue;

		drm_for_each_plane_mask(plane, state->dev, crtc->state->plane_mask) {
			if (plane->type == DRM_PLANE_TYPE_CURSOR)
				continue;

			new_plane_state =
				drm_atomic_get_plane_state(state, plane);

			if (IS_ERR(new_plane_state)) {
				ret = PTR_ERR(new_plane_state);
				goto fail;
			}
		}
	}

	/* Remove exiting planes if they are modified */
	for_each_oldnew_plane_in_state_reverse(state, plane, old_plane_state, new_plane_state, i) {
		ret = dm_update_plane_state(dc, state, plane,
					    old_plane_state,
					    new_plane_state,
					    false,
					    &lock_and_validation_needed);
		if (ret)
			goto fail;
	}

	/* Disable all crtcs which require disable */
	for_each_oldnew_crtc_in_state(state, crtc, old_crtc_state, new_crtc_state, i) {
		ret = dm_update_crtc_state(&adev->dm, state, crtc,
					   old_crtc_state,
					   new_crtc_state,
					   false,
					   &lock_and_validation_needed);
		if (ret)
			goto fail;
	}

	/* Enable all crtcs which require enable */
	for_each_oldnew_crtc_in_state(state, crtc, old_crtc_state, new_crtc_state, i) {
		ret = dm_update_crtc_state(&adev->dm, state, crtc,
					   old_crtc_state,
					   new_crtc_state,
					   true,
					   &lock_and_validation_needed);
		if (ret)
			goto fail;
	}

	/* Add new/modified planes */
	for_each_oldnew_plane_in_state_reverse(state, plane, old_plane_state, new_plane_state, i) {
		ret = dm_update_plane_state(dc, state, plane,
					    old_plane_state,
					    new_plane_state,
					    true,
					    &lock_and_validation_needed);
		if (ret)
			goto fail;
	}

	/* Run this here since we want to validate the streams we created */
	ret = drm_atomic_helper_check_planes(dev, state);
	if (ret)
		goto fail;

	/* Check cursor planes scaling */
	for_each_new_crtc_in_state(state, crtc, new_crtc_state, i) {
		ret = dm_check_crtc_cursor(state, crtc, new_crtc_state);
		if (ret)
			goto fail;
	}

	if (state->legacy_cursor_update) {
		/*
		 * This is a fast cursor update coming from the plane update
		 * helper, check if it can be done asynchronously for better
		 * performance.
		 */
		state->async_update =
			!drm_atomic_helper_async_check(dev, state);

		/*
		 * Skip the remaining global validation if this is an async
		 * update. Cursor updates can be done without affecting
		 * state or bandwidth calcs and this avoids the performance
		 * penalty of locking the private state object and
		 * allocating a new dc_state.
		 */
		if (state->async_update)
			return 0;
	}

	/* Check scaling and underscan changes*/
	/* TODO Removed scaling changes validation due to inability to commit
	 * new stream into context w\o causing full reset. Need to
	 * decide how to handle.
	 */
	for_each_oldnew_connector_in_state(state, connector, old_con_state, new_con_state, i) {
		struct dm_connector_state *dm_old_con_state = to_dm_connector_state(old_con_state);
		struct dm_connector_state *dm_new_con_state = to_dm_connector_state(new_con_state);
		struct amdgpu_crtc *acrtc = to_amdgpu_crtc(dm_new_con_state->base.crtc);

		/* Skip any modesets/resets */
		if (!acrtc || drm_atomic_crtc_needs_modeset(
				drm_atomic_get_new_crtc_state(state, &acrtc->base)))
			continue;

		/* Skip any thing not scale or underscan changes */
		if (!is_scaling_state_different(dm_new_con_state, dm_old_con_state))
			continue;

		lock_and_validation_needed = true;
	}

	/**
	 * Streams and planes are reset when there are changes that affect
	 * bandwidth. Anything that affects bandwidth needs to go through
	 * DC global validation to ensure that the configuration can be applied
	 * to hardware.
	 *
	 * We have to currently stall out here in atomic_check for outstanding
	 * commits to finish in this case because our IRQ handlers reference
	 * DRM state directly - we can end up disabling interrupts too early
	 * if we don't.
	 *
	 * TODO: Remove this stall and drop DM state private objects.
	 */
	if (lock_and_validation_needed) {
		ret = dm_atomic_get_state(state, &dm_state);
		if (ret)
			goto fail;

		ret = do_aquire_global_lock(dev, state);
		if (ret)
			goto fail;

#if defined(CONFIG_DRM_AMD_DC_DCN)
		if (!compute_mst_dsc_configs_for_state(state, dm_state->context))
			goto fail;

		ret = dm_update_mst_vcpi_slots_for_dsc(state, dm_state->context);
		if (ret)
			goto fail;
#endif

		/*
		 * Perform validation of MST topology in the state:
		 * We need to perform MST atomic check before calling
		 * dc_validate_global_state(), or there is a chance
		 * to get stuck in an infinite loop and hang eventually.
		 */
		ret = drm_dp_mst_atomic_check(state);
		if (ret)
			goto fail;
		status = dc_validate_global_state(dc, dm_state->context, false);
		if (status != DC_OK) {
			DC_LOG_WARNING("DC global validation failure: %s (%d)",
				       dc_status_to_str(status), status);
			ret = -EINVAL;
			goto fail;
		}
	} else {
		/*
		 * The commit is a fast update. Fast updates shouldn't change
		 * the DC context, affect global validation, and can have their
		 * commit work done in parallel with other commits not touching
		 * the same resource. If we have a new DC context as part of
		 * the DM atomic state from validation we need to free it and
		 * retain the existing one instead.
		 *
		 * Furthermore, since the DM atomic state only contains the DC
		 * context and can safely be annulled, we can free the state
		 * and clear the associated private object now to free
		 * some memory and avoid a possible use-after-free later.
		 */

		for (i = 0; i < state->num_private_objs; i++) {
			struct drm_private_obj *obj = state->private_objs[i].ptr;

			if (obj->funcs == adev->dm.atomic_obj.funcs) {
				int j = state->num_private_objs-1;

				dm_atomic_destroy_state(obj,
						state->private_objs[i].state);

				/* If i is not at the end of the array then the
				 * last element needs to be moved to where i was
				 * before the array can safely be truncated.
				 */
				if (i != j)
					state->private_objs[i] =
						state->private_objs[j];

				state->private_objs[j].ptr = NULL;
				state->private_objs[j].state = NULL;
				state->private_objs[j].old_state = NULL;
				state->private_objs[j].new_state = NULL;

				state->num_private_objs = j;
				break;
			}
		}
	}

	/* Store the overall update type for use later in atomic check. */
	for_each_new_crtc_in_state (state, crtc, new_crtc_state, i) {
		struct dm_crtc_state *dm_new_crtc_state =
			to_dm_crtc_state(new_crtc_state);

		dm_new_crtc_state->update_type = lock_and_validation_needed ?
							 UPDATE_TYPE_FULL :
							 UPDATE_TYPE_FAST;
	}

	/* Must be success */
	WARN_ON(ret);

	trace_amdgpu_dm_atomic_check_finish(state, ret);

	return ret;

fail:
	if (ret == -EDEADLK)
		DRM_DEBUG_DRIVER("Atomic check stopped to avoid deadlock.\n");
	else if (ret == -EINTR || ret == -EAGAIN || ret == -ERESTARTSYS)
		DRM_DEBUG_DRIVER("Atomic check stopped due to signal.\n");
	else
		DRM_DEBUG_DRIVER("Atomic check failed with err: %d \n", ret);

	trace_amdgpu_dm_atomic_check_finish(state, ret);

	return ret;
}

static bool is_dp_capable_without_timing_msa(struct dc *dc,
					     struct amdgpu_dm_connector *amdgpu_dm_connector)
{
	uint8_t dpcd_data;
	bool capable = false;

	if (amdgpu_dm_connector->dc_link &&
		dm_helpers_dp_read_dpcd(
				NULL,
				amdgpu_dm_connector->dc_link,
				DP_DOWN_STREAM_PORT_COUNT,
				&dpcd_data,
				sizeof(dpcd_data))) {
		capable = (dpcd_data & DP_MSA_TIMING_PAR_IGNORED) ? true:false;
	}

	return capable;
}
void amdgpu_dm_update_freesync_caps(struct drm_connector *connector,
					struct edid *edid)
{
	int i;
	bool edid_check_required;
	struct detailed_timing *timing;
	struct detailed_non_pixel *data;
	struct detailed_data_monitor_range *range;
	struct amdgpu_dm_connector *amdgpu_dm_connector =
			to_amdgpu_dm_connector(connector);
	struct dm_connector_state *dm_con_state = NULL;

	struct drm_device *dev = connector->dev;
	struct amdgpu_device *adev = drm_to_adev(dev);
	bool freesync_capable = false;

	if (!connector->state) {
		DRM_ERROR("%s - Connector has no state", __func__);
		goto update;
	}

	if (!edid) {
		dm_con_state = to_dm_connector_state(connector->state);

		amdgpu_dm_connector->min_vfreq = 0;
		amdgpu_dm_connector->max_vfreq = 0;
		amdgpu_dm_connector->pixel_clock_mhz = 0;

		goto update;
	}

	dm_con_state = to_dm_connector_state(connector->state);

	edid_check_required = false;
	if (!amdgpu_dm_connector->dc_sink) {
		DRM_ERROR("dc_sink NULL, could not add free_sync module.\n");
		goto update;
	}
	if (!adev->dm.freesync_module)
		goto update;
	/*
	 * if edid non zero restrict freesync only for dp and edp
	 */
	if (edid) {
		if (amdgpu_dm_connector->dc_sink->sink_signal == SIGNAL_TYPE_DISPLAY_PORT
			|| amdgpu_dm_connector->dc_sink->sink_signal == SIGNAL_TYPE_EDP) {
			edid_check_required = is_dp_capable_without_timing_msa(
						adev->dm.dc,
						amdgpu_dm_connector);
		}
	}
	if (edid_check_required == true && (edid->version > 1 ||
	   (edid->version == 1 && edid->revision > 1))) {
		for (i = 0; i < 4; i++) {

			timing	= &edid->detailed_timings[i];
			data	= &timing->data.other_data;
			range	= &data->data.range;
			/*
			 * Check if monitor has continuous frequency mode
			 */
			if (data->type != EDID_DETAIL_MONITOR_RANGE)
				continue;
			/*
			 * Check for flag range limits only. If flag == 1 then
			 * no additional timing information provided.
			 * Default GTF, GTF Secondary curve and CVT are not
			 * supported
			 */
			if (range->flags != 1)
				continue;

			amdgpu_dm_connector->min_vfreq = range->min_vfreq;
			amdgpu_dm_connector->max_vfreq = range->max_vfreq;
			amdgpu_dm_connector->pixel_clock_mhz =
				range->pixel_clock_mhz * 10;

			connector->display_info.monitor_range.min_vfreq = range->min_vfreq;
			connector->display_info.monitor_range.max_vfreq = range->max_vfreq;

			break;
		}

		if (amdgpu_dm_connector->max_vfreq -
		    amdgpu_dm_connector->min_vfreq > 10) {

			freesync_capable = true;
		}
	}

update:
	if (dm_con_state)
		dm_con_state->freesync_capable = freesync_capable;

	if (connector->vrr_capable_property)
		drm_connector_set_vrr_capable_property(connector,
						       freesync_capable);
}

static void amdgpu_dm_set_psr_caps(struct dc_link *link)
{
	uint8_t dpcd_data[EDP_PSR_RECEIVER_CAP_SIZE];

	if (!(link->connector_signal & SIGNAL_TYPE_EDP))
		return;
	if (link->type == dc_connection_none)
		return;
	if (dm_helpers_dp_read_dpcd(NULL, link, DP_PSR_SUPPORT,
					dpcd_data, sizeof(dpcd_data))) {
		link->dpcd_caps.psr_caps.psr_version = dpcd_data[0];

		if (dpcd_data[0] == 0) {
			link->psr_settings.psr_version = DC_PSR_VERSION_UNSUPPORTED;
			link->psr_settings.psr_feature_enabled = false;
		} else {
			link->psr_settings.psr_version = DC_PSR_VERSION_1;
			link->psr_settings.psr_feature_enabled = true;
		}

		DRM_INFO("PSR support:%d\n", link->psr_settings.psr_feature_enabled);
	}
}

/*
 * amdgpu_dm_link_setup_psr() - configure psr link
 * @stream: stream state
 *
 * Return: true if success
 */
static bool amdgpu_dm_link_setup_psr(struct dc_stream_state *stream)
{
	struct dc_link *link = NULL;
	struct psr_config psr_config = {0};
	struct psr_context psr_context = {0};
	bool ret = false;

	if (stream == NULL)
		return false;

	link = stream->link;

	psr_config.psr_version = link->dpcd_caps.psr_caps.psr_version;

	if (psr_config.psr_version > 0) {
		psr_config.psr_exit_link_training_required = 0x1;
		psr_config.psr_frame_capture_indication_req = 0;
		psr_config.psr_rfb_setup_time = 0x37;
		psr_config.psr_sdp_transmit_line_num_deadline = 0x20;
		psr_config.allow_smu_optimizations = 0x0;

		ret = dc_link_setup_psr(link, stream, &psr_config, &psr_context);

	}
	DRM_DEBUG_DRIVER("PSR link: %d\n",	link->psr_settings.psr_feature_enabled);

	return ret;
}

/*
 * amdgpu_dm_psr_enable() - enable psr f/w
 * @stream: stream state
 *
 * Return: true if success
 */
bool amdgpu_dm_psr_enable(struct dc_stream_state *stream)
{
	struct dc_link *link = stream->link;
	unsigned int vsync_rate_hz = 0;
	struct dc_static_screen_params params = {0};
	/* Calculate number of static frames before generating interrupt to
	 * enter PSR.
	 */
	// Init fail safe of 2 frames static
	unsigned int num_frames_static = 2;

	DRM_DEBUG_DRIVER("Enabling psr...\n");

	vsync_rate_hz = div64_u64(div64_u64((
			stream->timing.pix_clk_100hz * 100),
			stream->timing.v_total),
			stream->timing.h_total);

	/* Round up
	 * Calculate number of frames such that at least 30 ms of time has
	 * passed.
	 */
	if (vsync_rate_hz != 0) {
		unsigned int frame_time_microsec = 1000000 / vsync_rate_hz;
		num_frames_static = (30000 / frame_time_microsec) + 1;
	}

	params.triggers.cursor_update = true;
	params.triggers.overlay_update = true;
	params.triggers.surface_update = true;
	params.num_frames = num_frames_static;

	dc_stream_set_static_screen_params(link->ctx->dc,
					   &stream, 1,
					   &params);

	return dc_link_set_psr_allow_active(link, true, false, false);
}

/*
 * amdgpu_dm_psr_disable() - disable psr f/w
 * @stream:  stream state
 *
 * Return: true if success
 */
static bool amdgpu_dm_psr_disable(struct dc_stream_state *stream)
{

	DRM_DEBUG_DRIVER("Disabling psr...\n");

	return dc_link_set_psr_allow_active(stream->link, false, true, false);
}

/*
 * amdgpu_dm_psr_disable() - disable psr f/w
 * if psr is enabled on any stream
 *
 * Return: true if success
 */
static bool amdgpu_dm_psr_disable_all(struct amdgpu_display_manager *dm)
{
	DRM_DEBUG_DRIVER("Disabling psr if psr is enabled on any stream\n");
	return dc_set_psr_allow_active(dm->dc, false);
}

void amdgpu_dm_trigger_timing_sync(struct drm_device *dev)
{
	struct amdgpu_device *adev = drm_to_adev(dev);
	struct dc *dc = adev->dm.dc;
	int i;

	mutex_lock(&adev->dm.dc_lock);
	if (dc->current_state) {
		for (i = 0; i < dc->current_state->stream_count; ++i)
			dc->current_state->streams[i]
				->triggered_crtc_reset.enabled =
				adev->dm.force_timing_sync;

		dm_enable_per_frame_crtc_master_sync(dc->current_state);
		dc_trigger_sync(dc, dc->current_state);
	}
	mutex_unlock(&adev->dm.dc_lock);
}

void dm_write_reg_func(const struct dc_context *ctx, uint32_t address,
		       uint32_t value, const char *func_name)
{
#ifdef DM_CHECK_ADDR_0
	if (address == 0) {
		DC_ERR("invalid register write. address = 0");
		return;
	}
#endif
	cgs_write_register(ctx->cgs_device, address, value);
	trace_amdgpu_dc_wreg(&ctx->perf_trace->write_count, address, value);
}

uint32_t dm_read_reg_func(const struct dc_context *ctx, uint32_t address,
			  const char *func_name)
{
	uint32_t value;
#ifdef DM_CHECK_ADDR_0
	if (address == 0) {
		DC_ERR("invalid register read; address = 0\n");
		return 0;
	}
#endif

	if (ctx->dmub_srv &&
	    ctx->dmub_srv->reg_helper_offload.gather_in_progress &&
	    !ctx->dmub_srv->reg_helper_offload.should_burst_write) {
		ASSERT(false);
		return 0;
	}

	value = cgs_read_register(ctx->cgs_device, address);

	trace_amdgpu_dc_rreg(&ctx->perf_trace->read_count, address, value);

	return value;
}<|MERGE_RESOLUTION|>--- conflicted
+++ resolved
@@ -3267,7 +3267,6 @@
 
 	amdgpu_dm_update_backlight_caps(dm);
 	caps = dm->backlight_caps;
-<<<<<<< HEAD
 
 	if (caps.aux_support) {
 		struct dc_link *link = (struct dc_link *)dm->backlight_link;
@@ -3281,21 +3280,6 @@
 	} else {
 		int ret = dc_link_get_backlight_level(dm->backlight_link);
 
-=======
-
-	if (caps.aux_support) {
-		struct dc_link *link = (struct dc_link *)dm->backlight_link;
-		u32 avg, peak;
-		bool rc;
-
-		rc = dc_link_get_backlight_level_nits(link, &avg, &peak);
-		if (!rc)
-			return bd->props.brightness;
-		return convert_brightness_to_user(&caps, avg);
-	} else {
-		int ret = dc_link_get_backlight_level(dm->backlight_link);
-
->>>>>>> 65820f91
 		if (ret == DC_ERROR_UNEXPECTED)
 			return bd->props.brightness;
 		return convert_brightness_to_user(&caps, ret);
