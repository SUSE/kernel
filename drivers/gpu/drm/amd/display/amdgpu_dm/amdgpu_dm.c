// SPDX-License-Identifier: MIT
/*
 * Copyright 2015 Advanced Micro Devices, Inc.
 *
 * Permission is hereby granted, free of charge, to any person obtaining a
 * copy of this software and associated documentation files (the "Software"),
 * to deal in the Software without restriction, including without limitation
 * the rights to use, copy, modify, merge, publish, distribute, sublicense,
 * and/or sell copies of the Software, and to permit persons to whom the
 * Software is furnished to do so, subject to the following conditions:
 *
 * The above copyright notice and this permission notice shall be included in
 * all copies or substantial portions of the Software.
 *
 * THE SOFTWARE IS PROVIDED "AS IS", WITHOUT WARRANTY OF ANY KIND, EXPRESS OR
 * IMPLIED, INCLUDING BUT NOT LIMITED TO THE WARRANTIES OF MERCHANTABILITY,
 * FITNESS FOR A PARTICULAR PURPOSE AND NONINFRINGEMENT.  IN NO EVENT SHALL
 * THE COPYRIGHT HOLDER(S) OR AUTHOR(S) BE LIABLE FOR ANY CLAIM, DAMAGES OR
 * OTHER LIABILITY, WHETHER IN AN ACTION OF CONTRACT, TORT OR OTHERWISE,
 * ARISING FROM, OUT OF OR IN CONNECTION WITH THE SOFTWARE OR THE USE OR
 * OTHER DEALINGS IN THE SOFTWARE.
 *
 * Authors: AMD
 *
 */

/* The caprices of the preprocessor require that this be declared right here */
#define CREATE_TRACE_POINTS

#include "dm_services_types.h"
#include "dc.h"
#include "link_enc_cfg.h"
#include "dc/inc/core_types.h"
#include "dal_asic_id.h"
#include "dmub/dmub_srv.h"
#include "dc/inc/hw/dmcu.h"
#include "dc/inc/hw/abm.h"
#include "dc/dc_dmub_srv.h"
#include "dc/dc_edid_parser.h"
#include "dc/dc_stat.h"
#include "dc/dc_state.h"
#include "amdgpu_dm_trace.h"
#include "link/protocols/link_dpcd.h"
#include "link_service_types.h"
#include "link/protocols/link_dp_capability.h"
#include "link/protocols/link_ddc.h"

#include "amdgpu.h"
#include "amdgpu_display.h"
#include "amdgpu_ucode.h"
#include "atom.h"
#include "amdgpu_dm.h"
#include "amdgpu_dm_plane.h"
#include "amdgpu_dm_crtc.h"
#include "amdgpu_dm_hdcp.h"
#include <drm/display/drm_hdcp_helper.h>
#include "amdgpu_dm_wb.h"
#include "amdgpu_atombios.h"

#include "amd_shared.h"
#include "amdgpu_dm_irq.h"
#include "dm_helpers.h"
#include "amdgpu_dm_mst_types.h"
#if defined(CONFIG_DEBUG_FS)
#include "amdgpu_dm_debugfs.h"
#endif
#include "amdgpu_dm_psr.h"
#include "amdgpu_dm_replay.h"

#include "ivsrcid/ivsrcid_vislands30.h"

#include <linux/backlight.h>
#include <linux/module.h>
#include <linux/moduleparam.h>
#include <linux/types.h>
#include <linux/pm_runtime.h>
#include <linux/pci.h>
#include <linux/power_supply.h>
#include <linux/firmware.h>
#include <linux/component.h>
#include <linux/sort.h>

#include <drm/drm_privacy_screen_consumer.h>
#include <drm/display/drm_dp_mst_helper.h>
#include <drm/display/drm_hdmi_helper.h>
#include <drm/drm_atomic.h>
#include <drm/drm_atomic_uapi.h>
#include <drm/drm_atomic_helper.h>
#include <drm/drm_blend.h>
#include <drm/drm_fixed.h>
#include <drm/drm_fourcc.h>
#include <drm/drm_edid.h>
#include <drm/drm_eld.h>
#include <drm/drm_utils.h>
#include <drm/drm_vblank.h>
#include <drm/drm_audio_component.h>
#include <drm/drm_gem_atomic_helper.h>

#include <media/cec-notifier.h>
#include <acpi/video.h>

#include "ivsrcid/dcn/irqsrcs_dcn_1_0.h"

#include "modules/inc/mod_freesync.h"
#include "modules/power/power_helpers.h"

static_assert(AMDGPU_DMUB_NOTIFICATION_MAX == DMUB_NOTIFICATION_MAX, "AMDGPU_DMUB_NOTIFICATION_MAX mismatch");

#define FIRMWARE_RENOIR_DMUB "amdgpu/renoir_dmcub.bin"
MODULE_FIRMWARE(FIRMWARE_RENOIR_DMUB);
#define FIRMWARE_SIENNA_CICHLID_DMUB "amdgpu/sienna_cichlid_dmcub.bin"
MODULE_FIRMWARE(FIRMWARE_SIENNA_CICHLID_DMUB);
#define FIRMWARE_NAVY_FLOUNDER_DMUB "amdgpu/navy_flounder_dmcub.bin"
MODULE_FIRMWARE(FIRMWARE_NAVY_FLOUNDER_DMUB);
#define FIRMWARE_GREEN_SARDINE_DMUB "amdgpu/green_sardine_dmcub.bin"
MODULE_FIRMWARE(FIRMWARE_GREEN_SARDINE_DMUB);
#define FIRMWARE_VANGOGH_DMUB "amdgpu/vangogh_dmcub.bin"
MODULE_FIRMWARE(FIRMWARE_VANGOGH_DMUB);
#define FIRMWARE_DIMGREY_CAVEFISH_DMUB "amdgpu/dimgrey_cavefish_dmcub.bin"
MODULE_FIRMWARE(FIRMWARE_DIMGREY_CAVEFISH_DMUB);
#define FIRMWARE_BEIGE_GOBY_DMUB "amdgpu/beige_goby_dmcub.bin"
MODULE_FIRMWARE(FIRMWARE_BEIGE_GOBY_DMUB);
#define FIRMWARE_YELLOW_CARP_DMUB "amdgpu/yellow_carp_dmcub.bin"
MODULE_FIRMWARE(FIRMWARE_YELLOW_CARP_DMUB);
#define FIRMWARE_DCN_314_DMUB "amdgpu/dcn_3_1_4_dmcub.bin"
MODULE_FIRMWARE(FIRMWARE_DCN_314_DMUB);
#define FIRMWARE_DCN_315_DMUB "amdgpu/dcn_3_1_5_dmcub.bin"
MODULE_FIRMWARE(FIRMWARE_DCN_315_DMUB);
#define FIRMWARE_DCN316_DMUB "amdgpu/dcn_3_1_6_dmcub.bin"
MODULE_FIRMWARE(FIRMWARE_DCN316_DMUB);

#define FIRMWARE_DCN_V3_2_0_DMCUB "amdgpu/dcn_3_2_0_dmcub.bin"
MODULE_FIRMWARE(FIRMWARE_DCN_V3_2_0_DMCUB);
#define FIRMWARE_DCN_V3_2_1_DMCUB "amdgpu/dcn_3_2_1_dmcub.bin"
MODULE_FIRMWARE(FIRMWARE_DCN_V3_2_1_DMCUB);

#define FIRMWARE_RAVEN_DMCU		"amdgpu/raven_dmcu.bin"
MODULE_FIRMWARE(FIRMWARE_RAVEN_DMCU);

#define FIRMWARE_NAVI12_DMCU            "amdgpu/navi12_dmcu.bin"
MODULE_FIRMWARE(FIRMWARE_NAVI12_DMCU);

#define FIRMWARE_DCN_35_DMUB "amdgpu/dcn_3_5_dmcub.bin"
MODULE_FIRMWARE(FIRMWARE_DCN_35_DMUB);

#define FIRMWARE_DCN_351_DMUB "amdgpu/dcn_3_5_1_dmcub.bin"
MODULE_FIRMWARE(FIRMWARE_DCN_351_DMUB);

#define FIRMWARE_DCN_36_DMUB "amdgpu/dcn_3_6_dmcub.bin"
MODULE_FIRMWARE(FIRMWARE_DCN_36_DMUB);

#define FIRMWARE_DCN_401_DMUB "amdgpu/dcn_4_0_1_dmcub.bin"
MODULE_FIRMWARE(FIRMWARE_DCN_401_DMUB);

/* Number of bytes in PSP header for firmware. */
#define PSP_HEADER_BYTES 0x100

/* Number of bytes in PSP footer for firmware. */
#define PSP_FOOTER_BYTES 0x100

/**
 * DOC: overview
 *
 * The AMDgpu display manager, **amdgpu_dm** (or even simpler,
 * **dm**) sits between DRM and DC. It acts as a liaison, converting DRM
 * requests into DC requests, and DC responses into DRM responses.
 *
 * The root control structure is &struct amdgpu_display_manager.
 */

/* basic init/fini API */
static int amdgpu_dm_init(struct amdgpu_device *adev);
static void amdgpu_dm_fini(struct amdgpu_device *adev);
static bool is_freesync_video_mode(const struct drm_display_mode *mode, struct amdgpu_dm_connector *aconnector);
static void reset_freesync_config_for_crtc(struct dm_crtc_state *new_crtc_state);
static struct amdgpu_i2c_adapter *
create_i2c(struct ddc_service *ddc_service, bool oem);

static enum drm_mode_subconnector get_subconnector_type(struct dc_link *link)
{
	switch (link->dpcd_caps.dongle_type) {
	case DISPLAY_DONGLE_NONE:
		return DRM_MODE_SUBCONNECTOR_Native;
	case DISPLAY_DONGLE_DP_VGA_CONVERTER:
		return DRM_MODE_SUBCONNECTOR_VGA;
	case DISPLAY_DONGLE_DP_DVI_CONVERTER:
	case DISPLAY_DONGLE_DP_DVI_DONGLE:
		return DRM_MODE_SUBCONNECTOR_DVID;
	case DISPLAY_DONGLE_DP_HDMI_CONVERTER:
	case DISPLAY_DONGLE_DP_HDMI_DONGLE:
		return DRM_MODE_SUBCONNECTOR_HDMIA;
	case DISPLAY_DONGLE_DP_HDMI_MISMATCHED_DONGLE:
	default:
		return DRM_MODE_SUBCONNECTOR_Unknown;
	}
}

static void update_subconnector_property(struct amdgpu_dm_connector *aconnector)
{
	struct dc_link *link = aconnector->dc_link;
	struct drm_connector *connector = &aconnector->base;
	enum drm_mode_subconnector subconnector = DRM_MODE_SUBCONNECTOR_Unknown;

	if (connector->connector_type != DRM_MODE_CONNECTOR_DisplayPort)
		return;

	if (aconnector->dc_sink)
		subconnector = get_subconnector_type(link);

	drm_object_property_set_value(&connector->base,
			connector->dev->mode_config.dp_subconnector_property,
			subconnector);
}

/*
 * initializes drm_device display related structures, based on the information
 * provided by DAL. The drm strcutures are: drm_crtc, drm_connector,
 * drm_encoder, drm_mode_config
 *
 * Returns 0 on success
 */
static int amdgpu_dm_initialize_drm_device(struct amdgpu_device *adev);
/* removes and deallocates the drm structures, created by the above function */
static void amdgpu_dm_destroy_drm_device(struct amdgpu_display_manager *dm);

static int amdgpu_dm_connector_init(struct amdgpu_display_manager *dm,
				    struct amdgpu_dm_connector *amdgpu_dm_connector,
				    u32 link_index,
				    struct amdgpu_encoder *amdgpu_encoder);
static int amdgpu_dm_encoder_init(struct drm_device *dev,
				  struct amdgpu_encoder *aencoder,
				  uint32_t link_index);

static int amdgpu_dm_connector_get_modes(struct drm_connector *connector);

static int amdgpu_dm_atomic_setup_commit(struct drm_atomic_state *state);
static void amdgpu_dm_atomic_commit_tail(struct drm_atomic_state *state);

static int amdgpu_dm_atomic_check(struct drm_device *dev,
				  struct drm_atomic_state *state);

static void handle_hpd_irq_helper(struct amdgpu_dm_connector *aconnector);
static void handle_hpd_rx_irq(void *param);

static void amdgpu_dm_backlight_set_level(struct amdgpu_display_manager *dm,
					 int bl_idx,
					 u32 user_brightness);

static bool
is_timing_unchanged_for_freesync(struct drm_crtc_state *old_crtc_state,
				 struct drm_crtc_state *new_crtc_state);
/*
 * dm_vblank_get_counter
 *
 * @brief
 * Get counter for number of vertical blanks
 *
 * @param
 * struct amdgpu_device *adev - [in] desired amdgpu device
 * int disp_idx - [in] which CRTC to get the counter from
 *
 * @return
 * Counter for vertical blanks
 */
static u32 dm_vblank_get_counter(struct amdgpu_device *adev, int crtc)
{
	struct amdgpu_crtc *acrtc = NULL;

	if (crtc >= adev->mode_info.num_crtc)
		return 0;

	acrtc = adev->mode_info.crtcs[crtc];

	if (!acrtc->dm_irq_params.stream) {
		drm_err(adev_to_drm(adev), "dc_stream_state is NULL for crtc '%d'!\n",
			  crtc);
		return 0;
	}

	return dc_stream_get_vblank_counter(acrtc->dm_irq_params.stream);
}

static int dm_crtc_get_scanoutpos(struct amdgpu_device *adev, int crtc,
				  u32 *vbl, u32 *position)
{
	u32 v_blank_start = 0, v_blank_end = 0, h_position = 0, v_position = 0;
	struct amdgpu_crtc *acrtc = NULL;
	struct dc *dc = adev->dm.dc;

	if ((crtc < 0) || (crtc >= adev->mode_info.num_crtc))
		return -EINVAL;

	acrtc = adev->mode_info.crtcs[crtc];

	if (!acrtc->dm_irq_params.stream) {
		drm_err(adev_to_drm(adev), "dc_stream_state is NULL for crtc '%d'!\n",
			  crtc);
		return 0;
	}

	if (dc && dc->caps.ips_support && dc->idle_optimizations_allowed)
		dc_allow_idle_optimizations(dc, false);

	/*
	 * TODO rework base driver to use values directly.
	 * for now parse it back into reg-format
	 */
	dc_stream_get_scanoutpos(acrtc->dm_irq_params.stream,
				 &v_blank_start,
				 &v_blank_end,
				 &h_position,
				 &v_position);

	*position = v_position | (h_position << 16);
	*vbl = v_blank_start | (v_blank_end << 16);

	return 0;
}

static bool dm_is_idle(struct amdgpu_ip_block *ip_block)
{
	/* XXX todo */
	return true;
}

static int dm_wait_for_idle(struct amdgpu_ip_block *ip_block)
{
	/* XXX todo */
	return 0;
}

static bool dm_check_soft_reset(struct amdgpu_ip_block *ip_block)
{
	return false;
}

static int dm_soft_reset(struct amdgpu_ip_block *ip_block)
{
	/* XXX todo */
	return 0;
}

static struct amdgpu_crtc *
get_crtc_by_otg_inst(struct amdgpu_device *adev,
		     int otg_inst)
{
	struct drm_device *dev = adev_to_drm(adev);
	struct drm_crtc *crtc;
	struct amdgpu_crtc *amdgpu_crtc;

	if (WARN_ON(otg_inst == -1))
		return adev->mode_info.crtcs[0];

	list_for_each_entry(crtc, &dev->mode_config.crtc_list, head) {
		amdgpu_crtc = to_amdgpu_crtc(crtc);

		if (amdgpu_crtc->otg_inst == otg_inst)
			return amdgpu_crtc;
	}

	return NULL;
}

static inline bool is_dc_timing_adjust_needed(struct dm_crtc_state *old_state,
					      struct dm_crtc_state *new_state)
{
	if (new_state->stream->adjust.timing_adjust_pending)
		return true;
	if (new_state->freesync_config.state ==  VRR_STATE_ACTIVE_FIXED)
		return true;
	else if (amdgpu_dm_crtc_vrr_active(old_state) != amdgpu_dm_crtc_vrr_active(new_state))
		return true;
	else
		return false;
}

/*
 * DC will program planes with their z-order determined by their ordering
 * in the dc_surface_updates array. This comparator is used to sort them
 * by descending zpos.
 */
static int dm_plane_layer_index_cmp(const void *a, const void *b)
{
	const struct dc_surface_update *sa = (struct dc_surface_update *)a;
	const struct dc_surface_update *sb = (struct dc_surface_update *)b;

	/* Sort by descending dc_plane layer_index (i.e. normalized_zpos) */
	return sb->surface->layer_index - sa->surface->layer_index;
}

/**
 * update_planes_and_stream_adapter() - Send planes to be updated in DC
 *
 * DC has a generic way to update planes and stream via
 * dc_update_planes_and_stream function; however, DM might need some
 * adjustments and preparation before calling it. This function is a wrapper
 * for the dc_update_planes_and_stream that does any required configuration
 * before passing control to DC.
 *
 * @dc: Display Core control structure
 * @update_type: specify whether it is FULL/MEDIUM/FAST update
 * @planes_count: planes count to update
 * @stream: stream state
 * @stream_update: stream update
 * @array_of_surface_update: dc surface update pointer
 *
 */
static inline bool update_planes_and_stream_adapter(struct dc *dc,
						    int update_type,
						    int planes_count,
						    struct dc_stream_state *stream,
						    struct dc_stream_update *stream_update,
						    struct dc_surface_update *array_of_surface_update)
{
	sort(array_of_surface_update, planes_count,
	     sizeof(*array_of_surface_update), dm_plane_layer_index_cmp, NULL);

	/*
	 * Previous frame finished and HW is ready for optimization.
	 */
	dc_post_update_surfaces_to_stream(dc);

	return dc_update_planes_and_stream(dc,
					   array_of_surface_update,
					   planes_count,
					   stream,
					   stream_update);
}

/**
 * dm_pflip_high_irq() - Handle pageflip interrupt
 * @interrupt_params: ignored
 *
 * Handles the pageflip interrupt by notifying all interested parties
 * that the pageflip has been completed.
 */
static void dm_pflip_high_irq(void *interrupt_params)
{
	struct amdgpu_crtc *amdgpu_crtc;
	struct common_irq_params *irq_params = interrupt_params;
	struct amdgpu_device *adev = irq_params->adev;
	struct drm_device *dev = adev_to_drm(adev);
	unsigned long flags;
	struct drm_pending_vblank_event *e;
	u32 vpos, hpos, v_blank_start, v_blank_end;
	bool vrr_active;

	amdgpu_crtc = get_crtc_by_otg_inst(adev, irq_params->irq_src - IRQ_TYPE_PFLIP);

	/* IRQ could occur when in initial stage */
	/* TODO work and BO cleanup */
	if (amdgpu_crtc == NULL) {
		drm_dbg_state(dev, "CRTC is null, returning.\n");
		return;
	}

	spin_lock_irqsave(&adev_to_drm(adev)->event_lock, flags);

	if (amdgpu_crtc->pflip_status != AMDGPU_FLIP_SUBMITTED) {
		drm_dbg_state(dev,
			      "amdgpu_crtc->pflip_status = %d != AMDGPU_FLIP_SUBMITTED(%d) on crtc:%d[%p]\n",
			      amdgpu_crtc->pflip_status, AMDGPU_FLIP_SUBMITTED,
			      amdgpu_crtc->crtc_id, amdgpu_crtc);
		spin_unlock_irqrestore(&adev_to_drm(adev)->event_lock, flags);
		return;
	}

	/* page flip completed. */
	e = amdgpu_crtc->event;
	amdgpu_crtc->event = NULL;

	WARN_ON(!e);

	vrr_active = amdgpu_dm_crtc_vrr_active_irq(amdgpu_crtc);

	/* Fixed refresh rate, or VRR scanout position outside front-porch? */
	if (!vrr_active ||
	    !dc_stream_get_scanoutpos(amdgpu_crtc->dm_irq_params.stream, &v_blank_start,
				      &v_blank_end, &hpos, &vpos) ||
	    (vpos < v_blank_start)) {
		/* Update to correct count and vblank timestamp if racing with
		 * vblank irq. This also updates to the correct vblank timestamp
		 * even in VRR mode, as scanout is past the front-porch atm.
		 */
		drm_crtc_accurate_vblank_count(&amdgpu_crtc->base);

		/* Wake up userspace by sending the pageflip event with proper
		 * count and timestamp of vblank of flip completion.
		 */
		if (e) {
			drm_crtc_send_vblank_event(&amdgpu_crtc->base, e);

			/* Event sent, so done with vblank for this flip */
			drm_crtc_vblank_put(&amdgpu_crtc->base);
		}
	} else if (e) {
		/* VRR active and inside front-porch: vblank count and
		 * timestamp for pageflip event will only be up to date after
		 * drm_crtc_handle_vblank() has been executed from late vblank
		 * irq handler after start of back-porch (vline 0). We queue the
		 * pageflip event for send-out by drm_crtc_handle_vblank() with
		 * updated timestamp and count, once it runs after us.
		 *
		 * We need to open-code this instead of using the helper
		 * drm_crtc_arm_vblank_event(), as that helper would
		 * call drm_crtc_accurate_vblank_count(), which we must
		 * not call in VRR mode while we are in front-porch!
		 */

		/* sequence will be replaced by real count during send-out. */
		e->sequence = drm_crtc_vblank_count(&amdgpu_crtc->base);
		e->pipe = amdgpu_crtc->crtc_id;

		list_add_tail(&e->base.link, &adev_to_drm(adev)->vblank_event_list);
		e = NULL;
	}

	/* Keep track of vblank of this flip for flip throttling. We use the
	 * cooked hw counter, as that one incremented at start of this vblank
	 * of pageflip completion, so last_flip_vblank is the forbidden count
	 * for queueing new pageflips if vsync + VRR is enabled.
	 */
	amdgpu_crtc->dm_irq_params.last_flip_vblank =
		amdgpu_get_vblank_counter_kms(&amdgpu_crtc->base);

	amdgpu_crtc->pflip_status = AMDGPU_FLIP_NONE;
	spin_unlock_irqrestore(&adev_to_drm(adev)->event_lock, flags);

	drm_dbg_state(dev,
		      "crtc:%d[%p], pflip_stat:AMDGPU_FLIP_NONE, vrr[%d]-fp %d\n",
		      amdgpu_crtc->crtc_id, amdgpu_crtc, vrr_active, (int)!e);
}

static void dm_handle_vmin_vmax_update(struct work_struct *offload_work)
{
	struct vupdate_offload_work *work = container_of(offload_work, struct vupdate_offload_work, work);
	struct amdgpu_device *adev = work->adev;
	struct dc_stream_state *stream = work->stream;
	struct dc_crtc_timing_adjust *adjust = work->adjust;

	mutex_lock(&adev->dm.dc_lock);
	dc_stream_adjust_vmin_vmax(adev->dm.dc, stream, adjust);
	mutex_unlock(&adev->dm.dc_lock);

	dc_stream_release(stream);
	kfree(work->adjust);
	kfree(work);
}

static void schedule_dc_vmin_vmax(struct amdgpu_device *adev,
	struct dc_stream_state *stream,
	struct dc_crtc_timing_adjust *adjust)
{
	struct vupdate_offload_work *offload_work = kzalloc(sizeof(*offload_work), GFP_NOWAIT);
	if (!offload_work) {
		drm_dbg_driver(adev_to_drm(adev), "Failed to allocate vupdate_offload_work\n");
		return;
	}

	struct dc_crtc_timing_adjust *adjust_copy = kzalloc(sizeof(*adjust_copy), GFP_NOWAIT);
	if (!adjust_copy) {
		drm_dbg_driver(adev_to_drm(adev), "Failed to allocate adjust_copy\n");
		kfree(offload_work);
		return;
	}

	dc_stream_retain(stream);
	memcpy(adjust_copy, adjust, sizeof(*adjust_copy));

	INIT_WORK(&offload_work->work, dm_handle_vmin_vmax_update);
	offload_work->adev = adev;
	offload_work->stream = stream;
	offload_work->adjust = adjust_copy;

	queue_work(system_wq, &offload_work->work);
}

static void dm_vupdate_high_irq(void *interrupt_params)
{
	struct common_irq_params *irq_params = interrupt_params;
	struct amdgpu_device *adev = irq_params->adev;
	struct amdgpu_crtc *acrtc;
	struct drm_device *drm_dev;
	struct drm_vblank_crtc *vblank;
	ktime_t frame_duration_ns, previous_timestamp;
	unsigned long flags;
	int vrr_active;

	acrtc = get_crtc_by_otg_inst(adev, irq_params->irq_src - IRQ_TYPE_VUPDATE);

	if (acrtc) {
		vrr_active = amdgpu_dm_crtc_vrr_active_irq(acrtc);
		drm_dev = acrtc->base.dev;
		vblank = drm_crtc_vblank_crtc(&acrtc->base);
		previous_timestamp = atomic64_read(&irq_params->previous_timestamp);
		frame_duration_ns = vblank->time - previous_timestamp;

		if (frame_duration_ns > 0) {
			trace_amdgpu_refresh_rate_track(acrtc->base.index,
						frame_duration_ns,
						ktime_divns(NSEC_PER_SEC, frame_duration_ns));
			atomic64_set(&irq_params->previous_timestamp, vblank->time);
		}

		drm_dbg_vbl(drm_dev,
			    "crtc:%d, vupdate-vrr:%d\n", acrtc->crtc_id,
			    vrr_active);

		/* Core vblank handling is done here after end of front-porch in
		 * vrr mode, as vblank timestamping will give valid results
		 * while now done after front-porch. This will also deliver
		 * page-flip completion events that have been queued to us
		 * if a pageflip happened inside front-porch.
		 */
		if (vrr_active && acrtc->dm_irq_params.stream) {
			bool replay_en = acrtc->dm_irq_params.stream->link->replay_settings.replay_feature_enabled;
			bool psr_en = acrtc->dm_irq_params.stream->link->psr_settings.psr_feature_enabled;
			bool fs_active_var_en = acrtc->dm_irq_params.freesync_config.state
				== VRR_STATE_ACTIVE_VARIABLE;

			amdgpu_dm_crtc_handle_vblank(acrtc);

			/* BTR processing for pre-DCE12 ASICs */
			if (adev->family < AMDGPU_FAMILY_AI) {
				spin_lock_irqsave(&adev_to_drm(adev)->event_lock, flags);
				mod_freesync_handle_v_update(
				    adev->dm.freesync_module,
				    acrtc->dm_irq_params.stream,
				    &acrtc->dm_irq_params.vrr_params);

<<<<<<< HEAD
				schedule_dc_vmin_vmax(adev,
					acrtc->dm_irq_params.stream,
					&acrtc->dm_irq_params.vrr_params.adjust);
=======
				if (fs_active_var_en || (!fs_active_var_en && !replay_en && !psr_en)) {
					schedule_dc_vmin_vmax(adev,
						acrtc->dm_irq_params.stream,
						&acrtc->dm_irq_params.vrr_params.adjust);
				}
>>>>>>> b35fc656
				spin_unlock_irqrestore(&adev_to_drm(adev)->event_lock, flags);
			}
		}
	}
}

/**
 * dm_crtc_high_irq() - Handles CRTC interrupt
 * @interrupt_params: used for determining the CRTC instance
 *
 * Handles the CRTC/VSYNC interrupt by notfying DRM's VBLANK
 * event handler.
 */
static void dm_crtc_high_irq(void *interrupt_params)
{
	struct common_irq_params *irq_params = interrupt_params;
	struct amdgpu_device *adev = irq_params->adev;
	struct drm_writeback_job *job;
	struct amdgpu_crtc *acrtc;
	unsigned long flags;
	int vrr_active;

	acrtc = get_crtc_by_otg_inst(adev, irq_params->irq_src - IRQ_TYPE_VBLANK);
	if (!acrtc)
		return;

	if (acrtc->wb_conn) {
		spin_lock_irqsave(&acrtc->wb_conn->job_lock, flags);

		if (acrtc->wb_pending) {
			job = list_first_entry_or_null(&acrtc->wb_conn->job_queue,
						       struct drm_writeback_job,
						       list_entry);
			acrtc->wb_pending = false;
			spin_unlock_irqrestore(&acrtc->wb_conn->job_lock, flags);

			if (job) {
				unsigned int v_total, refresh_hz;
				struct dc_stream_state *stream = acrtc->dm_irq_params.stream;

				v_total = stream->adjust.v_total_max ?
					  stream->adjust.v_total_max : stream->timing.v_total;
				refresh_hz = div_u64((uint64_t) stream->timing.pix_clk_100hz *
					     100LL, (v_total * stream->timing.h_total));
				mdelay(1000 / refresh_hz);

				drm_writeback_signal_completion(acrtc->wb_conn, 0);
				dc_stream_fc_disable_writeback(adev->dm.dc,
							       acrtc->dm_irq_params.stream, 0);
			}
		} else
			spin_unlock_irqrestore(&acrtc->wb_conn->job_lock, flags);
	}

	vrr_active = amdgpu_dm_crtc_vrr_active_irq(acrtc);

	drm_dbg_vbl(adev_to_drm(adev),
		    "crtc:%d, vupdate-vrr:%d, planes:%d\n", acrtc->crtc_id,
		    vrr_active, acrtc->dm_irq_params.active_planes);

	/**
	 * Core vblank handling at start of front-porch is only possible
	 * in non-vrr mode, as only there vblank timestamping will give
	 * valid results while done in front-porch. Otherwise defer it
	 * to dm_vupdate_high_irq after end of front-porch.
	 */
	if (!vrr_active)
		amdgpu_dm_crtc_handle_vblank(acrtc);

	/**
	 * Following stuff must happen at start of vblank, for crc
	 * computation and below-the-range btr support in vrr mode.
	 */
	amdgpu_dm_crtc_handle_crc_irq(&acrtc->base);

	/* BTR updates need to happen before VUPDATE on Vega and above. */
	if (adev->family < AMDGPU_FAMILY_AI)
		return;

	spin_lock_irqsave(&adev_to_drm(adev)->event_lock, flags);

	if (acrtc->dm_irq_params.stream &&
		acrtc->dm_irq_params.vrr_params.supported) {
		bool replay_en = acrtc->dm_irq_params.stream->link->replay_settings.replay_feature_enabled;
		bool psr_en = acrtc->dm_irq_params.stream->link->psr_settings.psr_feature_enabled;
		bool fs_active_var_en = acrtc->dm_irq_params.freesync_config.state == VRR_STATE_ACTIVE_VARIABLE;

		mod_freesync_handle_v_update(adev->dm.freesync_module,
					     acrtc->dm_irq_params.stream,
					     &acrtc->dm_irq_params.vrr_params);

<<<<<<< HEAD
		schedule_dc_vmin_vmax(adev, acrtc->dm_irq_params.stream,
				&acrtc->dm_irq_params.vrr_params.adjust);
=======
		/* update vmin_vmax only if freesync is enabled, or only if PSR and REPLAY are disabled */
		if (fs_active_var_en || (!fs_active_var_en && !replay_en && !psr_en)) {
			schedule_dc_vmin_vmax(adev, acrtc->dm_irq_params.stream,
					&acrtc->dm_irq_params.vrr_params.adjust);
		}
>>>>>>> b35fc656
	}

	/*
	 * If there aren't any active_planes then DCH HUBP may be clock-gated.
	 * In that case, pageflip completion interrupts won't fire and pageflip
	 * completion events won't get delivered. Prevent this by sending
	 * pending pageflip events from here if a flip is still pending.
	 *
	 * If any planes are enabled, use dm_pflip_high_irq() instead, to
	 * avoid race conditions between flip programming and completion,
	 * which could cause too early flip completion events.
	 */
	if (adev->family >= AMDGPU_FAMILY_RV &&
	    acrtc->pflip_status == AMDGPU_FLIP_SUBMITTED &&
	    acrtc->dm_irq_params.active_planes == 0) {
		if (acrtc->event) {
			drm_crtc_send_vblank_event(&acrtc->base, acrtc->event);
			acrtc->event = NULL;
			drm_crtc_vblank_put(&acrtc->base);
		}
		acrtc->pflip_status = AMDGPU_FLIP_NONE;
	}

	spin_unlock_irqrestore(&adev_to_drm(adev)->event_lock, flags);
}

#if defined(CONFIG_DRM_AMD_SECURE_DISPLAY)
/**
 * dm_dcn_vertical_interrupt0_high_irq() - Handles OTG Vertical interrupt0 for
 * DCN generation ASICs
 * @interrupt_params: interrupt parameters
 *
 * Used to set crc window/read out crc value at vertical line 0 position
 */
static void dm_dcn_vertical_interrupt0_high_irq(void *interrupt_params)
{
	struct common_irq_params *irq_params = interrupt_params;
	struct amdgpu_device *adev = irq_params->adev;
	struct amdgpu_crtc *acrtc;

	acrtc = get_crtc_by_otg_inst(adev, irq_params->irq_src - IRQ_TYPE_VLINE0);

	if (!acrtc)
		return;

	amdgpu_dm_crtc_handle_crc_window_irq(&acrtc->base);
}
#endif /* CONFIG_DRM_AMD_SECURE_DISPLAY */

/**
 * dmub_aux_setconfig_callback - Callback for AUX or SET_CONFIG command.
 * @adev: amdgpu_device pointer
 * @notify: dmub notification structure
 *
 * Dmub AUX or SET_CONFIG command completion processing callback
 * Copies dmub notification to DM which is to be read by AUX command.
 * issuing thread and also signals the event to wake up the thread.
 */
static void dmub_aux_setconfig_callback(struct amdgpu_device *adev,
					struct dmub_notification *notify)
{
	if (adev->dm.dmub_notify)
		memcpy(adev->dm.dmub_notify, notify, sizeof(struct dmub_notification));
	if (notify->type == DMUB_NOTIFICATION_AUX_REPLY)
		complete(&adev->dm.dmub_aux_transfer_done);
}

static void dmub_aux_fused_io_callback(struct amdgpu_device *adev,
					struct dmub_notification *notify)
{
	if (!adev || !notify) {
		ASSERT(false);
		return;
	}

	const struct dmub_cmd_fused_request *req = &notify->fused_request;
	const uint8_t ddc_line = req->u.aux.ddc_line;

	if (ddc_line >= ARRAY_SIZE(adev->dm.fused_io)) {
		ASSERT(false);
		return;
	}

	struct fused_io_sync *sync = &adev->dm.fused_io[ddc_line];

	static_assert(sizeof(*req) <= sizeof(sync->reply_data), "Size mismatch");
	memcpy(sync->reply_data, req, sizeof(*req));
	complete(&sync->replied);
}

/**
 * dmub_hpd_callback - DMUB HPD interrupt processing callback.
 * @adev: amdgpu_device pointer
 * @notify: dmub notification structure
 *
 * Dmub Hpd interrupt processing callback. Gets displayindex through the
 * ink index and calls helper to do the processing.
 */
static void dmub_hpd_callback(struct amdgpu_device *adev,
			      struct dmub_notification *notify)
{
	struct amdgpu_dm_connector *aconnector;
	struct amdgpu_dm_connector *hpd_aconnector = NULL;
	struct drm_connector *connector;
	struct drm_connector_list_iter iter;
	struct dc_link *link;
	u8 link_index = 0;
	struct drm_device *dev;

	if (adev == NULL)
		return;

	if (notify == NULL) {
		drm_err(adev_to_drm(adev), "DMUB HPD callback notification was NULL");
		return;
	}

	if (notify->link_index > adev->dm.dc->link_count) {
		drm_err(adev_to_drm(adev), "DMUB HPD index (%u)is abnormal", notify->link_index);
		return;
	}

	/* Skip DMUB HPD IRQ in suspend/resume. We will probe them later. */
	if (notify->type == DMUB_NOTIFICATION_HPD && adev->in_suspend) {
		drm_info(adev_to_drm(adev), "Skip DMUB HPD IRQ callback in suspend/resume\n");
		return;
	}

	link_index = notify->link_index;
	link = adev->dm.dc->links[link_index];
	dev = adev->dm.ddev;

	drm_connector_list_iter_begin(dev, &iter);
	drm_for_each_connector_iter(connector, &iter) {

		if (connector->connector_type == DRM_MODE_CONNECTOR_WRITEBACK)
			continue;

		aconnector = to_amdgpu_dm_connector(connector);
		if (link && aconnector->dc_link == link) {
			if (notify->type == DMUB_NOTIFICATION_HPD)
				drm_info(adev_to_drm(adev), "DMUB HPD IRQ callback: link_index=%u\n", link_index);
			else if (notify->type == DMUB_NOTIFICATION_HPD_IRQ)
				drm_info(adev_to_drm(adev), "DMUB HPD RX IRQ callback: link_index=%u\n", link_index);
			else
				drm_warn(adev_to_drm(adev), "DMUB Unknown HPD callback type %d, link_index=%u\n",
						notify->type, link_index);

			hpd_aconnector = aconnector;
			break;
		}
	}
	drm_connector_list_iter_end(&iter);

	if (hpd_aconnector) {
		if (notify->type == DMUB_NOTIFICATION_HPD) {
			if (hpd_aconnector->dc_link->hpd_status == (notify->hpd_status == DP_HPD_PLUG))
				drm_warn(adev_to_drm(adev), "DMUB reported hpd status unchanged. link_index=%u\n", link_index);
			handle_hpd_irq_helper(hpd_aconnector);
		} else if (notify->type == DMUB_NOTIFICATION_HPD_IRQ) {
			handle_hpd_rx_irq(hpd_aconnector);
		}
	}
}

/**
 * dmub_hpd_sense_callback - DMUB HPD sense processing callback.
 * @adev: amdgpu_device pointer
 * @notify: dmub notification structure
 *
 * HPD sense changes can occur during low power states and need to be
 * notified from firmware to driver.
 */
static void dmub_hpd_sense_callback(struct amdgpu_device *adev,
			      struct dmub_notification *notify)
{
	drm_dbg_driver(adev_to_drm(adev), "DMUB HPD SENSE callback.\n");
}

/**
 * register_dmub_notify_callback - Sets callback for DMUB notify
 * @adev: amdgpu_device pointer
 * @type: Type of dmub notification
 * @callback: Dmub interrupt callback function
 * @dmub_int_thread_offload: offload indicator
 *
 * API to register a dmub callback handler for a dmub notification
 * Also sets indicator whether callback processing to be offloaded.
 * to dmub interrupt handling thread
 * Return: true if successfully registered, false if there is existing registration
 */
static bool register_dmub_notify_callback(struct amdgpu_device *adev,
					  enum dmub_notification_type type,
					  dmub_notify_interrupt_callback_t callback,
					  bool dmub_int_thread_offload)
{
	if (callback != NULL && type < ARRAY_SIZE(adev->dm.dmub_thread_offload)) {
		adev->dm.dmub_callback[type] = callback;
		adev->dm.dmub_thread_offload[type] = dmub_int_thread_offload;
	} else
		return false;

	return true;
}

static void dm_handle_hpd_work(struct work_struct *work)
{
	struct dmub_hpd_work *dmub_hpd_wrk;

	dmub_hpd_wrk = container_of(work, struct dmub_hpd_work, handle_hpd_work);

	if (!dmub_hpd_wrk->dmub_notify) {
		drm_err(adev_to_drm(dmub_hpd_wrk->adev), "dmub_hpd_wrk dmub_notify is NULL");
		return;
	}

	if (dmub_hpd_wrk->dmub_notify->type < ARRAY_SIZE(dmub_hpd_wrk->adev->dm.dmub_callback)) {
		dmub_hpd_wrk->adev->dm.dmub_callback[dmub_hpd_wrk->dmub_notify->type](dmub_hpd_wrk->adev,
		dmub_hpd_wrk->dmub_notify);
	}

	kfree(dmub_hpd_wrk->dmub_notify);
	kfree(dmub_hpd_wrk);

}

static const char *dmub_notification_type_str(enum dmub_notification_type e)
{
	switch (e) {
	case DMUB_NOTIFICATION_NO_DATA:
		return "NO_DATA";
	case DMUB_NOTIFICATION_AUX_REPLY:
		return "AUX_REPLY";
	case DMUB_NOTIFICATION_HPD:
		return "HPD";
	case DMUB_NOTIFICATION_HPD_IRQ:
		return "HPD_IRQ";
	case DMUB_NOTIFICATION_SET_CONFIG_REPLY:
		return "SET_CONFIG_REPLY";
	case DMUB_NOTIFICATION_DPIA_NOTIFICATION:
		return "DPIA_NOTIFICATION";
	case DMUB_NOTIFICATION_HPD_SENSE_NOTIFY:
		return "HPD_SENSE_NOTIFY";
	case DMUB_NOTIFICATION_FUSED_IO:
		return "FUSED_IO";
	default:
		return "<unknown>";
	}
}

#define DMUB_TRACE_MAX_READ 64
/**
 * dm_dmub_outbox1_low_irq() - Handles Outbox interrupt
 * @interrupt_params: used for determining the Outbox instance
 *
 * Handles the Outbox Interrupt
 * event handler.
 */
static void dm_dmub_outbox1_low_irq(void *interrupt_params)
{
	struct dmub_notification notify = {0};
	struct common_irq_params *irq_params = interrupt_params;
	struct amdgpu_device *adev = irq_params->adev;
	struct amdgpu_display_manager *dm = &adev->dm;
	struct dmcub_trace_buf_entry entry = { 0 };
	u32 count = 0;
	struct dmub_hpd_work *dmub_hpd_wrk;

	do {
		if (dc_dmub_srv_get_dmub_outbox0_msg(dm->dc, &entry)) {
			trace_amdgpu_dmub_trace_high_irq(entry.trace_code, entry.tick_count,
							entry.param0, entry.param1);

			drm_dbg_driver(adev_to_drm(adev), "trace_code:%u, tick_count:%u, param0:%u, param1:%u\n",
				 entry.trace_code, entry.tick_count, entry.param0, entry.param1);
		} else
			break;

		count++;

	} while (count <= DMUB_TRACE_MAX_READ);

	if (count > DMUB_TRACE_MAX_READ)
		drm_dbg_driver(adev_to_drm(adev), "Warning : count > DMUB_TRACE_MAX_READ");

	if (dc_enable_dmub_notifications(adev->dm.dc) &&
		irq_params->irq_src == DC_IRQ_SOURCE_DMCUB_OUTBOX) {

		do {
			dc_stat_get_dmub_notification(adev->dm.dc, &notify);
			if (notify.type >= ARRAY_SIZE(dm->dmub_thread_offload)) {
				drm_err(adev_to_drm(adev), "DM: notify type %d invalid!", notify.type);
				continue;
			}
			if (!dm->dmub_callback[notify.type]) {
				drm_warn(adev_to_drm(adev), "DMUB notification skipped due to no handler: type=%s\n",
					dmub_notification_type_str(notify.type));
				continue;
			}
			if (dm->dmub_thread_offload[notify.type] == true) {
				dmub_hpd_wrk = kzalloc(sizeof(*dmub_hpd_wrk), GFP_ATOMIC);
				if (!dmub_hpd_wrk) {
					drm_err(adev_to_drm(adev), "Failed to allocate dmub_hpd_wrk");
					return;
				}
				dmub_hpd_wrk->dmub_notify = kmemdup(&notify, sizeof(struct dmub_notification),
								    GFP_ATOMIC);
				if (!dmub_hpd_wrk->dmub_notify) {
					kfree(dmub_hpd_wrk);
					drm_err(adev_to_drm(adev), "Failed to allocate dmub_hpd_wrk->dmub_notify");
					return;
				}
				INIT_WORK(&dmub_hpd_wrk->handle_hpd_work, dm_handle_hpd_work);
				dmub_hpd_wrk->adev = adev;
				queue_work(adev->dm.delayed_hpd_wq, &dmub_hpd_wrk->handle_hpd_work);
			} else {
				dm->dmub_callback[notify.type](adev, &notify);
			}
		} while (notify.pending_notification);
	}
}

static int dm_set_clockgating_state(struct amdgpu_ip_block *ip_block,
		  enum amd_clockgating_state state)
{
	return 0;
}

static int dm_set_powergating_state(struct amdgpu_ip_block *ip_block,
		  enum amd_powergating_state state)
{
	return 0;
}

/* Prototypes of private functions */
static int dm_early_init(struct amdgpu_ip_block *ip_block);

/* Allocate memory for FBC compressed data  */
static void amdgpu_dm_fbc_init(struct drm_connector *connector)
{
	struct amdgpu_device *adev = drm_to_adev(connector->dev);
	struct dm_compressor_info *compressor = &adev->dm.compressor;
	struct amdgpu_dm_connector *aconn = to_amdgpu_dm_connector(connector);
	struct drm_display_mode *mode;
	unsigned long max_size = 0;

	if (adev->dm.dc->fbc_compressor == NULL)
		return;

	if (aconn->dc_link->connector_signal != SIGNAL_TYPE_EDP)
		return;

	if (compressor->bo_ptr)
		return;


	list_for_each_entry(mode, &connector->modes, head) {
		if (max_size < (unsigned long) mode->htotal * mode->vtotal)
			max_size = (unsigned long) mode->htotal * mode->vtotal;
	}

	if (max_size) {
		int r = amdgpu_bo_create_kernel(adev, max_size * 4, PAGE_SIZE,
			    AMDGPU_GEM_DOMAIN_GTT, &compressor->bo_ptr,
			    &compressor->gpu_addr, &compressor->cpu_addr);

		if (r)
			drm_err(adev_to_drm(adev), "DM: Failed to initialize FBC\n");
		else {
			adev->dm.dc->ctx->fbc_gpu_addr = compressor->gpu_addr;
			drm_info(adev_to_drm(adev), "DM: FBC alloc %lu\n", max_size*4);
		}

	}

}

static int amdgpu_dm_audio_component_get_eld(struct device *kdev, int port,
					  int pipe, bool *enabled,
					  unsigned char *buf, int max_bytes)
{
	struct drm_device *dev = dev_get_drvdata(kdev);
	struct amdgpu_device *adev = drm_to_adev(dev);
	struct drm_connector *connector;
	struct drm_connector_list_iter conn_iter;
	struct amdgpu_dm_connector *aconnector;
	int ret = 0;

	*enabled = false;

	mutex_lock(&adev->dm.audio_lock);

	drm_connector_list_iter_begin(dev, &conn_iter);
	drm_for_each_connector_iter(connector, &conn_iter) {

		if (connector->connector_type == DRM_MODE_CONNECTOR_WRITEBACK)
			continue;

		aconnector = to_amdgpu_dm_connector(connector);
		if (aconnector->audio_inst != port)
			continue;

		*enabled = true;
		mutex_lock(&connector->eld_mutex);
		ret = drm_eld_size(connector->eld);
		memcpy(buf, connector->eld, min(max_bytes, ret));
		mutex_unlock(&connector->eld_mutex);

		break;
	}
	drm_connector_list_iter_end(&conn_iter);

	mutex_unlock(&adev->dm.audio_lock);

	DRM_DEBUG_KMS("Get ELD : idx=%d ret=%d en=%d\n", port, ret, *enabled);

	return ret;
}

static const struct drm_audio_component_ops amdgpu_dm_audio_component_ops = {
	.get_eld = amdgpu_dm_audio_component_get_eld,
};

static int amdgpu_dm_audio_component_bind(struct device *kdev,
				       struct device *hda_kdev, void *data)
{
	struct drm_device *dev = dev_get_drvdata(kdev);
	struct amdgpu_device *adev = drm_to_adev(dev);
	struct drm_audio_component *acomp = data;

	acomp->ops = &amdgpu_dm_audio_component_ops;
	acomp->dev = kdev;
	adev->dm.audio_component = acomp;

	return 0;
}

static void amdgpu_dm_audio_component_unbind(struct device *kdev,
					  struct device *hda_kdev, void *data)
{
	struct amdgpu_device *adev = drm_to_adev(dev_get_drvdata(kdev));
	struct drm_audio_component *acomp = data;

	acomp->ops = NULL;
	acomp->dev = NULL;
	adev->dm.audio_component = NULL;
}

static const struct component_ops amdgpu_dm_audio_component_bind_ops = {
	.bind	= amdgpu_dm_audio_component_bind,
	.unbind	= amdgpu_dm_audio_component_unbind,
};

static int amdgpu_dm_audio_init(struct amdgpu_device *adev)
{
	int i, ret;

	if (!amdgpu_audio)
		return 0;

	adev->mode_info.audio.enabled = true;

	adev->mode_info.audio.num_pins = adev->dm.dc->res_pool->audio_count;

	for (i = 0; i < adev->mode_info.audio.num_pins; i++) {
		adev->mode_info.audio.pin[i].channels = -1;
		adev->mode_info.audio.pin[i].rate = -1;
		adev->mode_info.audio.pin[i].bits_per_sample = -1;
		adev->mode_info.audio.pin[i].status_bits = 0;
		adev->mode_info.audio.pin[i].category_code = 0;
		adev->mode_info.audio.pin[i].connected = false;
		adev->mode_info.audio.pin[i].id =
			adev->dm.dc->res_pool->audios[i]->inst;
		adev->mode_info.audio.pin[i].offset = 0;
	}

	ret = component_add(adev->dev, &amdgpu_dm_audio_component_bind_ops);
	if (ret < 0)
		return ret;

	adev->dm.audio_registered = true;

	return 0;
}

static void amdgpu_dm_audio_fini(struct amdgpu_device *adev)
{
	if (!amdgpu_audio)
		return;

	if (!adev->mode_info.audio.enabled)
		return;

	if (adev->dm.audio_registered) {
		component_del(adev->dev, &amdgpu_dm_audio_component_bind_ops);
		adev->dm.audio_registered = false;
	}

	/* TODO: Disable audio? */

	adev->mode_info.audio.enabled = false;
}

static  void amdgpu_dm_audio_eld_notify(struct amdgpu_device *adev, int pin)
{
	struct drm_audio_component *acomp = adev->dm.audio_component;

	if (acomp && acomp->audio_ops && acomp->audio_ops->pin_eld_notify) {
		DRM_DEBUG_KMS("Notify ELD: %d\n", pin);

		acomp->audio_ops->pin_eld_notify(acomp->audio_ops->audio_ptr,
						 pin, -1);
	}
}

static int dm_dmub_hw_init(struct amdgpu_device *adev)
{
	const struct dmcub_firmware_header_v1_0 *hdr;
	struct dmub_srv *dmub_srv = adev->dm.dmub_srv;
	struct dmub_srv_fb_info *fb_info = adev->dm.dmub_fb_info;
	const struct firmware *dmub_fw = adev->dm.dmub_fw;
	struct dmcu *dmcu = adev->dm.dc->res_pool->dmcu;
	struct abm *abm = adev->dm.dc->res_pool->abm;
	struct dc_context *ctx = adev->dm.dc->ctx;
	struct dmub_srv_hw_params hw_params;
	enum dmub_status status;
	const unsigned char *fw_inst_const, *fw_bss_data;
	u32 i, fw_inst_const_size, fw_bss_data_size;
	bool has_hw_support;

	if (!dmub_srv)
		/* DMUB isn't supported on the ASIC. */
		return 0;

	if (!fb_info) {
		drm_err(adev_to_drm(adev), "No framebuffer info for DMUB service.\n");
		return -EINVAL;
	}

	if (!dmub_fw) {
		/* Firmware required for DMUB support. */
		drm_err(adev_to_drm(adev), "No firmware provided for DMUB.\n");
		return -EINVAL;
	}

	/* initialize register offsets for ASICs with runtime initialization available */
	if (dmub_srv->hw_funcs.init_reg_offsets)
		dmub_srv->hw_funcs.init_reg_offsets(dmub_srv, ctx);

	status = dmub_srv_has_hw_support(dmub_srv, &has_hw_support);
	if (status != DMUB_STATUS_OK) {
		drm_err(adev_to_drm(adev), "Error checking HW support for DMUB: %d\n", status);
		return -EINVAL;
	}

	if (!has_hw_support) {
		drm_info(adev_to_drm(adev), "DMUB unsupported on ASIC\n");
		return 0;
	}

	/* Reset DMCUB if it was previously running - before we overwrite its memory. */
	status = dmub_srv_hw_reset(dmub_srv);
	if (status != DMUB_STATUS_OK)
		drm_warn(adev_to_drm(adev), "Error resetting DMUB HW: %d\n", status);

	hdr = (const struct dmcub_firmware_header_v1_0 *)dmub_fw->data;

	fw_inst_const = dmub_fw->data +
			le32_to_cpu(hdr->header.ucode_array_offset_bytes) +
			PSP_HEADER_BYTES;

	fw_bss_data = dmub_fw->data +
		      le32_to_cpu(hdr->header.ucode_array_offset_bytes) +
		      le32_to_cpu(hdr->inst_const_bytes);

	/* Copy firmware and bios info into FB memory. */
	fw_inst_const_size = le32_to_cpu(hdr->inst_const_bytes) -
			     PSP_HEADER_BYTES - PSP_FOOTER_BYTES;

	fw_bss_data_size = le32_to_cpu(hdr->bss_data_bytes);

	/* if adev->firmware.load_type == AMDGPU_FW_LOAD_PSP,
	 * amdgpu_ucode_init_single_fw will load dmub firmware
	 * fw_inst_const part to cw0; otherwise, the firmware back door load
	 * will be done by dm_dmub_hw_init
	 */
	if (adev->firmware.load_type != AMDGPU_FW_LOAD_PSP) {
		memcpy(fb_info->fb[DMUB_WINDOW_0_INST_CONST].cpu_addr, fw_inst_const,
				fw_inst_const_size);
	}

	if (fw_bss_data_size)
		memcpy(fb_info->fb[DMUB_WINDOW_2_BSS_DATA].cpu_addr,
		       fw_bss_data, fw_bss_data_size);

	/* Copy firmware bios info into FB memory. */
	memcpy(fb_info->fb[DMUB_WINDOW_3_VBIOS].cpu_addr, adev->bios,
	       adev->bios_size);

	/* Reset regions that need to be reset. */
	memset(fb_info->fb[DMUB_WINDOW_4_MAILBOX].cpu_addr, 0,
	fb_info->fb[DMUB_WINDOW_4_MAILBOX].size);

	memset(fb_info->fb[DMUB_WINDOW_5_TRACEBUFF].cpu_addr, 0,
	       fb_info->fb[DMUB_WINDOW_5_TRACEBUFF].size);

	memset(fb_info->fb[DMUB_WINDOW_6_FW_STATE].cpu_addr, 0,
	       fb_info->fb[DMUB_WINDOW_6_FW_STATE].size);

	memset(fb_info->fb[DMUB_WINDOW_SHARED_STATE].cpu_addr, 0,
	       fb_info->fb[DMUB_WINDOW_SHARED_STATE].size);

	/* Initialize hardware. */
	memset(&hw_params, 0, sizeof(hw_params));
	hw_params.fb_base = adev->gmc.fb_start;
	hw_params.fb_offset = adev->vm_manager.vram_base_offset;

	/* backdoor load firmware and trigger dmub running */
	if (adev->firmware.load_type != AMDGPU_FW_LOAD_PSP)
		hw_params.load_inst_const = true;

	if (dmcu)
		hw_params.psp_version = dmcu->psp_version;

	for (i = 0; i < fb_info->num_fb; ++i)
		hw_params.fb[i] = &fb_info->fb[i];

	switch (amdgpu_ip_version(adev, DCE_HWIP, 0)) {
	case IP_VERSION(3, 1, 3):
	case IP_VERSION(3, 1, 4):
	case IP_VERSION(3, 5, 0):
	case IP_VERSION(3, 5, 1):
	case IP_VERSION(3, 6, 0):
	case IP_VERSION(4, 0, 1):
		hw_params.dpia_supported = true;
		hw_params.disable_dpia = adev->dm.dc->debug.dpia_debug.bits.disable_dpia;
		break;
	default:
		break;
	}

	switch (amdgpu_ip_version(adev, DCE_HWIP, 0)) {
	case IP_VERSION(3, 5, 0):
	case IP_VERSION(3, 5, 1):
	case IP_VERSION(3, 6, 0):
		hw_params.ips_sequential_ono = adev->external_rev_id > 0x10;
		hw_params.lower_hbr3_phy_ssc = true;
		break;
	default:
		break;
	}

	status = dmub_srv_hw_init(dmub_srv, &hw_params);
	if (status != DMUB_STATUS_OK) {
		drm_err(adev_to_drm(adev), "Error initializing DMUB HW: %d\n", status);
		return -EINVAL;
	}

	/* Wait for firmware load to finish. */
	status = dmub_srv_wait_for_auto_load(dmub_srv, 100000);
	if (status != DMUB_STATUS_OK)
		drm_warn(adev_to_drm(adev), "Wait for DMUB auto-load failed: %d\n", status);

	/* Init DMCU and ABM if available. */
	if (dmcu && abm) {
		dmcu->funcs->dmcu_init(dmcu);
		abm->dmcu_is_running = dmcu->funcs->is_dmcu_initialized(dmcu);
	}

	if (!adev->dm.dc->ctx->dmub_srv)
		adev->dm.dc->ctx->dmub_srv = dc_dmub_srv_create(adev->dm.dc, dmub_srv);
	if (!adev->dm.dc->ctx->dmub_srv) {
		drm_err(adev_to_drm(adev), "Couldn't allocate DC DMUB server!\n");
		return -ENOMEM;
	}

	drm_info(adev_to_drm(adev), "DMUB hardware initialized: version=0x%08X\n",
		 adev->dm.dmcub_fw_version);

	/* Keeping sanity checks off if
	 * DCN31 >= 4.0.59.0
	 * DCN314 >= 8.0.16.0
	 * Otherwise, turn on sanity checks
	 */
	switch (amdgpu_ip_version(adev, DCE_HWIP, 0)) {
	case IP_VERSION(3, 1, 2):
	case IP_VERSION(3, 1, 3):
		if (adev->dm.dmcub_fw_version &&
			adev->dm.dmcub_fw_version >= DMUB_FW_VERSION(4, 0, 0) &&
			adev->dm.dmcub_fw_version < DMUB_FW_VERSION(4, 0, 59))
				adev->dm.dc->debug.sanity_checks = true;
		break;
	case IP_VERSION(3, 1, 4):
		if (adev->dm.dmcub_fw_version &&
			adev->dm.dmcub_fw_version >= DMUB_FW_VERSION(4, 0, 0) &&
			adev->dm.dmcub_fw_version < DMUB_FW_VERSION(8, 0, 16))
				adev->dm.dc->debug.sanity_checks = true;
		break;
	default:
		break;
	}

	return 0;
}

static void dm_dmub_hw_resume(struct amdgpu_device *adev)
{
	struct dmub_srv *dmub_srv = adev->dm.dmub_srv;
	enum dmub_status status;
	bool init;
	int r;

	if (!dmub_srv) {
		/* DMUB isn't supported on the ASIC. */
		return;
	}

	status = dmub_srv_is_hw_init(dmub_srv, &init);
	if (status != DMUB_STATUS_OK)
		drm_warn(adev_to_drm(adev), "DMUB hardware init check failed: %d\n", status);

	if (status == DMUB_STATUS_OK && init) {
		/* Wait for firmware load to finish. */
		status = dmub_srv_wait_for_auto_load(dmub_srv, 100000);
		if (status != DMUB_STATUS_OK)
			drm_warn(adev_to_drm(adev), "Wait for DMUB auto-load failed: %d\n", status);
	} else {
		/* Perform the full hardware initialization. */
		r = dm_dmub_hw_init(adev);
		if (r)
			drm_err(adev_to_drm(adev), "DMUB interface failed to initialize: status=%d\n", r);
	}
}

static void mmhub_read_system_context(struct amdgpu_device *adev, struct dc_phy_addr_space_config *pa_config)
{
	u64 pt_base;
	u32 logical_addr_low;
	u32 logical_addr_high;
	u32 agp_base, agp_bot, agp_top;
	PHYSICAL_ADDRESS_LOC page_table_start, page_table_end, page_table_base;

	memset(pa_config, 0, sizeof(*pa_config));

	agp_base = 0;
	agp_bot = adev->gmc.agp_start >> 24;
	agp_top = adev->gmc.agp_end >> 24;

	/* AGP aperture is disabled */
	if (agp_bot > agp_top) {
		logical_addr_low = adev->gmc.fb_start >> 18;
		if (adev->apu_flags & (AMD_APU_IS_RAVEN2 |
				       AMD_APU_IS_RENOIR |
				       AMD_APU_IS_GREEN_SARDINE))
			/*
			 * Raven2 has a HW issue that it is unable to use the vram which
			 * is out of MC_VM_SYSTEM_APERTURE_HIGH_ADDR. So here is the
			 * workaround that increase system aperture high address (add 1)
			 * to get rid of the VM fault and hardware hang.
			 */
			logical_addr_high = (adev->gmc.fb_end >> 18) + 0x1;
		else
			logical_addr_high = adev->gmc.fb_end >> 18;
	} else {
		logical_addr_low = min(adev->gmc.fb_start, adev->gmc.agp_start) >> 18;
		if (adev->apu_flags & (AMD_APU_IS_RAVEN2 |
				       AMD_APU_IS_RENOIR |
				       AMD_APU_IS_GREEN_SARDINE))
			/*
			 * Raven2 has a HW issue that it is unable to use the vram which
			 * is out of MC_VM_SYSTEM_APERTURE_HIGH_ADDR. So here is the
			 * workaround that increase system aperture high address (add 1)
			 * to get rid of the VM fault and hardware hang.
			 */
			logical_addr_high = max((adev->gmc.fb_end >> 18) + 0x1, adev->gmc.agp_end >> 18);
		else
			logical_addr_high = max(adev->gmc.fb_end, adev->gmc.agp_end) >> 18;
	}

	pt_base = amdgpu_gmc_pd_addr(adev->gart.bo);

	page_table_start.high_part = upper_32_bits(adev->gmc.gart_start >>
						   AMDGPU_GPU_PAGE_SHIFT);
	page_table_start.low_part = lower_32_bits(adev->gmc.gart_start >>
						  AMDGPU_GPU_PAGE_SHIFT);
	page_table_end.high_part = upper_32_bits(adev->gmc.gart_end >>
						 AMDGPU_GPU_PAGE_SHIFT);
	page_table_end.low_part = lower_32_bits(adev->gmc.gart_end >>
						AMDGPU_GPU_PAGE_SHIFT);
	page_table_base.high_part = upper_32_bits(pt_base);
	page_table_base.low_part = lower_32_bits(pt_base);

	pa_config->system_aperture.start_addr = (uint64_t)logical_addr_low << 18;
	pa_config->system_aperture.end_addr = (uint64_t)logical_addr_high << 18;

	pa_config->system_aperture.agp_base = (uint64_t)agp_base << 24;
	pa_config->system_aperture.agp_bot = (uint64_t)agp_bot << 24;
	pa_config->system_aperture.agp_top = (uint64_t)agp_top << 24;

	pa_config->system_aperture.fb_base = adev->gmc.fb_start;
	pa_config->system_aperture.fb_offset = adev->vm_manager.vram_base_offset;
	pa_config->system_aperture.fb_top = adev->gmc.fb_end;

	pa_config->gart_config.page_table_start_addr = page_table_start.quad_part << 12;
	pa_config->gart_config.page_table_end_addr = page_table_end.quad_part << 12;
	pa_config->gart_config.page_table_base_addr = page_table_base.quad_part;

	pa_config->is_hvm_enabled = adev->mode_info.gpu_vm_support;

}

static void force_connector_state(
	struct amdgpu_dm_connector *aconnector,
	enum drm_connector_force force_state)
{
	struct drm_connector *connector = &aconnector->base;

	mutex_lock(&connector->dev->mode_config.mutex);
	aconnector->base.force = force_state;
	mutex_unlock(&connector->dev->mode_config.mutex);

	mutex_lock(&aconnector->hpd_lock);
	drm_kms_helper_connector_hotplug_event(connector);
	mutex_unlock(&aconnector->hpd_lock);
}

static void dm_handle_hpd_rx_offload_work(struct work_struct *work)
{
	struct hpd_rx_irq_offload_work *offload_work;
	struct amdgpu_dm_connector *aconnector;
	struct dc_link *dc_link;
	struct amdgpu_device *adev;
	enum dc_connection_type new_connection_type = dc_connection_none;
	unsigned long flags;
	union test_response test_response;

	memset(&test_response, 0, sizeof(test_response));

	offload_work = container_of(work, struct hpd_rx_irq_offload_work, work);
	aconnector = offload_work->offload_wq->aconnector;
	adev = offload_work->adev;

	if (!aconnector) {
		drm_err(adev_to_drm(adev), "Can't retrieve aconnector in hpd_rx_irq_offload_work");
		goto skip;
	}

	dc_link = aconnector->dc_link;

	mutex_lock(&aconnector->hpd_lock);
	if (!dc_link_detect_connection_type(dc_link, &new_connection_type))
		drm_err(adev_to_drm(adev), "KMS: Failed to detect connector\n");
	mutex_unlock(&aconnector->hpd_lock);

	if (new_connection_type == dc_connection_none)
		goto skip;

	if (amdgpu_in_reset(adev))
		goto skip;

	if (offload_work->data.bytes.device_service_irq.bits.UP_REQ_MSG_RDY ||
		offload_work->data.bytes.device_service_irq.bits.DOWN_REP_MSG_RDY) {
		dm_handle_mst_sideband_msg_ready_event(&aconnector->mst_mgr, DOWN_OR_UP_MSG_RDY_EVENT);
		spin_lock_irqsave(&offload_work->offload_wq->offload_lock, flags);
		offload_work->offload_wq->is_handling_mst_msg_rdy_event = false;
		spin_unlock_irqrestore(&offload_work->offload_wq->offload_lock, flags);
		goto skip;
	}

	mutex_lock(&adev->dm.dc_lock);
	if (offload_work->data.bytes.device_service_irq.bits.AUTOMATED_TEST) {
		dc_link_dp_handle_automated_test(dc_link);

		if (aconnector->timing_changed) {
			/* force connector disconnect and reconnect */
			force_connector_state(aconnector, DRM_FORCE_OFF);
			msleep(100);
			force_connector_state(aconnector, DRM_FORCE_UNSPECIFIED);
		}

		test_response.bits.ACK = 1;

		core_link_write_dpcd(
		dc_link,
		DP_TEST_RESPONSE,
		&test_response.raw,
		sizeof(test_response));
	} else if ((dc_link->connector_signal != SIGNAL_TYPE_EDP) &&
			dc_link_check_link_loss_status(dc_link, &offload_work->data) &&
			dc_link_dp_allow_hpd_rx_irq(dc_link)) {
		/* offload_work->data is from handle_hpd_rx_irq->
		 * schedule_hpd_rx_offload_work.this is defer handle
		 * for hpd short pulse. upon here, link status may be
		 * changed, need get latest link status from dpcd
		 * registers. if link status is good, skip run link
		 * training again.
		 */
		union hpd_irq_data irq_data;

		memset(&irq_data, 0, sizeof(irq_data));

		/* before dc_link_dp_handle_link_loss, allow new link lost handle
		 * request be added to work queue if link lost at end of dc_link_
		 * dp_handle_link_loss
		 */
		spin_lock_irqsave(&offload_work->offload_wq->offload_lock, flags);
		offload_work->offload_wq->is_handling_link_loss = false;
		spin_unlock_irqrestore(&offload_work->offload_wq->offload_lock, flags);

		if ((dc_link_dp_read_hpd_rx_irq_data(dc_link, &irq_data) == DC_OK) &&
			dc_link_check_link_loss_status(dc_link, &irq_data))
			dc_link_dp_handle_link_loss(dc_link);
	}
	mutex_unlock(&adev->dm.dc_lock);

skip:
	kfree(offload_work);

}

static struct hpd_rx_irq_offload_work_queue *hpd_rx_irq_create_workqueue(struct amdgpu_device *adev)
{
	struct dc *dc = adev->dm.dc;
	int max_caps = dc->caps.max_links;
	int i = 0;
	struct hpd_rx_irq_offload_work_queue *hpd_rx_offload_wq = NULL;

	hpd_rx_offload_wq = kcalloc(max_caps, sizeof(*hpd_rx_offload_wq), GFP_KERNEL);

	if (!hpd_rx_offload_wq)
		return NULL;


	for (i = 0; i < max_caps; i++) {
		hpd_rx_offload_wq[i].wq =
				    create_singlethread_workqueue("amdgpu_dm_hpd_rx_offload_wq");

		if (hpd_rx_offload_wq[i].wq == NULL) {
			drm_err(adev_to_drm(adev), "create amdgpu_dm_hpd_rx_offload_wq fail!");
			goto out_err;
		}

		spin_lock_init(&hpd_rx_offload_wq[i].offload_lock);
	}

	return hpd_rx_offload_wq;

out_err:
	for (i = 0; i < max_caps; i++) {
		if (hpd_rx_offload_wq[i].wq)
			destroy_workqueue(hpd_rx_offload_wq[i].wq);
	}
	kfree(hpd_rx_offload_wq);
	return NULL;
}

struct amdgpu_stutter_quirk {
	u16 chip_vendor;
	u16 chip_device;
	u16 subsys_vendor;
	u16 subsys_device;
	u8 revision;
};

static const struct amdgpu_stutter_quirk amdgpu_stutter_quirk_list[] = {
	/* https://bugzilla.kernel.org/show_bug.cgi?id=214417 */
	{ 0x1002, 0x15dd, 0x1002, 0x15dd, 0xc8 },
	{ 0, 0, 0, 0, 0 },
};

static bool dm_should_disable_stutter(struct pci_dev *pdev)
{
	const struct amdgpu_stutter_quirk *p = amdgpu_stutter_quirk_list;

	while (p && p->chip_device != 0) {
		if (pdev->vendor == p->chip_vendor &&
		    pdev->device == p->chip_device &&
		    pdev->subsystem_vendor == p->subsys_vendor &&
		    pdev->subsystem_device == p->subsys_device &&
		    pdev->revision == p->revision) {
			return true;
		}
		++p;
	}
	return false;
}


void*
dm_allocate_gpu_mem(
		struct amdgpu_device *adev,
		enum dc_gpu_mem_alloc_type type,
		size_t size,
		long long *addr)
{
	struct dal_allocation *da;
	u32 domain = (type == DC_MEM_ALLOC_TYPE_GART) ?
		AMDGPU_GEM_DOMAIN_GTT : AMDGPU_GEM_DOMAIN_VRAM;
	int ret;

	da = kzalloc(sizeof(struct dal_allocation), GFP_KERNEL);
	if (!da)
		return NULL;

	ret = amdgpu_bo_create_kernel(adev, size, PAGE_SIZE,
				      domain, &da->bo,
				      &da->gpu_addr, &da->cpu_ptr);

	*addr = da->gpu_addr;

	if (ret) {
		kfree(da);
		return NULL;
	}

	/* add da to list in dm */
	list_add(&da->list, &adev->dm.da_list);

	return da->cpu_ptr;
}

void
dm_free_gpu_mem(
		struct amdgpu_device *adev,
		enum dc_gpu_mem_alloc_type type,
		void *pvMem)
{
	struct dal_allocation *da;

	/* walk the da list in DM */
	list_for_each_entry(da, &adev->dm.da_list, list) {
		if (pvMem == da->cpu_ptr) {
			amdgpu_bo_free_kernel(&da->bo, &da->gpu_addr, &da->cpu_ptr);
			list_del(&da->list);
			kfree(da);
			break;
		}
	}

}

static enum dmub_status
dm_dmub_send_vbios_gpint_command(struct amdgpu_device *adev,
				 enum dmub_gpint_command command_code,
				 uint16_t param,
				 uint32_t timeout_us)
{
	union dmub_gpint_data_register reg, test;
	uint32_t i;

	/* Assume that VBIOS DMUB is ready to take commands */

	reg.bits.status = 1;
	reg.bits.command_code = command_code;
	reg.bits.param = param;

	cgs_write_register(adev->dm.cgs_device, 0x34c0 + 0x01f8, reg.all);

	for (i = 0; i < timeout_us; ++i) {
		udelay(1);

		/* Check if our GPINT got acked */
		reg.bits.status = 0;
		test = (union dmub_gpint_data_register)
			cgs_read_register(adev->dm.cgs_device, 0x34c0 + 0x01f8);

		if (test.all == reg.all)
			return DMUB_STATUS_OK;
	}

	return DMUB_STATUS_TIMEOUT;
}

static void *dm_dmub_get_vbios_bounding_box(struct amdgpu_device *adev)
{
	void *bb;
	long long addr;
	unsigned int bb_size;
	int i = 0;
	uint16_t chunk;
	enum dmub_gpint_command send_addrs[] = {
		DMUB_GPINT__SET_BB_ADDR_WORD0,
		DMUB_GPINT__SET_BB_ADDR_WORD1,
		DMUB_GPINT__SET_BB_ADDR_WORD2,
		DMUB_GPINT__SET_BB_ADDR_WORD3,
	};
	enum dmub_status ret;

	switch (amdgpu_ip_version(adev, DCE_HWIP, 0)) {
	case IP_VERSION(4, 0, 1):
		bb_size = sizeof(struct dml2_soc_bb);
		break;
	default:
		return NULL;
	}

	bb =  dm_allocate_gpu_mem(adev,
				  DC_MEM_ALLOC_TYPE_GART,
				  bb_size,
				  &addr);
	if (!bb)
		return NULL;

	for (i = 0; i < 4; i++) {
		/* Extract 16-bit chunk */
		chunk = ((uint64_t) addr >> (i * 16)) & 0xFFFF;
		/* Send the chunk */
		ret = dm_dmub_send_vbios_gpint_command(adev, send_addrs[i], chunk, 30000);
		if (ret != DMUB_STATUS_OK)
			goto free_bb;
	}

	/* Now ask DMUB to copy the bb */
	ret = dm_dmub_send_vbios_gpint_command(adev, DMUB_GPINT__BB_COPY, 1, 200000);
	if (ret != DMUB_STATUS_OK)
		goto free_bb;

	return bb;

free_bb:
	dm_free_gpu_mem(adev, DC_MEM_ALLOC_TYPE_GART, (void *) bb);
	return NULL;

}

static enum dmub_ips_disable_type dm_get_default_ips_mode(
	struct amdgpu_device *adev)
{
	enum dmub_ips_disable_type ret = DMUB_IPS_ENABLE;

	switch (amdgpu_ip_version(adev, DCE_HWIP, 0)) {
	case IP_VERSION(3, 5, 0):
	case IP_VERSION(3, 6, 0):
	case IP_VERSION(3, 5, 1):
		ret =  DMUB_IPS_RCG_IN_ACTIVE_IPS2_IN_OFF;
		break;
	default:
		/* ASICs older than DCN35 do not have IPSs */
		if (amdgpu_ip_version(adev, DCE_HWIP, 0) < IP_VERSION(3, 5, 0))
			ret = DMUB_IPS_DISABLE_ALL;
		break;
	}

	return ret;
}

static int amdgpu_dm_init(struct amdgpu_device *adev)
{
	struct dc_init_data init_data;
	struct dc_callback_init init_params;
	int r;

	adev->dm.ddev = adev_to_drm(adev);
	adev->dm.adev = adev;

	/* Zero all the fields */
	memset(&init_data, 0, sizeof(init_data));
	memset(&init_params, 0, sizeof(init_params));

	mutex_init(&adev->dm.dpia_aux_lock);
	mutex_init(&adev->dm.dc_lock);
	mutex_init(&adev->dm.audio_lock);

	if (amdgpu_dm_irq_init(adev)) {
		drm_err(adev_to_drm(adev), "failed to initialize DM IRQ support.\n");
		goto error;
	}

	init_data.asic_id.chip_family = adev->family;

	init_data.asic_id.pci_revision_id = adev->pdev->revision;
	init_data.asic_id.hw_internal_rev = adev->external_rev_id;
	init_data.asic_id.chip_id = adev->pdev->device;

	init_data.asic_id.vram_width = adev->gmc.vram_width;
	/* TODO: initialize init_data.asic_id.vram_type here!!!! */
	init_data.asic_id.atombios_base_address =
		adev->mode_info.atom_context->bios;

	init_data.driver = adev;

	/* cgs_device was created in dm_sw_init() */
	init_data.cgs_device = adev->dm.cgs_device;

	init_data.dce_environment = DCE_ENV_PRODUCTION_DRV;

	switch (amdgpu_ip_version(adev, DCE_HWIP, 0)) {
	case IP_VERSION(2, 1, 0):
		switch (adev->dm.dmcub_fw_version) {
		case 0: /* development */
		case 0x1: /* linux-firmware.git hash 6d9f399 */
		case 0x01000000: /* linux-firmware.git hash 9a0b0f4 */
			init_data.flags.disable_dmcu = false;
			break;
		default:
			init_data.flags.disable_dmcu = true;
		}
		break;
	case IP_VERSION(2, 0, 3):
		init_data.flags.disable_dmcu = true;
		break;
	default:
		break;
	}

	/* APU support S/G display by default except:
	 * ASICs before Carrizo,
	 * RAVEN1 (Users reported stability issue)
	 */

	if (adev->asic_type < CHIP_CARRIZO) {
		init_data.flags.gpu_vm_support = false;
	} else if (adev->asic_type == CHIP_RAVEN) {
		if (adev->apu_flags & AMD_APU_IS_RAVEN)
			init_data.flags.gpu_vm_support = false;
		else
			init_data.flags.gpu_vm_support = (amdgpu_sg_display != 0);
	} else {
		if (amdgpu_ip_version(adev, DCE_HWIP, 0) == IP_VERSION(2, 0, 3))
			init_data.flags.gpu_vm_support = (amdgpu_sg_display == 1);
		else
			init_data.flags.gpu_vm_support =
				(amdgpu_sg_display != 0) && (adev->flags & AMD_IS_APU);
	}

	adev->mode_info.gpu_vm_support = init_data.flags.gpu_vm_support;

	if (amdgpu_dc_feature_mask & DC_FBC_MASK)
		init_data.flags.fbc_support = true;

	if (amdgpu_dc_feature_mask & DC_MULTI_MON_PP_MCLK_SWITCH_MASK)
		init_data.flags.multi_mon_pp_mclk_switch = true;

	if (amdgpu_dc_feature_mask & DC_DISABLE_FRACTIONAL_PWM_MASK)
		init_data.flags.disable_fractional_pwm = true;

	if (amdgpu_dc_feature_mask & DC_EDP_NO_POWER_SEQUENCING)
		init_data.flags.edp_no_power_sequencing = true;

	if (amdgpu_dc_feature_mask & DC_DISABLE_LTTPR_DP1_4A)
		init_data.flags.allow_lttpr_non_transparent_mode.bits.DP1_4A = true;
	if (amdgpu_dc_feature_mask & DC_DISABLE_LTTPR_DP2_0)
		init_data.flags.allow_lttpr_non_transparent_mode.bits.DP2_0 = true;

	init_data.flags.seamless_boot_edp_requested = false;

	if (amdgpu_device_seamless_boot_supported(adev)) {
		init_data.flags.seamless_boot_edp_requested = true;
		init_data.flags.allow_seamless_boot_optimization = true;
		drm_dbg(adev->dm.ddev, "Seamless boot requested\n");
	}

	init_data.flags.enable_mipi_converter_optimization = true;

	init_data.dcn_reg_offsets = adev->reg_offset[DCE_HWIP][0];
	init_data.nbio_reg_offsets = adev->reg_offset[NBIO_HWIP][0];
	init_data.clk_reg_offsets = adev->reg_offset[CLK_HWIP][0];

	if (amdgpu_dc_debug_mask & DC_DISABLE_IPS)
		init_data.flags.disable_ips = DMUB_IPS_DISABLE_ALL;
	else if (amdgpu_dc_debug_mask & DC_DISABLE_IPS_DYNAMIC)
		init_data.flags.disable_ips = DMUB_IPS_DISABLE_DYNAMIC;
	else if (amdgpu_dc_debug_mask & DC_DISABLE_IPS2_DYNAMIC)
		init_data.flags.disable_ips = DMUB_IPS_RCG_IN_ACTIVE_IPS2_IN_OFF;
	else if (amdgpu_dc_debug_mask & DC_FORCE_IPS_ENABLE)
		init_data.flags.disable_ips = DMUB_IPS_ENABLE;
	else
		init_data.flags.disable_ips = dm_get_default_ips_mode(adev);

	init_data.flags.disable_ips_in_vpb = 0;

	/* DCN35 and above supports dynamic DTBCLK switch */
	if (amdgpu_ip_version(adev, DCE_HWIP, 0) >= IP_VERSION(3, 5, 0))
		init_data.flags.allow_0_dtb_clk = true;

	/* Enable DWB for tested platforms only */
	if (amdgpu_ip_version(adev, DCE_HWIP, 0) >= IP_VERSION(3, 0, 0))
		init_data.num_virtual_links = 1;

	retrieve_dmi_info(&adev->dm);
	if (adev->dm.edp0_on_dp1_quirk)
		init_data.flags.support_edp0_on_dp1 = true;

	if (adev->dm.bb_from_dmub)
		init_data.bb_from_dmub = adev->dm.bb_from_dmub;
	else
		init_data.bb_from_dmub = NULL;

	/* Display Core create. */
	adev->dm.dc = dc_create(&init_data);

	if (adev->dm.dc) {
		drm_info(adev_to_drm(adev), "Display Core v%s initialized on %s\n", DC_VER,
			 dce_version_to_string(adev->dm.dc->ctx->dce_version));
	} else {
		drm_info(adev_to_drm(adev), "Display Core failed to initialize with v%s!\n", DC_VER);
		goto error;
	}

	if (amdgpu_dc_debug_mask & DC_DISABLE_PIPE_SPLIT) {
		adev->dm.dc->debug.force_single_disp_pipe_split = false;
		adev->dm.dc->debug.pipe_split_policy = MPC_SPLIT_AVOID;
	}

	if (adev->asic_type != CHIP_CARRIZO && adev->asic_type != CHIP_STONEY)
		adev->dm.dc->debug.disable_stutter = amdgpu_pp_feature_mask & PP_STUTTER_MODE ? false : true;
	if (dm_should_disable_stutter(adev->pdev))
		adev->dm.dc->debug.disable_stutter = true;

	if (amdgpu_dc_debug_mask & DC_DISABLE_STUTTER)
		adev->dm.dc->debug.disable_stutter = true;

	if (amdgpu_dc_debug_mask & DC_DISABLE_DSC)
		adev->dm.dc->debug.disable_dsc = true;

	if (amdgpu_dc_debug_mask & DC_DISABLE_CLOCK_GATING)
		adev->dm.dc->debug.disable_clock_gate = true;

	if (amdgpu_dc_debug_mask & DC_FORCE_SUBVP_MCLK_SWITCH)
		adev->dm.dc->debug.force_subvp_mclk_switch = true;

	if (amdgpu_dc_debug_mask & DC_DISABLE_SUBVP_FAMS) {
		adev->dm.dc->debug.force_disable_subvp = true;
		adev->dm.dc->debug.fams2_config.bits.enable = false;
	}

	if (amdgpu_dc_debug_mask & DC_ENABLE_DML2) {
		adev->dm.dc->debug.using_dml2 = true;
		adev->dm.dc->debug.using_dml21 = true;
	}

	if (amdgpu_dc_debug_mask & DC_HDCP_LC_FORCE_FW_ENABLE)
		adev->dm.dc->debug.hdcp_lc_force_fw_enable = true;

	if (amdgpu_dc_debug_mask & DC_HDCP_LC_ENABLE_SW_FALLBACK)
		adev->dm.dc->debug.hdcp_lc_enable_sw_fallback = true;

	if (amdgpu_dc_debug_mask & DC_SKIP_DETECTION_LT)
		adev->dm.dc->debug.skip_detection_link_training = true;

	adev->dm.dc->debug.visual_confirm = amdgpu_dc_visual_confirm;

	/* TODO: Remove after DP2 receiver gets proper support of Cable ID feature */
	adev->dm.dc->debug.ignore_cable_id = true;

	if (adev->dm.dc->caps.dp_hdmi21_pcon_support)
		drm_info(adev_to_drm(adev), "DP-HDMI FRL PCON supported\n");

	r = dm_dmub_hw_init(adev);
	if (r) {
		drm_err(adev_to_drm(adev), "DMUB interface failed to initialize: status=%d\n", r);
		goto error;
	}

	dc_hardware_init(adev->dm.dc);

	adev->dm.hpd_rx_offload_wq = hpd_rx_irq_create_workqueue(adev);
	if (!adev->dm.hpd_rx_offload_wq) {
		drm_err(adev_to_drm(adev), "failed to create hpd rx offload workqueue.\n");
		goto error;
	}

	if ((adev->flags & AMD_IS_APU) && (adev->asic_type >= CHIP_CARRIZO)) {
		struct dc_phy_addr_space_config pa_config;

		mmhub_read_system_context(adev, &pa_config);

		// Call the DC init_memory func
		dc_setup_system_context(adev->dm.dc, &pa_config);
	}

	adev->dm.freesync_module = mod_freesync_create(adev->dm.dc);
	if (!adev->dm.freesync_module) {
		drm_err(adev_to_drm(adev),
		"failed to initialize freesync_module.\n");
	} else
		drm_dbg_driver(adev_to_drm(adev), "amdgpu: freesync_module init done %p.\n",
				adev->dm.freesync_module);

	amdgpu_dm_init_color_mod();

	if (adev->dm.dc->caps.max_links > 0) {
		adev->dm.vblank_control_workqueue =
			create_singlethread_workqueue("dm_vblank_control_workqueue");
		if (!adev->dm.vblank_control_workqueue)
			drm_err(adev_to_drm(adev), "failed to initialize vblank_workqueue.\n");
	}

	if (adev->dm.dc->caps.ips_support &&
	    adev->dm.dc->config.disable_ips != DMUB_IPS_DISABLE_ALL)
		adev->dm.idle_workqueue = idle_create_workqueue(adev);

	if (adev->dm.dc->caps.max_links > 0 && adev->family >= AMDGPU_FAMILY_RV) {
		adev->dm.hdcp_workqueue = hdcp_create_workqueue(adev, &init_params.cp_psp, adev->dm.dc);

		if (!adev->dm.hdcp_workqueue)
			drm_err(adev_to_drm(adev), "failed to initialize hdcp_workqueue.\n");
		else
			drm_dbg_driver(adev_to_drm(adev), "amdgpu: hdcp_workqueue init done %p.\n", adev->dm.hdcp_workqueue);

		dc_init_callbacks(adev->dm.dc, &init_params);
	}
	if (dc_is_dmub_outbox_supported(adev->dm.dc)) {
		init_completion(&adev->dm.dmub_aux_transfer_done);
		adev->dm.dmub_notify = kzalloc(sizeof(struct dmub_notification), GFP_KERNEL);
		if (!adev->dm.dmub_notify) {
			drm_info(adev_to_drm(adev), "fail to allocate adev->dm.dmub_notify");
			goto error;
		}

		adev->dm.delayed_hpd_wq = create_singlethread_workqueue("amdgpu_dm_hpd_wq");
		if (!adev->dm.delayed_hpd_wq) {
			drm_err(adev_to_drm(adev), "failed to create hpd offload workqueue.\n");
			goto error;
		}

		amdgpu_dm_outbox_init(adev);
		if (!register_dmub_notify_callback(adev, DMUB_NOTIFICATION_AUX_REPLY,
			dmub_aux_setconfig_callback, false)) {
			drm_err(adev_to_drm(adev), "fail to register dmub aux callback");
			goto error;
		}

		for (size_t i = 0; i < ARRAY_SIZE(adev->dm.fused_io); i++)
			init_completion(&adev->dm.fused_io[i].replied);

		if (!register_dmub_notify_callback(adev, DMUB_NOTIFICATION_FUSED_IO,
			dmub_aux_fused_io_callback, false)) {
			drm_err(adev_to_drm(adev), "fail to register dmub fused io callback");
			goto error;
		}
		/* Enable outbox notification only after IRQ handlers are registered and DMUB is alive.
		 * It is expected that DMUB will resend any pending notifications at this point. Note
		 * that hpd and hpd_irq handler registration are deferred to register_hpd_handlers() to
		 * align legacy interface initialization sequence. Connection status will be proactivly
		 * detected once in the amdgpu_dm_initialize_drm_device.
		 */
		dc_enable_dmub_outbox(adev->dm.dc);

		/* DPIA trace goes to dmesg logs only if outbox is enabled */
		if (amdgpu_dc_debug_mask & DC_ENABLE_DPIA_TRACE)
			dc_dmub_srv_enable_dpia_trace(adev->dm.dc);
	}

	if (amdgpu_dm_initialize_drm_device(adev)) {
		drm_err(adev_to_drm(adev),
		"failed to initialize sw for display support.\n");
		goto error;
	}

	/* create fake encoders for MST */
	dm_dp_create_fake_mst_encoders(adev);

	/* TODO: Add_display_info? */

	/* TODO use dynamic cursor width */
	adev_to_drm(adev)->mode_config.cursor_width = adev->dm.dc->caps.max_cursor_size;
	adev_to_drm(adev)->mode_config.cursor_height = adev->dm.dc->caps.max_cursor_size;

	if (drm_vblank_init(adev_to_drm(adev), adev->dm.display_indexes_num)) {
		drm_err(adev_to_drm(adev),
		"failed to initialize vblank for display support.\n");
		goto error;
	}

#if defined(CONFIG_DRM_AMD_SECURE_DISPLAY)
	amdgpu_dm_crtc_secure_display_create_contexts(adev);
	if (!adev->dm.secure_display_ctx.crtc_ctx)
		drm_err(adev_to_drm(adev), "failed to initialize secure display contexts.\n");

	if (amdgpu_ip_version(adev, DCE_HWIP, 0) >= IP_VERSION(4, 0, 1))
		adev->dm.secure_display_ctx.support_mul_roi = true;

#endif

	drm_dbg_driver(adev_to_drm(adev), "KMS initialized.\n");

	return 0;
error:
	amdgpu_dm_fini(adev);

	return -EINVAL;
}

static int amdgpu_dm_early_fini(struct amdgpu_ip_block *ip_block)
{
	struct amdgpu_device *adev = ip_block->adev;

	amdgpu_dm_audio_fini(adev);

	return 0;
}

static void amdgpu_dm_fini(struct amdgpu_device *adev)
{
	int i;

	if (adev->dm.vblank_control_workqueue) {
		destroy_workqueue(adev->dm.vblank_control_workqueue);
		adev->dm.vblank_control_workqueue = NULL;
	}

	if (adev->dm.idle_workqueue) {
		if (adev->dm.idle_workqueue->running) {
			adev->dm.idle_workqueue->enable = false;
			flush_work(&adev->dm.idle_workqueue->work);
		}

		kfree(adev->dm.idle_workqueue);
		adev->dm.idle_workqueue = NULL;
	}

	amdgpu_dm_destroy_drm_device(&adev->dm);

#if defined(CONFIG_DRM_AMD_SECURE_DISPLAY)
	if (adev->dm.secure_display_ctx.crtc_ctx) {
		for (i = 0; i < adev->mode_info.num_crtc; i++) {
			if (adev->dm.secure_display_ctx.crtc_ctx[i].crtc) {
				flush_work(&adev->dm.secure_display_ctx.crtc_ctx[i].notify_ta_work);
				flush_work(&adev->dm.secure_display_ctx.crtc_ctx[i].forward_roi_work);
			}
		}
		kfree(adev->dm.secure_display_ctx.crtc_ctx);
		adev->dm.secure_display_ctx.crtc_ctx = NULL;
	}
#endif
	if (adev->dm.hdcp_workqueue) {
		hdcp_destroy(&adev->dev->kobj, adev->dm.hdcp_workqueue);
		adev->dm.hdcp_workqueue = NULL;
	}

	if (adev->dm.dc) {
		dc_deinit_callbacks(adev->dm.dc);
		dc_dmub_srv_destroy(&adev->dm.dc->ctx->dmub_srv);
		if (dc_enable_dmub_notifications(adev->dm.dc)) {
			kfree(adev->dm.dmub_notify);
			adev->dm.dmub_notify = NULL;
			destroy_workqueue(adev->dm.delayed_hpd_wq);
			adev->dm.delayed_hpd_wq = NULL;
		}
	}

	if (adev->dm.dmub_bo)
		amdgpu_bo_free_kernel(&adev->dm.dmub_bo,
				      &adev->dm.dmub_bo_gpu_addr,
				      &adev->dm.dmub_bo_cpu_addr);

	if (adev->dm.hpd_rx_offload_wq && adev->dm.dc) {
		for (i = 0; i < adev->dm.dc->caps.max_links; i++) {
			if (adev->dm.hpd_rx_offload_wq[i].wq) {
				destroy_workqueue(adev->dm.hpd_rx_offload_wq[i].wq);
				adev->dm.hpd_rx_offload_wq[i].wq = NULL;
			}
		}

		kfree(adev->dm.hpd_rx_offload_wq);
		adev->dm.hpd_rx_offload_wq = NULL;
	}

	/* DC Destroy TODO: Replace destroy DAL */
	if (adev->dm.dc)
		dc_destroy(&adev->dm.dc);
	/*
	 * TODO: pageflip, vlank interrupt
	 *
	 * amdgpu_dm_irq_fini(adev);
	 */

	if (adev->dm.cgs_device) {
		amdgpu_cgs_destroy_device(adev->dm.cgs_device);
		adev->dm.cgs_device = NULL;
	}
	if (adev->dm.freesync_module) {
		mod_freesync_destroy(adev->dm.freesync_module);
		adev->dm.freesync_module = NULL;
	}

	mutex_destroy(&adev->dm.audio_lock);
	mutex_destroy(&adev->dm.dc_lock);
	mutex_destroy(&adev->dm.dpia_aux_lock);
}

static int load_dmcu_fw(struct amdgpu_device *adev)
{
	const char *fw_name_dmcu = NULL;
	int r;
	const struct dmcu_firmware_header_v1_0 *hdr;

	switch (adev->asic_type) {
#if defined(CONFIG_DRM_AMD_DC_SI)
	case CHIP_TAHITI:
	case CHIP_PITCAIRN:
	case CHIP_VERDE:
	case CHIP_OLAND:
#endif
	case CHIP_BONAIRE:
	case CHIP_HAWAII:
	case CHIP_KAVERI:
	case CHIP_KABINI:
	case CHIP_MULLINS:
	case CHIP_TONGA:
	case CHIP_FIJI:
	case CHIP_CARRIZO:
	case CHIP_STONEY:
	case CHIP_POLARIS11:
	case CHIP_POLARIS10:
	case CHIP_POLARIS12:
	case CHIP_VEGAM:
	case CHIP_VEGA10:
	case CHIP_VEGA12:
	case CHIP_VEGA20:
		return 0;
	case CHIP_NAVI12:
		fw_name_dmcu = FIRMWARE_NAVI12_DMCU;
		break;
	case CHIP_RAVEN:
		if (ASICREV_IS_PICASSO(adev->external_rev_id))
			fw_name_dmcu = FIRMWARE_RAVEN_DMCU;
		else if (ASICREV_IS_RAVEN2(adev->external_rev_id))
			fw_name_dmcu = FIRMWARE_RAVEN_DMCU;
		else
			return 0;
		break;
	default:
		switch (amdgpu_ip_version(adev, DCE_HWIP, 0)) {
		case IP_VERSION(2, 0, 2):
		case IP_VERSION(2, 0, 3):
		case IP_VERSION(2, 0, 0):
		case IP_VERSION(2, 1, 0):
		case IP_VERSION(3, 0, 0):
		case IP_VERSION(3, 0, 2):
		case IP_VERSION(3, 0, 3):
		case IP_VERSION(3, 0, 1):
		case IP_VERSION(3, 1, 2):
		case IP_VERSION(3, 1, 3):
		case IP_VERSION(3, 1, 4):
		case IP_VERSION(3, 1, 5):
		case IP_VERSION(3, 1, 6):
		case IP_VERSION(3, 2, 0):
		case IP_VERSION(3, 2, 1):
		case IP_VERSION(3, 5, 0):
		case IP_VERSION(3, 5, 1):
		case IP_VERSION(3, 6, 0):
		case IP_VERSION(4, 0, 1):
			return 0;
		default:
			break;
		}
		drm_err(adev_to_drm(adev), "Unsupported ASIC type: 0x%X\n", adev->asic_type);
		return -EINVAL;
	}

	if (adev->firmware.load_type != AMDGPU_FW_LOAD_PSP) {
		DRM_DEBUG_KMS("dm: DMCU firmware not supported on direct or SMU loading\n");
		return 0;
	}

	r = amdgpu_ucode_request(adev, &adev->dm.fw_dmcu, AMDGPU_UCODE_REQUIRED,
				 "%s", fw_name_dmcu);
	if (r == -ENODEV) {
		/* DMCU firmware is not necessary, so don't raise a fuss if it's missing */
		DRM_DEBUG_KMS("dm: DMCU firmware not found\n");
		adev->dm.fw_dmcu = NULL;
		return 0;
	}
	if (r) {
		drm_err(adev_to_drm(adev), "amdgpu_dm: Can't validate firmware \"%s\"\n",
			fw_name_dmcu);
		amdgpu_ucode_release(&adev->dm.fw_dmcu);
		return r;
	}

	hdr = (const struct dmcu_firmware_header_v1_0 *)adev->dm.fw_dmcu->data;
	adev->firmware.ucode[AMDGPU_UCODE_ID_DMCU_ERAM].ucode_id = AMDGPU_UCODE_ID_DMCU_ERAM;
	adev->firmware.ucode[AMDGPU_UCODE_ID_DMCU_ERAM].fw = adev->dm.fw_dmcu;
	adev->firmware.fw_size +=
		ALIGN(le32_to_cpu(hdr->header.ucode_size_bytes) - le32_to_cpu(hdr->intv_size_bytes), PAGE_SIZE);

	adev->firmware.ucode[AMDGPU_UCODE_ID_DMCU_INTV].ucode_id = AMDGPU_UCODE_ID_DMCU_INTV;
	adev->firmware.ucode[AMDGPU_UCODE_ID_DMCU_INTV].fw = adev->dm.fw_dmcu;
	adev->firmware.fw_size +=
		ALIGN(le32_to_cpu(hdr->intv_size_bytes), PAGE_SIZE);

	adev->dm.dmcu_fw_version = le32_to_cpu(hdr->header.ucode_version);

	DRM_DEBUG_KMS("PSP loading DMCU firmware\n");

	return 0;
}

static uint32_t amdgpu_dm_dmub_reg_read(void *ctx, uint32_t address)
{
	struct amdgpu_device *adev = ctx;

	return dm_read_reg(adev->dm.dc->ctx, address);
}

static void amdgpu_dm_dmub_reg_write(void *ctx, uint32_t address,
				     uint32_t value)
{
	struct amdgpu_device *adev = ctx;

	return dm_write_reg(adev->dm.dc->ctx, address, value);
}

static int dm_dmub_sw_init(struct amdgpu_device *adev)
{
	struct dmub_srv_create_params create_params;
	struct dmub_srv_region_params region_params;
	struct dmub_srv_region_info region_info;
	struct dmub_srv_memory_params memory_params;
	struct dmub_srv_fb_info *fb_info;
	struct dmub_srv *dmub_srv;
	const struct dmcub_firmware_header_v1_0 *hdr;
	enum dmub_asic dmub_asic;
	enum dmub_status status;
	static enum dmub_window_memory_type window_memory_type[DMUB_WINDOW_TOTAL] = {
		DMUB_WINDOW_MEMORY_TYPE_FB,		//DMUB_WINDOW_0_INST_CONST
		DMUB_WINDOW_MEMORY_TYPE_FB,		//DMUB_WINDOW_1_STACK
		DMUB_WINDOW_MEMORY_TYPE_FB,		//DMUB_WINDOW_2_BSS_DATA
		DMUB_WINDOW_MEMORY_TYPE_FB,		//DMUB_WINDOW_3_VBIOS
		DMUB_WINDOW_MEMORY_TYPE_FB,		//DMUB_WINDOW_4_MAILBOX
		DMUB_WINDOW_MEMORY_TYPE_FB,		//DMUB_WINDOW_5_TRACEBUFF
		DMUB_WINDOW_MEMORY_TYPE_FB,		//DMUB_WINDOW_6_FW_STATE
		DMUB_WINDOW_MEMORY_TYPE_FB,		//DMUB_WINDOW_7_SCRATCH_MEM
		DMUB_WINDOW_MEMORY_TYPE_FB,		//DMUB_WINDOW_IB_MEM
		DMUB_WINDOW_MEMORY_TYPE_FB,		//DMUB_WINDOW_SHARED_STATE
	};
	int r;

	switch (amdgpu_ip_version(adev, DCE_HWIP, 0)) {
	case IP_VERSION(2, 1, 0):
		dmub_asic = DMUB_ASIC_DCN21;
		break;
	case IP_VERSION(3, 0, 0):
		dmub_asic = DMUB_ASIC_DCN30;
		break;
	case IP_VERSION(3, 0, 1):
		dmub_asic = DMUB_ASIC_DCN301;
		break;
	case IP_VERSION(3, 0, 2):
		dmub_asic = DMUB_ASIC_DCN302;
		break;
	case IP_VERSION(3, 0, 3):
		dmub_asic = DMUB_ASIC_DCN303;
		break;
	case IP_VERSION(3, 1, 2):
	case IP_VERSION(3, 1, 3):
		dmub_asic = (adev->external_rev_id == YELLOW_CARP_B0) ? DMUB_ASIC_DCN31B : DMUB_ASIC_DCN31;
		break;
	case IP_VERSION(3, 1, 4):
		dmub_asic = DMUB_ASIC_DCN314;
		break;
	case IP_VERSION(3, 1, 5):
		dmub_asic = DMUB_ASIC_DCN315;
		break;
	case IP_VERSION(3, 1, 6):
		dmub_asic = DMUB_ASIC_DCN316;
		break;
	case IP_VERSION(3, 2, 0):
		dmub_asic = DMUB_ASIC_DCN32;
		break;
	case IP_VERSION(3, 2, 1):
		dmub_asic = DMUB_ASIC_DCN321;
		break;
	case IP_VERSION(3, 5, 0):
	case IP_VERSION(3, 5, 1):
		dmub_asic = DMUB_ASIC_DCN35;
		break;
	case IP_VERSION(3, 6, 0):
		dmub_asic = DMUB_ASIC_DCN36;
		break;
	case IP_VERSION(4, 0, 1):
		dmub_asic = DMUB_ASIC_DCN401;
		break;

	default:
		/* ASIC doesn't support DMUB. */
		return 0;
	}

	hdr = (const struct dmcub_firmware_header_v1_0 *)adev->dm.dmub_fw->data;
	adev->dm.dmcub_fw_version = le32_to_cpu(hdr->header.ucode_version);

	if (adev->firmware.load_type == AMDGPU_FW_LOAD_PSP) {
		adev->firmware.ucode[AMDGPU_UCODE_ID_DMCUB].ucode_id =
			AMDGPU_UCODE_ID_DMCUB;
		adev->firmware.ucode[AMDGPU_UCODE_ID_DMCUB].fw =
			adev->dm.dmub_fw;
		adev->firmware.fw_size +=
			ALIGN(le32_to_cpu(hdr->inst_const_bytes), PAGE_SIZE);

		drm_info(adev_to_drm(adev), "Loading DMUB firmware via PSP: version=0x%08X\n",
			 adev->dm.dmcub_fw_version);
	}


	adev->dm.dmub_srv = kzalloc(sizeof(*adev->dm.dmub_srv), GFP_KERNEL);
	dmub_srv = adev->dm.dmub_srv;

	if (!dmub_srv) {
		drm_err(adev_to_drm(adev), "Failed to allocate DMUB service!\n");
		return -ENOMEM;
	}

	memset(&create_params, 0, sizeof(create_params));
	create_params.user_ctx = adev;
	create_params.funcs.reg_read = amdgpu_dm_dmub_reg_read;
	create_params.funcs.reg_write = amdgpu_dm_dmub_reg_write;
	create_params.asic = dmub_asic;

	/* Create the DMUB service. */
	status = dmub_srv_create(dmub_srv, &create_params);
	if (status != DMUB_STATUS_OK) {
		drm_err(adev_to_drm(adev), "Error creating DMUB service: %d\n", status);
		return -EINVAL;
	}

	/* Calculate the size of all the regions for the DMUB service. */
	memset(&region_params, 0, sizeof(region_params));

	region_params.inst_const_size = le32_to_cpu(hdr->inst_const_bytes) -
					PSP_HEADER_BYTES - PSP_FOOTER_BYTES;
	region_params.bss_data_size = le32_to_cpu(hdr->bss_data_bytes);
	region_params.vbios_size = adev->bios_size;
	region_params.fw_bss_data = region_params.bss_data_size ?
		adev->dm.dmub_fw->data +
		le32_to_cpu(hdr->header.ucode_array_offset_bytes) +
		le32_to_cpu(hdr->inst_const_bytes) : NULL;
	region_params.fw_inst_const =
		adev->dm.dmub_fw->data +
		le32_to_cpu(hdr->header.ucode_array_offset_bytes) +
		PSP_HEADER_BYTES;
	region_params.window_memory_type = window_memory_type;

	status = dmub_srv_calc_region_info(dmub_srv, &region_params,
					   &region_info);

	if (status != DMUB_STATUS_OK) {
		drm_err(adev_to_drm(adev), "Error calculating DMUB region info: %d\n", status);
		return -EINVAL;
	}

	/*
	 * Allocate a framebuffer based on the total size of all the regions.
	 * TODO: Move this into GART.
	 */
	r = amdgpu_bo_create_kernel(adev, region_info.fb_size, PAGE_SIZE,
				    AMDGPU_GEM_DOMAIN_VRAM |
				    AMDGPU_GEM_DOMAIN_GTT,
				    &adev->dm.dmub_bo,
				    &adev->dm.dmub_bo_gpu_addr,
				    &adev->dm.dmub_bo_cpu_addr);
	if (r)
		return r;

	/* Rebase the regions on the framebuffer address. */
	memset(&memory_params, 0, sizeof(memory_params));
	memory_params.cpu_fb_addr = adev->dm.dmub_bo_cpu_addr;
	memory_params.gpu_fb_addr = adev->dm.dmub_bo_gpu_addr;
	memory_params.region_info = &region_info;
	memory_params.window_memory_type = window_memory_type;

	adev->dm.dmub_fb_info =
		kzalloc(sizeof(*adev->dm.dmub_fb_info), GFP_KERNEL);
	fb_info = adev->dm.dmub_fb_info;

	if (!fb_info) {
		drm_err(adev_to_drm(adev),
			"Failed to allocate framebuffer info for DMUB service!\n");
		return -ENOMEM;
	}

	status = dmub_srv_calc_mem_info(dmub_srv, &memory_params, fb_info);
	if (status != DMUB_STATUS_OK) {
		drm_err(adev_to_drm(adev), "Error calculating DMUB FB info: %d\n", status);
		return -EINVAL;
	}

	adev->dm.bb_from_dmub = dm_dmub_get_vbios_bounding_box(adev);

	return 0;
}

static int dm_sw_init(struct amdgpu_ip_block *ip_block)
{
	struct amdgpu_device *adev = ip_block->adev;
	int r;

	adev->dm.cgs_device = amdgpu_cgs_create_device(adev);

	if (!adev->dm.cgs_device) {
		drm_err(adev_to_drm(adev), "failed to create cgs device.\n");
		return -EINVAL;
	}

	/* Moved from dm init since we need to use allocations for storing bounding box data */
	INIT_LIST_HEAD(&adev->dm.da_list);

	r = dm_dmub_sw_init(adev);
	if (r)
		return r;

	return load_dmcu_fw(adev);
}

static int dm_sw_fini(struct amdgpu_ip_block *ip_block)
{
	struct amdgpu_device *adev = ip_block->adev;
	struct dal_allocation *da;

	list_for_each_entry(da, &adev->dm.da_list, list) {
		if (adev->dm.bb_from_dmub == (void *) da->cpu_ptr) {
			amdgpu_bo_free_kernel(&da->bo, &da->gpu_addr, &da->cpu_ptr);
			list_del(&da->list);
			kfree(da);
			adev->dm.bb_from_dmub = NULL;
			break;
		}
	}


	kfree(adev->dm.dmub_fb_info);
	adev->dm.dmub_fb_info = NULL;

	if (adev->dm.dmub_srv) {
		dmub_srv_destroy(adev->dm.dmub_srv);
		kfree(adev->dm.dmub_srv);
		adev->dm.dmub_srv = NULL;
	}

	amdgpu_ucode_release(&adev->dm.dmub_fw);
	amdgpu_ucode_release(&adev->dm.fw_dmcu);

	return 0;
}

static int detect_mst_link_for_all_connectors(struct drm_device *dev)
{
	struct amdgpu_dm_connector *aconnector;
	struct drm_connector *connector;
	struct drm_connector_list_iter iter;
	int ret = 0;

	drm_connector_list_iter_begin(dev, &iter);
	drm_for_each_connector_iter(connector, &iter) {

		if (connector->connector_type == DRM_MODE_CONNECTOR_WRITEBACK)
			continue;

		aconnector = to_amdgpu_dm_connector(connector);
		if (aconnector->dc_link->type == dc_connection_mst_branch &&
		    aconnector->mst_mgr.aux) {
			drm_dbg_kms(dev, "DM_MST: starting TM on aconnector: %p [id: %d]\n",
					 aconnector,
					 aconnector->base.base.id);

			ret = drm_dp_mst_topology_mgr_set_mst(&aconnector->mst_mgr, true);
			if (ret < 0) {
				drm_err(dev, "DM_MST: Failed to start MST\n");
				aconnector->dc_link->type =
					dc_connection_single;
				ret = dm_helpers_dp_mst_stop_top_mgr(aconnector->dc_link->ctx,
								     aconnector->dc_link);
				break;
			}
		}
	}
	drm_connector_list_iter_end(&iter);

	return ret;
}

static int dm_late_init(struct amdgpu_ip_block *ip_block)
{
	struct amdgpu_device *adev = ip_block->adev;

	struct dmcu_iram_parameters params;
	unsigned int linear_lut[16];
	int i;
	struct dmcu *dmcu = NULL;

	dmcu = adev->dm.dc->res_pool->dmcu;

	for (i = 0; i < 16; i++)
		linear_lut[i] = 0xFFFF * i / 15;

	params.set = 0;
	params.backlight_ramping_override = false;
	params.backlight_ramping_start = 0xCCCC;
	params.backlight_ramping_reduction = 0xCCCCCCCC;
	params.backlight_lut_array_size = 16;
	params.backlight_lut_array = linear_lut;

	/* Min backlight level after ABM reduction,  Don't allow below 1%
	 * 0xFFFF x 0.01 = 0x28F
	 */
	params.min_abm_backlight = 0x28F;
	/* In the case where abm is implemented on dmcub,
	 * dmcu object will be null.
	 * ABM 2.4 and up are implemented on dmcub.
	 */
	if (dmcu) {
		if (!dmcu_load_iram(dmcu, params))
			return -EINVAL;
	} else if (adev->dm.dc->ctx->dmub_srv) {
		struct dc_link *edp_links[MAX_NUM_EDP];
		int edp_num;

		dc_get_edp_links(adev->dm.dc, edp_links, &edp_num);
		for (i = 0; i < edp_num; i++) {
			if (!dmub_init_abm_config(adev->dm.dc->res_pool, params, i))
				return -EINVAL;
		}
	}

	return detect_mst_link_for_all_connectors(adev_to_drm(adev));
}

static void resume_mst_branch_status(struct drm_dp_mst_topology_mgr *mgr)
{
	u8 buf[UUID_SIZE];
	guid_t guid;
	int ret;

	mutex_lock(&mgr->lock);
	if (!mgr->mst_primary)
		goto out_fail;

	if (drm_dp_read_dpcd_caps(mgr->aux, mgr->dpcd) < 0) {
		drm_dbg_kms(mgr->dev, "dpcd read failed - undocked during suspend?\n");
		goto out_fail;
	}

	ret = drm_dp_dpcd_writeb(mgr->aux, DP_MSTM_CTRL,
				 DP_MST_EN |
				 DP_UP_REQ_EN |
				 DP_UPSTREAM_IS_SRC);
	if (ret < 0) {
		drm_dbg_kms(mgr->dev, "mst write failed - undocked during suspend?\n");
		goto out_fail;
	}

	/* Some hubs forget their guids after they resume */
	ret = drm_dp_dpcd_read(mgr->aux, DP_GUID, buf, sizeof(buf));
	if (ret != sizeof(buf)) {
		drm_dbg_kms(mgr->dev, "dpcd read failed - undocked during suspend?\n");
		goto out_fail;
	}

	import_guid(&guid, buf);

	if (guid_is_null(&guid)) {
		guid_gen(&guid);
		export_guid(buf, &guid);

		ret = drm_dp_dpcd_write(mgr->aux, DP_GUID, buf, sizeof(buf));

		if (ret != sizeof(buf)) {
			drm_dbg_kms(mgr->dev, "check mstb guid failed - undocked during suspend?\n");
			goto out_fail;
		}
	}

	guid_copy(&mgr->mst_primary->guid, &guid);

out_fail:
	mutex_unlock(&mgr->lock);
}

void hdmi_cec_unset_edid(struct amdgpu_dm_connector *aconnector)
{
	struct cec_notifier *n = aconnector->notifier;

	if (!n)
		return;

	cec_notifier_phys_addr_invalidate(n);
}

void hdmi_cec_set_edid(struct amdgpu_dm_connector *aconnector)
{
	struct drm_connector *connector = &aconnector->base;
	struct cec_notifier *n = aconnector->notifier;

	if (!n)
		return;

	cec_notifier_set_phys_addr(n,
				   connector->display_info.source_physical_address);
}

static void s3_handle_hdmi_cec(struct drm_device *ddev, bool suspend)
{
	struct amdgpu_dm_connector *aconnector;
	struct drm_connector *connector;
	struct drm_connector_list_iter conn_iter;

	drm_connector_list_iter_begin(ddev, &conn_iter);
	drm_for_each_connector_iter(connector, &conn_iter) {
		if (connector->connector_type == DRM_MODE_CONNECTOR_WRITEBACK)
			continue;

		aconnector = to_amdgpu_dm_connector(connector);
		if (suspend)
			hdmi_cec_unset_edid(aconnector);
		else
			hdmi_cec_set_edid(aconnector);
	}
	drm_connector_list_iter_end(&conn_iter);
}

static void s3_handle_mst(struct drm_device *dev, bool suspend)
{
	struct amdgpu_dm_connector *aconnector;
	struct drm_connector *connector;
	struct drm_connector_list_iter iter;
	struct drm_dp_mst_topology_mgr *mgr;

	drm_connector_list_iter_begin(dev, &iter);
	drm_for_each_connector_iter(connector, &iter) {

		if (connector->connector_type == DRM_MODE_CONNECTOR_WRITEBACK)
			continue;

		aconnector = to_amdgpu_dm_connector(connector);
		if (aconnector->dc_link->type != dc_connection_mst_branch ||
		    aconnector->mst_root)
			continue;

		mgr = &aconnector->mst_mgr;

		if (suspend) {
			drm_dp_mst_topology_mgr_suspend(mgr);
		} else {
			/* if extended timeout is supported in hardware,
			 * default to LTTPR timeout (3.2ms) first as a W/A for DP link layer
			 * CTS 4.2.1.1 regression introduced by CTS specs requirement update.
			 */
			try_to_configure_aux_timeout(aconnector->dc_link->ddc, LINK_AUX_DEFAULT_LTTPR_TIMEOUT_PERIOD);
			if (!dp_is_lttpr_present(aconnector->dc_link))
				try_to_configure_aux_timeout(aconnector->dc_link->ddc, LINK_AUX_DEFAULT_TIMEOUT_PERIOD);

			/* TODO: move resume_mst_branch_status() into drm mst resume again
			 * once topology probing work is pulled out from mst resume into mst
			 * resume 2nd step. mst resume 2nd step should be called after old
			 * state getting restored (i.e. drm_atomic_helper_resume()).
			 */
			resume_mst_branch_status(mgr);
		}
	}
	drm_connector_list_iter_end(&iter);
}

static int amdgpu_dm_smu_write_watermarks_table(struct amdgpu_device *adev)
{
	int ret = 0;

	/* This interface is for dGPU Navi1x.Linux dc-pplib interface depends
	 * on window driver dc implementation.
	 * For Navi1x, clock settings of dcn watermarks are fixed. the settings
	 * should be passed to smu during boot up and resume from s3.
	 * boot up: dc calculate dcn watermark clock settings within dc_create,
	 * dcn20_resource_construct
	 * then call pplib functions below to pass the settings to smu:
	 * smu_set_watermarks_for_clock_ranges
	 * smu_set_watermarks_table
	 * navi10_set_watermarks_table
	 * smu_write_watermarks_table
	 *
	 * For Renoir, clock settings of dcn watermark are also fixed values.
	 * dc has implemented different flow for window driver:
	 * dc_hardware_init / dc_set_power_state
	 * dcn10_init_hw
	 * notify_wm_ranges
	 * set_wm_ranges
	 * -- Linux
	 * smu_set_watermarks_for_clock_ranges
	 * renoir_set_watermarks_table
	 * smu_write_watermarks_table
	 *
	 * For Linux,
	 * dc_hardware_init -> amdgpu_dm_init
	 * dc_set_power_state --> dm_resume
	 *
	 * therefore, this function apply to navi10/12/14 but not Renoir
	 * *
	 */
	switch (amdgpu_ip_version(adev, DCE_HWIP, 0)) {
	case IP_VERSION(2, 0, 2):
	case IP_VERSION(2, 0, 0):
		break;
	default:
		return 0;
	}

	ret = amdgpu_dpm_write_watermarks_table(adev);
	if (ret) {
		drm_err(adev_to_drm(adev), "Failed to update WMTABLE!\n");
		return ret;
	}

	return 0;
}

static int dm_oem_i2c_hw_init(struct amdgpu_device *adev)
{
	struct amdgpu_display_manager *dm = &adev->dm;
	struct amdgpu_i2c_adapter *oem_i2c;
	struct ddc_service *oem_ddc_service;
	int r;

	oem_ddc_service = dc_get_oem_i2c_device(adev->dm.dc);
	if (oem_ddc_service) {
		oem_i2c = create_i2c(oem_ddc_service, true);
		if (!oem_i2c) {
			drm_info(adev_to_drm(adev), "Failed to create oem i2c adapter data\n");
			return -ENOMEM;
		}

		r = devm_i2c_add_adapter(adev->dev, &oem_i2c->base);
		if (r) {
			drm_info(adev_to_drm(adev), "Failed to register oem i2c\n");
			kfree(oem_i2c);
			return r;
		}
		dm->oem_i2c = oem_i2c;
	}

	return 0;
}

/**
 * dm_hw_init() - Initialize DC device
 * @ip_block: Pointer to the amdgpu_ip_block for this hw instance.
 *
 * Initialize the &struct amdgpu_display_manager device. This involves calling
 * the initializers of each DM component, then populating the struct with them.
 *
 * Although the function implies hardware initialization, both hardware and
 * software are initialized here. Splitting them out to their relevant init
 * hooks is a future TODO item.
 *
 * Some notable things that are initialized here:
 *
 * - Display Core, both software and hardware
 * - DC modules that we need (freesync and color management)
 * - DRM software states
 * - Interrupt sources and handlers
 * - Vblank support
 * - Debug FS entries, if enabled
 */
static int dm_hw_init(struct amdgpu_ip_block *ip_block)
{
	struct amdgpu_device *adev = ip_block->adev;
	int r;

	/* Create DAL display manager */
	r = amdgpu_dm_init(adev);
	if (r)
		return r;
	amdgpu_dm_hpd_init(adev);

	r = dm_oem_i2c_hw_init(adev);
	if (r)
		drm_info(adev_to_drm(adev), "Failed to add OEM i2c bus\n");

	return 0;
}

/**
 * dm_hw_fini() - Teardown DC device
 * @ip_block: Pointer to the amdgpu_ip_block for this hw instance.
 *
 * Teardown components within &struct amdgpu_display_manager that require
 * cleanup. This involves cleaning up the DRM device, DC, and any modules that
 * were loaded. Also flush IRQ workqueues and disable them.
 */
static int dm_hw_fini(struct amdgpu_ip_block *ip_block)
{
	struct amdgpu_device *adev = ip_block->adev;

	amdgpu_dm_hpd_fini(adev);

	amdgpu_dm_irq_fini(adev);
	amdgpu_dm_fini(adev);
	return 0;
}


static void dm_gpureset_toggle_interrupts(struct amdgpu_device *adev,
				 struct dc_state *state, bool enable)
{
	enum dc_irq_source irq_source;
	struct amdgpu_crtc *acrtc;
	int rc = -EBUSY;
	int i = 0;

	for (i = 0; i < state->stream_count; i++) {
		acrtc = get_crtc_by_otg_inst(
				adev, state->stream_status[i].primary_otg_inst);

		if (acrtc && state->stream_status[i].plane_count != 0) {
			irq_source = IRQ_TYPE_PFLIP + acrtc->otg_inst;
			rc = dc_interrupt_set(adev->dm.dc, irq_source, enable) ? 0 : -EBUSY;
			if (rc)
				drm_warn(adev_to_drm(adev), "Failed to %s pflip interrupts\n",
					 enable ? "enable" : "disable");

			if (dc_supports_vrr(adev->dm.dc->ctx->dce_version)) {
				if (enable) {
					if (amdgpu_dm_crtc_vrr_active(
							to_dm_crtc_state(acrtc->base.state)))
						rc = amdgpu_dm_crtc_set_vupdate_irq(
							&acrtc->base, true);
				} else
					rc = amdgpu_dm_crtc_set_vupdate_irq(
							&acrtc->base, false);

				if (rc)
					drm_warn(adev_to_drm(adev), "Failed to %sable vupdate interrupt\n",
						enable ? "en" : "dis");
			}

			irq_source = IRQ_TYPE_VBLANK + acrtc->otg_inst;
			/* During gpu-reset we disable and then enable vblank irq, so
			 * don't use amdgpu_irq_get/put() to avoid refcount change.
			 */
			if (!dc_interrupt_set(adev->dm.dc, irq_source, enable))
				drm_warn(adev_to_drm(adev), "Failed to %sable vblank interrupt\n", enable ? "en" : "dis");
		}
	}

}

DEFINE_FREE(state_release, struct dc_state *, if (_T) dc_state_release(_T))

static enum dc_status amdgpu_dm_commit_zero_streams(struct dc *dc)
{
	struct dc_state *context __free(state_release) = NULL;
	int i;
	struct dc_stream_state *del_streams[MAX_PIPES];
	int del_streams_count = 0;
	struct dc_commit_streams_params params = {};

	memset(del_streams, 0, sizeof(del_streams));

	context = dc_state_create_current_copy(dc);
	if (context == NULL)
		return DC_ERROR_UNEXPECTED;

	/* First remove from context all streams */
	for (i = 0; i < context->stream_count; i++) {
		struct dc_stream_state *stream = context->streams[i];

		del_streams[del_streams_count++] = stream;
	}

	/* Remove all planes for removed streams and then remove the streams */
	for (i = 0; i < del_streams_count; i++) {
		enum dc_status res;

		if (!dc_state_rem_all_planes_for_stream(dc, del_streams[i], context))
			return DC_FAIL_DETACH_SURFACES;

		res = dc_state_remove_stream(dc, context, del_streams[i]);
		if (res != DC_OK)
			return res;
	}

	params.streams = context->streams;
	params.stream_count = context->stream_count;

	return dc_commit_streams(dc, &params);
}

static void hpd_rx_irq_work_suspend(struct amdgpu_display_manager *dm)
{
	int i;

	if (dm->hpd_rx_offload_wq) {
		for (i = 0; i < dm->dc->caps.max_links; i++)
			flush_workqueue(dm->hpd_rx_offload_wq[i].wq);
	}
}

static int dm_cache_state(struct amdgpu_device *adev)
{
	int r;

	adev->dm.cached_state = drm_atomic_helper_suspend(adev_to_drm(adev));
	if (IS_ERR(adev->dm.cached_state)) {
		r = PTR_ERR(adev->dm.cached_state);
		adev->dm.cached_state = NULL;
	}

	return adev->dm.cached_state ? 0 : r;
}

static void dm_destroy_cached_state(struct amdgpu_device *adev)
{
	struct amdgpu_display_manager *dm = &adev->dm;
	struct drm_device *ddev = adev_to_drm(adev);
	struct dm_plane_state *dm_new_plane_state;
	struct drm_plane_state *new_plane_state;
	struct dm_crtc_state *dm_new_crtc_state;
	struct drm_crtc_state *new_crtc_state;
	struct drm_plane *plane;
	struct drm_crtc *crtc;
	int i;

	if (!dm->cached_state)
		return;

	/* Force mode set in atomic commit */
	for_each_new_crtc_in_state(dm->cached_state, crtc, new_crtc_state, i) {
		new_crtc_state->active_changed = true;
		dm_new_crtc_state = to_dm_crtc_state(new_crtc_state);
		reset_freesync_config_for_crtc(dm_new_crtc_state);
	}

	/*
	 * atomic_check is expected to create the dc states. We need to release
	 * them here, since they were duplicated as part of the suspend
	 * procedure.
	 */
	for_each_new_crtc_in_state(dm->cached_state, crtc, new_crtc_state, i) {
		dm_new_crtc_state = to_dm_crtc_state(new_crtc_state);
		if (dm_new_crtc_state->stream) {
			WARN_ON(kref_read(&dm_new_crtc_state->stream->refcount) > 1);
			dc_stream_release(dm_new_crtc_state->stream);
			dm_new_crtc_state->stream = NULL;
		}
		dm_new_crtc_state->base.color_mgmt_changed = true;
	}

	for_each_new_plane_in_state(dm->cached_state, plane, new_plane_state, i) {
		dm_new_plane_state = to_dm_plane_state(new_plane_state);
		if (dm_new_plane_state->dc_state) {
			WARN_ON(kref_read(&dm_new_plane_state->dc_state->refcount) > 1);
			dc_plane_state_release(dm_new_plane_state->dc_state);
			dm_new_plane_state->dc_state = NULL;
		}
	}

	drm_atomic_helper_resume(ddev, dm->cached_state);

	dm->cached_state = NULL;
}

static int dm_suspend(struct amdgpu_ip_block *ip_block)
{
	struct amdgpu_device *adev = ip_block->adev;
	struct amdgpu_display_manager *dm = &adev->dm;

	if (amdgpu_in_reset(adev)) {
		enum dc_status res;

		mutex_lock(&dm->dc_lock);

		dc_allow_idle_optimizations(adev->dm.dc, false);

		dm->cached_dc_state = dc_state_create_copy(dm->dc->current_state);

		if (dm->cached_dc_state)
			dm_gpureset_toggle_interrupts(adev, dm->cached_dc_state, false);

		res = amdgpu_dm_commit_zero_streams(dm->dc);
		if (res != DC_OK) {
			drm_err(adev_to_drm(adev), "Failed to commit zero streams: %d\n", res);
			return -EINVAL;
		}

		amdgpu_dm_irq_suspend(adev);

		hpd_rx_irq_work_suspend(dm);

		return 0;
	}

	if (!adev->dm.cached_state) {
		int r = dm_cache_state(adev);

		if (r)
			return r;
	}

	s3_handle_hdmi_cec(adev_to_drm(adev), true);

	s3_handle_mst(adev_to_drm(adev), true);

	amdgpu_dm_irq_suspend(adev);

	hpd_rx_irq_work_suspend(dm);

	dc_set_power_state(dm->dc, DC_ACPI_CM_POWER_STATE_D3);

	if (dm->dc->caps.ips_support && adev->in_s0ix)
		dc_allow_idle_optimizations(dm->dc, true);

	dc_dmub_srv_set_power_state(dm->dc->ctx->dmub_srv, DC_ACPI_CM_POWER_STATE_D3);

	return 0;
}

struct drm_connector *
amdgpu_dm_find_first_crtc_matching_connector(struct drm_atomic_state *state,
					     struct drm_crtc *crtc)
{
	u32 i;
	struct drm_connector_state *new_con_state;
	struct drm_connector *connector;
	struct drm_crtc *crtc_from_state;

	for_each_new_connector_in_state(state, connector, new_con_state, i) {
		crtc_from_state = new_con_state->crtc;

		if (crtc_from_state == crtc)
			return connector;
	}

	return NULL;
}

static void emulated_link_detect(struct dc_link *link)
{
	struct dc_sink_init_data sink_init_data = { 0 };
	struct display_sink_capability sink_caps = { 0 };
	enum dc_edid_status edid_status;
	struct dc_context *dc_ctx = link->ctx;
	struct drm_device *dev = adev_to_drm(dc_ctx->driver_context);
	struct dc_sink *sink = NULL;
	struct dc_sink *prev_sink = NULL;

	link->type = dc_connection_none;
	prev_sink = link->local_sink;

	if (prev_sink)
		dc_sink_release(prev_sink);

	switch (link->connector_signal) {
	case SIGNAL_TYPE_HDMI_TYPE_A: {
		sink_caps.transaction_type = DDC_TRANSACTION_TYPE_I2C;
		sink_caps.signal = SIGNAL_TYPE_HDMI_TYPE_A;
		break;
	}

	case SIGNAL_TYPE_DVI_SINGLE_LINK: {
		sink_caps.transaction_type = DDC_TRANSACTION_TYPE_I2C;
		sink_caps.signal = SIGNAL_TYPE_DVI_SINGLE_LINK;
		break;
	}

	case SIGNAL_TYPE_DVI_DUAL_LINK: {
		sink_caps.transaction_type = DDC_TRANSACTION_TYPE_I2C;
		sink_caps.signal = SIGNAL_TYPE_DVI_DUAL_LINK;
		break;
	}

	case SIGNAL_TYPE_LVDS: {
		sink_caps.transaction_type = DDC_TRANSACTION_TYPE_I2C;
		sink_caps.signal = SIGNAL_TYPE_LVDS;
		break;
	}

	case SIGNAL_TYPE_EDP: {
		sink_caps.transaction_type =
			DDC_TRANSACTION_TYPE_I2C_OVER_AUX;
		sink_caps.signal = SIGNAL_TYPE_EDP;
		break;
	}

	case SIGNAL_TYPE_DISPLAY_PORT: {
		sink_caps.transaction_type =
			DDC_TRANSACTION_TYPE_I2C_OVER_AUX;
		sink_caps.signal = SIGNAL_TYPE_VIRTUAL;
		break;
	}

	default:
		drm_err(dev, "Invalid connector type! signal:%d\n",
			link->connector_signal);
		return;
	}

	sink_init_data.link = link;
	sink_init_data.sink_signal = sink_caps.signal;

	sink = dc_sink_create(&sink_init_data);
	if (!sink) {
		drm_err(dev, "Failed to create sink!\n");
		return;
	}

	/* dc_sink_create returns a new reference */
	link->local_sink = sink;

	edid_status = dm_helpers_read_local_edid(
			link->ctx,
			link,
			sink);

	if (edid_status != EDID_OK)
		drm_err(dev, "Failed to read EDID\n");

}

static void dm_gpureset_commit_state(struct dc_state *dc_state,
				     struct amdgpu_display_manager *dm)
{
	struct {
		struct dc_surface_update surface_updates[MAX_SURFACES];
		struct dc_plane_info plane_infos[MAX_SURFACES];
		struct dc_scaling_info scaling_infos[MAX_SURFACES];
		struct dc_flip_addrs flip_addrs[MAX_SURFACES];
		struct dc_stream_update stream_update;
	} *bundle __free(kfree);
	int k, m;

	bundle = kzalloc(sizeof(*bundle), GFP_KERNEL);

	if (!bundle) {
		drm_err(dm->ddev, "Failed to allocate update bundle\n");
		return;
	}

	for (k = 0; k < dc_state->stream_count; k++) {
		bundle->stream_update.stream = dc_state->streams[k];

		for (m = 0; m < dc_state->stream_status[k].plane_count; m++) {
			bundle->surface_updates[m].surface =
				dc_state->stream_status[k].plane_states[m];
			bundle->surface_updates[m].surface->force_full_update =
				true;
		}

		update_planes_and_stream_adapter(dm->dc,
					 UPDATE_TYPE_FULL,
					 dc_state->stream_status[k].plane_count,
					 dc_state->streams[k],
					 &bundle->stream_update,
					 bundle->surface_updates);
	}
}

static void apply_delay_after_dpcd_poweroff(struct amdgpu_device *adev,
					    struct dc_sink *sink)
{
	struct dc_panel_patch *ppatch = NULL;

	if (!sink)
		return;

	ppatch = &sink->edid_caps.panel_patch;
	if (ppatch->wait_after_dpcd_poweroff_ms) {
		msleep(ppatch->wait_after_dpcd_poweroff_ms);
		drm_dbg_driver(adev_to_drm(adev),
			       "%s: adding a %ds delay as w/a for panel\n",
			       __func__,
			       ppatch->wait_after_dpcd_poweroff_ms / 1000);
	}
}

static int dm_resume(struct amdgpu_ip_block *ip_block)
{
	struct amdgpu_device *adev = ip_block->adev;
	struct drm_device *ddev = adev_to_drm(adev);
	struct amdgpu_display_manager *dm = &adev->dm;
	struct amdgpu_dm_connector *aconnector;
	struct drm_connector *connector;
	struct drm_connector_list_iter iter;
	struct dm_atomic_state *dm_state = to_dm_atomic_state(dm->atomic_obj.state);
	enum dc_connection_type new_connection_type = dc_connection_none;
	struct dc_state *dc_state;
	int i, r, j;
	struct dc_commit_streams_params commit_params = {};

	if (dm->dc->caps.ips_support) {
		dc_dmub_srv_apply_idle_power_optimizations(dm->dc, false);
	}

	if (amdgpu_in_reset(adev)) {
		dc_state = dm->cached_dc_state;

		/*
		 * The dc->current_state is backed up into dm->cached_dc_state
		 * before we commit 0 streams.
		 *
		 * DC will clear link encoder assignments on the real state
		 * but the changes won't propagate over to the copy we made
		 * before the 0 streams commit.
		 *
		 * DC expects that link encoder assignments are *not* valid
		 * when committing a state, so as a workaround we can copy
		 * off of the current state.
		 *
		 * We lose the previous assignments, but we had already
		 * commit 0 streams anyway.
		 */
		link_enc_cfg_copy(adev->dm.dc->current_state, dc_state);

		r = dm_dmub_hw_init(adev);
		if (r) {
			drm_err(adev_to_drm(adev), "DMUB interface failed to initialize: status=%d\n", r);
			return r;
		}

		dc_dmub_srv_set_power_state(dm->dc->ctx->dmub_srv, DC_ACPI_CM_POWER_STATE_D0);
		dc_set_power_state(dm->dc, DC_ACPI_CM_POWER_STATE_D0);

		dc_resume(dm->dc);

		amdgpu_dm_irq_resume_early(adev);

		for (i = 0; i < dc_state->stream_count; i++) {
			dc_state->streams[i]->mode_changed = true;
			for (j = 0; j < dc_state->stream_status[i].plane_count; j++) {
				dc_state->stream_status[i].plane_states[j]->update_flags.raw
					= 0xffffffff;
			}
		}

		if (dc_is_dmub_outbox_supported(adev->dm.dc)) {
			amdgpu_dm_outbox_init(adev);
			dc_enable_dmub_outbox(adev->dm.dc);
		}

		commit_params.streams = dc_state->streams;
		commit_params.stream_count = dc_state->stream_count;
		dc_exit_ips_for_hw_access(dm->dc);
		WARN_ON(!dc_commit_streams(dm->dc, &commit_params));

		dm_gpureset_commit_state(dm->cached_dc_state, dm);

		dm_gpureset_toggle_interrupts(adev, dm->cached_dc_state, true);

		dc_state_release(dm->cached_dc_state);
		dm->cached_dc_state = NULL;

		amdgpu_dm_irq_resume_late(adev);

		mutex_unlock(&dm->dc_lock);

		/* set the backlight after a reset */
		for (i = 0; i < dm->num_of_edps; i++) {
			if (dm->backlight_dev[i])
				amdgpu_dm_backlight_set_level(dm, i, dm->brightness[i]);
		}

		return 0;
	}
	/* Recreate dc_state - DC invalidates it when setting power state to S3. */
	dc_state_release(dm_state->context);
	dm_state->context = dc_state_create(dm->dc, NULL);
	/* TODO: Remove dc_state->dccg, use dc->dccg directly. */

	/* Before powering on DC we need to re-initialize DMUB. */
	dm_dmub_hw_resume(adev);

	/* Re-enable outbox interrupts for DPIA. */
	if (dc_is_dmub_outbox_supported(adev->dm.dc)) {
		amdgpu_dm_outbox_init(adev);
		dc_enable_dmub_outbox(adev->dm.dc);
	}

	/* power on hardware */
	dc_dmub_srv_set_power_state(dm->dc->ctx->dmub_srv, DC_ACPI_CM_POWER_STATE_D0);
	dc_set_power_state(dm->dc, DC_ACPI_CM_POWER_STATE_D0);

	/* program HPD filter */
	dc_resume(dm->dc);

	/*
	 * early enable HPD Rx IRQ, should be done before set mode as short
	 * pulse interrupts are used for MST
	 */
	amdgpu_dm_irq_resume_early(adev);

	s3_handle_hdmi_cec(ddev, false);

	/* On resume we need to rewrite the MSTM control bits to enable MST*/
	s3_handle_mst(ddev, false);

	/* Do detection*/
	drm_connector_list_iter_begin(ddev, &iter);
	drm_for_each_connector_iter(connector, &iter) {
		bool ret;

		if (connector->connector_type == DRM_MODE_CONNECTOR_WRITEBACK)
			continue;

		aconnector = to_amdgpu_dm_connector(connector);

		if (!aconnector->dc_link)
			continue;

		/*
		 * this is the case when traversing through already created end sink
		 * MST connectors, should be skipped
		 */
		if (aconnector->mst_root)
			continue;

		guard(mutex)(&aconnector->hpd_lock);
		if (!dc_link_detect_connection_type(aconnector->dc_link, &new_connection_type))
			drm_err(adev_to_drm(adev), "KMS: Failed to detect connector\n");

		if (aconnector->base.force && new_connection_type == dc_connection_none) {
			emulated_link_detect(aconnector->dc_link);
		} else {
			guard(mutex)(&dm->dc_lock);
			dc_exit_ips_for_hw_access(dm->dc);
			ret = dc_link_detect(aconnector->dc_link, DETECT_REASON_RESUMEFROMS3S4);
			if (ret) {
				/* w/a delay for certain panels */
				apply_delay_after_dpcd_poweroff(adev, aconnector->dc_sink);
			}
		}

		if (aconnector->fake_enable && aconnector->dc_link->local_sink)
			aconnector->fake_enable = false;

		if (aconnector->dc_sink)
			dc_sink_release(aconnector->dc_sink);
		aconnector->dc_sink = NULL;
		amdgpu_dm_update_connector_after_detect(aconnector);
	}
	drm_connector_list_iter_end(&iter);

	dm_destroy_cached_state(adev);

	/* Do mst topology probing after resuming cached state*/
	drm_connector_list_iter_begin(ddev, &iter);
	drm_for_each_connector_iter(connector, &iter) {
		bool init = false;

		if (connector->connector_type == DRM_MODE_CONNECTOR_WRITEBACK)
			continue;

		aconnector = to_amdgpu_dm_connector(connector);
		if (aconnector->dc_link->type != dc_connection_mst_branch ||
		    aconnector->mst_root)
			continue;

		scoped_guard(mutex, &aconnector->mst_mgr.lock) {
			init = !aconnector->mst_mgr.mst_primary;
		}
		if (init)
			dm_helpers_dp_mst_start_top_mgr(aconnector->dc_link->ctx,
				aconnector->dc_link, false);
		else
			drm_dp_mst_topology_queue_probe(&aconnector->mst_mgr);
	}
	drm_connector_list_iter_end(&iter);

	amdgpu_dm_irq_resume_late(adev);

	amdgpu_dm_smu_write_watermarks_table(adev);

	drm_kms_helper_hotplug_event(ddev);

	return 0;
}

/**
 * DOC: DM Lifecycle
 *
 * DM (and consequently DC) is registered in the amdgpu base driver as a IP
 * block. When CONFIG_DRM_AMD_DC is enabled, the DM device IP block is added to
 * the base driver's device list to be initialized and torn down accordingly.
 *
 * The functions to do so are provided as hooks in &struct amd_ip_funcs.
 */

static const struct amd_ip_funcs amdgpu_dm_funcs = {
	.name = "dm",
	.early_init = dm_early_init,
	.late_init = dm_late_init,
	.sw_init = dm_sw_init,
	.sw_fini = dm_sw_fini,
	.early_fini = amdgpu_dm_early_fini,
	.hw_init = dm_hw_init,
	.hw_fini = dm_hw_fini,
	.suspend = dm_suspend,
	.resume = dm_resume,
	.is_idle = dm_is_idle,
	.wait_for_idle = dm_wait_for_idle,
	.check_soft_reset = dm_check_soft_reset,
	.soft_reset = dm_soft_reset,
	.set_clockgating_state = dm_set_clockgating_state,
	.set_powergating_state = dm_set_powergating_state,
};

const struct amdgpu_ip_block_version dm_ip_block = {
	.type = AMD_IP_BLOCK_TYPE_DCE,
	.major = 1,
	.minor = 0,
	.rev = 0,
	.funcs = &amdgpu_dm_funcs,
};


/**
 * DOC: atomic
 *
 * *WIP*
 */

static const struct drm_mode_config_funcs amdgpu_dm_mode_funcs = {
	.fb_create = amdgpu_display_user_framebuffer_create,
	.get_format_info = amdgpu_dm_plane_get_format_info,
	.atomic_check = amdgpu_dm_atomic_check,
	.atomic_commit = drm_atomic_helper_commit,
};

static struct drm_mode_config_helper_funcs amdgpu_dm_mode_config_helperfuncs = {
	.atomic_commit_tail = amdgpu_dm_atomic_commit_tail,
	.atomic_commit_setup = amdgpu_dm_atomic_setup_commit,
};

static void update_connector_ext_caps(struct amdgpu_dm_connector *aconnector)
{
	const struct drm_panel_backlight_quirk *panel_backlight_quirk;
	struct amdgpu_dm_backlight_caps *caps;
	struct drm_connector *conn_base;
	struct amdgpu_device *adev;
	struct drm_luminance_range_info *luminance_range;
	struct drm_device *drm;

	if (aconnector->bl_idx == -1 ||
	    aconnector->dc_link->connector_signal != SIGNAL_TYPE_EDP)
		return;

	conn_base = &aconnector->base;
	drm = conn_base->dev;
	adev = drm_to_adev(drm);

	caps = &adev->dm.backlight_caps[aconnector->bl_idx];
	caps->ext_caps = &aconnector->dc_link->dpcd_sink_ext_caps;
	caps->aux_support = false;

	if (caps->ext_caps->bits.oled == 1
	    /*
	     * ||
	     * caps->ext_caps->bits.sdr_aux_backlight_control == 1 ||
	     * caps->ext_caps->bits.hdr_aux_backlight_control == 1
	     */)
		caps->aux_support = true;

	if (amdgpu_backlight == 0)
		caps->aux_support = false;
	else if (amdgpu_backlight == 1)
		caps->aux_support = true;
	if (caps->aux_support)
		aconnector->dc_link->backlight_control_type = BACKLIGHT_CONTROL_AMD_AUX;

	luminance_range = &conn_base->display_info.luminance_range;

	if (luminance_range->max_luminance)
		caps->aux_max_input_signal = luminance_range->max_luminance;
	else
		caps->aux_max_input_signal = 512;

	if (luminance_range->min_luminance)
		caps->aux_min_input_signal = luminance_range->min_luminance;
	else
		caps->aux_min_input_signal = 1;

	panel_backlight_quirk =
		drm_get_panel_backlight_quirk(aconnector->drm_edid);
	if (!IS_ERR_OR_NULL(panel_backlight_quirk)) {
		if (panel_backlight_quirk->min_brightness) {
			caps->min_input_signal =
				panel_backlight_quirk->min_brightness - 1;
			drm_info(drm,
				 "Applying panel backlight quirk, min_brightness: %d\n",
				 caps->min_input_signal);
		}
		if (panel_backlight_quirk->brightness_mask) {
			drm_info(drm,
				 "Applying panel backlight quirk, brightness_mask: 0x%X\n",
				 panel_backlight_quirk->brightness_mask);
			caps->brightness_mask =
				panel_backlight_quirk->brightness_mask;
		}
	}
}

DEFINE_FREE(sink_release, struct dc_sink *, if (_T) dc_sink_release(_T))

void amdgpu_dm_update_connector_after_detect(
		struct amdgpu_dm_connector *aconnector)
{
	struct drm_connector *connector = &aconnector->base;
	struct dc_sink *sink __free(sink_release) = NULL;
	struct drm_device *dev = connector->dev;

	/* MST handled by drm_mst framework */
	if (aconnector->mst_mgr.mst_state == true)
		return;

	sink = aconnector->dc_link->local_sink;
	if (sink)
		dc_sink_retain(sink);

	/*
	 * Edid mgmt connector gets first update only in mode_valid hook and then
	 * the connector sink is set to either fake or physical sink depends on link status.
	 * Skip if already done during boot.
	 */
	if (aconnector->base.force != DRM_FORCE_UNSPECIFIED
			&& aconnector->dc_em_sink) {

		/*
		 * For S3 resume with headless use eml_sink to fake stream
		 * because on resume connector->sink is set to NULL
		 */
		guard(mutex)(&dev->mode_config.mutex);

		if (sink) {
			if (aconnector->dc_sink) {
				amdgpu_dm_update_freesync_caps(connector, NULL);
				/*
				 * retain and release below are used to
				 * bump up refcount for sink because the link doesn't point
				 * to it anymore after disconnect, so on next crtc to connector
				 * reshuffle by UMD we will get into unwanted dc_sink release
				 */
				dc_sink_release(aconnector->dc_sink);
			}
			aconnector->dc_sink = sink;
			dc_sink_retain(aconnector->dc_sink);
			amdgpu_dm_update_freesync_caps(connector,
					aconnector->drm_edid);
		} else {
			amdgpu_dm_update_freesync_caps(connector, NULL);
			if (!aconnector->dc_sink) {
				aconnector->dc_sink = aconnector->dc_em_sink;
				dc_sink_retain(aconnector->dc_sink);
			}
		}

		return;
	}

	/*
	 * TODO: temporary guard to look for proper fix
	 * if this sink is MST sink, we should not do anything
	 */
	if (sink && sink->sink_signal == SIGNAL_TYPE_DISPLAY_PORT_MST)
		return;

	if (aconnector->dc_sink == sink) {
		/*
		 * We got a DP short pulse (Link Loss, DP CTS, etc...).
		 * Do nothing!!
		 */
		drm_dbg_kms(dev, "DCHPD: connector_id=%d: dc_sink didn't change.\n",
				 aconnector->connector_id);
		return;
	}

	drm_dbg_kms(dev, "DCHPD: connector_id=%d: Old sink=%p New sink=%p\n",
		    aconnector->connector_id, aconnector->dc_sink, sink);

	guard(mutex)(&dev->mode_config.mutex);

	/*
	 * 1. Update status of the drm connector
	 * 2. Send an event and let userspace tell us what to do
	 */
	if (sink) {
		/*
		 * TODO: check if we still need the S3 mode update workaround.
		 * If yes, put it here.
		 */
		if (aconnector->dc_sink) {
			amdgpu_dm_update_freesync_caps(connector, NULL);
			dc_sink_release(aconnector->dc_sink);
		}

		aconnector->dc_sink = sink;
		dc_sink_retain(aconnector->dc_sink);
		if (sink->dc_edid.length == 0) {
			aconnector->drm_edid = NULL;
			hdmi_cec_unset_edid(aconnector);
			if (aconnector->dc_link->aux_mode) {
				drm_dp_cec_unset_edid(&aconnector->dm_dp_aux.aux);
			}
		} else {
			const struct edid *edid = (const struct edid *)sink->dc_edid.raw_edid;

			aconnector->drm_edid = drm_edid_alloc(edid, sink->dc_edid.length);
			drm_edid_connector_update(connector, aconnector->drm_edid);

			hdmi_cec_set_edid(aconnector);
			if (aconnector->dc_link->aux_mode)
				drm_dp_cec_attach(&aconnector->dm_dp_aux.aux,
						  connector->display_info.source_physical_address);
		}

		if (!aconnector->timing_requested) {
			aconnector->timing_requested =
				kzalloc(sizeof(struct dc_crtc_timing), GFP_KERNEL);
			if (!aconnector->timing_requested)
				drm_err(dev,
					"failed to create aconnector->requested_timing\n");
		}

		amdgpu_dm_update_freesync_caps(connector, aconnector->drm_edid);
		update_connector_ext_caps(aconnector);
	} else {
		hdmi_cec_unset_edid(aconnector);
		drm_dp_cec_unset_edid(&aconnector->dm_dp_aux.aux);
		amdgpu_dm_update_freesync_caps(connector, NULL);
		aconnector->num_modes = 0;
		dc_sink_release(aconnector->dc_sink);
		aconnector->dc_sink = NULL;
		drm_edid_free(aconnector->drm_edid);
		aconnector->drm_edid = NULL;
		kfree(aconnector->timing_requested);
		aconnector->timing_requested = NULL;
		/* Set CP to DESIRED if it was ENABLED, so we can re-enable it again on hotplug */
		if (connector->state->content_protection == DRM_MODE_CONTENT_PROTECTION_ENABLED)
			connector->state->content_protection = DRM_MODE_CONTENT_PROTECTION_DESIRED;
	}

	update_subconnector_property(aconnector);
}

static bool are_sinks_equal(const struct dc_sink *sink1, const struct dc_sink *sink2)
{
	if (!sink1 || !sink2)
		return false;
	if (sink1->sink_signal != sink2->sink_signal)
		return false;

	if (sink1->dc_edid.length != sink2->dc_edid.length)
		return false;

	if (memcmp(sink1->dc_edid.raw_edid, sink2->dc_edid.raw_edid,
		   sink1->dc_edid.length) != 0)
		return false;
	return true;
}


/**
 * DOC: hdmi_hpd_debounce_work
 *
 * HDMI HPD debounce delay in milliseconds. When an HDMI display toggles HPD
 * (such as during power save transitions), this delay determines how long to
 * wait before processing the HPD event. This allows distinguishing between a
 * physical unplug (>hdmi_hpd_debounce_delay)
 * and a spontaneous RX HPD toggle (<hdmi_hpd_debounce_delay).
 *
 * If the toggle is less than this delay, the driver compares sink capabilities
 * and permits a hotplug event if they changed.
 *
 * The default value of 1500ms was chosen based on experimental testing with
 * various monitors that exhibit spontaneous HPD toggling behavior.
 */
static void hdmi_hpd_debounce_work(struct work_struct *work)
{
	struct amdgpu_dm_connector *aconnector =
		container_of(to_delayed_work(work), struct amdgpu_dm_connector,
			     hdmi_hpd_debounce_work);
	struct drm_connector *connector = &aconnector->base;
	struct drm_device *dev = connector->dev;
	struct amdgpu_device *adev = drm_to_adev(dev);
	struct dc *dc = aconnector->dc_link->ctx->dc;
	bool fake_reconnect = false;
	bool reallow_idle = false;
	bool ret = false;
	guard(mutex)(&aconnector->hpd_lock);

	/* Re-detect the display */
	scoped_guard(mutex, &adev->dm.dc_lock) {
		if (dc->caps.ips_support && dc->ctx->dmub_srv->idle_allowed) {
			dc_allow_idle_optimizations(dc, false);
			reallow_idle = true;
		}
		ret = dc_link_detect(aconnector->dc_link, DETECT_REASON_HPD);
	}

	if (ret) {
		/* Apply workaround delay for certain panels */
		apply_delay_after_dpcd_poweroff(adev, aconnector->dc_sink);
		/* Compare sinks to determine if this was a spontaneous HPD toggle */
		if (are_sinks_equal(aconnector->dc_link->local_sink, aconnector->hdmi_prev_sink)) {
			/*
			* Sinks match - this was a spontaneous HDMI HPD toggle.
			*/
			drm_dbg_kms(dev, "HDMI HPD: Sink unchanged after debounce, internal re-enable\n");
			fake_reconnect = true;
		}

		/* Update connector state */
		amdgpu_dm_update_connector_after_detect(aconnector);

		drm_modeset_lock_all(dev);
		dm_restore_drm_connector_state(dev, connector);
		drm_modeset_unlock_all(dev);

		/* Only notify OS if sink actually changed */
		if (!fake_reconnect && aconnector->base.force == DRM_FORCE_UNSPECIFIED)
			drm_kms_helper_hotplug_event(dev);
	}

	/* Release the cached sink reference */
	if (aconnector->hdmi_prev_sink) {
		dc_sink_release(aconnector->hdmi_prev_sink);
		aconnector->hdmi_prev_sink = NULL;
	}

	scoped_guard(mutex, &adev->dm.dc_lock) {
		if (reallow_idle && dc->caps.ips_support)
			dc_allow_idle_optimizations(dc, true);
	}
}

static void handle_hpd_irq_helper(struct amdgpu_dm_connector *aconnector)
{
	struct drm_connector *connector = &aconnector->base;
	struct drm_device *dev = connector->dev;
	enum dc_connection_type new_connection_type = dc_connection_none;
	struct amdgpu_device *adev = drm_to_adev(dev);
	struct dm_connector_state *dm_con_state = to_dm_connector_state(connector->state);
	struct dc *dc = aconnector->dc_link->ctx->dc;
	bool ret = false;
	bool debounce_required = false;

	if (adev->dm.disable_hpd_irq)
		return;

	/*
	 * In case of failure or MST no need to update connector status or notify the OS
	 * since (for MST case) MST does this in its own context.
	 */
	guard(mutex)(&aconnector->hpd_lock);

	if (adev->dm.hdcp_workqueue) {
		hdcp_reset_display(adev->dm.hdcp_workqueue, aconnector->dc_link->link_index);
		dm_con_state->update_hdcp = true;
	}
	if (aconnector->fake_enable)
		aconnector->fake_enable = false;

	aconnector->timing_changed = false;

	if (!dc_link_detect_connection_type(aconnector->dc_link, &new_connection_type))
		drm_err(adev_to_drm(adev), "KMS: Failed to detect connector\n");

	/*
	 * Check for HDMI disconnect with debounce enabled.
	 */
	debounce_required = (aconnector->hdmi_hpd_debounce_delay_ms > 0 &&
			      dc_is_hdmi_signal(aconnector->dc_link->connector_signal) &&
			      new_connection_type == dc_connection_none &&
			      aconnector->dc_link->local_sink != NULL);

	if (aconnector->base.force && new_connection_type == dc_connection_none) {
		emulated_link_detect(aconnector->dc_link);

		drm_modeset_lock_all(dev);
		dm_restore_drm_connector_state(dev, connector);
		drm_modeset_unlock_all(dev);

		if (aconnector->base.force == DRM_FORCE_UNSPECIFIED)
			drm_kms_helper_connector_hotplug_event(connector);
	} else if (debounce_required) {
		/*
		 * HDMI disconnect detected - schedule delayed work instead of
		 * processing immediately. This allows us to coalesce spurious
		 * HDMI signals from physical unplugs.
		 */
		drm_dbg_kms(dev, "HDMI HPD: Disconnect detected, scheduling debounce work (%u ms)\n",
			    aconnector->hdmi_hpd_debounce_delay_ms);

		/* Cache the current sink for later comparison */
		if (aconnector->hdmi_prev_sink)
			dc_sink_release(aconnector->hdmi_prev_sink);
		aconnector->hdmi_prev_sink = aconnector->dc_link->local_sink;
		if (aconnector->hdmi_prev_sink)
			dc_sink_retain(aconnector->hdmi_prev_sink);

		/* Schedule delayed detection. */
		if (mod_delayed_work(system_wq,
				 &aconnector->hdmi_hpd_debounce_work,
				 msecs_to_jiffies(aconnector->hdmi_hpd_debounce_delay_ms)))
			drm_dbg_kms(dev, "HDMI HPD: Re-scheduled debounce work\n");

	} else {

		/* If the aconnector->hdmi_hpd_debounce_work is scheduled, exit early */
		if (delayed_work_pending(&aconnector->hdmi_hpd_debounce_work))
			return;

		scoped_guard(mutex, &adev->dm.dc_lock) {
			dc_exit_ips_for_hw_access(dc);
			ret = dc_link_detect(aconnector->dc_link, DETECT_REASON_HPD);
		}
		if (ret) {
			/* w/a delay for certain panels */
			apply_delay_after_dpcd_poweroff(adev, aconnector->dc_sink);
			amdgpu_dm_update_connector_after_detect(aconnector);

			drm_modeset_lock_all(dev);
			dm_restore_drm_connector_state(dev, connector);
			drm_modeset_unlock_all(dev);

			if (aconnector->base.force == DRM_FORCE_UNSPECIFIED)
				drm_kms_helper_connector_hotplug_event(connector);
		}
	}
}

static void handle_hpd_irq(void *param)
{
	struct amdgpu_dm_connector *aconnector = (struct amdgpu_dm_connector *)param;

	handle_hpd_irq_helper(aconnector);

}

static void schedule_hpd_rx_offload_work(struct amdgpu_device *adev, struct hpd_rx_irq_offload_work_queue *offload_wq,
							union hpd_irq_data hpd_irq_data)
{
	struct hpd_rx_irq_offload_work *offload_work =
				kzalloc(sizeof(*offload_work), GFP_KERNEL);

	if (!offload_work) {
		drm_err(adev_to_drm(adev), "Failed to allocate hpd_rx_irq_offload_work.\n");
		return;
	}

	INIT_WORK(&offload_work->work, dm_handle_hpd_rx_offload_work);
	offload_work->data = hpd_irq_data;
	offload_work->offload_wq = offload_wq;
	offload_work->adev = adev;

	queue_work(offload_wq->wq, &offload_work->work);
	DRM_DEBUG_KMS("queue work to handle hpd_rx offload work");
}

static void handle_hpd_rx_irq(void *param)
{
	struct amdgpu_dm_connector *aconnector = (struct amdgpu_dm_connector *)param;
	struct drm_connector *connector = &aconnector->base;
	struct drm_device *dev = connector->dev;
	struct dc_link *dc_link = aconnector->dc_link;
	bool is_mst_root_connector = aconnector->mst_mgr.mst_state;
	bool result = false;
	enum dc_connection_type new_connection_type = dc_connection_none;
	struct amdgpu_device *adev = drm_to_adev(dev);
	union hpd_irq_data hpd_irq_data;
	bool link_loss = false;
	bool has_left_work = false;
	int idx = dc_link->link_index;
	struct hpd_rx_irq_offload_work_queue *offload_wq = &adev->dm.hpd_rx_offload_wq[idx];
	struct dc *dc = aconnector->dc_link->ctx->dc;

	memset(&hpd_irq_data, 0, sizeof(hpd_irq_data));

	if (adev->dm.disable_hpd_irq)
		return;

	/*
	 * TODO:Temporary add mutex to protect hpd interrupt not have a gpio
	 * conflict, after implement i2c helper, this mutex should be
	 * retired.
	 */
	mutex_lock(&aconnector->hpd_lock);

	result = dc_link_handle_hpd_rx_irq(dc_link, &hpd_irq_data,
						&link_loss, true, &has_left_work);

	if (!has_left_work)
		goto out;

	if (hpd_irq_data.bytes.device_service_irq.bits.AUTOMATED_TEST) {
		schedule_hpd_rx_offload_work(adev, offload_wq, hpd_irq_data);
		goto out;
	}

	if (dc_link_dp_allow_hpd_rx_irq(dc_link)) {
		if (hpd_irq_data.bytes.device_service_irq.bits.UP_REQ_MSG_RDY ||
			hpd_irq_data.bytes.device_service_irq.bits.DOWN_REP_MSG_RDY) {
			bool skip = false;

			/*
			 * DOWN_REP_MSG_RDY is also handled by polling method
			 * mgr->cbs->poll_hpd_irq()
			 */
			spin_lock(&offload_wq->offload_lock);
			skip = offload_wq->is_handling_mst_msg_rdy_event;

			if (!skip)
				offload_wq->is_handling_mst_msg_rdy_event = true;

			spin_unlock(&offload_wq->offload_lock);

			if (!skip)
				schedule_hpd_rx_offload_work(adev, offload_wq, hpd_irq_data);

			goto out;
		}

		if (link_loss) {
			bool skip = false;

			spin_lock(&offload_wq->offload_lock);
			skip = offload_wq->is_handling_link_loss;

			if (!skip)
				offload_wq->is_handling_link_loss = true;

			spin_unlock(&offload_wq->offload_lock);

			if (!skip)
				schedule_hpd_rx_offload_work(adev, offload_wq, hpd_irq_data);

			goto out;
		}
	}

out:
	if (result && !is_mst_root_connector) {
		/* Downstream Port status changed. */
		if (!dc_link_detect_connection_type(dc_link, &new_connection_type))
			drm_err(adev_to_drm(adev), "KMS: Failed to detect connector\n");

		if (aconnector->base.force && new_connection_type == dc_connection_none) {
			emulated_link_detect(dc_link);

			if (aconnector->fake_enable)
				aconnector->fake_enable = false;

			amdgpu_dm_update_connector_after_detect(aconnector);


			drm_modeset_lock_all(dev);
			dm_restore_drm_connector_state(dev, connector);
			drm_modeset_unlock_all(dev);

			drm_kms_helper_connector_hotplug_event(connector);
		} else {
			bool ret = false;

			mutex_lock(&adev->dm.dc_lock);
			dc_exit_ips_for_hw_access(dc);
			ret = dc_link_detect(dc_link, DETECT_REASON_HPDRX);
			mutex_unlock(&adev->dm.dc_lock);

			if (ret) {
				if (aconnector->fake_enable)
					aconnector->fake_enable = false;

				amdgpu_dm_update_connector_after_detect(aconnector);

				drm_modeset_lock_all(dev);
				dm_restore_drm_connector_state(dev, connector);
				drm_modeset_unlock_all(dev);

				drm_kms_helper_connector_hotplug_event(connector);
			}
		}
	}
	if (hpd_irq_data.bytes.device_service_irq.bits.CP_IRQ) {
		if (adev->dm.hdcp_workqueue)
			hdcp_handle_cpirq(adev->dm.hdcp_workqueue,  aconnector->base.index);
	}

	if (dc_link->type != dc_connection_mst_branch)
		drm_dp_cec_irq(&aconnector->dm_dp_aux.aux);

	mutex_unlock(&aconnector->hpd_lock);
}

static int register_hpd_handlers(struct amdgpu_device *adev)
{
	struct drm_device *dev = adev_to_drm(adev);
	struct drm_connector *connector;
	struct amdgpu_dm_connector *aconnector;
	const struct dc_link *dc_link;
	struct dc_interrupt_params int_params = {0};

	int_params.requested_polarity = INTERRUPT_POLARITY_DEFAULT;
	int_params.current_polarity = INTERRUPT_POLARITY_DEFAULT;

	if (dc_is_dmub_outbox_supported(adev->dm.dc)) {
		if (!register_dmub_notify_callback(adev, DMUB_NOTIFICATION_HPD,
			dmub_hpd_callback, true)) {
			drm_err(adev_to_drm(adev), "fail to register dmub hpd callback");
			return -EINVAL;
		}

		if (!register_dmub_notify_callback(adev, DMUB_NOTIFICATION_HPD_IRQ,
			dmub_hpd_callback, true)) {
			drm_err(adev_to_drm(adev), "fail to register dmub hpd callback");
			return -EINVAL;
		}

		if (!register_dmub_notify_callback(adev, DMUB_NOTIFICATION_HPD_SENSE_NOTIFY,
			dmub_hpd_sense_callback, true)) {
			drm_err(adev_to_drm(adev), "fail to register dmub hpd sense callback");
			return -EINVAL;
		}
	}

	list_for_each_entry(connector,
			&dev->mode_config.connector_list, head)	{

		if (connector->connector_type == DRM_MODE_CONNECTOR_WRITEBACK)
			continue;

		aconnector = to_amdgpu_dm_connector(connector);
		dc_link = aconnector->dc_link;

		if (dc_link->irq_source_hpd != DC_IRQ_SOURCE_INVALID) {
			int_params.int_context = INTERRUPT_LOW_IRQ_CONTEXT;
			int_params.irq_source = dc_link->irq_source_hpd;

			if (int_params.irq_source == DC_IRQ_SOURCE_INVALID ||
				int_params.irq_source  < DC_IRQ_SOURCE_HPD1 ||
				int_params.irq_source  > DC_IRQ_SOURCE_HPD6) {
				drm_err(adev_to_drm(adev), "Failed to register hpd irq!\n");
				return -EINVAL;
			}

			if (!amdgpu_dm_irq_register_interrupt(adev, &int_params,
				handle_hpd_irq, (void *) aconnector))
				return -ENOMEM;
		}

		if (dc_link->irq_source_hpd_rx != DC_IRQ_SOURCE_INVALID) {

			/* Also register for DP short pulse (hpd_rx). */
			int_params.int_context = INTERRUPT_LOW_IRQ_CONTEXT;
			int_params.irq_source =	dc_link->irq_source_hpd_rx;

			if (int_params.irq_source == DC_IRQ_SOURCE_INVALID ||
				int_params.irq_source  < DC_IRQ_SOURCE_HPD1RX ||
				int_params.irq_source  > DC_IRQ_SOURCE_HPD6RX) {
				drm_err(adev_to_drm(adev), "Failed to register hpd rx irq!\n");
				return -EINVAL;
			}

			if (!amdgpu_dm_irq_register_interrupt(adev, &int_params,
				handle_hpd_rx_irq, (void *) aconnector))
				return -ENOMEM;
		}
	}
	return 0;
}

#if defined(CONFIG_DRM_AMD_DC_SI)
/* Register IRQ sources and initialize IRQ callbacks */
static int dce60_register_irq_handlers(struct amdgpu_device *adev)
{
	struct dc *dc = adev->dm.dc;
	struct common_irq_params *c_irq_params;
	struct dc_interrupt_params int_params = {0};
	int r;
	int i;
	unsigned int client_id = AMDGPU_IRQ_CLIENTID_LEGACY;

	int_params.requested_polarity = INTERRUPT_POLARITY_DEFAULT;
	int_params.current_polarity = INTERRUPT_POLARITY_DEFAULT;

	/*
	 * Actions of amdgpu_irq_add_id():
	 * 1. Register a set() function with base driver.
	 *    Base driver will call set() function to enable/disable an
	 *    interrupt in DC hardware.
	 * 2. Register amdgpu_dm_irq_handler().
	 *    Base driver will call amdgpu_dm_irq_handler() for ALL interrupts
	 *    coming from DC hardware.
	 *    amdgpu_dm_irq_handler() will re-direct the interrupt to DC
	 *    for acknowledging and handling.
	 */

	/* Use VBLANK interrupt */
	for (i = 0; i < adev->mode_info.num_crtc; i++) {
		r = amdgpu_irq_add_id(adev, client_id, i + 1, &adev->crtc_irq);
		if (r) {
			drm_err(adev_to_drm(adev), "Failed to add crtc irq id!\n");
			return r;
		}

		int_params.int_context = INTERRUPT_HIGH_IRQ_CONTEXT;
		int_params.irq_source =
			dc_interrupt_to_irq_source(dc, i + 1, 0);

		if (int_params.irq_source == DC_IRQ_SOURCE_INVALID ||
			int_params.irq_source  < DC_IRQ_SOURCE_VBLANK1 ||
			int_params.irq_source  > DC_IRQ_SOURCE_VBLANK6) {
			drm_err(adev_to_drm(adev), "Failed to register vblank irq!\n");
			return -EINVAL;
		}

		c_irq_params = &adev->dm.vblank_params[int_params.irq_source - DC_IRQ_SOURCE_VBLANK1];

		c_irq_params->adev = adev;
		c_irq_params->irq_src = int_params.irq_source;

		if (!amdgpu_dm_irq_register_interrupt(adev, &int_params,
			dm_crtc_high_irq, c_irq_params))
			return -ENOMEM;
	}

	/* Use GRPH_PFLIP interrupt */
	for (i = VISLANDS30_IV_SRCID_D1_GRPH_PFLIP;
			i <= VISLANDS30_IV_SRCID_D6_GRPH_PFLIP; i += 2) {
		r = amdgpu_irq_add_id(adev, client_id, i, &adev->pageflip_irq);
		if (r) {
			drm_err(adev_to_drm(adev), "Failed to add page flip irq id!\n");
			return r;
		}

		int_params.int_context = INTERRUPT_HIGH_IRQ_CONTEXT;
		int_params.irq_source =
			dc_interrupt_to_irq_source(dc, i, 0);

		if (int_params.irq_source == DC_IRQ_SOURCE_INVALID ||
			int_params.irq_source  < DC_IRQ_SOURCE_PFLIP_FIRST ||
			int_params.irq_source  > DC_IRQ_SOURCE_PFLIP_LAST) {
			drm_err(adev_to_drm(adev), "Failed to register pflip irq!\n");
			return -EINVAL;
		}

		c_irq_params = &adev->dm.pflip_params[int_params.irq_source - DC_IRQ_SOURCE_PFLIP_FIRST];

		c_irq_params->adev = adev;
		c_irq_params->irq_src = int_params.irq_source;

		if (!amdgpu_dm_irq_register_interrupt(adev, &int_params,
			dm_pflip_high_irq, c_irq_params))
			return -ENOMEM;
	}

	/* HPD */
	r = amdgpu_irq_add_id(adev, client_id,
			VISLANDS30_IV_SRCID_HOTPLUG_DETECT_A, &adev->hpd_irq);
	if (r) {
		drm_err(adev_to_drm(adev), "Failed to add hpd irq id!\n");
		return r;
	}

	r = register_hpd_handlers(adev);

	return r;
}
#endif

/* Register IRQ sources and initialize IRQ callbacks */
static int dce110_register_irq_handlers(struct amdgpu_device *adev)
{
	struct dc *dc = adev->dm.dc;
	struct common_irq_params *c_irq_params;
	struct dc_interrupt_params int_params = {0};
	int r;
	int i;
	unsigned int client_id = AMDGPU_IRQ_CLIENTID_LEGACY;

	if (adev->family >= AMDGPU_FAMILY_AI)
		client_id = SOC15_IH_CLIENTID_DCE;

	int_params.requested_polarity = INTERRUPT_POLARITY_DEFAULT;
	int_params.current_polarity = INTERRUPT_POLARITY_DEFAULT;

	/*
	 * Actions of amdgpu_irq_add_id():
	 * 1. Register a set() function with base driver.
	 *    Base driver will call set() function to enable/disable an
	 *    interrupt in DC hardware.
	 * 2. Register amdgpu_dm_irq_handler().
	 *    Base driver will call amdgpu_dm_irq_handler() for ALL interrupts
	 *    coming from DC hardware.
	 *    amdgpu_dm_irq_handler() will re-direct the interrupt to DC
	 *    for acknowledging and handling.
	 */

	/* Use VBLANK interrupt */
	for (i = VISLANDS30_IV_SRCID_D1_VERTICAL_INTERRUPT0; i <= VISLANDS30_IV_SRCID_D6_VERTICAL_INTERRUPT0; i++) {
		r = amdgpu_irq_add_id(adev, client_id, i, &adev->crtc_irq);
		if (r) {
			drm_err(adev_to_drm(adev), "Failed to add crtc irq id!\n");
			return r;
		}

		int_params.int_context = INTERRUPT_HIGH_IRQ_CONTEXT;
		int_params.irq_source =
			dc_interrupt_to_irq_source(dc, i, 0);

		if (int_params.irq_source == DC_IRQ_SOURCE_INVALID ||
			int_params.irq_source  < DC_IRQ_SOURCE_VBLANK1 ||
			int_params.irq_source  > DC_IRQ_SOURCE_VBLANK6) {
			drm_err(adev_to_drm(adev), "Failed to register vblank irq!\n");
			return -EINVAL;
		}

		c_irq_params = &adev->dm.vblank_params[int_params.irq_source - DC_IRQ_SOURCE_VBLANK1];

		c_irq_params->adev = adev;
		c_irq_params->irq_src = int_params.irq_source;

		if (!amdgpu_dm_irq_register_interrupt(adev, &int_params,
			dm_crtc_high_irq, c_irq_params))
			return -ENOMEM;
	}

	/* Use VUPDATE interrupt */
	for (i = VISLANDS30_IV_SRCID_D1_V_UPDATE_INT; i <= VISLANDS30_IV_SRCID_D6_V_UPDATE_INT; i += 2) {
		r = amdgpu_irq_add_id(adev, client_id, i, &adev->vupdate_irq);
		if (r) {
			drm_err(adev_to_drm(adev), "Failed to add vupdate irq id!\n");
			return r;
		}

		int_params.int_context = INTERRUPT_HIGH_IRQ_CONTEXT;
		int_params.irq_source =
			dc_interrupt_to_irq_source(dc, i, 0);

		if (int_params.irq_source == DC_IRQ_SOURCE_INVALID ||
			int_params.irq_source  < DC_IRQ_SOURCE_VUPDATE1 ||
			int_params.irq_source  > DC_IRQ_SOURCE_VUPDATE6) {
			drm_err(adev_to_drm(adev), "Failed to register vupdate irq!\n");
			return -EINVAL;
		}

		c_irq_params = &adev->dm.vupdate_params[int_params.irq_source - DC_IRQ_SOURCE_VUPDATE1];

		c_irq_params->adev = adev;
		c_irq_params->irq_src = int_params.irq_source;

		if (!amdgpu_dm_irq_register_interrupt(adev, &int_params,
			dm_vupdate_high_irq, c_irq_params))
			return -ENOMEM;
	}

	/* Use GRPH_PFLIP interrupt */
	for (i = VISLANDS30_IV_SRCID_D1_GRPH_PFLIP;
			i <= VISLANDS30_IV_SRCID_D6_GRPH_PFLIP; i += 2) {
		r = amdgpu_irq_add_id(adev, client_id, i, &adev->pageflip_irq);
		if (r) {
			drm_err(adev_to_drm(adev), "Failed to add page flip irq id!\n");
			return r;
		}

		int_params.int_context = INTERRUPT_HIGH_IRQ_CONTEXT;
		int_params.irq_source =
			dc_interrupt_to_irq_source(dc, i, 0);

		if (int_params.irq_source == DC_IRQ_SOURCE_INVALID ||
			int_params.irq_source  < DC_IRQ_SOURCE_PFLIP_FIRST ||
			int_params.irq_source  > DC_IRQ_SOURCE_PFLIP_LAST) {
			drm_err(adev_to_drm(adev), "Failed to register pflip irq!\n");
			return -EINVAL;
		}

		c_irq_params = &adev->dm.pflip_params[int_params.irq_source - DC_IRQ_SOURCE_PFLIP_FIRST];

		c_irq_params->adev = adev;
		c_irq_params->irq_src = int_params.irq_source;

		if (!amdgpu_dm_irq_register_interrupt(adev, &int_params,
			dm_pflip_high_irq, c_irq_params))
			return -ENOMEM;
	}

	/* HPD */
	r = amdgpu_irq_add_id(adev, client_id,
			VISLANDS30_IV_SRCID_HOTPLUG_DETECT_A, &adev->hpd_irq);
	if (r) {
		drm_err(adev_to_drm(adev), "Failed to add hpd irq id!\n");
		return r;
	}

	r = register_hpd_handlers(adev);

	return r;
}

/* Register IRQ sources and initialize IRQ callbacks */
static int dcn10_register_irq_handlers(struct amdgpu_device *adev)
{
	struct dc *dc = adev->dm.dc;
	struct common_irq_params *c_irq_params;
	struct dc_interrupt_params int_params = {0};
	int r;
	int i;
#if defined(CONFIG_DRM_AMD_SECURE_DISPLAY)
	static const unsigned int vrtl_int_srcid[] = {
		DCN_1_0__SRCID__OTG1_VERTICAL_INTERRUPT0_CONTROL,
		DCN_1_0__SRCID__OTG2_VERTICAL_INTERRUPT0_CONTROL,
		DCN_1_0__SRCID__OTG3_VERTICAL_INTERRUPT0_CONTROL,
		DCN_1_0__SRCID__OTG4_VERTICAL_INTERRUPT0_CONTROL,
		DCN_1_0__SRCID__OTG5_VERTICAL_INTERRUPT0_CONTROL,
		DCN_1_0__SRCID__OTG6_VERTICAL_INTERRUPT0_CONTROL
	};
#endif

	int_params.requested_polarity = INTERRUPT_POLARITY_DEFAULT;
	int_params.current_polarity = INTERRUPT_POLARITY_DEFAULT;

	/*
	 * Actions of amdgpu_irq_add_id():
	 * 1. Register a set() function with base driver.
	 *    Base driver will call set() function to enable/disable an
	 *    interrupt in DC hardware.
	 * 2. Register amdgpu_dm_irq_handler().
	 *    Base driver will call amdgpu_dm_irq_handler() for ALL interrupts
	 *    coming from DC hardware.
	 *    amdgpu_dm_irq_handler() will re-direct the interrupt to DC
	 *    for acknowledging and handling.
	 */

	/* Use VSTARTUP interrupt */
	for (i = DCN_1_0__SRCID__DC_D1_OTG_VSTARTUP;
			i <= DCN_1_0__SRCID__DC_D1_OTG_VSTARTUP + adev->mode_info.num_crtc - 1;
			i++) {
		r = amdgpu_irq_add_id(adev, SOC15_IH_CLIENTID_DCE, i, &adev->crtc_irq);

		if (r) {
			drm_err(adev_to_drm(adev), "Failed to add crtc irq id!\n");
			return r;
		}

		int_params.int_context = INTERRUPT_HIGH_IRQ_CONTEXT;
		int_params.irq_source =
			dc_interrupt_to_irq_source(dc, i, 0);

		if (int_params.irq_source == DC_IRQ_SOURCE_INVALID ||
			int_params.irq_source  < DC_IRQ_SOURCE_VBLANK1 ||
			int_params.irq_source  > DC_IRQ_SOURCE_VBLANK6) {
			drm_err(adev_to_drm(adev), "Failed to register vblank irq!\n");
			return -EINVAL;
		}

		c_irq_params = &adev->dm.vblank_params[int_params.irq_source - DC_IRQ_SOURCE_VBLANK1];

		c_irq_params->adev = adev;
		c_irq_params->irq_src = int_params.irq_source;

		if (!amdgpu_dm_irq_register_interrupt(adev, &int_params,
			dm_crtc_high_irq, c_irq_params))
			return -ENOMEM;
	}

	/* Use otg vertical line interrupt */
#if defined(CONFIG_DRM_AMD_SECURE_DISPLAY)
	for (i = 0; i <= adev->mode_info.num_crtc - 1; i++) {
		r = amdgpu_irq_add_id(adev, SOC15_IH_CLIENTID_DCE,
				vrtl_int_srcid[i], &adev->vline0_irq);

		if (r) {
			drm_err(adev_to_drm(adev), "Failed to add vline0 irq id!\n");
			return r;
		}

		int_params.int_context = INTERRUPT_HIGH_IRQ_CONTEXT;
		int_params.irq_source =
			dc_interrupt_to_irq_source(dc, vrtl_int_srcid[i], 0);

		if (int_params.irq_source == DC_IRQ_SOURCE_INVALID ||
			int_params.irq_source < DC_IRQ_SOURCE_DC1_VLINE0 ||
			int_params.irq_source > DC_IRQ_SOURCE_DC6_VLINE0) {
			drm_err(adev_to_drm(adev), "Failed to register vline0 irq!\n");
			return -EINVAL;
		}

		c_irq_params = &adev->dm.vline0_params[int_params.irq_source
					- DC_IRQ_SOURCE_DC1_VLINE0];

		c_irq_params->adev = adev;
		c_irq_params->irq_src = int_params.irq_source;

		if (!amdgpu_dm_irq_register_interrupt(adev, &int_params,
			dm_dcn_vertical_interrupt0_high_irq,
			c_irq_params))
			return -ENOMEM;
	}
#endif

	/* Use VUPDATE_NO_LOCK interrupt on DCN, which seems to correspond to
	 * the regular VUPDATE interrupt on DCE. We want DC_IRQ_SOURCE_VUPDATEx
	 * to trigger at end of each vblank, regardless of state of the lock,
	 * matching DCE behaviour.
	 */
	for (i = DCN_1_0__SRCID__OTG0_IHC_V_UPDATE_NO_LOCK_INTERRUPT;
	     i <= DCN_1_0__SRCID__OTG0_IHC_V_UPDATE_NO_LOCK_INTERRUPT + adev->mode_info.num_crtc - 1;
	     i++) {
		r = amdgpu_irq_add_id(adev, SOC15_IH_CLIENTID_DCE, i, &adev->vupdate_irq);

		if (r) {
			drm_err(adev_to_drm(adev), "Failed to add vupdate irq id!\n");
			return r;
		}

		int_params.int_context = INTERRUPT_HIGH_IRQ_CONTEXT;
		int_params.irq_source =
			dc_interrupt_to_irq_source(dc, i, 0);

		if (int_params.irq_source == DC_IRQ_SOURCE_INVALID ||
			int_params.irq_source  < DC_IRQ_SOURCE_VUPDATE1 ||
			int_params.irq_source  > DC_IRQ_SOURCE_VUPDATE6) {
			drm_err(adev_to_drm(adev), "Failed to register vupdate irq!\n");
			return -EINVAL;
		}

		c_irq_params = &adev->dm.vupdate_params[int_params.irq_source - DC_IRQ_SOURCE_VUPDATE1];

		c_irq_params->adev = adev;
		c_irq_params->irq_src = int_params.irq_source;

		if (!amdgpu_dm_irq_register_interrupt(adev, &int_params,
			dm_vupdate_high_irq, c_irq_params))
			return -ENOMEM;
	}

	/* Use GRPH_PFLIP interrupt */
	for (i = DCN_1_0__SRCID__HUBP0_FLIP_INTERRUPT;
			i <= DCN_1_0__SRCID__HUBP0_FLIP_INTERRUPT + dc->caps.max_otg_num - 1;
			i++) {
		r = amdgpu_irq_add_id(adev, SOC15_IH_CLIENTID_DCE, i, &adev->pageflip_irq);
		if (r) {
			drm_err(adev_to_drm(adev), "Failed to add page flip irq id!\n");
			return r;
		}

		int_params.int_context = INTERRUPT_HIGH_IRQ_CONTEXT;
		int_params.irq_source =
			dc_interrupt_to_irq_source(dc, i, 0);

		if (int_params.irq_source == DC_IRQ_SOURCE_INVALID ||
			int_params.irq_source  < DC_IRQ_SOURCE_PFLIP_FIRST ||
			int_params.irq_source  > DC_IRQ_SOURCE_PFLIP_LAST) {
			drm_err(adev_to_drm(adev), "Failed to register pflip irq!\n");
			return -EINVAL;
		}

		c_irq_params = &adev->dm.pflip_params[int_params.irq_source - DC_IRQ_SOURCE_PFLIP_FIRST];

		c_irq_params->adev = adev;
		c_irq_params->irq_src = int_params.irq_source;

		if (!amdgpu_dm_irq_register_interrupt(adev, &int_params,
			dm_pflip_high_irq, c_irq_params))
			return -ENOMEM;
	}

	/* HPD */
	r = amdgpu_irq_add_id(adev, SOC15_IH_CLIENTID_DCE, DCN_1_0__SRCID__DC_HPD1_INT,
			&adev->hpd_irq);
	if (r) {
		drm_err(adev_to_drm(adev), "Failed to add hpd irq id!\n");
		return r;
	}

	r = register_hpd_handlers(adev);

	return r;
}
/* Register Outbox IRQ sources and initialize IRQ callbacks */
static int register_outbox_irq_handlers(struct amdgpu_device *adev)
{
	struct dc *dc = adev->dm.dc;
	struct common_irq_params *c_irq_params;
	struct dc_interrupt_params int_params = {0};
	int r, i;

	int_params.requested_polarity = INTERRUPT_POLARITY_DEFAULT;
	int_params.current_polarity = INTERRUPT_POLARITY_DEFAULT;

	r = amdgpu_irq_add_id(adev, SOC15_IH_CLIENTID_DCE, DCN_1_0__SRCID__DMCUB_OUTBOX_LOW_PRIORITY_READY_INT,
			&adev->dmub_outbox_irq);
	if (r) {
		drm_err(adev_to_drm(adev), "Failed to add outbox irq id!\n");
		return r;
	}

	if (dc->ctx->dmub_srv) {
		i = DCN_1_0__SRCID__DMCUB_OUTBOX_LOW_PRIORITY_READY_INT;
		int_params.int_context = INTERRUPT_LOW_IRQ_CONTEXT;
		int_params.irq_source =
		dc_interrupt_to_irq_source(dc, i, 0);

		c_irq_params = &adev->dm.dmub_outbox_params[0];

		c_irq_params->adev = adev;
		c_irq_params->irq_src = int_params.irq_source;

		if (!amdgpu_dm_irq_register_interrupt(adev, &int_params,
			dm_dmub_outbox1_low_irq, c_irq_params))
			return -ENOMEM;
	}

	return 0;
}

/*
 * Acquires the lock for the atomic state object and returns
 * the new atomic state.
 *
 * This should only be called during atomic check.
 */
int dm_atomic_get_state(struct drm_atomic_state *state,
			struct dm_atomic_state **dm_state)
{
	struct drm_device *dev = state->dev;
	struct amdgpu_device *adev = drm_to_adev(dev);
	struct amdgpu_display_manager *dm = &adev->dm;
	struct drm_private_state *priv_state;

	if (*dm_state)
		return 0;

	priv_state = drm_atomic_get_private_obj_state(state, &dm->atomic_obj);
	if (IS_ERR(priv_state))
		return PTR_ERR(priv_state);

	*dm_state = to_dm_atomic_state(priv_state);

	return 0;
}

static struct dm_atomic_state *
dm_atomic_get_new_state(struct drm_atomic_state *state)
{
	struct drm_device *dev = state->dev;
	struct amdgpu_device *adev = drm_to_adev(dev);
	struct amdgpu_display_manager *dm = &adev->dm;
	struct drm_private_obj *obj;
	struct drm_private_state *new_obj_state;
	int i;

	for_each_new_private_obj_in_state(state, obj, new_obj_state, i) {
		if (obj->funcs == dm->atomic_obj.funcs)
			return to_dm_atomic_state(new_obj_state);
	}

	return NULL;
}

static struct drm_private_state *
dm_atomic_duplicate_state(struct drm_private_obj *obj)
{
	struct dm_atomic_state *old_state, *new_state;

	new_state = kzalloc(sizeof(*new_state), GFP_KERNEL);
	if (!new_state)
		return NULL;

	__drm_atomic_helper_private_obj_duplicate_state(obj, &new_state->base);

	old_state = to_dm_atomic_state(obj->state);

	if (old_state && old_state->context)
		new_state->context = dc_state_create_copy(old_state->context);

	if (!new_state->context) {
		kfree(new_state);
		return NULL;
	}

	return &new_state->base;
}

static void dm_atomic_destroy_state(struct drm_private_obj *obj,
				    struct drm_private_state *state)
{
	struct dm_atomic_state *dm_state = to_dm_atomic_state(state);

	if (dm_state && dm_state->context)
		dc_state_release(dm_state->context);

	kfree(dm_state);
}

static struct drm_private_state_funcs dm_atomic_state_funcs = {
	.atomic_duplicate_state = dm_atomic_duplicate_state,
	.atomic_destroy_state = dm_atomic_destroy_state,
};

static int amdgpu_dm_mode_config_init(struct amdgpu_device *adev)
{
	struct dm_atomic_state *state;
	int r;

	adev->mode_info.mode_config_initialized = true;

	adev_to_drm(adev)->mode_config.funcs = (void *)&amdgpu_dm_mode_funcs;
	adev_to_drm(adev)->mode_config.helper_private = &amdgpu_dm_mode_config_helperfuncs;

	adev_to_drm(adev)->mode_config.max_width = 16384;
	adev_to_drm(adev)->mode_config.max_height = 16384;

	adev_to_drm(adev)->mode_config.preferred_depth = 24;
	if (adev->asic_type == CHIP_HAWAII)
		/* disable prefer shadow for now due to hibernation issues */
		adev_to_drm(adev)->mode_config.prefer_shadow = 0;
	else
		adev_to_drm(adev)->mode_config.prefer_shadow = 1;
	/* indicates support for immediate flip */
	adev_to_drm(adev)->mode_config.async_page_flip = true;

	state = kzalloc(sizeof(*state), GFP_KERNEL);
	if (!state)
		return -ENOMEM;

	state->context = dc_state_create_current_copy(adev->dm.dc);
	if (!state->context) {
		kfree(state);
		return -ENOMEM;
	}

	drm_atomic_private_obj_init(adev_to_drm(adev),
				    &adev->dm.atomic_obj,
				    &state->base,
				    &dm_atomic_state_funcs);

	r = amdgpu_display_modeset_create_props(adev);
	if (r) {
		dc_state_release(state->context);
		kfree(state);
		return r;
	}

#ifdef AMD_PRIVATE_COLOR
	if (amdgpu_dm_create_color_properties(adev)) {
		dc_state_release(state->context);
		kfree(state);
		return -ENOMEM;
	}
#endif

	r = amdgpu_dm_audio_init(adev);
	if (r) {
		dc_state_release(state->context);
		kfree(state);
		return r;
	}

	return 0;
}

#define AMDGPU_DM_DEFAULT_MIN_BACKLIGHT 12
#define AMDGPU_DM_DEFAULT_MAX_BACKLIGHT 255
#define AMDGPU_DM_MIN_SPREAD ((AMDGPU_DM_DEFAULT_MAX_BACKLIGHT - AMDGPU_DM_DEFAULT_MIN_BACKLIGHT) / 2)
#define AUX_BL_DEFAULT_TRANSITION_TIME_MS 50

static void amdgpu_dm_update_backlight_caps(struct amdgpu_display_manager *dm,
					    int bl_idx)
{
	struct amdgpu_dm_backlight_caps *caps = &dm->backlight_caps[bl_idx];

	if (caps->caps_valid)
		return;

#if defined(CONFIG_ACPI)
	amdgpu_acpi_get_backlight_caps(caps);

	/* validate the firmware value is sane */
	if (caps->caps_valid) {
		int spread = caps->max_input_signal - caps->min_input_signal;

		if (caps->max_input_signal > AMDGPU_DM_DEFAULT_MAX_BACKLIGHT ||
		    caps->min_input_signal < 0 ||
		    spread > AMDGPU_DM_DEFAULT_MAX_BACKLIGHT ||
		    spread < AMDGPU_DM_MIN_SPREAD) {
			DRM_DEBUG_KMS("DM: Invalid backlight caps: min=%d, max=%d\n",
				      caps->min_input_signal, caps->max_input_signal);
			caps->caps_valid = false;
		}
	}

	if (!caps->caps_valid) {
		caps->min_input_signal = AMDGPU_DM_DEFAULT_MIN_BACKLIGHT;
		caps->max_input_signal = AMDGPU_DM_DEFAULT_MAX_BACKLIGHT;
		caps->caps_valid = true;
	}
#else
	if (caps->aux_support)
		return;

	caps->min_input_signal = AMDGPU_DM_DEFAULT_MIN_BACKLIGHT;
	caps->max_input_signal = AMDGPU_DM_DEFAULT_MAX_BACKLIGHT;
	caps->caps_valid = true;
#endif
}

static int get_brightness_range(const struct amdgpu_dm_backlight_caps *caps,
				unsigned int *min, unsigned int *max)
{
	if (!caps)
		return 0;

	if (caps->aux_support) {
		// Firmware limits are in nits, DC API wants millinits.
		*max = 1000 * caps->aux_max_input_signal;
		*min = 1000 * caps->aux_min_input_signal;
	} else {
		// Firmware limits are 8-bit, PWM control is 16-bit.
		*max = 0x101 * caps->max_input_signal;
		*min = 0x101 * caps->min_input_signal;
	}
	return 1;
}

/* Rescale from [min..max] to [0..AMDGPU_MAX_BL_LEVEL] */
static inline u32 scale_input_to_fw(int min, int max, u64 input)
{
	return DIV_ROUND_CLOSEST_ULL(input * AMDGPU_MAX_BL_LEVEL, max - min);
}

/* Rescale from [0..AMDGPU_MAX_BL_LEVEL] to [min..max] */
static inline u32 scale_fw_to_input(int min, int max, u64 input)
{
	return min + DIV_ROUND_CLOSEST_ULL(input * (max - min), AMDGPU_MAX_BL_LEVEL);
}

static void convert_custom_brightness(const struct amdgpu_dm_backlight_caps *caps,
				      unsigned int min, unsigned int max,
				      uint32_t *user_brightness)
{
	u32 brightness = scale_input_to_fw(min, max, *user_brightness);
	u8 lower_signal, upper_signal, upper_lum, lower_lum, lum;
	int left, right;

	if (amdgpu_dc_debug_mask & DC_DISABLE_CUSTOM_BRIGHTNESS_CURVE)
		return;

	if (!caps->data_points)
		return;

	/*
	 * Handle the case where brightness is below the first data point
	 * Interpolate between (0,0) and (first_signal, first_lum)
	 */
	if (brightness < caps->luminance_data[0].input_signal) {
		lum = DIV_ROUND_CLOSEST(caps->luminance_data[0].luminance * brightness,
					caps->luminance_data[0].input_signal);
		goto scale;
	}

	left = 0;
	right = caps->data_points - 1;
	while (left <= right) {
		int mid = left + (right - left) / 2;
		u8 signal = caps->luminance_data[mid].input_signal;

		/* Exact match found */
		if (signal == brightness) {
			lum = caps->luminance_data[mid].luminance;
			goto scale;
		}

		if (signal < brightness)
			left = mid + 1;
		else
			right = mid - 1;
	}

	/* verify bound */
	if (left >= caps->data_points)
		left = caps->data_points - 1;

	/* At this point, left > right */
	lower_signal = caps->luminance_data[right].input_signal;
	upper_signal = caps->luminance_data[left].input_signal;
	lower_lum = caps->luminance_data[right].luminance;
	upper_lum = caps->luminance_data[left].luminance;

	/* interpolate */
	if (right == left || !lower_lum)
		lum = upper_lum;
	else
		lum = lower_lum + DIV_ROUND_CLOSEST((upper_lum - lower_lum) *
						    (brightness - lower_signal),
						    upper_signal - lower_signal);
scale:
	*user_brightness = scale_fw_to_input(min, max,
					     DIV_ROUND_CLOSEST(lum * brightness, 101));
}

static u32 convert_brightness_from_user(const struct amdgpu_dm_backlight_caps *caps,
					uint32_t brightness)
{
	unsigned int min, max;

	if (!get_brightness_range(caps, &min, &max))
		return brightness;

	convert_custom_brightness(caps, min, max, &brightness);

	// Rescale 0..max to min..max
	return min + DIV_ROUND_CLOSEST_ULL((u64)(max - min) * brightness, max);
}

static u32 convert_brightness_to_user(const struct amdgpu_dm_backlight_caps *caps,
				      uint32_t brightness)
{
	unsigned int min, max;

	if (!get_brightness_range(caps, &min, &max))
		return brightness;

	if (brightness < min)
		return 0;
	// Rescale min..max to 0..max
	return DIV_ROUND_CLOSEST_ULL((u64)max * (brightness - min),
				 max - min);
}

static void amdgpu_dm_backlight_set_level(struct amdgpu_display_manager *dm,
					 int bl_idx,
					 u32 user_brightness)
{
	struct amdgpu_dm_backlight_caps *caps;
	struct dc_link *link;
	u32 brightness;
	bool rc, reallow_idle = false;
	struct drm_connector *connector;

	list_for_each_entry(connector, &dm->ddev->mode_config.connector_list, head) {
		struct amdgpu_dm_connector *aconnector = to_amdgpu_dm_connector(connector);

		if (aconnector->bl_idx != bl_idx)
			continue;

		/* if connector is off, save the brightness for next time it's on */
		if (!aconnector->base.encoder) {
			dm->brightness[bl_idx] = user_brightness;
			dm->actual_brightness[bl_idx] = 0;
			return;
		}
	}

	amdgpu_dm_update_backlight_caps(dm, bl_idx);
	caps = &dm->backlight_caps[bl_idx];

	dm->brightness[bl_idx] = user_brightness;
	/* update scratch register */
	if (bl_idx == 0)
		amdgpu_atombios_scratch_regs_set_backlight_level(dm->adev, dm->brightness[bl_idx]);
	brightness = convert_brightness_from_user(caps, dm->brightness[bl_idx]);
	link = (struct dc_link *)dm->backlight_link[bl_idx];

	/* Apply brightness quirk */
	if (caps->brightness_mask)
		brightness |= caps->brightness_mask;

	/* Change brightness based on AUX property */
	mutex_lock(&dm->dc_lock);
	if (dm->dc->caps.ips_support && dm->dc->ctx->dmub_srv->idle_allowed) {
		dc_allow_idle_optimizations(dm->dc, false);
		reallow_idle = true;
	}

	if (trace_amdgpu_dm_brightness_enabled()) {
		trace_amdgpu_dm_brightness(__builtin_return_address(0),
					   user_brightness,
					   brightness,
					   caps->aux_support,
					   power_supply_is_system_supplied() > 0);
	}

	if (caps->aux_support) {
		rc = dc_link_set_backlight_level_nits(link, true, brightness,
						      AUX_BL_DEFAULT_TRANSITION_TIME_MS);
		if (!rc)
			DRM_DEBUG("DM: Failed to update backlight via AUX on eDP[%d]\n", bl_idx);
	} else {
		struct set_backlight_level_params backlight_level_params = { 0 };

		backlight_level_params.backlight_pwm_u16_16 = brightness;
		backlight_level_params.transition_time_in_ms = 0;

		rc = dc_link_set_backlight_level(link, &backlight_level_params);
		if (!rc)
			DRM_DEBUG("DM: Failed to update backlight on eDP[%d]\n", bl_idx);
	}

	if (dm->dc->caps.ips_support && reallow_idle)
		dc_allow_idle_optimizations(dm->dc, true);

	mutex_unlock(&dm->dc_lock);

	if (rc)
		dm->actual_brightness[bl_idx] = user_brightness;
}

static int amdgpu_dm_backlight_update_status(struct backlight_device *bd)
{
	struct amdgpu_display_manager *dm = bl_get_data(bd);
	int i;

	for (i = 0; i < dm->num_of_edps; i++) {
		if (bd == dm->backlight_dev[i])
			break;
	}
	if (i >= AMDGPU_DM_MAX_NUM_EDP)
		i = 0;
	amdgpu_dm_backlight_set_level(dm, i, bd->props.brightness);

	return 0;
}

static u32 amdgpu_dm_backlight_get_level(struct amdgpu_display_manager *dm,
					 int bl_idx)
{
	int ret;
	struct amdgpu_dm_backlight_caps caps;
	struct dc_link *link = (struct dc_link *)dm->backlight_link[bl_idx];

	amdgpu_dm_update_backlight_caps(dm, bl_idx);
	caps = dm->backlight_caps[bl_idx];

	if (caps.aux_support) {
		u32 avg, peak;

		if (!dc_link_get_backlight_level_nits(link, &avg, &peak))
			return dm->brightness[bl_idx];
		return convert_brightness_to_user(&caps, avg);
	}

	ret = dc_link_get_backlight_level(link);

	if (ret == DC_ERROR_UNEXPECTED)
		return dm->brightness[bl_idx];

	return convert_brightness_to_user(&caps, ret);
}

static int amdgpu_dm_backlight_get_brightness(struct backlight_device *bd)
{
	struct amdgpu_display_manager *dm = bl_get_data(bd);
	int i;

	for (i = 0; i < dm->num_of_edps; i++) {
		if (bd == dm->backlight_dev[i])
			break;
	}
	if (i >= AMDGPU_DM_MAX_NUM_EDP)
		i = 0;
	return amdgpu_dm_backlight_get_level(dm, i);
}

static const struct backlight_ops amdgpu_dm_backlight_ops = {
	.options = BL_CORE_SUSPENDRESUME,
	.get_brightness = amdgpu_dm_backlight_get_brightness,
	.update_status	= amdgpu_dm_backlight_update_status,
};

static void
amdgpu_dm_register_backlight_device(struct amdgpu_dm_connector *aconnector)
{
	struct drm_device *drm = aconnector->base.dev;
	struct amdgpu_display_manager *dm = &drm_to_adev(drm)->dm;
	struct backlight_properties props = { 0 };
	struct amdgpu_dm_backlight_caps *caps;
	char bl_name[16];
	int min, max;

	if (aconnector->bl_idx == -1)
		return;

	if (!acpi_video_backlight_use_native()) {
		drm_info(drm, "Skipping amdgpu DM backlight registration\n");
		/* Try registering an ACPI video backlight device instead. */
		acpi_video_register_backlight();
		return;
	}

	caps = &dm->backlight_caps[aconnector->bl_idx];
	if (get_brightness_range(caps, &min, &max)) {
		if (power_supply_is_system_supplied() > 0)
			props.brightness = DIV_ROUND_CLOSEST((max - min) * caps->ac_level, 100);
		else
			props.brightness = DIV_ROUND_CLOSEST((max - min) * caps->dc_level, 100);
		/* min is zero, so max needs to be adjusted */
		props.max_brightness = max - min;
		drm_dbg(drm, "Backlight caps: min: %d, max: %d, ac %d, dc %d\n", min, max,
			caps->ac_level, caps->dc_level);
	} else
		props.brightness = props.max_brightness = MAX_BACKLIGHT_LEVEL;

	if (caps->data_points && !(amdgpu_dc_debug_mask & DC_DISABLE_CUSTOM_BRIGHTNESS_CURVE)) {
		drm_info(drm, "Using custom brightness curve\n");
		props.scale = BACKLIGHT_SCALE_NON_LINEAR;
	} else
		props.scale = BACKLIGHT_SCALE_LINEAR;
	props.type = BACKLIGHT_RAW;

	snprintf(bl_name, sizeof(bl_name), "amdgpu_bl%d",
		 drm->primary->index + aconnector->bl_idx);

	dm->backlight_dev[aconnector->bl_idx] =
		backlight_device_register(bl_name, aconnector->base.kdev, dm,
					  &amdgpu_dm_backlight_ops, &props);
	dm->brightness[aconnector->bl_idx] = props.brightness;

	if (IS_ERR(dm->backlight_dev[aconnector->bl_idx])) {
		drm_err(drm, "DM: Backlight registration failed!\n");
		dm->backlight_dev[aconnector->bl_idx] = NULL;
	} else
		drm_dbg_driver(drm, "DM: Registered Backlight device: %s\n", bl_name);
}

static int initialize_plane(struct amdgpu_display_manager *dm,
			    struct amdgpu_mode_info *mode_info, int plane_id,
			    enum drm_plane_type plane_type,
			    const struct dc_plane_cap *plane_cap)
{
	struct drm_plane *plane;
	unsigned long possible_crtcs;
	int ret = 0;

	plane = kzalloc(sizeof(struct drm_plane), GFP_KERNEL);
	if (!plane) {
		drm_err(adev_to_drm(dm->adev), "KMS: Failed to allocate plane\n");
		return -ENOMEM;
	}
	plane->type = plane_type;

	/*
	 * HACK: IGT tests expect that the primary plane for a CRTC
	 * can only have one possible CRTC. Only expose support for
	 * any CRTC if they're not going to be used as a primary plane
	 * for a CRTC - like overlay or underlay planes.
	 */
	possible_crtcs = 1 << plane_id;
	if (plane_id >= dm->dc->caps.max_streams)
		possible_crtcs = 0xff;

	ret = amdgpu_dm_plane_init(dm, plane, possible_crtcs, plane_cap);

	if (ret) {
		drm_err(adev_to_drm(dm->adev), "KMS: Failed to initialize plane\n");
		kfree(plane);
		return ret;
	}

	if (mode_info)
		mode_info->planes[plane_id] = plane;

	return ret;
}


static void setup_backlight_device(struct amdgpu_display_manager *dm,
				   struct amdgpu_dm_connector *aconnector)
{
	struct dc_link *link = aconnector->dc_link;
	int bl_idx = dm->num_of_edps;

	if (!(link->connector_signal & (SIGNAL_TYPE_EDP | SIGNAL_TYPE_LVDS)) ||
	    link->type == dc_connection_none)
		return;

	if (dm->num_of_edps >= AMDGPU_DM_MAX_NUM_EDP) {
		drm_warn(adev_to_drm(dm->adev), "Too much eDP connections, skipping backlight setup for additional eDPs\n");
		return;
	}

	aconnector->bl_idx = bl_idx;

	amdgpu_dm_update_backlight_caps(dm, bl_idx);
	dm->backlight_link[bl_idx] = link;
	dm->num_of_edps++;

	update_connector_ext_caps(aconnector);
}

static void amdgpu_set_panel_orientation(struct drm_connector *connector);

/*
 * In this architecture, the association
 * connector -> encoder -> crtc
 * id not really requried. The crtc and connector will hold the
 * display_index as an abstraction to use with DAL component
 *
 * Returns 0 on success
 */
static int amdgpu_dm_initialize_drm_device(struct amdgpu_device *adev)
{
	struct amdgpu_display_manager *dm = &adev->dm;
	s32 i;
	struct amdgpu_dm_connector *aconnector = NULL;
	struct amdgpu_encoder *aencoder = NULL;
	struct amdgpu_mode_info *mode_info = &adev->mode_info;
	u32 link_cnt;
	s32 primary_planes;
	enum dc_connection_type new_connection_type = dc_connection_none;
	const struct dc_plane_cap *plane;
	bool psr_feature_enabled = false;
	bool replay_feature_enabled = false;
	int max_overlay = dm->dc->caps.max_slave_planes;

	dm->display_indexes_num = dm->dc->caps.max_streams;
	/* Update the actual used number of crtc */
	adev->mode_info.num_crtc = adev->dm.display_indexes_num;

	amdgpu_dm_set_irq_funcs(adev);

	link_cnt = dm->dc->caps.max_links;
	if (amdgpu_dm_mode_config_init(dm->adev)) {
		drm_err(adev_to_drm(adev), "DM: Failed to initialize mode config\n");
		return -EINVAL;
	}

	/* There is one primary plane per CRTC */
	primary_planes = dm->dc->caps.max_streams;
	if (primary_planes > AMDGPU_MAX_PLANES) {
		drm_err(adev_to_drm(adev), "DM: Plane nums out of 6 planes\n");
		return -EINVAL;
	}

	/*
	 * Initialize primary planes, implicit planes for legacy IOCTLS.
	 * Order is reversed to match iteration order in atomic check.
	 */
	for (i = (primary_planes - 1); i >= 0; i--) {
		plane = &dm->dc->caps.planes[i];

		if (initialize_plane(dm, mode_info, i,
				     DRM_PLANE_TYPE_PRIMARY, plane)) {
			drm_err(adev_to_drm(adev), "KMS: Failed to initialize primary plane\n");
			goto fail;
		}
	}

	/*
	 * Initialize overlay planes, index starting after primary planes.
	 * These planes have a higher DRM index than the primary planes since
	 * they should be considered as having a higher z-order.
	 * Order is reversed to match iteration order in atomic check.
	 *
	 * Only support DCN for now, and only expose one so we don't encourage
	 * userspace to use up all the pipes.
	 */
	for (i = 0; i < dm->dc->caps.max_planes; ++i) {
		struct dc_plane_cap *plane = &dm->dc->caps.planes[i];

		/* Do not create overlay if MPO disabled */
		if (amdgpu_dc_debug_mask & DC_DISABLE_MPO)
			break;

		if (plane->type != DC_PLANE_TYPE_DCN_UNIVERSAL)
			continue;

		if (!plane->pixel_format_support.argb8888)
			continue;

		if (max_overlay-- == 0)
			break;

		if (initialize_plane(dm, NULL, primary_planes + i,
				     DRM_PLANE_TYPE_OVERLAY, plane)) {
			drm_err(adev_to_drm(adev), "KMS: Failed to initialize overlay plane\n");
			goto fail;
		}
	}

	for (i = 0; i < dm->dc->caps.max_streams; i++)
		if (amdgpu_dm_crtc_init(dm, mode_info->planes[i], i)) {
			drm_err(adev_to_drm(adev), "KMS: Failed to initialize crtc\n");
			goto fail;
		}

	/* Use Outbox interrupt */
	switch (amdgpu_ip_version(adev, DCE_HWIP, 0)) {
	case IP_VERSION(3, 0, 0):
	case IP_VERSION(3, 1, 2):
	case IP_VERSION(3, 1, 3):
	case IP_VERSION(3, 1, 4):
	case IP_VERSION(3, 1, 5):
	case IP_VERSION(3, 1, 6):
	case IP_VERSION(3, 2, 0):
	case IP_VERSION(3, 2, 1):
	case IP_VERSION(2, 1, 0):
	case IP_VERSION(3, 5, 0):
	case IP_VERSION(3, 5, 1):
	case IP_VERSION(3, 6, 0):
	case IP_VERSION(4, 0, 1):
		if (register_outbox_irq_handlers(dm->adev)) {
			drm_err(adev_to_drm(adev), "DM: Failed to initialize IRQ\n");
			goto fail;
		}
		break;
	default:
		DRM_DEBUG_KMS("Unsupported DCN IP version for outbox: 0x%X\n",
			      amdgpu_ip_version(adev, DCE_HWIP, 0));
	}

	/* Determine whether to enable PSR support by default. */
	if (!(amdgpu_dc_debug_mask & DC_DISABLE_PSR)) {
		switch (amdgpu_ip_version(adev, DCE_HWIP, 0)) {
		case IP_VERSION(3, 1, 2):
		case IP_VERSION(3, 1, 3):
		case IP_VERSION(3, 1, 4):
		case IP_VERSION(3, 1, 5):
		case IP_VERSION(3, 1, 6):
		case IP_VERSION(3, 2, 0):
		case IP_VERSION(3, 2, 1):
		case IP_VERSION(3, 5, 0):
		case IP_VERSION(3, 5, 1):
		case IP_VERSION(3, 6, 0):
		case IP_VERSION(4, 0, 1):
			psr_feature_enabled = true;
			break;
		default:
			psr_feature_enabled = amdgpu_dc_feature_mask & DC_PSR_MASK;
			break;
		}
	}

	/* Determine whether to enable Replay support by default. */
	if (!(amdgpu_dc_debug_mask & DC_DISABLE_REPLAY)) {
		switch (amdgpu_ip_version(adev, DCE_HWIP, 0)) {
		case IP_VERSION(3, 1, 4):
		case IP_VERSION(3, 2, 0):
		case IP_VERSION(3, 2, 1):
		case IP_VERSION(3, 5, 0):
		case IP_VERSION(3, 5, 1):
		case IP_VERSION(3, 6, 0):
			replay_feature_enabled = true;
			break;

		default:
			replay_feature_enabled = amdgpu_dc_feature_mask & DC_REPLAY_MASK;
			break;
		}
	}

	if (link_cnt > MAX_LINKS) {
		drm_err(adev_to_drm(adev),
			"KMS: Cannot support more than %d display indexes\n",
				MAX_LINKS);
		goto fail;
	}

	/* loops over all connectors on the board */
	for (i = 0; i < link_cnt; i++) {
		struct dc_link *link = NULL;

		link = dc_get_link_at_index(dm->dc, i);

		if (link->connector_signal == SIGNAL_TYPE_VIRTUAL) {
			struct amdgpu_dm_wb_connector *wbcon = kzalloc(sizeof(*wbcon), GFP_KERNEL);

			if (!wbcon) {
				drm_err(adev_to_drm(adev), "KMS: Failed to allocate writeback connector\n");
				continue;
			}

			if (amdgpu_dm_wb_connector_init(dm, wbcon, i)) {
				drm_err(adev_to_drm(adev), "KMS: Failed to initialize writeback connector\n");
				kfree(wbcon);
				continue;
			}

			link->psr_settings.psr_feature_enabled = false;
			link->psr_settings.psr_version = DC_PSR_VERSION_UNSUPPORTED;

			continue;
		}

		aconnector = kzalloc(sizeof(*aconnector), GFP_KERNEL);
		if (!aconnector)
			goto fail;

		aencoder = kzalloc(sizeof(*aencoder), GFP_KERNEL);
		if (!aencoder)
			goto fail;

		if (amdgpu_dm_encoder_init(dm->ddev, aencoder, i)) {
			drm_err(adev_to_drm(adev), "KMS: Failed to initialize encoder\n");
			goto fail;
		}

		if (amdgpu_dm_connector_init(dm, aconnector, i, aencoder)) {
			drm_err(adev_to_drm(adev), "KMS: Failed to initialize connector\n");
			goto fail;
		}

		if (dm->hpd_rx_offload_wq)
			dm->hpd_rx_offload_wq[aconnector->base.index].aconnector =
				aconnector;

		if (!dc_link_detect_connection_type(link, &new_connection_type))
			drm_err(adev_to_drm(adev), "KMS: Failed to detect connector\n");

		if (aconnector->base.force && new_connection_type == dc_connection_none) {
			emulated_link_detect(link);
			amdgpu_dm_update_connector_after_detect(aconnector);
		} else {
			bool ret = false;

			mutex_lock(&dm->dc_lock);
			dc_exit_ips_for_hw_access(dm->dc);
			ret = dc_link_detect(link, DETECT_REASON_BOOT);
			mutex_unlock(&dm->dc_lock);

			if (ret) {
				amdgpu_dm_update_connector_after_detect(aconnector);
				setup_backlight_device(dm, aconnector);

				/* Disable PSR if Replay can be enabled */
				if (replay_feature_enabled)
					if (amdgpu_dm_set_replay_caps(link, aconnector))
						psr_feature_enabled = false;

				if (psr_feature_enabled) {
					amdgpu_dm_set_psr_caps(link);
					drm_info(adev_to_drm(adev), "PSR support %d, DC PSR ver %d, sink PSR ver %d DPCD caps 0x%x su_y_granularity %d\n",
						 link->psr_settings.psr_feature_enabled,
						 link->psr_settings.psr_version,
						 link->dpcd_caps.psr_info.psr_version,
						 link->dpcd_caps.psr_info.psr_dpcd_caps.raw,
						 link->dpcd_caps.psr_info.psr2_su_y_granularity_cap);
				}
			}
		}
		amdgpu_set_panel_orientation(&aconnector->base);
	}

	/* Software is initialized. Now we can register interrupt handlers. */
	switch (adev->asic_type) {
#if defined(CONFIG_DRM_AMD_DC_SI)
	case CHIP_TAHITI:
	case CHIP_PITCAIRN:
	case CHIP_VERDE:
	case CHIP_OLAND:
		if (dce60_register_irq_handlers(dm->adev)) {
			drm_err(adev_to_drm(adev), "DM: Failed to initialize IRQ\n");
			goto fail;
		}
		break;
#endif
	case CHIP_BONAIRE:
	case CHIP_HAWAII:
	case CHIP_KAVERI:
	case CHIP_KABINI:
	case CHIP_MULLINS:
	case CHIP_TONGA:
	case CHIP_FIJI:
	case CHIP_CARRIZO:
	case CHIP_STONEY:
	case CHIP_POLARIS11:
	case CHIP_POLARIS10:
	case CHIP_POLARIS12:
	case CHIP_VEGAM:
	case CHIP_VEGA10:
	case CHIP_VEGA12:
	case CHIP_VEGA20:
		if (dce110_register_irq_handlers(dm->adev)) {
			drm_err(adev_to_drm(adev), "DM: Failed to initialize IRQ\n");
			goto fail;
		}
		break;
	default:
		switch (amdgpu_ip_version(adev, DCE_HWIP, 0)) {
		case IP_VERSION(1, 0, 0):
		case IP_VERSION(1, 0, 1):
		case IP_VERSION(2, 0, 2):
		case IP_VERSION(2, 0, 3):
		case IP_VERSION(2, 0, 0):
		case IP_VERSION(2, 1, 0):
		case IP_VERSION(3, 0, 0):
		case IP_VERSION(3, 0, 2):
		case IP_VERSION(3, 0, 3):
		case IP_VERSION(3, 0, 1):
		case IP_VERSION(3, 1, 2):
		case IP_VERSION(3, 1, 3):
		case IP_VERSION(3, 1, 4):
		case IP_VERSION(3, 1, 5):
		case IP_VERSION(3, 1, 6):
		case IP_VERSION(3, 2, 0):
		case IP_VERSION(3, 2, 1):
		case IP_VERSION(3, 5, 0):
		case IP_VERSION(3, 5, 1):
		case IP_VERSION(3, 6, 0):
		case IP_VERSION(4, 0, 1):
			if (dcn10_register_irq_handlers(dm->adev)) {
				drm_err(adev_to_drm(adev), "DM: Failed to initialize IRQ\n");
				goto fail;
			}
			break;
		default:
			drm_err(adev_to_drm(adev), "Unsupported DCE IP versions: 0x%X\n",
					amdgpu_ip_version(adev, DCE_HWIP, 0));
			goto fail;
		}
		break;
	}

	return 0;
fail:
	kfree(aencoder);
	kfree(aconnector);

	return -EINVAL;
}

static void amdgpu_dm_destroy_drm_device(struct amdgpu_display_manager *dm)
{
	if (dm->atomic_obj.state)
		drm_atomic_private_obj_fini(&dm->atomic_obj);
}

/******************************************************************************
 * amdgpu_display_funcs functions
 *****************************************************************************/

/*
 * dm_bandwidth_update - program display watermarks
 *
 * @adev: amdgpu_device pointer
 *
 * Calculate and program the display watermarks and line buffer allocation.
 */
static void dm_bandwidth_update(struct amdgpu_device *adev)
{
	/* TODO: implement later */
}

static const struct amdgpu_display_funcs dm_display_funcs = {
	.bandwidth_update = dm_bandwidth_update, /* called unconditionally */
	.vblank_get_counter = dm_vblank_get_counter,/* called unconditionally */
	.backlight_set_level = NULL, /* never called for DC */
	.backlight_get_level = NULL, /* never called for DC */
	.hpd_sense = NULL,/* called unconditionally */
	.hpd_set_polarity = NULL, /* called unconditionally */
	.hpd_get_gpio_reg = NULL, /* VBIOS parsing. DAL does it. */
	.page_flip_get_scanoutpos =
		dm_crtc_get_scanoutpos,/* called unconditionally */
	.add_encoder = NULL, /* VBIOS parsing. DAL does it. */
	.add_connector = NULL, /* VBIOS parsing. DAL does it. */
};

#if defined(CONFIG_DEBUG_KERNEL_DC)

static ssize_t s3_debug_store(struct device *device,
			      struct device_attribute *attr,
			      const char *buf,
			      size_t count)
{
	int ret;
	int s3_state;
	struct drm_device *drm_dev = dev_get_drvdata(device);
	struct amdgpu_device *adev = drm_to_adev(drm_dev);
	struct amdgpu_ip_block *ip_block;

	ip_block = amdgpu_device_ip_get_ip_block(adev, AMD_IP_BLOCK_TYPE_DCE);
	if (!ip_block)
		return -EINVAL;

	ret = kstrtoint(buf, 0, &s3_state);

	if (ret == 0) {
		if (s3_state) {
			dm_resume(ip_block);
			drm_kms_helper_hotplug_event(adev_to_drm(adev));
		} else
			dm_suspend(ip_block);
	}

	return ret == 0 ? count : 0;
}

DEVICE_ATTR_WO(s3_debug);

#endif

static int dm_init_microcode(struct amdgpu_device *adev)
{
	char *fw_name_dmub;
	int r;

	switch (amdgpu_ip_version(adev, DCE_HWIP, 0)) {
	case IP_VERSION(2, 1, 0):
		fw_name_dmub = FIRMWARE_RENOIR_DMUB;
		if (ASICREV_IS_GREEN_SARDINE(adev->external_rev_id))
			fw_name_dmub = FIRMWARE_GREEN_SARDINE_DMUB;
		break;
	case IP_VERSION(3, 0, 0):
		if (amdgpu_ip_version(adev, GC_HWIP, 0) == IP_VERSION(10, 3, 0))
			fw_name_dmub = FIRMWARE_SIENNA_CICHLID_DMUB;
		else
			fw_name_dmub = FIRMWARE_NAVY_FLOUNDER_DMUB;
		break;
	case IP_VERSION(3, 0, 1):
		fw_name_dmub = FIRMWARE_VANGOGH_DMUB;
		break;
	case IP_VERSION(3, 0, 2):
		fw_name_dmub = FIRMWARE_DIMGREY_CAVEFISH_DMUB;
		break;
	case IP_VERSION(3, 0, 3):
		fw_name_dmub = FIRMWARE_BEIGE_GOBY_DMUB;
		break;
	case IP_VERSION(3, 1, 2):
	case IP_VERSION(3, 1, 3):
		fw_name_dmub = FIRMWARE_YELLOW_CARP_DMUB;
		break;
	case IP_VERSION(3, 1, 4):
		fw_name_dmub = FIRMWARE_DCN_314_DMUB;
		break;
	case IP_VERSION(3, 1, 5):
		fw_name_dmub = FIRMWARE_DCN_315_DMUB;
		break;
	case IP_VERSION(3, 1, 6):
		fw_name_dmub = FIRMWARE_DCN316_DMUB;
		break;
	case IP_VERSION(3, 2, 0):
		fw_name_dmub = FIRMWARE_DCN_V3_2_0_DMCUB;
		break;
	case IP_VERSION(3, 2, 1):
		fw_name_dmub = FIRMWARE_DCN_V3_2_1_DMCUB;
		break;
	case IP_VERSION(3, 5, 0):
		fw_name_dmub = FIRMWARE_DCN_35_DMUB;
		break;
	case IP_VERSION(3, 5, 1):
		fw_name_dmub = FIRMWARE_DCN_351_DMUB;
		break;
	case IP_VERSION(3, 6, 0):
		fw_name_dmub = FIRMWARE_DCN_36_DMUB;
		break;
	case IP_VERSION(4, 0, 1):
		fw_name_dmub = FIRMWARE_DCN_401_DMUB;
		break;
	default:
		/* ASIC doesn't support DMUB. */
		return 0;
	}
	r = amdgpu_ucode_request(adev, &adev->dm.dmub_fw, AMDGPU_UCODE_REQUIRED,
				 "%s", fw_name_dmub);
	return r;
}

static int dm_early_init(struct amdgpu_ip_block *ip_block)
{
	struct amdgpu_device *adev = ip_block->adev;
	struct amdgpu_mode_info *mode_info = &adev->mode_info;
	struct atom_context *ctx = mode_info->atom_context;
	int index = GetIndexIntoMasterTable(DATA, Object_Header);
	u16 data_offset;

	/* if there is no object header, skip DM */
	if (!amdgpu_atom_parse_data_header(ctx, index, NULL, NULL, NULL, &data_offset)) {
		adev->harvest_ip_mask |= AMD_HARVEST_IP_DMU_MASK;
		drm_info(adev_to_drm(adev), "No object header, skipping DM\n");
		return -ENOENT;
	}

	switch (adev->asic_type) {
#if defined(CONFIG_DRM_AMD_DC_SI)
	case CHIP_TAHITI:
	case CHIP_PITCAIRN:
	case CHIP_VERDE:
		adev->mode_info.num_crtc = 6;
		adev->mode_info.num_hpd = 6;
		adev->mode_info.num_dig = 6;
		break;
	case CHIP_OLAND:
		adev->mode_info.num_crtc = 2;
		adev->mode_info.num_hpd = 2;
		adev->mode_info.num_dig = 2;
		break;
#endif
	case CHIP_BONAIRE:
	case CHIP_HAWAII:
		adev->mode_info.num_crtc = 6;
		adev->mode_info.num_hpd = 6;
		adev->mode_info.num_dig = 6;
		break;
	case CHIP_KAVERI:
		adev->mode_info.num_crtc = 4;
		adev->mode_info.num_hpd = 6;
		adev->mode_info.num_dig = 7;
		break;
	case CHIP_KABINI:
	case CHIP_MULLINS:
		adev->mode_info.num_crtc = 2;
		adev->mode_info.num_hpd = 6;
		adev->mode_info.num_dig = 6;
		break;
	case CHIP_FIJI:
	case CHIP_TONGA:
		adev->mode_info.num_crtc = 6;
		adev->mode_info.num_hpd = 6;
		adev->mode_info.num_dig = 7;
		break;
	case CHIP_CARRIZO:
		adev->mode_info.num_crtc = 3;
		adev->mode_info.num_hpd = 6;
		adev->mode_info.num_dig = 9;
		break;
	case CHIP_STONEY:
		adev->mode_info.num_crtc = 2;
		adev->mode_info.num_hpd = 6;
		adev->mode_info.num_dig = 9;
		break;
	case CHIP_POLARIS11:
	case CHIP_POLARIS12:
		adev->mode_info.num_crtc = 5;
		adev->mode_info.num_hpd = 5;
		adev->mode_info.num_dig = 5;
		break;
	case CHIP_POLARIS10:
	case CHIP_VEGAM:
		adev->mode_info.num_crtc = 6;
		adev->mode_info.num_hpd = 6;
		adev->mode_info.num_dig = 6;
		break;
	case CHIP_VEGA10:
	case CHIP_VEGA12:
	case CHIP_VEGA20:
		adev->mode_info.num_crtc = 6;
		adev->mode_info.num_hpd = 6;
		adev->mode_info.num_dig = 6;
		break;
	default:

		switch (amdgpu_ip_version(adev, DCE_HWIP, 0)) {
		case IP_VERSION(2, 0, 2):
		case IP_VERSION(3, 0, 0):
			adev->mode_info.num_crtc = 6;
			adev->mode_info.num_hpd = 6;
			adev->mode_info.num_dig = 6;
			break;
		case IP_VERSION(2, 0, 0):
		case IP_VERSION(3, 0, 2):
			adev->mode_info.num_crtc = 5;
			adev->mode_info.num_hpd = 5;
			adev->mode_info.num_dig = 5;
			break;
		case IP_VERSION(2, 0, 3):
		case IP_VERSION(3, 0, 3):
			adev->mode_info.num_crtc = 2;
			adev->mode_info.num_hpd = 2;
			adev->mode_info.num_dig = 2;
			break;
		case IP_VERSION(1, 0, 0):
		case IP_VERSION(1, 0, 1):
		case IP_VERSION(3, 0, 1):
		case IP_VERSION(2, 1, 0):
		case IP_VERSION(3, 1, 2):
		case IP_VERSION(3, 1, 3):
		case IP_VERSION(3, 1, 4):
		case IP_VERSION(3, 1, 5):
		case IP_VERSION(3, 1, 6):
		case IP_VERSION(3, 2, 0):
		case IP_VERSION(3, 2, 1):
		case IP_VERSION(3, 5, 0):
		case IP_VERSION(3, 5, 1):
		case IP_VERSION(3, 6, 0):
		case IP_VERSION(4, 0, 1):
			adev->mode_info.num_crtc = 4;
			adev->mode_info.num_hpd = 4;
			adev->mode_info.num_dig = 4;
			break;
		default:
			drm_err(adev_to_drm(adev), "Unsupported DCE IP versions: 0x%x\n",
					amdgpu_ip_version(adev, DCE_HWIP, 0));
			return -EINVAL;
		}
		break;
	}

	if (adev->mode_info.funcs == NULL)
		adev->mode_info.funcs = &dm_display_funcs;

	/*
	 * Note: Do NOT change adev->audio_endpt_rreg and
	 * adev->audio_endpt_wreg because they are initialised in
	 * amdgpu_device_init()
	 */
#if defined(CONFIG_DEBUG_KERNEL_DC)
	device_create_file(
		adev_to_drm(adev)->dev,
		&dev_attr_s3_debug);
#endif
	adev->dc_enabled = true;

	return dm_init_microcode(adev);
}

static bool modereset_required(struct drm_crtc_state *crtc_state)
{
	return !crtc_state->active && drm_atomic_crtc_needs_modeset(crtc_state);
}

static void amdgpu_dm_encoder_destroy(struct drm_encoder *encoder)
{
	drm_encoder_cleanup(encoder);
	kfree(encoder);
}

static const struct drm_encoder_funcs amdgpu_dm_encoder_funcs = {
	.destroy = amdgpu_dm_encoder_destroy,
};

static int
fill_plane_color_attributes(const struct drm_plane_state *plane_state,
			    const enum surface_pixel_format format,
			    enum dc_color_space *color_space)
{
	bool full_range;

	*color_space = COLOR_SPACE_SRGB;

	/* DRM color properties only affect non-RGB formats. */
	if (format < SURFACE_PIXEL_FORMAT_VIDEO_BEGIN)
		return 0;

	full_range = (plane_state->color_range == DRM_COLOR_YCBCR_FULL_RANGE);

	switch (plane_state->color_encoding) {
	case DRM_COLOR_YCBCR_BT601:
		if (full_range)
			*color_space = COLOR_SPACE_YCBCR601;
		else
			*color_space = COLOR_SPACE_YCBCR601_LIMITED;
		break;

	case DRM_COLOR_YCBCR_BT709:
		if (full_range)
			*color_space = COLOR_SPACE_YCBCR709;
		else
			*color_space = COLOR_SPACE_YCBCR709_LIMITED;
		break;

	case DRM_COLOR_YCBCR_BT2020:
		if (full_range)
			*color_space = COLOR_SPACE_2020_YCBCR_FULL;
		else
			*color_space = COLOR_SPACE_2020_YCBCR_LIMITED;
		break;

	default:
		return -EINVAL;
	}

	return 0;
}

static int
fill_dc_plane_info_and_addr(struct amdgpu_device *adev,
			    const struct drm_plane_state *plane_state,
			    const u64 tiling_flags,
			    struct dc_plane_info *plane_info,
			    struct dc_plane_address *address,
			    bool tmz_surface)
{
	const struct drm_framebuffer *fb = plane_state->fb;
	const struct amdgpu_framebuffer *afb =
		to_amdgpu_framebuffer(plane_state->fb);
	int ret;

	memset(plane_info, 0, sizeof(*plane_info));

	switch (fb->format->format) {
	case DRM_FORMAT_C8:
		plane_info->format =
			SURFACE_PIXEL_FORMAT_GRPH_PALETA_256_COLORS;
		break;
	case DRM_FORMAT_RGB565:
		plane_info->format = SURFACE_PIXEL_FORMAT_GRPH_RGB565;
		break;
	case DRM_FORMAT_XRGB8888:
	case DRM_FORMAT_ARGB8888:
		plane_info->format = SURFACE_PIXEL_FORMAT_GRPH_ARGB8888;
		break;
	case DRM_FORMAT_XRGB2101010:
	case DRM_FORMAT_ARGB2101010:
		plane_info->format = SURFACE_PIXEL_FORMAT_GRPH_ARGB2101010;
		break;
	case DRM_FORMAT_XBGR2101010:
	case DRM_FORMAT_ABGR2101010:
		plane_info->format = SURFACE_PIXEL_FORMAT_GRPH_ABGR2101010;
		break;
	case DRM_FORMAT_XBGR8888:
	case DRM_FORMAT_ABGR8888:
		plane_info->format = SURFACE_PIXEL_FORMAT_GRPH_ABGR8888;
		break;
	case DRM_FORMAT_NV21:
		plane_info->format = SURFACE_PIXEL_FORMAT_VIDEO_420_YCbCr;
		break;
	case DRM_FORMAT_NV12:
		plane_info->format = SURFACE_PIXEL_FORMAT_VIDEO_420_YCrCb;
		break;
	case DRM_FORMAT_P010:
		plane_info->format = SURFACE_PIXEL_FORMAT_VIDEO_420_10bpc_YCrCb;
		break;
	case DRM_FORMAT_XRGB16161616F:
	case DRM_FORMAT_ARGB16161616F:
		plane_info->format = SURFACE_PIXEL_FORMAT_GRPH_ARGB16161616F;
		break;
	case DRM_FORMAT_XBGR16161616F:
	case DRM_FORMAT_ABGR16161616F:
		plane_info->format = SURFACE_PIXEL_FORMAT_GRPH_ABGR16161616F;
		break;
	case DRM_FORMAT_XRGB16161616:
	case DRM_FORMAT_ARGB16161616:
		plane_info->format = SURFACE_PIXEL_FORMAT_GRPH_ARGB16161616;
		break;
	case DRM_FORMAT_XBGR16161616:
	case DRM_FORMAT_ABGR16161616:
		plane_info->format = SURFACE_PIXEL_FORMAT_GRPH_ABGR16161616;
		break;
	default:
		drm_err(adev_to_drm(adev),
			"Unsupported screen format %p4cc\n",
			&fb->format->format);
		return -EINVAL;
	}

	switch (plane_state->rotation & DRM_MODE_ROTATE_MASK) {
	case DRM_MODE_ROTATE_0:
		plane_info->rotation = ROTATION_ANGLE_0;
		break;
	case DRM_MODE_ROTATE_90:
		plane_info->rotation = ROTATION_ANGLE_90;
		break;
	case DRM_MODE_ROTATE_180:
		plane_info->rotation = ROTATION_ANGLE_180;
		break;
	case DRM_MODE_ROTATE_270:
		plane_info->rotation = ROTATION_ANGLE_270;
		break;
	default:
		plane_info->rotation = ROTATION_ANGLE_0;
		break;
	}


	plane_info->visible = true;
	plane_info->stereo_format = PLANE_STEREO_FORMAT_NONE;

	plane_info->layer_index = plane_state->normalized_zpos;

	ret = fill_plane_color_attributes(plane_state, plane_info->format,
					  &plane_info->color_space);
	if (ret)
		return ret;

	ret = amdgpu_dm_plane_fill_plane_buffer_attributes(adev, afb, plane_info->format,
					   plane_info->rotation, tiling_flags,
					   &plane_info->tiling_info,
					   &plane_info->plane_size,
					   &plane_info->dcc, address,
					   tmz_surface);
	if (ret)
		return ret;

	amdgpu_dm_plane_fill_blending_from_plane_state(
		plane_state, &plane_info->per_pixel_alpha, &plane_info->pre_multiplied_alpha,
		&plane_info->global_alpha, &plane_info->global_alpha_value);

	return 0;
}

static int fill_dc_plane_attributes(struct amdgpu_device *adev,
				    struct dc_plane_state *dc_plane_state,
				    struct drm_plane_state *plane_state,
				    struct drm_crtc_state *crtc_state)
{
	struct dm_crtc_state *dm_crtc_state = to_dm_crtc_state(crtc_state);
	struct amdgpu_framebuffer *afb = (struct amdgpu_framebuffer *)plane_state->fb;
	struct dc_scaling_info scaling_info;
	struct dc_plane_info plane_info;
	int ret;

	ret = amdgpu_dm_plane_fill_dc_scaling_info(adev, plane_state, &scaling_info);
	if (ret)
		return ret;

	dc_plane_state->src_rect = scaling_info.src_rect;
	dc_plane_state->dst_rect = scaling_info.dst_rect;
	dc_plane_state->clip_rect = scaling_info.clip_rect;
	dc_plane_state->scaling_quality = scaling_info.scaling_quality;

	ret = fill_dc_plane_info_and_addr(adev, plane_state,
					  afb->tiling_flags,
					  &plane_info,
					  &dc_plane_state->address,
					  afb->tmz_surface);
	if (ret)
		return ret;

	dc_plane_state->format = plane_info.format;
	dc_plane_state->color_space = plane_info.color_space;
	dc_plane_state->format = plane_info.format;
	dc_plane_state->plane_size = plane_info.plane_size;
	dc_plane_state->rotation = plane_info.rotation;
	dc_plane_state->horizontal_mirror = plane_info.horizontal_mirror;
	dc_plane_state->stereo_format = plane_info.stereo_format;
	dc_plane_state->tiling_info = plane_info.tiling_info;
	dc_plane_state->visible = plane_info.visible;
	dc_plane_state->per_pixel_alpha = plane_info.per_pixel_alpha;
	dc_plane_state->pre_multiplied_alpha = plane_info.pre_multiplied_alpha;
	dc_plane_state->global_alpha = plane_info.global_alpha;
	dc_plane_state->global_alpha_value = plane_info.global_alpha_value;
	dc_plane_state->dcc = plane_info.dcc;
	dc_plane_state->layer_index = plane_info.layer_index;
	dc_plane_state->flip_int_enabled = true;

	/*
	 * Always set input transfer function, since plane state is refreshed
	 * every time.
	 */
	ret = amdgpu_dm_update_plane_color_mgmt(dm_crtc_state,
						plane_state,
						dc_plane_state);
	if (ret)
		return ret;

	return 0;
}

static inline void fill_dc_dirty_rect(struct drm_plane *plane,
				      struct rect *dirty_rect, int32_t x,
				      s32 y, s32 width, s32 height,
				      int *i, bool ffu)
{
	WARN_ON(*i >= DC_MAX_DIRTY_RECTS);

	dirty_rect->x = x;
	dirty_rect->y = y;
	dirty_rect->width = width;
	dirty_rect->height = height;

	if (ffu)
		drm_dbg(plane->dev,
			"[PLANE:%d] PSR FFU dirty rect size (%d, %d)\n",
			plane->base.id, width, height);
	else
		drm_dbg(plane->dev,
			"[PLANE:%d] PSR SU dirty rect at (%d, %d) size (%d, %d)",
			plane->base.id, x, y, width, height);

	(*i)++;
}

/**
 * fill_dc_dirty_rects() - Fill DC dirty regions for PSR selective updates
 *
 * @plane: DRM plane containing dirty regions that need to be flushed to the eDP
 *         remote fb
 * @old_plane_state: Old state of @plane
 * @new_plane_state: New state of @plane
 * @crtc_state: New state of CRTC connected to the @plane
 * @flip_addrs: DC flip tracking struct, which also tracts dirty rects
 * @is_psr_su: Flag indicating whether Panel Self Refresh Selective Update (PSR SU) is enabled.
 *             If PSR SU is enabled and damage clips are available, only the regions of the screen
 *             that have changed will be updated. If PSR SU is not enabled,
 *             or if damage clips are not available, the entire screen will be updated.
 * @dirty_regions_changed: dirty regions changed
 *
 * For PSR SU, DC informs the DMUB uController of dirty rectangle regions
 * (referred to as "damage clips" in DRM nomenclature) that require updating on
 * the eDP remote buffer. The responsibility of specifying the dirty regions is
 * amdgpu_dm's.
 *
 * A damage-aware DRM client should fill the FB_DAMAGE_CLIPS property on the
 * plane with regions that require flushing to the eDP remote buffer. In
 * addition, certain use cases - such as cursor and multi-plane overlay (MPO) -
 * implicitly provide damage clips without any client support via the plane
 * bounds.
 */
static void fill_dc_dirty_rects(struct drm_plane *plane,
				struct drm_plane_state *old_plane_state,
				struct drm_plane_state *new_plane_state,
				struct drm_crtc_state *crtc_state,
				struct dc_flip_addrs *flip_addrs,
				bool is_psr_su,
				bool *dirty_regions_changed)
{
	struct dm_crtc_state *dm_crtc_state = to_dm_crtc_state(crtc_state);
	struct rect *dirty_rects = flip_addrs->dirty_rects;
	u32 num_clips;
	struct drm_mode_rect *clips;
	bool bb_changed;
	bool fb_changed;
	u32 i = 0;
	*dirty_regions_changed = false;

	/*
	 * Cursor plane has it's own dirty rect update interface. See
	 * dcn10_dmub_update_cursor_data and dmub_cmd_update_cursor_info_data
	 */
	if (plane->type == DRM_PLANE_TYPE_CURSOR)
		return;

	if (new_plane_state->rotation != DRM_MODE_ROTATE_0)
		goto ffu;

	num_clips = drm_plane_get_damage_clips_count(new_plane_state);
	clips = drm_plane_get_damage_clips(new_plane_state);

	if (num_clips && (!amdgpu_damage_clips || (amdgpu_damage_clips < 0 &&
						   is_psr_su)))
		goto ffu;

	if (!dm_crtc_state->mpo_requested) {
		if (!num_clips || num_clips > DC_MAX_DIRTY_RECTS)
			goto ffu;

		for (; flip_addrs->dirty_rect_count < num_clips; clips++)
			fill_dc_dirty_rect(new_plane_state->plane,
					   &dirty_rects[flip_addrs->dirty_rect_count],
					   clips->x1, clips->y1,
					   clips->x2 - clips->x1, clips->y2 - clips->y1,
					   &flip_addrs->dirty_rect_count,
					   false);
		return;
	}

	/*
	 * MPO is requested. Add entire plane bounding box to dirty rects if
	 * flipped to or damaged.
	 *
	 * If plane is moved or resized, also add old bounding box to dirty
	 * rects.
	 */
	fb_changed = old_plane_state->fb->base.id !=
		     new_plane_state->fb->base.id;
	bb_changed = (old_plane_state->crtc_x != new_plane_state->crtc_x ||
		      old_plane_state->crtc_y != new_plane_state->crtc_y ||
		      old_plane_state->crtc_w != new_plane_state->crtc_w ||
		      old_plane_state->crtc_h != new_plane_state->crtc_h);

	drm_dbg(plane->dev,
		"[PLANE:%d] PSR bb_changed:%d fb_changed:%d num_clips:%d\n",
		new_plane_state->plane->base.id,
		bb_changed, fb_changed, num_clips);

	*dirty_regions_changed = bb_changed;

	if ((num_clips + (bb_changed ? 2 : 0)) > DC_MAX_DIRTY_RECTS)
		goto ffu;

	if (bb_changed) {
		fill_dc_dirty_rect(new_plane_state->plane, &dirty_rects[i],
				   new_plane_state->crtc_x,
				   new_plane_state->crtc_y,
				   new_plane_state->crtc_w,
				   new_plane_state->crtc_h, &i, false);

		/* Add old plane bounding-box if plane is moved or resized */
		fill_dc_dirty_rect(new_plane_state->plane, &dirty_rects[i],
				   old_plane_state->crtc_x,
				   old_plane_state->crtc_y,
				   old_plane_state->crtc_w,
				   old_plane_state->crtc_h, &i, false);
	}

	if (num_clips) {
		for (; i < num_clips; clips++)
			fill_dc_dirty_rect(new_plane_state->plane,
					   &dirty_rects[i], clips->x1,
					   clips->y1, clips->x2 - clips->x1,
					   clips->y2 - clips->y1, &i, false);
	} else if (fb_changed && !bb_changed) {
		fill_dc_dirty_rect(new_plane_state->plane, &dirty_rects[i],
				   new_plane_state->crtc_x,
				   new_plane_state->crtc_y,
				   new_plane_state->crtc_w,
				   new_plane_state->crtc_h, &i, false);
	}

	flip_addrs->dirty_rect_count = i;
	return;

ffu:
	fill_dc_dirty_rect(new_plane_state->plane, &dirty_rects[0], 0, 0,
			   dm_crtc_state->base.mode.crtc_hdisplay,
			   dm_crtc_state->base.mode.crtc_vdisplay,
			   &flip_addrs->dirty_rect_count, true);
}

static void update_stream_scaling_settings(const struct drm_display_mode *mode,
					   const struct dm_connector_state *dm_state,
					   struct dc_stream_state *stream)
{
	enum amdgpu_rmx_type rmx_type;

	struct rect src = { 0 }; /* viewport in composition space*/
	struct rect dst = { 0 }; /* stream addressable area */

	/* no mode. nothing to be done */
	if (!mode)
		return;

	/* Full screen scaling by default */
	src.width = mode->hdisplay;
	src.height = mode->vdisplay;
	dst.width = stream->timing.h_addressable;
	dst.height = stream->timing.v_addressable;

	if (dm_state) {
		rmx_type = dm_state->scaling;
		if (rmx_type == RMX_ASPECT || rmx_type == RMX_OFF) {
			if (src.width * dst.height <
					src.height * dst.width) {
				/* height needs less upscaling/more downscaling */
				dst.width = src.width *
						dst.height / src.height;
			} else {
				/* width needs less upscaling/more downscaling */
				dst.height = src.height *
						dst.width / src.width;
			}
		} else if (rmx_type == RMX_CENTER) {
			dst = src;
		}

		dst.x = (stream->timing.h_addressable - dst.width) / 2;
		dst.y = (stream->timing.v_addressable - dst.height) / 2;

		if (dm_state->underscan_enable) {
			dst.x += dm_state->underscan_hborder / 2;
			dst.y += dm_state->underscan_vborder / 2;
			dst.width -= dm_state->underscan_hborder;
			dst.height -= dm_state->underscan_vborder;
		}
	}

	stream->src = src;
	stream->dst = dst;

	DRM_DEBUG_KMS("Destination Rectangle x:%d  y:%d  width:%d  height:%d\n",
		      dst.x, dst.y, dst.width, dst.height);

}

static enum dc_color_depth
convert_color_depth_from_display_info(const struct drm_connector *connector,
				      bool is_y420, int requested_bpc)
{
	u8 bpc;

	if (is_y420) {
		bpc = 8;

		/* Cap display bpc based on HDMI 2.0 HF-VSDB */
		if (connector->display_info.hdmi.y420_dc_modes & DRM_EDID_YCBCR420_DC_48)
			bpc = 16;
		else if (connector->display_info.hdmi.y420_dc_modes & DRM_EDID_YCBCR420_DC_36)
			bpc = 12;
		else if (connector->display_info.hdmi.y420_dc_modes & DRM_EDID_YCBCR420_DC_30)
			bpc = 10;
	} else {
		bpc = (uint8_t)connector->display_info.bpc;
		/* Assume 8 bpc by default if no bpc is specified. */
		bpc = bpc ? bpc : 8;
	}

	if (requested_bpc > 0) {
		/*
		 * Cap display bpc based on the user requested value.
		 *
		 * The value for state->max_bpc may not correctly updated
		 * depending on when the connector gets added to the state
		 * or if this was called outside of atomic check, so it
		 * can't be used directly.
		 */
		bpc = min_t(u8, bpc, requested_bpc);

		/* Round down to the nearest even number. */
		bpc = bpc - (bpc & 1);
	}

	switch (bpc) {
	case 0:
		/*
		 * Temporary Work around, DRM doesn't parse color depth for
		 * EDID revision before 1.4
		 * TODO: Fix edid parsing
		 */
		return COLOR_DEPTH_888;
	case 6:
		return COLOR_DEPTH_666;
	case 8:
		return COLOR_DEPTH_888;
	case 10:
		return COLOR_DEPTH_101010;
	case 12:
		return COLOR_DEPTH_121212;
	case 14:
		return COLOR_DEPTH_141414;
	case 16:
		return COLOR_DEPTH_161616;
	default:
		return COLOR_DEPTH_UNDEFINED;
	}
}

static enum dc_aspect_ratio
get_aspect_ratio(const struct drm_display_mode *mode_in)
{
	/* 1-1 mapping, since both enums follow the HDMI spec. */
	return (enum dc_aspect_ratio) mode_in->picture_aspect_ratio;
}

static enum dc_color_space
get_output_color_space(const struct dc_crtc_timing *dc_crtc_timing,
		       const struct drm_connector_state *connector_state)
{
	enum dc_color_space color_space = COLOR_SPACE_SRGB;

	switch (connector_state->colorspace) {
	case DRM_MODE_COLORIMETRY_BT601_YCC:
		if (dc_crtc_timing->flags.Y_ONLY)
			color_space = COLOR_SPACE_YCBCR601_LIMITED;
		else
			color_space = COLOR_SPACE_YCBCR601;
		break;
	case DRM_MODE_COLORIMETRY_BT709_YCC:
		if (dc_crtc_timing->flags.Y_ONLY)
			color_space = COLOR_SPACE_YCBCR709_LIMITED;
		else
			color_space = COLOR_SPACE_YCBCR709;
		break;
	case DRM_MODE_COLORIMETRY_OPRGB:
		color_space = COLOR_SPACE_ADOBERGB;
		break;
	case DRM_MODE_COLORIMETRY_BT2020_RGB:
	case DRM_MODE_COLORIMETRY_BT2020_YCC:
		if (dc_crtc_timing->pixel_encoding == PIXEL_ENCODING_RGB)
			color_space = COLOR_SPACE_2020_RGB_FULLRANGE;
		else
			color_space = COLOR_SPACE_2020_YCBCR_LIMITED;
		break;
	case DRM_MODE_COLORIMETRY_DEFAULT: // ITU601
	default:
		if (dc_crtc_timing->pixel_encoding == PIXEL_ENCODING_RGB) {
			color_space = COLOR_SPACE_SRGB;
			if (connector_state->hdmi.broadcast_rgb == DRM_HDMI_BROADCAST_RGB_LIMITED)
				color_space = COLOR_SPACE_SRGB_LIMITED;
		/*
		 * 27030khz is the separation point between HDTV and SDTV
		 * according to HDMI spec, we use YCbCr709 and YCbCr601
		 * respectively
		 */
		} else if (dc_crtc_timing->pix_clk_100hz > 270300) {
			if (dc_crtc_timing->flags.Y_ONLY)
				color_space =
					COLOR_SPACE_YCBCR709_LIMITED;
			else
				color_space = COLOR_SPACE_YCBCR709;
		} else {
			if (dc_crtc_timing->flags.Y_ONLY)
				color_space =
					COLOR_SPACE_YCBCR601_LIMITED;
			else
				color_space = COLOR_SPACE_YCBCR601;
		}
		break;
	}

	return color_space;
}

static enum display_content_type
get_output_content_type(const struct drm_connector_state *connector_state)
{
	switch (connector_state->content_type) {
	default:
	case DRM_MODE_CONTENT_TYPE_NO_DATA:
		return DISPLAY_CONTENT_TYPE_NO_DATA;
	case DRM_MODE_CONTENT_TYPE_GRAPHICS:
		return DISPLAY_CONTENT_TYPE_GRAPHICS;
	case DRM_MODE_CONTENT_TYPE_PHOTO:
		return DISPLAY_CONTENT_TYPE_PHOTO;
	case DRM_MODE_CONTENT_TYPE_CINEMA:
		return DISPLAY_CONTENT_TYPE_CINEMA;
	case DRM_MODE_CONTENT_TYPE_GAME:
		return DISPLAY_CONTENT_TYPE_GAME;
	}
}

static bool adjust_colour_depth_from_display_info(
	struct dc_crtc_timing *timing_out,
	const struct drm_display_info *info)
{
	enum dc_color_depth depth = timing_out->display_color_depth;
	int normalized_clk;

	do {
		normalized_clk = timing_out->pix_clk_100hz / 10;
		/* YCbCr 4:2:0 requires additional adjustment of 1/2 */
		if (timing_out->pixel_encoding == PIXEL_ENCODING_YCBCR420)
			normalized_clk /= 2;
		/* Adjusting pix clock following on HDMI spec based on colour depth */
		switch (depth) {
		case COLOR_DEPTH_888:
			break;
		case COLOR_DEPTH_101010:
			normalized_clk = (normalized_clk * 30) / 24;
			break;
		case COLOR_DEPTH_121212:
			normalized_clk = (normalized_clk * 36) / 24;
			break;
		case COLOR_DEPTH_161616:
			normalized_clk = (normalized_clk * 48) / 24;
			break;
		default:
			/* The above depths are the only ones valid for HDMI. */
			return false;
		}
		if (normalized_clk <= info->max_tmds_clock) {
			timing_out->display_color_depth = depth;
			return true;
		}
	} while (--depth > COLOR_DEPTH_666);
	return false;
}

static void fill_stream_properties_from_drm_display_mode(
	struct dc_stream_state *stream,
	const struct drm_display_mode *mode_in,
	const struct drm_connector *connector,
	const struct drm_connector_state *connector_state,
	const struct dc_stream_state *old_stream,
	int requested_bpc)
{
	struct dc_crtc_timing *timing_out = &stream->timing;
	const struct drm_display_info *info = &connector->display_info;
	struct amdgpu_dm_connector *aconnector = NULL;
	struct hdmi_vendor_infoframe hv_frame;
	struct hdmi_avi_infoframe avi_frame;
	ssize_t err;

	if (connector->connector_type != DRM_MODE_CONNECTOR_WRITEBACK)
		aconnector = to_amdgpu_dm_connector(connector);

	memset(&hv_frame, 0, sizeof(hv_frame));
	memset(&avi_frame, 0, sizeof(avi_frame));

	timing_out->h_border_left = 0;
	timing_out->h_border_right = 0;
	timing_out->v_border_top = 0;
	timing_out->v_border_bottom = 0;
	/* TODO: un-hardcode */
	if (drm_mode_is_420_only(info, mode_in)
			&& stream->signal == SIGNAL_TYPE_HDMI_TYPE_A)
		timing_out->pixel_encoding = PIXEL_ENCODING_YCBCR420;
	else if (drm_mode_is_420_also(info, mode_in)
			&& aconnector
			&& aconnector->force_yuv420_output)
		timing_out->pixel_encoding = PIXEL_ENCODING_YCBCR420;
	else if ((connector->display_info.color_formats & DRM_COLOR_FORMAT_YCBCR422)
			&& aconnector
			&& aconnector->force_yuv422_output)
		timing_out->pixel_encoding = PIXEL_ENCODING_YCBCR422;
	else if ((connector->display_info.color_formats & DRM_COLOR_FORMAT_YCBCR444)
			&& stream->signal == SIGNAL_TYPE_HDMI_TYPE_A)
		timing_out->pixel_encoding = PIXEL_ENCODING_YCBCR444;
	else
		timing_out->pixel_encoding = PIXEL_ENCODING_RGB;

	timing_out->timing_3d_format = TIMING_3D_FORMAT_NONE;
	timing_out->display_color_depth = convert_color_depth_from_display_info(
		connector,
		(timing_out->pixel_encoding == PIXEL_ENCODING_YCBCR420),
		requested_bpc);
	timing_out->scan_type = SCANNING_TYPE_NODATA;
	timing_out->hdmi_vic = 0;

	if (old_stream) {
		timing_out->vic = old_stream->timing.vic;
		timing_out->flags.HSYNC_POSITIVE_POLARITY = old_stream->timing.flags.HSYNC_POSITIVE_POLARITY;
		timing_out->flags.VSYNC_POSITIVE_POLARITY = old_stream->timing.flags.VSYNC_POSITIVE_POLARITY;
	} else {
		timing_out->vic = drm_match_cea_mode(mode_in);
		if (mode_in->flags & DRM_MODE_FLAG_PHSYNC)
			timing_out->flags.HSYNC_POSITIVE_POLARITY = 1;
		if (mode_in->flags & DRM_MODE_FLAG_PVSYNC)
			timing_out->flags.VSYNC_POSITIVE_POLARITY = 1;
	}

	if (stream->signal == SIGNAL_TYPE_HDMI_TYPE_A) {
		err = drm_hdmi_avi_infoframe_from_display_mode(&avi_frame,
							       (struct drm_connector *)connector,
							       mode_in);
		if (err < 0)
			drm_warn_once(connector->dev, "Failed to setup avi infoframe on connector %s: %zd\n",
				      connector->name, err);
		timing_out->vic = avi_frame.video_code;
		err = drm_hdmi_vendor_infoframe_from_display_mode(&hv_frame,
								  (struct drm_connector *)connector,
								  mode_in);
		if (err < 0)
			drm_warn_once(connector->dev, "Failed to setup vendor infoframe on connector %s: %zd\n",
				      connector->name, err);
		timing_out->hdmi_vic = hv_frame.vic;
	}

	if (aconnector && is_freesync_video_mode(mode_in, aconnector)) {
		timing_out->h_addressable = mode_in->hdisplay;
		timing_out->h_total = mode_in->htotal;
		timing_out->h_sync_width = mode_in->hsync_end - mode_in->hsync_start;
		timing_out->h_front_porch = mode_in->hsync_start - mode_in->hdisplay;
		timing_out->v_total = mode_in->vtotal;
		timing_out->v_addressable = mode_in->vdisplay;
		timing_out->v_front_porch = mode_in->vsync_start - mode_in->vdisplay;
		timing_out->v_sync_width = mode_in->vsync_end - mode_in->vsync_start;
		timing_out->pix_clk_100hz = mode_in->clock * 10;
	} else {
		timing_out->h_addressable = mode_in->crtc_hdisplay;
		timing_out->h_total = mode_in->crtc_htotal;
		timing_out->h_sync_width = mode_in->crtc_hsync_end - mode_in->crtc_hsync_start;
		timing_out->h_front_porch = mode_in->crtc_hsync_start - mode_in->crtc_hdisplay;
		timing_out->v_total = mode_in->crtc_vtotal;
		timing_out->v_addressable = mode_in->crtc_vdisplay;
		timing_out->v_front_porch = mode_in->crtc_vsync_start - mode_in->crtc_vdisplay;
		timing_out->v_sync_width = mode_in->crtc_vsync_end - mode_in->crtc_vsync_start;
		timing_out->pix_clk_100hz = mode_in->crtc_clock * 10;
	}

	timing_out->aspect_ratio = get_aspect_ratio(mode_in);

	stream->out_transfer_func.type = TF_TYPE_PREDEFINED;
	stream->out_transfer_func.tf = TRANSFER_FUNCTION_SRGB;
	if (stream->signal == SIGNAL_TYPE_HDMI_TYPE_A) {
		if (!adjust_colour_depth_from_display_info(timing_out, info) &&
		    drm_mode_is_420_also(info, mode_in) &&
		    timing_out->pixel_encoding != PIXEL_ENCODING_YCBCR420) {
			timing_out->pixel_encoding = PIXEL_ENCODING_YCBCR420;
			adjust_colour_depth_from_display_info(timing_out, info);
		}
	}

	stream->output_color_space = get_output_color_space(timing_out, connector_state);
	stream->content_type = get_output_content_type(connector_state);
}

static void fill_audio_info(struct audio_info *audio_info,
			    const struct drm_connector *drm_connector,
			    const struct dc_sink *dc_sink)
{
	int i = 0;
	int cea_revision = 0;
	const struct dc_edid_caps *edid_caps = &dc_sink->edid_caps;

	audio_info->manufacture_id = edid_caps->manufacturer_id;
	audio_info->product_id = edid_caps->product_id;

	cea_revision = drm_connector->display_info.cea_rev;

	strscpy(audio_info->display_name,
		edid_caps->display_name,
		AUDIO_INFO_DISPLAY_NAME_SIZE_IN_CHARS);

	if (cea_revision >= 3) {
		audio_info->mode_count = edid_caps->audio_mode_count;

		for (i = 0; i < audio_info->mode_count; ++i) {
			audio_info->modes[i].format_code =
					(enum audio_format_code)
					(edid_caps->audio_modes[i].format_code);
			audio_info->modes[i].channel_count =
					edid_caps->audio_modes[i].channel_count;
			audio_info->modes[i].sample_rates.all =
					edid_caps->audio_modes[i].sample_rate;
			audio_info->modes[i].sample_size =
					edid_caps->audio_modes[i].sample_size;
		}
	}

	audio_info->flags.all = edid_caps->speaker_flags;

	/* TODO: We only check for the progressive mode, check for interlace mode too */
	if (drm_connector->latency_present[0]) {
		audio_info->video_latency = drm_connector->video_latency[0];
		audio_info->audio_latency = drm_connector->audio_latency[0];
	}

	/* TODO: For DP, video and audio latency should be calculated from DPCD caps */

}

static void
copy_crtc_timing_for_drm_display_mode(const struct drm_display_mode *src_mode,
				      struct drm_display_mode *dst_mode)
{
	dst_mode->crtc_hdisplay = src_mode->crtc_hdisplay;
	dst_mode->crtc_vdisplay = src_mode->crtc_vdisplay;
	dst_mode->crtc_clock = src_mode->crtc_clock;
	dst_mode->crtc_hblank_start = src_mode->crtc_hblank_start;
	dst_mode->crtc_hblank_end = src_mode->crtc_hblank_end;
	dst_mode->crtc_hsync_start =  src_mode->crtc_hsync_start;
	dst_mode->crtc_hsync_end = src_mode->crtc_hsync_end;
	dst_mode->crtc_htotal = src_mode->crtc_htotal;
	dst_mode->crtc_hskew = src_mode->crtc_hskew;
	dst_mode->crtc_vblank_start = src_mode->crtc_vblank_start;
	dst_mode->crtc_vblank_end = src_mode->crtc_vblank_end;
	dst_mode->crtc_vsync_start = src_mode->crtc_vsync_start;
	dst_mode->crtc_vsync_end = src_mode->crtc_vsync_end;
	dst_mode->crtc_vtotal = src_mode->crtc_vtotal;
}

static void
decide_crtc_timing_for_drm_display_mode(struct drm_display_mode *drm_mode,
					const struct drm_display_mode *native_mode,
					bool scale_enabled)
{
	if (scale_enabled || (
	    native_mode->clock == drm_mode->clock &&
	    native_mode->htotal == drm_mode->htotal &&
	    native_mode->vtotal == drm_mode->vtotal)) {
		if (native_mode->crtc_clock)
			copy_crtc_timing_for_drm_display_mode(native_mode, drm_mode);
	} else {
		/* no scaling nor amdgpu inserted, no need to patch */
	}
}

static struct dc_sink *
create_fake_sink(struct drm_device *dev, struct dc_link *link)
{
	struct dc_sink_init_data sink_init_data = { 0 };
	struct dc_sink *sink = NULL;

	sink_init_data.link = link;
	sink_init_data.sink_signal = link->connector_signal;

	sink = dc_sink_create(&sink_init_data);
	if (!sink) {
		drm_err(dev, "Failed to create sink!\n");
		return NULL;
	}
	sink->sink_signal = SIGNAL_TYPE_VIRTUAL;

	return sink;
}

static void set_multisync_trigger_params(
		struct dc_stream_state *stream)
{
	struct dc_stream_state *master = NULL;

	if (stream->triggered_crtc_reset.enabled) {
		master = stream->triggered_crtc_reset.event_source;
		stream->triggered_crtc_reset.event =
			master->timing.flags.VSYNC_POSITIVE_POLARITY ?
			CRTC_EVENT_VSYNC_RISING : CRTC_EVENT_VSYNC_FALLING;
		stream->triggered_crtc_reset.delay = TRIGGER_DELAY_NEXT_PIXEL;
	}
}

static void set_master_stream(struct dc_stream_state *stream_set[],
			      int stream_count)
{
	int j, highest_rfr = 0, master_stream = 0;

	for (j = 0;  j < stream_count; j++) {
		if (stream_set[j] && stream_set[j]->triggered_crtc_reset.enabled) {
			int refresh_rate = 0;

			refresh_rate = (stream_set[j]->timing.pix_clk_100hz*100)/
				(stream_set[j]->timing.h_total*stream_set[j]->timing.v_total);
			if (refresh_rate > highest_rfr) {
				highest_rfr = refresh_rate;
				master_stream = j;
			}
		}
	}
	for (j = 0;  j < stream_count; j++) {
		if (stream_set[j])
			stream_set[j]->triggered_crtc_reset.event_source = stream_set[master_stream];
	}
}

static void dm_enable_per_frame_crtc_master_sync(struct dc_state *context)
{
	int i = 0;
	struct dc_stream_state *stream;

	if (context->stream_count < 2)
		return;
	for (i = 0; i < context->stream_count ; i++) {
		if (!context->streams[i])
			continue;
		/*
		 * TODO: add a function to read AMD VSDB bits and set
		 * crtc_sync_master.multi_sync_enabled flag
		 * For now it's set to false
		 */
	}

	set_master_stream(context->streams, context->stream_count);

	for (i = 0; i < context->stream_count ; i++) {
		stream = context->streams[i];

		if (!stream)
			continue;

		set_multisync_trigger_params(stream);
	}
}

/**
 * DOC: FreeSync Video
 *
 * When a userspace application wants to play a video, the content follows a
 * standard format definition that usually specifies the FPS for that format.
 * The below list illustrates some video format and the expected FPS,
 * respectively:
 *
 * - TV/NTSC (23.976 FPS)
 * - Cinema (24 FPS)
 * - TV/PAL (25 FPS)
 * - TV/NTSC (29.97 FPS)
 * - TV/NTSC (30 FPS)
 * - Cinema HFR (48 FPS)
 * - TV/PAL (50 FPS)
 * - Commonly used (60 FPS)
 * - Multiples of 24 (48,72,96 FPS)
 *
 * The list of standards video format is not huge and can be added to the
 * connector modeset list beforehand. With that, userspace can leverage
 * FreeSync to extends the front porch in order to attain the target refresh
 * rate. Such a switch will happen seamlessly, without screen blanking or
 * reprogramming of the output in any other way. If the userspace requests a
 * modesetting change compatible with FreeSync modes that only differ in the
 * refresh rate, DC will skip the full update and avoid blink during the
 * transition. For example, the video player can change the modesetting from
 * 60Hz to 30Hz for playing TV/NTSC content when it goes full screen without
 * causing any display blink. This same concept can be applied to a mode
 * setting change.
 */
static struct drm_display_mode *
get_highest_refresh_rate_mode(struct amdgpu_dm_connector *aconnector,
		bool use_probed_modes)
{
	struct drm_display_mode *m, *m_pref = NULL;
	u16 current_refresh, highest_refresh;
	struct list_head *list_head = use_probed_modes ?
		&aconnector->base.probed_modes :
		&aconnector->base.modes;

	if (aconnector->base.connector_type == DRM_MODE_CONNECTOR_WRITEBACK)
		return NULL;

	if (aconnector->freesync_vid_base.clock != 0)
		return &aconnector->freesync_vid_base;

	/* Find the preferred mode */
	list_for_each_entry(m, list_head, head) {
		if (m->type & DRM_MODE_TYPE_PREFERRED) {
			m_pref = m;
			break;
		}
	}

	if (!m_pref) {
		/* Probably an EDID with no preferred mode. Fallback to first entry */
		m_pref = list_first_entry_or_null(
				&aconnector->base.modes, struct drm_display_mode, head);
		if (!m_pref) {
			drm_dbg_driver(aconnector->base.dev, "No preferred mode found in EDID\n");
			return NULL;
		}
	}

	highest_refresh = drm_mode_vrefresh(m_pref);

	/*
	 * Find the mode with highest refresh rate with same resolution.
	 * For some monitors, preferred mode is not the mode with highest
	 * supported refresh rate.
	 */
	list_for_each_entry(m, list_head, head) {
		current_refresh  = drm_mode_vrefresh(m);

		if (m->hdisplay == m_pref->hdisplay &&
		    m->vdisplay == m_pref->vdisplay &&
		    highest_refresh < current_refresh) {
			highest_refresh = current_refresh;
			m_pref = m;
		}
	}

	drm_mode_copy(&aconnector->freesync_vid_base, m_pref);
	return m_pref;
}

static bool is_freesync_video_mode(const struct drm_display_mode *mode,
		struct amdgpu_dm_connector *aconnector)
{
	struct drm_display_mode *high_mode;
	int timing_diff;

	high_mode = get_highest_refresh_rate_mode(aconnector, false);
	if (!high_mode || !mode)
		return false;

	timing_diff = high_mode->vtotal - mode->vtotal;

	if (high_mode->clock == 0 || high_mode->clock != mode->clock ||
	    high_mode->hdisplay != mode->hdisplay ||
	    high_mode->vdisplay != mode->vdisplay ||
	    high_mode->hsync_start != mode->hsync_start ||
	    high_mode->hsync_end != mode->hsync_end ||
	    high_mode->htotal != mode->htotal ||
	    high_mode->hskew != mode->hskew ||
	    high_mode->vscan != mode->vscan ||
	    high_mode->vsync_start - mode->vsync_start != timing_diff ||
	    high_mode->vsync_end - mode->vsync_end != timing_diff)
		return false;
	else
		return true;
}

#if defined(CONFIG_DRM_AMD_DC_FP)
static void update_dsc_caps(struct amdgpu_dm_connector *aconnector,
			    struct dc_sink *sink, struct dc_stream_state *stream,
			    struct dsc_dec_dpcd_caps *dsc_caps)
{
	stream->timing.flags.DSC = 0;
	dsc_caps->is_dsc_supported = false;

	if (aconnector->dc_link && (sink->sink_signal == SIGNAL_TYPE_DISPLAY_PORT ||
	    sink->sink_signal == SIGNAL_TYPE_EDP)) {
		if (sink->link->dpcd_caps.dongle_type == DISPLAY_DONGLE_NONE ||
			sink->link->dpcd_caps.dongle_type == DISPLAY_DONGLE_DP_HDMI_CONVERTER)
			dc_dsc_parse_dsc_dpcd(aconnector->dc_link->ctx->dc,
				aconnector->dc_link->dpcd_caps.dsc_caps.dsc_basic_caps.raw,
				aconnector->dc_link->dpcd_caps.dsc_caps.dsc_branch_decoder_caps.raw,
				dsc_caps);
	}
}

static void apply_dsc_policy_for_edp(struct amdgpu_dm_connector *aconnector,
				    struct dc_sink *sink, struct dc_stream_state *stream,
				    struct dsc_dec_dpcd_caps *dsc_caps,
				    uint32_t max_dsc_target_bpp_limit_override)
{
	const struct dc_link_settings *verified_link_cap = NULL;
	u32 link_bw_in_kbps;
	u32 edp_min_bpp_x16, edp_max_bpp_x16;
	struct dc *dc = sink->ctx->dc;
	struct dc_dsc_bw_range bw_range = {0};
	struct dc_dsc_config dsc_cfg = {0};
	struct dc_dsc_config_options dsc_options = {0};

	dc_dsc_get_default_config_option(dc, &dsc_options);
	dsc_options.max_target_bpp_limit_override_x16 = max_dsc_target_bpp_limit_override * 16;

	verified_link_cap = dc_link_get_link_cap(stream->link);
	link_bw_in_kbps = dc_link_bandwidth_kbps(stream->link, verified_link_cap);
	edp_min_bpp_x16 = 8 * 16;
	edp_max_bpp_x16 = 8 * 16;

	if (edp_max_bpp_x16 > dsc_caps->edp_max_bits_per_pixel)
		edp_max_bpp_x16 = dsc_caps->edp_max_bits_per_pixel;

	if (edp_max_bpp_x16 < edp_min_bpp_x16)
		edp_min_bpp_x16 = edp_max_bpp_x16;

	if (dc_dsc_compute_bandwidth_range(dc->res_pool->dscs[0],
				dc->debug.dsc_min_slice_height_override,
				edp_min_bpp_x16, edp_max_bpp_x16,
				dsc_caps,
				&stream->timing,
				dc_link_get_highest_encoding_format(aconnector->dc_link),
				&bw_range)) {

		if (bw_range.max_kbps < link_bw_in_kbps) {
			if (dc_dsc_compute_config(dc->res_pool->dscs[0],
					dsc_caps,
					&dsc_options,
					0,
					&stream->timing,
					dc_link_get_highest_encoding_format(aconnector->dc_link),
					&dsc_cfg)) {
				stream->timing.dsc_cfg = dsc_cfg;
				stream->timing.flags.DSC = 1;
				stream->timing.dsc_cfg.bits_per_pixel = edp_max_bpp_x16;
			}
			return;
		}
	}

	if (dc_dsc_compute_config(dc->res_pool->dscs[0],
				dsc_caps,
				&dsc_options,
				link_bw_in_kbps,
				&stream->timing,
				dc_link_get_highest_encoding_format(aconnector->dc_link),
				&dsc_cfg)) {
		stream->timing.dsc_cfg = dsc_cfg;
		stream->timing.flags.DSC = 1;
	}
}

static void apply_dsc_policy_for_stream(struct amdgpu_dm_connector *aconnector,
					struct dc_sink *sink, struct dc_stream_state *stream,
					struct dsc_dec_dpcd_caps *dsc_caps)
{
	struct drm_connector *drm_connector = &aconnector->base;
	u32 link_bandwidth_kbps;
	struct dc *dc = sink->ctx->dc;
	u32 max_supported_bw_in_kbps, timing_bw_in_kbps;
	u32 dsc_max_supported_bw_in_kbps;
	u32 max_dsc_target_bpp_limit_override =
		drm_connector->display_info.max_dsc_bpp;
	struct dc_dsc_config_options dsc_options = {0};

	dc_dsc_get_default_config_option(dc, &dsc_options);
	dsc_options.max_target_bpp_limit_override_x16 = max_dsc_target_bpp_limit_override * 16;

	link_bandwidth_kbps = dc_link_bandwidth_kbps(aconnector->dc_link,
							dc_link_get_link_cap(aconnector->dc_link));

	/* Set DSC policy according to dsc_clock_en */
	dc_dsc_policy_set_enable_dsc_when_not_needed(
		aconnector->dsc_settings.dsc_force_enable == DSC_CLK_FORCE_ENABLE);

	if (sink->sink_signal == SIGNAL_TYPE_EDP &&
	    !aconnector->dc_link->panel_config.dsc.disable_dsc_edp &&
	    dc->caps.edp_dsc_support && aconnector->dsc_settings.dsc_force_enable != DSC_CLK_FORCE_DISABLE) {

		apply_dsc_policy_for_edp(aconnector, sink, stream, dsc_caps, max_dsc_target_bpp_limit_override);

	} else if (sink->sink_signal == SIGNAL_TYPE_DISPLAY_PORT) {
		if (sink->link->dpcd_caps.dongle_type == DISPLAY_DONGLE_NONE) {
			if (dc_dsc_compute_config(aconnector->dc_link->ctx->dc->res_pool->dscs[0],
						dsc_caps,
						&dsc_options,
						link_bandwidth_kbps,
						&stream->timing,
						dc_link_get_highest_encoding_format(aconnector->dc_link),
						&stream->timing.dsc_cfg)) {
				stream->timing.flags.DSC = 1;
				drm_dbg_driver(drm_connector->dev, "%s: SST_DSC [%s] DSC is selected from SST RX\n",
							__func__, drm_connector->name);
			}
		} else if (sink->link->dpcd_caps.dongle_type == DISPLAY_DONGLE_DP_HDMI_CONVERTER) {
			timing_bw_in_kbps = dc_bandwidth_in_kbps_from_timing(&stream->timing,
					dc_link_get_highest_encoding_format(aconnector->dc_link));
			max_supported_bw_in_kbps = link_bandwidth_kbps;
			dsc_max_supported_bw_in_kbps = link_bandwidth_kbps;

			if (timing_bw_in_kbps > max_supported_bw_in_kbps &&
					max_supported_bw_in_kbps > 0 &&
					dsc_max_supported_bw_in_kbps > 0)
				if (dc_dsc_compute_config(aconnector->dc_link->ctx->dc->res_pool->dscs[0],
						dsc_caps,
						&dsc_options,
						dsc_max_supported_bw_in_kbps,
						&stream->timing,
						dc_link_get_highest_encoding_format(aconnector->dc_link),
						&stream->timing.dsc_cfg)) {
					stream->timing.flags.DSC = 1;
					drm_dbg_driver(drm_connector->dev, "%s: SST_DSC [%s] DSC is selected from DP-HDMI PCON\n",
									 __func__, drm_connector->name);
				}
		}
	}

	/* Overwrite the stream flag if DSC is enabled through debugfs */
	if (aconnector->dsc_settings.dsc_force_enable == DSC_CLK_FORCE_ENABLE)
		stream->timing.flags.DSC = 1;

	if (stream->timing.flags.DSC && aconnector->dsc_settings.dsc_num_slices_h)
		stream->timing.dsc_cfg.num_slices_h = aconnector->dsc_settings.dsc_num_slices_h;

	if (stream->timing.flags.DSC && aconnector->dsc_settings.dsc_num_slices_v)
		stream->timing.dsc_cfg.num_slices_v = aconnector->dsc_settings.dsc_num_slices_v;

	if (stream->timing.flags.DSC && aconnector->dsc_settings.dsc_bits_per_pixel)
		stream->timing.dsc_cfg.bits_per_pixel = aconnector->dsc_settings.dsc_bits_per_pixel;
}
#endif

static struct dc_stream_state *
create_stream_for_sink(struct drm_connector *connector,
		       const struct drm_display_mode *drm_mode,
		       const struct dm_connector_state *dm_state,
		       const struct dc_stream_state *old_stream,
		       int requested_bpc)
{
	struct drm_device *dev = connector->dev;
	struct amdgpu_dm_connector *aconnector = NULL;
	struct drm_display_mode *preferred_mode = NULL;
	const struct drm_connector_state *con_state = &dm_state->base;
	struct dc_stream_state *stream = NULL;
	struct drm_display_mode mode;
	struct drm_display_mode saved_mode;
	struct drm_display_mode *freesync_mode = NULL;
	bool native_mode_found = false;
	bool recalculate_timing = false;
	bool scale = dm_state->scaling != RMX_OFF;
	int mode_refresh;
	int preferred_refresh = 0;
	enum color_transfer_func tf = TRANSFER_FUNC_UNKNOWN;
#if defined(CONFIG_DRM_AMD_DC_FP)
	struct dsc_dec_dpcd_caps dsc_caps;
#endif
	struct dc_link *link = NULL;
	struct dc_sink *sink = NULL;

	drm_mode_init(&mode, drm_mode);
	memset(&saved_mode, 0, sizeof(saved_mode));

	if (connector->connector_type != DRM_MODE_CONNECTOR_WRITEBACK) {
		aconnector = NULL;
		aconnector = to_amdgpu_dm_connector(connector);
		link = aconnector->dc_link;
	} else {
		struct drm_writeback_connector *wbcon = NULL;
		struct amdgpu_dm_wb_connector *dm_wbcon = NULL;

		wbcon = drm_connector_to_writeback(connector);
		dm_wbcon = to_amdgpu_dm_wb_connector(wbcon);
		link = dm_wbcon->link;
	}

	if (!aconnector || !aconnector->dc_sink) {
		sink = create_fake_sink(dev, link);
		if (!sink)
			return stream;

	} else {
		sink = aconnector->dc_sink;
		dc_sink_retain(sink);
	}

	stream = dc_create_stream_for_sink(sink);

	if (stream == NULL) {
		drm_err(dev, "Failed to create stream for sink!\n");
		goto finish;
	}

	/* We leave this NULL for writeback connectors */
	stream->dm_stream_context = aconnector;

	stream->timing.flags.LTE_340MCSC_SCRAMBLE =
		connector->display_info.hdmi.scdc.scrambling.low_rates;

	list_for_each_entry(preferred_mode, &connector->modes, head) {
		/* Search for preferred mode */
		if (preferred_mode->type & DRM_MODE_TYPE_PREFERRED) {
			native_mode_found = true;
			break;
		}
	}
	if (!native_mode_found)
		preferred_mode = list_first_entry_or_null(
				&connector->modes,
				struct drm_display_mode,
				head);

	mode_refresh = drm_mode_vrefresh(&mode);

	if (preferred_mode == NULL) {
		/*
		 * This may not be an error, the use case is when we have no
		 * usermode calls to reset and set mode upon hotplug. In this
		 * case, we call set mode ourselves to restore the previous mode
		 * and the modelist may not be filled in time.
		 */
		drm_dbg_driver(dev, "No preferred mode found\n");
	} else if (aconnector) {
		recalculate_timing = amdgpu_freesync_vid_mode &&
				 is_freesync_video_mode(&mode, aconnector);
		if (recalculate_timing) {
			freesync_mode = get_highest_refresh_rate_mode(aconnector, false);
			drm_mode_copy(&saved_mode, &mode);
			saved_mode.picture_aspect_ratio = mode.picture_aspect_ratio;
			drm_mode_copy(&mode, freesync_mode);
			mode.picture_aspect_ratio = saved_mode.picture_aspect_ratio;
		} else {
			decide_crtc_timing_for_drm_display_mode(
					&mode, preferred_mode, scale);

			preferred_refresh = drm_mode_vrefresh(preferred_mode);
		}
	}

	if (recalculate_timing)
		drm_mode_set_crtcinfo(&saved_mode, 0);

	/*
	 * If scaling is enabled and refresh rate didn't change
	 * we copy the vic and polarities of the old timings
	 */
	if (!scale || mode_refresh != preferred_refresh)
		fill_stream_properties_from_drm_display_mode(
			stream, &mode, connector, con_state, NULL,
			requested_bpc);
	else
		fill_stream_properties_from_drm_display_mode(
			stream, &mode, connector, con_state, old_stream,
			requested_bpc);

	/* The rest isn't needed for writeback connectors */
	if (!aconnector)
		goto finish;

	if (aconnector->timing_changed) {
		drm_dbg(aconnector->base.dev,
			"overriding timing for automated test, bpc %d, changing to %d\n",
			stream->timing.display_color_depth,
			aconnector->timing_requested->display_color_depth);
		stream->timing = *aconnector->timing_requested;
	}

#if defined(CONFIG_DRM_AMD_DC_FP)
	/* SST DSC determination policy */
	update_dsc_caps(aconnector, sink, stream, &dsc_caps);
	if (aconnector->dsc_settings.dsc_force_enable != DSC_CLK_FORCE_DISABLE && dsc_caps.is_dsc_supported)
		apply_dsc_policy_for_stream(aconnector, sink, stream, &dsc_caps);
#endif

	update_stream_scaling_settings(&mode, dm_state, stream);

	fill_audio_info(
		&stream->audio_info,
		connector,
		sink);

	update_stream_signal(stream, sink);

	if (stream->signal == SIGNAL_TYPE_HDMI_TYPE_A)
		mod_build_hf_vsif_infopacket(stream, &stream->vsp_infopacket);

	if (stream->signal == SIGNAL_TYPE_DISPLAY_PORT ||
	    stream->signal == SIGNAL_TYPE_DISPLAY_PORT_MST ||
	    stream->signal == SIGNAL_TYPE_EDP) {
		const struct dc_edid_caps *edid_caps;
		unsigned int disable_colorimetry = 0;

		if (aconnector->dc_sink) {
			edid_caps = &aconnector->dc_sink->edid_caps;
			disable_colorimetry = edid_caps->panel_patch.disable_colorimetry;
		}

		//
		// should decide stream support vsc sdp colorimetry capability
		// before building vsc info packet
		//
		stream->use_vsc_sdp_for_colorimetry = stream->link->dpcd_caps.dpcd_rev.raw >= 0x14 &&
						      stream->link->dpcd_caps.dprx_feature.bits.VSC_SDP_COLORIMETRY_SUPPORTED &&
						      !disable_colorimetry;

		if (stream->out_transfer_func.tf == TRANSFER_FUNCTION_GAMMA22)
			tf = TRANSFER_FUNC_GAMMA_22;
		mod_build_vsc_infopacket(stream, &stream->vsc_infopacket, stream->output_color_space, tf);
		aconnector->sr_skip_count = AMDGPU_DM_PSR_ENTRY_DELAY;

	}
finish:
	dc_sink_release(sink);

	return stream;
}

static enum drm_connector_status
amdgpu_dm_connector_detect(struct drm_connector *connector, bool force)
{
	bool connected;
	struct amdgpu_dm_connector *aconnector = to_amdgpu_dm_connector(connector);

	/*
	 * Notes:
	 * 1. This interface is NOT called in context of HPD irq.
	 * 2. This interface *is called* in context of user-mode ioctl. Which
	 * makes it a bad place for *any* MST-related activity.
	 */

	if (aconnector->base.force == DRM_FORCE_UNSPECIFIED &&
	    !aconnector->fake_enable)
		connected = (aconnector->dc_sink != NULL);
	else
		connected = (aconnector->base.force == DRM_FORCE_ON ||
				aconnector->base.force == DRM_FORCE_ON_DIGITAL);

	update_subconnector_property(aconnector);

	return (connected ? connector_status_connected :
			connector_status_disconnected);
}

int amdgpu_dm_connector_atomic_set_property(struct drm_connector *connector,
					    struct drm_connector_state *connector_state,
					    struct drm_property *property,
					    uint64_t val)
{
	struct drm_device *dev = connector->dev;
	struct amdgpu_device *adev = drm_to_adev(dev);
	struct dm_connector_state *dm_old_state =
		to_dm_connector_state(connector->state);
	struct dm_connector_state *dm_new_state =
		to_dm_connector_state(connector_state);

	int ret = -EINVAL;

	if (property == dev->mode_config.scaling_mode_property) {
		enum amdgpu_rmx_type rmx_type;

		switch (val) {
		case DRM_MODE_SCALE_CENTER:
			rmx_type = RMX_CENTER;
			break;
		case DRM_MODE_SCALE_ASPECT:
			rmx_type = RMX_ASPECT;
			break;
		case DRM_MODE_SCALE_FULLSCREEN:
			rmx_type = RMX_FULL;
			break;
		case DRM_MODE_SCALE_NONE:
		default:
			rmx_type = RMX_OFF;
			break;
		}

		if (dm_old_state->scaling == rmx_type)
			return 0;

		dm_new_state->scaling = rmx_type;
		ret = 0;
	} else if (property == adev->mode_info.underscan_hborder_property) {
		dm_new_state->underscan_hborder = val;
		ret = 0;
	} else if (property == adev->mode_info.underscan_vborder_property) {
		dm_new_state->underscan_vborder = val;
		ret = 0;
	} else if (property == adev->mode_info.underscan_property) {
		dm_new_state->underscan_enable = val;
		ret = 0;
	}

	return ret;
}

int amdgpu_dm_connector_atomic_get_property(struct drm_connector *connector,
					    const struct drm_connector_state *state,
					    struct drm_property *property,
					    uint64_t *val)
{
	struct drm_device *dev = connector->dev;
	struct amdgpu_device *adev = drm_to_adev(dev);
	struct dm_connector_state *dm_state =
		to_dm_connector_state(state);
	int ret = -EINVAL;

	if (property == dev->mode_config.scaling_mode_property) {
		switch (dm_state->scaling) {
		case RMX_CENTER:
			*val = DRM_MODE_SCALE_CENTER;
			break;
		case RMX_ASPECT:
			*val = DRM_MODE_SCALE_ASPECT;
			break;
		case RMX_FULL:
			*val = DRM_MODE_SCALE_FULLSCREEN;
			break;
		case RMX_OFF:
		default:
			*val = DRM_MODE_SCALE_NONE;
			break;
		}
		ret = 0;
	} else if (property == adev->mode_info.underscan_hborder_property) {
		*val = dm_state->underscan_hborder;
		ret = 0;
	} else if (property == adev->mode_info.underscan_vborder_property) {
		*val = dm_state->underscan_vborder;
		ret = 0;
	} else if (property == adev->mode_info.underscan_property) {
		*val = dm_state->underscan_enable;
		ret = 0;
	}

	return ret;
}

/**
 * DOC: panel power savings
 *
 * The display manager allows you to set your desired **panel power savings**
 * level (between 0-4, with 0 representing off), e.g. using the following::
 *
 *   # echo 3 > /sys/class/drm/card0-eDP-1/amdgpu/panel_power_savings
 *
 * Modifying this value can have implications on color accuracy, so tread
 * carefully.
 */

static ssize_t panel_power_savings_show(struct device *device,
					struct device_attribute *attr,
					char *buf)
{
	struct drm_connector *connector = dev_get_drvdata(device);
	struct drm_device *dev = connector->dev;
	u8 val;

	drm_modeset_lock(&dev->mode_config.connection_mutex, NULL);
	val = to_dm_connector_state(connector->state)->abm_level ==
		ABM_LEVEL_IMMEDIATE_DISABLE ? 0 :
		to_dm_connector_state(connector->state)->abm_level;
	drm_modeset_unlock(&dev->mode_config.connection_mutex);

	return sysfs_emit(buf, "%u\n", val);
}

static ssize_t panel_power_savings_store(struct device *device,
					 struct device_attribute *attr,
					 const char *buf, size_t count)
{
	struct drm_connector *connector = dev_get_drvdata(device);
	struct drm_device *dev = connector->dev;
	long val;
	int ret;

	ret = kstrtol(buf, 0, &val);

	if (ret)
		return ret;

	if (val < 0 || val > 4)
		return -EINVAL;

	drm_modeset_lock(&dev->mode_config.connection_mutex, NULL);
	to_dm_connector_state(connector->state)->abm_level = val ?:
		ABM_LEVEL_IMMEDIATE_DISABLE;
	drm_modeset_unlock(&dev->mode_config.connection_mutex);

	drm_kms_helper_hotplug_event(dev);

	return count;
}

static DEVICE_ATTR_RW(panel_power_savings);

static struct attribute *amdgpu_attrs[] = {
	&dev_attr_panel_power_savings.attr,
	NULL
};

static const struct attribute_group amdgpu_group = {
	.name = "amdgpu",
	.attrs = amdgpu_attrs
};

static bool
amdgpu_dm_should_create_sysfs(struct amdgpu_dm_connector *amdgpu_dm_connector)
{
	if (amdgpu_dm_abm_level >= 0)
		return false;

	if (amdgpu_dm_connector->base.connector_type != DRM_MODE_CONNECTOR_eDP)
		return false;

	/* check for OLED panels */
	if (amdgpu_dm_connector->bl_idx >= 0) {
		struct drm_device *drm = amdgpu_dm_connector->base.dev;
		struct amdgpu_display_manager *dm = &drm_to_adev(drm)->dm;
		struct amdgpu_dm_backlight_caps *caps;

		caps = &dm->backlight_caps[amdgpu_dm_connector->bl_idx];
		if (caps->aux_support)
			return false;
	}

	return true;
}

static void amdgpu_dm_connector_unregister(struct drm_connector *connector)
{
	struct amdgpu_dm_connector *amdgpu_dm_connector = to_amdgpu_dm_connector(connector);

	if (amdgpu_dm_should_create_sysfs(amdgpu_dm_connector))
		sysfs_remove_group(&connector->kdev->kobj, &amdgpu_group);

	cec_notifier_conn_unregister(amdgpu_dm_connector->notifier);
	drm_dp_aux_unregister(&amdgpu_dm_connector->dm_dp_aux.aux);
}

static void amdgpu_dm_connector_destroy(struct drm_connector *connector)
{
	struct amdgpu_dm_connector *aconnector = to_amdgpu_dm_connector(connector);
	struct amdgpu_device *adev = drm_to_adev(connector->dev);
	struct amdgpu_display_manager *dm = &adev->dm;

	/*
	 * Call only if mst_mgr was initialized before since it's not done
	 * for all connector types.
	 */
	if (aconnector->mst_mgr.dev)
		drm_dp_mst_topology_mgr_destroy(&aconnector->mst_mgr);

	/* Cancel and flush any pending HDMI HPD debounce work */
	cancel_delayed_work_sync(&aconnector->hdmi_hpd_debounce_work);
	if (aconnector->hdmi_prev_sink) {
		dc_sink_release(aconnector->hdmi_prev_sink);
		aconnector->hdmi_prev_sink = NULL;
	}

	if (aconnector->bl_idx != -1) {
		backlight_device_unregister(dm->backlight_dev[aconnector->bl_idx]);
		dm->backlight_dev[aconnector->bl_idx] = NULL;
	}

	if (aconnector->dc_em_sink)
		dc_sink_release(aconnector->dc_em_sink);
	aconnector->dc_em_sink = NULL;
	if (aconnector->dc_sink)
		dc_sink_release(aconnector->dc_sink);
	aconnector->dc_sink = NULL;

	drm_dp_cec_unregister_connector(&aconnector->dm_dp_aux.aux);
	drm_connector_unregister(connector);
	drm_connector_cleanup(connector);
	kfree(aconnector->dm_dp_aux.aux.name);

	kfree(connector);
}

void amdgpu_dm_connector_funcs_reset(struct drm_connector *connector)
{
	struct dm_connector_state *state =
		to_dm_connector_state(connector->state);

	if (connector->state)
		__drm_atomic_helper_connector_destroy_state(connector->state);

	kfree(state);

	state = kzalloc(sizeof(*state), GFP_KERNEL);

	if (state) {
		state->scaling = RMX_OFF;
		state->underscan_enable = false;
		state->underscan_hborder = 0;
		state->underscan_vborder = 0;
		state->base.max_requested_bpc = 8;
		state->vcpi_slots = 0;
		state->pbn = 0;

		if (connector->connector_type == DRM_MODE_CONNECTOR_eDP) {
			if (amdgpu_dm_abm_level <= 0)
				state->abm_level = ABM_LEVEL_IMMEDIATE_DISABLE;
			else
				state->abm_level = amdgpu_dm_abm_level;
		}

		__drm_atomic_helper_connector_reset(connector, &state->base);
	}
}

struct drm_connector_state *
amdgpu_dm_connector_atomic_duplicate_state(struct drm_connector *connector)
{
	struct dm_connector_state *state =
		to_dm_connector_state(connector->state);

	struct dm_connector_state *new_state =
			kmemdup(state, sizeof(*state), GFP_KERNEL);

	if (!new_state)
		return NULL;

	__drm_atomic_helper_connector_duplicate_state(connector, &new_state->base);

	new_state->freesync_capable = state->freesync_capable;
	new_state->abm_level = state->abm_level;
	new_state->scaling = state->scaling;
	new_state->underscan_enable = state->underscan_enable;
	new_state->underscan_hborder = state->underscan_hborder;
	new_state->underscan_vborder = state->underscan_vborder;
	new_state->vcpi_slots = state->vcpi_slots;
	new_state->pbn = state->pbn;
	return &new_state->base;
}

static int
amdgpu_dm_connector_late_register(struct drm_connector *connector)
{
	struct amdgpu_dm_connector *amdgpu_dm_connector =
		to_amdgpu_dm_connector(connector);
	int r;

	if (amdgpu_dm_should_create_sysfs(amdgpu_dm_connector)) {
		r = sysfs_create_group(&connector->kdev->kobj,
				       &amdgpu_group);
		if (r)
			return r;
	}

	amdgpu_dm_register_backlight_device(amdgpu_dm_connector);

	if ((connector->connector_type == DRM_MODE_CONNECTOR_DisplayPort) ||
	    (connector->connector_type == DRM_MODE_CONNECTOR_eDP)) {
		amdgpu_dm_connector->dm_dp_aux.aux.dev = connector->kdev;
		r = drm_dp_aux_register(&amdgpu_dm_connector->dm_dp_aux.aux);
		if (r)
			return r;
	}

#if defined(CONFIG_DEBUG_FS)
	connector_debugfs_init(amdgpu_dm_connector);
#endif

	return 0;
}

static void amdgpu_dm_connector_funcs_force(struct drm_connector *connector)
{
	struct amdgpu_dm_connector *aconnector = to_amdgpu_dm_connector(connector);
	struct dc_link *dc_link = aconnector->dc_link;
	struct dc_sink *dc_em_sink = aconnector->dc_em_sink;
	const struct drm_edid *drm_edid;
	struct i2c_adapter *ddc;
	struct drm_device *dev = connector->dev;

	if (dc_link && dc_link->aux_mode)
		ddc = &aconnector->dm_dp_aux.aux.ddc;
	else
		ddc = &aconnector->i2c->base;

	drm_edid = drm_edid_read_ddc(connector, ddc);
	drm_edid_connector_update(connector, drm_edid);
	if (!drm_edid) {
		drm_err(dev, "No EDID found on connector: %s.\n", connector->name);
		return;
	}

	aconnector->drm_edid = drm_edid;
	/* Update emulated (virtual) sink's EDID */
	if (dc_em_sink && dc_link) {
		// FIXME: Get rid of drm_edid_raw()
		const struct edid *edid = drm_edid_raw(drm_edid);

		memset(&dc_em_sink->edid_caps, 0, sizeof(struct dc_edid_caps));
		memmove(dc_em_sink->dc_edid.raw_edid, edid,
			(edid->extensions + 1) * EDID_LENGTH);
		dm_helpers_parse_edid_caps(
			dc_link,
			&dc_em_sink->dc_edid,
			&dc_em_sink->edid_caps);
	}
}

static const struct drm_connector_funcs amdgpu_dm_connector_funcs = {
	.reset = amdgpu_dm_connector_funcs_reset,
	.detect = amdgpu_dm_connector_detect,
	.fill_modes = drm_helper_probe_single_connector_modes,
	.destroy = amdgpu_dm_connector_destroy,
	.atomic_duplicate_state = amdgpu_dm_connector_atomic_duplicate_state,
	.atomic_destroy_state = drm_atomic_helper_connector_destroy_state,
	.atomic_set_property = amdgpu_dm_connector_atomic_set_property,
	.atomic_get_property = amdgpu_dm_connector_atomic_get_property,
	.late_register = amdgpu_dm_connector_late_register,
	.early_unregister = amdgpu_dm_connector_unregister,
	.force = amdgpu_dm_connector_funcs_force
};

static int get_modes(struct drm_connector *connector)
{
	return amdgpu_dm_connector_get_modes(connector);
}

static void create_eml_sink(struct amdgpu_dm_connector *aconnector)
{
	struct drm_connector *connector = &aconnector->base;
	struct dc_link *dc_link = aconnector->dc_link;
	struct dc_sink_init_data init_params = {
			.link = aconnector->dc_link,
			.sink_signal = SIGNAL_TYPE_VIRTUAL
	};
	const struct drm_edid *drm_edid;
	const struct edid *edid;
	struct i2c_adapter *ddc;

	if (dc_link && dc_link->aux_mode)
		ddc = &aconnector->dm_dp_aux.aux.ddc;
	else
		ddc = &aconnector->i2c->base;

	drm_edid = drm_edid_read_ddc(connector, ddc);
	drm_edid_connector_update(connector, drm_edid);
	if (!drm_edid) {
		drm_err(connector->dev, "No EDID found on connector: %s.\n", connector->name);
		return;
	}

	if (connector->display_info.is_hdmi)
		init_params.sink_signal = SIGNAL_TYPE_HDMI_TYPE_A;

	aconnector->drm_edid = drm_edid;

	edid = drm_edid_raw(drm_edid); // FIXME: Get rid of drm_edid_raw()
	aconnector->dc_em_sink = dc_link_add_remote_sink(
		aconnector->dc_link,
		(uint8_t *)edid,
		(edid->extensions + 1) * EDID_LENGTH,
		&init_params);

	if (aconnector->base.force == DRM_FORCE_ON) {
		aconnector->dc_sink = aconnector->dc_link->local_sink ?
		aconnector->dc_link->local_sink :
		aconnector->dc_em_sink;
		if (aconnector->dc_sink)
			dc_sink_retain(aconnector->dc_sink);
	}
}

static void handle_edid_mgmt(struct amdgpu_dm_connector *aconnector)
{
	struct dc_link *link = (struct dc_link *)aconnector->dc_link;

	/*
	 * In case of headless boot with force on for DP managed connector
	 * Those settings have to be != 0 to get initial modeset
	 */
	if (link->connector_signal == SIGNAL_TYPE_DISPLAY_PORT) {
		link->verified_link_cap.lane_count = LANE_COUNT_FOUR;
		link->verified_link_cap.link_rate = LINK_RATE_HIGH2;
	}

	create_eml_sink(aconnector);
}

static enum dc_status dm_validate_stream_and_context(struct dc *dc,
						struct dc_stream_state *stream)
{
	enum dc_status dc_result = DC_ERROR_UNEXPECTED;
	struct dc_plane_state *dc_plane_state = NULL;
	struct dc_state *dc_state = NULL;

	if (!stream)
		goto cleanup;

	dc_plane_state = dc_create_plane_state(dc);
	if (!dc_plane_state)
		goto cleanup;

	dc_state = dc_state_create(dc, NULL);
	if (!dc_state)
		goto cleanup;

	/* populate stream to plane */
	dc_plane_state->src_rect.height  = stream->src.height;
	dc_plane_state->src_rect.width   = stream->src.width;
	dc_plane_state->dst_rect.height  = stream->src.height;
	dc_plane_state->dst_rect.width   = stream->src.width;
	dc_plane_state->clip_rect.height = stream->src.height;
	dc_plane_state->clip_rect.width  = stream->src.width;
	dc_plane_state->plane_size.surface_pitch = ((stream->src.width + 255) / 256) * 256;
	dc_plane_state->plane_size.surface_size.height = stream->src.height;
	dc_plane_state->plane_size.surface_size.width  = stream->src.width;
	dc_plane_state->plane_size.chroma_size.height  = stream->src.height;
	dc_plane_state->plane_size.chroma_size.width   = stream->src.width;
	dc_plane_state->format = SURFACE_PIXEL_FORMAT_GRPH_ARGB8888;
	dc_plane_state->tiling_info.gfx9.swizzle = DC_SW_UNKNOWN;
	dc_plane_state->rotation = ROTATION_ANGLE_0;
	dc_plane_state->is_tiling_rotated = false;
	dc_plane_state->tiling_info.gfx8.array_mode = DC_ARRAY_LINEAR_GENERAL;

	dc_result = dc_validate_stream(dc, stream);
	if (dc_result == DC_OK)
		dc_result = dc_validate_plane(dc, dc_plane_state);

	if (dc_result == DC_OK)
		dc_result = dc_state_add_stream(dc, dc_state, stream);

	if (dc_result == DC_OK && !dc_state_add_plane(
						dc,
						stream,
						dc_plane_state,
						dc_state))
		dc_result = DC_FAIL_ATTACH_SURFACES;

	if (dc_result == DC_OK)
		dc_result = dc_validate_global_state(dc, dc_state, DC_VALIDATE_MODE_ONLY);

cleanup:
	if (dc_state)
		dc_state_release(dc_state);

	if (dc_plane_state)
		dc_plane_state_release(dc_plane_state);

	return dc_result;
}

struct dc_stream_state *
create_validate_stream_for_sink(struct drm_connector *connector,
				const struct drm_display_mode *drm_mode,
				const struct dm_connector_state *dm_state,
				const struct dc_stream_state *old_stream)
{
	struct amdgpu_dm_connector *aconnector = NULL;
	struct amdgpu_device *adev = drm_to_adev(connector->dev);
	struct dc_stream_state *stream;
	const struct drm_connector_state *drm_state = dm_state ? &dm_state->base : NULL;
	int requested_bpc = drm_state ? drm_state->max_requested_bpc : 8;
	enum dc_status dc_result = DC_OK;
	uint8_t bpc_limit = 6;

	if (!dm_state)
		return NULL;

	if (connector->connector_type != DRM_MODE_CONNECTOR_WRITEBACK)
		aconnector = to_amdgpu_dm_connector(connector);

	if (aconnector &&
	    (aconnector->dc_link->connector_signal == SIGNAL_TYPE_HDMI_TYPE_A ||
	     aconnector->dc_link->dpcd_caps.dongle_type == DISPLAY_DONGLE_DP_HDMI_CONVERTER))
		bpc_limit = 8;

	do {
		drm_dbg_kms(connector->dev, "Trying with %d bpc\n", requested_bpc);
		stream = create_stream_for_sink(connector, drm_mode,
						dm_state, old_stream,
						requested_bpc);
		if (stream == NULL) {
			drm_err(adev_to_drm(adev), "Failed to create stream for sink!\n");
			break;
		}

		dc_result = dc_validate_stream(adev->dm.dc, stream);

		if (!aconnector) /* writeback connector */
			return stream;

		if (dc_result == DC_OK && stream->signal == SIGNAL_TYPE_DISPLAY_PORT_MST)
			dc_result = dm_dp_mst_is_port_support_mode(aconnector, stream);

		if (dc_result == DC_OK)
			dc_result = dm_validate_stream_and_context(adev->dm.dc, stream);

		if (dc_result != DC_OK) {
			DRM_DEBUG_KMS("Pruned mode %d x %d (clk %d) %s %s -- %s\n",
				      drm_mode->hdisplay,
				      drm_mode->vdisplay,
				      drm_mode->clock,
				      dc_pixel_encoding_to_str(stream->timing.pixel_encoding),
				      dc_color_depth_to_str(stream->timing.display_color_depth),
				      dc_status_to_str(dc_result));

			dc_stream_release(stream);
			stream = NULL;
			requested_bpc -= 2; /* lower bpc to retry validation */
		}

	} while (stream == NULL && requested_bpc >= bpc_limit);

	switch (dc_result) {
	/*
	 * If we failed to validate DP bandwidth stream with the requested RGB color depth,
	 * we try to fallback and configure in order:
	 * YUV422 (8bpc, 6bpc)
	 * YUV420 (8bpc, 6bpc)
	 */
	case DC_FAIL_ENC_VALIDATE:
	case DC_EXCEED_DONGLE_CAP:
	case DC_NO_DP_LINK_BANDWIDTH:
		/* recursively entered twice and already tried both YUV422 and YUV420 */
		if (aconnector->force_yuv422_output && aconnector->force_yuv420_output)
			break;
		/* first failure; try YUV422 */
		if (!aconnector->force_yuv422_output) {
			drm_dbg_kms(connector->dev, "%s:%d Validation failed with %d, retrying w/ YUV422\n",
				    __func__, __LINE__, dc_result);
			aconnector->force_yuv422_output = true;
		/* recursively entered and YUV422 failed, try YUV420 */
		} else if (!aconnector->force_yuv420_output) {
			drm_dbg_kms(connector->dev, "%s:%d Validation failed with %d, retrying w/ YUV420\n",
				    __func__, __LINE__, dc_result);
			aconnector->force_yuv420_output = true;
		}
		stream = create_validate_stream_for_sink(connector, drm_mode,
							 dm_state, old_stream);
		aconnector->force_yuv422_output = false;
		aconnector->force_yuv420_output = false;
		break;
	case DC_OK:
		break;
	default:
		drm_dbg_kms(connector->dev, "%s:%d Unhandled validation failure %d\n",
			    __func__, __LINE__, dc_result);
		break;
	}

	return stream;
}

enum drm_mode_status amdgpu_dm_connector_mode_valid(struct drm_connector *connector,
				   const struct drm_display_mode *mode)
{
	int result = MODE_ERROR;
	struct dc_sink *dc_sink;
	struct drm_display_mode *test_mode;
	/* TODO: Unhardcode stream count */
	struct dc_stream_state *stream;
	/* we always have an amdgpu_dm_connector here since we got
	 * here via the amdgpu_dm_connector_helper_funcs
	 */
	struct amdgpu_dm_connector *aconnector = to_amdgpu_dm_connector(connector);

	if ((mode->flags & DRM_MODE_FLAG_INTERLACE) ||
			(mode->flags & DRM_MODE_FLAG_DBLSCAN))
		return result;

	/*
	 * Only run this the first time mode_valid is called to initilialize
	 * EDID mgmt
	 */
	if (aconnector->base.force != DRM_FORCE_UNSPECIFIED &&
		!aconnector->dc_em_sink)
		handle_edid_mgmt(aconnector);

	dc_sink = to_amdgpu_dm_connector(connector)->dc_sink;

	if (dc_sink == NULL && aconnector->base.force != DRM_FORCE_ON_DIGITAL &&
				aconnector->base.force != DRM_FORCE_ON) {
		drm_err(connector->dev, "dc_sink is NULL!\n");
		goto fail;
	}

	test_mode = drm_mode_duplicate(connector->dev, mode);
	if (!test_mode)
		goto fail;

	drm_mode_set_crtcinfo(test_mode, 0);

	stream = create_validate_stream_for_sink(connector, test_mode,
						 to_dm_connector_state(connector->state),
						 NULL);
	drm_mode_destroy(connector->dev, test_mode);
	if (stream) {
		dc_stream_release(stream);
		result = MODE_OK;
	}

fail:
	/* TODO: error handling*/
	return result;
}

static int fill_hdr_info_packet(const struct drm_connector_state *state,
				struct dc_info_packet *out)
{
	struct hdmi_drm_infoframe frame;
	unsigned char buf[30]; /* 26 + 4 */
	ssize_t len;
	int ret, i;

	memset(out, 0, sizeof(*out));

	if (!state->hdr_output_metadata)
		return 0;

	ret = drm_hdmi_infoframe_set_hdr_metadata(&frame, state);
	if (ret)
		return ret;

	len = hdmi_drm_infoframe_pack_only(&frame, buf, sizeof(buf));
	if (len < 0)
		return (int)len;

	/* Static metadata is a fixed 26 bytes + 4 byte header. */
	if (len != 30)
		return -EINVAL;

	/* Prepare the infopacket for DC. */
	switch (state->connector->connector_type) {
	case DRM_MODE_CONNECTOR_HDMIA:
		out->hb0 = 0x87; /* type */
		out->hb1 = 0x01; /* version */
		out->hb2 = 0x1A; /* length */
		out->sb[0] = buf[3]; /* checksum */
		i = 1;
		break;

	case DRM_MODE_CONNECTOR_DisplayPort:
	case DRM_MODE_CONNECTOR_eDP:
		out->hb0 = 0x00; /* sdp id, zero */
		out->hb1 = 0x87; /* type */
		out->hb2 = 0x1D; /* payload len - 1 */
		out->hb3 = (0x13 << 2); /* sdp version */
		out->sb[0] = 0x01; /* version */
		out->sb[1] = 0x1A; /* length */
		i = 2;
		break;

	default:
		return -EINVAL;
	}

	memcpy(&out->sb[i], &buf[4], 26);
	out->valid = true;

	print_hex_dump(KERN_DEBUG, "HDR SB:", DUMP_PREFIX_NONE, 16, 1, out->sb,
		       sizeof(out->sb), false);

	return 0;
}

static int
amdgpu_dm_connector_atomic_check(struct drm_connector *conn,
				 struct drm_atomic_state *state)
{
	struct drm_connector_state *new_con_state =
		drm_atomic_get_new_connector_state(state, conn);
	struct drm_connector_state *old_con_state =
		drm_atomic_get_old_connector_state(state, conn);
	struct drm_crtc *crtc = new_con_state->crtc;
	struct drm_crtc_state *new_crtc_state;
	struct amdgpu_dm_connector *aconn = to_amdgpu_dm_connector(conn);
	int ret;

	if (WARN_ON(unlikely(!old_con_state || !new_con_state)))
		return -EINVAL;

	trace_amdgpu_dm_connector_atomic_check(new_con_state);

	if (conn->connector_type == DRM_MODE_CONNECTOR_DisplayPort) {
		ret = drm_dp_mst_root_conn_atomic_check(new_con_state, &aconn->mst_mgr);
		if (ret < 0)
			return ret;
	}

	if (!crtc)
		return 0;

	if (new_con_state->privacy_screen_sw_state != old_con_state->privacy_screen_sw_state) {
		new_crtc_state = drm_atomic_get_crtc_state(state, crtc);
		if (IS_ERR(new_crtc_state))
			return PTR_ERR(new_crtc_state);

		new_crtc_state->mode_changed = true;
	}

	if (new_con_state->colorspace != old_con_state->colorspace) {
		new_crtc_state = drm_atomic_get_crtc_state(state, crtc);
		if (IS_ERR(new_crtc_state))
			return PTR_ERR(new_crtc_state);

		new_crtc_state->mode_changed = true;
	}

	if (new_con_state->content_type != old_con_state->content_type) {
		new_crtc_state = drm_atomic_get_crtc_state(state, crtc);
		if (IS_ERR(new_crtc_state))
			return PTR_ERR(new_crtc_state);

		new_crtc_state->mode_changed = true;
	}

	if (!drm_connector_atomic_hdr_metadata_equal(old_con_state, new_con_state)) {
		struct dc_info_packet hdr_infopacket;

		ret = fill_hdr_info_packet(new_con_state, &hdr_infopacket);
		if (ret)
			return ret;

		new_crtc_state = drm_atomic_get_crtc_state(state, crtc);
		if (IS_ERR(new_crtc_state))
			return PTR_ERR(new_crtc_state);

		/*
		 * DC considers the stream backends changed if the
		 * static metadata changes. Forcing the modeset also
		 * gives a simple way for userspace to switch from
		 * 8bpc to 10bpc when setting the metadata to enter
		 * or exit HDR.
		 *
		 * Changing the static metadata after it's been
		 * set is permissible, however. So only force a
		 * modeset if we're entering or exiting HDR.
		 */
		new_crtc_state->mode_changed = new_crtc_state->mode_changed ||
			!old_con_state->hdr_output_metadata ||
			!new_con_state->hdr_output_metadata;
	}

	return 0;
}

static const struct drm_connector_helper_funcs
amdgpu_dm_connector_helper_funcs = {
	/*
	 * If hotplugging a second bigger display in FB Con mode, bigger resolution
	 * modes will be filtered by drm_mode_validate_size(), and those modes
	 * are missing after user start lightdm. So we need to renew modes list.
	 * in get_modes call back, not just return the modes count
	 */
	.get_modes = get_modes,
	.mode_valid = amdgpu_dm_connector_mode_valid,
	.atomic_check = amdgpu_dm_connector_atomic_check,
};

static void dm_encoder_helper_disable(struct drm_encoder *encoder)
{

}

int convert_dc_color_depth_into_bpc(enum dc_color_depth display_color_depth)
{
	switch (display_color_depth) {
	case COLOR_DEPTH_666:
		return 6;
	case COLOR_DEPTH_888:
		return 8;
	case COLOR_DEPTH_101010:
		return 10;
	case COLOR_DEPTH_121212:
		return 12;
	case COLOR_DEPTH_141414:
		return 14;
	case COLOR_DEPTH_161616:
		return 16;
	default:
		break;
	}
	return 0;
}

static int dm_encoder_helper_atomic_check(struct drm_encoder *encoder,
					  struct drm_crtc_state *crtc_state,
					  struct drm_connector_state *conn_state)
{
	struct drm_atomic_state *state = crtc_state->state;
	struct drm_connector *connector = conn_state->connector;
	struct amdgpu_dm_connector *aconnector = to_amdgpu_dm_connector(connector);
	struct dm_connector_state *dm_new_connector_state = to_dm_connector_state(conn_state);
	const struct drm_display_mode *adjusted_mode = &crtc_state->adjusted_mode;
	struct drm_dp_mst_topology_mgr *mst_mgr;
	struct drm_dp_mst_port *mst_port;
	struct drm_dp_mst_topology_state *mst_state;
	enum dc_color_depth color_depth;
	int clock, bpp = 0;
	bool is_y420 = false;

	if ((connector->connector_type == DRM_MODE_CONNECTOR_eDP) ||
	    (connector->connector_type == DRM_MODE_CONNECTOR_LVDS)) {
		struct amdgpu_encoder *amdgpu_encoder = to_amdgpu_encoder(encoder);
		struct drm_display_mode *native_mode = &amdgpu_encoder->native_mode;
		enum drm_mode_status result;

		result = drm_crtc_helper_mode_valid_fixed(encoder->crtc, adjusted_mode, native_mode);
		if (result != MODE_OK && dm_new_connector_state->scaling == RMX_OFF) {
			drm_dbg_driver(encoder->dev,
				       "mode %dx%d@%dHz is not native, enabling scaling\n",
				       adjusted_mode->hdisplay, adjusted_mode->vdisplay,
				       drm_mode_vrefresh(adjusted_mode));
			dm_new_connector_state->scaling = RMX_ASPECT;
		}
		return 0;
	}

	if (!aconnector->mst_output_port)
		return 0;

	mst_port = aconnector->mst_output_port;
	mst_mgr = &aconnector->mst_root->mst_mgr;

	if (!crtc_state->connectors_changed && !crtc_state->mode_changed)
		return 0;

	mst_state = drm_atomic_get_mst_topology_state(state, mst_mgr);
	if (IS_ERR(mst_state))
		return PTR_ERR(mst_state);

	mst_state->pbn_div.full = dm_mst_get_pbn_divider(aconnector->mst_root->dc_link);

	if (!state->duplicated) {
		int max_bpc = conn_state->max_requested_bpc;

		is_y420 = drm_mode_is_420_also(&connector->display_info, adjusted_mode) &&
			  aconnector->force_yuv420_output;
		color_depth = convert_color_depth_from_display_info(connector,
								    is_y420,
								    max_bpc);
		bpp = convert_dc_color_depth_into_bpc(color_depth) * 3;
		clock = adjusted_mode->clock;
		dm_new_connector_state->pbn = drm_dp_calc_pbn_mode(clock, bpp << 4);
	}

	dm_new_connector_state->vcpi_slots =
		drm_dp_atomic_find_time_slots(state, mst_mgr, mst_port,
					      dm_new_connector_state->pbn);
	if (dm_new_connector_state->vcpi_slots < 0) {
		DRM_DEBUG_ATOMIC("failed finding vcpi slots: %d\n", (int)dm_new_connector_state->vcpi_slots);
		return dm_new_connector_state->vcpi_slots;
	}
	return 0;
}

const struct drm_encoder_helper_funcs amdgpu_dm_encoder_helper_funcs = {
	.disable = dm_encoder_helper_disable,
	.atomic_check = dm_encoder_helper_atomic_check
};

static int dm_update_mst_vcpi_slots_for_dsc(struct drm_atomic_state *state,
					    struct dc_state *dc_state,
					    struct dsc_mst_fairness_vars *vars)
{
	struct dc_stream_state *stream = NULL;
	struct drm_connector *connector;
	struct drm_connector_state *new_con_state;
	struct amdgpu_dm_connector *aconnector;
	struct dm_connector_state *dm_conn_state;
	int i, j, ret;
	int vcpi, pbn_div, pbn = 0, slot_num = 0;

	for_each_new_connector_in_state(state, connector, new_con_state, i) {

		if (connector->connector_type == DRM_MODE_CONNECTOR_WRITEBACK)
			continue;

		aconnector = to_amdgpu_dm_connector(connector);

		if (!aconnector->mst_output_port)
			continue;

		if (!new_con_state || !new_con_state->crtc)
			continue;

		dm_conn_state = to_dm_connector_state(new_con_state);

		for (j = 0; j < dc_state->stream_count; j++) {
			stream = dc_state->streams[j];
			if (!stream)
				continue;

			if ((struct amdgpu_dm_connector *)stream->dm_stream_context == aconnector)
				break;

			stream = NULL;
		}

		if (!stream)
			continue;

		pbn_div = dm_mst_get_pbn_divider(stream->link);
		/* pbn is calculated by compute_mst_dsc_configs_for_state*/
		for (j = 0; j < dc_state->stream_count; j++) {
			if (vars[j].aconnector == aconnector) {
				pbn = vars[j].pbn;
				break;
			}
		}

		if (j == dc_state->stream_count || pbn_div == 0)
			continue;

		slot_num = DIV_ROUND_UP(pbn, pbn_div);

		if (stream->timing.flags.DSC != 1) {
			dm_conn_state->pbn = pbn;
			dm_conn_state->vcpi_slots = slot_num;

			ret = drm_dp_mst_atomic_enable_dsc(state, aconnector->mst_output_port,
							   dm_conn_state->pbn, false);
			if (ret < 0)
				return ret;

			continue;
		}

		vcpi = drm_dp_mst_atomic_enable_dsc(state, aconnector->mst_output_port, pbn, true);
		if (vcpi < 0)
			return vcpi;

		dm_conn_state->pbn = pbn;
		dm_conn_state->vcpi_slots = vcpi;
	}
	return 0;
}

static int to_drm_connector_type(enum signal_type st)
{
	switch (st) {
	case SIGNAL_TYPE_HDMI_TYPE_A:
		return DRM_MODE_CONNECTOR_HDMIA;
	case SIGNAL_TYPE_EDP:
		return DRM_MODE_CONNECTOR_eDP;
	case SIGNAL_TYPE_LVDS:
		return DRM_MODE_CONNECTOR_LVDS;
	case SIGNAL_TYPE_RGB:
		return DRM_MODE_CONNECTOR_VGA;
	case SIGNAL_TYPE_DISPLAY_PORT:
	case SIGNAL_TYPE_DISPLAY_PORT_MST:
		return DRM_MODE_CONNECTOR_DisplayPort;
	case SIGNAL_TYPE_DVI_DUAL_LINK:
	case SIGNAL_TYPE_DVI_SINGLE_LINK:
		return DRM_MODE_CONNECTOR_DVID;
	case SIGNAL_TYPE_VIRTUAL:
		return DRM_MODE_CONNECTOR_VIRTUAL;

	default:
		return DRM_MODE_CONNECTOR_Unknown;
	}
}

static struct drm_encoder *amdgpu_dm_connector_to_encoder(struct drm_connector *connector)
{
	struct drm_encoder *encoder;

	/* There is only one encoder per connector */
	drm_connector_for_each_possible_encoder(connector, encoder)
		return encoder;

	return NULL;
}

static void amdgpu_dm_get_native_mode(struct drm_connector *connector)
{
	struct drm_encoder *encoder;
	struct amdgpu_encoder *amdgpu_encoder;

	encoder = amdgpu_dm_connector_to_encoder(connector);

	if (encoder == NULL)
		return;

	amdgpu_encoder = to_amdgpu_encoder(encoder);

	amdgpu_encoder->native_mode.clock = 0;

	if (!list_empty(&connector->probed_modes)) {
		struct drm_display_mode *preferred_mode = NULL;

		list_for_each_entry(preferred_mode,
				    &connector->probed_modes,
				    head) {
			if (preferred_mode->type & DRM_MODE_TYPE_PREFERRED)
				amdgpu_encoder->native_mode = *preferred_mode;

			break;
		}

	}
}

static struct drm_display_mode *
amdgpu_dm_create_common_mode(struct drm_encoder *encoder,
			     char *name,
			     int hdisplay, int vdisplay)
{
	struct drm_device *dev = encoder->dev;
	struct amdgpu_encoder *amdgpu_encoder = to_amdgpu_encoder(encoder);
	struct drm_display_mode *mode = NULL;
	struct drm_display_mode *native_mode = &amdgpu_encoder->native_mode;

	mode = drm_mode_duplicate(dev, native_mode);

	if (mode == NULL)
		return NULL;

	mode->hdisplay = hdisplay;
	mode->vdisplay = vdisplay;
	mode->type &= ~DRM_MODE_TYPE_PREFERRED;
	strscpy(mode->name, name, DRM_DISPLAY_MODE_LEN);

	return mode;

}

static void amdgpu_dm_connector_add_common_modes(struct drm_encoder *encoder,
						 struct drm_connector *connector)
{
	struct amdgpu_encoder *amdgpu_encoder = to_amdgpu_encoder(encoder);
	struct drm_display_mode *mode = NULL;
	struct drm_display_mode *native_mode = &amdgpu_encoder->native_mode;
	struct amdgpu_dm_connector *amdgpu_dm_connector =
				to_amdgpu_dm_connector(connector);
	int i;
	int n;
	struct mode_size {
		char name[DRM_DISPLAY_MODE_LEN];
		int w;
		int h;
	} common_modes[] = {
		{  "640x480",  640,  480},
		{  "800x600",  800,  600},
		{ "1024x768", 1024,  768},
		{ "1280x720", 1280,  720},
		{ "1280x800", 1280,  800},
		{"1280x1024", 1280, 1024},
		{ "1440x900", 1440,  900},
		{"1680x1050", 1680, 1050},
		{"1600x1200", 1600, 1200},
		{"1920x1080", 1920, 1080},
		{"1920x1200", 1920, 1200}
	};

	if ((connector->connector_type != DRM_MODE_CONNECTOR_eDP) &&
	    (connector->connector_type != DRM_MODE_CONNECTOR_LVDS))
		return;

	n = ARRAY_SIZE(common_modes);

	for (i = 0; i < n; i++) {
		struct drm_display_mode *curmode = NULL;
		bool mode_existed = false;

		if (common_modes[i].w > native_mode->hdisplay ||
		    common_modes[i].h > native_mode->vdisplay ||
		   (common_modes[i].w == native_mode->hdisplay &&
		    common_modes[i].h == native_mode->vdisplay))
			continue;

		list_for_each_entry(curmode, &connector->probed_modes, head) {
			if (common_modes[i].w == curmode->hdisplay &&
			    common_modes[i].h == curmode->vdisplay) {
				mode_existed = true;
				break;
			}
		}

		if (mode_existed)
			continue;

		mode = amdgpu_dm_create_common_mode(encoder,
				common_modes[i].name, common_modes[i].w,
				common_modes[i].h);
		if (!mode)
			continue;

		drm_mode_probed_add(connector, mode);
		amdgpu_dm_connector->num_modes++;
	}
}

static void amdgpu_set_panel_orientation(struct drm_connector *connector)
{
	struct drm_encoder *encoder;
	struct amdgpu_encoder *amdgpu_encoder;
	const struct drm_display_mode *native_mode;

	if (connector->connector_type != DRM_MODE_CONNECTOR_eDP &&
	    connector->connector_type != DRM_MODE_CONNECTOR_LVDS)
		return;

	mutex_lock(&connector->dev->mode_config.mutex);
	amdgpu_dm_connector_get_modes(connector);
	mutex_unlock(&connector->dev->mode_config.mutex);

	encoder = amdgpu_dm_connector_to_encoder(connector);
	if (!encoder)
		return;

	amdgpu_encoder = to_amdgpu_encoder(encoder);

	native_mode = &amdgpu_encoder->native_mode;
	if (native_mode->hdisplay == 0 || native_mode->vdisplay == 0)
		return;

	drm_connector_set_panel_orientation_with_quirk(connector,
						       DRM_MODE_PANEL_ORIENTATION_UNKNOWN,
						       native_mode->hdisplay,
						       native_mode->vdisplay);
}

static void amdgpu_dm_connector_ddc_get_modes(struct drm_connector *connector,
					      const struct drm_edid *drm_edid)
{
	struct amdgpu_dm_connector *amdgpu_dm_connector =
			to_amdgpu_dm_connector(connector);

	if (drm_edid) {
		/* empty probed_modes */
		INIT_LIST_HEAD(&connector->probed_modes);
		amdgpu_dm_connector->num_modes =
				drm_edid_connector_add_modes(connector);

		/* sorting the probed modes before calling function
		 * amdgpu_dm_get_native_mode() since EDID can have
		 * more than one preferred mode. The modes that are
		 * later in the probed mode list could be of higher
		 * and preferred resolution. For example, 3840x2160
		 * resolution in base EDID preferred timing and 4096x2160
		 * preferred resolution in DID extension block later.
		 */
		drm_mode_sort(&connector->probed_modes);
		amdgpu_dm_get_native_mode(connector);

		/* Freesync capabilities are reset by calling
		 * drm_edid_connector_add_modes() and need to be
		 * restored here.
		 */
		amdgpu_dm_update_freesync_caps(connector, drm_edid);
	} else {
		amdgpu_dm_connector->num_modes = 0;
	}
}

static bool is_duplicate_mode(struct amdgpu_dm_connector *aconnector,
			      struct drm_display_mode *mode)
{
	struct drm_display_mode *m;

	list_for_each_entry(m, &aconnector->base.probed_modes, head) {
		if (drm_mode_equal(m, mode))
			return true;
	}

	return false;
}

static uint add_fs_modes(struct amdgpu_dm_connector *aconnector)
{
	const struct drm_display_mode *m;
	struct drm_display_mode *new_mode;
	uint i;
	u32 new_modes_count = 0;

	/* Standard FPS values
	 *
	 * 23.976       - TV/NTSC
	 * 24           - Cinema
	 * 25           - TV/PAL
	 * 29.97        - TV/NTSC
	 * 30           - TV/NTSC
	 * 48           - Cinema HFR
	 * 50           - TV/PAL
	 * 60           - Commonly used
	 * 48,72,96,120 - Multiples of 24
	 */
	static const u32 common_rates[] = {
		23976, 24000, 25000, 29970, 30000,
		48000, 50000, 60000, 72000, 96000, 120000
	};

	/*
	 * Find mode with highest refresh rate with the same resolution
	 * as the preferred mode. Some monitors report a preferred mode
	 * with lower resolution than the highest refresh rate supported.
	 */

	m = get_highest_refresh_rate_mode(aconnector, true);
	if (!m)
		return 0;

	for (i = 0; i < ARRAY_SIZE(common_rates); i++) {
		u64 target_vtotal, target_vtotal_diff;
		u64 num, den;

		if (drm_mode_vrefresh(m) * 1000 < common_rates[i])
			continue;

		if (common_rates[i] < aconnector->min_vfreq * 1000 ||
		    common_rates[i] > aconnector->max_vfreq * 1000)
			continue;

		num = (unsigned long long)m->clock * 1000 * 1000;
		den = common_rates[i] * (unsigned long long)m->htotal;
		target_vtotal = div_u64(num, den);
		target_vtotal_diff = target_vtotal - m->vtotal;

		/* Check for illegal modes */
		if (m->vsync_start + target_vtotal_diff < m->vdisplay ||
		    m->vsync_end + target_vtotal_diff < m->vsync_start ||
		    m->vtotal + target_vtotal_diff < m->vsync_end)
			continue;

		new_mode = drm_mode_duplicate(aconnector->base.dev, m);
		if (!new_mode)
			goto out;

		new_mode->vtotal += (u16)target_vtotal_diff;
		new_mode->vsync_start += (u16)target_vtotal_diff;
		new_mode->vsync_end += (u16)target_vtotal_diff;
		new_mode->type &= ~DRM_MODE_TYPE_PREFERRED;
		new_mode->type |= DRM_MODE_TYPE_DRIVER;

		if (!is_duplicate_mode(aconnector, new_mode)) {
			drm_mode_probed_add(&aconnector->base, new_mode);
			new_modes_count += 1;
		} else
			drm_mode_destroy(aconnector->base.dev, new_mode);
	}
 out:
	return new_modes_count;
}

static void amdgpu_dm_connector_add_freesync_modes(struct drm_connector *connector,
						   const struct drm_edid *drm_edid)
{
	struct amdgpu_dm_connector *amdgpu_dm_connector =
		to_amdgpu_dm_connector(connector);

	if (!(amdgpu_freesync_vid_mode && drm_edid))
		return;

	if (amdgpu_dm_connector->max_vfreq - amdgpu_dm_connector->min_vfreq > 10)
		amdgpu_dm_connector->num_modes +=
			add_fs_modes(amdgpu_dm_connector);
}

static int amdgpu_dm_connector_get_modes(struct drm_connector *connector)
{
	struct amdgpu_dm_connector *amdgpu_dm_connector =
			to_amdgpu_dm_connector(connector);
	struct drm_encoder *encoder;
	const struct drm_edid *drm_edid = amdgpu_dm_connector->drm_edid;
	struct dc_link_settings *verified_link_cap =
			&amdgpu_dm_connector->dc_link->verified_link_cap;
	const struct dc *dc = amdgpu_dm_connector->dc_link->dc;

	encoder = amdgpu_dm_connector_to_encoder(connector);

	if (!drm_edid) {
		amdgpu_dm_connector->num_modes =
				drm_add_modes_noedid(connector, 640, 480);
		if (dc->link_srv->dp_get_encoding_format(verified_link_cap) == DP_128b_132b_ENCODING)
			amdgpu_dm_connector->num_modes +=
				drm_add_modes_noedid(connector, 1920, 1080);
	} else {
		amdgpu_dm_connector_ddc_get_modes(connector, drm_edid);
		if (encoder)
			amdgpu_dm_connector_add_common_modes(encoder, connector);
		amdgpu_dm_connector_add_freesync_modes(connector, drm_edid);
	}
	amdgpu_dm_fbc_init(connector);

	return amdgpu_dm_connector->num_modes;
}

static const u32 supported_colorspaces =
	BIT(DRM_MODE_COLORIMETRY_BT709_YCC) |
	BIT(DRM_MODE_COLORIMETRY_OPRGB) |
	BIT(DRM_MODE_COLORIMETRY_BT2020_RGB) |
	BIT(DRM_MODE_COLORIMETRY_BT2020_YCC);

void amdgpu_dm_connector_init_helper(struct amdgpu_display_manager *dm,
				     struct amdgpu_dm_connector *aconnector,
				     int connector_type,
				     struct dc_link *link,
				     int link_index)
{
	struct amdgpu_device *adev = drm_to_adev(dm->ddev);

	/*
	 * Some of the properties below require access to state, like bpc.
	 * Allocate some default initial connector state with our reset helper.
	 */
	if (aconnector->base.funcs->reset)
		aconnector->base.funcs->reset(&aconnector->base);

	aconnector->connector_id = link_index;
	aconnector->bl_idx = -1;
	aconnector->dc_link = link;
	aconnector->base.interlace_allowed = false;
	aconnector->base.doublescan_allowed = false;
	aconnector->base.stereo_allowed = false;
	aconnector->base.dpms = DRM_MODE_DPMS_OFF;
	aconnector->hpd.hpd = AMDGPU_HPD_NONE; /* not used */
	aconnector->audio_inst = -1;
	aconnector->pack_sdp_v1_3 = false;
	aconnector->as_type = ADAPTIVE_SYNC_TYPE_NONE;
	memset(&aconnector->vsdb_info, 0, sizeof(aconnector->vsdb_info));
	mutex_init(&aconnector->hpd_lock);
	mutex_init(&aconnector->handle_mst_msg_ready);

	aconnector->hdmi_hpd_debounce_delay_ms = AMDGPU_DM_HDMI_HPD_DEBOUNCE_MS;
	INIT_DELAYED_WORK(&aconnector->hdmi_hpd_debounce_work, hdmi_hpd_debounce_work);
	aconnector->hdmi_prev_sink = NULL;

	/*
	 * configure support HPD hot plug connector_>polled default value is 0
	 * which means HPD hot plug not supported
	 */
	switch (connector_type) {
	case DRM_MODE_CONNECTOR_HDMIA:
		aconnector->base.polled = DRM_CONNECTOR_POLL_HPD;
		aconnector->base.ycbcr_420_allowed =
			link->link_enc->features.hdmi_ycbcr420_supported ? true : false;
		break;
	case DRM_MODE_CONNECTOR_DisplayPort:
		aconnector->base.polled = DRM_CONNECTOR_POLL_HPD;
		link->link_enc = link_enc_cfg_get_link_enc(link);
		ASSERT(link->link_enc);
		if (link->link_enc)
			aconnector->base.ycbcr_420_allowed =
			link->link_enc->features.dp_ycbcr420_supported ? true : false;
		break;
	case DRM_MODE_CONNECTOR_DVID:
		aconnector->base.polled = DRM_CONNECTOR_POLL_HPD;
		break;
	default:
		break;
	}

	drm_object_attach_property(&aconnector->base.base,
				dm->ddev->mode_config.scaling_mode_property,
				DRM_MODE_SCALE_NONE);

	if (connector_type == DRM_MODE_CONNECTOR_HDMIA
		|| (connector_type == DRM_MODE_CONNECTOR_DisplayPort && !aconnector->mst_root))
		drm_connector_attach_broadcast_rgb_property(&aconnector->base);

	drm_object_attach_property(&aconnector->base.base,
				adev->mode_info.underscan_property,
				UNDERSCAN_OFF);
	drm_object_attach_property(&aconnector->base.base,
				adev->mode_info.underscan_hborder_property,
				0);
	drm_object_attach_property(&aconnector->base.base,
				adev->mode_info.underscan_vborder_property,
				0);

	if (!aconnector->mst_root)
		drm_connector_attach_max_bpc_property(&aconnector->base, 8, 16);

	aconnector->base.state->max_bpc = 16;
	aconnector->base.state->max_requested_bpc = aconnector->base.state->max_bpc;

	if (connector_type == DRM_MODE_CONNECTOR_HDMIA) {
		/* Content Type is currently only implemented for HDMI. */
		drm_connector_attach_content_type_property(&aconnector->base);
	}

	if (connector_type == DRM_MODE_CONNECTOR_HDMIA) {
		if (!drm_mode_create_hdmi_colorspace_property(&aconnector->base, supported_colorspaces))
			drm_connector_attach_colorspace_property(&aconnector->base);
	} else if ((connector_type == DRM_MODE_CONNECTOR_DisplayPort && !aconnector->mst_root) ||
		   connector_type == DRM_MODE_CONNECTOR_eDP) {
		if (!drm_mode_create_dp_colorspace_property(&aconnector->base, supported_colorspaces))
			drm_connector_attach_colorspace_property(&aconnector->base);
	}

	if (connector_type == DRM_MODE_CONNECTOR_HDMIA ||
	    connector_type == DRM_MODE_CONNECTOR_DisplayPort ||
	    connector_type == DRM_MODE_CONNECTOR_eDP) {
		drm_connector_attach_hdr_output_metadata_property(&aconnector->base);

		if (!aconnector->mst_root)
			drm_connector_attach_vrr_capable_property(&aconnector->base);

		if (adev->dm.hdcp_workqueue)
			drm_connector_attach_content_protection_property(&aconnector->base, true);
	}

	if (connector_type == DRM_MODE_CONNECTOR_eDP) {
		struct drm_privacy_screen *privacy_screen;

		privacy_screen = drm_privacy_screen_get(adev_to_drm(adev)->dev, NULL);
		if (!IS_ERR(privacy_screen)) {
			drm_connector_attach_privacy_screen_provider(&aconnector->base,
								     privacy_screen);
		} else if (PTR_ERR(privacy_screen) != -ENODEV) {
			drm_warn(adev_to_drm(adev), "Error getting privacy-screen\n");
		}
	}
}

static int amdgpu_dm_i2c_xfer(struct i2c_adapter *i2c_adap,
			      struct i2c_msg *msgs, int num)
{
	struct amdgpu_i2c_adapter *i2c = i2c_get_adapdata(i2c_adap);
	struct ddc_service *ddc_service = i2c->ddc_service;
	struct i2c_command cmd;
	int i;
	int result = -EIO;

	if (!ddc_service->ddc_pin)
		return result;

	cmd.payloads = kcalloc(num, sizeof(struct i2c_payload), GFP_KERNEL);

	if (!cmd.payloads)
		return result;

	cmd.number_of_payloads = num;
	cmd.engine = I2C_COMMAND_ENGINE_DEFAULT;
	cmd.speed = 100;

	for (i = 0; i < num; i++) {
		cmd.payloads[i].write = !(msgs[i].flags & I2C_M_RD);
		cmd.payloads[i].address = msgs[i].addr;
		cmd.payloads[i].length = msgs[i].len;
		cmd.payloads[i].data = msgs[i].buf;
	}

	if (i2c->oem) {
		if (dc_submit_i2c_oem(
			    ddc_service->ctx->dc,
			    &cmd))
			result = num;
	} else {
		if (dc_submit_i2c(
			    ddc_service->ctx->dc,
			    ddc_service->link->link_index,
			    &cmd))
			result = num;
	}

	kfree(cmd.payloads);
	return result;
}

static u32 amdgpu_dm_i2c_func(struct i2c_adapter *adap)
{
	return I2C_FUNC_I2C | I2C_FUNC_SMBUS_EMUL;
}

static const struct i2c_algorithm amdgpu_dm_i2c_algo = {
	.master_xfer = amdgpu_dm_i2c_xfer,
	.functionality = amdgpu_dm_i2c_func,
};

static struct amdgpu_i2c_adapter *
create_i2c(struct ddc_service *ddc_service, bool oem)
{
	struct amdgpu_device *adev = ddc_service->ctx->driver_context;
	struct amdgpu_i2c_adapter *i2c;

	i2c = kzalloc(sizeof(struct amdgpu_i2c_adapter), GFP_KERNEL);
	if (!i2c)
		return NULL;
	i2c->base.owner = THIS_MODULE;
	i2c->base.dev.parent = &adev->pdev->dev;
	i2c->base.algo = &amdgpu_dm_i2c_algo;
	if (oem)
		snprintf(i2c->base.name, sizeof(i2c->base.name), "AMDGPU DM i2c OEM bus");
	else
		snprintf(i2c->base.name, sizeof(i2c->base.name), "AMDGPU DM i2c hw bus %d",
			 ddc_service->link->link_index);
	i2c_set_adapdata(&i2c->base, i2c);
	i2c->ddc_service = ddc_service;
	i2c->oem = oem;

	return i2c;
}

int amdgpu_dm_initialize_hdmi_connector(struct amdgpu_dm_connector *aconnector)
{
	struct cec_connector_info conn_info;
	struct drm_device *ddev = aconnector->base.dev;
	struct device *hdmi_dev = ddev->dev;

	if (amdgpu_dc_debug_mask & DC_DISABLE_HDMI_CEC) {
		drm_info(ddev, "HDMI-CEC feature masked\n");
		return -EINVAL;
	}

	cec_fill_conn_info_from_drm(&conn_info, &aconnector->base);
	aconnector->notifier =
		cec_notifier_conn_register(hdmi_dev, NULL, &conn_info);
	if (!aconnector->notifier) {
		drm_err(ddev, "Failed to create cec notifier\n");
		return -ENOMEM;
	}

	return 0;
}

/*
 * Note: this function assumes that dc_link_detect() was called for the
 * dc_link which will be represented by this aconnector.
 */
static int amdgpu_dm_connector_init(struct amdgpu_display_manager *dm,
				    struct amdgpu_dm_connector *aconnector,
				    u32 link_index,
				    struct amdgpu_encoder *aencoder)
{
	int res = 0;
	int connector_type;
	struct dc *dc = dm->dc;
	struct dc_link *link = dc_get_link_at_index(dc, link_index);
	struct amdgpu_i2c_adapter *i2c;

	/* Not needed for writeback connector */
	link->priv = aconnector;


	i2c = create_i2c(link->ddc, false);
	if (!i2c) {
		drm_err(adev_to_drm(dm->adev), "Failed to create i2c adapter data\n");
		return -ENOMEM;
	}

	aconnector->i2c = i2c;
	res = devm_i2c_add_adapter(dm->adev->dev, &i2c->base);

	if (res) {
		drm_err(adev_to_drm(dm->adev), "Failed to register hw i2c %d\n", link->link_index);
		goto out_free;
	}

	connector_type = to_drm_connector_type(link->connector_signal);

	res = drm_connector_init_with_ddc(
			dm->ddev,
			&aconnector->base,
			&amdgpu_dm_connector_funcs,
			connector_type,
			&i2c->base);

	if (res) {
		drm_err(adev_to_drm(dm->adev), "connector_init failed\n");
		aconnector->connector_id = -1;
		goto out_free;
	}

	drm_connector_helper_add(
			&aconnector->base,
			&amdgpu_dm_connector_helper_funcs);

	amdgpu_dm_connector_init_helper(
		dm,
		aconnector,
		connector_type,
		link,
		link_index);

	drm_connector_attach_encoder(
		&aconnector->base, &aencoder->base);

	if (connector_type == DRM_MODE_CONNECTOR_HDMIA ||
	    connector_type == DRM_MODE_CONNECTOR_HDMIB)
		amdgpu_dm_initialize_hdmi_connector(aconnector);

	if (connector_type == DRM_MODE_CONNECTOR_DisplayPort
		|| connector_type == DRM_MODE_CONNECTOR_eDP)
		amdgpu_dm_initialize_dp_connector(dm, aconnector, link->link_index);

out_free:
	if (res) {
		kfree(i2c);
		aconnector->i2c = NULL;
	}
	return res;
}

int amdgpu_dm_get_encoder_crtc_mask(struct amdgpu_device *adev)
{
	switch (adev->mode_info.num_crtc) {
	case 1:
		return 0x1;
	case 2:
		return 0x3;
	case 3:
		return 0x7;
	case 4:
		return 0xf;
	case 5:
		return 0x1f;
	case 6:
	default:
		return 0x3f;
	}
}

static int amdgpu_dm_encoder_init(struct drm_device *dev,
				  struct amdgpu_encoder *aencoder,
				  uint32_t link_index)
{
	struct amdgpu_device *adev = drm_to_adev(dev);

	int res = drm_encoder_init(dev,
				   &aencoder->base,
				   &amdgpu_dm_encoder_funcs,
				   DRM_MODE_ENCODER_TMDS,
				   NULL);

	aencoder->base.possible_crtcs = amdgpu_dm_get_encoder_crtc_mask(adev);

	if (!res)
		aencoder->encoder_id = link_index;
	else
		aencoder->encoder_id = -1;

	drm_encoder_helper_add(&aencoder->base, &amdgpu_dm_encoder_helper_funcs);

	return res;
}

static void manage_dm_interrupts(struct amdgpu_device *adev,
				 struct amdgpu_crtc *acrtc,
				 struct dm_crtc_state *acrtc_state)
{	/*
	 * We cannot be sure that the frontend index maps to the same
	 * backend index - some even map to more than one.
	 * So we have to go through the CRTC to find the right IRQ.
	 */
	int irq_type = amdgpu_display_crtc_idx_to_irq_type(
			adev,
			acrtc->crtc_id);
	struct drm_device *dev = adev_to_drm(adev);

	struct drm_vblank_crtc_config config = {0};
	struct dc_crtc_timing *timing;
	int offdelay;

	if (acrtc_state) {
		timing = &acrtc_state->stream->timing;

		/*
		 * Depending on when the HW latching event of double-buffered
		 * registers happen relative to the PSR SDP deadline, and how
		 * bad the Panel clock has drifted since the last ALPM off
		 * event, there can be up to 3 frames of delay between sending
		 * the PSR exit cmd to DMUB fw, and when the panel starts
		 * displaying live frames.
		 *
		 * We can set:
		 *
		 * 20/100 * offdelay_ms = 3_frames_ms
		 * => offdelay_ms = 5 * 3_frames_ms
		 *
		 * This ensures that `3_frames_ms` will only be experienced as a
		 * 20% delay on top how long the display has been static, and
		 * thus make the delay less perceivable.
		 */
		if (acrtc_state->stream->link->psr_settings.psr_version <
		    DC_PSR_VERSION_UNSUPPORTED) {
			offdelay = DIV64_U64_ROUND_UP((u64)5 * 3 * 10 *
						      timing->v_total *
						      timing->h_total,
						      timing->pix_clk_100hz);
			config.offdelay_ms = offdelay ?: 30;
		} else if (amdgpu_ip_version(adev, DCE_HWIP, 0) <
			   IP_VERSION(3, 5, 0) ||
			   !(adev->flags & AMD_IS_APU)) {
			/*
			 * Older HW and DGPU have issues with instant off;
			 * use a 2 frame offdelay.
			 */
			offdelay = DIV64_U64_ROUND_UP((u64)20 *
						      timing->v_total *
						      timing->h_total,
						      timing->pix_clk_100hz);

			config.offdelay_ms = offdelay ?: 30;
		} else {
			/* offdelay_ms = 0 will never disable vblank */
			config.offdelay_ms = 1;
			config.disable_immediate = true;
		}

		drm_crtc_vblank_on_config(&acrtc->base,
					  &config);
		/* Allow RX6xxx, RX7700, RX7800 GPUs to call amdgpu_irq_get.*/
		switch (amdgpu_ip_version(adev, DCE_HWIP, 0)) {
		case IP_VERSION(3, 0, 0):
		case IP_VERSION(3, 0, 2):
		case IP_VERSION(3, 0, 3):
		case IP_VERSION(3, 2, 0):
			if (amdgpu_irq_get(adev, &adev->pageflip_irq, irq_type))
				drm_err(dev, "DM_IRQ: Cannot get pageflip irq!\n");
#if defined(CONFIG_DRM_AMD_SECURE_DISPLAY)
			if (amdgpu_irq_get(adev, &adev->vline0_irq, irq_type))
				drm_err(dev, "DM_IRQ: Cannot get vline0 irq!\n");
#endif
		}

	} else {
		/* Allow RX6xxx, RX7700, RX7800 GPUs to call amdgpu_irq_put.*/
		switch (amdgpu_ip_version(adev, DCE_HWIP, 0)) {
		case IP_VERSION(3, 0, 0):
		case IP_VERSION(3, 0, 2):
		case IP_VERSION(3, 0, 3):
		case IP_VERSION(3, 2, 0):
#if defined(CONFIG_DRM_AMD_SECURE_DISPLAY)
			if (amdgpu_irq_put(adev, &adev->vline0_irq, irq_type))
				drm_err(dev, "DM_IRQ: Cannot put vline0 irq!\n");
#endif
			if (amdgpu_irq_put(adev, &adev->pageflip_irq, irq_type))
				drm_err(dev, "DM_IRQ: Cannot put pageflip irq!\n");
		}

		drm_crtc_vblank_off(&acrtc->base);
	}
}

static void dm_update_pflip_irq_state(struct amdgpu_device *adev,
				      struct amdgpu_crtc *acrtc)
{
	int irq_type =
		amdgpu_display_crtc_idx_to_irq_type(adev, acrtc->crtc_id);

	/**
	 * This reads the current state for the IRQ and force reapplies
	 * the setting to hardware.
	 */
	amdgpu_irq_update(adev, &adev->pageflip_irq, irq_type);
}

static bool
is_scaling_state_different(const struct dm_connector_state *dm_state,
			   const struct dm_connector_state *old_dm_state)
{
	if (dm_state->scaling != old_dm_state->scaling)
		return true;
	if (!dm_state->underscan_enable && old_dm_state->underscan_enable) {
		if (old_dm_state->underscan_hborder != 0 && old_dm_state->underscan_vborder != 0)
			return true;
	} else  if (dm_state->underscan_enable && !old_dm_state->underscan_enable) {
		if (dm_state->underscan_hborder != 0 && dm_state->underscan_vborder != 0)
			return true;
	} else if (dm_state->underscan_hborder != old_dm_state->underscan_hborder ||
		   dm_state->underscan_vborder != old_dm_state->underscan_vborder)
		return true;
	return false;
}

static bool is_content_protection_different(struct drm_crtc_state *new_crtc_state,
					    struct drm_crtc_state *old_crtc_state,
					    struct drm_connector_state *new_conn_state,
					    struct drm_connector_state *old_conn_state,
					    const struct drm_connector *connector,
					    struct hdcp_workqueue *hdcp_w)
{
	struct amdgpu_dm_connector *aconnector = to_amdgpu_dm_connector(connector);
	struct dm_connector_state *dm_con_state = to_dm_connector_state(connector->state);

	pr_debug("[HDCP_DM] connector->index: %x connect_status: %x dpms: %x\n",
		connector->index, connector->status, connector->dpms);
	pr_debug("[HDCP_DM] state protection old: %x new: %x\n",
		old_conn_state->content_protection, new_conn_state->content_protection);

	if (old_crtc_state)
		pr_debug("[HDCP_DM] old crtc en: %x a: %x m: %x a-chg: %x c-chg: %x\n",
		old_crtc_state->enable,
		old_crtc_state->active,
		old_crtc_state->mode_changed,
		old_crtc_state->active_changed,
		old_crtc_state->connectors_changed);

	if (new_crtc_state)
		pr_debug("[HDCP_DM] NEW crtc en: %x a: %x m: %x a-chg: %x c-chg: %x\n",
		new_crtc_state->enable,
		new_crtc_state->active,
		new_crtc_state->mode_changed,
		new_crtc_state->active_changed,
		new_crtc_state->connectors_changed);

	/* hdcp content type change */
	if (old_conn_state->hdcp_content_type != new_conn_state->hdcp_content_type &&
	    new_conn_state->content_protection != DRM_MODE_CONTENT_PROTECTION_UNDESIRED) {
		new_conn_state->content_protection = DRM_MODE_CONTENT_PROTECTION_DESIRED;
		pr_debug("[HDCP_DM] Type0/1 change %s :true\n", __func__);
		return true;
	}

	/* CP is being re enabled, ignore this */
	if (old_conn_state->content_protection == DRM_MODE_CONTENT_PROTECTION_ENABLED &&
	    new_conn_state->content_protection == DRM_MODE_CONTENT_PROTECTION_DESIRED) {
		if (new_crtc_state && new_crtc_state->mode_changed) {
			new_conn_state->content_protection = DRM_MODE_CONTENT_PROTECTION_DESIRED;
			pr_debug("[HDCP_DM] ENABLED->DESIRED & mode_changed %s :true\n", __func__);
			return true;
		}
		new_conn_state->content_protection = DRM_MODE_CONTENT_PROTECTION_ENABLED;
		pr_debug("[HDCP_DM] ENABLED -> DESIRED %s :false\n", __func__);
		return false;
	}

	/* S3 resume case, since old state will always be 0 (UNDESIRED) and the restored state will be ENABLED
	 *
	 * Handles:	UNDESIRED -> ENABLED
	 */
	if (old_conn_state->content_protection == DRM_MODE_CONTENT_PROTECTION_UNDESIRED &&
	    new_conn_state->content_protection == DRM_MODE_CONTENT_PROTECTION_ENABLED)
		new_conn_state->content_protection = DRM_MODE_CONTENT_PROTECTION_DESIRED;

	/* Stream removed and re-enabled
	 *
	 * Can sometimes overlap with the HPD case,
	 * thus set update_hdcp to false to avoid
	 * setting HDCP multiple times.
	 *
	 * Handles:	DESIRED -> DESIRED (Special case)
	 */
	if (!(old_conn_state->crtc && old_conn_state->crtc->enabled) &&
		new_conn_state->crtc && new_conn_state->crtc->enabled &&
		connector->state->content_protection == DRM_MODE_CONTENT_PROTECTION_DESIRED) {
		dm_con_state->update_hdcp = false;
		pr_debug("[HDCP_DM] DESIRED->DESIRED (Stream removed and re-enabled) %s :true\n",
			__func__);
		return true;
	}

	/* Hot-plug, headless s3, dpms
	 *
	 * Only start HDCP if the display is connected/enabled.
	 * update_hdcp flag will be set to false until the next
	 * HPD comes in.
	 *
	 * Handles:	DESIRED -> DESIRED (Special case)
	 */
	if (dm_con_state->update_hdcp &&
	new_conn_state->content_protection == DRM_MODE_CONTENT_PROTECTION_DESIRED &&
	connector->dpms == DRM_MODE_DPMS_ON && aconnector->dc_sink != NULL) {
		dm_con_state->update_hdcp = false;
		pr_debug("[HDCP_DM] DESIRED->DESIRED (Hot-plug, headless s3, dpms) %s :true\n",
			__func__);
		return true;
	}

	if (old_conn_state->content_protection == new_conn_state->content_protection) {
		if (new_conn_state->content_protection >= DRM_MODE_CONTENT_PROTECTION_DESIRED) {
			if (new_crtc_state && new_crtc_state->mode_changed) {
				pr_debug("[HDCP_DM] DESIRED->DESIRED or ENABLE->ENABLE mode_change %s :true\n",
					__func__);
				return true;
			}
			pr_debug("[HDCP_DM] DESIRED->DESIRED & ENABLE->ENABLE %s :false\n",
				__func__);
			return false;
		}

		pr_debug("[HDCP_DM] UNDESIRED->UNDESIRED %s :false\n", __func__);
		return false;
	}

	if (new_conn_state->content_protection != DRM_MODE_CONTENT_PROTECTION_ENABLED) {
		pr_debug("[HDCP_DM] UNDESIRED->DESIRED or DESIRED->UNDESIRED or ENABLED->UNDESIRED %s :true\n",
			__func__);
		return true;
	}

	pr_debug("[HDCP_DM] DESIRED->ENABLED %s :false\n", __func__);
	return false;
}

static void remove_stream(struct amdgpu_device *adev,
			  struct amdgpu_crtc *acrtc,
			  struct dc_stream_state *stream)
{
	/* this is the update mode case */

	acrtc->otg_inst = -1;
	acrtc->enabled = false;
}

static void prepare_flip_isr(struct amdgpu_crtc *acrtc)
{

	assert_spin_locked(&acrtc->base.dev->event_lock);
	WARN_ON(acrtc->event);

	acrtc->event = acrtc->base.state->event;

	/* Set the flip status */
	acrtc->pflip_status = AMDGPU_FLIP_SUBMITTED;

	/* Mark this event as consumed */
	acrtc->base.state->event = NULL;

	drm_dbg_state(acrtc->base.dev,
		      "crtc:%d, pflip_stat:AMDGPU_FLIP_SUBMITTED\n",
		      acrtc->crtc_id);
}

static void update_freesync_state_on_stream(
	struct amdgpu_display_manager *dm,
	struct dm_crtc_state *new_crtc_state,
	struct dc_stream_state *new_stream,
	struct dc_plane_state *surface,
	u32 flip_timestamp_in_us)
{
	struct mod_vrr_params vrr_params;
	struct dc_info_packet vrr_infopacket = {0};
	struct amdgpu_device *adev = dm->adev;
	struct amdgpu_crtc *acrtc = to_amdgpu_crtc(new_crtc_state->base.crtc);
	unsigned long flags;
	bool pack_sdp_v1_3 = false;
	struct amdgpu_dm_connector *aconn;
	enum vrr_packet_type packet_type = PACKET_TYPE_VRR;

	if (!new_stream)
		return;

	/*
	 * TODO: Determine why min/max totals and vrefresh can be 0 here.
	 * For now it's sufficient to just guard against these conditions.
	 */

	if (!new_stream->timing.h_total || !new_stream->timing.v_total)
		return;

	spin_lock_irqsave(&adev_to_drm(adev)->event_lock, flags);
	vrr_params = acrtc->dm_irq_params.vrr_params;

	if (surface) {
		mod_freesync_handle_preflip(
			dm->freesync_module,
			surface,
			new_stream,
			flip_timestamp_in_us,
			&vrr_params);

		if (adev->family < AMDGPU_FAMILY_AI &&
		    amdgpu_dm_crtc_vrr_active(new_crtc_state)) {
			mod_freesync_handle_v_update(dm->freesync_module,
						     new_stream, &vrr_params);

			/* Need to call this before the frame ends. */
			dc_stream_adjust_vmin_vmax(dm->dc,
						   new_crtc_state->stream,
						   &vrr_params.adjust);
		}
	}

	aconn = (struct amdgpu_dm_connector *)new_stream->dm_stream_context;

	if (aconn && (aconn->as_type == FREESYNC_TYPE_PCON_IN_WHITELIST || aconn->vsdb_info.replay_mode)) {
		pack_sdp_v1_3 = aconn->pack_sdp_v1_3;

		if (aconn->vsdb_info.amd_vsdb_version == 1)
			packet_type = PACKET_TYPE_FS_V1;
		else if (aconn->vsdb_info.amd_vsdb_version == 2)
			packet_type = PACKET_TYPE_FS_V2;
		else if (aconn->vsdb_info.amd_vsdb_version == 3)
			packet_type = PACKET_TYPE_FS_V3;

		mod_build_adaptive_sync_infopacket(new_stream, aconn->as_type, NULL,
					&new_stream->adaptive_sync_infopacket);
	}

	mod_freesync_build_vrr_infopacket(
		dm->freesync_module,
		new_stream,
		&vrr_params,
		packet_type,
		TRANSFER_FUNC_UNKNOWN,
		&vrr_infopacket,
		pack_sdp_v1_3);

	new_crtc_state->freesync_vrr_info_changed |=
		(memcmp(&new_crtc_state->vrr_infopacket,
			&vrr_infopacket,
			sizeof(vrr_infopacket)) != 0);

	acrtc->dm_irq_params.vrr_params = vrr_params;
	new_crtc_state->vrr_infopacket = vrr_infopacket;

	new_stream->vrr_infopacket = vrr_infopacket;
	new_stream->allow_freesync = mod_freesync_get_freesync_enabled(&vrr_params);

	if (new_crtc_state->freesync_vrr_info_changed)
		DRM_DEBUG_KMS("VRR packet update: crtc=%u enabled=%d state=%d",
			      new_crtc_state->base.crtc->base.id,
			      (int)new_crtc_state->base.vrr_enabled,
			      (int)vrr_params.state);

	spin_unlock_irqrestore(&adev_to_drm(adev)->event_lock, flags);
}

static void update_stream_irq_parameters(
	struct amdgpu_display_manager *dm,
	struct dm_crtc_state *new_crtc_state)
{
	struct dc_stream_state *new_stream = new_crtc_state->stream;
	struct mod_vrr_params vrr_params;
	struct mod_freesync_config config = new_crtc_state->freesync_config;
	struct amdgpu_device *adev = dm->adev;
	struct amdgpu_crtc *acrtc = to_amdgpu_crtc(new_crtc_state->base.crtc);
	unsigned long flags;

	if (!new_stream)
		return;

	/*
	 * TODO: Determine why min/max totals and vrefresh can be 0 here.
	 * For now it's sufficient to just guard against these conditions.
	 */
	if (!new_stream->timing.h_total || !new_stream->timing.v_total)
		return;

	spin_lock_irqsave(&adev_to_drm(adev)->event_lock, flags);
	vrr_params = acrtc->dm_irq_params.vrr_params;

	if (new_crtc_state->vrr_supported &&
	    config.min_refresh_in_uhz &&
	    config.max_refresh_in_uhz) {
		/*
		 * if freesync compatible mode was set, config.state will be set
		 * in atomic check
		 */
		if (config.state == VRR_STATE_ACTIVE_FIXED && config.fixed_refresh_in_uhz &&
		    (!drm_atomic_crtc_needs_modeset(&new_crtc_state->base) ||
		     new_crtc_state->freesync_config.state == VRR_STATE_ACTIVE_FIXED)) {
			vrr_params.max_refresh_in_uhz = config.max_refresh_in_uhz;
			vrr_params.min_refresh_in_uhz = config.min_refresh_in_uhz;
			vrr_params.fixed_refresh_in_uhz = config.fixed_refresh_in_uhz;
			vrr_params.state = VRR_STATE_ACTIVE_FIXED;
		} else {
			config.state = new_crtc_state->base.vrr_enabled ?
						     VRR_STATE_ACTIVE_VARIABLE :
						     VRR_STATE_INACTIVE;
		}
	} else {
		config.state = VRR_STATE_UNSUPPORTED;
	}

	mod_freesync_build_vrr_params(dm->freesync_module,
				      new_stream,
				      &config, &vrr_params);

	new_crtc_state->freesync_config = config;
	/* Copy state for access from DM IRQ handler */
	acrtc->dm_irq_params.freesync_config = config;
	acrtc->dm_irq_params.active_planes = new_crtc_state->active_planes;
	acrtc->dm_irq_params.vrr_params = vrr_params;
	spin_unlock_irqrestore(&adev_to_drm(adev)->event_lock, flags);
}

static void amdgpu_dm_handle_vrr_transition(struct dm_crtc_state *old_state,
					    struct dm_crtc_state *new_state)
{
	bool old_vrr_active = amdgpu_dm_crtc_vrr_active(old_state);
	bool new_vrr_active = amdgpu_dm_crtc_vrr_active(new_state);

	if (!old_vrr_active && new_vrr_active) {
		/* Transition VRR inactive -> active:
		 * While VRR is active, we must not disable vblank irq, as a
		 * reenable after disable would compute bogus vblank/pflip
		 * timestamps if it likely happened inside display front-porch.
		 *
		 * We also need vupdate irq for the actual core vblank handling
		 * at end of vblank.
		 */
		WARN_ON(amdgpu_dm_crtc_set_vupdate_irq(new_state->base.crtc, true) != 0);
		WARN_ON(drm_crtc_vblank_get(new_state->base.crtc) != 0);
		drm_dbg_driver(new_state->base.crtc->dev, "%s: crtc=%u VRR off->on: Get vblank ref\n",
				 __func__, new_state->base.crtc->base.id);
	} else if (old_vrr_active && !new_vrr_active) {
		/* Transition VRR active -> inactive:
		 * Allow vblank irq disable again for fixed refresh rate.
		 */
		WARN_ON(amdgpu_dm_crtc_set_vupdate_irq(new_state->base.crtc, false) != 0);
		drm_crtc_vblank_put(new_state->base.crtc);
		drm_dbg_driver(new_state->base.crtc->dev, "%s: crtc=%u VRR on->off: Drop vblank ref\n",
				 __func__, new_state->base.crtc->base.id);
	}
}

static void amdgpu_dm_commit_cursors(struct drm_atomic_state *state)
{
	struct drm_plane *plane;
	struct drm_plane_state *old_plane_state;
	int i;

	/*
	 * TODO: Make this per-stream so we don't issue redundant updates for
	 * commits with multiple streams.
	 */
	for_each_old_plane_in_state(state, plane, old_plane_state, i)
		if (plane->type == DRM_PLANE_TYPE_CURSOR)
			amdgpu_dm_plane_handle_cursor_update(plane, old_plane_state);
}

static inline uint32_t get_mem_type(struct drm_framebuffer *fb)
{
	struct amdgpu_bo *abo = gem_to_amdgpu_bo(fb->obj[0]);

	return abo->tbo.resource ? abo->tbo.resource->mem_type : 0;
}

static void amdgpu_dm_update_cursor(struct drm_plane *plane,
				    struct drm_plane_state *old_plane_state,
				    struct dc_stream_update *update)
{
	struct amdgpu_device *adev = drm_to_adev(plane->dev);
	struct amdgpu_framebuffer *afb = to_amdgpu_framebuffer(plane->state->fb);
	struct drm_crtc *crtc = afb ? plane->state->crtc : old_plane_state->crtc;
	struct dm_crtc_state *crtc_state = crtc ? to_dm_crtc_state(crtc->state) : NULL;
	struct amdgpu_crtc *amdgpu_crtc = to_amdgpu_crtc(crtc);
	uint64_t address = afb ? afb->address : 0;
	struct dc_cursor_position position = {0};
	struct dc_cursor_attributes attributes;
	int ret;

	if (!plane->state->fb && !old_plane_state->fb)
		return;

	drm_dbg_atomic(plane->dev, "crtc_id=%d with size %d to %d\n",
		       amdgpu_crtc->crtc_id, plane->state->crtc_w,
		       plane->state->crtc_h);

	ret = amdgpu_dm_plane_get_cursor_position(plane, crtc, &position);
	if (ret)
		return;

	if (!position.enable) {
		/* turn off cursor */
		if (crtc_state && crtc_state->stream) {
			dc_stream_set_cursor_position(crtc_state->stream,
						      &position);
			update->cursor_position = &crtc_state->stream->cursor_position;
		}
		return;
	}

	amdgpu_crtc->cursor_width = plane->state->crtc_w;
	amdgpu_crtc->cursor_height = plane->state->crtc_h;

	memset(&attributes, 0, sizeof(attributes));
	attributes.address.high_part = upper_32_bits(address);
	attributes.address.low_part  = lower_32_bits(address);
	attributes.width             = plane->state->crtc_w;
	attributes.height            = plane->state->crtc_h;
	attributes.color_format      = CURSOR_MODE_COLOR_PRE_MULTIPLIED_ALPHA;
	attributes.rotation_angle    = 0;
	attributes.attribute_flags.value = 0;

	/* Enable cursor degamma ROM on DCN3+ for implicit sRGB degamma in DRM
	 * legacy gamma setup.
	 */
	if (crtc_state->cm_is_degamma_srgb &&
	    adev->dm.dc->caps.color.dpp.gamma_corr)
		attributes.attribute_flags.bits.ENABLE_CURSOR_DEGAMMA = 1;

	if (afb)
		attributes.pitch = afb->base.pitches[0] / afb->base.format->cpp[0];

	if (crtc_state->stream) {
		if (!dc_stream_set_cursor_attributes(crtc_state->stream,
						     &attributes))
			drm_err(adev_to_drm(adev), "DC failed to set cursor attributes\n");

		update->cursor_attributes = &crtc_state->stream->cursor_attributes;

		if (!dc_stream_set_cursor_position(crtc_state->stream,
						   &position))
			drm_err(adev_to_drm(adev), "DC failed to set cursor position\n");

		update->cursor_position = &crtc_state->stream->cursor_position;
	}
}

static void amdgpu_dm_enable_self_refresh(struct amdgpu_crtc *acrtc_attach,
					  const struct dm_crtc_state *acrtc_state,
					  const u64 current_ts)
{
	struct psr_settings *psr = &acrtc_state->stream->link->psr_settings;
	struct replay_settings *pr = &acrtc_state->stream->link->replay_settings;
	struct amdgpu_dm_connector *aconn =
		(struct amdgpu_dm_connector *)acrtc_state->stream->dm_stream_context;
	bool vrr_active = amdgpu_dm_crtc_vrr_active(acrtc_state);

	if (acrtc_state->update_type > UPDATE_TYPE_FAST) {
		if (pr->config.replay_supported && !pr->replay_feature_enabled)
			amdgpu_dm_link_setup_replay(acrtc_state->stream->link, aconn);
		else if (psr->psr_version != DC_PSR_VERSION_UNSUPPORTED &&
			     !psr->psr_feature_enabled)
			if (!aconn->disallow_edp_enter_psr)
				amdgpu_dm_link_setup_psr(acrtc_state->stream);
	}

	/* Decrement skip count when SR is enabled and we're doing fast updates. */
	if (acrtc_state->update_type == UPDATE_TYPE_FAST &&
	    (psr->psr_feature_enabled || pr->config.replay_supported)) {
		if (aconn->sr_skip_count > 0)
			aconn->sr_skip_count--;

		/* Allow SR when skip count is 0. */
		acrtc_attach->dm_irq_params.allow_sr_entry = !aconn->sr_skip_count;

		/*
		 * If sink supports PSR SU/Panel Replay, there is no need to rely on
		 * a vblank event disable request to enable PSR/RP. PSR SU/RP
		 * can be enabled immediately once OS demonstrates an
		 * adequate number of fast atomic commits to notify KMD
		 * of update events. See `vblank_control_worker()`.
		 */
		if (!vrr_active &&
		    acrtc_attach->dm_irq_params.allow_sr_entry &&
#ifdef CONFIG_DRM_AMD_SECURE_DISPLAY
		    !amdgpu_dm_crc_window_is_activated(acrtc_state->base.crtc) &&
#endif
		    (current_ts - psr->psr_dirty_rects_change_timestamp_ns) > 500000000) {
			if (pr->replay_feature_enabled && !pr->replay_allow_active)
				amdgpu_dm_replay_enable(acrtc_state->stream, true);
			if (psr->psr_version == DC_PSR_VERSION_SU_1 &&
			    !psr->psr_allow_active && !aconn->disallow_edp_enter_psr)
				amdgpu_dm_psr_enable(acrtc_state->stream);
		}
	} else {
		acrtc_attach->dm_irq_params.allow_sr_entry = false;
	}
}

static void amdgpu_dm_commit_planes(struct drm_atomic_state *state,
				    struct drm_device *dev,
				    struct amdgpu_display_manager *dm,
				    struct drm_crtc *pcrtc,
				    bool wait_for_vblank)
{
	u32 i;
	u64 timestamp_ns = ktime_get_ns();
	struct drm_plane *plane;
	struct drm_plane_state *old_plane_state, *new_plane_state;
	struct amdgpu_crtc *acrtc_attach = to_amdgpu_crtc(pcrtc);
	struct drm_crtc_state *new_pcrtc_state =
			drm_atomic_get_new_crtc_state(state, pcrtc);
	struct dm_crtc_state *acrtc_state = to_dm_crtc_state(new_pcrtc_state);
	struct dm_crtc_state *dm_old_crtc_state =
			to_dm_crtc_state(drm_atomic_get_old_crtc_state(state, pcrtc));
	int planes_count = 0, vpos, hpos;
	unsigned long flags;
	u32 target_vblank, last_flip_vblank;
	bool vrr_active = amdgpu_dm_crtc_vrr_active(acrtc_state);
	bool cursor_update = false;
	bool pflip_present = false;
	bool dirty_rects_changed = false;
	bool updated_planes_and_streams = false;
	struct {
		struct dc_surface_update surface_updates[MAX_SURFACES];
		struct dc_plane_info plane_infos[MAX_SURFACES];
		struct dc_scaling_info scaling_infos[MAX_SURFACES];
		struct dc_flip_addrs flip_addrs[MAX_SURFACES];
		struct dc_stream_update stream_update;
	} *bundle;

	bundle = kzalloc(sizeof(*bundle), GFP_KERNEL);

	if (!bundle) {
		drm_err(dev, "Failed to allocate update bundle\n");
		goto cleanup;
	}

	/*
	 * Disable the cursor first if we're disabling all the planes.
	 * It'll remain on the screen after the planes are re-enabled
	 * if we don't.
	 *
	 * If the cursor is transitioning from native to overlay mode, the
	 * native cursor needs to be disabled first.
	 */
	if (acrtc_state->cursor_mode == DM_CURSOR_OVERLAY_MODE &&
	    dm_old_crtc_state->cursor_mode == DM_CURSOR_NATIVE_MODE) {
		struct dc_cursor_position cursor_position = {0};

		if (!dc_stream_set_cursor_position(acrtc_state->stream,
						   &cursor_position))
			drm_err(dev, "DC failed to disable native cursor\n");

		bundle->stream_update.cursor_position =
				&acrtc_state->stream->cursor_position;
	}

	if (acrtc_state->active_planes == 0 &&
	    dm_old_crtc_state->cursor_mode == DM_CURSOR_NATIVE_MODE)
		amdgpu_dm_commit_cursors(state);

	/* update planes when needed */
	for_each_oldnew_plane_in_state(state, plane, old_plane_state, new_plane_state, i) {
		struct drm_crtc *crtc = new_plane_state->crtc;
		struct drm_crtc_state *new_crtc_state;
		struct drm_framebuffer *fb = new_plane_state->fb;
		struct amdgpu_framebuffer *afb = (struct amdgpu_framebuffer *)fb;
		bool plane_needs_flip;
		struct dc_plane_state *dc_plane;
		struct dm_plane_state *dm_new_plane_state = to_dm_plane_state(new_plane_state);

		/* Cursor plane is handled after stream updates */
		if (plane->type == DRM_PLANE_TYPE_CURSOR &&
		    acrtc_state->cursor_mode == DM_CURSOR_NATIVE_MODE) {
			if ((fb && crtc == pcrtc) ||
			    (old_plane_state->fb && old_plane_state->crtc == pcrtc)) {
				cursor_update = true;
				if (amdgpu_ip_version(dm->adev, DCE_HWIP, 0) != 0)
					amdgpu_dm_update_cursor(plane, old_plane_state, &bundle->stream_update);
			}

			continue;
		}

		if (!fb || !crtc || pcrtc != crtc)
			continue;

		new_crtc_state = drm_atomic_get_new_crtc_state(state, crtc);
		if (!new_crtc_state->active)
			continue;

		dc_plane = dm_new_plane_state->dc_state;
		if (!dc_plane)
			continue;

		bundle->surface_updates[planes_count].surface = dc_plane;
		if (new_pcrtc_state->color_mgmt_changed) {
			bundle->surface_updates[planes_count].gamma = &dc_plane->gamma_correction;
			bundle->surface_updates[planes_count].in_transfer_func = &dc_plane->in_transfer_func;
			bundle->surface_updates[planes_count].gamut_remap_matrix = &dc_plane->gamut_remap_matrix;
			bundle->surface_updates[planes_count].hdr_mult = dc_plane->hdr_mult;
			bundle->surface_updates[planes_count].func_shaper = &dc_plane->in_shaper_func;
			bundle->surface_updates[planes_count].lut3d_func = &dc_plane->lut3d_func;
			bundle->surface_updates[planes_count].blend_tf = &dc_plane->blend_tf;
		}

		amdgpu_dm_plane_fill_dc_scaling_info(dm->adev, new_plane_state,
				     &bundle->scaling_infos[planes_count]);

		bundle->surface_updates[planes_count].scaling_info =
			&bundle->scaling_infos[planes_count];

		plane_needs_flip = old_plane_state->fb && new_plane_state->fb;

		pflip_present = pflip_present || plane_needs_flip;

		if (!plane_needs_flip) {
			planes_count += 1;
			continue;
		}

		fill_dc_plane_info_and_addr(
			dm->adev, new_plane_state,
			afb->tiling_flags,
			&bundle->plane_infos[planes_count],
			&bundle->flip_addrs[planes_count].address,
			afb->tmz_surface);

		drm_dbg_state(state->dev, "plane: id=%d dcc_en=%d\n",
				 new_plane_state->plane->index,
				 bundle->plane_infos[planes_count].dcc.enable);

		bundle->surface_updates[planes_count].plane_info =
			&bundle->plane_infos[planes_count];

		if (acrtc_state->stream->link->psr_settings.psr_feature_enabled ||
		    acrtc_state->stream->link->replay_settings.replay_feature_enabled) {
			fill_dc_dirty_rects(plane, old_plane_state,
					    new_plane_state, new_crtc_state,
					    &bundle->flip_addrs[planes_count],
					    acrtc_state->stream->link->psr_settings.psr_version ==
					    DC_PSR_VERSION_SU_1,
					    &dirty_rects_changed);

			/*
			 * If the dirty regions changed, PSR-SU need to be disabled temporarily
			 * and enabled it again after dirty regions are stable to avoid video glitch.
			 * PSR-SU will be enabled in vblank_control_worker() if user pause the video
			 * during the PSR-SU was disabled.
			 */
			if (acrtc_state->stream->link->psr_settings.psr_version >= DC_PSR_VERSION_SU_1 &&
			    acrtc_attach->dm_irq_params.allow_sr_entry &&
#ifdef CONFIG_DRM_AMD_SECURE_DISPLAY
			    !amdgpu_dm_crc_window_is_activated(acrtc_state->base.crtc) &&
#endif
			    dirty_rects_changed) {
				mutex_lock(&dm->dc_lock);
				acrtc_state->stream->link->psr_settings.psr_dirty_rects_change_timestamp_ns =
				timestamp_ns;
				if (acrtc_state->stream->link->psr_settings.psr_allow_active)
					amdgpu_dm_psr_disable(acrtc_state->stream, true);
				mutex_unlock(&dm->dc_lock);
			}
		}

		/*
		 * Only allow immediate flips for fast updates that don't
		 * change memory domain, FB pitch, DCC state, rotation or
		 * mirroring.
		 *
		 * dm_crtc_helper_atomic_check() only accepts async flips with
		 * fast updates.
		 */
		if (crtc->state->async_flip &&
		    (acrtc_state->update_type != UPDATE_TYPE_FAST ||
		     get_mem_type(old_plane_state->fb) != get_mem_type(fb)))
			drm_warn_once(state->dev,
				      "[PLANE:%d:%s] async flip with non-fast update\n",
				      plane->base.id, plane->name);

		bundle->flip_addrs[planes_count].flip_immediate =
			crtc->state->async_flip &&
			acrtc_state->update_type == UPDATE_TYPE_FAST &&
			get_mem_type(old_plane_state->fb) == get_mem_type(fb);

		timestamp_ns = ktime_get_ns();
		bundle->flip_addrs[planes_count].flip_timestamp_in_us = div_u64(timestamp_ns, 1000);
		bundle->surface_updates[planes_count].flip_addr = &bundle->flip_addrs[planes_count];
		bundle->surface_updates[planes_count].surface = dc_plane;

		if (!bundle->surface_updates[planes_count].surface) {
			drm_err(dev, "No surface for CRTC: id=%d\n",
					acrtc_attach->crtc_id);
			continue;
		}

		if (plane == pcrtc->primary)
			update_freesync_state_on_stream(
				dm,
				acrtc_state,
				acrtc_state->stream,
				dc_plane,
				bundle->flip_addrs[planes_count].flip_timestamp_in_us);

		drm_dbg_state(state->dev, "%s Flipping to hi: 0x%x, low: 0x%x\n",
				 __func__,
				 bundle->flip_addrs[planes_count].address.grph.addr.high_part,
				 bundle->flip_addrs[planes_count].address.grph.addr.low_part);

		planes_count += 1;

	}

	if (pflip_present) {
		if (!vrr_active) {
			/* Use old throttling in non-vrr fixed refresh rate mode
			 * to keep flip scheduling based on target vblank counts
			 * working in a backwards compatible way, e.g., for
			 * clients using the GLX_OML_sync_control extension or
			 * DRI3/Present extension with defined target_msc.
			 */
			last_flip_vblank = amdgpu_get_vblank_counter_kms(pcrtc);
		} else {
			/* For variable refresh rate mode only:
			 * Get vblank of last completed flip to avoid > 1 vrr
			 * flips per video frame by use of throttling, but allow
			 * flip programming anywhere in the possibly large
			 * variable vrr vblank interval for fine-grained flip
			 * timing control and more opportunity to avoid stutter
			 * on late submission of flips.
			 */
			spin_lock_irqsave(&pcrtc->dev->event_lock, flags);
			last_flip_vblank = acrtc_attach->dm_irq_params.last_flip_vblank;
			spin_unlock_irqrestore(&pcrtc->dev->event_lock, flags);
		}

		target_vblank = last_flip_vblank + wait_for_vblank;

		/*
		 * Wait until we're out of the vertical blank period before the one
		 * targeted by the flip
		 */
		while ((acrtc_attach->enabled &&
			(amdgpu_display_get_crtc_scanoutpos(dm->ddev, acrtc_attach->crtc_id,
							    0, &vpos, &hpos, NULL,
							    NULL, &pcrtc->hwmode)
			 & (DRM_SCANOUTPOS_VALID | DRM_SCANOUTPOS_IN_VBLANK)) ==
			(DRM_SCANOUTPOS_VALID | DRM_SCANOUTPOS_IN_VBLANK) &&
			(int)(target_vblank -
			  amdgpu_get_vblank_counter_kms(pcrtc)) > 0)) {
			usleep_range(1000, 1100);
		}

		/**
		 * Prepare the flip event for the pageflip interrupt to handle.
		 *
		 * This only works in the case where we've already turned on the
		 * appropriate hardware blocks (eg. HUBP) so in the transition case
		 * from 0 -> n planes we have to skip a hardware generated event
		 * and rely on sending it from software.
		 */
		if (acrtc_attach->base.state->event &&
		    acrtc_state->active_planes > 0) {
			drm_crtc_vblank_get(pcrtc);

			spin_lock_irqsave(&pcrtc->dev->event_lock, flags);

			WARN_ON(acrtc_attach->pflip_status != AMDGPU_FLIP_NONE);
			prepare_flip_isr(acrtc_attach);

			spin_unlock_irqrestore(&pcrtc->dev->event_lock, flags);
		}

		if (acrtc_state->stream) {
			if (acrtc_state->freesync_vrr_info_changed)
				bundle->stream_update.vrr_infopacket =
					&acrtc_state->stream->vrr_infopacket;
		}
	} else if (cursor_update && acrtc_state->active_planes > 0) {
		spin_lock_irqsave(&pcrtc->dev->event_lock, flags);
		if (acrtc_attach->base.state->event) {
			drm_crtc_vblank_get(pcrtc);
			acrtc_attach->event = acrtc_attach->base.state->event;
			acrtc_attach->base.state->event = NULL;
		}
		spin_unlock_irqrestore(&pcrtc->dev->event_lock, flags);
	}

	/* Update the planes if changed or disable if we don't have any. */
	if ((planes_count || acrtc_state->active_planes == 0) &&
		acrtc_state->stream) {
		/*
		 * If PSR or idle optimizations are enabled then flush out
		 * any pending work before hardware programming.
		 */
		if (dm->vblank_control_workqueue)
			flush_workqueue(dm->vblank_control_workqueue);

		bundle->stream_update.stream = acrtc_state->stream;
		if (new_pcrtc_state->mode_changed) {
			bundle->stream_update.src = acrtc_state->stream->src;
			bundle->stream_update.dst = acrtc_state->stream->dst;
		}

		if (new_pcrtc_state->color_mgmt_changed) {
			/*
			 * TODO: This isn't fully correct since we've actually
			 * already modified the stream in place.
			 */
			bundle->stream_update.gamut_remap =
				&acrtc_state->stream->gamut_remap_matrix;
			bundle->stream_update.output_csc_transform =
				&acrtc_state->stream->csc_color_matrix;
			bundle->stream_update.out_transfer_func =
				&acrtc_state->stream->out_transfer_func;
			bundle->stream_update.lut3d_func =
				(struct dc_3dlut *) acrtc_state->stream->lut3d_func;
			bundle->stream_update.func_shaper =
				(struct dc_transfer_func *) acrtc_state->stream->func_shaper;
		}

		acrtc_state->stream->abm_level = acrtc_state->abm_level;
		if (acrtc_state->abm_level != dm_old_crtc_state->abm_level)
			bundle->stream_update.abm_level = &acrtc_state->abm_level;

		mutex_lock(&dm->dc_lock);
		if ((acrtc_state->update_type > UPDATE_TYPE_FAST) || vrr_active) {
			if (acrtc_state->stream->link->replay_settings.replay_allow_active)
				amdgpu_dm_replay_disable(acrtc_state->stream);
			if (acrtc_state->stream->link->psr_settings.psr_allow_active)
				amdgpu_dm_psr_disable(acrtc_state->stream, true);
		}
		mutex_unlock(&dm->dc_lock);

		/*
		 * If FreeSync state on the stream has changed then we need to
		 * re-adjust the min/max bounds now that DC doesn't handle this
		 * as part of commit.
		 */
		if (is_dc_timing_adjust_needed(dm_old_crtc_state, acrtc_state)) {
			spin_lock_irqsave(&pcrtc->dev->event_lock, flags);
			dc_stream_adjust_vmin_vmax(
				dm->dc, acrtc_state->stream,
				&acrtc_attach->dm_irq_params.vrr_params.adjust);
			spin_unlock_irqrestore(&pcrtc->dev->event_lock, flags);
		}
		mutex_lock(&dm->dc_lock);
		update_planes_and_stream_adapter(dm->dc,
					 acrtc_state->update_type,
					 planes_count,
					 acrtc_state->stream,
					 &bundle->stream_update,
					 bundle->surface_updates);
		updated_planes_and_streams = true;

		/**
		 * Enable or disable the interrupts on the backend.
		 *
		 * Most pipes are put into power gating when unused.
		 *
		 * When power gating is enabled on a pipe we lose the
		 * interrupt enablement state when power gating is disabled.
		 *
		 * So we need to update the IRQ control state in hardware
		 * whenever the pipe turns on (since it could be previously
		 * power gated) or off (since some pipes can't be power gated
		 * on some ASICs).
		 */
		if (dm_old_crtc_state->active_planes != acrtc_state->active_planes)
			dm_update_pflip_irq_state(drm_to_adev(dev),
						  acrtc_attach);

		amdgpu_dm_enable_self_refresh(acrtc_attach, acrtc_state, timestamp_ns);
		mutex_unlock(&dm->dc_lock);
	}

	/*
	 * Update cursor state *after* programming all the planes.
	 * This avoids redundant programming in the case where we're going
	 * to be disabling a single plane - those pipes are being disabled.
	 */
	if (acrtc_state->active_planes &&
	    (!updated_planes_and_streams || amdgpu_ip_version(dm->adev, DCE_HWIP, 0) == 0) &&
	    acrtc_state->cursor_mode == DM_CURSOR_NATIVE_MODE)
		amdgpu_dm_commit_cursors(state);

cleanup:
	kfree(bundle);
}

static void amdgpu_dm_commit_audio(struct drm_device *dev,
				   struct drm_atomic_state *state)
{
	struct amdgpu_device *adev = drm_to_adev(dev);
	struct amdgpu_dm_connector *aconnector;
	struct drm_connector *connector;
	struct drm_connector_state *old_con_state, *new_con_state;
	struct drm_crtc_state *new_crtc_state;
	struct dm_crtc_state *new_dm_crtc_state;
	const struct dc_stream_status *status;
	int i, inst;

	/* Notify device removals. */
	for_each_oldnew_connector_in_state(state, connector, old_con_state, new_con_state, i) {
		if (old_con_state->crtc != new_con_state->crtc) {
			/* CRTC changes require notification. */
			goto notify;
		}

		if (!new_con_state->crtc)
			continue;

		new_crtc_state = drm_atomic_get_new_crtc_state(
			state, new_con_state->crtc);

		if (!new_crtc_state)
			continue;

		if (!drm_atomic_crtc_needs_modeset(new_crtc_state))
			continue;

notify:
		if (connector->connector_type == DRM_MODE_CONNECTOR_WRITEBACK)
			continue;

		aconnector = to_amdgpu_dm_connector(connector);

		mutex_lock(&adev->dm.audio_lock);
		inst = aconnector->audio_inst;
		aconnector->audio_inst = -1;
		mutex_unlock(&adev->dm.audio_lock);

		amdgpu_dm_audio_eld_notify(adev, inst);
	}

	/* Notify audio device additions. */
	for_each_new_connector_in_state(state, connector, new_con_state, i) {
		if (!new_con_state->crtc)
			continue;

		new_crtc_state = drm_atomic_get_new_crtc_state(
			state, new_con_state->crtc);

		if (!new_crtc_state)
			continue;

		if (!drm_atomic_crtc_needs_modeset(new_crtc_state))
			continue;

		new_dm_crtc_state = to_dm_crtc_state(new_crtc_state);
		if (!new_dm_crtc_state->stream)
			continue;

		status = dc_stream_get_status(new_dm_crtc_state->stream);
		if (!status)
			continue;

		if (connector->connector_type == DRM_MODE_CONNECTOR_WRITEBACK)
			continue;

		aconnector = to_amdgpu_dm_connector(connector);

		mutex_lock(&adev->dm.audio_lock);
		inst = status->audio_inst;
		aconnector->audio_inst = inst;
		mutex_unlock(&adev->dm.audio_lock);

		amdgpu_dm_audio_eld_notify(adev, inst);
	}
}

/*
 * amdgpu_dm_crtc_copy_transient_flags - copy mirrored flags from DRM to DC
 * @crtc_state: the DRM CRTC state
 * @stream_state: the DC stream state.
 *
 * Copy the mirrored transient state flags from DRM, to DC. It is used to bring
 * a dc_stream_state's flags in sync with a drm_crtc_state's flags.
 */
static void amdgpu_dm_crtc_copy_transient_flags(struct drm_crtc_state *crtc_state,
						struct dc_stream_state *stream_state)
{
	stream_state->mode_changed = drm_atomic_crtc_needs_modeset(crtc_state);
}

static void dm_clear_writeback(struct amdgpu_display_manager *dm,
			      struct dm_crtc_state *crtc_state)
{
	dc_stream_remove_writeback(dm->dc, crtc_state->stream, 0);
}

static void amdgpu_dm_commit_streams(struct drm_atomic_state *state,
					struct dc_state *dc_state)
{
	struct drm_device *dev = state->dev;
	struct amdgpu_device *adev = drm_to_adev(dev);
	struct amdgpu_display_manager *dm = &adev->dm;
	struct drm_crtc *crtc;
	struct drm_crtc_state *old_crtc_state, *new_crtc_state;
	struct dm_crtc_state *dm_old_crtc_state, *dm_new_crtc_state;
	struct drm_connector_state *old_con_state;
	struct drm_connector *connector;
	bool mode_set_reset_required = false;
	u32 i;
	struct dc_commit_streams_params params = {dc_state->streams, dc_state->stream_count};
	bool set_backlight_level = false;

	/* Disable writeback */
	for_each_old_connector_in_state(state, connector, old_con_state, i) {
		struct dm_connector_state *dm_old_con_state;
		struct amdgpu_crtc *acrtc;

		if (connector->connector_type != DRM_MODE_CONNECTOR_WRITEBACK)
			continue;

		old_crtc_state = NULL;

		dm_old_con_state = to_dm_connector_state(old_con_state);
		if (!dm_old_con_state->base.crtc)
			continue;

		acrtc = to_amdgpu_crtc(dm_old_con_state->base.crtc);
		if (acrtc)
			old_crtc_state = drm_atomic_get_old_crtc_state(state, &acrtc->base);

		if (!acrtc || !acrtc->wb_enabled)
			continue;

		dm_old_crtc_state = to_dm_crtc_state(old_crtc_state);

		dm_clear_writeback(dm, dm_old_crtc_state);
		acrtc->wb_enabled = false;
	}

	for_each_oldnew_crtc_in_state(state, crtc, old_crtc_state,
				      new_crtc_state, i) {
		struct amdgpu_crtc *acrtc = to_amdgpu_crtc(crtc);

		dm_old_crtc_state = to_dm_crtc_state(old_crtc_state);

		if (old_crtc_state->active &&
		    (!new_crtc_state->active ||
		     drm_atomic_crtc_needs_modeset(new_crtc_state))) {
			manage_dm_interrupts(adev, acrtc, NULL);
			dc_stream_release(dm_old_crtc_state->stream);
		}
	}

	drm_atomic_helper_calc_timestamping_constants(state);

	/* update changed items */
	for_each_oldnew_crtc_in_state(state, crtc, old_crtc_state, new_crtc_state, i) {
		struct amdgpu_crtc *acrtc = to_amdgpu_crtc(crtc);

		dm_new_crtc_state = to_dm_crtc_state(new_crtc_state);
		dm_old_crtc_state = to_dm_crtc_state(old_crtc_state);

		drm_dbg_state(state->dev,
			"amdgpu_crtc id:%d crtc_state_flags: enable:%d, active:%d, planes_changed:%d, mode_changed:%d,active_changed:%d,connectors_changed:%d\n",
			acrtc->crtc_id,
			new_crtc_state->enable,
			new_crtc_state->active,
			new_crtc_state->planes_changed,
			new_crtc_state->mode_changed,
			new_crtc_state->active_changed,
			new_crtc_state->connectors_changed);

		/* Disable cursor if disabling crtc */
		if (old_crtc_state->active && !new_crtc_state->active) {
			struct dc_cursor_position position;

			memset(&position, 0, sizeof(position));
			mutex_lock(&dm->dc_lock);
			dc_exit_ips_for_hw_access(dm->dc);
			dc_stream_program_cursor_position(dm_old_crtc_state->stream, &position);
			mutex_unlock(&dm->dc_lock);
		}

		/* Copy all transient state flags into dc state */
		if (dm_new_crtc_state->stream) {
			amdgpu_dm_crtc_copy_transient_flags(&dm_new_crtc_state->base,
							    dm_new_crtc_state->stream);
		}

		/* handles headless hotplug case, updating new_state and
		 * aconnector as needed
		 */

		if (amdgpu_dm_crtc_modeset_required(new_crtc_state, dm_new_crtc_state->stream, dm_old_crtc_state->stream)) {

			drm_dbg_atomic(dev,
				       "Atomic commit: SET crtc id %d: [%p]\n",
				       acrtc->crtc_id, acrtc);

			if (!dm_new_crtc_state->stream) {
				/*
				 * this could happen because of issues with
				 * userspace notifications delivery.
				 * In this case userspace tries to set mode on
				 * display which is disconnected in fact.
				 * dc_sink is NULL in this case on aconnector.
				 * We expect reset mode will come soon.
				 *
				 * This can also happen when unplug is done
				 * during resume sequence ended
				 *
				 * In this case, we want to pretend we still
				 * have a sink to keep the pipe running so that
				 * hw state is consistent with the sw state
				 */
				drm_dbg_atomic(dev,
					       "Failed to create new stream for crtc %d\n",
						acrtc->base.base.id);
				continue;
			}

			if (dm_old_crtc_state->stream)
				remove_stream(adev, acrtc, dm_old_crtc_state->stream);

			pm_runtime_get_noresume(dev->dev);

			acrtc->enabled = true;
			acrtc->hw_mode = new_crtc_state->mode;
			crtc->hwmode = new_crtc_state->mode;
			mode_set_reset_required = true;
			set_backlight_level = true;
		} else if (modereset_required(new_crtc_state)) {
			drm_dbg_atomic(dev,
				       "Atomic commit: RESET. crtc id %d:[%p]\n",
				       acrtc->crtc_id, acrtc);
			/* i.e. reset mode */
			if (dm_old_crtc_state->stream)
				remove_stream(adev, acrtc, dm_old_crtc_state->stream);

			mode_set_reset_required = true;
		}
	} /* for_each_crtc_in_state() */

	/* if there mode set or reset, disable eDP PSR, Replay */
	if (mode_set_reset_required) {
		if (dm->vblank_control_workqueue)
			flush_workqueue(dm->vblank_control_workqueue);

		amdgpu_dm_replay_disable_all(dm);
		amdgpu_dm_psr_disable_all(dm);
	}

	dm_enable_per_frame_crtc_master_sync(dc_state);
	mutex_lock(&dm->dc_lock);
	dc_exit_ips_for_hw_access(dm->dc);
	WARN_ON(!dc_commit_streams(dm->dc, &params));

	/* Allow idle optimization when vblank count is 0 for display off */
	if ((dm->active_vblank_irq_count == 0) && amdgpu_dm_is_headless(dm->adev))
		dc_allow_idle_optimizations(dm->dc, true);
	mutex_unlock(&dm->dc_lock);

	for_each_new_crtc_in_state(state, crtc, new_crtc_state, i) {
		struct amdgpu_crtc *acrtc = to_amdgpu_crtc(crtc);

		dm_new_crtc_state = to_dm_crtc_state(new_crtc_state);

		if (dm_new_crtc_state->stream != NULL) {
			const struct dc_stream_status *status =
					dc_stream_get_status(dm_new_crtc_state->stream);

			if (!status)
				status = dc_state_get_stream_status(dc_state,
									 dm_new_crtc_state->stream);
			if (!status)
				drm_err(dev,
					"got no status for stream %p on acrtc%p\n",
					dm_new_crtc_state->stream, acrtc);
			else
				acrtc->otg_inst = status->primary_otg_inst;
		}
	}

	/* During boot up and resume the DC layer will reset the panel brightness
	 * to fix a flicker issue.
	 * It will cause the dm->actual_brightness is not the current panel brightness
	 * level. (the dm->brightness is the correct panel level)
	 * So we set the backlight level with dm->brightness value after set mode
	 */
	if (set_backlight_level) {
		for (i = 0; i < dm->num_of_edps; i++) {
			if (dm->backlight_dev[i])
				amdgpu_dm_backlight_set_level(dm, i, dm->brightness[i]);
		}
	}
}

static void dm_set_writeback(struct amdgpu_display_manager *dm,
			      struct dm_crtc_state *crtc_state,
			      struct drm_connector *connector,
			      struct drm_connector_state *new_con_state)
{
	struct drm_writeback_connector *wb_conn = drm_connector_to_writeback(connector);
	struct amdgpu_device *adev = dm->adev;
	struct amdgpu_crtc *acrtc;
	struct dc_writeback_info *wb_info;
	struct pipe_ctx *pipe = NULL;
	struct amdgpu_framebuffer *afb;
	int i = 0;

	wb_info = kzalloc(sizeof(*wb_info), GFP_KERNEL);
	if (!wb_info) {
		drm_err(adev_to_drm(adev), "Failed to allocate wb_info\n");
		return;
	}

	acrtc = to_amdgpu_crtc(wb_conn->encoder.crtc);
	if (!acrtc) {
		drm_err(adev_to_drm(adev), "no amdgpu_crtc found\n");
		kfree(wb_info);
		return;
	}

	afb = to_amdgpu_framebuffer(new_con_state->writeback_job->fb);
	if (!afb) {
		drm_err(adev_to_drm(adev), "No amdgpu_framebuffer found\n");
		kfree(wb_info);
		return;
	}

	for (i = 0; i < MAX_PIPES; i++) {
		if (dm->dc->current_state->res_ctx.pipe_ctx[i].stream == crtc_state->stream) {
			pipe = &dm->dc->current_state->res_ctx.pipe_ctx[i];
			break;
		}
	}

	/* fill in wb_info */
	wb_info->wb_enabled = true;

	wb_info->dwb_pipe_inst = 0;
	wb_info->dwb_params.dwbscl_black_color = 0;
	wb_info->dwb_params.hdr_mult = 0x1F000;
	wb_info->dwb_params.csc_params.gamut_adjust_type = CM_GAMUT_ADJUST_TYPE_BYPASS;
	wb_info->dwb_params.csc_params.gamut_coef_format = CM_GAMUT_REMAP_COEF_FORMAT_S2_13;
	wb_info->dwb_params.output_depth = DWB_OUTPUT_PIXEL_DEPTH_10BPC;
	wb_info->dwb_params.cnv_params.cnv_out_bpc = DWB_CNV_OUT_BPC_10BPC;

	/* width & height from crtc */
	wb_info->dwb_params.cnv_params.src_width = acrtc->base.mode.crtc_hdisplay;
	wb_info->dwb_params.cnv_params.src_height = acrtc->base.mode.crtc_vdisplay;
	wb_info->dwb_params.dest_width = acrtc->base.mode.crtc_hdisplay;
	wb_info->dwb_params.dest_height = acrtc->base.mode.crtc_vdisplay;

	wb_info->dwb_params.cnv_params.crop_en = false;
	wb_info->dwb_params.stereo_params.stereo_enabled = false;

	wb_info->dwb_params.cnv_params.out_max_pix_val = 0x3ff;	// 10 bits
	wb_info->dwb_params.cnv_params.out_min_pix_val = 0;
	wb_info->dwb_params.cnv_params.fc_out_format = DWB_OUT_FORMAT_32BPP_ARGB;
	wb_info->dwb_params.cnv_params.out_denorm_mode = DWB_OUT_DENORM_BYPASS;

	wb_info->dwb_params.out_format = dwb_scaler_mode_bypass444;

	wb_info->dwb_params.capture_rate = dwb_capture_rate_0;

	wb_info->dwb_params.scaler_taps.h_taps = 4;
	wb_info->dwb_params.scaler_taps.v_taps = 4;
	wb_info->dwb_params.scaler_taps.h_taps_c = 2;
	wb_info->dwb_params.scaler_taps.v_taps_c = 2;
	wb_info->dwb_params.subsample_position = DWB_INTERSTITIAL_SUBSAMPLING;

	wb_info->mcif_buf_params.luma_pitch = afb->base.pitches[0];
	wb_info->mcif_buf_params.chroma_pitch = afb->base.pitches[1];

	for (i = 0; i < DWB_MCIF_BUF_COUNT; i++) {
		wb_info->mcif_buf_params.luma_address[i] = afb->address;
		wb_info->mcif_buf_params.chroma_address[i] = 0;
	}

	wb_info->mcif_buf_params.p_vmid = 1;
	if (amdgpu_ip_version(adev, DCE_HWIP, 0) >= IP_VERSION(3, 0, 0)) {
		wb_info->mcif_warmup_params.start_address.quad_part = afb->address;
		wb_info->mcif_warmup_params.region_size =
			wb_info->mcif_buf_params.luma_pitch * wb_info->dwb_params.dest_height;
	}
	wb_info->mcif_warmup_params.p_vmid = 1;
	wb_info->writeback_source_plane = pipe->plane_state;

	dc_stream_add_writeback(dm->dc, crtc_state->stream, wb_info);

	acrtc->wb_pending = true;
	acrtc->wb_conn = wb_conn;
	drm_writeback_queue_job(wb_conn, new_con_state);
}

<<<<<<< HEAD
static int amdgpu_dm_atomic_setup_commit(struct drm_atomic_state *state)
{
	struct drm_crtc *crtc;
	struct drm_crtc_state *old_crtc_state, *new_crtc_state;
	struct dm_crtc_state *dm_old_crtc_state, *dm_new_crtc_state;
	int i, ret;

	ret = drm_dp_mst_atomic_setup_commit(state);
	if (ret)
		return ret;

	for_each_oldnew_crtc_in_state(state, crtc, old_crtc_state, new_crtc_state, i) {
		dm_old_crtc_state = to_dm_crtc_state(old_crtc_state);
		dm_new_crtc_state = to_dm_crtc_state(new_crtc_state);
		/*
		 * Color management settings. We also update color properties
		 * when a modeset is needed, to ensure it gets reprogrammed.
		 */
		if (dm_new_crtc_state->base.active && dm_new_crtc_state->stream &&
		    (dm_new_crtc_state->base.color_mgmt_changed ||
		     dm_old_crtc_state->regamma_tf != dm_new_crtc_state->regamma_tf ||
		     drm_atomic_crtc_needs_modeset(new_crtc_state))) {
			ret = amdgpu_dm_update_crtc_color_mgmt(dm_new_crtc_state);
			if (ret) {
				drm_dbg_atomic(state->dev, "Failed to update color state\n");
				return ret;
			}
		}
	}

	return 0;
}

/**
 * amdgpu_dm_atomic_commit_tail() - AMDgpu DM's commit tail implementation.
 * @state: The atomic state to commit
 *
 * This will tell DC to commit the constructed DC state from atomic_check,
 * programming the hardware. Any failures here implies a hardware failure, since
 * atomic check should have filtered anything non-kosher.
 */
static void amdgpu_dm_atomic_commit_tail(struct drm_atomic_state *state)
=======
static void amdgpu_dm_update_hdcp(struct drm_atomic_state *state)
>>>>>>> b35fc656
{
	struct drm_connector_state *old_con_state, *new_con_state;
	struct drm_device *dev = state->dev;
	struct drm_connector *connector;
	struct amdgpu_device *adev = drm_to_adev(dev);
	int i;

	if (!adev->dm.hdcp_workqueue)
		return;

	for_each_oldnew_connector_in_state(state, connector, old_con_state, new_con_state, i) {
		struct dm_connector_state *dm_new_con_state = to_dm_connector_state(new_con_state);
		struct amdgpu_crtc *acrtc = to_amdgpu_crtc(dm_new_con_state->base.crtc);
		struct drm_crtc_state *old_crtc_state, *new_crtc_state;
		struct dm_crtc_state *dm_new_crtc_state;
		struct amdgpu_dm_connector *aconnector;

		if (!connector || connector->connector_type == DRM_MODE_CONNECTOR_WRITEBACK)
			continue;

		aconnector = to_amdgpu_dm_connector(connector);

		drm_dbg(dev, "[HDCP_DM] -------------- i : %x ----------\n", i);

		drm_dbg(dev, "[HDCP_DM] connector->index: %x connect_status: %x dpms: %x\n",
			connector->index, connector->status, connector->dpms);
		drm_dbg(dev, "[HDCP_DM] state protection old: %x new: %x\n",
			old_con_state->content_protection, new_con_state->content_protection);

		if (aconnector->dc_sink) {
			if (aconnector->dc_sink->sink_signal != SIGNAL_TYPE_VIRTUAL &&
				aconnector->dc_sink->sink_signal != SIGNAL_TYPE_NONE) {
				drm_dbg(dev, "[HDCP_DM] pipe_ctx dispname=%s\n",
				aconnector->dc_sink->edid_caps.display_name);
			}
		}

		new_crtc_state = NULL;
		old_crtc_state = NULL;

		if (acrtc) {
			new_crtc_state = drm_atomic_get_new_crtc_state(state, &acrtc->base);
			old_crtc_state = drm_atomic_get_old_crtc_state(state, &acrtc->base);
		}

		if (old_crtc_state)
			drm_dbg(dev, "old crtc en: %x a: %x m: %x a-chg: %x c-chg: %x\n",
			old_crtc_state->enable,
			old_crtc_state->active,
			old_crtc_state->mode_changed,
			old_crtc_state->active_changed,
			old_crtc_state->connectors_changed);

		if (new_crtc_state)
			drm_dbg(dev, "NEW crtc en: %x a: %x m: %x a-chg: %x c-chg: %x\n",
			new_crtc_state->enable,
			new_crtc_state->active,
			new_crtc_state->mode_changed,
			new_crtc_state->active_changed,
			new_crtc_state->connectors_changed);


		dm_new_crtc_state = to_dm_crtc_state(new_crtc_state);

		if (dm_new_crtc_state && dm_new_crtc_state->stream == NULL &&
		    connector->state->content_protection == DRM_MODE_CONTENT_PROTECTION_ENABLED) {
			hdcp_reset_display(adev->dm.hdcp_workqueue, aconnector->dc_link->link_index);
			new_con_state->content_protection = DRM_MODE_CONTENT_PROTECTION_DESIRED;
			dm_new_con_state->update_hdcp = true;
			continue;
		}

		if (is_content_protection_different(new_crtc_state, old_crtc_state, new_con_state,
											old_con_state, connector, adev->dm.hdcp_workqueue)) {
			/* when display is unplugged from mst hub, connctor will
			 * be destroyed within dm_dp_mst_connector_destroy. connector
			 * hdcp perperties, like type, undesired, desired, enabled,
			 * will be lost. So, save hdcp properties into hdcp_work within
			 * amdgpu_dm_atomic_commit_tail. if the same display is
			 * plugged back with same display index, its hdcp properties
			 * will be retrieved from hdcp_work within dm_dp_mst_get_modes
			 */

			bool enable_encryption = false;

			if (new_con_state->content_protection == DRM_MODE_CONTENT_PROTECTION_DESIRED)
				enable_encryption = true;

			if (aconnector->dc_link && aconnector->dc_sink &&
				aconnector->dc_link->type == dc_connection_mst_branch) {
				struct hdcp_workqueue *hdcp_work = adev->dm.hdcp_workqueue;
				struct hdcp_workqueue *hdcp_w =
					&hdcp_work[aconnector->dc_link->link_index];

				hdcp_w->hdcp_content_type[connector->index] =
					new_con_state->hdcp_content_type;
				hdcp_w->content_protection[connector->index] =
					new_con_state->content_protection;
			}

			if (new_crtc_state && new_crtc_state->mode_changed &&
				new_con_state->content_protection >= DRM_MODE_CONTENT_PROTECTION_DESIRED)
				enable_encryption = true;

			drm_info(dev, "[HDCP_DM] hdcp_update_display enable_encryption = %x\n", enable_encryption);

			if (aconnector->dc_link)
				hdcp_update_display(
					adev->dm.hdcp_workqueue, aconnector->dc_link->link_index, aconnector,
					new_con_state->hdcp_content_type, enable_encryption);
		}
	}
}

static int amdgpu_dm_atomic_setup_commit(struct drm_atomic_state *state)
{
	struct drm_crtc *crtc;
	struct drm_crtc_state *old_crtc_state, *new_crtc_state;
	struct dm_crtc_state *dm_old_crtc_state, *dm_new_crtc_state;
	int i, ret;

	ret = drm_dp_mst_atomic_setup_commit(state);
	if (ret)
		return ret;

	for_each_oldnew_crtc_in_state(state, crtc, old_crtc_state, new_crtc_state, i) {
		dm_old_crtc_state = to_dm_crtc_state(old_crtc_state);
		dm_new_crtc_state = to_dm_crtc_state(new_crtc_state);
		/*
		 * Color management settings. We also update color properties
		 * when a modeset is needed, to ensure it gets reprogrammed.
		 */
		if (dm_new_crtc_state->base.active && dm_new_crtc_state->stream &&
		    (dm_new_crtc_state->base.color_mgmt_changed ||
		     dm_old_crtc_state->regamma_tf != dm_new_crtc_state->regamma_tf ||
		     drm_atomic_crtc_needs_modeset(new_crtc_state))) {
			ret = amdgpu_dm_update_crtc_color_mgmt(dm_new_crtc_state);
			if (ret) {
				drm_dbg_atomic(state->dev, "Failed to update color state\n");
				return ret;
			}
		}
	}

	return 0;
}

/**
 * amdgpu_dm_atomic_commit_tail() - AMDgpu DM's commit tail implementation.
 * @state: The atomic state to commit
 *
 * This will tell DC to commit the constructed DC state from atomic_check,
 * programming the hardware. Any failures here implies a hardware failure, since
 * atomic check should have filtered anything non-kosher.
 */
static void amdgpu_dm_atomic_commit_tail(struct drm_atomic_state *state)
{
	struct drm_device *dev = state->dev;
	struct amdgpu_device *adev = drm_to_adev(dev);
	struct amdgpu_display_manager *dm = &adev->dm;
	struct dm_atomic_state *dm_state;
	struct dc_state *dc_state = NULL;
	u32 i, j;
	struct drm_crtc *crtc;
	struct drm_crtc_state *old_crtc_state, *new_crtc_state;
	unsigned long flags;
	bool wait_for_vblank = true;
	struct drm_connector *connector;
	struct drm_connector_state *old_con_state = NULL, *new_con_state = NULL;
	struct dm_crtc_state *dm_old_crtc_state, *dm_new_crtc_state;
	int crtc_disable_count = 0;

	trace_amdgpu_dm_atomic_commit_tail_begin(state);

	drm_atomic_helper_update_legacy_modeset_state(dev, state);
	drm_dp_mst_atomic_wait_for_dependencies(state);

	dm_state = dm_atomic_get_new_state(state);
	if (dm_state && dm_state->context) {
		dc_state = dm_state->context;
		amdgpu_dm_commit_streams(state, dc_state);
	}

	amdgpu_dm_update_hdcp(state);

	/* Handle connector state changes */
	for_each_oldnew_connector_in_state(state, connector, old_con_state, new_con_state, i) {
		struct dm_connector_state *dm_new_con_state = to_dm_connector_state(new_con_state);
		struct dm_connector_state *dm_old_con_state = to_dm_connector_state(old_con_state);
		struct amdgpu_crtc *acrtc = to_amdgpu_crtc(dm_new_con_state->base.crtc);
		struct dc_surface_update *dummy_updates;
		struct dc_stream_update stream_update;
		struct dc_info_packet hdr_packet;
		struct dc_stream_status *status = NULL;
		bool abm_changed, hdr_changed, scaling_changed, output_color_space_changed = false;

		memset(&stream_update, 0, sizeof(stream_update));

		if (acrtc) {
			new_crtc_state = drm_atomic_get_new_crtc_state(state, &acrtc->base);
			old_crtc_state = drm_atomic_get_old_crtc_state(state, &acrtc->base);
		}

		/* Skip any modesets/resets */
		if (!acrtc || drm_atomic_crtc_needs_modeset(new_crtc_state))
			continue;

		dm_new_crtc_state = to_dm_crtc_state(new_crtc_state);
		dm_old_crtc_state = to_dm_crtc_state(old_crtc_state);

		scaling_changed = is_scaling_state_different(dm_new_con_state,
							     dm_old_con_state);

		if ((new_con_state->hdmi.broadcast_rgb != old_con_state->hdmi.broadcast_rgb) &&
			(dm_old_crtc_state->stream->output_color_space !=
				get_output_color_space(&dm_new_crtc_state->stream->timing, new_con_state)))
			output_color_space_changed = true;

		abm_changed = dm_new_crtc_state->abm_level !=
			      dm_old_crtc_state->abm_level;

		hdr_changed =
			!drm_connector_atomic_hdr_metadata_equal(old_con_state, new_con_state);

		if (!scaling_changed && !abm_changed && !hdr_changed && !output_color_space_changed)
			continue;

		stream_update.stream = dm_new_crtc_state->stream;
		if (scaling_changed) {
			update_stream_scaling_settings(&dm_new_con_state->base.crtc->mode,
					dm_new_con_state, dm_new_crtc_state->stream);

			stream_update.src = dm_new_crtc_state->stream->src;
			stream_update.dst = dm_new_crtc_state->stream->dst;
		}

		if (output_color_space_changed) {
			dm_new_crtc_state->stream->output_color_space
				= get_output_color_space(&dm_new_crtc_state->stream->timing, new_con_state);

			stream_update.output_color_space = &dm_new_crtc_state->stream->output_color_space;
		}

		if (abm_changed) {
			dm_new_crtc_state->stream->abm_level = dm_new_crtc_state->abm_level;

			stream_update.abm_level = &dm_new_crtc_state->abm_level;
		}

		if (hdr_changed) {
			fill_hdr_info_packet(new_con_state, &hdr_packet);
			stream_update.hdr_static_metadata = &hdr_packet;
		}

		status = dc_stream_get_status(dm_new_crtc_state->stream);

		if (WARN_ON(!status))
			continue;

		WARN_ON(!status->plane_count);

		/*
		 * TODO: DC refuses to perform stream updates without a dc_surface_update.
		 * Here we create an empty update on each plane.
		 * To fix this, DC should permit updating only stream properties.
		 */
		dummy_updates = kzalloc(sizeof(struct dc_surface_update) * MAX_SURFACES, GFP_ATOMIC);
		if (!dummy_updates) {
			drm_err(adev_to_drm(adev), "Failed to allocate memory for dummy_updates.\n");
			continue;
		}
		for (j = 0; j < status->plane_count; j++)
			dummy_updates[j].surface = status->plane_states[0];

		sort(dummy_updates, status->plane_count,
		     sizeof(*dummy_updates), dm_plane_layer_index_cmp, NULL);

		mutex_lock(&dm->dc_lock);
		dc_exit_ips_for_hw_access(dm->dc);
		dc_update_planes_and_stream(dm->dc,
					    dummy_updates,
					    status->plane_count,
					    dm_new_crtc_state->stream,
					    &stream_update);
		mutex_unlock(&dm->dc_lock);
		kfree(dummy_updates);

		drm_connector_update_privacy_screen(new_con_state);
	}

	/**
	 * Enable interrupts for CRTCs that are newly enabled or went through
	 * a modeset. It was intentionally deferred until after the front end
	 * state was modified to wait until the OTG was on and so the IRQ
	 * handlers didn't access stale or invalid state.
	 */
	for_each_oldnew_crtc_in_state(state, crtc, old_crtc_state, new_crtc_state, i) {
		struct amdgpu_crtc *acrtc = to_amdgpu_crtc(crtc);
#ifdef CONFIG_DEBUG_FS
		enum amdgpu_dm_pipe_crc_source cur_crc_src;
#endif
		/* Count number of newly disabled CRTCs for dropping PM refs later. */
		if (old_crtc_state->active && !new_crtc_state->active)
			crtc_disable_count++;

		dm_new_crtc_state = to_dm_crtc_state(new_crtc_state);
		dm_old_crtc_state = to_dm_crtc_state(old_crtc_state);

		/* For freesync config update on crtc state and params for irq */
		update_stream_irq_parameters(dm, dm_new_crtc_state);

#ifdef CONFIG_DEBUG_FS
		spin_lock_irqsave(&adev_to_drm(adev)->event_lock, flags);
		cur_crc_src = acrtc->dm_irq_params.crc_src;
		spin_unlock_irqrestore(&adev_to_drm(adev)->event_lock, flags);
#endif

		if (new_crtc_state->active &&
		    (!old_crtc_state->active ||
		     drm_atomic_crtc_needs_modeset(new_crtc_state))) {
			dc_stream_retain(dm_new_crtc_state->stream);
			acrtc->dm_irq_params.stream = dm_new_crtc_state->stream;
			manage_dm_interrupts(adev, acrtc, dm_new_crtc_state);
		}
		/* Handle vrr on->off / off->on transitions */
		amdgpu_dm_handle_vrr_transition(dm_old_crtc_state, dm_new_crtc_state);

#ifdef CONFIG_DEBUG_FS
		if (new_crtc_state->active &&
		    (!old_crtc_state->active ||
		     drm_atomic_crtc_needs_modeset(new_crtc_state))) {
			/**
			 * Frontend may have changed so reapply the CRC capture
			 * settings for the stream.
			 */
			if (amdgpu_dm_is_valid_crc_source(cur_crc_src)) {
#if defined(CONFIG_DRM_AMD_SECURE_DISPLAY)
				if (amdgpu_dm_crc_window_is_activated(crtc)) {
					uint8_t cnt;

					spin_lock_irqsave(&adev_to_drm(adev)->event_lock, flags);
					for (cnt = 0; cnt < MAX_CRC_WINDOW_NUM; cnt++) {
						if (acrtc->dm_irq_params.window_param[cnt].enable) {
							acrtc->dm_irq_params.window_param[cnt].update_win = true;

							/**
							 * It takes 2 frames for HW to stably generate CRC when
							 * resuming from suspend, so we set skip_frame_cnt 2.
							 */
							acrtc->dm_irq_params.window_param[cnt].skip_frame_cnt = 2;
						}
					}
					spin_unlock_irqrestore(&adev_to_drm(adev)->event_lock, flags);
				}
#endif
				if (amdgpu_dm_crtc_configure_crc_source(
					crtc, dm_new_crtc_state, cur_crc_src))
					drm_dbg_atomic(dev, "Failed to configure crc source");
			}
		}
#endif
	}

	for_each_new_crtc_in_state(state, crtc, new_crtc_state, j)
		if (new_crtc_state->async_flip)
			wait_for_vblank = false;

	/* update planes when needed per crtc*/
	for_each_new_crtc_in_state(state, crtc, new_crtc_state, j) {
		dm_new_crtc_state = to_dm_crtc_state(new_crtc_state);

		if (dm_new_crtc_state->stream)
			amdgpu_dm_commit_planes(state, dev, dm, crtc, wait_for_vblank);
	}

	/* Enable writeback */
	for_each_new_connector_in_state(state, connector, new_con_state, i) {
		struct dm_connector_state *dm_new_con_state = to_dm_connector_state(new_con_state);
		struct amdgpu_crtc *acrtc = to_amdgpu_crtc(dm_new_con_state->base.crtc);

		if (connector->connector_type != DRM_MODE_CONNECTOR_WRITEBACK)
			continue;

		if (!new_con_state->writeback_job)
			continue;

		new_crtc_state = drm_atomic_get_new_crtc_state(state, &acrtc->base);

		if (!new_crtc_state)
			continue;

		if (acrtc->wb_enabled)
			continue;

		dm_new_crtc_state = to_dm_crtc_state(new_crtc_state);

		dm_set_writeback(dm, dm_new_crtc_state, connector, new_con_state);
		acrtc->wb_enabled = true;
	}

	/* Update audio instances for each connector. */
	amdgpu_dm_commit_audio(dev, state);

	/* restore the backlight level */
	for (i = 0; i < dm->num_of_edps; i++) {
		if (dm->backlight_dev[i] &&
		    (dm->actual_brightness[i] != dm->brightness[i]))
			amdgpu_dm_backlight_set_level(dm, i, dm->brightness[i]);
	}

	/*
	 * send vblank event on all events not handled in flip and
	 * mark consumed event for drm_atomic_helper_commit_hw_done
	 */
	spin_lock_irqsave(&adev_to_drm(adev)->event_lock, flags);
	for_each_new_crtc_in_state(state, crtc, new_crtc_state, i) {

		if (new_crtc_state->event)
			drm_send_event_locked(dev, &new_crtc_state->event->base);

		new_crtc_state->event = NULL;
	}
	spin_unlock_irqrestore(&adev_to_drm(adev)->event_lock, flags);

	/* Signal HW programming completion */
	drm_atomic_helper_commit_hw_done(state);

	if (wait_for_vblank)
		drm_atomic_helper_wait_for_flip_done(dev, state);

	drm_atomic_helper_cleanup_planes(dev, state);

	/* Don't free the memory if we are hitting this as part of suspend.
	 * This way we don't free any memory during suspend; see
	 * amdgpu_bo_free_kernel().  The memory will be freed in the first
	 * non-suspend modeset or when the driver is torn down.
	 */
	if (!adev->in_suspend) {
		/* return the stolen vga memory back to VRAM */
		if (!adev->mman.keep_stolen_vga_memory)
			amdgpu_bo_free_kernel(&adev->mman.stolen_vga_memory, NULL, NULL);
		amdgpu_bo_free_kernel(&adev->mman.stolen_extended_memory, NULL, NULL);
	}

	/*
	 * Finally, drop a runtime PM reference for each newly disabled CRTC,
	 * so we can put the GPU into runtime suspend if we're not driving any
	 * displays anymore
	 */
	for (i = 0; i < crtc_disable_count; i++)
		pm_runtime_put_autosuspend(dev->dev);
	pm_runtime_mark_last_busy(dev->dev);

	trace_amdgpu_dm_atomic_commit_tail_finish(state);
}

static int dm_force_atomic_commit(struct drm_connector *connector)
{
	int ret = 0;
	struct drm_device *ddev = connector->dev;
	struct drm_atomic_state *state = drm_atomic_state_alloc(ddev);
	struct amdgpu_crtc *disconnected_acrtc = to_amdgpu_crtc(connector->encoder->crtc);
	struct drm_plane *plane = disconnected_acrtc->base.primary;
	struct drm_connector_state *conn_state;
	struct drm_crtc_state *crtc_state;
	struct drm_plane_state *plane_state;

	if (!state)
		return -ENOMEM;

	state->acquire_ctx = ddev->mode_config.acquire_ctx;

	/* Construct an atomic state to restore previous display setting */

	/*
	 * Attach connectors to drm_atomic_state
	 */
	conn_state = drm_atomic_get_connector_state(state, connector);

	/* Check for error in getting connector state */
	if (IS_ERR(conn_state)) {
		ret = PTR_ERR(conn_state);
		goto out;
	}

	/* Attach crtc to drm_atomic_state*/
	crtc_state = drm_atomic_get_crtc_state(state, &disconnected_acrtc->base);

	/* Check for error in getting crtc state */
	if (IS_ERR(crtc_state)) {
		ret = PTR_ERR(crtc_state);
		goto out;
	}

	/* force a restore */
	crtc_state->mode_changed = true;

	/* Attach plane to drm_atomic_state */
	plane_state = drm_atomic_get_plane_state(state, plane);

	/* Check for error in getting plane state */
	if (IS_ERR(plane_state)) {
		ret = PTR_ERR(plane_state);
		goto out;
	}

	/* Call commit internally with the state we just constructed */
	ret = drm_atomic_commit(state);

out:
	drm_atomic_state_put(state);
	if (ret)
		drm_err(ddev, "Restoring old state failed with %i\n", ret);

	return ret;
}

/*
 * This function handles all cases when set mode does not come upon hotplug.
 * This includes when a display is unplugged then plugged back into the
 * same port and when running without usermode desktop manager supprot
 */
void dm_restore_drm_connector_state(struct drm_device *dev,
				    struct drm_connector *connector)
{
	struct amdgpu_dm_connector *aconnector;
	struct amdgpu_crtc *disconnected_acrtc;
	struct dm_crtc_state *acrtc_state;

	if (connector->connector_type == DRM_MODE_CONNECTOR_WRITEBACK)
		return;

	aconnector = to_amdgpu_dm_connector(connector);

	if (!aconnector->dc_sink || !connector->state || !connector->encoder)
		return;

	disconnected_acrtc = to_amdgpu_crtc(connector->encoder->crtc);
	if (!disconnected_acrtc)
		return;

	acrtc_state = to_dm_crtc_state(disconnected_acrtc->base.state);
	if (!acrtc_state->stream)
		return;

	/*
	 * If the previous sink is not released and different from the current,
	 * we deduce we are in a state where we can not rely on usermode call
	 * to turn on the display, so we do it here
	 */
	if (acrtc_state->stream->sink != aconnector->dc_sink)
		dm_force_atomic_commit(&aconnector->base);
}

/*
 * Grabs all modesetting locks to serialize against any blocking commits,
 * Waits for completion of all non blocking commits.
 */
static int do_aquire_global_lock(struct drm_device *dev,
				 struct drm_atomic_state *state)
{
	struct drm_crtc *crtc;
	struct drm_crtc_commit *commit;
	long ret;

	/*
	 * Adding all modeset locks to aquire_ctx will
	 * ensure that when the framework release it the
	 * extra locks we are locking here will get released to
	 */
	ret = drm_modeset_lock_all_ctx(dev, state->acquire_ctx);
	if (ret)
		return ret;

	list_for_each_entry(crtc, &dev->mode_config.crtc_list, head) {
		spin_lock(&crtc->commit_lock);
		commit = list_first_entry_or_null(&crtc->commit_list,
				struct drm_crtc_commit, commit_entry);
		if (commit)
			drm_crtc_commit_get(commit);
		spin_unlock(&crtc->commit_lock);

		if (!commit)
			continue;

		/*
		 * Make sure all pending HW programming completed and
		 * page flips done
		 */
		ret = wait_for_completion_interruptible_timeout(&commit->hw_done, 10*HZ);

		if (ret > 0)
			ret = wait_for_completion_interruptible_timeout(
					&commit->flip_done, 10*HZ);

		if (ret == 0)
			drm_err(dev, "[CRTC:%d:%s] hw_done or flip_done timed out\n",
				  crtc->base.id, crtc->name);

		drm_crtc_commit_put(commit);
	}

	return ret < 0 ? ret : 0;
}

static void get_freesync_config_for_crtc(
	struct dm_crtc_state *new_crtc_state,
	struct dm_connector_state *new_con_state)
{
	struct mod_freesync_config config = {0};
	struct amdgpu_dm_connector *aconnector;
	struct drm_display_mode *mode = &new_crtc_state->base.mode;
	int vrefresh = drm_mode_vrefresh(mode);
	bool fs_vid_mode = false;

	if (new_con_state->base.connector->connector_type == DRM_MODE_CONNECTOR_WRITEBACK)
		return;

	aconnector = to_amdgpu_dm_connector(new_con_state->base.connector);

	new_crtc_state->vrr_supported = new_con_state->freesync_capable &&
					vrefresh >= aconnector->min_vfreq &&
					vrefresh <= aconnector->max_vfreq;

	if (new_crtc_state->vrr_supported) {
		new_crtc_state->stream->ignore_msa_timing_param = true;
		fs_vid_mode = new_crtc_state->freesync_config.state == VRR_STATE_ACTIVE_FIXED;

		config.min_refresh_in_uhz = aconnector->min_vfreq * 1000000;
		config.max_refresh_in_uhz = aconnector->max_vfreq * 1000000;
		config.vsif_supported = true;
		config.btr = true;

		if (fs_vid_mode) {
			config.state = VRR_STATE_ACTIVE_FIXED;
			config.fixed_refresh_in_uhz = new_crtc_state->freesync_config.fixed_refresh_in_uhz;
			goto out;
		} else if (new_crtc_state->base.vrr_enabled) {
			config.state = VRR_STATE_ACTIVE_VARIABLE;
		} else {
			config.state = VRR_STATE_INACTIVE;
		}
	} else {
		config.state = VRR_STATE_UNSUPPORTED;
	}
out:
	new_crtc_state->freesync_config = config;
}

static void reset_freesync_config_for_crtc(
	struct dm_crtc_state *new_crtc_state)
{
	new_crtc_state->vrr_supported = false;

	memset(&new_crtc_state->vrr_infopacket, 0,
	       sizeof(new_crtc_state->vrr_infopacket));
}

static bool
is_timing_unchanged_for_freesync(struct drm_crtc_state *old_crtc_state,
				 struct drm_crtc_state *new_crtc_state)
{
	const struct drm_display_mode *old_mode, *new_mode;

	if (!old_crtc_state || !new_crtc_state)
		return false;

	old_mode = &old_crtc_state->mode;
	new_mode = &new_crtc_state->mode;

	if (old_mode->clock       == new_mode->clock &&
	    old_mode->hdisplay    == new_mode->hdisplay &&
	    old_mode->vdisplay    == new_mode->vdisplay &&
	    old_mode->htotal      == new_mode->htotal &&
	    old_mode->vtotal      != new_mode->vtotal &&
	    old_mode->hsync_start == new_mode->hsync_start &&
	    old_mode->vsync_start != new_mode->vsync_start &&
	    old_mode->hsync_end   == new_mode->hsync_end &&
	    old_mode->vsync_end   != new_mode->vsync_end &&
	    old_mode->hskew       == new_mode->hskew &&
	    old_mode->vscan       == new_mode->vscan &&
	    (old_mode->vsync_end - old_mode->vsync_start) ==
	    (new_mode->vsync_end - new_mode->vsync_start))
		return true;

	return false;
}

static void set_freesync_fixed_config(struct dm_crtc_state *dm_new_crtc_state)
{
	u64 num, den, res;
	struct drm_crtc_state *new_crtc_state = &dm_new_crtc_state->base;

	dm_new_crtc_state->freesync_config.state = VRR_STATE_ACTIVE_FIXED;

	num = (unsigned long long)new_crtc_state->mode.clock * 1000 * 1000000;
	den = (unsigned long long)new_crtc_state->mode.htotal *
	      (unsigned long long)new_crtc_state->mode.vtotal;

	res = div_u64(num, den);
	dm_new_crtc_state->freesync_config.fixed_refresh_in_uhz = res;
}

static int dm_update_crtc_state(struct amdgpu_display_manager *dm,
			 struct drm_atomic_state *state,
			 struct drm_crtc *crtc,
			 struct drm_crtc_state *old_crtc_state,
			 struct drm_crtc_state *new_crtc_state,
			 bool enable,
			 bool *lock_and_validation_needed)
{
	struct dm_atomic_state *dm_state = NULL;
	struct dm_crtc_state *dm_old_crtc_state, *dm_new_crtc_state;
	struct dc_stream_state *new_stream;
	struct amdgpu_device *adev = dm->adev;
	int ret = 0;

	/*
	 * TODO Move this code into dm_crtc_atomic_check once we get rid of dc_validation_set
	 * update changed items
	 */
	struct amdgpu_crtc *acrtc = NULL;
	struct drm_connector *connector = NULL;
	struct amdgpu_dm_connector *aconnector = NULL;
	struct drm_connector_state *drm_new_conn_state = NULL, *drm_old_conn_state = NULL;
	struct dm_connector_state *dm_new_conn_state = NULL, *dm_old_conn_state = NULL;

	new_stream = NULL;

	dm_old_crtc_state = to_dm_crtc_state(old_crtc_state);
	dm_new_crtc_state = to_dm_crtc_state(new_crtc_state);
	acrtc = to_amdgpu_crtc(crtc);
	connector = amdgpu_dm_find_first_crtc_matching_connector(state, crtc);
	if (connector)
		aconnector = to_amdgpu_dm_connector(connector);

	/* TODO This hack should go away */
	if (connector && enable) {
		/* Make sure fake sink is created in plug-in scenario */
		drm_new_conn_state = drm_atomic_get_new_connector_state(state,
									connector);
		drm_old_conn_state = drm_atomic_get_old_connector_state(state,
									connector);

		if (WARN_ON(!drm_new_conn_state)) {
			ret = -EINVAL;
			goto fail;
		}

		dm_new_conn_state = to_dm_connector_state(drm_new_conn_state);
		dm_old_conn_state = to_dm_connector_state(drm_old_conn_state);

		if (!drm_atomic_crtc_needs_modeset(new_crtc_state))
			goto skip_modeset;

		new_stream = create_validate_stream_for_sink(connector,
							     &new_crtc_state->mode,
							     dm_new_conn_state,
							     dm_old_crtc_state->stream);

		/*
		 * we can have no stream on ACTION_SET if a display
		 * was disconnected during S3, in this case it is not an
		 * error, the OS will be updated after detection, and
		 * will do the right thing on next atomic commit
		 */

		if (!new_stream) {
			drm_dbg_driver(adev_to_drm(adev), "%s: Failed to create new stream for crtc %d\n",
					__func__, acrtc->base.base.id);
			ret = -ENOMEM;
			goto fail;
		}

		/*
		 * TODO: Check VSDB bits to decide whether this should
		 * be enabled or not.
		 */
		new_stream->triggered_crtc_reset.enabled =
			dm->force_timing_sync;

		dm_new_crtc_state->abm_level = dm_new_conn_state->abm_level;

		ret = fill_hdr_info_packet(drm_new_conn_state,
					   &new_stream->hdr_static_metadata);
		if (ret)
			goto fail;

		/*
		 * If we already removed the old stream from the context
		 * (and set the new stream to NULL) then we can't reuse
		 * the old stream even if the stream and scaling are unchanged.
		 * We'll hit the BUG_ON and black screen.
		 *
		 * TODO: Refactor this function to allow this check to work
		 * in all conditions.
		 */
		if (amdgpu_freesync_vid_mode &&
		    dm_new_crtc_state->stream &&
		    is_timing_unchanged_for_freesync(new_crtc_state, old_crtc_state))
			goto skip_modeset;

		if (dm_new_crtc_state->stream &&
		    dc_is_stream_unchanged(new_stream, dm_old_crtc_state->stream) &&
		    dc_is_stream_scaling_unchanged(new_stream, dm_old_crtc_state->stream)) {
			new_crtc_state->mode_changed = false;
			drm_dbg_driver(adev_to_drm(adev), "Mode change not required, setting mode_changed to %d",
					 new_crtc_state->mode_changed);
		}
	}

	/* mode_changed flag may get updated above, need to check again */
	if (!drm_atomic_crtc_needs_modeset(new_crtc_state))
		goto skip_modeset;

	drm_dbg_state(state->dev,
		"amdgpu_crtc id:%d crtc_state_flags: enable:%d, active:%d, planes_changed:%d, mode_changed:%d,active_changed:%d,connectors_changed:%d\n",
		acrtc->crtc_id,
		new_crtc_state->enable,
		new_crtc_state->active,
		new_crtc_state->planes_changed,
		new_crtc_state->mode_changed,
		new_crtc_state->active_changed,
		new_crtc_state->connectors_changed);

	/* Remove stream for any changed/disabled CRTC */
	if (!enable) {

		if (!dm_old_crtc_state->stream)
			goto skip_modeset;

		/* Unset freesync video if it was active before */
		if (dm_old_crtc_state->freesync_config.state == VRR_STATE_ACTIVE_FIXED) {
			dm_new_crtc_state->freesync_config.state = VRR_STATE_INACTIVE;
			dm_new_crtc_state->freesync_config.fixed_refresh_in_uhz = 0;
		}

		/* Now check if we should set freesync video mode */
		if (amdgpu_freesync_vid_mode && dm_new_crtc_state->stream &&
		    dc_is_stream_unchanged(new_stream, dm_old_crtc_state->stream) &&
		    dc_is_stream_scaling_unchanged(new_stream, dm_old_crtc_state->stream) &&
		    is_timing_unchanged_for_freesync(new_crtc_state,
						     old_crtc_state)) {
			new_crtc_state->mode_changed = false;
			drm_dbg_driver(adev_to_drm(adev),
				"Mode change not required for front porch change, setting mode_changed to %d",
				new_crtc_state->mode_changed);

			set_freesync_fixed_config(dm_new_crtc_state);

			goto skip_modeset;
		} else if (amdgpu_freesync_vid_mode && aconnector &&
			   is_freesync_video_mode(&new_crtc_state->mode,
						  aconnector)) {
			struct drm_display_mode *high_mode;

			high_mode = get_highest_refresh_rate_mode(aconnector, false);
			if (!drm_mode_equal(&new_crtc_state->mode, high_mode))
				set_freesync_fixed_config(dm_new_crtc_state);
		}

		ret = dm_atomic_get_state(state, &dm_state);
		if (ret)
			goto fail;

		drm_dbg_driver(adev_to_drm(adev), "Disabling DRM crtc: %d\n",
				crtc->base.id);

		/* i.e. reset mode */
		if (dc_state_remove_stream(
				dm->dc,
				dm_state->context,
				dm_old_crtc_state->stream) != DC_OK) {
			ret = -EINVAL;
			goto fail;
		}

		dc_stream_release(dm_old_crtc_state->stream);
		dm_new_crtc_state->stream = NULL;

		reset_freesync_config_for_crtc(dm_new_crtc_state);

		*lock_and_validation_needed = true;

	} else {/* Add stream for any updated/enabled CRTC */
		/*
		 * Quick fix to prevent NULL pointer on new_stream when
		 * added MST connectors not found in existing crtc_state in the chained mode
		 * TODO: need to dig out the root cause of that
		 */
		if (!connector)
			goto skip_modeset;

		if (modereset_required(new_crtc_state))
			goto skip_modeset;

		if (amdgpu_dm_crtc_modeset_required(new_crtc_state, new_stream,
				     dm_old_crtc_state->stream)) {

			WARN_ON(dm_new_crtc_state->stream);

			ret = dm_atomic_get_state(state, &dm_state);
			if (ret)
				goto fail;

			dm_new_crtc_state->stream = new_stream;

			dc_stream_retain(new_stream);

			DRM_DEBUG_ATOMIC("Enabling DRM crtc: %d\n",
					 crtc->base.id);

			if (dc_state_add_stream(
					dm->dc,
					dm_state->context,
					dm_new_crtc_state->stream) != DC_OK) {
				ret = -EINVAL;
				goto fail;
			}

			*lock_and_validation_needed = true;
		}
	}

skip_modeset:
	/* Release extra reference */
	if (new_stream)
		dc_stream_release(new_stream);

	/*
	 * We want to do dc stream updates that do not require a
	 * full modeset below.
	 */
	if (!(enable && connector && new_crtc_state->active))
		return 0;
	/*
	 * Given above conditions, the dc state cannot be NULL because:
	 * 1. We're in the process of enabling CRTCs (just been added
	 *    to the dc context, or already is on the context)
	 * 2. Has a valid connector attached, and
	 * 3. Is currently active and enabled.
	 * => The dc stream state currently exists.
	 */
	BUG_ON(dm_new_crtc_state->stream == NULL);

	/* Scaling or underscan settings */
	if (is_scaling_state_different(dm_old_conn_state, dm_new_conn_state) ||
				drm_atomic_crtc_needs_modeset(new_crtc_state))
		update_stream_scaling_settings(
			&new_crtc_state->mode, dm_new_conn_state, dm_new_crtc_state->stream);

	/* ABM settings */
	dm_new_crtc_state->abm_level = dm_new_conn_state->abm_level;

	/*
	 * Color management settings. We also update color properties
	 * when a modeset is needed, to ensure it gets reprogrammed.
	 */
	if (dm_new_crtc_state->base.color_mgmt_changed ||
	    dm_old_crtc_state->regamma_tf != dm_new_crtc_state->regamma_tf ||
	    drm_atomic_crtc_needs_modeset(new_crtc_state)) {
		ret = amdgpu_dm_check_crtc_color_mgmt(dm_new_crtc_state, true);
		if (ret)
			goto fail;
	}

	/* Update Freesync settings. */
	get_freesync_config_for_crtc(dm_new_crtc_state,
				     dm_new_conn_state);

	return ret;

fail:
	if (new_stream)
		dc_stream_release(new_stream);
	return ret;
}

static bool should_reset_plane(struct drm_atomic_state *state,
			       struct drm_plane *plane,
			       struct drm_plane_state *old_plane_state,
			       struct drm_plane_state *new_plane_state)
{
	struct drm_plane *other;
	struct drm_plane_state *old_other_state, *new_other_state;
	struct drm_crtc_state *old_crtc_state, *new_crtc_state;
	struct dm_crtc_state *old_dm_crtc_state, *new_dm_crtc_state;
	struct amdgpu_device *adev = drm_to_adev(plane->dev);
	int i;

	/*
	 * TODO: Remove this hack for all asics once it proves that the
	 * fast updates works fine on DCN3.2+.
	 */
	if (amdgpu_ip_version(adev, DCE_HWIP, 0) < IP_VERSION(3, 2, 0) &&
	    state->allow_modeset)
		return true;

	if (amdgpu_in_reset(adev) && state->allow_modeset)
		return true;

	/* Exit early if we know that we're adding or removing the plane. */
	if (old_plane_state->crtc != new_plane_state->crtc)
		return true;

	/* old crtc == new_crtc == NULL, plane not in context. */
	if (!new_plane_state->crtc)
		return false;

	new_crtc_state =
		drm_atomic_get_new_crtc_state(state, new_plane_state->crtc);
	old_crtc_state =
		drm_atomic_get_old_crtc_state(state, old_plane_state->crtc);

	if (!new_crtc_state)
		return true;

	/*
	 * A change in cursor mode means a new dc pipe needs to be acquired or
	 * released from the state
	 */
	old_dm_crtc_state = to_dm_crtc_state(old_crtc_state);
	new_dm_crtc_state = to_dm_crtc_state(new_crtc_state);
	if (plane->type == DRM_PLANE_TYPE_CURSOR &&
	    old_dm_crtc_state != NULL &&
	    old_dm_crtc_state->cursor_mode != new_dm_crtc_state->cursor_mode) {
		return true;
	}

	/* CRTC Degamma changes currently require us to recreate planes. */
	if (new_crtc_state->color_mgmt_changed)
		return true;

	/*
	 * On zpos change, planes need to be reordered by removing and re-adding
	 * them one by one to the dc state, in order of descending zpos.
	 *
	 * TODO: We can likely skip bandwidth validation if the only thing that
	 * changed about the plane was it'z z-ordering.
	 */
	if (old_plane_state->normalized_zpos != new_plane_state->normalized_zpos)
		return true;

	if (drm_atomic_crtc_needs_modeset(new_crtc_state))
		return true;

	/*
	 * If there are any new primary or overlay planes being added or
	 * removed then the z-order can potentially change. To ensure
	 * correct z-order and pipe acquisition the current DC architecture
	 * requires us to remove and recreate all existing planes.
	 *
	 * TODO: Come up with a more elegant solution for this.
	 */
	for_each_oldnew_plane_in_state(state, other, old_other_state, new_other_state, i) {
		struct amdgpu_framebuffer *old_afb, *new_afb;
		struct dm_plane_state *dm_new_other_state, *dm_old_other_state;

		dm_new_other_state = to_dm_plane_state(new_other_state);
		dm_old_other_state = to_dm_plane_state(old_other_state);

		if (other->type == DRM_PLANE_TYPE_CURSOR)
			continue;

		if (old_other_state->crtc != new_plane_state->crtc &&
		    new_other_state->crtc != new_plane_state->crtc)
			continue;

		if (old_other_state->crtc != new_other_state->crtc)
			return true;

		/* Src/dst size and scaling updates. */
		if (old_other_state->src_w != new_other_state->src_w ||
		    old_other_state->src_h != new_other_state->src_h ||
		    old_other_state->crtc_w != new_other_state->crtc_w ||
		    old_other_state->crtc_h != new_other_state->crtc_h)
			return true;

		/* Rotation / mirroring updates. */
		if (old_other_state->rotation != new_other_state->rotation)
			return true;

		/* Blending updates. */
		if (old_other_state->pixel_blend_mode !=
		    new_other_state->pixel_blend_mode)
			return true;

		/* Alpha updates. */
		if (old_other_state->alpha != new_other_state->alpha)
			return true;

		/* Colorspace changes. */
		if (old_other_state->color_range != new_other_state->color_range ||
		    old_other_state->color_encoding != new_other_state->color_encoding)
			return true;

		/* HDR/Transfer Function changes. */
		if (dm_old_other_state->degamma_tf != dm_new_other_state->degamma_tf ||
		    dm_old_other_state->degamma_lut != dm_new_other_state->degamma_lut ||
		    dm_old_other_state->hdr_mult != dm_new_other_state->hdr_mult ||
		    dm_old_other_state->ctm != dm_new_other_state->ctm ||
		    dm_old_other_state->shaper_lut != dm_new_other_state->shaper_lut ||
		    dm_old_other_state->shaper_tf != dm_new_other_state->shaper_tf ||
		    dm_old_other_state->lut3d != dm_new_other_state->lut3d ||
		    dm_old_other_state->blend_lut != dm_new_other_state->blend_lut ||
		    dm_old_other_state->blend_tf != dm_new_other_state->blend_tf)
			return true;

		/* Framebuffer checks fall at the end. */
		if (!old_other_state->fb || !new_other_state->fb)
			continue;

		/* Pixel format changes can require bandwidth updates. */
		if (old_other_state->fb->format != new_other_state->fb->format)
			return true;

		old_afb = (struct amdgpu_framebuffer *)old_other_state->fb;
		new_afb = (struct amdgpu_framebuffer *)new_other_state->fb;

		/* Tiling and DCC changes also require bandwidth updates. */
		if (old_afb->tiling_flags != new_afb->tiling_flags ||
		    old_afb->base.modifier != new_afb->base.modifier)
			return true;
	}

	return false;
}

static int dm_check_cursor_fb(struct amdgpu_crtc *new_acrtc,
			      struct drm_plane_state *new_plane_state,
			      struct drm_framebuffer *fb)
{
	struct amdgpu_device *adev = drm_to_adev(new_acrtc->base.dev);
	struct amdgpu_framebuffer *afb = to_amdgpu_framebuffer(fb);
	unsigned int pitch;
	bool linear;

	if (fb->width > new_acrtc->max_cursor_width ||
	    fb->height > new_acrtc->max_cursor_height) {
		DRM_DEBUG_ATOMIC("Bad cursor FB size %dx%d\n",
				 new_plane_state->fb->width,
				 new_plane_state->fb->height);
		return -EINVAL;
	}
	if (new_plane_state->src_w != fb->width << 16 ||
	    new_plane_state->src_h != fb->height << 16) {
		DRM_DEBUG_ATOMIC("Cropping not supported for cursor plane\n");
		return -EINVAL;
	}

	/* Pitch in pixels */
	pitch = fb->pitches[0] / fb->format->cpp[0];

	if (fb->width != pitch) {
		DRM_DEBUG_ATOMIC("Cursor FB width %d doesn't match pitch %d",
				 fb->width, pitch);
		return -EINVAL;
	}

	switch (pitch) {
	case 64:
	case 128:
	case 256:
		/* FB pitch is supported by cursor plane */
		break;
	default:
		DRM_DEBUG_ATOMIC("Bad cursor FB pitch %d px\n", pitch);
		return -EINVAL;
	}

	/* Core DRM takes care of checking FB modifiers, so we only need to
	 * check tiling flags when the FB doesn't have a modifier.
	 */
	if (!(fb->flags & DRM_MODE_FB_MODIFIERS)) {
		if (adev->family >= AMDGPU_FAMILY_GC_12_0_0) {
			linear = AMDGPU_TILING_GET(afb->tiling_flags, GFX12_SWIZZLE_MODE) == 0;
		} else if (adev->family >= AMDGPU_FAMILY_AI) {
			linear = AMDGPU_TILING_GET(afb->tiling_flags, SWIZZLE_MODE) == 0;
		} else {
			linear = AMDGPU_TILING_GET(afb->tiling_flags, ARRAY_MODE) != DC_ARRAY_2D_TILED_THIN1 &&
				 AMDGPU_TILING_GET(afb->tiling_flags, ARRAY_MODE) != DC_ARRAY_1D_TILED_THIN1 &&
				 AMDGPU_TILING_GET(afb->tiling_flags, MICRO_TILE_MODE) == 0;
		}
		if (!linear) {
			DRM_DEBUG_ATOMIC("Cursor FB not linear");
			return -EINVAL;
		}
	}

	return 0;
}

/*
 * Helper function for checking the cursor in native mode
 */
static int dm_check_native_cursor_state(struct drm_crtc *new_plane_crtc,
					struct drm_plane *plane,
					struct drm_plane_state *new_plane_state,
					bool enable)
{

	struct amdgpu_crtc *new_acrtc;
	int ret;

	if (!enable || !new_plane_crtc ||
	    drm_atomic_plane_disabling(plane->state, new_plane_state))
		return 0;

	new_acrtc = to_amdgpu_crtc(new_plane_crtc);

	if (new_plane_state->src_x != 0 || new_plane_state->src_y != 0) {
		DRM_DEBUG_ATOMIC("Cropping not supported for cursor plane\n");
		return -EINVAL;
	}

	if (new_plane_state->fb) {
		ret = dm_check_cursor_fb(new_acrtc, new_plane_state,
						new_plane_state->fb);
		if (ret)
			return ret;
	}

	return 0;
}

static bool dm_should_update_native_cursor(struct drm_atomic_state *state,
					   struct drm_crtc *old_plane_crtc,
					   struct drm_crtc *new_plane_crtc,
					   bool enable)
{
	struct drm_crtc_state *old_crtc_state, *new_crtc_state;
	struct dm_crtc_state *dm_old_crtc_state, *dm_new_crtc_state;

	if (!enable) {
		if (old_plane_crtc == NULL)
			return true;

		old_crtc_state = drm_atomic_get_old_crtc_state(
			state, old_plane_crtc);
		dm_old_crtc_state = to_dm_crtc_state(old_crtc_state);

		return dm_old_crtc_state->cursor_mode == DM_CURSOR_NATIVE_MODE;
	} else {
		if (new_plane_crtc == NULL)
			return true;

		new_crtc_state = drm_atomic_get_new_crtc_state(
			state, new_plane_crtc);
		dm_new_crtc_state = to_dm_crtc_state(new_crtc_state);

		return dm_new_crtc_state->cursor_mode == DM_CURSOR_NATIVE_MODE;
	}
}

static int dm_update_plane_state(struct dc *dc,
				 struct drm_atomic_state *state,
				 struct drm_plane *plane,
				 struct drm_plane_state *old_plane_state,
				 struct drm_plane_state *new_plane_state,
				 bool enable,
				 bool *lock_and_validation_needed,
				 bool *is_top_most_overlay)
{

	struct dm_atomic_state *dm_state = NULL;
	struct drm_crtc *new_plane_crtc, *old_plane_crtc;
	struct drm_crtc_state *old_crtc_state, *new_crtc_state;
	struct dm_crtc_state *dm_new_crtc_state, *dm_old_crtc_state;
	struct dm_plane_state *dm_new_plane_state, *dm_old_plane_state;
	bool needs_reset, update_native_cursor;
	int ret = 0;


	new_plane_crtc = new_plane_state->crtc;
	old_plane_crtc = old_plane_state->crtc;
	dm_new_plane_state = to_dm_plane_state(new_plane_state);
	dm_old_plane_state = to_dm_plane_state(old_plane_state);

	update_native_cursor = dm_should_update_native_cursor(state,
							      old_plane_crtc,
							      new_plane_crtc,
							      enable);

	if (plane->type == DRM_PLANE_TYPE_CURSOR && update_native_cursor) {
		ret = dm_check_native_cursor_state(new_plane_crtc, plane,
						    new_plane_state, enable);
		if (ret)
			return ret;

		return 0;
	}

	needs_reset = should_reset_plane(state, plane, old_plane_state,
					 new_plane_state);

	/* Remove any changed/removed planes */
	if (!enable) {
		if (!needs_reset)
			return 0;

		if (!old_plane_crtc)
			return 0;

		old_crtc_state = drm_atomic_get_old_crtc_state(
				state, old_plane_crtc);
		dm_old_crtc_state = to_dm_crtc_state(old_crtc_state);

		if (!dm_old_crtc_state->stream)
			return 0;

		DRM_DEBUG_ATOMIC("Disabling DRM plane: %d on DRM crtc %d\n",
				plane->base.id, old_plane_crtc->base.id);

		ret = dm_atomic_get_state(state, &dm_state);
		if (ret)
			return ret;

		if (!dc_state_remove_plane(
				dc,
				dm_old_crtc_state->stream,
				dm_old_plane_state->dc_state,
				dm_state->context)) {

			return -EINVAL;
		}

		if (dm_old_plane_state->dc_state)
			dc_plane_state_release(dm_old_plane_state->dc_state);

		dm_new_plane_state->dc_state = NULL;

		*lock_and_validation_needed = true;

	} else { /* Add new planes */
		struct dc_plane_state *dc_new_plane_state;

		if (drm_atomic_plane_disabling(plane->state, new_plane_state))
			return 0;

		if (!new_plane_crtc)
			return 0;

		new_crtc_state = drm_atomic_get_new_crtc_state(state, new_plane_crtc);
		dm_new_crtc_state = to_dm_crtc_state(new_crtc_state);

		if (!dm_new_crtc_state->stream)
			return 0;

		if (!needs_reset)
			return 0;

		ret = amdgpu_dm_plane_helper_check_state(new_plane_state, new_crtc_state);
		if (ret)
			goto out;

		WARN_ON(dm_new_plane_state->dc_state);

		dc_new_plane_state = dc_create_plane_state(dc);
		if (!dc_new_plane_state) {
			ret = -ENOMEM;
			goto out;
		}

		DRM_DEBUG_ATOMIC("Enabling DRM plane: %d on DRM crtc %d\n",
				 plane->base.id, new_plane_crtc->base.id);

		ret = fill_dc_plane_attributes(
			drm_to_adev(new_plane_crtc->dev),
			dc_new_plane_state,
			new_plane_state,
			new_crtc_state);
		if (ret) {
			dc_plane_state_release(dc_new_plane_state);
			goto out;
		}

		ret = dm_atomic_get_state(state, &dm_state);
		if (ret) {
			dc_plane_state_release(dc_new_plane_state);
			goto out;
		}

		/*
		 * Any atomic check errors that occur after this will
		 * not need a release. The plane state will be attached
		 * to the stream, and therefore part of the atomic
		 * state. It'll be released when the atomic state is
		 * cleaned.
		 */
		if (!dc_state_add_plane(
				dc,
				dm_new_crtc_state->stream,
				dc_new_plane_state,
				dm_state->context)) {

			dc_plane_state_release(dc_new_plane_state);
			ret = -EINVAL;
			goto out;
		}

		dm_new_plane_state->dc_state = dc_new_plane_state;

		dm_new_crtc_state->mpo_requested |= (plane->type == DRM_PLANE_TYPE_OVERLAY);

		/* Tell DC to do a full surface update every time there
		 * is a plane change. Inefficient, but works for now.
		 */
		dm_new_plane_state->dc_state->update_flags.bits.full_update = 1;

		*lock_and_validation_needed = true;
	}

out:
	/* If enabling cursor overlay failed, attempt fallback to native mode */
	if (enable && ret == -EINVAL && plane->type == DRM_PLANE_TYPE_CURSOR) {
		ret = dm_check_native_cursor_state(new_plane_crtc, plane,
						    new_plane_state, enable);
		if (ret)
			return ret;

		dm_new_crtc_state->cursor_mode = DM_CURSOR_NATIVE_MODE;
	}

	return ret;
}

static void dm_get_oriented_plane_size(struct drm_plane_state *plane_state,
				       int *src_w, int *src_h)
{
	switch (plane_state->rotation & DRM_MODE_ROTATE_MASK) {
	case DRM_MODE_ROTATE_90:
	case DRM_MODE_ROTATE_270:
		*src_w = plane_state->src_h >> 16;
		*src_h = plane_state->src_w >> 16;
		break;
	case DRM_MODE_ROTATE_0:
	case DRM_MODE_ROTATE_180:
	default:
		*src_w = plane_state->src_w >> 16;
		*src_h = plane_state->src_h >> 16;
		break;
	}
}

static void
dm_get_plane_scale(struct drm_plane_state *plane_state,
		   int *out_plane_scale_w, int *out_plane_scale_h)
{
	int plane_src_w, plane_src_h;

	dm_get_oriented_plane_size(plane_state, &plane_src_w, &plane_src_h);
	*out_plane_scale_w = plane_src_w ? plane_state->crtc_w * 1000 / plane_src_w : 0;
	*out_plane_scale_h = plane_src_h ? plane_state->crtc_h * 1000 / plane_src_h : 0;
}

/*
 * The normalized_zpos value cannot be used by this iterator directly. It's only
 * calculated for enabled planes, potentially causing normalized_zpos collisions
 * between enabled/disabled planes in the atomic state. We need a unique value
 * so that the iterator will not generate the same object twice, or loop
 * indefinitely.
 */
static inline struct __drm_planes_state *__get_next_zpos(
	struct drm_atomic_state *state,
	struct __drm_planes_state *prev)
{
	unsigned int highest_zpos = 0, prev_zpos = 256;
	uint32_t highest_id = 0, prev_id = UINT_MAX;
	struct drm_plane_state *new_plane_state;
	struct drm_plane *plane;
	int i, highest_i = -1;

	if (prev != NULL) {
		prev_zpos = prev->new_state->zpos;
		prev_id = prev->ptr->base.id;
	}

	for_each_new_plane_in_state(state, plane, new_plane_state, i) {
		/* Skip planes with higher zpos than the previously returned */
		if (new_plane_state->zpos > prev_zpos ||
		    (new_plane_state->zpos == prev_zpos &&
		     plane->base.id >= prev_id))
			continue;

		/* Save the index of the plane with highest zpos */
		if (new_plane_state->zpos > highest_zpos ||
		    (new_plane_state->zpos == highest_zpos &&
		     plane->base.id > highest_id)) {
			highest_zpos = new_plane_state->zpos;
			highest_id = plane->base.id;
			highest_i = i;
		}
	}

	if (highest_i < 0)
		return NULL;

	return &state->planes[highest_i];
}

/*
 * Use the uniqueness of the plane's (zpos, drm obj ID) combination to iterate
 * by descending zpos, as read from the new plane state. This is the same
 * ordering as defined by drm_atomic_normalize_zpos().
 */
#define for_each_oldnew_plane_in_descending_zpos(__state, plane, old_plane_state, new_plane_state) \
	for (struct __drm_planes_state *__i = __get_next_zpos((__state), NULL); \
	     __i != NULL; __i = __get_next_zpos((__state), __i))		\
		for_each_if(((plane) = __i->ptr,				\
			     (void)(plane) /* Only to avoid unused-but-set-variable warning */, \
			     (old_plane_state) = __i->old_state,		\
			     (new_plane_state) = __i->new_state, 1))

static int add_affected_mst_dsc_crtcs(struct drm_atomic_state *state, struct drm_crtc *crtc)
{
	struct drm_connector *connector;
	struct drm_connector_state *conn_state, *old_conn_state;
	struct amdgpu_dm_connector *aconnector = NULL;
	int i;

	for_each_oldnew_connector_in_state(state, connector, old_conn_state, conn_state, i) {
		if (!conn_state->crtc)
			conn_state = old_conn_state;

		if (conn_state->crtc != crtc)
			continue;

		if (connector->connector_type == DRM_MODE_CONNECTOR_WRITEBACK)
			continue;

		aconnector = to_amdgpu_dm_connector(connector);
		if (!aconnector->mst_output_port || !aconnector->mst_root)
			aconnector = NULL;
		else
			break;
	}

	if (!aconnector)
		return 0;

	return drm_dp_mst_add_affected_dsc_crtcs(state, &aconnector->mst_root->mst_mgr);
}

/**
 * DOC: Cursor Modes - Native vs Overlay
 *
 * In native mode, the cursor uses a integrated cursor pipe within each DCN hw
 * plane. It does not require a dedicated hw plane to enable, but it is
 * subjected to the same z-order and scaling as the hw plane. It also has format
 * restrictions, a RGB cursor in native mode cannot be enabled within a non-RGB
 * hw plane.
 *
 * In overlay mode, the cursor uses a separate DCN hw plane, and thus has its
 * own scaling and z-pos. It also has no blending restrictions. It lends to a
 * cursor behavior more akin to a DRM client's expectations. However, it does
 * occupy an extra DCN plane, and therefore will only be used if a DCN plane is
 * available.
 */

/**
 * dm_crtc_get_cursor_mode() - Determine the required cursor mode on crtc
 * @adev: amdgpu device
 * @state: DRM atomic state
 * @dm_crtc_state: amdgpu state for the CRTC containing the cursor
 * @cursor_mode: Returns the required cursor mode on dm_crtc_state
 *
 * Get whether the cursor should be enabled in native mode, or overlay mode, on
 * the dm_crtc_state.
 *
 * The cursor should be enabled in overlay mode if there exists an underlying
 * plane - on which the cursor may be blended - that is either YUV formatted, or
 * scaled differently from the cursor.
 *
 * Since zpos info is required, drm_atomic_normalize_zpos must be called before
 * calling this function.
 *
 * Return: 0 on success, or an error code if getting the cursor plane state
 * failed.
 */
static int dm_crtc_get_cursor_mode(struct amdgpu_device *adev,
				   struct drm_atomic_state *state,
				   struct dm_crtc_state *dm_crtc_state,
				   enum amdgpu_dm_cursor_mode *cursor_mode)
{
	struct drm_plane_state *old_plane_state, *plane_state, *cursor_state;
	struct drm_crtc_state *crtc_state = &dm_crtc_state->base;
	struct drm_plane *plane;
	bool consider_mode_change = false;
	bool entire_crtc_covered = false;
	bool cursor_changed = false;
	int underlying_scale_w, underlying_scale_h;
	int cursor_scale_w, cursor_scale_h;
	int i;

	/* Overlay cursor not supported on HW before DCN
	 * DCN401 does not have the cursor-on-scaled-plane or cursor-on-yuv-plane restrictions
	 * as previous DCN generations, so enable native mode on DCN401 in addition to DCE
	 */
	if (amdgpu_ip_version(adev, DCE_HWIP, 0) == 0 ||
	    amdgpu_ip_version(adev, DCE_HWIP, 0) == IP_VERSION(4, 0, 1)) {
		*cursor_mode = DM_CURSOR_NATIVE_MODE;
		return 0;
	}

	/* Init cursor_mode to be the same as current */
	*cursor_mode = dm_crtc_state->cursor_mode;

	/*
	 * Cursor mode can change if a plane's format changes, scale changes, is
	 * enabled/disabled, or z-order changes.
	 */
	for_each_oldnew_plane_in_state(state, plane, old_plane_state, plane_state, i) {
		int new_scale_w, new_scale_h, old_scale_w, old_scale_h;

		/* Only care about planes on this CRTC */
		if ((drm_plane_mask(plane) & crtc_state->plane_mask) == 0)
			continue;

		if (plane->type == DRM_PLANE_TYPE_CURSOR)
			cursor_changed = true;

		if (drm_atomic_plane_enabling(old_plane_state, plane_state) ||
		    drm_atomic_plane_disabling(old_plane_state, plane_state) ||
		    old_plane_state->fb->format != plane_state->fb->format) {
			consider_mode_change = true;
			break;
		}

		dm_get_plane_scale(plane_state, &new_scale_w, &new_scale_h);
		dm_get_plane_scale(old_plane_state, &old_scale_w, &old_scale_h);
		if (new_scale_w != old_scale_w || new_scale_h != old_scale_h) {
			consider_mode_change = true;
			break;
		}
	}

	if (!consider_mode_change && !crtc_state->zpos_changed)
		return 0;

	/*
	 * If no cursor change on this CRTC, and not enabled on this CRTC, then
	 * no need to set cursor mode. This avoids needlessly locking the cursor
	 * state.
	 */
	if (!cursor_changed &&
	    !(drm_plane_mask(crtc_state->crtc->cursor) & crtc_state->plane_mask)) {
		return 0;
	}

	cursor_state = drm_atomic_get_plane_state(state,
						  crtc_state->crtc->cursor);
	if (IS_ERR(cursor_state))
		return PTR_ERR(cursor_state);

	/* Cursor is disabled */
	if (!cursor_state->fb)
		return 0;

	/* For all planes in descending z-order (all of which are below cursor
	 * as per zpos definitions), check their scaling and format
	 */
	for_each_oldnew_plane_in_descending_zpos(state, plane, old_plane_state, plane_state) {

		/* Only care about non-cursor planes on this CRTC */
		if ((drm_plane_mask(plane) & crtc_state->plane_mask) == 0 ||
		    plane->type == DRM_PLANE_TYPE_CURSOR)
			continue;

		/* Underlying plane is YUV format - use overlay cursor */
		if (amdgpu_dm_plane_is_video_format(plane_state->fb->format->format)) {
			*cursor_mode = DM_CURSOR_OVERLAY_MODE;
			return 0;
		}

		dm_get_plane_scale(plane_state,
				   &underlying_scale_w, &underlying_scale_h);
		dm_get_plane_scale(cursor_state,
				   &cursor_scale_w, &cursor_scale_h);

		/* Underlying plane has different scale - use overlay cursor */
		if (cursor_scale_w != underlying_scale_w &&
		    cursor_scale_h != underlying_scale_h) {
			*cursor_mode = DM_CURSOR_OVERLAY_MODE;
			return 0;
		}

		/* If this plane covers the whole CRTC, no need to check planes underneath */
		if (plane_state->crtc_x <= 0 && plane_state->crtc_y <= 0 &&
		    plane_state->crtc_x + plane_state->crtc_w >= crtc_state->mode.hdisplay &&
		    plane_state->crtc_y + plane_state->crtc_h >= crtc_state->mode.vdisplay) {
			entire_crtc_covered = true;
			break;
		}
	}

	/* If planes do not cover the entire CRTC, use overlay mode to enable
	 * cursor over holes
	 */
	if (entire_crtc_covered)
		*cursor_mode = DM_CURSOR_NATIVE_MODE;
	else
		*cursor_mode = DM_CURSOR_OVERLAY_MODE;

	return 0;
}

static bool amdgpu_dm_crtc_mem_type_changed(struct drm_device *dev,
					    struct drm_atomic_state *state,
					    struct drm_crtc_state *crtc_state)
{
	struct drm_plane *plane;
	struct drm_plane_state *new_plane_state, *old_plane_state;

	drm_for_each_plane_mask(plane, dev, crtc_state->plane_mask) {
		new_plane_state = drm_atomic_get_plane_state(state, plane);
		old_plane_state = drm_atomic_get_plane_state(state, plane);

		if (IS_ERR(new_plane_state) || IS_ERR(old_plane_state)) {
			drm_err(dev, "Failed to get plane state for plane %s\n", plane->name);
			return false;
		}

		if (old_plane_state->fb && new_plane_state->fb &&
		    get_mem_type(old_plane_state->fb) != get_mem_type(new_plane_state->fb))
			return true;
	}

	return false;
}

/**
 * amdgpu_dm_atomic_check() - Atomic check implementation for AMDgpu DM.
 *
 * @dev: The DRM device
 * @state: The atomic state to commit
 *
 * Validate that the given atomic state is programmable by DC into hardware.
 * This involves constructing a &struct dc_state reflecting the new hardware
 * state we wish to commit, then querying DC to see if it is programmable. It's
 * important not to modify the existing DC state. Otherwise, atomic_check
 * may unexpectedly commit hardware changes.
 *
 * When validating the DC state, it's important that the right locks are
 * acquired. For full updates case which removes/adds/updates streams on one
 * CRTC while flipping on another CRTC, acquiring global lock will guarantee
 * that any such full update commit will wait for completion of any outstanding
 * flip using DRMs synchronization events.
 *
 * Note that DM adds the affected connectors for all CRTCs in state, when that
 * might not seem necessary. This is because DC stream creation requires the
 * DC sink, which is tied to the DRM connector state. Cleaning this up should
 * be possible but non-trivial - a possible TODO item.
 *
 * Return: -Error code if validation failed.
 */
static int amdgpu_dm_atomic_check(struct drm_device *dev,
				  struct drm_atomic_state *state)
{
	struct amdgpu_device *adev = drm_to_adev(dev);
	struct dm_atomic_state *dm_state = NULL;
	struct dc *dc = adev->dm.dc;
	struct drm_connector *connector;
	struct drm_connector_state *old_con_state, *new_con_state;
	struct drm_crtc *crtc;
	struct drm_crtc_state *old_crtc_state, *new_crtc_state;
	struct drm_plane *plane;
	struct drm_plane_state *old_plane_state, *new_plane_state, *new_cursor_state;
	enum dc_status status;
	int ret, i;
	bool lock_and_validation_needed = false;
	bool is_top_most_overlay = true;
	struct dm_crtc_state *dm_old_crtc_state, *dm_new_crtc_state;
	struct drm_dp_mst_topology_mgr *mgr;
	struct drm_dp_mst_topology_state *mst_state;
	struct dsc_mst_fairness_vars vars[MAX_PIPES] = {0};

	trace_amdgpu_dm_atomic_check_begin(state);

	ret = drm_atomic_helper_check_modeset(dev, state);
	if (ret) {
		drm_dbg_atomic(dev, "drm_atomic_helper_check_modeset() failed\n");
		goto fail;
	}

	/* Check connector changes */
	for_each_oldnew_connector_in_state(state, connector, old_con_state, new_con_state, i) {
		struct dm_connector_state *dm_old_con_state = to_dm_connector_state(old_con_state);
		struct dm_connector_state *dm_new_con_state = to_dm_connector_state(new_con_state);

		/* Skip connectors that are disabled or part of modeset already. */
		if (!new_con_state->crtc)
			continue;

		new_crtc_state = drm_atomic_get_crtc_state(state, new_con_state->crtc);
		if (IS_ERR(new_crtc_state)) {
			drm_dbg_atomic(dev, "drm_atomic_get_crtc_state() failed\n");
			ret = PTR_ERR(new_crtc_state);
			goto fail;
		}

		if (dm_old_con_state->abm_level != dm_new_con_state->abm_level ||
		    dm_old_con_state->scaling != dm_new_con_state->scaling)
			new_crtc_state->connectors_changed = true;
	}

	if (dc_resource_is_dsc_encoding_supported(dc)) {
		for_each_oldnew_crtc_in_state(state, crtc, old_crtc_state, new_crtc_state, i) {
			if (drm_atomic_crtc_needs_modeset(new_crtc_state)) {
				ret = add_affected_mst_dsc_crtcs(state, crtc);
				if (ret) {
					drm_dbg_atomic(dev, "add_affected_mst_dsc_crtcs() failed\n");
					goto fail;
				}
			}
		}
	}
	for_each_oldnew_crtc_in_state(state, crtc, old_crtc_state, new_crtc_state, i) {
		dm_old_crtc_state = to_dm_crtc_state(old_crtc_state);

		if (!drm_atomic_crtc_needs_modeset(new_crtc_state) &&
		    !new_crtc_state->color_mgmt_changed &&
		    old_crtc_state->vrr_enabled == new_crtc_state->vrr_enabled &&
			dm_old_crtc_state->dsc_force_changed == false)
			continue;

		ret = amdgpu_dm_verify_lut_sizes(new_crtc_state);
		if (ret) {
			drm_dbg_atomic(dev, "amdgpu_dm_verify_lut_sizes() failed\n");
			goto fail;
		}

		if (!new_crtc_state->enable)
			continue;

		ret = drm_atomic_add_affected_connectors(state, crtc);
		if (ret) {
			drm_dbg_atomic(dev, "drm_atomic_add_affected_connectors() failed\n");
			goto fail;
		}

		ret = drm_atomic_add_affected_planes(state, crtc);
		if (ret) {
			drm_dbg_atomic(dev, "drm_atomic_add_affected_planes() failed\n");
			goto fail;
		}

		if (dm_old_crtc_state->dsc_force_changed)
			new_crtc_state->mode_changed = true;
	}

	/*
	 * Add all primary and overlay planes on the CRTC to the state
	 * whenever a plane is enabled to maintain correct z-ordering
	 * and to enable fast surface updates.
	 */
	drm_for_each_crtc(crtc, dev) {
		bool modified = false;

		for_each_oldnew_plane_in_state(state, plane, old_plane_state, new_plane_state, i) {
			if (plane->type == DRM_PLANE_TYPE_CURSOR)
				continue;

			if (new_plane_state->crtc == crtc ||
			    old_plane_state->crtc == crtc) {
				modified = true;
				break;
			}
		}

		if (!modified)
			continue;

		drm_for_each_plane_mask(plane, state->dev, crtc->state->plane_mask) {
			if (plane->type == DRM_PLANE_TYPE_CURSOR)
				continue;

			new_plane_state =
				drm_atomic_get_plane_state(state, plane);

			if (IS_ERR(new_plane_state)) {
				ret = PTR_ERR(new_plane_state);
				drm_dbg_atomic(dev, "new_plane_state is BAD\n");
				goto fail;
			}
		}
	}

	/*
	 * DC consults the zpos (layer_index in DC terminology) to determine the
	 * hw plane on which to enable the hw cursor (see
	 * `dcn10_can_pipe_disable_cursor`). By now, all modified planes are in
	 * atomic state, so call drm helper to normalize zpos.
	 */
	ret = drm_atomic_normalize_zpos(dev, state);
	if (ret) {
		drm_dbg(dev, "drm_atomic_normalize_zpos() failed\n");
		goto fail;
	}

	/*
	 * Determine whether cursors on each CRTC should be enabled in native or
	 * overlay mode.
	 */
	for_each_new_crtc_in_state(state, crtc, new_crtc_state, i) {
		dm_new_crtc_state = to_dm_crtc_state(new_crtc_state);

		ret = dm_crtc_get_cursor_mode(adev, state, dm_new_crtc_state,
					      &dm_new_crtc_state->cursor_mode);
		if (ret) {
			drm_dbg(dev, "Failed to determine cursor mode\n");
			goto fail;
		}

		/*
		 * If overlay cursor is needed, DC cannot go through the
		 * native cursor update path. All enabled planes on the CRTC
		 * need to be added for DC to not disable a plane by mistake
		 */
		if (dm_new_crtc_state->cursor_mode == DM_CURSOR_OVERLAY_MODE) {
			ret = drm_atomic_add_affected_planes(state, crtc);
			if (ret)
				goto fail;
		}
	}

	/* Remove exiting planes if they are modified */
	for_each_oldnew_plane_in_descending_zpos(state, plane, old_plane_state, new_plane_state) {

		ret = dm_update_plane_state(dc, state, plane,
					    old_plane_state,
					    new_plane_state,
					    false,
					    &lock_and_validation_needed,
					    &is_top_most_overlay);
		if (ret) {
			drm_dbg_atomic(dev, "dm_update_plane_state() failed\n");
			goto fail;
		}
	}

	/* Disable all crtcs which require disable */
	for_each_oldnew_crtc_in_state(state, crtc, old_crtc_state, new_crtc_state, i) {
		ret = dm_update_crtc_state(&adev->dm, state, crtc,
					   old_crtc_state,
					   new_crtc_state,
					   false,
					   &lock_and_validation_needed);
		if (ret) {
			drm_dbg_atomic(dev, "DISABLE: dm_update_crtc_state() failed\n");
			goto fail;
		}
	}

	/* Enable all crtcs which require enable */
	for_each_oldnew_crtc_in_state(state, crtc, old_crtc_state, new_crtc_state, i) {
		ret = dm_update_crtc_state(&adev->dm, state, crtc,
					   old_crtc_state,
					   new_crtc_state,
					   true,
					   &lock_and_validation_needed);
		if (ret) {
			drm_dbg_atomic(dev, "ENABLE: dm_update_crtc_state() failed\n");
			goto fail;
		}
	}

	/* Add new/modified planes */
	for_each_oldnew_plane_in_descending_zpos(state, plane, old_plane_state, new_plane_state) {
		ret = dm_update_plane_state(dc, state, plane,
					    old_plane_state,
					    new_plane_state,
					    true,
					    &lock_and_validation_needed,
					    &is_top_most_overlay);
		if (ret) {
			drm_dbg_atomic(dev, "dm_update_plane_state() failed\n");
			goto fail;
		}
	}

#if defined(CONFIG_DRM_AMD_DC_FP)
	if (dc_resource_is_dsc_encoding_supported(dc)) {
		ret = pre_validate_dsc(state, &dm_state, vars);
		if (ret != 0)
			goto fail;
	}
#endif

	/* Run this here since we want to validate the streams we created */
	ret = drm_atomic_helper_check_planes(dev, state);
	if (ret) {
		drm_dbg_atomic(dev, "drm_atomic_helper_check_planes() failed\n");
		goto fail;
	}

	for_each_new_crtc_in_state(state, crtc, new_crtc_state, i) {
		dm_new_crtc_state = to_dm_crtc_state(new_crtc_state);
		if (dm_new_crtc_state->mpo_requested)
			drm_dbg_atomic(dev, "MPO enablement requested on crtc:[%p]\n", crtc);
	}

	/* Check cursor restrictions */
	for_each_new_crtc_in_state(state, crtc, new_crtc_state, i) {
		enum amdgpu_dm_cursor_mode required_cursor_mode;
		int is_rotated, is_scaled;

		/* Overlay cusor not subject to native cursor restrictions */
		dm_new_crtc_state = to_dm_crtc_state(new_crtc_state);
		if (dm_new_crtc_state->cursor_mode == DM_CURSOR_OVERLAY_MODE)
			continue;

		/* Check if rotation or scaling is enabled on DCN401 */
		if ((drm_plane_mask(crtc->cursor) & new_crtc_state->plane_mask) &&
		    amdgpu_ip_version(adev, DCE_HWIP, 0) == IP_VERSION(4, 0, 1)) {
			new_cursor_state = drm_atomic_get_new_plane_state(state, crtc->cursor);

			is_rotated = new_cursor_state &&
				((new_cursor_state->rotation & DRM_MODE_ROTATE_MASK) != DRM_MODE_ROTATE_0);
			is_scaled = new_cursor_state && ((new_cursor_state->src_w >> 16 != new_cursor_state->crtc_w) ||
				(new_cursor_state->src_h >> 16 != new_cursor_state->crtc_h));

			if (is_rotated || is_scaled) {
				drm_dbg_driver(
					crtc->dev,
					"[CRTC:%d:%s] cannot enable hardware cursor due to rotation/scaling\n",
					crtc->base.id, crtc->name);
				ret = -EINVAL;
				goto fail;
			}
		}

		/* If HW can only do native cursor, check restrictions again */
		ret = dm_crtc_get_cursor_mode(adev, state, dm_new_crtc_state,
					      &required_cursor_mode);
		if (ret) {
			drm_dbg_driver(crtc->dev,
				       "[CRTC:%d:%s] Checking cursor mode failed\n",
				       crtc->base.id, crtc->name);
			goto fail;
		} else if (required_cursor_mode == DM_CURSOR_OVERLAY_MODE) {
			drm_dbg_driver(crtc->dev,
				       "[CRTC:%d:%s] Cannot enable native cursor due to scaling or YUV restrictions\n",
				       crtc->base.id, crtc->name);
			ret = -EINVAL;
			goto fail;
		}
	}

	if (state->legacy_cursor_update) {
		/*
		 * This is a fast cursor update coming from the plane update
		 * helper, check if it can be done asynchronously for better
		 * performance.
		 */
		state->async_update =
			!drm_atomic_helper_async_check(dev, state);

		/*
		 * Skip the remaining global validation if this is an async
		 * update. Cursor updates can be done without affecting
		 * state or bandwidth calcs and this avoids the performance
		 * penalty of locking the private state object and
		 * allocating a new dc_state.
		 */
		if (state->async_update)
			return 0;
	}

	/* Check scaling and underscan changes*/
	/* TODO Removed scaling changes validation due to inability to commit
	 * new stream into context w\o causing full reset. Need to
	 * decide how to handle.
	 */
	for_each_oldnew_connector_in_state(state, connector, old_con_state, new_con_state, i) {
		struct dm_connector_state *dm_old_con_state = to_dm_connector_state(old_con_state);
		struct dm_connector_state *dm_new_con_state = to_dm_connector_state(new_con_state);
		struct amdgpu_crtc *acrtc = to_amdgpu_crtc(dm_new_con_state->base.crtc);

		/* Skip any modesets/resets */
		if (!acrtc || drm_atomic_crtc_needs_modeset(
				drm_atomic_get_new_crtc_state(state, &acrtc->base)))
			continue;

		/* Skip any thing not scale or underscan changes */
		if (!is_scaling_state_different(dm_new_con_state, dm_old_con_state))
			continue;

		lock_and_validation_needed = true;
	}

	/* set the slot info for each mst_state based on the link encoding format */
	for_each_new_mst_mgr_in_state(state, mgr, mst_state, i) {
		struct amdgpu_dm_connector *aconnector;
		struct drm_connector *connector;
		struct drm_connector_list_iter iter;
		u8 link_coding_cap;

		drm_connector_list_iter_begin(dev, &iter);
		drm_for_each_connector_iter(connector, &iter) {
			if (connector->index == mst_state->mgr->conn_base_id) {
				aconnector = to_amdgpu_dm_connector(connector);
				link_coding_cap = dc_link_dp_mst_decide_link_encoding_format(aconnector->dc_link);
				drm_dp_mst_update_slots(mst_state, link_coding_cap);

				break;
			}
		}
		drm_connector_list_iter_end(&iter);
	}

	/**
	 * Streams and planes are reset when there are changes that affect
	 * bandwidth. Anything that affects bandwidth needs to go through
	 * DC global validation to ensure that the configuration can be applied
	 * to hardware.
	 *
	 * We have to currently stall out here in atomic_check for outstanding
	 * commits to finish in this case because our IRQ handlers reference
	 * DRM state directly - we can end up disabling interrupts too early
	 * if we don't.
	 *
	 * TODO: Remove this stall and drop DM state private objects.
	 */
	if (lock_and_validation_needed) {
		ret = dm_atomic_get_state(state, &dm_state);
		if (ret) {
			drm_dbg_atomic(dev, "dm_atomic_get_state() failed\n");
			goto fail;
		}

		ret = do_aquire_global_lock(dev, state);
		if (ret) {
			drm_dbg_atomic(dev, "do_aquire_global_lock() failed\n");
			goto fail;
		}

#if defined(CONFIG_DRM_AMD_DC_FP)
		if (dc_resource_is_dsc_encoding_supported(dc)) {
			ret = compute_mst_dsc_configs_for_state(state, dm_state->context, vars);
			if (ret) {
				drm_dbg_atomic(dev, "MST_DSC compute_mst_dsc_configs_for_state() failed\n");
				ret = -EINVAL;
				goto fail;
			}
		}
#endif

		ret = dm_update_mst_vcpi_slots_for_dsc(state, dm_state->context, vars);
		if (ret) {
			drm_dbg_atomic(dev, "dm_update_mst_vcpi_slots_for_dsc() failed\n");
			goto fail;
		}

		/*
		 * Perform validation of MST topology in the state:
		 * We need to perform MST atomic check before calling
		 * dc_validate_global_state(), or there is a chance
		 * to get stuck in an infinite loop and hang eventually.
		 */
		ret = drm_dp_mst_atomic_check(state);
		if (ret) {
			drm_dbg_atomic(dev, "MST drm_dp_mst_atomic_check() failed\n");
			goto fail;
		}
		status = dc_validate_global_state(dc, dm_state->context, DC_VALIDATE_MODE_ONLY);
		if (status != DC_OK) {
			drm_dbg_atomic(dev, "DC global validation failure: %s (%d)",
				       dc_status_to_str(status), status);
			ret = -EINVAL;
			goto fail;
		}
	} else {
		/*
		 * The commit is a fast update. Fast updates shouldn't change
		 * the DC context, affect global validation, and can have their
		 * commit work done in parallel with other commits not touching
		 * the same resource. If we have a new DC context as part of
		 * the DM atomic state from validation we need to free it and
		 * retain the existing one instead.
		 *
		 * Furthermore, since the DM atomic state only contains the DC
		 * context and can safely be annulled, we can free the state
		 * and clear the associated private object now to free
		 * some memory and avoid a possible use-after-free later.
		 */

		for (i = 0; i < state->num_private_objs; i++) {
			struct drm_private_obj *obj = state->private_objs[i].ptr;

			if (obj->funcs == adev->dm.atomic_obj.funcs) {
				int j = state->num_private_objs-1;

				dm_atomic_destroy_state(obj,
						state->private_objs[i].state);

				/* If i is not at the end of the array then the
				 * last element needs to be moved to where i was
				 * before the array can safely be truncated.
				 */
				if (i != j)
					state->private_objs[i] =
						state->private_objs[j];

				state->private_objs[j].ptr = NULL;
				state->private_objs[j].state = NULL;
				state->private_objs[j].old_state = NULL;
				state->private_objs[j].new_state = NULL;

				state->num_private_objs = j;
				break;
			}
		}
	}

	/* Store the overall update type for use later in atomic check. */
	for_each_new_crtc_in_state(state, crtc, new_crtc_state, i) {
		struct dm_crtc_state *dm_new_crtc_state =
			to_dm_crtc_state(new_crtc_state);

		/*
		 * Only allow async flips for fast updates that don't change
		 * the FB pitch, the DCC state, rotation, mem_type, etc.
		 */
		if (new_crtc_state->async_flip &&
		    (lock_and_validation_needed ||
		     amdgpu_dm_crtc_mem_type_changed(dev, state, new_crtc_state))) {
			drm_dbg_atomic(crtc->dev,
				       "[CRTC:%d:%s] async flips are only supported for fast updates\n",
				       crtc->base.id, crtc->name);
			ret = -EINVAL;
			goto fail;
		}

		dm_new_crtc_state->update_type = lock_and_validation_needed ?
			UPDATE_TYPE_FULL : UPDATE_TYPE_FAST;
	}

	/* Must be success */
	WARN_ON(ret);

	trace_amdgpu_dm_atomic_check_finish(state, ret);

	return ret;

fail:
	if (ret == -EDEADLK)
		drm_dbg_atomic(dev, "Atomic check stopped to avoid deadlock.\n");
	else if (ret == -EINTR || ret == -EAGAIN || ret == -ERESTARTSYS)
		drm_dbg_atomic(dev, "Atomic check stopped due to signal.\n");
	else
		drm_dbg_atomic(dev, "Atomic check failed with err: %d\n", ret);

	trace_amdgpu_dm_atomic_check_finish(state, ret);

	return ret;
}

static bool dm_edid_parser_send_cea(struct amdgpu_display_manager *dm,
		unsigned int offset,
		unsigned int total_length,
		u8 *data,
		unsigned int length,
		struct amdgpu_hdmi_vsdb_info *vsdb)
{
	bool res;
	union dmub_rb_cmd cmd;
	struct dmub_cmd_send_edid_cea *input;
	struct dmub_cmd_edid_cea_output *output;

	if (length > DMUB_EDID_CEA_DATA_CHUNK_BYTES)
		return false;

	memset(&cmd, 0, sizeof(cmd));

	input = &cmd.edid_cea.data.input;

	cmd.edid_cea.header.type = DMUB_CMD__EDID_CEA;
	cmd.edid_cea.header.sub_type = 0;
	cmd.edid_cea.header.payload_bytes =
		sizeof(cmd.edid_cea) - sizeof(cmd.edid_cea.header);
	input->offset = offset;
	input->length = length;
	input->cea_total_length = total_length;
	memcpy(input->payload, data, length);

	res = dc_wake_and_execute_dmub_cmd(dm->dc->ctx, &cmd, DM_DMUB_WAIT_TYPE_WAIT_WITH_REPLY);
	if (!res) {
		drm_err(adev_to_drm(dm->adev), "EDID CEA parser failed\n");
		return false;
	}

	output = &cmd.edid_cea.data.output;

	if (output->type == DMUB_CMD__EDID_CEA_ACK) {
		if (!output->ack.success) {
			drm_err(adev_to_drm(dm->adev), "EDID CEA ack failed at offset %d\n",
					output->ack.offset);
		}
	} else if (output->type == DMUB_CMD__EDID_CEA_AMD_VSDB) {
		if (!output->amd_vsdb.vsdb_found)
			return false;

		vsdb->freesync_supported = output->amd_vsdb.freesync_supported;
		vsdb->amd_vsdb_version = output->amd_vsdb.amd_vsdb_version;
		vsdb->min_refresh_rate_hz = output->amd_vsdb.min_frame_rate;
		vsdb->max_refresh_rate_hz = output->amd_vsdb.max_frame_rate;
	} else {
		drm_warn(adev_to_drm(dm->adev), "Unknown EDID CEA parser results\n");
		return false;
	}

	return true;
}

static bool parse_edid_cea_dmcu(struct amdgpu_display_manager *dm,
		u8 *edid_ext, int len,
		struct amdgpu_hdmi_vsdb_info *vsdb_info)
{
	int i;

	/* send extension block to DMCU for parsing */
	for (i = 0; i < len; i += 8) {
		bool res;
		int offset;

		/* send 8 bytes a time */
		if (!dc_edid_parser_send_cea(dm->dc, i, len, &edid_ext[i], 8))
			return false;

		if (i+8 == len) {
			/* EDID block sent completed, expect result */
			int version, min_rate, max_rate;

			res = dc_edid_parser_recv_amd_vsdb(dm->dc, &version, &min_rate, &max_rate);
			if (res) {
				/* amd vsdb found */
				vsdb_info->freesync_supported = 1;
				vsdb_info->amd_vsdb_version = version;
				vsdb_info->min_refresh_rate_hz = min_rate;
				vsdb_info->max_refresh_rate_hz = max_rate;
				return true;
			}
			/* not amd vsdb */
			return false;
		}

		/* check for ack*/
		res = dc_edid_parser_recv_cea_ack(dm->dc, &offset);
		if (!res)
			return false;
	}

	return false;
}

static bool parse_edid_cea_dmub(struct amdgpu_display_manager *dm,
		u8 *edid_ext, int len,
		struct amdgpu_hdmi_vsdb_info *vsdb_info)
{
	int i;

	/* send extension block to DMCU for parsing */
	for (i = 0; i < len; i += 8) {
		/* send 8 bytes a time */
		if (!dm_edid_parser_send_cea(dm, i, len, &edid_ext[i], 8, vsdb_info))
			return false;
	}

	return vsdb_info->freesync_supported;
}

static bool parse_edid_cea(struct amdgpu_dm_connector *aconnector,
		u8 *edid_ext, int len,
		struct amdgpu_hdmi_vsdb_info *vsdb_info)
{
	struct amdgpu_device *adev = drm_to_adev(aconnector->base.dev);
	bool ret;

	mutex_lock(&adev->dm.dc_lock);
	if (adev->dm.dmub_srv)
		ret = parse_edid_cea_dmub(&adev->dm, edid_ext, len, vsdb_info);
	else
		ret = parse_edid_cea_dmcu(&adev->dm, edid_ext, len, vsdb_info);
	mutex_unlock(&adev->dm.dc_lock);
	return ret;
}

static void parse_edid_displayid_vrr(struct drm_connector *connector,
				     const struct edid *edid)
{
	u8 *edid_ext = NULL;
	int i;
	int j = 0;
	u16 min_vfreq;
	u16 max_vfreq;

	if (edid == NULL || edid->extensions == 0)
		return;

	/* Find DisplayID extension */
	for (i = 0; i < edid->extensions; i++) {
		edid_ext = (void *)(edid + (i + 1));
		if (edid_ext[0] == DISPLAYID_EXT)
			break;
	}

	if (edid_ext == NULL)
		return;

	while (j < EDID_LENGTH) {
		/* Get dynamic video timing range from DisplayID if available */
		if (EDID_LENGTH - j > 13 && edid_ext[j] == 0x25	&&
		    (edid_ext[j+1] & 0xFE) == 0 && (edid_ext[j+2] == 9)) {
			min_vfreq = edid_ext[j+9];
			if (edid_ext[j+1] & 7)
				max_vfreq = edid_ext[j+10] + ((edid_ext[j+11] & 3) << 8);
			else
				max_vfreq = edid_ext[j+10];

			if (max_vfreq && min_vfreq) {
				connector->display_info.monitor_range.max_vfreq = max_vfreq;
				connector->display_info.monitor_range.min_vfreq = min_vfreq;

				return;
			}
		}
		j++;
	}
}

static int parse_amd_vsdb(struct amdgpu_dm_connector *aconnector,
			  const struct edid *edid, struct amdgpu_hdmi_vsdb_info *vsdb_info)
{
	u8 *edid_ext = NULL;
	int i;
	int j = 0;

	if (edid == NULL || edid->extensions == 0)
		return -ENODEV;

	/* Find DisplayID extension */
	for (i = 0; i < edid->extensions; i++) {
		edid_ext = (void *)(edid + (i + 1));
		if (edid_ext[0] == DISPLAYID_EXT)
			break;
	}

	while (j < EDID_LENGTH - sizeof(struct amd_vsdb_block)) {
		struct amd_vsdb_block *amd_vsdb = (struct amd_vsdb_block *)&edid_ext[j];
		unsigned int ieeeId = (amd_vsdb->ieee_id[2] << 16) | (amd_vsdb->ieee_id[1] << 8) | (amd_vsdb->ieee_id[0]);

		if (ieeeId == HDMI_AMD_VENDOR_SPECIFIC_DATA_BLOCK_IEEE_REGISTRATION_ID &&
				amd_vsdb->version == HDMI_AMD_VENDOR_SPECIFIC_DATA_BLOCK_VERSION_3) {
			vsdb_info->replay_mode = (amd_vsdb->feature_caps & AMD_VSDB_VERSION_3_FEATURECAP_REPLAYMODE) ? true : false;
			vsdb_info->amd_vsdb_version = HDMI_AMD_VENDOR_SPECIFIC_DATA_BLOCK_VERSION_3;
			DRM_DEBUG_KMS("Panel supports Replay Mode: %d\n", vsdb_info->replay_mode);

			return true;
		}
		j++;
	}

	return false;
}

static int parse_hdmi_amd_vsdb(struct amdgpu_dm_connector *aconnector,
			       const struct edid *edid,
			       struct amdgpu_hdmi_vsdb_info *vsdb_info)
{
	u8 *edid_ext = NULL;
	int i;
	bool valid_vsdb_found = false;

	/*----- drm_find_cea_extension() -----*/
	/* No EDID or EDID extensions */
	if (edid == NULL || edid->extensions == 0)
		return -ENODEV;

	/* Find CEA extension */
	for (i = 0; i < edid->extensions; i++) {
		edid_ext = (uint8_t *)edid + EDID_LENGTH * (i + 1);
		if (edid_ext[0] == CEA_EXT)
			break;
	}

	if (i == edid->extensions)
		return -ENODEV;

	/*----- cea_db_offsets() -----*/
	if (edid_ext[0] != CEA_EXT)
		return -ENODEV;

	valid_vsdb_found = parse_edid_cea(aconnector, edid_ext, EDID_LENGTH, vsdb_info);

	return valid_vsdb_found ? i : -ENODEV;
}

/**
 * amdgpu_dm_update_freesync_caps - Update Freesync capabilities
 *
 * @connector: Connector to query.
 * @drm_edid: DRM EDID from monitor
 *
 * Amdgpu supports Freesync in DP and HDMI displays, and it is required to keep
 * track of some of the display information in the internal data struct used by
 * amdgpu_dm. This function checks which type of connector we need to set the
 * FreeSync parameters.
 */
void amdgpu_dm_update_freesync_caps(struct drm_connector *connector,
				    const struct drm_edid *drm_edid)
{
	int i = 0;
	struct amdgpu_dm_connector *amdgpu_dm_connector =
			to_amdgpu_dm_connector(connector);
	struct dm_connector_state *dm_con_state = NULL;
	struct dc_sink *sink;
	struct amdgpu_device *adev = drm_to_adev(connector->dev);
	struct amdgpu_hdmi_vsdb_info vsdb_info = {0};
	const struct edid *edid;
	bool freesync_capable = false;
	enum adaptive_sync_type as_type = ADAPTIVE_SYNC_TYPE_NONE;

	if (!connector->state) {
		drm_err(adev_to_drm(adev), "%s - Connector has no state", __func__);
		goto update;
	}

	sink = amdgpu_dm_connector->dc_sink ?
		amdgpu_dm_connector->dc_sink :
		amdgpu_dm_connector->dc_em_sink;

	drm_edid_connector_update(connector, drm_edid);

	if (!drm_edid || !sink) {
		dm_con_state = to_dm_connector_state(connector->state);

		amdgpu_dm_connector->min_vfreq = 0;
		amdgpu_dm_connector->max_vfreq = 0;
		freesync_capable = false;

		goto update;
	}

	dm_con_state = to_dm_connector_state(connector->state);

	if (!adev->dm.freesync_module || !dc_supports_vrr(sink->ctx->dce_version))
		goto update;

	edid = drm_edid_raw(drm_edid); // FIXME: Get rid of drm_edid_raw()

	/* Some eDP panels only have the refresh rate range info in DisplayID */
	if ((connector->display_info.monitor_range.min_vfreq == 0 ||
	     connector->display_info.monitor_range.max_vfreq == 0))
		parse_edid_displayid_vrr(connector, edid);

	if (edid && (sink->sink_signal == SIGNAL_TYPE_DISPLAY_PORT ||
		     sink->sink_signal == SIGNAL_TYPE_EDP)) {
		if (amdgpu_dm_connector->dc_link &&
		    amdgpu_dm_connector->dc_link->dpcd_caps.allow_invalid_MSA_timing_param) {
			amdgpu_dm_connector->min_vfreq = connector->display_info.monitor_range.min_vfreq;
			amdgpu_dm_connector->max_vfreq = connector->display_info.monitor_range.max_vfreq;
			if (amdgpu_dm_connector->max_vfreq - amdgpu_dm_connector->min_vfreq > 10)
				freesync_capable = true;
		}

		parse_amd_vsdb(amdgpu_dm_connector, edid, &vsdb_info);

		if (vsdb_info.replay_mode) {
			amdgpu_dm_connector->vsdb_info.replay_mode = vsdb_info.replay_mode;
			amdgpu_dm_connector->vsdb_info.amd_vsdb_version = vsdb_info.amd_vsdb_version;
			amdgpu_dm_connector->as_type = ADAPTIVE_SYNC_TYPE_EDP;
		}

	} else if (drm_edid && sink->sink_signal == SIGNAL_TYPE_HDMI_TYPE_A) {
		i = parse_hdmi_amd_vsdb(amdgpu_dm_connector, edid, &vsdb_info);
		if (i >= 0 && vsdb_info.freesync_supported) {
			amdgpu_dm_connector->min_vfreq = vsdb_info.min_refresh_rate_hz;
			amdgpu_dm_connector->max_vfreq = vsdb_info.max_refresh_rate_hz;
			if (amdgpu_dm_connector->max_vfreq - amdgpu_dm_connector->min_vfreq > 10)
				freesync_capable = true;

			connector->display_info.monitor_range.min_vfreq = vsdb_info.min_refresh_rate_hz;
			connector->display_info.monitor_range.max_vfreq = vsdb_info.max_refresh_rate_hz;
		}
	}

	if (amdgpu_dm_connector->dc_link)
		as_type = dm_get_adaptive_sync_support_type(amdgpu_dm_connector->dc_link);

	if (as_type == FREESYNC_TYPE_PCON_IN_WHITELIST) {
		i = parse_hdmi_amd_vsdb(amdgpu_dm_connector, edid, &vsdb_info);
		if (i >= 0 && vsdb_info.freesync_supported && vsdb_info.amd_vsdb_version > 0) {

			amdgpu_dm_connector->pack_sdp_v1_3 = true;
			amdgpu_dm_connector->as_type = as_type;
			amdgpu_dm_connector->vsdb_info = vsdb_info;

			amdgpu_dm_connector->min_vfreq = vsdb_info.min_refresh_rate_hz;
			amdgpu_dm_connector->max_vfreq = vsdb_info.max_refresh_rate_hz;
			if (amdgpu_dm_connector->max_vfreq - amdgpu_dm_connector->min_vfreq > 10)
				freesync_capable = true;

			connector->display_info.monitor_range.min_vfreq = vsdb_info.min_refresh_rate_hz;
			connector->display_info.monitor_range.max_vfreq = vsdb_info.max_refresh_rate_hz;
		}
	}

update:
	if (dm_con_state)
		dm_con_state->freesync_capable = freesync_capable;

	if (connector->state && amdgpu_dm_connector->dc_link && !freesync_capable &&
	    amdgpu_dm_connector->dc_link->replay_settings.config.replay_supported) {
		amdgpu_dm_connector->dc_link->replay_settings.config.replay_supported = false;
		amdgpu_dm_connector->dc_link->replay_settings.replay_feature_enabled = false;
	}

	if (connector->vrr_capable_property)
		drm_connector_set_vrr_capable_property(connector,
						       freesync_capable);
}

void amdgpu_dm_trigger_timing_sync(struct drm_device *dev)
{
	struct amdgpu_device *adev = drm_to_adev(dev);
	struct dc *dc = adev->dm.dc;
	int i;

	mutex_lock(&adev->dm.dc_lock);
	if (dc->current_state) {
		for (i = 0; i < dc->current_state->stream_count; ++i)
			dc->current_state->streams[i]
				->triggered_crtc_reset.enabled =
				adev->dm.force_timing_sync;

		dm_enable_per_frame_crtc_master_sync(dc->current_state);
		dc_trigger_sync(dc, dc->current_state);
	}
	mutex_unlock(&adev->dm.dc_lock);
}

static inline void amdgpu_dm_exit_ips_for_hw_access(struct dc *dc)
{
	if (dc->ctx->dmub_srv && !dc->ctx->dmub_srv->idle_exit_counter)
		dc_exit_ips_for_hw_access(dc);
}

void dm_write_reg_func(const struct dc_context *ctx, uint32_t address,
		       u32 value, const char *func_name)
{
#ifdef DM_CHECK_ADDR_0
	if (address == 0) {
		drm_err(adev_to_drm(ctx->driver_context),
			"invalid register write. address = 0");
		return;
	}
#endif

	amdgpu_dm_exit_ips_for_hw_access(ctx->dc);
	cgs_write_register(ctx->cgs_device, address, value);
	trace_amdgpu_dc_wreg(&ctx->perf_trace->write_count, address, value);
}

uint32_t dm_read_reg_func(const struct dc_context *ctx, uint32_t address,
			  const char *func_name)
{
	u32 value;
#ifdef DM_CHECK_ADDR_0
	if (address == 0) {
		drm_err(adev_to_drm(ctx->driver_context),
			"invalid register read; address = 0\n");
		return 0;
	}
#endif

	if (ctx->dmub_srv &&
	    ctx->dmub_srv->reg_helper_offload.gather_in_progress &&
	    !ctx->dmub_srv->reg_helper_offload.should_burst_write) {
		ASSERT(false);
		return 0;
	}

	amdgpu_dm_exit_ips_for_hw_access(ctx->dc);

	value = cgs_read_register(ctx->cgs_device, address);

	trace_amdgpu_dc_rreg(&ctx->perf_trace->read_count, address, value);

	return value;
}

int amdgpu_dm_process_dmub_aux_transfer_sync(
		struct dc_context *ctx,
		unsigned int link_index,
		struct aux_payload *payload,
		enum aux_return_code_type *operation_result)
{
	struct amdgpu_device *adev = ctx->driver_context;
	struct dmub_notification *p_notify = adev->dm.dmub_notify;
	int ret = -1;

	mutex_lock(&adev->dm.dpia_aux_lock);
	if (!dc_process_dmub_aux_transfer_async(ctx->dc, link_index, payload)) {
		*operation_result = AUX_RET_ERROR_ENGINE_ACQUIRE;
		goto out;
	}

	if (!wait_for_completion_timeout(&adev->dm.dmub_aux_transfer_done, 10 * HZ)) {
		drm_err(adev_to_drm(adev), "wait_for_completion_timeout timeout!");
		*operation_result = AUX_RET_ERROR_TIMEOUT;
		goto out;
	}

	if (p_notify->result != AUX_RET_SUCCESS) {
		/*
		 * Transient states before tunneling is enabled could
		 * lead to this error. We can ignore this for now.
		 */
		if (p_notify->result == AUX_RET_ERROR_PROTOCOL_ERROR) {
			drm_warn(adev_to_drm(adev), "DPIA AUX failed on 0x%x(%d), error %d\n",
					payload->address, payload->length,
					p_notify->result);
		}
		*operation_result = p_notify->result;
		goto out;
	}

	payload->reply[0] = adev->dm.dmub_notify->aux_reply.command & 0xF;
	if (adev->dm.dmub_notify->aux_reply.command & 0xF0)
		/* The reply is stored in the top nibble of the command. */
		payload->reply[0] = (adev->dm.dmub_notify->aux_reply.command >> 4) & 0xF;

	/*write req may receive a byte indicating partially written number as well*/
	if (p_notify->aux_reply.length)
		memcpy(payload->data, p_notify->aux_reply.data,
				p_notify->aux_reply.length);

	/* success */
	ret = p_notify->aux_reply.length;
	*operation_result = p_notify->result;
out:
	reinit_completion(&adev->dm.dmub_aux_transfer_done);
	mutex_unlock(&adev->dm.dpia_aux_lock);
	return ret;
}

static void abort_fused_io(
		struct dc_context *ctx,
		const struct dmub_cmd_fused_request *request
)
{
	union dmub_rb_cmd command = { 0 };
	struct dmub_rb_cmd_fused_io *io = &command.fused_io;

	io->header.type = DMUB_CMD__FUSED_IO;
	io->header.sub_type = DMUB_CMD__FUSED_IO_ABORT;
	io->header.payload_bytes = sizeof(*io) - sizeof(io->header);
	io->request = *request;
	dm_execute_dmub_cmd(ctx, &command, DM_DMUB_WAIT_TYPE_NO_WAIT);
}

static bool execute_fused_io(
		struct amdgpu_device *dev,
		struct dc_context *ctx,
		union dmub_rb_cmd *commands,
		uint8_t count,
		uint32_t timeout_us
)
{
	const uint8_t ddc_line = commands[0].fused_io.request.u.aux.ddc_line;

	if (ddc_line >= ARRAY_SIZE(dev->dm.fused_io))
		return false;

	struct fused_io_sync *sync = &dev->dm.fused_io[ddc_line];
	struct dmub_rb_cmd_fused_io *first = &commands[0].fused_io;
	const bool result = dm_execute_dmub_cmd_list(ctx, count, commands, DM_DMUB_WAIT_TYPE_WAIT_WITH_REPLY)
			&& first->header.ret_status
			&& first->request.status == FUSED_REQUEST_STATUS_SUCCESS;

	if (!result)
		return false;

	while (wait_for_completion_timeout(&sync->replied, usecs_to_jiffies(timeout_us))) {
		reinit_completion(&sync->replied);

		struct dmub_cmd_fused_request *reply = (struct dmub_cmd_fused_request *) sync->reply_data;

		static_assert(sizeof(*reply) <= sizeof(sync->reply_data), "Size mismatch");

		if (reply->identifier == first->request.identifier) {
			first->request = *reply;
			return true;
		}
	}

	reinit_completion(&sync->replied);
	first->request.status = FUSED_REQUEST_STATUS_TIMEOUT;
	abort_fused_io(ctx, &first->request);
	return false;
}

bool amdgpu_dm_execute_fused_io(
		struct amdgpu_device *dev,
		struct dc_link *link,
		union dmub_rb_cmd *commands,
		uint8_t count,
		uint32_t timeout_us)
{
	struct amdgpu_display_manager *dm = &dev->dm;

	mutex_lock(&dm->dpia_aux_lock);

	const bool result = execute_fused_io(dev, link->ctx, commands, count, timeout_us);

	mutex_unlock(&dm->dpia_aux_lock);
	return result;
}

int amdgpu_dm_process_dmub_set_config_sync(
		struct dc_context *ctx,
		unsigned int link_index,
		struct set_config_cmd_payload *payload,
		enum set_config_status *operation_result)
{
	struct amdgpu_device *adev = ctx->driver_context;
	bool is_cmd_complete;
	int ret;

	mutex_lock(&adev->dm.dpia_aux_lock);
	is_cmd_complete = dc_process_dmub_set_config_async(ctx->dc,
			link_index, payload, adev->dm.dmub_notify);

	if (is_cmd_complete || wait_for_completion_timeout(&adev->dm.dmub_aux_transfer_done, 10 * HZ)) {
		ret = 0;
		*operation_result = adev->dm.dmub_notify->sc_status;
	} else {
		drm_err(adev_to_drm(adev), "wait_for_completion_timeout timeout!");
		ret = -1;
		*operation_result = SET_CONFIG_UNKNOWN_ERROR;
	}

	if (!is_cmd_complete)
		reinit_completion(&adev->dm.dmub_aux_transfer_done);
	mutex_unlock(&adev->dm.dpia_aux_lock);
	return ret;
}

bool dm_execute_dmub_cmd(const struct dc_context *ctx, union dmub_rb_cmd *cmd, enum dm_dmub_wait_type wait_type)
{
	return dc_dmub_srv_cmd_run(ctx->dmub_srv, cmd, wait_type);
}

bool dm_execute_dmub_cmd_list(const struct dc_context *ctx, unsigned int count, union dmub_rb_cmd *cmd, enum dm_dmub_wait_type wait_type)
{
	return dc_dmub_srv_cmd_run_list(ctx->dmub_srv, count, cmd, wait_type);
}

void dm_acpi_process_phy_transition_interlock(
	const struct dc_context *ctx,
	struct dm_process_phy_transition_init_params process_phy_transition_init_params)
{
	// Not yet implemented
}<|MERGE_RESOLUTION|>--- conflicted
+++ resolved
@@ -628,17 +628,11 @@
 				    acrtc->dm_irq_params.stream,
 				    &acrtc->dm_irq_params.vrr_params);
 
-<<<<<<< HEAD
-				schedule_dc_vmin_vmax(adev,
-					acrtc->dm_irq_params.stream,
-					&acrtc->dm_irq_params.vrr_params.adjust);
-=======
 				if (fs_active_var_en || (!fs_active_var_en && !replay_en && !psr_en)) {
 					schedule_dc_vmin_vmax(adev,
 						acrtc->dm_irq_params.stream,
 						&acrtc->dm_irq_params.vrr_params.adjust);
 				}
->>>>>>> b35fc656
 				spin_unlock_irqrestore(&adev_to_drm(adev)->event_lock, flags);
 			}
 		}
@@ -730,16 +724,11 @@
 					     acrtc->dm_irq_params.stream,
 					     &acrtc->dm_irq_params.vrr_params);
 
-<<<<<<< HEAD
-		schedule_dc_vmin_vmax(adev, acrtc->dm_irq_params.stream,
-				&acrtc->dm_irq_params.vrr_params.adjust);
-=======
 		/* update vmin_vmax only if freesync is enabled, or only if PSR and REPLAY are disabled */
 		if (fs_active_var_en || (!fs_active_var_en && !replay_en && !psr_en)) {
 			schedule_dc_vmin_vmax(adev, acrtc->dm_irq_params.stream,
 					&acrtc->dm_irq_params.vrr_params.adjust);
 		}
->>>>>>> b35fc656
 	}
 
 	/*
@@ -10424,52 +10413,7 @@
 	drm_writeback_queue_job(wb_conn, new_con_state);
 }
 
-<<<<<<< HEAD
-static int amdgpu_dm_atomic_setup_commit(struct drm_atomic_state *state)
-{
-	struct drm_crtc *crtc;
-	struct drm_crtc_state *old_crtc_state, *new_crtc_state;
-	struct dm_crtc_state *dm_old_crtc_state, *dm_new_crtc_state;
-	int i, ret;
-
-	ret = drm_dp_mst_atomic_setup_commit(state);
-	if (ret)
-		return ret;
-
-	for_each_oldnew_crtc_in_state(state, crtc, old_crtc_state, new_crtc_state, i) {
-		dm_old_crtc_state = to_dm_crtc_state(old_crtc_state);
-		dm_new_crtc_state = to_dm_crtc_state(new_crtc_state);
-		/*
-		 * Color management settings. We also update color properties
-		 * when a modeset is needed, to ensure it gets reprogrammed.
-		 */
-		if (dm_new_crtc_state->base.active && dm_new_crtc_state->stream &&
-		    (dm_new_crtc_state->base.color_mgmt_changed ||
-		     dm_old_crtc_state->regamma_tf != dm_new_crtc_state->regamma_tf ||
-		     drm_atomic_crtc_needs_modeset(new_crtc_state))) {
-			ret = amdgpu_dm_update_crtc_color_mgmt(dm_new_crtc_state);
-			if (ret) {
-				drm_dbg_atomic(state->dev, "Failed to update color state\n");
-				return ret;
-			}
-		}
-	}
-
-	return 0;
-}
-
-/**
- * amdgpu_dm_atomic_commit_tail() - AMDgpu DM's commit tail implementation.
- * @state: The atomic state to commit
- *
- * This will tell DC to commit the constructed DC state from atomic_check,
- * programming the hardware. Any failures here implies a hardware failure, since
- * atomic check should have filtered anything non-kosher.
- */
-static void amdgpu_dm_atomic_commit_tail(struct drm_atomic_state *state)
-=======
 static void amdgpu_dm_update_hdcp(struct drm_atomic_state *state)
->>>>>>> b35fc656
 {
 	struct drm_connector_state *old_con_state, *new_con_state;
 	struct drm_device *dev = state->dev;
