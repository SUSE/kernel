/*
 * Copyright 2015 Advanced Micro Devices, Inc.
 *
 * Permission is hereby granted, free of charge, to any person obtaining a
 * copy of this software and associated documentation files (the "Software"),
 * to deal in the Software without restriction, including without limitation
 * the rights to use, copy, modify, merge, publish, distribute, sublicense,
 * and/or sell copies of the Software, and to permit persons to whom the
 * Software is furnished to do so, subject to the following conditions:
 *
 * The above copyright notice and this permission notice shall be included in
 * all copies or substantial portions of the Software.
 *
 * THE SOFTWARE IS PROVIDED "AS IS", WITHOUT WARRANTY OF ANY KIND, EXPRESS OR
 * IMPLIED, INCLUDING BUT NOT LIMITED TO THE WARRANTIES OF MERCHANTABILITY,
 * FITNESS FOR A PARTICULAR PURPOSE AND NONINFRINGEMENT.  IN NO EVENT SHALL
 * THE COPYRIGHT HOLDER(S) OR AUTHOR(S) BE LIABLE FOR ANY CLAIM, DAMAGES OR
 * OTHER LIABILITY, WHETHER IN AN ACTION OF CONTRACT, TORT OR OTHERWISE,
 * ARISING FROM, OUT OF OR IN CONNECTION WITH THE SOFTWARE OR THE USE OR
 * OTHER DEALINGS IN THE SOFTWARE.
 *
 * Authors: AMD
 *
 */

/* The caprices of the preprocessor require that this be declared right here */
#define CREATE_TRACE_POINTS

#include "dm_services_types.h"
#include "dc.h"
#include "dc/inc/core_types.h"
#include "dal_asic_id.h"
#include "dmub/dmub_srv.h"
#include "dc/inc/hw/dmcu.h"
#include "dc/inc/hw/abm.h"
#include "dc/dc_dmub_srv.h"

#include "vid.h"
#include "amdgpu.h"
#include "amdgpu_display.h"
#include "amdgpu_ucode.h"
#include "atom.h"
#include "amdgpu_dm.h"
#ifdef CONFIG_DRM_AMD_DC_HDCP
#include "amdgpu_dm_hdcp.h"
#include <drm/drm_hdcp.h>
#endif
#include "amdgpu_pm.h"

#include "amd_shared.h"
#include "amdgpu_dm_irq.h"
#include "dm_helpers.h"
#include "amdgpu_dm_mst_types.h"
#if defined(CONFIG_DEBUG_FS)
#include "amdgpu_dm_debugfs.h"
#endif

#include "ivsrcid/ivsrcid_vislands30.h"

#include <linux/module.h>
#include <linux/moduleparam.h>
#include <linux/version.h>
#include <linux/types.h>
#include <linux/pm_runtime.h>
#include <linux/pci.h>
#include <linux/firmware.h>
#include <linux/component.h>

#include <drm/drm_atomic.h>
#include <drm/drm_atomic_uapi.h>
#include <drm/drm_atomic_helper.h>
#include <drm/drm_dp_mst_helper.h>
#include <drm/drm_fb_helper.h>
#include <drm/drm_fourcc.h>
#include <drm/drm_edid.h>
#include <drm/drm_vblank.h>
#include <drm/drm_audio_component.h>
#include <drm/drm_hdcp.h>

#if defined(CONFIG_DRM_AMD_DC_DCN)
#include "ivsrcid/dcn/irqsrcs_dcn_1_0.h"

#include "dcn/dcn_1_0_offset.h"
#include "dcn/dcn_1_0_sh_mask.h"
#include "soc15_hw_ip.h"
#include "vega10_ip_offset.h"

#include "soc15_common.h"
#endif

#include "modules/inc/mod_freesync.h"
#include "modules/power/power_helpers.h"
#include "modules/inc/mod_info_packet.h"

#define FIRMWARE_RENOIR_DMUB "amdgpu/renoir_dmcub.bin"
MODULE_FIRMWARE(FIRMWARE_RENOIR_DMUB);
#if defined(CONFIG_DRM_AMD_DC_DCN3_0)
#define FIRMWARE_SIENNA_CICHLID_DMUB "amdgpu/sienna_cichlid_dmcub.bin"
MODULE_FIRMWARE(FIRMWARE_SIENNA_CICHLID_DMUB);
#define FIRMWARE_NAVY_FLOUNDER_DMUB "amdgpu/navy_flounder_dmcub.bin"
MODULE_FIRMWARE(FIRMWARE_NAVY_FLOUNDER_DMUB);
#endif

#define FIRMWARE_RAVEN_DMCU		"amdgpu/raven_dmcu.bin"
MODULE_FIRMWARE(FIRMWARE_RAVEN_DMCU);

#define FIRMWARE_NAVI12_DMCU            "amdgpu/navi12_dmcu.bin"
MODULE_FIRMWARE(FIRMWARE_NAVI12_DMCU);

/* Number of bytes in PSP header for firmware. */
#define PSP_HEADER_BYTES 0x100

/* Number of bytes in PSP footer for firmware. */
#define PSP_FOOTER_BYTES 0x100

/**
 * DOC: overview
 *
 * The AMDgpu display manager, **amdgpu_dm** (or even simpler,
 * **dm**) sits between DRM and DC. It acts as a liason, converting DRM
 * requests into DC requests, and DC responses into DRM responses.
 *
 * The root control structure is &struct amdgpu_display_manager.
 */

/* basic init/fini API */
static int amdgpu_dm_init(struct amdgpu_device *adev);
static void amdgpu_dm_fini(struct amdgpu_device *adev);

/*
 * initializes drm_device display related structures, based on the information
 * provided by DAL. The drm strcutures are: drm_crtc, drm_connector,
 * drm_encoder, drm_mode_config
 *
 * Returns 0 on success
 */
static int amdgpu_dm_initialize_drm_device(struct amdgpu_device *adev);
/* removes and deallocates the drm structures, created by the above function */
static void amdgpu_dm_destroy_drm_device(struct amdgpu_display_manager *dm);

static int amdgpu_dm_plane_init(struct amdgpu_display_manager *dm,
				struct drm_plane *plane,
				unsigned long possible_crtcs,
				const struct dc_plane_cap *plane_cap);
static int amdgpu_dm_crtc_init(struct amdgpu_display_manager *dm,
			       struct drm_plane *plane,
			       uint32_t link_index);
static int amdgpu_dm_connector_init(struct amdgpu_display_manager *dm,
				    struct amdgpu_dm_connector *amdgpu_dm_connector,
				    uint32_t link_index,
				    struct amdgpu_encoder *amdgpu_encoder);
static int amdgpu_dm_encoder_init(struct drm_device *dev,
				  struct amdgpu_encoder *aencoder,
				  uint32_t link_index);

static int amdgpu_dm_connector_get_modes(struct drm_connector *connector);

static int amdgpu_dm_atomic_commit(struct drm_device *dev,
				   struct drm_atomic_state *state,
				   bool nonblock);

static void amdgpu_dm_atomic_commit_tail(struct drm_atomic_state *state);

static int amdgpu_dm_atomic_check(struct drm_device *dev,
				  struct drm_atomic_state *state);

static void handle_cursor_update(struct drm_plane *plane,
				 struct drm_plane_state *old_plane_state);

static void amdgpu_dm_set_psr_caps(struct dc_link *link);
static bool amdgpu_dm_psr_enable(struct dc_stream_state *stream);
static bool amdgpu_dm_link_setup_psr(struct dc_stream_state *stream);
static bool amdgpu_dm_psr_disable(struct dc_stream_state *stream);


/*
 * dm_vblank_get_counter
 *
 * @brief
 * Get counter for number of vertical blanks
 *
 * @param
 * struct amdgpu_device *adev - [in] desired amdgpu device
 * int disp_idx - [in] which CRTC to get the counter from
 *
 * @return
 * Counter for vertical blanks
 */
static u32 dm_vblank_get_counter(struct amdgpu_device *adev, int crtc)
{
	if (crtc >= adev->mode_info.num_crtc)
		return 0;
	else {
		struct amdgpu_crtc *acrtc = adev->mode_info.crtcs[crtc];
		struct dm_crtc_state *acrtc_state = to_dm_crtc_state(
				acrtc->base.state);


		if (acrtc_state->stream == NULL) {
			DRM_ERROR("dc_stream_state is NULL for crtc '%d'!\n",
				  crtc);
			return 0;
		}

		return dc_stream_get_vblank_counter(acrtc_state->stream);
	}
}

static int dm_crtc_get_scanoutpos(struct amdgpu_device *adev, int crtc,
				  u32 *vbl, u32 *position)
{
	uint32_t v_blank_start, v_blank_end, h_position, v_position;

	if ((crtc < 0) || (crtc >= adev->mode_info.num_crtc))
		return -EINVAL;
	else {
		struct amdgpu_crtc *acrtc = adev->mode_info.crtcs[crtc];
		struct dm_crtc_state *acrtc_state = to_dm_crtc_state(
						acrtc->base.state);

		if (acrtc_state->stream ==  NULL) {
			DRM_ERROR("dc_stream_state is NULL for crtc '%d'!\n",
				  crtc);
			return 0;
		}

		/*
		 * TODO rework base driver to use values directly.
		 * for now parse it back into reg-format
		 */
		dc_stream_get_scanoutpos(acrtc_state->stream,
					 &v_blank_start,
					 &v_blank_end,
					 &h_position,
					 &v_position);

		*position = v_position | (h_position << 16);
		*vbl = v_blank_start | (v_blank_end << 16);
	}

	return 0;
}

static bool dm_is_idle(void *handle)
{
	/* XXX todo */
	return true;
}

static int dm_wait_for_idle(void *handle)
{
	/* XXX todo */
	return 0;
}

static bool dm_check_soft_reset(void *handle)
{
	return false;
}

static int dm_soft_reset(void *handle)
{
	/* XXX todo */
	return 0;
}

static struct amdgpu_crtc *
get_crtc_by_otg_inst(struct amdgpu_device *adev,
		     int otg_inst)
{
	struct drm_device *dev = adev->ddev;
	struct drm_crtc *crtc;
	struct amdgpu_crtc *amdgpu_crtc;

	if (otg_inst == -1) {
		WARN_ON(1);
		return adev->mode_info.crtcs[0];
	}

	list_for_each_entry(crtc, &dev->mode_config.crtc_list, head) {
		amdgpu_crtc = to_amdgpu_crtc(crtc);

		if (amdgpu_crtc->otg_inst == otg_inst)
			return amdgpu_crtc;
	}

	return NULL;
}

static inline bool amdgpu_dm_vrr_active(struct dm_crtc_state *dm_state)
{
	return dm_state->freesync_config.state == VRR_STATE_ACTIVE_VARIABLE ||
	       dm_state->freesync_config.state == VRR_STATE_ACTIVE_FIXED;
}

/**
 * dm_pflip_high_irq() - Handle pageflip interrupt
 * @interrupt_params: ignored
 *
 * Handles the pageflip interrupt by notifying all interested parties
 * that the pageflip has been completed.
 */
static void dm_pflip_high_irq(void *interrupt_params)
{
	struct amdgpu_crtc *amdgpu_crtc;
	struct common_irq_params *irq_params = interrupt_params;
	struct amdgpu_device *adev = irq_params->adev;
	unsigned long flags;
	struct drm_pending_vblank_event *e;
	struct dm_crtc_state *acrtc_state;
	uint32_t vpos, hpos, v_blank_start, v_blank_end;
	bool vrr_active;

	amdgpu_crtc = get_crtc_by_otg_inst(adev, irq_params->irq_src - IRQ_TYPE_PFLIP);

	/* IRQ could occur when in initial stage */
	/* TODO work and BO cleanup */
	if (amdgpu_crtc == NULL) {
		DRM_DEBUG_DRIVER("CRTC is null, returning.\n");
		return;
	}

	spin_lock_irqsave(&adev->ddev->event_lock, flags);

	if (amdgpu_crtc->pflip_status != AMDGPU_FLIP_SUBMITTED){
		DRM_DEBUG_DRIVER("amdgpu_crtc->pflip_status = %d !=AMDGPU_FLIP_SUBMITTED(%d) on crtc:%d[%p] \n",
						 amdgpu_crtc->pflip_status,
						 AMDGPU_FLIP_SUBMITTED,
						 amdgpu_crtc->crtc_id,
						 amdgpu_crtc);
		spin_unlock_irqrestore(&adev->ddev->event_lock, flags);
		return;
	}

	/* page flip completed. */
	e = amdgpu_crtc->event;
	amdgpu_crtc->event = NULL;

	if (!e)
		WARN_ON(1);

	acrtc_state = to_dm_crtc_state(amdgpu_crtc->base.state);
	vrr_active = amdgpu_dm_vrr_active(acrtc_state);

	/* Fixed refresh rate, or VRR scanout position outside front-porch? */
	if (!vrr_active ||
	    !dc_stream_get_scanoutpos(acrtc_state->stream, &v_blank_start,
				      &v_blank_end, &hpos, &vpos) ||
	    (vpos < v_blank_start)) {
		/* Update to correct count and vblank timestamp if racing with
		 * vblank irq. This also updates to the correct vblank timestamp
		 * even in VRR mode, as scanout is past the front-porch atm.
		 */
		drm_crtc_accurate_vblank_count(&amdgpu_crtc->base);

		/* Wake up userspace by sending the pageflip event with proper
		 * count and timestamp of vblank of flip completion.
		 */
		if (e) {
			drm_crtc_send_vblank_event(&amdgpu_crtc->base, e);

			/* Event sent, so done with vblank for this flip */
			drm_crtc_vblank_put(&amdgpu_crtc->base);
		}
	} else if (e) {
		/* VRR active and inside front-porch: vblank count and
		 * timestamp for pageflip event will only be up to date after
		 * drm_crtc_handle_vblank() has been executed from late vblank
		 * irq handler after start of back-porch (vline 0). We queue the
		 * pageflip event for send-out by drm_crtc_handle_vblank() with
		 * updated timestamp and count, once it runs after us.
		 *
		 * We need to open-code this instead of using the helper
		 * drm_crtc_arm_vblank_event(), as that helper would
		 * call drm_crtc_accurate_vblank_count(), which we must
		 * not call in VRR mode while we are in front-porch!
		 */

		/* sequence will be replaced by real count during send-out. */
		e->sequence = drm_crtc_vblank_count(&amdgpu_crtc->base);
		e->pipe = amdgpu_crtc->crtc_id;

		list_add_tail(&e->base.link, &adev->ddev->vblank_event_list);
		e = NULL;
	}

	/* Keep track of vblank of this flip for flip throttling. We use the
	 * cooked hw counter, as that one incremented at start of this vblank
	 * of pageflip completion, so last_flip_vblank is the forbidden count
	 * for queueing new pageflips if vsync + VRR is enabled.
	 */
	amdgpu_crtc->last_flip_vblank =
		amdgpu_get_vblank_counter_kms(&amdgpu_crtc->base);

	amdgpu_crtc->pflip_status = AMDGPU_FLIP_NONE;
	spin_unlock_irqrestore(&adev->ddev->event_lock, flags);

	DRM_DEBUG_DRIVER("crtc:%d[%p], pflip_stat:AMDGPU_FLIP_NONE, vrr[%d]-fp %d\n",
			 amdgpu_crtc->crtc_id, amdgpu_crtc,
			 vrr_active, (int) !e);
}

static void dm_vupdate_high_irq(void *interrupt_params)
{
	struct common_irq_params *irq_params = interrupt_params;
	struct amdgpu_device *adev = irq_params->adev;
	struct amdgpu_crtc *acrtc;
	struct dm_crtc_state *acrtc_state;
	unsigned long flags;

	acrtc = get_crtc_by_otg_inst(adev, irq_params->irq_src - IRQ_TYPE_VUPDATE);

	if (acrtc) {
		acrtc_state = to_dm_crtc_state(acrtc->base.state);

		DRM_DEBUG_VBL("crtc:%d, vupdate-vrr:%d\n",
			      acrtc->crtc_id,
			      amdgpu_dm_vrr_active(acrtc_state));

		/* Core vblank handling is done here after end of front-porch in
		 * vrr mode, as vblank timestamping will give valid results
		 * while now done after front-porch. This will also deliver
		 * page-flip completion events that have been queued to us
		 * if a pageflip happened inside front-porch.
		 */
		if (amdgpu_dm_vrr_active(acrtc_state)) {
			drm_crtc_handle_vblank(&acrtc->base);

			/* BTR processing for pre-DCE12 ASICs */
			if (acrtc_state->stream &&
			    adev->family < AMDGPU_FAMILY_AI) {
				spin_lock_irqsave(&adev->ddev->event_lock, flags);
				mod_freesync_handle_v_update(
				    adev->dm.freesync_module,
				    acrtc_state->stream,
				    &acrtc_state->vrr_params);

				dc_stream_adjust_vmin_vmax(
				    adev->dm.dc,
				    acrtc_state->stream,
				    &acrtc_state->vrr_params.adjust);
				spin_unlock_irqrestore(&adev->ddev->event_lock, flags);
			}
		}
	}
}

/**
 * dm_crtc_high_irq() - Handles CRTC interrupt
 * @interrupt_params: used for determining the CRTC instance
 *
 * Handles the CRTC/VSYNC interrupt by notfying DRM's VBLANK
 * event handler.
 */
static void dm_crtc_high_irq(void *interrupt_params)
{
	struct common_irq_params *irq_params = interrupt_params;
	struct amdgpu_device *adev = irq_params->adev;
	struct amdgpu_crtc *acrtc;
	struct dm_crtc_state *acrtc_state;
	unsigned long flags;

	acrtc = get_crtc_by_otg_inst(adev, irq_params->irq_src - IRQ_TYPE_VBLANK);
	if (!acrtc)
		return;

	acrtc_state = to_dm_crtc_state(acrtc->base.state);

	DRM_DEBUG_VBL("crtc:%d, vupdate-vrr:%d, planes:%d\n", acrtc->crtc_id,
			 amdgpu_dm_vrr_active(acrtc_state),
			 acrtc_state->active_planes);

	/**
	 * Core vblank handling at start of front-porch is only possible
	 * in non-vrr mode, as only there vblank timestamping will give
	 * valid results while done in front-porch. Otherwise defer it
	 * to dm_vupdate_high_irq after end of front-porch.
	 */
	if (!amdgpu_dm_vrr_active(acrtc_state))
		drm_crtc_handle_vblank(&acrtc->base);

	/**
	 * Following stuff must happen at start of vblank, for crc
	 * computation and below-the-range btr support in vrr mode.
	 */
	amdgpu_dm_crtc_handle_crc_irq(&acrtc->base);

	/* BTR updates need to happen before VUPDATE on Vega and above. */
	if (adev->family < AMDGPU_FAMILY_AI)
		return;

	spin_lock_irqsave(&adev->ddev->event_lock, flags);

	if (acrtc_state->stream && acrtc_state->vrr_params.supported &&
	    acrtc_state->freesync_config.state == VRR_STATE_ACTIVE_VARIABLE) {
		mod_freesync_handle_v_update(adev->dm.freesync_module,
					     acrtc_state->stream,
					     &acrtc_state->vrr_params);

		dc_stream_adjust_vmin_vmax(adev->dm.dc, acrtc_state->stream,
					   &acrtc_state->vrr_params.adjust);
	}

	/*
	 * If there aren't any active_planes then DCH HUBP may be clock-gated.
	 * In that case, pageflip completion interrupts won't fire and pageflip
	 * completion events won't get delivered. Prevent this by sending
	 * pending pageflip events from here if a flip is still pending.
	 *
	 * If any planes are enabled, use dm_pflip_high_irq() instead, to
	 * avoid race conditions between flip programming and completion,
	 * which could cause too early flip completion events.
	 */
	if (adev->family >= AMDGPU_FAMILY_RV &&
	    acrtc->pflip_status == AMDGPU_FLIP_SUBMITTED &&
	    acrtc_state->active_planes == 0) {
		if (acrtc->event) {
			drm_crtc_send_vblank_event(&acrtc->base, acrtc->event);
			acrtc->event = NULL;
			drm_crtc_vblank_put(&acrtc->base);
		}
		acrtc->pflip_status = AMDGPU_FLIP_NONE;
	}

	spin_unlock_irqrestore(&adev->ddev->event_lock, flags);
}

static int dm_set_clockgating_state(void *handle,
		  enum amd_clockgating_state state)
{
	return 0;
}

static int dm_set_powergating_state(void *handle,
		  enum amd_powergating_state state)
{
	return 0;
}

/* Prototypes of private functions */
static int dm_early_init(void* handle);

/* Allocate memory for FBC compressed data  */
static void amdgpu_dm_fbc_init(struct drm_connector *connector)
{
	struct drm_device *dev = connector->dev;
	struct amdgpu_device *adev = dev->dev_private;
	struct dm_comressor_info *compressor = &adev->dm.compressor;
	struct amdgpu_dm_connector *aconn = to_amdgpu_dm_connector(connector);
	struct drm_display_mode *mode;
	unsigned long max_size = 0;

	if (adev->dm.dc->fbc_compressor == NULL)
		return;

	if (aconn->dc_link->connector_signal != SIGNAL_TYPE_EDP)
		return;

	if (compressor->bo_ptr)
		return;


	list_for_each_entry(mode, &connector->modes, head) {
		if (max_size < mode->htotal * mode->vtotal)
			max_size = mode->htotal * mode->vtotal;
	}

	if (max_size) {
		int r = amdgpu_bo_create_kernel(adev, max_size * 4, PAGE_SIZE,
			    AMDGPU_GEM_DOMAIN_GTT, &compressor->bo_ptr,
			    &compressor->gpu_addr, &compressor->cpu_addr);

		if (r)
			DRM_ERROR("DM: Failed to initialize FBC\n");
		else {
			adev->dm.dc->ctx->fbc_gpu_addr = compressor->gpu_addr;
			DRM_INFO("DM: FBC alloc %lu\n", max_size*4);
		}

	}

}

static int amdgpu_dm_audio_component_get_eld(struct device *kdev, int port,
					  int pipe, bool *enabled,
					  unsigned char *buf, int max_bytes)
{
	struct drm_device *dev = dev_get_drvdata(kdev);
	struct amdgpu_device *adev = dev->dev_private;
	struct drm_connector *connector;
	struct drm_connector_list_iter conn_iter;
	struct amdgpu_dm_connector *aconnector;
	int ret = 0;

	*enabled = false;

	mutex_lock(&adev->dm.audio_lock);

	drm_connector_list_iter_begin(dev, &conn_iter);
	drm_for_each_connector_iter(connector, &conn_iter) {
		aconnector = to_amdgpu_dm_connector(connector);
		if (aconnector->audio_inst != port)
			continue;

		*enabled = true;
		ret = drm_eld_size(connector->eld);
		memcpy(buf, connector->eld, min(max_bytes, ret));

		break;
	}
	drm_connector_list_iter_end(&conn_iter);

	mutex_unlock(&adev->dm.audio_lock);

	DRM_DEBUG_KMS("Get ELD : idx=%d ret=%d en=%d\n", port, ret, *enabled);

	return ret;
}

static const struct drm_audio_component_ops amdgpu_dm_audio_component_ops = {
	.get_eld = amdgpu_dm_audio_component_get_eld,
};

static int amdgpu_dm_audio_component_bind(struct device *kdev,
				       struct device *hda_kdev, void *data)
{
	struct drm_device *dev = dev_get_drvdata(kdev);
	struct amdgpu_device *adev = dev->dev_private;
	struct drm_audio_component *acomp = data;

	acomp->ops = &amdgpu_dm_audio_component_ops;
	acomp->dev = kdev;
	adev->dm.audio_component = acomp;

	return 0;
}

static void amdgpu_dm_audio_component_unbind(struct device *kdev,
					  struct device *hda_kdev, void *data)
{
	struct drm_device *dev = dev_get_drvdata(kdev);
	struct amdgpu_device *adev = dev->dev_private;
	struct drm_audio_component *acomp = data;

	acomp->ops = NULL;
	acomp->dev = NULL;
	adev->dm.audio_component = NULL;
}

static const struct component_ops amdgpu_dm_audio_component_bind_ops = {
	.bind	= amdgpu_dm_audio_component_bind,
	.unbind	= amdgpu_dm_audio_component_unbind,
};

static int amdgpu_dm_audio_init(struct amdgpu_device *adev)
{
	int i, ret;

	if (!amdgpu_audio)
		return 0;

	adev->mode_info.audio.enabled = true;

	adev->mode_info.audio.num_pins = adev->dm.dc->res_pool->audio_count;

	for (i = 0; i < adev->mode_info.audio.num_pins; i++) {
		adev->mode_info.audio.pin[i].channels = -1;
		adev->mode_info.audio.pin[i].rate = -1;
		adev->mode_info.audio.pin[i].bits_per_sample = -1;
		adev->mode_info.audio.pin[i].status_bits = 0;
		adev->mode_info.audio.pin[i].category_code = 0;
		adev->mode_info.audio.pin[i].connected = false;
		adev->mode_info.audio.pin[i].id =
			adev->dm.dc->res_pool->audios[i]->inst;
		adev->mode_info.audio.pin[i].offset = 0;
	}

	ret = component_add(adev->dev, &amdgpu_dm_audio_component_bind_ops);
	if (ret < 0)
		return ret;

	adev->dm.audio_registered = true;

	return 0;
}

static void amdgpu_dm_audio_fini(struct amdgpu_device *adev)
{
	if (!amdgpu_audio)
		return;

	if (!adev->mode_info.audio.enabled)
		return;

	if (adev->dm.audio_registered) {
		component_del(adev->dev, &amdgpu_dm_audio_component_bind_ops);
		adev->dm.audio_registered = false;
	}

	/* TODO: Disable audio? */

	adev->mode_info.audio.enabled = false;
}

static  void amdgpu_dm_audio_eld_notify(struct amdgpu_device *adev, int pin)
{
	struct drm_audio_component *acomp = adev->dm.audio_component;

	if (acomp && acomp->audio_ops && acomp->audio_ops->pin_eld_notify) {
		DRM_DEBUG_KMS("Notify ELD: %d\n", pin);

		acomp->audio_ops->pin_eld_notify(acomp->audio_ops->audio_ptr,
						 pin, -1);
	}
}

static int dm_dmub_hw_init(struct amdgpu_device *adev)
{
	const struct dmcub_firmware_header_v1_0 *hdr;
	struct dmub_srv *dmub_srv = adev->dm.dmub_srv;
	struct dmub_srv_fb_info *fb_info = adev->dm.dmub_fb_info;
	const struct firmware *dmub_fw = adev->dm.dmub_fw;
	struct dmcu *dmcu = adev->dm.dc->res_pool->dmcu;
	struct abm *abm = adev->dm.dc->res_pool->abm;
	struct dmub_srv_hw_params hw_params;
	enum dmub_status status;
	const unsigned char *fw_inst_const, *fw_bss_data;
	uint32_t i, fw_inst_const_size, fw_bss_data_size;
	bool has_hw_support;

	if (!dmub_srv)
		/* DMUB isn't supported on the ASIC. */
		return 0;

	if (!fb_info) {
		DRM_ERROR("No framebuffer info for DMUB service.\n");
		return -EINVAL;
	}

	if (!dmub_fw) {
		/* Firmware required for DMUB support. */
		DRM_ERROR("No firmware provided for DMUB.\n");
		return -EINVAL;
	}

	status = dmub_srv_has_hw_support(dmub_srv, &has_hw_support);
	if (status != DMUB_STATUS_OK) {
		DRM_ERROR("Error checking HW support for DMUB: %d\n", status);
		return -EINVAL;
	}

	if (!has_hw_support) {
		DRM_INFO("DMUB unsupported on ASIC\n");
		return 0;
	}

	hdr = (const struct dmcub_firmware_header_v1_0 *)dmub_fw->data;

	fw_inst_const = dmub_fw->data +
			le32_to_cpu(hdr->header.ucode_array_offset_bytes) +
			PSP_HEADER_BYTES;

	fw_bss_data = dmub_fw->data +
		      le32_to_cpu(hdr->header.ucode_array_offset_bytes) +
		      le32_to_cpu(hdr->inst_const_bytes);

	/* Copy firmware and bios info into FB memory. */
	fw_inst_const_size = le32_to_cpu(hdr->inst_const_bytes) -
			     PSP_HEADER_BYTES - PSP_FOOTER_BYTES;

	fw_bss_data_size = le32_to_cpu(hdr->bss_data_bytes);

	/* if adev->firmware.load_type == AMDGPU_FW_LOAD_PSP,
	 * amdgpu_ucode_init_single_fw will load dmub firmware
	 * fw_inst_const part to cw0; otherwise, the firmware back door load
	 * will be done by dm_dmub_hw_init
	 */
	if (adev->firmware.load_type != AMDGPU_FW_LOAD_PSP) {
		memcpy(fb_info->fb[DMUB_WINDOW_0_INST_CONST].cpu_addr, fw_inst_const,
				fw_inst_const_size);
	}

	if (fw_bss_data_size)
		memcpy(fb_info->fb[DMUB_WINDOW_2_BSS_DATA].cpu_addr,
		       fw_bss_data, fw_bss_data_size);

	/* Copy firmware bios info into FB memory. */
	memcpy(fb_info->fb[DMUB_WINDOW_3_VBIOS].cpu_addr, adev->bios,
	       adev->bios_size);

	/* Reset regions that need to be reset. */
	memset(fb_info->fb[DMUB_WINDOW_4_MAILBOX].cpu_addr, 0,
	fb_info->fb[DMUB_WINDOW_4_MAILBOX].size);

	memset(fb_info->fb[DMUB_WINDOW_5_TRACEBUFF].cpu_addr, 0,
	       fb_info->fb[DMUB_WINDOW_5_TRACEBUFF].size);

	memset(fb_info->fb[DMUB_WINDOW_6_FW_STATE].cpu_addr, 0,
	       fb_info->fb[DMUB_WINDOW_6_FW_STATE].size);

	/* Initialize hardware. */
	memset(&hw_params, 0, sizeof(hw_params));
	hw_params.fb_base = adev->gmc.fb_start;
	hw_params.fb_offset = adev->gmc.aper_base;

	/* backdoor load firmware and trigger dmub running */
	if (adev->firmware.load_type != AMDGPU_FW_LOAD_PSP)
		hw_params.load_inst_const = true;

	if (dmcu)
		hw_params.psp_version = dmcu->psp_version;

	for (i = 0; i < fb_info->num_fb; ++i)
		hw_params.fb[i] = &fb_info->fb[i];

	status = dmub_srv_hw_init(dmub_srv, &hw_params);
	if (status != DMUB_STATUS_OK) {
		DRM_ERROR("Error initializing DMUB HW: %d\n", status);
		return -EINVAL;
	}

	/* Wait for firmware load to finish. */
	status = dmub_srv_wait_for_auto_load(dmub_srv, 100000);
	if (status != DMUB_STATUS_OK)
		DRM_WARN("Wait for DMUB auto-load failed: %d\n", status);

	/* Init DMCU and ABM if available. */
	if (dmcu && abm) {
		dmcu->funcs->dmcu_init(dmcu);
		abm->dmcu_is_running = dmcu->funcs->is_dmcu_initialized(dmcu);
	}

	if (!adev->dm.dc->ctx->dmub_srv)
		adev->dm.dc->ctx->dmub_srv = dc_dmub_srv_create(adev->dm.dc, dmub_srv);
	if (!adev->dm.dc->ctx->dmub_srv) {
		DRM_ERROR("Couldn't allocate DC DMUB server!\n");
		return -ENOMEM;
	}

	DRM_INFO("DMUB hardware initialized: version=0x%08X\n",
		 adev->dm.dmcub_fw_version);

	return 0;
}

struct amdgpu_stutter_quirk {
	u16 chip_vendor;
	u16 chip_device;
	u16 subsys_vendor;
	u16 subsys_device;
	u8 revision;
};

static const struct amdgpu_stutter_quirk amdgpu_stutter_quirk_list[] = {
	/* https://bugzilla.kernel.org/show_bug.cgi?id=214417 */
	{ 0x1002, 0x15dd, 0x1002, 0x15dd, 0xc8 },
	{ 0, 0, 0, 0, 0 },
};

static bool dm_should_disable_stutter(struct pci_dev *pdev)
{
	const struct amdgpu_stutter_quirk *p = amdgpu_stutter_quirk_list;

	while (p && p->chip_device != 0) {
		if (pdev->vendor == p->chip_vendor &&
		    pdev->device == p->chip_device &&
		    pdev->subsystem_vendor == p->subsys_vendor &&
		    pdev->subsystem_device == p->subsys_device &&
		    pdev->revision == p->revision) {
			return true;
		}
		++p;
	}
	return false;
}

static int amdgpu_dm_init(struct amdgpu_device *adev)
{
	struct dc_init_data init_data;
#ifdef CONFIG_DRM_AMD_DC_HDCP
	struct dc_callback_init init_params;
#endif
	int r;

	adev->dm.ddev = adev->ddev;
	adev->dm.adev = adev;

	/* Zero all the fields */
	memset(&init_data, 0, sizeof(init_data));
#ifdef CONFIG_DRM_AMD_DC_HDCP
	memset(&init_params, 0, sizeof(init_params));
#endif

	mutex_init(&adev->dm.dc_lock);
	mutex_init(&adev->dm.audio_lock);

	if(amdgpu_dm_irq_init(adev)) {
		DRM_ERROR("amdgpu: failed to initialize DM IRQ support.\n");
		goto error;
	}

	init_data.asic_id.chip_family = adev->family;

	init_data.asic_id.pci_revision_id = adev->pdev->revision;
	init_data.asic_id.hw_internal_rev = adev->external_rev_id;
	init_data.asic_id.chip_id = adev->pdev->device;

	init_data.asic_id.vram_width = adev->gmc.vram_width;
	/* TODO: initialize init_data.asic_id.vram_type here!!!! */
	init_data.asic_id.atombios_base_address =
		adev->mode_info.atom_context->bios;

	init_data.driver = adev;

	adev->dm.cgs_device = amdgpu_cgs_create_device(adev);

	if (!adev->dm.cgs_device) {
		DRM_ERROR("amdgpu: failed to create cgs device.\n");
		goto error;
	}

	init_data.cgs_device = adev->dm.cgs_device;

	init_data.dce_environment = DCE_ENV_PRODUCTION_DRV;

	switch (adev->asic_type) {
	case CHIP_CARRIZO:
	case CHIP_STONEY:
	case CHIP_RAVEN:
	case CHIP_RENOIR:
		init_data.flags.gpu_vm_support = true;
		break;
	default:
		break;
	}

	if (amdgpu_dc_feature_mask & DC_FBC_MASK)
		init_data.flags.fbc_support = true;

	if (amdgpu_dc_feature_mask & DC_MULTI_MON_PP_MCLK_SWITCH_MASK)
		init_data.flags.multi_mon_pp_mclk_switch = true;

	if (amdgpu_dc_feature_mask & DC_DISABLE_FRACTIONAL_PWM_MASK)
		init_data.flags.disable_fractional_pwm = true;

	init_data.flags.power_down_display_on_boot = true;

	init_data.soc_bounding_box = adev->dm.soc_bounding_box;

	/* Display Core create. */
	adev->dm.dc = dc_create(&init_data);

	if (adev->dm.dc) {
		DRM_INFO("Display Core initialized with v%s!\n", DC_VER);
	} else {
		DRM_INFO("Display Core failed to initialize with v%s!\n", DC_VER);
		goto error;
	}

	if (amdgpu_dc_debug_mask & DC_DISABLE_PIPE_SPLIT) {
		adev->dm.dc->debug.force_single_disp_pipe_split = false;
		adev->dm.dc->debug.pipe_split_policy = MPC_SPLIT_AVOID;
	}

	if (adev->asic_type != CHIP_CARRIZO && adev->asic_type != CHIP_STONEY)
		adev->dm.dc->debug.disable_stutter = amdgpu_pp_feature_mask & PP_STUTTER_MODE ? false : true;
	if (dm_should_disable_stutter(adev->pdev))
		adev->dm.dc->debug.disable_stutter = true;

	if (amdgpu_dc_debug_mask & DC_DISABLE_STUTTER)
		adev->dm.dc->debug.disable_stutter = true;

	if (amdgpu_dc_debug_mask & DC_DISABLE_DSC)
		adev->dm.dc->debug.disable_dsc = true;

	if (amdgpu_dc_debug_mask & DC_DISABLE_CLOCK_GATING)
		adev->dm.dc->debug.disable_clock_gate = true;

	r = dm_dmub_hw_init(adev);
	if (r) {
		DRM_ERROR("DMUB interface failed to initialize: status=%d\n", r);
		goto error;
	}

	dc_hardware_init(adev->dm.dc);

	adev->dm.freesync_module = mod_freesync_create(adev->dm.dc);
	if (!adev->dm.freesync_module) {
		DRM_ERROR(
		"amdgpu: failed to initialize freesync_module.\n");
	} else
		DRM_DEBUG_DRIVER("amdgpu: freesync_module init done %p.\n",
				adev->dm.freesync_module);

	amdgpu_dm_init_color_mod();

#ifdef CONFIG_DRM_AMD_DC_HDCP
	if (adev->dm.dc->caps.max_links > 0 && adev->asic_type >= CHIP_RAVEN) {
		adev->dm.hdcp_workqueue = hdcp_create_workqueue(adev, &init_params.cp_psp, adev->dm.dc);

		if (!adev->dm.hdcp_workqueue)
			DRM_ERROR("amdgpu: failed to initialize hdcp_workqueue.\n");
		else
			DRM_DEBUG_DRIVER("amdgpu: hdcp_workqueue init done %p.\n", adev->dm.hdcp_workqueue);

		dc_init_callbacks(adev->dm.dc, &init_params);
	}
#endif
	if (amdgpu_dm_initialize_drm_device(adev)) {
		DRM_ERROR(
		"amdgpu: failed to initialize sw for display support.\n");
		goto error;
	}

	/* create fake encoders for MST */
	dm_dp_create_fake_mst_encoders(adev);

	/* TODO: Add_display_info? */

	/* TODO use dynamic cursor width */
	adev->ddev->mode_config.cursor_width = adev->dm.dc->caps.max_cursor_size;
	adev->ddev->mode_config.cursor_height = adev->dm.dc->caps.max_cursor_size;

	if (drm_vblank_init(adev->ddev, adev->dm.display_indexes_num)) {
		DRM_ERROR(
		"amdgpu: failed to initialize sw for display support.\n");
		goto error;
	}

	DRM_DEBUG_DRIVER("KMS initialized.\n");

	return 0;
error:
	amdgpu_dm_fini(adev);

	return -EINVAL;
}

static void amdgpu_dm_fini(struct amdgpu_device *adev)
{
	int i;

	for (i = 0; i < adev->dm.display_indexes_num; i++) {
		drm_encoder_cleanup(&adev->dm.mst_encoders[i].base);
	}

	amdgpu_dm_audio_fini(adev);

	amdgpu_dm_destroy_drm_device(&adev->dm);

#ifdef CONFIG_DRM_AMD_DC_HDCP
	if (adev->dm.hdcp_workqueue) {
		hdcp_destroy(&adev->dev->kobj, adev->dm.hdcp_workqueue);
		adev->dm.hdcp_workqueue = NULL;
	}

	if (adev->dm.dc)
		dc_deinit_callbacks(adev->dm.dc);
#endif
	if (adev->dm.dc->ctx->dmub_srv) {
		dc_dmub_srv_destroy(&adev->dm.dc->ctx->dmub_srv);
		adev->dm.dc->ctx->dmub_srv = NULL;
	}

	if (adev->dm.dmub_bo)
		amdgpu_bo_free_kernel(&adev->dm.dmub_bo,
				      &adev->dm.dmub_bo_gpu_addr,
				      &adev->dm.dmub_bo_cpu_addr);

	/* DC Destroy TODO: Replace destroy DAL */
	if (adev->dm.dc)
		dc_destroy(&adev->dm.dc);
	/*
	 * TODO: pageflip, vlank interrupt
	 *
	 * amdgpu_dm_irq_fini(adev);
	 */

	if (adev->dm.cgs_device) {
		amdgpu_cgs_destroy_device(adev->dm.cgs_device);
		adev->dm.cgs_device = NULL;
	}
	if (adev->dm.freesync_module) {
		mod_freesync_destroy(adev->dm.freesync_module);
		adev->dm.freesync_module = NULL;
	}

	mutex_destroy(&adev->dm.audio_lock);
	mutex_destroy(&adev->dm.dc_lock);

	return;
}

static int load_dmcu_fw(struct amdgpu_device *adev)
{
	const char *fw_name_dmcu = NULL;
	int r;
	const struct dmcu_firmware_header_v1_0 *hdr;

	switch(adev->asic_type) {
	case CHIP_BONAIRE:
	case CHIP_HAWAII:
	case CHIP_KAVERI:
	case CHIP_KABINI:
	case CHIP_MULLINS:
	case CHIP_TONGA:
	case CHIP_FIJI:
	case CHIP_CARRIZO:
	case CHIP_STONEY:
	case CHIP_POLARIS11:
	case CHIP_POLARIS10:
	case CHIP_POLARIS12:
	case CHIP_VEGAM:
	case CHIP_VEGA10:
	case CHIP_VEGA12:
	case CHIP_VEGA20:
	case CHIP_NAVI10:
	case CHIP_NAVI14:
	case CHIP_RENOIR:
#if defined(CONFIG_DRM_AMD_DC_DCN3_0)
	case CHIP_SIENNA_CICHLID:
	case CHIP_NAVY_FLOUNDER:
#endif
		return 0;
	case CHIP_NAVI12:
		fw_name_dmcu = FIRMWARE_NAVI12_DMCU;
		break;
	case CHIP_RAVEN:
		if (ASICREV_IS_PICASSO(adev->external_rev_id))
			fw_name_dmcu = FIRMWARE_RAVEN_DMCU;
		else if (ASICREV_IS_RAVEN2(adev->external_rev_id))
			fw_name_dmcu = FIRMWARE_RAVEN_DMCU;
		else
			return 0;
		break;
	default:
		DRM_ERROR("Unsupported ASIC type: 0x%X\n", adev->asic_type);
		return -EINVAL;
	}

	if (adev->firmware.load_type != AMDGPU_FW_LOAD_PSP) {
		DRM_DEBUG_KMS("dm: DMCU firmware not supported on direct or SMU loading\n");
		return 0;
	}

	r = request_firmware_direct(&adev->dm.fw_dmcu, fw_name_dmcu, adev->dev);
	if (r == -ENOENT) {
		/* DMCU firmware is not necessary, so don't raise a fuss if it's missing */
		DRM_DEBUG_KMS("dm: DMCU firmware not found\n");
		adev->dm.fw_dmcu = NULL;
		return 0;
	}
	if (r) {
		dev_err(adev->dev, "amdgpu_dm: Can't load firmware \"%s\"\n",
			fw_name_dmcu);
		return r;
	}

	r = amdgpu_ucode_validate(adev->dm.fw_dmcu);
	if (r) {
		dev_err(adev->dev, "amdgpu_dm: Can't validate firmware \"%s\"\n",
			fw_name_dmcu);
		release_firmware(adev->dm.fw_dmcu);
		adev->dm.fw_dmcu = NULL;
		return r;
	}

	hdr = (const struct dmcu_firmware_header_v1_0 *)adev->dm.fw_dmcu->data;
	adev->firmware.ucode[AMDGPU_UCODE_ID_DMCU_ERAM].ucode_id = AMDGPU_UCODE_ID_DMCU_ERAM;
	adev->firmware.ucode[AMDGPU_UCODE_ID_DMCU_ERAM].fw = adev->dm.fw_dmcu;
	adev->firmware.fw_size +=
		ALIGN(le32_to_cpu(hdr->header.ucode_size_bytes) - le32_to_cpu(hdr->intv_size_bytes), PAGE_SIZE);

	adev->firmware.ucode[AMDGPU_UCODE_ID_DMCU_INTV].ucode_id = AMDGPU_UCODE_ID_DMCU_INTV;
	adev->firmware.ucode[AMDGPU_UCODE_ID_DMCU_INTV].fw = adev->dm.fw_dmcu;
	adev->firmware.fw_size +=
		ALIGN(le32_to_cpu(hdr->intv_size_bytes), PAGE_SIZE);

	adev->dm.dmcu_fw_version = le32_to_cpu(hdr->header.ucode_version);

	DRM_DEBUG_KMS("PSP loading DMCU firmware\n");

	return 0;
}

static uint32_t amdgpu_dm_dmub_reg_read(void *ctx, uint32_t address)
{
	struct amdgpu_device *adev = ctx;

	return dm_read_reg(adev->dm.dc->ctx, address);
}

static void amdgpu_dm_dmub_reg_write(void *ctx, uint32_t address,
				     uint32_t value)
{
	struct amdgpu_device *adev = ctx;

	return dm_write_reg(adev->dm.dc->ctx, address, value);
}

static int dm_dmub_sw_init(struct amdgpu_device *adev)
{
	struct dmub_srv_create_params create_params;
	struct dmub_srv_region_params region_params;
	struct dmub_srv_region_info region_info;
	struct dmub_srv_fb_params fb_params;
	struct dmub_srv_fb_info *fb_info;
	struct dmub_srv *dmub_srv;
	const struct dmcub_firmware_header_v1_0 *hdr;
	const char *fw_name_dmub;
	enum dmub_asic dmub_asic;
	enum dmub_status status;
	int r;

	switch (adev->asic_type) {
	case CHIP_RENOIR:
		dmub_asic = DMUB_ASIC_DCN21;
		fw_name_dmub = FIRMWARE_RENOIR_DMUB;
		break;
#if defined(CONFIG_DRM_AMD_DC_DCN3_0)
	case CHIP_SIENNA_CICHLID:
		dmub_asic = DMUB_ASIC_DCN30;
		fw_name_dmub = FIRMWARE_SIENNA_CICHLID_DMUB;
		break;
	case CHIP_NAVY_FLOUNDER:
		dmub_asic = DMUB_ASIC_DCN30;
		fw_name_dmub = FIRMWARE_NAVY_FLOUNDER_DMUB;
		break;
#endif

	default:
		/* ASIC doesn't support DMUB. */
		return 0;
	}

	r = request_firmware_direct(&adev->dm.dmub_fw, fw_name_dmub, adev->dev);
	if (r) {
		DRM_ERROR("DMUB firmware loading failed: %d\n", r);
		return 0;
	}

	r = amdgpu_ucode_validate(adev->dm.dmub_fw);
	if (r) {
		DRM_ERROR("Couldn't validate DMUB firmware: %d\n", r);
		return 0;
	}

	hdr = (const struct dmcub_firmware_header_v1_0 *)adev->dm.dmub_fw->data;
	adev->dm.dmcub_fw_version = le32_to_cpu(hdr->header.ucode_version);

	if (adev->firmware.load_type == AMDGPU_FW_LOAD_PSP) {
		adev->firmware.ucode[AMDGPU_UCODE_ID_DMCUB].ucode_id =
			AMDGPU_UCODE_ID_DMCUB;
		adev->firmware.ucode[AMDGPU_UCODE_ID_DMCUB].fw =
			adev->dm.dmub_fw;
		adev->firmware.fw_size +=
			ALIGN(le32_to_cpu(hdr->inst_const_bytes), PAGE_SIZE);

		DRM_INFO("Loading DMUB firmware via PSP: version=0x%08X\n",
			 adev->dm.dmcub_fw_version);
	}


	adev->dm.dmub_srv = kzalloc(sizeof(*adev->dm.dmub_srv), GFP_KERNEL);
	dmub_srv = adev->dm.dmub_srv;

	if (!dmub_srv) {
		DRM_ERROR("Failed to allocate DMUB service!\n");
		return -ENOMEM;
	}

	memset(&create_params, 0, sizeof(create_params));
	create_params.user_ctx = adev;
	create_params.funcs.reg_read = amdgpu_dm_dmub_reg_read;
	create_params.funcs.reg_write = amdgpu_dm_dmub_reg_write;
	create_params.asic = dmub_asic;

	/* Create the DMUB service. */
	status = dmub_srv_create(dmub_srv, &create_params);
	if (status != DMUB_STATUS_OK) {
		DRM_ERROR("Error creating DMUB service: %d\n", status);
		return -EINVAL;
	}

	/* Calculate the size of all the regions for the DMUB service. */
	memset(&region_params, 0, sizeof(region_params));

	region_params.inst_const_size = le32_to_cpu(hdr->inst_const_bytes) -
					PSP_HEADER_BYTES - PSP_FOOTER_BYTES;
	region_params.bss_data_size = le32_to_cpu(hdr->bss_data_bytes);
	region_params.vbios_size = adev->bios_size;
	region_params.fw_bss_data = region_params.bss_data_size ?
		adev->dm.dmub_fw->data +
		le32_to_cpu(hdr->header.ucode_array_offset_bytes) +
		le32_to_cpu(hdr->inst_const_bytes) : NULL;
	region_params.fw_inst_const =
		adev->dm.dmub_fw->data +
		le32_to_cpu(hdr->header.ucode_array_offset_bytes) +
		PSP_HEADER_BYTES;

	status = dmub_srv_calc_region_info(dmub_srv, &region_params,
					   &region_info);

	if (status != DMUB_STATUS_OK) {
		DRM_ERROR("Error calculating DMUB region info: %d\n", status);
		return -EINVAL;
	}

	/*
	 * Allocate a framebuffer based on the total size of all the regions.
	 * TODO: Move this into GART.
	 */
	r = amdgpu_bo_create_kernel(adev, region_info.fb_size, PAGE_SIZE,
				    AMDGPU_GEM_DOMAIN_VRAM, &adev->dm.dmub_bo,
				    &adev->dm.dmub_bo_gpu_addr,
				    &adev->dm.dmub_bo_cpu_addr);
	if (r)
		return r;

	/* Rebase the regions on the framebuffer address. */
	memset(&fb_params, 0, sizeof(fb_params));
	fb_params.cpu_addr = adev->dm.dmub_bo_cpu_addr;
	fb_params.gpu_addr = adev->dm.dmub_bo_gpu_addr;
	fb_params.region_info = &region_info;

	adev->dm.dmub_fb_info =
		kzalloc(sizeof(*adev->dm.dmub_fb_info), GFP_KERNEL);
	fb_info = adev->dm.dmub_fb_info;

	if (!fb_info) {
		DRM_ERROR(
			"Failed to allocate framebuffer info for DMUB service!\n");
		return -ENOMEM;
	}

	status = dmub_srv_calc_fb_info(dmub_srv, &fb_params, fb_info);
	if (status != DMUB_STATUS_OK) {
		DRM_ERROR("Error calculating DMUB FB info: %d\n", status);
		return -EINVAL;
	}

	return 0;
}

static int dm_sw_init(void *handle)
{
	struct amdgpu_device *adev = (struct amdgpu_device *)handle;
	int r;

	r = dm_dmub_sw_init(adev);
	if (r)
		return r;

	return load_dmcu_fw(adev);
}

static int dm_sw_fini(void *handle)
{
	struct amdgpu_device *adev = (struct amdgpu_device *)handle;

	kfree(adev->dm.dmub_fb_info);
	adev->dm.dmub_fb_info = NULL;

	if (adev->dm.dmub_srv) {
		dmub_srv_destroy(adev->dm.dmub_srv);
		adev->dm.dmub_srv = NULL;
	}

	release_firmware(adev->dm.dmub_fw);
	adev->dm.dmub_fw = NULL;

	release_firmware(adev->dm.fw_dmcu);
	adev->dm.fw_dmcu = NULL;

	return 0;
}

static int detect_mst_link_for_all_connectors(struct drm_device *dev)
{
	struct amdgpu_dm_connector *aconnector;
	struct drm_connector *connector;
	struct drm_connector_list_iter iter;
	int ret = 0;

	drm_connector_list_iter_begin(dev, &iter);
	drm_for_each_connector_iter(connector, &iter) {
		aconnector = to_amdgpu_dm_connector(connector);
		if (aconnector->dc_link->type == dc_connection_mst_branch &&
		    aconnector->mst_mgr.aux) {
			DRM_DEBUG_DRIVER("DM_MST: starting TM on aconnector: %p [id: %d]\n",
					 aconnector,
					 aconnector->base.base.id);

			ret = drm_dp_mst_topology_mgr_set_mst(&aconnector->mst_mgr, true);
			if (ret < 0) {
				DRM_ERROR("DM_MST: Failed to start MST\n");
				aconnector->dc_link->type =
					dc_connection_single;
				break;
			}
		}
	}
	drm_connector_list_iter_end(&iter);

	return ret;
}

static int dm_late_init(void *handle)
{
	struct amdgpu_device *adev = (struct amdgpu_device *)handle;

	struct dmcu_iram_parameters params;
	unsigned int linear_lut[16];
	int i;
	struct dmcu *dmcu = NULL;
	bool ret = true;

	if (!adev->dm.fw_dmcu && !adev->dm.dmub_fw)
		return detect_mst_link_for_all_connectors(adev->ddev);

	dmcu = adev->dm.dc->res_pool->dmcu;

	for (i = 0; i < 16; i++)
		linear_lut[i] = 0xFFFF * i / 15;

	params.set = 0;
	params.backlight_ramping_start = 0xCCCC;
	params.backlight_ramping_reduction = 0xCCCCCCCC;
	params.backlight_lut_array_size = 16;
	params.backlight_lut_array = linear_lut;

	/* Min backlight level after ABM reduction,  Don't allow below 1%
	 * 0xFFFF x 0.01 = 0x28F
	 */
	params.min_abm_backlight = 0x28F;

	/* In the case where abm is implemented on dmcub,
	 * dmcu object will be null.
	 * ABM 2.4 and up are implemented on dmcub.
	 */
	if (dmcu)
		ret = dmcu_load_iram(dmcu, params);
	else if (adev->dm.dc->ctx->dmub_srv)
		ret = dmub_init_abm_config(adev->dm.dc->res_pool, params);

	if (!ret)
		return -EINVAL;

	return detect_mst_link_for_all_connectors(adev->ddev);
}

static void s3_handle_mst(struct drm_device *dev, bool suspend)
{
	struct amdgpu_dm_connector *aconnector;
	struct drm_connector *connector;
	struct drm_connector_list_iter iter;
	struct drm_dp_mst_topology_mgr *mgr;
	int ret;
	bool need_hotplug = false;

	drm_connector_list_iter_begin(dev, &iter);
	drm_for_each_connector_iter(connector, &iter) {
		aconnector = to_amdgpu_dm_connector(connector);
		if (aconnector->dc_link->type != dc_connection_mst_branch ||
		    aconnector->mst_port)
			continue;

		mgr = &aconnector->mst_mgr;

		if (suspend) {
			drm_dp_mst_topology_mgr_suspend(mgr);
		} else {
			ret = drm_dp_mst_topology_mgr_resume(mgr, true);
			if (ret < 0) {
				drm_dp_mst_topology_mgr_set_mst(mgr, false);
				need_hotplug = true;
			}
		}
	}
	drm_connector_list_iter_end(&iter);

	if (need_hotplug)
		drm_kms_helper_hotplug_event(dev);
}

static int amdgpu_dm_smu_write_watermarks_table(struct amdgpu_device *adev)
{
	struct smu_context *smu = &adev->smu;
	int ret = 0;

	if (!is_support_sw_smu(adev))
		return 0;

	/* This interface is for dGPU Navi1x.Linux dc-pplib interface depends
	 * on window driver dc implementation.
	 * For Navi1x, clock settings of dcn watermarks are fixed. the settings
	 * should be passed to smu during boot up and resume from s3.
	 * boot up: dc calculate dcn watermark clock settings within dc_create,
	 * dcn20_resource_construct
	 * then call pplib functions below to pass the settings to smu:
	 * smu_set_watermarks_for_clock_ranges
	 * smu_set_watermarks_table
	 * navi10_set_watermarks_table
	 * smu_write_watermarks_table
	 *
	 * For Renoir, clock settings of dcn watermark are also fixed values.
	 * dc has implemented different flow for window driver:
	 * dc_hardware_init / dc_set_power_state
	 * dcn10_init_hw
	 * notify_wm_ranges
	 * set_wm_ranges
	 * -- Linux
	 * smu_set_watermarks_for_clock_ranges
	 * renoir_set_watermarks_table
	 * smu_write_watermarks_table
	 *
	 * For Linux,
	 * dc_hardware_init -> amdgpu_dm_init
	 * dc_set_power_state --> dm_resume
	 *
	 * therefore, this function apply to navi10/12/14 but not Renoir
	 * *
	 */
	switch(adev->asic_type) {
	case CHIP_NAVI10:
	case CHIP_NAVI14:
	case CHIP_NAVI12:
		break;
	default:
		return 0;
	}

	ret = smu_write_watermarks_table(smu);
	if (ret) {
		DRM_ERROR("Failed to update WMTABLE!\n");
		return ret;
	}

	return 0;
}

/**
 * dm_hw_init() - Initialize DC device
 * @handle: The base driver device containing the amdgpu_dm device.
 *
 * Initialize the &struct amdgpu_display_manager device. This involves calling
 * the initializers of each DM component, then populating the struct with them.
 *
 * Although the function implies hardware initialization, both hardware and
 * software are initialized here. Splitting them out to their relevant init
 * hooks is a future TODO item.
 *
 * Some notable things that are initialized here:
 *
 * - Display Core, both software and hardware
 * - DC modules that we need (freesync and color management)
 * - DRM software states
 * - Interrupt sources and handlers
 * - Vblank support
 * - Debug FS entries, if enabled
 */
static int dm_hw_init(void *handle)
{
	struct amdgpu_device *adev = (struct amdgpu_device *)handle;
	/* Create DAL display manager */
	amdgpu_dm_init(adev);
	amdgpu_dm_hpd_init(adev);

	return 0;
}

/**
 * dm_hw_fini() - Teardown DC device
 * @handle: The base driver device containing the amdgpu_dm device.
 *
 * Teardown components within &struct amdgpu_display_manager that require
 * cleanup. This involves cleaning up the DRM device, DC, and any modules that
 * were loaded. Also flush IRQ workqueues and disable them.
 */
static int dm_hw_fini(void *handle)
{
	struct amdgpu_device *adev = (struct amdgpu_device *)handle;

	amdgpu_dm_hpd_fini(adev);

	amdgpu_dm_irq_fini(adev);
	amdgpu_dm_fini(adev);
	return 0;
}


static int dm_enable_vblank(struct drm_crtc *crtc);
static void dm_disable_vblank(struct drm_crtc *crtc);

static void dm_gpureset_toggle_interrupts(struct amdgpu_device *adev,
				 struct dc_state *state, bool enable)
{
	enum dc_irq_source irq_source;
	struct amdgpu_crtc *acrtc;
	int rc = -EBUSY;
	int i = 0;

	for (i = 0; i < state->stream_count; i++) {
		acrtc = get_crtc_by_otg_inst(
				adev, state->stream_status[i].primary_otg_inst);

		if (acrtc && state->stream_status[i].plane_count != 0) {
			irq_source = IRQ_TYPE_PFLIP + acrtc->otg_inst;
			rc = dc_interrupt_set(adev->dm.dc, irq_source, enable) ? 0 : -EBUSY;
			DRM_DEBUG("crtc %d - vupdate irq %sabling: r=%d\n",
				  acrtc->crtc_id, enable ? "en" : "dis", rc);
			if (rc)
				DRM_WARN("Failed to %s pflip interrupts\n",
					 enable ? "enable" : "disable");

			if (enable) {
				rc = dm_enable_vblank(&acrtc->base);
				if (rc)
					DRM_WARN("Failed to enable vblank interrupts\n");
			} else {
				dm_disable_vblank(&acrtc->base);
			}

		}
	}

}

static enum dc_status amdgpu_dm_commit_zero_streams(struct dc *dc)
{
	struct dc_state *context = NULL;
	enum dc_status res = DC_ERROR_UNEXPECTED;
	int i;
	struct dc_stream_state *del_streams[MAX_PIPES];
	int del_streams_count = 0;

	memset(del_streams, 0, sizeof(del_streams));

	context = dc_create_state(dc);
	if (context == NULL)
		goto context_alloc_fail;

	dc_resource_state_copy_construct_current(dc, context);

	/* First remove from context all streams */
	for (i = 0; i < context->stream_count; i++) {
		struct dc_stream_state *stream = context->streams[i];

		del_streams[del_streams_count++] = stream;
	}

	/* Remove all planes for removed streams and then remove the streams */
	for (i = 0; i < del_streams_count; i++) {
		if (!dc_rem_all_planes_for_stream(dc, del_streams[i], context)) {
			res = DC_FAIL_DETACH_SURFACES;
			goto fail;
		}

		res = dc_remove_stream_from_ctx(dc, context, del_streams[i]);
		if (res != DC_OK)
			goto fail;
	}


	res = dc_validate_global_state(dc, context, false);

	if (res != DC_OK) {
		DRM_ERROR("%s:resource validation failed, dc_status:%d\n", __func__, res);
		goto fail;
	}

	res = dc_commit_state(dc, context);

fail:
	dc_release_state(context);

context_alloc_fail:
	return res;
}

static int dm_suspend(void *handle)
{
	struct amdgpu_device *adev = handle;
	struct amdgpu_display_manager *dm = &adev->dm;
	int ret = 0;

	if (adev->in_gpu_reset) {
		mutex_lock(&dm->dc_lock);
		dm->cached_dc_state = dc_copy_state(dm->dc->current_state);

		dm_gpureset_toggle_interrupts(adev, dm->cached_dc_state, false);

		amdgpu_dm_commit_zero_streams(dm->dc);

		amdgpu_dm_irq_suspend(adev);

		return ret;
	}

	WARN_ON(adev->dm.cached_state);
	adev->dm.cached_state = drm_atomic_helper_suspend(adev->ddev);

	s3_handle_mst(adev->ddev, true);

	amdgpu_dm_irq_suspend(adev);

	dc_set_power_state(dm->dc, DC_ACPI_CM_POWER_STATE_D3);

	return 0;
}

static struct amdgpu_dm_connector *
amdgpu_dm_find_first_crtc_matching_connector(struct drm_atomic_state *state,
					     struct drm_crtc *crtc)
{
	uint32_t i;
	struct drm_connector_state *new_con_state;
	struct drm_connector *connector;
	struct drm_crtc *crtc_from_state;

	for_each_new_connector_in_state(state, connector, new_con_state, i) {
		crtc_from_state = new_con_state->crtc;

		if (crtc_from_state == crtc)
			return to_amdgpu_dm_connector(connector);
	}

	return NULL;
}

static void emulated_link_detect(struct dc_link *link)
{
	struct dc_sink_init_data sink_init_data = { 0 };
	struct display_sink_capability sink_caps = { 0 };
	enum dc_edid_status edid_status;
	struct dc_context *dc_ctx = link->ctx;
	struct dc_sink *sink = NULL;
	struct dc_sink *prev_sink = NULL;

	link->type = dc_connection_none;
	prev_sink = link->local_sink;

	if (prev_sink)
		dc_sink_release(prev_sink);

	switch (link->connector_signal) {
	case SIGNAL_TYPE_HDMI_TYPE_A: {
		sink_caps.transaction_type = DDC_TRANSACTION_TYPE_I2C;
		sink_caps.signal = SIGNAL_TYPE_HDMI_TYPE_A;
		break;
	}

	case SIGNAL_TYPE_DVI_SINGLE_LINK: {
		sink_caps.transaction_type = DDC_TRANSACTION_TYPE_I2C;
		sink_caps.signal = SIGNAL_TYPE_DVI_SINGLE_LINK;
		break;
	}

	case SIGNAL_TYPE_DVI_DUAL_LINK: {
		sink_caps.transaction_type = DDC_TRANSACTION_TYPE_I2C;
		sink_caps.signal = SIGNAL_TYPE_DVI_DUAL_LINK;
		break;
	}

	case SIGNAL_TYPE_LVDS: {
		sink_caps.transaction_type = DDC_TRANSACTION_TYPE_I2C;
		sink_caps.signal = SIGNAL_TYPE_LVDS;
		break;
	}

	case SIGNAL_TYPE_EDP: {
		sink_caps.transaction_type =
			DDC_TRANSACTION_TYPE_I2C_OVER_AUX;
		sink_caps.signal = SIGNAL_TYPE_EDP;
		break;
	}

	case SIGNAL_TYPE_DISPLAY_PORT: {
		sink_caps.transaction_type =
			DDC_TRANSACTION_TYPE_I2C_OVER_AUX;
		sink_caps.signal = SIGNAL_TYPE_VIRTUAL;
		break;
	}

	default:
		DC_ERROR("Invalid connector type! signal:%d\n",
			link->connector_signal);
		return;
	}

	sink_init_data.link = link;
	sink_init_data.sink_signal = sink_caps.signal;

	sink = dc_sink_create(&sink_init_data);
	if (!sink) {
		DC_ERROR("Failed to create sink!\n");
		return;
	}

	/* dc_sink_create returns a new reference */
	link->local_sink = sink;

	edid_status = dm_helpers_read_local_edid(
			link->ctx,
			link,
			sink);

	if (edid_status != EDID_OK)
		DC_ERROR("Failed to read EDID");

}

static void dm_gpureset_commit_state(struct dc_state *dc_state,
				     struct amdgpu_display_manager *dm)
{
	struct {
		struct dc_surface_update surface_updates[MAX_SURFACES];
		struct dc_plane_info plane_infos[MAX_SURFACES];
		struct dc_scaling_info scaling_infos[MAX_SURFACES];
		struct dc_flip_addrs flip_addrs[MAX_SURFACES];
		struct dc_stream_update stream_update;
	} * bundle;
	int k, m;

	bundle = kzalloc(sizeof(*bundle), GFP_KERNEL);

	if (!bundle) {
		dm_error("Failed to allocate update bundle\n");
		goto cleanup;
	}

	for (k = 0; k < dc_state->stream_count; k++) {
		bundle->stream_update.stream = dc_state->streams[k];

		for (m = 0; m < dc_state->stream_status->plane_count; m++) {
			bundle->surface_updates[m].surface =
				dc_state->stream_status->plane_states[m];
			bundle->surface_updates[m].surface->force_full_update =
				true;
		}
		dc_commit_updates_for_stream(
			dm->dc, bundle->surface_updates,
			dc_state->stream_status->plane_count,
			dc_state->streams[k], &bundle->stream_update, dc_state);
	}

cleanup:
	kfree(bundle);

	return;
}

static void dm_set_dpms_off(struct dc_link *link)
{
	struct dc_stream_state *stream_state;
	struct amdgpu_dm_connector *aconnector = link->priv;
	struct amdgpu_device *adev = aconnector->base.dev->dev_private;
	struct dc_stream_update stream_update;
	bool dpms_off = true;

	memset(&stream_update, 0, sizeof(stream_update));
	stream_update.dpms_off = &dpms_off;

	mutex_lock(&adev->dm.dc_lock);
	stream_state = dc_stream_find_from_link(link);

	if (stream_state == NULL) {
		DRM_DEBUG_DRIVER("Error finding stream state associated with link!\n");
		mutex_unlock(&adev->dm.dc_lock);
		return;
	}

	stream_update.stream = stream_state;
	dc_commit_updates_for_stream(stream_state->ctx->dc, NULL, 0,
				     stream_state, &stream_update,
				     stream_state->ctx->dc->current_state);
	mutex_unlock(&adev->dm.dc_lock);
}

static int dm_resume(void *handle)
{
	struct amdgpu_device *adev = handle;
	struct drm_device *ddev = adev->ddev;
	struct amdgpu_display_manager *dm = &adev->dm;
	struct amdgpu_dm_connector *aconnector;
	struct drm_connector *connector;
	struct drm_connector_list_iter iter;
	struct drm_crtc *crtc;
	struct drm_crtc_state *new_crtc_state;
	struct dm_crtc_state *dm_new_crtc_state;
	struct drm_plane *plane;
	struct drm_plane_state *new_plane_state;
	struct dm_plane_state *dm_new_plane_state;
	struct dm_atomic_state *dm_state = to_dm_atomic_state(dm->atomic_obj.state);
	enum dc_connection_type new_connection_type = dc_connection_none;
	struct dc_state *dc_state;
	int i, r, j;

	if (adev->in_gpu_reset) {
		dc_state = dm->cached_dc_state;

		r = dm_dmub_hw_init(adev);
		if (r)
			DRM_ERROR("DMUB interface failed to initialize: status=%d\n", r);

		dc_set_power_state(dm->dc, DC_ACPI_CM_POWER_STATE_D0);
		dc_resume(dm->dc);

		amdgpu_dm_irq_resume_early(adev);

		for (i = 0; i < dc_state->stream_count; i++) {
			dc_state->streams[i]->mode_changed = true;
			for (j = 0; j < dc_state->stream_status[i].plane_count; j++) {
				dc_state->stream_status[i].plane_states[j]->update_flags.raw
					= 0xffffffff;
			}
		}

		WARN_ON(!dc_commit_state(dm->dc, dc_state));

		dm_gpureset_commit_state(dm->cached_dc_state, dm);

		dm_gpureset_toggle_interrupts(adev, dm->cached_dc_state, true);

		dc_release_state(dm->cached_dc_state);
		dm->cached_dc_state = NULL;

		amdgpu_dm_irq_resume_late(adev);

		mutex_unlock(&dm->dc_lock);

		return 0;
	}
	/* Recreate dc_state - DC invalidates it when setting power state to S3. */
	dc_release_state(dm_state->context);
	dm_state->context = dc_create_state(dm->dc);
	/* TODO: Remove dc_state->dccg, use dc->dccg directly. */
	dc_resource_state_construct(dm->dc, dm_state->context);

	/* Before powering on DC we need to re-initialize DMUB. */
	r = dm_dmub_hw_init(adev);
	if (r)
		DRM_ERROR("DMUB interface failed to initialize: status=%d\n", r);

	/* power on hardware */
	dc_set_power_state(dm->dc, DC_ACPI_CM_POWER_STATE_D0);

	/* program HPD filter */
	dc_resume(dm->dc);

	/*
	 * early enable HPD Rx IRQ, should be done before set mode as short
	 * pulse interrupts are used for MST
	 */
	amdgpu_dm_irq_resume_early(adev);

	/* On resume we need to rewrite the MSTM control bits to enable MST*/
	s3_handle_mst(ddev, false);

	/* Do detection*/
	drm_connector_list_iter_begin(ddev, &iter);
	drm_for_each_connector_iter(connector, &iter) {
		aconnector = to_amdgpu_dm_connector(connector);

		/*
		 * this is the case when traversing through already created
		 * MST connectors, should be skipped
		 */
		if (aconnector->dc_link &&
		    aconnector->dc_link->type == dc_connection_mst_branch)
			continue;

		mutex_lock(&aconnector->hpd_lock);
		if (!dc_link_detect_sink(aconnector->dc_link, &new_connection_type))
			DRM_ERROR("KMS: Failed to detect connector\n");

		if (aconnector->base.force && new_connection_type == dc_connection_none)
			emulated_link_detect(aconnector->dc_link);
		else
			dc_link_detect(aconnector->dc_link, DETECT_REASON_HPD);

		if (aconnector->fake_enable && aconnector->dc_link->local_sink)
			aconnector->fake_enable = false;

		if (aconnector->dc_sink)
			dc_sink_release(aconnector->dc_sink);
		aconnector->dc_sink = NULL;
		amdgpu_dm_update_connector_after_detect(aconnector);
		mutex_unlock(&aconnector->hpd_lock);
	}
	drm_connector_list_iter_end(&iter);

	/* Force mode set in atomic commit */
	for_each_new_crtc_in_state(dm->cached_state, crtc, new_crtc_state, i)
		new_crtc_state->active_changed = true;

	/*
	 * atomic_check is expected to create the dc states. We need to release
	 * them here, since they were duplicated as part of the suspend
	 * procedure.
	 */
	for_each_new_crtc_in_state(dm->cached_state, crtc, new_crtc_state, i) {
		dm_new_crtc_state = to_dm_crtc_state(new_crtc_state);
		if (dm_new_crtc_state->stream) {
			WARN_ON(kref_read(&dm_new_crtc_state->stream->refcount) > 1);
			dc_stream_release(dm_new_crtc_state->stream);
			dm_new_crtc_state->stream = NULL;
		}
	}

	for_each_new_plane_in_state(dm->cached_state, plane, new_plane_state, i) {
		dm_new_plane_state = to_dm_plane_state(new_plane_state);
		if (dm_new_plane_state->dc_state) {
			WARN_ON(kref_read(&dm_new_plane_state->dc_state->refcount) > 1);
			dc_plane_state_release(dm_new_plane_state->dc_state);
			dm_new_plane_state->dc_state = NULL;
		}
	}

	drm_atomic_helper_resume(ddev, dm->cached_state);

	dm->cached_state = NULL;

	amdgpu_dm_irq_resume_late(adev);

	amdgpu_dm_smu_write_watermarks_table(adev);

	return 0;
}

/**
 * DOC: DM Lifecycle
 *
 * DM (and consequently DC) is registered in the amdgpu base driver as a IP
 * block. When CONFIG_DRM_AMD_DC is enabled, the DM device IP block is added to
 * the base driver's device list to be initialized and torn down accordingly.
 *
 * The functions to do so are provided as hooks in &struct amd_ip_funcs.
 */

static const struct amd_ip_funcs amdgpu_dm_funcs = {
	.name = "dm",
	.early_init = dm_early_init,
	.late_init = dm_late_init,
	.sw_init = dm_sw_init,
	.sw_fini = dm_sw_fini,
	.hw_init = dm_hw_init,
	.hw_fini = dm_hw_fini,
	.suspend = dm_suspend,
	.resume = dm_resume,
	.is_idle = dm_is_idle,
	.wait_for_idle = dm_wait_for_idle,
	.check_soft_reset = dm_check_soft_reset,
	.soft_reset = dm_soft_reset,
	.set_clockgating_state = dm_set_clockgating_state,
	.set_powergating_state = dm_set_powergating_state,
};

const struct amdgpu_ip_block_version dm_ip_block =
{
	.type = AMD_IP_BLOCK_TYPE_DCE,
	.major = 1,
	.minor = 0,
	.rev = 0,
	.funcs = &amdgpu_dm_funcs,
};


/**
 * DOC: atomic
 *
 * *WIP*
 */

static const struct drm_mode_config_funcs amdgpu_dm_mode_funcs = {
	.fb_create = amdgpu_display_user_framebuffer_create,
	.output_poll_changed = drm_fb_helper_output_poll_changed,
	.atomic_check = amdgpu_dm_atomic_check,
	.atomic_commit = amdgpu_dm_atomic_commit,
};

static struct drm_mode_config_helper_funcs amdgpu_dm_mode_config_helperfuncs = {
	.atomic_commit_tail = amdgpu_dm_atomic_commit_tail
};

static void update_connector_ext_caps(struct amdgpu_dm_connector *aconnector)
{
	u32 max_cll, min_cll, max, min, q, r;
	struct amdgpu_dm_backlight_caps *caps;
	struct amdgpu_display_manager *dm;
	struct drm_connector *conn_base;
	struct amdgpu_device *adev;
	struct dc_link *link = NULL;
	static const u8 pre_computed_values[] = {
		50, 51, 52, 53, 55, 56, 57, 58, 59, 61, 62, 63, 65, 66, 68, 69,
		71, 72, 74, 75, 77, 79, 81, 82, 84, 86, 88, 90, 92, 94, 96, 98};

	if (!aconnector || !aconnector->dc_link)
		return;

	link = aconnector->dc_link;
	if (link->connector_signal != SIGNAL_TYPE_EDP)
		return;

	conn_base = &aconnector->base;
	adev = conn_base->dev->dev_private;
	dm = &adev->dm;
	caps = &dm->backlight_caps;
	caps->ext_caps = &aconnector->dc_link->dpcd_sink_ext_caps;
	caps->aux_support = false;
	max_cll = conn_base->hdr_sink_metadata.hdmi_type1.max_cll;
	min_cll = conn_base->hdr_sink_metadata.hdmi_type1.min_cll;

	if (caps->ext_caps->bits.oled == 1 /*||
	    caps->ext_caps->bits.sdr_aux_backlight_control == 1 ||
	    caps->ext_caps->bits.hdr_aux_backlight_control == 1*/)
		caps->aux_support = true;

	if (amdgpu_backlight == 0)
		caps->aux_support = false;
	else if (amdgpu_backlight == 1)
		caps->aux_support = true;

	/* From the specification (CTA-861-G), for calculating the maximum
	 * luminance we need to use:
	 *	Luminance = 50*2**(CV/32)
	 * Where CV is a one-byte value.
	 * For calculating this expression we may need float point precision;
	 * to avoid this complexity level, we take advantage that CV is divided
	 * by a constant. From the Euclids division algorithm, we know that CV
	 * can be written as: CV = 32*q + r. Next, we replace CV in the
	 * Luminance expression and get 50*(2**q)*(2**(r/32)), hence we just
	 * need to pre-compute the value of r/32. For pre-computing the values
	 * We just used the following Ruby line:
	 *	(0...32).each {|cv| puts (50*2**(cv/32.0)).round}
	 * The results of the above expressions can be verified at
	 * pre_computed_values.
	 */
	q = max_cll >> 5;
	r = max_cll % 32;
	max = (1 << q) * pre_computed_values[r];

	// min luminance: maxLum * (CV/255)^2 / 100
	q = DIV_ROUND_CLOSEST(min_cll, 255);
	min = max * DIV_ROUND_CLOSEST((q * q), 100);

	caps->aux_max_input_signal = max;
	caps->aux_min_input_signal = min;
}

void amdgpu_dm_update_connector_after_detect(
		struct amdgpu_dm_connector *aconnector)
{
	struct drm_connector *connector = &aconnector->base;
	struct drm_device *dev = connector->dev;
	struct dc_sink *sink;

	/* MST handled by drm_mst framework */
	if (aconnector->mst_mgr.mst_state == true)
		return;


	sink = aconnector->dc_link->local_sink;
	if (sink)
		dc_sink_retain(sink);

	/*
	 * Edid mgmt connector gets first update only in mode_valid hook and then
	 * the connector sink is set to either fake or physical sink depends on link status.
	 * Skip if already done during boot.
	 */
	if (aconnector->base.force != DRM_FORCE_UNSPECIFIED
			&& aconnector->dc_em_sink) {

		/*
		 * For S3 resume with headless use eml_sink to fake stream
		 * because on resume connector->sink is set to NULL
		 */
		mutex_lock(&dev->mode_config.mutex);

		if (sink) {
			if (aconnector->dc_sink) {
				amdgpu_dm_update_freesync_caps(connector, NULL);
				/*
				 * retain and release below are used to
				 * bump up refcount for sink because the link doesn't point
				 * to it anymore after disconnect, so on next crtc to connector
				 * reshuffle by UMD we will get into unwanted dc_sink release
				 */
				dc_sink_release(aconnector->dc_sink);
			}
			aconnector->dc_sink = sink;
			dc_sink_retain(aconnector->dc_sink);
			amdgpu_dm_update_freesync_caps(connector,
					aconnector->edid);
		} else {
			amdgpu_dm_update_freesync_caps(connector, NULL);
			if (!aconnector->dc_sink) {
				aconnector->dc_sink = aconnector->dc_em_sink;
				dc_sink_retain(aconnector->dc_sink);
			}
		}

		mutex_unlock(&dev->mode_config.mutex);

		if (sink)
			dc_sink_release(sink);
		return;
	}

	/*
	 * TODO: temporary guard to look for proper fix
	 * if this sink is MST sink, we should not do anything
	 */
	if (sink && sink->sink_signal == SIGNAL_TYPE_DISPLAY_PORT_MST) {
		dc_sink_release(sink);
		return;
	}

	if (aconnector->dc_sink == sink) {
		/*
		 * We got a DP short pulse (Link Loss, DP CTS, etc...).
		 * Do nothing!!
		 */
		DRM_DEBUG_DRIVER("DCHPD: connector_id=%d: dc_sink didn't change.\n",
				aconnector->connector_id);
		if (sink)
			dc_sink_release(sink);
		return;
	}

	DRM_DEBUG_DRIVER("DCHPD: connector_id=%d: Old sink=%p New sink=%p\n",
		aconnector->connector_id, aconnector->dc_sink, sink);

	mutex_lock(&dev->mode_config.mutex);

	/*
	 * 1. Update status of the drm connector
	 * 2. Send an event and let userspace tell us what to do
	 */
	if (sink) {
		/*
		 * TODO: check if we still need the S3 mode update workaround.
		 * If yes, put it here.
		 */
		if (aconnector->dc_sink) {
			amdgpu_dm_update_freesync_caps(connector, NULL);
			dc_sink_release(aconnector->dc_sink);
		}

		aconnector->dc_sink = sink;
		dc_sink_retain(aconnector->dc_sink);
		if (sink->dc_edid.length == 0) {
			aconnector->edid = NULL;
			if (aconnector->dc_link->aux_mode) {
				drm_dp_cec_unset_edid(
					&aconnector->dm_dp_aux.aux);
			}
		} else {
			aconnector->edid =
				(struct edid *)sink->dc_edid.raw_edid;

			drm_connector_update_edid_property(connector,
							   aconnector->edid);
			if (aconnector->dc_link->aux_mode)
				drm_dp_cec_set_edid(&aconnector->dm_dp_aux.aux,
						    aconnector->edid);
		}

		amdgpu_dm_update_freesync_caps(connector, aconnector->edid);
		update_connector_ext_caps(aconnector);
	} else {
		drm_dp_cec_unset_edid(&aconnector->dm_dp_aux.aux);
		amdgpu_dm_update_freesync_caps(connector, NULL);
		drm_connector_update_edid_property(connector, NULL);
		aconnector->num_modes = 0;
		dc_sink_release(aconnector->dc_sink);
		aconnector->dc_sink = NULL;
		aconnector->edid = NULL;
#ifdef CONFIG_DRM_AMD_DC_HDCP
		/* Set CP to DESIRED if it was ENABLED, so we can re-enable it again on hotplug */
		if (connector->state->content_protection == DRM_MODE_CONTENT_PROTECTION_ENABLED)
			connector->state->content_protection = DRM_MODE_CONTENT_PROTECTION_DESIRED;
#endif
	}

	mutex_unlock(&dev->mode_config.mutex);

	if (sink)
		dc_sink_release(sink);
}

static void handle_hpd_irq(void *param)
{
	struct amdgpu_dm_connector *aconnector = (struct amdgpu_dm_connector *)param;
	struct drm_connector *connector = &aconnector->base;
	struct drm_device *dev = connector->dev;
	enum dc_connection_type new_connection_type = dc_connection_none;
#ifdef CONFIG_DRM_AMD_DC_HDCP
	struct amdgpu_device *adev = dev->dev_private;
#endif

	/*
	 * In case of failure or MST no need to update connector status or notify the OS
	 * since (for MST case) MST does this in its own context.
	 */
	mutex_lock(&aconnector->hpd_lock);

#ifdef CONFIG_DRM_AMD_DC_HDCP
	if (adev->dm.hdcp_workqueue)
		hdcp_reset_display(adev->dm.hdcp_workqueue, aconnector->dc_link->link_index);
#endif
	if (aconnector->fake_enable)
		aconnector->fake_enable = false;

	if (!dc_link_detect_sink(aconnector->dc_link, &new_connection_type))
		DRM_ERROR("KMS: Failed to detect connector\n");

	if (aconnector->base.force && new_connection_type == dc_connection_none) {
		emulated_link_detect(aconnector->dc_link);


		drm_modeset_lock_all(dev);
		dm_restore_drm_connector_state(dev, connector);
		drm_modeset_unlock_all(dev);

		if (aconnector->base.force == DRM_FORCE_UNSPECIFIED)
			drm_kms_helper_hotplug_event(dev);

	} else if (dc_link_detect(aconnector->dc_link, DETECT_REASON_HPD)) {
		if (new_connection_type == dc_connection_none &&
		    aconnector->dc_link->type == dc_connection_none)
			dm_set_dpms_off(aconnector->dc_link);

		amdgpu_dm_update_connector_after_detect(aconnector);

		drm_modeset_lock_all(dev);
		dm_restore_drm_connector_state(dev, connector);
		drm_modeset_unlock_all(dev);

		if (aconnector->base.force == DRM_FORCE_UNSPECIFIED)
			drm_kms_helper_hotplug_event(dev);
	}
	mutex_unlock(&aconnector->hpd_lock);

}

static void dm_handle_hpd_rx_irq(struct amdgpu_dm_connector *aconnector)
{
	uint8_t esi[DP_PSR_ERROR_STATUS - DP_SINK_COUNT_ESI] = { 0 };
	uint8_t dret;
	bool new_irq_handled = false;
	int dpcd_addr;
	int dpcd_bytes_to_read;

	const int max_process_count = 30;
	int process_count = 0;

	const struct dc_link_status *link_status = dc_link_get_status(aconnector->dc_link);

	if (link_status->dpcd_caps->dpcd_rev.raw < 0x12) {
		dpcd_bytes_to_read = DP_LANE0_1_STATUS - DP_SINK_COUNT;
		/* DPCD 0x200 - 0x201 for downstream IRQ */
		dpcd_addr = DP_SINK_COUNT;
	} else {
		dpcd_bytes_to_read = DP_PSR_ERROR_STATUS - DP_SINK_COUNT_ESI;
		/* DPCD 0x2002 - 0x2005 for downstream IRQ */
		dpcd_addr = DP_SINK_COUNT_ESI;
	}

	dret = drm_dp_dpcd_read(
		&aconnector->dm_dp_aux.aux,
		dpcd_addr,
		esi,
		dpcd_bytes_to_read);

	while (dret == dpcd_bytes_to_read &&
		process_count < max_process_count) {
		uint8_t retry;
		dret = 0;

		process_count++;

		DRM_DEBUG_DRIVER("ESI %02x %02x %02x\n", esi[0], esi[1], esi[2]);
		/* handle HPD short pulse irq */
		if (aconnector->mst_mgr.mst_state)
			drm_dp_mst_hpd_irq(
				&aconnector->mst_mgr,
				esi,
				&new_irq_handled);

		if (new_irq_handled) {
			/* ACK at DPCD to notify down stream */
			const int ack_dpcd_bytes_to_write =
				dpcd_bytes_to_read - 1;

			for (retry = 0; retry < 3; retry++) {
				uint8_t wret;

				wret = drm_dp_dpcd_write(
					&aconnector->dm_dp_aux.aux,
					dpcd_addr + 1,
					&esi[1],
					ack_dpcd_bytes_to_write);
				if (wret == ack_dpcd_bytes_to_write)
					break;
			}

			/* check if there is new irq to be handled */
			dret = drm_dp_dpcd_read(
				&aconnector->dm_dp_aux.aux,
				dpcd_addr,
				esi,
				dpcd_bytes_to_read);

			new_irq_handled = false;
		} else {
			break;
		}
	}

	if (process_count == max_process_count)
		DRM_DEBUG_DRIVER("Loop exceeded max iterations\n");
}

static void handle_hpd_rx_irq(void *param)
{
	struct amdgpu_dm_connector *aconnector = (struct amdgpu_dm_connector *)param;
	struct drm_connector *connector = &aconnector->base;
	struct drm_device *dev = connector->dev;
	struct dc_link *dc_link = aconnector->dc_link;
	bool is_mst_root_connector = aconnector->mst_mgr.mst_state;
	enum dc_connection_type new_connection_type = dc_connection_none;
#ifdef CONFIG_DRM_AMD_DC_HDCP
	union hpd_irq_data hpd_irq_data;
	struct amdgpu_device *adev = dev->dev_private;

	memset(&hpd_irq_data, 0, sizeof(hpd_irq_data));
#endif

	/*
	 * TODO:Temporary add mutex to protect hpd interrupt not have a gpio
	 * conflict, after implement i2c helper, this mutex should be
	 * retired.
	 */
	if (dc_link->type != dc_connection_mst_branch)
		mutex_lock(&aconnector->hpd_lock);


#ifdef CONFIG_DRM_AMD_DC_HDCP
	if (dc_link_handle_hpd_rx_irq(dc_link, &hpd_irq_data, NULL) &&
#else
	if (dc_link_handle_hpd_rx_irq(dc_link, NULL, NULL) &&
#endif
			!is_mst_root_connector) {
		/* Downstream Port status changed. */
		if (!dc_link_detect_sink(dc_link, &new_connection_type))
			DRM_ERROR("KMS: Failed to detect connector\n");

		if (aconnector->base.force && new_connection_type == dc_connection_none) {
			emulated_link_detect(dc_link);

			if (aconnector->fake_enable)
				aconnector->fake_enable = false;

			amdgpu_dm_update_connector_after_detect(aconnector);


			drm_modeset_lock_all(dev);
			dm_restore_drm_connector_state(dev, connector);
			drm_modeset_unlock_all(dev);

			drm_kms_helper_hotplug_event(dev);
		} else if (dc_link_detect(dc_link, DETECT_REASON_HPDRX)) {

			if (aconnector->fake_enable)
				aconnector->fake_enable = false;

			amdgpu_dm_update_connector_after_detect(aconnector);


			drm_modeset_lock_all(dev);
			dm_restore_drm_connector_state(dev, connector);
			drm_modeset_unlock_all(dev);

			drm_kms_helper_hotplug_event(dev);
		}
	}
#ifdef CONFIG_DRM_AMD_DC_HDCP
	if (hpd_irq_data.bytes.device_service_irq.bits.CP_IRQ) {
		if (adev->dm.hdcp_workqueue)
			hdcp_handle_cpirq(adev->dm.hdcp_workqueue,  aconnector->base.index);
	}
#endif
	if ((dc_link->cur_link_settings.lane_count != LANE_COUNT_UNKNOWN) ||
	    (dc_link->type == dc_connection_mst_branch))
		dm_handle_hpd_rx_irq(aconnector);

	if (dc_link->type != dc_connection_mst_branch) {
		drm_dp_cec_irq(&aconnector->dm_dp_aux.aux);
		mutex_unlock(&aconnector->hpd_lock);
	}
}

static void register_hpd_handlers(struct amdgpu_device *adev)
{
	struct drm_device *dev = adev->ddev;
	struct drm_connector *connector;
	struct amdgpu_dm_connector *aconnector;
	const struct dc_link *dc_link;
	struct dc_interrupt_params int_params = {0};

	int_params.requested_polarity = INTERRUPT_POLARITY_DEFAULT;
	int_params.current_polarity = INTERRUPT_POLARITY_DEFAULT;

	list_for_each_entry(connector,
			&dev->mode_config.connector_list, head)	{

		aconnector = to_amdgpu_dm_connector(connector);
		dc_link = aconnector->dc_link;

		if (DC_IRQ_SOURCE_INVALID != dc_link->irq_source_hpd) {
			int_params.int_context = INTERRUPT_LOW_IRQ_CONTEXT;
			int_params.irq_source = dc_link->irq_source_hpd;

			amdgpu_dm_irq_register_interrupt(adev, &int_params,
					handle_hpd_irq,
					(void *) aconnector);
		}

		if (DC_IRQ_SOURCE_INVALID != dc_link->irq_source_hpd_rx) {

			/* Also register for DP short pulse (hpd_rx). */
			int_params.int_context = INTERRUPT_LOW_IRQ_CONTEXT;
			int_params.irq_source =	dc_link->irq_source_hpd_rx;

			amdgpu_dm_irq_register_interrupt(adev, &int_params,
					handle_hpd_rx_irq,
					(void *) aconnector);
		}
	}
}

/* Register IRQ sources and initialize IRQ callbacks */
static int dce110_register_irq_handlers(struct amdgpu_device *adev)
{
	struct dc *dc = adev->dm.dc;
	struct common_irq_params *c_irq_params;
	struct dc_interrupt_params int_params = {0};
	int r;
	int i;
	unsigned client_id = AMDGPU_IRQ_CLIENTID_LEGACY;

	if (adev->asic_type >= CHIP_VEGA10)
		client_id = SOC15_IH_CLIENTID_DCE;

	int_params.requested_polarity = INTERRUPT_POLARITY_DEFAULT;
	int_params.current_polarity = INTERRUPT_POLARITY_DEFAULT;

	/*
	 * Actions of amdgpu_irq_add_id():
	 * 1. Register a set() function with base driver.
	 *    Base driver will call set() function to enable/disable an
	 *    interrupt in DC hardware.
	 * 2. Register amdgpu_dm_irq_handler().
	 *    Base driver will call amdgpu_dm_irq_handler() for ALL interrupts
	 *    coming from DC hardware.
	 *    amdgpu_dm_irq_handler() will re-direct the interrupt to DC
	 *    for acknowledging and handling. */

	/* Use VBLANK interrupt */
	for (i = VISLANDS30_IV_SRCID_D1_VERTICAL_INTERRUPT0; i <= VISLANDS30_IV_SRCID_D6_VERTICAL_INTERRUPT0; i++) {
		r = amdgpu_irq_add_id(adev, client_id, i, &adev->crtc_irq);
		if (r) {
			DRM_ERROR("Failed to add crtc irq id!\n");
			return r;
		}

		int_params.int_context = INTERRUPT_HIGH_IRQ_CONTEXT;
		int_params.irq_source =
			dc_interrupt_to_irq_source(dc, i, 0);

		c_irq_params = &adev->dm.vblank_params[int_params.irq_source - DC_IRQ_SOURCE_VBLANK1];

		c_irq_params->adev = adev;
		c_irq_params->irq_src = int_params.irq_source;

		amdgpu_dm_irq_register_interrupt(adev, &int_params,
				dm_crtc_high_irq, c_irq_params);
	}

	/* Use VUPDATE interrupt */
	for (i = VISLANDS30_IV_SRCID_D1_V_UPDATE_INT; i <= VISLANDS30_IV_SRCID_D6_V_UPDATE_INT; i += 2) {
		r = amdgpu_irq_add_id(adev, client_id, i, &adev->vupdate_irq);
		if (r) {
			DRM_ERROR("Failed to add vupdate irq id!\n");
			return r;
		}

		int_params.int_context = INTERRUPT_HIGH_IRQ_CONTEXT;
		int_params.irq_source =
			dc_interrupt_to_irq_source(dc, i, 0);

		c_irq_params = &adev->dm.vupdate_params[int_params.irq_source - DC_IRQ_SOURCE_VUPDATE1];

		c_irq_params->adev = adev;
		c_irq_params->irq_src = int_params.irq_source;

		amdgpu_dm_irq_register_interrupt(adev, &int_params,
				dm_vupdate_high_irq, c_irq_params);
	}

	/* Use GRPH_PFLIP interrupt */
	for (i = VISLANDS30_IV_SRCID_D1_GRPH_PFLIP;
			i <= VISLANDS30_IV_SRCID_D6_GRPH_PFLIP; i += 2) {
		r = amdgpu_irq_add_id(adev, client_id, i, &adev->pageflip_irq);
		if (r) {
			DRM_ERROR("Failed to add page flip irq id!\n");
			return r;
		}

		int_params.int_context = INTERRUPT_HIGH_IRQ_CONTEXT;
		int_params.irq_source =
			dc_interrupt_to_irq_source(dc, i, 0);

		c_irq_params = &adev->dm.pflip_params[int_params.irq_source - DC_IRQ_SOURCE_PFLIP_FIRST];

		c_irq_params->adev = adev;
		c_irq_params->irq_src = int_params.irq_source;

		amdgpu_dm_irq_register_interrupt(adev, &int_params,
				dm_pflip_high_irq, c_irq_params);

	}

	/* HPD */
	r = amdgpu_irq_add_id(adev, client_id,
			VISLANDS30_IV_SRCID_HOTPLUG_DETECT_A, &adev->hpd_irq);
	if (r) {
		DRM_ERROR("Failed to add hpd irq id!\n");
		return r;
	}

	register_hpd_handlers(adev);

	return 0;
}

#if defined(CONFIG_DRM_AMD_DC_DCN)
/* Register IRQ sources and initialize IRQ callbacks */
static int dcn10_register_irq_handlers(struct amdgpu_device *adev)
{
	struct dc *dc = adev->dm.dc;
	struct common_irq_params *c_irq_params;
	struct dc_interrupt_params int_params = {0};
	int r;
	int i;

	int_params.requested_polarity = INTERRUPT_POLARITY_DEFAULT;
	int_params.current_polarity = INTERRUPT_POLARITY_DEFAULT;

	/*
	 * Actions of amdgpu_irq_add_id():
	 * 1. Register a set() function with base driver.
	 *    Base driver will call set() function to enable/disable an
	 *    interrupt in DC hardware.
	 * 2. Register amdgpu_dm_irq_handler().
	 *    Base driver will call amdgpu_dm_irq_handler() for ALL interrupts
	 *    coming from DC hardware.
	 *    amdgpu_dm_irq_handler() will re-direct the interrupt to DC
	 *    for acknowledging and handling.
	 */

	/* Use VSTARTUP interrupt */
	for (i = DCN_1_0__SRCID__DC_D1_OTG_VSTARTUP;
			i <= DCN_1_0__SRCID__DC_D1_OTG_VSTARTUP + adev->mode_info.num_crtc - 1;
			i++) {
		r = amdgpu_irq_add_id(adev, SOC15_IH_CLIENTID_DCE, i, &adev->crtc_irq);

		if (r) {
			DRM_ERROR("Failed to add crtc irq id!\n");
			return r;
		}

		int_params.int_context = INTERRUPT_HIGH_IRQ_CONTEXT;
		int_params.irq_source =
			dc_interrupt_to_irq_source(dc, i, 0);

		c_irq_params = &adev->dm.vblank_params[int_params.irq_source - DC_IRQ_SOURCE_VBLANK1];

		c_irq_params->adev = adev;
		c_irq_params->irq_src = int_params.irq_source;

		amdgpu_dm_irq_register_interrupt(
			adev, &int_params, dm_crtc_high_irq, c_irq_params);
	}

	/* Use VUPDATE_NO_LOCK interrupt on DCN, which seems to correspond to
	 * the regular VUPDATE interrupt on DCE. We want DC_IRQ_SOURCE_VUPDATEx
	 * to trigger at end of each vblank, regardless of state of the lock,
	 * matching DCE behaviour.
	 */
	for (i = DCN_1_0__SRCID__OTG0_IHC_V_UPDATE_NO_LOCK_INTERRUPT;
	     i <= DCN_1_0__SRCID__OTG0_IHC_V_UPDATE_NO_LOCK_INTERRUPT + adev->mode_info.num_crtc - 1;
	     i++) {
		r = amdgpu_irq_add_id(adev, SOC15_IH_CLIENTID_DCE, i, &adev->vupdate_irq);

		if (r) {
			DRM_ERROR("Failed to add vupdate irq id!\n");
			return r;
		}

		int_params.int_context = INTERRUPT_HIGH_IRQ_CONTEXT;
		int_params.irq_source =
			dc_interrupt_to_irq_source(dc, i, 0);

		c_irq_params = &adev->dm.vupdate_params[int_params.irq_source - DC_IRQ_SOURCE_VUPDATE1];

		c_irq_params->adev = adev;
		c_irq_params->irq_src = int_params.irq_source;

		amdgpu_dm_irq_register_interrupt(adev, &int_params,
				dm_vupdate_high_irq, c_irq_params);
	}

	/* Use GRPH_PFLIP interrupt */
	for (i = DCN_1_0__SRCID__HUBP0_FLIP_INTERRUPT;
			i <= DCN_1_0__SRCID__HUBP0_FLIP_INTERRUPT + adev->mode_info.num_crtc - 1;
			i++) {
		r = amdgpu_irq_add_id(adev, SOC15_IH_CLIENTID_DCE, i, &adev->pageflip_irq);
		if (r) {
			DRM_ERROR("Failed to add page flip irq id!\n");
			return r;
		}

		int_params.int_context = INTERRUPT_HIGH_IRQ_CONTEXT;
		int_params.irq_source =
			dc_interrupt_to_irq_source(dc, i, 0);

		c_irq_params = &adev->dm.pflip_params[int_params.irq_source - DC_IRQ_SOURCE_PFLIP_FIRST];

		c_irq_params->adev = adev;
		c_irq_params->irq_src = int_params.irq_source;

		amdgpu_dm_irq_register_interrupt(adev, &int_params,
				dm_pflip_high_irq, c_irq_params);

	}

	/* HPD */
	r = amdgpu_irq_add_id(adev, SOC15_IH_CLIENTID_DCE, DCN_1_0__SRCID__DC_HPD1_INT,
			&adev->hpd_irq);
	if (r) {
		DRM_ERROR("Failed to add hpd irq id!\n");
		return r;
	}

	register_hpd_handlers(adev);

	return 0;
}
#endif

/*
 * Acquires the lock for the atomic state object and returns
 * the new atomic state.
 *
 * This should only be called during atomic check.
 */
static int dm_atomic_get_state(struct drm_atomic_state *state,
			       struct dm_atomic_state **dm_state)
{
	struct drm_device *dev = state->dev;
	struct amdgpu_device *adev = dev->dev_private;
	struct amdgpu_display_manager *dm = &adev->dm;
	struct drm_private_state *priv_state;

	if (*dm_state)
		return 0;

	priv_state = drm_atomic_get_private_obj_state(state, &dm->atomic_obj);
	if (IS_ERR(priv_state))
		return PTR_ERR(priv_state);

	*dm_state = to_dm_atomic_state(priv_state);

	return 0;
}

static struct dm_atomic_state *
dm_atomic_get_new_state(struct drm_atomic_state *state)
{
	struct drm_device *dev = state->dev;
	struct amdgpu_device *adev = dev->dev_private;
	struct amdgpu_display_manager *dm = &adev->dm;
	struct drm_private_obj *obj;
	struct drm_private_state *new_obj_state;
	int i;

	for_each_new_private_obj_in_state(state, obj, new_obj_state, i) {
		if (obj->funcs == dm->atomic_obj.funcs)
			return to_dm_atomic_state(new_obj_state);
	}

	return NULL;
}

static struct dm_atomic_state *
dm_atomic_get_old_state(struct drm_atomic_state *state)
{
	struct drm_device *dev = state->dev;
	struct amdgpu_device *adev = dev->dev_private;
	struct amdgpu_display_manager *dm = &adev->dm;
	struct drm_private_obj *obj;
	struct drm_private_state *old_obj_state;
	int i;

	for_each_old_private_obj_in_state(state, obj, old_obj_state, i) {
		if (obj->funcs == dm->atomic_obj.funcs)
			return to_dm_atomic_state(old_obj_state);
	}

	return NULL;
}

static struct drm_private_state *
dm_atomic_duplicate_state(struct drm_private_obj *obj)
{
	struct dm_atomic_state *old_state, *new_state;

	new_state = kzalloc(sizeof(*new_state), GFP_KERNEL);
	if (!new_state)
		return NULL;

	__drm_atomic_helper_private_obj_duplicate_state(obj, &new_state->base);

	old_state = to_dm_atomic_state(obj->state);

	if (old_state && old_state->context)
		new_state->context = dc_copy_state(old_state->context);

	if (!new_state->context) {
		kfree(new_state);
		return NULL;
	}

	return &new_state->base;
}

static void dm_atomic_destroy_state(struct drm_private_obj *obj,
				    struct drm_private_state *state)
{
	struct dm_atomic_state *dm_state = to_dm_atomic_state(state);

	if (dm_state && dm_state->context)
		dc_release_state(dm_state->context);

	kfree(dm_state);
}

static struct drm_private_state_funcs dm_atomic_state_funcs = {
	.atomic_duplicate_state = dm_atomic_duplicate_state,
	.atomic_destroy_state = dm_atomic_destroy_state,
};

static int amdgpu_dm_mode_config_init(struct amdgpu_device *adev)
{
	struct dm_atomic_state *state;
	int r;

	adev->mode_info.mode_config_initialized = true;

	adev->ddev->mode_config.funcs = (void *)&amdgpu_dm_mode_funcs;
	adev->ddev->mode_config.helper_private = &amdgpu_dm_mode_config_helperfuncs;

	adev->ddev->mode_config.max_width = 16384;
	adev->ddev->mode_config.max_height = 16384;

	adev->ddev->mode_config.preferred_depth = 24;
	adev->ddev->mode_config.prefer_shadow = 1;
	/* indicates support for immediate flip */
	adev->ddev->mode_config.async_page_flip = true;

	adev->ddev->mode_config.fb_base = adev->gmc.aper_base;

	state = kzalloc(sizeof(*state), GFP_KERNEL);
	if (!state)
		return -ENOMEM;

	state->context = dc_create_state(adev->dm.dc);
	if (!state->context) {
		kfree(state);
		return -ENOMEM;
	}

	dc_resource_state_copy_construct_current(adev->dm.dc, state->context);

	drm_atomic_private_obj_init(adev->ddev,
				    &adev->dm.atomic_obj,
				    &state->base,
				    &dm_atomic_state_funcs);

	r = amdgpu_display_modeset_create_props(adev);
	if (r) {
		dc_release_state(state->context);
		kfree(state);
		return r;
	}

	r = amdgpu_dm_audio_init(adev);
	if (r) {
		dc_release_state(state->context);
		kfree(state);
		return r;
	}

	return 0;
}

#define AMDGPU_DM_DEFAULT_MIN_BACKLIGHT 12
#define AMDGPU_DM_DEFAULT_MAX_BACKLIGHT 255
#define AUX_BL_DEFAULT_TRANSITION_TIME_MS 50

#if defined(CONFIG_BACKLIGHT_CLASS_DEVICE) ||\
	defined(CONFIG_BACKLIGHT_CLASS_DEVICE_MODULE)

static void amdgpu_dm_update_backlight_caps(struct amdgpu_display_manager *dm)
{
#if defined(CONFIG_ACPI)
	struct amdgpu_dm_backlight_caps caps;

	memset(&caps, 0, sizeof(caps));

	if (dm->backlight_caps.caps_valid)
		return;

	amdgpu_acpi_get_backlight_caps(dm->adev, &caps);
	if (caps.caps_valid) {
		dm->backlight_caps.caps_valid = true;
		if (caps.aux_support)
			return;
		dm->backlight_caps.min_input_signal = caps.min_input_signal;
		dm->backlight_caps.max_input_signal = caps.max_input_signal;
	} else {
		dm->backlight_caps.min_input_signal =
				AMDGPU_DM_DEFAULT_MIN_BACKLIGHT;
		dm->backlight_caps.max_input_signal =
				AMDGPU_DM_DEFAULT_MAX_BACKLIGHT;
	}
#else
	if (dm->backlight_caps.aux_support)
		return;

	dm->backlight_caps.min_input_signal = AMDGPU_DM_DEFAULT_MIN_BACKLIGHT;
	dm->backlight_caps.max_input_signal = AMDGPU_DM_DEFAULT_MAX_BACKLIGHT;
#endif
}

static int get_brightness_range(const struct amdgpu_dm_backlight_caps *caps,
				unsigned *min, unsigned *max)
{
	if (!caps)
		return 0;

	if (caps->aux_support) {
		// Firmware limits are in nits, DC API wants millinits.
		*max = 1000 * caps->aux_max_input_signal;
		*min = 1000 * caps->aux_min_input_signal;
	} else {
		// Firmware limits are 8-bit, PWM control is 16-bit.
		*max = 0x101 * caps->max_input_signal;
		*min = 0x101 * caps->min_input_signal;
	}
	return 1;
}

static u32 convert_brightness_from_user(const struct amdgpu_dm_backlight_caps *caps,
					uint32_t brightness)
{
	unsigned min, max;

	if (!get_brightness_range(caps, &min, &max))
		return brightness;

	// Rescale 0..255 to min..max
	return min + DIV_ROUND_CLOSEST((max - min) * brightness,
				       AMDGPU_MAX_BL_LEVEL);
}

static u32 convert_brightness_to_user(const struct amdgpu_dm_backlight_caps *caps,
				      uint32_t brightness)
{
	unsigned min, max;

	if (!get_brightness_range(caps, &min, &max))
		return brightness;

	if (brightness < min)
		return 0;
	// Rescale min..max to 0..255
	return DIV_ROUND_CLOSEST(AMDGPU_MAX_BL_LEVEL * (brightness - min),
				 max - min);
}

static int amdgpu_dm_backlight_update_status(struct backlight_device *bd)
{
	struct amdgpu_display_manager *dm = bl_get_data(bd);
	struct amdgpu_dm_backlight_caps caps;
	struct dc_link *link = NULL;
	u32 brightness;
	bool rc;

	amdgpu_dm_update_backlight_caps(dm);
	caps = dm->backlight_caps;

	link = (struct dc_link *)dm->backlight_link;

	brightness = convert_brightness_from_user(&caps, bd->props.brightness);
	// Change brightness based on AUX property
	if (caps.aux_support)
		rc = dc_link_set_backlight_level_nits(link, true, brightness,
						      AUX_BL_DEFAULT_TRANSITION_TIME_MS);
	else
		rc = dc_link_set_backlight_level(dm->backlight_link, brightness, 0);

	return rc ? 0 : 1;
}

static int amdgpu_dm_backlight_get_brightness(struct backlight_device *bd)
{
	struct amdgpu_display_manager *dm = bl_get_data(bd);
	struct amdgpu_dm_backlight_caps caps;

	amdgpu_dm_update_backlight_caps(dm);
	caps = dm->backlight_caps;

	if (caps.aux_support) {
		struct dc_link *link = (struct dc_link *)dm->backlight_link;
		u32 avg, peak;
		bool rc;

		rc = dc_link_get_backlight_level_nits(link, &avg, &peak);
		if (!rc)
			return bd->props.brightness;
		return convert_brightness_to_user(&caps, avg);
	} else {
		int ret = dc_link_get_backlight_level(dm->backlight_link);

		if (ret == DC_ERROR_UNEXPECTED)
			return bd->props.brightness;
		return convert_brightness_to_user(&caps, ret);
	}
}

static const struct backlight_ops amdgpu_dm_backlight_ops = {
	.options = BL_CORE_SUSPENDRESUME,
	.get_brightness = amdgpu_dm_backlight_get_brightness,
	.update_status	= amdgpu_dm_backlight_update_status,
};

static void
amdgpu_dm_register_backlight_device(struct amdgpu_display_manager *dm)
{
	char bl_name[16];
	struct backlight_properties props = { 0 };

	amdgpu_dm_update_backlight_caps(dm);

	props.max_brightness = AMDGPU_MAX_BL_LEVEL;
	props.brightness = AMDGPU_MAX_BL_LEVEL;
	props.type = BACKLIGHT_RAW;

	snprintf(bl_name, sizeof(bl_name), "amdgpu_bl%d",
			dm->adev->ddev->primary->index);

	dm->backlight_dev = backlight_device_register(bl_name,
			dm->adev->ddev->dev,
			dm,
			&amdgpu_dm_backlight_ops,
			&props);

	if (IS_ERR(dm->backlight_dev))
		DRM_ERROR("DM: Backlight registration failed!\n");
	else
		DRM_DEBUG_DRIVER("DM: Registered Backlight device: %s\n", bl_name);
}

#endif

static int initialize_plane(struct amdgpu_display_manager *dm,
			    struct amdgpu_mode_info *mode_info, int plane_id,
			    enum drm_plane_type plane_type,
			    const struct dc_plane_cap *plane_cap)
{
	struct drm_plane *plane;
	unsigned long possible_crtcs;
	int ret = 0;

	plane = kzalloc(sizeof(struct drm_plane), GFP_KERNEL);
	if (!plane) {
		DRM_ERROR("KMS: Failed to allocate plane\n");
		return -ENOMEM;
	}
	plane->type = plane_type;

	/*
	 * HACK: IGT tests expect that the primary plane for a CRTC
	 * can only have one possible CRTC. Only expose support for
	 * any CRTC if they're not going to be used as a primary plane
	 * for a CRTC - like overlay or underlay planes.
	 */
	possible_crtcs = 1 << plane_id;
	if (plane_id >= dm->dc->caps.max_streams)
		possible_crtcs = 0xff;

	ret = amdgpu_dm_plane_init(dm, plane, possible_crtcs, plane_cap);

	if (ret) {
		DRM_ERROR("KMS: Failed to initialize plane\n");
		kfree(plane);
		return ret;
	}

	if (mode_info)
		mode_info->planes[plane_id] = plane;

	return ret;
}


static void register_backlight_device(struct amdgpu_display_manager *dm,
				      struct dc_link *link)
{
#if defined(CONFIG_BACKLIGHT_CLASS_DEVICE) ||\
	defined(CONFIG_BACKLIGHT_CLASS_DEVICE_MODULE)

	if ((link->connector_signal & (SIGNAL_TYPE_EDP | SIGNAL_TYPE_LVDS)) &&
	    link->type != dc_connection_none) {
		/*
		 * Event if registration failed, we should continue with
		 * DM initialization because not having a backlight control
		 * is better then a black screen.
		 */
		amdgpu_dm_register_backlight_device(dm);

		if (dm->backlight_dev)
			dm->backlight_link = link;
	}
#endif
}


/*
 * In this architecture, the association
 * connector -> encoder -> crtc
 * id not really requried. The crtc and connector will hold the
 * display_index as an abstraction to use with DAL component
 *
 * Returns 0 on success
 */
static int amdgpu_dm_initialize_drm_device(struct amdgpu_device *adev)
{
	struct amdgpu_display_manager *dm = &adev->dm;
	int32_t i;
	struct amdgpu_dm_connector *aconnector = NULL;
	struct amdgpu_encoder *aencoder = NULL;
	struct amdgpu_mode_info *mode_info = &adev->mode_info;
	uint32_t link_cnt;
	int32_t primary_planes;
	enum dc_connection_type new_connection_type = dc_connection_none;
	const struct dc_plane_cap *plane;

	dm->display_indexes_num = dm->dc->caps.max_streams;
	/* Update the actual used number of crtc */
	adev->mode_info.num_crtc = adev->dm.display_indexes_num;

	link_cnt = dm->dc->caps.max_links;
	if (amdgpu_dm_mode_config_init(dm->adev)) {
		DRM_ERROR("DM: Failed to initialize mode config\n");
		return -EINVAL;
	}

	/* There is one primary plane per CRTC */
	primary_planes = dm->dc->caps.max_streams;
	if (primary_planes > AMDGPU_MAX_PLANES) {
		DRM_ERROR("DM: Plane nums out of 6 planes\n");
		return -EINVAL;
	}

	/*
	 * Initialize primary planes, implicit planes for legacy IOCTLS.
	 * Order is reversed to match iteration order in atomic check.
	 */
	for (i = (primary_planes - 1); i >= 0; i--) {
		plane = &dm->dc->caps.planes[i];

		if (initialize_plane(dm, mode_info, i,
				     DRM_PLANE_TYPE_PRIMARY, plane)) {
			DRM_ERROR("KMS: Failed to initialize primary plane\n");
			goto fail;
		}
	}

	/*
	 * Initialize overlay planes, index starting after primary planes.
	 * These planes have a higher DRM index than the primary planes since
	 * they should be considered as having a higher z-order.
	 * Order is reversed to match iteration order in atomic check.
	 *
	 * Only support DCN for now, and only expose one so we don't encourage
	 * userspace to use up all the pipes.
	 */
	for (i = 0; i < dm->dc->caps.max_planes; ++i) {
		struct dc_plane_cap *plane = &dm->dc->caps.planes[i];

		if (plane->type != DC_PLANE_TYPE_DCN_UNIVERSAL)
			continue;

		if (!plane->blends_with_above || !plane->blends_with_below)
			continue;

		if (!plane->pixel_format_support.argb8888)
			continue;

		if (initialize_plane(dm, NULL, primary_planes + i,
				     DRM_PLANE_TYPE_OVERLAY, plane)) {
			DRM_ERROR("KMS: Failed to initialize overlay plane\n");
			goto fail;
		}

		/* Only create one overlay plane. */
		break;
	}

	for (i = 0; i < dm->dc->caps.max_streams; i++)
		if (amdgpu_dm_crtc_init(dm, mode_info->planes[i], i)) {
			DRM_ERROR("KMS: Failed to initialize crtc\n");
			goto fail;
		}

<<<<<<< HEAD
=======
	dm->display_indexes_num = dm->dc->caps.max_streams;

	if (link_cnt > (MAX_PIPES * 2)) {
		DRM_ERROR(
			"KMS: Cannot support more than %d display indexes\n",
				MAX_PIPES * 2);
		goto fail;
	}

>>>>>>> f7dec248
	/* loops over all connectors on the board */
	for (i = 0; i < link_cnt; i++) {
		struct dc_link *link = NULL;

		aconnector = kzalloc(sizeof(*aconnector), GFP_KERNEL);
		if (!aconnector)
			goto fail;

		aencoder = kzalloc(sizeof(*aencoder), GFP_KERNEL);
		if (!aencoder)
			goto fail;

		if (amdgpu_dm_encoder_init(dm->ddev, aencoder, i)) {
			DRM_ERROR("KMS: Failed to initialize encoder\n");
			goto fail;
		}

		if (amdgpu_dm_connector_init(dm, aconnector, i, aencoder)) {
			DRM_ERROR("KMS: Failed to initialize connector\n");
			goto fail;
		}

		link = dc_get_link_at_index(dm->dc, i);

		if (!dc_link_detect_sink(link, &new_connection_type))
			DRM_ERROR("KMS: Failed to detect connector\n");

		if (aconnector->base.force && new_connection_type == dc_connection_none) {
			emulated_link_detect(link);
			amdgpu_dm_update_connector_after_detect(aconnector);

		} else if (dc_link_detect(link, DETECT_REASON_BOOT)) {
			amdgpu_dm_update_connector_after_detect(aconnector);
			register_backlight_device(dm, link);
			if (amdgpu_dc_feature_mask & DC_PSR_MASK)
				amdgpu_dm_set_psr_caps(link);
		}


	}

	/* Software is initialized. Now we can register interrupt handlers. */
	switch (adev->asic_type) {
	case CHIP_BONAIRE:
	case CHIP_HAWAII:
	case CHIP_KAVERI:
	case CHIP_KABINI:
	case CHIP_MULLINS:
	case CHIP_TONGA:
	case CHIP_FIJI:
	case CHIP_CARRIZO:
	case CHIP_STONEY:
	case CHIP_POLARIS11:
	case CHIP_POLARIS10:
	case CHIP_POLARIS12:
	case CHIP_VEGAM:
	case CHIP_VEGA10:
	case CHIP_VEGA12:
	case CHIP_VEGA20:
		if (dce110_register_irq_handlers(dm->adev)) {
			DRM_ERROR("DM: Failed to initialize IRQ\n");
			goto fail;
		}
		break;
#if defined(CONFIG_DRM_AMD_DC_DCN)
	case CHIP_RAVEN:
	case CHIP_NAVI12:
	case CHIP_NAVI10:
	case CHIP_NAVI14:
	case CHIP_RENOIR:
#if defined(CONFIG_DRM_AMD_DC_DCN3_0)
	case CHIP_SIENNA_CICHLID:
	case CHIP_NAVY_FLOUNDER:
#endif
		if (dcn10_register_irq_handlers(dm->adev)) {
			DRM_ERROR("DM: Failed to initialize IRQ\n");
			goto fail;
		}
		break;
#endif
	default:
		DRM_ERROR("Unsupported ASIC type: 0x%X\n", adev->asic_type);
		goto fail;
	}

	/* No userspace support. */
	dm->dc->debug.disable_tri_buf = true;

	return 0;
fail:
	kfree(aencoder);
	kfree(aconnector);

	return -EINVAL;
}

static void amdgpu_dm_destroy_drm_device(struct amdgpu_display_manager *dm)
{
	drm_mode_config_cleanup(dm->ddev);
	drm_atomic_private_obj_fini(&dm->atomic_obj);
	return;
}

/******************************************************************************
 * amdgpu_display_funcs functions
 *****************************************************************************/

/*
 * dm_bandwidth_update - program display watermarks
 *
 * @adev: amdgpu_device pointer
 *
 * Calculate and program the display watermarks and line buffer allocation.
 */
static void dm_bandwidth_update(struct amdgpu_device *adev)
{
	/* TODO: implement later */
}

static const struct amdgpu_display_funcs dm_display_funcs = {
	.bandwidth_update = dm_bandwidth_update, /* called unconditionally */
	.vblank_get_counter = dm_vblank_get_counter,/* called unconditionally */
	.backlight_set_level = NULL, /* never called for DC */
	.backlight_get_level = NULL, /* never called for DC */
	.hpd_sense = NULL,/* called unconditionally */
	.hpd_set_polarity = NULL, /* called unconditionally */
	.hpd_get_gpio_reg = NULL, /* VBIOS parsing. DAL does it. */
	.page_flip_get_scanoutpos =
		dm_crtc_get_scanoutpos,/* called unconditionally */
	.add_encoder = NULL, /* VBIOS parsing. DAL does it. */
	.add_connector = NULL, /* VBIOS parsing. DAL does it. */
};

#if defined(CONFIG_DEBUG_KERNEL_DC)

static ssize_t s3_debug_store(struct device *device,
			      struct device_attribute *attr,
			      const char *buf,
			      size_t count)
{
	int ret;
	int s3_state;
	struct drm_device *drm_dev = dev_get_drvdata(device);
	struct amdgpu_device *adev = drm_dev->dev_private;

	ret = kstrtoint(buf, 0, &s3_state);

	if (ret == 0) {
		if (s3_state) {
			dm_resume(adev);
			drm_kms_helper_hotplug_event(adev->ddev);
		} else
			dm_suspend(adev);
	}

	return ret == 0 ? count : 0;
}

DEVICE_ATTR_WO(s3_debug);

#endif

static int dm_early_init(void *handle)
{
	struct amdgpu_device *adev = (struct amdgpu_device *)handle;

	switch (adev->asic_type) {
	case CHIP_BONAIRE:
	case CHIP_HAWAII:
		adev->mode_info.num_crtc = 6;
		adev->mode_info.num_hpd = 6;
		adev->mode_info.num_dig = 6;
		break;
	case CHIP_KAVERI:
		adev->mode_info.num_crtc = 4;
		adev->mode_info.num_hpd = 6;
		adev->mode_info.num_dig = 7;
		break;
	case CHIP_KABINI:
	case CHIP_MULLINS:
		adev->mode_info.num_crtc = 2;
		adev->mode_info.num_hpd = 6;
		adev->mode_info.num_dig = 6;
		break;
	case CHIP_FIJI:
	case CHIP_TONGA:
		adev->mode_info.num_crtc = 6;
		adev->mode_info.num_hpd = 6;
		adev->mode_info.num_dig = 7;
		break;
	case CHIP_CARRIZO:
		adev->mode_info.num_crtc = 3;
		adev->mode_info.num_hpd = 6;
		adev->mode_info.num_dig = 9;
		break;
	case CHIP_STONEY:
		adev->mode_info.num_crtc = 2;
		adev->mode_info.num_hpd = 6;
		adev->mode_info.num_dig = 9;
		break;
	case CHIP_POLARIS11:
	case CHIP_POLARIS12:
		adev->mode_info.num_crtc = 5;
		adev->mode_info.num_hpd = 5;
		adev->mode_info.num_dig = 5;
		break;
	case CHIP_POLARIS10:
	case CHIP_VEGAM:
		adev->mode_info.num_crtc = 6;
		adev->mode_info.num_hpd = 6;
		adev->mode_info.num_dig = 6;
		break;
	case CHIP_VEGA10:
	case CHIP_VEGA12:
	case CHIP_VEGA20:
		adev->mode_info.num_crtc = 6;
		adev->mode_info.num_hpd = 6;
		adev->mode_info.num_dig = 6;
		break;
#if defined(CONFIG_DRM_AMD_DC_DCN)
	case CHIP_RAVEN:
		adev->mode_info.num_crtc = 4;
		adev->mode_info.num_hpd = 4;
		adev->mode_info.num_dig = 4;
		break;
#endif
	case CHIP_NAVI10:
	case CHIP_NAVI12:
#if defined(CONFIG_DRM_AMD_DC_DCN3_0)
	case CHIP_SIENNA_CICHLID:
	case CHIP_NAVY_FLOUNDER:
#endif
		adev->mode_info.num_crtc = 6;
		adev->mode_info.num_hpd = 6;
		adev->mode_info.num_dig = 6;
		break;
	case CHIP_NAVI14:
		adev->mode_info.num_crtc = 5;
		adev->mode_info.num_hpd = 5;
		adev->mode_info.num_dig = 5;
		break;
	case CHIP_RENOIR:
		adev->mode_info.num_crtc = 4;
		adev->mode_info.num_hpd = 4;
		adev->mode_info.num_dig = 4;
		break;
	default:
		DRM_ERROR("Unsupported ASIC type: 0x%X\n", adev->asic_type);
		return -EINVAL;
	}

	amdgpu_dm_set_irq_funcs(adev);

	if (adev->mode_info.funcs == NULL)
		adev->mode_info.funcs = &dm_display_funcs;

	/*
	 * Note: Do NOT change adev->audio_endpt_rreg and
	 * adev->audio_endpt_wreg because they are initialised in
	 * amdgpu_device_init()
	 */
#if defined(CONFIG_DEBUG_KERNEL_DC)
	device_create_file(
		adev->ddev->dev,
		&dev_attr_s3_debug);
#endif

	return 0;
}

static bool modeset_required(struct drm_crtc_state *crtc_state,
			     struct dc_stream_state *new_stream,
			     struct dc_stream_state *old_stream)
{
	if (!drm_atomic_crtc_needs_modeset(crtc_state))
		return false;

	if (!crtc_state->enable)
		return false;

	return crtc_state->active;
}

static bool modereset_required(struct drm_crtc_state *crtc_state)
{
	if (!drm_atomic_crtc_needs_modeset(crtc_state))
		return false;

	return !crtc_state->enable || !crtc_state->active;
}

static void amdgpu_dm_encoder_destroy(struct drm_encoder *encoder)
{
	drm_encoder_cleanup(encoder);
	kfree(encoder);
}

static const struct drm_encoder_funcs amdgpu_dm_encoder_funcs = {
	.destroy = amdgpu_dm_encoder_destroy,
};


static int fill_dc_scaling_info(const struct drm_plane_state *state,
				struct dc_scaling_info *scaling_info)
{
	int scale_w, scale_h;

	memset(scaling_info, 0, sizeof(*scaling_info));

	/* Source is fixed 16.16 but we ignore mantissa for now... */
	scaling_info->src_rect.x = state->src_x >> 16;
	scaling_info->src_rect.y = state->src_y >> 16;

	/*
	 * For reasons we don't (yet) fully understand a non-zero
	 * src_y coordinate into an NV12 buffer can cause a
	 * system hang. To avoid hangs (and maybe be overly cautious)
	 * let's reject both non-zero src_x and src_y.
	 *
	 * We currently know of only one use-case to reproduce a
	 * scenario with non-zero src_x and src_y for NV12, which
	 * is to gesture the YouTube Android app into full screen
	 * on ChromeOS.
	 */
	if (state->fb &&
	    state->fb->format->format == DRM_FORMAT_NV12 &&
	    (scaling_info->src_rect.x != 0 ||
	     scaling_info->src_rect.y != 0))
		return -EINVAL;

	scaling_info->src_rect.width = state->src_w >> 16;
	if (scaling_info->src_rect.width == 0)
		return -EINVAL;

	scaling_info->src_rect.height = state->src_h >> 16;
	if (scaling_info->src_rect.height == 0)
		return -EINVAL;

	scaling_info->dst_rect.x = state->crtc_x;
	scaling_info->dst_rect.y = state->crtc_y;

	if (state->crtc_w == 0)
		return -EINVAL;

	scaling_info->dst_rect.width = state->crtc_w;

	if (state->crtc_h == 0)
		return -EINVAL;

	scaling_info->dst_rect.height = state->crtc_h;

	/* DRM doesn't specify clipping on destination output. */
	scaling_info->clip_rect = scaling_info->dst_rect;

	/* TODO: Validate scaling per-format with DC plane caps */
	scale_w = scaling_info->dst_rect.width * 1000 /
		  scaling_info->src_rect.width;

	if (scale_w < 250 || scale_w > 16000)
		return -EINVAL;

	scale_h = scaling_info->dst_rect.height * 1000 /
		  scaling_info->src_rect.height;

	if (scale_h < 250 || scale_h > 16000)
		return -EINVAL;

	/*
	 * The "scaling_quality" can be ignored for now, quality = 0 has DC
	 * assume reasonable defaults based on the format.
	 */

	return 0;
}

static int get_fb_info(const struct amdgpu_framebuffer *amdgpu_fb,
		       uint64_t *tiling_flags, bool *tmz_surface)
{
	struct amdgpu_bo *rbo = gem_to_amdgpu_bo(amdgpu_fb->base.obj[0]);
	int r = amdgpu_bo_reserve(rbo, false);

	if (unlikely(r)) {
		/* Don't show error message when returning -ERESTARTSYS */
		if (r != -ERESTARTSYS)
			DRM_ERROR("Unable to reserve buffer: %d\n", r);
		return r;
	}

	if (tiling_flags)
		amdgpu_bo_get_tiling_flags(rbo, tiling_flags);

	if (tmz_surface)
		*tmz_surface = amdgpu_bo_encrypted(rbo);

	amdgpu_bo_unreserve(rbo);

	return r;
}

static inline uint64_t get_dcc_address(uint64_t address, uint64_t tiling_flags)
{
	uint32_t offset = AMDGPU_TILING_GET(tiling_flags, DCC_OFFSET_256B);

	return offset ? (address + offset * 256) : 0;
}

static int
fill_plane_dcc_attributes(struct amdgpu_device *adev,
			  const struct amdgpu_framebuffer *afb,
			  const enum surface_pixel_format format,
			  const enum dc_rotation_angle rotation,
			  const struct plane_size *plane_size,
			  const union dc_tiling_info *tiling_info,
			  const uint64_t info,
			  struct dc_plane_dcc_param *dcc,
			  struct dc_plane_address *address,
			  bool force_disable_dcc)
{
	struct dc *dc = adev->dm.dc;
	struct dc_dcc_surface_param input;
	struct dc_surface_dcc_cap output;
	uint32_t offset = AMDGPU_TILING_GET(info, DCC_OFFSET_256B);
	uint32_t i64b = AMDGPU_TILING_GET(info, DCC_INDEPENDENT_64B) != 0;
	uint64_t dcc_address;

	memset(&input, 0, sizeof(input));
	memset(&output, 0, sizeof(output));

	if (force_disable_dcc)
		return 0;

	if (!offset)
		return 0;

	if (format >= SURFACE_PIXEL_FORMAT_VIDEO_BEGIN)
		return 0;

	if (!dc->cap_funcs.get_dcc_compression_cap)
		return -EINVAL;

	input.format = format;
	input.surface_size.width = plane_size->surface_size.width;
	input.surface_size.height = plane_size->surface_size.height;
	input.swizzle_mode = tiling_info->gfx9.swizzle;

	if (rotation == ROTATION_ANGLE_0 || rotation == ROTATION_ANGLE_180)
		input.scan = SCAN_DIRECTION_HORIZONTAL;
	else if (rotation == ROTATION_ANGLE_90 || rotation == ROTATION_ANGLE_270)
		input.scan = SCAN_DIRECTION_VERTICAL;

	if (!dc->cap_funcs.get_dcc_compression_cap(dc, &input, &output))
		return -EINVAL;

	if (!output.capable)
		return -EINVAL;

	if (i64b == 0 && output.grph.rgb.independent_64b_blks != 0)
		return -EINVAL;

	dcc->enable = 1;
	dcc->meta_pitch =
		AMDGPU_TILING_GET(info, DCC_PITCH_MAX) + 1;
	dcc->independent_64b_blks = i64b;

	dcc_address = get_dcc_address(afb->address, info);
	address->grph.meta_addr.low_part = lower_32_bits(dcc_address);
	address->grph.meta_addr.high_part = upper_32_bits(dcc_address);

	return 0;
}

static int
fill_plane_buffer_attributes(struct amdgpu_device *adev,
			     const struct amdgpu_framebuffer *afb,
			     const enum surface_pixel_format format,
			     const enum dc_rotation_angle rotation,
			     const uint64_t tiling_flags,
			     union dc_tiling_info *tiling_info,
			     struct plane_size *plane_size,
			     struct dc_plane_dcc_param *dcc,
			     struct dc_plane_address *address,
			     bool tmz_surface,
			     bool force_disable_dcc)
{
	const struct drm_framebuffer *fb = &afb->base;
	int ret;

	memset(tiling_info, 0, sizeof(*tiling_info));
	memset(plane_size, 0, sizeof(*plane_size));
	memset(dcc, 0, sizeof(*dcc));
	memset(address, 0, sizeof(*address));

	address->tmz_surface = tmz_surface;

	if (format < SURFACE_PIXEL_FORMAT_VIDEO_BEGIN) {
		plane_size->surface_size.x = 0;
		plane_size->surface_size.y = 0;
		plane_size->surface_size.width = fb->width;
		plane_size->surface_size.height = fb->height;
		plane_size->surface_pitch =
			fb->pitches[0] / fb->format->cpp[0];

		address->type = PLN_ADDR_TYPE_GRAPHICS;
		address->grph.addr.low_part = lower_32_bits(afb->address);
		address->grph.addr.high_part = upper_32_bits(afb->address);
	} else if (format < SURFACE_PIXEL_FORMAT_INVALID) {
		uint64_t chroma_addr = afb->address + fb->offsets[1];

		plane_size->surface_size.x = 0;
		plane_size->surface_size.y = 0;
		plane_size->surface_size.width = fb->width;
		plane_size->surface_size.height = fb->height;
		plane_size->surface_pitch =
			fb->pitches[0] / fb->format->cpp[0];

		plane_size->chroma_size.x = 0;
		plane_size->chroma_size.y = 0;
		/* TODO: set these based on surface format */
		plane_size->chroma_size.width = fb->width / 2;
		plane_size->chroma_size.height = fb->height / 2;

		plane_size->chroma_pitch =
			fb->pitches[1] / fb->format->cpp[1];

		address->type = PLN_ADDR_TYPE_VIDEO_PROGRESSIVE;
		address->video_progressive.luma_addr.low_part =
			lower_32_bits(afb->address);
		address->video_progressive.luma_addr.high_part =
			upper_32_bits(afb->address);
		address->video_progressive.chroma_addr.low_part =
			lower_32_bits(chroma_addr);
		address->video_progressive.chroma_addr.high_part =
			upper_32_bits(chroma_addr);
	}

	/* Fill GFX8 params */
	if (AMDGPU_TILING_GET(tiling_flags, ARRAY_MODE) == DC_ARRAY_2D_TILED_THIN1) {
		unsigned int bankw, bankh, mtaspect, tile_split, num_banks;

		bankw = AMDGPU_TILING_GET(tiling_flags, BANK_WIDTH);
		bankh = AMDGPU_TILING_GET(tiling_flags, BANK_HEIGHT);
		mtaspect = AMDGPU_TILING_GET(tiling_flags, MACRO_TILE_ASPECT);
		tile_split = AMDGPU_TILING_GET(tiling_flags, TILE_SPLIT);
		num_banks = AMDGPU_TILING_GET(tiling_flags, NUM_BANKS);

		/* XXX fix me for VI */
		tiling_info->gfx8.num_banks = num_banks;
		tiling_info->gfx8.array_mode =
				DC_ARRAY_2D_TILED_THIN1;
		tiling_info->gfx8.tile_split = tile_split;
		tiling_info->gfx8.bank_width = bankw;
		tiling_info->gfx8.bank_height = bankh;
		tiling_info->gfx8.tile_aspect = mtaspect;
		tiling_info->gfx8.tile_mode =
				DC_ADDR_SURF_MICRO_TILING_DISPLAY;
	} else if (AMDGPU_TILING_GET(tiling_flags, ARRAY_MODE)
			== DC_ARRAY_1D_TILED_THIN1) {
		tiling_info->gfx8.array_mode = DC_ARRAY_1D_TILED_THIN1;
	}

	tiling_info->gfx8.pipe_config =
			AMDGPU_TILING_GET(tiling_flags, PIPE_CONFIG);

	if (adev->asic_type == CHIP_VEGA10 ||
	    adev->asic_type == CHIP_VEGA12 ||
	    adev->asic_type == CHIP_VEGA20 ||
	    adev->asic_type == CHIP_NAVI10 ||
	    adev->asic_type == CHIP_NAVI14 ||
	    adev->asic_type == CHIP_NAVI12 ||
#if defined(CONFIG_DRM_AMD_DC_DCN3_0)
		adev->asic_type == CHIP_SIENNA_CICHLID ||
		adev->asic_type == CHIP_NAVY_FLOUNDER ||
#endif
	    adev->asic_type == CHIP_RENOIR ||
	    adev->asic_type == CHIP_RAVEN) {
		/* Fill GFX9 params */
		tiling_info->gfx9.num_pipes =
			adev->gfx.config.gb_addr_config_fields.num_pipes;
		tiling_info->gfx9.num_banks =
			adev->gfx.config.gb_addr_config_fields.num_banks;
		tiling_info->gfx9.pipe_interleave =
			adev->gfx.config.gb_addr_config_fields.pipe_interleave_size;
		tiling_info->gfx9.num_shader_engines =
			adev->gfx.config.gb_addr_config_fields.num_se;
		tiling_info->gfx9.max_compressed_frags =
			adev->gfx.config.gb_addr_config_fields.max_compress_frags;
		tiling_info->gfx9.num_rb_per_se =
			adev->gfx.config.gb_addr_config_fields.num_rb_per_se;
		tiling_info->gfx9.swizzle =
			AMDGPU_TILING_GET(tiling_flags, SWIZZLE_MODE);
		tiling_info->gfx9.shaderEnable = 1;

#ifdef CONFIG_DRM_AMD_DC_DCN3_0
		if (adev->asic_type == CHIP_SIENNA_CICHLID ||
		    adev->asic_type == CHIP_NAVY_FLOUNDER)
			tiling_info->gfx9.num_pkrs = adev->gfx.config.gb_addr_config_fields.num_pkrs;
#endif
		ret = fill_plane_dcc_attributes(adev, afb, format, rotation,
						plane_size, tiling_info,
						tiling_flags, dcc, address,
						force_disable_dcc);
		if (ret)
			return ret;
	}

	return 0;
}

static void
fill_blending_from_plane_state(const struct drm_plane_state *plane_state,
			       bool *per_pixel_alpha, bool *global_alpha,
			       int *global_alpha_value)
{
	*per_pixel_alpha = false;
	*global_alpha = false;
	*global_alpha_value = 0xff;

	if (plane_state->plane->type != DRM_PLANE_TYPE_OVERLAY)
		return;

	if (plane_state->pixel_blend_mode == DRM_MODE_BLEND_PREMULTI) {
		static const uint32_t alpha_formats[] = {
			DRM_FORMAT_ARGB8888,
			DRM_FORMAT_RGBA8888,
			DRM_FORMAT_ABGR8888,
		};
		uint32_t format = plane_state->fb->format->format;
		unsigned int i;

		for (i = 0; i < ARRAY_SIZE(alpha_formats); ++i) {
			if (format == alpha_formats[i]) {
				*per_pixel_alpha = true;
				break;
			}
		}
	}

	if (plane_state->alpha < 0xffff) {
		*global_alpha = true;
		*global_alpha_value = plane_state->alpha >> 8;
	}
}

static int
fill_plane_color_attributes(const struct drm_plane_state *plane_state,
			    const enum surface_pixel_format format,
			    enum dc_color_space *color_space)
{
	bool full_range;

	*color_space = COLOR_SPACE_SRGB;

	/* DRM color properties only affect non-RGB formats. */
	if (format < SURFACE_PIXEL_FORMAT_VIDEO_BEGIN)
		return 0;

	full_range = (plane_state->color_range == DRM_COLOR_YCBCR_FULL_RANGE);

	switch (plane_state->color_encoding) {
	case DRM_COLOR_YCBCR_BT601:
		if (full_range)
			*color_space = COLOR_SPACE_YCBCR601;
		else
			*color_space = COLOR_SPACE_YCBCR601_LIMITED;
		break;

	case DRM_COLOR_YCBCR_BT709:
		if (full_range)
			*color_space = COLOR_SPACE_YCBCR709;
		else
			*color_space = COLOR_SPACE_YCBCR709_LIMITED;
		break;

	case DRM_COLOR_YCBCR_BT2020:
		if (full_range)
			*color_space = COLOR_SPACE_2020_YCBCR;
		else
			return -EINVAL;
		break;

	default:
		return -EINVAL;
	}

	return 0;
}

static int
fill_dc_plane_info_and_addr(struct amdgpu_device *adev,
			    const struct drm_plane_state *plane_state,
			    const uint64_t tiling_flags,
			    struct dc_plane_info *plane_info,
			    struct dc_plane_address *address,
			    bool tmz_surface,
			    bool force_disable_dcc)
{
	const struct drm_framebuffer *fb = plane_state->fb;
	const struct amdgpu_framebuffer *afb =
		to_amdgpu_framebuffer(plane_state->fb);
	struct drm_format_name_buf format_name;
	int ret;

	memset(plane_info, 0, sizeof(*plane_info));

	switch (fb->format->format) {
	case DRM_FORMAT_C8:
		plane_info->format =
			SURFACE_PIXEL_FORMAT_GRPH_PALETA_256_COLORS;
		break;
	case DRM_FORMAT_RGB565:
		plane_info->format = SURFACE_PIXEL_FORMAT_GRPH_RGB565;
		break;
	case DRM_FORMAT_XRGB8888:
	case DRM_FORMAT_ARGB8888:
		plane_info->format = SURFACE_PIXEL_FORMAT_GRPH_ARGB8888;
		break;
	case DRM_FORMAT_XRGB2101010:
	case DRM_FORMAT_ARGB2101010:
		plane_info->format = SURFACE_PIXEL_FORMAT_GRPH_ARGB2101010;
		break;
	case DRM_FORMAT_XBGR2101010:
	case DRM_FORMAT_ABGR2101010:
		plane_info->format = SURFACE_PIXEL_FORMAT_GRPH_ABGR2101010;
		break;
	case DRM_FORMAT_XBGR8888:
	case DRM_FORMAT_ABGR8888:
		plane_info->format = SURFACE_PIXEL_FORMAT_GRPH_ABGR8888;
		break;
	case DRM_FORMAT_NV21:
		plane_info->format = SURFACE_PIXEL_FORMAT_VIDEO_420_YCbCr;
		break;
	case DRM_FORMAT_NV12:
		plane_info->format = SURFACE_PIXEL_FORMAT_VIDEO_420_YCrCb;
		break;
	case DRM_FORMAT_P010:
		plane_info->format = SURFACE_PIXEL_FORMAT_VIDEO_420_10bpc_YCrCb;
		break;
	case DRM_FORMAT_XRGB16161616F:
	case DRM_FORMAT_ARGB16161616F:
		plane_info->format = SURFACE_PIXEL_FORMAT_GRPH_ARGB16161616F;
		break;
	case DRM_FORMAT_XBGR16161616F:
	case DRM_FORMAT_ABGR16161616F:
		plane_info->format = SURFACE_PIXEL_FORMAT_GRPH_ABGR16161616F;
		break;
	default:
		DRM_ERROR(
			"Unsupported screen format %s\n",
			drm_get_format_name(fb->format->format, &format_name));
		return -EINVAL;
	}

	switch (plane_state->rotation & DRM_MODE_ROTATE_MASK) {
	case DRM_MODE_ROTATE_0:
		plane_info->rotation = ROTATION_ANGLE_0;
		break;
	case DRM_MODE_ROTATE_90:
		plane_info->rotation = ROTATION_ANGLE_90;
		break;
	case DRM_MODE_ROTATE_180:
		plane_info->rotation = ROTATION_ANGLE_180;
		break;
	case DRM_MODE_ROTATE_270:
		plane_info->rotation = ROTATION_ANGLE_270;
		break;
	default:
		plane_info->rotation = ROTATION_ANGLE_0;
		break;
	}

	plane_info->visible = true;
	plane_info->stereo_format = PLANE_STEREO_FORMAT_NONE;

	plane_info->layer_index = 0;

	ret = fill_plane_color_attributes(plane_state, plane_info->format,
					  &plane_info->color_space);
	if (ret)
		return ret;

	ret = fill_plane_buffer_attributes(adev, afb, plane_info->format,
					   plane_info->rotation, tiling_flags,
					   &plane_info->tiling_info,
					   &plane_info->plane_size,
					   &plane_info->dcc, address, tmz_surface,
					   force_disable_dcc);
	if (ret)
		return ret;

	fill_blending_from_plane_state(
		plane_state, &plane_info->per_pixel_alpha,
		&plane_info->global_alpha, &plane_info->global_alpha_value);

	return 0;
}

static int fill_dc_plane_attributes(struct amdgpu_device *adev,
				    struct dc_plane_state *dc_plane_state,
				    struct drm_plane_state *plane_state,
				    struct drm_crtc_state *crtc_state)
{
	struct dm_crtc_state *dm_crtc_state = to_dm_crtc_state(crtc_state);
	const struct amdgpu_framebuffer *amdgpu_fb =
		to_amdgpu_framebuffer(plane_state->fb);
	struct dc_scaling_info scaling_info;
	struct dc_plane_info plane_info;
	uint64_t tiling_flags;
	int ret;
	bool tmz_surface = false;
	bool force_disable_dcc = false;

	ret = fill_dc_scaling_info(plane_state, &scaling_info);
	if (ret)
		return ret;

	dc_plane_state->src_rect = scaling_info.src_rect;
	dc_plane_state->dst_rect = scaling_info.dst_rect;
	dc_plane_state->clip_rect = scaling_info.clip_rect;
	dc_plane_state->scaling_quality = scaling_info.scaling_quality;

	ret = get_fb_info(amdgpu_fb, &tiling_flags, &tmz_surface);
	if (ret)
		return ret;

	force_disable_dcc = adev->asic_type == CHIP_RAVEN && adev->in_suspend;
	ret = fill_dc_plane_info_and_addr(adev, plane_state, tiling_flags,
					  &plane_info,
					  &dc_plane_state->address,
					  tmz_surface,
					  force_disable_dcc);
	if (ret)
		return ret;

	dc_plane_state->format = plane_info.format;
	dc_plane_state->color_space = plane_info.color_space;
	dc_plane_state->format = plane_info.format;
	dc_plane_state->plane_size = plane_info.plane_size;
	dc_plane_state->rotation = plane_info.rotation;
	dc_plane_state->horizontal_mirror = plane_info.horizontal_mirror;
	dc_plane_state->stereo_format = plane_info.stereo_format;
	dc_plane_state->tiling_info = plane_info.tiling_info;
	dc_plane_state->visible = plane_info.visible;
	dc_plane_state->per_pixel_alpha = plane_info.per_pixel_alpha;
	dc_plane_state->global_alpha = plane_info.global_alpha;
	dc_plane_state->global_alpha_value = plane_info.global_alpha_value;
	dc_plane_state->dcc = plane_info.dcc;
	dc_plane_state->layer_index = plane_info.layer_index; // Always returns 0

	/*
	 * Always set input transfer function, since plane state is refreshed
	 * every time.
	 */
	ret = amdgpu_dm_update_plane_color_mgmt(dm_crtc_state, dc_plane_state);
	if (ret)
		return ret;

	return 0;
}

static void update_stream_scaling_settings(const struct drm_display_mode *mode,
					   const struct dm_connector_state *dm_state,
					   struct dc_stream_state *stream)
{
	enum amdgpu_rmx_type rmx_type;

	struct rect src = { 0 }; /* viewport in composition space*/
	struct rect dst = { 0 }; /* stream addressable area */

	/* no mode. nothing to be done */
	if (!mode)
		return;

	/* Full screen scaling by default */
	src.width = mode->hdisplay;
	src.height = mode->vdisplay;
	dst.width = stream->timing.h_addressable;
	dst.height = stream->timing.v_addressable;

	if (dm_state) {
		rmx_type = dm_state->scaling;
		if (rmx_type == RMX_ASPECT || rmx_type == RMX_OFF) {
			if (src.width * dst.height <
					src.height * dst.width) {
				/* height needs less upscaling/more downscaling */
				dst.width = src.width *
						dst.height / src.height;
			} else {
				/* width needs less upscaling/more downscaling */
				dst.height = src.height *
						dst.width / src.width;
			}
		} else if (rmx_type == RMX_CENTER) {
			dst = src;
		}

		dst.x = (stream->timing.h_addressable - dst.width) / 2;
		dst.y = (stream->timing.v_addressable - dst.height) / 2;

		if (dm_state->underscan_enable) {
			dst.x += dm_state->underscan_hborder / 2;
			dst.y += dm_state->underscan_vborder / 2;
			dst.width -= dm_state->underscan_hborder;
			dst.height -= dm_state->underscan_vborder;
		}
	}

	stream->src = src;
	stream->dst = dst;

	DRM_DEBUG_DRIVER("Destination Rectangle x:%d  y:%d  width:%d  height:%d\n",
			dst.x, dst.y, dst.width, dst.height);

}

static enum dc_color_depth
convert_color_depth_from_display_info(const struct drm_connector *connector,
				      bool is_y420, int requested_bpc)
{
	uint8_t bpc;

	if (is_y420) {
		bpc = 8;

		/* Cap display bpc based on HDMI 2.0 HF-VSDB */
		if (connector->display_info.hdmi.y420_dc_modes & DRM_EDID_YCBCR420_DC_48)
			bpc = 16;
		else if (connector->display_info.hdmi.y420_dc_modes & DRM_EDID_YCBCR420_DC_36)
			bpc = 12;
		else if (connector->display_info.hdmi.y420_dc_modes & DRM_EDID_YCBCR420_DC_30)
			bpc = 10;
	} else {
		bpc = (uint8_t)connector->display_info.bpc;
		/* Assume 8 bpc by default if no bpc is specified. */
		bpc = bpc ? bpc : 8;
	}

	if (requested_bpc > 0) {
		/*
		 * Cap display bpc based on the user requested value.
		 *
		 * The value for state->max_bpc may not correctly updated
		 * depending on when the connector gets added to the state
		 * or if this was called outside of atomic check, so it
		 * can't be used directly.
		 */
		bpc = min_t(u8, bpc, requested_bpc);

		/* Round down to the nearest even number. */
		bpc = bpc - (bpc & 1);
	}

	switch (bpc) {
	case 0:
		/*
		 * Temporary Work around, DRM doesn't parse color depth for
		 * EDID revision before 1.4
		 * TODO: Fix edid parsing
		 */
		return COLOR_DEPTH_888;
	case 6:
		return COLOR_DEPTH_666;
	case 8:
		return COLOR_DEPTH_888;
	case 10:
		return COLOR_DEPTH_101010;
	case 12:
		return COLOR_DEPTH_121212;
	case 14:
		return COLOR_DEPTH_141414;
	case 16:
		return COLOR_DEPTH_161616;
	default:
		return COLOR_DEPTH_UNDEFINED;
	}
}

static enum dc_aspect_ratio
get_aspect_ratio(const struct drm_display_mode *mode_in)
{
	/* 1-1 mapping, since both enums follow the HDMI spec. */
	return (enum dc_aspect_ratio) mode_in->picture_aspect_ratio;
}

static enum dc_color_space
get_output_color_space(const struct dc_crtc_timing *dc_crtc_timing)
{
	enum dc_color_space color_space = COLOR_SPACE_SRGB;

	switch (dc_crtc_timing->pixel_encoding)	{
	case PIXEL_ENCODING_YCBCR422:
	case PIXEL_ENCODING_YCBCR444:
	case PIXEL_ENCODING_YCBCR420:
	{
		/*
		 * 27030khz is the separation point between HDTV and SDTV
		 * according to HDMI spec, we use YCbCr709 and YCbCr601
		 * respectively
		 */
		if (dc_crtc_timing->pix_clk_100hz > 270300) {
			if (dc_crtc_timing->flags.Y_ONLY)
				color_space =
					COLOR_SPACE_YCBCR709_LIMITED;
			else
				color_space = COLOR_SPACE_YCBCR709;
		} else {
			if (dc_crtc_timing->flags.Y_ONLY)
				color_space =
					COLOR_SPACE_YCBCR601_LIMITED;
			else
				color_space = COLOR_SPACE_YCBCR601;
		}

	}
	break;
	case PIXEL_ENCODING_RGB:
		color_space = COLOR_SPACE_SRGB;
		break;

	default:
		WARN_ON(1);
		break;
	}

	return color_space;
}

static bool adjust_colour_depth_from_display_info(
	struct dc_crtc_timing *timing_out,
	const struct drm_display_info *info)
{
	enum dc_color_depth depth = timing_out->display_color_depth;
	int normalized_clk;
	do {
		normalized_clk = timing_out->pix_clk_100hz / 10;
		/* YCbCr 4:2:0 requires additional adjustment of 1/2 */
		if (timing_out->pixel_encoding == PIXEL_ENCODING_YCBCR420)
			normalized_clk /= 2;
		/* Adjusting pix clock following on HDMI spec based on colour depth */
		switch (depth) {
		case COLOR_DEPTH_888:
			break;
		case COLOR_DEPTH_101010:
			normalized_clk = (normalized_clk * 30) / 24;
			break;
		case COLOR_DEPTH_121212:
			normalized_clk = (normalized_clk * 36) / 24;
			break;
		case COLOR_DEPTH_161616:
			normalized_clk = (normalized_clk * 48) / 24;
			break;
		default:
			/* The above depths are the only ones valid for HDMI. */
			return false;
		}
		if (normalized_clk <= info->max_tmds_clock) {
			timing_out->display_color_depth = depth;
			return true;
		}
	} while (--depth > COLOR_DEPTH_666);
	return false;
}

static void fill_stream_properties_from_drm_display_mode(
	struct dc_stream_state *stream,
	const struct drm_display_mode *mode_in,
	const struct drm_connector *connector,
	const struct drm_connector_state *connector_state,
	const struct dc_stream_state *old_stream,
	int requested_bpc)
{
	struct dc_crtc_timing *timing_out = &stream->timing;
	const struct drm_display_info *info = &connector->display_info;
	struct amdgpu_dm_connector *aconnector = to_amdgpu_dm_connector(connector);
	struct hdmi_vendor_infoframe hv_frame;
	struct hdmi_avi_infoframe avi_frame;

	memset(&hv_frame, 0, sizeof(hv_frame));
	memset(&avi_frame, 0, sizeof(avi_frame));

	timing_out->h_border_left = 0;
	timing_out->h_border_right = 0;
	timing_out->v_border_top = 0;
	timing_out->v_border_bottom = 0;
	/* TODO: un-hardcode */
	if (drm_mode_is_420_only(info, mode_in)
			&& stream->signal == SIGNAL_TYPE_HDMI_TYPE_A)
		timing_out->pixel_encoding = PIXEL_ENCODING_YCBCR420;
	else if (drm_mode_is_420_also(info, mode_in)
			&& aconnector->force_yuv420_output)
		timing_out->pixel_encoding = PIXEL_ENCODING_YCBCR420;
	else if ((connector->display_info.color_formats & DRM_COLOR_FORMAT_YCRCB444)
			&& stream->signal == SIGNAL_TYPE_HDMI_TYPE_A)
		timing_out->pixel_encoding = PIXEL_ENCODING_YCBCR444;
	else
		timing_out->pixel_encoding = PIXEL_ENCODING_RGB;

	timing_out->timing_3d_format = TIMING_3D_FORMAT_NONE;
	timing_out->display_color_depth = convert_color_depth_from_display_info(
		connector,
		(timing_out->pixel_encoding == PIXEL_ENCODING_YCBCR420),
		requested_bpc);
	timing_out->scan_type = SCANNING_TYPE_NODATA;
	timing_out->hdmi_vic = 0;

	if(old_stream) {
		timing_out->vic = old_stream->timing.vic;
		timing_out->flags.HSYNC_POSITIVE_POLARITY = old_stream->timing.flags.HSYNC_POSITIVE_POLARITY;
		timing_out->flags.VSYNC_POSITIVE_POLARITY = old_stream->timing.flags.VSYNC_POSITIVE_POLARITY;
	} else {
		timing_out->vic = drm_match_cea_mode(mode_in);
		if (mode_in->flags & DRM_MODE_FLAG_PHSYNC)
			timing_out->flags.HSYNC_POSITIVE_POLARITY = 1;
		if (mode_in->flags & DRM_MODE_FLAG_PVSYNC)
			timing_out->flags.VSYNC_POSITIVE_POLARITY = 1;
	}

	if (stream->signal == SIGNAL_TYPE_HDMI_TYPE_A) {
		drm_hdmi_avi_infoframe_from_display_mode(&avi_frame, (struct drm_connector *)connector, mode_in);
		timing_out->vic = avi_frame.video_code;
		drm_hdmi_vendor_infoframe_from_display_mode(&hv_frame, (struct drm_connector *)connector, mode_in);
		timing_out->hdmi_vic = hv_frame.vic;
	}

	timing_out->h_addressable = mode_in->crtc_hdisplay;
	timing_out->h_total = mode_in->crtc_htotal;
	timing_out->h_sync_width =
		mode_in->crtc_hsync_end - mode_in->crtc_hsync_start;
	timing_out->h_front_porch =
		mode_in->crtc_hsync_start - mode_in->crtc_hdisplay;
	timing_out->v_total = mode_in->crtc_vtotal;
	timing_out->v_addressable = mode_in->crtc_vdisplay;
	timing_out->v_front_porch =
		mode_in->crtc_vsync_start - mode_in->crtc_vdisplay;
	timing_out->v_sync_width =
		mode_in->crtc_vsync_end - mode_in->crtc_vsync_start;
	timing_out->pix_clk_100hz = mode_in->crtc_clock * 10;
	timing_out->aspect_ratio = get_aspect_ratio(mode_in);

	stream->output_color_space = get_output_color_space(timing_out);

	stream->out_transfer_func->type = TF_TYPE_PREDEFINED;
	stream->out_transfer_func->tf = TRANSFER_FUNCTION_SRGB;
	if (stream->signal == SIGNAL_TYPE_HDMI_TYPE_A) {
		if (!adjust_colour_depth_from_display_info(timing_out, info) &&
		    drm_mode_is_420_also(info, mode_in) &&
		    timing_out->pixel_encoding != PIXEL_ENCODING_YCBCR420) {
			timing_out->pixel_encoding = PIXEL_ENCODING_YCBCR420;
			adjust_colour_depth_from_display_info(timing_out, info);
		}
	}
}

static void fill_audio_info(struct audio_info *audio_info,
			    const struct drm_connector *drm_connector,
			    const struct dc_sink *dc_sink)
{
	int i = 0;
	int cea_revision = 0;
	const struct dc_edid_caps *edid_caps = &dc_sink->edid_caps;

	audio_info->manufacture_id = edid_caps->manufacturer_id;
	audio_info->product_id = edid_caps->product_id;

	cea_revision = drm_connector->display_info.cea_rev;

	strscpy(audio_info->display_name,
		edid_caps->display_name,
		AUDIO_INFO_DISPLAY_NAME_SIZE_IN_CHARS);

	if (cea_revision >= 3) {
		audio_info->mode_count = edid_caps->audio_mode_count;

		for (i = 0; i < audio_info->mode_count; ++i) {
			audio_info->modes[i].format_code =
					(enum audio_format_code)
					(edid_caps->audio_modes[i].format_code);
			audio_info->modes[i].channel_count =
					edid_caps->audio_modes[i].channel_count;
			audio_info->modes[i].sample_rates.all =
					edid_caps->audio_modes[i].sample_rate;
			audio_info->modes[i].sample_size =
					edid_caps->audio_modes[i].sample_size;
		}
	}

	audio_info->flags.all = edid_caps->speaker_flags;

	/* TODO: We only check for the progressive mode, check for interlace mode too */
	if (drm_connector->latency_present[0]) {
		audio_info->video_latency = drm_connector->video_latency[0];
		audio_info->audio_latency = drm_connector->audio_latency[0];
	}

	/* TODO: For DP, video and audio latency should be calculated from DPCD caps */

}

static void
copy_crtc_timing_for_drm_display_mode(const struct drm_display_mode *src_mode,
				      struct drm_display_mode *dst_mode)
{
	dst_mode->crtc_hdisplay = src_mode->crtc_hdisplay;
	dst_mode->crtc_vdisplay = src_mode->crtc_vdisplay;
	dst_mode->crtc_clock = src_mode->crtc_clock;
	dst_mode->crtc_hblank_start = src_mode->crtc_hblank_start;
	dst_mode->crtc_hblank_end = src_mode->crtc_hblank_end;
	dst_mode->crtc_hsync_start =  src_mode->crtc_hsync_start;
	dst_mode->crtc_hsync_end = src_mode->crtc_hsync_end;
	dst_mode->crtc_htotal = src_mode->crtc_htotal;
	dst_mode->crtc_hskew = src_mode->crtc_hskew;
	dst_mode->crtc_vblank_start = src_mode->crtc_vblank_start;
	dst_mode->crtc_vblank_end = src_mode->crtc_vblank_end;
	dst_mode->crtc_vsync_start = src_mode->crtc_vsync_start;
	dst_mode->crtc_vsync_end = src_mode->crtc_vsync_end;
	dst_mode->crtc_vtotal = src_mode->crtc_vtotal;
}

static void
decide_crtc_timing_for_drm_display_mode(struct drm_display_mode *drm_mode,
					const struct drm_display_mode *native_mode,
					bool scale_enabled)
{
	if (scale_enabled) {
		copy_crtc_timing_for_drm_display_mode(native_mode, drm_mode);
	} else if (native_mode->clock == drm_mode->clock &&
			native_mode->htotal == drm_mode->htotal &&
			native_mode->vtotal == drm_mode->vtotal) {
		copy_crtc_timing_for_drm_display_mode(native_mode, drm_mode);
	} else {
		/* no scaling nor amdgpu inserted, no need to patch */
	}
}

static struct dc_sink *
create_fake_sink(struct amdgpu_dm_connector *aconnector)
{
	struct dc_sink_init_data sink_init_data = { 0 };
	struct dc_sink *sink = NULL;
	sink_init_data.link = aconnector->dc_link;
	sink_init_data.sink_signal = aconnector->dc_link->connector_signal;

	sink = dc_sink_create(&sink_init_data);
	if (!sink) {
		DRM_ERROR("Failed to create sink!\n");
		return NULL;
	}
	sink->sink_signal = SIGNAL_TYPE_VIRTUAL;

	return sink;
}

static void set_multisync_trigger_params(
		struct dc_stream_state *stream)
{
	if (stream->triggered_crtc_reset.enabled) {
		stream->triggered_crtc_reset.event = CRTC_EVENT_VSYNC_RISING;
		stream->triggered_crtc_reset.delay = TRIGGER_DELAY_NEXT_LINE;
	}
}

static void set_master_stream(struct dc_stream_state *stream_set[],
			      int stream_count)
{
	int j, highest_rfr = 0, master_stream = 0;

	for (j = 0;  j < stream_count; j++) {
		if (stream_set[j] && stream_set[j]->triggered_crtc_reset.enabled) {
			int refresh_rate = 0;

			refresh_rate = (stream_set[j]->timing.pix_clk_100hz*100)/
				(stream_set[j]->timing.h_total*stream_set[j]->timing.v_total);
			if (refresh_rate > highest_rfr) {
				highest_rfr = refresh_rate;
				master_stream = j;
			}
		}
	}
	for (j = 0;  j < stream_count; j++) {
		if (stream_set[j])
			stream_set[j]->triggered_crtc_reset.event_source = stream_set[master_stream];
	}
}

static void dm_enable_per_frame_crtc_master_sync(struct dc_state *context)
{
	int i = 0;

	if (context->stream_count < 2)
		return;
	for (i = 0; i < context->stream_count ; i++) {
		if (!context->streams[i])
			continue;
		/*
		 * TODO: add a function to read AMD VSDB bits and set
		 * crtc_sync_master.multi_sync_enabled flag
		 * For now it's set to false
		 */
		set_multisync_trigger_params(context->streams[i]);
	}
	set_master_stream(context->streams, context->stream_count);
}

static struct dc_stream_state *
create_stream_for_sink(struct amdgpu_dm_connector *aconnector,
		       const struct drm_display_mode *drm_mode,
		       const struct dm_connector_state *dm_state,
		       const struct dc_stream_state *old_stream,
		       int requested_bpc)
{
	struct drm_display_mode *preferred_mode = NULL;
	struct drm_connector *drm_connector;
	const struct drm_connector_state *con_state =
		dm_state ? &dm_state->base : NULL;
	struct dc_stream_state *stream = NULL;
	struct drm_display_mode mode = *drm_mode;
	bool native_mode_found = false;
	bool scale = dm_state ? (dm_state->scaling != RMX_OFF) : false;
	int mode_refresh;
	int preferred_refresh = 0;
#if defined(CONFIG_DRM_AMD_DC_DCN)
	struct dsc_dec_dpcd_caps dsc_caps;
#endif
	uint32_t link_bandwidth_kbps;

	struct dc_sink *sink = NULL;
	if (aconnector == NULL) {
		DRM_ERROR("aconnector is NULL!\n");
		return stream;
	}

	drm_connector = &aconnector->base;

	if (!aconnector->dc_sink) {
		sink = create_fake_sink(aconnector);
		if (!sink)
			return stream;
	} else {
		sink = aconnector->dc_sink;
		dc_sink_retain(sink);
	}

	stream = dc_create_stream_for_sink(sink);

	if (stream == NULL) {
		DRM_ERROR("Failed to create stream for sink!\n");
		goto finish;
	}

	stream->dm_stream_context = aconnector;

	stream->timing.flags.LTE_340MCSC_SCRAMBLE =
		drm_connector->display_info.hdmi.scdc.scrambling.low_rates;

	list_for_each_entry(preferred_mode, &aconnector->base.modes, head) {
		/* Search for preferred mode */
		if (preferred_mode->type & DRM_MODE_TYPE_PREFERRED) {
			native_mode_found = true;
			break;
		}
	}
	if (!native_mode_found)
		preferred_mode = list_first_entry_or_null(
				&aconnector->base.modes,
				struct drm_display_mode,
				head);

	mode_refresh = drm_mode_vrefresh(&mode);

	if (preferred_mode == NULL) {
		/*
		 * This may not be an error, the use case is when we have no
		 * usermode calls to reset and set mode upon hotplug. In this
		 * case, we call set mode ourselves to restore the previous mode
		 * and the modelist may not be filled in in time.
		 */
		DRM_DEBUG_DRIVER("No preferred mode found\n");
	} else {
		decide_crtc_timing_for_drm_display_mode(
				&mode, preferred_mode,
				dm_state ? (dm_state->scaling != RMX_OFF) : false);
		preferred_refresh = drm_mode_vrefresh(preferred_mode);
	}

	if (!dm_state)
		drm_mode_set_crtcinfo(&mode, 0);

	/*
	* If scaling is enabled and refresh rate didn't change
	* we copy the vic and polarities of the old timings
	*/
	if (!scale || mode_refresh != preferred_refresh)
		fill_stream_properties_from_drm_display_mode(stream,
			&mode, &aconnector->base, con_state, NULL, requested_bpc);
	else
		fill_stream_properties_from_drm_display_mode(stream,
			&mode, &aconnector->base, con_state, old_stream, requested_bpc);

	stream->timing.flags.DSC = 0;

	if (aconnector->dc_link && sink->sink_signal == SIGNAL_TYPE_DISPLAY_PORT) {
#if defined(CONFIG_DRM_AMD_DC_DCN)
		dc_dsc_parse_dsc_dpcd(aconnector->dc_link->ctx->dc,
				      aconnector->dc_link->dpcd_caps.dsc_caps.dsc_basic_caps.raw,
				      aconnector->dc_link->dpcd_caps.dsc_caps.dsc_branch_decoder_caps.raw,
				      &dsc_caps);
#endif
		link_bandwidth_kbps = dc_link_bandwidth_kbps(aconnector->dc_link,
							     dc_link_get_link_cap(aconnector->dc_link));

#if defined(CONFIG_DRM_AMD_DC_DCN)
		if (dsc_caps.is_dsc_supported)
			if (dc_dsc_compute_config(aconnector->dc_link->ctx->dc->res_pool->dscs[0],
						  &dsc_caps,
						  aconnector->dc_link->ctx->dc->debug.dsc_min_slice_height_override,
						  link_bandwidth_kbps,
						  &stream->timing,
						  &stream->timing.dsc_cfg))
				stream->timing.flags.DSC = 1;
#endif
	}

	update_stream_scaling_settings(&mode, dm_state, stream);

	fill_audio_info(
		&stream->audio_info,
		drm_connector,
		sink);

	update_stream_signal(stream, sink);

	if (stream->signal == SIGNAL_TYPE_HDMI_TYPE_A)
		mod_build_hf_vsif_infopacket(stream, &stream->vsp_infopacket, false, false);
	if (stream->link->psr_settings.psr_feature_enabled) {
		//
		// should decide stream support vsc sdp colorimetry capability
		// before building vsc info packet
		//
		stream->use_vsc_sdp_for_colorimetry = false;
		if (aconnector->dc_sink->sink_signal == SIGNAL_TYPE_DISPLAY_PORT_MST) {
			stream->use_vsc_sdp_for_colorimetry =
				aconnector->dc_sink->is_vsc_sdp_colorimetry_supported;
		} else {
			if (stream->link->dpcd_caps.dprx_feature.bits.VSC_SDP_COLORIMETRY_SUPPORTED)
				stream->use_vsc_sdp_for_colorimetry = true;
		}
		mod_build_vsc_infopacket(stream, &stream->vsc_infopacket);
	}
finish:
	dc_sink_release(sink);

	return stream;
}

static void amdgpu_dm_crtc_destroy(struct drm_crtc *crtc)
{
	drm_crtc_cleanup(crtc);
	kfree(crtc);
}

static void dm_crtc_destroy_state(struct drm_crtc *crtc,
				  struct drm_crtc_state *state)
{
	struct dm_crtc_state *cur = to_dm_crtc_state(state);

	/* TODO Destroy dc_stream objects are stream object is flattened */
	if (cur->stream)
		dc_stream_release(cur->stream);


	__drm_atomic_helper_crtc_destroy_state(state);


	kfree(state);
}

static void dm_crtc_reset_state(struct drm_crtc *crtc)
{
	struct dm_crtc_state *state;

	if (crtc->state)
		dm_crtc_destroy_state(crtc, crtc->state);

	state = kzalloc(sizeof(*state), GFP_KERNEL);
	if (WARN_ON(!state))
		return;

	__drm_atomic_helper_crtc_reset(crtc, &state->base);
}

static struct drm_crtc_state *
dm_crtc_duplicate_state(struct drm_crtc *crtc)
{
	struct dm_crtc_state *state, *cur;

	cur = to_dm_crtc_state(crtc->state);

	if (WARN_ON(!crtc->state))
		return NULL;

	state = kzalloc(sizeof(*state), GFP_KERNEL);
	if (!state)
		return NULL;

	__drm_atomic_helper_crtc_duplicate_state(crtc, &state->base);

	if (cur->stream) {
		state->stream = cur->stream;
		dc_stream_retain(state->stream);
	}

	state->active_planes = cur->active_planes;
	state->vrr_params = cur->vrr_params;
	state->vrr_infopacket = cur->vrr_infopacket;
	state->abm_level = cur->abm_level;
	state->vrr_supported = cur->vrr_supported;
	state->freesync_config = cur->freesync_config;
	state->crc_src = cur->crc_src;
	state->cm_has_degamma = cur->cm_has_degamma;
	state->cm_is_degamma_srgb = cur->cm_is_degamma_srgb;

	/* TODO Duplicate dc_stream after objects are stream object is flattened */

	return &state->base;
}

static inline int dm_set_vupdate_irq(struct drm_crtc *crtc, bool enable)
{
	enum dc_irq_source irq_source;
	struct amdgpu_crtc *acrtc = to_amdgpu_crtc(crtc);
	struct amdgpu_device *adev = crtc->dev->dev_private;
	int rc;

	irq_source = IRQ_TYPE_VUPDATE + acrtc->otg_inst;

	rc = dc_interrupt_set(adev->dm.dc, irq_source, enable) ? 0 : -EBUSY;

	DRM_DEBUG_DRIVER("crtc %d - vupdate irq %sabling: r=%d\n",
			 acrtc->crtc_id, enable ? "en" : "dis", rc);
	return rc;
}

static inline int dm_set_vblank(struct drm_crtc *crtc, bool enable)
{
	enum dc_irq_source irq_source;
	struct amdgpu_crtc *acrtc = to_amdgpu_crtc(crtc);
	struct amdgpu_device *adev = crtc->dev->dev_private;
	struct dm_crtc_state *acrtc_state = to_dm_crtc_state(crtc->state);
	int rc = 0;

	if (enable) {
		/* vblank irq on -> Only need vupdate irq in vrr mode */
		if (amdgpu_dm_vrr_active(acrtc_state))
			rc = dm_set_vupdate_irq(crtc, true);
	} else {
		/* vblank irq off -> vupdate irq off */
		rc = dm_set_vupdate_irq(crtc, false);
	}

	if (rc)
		return rc;

	irq_source = IRQ_TYPE_VBLANK + acrtc->otg_inst;
	return dc_interrupt_set(adev->dm.dc, irq_source, enable) ? 0 : -EBUSY;
}

static int dm_enable_vblank(struct drm_crtc *crtc)
{
	return dm_set_vblank(crtc, true);
}

static void dm_disable_vblank(struct drm_crtc *crtc)
{
	dm_set_vblank(crtc, false);
}

/* Implemented only the options currently availible for the driver */
static const struct drm_crtc_funcs amdgpu_dm_crtc_funcs = {
	.reset = dm_crtc_reset_state,
	.destroy = amdgpu_dm_crtc_destroy,
	.gamma_set = drm_atomic_helper_legacy_gamma_set,
	.set_config = drm_atomic_helper_set_config,
	.page_flip = drm_atomic_helper_page_flip,
	.atomic_duplicate_state = dm_crtc_duplicate_state,
	.atomic_destroy_state = dm_crtc_destroy_state,
	.set_crc_source = amdgpu_dm_crtc_set_crc_source,
	.verify_crc_source = amdgpu_dm_crtc_verify_crc_source,
	.get_crc_sources = amdgpu_dm_crtc_get_crc_sources,
	.get_vblank_counter = amdgpu_get_vblank_counter_kms,
	.enable_vblank = dm_enable_vblank,
	.disable_vblank = dm_disable_vblank,
	.get_vblank_timestamp = drm_crtc_vblank_helper_get_vblank_timestamp,
};

static enum drm_connector_status
amdgpu_dm_connector_detect(struct drm_connector *connector, bool force)
{
	bool connected;
	struct amdgpu_dm_connector *aconnector = to_amdgpu_dm_connector(connector);

	/*
	 * Notes:
	 * 1. This interface is NOT called in context of HPD irq.
	 * 2. This interface *is called* in context of user-mode ioctl. Which
	 * makes it a bad place for *any* MST-related activity.
	 */

	if (aconnector->base.force == DRM_FORCE_UNSPECIFIED &&
	    !aconnector->fake_enable)
		connected = (aconnector->dc_sink != NULL);
	else
		connected = (aconnector->base.force == DRM_FORCE_ON);

	return (connected ? connector_status_connected :
			connector_status_disconnected);
}

int amdgpu_dm_connector_atomic_set_property(struct drm_connector *connector,
					    struct drm_connector_state *connector_state,
					    struct drm_property *property,
					    uint64_t val)
{
	struct drm_device *dev = connector->dev;
	struct amdgpu_device *adev = dev->dev_private;
	struct dm_connector_state *dm_old_state =
		to_dm_connector_state(connector->state);
	struct dm_connector_state *dm_new_state =
		to_dm_connector_state(connector_state);

	int ret = -EINVAL;

	if (property == dev->mode_config.scaling_mode_property) {
		enum amdgpu_rmx_type rmx_type;

		switch (val) {
		case DRM_MODE_SCALE_CENTER:
			rmx_type = RMX_CENTER;
			break;
		case DRM_MODE_SCALE_ASPECT:
			rmx_type = RMX_ASPECT;
			break;
		case DRM_MODE_SCALE_FULLSCREEN:
			rmx_type = RMX_FULL;
			break;
		case DRM_MODE_SCALE_NONE:
		default:
			rmx_type = RMX_OFF;
			break;
		}

		if (dm_old_state->scaling == rmx_type)
			return 0;

		dm_new_state->scaling = rmx_type;
		ret = 0;
	} else if (property == adev->mode_info.underscan_hborder_property) {
		dm_new_state->underscan_hborder = val;
		ret = 0;
	} else if (property == adev->mode_info.underscan_vborder_property) {
		dm_new_state->underscan_vborder = val;
		ret = 0;
	} else if (property == adev->mode_info.underscan_property) {
		dm_new_state->underscan_enable = val;
		ret = 0;
	} else if (property == adev->mode_info.abm_level_property) {
		dm_new_state->abm_level = val;
		ret = 0;
	}

	return ret;
}

int amdgpu_dm_connector_atomic_get_property(struct drm_connector *connector,
					    const struct drm_connector_state *state,
					    struct drm_property *property,
					    uint64_t *val)
{
	struct drm_device *dev = connector->dev;
	struct amdgpu_device *adev = dev->dev_private;
	struct dm_connector_state *dm_state =
		to_dm_connector_state(state);
	int ret = -EINVAL;

	if (property == dev->mode_config.scaling_mode_property) {
		switch (dm_state->scaling) {
		case RMX_CENTER:
			*val = DRM_MODE_SCALE_CENTER;
			break;
		case RMX_ASPECT:
			*val = DRM_MODE_SCALE_ASPECT;
			break;
		case RMX_FULL:
			*val = DRM_MODE_SCALE_FULLSCREEN;
			break;
		case RMX_OFF:
		default:
			*val = DRM_MODE_SCALE_NONE;
			break;
		}
		ret = 0;
	} else if (property == adev->mode_info.underscan_hborder_property) {
		*val = dm_state->underscan_hborder;
		ret = 0;
	} else if (property == adev->mode_info.underscan_vborder_property) {
		*val = dm_state->underscan_vborder;
		ret = 0;
	} else if (property == adev->mode_info.underscan_property) {
		*val = dm_state->underscan_enable;
		ret = 0;
	} else if (property == adev->mode_info.abm_level_property) {
		*val = dm_state->abm_level;
		ret = 0;
	}

	return ret;
}

static void amdgpu_dm_connector_unregister(struct drm_connector *connector)
{
	struct amdgpu_dm_connector *amdgpu_dm_connector = to_amdgpu_dm_connector(connector);

	drm_dp_aux_unregister(&amdgpu_dm_connector->dm_dp_aux.aux);
}

static void amdgpu_dm_connector_destroy(struct drm_connector *connector)
{
	struct amdgpu_dm_connector *aconnector = to_amdgpu_dm_connector(connector);
	const struct dc_link *link = aconnector->dc_link;
	struct amdgpu_device *adev = connector->dev->dev_private;
	struct amdgpu_display_manager *dm = &adev->dm;

	/*
	 * Call only if mst_mgr was iniitalized before since it's not done
	 * for all connector types.
	 */
	if (aconnector->mst_mgr.dev)
		drm_dp_mst_topology_mgr_destroy(&aconnector->mst_mgr);

#if defined(CONFIG_BACKLIGHT_CLASS_DEVICE) ||\
	defined(CONFIG_BACKLIGHT_CLASS_DEVICE_MODULE)

	if ((link->connector_signal & (SIGNAL_TYPE_EDP | SIGNAL_TYPE_LVDS)) &&
	    link->type != dc_connection_none &&
	    dm->backlight_dev) {
		backlight_device_unregister(dm->backlight_dev);
		dm->backlight_dev = NULL;
	}
#endif

	if (aconnector->dc_em_sink)
		dc_sink_release(aconnector->dc_em_sink);
	aconnector->dc_em_sink = NULL;
	if (aconnector->dc_sink)
		dc_sink_release(aconnector->dc_sink);
	aconnector->dc_sink = NULL;

	drm_dp_cec_unregister_connector(&aconnector->dm_dp_aux.aux);
	drm_connector_unregister(connector);
	drm_connector_cleanup(connector);
	if (aconnector->i2c) {
		i2c_del_adapter(&aconnector->i2c->base);
		kfree(aconnector->i2c);
	}
	kfree(aconnector->dm_dp_aux.aux.name);

	kfree(connector);
}

void amdgpu_dm_connector_funcs_reset(struct drm_connector *connector)
{
	struct dm_connector_state *state =
		to_dm_connector_state(connector->state);

	if (connector->state)
		__drm_atomic_helper_connector_destroy_state(connector->state);

	kfree(state);

	state = kzalloc(sizeof(*state), GFP_KERNEL);

	if (state) {
		state->scaling = RMX_OFF;
		state->underscan_enable = false;
		state->underscan_hborder = 0;
		state->underscan_vborder = 0;
		state->base.max_requested_bpc = 8;
		state->vcpi_slots = 0;
		state->pbn = 0;
		if (connector->connector_type == DRM_MODE_CONNECTOR_eDP)
			state->abm_level = amdgpu_dm_abm_level;

		__drm_atomic_helper_connector_reset(connector, &state->base);
	}
}

struct drm_connector_state *
amdgpu_dm_connector_atomic_duplicate_state(struct drm_connector *connector)
{
	struct dm_connector_state *state =
		to_dm_connector_state(connector->state);

	struct dm_connector_state *new_state =
			kmemdup(state, sizeof(*state), GFP_KERNEL);

	if (!new_state)
		return NULL;

	__drm_atomic_helper_connector_duplicate_state(connector, &new_state->base);

	new_state->freesync_capable = state->freesync_capable;
	new_state->abm_level = state->abm_level;
	new_state->scaling = state->scaling;
	new_state->underscan_enable = state->underscan_enable;
	new_state->underscan_hborder = state->underscan_hborder;
	new_state->underscan_vborder = state->underscan_vborder;
	new_state->vcpi_slots = state->vcpi_slots;
	new_state->pbn = state->pbn;
	return &new_state->base;
}

static int
amdgpu_dm_connector_late_register(struct drm_connector *connector)
{
	struct amdgpu_dm_connector *amdgpu_dm_connector =
		to_amdgpu_dm_connector(connector);
	int r;

	if ((connector->connector_type == DRM_MODE_CONNECTOR_DisplayPort) ||
	    (connector->connector_type == DRM_MODE_CONNECTOR_eDP)) {
		amdgpu_dm_connector->dm_dp_aux.aux.dev = connector->kdev;
		r = drm_dp_aux_register(&amdgpu_dm_connector->dm_dp_aux.aux);
		if (r)
			return r;
	}

#if defined(CONFIG_DEBUG_FS)
	connector_debugfs_init(amdgpu_dm_connector);
#endif

	return 0;
}

static const struct drm_connector_funcs amdgpu_dm_connector_funcs = {
	.reset = amdgpu_dm_connector_funcs_reset,
	.detect = amdgpu_dm_connector_detect,
	.fill_modes = drm_helper_probe_single_connector_modes,
	.destroy = amdgpu_dm_connector_destroy,
	.atomic_duplicate_state = amdgpu_dm_connector_atomic_duplicate_state,
	.atomic_destroy_state = drm_atomic_helper_connector_destroy_state,
	.atomic_set_property = amdgpu_dm_connector_atomic_set_property,
	.atomic_get_property = amdgpu_dm_connector_atomic_get_property,
	.late_register = amdgpu_dm_connector_late_register,
	.early_unregister = amdgpu_dm_connector_unregister
};

static int get_modes(struct drm_connector *connector)
{
	return amdgpu_dm_connector_get_modes(connector);
}

static void create_eml_sink(struct amdgpu_dm_connector *aconnector)
{
	struct dc_sink_init_data init_params = {
			.link = aconnector->dc_link,
			.sink_signal = SIGNAL_TYPE_VIRTUAL
	};
	struct edid *edid;

	if (!aconnector->base.edid_blob_ptr) {
		DRM_ERROR("No EDID firmware found on connector: %s ,forcing to OFF!\n",
				aconnector->base.name);

		aconnector->base.force = DRM_FORCE_OFF;
		aconnector->base.override_edid = false;
		return;
	}

	edid = (struct edid *) aconnector->base.edid_blob_ptr->data;

	aconnector->edid = edid;

	aconnector->dc_em_sink = dc_link_add_remote_sink(
		aconnector->dc_link,
		(uint8_t *)edid,
		(edid->extensions + 1) * EDID_LENGTH,
		&init_params);

	if (aconnector->base.force == DRM_FORCE_ON) {
		aconnector->dc_sink = aconnector->dc_link->local_sink ?
		aconnector->dc_link->local_sink :
		aconnector->dc_em_sink;
		dc_sink_retain(aconnector->dc_sink);
	}
}

static void handle_edid_mgmt(struct amdgpu_dm_connector *aconnector)
{
	struct dc_link *link = (struct dc_link *)aconnector->dc_link;

	/*
	 * In case of headless boot with force on for DP managed connector
	 * Those settings have to be != 0 to get initial modeset
	 */
	if (link->connector_signal == SIGNAL_TYPE_DISPLAY_PORT) {
		link->verified_link_cap.lane_count = LANE_COUNT_FOUR;
		link->verified_link_cap.link_rate = LINK_RATE_HIGH2;
	}


	aconnector->base.override_edid = true;
	create_eml_sink(aconnector);
}

static struct dc_stream_state *
create_validate_stream_for_sink(struct amdgpu_dm_connector *aconnector,
				const struct drm_display_mode *drm_mode,
				const struct dm_connector_state *dm_state,
				const struct dc_stream_state *old_stream)
{
	struct drm_connector *connector = &aconnector->base;
	struct amdgpu_device *adev = connector->dev->dev_private;
	struct dc_stream_state *stream;
	const struct drm_connector_state *drm_state = dm_state ? &dm_state->base : NULL;
	int requested_bpc = drm_state ? drm_state->max_requested_bpc : 8;
	enum dc_status dc_result = DC_OK;

	do {
		stream = create_stream_for_sink(aconnector, drm_mode,
						dm_state, old_stream,
						requested_bpc);
		if (stream == NULL) {
			DRM_ERROR("Failed to create stream for sink!\n");
			break;
		}

		dc_result = dc_validate_stream(adev->dm.dc, stream);

		if (dc_result != DC_OK) {
			DRM_DEBUG_KMS("Mode %dx%d (clk %d) failed DC validation with error %d (%s)\n",
				      drm_mode->hdisplay,
				      drm_mode->vdisplay,
				      drm_mode->clock,
				      dc_result,
				      dc_status_to_str(dc_result));

			dc_stream_release(stream);
			stream = NULL;
			requested_bpc -= 2; /* lower bpc to retry validation */
		}

	} while (stream == NULL && requested_bpc >= 6);

	if (dc_result == DC_FAIL_ENC_VALIDATE && !aconnector->force_yuv420_output) {
		DRM_DEBUG_KMS("Retry forcing YCbCr420 encoding\n");

		aconnector->force_yuv420_output = true;
		stream = create_validate_stream_for_sink(aconnector, drm_mode,
						dm_state, old_stream);
		aconnector->force_yuv420_output = false;
	}

	return stream;
}

enum drm_mode_status amdgpu_dm_connector_mode_valid(struct drm_connector *connector,
				   struct drm_display_mode *mode)
{
	int result = MODE_ERROR;
	struct dc_sink *dc_sink;
	/* TODO: Unhardcode stream count */
	struct dc_stream_state *stream;
	struct amdgpu_dm_connector *aconnector = to_amdgpu_dm_connector(connector);

	if ((mode->flags & DRM_MODE_FLAG_INTERLACE) ||
			(mode->flags & DRM_MODE_FLAG_DBLSCAN))
		return result;

	/*
	 * Only run this the first time mode_valid is called to initilialize
	 * EDID mgmt
	 */
	if (aconnector->base.force != DRM_FORCE_UNSPECIFIED &&
		!aconnector->dc_em_sink)
		handle_edid_mgmt(aconnector);

	dc_sink = to_amdgpu_dm_connector(connector)->dc_sink;

	if (dc_sink == NULL) {
		DRM_ERROR("dc_sink is NULL!\n");
		goto fail;
	}

	stream = create_validate_stream_for_sink(aconnector, mode, NULL, NULL);
	if (stream) {
		dc_stream_release(stream);
		result = MODE_OK;
	}

fail:
	/* TODO: error handling*/
	return result;
}

static int fill_hdr_info_packet(const struct drm_connector_state *state,
				struct dc_info_packet *out)
{
	struct hdmi_drm_infoframe frame;
	unsigned char buf[30]; /* 26 + 4 */
	ssize_t len;
	int ret, i;

	memset(out, 0, sizeof(*out));

	if (!state->hdr_output_metadata)
		return 0;

	ret = drm_hdmi_infoframe_set_hdr_metadata(&frame, state);
	if (ret)
		return ret;

	len = hdmi_drm_infoframe_pack_only(&frame, buf, sizeof(buf));
	if (len < 0)
		return (int)len;

	/* Static metadata is a fixed 26 bytes + 4 byte header. */
	if (len != 30)
		return -EINVAL;

	/* Prepare the infopacket for DC. */
	switch (state->connector->connector_type) {
	case DRM_MODE_CONNECTOR_HDMIA:
		out->hb0 = 0x87; /* type */
		out->hb1 = 0x01; /* version */
		out->hb2 = 0x1A; /* length */
		out->sb[0] = buf[3]; /* checksum */
		i = 1;
		break;

	case DRM_MODE_CONNECTOR_DisplayPort:
	case DRM_MODE_CONNECTOR_eDP:
		out->hb0 = 0x00; /* sdp id, zero */
		out->hb1 = 0x87; /* type */
		out->hb2 = 0x1D; /* payload len - 1 */
		out->hb3 = (0x13 << 2); /* sdp version */
		out->sb[0] = 0x01; /* version */
		out->sb[1] = 0x1A; /* length */
		i = 2;
		break;

	default:
		return -EINVAL;
	}

	memcpy(&out->sb[i], &buf[4], 26);
	out->valid = true;

	print_hex_dump(KERN_DEBUG, "HDR SB:", DUMP_PREFIX_NONE, 16, 1, out->sb,
		       sizeof(out->sb), false);

	return 0;
}

static bool
is_hdr_metadata_different(const struct drm_connector_state *old_state,
			  const struct drm_connector_state *new_state)
{
	struct drm_property_blob *old_blob = old_state->hdr_output_metadata;
	struct drm_property_blob *new_blob = new_state->hdr_output_metadata;

	if (old_blob != new_blob) {
		if (old_blob && new_blob &&
		    old_blob->length == new_blob->length)
			return memcmp(old_blob->data, new_blob->data,
				      old_blob->length);

		return true;
	}

	return false;
}

static int
amdgpu_dm_connector_atomic_check(struct drm_connector *conn,
				 struct drm_atomic_state *state)
{
	struct drm_connector_state *new_con_state =
		drm_atomic_get_new_connector_state(state, conn);
	struct drm_connector_state *old_con_state =
		drm_atomic_get_old_connector_state(state, conn);
	struct drm_crtc *crtc = new_con_state->crtc;
	struct drm_crtc_state *new_crtc_state;
	int ret;

	if (!crtc)
		return 0;

	if (is_hdr_metadata_different(old_con_state, new_con_state)) {
		struct dc_info_packet hdr_infopacket;

		ret = fill_hdr_info_packet(new_con_state, &hdr_infopacket);
		if (ret)
			return ret;

		new_crtc_state = drm_atomic_get_crtc_state(state, crtc);
		if (IS_ERR(new_crtc_state))
			return PTR_ERR(new_crtc_state);

		/*
		 * DC considers the stream backends changed if the
		 * static metadata changes. Forcing the modeset also
		 * gives a simple way for userspace to switch from
		 * 8bpc to 10bpc when setting the metadata to enter
		 * or exit HDR.
		 *
		 * Changing the static metadata after it's been
		 * set is permissible, however. So only force a
		 * modeset if we're entering or exiting HDR.
		 */
		new_crtc_state->mode_changed =
			!old_con_state->hdr_output_metadata ||
			!new_con_state->hdr_output_metadata;
	}

	return 0;
}

static const struct drm_connector_helper_funcs
amdgpu_dm_connector_helper_funcs = {
	/*
	 * If hotplugging a second bigger display in FB Con mode, bigger resolution
	 * modes will be filtered by drm_mode_validate_size(), and those modes
	 * are missing after user start lightdm. So we need to renew modes list.
	 * in get_modes call back, not just return the modes count
	 */
	.get_modes = get_modes,
	.mode_valid = amdgpu_dm_connector_mode_valid,
	.atomic_check = amdgpu_dm_connector_atomic_check,
};

static void dm_crtc_helper_disable(struct drm_crtc *crtc)
{
}

static int count_crtc_active_planes(struct drm_crtc_state *new_crtc_state)
{
	struct drm_atomic_state *state = new_crtc_state->state;
	struct drm_plane *plane;
	int num_active = 0;

	drm_for_each_plane_mask(plane, state->dev, new_crtc_state->plane_mask) {
		struct drm_plane_state *new_plane_state;

		/* Cursor planes are "fake". */
		if (plane->type == DRM_PLANE_TYPE_CURSOR)
			continue;

		new_plane_state = drm_atomic_get_new_plane_state(state, plane);

		if (!new_plane_state) {
			/*
			 * The plane is enable on the CRTC and hasn't changed
			 * state. This means that it previously passed
			 * validation and is therefore enabled.
			 */
			num_active += 1;
			continue;
		}

		/* We need a framebuffer to be considered enabled. */
		num_active += (new_plane_state->fb != NULL);
	}

	return num_active;
}

static void dm_update_crtc_active_planes(struct drm_crtc *crtc,
					 struct drm_crtc_state *new_crtc_state)
{
	struct dm_crtc_state *dm_new_crtc_state =
		to_dm_crtc_state(new_crtc_state);

	dm_new_crtc_state->active_planes = 0;

	if (!dm_new_crtc_state->stream)
		return;

	dm_new_crtc_state->active_planes =
		count_crtc_active_planes(new_crtc_state);
}

static int dm_crtc_helper_atomic_check(struct drm_crtc *crtc,
				       struct drm_crtc_state *state)
{
	struct amdgpu_device *adev = crtc->dev->dev_private;
	struct dc *dc = adev->dm.dc;
	struct dm_crtc_state *dm_crtc_state = to_dm_crtc_state(state);
	int ret = -EINVAL;

	dm_update_crtc_active_planes(crtc, state);

	if (unlikely(!dm_crtc_state->stream &&
		     modeset_required(state, NULL, dm_crtc_state->stream))) {
		WARN_ON(1);
		return ret;
	}

	/*
	 * We require the primary plane to be enabled whenever the CRTC is, otherwise
	 * drm_mode_cursor_universal may end up trying to enable the cursor plane while all other
	 * planes are disabled, which is not supported by the hardware. And there is legacy
	 * userspace which stops using the HW cursor altogether in response to the resulting EINVAL.
	 */
	if (state->enable &&
	    !(state->plane_mask & drm_plane_mask(crtc->primary)))
		return -EINVAL;

	/* In some use cases, like reset, no stream is attached */
	if (!dm_crtc_state->stream)
		return 0;

	if (dc_validate_stream(dc, dm_crtc_state->stream) == DC_OK)
		return 0;

	return ret;
}

static bool dm_crtc_helper_mode_fixup(struct drm_crtc *crtc,
				      const struct drm_display_mode *mode,
				      struct drm_display_mode *adjusted_mode)
{
	return true;
}

static const struct drm_crtc_helper_funcs amdgpu_dm_crtc_helper_funcs = {
	.disable = dm_crtc_helper_disable,
	.atomic_check = dm_crtc_helper_atomic_check,
	.mode_fixup = dm_crtc_helper_mode_fixup,
	.get_scanout_position = amdgpu_crtc_get_scanout_position,
};

static void dm_encoder_helper_disable(struct drm_encoder *encoder)
{

}

static int convert_dc_color_depth_into_bpc (enum dc_color_depth display_color_depth)
{
	switch (display_color_depth) {
		case COLOR_DEPTH_666:
			return 6;
		case COLOR_DEPTH_888:
			return 8;
		case COLOR_DEPTH_101010:
			return 10;
		case COLOR_DEPTH_121212:
			return 12;
		case COLOR_DEPTH_141414:
			return 14;
		case COLOR_DEPTH_161616:
			return 16;
		default:
			break;
		}
	return 0;
}

static int dm_encoder_helper_atomic_check(struct drm_encoder *encoder,
					  struct drm_crtc_state *crtc_state,
					  struct drm_connector_state *conn_state)
{
	struct drm_atomic_state *state = crtc_state->state;
	struct drm_connector *connector = conn_state->connector;
	struct amdgpu_dm_connector *aconnector = to_amdgpu_dm_connector(connector);
	struct dm_connector_state *dm_new_connector_state = to_dm_connector_state(conn_state);
	const struct drm_display_mode *adjusted_mode = &crtc_state->adjusted_mode;
	struct drm_dp_mst_topology_mgr *mst_mgr;
	struct drm_dp_mst_port *mst_port;
	enum dc_color_depth color_depth;
	int clock, bpp = 0;
	bool is_y420 = false;

	if (!aconnector->port || !aconnector->dc_sink)
		return 0;

	mst_port = aconnector->port;
	mst_mgr = &aconnector->mst_port->mst_mgr;

	if (!crtc_state->connectors_changed && !crtc_state->mode_changed)
		return 0;

	if (!state->duplicated) {
		int max_bpc = conn_state->max_requested_bpc;
		is_y420 = drm_mode_is_420_also(&connector->display_info, adjusted_mode) &&
				aconnector->force_yuv420_output;
		color_depth = convert_color_depth_from_display_info(connector,
								    is_y420,
								    max_bpc);
		bpp = convert_dc_color_depth_into_bpc(color_depth) * 3;
		clock = adjusted_mode->clock;
		dm_new_connector_state->pbn = drm_dp_calc_pbn_mode(clock, bpp, false);
	}
	dm_new_connector_state->vcpi_slots = drm_dp_atomic_find_vcpi_slots(state,
									   mst_mgr,
									   mst_port,
									   dm_new_connector_state->pbn,
									   dm_mst_get_pbn_divider(aconnector->dc_link));
	if (dm_new_connector_state->vcpi_slots < 0) {
		DRM_DEBUG_ATOMIC("failed finding vcpi slots: %d\n", (int)dm_new_connector_state->vcpi_slots);
		return dm_new_connector_state->vcpi_slots;
	}
	return 0;
}

const struct drm_encoder_helper_funcs amdgpu_dm_encoder_helper_funcs = {
	.disable = dm_encoder_helper_disable,
	.atomic_check = dm_encoder_helper_atomic_check
};

#if defined(CONFIG_DRM_AMD_DC_DCN)
static int dm_update_mst_vcpi_slots_for_dsc(struct drm_atomic_state *state,
					    struct dc_state *dc_state)
{
	struct dc_stream_state *stream = NULL;
	struct drm_connector *connector;
	struct drm_connector_state *new_con_state;
	struct amdgpu_dm_connector *aconnector;
	struct dm_connector_state *dm_conn_state;
	int i, j, clock, bpp;
	int vcpi, pbn_div, pbn = 0;

	for_each_new_connector_in_state(state, connector, new_con_state, i) {

		aconnector = to_amdgpu_dm_connector(connector);

		if (!aconnector->port)
			continue;

		if (!new_con_state || !new_con_state->crtc)
			continue;

		dm_conn_state = to_dm_connector_state(new_con_state);

		for (j = 0; j < dc_state->stream_count; j++) {
			stream = dc_state->streams[j];
			if (!stream)
				continue;

			if ((struct amdgpu_dm_connector*)stream->dm_stream_context == aconnector)
				break;

			stream = NULL;
		}

		if (!stream)
			continue;

		if (stream->timing.flags.DSC != 1) {
			drm_dp_mst_atomic_enable_dsc(state,
						     aconnector->port,
						     dm_conn_state->pbn,
						     0,
						     false);
			continue;
		}

		pbn_div = dm_mst_get_pbn_divider(stream->link);
		bpp = stream->timing.dsc_cfg.bits_per_pixel;
		clock = stream->timing.pix_clk_100hz / 10;
		pbn = drm_dp_calc_pbn_mode(clock, bpp, true);
		vcpi = drm_dp_mst_atomic_enable_dsc(state,
						    aconnector->port,
						    pbn, pbn_div,
						    true);
		if (vcpi < 0)
			return vcpi;

		dm_conn_state->pbn = pbn;
		dm_conn_state->vcpi_slots = vcpi;
	}
	return 0;
}
#endif

static void dm_drm_plane_reset(struct drm_plane *plane)
{
	struct dm_plane_state *amdgpu_state = NULL;

	if (plane->state)
		plane->funcs->atomic_destroy_state(plane, plane->state);

	amdgpu_state = kzalloc(sizeof(*amdgpu_state), GFP_KERNEL);
	WARN_ON(amdgpu_state == NULL);

	if (amdgpu_state)
		__drm_atomic_helper_plane_reset(plane, &amdgpu_state->base);
}

static struct drm_plane_state *
dm_drm_plane_duplicate_state(struct drm_plane *plane)
{
	struct dm_plane_state *dm_plane_state, *old_dm_plane_state;

	old_dm_plane_state = to_dm_plane_state(plane->state);
	dm_plane_state = kzalloc(sizeof(*dm_plane_state), GFP_KERNEL);
	if (!dm_plane_state)
		return NULL;

	__drm_atomic_helper_plane_duplicate_state(plane, &dm_plane_state->base);

	if (old_dm_plane_state->dc_state) {
		dm_plane_state->dc_state = old_dm_plane_state->dc_state;
		dc_plane_state_retain(dm_plane_state->dc_state);
	}

	return &dm_plane_state->base;
}

static void dm_drm_plane_destroy_state(struct drm_plane *plane,
				struct drm_plane_state *state)
{
	struct dm_plane_state *dm_plane_state = to_dm_plane_state(state);

	if (dm_plane_state->dc_state)
		dc_plane_state_release(dm_plane_state->dc_state);

	drm_atomic_helper_plane_destroy_state(plane, state);
}

static const struct drm_plane_funcs dm_plane_funcs = {
	.update_plane	= drm_atomic_helper_update_plane,
	.disable_plane	= drm_atomic_helper_disable_plane,
	.destroy	= drm_primary_helper_destroy,
	.reset = dm_drm_plane_reset,
	.atomic_duplicate_state = dm_drm_plane_duplicate_state,
	.atomic_destroy_state = dm_drm_plane_destroy_state,
};

static int dm_plane_helper_prepare_fb(struct drm_plane *plane,
				      struct drm_plane_state *new_state)
{
	struct amdgpu_framebuffer *afb;
	struct drm_gem_object *obj;
	struct amdgpu_device *adev;
	struct amdgpu_bo *rbo;
	struct dm_plane_state *dm_plane_state_new, *dm_plane_state_old;
	struct list_head list;
	struct ttm_validate_buffer tv;
	struct ww_acquire_ctx ticket;
	uint64_t tiling_flags;
	uint32_t domain;
	int r;
	bool tmz_surface = false;
	bool force_disable_dcc = false;

	dm_plane_state_old = to_dm_plane_state(plane->state);
	dm_plane_state_new = to_dm_plane_state(new_state);

	if (!new_state->fb) {
		DRM_DEBUG_DRIVER("No FB bound\n");
		return 0;
	}

	afb = to_amdgpu_framebuffer(new_state->fb);
	obj = new_state->fb->obj[0];
	rbo = gem_to_amdgpu_bo(obj);
	adev = amdgpu_ttm_adev(rbo->tbo.bdev);
	INIT_LIST_HEAD(&list);

	tv.bo = &rbo->tbo;
	tv.num_shared = 1;
	list_add(&tv.head, &list);

	r = ttm_eu_reserve_buffers(&ticket, &list, false, NULL);
	if (r) {
		dev_err(adev->dev, "fail to reserve bo (%d)\n", r);
		return r;
	}

	if (plane->type != DRM_PLANE_TYPE_CURSOR)
		domain = amdgpu_display_supported_domains(adev, rbo->flags);
	else
		domain = AMDGPU_GEM_DOMAIN_VRAM;

	r = amdgpu_bo_pin(rbo, domain);
	if (unlikely(r != 0)) {
		if (r != -ERESTARTSYS)
			DRM_ERROR("Failed to pin framebuffer with error %d\n", r);
		ttm_eu_backoff_reservation(&ticket, &list);
		return r;
	}

	r = amdgpu_ttm_alloc_gart(&rbo->tbo);
	if (unlikely(r != 0)) {
		amdgpu_bo_unpin(rbo);
		ttm_eu_backoff_reservation(&ticket, &list);
		DRM_ERROR("%p bind failed\n", rbo);
		return r;
	}

	amdgpu_bo_get_tiling_flags(rbo, &tiling_flags);

	tmz_surface = amdgpu_bo_encrypted(rbo);

	ttm_eu_backoff_reservation(&ticket, &list);

	afb->address = amdgpu_bo_gpu_offset(rbo);

	amdgpu_bo_ref(rbo);

	if (dm_plane_state_new->dc_state &&
			dm_plane_state_old->dc_state != dm_plane_state_new->dc_state) {
		struct dc_plane_state *plane_state = dm_plane_state_new->dc_state;

		force_disable_dcc = adev->asic_type == CHIP_RAVEN && adev->in_suspend;
		fill_plane_buffer_attributes(
			adev, afb, plane_state->format, plane_state->rotation,
			tiling_flags, &plane_state->tiling_info,
			&plane_state->plane_size, &plane_state->dcc,
			&plane_state->address, tmz_surface,
			force_disable_dcc);
	}

	return 0;
}

static void dm_plane_helper_cleanup_fb(struct drm_plane *plane,
				       struct drm_plane_state *old_state)
{
	struct amdgpu_bo *rbo;
	int r;

	if (!old_state->fb)
		return;

	rbo = gem_to_amdgpu_bo(old_state->fb->obj[0]);
	r = amdgpu_bo_reserve(rbo, false);
	if (unlikely(r)) {
		DRM_ERROR("failed to reserve rbo before unpin\n");
		return;
	}

	amdgpu_bo_unpin(rbo);
	amdgpu_bo_unreserve(rbo);
	amdgpu_bo_unref(&rbo);
}

static int dm_plane_helper_check_state(struct drm_plane_state *state,
				       struct drm_crtc_state *new_crtc_state)
{
	int max_downscale = 0;
	int max_upscale = INT_MAX;

	/* TODO: These should be checked against DC plane caps */
	return drm_atomic_helper_check_plane_state(
		state, new_crtc_state, max_downscale, max_upscale, true, true);
}

static int dm_plane_atomic_check(struct drm_plane *plane,
				 struct drm_plane_state *state)
{
	struct amdgpu_device *adev = plane->dev->dev_private;
	struct dc *dc = adev->dm.dc;
	struct dm_plane_state *dm_plane_state;
	struct dc_scaling_info scaling_info;
	struct drm_crtc_state *new_crtc_state;
	int ret;

	dm_plane_state = to_dm_plane_state(state);

	if (!dm_plane_state->dc_state)
		return 0;

	new_crtc_state =
		drm_atomic_get_new_crtc_state(state->state, state->crtc);
	if (!new_crtc_state)
		return -EINVAL;

	ret = dm_plane_helper_check_state(state, new_crtc_state);
	if (ret)
		return ret;

	ret = fill_dc_scaling_info(state, &scaling_info);
	if (ret)
		return ret;

	if (dc_validate_plane(dc, dm_plane_state->dc_state) == DC_OK)
		return 0;

	return -EINVAL;
}

static int dm_plane_atomic_async_check(struct drm_plane *plane,
				       struct drm_plane_state *new_plane_state)
{
	/* Only support async updates on cursor planes. */
	if (plane->type != DRM_PLANE_TYPE_CURSOR)
		return -EINVAL;

	return 0;
}

static void dm_plane_atomic_async_update(struct drm_plane *plane,
					 struct drm_plane_state *new_state)
{
	struct drm_plane_state *old_state =
		drm_atomic_get_old_plane_state(new_state->state, plane);

	swap(plane->state->fb, new_state->fb);

	plane->state->src_x = new_state->src_x;
	plane->state->src_y = new_state->src_y;
	plane->state->src_w = new_state->src_w;
	plane->state->src_h = new_state->src_h;
	plane->state->crtc_x = new_state->crtc_x;
	plane->state->crtc_y = new_state->crtc_y;
	plane->state->crtc_w = new_state->crtc_w;
	plane->state->crtc_h = new_state->crtc_h;

	handle_cursor_update(plane, old_state);
}

static const struct drm_plane_helper_funcs dm_plane_helper_funcs = {
	.prepare_fb = dm_plane_helper_prepare_fb,
	.cleanup_fb = dm_plane_helper_cleanup_fb,
	.atomic_check = dm_plane_atomic_check,
	.atomic_async_check = dm_plane_atomic_async_check,
	.atomic_async_update = dm_plane_atomic_async_update
};

/*
 * TODO: these are currently initialized to rgb formats only.
 * For future use cases we should either initialize them dynamically based on
 * plane capabilities, or initialize this array to all formats, so internal drm
 * check will succeed, and let DC implement proper check
 */
static const uint32_t rgb_formats[] = {
	DRM_FORMAT_XRGB8888,
	DRM_FORMAT_ARGB8888,
	DRM_FORMAT_RGBA8888,
	DRM_FORMAT_XRGB2101010,
	DRM_FORMAT_XBGR2101010,
	DRM_FORMAT_ARGB2101010,
	DRM_FORMAT_ABGR2101010,
	DRM_FORMAT_XBGR8888,
	DRM_FORMAT_ABGR8888,
	DRM_FORMAT_RGB565,
};

static const uint32_t overlay_formats[] = {
	DRM_FORMAT_XRGB8888,
	DRM_FORMAT_ARGB8888,
	DRM_FORMAT_RGBA8888,
	DRM_FORMAT_XBGR8888,
	DRM_FORMAT_ABGR8888,
	DRM_FORMAT_RGB565
};

static const u32 cursor_formats[] = {
	DRM_FORMAT_ARGB8888
};

static int get_plane_formats(const struct drm_plane *plane,
			     const struct dc_plane_cap *plane_cap,
			     uint32_t *formats, int max_formats)
{
	int i, num_formats = 0;

	/*
	 * TODO: Query support for each group of formats directly from
	 * DC plane caps. This will require adding more formats to the
	 * caps list.
	 */

	switch (plane->type) {
	case DRM_PLANE_TYPE_PRIMARY:
		for (i = 0; i < ARRAY_SIZE(rgb_formats); ++i) {
			if (num_formats >= max_formats)
				break;

			formats[num_formats++] = rgb_formats[i];
		}

		if (plane_cap && plane_cap->pixel_format_support.nv12)
			formats[num_formats++] = DRM_FORMAT_NV12;
		if (plane_cap && plane_cap->pixel_format_support.p010)
			formats[num_formats++] = DRM_FORMAT_P010;
		if (plane_cap && plane_cap->pixel_format_support.fp16) {
			formats[num_formats++] = DRM_FORMAT_XRGB16161616F;
			formats[num_formats++] = DRM_FORMAT_ARGB16161616F;
			formats[num_formats++] = DRM_FORMAT_XBGR16161616F;
			formats[num_formats++] = DRM_FORMAT_ABGR16161616F;
		}
		break;

	case DRM_PLANE_TYPE_OVERLAY:
		for (i = 0; i < ARRAY_SIZE(overlay_formats); ++i) {
			if (num_formats >= max_formats)
				break;

			formats[num_formats++] = overlay_formats[i];
		}
		break;

	case DRM_PLANE_TYPE_CURSOR:
		for (i = 0; i < ARRAY_SIZE(cursor_formats); ++i) {
			if (num_formats >= max_formats)
				break;

			formats[num_formats++] = cursor_formats[i];
		}
		break;
	}

	return num_formats;
}

static int amdgpu_dm_plane_init(struct amdgpu_display_manager *dm,
				struct drm_plane *plane,
				unsigned long possible_crtcs,
				const struct dc_plane_cap *plane_cap)
{
	uint32_t formats[32];
	int num_formats;
	int res = -EPERM;
	unsigned int supported_rotations;

	num_formats = get_plane_formats(plane, plane_cap, formats,
					ARRAY_SIZE(formats));

	res = drm_universal_plane_init(dm->adev->ddev, plane, possible_crtcs,
				       &dm_plane_funcs, formats, num_formats,
				       NULL, plane->type, NULL);
	if (res)
		return res;

	if (plane->type == DRM_PLANE_TYPE_OVERLAY &&
	    plane_cap && plane_cap->per_pixel_alpha) {
		unsigned int blend_caps = BIT(DRM_MODE_BLEND_PIXEL_NONE) |
					  BIT(DRM_MODE_BLEND_PREMULTI);

		drm_plane_create_alpha_property(plane);
		drm_plane_create_blend_mode_property(plane, blend_caps);
	}

	if (plane->type == DRM_PLANE_TYPE_PRIMARY &&
	    plane_cap &&
	    (plane_cap->pixel_format_support.nv12 ||
	     plane_cap->pixel_format_support.p010)) {
		/* This only affects YUV formats. */
		drm_plane_create_color_properties(
			plane,
			BIT(DRM_COLOR_YCBCR_BT601) |
			BIT(DRM_COLOR_YCBCR_BT709) |
			BIT(DRM_COLOR_YCBCR_BT2020),
			BIT(DRM_COLOR_YCBCR_LIMITED_RANGE) |
			BIT(DRM_COLOR_YCBCR_FULL_RANGE),
			DRM_COLOR_YCBCR_BT709, DRM_COLOR_YCBCR_LIMITED_RANGE);
	}

	supported_rotations =
		DRM_MODE_ROTATE_0 | DRM_MODE_ROTATE_90 |
		DRM_MODE_ROTATE_180 | DRM_MODE_ROTATE_270;

	drm_plane_create_rotation_property(plane, DRM_MODE_ROTATE_0,
					   supported_rotations);

	drm_plane_helper_add(plane, &dm_plane_helper_funcs);

	/* Create (reset) the plane state */
	if (plane->funcs->reset)
		plane->funcs->reset(plane);

	return 0;
}

static int amdgpu_dm_crtc_init(struct amdgpu_display_manager *dm,
			       struct drm_plane *plane,
			       uint32_t crtc_index)
{
	struct amdgpu_crtc *acrtc = NULL;
	struct drm_plane *cursor_plane;

	int res = -ENOMEM;

	cursor_plane = kzalloc(sizeof(*cursor_plane), GFP_KERNEL);
	if (!cursor_plane)
		goto fail;

	cursor_plane->type = DRM_PLANE_TYPE_CURSOR;
	res = amdgpu_dm_plane_init(dm, cursor_plane, 0, NULL);

	acrtc = kzalloc(sizeof(struct amdgpu_crtc), GFP_KERNEL);
	if (!acrtc)
		goto fail;

	res = drm_crtc_init_with_planes(
			dm->ddev,
			&acrtc->base,
			plane,
			cursor_plane,
			&amdgpu_dm_crtc_funcs, NULL);

	if (res)
		goto fail;

	drm_crtc_helper_add(&acrtc->base, &amdgpu_dm_crtc_helper_funcs);

	/* Create (reset) the plane state */
	if (acrtc->base.funcs->reset)
		acrtc->base.funcs->reset(&acrtc->base);

	acrtc->max_cursor_width = dm->adev->dm.dc->caps.max_cursor_size;
	acrtc->max_cursor_height = dm->adev->dm.dc->caps.max_cursor_size;

	acrtc->crtc_id = crtc_index;
	acrtc->base.enabled = false;
	acrtc->otg_inst = -1;

	dm->adev->mode_info.crtcs[crtc_index] = acrtc;
	drm_crtc_enable_color_mgmt(&acrtc->base, MAX_COLOR_LUT_ENTRIES,
				   true, MAX_COLOR_LUT_ENTRIES);
	drm_mode_crtc_set_gamma_size(&acrtc->base, MAX_COLOR_LEGACY_LUT_ENTRIES);

	return 0;

fail:
	kfree(acrtc);
	kfree(cursor_plane);
	return res;
}


static int to_drm_connector_type(enum signal_type st)
{
	switch (st) {
	case SIGNAL_TYPE_HDMI_TYPE_A:
		return DRM_MODE_CONNECTOR_HDMIA;
	case SIGNAL_TYPE_EDP:
		return DRM_MODE_CONNECTOR_eDP;
	case SIGNAL_TYPE_LVDS:
		return DRM_MODE_CONNECTOR_LVDS;
	case SIGNAL_TYPE_RGB:
		return DRM_MODE_CONNECTOR_VGA;
	case SIGNAL_TYPE_DISPLAY_PORT:
	case SIGNAL_TYPE_DISPLAY_PORT_MST:
		return DRM_MODE_CONNECTOR_DisplayPort;
	case SIGNAL_TYPE_DVI_DUAL_LINK:
	case SIGNAL_TYPE_DVI_SINGLE_LINK:
		return DRM_MODE_CONNECTOR_DVID;
	case SIGNAL_TYPE_VIRTUAL:
		return DRM_MODE_CONNECTOR_VIRTUAL;

	default:
		return DRM_MODE_CONNECTOR_Unknown;
	}
}

static struct drm_encoder *amdgpu_dm_connector_to_encoder(struct drm_connector *connector)
{
	struct drm_encoder *encoder;

	/* There is only one encoder per connector */
	drm_connector_for_each_possible_encoder(connector, encoder)
		return encoder;

	return NULL;
}

static void amdgpu_dm_get_native_mode(struct drm_connector *connector)
{
	struct drm_encoder *encoder;
	struct amdgpu_encoder *amdgpu_encoder;

	encoder = amdgpu_dm_connector_to_encoder(connector);

	if (encoder == NULL)
		return;

	amdgpu_encoder = to_amdgpu_encoder(encoder);

	amdgpu_encoder->native_mode.clock = 0;

	if (!list_empty(&connector->probed_modes)) {
		struct drm_display_mode *preferred_mode = NULL;

		list_for_each_entry(preferred_mode,
				    &connector->probed_modes,
				    head) {
			if (preferred_mode->type & DRM_MODE_TYPE_PREFERRED)
				amdgpu_encoder->native_mode = *preferred_mode;

			break;
		}

	}
}

static struct drm_display_mode *
amdgpu_dm_create_common_mode(struct drm_encoder *encoder,
			     char *name,
			     int hdisplay, int vdisplay)
{
	struct drm_device *dev = encoder->dev;
	struct amdgpu_encoder *amdgpu_encoder = to_amdgpu_encoder(encoder);
	struct drm_display_mode *mode = NULL;
	struct drm_display_mode *native_mode = &amdgpu_encoder->native_mode;

	mode = drm_mode_duplicate(dev, native_mode);

	if (mode == NULL)
		return NULL;

	mode->hdisplay = hdisplay;
	mode->vdisplay = vdisplay;
	mode->type &= ~DRM_MODE_TYPE_PREFERRED;
	strscpy(mode->name, name, DRM_DISPLAY_MODE_LEN);

	return mode;

}

static void amdgpu_dm_connector_add_common_modes(struct drm_encoder *encoder,
						 struct drm_connector *connector)
{
	struct amdgpu_encoder *amdgpu_encoder = to_amdgpu_encoder(encoder);
	struct drm_display_mode *mode = NULL;
	struct drm_display_mode *native_mode = &amdgpu_encoder->native_mode;
	struct amdgpu_dm_connector *amdgpu_dm_connector =
				to_amdgpu_dm_connector(connector);
	int i;
	int n;
	struct mode_size {
		char name[DRM_DISPLAY_MODE_LEN];
		int w;
		int h;
	} common_modes[] = {
		{  "640x480",  640,  480},
		{  "800x600",  800,  600},
		{ "1024x768", 1024,  768},
		{ "1280x720", 1280,  720},
		{ "1280x800", 1280,  800},
		{"1280x1024", 1280, 1024},
		{ "1440x900", 1440,  900},
		{"1680x1050", 1680, 1050},
		{"1600x1200", 1600, 1200},
		{"1920x1080", 1920, 1080},
		{"1920x1200", 1920, 1200}
	};

	n = ARRAY_SIZE(common_modes);

	for (i = 0; i < n; i++) {
		struct drm_display_mode *curmode = NULL;
		bool mode_existed = false;

		if (common_modes[i].w > native_mode->hdisplay ||
		    common_modes[i].h > native_mode->vdisplay ||
		   (common_modes[i].w == native_mode->hdisplay &&
		    common_modes[i].h == native_mode->vdisplay))
			continue;

		list_for_each_entry(curmode, &connector->probed_modes, head) {
			if (common_modes[i].w == curmode->hdisplay &&
			    common_modes[i].h == curmode->vdisplay) {
				mode_existed = true;
				break;
			}
		}

		if (mode_existed)
			continue;

		mode = amdgpu_dm_create_common_mode(encoder,
				common_modes[i].name, common_modes[i].w,
				common_modes[i].h);
		if (!mode)
			continue;

		drm_mode_probed_add(connector, mode);
		amdgpu_dm_connector->num_modes++;
	}
}

static void amdgpu_dm_connector_ddc_get_modes(struct drm_connector *connector,
					      struct edid *edid)
{
	struct amdgpu_dm_connector *amdgpu_dm_connector =
			to_amdgpu_dm_connector(connector);

	if (edid) {
		/* empty probed_modes */
		INIT_LIST_HEAD(&connector->probed_modes);
		amdgpu_dm_connector->num_modes =
				drm_add_edid_modes(connector, edid);

		/* sorting the probed modes before calling function
		 * amdgpu_dm_get_native_mode() since EDID can have
		 * more than one preferred mode. The modes that are
		 * later in the probed mode list could be of higher
		 * and preferred resolution. For example, 3840x2160
		 * resolution in base EDID preferred timing and 4096x2160
		 * preferred resolution in DID extension block later.
		 */
		drm_mode_sort(&connector->probed_modes);
		amdgpu_dm_get_native_mode(connector);
	} else {
		amdgpu_dm_connector->num_modes = 0;
	}
}

static int amdgpu_dm_connector_get_modes(struct drm_connector *connector)
{
	struct amdgpu_dm_connector *amdgpu_dm_connector =
			to_amdgpu_dm_connector(connector);
	struct drm_encoder *encoder;
	struct edid *edid = amdgpu_dm_connector->edid;

	encoder = amdgpu_dm_connector_to_encoder(connector);

	if (!edid || !drm_edid_is_valid(edid)) {
		amdgpu_dm_connector->num_modes =
				drm_add_modes_noedid(connector, 640, 480);
	} else {
		amdgpu_dm_connector_ddc_get_modes(connector, edid);
		amdgpu_dm_connector_add_common_modes(encoder, connector);
	}
	amdgpu_dm_fbc_init(connector);

	return amdgpu_dm_connector->num_modes;
}

void amdgpu_dm_connector_init_helper(struct amdgpu_display_manager *dm,
				     struct amdgpu_dm_connector *aconnector,
				     int connector_type,
				     struct dc_link *link,
				     int link_index)
{
	struct amdgpu_device *adev = dm->ddev->dev_private;

	/*
	 * Some of the properties below require access to state, like bpc.
	 * Allocate some default initial connector state with our reset helper.
	 */
	if (aconnector->base.funcs->reset)
		aconnector->base.funcs->reset(&aconnector->base);

	aconnector->connector_id = link_index;
	aconnector->dc_link = link;
	aconnector->base.interlace_allowed = false;
	aconnector->base.doublescan_allowed = false;
	aconnector->base.stereo_allowed = false;
	aconnector->base.dpms = DRM_MODE_DPMS_OFF;
	aconnector->hpd.hpd = AMDGPU_HPD_NONE; /* not used */
	aconnector->audio_inst = -1;
	mutex_init(&aconnector->hpd_lock);

	/*
	 * configure support HPD hot plug connector_>polled default value is 0
	 * which means HPD hot plug not supported
	 */
	switch (connector_type) {
	case DRM_MODE_CONNECTOR_HDMIA:
		aconnector->base.polled = DRM_CONNECTOR_POLL_HPD;
		aconnector->base.ycbcr_420_allowed =
			link->link_enc->features.hdmi_ycbcr420_supported ? true : false;
		break;
	case DRM_MODE_CONNECTOR_DisplayPort:
		aconnector->base.polled = DRM_CONNECTOR_POLL_HPD;
		aconnector->base.ycbcr_420_allowed =
			link->link_enc->features.dp_ycbcr420_supported ? true : false;
		break;
	case DRM_MODE_CONNECTOR_DVID:
		aconnector->base.polled = DRM_CONNECTOR_POLL_HPD;
		break;
	default:
		break;
	}

	drm_object_attach_property(&aconnector->base.base,
				dm->ddev->mode_config.scaling_mode_property,
				DRM_MODE_SCALE_NONE);

	drm_object_attach_property(&aconnector->base.base,
				adev->mode_info.underscan_property,
				UNDERSCAN_OFF);
	drm_object_attach_property(&aconnector->base.base,
				adev->mode_info.underscan_hborder_property,
				0);
	drm_object_attach_property(&aconnector->base.base,
				adev->mode_info.underscan_vborder_property,
				0);

	if (!aconnector->mst_port)
		drm_connector_attach_max_bpc_property(&aconnector->base, 8, 16);

	/* This defaults to the max in the range, but we want 8bpc for non-edp. */
	aconnector->base.state->max_bpc = (connector_type == DRM_MODE_CONNECTOR_eDP) ? 16 : 8;
	aconnector->base.state->max_requested_bpc = aconnector->base.state->max_bpc;

	if (connector_type == DRM_MODE_CONNECTOR_eDP &&
	    (dc_is_dmcu_initialized(adev->dm.dc) || adev->dm.dc->ctx->dmub_srv)) {
		drm_object_attach_property(&aconnector->base.base,
				adev->mode_info.abm_level_property, 0);
	}

	if (connector_type == DRM_MODE_CONNECTOR_HDMIA ||
	    connector_type == DRM_MODE_CONNECTOR_DisplayPort ||
	    connector_type == DRM_MODE_CONNECTOR_eDP) {
		drm_object_attach_property(
			&aconnector->base.base,
			dm->ddev->mode_config.hdr_output_metadata_property, 0);

		if (!aconnector->mst_port)
			drm_connector_attach_vrr_capable_property(&aconnector->base);

#ifdef CONFIG_DRM_AMD_DC_HDCP
		if (adev->dm.hdcp_workqueue)
			drm_connector_attach_content_protection_property(&aconnector->base, true);
#endif
	}
}

static int amdgpu_dm_i2c_xfer(struct i2c_adapter *i2c_adap,
			      struct i2c_msg *msgs, int num)
{
	struct amdgpu_i2c_adapter *i2c = i2c_get_adapdata(i2c_adap);
	struct ddc_service *ddc_service = i2c->ddc_service;
	struct i2c_command cmd;
	int i;
	int result = -EIO;

	cmd.payloads = kcalloc(num, sizeof(struct i2c_payload), GFP_KERNEL);

	if (!cmd.payloads)
		return result;

	cmd.number_of_payloads = num;
	cmd.engine = I2C_COMMAND_ENGINE_DEFAULT;
	cmd.speed = 100;

	for (i = 0; i < num; i++) {
		cmd.payloads[i].write = !(msgs[i].flags & I2C_M_RD);
		cmd.payloads[i].address = msgs[i].addr;
		cmd.payloads[i].length = msgs[i].len;
		cmd.payloads[i].data = msgs[i].buf;
	}

	if (dc_submit_i2c(
			ddc_service->ctx->dc,
			ddc_service->ddc_pin->hw_info.ddc_channel,
			&cmd))
		result = num;

	kfree(cmd.payloads);
	return result;
}

static u32 amdgpu_dm_i2c_func(struct i2c_adapter *adap)
{
	return I2C_FUNC_I2C | I2C_FUNC_SMBUS_EMUL;
}

static const struct i2c_algorithm amdgpu_dm_i2c_algo = {
	.master_xfer = amdgpu_dm_i2c_xfer,
	.functionality = amdgpu_dm_i2c_func,
};

static struct amdgpu_i2c_adapter *
create_i2c(struct ddc_service *ddc_service,
	   int link_index,
	   int *res)
{
	struct amdgpu_device *adev = ddc_service->ctx->driver_context;
	struct amdgpu_i2c_adapter *i2c;

	i2c = kzalloc(sizeof(struct amdgpu_i2c_adapter), GFP_KERNEL);
	if (!i2c)
		return NULL;
	i2c->base.owner = THIS_MODULE;
	i2c->base.class = I2C_CLASS_DDC;
	i2c->base.dev.parent = &adev->pdev->dev;
	i2c->base.algo = &amdgpu_dm_i2c_algo;
	snprintf(i2c->base.name, sizeof(i2c->base.name), "AMDGPU DM i2c hw bus %d", link_index);
	i2c_set_adapdata(&i2c->base, i2c);
	i2c->ddc_service = ddc_service;
	i2c->ddc_service->ddc_pin->hw_info.ddc_channel = link_index;

	return i2c;
}


/*
 * Note: this function assumes that dc_link_detect() was called for the
 * dc_link which will be represented by this aconnector.
 */
static int amdgpu_dm_connector_init(struct amdgpu_display_manager *dm,
				    struct amdgpu_dm_connector *aconnector,
				    uint32_t link_index,
				    struct amdgpu_encoder *aencoder)
{
	int res = 0;
	int connector_type;
	struct dc *dc = dm->dc;
	struct dc_link *link = dc_get_link_at_index(dc, link_index);
	struct amdgpu_i2c_adapter *i2c;

	link->priv = aconnector;

	DRM_DEBUG_DRIVER("%s()\n", __func__);

	i2c = create_i2c(link->ddc, link->link_index, &res);
	if (!i2c) {
		DRM_ERROR("Failed to create i2c adapter data\n");
		return -ENOMEM;
	}

	aconnector->i2c = i2c;
	res = i2c_add_adapter(&i2c->base);

	if (res) {
		DRM_ERROR("Failed to register hw i2c %d\n", link->link_index);
		goto out_free;
	}

	connector_type = to_drm_connector_type(link->connector_signal);

	res = drm_connector_init_with_ddc(
			dm->ddev,
			&aconnector->base,
			&amdgpu_dm_connector_funcs,
			connector_type,
			&i2c->base);

	if (res) {
		DRM_ERROR("connector_init failed\n");
		aconnector->connector_id = -1;
		goto out_free;
	}

	drm_connector_helper_add(
			&aconnector->base,
			&amdgpu_dm_connector_helper_funcs);

	amdgpu_dm_connector_init_helper(
		dm,
		aconnector,
		connector_type,
		link,
		link_index);

	drm_connector_attach_encoder(
		&aconnector->base, &aencoder->base);

	if (connector_type == DRM_MODE_CONNECTOR_DisplayPort
		|| connector_type == DRM_MODE_CONNECTOR_eDP)
		amdgpu_dm_initialize_dp_connector(dm, aconnector, link->link_index);

out_free:
	if (res) {
		kfree(i2c);
		aconnector->i2c = NULL;
	}
	return res;
}

int amdgpu_dm_get_encoder_crtc_mask(struct amdgpu_device *adev)
{
	switch (adev->mode_info.num_crtc) {
	case 1:
		return 0x1;
	case 2:
		return 0x3;
	case 3:
		return 0x7;
	case 4:
		return 0xf;
	case 5:
		return 0x1f;
	case 6:
	default:
		return 0x3f;
	}
}

static int amdgpu_dm_encoder_init(struct drm_device *dev,
				  struct amdgpu_encoder *aencoder,
				  uint32_t link_index)
{
	struct amdgpu_device *adev = dev->dev_private;

	int res = drm_encoder_init(dev,
				   &aencoder->base,
				   &amdgpu_dm_encoder_funcs,
				   DRM_MODE_ENCODER_TMDS,
				   NULL);

	aencoder->base.possible_crtcs = amdgpu_dm_get_encoder_crtc_mask(adev);

	if (!res)
		aencoder->encoder_id = link_index;
	else
		aencoder->encoder_id = -1;

	drm_encoder_helper_add(&aencoder->base, &amdgpu_dm_encoder_helper_funcs);

	return res;
}

static void manage_dm_interrupts(struct amdgpu_device *adev,
				 struct amdgpu_crtc *acrtc,
				 bool enable)
{
	/*
	 * We have no guarantee that the frontend index maps to the same
	 * backend index - some even map to more than one.
	 *
	 * TODO: Use a different interrupt or check DC itself for the mapping.
	 */
	int irq_type =
		amdgpu_display_crtc_idx_to_irq_type(
			adev,
			acrtc->crtc_id);

	if (enable) {
		drm_crtc_vblank_on(&acrtc->base);
		amdgpu_irq_get(
			adev,
			&adev->pageflip_irq,
			irq_type);
	} else {

		amdgpu_irq_put(
			adev,
			&adev->pageflip_irq,
			irq_type);
		drm_crtc_vblank_off(&acrtc->base);
	}
}

static void dm_update_pflip_irq_state(struct amdgpu_device *adev,
				      struct amdgpu_crtc *acrtc)
{
	int irq_type =
		amdgpu_display_crtc_idx_to_irq_type(adev, acrtc->crtc_id);

	/**
	 * This reads the current state for the IRQ and force reapplies
	 * the setting to hardware.
	 */
	amdgpu_irq_update(adev, &adev->pageflip_irq, irq_type);
}

static bool
is_scaling_state_different(const struct dm_connector_state *dm_state,
			   const struct dm_connector_state *old_dm_state)
{
	if (dm_state->scaling != old_dm_state->scaling)
		return true;
	if (!dm_state->underscan_enable && old_dm_state->underscan_enable) {
		if (old_dm_state->underscan_hborder != 0 && old_dm_state->underscan_vborder != 0)
			return true;
	} else  if (dm_state->underscan_enable && !old_dm_state->underscan_enable) {
		if (dm_state->underscan_hborder != 0 && dm_state->underscan_vborder != 0)
			return true;
	} else if (dm_state->underscan_hborder != old_dm_state->underscan_hborder ||
		   dm_state->underscan_vborder != old_dm_state->underscan_vborder)
		return true;
	return false;
}

#ifdef CONFIG_DRM_AMD_DC_HDCP
static bool is_content_protection_different(struct drm_connector_state *state,
					    const struct drm_connector_state *old_state,
					    const struct drm_connector *connector, struct hdcp_workqueue *hdcp_w)
{
	struct amdgpu_dm_connector *aconnector = to_amdgpu_dm_connector(connector);

	if (old_state->hdcp_content_type != state->hdcp_content_type &&
	    state->content_protection != DRM_MODE_CONTENT_PROTECTION_UNDESIRED) {
		state->content_protection = DRM_MODE_CONTENT_PROTECTION_DESIRED;
		return true;
	}

	/* CP is being re enabled, ignore this */
	if (old_state->content_protection == DRM_MODE_CONTENT_PROTECTION_ENABLED &&
	    state->content_protection == DRM_MODE_CONTENT_PROTECTION_DESIRED) {
		state->content_protection = DRM_MODE_CONTENT_PROTECTION_ENABLED;
		return false;
	}

	/* S3 resume case, since old state will always be 0 (UNDESIRED) and the restored state will be ENABLED */
	if (old_state->content_protection == DRM_MODE_CONTENT_PROTECTION_UNDESIRED &&
	    state->content_protection == DRM_MODE_CONTENT_PROTECTION_ENABLED)
		state->content_protection = DRM_MODE_CONTENT_PROTECTION_DESIRED;

	/* Check if something is connected/enabled, otherwise we start hdcp but nothing is connected/enabled
	 * hot-plug, headless s3, dpms
	 */
	if (state->content_protection == DRM_MODE_CONTENT_PROTECTION_DESIRED && connector->dpms == DRM_MODE_DPMS_ON &&
	    aconnector->dc_sink != NULL)
		return true;

	if (old_state->content_protection == state->content_protection)
		return false;

	if (state->content_protection == DRM_MODE_CONTENT_PROTECTION_UNDESIRED)
		return true;

	return false;
}

#endif
static void remove_stream(struct amdgpu_device *adev,
			  struct amdgpu_crtc *acrtc,
			  struct dc_stream_state *stream)
{
	/* this is the update mode case */

	acrtc->otg_inst = -1;
	acrtc->enabled = false;
}

static int get_cursor_position(struct drm_plane *plane, struct drm_crtc *crtc,
			       struct dc_cursor_position *position)
{
	struct amdgpu_crtc *amdgpu_crtc = to_amdgpu_crtc(crtc);
	int x, y;
	int xorigin = 0, yorigin = 0;

	if (!crtc || !plane->state->fb)
		return 0;

	if ((plane->state->crtc_w > amdgpu_crtc->max_cursor_width) ||
	    (plane->state->crtc_h > amdgpu_crtc->max_cursor_height)) {
		DRM_ERROR("%s: bad cursor width or height %d x %d\n",
			  __func__,
			  plane->state->crtc_w,
			  plane->state->crtc_h);
		return -EINVAL;
	}

	x = plane->state->crtc_x;
	y = plane->state->crtc_y;

	if (x <= -amdgpu_crtc->max_cursor_width ||
	    y <= -amdgpu_crtc->max_cursor_height)
		return 0;

	if (x < 0) {
		xorigin = min(-x, amdgpu_crtc->max_cursor_width - 1);
		x = 0;
	}
	if (y < 0) {
		yorigin = min(-y, amdgpu_crtc->max_cursor_height - 1);
		y = 0;
	}
	position->enable = true;
	position->translate_by_source = true;
	position->x = x;
	position->y = y;
	position->x_hotspot = xorigin;
	position->y_hotspot = yorigin;

	return 0;
}

static void handle_cursor_update(struct drm_plane *plane,
				 struct drm_plane_state *old_plane_state)
{
	struct amdgpu_device *adev = plane->dev->dev_private;
	struct amdgpu_framebuffer *afb = to_amdgpu_framebuffer(plane->state->fb);
	struct drm_crtc *crtc = afb ? plane->state->crtc : old_plane_state->crtc;
	struct dm_crtc_state *crtc_state = crtc ? to_dm_crtc_state(crtc->state) : NULL;
	struct amdgpu_crtc *amdgpu_crtc = to_amdgpu_crtc(crtc);
	uint64_t address = afb ? afb->address : 0;
	struct dc_cursor_position position = {0};
	struct dc_cursor_attributes attributes;
	int ret;

	if (!plane->state->fb && !old_plane_state->fb)
		return;

	DRM_DEBUG_DRIVER("%s: crtc_id=%d with size %d to %d\n",
			 __func__,
			 amdgpu_crtc->crtc_id,
			 plane->state->crtc_w,
			 plane->state->crtc_h);

	ret = get_cursor_position(plane, crtc, &position);
	if (ret)
		return;

	if (!position.enable) {
		/* turn off cursor */
		if (crtc_state && crtc_state->stream) {
			mutex_lock(&adev->dm.dc_lock);
			dc_stream_set_cursor_position(crtc_state->stream,
						      &position);
			mutex_unlock(&adev->dm.dc_lock);
		}
		return;
	}

	amdgpu_crtc->cursor_width = plane->state->crtc_w;
	amdgpu_crtc->cursor_height = plane->state->crtc_h;

	memset(&attributes, 0, sizeof(attributes));
	attributes.address.high_part = upper_32_bits(address);
	attributes.address.low_part  = lower_32_bits(address);
	attributes.width             = plane->state->crtc_w;
	attributes.height            = plane->state->crtc_h;
	attributes.color_format      = CURSOR_MODE_COLOR_PRE_MULTIPLIED_ALPHA;
	attributes.rotation_angle    = 0;
	attributes.attribute_flags.value = 0;

	attributes.pitch = attributes.width;

	if (crtc_state->stream) {
		mutex_lock(&adev->dm.dc_lock);
		if (!dc_stream_set_cursor_attributes(crtc_state->stream,
							 &attributes))
			DRM_ERROR("DC failed to set cursor attributes\n");

		if (!dc_stream_set_cursor_position(crtc_state->stream,
						   &position))
			DRM_ERROR("DC failed to set cursor position\n");
		mutex_unlock(&adev->dm.dc_lock);
	}
}

static void prepare_flip_isr(struct amdgpu_crtc *acrtc)
{

	assert_spin_locked(&acrtc->base.dev->event_lock);
	WARN_ON(acrtc->event);

	acrtc->event = acrtc->base.state->event;

	/* Set the flip status */
	acrtc->pflip_status = AMDGPU_FLIP_SUBMITTED;

	/* Mark this event as consumed */
	acrtc->base.state->event = NULL;

	DRM_DEBUG_DRIVER("crtc:%d, pflip_stat:AMDGPU_FLIP_SUBMITTED\n",
						 acrtc->crtc_id);
}

static void update_freesync_state_on_stream(
	struct amdgpu_display_manager *dm,
	struct dm_crtc_state *new_crtc_state,
	struct dc_stream_state *new_stream,
	struct dc_plane_state *surface,
	u32 flip_timestamp_in_us)
{
	struct mod_vrr_params vrr_params;
	struct dc_info_packet vrr_infopacket = {0};
	struct amdgpu_device *adev = dm->adev;
	unsigned long flags;

	if (!new_stream)
		return;

	/*
	 * TODO: Determine why min/max totals and vrefresh can be 0 here.
	 * For now it's sufficient to just guard against these conditions.
	 */

	if (!new_stream->timing.h_total || !new_stream->timing.v_total)
		return;

	spin_lock_irqsave(&adev->ddev->event_lock, flags);
	vrr_params = new_crtc_state->vrr_params;

	if (surface) {
		mod_freesync_handle_preflip(
			dm->freesync_module,
			surface,
			new_stream,
			flip_timestamp_in_us,
			&vrr_params);

		if (adev->family < AMDGPU_FAMILY_AI &&
		    amdgpu_dm_vrr_active(new_crtc_state)) {
			mod_freesync_handle_v_update(dm->freesync_module,
						     new_stream, &vrr_params);

			/* Need to call this before the frame ends. */
			dc_stream_adjust_vmin_vmax(dm->dc,
						   new_crtc_state->stream,
						   &vrr_params.adjust);
		}
	}

	mod_freesync_build_vrr_infopacket(
		dm->freesync_module,
		new_stream,
		&vrr_params,
		PACKET_TYPE_VRR,
		TRANSFER_FUNC_UNKNOWN,
		&vrr_infopacket);

	new_crtc_state->freesync_timing_changed |=
		(memcmp(&new_crtc_state->vrr_params.adjust,
			&vrr_params.adjust,
			sizeof(vrr_params.adjust)) != 0);

	new_crtc_state->freesync_vrr_info_changed |=
		(memcmp(&new_crtc_state->vrr_infopacket,
			&vrr_infopacket,
			sizeof(vrr_infopacket)) != 0);

	new_crtc_state->vrr_params = vrr_params;
	new_crtc_state->vrr_infopacket = vrr_infopacket;

	new_stream->adjust = new_crtc_state->vrr_params.adjust;
	new_stream->vrr_infopacket = vrr_infopacket;

	if (new_crtc_state->freesync_vrr_info_changed)
		DRM_DEBUG_KMS("VRR packet update: crtc=%u enabled=%d state=%d",
			      new_crtc_state->base.crtc->base.id,
			      (int)new_crtc_state->base.vrr_enabled,
			      (int)vrr_params.state);

	spin_unlock_irqrestore(&adev->ddev->event_lock, flags);
}

static void pre_update_freesync_state_on_stream(
	struct amdgpu_display_manager *dm,
	struct dm_crtc_state *new_crtc_state)
{
	struct dc_stream_state *new_stream = new_crtc_state->stream;
	struct mod_vrr_params vrr_params;
	struct mod_freesync_config config = new_crtc_state->freesync_config;
	struct amdgpu_device *adev = dm->adev;
	unsigned long flags;

	if (!new_stream)
		return;

	/*
	 * TODO: Determine why min/max totals and vrefresh can be 0 here.
	 * For now it's sufficient to just guard against these conditions.
	 */
	if (!new_stream->timing.h_total || !new_stream->timing.v_total)
		return;

	spin_lock_irqsave(&adev->ddev->event_lock, flags);
	vrr_params = new_crtc_state->vrr_params;

	if (new_crtc_state->vrr_supported &&
	    config.min_refresh_in_uhz &&
	    config.max_refresh_in_uhz) {
		config.state = new_crtc_state->base.vrr_enabled ?
			VRR_STATE_ACTIVE_VARIABLE :
			VRR_STATE_INACTIVE;
	} else {
		config.state = VRR_STATE_UNSUPPORTED;
	}

	mod_freesync_build_vrr_params(dm->freesync_module,
				      new_stream,
				      &config, &vrr_params);

	new_crtc_state->freesync_timing_changed |=
		(memcmp(&new_crtc_state->vrr_params.adjust,
			&vrr_params.adjust,
			sizeof(vrr_params.adjust)) != 0);

	new_crtc_state->vrr_params = vrr_params;
	spin_unlock_irqrestore(&adev->ddev->event_lock, flags);
}

static void amdgpu_dm_handle_vrr_transition(struct dm_crtc_state *old_state,
					    struct dm_crtc_state *new_state)
{
	bool old_vrr_active = amdgpu_dm_vrr_active(old_state);
	bool new_vrr_active = amdgpu_dm_vrr_active(new_state);

	if (!old_vrr_active && new_vrr_active) {
		/* Transition VRR inactive -> active:
		 * While VRR is active, we must not disable vblank irq, as a
		 * reenable after disable would compute bogus vblank/pflip
		 * timestamps if it likely happened inside display front-porch.
		 *
		 * We also need vupdate irq for the actual core vblank handling
		 * at end of vblank.
		 */
		dm_set_vupdate_irq(new_state->base.crtc, true);
		drm_crtc_vblank_get(new_state->base.crtc);
		DRM_DEBUG_DRIVER("%s: crtc=%u VRR off->on: Get vblank ref\n",
				 __func__, new_state->base.crtc->base.id);
	} else if (old_vrr_active && !new_vrr_active) {
		/* Transition VRR active -> inactive:
		 * Allow vblank irq disable again for fixed refresh rate.
		 */
		dm_set_vupdate_irq(new_state->base.crtc, false);
		drm_crtc_vblank_put(new_state->base.crtc);
		DRM_DEBUG_DRIVER("%s: crtc=%u VRR on->off: Drop vblank ref\n",
				 __func__, new_state->base.crtc->base.id);
	}
}

static void amdgpu_dm_commit_cursors(struct drm_atomic_state *state)
{
	struct drm_plane *plane;
	struct drm_plane_state *old_plane_state;
	int i;

	/*
	 * TODO: Make this per-stream so we don't issue redundant updates for
	 * commits with multiple streams.
	 */
	for_each_old_plane_in_state(state, plane, old_plane_state, i)
		if (plane->type == DRM_PLANE_TYPE_CURSOR)
			handle_cursor_update(plane, old_plane_state);
}

static void amdgpu_dm_commit_planes(struct drm_atomic_state *state,
				    struct dc_state *dc_state,
				    struct drm_device *dev,
				    struct amdgpu_display_manager *dm,
				    struct drm_crtc *pcrtc,
				    bool wait_for_vblank)
{
	uint32_t i;
	uint64_t timestamp_ns;
	struct drm_plane *plane;
	struct drm_plane_state *old_plane_state, *new_plane_state;
	struct amdgpu_crtc *acrtc_attach = to_amdgpu_crtc(pcrtc);
	struct drm_crtc_state *new_pcrtc_state =
			drm_atomic_get_new_crtc_state(state, pcrtc);
	struct dm_crtc_state *acrtc_state = to_dm_crtc_state(new_pcrtc_state);
	struct dm_crtc_state *dm_old_crtc_state =
			to_dm_crtc_state(drm_atomic_get_old_crtc_state(state, pcrtc));
	int planes_count = 0, vpos, hpos;
	long r;
	unsigned long flags;
	struct amdgpu_bo *abo;
	uint64_t tiling_flags;
	bool tmz_surface = false;
	uint32_t target_vblank, last_flip_vblank;
	bool vrr_active = amdgpu_dm_vrr_active(acrtc_state);
	bool pflip_present = false;
	struct {
		struct dc_surface_update surface_updates[MAX_SURFACES];
		struct dc_plane_info plane_infos[MAX_SURFACES];
		struct dc_scaling_info scaling_infos[MAX_SURFACES];
		struct dc_flip_addrs flip_addrs[MAX_SURFACES];
		struct dc_stream_update stream_update;
	} *bundle;

	bundle = kzalloc(sizeof(*bundle), GFP_KERNEL);

	if (!bundle) {
		dm_error("Failed to allocate update bundle\n");
		goto cleanup;
	}

	/*
	 * Disable the cursor first if we're disabling all the planes.
	 * It'll remain on the screen after the planes are re-enabled
	 * if we don't.
	 */
	if (acrtc_state->active_planes == 0)
		amdgpu_dm_commit_cursors(state);

	/* update planes when needed */
	for_each_oldnew_plane_in_state(state, plane, old_plane_state, new_plane_state, i) {
		struct drm_crtc *crtc = new_plane_state->crtc;
		struct drm_crtc_state *new_crtc_state;
		struct drm_framebuffer *fb = new_plane_state->fb;
		bool plane_needs_flip;
		struct dc_plane_state *dc_plane;
		struct dm_plane_state *dm_new_plane_state = to_dm_plane_state(new_plane_state);

		/* Cursor plane is handled after stream updates */
		if (plane->type == DRM_PLANE_TYPE_CURSOR)
			continue;

		if (!fb || !crtc || pcrtc != crtc)
			continue;

		new_crtc_state = drm_atomic_get_new_crtc_state(state, crtc);
		if (!new_crtc_state->active)
			continue;

		dc_plane = dm_new_plane_state->dc_state;

		bundle->surface_updates[planes_count].surface = dc_plane;
		if (new_pcrtc_state->color_mgmt_changed) {
			bundle->surface_updates[planes_count].gamma = dc_plane->gamma_correction;
			bundle->surface_updates[planes_count].in_transfer_func = dc_plane->in_transfer_func;
			bundle->surface_updates[planes_count].gamut_remap_matrix = &dc_plane->gamut_remap_matrix;
		}

		fill_dc_scaling_info(new_plane_state,
				     &bundle->scaling_infos[planes_count]);

		bundle->surface_updates[planes_count].scaling_info =
			&bundle->scaling_infos[planes_count];

		plane_needs_flip = old_plane_state->fb && new_plane_state->fb;

		pflip_present = pflip_present || plane_needs_flip;

		if (!plane_needs_flip) {
			planes_count += 1;
			continue;
		}

		abo = gem_to_amdgpu_bo(fb->obj[0]);

		/*
		 * Wait for all fences on this FB. Do limited wait to avoid
		 * deadlock during GPU reset when this fence will not signal
		 * but we hold reservation lock for the BO.
		 */
		r = dma_resv_wait_timeout_rcu(abo->tbo.base.resv, true,
							false,
							msecs_to_jiffies(5000));
		if (unlikely(r <= 0))
			DRM_ERROR("Waiting for fences timed out!");

		/*
		 * TODO This might fail and hence better not used, wait
		 * explicitly on fences instead
		 * and in general should be called for
		 * blocking commit to as per framework helpers
		 */
		r = amdgpu_bo_reserve(abo, true);
		if (unlikely(r != 0))
			DRM_ERROR("failed to reserve buffer before flip\n");

		amdgpu_bo_get_tiling_flags(abo, &tiling_flags);

		tmz_surface = amdgpu_bo_encrypted(abo);

		amdgpu_bo_unreserve(abo);

		fill_dc_plane_info_and_addr(
			dm->adev, new_plane_state, tiling_flags,
			&bundle->plane_infos[planes_count],
			&bundle->flip_addrs[planes_count].address,
			tmz_surface,
			false);

		DRM_DEBUG_DRIVER("plane: id=%d dcc_en=%d\n",
				 new_plane_state->plane->index,
				 bundle->plane_infos[planes_count].dcc.enable);

		bundle->surface_updates[planes_count].plane_info =
			&bundle->plane_infos[planes_count];

		/*
		 * Only allow immediate flips for fast updates that don't
		 * change FB pitch, DCC state, rotation or mirroing.
		 */
		bundle->flip_addrs[planes_count].flip_immediate =
			crtc->state->async_flip &&
			acrtc_state->update_type == UPDATE_TYPE_FAST;

		timestamp_ns = ktime_get_ns();
		bundle->flip_addrs[planes_count].flip_timestamp_in_us = div_u64(timestamp_ns, 1000);
		bundle->surface_updates[planes_count].flip_addr = &bundle->flip_addrs[planes_count];
		bundle->surface_updates[planes_count].surface = dc_plane;

		if (!bundle->surface_updates[planes_count].surface) {
			DRM_ERROR("No surface for CRTC: id=%d\n",
					acrtc_attach->crtc_id);
			continue;
		}

		if (plane == pcrtc->primary)
			update_freesync_state_on_stream(
				dm,
				acrtc_state,
				acrtc_state->stream,
				dc_plane,
				bundle->flip_addrs[planes_count].flip_timestamp_in_us);

		DRM_DEBUG_DRIVER("%s Flipping to hi: 0x%x, low: 0x%x\n",
				 __func__,
				 bundle->flip_addrs[planes_count].address.grph.addr.high_part,
				 bundle->flip_addrs[planes_count].address.grph.addr.low_part);

		planes_count += 1;

	}

	if (pflip_present) {
		if (!vrr_active) {
			/* Use old throttling in non-vrr fixed refresh rate mode
			 * to keep flip scheduling based on target vblank counts
			 * working in a backwards compatible way, e.g., for
			 * clients using the GLX_OML_sync_control extension or
			 * DRI3/Present extension with defined target_msc.
			 */
			last_flip_vblank = amdgpu_get_vblank_counter_kms(pcrtc);
		}
		else {
			/* For variable refresh rate mode only:
			 * Get vblank of last completed flip to avoid > 1 vrr
			 * flips per video frame by use of throttling, but allow
			 * flip programming anywhere in the possibly large
			 * variable vrr vblank interval for fine-grained flip
			 * timing control and more opportunity to avoid stutter
			 * on late submission of flips.
			 */
			spin_lock_irqsave(&pcrtc->dev->event_lock, flags);
			last_flip_vblank = acrtc_attach->last_flip_vblank;
			spin_unlock_irqrestore(&pcrtc->dev->event_lock, flags);
		}

		target_vblank = last_flip_vblank + wait_for_vblank;

		/*
		 * Wait until we're out of the vertical blank period before the one
		 * targeted by the flip
		 */
		while ((acrtc_attach->enabled &&
			(amdgpu_display_get_crtc_scanoutpos(dm->ddev, acrtc_attach->crtc_id,
							    0, &vpos, &hpos, NULL,
							    NULL, &pcrtc->hwmode)
			 & (DRM_SCANOUTPOS_VALID | DRM_SCANOUTPOS_IN_VBLANK)) ==
			(DRM_SCANOUTPOS_VALID | DRM_SCANOUTPOS_IN_VBLANK) &&
			(int)(target_vblank -
			  amdgpu_get_vblank_counter_kms(pcrtc)) > 0)) {
			usleep_range(1000, 1100);
		}

		/**
		 * Prepare the flip event for the pageflip interrupt to handle.
		 *
		 * This only works in the case where we've already turned on the
		 * appropriate hardware blocks (eg. HUBP) so in the transition case
		 * from 0 -> n planes we have to skip a hardware generated event
		 * and rely on sending it from software.
		 */
		if (acrtc_attach->base.state->event &&
		    acrtc_state->active_planes > 0) {
			drm_crtc_vblank_get(pcrtc);

			spin_lock_irqsave(&pcrtc->dev->event_lock, flags);

			WARN_ON(acrtc_attach->pflip_status != AMDGPU_FLIP_NONE);
			prepare_flip_isr(acrtc_attach);

			spin_unlock_irqrestore(&pcrtc->dev->event_lock, flags);
		}

		if (acrtc_state->stream) {
			if (acrtc_state->freesync_vrr_info_changed)
				bundle->stream_update.vrr_infopacket =
					&acrtc_state->stream->vrr_infopacket;
		}
	}

	/* Update the planes if changed or disable if we don't have any. */
	if ((planes_count || acrtc_state->active_planes == 0) &&
		acrtc_state->stream) {
		bundle->stream_update.stream = acrtc_state->stream;
		if (new_pcrtc_state->mode_changed) {
			bundle->stream_update.src = acrtc_state->stream->src;
			bundle->stream_update.dst = acrtc_state->stream->dst;
		}

		if (new_pcrtc_state->color_mgmt_changed) {
			/*
			 * TODO: This isn't fully correct since we've actually
			 * already modified the stream in place.
			 */
			bundle->stream_update.gamut_remap =
				&acrtc_state->stream->gamut_remap_matrix;
			bundle->stream_update.output_csc_transform =
				&acrtc_state->stream->csc_color_matrix;
			bundle->stream_update.out_transfer_func =
				acrtc_state->stream->out_transfer_func;
		}

		acrtc_state->stream->abm_level = acrtc_state->abm_level;
		if (acrtc_state->abm_level != dm_old_crtc_state->abm_level)
			bundle->stream_update.abm_level = &acrtc_state->abm_level;

		/*
		 * If FreeSync state on the stream has changed then we need to
		 * re-adjust the min/max bounds now that DC doesn't handle this
		 * as part of commit.
		 */
		if (amdgpu_dm_vrr_active(dm_old_crtc_state) !=
		    amdgpu_dm_vrr_active(acrtc_state)) {
			spin_lock_irqsave(&pcrtc->dev->event_lock, flags);
			dc_stream_adjust_vmin_vmax(
				dm->dc, acrtc_state->stream,
				&acrtc_state->vrr_params.adjust);
			spin_unlock_irqrestore(&pcrtc->dev->event_lock, flags);
		}
		mutex_lock(&dm->dc_lock);
		if ((acrtc_state->update_type > UPDATE_TYPE_FAST) &&
				acrtc_state->stream->link->psr_settings.psr_allow_active)
			amdgpu_dm_psr_disable(acrtc_state->stream);

		dc_commit_updates_for_stream(dm->dc,
						     bundle->surface_updates,
						     planes_count,
						     acrtc_state->stream,
						     &bundle->stream_update,
						     dc_state);

		/**
		 * Enable or disable the interrupts on the backend.
		 *
		 * Most pipes are put into power gating when unused.
		 *
		 * When power gating is enabled on a pipe we lose the
		 * interrupt enablement state when power gating is disabled.
		 *
		 * So we need to update the IRQ control state in hardware
		 * whenever the pipe turns on (since it could be previously
		 * power gated) or off (since some pipes can't be power gated
		 * on some ASICs).
		 */
		if (dm_old_crtc_state->active_planes != acrtc_state->active_planes)
			dm_update_pflip_irq_state(
				(struct amdgpu_device *)dev->dev_private,
				acrtc_attach);

		if ((acrtc_state->update_type > UPDATE_TYPE_FAST) &&
				acrtc_state->stream->link->psr_settings.psr_version != DC_PSR_VERSION_UNSUPPORTED &&
				!acrtc_state->stream->link->psr_settings.psr_feature_enabled)
			amdgpu_dm_link_setup_psr(acrtc_state->stream);
		else if ((acrtc_state->update_type == UPDATE_TYPE_FAST) &&
				acrtc_state->stream->link->psr_settings.psr_feature_enabled &&
				!acrtc_state->stream->link->psr_settings.psr_allow_active) {
			amdgpu_dm_psr_enable(acrtc_state->stream);
		}

		mutex_unlock(&dm->dc_lock);
	}

	/*
	 * Update cursor state *after* programming all the planes.
	 * This avoids redundant programming in the case where we're going
	 * to be disabling a single plane - those pipes are being disabled.
	 */
	if (acrtc_state->active_planes)
		amdgpu_dm_commit_cursors(state);

cleanup:
	kfree(bundle);
}

static void amdgpu_dm_commit_audio(struct drm_device *dev,
				   struct drm_atomic_state *state)
{
	struct amdgpu_device *adev = dev->dev_private;
	struct amdgpu_dm_connector *aconnector;
	struct drm_connector *connector;
	struct drm_connector_state *old_con_state, *new_con_state;
	struct drm_crtc_state *new_crtc_state;
	struct dm_crtc_state *new_dm_crtc_state;
	const struct dc_stream_status *status;
	int i, inst;

	/* Notify device removals. */
	for_each_oldnew_connector_in_state(state, connector, old_con_state, new_con_state, i) {
		if (old_con_state->crtc != new_con_state->crtc) {
			/* CRTC changes require notification. */
			goto notify;
		}

		if (!new_con_state->crtc)
			continue;

		new_crtc_state = drm_atomic_get_new_crtc_state(
			state, new_con_state->crtc);

		if (!new_crtc_state)
			continue;

		if (!drm_atomic_crtc_needs_modeset(new_crtc_state))
			continue;

	notify:
		aconnector = to_amdgpu_dm_connector(connector);

		mutex_lock(&adev->dm.audio_lock);
		inst = aconnector->audio_inst;
		aconnector->audio_inst = -1;
		mutex_unlock(&adev->dm.audio_lock);

		amdgpu_dm_audio_eld_notify(adev, inst);
	}

	/* Notify audio device additions. */
	for_each_new_connector_in_state(state, connector, new_con_state, i) {
		if (!new_con_state->crtc)
			continue;

		new_crtc_state = drm_atomic_get_new_crtc_state(
			state, new_con_state->crtc);

		if (!new_crtc_state)
			continue;

		if (!drm_atomic_crtc_needs_modeset(new_crtc_state))
			continue;

		new_dm_crtc_state = to_dm_crtc_state(new_crtc_state);
		if (!new_dm_crtc_state->stream)
			continue;

		status = dc_stream_get_status(new_dm_crtc_state->stream);
		if (!status)
			continue;

		aconnector = to_amdgpu_dm_connector(connector);

		mutex_lock(&adev->dm.audio_lock);
		inst = status->audio_inst;
		aconnector->audio_inst = inst;
		mutex_unlock(&adev->dm.audio_lock);

		amdgpu_dm_audio_eld_notify(adev, inst);
	}
}

/*
 * amdgpu_dm_crtc_copy_transient_flags - copy mirrored flags from DRM to DC
 * @crtc_state: the DRM CRTC state
 * @stream_state: the DC stream state.
 *
 * Copy the mirrored transient state flags from DRM, to DC. It is used to bring
 * a dc_stream_state's flags in sync with a drm_crtc_state's flags.
 */
static void amdgpu_dm_crtc_copy_transient_flags(struct drm_crtc_state *crtc_state,
						struct dc_stream_state *stream_state)
{
	stream_state->mode_changed = drm_atomic_crtc_needs_modeset(crtc_state);
}

static int amdgpu_dm_atomic_commit(struct drm_device *dev,
				   struct drm_atomic_state *state,
				   bool nonblock)
{
	struct drm_crtc *crtc;
	struct drm_crtc_state *old_crtc_state, *new_crtc_state;
	struct amdgpu_device *adev = dev->dev_private;
	int i;

	/*
	 * We evade vblank and pflip interrupts on CRTCs that are undergoing
	 * a modeset, being disabled, or have no active planes.
	 *
	 * It's done in atomic commit rather than commit tail for now since
	 * some of these interrupt handlers access the current CRTC state and
	 * potentially the stream pointer itself.
	 *
	 * Since the atomic state is swapped within atomic commit and not within
	 * commit tail this would leave to new state (that hasn't been committed yet)
	 * being accesssed from within the handlers.
	 *
	 * TODO: Fix this so we can do this in commit tail and not have to block
	 * in atomic check.
	 */
	for_each_oldnew_crtc_in_state(state, crtc, old_crtc_state, new_crtc_state, i) {
		struct amdgpu_crtc *acrtc = to_amdgpu_crtc(crtc);

		if (old_crtc_state->active &&
		    (!new_crtc_state->active ||
		     drm_atomic_crtc_needs_modeset(new_crtc_state)))
			manage_dm_interrupts(adev, acrtc, false);
	}
	/*
	 * Add check here for SoC's that support hardware cursor plane, to
	 * unset legacy_cursor_update
	 */

	return drm_atomic_helper_commit(dev, state, nonblock);

	/*TODO Handle EINTR, reenable IRQ*/
}

static int validate_overlay(struct drm_atomic_state *state)
{
	int i;
	struct drm_plane *plane;
	struct drm_plane_state *old_plane_state, *new_plane_state;
	struct drm_plane_state *primary_state, *overlay_state = NULL;

	/* Check if primary plane is contained inside overlay */
	for_each_oldnew_plane_in_state_reverse(state, plane, old_plane_state, new_plane_state, i) {
		if (plane->type == DRM_PLANE_TYPE_OVERLAY) {
			if (drm_atomic_plane_disabling(plane->state, new_plane_state))
				return 0;

			overlay_state = new_plane_state;
			continue;
		}
	}

	/* check if we're making changes to the overlay plane */
	if (!overlay_state)
		return 0;

	/* check if overlay plane is enabled */
	if (!overlay_state->crtc)
		return 0;

	/* find the primary plane for the CRTC that the overlay is enabled on */
	primary_state = drm_atomic_get_plane_state(state, overlay_state->crtc->primary);
	if (IS_ERR(primary_state))
		return PTR_ERR(primary_state);

	/* check if primary plane is enabled */
	if (!primary_state->crtc)
		return 0;

	/* Perform the bounds check to ensure the overlay plane covers the primary */
	if (primary_state->crtc_x < overlay_state->crtc_x ||
	    primary_state->crtc_y < overlay_state->crtc_y ||
	    primary_state->crtc_x + primary_state->crtc_w > overlay_state->crtc_x + overlay_state->crtc_w ||
	    primary_state->crtc_y + primary_state->crtc_h > overlay_state->crtc_y + overlay_state->crtc_h) {
		DRM_DEBUG_ATOMIC("Overlay plane is enabled with hardware cursor but does not fully cover primary plane\n");
		return -EINVAL;
	}

	return 0;
}

/**
 * amdgpu_dm_atomic_commit_tail() - AMDgpu DM's commit tail implementation.
 * @state: The atomic state to commit
 *
 * This will tell DC to commit the constructed DC state from atomic_check,
 * programming the hardware. Any failures here implies a hardware failure, since
 * atomic check should have filtered anything non-kosher.
 */
static void amdgpu_dm_atomic_commit_tail(struct drm_atomic_state *state)
{
	struct drm_device *dev = state->dev;
	struct amdgpu_device *adev = dev->dev_private;
	struct amdgpu_display_manager *dm = &adev->dm;
	struct dm_atomic_state *dm_state;
	struct dc_state *dc_state = NULL, *dc_state_temp = NULL;
	uint32_t i, j;
	struct drm_crtc *crtc;
	struct drm_crtc_state *old_crtc_state, *new_crtc_state;
	unsigned long flags;
	bool wait_for_vblank = true;
	struct drm_connector *connector;
	struct drm_connector_state *old_con_state, *new_con_state;
	struct dm_crtc_state *dm_old_crtc_state, *dm_new_crtc_state;
	int crtc_disable_count = 0;

	drm_atomic_helper_update_legacy_modeset_state(dev, state);

	dm_state = dm_atomic_get_new_state(state);
	if (dm_state && dm_state->context) {
		dc_state = dm_state->context;
	} else {
		/* No state changes, retain current state. */
		dc_state_temp = dc_create_state(dm->dc);
		ASSERT(dc_state_temp);
		dc_state = dc_state_temp;
		dc_resource_state_copy_construct_current(dm->dc, dc_state);
	}

	/* update changed items */
	for_each_oldnew_crtc_in_state(state, crtc, old_crtc_state, new_crtc_state, i) {
		struct amdgpu_crtc *acrtc = to_amdgpu_crtc(crtc);

		dm_new_crtc_state = to_dm_crtc_state(new_crtc_state);
		dm_old_crtc_state = to_dm_crtc_state(old_crtc_state);

		DRM_DEBUG_DRIVER(
			"amdgpu_crtc id:%d crtc_state_flags: enable:%d, active:%d, "
			"planes_changed:%d, mode_changed:%d,active_changed:%d,"
			"connectors_changed:%d\n",
			acrtc->crtc_id,
			new_crtc_state->enable,
			new_crtc_state->active,
			new_crtc_state->planes_changed,
			new_crtc_state->mode_changed,
			new_crtc_state->active_changed,
			new_crtc_state->connectors_changed);

		/* Copy all transient state flags into dc state */
		if (dm_new_crtc_state->stream) {
			amdgpu_dm_crtc_copy_transient_flags(&dm_new_crtc_state->base,
							    dm_new_crtc_state->stream);
		}

		/* handles headless hotplug case, updating new_state and
		 * aconnector as needed
		 */

		if (modeset_required(new_crtc_state, dm_new_crtc_state->stream, dm_old_crtc_state->stream)) {

			DRM_DEBUG_DRIVER("Atomic commit: SET crtc id %d: [%p]\n", acrtc->crtc_id, acrtc);

			if (!dm_new_crtc_state->stream) {
				/*
				 * this could happen because of issues with
				 * userspace notifications delivery.
				 * In this case userspace tries to set mode on
				 * display which is disconnected in fact.
				 * dc_sink is NULL in this case on aconnector.
				 * We expect reset mode will come soon.
				 *
				 * This can also happen when unplug is done
				 * during resume sequence ended
				 *
				 * In this case, we want to pretend we still
				 * have a sink to keep the pipe running so that
				 * hw state is consistent with the sw state
				 */
				DRM_DEBUG_DRIVER("%s: Failed to create new stream for crtc %d\n",
						__func__, acrtc->base.base.id);
				continue;
			}

			if (dm_old_crtc_state->stream)
				remove_stream(adev, acrtc, dm_old_crtc_state->stream);

			pm_runtime_get_noresume(dev->dev);

			acrtc->enabled = true;
			acrtc->hw_mode = new_crtc_state->mode;
			crtc->hwmode = new_crtc_state->mode;
		} else if (modereset_required(new_crtc_state)) {
			DRM_DEBUG_DRIVER("Atomic commit: RESET. crtc id %d:[%p]\n", acrtc->crtc_id, acrtc);
			/* i.e. reset mode */
			if (dm_old_crtc_state->stream) {
				if (dm_old_crtc_state->stream->link->psr_settings.psr_allow_active)
					amdgpu_dm_psr_disable(dm_old_crtc_state->stream);

				remove_stream(adev, acrtc, dm_old_crtc_state->stream);
			}
		}
	} /* for_each_crtc_in_state() */

	if (dc_state) {
		dm_enable_per_frame_crtc_master_sync(dc_state);
		mutex_lock(&dm->dc_lock);
		WARN_ON(!dc_commit_state(dm->dc, dc_state));
		mutex_unlock(&dm->dc_lock);
	}

	for_each_new_crtc_in_state(state, crtc, new_crtc_state, i) {
		struct amdgpu_crtc *acrtc = to_amdgpu_crtc(crtc);

		dm_new_crtc_state = to_dm_crtc_state(new_crtc_state);

		if (dm_new_crtc_state->stream != NULL) {
			const struct dc_stream_status *status =
					dc_stream_get_status(dm_new_crtc_state->stream);

			if (!status)
				status = dc_stream_get_status_from_state(dc_state,
									 dm_new_crtc_state->stream);

			if (!status)
				DC_ERR("got no status for stream %p on acrtc%p\n", dm_new_crtc_state->stream, acrtc);
			else
				acrtc->otg_inst = status->primary_otg_inst;
		}
	}
#ifdef CONFIG_DRM_AMD_DC_HDCP
	for_each_oldnew_connector_in_state(state, connector, old_con_state, new_con_state, i) {
		struct dm_connector_state *dm_new_con_state = to_dm_connector_state(new_con_state);
		struct amdgpu_crtc *acrtc = to_amdgpu_crtc(dm_new_con_state->base.crtc);
		struct amdgpu_dm_connector *aconnector = to_amdgpu_dm_connector(connector);

		new_crtc_state = NULL;

		if (acrtc)
			new_crtc_state = drm_atomic_get_new_crtc_state(state, &acrtc->base);

		dm_new_crtc_state = to_dm_crtc_state(new_crtc_state);

		if (dm_new_crtc_state && dm_new_crtc_state->stream == NULL &&
		    connector->state->content_protection == DRM_MODE_CONTENT_PROTECTION_ENABLED) {
			hdcp_reset_display(adev->dm.hdcp_workqueue, aconnector->dc_link->link_index);
			new_con_state->content_protection = DRM_MODE_CONTENT_PROTECTION_DESIRED;
			continue;
		}

		if (is_content_protection_different(new_con_state, old_con_state, connector, adev->dm.hdcp_workqueue))
			hdcp_update_display(
				adev->dm.hdcp_workqueue, aconnector->dc_link->link_index, aconnector,
				new_con_state->hdcp_content_type,
				new_con_state->content_protection == DRM_MODE_CONTENT_PROTECTION_DESIRED ? true
													 : false);
	}
#endif

	/* Handle connector state changes */
	for_each_oldnew_connector_in_state(state, connector, old_con_state, new_con_state, i) {
		struct dm_connector_state *dm_new_con_state = to_dm_connector_state(new_con_state);
		struct dm_connector_state *dm_old_con_state = to_dm_connector_state(old_con_state);
		struct amdgpu_crtc *acrtc = to_amdgpu_crtc(dm_new_con_state->base.crtc);
		struct dc_surface_update dummy_updates[MAX_SURFACES];
		struct dc_stream_update stream_update;
		struct dc_info_packet hdr_packet;
		struct dc_stream_status *status = NULL;
		bool abm_changed, hdr_changed, scaling_changed;

		memset(&dummy_updates, 0, sizeof(dummy_updates));
		memset(&stream_update, 0, sizeof(stream_update));

		if (acrtc) {
			new_crtc_state = drm_atomic_get_new_crtc_state(state, &acrtc->base);
			old_crtc_state = drm_atomic_get_old_crtc_state(state, &acrtc->base);
		}

		/* Skip any modesets/resets */
		if (!acrtc || drm_atomic_crtc_needs_modeset(new_crtc_state))
			continue;

		dm_new_crtc_state = to_dm_crtc_state(new_crtc_state);
		dm_old_crtc_state = to_dm_crtc_state(old_crtc_state);

		scaling_changed = is_scaling_state_different(dm_new_con_state,
							     dm_old_con_state);

		abm_changed = dm_new_crtc_state->abm_level !=
			      dm_old_crtc_state->abm_level;

		hdr_changed =
			is_hdr_metadata_different(old_con_state, new_con_state);

		if (!scaling_changed && !abm_changed && !hdr_changed)
			continue;

		stream_update.stream = dm_new_crtc_state->stream;
		if (scaling_changed) {
			update_stream_scaling_settings(&dm_new_con_state->base.crtc->mode,
					dm_new_con_state, dm_new_crtc_state->stream);

			stream_update.src = dm_new_crtc_state->stream->src;
			stream_update.dst = dm_new_crtc_state->stream->dst;
		}

		if (abm_changed) {
			dm_new_crtc_state->stream->abm_level = dm_new_crtc_state->abm_level;

			stream_update.abm_level = &dm_new_crtc_state->abm_level;
		}

		if (hdr_changed) {
			fill_hdr_info_packet(new_con_state, &hdr_packet);
			stream_update.hdr_static_metadata = &hdr_packet;
		}

		status = dc_stream_get_status(dm_new_crtc_state->stream);
		WARN_ON(!status);
		WARN_ON(!status->plane_count);

		/*
		 * TODO: DC refuses to perform stream updates without a dc_surface_update.
		 * Here we create an empty update on each plane.
		 * To fix this, DC should permit updating only stream properties.
		 */
		for (j = 0; j < status->plane_count; j++)
			dummy_updates[j].surface = status->plane_states[0];


		mutex_lock(&dm->dc_lock);
		dc_commit_updates_for_stream(dm->dc,
						     dummy_updates,
						     status->plane_count,
						     dm_new_crtc_state->stream,
						     &stream_update,
						     dc_state);
		mutex_unlock(&dm->dc_lock);
	}

	/* Count number of newly disabled CRTCs for dropping PM refs later. */
	for_each_oldnew_crtc_in_state(state, crtc, old_crtc_state,
				      new_crtc_state, i) {
		if (old_crtc_state->active && !new_crtc_state->active)
			crtc_disable_count++;

		dm_new_crtc_state = to_dm_crtc_state(new_crtc_state);
		dm_old_crtc_state = to_dm_crtc_state(old_crtc_state);

		/* Update freesync active state. */
		pre_update_freesync_state_on_stream(dm, dm_new_crtc_state);

		/* Handle vrr on->off / off->on transitions */
		amdgpu_dm_handle_vrr_transition(dm_old_crtc_state,
						dm_new_crtc_state);
	}

	/**
	 * Enable interrupts for CRTCs that are newly enabled or went through
	 * a modeset. It was intentionally deferred until after the front end
	 * state was modified to wait until the OTG was on and so the IRQ
	 * handlers didn't access stale or invalid state.
	 */
	for_each_oldnew_crtc_in_state(state, crtc, old_crtc_state, new_crtc_state, i) {
		struct amdgpu_crtc *acrtc = to_amdgpu_crtc(crtc);

		if (new_crtc_state->active &&
		    (!old_crtc_state->active ||
		     drm_atomic_crtc_needs_modeset(new_crtc_state))) {
			manage_dm_interrupts(adev, acrtc, true);
#ifdef CONFIG_DEBUG_FS
			/**
			 * Frontend may have changed so reapply the CRC capture
			 * settings for the stream.
			 */
			dm_new_crtc_state = to_dm_crtc_state(new_crtc_state);

			if (amdgpu_dm_is_valid_crc_source(dm_new_crtc_state->crc_src)) {
				amdgpu_dm_crtc_configure_crc_source(
					crtc, dm_new_crtc_state,
					dm_new_crtc_state->crc_src);
			}
#endif
		}
	}

	for_each_new_crtc_in_state(state, crtc, new_crtc_state, j)
		if (new_crtc_state->async_flip)
			wait_for_vblank = false;

	/* update planes when needed per crtc*/
	for_each_new_crtc_in_state(state, crtc, new_crtc_state, j) {
		dm_new_crtc_state = to_dm_crtc_state(new_crtc_state);

		if (dm_new_crtc_state->stream)
			amdgpu_dm_commit_planes(state, dc_state, dev,
						dm, crtc, wait_for_vblank);
	}

	/* Update audio instances for each connector. */
	amdgpu_dm_commit_audio(dev, state);

	/*
	 * send vblank event on all events not handled in flip and
	 * mark consumed event for drm_atomic_helper_commit_hw_done
	 */
	spin_lock_irqsave(&adev->ddev->event_lock, flags);
	for_each_new_crtc_in_state(state, crtc, new_crtc_state, i) {

		if (new_crtc_state->event)
			drm_send_event_locked(dev, &new_crtc_state->event->base);

		new_crtc_state->event = NULL;
	}
	spin_unlock_irqrestore(&adev->ddev->event_lock, flags);

	/* Signal HW programming completion */
	drm_atomic_helper_commit_hw_done(state);

	if (wait_for_vblank)
		drm_atomic_helper_wait_for_flip_done(dev, state);

	drm_atomic_helper_cleanup_planes(dev, state);

	/*
	 * Finally, drop a runtime PM reference for each newly disabled CRTC,
	 * so we can put the GPU into runtime suspend if we're not driving any
	 * displays anymore
	 */
	for (i = 0; i < crtc_disable_count; i++)
		pm_runtime_put_autosuspend(dev->dev);
	pm_runtime_mark_last_busy(dev->dev);

	if (dc_state_temp)
		dc_release_state(dc_state_temp);
}


static int dm_force_atomic_commit(struct drm_connector *connector)
{
	int ret = 0;
	struct drm_device *ddev = connector->dev;
	struct drm_atomic_state *state = drm_atomic_state_alloc(ddev);
	struct amdgpu_crtc *disconnected_acrtc = to_amdgpu_crtc(connector->encoder->crtc);
	struct drm_plane *plane = disconnected_acrtc->base.primary;
	struct drm_connector_state *conn_state;
	struct drm_crtc_state *crtc_state;
	struct drm_plane_state *plane_state;

	if (!state)
		return -ENOMEM;

	state->acquire_ctx = ddev->mode_config.acquire_ctx;

	/* Construct an atomic state to restore previous display setting */

	/*
	 * Attach connectors to drm_atomic_state
	 */
	conn_state = drm_atomic_get_connector_state(state, connector);

	ret = PTR_ERR_OR_ZERO(conn_state);
	if (ret)
		goto out;

	/* Attach crtc to drm_atomic_state*/
	crtc_state = drm_atomic_get_crtc_state(state, &disconnected_acrtc->base);

	ret = PTR_ERR_OR_ZERO(crtc_state);
	if (ret)
		goto out;

	/* force a restore */
	crtc_state->mode_changed = true;

	/* Attach plane to drm_atomic_state */
	plane_state = drm_atomic_get_plane_state(state, plane);

	ret = PTR_ERR_OR_ZERO(plane_state);
	if (ret)
		goto out;

	/* Call commit internally with the state we just constructed */
	ret = drm_atomic_commit(state);

out:
	drm_atomic_state_put(state);
	if (ret)
		DRM_ERROR("Restoring old state failed with %i\n", ret);

	return ret;
}

/*
 * This function handles all cases when set mode does not come upon hotplug.
 * This includes when a display is unplugged then plugged back into the
 * same port and when running without usermode desktop manager supprot
 */
void dm_restore_drm_connector_state(struct drm_device *dev,
				    struct drm_connector *connector)
{
	struct amdgpu_dm_connector *aconnector = to_amdgpu_dm_connector(connector);
	struct amdgpu_crtc *disconnected_acrtc;
	struct dm_crtc_state *acrtc_state;

	if (!aconnector->dc_sink || !connector->state || !connector->encoder)
		return;

	disconnected_acrtc = to_amdgpu_crtc(connector->encoder->crtc);
	if (!disconnected_acrtc)
		return;

	acrtc_state = to_dm_crtc_state(disconnected_acrtc->base.state);
	if (!acrtc_state->stream)
		return;

	/*
	 * If the previous sink is not released and different from the current,
	 * we deduce we are in a state where we can not rely on usermode call
	 * to turn on the display, so we do it here
	 */
	if (acrtc_state->stream->sink != aconnector->dc_sink)
		dm_force_atomic_commit(&aconnector->base);
}

/*
 * Grabs all modesetting locks to serialize against any blocking commits,
 * Waits for completion of all non blocking commits.
 */
static int do_aquire_global_lock(struct drm_device *dev,
				 struct drm_atomic_state *state)
{
	struct drm_crtc *crtc;
	struct drm_crtc_commit *commit;
	long ret;

	/*
	 * Adding all modeset locks to aquire_ctx will
	 * ensure that when the framework release it the
	 * extra locks we are locking here will get released to
	 */
	ret = drm_modeset_lock_all_ctx(dev, state->acquire_ctx);
	if (ret)
		return ret;

	list_for_each_entry(crtc, &dev->mode_config.crtc_list, head) {
		spin_lock(&crtc->commit_lock);
		commit = list_first_entry_or_null(&crtc->commit_list,
				struct drm_crtc_commit, commit_entry);
		if (commit)
			drm_crtc_commit_get(commit);
		spin_unlock(&crtc->commit_lock);

		if (!commit)
			continue;

		/*
		 * Make sure all pending HW programming completed and
		 * page flips done
		 */
		ret = wait_for_completion_interruptible_timeout(&commit->hw_done, 10*HZ);

		if (ret > 0)
			ret = wait_for_completion_interruptible_timeout(
					&commit->flip_done, 10*HZ);

		if (ret == 0)
			DRM_ERROR("[CRTC:%d:%s] hw_done or flip_done "
				  "timed out\n", crtc->base.id, crtc->name);

		drm_crtc_commit_put(commit);
	}

	return ret < 0 ? ret : 0;
}

static void get_freesync_config_for_crtc(
	struct dm_crtc_state *new_crtc_state,
	struct dm_connector_state *new_con_state)
{
	struct mod_freesync_config config = {0};
	struct amdgpu_dm_connector *aconnector =
			to_amdgpu_dm_connector(new_con_state->base.connector);
	struct drm_display_mode *mode = &new_crtc_state->base.mode;
	int vrefresh = drm_mode_vrefresh(mode);

	new_crtc_state->vrr_supported = new_con_state->freesync_capable &&
					vrefresh >= aconnector->min_vfreq &&
					vrefresh <= aconnector->max_vfreq;

	if (new_crtc_state->vrr_supported) {
		new_crtc_state->stream->ignore_msa_timing_param = true;
		config.state = new_crtc_state->base.vrr_enabled ?
				VRR_STATE_ACTIVE_VARIABLE :
				VRR_STATE_INACTIVE;
		config.min_refresh_in_uhz =
				aconnector->min_vfreq * 1000000;
		config.max_refresh_in_uhz =
				aconnector->max_vfreq * 1000000;
		config.vsif_supported = true;
		config.btr = true;
	}

	new_crtc_state->freesync_config = config;
}

static void reset_freesync_config_for_crtc(
	struct dm_crtc_state *new_crtc_state)
{
	new_crtc_state->vrr_supported = false;

	memset(&new_crtc_state->vrr_params, 0,
	       sizeof(new_crtc_state->vrr_params));
	memset(&new_crtc_state->vrr_infopacket, 0,
	       sizeof(new_crtc_state->vrr_infopacket));
}

static int dm_update_crtc_state(struct amdgpu_display_manager *dm,
				struct drm_atomic_state *state,
				struct drm_crtc *crtc,
				struct drm_crtc_state *old_crtc_state,
				struct drm_crtc_state *new_crtc_state,
				bool enable,
				bool *lock_and_validation_needed)
{
	struct dm_atomic_state *dm_state = NULL;
	struct dm_crtc_state *dm_old_crtc_state, *dm_new_crtc_state;
	struct dc_stream_state *new_stream;
	int ret = 0;

	/*
	 * TODO Move this code into dm_crtc_atomic_check once we get rid of dc_validation_set
	 * update changed items
	 */
	struct amdgpu_crtc *acrtc = NULL;
	struct amdgpu_dm_connector *aconnector = NULL;
	struct drm_connector_state *drm_new_conn_state = NULL, *drm_old_conn_state = NULL;
	struct dm_connector_state *dm_new_conn_state = NULL, *dm_old_conn_state = NULL;

	new_stream = NULL;

	dm_old_crtc_state = to_dm_crtc_state(old_crtc_state);
	dm_new_crtc_state = to_dm_crtc_state(new_crtc_state);
	acrtc = to_amdgpu_crtc(crtc);
	aconnector = amdgpu_dm_find_first_crtc_matching_connector(state, crtc);

	/* TODO This hack should go away */
	if (aconnector && enable) {
		/* Make sure fake sink is created in plug-in scenario */
		drm_new_conn_state = drm_atomic_get_new_connector_state(state,
							    &aconnector->base);
		drm_old_conn_state = drm_atomic_get_old_connector_state(state,
							    &aconnector->base);

		if (IS_ERR(drm_new_conn_state)) {
			ret = PTR_ERR_OR_ZERO(drm_new_conn_state);
			goto fail;
		}

		dm_new_conn_state = to_dm_connector_state(drm_new_conn_state);
		dm_old_conn_state = to_dm_connector_state(drm_old_conn_state);

		if (!drm_atomic_crtc_needs_modeset(new_crtc_state))
			goto skip_modeset;

		new_stream = create_validate_stream_for_sink(aconnector,
							     &new_crtc_state->mode,
							     dm_new_conn_state,
							     dm_old_crtc_state->stream);

		/*
		 * we can have no stream on ACTION_SET if a display
		 * was disconnected during S3, in this case it is not an
		 * error, the OS will be updated after detection, and
		 * will do the right thing on next atomic commit
		 */

		if (!new_stream) {
			DRM_DEBUG_DRIVER("%s: Failed to create new stream for crtc %d\n",
					__func__, acrtc->base.base.id);
			ret = -ENOMEM;
			goto fail;
		}

		dm_new_crtc_state->abm_level = dm_new_conn_state->abm_level;

		ret = fill_hdr_info_packet(drm_new_conn_state,
					   &new_stream->hdr_static_metadata);
		if (ret)
			goto fail;

		/*
		 * If we already removed the old stream from the context
		 * (and set the new stream to NULL) then we can't reuse
		 * the old stream even if the stream and scaling are unchanged.
		 * We'll hit the BUG_ON and black screen.
		 *
		 * TODO: Refactor this function to allow this check to work
		 * in all conditions.
		 */
		if (dm_new_crtc_state->stream &&
		    dc_is_stream_unchanged(new_stream, dm_old_crtc_state->stream) &&
		    dc_is_stream_scaling_unchanged(new_stream, dm_old_crtc_state->stream)) {
			new_crtc_state->mode_changed = false;
			DRM_DEBUG_DRIVER("Mode change not required, setting mode_changed to %d",
					 new_crtc_state->mode_changed);
		}
	}

	/* mode_changed flag may get updated above, need to check again */
	if (!drm_atomic_crtc_needs_modeset(new_crtc_state))
		goto skip_modeset;

	DRM_DEBUG_DRIVER(
		"amdgpu_crtc id:%d crtc_state_flags: enable:%d, active:%d, "
		"planes_changed:%d, mode_changed:%d,active_changed:%d,"
		"connectors_changed:%d\n",
		acrtc->crtc_id,
		new_crtc_state->enable,
		new_crtc_state->active,
		new_crtc_state->planes_changed,
		new_crtc_state->mode_changed,
		new_crtc_state->active_changed,
		new_crtc_state->connectors_changed);

	/* Remove stream for any changed/disabled CRTC */
	if (!enable) {

		if (!dm_old_crtc_state->stream)
			goto skip_modeset;

		ret = dm_atomic_get_state(state, &dm_state);
		if (ret)
			goto fail;

		DRM_DEBUG_DRIVER("Disabling DRM crtc: %d\n",
				crtc->base.id);

		/* i.e. reset mode */
		if (dc_remove_stream_from_ctx(
				dm->dc,
				dm_state->context,
				dm_old_crtc_state->stream) != DC_OK) {
			ret = -EINVAL;
			goto fail;
		}

		dc_stream_release(dm_old_crtc_state->stream);
		dm_new_crtc_state->stream = NULL;

		reset_freesync_config_for_crtc(dm_new_crtc_state);

		*lock_and_validation_needed = true;

	} else {/* Add stream for any updated/enabled CRTC */
		/*
		 * Quick fix to prevent NULL pointer on new_stream when
		 * added MST connectors not found in existing crtc_state in the chained mode
		 * TODO: need to dig out the root cause of that
		 */
		if (!aconnector || (!aconnector->dc_sink && aconnector->mst_port))
			goto skip_modeset;

		if (modereset_required(new_crtc_state))
			goto skip_modeset;

		if (modeset_required(new_crtc_state, new_stream,
				     dm_old_crtc_state->stream)) {

			WARN_ON(dm_new_crtc_state->stream);

			ret = dm_atomic_get_state(state, &dm_state);
			if (ret)
				goto fail;

			dm_new_crtc_state->stream = new_stream;

			dc_stream_retain(new_stream);

			DRM_DEBUG_DRIVER("Enabling DRM crtc: %d\n",
						crtc->base.id);

			if (dc_add_stream_to_ctx(
					dm->dc,
					dm_state->context,
					dm_new_crtc_state->stream) != DC_OK) {
				ret = -EINVAL;
				goto fail;
			}

			*lock_and_validation_needed = true;
		}
	}

skip_modeset:
	/* Release extra reference */
	if (new_stream)
		 dc_stream_release(new_stream);

	/*
	 * We want to do dc stream updates that do not require a
	 * full modeset below.
	 */
	if (!(enable && aconnector && new_crtc_state->enable &&
	      new_crtc_state->active))
		return 0;
	/*
	 * Given above conditions, the dc state cannot be NULL because:
	 * 1. We're in the process of enabling CRTCs (just been added
	 *    to the dc context, or already is on the context)
	 * 2. Has a valid connector attached, and
	 * 3. Is currently active and enabled.
	 * => The dc stream state currently exists.
	 */
	BUG_ON(dm_new_crtc_state->stream == NULL);

	/* Scaling or underscan settings */
	if (is_scaling_state_different(dm_old_conn_state, dm_new_conn_state) ||
				drm_atomic_crtc_needs_modeset(new_crtc_state))
		update_stream_scaling_settings(
			&new_crtc_state->mode, dm_new_conn_state, dm_new_crtc_state->stream);

	/* ABM settings */
	dm_new_crtc_state->abm_level = dm_new_conn_state->abm_level;

	/*
	 * Color management settings. We also update color properties
	 * when a modeset is needed, to ensure it gets reprogrammed.
	 */
	if (dm_new_crtc_state->base.color_mgmt_changed ||
	    drm_atomic_crtc_needs_modeset(new_crtc_state)) {
		ret = amdgpu_dm_update_crtc_color_mgmt(dm_new_crtc_state);
		if (ret)
			goto fail;
	}

	/* Update Freesync settings. */
	get_freesync_config_for_crtc(dm_new_crtc_state,
				     dm_new_conn_state);

	return ret;

fail:
	if (new_stream)
		dc_stream_release(new_stream);
	return ret;
}

static bool should_reset_plane(struct drm_atomic_state *state,
			       struct drm_plane *plane,
			       struct drm_plane_state *old_plane_state,
			       struct drm_plane_state *new_plane_state)
{
	struct drm_plane *other;
	struct drm_plane_state *old_other_state, *new_other_state;
	struct drm_crtc_state *new_crtc_state;
	int i;

	/*
	 * TODO: Remove this hack once the checks below are sufficient
	 * enough to determine when we need to reset all the planes on
	 * the stream.
	 */
	if (state->allow_modeset)
		return true;

	/* Exit early if we know that we're adding or removing the plane. */
	if (old_plane_state->crtc != new_plane_state->crtc)
		return true;

	/* old crtc == new_crtc == NULL, plane not in context. */
	if (!new_plane_state->crtc)
		return false;

	new_crtc_state =
		drm_atomic_get_new_crtc_state(state, new_plane_state->crtc);

	if (!new_crtc_state)
		return true;

	/* CRTC Degamma changes currently require us to recreate planes. */
	if (new_crtc_state->color_mgmt_changed)
		return true;

	if (drm_atomic_crtc_needs_modeset(new_crtc_state))
		return true;

	/*
	 * If there are any new primary or overlay planes being added or
	 * removed then the z-order can potentially change. To ensure
	 * correct z-order and pipe acquisition the current DC architecture
	 * requires us to remove and recreate all existing planes.
	 *
	 * TODO: Come up with a more elegant solution for this.
	 */
	for_each_oldnew_plane_in_state(state, other, old_other_state, new_other_state, i) {
		if (other->type == DRM_PLANE_TYPE_CURSOR)
			continue;

		if (old_other_state->crtc != new_plane_state->crtc &&
		    new_other_state->crtc != new_plane_state->crtc)
			continue;

		if (old_other_state->crtc != new_other_state->crtc)
			return true;

		/* TODO: Remove this once we can handle fast format changes. */
		if (old_other_state->fb && new_other_state->fb &&
		    old_other_state->fb->format != new_other_state->fb->format)
			return true;
	}

	return false;
}

static int dm_update_plane_state(struct dc *dc,
				 struct drm_atomic_state *state,
				 struct drm_plane *plane,
				 struct drm_plane_state *old_plane_state,
				 struct drm_plane_state *new_plane_state,
				 bool enable,
				 bool *lock_and_validation_needed)
{

	struct dm_atomic_state *dm_state = NULL;
	struct drm_crtc *new_plane_crtc, *old_plane_crtc;
	struct drm_crtc_state *old_crtc_state, *new_crtc_state;
	struct dm_crtc_state *dm_new_crtc_state, *dm_old_crtc_state;
	struct dm_plane_state *dm_new_plane_state, *dm_old_plane_state;
	struct amdgpu_crtc *new_acrtc;
	bool needs_reset;
	int ret = 0;


	new_plane_crtc = new_plane_state->crtc;
	old_plane_crtc = old_plane_state->crtc;
	dm_new_plane_state = to_dm_plane_state(new_plane_state);
	dm_old_plane_state = to_dm_plane_state(old_plane_state);

	/*TODO Implement better atomic check for cursor plane */
	if (plane->type == DRM_PLANE_TYPE_CURSOR) {
		if (!enable || !new_plane_crtc ||
			drm_atomic_plane_disabling(plane->state, new_plane_state))
			return 0;

		new_acrtc = to_amdgpu_crtc(new_plane_crtc);

		if ((new_plane_state->crtc_w > new_acrtc->max_cursor_width) ||
			(new_plane_state->crtc_h > new_acrtc->max_cursor_height)) {
			DRM_DEBUG_ATOMIC("Bad cursor size %d x %d\n",
							 new_plane_state->crtc_w, new_plane_state->crtc_h);
			return -EINVAL;
		}

		return 0;
	}

	needs_reset = should_reset_plane(state, plane, old_plane_state,
					 new_plane_state);

	/* Remove any changed/removed planes */
	if (!enable) {
		if (!needs_reset)
			return 0;

		if (!old_plane_crtc)
			return 0;

		old_crtc_state = drm_atomic_get_old_crtc_state(
				state, old_plane_crtc);
		dm_old_crtc_state = to_dm_crtc_state(old_crtc_state);

		if (!dm_old_crtc_state->stream)
			return 0;

		DRM_DEBUG_ATOMIC("Disabling DRM plane: %d on DRM crtc %d\n",
				plane->base.id, old_plane_crtc->base.id);

		ret = dm_atomic_get_state(state, &dm_state);
		if (ret)
			return ret;

		if (!dc_remove_plane_from_context(
				dc,
				dm_old_crtc_state->stream,
				dm_old_plane_state->dc_state,
				dm_state->context)) {

			return -EINVAL;
		}


		dc_plane_state_release(dm_old_plane_state->dc_state);
		dm_new_plane_state->dc_state = NULL;

		*lock_and_validation_needed = true;

	} else { /* Add new planes */
		struct dc_plane_state *dc_new_plane_state;

		if (drm_atomic_plane_disabling(plane->state, new_plane_state))
			return 0;

		if (!new_plane_crtc)
			return 0;

		new_crtc_state = drm_atomic_get_new_crtc_state(state, new_plane_crtc);
		dm_new_crtc_state = to_dm_crtc_state(new_crtc_state);

		if (!dm_new_crtc_state->stream)
			return 0;

		if (!needs_reset)
			return 0;

		ret = dm_plane_helper_check_state(new_plane_state, new_crtc_state);
		if (ret)
			return ret;

		WARN_ON(dm_new_plane_state->dc_state);

		dc_new_plane_state = dc_create_plane_state(dc);
		if (!dc_new_plane_state)
			return -ENOMEM;

		DRM_DEBUG_DRIVER("Enabling DRM plane: %d on DRM crtc %d\n",
				plane->base.id, new_plane_crtc->base.id);

		ret = fill_dc_plane_attributes(
			new_plane_crtc->dev->dev_private,
			dc_new_plane_state,
			new_plane_state,
			new_crtc_state);
		if (ret) {
			dc_plane_state_release(dc_new_plane_state);
			return ret;
		}

		ret = dm_atomic_get_state(state, &dm_state);
		if (ret) {
			dc_plane_state_release(dc_new_plane_state);
			return ret;
		}

		/*
		 * Any atomic check errors that occur after this will
		 * not need a release. The plane state will be attached
		 * to the stream, and therefore part of the atomic
		 * state. It'll be released when the atomic state is
		 * cleaned.
		 */
		if (!dc_add_plane_to_context(
				dc,
				dm_new_crtc_state->stream,
				dc_new_plane_state,
				dm_state->context)) {

			dc_plane_state_release(dc_new_plane_state);
			return -EINVAL;
		}

		dm_new_plane_state->dc_state = dc_new_plane_state;

		/* Tell DC to do a full surface update every time there
		 * is a plane change. Inefficient, but works for now.
		 */
		dm_new_plane_state->dc_state->update_flags.bits.full_update = 1;

		*lock_and_validation_needed = true;
	}


	return ret;
}

static int
dm_determine_update_type_for_commit(struct amdgpu_display_manager *dm,
				    struct drm_atomic_state *state,
				    enum surface_update_type *out_type)
{
	struct dc *dc = dm->dc;
	struct dm_atomic_state *dm_state = NULL, *old_dm_state = NULL;
	int i, j, num_plane, ret = 0;
	struct drm_plane_state *old_plane_state, *new_plane_state;
	struct dm_plane_state *new_dm_plane_state, *old_dm_plane_state;
	struct drm_crtc *new_plane_crtc;
	struct drm_plane *plane;

	struct drm_crtc *crtc;
	struct drm_crtc_state *new_crtc_state, *old_crtc_state;
	struct dm_crtc_state *new_dm_crtc_state, *old_dm_crtc_state;
	struct dc_stream_status *status = NULL;
	enum surface_update_type update_type = UPDATE_TYPE_FAST;
	struct surface_info_bundle {
		struct dc_surface_update surface_updates[MAX_SURFACES];
		struct dc_plane_info plane_infos[MAX_SURFACES];
		struct dc_scaling_info scaling_infos[MAX_SURFACES];
		struct dc_flip_addrs flip_addrs[MAX_SURFACES];
		struct dc_stream_update stream_update;
	} *bundle;

	bundle = kzalloc(sizeof(*bundle), GFP_KERNEL);

	if (!bundle) {
		DRM_ERROR("Failed to allocate update bundle\n");
		/* Set type to FULL to avoid crashing in DC*/
		update_type = UPDATE_TYPE_FULL;
		goto cleanup;
	}

	for_each_oldnew_crtc_in_state(state, crtc, old_crtc_state, new_crtc_state, i) {

		memset(bundle, 0, sizeof(struct surface_info_bundle));

		new_dm_crtc_state = to_dm_crtc_state(new_crtc_state);
		old_dm_crtc_state = to_dm_crtc_state(old_crtc_state);
		num_plane = 0;

		if (new_dm_crtc_state->stream != old_dm_crtc_state->stream) {
			update_type = UPDATE_TYPE_FULL;
			goto cleanup;
		}

		if (!new_dm_crtc_state->stream)
			continue;

		for_each_oldnew_plane_in_state(state, plane, old_plane_state, new_plane_state, j) {
			const struct amdgpu_framebuffer *amdgpu_fb =
				to_amdgpu_framebuffer(new_plane_state->fb);
			struct dc_plane_info *plane_info = &bundle->plane_infos[num_plane];
			struct dc_flip_addrs *flip_addr = &bundle->flip_addrs[num_plane];
			struct dc_scaling_info *scaling_info = &bundle->scaling_infos[num_plane];
			uint64_t tiling_flags;
			bool tmz_surface = false;

			new_plane_crtc = new_plane_state->crtc;
			new_dm_plane_state = to_dm_plane_state(new_plane_state);
			old_dm_plane_state = to_dm_plane_state(old_plane_state);

			if (plane->type == DRM_PLANE_TYPE_CURSOR)
				continue;

			if (new_dm_plane_state->dc_state != old_dm_plane_state->dc_state) {
				update_type = UPDATE_TYPE_FULL;
				goto cleanup;
			}

			if (crtc != new_plane_crtc)
				continue;

			bundle->surface_updates[num_plane].surface =
					new_dm_plane_state->dc_state;

			if (new_crtc_state->mode_changed) {
				bundle->stream_update.dst = new_dm_crtc_state->stream->dst;
				bundle->stream_update.src = new_dm_crtc_state->stream->src;
			}

			if (new_crtc_state->color_mgmt_changed) {
				bundle->surface_updates[num_plane].gamma =
						new_dm_plane_state->dc_state->gamma_correction;
				bundle->surface_updates[num_plane].in_transfer_func =
						new_dm_plane_state->dc_state->in_transfer_func;
				bundle->surface_updates[num_plane].gamut_remap_matrix =
						&new_dm_plane_state->dc_state->gamut_remap_matrix;
				bundle->stream_update.gamut_remap =
						&new_dm_crtc_state->stream->gamut_remap_matrix;
				bundle->stream_update.output_csc_transform =
						&new_dm_crtc_state->stream->csc_color_matrix;
				bundle->stream_update.out_transfer_func =
						new_dm_crtc_state->stream->out_transfer_func;
			}

			ret = fill_dc_scaling_info(new_plane_state,
						   scaling_info);
			if (ret)
				goto cleanup;

			bundle->surface_updates[num_plane].scaling_info = scaling_info;

			if (amdgpu_fb) {
				ret = get_fb_info(amdgpu_fb, &tiling_flags, &tmz_surface);
				if (ret)
					goto cleanup;

				ret = fill_dc_plane_info_and_addr(
					dm->adev, new_plane_state, tiling_flags,
					plane_info,
					&flip_addr->address, tmz_surface,
					false);
				if (ret)
					goto cleanup;

				bundle->surface_updates[num_plane].plane_info = plane_info;
				bundle->surface_updates[num_plane].flip_addr = flip_addr;
			}

			num_plane++;
		}

		if (num_plane == 0)
			continue;

		ret = dm_atomic_get_state(state, &dm_state);
		if (ret)
			goto cleanup;

		old_dm_state = dm_atomic_get_old_state(state);
		if (!old_dm_state) {
			ret = -EINVAL;
			goto cleanup;
		}

		status = dc_stream_get_status_from_state(old_dm_state->context,
							 new_dm_crtc_state->stream);
		bundle->stream_update.stream = new_dm_crtc_state->stream;
		/*
		 * TODO: DC modifies the surface during this call so we need
		 * to lock here - find a way to do this without locking.
		 */
		mutex_lock(&dm->dc_lock);
		update_type = dc_check_update_surfaces_for_stream(
				dc,	bundle->surface_updates, num_plane,
				&bundle->stream_update, status);
		mutex_unlock(&dm->dc_lock);

		if (update_type > UPDATE_TYPE_MED) {
			update_type = UPDATE_TYPE_FULL;
			goto cleanup;
		}
	}

cleanup:
	kfree(bundle);

	*out_type = update_type;
	return ret;
}
#if defined(CONFIG_DRM_AMD_DC_DCN)
static int add_affected_mst_dsc_crtcs(struct drm_atomic_state *state, struct drm_crtc *crtc)
{
	struct drm_connector *connector;
	struct drm_connector_state *conn_state, *old_conn_state;
	struct amdgpu_dm_connector *aconnector = NULL;
	int i;
	for_each_oldnew_connector_in_state(state, connector, old_conn_state, conn_state, i) {
		if (!conn_state->crtc)
			conn_state = old_conn_state;

		if (conn_state->crtc != crtc)
			continue;

		aconnector = to_amdgpu_dm_connector(connector);
		if (!aconnector->port || !aconnector->mst_port)
			aconnector = NULL;
		else
			break;
	}

	if (!aconnector)
		return 0;

	return drm_dp_mst_add_affected_dsc_crtcs(state, &aconnector->mst_port->mst_mgr);
}
#endif

/**
 * amdgpu_dm_atomic_check() - Atomic check implementation for AMDgpu DM.
 * @dev: The DRM device
 * @state: The atomic state to commit
 *
 * Validate that the given atomic state is programmable by DC into hardware.
 * This involves constructing a &struct dc_state reflecting the new hardware
 * state we wish to commit, then querying DC to see if it is programmable. It's
 * important not to modify the existing DC state. Otherwise, atomic_check
 * may unexpectedly commit hardware changes.
 *
 * When validating the DC state, it's important that the right locks are
 * acquired. For full updates case which removes/adds/updates streams on one
 * CRTC while flipping on another CRTC, acquiring global lock will guarantee
 * that any such full update commit will wait for completion of any outstanding
 * flip using DRMs synchronization events. See
 * dm_determine_update_type_for_commit()
 *
 * Note that DM adds the affected connectors for all CRTCs in state, when that
 * might not seem necessary. This is because DC stream creation requires the
 * DC sink, which is tied to the DRM connector state. Cleaning this up should
 * be possible but non-trivial - a possible TODO item.
 *
 * Return: -Error code if validation failed.
 */
static int amdgpu_dm_atomic_check(struct drm_device *dev,
				  struct drm_atomic_state *state)
{
	struct amdgpu_device *adev = dev->dev_private;
	struct dm_atomic_state *dm_state = NULL;
	struct dc *dc = adev->dm.dc;
	struct drm_connector *connector;
	struct drm_connector_state *old_con_state, *new_con_state;
	struct drm_crtc *crtc;
	struct drm_crtc_state *old_crtc_state, *new_crtc_state;
	struct drm_plane *plane;
	struct drm_plane_state *old_plane_state, *new_plane_state;
	enum surface_update_type update_type = UPDATE_TYPE_FAST;
	enum surface_update_type overall_update_type = UPDATE_TYPE_FAST;
	enum dc_status status;
	int ret, i;

	/*
	 * This bool will be set for true for any modeset/reset
	 * or plane update which implies non fast surface update.
	 */
	bool lock_and_validation_needed = false;

	ret = drm_atomic_helper_check_modeset(dev, state);
	if (ret)
		goto fail;

	/* Check connector changes */
	for_each_oldnew_connector_in_state(state, connector, old_con_state, new_con_state, i) {
		struct dm_connector_state *dm_old_con_state = to_dm_connector_state(old_con_state);
		struct dm_connector_state *dm_new_con_state = to_dm_connector_state(new_con_state);

		/* Skip connectors that are disabled or part of modeset already. */
		if (!old_con_state->crtc && !new_con_state->crtc)
			continue;

		if (!new_con_state->crtc)
			continue;

		new_crtc_state = drm_atomic_get_crtc_state(state, new_con_state->crtc);
		if (IS_ERR(new_crtc_state)) {
			ret = PTR_ERR(new_crtc_state);
			goto fail;
		}

		if (dm_old_con_state->abm_level !=
		    dm_new_con_state->abm_level)
			new_crtc_state->connectors_changed = true;
	}

#if defined(CONFIG_DRM_AMD_DC_DCN)
	if (dc_resource_is_dsc_encoding_supported(dc)) {
		for_each_oldnew_crtc_in_state(state, crtc, old_crtc_state, new_crtc_state, i) {
			if (drm_atomic_crtc_needs_modeset(new_crtc_state)) {
				ret = add_affected_mst_dsc_crtcs(state, crtc);
				if (ret)
					goto fail;
			}
		}
	}
#endif
	for_each_oldnew_crtc_in_state(state, crtc, old_crtc_state, new_crtc_state, i) {
		if (!drm_atomic_crtc_needs_modeset(new_crtc_state) &&
		    !new_crtc_state->color_mgmt_changed &&
		    old_crtc_state->vrr_enabled == new_crtc_state->vrr_enabled)
			continue;

		ret = amdgpu_dm_verify_lut_sizes(new_crtc_state);
		if (ret)
			goto fail;

		if (!new_crtc_state->enable)
			continue;

		ret = drm_atomic_add_affected_connectors(state, crtc);
		if (ret)
			return ret;

		ret = drm_atomic_add_affected_planes(state, crtc);
		if (ret)
			goto fail;
	}

	/*
	 * Add all primary and overlay planes on the CRTC to the state
	 * whenever a plane is enabled to maintain correct z-ordering
	 * and to enable fast surface updates.
	 */
	drm_for_each_crtc(crtc, dev) {
		bool modified = false;

		for_each_oldnew_plane_in_state(state, plane, old_plane_state, new_plane_state, i) {
			if (plane->type == DRM_PLANE_TYPE_CURSOR)
				continue;

			if (new_plane_state->crtc == crtc ||
			    old_plane_state->crtc == crtc) {
				modified = true;
				break;
			}
		}

		if (!modified)
			continue;

		drm_for_each_plane_mask(plane, state->dev, crtc->state->plane_mask) {
			if (plane->type == DRM_PLANE_TYPE_CURSOR)
				continue;

			new_plane_state =
				drm_atomic_get_plane_state(state, plane);

			if (IS_ERR(new_plane_state)) {
				ret = PTR_ERR(new_plane_state);
				goto fail;
			}
		}
	}

	/* Remove exiting planes if they are modified */
	for_each_oldnew_plane_in_state_reverse(state, plane, old_plane_state, new_plane_state, i) {
		ret = dm_update_plane_state(dc, state, plane,
					    old_plane_state,
					    new_plane_state,
					    false,
					    &lock_and_validation_needed);
		if (ret)
			goto fail;
	}

	/* Disable all crtcs which require disable */
	for_each_oldnew_crtc_in_state(state, crtc, old_crtc_state, new_crtc_state, i) {
		ret = dm_update_crtc_state(&adev->dm, state, crtc,
					   old_crtc_state,
					   new_crtc_state,
					   false,
					   &lock_and_validation_needed);
		if (ret)
			goto fail;
	}

	/* Enable all crtcs which require enable */
	for_each_oldnew_crtc_in_state(state, crtc, old_crtc_state, new_crtc_state, i) {
		ret = dm_update_crtc_state(&adev->dm, state, crtc,
					   old_crtc_state,
					   new_crtc_state,
					   true,
					   &lock_and_validation_needed);
		if (ret)
			goto fail;
	}

	ret = validate_overlay(state);
	if (ret)
		goto fail;

	/* Add new/modified planes */
	for_each_oldnew_plane_in_state_reverse(state, plane, old_plane_state, new_plane_state, i) {
		ret = dm_update_plane_state(dc, state, plane,
					    old_plane_state,
					    new_plane_state,
					    true,
					    &lock_and_validation_needed);
		if (ret)
			goto fail;
	}

	/* Run this here since we want to validate the streams we created */
	ret = drm_atomic_helper_check_planes(dev, state);
	if (ret)
		goto fail;

	if (state->legacy_cursor_update) {
		/*
		 * This is a fast cursor update coming from the plane update
		 * helper, check if it can be done asynchronously for better
		 * performance.
		 */
		state->async_update =
			!drm_atomic_helper_async_check(dev, state);

		/*
		 * Skip the remaining global validation if this is an async
		 * update. Cursor updates can be done without affecting
		 * state or bandwidth calcs and this avoids the performance
		 * penalty of locking the private state object and
		 * allocating a new dc_state.
		 */
		if (state->async_update)
			return 0;
	}

	/* Check scaling and underscan changes*/
	/* TODO Removed scaling changes validation due to inability to commit
	 * new stream into context w\o causing full reset. Need to
	 * decide how to handle.
	 */
	for_each_oldnew_connector_in_state(state, connector, old_con_state, new_con_state, i) {
		struct dm_connector_state *dm_old_con_state = to_dm_connector_state(old_con_state);
		struct dm_connector_state *dm_new_con_state = to_dm_connector_state(new_con_state);
		struct amdgpu_crtc *acrtc = to_amdgpu_crtc(dm_new_con_state->base.crtc);

		/* Skip any modesets/resets */
		if (!acrtc || drm_atomic_crtc_needs_modeset(
				drm_atomic_get_new_crtc_state(state, &acrtc->base)))
			continue;

		/* Skip any thing not scale or underscan changes */
		if (!is_scaling_state_different(dm_new_con_state, dm_old_con_state))
			continue;

		overall_update_type = UPDATE_TYPE_FULL;
		lock_and_validation_needed = true;
	}

	ret = dm_determine_update_type_for_commit(&adev->dm, state, &update_type);
	if (ret)
		goto fail;

	if (overall_update_type < update_type)
		overall_update_type = update_type;

	/*
	 * lock_and_validation_needed was an old way to determine if we need to set
	 * the global lock. Leaving it in to check if we broke any corner cases
	 * lock_and_validation_needed true = UPDATE_TYPE_FULL or UPDATE_TYPE_MED
	 * lock_and_validation_needed false = UPDATE_TYPE_FAST
	 */
	if (lock_and_validation_needed && overall_update_type <= UPDATE_TYPE_FAST)
		WARN(1, "Global lock should be Set, overall_update_type should be UPDATE_TYPE_MED or UPDATE_TYPE_FULL");

	if (overall_update_type > UPDATE_TYPE_FAST) {
		ret = dm_atomic_get_state(state, &dm_state);
		if (ret)
			goto fail;

		ret = do_aquire_global_lock(dev, state);
		if (ret)
			goto fail;

#if defined(CONFIG_DRM_AMD_DC_DCN)
		if (!compute_mst_dsc_configs_for_state(state, dm_state->context))
			goto fail;

		ret = dm_update_mst_vcpi_slots_for_dsc(state, dm_state->context);
		if (ret)
			goto fail;
#endif

		/*
		 * Perform validation of MST topology in the state:
		 * We need to perform MST atomic check before calling
		 * dc_validate_global_state(), or there is a chance
		 * to get stuck in an infinite loop and hang eventually.
		 */
		ret = drm_dp_mst_atomic_check(state);
		if (ret)
			goto fail;
		status = dc_validate_global_state(dc, dm_state->context, false);
		if (status != DC_OK) {
			drm_dbg_atomic(dev,
				       "DC global validation failure: %s (%d)",
				       dc_status_to_str(status), status);
			ret = -EINVAL;
			goto fail;
		}
	} else {
		/*
		 * The commit is a fast update. Fast updates shouldn't change
		 * the DC context, affect global validation, and can have their
		 * commit work done in parallel with other commits not touching
		 * the same resource. If we have a new DC context as part of
		 * the DM atomic state from validation we need to free it and
		 * retain the existing one instead.
		 *
		 * Furthermore, since the DM atomic state only contains the DC
		 * context and can safely be annulled, we can free the state
		 * and clear the associated private object now to free
		 * some memory and avoid a possible use-after-free later.
		 */

		for (i = 0; i < state->num_private_objs; i++) {
			struct drm_private_obj *obj = state->private_objs[i].ptr;

			if (obj->funcs == adev->dm.atomic_obj.funcs) {
				int j = state->num_private_objs-1;

				dm_atomic_destroy_state(obj,
						state->private_objs[i].state);

				/* If i is not at the end of the array then the
				 * last element needs to be moved to where i was
				 * before the array can safely be truncated.
				 */
				if (i != j)
					state->private_objs[i] =
						state->private_objs[j];

				state->private_objs[j].ptr = NULL;
				state->private_objs[j].state = NULL;
				state->private_objs[j].old_state = NULL;
				state->private_objs[j].new_state = NULL;

				state->num_private_objs = j;
				break;
			}
		}
	}

	/* Store the overall update type for use later in atomic check. */
	for_each_new_crtc_in_state (state, crtc, new_crtc_state, i) {
		struct dm_crtc_state *dm_new_crtc_state =
			to_dm_crtc_state(new_crtc_state);

		dm_new_crtc_state->update_type = (int)overall_update_type;
	}

	/* Must be success */
	WARN_ON(ret);
	return ret;

fail:
	if (ret == -EDEADLK)
		DRM_DEBUG_DRIVER("Atomic check stopped to avoid deadlock.\n");
	else if (ret == -EINTR || ret == -EAGAIN || ret == -ERESTARTSYS)
		DRM_DEBUG_DRIVER("Atomic check stopped due to signal.\n");
	else
		DRM_DEBUG_DRIVER("Atomic check failed with err: %d \n", ret);

	return ret;
}

static bool is_dp_capable_without_timing_msa(struct dc *dc,
					     struct amdgpu_dm_connector *amdgpu_dm_connector)
{
	uint8_t dpcd_data;
	bool capable = false;

	if (amdgpu_dm_connector->dc_link &&
		dm_helpers_dp_read_dpcd(
				NULL,
				amdgpu_dm_connector->dc_link,
				DP_DOWN_STREAM_PORT_COUNT,
				&dpcd_data,
				sizeof(dpcd_data))) {
		capable = (dpcd_data & DP_MSA_TIMING_PAR_IGNORED) ? true:false;
	}

	return capable;
}
void amdgpu_dm_update_freesync_caps(struct drm_connector *connector,
					struct edid *edid)
{
	int i;
	bool edid_check_required;
	struct detailed_timing *timing;
	struct detailed_non_pixel *data;
	struct detailed_data_monitor_range *range;
	struct amdgpu_dm_connector *amdgpu_dm_connector =
			to_amdgpu_dm_connector(connector);
	struct dm_connector_state *dm_con_state = NULL;

	struct drm_device *dev = connector->dev;
	struct amdgpu_device *adev = dev->dev_private;
	bool freesync_capable = false;

	if (!connector->state) {
		DRM_ERROR("%s - Connector has no state", __func__);
		goto update;
	}

	if (!edid) {
		dm_con_state = to_dm_connector_state(connector->state);

		amdgpu_dm_connector->min_vfreq = 0;
		amdgpu_dm_connector->max_vfreq = 0;
		amdgpu_dm_connector->pixel_clock_mhz = 0;

		goto update;
	}

	dm_con_state = to_dm_connector_state(connector->state);

	edid_check_required = false;
	if (!amdgpu_dm_connector->dc_sink) {
		DRM_ERROR("dc_sink NULL, could not add free_sync module.\n");
		goto update;
	}
	if (!adev->dm.freesync_module)
		goto update;
	/*
	 * if edid non zero restrict freesync only for dp and edp
	 */
	if (edid) {
		if (amdgpu_dm_connector->dc_sink->sink_signal == SIGNAL_TYPE_DISPLAY_PORT
			|| amdgpu_dm_connector->dc_sink->sink_signal == SIGNAL_TYPE_EDP) {
			edid_check_required = is_dp_capable_without_timing_msa(
						adev->dm.dc,
						amdgpu_dm_connector);
		}
	}
	if (edid_check_required == true && (edid->version > 1 ||
	   (edid->version == 1 && edid->revision > 1))) {
		for (i = 0; i < 4; i++) {

			timing	= &edid->detailed_timings[i];
			data	= &timing->data.other_data;
			range	= &data->data.range;
			/*
			 * Check if monitor has continuous frequency mode
			 */
			if (data->type != EDID_DETAIL_MONITOR_RANGE)
				continue;
			/*
			 * Check for flag range limits only. If flag == 1 then
			 * no additional timing information provided.
			 * Default GTF, GTF Secondary curve and CVT are not
			 * supported
			 */
			if (range->flags != 1)
				continue;

			amdgpu_dm_connector->min_vfreq = range->min_vfreq;
			amdgpu_dm_connector->max_vfreq = range->max_vfreq;
			amdgpu_dm_connector->pixel_clock_mhz =
				range->pixel_clock_mhz * 10;
			break;
		}

		if (amdgpu_dm_connector->max_vfreq -
		    amdgpu_dm_connector->min_vfreq > 10) {

			freesync_capable = true;
		}
	}

update:
	if (dm_con_state)
		dm_con_state->freesync_capable = freesync_capable;

	if (connector->vrr_capable_property)
		drm_connector_set_vrr_capable_property(connector,
						       freesync_capable);
}

static void amdgpu_dm_set_psr_caps(struct dc_link *link)
{
	uint8_t dpcd_data[EDP_PSR_RECEIVER_CAP_SIZE];

	if (!(link->connector_signal & SIGNAL_TYPE_EDP))
		return;
	if (link->type == dc_connection_none)
		return;
	if (dm_helpers_dp_read_dpcd(NULL, link, DP_PSR_SUPPORT,
					dpcd_data, sizeof(dpcd_data))) {
		link->dpcd_caps.psr_caps.psr_version = dpcd_data[0];

		if (dpcd_data[0] == 0) {
			link->psr_settings.psr_version = DC_PSR_VERSION_UNSUPPORTED;
			link->psr_settings.psr_feature_enabled = false;
		} else {
			link->psr_settings.psr_version = DC_PSR_VERSION_1;
			link->psr_settings.psr_feature_enabled = true;
		}

		DRM_INFO("PSR support:%d\n", link->psr_settings.psr_feature_enabled);
	}
}

/*
 * amdgpu_dm_link_setup_psr() - configure psr link
 * @stream: stream state
 *
 * Return: true if success
 */
static bool amdgpu_dm_link_setup_psr(struct dc_stream_state *stream)
{
	struct dc_link *link = NULL;
	struct psr_config psr_config = {0};
	struct psr_context psr_context = {0};
	bool ret = false;

	if (stream == NULL)
		return false;

	link = stream->link;

	psr_config.psr_version = link->dpcd_caps.psr_caps.psr_version;

	if (psr_config.psr_version > 0) {
		psr_config.psr_exit_link_training_required = 0x1;
		psr_config.psr_frame_capture_indication_req = 0;
		psr_config.psr_rfb_setup_time = 0x37;
		psr_config.psr_sdp_transmit_line_num_deadline = 0x20;
		psr_config.allow_smu_optimizations = 0x0;

		ret = dc_link_setup_psr(link, stream, &psr_config, &psr_context);

	}
	DRM_DEBUG_DRIVER("PSR link: %d\n",	link->psr_settings.psr_feature_enabled);

	return ret;
}

/*
 * amdgpu_dm_psr_enable() - enable psr f/w
 * @stream: stream state
 *
 * Return: true if success
 */
bool amdgpu_dm_psr_enable(struct dc_stream_state *stream)
{
	struct dc_link *link = stream->link;
	unsigned int vsync_rate_hz = 0;
	struct dc_static_screen_params params = {0};
	/* Calculate number of static frames before generating interrupt to
	 * enter PSR.
	 */
	// Init fail safe of 2 frames static
	unsigned int num_frames_static = 2;

	DRM_DEBUG_DRIVER("Enabling psr...\n");

	vsync_rate_hz = div64_u64(div64_u64((
			stream->timing.pix_clk_100hz * 100),
			stream->timing.v_total),
			stream->timing.h_total);

	/* Round up
	 * Calculate number of frames such that at least 30 ms of time has
	 * passed.
	 */
	if (vsync_rate_hz != 0) {
		unsigned int frame_time_microsec = 1000000 / vsync_rate_hz;
		num_frames_static = (30000 / frame_time_microsec) + 1;
	}

	params.triggers.cursor_update = true;
	params.triggers.overlay_update = true;
	params.triggers.surface_update = true;
	params.num_frames = num_frames_static;

	dc_stream_set_static_screen_params(link->ctx->dc,
					   &stream, 1,
					   &params);

	return dc_link_set_psr_allow_active(link, true, false);
}

/*
 * amdgpu_dm_psr_disable() - disable psr f/w
 * @stream:  stream state
 *
 * Return: true if success
 */
static bool amdgpu_dm_psr_disable(struct dc_stream_state *stream)
{

	DRM_DEBUG_DRIVER("Disabling psr...\n");

	return dc_link_set_psr_allow_active(stream->link, false, true);
}<|MERGE_RESOLUTION|>--- conflicted
+++ resolved
@@ -3238,10 +3238,6 @@
 			goto fail;
 		}
 
-<<<<<<< HEAD
-=======
-	dm->display_indexes_num = dm->dc->caps.max_streams;
-
 	if (link_cnt > (MAX_PIPES * 2)) {
 		DRM_ERROR(
 			"KMS: Cannot support more than %d display indexes\n",
@@ -3249,7 +3245,6 @@
 		goto fail;
 	}
 
->>>>>>> f7dec248
 	/* loops over all connectors on the board */
 	for (i = 0; i < link_cnt; i++) {
 		struct dc_link *link = NULL;
