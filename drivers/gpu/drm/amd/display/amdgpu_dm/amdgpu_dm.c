--- conflicted
+++ resolved
@@ -4831,15 +4831,9 @@
 	amdgpu_acpi_get_backlight_caps(&caps);
 	if (caps.caps_valid && get_brightness_range(&caps, &min, &max)) {
 		if (power_supply_is_system_supplied() > 0)
-<<<<<<< HEAD
-			props.brightness = (max - min) * DIV_ROUND_CLOSEST(caps.ac_level, 100);
-		else
-			props.brightness = (max - min) * DIV_ROUND_CLOSEST(caps.dc_level, 100);
-=======
 			props.brightness = DIV_ROUND_CLOSEST((max - min) * caps.ac_level, 100);
 		else
 			props.brightness = DIV_ROUND_CLOSEST((max - min) * caps.dc_level, 100);
->>>>>>> 3149e2c9
 		/* min is zero, so max needs to be adjusted */
 		props.max_brightness = max - min;
 		drm_dbg(drm, "Backlight caps: min: %d, max: %d, ac %d, dc %d\n", min, max,
