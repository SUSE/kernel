--- conflicted
+++ resolved
@@ -903,13 +903,10 @@
 		if (connector->connector_type == DRM_MODE_CONNECTOR_WRITEBACK)
 			continue;
 
-<<<<<<< HEAD
-=======
 		amdgpu_dm_connector = to_amdgpu_dm_connector(connector);
 
 		dc_link = amdgpu_dm_connector->dc_link;
 
->>>>>>> 2d5404ca
 		if (dc_link->irq_source_hpd != DC_IRQ_SOURCE_INVALID) {
 			dc_interrupt_set(adev->dm.dc,
 					dc_link->irq_source_hpd,
