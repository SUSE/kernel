--- conflicted
+++ resolved
@@ -44,12 +44,9 @@
 #include "dm_helpers.h"
 #include "ddc_service_types.h"
 
-<<<<<<< HEAD
-=======
 /* MST Dock */
 static const uint8_t SYNAPTICS_DEVICE_ID[] = "SYNA";
 
->>>>>>> eb3cdb58
 static u32 edid_extract_panel_id(struct edid *edid)
 {
 	return (u32)edid->mfg_id[0] << 24   |
@@ -351,10 +348,7 @@
 	struct drm_dp_mst_atomic_payload *payload;
 	enum mst_progress_status set_flag = MST_ALLOCATE_NEW_PAYLOAD;
 	enum mst_progress_status clr_flag = MST_CLEAR_ALLOCATED_PAYLOAD;
-<<<<<<< HEAD
-=======
 	int ret = 0;
->>>>>>> eb3cdb58
 
 	aconnector = (struct amdgpu_dm_connector *)stream->dm_stream_context;
 
@@ -363,7 +357,6 @@
 
 	mst_mgr = &aconnector->mst_root->mst_mgr;
 	mst_state = to_drm_dp_mst_topology_state(mst_mgr->base.state);
-<<<<<<< HEAD
 
 	payload = drm_atomic_get_mst_payload_state(mst_state, aconnector->mst_output_port);
 
@@ -372,21 +365,10 @@
 		clr_flag = MST_ALLOCATE_NEW_PAYLOAD;
 	}
 
-	if (enable && drm_dp_add_payload_part2(mst_mgr, mst_state->base.state, payload)) {
-=======
-
-	payload = drm_atomic_get_mst_payload_state(mst_state, aconnector->mst_output_port);
-
-	if (!enable) {
-		set_flag = MST_CLEAR_ALLOCATED_PAYLOAD;
-		clr_flag = MST_ALLOCATE_NEW_PAYLOAD;
-	}
-
 	if (enable)
 		ret = drm_dp_add_payload_part2(mst_mgr, mst_state->base.state, payload);
 
 	if (ret) {
->>>>>>> eb3cdb58
 		amdgpu_dm_set_mst_status(&aconnector->mst_status,
 			set_flag, false);
 	} else {
@@ -615,10 +597,6 @@
 	return result;
 }
 
-<<<<<<< HEAD
-#if defined(CONFIG_DRM_AMD_DC_DCN)
-=======
->>>>>>> eb3cdb58
 static bool execute_synaptics_rc_command(struct drm_dp_aux *aux,
 		bool is_write_cmd,
 		unsigned char cmd,
@@ -735,10 +713,6 @@
 		return;
 
 	data[0] |= (1 << 1); // set bit 1 to 1
-<<<<<<< HEAD
-		return;
-=======
->>>>>>> eb3cdb58
 
 	if (!execute_synaptics_rc_command(aux, false, 0x31, 4, 0x221198, data))
 		return;
@@ -789,10 +763,6 @@
 
 	return ret;
 }
-<<<<<<< HEAD
-#endif
-=======
->>>>>>> eb3cdb58
 
 bool dm_helpers_dp_write_dsc_enable(
 		struct dc_context *ctx,
@@ -818,19 +788,11 @@
 		if (!aconnector->dsc_aux)
 			return false;
 
-<<<<<<< HEAD
-#if defined(CONFIG_DRM_AMD_DC_DCN)
-=======
->>>>>>> eb3cdb58
 		// apply w/a to synaptics
 		if (needs_dsc_aux_workaround(aconnector->dc_link) &&
 		    (aconnector->mst_downstream_port_present.byte & 0x7) != 0x3)
 			return write_dsc_enable_synaptics_non_virtual_dpcd_mst(
 				aconnector->dsc_aux, stream, enable_dsc);
-<<<<<<< HEAD
-#endif
-=======
->>>>>>> eb3cdb58
 
 		port = aconnector->mst_output_port;
 
@@ -868,26 +830,13 @@
 	}
 
 	if (stream->signal == SIGNAL_TYPE_DISPLAY_PORT || stream->signal == SIGNAL_TYPE_EDP) {
-<<<<<<< HEAD
-#if defined(CONFIG_DRM_AMD_DC_DCN)
-		if (stream->sink->link->dpcd_caps.dongle_type == DISPLAY_DONGLE_NONE) {
-#endif
-			ret = dm_helpers_dp_write_dpcd(ctx, stream->link, DP_DSC_ENABLE, &enable_dsc, 1);
-			DC_LOG_DC("Send DSC %s to SST RX\n", enable_dsc ? "enable" : "disable");
-#if defined(CONFIG_DRM_AMD_DC_DCN)
-=======
 		if (stream->sink->link->dpcd_caps.dongle_type == DISPLAY_DONGLE_NONE) {
 			ret = dm_helpers_dp_write_dpcd(ctx, stream->link, DP_DSC_ENABLE, &enable_dsc, 1);
 			DC_LOG_DC("Send DSC %s to SST RX\n", enable_dsc ? "enable" : "disable");
->>>>>>> eb3cdb58
 		} else if (stream->sink->link->dpcd_caps.dongle_type == DISPLAY_DONGLE_DP_HDMI_CONVERTER) {
 			ret = dm_helpers_dp_write_dpcd(ctx, stream->link, DP_DSC_ENABLE, &enable_dsc, 1);
 			DC_LOG_DC("Send DSC %s to DP-HDMI PCON\n", enable_dsc ? "enable" : "disable");
 		}
-<<<<<<< HEAD
-#endif
-=======
->>>>>>> eb3cdb58
 	}
 
 	return ret;
@@ -1118,8 +1067,6 @@
 					 sizeof(new_downspread));
 }
 
-<<<<<<< HEAD
-=======
 bool dm_helpers_dp_handle_test_pattern_request(
 		struct dc_context *ctx,
 		const struct dc_link *link,
@@ -1242,7 +1189,6 @@
 	return false;
 }
 
->>>>>>> eb3cdb58
 void dm_set_phyd32clk(struct dc_context *ctx, int freq_khz)
 {
        // TODO
@@ -1259,8 +1205,6 @@
 {
 	// TODO
 }
-<<<<<<< HEAD
-=======
 
 static bool dm_is_freesync_pcon_whitelist(const uint32_t branch_dev_id)
 {
@@ -1296,5 +1240,4 @@
 	}
 
 	return as_type;
-}
->>>>>>> eb3cdb58
+}