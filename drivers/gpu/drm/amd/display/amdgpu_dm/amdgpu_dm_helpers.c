--- conflicted
+++ resolved
@@ -70,11 +70,6 @@
 	case drm_edid_encode_panel_id('A', 'U', 'O', 0xE69B):
 	case drm_edid_encode_panel_id('B', 'O', 'E', 0x092A):
 	case drm_edid_encode_panel_id('L', 'G', 'D', 0x06D1):
-<<<<<<< HEAD
-		DRM_DEBUG_DRIVER("Clearing DPCD 0x317 on monitor with panel id %X\n", panel_id);
-		edid_caps->panel_patch.remove_sink_ext_caps = true;
-		break;
-=======
 	case drm_edid_encode_panel_id('M', 'S', 'F', 0x1003):
 		DRM_DEBUG_DRIVER("Clearing DPCD 0x317 on monitor with panel id %X\n", panel_id);
 		edid_caps->panel_patch.remove_sink_ext_caps = true;
@@ -83,7 +78,6 @@
 		DRM_DEBUG_DRIVER("Disabling VSC on monitor with panel id %X\n", panel_id);
 		edid_caps->panel_patch.disable_colorimetry = true;
 		break;
->>>>>>> 2d5404ca
 	default:
 		return;
 	}
@@ -231,11 +225,7 @@
 			struct drm_dp_mst_atomic_payload *old_payload)
 {
 	struct drm_dp_mst_atomic_payload *pos;
-<<<<<<< HEAD
-	int pbn_per_slot = mst_state->pbn_div;
-=======
 	int pbn_per_slot = dfixed_trunc(mst_state->pbn_div);
->>>>>>> 2d5404ca
 	u8 next_payload_vc_start = mgr->next_start_slot;
 	u8 payload_vc_start = new_payload->vc_start_slot;
 	u8 allocated_time_slots;
@@ -365,11 +355,7 @@
 	struct amdgpu_dm_connector *aconnector;
 	struct drm_dp_mst_topology_state *mst_state;
 	struct drm_dp_mst_topology_mgr *mst_mgr;
-<<<<<<< HEAD
-	struct drm_dp_mst_atomic_payload *new_payload, old_payload;
-=======
 	struct drm_dp_mst_atomic_payload *new_payload;
->>>>>>> 2d5404ca
 	enum mst_progress_status set_flag = MST_ALLOCATE_NEW_PAYLOAD;
 	enum mst_progress_status clr_flag = MST_CLEAR_ALLOCATED_PAYLOAD;
 	int ret = 0;
@@ -383,24 +369,7 @@
 	mst_state = to_drm_dp_mst_topology_state(mst_mgr->base.state);
 	new_payload = drm_atomic_get_mst_payload_state(mst_state, aconnector->mst_output_port);
 
-<<<<<<< HEAD
-	new_payload = drm_atomic_get_mst_payload_state(mst_state, aconnector->mst_output_port);
-
-	if (!enable) {
-		set_flag = MST_CLEAR_ALLOCATED_PAYLOAD;
-		clr_flag = MST_ALLOCATE_NEW_PAYLOAD;
-	}
-
-	if (enable) {
-		ret = drm_dp_add_payload_part2(mst_mgr, mst_state->base.state, new_payload);
-	} else {
-		dm_helpers_construct_old_payload(mst_mgr, mst_state,
-						 new_payload, &old_payload);
-		drm_dp_remove_payload_part2(mst_mgr, mst_state, &old_payload, new_payload);
-	}
-=======
 	ret = drm_dp_add_payload_part2(mst_mgr, new_payload);
->>>>>>> 2d5404ca
 
 	if (ret) {
 		amdgpu_dm_set_mst_status(&aconnector->mst_status,
@@ -795,11 +764,7 @@
 	uint8_t ret = 0;
 
 	drm_dbg_dp(aux->drm_dev,
-<<<<<<< HEAD
-		   "Configure DSC to non-virtual dpcd synaptics\n");
-=======
 		   "MST_DSC Configure DSC to non-virtual dpcd synaptics\n");
->>>>>>> 2d5404ca
 
 	if (enable) {
 		/* When DSC is enabled on previous boot and reboot with the hub,
@@ -863,22 +828,14 @@
 							DP_DSC_ENABLE,
 							&enable_passthrough, 1);
 				drm_dbg_dp(dev,
-<<<<<<< HEAD
-					   "Sent DSC pass-through enable to virtual dpcd port, ret = %u\n",
-=======
 					   "MST_DSC Sent DSC pass-through enable to virtual dpcd port, ret = %u\n",
->>>>>>> 2d5404ca
 					   ret);
 			}
 
 			ret = drm_dp_dpcd_write(aconnector->dsc_aux,
 						DP_DSC_ENABLE, &enable_dsc, 1);
 			drm_dbg_dp(dev,
-<<<<<<< HEAD
-				   "Sent DSC decoding enable to %s port, ret = %u\n",
-=======
 				   "MST_DSC Sent DSC decoding enable to %s port, ret = %u\n",
->>>>>>> 2d5404ca
 				   (port->passthrough_aux) ? "remote RX" :
 				   "virtual dpcd",
 				   ret);
@@ -886,11 +843,7 @@
 			ret = drm_dp_dpcd_write(aconnector->dsc_aux,
 						DP_DSC_ENABLE, &enable_dsc, 1);
 			drm_dbg_dp(dev,
-<<<<<<< HEAD
-				   "Sent DSC decoding disable to %s port, ret = %u\n",
-=======
 				   "MST_DSC Sent DSC decoding disable to %s port, ret = %u\n",
->>>>>>> 2d5404ca
 				   (port->passthrough_aux) ? "remote RX" :
 				   "virtual dpcd",
 				   ret);
@@ -900,11 +853,7 @@
 							DP_DSC_ENABLE,
 							&enable_passthrough, 1);
 				drm_dbg_dp(dev,
-<<<<<<< HEAD
-					   "Sent DSC pass-through disable to virtual dpcd port, ret = %u\n",
-=======
 					   "MST_DSC Sent DSC pass-through disable to virtual dpcd port, ret = %u\n",
->>>>>>> 2d5404ca
 					   ret);
 			}
 		}
@@ -914,20 +863,12 @@
 		if (stream->sink->link->dpcd_caps.dongle_type == DISPLAY_DONGLE_NONE) {
 			ret = dm_helpers_dp_write_dpcd(ctx, stream->link, DP_DSC_ENABLE, &enable_dsc, 1);
 			drm_dbg_dp(dev,
-<<<<<<< HEAD
-				   "Send DSC %s to SST RX\n",
-=======
 				   "SST_DSC Send DSC %s to SST RX\n",
->>>>>>> 2d5404ca
 				   enable_dsc ? "enable" : "disable");
 		} else if (stream->sink->link->dpcd_caps.dongle_type == DISPLAY_DONGLE_DP_HDMI_CONVERTER) {
 			ret = dm_helpers_dp_write_dpcd(ctx, stream->link, DP_DSC_ENABLE, &enable_dsc, 1);
 			drm_dbg_dp(dev,
-<<<<<<< HEAD
-				   "Send DSC %s to DP-HDMI PCON\n",
-=======
 				   "SST_DSC Send DSC %s to DP-HDMI PCON\n",
->>>>>>> 2d5404ca
 				   enable_dsc ? "enable" : "disable");
 		}
 	}
@@ -1181,11 +1122,8 @@
 	struct pipe_ctx *pipe_ctx = NULL;
 	struct amdgpu_dm_connector *aconnector = link->priv;
 	struct drm_device *dev = aconnector->base.dev;
-<<<<<<< HEAD
-=======
 	struct dc_state *dc_state = ctx->dc->current_state;
 	struct clk_mgr *clk_mgr = ctx->dc->clk_mgr;
->>>>>>> 2d5404ca
 	int i;
 
 	for (i = 0; i < MAX_PIPES; i++) {
@@ -1286,8 +1224,6 @@
 	pipe_ctx->stream->test_pattern.type = test_pattern;
 	pipe_ctx->stream->test_pattern.color_space = test_pattern_color_space;
 
-<<<<<<< HEAD
-=======
 	/* Temp W/A for compliance test failure */
 	dc_state->bw_ctx.bw.dcn.clk.p_state_change_support = false;
 	dc_state->bw_ctx.bw.dcn.clk.dramclk_khz = clk_mgr->dc_mode_softmax_enabled ?
@@ -1298,7 +1234,6 @@
 			dc_state,
 			false);
 
->>>>>>> 2d5404ca
 	dc_link_dp_set_test_pattern(
 		(struct dc_link *) link,
 		test_pattern,
