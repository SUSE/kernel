--- conflicted
+++ resolved
@@ -303,11 +303,8 @@
 	case LINK_RATE_HIGH2:
 	case LINK_RATE_HIGH3:
 	case LINK_RATE_UHBR10:
-<<<<<<< HEAD
-=======
 	case LINK_RATE_UHBR13_5:
 	case LINK_RATE_UHBR20:
->>>>>>> eb3cdb58
 		break;
 	default:
 		valid_input = false;
@@ -1295,11 +1292,7 @@
 
 		/* If the aconnector is the root node in mst topology */
 		if (aconnector->mst_mgr.mst_state == true)
-<<<<<<< HEAD
-			reset_cur_dp_mst_topology(link);
-=======
 			dc_link_reset_cur_dp_mst_topology(link);
->>>>>>> eb3cdb58
 
 		drm_modeset_lock_all(dev);
 		dm_restore_drm_connector_state(dev, connector);
@@ -1351,23 +1344,11 @@
 
 	for (i = 0; i < MAX_PIPES; i++) {
 		pipe_ctx = &aconnector->dc_link->dc->current_state->res_ctx.pipe_ctx[i];
-<<<<<<< HEAD
-		if (pipe_ctx && pipe_ctx->stream &&
-=======
 		if (pipe_ctx->stream &&
->>>>>>> eb3cdb58
 		    pipe_ctx->stream->link == aconnector->dc_link)
 			break;
 	}
 
-<<<<<<< HEAD
-	if (!pipe_ctx) {
-		kfree(rd_buf);
-		return -ENXIO;
-	}
-
-=======
->>>>>>> eb3cdb58
 	dsc = pipe_ctx->stream_res.dsc;
 	if (dsc)
 		dsc->funcs->dsc_read_state(dsc, &dsc_state);
@@ -1464,11 +1445,7 @@
 
 	for (i = 0; i < MAX_PIPES; i++) {
 		pipe_ctx = &aconnector->dc_link->dc->current_state->res_ctx.pipe_ctx[i];
-<<<<<<< HEAD
-		if (pipe_ctx && pipe_ctx->stream &&
-=======
 		if (pipe_ctx->stream &&
->>>>>>> eb3cdb58
 		    pipe_ctx->stream->link == aconnector->dc_link)
 			break;
 	}
@@ -1553,23 +1530,11 @@
 
 	for (i = 0; i < MAX_PIPES; i++) {
 		pipe_ctx = &aconnector->dc_link->dc->current_state->res_ctx.pipe_ctx[i];
-<<<<<<< HEAD
-		if (pipe_ctx && pipe_ctx->stream &&
-=======
 		if (pipe_ctx->stream &&
->>>>>>> eb3cdb58
 		    pipe_ctx->stream->link == aconnector->dc_link)
 			break;
 	}
 
-<<<<<<< HEAD
-	if (!pipe_ctx) {
-		kfree(rd_buf);
-		return -ENXIO;
-	}
-
-=======
->>>>>>> eb3cdb58
 	dsc = pipe_ctx->stream_res.dsc;
 	if (dsc)
 		dsc->funcs->dsc_read_state(dsc, &dsc_state);
@@ -1664,11 +1629,7 @@
 
 	for (i = 0; i < MAX_PIPES; i++) {
 		pipe_ctx = &aconnector->dc_link->dc->current_state->res_ctx.pipe_ctx[i];
-<<<<<<< HEAD
-		if (pipe_ctx && pipe_ctx->stream &&
-=======
 		if (pipe_ctx->stream &&
->>>>>>> eb3cdb58
 		    pipe_ctx->stream->link == aconnector->dc_link)
 			break;
 	}
@@ -1753,23 +1714,11 @@
 
 	for (i = 0; i < MAX_PIPES; i++) {
 		pipe_ctx = &aconnector->dc_link->dc->current_state->res_ctx.pipe_ctx[i];
-<<<<<<< HEAD
-		if (pipe_ctx && pipe_ctx->stream &&
-=======
 		if (pipe_ctx->stream &&
->>>>>>> eb3cdb58
 		    pipe_ctx->stream->link == aconnector->dc_link)
 			break;
 	}
 
-<<<<<<< HEAD
-	if (!pipe_ctx) {
-		kfree(rd_buf);
-		return -ENXIO;
-	}
-
-=======
->>>>>>> eb3cdb58
 	dsc = pipe_ctx->stream_res.dsc;
 	if (dsc)
 		dsc->funcs->dsc_read_state(dsc, &dsc_state);
@@ -1864,11 +1813,7 @@
 
 	for (i = 0; i < MAX_PIPES; i++) {
 		pipe_ctx = &aconnector->dc_link->dc->current_state->res_ctx.pipe_ctx[i];
-<<<<<<< HEAD
-		if (pipe_ctx && pipe_ctx->stream &&
-=======
 		if (pipe_ctx->stream &&
->>>>>>> eb3cdb58
 		    pipe_ctx->stream->link == aconnector->dc_link)
 			break;
 	}
@@ -1949,23 +1894,11 @@
 
 	for (i = 0; i < MAX_PIPES; i++) {
 		pipe_ctx = &aconnector->dc_link->dc->current_state->res_ctx.pipe_ctx[i];
-<<<<<<< HEAD
-		if (pipe_ctx && pipe_ctx->stream &&
-=======
 		if (pipe_ctx->stream &&
->>>>>>> eb3cdb58
 		    pipe_ctx->stream->link == aconnector->dc_link)
 			break;
 	}
 
-<<<<<<< HEAD
-	if (!pipe_ctx) {
-		kfree(rd_buf);
-		return -ENXIO;
-	}
-
-=======
->>>>>>> eb3cdb58
 	dsc = pipe_ctx->stream_res.dsc;
 	if (dsc)
 		dsc->funcs->dsc_read_state(dsc, &dsc_state);
@@ -2057,11 +1990,7 @@
 
 	for (i = 0; i < MAX_PIPES; i++) {
 		pipe_ctx = &aconnector->dc_link->dc->current_state->res_ctx.pipe_ctx[i];
-<<<<<<< HEAD
-		if (pipe_ctx && pipe_ctx->stream &&
-=======
 		if (pipe_ctx->stream &&
->>>>>>> eb3cdb58
 		    pipe_ctx->stream->link == aconnector->dc_link)
 			break;
 	}
@@ -2140,23 +2069,11 @@
 
 	for (i = 0; i < MAX_PIPES; i++) {
 		pipe_ctx = &aconnector->dc_link->dc->current_state->res_ctx.pipe_ctx[i];
-<<<<<<< HEAD
-		if (pipe_ctx && pipe_ctx->stream &&
-=======
 		if (pipe_ctx->stream &&
->>>>>>> eb3cdb58
 		    pipe_ctx->stream->link == aconnector->dc_link)
 			break;
 	}
 
-<<<<<<< HEAD
-	if (!pipe_ctx) {
-		kfree(rd_buf);
-		return -ENXIO;
-	}
-
-=======
->>>>>>> eb3cdb58
 	dsc = pipe_ctx->stream_res.dsc;
 	if (dsc)
 		dsc->funcs->dsc_read_state(dsc, &dsc_state);
@@ -2208,23 +2125,11 @@
 
 	for (i = 0; i < MAX_PIPES; i++) {
 		pipe_ctx = &aconnector->dc_link->dc->current_state->res_ctx.pipe_ctx[i];
-<<<<<<< HEAD
-		if (pipe_ctx && pipe_ctx->stream &&
-=======
 		if (pipe_ctx->stream &&
->>>>>>> eb3cdb58
 		    pipe_ctx->stream->link == aconnector->dc_link)
 			break;
 	}
 
-<<<<<<< HEAD
-	if (!pipe_ctx) {
-		kfree(rd_buf);
-		return -ENXIO;
-	}
-
-=======
->>>>>>> eb3cdb58
 	dsc = pipe_ctx->stream_res.dsc;
 	if (dsc)
 		dsc->funcs->dsc_read_state(dsc, &dsc_state);
@@ -2291,23 +2196,11 @@
 
 	for (i = 0; i < MAX_PIPES; i++) {
 		pipe_ctx = &aconnector->dc_link->dc->current_state->res_ctx.pipe_ctx[i];
-<<<<<<< HEAD
-		if (pipe_ctx && pipe_ctx->stream &&
-=======
 		if (pipe_ctx->stream &&
->>>>>>> eb3cdb58
 		    pipe_ctx->stream->link == aconnector->dc_link)
 			break;
 	}
 
-<<<<<<< HEAD
-	if (!pipe_ctx) {
-		kfree(rd_buf);
-		return -ENXIO;
-	}
-
-=======
->>>>>>> eb3cdb58
 	dsc = pipe_ctx->stream_res.dsc;
 	if (dsc)
 		dsc->funcs->dsc_read_state(dsc, &dsc_state);
@@ -2374,23 +2267,11 @@
 
 	for (i = 0; i < MAX_PIPES; i++) {
 		pipe_ctx = &aconnector->dc_link->dc->current_state->res_ctx.pipe_ctx[i];
-<<<<<<< HEAD
-		if (pipe_ctx && pipe_ctx->stream &&
-=======
 		if (pipe_ctx->stream &&
->>>>>>> eb3cdb58
 		    pipe_ctx->stream->link == aconnector->dc_link)
 			break;
 	}
 
-<<<<<<< HEAD
-	if (!pipe_ctx) {
-		kfree(rd_buf);
-		return -ENXIO;
-	}
-
-=======
->>>>>>> eb3cdb58
 	dsc = pipe_ctx->stream_res.dsc;
 	if (dsc)
 		dsc->funcs->dsc_read_state(dsc, &dsc_state);
@@ -2687,8 +2568,6 @@
 	return 0;
 }
 
-<<<<<<< HEAD
-=======
 /*
  * Reports whether the connected display is a USB4 DPIA tunneled display
  * Example usage: cat /sys/kernel/debug/dri/0/DP-8/is_dpia_link
@@ -2708,7 +2587,6 @@
 	return 0;
 }
 
->>>>>>> eb3cdb58
 DEFINE_SHOW_ATTRIBUTE(dp_dsc_fec_support);
 DEFINE_SHOW_ATTRIBUTE(dmub_fw_state);
 DEFINE_SHOW_ATTRIBUTE(dmub_tracebuffer);
@@ -2718,10 +2596,7 @@
 DEFINE_SHOW_ATTRIBUTE(psr_capability);
 DEFINE_SHOW_ATTRIBUTE(dp_is_mst_connector);
 DEFINE_SHOW_ATTRIBUTE(dp_mst_progress_status);
-<<<<<<< HEAD
-=======
 DEFINE_SHOW_ATTRIBUTE(is_dpia_link);
->>>>>>> eb3cdb58
 
 static const struct file_operations dp_dsc_clock_en_debugfs_fops = {
 	.owner = THIS_MODULE,
@@ -2864,12 +2739,8 @@
 		{"max_bpc", &dp_max_bpc_debugfs_fops},
 		{"dsc_disable_passthrough", &dp_dsc_disable_passthrough_debugfs_fops},
 		{"is_mst_connector", &dp_is_mst_connector_fops},
-<<<<<<< HEAD
-		{"mst_progress_status", &dp_mst_progress_status_fops}
-=======
 		{"mst_progress_status", &dp_mst_progress_status_fops},
 		{"is_dpia_link", &is_dpia_link_fops}
->>>>>>> eb3cdb58
 };
 
 static const struct {
@@ -3320,9 +3191,6 @@
 	struct amdgpu_crtc *acrtc;
 	struct amdgpu_device *adev = drm_to_adev(crtc->dev);
 
-	if (!crc_rd_wrk)
-		return 0;
-
 	if (val) {
 		acrtc = to_amdgpu_crtc(crtc);
 		mutex_lock(&adev->dm.dc_lock);
@@ -3332,15 +3200,6 @@
 		amdgpu_dm_psr_disable(acrtc->dm_irq_params.stream);
 
 		spin_lock_irq(&adev_to_drm(adev)->event_lock);
-<<<<<<< HEAD
-		spin_lock_irq(&crc_rd_wrk->crc_rd_work_lock);
-		if (crc_rd_wrk->crtc) {
-			old_crtc = crc_rd_wrk->crtc;
-			old_acrtc = to_amdgpu_crtc(old_crtc);
-		}
-		new_acrtc = to_amdgpu_crtc(new_crtc);
-=======
->>>>>>> eb3cdb58
 
 		acrtc->dm_irq_params.window_param.activated = true;
 		acrtc->dm_irq_params.window_param.update_win = true;
@@ -3518,11 +3377,7 @@
 				continue;
 
 			link = aconnector->dc_link;
-<<<<<<< HEAD
-			dp_receiver_power_ctrl(link, false);
-=======
 			dc_link_dp_receiver_power_ctrl(link, false);
->>>>>>> eb3cdb58
 			drm_dp_mst_topology_mgr_set_mst(&aconnector->mst_root->mst_mgr, false);
 			link->mst_stream_alloc_table.stream_count = 0;
 			memset(link->mst_stream_alloc_table.stream_allocations, 0,
