--- conflicted
+++ resolved
@@ -804,12 +804,8 @@
 	struct amdgpu_dm_connector *aconnector;
 };
 
-<<<<<<< HEAD
+#if defined(CONFIG_DRM_AMD_DC_FP)
 static int kbps_to_peak_pbn(int kbps, struct amdgpu_dm_connector *aconnector)
-=======
-#if defined(CONFIG_DRM_AMD_DC_FP)
-static int kbps_to_peak_pbn(int kbps)
->>>>>>> 8400291e
 {
 	u64 peak_kbps = kbps;
 
@@ -1704,31 +1700,6 @@
 				DRM_DEBUG_DRIVER("DSC passthrough. Max dsc compression can't fit into end-to-end bw\n");
 				return DC_FAIL_BANDWIDTH_VALIDATE;
 			}
-<<<<<<< HEAD
-		}
-	} else {
-		/* Check if mode could be supported within max slot
-		 * number of current mst link and full_pbn of mst links.
-		 */
-		int pbn_div, slot_num, max_slot_num;
-		enum dc_link_encoding_format link_encoding;
-		uint32_t stream_kbps =
-			dc_bandwidth_in_kbps_from_timing(&stream->timing,
-				dc_link_get_highest_encoding_format(stream->link));
-
-		pbn = kbps_to_peak_pbn(stream_kbps, aconnector);
-		pbn_div = dm_mst_get_pbn_divider(stream->link);
-		slot_num = DIV_ROUND_UP(pbn, pbn_div);
-
-		link_encoding = dc_link_get_highest_encoding_format(stream->link);
-		if (link_encoding == DC_LINK_ENCODING_DP_8b_10b)
-			max_slot_num = 63;
-		else if (link_encoding == DC_LINK_ENCODING_DP_128b_132b)
-			max_slot_num = 64;
-		else {
-			DRM_DEBUG_DRIVER("Invalid link encoding format\n");
-			return DC_FAIL_BANDWIDTH_VALIDATE;
-=======
 		} else {
 			/*dsc bitstream decoded at the dp last link*/
 			struct drm_dp_mst_port *immediate_upstream_port = NULL;
@@ -1754,7 +1725,6 @@
 					return DC_FAIL_BANDWIDTH_VALIDATE;
 				}
 			}
->>>>>>> 8400291e
 		}
 
 		/*Confirm if we can obtain dsc config*/
