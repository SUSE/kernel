/*
 * Copyright 2012-15 Advanced Micro Devices, Inc.
 *
 * Permission is hereby granted, free of charge, to any person obtaining a
 * copy of this software and associated documentation files (the "Software"),
 * to deal in the Software without restriction, including without limitation
 * the rights to use, copy, modify, merge, publish, distribute, sublicense,
 * and/or sell copies of the Software, and to permit persons to whom the
 * Software is furnished to do so, subject to the following conditions:
 *
 * The above copyright notice and this permission notice shall be included in
 * all copies or substantial portions of the Software.
 *
 * THE SOFTWARE IS PROVIDED "AS IS", WITHOUT WARRANTY OF ANY KIND, EXPRESS OR
 * IMPLIED, INCLUDING BUT NOT LIMITED TO THE WARRANTIES OF MERCHANTABILITY,
 * FITNESS FOR A PARTICULAR PURPOSE AND NONINFRINGEMENT.  IN NO EVENT SHALL
 * THE COPYRIGHT HOLDER(S) OR AUTHOR(S) BE LIABLE FOR ANY CLAIM, DAMAGES OR
 * OTHER LIABILITY, WHETHER IN AN ACTION OF CONTRACT, TORT OR OTHERWISE,
 * ARISING FROM, OUT OF OR IN CONNECTION WITH THE SOFTWARE OR THE USE OR
 * OTHER DEALINGS IN THE SOFTWARE.
 *
 * Authors: AMD
 *
 */

#include <drm/display/drm_dp_helper.h>
#include <drm/display/drm_dp_mst_helper.h>
#include <drm/drm_atomic.h>
#include <drm/drm_atomic_helper.h>
#include <drm/drm_fixed.h>
#include <drm/drm_edid.h>
#include "dm_services.h"
#include "amdgpu.h"
#include "amdgpu_dm.h"
#include "amdgpu_dm_mst_types.h"
#include "amdgpu_dm_hdcp.h"

#include "dc.h"
#include "dm_helpers.h"

#include "ddc_service_types.h"
#include "dpcd_defs.h"

#include "dmub_cmd.h"
#if defined(CONFIG_DEBUG_FS)
#include "amdgpu_dm_debugfs.h"
#endif

#include "dc/resource/dcn20/dcn20_resource.h"

#define PEAK_FACTOR_X1000 1006

static ssize_t dm_dp_aux_transfer(struct drm_dp_aux *aux,
				  struct drm_dp_aux_msg *msg)
{
	ssize_t result = 0;
	struct aux_payload payload;
	enum aux_return_code_type operation_result;
	struct amdgpu_device *adev;
	struct ddc_service *ddc;

	if (WARN_ON(msg->size > 16))
		return -E2BIG;

	payload.address = msg->address;
	payload.data = msg->buffer;
	payload.length = msg->size;
	payload.reply = &msg->reply;
	payload.i2c_over_aux = (msg->request & DP_AUX_NATIVE_WRITE) == 0;
	payload.write = (msg->request & DP_AUX_I2C_READ) == 0;
	payload.mot = (msg->request & DP_AUX_I2C_MOT) != 0;
	payload.write_status_update =
			(msg->request & DP_AUX_I2C_WRITE_STATUS_UPDATE) != 0;
	payload.defer_delay = 0;

	result = dc_link_aux_transfer_raw(TO_DM_AUX(aux)->ddc_service, &payload,
				      &operation_result);

	/*
	 * w/a on certain intel platform where hpd is unexpected to pull low during
	 * 1st sideband message transaction by return AUX_RET_ERROR_HPD_DISCON
	 * aux transaction is succuess in such case, therefore bypass the error
	 */
	ddc = TO_DM_AUX(aux)->ddc_service;
	adev = ddc->ctx->driver_context;
	if (adev->dm.aux_hpd_discon_quirk) {
		if (msg->address == DP_SIDEBAND_MSG_DOWN_REQ_BASE &&
			operation_result == AUX_RET_ERROR_HPD_DISCON) {
			result = 0;
			operation_result = AUX_RET_SUCCESS;
		}
	}

	if (payload.write && result >= 0)
		result = msg->size;

	if (result < 0)
		switch (operation_result) {
		case AUX_RET_SUCCESS:
			break;
		case AUX_RET_ERROR_HPD_DISCON:
		case AUX_RET_ERROR_UNKNOWN:
		case AUX_RET_ERROR_INVALID_OPERATION:
		case AUX_RET_ERROR_PROTOCOL_ERROR:
			result = -EIO;
			break;
		case AUX_RET_ERROR_INVALID_REPLY:
		case AUX_RET_ERROR_ENGINE_ACQUIRE:
			result = -EBUSY;
			break;
		case AUX_RET_ERROR_TIMEOUT:
			result = -ETIMEDOUT;
			break;
		}

	return result;
}

static void
dm_dp_mst_connector_destroy(struct drm_connector *connector)
{
	struct amdgpu_dm_connector *aconnector =
		to_amdgpu_dm_connector(connector);

	if (aconnector->dc_sink) {
		dc_link_remove_remote_sink(aconnector->dc_link,
					   aconnector->dc_sink);
		dc_sink_release(aconnector->dc_sink);
	}

	kfree(aconnector->edid);

	drm_connector_cleanup(connector);
	drm_dp_mst_put_port_malloc(aconnector->mst_output_port);
	kfree(aconnector);
}

static int
amdgpu_dm_mst_connector_late_register(struct drm_connector *connector)
{
	struct amdgpu_dm_connector *amdgpu_dm_connector =
		to_amdgpu_dm_connector(connector);
	int r;

	r = drm_dp_mst_connector_late_register(connector,
					       amdgpu_dm_connector->mst_output_port);
	if (r < 0)
		return r;

#if defined(CONFIG_DEBUG_FS)
	connector_debugfs_init(amdgpu_dm_connector);
#endif

	return 0;
}

static void
amdgpu_dm_mst_connector_early_unregister(struct drm_connector *connector)
{
	struct amdgpu_dm_connector *aconnector =
		to_amdgpu_dm_connector(connector);
	struct drm_dp_mst_port *port = aconnector->mst_output_port;
	struct amdgpu_dm_connector *root = aconnector->mst_root;
	struct dc_link *dc_link = aconnector->dc_link;
	struct dc_sink *dc_sink = aconnector->dc_sink;

	drm_dp_mst_connector_early_unregister(connector, port);

	/*
	 * Release dc_sink for connector which its attached port is
	 * no longer in the mst topology
	 */
	drm_modeset_lock(&root->mst_mgr.base.lock, NULL);
	if (dc_sink) {
		if (dc_link->sink_count)
			dc_link_remove_remote_sink(dc_link, dc_sink);

		drm_dbg_dp(connector->dev,
			   "DM_MST: remove remote sink 0x%p, %d remaining\n",
			   dc_sink, dc_link->sink_count);

		dc_sink_release(dc_sink);
		aconnector->dc_sink = NULL;
		aconnector->edid = NULL;
		aconnector->dsc_aux = NULL;
		port->passthrough_aux = NULL;
	}

	aconnector->mst_status = MST_STATUS_DEFAULT;
	drm_modeset_unlock(&root->mst_mgr.base.lock);
}

static const struct drm_connector_funcs dm_dp_mst_connector_funcs = {
	.fill_modes = drm_helper_probe_single_connector_modes,
	.destroy = dm_dp_mst_connector_destroy,
	.reset = amdgpu_dm_connector_funcs_reset,
	.atomic_duplicate_state = amdgpu_dm_connector_atomic_duplicate_state,
	.atomic_destroy_state = drm_atomic_helper_connector_destroy_state,
	.atomic_set_property = amdgpu_dm_connector_atomic_set_property,
	.atomic_get_property = amdgpu_dm_connector_atomic_get_property,
	.late_register = amdgpu_dm_mst_connector_late_register,
	.early_unregister = amdgpu_dm_mst_connector_early_unregister,
};

bool needs_dsc_aux_workaround(struct dc_link *link)
{
	if (link->dpcd_caps.branch_dev_id == DP_BRANCH_DEVICE_ID_90CC24 &&
	    (link->dpcd_caps.dpcd_rev.raw == DPCD_REV_14 || link->dpcd_caps.dpcd_rev.raw == DPCD_REV_12) &&
	    link->dpcd_caps.sink_count.bits.SINK_COUNT >= 2)
		return true;

	return false;
}

static bool is_synaptics_cascaded_panamera(struct dc_link *link, struct drm_dp_mst_port *port)
{
	u8 branch_vendor_data[4] = { 0 }; // Vendor data 0x50C ~ 0x50F

	if (drm_dp_dpcd_read(port->mgr->aux, DP_BRANCH_VENDOR_SPECIFIC_START, &branch_vendor_data, 4) == 4) {
		if (link->dpcd_caps.branch_dev_id == DP_BRANCH_DEVICE_ID_90CC24 &&
				IS_SYNAPTICS_CASCADED_PANAMERA(link->dpcd_caps.branch_dev_name, branch_vendor_data)) {
			DRM_INFO("Synaptics Cascaded MST hub\n");
			return true;
		}
	}

	return false;
}

static bool validate_dsc_caps_on_connector(struct amdgpu_dm_connector *aconnector)
{
	struct dc_sink *dc_sink = aconnector->dc_sink;
	struct drm_dp_mst_port *port = aconnector->mst_output_port;
	u8 dsc_caps[16] = { 0 };
	u8 dsc_branch_dec_caps_raw[3] = { 0 };	// DSC branch decoder caps 0xA0 ~ 0xA2
	u8 *dsc_branch_dec_caps = NULL;

	aconnector->dsc_aux = drm_dp_mst_dsc_aux_for_port(port);

	/*
	 * drm_dp_mst_dsc_aux_for_port() will return NULL for certain configs
	 * because it only check the dsc/fec caps of the "port variable" and not the dock
	 *
	 * This case will return NULL: DSC capabe MST dock connected to a non fec/dsc capable display
	 *
	 * Workaround: explicitly check the use case above and use the mst dock's aux as dsc_aux
	 *
	 */
	if (!aconnector->dsc_aux && !port->parent->port_parent &&
	    needs_dsc_aux_workaround(aconnector->dc_link))
		aconnector->dsc_aux = &aconnector->mst_root->dm_dp_aux.aux;

	/* synaptics cascaded MST hub case */
	if (!aconnector->dsc_aux && is_synaptics_cascaded_panamera(aconnector->dc_link, port))
		aconnector->dsc_aux = port->mgr->aux;

	if (!aconnector->dsc_aux)
		return false;

	if (drm_dp_dpcd_read(aconnector->dsc_aux, DP_DSC_SUPPORT, dsc_caps, 16) < 0)
		return false;

	if (drm_dp_dpcd_read(aconnector->dsc_aux,
			DP_DSC_BRANCH_OVERALL_THROUGHPUT_0, dsc_branch_dec_caps_raw, 3) == 3)
		dsc_branch_dec_caps = dsc_branch_dec_caps_raw;

	if (!dc_dsc_parse_dsc_dpcd(aconnector->dc_link->ctx->dc,
				  dsc_caps, dsc_branch_dec_caps,
				  &dc_sink->dsc_caps.dsc_dec_caps))
		return false;

	return true;
}

static bool retrieve_downstream_port_device(struct amdgpu_dm_connector *aconnector)
{
	union dp_downstream_port_present ds_port_present;

	if (!aconnector->dsc_aux)
		return false;

	if (drm_dp_dpcd_read(aconnector->dsc_aux, DP_DOWNSTREAMPORT_PRESENT, &ds_port_present, 1) < 0) {
		DRM_INFO("Failed to read downstream_port_present 0x05 from DFP of branch device\n");
		return false;
	}

	aconnector->mst_downstream_port_present = ds_port_present;
	DRM_INFO("Downstream port present %d, type %d\n",
			ds_port_present.fields.PORT_PRESENT, ds_port_present.fields.PORT_TYPE);

	return true;
}

static int dm_dp_mst_get_modes(struct drm_connector *connector)
{
	struct amdgpu_dm_connector *aconnector = to_amdgpu_dm_connector(connector);
	int ret = 0;

	if (!aconnector)
		return drm_add_edid_modes(connector, NULL);

	if (!aconnector->edid) {
		struct edid *edid;

		edid = drm_dp_mst_get_edid(connector, &aconnector->mst_root->mst_mgr, aconnector->mst_output_port);

		if (!edid) {
			amdgpu_dm_set_mst_status(&aconnector->mst_status,
			MST_REMOTE_EDID, false);

			drm_connector_update_edid_property(
				&aconnector->base,
				NULL);

			DRM_DEBUG_KMS("Can't get EDID of %s. Add default remote sink.", connector->name);
			if (!aconnector->dc_sink) {
				struct dc_sink *dc_sink;
				struct dc_sink_init_data init_params = {
					.link = aconnector->dc_link,
					.sink_signal = SIGNAL_TYPE_DISPLAY_PORT_MST };

				dc_sink = dc_link_add_remote_sink(
					aconnector->dc_link,
					NULL,
					0,
					&init_params);

				if (!dc_sink) {
					DRM_ERROR("Unable to add a remote sink\n");
					return 0;
				}

				drm_dbg_dp(connector->dev,
					   "DM_MST: add remote sink 0x%p, %d remaining\n",
					   dc_sink,
					   aconnector->dc_link->sink_count);

				dc_sink->priv = aconnector;
				aconnector->dc_sink = dc_sink;
			}

			return ret;
		}

		aconnector->edid = edid;
		amdgpu_dm_set_mst_status(&aconnector->mst_status,
			MST_REMOTE_EDID, true);
	}

	if (aconnector->dc_sink && aconnector->dc_sink->sink_signal == SIGNAL_TYPE_VIRTUAL) {
		dc_sink_release(aconnector->dc_sink);
		aconnector->dc_sink = NULL;
	}

	if (!aconnector->dc_sink) {
		struct dc_sink *dc_sink;
		struct dc_sink_init_data init_params = {
				.link = aconnector->dc_link,
				.sink_signal = SIGNAL_TYPE_DISPLAY_PORT_MST };
		dc_sink = dc_link_add_remote_sink(
			aconnector->dc_link,
			(uint8_t *)aconnector->edid,
			(aconnector->edid->extensions + 1) * EDID_LENGTH,
			&init_params);

		if (!dc_sink) {
			DRM_ERROR("Unable to add a remote sink\n");
			return 0;
		}

		drm_dbg_dp(connector->dev,
			   "DM_MST: add remote sink 0x%p, %d remaining\n",
			   dc_sink, aconnector->dc_link->sink_count);

		dc_sink->priv = aconnector;
		/* dc_link_add_remote_sink returns a new reference */
		aconnector->dc_sink = dc_sink;

		/* when display is unplugged from mst hub, connctor will be
		 * destroyed within dm_dp_mst_connector_destroy. connector
		 * hdcp perperties, like type, undesired, desired, enabled,
		 * will be lost. So, save hdcp properties into hdcp_work within
		 * amdgpu_dm_atomic_commit_tail. if the same display is
		 * plugged back with same display index, its hdcp properties
		 * will be retrieved from hdcp_work within dm_dp_mst_get_modes
		 */
		if (aconnector->dc_sink && connector->state) {
			struct drm_device *dev = connector->dev;
			struct amdgpu_device *adev = drm_to_adev(dev);

			if (adev->dm.hdcp_workqueue) {
				struct hdcp_workqueue *hdcp_work = adev->dm.hdcp_workqueue;
				struct hdcp_workqueue *hdcp_w =
					&hdcp_work[aconnector->dc_link->link_index];

				connector->state->hdcp_content_type =
				hdcp_w->hdcp_content_type[connector->index];
				connector->state->content_protection =
				hdcp_w->content_protection[connector->index];
			}
		}

		if (aconnector->dc_sink) {
			amdgpu_dm_update_freesync_caps(
					connector, aconnector->edid);

			if (!validate_dsc_caps_on_connector(aconnector))
				memset(&aconnector->dc_sink->dsc_caps,
				       0, sizeof(aconnector->dc_sink->dsc_caps));

			if (!retrieve_downstream_port_device(aconnector))
				memset(&aconnector->mst_downstream_port_present,
					0, sizeof(aconnector->mst_downstream_port_present));
		}
	}

	drm_connector_update_edid_property(
					&aconnector->base, aconnector->edid);

	ret = drm_add_edid_modes(connector, aconnector->edid);

	return ret;
}

static struct drm_encoder *
dm_mst_atomic_best_encoder(struct drm_connector *connector,
			   struct drm_atomic_state *state)
{
	struct drm_connector_state *connector_state = drm_atomic_get_new_connector_state(state,
											 connector);
	struct amdgpu_device *adev = drm_to_adev(connector->dev);
	struct amdgpu_crtc *acrtc = to_amdgpu_crtc(connector_state->crtc);

	return &adev->dm.mst_encoders[acrtc->crtc_id].base;
}

static int
dm_dp_mst_detect(struct drm_connector *connector,
		 struct drm_modeset_acquire_ctx *ctx, bool force)
{
	struct amdgpu_dm_connector *aconnector = to_amdgpu_dm_connector(connector);
	struct amdgpu_dm_connector *master = aconnector->mst_root;
	struct drm_dp_mst_port *port = aconnector->mst_output_port;
	int connection_status;

	if (drm_connector_is_unregistered(connector))
		return connector_status_disconnected;

	connection_status = drm_dp_mst_detect_port(connector, ctx, &master->mst_mgr,
							aconnector->mst_output_port);

	if (port->pdt != DP_PEER_DEVICE_NONE && !port->dpcd_rev) {
		uint8_t dpcd_rev;
		int ret;

		ret = drm_dp_dpcd_readb(&port->aux, DP_DP13_DPCD_REV, &dpcd_rev);

		if (ret == 1) {
			port->dpcd_rev = dpcd_rev;

			/* Could be DP1.2 DP Rx case*/
			if (!dpcd_rev) {
				ret = drm_dp_dpcd_readb(&port->aux, DP_DPCD_REV, &dpcd_rev);

				if (ret == 1)
					port->dpcd_rev = dpcd_rev;
			}

			if (!dpcd_rev)
				DRM_DEBUG_KMS("Can't decide DPCD revision number!");
		}

		/*
		 * Could be legacy sink, logical port etc on DP1.2.
		 * Will get Nack under these cases when issue remote
		 * DPCD read.
		 */
		if (ret != 1)
			DRM_DEBUG_KMS("Can't access DPCD");
	} else if (port->pdt == DP_PEER_DEVICE_NONE) {
		port->dpcd_rev = 0;
	}

	/*
	 * Release dc_sink for connector which unplug event is notified by CSN msg
	 */
	if (connection_status == connector_status_disconnected && aconnector->dc_sink) {
		if (aconnector->dc_link->sink_count)
			dc_link_remove_remote_sink(aconnector->dc_link, aconnector->dc_sink);

		drm_dbg_dp(connector->dev,
			   "DM_MST: remove remote sink 0x%p, %d remaining\n",
			   aconnector->dc_link,
			   aconnector->dc_link->sink_count);

		dc_sink_release(aconnector->dc_sink);
		aconnector->dc_sink = NULL;
		aconnector->edid = NULL;
		aconnector->dsc_aux = NULL;
		port->passthrough_aux = NULL;

		amdgpu_dm_set_mst_status(&aconnector->mst_status,
			MST_REMOTE_EDID | MST_ALLOCATE_NEW_PAYLOAD | MST_CLEAR_ALLOCATED_PAYLOAD,
			false);
	}

	return connection_status;
}

static int dm_dp_mst_atomic_check(struct drm_connector *connector,
				  struct drm_atomic_state *state)
{
	struct amdgpu_dm_connector *aconnector = to_amdgpu_dm_connector(connector);
	struct drm_dp_mst_topology_mgr *mst_mgr = &aconnector->mst_root->mst_mgr;
	struct drm_dp_mst_port *mst_port = aconnector->mst_output_port;

	return drm_dp_atomic_release_time_slots(state, mst_mgr, mst_port);
}

static const struct drm_connector_helper_funcs dm_dp_mst_connector_helper_funcs = {
	.get_modes = dm_dp_mst_get_modes,
	.mode_valid = amdgpu_dm_connector_mode_valid,
	.atomic_best_encoder = dm_mst_atomic_best_encoder,
	.detect_ctx = dm_dp_mst_detect,
	.atomic_check = dm_dp_mst_atomic_check,
};

static void amdgpu_dm_encoder_destroy(struct drm_encoder *encoder)
{
	drm_encoder_cleanup(encoder);
}

static const struct drm_encoder_funcs amdgpu_dm_encoder_funcs = {
	.destroy = amdgpu_dm_encoder_destroy,
};

void
dm_dp_create_fake_mst_encoders(struct amdgpu_device *adev)
{
	struct drm_device *dev = adev_to_drm(adev);
	int i;

	for (i = 0; i < adev->dm.display_indexes_num; i++) {
		struct amdgpu_encoder *amdgpu_encoder = &adev->dm.mst_encoders[i];
		struct drm_encoder *encoder = &amdgpu_encoder->base;

		encoder->possible_crtcs = amdgpu_dm_get_encoder_crtc_mask(adev);

		drm_encoder_init(
			dev,
			&amdgpu_encoder->base,
			&amdgpu_dm_encoder_funcs,
			DRM_MODE_ENCODER_DPMST,
			NULL);

		drm_encoder_helper_add(encoder, &amdgpu_dm_encoder_helper_funcs);
	}
}

static struct drm_connector *
dm_dp_add_mst_connector(struct drm_dp_mst_topology_mgr *mgr,
			struct drm_dp_mst_port *port,
			const char *pathprop)
{
	struct amdgpu_dm_connector *master = container_of(mgr, struct amdgpu_dm_connector, mst_mgr);
	struct drm_device *dev = master->base.dev;
	struct amdgpu_device *adev = drm_to_adev(dev);
	struct amdgpu_dm_connector *aconnector;
	struct drm_connector *connector;
	int i;

	aconnector = kzalloc(sizeof(*aconnector), GFP_KERNEL);
	if (!aconnector)
		return NULL;

	connector = &aconnector->base;
	aconnector->mst_output_port = port;
	aconnector->mst_root = master;
	amdgpu_dm_set_mst_status(&aconnector->mst_status,
			MST_PROBE, true);

	if (drm_connector_init(
		dev,
		connector,
		&dm_dp_mst_connector_funcs,
		DRM_MODE_CONNECTOR_DisplayPort)) {
		kfree(aconnector);
		return NULL;
	}
	drm_connector_helper_add(connector, &dm_dp_mst_connector_helper_funcs);

	amdgpu_dm_connector_init_helper(
		&adev->dm,
		aconnector,
		DRM_MODE_CONNECTOR_DisplayPort,
		master->dc_link,
		master->connector_id);

	for (i = 0; i < adev->dm.display_indexes_num; i++) {
		drm_connector_attach_encoder(&aconnector->base,
					     &adev->dm.mst_encoders[i].base);
	}

	connector->max_bpc_property = master->base.max_bpc_property;
	if (connector->max_bpc_property)
		drm_connector_attach_max_bpc_property(connector, 8, 16);

	connector->vrr_capable_property = master->base.vrr_capable_property;
	if (connector->vrr_capable_property)
		drm_connector_attach_vrr_capable_property(connector);

	drm_object_attach_property(
		&connector->base,
		dev->mode_config.path_property,
		0);
	drm_object_attach_property(
		&connector->base,
		dev->mode_config.tile_property,
		0);
	connector->colorspace_property = master->base.colorspace_property;
	if (connector->colorspace_property)
		drm_connector_attach_colorspace_property(connector);

	drm_connector_set_path_property(connector, pathprop);

	/*
	 * Initialize connector state before adding the connectror to drm and
	 * framebuffer lists
	 */
	amdgpu_dm_connector_funcs_reset(connector);

	drm_dp_mst_get_port_malloc(port);

	return connector;
}

void dm_handle_mst_sideband_msg_ready_event(
	struct drm_dp_mst_topology_mgr *mgr,
	enum mst_msg_ready_type msg_rdy_type)
{
	uint8_t esi[DP_PSR_ERROR_STATUS - DP_SINK_COUNT_ESI] = { 0 };
	uint8_t dret;
	bool new_irq_handled = false;
	int dpcd_addr;
	uint8_t dpcd_bytes_to_read;
	const uint8_t max_process_count = 30;
	uint8_t process_count = 0;
	u8 retry;
	struct amdgpu_dm_connector *aconnector =
			container_of(mgr, struct amdgpu_dm_connector, mst_mgr);


	const struct dc_link_status *link_status = dc_link_get_status(aconnector->dc_link);

	if (link_status->dpcd_caps->dpcd_rev.raw < 0x12) {
		dpcd_bytes_to_read = DP_LANE0_1_STATUS - DP_SINK_COUNT;
		/* DPCD 0x200 - 0x201 for downstream IRQ */
		dpcd_addr = DP_SINK_COUNT;
	} else {
		dpcd_bytes_to_read = DP_PSR_ERROR_STATUS - DP_SINK_COUNT_ESI;
		/* DPCD 0x2002 - 0x2005 for downstream IRQ */
		dpcd_addr = DP_SINK_COUNT_ESI;
	}

	mutex_lock(&aconnector->handle_mst_msg_ready);

	while (process_count < max_process_count) {
		u8 ack[DP_PSR_ERROR_STATUS - DP_SINK_COUNT_ESI] = {};

		process_count++;

		dret = drm_dp_dpcd_read(
			&aconnector->dm_dp_aux.aux,
			dpcd_addr,
			esi,
			dpcd_bytes_to_read);

		if (dret != dpcd_bytes_to_read) {
			DRM_DEBUG_KMS("DPCD read and acked number is not as expected!");
			break;
		}

		DRM_DEBUG_DRIVER("ESI %02x %02x %02x\n", esi[0], esi[1], esi[2]);

		switch (msg_rdy_type) {
		case DOWN_REP_MSG_RDY_EVENT:
			/* Only handle DOWN_REP_MSG_RDY case*/
			esi[1] &= DP_DOWN_REP_MSG_RDY;
			break;
		case UP_REQ_MSG_RDY_EVENT:
			/* Only handle UP_REQ_MSG_RDY case*/
			esi[1] &= DP_UP_REQ_MSG_RDY;
			break;
		default:
			/* Handle both cases*/
			esi[1] &= (DP_DOWN_REP_MSG_RDY | DP_UP_REQ_MSG_RDY);
			break;
		}

		if (!esi[1])
			break;

		/* handle MST irq */
		if (aconnector->mst_mgr.mst_state)
			drm_dp_mst_hpd_irq_handle_event(&aconnector->mst_mgr,
						 esi,
						 ack,
						 &new_irq_handled);

		if (new_irq_handled) {
			/* ACK at DPCD to notify down stream */
			for (retry = 0; retry < 3; retry++) {
				ssize_t wret;

				wret = drm_dp_dpcd_writeb(&aconnector->dm_dp_aux.aux,
							  dpcd_addr + 1,
							  ack[1]);
				if (wret == 1)
					break;
			}

			if (retry == 3) {
				DRM_ERROR("Failed to ack MST event.\n");
				break;
			}

			drm_dp_mst_hpd_irq_send_new_request(&aconnector->mst_mgr);

			new_irq_handled = false;
		} else {
			break;
		}
	}

	mutex_unlock(&aconnector->handle_mst_msg_ready);

	if (process_count == max_process_count)
		DRM_DEBUG_DRIVER("Loop exceeded max iterations\n");
}

static void dm_handle_mst_down_rep_msg_ready(struct drm_dp_mst_topology_mgr *mgr)
{
	dm_handle_mst_sideband_msg_ready_event(mgr, DOWN_REP_MSG_RDY_EVENT);
}

static const struct drm_dp_mst_topology_cbs dm_mst_cbs = {
	.add_connector = dm_dp_add_mst_connector,
	.poll_hpd_irq = dm_handle_mst_down_rep_msg_ready,
};

void amdgpu_dm_initialize_dp_connector(struct amdgpu_display_manager *dm,
				       struct amdgpu_dm_connector *aconnector,
				       int link_index)
{
	struct dc_link_settings max_link_enc_cap = {0};

	aconnector->dm_dp_aux.aux.name =
		kasprintf(GFP_KERNEL, "AMDGPU DM aux hw bus %d",
			  link_index);
	aconnector->dm_dp_aux.aux.transfer = dm_dp_aux_transfer;
	aconnector->dm_dp_aux.aux.drm_dev = dm->ddev;
	aconnector->dm_dp_aux.ddc_service = aconnector->dc_link->ddc;

	drm_dp_aux_init(&aconnector->dm_dp_aux.aux);
	drm_dp_cec_register_connector(&aconnector->dm_dp_aux.aux,
				      &aconnector->base);

	if (aconnector->base.connector_type == DRM_MODE_CONNECTOR_eDP)
		return;

	dc_link_dp_get_max_link_enc_cap(aconnector->dc_link, &max_link_enc_cap);
	aconnector->mst_mgr.cbs = &dm_mst_cbs;
	drm_dp_mst_topology_mgr_init(&aconnector->mst_mgr, adev_to_drm(dm->adev),
				     &aconnector->dm_dp_aux.aux, 16, 4, aconnector->connector_id);

	drm_connector_attach_dp_subconnector_property(&aconnector->base);
}

int dm_mst_get_pbn_divider(struct dc_link *link)
{
	if (!link)
		return 0;

	return dc_link_bandwidth_kbps(link,
			dc_link_get_link_cap(link)) / (8 * 1000 * 54);
}

struct dsc_mst_fairness_params {
	struct dc_crtc_timing *timing;
	struct dc_sink *sink;
	struct dc_dsc_bw_range bw_range;
	bool compression_possible;
	struct drm_dp_mst_port *port;
	enum dsc_clock_force_state clock_force_enable;
	uint32_t num_slices_h;
	uint32_t num_slices_v;
	uint32_t bpp_overwrite;
	struct amdgpu_dm_connector *aconnector;
};

static uint16_t get_fec_overhead_multiplier(struct dc_link *dc_link)
{
	u8 link_coding_cap;
	uint16_t fec_overhead_multiplier_x1000 = PBN_FEC_OVERHEAD_MULTIPLIER_8B_10B;

	link_coding_cap = dc_link_dp_mst_decide_link_encoding_format(dc_link);
	if (link_coding_cap == DP_128b_132b_ENCODING)
		fec_overhead_multiplier_x1000 = PBN_FEC_OVERHEAD_MULTIPLIER_128B_132B;

	return fec_overhead_multiplier_x1000;
}

static int kbps_to_peak_pbn(int kbps, uint16_t fec_overhead_multiplier_x1000)
{
	u64 peak_kbps = kbps;

	peak_kbps *= 1006;
	peak_kbps *= fec_overhead_multiplier_x1000;
	peak_kbps = div_u64(peak_kbps, 1000 * 1000);
	return (int) DIV64_U64_ROUND_UP(peak_kbps * 64, (54 * 8 * 1000));
}

static void set_dsc_configs_from_fairness_vars(struct dsc_mst_fairness_params *params,
		struct dsc_mst_fairness_vars *vars,
		int count,
		int k)
{
	struct drm_connector *drm_connector;
	int i;
	struct dc_dsc_config_options dsc_options = {0};

	for (i = 0; i < count; i++) {
		drm_connector = &params[i].aconnector->base;

		dc_dsc_get_default_config_option(params[i].sink->ctx->dc, &dsc_options);
		dsc_options.max_target_bpp_limit_override_x16 = drm_connector->display_info.max_dsc_bpp * 16;

		memset(&params[i].timing->dsc_cfg, 0, sizeof(params[i].timing->dsc_cfg));
		if (vars[i + k].dsc_enabled && dc_dsc_compute_config(
					params[i].sink->ctx->dc->res_pool->dscs[0],
					&params[i].sink->dsc_caps.dsc_dec_caps,
					&dsc_options,
					0,
					params[i].timing,
					dc_link_get_highest_encoding_format(params[i].aconnector->dc_link),
					&params[i].timing->dsc_cfg)) {
			params[i].timing->flags.DSC = 1;

			if (params[i].bpp_overwrite)
				params[i].timing->dsc_cfg.bits_per_pixel = params[i].bpp_overwrite;
			else
				params[i].timing->dsc_cfg.bits_per_pixel = vars[i + k].bpp_x16;

			if (params[i].num_slices_h)
				params[i].timing->dsc_cfg.num_slices_h = params[i].num_slices_h;

			if (params[i].num_slices_v)
				params[i].timing->dsc_cfg.num_slices_v = params[i].num_slices_v;
		} else {
			params[i].timing->flags.DSC = 0;
		}
		params[i].timing->dsc_cfg.mst_pbn = vars[i + k].pbn;
	}

	for (i = 0; i < count; i++) {
		if (params[i].sink) {
			if (params[i].sink->sink_signal != SIGNAL_TYPE_VIRTUAL &&
				params[i].sink->sink_signal != SIGNAL_TYPE_NONE)
				DRM_DEBUG_DRIVER("%s i=%d dispname=%s\n", __func__, i,
					params[i].sink->edid_caps.display_name);
		}

		DRM_DEBUG_DRIVER("dsc=%d bits_per_pixel=%d pbn=%d\n",
			params[i].timing->flags.DSC,
			params[i].timing->dsc_cfg.bits_per_pixel,
			vars[i + k].pbn);
	}
}

static int bpp_x16_from_pbn(struct dsc_mst_fairness_params param, int pbn)
{
	struct dc_dsc_config dsc_config;
	u64 kbps;

	struct drm_connector *drm_connector = &param.aconnector->base;
	struct dc_dsc_config_options dsc_options = {0};

	dc_dsc_get_default_config_option(param.sink->ctx->dc, &dsc_options);
	dsc_options.max_target_bpp_limit_override_x16 = drm_connector->display_info.max_dsc_bpp * 16;

	kbps = div_u64((u64)pbn * 994 * 8 * 54, 64);
	dc_dsc_compute_config(
			param.sink->ctx->dc->res_pool->dscs[0],
			&param.sink->dsc_caps.dsc_dec_caps,
			&dsc_options,
			(int) kbps, param.timing,
			dc_link_get_highest_encoding_format(param.aconnector->dc_link),
			&dsc_config);

	return dsc_config.bits_per_pixel;
}

static int increase_dsc_bpp(struct drm_atomic_state *state,
			    struct drm_dp_mst_topology_state *mst_state,
			    struct dc_link *dc_link,
			    struct dsc_mst_fairness_params *params,
			    struct dsc_mst_fairness_vars *vars,
			    int count,
			    int k)
{
	int i;
	bool bpp_increased[MAX_PIPES];
	int initial_slack[MAX_PIPES];
	int min_initial_slack;
	int next_index;
	int remaining_to_increase = 0;
	int link_timeslots_used;
	int fair_pbn_alloc;
	int ret = 0;
	uint16_t fec_overhead_multiplier_x1000 = get_fec_overhead_multiplier(dc_link);

	for (i = 0; i < count; i++) {
		if (vars[i + k].dsc_enabled) {
			initial_slack[i] =
			kbps_to_peak_pbn(params[i].bw_range.max_kbps, fec_overhead_multiplier_x1000) - vars[i + k].pbn;
			bpp_increased[i] = false;
			remaining_to_increase += 1;
		} else {
			initial_slack[i] = 0;
			bpp_increased[i] = true;
		}
	}

	while (remaining_to_increase) {
		next_index = -1;
		min_initial_slack = -1;
		for (i = 0; i < count; i++) {
			if (!bpp_increased[i]) {
				if (min_initial_slack == -1 || min_initial_slack > initial_slack[i]) {
					min_initial_slack = initial_slack[i];
					next_index = i;
				}
			}
		}

		if (next_index == -1)
			break;

		link_timeslots_used = 0;

		for (i = 0; i < count; i++)
			link_timeslots_used += DIV_ROUND_UP(vars[i + k].pbn, dfixed_trunc(mst_state->pbn_div));

		fair_pbn_alloc =
			(63 - link_timeslots_used) / remaining_to_increase * dfixed_trunc(mst_state->pbn_div);

		if (initial_slack[next_index] > fair_pbn_alloc) {
			vars[next_index].pbn += fair_pbn_alloc;
			ret = drm_dp_atomic_find_time_slots(state,
							    params[next_index].port->mgr,
							    params[next_index].port,
							    vars[next_index].pbn);
			if (ret < 0)
				return ret;

			ret = drm_dp_mst_atomic_check(state);
			if (ret == 0) {
				vars[next_index].bpp_x16 = bpp_x16_from_pbn(params[next_index], vars[next_index].pbn);
			} else {
				vars[next_index].pbn -= fair_pbn_alloc;
				ret = drm_dp_atomic_find_time_slots(state,
								    params[next_index].port->mgr,
								    params[next_index].port,
								    vars[next_index].pbn);
				if (ret < 0)
					return ret;
			}
		} else {
			vars[next_index].pbn += initial_slack[next_index];
			ret = drm_dp_atomic_find_time_slots(state,
							    params[next_index].port->mgr,
							    params[next_index].port,
							    vars[next_index].pbn);
			if (ret < 0)
				return ret;

			ret = drm_dp_mst_atomic_check(state);
			if (ret == 0) {
				vars[next_index].bpp_x16 = params[next_index].bw_range.max_target_bpp_x16;
			} else {
				vars[next_index].pbn -= initial_slack[next_index];
				ret = drm_dp_atomic_find_time_slots(state,
								    params[next_index].port->mgr,
								    params[next_index].port,
								    vars[next_index].pbn);
				if (ret < 0)
					return ret;
			}
		}

		bpp_increased[next_index] = true;
		remaining_to_increase--;
	}
	return 0;
}

static int try_disable_dsc(struct drm_atomic_state *state,
			   struct dc_link *dc_link,
			   struct dsc_mst_fairness_params *params,
			   struct dsc_mst_fairness_vars *vars,
			   int count,
			   int k)
{
	int i;
	bool tried[MAX_PIPES];
	int kbps_increase[MAX_PIPES];
	int max_kbps_increase;
	int next_index;
	int remaining_to_try = 0;
	int ret;
	uint16_t fec_overhead_multiplier_x1000 = get_fec_overhead_multiplier(dc_link);

	for (i = 0; i < count; i++) {
		if (vars[i + k].dsc_enabled
				&& vars[i + k].bpp_x16 == params[i].bw_range.max_target_bpp_x16
				&& params[i].clock_force_enable == DSC_CLK_FORCE_DEFAULT) {
			kbps_increase[i] = params[i].bw_range.stream_kbps - params[i].bw_range.max_kbps;
			tried[i] = false;
			remaining_to_try += 1;
		} else {
			kbps_increase[i] = 0;
			tried[i] = true;
		}
	}

	while (remaining_to_try) {
		next_index = -1;
		max_kbps_increase = -1;
		for (i = 0; i < count; i++) {
			if (!tried[i]) {
				if (max_kbps_increase == -1 || max_kbps_increase < kbps_increase[i]) {
					max_kbps_increase = kbps_increase[i];
					next_index = i;
				}
			}
		}

		if (next_index == -1)
			break;

		vars[next_index].pbn = kbps_to_peak_pbn(params[next_index].bw_range.stream_kbps, fec_overhead_multiplier_x1000);
		ret = drm_dp_atomic_find_time_slots(state,
						    params[next_index].port->mgr,
						    params[next_index].port,
						    vars[next_index].pbn);
		if (ret < 0)
			return ret;

		ret = drm_dp_mst_atomic_check(state);
		if (ret == 0) {
			vars[next_index].dsc_enabled = false;
			vars[next_index].bpp_x16 = 0;
		} else {
			vars[next_index].pbn = kbps_to_peak_pbn(params[next_index].bw_range.max_kbps, fec_overhead_multiplier_x1000);
			ret = drm_dp_atomic_find_time_slots(state,
							    params[next_index].port->mgr,
							    params[next_index].port,
							    vars[next_index].pbn);
			if (ret < 0)
				return ret;
		}

		tried[next_index] = true;
		remaining_to_try--;
	}
	return 0;
}

static int compute_mst_dsc_configs_for_link(struct drm_atomic_state *state,
					    struct dc_state *dc_state,
					    struct dc_link *dc_link,
					    struct dsc_mst_fairness_vars *vars,
					    struct drm_dp_mst_topology_mgr *mgr,
					    int *link_vars_start_index)
{
	struct dc_stream_state *stream;
	struct dsc_mst_fairness_params params[MAX_PIPES];
	struct amdgpu_dm_connector *aconnector;
	struct drm_dp_mst_topology_state *mst_state = drm_atomic_get_mst_topology_state(state, mgr);
	int count = 0;
	int i, k, ret;
	bool debugfs_overwrite = false;
	uint16_t fec_overhead_multiplier_x1000 = get_fec_overhead_multiplier(dc_link);

	memset(params, 0, sizeof(params));

	if (IS_ERR(mst_state))
		return PTR_ERR(mst_state);

	/* Set up params */
	for (i = 0; i < dc_state->stream_count; i++) {
		struct dc_dsc_policy dsc_policy = {0};

		stream = dc_state->streams[i];

		if (stream->link != dc_link)
			continue;

		aconnector = (struct amdgpu_dm_connector *)stream->dm_stream_context;
		if (!aconnector)
			continue;

		if (!aconnector->mst_output_port)
			continue;

		stream->timing.flags.DSC = 0;

		params[count].timing = &stream->timing;
		params[count].sink = stream->sink;
		params[count].aconnector = aconnector;
		params[count].port = aconnector->mst_output_port;
		params[count].clock_force_enable = aconnector->dsc_settings.dsc_force_enable;
		if (params[count].clock_force_enable == DSC_CLK_FORCE_ENABLE)
			debugfs_overwrite = true;
		params[count].num_slices_h = aconnector->dsc_settings.dsc_num_slices_h;
		params[count].num_slices_v = aconnector->dsc_settings.dsc_num_slices_v;
		params[count].bpp_overwrite = aconnector->dsc_settings.dsc_bits_per_pixel;
		params[count].compression_possible = stream->sink->dsc_caps.dsc_dec_caps.is_dsc_supported;
		dc_dsc_get_policy_for_timing(params[count].timing, 0, &dsc_policy);
		if (!dc_dsc_compute_bandwidth_range(
				stream->sink->ctx->dc->res_pool->dscs[0],
				stream->sink->ctx->dc->debug.dsc_min_slice_height_override,
				dsc_policy.min_target_bpp * 16,
				dsc_policy.max_target_bpp * 16,
				&stream->sink->dsc_caps.dsc_dec_caps,
				&stream->timing,
				dc_link_get_highest_encoding_format(dc_link),
				&params[count].bw_range))
			params[count].bw_range.stream_kbps = dc_bandwidth_in_kbps_from_timing(&stream->timing,
					dc_link_get_highest_encoding_format(dc_link));

		count++;
	}

	if (count == 0) {
		ASSERT(0);
		return 0;
	}

	/* k is start index of vars for current phy link used by mst hub */
	k = *link_vars_start_index;
	/* set vars start index for next mst hub phy link */
	*link_vars_start_index += count;

	/* Try no compression */
	for (i = 0; i < count; i++) {
		vars[i + k].aconnector = params[i].aconnector;
		vars[i + k].pbn = kbps_to_peak_pbn(params[i].bw_range.stream_kbps, fec_overhead_multiplier_x1000);
		vars[i + k].dsc_enabled = false;
		vars[i + k].bpp_x16 = 0;
		ret = drm_dp_atomic_find_time_slots(state, params[i].port->mgr, params[i].port,
						    vars[i + k].pbn);
		if (ret < 0)
			return ret;
	}
	ret = drm_dp_mst_atomic_check(state);
	if (ret == 0 && !debugfs_overwrite) {
		set_dsc_configs_from_fairness_vars(params, vars, count, k);
		return 0;
	} else if (ret != -ENOSPC) {
		return ret;
	}

	/* Try max compression */
	for (i = 0; i < count; i++) {
		if (params[i].compression_possible && params[i].clock_force_enable != DSC_CLK_FORCE_DISABLE) {
			vars[i + k].pbn = kbps_to_peak_pbn(params[i].bw_range.min_kbps, fec_overhead_multiplier_x1000);
			vars[i + k].dsc_enabled = true;
			vars[i + k].bpp_x16 = params[i].bw_range.min_target_bpp_x16;
			ret = drm_dp_atomic_find_time_slots(state, params[i].port->mgr,
							    params[i].port, vars[i + k].pbn);
			if (ret < 0)
				return ret;
		} else {
			vars[i + k].pbn = kbps_to_peak_pbn(params[i].bw_range.stream_kbps, fec_overhead_multiplier_x1000);
			vars[i + k].dsc_enabled = false;
			vars[i + k].bpp_x16 = 0;
			ret = drm_dp_atomic_find_time_slots(state, params[i].port->mgr,
							    params[i].port, vars[i + k].pbn);
			if (ret < 0)
				return ret;
		}
	}
	ret = drm_dp_mst_atomic_check(state);
	if (ret != 0)
		return ret;

	/* Optimize degree of compression */
	ret = increase_dsc_bpp(state, mst_state, dc_link, params, vars, count, k);
	if (ret < 0)
		return ret;

	ret = try_disable_dsc(state, dc_link, params, vars, count, k);
	if (ret < 0)
		return ret;

	set_dsc_configs_from_fairness_vars(params, vars, count, k);

	return 0;
}

static bool is_dsc_need_re_compute(
	struct drm_atomic_state *state,
	struct dc_state *dc_state,
	struct dc_link *dc_link)
{
	int i, j;
	bool is_dsc_need_re_compute = false;
	struct amdgpu_dm_connector *stream_on_link[MAX_PIPES];
	int new_stream_on_link_num = 0;
	struct amdgpu_dm_connector *aconnector;
	struct dc_stream_state *stream;
	const struct dc *dc = dc_link->dc;

	/* only check phy used by dsc mst branch */
	if (dc_link->type != dc_connection_mst_branch)
		return false;

	/* add a check for older MST DSC with no virtual DPCDs */
	if (needs_dsc_aux_workaround(dc_link)  &&
		(!(dc_link->dpcd_caps.dsc_caps.dsc_basic_caps.fields.dsc_support.DSC_SUPPORT ||
		dc_link->dpcd_caps.dsc_caps.dsc_basic_caps.fields.dsc_support.DSC_PASSTHROUGH_SUPPORT)))
		return false;

	for (i = 0; i < MAX_PIPES; i++)
		stream_on_link[i] = NULL;

	/* check if there is mode change in new request */
	for (i = 0; i < dc_state->stream_count; i++) {
		struct drm_crtc_state *new_crtc_state;
		struct drm_connector_state *new_conn_state;

		stream = dc_state->streams[i];
		if (!stream)
			continue;

		/* check if stream using the same link for mst */
		if (stream->link != dc_link)
			continue;

		aconnector = (struct amdgpu_dm_connector *) stream->dm_stream_context;
		if (!aconnector || !aconnector->dsc_aux)
			continue;

		stream_on_link[new_stream_on_link_num] = aconnector;
		new_stream_on_link_num++;

		new_conn_state = drm_atomic_get_new_connector_state(state, &aconnector->base);
		if (!new_conn_state)
			continue;

		if (IS_ERR(new_conn_state))
			continue;

		if (!new_conn_state->crtc)
			continue;

		new_crtc_state = drm_atomic_get_new_crtc_state(state, new_conn_state->crtc);
		if (!new_crtc_state)
			continue;

		if (IS_ERR(new_crtc_state))
			continue;

		if (new_crtc_state->enable && new_crtc_state->active) {
			if (new_crtc_state->mode_changed || new_crtc_state->active_changed ||
				new_crtc_state->connectors_changed)
				return true;
		}
	}

	if (new_stream_on_link_num == 0)
		return false;

	/* check current_state if there stream on link but it is not in
	 * new request state
	 */
	for (i = 0; i < dc->current_state->stream_count; i++) {
		stream = dc->current_state->streams[i];
		/* only check stream on the mst hub */
		if (stream->link != dc_link)
			continue;

		aconnector = (struct amdgpu_dm_connector *)stream->dm_stream_context;
		if (!aconnector)
			continue;

		for (j = 0; j < new_stream_on_link_num; j++) {
			if (stream_on_link[j]) {
				if (aconnector == stream_on_link[j])
					break;
			}
		}

		if (j == new_stream_on_link_num) {
			/* not in new state */
			is_dsc_need_re_compute = true;
			break;
		}
	}

	return is_dsc_need_re_compute;
}

int compute_mst_dsc_configs_for_state(struct drm_atomic_state *state,
				      struct dc_state *dc_state,
				      struct dsc_mst_fairness_vars *vars)
{
	int i, j;
	struct dc_stream_state *stream;
	bool computed_streams[MAX_PIPES];
	struct amdgpu_dm_connector *aconnector;
	struct drm_dp_mst_topology_mgr *mst_mgr;
	struct resource_pool *res_pool;
	int link_vars_start_index = 0;
	int ret = 0;

	for (i = 0; i < dc_state->stream_count; i++)
		computed_streams[i] = false;

	for (i = 0; i < dc_state->stream_count; i++) {
		stream = dc_state->streams[i];
		res_pool = stream->ctx->dc->res_pool;

		if (stream->signal != SIGNAL_TYPE_DISPLAY_PORT_MST)
			continue;

		aconnector = (struct amdgpu_dm_connector *)stream->dm_stream_context;

		if (!aconnector || !aconnector->dc_sink || !aconnector->mst_output_port)
			continue;

		if (!aconnector->dc_sink->dsc_caps.dsc_dec_caps.is_dsc_supported)
			continue;

		if (computed_streams[i])
			continue;

		if (res_pool->funcs->remove_stream_from_ctx &&
		    res_pool->funcs->remove_stream_from_ctx(stream->ctx->dc, dc_state, stream) != DC_OK)
			return -EINVAL;

		if (!is_dsc_need_re_compute(state, dc_state, stream->link))
			continue;

		mst_mgr = aconnector->mst_output_port->mgr;
		ret = compute_mst_dsc_configs_for_link(state, dc_state, stream->link, vars, mst_mgr,
						       &link_vars_start_index);
		if (ret != 0)
			return ret;

		for (j = 0; j < dc_state->stream_count; j++) {
			if (dc_state->streams[j]->link == stream->link)
				computed_streams[j] = true;
		}
	}

	for (i = 0; i < dc_state->stream_count; i++) {
		stream = dc_state->streams[i];

		if (stream->timing.flags.DSC == 1)
			if (dc_stream_add_dsc_to_resource(stream->ctx->dc, dc_state, stream) != DC_OK)
				return -EINVAL;
	}

	return ret;
}

static int pre_compute_mst_dsc_configs_for_state(struct drm_atomic_state *state,
						 struct dc_state *dc_state,
						 struct dsc_mst_fairness_vars *vars)
{
	int i, j;
	struct dc_stream_state *stream;
	bool computed_streams[MAX_PIPES];
	struct amdgpu_dm_connector *aconnector;
	struct drm_dp_mst_topology_mgr *mst_mgr;
	int link_vars_start_index = 0;
	int ret = 0;

	for (i = 0; i < dc_state->stream_count; i++)
		computed_streams[i] = false;

	for (i = 0; i < dc_state->stream_count; i++) {
		stream = dc_state->streams[i];

		if (stream->signal != SIGNAL_TYPE_DISPLAY_PORT_MST)
			continue;

		aconnector = (struct amdgpu_dm_connector *)stream->dm_stream_context;

		if (!aconnector || !aconnector->dc_sink || !aconnector->mst_output_port)
			continue;

		if (!aconnector->dc_sink->dsc_caps.dsc_dec_caps.is_dsc_supported)
			continue;

		if (computed_streams[i])
			continue;

		if (!is_dsc_need_re_compute(state, dc_state, stream->link))
			continue;

		mst_mgr = aconnector->mst_output_port->mgr;
		ret = compute_mst_dsc_configs_for_link(state, dc_state, stream->link, vars, mst_mgr,
						       &link_vars_start_index);
		if (ret != 0)
			return ret;

		for (j = 0; j < dc_state->stream_count; j++) {
			if (dc_state->streams[j]->link == stream->link)
				computed_streams[j] = true;
		}
	}

	return ret;
}

static int find_crtc_index_in_state_by_stream(struct drm_atomic_state *state,
					      struct dc_stream_state *stream)
{
	int i;
	struct drm_crtc *crtc;
	struct drm_crtc_state *new_state, *old_state;

	for_each_oldnew_crtc_in_state(state, crtc, old_state, new_state, i) {
		struct dm_crtc_state *dm_state = to_dm_crtc_state(new_state);

		if (dm_state->stream == stream)
			return i;
	}
	return -1;
}

static bool is_link_to_dschub(struct dc_link *dc_link)
{
	union dpcd_dsc_basic_capabilities *dsc_caps =
			&dc_link->dpcd_caps.dsc_caps.dsc_basic_caps;

	/* only check phy used by dsc mst branch */
	if (dc_link->type != dc_connection_mst_branch)
		return false;

	if (!(dsc_caps->fields.dsc_support.DSC_SUPPORT ||
	      dsc_caps->fields.dsc_support.DSC_PASSTHROUGH_SUPPORT))
		return false;
	return true;
}

static bool is_dsc_precompute_needed(struct drm_atomic_state *state)
{
	int i;
	struct drm_crtc *crtc;
	struct drm_crtc_state *old_crtc_state, *new_crtc_state;
	bool ret = false;

	for_each_oldnew_crtc_in_state(state, crtc, old_crtc_state, new_crtc_state, i) {
		struct dm_crtc_state *dm_crtc_state = to_dm_crtc_state(new_crtc_state);

		if (!amdgpu_dm_find_first_crtc_matching_connector(state, crtc)) {
			ret =  false;
			break;
		}
		if (dm_crtc_state->stream && dm_crtc_state->stream->link)
			if (is_link_to_dschub(dm_crtc_state->stream->link))
				ret = true;
	}
	return ret;
}

int pre_validate_dsc(struct drm_atomic_state *state,
		     struct dm_atomic_state **dm_state_ptr,
		     struct dsc_mst_fairness_vars *vars)
{
	int i;
	struct dm_atomic_state *dm_state;
	struct dc_state *local_dc_state = NULL;
	int ret = 0;

	if (!is_dsc_precompute_needed(state)) {
		DRM_INFO_ONCE("DSC precompute is not needed.\n");
		return 0;
	}
	ret = dm_atomic_get_state(state, dm_state_ptr);
	if (ret != 0) {
		DRM_INFO_ONCE("dm_atomic_get_state() failed\n");
		return ret;
	}
	dm_state = *dm_state_ptr;

	/*
	 * create local vailable for dc_state. copy content of streams of dm_state->context
	 * to local variable. make sure stream pointer of local variable not the same as stream
	 * from dm_state->context.
	 */

	local_dc_state = kmemdup(dm_state->context, sizeof(struct dc_state), GFP_KERNEL);
	if (!local_dc_state)
		return -ENOMEM;

	for (i = 0; i < local_dc_state->stream_count; i++) {
		struct dc_stream_state *stream = dm_state->context->streams[i];
		int ind = find_crtc_index_in_state_by_stream(state, stream);

		if (ind >= 0) {
			struct drm_connector *connector;
			struct amdgpu_dm_connector *aconnector;
			struct drm_connector_state *drm_new_conn_state;
			struct dm_connector_state *dm_new_conn_state;
			struct dm_crtc_state *dm_old_crtc_state;

			connector =
				amdgpu_dm_find_first_crtc_matching_connector(state,
									     state->crtcs[ind].ptr);
			aconnector = to_amdgpu_dm_connector(connector);
			drm_new_conn_state =
				drm_atomic_get_new_connector_state(state,
								   &aconnector->base);
			dm_new_conn_state = to_dm_connector_state(drm_new_conn_state);
			dm_old_crtc_state = to_dm_crtc_state(state->crtcs[ind].old_state);

			local_dc_state->streams[i] =
				create_validate_stream_for_sink(aconnector,
								&state->crtcs[ind].new_state->mode,
								dm_new_conn_state,
								dm_old_crtc_state->stream);
			if (local_dc_state->streams[i] == NULL) {
				ret = -EINVAL;
				break;
			}
		}
	}

	if (ret != 0)
		goto clean_exit;

	ret = pre_compute_mst_dsc_configs_for_state(state, local_dc_state, vars);
	if (ret != 0) {
		DRM_INFO_ONCE("pre_compute_mst_dsc_configs_for_state() failed\n");
		ret = -EINVAL;
		goto clean_exit;
	}

	/*
	 * compare local_streams -> timing  with dm_state->context,
	 * if the same set crtc_state->mode-change = 0;
	 */
	for (i = 0; i < local_dc_state->stream_count; i++) {
		struct dc_stream_state *stream = dm_state->context->streams[i];

		if (local_dc_state->streams[i] &&
		    dc_is_timing_changed(stream, local_dc_state->streams[i])) {
			DRM_INFO_ONCE("crtc[%d] needs mode_changed\n", i);
		} else {
			int ind = find_crtc_index_in_state_by_stream(state, stream);

			if (ind >= 0)
				state->crtcs[ind].new_state->mode_changed = 0;
		}
	}
clean_exit:
	for (i = 0; i < local_dc_state->stream_count; i++) {
		struct dc_stream_state *stream = dm_state->context->streams[i];

		if (local_dc_state->streams[i] != stream)
			dc_stream_release(local_dc_state->streams[i]);
	}

	kfree(local_dc_state);

	return ret;
}

static unsigned int kbps_from_pbn(unsigned int pbn)
{
	unsigned int kbps = pbn;

	kbps *= (1000000 / PEAK_FACTOR_X1000);
	kbps *= 8;
	kbps *= 54;
	kbps /= 64;

	return kbps;
}

static bool is_dsc_common_config_possible(struct dc_stream_state *stream,
					  struct dc_dsc_bw_range *bw_range)
{
	struct dc_dsc_policy dsc_policy = {0};

	dc_dsc_get_policy_for_timing(&stream->timing, 0, &dsc_policy);
	dc_dsc_compute_bandwidth_range(stream->sink->ctx->dc->res_pool->dscs[0],
				       stream->sink->ctx->dc->debug.dsc_min_slice_height_override,
				       dsc_policy.min_target_bpp * 16,
				       dsc_policy.max_target_bpp * 16,
				       &stream->sink->dsc_caps.dsc_dec_caps,
				       &stream->timing, dc_link_get_highest_encoding_format(stream->link), bw_range);

	return bw_range->max_target_bpp_x16 && bw_range->min_target_bpp_x16;
}

#if defined(CONFIG_DRM_AMD_DC_FP)
static bool dp_get_link_current_set_bw(struct drm_dp_aux *aux, uint32_t *cur_link_bw)
{
	uint32_t total_data_bw_efficiency_x10000 = 0;
	uint32_t link_rate_per_lane_kbps = 0;
	enum dc_link_rate link_rate;
	union lane_count_set lane_count;
	u8 dp_link_encoding;
	u8 link_bw_set = 0;

	*cur_link_bw = 0;

	if (drm_dp_dpcd_read(aux, DP_MAIN_LINK_CHANNEL_CODING_SET, &dp_link_encoding, 1) != 1 ||
		drm_dp_dpcd_read(aux, DP_LANE_COUNT_SET, &lane_count.raw, 1) != 1 ||
		drm_dp_dpcd_read(aux, DP_LINK_BW_SET, &link_bw_set, 1) != 1)
		return false;

	switch (dp_link_encoding) {
	case DP_8b_10b_ENCODING:
		link_rate = link_bw_set;
		link_rate_per_lane_kbps = link_rate * LINK_RATE_REF_FREQ_IN_KHZ * BITS_PER_DP_BYTE;
		total_data_bw_efficiency_x10000 = DATA_EFFICIENCY_8b_10b_x10000;
		total_data_bw_efficiency_x10000 /= 100;
		total_data_bw_efficiency_x10000 *= DATA_EFFICIENCY_8b_10b_FEC_EFFICIENCY_x100;
		break;
	case DP_128b_132b_ENCODING:
		switch (link_bw_set) {
		case DP_LINK_BW_10:
			link_rate = LINK_RATE_UHBR10;
			break;
		case DP_LINK_BW_13_5:
			link_rate = LINK_RATE_UHBR13_5;
			break;
		case DP_LINK_BW_20:
			link_rate = LINK_RATE_UHBR20;
			break;
		default:
			return false;
		}

		link_rate_per_lane_kbps = link_rate * 10000;
		total_data_bw_efficiency_x10000 = DATA_EFFICIENCY_128b_132b_x10000;
		break;
	default:
		return false;
	}

	*cur_link_bw = link_rate_per_lane_kbps * lane_count.bits.LANE_COUNT_SET / 10000 * total_data_bw_efficiency_x10000;
	return true;
}
#endif

enum dc_status dm_dp_mst_is_port_support_mode(
	struct amdgpu_dm_connector *aconnector,
	struct dc_stream_state *stream)
{
#if defined(CONFIG_DRM_AMD_DC_FP)
	int branch_max_throughput_mps = 0;
	struct dc_link_settings cur_link_settings;
	uint32_t end_to_end_bw_in_kbps = 0;
	uint32_t root_link_bw_in_kbps = 0;
	uint32_t virtual_channel_bw_in_kbps = 0;
	struct dc_dsc_bw_range bw_range = {0};
	struct dc_dsc_config_options dsc_options = {0};
	uint32_t stream_kbps;

	/* DSC unnecessary case
	 * Check if timing could be supported within end-to-end BW
	 */
	stream_kbps =
		dc_bandwidth_in_kbps_from_timing(&stream->timing,
			dc_link_get_highest_encoding_format(stream->link));
	cur_link_settings = stream->link->verified_link_cap;
	root_link_bw_in_kbps = dc_link_bandwidth_kbps(aconnector->dc_link, &cur_link_settings);
	virtual_channel_bw_in_kbps = kbps_from_pbn(aconnector->mst_output_port->full_pbn);

	/* pick the end to end bw bottleneck */
	end_to_end_bw_in_kbps = min(root_link_bw_in_kbps, virtual_channel_bw_in_kbps);

	if (stream_kbps <= end_to_end_bw_in_kbps) {
		DRM_DEBUG_DRIVER("No DSC needed. End-to-end bw sufficient.");
		return DC_OK;
	}

	/*DSC necessary case*/
	if (!aconnector->dsc_aux)
		return DC_FAIL_BANDWIDTH_VALIDATE;

	if (is_dsc_common_config_possible(stream, &bw_range)) {

		/*capable of dsc passthough. dsc bitstream along the entire path*/
		if (aconnector->mst_output_port->passthrough_aux) {
			if (bw_range.min_kbps > end_to_end_bw_in_kbps) {
				DRM_DEBUG_DRIVER("DSC passthrough. Max dsc compression can't fit into end-to-end bw\n");
			return DC_FAIL_BANDWIDTH_VALIDATE;
			}
		} else {
			/*dsc bitstream decoded at the dp last link*/
			struct drm_dp_mst_port *immediate_upstream_port = NULL;
			uint32_t end_link_bw = 0;

			/*Get last DP link BW capability*/
			if (dp_get_link_current_set_bw(&aconnector->mst_output_port->aux, &end_link_bw)) {
				if (stream_kbps > end_link_bw) {
					DRM_DEBUG_DRIVER("DSC decode at last link. Mode required bw can't fit into available bw\n");
					return DC_FAIL_BANDWIDTH_VALIDATE;
				}
			}

			/*Get virtual channel bandwidth between source and the link before the last link*/
			if (aconnector->mst_output_port->parent->port_parent)
				immediate_upstream_port = aconnector->mst_output_port->parent->port_parent;

			if (immediate_upstream_port) {
				virtual_channel_bw_in_kbps = kbps_from_pbn(immediate_upstream_port->full_pbn);
				virtual_channel_bw_in_kbps = min(root_link_bw_in_kbps, virtual_channel_bw_in_kbps);
				if (bw_range.min_kbps > virtual_channel_bw_in_kbps) {
					DRM_DEBUG_DRIVER("DSC decode at last link. Max dsc compression can't fit into MST available bw\n");
					return DC_FAIL_BANDWIDTH_VALIDATE;
				}
			}
		}
<<<<<<< HEAD
	} else {
		/* Check if mode could be supported within max slot
		 * number of current mst link and full_pbn of mst links.
		 */
		int pbn_div, slot_num, max_slot_num;
		enum dc_link_encoding_format link_encoding;
		uint16_t fec_overhead_multiplier_x1000 =
			get_fec_overhead_multiplier(stream->link);
		uint32_t stream_kbps =
			dc_bandwidth_in_kbps_from_timing(&stream->timing,
				dc_link_get_highest_encoding_format(stream->link));

		pbn = kbps_to_peak_pbn(stream_kbps, fec_overhead_multiplier_x1000);
		pbn_div = dm_mst_get_pbn_divider(stream->link);
		slot_num = DIV_ROUND_UP(pbn, pbn_div);

		link_encoding = dc_link_get_highest_encoding_format(stream->link);
		if (link_encoding == DC_LINK_ENCODING_DP_8b_10b)
			max_slot_num = 63;
		else if (link_encoding == DC_LINK_ENCODING_DP_128b_132b)
			max_slot_num = 64;
		else {
			DRM_DEBUG_DRIVER("Invalid link encoding format\n");
			return DC_FAIL_BANDWIDTH_VALIDATE;
		}
=======
>>>>>>> 4ead4c82

		/*Confirm if we can obtain dsc config*/
		dc_dsc_get_default_config_option(stream->link->dc, &dsc_options);
		dsc_options.max_target_bpp_limit_override_x16 = aconnector->base.display_info.max_dsc_bpp * 16;
		if (dc_dsc_compute_config(stream->sink->ctx->dc->res_pool->dscs[0],
				&stream->sink->dsc_caps.dsc_dec_caps,
				&dsc_options,
				end_to_end_bw_in_kbps,
				&stream->timing,
				dc_link_get_highest_encoding_format(stream->link),
				&stream->timing.dsc_cfg)) {
			stream->timing.flags.DSC = 1;
			DRM_DEBUG_DRIVER("Require dsc and dsc config found\n");
		} else {
			DRM_DEBUG_DRIVER("Require dsc but can't find appropriate dsc config\n");
			return DC_FAIL_BANDWIDTH_VALIDATE;
		}

		/* check is mst dsc output bandwidth branch_overall_throughput_0_mps */
		switch (stream->timing.pixel_encoding) {
		case PIXEL_ENCODING_RGB:
		case PIXEL_ENCODING_YCBCR444:
			branch_max_throughput_mps =
				aconnector->dc_sink->dsc_caps.dsc_dec_caps.branch_overall_throughput_0_mps;
			break;
		case PIXEL_ENCODING_YCBCR422:
		case PIXEL_ENCODING_YCBCR420:
			branch_max_throughput_mps =
				aconnector->dc_sink->dsc_caps.dsc_dec_caps.branch_overall_throughput_1_mps;
			break;
		default:
			break;
		}

		if (branch_max_throughput_mps != 0 &&
			((stream->timing.pix_clk_100hz / 10) >  branch_max_throughput_mps * 1000)) {
			DRM_DEBUG_DRIVER("DSC is required but max throughput mps fails");
		return DC_FAIL_BANDWIDTH_VALIDATE;
		}
	} else {
		DRM_DEBUG_DRIVER("DSC is required but can't find common dsc config.");
		return DC_FAIL_BANDWIDTH_VALIDATE;
	}
#endif
	return DC_OK;
}<|MERGE_RESOLUTION|>--- conflicted
+++ resolved
@@ -1731,34 +1731,6 @@
 				}
 			}
 		}
-<<<<<<< HEAD
-	} else {
-		/* Check if mode could be supported within max slot
-		 * number of current mst link and full_pbn of mst links.
-		 */
-		int pbn_div, slot_num, max_slot_num;
-		enum dc_link_encoding_format link_encoding;
-		uint16_t fec_overhead_multiplier_x1000 =
-			get_fec_overhead_multiplier(stream->link);
-		uint32_t stream_kbps =
-			dc_bandwidth_in_kbps_from_timing(&stream->timing,
-				dc_link_get_highest_encoding_format(stream->link));
-
-		pbn = kbps_to_peak_pbn(stream_kbps, fec_overhead_multiplier_x1000);
-		pbn_div = dm_mst_get_pbn_divider(stream->link);
-		slot_num = DIV_ROUND_UP(pbn, pbn_div);
-
-		link_encoding = dc_link_get_highest_encoding_format(stream->link);
-		if (link_encoding == DC_LINK_ENCODING_DP_8b_10b)
-			max_slot_num = 63;
-		else if (link_encoding == DC_LINK_ENCODING_DP_128b_132b)
-			max_slot_num = 64;
-		else {
-			DRM_DEBUG_DRIVER("Invalid link encoding format\n");
-			return DC_FAIL_BANDWIDTH_VALIDATE;
-		}
-=======
->>>>>>> 4ead4c82
 
 		/*Confirm if we can obtain dsc config*/
 		dc_dsc_get_default_config_option(stream->link->dc, &dsc_options);
