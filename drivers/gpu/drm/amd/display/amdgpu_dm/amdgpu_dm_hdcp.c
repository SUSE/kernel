/*
 * Copyright 2019 Advanced Micro Devices, Inc.
 *
 * Permission is hereby granted, free of charge, to any person obtaining a
 * copy of this software and associated documentation files (the "Software"),
 * to deal in the Software without restriction, including without limitation
 * the rights to use, copy, modify, merge, publish, distribute, sublicense,
 * and/or sell copies of the Software, and to permit persons to whom the
 * Software is furnished to do so, subject to the following conditions:
 *
 * The above copyright notice and this permission notice shall be included in
 * all copies or substantial portions of the Software.
 *
 * THE SOFTWARE IS PROVIDED "AS IS", WITHOUT WARRANTY OF ANY KIND, EXPRESS OR
 * IMPLIED, INCLUDING BUT NOT LIMITED TO THE WARRANTIES OF MERCHANTABILITY,
 * FITNESS FOR A PARTICULAR PURPOSE AND NONINFRINGEMENT.  IN NO EVENT SHALL
 * THE COPYRIGHT HOLDER(S) OR AUTHOR(S) BE LIABLE FOR ANY CLAIM, DAMAGES OR
 * OTHER LIABILITY, WHETHER IN AN ACTION OF CONTRACT, TORT OR OTHERWISE,
 * ARISING FROM, OUT OF OR IN CONNECTION WITH THE SOFTWARE OR THE USE OR
 * OTHER DEALINGS IN THE SOFTWARE.
 *
 * Authors: AMD
 *
 */

#include "amdgpu_dm_hdcp.h"
#include "amdgpu.h"
#include "amdgpu_dm.h"
#include "dm_helpers.h"
#include <drm/display/drm_hdcp_helper.h>
#include "hdcp_psp.h"

/*
 * If the SRM version being loaded is less than or equal to the
 * currently loaded SRM, psp will return 0xFFFF as the version
 */
#define PSP_SRM_VERSION_MAX 0xFFFF

static bool
lp_write_i2c(void *handle, uint32_t address, const uint8_t *data, uint32_t size)
{
	struct dc_link *link = handle;
	struct i2c_payload i2c_payloads[] = {{true, address, size, (void *)data} };
	struct i2c_command cmd = {i2c_payloads, 1, I2C_COMMAND_ENGINE_HW,
				  link->dc->caps.i2c_speed_in_khz};

	return dm_helpers_submit_i2c(link->ctx, link, &cmd);
}

static bool
lp_read_i2c(void *handle, uint32_t address, uint8_t offset, uint8_t *data, uint32_t size)
{
	struct dc_link *link = handle;

	struct i2c_payload i2c_payloads[] = {{true, address, 1, &offset},
					     {false, address, size, data} };
	struct i2c_command cmd = {i2c_payloads, 2, I2C_COMMAND_ENGINE_HW,
				  link->dc->caps.i2c_speed_in_khz};

	return dm_helpers_submit_i2c(link->ctx, link, &cmd);
}

static bool
lp_write_dpcd(void *handle, uint32_t address, const uint8_t *data, uint32_t size)
{
	struct dc_link *link = handle;

	return dm_helpers_dp_write_dpcd(link->ctx, link, address, data, size);
}

static bool
lp_read_dpcd(void *handle, uint32_t address, uint8_t *data, uint32_t size)
{
	struct dc_link *link = handle;

	return dm_helpers_dp_read_dpcd(link->ctx, link, address, data, size);
}

static uint8_t *psp_get_srm(struct psp_context *psp, uint32_t *srm_version, uint32_t *srm_size)
{
	struct ta_hdcp_shared_memory *hdcp_cmd;

	if (!psp->hdcp_context.context.initialized) {
		DRM_WARN("Failed to get hdcp srm. HDCP TA is not initialized.");
		return NULL;
	}

	hdcp_cmd = (struct ta_hdcp_shared_memory *)psp->hdcp_context.context.mem_context.shared_buf;
	memset(hdcp_cmd, 0, sizeof(struct ta_hdcp_shared_memory));

	hdcp_cmd->cmd_id = TA_HDCP_COMMAND__HDCP_GET_SRM;
	psp_hdcp_invoke(psp, hdcp_cmd->cmd_id);

	if (hdcp_cmd->hdcp_status != TA_HDCP_STATUS__SUCCESS)
		return NULL;

	*srm_version = hdcp_cmd->out_msg.hdcp_get_srm.srm_version;
	*srm_size = hdcp_cmd->out_msg.hdcp_get_srm.srm_buf_size;

	return hdcp_cmd->out_msg.hdcp_get_srm.srm_buf;
}

static int psp_set_srm(struct psp_context *psp,
		       u8 *srm, uint32_t srm_size, uint32_t *srm_version)
{
	struct ta_hdcp_shared_memory *hdcp_cmd;

	if (!psp->hdcp_context.context.initialized) {
		DRM_WARN("Failed to get hdcp srm. HDCP TA is not initialized.");
		return -EINVAL;
	}

	hdcp_cmd = (struct ta_hdcp_shared_memory *)psp->hdcp_context.context.mem_context.shared_buf;
	memset(hdcp_cmd, 0, sizeof(struct ta_hdcp_shared_memory));

	memcpy(hdcp_cmd->in_msg.hdcp_set_srm.srm_buf, srm, srm_size);
	hdcp_cmd->in_msg.hdcp_set_srm.srm_buf_size = srm_size;
	hdcp_cmd->cmd_id = TA_HDCP_COMMAND__HDCP_SET_SRM;

	psp_hdcp_invoke(psp, hdcp_cmd->cmd_id);

	if (hdcp_cmd->hdcp_status != TA_HDCP_STATUS__SUCCESS ||
	    hdcp_cmd->out_msg.hdcp_set_srm.valid_signature != 1 ||
	    hdcp_cmd->out_msg.hdcp_set_srm.srm_version == PSP_SRM_VERSION_MAX)
		return -EINVAL;

	*srm_version = hdcp_cmd->out_msg.hdcp_set_srm.srm_version;
	return 0;
}

static void process_output(struct hdcp_workqueue *hdcp_work)
{
	struct mod_hdcp_output output = hdcp_work->output;

	if (output.callback_stop)
		cancel_delayed_work(&hdcp_work->callback_dwork);

	if (output.callback_needed)
		schedule_delayed_work(&hdcp_work->callback_dwork,
				      msecs_to_jiffies(output.callback_delay));

	if (output.watchdog_timer_stop)
		cancel_delayed_work(&hdcp_work->watchdog_timer_dwork);

	if (output.watchdog_timer_needed)
		schedule_delayed_work(&hdcp_work->watchdog_timer_dwork,
				      msecs_to_jiffies(output.watchdog_timer_delay));

	schedule_delayed_work(&hdcp_work->property_validate_dwork, msecs_to_jiffies(0));
}

static void link_lock(struct hdcp_workqueue *work, bool lock)
{
	int i = 0;

	for (i = 0; i < work->max_link; i++) {
		if (lock)
			mutex_lock(&work[i].mutex);
		else
			mutex_unlock(&work[i].mutex);
	}
}

void hdcp_update_display(struct hdcp_workqueue *hdcp_work,
			 unsigned int link_index,
			 struct amdgpu_dm_connector *aconnector,
			 u8 content_type,
			 bool enable_encryption)
{
	struct hdcp_workqueue *hdcp_w = &hdcp_work[link_index];
	struct mod_hdcp_link_adjustment link_adjust;
	struct mod_hdcp_display_adjustment display_adjust;
	unsigned int conn_index = aconnector->base.index;

	mutex_lock(&hdcp_w->mutex);
	hdcp_w->aconnector[conn_index] = aconnector;

	memset(&link_adjust, 0, sizeof(link_adjust));
	memset(&display_adjust, 0, sizeof(display_adjust));

	if (enable_encryption) {
		/* Explicitly set the saved SRM as sysfs call will be after we already enabled hdcp
		 * (s3 resume case)
		 */
		if (hdcp_work->srm_size > 0)
			psp_set_srm(hdcp_work->hdcp.config.psp.handle, hdcp_work->srm,
				    hdcp_work->srm_size,
				    &hdcp_work->srm_version);

		display_adjust.disable = MOD_HDCP_DISPLAY_NOT_DISABLE;

		link_adjust.auth_delay = 2;

		if (content_type == DRM_MODE_HDCP_CONTENT_TYPE0) {
			link_adjust.hdcp2.force_type = MOD_HDCP_FORCE_TYPE_0;
		} else if (content_type == DRM_MODE_HDCP_CONTENT_TYPE1) {
			link_adjust.hdcp1.disable = 1;
			link_adjust.hdcp2.force_type = MOD_HDCP_FORCE_TYPE_1;
		}

		schedule_delayed_work(&hdcp_w->property_validate_dwork,
				      msecs_to_jiffies(DRM_HDCP_CHECK_PERIOD_MS));
	} else {
		display_adjust.disable = MOD_HDCP_DISPLAY_DISABLE_AUTHENTICATION;
		hdcp_w->encryption_status[conn_index] = MOD_HDCP_ENCRYPTION_STATUS_HDCP_OFF;
		cancel_delayed_work(&hdcp_w->property_validate_dwork);
	}

	mod_hdcp_update_display(&hdcp_w->hdcp, conn_index, &link_adjust, &display_adjust, &hdcp_w->output);

	process_output(hdcp_w);
	mutex_unlock(&hdcp_w->mutex);
}

static void hdcp_remove_display(struct hdcp_workqueue *hdcp_work,
				unsigned int link_index,
			 struct amdgpu_dm_connector *aconnector)
{
	struct hdcp_workqueue *hdcp_w = &hdcp_work[link_index];
	struct drm_connector_state *conn_state = aconnector->base.state;
	unsigned int conn_index = aconnector->base.index;

	mutex_lock(&hdcp_w->mutex);
	hdcp_w->aconnector[conn_index] = aconnector;

	/* the removal of display will invoke auth reset -> hdcp destroy and
	 * we'd expect the Content Protection (CP) property changed back to
	 * DESIRED if at the time ENABLED. CP property change should occur
	 * before the element removed from linked list.
	 */
	if (conn_state && conn_state->content_protection == DRM_MODE_CONTENT_PROTECTION_ENABLED) {
		conn_state->content_protection = DRM_MODE_CONTENT_PROTECTION_DESIRED;

		DRM_DEBUG_DRIVER("[HDCP_DM] display %d, CP 2 -> 1, type %u, DPMS %u\n",
				 aconnector->base.index, conn_state->hdcp_content_type,
				 aconnector->base.dpms);
	}

	mod_hdcp_remove_display(&hdcp_w->hdcp, aconnector->base.index, &hdcp_w->output);

	process_output(hdcp_w);
	mutex_unlock(&hdcp_w->mutex);
}

void hdcp_reset_display(struct hdcp_workqueue *hdcp_work, unsigned int link_index)
{
	struct hdcp_workqueue *hdcp_w = &hdcp_work[link_index];
	unsigned int conn_index;

	mutex_lock(&hdcp_w->mutex);

	mod_hdcp_reset_connection(&hdcp_w->hdcp,  &hdcp_w->output);

	cancel_delayed_work(&hdcp_w->property_validate_dwork);

	for (conn_index = 0; conn_index < AMDGPU_DM_MAX_DISPLAY_INDEX; conn_index++) {
		hdcp_w->encryption_status[conn_index] =
			MOD_HDCP_ENCRYPTION_STATUS_HDCP_OFF;
	}

	process_output(hdcp_w);

	mutex_unlock(&hdcp_w->mutex);
}

void hdcp_handle_cpirq(struct hdcp_workqueue *hdcp_work, unsigned int link_index)
{
	struct hdcp_workqueue *hdcp_w = &hdcp_work[link_index];

	schedule_work(&hdcp_w->cpirq_work);
}

static void event_callback(struct work_struct *work)
{
	struct hdcp_workqueue *hdcp_work;

	hdcp_work = container_of(to_delayed_work(work), struct hdcp_workqueue,
				 callback_dwork);

	mutex_lock(&hdcp_work->mutex);

	cancel_delayed_work(&hdcp_work->callback_dwork);

	mod_hdcp_process_event(&hdcp_work->hdcp, MOD_HDCP_EVENT_CALLBACK,
			       &hdcp_work->output);

	process_output(hdcp_work);

	mutex_unlock(&hdcp_work->mutex);
}

static void event_property_update(struct work_struct *work)
{
	struct hdcp_workqueue *hdcp_work = container_of(work, struct hdcp_workqueue,
							property_update_work);
	struct amdgpu_dm_connector *aconnector = NULL;
	struct drm_device *dev;
	long ret;
	unsigned int conn_index;
	struct drm_connector *connector;
	struct drm_connector_state *conn_state;

	for (conn_index = 0; conn_index < AMDGPU_DM_MAX_DISPLAY_INDEX; conn_index++) {
		aconnector = hdcp_work->aconnector[conn_index];

		if (!aconnector)
			continue;

		connector = &aconnector->base;

		/* check if display connected */
		if (connector->status != connector_status_connected)
			continue;

		conn_state = aconnector->base.state;

		if (!conn_state)
			continue;

		dev = connector->dev;

		if (!dev)
			continue;

		drm_modeset_lock(&dev->mode_config.connection_mutex, NULL);
		mutex_lock(&hdcp_work->mutex);

		if (conn_state->commit) {
			ret = wait_for_completion_interruptible_timeout(&conn_state->commit->hw_done,
									10 * HZ);
			if (ret == 0) {
				DRM_ERROR("HDCP state unknown! Setting it to DESIRED\n");
				hdcp_work->encryption_status[conn_index] =
					MOD_HDCP_ENCRYPTION_STATUS_HDCP_OFF;
			}
		}
		if (hdcp_work->encryption_status[conn_index] !=
			MOD_HDCP_ENCRYPTION_STATUS_HDCP_OFF) {
			if (conn_state->hdcp_content_type ==
				DRM_MODE_HDCP_CONTENT_TYPE0 &&
				hdcp_work->encryption_status[conn_index] <=
				MOD_HDCP_ENCRYPTION_STATUS_HDCP2_TYPE0_ON) {
				DRM_DEBUG_DRIVER("[HDCP_DM] DRM_MODE_CONTENT_PROTECTION_ENABLED\n");
				drm_hdcp_update_content_protection(connector,
								   DRM_MODE_CONTENT_PROTECTION_ENABLED);
			} else if (conn_state->hdcp_content_type ==
					DRM_MODE_HDCP_CONTENT_TYPE1 &&
					hdcp_work->encryption_status[conn_index] ==
					MOD_HDCP_ENCRYPTION_STATUS_HDCP2_TYPE1_ON) {
				drm_hdcp_update_content_protection(connector,
								   DRM_MODE_CONTENT_PROTECTION_ENABLED);
			}
		} else {
			DRM_DEBUG_DRIVER("[HDCP_DM] DRM_MODE_CONTENT_PROTECTION_DESIRED\n");
			drm_hdcp_update_content_protection(connector,
							   DRM_MODE_CONTENT_PROTECTION_DESIRED);
		}
		mutex_unlock(&hdcp_work->mutex);
		drm_modeset_unlock(&dev->mode_config.connection_mutex);
	}
}

static void event_property_validate(struct work_struct *work)
{
	struct hdcp_workqueue *hdcp_work =
		container_of(to_delayed_work(work), struct hdcp_workqueue, property_validate_dwork);
	struct mod_hdcp_display_query query;
	struct amdgpu_dm_connector *aconnector;
	unsigned int conn_index;

	mutex_lock(&hdcp_work->mutex);

	for (conn_index = 0; conn_index < AMDGPU_DM_MAX_DISPLAY_INDEX;
	     conn_index++) {
		aconnector = hdcp_work->aconnector[conn_index];

		if (!aconnector)
			continue;

		/* check if display connected */
		if (aconnector->base.status != connector_status_connected)
			continue;

		if (!aconnector->base.state)
			continue;

		query.encryption_status = MOD_HDCP_ENCRYPTION_STATUS_HDCP_OFF;
		mod_hdcp_query_display(&hdcp_work->hdcp, aconnector->base.index,
				       &query);

		DRM_DEBUG_DRIVER("[HDCP_DM] disp %d, connector->CP %u, (query, work): (%d, %d)\n",
				 aconnector->base.index,
			aconnector->base.state->content_protection,
			query.encryption_status,
			hdcp_work->encryption_status[conn_index]);

		if (query.encryption_status !=
		    hdcp_work->encryption_status[conn_index]) {
			DRM_DEBUG_DRIVER("[HDCP_DM] encryption_status change from %x to %x\n",
					 hdcp_work->encryption_status[conn_index],
					 query.encryption_status);

			hdcp_work->encryption_status[conn_index] =
				query.encryption_status;

			DRM_DEBUG_DRIVER("[HDCP_DM] trigger property_update_work\n");

			schedule_work(&hdcp_work->property_update_work);
		}
	}

	mutex_unlock(&hdcp_work->mutex);
}

static void event_watchdog_timer(struct work_struct *work)
{
	struct hdcp_workqueue *hdcp_work;

	hdcp_work = container_of(to_delayed_work(work),
				 struct hdcp_workqueue,
				      watchdog_timer_dwork);

	mutex_lock(&hdcp_work->mutex);

	cancel_delayed_work(&hdcp_work->watchdog_timer_dwork);

	mod_hdcp_process_event(&hdcp_work->hdcp,
			       MOD_HDCP_EVENT_WATCHDOG_TIMEOUT,
			       &hdcp_work->output);

	process_output(hdcp_work);

	mutex_unlock(&hdcp_work->mutex);
}

static void event_cpirq(struct work_struct *work)
{
	struct hdcp_workqueue *hdcp_work;

	hdcp_work = container_of(work, struct hdcp_workqueue, cpirq_work);

	mutex_lock(&hdcp_work->mutex);

	mod_hdcp_process_event(&hdcp_work->hdcp, MOD_HDCP_EVENT_CPIRQ, &hdcp_work->output);

	process_output(hdcp_work);

	mutex_unlock(&hdcp_work->mutex);
}

void hdcp_destroy(struct kobject *kobj, struct hdcp_workqueue *hdcp_work)
{
	int i = 0;

	for (i = 0; i < hdcp_work->max_link; i++) {
		cancel_delayed_work_sync(&hdcp_work[i].callback_dwork);
		cancel_delayed_work_sync(&hdcp_work[i].watchdog_timer_dwork);
	}

	sysfs_remove_bin_file(kobj, &hdcp_work[0].attr);
	kfree(hdcp_work->srm);
	kfree(hdcp_work->srm_temp);
	kfree(hdcp_work);
}

static bool enable_assr(void *handle, struct dc_link *link)
{
	struct hdcp_workqueue *hdcp_work = handle;
	struct mod_hdcp hdcp = hdcp_work->hdcp;
	struct psp_context *psp = hdcp.config.psp.handle;
	struct ta_dtm_shared_memory *dtm_cmd;
	bool res = true;

	if (!psp->dtm_context.context.initialized) {
		DRM_INFO("Failed to enable ASSR, DTM TA is not initialized.");
		return false;
	}

	dtm_cmd = (struct ta_dtm_shared_memory *)psp->dtm_context.context.mem_context.shared_buf;

	mutex_lock(&psp->dtm_context.mutex);
	memset(dtm_cmd, 0, sizeof(struct ta_dtm_shared_memory));

	dtm_cmd->cmd_id = TA_DTM_COMMAND__TOPOLOGY_ASSR_ENABLE;
	dtm_cmd->dtm_in_message.topology_assr_enable.display_topology_dig_be_index =
		link->link_enc_hw_inst;
	dtm_cmd->dtm_status = TA_DTM_STATUS__GENERIC_FAILURE;

	psp_dtm_invoke(psp, dtm_cmd->cmd_id);

	if (dtm_cmd->dtm_status != TA_DTM_STATUS__SUCCESS) {
		DRM_INFO("Failed to enable ASSR");
		res = false;
	}

	mutex_unlock(&psp->dtm_context.mutex);

	return res;
}

static void update_config(void *handle, struct cp_psp_stream_config *config)
{
	struct hdcp_workqueue *hdcp_work = handle;
	struct amdgpu_dm_connector *aconnector = config->dm_stream_ctx;
	int link_index = aconnector->dc_link->link_index;
	struct mod_hdcp_display *display = &hdcp_work[link_index].display;
	struct mod_hdcp_link *link = &hdcp_work[link_index].link;
	struct hdcp_workqueue *hdcp_w = &hdcp_work[link_index];
	struct dc_sink *sink = NULL;
	bool link_is_hdcp14 = false;

	if (config->dpms_off) {
		hdcp_remove_display(hdcp_work, link_index, aconnector);
		return;
	}

	memset(display, 0, sizeof(*display));
	memset(link, 0, sizeof(*link));

	display->index = aconnector->base.index;
	display->state = MOD_HDCP_DISPLAY_ACTIVE;

	if (aconnector->dc_sink)
		sink = aconnector->dc_sink;
	else if (aconnector->dc_em_sink)
		sink = aconnector->dc_em_sink;

	if (sink)
		link->mode = mod_hdcp_signal_type_to_operation_mode(sink->sink_signal);

	display->controller = CONTROLLER_ID_D0 + config->otg_inst;
	display->dig_fe = config->dig_fe;
	link->dig_be = config->dig_be;
	link->ddc_line = aconnector->dc_link->ddc_hw_inst + 1;
	display->stream_enc_idx = config->stream_enc_idx;
	link->link_enc_idx = config->link_enc_idx;
	link->dio_output_id = config->dio_output_idx;
	link->phy_idx = config->phy_idx;

	if (sink)
		link_is_hdcp14 = dc_link_is_hdcp14(aconnector->dc_link, sink->sink_signal);
	link->hdcp_supported_informational = link_is_hdcp14;
	link->dp.rev = aconnector->dc_link->dpcd_caps.dpcd_rev.raw;
	link->dp.assr_enabled = config->assr_enabled;
	link->dp.mst_enabled = config->mst_enabled;
	link->dp.dp2_enabled = config->dp2_enabled;
	link->dp.usb4_enabled = config->usb4_enabled;
	display->adjust.disable = MOD_HDCP_DISPLAY_DISABLE_AUTHENTICATION;
	link->adjust.auth_delay = 2;
	link->adjust.hdcp1.disable = 0;
	hdcp_w->encryption_status[display->index] = MOD_HDCP_ENCRYPTION_STATUS_HDCP_OFF;

	DRM_DEBUG_DRIVER("[HDCP_DM] display %d, CP %d, type %d\n", aconnector->base.index,
			 (!!aconnector->base.state) ?
			 aconnector->base.state->content_protection : -1,
			 (!!aconnector->base.state) ?
			 aconnector->base.state->hdcp_content_type : -1);

	mutex_lock(&hdcp_w->mutex);

	mod_hdcp_add_display(&hdcp_w->hdcp, link, display, &hdcp_w->output);

	process_output(hdcp_w);
	mutex_unlock(&hdcp_w->mutex);

}

/**
 * DOC: Add sysfs interface for set/get srm
 *
 * NOTE: From the usermodes prospective you only need to call write *ONCE*, the kernel
 *      will automatically call once or twice depending on the size
 *
 * call: "cat file > /sys/class/drm/card0/device/hdcp_srm" from usermode no matter what the size is
 *
 * The kernel can only send PAGE_SIZE at once and since MAX_SRM_FILE(5120) > PAGE_SIZE(4096),
 * srm_data_write can be called multiple times.
 *
 * sysfs interface doesn't tell us the size we will get so we are sending partial SRMs to psp and on
 * the last call we will send the full SRM. PSP will fail on every call before the last.
 *
 * This means we don't know if the SRM is good until the last call. And because of this
 * limitation we cannot throw errors early as it will stop the kernel from writing to sysfs
 *
 * Example 1:
 *	Good SRM size = 5096
 *	first call to write 4096 -> PSP fails
 *	Second call to write 1000 -> PSP Pass -> SRM is set
 *
 * Example 2:
 *	Bad SRM size = 4096
 *	first call to write 4096 -> PSP fails (This is the same as above, but we don't know if this
 *	is the last call)
 *
 * Solution?:
 *	1: Parse the SRM? -> It is signed so we don't know the EOF
 *	2: We can have another sysfs that passes the size before calling set. -> simpler solution
 *	below
 *
 * Easy Solution:
 * Always call get after Set to verify if set was successful.
 * +----------------------+
 * |   Why it works:      |
 * +----------------------+
 * PSP will only update its srm if its older than the one we are trying to load.
 * Always do set first than get.
 *	-if we try to "1. SET" a older version PSP will reject it and we can "2. GET" the newer
 *	version and save it
 *
 *	-if we try to "1. SET" a newer version PSP will accept it and we can "2. GET" the
 *	same(newer) version back and save it
 *
 *	-if we try to "1. SET" a newer version and PSP rejects it. That means the format is
 *	incorrect/corrupted and we should correct our SRM by getting it from PSP
 */
static ssize_t srm_data_write(struct file *filp, struct kobject *kobj,
			      struct bin_attribute *bin_attr, char *buffer,
			      loff_t pos, size_t count)
{
	struct hdcp_workqueue *work;
	u32 srm_version = 0;

	work = container_of(bin_attr, struct hdcp_workqueue, attr);
	link_lock(work, true);

	memcpy(work->srm_temp + pos, buffer, count);

	if (!psp_set_srm(work->hdcp.config.psp.handle, work->srm_temp, pos + count, &srm_version)) {
		DRM_DEBUG_DRIVER("HDCP SRM SET version 0x%X", srm_version);
		memcpy(work->srm, work->srm_temp, pos + count);
		work->srm_size = pos + count;
		work->srm_version = srm_version;
	}

	link_lock(work, false);

	return count;
}

static ssize_t srm_data_read(struct file *filp, struct kobject *kobj,
			     struct bin_attribute *bin_attr, char *buffer,
			     loff_t pos, size_t count)
{
	struct hdcp_workqueue *work;
	u8 *srm = NULL;
	u32 srm_version;
	u32 srm_size;
	size_t ret = count;

	work = container_of(bin_attr, struct hdcp_workqueue, attr);

	link_lock(work, true);

	srm = psp_get_srm(work->hdcp.config.psp.handle, &srm_version, &srm_size);

	if (!srm) {
		ret = -EINVAL;
		goto ret;
	}

	if (pos >= srm_size)
		ret = 0;

	if (srm_size - pos < count) {
		memcpy(buffer, srm + pos, srm_size - pos);
		ret = srm_size - pos;
		goto ret;
	}

	memcpy(buffer, srm + pos, count);

ret:
	link_lock(work, false);
	return ret;
}

/* From the hdcp spec (5.Renewability) SRM needs to be stored in a non-volatile memory.
 *
 * For example,
 *	if Application "A" sets the SRM (ver 2) and we reboot/suspend and later when Application "B"
 *	needs to use HDCP, the version in PSP should be SRM(ver 2). So SRM should be persistent
 *	across boot/reboots/suspend/resume/shutdown
 *
 * Currently when the system goes down (suspend/shutdown) the SRM is cleared from PSP. For HDCP
 * we need to make the SRM persistent.
 *
 * -PSP owns the checking of SRM but doesn't have the ability to store it in a non-volatile memory.
 * -The kernel cannot write to the file systems.
 * -So we need usermode to do this for us, which is why an interface for usermode is needed
 *
 *
 *
 * Usermode can read/write to/from PSP using the sysfs interface
 * For example:
 *	to save SRM from PSP to storage : cat /sys/class/drm/card0/device/hdcp_srm > srmfile
 *	to load from storage to PSP: cat srmfile > /sys/class/drm/card0/device/hdcp_srm
 */
static const struct bin_attribute data_attr = {
	.attr = {.name = "hdcp_srm", .mode = 0664},
	.size = PSP_HDCP_SRM_FIRST_GEN_MAX_SIZE, /* Limit SRM size */
	.write = srm_data_write,
	.read = srm_data_read,
};

struct hdcp_workqueue *hdcp_create_workqueue(struct amdgpu_device *adev,
					     struct cp_psp *cp_psp, struct dc *dc)
{
	int max_caps = dc->caps.max_links;
	struct hdcp_workqueue *hdcp_work;
	int i = 0;

	hdcp_work = kcalloc(max_caps, sizeof(*hdcp_work), GFP_KERNEL);
	if (ZERO_OR_NULL_PTR(hdcp_work))
		return NULL;

	hdcp_work->srm = kcalloc(PSP_HDCP_SRM_FIRST_GEN_MAX_SIZE,
				 sizeof(*hdcp_work->srm), GFP_KERNEL);

	if (!hdcp_work->srm)
		goto fail_alloc_context;

	hdcp_work->srm_temp = kcalloc(PSP_HDCP_SRM_FIRST_GEN_MAX_SIZE,
				      sizeof(*hdcp_work->srm_temp), GFP_KERNEL);

	if (!hdcp_work->srm_temp)
		goto fail_alloc_context;

	hdcp_work->max_link = max_caps;

	for (i = 0; i < max_caps; i++) {
		mutex_init(&hdcp_work[i].mutex);

		INIT_WORK(&hdcp_work[i].cpirq_work, event_cpirq);
		INIT_WORK(&hdcp_work[i].property_update_work, event_property_update);
		INIT_DELAYED_WORK(&hdcp_work[i].callback_dwork, event_callback);
		INIT_DELAYED_WORK(&hdcp_work[i].watchdog_timer_dwork, event_watchdog_timer);
		INIT_DELAYED_WORK(&hdcp_work[i].property_validate_dwork, event_property_validate);

		hdcp_work[i].hdcp.config.psp.handle = &adev->psp;
		if (dc->ctx->dce_version == DCN_VERSION_3_1 ||
		    dc->ctx->dce_version == DCN_VERSION_3_14 ||
		    dc->ctx->dce_version == DCN_VERSION_3_15 ||
		    dc->ctx->dce_version == DCN_VERSION_3_5 ||
<<<<<<< HEAD
=======
		    dc->ctx->dce_version == DCN_VERSION_3_51 ||
>>>>>>> 2d5404ca
		    dc->ctx->dce_version == DCN_VERSION_3_16)
			hdcp_work[i].hdcp.config.psp.caps.dtm_v3_supported = 1;
		hdcp_work[i].hdcp.config.ddc.handle = dc_get_link_at_index(dc, i);
		hdcp_work[i].hdcp.config.ddc.funcs.write_i2c = lp_write_i2c;
		hdcp_work[i].hdcp.config.ddc.funcs.read_i2c = lp_read_i2c;
		hdcp_work[i].hdcp.config.ddc.funcs.write_dpcd = lp_write_dpcd;
		hdcp_work[i].hdcp.config.ddc.funcs.read_dpcd = lp_read_dpcd;

		memset(hdcp_work[i].aconnector, 0,
		       sizeof(struct amdgpu_dm_connector *) *
			       AMDGPU_DM_MAX_DISPLAY_INDEX);
		memset(hdcp_work[i].encryption_status, 0,
		       sizeof(enum mod_hdcp_encryption_status) *
			       AMDGPU_DM_MAX_DISPLAY_INDEX);
	}

	cp_psp->funcs.update_stream_config = update_config;
	cp_psp->funcs.enable_assr = enable_assr;
	cp_psp->handle = hdcp_work;

	/* File created at /sys/class/drm/card0/device/hdcp_srm*/
	hdcp_work[0].attr = data_attr;
	sysfs_bin_attr_init(&hdcp_work[0].attr);

	if (sysfs_create_bin_file(&adev->dev->kobj, &hdcp_work[0].attr))
		DRM_WARN("Failed to create device file hdcp_srm");

	return hdcp_work;

fail_alloc_context:
	kfree(hdcp_work->srm);
	kfree(hdcp_work->srm_temp);
	kfree(hdcp_work);

	return NULL;
}
<|MERGE_RESOLUTION|>--- conflicted
+++ resolved
@@ -741,10 +741,7 @@
 		    dc->ctx->dce_version == DCN_VERSION_3_14 ||
 		    dc->ctx->dce_version == DCN_VERSION_3_15 ||
 		    dc->ctx->dce_version == DCN_VERSION_3_5 ||
-<<<<<<< HEAD
-=======
 		    dc->ctx->dce_version == DCN_VERSION_3_51 ||
->>>>>>> 2d5404ca
 		    dc->ctx->dce_version == DCN_VERSION_3_16)
 			hdcp_work[i].hdcp.config.psp.caps.dtm_v3_supported = 1;
 		hdcp_work[i].hdcp.config.ddc.handle = dc_get_link_at_index(dc, i);
