--- conflicted
+++ resolved
@@ -314,41 +314,12 @@
 		if (!aconnector)
 			continue;
 
-<<<<<<< HEAD
-	if (aconnector->base.state && aconnector->base.state->commit) {
-		ret = wait_for_completion_interruptible_timeout(&aconnector->base.state->commit->hw_done, 10 * HZ);
-=======
 		connector = &aconnector->base;
->>>>>>> eb3cdb58
 
 		/* check if display connected */
 		if (connector->status != connector_status_connected)
 			continue;
 
-<<<<<<< HEAD
-	if (aconnector->base.state) {
-		if (hdcp_work->encryption_status != MOD_HDCP_ENCRYPTION_STATUS_HDCP_OFF) {
-			if (aconnector->base.state->hdcp_content_type ==
-				DRM_MODE_HDCP_CONTENT_TYPE0 &&
-			hdcp_work->encryption_status <=
-				MOD_HDCP_ENCRYPTION_STATUS_HDCP2_TYPE0_ON)
-				drm_hdcp_update_content_protection(&aconnector->base,
-					DRM_MODE_CONTENT_PROTECTION_ENABLED);
-			else if (aconnector->base.state->hdcp_content_type ==
-					DRM_MODE_HDCP_CONTENT_TYPE1 &&
-				hdcp_work->encryption_status ==
-					MOD_HDCP_ENCRYPTION_STATUS_HDCP2_TYPE1_ON)
-				drm_hdcp_update_content_protection(&aconnector->base,
-					DRM_MODE_CONTENT_PROTECTION_ENABLED);
-		} else {
-			drm_hdcp_update_content_protection(&aconnector->base,
-				DRM_MODE_CONTENT_PROTECTION_DESIRED);
-		}
-	}
-
-	mutex_unlock(&hdcp_work->mutex);
-	drm_modeset_unlock(&dev->mode_config.connection_mutex);
-=======
 		conn_state = aconnector->base.state;
 
 		if (!conn_state)
@@ -400,7 +371,6 @@
 		mutex_unlock(&hdcp_work->mutex);
 		drm_modeset_unlock(&dev->mode_config.connection_mutex);
 	}
->>>>>>> eb3cdb58
 }
 
 static void event_property_validate(struct work_struct *work)
@@ -589,10 +559,7 @@
 	link->dp.rev = aconnector->dc_link->dpcd_caps.dpcd_rev.raw;
 	link->dp.assr_enabled = config->assr_enabled;
 	link->dp.mst_enabled = config->mst_enabled;
-<<<<<<< HEAD
-=======
 	link->dp.dp2_enabled = config->dp2_enabled;
->>>>>>> eb3cdb58
 	link->dp.usb4_enabled = config->usb4_enabled;
 	display->adjust.disable = MOD_HDCP_DISPLAY_DISABLE_AUTHENTICATION;
 	link->adjust.auth_delay = 2;
