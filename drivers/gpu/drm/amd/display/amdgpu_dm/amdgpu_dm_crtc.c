--- conflicted
+++ resolved
@@ -99,8 +99,6 @@
 	       dm_state->freesync_config.state == VRR_STATE_ACTIVE_FIXED;
 }
 
-<<<<<<< HEAD
-=======
 /**
  * amdgpu_dm_crtc_set_panel_sr_feature() - Manage panel self-refresh features.
  *
@@ -240,7 +238,6 @@
 	return idle_work;
 }
 
->>>>>>> 2d5404ca
 static void amdgpu_dm_crtc_vblank_control_worker(struct work_struct *work)
 {
 	struct vblank_control_work *vblank_work =
