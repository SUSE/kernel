// SPDX-License-Identifier: MIT
/*
 * Copyright 2022 Advanced Micro Devices, Inc.
 *
 * Permission is hereby granted, free of charge, to any person obtaining a
 * copy of this software and associated documentation files (the "Software"),
 * to deal in the Software without restriction, including without limitation
 * the rights to use, copy, modify, merge, publish, distribute, sublicense,
 * and/or sell copies of the Software, and to permit persons to whom the
 * Software is furnished to do so, subject to the following conditions:
 *
 * The above copyright notice and this permission notice shall be included in
 * all copies or substantial portions of the Software.
 *
 * THE SOFTWARE IS PROVIDED "AS IS", WITHOUT WARRANTY OF ANY KIND, EXPRESS OR
 * IMPLIED, INCLUDING BUT NOT LIMITED TO THE WARRANTIES OF MERCHANTABILITY,
 * FITNESS FOR A PARTICULAR PURPOSE AND NONINFRINGEMENT.  IN NO EVENT SHALL
 * THE COPYRIGHT HOLDER(S) OR AUTHOR(S) BE LIABLE FOR ANY CLAIM, DAMAGES OR
 * OTHER LIABILITY, WHETHER IN AN ACTION OF CONTRACT, TORT OR OTHERWISE,
 * ARISING FROM, OUT OF OR IN CONNECTION WITH THE SOFTWARE OR THE USE OR
 * OTHER DEALINGS IN THE SOFTWARE.
 *
 * Authors: AMD
 *
 */
#include <drm/drm_vblank.h>
#include <drm/drm_atomic_helper.h>

#include "dc.h"
#include "amdgpu.h"
#include "amdgpu_dm_psr.h"
#include "amdgpu_dm_replay.h"
#include "amdgpu_dm_crtc.h"
#include "amdgpu_dm_plane.h"
#include "amdgpu_dm_trace.h"
#include "amdgpu_dm_debugfs.h"

#define HPD_DETECTION_PERIOD_uS 2000000
#define HPD_DETECTION_TIME_uS 100000

void amdgpu_dm_crtc_handle_vblank(struct amdgpu_crtc *acrtc)
{
	struct drm_crtc *crtc = &acrtc->base;
	struct drm_device *dev = crtc->dev;
	unsigned long flags;

	drm_crtc_handle_vblank(crtc);

	spin_lock_irqsave(&dev->event_lock, flags);

	/* Send completion event for cursor-only commits */
	if (acrtc->event && acrtc->pflip_status != AMDGPU_FLIP_SUBMITTED) {
		drm_crtc_send_vblank_event(crtc, acrtc->event);
		drm_crtc_vblank_put(crtc);
		acrtc->event = NULL;
	}

	spin_unlock_irqrestore(&dev->event_lock, flags);
}

bool amdgpu_dm_crtc_modeset_required(struct drm_crtc_state *crtc_state,
			     struct dc_stream_state *new_stream,
			     struct dc_stream_state *old_stream)
{
	return crtc_state->active && drm_atomic_crtc_needs_modeset(crtc_state);
}

bool amdgpu_dm_crtc_vrr_active_irq(struct amdgpu_crtc *acrtc)

{
	return acrtc->dm_irq_params.freesync_config.state ==
		       VRR_STATE_ACTIVE_VARIABLE ||
	       acrtc->dm_irq_params.freesync_config.state ==
		       VRR_STATE_ACTIVE_FIXED;
}

int amdgpu_dm_crtc_set_vupdate_irq(struct drm_crtc *crtc, bool enable)
{
	enum dc_irq_source irq_source;
	struct amdgpu_crtc *acrtc = to_amdgpu_crtc(crtc);
	struct amdgpu_device *adev = drm_to_adev(crtc->dev);
	int rc;

	if (acrtc->otg_inst == -1)
		return 0;

	irq_source = IRQ_TYPE_VUPDATE + acrtc->otg_inst;

	rc = dc_interrupt_set(adev->dm.dc, irq_source, enable) ? 0 : -EBUSY;

	DRM_DEBUG_VBL("crtc %d - vupdate irq %sabling: r=%d\n",
		      acrtc->crtc_id, enable ? "en" : "dis", rc);
	return rc;
}

bool amdgpu_dm_crtc_vrr_active(const struct dm_crtc_state *dm_state)
{
	return dm_state->freesync_config.state == VRR_STATE_ACTIVE_VARIABLE ||
	       dm_state->freesync_config.state == VRR_STATE_ACTIVE_FIXED;
}

/**
 * amdgpu_dm_crtc_set_panel_sr_feature() - Manage panel self-refresh features.
 *
 * @vblank_work:    is a pointer to a struct vblank_control_work object.
 * @vblank_enabled: indicates whether the DRM vblank counter is currently
 *                  enabled (true) or disabled (false).
 * @allow_sr_entry: represents whether entry into the self-refresh mode is
 *                  allowed (true) or not allowed (false).
 *
 * The DRM vblank counter enable/disable action is used as the trigger to enable
 * or disable various panel self-refresh features:
 *
 * Panel Replay and PSR SU
 * - Enable when:
 *      - VRR is disabled
 *      - vblank counter is disabled
 *      - entry is allowed: usermode demonstrates an adequate number of fast
 *        commits)
 *     - CRC capture window isn't active
 * - Keep enabled even when vblank counter gets enabled
 *
 * PSR1
 * - Enable condition same as above
 * - Disable when vblank counter is enabled
 */
static void amdgpu_dm_crtc_set_panel_sr_feature(
	struct vblank_control_work *vblank_work,
	bool vblank_enabled, bool allow_sr_entry)
{
	struct dc_link *link = vblank_work->stream->link;
	bool is_sr_active = (link->replay_settings.replay_allow_active ||
				 link->psr_settings.psr_allow_active);
	bool is_crc_window_active = false;
	bool vrr_active = amdgpu_dm_crtc_vrr_active_irq(vblank_work->acrtc);

#ifdef CONFIG_DRM_AMD_SECURE_DISPLAY
	is_crc_window_active =
		amdgpu_dm_crc_window_is_activated(&vblank_work->acrtc->base);
#endif

	if (link->replay_settings.replay_feature_enabled && !vrr_active &&
		allow_sr_entry && !is_sr_active && !is_crc_window_active) {
		amdgpu_dm_replay_enable(vblank_work->stream, true);
	} else if (vblank_enabled) {
		if (link->psr_settings.psr_version < DC_PSR_VERSION_SU_1 && is_sr_active)
			amdgpu_dm_psr_disable(vblank_work->stream, false);
	} else if (link->psr_settings.psr_feature_enabled && !vrr_active &&
		allow_sr_entry && !is_sr_active && !is_crc_window_active) {

		struct amdgpu_dm_connector *aconn =
			(struct amdgpu_dm_connector *) vblank_work->stream->dm_stream_context;

		if (!aconn->disallow_edp_enter_psr) {
			struct amdgpu_display_manager *dm = vblank_work->dm;

			amdgpu_dm_psr_enable(vblank_work->stream);
			if (dm->idle_workqueue &&
			    (dm->dc->config.disable_ips == DMUB_IPS_ENABLE) &&
			    dm->dc->idle_optimizations_allowed &&
			    dm->idle_workqueue->enable &&
			    !dm->idle_workqueue->running)
				schedule_work(&dm->idle_workqueue->work);
		}
	}
}

bool amdgpu_dm_is_headless(struct amdgpu_device *adev)
{
	struct drm_connector *connector;
	struct drm_connector_list_iter iter;
	struct drm_device *dev;
	bool is_headless = true;

	if (adev == NULL)
		return true;

	dev = adev->dm.ddev;

	drm_connector_list_iter_begin(dev, &iter);
	drm_for_each_connector_iter(connector, &iter) {

		if (connector->connector_type == DRM_MODE_CONNECTOR_WRITEBACK)
			continue;

		if (connector->status == connector_status_connected) {
			is_headless = false;
			break;
		}
	}
	drm_connector_list_iter_end(&iter);
	return is_headless;
}

static void amdgpu_dm_idle_worker(struct work_struct *work)
{
	struct idle_workqueue *idle_work;

	idle_work = container_of(work, struct idle_workqueue, work);
	idle_work->dm->idle_workqueue->running = true;

	while (idle_work->enable) {
		fsleep(HPD_DETECTION_PERIOD_uS);
		mutex_lock(&idle_work->dm->dc_lock);
		if (!idle_work->dm->dc->idle_optimizations_allowed) {
			mutex_unlock(&idle_work->dm->dc_lock);
			break;
		}
		dc_allow_idle_optimizations(idle_work->dm->dc, false);

		mutex_unlock(&idle_work->dm->dc_lock);
		fsleep(HPD_DETECTION_TIME_uS);
		mutex_lock(&idle_work->dm->dc_lock);

		if (!amdgpu_dm_is_headless(idle_work->dm->adev) &&
		    !amdgpu_dm_psr_is_active_allowed(idle_work->dm)) {
			mutex_unlock(&idle_work->dm->dc_lock);
			break;
		}

		if (idle_work->enable) {
			dc_post_update_surfaces_to_stream(idle_work->dm->dc);
			dc_allow_idle_optimizations(idle_work->dm->dc, true);
		}
		mutex_unlock(&idle_work->dm->dc_lock);
	}
	idle_work->dm->idle_workqueue->running = false;
}

struct idle_workqueue *idle_create_workqueue(struct amdgpu_device *adev)
{
	struct idle_workqueue *idle_work;

	idle_work = kzalloc(sizeof(*idle_work), GFP_KERNEL);
	if (ZERO_OR_NULL_PTR(idle_work))
		return NULL;

	idle_work->dm = &adev->dm;
	idle_work->enable = false;
	idle_work->running = false;
	INIT_WORK(&idle_work->work, amdgpu_dm_idle_worker);

	return idle_work;
}

static void amdgpu_dm_crtc_vblank_control_worker(struct work_struct *work)
{
	struct vblank_control_work *vblank_work =
		container_of(work, struct vblank_control_work, work);
	struct amdgpu_display_manager *dm = vblank_work->dm;
	struct amdgpu_device *adev = drm_to_adev(dm->ddev);
	int r;

	mutex_lock(&dm->dc_lock);

	if (vblank_work->enable)
		dm->active_vblank_irq_count++;
	else if (dm->active_vblank_irq_count)
		dm->active_vblank_irq_count--;

	if (dm->active_vblank_irq_count > 0)
		dc_allow_idle_optimizations(dm->dc, false);

	/*
	 * Control PSR based on vblank requirements from OS
	 *
	 * If panel supports PSR SU, there's no need to disable PSR when OS is
	 * submitting fast atomic commits (we infer this by whether the OS
	 * requests vblank events). Fast atomic commits will simply trigger a
	 * full-frame-update (FFU); a specific case of selective-update (SU)
	 * where the SU region is the full hactive*vactive region. See
	 * fill_dc_dirty_rects().
	 */
	if (vblank_work->stream && vblank_work->stream->link && vblank_work->acrtc) {
		amdgpu_dm_crtc_set_panel_sr_feature(
			vblank_work, vblank_work->enable,
			vblank_work->acrtc->dm_irq_params.allow_sr_entry);
	}

	if (dm->active_vblank_irq_count == 0) {
		dc_post_update_surfaces_to_stream(dm->dc);
<<<<<<< HEAD
=======

		r = amdgpu_dpm_pause_power_profile(adev, true);
		if (r)
			dev_warn(adev->dev, "failed to set default power profile mode\n");

>>>>>>> b35fc656
		dc_allow_idle_optimizations(dm->dc, true);
	}

		r = amdgpu_dpm_pause_power_profile(adev, false);
		if (r)
			dev_warn(adev->dev, "failed to restore the power profile mode\n");
	}

	mutex_unlock(&dm->dc_lock);

	dc_stream_release(vblank_work->stream);

	kfree(vblank_work);
}

static inline int amdgpu_dm_crtc_set_vblank(struct drm_crtc *crtc, bool enable)
{
	struct amdgpu_crtc *acrtc = to_amdgpu_crtc(crtc);
	struct amdgpu_device *adev = drm_to_adev(crtc->dev);
	struct dm_crtc_state *acrtc_state = to_dm_crtc_state(crtc->state);
	struct amdgpu_display_manager *dm = &adev->dm;
	struct vblank_control_work *work;
	int irq_type;
	int rc = 0;

	if (enable && !acrtc->base.enabled) {
		drm_dbg_vbl(crtc->dev,
				"Reject vblank enable on unconfigured CRTC %d (enabled=%d)\n",
				acrtc->crtc_id, acrtc->base.enabled);
		return -EINVAL;
	}

	irq_type = amdgpu_display_crtc_idx_to_irq_type(adev, acrtc->crtc_id);

	if (enable) {
		struct dc *dc = adev->dm.dc;
		struct drm_vblank_crtc *vblank = drm_crtc_vblank_crtc(crtc);
		struct psr_settings *psr = &acrtc_state->stream->link->psr_settings;
		struct replay_settings *pr = &acrtc_state->stream->link->replay_settings;
		bool sr_supported = (psr->psr_version != DC_PSR_VERSION_UNSUPPORTED) ||
								pr->config.replay_supported;

		/*
		 * IPS & self-refresh feature can cause vblank counter resets between
		 * vblank disable and enable.
		 * It may cause system stuck due to waiting for the vblank counter.
		 * Call this function to estimate missed vblanks by using timestamps and
		 * update the vblank counter in DRM.
		 */
		if (dc->caps.ips_support &&
			dc->config.disable_ips != DMUB_IPS_DISABLE_ALL &&
			sr_supported && vblank->config.disable_immediate)
			drm_crtc_vblank_restore(crtc);
	}

	if (dc_supports_vrr(dm->dc->ctx->dce_version)) {
		if (enable) {
			/* vblank irq on -> Only need vupdate irq in vrr mode */
			if (amdgpu_dm_crtc_vrr_active(acrtc_state))
				rc = amdgpu_dm_crtc_set_vupdate_irq(crtc, true);
		} else {
			/* vblank irq off -> vupdate irq off */
			rc = amdgpu_dm_crtc_set_vupdate_irq(crtc, false);
		}
	}

	if (rc)
		return rc;

	/* crtc vblank or vstartup interrupt */
	if (enable) {
		rc = amdgpu_irq_get(adev, &adev->crtc_irq, irq_type);
		drm_dbg_vbl(crtc->dev, "Get crtc_irq ret=%d\n", rc);
	} else {
		rc = amdgpu_irq_put(adev, &adev->crtc_irq, irq_type);
		drm_dbg_vbl(crtc->dev, "Put crtc_irq ret=%d\n", rc);
	}

	if (rc)
		return rc;

	/*
	 * hubp surface flip interrupt
	 *
	 * We have no guarantee that the frontend index maps to the same
	 * backend index - some even map to more than one.
	 *
	 * TODO: Use a different interrupt or check DC itself for the mapping.
	 */
	if (enable) {
		rc = amdgpu_irq_get(adev, &adev->pageflip_irq, irq_type);
		drm_dbg_vbl(crtc->dev, "Get pageflip_irq ret=%d\n", rc);
	} else {
		rc = amdgpu_irq_put(adev, &adev->pageflip_irq, irq_type);
		drm_dbg_vbl(crtc->dev, "Put pageflip_irq ret=%d\n", rc);
	}

	if (rc)
		return rc;

#if defined(CONFIG_DRM_AMD_SECURE_DISPLAY)
	/* crtc vline0 interrupt, only available on DCN+ */
	if (amdgpu_ip_version(adev, DCE_HWIP, 0) != 0) {
		if (enable) {
			rc = amdgpu_irq_get(adev, &adev->vline0_irq, irq_type);
			drm_dbg_vbl(crtc->dev, "Get vline0_irq ret=%d\n", rc);
		} else {
			rc = amdgpu_irq_put(adev, &adev->vline0_irq, irq_type);
			drm_dbg_vbl(crtc->dev, "Put vline0_irq ret=%d\n", rc);
		}

		if (rc)
			return rc;
	}
#endif

	if (amdgpu_in_reset(adev))
		return 0;

	if (dm->vblank_control_workqueue) {
		work = kzalloc(sizeof(*work), GFP_ATOMIC);
		if (!work)
			return -ENOMEM;

		INIT_WORK(&work->work, amdgpu_dm_crtc_vblank_control_worker);
		work->dm = dm;
		work->acrtc = acrtc;
		work->enable = enable;

		if (acrtc_state->stream) {
			dc_stream_retain(acrtc_state->stream);
			work->stream = acrtc_state->stream;
		}

		queue_work(dm->vblank_control_workqueue, &work->work);
	}

	return 0;
}

int amdgpu_dm_crtc_enable_vblank(struct drm_crtc *crtc)
{
	return amdgpu_dm_crtc_set_vblank(crtc, true);
}

void amdgpu_dm_crtc_disable_vblank(struct drm_crtc *crtc)
{
	amdgpu_dm_crtc_set_vblank(crtc, false);
}

static void amdgpu_dm_crtc_destroy_state(struct drm_crtc *crtc,
				  struct drm_crtc_state *state)
{
	struct dm_crtc_state *cur = to_dm_crtc_state(state);

	/* TODO Destroy dc_stream objects are stream object is flattened */
	if (cur->stream)
		dc_stream_release(cur->stream);


	__drm_atomic_helper_crtc_destroy_state(state);


	kfree(state);
}

static struct drm_crtc_state *amdgpu_dm_crtc_duplicate_state(struct drm_crtc *crtc)
{
	struct dm_crtc_state *state, *cur;

	cur = to_dm_crtc_state(crtc->state);

	if (WARN_ON(!crtc->state))
		return NULL;

	state = kzalloc(sizeof(*state), GFP_KERNEL);
	if (!state)
		return NULL;

	__drm_atomic_helper_crtc_duplicate_state(crtc, &state->base);

	if (cur->stream) {
		state->stream = cur->stream;
		dc_stream_retain(state->stream);
	}

	state->active_planes = cur->active_planes;
	state->vrr_infopacket = cur->vrr_infopacket;
	state->abm_level = cur->abm_level;
	state->vrr_supported = cur->vrr_supported;
	state->freesync_config = cur->freesync_config;
	state->cm_has_degamma = cur->cm_has_degamma;
	state->cm_is_degamma_srgb = cur->cm_is_degamma_srgb;
	state->regamma_tf = cur->regamma_tf;
	state->crc_skip_count = cur->crc_skip_count;
	state->mpo_requested = cur->mpo_requested;
	state->cursor_mode = cur->cursor_mode;
	/* TODO Duplicate dc_stream after objects are stream object is flattened */

	return &state->base;
}

static void amdgpu_dm_crtc_destroy(struct drm_crtc *crtc)
{
	drm_crtc_cleanup(crtc);
	kfree(crtc);
}

static void amdgpu_dm_crtc_reset_state(struct drm_crtc *crtc)
{
	struct dm_crtc_state *state;

	if (crtc->state)
		amdgpu_dm_crtc_destroy_state(crtc, crtc->state);

	state = kzalloc(sizeof(*state), GFP_KERNEL);
	if (WARN_ON(!state))
		return;

	__drm_atomic_helper_crtc_reset(crtc, &state->base);
}

#ifdef CONFIG_DEBUG_FS
static int amdgpu_dm_crtc_late_register(struct drm_crtc *crtc)
{
	crtc_debugfs_init(crtc);

	return 0;
}
#endif

#ifdef AMD_PRIVATE_COLOR
/**
 * dm_crtc_additional_color_mgmt - enable additional color properties
 * @crtc: DRM CRTC
 *
 * This function lets the driver enable post-blending CRTC regamma transfer
 * function property in addition to DRM CRTC gamma LUT. Default value means
 * linear transfer function, which is the default CRTC gamma LUT behaviour
 * without this property.
 */
static void
dm_crtc_additional_color_mgmt(struct drm_crtc *crtc)
{
	struct amdgpu_device *adev = drm_to_adev(crtc->dev);

	if (adev->dm.dc->caps.color.mpc.ogam_ram)
		drm_object_attach_property(&crtc->base,
					   adev->mode_info.regamma_tf_property,
					   AMDGPU_TRANSFER_FUNCTION_DEFAULT);
}

static int
amdgpu_dm_atomic_crtc_set_property(struct drm_crtc *crtc,
				   struct drm_crtc_state *state,
				   struct drm_property *property,
				   uint64_t val)
{
	struct amdgpu_device *adev = drm_to_adev(crtc->dev);
	struct dm_crtc_state *acrtc_state = to_dm_crtc_state(state);

	if (property == adev->mode_info.regamma_tf_property) {
		if (acrtc_state->regamma_tf != val) {
			acrtc_state->regamma_tf = val;
			acrtc_state->base.color_mgmt_changed |= 1;
		}
	} else {
		drm_dbg_atomic(crtc->dev,
			       "[CRTC:%d:%s] unknown property [PROP:%d:%s]]\n",
			       crtc->base.id, crtc->name,
			       property->base.id, property->name);
		return -EINVAL;
	}

	return 0;
}

static int
amdgpu_dm_atomic_crtc_get_property(struct drm_crtc *crtc,
				   const struct drm_crtc_state *state,
				   struct drm_property *property,
				   uint64_t *val)
{
	struct amdgpu_device *adev = drm_to_adev(crtc->dev);
	struct dm_crtc_state *acrtc_state = to_dm_crtc_state(state);

	if (property == adev->mode_info.regamma_tf_property)
		*val = acrtc_state->regamma_tf;
	else
		return -EINVAL;

	return 0;
}
#endif

/* Implemented only the options currently available for the driver */
static const struct drm_crtc_funcs amdgpu_dm_crtc_funcs = {
	.reset = amdgpu_dm_crtc_reset_state,
	.destroy = amdgpu_dm_crtc_destroy,
	.set_config = drm_atomic_helper_set_config,
	.page_flip = drm_atomic_helper_page_flip,
	.atomic_duplicate_state = amdgpu_dm_crtc_duplicate_state,
	.atomic_destroy_state = amdgpu_dm_crtc_destroy_state,
	.set_crc_source = amdgpu_dm_crtc_set_crc_source,
	.verify_crc_source = amdgpu_dm_crtc_verify_crc_source,
	.get_crc_sources = amdgpu_dm_crtc_get_crc_sources,
	.get_vblank_counter = amdgpu_get_vblank_counter_kms,
	.enable_vblank = amdgpu_dm_crtc_enable_vblank,
	.disable_vblank = amdgpu_dm_crtc_disable_vblank,
	.get_vblank_timestamp = drm_crtc_vblank_helper_get_vblank_timestamp,
#if defined(CONFIG_DEBUG_FS)
	.late_register = amdgpu_dm_crtc_late_register,
#endif
#ifdef AMD_PRIVATE_COLOR
	.atomic_set_property = amdgpu_dm_atomic_crtc_set_property,
	.atomic_get_property = amdgpu_dm_atomic_crtc_get_property,
#endif
};

static void amdgpu_dm_crtc_helper_disable(struct drm_crtc *crtc)
{
}

static int amdgpu_dm_crtc_count_crtc_active_planes(struct drm_crtc_state *new_crtc_state)
{
	struct drm_atomic_state *state = new_crtc_state->state;
	struct drm_plane *plane;
	int num_active = 0;

	drm_for_each_plane_mask(plane, state->dev, new_crtc_state->plane_mask) {
		struct drm_plane_state *new_plane_state;

		/* Cursor planes are "fake". */
		if (plane->type == DRM_PLANE_TYPE_CURSOR)
			continue;

		new_plane_state = drm_atomic_get_new_plane_state(state, plane);

		if (!new_plane_state) {
			/*
			 * The plane is enable on the CRTC and hasn't changed
			 * state. This means that it previously passed
			 * validation and is therefore enabled.
			 */
			num_active += 1;
			continue;
		}

		/* We need a framebuffer to be considered enabled. */
		num_active += (new_plane_state->fb != NULL);
	}

	return num_active;
}

static void amdgpu_dm_crtc_update_crtc_active_planes(struct drm_crtc *crtc,
						     struct drm_crtc_state *new_crtc_state)
{
	struct dm_crtc_state *dm_new_crtc_state =
		to_dm_crtc_state(new_crtc_state);

	dm_new_crtc_state->active_planes = 0;

	if (!dm_new_crtc_state->stream)
		return;

	dm_new_crtc_state->active_planes =
		amdgpu_dm_crtc_count_crtc_active_planes(new_crtc_state);
}

static bool amdgpu_dm_crtc_helper_mode_fixup(struct drm_crtc *crtc,
				      const struct drm_display_mode *mode,
				      struct drm_display_mode *adjusted_mode)
{
	return true;
}

static int amdgpu_dm_crtc_helper_atomic_check(struct drm_crtc *crtc,
					      struct drm_atomic_state *state)
{
	struct drm_crtc_state *crtc_state = drm_atomic_get_new_crtc_state(state,
										crtc);
	struct amdgpu_device *adev = drm_to_adev(crtc->dev);
	struct dc *dc = adev->dm.dc;
	struct dm_crtc_state *dm_crtc_state = to_dm_crtc_state(crtc_state);
	int ret = -EINVAL;

	trace_amdgpu_dm_crtc_atomic_check(crtc_state);

	amdgpu_dm_crtc_update_crtc_active_planes(crtc, crtc_state);

	if (WARN_ON(unlikely(!dm_crtc_state->stream &&
			amdgpu_dm_crtc_modeset_required(crtc_state, NULL, dm_crtc_state->stream)))) {
		return ret;
	}

	/*
	 * We require the primary plane to be enabled whenever the CRTC is, otherwise
	 * drm_mode_cursor_universal may end up trying to enable the cursor plane while all other
	 * planes are disabled, which is not supported by the hardware. And there is legacy
	 * userspace which stops using the HW cursor altogether in response to the resulting EINVAL.
	 */
	if (crtc_state->enable &&
		!(crtc_state->plane_mask & drm_plane_mask(crtc->primary))) {
		DRM_DEBUG_ATOMIC("Can't enable a CRTC without enabling the primary plane\n");
		return -EINVAL;
	}

	/*
	 * Only allow async flips for fast updates that don't change the FB
	 * pitch, the DCC state, rotation, etc.
	 */
	if (crtc_state->async_flip &&
	    dm_crtc_state->update_type != UPDATE_TYPE_FAST) {
		drm_dbg_atomic(crtc->dev,
			       "[CRTC:%d:%s] async flips are only supported for fast updates\n",
			       crtc->base.id, crtc->name);
		return -EINVAL;
	}

	if (!state->legacy_cursor_update && amdgpu_dm_crtc_vrr_active(dm_crtc_state)) {
		struct drm_plane_state *primary_state;

		/* Pull in primary plane for correct VRR handling */
		primary_state = drm_atomic_get_plane_state(state, crtc->primary);
		if (IS_ERR(primary_state))
			return PTR_ERR(primary_state);
	}

	/* In some use cases, like reset, no stream is attached */
	if (!dm_crtc_state->stream)
		return 0;

	if (dc_validate_stream(dc, dm_crtc_state->stream) == DC_OK)
		return 0;

	DRM_DEBUG_ATOMIC("Failed DC stream validation\n");
	return ret;
}

static const struct drm_crtc_helper_funcs amdgpu_dm_crtc_helper_funcs = {
	.disable = amdgpu_dm_crtc_helper_disable,
	.atomic_check = amdgpu_dm_crtc_helper_atomic_check,
	.mode_fixup = amdgpu_dm_crtc_helper_mode_fixup,
	.get_scanout_position = amdgpu_crtc_get_scanout_position,
};

int amdgpu_dm_crtc_init(struct amdgpu_display_manager *dm,
			       struct drm_plane *plane,
			       uint32_t crtc_index)
{
	struct amdgpu_crtc *acrtc = NULL;
	struct drm_plane *cursor_plane;
	bool is_dcn;
	int res = -ENOMEM;

	cursor_plane = kzalloc(sizeof(*cursor_plane), GFP_KERNEL);
	if (!cursor_plane)
		goto fail;

	cursor_plane->type = DRM_PLANE_TYPE_CURSOR;
	res = amdgpu_dm_plane_init(dm, cursor_plane, 0, NULL);

	acrtc = kzalloc(sizeof(struct amdgpu_crtc), GFP_KERNEL);
	if (!acrtc)
		goto fail;

	res = drm_crtc_init_with_planes(
			dm->ddev,
			&acrtc->base,
			plane,
			cursor_plane,
			&amdgpu_dm_crtc_funcs, NULL);

	if (res)
		goto fail;

	drm_crtc_helper_add(&acrtc->base, &amdgpu_dm_crtc_helper_funcs);

	/* Create (reset) the plane state */
	if (acrtc->base.funcs->reset)
		acrtc->base.funcs->reset(&acrtc->base);

	acrtc->max_cursor_width = dm->adev->dm.dc->caps.max_cursor_size;
	acrtc->max_cursor_height = dm->adev->dm.dc->caps.max_cursor_size;

	acrtc->crtc_id = crtc_index;
	acrtc->base.enabled = false;
	acrtc->otg_inst = -1;

	dm->adev->mode_info.crtcs[crtc_index] = acrtc;

	/* Don't enable DRM CRTC degamma property for DCE since it doesn't
	 * support programmable degamma anywhere.
	 */
	is_dcn = dm->adev->dm.dc->caps.color.dpp.dcn_arch;
	/* Dont't enable DRM CRTC degamma property for DCN401 since the
	 * pre-blending degamma LUT doesn't apply to cursor, and therefore
	 * can't work similar to a post-blending degamma LUT as in other hw
	 * versions.
	 * TODO: revisit it once KMS plane color API is merged.
	 */
	drm_crtc_enable_color_mgmt(&acrtc->base,
				   (is_dcn &&
				    dm->adev->dm.dc->ctx->dce_version != DCN_VERSION_4_01) ?
				     MAX_COLOR_LUT_ENTRIES : 0,
				   true, MAX_COLOR_LUT_ENTRIES);

	drm_mode_crtc_set_gamma_size(&acrtc->base, MAX_COLOR_LEGACY_LUT_ENTRIES);

#ifdef AMD_PRIVATE_COLOR
	dm_crtc_additional_color_mgmt(&acrtc->base);
#endif
	return 0;

fail:
	kfree(acrtc);
	kfree(cursor_plane);
	return res;
}
<|MERGE_RESOLUTION|>--- conflicted
+++ resolved
@@ -279,16 +279,12 @@
 
 	if (dm->active_vblank_irq_count == 0) {
 		dc_post_update_surfaces_to_stream(dm->dc);
-<<<<<<< HEAD
-=======
 
 		r = amdgpu_dpm_pause_power_profile(adev, true);
 		if (r)
 			dev_warn(adev->dev, "failed to set default power profile mode\n");
 
->>>>>>> b35fc656
 		dc_allow_idle_optimizations(dm->dc, true);
-	}
 
 		r = amdgpu_dpm_pause_power_profile(adev, false);
 		if (r)
