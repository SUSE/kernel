# SPDX-License-Identifier: MIT
menu "Display Engine Configuration"
	depends on DRM && DRM_AMDGPU

config DRM_AMD_DC
	bool "AMD DC - Enable new display engine"
	default y
	depends on BROKEN || !CC_IS_CLANG || X86_64 || SPARC64 || ARM64
	select SND_HDA_COMPONENT if SND_HDA_CORE
<<<<<<< HEAD
	select DRM_AMD_DC_DCN if (X86 || PPC_LONG_DOUBLE_128)
=======
	select DRM_AMD_DC_DCN if (X86 || (PPC64 && ALTIVEC))
>>>>>>> 2f1df2d5
	help
	  Choose this option if you want to use the new display engine
	  support for AMDGPU. This adds required support for Vega and
	  Raven ASICs.

	  calculate_bandwidth() is presently broken on all !(X86_64 || SPARC64 || ARM64)
	  architectures built with Clang (all released versions), whereby the stack
	  frame gets blown up to well over 5k.  This would cause an immediate kernel
	  panic on most architectures.  We'll revert this when the following bug report
	  has been resolved: https://github.com/llvm/llvm-project/issues/41896.

config DRM_AMD_DC_DCN
	def_bool n
	help
	  Raven, Navi, and newer family support for display engine

config DRM_AMD_DC_HDCP
	bool "Enable HDCP support in DC"
	depends on DRM_AMD_DC
	select DRM_DISPLAY_HDCP_HELPER
	help
	  Choose this option if you want to support HDCP authentication.

config DRM_AMD_DC_SI
	bool "AMD DC support for Southern Islands ASICs"
	depends on DRM_AMDGPU_SI
	depends on DRM_AMD_DC
	help
	  Choose this option to enable new AMD DC support for SI asics
	  by default. This includes Tahiti, Pitcairn, Cape Verde, Oland.
	  Hainan is not supported by AMD DC and it has no physical DCE6.

config DEBUG_KERNEL_DC
	bool "Enable kgdb break in DC"
	depends on DRM_AMD_DC
	depends on KGDB
	help
	  Choose this option if you want to hit kdgb_break in assert.

config DRM_AMD_SECURE_DISPLAY
        bool "Enable secure display support"
        depends on DEBUG_FS
        depends on DRM_AMD_DC_DCN
        help
            Choose this option if you want to
            support secure display

            This option enables the calculation
            of crc of specific region via debugfs.
            Cooperate with specific DMCU FW.


endmenu<|MERGE_RESOLUTION|>--- conflicted
+++ resolved
@@ -7,11 +7,7 @@
 	default y
 	depends on BROKEN || !CC_IS_CLANG || X86_64 || SPARC64 || ARM64
 	select SND_HDA_COMPONENT if SND_HDA_CORE
-<<<<<<< HEAD
-	select DRM_AMD_DC_DCN if (X86 || PPC_LONG_DOUBLE_128)
-=======
 	select DRM_AMD_DC_DCN if (X86 || (PPC64 && ALTIVEC))
->>>>>>> 2f1df2d5
 	help
 	  Choose this option if you want to use the new display engine
 	  support for AMDGPU. This adds required support for Vega and
