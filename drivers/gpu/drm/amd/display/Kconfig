# SPDX-License-Identifier: MIT
menu "Display Engine Configuration"
	depends on DRM && DRM_AMDGPU

config DRM_AMD_DC
	bool "AMD DC - Enable new display engine"
	default y
	depends on BROKEN || !CC_IS_CLANG || X86_64 || SPARC64 || ARM64
	select SND_HDA_COMPONENT if SND_HDA_CORE
<<<<<<< HEAD
	select DRM_AMD_DC_DCN if (X86 || (PPC64 && ALTIVEC))
=======
	# !CC_IS_CLANG: https://github.com/ClangBuiltLinux/linux/issues/1752
	select DRM_AMD_DC_FP if (X86 || (PPC64 && ALTIVEC) || (ARM64 && KERNEL_MODE_NEON && !CC_IS_CLANG))
>>>>>>> eb3cdb58
	help
	  Choose this option if you want to use the new display engine
	  support for AMDGPU. This adds required support for Vega and
	  Raven ASICs.

	  calculate_bandwidth() is presently broken on all !(X86_64 || SPARC64 || ARM64)
	  architectures built with Clang (all released versions), whereby the stack
	  frame gets blown up to well over 5k.  This would cause an immediate kernel
	  panic on most architectures.  We'll revert this when the following bug report
	  has been resolved: https://github.com/llvm/llvm-project/issues/41896.
<<<<<<< HEAD

config DRM_AMD_DC_DCN
	def_bool n
	help
	  Raven, Navi, and newer family support for display engine

config DRM_AMD_DC_HDCP
	bool "Enable HDCP support in DC"
	depends on DRM_AMD_DC
	select DRM_DISPLAY_HDCP_HELPER
=======

config DRM_AMD_DC_FP
	def_bool n
>>>>>>> eb3cdb58
	help
	  Floating point support, required for DCN-based SoCs

config DRM_AMD_DC_SI
	bool "AMD DC support for Southern Islands ASICs"
	depends on DRM_AMDGPU_SI
	depends on DRM_AMD_DC
	help
	  Choose this option to enable new AMD DC support for SI asics
	  by default. This includes Tahiti, Pitcairn, Cape Verde, Oland.
	  Hainan is not supported by AMD DC and it has no physical DCE6.

config DEBUG_KERNEL_DC
	bool "Enable kgdb break in DC"
	depends on DRM_AMD_DC
	depends on KGDB
	help
	  Choose this option if you want to hit kdgb_break in assert.

config DRM_AMD_SECURE_DISPLAY
        bool "Enable secure display support"
        depends on DEBUG_FS
        depends on DRM_AMD_DC_FP
        help
            Choose this option if you want to
            support secure display

            This option enables the calculation
            of crc of specific region via debugfs.
            Cooperate with specific DMCU FW.


endmenu<|MERGE_RESOLUTION|>--- conflicted
+++ resolved
@@ -7,12 +7,8 @@
 	default y
 	depends on BROKEN || !CC_IS_CLANG || X86_64 || SPARC64 || ARM64
 	select SND_HDA_COMPONENT if SND_HDA_CORE
-<<<<<<< HEAD
-	select DRM_AMD_DC_DCN if (X86 || (PPC64 && ALTIVEC))
-=======
 	# !CC_IS_CLANG: https://github.com/ClangBuiltLinux/linux/issues/1752
 	select DRM_AMD_DC_FP if (X86 || (PPC64 && ALTIVEC) || (ARM64 && KERNEL_MODE_NEON && !CC_IS_CLANG))
->>>>>>> eb3cdb58
 	help
 	  Choose this option if you want to use the new display engine
 	  support for AMDGPU. This adds required support for Vega and
@@ -23,22 +19,9 @@
 	  frame gets blown up to well over 5k.  This would cause an immediate kernel
 	  panic on most architectures.  We'll revert this when the following bug report
 	  has been resolved: https://github.com/llvm/llvm-project/issues/41896.
-<<<<<<< HEAD
-
-config DRM_AMD_DC_DCN
-	def_bool n
-	help
-	  Raven, Navi, and newer family support for display engine
-
-config DRM_AMD_DC_HDCP
-	bool "Enable HDCP support in DC"
-	depends on DRM_AMD_DC
-	select DRM_DISPLAY_HDCP_HELPER
-=======
 
 config DRM_AMD_DC_FP
 	def_bool n
->>>>>>> eb3cdb58
 	help
 	  Floating point support, required for DCN-based SoCs
 
