/*
 * Copyright 2018 Advanced Micro Devices, Inc.
 *
 * Permission is hereby granted, free of charge, to any person obtaining a
 * copy of this software and associated documentation files (the "Software"),
 * to deal in the Software without restriction, including without limitation
 * the rights to use, copy, modify, merge, publish, distribute, sublicense,
 * and/or sell copies of the Software, and to permit persons to whom the
 * Software is furnished to do so, subject to the following conditions:
 *
 * The above copyright notice and this permission notice shall be included in
 * all copies or substantial portions of the Software.
 *
 * THE SOFTWARE IS PROVIDED "AS IS", WITHOUT WARRANTY OF ANY KIND, EXPRESS OR
 * IMPLIED, INCLUDING BUT NOT LIMITED TO THE WARRANTIES OF MERCHANTABILITY,
 * FITNESS FOR A PARTICULAR PURPOSE AND NONINFRINGEMENT.  IN NO EVENT SHALL
 * THE COPYRIGHT HOLDER(S) OR AUTHOR(S) BE LIABLE FOR ANY CLAIM, DAMAGES OR
 * OTHER LIABILITY, WHETHER IN AN ACTION OF CONTRACT, TORT OR OTHERWISE,
 * ARISING FROM, OUT OF OR IN CONNECTION WITH THE SOFTWARE OR THE USE OR
 * OTHER DEALINGS IN THE SOFTWARE.
 *
 * Authors: AMD
 *
 */

#include "mod_info_packet.h"
#include "core_types.h"
#include "dc_types.h"
#include "mod_shared.h"
#include "mod_freesync.h"
#include "dc.h"

enum vsc_packet_revision {
	vsc_packet_undefined = 0,
	//01h = VSC SDP supports only 3D stereo.
	vsc_packet_rev1 = 1,
	//02h = 3D stereo + PSR.
	vsc_packet_rev2 = 2,
	//03h = 3D stereo + PSR2.
	vsc_packet_rev3 = 3,
	//04h = 3D stereo + PSR/PSR2 + Y-coordinate.
	vsc_packet_rev4 = 4,
	//05h = 3D stereo + PSR/PSR2 + Y-coordinate + Pixel Encoding/Colorimetry Format
	vsc_packet_rev5 = 5,
};

#define HDMI_INFOFRAME_TYPE_VENDOR 0x81
#define HF_VSIF_VERSION 1

// VTEM Byte Offset
#define VTEM_PB0		0
#define VTEM_PB1		1
#define VTEM_PB2		2
#define VTEM_PB3		3
#define VTEM_PB4		4
#define VTEM_PB5		5
#define VTEM_PB6		6

#define VTEM_MD0		7
#define VTEM_MD1		8
#define VTEM_MD2		9
#define VTEM_MD3		10


// VTEM Byte Masks
//PB0
#define MASK_VTEM_PB0__RESERVED0  0x01
#define MASK_VTEM_PB0__SYNC       0x02
#define MASK_VTEM_PB0__VFR        0x04
#define MASK_VTEM_PB0__AFR        0x08
#define MASK_VTEM_PB0__DS_TYPE    0x30
	//0: Periodic pseudo-static EM Data Set
	//1: Periodic dynamic EM Data Set
	//2: Unique EM Data Set
	//3: Reserved
#define MASK_VTEM_PB0__END        0x40
#define MASK_VTEM_PB0__NEW        0x80

//PB1
#define MASK_VTEM_PB1__RESERVED1 0xFF

//PB2
#define MASK_VTEM_PB2__ORGANIZATION_ID 0xFF
	//0: This is a Vendor Specific EM Data Set
	//1: This EM Data Set is defined by This Specification (HDMI 2.1 r102.clean)
	//2: This EM Data Set is defined by CTA-861-G
	//3: This EM Data Set is defined by VESA
//PB3
#define MASK_VTEM_PB3__DATA_SET_TAG_MSB    0xFF
//PB4
#define MASK_VTEM_PB4__DATA_SET_TAG_LSB    0xFF
//PB5
#define MASK_VTEM_PB5__DATA_SET_LENGTH_MSB 0xFF
//PB6
#define MASK_VTEM_PB6__DATA_SET_LENGTH_LSB 0xFF



//PB7-27 (20 bytes):
//PB7 = MD0
#define MASK_VTEM_MD0__VRR_EN         0x01
#define MASK_VTEM_MD0__M_CONST        0x02
#define MASK_VTEM_MD0__QMS_EN         0x04
#define MASK_VTEM_MD0__RESERVED2      0x08
#define MASK_VTEM_MD0__FVA_FACTOR_M1  0xF0

//MD1
#define MASK_VTEM_MD1__BASE_VFRONT    0xFF

//MD2
#define MASK_VTEM_MD2__BASE_REFRESH_RATE_98  0x03
#define MASK_VTEM_MD2__RB                    0x04
#define MASK_VTEM_MD2__NEXT_TFR              0xF8

//MD3
#define MASK_VTEM_MD3__BASE_REFRESH_RATE_07  0xFF

enum ColorimetryRGBDP {
	ColorimetryRGB_DP_sRGB               = 0,
	ColorimetryRGB_DP_AdobeRGB           = 3,
	ColorimetryRGB_DP_P3                 = 4,
	ColorimetryRGB_DP_CustomColorProfile = 5,
	ColorimetryRGB_DP_ITU_R_BT2020RGB    = 6,
};
enum ColorimetryYCCDP {
	ColorimetryYCC_DP_ITU601        = 0,
	ColorimetryYCC_DP_ITU709        = 1,
	ColorimetryYCC_DP_AdobeYCC      = 5,
	ColorimetryYCC_DP_ITU2020YCC    = 6,
	ColorimetryYCC_DP_ITU2020YCbCr  = 7,
};

void mod_build_vsc_infopacket(const struct dc_stream_state *stream,
		struct dc_info_packet *info_packet,
<<<<<<< HEAD
		enum dc_color_space cs)
=======
		enum dc_color_space cs,
		enum color_transfer_func tf)
>>>>>>> eb3cdb58
{
	unsigned int vsc_packet_revision = vsc_packet_undefined;
	unsigned int i;
	unsigned int pixelEncoding = 0;
	unsigned int colorimetryFormat = 0;
	bool stereo3dSupport = false;

	if (stream->timing.timing_3d_format != TIMING_3D_FORMAT_NONE && stream->view_format != VIEW_3D_FORMAT_NONE) {
		vsc_packet_revision = vsc_packet_rev1;
		stereo3dSupport = true;
	}

	/* VSC packet set to 4 for PSR-SU, or 2 for PSR1 */
	if (stream->link->psr_settings.psr_version == DC_PSR_VERSION_SU_1)
		vsc_packet_revision = vsc_packet_rev4;
	else if (stream->link->psr_settings.psr_version == DC_PSR_VERSION_1)
		vsc_packet_revision = vsc_packet_rev2;

	/* Update to revision 5 for extended colorimetry support */
	if (stream->use_vsc_sdp_for_colorimetry)
		vsc_packet_revision = vsc_packet_rev5;

	/* VSC packet not needed based on the features
	 * supported by this DP display
	 */
	if (vsc_packet_revision == vsc_packet_undefined)
		return;

	if (vsc_packet_revision == vsc_packet_rev4) {
		/* Secondary-data Packet ID = 0*/
		info_packet->hb0 = 0x00;
		/* 07h - Packet Type Value indicating Video
		 * Stream Configuration packet
		 */
		info_packet->hb1 = 0x07;
		/* 04h = VSC SDP supporting 3D stereo + PSR/PSR2 + Y-coordinate
		 * (applies to eDP v1.4 or higher).
		 */
		info_packet->hb2 = 0x04;
		/* 0Eh = VSC SDP supporting 3D stereo + PSR2
		 * (HB2 = 04h), with Y-coordinate of first scan
		 * line of the SU region
		 */
		info_packet->hb3 = 0x0E;

		for (i = 0; i < 28; i++)
			info_packet->sb[i] = 0;

		info_packet->valid = true;
	}

	if (vsc_packet_revision == vsc_packet_rev2) {
		/* Secondary-data Packet ID = 0*/
		info_packet->hb0 = 0x00;
		/* 07h - Packet Type Value indicating Video
		 * Stream Configuration packet
		 */
		info_packet->hb1 = 0x07;
		/* 02h = VSC SDP supporting 3D stereo and PSR
		 * (applies to eDP v1.3 or higher).
		 */
		info_packet->hb2 = 0x02;
		/* 08h = VSC packet supporting 3D stereo + PSR
		 * (HB2 = 02h).
		 */
		info_packet->hb3 = 0x08;

		for (i = 0; i < 28; i++)
			info_packet->sb[i] = 0;

		info_packet->valid = true;
	}

	if (vsc_packet_revision == vsc_packet_rev1) {

		info_packet->hb0 = 0x00;	// Secondary-data Packet ID = 0
		info_packet->hb1 = 0x07;	// 07h = Packet Type Value indicating Video Stream Configuration packet
		info_packet->hb2 = 0x01;	// 01h = Revision number. VSC SDP supporting 3D stereo only
		info_packet->hb3 = 0x01;	// 01h = VSC SDP supporting 3D stereo only (HB2 = 01h).

		info_packet->valid = true;
	}

	if (stereo3dSupport) {
		/* ==============================================================================================================|
		 * A. STEREO 3D
		 * ==============================================================================================================|
		 * VSC Payload (1 byte) From DP1.2 spec
		 *
		 * Bits 3:0 (Stereo Interface Method Code)  |  Bits 7:4 (Stereo Interface Method Specific Parameter)
		 * -----------------------------------------------------------------------------------------------------
		 * 0 = Non Stereo Video                     |  Must be set to 0x0
		 * -----------------------------------------------------------------------------------------------------
		 * 1 = Frame/Field Sequential               |  0x0: L + R view indication based on MISC1 bit 2:1
		 *                                          |  0x1: Right when Stereo Signal = 1
		 *                                          |  0x2: Left when Stereo Signal = 1
		 *                                          |  (others reserved)
		 * -----------------------------------------------------------------------------------------------------
		 * 2 = Stacked Frame                        |  0x0: Left view is on top and right view on bottom
		 *                                          |  (others reserved)
		 * -----------------------------------------------------------------------------------------------------
		 * 3 = Pixel Interleaved                    |  0x0: horiz interleaved, right view pixels on even lines
		 *                                          |  0x1: horiz interleaved, right view pixels on odd lines
		 *                                          |  0x2: checker board, start with left view pixel
		 *                                          |  0x3: vertical interleaved, start with left view pixels
		 *                                          |  0x4: vertical interleaved, start with right view pixels
		 *                                          |  (others reserved)
		 * -----------------------------------------------------------------------------------------------------
		 * 4 = Side-by-side                         |  0x0: left half represents left eye view
		 *                                          |  0x1: left half represents right eye view
		 */
		switch (stream->timing.timing_3d_format) {
		case TIMING_3D_FORMAT_HW_FRAME_PACKING:
		case TIMING_3D_FORMAT_SW_FRAME_PACKING:
		case TIMING_3D_FORMAT_TOP_AND_BOTTOM:
		case TIMING_3D_FORMAT_TB_SW_PACKED:
			info_packet->sb[0] = 0x02; // Stacked Frame, Left view is on top and right view on bottom.
			break;
		case TIMING_3D_FORMAT_DP_HDMI_INBAND_FA:
		case TIMING_3D_FORMAT_INBAND_FA:
			info_packet->sb[0] = 0x01; // Frame/Field Sequential, L + R view indication based on MISC1 bit 2:1
			break;
		case TIMING_3D_FORMAT_SIDE_BY_SIDE:
		case TIMING_3D_FORMAT_SBS_SW_PACKED:
			info_packet->sb[0] = 0x04; // Side-by-side
			break;
		default:
			info_packet->sb[0] = 0x00; // No Stereo Video, Shall be cleared to 0x0.
			break;
		}

	}

	/* 05h = VSC SDP supporting 3D stereo, PSR2, and Pixel Encoding/Colorimetry Format indication.
	 *   Added in DP1.3, a DP Source device is allowed to indicate the pixel encoding/colorimetry
	 *   format to the DP Sink device with VSC SDP only when the DP Sink device supports it
	 *   (i.e., VSC_SDP_EXTENSION_FOR_COLORIMETRY_SUPPORTED bit in the DPRX_FEATURE_ENUMERATION_LIST
	 *   register (DPCD Address 02210h, bit 3) is set to 1).
	 *   (Requires VSC_SDP_EXTENSION_FOR_COLORIMETRY_SUPPORTED bit set to 1 in DPCD 02210h. This
	 *   DPCD register is exposed in the new Extended Receiver Capability field for DPCD Rev. 1.4
	 *   (and higher). When MISC1. bit 6. is Set to 1, a Source device uses a VSC SDP to indicate
	 *   the Pixel Encoding/Colorimetry Format and that a Sink device must ignore MISC1, bit 7, and
	 *   MISC0, bits 7:1 (MISC1, bit 7. and MISC0, bits 7:1 become "don't care").)
	 */
	if (vsc_packet_revision == vsc_packet_rev5) {
		/* Secondary-data Packet ID = 0 */
		info_packet->hb0 = 0x00;
		/* 07h - Packet Type Value indicating Video Stream Configuration packet */
		info_packet->hb1 = 0x07;
		/* 05h = VSC SDP supporting 3D stereo, PSR2, and Pixel Encoding/Colorimetry Format indication. */
		info_packet->hb2 = 0x05;
		/* 13h = VSC SDP supporting 3D stereo, + PSR2, + Pixel Encoding/Colorimetry Format indication (HB2 = 05h). */
		info_packet->hb3 = 0x13;

		info_packet->valid = true;

		/* Set VSC SDP fields for pixel encoding and colorimetry format from DP 1.3 specs
		 * Data Bytes DB 18~16
		 * Bits 3:0 (Colorimetry Format)        |  Bits 7:4 (Pixel Encoding)
		 * ----------------------------------------------------------------------------------------------------
		 * 0x0 = sRGB                           |  0 = RGB
		 * 0x1 = RGB Wide Gamut Fixed Point
		 * 0x2 = RGB Wide Gamut Floating Point
		 * 0x3 = AdobeRGB
		 * 0x4 = DCI-P3
		 * 0x5 = CustomColorProfile
		 * (others reserved)
		 * ----------------------------------------------------------------------------------------------------
		 * 0x0 = ITU-R BT.601                   |  1 = YCbCr444
		 * 0x1 = ITU-R BT.709
		 * 0x2 = xvYCC601
		 * 0x3 = xvYCC709
		 * 0x4 = sYCC601
		 * 0x5 = AdobeYCC601
		 * 0x6 = ITU-R BT.2020 Y'cC'bcC'rc
		 * 0x7 = ITU-R BT.2020 Y'C'bC'r
		 * (others reserved)
		 * ----------------------------------------------------------------------------------------------------
		 * 0x0 = ITU-R BT.601                   |  2 = YCbCr422
		 * 0x1 = ITU-R BT.709
		 * 0x2 = xvYCC601
		 * 0x3 = xvYCC709
		 * 0x4 = sYCC601
		 * 0x5 = AdobeYCC601
		 * 0x6 = ITU-R BT.2020 Y'cC'bcC'rc
		 * 0x7 = ITU-R BT.2020 Y'C'bC'r
		 * (others reserved)
		 * ----------------------------------------------------------------------------------------------------
		 * 0x0 = ITU-R BT.601                   |  3 = YCbCr420
		 * 0x1 = ITU-R BT.709
		 * 0x2 = xvYCC601
		 * 0x3 = xvYCC709
		 * 0x4 = sYCC601
		 * 0x5 = AdobeYCC601
		 * 0x6 = ITU-R BT.2020 Y'cC'bcC'rc
		 * 0x7 = ITU-R BT.2020 Y'C'bC'r
		 * (others reserved)
		 * ----------------------------------------------------------------------------------------------------
		 * 0x0 =DICOM Part14 Grayscale          |  4 = Yonly
		 * Display Function
		 * (others reserved)
		 */

		/* Set Pixel Encoding */
		switch (stream->timing.pixel_encoding) {
		case PIXEL_ENCODING_RGB:
			pixelEncoding = 0x0;  /* RGB = 0h */
			break;
		case PIXEL_ENCODING_YCBCR444:
			pixelEncoding = 0x1;  /* YCbCr444 = 1h */
			break;
		case PIXEL_ENCODING_YCBCR422:
			pixelEncoding = 0x2;  /* YCbCr422 = 2h */
			break;
		case PIXEL_ENCODING_YCBCR420:
			pixelEncoding = 0x3;  /* YCbCr420 = 3h */
			break;
		default:
			pixelEncoding = 0x0;  /* default RGB = 0h */
			break;
		}

		/* Set Colorimetry format based on pixel encoding */
		switch (stream->timing.pixel_encoding) {
		case PIXEL_ENCODING_RGB:
			if ((cs == COLOR_SPACE_SRGB) ||
					(cs == COLOR_SPACE_SRGB_LIMITED))
				colorimetryFormat = ColorimetryRGB_DP_sRGB;
			else if (cs == COLOR_SPACE_ADOBERGB)
				colorimetryFormat = ColorimetryRGB_DP_AdobeRGB;
			else if ((cs == COLOR_SPACE_2020_RGB_FULLRANGE) ||
					(cs == COLOR_SPACE_2020_RGB_LIMITEDRANGE))
				colorimetryFormat = ColorimetryRGB_DP_ITU_R_BT2020RGB;
			break;

		case PIXEL_ENCODING_YCBCR444:
		case PIXEL_ENCODING_YCBCR422:
		case PIXEL_ENCODING_YCBCR420:
			/* Note: xvYCC probably not supported correctly here on DP since colorspace translation
			 * loses distinction between BT601 vs xvYCC601 in translation
			 */
			if (cs == COLOR_SPACE_YCBCR601)
				colorimetryFormat = ColorimetryYCC_DP_ITU601;
			else if (cs == COLOR_SPACE_YCBCR709)
				colorimetryFormat = ColorimetryYCC_DP_ITU709;
			else if (cs == COLOR_SPACE_ADOBERGB)
				colorimetryFormat = ColorimetryYCC_DP_AdobeYCC;
			else if (cs == COLOR_SPACE_2020_YCBCR)
				colorimetryFormat = ColorimetryYCC_DP_ITU2020YCbCr;

			if (cs == COLOR_SPACE_2020_YCBCR && tf == TRANSFER_FUNC_GAMMA_22)
				colorimetryFormat = ColorimetryYCC_DP_ITU709;
			break;

		default:
			colorimetryFormat = ColorimetryRGB_DP_sRGB;
			break;
		}

		info_packet->sb[16] = (pixelEncoding << 4) | colorimetryFormat;

		/* Set color depth */
		switch (stream->timing.display_color_depth) {
		case COLOR_DEPTH_666:
			/* NOTE: This is actually not valid for YCbCr pixel encoding to have 6 bpc
			 *       as of DP1.4 spec, but value of 0 probably reserved here for potential future use.
			 */
			info_packet->sb[17] = 0;
			break;
		case COLOR_DEPTH_888:
			info_packet->sb[17] = 1;
			break;
		case COLOR_DEPTH_101010:
			info_packet->sb[17] = 2;
			break;
		case COLOR_DEPTH_121212:
			info_packet->sb[17] = 3;
			break;
		/*case COLOR_DEPTH_141414: -- NO SUCH FORMAT IN DP SPEC */
		case COLOR_DEPTH_161616:
			info_packet->sb[17] = 4;
			break;
		default:
			info_packet->sb[17] = 0;
			break;
		}

		/* all YCbCr are always limited range */
		if ((cs == COLOR_SPACE_SRGB_LIMITED) ||
				(cs == COLOR_SPACE_2020_RGB_LIMITEDRANGE) ||
				(pixelEncoding != 0x0)) {
			info_packet->sb[17] |= 0x80; /* DB17 bit 7 set to 1 for CEA timing. */
		}

		/* Content Type (Bits 2:0)
		 *  0 = Not defined.
		 *  1 = Graphics.
		 *  2 = Photo.
		 *  3 = Video.
		 *  4 = Game.
		 */
		info_packet->sb[18] = 0;
	}
}

/**
 *  mod_build_hf_vsif_infopacket - Prepare HDMI Vendor Specific info frame.
 *                                 Follows HDMI Spec to build up Vendor Specific info frame
 *
 *  @stream:      contains data we may need to construct VSIF (i.e. timing_3d_format, etc.)
 *  @info_packet: output structure where to store VSIF
 */
void mod_build_hf_vsif_infopacket(const struct dc_stream_state *stream,
		struct dc_info_packet *info_packet)
{
		unsigned int length = 5;
		bool hdmi_vic_mode = false;
		uint8_t checksum = 0;
		uint32_t i = 0;
		enum dc_timing_3d_format format;

		info_packet->valid = false;
		format = stream->timing.timing_3d_format;
		if (stream->view_format == VIEW_3D_FORMAT_NONE)
			format = TIMING_3D_FORMAT_NONE;

		if (stream->timing.hdmi_vic != 0
				&& stream->timing.h_total >= 3840
				&& stream->timing.v_total >= 2160
				&& format == TIMING_3D_FORMAT_NONE)
			hdmi_vic_mode = true;

		if ((format == TIMING_3D_FORMAT_NONE) && !hdmi_vic_mode)
			return;

		info_packet->sb[1] = 0x03;
		info_packet->sb[2] = 0x0C;
		info_packet->sb[3] = 0x00;

		if (format != TIMING_3D_FORMAT_NONE)
			info_packet->sb[4] = (2 << 5);

		else if (hdmi_vic_mode)
			info_packet->sb[4] = (1 << 5);

		switch (format) {
		case TIMING_3D_FORMAT_HW_FRAME_PACKING:
		case TIMING_3D_FORMAT_SW_FRAME_PACKING:
			info_packet->sb[5] = (0x0 << 4);
			break;

		case TIMING_3D_FORMAT_SIDE_BY_SIDE:
		case TIMING_3D_FORMAT_SBS_SW_PACKED:
			info_packet->sb[5] = (0x8 << 4);
			length = 6;
			break;

		case TIMING_3D_FORMAT_TOP_AND_BOTTOM:
		case TIMING_3D_FORMAT_TB_SW_PACKED:
			info_packet->sb[5] = (0x6 << 4);
			break;

		default:
			break;
		}

		if (hdmi_vic_mode)
			info_packet->sb[5] = stream->timing.hdmi_vic;

		info_packet->hb0 = HDMI_INFOFRAME_TYPE_VENDOR;
		info_packet->hb1 = 0x01;
		info_packet->hb2 = (uint8_t) (length);

		checksum += info_packet->hb0;
		checksum += info_packet->hb1;
		checksum += info_packet->hb2;

		for (i = 1; i <= length; i++)
			checksum += info_packet->sb[i];

		info_packet->sb[0] = (uint8_t) (0x100 - checksum);

		info_packet->valid = true;
}

void mod_build_adaptive_sync_infopacket(const struct dc_stream_state *stream,
		enum adaptive_sync_type asType,
		const struct AS_Df_params *param,
		struct dc_info_packet *info_packet)
{
	info_packet->valid = false;

	memset(info_packet, 0, sizeof(struct dc_info_packet));

	switch (asType) {
	case ADAPTIVE_SYNC_TYPE_DP:
		if (stream != NULL)
			mod_build_adaptive_sync_infopacket_v2(stream, param, info_packet);
		break;
	case FREESYNC_TYPE_PCON_IN_WHITELIST:
		mod_build_adaptive_sync_infopacket_v1(info_packet);
		break;
	case ADAPTIVE_SYNC_TYPE_NONE:
	case FREESYNC_TYPE_PCON_NOT_IN_WHITELIST:
	default:
		break;
	}
}

void mod_build_adaptive_sync_infopacket_v1(struct dc_info_packet *info_packet)
{
	info_packet->valid = true;
	// HEADER {HB0, HB1, HB2, HB3} = {00, Type, Version, Length}
	info_packet->hb0 = 0x00;
	info_packet->hb1 = 0x22;
	info_packet->hb2 = AS_SDP_VER_1;
	info_packet->hb3 = 0x00;
}

void mod_build_adaptive_sync_infopacket_v2(const struct dc_stream_state *stream,
		const struct AS_Df_params *param,
		struct dc_info_packet *info_packet)
{
	info_packet->valid = true;
	// HEADER {HB0, HB1, HB2, HB3} = {00, Type, Version, Length}
	info_packet->hb0 = 0x00;
	info_packet->hb1 = 0x22;
	info_packet->hb2 = AS_SDP_VER_2;
	info_packet->hb3 = AS_DP_SDP_LENGTH;

	//Payload
	info_packet->sb[0] = param->supportMode; //1: AVT; 0: FAVT
	info_packet->sb[1] = (stream->timing.v_total & 0x00FF);
	info_packet->sb[2] = (stream->timing.v_total & 0xFF00) >> 8;
	//info_packet->sb[3] = 0x00; Target RR, not use fot AVT
	info_packet->sb[4] = (param->increase.support << 6 | param->decrease.support << 7);
	info_packet->sb[5] = param->increase.frame_duration_hex;
	info_packet->sb[6] = param->decrease.frame_duration_hex;
}
<|MERGE_RESOLUTION|>--- conflicted
+++ resolved
@@ -132,12 +132,8 @@
 
 void mod_build_vsc_infopacket(const struct dc_stream_state *stream,
 		struct dc_info_packet *info_packet,
-<<<<<<< HEAD
-		enum dc_color_space cs)
-=======
 		enum dc_color_space cs,
 		enum color_transfer_func tf)
->>>>>>> eb3cdb58
 {
 	unsigned int vsc_packet_revision = vsc_packet_undefined;
 	unsigned int i;
