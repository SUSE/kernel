/*
 * Copyright 2016 Advanced Micro Devices, Inc.
 *
 * Permission is hereby granted, free of charge, to any person obtaining a
 * copy of this software and associated documentation files (the "Software"),
 * to deal in the Software without restriction, including without limitation
 * the rights to use, copy, modify, merge, publish, distribute, sublicense,
 * and/or sell copies of the Software, and to permit persons to whom the
 * Software is furnished to do so, subject to the following conditions:
 *
 * The above copyright notice and this permission notice shall be included in
 * all copies or substantial portions of the Software.
 *
 * THE SOFTWARE IS PROVIDED "AS IS", WITHOUT WARRANTY OF ANY KIND, EXPRESS OR
 * IMPLIED, INCLUDING BUT NOT LIMITED TO THE WARRANTIES OF MERCHANTABILITY,
 * FITNESS FOR A PARTICULAR PURPOSE AND NONINFRINGEMENT.  IN NO EVENT SHALL
 * THE COPYRIGHT HOLDER(S) OR AUTHOR(S) BE LIABLE FOR ANY CLAIM, DAMAGES OR
 * OTHER LIABILITY, WHETHER IN AN ACTION OF CONTRACT, TORT OR OTHERWISE,
 * ARISING FROM, OUT OF OR IN CONNECTION WITH THE SOFTWARE OR THE USE OR
 * OTHER DEALINGS IN THE SOFTWARE.
 *
 * Authors: AMD
 *
 */

#include "dc.h"
#include "opp.h"
#include "color_gamma.h"

/* When calculating LUT values the first region and at least one subsequent
 * region are calculated with full precision. These defines are a demarcation
 * of where the second region starts and ends.
 * These are hardcoded values to avoid recalculating them in loops.
 */
#define PRECISE_LUT_REGION_START 224
#define PRECISE_LUT_REGION_END 239

static struct hw_x_point coordinates_x[MAX_HW_POINTS + 2];

// these are helpers for calculations to reduce stack usage
// do not depend on these being preserved across calls

/* Helper to optimize gamma calculation, only use in translate_from_linear, in
 * particular the dc_fixpt_pow function which is very expensive
 * The idea is that our regions for X points are exponential and currently they all use
 * the same number of points (NUM_PTS_IN_REGION) and in each region every point
 * is exactly 2x the one at the same index in the previous region. In other words
 * X[i] = 2 * X[i-NUM_PTS_IN_REGION] for i>=16
 * The other fact is that (2x)^gamma = 2^gamma * x^gamma
 * So we compute and save x^gamma for the first 16 regions, and for every next region
 * just multiply with 2^gamma which can be computed once, and save the result so we
 * recursively compute all the values.
 */

/*
 * Regamma coefficients are used for both regamma and degamma. Degamma
 * coefficients are calculated in our formula using the regamma coefficients.
 */
									 /*sRGB     709     2.2 2.4 P3*/
static const int32_t numerator01[] = { 31308,   180000, 0,  0,  0};
static const int32_t numerator02[] = { 12920,   4500,   0,  0,  0};
static const int32_t numerator03[] = { 55,      99,     0,  0,  0};
static const int32_t numerator04[] = { 55,      99,     0,  0,  0};
<<<<<<< HEAD
static const int32_t numerator05[] = { 2400,    2200,   2200, 2400, 2600};
=======
static const int32_t numerator05[] = { 2400,    2222,   2200, 2400, 2600};
>>>>>>> eb3cdb58

/* one-time setup of X points */
void setup_x_points_distribution(void)
{
	struct fixed31_32 region_size = dc_fixpt_from_int(128);
	int32_t segment;
	uint32_t seg_offset;
	uint32_t index;
	struct fixed31_32 increment;

	coordinates_x[MAX_HW_POINTS].x = region_size;
	coordinates_x[MAX_HW_POINTS + 1].x = region_size;

	for (segment = 6; segment > (6 - NUM_REGIONS); segment--) {
		region_size = dc_fixpt_div_int(region_size, 2);
		increment = dc_fixpt_div_int(region_size,
						NUM_PTS_IN_REGION);
		seg_offset = (segment + (NUM_REGIONS - 7)) * NUM_PTS_IN_REGION;
		coordinates_x[seg_offset].x = region_size;

		for (index = seg_offset + 1;
				index < seg_offset + NUM_PTS_IN_REGION;
				index++) {
			coordinates_x[index].x = dc_fixpt_add
					(coordinates_x[index-1].x, increment);
		}
	}
}

void log_x_points_distribution(struct dal_logger *logger)
{
	int i = 0;

	if (logger != NULL) {
		LOG_GAMMA_WRITE("Log X Distribution\n");

		for (i = 0; i < MAX_HW_POINTS; i++)
			LOG_GAMMA_WRITE("%llu\n", coordinates_x[i].x.value);
	}
}

static void compute_pq(struct fixed31_32 in_x, struct fixed31_32 *out_y)
{
	/* consts for PQ gamma formula. */
	const struct fixed31_32 m1 =
		dc_fixpt_from_fraction(159301758, 1000000000);
	const struct fixed31_32 m2 =
		dc_fixpt_from_fraction(7884375, 100000);
	const struct fixed31_32 c1 =
		dc_fixpt_from_fraction(8359375, 10000000);
	const struct fixed31_32 c2 =
		dc_fixpt_from_fraction(188515625, 10000000);
	const struct fixed31_32 c3 =
		dc_fixpt_from_fraction(186875, 10000);

	struct fixed31_32 l_pow_m1;
	struct fixed31_32 base;

	if (dc_fixpt_lt(in_x, dc_fixpt_zero))
		in_x = dc_fixpt_zero;

	l_pow_m1 = dc_fixpt_pow(in_x, m1);
	base = dc_fixpt_div(
			dc_fixpt_add(c1,
					(dc_fixpt_mul(c2, l_pow_m1))),
			dc_fixpt_add(dc_fixpt_one,
					(dc_fixpt_mul(c3, l_pow_m1))));
	*out_y = dc_fixpt_pow(base, m2);
}

static void compute_de_pq(struct fixed31_32 in_x, struct fixed31_32 *out_y)
{
	/* consts for dePQ gamma formula. */
	const struct fixed31_32 m1 =
		dc_fixpt_from_fraction(159301758, 1000000000);
	const struct fixed31_32 m2 =
		dc_fixpt_from_fraction(7884375, 100000);
	const struct fixed31_32 c1 =
		dc_fixpt_from_fraction(8359375, 10000000);
	const struct fixed31_32 c2 =
		dc_fixpt_from_fraction(188515625, 10000000);
	const struct fixed31_32 c3 =
		dc_fixpt_from_fraction(186875, 10000);

	struct fixed31_32 l_pow_m1;
	struct fixed31_32 base, div;
	struct fixed31_32 base2;


	if (dc_fixpt_lt(in_x, dc_fixpt_zero))
		in_x = dc_fixpt_zero;

	l_pow_m1 = dc_fixpt_pow(in_x,
			dc_fixpt_div(dc_fixpt_one, m2));
	base = dc_fixpt_sub(l_pow_m1, c1);

	div = dc_fixpt_sub(c2, dc_fixpt_mul(c3, l_pow_m1));

	base2 = dc_fixpt_div(base, div);
	// avoid complex numbers
	if (dc_fixpt_lt(base2, dc_fixpt_zero))
		base2 = dc_fixpt_sub(dc_fixpt_zero, base2);


	*out_y = dc_fixpt_pow(base2, dc_fixpt_div(dc_fixpt_one, m1));

}


/* de gamma, non-linear to linear */
static void compute_hlg_eotf(struct fixed31_32 in_x,
		struct fixed31_32 *out_y,
		uint32_t sdr_white_level, uint32_t max_luminance_nits)
{
	struct fixed31_32 a;
	struct fixed31_32 b;
	struct fixed31_32 c;
	struct fixed31_32 threshold;
	struct fixed31_32 x;

	struct fixed31_32 scaling_factor =
			dc_fixpt_from_fraction(max_luminance_nits, sdr_white_level);
	a = dc_fixpt_from_fraction(17883277, 100000000);
	b = dc_fixpt_from_fraction(28466892, 100000000);
	c = dc_fixpt_from_fraction(55991073, 100000000);
	threshold = dc_fixpt_from_fraction(1, 2);

	if (dc_fixpt_lt(in_x, threshold)) {
		x = dc_fixpt_mul(in_x, in_x);
		x = dc_fixpt_div_int(x, 3);
	} else {
		x = dc_fixpt_sub(in_x, c);
		x = dc_fixpt_div(x, a);
		x = dc_fixpt_exp(x);
		x = dc_fixpt_add(x, b);
		x = dc_fixpt_div_int(x, 12);
	}
	*out_y = dc_fixpt_mul(x, scaling_factor);

}

/* re gamma, linear to non-linear */
static void compute_hlg_oetf(struct fixed31_32 in_x, struct fixed31_32 *out_y,
		uint32_t sdr_white_level, uint32_t max_luminance_nits)
{
	struct fixed31_32 a;
	struct fixed31_32 b;
	struct fixed31_32 c;
	struct fixed31_32 threshold;
	struct fixed31_32 x;

	struct fixed31_32 scaling_factor =
			dc_fixpt_from_fraction(sdr_white_level, max_luminance_nits);
	a = dc_fixpt_from_fraction(17883277, 100000000);
	b = dc_fixpt_from_fraction(28466892, 100000000);
	c = dc_fixpt_from_fraction(55991073, 100000000);
	threshold = dc_fixpt_from_fraction(1, 12);
	x = dc_fixpt_mul(in_x, scaling_factor);


	if (dc_fixpt_lt(x, threshold)) {
		x = dc_fixpt_mul(x, dc_fixpt_from_fraction(3, 1));
		*out_y = dc_fixpt_pow(x, dc_fixpt_half);
	} else {
		x = dc_fixpt_mul(x, dc_fixpt_from_fraction(12, 1));
		x = dc_fixpt_sub(x, b);
		x = dc_fixpt_log(x);
		x = dc_fixpt_mul(a, x);
		*out_y = dc_fixpt_add(x, c);
	}
}


/* one-time pre-compute PQ values - only for sdr_white_level 80 */
void precompute_pq(void)
{
	int i;
	struct fixed31_32 x;
	const struct hw_x_point *coord_x = coordinates_x + 32;
	struct fixed31_32 scaling_factor =
			dc_fixpt_from_fraction(80, 10000);

	struct fixed31_32 *pq_table = mod_color_get_table(type_pq_table);

	/* pow function has problems with arguments too small */
	for (i = 0; i < 32; i++)
		pq_table[i] = dc_fixpt_zero;

	for (i = 32; i <= MAX_HW_POINTS; i++) {
		x = dc_fixpt_mul(coord_x->x, scaling_factor);
		compute_pq(x, &pq_table[i]);
		++coord_x;
	}
}

/* one-time pre-compute dePQ values - only for max pixel value 125 FP16 */
void precompute_de_pq(void)
{
	int i;
	struct fixed31_32  y;
	uint32_t begin_index, end_index;

	struct fixed31_32 scaling_factor = dc_fixpt_from_int(125);
	struct fixed31_32 *de_pq_table = mod_color_get_table(type_de_pq_table);
	/* X points is 2^-25 to 2^7
	 * De-gamma X is 2^-12 to 2^0 – we are skipping first -12-(-25) = 13 regions
	 */
	begin_index = 13 * NUM_PTS_IN_REGION;
	end_index = begin_index + 12 * NUM_PTS_IN_REGION;

	for (i = 0; i <= begin_index; i++)
		de_pq_table[i] = dc_fixpt_zero;

	for (; i <= end_index; i++) {
		compute_de_pq(coordinates_x[i].x, &y);
		de_pq_table[i] = dc_fixpt_mul(y, scaling_factor);
	}

	for (; i <= MAX_HW_POINTS; i++)
		de_pq_table[i] = de_pq_table[i-1];
}
struct dividers {
	struct fixed31_32 divider1;
	struct fixed31_32 divider2;
	struct fixed31_32 divider3;
};


static bool build_coefficients(struct gamma_coefficients *coefficients,
		enum dc_transfer_func_predefined type)
{

	uint32_t i = 0;
	uint32_t index = 0;
	bool ret = true;

	if (type == TRANSFER_FUNCTION_SRGB)
		index = 0;
	else if (type == TRANSFER_FUNCTION_BT709)
		index = 1;
	else if (type == TRANSFER_FUNCTION_GAMMA22)
		index = 2;
	else if (type == TRANSFER_FUNCTION_GAMMA24)
		index = 3;
	else if (type == TRANSFER_FUNCTION_GAMMA26)
		index = 4;
	else {
		ret = false;
		goto release;
	}

	do {
		coefficients->a0[i] = dc_fixpt_from_fraction(
			numerator01[index], 10000000);
		coefficients->a1[i] = dc_fixpt_from_fraction(
			numerator02[index], 1000);
		coefficients->a2[i] = dc_fixpt_from_fraction(
			numerator03[index], 1000);
		coefficients->a3[i] = dc_fixpt_from_fraction(
			numerator04[index], 1000);
		coefficients->user_gamma[i] = dc_fixpt_from_fraction(
			numerator05[index], 1000);

		++i;
	} while (i != ARRAY_SIZE(coefficients->a0));
release:
	return ret;
}

static struct fixed31_32 translate_from_linear_space(
		struct translate_from_linear_space_args *args)
{
	const struct fixed31_32 one = dc_fixpt_from_int(1);

	struct fixed31_32 scratch_1, scratch_2;
	struct calculate_buffer *cal_buffer = args->cal_buffer;

	if (dc_fixpt_le(one, args->arg))
		return one;

	if (dc_fixpt_le(args->arg, dc_fixpt_neg(args->a0))) {
		scratch_1 = dc_fixpt_add(one, args->a3);
		scratch_2 = dc_fixpt_pow(
				dc_fixpt_neg(args->arg),
				dc_fixpt_recip(args->gamma));
		scratch_1 = dc_fixpt_mul(scratch_1, scratch_2);
		scratch_1 = dc_fixpt_sub(args->a2, scratch_1);

		return scratch_1;
	} else if (dc_fixpt_le(args->a0, args->arg)) {
		if (cal_buffer->buffer_index == 0) {
			cal_buffer->gamma_of_2 = dc_fixpt_pow(dc_fixpt_from_int(2),
					dc_fixpt_recip(args->gamma));
		}
		scratch_1 = dc_fixpt_add(one, args->a3);
		/* In the first region (first 16 points) and in the
		 * region delimited by START/END we calculate with
		 * full precision to avoid error accumulation. 
		 */
		if ((cal_buffer->buffer_index >= PRECISE_LUT_REGION_START &&
			cal_buffer->buffer_index <= PRECISE_LUT_REGION_END) ||
			(cal_buffer->buffer_index < 16))
			scratch_2 = dc_fixpt_pow(args->arg,
					dc_fixpt_recip(args->gamma));
		else
			scratch_2 = dc_fixpt_mul(cal_buffer->gamma_of_2,
					cal_buffer->buffer[cal_buffer->buffer_index%16]);

		if (cal_buffer->buffer_index != -1) {
			cal_buffer->buffer[cal_buffer->buffer_index%16] = scratch_2;
			cal_buffer->buffer_index++;
		}

		scratch_1 = dc_fixpt_mul(scratch_1, scratch_2);
		scratch_1 = dc_fixpt_sub(scratch_1, args->a2);

		return scratch_1;
	}
	else
		return dc_fixpt_mul(args->arg, args->a1);
}


static struct fixed31_32 translate_from_linear_space_long(
		struct translate_from_linear_space_args *args)
{
	const struct fixed31_32 one = dc_fixpt_from_int(1);

	if (dc_fixpt_lt(one, args->arg))
		return one;

	if (dc_fixpt_le(args->arg, dc_fixpt_neg(args->a0)))
		return dc_fixpt_sub(
			args->a2,
			dc_fixpt_mul(
				dc_fixpt_add(
					one,
					args->a3),
				dc_fixpt_pow(
					dc_fixpt_neg(args->arg),
					dc_fixpt_recip(args->gamma))));
	else if (dc_fixpt_le(args->a0, args->arg))
		return dc_fixpt_sub(
			dc_fixpt_mul(
				dc_fixpt_add(
					one,
					args->a3),
				dc_fixpt_pow(
						args->arg,
					dc_fixpt_recip(args->gamma))),
					args->a2);
	else
		return dc_fixpt_mul(args->arg, args->a1);
}

static struct fixed31_32 calculate_gamma22(struct fixed31_32 arg, bool use_eetf, struct calculate_buffer *cal_buffer)
{
	struct fixed31_32 gamma = dc_fixpt_from_fraction(22, 10);
	struct translate_from_linear_space_args scratch_gamma_args;

	scratch_gamma_args.arg = arg;
	scratch_gamma_args.a0 = dc_fixpt_zero;
	scratch_gamma_args.a1 = dc_fixpt_zero;
	scratch_gamma_args.a2 = dc_fixpt_zero;
	scratch_gamma_args.a3 = dc_fixpt_zero;
	scratch_gamma_args.cal_buffer = cal_buffer;
	scratch_gamma_args.gamma = gamma;

	if (use_eetf)
		return translate_from_linear_space_long(&scratch_gamma_args);

	return translate_from_linear_space(&scratch_gamma_args);
}


static struct fixed31_32 translate_to_linear_space(
	struct fixed31_32 arg,
	struct fixed31_32 a0,
	struct fixed31_32 a1,
	struct fixed31_32 a2,
	struct fixed31_32 a3,
	struct fixed31_32 gamma)
{
	struct fixed31_32 linear;

	a0 = dc_fixpt_mul(a0, a1);
	if (dc_fixpt_le(arg, dc_fixpt_neg(a0)))

		linear = dc_fixpt_neg(
				 dc_fixpt_pow(
				 dc_fixpt_div(
				 dc_fixpt_sub(a2, arg),
				 dc_fixpt_add(
				 dc_fixpt_one, a3)), gamma));

	else if (dc_fixpt_le(dc_fixpt_neg(a0), arg) &&
			 dc_fixpt_le(arg, a0))
		linear = dc_fixpt_div(arg, a1);
	else
		linear =  dc_fixpt_pow(
					dc_fixpt_div(
					dc_fixpt_add(a2, arg),
					dc_fixpt_add(
					dc_fixpt_one, a3)), gamma);

	return linear;
}

static struct fixed31_32 translate_from_linear_space_ex(
	struct fixed31_32 arg,
	struct gamma_coefficients *coeff,
	uint32_t color_index,
	struct calculate_buffer *cal_buffer)
{
	struct translate_from_linear_space_args scratch_gamma_args;

	scratch_gamma_args.arg = arg;
	scratch_gamma_args.a0 = coeff->a0[color_index];
	scratch_gamma_args.a1 = coeff->a1[color_index];
	scratch_gamma_args.a2 = coeff->a2[color_index];
	scratch_gamma_args.a3 = coeff->a3[color_index];
	scratch_gamma_args.gamma = coeff->user_gamma[color_index];
	scratch_gamma_args.cal_buffer = cal_buffer;

	return translate_from_linear_space(&scratch_gamma_args);
}


static inline struct fixed31_32 translate_to_linear_space_ex(
	struct fixed31_32 arg,
	struct gamma_coefficients *coeff,
	uint32_t color_index)
{
	return translate_to_linear_space(
		arg,
		coeff->a0[color_index],
		coeff->a1[color_index],
		coeff->a2[color_index],
		coeff->a3[color_index],
		coeff->user_gamma[color_index]);
}


static bool find_software_points(
	const struct dc_gamma *ramp,
	const struct gamma_pixel *axis_x,
	struct fixed31_32 hw_point,
	enum channel_name channel,
	uint32_t *index_to_start,
	uint32_t *index_left,
	uint32_t *index_right,
	enum hw_point_position *pos)
{
	const uint32_t max_number = ramp->num_entries + 3;

	struct fixed31_32 left, right;

	uint32_t i = *index_to_start;

	while (i < max_number) {
		if (channel == CHANNEL_NAME_RED) {
			left = axis_x[i].r;

			if (i < max_number - 1)
				right = axis_x[i + 1].r;
			else
				right = axis_x[max_number - 1].r;
		} else if (channel == CHANNEL_NAME_GREEN) {
			left = axis_x[i].g;

			if (i < max_number - 1)
				right = axis_x[i + 1].g;
			else
				right = axis_x[max_number - 1].g;
		} else {
			left = axis_x[i].b;

			if (i < max_number - 1)
				right = axis_x[i + 1].b;
			else
				right = axis_x[max_number - 1].b;
		}

		if (dc_fixpt_le(left, hw_point) &&
			dc_fixpt_le(hw_point, right)) {
			*index_to_start = i;
			*index_left = i;

			if (i < max_number - 1)
				*index_right = i + 1;
			else
				*index_right = max_number - 1;

			*pos = HW_POINT_POSITION_MIDDLE;

			return true;
		} else if ((i == *index_to_start) &&
			dc_fixpt_le(hw_point, left)) {
			*index_to_start = i;
			*index_left = i;
			*index_right = i;

			*pos = HW_POINT_POSITION_LEFT;

			return true;
		} else if ((i == max_number - 1) &&
			dc_fixpt_le(right, hw_point)) {
			*index_to_start = i;
			*index_left = i;
			*index_right = i;

			*pos = HW_POINT_POSITION_RIGHT;

			return true;
		}

		++i;
	}

	return false;
}

static bool build_custom_gamma_mapping_coefficients_worker(
	const struct dc_gamma *ramp,
	struct pixel_gamma_point *coeff,
	const struct hw_x_point *coordinates_x,
	const struct gamma_pixel *axis_x,
	enum channel_name channel,
	uint32_t number_of_points)
{
	uint32_t i = 0;

	while (i <= number_of_points) {
		struct fixed31_32 coord_x;

		uint32_t index_to_start = 0;
		uint32_t index_left = 0;
		uint32_t index_right = 0;

		enum hw_point_position hw_pos;

		struct gamma_point *point;

		struct fixed31_32 left_pos;
		struct fixed31_32 right_pos;

		if (channel == CHANNEL_NAME_RED)
			coord_x = coordinates_x[i].regamma_y_red;
		else if (channel == CHANNEL_NAME_GREEN)
			coord_x = coordinates_x[i].regamma_y_green;
		else
			coord_x = coordinates_x[i].regamma_y_blue;

		if (!find_software_points(
			ramp, axis_x, coord_x, channel,
			&index_to_start, &index_left, &index_right, &hw_pos)) {
			BREAK_TO_DEBUGGER();
			return false;
		}

		if (index_left >= ramp->num_entries + 3) {
			BREAK_TO_DEBUGGER();
			return false;
		}

		if (index_right >= ramp->num_entries + 3) {
			BREAK_TO_DEBUGGER();
			return false;
		}

		if (channel == CHANNEL_NAME_RED) {
			point = &coeff[i].r;

			left_pos = axis_x[index_left].r;
			right_pos = axis_x[index_right].r;
		} else if (channel == CHANNEL_NAME_GREEN) {
			point = &coeff[i].g;

			left_pos = axis_x[index_left].g;
			right_pos = axis_x[index_right].g;
		} else {
			point = &coeff[i].b;

			left_pos = axis_x[index_left].b;
			right_pos = axis_x[index_right].b;
		}

		if (hw_pos == HW_POINT_POSITION_MIDDLE)
			point->coeff = dc_fixpt_div(
				dc_fixpt_sub(
					coord_x,
					left_pos),
				dc_fixpt_sub(
					right_pos,
					left_pos));
		else if (hw_pos == HW_POINT_POSITION_LEFT)
			point->coeff = dc_fixpt_zero;
		else if (hw_pos == HW_POINT_POSITION_RIGHT)
			point->coeff = dc_fixpt_from_int(2);
		else {
			BREAK_TO_DEBUGGER();
			return false;
		}

		point->left_index = index_left;
		point->right_index = index_right;
		point->pos = hw_pos;

		++i;
	}

	return true;
}

static struct fixed31_32 calculate_mapped_value(
	struct pwl_float_data *rgb,
	const struct pixel_gamma_point *coeff,
	enum channel_name channel,
	uint32_t max_index)
{
	const struct gamma_point *point;

	struct fixed31_32 result;

	if (channel == CHANNEL_NAME_RED)
		point = &coeff->r;
	else if (channel == CHANNEL_NAME_GREEN)
		point = &coeff->g;
	else
		point = &coeff->b;

	if ((point->left_index < 0) || (point->left_index > max_index)) {
		BREAK_TO_DEBUGGER();
		return dc_fixpt_zero;
	}

	if ((point->right_index < 0) || (point->right_index > max_index)) {
		BREAK_TO_DEBUGGER();
		return dc_fixpt_zero;
	}

	if (point->pos == HW_POINT_POSITION_MIDDLE)
		if (channel == CHANNEL_NAME_RED)
			result = dc_fixpt_add(
				dc_fixpt_mul(
					point->coeff,
					dc_fixpt_sub(
						rgb[point->right_index].r,
						rgb[point->left_index].r)),
				rgb[point->left_index].r);
		else if (channel == CHANNEL_NAME_GREEN)
			result = dc_fixpt_add(
				dc_fixpt_mul(
					point->coeff,
					dc_fixpt_sub(
						rgb[point->right_index].g,
						rgb[point->left_index].g)),
				rgb[point->left_index].g);
		else
			result = dc_fixpt_add(
				dc_fixpt_mul(
					point->coeff,
					dc_fixpt_sub(
						rgb[point->right_index].b,
						rgb[point->left_index].b)),
				rgb[point->left_index].b);
	else if (point->pos == HW_POINT_POSITION_LEFT) {
		BREAK_TO_DEBUGGER();
		result = dc_fixpt_zero;
	} else {
		result = dc_fixpt_one;
	}

	return result;
}

static void build_pq(struct pwl_float_data_ex *rgb_regamma,
		uint32_t hw_points_num,
		const struct hw_x_point *coordinate_x,
		uint32_t sdr_white_level)
{
	uint32_t i, start_index;

	struct pwl_float_data_ex *rgb = rgb_regamma;
	const struct hw_x_point *coord_x = coordinate_x;
	struct fixed31_32 x;
	struct fixed31_32 output;
	struct fixed31_32 scaling_factor =
			dc_fixpt_from_fraction(sdr_white_level, 10000);
	struct fixed31_32 *pq_table = mod_color_get_table(type_pq_table);

	if (!mod_color_is_table_init(type_pq_table) && sdr_white_level == 80) {
		precompute_pq();
		mod_color_set_table_init_state(type_pq_table, true);
	}

	/* TODO: start index is from segment 2^-24, skipping first segment
	 * due to x values too small for power calculations
	 */
	start_index = 32;
	rgb += start_index;
	coord_x += start_index;

	for (i = start_index; i <= hw_points_num; i++) {
		/* Multiply 0.008 as regamma is 0-1 and FP16 input is 0-125.
		 * FP 1.0 = 80nits
		 */
		if (sdr_white_level == 80) {
			output = pq_table[i];
		} else {
			x = dc_fixpt_mul(coord_x->x, scaling_factor);
			compute_pq(x, &output);
		}

		/* should really not happen? */
		if (dc_fixpt_lt(output, dc_fixpt_zero))
			output = dc_fixpt_zero;
		else if (dc_fixpt_lt(dc_fixpt_one, output))
			output = dc_fixpt_one;

		rgb->r = output;
		rgb->g = output;
		rgb->b = output;

		++coord_x;
		++rgb;
	}
}

static void build_de_pq(struct pwl_float_data_ex *de_pq,
		uint32_t hw_points_num,
		const struct hw_x_point *coordinate_x)
{
	uint32_t i;
	struct fixed31_32 output;
	struct fixed31_32 *de_pq_table = mod_color_get_table(type_de_pq_table);
	struct fixed31_32 scaling_factor = dc_fixpt_from_int(125);

	if (!mod_color_is_table_init(type_de_pq_table)) {
		precompute_de_pq();
		mod_color_set_table_init_state(type_de_pq_table, true);
	}


	for (i = 0; i <= hw_points_num; i++) {
		output = de_pq_table[i];
		/* should really not happen? */
		if (dc_fixpt_lt(output, dc_fixpt_zero))
			output = dc_fixpt_zero;
		else if (dc_fixpt_lt(scaling_factor, output))
			output = scaling_factor;
		de_pq[i].r = output;
		de_pq[i].g = output;
		de_pq[i].b = output;
	}
}

static bool build_regamma(struct pwl_float_data_ex *rgb_regamma,
		uint32_t hw_points_num,
		const struct hw_x_point *coordinate_x,
		enum dc_transfer_func_predefined type,
		struct calculate_buffer *cal_buffer)
{
	uint32_t i;
	bool ret = false;

	struct gamma_coefficients *coeff;
	struct pwl_float_data_ex *rgb = rgb_regamma;
	const struct hw_x_point *coord_x = coordinate_x;

	coeff = kvzalloc(sizeof(*coeff), GFP_KERNEL);
	if (!coeff)
		goto release;

	if (!build_coefficients(coeff, type))
		goto release;

	memset(cal_buffer->buffer, 0, NUM_PTS_IN_REGION * sizeof(struct fixed31_32));
	cal_buffer->buffer_index = 0; // see variable definition for more info

	i = 0;
	while (i <= hw_points_num) {
		/* TODO use y vs r,g,b */
		rgb->r = translate_from_linear_space_ex(
			coord_x->x, coeff, 0, cal_buffer);
		rgb->g = rgb->r;
		rgb->b = rgb->r;
		++coord_x;
		++rgb;
		++i;
	}
	cal_buffer->buffer_index = -1;
	ret = true;
release:
	kvfree(coeff);
	return ret;
}

static void hermite_spline_eetf(struct fixed31_32 input_x,
				struct fixed31_32 max_display,
				struct fixed31_32 min_display,
				struct fixed31_32 max_content,
				struct fixed31_32 *out_x)
{
	struct fixed31_32 min_lum_pq;
	struct fixed31_32 max_lum_pq;
	struct fixed31_32 max_content_pq;
	struct fixed31_32 ks;
	struct fixed31_32 E1;
	struct fixed31_32 E2;
	struct fixed31_32 E3;
	struct fixed31_32 t;
	struct fixed31_32 t2;
	struct fixed31_32 t3;
	struct fixed31_32 two;
	struct fixed31_32 three;
	struct fixed31_32 temp1;
	struct fixed31_32 temp2;
	struct fixed31_32 a = dc_fixpt_from_fraction(15, 10);
	struct fixed31_32 b = dc_fixpt_from_fraction(5, 10);
	struct fixed31_32 epsilon = dc_fixpt_from_fraction(1, 1000000); // dc_fixpt_epsilon is a bit too small

	if (dc_fixpt_eq(max_content, dc_fixpt_zero)) {
		*out_x = dc_fixpt_zero;
		return;
	}

	compute_pq(input_x, &E1);
	compute_pq(dc_fixpt_div(min_display, max_content), &min_lum_pq);
	compute_pq(dc_fixpt_div(max_display, max_content), &max_lum_pq);
	compute_pq(dc_fixpt_one, &max_content_pq); // always 1? DAL2 code is weird
	a = dc_fixpt_div(dc_fixpt_add(dc_fixpt_one, b), max_content_pq); // (1+b)/maxContent
	ks = dc_fixpt_sub(dc_fixpt_mul(a, max_lum_pq), b); // a * max_lum_pq - b

	if (dc_fixpt_lt(E1, ks))
		E2 = E1;
	else if (dc_fixpt_le(ks, E1) && dc_fixpt_le(E1, dc_fixpt_one)) {
		if (dc_fixpt_lt(epsilon, dc_fixpt_sub(dc_fixpt_one, ks)))
			// t = (E1 - ks) / (1 - ks)
			t = dc_fixpt_div(dc_fixpt_sub(E1, ks),
					dc_fixpt_sub(dc_fixpt_one, ks));
		else
			t = dc_fixpt_zero;

		two = dc_fixpt_from_int(2);
		three = dc_fixpt_from_int(3);

		t2 = dc_fixpt_mul(t, t);
		t3 = dc_fixpt_mul(t2, t);
		temp1 = dc_fixpt_mul(two, t3);
		temp2 = dc_fixpt_mul(three, t2);

		// (2t^3 - 3t^2 + 1) * ks
		E2 = dc_fixpt_mul(ks, dc_fixpt_add(dc_fixpt_one,
				dc_fixpt_sub(temp1, temp2)));

		// (-2t^3 + 3t^2) * max_lum_pq
		E2 = dc_fixpt_add(E2, dc_fixpt_mul(max_lum_pq,
				dc_fixpt_sub(temp2, temp1)));

		temp1 = dc_fixpt_mul(two, t2);
		temp2 = dc_fixpt_sub(dc_fixpt_one, ks);

		// (t^3 - 2t^2 + t) * (1-ks)
		E2 = dc_fixpt_add(E2, dc_fixpt_mul(temp2,
				dc_fixpt_add(t, dc_fixpt_sub(t3, temp1))));
	} else
		E2 = dc_fixpt_one;

	temp1 = dc_fixpt_sub(dc_fixpt_one, E2);
	temp2 = dc_fixpt_mul(temp1, temp1);
	temp2 = dc_fixpt_mul(temp2, temp2);
	// temp2 = (1-E2)^4

	E3 =  dc_fixpt_add(E2, dc_fixpt_mul(min_lum_pq, temp2));
	compute_de_pq(E3, out_x);

	*out_x = dc_fixpt_div(*out_x, dc_fixpt_div(max_display, max_content));
}

static bool build_freesync_hdr(struct pwl_float_data_ex *rgb_regamma,
		uint32_t hw_points_num,
		const struct hw_x_point *coordinate_x,
		const struct hdr_tm_params *fs_params,
		struct calculate_buffer *cal_buffer)
{
	uint32_t i;
	struct pwl_float_data_ex *rgb = rgb_regamma;
	const struct hw_x_point *coord_x = coordinate_x;
	const struct hw_x_point *prv_coord_x = coord_x;
	struct fixed31_32 scaledX = dc_fixpt_zero;
	struct fixed31_32 scaledX1 = dc_fixpt_zero;
	struct fixed31_32 max_display;
	struct fixed31_32 min_display;
	struct fixed31_32 max_content;
	struct fixed31_32 clip = dc_fixpt_one;
	struct fixed31_32 output;
	bool use_eetf = false;
	bool is_clipped = false;
	struct fixed31_32 sdr_white_level;
	struct fixed31_32 coordX_diff;
	struct fixed31_32 out_dist_max;
	struct fixed31_32 bright_norm;

	if (fs_params->max_content == 0 ||
			fs_params->max_display == 0)
		return false;

	max_display = dc_fixpt_from_int(fs_params->max_display);
	min_display = dc_fixpt_from_fraction(fs_params->min_display, 10000);
	max_content = dc_fixpt_from_int(fs_params->max_content);
	sdr_white_level = dc_fixpt_from_int(fs_params->sdr_white_level);

	if (fs_params->min_display > 1000) // cap at 0.1 at the bottom
		min_display = dc_fixpt_from_fraction(1, 10);
	if (fs_params->max_display < 100) // cap at 100 at the top
		max_display = dc_fixpt_from_int(100);

	// only max used, we don't adjust min luminance
	if (fs_params->max_content > fs_params->max_display)
		use_eetf = true;
	else
		max_content = max_display;

	if (!use_eetf)
		cal_buffer->buffer_index = 0; // see var definition for more info
	rgb += 32; // first 32 points have problems with fixed point, too small
	coord_x += 32;

	for (i = 32; i <= hw_points_num; i++) {
		if (!is_clipped) {
			if (use_eetf) {
				/* max content is equal 1 */
				scaledX1 = dc_fixpt_div(coord_x->x,
						dc_fixpt_div(max_content, sdr_white_level));
				hermite_spline_eetf(scaledX1, max_display, min_display,
						max_content, &scaledX);
			} else
				scaledX = dc_fixpt_div(coord_x->x,
						dc_fixpt_div(max_display, sdr_white_level));

			if (dc_fixpt_lt(scaledX, clip)) {
				if (dc_fixpt_lt(scaledX, dc_fixpt_zero))
					output = dc_fixpt_zero;
				else
					output = calculate_gamma22(scaledX, use_eetf, cal_buffer);

				// Ensure output respects reasonable boundaries
				output = dc_fixpt_clamp(output, dc_fixpt_zero, dc_fixpt_one);

				rgb->r = output;
				rgb->g = output;
				rgb->b = output;
			} else {
				/* Here clipping happens for the first time */
				is_clipped = true;

				/* The next few lines implement the equation
				 * output = prev_out +
				 * (coord_x->x - prev_coord_x->x) *
				 * (1.0 - prev_out) /
				 * (maxDisp/sdr_white_level - prevCoordX)
				 *
				 * This equation interpolates the first point
				 * after max_display/80 so that the slope from
				 * hw_x_before_max and hw_x_after_max is such
				 * that we hit Y=1.0 at max_display/80.
				 */

				coordX_diff = dc_fixpt_sub(coord_x->x, prv_coord_x->x);
				out_dist_max = dc_fixpt_sub(dc_fixpt_one, output);
				bright_norm = dc_fixpt_div(max_display, sdr_white_level);

				output = dc_fixpt_add(
					output, dc_fixpt_mul(
						coordX_diff, dc_fixpt_div(
							out_dist_max,
							dc_fixpt_sub(bright_norm, prv_coord_x->x)
						)
					)
				);

				/* Relaxing the maximum boundary to 1.07 (instead of 1.0)
				 * because the last point in the curve must be such that
				 * the maximum display pixel brightness interpolates to
				 * exactly 1.0. The worst case scenario was calculated
				 * around 1.057, so the limit of 1.07 leaves some safety
				 * margin.
				 */
				output = dc_fixpt_clamp(output, dc_fixpt_zero,
					dc_fixpt_from_fraction(107, 100));

				rgb->r = output;
				rgb->g = output;
				rgb->b = output;
			}
		} else {
			/* Every other clipping after the first
			 * one is dealt with here
			 */
			rgb->r = clip;
			rgb->g = clip;
			rgb->b = clip;
		}

		prv_coord_x = coord_x;
		++coord_x;
		++rgb;
	}
	cal_buffer->buffer_index = -1;

	return true;
}

static bool build_degamma(struct pwl_float_data_ex *curve,
		uint32_t hw_points_num,
		const struct hw_x_point *coordinate_x, enum dc_transfer_func_predefined type)
{
	uint32_t i;
	struct gamma_coefficients coeff;
	uint32_t begin_index, end_index;
	bool ret = false;

	if (!build_coefficients(&coeff, type))
		goto release;

	i = 0;

	/* X points is 2^-25 to 2^7
	 * De-gamma X is 2^-12 to 2^0 – we are skipping first -12-(-25) = 13 regions
	 */
	begin_index = 13 * NUM_PTS_IN_REGION;
	end_index = begin_index + 12 * NUM_PTS_IN_REGION;

	while (i != begin_index) {
		curve[i].r = dc_fixpt_zero;
		curve[i].g = dc_fixpt_zero;
		curve[i].b = dc_fixpt_zero;
		i++;
	}

	while (i != end_index) {
		curve[i].r = translate_to_linear_space_ex(
				coordinate_x[i].x, &coeff, 0);
		curve[i].g = curve[i].r;
		curve[i].b = curve[i].r;
		i++;
	}
	while (i != hw_points_num + 1) {
		curve[i].r = dc_fixpt_one;
		curve[i].g = dc_fixpt_one;
		curve[i].b = dc_fixpt_one;
		i++;
	}
	ret = true;
release:
	return ret;
}





static void build_hlg_degamma(struct pwl_float_data_ex *degamma,
		uint32_t hw_points_num,
		const struct hw_x_point *coordinate_x,
		uint32_t sdr_white_level, uint32_t max_luminance_nits)
{
	uint32_t i;

	struct pwl_float_data_ex *rgb = degamma;
	const struct hw_x_point *coord_x = coordinate_x;

	i = 0;
	// check when i == 434
	while (i != hw_points_num + 1) {
		compute_hlg_eotf(coord_x->x, &rgb->r, sdr_white_level, max_luminance_nits);
		rgb->g = rgb->r;
		rgb->b = rgb->r;
		++coord_x;
		++rgb;
		++i;
	}
}


static void build_hlg_regamma(struct pwl_float_data_ex *regamma,
		uint32_t hw_points_num,
		const struct hw_x_point *coordinate_x,
		uint32_t sdr_white_level, uint32_t max_luminance_nits)
{
	uint32_t i;

	struct pwl_float_data_ex *rgb = regamma;
	const struct hw_x_point *coord_x = coordinate_x;

	i = 0;

	// when i == 471
	while (i != hw_points_num + 1) {
		compute_hlg_oetf(coord_x->x, &rgb->r, sdr_white_level, max_luminance_nits);
		rgb->g = rgb->r;
		rgb->b = rgb->r;
		++coord_x;
		++rgb;
		++i;
	}
}

static void scale_gamma(struct pwl_float_data *pwl_rgb,
		const struct dc_gamma *ramp,
		struct dividers dividers)
{
	const struct fixed31_32 max_driver = dc_fixpt_from_int(0xFFFF);
	const struct fixed31_32 max_os = dc_fixpt_from_int(0xFF00);
	struct fixed31_32 scaler = max_os;
	uint32_t i;
	struct pwl_float_data *rgb = pwl_rgb;
	struct pwl_float_data *rgb_last = rgb + ramp->num_entries - 1;

	i = 0;

	do {
		if (dc_fixpt_lt(max_os, ramp->entries.red[i]) ||
			dc_fixpt_lt(max_os, ramp->entries.green[i]) ||
			dc_fixpt_lt(max_os, ramp->entries.blue[i])) {
			scaler = max_driver;
			break;
		}
		++i;
	} while (i != ramp->num_entries);

	i = 0;

	do {
		rgb->r = dc_fixpt_div(
			ramp->entries.red[i], scaler);
		rgb->g = dc_fixpt_div(
			ramp->entries.green[i], scaler);
		rgb->b = dc_fixpt_div(
			ramp->entries.blue[i], scaler);

		++rgb;
		++i;
	} while (i != ramp->num_entries);

	rgb->r = dc_fixpt_mul(rgb_last->r,
			dividers.divider1);
	rgb->g = dc_fixpt_mul(rgb_last->g,
			dividers.divider1);
	rgb->b = dc_fixpt_mul(rgb_last->b,
			dividers.divider1);

	++rgb;

	rgb->r = dc_fixpt_mul(rgb_last->r,
			dividers.divider2);
	rgb->g = dc_fixpt_mul(rgb_last->g,
			dividers.divider2);
	rgb->b = dc_fixpt_mul(rgb_last->b,
			dividers.divider2);

	++rgb;

	rgb->r = dc_fixpt_mul(rgb_last->r,
			dividers.divider3);
	rgb->g = dc_fixpt_mul(rgb_last->g,
			dividers.divider3);
	rgb->b = dc_fixpt_mul(rgb_last->b,
			dividers.divider3);
}

static void scale_gamma_dx(struct pwl_float_data *pwl_rgb,
		const struct dc_gamma *ramp,
		struct dividers dividers)
{
	uint32_t i;
	struct fixed31_32 min = dc_fixpt_zero;
	struct fixed31_32 max = dc_fixpt_one;

	struct fixed31_32 delta = dc_fixpt_zero;
	struct fixed31_32 offset = dc_fixpt_zero;

	for (i = 0 ; i < ramp->num_entries; i++) {
		if (dc_fixpt_lt(ramp->entries.red[i], min))
			min = ramp->entries.red[i];

		if (dc_fixpt_lt(ramp->entries.green[i], min))
			min = ramp->entries.green[i];

		if (dc_fixpt_lt(ramp->entries.blue[i], min))
			min = ramp->entries.blue[i];

		if (dc_fixpt_lt(max, ramp->entries.red[i]))
			max = ramp->entries.red[i];

		if (dc_fixpt_lt(max, ramp->entries.green[i]))
			max = ramp->entries.green[i];

		if (dc_fixpt_lt(max, ramp->entries.blue[i]))
			max = ramp->entries.blue[i];
	}

	if (dc_fixpt_lt(min, dc_fixpt_zero))
		delta = dc_fixpt_neg(min);

	offset = dc_fixpt_add(min, max);

	for (i = 0 ; i < ramp->num_entries; i++) {
		pwl_rgb[i].r = dc_fixpt_div(
			dc_fixpt_add(
				ramp->entries.red[i], delta), offset);
		pwl_rgb[i].g = dc_fixpt_div(
			dc_fixpt_add(
				ramp->entries.green[i], delta), offset);
		pwl_rgb[i].b = dc_fixpt_div(
			dc_fixpt_add(
				ramp->entries.blue[i], delta), offset);

	}

	pwl_rgb[i].r =  dc_fixpt_sub(dc_fixpt_mul_int(
				pwl_rgb[i-1].r, 2), pwl_rgb[i-2].r);
	pwl_rgb[i].g =  dc_fixpt_sub(dc_fixpt_mul_int(
				pwl_rgb[i-1].g, 2), pwl_rgb[i-2].g);
	pwl_rgb[i].b =  dc_fixpt_sub(dc_fixpt_mul_int(
				pwl_rgb[i-1].b, 2), pwl_rgb[i-2].b);
	++i;
	pwl_rgb[i].r =  dc_fixpt_sub(dc_fixpt_mul_int(
				pwl_rgb[i-1].r, 2), pwl_rgb[i-2].r);
	pwl_rgb[i].g =  dc_fixpt_sub(dc_fixpt_mul_int(
				pwl_rgb[i-1].g, 2), pwl_rgb[i-2].g);
	pwl_rgb[i].b =  dc_fixpt_sub(dc_fixpt_mul_int(
				pwl_rgb[i-1].b, 2), pwl_rgb[i-2].b);
}

/* todo: all these scale_gamma functions are inherently the same but
 *  take different structures as params or different format for ramp
 *  values. We could probably implement it in a more generic fashion
 */
static void scale_user_regamma_ramp(struct pwl_float_data *pwl_rgb,
		const struct regamma_ramp *ramp,
		struct dividers dividers)
{
	unsigned short max_driver = 0xFFFF;
	unsigned short max_os = 0xFF00;
	unsigned short scaler = max_os;
	uint32_t i;
	struct pwl_float_data *rgb = pwl_rgb;
	struct pwl_float_data *rgb_last = rgb + GAMMA_RGB_256_ENTRIES - 1;

	i = 0;
	do {
		if (ramp->gamma[i] > max_os ||
				ramp->gamma[i + 256] > max_os ||
				ramp->gamma[i + 512] > max_os) {
			scaler = max_driver;
			break;
		}
		i++;
	} while (i != GAMMA_RGB_256_ENTRIES);

	i = 0;
	do {
		rgb->r = dc_fixpt_from_fraction(
				ramp->gamma[i], scaler);
		rgb->g = dc_fixpt_from_fraction(
				ramp->gamma[i + 256], scaler);
		rgb->b = dc_fixpt_from_fraction(
				ramp->gamma[i + 512], scaler);

		++rgb;
		++i;
	} while (i != GAMMA_RGB_256_ENTRIES);

	rgb->r = dc_fixpt_mul(rgb_last->r,
			dividers.divider1);
	rgb->g = dc_fixpt_mul(rgb_last->g,
			dividers.divider1);
	rgb->b = dc_fixpt_mul(rgb_last->b,
			dividers.divider1);

	++rgb;

	rgb->r = dc_fixpt_mul(rgb_last->r,
			dividers.divider2);
	rgb->g = dc_fixpt_mul(rgb_last->g,
			dividers.divider2);
	rgb->b = dc_fixpt_mul(rgb_last->b,
			dividers.divider2);

	++rgb;

	rgb->r = dc_fixpt_mul(rgb_last->r,
			dividers.divider3);
	rgb->g = dc_fixpt_mul(rgb_last->g,
			dividers.divider3);
	rgb->b = dc_fixpt_mul(rgb_last->b,
			dividers.divider3);
}

/*
 * RS3+ color transform DDI - 1D LUT adjustment is composed with regamma here
 * Input is evenly distributed in the output color space as specified in
 * SetTimings
 *
 * Interpolation details:
 * 1D LUT has 4096 values which give curve correction in 0-1 float range
 * for evenly spaced points in 0-1 range. lut1D[index] gives correction
 * for index/4095.
 * First we find index for which:
 *	index/4095 < regamma_y < (index+1)/4095 =>
 *	index < 4095*regamma_y < index + 1
 * norm_y = 4095*regamma_y, and index is just truncating to nearest integer
 * lut1 = lut1D[index], lut2 = lut1D[index+1]
 *
 * adjustedY is then linearly interpolating regamma Y between lut1 and lut2
 *
 * Custom degamma on Linux uses the same interpolation math, so is handled here
 */
static void apply_lut_1d(
		const struct dc_gamma *ramp,
		uint32_t num_hw_points,
		struct dc_transfer_func_distributed_points *tf_pts)
{
	int i = 0;
	int color = 0;
	struct fixed31_32 *regamma_y;
	struct fixed31_32 norm_y;
	struct fixed31_32 lut1;
	struct fixed31_32 lut2;
	const int max_lut_index = 4095;
	const struct fixed31_32 penult_lut_index_f =
			dc_fixpt_from_int(max_lut_index-1);
	const struct fixed31_32 max_lut_index_f =
			dc_fixpt_from_int(max_lut_index);
	int32_t index = 0, index_next = 0;
	struct fixed31_32 index_f;
	struct fixed31_32 delta_lut;
	struct fixed31_32 delta_index;

	if (ramp->type != GAMMA_CS_TFM_1D && ramp->type != GAMMA_CUSTOM)
		return; // this is not expected

	for (i = 0; i < num_hw_points; i++) {
		for (color = 0; color < 3; color++) {
			if (color == 0)
				regamma_y = &tf_pts->red[i];
			else if (color == 1)
				regamma_y = &tf_pts->green[i];
			else
				regamma_y = &tf_pts->blue[i];

			norm_y = dc_fixpt_mul(max_lut_index_f,
						   *regamma_y);
			index = dc_fixpt_floor(norm_y);
			index_f = dc_fixpt_from_int(index);

			if (index < 0)
				continue;

			if (index <= max_lut_index)
				index_next = (index == max_lut_index) ? index : index+1;
			else {
				/* Here we are dealing with the last point in the curve,
				 * which in some cases might exceed the range given by
				 * max_lut_index. So we interpolate the value using
				 * max_lut_index and max_lut_index - 1.
				 */
				index = max_lut_index - 1;
				index_next = max_lut_index;
				index_f = penult_lut_index_f;
			}

			if (color == 0) {
				lut1 = ramp->entries.red[index];
				lut2 = ramp->entries.red[index_next];
			} else if (color == 1) {
				lut1 = ramp->entries.green[index];
				lut2 = ramp->entries.green[index_next];
			} else {
				lut1 = ramp->entries.blue[index];
				lut2 = ramp->entries.blue[index_next];
			}

			// we have everything now, so interpolate
			delta_lut = dc_fixpt_sub(lut2, lut1);
			delta_index = dc_fixpt_sub(norm_y, index_f);

			*regamma_y = dc_fixpt_add(lut1,
				dc_fixpt_mul(delta_index, delta_lut));
		}
	}
}

static void build_evenly_distributed_points(
	struct gamma_pixel *points,
	uint32_t numberof_points,
	struct dividers dividers)
{
	struct gamma_pixel *p = points;
	struct gamma_pixel *p_last;

	uint32_t i = 0;

	// This function should not gets called with 0 as a parameter
	ASSERT(numberof_points > 0);
	p_last = p + numberof_points - 1;

	do {
		struct fixed31_32 value = dc_fixpt_from_fraction(i,
			numberof_points - 1);

		p->r = value;
		p->g = value;
		p->b = value;

		++p;
		++i;
	} while (i < numberof_points);

	p->r = dc_fixpt_div(p_last->r, dividers.divider1);
	p->g = dc_fixpt_div(p_last->g, dividers.divider1);
	p->b = dc_fixpt_div(p_last->b, dividers.divider1);

	++p;

	p->r = dc_fixpt_div(p_last->r, dividers.divider2);
	p->g = dc_fixpt_div(p_last->g, dividers.divider2);
	p->b = dc_fixpt_div(p_last->b, dividers.divider2);

	++p;

	p->r = dc_fixpt_div(p_last->r, dividers.divider3);
	p->g = dc_fixpt_div(p_last->g, dividers.divider3);
	p->b = dc_fixpt_div(p_last->b, dividers.divider3);
}

static inline void copy_rgb_regamma_to_coordinates_x(
		struct hw_x_point *coordinates_x,
		uint32_t hw_points_num,
		const struct pwl_float_data_ex *rgb_ex)
{
	struct hw_x_point *coords = coordinates_x;
	uint32_t i = 0;
	const struct pwl_float_data_ex *rgb_regamma = rgb_ex;

	while (i <= hw_points_num + 1) {
		coords->regamma_y_red = rgb_regamma->r;
		coords->regamma_y_green = rgb_regamma->g;
		coords->regamma_y_blue = rgb_regamma->b;

		++coords;
		++rgb_regamma;
		++i;
	}
}

static bool calculate_interpolated_hardware_curve(
	const struct dc_gamma *ramp,
	struct pixel_gamma_point *coeff128,
	struct pwl_float_data *rgb_user,
	const struct hw_x_point *coordinates_x,
	const struct gamma_pixel *axis_x,
	uint32_t number_of_points,
	struct dc_transfer_func_distributed_points *tf_pts)
{

	const struct pixel_gamma_point *coeff = coeff128;
	uint32_t max_entries = 3 - 1;

	uint32_t i = 0;

	for (i = 0; i < 3; i++) {
		if (!build_custom_gamma_mapping_coefficients_worker(
				ramp, coeff128, coordinates_x, axis_x, i,
				number_of_points))
			return false;
	}

	i = 0;
	max_entries += ramp->num_entries;

	/* TODO: float point case */

	while (i <= number_of_points) {
		tf_pts->red[i] = calculate_mapped_value(
			rgb_user, coeff, CHANNEL_NAME_RED, max_entries);
		tf_pts->green[i] = calculate_mapped_value(
			rgb_user, coeff, CHANNEL_NAME_GREEN, max_entries);
		tf_pts->blue[i] = calculate_mapped_value(
			rgb_user, coeff, CHANNEL_NAME_BLUE, max_entries);

		++coeff;
		++i;
	}

	return true;
}

/* The "old" interpolation uses a complicated scheme to build an array of
 * coefficients while also using an array of 0-255 normalized to 0-1
 * Then there's another loop using both of the above + new scaled user ramp
 * and we concatenate them. It also searches for points of interpolation and
 * uses enums for positions.
 *
 * This function uses a different approach:
 * user ramp is always applied on X with 0/255, 1/255, 2/255, ..., 255/255
 * To find index for hwX , we notice the following:
 * i/255 <= hwX < (i+1)/255  <=> i <= 255*hwX < i+1
 * See apply_lut_1d which is the same principle, but on 4K entry 1D LUT
 *
 * Once the index is known, combined Y is simply:
 * user_ramp(index) + (hwX-index/255)*(user_ramp(index+1) - user_ramp(index)
 *
 * We should switch to this method in all cases, it's simpler and faster
 * ToDo one day - for now this only applies to ADL regamma to avoid regression
 * for regular use cases (sRGB and PQ)
 */
static void interpolate_user_regamma(uint32_t hw_points_num,
		struct pwl_float_data *rgb_user,
		bool apply_degamma,
		struct dc_transfer_func_distributed_points *tf_pts)
{
	uint32_t i;
	uint32_t color = 0;
	int32_t index;
	int32_t index_next;
	struct fixed31_32 *tf_point;
	struct fixed31_32 hw_x;
	struct fixed31_32 norm_factor =
			dc_fixpt_from_int(255);
	struct fixed31_32 norm_x;
	struct fixed31_32 index_f;
	struct fixed31_32 lut1;
	struct fixed31_32 lut2;
	struct fixed31_32 delta_lut;
	struct fixed31_32 delta_index;
	const struct fixed31_32 one = dc_fixpt_from_int(1);

	i = 0;
	/* fixed_pt library has problems handling too small values */
	while (i != 32) {
		tf_pts->red[i] = dc_fixpt_zero;
		tf_pts->green[i] = dc_fixpt_zero;
		tf_pts->blue[i] = dc_fixpt_zero;
		++i;
	}
	while (i <= hw_points_num + 1) {
		for (color = 0; color < 3; color++) {
			if (color == 0)
				tf_point = &tf_pts->red[i];
			else if (color == 1)
				tf_point = &tf_pts->green[i];
			else
				tf_point = &tf_pts->blue[i];

			if (apply_degamma) {
				if (color == 0)
					hw_x = coordinates_x[i].regamma_y_red;
				else if (color == 1)
					hw_x = coordinates_x[i].regamma_y_green;
				else
					hw_x = coordinates_x[i].regamma_y_blue;
			} else
				hw_x = coordinates_x[i].x;

			if (dc_fixpt_le(one, hw_x))
				hw_x = one;

			norm_x = dc_fixpt_mul(norm_factor, hw_x);
			index = dc_fixpt_floor(norm_x);
			if (index < 0 || index > 255)
				continue;

			index_f = dc_fixpt_from_int(index);
			index_next = (index == 255) ? index : index + 1;

			if (color == 0) {
				lut1 = rgb_user[index].r;
				lut2 = rgb_user[index_next].r;
			} else if (color == 1) {
				lut1 = rgb_user[index].g;
				lut2 = rgb_user[index_next].g;
			} else {
				lut1 = rgb_user[index].b;
				lut2 = rgb_user[index_next].b;
			}

			// we have everything now, so interpolate
			delta_lut = dc_fixpt_sub(lut2, lut1);
			delta_index = dc_fixpt_sub(norm_x, index_f);

			*tf_point = dc_fixpt_add(lut1,
				dc_fixpt_mul(delta_index, delta_lut));
		}
		++i;
	}
}

static void build_new_custom_resulted_curve(
	uint32_t hw_points_num,
	struct dc_transfer_func_distributed_points *tf_pts)
{
	uint32_t i = 0;

	while (i != hw_points_num + 1) {
		tf_pts->red[i] = dc_fixpt_clamp(
			tf_pts->red[i], dc_fixpt_zero,
			dc_fixpt_one);
		tf_pts->green[i] = dc_fixpt_clamp(
			tf_pts->green[i], dc_fixpt_zero,
			dc_fixpt_one);
		tf_pts->blue[i] = dc_fixpt_clamp(
			tf_pts->blue[i], dc_fixpt_zero,
			dc_fixpt_one);

		++i;
	}
}

static void apply_degamma_for_user_regamma(struct pwl_float_data_ex *rgb_regamma,
		uint32_t hw_points_num, struct calculate_buffer *cal_buffer)
{
	uint32_t i;

	struct gamma_coefficients coeff;
	struct pwl_float_data_ex *rgb = rgb_regamma;
	const struct hw_x_point *coord_x = coordinates_x;

	build_coefficients(&coeff, TRANSFER_FUNCTION_SRGB);

	i = 0;
	while (i != hw_points_num + 1) {
		rgb->r = translate_from_linear_space_ex(
				coord_x->x, &coeff, 0, cal_buffer);
		rgb->g = rgb->r;
		rgb->b = rgb->r;
		++coord_x;
		++rgb;
		++i;
	}
}

static bool map_regamma_hw_to_x_user(
	const struct dc_gamma *ramp,
	struct pixel_gamma_point *coeff128,
	struct pwl_float_data *rgb_user,
	struct hw_x_point *coords_x,
	const struct gamma_pixel *axis_x,
	const struct pwl_float_data_ex *rgb_regamma,
	uint32_t hw_points_num,
	struct dc_transfer_func_distributed_points *tf_pts,
	bool map_user_ramp,
	bool do_clamping)
{
	/* setup to spare calculated ideal regamma values */

	int i = 0;
	struct hw_x_point *coords = coords_x;
	const struct pwl_float_data_ex *regamma = rgb_regamma;

	if (ramp && map_user_ramp) {
		copy_rgb_regamma_to_coordinates_x(coords,
				hw_points_num,
				rgb_regamma);

		calculate_interpolated_hardware_curve(
			ramp, coeff128, rgb_user, coords, axis_x,
			hw_points_num, tf_pts);
	} else {
		/* just copy current rgb_regamma into  tf_pts */
		while (i <= hw_points_num) {
			tf_pts->red[i] = regamma->r;
			tf_pts->green[i] = regamma->g;
			tf_pts->blue[i] = regamma->b;

			++regamma;
			++i;
		}
	}

	if (do_clamping) {
		/* this should be named differently, all it does is clamp to 0-1 */
		build_new_custom_resulted_curve(hw_points_num, tf_pts);
	}

	return true;
}

#define _EXTRA_POINTS 3

bool calculate_user_regamma_coeff(struct dc_transfer_func *output_tf,
		const struct regamma_lut *regamma,
		struct calculate_buffer *cal_buffer,
		const struct dc_gamma *ramp)
{
	struct gamma_coefficients coeff;
	const struct hw_x_point *coord_x = coordinates_x;
	uint32_t i = 0;

	do {
		coeff.a0[i] = dc_fixpt_from_fraction(
				regamma->coeff.A0[i], 10000000);
		coeff.a1[i] = dc_fixpt_from_fraction(
				regamma->coeff.A1[i], 1000);
		coeff.a2[i] = dc_fixpt_from_fraction(
				regamma->coeff.A2[i], 1000);
		coeff.a3[i] = dc_fixpt_from_fraction(
				regamma->coeff.A3[i], 1000);
		coeff.user_gamma[i] = dc_fixpt_from_fraction(
				regamma->coeff.gamma[i], 1000);

		++i;
	} while (i != 3);

	i = 0;
	/* fixed_pt library has problems handling too small values */
	while (i != 32) {
		output_tf->tf_pts.red[i] = dc_fixpt_zero;
		output_tf->tf_pts.green[i] = dc_fixpt_zero;
		output_tf->tf_pts.blue[i] = dc_fixpt_zero;
		++coord_x;
		++i;
	}
	while (i != MAX_HW_POINTS + 1) {
		output_tf->tf_pts.red[i] = translate_from_linear_space_ex(
				coord_x->x, &coeff, 0, cal_buffer);
		output_tf->tf_pts.green[i] = translate_from_linear_space_ex(
				coord_x->x, &coeff, 1, cal_buffer);
		output_tf->tf_pts.blue[i] = translate_from_linear_space_ex(
				coord_x->x, &coeff, 2, cal_buffer);
		++coord_x;
		++i;
	}

	if (ramp && ramp->type == GAMMA_CS_TFM_1D)
		apply_lut_1d(ramp, MAX_HW_POINTS, &output_tf->tf_pts);

	// this function just clamps output to 0-1
	build_new_custom_resulted_curve(MAX_HW_POINTS, &output_tf->tf_pts);
	output_tf->type = TF_TYPE_DISTRIBUTED_POINTS;

	return true;
}

bool calculate_user_regamma_ramp(struct dc_transfer_func *output_tf,
		const struct regamma_lut *regamma,
		struct calculate_buffer *cal_buffer,
		const struct dc_gamma *ramp)
{
	struct dc_transfer_func_distributed_points *tf_pts = &output_tf->tf_pts;
	struct dividers dividers;

	struct pwl_float_data *rgb_user = NULL;
	struct pwl_float_data_ex *rgb_regamma = NULL;
	bool ret = false;

	if (regamma == NULL)
		return false;

	output_tf->type = TF_TYPE_DISTRIBUTED_POINTS;

	rgb_user = kcalloc(GAMMA_RGB_256_ENTRIES + _EXTRA_POINTS,
			   sizeof(*rgb_user),
			   GFP_KERNEL);
	if (!rgb_user)
		goto rgb_user_alloc_fail;

	rgb_regamma = kcalloc(MAX_HW_POINTS + _EXTRA_POINTS,
			      sizeof(*rgb_regamma),
			      GFP_KERNEL);
	if (!rgb_regamma)
		goto rgb_regamma_alloc_fail;

	dividers.divider1 = dc_fixpt_from_fraction(3, 2);
	dividers.divider2 = dc_fixpt_from_int(2);
	dividers.divider3 = dc_fixpt_from_fraction(5, 2);

	scale_user_regamma_ramp(rgb_user, &regamma->ramp, dividers);

	if (regamma->flags.bits.applyDegamma == 1) {
		apply_degamma_for_user_regamma(rgb_regamma, MAX_HW_POINTS, cal_buffer);
		copy_rgb_regamma_to_coordinates_x(coordinates_x,
				MAX_HW_POINTS, rgb_regamma);
	}

	interpolate_user_regamma(MAX_HW_POINTS, rgb_user,
			regamma->flags.bits.applyDegamma, tf_pts);

	// no custom HDR curves!
	tf_pts->end_exponent = 0;
	tf_pts->x_point_at_y1_red = 1;
	tf_pts->x_point_at_y1_green = 1;
	tf_pts->x_point_at_y1_blue = 1;

	if (ramp && ramp->type == GAMMA_CS_TFM_1D)
		apply_lut_1d(ramp, MAX_HW_POINTS, &output_tf->tf_pts);

	// this function just clamps output to 0-1
	build_new_custom_resulted_curve(MAX_HW_POINTS, tf_pts);

	ret = true;

	kfree(rgb_regamma);
rgb_regamma_alloc_fail:
	kfree(rgb_user);
rgb_user_alloc_fail:
	return ret;
}

bool mod_color_calculate_degamma_params(struct dc_color_caps *dc_caps,
		struct dc_transfer_func *input_tf,
		const struct dc_gamma *ramp, bool map_user_ramp)
{
	struct dc_transfer_func_distributed_points *tf_pts = &input_tf->tf_pts;
	struct dividers dividers;
	struct pwl_float_data *rgb_user = NULL;
	struct pwl_float_data_ex *curve = NULL;
	struct gamma_pixel *axis_x = NULL;
	struct pixel_gamma_point *coeff = NULL;
	enum dc_transfer_func_predefined tf;
	uint32_t i;
	bool ret = false;

	if (input_tf->type == TF_TYPE_BYPASS)
		return false;

	/* we can use hardcoded curve for plain SRGB TF
	 * If linear, it's bypass if no user ramp
	 */
	if (input_tf->type == TF_TYPE_PREDEFINED) {
		if ((input_tf->tf == TRANSFER_FUNCTION_SRGB ||
				input_tf->tf == TRANSFER_FUNCTION_LINEAR) &&
				!map_user_ramp)
			return true;

		if (dc_caps != NULL &&
			dc_caps->dpp.dcn_arch == 1) {

			if (input_tf->tf == TRANSFER_FUNCTION_PQ &&
					dc_caps->dpp.dgam_rom_caps.pq == 1)
				return true;

			if (input_tf->tf == TRANSFER_FUNCTION_GAMMA22 &&
					dc_caps->dpp.dgam_rom_caps.gamma2_2 == 1)
				return true;

			// HLG OOTF not accounted for
			if (input_tf->tf == TRANSFER_FUNCTION_HLG &&
					dc_caps->dpp.dgam_rom_caps.hlg == 1)
				return true;
		}
	}

	input_tf->type = TF_TYPE_DISTRIBUTED_POINTS;

	if (map_user_ramp && ramp && ramp->type == GAMMA_RGB_256) {
		rgb_user = kvcalloc(ramp->num_entries + _EXTRA_POINTS,
				sizeof(*rgb_user),
				GFP_KERNEL);
		if (!rgb_user)
			goto rgb_user_alloc_fail;

		axis_x = kvcalloc(ramp->num_entries + _EXTRA_POINTS, sizeof(*axis_x),
				GFP_KERNEL);
		if (!axis_x)
			goto axis_x_alloc_fail;

		dividers.divider1 = dc_fixpt_from_fraction(3, 2);
		dividers.divider2 = dc_fixpt_from_int(2);
		dividers.divider3 = dc_fixpt_from_fraction(5, 2);

		build_evenly_distributed_points(
				axis_x,
				ramp->num_entries,
				dividers);

		scale_gamma(rgb_user, ramp, dividers);
	}

	curve = kvcalloc(MAX_HW_POINTS + _EXTRA_POINTS, sizeof(*curve),
			GFP_KERNEL);
	if (!curve)
		goto curve_alloc_fail;

	coeff = kvcalloc(MAX_HW_POINTS + _EXTRA_POINTS, sizeof(*coeff),
			GFP_KERNEL);
	if (!coeff)
		goto coeff_alloc_fail;

	tf = input_tf->tf;

	if (tf == TRANSFER_FUNCTION_PQ)
		build_de_pq(curve,
				MAX_HW_POINTS,
				coordinates_x);
	else if (tf == TRANSFER_FUNCTION_SRGB ||
		tf == TRANSFER_FUNCTION_BT709 ||
		tf == TRANSFER_FUNCTION_GAMMA22 ||
		tf == TRANSFER_FUNCTION_GAMMA24 ||
		tf == TRANSFER_FUNCTION_GAMMA26)
		build_degamma(curve,
				MAX_HW_POINTS,
				coordinates_x,
				tf);
	else if (tf == TRANSFER_FUNCTION_HLG)
		build_hlg_degamma(curve,
				MAX_HW_POINTS,
				coordinates_x,
				80, 1000);
	else if (tf == TRANSFER_FUNCTION_LINEAR) {
		// just copy coordinates_x into curve
		i = 0;
		while (i != MAX_HW_POINTS + 1) {
			curve[i].r = coordinates_x[i].x;
			curve[i].g = curve[i].r;
			curve[i].b = curve[i].r;
			i++;
		}
	} else
		goto invalid_tf_fail;

	tf_pts->end_exponent = 0;
	tf_pts->x_point_at_y1_red = 1;
	tf_pts->x_point_at_y1_green = 1;
	tf_pts->x_point_at_y1_blue = 1;

	if (input_tf->tf == TRANSFER_FUNCTION_PQ) {
		/* just copy current rgb_regamma into  tf_pts */
		struct pwl_float_data_ex *curvePt = curve;
		int i = 0;

		while (i <= MAX_HW_POINTS) {
			tf_pts->red[i]   = curvePt->r;
			tf_pts->green[i] = curvePt->g;
			tf_pts->blue[i]  = curvePt->b;
			++curvePt;
			++i;
		}
	} else {
		// clamps to 0-1
		map_regamma_hw_to_x_user(ramp, coeff, rgb_user,
				coordinates_x, axis_x, curve,
				MAX_HW_POINTS, tf_pts,
				map_user_ramp && ramp && ramp->type == GAMMA_RGB_256,
				true);
	}



	if (ramp && ramp->type == GAMMA_CUSTOM)
		apply_lut_1d(ramp, MAX_HW_POINTS, tf_pts);

	ret = true;

invalid_tf_fail:
	kvfree(coeff);
coeff_alloc_fail:
	kvfree(curve);
curve_alloc_fail:
	kvfree(axis_x);
axis_x_alloc_fail:
	kvfree(rgb_user);
rgb_user_alloc_fail:

	return ret;
}

static bool calculate_curve(enum dc_transfer_func_predefined trans,
				struct dc_transfer_func_distributed_points *points,
				struct pwl_float_data_ex *rgb_regamma,
				const struct hdr_tm_params *fs_params,
				uint32_t sdr_ref_white_level,
				struct calculate_buffer *cal_buffer)
{
	uint32_t i;
	bool ret = false;

	if (trans == TRANSFER_FUNCTION_UNITY ||
		trans == TRANSFER_FUNCTION_LINEAR) {
		points->end_exponent = 0;
		points->x_point_at_y1_red = 1;
		points->x_point_at_y1_green = 1;
		points->x_point_at_y1_blue = 1;

		for (i = 0; i <= MAX_HW_POINTS ; i++) {
			rgb_regamma[i].r = coordinates_x[i].x;
			rgb_regamma[i].g = coordinates_x[i].x;
			rgb_regamma[i].b = coordinates_x[i].x;
		}

		ret = true;
	} else if (trans == TRANSFER_FUNCTION_PQ) {
		points->end_exponent = 7;
		points->x_point_at_y1_red = 125;
		points->x_point_at_y1_green = 125;
		points->x_point_at_y1_blue = 125;

		build_pq(rgb_regamma,
				MAX_HW_POINTS,
				coordinates_x,
				sdr_ref_white_level);

		ret = true;
	} else if (trans == TRANSFER_FUNCTION_GAMMA22 &&
			fs_params != NULL && fs_params->skip_tm == 0) {
		build_freesync_hdr(rgb_regamma,
				MAX_HW_POINTS,
				coordinates_x,
				fs_params,
				cal_buffer);

		ret = true;
	} else if (trans == TRANSFER_FUNCTION_HLG) {
		points->end_exponent = 4;
		points->x_point_at_y1_red = 12;
		points->x_point_at_y1_green = 12;
		points->x_point_at_y1_blue = 12;

		build_hlg_regamma(rgb_regamma,
				MAX_HW_POINTS,
				coordinates_x,
				80, 1000);

		ret = true;
	} else {
		// trans == TRANSFER_FUNCTION_SRGB
		// trans == TRANSFER_FUNCTION_BT709
		// trans == TRANSFER_FUNCTION_GAMMA22
		// trans == TRANSFER_FUNCTION_GAMMA24
		// trans == TRANSFER_FUNCTION_GAMMA26
		points->end_exponent = 0;
		points->x_point_at_y1_red = 1;
		points->x_point_at_y1_green = 1;
		points->x_point_at_y1_blue = 1;

		build_regamma(rgb_regamma,
				MAX_HW_POINTS,
				coordinates_x,
				trans,
				cal_buffer);

		ret = true;
	}

	return ret;
}

bool mod_color_calculate_regamma_params(struct dc_transfer_func *output_tf,
					const struct dc_gamma *ramp,
					bool map_user_ramp,
					bool can_rom_be_used,
					const struct hdr_tm_params *fs_params,
					struct calculate_buffer *cal_buffer)
{
	struct dc_transfer_func_distributed_points *tf_pts = &output_tf->tf_pts;
	struct dividers dividers;

	struct pwl_float_data *rgb_user = NULL;
	struct pwl_float_data_ex *rgb_regamma = NULL;
	struct gamma_pixel *axis_x = NULL;
	struct pixel_gamma_point *coeff = NULL;
	enum dc_transfer_func_predefined tf;
	bool do_clamping = true;
	bool ret = false;

	if (output_tf->type == TF_TYPE_BYPASS)
		return false;

	/* we can use hardcoded curve for plain SRGB TF */
	if (output_tf->type == TF_TYPE_PREDEFINED && can_rom_be_used == true &&
			output_tf->tf == TRANSFER_FUNCTION_SRGB) {
		if (ramp == NULL)
			return true;
		if ((ramp->is_identity && ramp->type != GAMMA_CS_TFM_1D) ||
		    (!map_user_ramp && ramp->type == GAMMA_RGB_256))
			return true;
	}

	output_tf->type = TF_TYPE_DISTRIBUTED_POINTS;

	if (ramp && ramp->type != GAMMA_CS_TFM_1D &&
	    (map_user_ramp || ramp->type != GAMMA_RGB_256)) {
		rgb_user = kvcalloc(ramp->num_entries + _EXTRA_POINTS,
			    sizeof(*rgb_user),
			    GFP_KERNEL);
		if (!rgb_user)
			goto rgb_user_alloc_fail;

		axis_x = kvcalloc(ramp->num_entries + 3, sizeof(*axis_x),
				GFP_KERNEL);
		if (!axis_x)
			goto axis_x_alloc_fail;

		dividers.divider1 = dc_fixpt_from_fraction(3, 2);
		dividers.divider2 = dc_fixpt_from_int(2);
		dividers.divider3 = dc_fixpt_from_fraction(5, 2);

		build_evenly_distributed_points(
				axis_x,
				ramp->num_entries,
				dividers);

		if (ramp->type == GAMMA_RGB_256 && map_user_ramp)
			scale_gamma(rgb_user, ramp, dividers);
		else if (ramp->type == GAMMA_RGB_FLOAT_1024)
			scale_gamma_dx(rgb_user, ramp, dividers);
	}

	rgb_regamma = kvcalloc(MAX_HW_POINTS + _EXTRA_POINTS,
			       sizeof(*rgb_regamma),
			       GFP_KERNEL);
	if (!rgb_regamma)
		goto rgb_regamma_alloc_fail;

	coeff = kvcalloc(MAX_HW_POINTS + _EXTRA_POINTS, sizeof(*coeff),
			 GFP_KERNEL);
	if (!coeff)
		goto coeff_alloc_fail;

	tf = output_tf->tf;

	ret = calculate_curve(tf,
			tf_pts,
			rgb_regamma,
			fs_params,
			output_tf->sdr_ref_white_level,
			cal_buffer);

	if (ret) {
		do_clamping = !(output_tf->tf == TRANSFER_FUNCTION_GAMMA22 &&
				fs_params != NULL && fs_params->skip_tm == 0);

		map_regamma_hw_to_x_user(ramp, coeff, rgb_user,
					 coordinates_x, axis_x, rgb_regamma,
					 MAX_HW_POINTS, tf_pts,
					 (map_user_ramp || (ramp && ramp->type != GAMMA_RGB_256)) &&
					 (ramp && ramp->type != GAMMA_CS_TFM_1D),
					 do_clamping);

		if (ramp && ramp->type == GAMMA_CS_TFM_1D)
			apply_lut_1d(ramp, MAX_HW_POINTS, tf_pts);
	}

	kvfree(coeff);
coeff_alloc_fail:
	kvfree(rgb_regamma);
rgb_regamma_alloc_fail:
	kvfree(axis_x);
axis_x_alloc_fail:
	kvfree(rgb_user);
rgb_user_alloc_fail:
	return ret;
}<|MERGE_RESOLUTION|>--- conflicted
+++ resolved
@@ -61,11 +61,7 @@
 static const int32_t numerator02[] = { 12920,   4500,   0,  0,  0};
 static const int32_t numerator03[] = { 55,      99,     0,  0,  0};
 static const int32_t numerator04[] = { 55,      99,     0,  0,  0};
-<<<<<<< HEAD
-static const int32_t numerator05[] = { 2400,    2200,   2200, 2400, 2600};
-=======
 static const int32_t numerator05[] = { 2400,    2222,   2200, 2400, 2600};
->>>>>>> eb3cdb58
 
 /* one-time setup of X points */
 void setup_x_points_distribution(void)
