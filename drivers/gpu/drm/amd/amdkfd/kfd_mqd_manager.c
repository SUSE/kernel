// SPDX-License-Identifier: GPL-2.0 OR MIT
/*
 * Copyright 2014-2022 Advanced Micro Devices, Inc.
 *
 * Permission is hereby granted, free of charge, to any person obtaining a
 * copy of this software and associated documentation files (the "Software"),
 * to deal in the Software without restriction, including without limitation
 * the rights to use, copy, modify, merge, publish, distribute, sublicense,
 * and/or sell copies of the Software, and to permit persons to whom the
 * Software is furnished to do so, subject to the following conditions:
 *
 * The above copyright notice and this permission notice shall be included in
 * all copies or substantial portions of the Software.
 *
 * THE SOFTWARE IS PROVIDED "AS IS", WITHOUT WARRANTY OF ANY KIND, EXPRESS OR
 * IMPLIED, INCLUDING BUT NOT LIMITED TO THE WARRANTIES OF MERCHANTABILITY,
 * FITNESS FOR A PARTICULAR PURPOSE AND NONINFRINGEMENT.  IN NO EVENT SHALL
 * THE COPYRIGHT HOLDER(S) OR AUTHOR(S) BE LIABLE FOR ANY CLAIM, DAMAGES OR
 * OTHER LIABILITY, WHETHER IN AN ACTION OF CONTRACT, TORT OR OTHERWISE,
 * ARISING FROM, OUT OF OR IN CONNECTION WITH THE SOFTWARE OR THE USE OR
 * OTHER DEALINGS IN THE SOFTWARE.
 *
 */

#include "kfd_mqd_manager.h"
#include "amdgpu_amdkfd.h"
#include "kfd_device_queue_manager.h"

/* Mapping queue priority to pipe priority, indexed by queue priority */
int pipe_priority_map[] = {
	KFD_PIPE_PRIORITY_CS_LOW,
	KFD_PIPE_PRIORITY_CS_LOW,
	KFD_PIPE_PRIORITY_CS_LOW,
	KFD_PIPE_PRIORITY_CS_LOW,
	KFD_PIPE_PRIORITY_CS_LOW,
	KFD_PIPE_PRIORITY_CS_LOW,
	KFD_PIPE_PRIORITY_CS_LOW,
	KFD_PIPE_PRIORITY_CS_MEDIUM,
	KFD_PIPE_PRIORITY_CS_MEDIUM,
	KFD_PIPE_PRIORITY_CS_MEDIUM,
	KFD_PIPE_PRIORITY_CS_MEDIUM,
	KFD_PIPE_PRIORITY_CS_HIGH,
	KFD_PIPE_PRIORITY_CS_HIGH,
	KFD_PIPE_PRIORITY_CS_HIGH,
	KFD_PIPE_PRIORITY_CS_HIGH,
	KFD_PIPE_PRIORITY_CS_HIGH
};

struct kfd_mem_obj *allocate_hiq_mqd(struct kfd_node *dev, struct queue_properties *q)
{
	struct kfd_mem_obj *mqd_mem_obj;

	mqd_mem_obj = kzalloc(sizeof(struct kfd_mem_obj), GFP_KERNEL);
	if (!mqd_mem_obj)
		return NULL;

	mqd_mem_obj->gtt_mem = dev->dqm->hiq_sdma_mqd.gtt_mem;
	mqd_mem_obj->gpu_addr = dev->dqm->hiq_sdma_mqd.gpu_addr;
	mqd_mem_obj->cpu_ptr = dev->dqm->hiq_sdma_mqd.cpu_ptr;

	return mqd_mem_obj;
}

struct kfd_mem_obj *allocate_sdma_mqd(struct kfd_node *dev,
					struct queue_properties *q)
{
	struct kfd_mem_obj *mqd_mem_obj;
	uint64_t offset;

	mqd_mem_obj = kzalloc(sizeof(struct kfd_mem_obj), GFP_KERNEL);
	if (!mqd_mem_obj)
		return NULL;

	offset = (q->sdma_engine_id *
		dev->kfd->device_info.num_sdma_queues_per_engine +
		q->sdma_queue_id) *
		dev->dqm->mqd_mgrs[KFD_MQD_TYPE_SDMA]->mqd_size;

	offset += dev->dqm->mqd_mgrs[KFD_MQD_TYPE_HIQ]->mqd_size *
		  NUM_XCC(dev->xcc_mask);

	mqd_mem_obj->gtt_mem = (void *)((uint64_t)dev->dqm->hiq_sdma_mqd.gtt_mem
				+ offset);
	mqd_mem_obj->gpu_addr = dev->dqm->hiq_sdma_mqd.gpu_addr + offset;
	mqd_mem_obj->cpu_ptr = (uint32_t *)((uint64_t)
				dev->dqm->hiq_sdma_mqd.cpu_ptr + offset);

	return mqd_mem_obj;
}

void free_mqd_hiq_sdma(struct mqd_manager *mm, void *mqd,
			struct kfd_mem_obj *mqd_mem_obj)
{
	WARN_ON(!mqd_mem_obj->gtt_mem);
	kfree(mqd_mem_obj);
}

void mqd_symmetrically_map_cu_mask(struct mqd_manager *mm,
		const uint32_t *cu_mask, uint32_t cu_mask_count,
		uint32_t *se_mask, uint32_t inst)
{
	struct amdgpu_cu_info *cu_info = &mm->dev->adev->gfx.cu_info;
	struct amdgpu_gfx_config *gfx_info = &mm->dev->adev->gfx.config;
	uint32_t cu_per_sh[KFD_MAX_NUM_SE][KFD_MAX_NUM_SH_PER_SE] = {0};
	bool wgp_mode_req = KFD_GC_VERSION(mm->dev) >= IP_VERSION(10, 0, 0);
	uint32_t en_mask = wgp_mode_req ? 0x3 : 0x1;
	int i, se, sh, cu, cu_bitmap_sh_mul, cu_inc = wgp_mode_req ? 2 : 1;
	uint32_t cu_active_per_node;
	int inc = cu_inc * NUM_XCC(mm->dev->xcc_mask);
	int xcc_inst = inst + ffs(mm->dev->xcc_mask) - 1;

	cu_active_per_node = cu_info->number / mm->dev->kfd->num_nodes;
	if (cu_mask_count > cu_active_per_node)
		cu_mask_count = cu_active_per_node;

	/* Exceeding these bounds corrupts the stack and indicates a coding error.
	 * Returning with no CU's enabled will hang the queue, which should be
	 * attention grabbing.
	 */
	if (gfx_info->max_shader_engines > KFD_MAX_NUM_SE) {
<<<<<<< HEAD
		pr_err("Exceeded KFD_MAX_NUM_SE, chip reports %d\n",
		       gfx_info->max_shader_engines);
		return;
	}
	if (gfx_info->max_sh_per_se > KFD_MAX_NUM_SH_PER_SE) {
		pr_err("Exceeded KFD_MAX_NUM_SH, chip reports %d\n",
=======
		dev_err(mm->dev->adev->dev,
			"Exceeded KFD_MAX_NUM_SE, chip reports %d\n",
			gfx_info->max_shader_engines);
		return;
	}
	if (gfx_info->max_sh_per_se > KFD_MAX_NUM_SH_PER_SE) {
		dev_err(mm->dev->adev->dev,
			"Exceeded KFD_MAX_NUM_SH, chip reports %d\n",
>>>>>>> 2d5404ca
			gfx_info->max_sh_per_se * gfx_info->max_shader_engines);
		return;
	}

	cu_bitmap_sh_mul = (KFD_GC_VERSION(mm->dev) >= IP_VERSION(11, 0, 0) &&
			    KFD_GC_VERSION(mm->dev) < IP_VERSION(13, 0, 0)) ? 2 : 1;

	/* Count active CUs per SH.
	 *
	 * Some CUs in an SH may be disabled.	HW expects disabled CUs to be
	 * represented in the high bits of each SH's enable mask (the upper and lower
	 * 16 bits of se_mask) and will take care of the actual distribution of
	 * disabled CUs within each SH automatically.
	 * Each half of se_mask must be filled only on bits 0-cu_per_sh[se][sh]-1.
	 *
	 * See note on Arcturus cu_bitmap layout in gfx_v9_0_get_cu_info.
	 * See note on GFX11 cu_bitmap layout in gfx_v11_0_get_cu_info.
	 */
	for (se = 0; se < gfx_info->max_shader_engines; se++)
		for (sh = 0; sh < gfx_info->max_sh_per_se; sh++)
			cu_per_sh[se][sh] = hweight32(
				cu_info->bitmap[xcc_inst][se % 4][sh + (se / 4) *
				cu_bitmap_sh_mul]);

	/* Symmetrically map cu_mask to all SEs & SHs:
	 * se_mask programs up to 2 SH in the upper and lower 16 bits.
	 *
	 * Examples
	 * Assuming 1 SH/SE, 4 SEs:
	 * cu_mask[0] bit0 -> se_mask[0] bit0
	 * cu_mask[0] bit1 -> se_mask[1] bit0
	 * ...
	 * cu_mask[0] bit4 -> se_mask[0] bit1
	 * ...
	 *
	 * Assuming 2 SH/SE, 4 SEs
	 * cu_mask[0] bit0 -> se_mask[0] bit0 (SE0,SH0,CU0)
	 * cu_mask[0] bit1 -> se_mask[1] bit0 (SE1,SH0,CU0)
	 * ...
	 * cu_mask[0] bit4 -> se_mask[0] bit16 (SE0,SH1,CU0)
	 * cu_mask[0] bit5 -> se_mask[1] bit16 (SE1,SH1,CU0)
	 * ...
	 * cu_mask[0] bit8 -> se_mask[0] bit1 (SE0,SH0,CU1)
	 * ...
	 *
	 * For GFX 9.4.3, the following code only looks at a
	 * subset of the cu_mask corresponding to the inst parameter.
	 * If we have n XCCs under one GPU node
	 * cu_mask[0] bit0 -> XCC0 se_mask[0] bit0 (XCC0,SE0,SH0,CU0)
	 * cu_mask[0] bit1 -> XCC1 se_mask[0] bit0 (XCC1,SE0,SH0,CU0)
	 * ..
	 * cu_mask[0] bitn -> XCCn se_mask[0] bit0 (XCCn,SE0,SH0,CU0)
	 * cu_mask[0] bit n+1 -> XCC0 se_mask[1] bit0 (XCC0,SE1,SH0,CU0)
	 *
	 * For example, if there are 6 XCCs under 1 KFD node, this code
	 * running for each inst, will look at the bits as:
	 * inst, inst + 6, inst + 12...
	 *
	 * First ensure all CUs are disabled, then enable user specified CUs.
	 */
	for (i = 0; i < gfx_info->max_shader_engines; i++)
		se_mask[i] = 0;

	i = inst;
	for (cu = 0; cu < 16; cu += cu_inc) {
		for (sh = 0; sh < gfx_info->max_sh_per_se; sh++) {
			for (se = 0; se < gfx_info->max_shader_engines; se++) {
				if (cu_per_sh[se][sh] > cu) {
					if (cu_mask[i / 32] & (en_mask << (i % 32)))
						se_mask[se] |= en_mask << (cu + sh * 16);
					i += inc;
					if (i >= cu_mask_count)
						return;
				}
			}
		}
	}
}

int kfd_hiq_load_mqd_kiq(struct mqd_manager *mm, void *mqd,
		     uint32_t pipe_id, uint32_t queue_id,
		     struct queue_properties *p, struct mm_struct *mms)
{
	return mm->dev->kfd2kgd->hiq_mqd_load(mm->dev->adev, mqd, pipe_id,
					      queue_id, p->doorbell_off, 0);
}

int kfd_destroy_mqd_cp(struct mqd_manager *mm, void *mqd,
		enum kfd_preempt_type type, unsigned int timeout,
		uint32_t pipe_id, uint32_t queue_id)
{
	return mm->dev->kfd2kgd->hqd_destroy(mm->dev->adev, mqd, type, timeout,
						pipe_id, queue_id, 0);
}

void kfd_free_mqd_cp(struct mqd_manager *mm, void *mqd,
	      struct kfd_mem_obj *mqd_mem_obj)
{
	if (mqd_mem_obj->gtt_mem) {
		amdgpu_amdkfd_free_gtt_mem(mm->dev->adev, &mqd_mem_obj->gtt_mem);
		kfree(mqd_mem_obj);
	} else {
		kfd_gtt_sa_free(mm->dev, mqd_mem_obj);
	}
}

bool kfd_is_occupied_cp(struct mqd_manager *mm, void *mqd,
		 uint64_t queue_address, uint32_t pipe_id,
		 uint32_t queue_id)
{
	return mm->dev->kfd2kgd->hqd_is_occupied(mm->dev->adev, queue_address,
						pipe_id, queue_id, 0);
}

int kfd_load_mqd_sdma(struct mqd_manager *mm, void *mqd,
		  uint32_t pipe_id, uint32_t queue_id,
		  struct queue_properties *p, struct mm_struct *mms)
{
	return mm->dev->kfd2kgd->hqd_sdma_load(mm->dev->adev, mqd,
						(uint32_t __user *)p->write_ptr,
						mms);
}

/*
 * preempt type here is ignored because there is only one way
 * to preempt sdma queue
 */
int kfd_destroy_mqd_sdma(struct mqd_manager *mm, void *mqd,
		     enum kfd_preempt_type type,
		     unsigned int timeout, uint32_t pipe_id,
		     uint32_t queue_id)
{
	return mm->dev->kfd2kgd->hqd_sdma_destroy(mm->dev->adev, mqd, timeout);
}

bool kfd_is_occupied_sdma(struct mqd_manager *mm, void *mqd,
		      uint64_t queue_address, uint32_t pipe_id,
		      uint32_t queue_id)
{
	return mm->dev->kfd2kgd->hqd_sdma_is_occupied(mm->dev->adev, mqd);
}

uint64_t kfd_hiq_mqd_stride(struct kfd_node *dev)
{
	return dev->dqm->mqd_mgrs[KFD_MQD_TYPE_HIQ]->mqd_size;
}

void kfd_get_hiq_xcc_mqd(struct kfd_node *dev, struct kfd_mem_obj *mqd_mem_obj,
		     uint32_t virtual_xcc_id)
{
	uint64_t offset;

	offset = kfd_hiq_mqd_stride(dev) * virtual_xcc_id;

	mqd_mem_obj->gtt_mem = (virtual_xcc_id == 0) ?
			dev->dqm->hiq_sdma_mqd.gtt_mem : NULL;
	mqd_mem_obj->gpu_addr = dev->dqm->hiq_sdma_mqd.gpu_addr + offset;
	mqd_mem_obj->cpu_ptr = (uint32_t *)((uintptr_t)
				dev->dqm->hiq_sdma_mqd.cpu_ptr + offset);
}

uint64_t kfd_mqd_stride(struct mqd_manager *mm,
			struct queue_properties *q)
{
	return mm->mqd_size;
<<<<<<< HEAD
=======
}

bool kfd_check_hiq_mqd_doorbell_id(struct kfd_node *node, uint32_t doorbell_id,
				   uint32_t inst)
{
	if (doorbell_id) {
		struct device *dev = node->adev->dev;

		if (node->adev->xcp_mgr && node->adev->xcp_mgr->num_xcps > 0)
			dev_err(dev, "XCC %d: Queue preemption failed for queue with doorbell_id: %x\n",
							inst, doorbell_id);
		else
			dev_err(dev, "Queue preemption failed for queue with doorbell_id: %x\n",
							doorbell_id);
		return true;
	}

	return false;
>>>>>>> 2d5404ca
}<|MERGE_RESOLUTION|>--- conflicted
+++ resolved
@@ -118,14 +118,6 @@
 	 * attention grabbing.
 	 */
 	if (gfx_info->max_shader_engines > KFD_MAX_NUM_SE) {
-<<<<<<< HEAD
-		pr_err("Exceeded KFD_MAX_NUM_SE, chip reports %d\n",
-		       gfx_info->max_shader_engines);
-		return;
-	}
-	if (gfx_info->max_sh_per_se > KFD_MAX_NUM_SH_PER_SE) {
-		pr_err("Exceeded KFD_MAX_NUM_SH, chip reports %d\n",
-=======
 		dev_err(mm->dev->adev->dev,
 			"Exceeded KFD_MAX_NUM_SE, chip reports %d\n",
 			gfx_info->max_shader_engines);
@@ -134,7 +126,6 @@
 	if (gfx_info->max_sh_per_se > KFD_MAX_NUM_SH_PER_SE) {
 		dev_err(mm->dev->adev->dev,
 			"Exceeded KFD_MAX_NUM_SH, chip reports %d\n",
->>>>>>> 2d5404ca
 			gfx_info->max_sh_per_se * gfx_info->max_shader_engines);
 		return;
 	}
@@ -300,8 +291,6 @@
 			struct queue_properties *q)
 {
 	return mm->mqd_size;
-<<<<<<< HEAD
-=======
 }
 
 bool kfd_check_hiq_mqd_doorbell_id(struct kfd_node *node, uint32_t doorbell_id,
@@ -320,5 +309,4 @@
 	}
 
 	return false;
->>>>>>> 2d5404ca
 }