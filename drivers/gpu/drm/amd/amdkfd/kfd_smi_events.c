// SPDX-License-Identifier: GPL-2.0 OR MIT
/*
 * Copyright 2020-2022 Advanced Micro Devices, Inc.
 *
 * Permission is hereby granted, free of charge, to any person obtaining a
 * copy of this software and associated documentation files (the "Software"),
 * to deal in the Software without restriction, including without limitation
 * the rights to use, copy, modify, merge, publish, distribute, sublicense,
 * and/or sell copies of the Software, and to permit persons to whom the
 * Software is furnished to do so, subject to the following conditions:
 *
 * The above copyright notice and this permission notice shall be included in
 * all copies or substantial portions of the Software.
 *
 * THE SOFTWARE IS PROVIDED "AS IS", WITHOUT WARRANTY OF ANY KIND, EXPRESS OR
 * IMPLIED, INCLUDING BUT NOT LIMITED TO THE WARRANTIES OF MERCHANTABILITY,
 * FITNESS FOR A PARTICULAR PURPOSE AND NONINFRINGEMENT.  IN NO EVENT SHALL
 * THE COPYRIGHT HOLDER(S) OR AUTHOR(S) BE LIABLE FOR ANY CLAIM, DAMAGES OR
 * OTHER LIABILITY, WHETHER IN AN ACTION OF CONTRACT, TORT OR OTHERWISE,
 * ARISING FROM, OUT OF OR IN CONNECTION WITH THE SOFTWARE OR THE USE OR
 * OTHER DEALINGS IN THE SOFTWARE.
 */

#include <linux/poll.h>
#include <linux/wait.h>
#include <linux/anon_inodes.h>
#include <uapi/linux/kfd_ioctl.h>
#include "amdgpu.h"
#include "amdgpu_vm.h"
#include "kfd_priv.h"
#include "kfd_smi_events.h"
#include "amdgpu_reset.h"

struct kfd_smi_client {
	struct list_head list;
	struct kfifo fifo;
	wait_queue_head_t wait_queue;
	/* events enabled */
	uint64_t events;
	struct kfd_node *dev;
	spinlock_t lock;
	struct rcu_head rcu;
	pid_t pid;
	bool suser;
};

#define MAX_KFIFO_SIZE	1024

static __poll_t kfd_smi_ev_poll(struct file *, struct poll_table_struct *);
static ssize_t kfd_smi_ev_read(struct file *, char __user *, size_t, loff_t *);
static ssize_t kfd_smi_ev_write(struct file *, const char __user *, size_t,
				loff_t *);
static int kfd_smi_ev_release(struct inode *, struct file *);

static const char kfd_smi_name[] = "kfd_smi_ev";

static const struct file_operations kfd_smi_ev_fops = {
	.owner = THIS_MODULE,
	.poll = kfd_smi_ev_poll,
	.read = kfd_smi_ev_read,
	.write = kfd_smi_ev_write,
	.release = kfd_smi_ev_release
};

static __poll_t kfd_smi_ev_poll(struct file *filep,
				struct poll_table_struct *wait)
{
	struct kfd_smi_client *client = filep->private_data;
	__poll_t mask = 0;

	poll_wait(filep, &client->wait_queue, wait);

	spin_lock(&client->lock);
	if (!kfifo_is_empty(&client->fifo))
		mask = EPOLLIN | EPOLLRDNORM;
	spin_unlock(&client->lock);

	return mask;
}

static ssize_t kfd_smi_ev_read(struct file *filep, char __user *user,
			       size_t size, loff_t *offset)
{
	int ret;
	size_t to_copy;
	struct kfd_smi_client *client = filep->private_data;
	unsigned char *buf;

	size = min_t(size_t, size, MAX_KFIFO_SIZE);
	buf = kmalloc(size, GFP_KERNEL);
	if (!buf)
		return -ENOMEM;

	/* kfifo_to_user can sleep so we can't use spinlock protection around
	 * it. Instead, we kfifo out as spinlocked then copy them to the user.
	 */
	spin_lock(&client->lock);
	to_copy = kfifo_len(&client->fifo);
	if (!to_copy) {
		spin_unlock(&client->lock);
		ret = -EAGAIN;
		goto ret_err;
	}
	to_copy = min(size, to_copy);
	ret = kfifo_out(&client->fifo, buf, to_copy);
	spin_unlock(&client->lock);
	if (ret <= 0) {
		ret = -EAGAIN;
		goto ret_err;
	}

	ret = copy_to_user(user, buf, to_copy);
	if (ret) {
		ret = -EFAULT;
		goto ret_err;
	}

	kfree(buf);
	return to_copy;

ret_err:
	kfree(buf);
	return ret;
}

static ssize_t kfd_smi_ev_write(struct file *filep, const char __user *user,
				size_t size, loff_t *offset)
{
	struct kfd_smi_client *client = filep->private_data;
	uint64_t events;

	if (!access_ok(user, size) || size < sizeof(events))
		return -EFAULT;
	if (copy_from_user(&events, user, sizeof(events)))
		return -EFAULT;

	WRITE_ONCE(client->events, events);

	return sizeof(events);
}

static void kfd_smi_ev_client_free(struct rcu_head *p)
{
	struct kfd_smi_client *ev = container_of(p, struct kfd_smi_client, rcu);

	kfifo_free(&ev->fifo);
	kfree(ev);
}

static int kfd_smi_ev_release(struct inode *inode, struct file *filep)
{
	struct kfd_smi_client *client = filep->private_data;
	struct kfd_node *dev = client->dev;

	spin_lock(&dev->smi_lock);
	list_del_rcu(&client->list);
	spin_unlock(&dev->smi_lock);

	call_rcu(&client->rcu, kfd_smi_ev_client_free);
	return 0;
}

static bool kfd_smi_ev_enabled(pid_t pid, struct kfd_smi_client *client,
			       unsigned int event)
{
	uint64_t all = KFD_SMI_EVENT_MASK_FROM_INDEX(KFD_SMI_EVENT_ALL_PROCESS);
	uint64_t events = READ_ONCE(client->events);

	if (pid && client->pid != pid && !(client->suser && (events & all)))
		return false;

	return events & KFD_SMI_EVENT_MASK_FROM_INDEX(event);
}

static void add_event_to_kfifo(pid_t pid, struct kfd_node *dev,
			       unsigned int smi_event, char *event_msg, int len)
{
	struct kfd_smi_client *client;

	rcu_read_lock();

	list_for_each_entry_rcu(client, &dev->smi_clients, list) {
		if (!kfd_smi_ev_enabled(pid, client, smi_event))
			continue;
		spin_lock(&client->lock);
		if (kfifo_avail(&client->fifo) >= len) {
			kfifo_in(&client->fifo, event_msg, len);
			wake_up_all(&client->wait_queue);
		} else {
			pr_debug("smi_event(EventID: %u): no space left\n",
					smi_event);
		}
		spin_unlock(&client->lock);
	}

	rcu_read_unlock();
}

__printf(4, 5)
static void kfd_smi_event_add(pid_t pid, struct kfd_node *dev,
			      unsigned int event, char *fmt, ...)
{
	char fifo_in[KFD_SMI_EVENT_MSG_SIZE];
	int len;
	va_list args;

	if (list_empty(&dev->smi_clients))
		return;

	len = snprintf(fifo_in, sizeof(fifo_in), "%x ", event);

	va_start(args, fmt);
	len += vsnprintf(fifo_in + len, sizeof(fifo_in) - len, fmt, args);
	va_end(args);

	add_event_to_kfifo(pid, dev, event, fifo_in, len);
}

<<<<<<< HEAD
void kfd_smi_event_update_gpu_reset(struct kfd_node *dev, bool post_reset)
=======
void kfd_smi_event_update_gpu_reset(struct kfd_node *dev, bool post_reset,
				    struct amdgpu_reset_context *reset_context)
>>>>>>> 2d5404ca
{
	unsigned int event;
	char reset_cause[64];

	if (post_reset) {
		event = KFD_SMI_EVENT_GPU_POST_RESET;
	} else {
		event = KFD_SMI_EVENT_GPU_PRE_RESET;
		++(dev->reset_seq_num);
	}

	memset(reset_cause, 0, sizeof(reset_cause));

	if (reset_context)
		amdgpu_reset_get_desc(reset_context, reset_cause,
				      sizeof(reset_cause));

	kfd_smi_event_add(0, dev, event, KFD_EVENT_FMT_UPDATE_GPU_RESET(
			  dev->reset_seq_num, reset_cause));
}

void kfd_smi_event_update_thermal_throttling(struct kfd_node *dev,
					     uint64_t throttle_bitmask)
{
	kfd_smi_event_add(0, dev, KFD_SMI_EVENT_THERMAL_THROTTLE, KFD_EVENT_FMT_THERMAL_THROTTLING(
			  throttle_bitmask,
			  amdgpu_dpm_get_thermal_throttling_counter(dev->adev)));
}

void kfd_smi_event_update_vmfault(struct kfd_node *dev, uint16_t pasid)
{
	struct amdgpu_task_info *task_info;

	task_info = amdgpu_vm_get_task_info_pasid(dev->adev, pasid);
	if (task_info) {
		/* Report VM faults from user applications, not retry from kernel */
		if (task_info->pid)
			kfd_smi_event_add(0, dev, KFD_SMI_EVENT_VMFAULT, KFD_EVENT_FMT_VMFAULT(
					  task_info->pid, task_info->task_name));
		amdgpu_vm_put_task_info(task_info);
	}
}

void kfd_smi_event_page_fault_start(struct kfd_node *node, pid_t pid,
				    unsigned long address, bool write_fault,
				    ktime_t ts)
{
	kfd_smi_event_add(pid, node, KFD_SMI_EVENT_PAGE_FAULT_START,
<<<<<<< HEAD
			  "%lld -%d @%lx(%x) %c\n", ktime_to_ns(ts), pid,
			  address, node->id, write_fault ? 'W' : 'R');
=======
			  KFD_EVENT_FMT_PAGEFAULT_START(ktime_to_ns(ts), pid,
			  address, node->id, write_fault ? 'W' : 'R'));
>>>>>>> 2d5404ca
}

void kfd_smi_event_page_fault_end(struct kfd_node *node, pid_t pid,
				  unsigned long address, bool migration)
{
	kfd_smi_event_add(pid, node, KFD_SMI_EVENT_PAGE_FAULT_END,
<<<<<<< HEAD
			  "%lld -%d @%lx(%x) %c\n", ktime_get_boottime_ns(),
			  pid, address, node->id, migration ? 'M' : 'U');
=======
			  KFD_EVENT_FMT_PAGEFAULT_END(ktime_get_boottime_ns(),
			  pid, address, node->id, migration ? 'M' : 'U'));
>>>>>>> 2d5404ca
}

void kfd_smi_event_migration_start(struct kfd_node *node, pid_t pid,
				   unsigned long start, unsigned long end,
				   uint32_t from, uint32_t to,
				   uint32_t prefetch_loc, uint32_t preferred_loc,
				   uint32_t trigger)
{
	kfd_smi_event_add(pid, node, KFD_SMI_EVENT_MIGRATE_START,
<<<<<<< HEAD
			  "%lld -%d @%lx(%lx) %x->%x %x:%x %d\n",
=======
			  KFD_EVENT_FMT_MIGRATE_START(
>>>>>>> 2d5404ca
			  ktime_get_boottime_ns(), pid, start, end - start,
			  from, to, prefetch_loc, preferred_loc, trigger));
}

void kfd_smi_event_migration_end(struct kfd_node *node, pid_t pid,
				 unsigned long start, unsigned long end,
				 uint32_t from, uint32_t to, uint32_t trigger)
{
	kfd_smi_event_add(pid, node, KFD_SMI_EVENT_MIGRATE_END,
<<<<<<< HEAD
			  "%lld -%d @%lx(%lx) %x->%x %d\n",
=======
			  KFD_EVENT_FMT_MIGRATE_END(
>>>>>>> 2d5404ca
			  ktime_get_boottime_ns(), pid, start, end - start,
			  from, to, trigger));
}

void kfd_smi_event_queue_eviction(struct kfd_node *node, pid_t pid,
				  uint32_t trigger)
{
	kfd_smi_event_add(pid, node, KFD_SMI_EVENT_QUEUE_EVICTION,
<<<<<<< HEAD
			  "%lld -%d %x %d\n", ktime_get_boottime_ns(), pid,
			  node->id, trigger);
=======
			  KFD_EVENT_FMT_QUEUE_EVICTION(ktime_get_boottime_ns(), pid,
			  node->id, trigger));
>>>>>>> 2d5404ca
}

void kfd_smi_event_queue_restore(struct kfd_node *node, pid_t pid)
{
	kfd_smi_event_add(pid, node, KFD_SMI_EVENT_QUEUE_RESTORE,
<<<<<<< HEAD
			  "%lld -%d %x\n", ktime_get_boottime_ns(), pid,
			  node->id);
=======
			  KFD_EVENT_FMT_QUEUE_RESTORE(ktime_get_boottime_ns(), pid,
			  node->id, 0));
>>>>>>> 2d5404ca
}

void kfd_smi_event_queue_restore_rescheduled(struct mm_struct *mm)
{
	struct kfd_process *p;
	int i;

	p = kfd_lookup_process_by_mm(mm);
	if (!p)
		return;

	for (i = 0; i < p->n_pdds; i++) {
		struct kfd_process_device *pdd = p->pdds[i];

		kfd_smi_event_add(p->lead_thread->pid, pdd->dev,
				  KFD_SMI_EVENT_QUEUE_RESTORE,
				  KFD_EVENT_FMT_QUEUE_RESTORE(ktime_get_boottime_ns(),
				  p->lead_thread->pid, pdd->dev->id, 'R'));
	}
	kfd_unref_process(p);
}

void kfd_smi_event_unmap_from_gpu(struct kfd_node *node, pid_t pid,
				  unsigned long address, unsigned long last,
				  uint32_t trigger)
{
	kfd_smi_event_add(pid, node, KFD_SMI_EVENT_UNMAP_FROM_GPU,
<<<<<<< HEAD
			  "%lld -%d @%lx(%lx) %x %d\n", ktime_get_boottime_ns(),
			  pid, address, last - address + 1, node->id, trigger);
=======
			  KFD_EVENT_FMT_UNMAP_FROM_GPU(ktime_get_boottime_ns(),
			  pid, address, last - address + 1, node->id, trigger));
>>>>>>> 2d5404ca
}

int kfd_smi_event_open(struct kfd_node *dev, uint32_t *fd)
{
	struct kfd_smi_client *client;
	int ret;

	client = kzalloc(sizeof(struct kfd_smi_client), GFP_KERNEL);
	if (!client)
		return -ENOMEM;
	INIT_LIST_HEAD(&client->list);

	ret = kfifo_alloc(&client->fifo, MAX_KFIFO_SIZE, GFP_KERNEL);
	if (ret) {
		kfree(client);
		return ret;
	}

	init_waitqueue_head(&client->wait_queue);
	spin_lock_init(&client->lock);
	client->events = 0;
	client->dev = dev;
	client->pid = current->tgid;
	client->suser = capable(CAP_SYS_ADMIN);

	spin_lock(&dev->smi_lock);
	list_add_rcu(&client->list, &dev->smi_clients);
	spin_unlock(&dev->smi_lock);

	ret = anon_inode_getfd(kfd_smi_name, &kfd_smi_ev_fops, (void *)client,
			       O_RDWR);
	if (ret < 0) {
		spin_lock(&dev->smi_lock);
		list_del_rcu(&client->list);
		spin_unlock(&dev->smi_lock);

		synchronize_rcu();

		kfifo_free(&client->fifo);
		kfree(client);
		return ret;
	}
	*fd = ret;

	return 0;
}<|MERGE_RESOLUTION|>--- conflicted
+++ resolved
@@ -216,12 +216,8 @@
 	add_event_to_kfifo(pid, dev, event, fifo_in, len);
 }
 
-<<<<<<< HEAD
-void kfd_smi_event_update_gpu_reset(struct kfd_node *dev, bool post_reset)
-=======
 void kfd_smi_event_update_gpu_reset(struct kfd_node *dev, bool post_reset,
 				    struct amdgpu_reset_context *reset_context)
->>>>>>> 2d5404ca
 {
 	unsigned int event;
 	char reset_cause[64];
@@ -270,26 +266,16 @@
 				    ktime_t ts)
 {
 	kfd_smi_event_add(pid, node, KFD_SMI_EVENT_PAGE_FAULT_START,
-<<<<<<< HEAD
-			  "%lld -%d @%lx(%x) %c\n", ktime_to_ns(ts), pid,
-			  address, node->id, write_fault ? 'W' : 'R');
-=======
 			  KFD_EVENT_FMT_PAGEFAULT_START(ktime_to_ns(ts), pid,
 			  address, node->id, write_fault ? 'W' : 'R'));
->>>>>>> 2d5404ca
 }
 
 void kfd_smi_event_page_fault_end(struct kfd_node *node, pid_t pid,
 				  unsigned long address, bool migration)
 {
 	kfd_smi_event_add(pid, node, KFD_SMI_EVENT_PAGE_FAULT_END,
-<<<<<<< HEAD
-			  "%lld -%d @%lx(%x) %c\n", ktime_get_boottime_ns(),
-			  pid, address, node->id, migration ? 'M' : 'U');
-=======
 			  KFD_EVENT_FMT_PAGEFAULT_END(ktime_get_boottime_ns(),
 			  pid, address, node->id, migration ? 'M' : 'U'));
->>>>>>> 2d5404ca
 }
 
 void kfd_smi_event_migration_start(struct kfd_node *node, pid_t pid,
@@ -299,11 +285,7 @@
 				   uint32_t trigger)
 {
 	kfd_smi_event_add(pid, node, KFD_SMI_EVENT_MIGRATE_START,
-<<<<<<< HEAD
-			  "%lld -%d @%lx(%lx) %x->%x %x:%x %d\n",
-=======
 			  KFD_EVENT_FMT_MIGRATE_START(
->>>>>>> 2d5404ca
 			  ktime_get_boottime_ns(), pid, start, end - start,
 			  from, to, prefetch_loc, preferred_loc, trigger));
 }
@@ -313,11 +295,7 @@
 				 uint32_t from, uint32_t to, uint32_t trigger)
 {
 	kfd_smi_event_add(pid, node, KFD_SMI_EVENT_MIGRATE_END,
-<<<<<<< HEAD
-			  "%lld -%d @%lx(%lx) %x->%x %d\n",
-=======
 			  KFD_EVENT_FMT_MIGRATE_END(
->>>>>>> 2d5404ca
 			  ktime_get_boottime_ns(), pid, start, end - start,
 			  from, to, trigger));
 }
@@ -326,25 +304,15 @@
 				  uint32_t trigger)
 {
 	kfd_smi_event_add(pid, node, KFD_SMI_EVENT_QUEUE_EVICTION,
-<<<<<<< HEAD
-			  "%lld -%d %x %d\n", ktime_get_boottime_ns(), pid,
-			  node->id, trigger);
-=======
 			  KFD_EVENT_FMT_QUEUE_EVICTION(ktime_get_boottime_ns(), pid,
 			  node->id, trigger));
->>>>>>> 2d5404ca
 }
 
 void kfd_smi_event_queue_restore(struct kfd_node *node, pid_t pid)
 {
 	kfd_smi_event_add(pid, node, KFD_SMI_EVENT_QUEUE_RESTORE,
-<<<<<<< HEAD
-			  "%lld -%d %x\n", ktime_get_boottime_ns(), pid,
-			  node->id);
-=======
 			  KFD_EVENT_FMT_QUEUE_RESTORE(ktime_get_boottime_ns(), pid,
 			  node->id, 0));
->>>>>>> 2d5404ca
 }
 
 void kfd_smi_event_queue_restore_rescheduled(struct mm_struct *mm)
@@ -372,13 +340,8 @@
 				  uint32_t trigger)
 {
 	kfd_smi_event_add(pid, node, KFD_SMI_EVENT_UNMAP_FROM_GPU,
-<<<<<<< HEAD
-			  "%lld -%d @%lx(%lx) %x %d\n", ktime_get_boottime_ns(),
-			  pid, address, last - address + 1, node->id, trigger);
-=======
 			  KFD_EVENT_FMT_UNMAP_FROM_GPU(ktime_get_boottime_ns(),
 			  pid, address, last - address + 1, node->id, trigger));
->>>>>>> 2d5404ca
 }
 
 int kfd_smi_event_open(struct kfd_node *dev, uint32_t *fd)
