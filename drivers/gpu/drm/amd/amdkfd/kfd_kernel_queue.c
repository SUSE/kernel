// SPDX-License-Identifier: GPL-2.0 OR MIT
/*
 * Copyright 2014-2022 Advanced Micro Devices, Inc.
 *
 * Permission is hereby granted, free of charge, to any person obtaining a
 * copy of this software and associated documentation files (the "Software"),
 * to deal in the Software without restriction, including without limitation
 * the rights to use, copy, modify, merge, publish, distribute, sublicense,
 * and/or sell copies of the Software, and to permit persons to whom the
 * Software is furnished to do so, subject to the following conditions:
 *
 * The above copyright notice and this permission notice shall be included in
 * all copies or substantial portions of the Software.
 *
 * THE SOFTWARE IS PROVIDED "AS IS", WITHOUT WARRANTY OF ANY KIND, EXPRESS OR
 * IMPLIED, INCLUDING BUT NOT LIMITED TO THE WARRANTIES OF MERCHANTABILITY,
 * FITNESS FOR A PARTICULAR PURPOSE AND NONINFRINGEMENT.  IN NO EVENT SHALL
 * THE COPYRIGHT HOLDER(S) OR AUTHOR(S) BE LIABLE FOR ANY CLAIM, DAMAGES OR
 * OTHER LIABILITY, WHETHER IN AN ACTION OF CONTRACT, TORT OR OTHERWISE,
 * ARISING FROM, OUT OF OR IN CONNECTION WITH THE SOFTWARE OR THE USE OR
 * OTHER DEALINGS IN THE SOFTWARE.
 *
 */

#include <linux/types.h>
#include <linux/mutex.h>
#include <linux/slab.h>
#include <linux/printk.h>
#include <linux/sched.h>
#include "kfd_kernel_queue.h"
#include "kfd_priv.h"
#include "kfd_device_queue_manager.h"
#include "kfd_pm4_headers.h"
#include "kfd_pm4_opcodes.h"
#include "amdgpu_reset.h"

#define PM4_COUNT_ZERO (((1 << 15) - 1) << 16)

/* Initialize a kernel queue, including allocations of GART memory
 * needed for the queue.
 */
static bool kq_initialize(struct kernel_queue *kq, struct kfd_node *dev,
		enum kfd_queue_type type, unsigned int queue_size)
{
	struct queue_properties prop;
	int retval;
	union PM4_MES_TYPE_3_HEADER nop;

	if (WARN_ON(type != KFD_QUEUE_TYPE_DIQ && type != KFD_QUEUE_TYPE_HIQ))
		return false;

	pr_debug("Initializing queue type %d size %d\n", KFD_QUEUE_TYPE_HIQ,
			queue_size);

	memset(&prop, 0, sizeof(prop));
	memset(&nop, 0, sizeof(nop));

	nop.opcode = IT_NOP;
	nop.type = PM4_TYPE_3;
	nop.u32all |= PM4_COUNT_ZERO;

	kq->dev = dev;
	kq->nop_packet = nop.u32all;
	switch (type) {
	case KFD_QUEUE_TYPE_DIQ:
		kq->mqd_mgr = dev->dqm->mqd_mgrs[KFD_MQD_TYPE_DIQ];
		break;
	case KFD_QUEUE_TYPE_HIQ:
		kq->mqd_mgr = dev->dqm->mqd_mgrs[KFD_MQD_TYPE_HIQ];
		break;
	default:
		dev_err(dev->adev->dev, "Invalid queue type %d\n", type);
		return false;
	}

	if (!kq->mqd_mgr)
		return false;

	prop.doorbell_ptr = kfd_get_kernel_doorbell(dev->kfd, &prop.doorbell_off);

	if (!prop.doorbell_ptr) {
		dev_err(dev->adev->dev, "Failed to initialize doorbell");
		goto err_get_kernel_doorbell;
	}

	retval = kfd_gtt_sa_allocate(dev, queue_size, &kq->pq);
	if (retval != 0) {
		dev_err(dev->adev->dev, "Failed to init pq queues size %d\n",
			queue_size);
		goto err_pq_allocate_vidmem;
	}

	kq->pq_kernel_addr = kq->pq->cpu_ptr;
	kq->pq_gpu_addr = kq->pq->gpu_addr;

	/* For CIK family asics, kq->eop_mem is not needed */
	if (dev->adev->asic_type > CHIP_MULLINS) {
		retval = kfd_gtt_sa_allocate(dev, PAGE_SIZE, &kq->eop_mem);
		if (retval != 0)
			goto err_eop_allocate_vidmem;

		kq->eop_gpu_addr = kq->eop_mem->gpu_addr;
		kq->eop_kernel_addr = kq->eop_mem->cpu_ptr;

		memset(kq->eop_kernel_addr, 0, PAGE_SIZE);
	}

	retval = kfd_gtt_sa_allocate(dev, sizeof(*kq->rptr_kernel),
					&kq->rptr_mem);

	if (retval != 0)
		goto err_rptr_allocate_vidmem;

	kq->rptr_kernel = kq->rptr_mem->cpu_ptr;
	kq->rptr_gpu_addr = kq->rptr_mem->gpu_addr;

	retval = kfd_gtt_sa_allocate(dev, dev->kfd->device_info.doorbell_size,
					&kq->wptr_mem);

	if (retval != 0)
		goto err_wptr_allocate_vidmem;

	kq->wptr_kernel = kq->wptr_mem->cpu_ptr;
	kq->wptr_gpu_addr = kq->wptr_mem->gpu_addr;

	memset(kq->pq_kernel_addr, 0, queue_size);
	memset(kq->rptr_kernel, 0, sizeof(*kq->rptr_kernel));
	memset(kq->wptr_kernel, 0, sizeof(*kq->wptr_kernel));

	prop.queue_size = queue_size;
	prop.is_interop = false;
	prop.is_gws = false;
	prop.priority = 1;
	prop.queue_percent = 100;
	prop.type = type;
	prop.vmid = 0;
	prop.queue_address = kq->pq_gpu_addr;
	prop.read_ptr = (uint32_t *) kq->rptr_gpu_addr;
	prop.write_ptr = (uint32_t *) kq->wptr_gpu_addr;
	prop.eop_ring_buffer_address = kq->eop_gpu_addr;
	prop.eop_ring_buffer_size = PAGE_SIZE;

	if (init_queue(&kq->queue, &prop) != 0)
		goto err_init_queue;

	kq->queue->device = dev;
	kq->queue->process = kfd_get_process(current);

	kq->queue->mqd_mem_obj = kq->mqd_mgr->allocate_mqd(kq->mqd_mgr->dev,
					&kq->queue->properties);
	if (!kq->queue->mqd_mem_obj)
		goto err_allocate_mqd;
	kq->mqd_mgr->init_mqd(kq->mqd_mgr, &kq->queue->mqd,
					kq->queue->mqd_mem_obj,
					&kq->queue->gart_mqd_addr,
					&kq->queue->properties);
	/* assign HIQ to HQD */
	if (type == KFD_QUEUE_TYPE_HIQ) {
		pr_debug("Assigning hiq to hqd\n");
		kq->queue->pipe = KFD_CIK_HIQ_PIPE;
		kq->queue->queue = KFD_CIK_HIQ_QUEUE;
		kq->mqd_mgr->load_mqd(kq->mqd_mgr, kq->queue->mqd,
				kq->queue->pipe, kq->queue->queue,
				&kq->queue->properties, NULL);
	} else {
		/* allocate fence for DIQ */

		retval = kfd_gtt_sa_allocate(dev, sizeof(uint32_t),
						&kq->fence_mem_obj);

		if (retval != 0)
			goto err_alloc_fence;

		kq->fence_kernel_address = kq->fence_mem_obj->cpu_ptr;
		kq->fence_gpu_addr = kq->fence_mem_obj->gpu_addr;
	}

	print_queue(kq->queue);

	return true;
err_alloc_fence:
	kq->mqd_mgr->free_mqd(kq->mqd_mgr, kq->queue->mqd, kq->queue->mqd_mem_obj);
err_allocate_mqd:
	uninit_queue(kq->queue);
err_init_queue:
	kfd_gtt_sa_free(dev, kq->wptr_mem);
err_wptr_allocate_vidmem:
	kfd_gtt_sa_free(dev, kq->rptr_mem);
err_rptr_allocate_vidmem:
	kfd_gtt_sa_free(dev, kq->eop_mem);
err_eop_allocate_vidmem:
	kfd_gtt_sa_free(dev, kq->pq);
err_pq_allocate_vidmem:
	kfd_release_kernel_doorbell(dev->kfd, prop.doorbell_ptr);
err_get_kernel_doorbell:
	return false;

}

/* Uninitialize a kernel queue and free all its memory usages. */
static void kq_uninitialize(struct kernel_queue *kq)
{
	if (kq->queue->properties.type == KFD_QUEUE_TYPE_HIQ && down_read_trylock(&kq->dev->adev->reset_domain->sem)) {
		kq->mqd_mgr->destroy_mqd(kq->mqd_mgr,
					kq->queue->mqd,
					KFD_PREEMPT_TYPE_WAVEFRONT_RESET,
					KFD_UNMAP_LATENCY_MS,
					kq->queue->pipe,
					kq->queue->queue);
		up_read(&kq->dev->adev->reset_domain->sem);
	}
	else if (kq->queue->properties.type == KFD_QUEUE_TYPE_DIQ)
		kfd_gtt_sa_free(kq->dev, kq->fence_mem_obj);

	kq->mqd_mgr->free_mqd(kq->mqd_mgr, kq->queue->mqd,
				kq->queue->mqd_mem_obj);

	kfd_gtt_sa_free(kq->dev, kq->rptr_mem);
	kfd_gtt_sa_free(kq->dev, kq->wptr_mem);

	/* For CIK family asics, kq->eop_mem is Null, kfd_gtt_sa_free()
	 * is able to handle NULL properly.
	 */
	kfd_gtt_sa_free(kq->dev, kq->eop_mem);

	kfd_gtt_sa_free(kq->dev, kq->pq);
	kfd_release_kernel_doorbell(kq->dev->kfd,
					kq->queue->properties.doorbell_ptr);
	uninit_queue(kq->queue);
}

int kq_acquire_packet_buffer(struct kernel_queue *kq,
		size_t packet_size_in_dwords, unsigned int **buffer_ptr)
{
	size_t available_size;
	size_t queue_size_dwords;
	uint32_t wptr, rptr;
	uint64_t wptr64;
	unsigned int *queue_address;

	/* When rptr == wptr, the buffer is empty.
	 * When rptr == wptr + 1, the buffer is full.
	 * It is always rptr that advances to the position of wptr, rather than
	 * the opposite. So we can only use up to queue_size_dwords - 1 dwords.
	 */
	rptr = *kq->rptr_kernel;
	wptr = kq->pending_wptr;
	wptr64 = kq->pending_wptr64;
	queue_address = (unsigned int *)kq->pq_kernel_addr;
	queue_size_dwords = kq->queue->properties.queue_size / 4;

	pr_debug("rptr: %d\n", rptr);
	pr_debug("wptr: %d\n", wptr);
	pr_debug("queue_address 0x%p\n", queue_address);

	available_size = (rptr + queue_size_dwords - 1 - wptr) %
							queue_size_dwords;

	if (packet_size_in_dwords > available_size) {
		/*
		 * make sure calling functions know
		 * acquire_packet_buffer() failed
		 */
		goto err_no_space;
	}

	if (wptr + packet_size_in_dwords >= queue_size_dwords) {
		/* make sure after rolling back to position 0, there is
		 * still enough space.
		 */
		if (packet_size_in_dwords >= rptr)
			goto err_no_space;

		/* fill nops, roll back and start at position 0 */
		while (wptr > 0) {
			queue_address[wptr] = kq->nop_packet;
			wptr = (wptr + 1) % queue_size_dwords;
			wptr64++;
		}
	}

	*buffer_ptr = &queue_address[wptr];
	kq->pending_wptr = wptr + packet_size_in_dwords;
	kq->pending_wptr64 = wptr64 + packet_size_in_dwords;

	return 0;

err_no_space:
	*buffer_ptr = NULL;
	return -ENOMEM;
}

int kq_submit_packet(struct kernel_queue *kq)
{
#ifdef DEBUG
	int i;

	for (i = *kq->wptr_kernel; i < kq->pending_wptr; i++) {
		pr_debug("0x%2X ", kq->pq_kernel_addr[i]);
		if (i % 15 == 0)
			pr_debug("\n");
	}
	pr_debug("\n");
#endif
<<<<<<< HEAD
=======
	/* Fatal err detected, packet submission won't go through */
	if (amdgpu_amdkfd_is_fed(kq->dev->adev))
		return -EIO;

>>>>>>> 2d5404ca
	if (kq->dev->kfd->device_info.doorbell_size == 8) {
		*kq->wptr64_kernel = kq->pending_wptr64;
		write_kernel_doorbell64(kq->queue->properties.doorbell_ptr,
					kq->pending_wptr64);
	} else {
		*kq->wptr_kernel = kq->pending_wptr;
		write_kernel_doorbell(kq->queue->properties.doorbell_ptr,
					kq->pending_wptr);
	}

	return 0;
}

void kq_rollback_packet(struct kernel_queue *kq)
{
	if (kq->dev->kfd->device_info.doorbell_size == 8) {
		kq->pending_wptr64 = *kq->wptr64_kernel;
		kq->pending_wptr = *kq->wptr_kernel %
			(kq->queue->properties.queue_size / 4);
	} else {
		kq->pending_wptr = *kq->wptr_kernel;
	}
}

struct kernel_queue *kernel_queue_init(struct kfd_node *dev,
					enum kfd_queue_type type)
{
	struct kernel_queue *kq;

	kq = kzalloc(sizeof(*kq), GFP_KERNEL);
	if (!kq)
		return NULL;

	if (kq_initialize(kq, dev, type, KFD_KERNEL_QUEUE_SIZE))
		return kq;

	dev_err(dev->adev->dev, "Failed to init kernel queue\n");

	kfree(kq);
	return NULL;
}

void kernel_queue_uninit(struct kernel_queue *kq)
{
	kq_uninitialize(kq);
	kfree(kq);
}

/* FIXME: Can this test be removed? */
static __attribute__((unused)) void test_kq(struct kfd_node *dev)
{
	struct kernel_queue *kq;
	uint32_t *buffer, i;
	int retval;

	dev_err(dev->adev->dev, "Starting kernel queue test\n");

	kq = kernel_queue_init(dev, KFD_QUEUE_TYPE_HIQ);
	if (unlikely(!kq)) {
		dev_err(dev->adev->dev, "  Failed to initialize HIQ\n");
		dev_err(dev->adev->dev, "Kernel queue test failed\n");
		return;
	}

	retval = kq_acquire_packet_buffer(kq, 5, &buffer);
	if (unlikely(retval != 0)) {
		dev_err(dev->adev->dev, "  Failed to acquire packet buffer\n");
		dev_err(dev->adev->dev, "Kernel queue test failed\n");
		return;
	}
	for (i = 0; i < 5; i++)
		buffer[i] = kq->nop_packet;
	kq_submit_packet(kq);

	dev_err(dev->adev->dev, "Ending kernel queue test\n");
}

<|MERGE_RESOLUTION|>--- conflicted
+++ resolved
@@ -302,13 +302,10 @@
 	}
 	pr_debug("\n");
 #endif
-<<<<<<< HEAD
-=======
 	/* Fatal err detected, packet submission won't go through */
 	if (amdgpu_amdkfd_is_fed(kq->dev->adev))
 		return -EIO;
 
->>>>>>> 2d5404ca
 	if (kq->dev->kfd->device_info.doorbell_size == 8) {
 		*kq->wptr64_kernel = kq->pending_wptr64;
 		write_kernel_doorbell64(kq->queue->properties.doorbell_ptr,
