--- conflicted
+++ resolved
@@ -404,13 +404,8 @@
 	s_or_b32	ttmp15, ttmp15, 0xFFFF0000
 L_NO_SIGN_EXTEND_TMA:
 
-<<<<<<< HEAD
-	s_load_dword    ttmp2, [ttmp14, ttmp15], 0x10 glc:1			// debug trap enabled flag
-	s_waitcnt       lgkmcnt(0)
-=======
 	s_load_dword    ttmp2, [ttmp14, ttmp15], 0x10 S_COHERENCE		// debug trap enabled flag
 	S_WAITCNT_0
->>>>>>> 2d5404ca
 	s_lshl_b32      ttmp2, ttmp2, TTMP11_DEBUG_TRAP_ENABLED_SHIFT
 	s_andn2_b32     ttmp11, ttmp11, TTMP11_DEBUG_TRAP_ENABLED_MASK
 	s_or_b32        ttmp11, ttmp11, ttmp2
