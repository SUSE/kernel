--- conflicted
+++ resolved
@@ -441,13 +441,10 @@
 	svm_migrate_copy_done(adev, mfence);
 	migrate_vma_finalize(&migrate);
 
-<<<<<<< HEAD
-=======
 	mpages = cpages - svm_migrate_unsuccessful_pages(&migrate);
 	pr_debug("successful/cpages/npages 0x%lx/0x%lx/0x%lx\n",
 			 mpages, cpages, migrate.npages);
 
->>>>>>> 2d5404ca
 	kfd_smi_event_migration_end(node, p->lead_thread->pid,
 				    start >> PAGE_SHIFT, end >> PAGE_SHIFT,
 				    0, node->id, trigger);
@@ -457,11 +454,7 @@
 out_free:
 	kvfree(buf);
 out:
-<<<<<<< HEAD
-	if (!r && cpages) {
-=======
 	if (!r && mpages) {
->>>>>>> 2d5404ca
 		pdd = svm_range_get_pdd_by_node(prange, node);
 		if (pdd)
 			WRITE_ONCE(pdd->page_in, pdd->page_in + mpages);
@@ -494,11 +487,7 @@
 	struct vm_area_struct *vma;
 	uint64_t ttm_res_offset;
 	struct kfd_node *node;
-<<<<<<< HEAD
-	unsigned long cpages = 0;
-=======
 	unsigned long mpages = 0;
->>>>>>> 2d5404ca
 	long r = 0;
 
 	if (start_mgr < prange->start || last_mgr > prange->last) {
@@ -555,12 +544,6 @@
 		addr = next;
 	}
 
-<<<<<<< HEAD
-	if (cpages) {
-		prange->actual_loc = best_loc;
-		svm_range_dma_unmap(prange);
-	} else {
-=======
 	if (mpages) {
 		prange->actual_loc = best_loc;
 		prange->vram_pages += mpages;
@@ -568,7 +551,6 @@
 		/* if no page migrated and all pages from prange are at
 		 * sys ram drop svm_bo got from svm_range_vram_node_new
 		 */
->>>>>>> 2d5404ca
 		svm_range_vram_node_free(prange);
 	}
 
@@ -703,10 +685,7 @@
 	uint64_t npages = (end - start) >> PAGE_SHIFT;
 	unsigned long upages = npages;
 	unsigned long cpages = 0;
-<<<<<<< HEAD
-=======
 	unsigned long mpages = 0;
->>>>>>> 2d5404ca
 	struct amdgpu_device *adev = node->adev;
 	struct kfd_process_device *pdd;
 	struct dma_fence *mfence = NULL;
@@ -782,10 +761,7 @@
 	kvfree(buf);
 out:
 	if (!r && cpages) {
-<<<<<<< HEAD
-=======
 		mpages = cpages - upages;
->>>>>>> 2d5404ca
 		pdd = svm_range_get_pdd_by_node(prange, node);
 		if (pdd)
 			WRITE_ONCE(pdd->page_out, pdd->page_out + mpages);
@@ -827,25 +803,17 @@
 		return 0;
 	}
 
-<<<<<<< HEAD
+	if (start_mgr < prange->start || last_mgr > prange->last) {
+		pr_debug("range [0x%lx 0x%lx] out prange [0x%lx 0x%lx]\n",
+			 start_mgr, last_mgr, prange->start, prange->last);
+		return -EFAULT;
+	}
+
 	node = svm_range_get_node_by_id(prange, prange->actual_loc);
 	if (!node) {
 		pr_debug("failed to get kfd node by id 0x%x\n", prange->actual_loc);
 		return -ENODEV;
 	}
-=======
-	if (start_mgr < prange->start || last_mgr > prange->last) {
-		pr_debug("range [0x%lx 0x%lx] out prange [0x%lx 0x%lx]\n",
-			 start_mgr, last_mgr, prange->start, prange->last);
-		return -EFAULT;
-	}
-
-	node = svm_range_get_node_by_id(prange, prange->actual_loc);
-	if (!node) {
-		pr_debug("failed to get kfd node by id 0x%x\n", prange->actual_loc);
-		return -ENODEV;
-	}
->>>>>>> 2d5404ca
 	pr_debug("svms 0x%p prange 0x%p [0x%lx 0x%lx] from gpu 0x%x to ram\n",
 		 prange->svms, prange, start_mgr, last_mgr,
 		 prange->actual_loc);
@@ -1055,11 +1023,7 @@
 	if (amdgpu_ip_version(adev, GC_HWIP, 0) < IP_VERSION(9, 0, 1))
 		return -EINVAL;
 
-<<<<<<< HEAD
-	if (adev->gmc.is_app_apu || adev->flags & AMD_IS_APU)
-=======
 	if (adev->flags & AMD_IS_APU)
->>>>>>> 2d5404ca
 		return 0;
 
 	pgmap = &kfddev->pgmap;
