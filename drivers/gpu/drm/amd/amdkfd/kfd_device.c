/*
 * Copyright 2014 Advanced Micro Devices, Inc.
 *
 * Permission is hereby granted, free of charge, to any person obtaining a
 * copy of this software and associated documentation files (the "Software"),
 * to deal in the Software without restriction, including without limitation
 * the rights to use, copy, modify, merge, publish, distribute, sublicense,
 * and/or sell copies of the Software, and to permit persons to whom the
 * Software is furnished to do so, subject to the following conditions:
 *
 * The above copyright notice and this permission notice shall be included in
 * all copies or substantial portions of the Software.
 *
 * THE SOFTWARE IS PROVIDED "AS IS", WITHOUT WARRANTY OF ANY KIND, EXPRESS OR
 * IMPLIED, INCLUDING BUT NOT LIMITED TO THE WARRANTIES OF MERCHANTABILITY,
 * FITNESS FOR A PARTICULAR PURPOSE AND NONINFRINGEMENT.  IN NO EVENT SHALL
 * THE COPYRIGHT HOLDER(S) OR AUTHOR(S) BE LIABLE FOR ANY CLAIM, DAMAGES OR
 * OTHER LIABILITY, WHETHER IN AN ACTION OF CONTRACT, TORT OR OTHERWISE,
 * ARISING FROM, OUT OF OR IN CONNECTION WITH THE SOFTWARE OR THE USE OR
 * OTHER DEALINGS IN THE SOFTWARE.
 */

#include <linux/bsearch.h>
#include <linux/pci.h>
#include <linux/slab.h>
#include "kfd_priv.h"
#include "kfd_device_queue_manager.h"
#include "kfd_pm4_headers_vi.h"
#include "cwsr_trap_handler.h"
#include "kfd_iommu.h"
#include "amdgpu_amdkfd.h"

#define MQD_SIZE_ALIGNED 768

/*
 * kfd_locked is used to lock the kfd driver during suspend or reset
 * once locked, kfd driver will stop any further GPU execution.
 * create process (open) will return -EAGAIN.
 */
static atomic_t kfd_locked = ATOMIC_INIT(0);

#ifdef CONFIG_DRM_AMDGPU_CIK
extern const struct kfd2kgd_calls gfx_v7_kfd2kgd;
#endif
extern const struct kfd2kgd_calls gfx_v8_kfd2kgd;
extern const struct kfd2kgd_calls gfx_v9_kfd2kgd;
extern const struct kfd2kgd_calls arcturus_kfd2kgd;
extern const struct kfd2kgd_calls gfx_v10_kfd2kgd;
extern const struct kfd2kgd_calls gfx_v10_3_kfd2kgd;

static const struct kfd2kgd_calls *kfd2kgd_funcs[] = {
#ifdef KFD_SUPPORT_IOMMU_V2
#ifdef CONFIG_DRM_AMDGPU_CIK
	[CHIP_KAVERI] = &gfx_v7_kfd2kgd,
#endif
	[CHIP_CARRIZO] = &gfx_v8_kfd2kgd,
	[CHIP_RAVEN] = &gfx_v9_kfd2kgd,
#endif
#ifdef CONFIG_DRM_AMDGPU_CIK
	[CHIP_HAWAII] = &gfx_v7_kfd2kgd,
#endif
	[CHIP_TONGA] = &gfx_v8_kfd2kgd,
	[CHIP_FIJI] = &gfx_v8_kfd2kgd,
	[CHIP_POLARIS10] = &gfx_v8_kfd2kgd,
	[CHIP_POLARIS11] = &gfx_v8_kfd2kgd,
	[CHIP_POLARIS12] = &gfx_v8_kfd2kgd,
	[CHIP_VEGAM] = &gfx_v8_kfd2kgd,
	[CHIP_VEGA10] = &gfx_v9_kfd2kgd,
	[CHIP_VEGA12] = &gfx_v9_kfd2kgd,
	[CHIP_VEGA20] = &gfx_v9_kfd2kgd,
	[CHIP_RENOIR] = &gfx_v9_kfd2kgd,
	[CHIP_ARCTURUS] = &arcturus_kfd2kgd,
	[CHIP_NAVI10] = &gfx_v10_kfd2kgd,
	[CHIP_NAVI12] = &gfx_v10_kfd2kgd,
	[CHIP_NAVI14] = &gfx_v10_kfd2kgd,
	[CHIP_SIENNA_CICHLID] = &gfx_v10_3_kfd2kgd,
	[CHIP_NAVY_FLOUNDER] = &gfx_v10_3_kfd2kgd,
};

#ifdef KFD_SUPPORT_IOMMU_V2
static const struct kfd_device_info kaveri_device_info = {
	.asic_family = CHIP_KAVERI,
	.asic_name = "kaveri",
	.max_pasid_bits = 16,
	/* max num of queues for KV.TODO should be a dynamic value */
	.max_no_of_hqd	= 24,
	.doorbell_size  = 4,
	.ih_ring_entry_size = 4 * sizeof(uint32_t),
	.event_interrupt_class = &event_interrupt_class_cik,
	.num_of_watch_points = 4,
	.mqd_size_aligned = MQD_SIZE_ALIGNED,
	.supports_cwsr = false,
	.needs_iommu_device = true,
	.needs_pci_atomics = false,
	.num_sdma_engines = 2,
	.num_xgmi_sdma_engines = 0,
	.num_sdma_queues_per_engine = 2,
};

static const struct kfd_device_info carrizo_device_info = {
	.asic_family = CHIP_CARRIZO,
	.asic_name = "carrizo",
	.max_pasid_bits = 16,
	/* max num of queues for CZ.TODO should be a dynamic value */
	.max_no_of_hqd	= 24,
	.doorbell_size  = 4,
	.ih_ring_entry_size = 4 * sizeof(uint32_t),
	.event_interrupt_class = &event_interrupt_class_cik,
	.num_of_watch_points = 4,
	.mqd_size_aligned = MQD_SIZE_ALIGNED,
	.supports_cwsr = true,
	.needs_iommu_device = true,
	.needs_pci_atomics = false,
	.num_sdma_engines = 2,
	.num_xgmi_sdma_engines = 0,
	.num_sdma_queues_per_engine = 2,
};

static const struct kfd_device_info raven_device_info = {
	.asic_family = CHIP_RAVEN,
	.asic_name = "raven",
	.max_pasid_bits = 16,
	.max_no_of_hqd  = 24,
	.doorbell_size  = 8,
	.ih_ring_entry_size = 8 * sizeof(uint32_t),
	.event_interrupt_class = &event_interrupt_class_v9,
	.num_of_watch_points = 4,
	.mqd_size_aligned = MQD_SIZE_ALIGNED,
	.supports_cwsr = true,
	.needs_iommu_device = true,
	.needs_pci_atomics = true,
	.num_sdma_engines = 1,
	.num_xgmi_sdma_engines = 0,
	.num_sdma_queues_per_engine = 2,
};
#endif

static const struct kfd_device_info hawaii_device_info = {
	.asic_family = CHIP_HAWAII,
	.asic_name = "hawaii",
	.max_pasid_bits = 16,
	/* max num of queues for KV.TODO should be a dynamic value */
	.max_no_of_hqd	= 24,
	.doorbell_size  = 4,
	.ih_ring_entry_size = 4 * sizeof(uint32_t),
	.event_interrupt_class = &event_interrupt_class_cik,
	.num_of_watch_points = 4,
	.mqd_size_aligned = MQD_SIZE_ALIGNED,
	.supports_cwsr = false,
	.needs_iommu_device = false,
	.needs_pci_atomics = false,
	.num_sdma_engines = 2,
	.num_xgmi_sdma_engines = 0,
	.num_sdma_queues_per_engine = 2,
};

static const struct kfd_device_info tonga_device_info = {
	.asic_family = CHIP_TONGA,
	.asic_name = "tonga",
	.max_pasid_bits = 16,
	.max_no_of_hqd  = 24,
	.doorbell_size  = 4,
	.ih_ring_entry_size = 4 * sizeof(uint32_t),
	.event_interrupt_class = &event_interrupt_class_cik,
	.num_of_watch_points = 4,
	.mqd_size_aligned = MQD_SIZE_ALIGNED,
	.supports_cwsr = false,
	.needs_iommu_device = false,
	.needs_pci_atomics = true,
	.num_sdma_engines = 2,
	.num_xgmi_sdma_engines = 0,
	.num_sdma_queues_per_engine = 2,
};

static const struct kfd_device_info fiji_device_info = {
	.asic_family = CHIP_FIJI,
	.asic_name = "fiji",
	.max_pasid_bits = 16,
	.max_no_of_hqd  = 24,
	.doorbell_size  = 4,
	.ih_ring_entry_size = 4 * sizeof(uint32_t),
	.event_interrupt_class = &event_interrupt_class_cik,
	.num_of_watch_points = 4,
	.mqd_size_aligned = MQD_SIZE_ALIGNED,
	.supports_cwsr = true,
	.needs_iommu_device = false,
	.needs_pci_atomics = true,
	.num_sdma_engines = 2,
	.num_xgmi_sdma_engines = 0,
	.num_sdma_queues_per_engine = 2,
};

static const struct kfd_device_info fiji_vf_device_info = {
	.asic_family = CHIP_FIJI,
	.asic_name = "fiji",
	.max_pasid_bits = 16,
	.max_no_of_hqd  = 24,
	.doorbell_size  = 4,
	.ih_ring_entry_size = 4 * sizeof(uint32_t),
	.event_interrupt_class = &event_interrupt_class_cik,
	.num_of_watch_points = 4,
	.mqd_size_aligned = MQD_SIZE_ALIGNED,
	.supports_cwsr = true,
	.needs_iommu_device = false,
	.needs_pci_atomics = false,
	.num_sdma_engines = 2,
	.num_xgmi_sdma_engines = 0,
	.num_sdma_queues_per_engine = 2,
};


static const struct kfd_device_info polaris10_device_info = {
	.asic_family = CHIP_POLARIS10,
	.asic_name = "polaris10",
	.max_pasid_bits = 16,
	.max_no_of_hqd  = 24,
	.doorbell_size  = 4,
	.ih_ring_entry_size = 4 * sizeof(uint32_t),
	.event_interrupt_class = &event_interrupt_class_cik,
	.num_of_watch_points = 4,
	.mqd_size_aligned = MQD_SIZE_ALIGNED,
	.supports_cwsr = true,
	.needs_iommu_device = false,
	.needs_pci_atomics = true,
	.num_sdma_engines = 2,
	.num_xgmi_sdma_engines = 0,
	.num_sdma_queues_per_engine = 2,
};

static const struct kfd_device_info polaris10_vf_device_info = {
	.asic_family = CHIP_POLARIS10,
	.asic_name = "polaris10",
	.max_pasid_bits = 16,
	.max_no_of_hqd  = 24,
	.doorbell_size  = 4,
	.ih_ring_entry_size = 4 * sizeof(uint32_t),
	.event_interrupt_class = &event_interrupt_class_cik,
	.num_of_watch_points = 4,
	.mqd_size_aligned = MQD_SIZE_ALIGNED,
	.supports_cwsr = true,
	.needs_iommu_device = false,
	.needs_pci_atomics = false,
	.num_sdma_engines = 2,
	.num_xgmi_sdma_engines = 0,
	.num_sdma_queues_per_engine = 2,
};

static const struct kfd_device_info polaris11_device_info = {
	.asic_family = CHIP_POLARIS11,
	.asic_name = "polaris11",
	.max_pasid_bits = 16,
	.max_no_of_hqd  = 24,
	.doorbell_size  = 4,
	.ih_ring_entry_size = 4 * sizeof(uint32_t),
	.event_interrupt_class = &event_interrupt_class_cik,
	.num_of_watch_points = 4,
	.mqd_size_aligned = MQD_SIZE_ALIGNED,
	.supports_cwsr = true,
	.needs_iommu_device = false,
	.needs_pci_atomics = true,
	.num_sdma_engines = 2,
	.num_xgmi_sdma_engines = 0,
	.num_sdma_queues_per_engine = 2,
};

static const struct kfd_device_info polaris12_device_info = {
	.asic_family = CHIP_POLARIS12,
	.asic_name = "polaris12",
	.max_pasid_bits = 16,
	.max_no_of_hqd  = 24,
	.doorbell_size  = 4,
	.ih_ring_entry_size = 4 * sizeof(uint32_t),
	.event_interrupt_class = &event_interrupt_class_cik,
	.num_of_watch_points = 4,
	.mqd_size_aligned = MQD_SIZE_ALIGNED,
	.supports_cwsr = true,
	.needs_iommu_device = false,
	.needs_pci_atomics = true,
	.num_sdma_engines = 2,
	.num_xgmi_sdma_engines = 0,
	.num_sdma_queues_per_engine = 2,
};

static const struct kfd_device_info vegam_device_info = {
	.asic_family = CHIP_VEGAM,
	.asic_name = "vegam",
	.max_pasid_bits = 16,
	.max_no_of_hqd  = 24,
	.doorbell_size  = 4,
	.ih_ring_entry_size = 4 * sizeof(uint32_t),
	.event_interrupt_class = &event_interrupt_class_cik,
	.num_of_watch_points = 4,
	.mqd_size_aligned = MQD_SIZE_ALIGNED,
	.supports_cwsr = true,
	.needs_iommu_device = false,
	.needs_pci_atomics = true,
	.num_sdma_engines = 2,
	.num_xgmi_sdma_engines = 0,
	.num_sdma_queues_per_engine = 2,
};

static const struct kfd_device_info vega10_device_info = {
	.asic_family = CHIP_VEGA10,
	.asic_name = "vega10",
	.max_pasid_bits = 16,
	.max_no_of_hqd  = 24,
	.doorbell_size  = 8,
	.ih_ring_entry_size = 8 * sizeof(uint32_t),
	.event_interrupt_class = &event_interrupt_class_v9,
	.num_of_watch_points = 4,
	.mqd_size_aligned = MQD_SIZE_ALIGNED,
	.supports_cwsr = true,
	.needs_iommu_device = false,
	.needs_pci_atomics = false,
	.num_sdma_engines = 2,
	.num_xgmi_sdma_engines = 0,
	.num_sdma_queues_per_engine = 2,
};

static const struct kfd_device_info vega10_vf_device_info = {
	.asic_family = CHIP_VEGA10,
	.asic_name = "vega10",
	.max_pasid_bits = 16,
	.max_no_of_hqd  = 24,
	.doorbell_size  = 8,
	.ih_ring_entry_size = 8 * sizeof(uint32_t),
	.event_interrupt_class = &event_interrupt_class_v9,
	.num_of_watch_points = 4,
	.mqd_size_aligned = MQD_SIZE_ALIGNED,
	.supports_cwsr = true,
	.needs_iommu_device = false,
	.needs_pci_atomics = false,
	.num_sdma_engines = 2,
	.num_xgmi_sdma_engines = 0,
	.num_sdma_queues_per_engine = 2,
};

static const struct kfd_device_info vega12_device_info = {
	.asic_family = CHIP_VEGA12,
	.asic_name = "vega12",
	.max_pasid_bits = 16,
	.max_no_of_hqd  = 24,
	.doorbell_size  = 8,
	.ih_ring_entry_size = 8 * sizeof(uint32_t),
	.event_interrupt_class = &event_interrupt_class_v9,
	.num_of_watch_points = 4,
	.mqd_size_aligned = MQD_SIZE_ALIGNED,
	.supports_cwsr = true,
	.needs_iommu_device = false,
	.needs_pci_atomics = false,
	.num_sdma_engines = 2,
	.num_xgmi_sdma_engines = 0,
	.num_sdma_queues_per_engine = 2,
};

static const struct kfd_device_info vega20_device_info = {
	.asic_family = CHIP_VEGA20,
	.asic_name = "vega20",
	.max_pasid_bits = 16,
	.max_no_of_hqd	= 24,
	.doorbell_size	= 8,
	.ih_ring_entry_size = 8 * sizeof(uint32_t),
	.event_interrupt_class = &event_interrupt_class_v9,
	.num_of_watch_points = 4,
	.mqd_size_aligned = MQD_SIZE_ALIGNED,
	.supports_cwsr = true,
	.needs_iommu_device = false,
	.needs_pci_atomics = false,
	.num_sdma_engines = 2,
	.num_xgmi_sdma_engines = 0,
	.num_sdma_queues_per_engine = 8,
};

static const struct kfd_device_info arcturus_device_info = {
	.asic_family = CHIP_ARCTURUS,
	.asic_name = "arcturus",
	.max_pasid_bits = 16,
	.max_no_of_hqd	= 24,
	.doorbell_size	= 8,
	.ih_ring_entry_size = 8 * sizeof(uint32_t),
	.event_interrupt_class = &event_interrupt_class_v9,
	.num_of_watch_points = 4,
	.mqd_size_aligned = MQD_SIZE_ALIGNED,
	.supports_cwsr = true,
	.needs_iommu_device = false,
	.needs_pci_atomics = false,
	.num_sdma_engines = 2,
	.num_xgmi_sdma_engines = 6,
	.num_sdma_queues_per_engine = 8,
};

static const struct kfd_device_info renoir_device_info = {
	.asic_family = CHIP_RENOIR,
	.asic_name = "renoir",
	.max_pasid_bits = 16,
	.max_no_of_hqd  = 24,
	.doorbell_size  = 8,
	.ih_ring_entry_size = 8 * sizeof(uint32_t),
	.event_interrupt_class = &event_interrupt_class_v9,
	.num_of_watch_points = 4,
	.mqd_size_aligned = MQD_SIZE_ALIGNED,
	.supports_cwsr = true,
	.needs_iommu_device = false,
	.needs_pci_atomics = false,
	.num_sdma_engines = 1,
	.num_xgmi_sdma_engines = 0,
	.num_sdma_queues_per_engine = 2,
};

static const struct kfd_device_info navi10_device_info = {
	.asic_family = CHIP_NAVI10,
	.asic_name = "navi10",
	.max_pasid_bits = 16,
	.max_no_of_hqd  = 24,
	.doorbell_size  = 8,
	.ih_ring_entry_size = 8 * sizeof(uint32_t),
	.event_interrupt_class = &event_interrupt_class_v9,
	.num_of_watch_points = 4,
	.mqd_size_aligned = MQD_SIZE_ALIGNED,
	.needs_iommu_device = false,
	.supports_cwsr = true,
	.needs_pci_atomics = false,
	.num_sdma_engines = 2,
	.num_xgmi_sdma_engines = 0,
	.num_sdma_queues_per_engine = 8,
};

static const struct kfd_device_info navi12_device_info = {
	.asic_family = CHIP_NAVI12,
	.asic_name = "navi12",
	.max_pasid_bits = 16,
	.max_no_of_hqd  = 24,
	.doorbell_size  = 8,
	.ih_ring_entry_size = 8 * sizeof(uint32_t),
	.event_interrupt_class = &event_interrupt_class_v9,
	.num_of_watch_points = 4,
	.mqd_size_aligned = MQD_SIZE_ALIGNED,
	.needs_iommu_device = false,
	.supports_cwsr = true,
	.needs_pci_atomics = false,
	.num_sdma_engines = 2,
	.num_xgmi_sdma_engines = 0,
	.num_sdma_queues_per_engine = 8,
};

static const struct kfd_device_info navi14_device_info = {
	.asic_family = CHIP_NAVI14,
	.asic_name = "navi14",
	.max_pasid_bits = 16,
	.max_no_of_hqd  = 24,
	.doorbell_size  = 8,
	.ih_ring_entry_size = 8 * sizeof(uint32_t),
	.event_interrupt_class = &event_interrupt_class_v9,
	.num_of_watch_points = 4,
	.mqd_size_aligned = MQD_SIZE_ALIGNED,
	.needs_iommu_device = false,
	.supports_cwsr = true,
	.needs_pci_atomics = false,
	.num_sdma_engines = 2,
	.num_xgmi_sdma_engines = 0,
	.num_sdma_queues_per_engine = 8,
};

static const struct kfd_device_info sienna_cichlid_device_info = {
	.asic_family = CHIP_SIENNA_CICHLID,
	.asic_name = "sienna_cichlid",
	.max_pasid_bits = 16,
	.max_no_of_hqd  = 24,
	.doorbell_size  = 8,
	.ih_ring_entry_size = 8 * sizeof(uint32_t),
	.event_interrupt_class = &event_interrupt_class_v9,
	.num_of_watch_points = 4,
	.mqd_size_aligned = MQD_SIZE_ALIGNED,
	.needs_iommu_device = false,
	.supports_cwsr = true,
	.needs_pci_atomics = false,
	.num_sdma_engines = 4,
	.num_xgmi_sdma_engines = 0,
	.num_sdma_queues_per_engine = 8,
};

static const struct kfd_device_info navy_flounder_device_info = {
	.asic_family = CHIP_NAVY_FLOUNDER,
	.asic_name = "navy_flounder",
	.max_pasid_bits = 16,
	.max_no_of_hqd  = 24,
	.doorbell_size  = 8,
	.ih_ring_entry_size = 8 * sizeof(uint32_t),
	.event_interrupt_class = &event_interrupt_class_v9,
	.num_of_watch_points = 4,
	.mqd_size_aligned = MQD_SIZE_ALIGNED,
	.needs_iommu_device = false,
	.supports_cwsr = true,
	.needs_pci_atomics = false,
	.num_sdma_engines = 2,
	.num_xgmi_sdma_engines = 0,
	.num_sdma_queues_per_engine = 8,
};

/* For each entry, [0] is regular and [1] is virtualisation device. */
static const struct kfd_device_info *kfd_supported_devices[][2] = {
#ifdef KFD_SUPPORT_IOMMU_V2
	[CHIP_KAVERI] = {&kaveri_device_info, NULL},
	[CHIP_CARRIZO] = {&carrizo_device_info, NULL},
	[CHIP_RAVEN] = {&raven_device_info, NULL},
#endif
	[CHIP_HAWAII] = {&hawaii_device_info, NULL},
	[CHIP_TONGA] = {&tonga_device_info, NULL},
	[CHIP_FIJI] = {&fiji_device_info, &fiji_vf_device_info},
	[CHIP_POLARIS10] = {&polaris10_device_info, &polaris10_vf_device_info},
	[CHIP_POLARIS11] = {&polaris11_device_info, NULL},
	[CHIP_POLARIS12] = {&polaris12_device_info, NULL},
	[CHIP_VEGAM] = {&vegam_device_info, NULL},
	[CHIP_VEGA10] = {&vega10_device_info, &vega10_vf_device_info},
	[CHIP_VEGA12] = {&vega12_device_info, NULL},
	[CHIP_VEGA20] = {&vega20_device_info, NULL},
	[CHIP_RENOIR] = {&renoir_device_info, NULL},
	[CHIP_ARCTURUS] = {&arcturus_device_info, &arcturus_device_info},
	[CHIP_NAVI10] = {&navi10_device_info, NULL},
	[CHIP_NAVI12] = {&navi12_device_info, &navi12_device_info},
	[CHIP_NAVI14] = {&navi14_device_info, NULL},
	[CHIP_SIENNA_CICHLID] = {&sienna_cichlid_device_info, &sienna_cichlid_device_info},
	[CHIP_NAVY_FLOUNDER] = {&navy_flounder_device_info, &navy_flounder_device_info},
};

static int kfd_gtt_sa_init(struct kfd_dev *kfd, unsigned int buf_size,
				unsigned int chunk_size);
static void kfd_gtt_sa_fini(struct kfd_dev *kfd);

static int kfd_resume(struct kfd_dev *kfd);

struct kfd_dev *kgd2kfd_probe(struct kgd_dev *kgd,
	struct pci_dev *pdev, unsigned int asic_type, bool vf)
{
	struct kfd_dev *kfd;
	const struct kfd_device_info *device_info;
	const struct kfd2kgd_calls *f2g;

	if (asic_type >= sizeof(kfd_supported_devices) / (sizeof(void *) * 2)
		|| asic_type >= sizeof(kfd2kgd_funcs) / sizeof(void *)) {
		dev_err(kfd_device, "asic_type %d out of range\n", asic_type);
		return NULL; /* asic_type out of range */
	}

	device_info = kfd_supported_devices[asic_type][vf];
	f2g = kfd2kgd_funcs[asic_type];

	if (!device_info || !f2g) {
		dev_err(kfd_device, "%s %s not supported in kfd\n",
			amdgpu_asic_name[asic_type], vf ? "VF" : "");
		return NULL;
	}

	kfd = kzalloc(sizeof(*kfd), GFP_KERNEL);
	if (!kfd)
		return NULL;

	/* Allow BIF to recode atomics to PCIe 3.0 AtomicOps.
	 * 32 and 64-bit requests are possible and must be
	 * supported.
	 */
	kfd->pci_atomic_requested = amdgpu_amdkfd_have_atomics_support(kgd);
	if (device_info->needs_pci_atomics &&
	    !kfd->pci_atomic_requested) {
		dev_info(kfd_device,
			 "skipped device %x:%x, PCI rejects atomics\n",
			 pdev->vendor, pdev->device);
		kfree(kfd);
		return NULL;
	}

	kfd->kgd = kgd;
	kfd->device_info = device_info;
	kfd->pdev = pdev;
	kfd->init_complete = false;
	kfd->kfd2kgd = f2g;
	atomic_set(&kfd->compute_profile, 0);

	mutex_init(&kfd->doorbell_mutex);
	memset(&kfd->doorbell_available_index, 0,
		sizeof(kfd->doorbell_available_index));

	atomic_set(&kfd->sram_ecc_flag, 0);

	return kfd;
}

static void kfd_cwsr_init(struct kfd_dev *kfd)
{
	if (cwsr_enable && kfd->device_info->supports_cwsr) {
		if (kfd->device_info->asic_family < CHIP_VEGA10) {
			BUILD_BUG_ON(sizeof(cwsr_trap_gfx8_hex) > PAGE_SIZE);
			kfd->cwsr_isa = cwsr_trap_gfx8_hex;
			kfd->cwsr_isa_size = sizeof(cwsr_trap_gfx8_hex);
		} else if (kfd->device_info->asic_family == CHIP_ARCTURUS) {
			BUILD_BUG_ON(sizeof(cwsr_trap_arcturus_hex) > PAGE_SIZE);
			kfd->cwsr_isa = cwsr_trap_arcturus_hex;
			kfd->cwsr_isa_size = sizeof(cwsr_trap_arcturus_hex);
		} else if (kfd->device_info->asic_family < CHIP_NAVI10) {
			BUILD_BUG_ON(sizeof(cwsr_trap_gfx9_hex) > PAGE_SIZE);
			kfd->cwsr_isa = cwsr_trap_gfx9_hex;
			kfd->cwsr_isa_size = sizeof(cwsr_trap_gfx9_hex);
		} else if (kfd->device_info->asic_family < CHIP_SIENNA_CICHLID) {
			BUILD_BUG_ON(sizeof(cwsr_trap_nv1x_hex) > PAGE_SIZE);
			kfd->cwsr_isa = cwsr_trap_nv1x_hex;
			kfd->cwsr_isa_size = sizeof(cwsr_trap_nv1x_hex);
		} else {
			BUILD_BUG_ON(sizeof(cwsr_trap_gfx10_hex) > PAGE_SIZE);
			kfd->cwsr_isa = cwsr_trap_gfx10_hex;
			kfd->cwsr_isa_size = sizeof(cwsr_trap_gfx10_hex);
		}

		kfd->cwsr_enabled = true;
	}
}

static int kfd_gws_init(struct kfd_dev *kfd)
{
	int ret = 0;

	if (kfd->dqm->sched_policy == KFD_SCHED_POLICY_NO_HWS)
		return 0;

	if (hws_gws_support
		|| (kfd->device_info->asic_family == CHIP_VEGA10
			&& kfd->mec2_fw_version >= 0x81b3)
		|| (kfd->device_info->asic_family >= CHIP_VEGA12
			&& kfd->device_info->asic_family <= CHIP_RAVEN
			&& kfd->mec2_fw_version >= 0x1b3)
		|| (kfd->device_info->asic_family == CHIP_ARCTURUS
			&& kfd->mec2_fw_version >= 0x30))
		ret = amdgpu_amdkfd_alloc_gws(kfd->kgd,
				amdgpu_amdkfd_get_num_gws(kfd->kgd), &kfd->gws);

	return ret;
}

static void kfd_smi_init(struct kfd_dev *dev) {
	INIT_LIST_HEAD(&dev->smi_clients);
	spin_lock_init(&dev->smi_lock);
}

bool kgd2kfd_device_init(struct kfd_dev *kfd,
			 struct drm_device *ddev,
			 const struct kgd2kfd_shared_resources *gpu_resources)
{
	unsigned int size;

	kfd->ddev = ddev;
	kfd->mec_fw_version = amdgpu_amdkfd_get_fw_version(kfd->kgd,
			KGD_ENGINE_MEC1);
	kfd->mec2_fw_version = amdgpu_amdkfd_get_fw_version(kfd->kgd,
			KGD_ENGINE_MEC2);
	kfd->sdma_fw_version = amdgpu_amdkfd_get_fw_version(kfd->kgd,
			KGD_ENGINE_SDMA1);
	kfd->shared_resources = *gpu_resources;

	kfd->vm_info.first_vmid_kfd = ffs(gpu_resources->compute_vmid_bitmap)-1;
	kfd->vm_info.last_vmid_kfd = fls(gpu_resources->compute_vmid_bitmap)-1;
	kfd->vm_info.vmid_num_kfd = kfd->vm_info.last_vmid_kfd
			- kfd->vm_info.first_vmid_kfd + 1;

	/* Verify module parameters regarding mapped process number*/
	if (hws_max_conc_proc >= 0)
		kfd->max_proc_per_quantum = min((u32)hws_max_conc_proc, kfd->vm_info.vmid_num_kfd);
	else
		kfd->max_proc_per_quantum = kfd->vm_info.vmid_num_kfd;

	/* calculate max size of mqds needed for queues */
	size = max_num_of_queues_per_device *
			kfd->device_info->mqd_size_aligned;

	/*
	 * calculate max size of runlist packet.
	 * There can be only 2 packets at once
	 */
	size += (KFD_MAX_NUM_OF_PROCESSES * sizeof(struct pm4_mes_map_process) +
		max_num_of_queues_per_device * sizeof(struct pm4_mes_map_queues)
		+ sizeof(struct pm4_mes_runlist)) * 2;

	/* Add size of HIQ & DIQ */
	size += KFD_KERNEL_QUEUE_SIZE * 2;

	/* add another 512KB for all other allocations on gart (HPD, fences) */
	size += 512 * 1024;

	if (amdgpu_amdkfd_alloc_gtt_mem(
			kfd->kgd, size, &kfd->gtt_mem,
			&kfd->gtt_start_gpu_addr, &kfd->gtt_start_cpu_ptr,
			false)) {
		dev_err(kfd_device, "Could not allocate %d bytes\n", size);
		goto alloc_gtt_mem_failure;
	}

	dev_info(kfd_device, "Allocated %d bytes on gart\n", size);

	/* Initialize GTT sa with 512 byte chunk size */
	if (kfd_gtt_sa_init(kfd, size, 512) != 0) {
		dev_err(kfd_device, "Error initializing gtt sub-allocator\n");
		goto kfd_gtt_sa_init_error;
	}

	if (kfd_doorbell_init(kfd)) {
		dev_err(kfd_device,
			"Error initializing doorbell aperture\n");
		goto kfd_doorbell_error;
	}

	if (kfd->kfd2kgd->get_hive_id)
		kfd->hive_id = kfd->kfd2kgd->get_hive_id(kfd->kgd);

	if (kfd->kfd2kgd->get_unique_id)
		kfd->unique_id = kfd->kfd2kgd->get_unique_id(kfd->kgd);

	if (kfd_interrupt_init(kfd)) {
		dev_err(kfd_device, "Error initializing interrupts\n");
		goto kfd_interrupt_error;
	}

	kfd->dqm = device_queue_manager_init(kfd);
	if (!kfd->dqm) {
		dev_err(kfd_device, "Error initializing queue manager\n");
		goto device_queue_manager_error;
	}

	/* If supported on this device, allocate global GWS that is shared
	 * by all KFD processes
	 */
	if (kfd_gws_init(kfd)) {
		dev_err(kfd_device, "Could not allocate %d gws\n",
			amdgpu_amdkfd_get_num_gws(kfd->kgd));
		goto gws_error;
	}

	if (kfd_iommu_device_init(kfd)) {
		dev_err(kfd_device, "Error initializing iommuv2\n");
		goto device_iommu_error;
	}

	kfd_cwsr_init(kfd);

	if (kfd_resume(kfd))
		goto kfd_resume_error;

	kfd->dbgmgr = NULL;

	if (kfd_topology_add_device(kfd)) {
		dev_err(kfd_device, "Error adding device to topology\n");
		goto kfd_topology_add_device_error;
	}

	kfd_smi_init(kfd);

	kfd->init_complete = true;
	dev_info(kfd_device, "added device %x:%x\n", kfd->pdev->vendor,
		 kfd->pdev->device);

	pr_debug("Starting kfd with the following scheduling policy %d\n",
		kfd->dqm->sched_policy);

	goto out;

kfd_topology_add_device_error:
kfd_resume_error:
device_iommu_error:
gws_error:
	device_queue_manager_uninit(kfd->dqm);
device_queue_manager_error:
	kfd_interrupt_exit(kfd);
kfd_interrupt_error:
	kfd_doorbell_fini(kfd);
kfd_doorbell_error:
	kfd_gtt_sa_fini(kfd);
kfd_gtt_sa_init_error:
	amdgpu_amdkfd_free_gtt_mem(kfd->kgd, &kfd->gtt_mem);
alloc_gtt_mem_failure:
	if (kfd->gws)
		amdgpu_amdkfd_free_gws(kfd->kgd, kfd->gws);
	dev_err(kfd_device,
		"device %x:%x NOT added due to errors\n",
		kfd->pdev->vendor, kfd->pdev->device);
out:
	return kfd->init_complete;
}

void kgd2kfd_device_exit(struct kfd_dev *kfd)
{
	if (kfd->init_complete) {
		kgd2kfd_suspend(kfd, false);
		device_queue_manager_uninit(kfd->dqm);
		kfd_interrupt_exit(kfd);
		kfd_topology_remove_device(kfd);
		kfd_doorbell_fini(kfd);
		kfd_gtt_sa_fini(kfd);
<<<<<<< HEAD
		amdgpu_amdkfd_free_gtt_mem(kfd->kgd, kfd->gtt_mem);
		if (kfd->gws)
=======
		amdgpu_amdkfd_free_gtt_mem(kfd->kgd, &kfd->gtt_mem);
		if (hws_gws_support)
>>>>>>> 3420a1e2
			amdgpu_amdkfd_free_gws(kfd->kgd, kfd->gws);
	}

	kfree(kfd);
}

int kgd2kfd_pre_reset(struct kfd_dev *kfd)
{
	if (!kfd->init_complete)
		return 0;

	kfd->dqm->ops.pre_reset(kfd->dqm);

	kgd2kfd_suspend(kfd, false);

	kfd_signal_reset_event(kfd);
	return 0;
}

/*
 * Fix me. KFD won't be able to resume existing process for now.
 * We will keep all existing process in a evicted state and
 * wait the process to be terminated.
 */

int kgd2kfd_post_reset(struct kfd_dev *kfd)
{
	int ret;

	if (!kfd->init_complete)
		return 0;

	ret = kfd_resume(kfd);
	if (ret)
		return ret;
	atomic_dec(&kfd_locked);

	atomic_set(&kfd->sram_ecc_flag, 0);

	return 0;
}

bool kfd_is_locked(void)
{
	return  (atomic_read(&kfd_locked) > 0);
}

void kgd2kfd_suspend(struct kfd_dev *kfd, bool run_pm)
{
	if (!kfd->init_complete)
		return;

	/* for runtime suspend, skip locking kfd */
	if (!run_pm) {
		/* For first KFD device suspend all the KFD processes */
		if (atomic_inc_return(&kfd_locked) == 1)
			kfd_suspend_all_processes();
	}

	kfd->dqm->ops.stop(kfd->dqm);
	kfd_iommu_suspend(kfd);
}

int kgd2kfd_resume(struct kfd_dev *kfd, bool run_pm)
{
	int ret, count;

	if (!kfd->init_complete)
		return 0;

	ret = kfd_resume(kfd);
	if (ret)
		return ret;

	/* for runtime resume, skip unlocking kfd */
	if (!run_pm) {
		count = atomic_dec_return(&kfd_locked);
		WARN_ONCE(count < 0, "KFD suspend / resume ref. error");
		if (count == 0)
			ret = kfd_resume_all_processes();
	}

	return ret;
}

static int kfd_resume(struct kfd_dev *kfd)
{
	int err = 0;

	err = kfd_iommu_resume(kfd);
	if (err) {
		dev_err(kfd_device,
			"Failed to resume IOMMU for device %x:%x\n",
			kfd->pdev->vendor, kfd->pdev->device);
		return err;
	}

	err = kfd->dqm->ops.start(kfd->dqm);
	if (err) {
		dev_err(kfd_device,
			"Error starting queue manager for device %x:%x\n",
			kfd->pdev->vendor, kfd->pdev->device);
		goto dqm_start_error;
	}

	return err;

dqm_start_error:
	kfd_iommu_suspend(kfd);
	return err;
}

static inline void kfd_queue_work(struct workqueue_struct *wq,
				  struct work_struct *work)
{
	int cpu, new_cpu;

	cpu = new_cpu = smp_processor_id();
	do {
		new_cpu = cpumask_next(new_cpu, cpu_online_mask) % nr_cpu_ids;
		if (cpu_to_node(new_cpu) == numa_node_id())
			break;
	} while (cpu != new_cpu);

	queue_work_on(new_cpu, wq, work);
}

/* This is called directly from KGD at ISR. */
void kgd2kfd_interrupt(struct kfd_dev *kfd, const void *ih_ring_entry)
{
	uint32_t patched_ihre[KFD_MAX_RING_ENTRY_SIZE];
	bool is_patched = false;
	unsigned long flags;

	if (!kfd->init_complete)
		return;

	if (kfd->device_info->ih_ring_entry_size > sizeof(patched_ihre)) {
		dev_err_once(kfd_device, "Ring entry too small\n");
		return;
	}

	spin_lock_irqsave(&kfd->interrupt_lock, flags);

	if (kfd->interrupts_active
	    && interrupt_is_wanted(kfd, ih_ring_entry,
				   patched_ihre, &is_patched)
	    && enqueue_ih_ring_entry(kfd,
				     is_patched ? patched_ihre : ih_ring_entry))
		kfd_queue_work(kfd->ih_wq, &kfd->interrupt_work);

	spin_unlock_irqrestore(&kfd->interrupt_lock, flags);
}

int kgd2kfd_quiesce_mm(struct mm_struct *mm)
{
	struct kfd_process *p;
	int r;

	/* Because we are called from arbitrary context (workqueue) as opposed
	 * to process context, kfd_process could attempt to exit while we are
	 * running so the lookup function increments the process ref count.
	 */
	p = kfd_lookup_process_by_mm(mm);
	if (!p)
		return -ESRCH;

	WARN(debug_evictions, "Evicting pid %d", p->lead_thread->pid);
	r = kfd_process_evict_queues(p);

	kfd_unref_process(p);
	return r;
}

int kgd2kfd_resume_mm(struct mm_struct *mm)
{
	struct kfd_process *p;
	int r;

	/* Because we are called from arbitrary context (workqueue) as opposed
	 * to process context, kfd_process could attempt to exit while we are
	 * running so the lookup function increments the process ref count.
	 */
	p = kfd_lookup_process_by_mm(mm);
	if (!p)
		return -ESRCH;

	r = kfd_process_restore_queues(p);

	kfd_unref_process(p);
	return r;
}

/** kgd2kfd_schedule_evict_and_restore_process - Schedules work queue that will
 *   prepare for safe eviction of KFD BOs that belong to the specified
 *   process.
 *
 * @mm: mm_struct that identifies the specified KFD process
 * @fence: eviction fence attached to KFD process BOs
 *
 */
int kgd2kfd_schedule_evict_and_restore_process(struct mm_struct *mm,
					       struct dma_fence *fence)
{
	struct kfd_process *p;
	unsigned long active_time;
	unsigned long delay_jiffies = msecs_to_jiffies(PROCESS_ACTIVE_TIME_MS);

	if (!fence)
		return -EINVAL;

	if (dma_fence_is_signaled(fence))
		return 0;

	p = kfd_lookup_process_by_mm(mm);
	if (!p)
		return -ENODEV;

	if (fence->seqno == p->last_eviction_seqno)
		goto out;

	p->last_eviction_seqno = fence->seqno;

	/* Avoid KFD process starvation. Wait for at least
	 * PROCESS_ACTIVE_TIME_MS before evicting the process again
	 */
	active_time = get_jiffies_64() - p->last_restore_timestamp;
	if (delay_jiffies > active_time)
		delay_jiffies -= active_time;
	else
		delay_jiffies = 0;

	/* During process initialization eviction_work.dwork is initialized
	 * to kfd_evict_bo_worker
	 */
	WARN(debug_evictions, "Scheduling eviction of pid %d in %ld jiffies",
	     p->lead_thread->pid, delay_jiffies);
	schedule_delayed_work(&p->eviction_work, delay_jiffies);
out:
	kfd_unref_process(p);
	return 0;
}

static int kfd_gtt_sa_init(struct kfd_dev *kfd, unsigned int buf_size,
				unsigned int chunk_size)
{
	unsigned int num_of_longs;

	if (WARN_ON(buf_size < chunk_size))
		return -EINVAL;
	if (WARN_ON(buf_size == 0))
		return -EINVAL;
	if (WARN_ON(chunk_size == 0))
		return -EINVAL;

	kfd->gtt_sa_chunk_size = chunk_size;
	kfd->gtt_sa_num_of_chunks = buf_size / chunk_size;

	num_of_longs = (kfd->gtt_sa_num_of_chunks + BITS_PER_LONG - 1) /
		BITS_PER_LONG;

	kfd->gtt_sa_bitmap = kcalloc(num_of_longs, sizeof(long), GFP_KERNEL);

	if (!kfd->gtt_sa_bitmap)
		return -ENOMEM;

	pr_debug("gtt_sa_num_of_chunks = %d, gtt_sa_bitmap = %p\n",
			kfd->gtt_sa_num_of_chunks, kfd->gtt_sa_bitmap);

	mutex_init(&kfd->gtt_sa_lock);

	return 0;

}

static void kfd_gtt_sa_fini(struct kfd_dev *kfd)
{
	mutex_destroy(&kfd->gtt_sa_lock);
	kfree(kfd->gtt_sa_bitmap);
}

static inline uint64_t kfd_gtt_sa_calc_gpu_addr(uint64_t start_addr,
						unsigned int bit_num,
						unsigned int chunk_size)
{
	return start_addr + bit_num * chunk_size;
}

static inline uint32_t *kfd_gtt_sa_calc_cpu_addr(void *start_addr,
						unsigned int bit_num,
						unsigned int chunk_size)
{
	return (uint32_t *) ((uint64_t) start_addr + bit_num * chunk_size);
}

int kfd_gtt_sa_allocate(struct kfd_dev *kfd, unsigned int size,
			struct kfd_mem_obj **mem_obj)
{
	unsigned int found, start_search, cur_size;

	if (size == 0)
		return -EINVAL;

	if (size > kfd->gtt_sa_num_of_chunks * kfd->gtt_sa_chunk_size)
		return -ENOMEM;

	*mem_obj = kzalloc(sizeof(struct kfd_mem_obj), GFP_KERNEL);
	if (!(*mem_obj))
		return -ENOMEM;

	pr_debug("Allocated mem_obj = %p for size = %d\n", *mem_obj, size);

	start_search = 0;

	mutex_lock(&kfd->gtt_sa_lock);

kfd_gtt_restart_search:
	/* Find the first chunk that is free */
	found = find_next_zero_bit(kfd->gtt_sa_bitmap,
					kfd->gtt_sa_num_of_chunks,
					start_search);

	pr_debug("Found = %d\n", found);

	/* If there wasn't any free chunk, bail out */
	if (found == kfd->gtt_sa_num_of_chunks)
		goto kfd_gtt_no_free_chunk;

	/* Update fields of mem_obj */
	(*mem_obj)->range_start = found;
	(*mem_obj)->range_end = found;
	(*mem_obj)->gpu_addr = kfd_gtt_sa_calc_gpu_addr(
					kfd->gtt_start_gpu_addr,
					found,
					kfd->gtt_sa_chunk_size);
	(*mem_obj)->cpu_ptr = kfd_gtt_sa_calc_cpu_addr(
					kfd->gtt_start_cpu_ptr,
					found,
					kfd->gtt_sa_chunk_size);

	pr_debug("gpu_addr = %p, cpu_addr = %p\n",
			(uint64_t *) (*mem_obj)->gpu_addr, (*mem_obj)->cpu_ptr);

	/* If we need only one chunk, mark it as allocated and get out */
	if (size <= kfd->gtt_sa_chunk_size) {
		pr_debug("Single bit\n");
		set_bit(found, kfd->gtt_sa_bitmap);
		goto kfd_gtt_out;
	}

	/* Otherwise, try to see if we have enough contiguous chunks */
	cur_size = size - kfd->gtt_sa_chunk_size;
	do {
		(*mem_obj)->range_end =
			find_next_zero_bit(kfd->gtt_sa_bitmap,
					kfd->gtt_sa_num_of_chunks, ++found);
		/*
		 * If next free chunk is not contiguous than we need to
		 * restart our search from the last free chunk we found (which
		 * wasn't contiguous to the previous ones
		 */
		if ((*mem_obj)->range_end != found) {
			start_search = found;
			goto kfd_gtt_restart_search;
		}

		/*
		 * If we reached end of buffer, bail out with error
		 */
		if (found == kfd->gtt_sa_num_of_chunks)
			goto kfd_gtt_no_free_chunk;

		/* Check if we don't need another chunk */
		if (cur_size <= kfd->gtt_sa_chunk_size)
			cur_size = 0;
		else
			cur_size -= kfd->gtt_sa_chunk_size;

	} while (cur_size > 0);

	pr_debug("range_start = %d, range_end = %d\n",
		(*mem_obj)->range_start, (*mem_obj)->range_end);

	/* Mark the chunks as allocated */
	for (found = (*mem_obj)->range_start;
		found <= (*mem_obj)->range_end;
		found++)
		set_bit(found, kfd->gtt_sa_bitmap);

kfd_gtt_out:
	mutex_unlock(&kfd->gtt_sa_lock);
	return 0;

kfd_gtt_no_free_chunk:
	pr_debug("Allocation failed with mem_obj = %p\n", *mem_obj);
	mutex_unlock(&kfd->gtt_sa_lock);
	kfree(*mem_obj);
	return -ENOMEM;
}

int kfd_gtt_sa_free(struct kfd_dev *kfd, struct kfd_mem_obj *mem_obj)
{
	unsigned int bit;

	/* Act like kfree when trying to free a NULL object */
	if (!mem_obj)
		return 0;

	pr_debug("Free mem_obj = %p, range_start = %d, range_end = %d\n",
			mem_obj, mem_obj->range_start, mem_obj->range_end);

	mutex_lock(&kfd->gtt_sa_lock);

	/* Mark the chunks as free */
	for (bit = mem_obj->range_start;
		bit <= mem_obj->range_end;
		bit++)
		clear_bit(bit, kfd->gtt_sa_bitmap);

	mutex_unlock(&kfd->gtt_sa_lock);

	kfree(mem_obj);
	return 0;
}

void kgd2kfd_set_sram_ecc_flag(struct kfd_dev *kfd)
{
	if (kfd)
		atomic_inc(&kfd->sram_ecc_flag);
}

void kfd_inc_compute_active(struct kfd_dev *kfd)
{
	if (atomic_inc_return(&kfd->compute_profile) == 1)
		amdgpu_amdkfd_set_compute_idle(kfd->kgd, false);
}

void kfd_dec_compute_active(struct kfd_dev *kfd)
{
	int count = atomic_dec_return(&kfd->compute_profile);

	if (count == 0)
		amdgpu_amdkfd_set_compute_idle(kfd->kgd, true);
	WARN_ONCE(count < 0, "Compute profile ref. count error");
}

#if defined(CONFIG_DEBUG_FS)

/* This function will send a package to HIQ to hang the HWS
 * which will trigger a GPU reset and bring the HWS back to normal state
 */
int kfd_debugfs_hang_hws(struct kfd_dev *dev)
{
	int r = 0;

	if (dev->dqm->sched_policy != KFD_SCHED_POLICY_HWS) {
		pr_err("HWS is not enabled");
		return -EINVAL;
	}

	r = pm_debugfs_hang_hws(&dev->dqm->packets);
	if (!r)
		r = dqm_debugfs_execute_queues(dev->dqm);

	return r;
}

#endif<|MERGE_RESOLUTION|>--- conflicted
+++ resolved
@@ -792,13 +792,8 @@
 		kfd_topology_remove_device(kfd);
 		kfd_doorbell_fini(kfd);
 		kfd_gtt_sa_fini(kfd);
-<<<<<<< HEAD
-		amdgpu_amdkfd_free_gtt_mem(kfd->kgd, kfd->gtt_mem);
+		amdgpu_amdkfd_free_gtt_mem(kfd->kgd, &kfd->gtt_mem);
 		if (kfd->gws)
-=======
-		amdgpu_amdkfd_free_gtt_mem(kfd->kgd, &kfd->gtt_mem);
-		if (hws_gws_support)
->>>>>>> 3420a1e2
 			amdgpu_amdkfd_free_gws(kfd->kgd, kfd->gws);
 	}
 
