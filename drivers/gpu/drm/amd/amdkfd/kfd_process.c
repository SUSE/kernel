--- conflicted
+++ resolved
@@ -1383,11 +1383,7 @@
 		 * per-process XNACK mode selection. But let the dev->noretry
 		 * setting still influence the default XNACK mode.
 		 */
-<<<<<<< HEAD
-		if (supported && KFD_GC_VERSION(dev) == IP_VERSION(9, 4, 2))
-=======
 		if (supported && KFD_SUPPORT_XNACK_PER_PROCESS(dev))
->>>>>>> eb3cdb58
 			continue;
 
 		/* GFXv10 and later GPUs do not support shader preemption
@@ -1640,11 +1636,7 @@
 	p = pdd->process;
 	dev = pdd->dev;
 
-<<<<<<< HEAD
-	ret = amdgpu_amdkfd_gpuvm_acquire_process_vm(dev->adev, drm_file,
-=======
 	ret = amdgpu_amdkfd_gpuvm_acquire_process_vm(dev->adev, avm,
->>>>>>> eb3cdb58
 						     &p->kgd_process_info,
 						     &p->ef);
 	if (ret) {
@@ -1661,11 +1653,7 @@
 	if (ret)
 		goto err_init_cwsr;
 
-<<<<<<< HEAD
-	ret = amdgpu_amdkfd_gpuvm_set_vm_pasid(dev->adev, drm_file, p->pasid);
-=======
 	ret = amdgpu_amdkfd_gpuvm_set_vm_pasid(dev->adev, avm, p->pasid);
->>>>>>> eb3cdb58
 	if (ret)
 		goto err_set_pasid;
 
