// SPDX-License-Identifier: GPL-2.0 OR MIT
/*
 * Copyright 2014-2022 Advanced Micro Devices, Inc.
 *
 * Permission is hereby granted, free of charge, to any person obtaining a
 * copy of this software and associated documentation files (the "Software"),
 * to deal in the Software without restriction, including without limitation
 * the rights to use, copy, modify, merge, publish, distribute, sublicense,
 * and/or sell copies of the Software, and to permit persons to whom the
 * Software is furnished to do so, subject to the following conditions:
 *
 * The above copyright notice and this permission notice shall be included in
 * all copies or substantial portions of the Software.
 *
 * THE SOFTWARE IS PROVIDED "AS IS", WITHOUT WARRANTY OF ANY KIND, EXPRESS OR
 * IMPLIED, INCLUDING BUT NOT LIMITED TO THE WARRANTIES OF MERCHANTABILITY,
 * FITNESS FOR A PARTICULAR PURPOSE AND NONINFRINGEMENT.  IN NO EVENT SHALL
 * THE COPYRIGHT HOLDER(S) OR AUTHOR(S) BE LIABLE FOR ANY CLAIM, DAMAGES OR
 * OTHER LIABILITY, WHETHER IN AN ACTION OF CONTRACT, TORT OR OTHERWISE,
 * ARISING FROM, OUT OF OR IN CONNECTION WITH THE SOFTWARE OR THE USE OR
 * OTHER DEALINGS IN THE SOFTWARE.
 */

#include <linux/mutex.h>
#include <linux/log2.h>
#include <linux/sched.h>
#include <linux/sched/mm.h>
#include <linux/sched/task.h>
#include <linux/mmu_context.h>
#include <linux/slab.h>
#include <linux/notifier.h>
#include <linux/compat.h>
#include <linux/mman.h>
#include <linux/file.h>
#include <linux/pm_runtime.h>
#include "amdgpu_amdkfd.h"
#include "amdgpu.h"

struct mm_struct;

#include "kfd_priv.h"
#include "kfd_device_queue_manager.h"
#include "kfd_svm.h"
#include "kfd_smi_events.h"
#include "kfd_debug.h"

/*
 * List of struct kfd_process (field kfd_process).
 * Unique/indexed by mm_struct*
 */
DEFINE_HASHTABLE(kfd_processes_table, KFD_PROCESS_TABLE_SIZE);
DEFINE_MUTEX(kfd_processes_mutex);

DEFINE_SRCU(kfd_processes_srcu);

/* For process termination handling */
static struct workqueue_struct *kfd_process_wq;

/* Ordered, single-threaded workqueue for restoring evicted
 * processes. Restoring multiple processes concurrently under memory
 * pressure can lead to processes blocking each other from validating
 * their BOs and result in a live-lock situation where processes
 * remain evicted indefinitely.
 */
static struct workqueue_struct *kfd_restore_wq;

static struct kfd_process *find_process(const struct task_struct *thread,
					bool ref);
static void kfd_process_ref_release(struct kref *ref);
static struct kfd_process *create_process(const struct task_struct *thread);

static void evict_process_worker(struct work_struct *work);
static void restore_process_worker(struct work_struct *work);

static void kfd_process_device_destroy_cwsr_dgpu(struct kfd_process_device *pdd);

struct kfd_procfs_tree {
	struct kobject *kobj;
};

static struct kfd_procfs_tree procfs;

/*
 * Structure for SDMA activity tracking
 */
struct kfd_sdma_activity_handler_workarea {
	struct work_struct sdma_activity_work;
	struct kfd_process_device *pdd;
	uint64_t sdma_activity_counter;
};

struct temp_sdma_queue_list {
	uint64_t __user *rptr;
	uint64_t sdma_val;
	unsigned int queue_id;
	struct list_head list;
};

static void kfd_sdma_activity_worker(struct work_struct *work)
{
	struct kfd_sdma_activity_handler_workarea *workarea;
	struct kfd_process_device *pdd;
	uint64_t val;
	struct mm_struct *mm;
	struct queue *q;
	struct qcm_process_device *qpd;
	struct device_queue_manager *dqm;
	int ret = 0;
	struct temp_sdma_queue_list sdma_q_list;
	struct temp_sdma_queue_list *sdma_q, *next;

	workarea = container_of(work, struct kfd_sdma_activity_handler_workarea,
				sdma_activity_work);

	pdd = workarea->pdd;
	if (!pdd)
		return;
	dqm = pdd->dev->dqm;
	qpd = &pdd->qpd;
	if (!dqm || !qpd)
		return;
	/*
	 * Total SDMA activity is current SDMA activity + past SDMA activity
	 * Past SDMA count is stored in pdd.
	 * To get the current activity counters for all active SDMA queues,
	 * we loop over all SDMA queues and get their counts from user-space.
	 *
	 * We cannot call get_user() with dqm_lock held as it can cause
	 * a circular lock dependency situation. To read the SDMA stats,
	 * we need to do the following:
	 *
	 * 1. Create a temporary list of SDMA queue nodes from the qpd->queues_list,
	 *    with dqm_lock/dqm_unlock().
	 * 2. Call get_user() for each node in temporary list without dqm_lock.
	 *    Save the SDMA count for each node and also add the count to the total
	 *    SDMA count counter.
	 *    Its possible, during this step, a few SDMA queue nodes got deleted
	 *    from the qpd->queues_list.
	 * 3. Do a second pass over qpd->queues_list to check if any nodes got deleted.
	 *    If any node got deleted, its SDMA count would be captured in the sdma
	 *    past activity counter. So subtract the SDMA counter stored in step 2
	 *    for this node from the total SDMA count.
	 */
	INIT_LIST_HEAD(&sdma_q_list.list);

	/*
	 * Create the temp list of all SDMA queues
	 */
	dqm_lock(dqm);

	list_for_each_entry(q, &qpd->queues_list, list) {
		if ((q->properties.type != KFD_QUEUE_TYPE_SDMA) &&
		    (q->properties.type != KFD_QUEUE_TYPE_SDMA_XGMI))
			continue;

		sdma_q = kzalloc(sizeof(struct temp_sdma_queue_list), GFP_KERNEL);
		if (!sdma_q) {
			dqm_unlock(dqm);
			goto cleanup;
		}

		INIT_LIST_HEAD(&sdma_q->list);
		sdma_q->rptr = (uint64_t __user *)q->properties.read_ptr;
		sdma_q->queue_id = q->properties.queue_id;
		list_add_tail(&sdma_q->list, &sdma_q_list.list);
	}

	/*
	 * If the temp list is empty, then no SDMA queues nodes were found in
	 * qpd->queues_list. Return the past activity count as the total sdma
	 * count
	 */
	if (list_empty(&sdma_q_list.list)) {
		workarea->sdma_activity_counter = pdd->sdma_past_activity_counter;
		dqm_unlock(dqm);
		return;
	}

	dqm_unlock(dqm);

	/*
	 * Get the usage count for each SDMA queue in temp_list.
	 */
	mm = get_task_mm(pdd->process->lead_thread);
	if (!mm)
		goto cleanup;

	kthread_use_mm(mm);

	list_for_each_entry(sdma_q, &sdma_q_list.list, list) {
		val = 0;
		ret = read_sdma_queue_counter(sdma_q->rptr, &val);
		if (ret) {
			pr_debug("Failed to read SDMA queue active counter for queue id: %d",
				 sdma_q->queue_id);
		} else {
			sdma_q->sdma_val = val;
			workarea->sdma_activity_counter += val;
		}
	}

	kthread_unuse_mm(mm);
	mmput(mm);

	/*
	 * Do a second iteration over qpd_queues_list to check if any SDMA
	 * nodes got deleted while fetching SDMA counter.
	 */
	dqm_lock(dqm);

	workarea->sdma_activity_counter += pdd->sdma_past_activity_counter;

	list_for_each_entry(q, &qpd->queues_list, list) {
		if (list_empty(&sdma_q_list.list))
			break;

		if ((q->properties.type != KFD_QUEUE_TYPE_SDMA) &&
		    (q->properties.type != KFD_QUEUE_TYPE_SDMA_XGMI))
			continue;

		list_for_each_entry_safe(sdma_q, next, &sdma_q_list.list, list) {
			if (((uint64_t __user *)q->properties.read_ptr == sdma_q->rptr) &&
			     (sdma_q->queue_id == q->properties.queue_id)) {
				list_del(&sdma_q->list);
				kfree(sdma_q);
				break;
			}
		}
	}

	dqm_unlock(dqm);

	/*
	 * If temp list is not empty, it implies some queues got deleted
	 * from qpd->queues_list during SDMA usage read. Subtract the SDMA
	 * count for each node from the total SDMA count.
	 */
	list_for_each_entry_safe(sdma_q, next, &sdma_q_list.list, list) {
		workarea->sdma_activity_counter -= sdma_q->sdma_val;
		list_del(&sdma_q->list);
		kfree(sdma_q);
	}

	return;

cleanup:
	list_for_each_entry_safe(sdma_q, next, &sdma_q_list.list, list) {
		list_del(&sdma_q->list);
		kfree(sdma_q);
	}
}

/**
 * kfd_get_cu_occupancy - Collect number of waves in-flight on this device
 * by current process. Translates acquired wave count into number of compute units
 * that are occupied.
 *
 * @attr: Handle of attribute that allows reporting of wave count. The attribute
 * handle encapsulates GPU device it is associated with, thereby allowing collection
 * of waves in flight, etc
 * @buffer: Handle of user provided buffer updated with wave count
 *
 * Return: Number of bytes written to user buffer or an error value
 */
static int kfd_get_cu_occupancy(struct attribute *attr, char *buffer)
{
	int cu_cnt;
	int wave_cnt;
	int max_waves_per_cu;
	struct kfd_node *dev = NULL;
	struct kfd_process *proc = NULL;
	struct kfd_process_device *pdd = NULL;
	int i;
	struct kfd_cu_occupancy cu_occupancy[AMDGPU_MAX_QUEUES];
	u32 queue_format;

	memset(cu_occupancy, 0x0, sizeof(cu_occupancy));

	pdd = container_of(attr, struct kfd_process_device, attr_cu_occupancy);
	dev = pdd->dev;
	if (dev->kfd2kgd->get_cu_occupancy == NULL)
		return -EINVAL;

	cu_cnt = 0;
	proc = pdd->process;
	if (pdd->qpd.queue_count == 0) {
		pr_debug("Gpu-Id: %d has no active queues for process %d\n",
			 dev->id, proc->pasid);
		return snprintf(buffer, PAGE_SIZE, "%d\n", cu_cnt);
	}

	/* Collect wave count from device if it supports */
	wave_cnt = 0;
	max_waves_per_cu = 0;
<<<<<<< HEAD
	dev->kfd2kgd->get_cu_occupancy(dev->adev, proc->pasid, &wave_cnt,
			&max_waves_per_cu, 0);
=======

	/*
	 * For GFX 9.4.3, fetch the CU occupancy from the first XCC in the partition.
	 * For AQL queues, because of cooperative dispatch we multiply the wave count
	 * by number of XCCs in the partition to get the total wave counts across all
	 * XCCs in the partition.
	 * For PM4 queues, there is no cooperative dispatch so wave_cnt stay as it is.
	 */
	dev->kfd2kgd->get_cu_occupancy(dev->adev, cu_occupancy,
			&max_waves_per_cu, ffs(dev->xcc_mask) - 1);

	for (i = 0; i < AMDGPU_MAX_QUEUES; i++) {
		if (cu_occupancy[i].wave_cnt != 0 &&
		    kfd_dqm_is_queue_in_process(dev->dqm, &pdd->qpd,
						cu_occupancy[i].doorbell_off,
						&queue_format)) {
			if (unlikely(queue_format == KFD_QUEUE_FORMAT_PM4))
				wave_cnt += cu_occupancy[i].wave_cnt;
			else
				wave_cnt += (NUM_XCC(dev->xcc_mask) *
						cu_occupancy[i].wave_cnt);
		}
	}
>>>>>>> 2d5404ca

	/* Translate wave count to number of compute units */
	cu_cnt = (wave_cnt + (max_waves_per_cu - 1)) / max_waves_per_cu;
	return snprintf(buffer, PAGE_SIZE, "%d\n", cu_cnt);
}

static ssize_t kfd_procfs_show(struct kobject *kobj, struct attribute *attr,
			       char *buffer)
{
	if (strcmp(attr->name, "pasid") == 0) {
		struct kfd_process *p = container_of(attr, struct kfd_process,
						     attr_pasid);

		return snprintf(buffer, PAGE_SIZE, "%d\n", p->pasid);
	} else if (strncmp(attr->name, "vram_", 5) == 0) {
		struct kfd_process_device *pdd = container_of(attr, struct kfd_process_device,
							      attr_vram);
		return snprintf(buffer, PAGE_SIZE, "%llu\n", atomic64_read(&pdd->vram_usage));
	} else if (strncmp(attr->name, "sdma_", 5) == 0) {
		struct kfd_process_device *pdd = container_of(attr, struct kfd_process_device,
							      attr_sdma);
		struct kfd_sdma_activity_handler_workarea sdma_activity_work_handler;

		INIT_WORK(&sdma_activity_work_handler.sdma_activity_work,
					kfd_sdma_activity_worker);

		sdma_activity_work_handler.pdd = pdd;
		sdma_activity_work_handler.sdma_activity_counter = 0;

		schedule_work(&sdma_activity_work_handler.sdma_activity_work);

		flush_work(&sdma_activity_work_handler.sdma_activity_work);

		return snprintf(buffer, PAGE_SIZE, "%llu\n",
				(sdma_activity_work_handler.sdma_activity_counter)/
				 SDMA_ACTIVITY_DIVISOR);
	} else {
		pr_err("Invalid attribute");
		return -EINVAL;
	}

	return 0;
}

static void kfd_procfs_kobj_release(struct kobject *kobj)
{
	kfree(kobj);
}

static const struct sysfs_ops kfd_procfs_ops = {
	.show = kfd_procfs_show,
};

static const struct kobj_type procfs_type = {
	.release = kfd_procfs_kobj_release,
	.sysfs_ops = &kfd_procfs_ops,
};

void kfd_procfs_init(void)
{
	int ret = 0;

	procfs.kobj = kfd_alloc_struct(procfs.kobj);
	if (!procfs.kobj)
		return;

	ret = kobject_init_and_add(procfs.kobj, &procfs_type,
				   &kfd_device->kobj, "proc");
	if (ret) {
		pr_warn("Could not create procfs proc folder");
		/* If we fail to create the procfs, clean up */
		kfd_procfs_shutdown();
	}
}

void kfd_procfs_shutdown(void)
{
	if (procfs.kobj) {
		kobject_del(procfs.kobj);
		kobject_put(procfs.kobj);
		procfs.kobj = NULL;
	}
}

static ssize_t kfd_procfs_queue_show(struct kobject *kobj,
				     struct attribute *attr, char *buffer)
{
	struct queue *q = container_of(kobj, struct queue, kobj);

	if (!strcmp(attr->name, "size"))
		return snprintf(buffer, PAGE_SIZE, "%llu",
				q->properties.queue_size);
	else if (!strcmp(attr->name, "type"))
		return snprintf(buffer, PAGE_SIZE, "%d", q->properties.type);
	else if (!strcmp(attr->name, "gpuid"))
		return snprintf(buffer, PAGE_SIZE, "%u", q->device->id);
	else
		pr_err("Invalid attribute");

	return 0;
}

static ssize_t kfd_procfs_stats_show(struct kobject *kobj,
				     struct attribute *attr, char *buffer)
{
	if (strcmp(attr->name, "evicted_ms") == 0) {
		struct kfd_process_device *pdd = container_of(attr,
				struct kfd_process_device,
				attr_evict);
		uint64_t evict_jiffies;

		evict_jiffies = atomic64_read(&pdd->evict_duration_counter);

		return snprintf(buffer,
				PAGE_SIZE,
				"%llu\n",
				jiffies64_to_msecs(evict_jiffies));

	/* Sysfs handle that gets CU occupancy is per device */
	} else if (strcmp(attr->name, "cu_occupancy") == 0) {
		return kfd_get_cu_occupancy(attr, buffer);
	} else {
		pr_err("Invalid attribute");
	}

	return 0;
}

static ssize_t kfd_sysfs_counters_show(struct kobject *kobj,
				       struct attribute *attr, char *buf)
{
	struct kfd_process_device *pdd;

	if (!strcmp(attr->name, "faults")) {
		pdd = container_of(attr, struct kfd_process_device,
				   attr_faults);
		return sysfs_emit(buf, "%llu\n", READ_ONCE(pdd->faults));
	}
	if (!strcmp(attr->name, "page_in")) {
		pdd = container_of(attr, struct kfd_process_device,
				   attr_page_in);
		return sysfs_emit(buf, "%llu\n", READ_ONCE(pdd->page_in));
	}
	if (!strcmp(attr->name, "page_out")) {
		pdd = container_of(attr, struct kfd_process_device,
				   attr_page_out);
		return sysfs_emit(buf, "%llu\n", READ_ONCE(pdd->page_out));
	}
	return 0;
}

static struct attribute attr_queue_size = {
	.name = "size",
	.mode = KFD_SYSFS_FILE_MODE
};

static struct attribute attr_queue_type = {
	.name = "type",
	.mode = KFD_SYSFS_FILE_MODE
};

static struct attribute attr_queue_gpuid = {
	.name = "gpuid",
	.mode = KFD_SYSFS_FILE_MODE
};

static struct attribute *procfs_queue_attrs[] = {
	&attr_queue_size,
	&attr_queue_type,
	&attr_queue_gpuid,
	NULL
};
ATTRIBUTE_GROUPS(procfs_queue);

static const struct sysfs_ops procfs_queue_ops = {
	.show = kfd_procfs_queue_show,
};

static const struct kobj_type procfs_queue_type = {
	.sysfs_ops = &procfs_queue_ops,
	.default_groups = procfs_queue_groups,
};

static const struct sysfs_ops procfs_stats_ops = {
	.show = kfd_procfs_stats_show,
};

static const struct kobj_type procfs_stats_type = {
	.sysfs_ops = &procfs_stats_ops,
	.release = kfd_procfs_kobj_release,
};

static const struct sysfs_ops sysfs_counters_ops = {
	.show = kfd_sysfs_counters_show,
};

static const struct kobj_type sysfs_counters_type = {
	.sysfs_ops = &sysfs_counters_ops,
	.release = kfd_procfs_kobj_release,
};

int kfd_procfs_add_queue(struct queue *q)
{
	struct kfd_process *proc;
	int ret;

	if (!q || !q->process)
		return -EINVAL;
	proc = q->process;

	/* Create proc/<pid>/queues/<queue id> folder */
	if (!proc->kobj_queues)
		return -EFAULT;
	ret = kobject_init_and_add(&q->kobj, &procfs_queue_type,
			proc->kobj_queues, "%u", q->properties.queue_id);
	if (ret < 0) {
		pr_warn("Creating proc/<pid>/queues/%u failed",
			q->properties.queue_id);
		kobject_put(&q->kobj);
		return ret;
	}

	return 0;
}

static void kfd_sysfs_create_file(struct kobject *kobj, struct attribute *attr,
				 char *name)
{
	int ret;

	if (!kobj || !attr || !name)
		return;

	attr->name = name;
	attr->mode = KFD_SYSFS_FILE_MODE;
	sysfs_attr_init(attr);

	ret = sysfs_create_file(kobj, attr);
	if (ret)
		pr_warn("Create sysfs %s/%s failed %d", kobj->name, name, ret);
}

static void kfd_procfs_add_sysfs_stats(struct kfd_process *p)
{
	int ret;
	int i;
	char stats_dir_filename[MAX_SYSFS_FILENAME_LEN];

	if (!p || !p->kobj)
		return;

	/*
	 * Create sysfs files for each GPU:
	 * - proc/<pid>/stats_<gpuid>/
	 * - proc/<pid>/stats_<gpuid>/evicted_ms
	 * - proc/<pid>/stats_<gpuid>/cu_occupancy
	 */
	for (i = 0; i < p->n_pdds; i++) {
		struct kfd_process_device *pdd = p->pdds[i];

		snprintf(stats_dir_filename, MAX_SYSFS_FILENAME_LEN,
				"stats_%u", pdd->dev->id);
		pdd->kobj_stats = kfd_alloc_struct(pdd->kobj_stats);
		if (!pdd->kobj_stats)
			return;

		ret = kobject_init_and_add(pdd->kobj_stats,
					   &procfs_stats_type,
					   p->kobj,
					   stats_dir_filename);

		if (ret) {
			pr_warn("Creating KFD proc/stats_%s folder failed",
				stats_dir_filename);
			kobject_put(pdd->kobj_stats);
			pdd->kobj_stats = NULL;
			return;
		}

		kfd_sysfs_create_file(pdd->kobj_stats, &pdd->attr_evict,
				      "evicted_ms");
		/* Add sysfs file to report compute unit occupancy */
		if (pdd->dev->kfd2kgd->get_cu_occupancy)
			kfd_sysfs_create_file(pdd->kobj_stats,
					      &pdd->attr_cu_occupancy,
					      "cu_occupancy");
	}
}

static void kfd_procfs_add_sysfs_counters(struct kfd_process *p)
{
	int ret = 0;
	int i;
	char counters_dir_filename[MAX_SYSFS_FILENAME_LEN];

	if (!p || !p->kobj)
		return;

	/*
	 * Create sysfs files for each GPU which supports SVM
	 * - proc/<pid>/counters_<gpuid>/
	 * - proc/<pid>/counters_<gpuid>/faults
	 * - proc/<pid>/counters_<gpuid>/page_in
	 * - proc/<pid>/counters_<gpuid>/page_out
	 */
	for_each_set_bit(i, p->svms.bitmap_supported, p->n_pdds) {
		struct kfd_process_device *pdd = p->pdds[i];
		struct kobject *kobj_counters;

		snprintf(counters_dir_filename, MAX_SYSFS_FILENAME_LEN,
			"counters_%u", pdd->dev->id);
		kobj_counters = kfd_alloc_struct(kobj_counters);
		if (!kobj_counters)
			return;

		ret = kobject_init_and_add(kobj_counters, &sysfs_counters_type,
					   p->kobj, counters_dir_filename);
		if (ret) {
			pr_warn("Creating KFD proc/%s folder failed",
				counters_dir_filename);
			kobject_put(kobj_counters);
			return;
		}

		pdd->kobj_counters = kobj_counters;
		kfd_sysfs_create_file(kobj_counters, &pdd->attr_faults,
				      "faults");
		kfd_sysfs_create_file(kobj_counters, &pdd->attr_page_in,
				      "page_in");
		kfd_sysfs_create_file(kobj_counters, &pdd->attr_page_out,
				      "page_out");
	}
}

static void kfd_procfs_add_sysfs_files(struct kfd_process *p)
{
	int i;

	if (!p || !p->kobj)
		return;

	/*
	 * Create sysfs files for each GPU:
	 * - proc/<pid>/vram_<gpuid>
	 * - proc/<pid>/sdma_<gpuid>
	 */
	for (i = 0; i < p->n_pdds; i++) {
		struct kfd_process_device *pdd = p->pdds[i];

		snprintf(pdd->vram_filename, MAX_SYSFS_FILENAME_LEN, "vram_%u",
			 pdd->dev->id);
		kfd_sysfs_create_file(p->kobj, &pdd->attr_vram,
				      pdd->vram_filename);

		snprintf(pdd->sdma_filename, MAX_SYSFS_FILENAME_LEN, "sdma_%u",
			 pdd->dev->id);
		kfd_sysfs_create_file(p->kobj, &pdd->attr_sdma,
					    pdd->sdma_filename);
	}
}

void kfd_procfs_del_queue(struct queue *q)
{
	if (!q)
		return;

	kobject_del(&q->kobj);
	kobject_put(&q->kobj);
}

int kfd_process_create_wq(void)
{
	if (!kfd_process_wq)
		kfd_process_wq = alloc_workqueue("kfd_process_wq", 0, 0);
	if (!kfd_restore_wq)
		kfd_restore_wq = alloc_ordered_workqueue("kfd_restore_wq",
							 WQ_FREEZABLE);

	if (!kfd_process_wq || !kfd_restore_wq) {
		kfd_process_destroy_wq();
		return -ENOMEM;
	}

	return 0;
}

void kfd_process_destroy_wq(void)
{
	if (kfd_process_wq) {
		destroy_workqueue(kfd_process_wq);
		kfd_process_wq = NULL;
	}
	if (kfd_restore_wq) {
		destroy_workqueue(kfd_restore_wq);
		kfd_restore_wq = NULL;
	}
}

static void kfd_process_free_gpuvm(struct kgd_mem *mem,
			struct kfd_process_device *pdd, void **kptr)
{
	struct kfd_node *dev = pdd->dev;

	if (kptr && *kptr) {
		amdgpu_amdkfd_gpuvm_unmap_gtt_bo_from_kernel(mem);
		*kptr = NULL;
	}

	amdgpu_amdkfd_gpuvm_unmap_memory_from_gpu(dev->adev, mem, pdd->drm_priv);
	amdgpu_amdkfd_gpuvm_free_memory_of_gpu(dev->adev, mem, pdd->drm_priv,
					       NULL);
}

/* kfd_process_alloc_gpuvm - Allocate GPU VM for the KFD process
 *	This function should be only called right after the process
 *	is created and when kfd_processes_mutex is still being held
 *	to avoid concurrency. Because of that exclusiveness, we do
 *	not need to take p->mutex.
 */
static int kfd_process_alloc_gpuvm(struct kfd_process_device *pdd,
				   uint64_t gpu_va, uint32_t size,
				   uint32_t flags, struct kgd_mem **mem, void **kptr)
{
	struct kfd_node *kdev = pdd->dev;
	int err;

	err = amdgpu_amdkfd_gpuvm_alloc_memory_of_gpu(kdev->adev, gpu_va, size,
						 pdd->drm_priv, mem, NULL,
						 flags, false);
	if (err)
		goto err_alloc_mem;

	err = amdgpu_amdkfd_gpuvm_map_memory_to_gpu(kdev->adev, *mem,
			pdd->drm_priv);
	if (err)
		goto err_map_mem;

	err = amdgpu_amdkfd_gpuvm_sync_memory(kdev->adev, *mem, true);
	if (err) {
		pr_debug("Sync memory failed, wait interrupted by user signal\n");
		goto sync_memory_failed;
	}

	if (kptr) {
		err = amdgpu_amdkfd_gpuvm_map_gtt_bo_to_kernel(
				(struct kgd_mem *)*mem, kptr, NULL);
		if (err) {
			pr_debug("Map GTT BO to kernel failed\n");
			goto sync_memory_failed;
		}
	}

	return err;

sync_memory_failed:
	amdgpu_amdkfd_gpuvm_unmap_memory_from_gpu(kdev->adev, *mem, pdd->drm_priv);

err_map_mem:
	amdgpu_amdkfd_gpuvm_free_memory_of_gpu(kdev->adev, *mem, pdd->drm_priv,
					       NULL);
err_alloc_mem:
	*mem = NULL;
	*kptr = NULL;
	return err;
}

/* kfd_process_device_reserve_ib_mem - Reserve memory inside the
 *	process for IB usage The memory reserved is for KFD to submit
 *	IB to AMDGPU from kernel.  If the memory is reserved
 *	successfully, ib_kaddr will have the CPU/kernel
 *	address. Check ib_kaddr before accessing the memory.
 */
static int kfd_process_device_reserve_ib_mem(struct kfd_process_device *pdd)
{
	struct qcm_process_device *qpd = &pdd->qpd;
	uint32_t flags = KFD_IOC_ALLOC_MEM_FLAGS_GTT |
			KFD_IOC_ALLOC_MEM_FLAGS_NO_SUBSTITUTE |
			KFD_IOC_ALLOC_MEM_FLAGS_WRITABLE |
			KFD_IOC_ALLOC_MEM_FLAGS_EXECUTABLE;
	struct kgd_mem *mem;
	void *kaddr;
	int ret;

	if (qpd->ib_kaddr || !qpd->ib_base)
		return 0;

	/* ib_base is only set for dGPU */
	ret = kfd_process_alloc_gpuvm(pdd, qpd->ib_base, PAGE_SIZE, flags,
				      &mem, &kaddr);
	if (ret)
		return ret;

	qpd->ib_mem = mem;
	qpd->ib_kaddr = kaddr;

	return 0;
}

static void kfd_process_device_destroy_ib_mem(struct kfd_process_device *pdd)
{
	struct qcm_process_device *qpd = &pdd->qpd;

	if (!qpd->ib_kaddr || !qpd->ib_base)
		return;

	kfd_process_free_gpuvm(qpd->ib_mem, pdd, &qpd->ib_kaddr);
}

struct kfd_process *kfd_create_process(struct task_struct *thread)
{
	struct kfd_process *process;
	int ret;

	if (!(thread->mm && mmget_not_zero(thread->mm)))
		return ERR_PTR(-EINVAL);

	/* Only the pthreads threading model is supported. */
	if (thread->group_leader->mm != thread->mm) {
		mmput(thread->mm);
		return ERR_PTR(-EINVAL);
	}

	/*
	 * take kfd processes mutex before starting of process creation
	 * so there won't be a case where two threads of the same process
	 * create two kfd_process structures
	 */
	mutex_lock(&kfd_processes_mutex);

	if (kfd_is_locked()) {
		pr_debug("KFD is locked! Cannot create process");
		process = ERR_PTR(-EINVAL);
		goto out;
	}

	/* A prior open of /dev/kfd could have already created the process. */
	process = find_process(thread, false);
	if (process) {
		pr_debug("Process already found\n");
	} else {
		/* If the process just called exec(3), it is possible that the
		 * cleanup of the kfd_process (following the release of the mm
		 * of the old process image) is still in the cleanup work queue.
		 * Make sure to drain any job before trying to recreate any
		 * resource for this process.
		 */
		flush_workqueue(kfd_process_wq);

		process = create_process(thread);
		if (IS_ERR(process))
			goto out;

		if (!procfs.kobj)
			goto out;

		process->kobj = kfd_alloc_struct(process->kobj);
		if (!process->kobj) {
			pr_warn("Creating procfs kobject failed");
			goto out;
		}
		ret = kobject_init_and_add(process->kobj, &procfs_type,
					   procfs.kobj, "%d",
					   (int)process->lead_thread->pid);
		if (ret) {
			pr_warn("Creating procfs pid directory failed");
			kobject_put(process->kobj);
			goto out;
		}

		kfd_sysfs_create_file(process->kobj, &process->attr_pasid,
				      "pasid");

		process->kobj_queues = kobject_create_and_add("queues",
							process->kobj);
		if (!process->kobj_queues)
			pr_warn("Creating KFD proc/queues folder failed");

		kfd_procfs_add_sysfs_stats(process);
		kfd_procfs_add_sysfs_files(process);
		kfd_procfs_add_sysfs_counters(process);

		init_waitqueue_head(&process->wait_irq_drain);
	}
out:
	if (!IS_ERR(process))
		kref_get(&process->ref);
	mutex_unlock(&kfd_processes_mutex);
	mmput(thread->mm);

	return process;
}

struct kfd_process *kfd_get_process(const struct task_struct *thread)
{
	struct kfd_process *process;

	if (!thread->mm)
		return ERR_PTR(-EINVAL);

	/* Only the pthreads threading model is supported. */
	if (thread->group_leader->mm != thread->mm)
		return ERR_PTR(-EINVAL);

	process = find_process(thread, false);
	if (!process)
		return ERR_PTR(-EINVAL);

	return process;
}

static struct kfd_process *find_process_by_mm(const struct mm_struct *mm)
{
	struct kfd_process *process;

	hash_for_each_possible_rcu(kfd_processes_table, process,
					kfd_processes, (uintptr_t)mm)
		if (process->mm == mm)
			return process;

	return NULL;
}

static struct kfd_process *find_process(const struct task_struct *thread,
					bool ref)
{
	struct kfd_process *p;
	int idx;

	idx = srcu_read_lock(&kfd_processes_srcu);
	p = find_process_by_mm(thread->mm);
	if (p && ref)
		kref_get(&p->ref);
	srcu_read_unlock(&kfd_processes_srcu, idx);

	return p;
}

void kfd_unref_process(struct kfd_process *p)
{
	kref_put(&p->ref, kfd_process_ref_release);
}

/* This increments the process->ref counter. */
struct kfd_process *kfd_lookup_process_by_pid(struct pid *pid)
{
	struct task_struct *task = NULL;
	struct kfd_process *p    = NULL;

	if (!pid) {
		task = current;
		get_task_struct(task);
	} else {
		task = get_pid_task(pid, PIDTYPE_PID);
	}

	if (task) {
		p = find_process(task, true);
		put_task_struct(task);
	}

	return p;
}

static void kfd_process_device_free_bos(struct kfd_process_device *pdd)
{
	struct kfd_process *p = pdd->process;
	void *mem;
	int id;
	int i;

	/*
	 * Remove all handles from idr and release appropriate
	 * local memory object
	 */
	idr_for_each_entry(&pdd->alloc_idr, mem, id) {

		for (i = 0; i < p->n_pdds; i++) {
			struct kfd_process_device *peer_pdd = p->pdds[i];

			if (!peer_pdd->drm_priv)
				continue;
			amdgpu_amdkfd_gpuvm_unmap_memory_from_gpu(
				peer_pdd->dev->adev, mem, peer_pdd->drm_priv);
		}

		amdgpu_amdkfd_gpuvm_free_memory_of_gpu(pdd->dev->adev, mem,
						       pdd->drm_priv, NULL);
		kfd_process_device_remove_obj_handle(pdd, id);
	}
}

/*
 * Just kunmap and unpin signal BO here. It will be freed in
 * kfd_process_free_outstanding_kfd_bos()
 */
static void kfd_process_kunmap_signal_bo(struct kfd_process *p)
{
	struct kfd_process_device *pdd;
	struct kfd_node *kdev;
	void *mem;

	kdev = kfd_device_by_id(GET_GPU_ID(p->signal_handle));
	if (!kdev)
		return;

	mutex_lock(&p->mutex);

	pdd = kfd_get_process_device_data(kdev, p);
	if (!pdd)
		goto out;

	mem = kfd_process_device_translate_handle(
		pdd, GET_IDR_HANDLE(p->signal_handle));
	if (!mem)
		goto out;

	amdgpu_amdkfd_gpuvm_unmap_gtt_bo_from_kernel(mem);

out:
	mutex_unlock(&p->mutex);
}

static void kfd_process_free_outstanding_kfd_bos(struct kfd_process *p)
{
	int i;

	for (i = 0; i < p->n_pdds; i++)
		kfd_process_device_free_bos(p->pdds[i]);
}

static void kfd_process_destroy_pdds(struct kfd_process *p)
{
	int i;

	for (i = 0; i < p->n_pdds; i++) {
		struct kfd_process_device *pdd = p->pdds[i];

		pr_debug("Releasing pdd (topology id %d) for process (pasid 0x%x)\n",
				pdd->dev->id, p->pasid);

		kfd_process_device_destroy_cwsr_dgpu(pdd);
		kfd_process_device_destroy_ib_mem(pdd);

		if (pdd->drm_file) {
			amdgpu_amdkfd_gpuvm_release_process_vm(
					pdd->dev->adev, pdd->drm_priv);
			fput(pdd->drm_file);
		}

		if (pdd->qpd.cwsr_kaddr && !pdd->qpd.cwsr_base)
			free_pages((unsigned long)pdd->qpd.cwsr_kaddr,
				get_order(KFD_CWSR_TBA_TMA_SIZE));

		idr_destroy(&pdd->alloc_idr);

		kfd_free_process_doorbells(pdd->dev->kfd, pdd);

		if (pdd->dev->kfd->shared_resources.enable_mes)
			amdgpu_amdkfd_free_gtt_mem(pdd->dev->adev,
						   &pdd->proc_ctx_bo);
		/*
		 * before destroying pdd, make sure to report availability
		 * for auto suspend
		 */
		if (pdd->runtime_inuse) {
			pm_runtime_mark_last_busy(adev_to_drm(pdd->dev->adev)->dev);
			pm_runtime_put_autosuspend(adev_to_drm(pdd->dev->adev)->dev);
			pdd->runtime_inuse = false;
		}

		kfree(pdd);
		p->pdds[i] = NULL;
	}
	p->n_pdds = 0;
}

static void kfd_process_remove_sysfs(struct kfd_process *p)
{
	struct kfd_process_device *pdd;
	int i;

	if (!p->kobj)
		return;

	sysfs_remove_file(p->kobj, &p->attr_pasid);
	kobject_del(p->kobj_queues);
	kobject_put(p->kobj_queues);
	p->kobj_queues = NULL;

	for (i = 0; i < p->n_pdds; i++) {
		pdd = p->pdds[i];

		sysfs_remove_file(p->kobj, &pdd->attr_vram);
		sysfs_remove_file(p->kobj, &pdd->attr_sdma);

		sysfs_remove_file(pdd->kobj_stats, &pdd->attr_evict);
		if (pdd->dev->kfd2kgd->get_cu_occupancy)
			sysfs_remove_file(pdd->kobj_stats,
					  &pdd->attr_cu_occupancy);
		kobject_del(pdd->kobj_stats);
		kobject_put(pdd->kobj_stats);
		pdd->kobj_stats = NULL;
	}

	for_each_set_bit(i, p->svms.bitmap_supported, p->n_pdds) {
		pdd = p->pdds[i];

		sysfs_remove_file(pdd->kobj_counters, &pdd->attr_faults);
		sysfs_remove_file(pdd->kobj_counters, &pdd->attr_page_in);
		sysfs_remove_file(pdd->kobj_counters, &pdd->attr_page_out);
		kobject_del(pdd->kobj_counters);
		kobject_put(pdd->kobj_counters);
		pdd->kobj_counters = NULL;
	}

	kobject_del(p->kobj);
	kobject_put(p->kobj);
	p->kobj = NULL;
}

/* No process locking is needed in this function, because the process
 * is not findable any more. We must assume that no other thread is
 * using it any more, otherwise we couldn't safely free the process
 * structure in the end.
 */
static void kfd_process_wq_release(struct work_struct *work)
{
	struct kfd_process *p = container_of(work, struct kfd_process,
					     release_work);
	struct dma_fence *ef;

	kfd_process_dequeue_from_all_devices(p);
	pqm_uninit(&p->pqm);

	/* Signal the eviction fence after user mode queues are
	 * destroyed. This allows any BOs to be freed without
	 * triggering pointless evictions or waiting for fences.
	 */
	synchronize_rcu();
	ef = rcu_access_pointer(p->ef);
	dma_fence_signal(ef);

	kfd_process_remove_sysfs(p);

	kfd_process_kunmap_signal_bo(p);
	kfd_process_free_outstanding_kfd_bos(p);
	svm_range_list_fini(p);

	kfd_process_destroy_pdds(p);
	dma_fence_put(ef);

	kfd_event_free_process(p);

	kfd_pasid_free(p->pasid);
	mutex_destroy(&p->mutex);

	put_task_struct(p->lead_thread);

	kfree(p);
}

static void kfd_process_ref_release(struct kref *ref)
{
	struct kfd_process *p = container_of(ref, struct kfd_process, ref);

	INIT_WORK(&p->release_work, kfd_process_wq_release);
	queue_work(kfd_process_wq, &p->release_work);
}

static struct mmu_notifier *kfd_process_alloc_notifier(struct mm_struct *mm)
{
	int idx = srcu_read_lock(&kfd_processes_srcu);
	struct kfd_process *p = find_process_by_mm(mm);

	srcu_read_unlock(&kfd_processes_srcu, idx);

	return p ? &p->mmu_notifier : ERR_PTR(-ESRCH);
}

static void kfd_process_free_notifier(struct mmu_notifier *mn)
{
	kfd_unref_process(container_of(mn, struct kfd_process, mmu_notifier));
}

static void kfd_process_notifier_release_internal(struct kfd_process *p)
{
	int i;

	cancel_delayed_work_sync(&p->eviction_work);
	cancel_delayed_work_sync(&p->restore_work);

	for (i = 0; i < p->n_pdds; i++) {
		struct kfd_process_device *pdd = p->pdds[i];

		/* re-enable GFX OFF since runtime enable with ttmp setup disabled it. */
		if (!kfd_dbg_is_rlc_restore_supported(pdd->dev) && p->runtime_info.ttmp_setup)
			amdgpu_gfx_off_ctrl(pdd->dev->adev, true);
	}

	/* Indicate to other users that MM is no longer valid */
	p->mm = NULL;
	kfd_dbg_trap_disable(p);

	if (atomic_read(&p->debugged_process_count) > 0) {
		struct kfd_process *target;
		unsigned int temp;
		int idx = srcu_read_lock(&kfd_processes_srcu);

		hash_for_each_rcu(kfd_processes_table, temp, target, kfd_processes) {
			if (target->debugger_process && target->debugger_process == p) {
				mutex_lock_nested(&target->mutex, 1);
				kfd_dbg_trap_disable(target);
				mutex_unlock(&target->mutex);
				if (atomic_read(&p->debugged_process_count) == 0)
					break;
			}
		}

		srcu_read_unlock(&kfd_processes_srcu, idx);
	}

	mmu_notifier_put(&p->mmu_notifier);
}

static void kfd_process_notifier_release(struct mmu_notifier *mn,
					struct mm_struct *mm)
{
	struct kfd_process *p;

	/*
	 * The kfd_process structure can not be free because the
	 * mmu_notifier srcu is read locked
	 */
	p = container_of(mn, struct kfd_process, mmu_notifier);
	if (WARN_ON(p->mm != mm))
		return;

	mutex_lock(&kfd_processes_mutex);
	/*
	 * Do early return if table is empty.
	 *
	 * This could potentially happen if this function is called concurrently
	 * by mmu_notifier and by kfd_cleanup_pocesses.
	 *
	 */
	if (hash_empty(kfd_processes_table)) {
		mutex_unlock(&kfd_processes_mutex);
		return;
	}
	hash_del_rcu(&p->kfd_processes);
	mutex_unlock(&kfd_processes_mutex);
	synchronize_srcu(&kfd_processes_srcu);

	kfd_process_notifier_release_internal(p);
}

static const struct mmu_notifier_ops kfd_process_mmu_notifier_ops = {
	.release = kfd_process_notifier_release,
	.alloc_notifier = kfd_process_alloc_notifier,
	.free_notifier = kfd_process_free_notifier,
};

/*
 * This code handles the case when driver is being unloaded before all
 * mm_struct are released.  We need to safely free the kfd_process and
 * avoid race conditions with mmu_notifier that might try to free them.
 *
 */
void kfd_cleanup_processes(void)
{
	struct kfd_process *p;
	struct hlist_node *p_temp;
	unsigned int temp;
	HLIST_HEAD(cleanup_list);

	/*
	 * Move all remaining kfd_process from the process table to a
	 * temp list for processing.   Once done, callback from mmu_notifier
	 * release will not see the kfd_process in the table and do early return,
	 * avoiding double free issues.
	 */
	mutex_lock(&kfd_processes_mutex);
	hash_for_each_safe(kfd_processes_table, temp, p_temp, p, kfd_processes) {
		hash_del_rcu(&p->kfd_processes);
		synchronize_srcu(&kfd_processes_srcu);
		hlist_add_head(&p->kfd_processes, &cleanup_list);
	}
	mutex_unlock(&kfd_processes_mutex);

	hlist_for_each_entry_safe(p, p_temp, &cleanup_list, kfd_processes)
		kfd_process_notifier_release_internal(p);

	/*
	 * Ensures that all outstanding free_notifier get called, triggering
	 * the release of the kfd_process struct.
	 */
	mmu_notifier_synchronize();
}

int kfd_process_init_cwsr_apu(struct kfd_process *p, struct file *filep)
{
	unsigned long  offset;
	int i;

	if (p->has_cwsr)
		return 0;

	for (i = 0; i < p->n_pdds; i++) {
		struct kfd_node *dev = p->pdds[i]->dev;
		struct qcm_process_device *qpd = &p->pdds[i]->qpd;

		if (!dev->kfd->cwsr_enabled || qpd->cwsr_kaddr || qpd->cwsr_base)
			continue;

		offset = KFD_MMAP_TYPE_RESERVED_MEM | KFD_MMAP_GPU_ID(dev->id);
		qpd->tba_addr = (int64_t)vm_mmap(filep, 0,
			KFD_CWSR_TBA_TMA_SIZE, PROT_READ | PROT_EXEC,
			MAP_SHARED, offset);

		if (IS_ERR_VALUE(qpd->tba_addr)) {
			int err = qpd->tba_addr;

			dev_err(dev->adev->dev,
				"Failure to set tba address. error %d.\n", err);
			qpd->tba_addr = 0;
			qpd->cwsr_kaddr = NULL;
			return err;
		}

		memcpy(qpd->cwsr_kaddr, dev->kfd->cwsr_isa, dev->kfd->cwsr_isa_size);

		kfd_process_set_trap_debug_flag(qpd, p->debug_trap_enabled);

		qpd->tma_addr = qpd->tba_addr + KFD_CWSR_TMA_OFFSET;
		pr_debug("set tba :0x%llx, tma:0x%llx, cwsr_kaddr:%p for pqm.\n",
			qpd->tba_addr, qpd->tma_addr, qpd->cwsr_kaddr);
	}

	p->has_cwsr = true;

	return 0;
}

static int kfd_process_device_init_cwsr_dgpu(struct kfd_process_device *pdd)
{
	struct kfd_node *dev = pdd->dev;
	struct qcm_process_device *qpd = &pdd->qpd;
	uint32_t flags = KFD_IOC_ALLOC_MEM_FLAGS_GTT
			| KFD_IOC_ALLOC_MEM_FLAGS_NO_SUBSTITUTE
			| KFD_IOC_ALLOC_MEM_FLAGS_EXECUTABLE;
	struct kgd_mem *mem;
	void *kaddr;
	int ret;

	if (!dev->kfd->cwsr_enabled || qpd->cwsr_kaddr || !qpd->cwsr_base)
		return 0;

	/* cwsr_base is only set for dGPU */
	ret = kfd_process_alloc_gpuvm(pdd, qpd->cwsr_base,
				      KFD_CWSR_TBA_TMA_SIZE, flags, &mem, &kaddr);
	if (ret)
		return ret;

	qpd->cwsr_mem = mem;
	qpd->cwsr_kaddr = kaddr;
	qpd->tba_addr = qpd->cwsr_base;

	memcpy(qpd->cwsr_kaddr, dev->kfd->cwsr_isa, dev->kfd->cwsr_isa_size);

	kfd_process_set_trap_debug_flag(&pdd->qpd,
					pdd->process->debug_trap_enabled);

	qpd->tma_addr = qpd->tba_addr + KFD_CWSR_TMA_OFFSET;
	pr_debug("set tba :0x%llx, tma:0x%llx, cwsr_kaddr:%p for pqm.\n",
		 qpd->tba_addr, qpd->tma_addr, qpd->cwsr_kaddr);

	return 0;
}

static void kfd_process_device_destroy_cwsr_dgpu(struct kfd_process_device *pdd)
{
	struct kfd_node *dev = pdd->dev;
	struct qcm_process_device *qpd = &pdd->qpd;

	if (!dev->kfd->cwsr_enabled || !qpd->cwsr_kaddr || !qpd->cwsr_base)
		return;

	kfd_process_free_gpuvm(qpd->cwsr_mem, pdd, &qpd->cwsr_kaddr);
}

void kfd_process_set_trap_handler(struct qcm_process_device *qpd,
				  uint64_t tba_addr,
				  uint64_t tma_addr)
{
	if (qpd->cwsr_kaddr) {
		/* KFD trap handler is bound, record as second-level TBA/TMA
		 * in first-level TMA. First-level trap will jump to second.
		 */
		uint64_t *tma =
			(uint64_t *)(qpd->cwsr_kaddr + KFD_CWSR_TMA_OFFSET);
		tma[0] = tba_addr;
		tma[1] = tma_addr;
	} else {
		/* No trap handler bound, bind as first-level TBA/TMA. */
		qpd->tba_addr = tba_addr;
		qpd->tma_addr = tma_addr;
	}
}

bool kfd_process_xnack_mode(struct kfd_process *p, bool supported)
{
	int i;

	/* On most GFXv9 GPUs, the retry mode in the SQ must match the
	 * boot time retry setting. Mixing processes with different
	 * XNACK/retry settings can hang the GPU.
	 *
	 * Different GPUs can have different noretry settings depending
	 * on HW bugs or limitations. We need to find at least one
	 * XNACK mode for this process that's compatible with all GPUs.
	 * Fortunately GPUs with retry enabled (noretry=0) can run code
	 * built for XNACK-off. On GFXv9 it may perform slower.
	 *
	 * Therefore applications built for XNACK-off can always be
	 * supported and will be our fallback if any GPU does not
	 * support retry.
	 */
	for (i = 0; i < p->n_pdds; i++) {
		struct kfd_node *dev = p->pdds[i]->dev;

		/* Only consider GFXv9 and higher GPUs. Older GPUs don't
		 * support the SVM APIs and don't need to be considered
		 * for the XNACK mode selection.
		 */
		if (!KFD_IS_SOC15(dev))
			continue;
		/* Aldebaran can always support XNACK because it can support
		 * per-process XNACK mode selection. But let the dev->noretry
		 * setting still influence the default XNACK mode.
		 */
		if (supported && KFD_SUPPORT_XNACK_PER_PROCESS(dev)) {
			if (!amdgpu_sriov_xnack_support(dev->kfd->adev)) {
				pr_debug("SRIOV platform xnack not supported\n");
				return false;
			}
			continue;
		}

		/* GFXv10 and later GPUs do not support shader preemption
		 * during page faults. This can lead to poor QoS for queue
		 * management and memory-manager-related preemptions or
		 * even deadlocks.
		 */
		if (KFD_GC_VERSION(dev) >= IP_VERSION(10, 1, 1))
			return false;

		if (dev->kfd->noretry)
			return false;
	}

	return true;
}

void kfd_process_set_trap_debug_flag(struct qcm_process_device *qpd,
				     bool enabled)
{
	if (qpd->cwsr_kaddr) {
		uint64_t *tma =
			(uint64_t *)(qpd->cwsr_kaddr + KFD_CWSR_TMA_OFFSET);
		tma[2] = enabled;
	}
}

/*
 * On return the kfd_process is fully operational and will be freed when the
 * mm is released
 */
static struct kfd_process *create_process(const struct task_struct *thread)
{
	struct kfd_process *process;
	struct mmu_notifier *mn;
	int err = -ENOMEM;

	process = kzalloc(sizeof(*process), GFP_KERNEL);
	if (!process)
		goto err_alloc_process;

	kref_init(&process->ref);
	mutex_init(&process->mutex);
	process->mm = thread->mm;
	process->lead_thread = thread->group_leader;
	process->n_pdds = 0;
	process->queues_paused = false;
	INIT_DELAYED_WORK(&process->eviction_work, evict_process_worker);
	INIT_DELAYED_WORK(&process->restore_work, restore_process_worker);
	process->last_restore_timestamp = get_jiffies_64();
	err = kfd_event_init_process(process);
	if (err)
		goto err_event_init;
	process->is_32bit_user_mode = in_compat_syscall();
	process->debug_trap_enabled = false;
	process->debugger_process = NULL;
	process->exception_enable_mask = 0;
	atomic_set(&process->debugged_process_count, 0);
	sema_init(&process->runtime_enable_sema, 0);

	process->pasid = kfd_pasid_alloc();
	if (process->pasid == 0) {
		err = -ENOSPC;
		goto err_alloc_pasid;
	}

	err = pqm_init(&process->pqm, process);
	if (err != 0)
		goto err_process_pqm_init;

	/* init process apertures*/
	err = kfd_init_apertures(process);
	if (err != 0)
		goto err_init_apertures;

	/* Check XNACK support after PDDs are created in kfd_init_apertures */
	process->xnack_enabled = kfd_process_xnack_mode(process, false);

	err = svm_range_list_init(process);
	if (err)
		goto err_init_svm_range_list;

	/* alloc_notifier needs to find the process in the hash table */
	hash_add_rcu(kfd_processes_table, &process->kfd_processes,
			(uintptr_t)process->mm);

	/* Avoid free_notifier to start kfd_process_wq_release if
	 * mmu_notifier_get failed because of pending signal.
	 */
	kref_get(&process->ref);

	/* MMU notifier registration must be the last call that can fail
	 * because after this point we cannot unwind the process creation.
	 * After this point, mmu_notifier_put will trigger the cleanup by
	 * dropping the last process reference in the free_notifier.
	 */
	mn = mmu_notifier_get(&kfd_process_mmu_notifier_ops, process->mm);
	if (IS_ERR(mn)) {
		err = PTR_ERR(mn);
		goto err_register_notifier;
	}
	BUG_ON(mn != &process->mmu_notifier);

	kfd_unref_process(process);
	get_task_struct(process->lead_thread);

	INIT_WORK(&process->debug_event_workarea, debug_event_write_work_handler);

	return process;

err_register_notifier:
	hash_del_rcu(&process->kfd_processes);
	svm_range_list_fini(process);
err_init_svm_range_list:
	kfd_process_free_outstanding_kfd_bos(process);
	kfd_process_destroy_pdds(process);
err_init_apertures:
	pqm_uninit(&process->pqm);
err_process_pqm_init:
	kfd_pasid_free(process->pasid);
err_alloc_pasid:
	kfd_event_free_process(process);
err_event_init:
	mutex_destroy(&process->mutex);
	kfree(process);
err_alloc_process:
	return ERR_PTR(err);
}

struct kfd_process_device *kfd_get_process_device_data(struct kfd_node *dev,
							struct kfd_process *p)
{
	int i;

	for (i = 0; i < p->n_pdds; i++)
		if (p->pdds[i]->dev == dev)
			return p->pdds[i];

	return NULL;
}

struct kfd_process_device *kfd_create_process_device_data(struct kfd_node *dev,
							struct kfd_process *p)
{
	struct kfd_process_device *pdd = NULL;
	int retval = 0;

	if (WARN_ON_ONCE(p->n_pdds >= MAX_GPU_INSTANCE))
		return NULL;
	pdd = kzalloc(sizeof(*pdd), GFP_KERNEL);
	if (!pdd)
		return NULL;

	pdd->dev = dev;
	INIT_LIST_HEAD(&pdd->qpd.queues_list);
	INIT_LIST_HEAD(&pdd->qpd.priv_queue_list);
	pdd->qpd.dqm = dev->dqm;
	pdd->qpd.pqm = &p->pqm;
	pdd->qpd.evicted = 0;
	pdd->qpd.mapped_gws_queue = false;
	pdd->process = p;
	pdd->bound = PDD_UNBOUND;
	pdd->already_dequeued = false;
	pdd->runtime_inuse = false;
	atomic64_set(&pdd->vram_usage, 0);
	pdd->sdma_past_activity_counter = 0;
	pdd->user_gpu_id = dev->id;
	atomic64_set(&pdd->evict_duration_counter, 0);

	if (dev->kfd->shared_resources.enable_mes) {
		retval = amdgpu_amdkfd_alloc_gtt_mem(dev->adev,
						AMDGPU_MES_PROC_CTX_SIZE,
						&pdd->proc_ctx_bo,
						&pdd->proc_ctx_gpu_addr,
						&pdd->proc_ctx_cpu_ptr,
						false);
		if (retval) {
			dev_err(dev->adev->dev,
				"failed to allocate process context bo\n");
			goto err_free_pdd;
		}
		memset(pdd->proc_ctx_cpu_ptr, 0, AMDGPU_MES_PROC_CTX_SIZE);
	}

	p->pdds[p->n_pdds++] = pdd;
	if (kfd_dbg_is_per_vmid_supported(pdd->dev))
		pdd->spi_dbg_override = pdd->dev->kfd2kgd->disable_debug_trap(
							pdd->dev->adev,
							false,
							0);

	/* Init idr used for memory handle translation */
	idr_init(&pdd->alloc_idr);

	return pdd;

err_free_pdd:
	kfree(pdd);
	return NULL;
}

/**
 * kfd_process_device_init_vm - Initialize a VM for a process-device
 *
 * @pdd: The process-device
 * @drm_file: Optional pointer to a DRM file descriptor
 *
 * If @drm_file is specified, it will be used to acquire the VM from
 * that file descriptor. If successful, the @pdd takes ownership of
 * the file descriptor.
 *
 * If @drm_file is NULL, a new VM is created.
 *
 * Returns 0 on success, -errno on failure.
 */
int kfd_process_device_init_vm(struct kfd_process_device *pdd,
			       struct file *drm_file)
{
	struct amdgpu_fpriv *drv_priv;
	struct amdgpu_vm *avm;
	struct kfd_process *p;
<<<<<<< HEAD
=======
	struct dma_fence *ef;
>>>>>>> 2d5404ca
	struct kfd_node *dev;
	int ret;

	if (!drm_file)
		return -EINVAL;

	if (pdd->drm_priv)
		return -EBUSY;

	ret = amdgpu_file_to_fpriv(drm_file, &drv_priv);
	if (ret)
		return ret;
	avm = &drv_priv->vm;

	p = pdd->process;
	dev = pdd->dev;

	ret = amdgpu_amdkfd_gpuvm_acquire_process_vm(dev->adev, avm,
						     &p->kgd_process_info,
						     p->ef ? NULL : &ef);
	if (ret) {
		dev_err(dev->adev->dev, "Failed to create process VM object\n");
		return ret;
	}

	if (!p->ef)
		RCU_INIT_POINTER(p->ef, ef);

	pdd->drm_priv = drm_file->private_data;

	ret = kfd_process_device_reserve_ib_mem(pdd);
	if (ret)
		goto err_reserve_ib_mem;
	ret = kfd_process_device_init_cwsr_dgpu(pdd);
	if (ret)
		goto err_init_cwsr;

	ret = amdgpu_amdkfd_gpuvm_set_vm_pasid(dev->adev, avm, p->pasid);
	if (ret)
		goto err_set_pasid;

	pdd->drm_file = drm_file;

	return 0;

err_set_pasid:
	kfd_process_device_destroy_cwsr_dgpu(pdd);
err_init_cwsr:
	kfd_process_device_destroy_ib_mem(pdd);
err_reserve_ib_mem:
	pdd->drm_priv = NULL;
	amdgpu_amdkfd_gpuvm_destroy_cb(dev->adev, avm);

	return ret;
}

/*
 * Direct the IOMMU to bind the process (specifically the pasid->mm)
 * to the device.
 * Unbinding occurs when the process dies or the device is removed.
 *
 * Assumes that the process lock is held.
 */
struct kfd_process_device *kfd_bind_process_to_device(struct kfd_node *dev,
							struct kfd_process *p)
{
	struct kfd_process_device *pdd;
	int err;

	pdd = kfd_get_process_device_data(dev, p);
	if (!pdd) {
		dev_err(dev->adev->dev, "Process device data doesn't exist\n");
		return ERR_PTR(-ENOMEM);
	}

	if (!pdd->drm_priv)
		return ERR_PTR(-ENODEV);

	/*
	 * signal runtime-pm system to auto resume and prevent
	 * further runtime suspend once device pdd is created until
	 * pdd is destroyed.
	 */
	if (!pdd->runtime_inuse) {
		err = pm_runtime_get_sync(adev_to_drm(dev->adev)->dev);
		if (err < 0) {
			pm_runtime_put_autosuspend(adev_to_drm(dev->adev)->dev);
			return ERR_PTR(err);
		}
	}

	/*
	 * make sure that runtime_usage counter is incremented just once
	 * per pdd
	 */
	pdd->runtime_inuse = true;

	return pdd;
}

/* Create specific handle mapped to mem from process local memory idr
 * Assumes that the process lock is held.
 */
int kfd_process_device_create_obj_handle(struct kfd_process_device *pdd,
					void *mem)
{
	return idr_alloc(&pdd->alloc_idr, mem, 0, 0, GFP_KERNEL);
}

/* Translate specific handle from process local memory idr
 * Assumes that the process lock is held.
 */
void *kfd_process_device_translate_handle(struct kfd_process_device *pdd,
					int handle)
{
	if (handle < 0)
		return NULL;

	return idr_find(&pdd->alloc_idr, handle);
}

/* Remove specific handle from process local memory idr
 * Assumes that the process lock is held.
 */
void kfd_process_device_remove_obj_handle(struct kfd_process_device *pdd,
					int handle)
{
	if (handle >= 0)
		idr_remove(&pdd->alloc_idr, handle);
}

/* This increments the process->ref counter. */
struct kfd_process *kfd_lookup_process_by_pasid(u32 pasid)
{
	struct kfd_process *p, *ret_p = NULL;
	unsigned int temp;

	int idx = srcu_read_lock(&kfd_processes_srcu);

	hash_for_each_rcu(kfd_processes_table, temp, p, kfd_processes) {
		if (p->pasid == pasid) {
			kref_get(&p->ref);
			ret_p = p;
			break;
		}
	}

	srcu_read_unlock(&kfd_processes_srcu, idx);

	return ret_p;
}

/* This increments the process->ref counter. */
struct kfd_process *kfd_lookup_process_by_mm(const struct mm_struct *mm)
{
	struct kfd_process *p;

	int idx = srcu_read_lock(&kfd_processes_srcu);

	p = find_process_by_mm(mm);
	if (p)
		kref_get(&p->ref);

	srcu_read_unlock(&kfd_processes_srcu, idx);

	return p;
}

/* kfd_process_evict_queues - Evict all user queues of a process
 *
 * Eviction is reference-counted per process-device. This means multiple
 * evictions from different sources can be nested safely.
 */
int kfd_process_evict_queues(struct kfd_process *p, uint32_t trigger)
{
	int r = 0;
	int i;
	unsigned int n_evicted = 0;

	for (i = 0; i < p->n_pdds; i++) {
		struct kfd_process_device *pdd = p->pdds[i];
		struct device *dev = pdd->dev->adev->dev;

		kfd_smi_event_queue_eviction(pdd->dev, p->lead_thread->pid,
					     trigger);

		r = pdd->dev->dqm->ops.evict_process_queues(pdd->dev->dqm,
							    &pdd->qpd);
		/* evict return -EIO if HWS is hang or asic is resetting, in this case
		 * we would like to set all the queues to be in evicted state to prevent
		 * them been add back since they actually not be saved right now.
		 */
		if (r && r != -EIO) {
			dev_err(dev, "Failed to evict process queues\n");
			goto fail;
		}
		n_evicted++;

		pdd->dev->dqm->is_hws_hang = false;
	}

	return r;

fail:
	/* To keep state consistent, roll back partial eviction by
	 * restoring queues
	 */
	for (i = 0; i < p->n_pdds; i++) {
		struct kfd_process_device *pdd = p->pdds[i];

		if (n_evicted == 0)
			break;

		kfd_smi_event_queue_restore(pdd->dev, p->lead_thread->pid);

		if (pdd->dev->dqm->ops.restore_process_queues(pdd->dev->dqm,
							      &pdd->qpd))
			dev_err(pdd->dev->adev->dev,
				"Failed to restore queues\n");

		n_evicted--;
	}

	return r;
}

/* kfd_process_restore_queues - Restore all user queues of a process */
int kfd_process_restore_queues(struct kfd_process *p)
{
	int r, ret = 0;
	int i;

	for (i = 0; i < p->n_pdds; i++) {
		struct kfd_process_device *pdd = p->pdds[i];
		struct device *dev = pdd->dev->adev->dev;

		kfd_smi_event_queue_restore(pdd->dev, p->lead_thread->pid);

		r = pdd->dev->dqm->ops.restore_process_queues(pdd->dev->dqm,
							      &pdd->qpd);
		if (r) {
			dev_err(dev, "Failed to restore process queues\n");
			if (!ret)
				ret = r;
		}
	}

	return ret;
}

int kfd_process_gpuidx_from_gpuid(struct kfd_process *p, uint32_t gpu_id)
{
	int i;

	for (i = 0; i < p->n_pdds; i++)
		if (p->pdds[i] && gpu_id == p->pdds[i]->user_gpu_id)
			return i;
	return -EINVAL;
}

int
kfd_process_gpuid_from_node(struct kfd_process *p, struct kfd_node *node,
			    uint32_t *gpuid, uint32_t *gpuidx)
{
	int i;

	for (i = 0; i < p->n_pdds; i++)
		if (p->pdds[i] && p->pdds[i]->dev == node) {
			*gpuid = p->pdds[i]->user_gpu_id;
			*gpuidx = i;
			return 0;
		}
	return -EINVAL;
}

static int signal_eviction_fence(struct kfd_process *p)
{
	struct dma_fence *ef;
	int ret;

	rcu_read_lock();
	ef = dma_fence_get_rcu_safe(&p->ef);
	rcu_read_unlock();
	if (!ef)
		return -EINVAL;

	ret = dma_fence_signal(ef);
	dma_fence_put(ef);

	return ret;
}

static void evict_process_worker(struct work_struct *work)
{
	int ret;
	struct kfd_process *p;
	struct delayed_work *dwork;

	dwork = to_delayed_work(work);

	/* Process termination destroys this worker thread. So during the
	 * lifetime of this thread, kfd_process p will be valid
	 */
	p = container_of(dwork, struct kfd_process, eviction_work);

	pr_debug("Started evicting pasid 0x%x\n", p->pasid);
	ret = kfd_process_evict_queues(p, KFD_QUEUE_EVICTION_TRIGGER_TTM);
	if (!ret) {
		/* If another thread already signaled the eviction fence,
		 * they are responsible stopping the queues and scheduling
		 * the restore work.
		 */
		if (signal_eviction_fence(p) ||
		    mod_delayed_work(kfd_restore_wq, &p->restore_work,
				     msecs_to_jiffies(PROCESS_RESTORE_TIME_MS)))
			kfd_process_restore_queues(p);

		pr_debug("Finished evicting pasid 0x%x\n", p->pasid);
	} else
		pr_err("Failed to evict queues of pasid 0x%x\n", p->pasid);
}

static int restore_process_helper(struct kfd_process *p)
{
	int ret = 0;

	/* VMs may not have been acquired yet during debugging. */
	if (p->kgd_process_info) {
		ret = amdgpu_amdkfd_gpuvm_restore_process_bos(
			p->kgd_process_info, &p->ef);
		if (ret)
			return ret;
	}

	ret = kfd_process_restore_queues(p);
	if (!ret)
		pr_debug("Finished restoring pasid 0x%x\n", p->pasid);
	else
		pr_err("Failed to restore queues of pasid 0x%x\n", p->pasid);

	return ret;
}

static void restore_process_worker(struct work_struct *work)
{
	struct delayed_work *dwork;
	struct kfd_process *p;
	int ret = 0;

	dwork = to_delayed_work(work);

	/* Process termination destroys this worker thread. So during the
	 * lifetime of this thread, kfd_process p will be valid
	 */
	p = container_of(dwork, struct kfd_process, restore_work);
	pr_debug("Started restoring pasid 0x%x\n", p->pasid);

	/* Setting last_restore_timestamp before successful restoration.
	 * Otherwise this would have to be set by KGD (restore_process_bos)
	 * before KFD BOs are unreserved. If not, the process can be evicted
	 * again before the timestamp is set.
	 * If restore fails, the timestamp will be set again in the next
	 * attempt. This would mean that the minimum GPU quanta would be
	 * PROCESS_ACTIVE_TIME_MS - (time to execute the following two
	 * functions)
	 */

	p->last_restore_timestamp = get_jiffies_64();
<<<<<<< HEAD
	/* VMs may not have been acquired yet during debugging. */
	if (p->kgd_process_info)
		ret = amdgpu_amdkfd_gpuvm_restore_process_bos(p->kgd_process_info,
							     &p->ef);
=======

	ret = restore_process_helper(p);
>>>>>>> 2d5404ca
	if (ret) {
		pr_debug("Failed to restore BOs of pasid 0x%x, retry after %d ms\n",
			 p->pasid, PROCESS_BACK_OFF_TIME_MS);
		if (mod_delayed_work(kfd_restore_wq, &p->restore_work,
				     msecs_to_jiffies(PROCESS_RESTORE_TIME_MS)))
			kfd_process_restore_queues(p);
	}
}

void kfd_suspend_all_processes(void)
{
	struct kfd_process *p;
	unsigned int temp;
	int idx = srcu_read_lock(&kfd_processes_srcu);

	WARN(debug_evictions, "Evicting all processes");
	hash_for_each_rcu(kfd_processes_table, temp, p, kfd_processes) {
<<<<<<< HEAD
		cancel_delayed_work_sync(&p->eviction_work);
		flush_delayed_work(&p->restore_work);

=======
>>>>>>> 2d5404ca
		if (kfd_process_evict_queues(p, KFD_QUEUE_EVICTION_TRIGGER_SUSPEND))
			pr_err("Failed to suspend process 0x%x\n", p->pasid);
		signal_eviction_fence(p);
	}
	srcu_read_unlock(&kfd_processes_srcu, idx);
}

int kfd_resume_all_processes(void)
{
	struct kfd_process *p;
	unsigned int temp;
	int ret = 0, idx = srcu_read_lock(&kfd_processes_srcu);

	hash_for_each_rcu(kfd_processes_table, temp, p, kfd_processes) {
		if (restore_process_helper(p)) {
			pr_err("Restore process %d failed during resume\n",
			       p->pasid);
			ret = -EFAULT;
		}
	}
	srcu_read_unlock(&kfd_processes_srcu, idx);
	return ret;
}

int kfd_reserved_mem_mmap(struct kfd_node *dev, struct kfd_process *process,
			  struct vm_area_struct *vma)
{
	struct kfd_process_device *pdd;
	struct qcm_process_device *qpd;

	if ((vma->vm_end - vma->vm_start) != KFD_CWSR_TBA_TMA_SIZE) {
		dev_err(dev->adev->dev, "Incorrect CWSR mapping size.\n");
		return -EINVAL;
	}

	pdd = kfd_get_process_device_data(dev, process);
	if (!pdd)
		return -EINVAL;
	qpd = &pdd->qpd;

	qpd->cwsr_kaddr = (void *)__get_free_pages(GFP_KERNEL | __GFP_ZERO,
					get_order(KFD_CWSR_TBA_TMA_SIZE));
	if (!qpd->cwsr_kaddr) {
		dev_err(dev->adev->dev,
			"Error allocating per process CWSR buffer.\n");
		return -ENOMEM;
	}

	vm_flags_set(vma, VM_IO | VM_DONTCOPY | VM_DONTEXPAND
		| VM_NORESERVE | VM_DONTDUMP | VM_PFNMAP);
	/* Mapping pages to user process */
	return remap_pfn_range(vma, vma->vm_start,
			       PFN_DOWN(__pa(qpd->cwsr_kaddr)),
			       KFD_CWSR_TBA_TMA_SIZE, vma->vm_page_prot);
}

/* assumes caller holds process lock. */
int kfd_process_drain_interrupts(struct kfd_process_device *pdd)
{
<<<<<<< HEAD
	struct amdgpu_vm *vm = drm_priv_to_vm(pdd->drm_priv);
	uint64_t tlb_seq = amdgpu_vm_tlb_seq(vm);
	struct kfd_node *dev = pdd->dev;
	uint32_t xcc_mask = dev->xcc_mask;
	int xcc = 0;
=======
	uint32_t irq_drain_fence[8];
	uint8_t node_id = 0;
	int r = 0;

	if (!KFD_IS_SOC15(pdd->dev))
		return 0;

	pdd->process->irq_drain_is_open = true;

	memset(irq_drain_fence, 0, sizeof(irq_drain_fence));
	irq_drain_fence[0] = (KFD_IRQ_FENCE_SOURCEID << 8) |
							KFD_IRQ_FENCE_CLIENTID;
	irq_drain_fence[3] = pdd->process->pasid;
>>>>>>> 2d5404ca

	/*
	 * For GFX 9.4.3, send the NodeId also in IH cookie DW[3]
	 */
	if (KFD_GC_VERSION(pdd->dev->kfd) == IP_VERSION(9, 4, 3) ||
	    KFD_GC_VERSION(pdd->dev->kfd) == IP_VERSION(9, 4, 4)) {
		node_id = ffs(pdd->dev->interrupt_bitmap) - 1;
		irq_drain_fence[3] |= node_id << 16;
	}

<<<<<<< HEAD
	if (dev->dqm->sched_policy == KFD_SCHED_POLICY_NO_HWS) {
		/* Nothing to flush until a VMID is assigned, which
		 * only happens when the first queue is created.
		 */
		if (pdd->qpd.vmid)
			amdgpu_amdkfd_flush_gpu_tlb_vmid(dev->adev,
							pdd->qpd.vmid);
	} else {
		for_each_inst(xcc, xcc_mask)
			amdgpu_amdkfd_flush_gpu_tlb_pasid(
				dev->adev, pdd->process->pasid, type, xcc);
	}
}

/* assumes caller holds process lock. */
int kfd_process_drain_interrupts(struct kfd_process_device *pdd)
{
	uint32_t irq_drain_fence[8];
	uint8_t node_id = 0;
	int r = 0;

	if (!KFD_IS_SOC15(pdd->dev))
		return 0;

	pdd->process->irq_drain_is_open = true;

	memset(irq_drain_fence, 0, sizeof(irq_drain_fence));
	irq_drain_fence[0] = (KFD_IRQ_FENCE_SOURCEID << 8) |
							KFD_IRQ_FENCE_CLIENTID;
	irq_drain_fence[3] = pdd->process->pasid;

	/*
	 * For GFX 9.4.3, send the NodeId also in IH cookie DW[3]
	 */
	if (KFD_GC_VERSION(pdd->dev->kfd) == IP_VERSION(9, 4, 3)) {
		node_id = ffs(pdd->dev->interrupt_bitmap) - 1;
		irq_drain_fence[3] |= node_id << 16;
	}

=======
>>>>>>> 2d5404ca
	/* ensure stale irqs scheduled KFD interrupts and send drain fence. */
	if (amdgpu_amdkfd_send_close_event_drain_irq(pdd->dev->adev,
						     irq_drain_fence)) {
		pdd->process->irq_drain_is_open = false;
		return 0;
	}

	r = wait_event_interruptible(pdd->process->wait_irq_drain,
				     !READ_ONCE(pdd->process->irq_drain_is_open));
	if (r)
		pdd->process->irq_drain_is_open = false;

	return r;
}

void kfd_process_close_interrupt_drain(unsigned int pasid)
{
	struct kfd_process *p;

	p = kfd_lookup_process_by_pasid(pasid);

	if (!p)
		return;

	WRITE_ONCE(p->irq_drain_is_open, false);
	wake_up_all(&p->wait_irq_drain);
	kfd_unref_process(p);
}

struct send_exception_work_handler_workarea {
	struct work_struct work;
	struct kfd_process *p;
	unsigned int queue_id;
	uint64_t error_reason;
};

static void send_exception_work_handler(struct work_struct *work)
{
	struct send_exception_work_handler_workarea *workarea;
	struct kfd_process *p;
	struct queue *q;
	struct mm_struct *mm;
	struct kfd_context_save_area_header __user *csa_header;
	uint64_t __user *err_payload_ptr;
	uint64_t cur_err;
	uint32_t ev_id;

	workarea = container_of(work,
				struct send_exception_work_handler_workarea,
				work);
	p = workarea->p;

	mm = get_task_mm(p->lead_thread);

	if (!mm)
		return;

	kthread_use_mm(mm);

	q = pqm_get_user_queue(&p->pqm, workarea->queue_id);

	if (!q)
		goto out;

	csa_header = (void __user *)q->properties.ctx_save_restore_area_address;

	get_user(err_payload_ptr, (uint64_t __user **)&csa_header->err_payload_addr);
	get_user(cur_err, err_payload_ptr);
	cur_err |= workarea->error_reason;
	put_user(cur_err, err_payload_ptr);
	get_user(ev_id, &csa_header->err_event_id);

	kfd_set_event(p, ev_id);

out:
	kthread_unuse_mm(mm);
	mmput(mm);
}

int kfd_send_exception_to_runtime(struct kfd_process *p,
			unsigned int queue_id,
			uint64_t error_reason)
{
	struct send_exception_work_handler_workarea worker;

	INIT_WORK_ONSTACK(&worker.work, send_exception_work_handler);

	worker.p = p;
	worker.queue_id = queue_id;
	worker.error_reason = error_reason;

	schedule_work(&worker.work);
	flush_work(&worker.work);
	destroy_work_on_stack(&worker.work);

	return 0;
}

struct kfd_process_device *kfd_process_device_data_by_id(struct kfd_process *p, uint32_t gpu_id)
{
	int i;

	if (gpu_id) {
		for (i = 0; i < p->n_pdds; i++) {
			struct kfd_process_device *pdd = p->pdds[i];

			if (pdd->user_gpu_id == gpu_id)
				return pdd;
		}
	}
	return NULL;
}

int kfd_process_get_user_gpu_id(struct kfd_process *p, uint32_t actual_gpu_id)
{
	int i;

	if (!actual_gpu_id)
		return 0;

	for (i = 0; i < p->n_pdds; i++) {
		struct kfd_process_device *pdd = p->pdds[i];

		if (pdd->dev->id == actual_gpu_id)
			return pdd->user_gpu_id;
	}
	return -EINVAL;
}

#if defined(CONFIG_DEBUG_FS)

int kfd_debugfs_mqds_by_process(struct seq_file *m, void *data)
{
	struct kfd_process *p;
	unsigned int temp;
	int r = 0;

	int idx = srcu_read_lock(&kfd_processes_srcu);

	hash_for_each_rcu(kfd_processes_table, temp, p, kfd_processes) {
		seq_printf(m, "Process %d PASID 0x%x:\n",
			   p->lead_thread->tgid, p->pasid);

		mutex_lock(&p->mutex);
		r = pqm_debugfs_mqds(m, &p->pqm);
		mutex_unlock(&p->mutex);

		if (r)
			break;
	}

	srcu_read_unlock(&kfd_processes_srcu, idx);

	return r;
}

#endif<|MERGE_RESOLUTION|>--- conflicted
+++ resolved
@@ -292,10 +292,6 @@
 	/* Collect wave count from device if it supports */
 	wave_cnt = 0;
 	max_waves_per_cu = 0;
-<<<<<<< HEAD
-	dev->kfd2kgd->get_cu_occupancy(dev->adev, proc->pasid, &wave_cnt,
-			&max_waves_per_cu, 0);
-=======
 
 	/*
 	 * For GFX 9.4.3, fetch the CU occupancy from the first XCC in the partition.
@@ -319,7 +315,6 @@
 						cu_occupancy[i].wave_cnt);
 		}
 	}
->>>>>>> 2d5404ca
 
 	/* Translate wave count to number of compute units */
 	cu_cnt = (wave_cnt + (max_waves_per_cu - 1)) / max_waves_per_cu;
@@ -1687,10 +1682,7 @@
 	struct amdgpu_fpriv *drv_priv;
 	struct amdgpu_vm *avm;
 	struct kfd_process *p;
-<<<<<<< HEAD
-=======
 	struct dma_fence *ef;
->>>>>>> 2d5404ca
 	struct kfd_node *dev;
 	int ret;
 
@@ -2059,15 +2051,8 @@
 	 */
 
 	p->last_restore_timestamp = get_jiffies_64();
-<<<<<<< HEAD
-	/* VMs may not have been acquired yet during debugging. */
-	if (p->kgd_process_info)
-		ret = amdgpu_amdkfd_gpuvm_restore_process_bos(p->kgd_process_info,
-							     &p->ef);
-=======
 
 	ret = restore_process_helper(p);
->>>>>>> 2d5404ca
 	if (ret) {
 		pr_debug("Failed to restore BOs of pasid 0x%x, retry after %d ms\n",
 			 p->pasid, PROCESS_BACK_OFF_TIME_MS);
@@ -2085,12 +2070,6 @@
 
 	WARN(debug_evictions, "Evicting all processes");
 	hash_for_each_rcu(kfd_processes_table, temp, p, kfd_processes) {
-<<<<<<< HEAD
-		cancel_delayed_work_sync(&p->eviction_work);
-		flush_delayed_work(&p->restore_work);
-
-=======
->>>>>>> 2d5404ca
 		if (kfd_process_evict_queues(p, KFD_QUEUE_EVICTION_TRIGGER_SUSPEND))
 			pr_err("Failed to suspend process 0x%x\n", p->pasid);
 		signal_eviction_fence(p);
@@ -2150,13 +2129,6 @@
 /* assumes caller holds process lock. */
 int kfd_process_drain_interrupts(struct kfd_process_device *pdd)
 {
-<<<<<<< HEAD
-	struct amdgpu_vm *vm = drm_priv_to_vm(pdd->drm_priv);
-	uint64_t tlb_seq = amdgpu_vm_tlb_seq(vm);
-	struct kfd_node *dev = pdd->dev;
-	uint32_t xcc_mask = dev->xcc_mask;
-	int xcc = 0;
-=======
 	uint32_t irq_drain_fence[8];
 	uint8_t node_id = 0;
 	int r = 0;
@@ -2170,7 +2142,6 @@
 	irq_drain_fence[0] = (KFD_IRQ_FENCE_SOURCEID << 8) |
 							KFD_IRQ_FENCE_CLIENTID;
 	irq_drain_fence[3] = pdd->process->pasid;
->>>>>>> 2d5404ca
 
 	/*
 	 * For GFX 9.4.3, send the NodeId also in IH cookie DW[3]
@@ -2181,48 +2152,6 @@
 		irq_drain_fence[3] |= node_id << 16;
 	}
 
-<<<<<<< HEAD
-	if (dev->dqm->sched_policy == KFD_SCHED_POLICY_NO_HWS) {
-		/* Nothing to flush until a VMID is assigned, which
-		 * only happens when the first queue is created.
-		 */
-		if (pdd->qpd.vmid)
-			amdgpu_amdkfd_flush_gpu_tlb_vmid(dev->adev,
-							pdd->qpd.vmid);
-	} else {
-		for_each_inst(xcc, xcc_mask)
-			amdgpu_amdkfd_flush_gpu_tlb_pasid(
-				dev->adev, pdd->process->pasid, type, xcc);
-	}
-}
-
-/* assumes caller holds process lock. */
-int kfd_process_drain_interrupts(struct kfd_process_device *pdd)
-{
-	uint32_t irq_drain_fence[8];
-	uint8_t node_id = 0;
-	int r = 0;
-
-	if (!KFD_IS_SOC15(pdd->dev))
-		return 0;
-
-	pdd->process->irq_drain_is_open = true;
-
-	memset(irq_drain_fence, 0, sizeof(irq_drain_fence));
-	irq_drain_fence[0] = (KFD_IRQ_FENCE_SOURCEID << 8) |
-							KFD_IRQ_FENCE_CLIENTID;
-	irq_drain_fence[3] = pdd->process->pasid;
-
-	/*
-	 * For GFX 9.4.3, send the NodeId also in IH cookie DW[3]
-	 */
-	if (KFD_GC_VERSION(pdd->dev->kfd) == IP_VERSION(9, 4, 3)) {
-		node_id = ffs(pdd->dev->interrupt_bitmap) - 1;
-		irq_drain_fence[3] |= node_id << 16;
-	}
-
-=======
->>>>>>> 2d5404ca
 	/* ensure stale irqs scheduled KFD interrupts and send drain fence. */
 	if (amdgpu_amdkfd_send_close_event_drain_irq(pdd->dev->adev,
 						     irq_drain_fence)) {
