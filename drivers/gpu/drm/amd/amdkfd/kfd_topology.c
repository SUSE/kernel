// SPDX-License-Identifier: GPL-2.0 OR MIT
/*
 * Copyright 2014-2022 Advanced Micro Devices, Inc.
 *
 * Permission is hereby granted, free of charge, to any person obtaining a
 * copy of this software and associated documentation files (the "Software"),
 * to deal in the Software without restriction, including without limitation
 * the rights to use, copy, modify, merge, publish, distribute, sublicense,
 * and/or sell copies of the Software, and to permit persons to whom the
 * Software is furnished to do so, subject to the following conditions:
 *
 * The above copyright notice and this permission notice shall be included in
 * all copies or substantial portions of the Software.
 *
 * THE SOFTWARE IS PROVIDED "AS IS", WITHOUT WARRANTY OF ANY KIND, EXPRESS OR
 * IMPLIED, INCLUDING BUT NOT LIMITED TO THE WARRANTIES OF MERCHANTABILITY,
 * FITNESS FOR A PARTICULAR PURPOSE AND NONINFRINGEMENT.  IN NO EVENT SHALL
 * THE COPYRIGHT HOLDER(S) OR AUTHOR(S) BE LIABLE FOR ANY CLAIM, DAMAGES OR
 * OTHER LIABILITY, WHETHER IN AN ACTION OF CONTRACT, TORT OR OTHERWISE,
 * ARISING FROM, OUT OF OR IN CONNECTION WITH THE SOFTWARE OR THE USE OR
 * OTHER DEALINGS IN THE SOFTWARE.
 */

#include <linux/types.h>
#include <linux/kernel.h>
#include <linux/pci.h>
#include <linux/errno.h>
#include <linux/acpi.h>
#include <linux/hash.h>
#include <linux/cpufreq.h>
#include <linux/log2.h>
#include <linux/dmi.h>
#include <linux/atomic.h>

#include "kfd_priv.h"
#include "kfd_crat.h"
#include "kfd_topology.h"
#include "kfd_device_queue_manager.h"
#include "kfd_iommu.h"
#include "kfd_svm.h"
#include "amdgpu_amdkfd.h"
#include "amdgpu_ras.h"
#include "amdgpu.h"

/* topology_device_list - Master list of all topology devices */
static struct list_head topology_device_list;
static struct kfd_system_properties sys_props;

static DECLARE_RWSEM(topology_lock);
static uint32_t topology_crat_proximity_domain;

struct kfd_topology_device *kfd_topology_device_by_proximity_domain_no_lock(
						uint32_t proximity_domain)
{
	struct kfd_topology_device *top_dev;
	struct kfd_topology_device *device = NULL;

	list_for_each_entry(top_dev, &topology_device_list, list)
		if (top_dev->proximity_domain == proximity_domain) {
			device = top_dev;
			break;
		}

	return device;
}

struct kfd_topology_device *kfd_topology_device_by_proximity_domain(
						uint32_t proximity_domain)
{
	struct kfd_topology_device *device = NULL;

	down_read(&topology_lock);

	device = kfd_topology_device_by_proximity_domain_no_lock(
							proximity_domain);
	up_read(&topology_lock);

	return device;
}

struct kfd_topology_device *kfd_topology_device_by_id(uint32_t gpu_id)
{
	struct kfd_topology_device *top_dev = NULL;
	struct kfd_topology_device *ret = NULL;

	down_read(&topology_lock);

	list_for_each_entry(top_dev, &topology_device_list, list)
		if (top_dev->gpu_id == gpu_id) {
			ret = top_dev;
			break;
		}

	up_read(&topology_lock);

	return ret;
}

struct kfd_dev *kfd_device_by_id(uint32_t gpu_id)
{
	struct kfd_topology_device *top_dev;

	top_dev = kfd_topology_device_by_id(gpu_id);
	if (!top_dev)
		return NULL;

	return top_dev->gpu;
}

struct kfd_dev *kfd_device_by_pci_dev(const struct pci_dev *pdev)
{
	struct kfd_topology_device *top_dev;
	struct kfd_dev *device = NULL;

	down_read(&topology_lock);

	list_for_each_entry(top_dev, &topology_device_list, list)
		if (top_dev->gpu && top_dev->gpu->adev->pdev == pdev) {
			device = top_dev->gpu;
			break;
		}

	up_read(&topology_lock);

	return device;
}

struct kfd_dev *kfd_device_by_adev(const struct amdgpu_device *adev)
{
	struct kfd_topology_device *top_dev;
	struct kfd_dev *device = NULL;

	down_read(&topology_lock);

	list_for_each_entry(top_dev, &topology_device_list, list)
		if (top_dev->gpu && top_dev->gpu->adev == adev) {
			device = top_dev->gpu;
			break;
		}

	up_read(&topology_lock);

	return device;
}

/* Called with write topology_lock acquired */
static void kfd_release_topology_device(struct kfd_topology_device *dev)
{
	struct kfd_mem_properties *mem;
	struct kfd_cache_properties *cache;
	struct kfd_iolink_properties *iolink;
	struct kfd_iolink_properties *p2plink;
	struct kfd_perf_properties *perf;

	list_del(&dev->list);

	while (dev->mem_props.next != &dev->mem_props) {
		mem = container_of(dev->mem_props.next,
				struct kfd_mem_properties, list);
		list_del(&mem->list);
		kfree(mem);
	}

	while (dev->cache_props.next != &dev->cache_props) {
		cache = container_of(dev->cache_props.next,
				struct kfd_cache_properties, list);
		list_del(&cache->list);
		kfree(cache);
	}

	while (dev->io_link_props.next != &dev->io_link_props) {
		iolink = container_of(dev->io_link_props.next,
				struct kfd_iolink_properties, list);
		list_del(&iolink->list);
		kfree(iolink);
	}

	while (dev->p2p_link_props.next != &dev->p2p_link_props) {
		p2plink = container_of(dev->p2p_link_props.next,
				struct kfd_iolink_properties, list);
		list_del(&p2plink->list);
		kfree(p2plink);
	}

	while (dev->perf_props.next != &dev->perf_props) {
		perf = container_of(dev->perf_props.next,
				struct kfd_perf_properties, list);
		list_del(&perf->list);
		kfree(perf);
	}

	kfree(dev);
}

void kfd_release_topology_device_list(struct list_head *device_list)
{
	struct kfd_topology_device *dev;

	while (!list_empty(device_list)) {
		dev = list_first_entry(device_list,
				       struct kfd_topology_device, list);
		kfd_release_topology_device(dev);
	}
}

static void kfd_release_live_view(void)
{
	kfd_release_topology_device_list(&topology_device_list);
	memset(&sys_props, 0, sizeof(sys_props));
}

struct kfd_topology_device *kfd_create_topology_device(
				struct list_head *device_list)
{
	struct kfd_topology_device *dev;

	dev = kfd_alloc_struct(dev);
	if (!dev) {
		pr_err("No memory to allocate a topology device");
		return NULL;
	}

	INIT_LIST_HEAD(&dev->mem_props);
	INIT_LIST_HEAD(&dev->cache_props);
	INIT_LIST_HEAD(&dev->io_link_props);
	INIT_LIST_HEAD(&dev->p2p_link_props);
	INIT_LIST_HEAD(&dev->perf_props);

	list_add_tail(&dev->list, device_list);

	return dev;
}


#define sysfs_show_gen_prop(buffer, offs, fmt, ...)		\
		(offs += snprintf(buffer+offs, PAGE_SIZE-offs,	\
				  fmt, __VA_ARGS__))
#define sysfs_show_32bit_prop(buffer, offs, name, value) \
		sysfs_show_gen_prop(buffer, offs, "%s %u\n", name, value)
#define sysfs_show_64bit_prop(buffer, offs, name, value) \
		sysfs_show_gen_prop(buffer, offs, "%s %llu\n", name, value)
#define sysfs_show_32bit_val(buffer, offs, value) \
		sysfs_show_gen_prop(buffer, offs, "%u\n", value)
#define sysfs_show_str_val(buffer, offs, value) \
		sysfs_show_gen_prop(buffer, offs, "%s\n", value)

static ssize_t sysprops_show(struct kobject *kobj, struct attribute *attr,
		char *buffer)
{
	int offs = 0;

	/* Making sure that the buffer is an empty string */
	buffer[0] = 0;

	if (attr == &sys_props.attr_genid) {
		sysfs_show_32bit_val(buffer, offs,
				     sys_props.generation_count);
	} else if (attr == &sys_props.attr_props) {
		sysfs_show_64bit_prop(buffer, offs, "platform_oem",
				      sys_props.platform_oem);
		sysfs_show_64bit_prop(buffer, offs, "platform_id",
				      sys_props.platform_id);
		sysfs_show_64bit_prop(buffer, offs, "platform_rev",
				      sys_props.platform_rev);
	} else {
		offs = -EINVAL;
	}

	return offs;
}

static void kfd_topology_kobj_release(struct kobject *kobj)
{
	kfree(kobj);
}

static const struct sysfs_ops sysprops_ops = {
	.show = sysprops_show,
};

static const struct kobj_type sysprops_type = {
	.release = kfd_topology_kobj_release,
	.sysfs_ops = &sysprops_ops,
};

static ssize_t iolink_show(struct kobject *kobj, struct attribute *attr,
		char *buffer)
{
	int offs = 0;
	struct kfd_iolink_properties *iolink;

	/* Making sure that the buffer is an empty string */
	buffer[0] = 0;

	iolink = container_of(attr, struct kfd_iolink_properties, attr);
	if (iolink->gpu && kfd_devcgroup_check_permission(iolink->gpu))
		return -EPERM;
	sysfs_show_32bit_prop(buffer, offs, "type", iolink->iolink_type);
	sysfs_show_32bit_prop(buffer, offs, "version_major", iolink->ver_maj);
	sysfs_show_32bit_prop(buffer, offs, "version_minor", iolink->ver_min);
	sysfs_show_32bit_prop(buffer, offs, "node_from", iolink->node_from);
	sysfs_show_32bit_prop(buffer, offs, "node_to", iolink->node_to);
	sysfs_show_32bit_prop(buffer, offs, "weight", iolink->weight);
	sysfs_show_32bit_prop(buffer, offs, "min_latency", iolink->min_latency);
	sysfs_show_32bit_prop(buffer, offs, "max_latency", iolink->max_latency);
	sysfs_show_32bit_prop(buffer, offs, "min_bandwidth",
			      iolink->min_bandwidth);
	sysfs_show_32bit_prop(buffer, offs, "max_bandwidth",
			      iolink->max_bandwidth);
	sysfs_show_32bit_prop(buffer, offs, "recommended_transfer_size",
			      iolink->rec_transfer_size);
	sysfs_show_32bit_prop(buffer, offs, "flags", iolink->flags);

	return offs;
}

static const struct sysfs_ops iolink_ops = {
	.show = iolink_show,
};

static const struct kobj_type iolink_type = {
	.release = kfd_topology_kobj_release,
	.sysfs_ops = &iolink_ops,
};

static ssize_t mem_show(struct kobject *kobj, struct attribute *attr,
		char *buffer)
{
	int offs = 0;
	struct kfd_mem_properties *mem;

	/* Making sure that the buffer is an empty string */
	buffer[0] = 0;

	mem = container_of(attr, struct kfd_mem_properties, attr);
	if (mem->gpu && kfd_devcgroup_check_permission(mem->gpu))
		return -EPERM;
	sysfs_show_32bit_prop(buffer, offs, "heap_type", mem->heap_type);
	sysfs_show_64bit_prop(buffer, offs, "size_in_bytes",
			      mem->size_in_bytes);
	sysfs_show_32bit_prop(buffer, offs, "flags", mem->flags);
	sysfs_show_32bit_prop(buffer, offs, "width", mem->width);
	sysfs_show_32bit_prop(buffer, offs, "mem_clk_max",
			      mem->mem_clk_max);

	return offs;
}

static const struct sysfs_ops mem_ops = {
	.show = mem_show,
};

static const struct kobj_type mem_type = {
	.release = kfd_topology_kobj_release,
	.sysfs_ops = &mem_ops,
};

static ssize_t kfd_cache_show(struct kobject *kobj, struct attribute *attr,
		char *buffer)
{
	int offs = 0;
	uint32_t i, j;
	struct kfd_cache_properties *cache;

	/* Making sure that the buffer is an empty string */
	buffer[0] = 0;
	cache = container_of(attr, struct kfd_cache_properties, attr);
	if (cache->gpu && kfd_devcgroup_check_permission(cache->gpu))
		return -EPERM;
	sysfs_show_32bit_prop(buffer, offs, "processor_id_low",
			cache->processor_id_low);
	sysfs_show_32bit_prop(buffer, offs, "level", cache->cache_level);
	sysfs_show_32bit_prop(buffer, offs, "size", cache->cache_size);
	sysfs_show_32bit_prop(buffer, offs, "cache_line_size",
			      cache->cacheline_size);
	sysfs_show_32bit_prop(buffer, offs, "cache_lines_per_tag",
			      cache->cachelines_per_tag);
	sysfs_show_32bit_prop(buffer, offs, "association", cache->cache_assoc);
	sysfs_show_32bit_prop(buffer, offs, "latency", cache->cache_latency);
	sysfs_show_32bit_prop(buffer, offs, "type", cache->cache_type);

	offs += snprintf(buffer+offs, PAGE_SIZE-offs, "sibling_map ");
	for (i = 0; i < cache->sibling_map_size; i++)
		for (j = 0; j < sizeof(cache->sibling_map[0])*8; j++)
			/* Check each bit */
			offs += snprintf(buffer+offs, PAGE_SIZE-offs, "%d,",
						(cache->sibling_map[i] >> j) & 1);

	/* Replace the last "," with end of line */
	buffer[offs-1] = '\n';
	return offs;
}

static const struct sysfs_ops cache_ops = {
	.show = kfd_cache_show,
};

static const struct kobj_type cache_type = {
	.release = kfd_topology_kobj_release,
	.sysfs_ops = &cache_ops,
};

/****** Sysfs of Performance Counters ******/

struct kfd_perf_attr {
	struct kobj_attribute attr;
	uint32_t data;
};

static ssize_t perf_show(struct kobject *kobj, struct kobj_attribute *attrs,
			char *buf)
{
	int offs = 0;
	struct kfd_perf_attr *attr;

	buf[0] = 0;
	attr = container_of(attrs, struct kfd_perf_attr, attr);
	if (!attr->data) /* invalid data for PMC */
		return 0;
	else
		return sysfs_show_32bit_val(buf, offs, attr->data);
}

#define KFD_PERF_DESC(_name, _data)			\
{							\
	.attr  = __ATTR(_name, 0444, perf_show, NULL),	\
	.data = _data,					\
}

static struct kfd_perf_attr perf_attr_iommu[] = {
	KFD_PERF_DESC(max_concurrent, 0),
	KFD_PERF_DESC(num_counters, 0),
	KFD_PERF_DESC(counter_ids, 0),
};
/****************************************/

static ssize_t node_show(struct kobject *kobj, struct attribute *attr,
		char *buffer)
{
	int offs = 0;
	struct kfd_topology_device *dev;
	uint32_t log_max_watch_addr;

	/* Making sure that the buffer is an empty string */
	buffer[0] = 0;

	if (strcmp(attr->name, "gpu_id") == 0) {
		dev = container_of(attr, struct kfd_topology_device,
				attr_gpuid);
		if (dev->gpu && kfd_devcgroup_check_permission(dev->gpu))
			return -EPERM;
		return sysfs_show_32bit_val(buffer, offs, dev->gpu_id);
	}

	if (strcmp(attr->name, "name") == 0) {
		dev = container_of(attr, struct kfd_topology_device,
				attr_name);

		if (dev->gpu && kfd_devcgroup_check_permission(dev->gpu))
			return -EPERM;
		return sysfs_show_str_val(buffer, offs, dev->node_props.name);
	}

	dev = container_of(attr, struct kfd_topology_device,
			attr_props);
	if (dev->gpu && kfd_devcgroup_check_permission(dev->gpu))
		return -EPERM;
	sysfs_show_32bit_prop(buffer, offs, "cpu_cores_count",
			      dev->node_props.cpu_cores_count);
	sysfs_show_32bit_prop(buffer, offs, "simd_count",
			      dev->gpu ? dev->node_props.simd_count : 0);
	sysfs_show_32bit_prop(buffer, offs, "mem_banks_count",
			      dev->node_props.mem_banks_count);
	sysfs_show_32bit_prop(buffer, offs, "caches_count",
			      dev->node_props.caches_count);
	sysfs_show_32bit_prop(buffer, offs, "io_links_count",
			      dev->node_props.io_links_count);
	sysfs_show_32bit_prop(buffer, offs, "p2p_links_count",
			      dev->node_props.p2p_links_count);
	sysfs_show_32bit_prop(buffer, offs, "cpu_core_id_base",
			      dev->node_props.cpu_core_id_base);
	sysfs_show_32bit_prop(buffer, offs, "simd_id_base",
			      dev->node_props.simd_id_base);
	sysfs_show_32bit_prop(buffer, offs, "max_waves_per_simd",
			      dev->node_props.max_waves_per_simd);
	sysfs_show_32bit_prop(buffer, offs, "lds_size_in_kb",
			      dev->node_props.lds_size_in_kb);
	sysfs_show_32bit_prop(buffer, offs, "gds_size_in_kb",
			      dev->node_props.gds_size_in_kb);
	sysfs_show_32bit_prop(buffer, offs, "num_gws",
			      dev->node_props.num_gws);
	sysfs_show_32bit_prop(buffer, offs, "wave_front_size",
			      dev->node_props.wave_front_size);
	sysfs_show_32bit_prop(buffer, offs, "array_count",
			      dev->node_props.array_count);
	sysfs_show_32bit_prop(buffer, offs, "simd_arrays_per_engine",
			      dev->node_props.simd_arrays_per_engine);
	sysfs_show_32bit_prop(buffer, offs, "cu_per_simd_array",
			      dev->node_props.cu_per_simd_array);
	sysfs_show_32bit_prop(buffer, offs, "simd_per_cu",
			      dev->node_props.simd_per_cu);
	sysfs_show_32bit_prop(buffer, offs, "max_slots_scratch_cu",
			      dev->node_props.max_slots_scratch_cu);
	sysfs_show_32bit_prop(buffer, offs, "gfx_target_version",
			      dev->node_props.gfx_target_version);
	sysfs_show_32bit_prop(buffer, offs, "vendor_id",
			      dev->node_props.vendor_id);
	sysfs_show_32bit_prop(buffer, offs, "device_id",
			      dev->node_props.device_id);
	sysfs_show_32bit_prop(buffer, offs, "location_id",
			      dev->node_props.location_id);
	sysfs_show_32bit_prop(buffer, offs, "domain",
			      dev->node_props.domain);
	sysfs_show_32bit_prop(buffer, offs, "drm_render_minor",
			      dev->node_props.drm_render_minor);
	sysfs_show_64bit_prop(buffer, offs, "hive_id",
			      dev->node_props.hive_id);
	sysfs_show_32bit_prop(buffer, offs, "num_sdma_engines",
			      dev->node_props.num_sdma_engines);
	sysfs_show_32bit_prop(buffer, offs, "num_sdma_xgmi_engines",
			      dev->node_props.num_sdma_xgmi_engines);
	sysfs_show_32bit_prop(buffer, offs, "num_sdma_queues_per_engine",
			      dev->node_props.num_sdma_queues_per_engine);
	sysfs_show_32bit_prop(buffer, offs, "num_cp_queues",
			      dev->node_props.num_cp_queues);

	if (dev->gpu) {
		log_max_watch_addr =
			__ilog2_u32(dev->gpu->device_info.num_of_watch_points);

		if (log_max_watch_addr) {
			dev->node_props.capability |=
					HSA_CAP_WATCH_POINTS_SUPPORTED;

			dev->node_props.capability |=
				((log_max_watch_addr <<
					HSA_CAP_WATCH_POINTS_TOTALBITS_SHIFT) &
				HSA_CAP_WATCH_POINTS_TOTALBITS_MASK);
		}

		if (dev->gpu->adev->asic_type == CHIP_TONGA)
			dev->node_props.capability |=
					HSA_CAP_AQL_QUEUE_DOUBLE_MAP;

		sysfs_show_32bit_prop(buffer, offs, "max_engine_clk_fcompute",
			dev->node_props.max_engine_clk_fcompute);

		sysfs_show_64bit_prop(buffer, offs, "local_mem_size", 0ULL);

		sysfs_show_32bit_prop(buffer, offs, "fw_version",
				      dev->gpu->mec_fw_version);
		sysfs_show_32bit_prop(buffer, offs, "capability",
				      dev->node_props.capability);
		sysfs_show_32bit_prop(buffer, offs, "sdma_fw_version",
				      dev->gpu->sdma_fw_version);
		sysfs_show_64bit_prop(buffer, offs, "unique_id",
				      dev->gpu->adev->unique_id);

	}

	return sysfs_show_32bit_prop(buffer, offs, "max_engine_clk_ccompute",
				     cpufreq_quick_get_max(0)/1000);
}

static const struct sysfs_ops node_ops = {
	.show = node_show,
};

static const struct kobj_type node_type = {
	.release = kfd_topology_kobj_release,
	.sysfs_ops = &node_ops,
};

static void kfd_remove_sysfs_file(struct kobject *kobj, struct attribute *attr)
{
	sysfs_remove_file(kobj, attr);
	kobject_del(kobj);
	kobject_put(kobj);
}

static void kfd_remove_sysfs_node_entry(struct kfd_topology_device *dev)
{
	struct kfd_iolink_properties *p2plink;
	struct kfd_iolink_properties *iolink;
	struct kfd_cache_properties *cache;
	struct kfd_mem_properties *mem;
	struct kfd_perf_properties *perf;

	if (dev->kobj_iolink) {
		list_for_each_entry(iolink, &dev->io_link_props, list)
			if (iolink->kobj) {
				kfd_remove_sysfs_file(iolink->kobj,
							&iolink->attr);
				iolink->kobj = NULL;
			}
		kobject_del(dev->kobj_iolink);
		kobject_put(dev->kobj_iolink);
		dev->kobj_iolink = NULL;
	}

	if (dev->kobj_p2plink) {
		list_for_each_entry(p2plink, &dev->p2p_link_props, list)
			if (p2plink->kobj) {
				kfd_remove_sysfs_file(p2plink->kobj,
							&p2plink->attr);
				p2plink->kobj = NULL;
			}
		kobject_del(dev->kobj_p2plink);
		kobject_put(dev->kobj_p2plink);
		dev->kobj_p2plink = NULL;
	}

	if (dev->kobj_cache) {
		list_for_each_entry(cache, &dev->cache_props, list)
			if (cache->kobj) {
				kfd_remove_sysfs_file(cache->kobj,
							&cache->attr);
				cache->kobj = NULL;
			}
		kobject_del(dev->kobj_cache);
		kobject_put(dev->kobj_cache);
		dev->kobj_cache = NULL;
	}

	if (dev->kobj_mem) {
		list_for_each_entry(mem, &dev->mem_props, list)
			if (mem->kobj) {
				kfd_remove_sysfs_file(mem->kobj, &mem->attr);
				mem->kobj = NULL;
			}
		kobject_del(dev->kobj_mem);
		kobject_put(dev->kobj_mem);
		dev->kobj_mem = NULL;
	}

	if (dev->kobj_perf) {
		list_for_each_entry(perf, &dev->perf_props, list) {
			kfree(perf->attr_group);
			perf->attr_group = NULL;
		}
		kobject_del(dev->kobj_perf);
		kobject_put(dev->kobj_perf);
		dev->kobj_perf = NULL;
	}

	if (dev->kobj_node) {
		sysfs_remove_file(dev->kobj_node, &dev->attr_gpuid);
		sysfs_remove_file(dev->kobj_node, &dev->attr_name);
		sysfs_remove_file(dev->kobj_node, &dev->attr_props);
		kobject_del(dev->kobj_node);
		kobject_put(dev->kobj_node);
		dev->kobj_node = NULL;
	}
}

static int kfd_build_sysfs_node_entry(struct kfd_topology_device *dev,
		uint32_t id)
{
	struct kfd_iolink_properties *p2plink;
	struct kfd_iolink_properties *iolink;
	struct kfd_cache_properties *cache;
	struct kfd_mem_properties *mem;
	struct kfd_perf_properties *perf;
	int ret;
	uint32_t i, num_attrs;
	struct attribute **attrs;

	if (WARN_ON(dev->kobj_node))
		return -EEXIST;

	/*
	 * Creating the sysfs folders
	 */
	dev->kobj_node = kfd_alloc_struct(dev->kobj_node);
	if (!dev->kobj_node)
		return -ENOMEM;

	ret = kobject_init_and_add(dev->kobj_node, &node_type,
			sys_props.kobj_nodes, "%d", id);
	if (ret < 0) {
		kobject_put(dev->kobj_node);
		return ret;
	}

	dev->kobj_mem = kobject_create_and_add("mem_banks", dev->kobj_node);
	if (!dev->kobj_mem)
		return -ENOMEM;

	dev->kobj_cache = kobject_create_and_add("caches", dev->kobj_node);
	if (!dev->kobj_cache)
		return -ENOMEM;

	dev->kobj_iolink = kobject_create_and_add("io_links", dev->kobj_node);
	if (!dev->kobj_iolink)
		return -ENOMEM;

	dev->kobj_p2plink = kobject_create_and_add("p2p_links", dev->kobj_node);
	if (!dev->kobj_p2plink)
		return -ENOMEM;

	dev->kobj_perf = kobject_create_and_add("perf", dev->kobj_node);
	if (!dev->kobj_perf)
		return -ENOMEM;

	/*
	 * Creating sysfs files for node properties
	 */
	dev->attr_gpuid.name = "gpu_id";
	dev->attr_gpuid.mode = KFD_SYSFS_FILE_MODE;
	sysfs_attr_init(&dev->attr_gpuid);
	dev->attr_name.name = "name";
	dev->attr_name.mode = KFD_SYSFS_FILE_MODE;
	sysfs_attr_init(&dev->attr_name);
	dev->attr_props.name = "properties";
	dev->attr_props.mode = KFD_SYSFS_FILE_MODE;
	sysfs_attr_init(&dev->attr_props);
	ret = sysfs_create_file(dev->kobj_node, &dev->attr_gpuid);
	if (ret < 0)
		return ret;
	ret = sysfs_create_file(dev->kobj_node, &dev->attr_name);
	if (ret < 0)
		return ret;
	ret = sysfs_create_file(dev->kobj_node, &dev->attr_props);
	if (ret < 0)
		return ret;

	i = 0;
	list_for_each_entry(mem, &dev->mem_props, list) {
		mem->kobj = kzalloc(sizeof(struct kobject), GFP_KERNEL);
		if (!mem->kobj)
			return -ENOMEM;
		ret = kobject_init_and_add(mem->kobj, &mem_type,
				dev->kobj_mem, "%d", i);
		if (ret < 0) {
			kobject_put(mem->kobj);
			return ret;
		}

		mem->attr.name = "properties";
		mem->attr.mode = KFD_SYSFS_FILE_MODE;
		sysfs_attr_init(&mem->attr);
		ret = sysfs_create_file(mem->kobj, &mem->attr);
		if (ret < 0)
			return ret;
		i++;
	}

	i = 0;
	list_for_each_entry(cache, &dev->cache_props, list) {
		cache->kobj = kzalloc(sizeof(struct kobject), GFP_KERNEL);
		if (!cache->kobj)
			return -ENOMEM;
		ret = kobject_init_and_add(cache->kobj, &cache_type,
				dev->kobj_cache, "%d", i);
		if (ret < 0) {
			kobject_put(cache->kobj);
			return ret;
		}

		cache->attr.name = "properties";
		cache->attr.mode = KFD_SYSFS_FILE_MODE;
		sysfs_attr_init(&cache->attr);
		ret = sysfs_create_file(cache->kobj, &cache->attr);
		if (ret < 0)
			return ret;
		i++;
	}

	i = 0;
	list_for_each_entry(iolink, &dev->io_link_props, list) {
		iolink->kobj = kzalloc(sizeof(struct kobject), GFP_KERNEL);
		if (!iolink->kobj)
			return -ENOMEM;
		ret = kobject_init_and_add(iolink->kobj, &iolink_type,
				dev->kobj_iolink, "%d", i);
		if (ret < 0) {
			kobject_put(iolink->kobj);
			return ret;
		}

		iolink->attr.name = "properties";
		iolink->attr.mode = KFD_SYSFS_FILE_MODE;
		sysfs_attr_init(&iolink->attr);
		ret = sysfs_create_file(iolink->kobj, &iolink->attr);
		if (ret < 0)
			return ret;
		i++;
	}

	i = 0;
	list_for_each_entry(p2plink, &dev->p2p_link_props, list) {
		p2plink->kobj = kzalloc(sizeof(struct kobject), GFP_KERNEL);
		if (!p2plink->kobj)
			return -ENOMEM;
		ret = kobject_init_and_add(p2plink->kobj, &iolink_type,
				dev->kobj_p2plink, "%d", i);
		if (ret < 0) {
			kobject_put(p2plink->kobj);
			return ret;
		}

		p2plink->attr.name = "properties";
		p2plink->attr.mode = KFD_SYSFS_FILE_MODE;
		sysfs_attr_init(&p2plink->attr);
		ret = sysfs_create_file(p2plink->kobj, &p2plink->attr);
		if (ret < 0)
			return ret;
		i++;
	}

	/* All hardware blocks have the same number of attributes. */
	num_attrs = ARRAY_SIZE(perf_attr_iommu);
	list_for_each_entry(perf, &dev->perf_props, list) {
		perf->attr_group = kzalloc(sizeof(struct kfd_perf_attr)
			* num_attrs + sizeof(struct attribute_group),
			GFP_KERNEL);
		if (!perf->attr_group)
			return -ENOMEM;

		attrs = (struct attribute **)(perf->attr_group + 1);
		if (!strcmp(perf->block_name, "iommu")) {
		/* Information of IOMMU's num_counters and counter_ids is shown
		 * under /sys/bus/event_source/devices/amd_iommu. We don't
		 * duplicate here.
		 */
			perf_attr_iommu[0].data = perf->max_concurrent;
			for (i = 0; i < num_attrs; i++)
				attrs[i] = &perf_attr_iommu[i].attr.attr;
		}
		perf->attr_group->name = perf->block_name;
		perf->attr_group->attrs = attrs;
		ret = sysfs_create_group(dev->kobj_perf, perf->attr_group);
		if (ret < 0)
			return ret;
	}

	return 0;
}

/* Called with write topology lock acquired */
static int kfd_build_sysfs_node_tree(void)
{
	struct kfd_topology_device *dev;
	int ret;
	uint32_t i = 0;

	list_for_each_entry(dev, &topology_device_list, list) {
		ret = kfd_build_sysfs_node_entry(dev, i);
		if (ret < 0)
			return ret;
		i++;
	}

	return 0;
}

/* Called with write topology lock acquired */
static void kfd_remove_sysfs_node_tree(void)
{
	struct kfd_topology_device *dev;

	list_for_each_entry(dev, &topology_device_list, list)
		kfd_remove_sysfs_node_entry(dev);
}

static int kfd_topology_update_sysfs(void)
{
	int ret;

	if (!sys_props.kobj_topology) {
		sys_props.kobj_topology =
				kfd_alloc_struct(sys_props.kobj_topology);
		if (!sys_props.kobj_topology)
			return -ENOMEM;

		ret = kobject_init_and_add(sys_props.kobj_topology,
				&sysprops_type,  &kfd_device->kobj,
				"topology");
		if (ret < 0) {
			kobject_put(sys_props.kobj_topology);
			return ret;
		}

		sys_props.kobj_nodes = kobject_create_and_add("nodes",
				sys_props.kobj_topology);
		if (!sys_props.kobj_nodes)
			return -ENOMEM;

		sys_props.attr_genid.name = "generation_id";
		sys_props.attr_genid.mode = KFD_SYSFS_FILE_MODE;
		sysfs_attr_init(&sys_props.attr_genid);
		ret = sysfs_create_file(sys_props.kobj_topology,
				&sys_props.attr_genid);
		if (ret < 0)
			return ret;

		sys_props.attr_props.name = "system_properties";
		sys_props.attr_props.mode = KFD_SYSFS_FILE_MODE;
		sysfs_attr_init(&sys_props.attr_props);
		ret = sysfs_create_file(sys_props.kobj_topology,
				&sys_props.attr_props);
		if (ret < 0)
			return ret;
	}

	kfd_remove_sysfs_node_tree();

	return kfd_build_sysfs_node_tree();
}

static void kfd_topology_release_sysfs(void)
{
	kfd_remove_sysfs_node_tree();
	if (sys_props.kobj_topology) {
		sysfs_remove_file(sys_props.kobj_topology,
				&sys_props.attr_genid);
		sysfs_remove_file(sys_props.kobj_topology,
				&sys_props.attr_props);
		if (sys_props.kobj_nodes) {
			kobject_del(sys_props.kobj_nodes);
			kobject_put(sys_props.kobj_nodes);
			sys_props.kobj_nodes = NULL;
		}
		kobject_del(sys_props.kobj_topology);
		kobject_put(sys_props.kobj_topology);
		sys_props.kobj_topology = NULL;
	}
}

/* Called with write topology_lock acquired */
static void kfd_topology_update_device_list(struct list_head *temp_list,
					struct list_head *master_list)
{
	while (!list_empty(temp_list)) {
		list_move_tail(temp_list->next, master_list);
		sys_props.num_devices++;
	}
}

static void kfd_debug_print_topology(void)
{
	struct kfd_topology_device *dev;

	down_read(&topology_lock);

	dev = list_last_entry(&topology_device_list,
			struct kfd_topology_device, list);
	if (dev) {
		if (dev->node_props.cpu_cores_count &&
				dev->node_props.simd_count) {
			pr_info("Topology: Add APU node [0x%0x:0x%0x]\n",
				dev->node_props.device_id,
				dev->node_props.vendor_id);
		} else if (dev->node_props.cpu_cores_count)
			pr_info("Topology: Add CPU node\n");
		else if (dev->node_props.simd_count)
			pr_info("Topology: Add dGPU node [0x%0x:0x%0x]\n",
				dev->node_props.device_id,
				dev->node_props.vendor_id);
	}
	up_read(&topology_lock);
}

/* Helper function for intializing platform_xx members of
 * kfd_system_properties. Uses OEM info from the last CPU/APU node.
 */
static void kfd_update_system_properties(void)
{
	struct kfd_topology_device *dev;

	down_read(&topology_lock);
	dev = list_last_entry(&topology_device_list,
			struct kfd_topology_device, list);
	if (dev) {
		sys_props.platform_id =
			(*((uint64_t *)dev->oem_id)) & CRAT_OEMID_64BIT_MASK;
		sys_props.platform_oem = *((uint64_t *)dev->oem_table_id);
		sys_props.platform_rev = dev->oem_revision;
	}
	up_read(&topology_lock);
}

static void find_system_memory(const struct dmi_header *dm,
	void *private)
{
	struct kfd_mem_properties *mem;
	u16 mem_width, mem_clock;
	struct kfd_topology_device *kdev =
		(struct kfd_topology_device *)private;
	const u8 *dmi_data = (const u8 *)(dm + 1);

	if (dm->type == DMI_ENTRY_MEM_DEVICE && dm->length >= 0x15) {
		mem_width = (u16)(*(const u16 *)(dmi_data + 0x6));
		mem_clock = (u16)(*(const u16 *)(dmi_data + 0x11));
		list_for_each_entry(mem, &kdev->mem_props, list) {
			if (mem_width != 0xFFFF && mem_width != 0)
				mem->width = mem_width;
			if (mem_clock != 0)
				mem->mem_clk_max = mem_clock;
		}
	}
}

/*
 * Performance counters information is not part of CRAT but we would like to
 * put them in the sysfs under topology directory for Thunk to get the data.
 * This function is called before updating the sysfs.
 */
static int kfd_add_perf_to_topology(struct kfd_topology_device *kdev)
{
	/* These are the only counters supported so far */
	return kfd_iommu_add_perf_counters(kdev);
}

/* kfd_add_non_crat_information - Add information that is not currently
 *	defined in CRAT but is necessary for KFD topology
 * @dev - topology device to which addition info is added
 */
static void kfd_add_non_crat_information(struct kfd_topology_device *kdev)
{
	/* Check if CPU only node. */
	if (!kdev->gpu) {
		/* Add system memory information */
		dmi_walk(find_system_memory, kdev);
	}
	/* TODO: For GPU node, rearrange code from kfd_topology_add_device */
}

/* kfd_is_acpi_crat_invalid - CRAT from ACPI is valid only for AMD APU devices.
 *	Ignore CRAT for all other devices. AMD APU is identified if both CPU
 *	and GPU cores are present.
 * @device_list - topology device list created by parsing ACPI CRAT table.
 * @return - TRUE if invalid, FALSE is valid.
 */
static bool kfd_is_acpi_crat_invalid(struct list_head *device_list)
{
	struct kfd_topology_device *dev;

	list_for_each_entry(dev, device_list, list) {
		if (dev->node_props.cpu_cores_count &&
			dev->node_props.simd_count)
			return false;
	}
	pr_info("Ignoring ACPI CRAT on non-APU system\n");
	return true;
}

int kfd_topology_init(void)
{
	void *crat_image = NULL;
	size_t image_size = 0;
	int ret;
	struct list_head temp_topology_device_list;
	int cpu_only_node = 0;
	struct kfd_topology_device *kdev;
	int proximity_domain;

	/* topology_device_list - Master list of all topology devices
	 * temp_topology_device_list - temporary list created while parsing CRAT
	 * or VCRAT. Once parsing is complete the contents of list is moved to
	 * topology_device_list
	 */

	/* Initialize the head for the both the lists */
	INIT_LIST_HEAD(&topology_device_list);
	INIT_LIST_HEAD(&temp_topology_device_list);
	init_rwsem(&topology_lock);

	memset(&sys_props, 0, sizeof(sys_props));

	/* Proximity domains in ACPI CRAT tables start counting at
	 * 0. The same should be true for virtual CRAT tables created
	 * at this stage. GPUs added later in kfd_topology_add_device
	 * use a counter.
	 */
	proximity_domain = 0;

	/*
	 * Get the CRAT image from the ACPI. If ACPI doesn't have one
	 * or if ACPI CRAT is invalid create a virtual CRAT.
	 * NOTE: The current implementation expects all AMD APUs to have
	 *	CRAT. If no CRAT is available, it is assumed to be a CPU
	 */
	ret = kfd_create_crat_image_acpi(&crat_image, &image_size);
	if (!ret) {
		ret = kfd_parse_crat_table(crat_image,
					   &temp_topology_device_list,
					   proximity_domain);
		if (ret ||
		    kfd_is_acpi_crat_invalid(&temp_topology_device_list)) {
			kfd_release_topology_device_list(
				&temp_topology_device_list);
			kfd_destroy_crat_image(crat_image);
			crat_image = NULL;
		}
	}

	if (!crat_image) {
		ret = kfd_create_crat_image_virtual(&crat_image, &image_size,
						    COMPUTE_UNIT_CPU, NULL,
						    proximity_domain);
		cpu_only_node = 1;
		if (ret) {
			pr_err("Error creating VCRAT table for CPU\n");
			return ret;
		}

		ret = kfd_parse_crat_table(crat_image,
					   &temp_topology_device_list,
					   proximity_domain);
		if (ret) {
			pr_err("Error parsing VCRAT table for CPU\n");
			goto err;
		}
	}

	kdev = list_first_entry(&temp_topology_device_list,
				struct kfd_topology_device, list);
	kfd_add_perf_to_topology(kdev);

	down_write(&topology_lock);
	kfd_topology_update_device_list(&temp_topology_device_list,
					&topology_device_list);
	topology_crat_proximity_domain = sys_props.num_devices-1;
	ret = kfd_topology_update_sysfs();
	up_write(&topology_lock);

	if (!ret) {
		sys_props.generation_count++;
		kfd_update_system_properties();
		kfd_debug_print_topology();
	} else
		pr_err("Failed to update topology in sysfs ret=%d\n", ret);

	/* For nodes with GPU, this information gets added
	 * when GPU is detected (kfd_topology_add_device).
	 */
	if (cpu_only_node) {
		/* Add additional information to CPU only node created above */
		down_write(&topology_lock);
		kdev = list_first_entry(&topology_device_list,
				struct kfd_topology_device, list);
		up_write(&topology_lock);
		kfd_add_non_crat_information(kdev);
	}

err:
	kfd_destroy_crat_image(crat_image);
	return ret;
}

void kfd_topology_shutdown(void)
{
	down_write(&topology_lock);
	kfd_topology_release_sysfs();
	kfd_release_live_view();
	up_write(&topology_lock);
}

static uint32_t kfd_generate_gpu_id(struct kfd_dev *gpu)
{
	uint32_t hashout;
	uint32_t buf[7];
	uint64_t local_mem_size;
	int i;

	if (!gpu)
		return 0;

	local_mem_size = gpu->local_mem_info.local_mem_size_private +
			gpu->local_mem_info.local_mem_size_public;
<<<<<<< HEAD

	buf[0] = gpu->pdev->devfn;
	buf[1] = gpu->pdev->subsystem_vendor |
		(gpu->pdev->subsystem_device << 16);
	buf[2] = pci_domain_nr(gpu->pdev->bus);
	buf[3] = gpu->pdev->device;
	buf[4] = gpu->pdev->bus->number;
=======
	buf[0] = gpu->adev->pdev->devfn;
	buf[1] = gpu->adev->pdev->subsystem_vendor |
		(gpu->adev->pdev->subsystem_device << 16);
	buf[2] = pci_domain_nr(gpu->adev->pdev->bus);
	buf[3] = gpu->adev->pdev->device;
	buf[4] = gpu->adev->pdev->bus->number;
>>>>>>> eb3cdb58
	buf[5] = lower_32_bits(local_mem_size);
	buf[6] = upper_32_bits(local_mem_size);

	for (i = 0, hashout = 0; i < 7; i++)
		hashout ^= hash_32(buf[i], KFD_GPU_ID_HASH_WIDTH);

	return hashout;
}
/* kfd_assign_gpu - Attach @gpu to the correct kfd topology device. If
 *		the GPU device is not already present in the topology device
 *		list then return NULL. This means a new topology device has to
 *		be created for this GPU.
 */
static struct kfd_topology_device *kfd_assign_gpu(struct kfd_dev *gpu)
{
	struct kfd_topology_device *dev;
	struct kfd_topology_device *out_dev = NULL;
	struct kfd_mem_properties *mem;
	struct kfd_cache_properties *cache;
	struct kfd_iolink_properties *iolink;
	struct kfd_iolink_properties *p2plink;

	list_for_each_entry(dev, &topology_device_list, list) {
		/* Discrete GPUs need their own topology device list
		 * entries. Don't assign them to CPU/APU nodes.
		 */
		if (!gpu->use_iommu_v2 &&
		    dev->node_props.cpu_cores_count)
			continue;

		if (!dev->gpu && (dev->node_props.simd_count > 0)) {
			dev->gpu = gpu;
			out_dev = dev;

			list_for_each_entry(mem, &dev->mem_props, list)
				mem->gpu = dev->gpu;
			list_for_each_entry(cache, &dev->cache_props, list)
				cache->gpu = dev->gpu;
			list_for_each_entry(iolink, &dev->io_link_props, list)
				iolink->gpu = dev->gpu;
			list_for_each_entry(p2plink, &dev->p2p_link_props, list)
				p2plink->gpu = dev->gpu;
			break;
		}
	}
	return out_dev;
}

static void kfd_notify_gpu_change(uint32_t gpu_id, int arrival)
{
	/*
	 * TODO: Generate an event for thunk about the arrival/removal
	 * of the GPU
	 */
}

/* kfd_fill_mem_clk_max_info - Since CRAT doesn't have memory clock info,
 *		patch this after CRAT parsing.
 */
static void kfd_fill_mem_clk_max_info(struct kfd_topology_device *dev)
{
	struct kfd_mem_properties *mem;
	struct kfd_local_mem_info local_mem_info;

	if (!dev)
		return;

	/* Currently, amdgpu driver (amdgpu_mc) deals only with GPUs with
	 * single bank of VRAM local memory.
	 * for dGPUs - VCRAT reports only one bank of Local Memory
	 * for APUs - If CRAT from ACPI reports more than one bank, then
	 *	all the banks will report the same mem_clk_max information
	 */
	amdgpu_amdkfd_get_local_mem_info(dev->gpu->adev, &local_mem_info);

	list_for_each_entry(mem, &dev->mem_props, list)
		mem->mem_clk_max = local_mem_info.mem_clk_max;
}

static void kfd_set_iolink_no_atomics(struct kfd_topology_device *dev,
					struct kfd_topology_device *target_gpu_dev,
					struct kfd_iolink_properties *link)
{
	/* xgmi always supports atomics between links. */
	if (link->iolink_type == CRAT_IOLINK_TYPE_XGMI)
		return;

	/* check pcie support to set cpu(dev) flags for target_gpu_dev link. */
	if (target_gpu_dev) {
		uint32_t cap;

		pcie_capability_read_dword(target_gpu_dev->gpu->adev->pdev,
				PCI_EXP_DEVCAP2, &cap);

		if (!(cap & (PCI_EXP_DEVCAP2_ATOMIC_COMP32 |
			     PCI_EXP_DEVCAP2_ATOMIC_COMP64)))
			link->flags |= CRAT_IOLINK_FLAGS_NO_ATOMICS_32_BIT |
				CRAT_IOLINK_FLAGS_NO_ATOMICS_64_BIT;
	/* set gpu (dev) flags. */
	} else {
		if (!dev->gpu->pci_atomic_requested ||
				dev->gpu->adev->asic_type == CHIP_HAWAII)
			link->flags |= CRAT_IOLINK_FLAGS_NO_ATOMICS_32_BIT |
				CRAT_IOLINK_FLAGS_NO_ATOMICS_64_BIT;
	}
}

static void kfd_set_iolink_non_coherent(struct kfd_topology_device *to_dev,
		struct kfd_iolink_properties *outbound_link,
		struct kfd_iolink_properties *inbound_link)
{
	/* CPU -> GPU with PCIe */
	if (!to_dev->gpu &&
	    inbound_link->iolink_type == CRAT_IOLINK_TYPE_PCIEXPRESS)
		inbound_link->flags |= CRAT_IOLINK_FLAGS_NON_COHERENT;

	if (to_dev->gpu) {
		/* GPU <-> GPU with PCIe and
		 * Vega20 with XGMI
		 */
		if (inbound_link->iolink_type == CRAT_IOLINK_TYPE_PCIEXPRESS ||
		    (inbound_link->iolink_type == CRAT_IOLINK_TYPE_XGMI &&
		    KFD_GC_VERSION(to_dev->gpu) == IP_VERSION(9, 4, 0))) {
			outbound_link->flags |= CRAT_IOLINK_FLAGS_NON_COHERENT;
			inbound_link->flags |= CRAT_IOLINK_FLAGS_NON_COHERENT;
		}
	}
}

static void kfd_fill_iolink_non_crat_info(struct kfd_topology_device *dev)
{
	struct kfd_iolink_properties *link, *inbound_link;
	struct kfd_topology_device *peer_dev;

	if (!dev || !dev->gpu)
		return;

	/* GPU only creates direct links so apply flags setting to all */
	list_for_each_entry(link, &dev->io_link_props, list) {
		link->flags = CRAT_IOLINK_FLAGS_ENABLED;
		kfd_set_iolink_no_atomics(dev, NULL, link);
		peer_dev = kfd_topology_device_by_proximity_domain(
				link->node_to);

		if (!peer_dev)
			continue;

		/* Include the CPU peer in GPU hive if connected over xGMI. */
		if (!peer_dev->gpu && !peer_dev->node_props.hive_id &&
				dev->node_props.hive_id &&
				dev->gpu->adev->gmc.xgmi.connected_to_cpu)
			peer_dev->node_props.hive_id = dev->node_props.hive_id;

		list_for_each_entry(inbound_link, &peer_dev->io_link_props,
									list) {
			if (inbound_link->node_to != link->node_from)
				continue;

			inbound_link->flags = CRAT_IOLINK_FLAGS_ENABLED;
			kfd_set_iolink_no_atomics(peer_dev, dev, inbound_link);
			kfd_set_iolink_non_coherent(peer_dev, link, inbound_link);
		}
	}

	/* Create indirect links so apply flags setting to all */
	list_for_each_entry(link, &dev->p2p_link_props, list) {
		link->flags = CRAT_IOLINK_FLAGS_ENABLED;
		kfd_set_iolink_no_atomics(dev, NULL, link);
		peer_dev = kfd_topology_device_by_proximity_domain(
				link->node_to);

		if (!peer_dev)
			continue;

		list_for_each_entry(inbound_link, &peer_dev->p2p_link_props,
									list) {
			if (inbound_link->node_to != link->node_from)
				continue;

			inbound_link->flags = CRAT_IOLINK_FLAGS_ENABLED;
			kfd_set_iolink_no_atomics(peer_dev, dev, inbound_link);
			kfd_set_iolink_non_coherent(peer_dev, link, inbound_link);
		}
	}
<<<<<<< HEAD
}

static int kfd_build_p2p_node_entry(struct kfd_topology_device *dev,
				struct kfd_iolink_properties *p2plink)
{
	int ret;

	p2plink->kobj = kzalloc(sizeof(struct kobject), GFP_KERNEL);
	if (!p2plink->kobj)
		return -ENOMEM;

	ret = kobject_init_and_add(p2plink->kobj, &iolink_type,
			dev->kobj_p2plink, "%d", dev->node_props.p2p_links_count - 1);
	if (ret < 0) {
		kobject_put(p2plink->kobj);
		return ret;
	}

	p2plink->attr.name = "properties";
	p2plink->attr.mode = KFD_SYSFS_FILE_MODE;
	sysfs_attr_init(&p2plink->attr);
	ret = sysfs_create_file(p2plink->kobj, &p2plink->attr);
	if (ret < 0)
		return ret;

	return 0;
}

static int kfd_create_indirect_link_prop(struct kfd_topology_device *kdev, int gpu_node)
{
	struct kfd_iolink_properties *gpu_link, *tmp_link, *cpu_link;
	struct kfd_iolink_properties *props = NULL, *props2 = NULL;
	struct kfd_topology_device *cpu_dev;
	int ret = 0;
	int i, num_cpu;

	num_cpu = 0;
	list_for_each_entry(cpu_dev, &topology_device_list, list) {
		if (cpu_dev->gpu)
			break;
		num_cpu++;
	}

	gpu_link = list_first_entry(&kdev->io_link_props,
					struct kfd_iolink_properties, list);
	if (!gpu_link)
		return -ENOMEM;

	for (i = 0; i < num_cpu; i++) {
		/* CPU <--> GPU */
		if (gpu_link->node_to == i)
			continue;

		/* find CPU <-->  CPU links */
		cpu_link = NULL;
		cpu_dev = kfd_topology_device_by_proximity_domain(i);
		if (cpu_dev) {
			list_for_each_entry(tmp_link,
					&cpu_dev->io_link_props, list) {
				if (tmp_link->node_to == gpu_link->node_to) {
					cpu_link = tmp_link;
					break;
				}
			}
		}

		if (!cpu_link)
			return -ENOMEM;

		/* CPU <--> CPU <--> GPU, GPU node*/
		props = kfd_alloc_struct(props);
		if (!props)
			return -ENOMEM;

		memcpy(props, gpu_link, sizeof(struct kfd_iolink_properties));
		props->weight = gpu_link->weight + cpu_link->weight;
		props->min_latency = gpu_link->min_latency + cpu_link->min_latency;
		props->max_latency = gpu_link->max_latency + cpu_link->max_latency;
		props->min_bandwidth = min(gpu_link->min_bandwidth, cpu_link->min_bandwidth);
		props->max_bandwidth = min(gpu_link->max_bandwidth, cpu_link->max_bandwidth);

		props->node_from = gpu_node;
		props->node_to = i;
		kdev->node_props.p2p_links_count++;
		list_add_tail(&props->list, &kdev->p2p_link_props);
		ret = kfd_build_p2p_node_entry(kdev, props);
		if (ret < 0)
			return ret;

		/* for small Bar, no CPU --> GPU in-direct links */
		if (kfd_dev_is_large_bar(kdev->gpu)) {
			/* CPU <--> CPU <--> GPU, CPU node*/
			props2 = kfd_alloc_struct(props2);
			if (!props2)
				return -ENOMEM;

			memcpy(props2, props, sizeof(struct kfd_iolink_properties));
			props2->node_from = i;
			props2->node_to = gpu_node;
			props2->kobj = NULL;
			cpu_dev->node_props.p2p_links_count++;
			list_add_tail(&props2->list, &cpu_dev->p2p_link_props);
			ret = kfd_build_p2p_node_entry(cpu_dev, props2);
			if (ret < 0)
				return ret;
		}
	}
	return ret;
}

#if defined(CONFIG_HSA_AMD_P2P)
static int kfd_add_peer_prop(struct kfd_topology_device *kdev,
		struct kfd_topology_device *peer, int from, int to)
{
	struct kfd_iolink_properties *props = NULL;
	struct kfd_iolink_properties *iolink1, *iolink2, *iolink3;
	struct kfd_topology_device *cpu_dev;
	int ret = 0;

	if (!amdgpu_device_is_peer_accessible(
				kdev->gpu->adev,
				peer->gpu->adev))
		return ret;

	iolink1 = list_first_entry(&kdev->io_link_props,
							struct kfd_iolink_properties, list);
	if (!iolink1)
		return -ENOMEM;

	iolink2 = list_first_entry(&peer->io_link_props,
							struct kfd_iolink_properties, list);
	if (!iolink2)
		return -ENOMEM;

	props = kfd_alloc_struct(props);
	if (!props)
		return -ENOMEM;

	memcpy(props, iolink1, sizeof(struct kfd_iolink_properties));

	props->weight = iolink1->weight + iolink2->weight;
	props->min_latency = iolink1->min_latency + iolink2->min_latency;
	props->max_latency = iolink1->max_latency + iolink2->max_latency;
	props->min_bandwidth = min(iolink1->min_bandwidth, iolink2->min_bandwidth);
	props->max_bandwidth = min(iolink2->max_bandwidth, iolink2->max_bandwidth);

	if (iolink1->node_to != iolink2->node_to) {
		/* CPU->CPU  link*/
		cpu_dev = kfd_topology_device_by_proximity_domain(iolink1->node_to);
		if (cpu_dev) {
			list_for_each_entry(iolink3, &cpu_dev->io_link_props, list)
				if (iolink3->node_to == iolink2->node_to)
					break;

			props->weight += iolink3->weight;
			props->min_latency += iolink3->min_latency;
			props->max_latency += iolink3->max_latency;
			props->min_bandwidth = min(props->min_bandwidth,
							iolink3->min_bandwidth);
			props->max_bandwidth = min(props->max_bandwidth,
							iolink3->max_bandwidth);
		} else {
			WARN(1, "CPU node not found");
		}
	}

	props->node_from = from;
	props->node_to = to;
	peer->node_props.p2p_links_count++;
	list_add_tail(&props->list, &peer->p2p_link_props);
	ret = kfd_build_p2p_node_entry(peer, props);

	return ret;
}
#endif

static int kfd_dev_create_p2p_links(void)
{
	struct kfd_topology_device *dev;
	struct kfd_topology_device *new_dev;
#if defined(CONFIG_HSA_AMD_P2P)
	uint32_t i;
#endif
	uint32_t k;
	int ret = 0;

	k = 0;
	list_for_each_entry(dev, &topology_device_list, list)
		k++;
	if (k < 2)
		return 0;

	new_dev = list_last_entry(&topology_device_list, struct kfd_topology_device, list);
	if (WARN_ON(!new_dev->gpu))
		return 0;

	k--;

	/* create in-direct links */
	ret = kfd_create_indirect_link_prop(new_dev, k);
	if (ret < 0)
		goto out;

	/* create p2p links */
#if defined(CONFIG_HSA_AMD_P2P)
	i = 0;
	list_for_each_entry(dev, &topology_device_list, list) {
		if (dev == new_dev)
			break;
		if (!dev->gpu || !dev->gpu->adev ||
		    (dev->gpu->hive_id &&
		     dev->gpu->hive_id == new_dev->gpu->hive_id))
			goto next;

		/* check if node(s) is/are peer accessible in one direction or bi-direction */
		ret = kfd_add_peer_prop(new_dev, dev, i, k);
		if (ret < 0)
			goto out;

		ret = kfd_add_peer_prop(dev, new_dev, k, i);
		if (ret < 0)
			goto out;
next:
		i++;
	}
#endif

out:
	return ret;
}


/* Helper function. See kfd_fill_gpu_cache_info for parameter description */
static int fill_in_l1_pcache(struct kfd_cache_properties **props_ext,
				struct kfd_gpu_cache_info *pcache_info,
				struct kfd_cu_info *cu_info,
				int cu_bitmask,
				int cache_type, unsigned int cu_processor_id,
				int cu_block)
{
	unsigned int cu_sibling_map_mask;
	int first_active_cu;
	struct kfd_cache_properties *pcache = NULL;

	cu_sibling_map_mask = cu_bitmask;
	cu_sibling_map_mask >>= cu_block;
	cu_sibling_map_mask &= ((1 << pcache_info[cache_type].num_cu_shared) - 1);
	first_active_cu = ffs(cu_sibling_map_mask);

	/* CU could be inactive. In case of shared cache find the first active
	 * CU. and incase of non-shared cache check if the CU is inactive. If
	 * inactive active skip it
	 */
	if (first_active_cu) {
		pcache = kfd_alloc_struct(pcache);
		if (!pcache)
			return -ENOMEM;

		memset(pcache, 0, sizeof(struct kfd_cache_properties));
		pcache->processor_id_low = cu_processor_id + (first_active_cu - 1);
		pcache->cache_level = pcache_info[cache_type].cache_level;
		pcache->cache_size = pcache_info[cache_type].cache_size;

		if (pcache_info[cache_type].flags & CRAT_CACHE_FLAGS_DATA_CACHE)
			pcache->cache_type |= HSA_CACHE_TYPE_DATA;
		if (pcache_info[cache_type].flags & CRAT_CACHE_FLAGS_INST_CACHE)
			pcache->cache_type |= HSA_CACHE_TYPE_INSTRUCTION;
		if (pcache_info[cache_type].flags & CRAT_CACHE_FLAGS_CPU_CACHE)
			pcache->cache_type |= HSA_CACHE_TYPE_CPU;
		if (pcache_info[cache_type].flags & CRAT_CACHE_FLAGS_SIMD_CACHE)
			pcache->cache_type |= HSA_CACHE_TYPE_HSACU;

		/* Sibling map is w.r.t processor_id_low, so shift out
		 * inactive CU
		 */
		cu_sibling_map_mask =
			cu_sibling_map_mask >> (first_active_cu - 1);

		pcache->sibling_map[0] = (uint8_t)(cu_sibling_map_mask & 0xFF);
		pcache->sibling_map[1] =
				(uint8_t)((cu_sibling_map_mask >> 8) & 0xFF);
		pcache->sibling_map[2] =
				(uint8_t)((cu_sibling_map_mask >> 16) & 0xFF);
		pcache->sibling_map[3] =
				(uint8_t)((cu_sibling_map_mask >> 24) & 0xFF);

		pcache->sibling_map_size = 4;
		*props_ext = pcache;

		return 0;
	}
	return 1;
}

/* Helper function. See kfd_fill_gpu_cache_info for parameter description */
static int fill_in_l2_l3_pcache(struct kfd_cache_properties **props_ext,
				struct kfd_gpu_cache_info *pcache_info,
				struct kfd_cu_info *cu_info,
				int cache_type, unsigned int cu_processor_id)
{
	unsigned int cu_sibling_map_mask;
	int first_active_cu;
	int i, j, k;
	struct kfd_cache_properties *pcache = NULL;

	cu_sibling_map_mask = cu_info->cu_bitmap[0][0];
	cu_sibling_map_mask &=
		((1 << pcache_info[cache_type].num_cu_shared) - 1);
	first_active_cu = ffs(cu_sibling_map_mask);

	/* CU could be inactive. In case of shared cache find the first active
	 * CU. and incase of non-shared cache check if the CU is inactive. If
	 * inactive active skip it
	 */
	if (first_active_cu) {
		pcache = kfd_alloc_struct(pcache);
		if (!pcache)
			return -ENOMEM;

		memset(pcache, 0, sizeof(struct kfd_cache_properties));
		pcache->processor_id_low = cu_processor_id
					+ (first_active_cu - 1);
		pcache->cache_level = pcache_info[cache_type].cache_level;
		pcache->cache_size = pcache_info[cache_type].cache_size;

		if (pcache_info[cache_type].flags & CRAT_CACHE_FLAGS_DATA_CACHE)
			pcache->cache_type |= HSA_CACHE_TYPE_DATA;
		if (pcache_info[cache_type].flags & CRAT_CACHE_FLAGS_INST_CACHE)
			pcache->cache_type |= HSA_CACHE_TYPE_INSTRUCTION;
		if (pcache_info[cache_type].flags & CRAT_CACHE_FLAGS_CPU_CACHE)
			pcache->cache_type |= HSA_CACHE_TYPE_CPU;
		if (pcache_info[cache_type].flags & CRAT_CACHE_FLAGS_SIMD_CACHE)
			pcache->cache_type |= HSA_CACHE_TYPE_HSACU;

		/* Sibling map is w.r.t processor_id_low, so shift out
		 * inactive CU
		 */
		cu_sibling_map_mask = cu_sibling_map_mask >> (first_active_cu - 1);
		k = 0;

		for (i = 0; i < cu_info->num_shader_engines; i++) {
			for (j = 0; j < cu_info->num_shader_arrays_per_engine; j++) {
				pcache->sibling_map[k] = (uint8_t)(cu_sibling_map_mask & 0xFF);
				pcache->sibling_map[k+1] = (uint8_t)((cu_sibling_map_mask >> 8) & 0xFF);
				pcache->sibling_map[k+2] = (uint8_t)((cu_sibling_map_mask >> 16) & 0xFF);
				pcache->sibling_map[k+3] = (uint8_t)((cu_sibling_map_mask >> 24) & 0xFF);
				k += 4;

				cu_sibling_map_mask = cu_info->cu_bitmap[i % 4][j + i / 4];
				cu_sibling_map_mask &= ((1 << pcache_info[cache_type].num_cu_shared) - 1);
			}
		}
		pcache->sibling_map_size = k;
		*props_ext = pcache;
		return 0;
	}
	return 1;
}

#define KFD_MAX_CACHE_TYPES 6

/* kfd_fill_cache_non_crat_info - Fill GPU cache info using kfd_gpu_cache_info
 * tables
 */
void kfd_fill_cache_non_crat_info(struct kfd_topology_device *dev, struct kfd_dev *kdev)
{
	struct kfd_gpu_cache_info *pcache_info = NULL;
	int i, j, k;
	int ct = 0;
	unsigned int cu_processor_id;
	int ret;
	unsigned int num_cu_shared;
	struct kfd_cu_info cu_info;
	struct kfd_cu_info *pcu_info;
	int gpu_processor_id;
	struct kfd_cache_properties *props_ext;
	int num_of_entries = 0;
	int num_of_cache_types = 0;
	struct kfd_gpu_cache_info cache_info[KFD_MAX_CACHE_TYPES];

	amdgpu_amdkfd_get_cu_info(kdev->adev, &cu_info);
	pcu_info = &cu_info;

	gpu_processor_id = dev->node_props.simd_id_base;

	pcache_info = cache_info;
	num_of_cache_types = kfd_get_gpu_cache_info(kdev, &pcache_info);
	if (!num_of_cache_types) {
		pr_warn("no cache info found\n");
		return;
	}

	/* For each type of cache listed in the kfd_gpu_cache_info table,
	 * go through all available Compute Units.
	 * The [i,j,k] loop will
	 *		if kfd_gpu_cache_info.num_cu_shared = 1
	 *			will parse through all available CU
	 *		If (kfd_gpu_cache_info.num_cu_shared != 1)
	 *			then it will consider only one CU from
	 *			the shared unit
	 */
	for (ct = 0; ct < num_of_cache_types; ct++) {
		cu_processor_id = gpu_processor_id;
		if (pcache_info[ct].cache_level == 1) {
			for (i = 0; i < pcu_info->num_shader_engines; i++) {
				for (j = 0; j < pcu_info->num_shader_arrays_per_engine; j++) {
					for (k = 0; k < pcu_info->num_cu_per_sh; k += pcache_info[ct].num_cu_shared) {

						ret = fill_in_l1_pcache(&props_ext, pcache_info, pcu_info,
										pcu_info->cu_bitmap[i % 4][j + i / 4], ct,
										cu_processor_id, k);

						if (ret < 0)
							break;

						if (!ret) {
							num_of_entries++;
							list_add_tail(&props_ext->list, &dev->cache_props);
						}

						/* Move to next CU block */
						num_cu_shared = ((k + pcache_info[ct].num_cu_shared) <=
							pcu_info->num_cu_per_sh) ?
							pcache_info[ct].num_cu_shared :
							(pcu_info->num_cu_per_sh - k);
						cu_processor_id += num_cu_shared;
					}
				}
			}
		} else {
			ret = fill_in_l2_l3_pcache(&props_ext, pcache_info,
								pcu_info, ct, cu_processor_id);

			if (ret < 0)
				break;

			if (!ret) {
				num_of_entries++;
				list_add_tail(&props_ext->list, &dev->cache_props);
			}
		}
	}
	dev->node_props.caches_count += num_of_entries;
	pr_debug("Added [%d] GPU cache entries\n", num_of_entries);
=======
>>>>>>> eb3cdb58
}

static int kfd_build_p2p_node_entry(struct kfd_topology_device *dev,
				struct kfd_iolink_properties *p2plink)
{
	int ret;

	p2plink->kobj = kzalloc(sizeof(struct kobject), GFP_KERNEL);
	if (!p2plink->kobj)
		return -ENOMEM;

	ret = kobject_init_and_add(p2plink->kobj, &iolink_type,
			dev->kobj_p2plink, "%d", dev->node_props.p2p_links_count - 1);
	if (ret < 0) {
		kobject_put(p2plink->kobj);
		return ret;
	}

	p2plink->attr.name = "properties";
	p2plink->attr.mode = KFD_SYSFS_FILE_MODE;
	sysfs_attr_init(&p2plink->attr);
	ret = sysfs_create_file(p2plink->kobj, &p2plink->attr);
	if (ret < 0)
		return ret;

	return 0;
}

static int kfd_create_indirect_link_prop(struct kfd_topology_device *kdev, int gpu_node)
{
	struct kfd_iolink_properties *gpu_link, *tmp_link, *cpu_link;
	struct kfd_iolink_properties *props = NULL, *props2 = NULL;
	struct kfd_topology_device *cpu_dev;
	int ret = 0;
	int i, num_cpu;

	num_cpu = 0;
	list_for_each_entry(cpu_dev, &topology_device_list, list) {
		if (cpu_dev->gpu)
			break;
		num_cpu++;
	}

	gpu_link = list_first_entry(&kdev->io_link_props,
					struct kfd_iolink_properties, list);
	if (!gpu_link)
		return -ENOMEM;

	for (i = 0; i < num_cpu; i++) {
		/* CPU <--> GPU */
		if (gpu_link->node_to == i)
			continue;

		/* find CPU <-->  CPU links */
		cpu_link = NULL;
		cpu_dev = kfd_topology_device_by_proximity_domain(i);
		if (cpu_dev) {
			list_for_each_entry(tmp_link,
					&cpu_dev->io_link_props, list) {
				if (tmp_link->node_to == gpu_link->node_to) {
					cpu_link = tmp_link;
					break;
				}
			}
		}

		if (!cpu_link)
			return -ENOMEM;

		/* CPU <--> CPU <--> GPU, GPU node*/
		props = kfd_alloc_struct(props);
		if (!props)
			return -ENOMEM;

		memcpy(props, gpu_link, sizeof(struct kfd_iolink_properties));
		props->weight = gpu_link->weight + cpu_link->weight;
		props->min_latency = gpu_link->min_latency + cpu_link->min_latency;
		props->max_latency = gpu_link->max_latency + cpu_link->max_latency;
		props->min_bandwidth = min(gpu_link->min_bandwidth, cpu_link->min_bandwidth);
		props->max_bandwidth = min(gpu_link->max_bandwidth, cpu_link->max_bandwidth);

		props->node_from = gpu_node;
		props->node_to = i;
		kdev->node_props.p2p_links_count++;
		list_add_tail(&props->list, &kdev->p2p_link_props);
		ret = kfd_build_p2p_node_entry(kdev, props);
		if (ret < 0)
			return ret;

		/* for small Bar, no CPU --> GPU in-direct links */
		if (kfd_dev_is_large_bar(kdev->gpu)) {
			/* CPU <--> CPU <--> GPU, CPU node*/
			props2 = kfd_alloc_struct(props2);
			if (!props2)
				return -ENOMEM;

			memcpy(props2, props, sizeof(struct kfd_iolink_properties));
			props2->node_from = i;
			props2->node_to = gpu_node;
			props2->kobj = NULL;
			cpu_dev->node_props.p2p_links_count++;
			list_add_tail(&props2->list, &cpu_dev->p2p_link_props);
			ret = kfd_build_p2p_node_entry(cpu_dev, props2);
			if (ret < 0)
				return ret;
		}
	}
	return ret;
}

#if defined(CONFIG_HSA_AMD_P2P)
static int kfd_add_peer_prop(struct kfd_topology_device *kdev,
		struct kfd_topology_device *peer, int from, int to)
{
	struct kfd_iolink_properties *props = NULL;
	struct kfd_iolink_properties *iolink1, *iolink2, *iolink3;
	struct kfd_topology_device *cpu_dev;
	int ret = 0;

	if (!amdgpu_device_is_peer_accessible(
				kdev->gpu->adev,
				peer->gpu->adev))
		return ret;

	iolink1 = list_first_entry(&kdev->io_link_props,
							struct kfd_iolink_properties, list);
	if (!iolink1)
		return -ENOMEM;

	iolink2 = list_first_entry(&peer->io_link_props,
							struct kfd_iolink_properties, list);
	if (!iolink2)
		return -ENOMEM;

	props = kfd_alloc_struct(props);
	if (!props)
		return -ENOMEM;

	memcpy(props, iolink1, sizeof(struct kfd_iolink_properties));

	props->weight = iolink1->weight + iolink2->weight;
	props->min_latency = iolink1->min_latency + iolink2->min_latency;
	props->max_latency = iolink1->max_latency + iolink2->max_latency;
	props->min_bandwidth = min(iolink1->min_bandwidth, iolink2->min_bandwidth);
	props->max_bandwidth = min(iolink2->max_bandwidth, iolink2->max_bandwidth);

	if (iolink1->node_to != iolink2->node_to) {
		/* CPU->CPU  link*/
		cpu_dev = kfd_topology_device_by_proximity_domain(iolink1->node_to);
		if (cpu_dev) {
			list_for_each_entry(iolink3, &cpu_dev->io_link_props, list)
				if (iolink3->node_to == iolink2->node_to)
					break;

			props->weight += iolink3->weight;
			props->min_latency += iolink3->min_latency;
			props->max_latency += iolink3->max_latency;
			props->min_bandwidth = min(props->min_bandwidth,
							iolink3->min_bandwidth);
			props->max_bandwidth = min(props->max_bandwidth,
							iolink3->max_bandwidth);
		} else {
			WARN(1, "CPU node not found");
		}
	}

	props->node_from = from;
	props->node_to = to;
	peer->node_props.p2p_links_count++;
	list_add_tail(&props->list, &peer->p2p_link_props);
	ret = kfd_build_p2p_node_entry(peer, props);

	return ret;
}
#endif

static int kfd_dev_create_p2p_links(void)
{
	struct kfd_topology_device *dev;
	struct kfd_topology_device *new_dev;
#if defined(CONFIG_HSA_AMD_P2P)
	uint32_t i;
#endif
	uint32_t k;
	int ret = 0;

	k = 0;
	list_for_each_entry(dev, &topology_device_list, list)
		k++;
	if (k < 2)
		return 0;

	new_dev = list_last_entry(&topology_device_list, struct kfd_topology_device, list);
	if (WARN_ON(!new_dev->gpu))
		return 0;

	k--;

	/* create in-direct links */
	ret = kfd_create_indirect_link_prop(new_dev, k);
	if (ret < 0)
		goto out;

	/* create p2p links */
#if defined(CONFIG_HSA_AMD_P2P)
	i = 0;
	list_for_each_entry(dev, &topology_device_list, list) {
		if (dev == new_dev)
			break;
		if (!dev->gpu || !dev->gpu->adev ||
		    (dev->gpu->hive_id &&
		     dev->gpu->hive_id == new_dev->gpu->hive_id))
			goto next;

		/* check if node(s) is/are peer accessible in one direction or bi-direction */
		ret = kfd_add_peer_prop(new_dev, dev, i, k);
		if (ret < 0)
			goto out;

		ret = kfd_add_peer_prop(dev, new_dev, k, i);
		if (ret < 0)
			goto out;
next:
		i++;
	}
#endif

out:
	return ret;
}


/* Helper function. See kfd_fill_gpu_cache_info for parameter description */
static int fill_in_l1_pcache(struct kfd_cache_properties **props_ext,
				struct kfd_gpu_cache_info *pcache_info,
				struct kfd_cu_info *cu_info,
				int cu_bitmask,
				int cache_type, unsigned int cu_processor_id,
				int cu_block)
{
	unsigned int cu_sibling_map_mask;
	int first_active_cu;
	struct kfd_cache_properties *pcache = NULL;

	cu_sibling_map_mask = cu_bitmask;
	cu_sibling_map_mask >>= cu_block;
	cu_sibling_map_mask &= ((1 << pcache_info[cache_type].num_cu_shared) - 1);
	first_active_cu = ffs(cu_sibling_map_mask);

	/* CU could be inactive. In case of shared cache find the first active
	 * CU. and incase of non-shared cache check if the CU is inactive. If
	 * inactive active skip it
	 */
	if (first_active_cu) {
		pcache = kfd_alloc_struct(pcache);
		if (!pcache)
			return -ENOMEM;

		memset(pcache, 0, sizeof(struct kfd_cache_properties));
		pcache->processor_id_low = cu_processor_id + (first_active_cu - 1);
		pcache->cache_level = pcache_info[cache_type].cache_level;
		pcache->cache_size = pcache_info[cache_type].cache_size;

		if (pcache_info[cache_type].flags & CRAT_CACHE_FLAGS_DATA_CACHE)
			pcache->cache_type |= HSA_CACHE_TYPE_DATA;
		if (pcache_info[cache_type].flags & CRAT_CACHE_FLAGS_INST_CACHE)
			pcache->cache_type |= HSA_CACHE_TYPE_INSTRUCTION;
		if (pcache_info[cache_type].flags & CRAT_CACHE_FLAGS_CPU_CACHE)
			pcache->cache_type |= HSA_CACHE_TYPE_CPU;
		if (pcache_info[cache_type].flags & CRAT_CACHE_FLAGS_SIMD_CACHE)
			pcache->cache_type |= HSA_CACHE_TYPE_HSACU;

		/* Sibling map is w.r.t processor_id_low, so shift out
		 * inactive CU
		 */
		cu_sibling_map_mask =
			cu_sibling_map_mask >> (first_active_cu - 1);

		pcache->sibling_map[0] = (uint8_t)(cu_sibling_map_mask & 0xFF);
		pcache->sibling_map[1] =
				(uint8_t)((cu_sibling_map_mask >> 8) & 0xFF);
		pcache->sibling_map[2] =
				(uint8_t)((cu_sibling_map_mask >> 16) & 0xFF);
		pcache->sibling_map[3] =
				(uint8_t)((cu_sibling_map_mask >> 24) & 0xFF);

		pcache->sibling_map_size = 4;
		*props_ext = pcache;

		return 0;
	}
	return 1;
}

/* Helper function. See kfd_fill_gpu_cache_info for parameter description */
static int fill_in_l2_l3_pcache(struct kfd_cache_properties **props_ext,
				struct kfd_gpu_cache_info *pcache_info,
				struct kfd_cu_info *cu_info,
				int cache_type, unsigned int cu_processor_id)
{
	unsigned int cu_sibling_map_mask;
	int first_active_cu;
	int i, j, k;
	struct kfd_cache_properties *pcache = NULL;

	cu_sibling_map_mask = cu_info->cu_bitmap[0][0];
	cu_sibling_map_mask &=
		((1 << pcache_info[cache_type].num_cu_shared) - 1);
	first_active_cu = ffs(cu_sibling_map_mask);

	/* CU could be inactive. In case of shared cache find the first active
	 * CU. and incase of non-shared cache check if the CU is inactive. If
	 * inactive active skip it
	 */
	if (first_active_cu) {
		pcache = kfd_alloc_struct(pcache);
		if (!pcache)
			return -ENOMEM;

		memset(pcache, 0, sizeof(struct kfd_cache_properties));
		pcache->processor_id_low = cu_processor_id
					+ (first_active_cu - 1);
		pcache->cache_level = pcache_info[cache_type].cache_level;
		pcache->cache_size = pcache_info[cache_type].cache_size;

		if (pcache_info[cache_type].flags & CRAT_CACHE_FLAGS_DATA_CACHE)
			pcache->cache_type |= HSA_CACHE_TYPE_DATA;
		if (pcache_info[cache_type].flags & CRAT_CACHE_FLAGS_INST_CACHE)
			pcache->cache_type |= HSA_CACHE_TYPE_INSTRUCTION;
		if (pcache_info[cache_type].flags & CRAT_CACHE_FLAGS_CPU_CACHE)
			pcache->cache_type |= HSA_CACHE_TYPE_CPU;
		if (pcache_info[cache_type].flags & CRAT_CACHE_FLAGS_SIMD_CACHE)
			pcache->cache_type |= HSA_CACHE_TYPE_HSACU;

		/* Sibling map is w.r.t processor_id_low, so shift out
		 * inactive CU
		 */
		cu_sibling_map_mask = cu_sibling_map_mask >> (first_active_cu - 1);
		k = 0;

		for (i = 0; i < cu_info->num_shader_engines; i++) {
			for (j = 0; j < cu_info->num_shader_arrays_per_engine; j++) {
				pcache->sibling_map[k] = (uint8_t)(cu_sibling_map_mask & 0xFF);
				pcache->sibling_map[k+1] = (uint8_t)((cu_sibling_map_mask >> 8) & 0xFF);
				pcache->sibling_map[k+2] = (uint8_t)((cu_sibling_map_mask >> 16) & 0xFF);
				pcache->sibling_map[k+3] = (uint8_t)((cu_sibling_map_mask >> 24) & 0xFF);
				k += 4;

				cu_sibling_map_mask = cu_info->cu_bitmap[i % 4][j + i / 4];
				cu_sibling_map_mask &= ((1 << pcache_info[cache_type].num_cu_shared) - 1);
			}
		}
		pcache->sibling_map_size = k;
		*props_ext = pcache;
		return 0;
	}
	return 1;
}

#define KFD_MAX_CACHE_TYPES 6

/* kfd_fill_cache_non_crat_info - Fill GPU cache info using kfd_gpu_cache_info
 * tables
 */
static void kfd_fill_cache_non_crat_info(struct kfd_topology_device *dev, struct kfd_dev *kdev)
{
	struct kfd_gpu_cache_info *pcache_info = NULL;
	int i, j, k;
	int ct = 0;
	unsigned int cu_processor_id;
	int ret;
	unsigned int num_cu_shared;
	struct kfd_cu_info cu_info;
	struct kfd_cu_info *pcu_info;
	int gpu_processor_id;
	struct kfd_cache_properties *props_ext;
	int num_of_entries = 0;
	int num_of_cache_types = 0;
	struct kfd_gpu_cache_info cache_info[KFD_MAX_CACHE_TYPES];

	amdgpu_amdkfd_get_cu_info(kdev->adev, &cu_info);
	pcu_info = &cu_info;

	gpu_processor_id = dev->node_props.simd_id_base;

	pcache_info = cache_info;
	num_of_cache_types = kfd_get_gpu_cache_info(kdev, &pcache_info);
	if (!num_of_cache_types) {
		pr_warn("no cache info found\n");
		return;
	}

	/* For each type of cache listed in the kfd_gpu_cache_info table,
	 * go through all available Compute Units.
	 * The [i,j,k] loop will
	 *		if kfd_gpu_cache_info.num_cu_shared = 1
	 *			will parse through all available CU
	 *		If (kfd_gpu_cache_info.num_cu_shared != 1)
	 *			then it will consider only one CU from
	 *			the shared unit
	 */
	for (ct = 0; ct < num_of_cache_types; ct++) {
		cu_processor_id = gpu_processor_id;
		if (pcache_info[ct].cache_level == 1) {
			for (i = 0; i < pcu_info->num_shader_engines; i++) {
				for (j = 0; j < pcu_info->num_shader_arrays_per_engine; j++) {
					for (k = 0; k < pcu_info->num_cu_per_sh; k += pcache_info[ct].num_cu_shared) {

						ret = fill_in_l1_pcache(&props_ext, pcache_info, pcu_info,
										pcu_info->cu_bitmap[i % 4][j + i / 4], ct,
										cu_processor_id, k);

						if (ret < 0)
							break;

						if (!ret) {
							num_of_entries++;
							list_add_tail(&props_ext->list, &dev->cache_props);
						}

						/* Move to next CU block */
						num_cu_shared = ((k + pcache_info[ct].num_cu_shared) <=
							pcu_info->num_cu_per_sh) ?
							pcache_info[ct].num_cu_shared :
							(pcu_info->num_cu_per_sh - k);
						cu_processor_id += num_cu_shared;
					}
				}
			}
		} else {
			ret = fill_in_l2_l3_pcache(&props_ext, pcache_info,
								pcu_info, ct, cu_processor_id);

			if (ret < 0)
				break;

			if (!ret) {
				num_of_entries++;
				list_add_tail(&props_ext->list, &dev->cache_props);
			}
		}
	}
	dev->node_props.caches_count += num_of_entries;
	pr_debug("Added [%d] GPU cache entries\n", num_of_entries);
}

static int kfd_topology_add_device_locked(struct kfd_dev *gpu, uint32_t gpu_id,
					  struct kfd_topology_device **dev)
{
	int proximity_domain = ++topology_crat_proximity_domain;
	struct list_head temp_topology_device_list;
	void *crat_image = NULL;
	size_t image_size = 0;
<<<<<<< HEAD
	int proximity_domain;
	int i;
	const char *asic_name = amdgpu_asic_name[gpu->adev->asic_type];

	INIT_LIST_HEAD(&temp_topology_device_list);

	gpu_id = kfd_generate_gpu_id(gpu);
	pr_debug("Adding new GPU (ID: 0x%x) to topology\n", gpu_id);

=======
	int res;

	res = kfd_create_crat_image_virtual(&crat_image, &image_size,
					    COMPUTE_UNIT_GPU, gpu,
					    proximity_domain);
	if (res) {
		pr_err("Error creating VCRAT for GPU (ID: 0x%x)\n",
		       gpu_id);
		topology_crat_proximity_domain--;
		goto err;
	}

	INIT_LIST_HEAD(&temp_topology_device_list);

	res = kfd_parse_crat_table(crat_image,
				   &temp_topology_device_list,
				   proximity_domain);
	if (res) {
		pr_err("Error parsing VCRAT for GPU (ID: 0x%x)\n",
		       gpu_id);
		topology_crat_proximity_domain--;
		goto err;
	}

	kfd_topology_update_device_list(&temp_topology_device_list,
					&topology_device_list);

	*dev = kfd_assign_gpu(gpu);
	if (WARN_ON(!*dev)) {
		res = -ENODEV;
		goto err;
	}

	/* Fill the cache affinity information here for the GPUs
	 * using VCRAT
	 */
	kfd_fill_cache_non_crat_info(*dev, gpu);

	/* Update the SYSFS tree, since we added another topology
	 * device
	 */
	res = kfd_topology_update_sysfs();
	if (!res)
		sys_props.generation_count++;
	else
		pr_err("Failed to update GPU (ID: 0x%x) to sysfs topology. res=%d\n",
		       gpu_id, res);

err:
	kfd_destroy_crat_image(crat_image);
	return res;
}

int kfd_topology_add_device(struct kfd_dev *gpu)
{
	uint32_t gpu_id;
	struct kfd_topology_device *dev;
	struct kfd_cu_info cu_info;
	int res = 0;
	int i;
	const char *asic_name = amdgpu_asic_name[gpu->adev->asic_type];

	gpu_id = kfd_generate_gpu_id(gpu);
	pr_debug("Adding new GPU (ID: 0x%x) to topology\n", gpu_id);

>>>>>>> eb3cdb58
	/* Check to see if this gpu device exists in the topology_device_list.
	 * If so, assign the gpu to that device,
	 * else create a Virtual CRAT for this gpu device and then parse that
	 * CRAT to create a new topology device. Once created assign the gpu to
	 * that topology device
	 */
	down_write(&topology_lock);
	dev = kfd_assign_gpu(gpu);
<<<<<<< HEAD
	if (!dev) {
		proximity_domain = ++topology_crat_proximity_domain;

		res = kfd_create_crat_image_virtual(&crat_image, &image_size,
						    COMPUTE_UNIT_GPU, gpu,
						    proximity_domain);
		if (res) {
			pr_err("Error creating VCRAT for GPU (ID: 0x%x)\n",
			       gpu_id);
			topology_crat_proximity_domain--;
			return res;
		}

		res = kfd_parse_crat_table(crat_image,
					   &temp_topology_device_list,
					   proximity_domain);
		if (res) {
			pr_err("Error parsing VCRAT for GPU (ID: 0x%x)\n",
			       gpu_id);
			topology_crat_proximity_domain--;
			goto err;
		}

		kfd_topology_update_device_list(&temp_topology_device_list,
			&topology_device_list);

		dev = kfd_assign_gpu(gpu);
		if (WARN_ON(!dev)) {
			res = -ENODEV;
			goto err;
		}

		/* Fill the cache affinity information here for the GPUs
		 * using VCRAT
		 */
		kfd_fill_cache_non_crat_info(dev, gpu);

		/* Update the SYSFS tree, since we added another topology
		 * device
		 */
		res = kfd_topology_update_sysfs();
		if (!res)
			sys_props.generation_count++;
		else
			pr_err("Failed to update GPU (ID: 0x%x) to sysfs topology. res=%d\n",
						gpu_id, res);
	}
	up_write(&topology_lock);
=======
	if (!dev)
		res = kfd_topology_add_device_locked(gpu, gpu_id, &dev);
	up_write(&topology_lock);
	if (res)
		return res;
>>>>>>> eb3cdb58

	dev->gpu_id = gpu_id;
	gpu->id = gpu_id;

	kfd_dev_create_p2p_links();

	/* TODO: Move the following lines to function
	 *	kfd_add_non_crat_information
	 */

	/* Fill-in additional information that is not available in CRAT but
	 * needed for the topology
	 */

	amdgpu_amdkfd_get_cu_info(dev->gpu->adev, &cu_info);

	for (i = 0; i < KFD_TOPOLOGY_PUBLIC_NAME_SIZE-1; i++) {
		dev->node_props.name[i] = __tolower(asic_name[i]);
		if (asic_name[i] == '\0')
			break;
	}
	dev->node_props.name[i] = '\0';

	dev->node_props.simd_arrays_per_engine =
		cu_info.num_shader_arrays_per_engine;

	dev->node_props.gfx_target_version = gpu->device_info.gfx_target_version;
<<<<<<< HEAD
	dev->node_props.vendor_id = gpu->pdev->vendor;
	dev->node_props.device_id = gpu->pdev->device;
=======
	dev->node_props.vendor_id = gpu->adev->pdev->vendor;
	dev->node_props.device_id = gpu->adev->pdev->device;
>>>>>>> eb3cdb58
	dev->node_props.capability |=
		((dev->gpu->adev->rev_id << HSA_CAP_ASIC_REVISION_SHIFT) &
			HSA_CAP_ASIC_REVISION_MASK);
	dev->node_props.location_id = pci_dev_id(gpu->adev->pdev);
	dev->node_props.domain = pci_domain_nr(gpu->adev->pdev->bus);
	dev->node_props.max_engine_clk_fcompute =
		amdgpu_amdkfd_get_max_engine_clock_in_mhz(dev->gpu->adev);
	dev->node_props.max_engine_clk_ccompute =
		cpufreq_quick_get_max(0) / 1000;
	dev->node_props.drm_render_minor =
		gpu->shared_resources.drm_render_minor;

	dev->node_props.hive_id = gpu->hive_id;
	dev->node_props.num_sdma_engines = kfd_get_num_sdma_engines(gpu);
	dev->node_props.num_sdma_xgmi_engines =
					kfd_get_num_xgmi_sdma_engines(gpu);
	dev->node_props.num_sdma_queues_per_engine =
				gpu->device_info.num_sdma_queues_per_engine -
				gpu->device_info.num_reserved_sdma_queues_per_engine;
	dev->node_props.num_gws = (dev->gpu->gws &&
		dev->gpu->dqm->sched_policy != KFD_SCHED_POLICY_NO_HWS) ?
		dev->gpu->adev->gds.gws_size : 0;
	dev->node_props.num_cp_queues = get_cp_queues_num(dev->gpu->dqm);

	kfd_fill_mem_clk_max_info(dev);
	kfd_fill_iolink_non_crat_info(dev);

	switch (dev->gpu->adev->asic_type) {
	case CHIP_KAVERI:
	case CHIP_HAWAII:
	case CHIP_TONGA:
		dev->node_props.capability |= ((HSA_CAP_DOORBELL_TYPE_PRE_1_0 <<
			HSA_CAP_DOORBELL_TYPE_TOTALBITS_SHIFT) &
			HSA_CAP_DOORBELL_TYPE_TOTALBITS_MASK);
		break;
	case CHIP_CARRIZO:
	case CHIP_FIJI:
	case CHIP_POLARIS10:
	case CHIP_POLARIS11:
	case CHIP_POLARIS12:
	case CHIP_VEGAM:
		pr_debug("Adding doorbell packet type capability\n");
		dev->node_props.capability |= ((HSA_CAP_DOORBELL_TYPE_1_0 <<
			HSA_CAP_DOORBELL_TYPE_TOTALBITS_SHIFT) &
			HSA_CAP_DOORBELL_TYPE_TOTALBITS_MASK);
		break;
	default:
		if (KFD_GC_VERSION(dev->gpu) >= IP_VERSION(9, 0, 1))
			dev->node_props.capability |= ((HSA_CAP_DOORBELL_TYPE_2_0 <<
				HSA_CAP_DOORBELL_TYPE_TOTALBITS_SHIFT) &
				HSA_CAP_DOORBELL_TYPE_TOTALBITS_MASK);
		else
			WARN(1, "Unexpected ASIC family %u",
			     dev->gpu->adev->asic_type);
	}

	/*
	 * Overwrite ATS capability according to needs_iommu_device to fix
	 * potential missing corresponding bit in CRAT of BIOS.
	 */
	if (dev->gpu->use_iommu_v2)
		dev->node_props.capability |= HSA_CAP_ATS_PRESENT;
	else
		dev->node_props.capability &= ~HSA_CAP_ATS_PRESENT;

	/* Fix errors in CZ CRAT.
	 * simd_count: Carrizo CRAT reports wrong simd_count, probably
	 *		because it doesn't consider masked out CUs
	 * max_waves_per_simd: Carrizo reports wrong max_waves_per_simd
	 */
	if (dev->gpu->adev->asic_type == CHIP_CARRIZO) {
		dev->node_props.simd_count =
			cu_info.simd_per_cu * cu_info.cu_active_number;
		dev->node_props.max_waves_per_simd = 10;
	}

	/* kfd only concerns sram ecc on GFX and HBM ecc on UMC */
	dev->node_props.capability |=
		((dev->gpu->adev->ras_enabled & BIT(AMDGPU_RAS_BLOCK__GFX)) != 0) ?
		HSA_CAP_SRAM_EDCSUPPORTED : 0;
	dev->node_props.capability |=
		((dev->gpu->adev->ras_enabled & BIT(AMDGPU_RAS_BLOCK__UMC)) != 0) ?
		HSA_CAP_MEM_EDCSUPPORTED : 0;

	if (KFD_GC_VERSION(dev->gpu) != IP_VERSION(9, 0, 1))
		dev->node_props.capability |= (dev->gpu->adev->ras_enabled != 0) ?
			HSA_CAP_RASEVENTNOTIFY : 0;

	if (KFD_IS_SVM_API_SUPPORTED(dev->gpu->adev->kfd.dev))
		dev->node_props.capability |= HSA_CAP_SVMAPI_SUPPORTED;

	kfd_debug_print_topology();

	kfd_notify_gpu_change(gpu_id, 1);

	return 0;
}

/**
 * kfd_topology_update_io_links() - Update IO links after device removal.
 * @proximity_domain: Proximity domain value of the dev being removed.
 *
 * The topology list currently is arranged in increasing order of
 * proximity domain.
 *
 * Two things need to be done when a device is removed:
 * 1. All the IO links to this device need to be removed.
 * 2. All nodes after the current device node need to move
 *    up once this device node is removed from the topology
 *    list. As a result, the proximity domain values for
 *    all nodes after the node being deleted reduce by 1.
 *    This would also cause the proximity domain values for
 *    io links to be updated based on new proximity domain
 *    values.
 *
 * Context: The caller must hold write topology_lock.
 */
static void kfd_topology_update_io_links(int proximity_domain)
{
	struct kfd_topology_device *dev;
	struct kfd_iolink_properties *iolink, *p2plink, *tmp;

	list_for_each_entry(dev, &topology_device_list, list) {
		if (dev->proximity_domain > proximity_domain)
			dev->proximity_domain--;

		list_for_each_entry_safe(iolink, tmp, &dev->io_link_props, list) {
			/*
			 * If there is an io link to the dev being deleted
			 * then remove that IO link also.
			 */
			if (iolink->node_to == proximity_domain) {
				list_del(&iolink->list);
				dev->node_props.io_links_count--;
			} else {
				if (iolink->node_from > proximity_domain)
					iolink->node_from--;
				if (iolink->node_to > proximity_domain)
					iolink->node_to--;
			}
		}

		list_for_each_entry_safe(p2plink, tmp, &dev->p2p_link_props, list) {
			/*
			 * If there is a p2p link to the dev being deleted
			 * then remove that p2p link also.
			 */
			if (p2plink->node_to == proximity_domain) {
				list_del(&p2plink->list);
				dev->node_props.p2p_links_count--;
			} else {
				if (p2plink->node_from > proximity_domain)
					p2plink->node_from--;
				if (p2plink->node_to > proximity_domain)
					p2plink->node_to--;
			}
		}
	}
}

/**
 * kfd_topology_update_io_links() - Update IO links after device removal.
 * @proximity_domain: Proximity domain value of the dev being removed.
 *
 * The topology list currently is arranged in increasing order of
 * proximity domain.
 *
 * Two things need to be done when a device is removed:
 * 1. All the IO links to this device need to be removed.
 * 2. All nodes after the current device node need to move
 *    up once this device node is removed from the topology
 *    list. As a result, the proximity domain values for
 *    all nodes after the node being deleted reduce by 1.
 *    This would also cause the proximity domain values for
 *    io links to be updated based on new proximity domain
 *    values.
 *
 * Context: The caller must hold write topology_lock.
 */
static void kfd_topology_update_io_links(int proximity_domain)
{
	struct kfd_topology_device *dev;
	struct kfd_iolink_properties *iolink, *p2plink, *tmp;

	list_for_each_entry(dev, &topology_device_list, list) {
		if (dev->proximity_domain > proximity_domain)
			dev->proximity_domain--;

		list_for_each_entry_safe(iolink, tmp, &dev->io_link_props, list) {
			/*
			 * If there is an io link to the dev being deleted
			 * then remove that IO link also.
			 */
			if (iolink->node_to == proximity_domain) {
				list_del(&iolink->list);
				dev->node_props.io_links_count--;
			} else {
				if (iolink->node_from > proximity_domain)
					iolink->node_from--;
				if (iolink->node_to > proximity_domain)
					iolink->node_to--;
			}
		}

		list_for_each_entry_safe(p2plink, tmp, &dev->p2p_link_props, list) {
			/*
			 * If there is a p2p link to the dev being deleted
			 * then remove that p2p link also.
			 */
			if (p2plink->node_to == proximity_domain) {
				list_del(&p2plink->list);
				dev->node_props.p2p_links_count--;
			} else {
				if (p2plink->node_from > proximity_domain)
					p2plink->node_from--;
				if (p2plink->node_to > proximity_domain)
					p2plink->node_to--;
			}
		}
	}
}

int kfd_topology_remove_device(struct kfd_dev *gpu)
{
	struct kfd_topology_device *dev, *tmp;
	uint32_t gpu_id;
	int res = -ENODEV;
	int i = 0;

	down_write(&topology_lock);

	list_for_each_entry_safe(dev, tmp, &topology_device_list, list) {
		if (dev->gpu == gpu) {
			gpu_id = dev->gpu_id;
			kfd_remove_sysfs_node_entry(dev);
			kfd_release_topology_device(dev);
			sys_props.num_devices--;
			kfd_topology_update_io_links(i);
			topology_crat_proximity_domain = sys_props.num_devices-1;
			sys_props.generation_count++;
			res = 0;
			if (kfd_topology_update_sysfs() < 0)
				kfd_topology_release_sysfs();
			break;
		}
		i++;
	}

	up_write(&topology_lock);

	if (!res)
		kfd_notify_gpu_change(gpu_id, 0);

	return res;
}

/* kfd_topology_enum_kfd_devices - Enumerate through all devices in KFD
 *	topology. If GPU device is found @idx, then valid kfd_dev pointer is
 *	returned through @kdev
 * Return -	0: On success (@kdev will be NULL for non GPU nodes)
 *		-1: If end of list
 */
int kfd_topology_enum_kfd_devices(uint8_t idx, struct kfd_dev **kdev)
{

	struct kfd_topology_device *top_dev;
	uint8_t device_idx = 0;

	*kdev = NULL;
	down_read(&topology_lock);

	list_for_each_entry(top_dev, &topology_device_list, list) {
		if (device_idx == idx) {
			*kdev = top_dev->gpu;
			up_read(&topology_lock);
			return 0;
		}

		device_idx++;
	}

	up_read(&topology_lock);

	return -1;

}

static int kfd_cpumask_to_apic_id(const struct cpumask *cpumask)
{
	int first_cpu_of_numa_node;

	if (!cpumask || cpumask == cpu_none_mask)
		return -1;
	first_cpu_of_numa_node = cpumask_first(cpumask);
	if (first_cpu_of_numa_node >= nr_cpu_ids)
		return -1;
#ifdef CONFIG_X86_64
	return cpu_data(first_cpu_of_numa_node).apicid;
#else
	return first_cpu_of_numa_node;
#endif
}

/* kfd_numa_node_to_apic_id - Returns the APIC ID of the first logical processor
 *	of the given NUMA node (numa_node_id)
 * Return -1 on failure
 */
int kfd_numa_node_to_apic_id(int numa_node_id)
{
	if (numa_node_id == -1) {
		pr_warn("Invalid NUMA Node. Use online CPU mask\n");
		return kfd_cpumask_to_apic_id(cpu_online_mask);
	}
	return kfd_cpumask_to_apic_id(cpumask_of_node(numa_node_id));
}

void kfd_double_confirm_iommu_support(struct kfd_dev *gpu)
{
	struct kfd_topology_device *dev;

	gpu->use_iommu_v2 = false;

	if (!gpu->device_info.needs_iommu_device)
		return;

	down_read(&topology_lock);

	/* Only use IOMMUv2 if there is an APU topology node with no GPU
	 * assigned yet. This GPU will be assigned to it.
	 */
	list_for_each_entry(dev, &topology_device_list, list)
		if (dev->node_props.cpu_cores_count &&
		    dev->node_props.simd_count &&
		    !dev->gpu)
			gpu->use_iommu_v2 = true;

	up_read(&topology_lock);
}

#if defined(CONFIG_DEBUG_FS)

int kfd_debugfs_hqds_by_device(struct seq_file *m, void *data)
{
	struct kfd_topology_device *dev;
	unsigned int i = 0;
	int r = 0;

	down_read(&topology_lock);

	list_for_each_entry(dev, &topology_device_list, list) {
		if (!dev->gpu) {
			i++;
			continue;
		}

		seq_printf(m, "Node %u, gpu_id %x:\n", i++, dev->gpu->id);
		r = dqm_debugfs_hqds(m, dev->gpu->dqm);
		if (r)
			break;
	}

	up_read(&topology_lock);

	return r;
}

int kfd_debugfs_rls_by_device(struct seq_file *m, void *data)
{
	struct kfd_topology_device *dev;
	unsigned int i = 0;
	int r = 0;

	down_read(&topology_lock);

	list_for_each_entry(dev, &topology_device_list, list) {
		if (!dev->gpu) {
			i++;
			continue;
		}

		seq_printf(m, "Node %u, gpu_id %x:\n", i++, dev->gpu->id);
		r = pm_debugfs_runlist(m, &dev->gpu->dqm->packet_mgr);
		if (r)
			break;
	}

	up_read(&topology_lock);

	return r;
}

#endif<|MERGE_RESOLUTION|>--- conflicted
+++ resolved
@@ -1169,22 +1169,12 @@
 
 	local_mem_size = gpu->local_mem_info.local_mem_size_private +
 			gpu->local_mem_info.local_mem_size_public;
-<<<<<<< HEAD
-
-	buf[0] = gpu->pdev->devfn;
-	buf[1] = gpu->pdev->subsystem_vendor |
-		(gpu->pdev->subsystem_device << 16);
-	buf[2] = pci_domain_nr(gpu->pdev->bus);
-	buf[3] = gpu->pdev->device;
-	buf[4] = gpu->pdev->bus->number;
-=======
 	buf[0] = gpu->adev->pdev->devfn;
 	buf[1] = gpu->adev->pdev->subsystem_vendor |
 		(gpu->adev->pdev->subsystem_device << 16);
 	buf[2] = pci_domain_nr(gpu->adev->pdev->bus);
 	buf[3] = gpu->adev->pdev->device;
 	buf[4] = gpu->adev->pdev->bus->number;
->>>>>>> eb3cdb58
 	buf[5] = lower_32_bits(local_mem_size);
 	buf[6] = upper_32_bits(local_mem_size);
 
@@ -1369,7 +1359,6 @@
 			kfd_set_iolink_non_coherent(peer_dev, link, inbound_link);
 		}
 	}
-<<<<<<< HEAD
 }
 
 static int kfd_build_p2p_node_entry(struct kfd_topology_device *dev,
@@ -1734,7 +1723,7 @@
 /* kfd_fill_cache_non_crat_info - Fill GPU cache info using kfd_gpu_cache_info
  * tables
  */
-void kfd_fill_cache_non_crat_info(struct kfd_topology_device *dev, struct kfd_dev *kdev)
+static void kfd_fill_cache_non_crat_info(struct kfd_topology_device *dev, struct kfd_dev *kdev)
 {
 	struct kfd_gpu_cache_info *pcache_info = NULL;
 	int i, j, k;
@@ -1814,452 +1803,6 @@
 	}
 	dev->node_props.caches_count += num_of_entries;
 	pr_debug("Added [%d] GPU cache entries\n", num_of_entries);
-=======
->>>>>>> eb3cdb58
-}
-
-static int kfd_build_p2p_node_entry(struct kfd_topology_device *dev,
-				struct kfd_iolink_properties *p2plink)
-{
-	int ret;
-
-	p2plink->kobj = kzalloc(sizeof(struct kobject), GFP_KERNEL);
-	if (!p2plink->kobj)
-		return -ENOMEM;
-
-	ret = kobject_init_and_add(p2plink->kobj, &iolink_type,
-			dev->kobj_p2plink, "%d", dev->node_props.p2p_links_count - 1);
-	if (ret < 0) {
-		kobject_put(p2plink->kobj);
-		return ret;
-	}
-
-	p2plink->attr.name = "properties";
-	p2plink->attr.mode = KFD_SYSFS_FILE_MODE;
-	sysfs_attr_init(&p2plink->attr);
-	ret = sysfs_create_file(p2plink->kobj, &p2plink->attr);
-	if (ret < 0)
-		return ret;
-
-	return 0;
-}
-
-static int kfd_create_indirect_link_prop(struct kfd_topology_device *kdev, int gpu_node)
-{
-	struct kfd_iolink_properties *gpu_link, *tmp_link, *cpu_link;
-	struct kfd_iolink_properties *props = NULL, *props2 = NULL;
-	struct kfd_topology_device *cpu_dev;
-	int ret = 0;
-	int i, num_cpu;
-
-	num_cpu = 0;
-	list_for_each_entry(cpu_dev, &topology_device_list, list) {
-		if (cpu_dev->gpu)
-			break;
-		num_cpu++;
-	}
-
-	gpu_link = list_first_entry(&kdev->io_link_props,
-					struct kfd_iolink_properties, list);
-	if (!gpu_link)
-		return -ENOMEM;
-
-	for (i = 0; i < num_cpu; i++) {
-		/* CPU <--> GPU */
-		if (gpu_link->node_to == i)
-			continue;
-
-		/* find CPU <-->  CPU links */
-		cpu_link = NULL;
-		cpu_dev = kfd_topology_device_by_proximity_domain(i);
-		if (cpu_dev) {
-			list_for_each_entry(tmp_link,
-					&cpu_dev->io_link_props, list) {
-				if (tmp_link->node_to == gpu_link->node_to) {
-					cpu_link = tmp_link;
-					break;
-				}
-			}
-		}
-
-		if (!cpu_link)
-			return -ENOMEM;
-
-		/* CPU <--> CPU <--> GPU, GPU node*/
-		props = kfd_alloc_struct(props);
-		if (!props)
-			return -ENOMEM;
-
-		memcpy(props, gpu_link, sizeof(struct kfd_iolink_properties));
-		props->weight = gpu_link->weight + cpu_link->weight;
-		props->min_latency = gpu_link->min_latency + cpu_link->min_latency;
-		props->max_latency = gpu_link->max_latency + cpu_link->max_latency;
-		props->min_bandwidth = min(gpu_link->min_bandwidth, cpu_link->min_bandwidth);
-		props->max_bandwidth = min(gpu_link->max_bandwidth, cpu_link->max_bandwidth);
-
-		props->node_from = gpu_node;
-		props->node_to = i;
-		kdev->node_props.p2p_links_count++;
-		list_add_tail(&props->list, &kdev->p2p_link_props);
-		ret = kfd_build_p2p_node_entry(kdev, props);
-		if (ret < 0)
-			return ret;
-
-		/* for small Bar, no CPU --> GPU in-direct links */
-		if (kfd_dev_is_large_bar(kdev->gpu)) {
-			/* CPU <--> CPU <--> GPU, CPU node*/
-			props2 = kfd_alloc_struct(props2);
-			if (!props2)
-				return -ENOMEM;
-
-			memcpy(props2, props, sizeof(struct kfd_iolink_properties));
-			props2->node_from = i;
-			props2->node_to = gpu_node;
-			props2->kobj = NULL;
-			cpu_dev->node_props.p2p_links_count++;
-			list_add_tail(&props2->list, &cpu_dev->p2p_link_props);
-			ret = kfd_build_p2p_node_entry(cpu_dev, props2);
-			if (ret < 0)
-				return ret;
-		}
-	}
-	return ret;
-}
-
-#if defined(CONFIG_HSA_AMD_P2P)
-static int kfd_add_peer_prop(struct kfd_topology_device *kdev,
-		struct kfd_topology_device *peer, int from, int to)
-{
-	struct kfd_iolink_properties *props = NULL;
-	struct kfd_iolink_properties *iolink1, *iolink2, *iolink3;
-	struct kfd_topology_device *cpu_dev;
-	int ret = 0;
-
-	if (!amdgpu_device_is_peer_accessible(
-				kdev->gpu->adev,
-				peer->gpu->adev))
-		return ret;
-
-	iolink1 = list_first_entry(&kdev->io_link_props,
-							struct kfd_iolink_properties, list);
-	if (!iolink1)
-		return -ENOMEM;
-
-	iolink2 = list_first_entry(&peer->io_link_props,
-							struct kfd_iolink_properties, list);
-	if (!iolink2)
-		return -ENOMEM;
-
-	props = kfd_alloc_struct(props);
-	if (!props)
-		return -ENOMEM;
-
-	memcpy(props, iolink1, sizeof(struct kfd_iolink_properties));
-
-	props->weight = iolink1->weight + iolink2->weight;
-	props->min_latency = iolink1->min_latency + iolink2->min_latency;
-	props->max_latency = iolink1->max_latency + iolink2->max_latency;
-	props->min_bandwidth = min(iolink1->min_bandwidth, iolink2->min_bandwidth);
-	props->max_bandwidth = min(iolink2->max_bandwidth, iolink2->max_bandwidth);
-
-	if (iolink1->node_to != iolink2->node_to) {
-		/* CPU->CPU  link*/
-		cpu_dev = kfd_topology_device_by_proximity_domain(iolink1->node_to);
-		if (cpu_dev) {
-			list_for_each_entry(iolink3, &cpu_dev->io_link_props, list)
-				if (iolink3->node_to == iolink2->node_to)
-					break;
-
-			props->weight += iolink3->weight;
-			props->min_latency += iolink3->min_latency;
-			props->max_latency += iolink3->max_latency;
-			props->min_bandwidth = min(props->min_bandwidth,
-							iolink3->min_bandwidth);
-			props->max_bandwidth = min(props->max_bandwidth,
-							iolink3->max_bandwidth);
-		} else {
-			WARN(1, "CPU node not found");
-		}
-	}
-
-	props->node_from = from;
-	props->node_to = to;
-	peer->node_props.p2p_links_count++;
-	list_add_tail(&props->list, &peer->p2p_link_props);
-	ret = kfd_build_p2p_node_entry(peer, props);
-
-	return ret;
-}
-#endif
-
-static int kfd_dev_create_p2p_links(void)
-{
-	struct kfd_topology_device *dev;
-	struct kfd_topology_device *new_dev;
-#if defined(CONFIG_HSA_AMD_P2P)
-	uint32_t i;
-#endif
-	uint32_t k;
-	int ret = 0;
-
-	k = 0;
-	list_for_each_entry(dev, &topology_device_list, list)
-		k++;
-	if (k < 2)
-		return 0;
-
-	new_dev = list_last_entry(&topology_device_list, struct kfd_topology_device, list);
-	if (WARN_ON(!new_dev->gpu))
-		return 0;
-
-	k--;
-
-	/* create in-direct links */
-	ret = kfd_create_indirect_link_prop(new_dev, k);
-	if (ret < 0)
-		goto out;
-
-	/* create p2p links */
-#if defined(CONFIG_HSA_AMD_P2P)
-	i = 0;
-	list_for_each_entry(dev, &topology_device_list, list) {
-		if (dev == new_dev)
-			break;
-		if (!dev->gpu || !dev->gpu->adev ||
-		    (dev->gpu->hive_id &&
-		     dev->gpu->hive_id == new_dev->gpu->hive_id))
-			goto next;
-
-		/* check if node(s) is/are peer accessible in one direction or bi-direction */
-		ret = kfd_add_peer_prop(new_dev, dev, i, k);
-		if (ret < 0)
-			goto out;
-
-		ret = kfd_add_peer_prop(dev, new_dev, k, i);
-		if (ret < 0)
-			goto out;
-next:
-		i++;
-	}
-#endif
-
-out:
-	return ret;
-}
-
-
-/* Helper function. See kfd_fill_gpu_cache_info for parameter description */
-static int fill_in_l1_pcache(struct kfd_cache_properties **props_ext,
-				struct kfd_gpu_cache_info *pcache_info,
-				struct kfd_cu_info *cu_info,
-				int cu_bitmask,
-				int cache_type, unsigned int cu_processor_id,
-				int cu_block)
-{
-	unsigned int cu_sibling_map_mask;
-	int first_active_cu;
-	struct kfd_cache_properties *pcache = NULL;
-
-	cu_sibling_map_mask = cu_bitmask;
-	cu_sibling_map_mask >>= cu_block;
-	cu_sibling_map_mask &= ((1 << pcache_info[cache_type].num_cu_shared) - 1);
-	first_active_cu = ffs(cu_sibling_map_mask);
-
-	/* CU could be inactive. In case of shared cache find the first active
-	 * CU. and incase of non-shared cache check if the CU is inactive. If
-	 * inactive active skip it
-	 */
-	if (first_active_cu) {
-		pcache = kfd_alloc_struct(pcache);
-		if (!pcache)
-			return -ENOMEM;
-
-		memset(pcache, 0, sizeof(struct kfd_cache_properties));
-		pcache->processor_id_low = cu_processor_id + (first_active_cu - 1);
-		pcache->cache_level = pcache_info[cache_type].cache_level;
-		pcache->cache_size = pcache_info[cache_type].cache_size;
-
-		if (pcache_info[cache_type].flags & CRAT_CACHE_FLAGS_DATA_CACHE)
-			pcache->cache_type |= HSA_CACHE_TYPE_DATA;
-		if (pcache_info[cache_type].flags & CRAT_CACHE_FLAGS_INST_CACHE)
-			pcache->cache_type |= HSA_CACHE_TYPE_INSTRUCTION;
-		if (pcache_info[cache_type].flags & CRAT_CACHE_FLAGS_CPU_CACHE)
-			pcache->cache_type |= HSA_CACHE_TYPE_CPU;
-		if (pcache_info[cache_type].flags & CRAT_CACHE_FLAGS_SIMD_CACHE)
-			pcache->cache_type |= HSA_CACHE_TYPE_HSACU;
-
-		/* Sibling map is w.r.t processor_id_low, so shift out
-		 * inactive CU
-		 */
-		cu_sibling_map_mask =
-			cu_sibling_map_mask >> (first_active_cu - 1);
-
-		pcache->sibling_map[0] = (uint8_t)(cu_sibling_map_mask & 0xFF);
-		pcache->sibling_map[1] =
-				(uint8_t)((cu_sibling_map_mask >> 8) & 0xFF);
-		pcache->sibling_map[2] =
-				(uint8_t)((cu_sibling_map_mask >> 16) & 0xFF);
-		pcache->sibling_map[3] =
-				(uint8_t)((cu_sibling_map_mask >> 24) & 0xFF);
-
-		pcache->sibling_map_size = 4;
-		*props_ext = pcache;
-
-		return 0;
-	}
-	return 1;
-}
-
-/* Helper function. See kfd_fill_gpu_cache_info for parameter description */
-static int fill_in_l2_l3_pcache(struct kfd_cache_properties **props_ext,
-				struct kfd_gpu_cache_info *pcache_info,
-				struct kfd_cu_info *cu_info,
-				int cache_type, unsigned int cu_processor_id)
-{
-	unsigned int cu_sibling_map_mask;
-	int first_active_cu;
-	int i, j, k;
-	struct kfd_cache_properties *pcache = NULL;
-
-	cu_sibling_map_mask = cu_info->cu_bitmap[0][0];
-	cu_sibling_map_mask &=
-		((1 << pcache_info[cache_type].num_cu_shared) - 1);
-	first_active_cu = ffs(cu_sibling_map_mask);
-
-	/* CU could be inactive. In case of shared cache find the first active
-	 * CU. and incase of non-shared cache check if the CU is inactive. If
-	 * inactive active skip it
-	 */
-	if (first_active_cu) {
-		pcache = kfd_alloc_struct(pcache);
-		if (!pcache)
-			return -ENOMEM;
-
-		memset(pcache, 0, sizeof(struct kfd_cache_properties));
-		pcache->processor_id_low = cu_processor_id
-					+ (first_active_cu - 1);
-		pcache->cache_level = pcache_info[cache_type].cache_level;
-		pcache->cache_size = pcache_info[cache_type].cache_size;
-
-		if (pcache_info[cache_type].flags & CRAT_CACHE_FLAGS_DATA_CACHE)
-			pcache->cache_type |= HSA_CACHE_TYPE_DATA;
-		if (pcache_info[cache_type].flags & CRAT_CACHE_FLAGS_INST_CACHE)
-			pcache->cache_type |= HSA_CACHE_TYPE_INSTRUCTION;
-		if (pcache_info[cache_type].flags & CRAT_CACHE_FLAGS_CPU_CACHE)
-			pcache->cache_type |= HSA_CACHE_TYPE_CPU;
-		if (pcache_info[cache_type].flags & CRAT_CACHE_FLAGS_SIMD_CACHE)
-			pcache->cache_type |= HSA_CACHE_TYPE_HSACU;
-
-		/* Sibling map is w.r.t processor_id_low, so shift out
-		 * inactive CU
-		 */
-		cu_sibling_map_mask = cu_sibling_map_mask >> (first_active_cu - 1);
-		k = 0;
-
-		for (i = 0; i < cu_info->num_shader_engines; i++) {
-			for (j = 0; j < cu_info->num_shader_arrays_per_engine; j++) {
-				pcache->sibling_map[k] = (uint8_t)(cu_sibling_map_mask & 0xFF);
-				pcache->sibling_map[k+1] = (uint8_t)((cu_sibling_map_mask >> 8) & 0xFF);
-				pcache->sibling_map[k+2] = (uint8_t)((cu_sibling_map_mask >> 16) & 0xFF);
-				pcache->sibling_map[k+3] = (uint8_t)((cu_sibling_map_mask >> 24) & 0xFF);
-				k += 4;
-
-				cu_sibling_map_mask = cu_info->cu_bitmap[i % 4][j + i / 4];
-				cu_sibling_map_mask &= ((1 << pcache_info[cache_type].num_cu_shared) - 1);
-			}
-		}
-		pcache->sibling_map_size = k;
-		*props_ext = pcache;
-		return 0;
-	}
-	return 1;
-}
-
-#define KFD_MAX_CACHE_TYPES 6
-
-/* kfd_fill_cache_non_crat_info - Fill GPU cache info using kfd_gpu_cache_info
- * tables
- */
-static void kfd_fill_cache_non_crat_info(struct kfd_topology_device *dev, struct kfd_dev *kdev)
-{
-	struct kfd_gpu_cache_info *pcache_info = NULL;
-	int i, j, k;
-	int ct = 0;
-	unsigned int cu_processor_id;
-	int ret;
-	unsigned int num_cu_shared;
-	struct kfd_cu_info cu_info;
-	struct kfd_cu_info *pcu_info;
-	int gpu_processor_id;
-	struct kfd_cache_properties *props_ext;
-	int num_of_entries = 0;
-	int num_of_cache_types = 0;
-	struct kfd_gpu_cache_info cache_info[KFD_MAX_CACHE_TYPES];
-
-	amdgpu_amdkfd_get_cu_info(kdev->adev, &cu_info);
-	pcu_info = &cu_info;
-
-	gpu_processor_id = dev->node_props.simd_id_base;
-
-	pcache_info = cache_info;
-	num_of_cache_types = kfd_get_gpu_cache_info(kdev, &pcache_info);
-	if (!num_of_cache_types) {
-		pr_warn("no cache info found\n");
-		return;
-	}
-
-	/* For each type of cache listed in the kfd_gpu_cache_info table,
-	 * go through all available Compute Units.
-	 * The [i,j,k] loop will
-	 *		if kfd_gpu_cache_info.num_cu_shared = 1
-	 *			will parse through all available CU
-	 *		If (kfd_gpu_cache_info.num_cu_shared != 1)
-	 *			then it will consider only one CU from
-	 *			the shared unit
-	 */
-	for (ct = 0; ct < num_of_cache_types; ct++) {
-		cu_processor_id = gpu_processor_id;
-		if (pcache_info[ct].cache_level == 1) {
-			for (i = 0; i < pcu_info->num_shader_engines; i++) {
-				for (j = 0; j < pcu_info->num_shader_arrays_per_engine; j++) {
-					for (k = 0; k < pcu_info->num_cu_per_sh; k += pcache_info[ct].num_cu_shared) {
-
-						ret = fill_in_l1_pcache(&props_ext, pcache_info, pcu_info,
-										pcu_info->cu_bitmap[i % 4][j + i / 4], ct,
-										cu_processor_id, k);
-
-						if (ret < 0)
-							break;
-
-						if (!ret) {
-							num_of_entries++;
-							list_add_tail(&props_ext->list, &dev->cache_props);
-						}
-
-						/* Move to next CU block */
-						num_cu_shared = ((k + pcache_info[ct].num_cu_shared) <=
-							pcu_info->num_cu_per_sh) ?
-							pcache_info[ct].num_cu_shared :
-							(pcu_info->num_cu_per_sh - k);
-						cu_processor_id += num_cu_shared;
-					}
-				}
-			}
-		} else {
-			ret = fill_in_l2_l3_pcache(&props_ext, pcache_info,
-								pcu_info, ct, cu_processor_id);
-
-			if (ret < 0)
-				break;
-
-			if (!ret) {
-				num_of_entries++;
-				list_add_tail(&props_ext->list, &dev->cache_props);
-			}
-		}
-	}
-	dev->node_props.caches_count += num_of_entries;
-	pr_debug("Added [%d] GPU cache entries\n", num_of_entries);
 }
 
 static int kfd_topology_add_device_locked(struct kfd_dev *gpu, uint32_t gpu_id,
@@ -2269,17 +1812,6 @@
 	struct list_head temp_topology_device_list;
 	void *crat_image = NULL;
 	size_t image_size = 0;
-<<<<<<< HEAD
-	int proximity_domain;
-	int i;
-	const char *asic_name = amdgpu_asic_name[gpu->adev->asic_type];
-
-	INIT_LIST_HEAD(&temp_topology_device_list);
-
-	gpu_id = kfd_generate_gpu_id(gpu);
-	pr_debug("Adding new GPU (ID: 0x%x) to topology\n", gpu_id);
-
-=======
 	int res;
 
 	res = kfd_create_crat_image_virtual(&crat_image, &image_size,
@@ -2345,7 +1877,6 @@
 	gpu_id = kfd_generate_gpu_id(gpu);
 	pr_debug("Adding new GPU (ID: 0x%x) to topology\n", gpu_id);
 
->>>>>>> eb3cdb58
 	/* Check to see if this gpu device exists in the topology_device_list.
 	 * If so, assign the gpu to that device,
 	 * else create a Virtual CRAT for this gpu device and then parse that
@@ -2354,62 +1885,11 @@
 	 */
 	down_write(&topology_lock);
 	dev = kfd_assign_gpu(gpu);
-<<<<<<< HEAD
-	if (!dev) {
-		proximity_domain = ++topology_crat_proximity_domain;
-
-		res = kfd_create_crat_image_virtual(&crat_image, &image_size,
-						    COMPUTE_UNIT_GPU, gpu,
-						    proximity_domain);
-		if (res) {
-			pr_err("Error creating VCRAT for GPU (ID: 0x%x)\n",
-			       gpu_id);
-			topology_crat_proximity_domain--;
-			return res;
-		}
-
-		res = kfd_parse_crat_table(crat_image,
-					   &temp_topology_device_list,
-					   proximity_domain);
-		if (res) {
-			pr_err("Error parsing VCRAT for GPU (ID: 0x%x)\n",
-			       gpu_id);
-			topology_crat_proximity_domain--;
-			goto err;
-		}
-
-		kfd_topology_update_device_list(&temp_topology_device_list,
-			&topology_device_list);
-
-		dev = kfd_assign_gpu(gpu);
-		if (WARN_ON(!dev)) {
-			res = -ENODEV;
-			goto err;
-		}
-
-		/* Fill the cache affinity information here for the GPUs
-		 * using VCRAT
-		 */
-		kfd_fill_cache_non_crat_info(dev, gpu);
-
-		/* Update the SYSFS tree, since we added another topology
-		 * device
-		 */
-		res = kfd_topology_update_sysfs();
-		if (!res)
-			sys_props.generation_count++;
-		else
-			pr_err("Failed to update GPU (ID: 0x%x) to sysfs topology. res=%d\n",
-						gpu_id, res);
-	}
-	up_write(&topology_lock);
-=======
 	if (!dev)
 		res = kfd_topology_add_device_locked(gpu, gpu_id, &dev);
 	up_write(&topology_lock);
 	if (res)
 		return res;
->>>>>>> eb3cdb58
 
 	dev->gpu_id = gpu_id;
 	gpu->id = gpu_id;
@@ -2437,13 +1917,8 @@
 		cu_info.num_shader_arrays_per_engine;
 
 	dev->node_props.gfx_target_version = gpu->device_info.gfx_target_version;
-<<<<<<< HEAD
-	dev->node_props.vendor_id = gpu->pdev->vendor;
-	dev->node_props.device_id = gpu->pdev->device;
-=======
 	dev->node_props.vendor_id = gpu->adev->pdev->vendor;
 	dev->node_props.device_id = gpu->adev->pdev->device;
->>>>>>> eb3cdb58
 	dev->node_props.capability |=
 		((dev->gpu->adev->rev_id << HSA_CAP_ASIC_REVISION_SHIFT) &
 			HSA_CAP_ASIC_REVISION_MASK);
@@ -2604,68 +2079,6 @@
 	}
 }
 
-/**
- * kfd_topology_update_io_links() - Update IO links after device removal.
- * @proximity_domain: Proximity domain value of the dev being removed.
- *
- * The topology list currently is arranged in increasing order of
- * proximity domain.
- *
- * Two things need to be done when a device is removed:
- * 1. All the IO links to this device need to be removed.
- * 2. All nodes after the current device node need to move
- *    up once this device node is removed from the topology
- *    list. As a result, the proximity domain values for
- *    all nodes after the node being deleted reduce by 1.
- *    This would also cause the proximity domain values for
- *    io links to be updated based on new proximity domain
- *    values.
- *
- * Context: The caller must hold write topology_lock.
- */
-static void kfd_topology_update_io_links(int proximity_domain)
-{
-	struct kfd_topology_device *dev;
-	struct kfd_iolink_properties *iolink, *p2plink, *tmp;
-
-	list_for_each_entry(dev, &topology_device_list, list) {
-		if (dev->proximity_domain > proximity_domain)
-			dev->proximity_domain--;
-
-		list_for_each_entry_safe(iolink, tmp, &dev->io_link_props, list) {
-			/*
-			 * If there is an io link to the dev being deleted
-			 * then remove that IO link also.
-			 */
-			if (iolink->node_to == proximity_domain) {
-				list_del(&iolink->list);
-				dev->node_props.io_links_count--;
-			} else {
-				if (iolink->node_from > proximity_domain)
-					iolink->node_from--;
-				if (iolink->node_to > proximity_domain)
-					iolink->node_to--;
-			}
-		}
-
-		list_for_each_entry_safe(p2plink, tmp, &dev->p2p_link_props, list) {
-			/*
-			 * If there is a p2p link to the dev being deleted
-			 * then remove that p2p link also.
-			 */
-			if (p2plink->node_to == proximity_domain) {
-				list_del(&p2plink->list);
-				dev->node_props.p2p_links_count--;
-			} else {
-				if (p2plink->node_from > proximity_domain)
-					p2plink->node_from--;
-				if (p2plink->node_to > proximity_domain)
-					p2plink->node_to--;
-			}
-		}
-	}
-}
-
 int kfd_topology_remove_device(struct kfd_dev *gpu)
 {
 	struct kfd_topology_device *dev, *tmp;
