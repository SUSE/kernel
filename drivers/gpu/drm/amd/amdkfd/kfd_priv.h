--- conflicted
+++ resolved
@@ -211,8 +211,6 @@
 
 struct kfd_node;
 
-struct kfd_node;
-
 struct kfd_event_interrupt_class {
 	bool (*interrupt_isr)(struct kfd_node *dev,
 			const uint32_t *ih_ring_entry, uint32_t *patched_ihre,
@@ -312,13 +310,10 @@
 	struct kfd_local_mem_info local_mem_info;
 
 	struct kfd_dev *kfd;
-<<<<<<< HEAD
-=======
 
 	/* Track per device allocated watch points */
 	uint32_t alloc_watch_ids;
 	spinlock_t watch_points_lock;
->>>>>>> 2d5404ca
 };
 
 struct kfd_dev {
@@ -371,13 +366,6 @@
 	struct kfd_node *nodes[MAX_KFD_NODES];
 	unsigned int num_nodes;
 
-<<<<<<< HEAD
-	/* Track per device allocated watch points */
-	uint32_t alloc_watch_ids;
-	spinlock_t watch_points_lock;
-
-=======
->>>>>>> 2d5404ca
 	/* Kernel doorbells for KFD device */
 	struct amdgpu_bo *doorbells;
 
@@ -537,15 +525,12 @@
 	uint64_t tba_addr;
 	uint64_t tma_addr;
 	uint64_t exception_status;
-<<<<<<< HEAD
-=======
 
 	struct amdgpu_bo *wptr_bo;
 	struct amdgpu_bo *rptr_bo;
 	struct amdgpu_bo *ring_bo;
 	struct amdgpu_bo *eop_buf_bo;
 	struct amdgpu_bo *cwsr_bo;
->>>>>>> 2d5404ca
 };
 
 #define QUEUE_IS_ACTIVE(q) ((q).queue_size > 0 &&	\
@@ -557,10 +542,7 @@
 enum mqd_update_flag {
 	UPDATE_FLAG_DBG_WA_ENABLE = 1,
 	UPDATE_FLAG_DBG_WA_DISABLE = 2,
-<<<<<<< HEAD
-=======
 	UPDATE_FLAG_IS_GWS = 4, /* quirk for gfx9 IP */
->>>>>>> 2d5404ca
 };
 
 struct mqd_update_info {
@@ -1167,12 +1149,8 @@
 	struct kfd_dev *dev = adev->kfd.dev;
 	uint32_t i;
 
-<<<<<<< HEAD
-	if (KFD_GC_VERSION(dev) != IP_VERSION(9, 4, 3))
-=======
 	if (KFD_GC_VERSION(dev) != IP_VERSION(9, 4, 3) &&
 	    KFD_GC_VERSION(dev) != IP_VERSION(9, 4, 4))
->>>>>>> 2d5404ca
 		return dev->nodes[0];
 
 	for (i = 0; i < dev->num_nodes; i++)
@@ -1346,11 +1324,8 @@
 		struct kfd_node *dev);
 struct mqd_manager *mqd_manager_init_v11(enum KFD_MQD_TYPE type,
 		struct kfd_node *dev);
-<<<<<<< HEAD
-=======
 struct mqd_manager *mqd_manager_init_v12(enum KFD_MQD_TYPE type,
 		struct kfd_node *dev);
->>>>>>> 2d5404ca
 struct device_queue_manager *device_queue_manager_init(struct kfd_node *dev);
 void device_queue_manager_uninit(struct device_queue_manager *dqm);
 struct kernel_queue *kernel_queue_init(struct kfd_node *dev,
