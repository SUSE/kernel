--- conflicted
+++ resolved
@@ -206,12 +206,9 @@
 
 #define KFD_GC_VERSION(dev) ((dev)->adev->ip_versions[GC_HWIP][0])
 #define KFD_IS_SOC15(dev)   ((KFD_GC_VERSION(dev)) >= (IP_VERSION(9, 0, 1)))
-<<<<<<< HEAD
-=======
 #define KFD_SUPPORT_XNACK_PER_PROCESS(dev)\
 	((KFD_GC_VERSION(dev) == IP_VERSION(9, 4, 2)) ||	\
 	 (KFD_GC_VERSION(dev) == IP_VERSION(9, 4, 3)))
->>>>>>> eb3cdb58
 
 struct kfd_event_interrupt_class {
 	bool (*interrupt_isr)(struct kfd_dev *dev,
@@ -260,11 +257,6 @@
 	struct amdgpu_device *adev;
 
 	struct kfd_device_info device_info;
-<<<<<<< HEAD
-	struct pci_dev *pdev;
-	struct drm_device *ddev;
-=======
->>>>>>> eb3cdb58
 
 	unsigned int id;		/* topology stub index */
 
