--- conflicted
+++ resolved
@@ -100,10 +100,7 @@
 int pqm_set_gws(struct process_queue_manager *pqm, unsigned int qid,
 			void *gws)
 {
-<<<<<<< HEAD
-=======
 	struct mqd_update_info minfo = {0};
->>>>>>> 2d5404ca
 	struct kfd_node *dev = NULL;
 	struct process_queue_node *pqn;
 	struct kfd_process_device *pdd;
@@ -134,13 +131,9 @@
 	if (!gws && pdd->qpd.num_gws == 0)
 		return -EINVAL;
 
-<<<<<<< HEAD
-	if (KFD_GC_VERSION(dev) != IP_VERSION(9, 4, 3) && !dev->kfd->shared_resources.enable_mes) {
-=======
 	if (KFD_GC_VERSION(dev) != IP_VERSION(9, 4, 3) &&
 	    KFD_GC_VERSION(dev) != IP_VERSION(9, 4, 4) &&
 	    !dev->kfd->shared_resources.enable_mes) {
->>>>>>> 2d5404ca
 		if (gws)
 			ret = amdgpu_amdkfd_add_gws_to_process(pdd->process->kgd_process_info,
 				gws, &mem);
@@ -203,10 +196,7 @@
 
 	if (pqn->q->gws) {
 		if (KFD_GC_VERSION(pqn->q->device) != IP_VERSION(9, 4, 3) &&
-<<<<<<< HEAD
-=======
 		    KFD_GC_VERSION(pqn->q->device) != IP_VERSION(9, 4, 4) &&
->>>>>>> 2d5404ca
 		    !dev->kfd->shared_resources.enable_mes)
 			amdgpu_amdkfd_remove_gws_from_process(
 				pqm->process->kgd_process_info, pqn->q->gws);
@@ -215,12 +205,7 @@
 
 	if (dev->kfd->shared_resources.enable_mes) {
 		amdgpu_amdkfd_free_gtt_mem(dev->adev, &pqn->q->gang_ctx_bo);
-<<<<<<< HEAD
-		if (pqn->q->wptr_bo)
-			amdgpu_amdkfd_free_gtt_mem(dev->adev, (void **)&pqn->q->wptr_bo);
-=======
 		amdgpu_amdkfd_free_gtt_mem(dev->adev, (void **)&pqn->q->wptr_bo_gart);
->>>>>>> 2d5404ca
 	}
 }
 
@@ -230,17 +215,12 @@
 	struct kfd_process_device *pdd;
 
 	list_for_each_entry_safe(pqn, next, &pqm->queues, process_queue_list) {
-<<<<<<< HEAD
-		if (pqn->q)
-			pqm_clean_queue_resource(pqm, pqn);
-=======
 		if (pqn->q) {
 			pdd = kfd_get_process_device_data(pqn->q->device, pqm->process);
 			kfd_queue_unref_bo_vas(pdd, &pqn->q->properties);
 			kfd_queue_release_buffers(pdd, &pqn->q->properties);
 			pqm_clean_queue_resource(pqm, pqn);
 		}
->>>>>>> 2d5404ca
 
 		kfd_procfs_del_queue(pqn->q);
 		uninit_queue(pqn->q);
@@ -340,12 +320,8 @@
 	 * On GFX 9.4.3, increase the number of queues that
 	 * can be created to 255. No HWS limit on GFX 9.4.3.
 	 */
-<<<<<<< HEAD
-	if (KFD_GC_VERSION(dev) == IP_VERSION(9, 4, 3))
-=======
 	if (KFD_GC_VERSION(dev) == IP_VERSION(9, 4, 3) ||
 	    KFD_GC_VERSION(dev) == IP_VERSION(9, 4, 4))
->>>>>>> 2d5404ca
 		max_queues = 255;
 
 	q = NULL;
@@ -550,12 +526,8 @@
 			if (retval != -ETIME)
 				goto err_destroy_queue;
 		}
-<<<<<<< HEAD
-
-=======
 		kfd_procfs_del_queue(pqn->q);
 		kfd_queue_release_buffers(pdd, &pqn->q->properties);
->>>>>>> 2d5404ca
 		pqm_clean_queue_resource(pqm, pqn);
 		uninit_queue(pqn->q);
 	}
