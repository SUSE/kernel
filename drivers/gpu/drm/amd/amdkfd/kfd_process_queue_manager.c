// SPDX-License-Identifier: GPL-2.0 OR MIT
/*
 * Copyright 2014-2022 Advanced Micro Devices, Inc.
 *
 * Permission is hereby granted, free of charge, to any person obtaining a
 * copy of this software and associated documentation files (the "Software"),
 * to deal in the Software without restriction, including without limitation
 * the rights to use, copy, modify, merge, publish, distribute, sublicense,
 * and/or sell copies of the Software, and to permit persons to whom the
 * Software is furnished to do so, subject to the following conditions:
 *
 * The above copyright notice and this permission notice shall be included in
 * all copies or substantial portions of the Software.
 *
 * THE SOFTWARE IS PROVIDED "AS IS", WITHOUT WARRANTY OF ANY KIND, EXPRESS OR
 * IMPLIED, INCLUDING BUT NOT LIMITED TO THE WARRANTIES OF MERCHANTABILITY,
 * FITNESS FOR A PARTICULAR PURPOSE AND NONINFRINGEMENT.  IN NO EVENT SHALL
 * THE COPYRIGHT HOLDER(S) OR AUTHOR(S) BE LIABLE FOR ANY CLAIM, DAMAGES OR
 * OTHER LIABILITY, WHETHER IN AN ACTION OF CONTRACT, TORT OR OTHERWISE,
 * ARISING FROM, OUT OF OR IN CONNECTION WITH THE SOFTWARE OR THE USE OR
 * OTHER DEALINGS IN THE SOFTWARE.
 *
 */

#include <linux/slab.h>
#include <linux/list.h>
#include "kfd_device_queue_manager.h"
#include "kfd_priv.h"
#include "kfd_kernel_queue.h"
#include "amdgpu_amdkfd.h"
#include "amdgpu_reset.h"

static inline struct process_queue_node *get_queue_by_qid(
			struct process_queue_manager *pqm, unsigned int qid)
{
	struct process_queue_node *pqn;

	list_for_each_entry(pqn, &pqm->queues, process_queue_list) {
		if ((pqn->q && pqn->q->properties.queue_id == qid) ||
		    (pqn->kq && pqn->kq->queue->properties.queue_id == qid))
			return pqn;
	}

	return NULL;
}

static int assign_queue_slot_by_qid(struct process_queue_manager *pqm,
				    unsigned int qid)
{
	if (qid >= KFD_MAX_NUM_OF_QUEUES_PER_PROCESS)
		return -EINVAL;

	if (__test_and_set_bit(qid, pqm->queue_slot_bitmap)) {
		pr_err("Cannot create new queue because requested qid(%u) is in use\n", qid);
		return -ENOSPC;
	}

	return 0;
}

static int find_available_queue_slot(struct process_queue_manager *pqm,
					unsigned int *qid)
{
	unsigned long found;

	found = find_first_zero_bit(pqm->queue_slot_bitmap,
			KFD_MAX_NUM_OF_QUEUES_PER_PROCESS);

	pr_debug("The new slot id %lu\n", found);

	if (found >= KFD_MAX_NUM_OF_QUEUES_PER_PROCESS) {
		pr_info("Cannot open more queues for process with pasid 0x%x\n",
				pqm->process->pasid);
		return -ENOMEM;
	}

	set_bit(found, pqm->queue_slot_bitmap);
	*qid = found;

	return 0;
}

void kfd_process_dequeue_from_device(struct kfd_process_device *pdd)
{
	struct kfd_node *dev = pdd->dev;

	if (pdd->already_dequeued)
		return;

	dev->dqm->ops.process_termination(dev->dqm, &pdd->qpd);
	if (dev->kfd->shared_resources.enable_mes &&
	    down_read_trylock(&dev->adev->reset_domain->sem)) {
		amdgpu_mes_flush_shader_debugger(dev->adev,
						 pdd->proc_ctx_gpu_addr);
		up_read(&dev->adev->reset_domain->sem);
	}
	pdd->already_dequeued = true;
}

int pqm_set_gws(struct process_queue_manager *pqm, unsigned int qid,
			void *gws)
{
	struct mqd_update_info minfo = {0};
	struct kfd_node *dev = NULL;
	struct process_queue_node *pqn;
	struct kfd_process_device *pdd;
	struct kgd_mem *mem = NULL;
	int ret;

	pqn = get_queue_by_qid(pqm, qid);
	if (!pqn) {
		pr_err("Queue id does not match any known queue\n");
		return -EINVAL;
	}

	if (pqn->q)
		dev = pqn->q->device;
	if (WARN_ON(!dev))
		return -ENODEV;

	pdd = kfd_get_process_device_data(dev, pqm->process);
	if (!pdd) {
		pr_err("Process device data doesn't exist\n");
		return -EINVAL;
	}

	/* Only allow one queue per process can have GWS assigned */
	if (gws && pdd->qpd.num_gws)
		return -EBUSY;

	if (!gws && pdd->qpd.num_gws == 0)
		return -EINVAL;

	if (KFD_GC_VERSION(dev) != IP_VERSION(9, 4, 3) &&
	    KFD_GC_VERSION(dev) != IP_VERSION(9, 4, 4) &&
	    !dev->kfd->shared_resources.enable_mes) {
		if (gws)
			ret = amdgpu_amdkfd_add_gws_to_process(pdd->process->kgd_process_info,
				gws, &mem);
		else
			ret = amdgpu_amdkfd_remove_gws_from_process(pdd->process->kgd_process_info,
				pqn->q->gws);
		if (unlikely(ret))
			return ret;
		pqn->q->gws = mem;
	} else {
		/*
		 * Intentionally set GWS to a non-NULL value
		 * for devices that do not use GWS for global wave
		 * synchronization but require the formality
		 * of setting GWS for cooperative groups.
		 */
		pqn->q->gws = gws ? ERR_PTR(-ENOMEM) : NULL;
	}

	pdd->qpd.num_gws = gws ? dev->adev->gds.gws_size : 0;
	minfo.update_flag = gws ? UPDATE_FLAG_IS_GWS : 0;

	return pqn->q->device->dqm->ops.update_queue(pqn->q->device->dqm,
							pqn->q, &minfo);
}

void kfd_process_dequeue_from_all_devices(struct kfd_process *p)
{
	int i;

	for (i = 0; i < p->n_pdds; i++)
		kfd_process_dequeue_from_device(p->pdds[i]);
}

int pqm_init(struct process_queue_manager *pqm, struct kfd_process *p)
{
	INIT_LIST_HEAD(&pqm->queues);
	pqm->queue_slot_bitmap = bitmap_zalloc(KFD_MAX_NUM_OF_QUEUES_PER_PROCESS,
					       GFP_KERNEL);
	if (!pqm->queue_slot_bitmap)
		return -ENOMEM;
	pqm->process = p;

	return 0;
}

static void pqm_clean_queue_resource(struct process_queue_manager *pqm,
				     struct process_queue_node *pqn)
{
	struct kfd_node *dev;
	struct kfd_process_device *pdd;

	dev = pqn->q->device;

	pdd = kfd_get_process_device_data(dev, pqm->process);
	if (!pdd) {
		pr_err("Process device data doesn't exist\n");
		return;
	}

	if (pqn->q->gws) {
		if (KFD_GC_VERSION(pqn->q->device) != IP_VERSION(9, 4, 3) &&
		    KFD_GC_VERSION(pqn->q->device) != IP_VERSION(9, 4, 4) &&
		    !dev->kfd->shared_resources.enable_mes)
			amdgpu_amdkfd_remove_gws_from_process(
				pqm->process->kgd_process_info, pqn->q->gws);
		pdd->qpd.num_gws = 0;
	}

	if (dev->kfd->shared_resources.enable_mes) {
		amdgpu_amdkfd_free_gtt_mem(dev->adev, &pqn->q->gang_ctx_bo);
<<<<<<< HEAD
		if (pqn->q->wptr_bo)
			amdgpu_amdkfd_free_gtt_mem(dev->adev, (void **)&pqn->q->wptr_bo);
=======
		amdgpu_amdkfd_free_gtt_mem(dev->adev, (void **)&pqn->q->wptr_bo_gart);
>>>>>>> f87ebcb6
	}
}

void pqm_uninit(struct process_queue_manager *pqm)
{
	struct process_queue_node *pqn, *next;
	struct kfd_process_device *pdd;

	list_for_each_entry_safe(pqn, next, &pqm->queues, process_queue_list) {
		if (pqn->q) {
			pdd = kfd_get_process_device_data(pqn->q->device, pqm->process);
			kfd_queue_unref_bo_vas(pdd, &pqn->q->properties);
			kfd_queue_release_buffers(pdd, &pqn->q->properties);
			pqm_clean_queue_resource(pqm, pqn);
		}

		kfd_procfs_del_queue(pqn->q);
		uninit_queue(pqn->q);
		list_del(&pqn->process_queue_list);
		kfree(pqn);
	}

	bitmap_free(pqm->queue_slot_bitmap);
	pqm->queue_slot_bitmap = NULL;
}

static int init_user_queue(struct process_queue_manager *pqm,
				struct kfd_node *dev, struct queue **q,
				struct queue_properties *q_properties,
				struct file *f, unsigned int qid)
{
	int retval;

	/* Doorbell initialized in user space*/
	q_properties->doorbell_ptr = NULL;
	q_properties->exception_status = KFD_EC_MASK(EC_QUEUE_NEW);

	/* let DQM handle it*/
	q_properties->vmid = 0;
	q_properties->queue_id = qid;

	retval = init_queue(q, q_properties);
	if (retval != 0)
		return retval;

	(*q)->device = dev;
	(*q)->process = pqm->process;

	if (dev->kfd->shared_resources.enable_mes) {
		retval = amdgpu_amdkfd_alloc_gtt_mem(dev->adev,
						AMDGPU_MES_GANG_CTX_SIZE,
						&(*q)->gang_ctx_bo,
						&(*q)->gang_ctx_gpu_addr,
						&(*q)->gang_ctx_cpu_ptr,
						false);
		if (retval) {
			pr_err("failed to allocate gang context bo\n");
			goto cleanup;
		}
		memset((*q)->gang_ctx_cpu_ptr, 0, AMDGPU_MES_GANG_CTX_SIZE);

		/* Starting with GFX11, wptr BOs must be mapped to GART for MES to determine work
		 * on unmapped queues for usermode queue oversubscription (no aggregated doorbell)
		 */
		if (((dev->adev->mes.sched_version & AMDGPU_MES_API_VERSION_MASK)
		    >> AMDGPU_MES_API_VERSION_SHIFT) >= 2) {
			if (dev->adev != amdgpu_ttm_adev(q_properties->wptr_bo->tbo.bdev)) {
				pr_err("Queue memory allocated to wrong device\n");
				retval = -EINVAL;
				goto free_gang_ctx_bo;
			}

			retval = amdgpu_amdkfd_map_gtt_bo_to_gart(q_properties->wptr_bo,
								  &(*q)->wptr_bo_gart);
			if (retval) {
				pr_err("Failed to map wptr bo to GART\n");
				goto free_gang_ctx_bo;
			}
		}
	}

	pr_debug("PQM After init queue");
	return 0;

free_gang_ctx_bo:
	amdgpu_amdkfd_free_gtt_mem(dev->adev, (*q)->gang_ctx_bo);
cleanup:
	uninit_queue(*q);
	*q = NULL;
	return retval;
}

int pqm_create_queue(struct process_queue_manager *pqm,
			    struct kfd_node *dev,
			    struct file *f,
			    struct queue_properties *properties,
			    unsigned int *qid,
			    const struct kfd_criu_queue_priv_data *q_data,
			    const void *restore_mqd,
			    const void *restore_ctl_stack,
			    uint32_t *p_doorbell_offset_in_process)
{
	int retval;
	struct kfd_process_device *pdd;
	struct queue *q;
	struct process_queue_node *pqn;
	struct kernel_queue *kq;
	enum kfd_queue_type type = properties->type;
	unsigned int max_queues = 127; /* HWS limit */

	/*
	 * On GFX 9.4.3, increase the number of queues that
	 * can be created to 255. No HWS limit on GFX 9.4.3.
	 */
	if (KFD_GC_VERSION(dev) == IP_VERSION(9, 4, 3) ||
	    KFD_GC_VERSION(dev) == IP_VERSION(9, 4, 4))
		max_queues = 255;

	q = NULL;
	kq = NULL;

	pdd = kfd_get_process_device_data(dev, pqm->process);
	if (!pdd) {
		pr_err("Process device data doesn't exist\n");
		return -1;
	}

	/*
	 * for debug process, verify that it is within the static queues limit
	 * currently limit is set to half of the total avail HQD slots
	 * If we are just about to create DIQ, the is_debug flag is not set yet
	 * Hence we also check the type as well
	 */
	if ((pdd->qpd.is_debug) || (type == KFD_QUEUE_TYPE_DIQ))
		max_queues = dev->kfd->device_info.max_no_of_hqd/2;

	if (pdd->qpd.queue_count >= max_queues)
		return -ENOSPC;

	if (q_data) {
		retval = assign_queue_slot_by_qid(pqm, q_data->q_id);
		*qid = q_data->q_id;
	} else
		retval = find_available_queue_slot(pqm, qid);

	if (retval != 0)
		return retval;

	if (list_empty(&pdd->qpd.queues_list) &&
	    list_empty(&pdd->qpd.priv_queue_list))
		dev->dqm->ops.register_process(dev->dqm, &pdd->qpd);

	pqn = kzalloc(sizeof(*pqn), GFP_KERNEL);
	if (!pqn) {
		retval = -ENOMEM;
		goto err_allocate_pqn;
	}

	switch (type) {
	case KFD_QUEUE_TYPE_SDMA:
	case KFD_QUEUE_TYPE_SDMA_XGMI:
	case KFD_QUEUE_TYPE_SDMA_BY_ENG_ID:
		/* SDMA queues are always allocated statically no matter
		 * which scheduler mode is used. We also do not need to
		 * check whether a SDMA queue can be allocated here, because
		 * allocate_sdma_queue() in create_queue() has the
		 * corresponding check logic.
		 */
		retval = init_user_queue(pqm, dev, &q, properties, f, *qid);
		if (retval != 0)
			goto err_create_queue;
		pqn->q = q;
		pqn->kq = NULL;
		retval = dev->dqm->ops.create_queue(dev->dqm, q, &pdd->qpd, q_data,
						    restore_mqd, restore_ctl_stack);
		print_queue(q);
		break;

	case KFD_QUEUE_TYPE_COMPUTE:
		/* check if there is over subscription */
		if ((dev->dqm->sched_policy ==
		     KFD_SCHED_POLICY_HWS_NO_OVERSUBSCRIPTION) &&
		((dev->dqm->processes_count >= dev->vm_info.vmid_num_kfd) ||
		(dev->dqm->active_queue_count >= get_cp_queues_num(dev->dqm)))) {
			pr_debug("Over-subscription is not allowed when amdkfd.sched_policy == 1\n");
			retval = -EPERM;
			goto err_create_queue;
		}

		retval = init_user_queue(pqm, dev, &q, properties, f, *qid);
		if (retval != 0)
			goto err_create_queue;
		pqn->q = q;
		pqn->kq = NULL;
		retval = dev->dqm->ops.create_queue(dev->dqm, q, &pdd->qpd, q_data,
						    restore_mqd, restore_ctl_stack);
		print_queue(q);
		break;
	case KFD_QUEUE_TYPE_DIQ:
		kq = kernel_queue_init(dev, KFD_QUEUE_TYPE_DIQ);
		if (!kq) {
			retval = -ENOMEM;
			goto err_create_queue;
		}
		kq->queue->properties.queue_id = *qid;
		pqn->kq = kq;
		pqn->q = NULL;
		retval = kfd_process_drain_interrupts(pdd);
		if (retval)
			break;

		retval = dev->dqm->ops.create_kernel_queue(dev->dqm,
							kq, &pdd->qpd);
		break;
	default:
		WARN(1, "Invalid queue type %d", type);
		retval = -EINVAL;
	}

	if (retval != 0) {
		pr_err("Pasid 0x%x DQM create queue type %d failed. ret %d\n",
			pqm->process->pasid, type, retval);
		goto err_create_queue;
	}

	if (q && p_doorbell_offset_in_process) {
		/* Return the doorbell offset within the doorbell page
		 * to the caller so it can be passed up to user mode
		 * (in bytes).
		 * relative doorbell index = Absolute doorbell index -
		 * absolute index of first doorbell in the page.
		 */
		uint32_t first_db_index = amdgpu_doorbell_index_on_bar(pdd->dev->adev,
								       pdd->qpd.proc_doorbells,
								       0,
								       pdd->dev->kfd->device_info.doorbell_size);

		*p_doorbell_offset_in_process = (q->properties.doorbell_off
						- first_db_index) * sizeof(uint32_t);
	}

	pr_debug("PQM After DQM create queue\n");

	list_add(&pqn->process_queue_list, &pqm->queues);

	if (q) {
		pr_debug("PQM done creating queue\n");
		kfd_procfs_add_queue(q);
		print_queue_properties(&q->properties);
	}

	return retval;

err_create_queue:
	uninit_queue(q);
	if (kq)
		kernel_queue_uninit(kq);
	kfree(pqn);
err_allocate_pqn:
	/* check if queues list is empty unregister process from device */
	clear_bit(*qid, pqm->queue_slot_bitmap);
	if (list_empty(&pdd->qpd.queues_list) &&
	    list_empty(&pdd->qpd.priv_queue_list))
		dev->dqm->ops.unregister_process(dev->dqm, &pdd->qpd);
	return retval;
}

int pqm_destroy_queue(struct process_queue_manager *pqm, unsigned int qid)
{
	struct process_queue_node *pqn;
	struct kfd_process_device *pdd;
	struct device_queue_manager *dqm;
	struct kfd_node *dev;
	int retval;

	dqm = NULL;

	retval = 0;

	pqn = get_queue_by_qid(pqm, qid);
	if (!pqn) {
		pr_err("Queue id does not match any known queue\n");
		return -EINVAL;
	}

	dev = NULL;
	if (pqn->kq)
		dev = pqn->kq->dev;
	if (pqn->q)
		dev = pqn->q->device;
	if (WARN_ON(!dev))
		return -ENODEV;

	pdd = kfd_get_process_device_data(dev, pqm->process);
	if (!pdd) {
		pr_err("Process device data doesn't exist\n");
		return -1;
	}

	if (pqn->kq) {
		/* destroy kernel queue (DIQ) */
		dqm = pqn->kq->dev->dqm;
		dqm->ops.destroy_kernel_queue(dqm, pqn->kq, &pdd->qpd);
		kernel_queue_uninit(pqn->kq);
	}

	if (pqn->q) {
		retval = kfd_queue_unref_bo_vas(pdd, &pqn->q->properties);
		if (retval)
			goto err_destroy_queue;

		dqm = pqn->q->device->dqm;
		retval = dqm->ops.destroy_queue(dqm, &pdd->qpd, pqn->q);
		if (retval) {
			pr_err("Pasid 0x%x destroy queue %d failed, ret %d\n",
				pqm->process->pasid,
				pqn->q->properties.queue_id, retval);
			if (retval != -ETIME)
				goto err_destroy_queue;
		}
		kfd_procfs_del_queue(pqn->q);
		kfd_queue_release_buffers(pdd, &pqn->q->properties);
		pqm_clean_queue_resource(pqm, pqn);
		uninit_queue(pqn->q);
	}

	list_del(&pqn->process_queue_list);
	kfree(pqn);
	clear_bit(qid, pqm->queue_slot_bitmap);

	if (list_empty(&pdd->qpd.queues_list) &&
	    list_empty(&pdd->qpd.priv_queue_list))
		dqm->ops.unregister_process(dqm, &pdd->qpd);

err_destroy_queue:
	return retval;
}

int pqm_update_queue_properties(struct process_queue_manager *pqm,
				unsigned int qid, struct queue_properties *p)
{
	int retval;
	struct process_queue_node *pqn;

	pqn = get_queue_by_qid(pqm, qid);
	if (!pqn || !pqn->q) {
		pr_debug("No queue %d exists for update operation\n", qid);
		return -EFAULT;
	}

	/*
	 * Update with NULL ring address is used to disable the queue
	 */
	if (p->queue_address && p->queue_size) {
		struct kfd_process_device *pdd;
		struct amdgpu_vm *vm;
		struct queue *q = pqn->q;
		int err;

		pdd = kfd_get_process_device_data(q->device, q->process);
		if (!pdd)
			return -ENODEV;
		vm = drm_priv_to_vm(pdd->drm_priv);
		err = amdgpu_bo_reserve(vm->root.bo, false);
		if (err)
			return err;

		if (kfd_queue_buffer_get(vm, (void *)p->queue_address, &p->ring_bo,
					 p->queue_size)) {
			pr_debug("ring buf 0x%llx size 0x%llx not mapped on GPU\n",
				 p->queue_address, p->queue_size);
			return -EFAULT;
		}

		kfd_queue_unref_bo_va(vm, &pqn->q->properties.ring_bo);
		kfd_queue_buffer_put(&pqn->q->properties.ring_bo);
		amdgpu_bo_unreserve(vm->root.bo);

		pqn->q->properties.ring_bo = p->ring_bo;
	}

	pqn->q->properties.queue_address = p->queue_address;
	pqn->q->properties.queue_size = p->queue_size;
	pqn->q->properties.queue_percent = p->queue_percent;
	pqn->q->properties.priority = p->priority;
	pqn->q->properties.pm4_target_xcc = p->pm4_target_xcc;

	retval = pqn->q->device->dqm->ops.update_queue(pqn->q->device->dqm,
							pqn->q, NULL);
	if (retval != 0)
		return retval;

	return 0;
}

int pqm_update_mqd(struct process_queue_manager *pqm,
				unsigned int qid, struct mqd_update_info *minfo)
{
	int retval;
	struct process_queue_node *pqn;

	pqn = get_queue_by_qid(pqm, qid);
	if (!pqn) {
		pr_debug("No queue %d exists for update operation\n", qid);
		return -EFAULT;
	}

	/* CUs are masked for debugger requirements so deny user mask  */
	if (pqn->q->properties.is_dbg_wa && minfo && minfo->cu_mask.ptr)
		return -EBUSY;

	/* ASICs that have WGPs must enforce pairwise enabled mask checks. */
	if (minfo && minfo->cu_mask.ptr &&
			KFD_GC_VERSION(pqn->q->device) >= IP_VERSION(10, 0, 0)) {
		int i;

		for (i = 0; i < minfo->cu_mask.count; i += 2) {
			uint32_t cu_pair = (minfo->cu_mask.ptr[i / 32] >> (i % 32)) & 0x3;

			if (cu_pair && cu_pair != 0x3) {
				pr_debug("CUs must be adjacent pairwise enabled.\n");
				return -EINVAL;
			}
		}
	}

	retval = pqn->q->device->dqm->ops.update_queue(pqn->q->device->dqm,
							pqn->q, minfo);
	if (retval != 0)
		return retval;

	if (minfo && minfo->cu_mask.ptr)
		pqn->q->properties.is_user_cu_masked = true;

	return 0;
}

struct kernel_queue *pqm_get_kernel_queue(
					struct process_queue_manager *pqm,
					unsigned int qid)
{
	struct process_queue_node *pqn;

	pqn = get_queue_by_qid(pqm, qid);
	if (pqn && pqn->kq)
		return pqn->kq;

	return NULL;
}

struct queue *pqm_get_user_queue(struct process_queue_manager *pqm,
					unsigned int qid)
{
	struct process_queue_node *pqn;

	pqn = get_queue_by_qid(pqm, qid);
	return pqn ? pqn->q : NULL;
}

int pqm_get_wave_state(struct process_queue_manager *pqm,
		       unsigned int qid,
		       void __user *ctl_stack,
		       u32 *ctl_stack_used_size,
		       u32 *save_area_used_size)
{
	struct process_queue_node *pqn;

	pqn = get_queue_by_qid(pqm, qid);
	if (!pqn) {
		pr_debug("amdkfd: No queue %d exists for operation\n",
			 qid);
		return -EFAULT;
	}

	return pqn->q->device->dqm->ops.get_wave_state(pqn->q->device->dqm,
						       pqn->q,
						       ctl_stack,
						       ctl_stack_used_size,
						       save_area_used_size);
}

int pqm_get_queue_snapshot(struct process_queue_manager *pqm,
			   uint64_t exception_clear_mask,
			   void __user *buf,
			   int *num_qss_entries,
			   uint32_t *entry_size)
{
	struct process_queue_node *pqn;
	struct kfd_queue_snapshot_entry src;
	uint32_t tmp_entry_size = *entry_size, tmp_qss_entries = *num_qss_entries;
	int r = 0;

	*num_qss_entries = 0;
	if (!(*entry_size))
		return -EINVAL;

	*entry_size = min_t(size_t, *entry_size, sizeof(struct kfd_queue_snapshot_entry));
	mutex_lock(&pqm->process->event_mutex);

	memset(&src, 0, sizeof(src));

	list_for_each_entry(pqn, &pqm->queues, process_queue_list) {
		if (!pqn->q)
			continue;

		if (*num_qss_entries < tmp_qss_entries) {
			set_queue_snapshot_entry(pqn->q, exception_clear_mask, &src);

			if (copy_to_user(buf, &src, *entry_size)) {
				r = -EFAULT;
				break;
			}
			buf += tmp_entry_size;
		}
		*num_qss_entries += 1;
	}

	mutex_unlock(&pqm->process->event_mutex);
	return r;
}

static int get_queue_data_sizes(struct kfd_process_device *pdd,
				struct queue *q,
				uint32_t *mqd_size,
				uint32_t *ctl_stack_size)
{
	int ret;

	ret = pqm_get_queue_checkpoint_info(&pdd->process->pqm,
					    q->properties.queue_id,
					    mqd_size,
					    ctl_stack_size);
	if (ret)
		pr_err("Failed to get queue dump info (%d)\n", ret);

	return ret;
}

int kfd_process_get_queue_info(struct kfd_process *p,
			       uint32_t *num_queues,
			       uint64_t *priv_data_sizes)
{
	uint32_t extra_data_sizes = 0;
	struct queue *q;
	int i;
	int ret;

	*num_queues = 0;

	/* Run over all PDDs of the process */
	for (i = 0; i < p->n_pdds; i++) {
		struct kfd_process_device *pdd = p->pdds[i];

		list_for_each_entry(q, &pdd->qpd.queues_list, list) {
			if (q->properties.type == KFD_QUEUE_TYPE_COMPUTE ||
				q->properties.type == KFD_QUEUE_TYPE_SDMA ||
				q->properties.type == KFD_QUEUE_TYPE_SDMA_XGMI) {
				uint32_t mqd_size, ctl_stack_size;

				*num_queues = *num_queues + 1;

				ret = get_queue_data_sizes(pdd, q, &mqd_size, &ctl_stack_size);
				if (ret)
					return ret;

				extra_data_sizes += mqd_size + ctl_stack_size;
			} else {
				pr_err("Unsupported queue type (%d)\n", q->properties.type);
				return -EOPNOTSUPP;
			}
		}
	}
	*priv_data_sizes = extra_data_sizes +
				(*num_queues * sizeof(struct kfd_criu_queue_priv_data));

	return 0;
}

static int pqm_checkpoint_mqd(struct process_queue_manager *pqm,
			      unsigned int qid,
			      void *mqd,
			      void *ctl_stack)
{
	struct process_queue_node *pqn;

	pqn = get_queue_by_qid(pqm, qid);
	if (!pqn) {
		pr_debug("amdkfd: No queue %d exists for operation\n", qid);
		return -EFAULT;
	}

	if (!pqn->q->device->dqm->ops.checkpoint_mqd) {
		pr_err("amdkfd: queue dumping not supported on this device\n");
		return -EOPNOTSUPP;
	}

	return pqn->q->device->dqm->ops.checkpoint_mqd(pqn->q->device->dqm,
						       pqn->q, mqd, ctl_stack);
}

static int criu_checkpoint_queue(struct kfd_process_device *pdd,
			   struct queue *q,
			   struct kfd_criu_queue_priv_data *q_data)
{
	uint8_t *mqd, *ctl_stack;
	int ret;

	mqd = (void *)(q_data + 1);
	ctl_stack = mqd + q_data->mqd_size;

	q_data->gpu_id = pdd->user_gpu_id;
	q_data->type = q->properties.type;
	q_data->format = q->properties.format;
	q_data->q_id =  q->properties.queue_id;
	q_data->q_address = q->properties.queue_address;
	q_data->q_size = q->properties.queue_size;
	q_data->priority = q->properties.priority;
	q_data->q_percent = q->properties.queue_percent;
	q_data->read_ptr_addr = (uint64_t)q->properties.read_ptr;
	q_data->write_ptr_addr = (uint64_t)q->properties.write_ptr;
	q_data->doorbell_id = q->doorbell_id;

	q_data->sdma_id = q->sdma_id;

	q_data->eop_ring_buffer_address =
		q->properties.eop_ring_buffer_address;

	q_data->eop_ring_buffer_size = q->properties.eop_ring_buffer_size;

	q_data->ctx_save_restore_area_address =
		q->properties.ctx_save_restore_area_address;

	q_data->ctx_save_restore_area_size =
		q->properties.ctx_save_restore_area_size;

	q_data->gws = !!q->gws;

	ret = pqm_checkpoint_mqd(&pdd->process->pqm, q->properties.queue_id, mqd, ctl_stack);
	if (ret) {
		pr_err("Failed checkpoint queue_mqd (%d)\n", ret);
		return ret;
	}

	pr_debug("Dumping Queue: gpu_id:%x queue_id:%u\n", q_data->gpu_id, q_data->q_id);
	return ret;
}

static int criu_checkpoint_queues_device(struct kfd_process_device *pdd,
				   uint8_t __user *user_priv,
				   unsigned int *q_index,
				   uint64_t *queues_priv_data_offset)
{
	unsigned int q_private_data_size = 0;
	uint8_t *q_private_data = NULL; /* Local buffer to store individual queue private data */
	struct queue *q;
	int ret = 0;

	list_for_each_entry(q, &pdd->qpd.queues_list, list) {
		struct kfd_criu_queue_priv_data *q_data;
		uint64_t q_data_size;
		uint32_t mqd_size;
		uint32_t ctl_stack_size;

		if (q->properties.type != KFD_QUEUE_TYPE_COMPUTE &&
			q->properties.type != KFD_QUEUE_TYPE_SDMA &&
			q->properties.type != KFD_QUEUE_TYPE_SDMA_XGMI) {

			pr_err("Unsupported queue type (%d)\n", q->properties.type);
			ret = -EOPNOTSUPP;
			break;
		}

		ret = get_queue_data_sizes(pdd, q, &mqd_size, &ctl_stack_size);
		if (ret)
			break;

		q_data_size = sizeof(*q_data) + mqd_size + ctl_stack_size;

		/* Increase local buffer space if needed */
		if (q_private_data_size < q_data_size) {
			kfree(q_private_data);

			q_private_data = kzalloc(q_data_size, GFP_KERNEL);
			if (!q_private_data) {
				ret = -ENOMEM;
				break;
			}
			q_private_data_size = q_data_size;
		}

		q_data = (struct kfd_criu_queue_priv_data *)q_private_data;

		/* data stored in this order: priv_data, mqd, ctl_stack */
		q_data->mqd_size = mqd_size;
		q_data->ctl_stack_size = ctl_stack_size;

		ret = criu_checkpoint_queue(pdd, q, q_data);
		if (ret)
			break;

		q_data->object_type = KFD_CRIU_OBJECT_TYPE_QUEUE;

		ret = copy_to_user(user_priv + *queues_priv_data_offset,
				q_data, q_data_size);
		if (ret) {
			ret = -EFAULT;
			break;
		}
		*queues_priv_data_offset += q_data_size;
		*q_index = *q_index + 1;
	}

	kfree(q_private_data);

	return ret;
}

int kfd_criu_checkpoint_queues(struct kfd_process *p,
			 uint8_t __user *user_priv_data,
			 uint64_t *priv_data_offset)
{
	int ret = 0, pdd_index, q_index = 0;

	for (pdd_index = 0; pdd_index < p->n_pdds; pdd_index++) {
		struct kfd_process_device *pdd = p->pdds[pdd_index];

		/*
		 * criu_checkpoint_queues_device will copy data to user and update q_index and
		 * queues_priv_data_offset
		 */
		ret = criu_checkpoint_queues_device(pdd, user_priv_data, &q_index,
					      priv_data_offset);

		if (ret)
			break;
	}

	return ret;
}

static void set_queue_properties_from_criu(struct queue_properties *qp,
					  struct kfd_criu_queue_priv_data *q_data)
{
	qp->is_interop = false;
	qp->queue_percent = q_data->q_percent;
	qp->priority = q_data->priority;
	qp->queue_address = q_data->q_address;
	qp->queue_size = q_data->q_size;
	qp->read_ptr = (uint32_t *) q_data->read_ptr_addr;
	qp->write_ptr = (uint32_t *) q_data->write_ptr_addr;
	qp->eop_ring_buffer_address = q_data->eop_ring_buffer_address;
	qp->eop_ring_buffer_size = q_data->eop_ring_buffer_size;
	qp->ctx_save_restore_area_address = q_data->ctx_save_restore_area_address;
	qp->ctx_save_restore_area_size = q_data->ctx_save_restore_area_size;
	qp->ctl_stack_size = q_data->ctl_stack_size;
	qp->type = q_data->type;
	qp->format = q_data->format;
}

int kfd_criu_restore_queue(struct kfd_process *p,
			   uint8_t __user *user_priv_ptr,
			   uint64_t *priv_data_offset,
			   uint64_t max_priv_data_size)
{
	uint8_t *mqd, *ctl_stack, *q_extra_data = NULL;
	struct kfd_criu_queue_priv_data *q_data;
	struct kfd_process_device *pdd;
	uint64_t q_extra_data_size;
	struct queue_properties qp;
	unsigned int queue_id;
	int ret = 0;

	if (*priv_data_offset + sizeof(*q_data) > max_priv_data_size)
		return -EINVAL;

	q_data = kmalloc(sizeof(*q_data), GFP_KERNEL);
	if (!q_data)
		return -ENOMEM;

	ret = copy_from_user(q_data, user_priv_ptr + *priv_data_offset, sizeof(*q_data));
	if (ret) {
		ret = -EFAULT;
		goto exit;
	}

	*priv_data_offset += sizeof(*q_data);
	q_extra_data_size = (uint64_t)q_data->ctl_stack_size + q_data->mqd_size;

	if (*priv_data_offset + q_extra_data_size > max_priv_data_size) {
		ret = -EINVAL;
		goto exit;
	}

	q_extra_data = kmalloc(q_extra_data_size, GFP_KERNEL);
	if (!q_extra_data) {
		ret = -ENOMEM;
		goto exit;
	}

	ret = copy_from_user(q_extra_data, user_priv_ptr + *priv_data_offset, q_extra_data_size);
	if (ret) {
		ret = -EFAULT;
		goto exit;
	}

	*priv_data_offset += q_extra_data_size;

	pdd = kfd_process_device_data_by_id(p, q_data->gpu_id);
	if (!pdd) {
		pr_err("Failed to get pdd\n");
		ret = -EINVAL;
		goto exit;
	}

	/* data stored in this order: mqd, ctl_stack */
	mqd = q_extra_data;
	ctl_stack = mqd + q_data->mqd_size;

	memset(&qp, 0, sizeof(qp));
	set_queue_properties_from_criu(&qp, q_data);

	print_queue_properties(&qp);

	ret = pqm_create_queue(&p->pqm, pdd->dev, NULL, &qp, &queue_id, q_data, mqd, ctl_stack,
				NULL);
	if (ret) {
		pr_err("Failed to create new queue err:%d\n", ret);
		goto exit;
	}

	if (q_data->gws)
		ret = pqm_set_gws(&p->pqm, q_data->q_id, pdd->dev->gws);

exit:
	if (ret)
		pr_err("Failed to restore queue (%d)\n", ret);
	else
		pr_debug("Queue id %d was restored successfully\n", queue_id);

	kfree(q_data);
	kfree(q_extra_data);

	return ret;
}

int pqm_get_queue_checkpoint_info(struct process_queue_manager *pqm,
				  unsigned int qid,
				  uint32_t *mqd_size,
				  uint32_t *ctl_stack_size)
{
	struct process_queue_node *pqn;

	pqn = get_queue_by_qid(pqm, qid);
	if (!pqn) {
		pr_debug("amdkfd: No queue %d exists for operation\n", qid);
		return -EFAULT;
	}

	if (!pqn->q->device->dqm->ops.get_queue_checkpoint_info) {
		pr_err("amdkfd: queue dumping not supported on this device\n");
		return -EOPNOTSUPP;
	}

	pqn->q->device->dqm->ops.get_queue_checkpoint_info(pqn->q->device->dqm,
						       pqn->q, mqd_size,
						       ctl_stack_size);
	return 0;
}

#if defined(CONFIG_DEBUG_FS)

int pqm_debugfs_mqds(struct seq_file *m, void *data)
{
	struct process_queue_manager *pqm = data;
	struct process_queue_node *pqn;
	struct queue *q;
	enum KFD_MQD_TYPE mqd_type;
	struct mqd_manager *mqd_mgr;
	int r = 0, xcc, num_xccs = 1;
	void *mqd;
	uint64_t size = 0;

	list_for_each_entry(pqn, &pqm->queues, process_queue_list) {
		if (pqn->q) {
			q = pqn->q;
			switch (q->properties.type) {
			case KFD_QUEUE_TYPE_SDMA:
			case KFD_QUEUE_TYPE_SDMA_XGMI:
				seq_printf(m, "  SDMA queue on device %x\n",
					   q->device->id);
				mqd_type = KFD_MQD_TYPE_SDMA;
				break;
			case KFD_QUEUE_TYPE_COMPUTE:
				seq_printf(m, "  Compute queue on device %x\n",
					   q->device->id);
				mqd_type = KFD_MQD_TYPE_CP;
				num_xccs = NUM_XCC(q->device->xcc_mask);
				break;
			default:
				seq_printf(m,
				"  Bad user queue type %d on device %x\n",
					   q->properties.type, q->device->id);
				continue;
			}
			mqd_mgr = q->device->dqm->mqd_mgrs[mqd_type];
			size = mqd_mgr->mqd_stride(mqd_mgr,
							&q->properties);
		} else if (pqn->kq) {
			q = pqn->kq->queue;
			mqd_mgr = pqn->kq->mqd_mgr;
			switch (q->properties.type) {
			case KFD_QUEUE_TYPE_DIQ:
				seq_printf(m, "  DIQ on device %x\n",
					   pqn->kq->dev->id);
				break;
			default:
				seq_printf(m,
				"  Bad kernel queue type %d on device %x\n",
					   q->properties.type,
					   pqn->kq->dev->id);
				continue;
			}
		} else {
			seq_printf(m,
		"  Weird: Queue node with neither kernel nor user queue\n");
			continue;
		}

		for (xcc = 0; xcc < num_xccs; xcc++) {
			mqd = q->mqd + size * xcc;
			r = mqd_mgr->debugfs_show_mqd(m, mqd);
			if (r != 0)
				break;
		}
	}

	return r;
}

#endif<|MERGE_RESOLUTION|>--- conflicted
+++ resolved
@@ -205,12 +205,7 @@
 
 	if (dev->kfd->shared_resources.enable_mes) {
 		amdgpu_amdkfd_free_gtt_mem(dev->adev, &pqn->q->gang_ctx_bo);
-<<<<<<< HEAD
-		if (pqn->q->wptr_bo)
-			amdgpu_amdkfd_free_gtt_mem(dev->adev, (void **)&pqn->q->wptr_bo);
-=======
 		amdgpu_amdkfd_free_gtt_mem(dev->adev, (void **)&pqn->q->wptr_bo_gart);
->>>>>>> f87ebcb6
 	}
 }
 
