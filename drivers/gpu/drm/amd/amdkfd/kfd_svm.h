--- conflicted
+++ resolved
@@ -173,16 +173,8 @@
 int svm_range_vram_node_new(struct kfd_node *node, struct svm_range *prange,
 			    bool clear);
 void svm_range_vram_node_free(struct svm_range *prange);
-<<<<<<< HEAD
-int svm_range_split_by_granularity(struct kfd_process *p, struct mm_struct *mm,
-			       unsigned long addr, struct svm_range *parent,
-			       struct svm_range *prange);
-int svm_range_restore_pages(struct amdgpu_device *adev, unsigned int pasid,
-			    uint32_t vmid, uint32_t node_id, uint64_t addr,
-=======
 int svm_range_restore_pages(struct amdgpu_device *adev, unsigned int pasid,
 			    uint32_t vmid, uint32_t node_id, uint64_t addr, uint64_t ts,
->>>>>>> 2d5404ca
 			    bool write_fault);
 int svm_range_schedule_evict_svm_bo(struct amdgpu_amdkfd_fence *fence);
 void svm_range_add_list_work(struct svm_range_list *svms,
@@ -210,10 +202,6 @@
  * is initialized to not 0 when page migration register device memory.
  */
 #define KFD_IS_SVM_API_SUPPORTED(adev) ((adev)->kfd.pgmap.type != 0 ||\
-<<<<<<< HEAD
-					(adev)->gmc.is_app_apu ||\
-=======
->>>>>>> 2d5404ca
 					((adev)->flags & AMD_IS_APU))
 
 void svm_range_bo_unref_async(struct svm_range_bo *svm_bo);
@@ -237,11 +225,7 @@
 static inline int svm_range_restore_pages(struct amdgpu_device *adev,
 					  unsigned int pasid,
 					  uint32_t client_id, uint32_t node_id,
-<<<<<<< HEAD
-					  uint64_t addr, bool write_fault)
-=======
 					  uint64_t addr, uint64_t ts, bool write_fault)
->>>>>>> 2d5404ca
 {
 	return -EFAULT;
 }
