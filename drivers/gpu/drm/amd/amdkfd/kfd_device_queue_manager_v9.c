// SPDX-License-Identifier: GPL-2.0 OR MIT
/*
 * Copyright 2016-2022 Advanced Micro Devices, Inc.
 *
 * Permission is hereby granted, free of charge, to any person obtaining a
 * copy of this software and associated documentation files (the "Software"),
 * to deal in the Software without restriction, including without limitation
 * the rights to use, copy, modify, merge, publish, distribute, sublicense,
 * and/or sell copies of the Software, and to permit persons to whom the
 * Software is furnished to do so, subject to the following conditions:
 *
 * The above copyright notice and this permission notice shall be included in
 * all copies or substantial portions of the Software.
 *
 * THE SOFTWARE IS PROVIDED "AS IS", WITHOUT WARRANTY OF ANY KIND, EXPRESS OR
 * IMPLIED, INCLUDING BUT NOT LIMITED TO THE WARRANTIES OF MERCHANTABILITY,
 * FITNESS FOR A PARTICULAR PURPOSE AND NONINFRINGEMENT.  IN NO EVENT SHALL
 * THE COPYRIGHT HOLDER(S) OR AUTHOR(S) BE LIABLE FOR ANY CLAIM, DAMAGES OR
 * OTHER LIABILITY, WHETHER IN AN ACTION OF CONTRACT, TORT OR OTHERWISE,
 * ARISING FROM, OUT OF OR IN CONNECTION WITH THE SOFTWARE OR THE USE OR
 * OTHER DEALINGS IN THE SOFTWARE.
 *
 */

#include "kfd_device_queue_manager.h"
#include "vega10_enum.h"
#include "gc/gc_9_4_3_sh_mask.h"

static int update_qpd_v9(struct device_queue_manager *dqm,
			 struct qcm_process_device *qpd);
static void init_sdma_vm_v9(struct device_queue_manager *dqm, struct queue *q,
			    struct qcm_process_device *qpd);

void device_queue_manager_init_v9(
	struct device_queue_manager_asic_ops *asic_ops)
{
	asic_ops->update_qpd = update_qpd_v9;
	asic_ops->init_sdma_vm = init_sdma_vm_v9;
	asic_ops->mqd_manager_init = mqd_manager_init_v9;
}

static uint32_t compute_sh_mem_bases_64bit(struct kfd_process_device *pdd)
{
	uint32_t shared_base = pdd->lds_base >> 48;
	uint32_t private_base = pdd->scratch_base >> 48;

	return (shared_base << SH_MEM_BASES__SHARED_BASE__SHIFT) |
		private_base;
}

static int update_qpd_v9(struct device_queue_manager *dqm,
			 struct qcm_process_device *qpd)
{
	struct kfd_process_device *pdd;

	pdd = qpd_to_pdd(qpd);

	/* check if sh_mem_config register already configured */
	if (qpd->sh_mem_config == 0) {
		qpd->sh_mem_config = SH_MEM_ALIGNMENT_MODE_UNALIGNED <<
					SH_MEM_CONFIG__ALIGNMENT_MODE__SHIFT;

		if (dqm->dev->kfd->noretry)
			qpd->sh_mem_config |= 1 << SH_MEM_CONFIG__RETRY_DISABLE__SHIFT;

<<<<<<< HEAD
		if (KFD_GC_VERSION(dqm->dev->kfd) == IP_VERSION(9, 4, 3))
=======
		if (KFD_GC_VERSION(dqm->dev->kfd) == IP_VERSION(9, 4, 3) ||
		    KFD_GC_VERSION(dqm->dev->kfd) == IP_VERSION(9, 4, 4))
>>>>>>> 2d5404ca
			qpd->sh_mem_config |=
				(1 << SH_MEM_CONFIG__F8_MODE__SHIFT);

		qpd->sh_mem_ape1_limit = 0;
		qpd->sh_mem_ape1_base = 0;
	}

	if (KFD_SUPPORT_XNACK_PER_PROCESS(dqm->dev)) {
		if (!pdd->process->xnack_enabled)
			qpd->sh_mem_config |= 1 << SH_MEM_CONFIG__RETRY_DISABLE__SHIFT;
		else
			qpd->sh_mem_config &= ~(1 << SH_MEM_CONFIG__RETRY_DISABLE__SHIFT);
	}

	qpd->sh_mem_bases = compute_sh_mem_bases_64bit(pdd);

	pr_debug("sh_mem_bases 0x%X sh_mem_config 0x%X\n", qpd->sh_mem_bases,
		 qpd->sh_mem_config);

	return 0;
}

static void init_sdma_vm_v9(struct device_queue_manager *dqm, struct queue *q,
			    struct qcm_process_device *qpd)
{
	/* Not needed on SDMAv4 any more */
	q->properties.sdma_vm_addr = 0;
}<|MERGE_RESOLUTION|>--- conflicted
+++ resolved
@@ -63,12 +63,8 @@
 		if (dqm->dev->kfd->noretry)
 			qpd->sh_mem_config |= 1 << SH_MEM_CONFIG__RETRY_DISABLE__SHIFT;
 
-<<<<<<< HEAD
-		if (KFD_GC_VERSION(dqm->dev->kfd) == IP_VERSION(9, 4, 3))
-=======
 		if (KFD_GC_VERSION(dqm->dev->kfd) == IP_VERSION(9, 4, 3) ||
 		    KFD_GC_VERSION(dqm->dev->kfd) == IP_VERSION(9, 4, 4))
->>>>>>> 2d5404ca
 			qpd->sh_mem_config |=
 				(1 << SH_MEM_CONFIG__F8_MODE__SHIFT);
 
