// SPDX-License-Identifier: GPL-2.0 OR MIT
/*
 * Copyright 2014-2022 Advanced Micro Devices, Inc.
 *
 * Permission is hereby granted, free of charge, to any person obtaining a
 * copy of this software and associated documentation files (the "Software"),
 * to deal in the Software without restriction, including without limitation
 * the rights to use, copy, modify, merge, publish, distribute, sublicense,
 * and/or sell copies of the Software, and to permit persons to whom the
 * Software is furnished to do so, subject to the following conditions:
 *
 * The above copyright notice and this permission notice shall be included in
 * all copies or substantial portions of the Software.
 *
 * THE SOFTWARE IS PROVIDED "AS IS", WITHOUT WARRANTY OF ANY KIND, EXPRESS OR
 * IMPLIED, INCLUDING BUT NOT LIMITED TO THE WARRANTIES OF MERCHANTABILITY,
 * FITNESS FOR A PARTICULAR PURPOSE AND NONINFRINGEMENT.  IN NO EVENT SHALL
 * THE COPYRIGHT HOLDER(S) OR AUTHOR(S) BE LIABLE FOR ANY CLAIM, DAMAGES OR
 * OTHER LIABILITY, WHETHER IN AN ACTION OF CONTRACT, TORT OR OTHERWISE,
 * ARISING FROM, OUT OF OR IN CONNECTION WITH THE SOFTWARE OR THE USE OR
 * OTHER DEALINGS IN THE SOFTWARE.
 */

#include <linux/device.h>
#include <linux/export.h>
#include <linux/err.h>
#include <linux/fs.h>
#include <linux/file.h>
#include <linux/sched.h>
#include <linux/slab.h>
#include <linux/uaccess.h>
#include <linux/compat.h>
#include <uapi/linux/kfd_ioctl.h>
#include <linux/time.h>
#include <linux/mm.h>
#include <linux/mman.h>
#include <linux/ptrace.h>
#include <linux/dma-buf.h>
#include <linux/processor.h>
#include "kfd_priv.h"
#include "kfd_device_queue_manager.h"
#include "kfd_svm.h"
#include "amdgpu_amdkfd.h"
#include "kfd_smi_events.h"
#include "amdgpu_dma_buf.h"
#include "kfd_debug.h"

static long kfd_ioctl(struct file *, unsigned int, unsigned long);
static int kfd_open(struct inode *, struct file *);
static int kfd_release(struct inode *, struct file *);
static int kfd_mmap(struct file *, struct vm_area_struct *);

static const char kfd_dev_name[] = "kfd";

static const struct file_operations kfd_fops = {
	.owner = THIS_MODULE,
	.unlocked_ioctl = kfd_ioctl,
	.compat_ioctl = compat_ptr_ioctl,
	.open = kfd_open,
	.release = kfd_release,
	.mmap = kfd_mmap,
};

static int kfd_char_dev_major = -1;
struct device *kfd_device;
static const struct class kfd_class = {
	.name = kfd_dev_name,
};

static inline struct kfd_process_device *kfd_lock_pdd_by_id(struct kfd_process *p, __u32 gpu_id)
{
	struct kfd_process_device *pdd;

	mutex_lock(&p->mutex);
	pdd = kfd_process_device_data_by_id(p, gpu_id);

	if (pdd)
		return pdd;

	mutex_unlock(&p->mutex);
	return NULL;
}

static inline void kfd_unlock_pdd(struct kfd_process_device *pdd)
{
	mutex_unlock(&pdd->process->mutex);
}

int kfd_chardev_init(void)
{
	int err = 0;

	kfd_char_dev_major = register_chrdev(0, kfd_dev_name, &kfd_fops);
	err = kfd_char_dev_major;
	if (err < 0)
		goto err_register_chrdev;

	err = class_register(&kfd_class);
	if (err)
		goto err_class_create;

	kfd_device = device_create(&kfd_class, NULL,
				   MKDEV(kfd_char_dev_major, 0),
				   NULL, kfd_dev_name);
	err = PTR_ERR(kfd_device);
	if (IS_ERR(kfd_device))
		goto err_device_create;

	return 0;

err_device_create:
	class_unregister(&kfd_class);
err_class_create:
	unregister_chrdev(kfd_char_dev_major, kfd_dev_name);
err_register_chrdev:
	return err;
}

void kfd_chardev_exit(void)
{
	device_destroy(&kfd_class, MKDEV(kfd_char_dev_major, 0));
	class_unregister(&kfd_class);
	unregister_chrdev(kfd_char_dev_major, kfd_dev_name);
	kfd_device = NULL;
}


static int kfd_open(struct inode *inode, struct file *filep)
{
	struct kfd_process *process;
	bool is_32bit_user_mode;

	if (iminor(inode) != 0)
		return -ENODEV;

	is_32bit_user_mode = in_compat_syscall();

	if (is_32bit_user_mode) {
		dev_warn(kfd_device,
			"Process %d (32-bit) failed to open /dev/kfd\n"
			"32-bit processes are not supported by amdkfd\n",
			current->pid);
		return -EPERM;
	}

	process = kfd_create_process(current);
	if (IS_ERR(process))
		return PTR_ERR(process);

	if (kfd_process_init_cwsr_apu(process, filep)) {
		kfd_unref_process(process);
		return -EFAULT;
	}

	/* filep now owns the reference returned by kfd_create_process */
	filep->private_data = process;

	dev_dbg(kfd_device, "process %d opened, compat mode (32 bit) - %d\n",
		process->pasid, process->is_32bit_user_mode);

	return 0;
}

static int kfd_release(struct inode *inode, struct file *filep)
{
	struct kfd_process *process = filep->private_data;

	if (process)
		kfd_unref_process(process);

	return 0;
}

static int kfd_ioctl_get_version(struct file *filep, struct kfd_process *p,
					void *data)
{
	struct kfd_ioctl_get_version_args *args = data;

	args->major_version = KFD_IOCTL_MAJOR_VERSION;
	args->minor_version = KFD_IOCTL_MINOR_VERSION;

	return 0;
}

static int set_queue_properties_from_user(struct queue_properties *q_properties,
				struct kfd_ioctl_create_queue_args *args)
{
	/*
	 * Repurpose queue percentage to accommodate new features:
	 * bit 0-7: queue percentage
	 * bit 8-15: pm4_target_xcc
	 */
	if ((args->queue_percentage & 0xFF) > KFD_MAX_QUEUE_PERCENTAGE) {
		pr_err("Queue percentage must be between 0 to KFD_MAX_QUEUE_PERCENTAGE\n");
		return -EINVAL;
	}

	if (args->queue_priority > KFD_MAX_QUEUE_PRIORITY) {
		pr_err("Queue priority must be between 0 to KFD_MAX_QUEUE_PRIORITY\n");
		return -EINVAL;
	}

	if ((args->ring_base_address) &&
		(!access_ok((const void __user *) args->ring_base_address,
			sizeof(uint64_t)))) {
		pr_err("Can't access ring base address\n");
		return -EFAULT;
	}

	if (!is_power_of_2(args->ring_size) && (args->ring_size != 0)) {
		pr_err("Ring size must be a power of 2 or 0\n");
		return -EINVAL;
	}

	if (!access_ok((const void __user *) args->read_pointer_address,
			sizeof(uint32_t))) {
		pr_err("Can't access read pointer\n");
		return -EFAULT;
	}

	if (!access_ok((const void __user *) args->write_pointer_address,
			sizeof(uint32_t))) {
		pr_err("Can't access write pointer\n");
		return -EFAULT;
	}

	if (args->eop_buffer_address &&
		!access_ok((const void __user *) args->eop_buffer_address,
			sizeof(uint32_t))) {
		pr_debug("Can't access eop buffer");
		return -EFAULT;
	}

	if (args->ctx_save_restore_address &&
		!access_ok((const void __user *) args->ctx_save_restore_address,
			sizeof(uint32_t))) {
		pr_debug("Can't access ctx save restore buffer");
		return -EFAULT;
	}

	q_properties->is_interop = false;
	q_properties->is_gws = false;
	q_properties->queue_percent = args->queue_percentage & 0xFF;
	/* bit 8-15 are repurposed to be PM4 target XCC */
	q_properties->pm4_target_xcc = (args->queue_percentage >> 8) & 0xFF;
	q_properties->priority = args->queue_priority;
	q_properties->queue_address = args->ring_base_address;
	q_properties->queue_size = args->ring_size;
	q_properties->read_ptr = (void __user *)args->read_pointer_address;
	q_properties->write_ptr = (void __user *)args->write_pointer_address;
	q_properties->eop_ring_buffer_address = args->eop_buffer_address;
	q_properties->eop_ring_buffer_size = args->eop_buffer_size;
	q_properties->ctx_save_restore_area_address =
			args->ctx_save_restore_address;
	q_properties->ctx_save_restore_area_size = args->ctx_save_restore_size;
	q_properties->ctl_stack_size = args->ctl_stack_size;
	q_properties->sdma_engine_id = args->sdma_engine_id;
	if (args->queue_type == KFD_IOC_QUEUE_TYPE_COMPUTE ||
		args->queue_type == KFD_IOC_QUEUE_TYPE_COMPUTE_AQL)
		q_properties->type = KFD_QUEUE_TYPE_COMPUTE;
	else if (args->queue_type == KFD_IOC_QUEUE_TYPE_SDMA)
		q_properties->type = KFD_QUEUE_TYPE_SDMA;
	else if (args->queue_type == KFD_IOC_QUEUE_TYPE_SDMA_XGMI)
		q_properties->type = KFD_QUEUE_TYPE_SDMA_XGMI;
	else if (args->queue_type == KFD_IOC_QUEUE_TYPE_SDMA_BY_ENG_ID)
		q_properties->type = KFD_QUEUE_TYPE_SDMA_BY_ENG_ID;
	else
		return -ENOTSUPP;

	if (args->queue_type == KFD_IOC_QUEUE_TYPE_COMPUTE_AQL)
		q_properties->format = KFD_QUEUE_FORMAT_AQL;
	else
		q_properties->format = KFD_QUEUE_FORMAT_PM4;

	pr_debug("Queue Percentage: %d, %d\n",
			q_properties->queue_percent, args->queue_percentage);

	pr_debug("Queue Priority: %d, %d\n",
			q_properties->priority, args->queue_priority);

	pr_debug("Queue Address: 0x%llX, 0x%llX\n",
			q_properties->queue_address, args->ring_base_address);

	pr_debug("Queue Size: 0x%llX, %u\n",
			q_properties->queue_size, args->ring_size);

	pr_debug("Queue r/w Pointers: %px, %px\n",
			q_properties->read_ptr,
			q_properties->write_ptr);

	pr_debug("Queue Format: %d\n", q_properties->format);

	pr_debug("Queue EOP: 0x%llX\n", q_properties->eop_ring_buffer_address);

	pr_debug("Queue CTX save area: 0x%llX\n",
			q_properties->ctx_save_restore_area_address);

	return 0;
}

static int kfd_ioctl_create_queue(struct file *filep, struct kfd_process *p,
					void *data)
{
	struct kfd_ioctl_create_queue_args *args = data;
	struct kfd_node *dev;
	int err = 0;
	unsigned int queue_id;
	struct kfd_process_device *pdd;
	struct queue_properties q_properties;
	uint32_t doorbell_offset_in_process = 0;

	memset(&q_properties, 0, sizeof(struct queue_properties));

	pr_debug("Creating queue ioctl\n");

	err = set_queue_properties_from_user(&q_properties, args);
	if (err)
		return err;

	pr_debug("Looking for gpu id 0x%x\n", args->gpu_id);

	mutex_lock(&p->mutex);

	pdd = kfd_process_device_data_by_id(p, args->gpu_id);
	if (!pdd) {
		pr_debug("Could not find gpu id 0x%x\n", args->gpu_id);
		err = -EINVAL;
		goto err_pdd;
	}
	dev = pdd->dev;

	pdd = kfd_bind_process_to_device(dev, p);
	if (IS_ERR(pdd)) {
		err = -ESRCH;
		goto err_bind_process;
	}

<<<<<<< HEAD
	if (!pdd->qpd.proc_doorbells) {
		err = kfd_alloc_process_doorbells(dev->kfd, pdd);
		if (err) {
			pr_debug("failed to allocate process doorbells\n");
			goto err_bind_process;
		}
	}

	/* Starting with GFX11, wptr BOs must be mapped to GART for MES to determine work
	 * on unmapped queues for usermode queue oversubscription (no aggregated doorbell)
	 */
	if (dev->kfd->shared_resources.enable_mes &&
			((dev->adev->mes.sched_version & AMDGPU_MES_API_VERSION_MASK)
			>> AMDGPU_MES_API_VERSION_SHIFT) >= 2) {
		struct amdgpu_bo_va_mapping *wptr_mapping;
		struct amdgpu_vm *wptr_vm;

		wptr_vm = drm_priv_to_vm(pdd->drm_priv);
		err = amdgpu_bo_reserve(wptr_vm->root.bo, false);
		if (err)
			goto err_wptr_map_gart;
=======
	if (q_properties.type == KFD_QUEUE_TYPE_SDMA_BY_ENG_ID) {
		int max_sdma_eng_id = kfd_get_num_sdma_engines(dev) +
				      kfd_get_num_xgmi_sdma_engines(dev) - 1;
>>>>>>> 2d5404ca

		if (q_properties.sdma_engine_id > max_sdma_eng_id) {
			err = -EINVAL;
			pr_err("sdma_engine_id %i exceeds maximum id of %i\n",
			       q_properties.sdma_engine_id, max_sdma_eng_id);
			goto err_sdma_engine_id;
		}
	}

	if (!pdd->qpd.proc_doorbells) {
		err = kfd_alloc_process_doorbells(dev->kfd, pdd);
		if (err) {
			pr_debug("failed to allocate process doorbells\n");
			goto err_bind_process;
		}
	}

	err = kfd_queue_acquire_buffers(pdd, &q_properties);
	if (err) {
		pr_debug("failed to acquire user queue buffers\n");
		goto err_acquire_queue_buf;
	}

	pr_debug("Creating queue for PASID 0x%x on gpu 0x%x\n",
			p->pasid,
			dev->id);

	err = pqm_create_queue(&p->pqm, dev, filep, &q_properties, &queue_id,
			NULL, NULL, NULL, &doorbell_offset_in_process);
	if (err != 0)
		goto err_create_queue;

	args->queue_id = queue_id;


	/* Return gpu_id as doorbell offset for mmap usage */
	args->doorbell_offset = KFD_MMAP_TYPE_DOORBELL;
	args->doorbell_offset |= KFD_MMAP_GPU_ID(args->gpu_id);
	if (KFD_IS_SOC15(dev))
		/* On SOC15 ASICs, include the doorbell offset within the
		 * process doorbell frame, which is 2 pages.
		 */
		args->doorbell_offset |= doorbell_offset_in_process;

	mutex_unlock(&p->mutex);

	pr_debug("Queue id %d was created successfully\n", args->queue_id);

	pr_debug("Ring buffer address == 0x%016llX\n",
			args->ring_base_address);

	pr_debug("Read ptr address    == 0x%016llX\n",
			args->read_pointer_address);

	pr_debug("Write ptr address   == 0x%016llX\n",
			args->write_pointer_address);

	kfd_dbg_ev_raise(KFD_EC_MASK(EC_QUEUE_NEW), p, dev, queue_id, false, NULL, 0);
	return 0;

err_create_queue:
<<<<<<< HEAD
	if (wptr_bo)
		amdgpu_amdkfd_free_gtt_mem(dev->adev, (void **)&wptr_bo);
err_wptr_map_gart:
=======
	kfd_queue_unref_bo_vas(pdd, &q_properties);
	kfd_queue_release_buffers(pdd, &q_properties);
err_acquire_queue_buf:
err_sdma_engine_id:
>>>>>>> 2d5404ca
err_bind_process:
err_pdd:
	mutex_unlock(&p->mutex);
	return err;
}

static int kfd_ioctl_destroy_queue(struct file *filp, struct kfd_process *p,
					void *data)
{
	int retval;
	struct kfd_ioctl_destroy_queue_args *args = data;

	pr_debug("Destroying queue id %d for pasid 0x%x\n",
				args->queue_id,
				p->pasid);

	mutex_lock(&p->mutex);

	retval = pqm_destroy_queue(&p->pqm, args->queue_id);

	mutex_unlock(&p->mutex);
	return retval;
}

static int kfd_ioctl_update_queue(struct file *filp, struct kfd_process *p,
					void *data)
{
	int retval;
	struct kfd_ioctl_update_queue_args *args = data;
	struct queue_properties properties;

	/*
	 * Repurpose queue percentage to accommodate new features:
	 * bit 0-7: queue percentage
	 * bit 8-15: pm4_target_xcc
	 */
	if ((args->queue_percentage & 0xFF) > KFD_MAX_QUEUE_PERCENTAGE) {
		pr_err("Queue percentage must be between 0 to KFD_MAX_QUEUE_PERCENTAGE\n");
		return -EINVAL;
	}

	if (args->queue_priority > KFD_MAX_QUEUE_PRIORITY) {
		pr_err("Queue priority must be between 0 to KFD_MAX_QUEUE_PRIORITY\n");
		return -EINVAL;
	}

	if ((args->ring_base_address) &&
		(!access_ok((const void __user *) args->ring_base_address,
			sizeof(uint64_t)))) {
		pr_err("Can't access ring base address\n");
		return -EFAULT;
	}

	if (!is_power_of_2(args->ring_size) && (args->ring_size != 0)) {
		pr_err("Ring size must be a power of 2 or 0\n");
		return -EINVAL;
	}

	properties.queue_address = args->ring_base_address;
	properties.queue_size = args->ring_size;
	properties.queue_percent = args->queue_percentage & 0xFF;
	/* bit 8-15 are repurposed to be PM4 target XCC */
	properties.pm4_target_xcc = (args->queue_percentage >> 8) & 0xFF;
	properties.priority = args->queue_priority;

	pr_debug("Updating queue id %d for pasid 0x%x\n",
			args->queue_id, p->pasid);

	mutex_lock(&p->mutex);

	retval = pqm_update_queue_properties(&p->pqm, args->queue_id, &properties);

	mutex_unlock(&p->mutex);

	return retval;
}

static int kfd_ioctl_set_cu_mask(struct file *filp, struct kfd_process *p,
					void *data)
{
	int retval;
	const int max_num_cus = 1024;
	struct kfd_ioctl_set_cu_mask_args *args = data;
	struct mqd_update_info minfo = {0};
	uint32_t __user *cu_mask_ptr = (uint32_t __user *)args->cu_mask_ptr;
	size_t cu_mask_size = sizeof(uint32_t) * (args->num_cu_mask / 32);

	if ((args->num_cu_mask % 32) != 0) {
		pr_debug("num_cu_mask 0x%x must be a multiple of 32",
				args->num_cu_mask);
		return -EINVAL;
	}

	minfo.cu_mask.count = args->num_cu_mask;
	if (minfo.cu_mask.count == 0) {
		pr_debug("CU mask cannot be 0");
		return -EINVAL;
	}

	/* To prevent an unreasonably large CU mask size, set an arbitrary
	 * limit of max_num_cus bits.  We can then just drop any CU mask bits
	 * past max_num_cus bits and just use the first max_num_cus bits.
	 */
	if (minfo.cu_mask.count > max_num_cus) {
		pr_debug("CU mask cannot be greater than 1024 bits");
		minfo.cu_mask.count = max_num_cus;
		cu_mask_size = sizeof(uint32_t) * (max_num_cus/32);
	}

	minfo.cu_mask.ptr = kzalloc(cu_mask_size, GFP_KERNEL);
	if (!minfo.cu_mask.ptr)
		return -ENOMEM;

	retval = copy_from_user(minfo.cu_mask.ptr, cu_mask_ptr, cu_mask_size);
	if (retval) {
		pr_debug("Could not copy CU mask from userspace");
		retval = -EFAULT;
		goto out;
	}

	mutex_lock(&p->mutex);

	retval = pqm_update_mqd(&p->pqm, args->queue_id, &minfo);

	mutex_unlock(&p->mutex);

out:
	kfree(minfo.cu_mask.ptr);
	return retval;
}

static int kfd_ioctl_get_queue_wave_state(struct file *filep,
					  struct kfd_process *p, void *data)
{
	struct kfd_ioctl_get_queue_wave_state_args *args = data;
	int r;

	mutex_lock(&p->mutex);

	r = pqm_get_wave_state(&p->pqm, args->queue_id,
			       (void __user *)args->ctl_stack_address,
			       &args->ctl_stack_used_size,
			       &args->save_area_used_size);

	mutex_unlock(&p->mutex);

	return r;
}

static int kfd_ioctl_set_memory_policy(struct file *filep,
					struct kfd_process *p, void *data)
{
	struct kfd_ioctl_set_memory_policy_args *args = data;
	int err = 0;
	struct kfd_process_device *pdd;
	enum cache_policy default_policy, alternate_policy;

	if (args->default_policy != KFD_IOC_CACHE_POLICY_COHERENT
	    && args->default_policy != KFD_IOC_CACHE_POLICY_NONCOHERENT) {
		return -EINVAL;
	}

	if (args->alternate_policy != KFD_IOC_CACHE_POLICY_COHERENT
	    && args->alternate_policy != KFD_IOC_CACHE_POLICY_NONCOHERENT) {
		return -EINVAL;
	}

	mutex_lock(&p->mutex);
	pdd = kfd_process_device_data_by_id(p, args->gpu_id);
	if (!pdd) {
		pr_debug("Could not find gpu id 0x%x\n", args->gpu_id);
		err = -EINVAL;
		goto err_pdd;
	}

	pdd = kfd_bind_process_to_device(pdd->dev, p);
	if (IS_ERR(pdd)) {
		err = -ESRCH;
		goto out;
	}

	default_policy = (args->default_policy == KFD_IOC_CACHE_POLICY_COHERENT)
			 ? cache_policy_coherent : cache_policy_noncoherent;

	alternate_policy =
		(args->alternate_policy == KFD_IOC_CACHE_POLICY_COHERENT)
		   ? cache_policy_coherent : cache_policy_noncoherent;

	if (!pdd->dev->dqm->ops.set_cache_memory_policy(pdd->dev->dqm,
				&pdd->qpd,
				default_policy,
				alternate_policy,
				(void __user *)args->alternate_aperture_base,
				args->alternate_aperture_size))
		err = -EINVAL;

out:
err_pdd:
	mutex_unlock(&p->mutex);

	return err;
}

static int kfd_ioctl_set_trap_handler(struct file *filep,
					struct kfd_process *p, void *data)
{
	struct kfd_ioctl_set_trap_handler_args *args = data;
	int err = 0;
	struct kfd_process_device *pdd;

	mutex_lock(&p->mutex);

	pdd = kfd_process_device_data_by_id(p, args->gpu_id);
	if (!pdd) {
		err = -EINVAL;
		goto err_pdd;
	}

	pdd = kfd_bind_process_to_device(pdd->dev, p);
	if (IS_ERR(pdd)) {
		err = -ESRCH;
		goto out;
	}

	kfd_process_set_trap_handler(&pdd->qpd, args->tba_addr, args->tma_addr);

out:
err_pdd:
	mutex_unlock(&p->mutex);

	return err;
}

static int kfd_ioctl_dbg_register(struct file *filep,
				struct kfd_process *p, void *data)
{
	return -EPERM;
}

static int kfd_ioctl_dbg_unregister(struct file *filep,
				struct kfd_process *p, void *data)
{
	return -EPERM;
}

static int kfd_ioctl_dbg_address_watch(struct file *filep,
					struct kfd_process *p, void *data)
{
	return -EPERM;
}

/* Parse and generate fixed size data structure for wave control */
static int kfd_ioctl_dbg_wave_control(struct file *filep,
					struct kfd_process *p, void *data)
{
	return -EPERM;
}

static int kfd_ioctl_get_clock_counters(struct file *filep,
				struct kfd_process *p, void *data)
{
	struct kfd_ioctl_get_clock_counters_args *args = data;
	struct kfd_process_device *pdd;

	mutex_lock(&p->mutex);
	pdd = kfd_process_device_data_by_id(p, args->gpu_id);
	mutex_unlock(&p->mutex);
	if (pdd)
		/* Reading GPU clock counter from KGD */
		args->gpu_clock_counter = amdgpu_amdkfd_get_gpu_clock_counter(pdd->dev->adev);
	else
		/* Node without GPU resource */
		args->gpu_clock_counter = 0;

	/* No access to rdtsc. Using raw monotonic time */
	args->cpu_clock_counter = ktime_get_raw_ns();
	args->system_clock_counter = ktime_get_boottime_ns();

	/* Since the counter is in nano-seconds we use 1GHz frequency */
	args->system_clock_freq = 1000000000;

	return 0;
}


static int kfd_ioctl_get_process_apertures(struct file *filp,
				struct kfd_process *p, void *data)
{
	struct kfd_ioctl_get_process_apertures_args *args = data;
	struct kfd_process_device_apertures *pAperture;
	int i;

	dev_dbg(kfd_device, "get apertures for PASID 0x%x", p->pasid);

	args->num_of_nodes = 0;

	mutex_lock(&p->mutex);
	/* Run over all pdd of the process */
	for (i = 0; i < p->n_pdds; i++) {
		struct kfd_process_device *pdd = p->pdds[i];

		pAperture =
			&args->process_apertures[args->num_of_nodes];
		pAperture->gpu_id = pdd->dev->id;
		pAperture->lds_base = pdd->lds_base;
		pAperture->lds_limit = pdd->lds_limit;
		pAperture->gpuvm_base = pdd->gpuvm_base;
		pAperture->gpuvm_limit = pdd->gpuvm_limit;
		pAperture->scratch_base = pdd->scratch_base;
		pAperture->scratch_limit = pdd->scratch_limit;

		dev_dbg(kfd_device,
			"node id %u\n", args->num_of_nodes);
		dev_dbg(kfd_device,
			"gpu id %u\n", pdd->dev->id);
		dev_dbg(kfd_device,
			"lds_base %llX\n", pdd->lds_base);
		dev_dbg(kfd_device,
			"lds_limit %llX\n", pdd->lds_limit);
		dev_dbg(kfd_device,
			"gpuvm_base %llX\n", pdd->gpuvm_base);
		dev_dbg(kfd_device,
			"gpuvm_limit %llX\n", pdd->gpuvm_limit);
		dev_dbg(kfd_device,
			"scratch_base %llX\n", pdd->scratch_base);
		dev_dbg(kfd_device,
			"scratch_limit %llX\n", pdd->scratch_limit);

		if (++args->num_of_nodes >= NUM_OF_SUPPORTED_GPUS)
			break;
	}
	mutex_unlock(&p->mutex);

	return 0;
}

static int kfd_ioctl_get_process_apertures_new(struct file *filp,
				struct kfd_process *p, void *data)
{
	struct kfd_ioctl_get_process_apertures_new_args *args = data;
	struct kfd_process_device_apertures *pa;
	int ret;
	int i;

	dev_dbg(kfd_device, "get apertures for PASID 0x%x", p->pasid);

	if (args->num_of_nodes == 0) {
		/* Return number of nodes, so that user space can alloacate
		 * sufficient memory
		 */
		mutex_lock(&p->mutex);
		args->num_of_nodes = p->n_pdds;
		goto out_unlock;
	}

	/* Fill in process-aperture information for all available
	 * nodes, but not more than args->num_of_nodes as that is
	 * the amount of memory allocated by user
	 */
	pa = kcalloc(args->num_of_nodes, sizeof(struct kfd_process_device_apertures),
		     GFP_KERNEL);
	if (!pa)
		return -ENOMEM;

	mutex_lock(&p->mutex);

	if (!p->n_pdds) {
		args->num_of_nodes = 0;
		kfree(pa);
		goto out_unlock;
	}

	/* Run over all pdd of the process */
	for (i = 0; i < min(p->n_pdds, args->num_of_nodes); i++) {
		struct kfd_process_device *pdd = p->pdds[i];

		pa[i].gpu_id = pdd->dev->id;
		pa[i].lds_base = pdd->lds_base;
		pa[i].lds_limit = pdd->lds_limit;
		pa[i].gpuvm_base = pdd->gpuvm_base;
		pa[i].gpuvm_limit = pdd->gpuvm_limit;
		pa[i].scratch_base = pdd->scratch_base;
		pa[i].scratch_limit = pdd->scratch_limit;

		dev_dbg(kfd_device,
			"gpu id %u\n", pdd->dev->id);
		dev_dbg(kfd_device,
			"lds_base %llX\n", pdd->lds_base);
		dev_dbg(kfd_device,
			"lds_limit %llX\n", pdd->lds_limit);
		dev_dbg(kfd_device,
			"gpuvm_base %llX\n", pdd->gpuvm_base);
		dev_dbg(kfd_device,
			"gpuvm_limit %llX\n", pdd->gpuvm_limit);
		dev_dbg(kfd_device,
			"scratch_base %llX\n", pdd->scratch_base);
		dev_dbg(kfd_device,
			"scratch_limit %llX\n", pdd->scratch_limit);
	}
	mutex_unlock(&p->mutex);

	args->num_of_nodes = i;
	ret = copy_to_user(
			(void __user *)args->kfd_process_device_apertures_ptr,
			pa,
			(i * sizeof(struct kfd_process_device_apertures)));
	kfree(pa);
	return ret ? -EFAULT : 0;

out_unlock:
	mutex_unlock(&p->mutex);
	return 0;
}

static int kfd_ioctl_create_event(struct file *filp, struct kfd_process *p,
					void *data)
{
	struct kfd_ioctl_create_event_args *args = data;
	int err;

	/* For dGPUs the event page is allocated in user mode. The
	 * handle is passed to KFD with the first call to this IOCTL
	 * through the event_page_offset field.
	 */
	if (args->event_page_offset) {
		mutex_lock(&p->mutex);
		err = kfd_kmap_event_page(p, args->event_page_offset);
		mutex_unlock(&p->mutex);
		if (err)
			return err;
	}

	err = kfd_event_create(filp, p, args->event_type,
				args->auto_reset != 0, args->node_id,
				&args->event_id, &args->event_trigger_data,
				&args->event_page_offset,
				&args->event_slot_index);

	pr_debug("Created event (id:0x%08x) (%s)\n", args->event_id, __func__);
	return err;
}

static int kfd_ioctl_destroy_event(struct file *filp, struct kfd_process *p,
					void *data)
{
	struct kfd_ioctl_destroy_event_args *args = data;

	return kfd_event_destroy(p, args->event_id);
}

static int kfd_ioctl_set_event(struct file *filp, struct kfd_process *p,
				void *data)
{
	struct kfd_ioctl_set_event_args *args = data;

	return kfd_set_event(p, args->event_id);
}

static int kfd_ioctl_reset_event(struct file *filp, struct kfd_process *p,
				void *data)
{
	struct kfd_ioctl_reset_event_args *args = data;

	return kfd_reset_event(p, args->event_id);
}

static int kfd_ioctl_wait_events(struct file *filp, struct kfd_process *p,
				void *data)
{
	struct kfd_ioctl_wait_events_args *args = data;

	return kfd_wait_on_events(p, args->num_events,
			(void __user *)args->events_ptr,
			(args->wait_for_all != 0),
			&args->timeout, &args->wait_result);
}
static int kfd_ioctl_set_scratch_backing_va(struct file *filep,
					struct kfd_process *p, void *data)
{
	struct kfd_ioctl_set_scratch_backing_va_args *args = data;
	struct kfd_process_device *pdd;
	struct kfd_node *dev;
	long err;

	mutex_lock(&p->mutex);
	pdd = kfd_process_device_data_by_id(p, args->gpu_id);
	if (!pdd) {
		err = -EINVAL;
		goto err_pdd;
	}
	dev = pdd->dev;

	pdd = kfd_bind_process_to_device(dev, p);
	if (IS_ERR(pdd)) {
		err = PTR_ERR(pdd);
		goto bind_process_to_device_fail;
	}

	pdd->qpd.sh_hidden_private_base = args->va_addr;

	mutex_unlock(&p->mutex);

	if (dev->dqm->sched_policy == KFD_SCHED_POLICY_NO_HWS &&
	    pdd->qpd.vmid != 0 && dev->kfd2kgd->set_scratch_backing_va)
		dev->kfd2kgd->set_scratch_backing_va(
			dev->adev, args->va_addr, pdd->qpd.vmid);

	return 0;

bind_process_to_device_fail:
err_pdd:
	mutex_unlock(&p->mutex);
	return err;
}

static int kfd_ioctl_get_tile_config(struct file *filep,
		struct kfd_process *p, void *data)
{
	struct kfd_ioctl_get_tile_config_args *args = data;
	struct kfd_process_device *pdd;
	struct tile_config config;
	int err = 0;

	mutex_lock(&p->mutex);
	pdd = kfd_process_device_data_by_id(p, args->gpu_id);
	mutex_unlock(&p->mutex);
	if (!pdd)
		return -EINVAL;

	amdgpu_amdkfd_get_tile_config(pdd->dev->adev, &config);

	args->gb_addr_config = config.gb_addr_config;
	args->num_banks = config.num_banks;
	args->num_ranks = config.num_ranks;

	if (args->num_tile_configs > config.num_tile_configs)
		args->num_tile_configs = config.num_tile_configs;
	err = copy_to_user((void __user *)args->tile_config_ptr,
			config.tile_config_ptr,
			args->num_tile_configs * sizeof(uint32_t));
	if (err) {
		args->num_tile_configs = 0;
		return -EFAULT;
	}

	if (args->num_macro_tile_configs > config.num_macro_tile_configs)
		args->num_macro_tile_configs =
				config.num_macro_tile_configs;
	err = copy_to_user((void __user *)args->macro_tile_config_ptr,
			config.macro_tile_config_ptr,
			args->num_macro_tile_configs * sizeof(uint32_t));
	if (err) {
		args->num_macro_tile_configs = 0;
		return -EFAULT;
	}

	return 0;
}

static int kfd_ioctl_acquire_vm(struct file *filep, struct kfd_process *p,
				void *data)
{
	struct kfd_ioctl_acquire_vm_args *args = data;
	struct kfd_process_device *pdd;
	struct file *drm_file;
	int ret;

	drm_file = fget(args->drm_fd);
	if (!drm_file)
		return -EINVAL;

	mutex_lock(&p->mutex);
	pdd = kfd_process_device_data_by_id(p, args->gpu_id);
	if (!pdd) {
		ret = -EINVAL;
		goto err_pdd;
	}

	if (pdd->drm_file) {
		ret = pdd->drm_file == drm_file ? 0 : -EBUSY;
		goto err_drm_file;
	}

	ret = kfd_process_device_init_vm(pdd, drm_file);
	if (ret)
		goto err_unlock;

	/* On success, the PDD keeps the drm_file reference */
	mutex_unlock(&p->mutex);

	return 0;

err_unlock:
err_pdd:
err_drm_file:
	mutex_unlock(&p->mutex);
	fput(drm_file);
	return ret;
}

bool kfd_dev_is_large_bar(struct kfd_node *dev)
{
	if (dev->kfd->adev->debug_largebar) {
		pr_debug("Simulate large-bar allocation on non large-bar machine\n");
		return true;
	}

	if (dev->local_mem_info.local_mem_size_private == 0 &&
	    dev->local_mem_info.local_mem_size_public > 0)
<<<<<<< HEAD
		return true;

	if (dev->local_mem_info.local_mem_size_public == 0 &&
	    dev->kfd->adev->gmc.is_app_apu) {
		pr_debug("APP APU, Consider like a large bar system\n");
		return true;
=======
		return true;

	if (dev->local_mem_info.local_mem_size_public == 0 &&
	    dev->kfd->adev->gmc.is_app_apu) {
		pr_debug("APP APU, Consider like a large bar system\n");
		return true;
>>>>>>> 2d5404ca
	}

	return false;
}

static int kfd_ioctl_get_available_memory(struct file *filep,
					  struct kfd_process *p, void *data)
{
	struct kfd_ioctl_get_available_memory_args *args = data;
	struct kfd_process_device *pdd = kfd_lock_pdd_by_id(p, args->gpu_id);

	if (!pdd)
		return -EINVAL;
	args->available = amdgpu_amdkfd_get_available_memory(pdd->dev->adev,
							pdd->dev->node_id);
	kfd_unlock_pdd(pdd);
	return 0;
}

static int kfd_ioctl_alloc_memory_of_gpu(struct file *filep,
					struct kfd_process *p, void *data)
{
	struct kfd_ioctl_alloc_memory_of_gpu_args *args = data;
	struct kfd_process_device *pdd;
	void *mem;
	struct kfd_node *dev;
	int idr_handle;
	long err;
	uint64_t offset = args->mmap_offset;
	uint32_t flags = args->flags;

	if (args->size == 0)
		return -EINVAL;

#if IS_ENABLED(CONFIG_HSA_AMD_SVM)
	/* Flush pending deferred work to avoid racing with deferred actions
	 * from previous memory map changes (e.g. munmap).
	 */
	svm_range_list_lock_and_flush_work(&p->svms, current->mm);
	mutex_lock(&p->svms.lock);
	mmap_write_unlock(current->mm);
	if (interval_tree_iter_first(&p->svms.objects,
				     args->va_addr >> PAGE_SHIFT,
				     (args->va_addr + args->size - 1) >> PAGE_SHIFT)) {
		pr_err("Address: 0x%llx already allocated by SVM\n",
			args->va_addr);
		mutex_unlock(&p->svms.lock);
		return -EADDRINUSE;
	}

	/* When register user buffer check if it has been registered by svm by
	 * buffer cpu virtual address.
	 */
	if ((flags & KFD_IOC_ALLOC_MEM_FLAGS_USERPTR) &&
	    interval_tree_iter_first(&p->svms.objects,
				     args->mmap_offset >> PAGE_SHIFT,
				     (args->mmap_offset  + args->size - 1) >> PAGE_SHIFT)) {
		pr_err("User Buffer Address: 0x%llx already allocated by SVM\n",
			args->mmap_offset);
		mutex_unlock(&p->svms.lock);
		return -EADDRINUSE;
	}

	mutex_unlock(&p->svms.lock);
#endif
	mutex_lock(&p->mutex);
	pdd = kfd_process_device_data_by_id(p, args->gpu_id);
	if (!pdd) {
		err = -EINVAL;
		goto err_pdd;
	}

	dev = pdd->dev;

	if ((flags & KFD_IOC_ALLOC_MEM_FLAGS_PUBLIC) &&
		(flags & KFD_IOC_ALLOC_MEM_FLAGS_VRAM) &&
		!kfd_dev_is_large_bar(dev)) {
		pr_err("Alloc host visible vram on small bar is not allowed\n");
		err = -EINVAL;
		goto err_large_bar;
	}

	pdd = kfd_bind_process_to_device(dev, p);
	if (IS_ERR(pdd)) {
		err = PTR_ERR(pdd);
		goto err_unlock;
	}

	if (flags & KFD_IOC_ALLOC_MEM_FLAGS_DOORBELL) {
		if (args->size != kfd_doorbell_process_slice(dev->kfd)) {
			err = -EINVAL;
			goto err_unlock;
		}
		offset = kfd_get_process_doorbells(pdd);
		if (!offset) {
			err = -ENOMEM;
			goto err_unlock;
		}
	} else if (flags & KFD_IOC_ALLOC_MEM_FLAGS_MMIO_REMAP) {
		if (args->size != PAGE_SIZE) {
			err = -EINVAL;
			goto err_unlock;
		}
		offset = dev->adev->rmmio_remap.bus_addr;
		if (!offset || (PAGE_SIZE > 4096)) {
			err = -ENOMEM;
			goto err_unlock;
		}
	}

	err = amdgpu_amdkfd_gpuvm_alloc_memory_of_gpu(
		dev->adev, args->va_addr, args->size,
		pdd->drm_priv, (struct kgd_mem **) &mem, &offset,
		flags, false);

	if (err)
		goto err_unlock;

	idr_handle = kfd_process_device_create_obj_handle(pdd, mem);
	if (idr_handle < 0) {
		err = -EFAULT;
		goto err_free;
	}

	/* Update the VRAM usage count */
	if (flags & KFD_IOC_ALLOC_MEM_FLAGS_VRAM) {
		uint64_t size = args->size;

		if (flags & KFD_IOC_ALLOC_MEM_FLAGS_AQL_QUEUE_MEM)
			size >>= 1;
		atomic64_add(PAGE_ALIGN(size), &pdd->vram_usage);
	}

	mutex_unlock(&p->mutex);

	args->handle = MAKE_HANDLE(args->gpu_id, idr_handle);
	args->mmap_offset = offset;

	/* MMIO is mapped through kfd device
	 * Generate a kfd mmap offset
	 */
	if (flags & KFD_IOC_ALLOC_MEM_FLAGS_MMIO_REMAP)
		args->mmap_offset = KFD_MMAP_TYPE_MMIO
					| KFD_MMAP_GPU_ID(args->gpu_id);

	return 0;

err_free:
	amdgpu_amdkfd_gpuvm_free_memory_of_gpu(dev->adev, (struct kgd_mem *)mem,
					       pdd->drm_priv, NULL);
err_unlock:
err_pdd:
err_large_bar:
	mutex_unlock(&p->mutex);
	return err;
}

static int kfd_ioctl_free_memory_of_gpu(struct file *filep,
					struct kfd_process *p, void *data)
{
	struct kfd_ioctl_free_memory_of_gpu_args *args = data;
	struct kfd_process_device *pdd;
	void *mem;
	int ret;
	uint64_t size = 0;

	mutex_lock(&p->mutex);
	/*
	 * Safeguard to prevent user space from freeing signal BO.
	 * It will be freed at process termination.
	 */
	if (p->signal_handle && (p->signal_handle == args->handle)) {
		pr_err("Free signal BO is not allowed\n");
		ret = -EPERM;
		goto err_unlock;
	}

	pdd = kfd_process_device_data_by_id(p, GET_GPU_ID(args->handle));
	if (!pdd) {
		pr_err("Process device data doesn't exist\n");
		ret = -EINVAL;
		goto err_pdd;
	}

	mem = kfd_process_device_translate_handle(
		pdd, GET_IDR_HANDLE(args->handle));
	if (!mem) {
		ret = -EINVAL;
		goto err_unlock;
	}

	ret = amdgpu_amdkfd_gpuvm_free_memory_of_gpu(pdd->dev->adev,
				(struct kgd_mem *)mem, pdd->drm_priv, &size);

	/* If freeing the buffer failed, leave the handle in place for
	 * clean-up during process tear-down.
	 */
	if (!ret)
		kfd_process_device_remove_obj_handle(
			pdd, GET_IDR_HANDLE(args->handle));

	atomic64_sub(size, &pdd->vram_usage);

err_unlock:
err_pdd:
	mutex_unlock(&p->mutex);
	return ret;
}

static int kfd_ioctl_map_memory_to_gpu(struct file *filep,
					struct kfd_process *p, void *data)
{
	struct kfd_ioctl_map_memory_to_gpu_args *args = data;
	struct kfd_process_device *pdd, *peer_pdd;
	void *mem;
	struct kfd_node *dev;
	long err = 0;
	int i;
	uint32_t *devices_arr = NULL;

	if (!args->n_devices) {
		pr_debug("Device IDs array empty\n");
		return -EINVAL;
	}
	if (args->n_success > args->n_devices) {
		pr_debug("n_success exceeds n_devices\n");
		return -EINVAL;
	}

	devices_arr = kmalloc_array(args->n_devices, sizeof(*devices_arr),
				    GFP_KERNEL);
	if (!devices_arr)
		return -ENOMEM;

	err = copy_from_user(devices_arr,
			     (void __user *)args->device_ids_array_ptr,
			     args->n_devices * sizeof(*devices_arr));
	if (err != 0) {
		err = -EFAULT;
		goto copy_from_user_failed;
	}

	mutex_lock(&p->mutex);
	pdd = kfd_process_device_data_by_id(p, GET_GPU_ID(args->handle));
	if (!pdd) {
		err = -EINVAL;
		goto get_process_device_data_failed;
	}
	dev = pdd->dev;

	pdd = kfd_bind_process_to_device(dev, p);
	if (IS_ERR(pdd)) {
		err = PTR_ERR(pdd);
		goto bind_process_to_device_failed;
	}

	mem = kfd_process_device_translate_handle(pdd,
						GET_IDR_HANDLE(args->handle));
	if (!mem) {
		err = -ENOMEM;
		goto get_mem_obj_from_handle_failed;
	}

	for (i = args->n_success; i < args->n_devices; i++) {
		peer_pdd = kfd_process_device_data_by_id(p, devices_arr[i]);
		if (!peer_pdd) {
			pr_debug("Getting device by id failed for 0x%x\n",
				 devices_arr[i]);
			err = -EINVAL;
			goto get_mem_obj_from_handle_failed;
		}

		peer_pdd = kfd_bind_process_to_device(peer_pdd->dev, p);
		if (IS_ERR(peer_pdd)) {
			err = PTR_ERR(peer_pdd);
			goto get_mem_obj_from_handle_failed;
		}

		err = amdgpu_amdkfd_gpuvm_map_memory_to_gpu(
			peer_pdd->dev->adev, (struct kgd_mem *)mem,
			peer_pdd->drm_priv);
		if (err) {
			struct pci_dev *pdev = peer_pdd->dev->adev->pdev;

			dev_err(dev->adev->dev,
			       "Failed to map peer:%04x:%02x:%02x.%d mem_domain:%d\n",
			       pci_domain_nr(pdev->bus),
			       pdev->bus->number,
			       PCI_SLOT(pdev->devfn),
			       PCI_FUNC(pdev->devfn),
			       ((struct kgd_mem *)mem)->domain);
			goto map_memory_to_gpu_failed;
		}
		args->n_success = i+1;
	}

	err = amdgpu_amdkfd_gpuvm_sync_memory(dev->adev, (struct kgd_mem *) mem, true);
	if (err) {
		pr_debug("Sync memory failed, wait interrupted by user signal\n");
		goto sync_memory_failed;
	}

	mutex_unlock(&p->mutex);

	/* Flush TLBs after waiting for the page table updates to complete */
	for (i = 0; i < args->n_devices; i++) {
		peer_pdd = kfd_process_device_data_by_id(p, devices_arr[i]);
		if (WARN_ON_ONCE(!peer_pdd))
			continue;
		kfd_flush_tlb(peer_pdd, TLB_FLUSH_LEGACY);
	}
	kfree(devices_arr);

	return err;

get_process_device_data_failed:
bind_process_to_device_failed:
get_mem_obj_from_handle_failed:
map_memory_to_gpu_failed:
sync_memory_failed:
	mutex_unlock(&p->mutex);
copy_from_user_failed:
	kfree(devices_arr);

	return err;
}

static int kfd_ioctl_unmap_memory_from_gpu(struct file *filep,
					struct kfd_process *p, void *data)
{
	struct kfd_ioctl_unmap_memory_from_gpu_args *args = data;
	struct kfd_process_device *pdd, *peer_pdd;
	void *mem;
	long err = 0;
	uint32_t *devices_arr = NULL, i;
	bool flush_tlb;

	if (!args->n_devices) {
		pr_debug("Device IDs array empty\n");
		return -EINVAL;
	}
	if (args->n_success > args->n_devices) {
		pr_debug("n_success exceeds n_devices\n");
		return -EINVAL;
	}

	devices_arr = kmalloc_array(args->n_devices, sizeof(*devices_arr),
				    GFP_KERNEL);
	if (!devices_arr)
		return -ENOMEM;

	err = copy_from_user(devices_arr,
			     (void __user *)args->device_ids_array_ptr,
			     args->n_devices * sizeof(*devices_arr));
	if (err != 0) {
		err = -EFAULT;
		goto copy_from_user_failed;
	}

	mutex_lock(&p->mutex);
	pdd = kfd_process_device_data_by_id(p, GET_GPU_ID(args->handle));
	if (!pdd) {
		err = -EINVAL;
		goto bind_process_to_device_failed;
	}

	mem = kfd_process_device_translate_handle(pdd,
						GET_IDR_HANDLE(args->handle));
	if (!mem) {
		err = -ENOMEM;
		goto get_mem_obj_from_handle_failed;
	}

	for (i = args->n_success; i < args->n_devices; i++) {
		peer_pdd = kfd_process_device_data_by_id(p, devices_arr[i]);
		if (!peer_pdd) {
			err = -EINVAL;
			goto get_mem_obj_from_handle_failed;
		}
		err = amdgpu_amdkfd_gpuvm_unmap_memory_from_gpu(
			peer_pdd->dev->adev, (struct kgd_mem *)mem, peer_pdd->drm_priv);
		if (err) {
			pr_debug("Failed to unmap from gpu %d/%d\n", i, args->n_devices);
			goto unmap_memory_from_gpu_failed;
		}
		args->n_success = i+1;
	}

	flush_tlb = kfd_flush_tlb_after_unmap(pdd->dev->kfd);
	if (flush_tlb) {
		err = amdgpu_amdkfd_gpuvm_sync_memory(pdd->dev->adev,
				(struct kgd_mem *) mem, true);
		if (err) {
			pr_debug("Sync memory failed, wait interrupted by user signal\n");
			goto sync_memory_failed;
		}
	}

	/* Flush TLBs after waiting for the page table updates to complete */
	for (i = 0; i < args->n_devices; i++) {
		peer_pdd = kfd_process_device_data_by_id(p, devices_arr[i]);
		if (WARN_ON_ONCE(!peer_pdd))
			continue;
		if (flush_tlb)
			kfd_flush_tlb(peer_pdd, TLB_FLUSH_HEAVYWEIGHT);

		/* Remove dma mapping after tlb flush to avoid IO_PAGE_FAULT */
		err = amdgpu_amdkfd_gpuvm_dmaunmap_mem(mem, peer_pdd->drm_priv);
		if (err)
			goto sync_memory_failed;
	}

	mutex_unlock(&p->mutex);

	kfree(devices_arr);

	return 0;

bind_process_to_device_failed:
get_mem_obj_from_handle_failed:
unmap_memory_from_gpu_failed:
sync_memory_failed:
	mutex_unlock(&p->mutex);
copy_from_user_failed:
	kfree(devices_arr);
	return err;
}

static int kfd_ioctl_alloc_queue_gws(struct file *filep,
		struct kfd_process *p, void *data)
{
	int retval;
	struct kfd_ioctl_alloc_queue_gws_args *args = data;
	struct queue *q;
	struct kfd_node *dev;

	mutex_lock(&p->mutex);
	q = pqm_get_user_queue(&p->pqm, args->queue_id);

	if (q) {
		dev = q->device;
	} else {
		retval = -EINVAL;
		goto out_unlock;
	}

	if (!dev->gws) {
		retval = -ENODEV;
		goto out_unlock;
	}

	if (dev->dqm->sched_policy == KFD_SCHED_POLICY_NO_HWS) {
		retval = -ENODEV;
		goto out_unlock;
	}

	if (p->debug_trap_enabled && (!kfd_dbg_has_gws_support(dev) ||
				      kfd_dbg_has_cwsr_workaround(dev))) {
		retval = -EBUSY;
		goto out_unlock;
	}

	retval = pqm_set_gws(&p->pqm, args->queue_id, args->num_gws ? dev->gws : NULL);
	mutex_unlock(&p->mutex);

	args->first_gws = 0;
	return retval;

out_unlock:
	mutex_unlock(&p->mutex);
	return retval;
}

static int kfd_ioctl_get_dmabuf_info(struct file *filep,
		struct kfd_process *p, void *data)
{
	struct kfd_ioctl_get_dmabuf_info_args *args = data;
	struct kfd_node *dev = NULL;
	struct amdgpu_device *dmabuf_adev;
	void *metadata_buffer = NULL;
	uint32_t flags;
	int8_t xcp_id;
	unsigned int i;
	int r;

	/* Find a KFD GPU device that supports the get_dmabuf_info query */
	for (i = 0; kfd_topology_enum_kfd_devices(i, &dev) == 0; i++)
		if (dev && !kfd_devcgroup_check_permission(dev))
			break;
	if (!dev)
		return -EINVAL;

	if (args->metadata_ptr) {
		metadata_buffer = kzalloc(args->metadata_size, GFP_KERNEL);
		if (!metadata_buffer)
			return -ENOMEM;
	}

	/* Get dmabuf info from KGD */
	r = amdgpu_amdkfd_get_dmabuf_info(dev->adev, args->dmabuf_fd,
					  &dmabuf_adev, &args->size,
					  metadata_buffer, args->metadata_size,
					  &args->metadata_size, &flags, &xcp_id);
	if (r)
		goto exit;

	if (xcp_id >= 0)
		args->gpu_id = dmabuf_adev->kfd.dev->nodes[xcp_id]->id;
	else
		args->gpu_id = dev->id;
	args->flags = flags;

	/* Copy metadata buffer to user mode */
	if (metadata_buffer) {
		r = copy_to_user((void __user *)args->metadata_ptr,
				 metadata_buffer, args->metadata_size);
		if (r != 0)
			r = -EFAULT;
	}

exit:
	kfree(metadata_buffer);

	return r;
}

static int kfd_ioctl_import_dmabuf(struct file *filep,
				   struct kfd_process *p, void *data)
{
	struct kfd_ioctl_import_dmabuf_args *args = data;
	struct kfd_process_device *pdd;
	int idr_handle;
	uint64_t size;
	void *mem;
	int r;

	mutex_lock(&p->mutex);
	pdd = kfd_process_device_data_by_id(p, args->gpu_id);
	if (!pdd) {
		r = -EINVAL;
		goto err_unlock;
	}

	pdd = kfd_bind_process_to_device(pdd->dev, p);
	if (IS_ERR(pdd)) {
		r = PTR_ERR(pdd);
		goto err_unlock;
	}

	r = amdgpu_amdkfd_gpuvm_import_dmabuf_fd(pdd->dev->adev, args->dmabuf_fd,
						 args->va_addr, pdd->drm_priv,
						 (struct kgd_mem **)&mem, &size,
						 NULL);
	if (r)
		goto err_unlock;

	idr_handle = kfd_process_device_create_obj_handle(pdd, mem);
	if (idr_handle < 0) {
		r = -EFAULT;
		goto err_free;
	}

	mutex_unlock(&p->mutex);

	args->handle = MAKE_HANDLE(args->gpu_id, idr_handle);

	return 0;

err_free:
	amdgpu_amdkfd_gpuvm_free_memory_of_gpu(pdd->dev->adev, (struct kgd_mem *)mem,
					       pdd->drm_priv, NULL);
err_unlock:
	mutex_unlock(&p->mutex);
	return r;
}

static int kfd_ioctl_export_dmabuf(struct file *filep,
				   struct kfd_process *p, void *data)
{
	struct kfd_ioctl_export_dmabuf_args *args = data;
	struct kfd_process_device *pdd;
	struct dma_buf *dmabuf;
	struct kfd_node *dev;
	void *mem;
	int ret = 0;

	dev = kfd_device_by_id(GET_GPU_ID(args->handle));
	if (!dev)
		return -EINVAL;

	mutex_lock(&p->mutex);

	pdd = kfd_get_process_device_data(dev, p);
	if (!pdd) {
		ret = -EINVAL;
		goto err_unlock;
	}

	mem = kfd_process_device_translate_handle(pdd,
						GET_IDR_HANDLE(args->handle));
	if (!mem) {
		ret = -EINVAL;
		goto err_unlock;
	}

	ret = amdgpu_amdkfd_gpuvm_export_dmabuf(mem, &dmabuf);
	mutex_unlock(&p->mutex);
	if (ret)
		goto err_out;

	ret = dma_buf_fd(dmabuf, args->flags);
	if (ret < 0) {
		dma_buf_put(dmabuf);
		goto err_out;
	}
	/* dma_buf_fd assigns the reference count to the fd, no need to
	 * put the reference here.
	 */
	args->dmabuf_fd = ret;

	return 0;

err_unlock:
	mutex_unlock(&p->mutex);
err_out:
	return ret;
}

/* Handle requests for watching SMI events */
static int kfd_ioctl_smi_events(struct file *filep,
				struct kfd_process *p, void *data)
{
	struct kfd_ioctl_smi_events_args *args = data;
	struct kfd_process_device *pdd;

	mutex_lock(&p->mutex);

	pdd = kfd_process_device_data_by_id(p, args->gpuid);
	mutex_unlock(&p->mutex);
	if (!pdd)
		return -EINVAL;

	return kfd_smi_event_open(pdd->dev, &args->anon_fd);
}

#if IS_ENABLED(CONFIG_HSA_AMD_SVM)

static int kfd_ioctl_set_xnack_mode(struct file *filep,
				    struct kfd_process *p, void *data)
{
	struct kfd_ioctl_set_xnack_mode_args *args = data;
	int r = 0;

	mutex_lock(&p->mutex);
	if (args->xnack_enabled >= 0) {
		if (!list_empty(&p->pqm.queues)) {
			pr_debug("Process has user queues running\n");
			r = -EBUSY;
			goto out_unlock;
		}

		if (p->xnack_enabled == args->xnack_enabled)
			goto out_unlock;

		if (args->xnack_enabled && !kfd_process_xnack_mode(p, true)) {
			r = -EPERM;
			goto out_unlock;
		}

		r = svm_range_switch_xnack_reserve_mem(p, args->xnack_enabled);
	} else {
		args->xnack_enabled = p->xnack_enabled;
	}

out_unlock:
	mutex_unlock(&p->mutex);

	return r;
}

static int kfd_ioctl_svm(struct file *filep, struct kfd_process *p, void *data)
{
	struct kfd_ioctl_svm_args *args = data;
	int r = 0;

	pr_debug("start 0x%llx size 0x%llx op 0x%x nattr 0x%x\n",
		 args->start_addr, args->size, args->op, args->nattr);

	if ((args->start_addr & ~PAGE_MASK) || (args->size & ~PAGE_MASK))
		return -EINVAL;
	if (!args->start_addr || !args->size)
		return -EINVAL;

	r = svm_ioctl(p, args->op, args->start_addr, args->size, args->nattr,
		      args->attrs);

	return r;
}
#else
static int kfd_ioctl_set_xnack_mode(struct file *filep,
				    struct kfd_process *p, void *data)
{
	return -EPERM;
}
static int kfd_ioctl_svm(struct file *filep, struct kfd_process *p, void *data)
{
	return -EPERM;
}
#endif

static int criu_checkpoint_process(struct kfd_process *p,
			     uint8_t __user *user_priv_data,
			     uint64_t *priv_offset)
{
	struct kfd_criu_process_priv_data process_priv;
	int ret;

	memset(&process_priv, 0, sizeof(process_priv));

	process_priv.version = KFD_CRIU_PRIV_VERSION;
	/* For CR, we don't consider negative xnack mode which is used for
	 * querying without changing it, here 0 simply means disabled and 1
	 * means enabled so retry for finding a valid PTE.
	 */
	process_priv.xnack_mode = p->xnack_enabled ? 1 : 0;

	ret = copy_to_user(user_priv_data + *priv_offset,
				&process_priv, sizeof(process_priv));

	if (ret) {
		pr_err("Failed to copy process information to user\n");
		ret = -EFAULT;
	}

	*priv_offset += sizeof(process_priv);
	return ret;
}

static int criu_checkpoint_devices(struct kfd_process *p,
			     uint32_t num_devices,
			     uint8_t __user *user_addr,
			     uint8_t __user *user_priv_data,
			     uint64_t *priv_offset)
{
	struct kfd_criu_device_priv_data *device_priv = NULL;
	struct kfd_criu_device_bucket *device_buckets = NULL;
	int ret = 0, i;

	device_buckets = kvzalloc(num_devices * sizeof(*device_buckets), GFP_KERNEL);
	if (!device_buckets) {
		ret = -ENOMEM;
		goto exit;
	}

	device_priv = kvzalloc(num_devices * sizeof(*device_priv), GFP_KERNEL);
	if (!device_priv) {
		ret = -ENOMEM;
		goto exit;
	}

	for (i = 0; i < num_devices; i++) {
		struct kfd_process_device *pdd = p->pdds[i];

		device_buckets[i].user_gpu_id = pdd->user_gpu_id;
		device_buckets[i].actual_gpu_id = pdd->dev->id;

		/*
		 * priv_data does not contain useful information for now and is reserved for
		 * future use, so we do not set its contents.
		 */
	}

	ret = copy_to_user(user_addr, device_buckets, num_devices * sizeof(*device_buckets));
	if (ret) {
		pr_err("Failed to copy device information to user\n");
		ret = -EFAULT;
		goto exit;
	}

	ret = copy_to_user(user_priv_data + *priv_offset,
			   device_priv,
			   num_devices * sizeof(*device_priv));
	if (ret) {
		pr_err("Failed to copy device information to user\n");
		ret = -EFAULT;
	}
	*priv_offset += num_devices * sizeof(*device_priv);

exit:
	kvfree(device_buckets);
	kvfree(device_priv);
	return ret;
}

static uint32_t get_process_num_bos(struct kfd_process *p)
{
	uint32_t num_of_bos = 0;
	int i;

	/* Run over all PDDs of the process */
	for (i = 0; i < p->n_pdds; i++) {
		struct kfd_process_device *pdd = p->pdds[i];
		void *mem;
		int id;

		idr_for_each_entry(&pdd->alloc_idr, mem, id) {
			struct kgd_mem *kgd_mem = (struct kgd_mem *)mem;

			if (!kgd_mem->va || kgd_mem->va > pdd->gpuvm_base)
				num_of_bos++;
		}
	}
	return num_of_bos;
}

<<<<<<< HEAD
static int criu_get_prime_handle(struct kgd_mem *mem, int flags,
				      u32 *shared_fd)
=======
static int criu_get_prime_handle(struct kgd_mem *mem,
				 int flags, u32 *shared_fd,
				 struct file **file)
>>>>>>> 2d5404ca
{
	struct dma_buf *dmabuf;
	int ret;

	ret = amdgpu_amdkfd_gpuvm_export_dmabuf(mem, &dmabuf);
	if (ret) {
		pr_err("dmabuf export failed for the BO\n");
		return ret;
	}

	ret = get_unused_fd_flags(flags);
	if (ret < 0) {
		pr_err("dmabuf create fd failed, ret:%d\n", ret);
		goto out_free_dmabuf;
	}

	*shared_fd = ret;
	*file = dmabuf->file;
	return 0;

out_free_dmabuf:
	dma_buf_put(dmabuf);
	return ret;
}

static void commit_files(struct file **files,
			 struct kfd_criu_bo_bucket *bo_buckets,
			 unsigned int count,
			 int err)
{
	while (count--) {
		struct file *file = files[count];

		if (!file)
			continue;
		if (err) {
			fput(file);
			put_unused_fd(bo_buckets[count].dmabuf_fd);
		} else {
			fd_install(bo_buckets[count].dmabuf_fd, file);
		}
	}
}

static int criu_checkpoint_bos(struct kfd_process *p,
			       uint32_t num_bos,
			       uint8_t __user *user_bos,
			       uint8_t __user *user_priv_data,
			       uint64_t *priv_offset)
{
	struct kfd_criu_bo_bucket *bo_buckets;
	struct kfd_criu_bo_priv_data *bo_privs;
	struct file **files = NULL;
	int ret = 0, pdd_index, bo_index = 0, id;
	void *mem;

	bo_buckets = kvzalloc(num_bos * sizeof(*bo_buckets), GFP_KERNEL);
	if (!bo_buckets)
		return -ENOMEM;

	bo_privs = kvzalloc(num_bos * sizeof(*bo_privs), GFP_KERNEL);
	if (!bo_privs) {
		ret = -ENOMEM;
		goto exit;
	}

	files = kvzalloc(num_bos * sizeof(struct file *), GFP_KERNEL);
	if (!files) {
		ret = -ENOMEM;
		goto exit;
	}

	for (pdd_index = 0; pdd_index < p->n_pdds; pdd_index++) {
		struct kfd_process_device *pdd = p->pdds[pdd_index];
		struct amdgpu_bo *dumper_bo;
		struct kgd_mem *kgd_mem;

		idr_for_each_entry(&pdd->alloc_idr, mem, id) {
			struct kfd_criu_bo_bucket *bo_bucket;
			struct kfd_criu_bo_priv_data *bo_priv;
			int i, dev_idx = 0;

			kgd_mem = (struct kgd_mem *)mem;
			dumper_bo = kgd_mem->bo;

			/* Skip checkpointing BOs that are used for Trap handler
			 * code and state. Currently, these BOs have a VA that
			 * is less GPUVM Base
			 */
			if (kgd_mem->va && kgd_mem->va <= pdd->gpuvm_base)
				continue;

			bo_bucket = &bo_buckets[bo_index];
			bo_priv = &bo_privs[bo_index];

			bo_bucket->gpu_id = pdd->user_gpu_id;
			bo_bucket->addr = (uint64_t)kgd_mem->va;
			bo_bucket->size = amdgpu_bo_size(dumper_bo);
			bo_bucket->alloc_flags = (uint32_t)kgd_mem->alloc_flags;
			bo_priv->idr_handle = id;

			if (bo_bucket->alloc_flags & KFD_IOC_ALLOC_MEM_FLAGS_USERPTR) {
				ret = amdgpu_ttm_tt_get_userptr(&dumper_bo->tbo,
								&bo_priv->user_addr);
				if (ret) {
					pr_err("Failed to obtain user address for user-pointer bo\n");
					goto exit;
				}
			}
			if (bo_bucket->alloc_flags
			    & (KFD_IOC_ALLOC_MEM_FLAGS_VRAM | KFD_IOC_ALLOC_MEM_FLAGS_GTT)) {
				ret = criu_get_prime_handle(kgd_mem,
						bo_bucket->alloc_flags &
						KFD_IOC_ALLOC_MEM_FLAGS_WRITABLE ? DRM_RDWR : 0,
						&bo_bucket->dmabuf_fd, &files[bo_index]);
				if (ret)
					goto exit;
			} else {
				bo_bucket->dmabuf_fd = KFD_INVALID_FD;
			}

			if (bo_bucket->alloc_flags & KFD_IOC_ALLOC_MEM_FLAGS_DOORBELL)
				bo_bucket->offset = KFD_MMAP_TYPE_DOORBELL |
					KFD_MMAP_GPU_ID(pdd->dev->id);
			else if (bo_bucket->alloc_flags &
				KFD_IOC_ALLOC_MEM_FLAGS_MMIO_REMAP)
				bo_bucket->offset = KFD_MMAP_TYPE_MMIO |
					KFD_MMAP_GPU_ID(pdd->dev->id);
			else
				bo_bucket->offset = amdgpu_bo_mmap_offset(dumper_bo);

			for (i = 0; i < p->n_pdds; i++) {
				if (amdgpu_amdkfd_bo_mapped_to_dev(p->pdds[i]->drm_priv, kgd_mem))
					bo_priv->mapped_gpuids[dev_idx++] = p->pdds[i]->user_gpu_id;
			}

			pr_debug("bo_size = 0x%llx, bo_addr = 0x%llx bo_offset = 0x%llx\n"
					"gpu_id = 0x%x alloc_flags = 0x%x idr_handle = 0x%x",
					bo_bucket->size,
					bo_bucket->addr,
					bo_bucket->offset,
					bo_bucket->gpu_id,
					bo_bucket->alloc_flags,
					bo_priv->idr_handle);
			bo_index++;
		}
	}

	ret = copy_to_user(user_bos, bo_buckets, num_bos * sizeof(*bo_buckets));
	if (ret) {
		pr_err("Failed to copy BO information to user\n");
		ret = -EFAULT;
		goto exit;
	}

	ret = copy_to_user(user_priv_data + *priv_offset, bo_privs, num_bos * sizeof(*bo_privs));
	if (ret) {
		pr_err("Failed to copy BO priv information to user\n");
		ret = -EFAULT;
		goto exit;
	}

	*priv_offset += num_bos * sizeof(*bo_privs);

exit:
	commit_files(files, bo_buckets, bo_index, ret);
	kvfree(files);
	kvfree(bo_buckets);
	kvfree(bo_privs);
	return ret;
}

static int criu_get_process_object_info(struct kfd_process *p,
					uint32_t *num_devices,
					uint32_t *num_bos,
					uint32_t *num_objects,
					uint64_t *objs_priv_size)
{
	uint64_t queues_priv_data_size, svm_priv_data_size, priv_size;
	uint32_t num_queues, num_events, num_svm_ranges;
	int ret;

	*num_devices = p->n_pdds;
	*num_bos = get_process_num_bos(p);

	ret = kfd_process_get_queue_info(p, &num_queues, &queues_priv_data_size);
	if (ret)
		return ret;

	num_events = kfd_get_num_events(p);

	ret = svm_range_get_info(p, &num_svm_ranges, &svm_priv_data_size);
	if (ret)
		return ret;

	*num_objects = num_queues + num_events + num_svm_ranges;

	if (objs_priv_size) {
		priv_size = sizeof(struct kfd_criu_process_priv_data);
		priv_size += *num_devices * sizeof(struct kfd_criu_device_priv_data);
		priv_size += *num_bos * sizeof(struct kfd_criu_bo_priv_data);
		priv_size += queues_priv_data_size;
		priv_size += num_events * sizeof(struct kfd_criu_event_priv_data);
		priv_size += svm_priv_data_size;
		*objs_priv_size = priv_size;
	}
	return 0;
}

static int criu_checkpoint(struct file *filep,
			   struct kfd_process *p,
			   struct kfd_ioctl_criu_args *args)
{
	int ret;
	uint32_t num_devices, num_bos, num_objects;
	uint64_t priv_size, priv_offset = 0, bo_priv_offset;

	if (!args->devices || !args->bos || !args->priv_data)
		return -EINVAL;

	mutex_lock(&p->mutex);

	if (!p->n_pdds) {
		pr_err("No pdd for given process\n");
		ret = -ENODEV;
		goto exit_unlock;
	}

	/* Confirm all process queues are evicted */
	if (!p->queues_paused) {
		pr_err("Cannot dump process when queues are not in evicted state\n");
		/* CRIU plugin did not call op PROCESS_INFO before checkpointing */
		ret = -EINVAL;
		goto exit_unlock;
	}

	ret = criu_get_process_object_info(p, &num_devices, &num_bos, &num_objects, &priv_size);
	if (ret)
		goto exit_unlock;

	if (num_devices != args->num_devices ||
	    num_bos != args->num_bos ||
	    num_objects != args->num_objects ||
	    priv_size != args->priv_data_size) {

		ret = -EINVAL;
		goto exit_unlock;
	}

	/* each function will store private data inside priv_data and adjust priv_offset */
	ret = criu_checkpoint_process(p, (uint8_t __user *)args->priv_data, &priv_offset);
	if (ret)
		goto exit_unlock;

	ret = criu_checkpoint_devices(p, num_devices, (uint8_t __user *)args->devices,
				(uint8_t __user *)args->priv_data, &priv_offset);
	if (ret)
		goto exit_unlock;

	/* Leave room for BOs in the private data. They need to be restored
	 * before events, but we checkpoint them last to simplify the error
	 * handling.
	 */
	bo_priv_offset = priv_offset;
	priv_offset += num_bos * sizeof(struct kfd_criu_bo_priv_data);

	if (num_objects) {
		ret = kfd_criu_checkpoint_queues(p, (uint8_t __user *)args->priv_data,
						 &priv_offset);
		if (ret)
			goto exit_unlock;

		ret = kfd_criu_checkpoint_events(p, (uint8_t __user *)args->priv_data,
						 &priv_offset);
		if (ret)
			goto exit_unlock;

		ret = kfd_criu_checkpoint_svm(p, (uint8_t __user *)args->priv_data, &priv_offset);
		if (ret)
			goto exit_unlock;
	}

	/* This must be the last thing in this function that can fail.
	 * Otherwise we leak dmabuf file descriptors.
	 */
	ret = criu_checkpoint_bos(p, num_bos, (uint8_t __user *)args->bos,
			   (uint8_t __user *)args->priv_data, &bo_priv_offset);

exit_unlock:
	mutex_unlock(&p->mutex);
	if (ret)
		pr_err("Failed to dump CRIU ret:%d\n", ret);
	else
		pr_debug("CRIU dump ret:%d\n", ret);

	return ret;
}

static int criu_restore_process(struct kfd_process *p,
				struct kfd_ioctl_criu_args *args,
				uint64_t *priv_offset,
				uint64_t max_priv_data_size)
{
	int ret = 0;
	struct kfd_criu_process_priv_data process_priv;

	if (*priv_offset + sizeof(process_priv) > max_priv_data_size)
		return -EINVAL;

	ret = copy_from_user(&process_priv,
				(void __user *)(args->priv_data + *priv_offset),
				sizeof(process_priv));
	if (ret) {
		pr_err("Failed to copy process private information from user\n");
		ret = -EFAULT;
		goto exit;
	}
	*priv_offset += sizeof(process_priv);

	if (process_priv.version != KFD_CRIU_PRIV_VERSION) {
		pr_err("Invalid CRIU API version (checkpointed:%d current:%d)\n",
			process_priv.version, KFD_CRIU_PRIV_VERSION);
		return -EINVAL;
	}

	pr_debug("Setting XNACK mode\n");
	if (process_priv.xnack_mode && !kfd_process_xnack_mode(p, true)) {
		pr_err("xnack mode cannot be set\n");
		ret = -EPERM;
		goto exit;
	} else {
		pr_debug("set xnack mode: %d\n", process_priv.xnack_mode);
		p->xnack_enabled = process_priv.xnack_mode;
	}

exit:
	return ret;
}

static int criu_restore_devices(struct kfd_process *p,
				struct kfd_ioctl_criu_args *args,
				uint64_t *priv_offset,
				uint64_t max_priv_data_size)
{
	struct kfd_criu_device_bucket *device_buckets;
	struct kfd_criu_device_priv_data *device_privs;
	int ret = 0;
	uint32_t i;

	if (args->num_devices != p->n_pdds)
		return -EINVAL;

	if (*priv_offset + (args->num_devices * sizeof(*device_privs)) > max_priv_data_size)
		return -EINVAL;

	device_buckets = kmalloc_array(args->num_devices, sizeof(*device_buckets), GFP_KERNEL);
	if (!device_buckets)
		return -ENOMEM;

	ret = copy_from_user(device_buckets, (void __user *)args->devices,
				args->num_devices * sizeof(*device_buckets));
	if (ret) {
		pr_err("Failed to copy devices buckets from user\n");
		ret = -EFAULT;
		goto exit;
	}

	for (i = 0; i < args->num_devices; i++) {
		struct kfd_node *dev;
		struct kfd_process_device *pdd;
		struct file *drm_file;

		/* device private data is not currently used */

		if (!device_buckets[i].user_gpu_id) {
			pr_err("Invalid user gpu_id\n");
			ret = -EINVAL;
			goto exit;
		}

		dev = kfd_device_by_id(device_buckets[i].actual_gpu_id);
		if (!dev) {
			pr_err("Failed to find device with gpu_id = %x\n",
				device_buckets[i].actual_gpu_id);
			ret = -EINVAL;
			goto exit;
		}

		pdd = kfd_get_process_device_data(dev, p);
		if (!pdd) {
			pr_err("Failed to get pdd for gpu_id = %x\n",
					device_buckets[i].actual_gpu_id);
			ret = -EINVAL;
			goto exit;
		}
		pdd->user_gpu_id = device_buckets[i].user_gpu_id;

		drm_file = fget(device_buckets[i].drm_fd);
		if (!drm_file) {
			pr_err("Invalid render node file descriptor sent from plugin (%d)\n",
				device_buckets[i].drm_fd);
			ret = -EINVAL;
			goto exit;
		}

		if (pdd->drm_file) {
			ret = -EINVAL;
			goto exit;
		}

		/* create the vm using render nodes for kfd pdd */
		if (kfd_process_device_init_vm(pdd, drm_file)) {
			pr_err("could not init vm for given pdd\n");
			/* On success, the PDD keeps the drm_file reference */
			fput(drm_file);
			ret = -EINVAL;
			goto exit;
		}
		/*
		 * pdd now already has the vm bound to render node so below api won't create a new
		 * exclusive kfd mapping but use existing one with renderDXXX but is still needed
		 * for iommu v2 binding  and runtime pm.
		 */
		pdd = kfd_bind_process_to_device(dev, p);
		if (IS_ERR(pdd)) {
			ret = PTR_ERR(pdd);
			goto exit;
		}

		if (!pdd->qpd.proc_doorbells) {
			ret = kfd_alloc_process_doorbells(dev->kfd, pdd);
			if (ret)
				goto exit;
		}
	}

	/*
	 * We are not copying device private data from user as we are not using the data for now,
	 * but we still adjust for its private data.
	 */
	*priv_offset += args->num_devices * sizeof(*device_privs);

exit:
	kfree(device_buckets);
	return ret;
}

static int criu_restore_memory_of_gpu(struct kfd_process_device *pdd,
				      struct kfd_criu_bo_bucket *bo_bucket,
				      struct kfd_criu_bo_priv_data *bo_priv,
				      struct kgd_mem **kgd_mem)
{
	int idr_handle;
	int ret;
	const bool criu_resume = true;
	u64 offset;

	if (bo_bucket->alloc_flags & KFD_IOC_ALLOC_MEM_FLAGS_DOORBELL) {
		if (bo_bucket->size !=
				kfd_doorbell_process_slice(pdd->dev->kfd))
			return -EINVAL;

		offset = kfd_get_process_doorbells(pdd);
		if (!offset)
			return -ENOMEM;
	} else if (bo_bucket->alloc_flags & KFD_IOC_ALLOC_MEM_FLAGS_MMIO_REMAP) {
		/* MMIO BOs need remapped bus address */
		if (bo_bucket->size != PAGE_SIZE) {
			pr_err("Invalid page size\n");
			return -EINVAL;
		}
		offset = pdd->dev->adev->rmmio_remap.bus_addr;
		if (!offset || (PAGE_SIZE > 4096)) {
			pr_err("amdgpu_amdkfd_get_mmio_remap_phys_addr failed\n");
			return -ENOMEM;
		}
	} else if (bo_bucket->alloc_flags & KFD_IOC_ALLOC_MEM_FLAGS_USERPTR) {
		offset = bo_priv->user_addr;
	}
	/* Create the BO */
	ret = amdgpu_amdkfd_gpuvm_alloc_memory_of_gpu(pdd->dev->adev, bo_bucket->addr,
						      bo_bucket->size, pdd->drm_priv, kgd_mem,
						      &offset, bo_bucket->alloc_flags, criu_resume);
	if (ret) {
		pr_err("Could not create the BO\n");
		return ret;
	}
	pr_debug("New BO created: size:0x%llx addr:0x%llx offset:0x%llx\n",
		 bo_bucket->size, bo_bucket->addr, offset);

	/* Restore previous IDR handle */
	pr_debug("Restoring old IDR handle for the BO");
	idr_handle = idr_alloc(&pdd->alloc_idr, *kgd_mem, bo_priv->idr_handle,
			       bo_priv->idr_handle + 1, GFP_KERNEL);

	if (idr_handle < 0) {
		pr_err("Could not allocate idr\n");
		amdgpu_amdkfd_gpuvm_free_memory_of_gpu(pdd->dev->adev, *kgd_mem, pdd->drm_priv,
						       NULL);
		return -ENOMEM;
	}

	if (bo_bucket->alloc_flags & KFD_IOC_ALLOC_MEM_FLAGS_DOORBELL)
		bo_bucket->restored_offset = KFD_MMAP_TYPE_DOORBELL | KFD_MMAP_GPU_ID(pdd->dev->id);
	if (bo_bucket->alloc_flags & KFD_IOC_ALLOC_MEM_FLAGS_MMIO_REMAP) {
		bo_bucket->restored_offset = KFD_MMAP_TYPE_MMIO | KFD_MMAP_GPU_ID(pdd->dev->id);
	} else if (bo_bucket->alloc_flags & KFD_IOC_ALLOC_MEM_FLAGS_GTT) {
		bo_bucket->restored_offset = offset;
	} else if (bo_bucket->alloc_flags & KFD_IOC_ALLOC_MEM_FLAGS_VRAM) {
		bo_bucket->restored_offset = offset;
		/* Update the VRAM usage count */
		atomic64_add(bo_bucket->size, &pdd->vram_usage);
	}
	return 0;
}

static int criu_restore_bo(struct kfd_process *p,
			   struct kfd_criu_bo_bucket *bo_bucket,
			   struct kfd_criu_bo_priv_data *bo_priv,
			   struct file **file)
{
	struct kfd_process_device *pdd;
	struct kgd_mem *kgd_mem;
	int ret;
	int j;

	pr_debug("Restoring BO size:0x%llx addr:0x%llx gpu_id:0x%x flags:0x%x idr_handle:0x%x\n",
		 bo_bucket->size, bo_bucket->addr, bo_bucket->gpu_id, bo_bucket->alloc_flags,
		 bo_priv->idr_handle);

	pdd = kfd_process_device_data_by_id(p, bo_bucket->gpu_id);
	if (!pdd) {
		pr_err("Failed to get pdd\n");
		return -ENODEV;
	}

	ret = criu_restore_memory_of_gpu(pdd, bo_bucket, bo_priv, &kgd_mem);
	if (ret)
		return ret;

	/* now map these BOs to GPU/s */
	for (j = 0; j < p->n_pdds; j++) {
		struct kfd_node *peer;
		struct kfd_process_device *peer_pdd;

		if (!bo_priv->mapped_gpuids[j])
			break;

		peer_pdd = kfd_process_device_data_by_id(p, bo_priv->mapped_gpuids[j]);
		if (!peer_pdd)
			return -EINVAL;

		peer = peer_pdd->dev;

		peer_pdd = kfd_bind_process_to_device(peer, p);
		if (IS_ERR(peer_pdd))
			return PTR_ERR(peer_pdd);

		ret = amdgpu_amdkfd_gpuvm_map_memory_to_gpu(peer->adev, kgd_mem,
							    peer_pdd->drm_priv);
		if (ret) {
			pr_err("Failed to map to gpu %d/%d\n", j, p->n_pdds);
			return ret;
		}
	}

	pr_debug("map memory was successful for the BO\n");
	/* create the dmabuf object and export the bo */
	if (bo_bucket->alloc_flags
	    & (KFD_IOC_ALLOC_MEM_FLAGS_VRAM | KFD_IOC_ALLOC_MEM_FLAGS_GTT)) {
		ret = criu_get_prime_handle(kgd_mem, DRM_RDWR,
<<<<<<< HEAD
					    &bo_bucket->dmabuf_fd);
=======
					    &bo_bucket->dmabuf_fd, file);
>>>>>>> 2d5404ca
		if (ret)
			return ret;
	} else {
		bo_bucket->dmabuf_fd = KFD_INVALID_FD;
	}

	return 0;
}

static int criu_restore_bos(struct kfd_process *p,
			    struct kfd_ioctl_criu_args *args,
			    uint64_t *priv_offset,
			    uint64_t max_priv_data_size)
{
	struct kfd_criu_bo_bucket *bo_buckets = NULL;
	struct kfd_criu_bo_priv_data *bo_privs = NULL;
	struct file **files = NULL;
	int ret = 0;
	uint32_t i = 0;

	if (*priv_offset + (args->num_bos * sizeof(*bo_privs)) > max_priv_data_size)
		return -EINVAL;

	/* Prevent MMU notifications until stage-4 IOCTL (CRIU_RESUME) is received */
	amdgpu_amdkfd_block_mmu_notifications(p->kgd_process_info);

	bo_buckets = kvmalloc_array(args->num_bos, sizeof(*bo_buckets), GFP_KERNEL);
	if (!bo_buckets)
		return -ENOMEM;

	files = kvzalloc(args->num_bos * sizeof(struct file *), GFP_KERNEL);
	if (!files) {
		ret = -ENOMEM;
		goto exit;
	}

	ret = copy_from_user(bo_buckets, (void __user *)args->bos,
			     args->num_bos * sizeof(*bo_buckets));
	if (ret) {
		pr_err("Failed to copy BOs information from user\n");
		ret = -EFAULT;
		goto exit;
	}

	bo_privs = kvmalloc_array(args->num_bos, sizeof(*bo_privs), GFP_KERNEL);
	if (!bo_privs) {
		ret = -ENOMEM;
		goto exit;
	}

	ret = copy_from_user(bo_privs, (void __user *)args->priv_data + *priv_offset,
			     args->num_bos * sizeof(*bo_privs));
	if (ret) {
		pr_err("Failed to copy BOs information from user\n");
		ret = -EFAULT;
		goto exit;
	}
	*priv_offset += args->num_bos * sizeof(*bo_privs);

	/* Create and map new BOs */
	for (; i < args->num_bos; i++) {
		ret = criu_restore_bo(p, &bo_buckets[i], &bo_privs[i], &files[i]);
		if (ret) {
			pr_debug("Failed to restore BO[%d] ret%d\n", i, ret);
			goto exit;
		}
	} /* done */

	/* Copy only the buckets back so user can read bo_buckets[N].restored_offset */
	ret = copy_to_user((void __user *)args->bos,
				bo_buckets,
				(args->num_bos * sizeof(*bo_buckets)));
	if (ret)
		ret = -EFAULT;

exit:
	commit_files(files, bo_buckets, i, ret);
	kvfree(files);
	kvfree(bo_buckets);
	kvfree(bo_privs);
	return ret;
}

static int criu_restore_objects(struct file *filep,
				struct kfd_process *p,
				struct kfd_ioctl_criu_args *args,
				uint64_t *priv_offset,
				uint64_t max_priv_data_size)
{
	int ret = 0;
	uint32_t i;

	BUILD_BUG_ON(offsetof(struct kfd_criu_queue_priv_data, object_type));
	BUILD_BUG_ON(offsetof(struct kfd_criu_event_priv_data, object_type));
	BUILD_BUG_ON(offsetof(struct kfd_criu_svm_range_priv_data, object_type));

	for (i = 0; i < args->num_objects; i++) {
		uint32_t object_type;

		if (*priv_offset + sizeof(object_type) > max_priv_data_size) {
			pr_err("Invalid private data size\n");
			return -EINVAL;
		}

		ret = get_user(object_type, (uint32_t __user *)(args->priv_data + *priv_offset));
		if (ret) {
			pr_err("Failed to copy private information from user\n");
			goto exit;
		}

		switch (object_type) {
		case KFD_CRIU_OBJECT_TYPE_QUEUE:
			ret = kfd_criu_restore_queue(p, (uint8_t __user *)args->priv_data,
						     priv_offset, max_priv_data_size);
			if (ret)
				goto exit;
			break;
		case KFD_CRIU_OBJECT_TYPE_EVENT:
			ret = kfd_criu_restore_event(filep, p, (uint8_t __user *)args->priv_data,
						     priv_offset, max_priv_data_size);
			if (ret)
				goto exit;
			break;
		case KFD_CRIU_OBJECT_TYPE_SVM_RANGE:
			ret = kfd_criu_restore_svm(p, (uint8_t __user *)args->priv_data,
						     priv_offset, max_priv_data_size);
			if (ret)
				goto exit;
			break;
		default:
			pr_err("Invalid object type:%u at index:%d\n", object_type, i);
			ret = -EINVAL;
			goto exit;
		}
	}
exit:
	return ret;
}

static int criu_restore(struct file *filep,
			struct kfd_process *p,
			struct kfd_ioctl_criu_args *args)
{
	uint64_t priv_offset = 0;
	int ret = 0;

	pr_debug("CRIU restore (num_devices:%u num_bos:%u num_objects:%u priv_data_size:%llu)\n",
		 args->num_devices, args->num_bos, args->num_objects, args->priv_data_size);

	if (!args->bos || !args->devices || !args->priv_data || !args->priv_data_size ||
	    !args->num_devices || !args->num_bos)
		return -EINVAL;

	mutex_lock(&p->mutex);

	/*
	 * Set the process to evicted state to avoid running any new queues before all the memory
	 * mappings are ready.
	 */
	ret = kfd_process_evict_queues(p, KFD_QUEUE_EVICTION_CRIU_RESTORE);
	if (ret)
		goto exit_unlock;

	/* Each function will adjust priv_offset based on how many bytes they consumed */
	ret = criu_restore_process(p, args, &priv_offset, args->priv_data_size);
	if (ret)
		goto exit_unlock;

	ret = criu_restore_devices(p, args, &priv_offset, args->priv_data_size);
	if (ret)
		goto exit_unlock;

	ret = criu_restore_bos(p, args, &priv_offset, args->priv_data_size);
	if (ret)
		goto exit_unlock;

	ret = criu_restore_objects(filep, p, args, &priv_offset, args->priv_data_size);
	if (ret)
		goto exit_unlock;

	if (priv_offset != args->priv_data_size) {
		pr_err("Invalid private data size\n");
		ret = -EINVAL;
	}

exit_unlock:
	mutex_unlock(&p->mutex);
	if (ret)
		pr_err("Failed to restore CRIU ret:%d\n", ret);
	else
		pr_debug("CRIU restore successful\n");

	return ret;
}

static int criu_unpause(struct file *filep,
			struct kfd_process *p,
			struct kfd_ioctl_criu_args *args)
{
	int ret;

	mutex_lock(&p->mutex);

	if (!p->queues_paused) {
		mutex_unlock(&p->mutex);
		return -EINVAL;
	}

	ret = kfd_process_restore_queues(p);
	if (ret)
		pr_err("Failed to unpause queues ret:%d\n", ret);
	else
		p->queues_paused = false;

	mutex_unlock(&p->mutex);

	return ret;
}

static int criu_resume(struct file *filep,
			struct kfd_process *p,
			struct kfd_ioctl_criu_args *args)
{
	struct kfd_process *target = NULL;
	struct pid *pid = NULL;
	int ret = 0;

	pr_debug("Inside %s, target pid for criu restore: %d\n", __func__,
		 args->pid);

	pid = find_get_pid(args->pid);
	if (!pid) {
		pr_err("Cannot find pid info for %i\n", args->pid);
		return -ESRCH;
	}

	pr_debug("calling kfd_lookup_process_by_pid\n");
	target = kfd_lookup_process_by_pid(pid);

	put_pid(pid);

	if (!target) {
		pr_debug("Cannot find process info for %i\n", args->pid);
		return -ESRCH;
	}

	mutex_lock(&target->mutex);
	ret = kfd_criu_resume_svm(target);
	if (ret) {
		pr_err("kfd_criu_resume_svm failed for %i\n", args->pid);
		goto exit;
	}

	ret =  amdgpu_amdkfd_criu_resume(target->kgd_process_info);
	if (ret)
		pr_err("amdgpu_amdkfd_criu_resume failed for %i\n", args->pid);

exit:
	mutex_unlock(&target->mutex);

	kfd_unref_process(target);
	return ret;
}

static int criu_process_info(struct file *filep,
				struct kfd_process *p,
				struct kfd_ioctl_criu_args *args)
{
	int ret = 0;

	mutex_lock(&p->mutex);

	if (!p->n_pdds) {
		pr_err("No pdd for given process\n");
		ret = -ENODEV;
		goto err_unlock;
	}

	ret = kfd_process_evict_queues(p, KFD_QUEUE_EVICTION_CRIU_CHECKPOINT);
	if (ret)
		goto err_unlock;

	p->queues_paused = true;

	args->pid = task_pid_nr_ns(p->lead_thread,
					task_active_pid_ns(p->lead_thread));

	ret = criu_get_process_object_info(p, &args->num_devices, &args->num_bos,
					   &args->num_objects, &args->priv_data_size);
	if (ret)
		goto err_unlock;

	dev_dbg(kfd_device, "Num of devices:%u bos:%u objects:%u priv_data_size:%lld\n",
				args->num_devices, args->num_bos, args->num_objects,
				args->priv_data_size);

err_unlock:
	if (ret) {
		kfd_process_restore_queues(p);
		p->queues_paused = false;
	}
	mutex_unlock(&p->mutex);
	return ret;
}

static int kfd_ioctl_criu(struct file *filep, struct kfd_process *p, void *data)
{
	struct kfd_ioctl_criu_args *args = data;
	int ret;

	dev_dbg(kfd_device, "CRIU operation: %d\n", args->op);
	switch (args->op) {
	case KFD_CRIU_OP_PROCESS_INFO:
		ret = criu_process_info(filep, p, args);
		break;
	case KFD_CRIU_OP_CHECKPOINT:
		ret = criu_checkpoint(filep, p, args);
		break;
	case KFD_CRIU_OP_UNPAUSE:
		ret = criu_unpause(filep, p, args);
		break;
	case KFD_CRIU_OP_RESTORE:
		ret = criu_restore(filep, p, args);
		break;
	case KFD_CRIU_OP_RESUME:
		ret = criu_resume(filep, p, args);
		break;
	default:
		dev_dbg(kfd_device, "Unsupported CRIU operation:%d\n", args->op);
		ret = -EINVAL;
		break;
	}

	if (ret)
		dev_dbg(kfd_device, "CRIU operation:%d err:%d\n", args->op, ret);

	return ret;
}

static int runtime_enable(struct kfd_process *p, uint64_t r_debug,
			bool enable_ttmp_setup)
{
	int i = 0, ret = 0;

	if (p->is_runtime_retry)
		goto retry;

	if (p->runtime_info.runtime_state != DEBUG_RUNTIME_STATE_DISABLED)
		return -EBUSY;

	for (i = 0; i < p->n_pdds; i++) {
		struct kfd_process_device *pdd = p->pdds[i];

		if (pdd->qpd.queue_count)
			return -EEXIST;

		/*
		 * Setup TTMPs by default.
		 * Note that this call must remain here for MES ADD QUEUE to
		 * skip_process_ctx_clear unconditionally as the first call to
		 * SET_SHADER_DEBUGGER clears any stale process context data
		 * saved in MES.
		 */
		if (pdd->dev->kfd->shared_resources.enable_mes)
			kfd_dbg_set_mes_debug_mode(pdd, !kfd_dbg_has_cwsr_workaround(pdd->dev));
	}

	p->runtime_info.runtime_state = DEBUG_RUNTIME_STATE_ENABLED;
	p->runtime_info.r_debug = r_debug;
	p->runtime_info.ttmp_setup = enable_ttmp_setup;

	if (p->runtime_info.ttmp_setup) {
		for (i = 0; i < p->n_pdds; i++) {
			struct kfd_process_device *pdd = p->pdds[i];

			if (!kfd_dbg_is_rlc_restore_supported(pdd->dev)) {
				amdgpu_gfx_off_ctrl(pdd->dev->adev, false);
				pdd->dev->kfd2kgd->enable_debug_trap(
						pdd->dev->adev,
						true,
						pdd->dev->vm_info.last_vmid_kfd);
			} else if (kfd_dbg_is_per_vmid_supported(pdd->dev)) {
				pdd->spi_dbg_override = pdd->dev->kfd2kgd->enable_debug_trap(
						pdd->dev->adev,
						false,
						0);
			}
		}
	}

retry:
	if (p->debug_trap_enabled) {
		if (!p->is_runtime_retry) {
			kfd_dbg_trap_activate(p);
			kfd_dbg_ev_raise(KFD_EC_MASK(EC_PROCESS_RUNTIME),
					p, NULL, 0, false, NULL, 0);
		}

		mutex_unlock(&p->mutex);
		ret = down_interruptible(&p->runtime_enable_sema);
		mutex_lock(&p->mutex);

		p->is_runtime_retry = !!ret;
	}

	return ret;
}

static int runtime_disable(struct kfd_process *p)
{
	int i = 0, ret;
	bool was_enabled = p->runtime_info.runtime_state == DEBUG_RUNTIME_STATE_ENABLED;

	p->runtime_info.runtime_state = DEBUG_RUNTIME_STATE_DISABLED;
	p->runtime_info.r_debug = 0;

	if (p->debug_trap_enabled) {
		if (was_enabled)
			kfd_dbg_trap_deactivate(p, false, 0);

		if (!p->is_runtime_retry)
			kfd_dbg_ev_raise(KFD_EC_MASK(EC_PROCESS_RUNTIME),
					p, NULL, 0, false, NULL, 0);

		mutex_unlock(&p->mutex);
		ret = down_interruptible(&p->runtime_enable_sema);
		mutex_lock(&p->mutex);

		p->is_runtime_retry = !!ret;
		if (ret)
			return ret;
	}

	if (was_enabled && p->runtime_info.ttmp_setup) {
		for (i = 0; i < p->n_pdds; i++) {
			struct kfd_process_device *pdd = p->pdds[i];

			if (!kfd_dbg_is_rlc_restore_supported(pdd->dev))
				amdgpu_gfx_off_ctrl(pdd->dev->adev, true);
		}
	}

	p->runtime_info.ttmp_setup = false;

	/* disable ttmp setup */
	for (i = 0; i < p->n_pdds; i++) {
		struct kfd_process_device *pdd = p->pdds[i];

		if (kfd_dbg_is_per_vmid_supported(pdd->dev)) {
			pdd->spi_dbg_override =
					pdd->dev->kfd2kgd->disable_debug_trap(
					pdd->dev->adev,
					false,
					pdd->dev->vm_info.last_vmid_kfd);

			if (!pdd->dev->kfd->shared_resources.enable_mes)
				debug_refresh_runlist(pdd->dev->dqm);
			else
				kfd_dbg_set_mes_debug_mode(pdd,
							   !kfd_dbg_has_cwsr_workaround(pdd->dev));
		}
	}

	return 0;
}

static int kfd_ioctl_runtime_enable(struct file *filep, struct kfd_process *p, void *data)
{
	struct kfd_ioctl_runtime_enable_args *args = data;
	int r;

	mutex_lock(&p->mutex);

	if (args->mode_mask & KFD_RUNTIME_ENABLE_MODE_ENABLE_MASK)
		r = runtime_enable(p, args->r_debug,
				!!(args->mode_mask & KFD_RUNTIME_ENABLE_MODE_TTMP_SAVE_MASK));
	else
		r = runtime_disable(p);

	mutex_unlock(&p->mutex);

	return r;
}

static int kfd_ioctl_set_debug_trap(struct file *filep, struct kfd_process *p, void *data)
{
	struct kfd_ioctl_dbg_trap_args *args = data;
	struct task_struct *thread = NULL;
	struct mm_struct *mm = NULL;
	struct pid *pid = NULL;
	struct kfd_process *target = NULL;
	struct kfd_process_device *pdd = NULL;
	int r = 0;

	if (sched_policy == KFD_SCHED_POLICY_NO_HWS) {
		pr_err("Debugging does not support sched_policy %i", sched_policy);
		return -EINVAL;
	}

	pid = find_get_pid(args->pid);
	if (!pid) {
		pr_debug("Cannot find pid info for %i\n", args->pid);
		r = -ESRCH;
		goto out;
	}

	thread = get_pid_task(pid, PIDTYPE_PID);
	if (!thread) {
		r = -ESRCH;
		goto out;
	}

	mm = get_task_mm(thread);
	if (!mm) {
		r = -ESRCH;
		goto out;
	}

	if (args->op == KFD_IOC_DBG_TRAP_ENABLE) {
		bool create_process;

		rcu_read_lock();
		create_process = thread && thread != current && ptrace_parent(thread) == current;
		rcu_read_unlock();

		target = create_process ? kfd_create_process(thread) :
					kfd_lookup_process_by_pid(pid);
	} else {
		target = kfd_lookup_process_by_pid(pid);
	}

	if (IS_ERR_OR_NULL(target)) {
		pr_debug("Cannot find process PID %i to debug\n", args->pid);
		r = target ? PTR_ERR(target) : -ESRCH;
<<<<<<< HEAD
=======
		target = NULL;
>>>>>>> 2d5404ca
		goto out;
	}

	/* Check if target is still PTRACED. */
	rcu_read_lock();
	if (target != p && args->op != KFD_IOC_DBG_TRAP_DISABLE
				&& ptrace_parent(target->lead_thread) != current) {
		pr_err("PID %i is not PTRACED and cannot be debugged\n", args->pid);
		r = -EPERM;
	}
	rcu_read_unlock();

	if (r)
		goto out;

	mutex_lock(&target->mutex);

	if (args->op != KFD_IOC_DBG_TRAP_ENABLE && !target->debug_trap_enabled) {
		pr_err("PID %i not debug enabled for op %i\n", args->pid, args->op);
		r = -EINVAL;
		goto unlock_out;
	}

	if (target->runtime_info.runtime_state != DEBUG_RUNTIME_STATE_ENABLED &&
			(args->op == KFD_IOC_DBG_TRAP_SET_WAVE_LAUNCH_OVERRIDE ||
			 args->op == KFD_IOC_DBG_TRAP_SET_WAVE_LAUNCH_MODE ||
			 args->op == KFD_IOC_DBG_TRAP_SUSPEND_QUEUES ||
			 args->op == KFD_IOC_DBG_TRAP_RESUME_QUEUES ||
			 args->op == KFD_IOC_DBG_TRAP_SET_NODE_ADDRESS_WATCH ||
			 args->op == KFD_IOC_DBG_TRAP_CLEAR_NODE_ADDRESS_WATCH ||
			 args->op == KFD_IOC_DBG_TRAP_SET_FLAGS)) {
		r = -EPERM;
		goto unlock_out;
	}

	if (args->op == KFD_IOC_DBG_TRAP_SET_NODE_ADDRESS_WATCH ||
	    args->op == KFD_IOC_DBG_TRAP_CLEAR_NODE_ADDRESS_WATCH) {
		int user_gpu_id = kfd_process_get_user_gpu_id(target,
				args->op == KFD_IOC_DBG_TRAP_SET_NODE_ADDRESS_WATCH ?
					args->set_node_address_watch.gpu_id :
					args->clear_node_address_watch.gpu_id);

		pdd = kfd_process_device_data_by_id(target, user_gpu_id);
		if (user_gpu_id == -EINVAL || !pdd) {
			r = -ENODEV;
			goto unlock_out;
		}
	}

	switch (args->op) {
	case KFD_IOC_DBG_TRAP_ENABLE:
		if (target != p)
			target->debugger_process = p;

		r = kfd_dbg_trap_enable(target,
					args->enable.dbg_fd,
					(void __user *)args->enable.rinfo_ptr,
					&args->enable.rinfo_size);
		if (!r)
			target->exception_enable_mask = args->enable.exception_mask;

		break;
	case KFD_IOC_DBG_TRAP_DISABLE:
		r = kfd_dbg_trap_disable(target);
		break;
	case KFD_IOC_DBG_TRAP_SEND_RUNTIME_EVENT:
		r = kfd_dbg_send_exception_to_runtime(target,
				args->send_runtime_event.gpu_id,
				args->send_runtime_event.queue_id,
				args->send_runtime_event.exception_mask);
		break;
	case KFD_IOC_DBG_TRAP_SET_EXCEPTIONS_ENABLED:
		kfd_dbg_set_enabled_debug_exception_mask(target,
				args->set_exceptions_enabled.exception_mask);
		break;
	case KFD_IOC_DBG_TRAP_SET_WAVE_LAUNCH_OVERRIDE:
		r = kfd_dbg_trap_set_wave_launch_override(target,
				args->launch_override.override_mode,
				args->launch_override.enable_mask,
				args->launch_override.support_request_mask,
				&args->launch_override.enable_mask,
				&args->launch_override.support_request_mask);
		break;
	case KFD_IOC_DBG_TRAP_SET_WAVE_LAUNCH_MODE:
		r = kfd_dbg_trap_set_wave_launch_mode(target,
				args->launch_mode.launch_mode);
		break;
	case KFD_IOC_DBG_TRAP_SUSPEND_QUEUES:
		r = suspend_queues(target,
				args->suspend_queues.num_queues,
				args->suspend_queues.grace_period,
				args->suspend_queues.exception_mask,
				(uint32_t *)args->suspend_queues.queue_array_ptr);

		break;
	case KFD_IOC_DBG_TRAP_RESUME_QUEUES:
		r = resume_queues(target, args->resume_queues.num_queues,
				(uint32_t *)args->resume_queues.queue_array_ptr);
		break;
	case KFD_IOC_DBG_TRAP_SET_NODE_ADDRESS_WATCH:
		r = kfd_dbg_trap_set_dev_address_watch(pdd,
				args->set_node_address_watch.address,
				args->set_node_address_watch.mask,
				&args->set_node_address_watch.id,
				args->set_node_address_watch.mode);
		break;
	case KFD_IOC_DBG_TRAP_CLEAR_NODE_ADDRESS_WATCH:
		r = kfd_dbg_trap_clear_dev_address_watch(pdd,
				args->clear_node_address_watch.id);
		break;
	case KFD_IOC_DBG_TRAP_SET_FLAGS:
		r = kfd_dbg_trap_set_flags(target, &args->set_flags.flags);
		break;
	case KFD_IOC_DBG_TRAP_QUERY_DEBUG_EVENT:
		r = kfd_dbg_ev_query_debug_event(target,
				&args->query_debug_event.queue_id,
				&args->query_debug_event.gpu_id,
				args->query_debug_event.exception_mask,
				&args->query_debug_event.exception_mask);
		break;
	case KFD_IOC_DBG_TRAP_QUERY_EXCEPTION_INFO:
		r = kfd_dbg_trap_query_exception_info(target,
				args->query_exception_info.source_id,
				args->query_exception_info.exception_code,
				args->query_exception_info.clear_exception,
				(void __user *)args->query_exception_info.info_ptr,
				&args->query_exception_info.info_size);
		break;
	case KFD_IOC_DBG_TRAP_GET_QUEUE_SNAPSHOT:
		r = pqm_get_queue_snapshot(&target->pqm,
				args->queue_snapshot.exception_mask,
				(void __user *)args->queue_snapshot.snapshot_buf_ptr,
				&args->queue_snapshot.num_queues,
				&args->queue_snapshot.entry_size);
		break;
	case KFD_IOC_DBG_TRAP_GET_DEVICE_SNAPSHOT:
		r = kfd_dbg_trap_device_snapshot(target,
				args->device_snapshot.exception_mask,
				(void __user *)args->device_snapshot.snapshot_buf_ptr,
				&args->device_snapshot.num_devices,
				&args->device_snapshot.entry_size);
		break;
	default:
		pr_err("Invalid option: %i\n", args->op);
		r = -EINVAL;
	}

unlock_out:
	mutex_unlock(&target->mutex);

out:
	if (thread)
		put_task_struct(thread);

	if (mm)
		mmput(mm);

	if (pid)
		put_pid(pid);

	if (target)
		kfd_unref_process(target);

	return r;
}

#define AMDKFD_IOCTL_DEF(ioctl, _func, _flags) \
	[_IOC_NR(ioctl)] = {.cmd = ioctl, .func = _func, .flags = _flags, \
			    .cmd_drv = 0, .name = #ioctl}

/** Ioctl table */
static const struct amdkfd_ioctl_desc amdkfd_ioctls[] = {
	AMDKFD_IOCTL_DEF(AMDKFD_IOC_GET_VERSION,
			kfd_ioctl_get_version, 0),

	AMDKFD_IOCTL_DEF(AMDKFD_IOC_CREATE_QUEUE,
			kfd_ioctl_create_queue, 0),

	AMDKFD_IOCTL_DEF(AMDKFD_IOC_DESTROY_QUEUE,
			kfd_ioctl_destroy_queue, 0),

	AMDKFD_IOCTL_DEF(AMDKFD_IOC_SET_MEMORY_POLICY,
			kfd_ioctl_set_memory_policy, 0),

	AMDKFD_IOCTL_DEF(AMDKFD_IOC_GET_CLOCK_COUNTERS,
			kfd_ioctl_get_clock_counters, 0),

	AMDKFD_IOCTL_DEF(AMDKFD_IOC_GET_PROCESS_APERTURES,
			kfd_ioctl_get_process_apertures, 0),

	AMDKFD_IOCTL_DEF(AMDKFD_IOC_UPDATE_QUEUE,
			kfd_ioctl_update_queue, 0),

	AMDKFD_IOCTL_DEF(AMDKFD_IOC_CREATE_EVENT,
			kfd_ioctl_create_event, 0),

	AMDKFD_IOCTL_DEF(AMDKFD_IOC_DESTROY_EVENT,
			kfd_ioctl_destroy_event, 0),

	AMDKFD_IOCTL_DEF(AMDKFD_IOC_SET_EVENT,
			kfd_ioctl_set_event, 0),

	AMDKFD_IOCTL_DEF(AMDKFD_IOC_RESET_EVENT,
			kfd_ioctl_reset_event, 0),

	AMDKFD_IOCTL_DEF(AMDKFD_IOC_WAIT_EVENTS,
			kfd_ioctl_wait_events, 0),

	AMDKFD_IOCTL_DEF(AMDKFD_IOC_DBG_REGISTER_DEPRECATED,
			kfd_ioctl_dbg_register, 0),

	AMDKFD_IOCTL_DEF(AMDKFD_IOC_DBG_UNREGISTER_DEPRECATED,
			kfd_ioctl_dbg_unregister, 0),

	AMDKFD_IOCTL_DEF(AMDKFD_IOC_DBG_ADDRESS_WATCH_DEPRECATED,
			kfd_ioctl_dbg_address_watch, 0),

	AMDKFD_IOCTL_DEF(AMDKFD_IOC_DBG_WAVE_CONTROL_DEPRECATED,
			kfd_ioctl_dbg_wave_control, 0),

	AMDKFD_IOCTL_DEF(AMDKFD_IOC_SET_SCRATCH_BACKING_VA,
			kfd_ioctl_set_scratch_backing_va, 0),

	AMDKFD_IOCTL_DEF(AMDKFD_IOC_GET_TILE_CONFIG,
			kfd_ioctl_get_tile_config, 0),

	AMDKFD_IOCTL_DEF(AMDKFD_IOC_SET_TRAP_HANDLER,
			kfd_ioctl_set_trap_handler, 0),

	AMDKFD_IOCTL_DEF(AMDKFD_IOC_GET_PROCESS_APERTURES_NEW,
			kfd_ioctl_get_process_apertures_new, 0),

	AMDKFD_IOCTL_DEF(AMDKFD_IOC_ACQUIRE_VM,
			kfd_ioctl_acquire_vm, 0),

	AMDKFD_IOCTL_DEF(AMDKFD_IOC_ALLOC_MEMORY_OF_GPU,
			kfd_ioctl_alloc_memory_of_gpu, 0),

	AMDKFD_IOCTL_DEF(AMDKFD_IOC_FREE_MEMORY_OF_GPU,
			kfd_ioctl_free_memory_of_gpu, 0),

	AMDKFD_IOCTL_DEF(AMDKFD_IOC_MAP_MEMORY_TO_GPU,
			kfd_ioctl_map_memory_to_gpu, 0),

	AMDKFD_IOCTL_DEF(AMDKFD_IOC_UNMAP_MEMORY_FROM_GPU,
			kfd_ioctl_unmap_memory_from_gpu, 0),

	AMDKFD_IOCTL_DEF(AMDKFD_IOC_SET_CU_MASK,
			kfd_ioctl_set_cu_mask, 0),

	AMDKFD_IOCTL_DEF(AMDKFD_IOC_GET_QUEUE_WAVE_STATE,
			kfd_ioctl_get_queue_wave_state, 0),

	AMDKFD_IOCTL_DEF(AMDKFD_IOC_GET_DMABUF_INFO,
				kfd_ioctl_get_dmabuf_info, 0),

	AMDKFD_IOCTL_DEF(AMDKFD_IOC_IMPORT_DMABUF,
				kfd_ioctl_import_dmabuf, 0),

	AMDKFD_IOCTL_DEF(AMDKFD_IOC_ALLOC_QUEUE_GWS,
			kfd_ioctl_alloc_queue_gws, 0),

	AMDKFD_IOCTL_DEF(AMDKFD_IOC_SMI_EVENTS,
			kfd_ioctl_smi_events, 0),

	AMDKFD_IOCTL_DEF(AMDKFD_IOC_SVM, kfd_ioctl_svm, 0),

	AMDKFD_IOCTL_DEF(AMDKFD_IOC_SET_XNACK_MODE,
			kfd_ioctl_set_xnack_mode, 0),

	AMDKFD_IOCTL_DEF(AMDKFD_IOC_CRIU_OP,
			kfd_ioctl_criu, KFD_IOC_FLAG_CHECKPOINT_RESTORE),

	AMDKFD_IOCTL_DEF(AMDKFD_IOC_AVAILABLE_MEMORY,
			kfd_ioctl_get_available_memory, 0),

	AMDKFD_IOCTL_DEF(AMDKFD_IOC_EXPORT_DMABUF,
				kfd_ioctl_export_dmabuf, 0),

	AMDKFD_IOCTL_DEF(AMDKFD_IOC_RUNTIME_ENABLE,
			kfd_ioctl_runtime_enable, 0),

	AMDKFD_IOCTL_DEF(AMDKFD_IOC_DBG_TRAP,
			kfd_ioctl_set_debug_trap, 0),
};

#define AMDKFD_CORE_IOCTL_COUNT	ARRAY_SIZE(amdkfd_ioctls)

static long kfd_ioctl(struct file *filep, unsigned int cmd, unsigned long arg)
{
	struct kfd_process *process;
	amdkfd_ioctl_t *func;
	const struct amdkfd_ioctl_desc *ioctl = NULL;
	unsigned int nr = _IOC_NR(cmd);
	char stack_kdata[128];
	char *kdata = NULL;
	unsigned int usize, asize;
	int retcode = -EINVAL;
	bool ptrace_attached = false;

	if (nr >= AMDKFD_CORE_IOCTL_COUNT)
		goto err_i1;

	if ((nr >= AMDKFD_COMMAND_START) && (nr < AMDKFD_COMMAND_END)) {
		u32 amdkfd_size;

		ioctl = &amdkfd_ioctls[nr];

		amdkfd_size = _IOC_SIZE(ioctl->cmd);
		usize = asize = _IOC_SIZE(cmd);
		if (amdkfd_size > asize)
			asize = amdkfd_size;

		cmd = ioctl->cmd;
	} else
		goto err_i1;

	dev_dbg(kfd_device, "ioctl cmd 0x%x (#0x%x), arg 0x%lx\n", cmd, nr, arg);

	/* Get the process struct from the filep. Only the process
	 * that opened /dev/kfd can use the file descriptor. Child
	 * processes need to create their own KFD device context.
	 */
	process = filep->private_data;

	rcu_read_lock();
	if ((ioctl->flags & KFD_IOC_FLAG_CHECKPOINT_RESTORE) &&
	    ptrace_parent(process->lead_thread) == current)
		ptrace_attached = true;
	rcu_read_unlock();

	if (process->lead_thread != current->group_leader
	    && !ptrace_attached) {
		dev_dbg(kfd_device, "Using KFD FD in wrong process\n");
		retcode = -EBADF;
		goto err_i1;
	}

	/* Do not trust userspace, use our own definition */
	func = ioctl->func;

	if (unlikely(!func)) {
		dev_dbg(kfd_device, "no function\n");
		retcode = -EINVAL;
		goto err_i1;
	}

	/*
	 * Versions of docker shipped in Ubuntu 18.xx and 20.xx do not support
	 * CAP_CHECKPOINT_RESTORE, so we also allow access if CAP_SYS_ADMIN as CAP_SYS_ADMIN is a
	 * more priviledged access.
	 */
	if (unlikely(ioctl->flags & KFD_IOC_FLAG_CHECKPOINT_RESTORE)) {
		if (!capable(CAP_CHECKPOINT_RESTORE) &&
						!capable(CAP_SYS_ADMIN)) {
			retcode = -EACCES;
			goto err_i1;
		}
	}

	if (cmd & (IOC_IN | IOC_OUT)) {
		if (asize <= sizeof(stack_kdata)) {
			kdata = stack_kdata;
		} else {
			kdata = kmalloc(asize, GFP_KERNEL);
			if (!kdata) {
				retcode = -ENOMEM;
				goto err_i1;
			}
		}
		if (asize > usize)
			memset(kdata + usize, 0, asize - usize);
	}

	if (cmd & IOC_IN) {
		if (copy_from_user(kdata, (void __user *)arg, usize) != 0) {
			retcode = -EFAULT;
			goto err_i1;
		}
	} else if (cmd & IOC_OUT) {
		memset(kdata, 0, usize);
	}

	retcode = func(filep, process, kdata);

	if (cmd & IOC_OUT)
		if (copy_to_user((void __user *)arg, kdata, usize) != 0)
			retcode = -EFAULT;

err_i1:
	if (!ioctl)
		dev_dbg(kfd_device, "invalid ioctl: pid=%d, cmd=0x%02x, nr=0x%02x\n",
			  task_pid_nr(current), cmd, nr);

	if (kdata != stack_kdata)
		kfree(kdata);

	if (retcode)
		dev_dbg(kfd_device, "ioctl cmd (#0x%x), arg 0x%lx, ret = %d\n",
				nr, arg, retcode);

	return retcode;
}

static int kfd_mmio_mmap(struct kfd_node *dev, struct kfd_process *process,
		      struct vm_area_struct *vma)
{
	phys_addr_t address;

	if (vma->vm_end - vma->vm_start != PAGE_SIZE)
		return -EINVAL;

	if (PAGE_SIZE > 4096)
		return -EINVAL;

	address = dev->adev->rmmio_remap.bus_addr;

	vm_flags_set(vma, VM_IO | VM_DONTCOPY | VM_DONTEXPAND | VM_NORESERVE |
				VM_DONTDUMP | VM_PFNMAP);

	vma->vm_page_prot = pgprot_noncached(vma->vm_page_prot);

	pr_debug("pasid 0x%x mapping mmio page\n"
		 "     target user address == 0x%08llX\n"
		 "     physical address    == 0x%08llX\n"
		 "     vm_flags            == 0x%04lX\n"
		 "     size                == 0x%04lX\n",
		 process->pasid, (unsigned long long) vma->vm_start,
		 address, vma->vm_flags, PAGE_SIZE);

	return io_remap_pfn_range(vma,
				vma->vm_start,
				address >> PAGE_SHIFT,
				PAGE_SIZE,
				vma->vm_page_prot);
}


static int kfd_mmap(struct file *filp, struct vm_area_struct *vma)
{
	struct kfd_process *process;
	struct kfd_node *dev = NULL;
	unsigned long mmap_offset;
	unsigned int gpu_id;

	process = kfd_get_process(current);
	if (IS_ERR(process))
		return PTR_ERR(process);

	mmap_offset = vma->vm_pgoff << PAGE_SHIFT;
	gpu_id = KFD_MMAP_GET_GPU_ID(mmap_offset);
	if (gpu_id)
		dev = kfd_device_by_id(gpu_id);

	switch (mmap_offset & KFD_MMAP_TYPE_MASK) {
	case KFD_MMAP_TYPE_DOORBELL:
		if (!dev)
			return -ENODEV;
		return kfd_doorbell_mmap(dev, process, vma);

	case KFD_MMAP_TYPE_EVENTS:
		return kfd_event_mmap(process, vma);

	case KFD_MMAP_TYPE_RESERVED_MEM:
		if (!dev)
			return -ENODEV;
		return kfd_reserved_mem_mmap(dev, process, vma);
	case KFD_MMAP_TYPE_MMIO:
		if (!dev)
			return -ENODEV;
		return kfd_mmio_mmap(dev, process, vma);
	}

	return -EFAULT;
}<|MERGE_RESOLUTION|>--- conflicted
+++ resolved
@@ -335,33 +335,9 @@
 		goto err_bind_process;
 	}
 
-<<<<<<< HEAD
-	if (!pdd->qpd.proc_doorbells) {
-		err = kfd_alloc_process_doorbells(dev->kfd, pdd);
-		if (err) {
-			pr_debug("failed to allocate process doorbells\n");
-			goto err_bind_process;
-		}
-	}
-
-	/* Starting with GFX11, wptr BOs must be mapped to GART for MES to determine work
-	 * on unmapped queues for usermode queue oversubscription (no aggregated doorbell)
-	 */
-	if (dev->kfd->shared_resources.enable_mes &&
-			((dev->adev->mes.sched_version & AMDGPU_MES_API_VERSION_MASK)
-			>> AMDGPU_MES_API_VERSION_SHIFT) >= 2) {
-		struct amdgpu_bo_va_mapping *wptr_mapping;
-		struct amdgpu_vm *wptr_vm;
-
-		wptr_vm = drm_priv_to_vm(pdd->drm_priv);
-		err = amdgpu_bo_reserve(wptr_vm->root.bo, false);
-		if (err)
-			goto err_wptr_map_gart;
-=======
 	if (q_properties.type == KFD_QUEUE_TYPE_SDMA_BY_ENG_ID) {
 		int max_sdma_eng_id = kfd_get_num_sdma_engines(dev) +
 				      kfd_get_num_xgmi_sdma_engines(dev) - 1;
->>>>>>> 2d5404ca
 
 		if (q_properties.sdma_engine_id > max_sdma_eng_id) {
 			err = -EINVAL;
@@ -423,16 +399,10 @@
 	return 0;
 
 err_create_queue:
-<<<<<<< HEAD
-	if (wptr_bo)
-		amdgpu_amdkfd_free_gtt_mem(dev->adev, (void **)&wptr_bo);
-err_wptr_map_gart:
-=======
 	kfd_queue_unref_bo_vas(pdd, &q_properties);
 	kfd_queue_release_buffers(pdd, &q_properties);
 err_acquire_queue_buf:
 err_sdma_engine_id:
->>>>>>> 2d5404ca
 err_bind_process:
 err_pdd:
 	mutex_unlock(&p->mutex);
@@ -1042,21 +1012,12 @@
 
 	if (dev->local_mem_info.local_mem_size_private == 0 &&
 	    dev->local_mem_info.local_mem_size_public > 0)
-<<<<<<< HEAD
 		return true;
 
 	if (dev->local_mem_info.local_mem_size_public == 0 &&
 	    dev->kfd->adev->gmc.is_app_apu) {
 		pr_debug("APP APU, Consider like a large bar system\n");
 		return true;
-=======
-		return true;
-
-	if (dev->local_mem_info.local_mem_size_public == 0 &&
-	    dev->kfd->adev->gmc.is_app_apu) {
-		pr_debug("APP APU, Consider like a large bar system\n");
-		return true;
->>>>>>> 2d5404ca
 	}
 
 	return false;
@@ -1872,14 +1833,9 @@
 	return num_of_bos;
 }
 
-<<<<<<< HEAD
-static int criu_get_prime_handle(struct kgd_mem *mem, int flags,
-				      u32 *shared_fd)
-=======
 static int criu_get_prime_handle(struct kgd_mem *mem,
 				 int flags, u32 *shared_fd,
 				 struct file **file)
->>>>>>> 2d5404ca
 {
 	struct dma_buf *dmabuf;
 	int ret;
@@ -2451,11 +2407,7 @@
 	if (bo_bucket->alloc_flags
 	    & (KFD_IOC_ALLOC_MEM_FLAGS_VRAM | KFD_IOC_ALLOC_MEM_FLAGS_GTT)) {
 		ret = criu_get_prime_handle(kgd_mem, DRM_RDWR,
-<<<<<<< HEAD
-					    &bo_bucket->dmabuf_fd);
-=======
 					    &bo_bucket->dmabuf_fd, file);
->>>>>>> 2d5404ca
 		if (ret)
 			return ret;
 	} else {
@@ -2990,10 +2942,7 @@
 	if (IS_ERR_OR_NULL(target)) {
 		pr_debug("Cannot find process PID %i to debug\n", args->pid);
 		r = target ? PTR_ERR(target) : -ESRCH;
-<<<<<<< HEAD
-=======
 		target = NULL;
->>>>>>> 2d5404ca
 		goto out;
 	}
 
