--- conflicted
+++ resolved
@@ -327,11 +327,6 @@
 	 * with small reserved space for kernel.
 	 * Set them to CANONICAL addresses.
 	 */
-<<<<<<< HEAD
-	pdd->gpuvm_base = SVM_USER_BASE;
-	pdd->gpuvm_limit =
-		pdd->dev->kfd->shared_resources.gpuvm_size - 1;
-=======
 	pdd->gpuvm_base = max(SVM_USER_BASE, AMDGPU_VA_RESERVED_BOTTOM);
 	pdd->gpuvm_limit =
 		pdd->dev->kfd->shared_resources.gpuvm_size - 1;
@@ -341,7 +336,6 @@
 	 */
 	pdd->qpd.cwsr_base = SVM_CWSR_BASE;
 	pdd->qpd.ib_base = SVM_IB_BASE;
->>>>>>> 2d5404ca
 
 	pdd->scratch_base = MAKE_SCRATCH_APP_BASE_VI();
 	pdd->scratch_limit = MAKE_SCRATCH_APP_LIMIT(pdd->scratch_base);
@@ -352,17 +346,7 @@
 	pdd->lds_base = MAKE_LDS_APP_BASE_V9();
 	pdd->lds_limit = MAKE_LDS_APP_LIMIT(pdd->lds_base);
 
-<<<<<<< HEAD
-        /* Raven needs SVM to support graphic handle, etc. Leave the small
-         * reserved space before SVM on Raven as well, even though we don't
-         * have to.
-         * Set gpuvm_base and gpuvm_limit to CANONICAL addresses so that they
-         * are used in Thunk to reserve SVM.
-         */
-        pdd->gpuvm_base = SVM_USER_BASE;
-=======
 	pdd->gpuvm_base = AMDGPU_VA_RESERVED_BOTTOM;
->>>>>>> 2d5404ca
 	pdd->gpuvm_limit =
 		pdd->dev->kfd->shared_resources.gpuvm_size - 1;
 
@@ -431,15 +415,6 @@
 					return -EINVAL;
 				}
 			}
-<<<<<<< HEAD
-
-                        /* dGPUs: the reserved space for kernel
-                         * before SVM
-                         */
-                        pdd->qpd.cwsr_base = SVM_CWSR_BASE;
-                        pdd->qpd.ib_base = SVM_IB_BASE;
-=======
->>>>>>> 2d5404ca
 		}
 
 		dev_dbg(kfd_device, "node id %u\n", id);
