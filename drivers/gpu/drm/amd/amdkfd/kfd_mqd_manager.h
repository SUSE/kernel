/* SPDX-License-Identifier: GPL-2.0 OR MIT */
/*
 * Copyright 2014-2022 Advanced Micro Devices, Inc.
 *
 * Permission is hereby granted, free of charge, to any person obtaining a
 * copy of this software and associated documentation files (the "Software"),
 * to deal in the Software without restriction, including without limitation
 * the rights to use, copy, modify, merge, publish, distribute, sublicense,
 * and/or sell copies of the Software, and to permit persons to whom the
 * Software is furnished to do so, subject to the following conditions:
 *
 * The above copyright notice and this permission notice shall be included in
 * all copies or substantial portions of the Software.
 *
 * THE SOFTWARE IS PROVIDED "AS IS", WITHOUT WARRANTY OF ANY KIND, EXPRESS OR
 * IMPLIED, INCLUDING BUT NOT LIMITED TO THE WARRANTIES OF MERCHANTABILITY,
 * FITNESS FOR A PARTICULAR PURPOSE AND NONINFRINGEMENT.  IN NO EVENT SHALL
 * THE COPYRIGHT HOLDER(S) OR AUTHOR(S) BE LIABLE FOR ANY CLAIM, DAMAGES OR
 * OTHER LIABILITY, WHETHER IN AN ACTION OF CONTRACT, TORT OR OTHERWISE,
 * ARISING FROM, OUT OF OR IN CONNECTION WITH THE SOFTWARE OR THE USE OR
 * OTHER DEALINGS IN THE SOFTWARE.
 *
 */

#ifndef KFD_MQD_MANAGER_H_
#define KFD_MQD_MANAGER_H_

#include "kfd_priv.h"

#define KFD_MAX_NUM_SE 8
#define KFD_MAX_NUM_SH_PER_SE 2

/**
 * struct mqd_manager
 *
 * @init_mqd: Allocates the mqd buffer on local gpu memory and initialize it.
 *
 * @load_mqd: Loads the mqd to a concrete hqd slot. Used only for no cp
 * scheduling mode.
 *
 * @update_mqd: Handles a update call for the MQD
 *
 * @destroy_mqd: Destroys the HQD slot and by that preempt the relevant queue.
 * Used only for no cp scheduling.
 *
 * @free_mqd: Releases the mqd buffer from local gpu memory.
 *
 * @is_occupied: Checks if the relevant HQD slot is occupied.
 *
 * @get_wave_state: Retrieves context save state and optionally copies the
 * control stack, if kept in the MQD, to the given userspace address.
 *
 * @mqd_mutex: Mqd manager mutex.
 *
 * @dev: The kfd device structure coupled with this module.
 *
 * MQD stands for Memory Queue Descriptor which represents the current queue
 * state in the memory and initiate the HQD (Hardware Queue Descriptor) state.
 * This structure is actually a base class for the different types of MQDs
 * structures for the variant ASICs that should be supported in the future.
 * This base class is also contains all the MQD specific operations.
 * Another important thing to mention is that each queue has a MQD that keeps
 * his state (or context) after each preemption or reassignment.
 * Basically there are a instances of the mqd manager class per MQD type per
 * ASIC. Currently the kfd driver supports only Kaveri so there are instances
 * per KFD_MQD_TYPE for each device.
 *
 */
extern int pipe_priority_map[];
struct mqd_manager {
	struct kfd_mem_obj*	(*allocate_mqd)(struct kfd_node *kfd,
		struct queue_properties *q);

	void	(*init_mqd)(struct mqd_manager *mm, void **mqd,
			struct kfd_mem_obj *mqd_mem_obj, uint64_t *gart_addr,
			struct queue_properties *q);

	int	(*load_mqd)(struct mqd_manager *mm, void *mqd,
				uint32_t pipe_id, uint32_t queue_id,
				struct queue_properties *p,
				struct mm_struct *mms);

	void	(*update_mqd)(struct mqd_manager *mm, void *mqd,
				struct queue_properties *q,
				struct mqd_update_info *minfo);

	int	(*destroy_mqd)(struct mqd_manager *mm, void *mqd,
				enum kfd_preempt_type type,
				unsigned int timeout, uint32_t pipe_id,
				uint32_t queue_id);

	void	(*free_mqd)(struct mqd_manager *mm, void *mqd,
				struct kfd_mem_obj *mqd_mem_obj);

	bool	(*is_occupied)(struct mqd_manager *mm, void *mqd,
				uint64_t queue_address,	uint32_t pipe_id,
				uint32_t queue_id);

	int	(*get_wave_state)(struct mqd_manager *mm, void *mqd,
				  struct queue_properties *q,
				  void __user *ctl_stack,
				  u32 *ctl_stack_used_size,
				  u32 *save_area_used_size);

	void	(*get_checkpoint_info)(struct mqd_manager *mm, void *mqd, uint32_t *ctl_stack_size);

	void	(*checkpoint_mqd)(struct mqd_manager *mm,
				  void *mqd,
				  void *mqd_dst,
				  void *ctl_stack_dst);

	void	(*restore_mqd)(struct mqd_manager *mm, void **mqd,
				struct kfd_mem_obj *mqd_mem_obj, uint64_t *gart_addr,
				struct queue_properties *p,
				const void *mqd_src,
				const void *ctl_stack_src,
				const u32 ctl_stack_size);

#if defined(CONFIG_DEBUG_FS)
	int	(*debugfs_show_mqd)(struct seq_file *m, void *data);
#endif
<<<<<<< HEAD
	uint32_t (*read_doorbell_id)(void *mqd);
=======
	bool (*check_preemption_failed)(struct mqd_manager *mm, void *mqd);
>>>>>>> 2d5404ca
	uint64_t (*mqd_stride)(struct mqd_manager *mm,
				struct queue_properties *p);

	struct mutex	mqd_mutex;
	struct kfd_node	*dev;
	uint32_t mqd_size;
};

<<<<<<< HEAD
=======
struct mqd_user_context_save_area_header {
	/* Byte offset from start of user context
	 * save area to the last saved top (lowest
	 * address) of control stack data. Must be
	 * 4 byte aligned.
	 */
	uint32_t control_stack_offset;

	/* Byte size of the last saved control stack
	 * data. Must be 4 byte aligned.
	 */
	uint32_t control_stack_size;

	/* Byte offset from start of user context save
	 * area to the last saved base (lowest address)
	 * of wave state data. Must be 4 byte aligned.
	 */
	uint32_t wave_state_offset;

	/* Byte size of the last saved wave state data.
	 * Must be 4 byte aligned.
	 */
	uint32_t wave_state_size;
};

>>>>>>> 2d5404ca
struct kfd_mem_obj *allocate_hiq_mqd(struct kfd_node *dev,
				struct queue_properties *q);

struct kfd_mem_obj *allocate_sdma_mqd(struct kfd_node *dev,
					struct queue_properties *q);
void free_mqd_hiq_sdma(struct mqd_manager *mm, void *mqd,
				struct kfd_mem_obj *mqd_mem_obj);

void mqd_symmetrically_map_cu_mask(struct mqd_manager *mm,
		const uint32_t *cu_mask, uint32_t cu_mask_count,
		uint32_t *se_mask, uint32_t inst);

int kfd_hiq_load_mqd_kiq(struct mqd_manager *mm, void *mqd,
		uint32_t pipe_id, uint32_t queue_id,
		struct queue_properties *p, struct mm_struct *mms);

int kfd_destroy_mqd_cp(struct mqd_manager *mm, void *mqd,
		enum kfd_preempt_type type, unsigned int timeout,
		uint32_t pipe_id, uint32_t queue_id);

void kfd_free_mqd_cp(struct mqd_manager *mm, void *mqd,
		struct kfd_mem_obj *mqd_mem_obj);

bool kfd_is_occupied_cp(struct mqd_manager *mm, void *mqd,
		 uint64_t queue_address, uint32_t pipe_id,
		 uint32_t queue_id);

int kfd_load_mqd_sdma(struct mqd_manager *mm, void *mqd,
		uint32_t pipe_id, uint32_t queue_id,
		struct queue_properties *p, struct mm_struct *mms);

int kfd_destroy_mqd_sdma(struct mqd_manager *mm, void *mqd,
		enum kfd_preempt_type type, unsigned int timeout,
		uint32_t pipe_id, uint32_t queue_id);

bool kfd_is_occupied_sdma(struct mqd_manager *mm, void *mqd,
		uint64_t queue_address, uint32_t pipe_id,
		uint32_t queue_id);

void kfd_get_hiq_xcc_mqd(struct kfd_node *dev,
		struct kfd_mem_obj *mqd_mem_obj, uint32_t virtual_xcc_id);

uint64_t kfd_hiq_mqd_stride(struct kfd_node *dev);
uint64_t kfd_mqd_stride(struct mqd_manager *mm,
			struct queue_properties *q);
<<<<<<< HEAD
=======
bool kfd_check_hiq_mqd_doorbell_id(struct kfd_node *node, uint32_t doorbell_id,
				   uint32_t inst);
>>>>>>> 2d5404ca
#endif /* KFD_MQD_MANAGER_H_ */<|MERGE_RESOLUTION|>--- conflicted
+++ resolved
@@ -119,11 +119,7 @@
 #if defined(CONFIG_DEBUG_FS)
 	int	(*debugfs_show_mqd)(struct seq_file *m, void *data);
 #endif
-<<<<<<< HEAD
-	uint32_t (*read_doorbell_id)(void *mqd);
-=======
 	bool (*check_preemption_failed)(struct mqd_manager *mm, void *mqd);
->>>>>>> 2d5404ca
 	uint64_t (*mqd_stride)(struct mqd_manager *mm,
 				struct queue_properties *p);
 
@@ -132,8 +128,6 @@
 	uint32_t mqd_size;
 };
 
-<<<<<<< HEAD
-=======
 struct mqd_user_context_save_area_header {
 	/* Byte offset from start of user context
 	 * save area to the last saved top (lowest
@@ -159,7 +153,6 @@
 	uint32_t wave_state_size;
 };
 
->>>>>>> 2d5404ca
 struct kfd_mem_obj *allocate_hiq_mqd(struct kfd_node *dev,
 				struct queue_properties *q);
 
@@ -205,9 +198,6 @@
 uint64_t kfd_hiq_mqd_stride(struct kfd_node *dev);
 uint64_t kfd_mqd_stride(struct mqd_manager *mm,
 			struct queue_properties *q);
-<<<<<<< HEAD
-=======
 bool kfd_check_hiq_mqd_doorbell_id(struct kfd_node *node, uint32_t doorbell_id,
 				   uint32_t inst);
->>>>>>> 2d5404ca
 #endif /* KFD_MQD_MANAGER_H_ */