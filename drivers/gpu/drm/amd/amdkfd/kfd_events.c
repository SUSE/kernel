// SPDX-License-Identifier: GPL-2.0 OR MIT
/*
 * Copyright 2014-2022 Advanced Micro Devices, Inc.
 *
 * Permission is hereby granted, free of charge, to any person obtaining a
 * copy of this software and associated documentation files (the "Software"),
 * to deal in the Software without restriction, including without limitation
 * the rights to use, copy, modify, merge, publish, distribute, sublicense,
 * and/or sell copies of the Software, and to permit persons to whom the
 * Software is furnished to do so, subject to the following conditions:
 *
 * The above copyright notice and this permission notice shall be included in
 * all copies or substantial portions of the Software.
 *
 * THE SOFTWARE IS PROVIDED "AS IS", WITHOUT WARRANTY OF ANY KIND, EXPRESS OR
 * IMPLIED, INCLUDING BUT NOT LIMITED TO THE WARRANTIES OF MERCHANTABILITY,
 * FITNESS FOR A PARTICULAR PURPOSE AND NONINFRINGEMENT.  IN NO EVENT SHALL
 * THE COPYRIGHT HOLDER(S) OR AUTHOR(S) BE LIABLE FOR ANY CLAIM, DAMAGES OR
 * OTHER LIABILITY, WHETHER IN AN ACTION OF CONTRACT, TORT OR OTHERWISE,
 * ARISING FROM, OUT OF OR IN CONNECTION WITH THE SOFTWARE OR THE USE OR
 * OTHER DEALINGS IN THE SOFTWARE.
 */

#include <linux/mm_types.h>
#include <linux/slab.h>
#include <linux/types.h>
#include <linux/sched/signal.h>
#include <linux/sched/mm.h>
#include <linux/uaccess.h>
#include <linux/mman.h>
#include <linux/memory.h>
#include "kfd_priv.h"
#include "kfd_events.h"
<<<<<<< HEAD
=======
#include "kfd_device_queue_manager.h"
>>>>>>> 2d5404ca
#include <linux/device.h>

/*
 * Wrapper around wait_queue_entry_t
 */
struct kfd_event_waiter {
	wait_queue_entry_t wait;
	struct kfd_event *event; /* Event to wait for */
	bool activated;		 /* Becomes true when event is signaled */
	bool event_age_enabled;  /* set to true when last_event_age is non-zero */
};

/*
 * Each signal event needs a 64-bit signal slot where the signaler will write
 * a 1 before sending an interrupt. (This is needed because some interrupts
 * do not contain enough spare data bits to identify an event.)
 * We get whole pages and map them to the process VA.
 * Individual signal events use their event_id as slot index.
 */
struct kfd_signal_page {
	uint64_t *kernel_address;
	uint64_t __user *user_address;
	bool need_to_free_pages;
};

static uint64_t *page_slots(struct kfd_signal_page *page)
{
	return page->kernel_address;
}

static struct kfd_signal_page *allocate_signal_page(struct kfd_process *p)
{
	void *backing_store;
	struct kfd_signal_page *page;

	page = kzalloc(sizeof(*page), GFP_KERNEL);
	if (!page)
		return NULL;

	backing_store = (void *) __get_free_pages(GFP_KERNEL,
					get_order(KFD_SIGNAL_EVENT_LIMIT * 8));
	if (!backing_store)
		goto fail_alloc_signal_store;

	/* Initialize all events to unsignaled */
	memset(backing_store, (uint8_t) UNSIGNALED_EVENT_SLOT,
	       KFD_SIGNAL_EVENT_LIMIT * 8);

	page->kernel_address = backing_store;
	page->need_to_free_pages = true;
	pr_debug("Allocated new event signal page at %p, for process %p\n",
			page, p);

	return page;

fail_alloc_signal_store:
	kfree(page);
	return NULL;
}

static int allocate_event_notification_slot(struct kfd_process *p,
					    struct kfd_event *ev,
					    const int *restore_id)
{
	int id;

	if (!p->signal_page) {
		p->signal_page = allocate_signal_page(p);
		if (!p->signal_page)
			return -ENOMEM;
		/* Oldest user mode expects 256 event slots */
		p->signal_mapped_size = 256*8;
	}

	if (restore_id) {
		id = idr_alloc(&p->event_idr, ev, *restore_id, *restore_id + 1,
				GFP_KERNEL);
	} else {
		/*
		 * Compatibility with old user mode: Only use signal slots
		 * user mode has mapped, may be less than
		 * KFD_SIGNAL_EVENT_LIMIT. This also allows future increase
		 * of the event limit without breaking user mode.
		 */
		id = idr_alloc(&p->event_idr, ev, 0, p->signal_mapped_size / 8,
				GFP_KERNEL);
	}
	if (id < 0)
		return id;

	ev->event_id = id;
	page_slots(p->signal_page)[id] = UNSIGNALED_EVENT_SLOT;

	return 0;
}

/*
 * Assumes that p->event_mutex or rcu_readlock is held and of course that p is
 * not going away.
 */
static struct kfd_event *lookup_event_by_id(struct kfd_process *p, uint32_t id)
{
	return idr_find(&p->event_idr, id);
}

/**
 * lookup_signaled_event_by_partial_id - Lookup signaled event from partial ID
 * @p:     Pointer to struct kfd_process
 * @id:    ID to look up
 * @bits:  Number of valid bits in @id
 *
 * Finds the first signaled event with a matching partial ID. If no
 * matching signaled event is found, returns NULL. In that case the
 * caller should assume that the partial ID is invalid and do an
 * exhaustive search of all siglaned events.
 *
 * If multiple events with the same partial ID signal at the same
 * time, they will be found one interrupt at a time, not necessarily
 * in the same order the interrupts occurred. As long as the number of
 * interrupts is correct, all signaled events will be seen by the
 * driver.
 */
static struct kfd_event *lookup_signaled_event_by_partial_id(
	struct kfd_process *p, uint32_t id, uint32_t bits)
{
	struct kfd_event *ev;

	if (!p->signal_page || id >= KFD_SIGNAL_EVENT_LIMIT)
		return NULL;

	/* Fast path for the common case that @id is not a partial ID
	 * and we only need a single lookup.
	 */
	if (bits > 31 || (1U << bits) >= KFD_SIGNAL_EVENT_LIMIT) {
		if (page_slots(p->signal_page)[id] == UNSIGNALED_EVENT_SLOT)
			return NULL;

		return idr_find(&p->event_idr, id);
	}

	/* General case for partial IDs: Iterate over all matching IDs
	 * and find the first one that has signaled.
	 */
	for (ev = NULL; id < KFD_SIGNAL_EVENT_LIMIT && !ev; id += 1U << bits) {
		if (page_slots(p->signal_page)[id] == UNSIGNALED_EVENT_SLOT)
			continue;

		ev = idr_find(&p->event_idr, id);
	}

	return ev;
}

static int create_signal_event(struct file *devkfd, struct kfd_process *p,
				struct kfd_event *ev, const int *restore_id)
{
	int ret;

	if (p->signal_mapped_size &&
	    p->signal_event_count == p->signal_mapped_size / 8) {
		if (!p->signal_event_limit_reached) {
			pr_debug("Signal event wasn't created because limit was reached\n");
			p->signal_event_limit_reached = true;
		}
		return -ENOSPC;
	}

	ret = allocate_event_notification_slot(p, ev, restore_id);
	if (ret) {
		pr_warn("Signal event wasn't created because out of kernel memory\n");
		return ret;
	}

	p->signal_event_count++;

	ev->user_signal_address = &p->signal_page->user_address[ev->event_id];
	pr_debug("Signal event number %zu created with id %d, address %p\n",
			p->signal_event_count, ev->event_id,
			ev->user_signal_address);

	return 0;
}

static int create_other_event(struct kfd_process *p, struct kfd_event *ev, const int *restore_id)
{
	int id;

	if (restore_id)
		id = idr_alloc(&p->event_idr, ev, *restore_id, *restore_id + 1,
			GFP_KERNEL);
	else
		/* Cast KFD_LAST_NONSIGNAL_EVENT to uint32_t. This allows an
		 * intentional integer overflow to -1 without a compiler
		 * warning. idr_alloc treats a negative value as "maximum
		 * signed integer".
		 */
		id = idr_alloc(&p->event_idr, ev, KFD_FIRST_NONSIGNAL_EVENT_ID,
				(uint32_t)KFD_LAST_NONSIGNAL_EVENT_ID + 1,
				GFP_KERNEL);

	if (id < 0)
		return id;
	ev->event_id = id;

	return 0;
}

int kfd_event_init_process(struct kfd_process *p)
{
	int id;

	mutex_init(&p->event_mutex);
	idr_init(&p->event_idr);
	p->signal_page = NULL;
	p->signal_event_count = 1;
	/* Allocate event ID 0. It is used for a fast path to ignore bogus events
	 * that are sent by the CP without a context ID
	 */
	id = idr_alloc(&p->event_idr, NULL, 0, 1, GFP_KERNEL);
	if (id < 0) {
		idr_destroy(&p->event_idr);
		mutex_destroy(&p->event_mutex);
		return id;
	}
	return 0;
}

static void destroy_event(struct kfd_process *p, struct kfd_event *ev)
{
	struct kfd_event_waiter *waiter;

	/* Wake up pending waiters. They will return failure */
	spin_lock(&ev->lock);
	list_for_each_entry(waiter, &ev->wq.head, wait.entry)
		WRITE_ONCE(waiter->event, NULL);
	wake_up_all(&ev->wq);
	spin_unlock(&ev->lock);

	if (ev->type == KFD_EVENT_TYPE_SIGNAL ||
	    ev->type == KFD_EVENT_TYPE_DEBUG)
		p->signal_event_count--;

	idr_remove(&p->event_idr, ev->event_id);
	kfree_rcu(ev, rcu);
}

static void destroy_events(struct kfd_process *p)
{
	struct kfd_event *ev;
	uint32_t id;

	idr_for_each_entry(&p->event_idr, ev, id)
		if (ev)
			destroy_event(p, ev);
	idr_destroy(&p->event_idr);
	mutex_destroy(&p->event_mutex);
}

/*
 * We assume that the process is being destroyed and there is no need to
 * unmap the pages or keep bookkeeping data in order.
 */
static void shutdown_signal_page(struct kfd_process *p)
{
	struct kfd_signal_page *page = p->signal_page;

	if (page) {
		if (page->need_to_free_pages)
			free_pages((unsigned long)page->kernel_address,
				   get_order(KFD_SIGNAL_EVENT_LIMIT * 8));
		kfree(page);
	}
}

void kfd_event_free_process(struct kfd_process *p)
{
	destroy_events(p);
	shutdown_signal_page(p);
}

static bool event_can_be_gpu_signaled(const struct kfd_event *ev)
{
	return ev->type == KFD_EVENT_TYPE_SIGNAL ||
					ev->type == KFD_EVENT_TYPE_DEBUG;
}

static bool event_can_be_cpu_signaled(const struct kfd_event *ev)
{
	return ev->type == KFD_EVENT_TYPE_SIGNAL;
}

static int kfd_event_page_set(struct kfd_process *p, void *kernel_address,
		       uint64_t size, uint64_t user_handle)
{
	struct kfd_signal_page *page;

	if (p->signal_page)
		return -EBUSY;

	page = kzalloc(sizeof(*page), GFP_KERNEL);
	if (!page)
		return -ENOMEM;

	/* Initialize all events to unsignaled */
	memset(kernel_address, (uint8_t) UNSIGNALED_EVENT_SLOT,
	       KFD_SIGNAL_EVENT_LIMIT * 8);

	page->kernel_address = kernel_address;

	p->signal_page = page;
	p->signal_mapped_size = size;
	p->signal_handle = user_handle;
	return 0;
}

int kfd_kmap_event_page(struct kfd_process *p, uint64_t event_page_offset)
{
	struct kfd_node *kfd;
	struct kfd_process_device *pdd;
	void *mem, *kern_addr;
	uint64_t size;
	int err = 0;

	if (p->signal_page) {
		pr_err("Event page is already set\n");
		return -EINVAL;
	}

	pdd = kfd_process_device_data_by_id(p, GET_GPU_ID(event_page_offset));
	if (!pdd) {
		pr_err("Getting device by id failed in %s\n", __func__);
		return -EINVAL;
	}
	kfd = pdd->dev;

	pdd = kfd_bind_process_to_device(kfd, p);
	if (IS_ERR(pdd))
		return PTR_ERR(pdd);

	mem = kfd_process_device_translate_handle(pdd,
			GET_IDR_HANDLE(event_page_offset));
	if (!mem) {
		pr_err("Can't find BO, offset is 0x%llx\n", event_page_offset);
		return -EINVAL;
	}

	err = amdgpu_amdkfd_gpuvm_map_gtt_bo_to_kernel(mem, &kern_addr, &size);
	if (err) {
		pr_err("Failed to map event page to kernel\n");
		return err;
	}

	err = kfd_event_page_set(p, kern_addr, size, event_page_offset);
	if (err) {
		pr_err("Failed to set event page\n");
		amdgpu_amdkfd_gpuvm_unmap_gtt_bo_from_kernel(mem);
		return err;
	}
	return err;
}

int kfd_event_create(struct file *devkfd, struct kfd_process *p,
		     uint32_t event_type, bool auto_reset, uint32_t node_id,
		     uint32_t *event_id, uint32_t *event_trigger_data,
		     uint64_t *event_page_offset, uint32_t *event_slot_index)
{
	int ret = 0;
	struct kfd_event *ev = kzalloc(sizeof(*ev), GFP_KERNEL);

	if (!ev)
		return -ENOMEM;

	ev->type = event_type;
	ev->auto_reset = auto_reset;
	ev->signaled = false;

	spin_lock_init(&ev->lock);
	init_waitqueue_head(&ev->wq);

	*event_page_offset = 0;

	mutex_lock(&p->event_mutex);

	switch (event_type) {
	case KFD_EVENT_TYPE_SIGNAL:
	case KFD_EVENT_TYPE_DEBUG:
		ret = create_signal_event(devkfd, p, ev, NULL);
		if (!ret) {
			*event_page_offset = KFD_MMAP_TYPE_EVENTS;
			*event_slot_index = ev->event_id;
		}
		break;
	default:
		ret = create_other_event(p, ev, NULL);
		break;
	}

	if (!ret) {
		*event_id = ev->event_id;
		*event_trigger_data = ev->event_id;
		ev->event_age = 1;
	} else {
		kfree(ev);
	}

	mutex_unlock(&p->event_mutex);

	return ret;
}

int kfd_criu_restore_event(struct file *devkfd,
			   struct kfd_process *p,
			   uint8_t __user *user_priv_ptr,
			   uint64_t *priv_data_offset,
			   uint64_t max_priv_data_size)
{
	struct kfd_criu_event_priv_data *ev_priv;
	struct kfd_event *ev = NULL;
	int ret = 0;

	ev_priv = kmalloc(sizeof(*ev_priv), GFP_KERNEL);
	if (!ev_priv)
		return -ENOMEM;

	ev = kzalloc(sizeof(*ev), GFP_KERNEL);
	if (!ev) {
		ret = -ENOMEM;
		goto exit;
	}

	if (*priv_data_offset + sizeof(*ev_priv) > max_priv_data_size) {
		ret = -EINVAL;
		goto exit;
	}

	ret = copy_from_user(ev_priv, user_priv_ptr + *priv_data_offset, sizeof(*ev_priv));
	if (ret) {
		ret = -EFAULT;
		goto exit;
	}
	*priv_data_offset += sizeof(*ev_priv);

	if (ev_priv->user_handle) {
		ret = kfd_kmap_event_page(p, ev_priv->user_handle);
		if (ret)
			goto exit;
	}

	ev->type = ev_priv->type;
	ev->auto_reset = ev_priv->auto_reset;
	ev->signaled = ev_priv->signaled;

	spin_lock_init(&ev->lock);
	init_waitqueue_head(&ev->wq);

	mutex_lock(&p->event_mutex);
	switch (ev->type) {
	case KFD_EVENT_TYPE_SIGNAL:
	case KFD_EVENT_TYPE_DEBUG:
		ret = create_signal_event(devkfd, p, ev, &ev_priv->event_id);
		break;
	case KFD_EVENT_TYPE_MEMORY:
		memcpy(&ev->memory_exception_data,
			&ev_priv->memory_exception_data,
			sizeof(struct kfd_hsa_memory_exception_data));

		ret = create_other_event(p, ev, &ev_priv->event_id);
		break;
	case KFD_EVENT_TYPE_HW_EXCEPTION:
		memcpy(&ev->hw_exception_data,
			&ev_priv->hw_exception_data,
			sizeof(struct kfd_hsa_hw_exception_data));

		ret = create_other_event(p, ev, &ev_priv->event_id);
		break;
	}
	mutex_unlock(&p->event_mutex);

exit:
	if (ret)
		kfree(ev);

	kfree(ev_priv);

	return ret;
}

int kfd_criu_checkpoint_events(struct kfd_process *p,
			 uint8_t __user *user_priv_data,
			 uint64_t *priv_data_offset)
{
	struct kfd_criu_event_priv_data *ev_privs;
	int i = 0;
	int ret =  0;
	struct kfd_event *ev;
	uint32_t ev_id;

	uint32_t num_events = kfd_get_num_events(p);

	if (!num_events)
		return 0;

	ev_privs = kvzalloc(num_events * sizeof(*ev_privs), GFP_KERNEL);
	if (!ev_privs)
		return -ENOMEM;


	idr_for_each_entry(&p->event_idr, ev, ev_id) {
		struct kfd_criu_event_priv_data *ev_priv;

		/*
		 * Currently, all events have same size of private_data, but the current ioctl's
		 * and CRIU plugin supports private_data of variable sizes
		 */
		ev_priv = &ev_privs[i];

		ev_priv->object_type = KFD_CRIU_OBJECT_TYPE_EVENT;

		/* We store the user_handle with the first event */
		if (i == 0 && p->signal_page)
			ev_priv->user_handle = p->signal_handle;

		ev_priv->event_id = ev->event_id;
		ev_priv->auto_reset = ev->auto_reset;
		ev_priv->type = ev->type;
		ev_priv->signaled = ev->signaled;

		if (ev_priv->type == KFD_EVENT_TYPE_MEMORY)
			memcpy(&ev_priv->memory_exception_data,
				&ev->memory_exception_data,
				sizeof(struct kfd_hsa_memory_exception_data));
		else if (ev_priv->type == KFD_EVENT_TYPE_HW_EXCEPTION)
			memcpy(&ev_priv->hw_exception_data,
				&ev->hw_exception_data,
				sizeof(struct kfd_hsa_hw_exception_data));

		pr_debug("Checkpointed event[%d] id = 0x%08x auto_reset = %x type = %x signaled = %x\n",
			  i,
			  ev_priv->event_id,
			  ev_priv->auto_reset,
			  ev_priv->type,
			  ev_priv->signaled);
		i++;
	}

	ret = copy_to_user(user_priv_data + *priv_data_offset,
			   ev_privs, num_events * sizeof(*ev_privs));
	if (ret) {
		pr_err("Failed to copy events priv to user\n");
		ret = -EFAULT;
	}

	*priv_data_offset += num_events * sizeof(*ev_privs);

	kvfree(ev_privs);
	return ret;
}

int kfd_get_num_events(struct kfd_process *p)
{
	struct kfd_event *ev;
	uint32_t id;
	u32 num_events = 0;

	idr_for_each_entry(&p->event_idr, ev, id)
		num_events++;

	return num_events;
}

/* Assumes that p is current. */
int kfd_event_destroy(struct kfd_process *p, uint32_t event_id)
{
	struct kfd_event *ev;
	int ret = 0;

	mutex_lock(&p->event_mutex);

	ev = lookup_event_by_id(p, event_id);

	if (ev)
		destroy_event(p, ev);
	else
		ret = -EINVAL;

	mutex_unlock(&p->event_mutex);
	return ret;
}

static void set_event(struct kfd_event *ev)
{
	struct kfd_event_waiter *waiter;

	/* Auto reset if the list is non-empty and we're waking
	 * someone. waitqueue_active is safe here because we're
	 * protected by the ev->lock, which is also held when
	 * updating the wait queues in kfd_wait_on_events.
	 */
	ev->signaled = !ev->auto_reset || !waitqueue_active(&ev->wq);
	if (!(++ev->event_age)) {
		/* Never wrap back to reserved/default event age 0/1 */
		ev->event_age = 2;
		WARN_ONCE(1, "event_age wrap back!");
	}

	list_for_each_entry(waiter, &ev->wq.head, wait.entry)
		WRITE_ONCE(waiter->activated, true);

	wake_up_all(&ev->wq);
}

/* Assumes that p is current. */
int kfd_set_event(struct kfd_process *p, uint32_t event_id)
{
	int ret = 0;
	struct kfd_event *ev;

	rcu_read_lock();

	ev = lookup_event_by_id(p, event_id);
	if (!ev) {
		ret = -EINVAL;
		goto unlock_rcu;
	}
	spin_lock(&ev->lock);

	if (event_can_be_cpu_signaled(ev))
		set_event(ev);
	else
		ret = -EINVAL;

	spin_unlock(&ev->lock);
unlock_rcu:
	rcu_read_unlock();
	return ret;
}

static void reset_event(struct kfd_event *ev)
{
	ev->signaled = false;
}

/* Assumes that p is current. */
int kfd_reset_event(struct kfd_process *p, uint32_t event_id)
{
	int ret = 0;
	struct kfd_event *ev;

	rcu_read_lock();

	ev = lookup_event_by_id(p, event_id);
	if (!ev) {
		ret = -EINVAL;
		goto unlock_rcu;
	}
	spin_lock(&ev->lock);

	if (event_can_be_cpu_signaled(ev))
		reset_event(ev);
	else
		ret = -EINVAL;

	spin_unlock(&ev->lock);
unlock_rcu:
	rcu_read_unlock();
	return ret;

}

static void acknowledge_signal(struct kfd_process *p, struct kfd_event *ev)
{
	WRITE_ONCE(page_slots(p->signal_page)[ev->event_id], UNSIGNALED_EVENT_SLOT);
}

static void set_event_from_interrupt(struct kfd_process *p,
					struct kfd_event *ev)
{
	if (ev && event_can_be_gpu_signaled(ev)) {
		acknowledge_signal(p, ev);
		spin_lock(&ev->lock);
		set_event(ev);
		spin_unlock(&ev->lock);
	}
}

void kfd_signal_event_interrupt(u32 pasid, uint32_t partial_id,
				uint32_t valid_id_bits)
{
	struct kfd_event *ev = NULL;

	/*
	 * Because we are called from arbitrary context (workqueue) as opposed
	 * to process context, kfd_process could attempt to exit while we are
	 * running so the lookup function increments the process ref count.
	 */
	struct kfd_process *p = kfd_lookup_process_by_pasid(pasid);

	if (!p)
		return; /* Presumably process exited. */

	rcu_read_lock();

	if (valid_id_bits)
		ev = lookup_signaled_event_by_partial_id(p, partial_id,
							 valid_id_bits);
	if (ev) {
		set_event_from_interrupt(p, ev);
	} else if (p->signal_page) {
		/*
		 * Partial ID lookup failed. Assume that the event ID
		 * in the interrupt payload was invalid and do an
		 * exhaustive search of signaled events.
		 */
		uint64_t *slots = page_slots(p->signal_page);
		uint32_t id;

		if (valid_id_bits)
			pr_debug_ratelimited("Partial ID invalid: %u (%u valid bits)\n",
					     partial_id, valid_id_bits);

		if (p->signal_event_count < KFD_SIGNAL_EVENT_LIMIT / 64) {
			/* With relatively few events, it's faster to
			 * iterate over the event IDR
			 */
			idr_for_each_entry(&p->event_idr, ev, id) {
				if (id >= KFD_SIGNAL_EVENT_LIMIT)
					break;

				if (READ_ONCE(slots[id]) != UNSIGNALED_EVENT_SLOT)
					set_event_from_interrupt(p, ev);
			}
		} else {
			/* With relatively many events, it's faster to
			 * iterate over the signal slots and lookup
			 * only signaled events from the IDR.
			 */
			for (id = 1; id < KFD_SIGNAL_EVENT_LIMIT; id++)
				if (READ_ONCE(slots[id]) != UNSIGNALED_EVENT_SLOT) {
					ev = lookup_event_by_id(p, id);
					set_event_from_interrupt(p, ev);
				}
		}
	}

	rcu_read_unlock();
	kfd_unref_process(p);
}

static struct kfd_event_waiter *alloc_event_waiters(uint32_t num_events)
{
	struct kfd_event_waiter *event_waiters;
	uint32_t i;

	event_waiters = kcalloc(num_events, sizeof(struct kfd_event_waiter),
				GFP_KERNEL);
	if (!event_waiters)
		return NULL;

	for (i = 0; i < num_events; i++)
		init_wait(&event_waiters[i].wait);

	return event_waiters;
}

static int init_event_waiter(struct kfd_process *p,
		struct kfd_event_waiter *waiter,
		struct kfd_event_data *event_data)
{
	struct kfd_event *ev = lookup_event_by_id(p, event_data->event_id);

	if (!ev)
		return -EINVAL;

	spin_lock(&ev->lock);
	waiter->event = ev;
	waiter->activated = ev->signaled;
	ev->signaled = ev->signaled && !ev->auto_reset;

	/* last_event_age = 0 reserved for backward compatible */
	if (waiter->event->type == KFD_EVENT_TYPE_SIGNAL &&
		event_data->signal_event_data.last_event_age) {
		waiter->event_age_enabled = true;
		if (ev->event_age != event_data->signal_event_data.last_event_age)
			waiter->activated = true;
	}

	if (!waiter->activated)
		add_wait_queue(&ev->wq, &waiter->wait);
	spin_unlock(&ev->lock);

	return 0;
}

/* test_event_condition - Test condition of events being waited for
 * @all:           Return completion only if all events have signaled
 * @num_events:    Number of events to wait for
 * @event_waiters: Array of event waiters, one per event
 *
 * Returns KFD_IOC_WAIT_RESULT_COMPLETE if all (or one) event(s) have
 * signaled. Returns KFD_IOC_WAIT_RESULT_TIMEOUT if no (or not all)
 * events have signaled. Returns KFD_IOC_WAIT_RESULT_FAIL if any of
 * the events have been destroyed.
 */
static uint32_t test_event_condition(bool all, uint32_t num_events,
				struct kfd_event_waiter *event_waiters)
{
	uint32_t i;
	uint32_t activated_count = 0;

	for (i = 0; i < num_events; i++) {
		if (!READ_ONCE(event_waiters[i].event))
			return KFD_IOC_WAIT_RESULT_FAIL;

		if (READ_ONCE(event_waiters[i].activated)) {
			if (!all)
				return KFD_IOC_WAIT_RESULT_COMPLETE;

			activated_count++;
		}
	}

	return activated_count == num_events ?
		KFD_IOC_WAIT_RESULT_COMPLETE : KFD_IOC_WAIT_RESULT_TIMEOUT;
}

/*
 * Copy event specific data, if defined.
 * Currently only memory exception events have additional data to copy to user
 */
static int copy_signaled_event_data(uint32_t num_events,
		struct kfd_event_waiter *event_waiters,
		struct kfd_event_data __user *data)
{
	void *src;
	void __user *dst;
	struct kfd_event_waiter *waiter;
	struct kfd_event *event;
	uint32_t i, size = 0;

	for (i = 0; i < num_events; i++) {
		waiter = &event_waiters[i];
		event = waiter->event;
		if (!event)
			return -EINVAL; /* event was destroyed */
		if (waiter->activated) {
			if (event->type == KFD_EVENT_TYPE_MEMORY) {
				dst = &data[i].memory_exception_data;
				src = &event->memory_exception_data;
				size = sizeof(struct kfd_hsa_memory_exception_data);
<<<<<<< HEAD
=======
			} else if (event->type == KFD_EVENT_TYPE_HW_EXCEPTION) {
				dst = &data[i].memory_exception_data;
				src = &event->hw_exception_data;
				size = sizeof(struct kfd_hsa_hw_exception_data);
>>>>>>> 2d5404ca
			} else if (event->type == KFD_EVENT_TYPE_SIGNAL &&
				waiter->event_age_enabled) {
				dst = &data[i].signal_event_data.last_event_age;
				src = &event->event_age;
				size = sizeof(u64);
			}
			if (size && copy_to_user(dst, src, size))
				return -EFAULT;
		}
	}

	return 0;
}

static long user_timeout_to_jiffies(uint32_t user_timeout_ms)
{
	if (user_timeout_ms == KFD_EVENT_TIMEOUT_IMMEDIATE)
		return 0;

	if (user_timeout_ms == KFD_EVENT_TIMEOUT_INFINITE)
		return MAX_SCHEDULE_TIMEOUT;

	/*
	 * msecs_to_jiffies interprets all values above 2^31-1 as infinite,
	 * but we consider them finite.
	 * This hack is wrong, but nobody is likely to notice.
	 */
	user_timeout_ms = min_t(uint32_t, user_timeout_ms, 0x7FFFFFFF);

	return msecs_to_jiffies(user_timeout_ms) + 1;
}

static void free_waiters(uint32_t num_events, struct kfd_event_waiter *waiters,
			 bool undo_auto_reset)
{
	uint32_t i;

	for (i = 0; i < num_events; i++)
		if (waiters[i].event) {
			spin_lock(&waiters[i].event->lock);
			remove_wait_queue(&waiters[i].event->wq,
					  &waiters[i].wait);
			if (undo_auto_reset && waiters[i].activated &&
			    waiters[i].event && waiters[i].event->auto_reset)
				set_event(waiters[i].event);
			spin_unlock(&waiters[i].event->lock);
		}

	kfree(waiters);
}

int kfd_wait_on_events(struct kfd_process *p,
		       uint32_t num_events, void __user *data,
		       bool all, uint32_t *user_timeout_ms,
		       uint32_t *wait_result)
{
	struct kfd_event_data __user *events =
			(struct kfd_event_data __user *) data;
	uint32_t i;
	int ret = 0;

	struct kfd_event_waiter *event_waiters = NULL;
	long timeout = user_timeout_to_jiffies(*user_timeout_ms);

	event_waiters = alloc_event_waiters(num_events);
	if (!event_waiters) {
		ret = -ENOMEM;
		goto out;
	}

	/* Use p->event_mutex here to protect against concurrent creation and
	 * destruction of events while we initialize event_waiters.
	 */
	mutex_lock(&p->event_mutex);

	for (i = 0; i < num_events; i++) {
		struct kfd_event_data event_data;

		if (copy_from_user(&event_data, &events[i],
				sizeof(struct kfd_event_data))) {
			ret = -EFAULT;
			goto out_unlock;
		}

		ret = init_event_waiter(p, &event_waiters[i], &event_data);
		if (ret)
			goto out_unlock;
	}

	/* Check condition once. */
	*wait_result = test_event_condition(all, num_events, event_waiters);
	if (*wait_result == KFD_IOC_WAIT_RESULT_COMPLETE) {
		ret = copy_signaled_event_data(num_events,
					       event_waiters, events);
		goto out_unlock;
	} else if (WARN_ON(*wait_result == KFD_IOC_WAIT_RESULT_FAIL)) {
		/* This should not happen. Events shouldn't be
		 * destroyed while we're holding the event_mutex
		 */
		goto out_unlock;
	}

	mutex_unlock(&p->event_mutex);

	while (true) {
		if (fatal_signal_pending(current)) {
			ret = -EINTR;
			break;
		}

		if (signal_pending(current)) {
			ret = -ERESTARTSYS;
			if (*user_timeout_ms != KFD_EVENT_TIMEOUT_IMMEDIATE &&
			    *user_timeout_ms != KFD_EVENT_TIMEOUT_INFINITE)
				*user_timeout_ms = jiffies_to_msecs(
					max(0l, timeout-1));
			break;
		}

		/* Set task state to interruptible sleep before
		 * checking wake-up conditions. A concurrent wake-up
		 * will put the task back into runnable state. In that
		 * case schedule_timeout will not put the task to
		 * sleep and we'll get a chance to re-check the
		 * updated conditions almost immediately. Otherwise,
		 * this race condition would lead to a soft hang or a
		 * very long sleep.
		 */
		set_current_state(TASK_INTERRUPTIBLE);

		*wait_result = test_event_condition(all, num_events,
						    event_waiters);
		if (*wait_result != KFD_IOC_WAIT_RESULT_TIMEOUT)
			break;

		if (timeout <= 0)
			break;

		timeout = schedule_timeout(timeout);
	}
	__set_current_state(TASK_RUNNING);

	mutex_lock(&p->event_mutex);
	/* copy_signaled_event_data may sleep. So this has to happen
	 * after the task state is set back to RUNNING.
	 *
	 * The event may also have been destroyed after signaling. So
	 * copy_signaled_event_data also must confirm that the event
	 * still exists. Therefore this must be under the p->event_mutex
	 * which is also held when events are destroyed.
	 */
	if (!ret && *wait_result == KFD_IOC_WAIT_RESULT_COMPLETE)
		ret = copy_signaled_event_data(num_events,
					       event_waiters, events);

out_unlock:
	free_waiters(num_events, event_waiters, ret == -ERESTARTSYS);
	mutex_unlock(&p->event_mutex);
out:
	if (ret)
		*wait_result = KFD_IOC_WAIT_RESULT_FAIL;
	else if (*wait_result == KFD_IOC_WAIT_RESULT_FAIL)
		ret = -EIO;

	return ret;
}

int kfd_event_mmap(struct kfd_process *p, struct vm_area_struct *vma)
{
	unsigned long pfn;
	struct kfd_signal_page *page;
	int ret;

	/* check required size doesn't exceed the allocated size */
	if (get_order(KFD_SIGNAL_EVENT_LIMIT * 8) <
			get_order(vma->vm_end - vma->vm_start)) {
		pr_err("Event page mmap requested illegal size\n");
		return -EINVAL;
	}

	page = p->signal_page;
	if (!page) {
		/* Probably KFD bug, but mmap is user-accessible. */
		pr_debug("Signal page could not be found\n");
		return -EINVAL;
	}

	pfn = __pa(page->kernel_address);
	pfn >>= PAGE_SHIFT;

	vm_flags_set(vma, VM_IO | VM_DONTCOPY | VM_DONTEXPAND | VM_NORESERVE
		       | VM_DONTDUMP | VM_PFNMAP);

	pr_debug("Mapping signal page\n");
	pr_debug("     start user address  == 0x%08lx\n", vma->vm_start);
	pr_debug("     end user address    == 0x%08lx\n", vma->vm_end);
	pr_debug("     pfn                 == 0x%016lX\n", pfn);
	pr_debug("     vm_flags            == 0x%08lX\n", vma->vm_flags);
	pr_debug("     size                == 0x%08lX\n",
			vma->vm_end - vma->vm_start);

	page->user_address = (uint64_t __user *)vma->vm_start;

	/* mapping the page to user process */
	ret = remap_pfn_range(vma, vma->vm_start, pfn,
			vma->vm_end - vma->vm_start, vma->vm_page_prot);
	if (!ret)
		p->signal_mapped_size = vma->vm_end - vma->vm_start;

	return ret;
}

/*
 * Assumes that p is not going away.
 */
static void lookup_events_by_type_and_signal(struct kfd_process *p,
		int type, void *event_data)
{
	struct kfd_hsa_memory_exception_data *ev_data;
	struct kfd_event *ev;
	uint32_t id;
	bool send_signal = true;

	ev_data = (struct kfd_hsa_memory_exception_data *) event_data;

	rcu_read_lock();

	id = KFD_FIRST_NONSIGNAL_EVENT_ID;
	idr_for_each_entry_continue(&p->event_idr, ev, id)
		if (ev->type == type) {
			send_signal = false;
			dev_dbg(kfd_device,
					"Event found: id %X type %d",
					ev->event_id, ev->type);
			spin_lock(&ev->lock);
			set_event(ev);
			if (ev->type == KFD_EVENT_TYPE_MEMORY && ev_data)
				ev->memory_exception_data = *ev_data;
			spin_unlock(&ev->lock);
		}

	if (type == KFD_EVENT_TYPE_MEMORY) {
		dev_warn(kfd_device,
			"Sending SIGSEGV to process %d (pasid 0x%x)",
				p->lead_thread->pid, p->pasid);
		send_sig(SIGSEGV, p->lead_thread, 0);
	}

	/* Send SIGTERM no event of type "type" has been found*/
	if (send_signal) {
		if (send_sigterm) {
			dev_warn(kfd_device,
				"Sending SIGTERM to process %d (pasid 0x%x)",
					p->lead_thread->pid, p->pasid);
			send_sig(SIGTERM, p->lead_thread, 0);
		} else {
			dev_err(kfd_device,
				"Process %d (pasid 0x%x) got unhandled exception",
				p->lead_thread->pid, p->pasid);
		}
	}

	rcu_read_unlock();
}

void kfd_signal_hw_exception_event(u32 pasid)
{
	/*
	 * Because we are called from arbitrary context (workqueue) as opposed
	 * to process context, kfd_process could attempt to exit while we are
	 * running so the lookup function increments the process ref count.
	 */
	struct kfd_process *p = kfd_lookup_process_by_pasid(pasid);

	if (!p)
		return; /* Presumably process exited. */

	lookup_events_by_type_and_signal(p, KFD_EVENT_TYPE_HW_EXCEPTION, NULL);
	kfd_unref_process(p);
}

void kfd_signal_vm_fault_event(struct kfd_node *dev, u32 pasid,
				struct kfd_vm_fault_info *info,
				struct kfd_hsa_memory_exception_data *data)
{
	struct kfd_event *ev;
	uint32_t id;
	struct kfd_process *p = kfd_lookup_process_by_pasid(pasid);
	struct kfd_hsa_memory_exception_data memory_exception_data;
	int user_gpu_id;

	if (!p)
		return; /* Presumably process exited. */

	user_gpu_id = kfd_process_get_user_gpu_id(p, dev->id);
	if (unlikely(user_gpu_id == -EINVAL)) {
		WARN_ONCE(1, "Could not get user_gpu_id from dev->id:%x\n", dev->id);
		return;
	}

	/* SoC15 chips and onwards will pass in data from now on. */
	if (!data) {
		memset(&memory_exception_data, 0, sizeof(memory_exception_data));
		memory_exception_data.gpu_id = user_gpu_id;
		memory_exception_data.failure.imprecise = true;

		/* Set failure reason */
		if (info) {
			memory_exception_data.va = (info->page_addr) <<
								PAGE_SHIFT;
			memory_exception_data.failure.NotPresent =
				info->prot_valid ? 1 : 0;
			memory_exception_data.failure.NoExecute =
				info->prot_exec ? 1 : 0;
			memory_exception_data.failure.ReadOnly =
				info->prot_write ? 1 : 0;
			memory_exception_data.failure.imprecise = 0;
		}
	}

	rcu_read_lock();

	id = KFD_FIRST_NONSIGNAL_EVENT_ID;
	idr_for_each_entry_continue(&p->event_idr, ev, id)
		if (ev->type == KFD_EVENT_TYPE_MEMORY) {
			spin_lock(&ev->lock);
			ev->memory_exception_data = data ? *data :
							memory_exception_data;
			set_event(ev);
			spin_unlock(&ev->lock);
		}

	rcu_read_unlock();
	kfd_unref_process(p);
}

void kfd_signal_reset_event(struct kfd_node *dev)
{
	struct kfd_hsa_hw_exception_data hw_exception_data;
	struct kfd_hsa_memory_exception_data memory_exception_data;
	struct kfd_process *p;
	struct kfd_event *ev;
	unsigned int temp;
	uint32_t id, idx;
	int reset_cause = atomic_read(&dev->sram_ecc_flag) ?
			KFD_HW_EXCEPTION_ECC :
			KFD_HW_EXCEPTION_GPU_HANG;

	/* Whole gpu reset caused by GPU hang and memory is lost */
	memset(&hw_exception_data, 0, sizeof(hw_exception_data));
	hw_exception_data.memory_lost = 1;
	hw_exception_data.reset_cause = reset_cause;

	memset(&memory_exception_data, 0, sizeof(memory_exception_data));
	memory_exception_data.ErrorType = KFD_MEM_ERR_SRAM_ECC;
	memory_exception_data.failure.imprecise = true;

	idx = srcu_read_lock(&kfd_processes_srcu);
	hash_for_each_rcu(kfd_processes_table, temp, p, kfd_processes) {
		int user_gpu_id = kfd_process_get_user_gpu_id(p, dev->id);
		struct kfd_process_device *pdd = kfd_get_process_device_data(dev, p);

		if (unlikely(user_gpu_id == -EINVAL)) {
			WARN_ONCE(1, "Could not get user_gpu_id from dev->id:%x\n", dev->id);
			continue;
		}

		if (unlikely(!pdd)) {
			WARN_ONCE(1, "Could not get device data from pasid:0x%x\n", p->pasid);
			continue;
		}

		if (dev->dqm->detect_hang_count && !pdd->has_reset_queue)
			continue;

		if (dev->dqm->detect_hang_count) {
			struct amdgpu_task_info *ti;

			ti = amdgpu_vm_get_task_info_pasid(dev->adev, p->pasid);
			if (ti) {
				dev_err(dev->adev->dev,
					"Queues reset on process %s tid %d thread %s pid %d\n",
					ti->process_name, ti->tgid, ti->task_name, ti->pid);
				amdgpu_vm_put_task_info(ti);
			}
		}

		rcu_read_lock();

		id = KFD_FIRST_NONSIGNAL_EVENT_ID;
		idr_for_each_entry_continue(&p->event_idr, ev, id) {
			if (ev->type == KFD_EVENT_TYPE_HW_EXCEPTION) {
				spin_lock(&ev->lock);
				ev->hw_exception_data = hw_exception_data;
				ev->hw_exception_data.gpu_id = user_gpu_id;
				set_event(ev);
				spin_unlock(&ev->lock);
			}
			if (ev->type == KFD_EVENT_TYPE_MEMORY &&
			    reset_cause == KFD_HW_EXCEPTION_ECC) {
				spin_lock(&ev->lock);
				ev->memory_exception_data = memory_exception_data;
				ev->memory_exception_data.gpu_id = user_gpu_id;
				set_event(ev);
				spin_unlock(&ev->lock);
			}
		}

		rcu_read_unlock();
	}
	srcu_read_unlock(&kfd_processes_srcu, idx);
}

void kfd_signal_poison_consumed_event(struct kfd_node *dev, u32 pasid)
{
	struct kfd_process *p = kfd_lookup_process_by_pasid(pasid);
	struct kfd_hsa_memory_exception_data memory_exception_data;
	struct kfd_hsa_hw_exception_data hw_exception_data;
	struct kfd_event *ev;
	uint32_t id = KFD_FIRST_NONSIGNAL_EVENT_ID;
	int user_gpu_id;

	if (!p) {
		dev_warn(dev->adev->dev, "Not find process with pasid:%d\n", pasid);
		return; /* Presumably process exited. */
	}

	user_gpu_id = kfd_process_get_user_gpu_id(p, dev->id);
	if (unlikely(user_gpu_id == -EINVAL)) {
		WARN_ONCE(1, "Could not get user_gpu_id from dev->id:%x\n", dev->id);
		return;
	}

	memset(&hw_exception_data, 0, sizeof(hw_exception_data));
	hw_exception_data.gpu_id = user_gpu_id;
	hw_exception_data.memory_lost = 1;
	hw_exception_data.reset_cause = KFD_HW_EXCEPTION_ECC;

	memset(&memory_exception_data, 0, sizeof(memory_exception_data));
	memory_exception_data.ErrorType = KFD_MEM_ERR_POISON_CONSUMED;
	memory_exception_data.gpu_id = user_gpu_id;
	memory_exception_data.failure.imprecise = true;

	rcu_read_lock();

	idr_for_each_entry_continue(&p->event_idr, ev, id) {
		if (ev->type == KFD_EVENT_TYPE_HW_EXCEPTION) {
			spin_lock(&ev->lock);
			ev->hw_exception_data = hw_exception_data;
			set_event(ev);
			spin_unlock(&ev->lock);
		}

		if (ev->type == KFD_EVENT_TYPE_MEMORY) {
			spin_lock(&ev->lock);
			ev->memory_exception_data = memory_exception_data;
			set_event(ev);
			spin_unlock(&ev->lock);
		}
	}

	dev_warn(dev->adev->dev, "Send SIGBUS to process %s(pasid:%d)\n",
		p->lead_thread->comm, pasid);
	rcu_read_unlock();

	/* user application will handle SIGBUS signal */
	send_sig(SIGBUS, p->lead_thread, 0);

	kfd_unref_process(p);
}<|MERGE_RESOLUTION|>--- conflicted
+++ resolved
@@ -31,10 +31,7 @@
 #include <linux/memory.h>
 #include "kfd_priv.h"
 #include "kfd_events.h"
-<<<<<<< HEAD
-=======
 #include "kfd_device_queue_manager.h"
->>>>>>> 2d5404ca
 #include <linux/device.h>
 
 /*
@@ -884,13 +881,10 @@
 				dst = &data[i].memory_exception_data;
 				src = &event->memory_exception_data;
 				size = sizeof(struct kfd_hsa_memory_exception_data);
-<<<<<<< HEAD
-=======
 			} else if (event->type == KFD_EVENT_TYPE_HW_EXCEPTION) {
 				dst = &data[i].memory_exception_data;
 				src = &event->hw_exception_data;
 				size = sizeof(struct kfd_hsa_hw_exception_data);
->>>>>>> 2d5404ca
 			} else if (event->type == KFD_EVENT_TYPE_SIGNAL &&
 				waiter->event_age_enabled) {
 				dst = &data[i].signal_event_data.last_event_age;
