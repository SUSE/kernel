--- conflicted
+++ resolved
@@ -454,96 +454,7 @@
 			 drm_fb_rgb888_to_xrgb8888_line);
 }
 
-<<<<<<< HEAD
-static void drm_fb_rgb565_to_xrgb8888_line(void *dbuf, const void *sbuf, unsigned int pixels)
-{
-	u32 *dbuf32 = dbuf;
-	const u16 *sbuf16 = sbuf;
-	unsigned int x;
-
-	for (x = 0; x < pixels; x++, ++sbuf16, ++dbuf32) {
-		u32 val32 = ((*sbuf16 & 0xf800) << 8) |
-			    ((*sbuf16 & 0x07e0) << 5) |
-			    ((*sbuf16 & 0x001f) << 3);
-		*dbuf32 = 0xff000000 | val32 |
-			  ((val32 >> 3) & 0x00070007) |
-			  ((val32 >> 2) & 0x00000300);
-	}
-}
-
-static void drm_fb_rgb565_to_xrgb8888_toio(void __iomem *dst, unsigned int dst_pitch,
-					   const void *vaddr, const struct drm_framebuffer *fb,
-					   const struct drm_rect *clip)
-{
-	size_t linepixels = drm_rect_width(clip);
-	size_t dst_len = linepixels * 4;
-	unsigned int y, lines = drm_rect_height(clip);
-	void *dbuf;
-
-	if (!dst_pitch)
-		dst_pitch = dst_len;
-
-	dbuf = kmalloc(dst_len, GFP_KERNEL);
-	if (!dbuf)
-		return;
-
-	vaddr += clip_offset(clip, fb->pitches[0], 2);
-	for (y = 0; y < lines; y++) {
-		drm_fb_rgb565_to_xrgb8888_line(dbuf, vaddr, linepixels);
-		memcpy_toio(dst, dbuf, dst_len);
-		vaddr += fb->pitches[0];
-		dst += dst_pitch;
-	}
-
-	kfree(dbuf);
-}
-
-static void drm_fb_rgb888_to_xrgb8888_line(void *dbuf, const void *sbuf, unsigned int pixels)
-{
-	u32 *dbuf32 = dbuf;
-	const u8 *sbuf8 = sbuf;
-	unsigned int x;
-
-	for (x = 0; x < pixels; x++) {
-		u8 r = *sbuf8++;
-		u8 g = *sbuf8++;
-		u8 b = *sbuf8++;
-		*dbuf32++ = 0xff000000 | (r << 16) | (g << 8) | b;
-	}
-}
-
-static void drm_fb_rgb888_to_xrgb8888_toio(void __iomem *dst, unsigned int dst_pitch,
-					   const void *vaddr, const struct drm_framebuffer *fb,
-					   const struct drm_rect *clip)
-{
-	size_t linepixels = drm_rect_width(clip);
-	size_t dst_len = linepixels * 4;
-	unsigned int y, lines = drm_rect_height(clip);
-	void *dbuf;
-
-	if (!dst_pitch)
-		dst_pitch = dst_len;
-
-	dbuf = kmalloc(dst_len, GFP_KERNEL);
-	if (!dbuf)
-		return;
-
-	vaddr += clip_offset(clip, fb->pitches[0], 3);
-	for (y = 0; y < lines; y++) {
-		drm_fb_rgb888_to_xrgb8888_line(dbuf, vaddr, linepixels);
-		memcpy_toio(dst, dbuf, dst_len);
-		vaddr += fb->pitches[0];
-		dst += dst_pitch;
-	}
-
-	kfree(dbuf);
-}
-
-static void drm_fb_xrgb8888_to_xrgb2101010_line(u32 *dbuf, const u32 *sbuf,
-						unsigned int pixels)
-=======
 static void drm_fb_xrgb8888_to_xrgb2101010_line(void *dbuf, const void *sbuf, unsigned int pixels)
->>>>>>> f25a7d55
 {
 	u32 *dbuf32 = dbuf;
 	const u32 *sbuf32 = sbuf;
@@ -692,26 +603,17 @@
 EXPORT_SYMBOL(drm_fb_blit_toio);
 
 
-<<<<<<< HEAD
-static void drm_fb_gray8_to_mono_line(u8 *dst, const u8 *src, unsigned int pixels)
-{
-=======
 static void drm_fb_gray8_to_mono_line(void *dbuf, const void *sbuf, unsigned int pixels)
 {
 	u8 *dbuf8 = dbuf;
 	const u8 *sbuf8 = sbuf;
 
->>>>>>> f25a7d55
 	while (pixels) {
 		unsigned int i, bits = min(pixels, 8U);
 		u8 byte = 0;
 
 		for (i = 0; i < bits; i++, pixels--) {
-<<<<<<< HEAD
-			if (*src++ >= 128)
-=======
 			if (*sbuf8++ >= 128)
->>>>>>> f25a7d55
 				byte |= BIT(i);
 		}
 		*dbuf8++ = byte;
