--- conflicted
+++ resolved
@@ -30,7 +30,6 @@
  * @pitch: Framebuffer line pitch in byte
  * @format: Framebuffer format
  * @clip: Clip rectangle
-<<<<<<< HEAD
  *
  * Returns:
  * The byte offset of the clip rectangle's top-left corner within the framebuffer.
@@ -42,11 +41,11 @@
 }
 EXPORT_SYMBOL(drm_fb_clip_offset);
 
-/* TODO: Make this functon work with multi-plane formats. */
-static int drm_fb_xfrm(void *dst, unsigned long dst_pitch, unsigned long dst_pixsize,
-		       const void *vaddr, const struct drm_framebuffer *fb,
-		       const struct drm_rect *clip, bool vaddr_cached_hint,
-		       void (*xfrm_line)(void *dbuf, const void *sbuf, unsigned int npixels))
+/* TODO: Make this function work with multi-plane formats. */
+static int __drm_fb_xfrm(void *dst, unsigned long dst_pitch, unsigned long dst_pixsize,
+			 const void *vaddr, const struct drm_framebuffer *fb,
+			 const struct drm_rect *clip, bool vaddr_cached_hint,
+			 void (*xfrm_line)(void *dbuf, const void *sbuf, unsigned int npixels))
 {
 	unsigned long linepixels = drm_rect_width(clip);
 	unsigned long lines = drm_rect_height(clip);
@@ -56,7 +55,7 @@
 	const void *sbuf;
 
 	/*
-	 * Some source buffers, such as CMA memory, use write-combine
+	 * Some source buffers, such as DMA memory, use write-combine
 	 * caching, so reads are uncached. Speed up access by fetching
 	 * one line at a time.
 	 */
@@ -85,11 +84,11 @@
 	return 0;
 }
 
-/* TODO: Make this functon work with multi-plane formats. */
-static int drm_fb_xfrm_toio(void __iomem *dst, unsigned long dst_pitch, unsigned long dst_pixsize,
-			    const void *vaddr, const struct drm_framebuffer *fb,
-			    const struct drm_rect *clip, bool vaddr_cached_hint,
-			    void (*xfrm_line)(void *dbuf, const void *sbuf, unsigned int npixels))
+/* TODO: Make this function work with multi-plane formats. */
+static int __drm_fb_xfrm_toio(void __iomem *dst, unsigned long dst_pitch, unsigned long dst_pixsize,
+			      const void *vaddr, const struct drm_framebuffer *fb,
+			      const struct drm_rect *clip, bool vaddr_cached_hint,
+			      void (*xfrm_line)(void *dbuf, const void *sbuf, unsigned int npixels))
 {
 	unsigned long linepixels = drm_rect_width(clip);
 	unsigned long lines = drm_rect_height(clip);
@@ -130,129 +129,6 @@
 	return 0;
 }
 
-/**
- * drm_fb_memcpy - Copy clip buffer
- * @dst: Destination buffer
- * @dst_pitch: Number of bytes between two consecutive scanlines within dst
- * @vaddr: Source buffer
- * @fb: DRM framebuffer
- * @clip: Clip rectangle area to copy
- *
- * This function does not apply clipping on dst, i.e. the destination
- * is at the top-left corner.
- */
-void drm_fb_memcpy(void *dst, unsigned int dst_pitch, const void *vaddr,
-		   const struct drm_framebuffer *fb, const struct drm_rect *clip)
-=======
- *
- * Returns:
- * The byte offset of the clip rectangle's top-left corner within the framebuffer.
- */
-unsigned int drm_fb_clip_offset(unsigned int pitch, const struct drm_format_info *format,
-				const struct drm_rect *clip)
->>>>>>> eb3cdb58
-{
-	return clip_offset(clip, pitch, format->cpp[0]);
-}
-EXPORT_SYMBOL(drm_fb_clip_offset);
-
-<<<<<<< HEAD
-	if (!dst_pitch)
-		dst_pitch = len;
-
-	vaddr += clip_offset(clip, fb->pitches[0], cpp);
-	for (y = 0; y < lines; y++) {
-		memcpy(dst, vaddr, len);
-=======
-/* TODO: Make this function work with multi-plane formats. */
-static int __drm_fb_xfrm(void *dst, unsigned long dst_pitch, unsigned long dst_pixsize,
-			 const void *vaddr, const struct drm_framebuffer *fb,
-			 const struct drm_rect *clip, bool vaddr_cached_hint,
-			 void (*xfrm_line)(void *dbuf, const void *sbuf, unsigned int npixels))
-{
-	unsigned long linepixels = drm_rect_width(clip);
-	unsigned long lines = drm_rect_height(clip);
-	size_t sbuf_len = linepixels * fb->format->cpp[0];
-	void *stmp = NULL;
-	unsigned long i;
-	const void *sbuf;
-
-	/*
-	 * Some source buffers, such as DMA memory, use write-combine
-	 * caching, so reads are uncached. Speed up access by fetching
-	 * one line at a time.
-	 */
-	if (!vaddr_cached_hint) {
-		stmp = kmalloc(sbuf_len, GFP_KERNEL);
-		if (!stmp)
-			return -ENOMEM;
-	}
-
-	if (!dst_pitch)
-		dst_pitch = drm_rect_width(clip) * dst_pixsize;
-	vaddr += clip_offset(clip, fb->pitches[0], fb->format->cpp[0]);
-
-	for (i = 0; i < lines; ++i) {
-		if (stmp)
-			sbuf = memcpy(stmp, vaddr, sbuf_len);
-		else
-			sbuf = vaddr;
-		xfrm_line(dst, sbuf, linepixels);
->>>>>>> eb3cdb58
-		vaddr += fb->pitches[0];
-		dst += dst_pitch;
-	}
-
-	kfree(stmp);
-
-	return 0;
-}
-
-/* TODO: Make this function work with multi-plane formats. */
-static int __drm_fb_xfrm_toio(void __iomem *dst, unsigned long dst_pitch, unsigned long dst_pixsize,
-			      const void *vaddr, const struct drm_framebuffer *fb,
-			      const struct drm_rect *clip, bool vaddr_cached_hint,
-			      void (*xfrm_line)(void *dbuf, const void *sbuf, unsigned int npixels))
-{
-	unsigned long linepixels = drm_rect_width(clip);
-	unsigned long lines = drm_rect_height(clip);
-	size_t dbuf_len = linepixels * dst_pixsize;
-	size_t stmp_off = round_up(dbuf_len, ARCH_KMALLOC_MINALIGN); /* for sbuf alignment */
-	size_t sbuf_len = linepixels * fb->format->cpp[0];
-	void *stmp = NULL;
-	unsigned long i;
-	const void *sbuf;
-	void *dbuf;
-
-	if (vaddr_cached_hint) {
-		dbuf = kmalloc(dbuf_len, GFP_KERNEL);
-	} else {
-		dbuf = kmalloc(stmp_off + sbuf_len, GFP_KERNEL);
-		stmp = dbuf + stmp_off;
-	}
-	if (!dbuf)
-		return -ENOMEM;
-
-	if (!dst_pitch)
-		dst_pitch = linepixels * dst_pixsize;
-	vaddr += clip_offset(clip, fb->pitches[0], fb->format->cpp[0]);
-
-	for (i = 0; i < lines; ++i) {
-		if (stmp)
-			sbuf = memcpy(stmp, vaddr, sbuf_len);
-		else
-			sbuf = vaddr;
-		xfrm_line(dbuf, sbuf, linepixels);
-		memcpy_toio(dst, dbuf, dbuf_len);
-		vaddr += fb->pitches[0];
-		dst += dst_pitch;
-	}
-
-	kfree(dbuf);
-
-	return 0;
-}
-
 /* TODO: Make this function work with multi-plane formats. */
 static int drm_fb_xfrm(struct iosys_map *dst,
 		       const unsigned int *dst_pitch, const u8 *dst_pixsize,
@@ -277,36 +153,6 @@
 }
 
 /**
-<<<<<<< HEAD
- * drm_fb_memcpy_toio - Copy clip buffer
- * @dst: Destination buffer (iomem)
- * @dst_pitch: Number of bytes between two consecutive scanlines within dst
- * @vaddr: Source buffer
- * @fb: DRM framebuffer
- * @clip: Clip rectangle area to copy
- *
- * This function does not apply clipping on dst, i.e. the destination
- * is at the top-left corner.
- */
-void drm_fb_memcpy_toio(void __iomem *dst, unsigned int dst_pitch, const void *vaddr,
-			const struct drm_framebuffer *fb, const struct drm_rect *clip)
-{
-	unsigned int cpp = fb->format->cpp[0];
-	size_t len = (clip->x2 - clip->x1) * cpp;
-	unsigned int y, lines = clip->y2 - clip->y1;
-
-	if (!dst_pitch)
-		dst_pitch = len;
-
-	vaddr += clip_offset(clip, fb->pitches[0], cpp);
-	for (y = 0; y < lines; y++) {
-		memcpy_toio(dst, vaddr, len);
-		vaddr += fb->pitches[0];
-		dst += dst_pitch;
-	}
-}
-EXPORT_SYMBOL(drm_fb_memcpy_toio);
-=======
  * drm_fb_memcpy - Copy clip buffer
  * @dst: Array of destination buffers
  * @dst_pitch: Array of numbers of bytes between the start of two consecutive scanlines
@@ -359,7 +205,6 @@
 	}
 }
 EXPORT_SYMBOL(drm_fb_memcpy);
->>>>>>> eb3cdb58
 
 static void drm_fb_swab16_line(void *dbuf, const void *sbuf, unsigned int pixels)
 {
@@ -383,16 +228,10 @@
 
 /**
  * drm_fb_swab - Swap bytes into clip buffer
-<<<<<<< HEAD
- * @dst: Destination buffer
- * @dst_pitch: Number of bytes between two consecutive scanlines within dst
- * @src: Source buffer
-=======
  * @dst: Array of destination buffers
  * @dst_pitch: Array of numbers of bytes between the start of two consecutive scanlines
  *             within @dst; can be NULL if scanlines are stored next to each other.
  * @src: Array of source buffers
->>>>>>> eb3cdb58
  * @fb: DRM framebuffer
  * @clip: Clip rectangle area to copy
  * @cached: Source buffer is mapped cached (eg. not write-combined)
@@ -405,84 +244,6 @@
  * false a temporary buffer is used to cache one pixel line at a time to speed up
  * slow uncached reads.
  *
-<<<<<<< HEAD
- * This function does not apply clipping on dst, i.e. the destination
- * is at the top-left corner.
- */
-void drm_fb_swab(void *dst, unsigned int dst_pitch, const void *src,
-		 const struct drm_framebuffer *fb, const struct drm_rect *clip,
-		 bool cached)
-{
-	u8 cpp = fb->format->cpp[0];
-
-	switch (cpp) {
-	case 4:
-		drm_fb_xfrm(dst, dst_pitch, cpp, src, fb, clip, cached, drm_fb_swab32_line);
-		break;
-	case 2:
-		drm_fb_xfrm(dst, dst_pitch, cpp, src, fb, clip, cached, drm_fb_swab16_line);
-		break;
-	default:
-		drm_warn_once(fb->dev, "Format %p4cc has unsupported pixel size.\n",
-			      &fb->format->format);
-		break;
-	}
-}
-EXPORT_SYMBOL(drm_fb_swab);
-
-static void drm_fb_xrgb8888_to_rgb332_line(void *dbuf, const void *sbuf, unsigned int pixels)
-{
-	u8 *dbuf8 = dbuf;
-	const __le32 *sbuf32 = sbuf;
-	unsigned int x;
-	u32 pix;
-
-	for (x = 0; x < pixels; x++) {
-		pix = le32_to_cpu(sbuf32[x]);
-		dbuf8[x] = ((pix & 0x00e00000) >> 16) |
-			   ((pix & 0x0000e000) >> 11) |
-			   ((pix & 0x000000c0) >> 6);
-	}
-}
-
-/**
- * drm_fb_xrgb8888_to_rgb332 - Convert XRGB8888 to RGB332 clip buffer
- * @dst: RGB332 destination buffer
- * @dst_pitch: Number of bytes between two consecutive scanlines within dst
- * @src: XRGB8888 source buffer
- * @fb: DRM framebuffer
- * @clip: Clip rectangle area to copy
- *
- * Drivers can use this function for RGB332 devices that don't natively support XRGB8888.
- */
-void drm_fb_xrgb8888_to_rgb332(void *dst, unsigned int dst_pitch, const void *src,
-			       const struct drm_framebuffer *fb, const struct drm_rect *clip)
-{
-	drm_fb_xfrm(dst, dst_pitch, 1, src, fb, clip, false, drm_fb_xrgb8888_to_rgb332_line);
-}
-EXPORT_SYMBOL(drm_fb_xrgb8888_to_rgb332);
-
-static void drm_fb_xrgb8888_to_rgb565_line(void *dbuf, const void *sbuf, unsigned int pixels)
-{
-	u16 *dbuf16 = dbuf;
-	const u32 *sbuf32 = sbuf;
-	unsigned int x;
-	u16 val16;
-
-	for (x = 0; x < pixels; x++) {
-		val16 = ((sbuf32[x] & 0x00F80000) >> 8) |
-			((sbuf32[x] & 0x0000FC00) >> 5) |
-			((sbuf32[x] & 0x000000F8) >> 3);
-		dbuf16[x] = val16;
-	}
-}
-
-static void drm_fb_xrgb8888_to_rgb565_swab_line(void *dbuf, const void *sbuf,
-						unsigned int pixels)
-{
-	u16 *dbuf16 = dbuf;
-	const u32 *sbuf32 = sbuf;
-=======
  * This function does not apply clipping on @dst (i.e. the destination is at the
  * top-left corner).
  */
@@ -582,114 +343,29 @@
 {
 	__le16 *dbuf16 = dbuf;
 	const __le32 *sbuf32 = sbuf;
->>>>>>> eb3cdb58
 	unsigned int x;
 	u16 val16;
 	u32 pix;
 
 	for (x = 0; x < pixels; x++) {
-<<<<<<< HEAD
-		val16 = ((sbuf32[x] & 0x00F80000) >> 8) |
-			((sbuf32[x] & 0x0000FC00) >> 5) |
-			((sbuf32[x] & 0x000000F8) >> 3);
-		dbuf16[x] = swab16(val16);
-=======
 		pix = le32_to_cpu(sbuf32[x]);
 		val16 = ((pix & 0x00F80000) >> 8) |
 			((pix & 0x0000FC00) >> 5) |
 			((pix & 0x000000F8) >> 3);
 		dbuf16[x] = cpu_to_le16(swab16(val16));
->>>>>>> eb3cdb58
 	}
 }
 
 /**
  * drm_fb_xrgb8888_to_rgb565 - Convert XRGB8888 to RGB565 clip buffer
-<<<<<<< HEAD
- * @dst: RGB565 destination buffer
- * @dst_pitch: Number of bytes between two consecutive scanlines within dst
- * @vaddr: XRGB8888 source buffer
-=======
  * @dst: Array of RGB565 destination buffers
  * @dst_pitch: Array of numbers of bytes between the start of two consecutive scanlines
  *             within @dst; can be NULL if scanlines are stored next to each other.
  * @src: Array of XRGB8888 source buffer
->>>>>>> eb3cdb58
  * @fb: DRM framebuffer
  * @clip: Clip rectangle area to copy
  * @swab: Swap bytes
  *
-<<<<<<< HEAD
- * Drivers can use this function for RGB565 devices that don't natively
- * support XRGB8888.
- */
-void drm_fb_xrgb8888_to_rgb565(void *dst, unsigned int dst_pitch, const void *vaddr,
-			       const struct drm_framebuffer *fb, const struct drm_rect *clip,
-			       bool swab)
-{
-	if (swab)
-		drm_fb_xfrm(dst, dst_pitch, 2, vaddr, fb, clip, false,
-			    drm_fb_xrgb8888_to_rgb565_swab_line);
-	else
-		drm_fb_xfrm(dst, dst_pitch, 2, vaddr, fb, clip, false,
-			    drm_fb_xrgb8888_to_rgb565_line);
-}
-EXPORT_SYMBOL(drm_fb_xrgb8888_to_rgb565);
-
-/**
- * drm_fb_xrgb8888_to_rgb565_toio - Convert XRGB8888 to RGB565 clip buffer
- * @dst: RGB565 destination buffer (iomem)
- * @dst_pitch: Number of bytes between two consecutive scanlines within dst
- * @vaddr: XRGB8888 source buffer
- * @fb: DRM framebuffer
- * @clip: Clip rectangle area to copy
- * @swab: Swap bytes
- *
- * Drivers can use this function for RGB565 devices that don't natively
- * support XRGB8888.
- */
-void drm_fb_xrgb8888_to_rgb565_toio(void __iomem *dst, unsigned int dst_pitch,
-				    const void *vaddr, const struct drm_framebuffer *fb,
-				    const struct drm_rect *clip, bool swab)
-{
-	if (swab)
-		drm_fb_xfrm_toio(dst, dst_pitch, 2, vaddr, fb, clip, false,
-				 drm_fb_xrgb8888_to_rgb565_swab_line);
-	else
-		drm_fb_xfrm_toio(dst, dst_pitch, 2, vaddr, fb, clip, false,
-				 drm_fb_xrgb8888_to_rgb565_line);
-}
-EXPORT_SYMBOL(drm_fb_xrgb8888_to_rgb565_toio);
-
-static void drm_fb_xrgb8888_to_rgb888_line(void *dbuf, const void *sbuf, unsigned int pixels)
-{
-	u8 *dbuf8 = dbuf;
-	const u32 *sbuf32 = sbuf;
-	unsigned int x;
-
-	for (x = 0; x < pixels; x++) {
-		*dbuf8++ = (sbuf32[x] & 0x000000FF) >>  0;
-		*dbuf8++ = (sbuf32[x] & 0x0000FF00) >>  8;
-		*dbuf8++ = (sbuf32[x] & 0x00FF0000) >> 16;
-	}
-}
-
-/**
- * drm_fb_xrgb8888_to_rgb888 - Convert XRGB8888 to RGB888 clip buffer
- * @dst: RGB888 destination buffer
- * @dst_pitch: Number of bytes between two consecutive scanlines within dst
- * @src: XRGB8888 source buffer
- * @fb: DRM framebuffer
- * @clip: Clip rectangle area to copy
- *
- * Drivers can use this function for RGB888 devices that don't natively
- * support XRGB8888.
- */
-void drm_fb_xrgb8888_to_rgb888(void *dst, unsigned int dst_pitch, const void *src,
-			       const struct drm_framebuffer *fb, const struct drm_rect *clip)
-{
-	drm_fb_xfrm(dst, dst_pitch, 3, src, fb, clip, false, drm_fb_xrgb8888_to_rgb888_line);
-=======
  * This function copies parts of a framebuffer to display memory and converts the
  * color format during the process. Destination and framebuffer formats must match. The
  * parameters @dst, @dst_pitch and @src refer to arrays. Each array must have at
@@ -717,9 +393,8 @@
 		xfrm_line = drm_fb_xrgb8888_to_rgb565_line;
 
 	drm_fb_xfrm(dst, dst_pitch, dst_pixsize, src, fb, clip, false, xfrm_line);
->>>>>>> eb3cdb58
-}
-EXPORT_SYMBOL(drm_fb_xrgb8888_to_rgb888);
+}
+EXPORT_SYMBOL(drm_fb_xrgb8888_to_rgb565);
 
 static void drm_fb_xrgb8888_to_xrgb1555_line(void *dbuf, const void *sbuf, unsigned int pixels)
 {
@@ -739,55 +414,6 @@
 }
 
 /**
-<<<<<<< HEAD
- * drm_fb_xrgb8888_to_rgb888_toio - Convert XRGB8888 to RGB888 clip buffer
- * @dst: RGB565 destination buffer (iomem)
- * @dst_pitch: Number of bytes between two consecutive scanlines within dst
- * @vaddr: XRGB8888 source buffer
- * @fb: DRM framebuffer
- * @clip: Clip rectangle area to copy
- *
- * Drivers can use this function for RGB888 devices that don't natively
- * support XRGB8888.
- */
-void drm_fb_xrgb8888_to_rgb888_toio(void __iomem *dst, unsigned int dst_pitch,
-				    const void *vaddr, const struct drm_framebuffer *fb,
-				    const struct drm_rect *clip)
-{
-	drm_fb_xfrm_toio(dst, dst_pitch, 3, vaddr, fb, clip, false,
-			 drm_fb_xrgb8888_to_rgb888_line);
-}
-EXPORT_SYMBOL(drm_fb_xrgb8888_to_rgb888_toio);
-
-static void drm_fb_rgb565_to_xrgb8888_line(void *dbuf, const void *sbuf, unsigned int pixels)
-{
-	u32 *dbuf32 = dbuf;
-	const u16 *sbuf16 = sbuf;
-	unsigned int x;
-
-	for (x = 0; x < pixels; x++, ++sbuf16, ++dbuf32) {
-		u32 val32 = ((*sbuf16 & 0xf800) << 8) |
-			    ((*sbuf16 & 0x07e0) << 5) |
-			    ((*sbuf16 & 0x001f) << 3);
-		*dbuf32 = 0xff000000 | val32 |
-			  ((val32 >> 3) & 0x00070007) |
-			  ((val32 >> 2) & 0x00000300);
-	}
-}
-
-static void drm_fb_rgb565_to_xrgb8888_toio(void __iomem *dst, unsigned int dst_pitch,
-					   const void *vaddr, const struct drm_framebuffer *fb,
-					   const struct drm_rect *clip)
-{
-	drm_fb_xfrm_toio(dst, dst_pitch, 4, vaddr, fb, clip, false,
-			 drm_fb_rgb565_to_xrgb8888_line);
-}
-
-static void drm_fb_rgb888_to_xrgb8888_line(void *dbuf, const void *sbuf, unsigned int pixels)
-{
-	u32 *dbuf32 = dbuf;
-	const u8 *sbuf8 = sbuf;
-=======
  * drm_fb_xrgb8888_to_xrgb1555 - Convert XRGB8888 to XRGB1555 clip buffer
  * @dst: Array of XRGB1555 destination buffers
  * @dst_pitch: Array of numbers of bytes between the start of two consecutive scanlines
@@ -877,88 +503,11 @@
 {
 	__le16 *dbuf16 = dbuf;
 	const __le32 *sbuf32 = sbuf;
->>>>>>> eb3cdb58
 	unsigned int x;
 	u16 val16;
 	u32 pix;
 
 	for (x = 0; x < pixels; x++) {
-<<<<<<< HEAD
-		u8 r = *sbuf8++;
-		u8 g = *sbuf8++;
-		u8 b = *sbuf8++;
-		*dbuf32++ = 0xff000000 | (r << 16) | (g << 8) | b;
-	}
-}
-
-static void drm_fb_rgb888_to_xrgb8888_toio(void __iomem *dst, unsigned int dst_pitch,
-					   const void *vaddr, const struct drm_framebuffer *fb,
-					   const struct drm_rect *clip)
-{
-	drm_fb_xfrm_toio(dst, dst_pitch, 4, vaddr, fb, clip, false,
-			 drm_fb_rgb888_to_xrgb8888_line);
-}
-
-static void drm_fb_xrgb8888_to_xrgb2101010_line(void *dbuf, const void *sbuf, unsigned int pixels)
-{
-	u32 *dbuf32 = dbuf;
-	const u32 *sbuf32 = sbuf;
-	unsigned int x;
-	u32 val32;
-
-	for (x = 0; x < pixels; x++) {
-		val32 = ((sbuf32[x] & 0x000000FF) << 2) |
-			((sbuf32[x] & 0x0000FF00) << 4) |
-			((sbuf32[x] & 0x00FF0000) << 6);
-		*dbuf32++ = val32 | ((val32 >> 8) & 0x00300C03);
-	}
-}
-
-/**
- * drm_fb_xrgb8888_to_xrgb2101010_toio - Convert XRGB8888 to XRGB2101010 clip
- * buffer
- * @dst: XRGB2101010 destination buffer (iomem)
- * @dst_pitch: Number of bytes between two consecutive scanlines within dst
- * @vaddr: XRGB8888 source buffer
- * @fb: DRM framebuffer
- * @clip: Clip rectangle area to copy
- *
- * Drivers can use this function for XRGB2101010 devices that don't natively
- * support XRGB8888.
- */
-void drm_fb_xrgb8888_to_xrgb2101010_toio(void __iomem *dst,
-					 unsigned int dst_pitch, const void *vaddr,
-					 const struct drm_framebuffer *fb,
-					 const struct drm_rect *clip)
-{
-	drm_fb_xfrm_toio(dst, dst_pitch, 4, vaddr, fb, clip, false,
-			 drm_fb_xrgb8888_to_xrgb2101010_line);
-}
-EXPORT_SYMBOL(drm_fb_xrgb8888_to_xrgb2101010_toio);
-
-static void drm_fb_xrgb8888_to_gray8_line(void *dbuf, const void *sbuf, unsigned int pixels)
-{
-	u8 *dbuf8 = dbuf;
-	const u32 *sbuf32 = sbuf;
-	unsigned int x;
-
-	for (x = 0; x < pixels; x++) {
-		u8 r = (*sbuf32 & 0x00ff0000) >> 16;
-		u8 g = (*sbuf32 & 0x0000ff00) >> 8;
-		u8 b =  *sbuf32 & 0x000000ff;
-
-		/* ITU BT.601: Y = 0.299 R + 0.587 G + 0.114 B */
-		*dbuf8++ = (3 * r + 6 * g + b) / 10;
-		sbuf32++;
-	}
-}
-
-/**
- * drm_fb_xrgb8888_to_gray8 - Convert XRGB8888 to grayscale
- * @dst: 8-bit grayscale destination buffer
- * @dst_pitch: Number of bytes between two consecutive scanlines within dst
- * @vaddr: XRGB8888 source buffer
-=======
 		pix = le32_to_cpu(sbuf32[x]);
 		val16 = ((pix & 0x00f80000) >> 8) |
 			((pix & 0x0000f800) >> 5) |
@@ -1184,7 +733,6 @@
  * @dst_pitch: Array of numbers of bytes between the start of two consecutive scanlines
  *             within @dst; can be NULL if scanlines are stored next to each other.
  * @src: Array of XRGB8888 source buffers
->>>>>>> eb3cdb58
  * @fb: DRM framebuffer
  * @clip: Clip rectangle area to copy
  *
@@ -1200,12 +748,6 @@
  * Drivers can use this function for XRGB2101010 devices that don't support XRGB8888
  * natively.
  */
-<<<<<<< HEAD
-void drm_fb_xrgb8888_to_gray8(void *dst, unsigned int dst_pitch, const void *vaddr,
-			      const struct drm_framebuffer *fb, const struct drm_rect *clip)
-{
-	drm_fb_xfrm(dst, dst_pitch, 1, vaddr, fb, clip, false, drm_fb_xrgb8888_to_gray8_line);
-=======
 void drm_fb_xrgb8888_to_xrgb2101010(struct iosys_map *dst, const unsigned int *dst_pitch,
 				    const struct iosys_map *src, const struct drm_framebuffer *fb,
 				    const struct drm_rect *clip)
@@ -1324,21 +866,14 @@
 
 	drm_fb_xfrm(dst, dst_pitch, dst_pixsize, src, fb, clip, false,
 		    drm_fb_xrgb8888_to_gray8_line);
->>>>>>> eb3cdb58
 }
 EXPORT_SYMBOL(drm_fb_xrgb8888_to_gray8);
 
 /**
-<<<<<<< HEAD
- * drm_fb_blit_toio - Copy parts of a framebuffer to display memory
- * @dst:	The display memory to copy to
- * @dst_pitch:	Number of bytes between two consecutive scanlines within dst
-=======
  * drm_fb_blit - Copy parts of a framebuffer to display memory
  * @dst:	Array of display-memory addresses to copy to
  * @dst_pitch: Array of numbers of bytes between the start of two consecutive scanlines
  *             within @dst; can be NULL if scanlines are stored next to each other.
->>>>>>> eb3cdb58
  * @dst_format:	FOURCC code of the display's color format
  * @src:	The framebuffer memory to copy from
  * @fb:		The framebuffer to copy from
@@ -1351,60 +886,14 @@
  * entries as there are planes in @dst_format's format. Each entry stores the
  * value for the format's respective color plane at the same index.
  *
-<<<<<<< HEAD
-=======
  * This function does not apply clipping on @dst (i.e. the destination is at the
  * top-left corner).
  *
->>>>>>> eb3cdb58
  * Returns:
  * 0 on success, or
  * -EINVAL if the color-format conversion failed, or
  * a negative error code otherwise.
  */
-<<<<<<< HEAD
-int drm_fb_blit_toio(void __iomem *dst, unsigned int dst_pitch, uint32_t dst_format,
-		     const void *vmap, const struct drm_framebuffer *fb,
-		     const struct drm_rect *clip)
-{
-	uint32_t fb_format = fb->format->format;
-
-	/* treat alpha channel like filler bits */
-	if (fb_format == DRM_FORMAT_ARGB8888)
-		fb_format = DRM_FORMAT_XRGB8888;
-	if (dst_format == DRM_FORMAT_ARGB8888)
-		dst_format = DRM_FORMAT_XRGB8888;
-	if (fb_format == DRM_FORMAT_ARGB2101010)
-		fb_format = DRM_FORMAT_XRGB2101010;
-	if (dst_format == DRM_FORMAT_ARGB2101010)
-		dst_format = DRM_FORMAT_XRGB2101010;
-
-	if (dst_format == fb_format) {
-		drm_fb_memcpy_toio(dst, dst_pitch, vmap, fb, clip);
-		return 0;
-
-	} else if (dst_format == DRM_FORMAT_RGB565) {
-		if (fb_format == DRM_FORMAT_XRGB8888) {
-			drm_fb_xrgb8888_to_rgb565_toio(dst, dst_pitch, vmap, fb, clip, false);
-			return 0;
-		}
-	} else if (dst_format == DRM_FORMAT_RGB888) {
-		if (fb_format == DRM_FORMAT_XRGB8888) {
-			drm_fb_xrgb8888_to_rgb888_toio(dst, dst_pitch, vmap, fb, clip);
-			return 0;
-		}
-	} else if (dst_format == DRM_FORMAT_XRGB8888) {
-		if (fb_format == DRM_FORMAT_RGB888) {
-			drm_fb_rgb888_to_xrgb8888_toio(dst, dst_pitch, vmap, fb, clip);
-			return 0;
-		} else if (fb_format == DRM_FORMAT_RGB565) {
-			drm_fb_rgb565_to_xrgb8888_toio(dst, dst_pitch, vmap, fb, clip);
-			return 0;
-		}
-	} else if (dst_format == DRM_FORMAT_XRGB2101010) {
-		if (fb_format == DRM_FORMAT_XRGB8888) {
-			drm_fb_xrgb8888_to_xrgb2101010_toio(dst, dst_pitch, vmap, fb, clip);
-=======
 int drm_fb_blit(struct iosys_map *dst, const unsigned int *dst_pitch, uint32_t dst_format,
 		const struct iosys_map *src, const struct drm_framebuffer *fb,
 		const struct drm_rect *clip)
@@ -1453,7 +942,6 @@
 			return 0;
 		} else if (dst_format == DRM_FORMAT_BGRX8888) {
 			drm_fb_swab(dst, dst_pitch, src, fb, clip, false);
->>>>>>> eb3cdb58
 			return 0;
 		}
 	}
@@ -1463,12 +951,7 @@
 
 	return -EINVAL;
 }
-<<<<<<< HEAD
-EXPORT_SYMBOL(drm_fb_blit_toio);
-
-=======
 EXPORT_SYMBOL(drm_fb_blit);
->>>>>>> eb3cdb58
 
 static void drm_fb_gray8_to_mono_line(void *dbuf, const void *sbuf, unsigned int pixels)
 {
@@ -1489,78 +972,6 @@
 
 /**
  * drm_fb_xrgb8888_to_mono - Convert XRGB8888 to monochrome
-<<<<<<< HEAD
- * @dst: monochrome destination buffer (0=black, 1=white)
- * @dst_pitch: Number of bytes between two consecutive scanlines within dst
- * @vaddr: XRGB8888 source buffer
- * @fb: DRM framebuffer
- * @clip: Clip rectangle area to copy
- *
- * DRM doesn't have native monochrome support.
- * Such drivers can announce the commonly supported XR24 format to userspace
- * and use this function to convert to the native format.
- *
- * This function uses drm_fb_xrgb8888_to_gray8() to convert to grayscale and
- * then the result is converted from grayscale to monochrome.
- *
- * The first pixel (upper left corner of the clip rectangle) will be converted
- * and copied to the first bit (LSB) in the first byte of the monochrome
- * destination buffer.
- * If the caller requires that the first pixel in a byte must be located at an
- * x-coordinate that is a multiple of 8, then the caller must take care itself
- * of supplying a suitable clip rectangle.
- */
-void drm_fb_xrgb8888_to_mono(void *dst, unsigned int dst_pitch, const void *vaddr,
-			     const struct drm_framebuffer *fb, const struct drm_rect *clip)
-{
-	unsigned int linepixels = drm_rect_width(clip);
-	unsigned int lines = drm_rect_height(clip);
-	unsigned int cpp = fb->format->cpp[0];
-	unsigned int len_src32 = linepixels * cpp;
-	struct drm_device *dev = fb->dev;
-	unsigned int y;
-	u8 *mono = dst, *gray8;
-	u32 *src32;
-
-	if (drm_WARN_ON(dev, fb->format->format != DRM_FORMAT_XRGB8888))
-		return;
-
-	/*
-	 * The mono destination buffer contains 1 bit per pixel
-	 */
-	if (!dst_pitch)
-		dst_pitch = DIV_ROUND_UP(linepixels, 8);
-
-	/*
-	 * The cma memory is write-combined so reads are uncached.
-	 * Speed up by fetching one line at a time.
-	 *
-	 * Also, format conversion from XR24 to monochrome are done
-	 * line-by-line but are converted to 8-bit grayscale as an
-	 * intermediate step.
-	 *
-	 * Allocate a buffer to be used for both copying from the cma
-	 * memory and to store the intermediate grayscale line pixels.
-	 */
-	src32 = kmalloc(len_src32 + linepixels, GFP_KERNEL);
-	if (!src32)
-		return;
-
-	gray8 = (u8 *)src32 + len_src32;
-
-	vaddr += clip_offset(clip, fb->pitches[0], cpp);
-	for (y = 0; y < lines; y++) {
-		src32 = memcpy(src32, vaddr, len_src32);
-		drm_fb_xrgb8888_to_gray8_line(gray8, src32, linepixels);
-		drm_fb_gray8_to_mono_line(mono, gray8, linepixels);
-		vaddr += fb->pitches[0];
-		mono += dst_pitch;
-	}
-
-	kfree(src32);
-}
-EXPORT_SYMBOL(drm_fb_xrgb8888_to_mono);
-=======
  * @dst: Array of monochrome destination buffers (0=black, 1=white)
  * @dst_pitch: Array of numbers of bytes between the start of two consecutive scanlines
  *             within @dst; can be NULL if scanlines are stored next to each other.
@@ -1786,5 +1197,4 @@
 
 	return fourccs - fourccs_out;
 }
-EXPORT_SYMBOL(drm_fb_build_fourcc_list);
->>>>>>> eb3cdb58
+EXPORT_SYMBOL(drm_fb_build_fourcc_list);