--- conflicted
+++ resolved
@@ -9,47 +9,25 @@
  */
 
 #include <linux/clk.h>
-<<<<<<< HEAD
-#include <linux/component.h>
-#include <linux/dma-mapping.h>
-#include <linux/list.h>
-=======
 #include <linux/dma-mapping.h>
 #include <linux/io.h>
->>>>>>> 7d2a07b7
 #include <linux/module.h>
 #include <linux/of_device.h>
 #include <linux/platform_device.h>
 #include <linux/pm_runtime.h>
-<<<<<<< HEAD
-#include <linux/dma-resv.h>
-#include <linux/spinlock.h>
-
-#include <drm/drm_atomic.h>
-#include <drm/drm_atomic_helper.h>
-#include <drm/drm_crtc.h>
-=======
 
 #include <drm/drm_atomic_helper.h>
 #include <drm/drm_bridge.h>
 #include <drm/drm_connector.h>
->>>>>>> 7d2a07b7
 #include <drm/drm_drv.h>
 #include <drm/drm_fb_helper.h>
 #include <drm/drm_fourcc.h>
 #include <drm/drm_gem_cma_helper.h>
 #include <drm/drm_gem_framebuffer_helper.h>
 #include <drm/drm_irq.h>
-<<<<<<< HEAD
-=======
 #include <drm/drm_mode_config.h>
->>>>>>> 7d2a07b7
 #include <drm/drm_of.h>
 #include <drm/drm_probe_helper.h>
-<<<<<<< HEAD
-#include <drm/drm_simple_kms_helper.h>
-=======
->>>>>>> 7d2a07b7
 #include <drm/drm_vblank.h>
 
 #include "mxsfb_drv.h"
@@ -92,25 +70,6 @@
 	},
 };
 
-<<<<<<< HEAD
-static const uint32_t mxsfb_formats[] = {
-	DRM_FORMAT_XRGB8888,
-	DRM_FORMAT_RGB565
-};
-
-static const uint64_t mxsfb_modifiers[] = {
-	DRM_FORMAT_MOD_LINEAR,
-	DRM_FORMAT_MOD_INVALID
-};
-
-static struct mxsfb_drm_private *
-drm_pipe_to_mxsfb_drm_private(struct drm_simple_display_pipe *pipe)
-{
-	return container_of(pipe, struct mxsfb_drm_private, pipe);
-}
-
-=======
->>>>>>> 7d2a07b7
 void mxsfb_enable_axi_clk(struct mxsfb_drm_private *mxsfb)
 {
 	if (mxsfb->clk_axi)
@@ -153,38 +112,11 @@
 
 static int mxsfb_attach_bridge(struct mxsfb_drm_private *mxsfb)
 {
-<<<<<<< HEAD
-	struct drm_connector *connector;
-	struct mxsfb_drm_private *mxsfb = drm_pipe_to_mxsfb_drm_private(pipe);
-	struct drm_device *drm = pipe->plane.dev;
-
-	if (!mxsfb->connector) {
-		list_for_each_entry(connector,
-				    &drm->mode_config.connector_list,
-				    head)
-			if (connector->encoder == &mxsfb->pipe.encoder) {
-				mxsfb->connector = connector;
-				break;
-			}
-	}
-
-	if (!mxsfb->connector) {
-		dev_warn(drm->dev, "No connector attached, using default\n");
-		mxsfb->connector = &mxsfb->panel_connector;
-	}
-
-	pm_runtime_get_sync(drm->dev);
-	drm_panel_prepare(mxsfb->panel);
-	mxsfb_crtc_enable(mxsfb);
-	drm_panel_enable(mxsfb->panel);
-}
-=======
 	struct drm_device *drm = mxsfb->drm;
 	struct drm_connector_list_iter iter;
 	struct drm_panel *panel;
 	struct drm_bridge *bridge;
 	int ret;
->>>>>>> 7d2a07b7
 
 	ret = drm_of_find_panel_or_bridge(drm->dev->of_node, 0, 0, &panel,
 					  &bridge);
@@ -197,14 +129,6 @@
 		if (IS_ERR(bridge))
 			return PTR_ERR(bridge);
 	}
-<<<<<<< HEAD
-	spin_unlock_irq(&drm->event_lock);
-
-	if (mxsfb->connector != &mxsfb->panel_connector)
-		mxsfb->connector = NULL;
-}
-=======
->>>>>>> 7d2a07b7
 
 	if (!bridge)
 		return -ENODEV;
@@ -226,32 +150,8 @@
 	return 0;
 }
 
-<<<<<<< HEAD
-static void mxsfb_pipe_disable_vblank(struct drm_simple_display_pipe *pipe)
-{
-	struct mxsfb_drm_private *mxsfb = drm_pipe_to_mxsfb_drm_private(pipe);
-
-	/* Disable and clear VBLANK IRQ */
-	mxsfb_enable_axi_clk(mxsfb);
-	writel(CTRL1_CUR_FRAME_DONE_IRQ_EN, mxsfb->base + LCDC_CTRL1 + REG_CLR);
-	writel(CTRL1_CUR_FRAME_DONE_IRQ, mxsfb->base + LCDC_CTRL1 + REG_CLR);
-	mxsfb_disable_axi_clk(mxsfb);
-}
-
-static struct drm_simple_display_pipe_funcs mxsfb_funcs = {
-	.enable		= mxsfb_pipe_enable,
-	.disable	= mxsfb_pipe_disable,
-	.update		= mxsfb_pipe_update,
-	.prepare_fb	= drm_gem_fb_simple_display_pipe_prepare_fb,
-	.enable_vblank	= mxsfb_pipe_enable_vblank,
-	.disable_vblank	= mxsfb_pipe_disable_vblank,
-};
-
-static int mxsfb_load(struct drm_device *drm)
-=======
 static int mxsfb_load(struct drm_device *drm,
 		      const struct mxsfb_devdata *devdata)
->>>>>>> 7d2a07b7
 {
 	struct platform_device *pdev = to_platform_device(drm->dev);
 	struct mxsfb_drm_private *mxsfb;
@@ -298,41 +198,12 @@
 		goto err_vblank;
 	}
 
-<<<<<<< HEAD
-	ret = drm_simple_display_pipe_init(drm, &mxsfb->pipe, &mxsfb_funcs,
-			mxsfb_formats, ARRAY_SIZE(mxsfb_formats),
-			mxsfb_modifiers, mxsfb->connector);
-=======
 	ret = drm_vblank_init(drm, drm->mode_config.num_crtc);
->>>>>>> 7d2a07b7
 	if (ret < 0) {
 		dev_err(drm->dev, "Failed to initialise vblank\n");
 		goto err_vblank;
 	}
 
-<<<<<<< HEAD
-	/*
-	 * Attach panel only if there is one.
-	 * If there is no panel attach, it must be a bridge. In this case, we
-	 * need a reference to its connector for a proper initialization.
-	 * We will do this check in pipe->enable(), since the connector won't
-	 * be attached to an encoder until then.
-	 */
-
-	if (mxsfb->panel) {
-		ret = drm_panel_attach(mxsfb->panel, mxsfb->connector);
-		if (ret) {
-			dev_err(drm->dev, "Cannot connect panel: %d\n", ret);
-			goto err_vblank;
-		}
-	} else if (mxsfb->bridge) {
-		ret = drm_simple_display_pipe_attach_bridge(&mxsfb->pipe,
-							    mxsfb->bridge);
-		if (ret) {
-			dev_err(drm->dev, "Cannot connect bridge: %d\n", ret);
-			goto err_vblank;
-		}
-=======
 	/* Start with vertical blanking interrupt reporting disabled. */
 	drm_crtc_vblank_off(&mxsfb->crtc);
 
@@ -341,7 +212,6 @@
 		if (ret != -EPROBE_DEFER)
 			dev_err(drm->dev, "Cannot connect bridge: %d\n", ret);
 		goto err_vblank;
->>>>>>> 7d2a07b7
 	}
 
 	drm->mode_config.min_width	= MXSFB_MIN_XRES;
@@ -417,19 +287,11 @@
 
 DEFINE_DRM_GEM_CMA_FOPS(fops);
 
-<<<<<<< HEAD
-static struct drm_driver mxsfb_driver = {
-	.driver_features	= DRIVER_GEM | DRIVER_MODESET | DRIVER_ATOMIC,
-	.irq_handler		= mxsfb_irq_handler,
-	.irq_preinstall		= mxsfb_irq_preinstall,
-	.irq_uninstall		= mxsfb_irq_preinstall,
-=======
 static const struct drm_driver mxsfb_driver = {
 	.driver_features	= DRIVER_GEM | DRIVER_MODESET | DRIVER_ATOMIC,
 	.irq_handler		= mxsfb_irq_handler,
 	.irq_preinstall		= mxsfb_irq_disable,
 	.irq_uninstall		= mxsfb_irq_disable,
->>>>>>> 7d2a07b7
 	DRM_GEM_CMA_DRIVER_OPS,
 	.fops	= &fops,
 	.name	= "mxsfb-drm",
@@ -461,11 +323,7 @@
 	if (IS_ERR(drm))
 		return PTR_ERR(drm);
 
-<<<<<<< HEAD
-	ret = mxsfb_load(drm);
-=======
 	ret = mxsfb_load(drm, of_id->data);
->>>>>>> 7d2a07b7
 	if (ret)
 		goto err_free;
 
