// SPDX-License-Identifier: GPL-2.0-or-later
/*
 * Copyright (C) 2022 Marek Vasut <marex@denx.de>
 *
 * This code is based on drivers/gpu/drm/mxsfb/mxsfb*
 */

#include <linux/bitfield.h>
#include <linux/clk.h>
#include <linux/io.h>
#include <linux/iopoll.h>
#include <linux/media-bus-format.h>
#include <linux/pm_runtime.h>
#include <linux/spinlock.h>

#include <drm/drm_atomic.h>
#include <drm/drm_atomic_helper.h>
#include <drm/drm_bridge.h>
#include <drm/drm_color_mgmt.h>
#include <drm/drm_connector.h>
#include <drm/drm_crtc.h>
#include <drm/drm_encoder.h>
#include <drm/drm_fb_dma_helper.h>
#include <drm/drm_fourcc.h>
#include <drm/drm_framebuffer.h>
#include <drm/drm_gem_atomic_helper.h>
#include <drm/drm_gem_dma_helper.h>
#include <drm/drm_plane.h>
#include <drm/drm_vblank.h>

#include "lcdif_drv.h"
#include "lcdif_regs.h"

struct lcdif_crtc_state {
	struct drm_crtc_state	base;	/* always be the first member */
	u32			bus_format;
	u32			bus_flags;
};

static inline struct lcdif_crtc_state *
to_lcdif_crtc_state(struct drm_crtc_state *s)
{
	return container_of(s, struct lcdif_crtc_state, base);
}

/* -----------------------------------------------------------------------------
 * CRTC
 */

/*
 * For conversion from YCbCr to RGB, the CSC operates as follows:
 *
 * |R|   |A1 A2 A3|   |Y  + D1|
 * |G| = |B1 B2 B3| * |Cb + D2|
 * |B|   |C1 C2 C3|   |Cr + D3|
 *
 * The A, B and C coefficients are expressed as Q2.8 fixed point values, and
 * the D coefficients as Q0.8. Despite the reference manual stating the
 * opposite, the D1, D2 and D3 offset values are added to Y, Cb and Cr, not
 * subtracted. They must thus be programmed with negative values.
 */
static const u32 lcdif_yuv2rgb_coeffs[3][2][6] = {
	[DRM_COLOR_YCBCR_BT601] = {
		[DRM_COLOR_YCBCR_LIMITED_RANGE] = {
			/*
			 * BT.601 limited range:
			 *
			 * |R|   |1.1644  0.0000  1.5960|   |Y  - 16 |
			 * |G| = |1.1644 -0.3917 -0.8129| * |Cb - 128|
			 * |B|   |1.1644  2.0172  0.0000|   |Cr - 128|
			 */
			CSC0_COEF0_A1(0x12a) | CSC0_COEF0_A2(0x000),
			CSC0_COEF1_A3(0x199) | CSC0_COEF1_B1(0x12a),
			CSC0_COEF2_B2(0x79c) | CSC0_COEF2_B3(0x730),
			CSC0_COEF3_C1(0x12a) | CSC0_COEF3_C2(0x204),
			CSC0_COEF4_C3(0x000) | CSC0_COEF4_D1(0x1f0),
			CSC0_COEF5_D2(0x180) | CSC0_COEF5_D3(0x180),
		},
		[DRM_COLOR_YCBCR_FULL_RANGE] = {
			/*
			 * BT.601 full range:
			 *
			 * |R|   |1.0000  0.0000  1.4020|   |Y  - 0  |
			 * |G| = |1.0000 -0.3441 -0.7141| * |Cb - 128|
			 * |B|   |1.0000  1.7720  0.0000|   |Cr - 128|
			 */
			CSC0_COEF0_A1(0x100) | CSC0_COEF0_A2(0x000),
			CSC0_COEF1_A3(0x167) | CSC0_COEF1_B1(0x100),
			CSC0_COEF2_B2(0x7a8) | CSC0_COEF2_B3(0x749),
			CSC0_COEF3_C1(0x100) | CSC0_COEF3_C2(0x1c6),
			CSC0_COEF4_C3(0x000) | CSC0_COEF4_D1(0x000),
			CSC0_COEF5_D2(0x180) | CSC0_COEF5_D3(0x180),
		},
	},
	[DRM_COLOR_YCBCR_BT709] = {
		[DRM_COLOR_YCBCR_LIMITED_RANGE] = {
			/*
			 * Rec.709 limited range:
			 *
			 * |R|   |1.1644  0.0000  1.7927|   |Y  - 16 |
			 * |G| = |1.1644 -0.2132 -0.5329| * |Cb - 128|
			 * |B|   |1.1644  2.1124  0.0000|   |Cr - 128|
			 */
			CSC0_COEF0_A1(0x12a) | CSC0_COEF0_A2(0x000),
			CSC0_COEF1_A3(0x1cb) | CSC0_COEF1_B1(0x12a),
			CSC0_COEF2_B2(0x7c9) | CSC0_COEF2_B3(0x778),
			CSC0_COEF3_C1(0x12a) | CSC0_COEF3_C2(0x21d),
			CSC0_COEF4_C3(0x000) | CSC0_COEF4_D1(0x1f0),
			CSC0_COEF5_D2(0x180) | CSC0_COEF5_D3(0x180),
		},
		[DRM_COLOR_YCBCR_FULL_RANGE] = {
			/*
			 * Rec.709 full range:
			 *
			 * |R|   |1.0000  0.0000  1.5748|   |Y  - 0  |
			 * |G| = |1.0000 -0.1873 -0.4681| * |Cb - 128|
			 * |B|   |1.0000  1.8556  0.0000|   |Cr - 128|
			 */
			CSC0_COEF0_A1(0x100) | CSC0_COEF0_A2(0x000),
			CSC0_COEF1_A3(0x193) | CSC0_COEF1_B1(0x100),
			CSC0_COEF2_B2(0x7d0) | CSC0_COEF2_B3(0x788),
			CSC0_COEF3_C1(0x100) | CSC0_COEF3_C2(0x1db),
			CSC0_COEF4_C3(0x000) | CSC0_COEF4_D1(0x000),
			CSC0_COEF5_D2(0x180) | CSC0_COEF5_D3(0x180),
		},
	},
	[DRM_COLOR_YCBCR_BT2020] = {
		[DRM_COLOR_YCBCR_LIMITED_RANGE] = {
			/*
			 * BT.2020 limited range:
			 *
			 * |R|   |1.1644  0.0000  1.6787|   |Y  - 16 |
			 * |G| = |1.1644 -0.1874 -0.6505| * |Cb - 128|
			 * |B|   |1.1644  2.1418  0.0000|   |Cr - 128|
			 */
			CSC0_COEF0_A1(0x12a) | CSC0_COEF0_A2(0x000),
			CSC0_COEF1_A3(0x1ae) | CSC0_COEF1_B1(0x12a),
			CSC0_COEF2_B2(0x7d0) | CSC0_COEF2_B3(0x759),
			CSC0_COEF3_C1(0x12a) | CSC0_COEF3_C2(0x224),
			CSC0_COEF4_C3(0x000) | CSC0_COEF4_D1(0x1f0),
			CSC0_COEF5_D2(0x180) | CSC0_COEF5_D3(0x180),
		},
		[DRM_COLOR_YCBCR_FULL_RANGE] = {
			/*
			 * BT.2020 full range:
			 *
			 * |R|   |1.0000  0.0000  1.4746|   |Y  - 0  |
			 * |G| = |1.0000 -0.1646 -0.5714| * |Cb - 128|
			 * |B|   |1.0000  1.8814  0.0000|   |Cr - 128|
			 */
			CSC0_COEF0_A1(0x100) | CSC0_COEF0_A2(0x000),
			CSC0_COEF1_A3(0x179) | CSC0_COEF1_B1(0x100),
			CSC0_COEF2_B2(0x7d6) | CSC0_COEF2_B3(0x76e),
			CSC0_COEF3_C1(0x100) | CSC0_COEF3_C2(0x1e2),
			CSC0_COEF4_C3(0x000) | CSC0_COEF4_D1(0x000),
			CSC0_COEF5_D2(0x180) | CSC0_COEF5_D3(0x180),
		},
	},
};

static void lcdif_set_formats(struct lcdif_drm_private *lcdif,
			      struct drm_plane_state *plane_state,
			      const u32 bus_format)
{
	struct drm_device *drm = lcdif->drm;
	const u32 format = plane_state->fb->format->format;
	bool in_yuv = false;
	bool out_yuv = false;

	switch (bus_format) {
	case MEDIA_BUS_FMT_RGB565_1X16:
		writel(DISP_PARA_LINE_PATTERN_RGB565,
		       lcdif->base + LCDC_V8_DISP_PARA);
		break;
	case MEDIA_BUS_FMT_RGB888_1X24:
		writel(DISP_PARA_LINE_PATTERN_RGB888,
		       lcdif->base + LCDC_V8_DISP_PARA);
		break;
	case MEDIA_BUS_FMT_UYVY8_1X16:
		writel(DISP_PARA_LINE_PATTERN_UYVY_H,
		       lcdif->base + LCDC_V8_DISP_PARA);
		out_yuv = true;
		break;
	default:
		dev_err(drm->dev, "Unknown media bus format 0x%x\n", bus_format);
		break;
	}

	switch (format) {
	/* RGB Formats */
	case DRM_FORMAT_RGB565:
		writel(CTRLDESCL0_5_BPP_16_RGB565,
		       lcdif->base + LCDC_V8_CTRLDESCL0_5);
		break;
	case DRM_FORMAT_RGB888:
		writel(CTRLDESCL0_5_BPP_24_RGB888,
		       lcdif->base + LCDC_V8_CTRLDESCL0_5);
		break;
	case DRM_FORMAT_XRGB1555:
		writel(CTRLDESCL0_5_BPP_16_ARGB1555,
		       lcdif->base + LCDC_V8_CTRLDESCL0_5);
		break;
	case DRM_FORMAT_XRGB4444:
		writel(CTRLDESCL0_5_BPP_16_ARGB4444,
		       lcdif->base + LCDC_V8_CTRLDESCL0_5);
		break;
	case DRM_FORMAT_XBGR8888:
		writel(CTRLDESCL0_5_BPP_32_ABGR8888,
		       lcdif->base + LCDC_V8_CTRLDESCL0_5);
		break;
	case DRM_FORMAT_XRGB8888:
		writel(CTRLDESCL0_5_BPP_32_ARGB8888,
		       lcdif->base + LCDC_V8_CTRLDESCL0_5);
		break;

	/* YUV Formats */
	case DRM_FORMAT_YUYV:
		writel(CTRLDESCL0_5_BPP_YCbCr422 | CTRLDESCL0_5_YUV_FORMAT_VY2UY1,
		       lcdif->base + LCDC_V8_CTRLDESCL0_5);
		in_yuv = true;
		break;
	case DRM_FORMAT_YVYU:
		writel(CTRLDESCL0_5_BPP_YCbCr422 | CTRLDESCL0_5_YUV_FORMAT_UY2VY1,
		       lcdif->base + LCDC_V8_CTRLDESCL0_5);
		in_yuv = true;
		break;
	case DRM_FORMAT_UYVY:
		writel(CTRLDESCL0_5_BPP_YCbCr422 | CTRLDESCL0_5_YUV_FORMAT_Y2VY1U,
		       lcdif->base + LCDC_V8_CTRLDESCL0_5);
		in_yuv = true;
		break;
	case DRM_FORMAT_VYUY:
		writel(CTRLDESCL0_5_BPP_YCbCr422 | CTRLDESCL0_5_YUV_FORMAT_Y2UY1V,
		       lcdif->base + LCDC_V8_CTRLDESCL0_5);
		in_yuv = true;
		break;

	default:
		dev_err(drm->dev, "Unknown pixel format 0x%x\n", format);
		break;
	}

	/*
	 * The CSC differentiates between "YCbCr" and "YUV", but the reference
	 * manual doesn't detail how they differ. Experiments showed that the
	 * luminance value is unaffected, only the calculations involving chroma
	 * values differ. The YCbCr mode behaves as expected, with chroma values
	 * being offset by 128. The YUV mode isn't fully understood.
	 */
	if (!in_yuv && out_yuv) {
		/* RGB -> YCbCr */
		writel(CSC0_CTRL_CSC_MODE_RGB2YCbCr,
		       lcdif->base + LCDC_V8_CSC0_CTRL);

		/*
		 * CSC: BT.601 Limited Range RGB to YCbCr coefficients.
		 *
		 * |Y |   | 0.2568  0.5041  0.0979|   |R|   |16 |
		 * |Cb| = |-0.1482 -0.2910  0.4392| * |G| + |128|
		 * |Cr|   | 0.4392  0.4392 -0.3678|   |B|   |128|
		 */
		writel(CSC0_COEF0_A2(0x081) | CSC0_COEF0_A1(0x041),
		       lcdif->base + LCDC_V8_CSC0_COEF0);
		writel(CSC0_COEF1_B1(0x7db) | CSC0_COEF1_A3(0x019),
		       lcdif->base + LCDC_V8_CSC0_COEF1);
		writel(CSC0_COEF2_B3(0x070) | CSC0_COEF2_B2(0x7b6),
		       lcdif->base + LCDC_V8_CSC0_COEF2);
		writel(CSC0_COEF3_C2(0x7a2) | CSC0_COEF3_C1(0x070),
		       lcdif->base + LCDC_V8_CSC0_COEF3);
		writel(CSC0_COEF4_D1(0x010) | CSC0_COEF4_C3(0x7ee),
		       lcdif->base + LCDC_V8_CSC0_COEF4);
		writel(CSC0_COEF5_D3(0x080) | CSC0_COEF5_D2(0x080),
		       lcdif->base + LCDC_V8_CSC0_COEF5);
	} else if (in_yuv && !out_yuv) {
		/* YCbCr -> RGB */
		const u32 *coeffs =
			lcdif_yuv2rgb_coeffs[plane_state->color_encoding]
					    [plane_state->color_range];

		writel(CSC0_CTRL_CSC_MODE_YCbCr2RGB,
		       lcdif->base + LCDC_V8_CSC0_CTRL);

		writel(coeffs[0], lcdif->base + LCDC_V8_CSC0_COEF0);
		writel(coeffs[1], lcdif->base + LCDC_V8_CSC0_COEF1);
		writel(coeffs[2], lcdif->base + LCDC_V8_CSC0_COEF2);
		writel(coeffs[3], lcdif->base + LCDC_V8_CSC0_COEF3);
		writel(coeffs[4], lcdif->base + LCDC_V8_CSC0_COEF4);
		writel(coeffs[5], lcdif->base + LCDC_V8_CSC0_COEF5);
	} else {
		/* RGB -> RGB, YCbCr -> YCbCr: bypass colorspace converter. */
		writel(CSC0_CTRL_BYPASS, lcdif->base + LCDC_V8_CSC0_CTRL);
	}
}

static void lcdif_set_mode(struct lcdif_drm_private *lcdif, u32 bus_flags)
{
	struct drm_display_mode *m = &lcdif->crtc.state->adjusted_mode;
	u32 ctrl = 0;

	if (m->flags & DRM_MODE_FLAG_NHSYNC)
		ctrl |= CTRL_INV_HS;
	if (m->flags & DRM_MODE_FLAG_NVSYNC)
		ctrl |= CTRL_INV_VS;
	if (bus_flags & DRM_BUS_FLAG_DE_LOW)
		ctrl |= CTRL_INV_DE;
	if (bus_flags & DRM_BUS_FLAG_PIXDATA_DRIVE_NEGEDGE)
		ctrl |= CTRL_INV_PXCK;

	writel(ctrl, lcdif->base + LCDC_V8_CTRL);

	writel(DISP_SIZE_DELTA_Y(m->vdisplay) |
	       DISP_SIZE_DELTA_X(m->hdisplay),
	       lcdif->base + LCDC_V8_DISP_SIZE);

	writel(HSYN_PARA_BP_H(m->htotal - m->hsync_end) |
	       HSYN_PARA_FP_H(m->hsync_start - m->hdisplay),
	       lcdif->base + LCDC_V8_HSYN_PARA);

	writel(VSYN_PARA_BP_V(m->vtotal - m->vsync_end) |
	       VSYN_PARA_FP_V(m->vsync_start - m->vdisplay),
	       lcdif->base + LCDC_V8_VSYN_PARA);

	writel(VSYN_HSYN_WIDTH_PW_V(m->vsync_end - m->vsync_start) |
	       VSYN_HSYN_WIDTH_PW_H(m->hsync_end - m->hsync_start),
	       lcdif->base + LCDC_V8_VSYN_HSYN_WIDTH);

	writel(CTRLDESCL0_1_HEIGHT(m->vdisplay) |
	       CTRLDESCL0_1_WIDTH(m->hdisplay),
	       lcdif->base + LCDC_V8_CTRLDESCL0_1);

	/*
	 * Undocumented P_SIZE and T_SIZE register but those written in the
	 * downstream kernel those registers control the AXI burst size. As of
	 * now there are two known values:
	 *  1 - 128Byte
	 *  2 - 256Byte
	 * Downstream set it to 256B burst size to improve the memory
	 * efficiency so set it here too.
	 */
	ctrl = CTRLDESCL0_3_P_SIZE(2) | CTRLDESCL0_3_T_SIZE(2) |
	       CTRLDESCL0_3_PITCH(lcdif->crtc.primary->state->fb->pitches[0]);
	writel(ctrl, lcdif->base + LCDC_V8_CTRLDESCL0_3);
}

static void lcdif_enable_controller(struct lcdif_drm_private *lcdif)
{
	u32 reg;

	/* Set FIFO Panic watermarks, low 1/3, high 2/3 . */
	writel(FIELD_PREP(PANIC0_THRES_LOW_MASK, 1 * PANIC0_THRES_MAX / 3) |
	       FIELD_PREP(PANIC0_THRES_HIGH_MASK, 2 * PANIC0_THRES_MAX / 3),
	       lcdif->base + LCDC_V8_PANIC0_THRES);

	/*
	 * Enable FIFO Panic, this does not generate interrupt, but
	 * boosts NoC priority based on FIFO Panic watermarks.
	 */
	writel(INT_ENABLE_D1_PLANE_PANIC_EN,
	       lcdif->base + LCDC_V8_INT_ENABLE_D1);

	reg = readl(lcdif->base + LCDC_V8_DISP_PARA);
	reg |= DISP_PARA_DISP_ON;
	writel(reg, lcdif->base + LCDC_V8_DISP_PARA);

	reg = readl(lcdif->base + LCDC_V8_CTRLDESCL0_5);
	reg |= CTRLDESCL0_5_EN;
	writel(reg, lcdif->base + LCDC_V8_CTRLDESCL0_5);
}

static void lcdif_disable_controller(struct lcdif_drm_private *lcdif)
{
	u32 reg;
	int ret;

	reg = readl(lcdif->base + LCDC_V8_CTRLDESCL0_5);
	reg &= ~CTRLDESCL0_5_EN;
	writel(reg, lcdif->base + LCDC_V8_CTRLDESCL0_5);

	ret = readl_poll_timeout(lcdif->base + LCDC_V8_CTRLDESCL0_5,
				 reg, !(reg & CTRLDESCL0_5_EN),
				 0, 36000);	/* Wait ~2 frame times max */
	if (ret)
		drm_err(lcdif->drm, "Failed to disable controller!\n");

	reg = readl(lcdif->base + LCDC_V8_DISP_PARA);
	reg &= ~DISP_PARA_DISP_ON;
	writel(reg, lcdif->base + LCDC_V8_DISP_PARA);

	/* Disable FIFO Panic NoC priority booster. */
	writel(0, lcdif->base + LCDC_V8_INT_ENABLE_D1);
}

static void lcdif_reset_block(struct lcdif_drm_private *lcdif)
{
	writel(CTRL_SW_RESET, lcdif->base + LCDC_V8_CTRL + REG_SET);
	readl(lcdif->base + LCDC_V8_CTRL);
	writel(CTRL_SW_RESET, lcdif->base + LCDC_V8_CTRL + REG_CLR);
	readl(lcdif->base + LCDC_V8_CTRL);
}

static void lcdif_crtc_mode_set_nofb(struct drm_crtc_state *crtc_state,
				     struct drm_plane_state *plane_state)
{
	struct lcdif_crtc_state *lcdif_crtc_state = to_lcdif_crtc_state(crtc_state);
	struct drm_device *drm = crtc_state->crtc->dev;
	struct lcdif_drm_private *lcdif = to_lcdif_drm_private(drm);
	struct drm_display_mode *m = &crtc_state->adjusted_mode;

	DRM_DEV_DEBUG_DRIVER(drm->dev, "Pixel clock: %dkHz (actual: %dkHz)\n",
			     m->clock, (int)(clk_get_rate(lcdif->clk) / 1000));
	DRM_DEV_DEBUG_DRIVER(drm->dev, "Bridge bus_flags: 0x%08X\n",
			     lcdif_crtc_state->bus_flags);
	DRM_DEV_DEBUG_DRIVER(drm->dev, "Mode flags: 0x%08X\n", m->flags);

	/* Mandatory eLCDIF reset as per the Reference Manual */
	lcdif_reset_block(lcdif);

	lcdif_set_formats(lcdif, plane_state, lcdif_crtc_state->bus_format);

	lcdif_set_mode(lcdif, lcdif_crtc_state->bus_flags);
}

static int lcdif_crtc_atomic_check(struct drm_crtc *crtc,
				   struct drm_atomic_state *state)
{
	struct drm_device *drm = crtc->dev;
	struct drm_crtc_state *crtc_state = drm_atomic_get_new_crtc_state(state,
									  crtc);
	struct lcdif_crtc_state *lcdif_crtc_state = to_lcdif_crtc_state(crtc_state);
	bool has_primary = crtc_state->plane_mask &
			   drm_plane_mask(crtc->primary);
	struct drm_connector_state *connector_state;
	struct drm_connector *connector;
	struct drm_encoder *encoder;
	struct drm_bridge_state *bridge_state;
	struct drm_bridge *bridge;
	u32 bus_format, bus_flags;
	bool format_set = false, flags_set = false;
	int ret, i;

	/* The primary plane has to be enabled when the CRTC is active. */
	if (crtc_state->active && !has_primary)
		return -EINVAL;

	ret = drm_atomic_add_affected_planes(state, crtc);
	if (ret)
		return ret;

	/* Try to find consistent bus format and flags across first bridges. */
	for_each_new_connector_in_state(state, connector, connector_state, i) {
		if (!connector_state->crtc)
			continue;

		encoder = connector_state->best_encoder;

		bridge = drm_bridge_chain_get_first_bridge(encoder);
		if (!bridge)
			continue;

		bridge_state = drm_atomic_get_new_bridge_state(state, bridge);
		if (!bridge_state)
			bus_format = MEDIA_BUS_FMT_FIXED;
		else
			bus_format = bridge_state->input_bus_cfg.format;

		if (bus_format == MEDIA_BUS_FMT_FIXED) {
			dev_warn(drm->dev,
				 "[ENCODER:%d:%s]'s bridge does not provide bus format, assuming MEDIA_BUS_FMT_RGB888_1X24.\n"
				 "Please fix bridge driver by handling atomic_get_input_bus_fmts.\n",
				 encoder->base.id, encoder->name);
			bus_format = MEDIA_BUS_FMT_RGB888_1X24;
		} else if (!bus_format) {
			/* If all else fails, default to RGB888_1X24 */
			bus_format = MEDIA_BUS_FMT_RGB888_1X24;
		}

		if (!format_set) {
			lcdif_crtc_state->bus_format = bus_format;
			format_set = true;
		} else if (lcdif_crtc_state->bus_format != bus_format) {
			DRM_DEV_DEBUG_DRIVER(drm->dev, "inconsistent bus format\n");
			return -EINVAL;
		}

		if (bridge->timings)
			bus_flags = bridge->timings->input_bus_flags;
		else if (bridge_state)
			bus_flags = bridge_state->input_bus_cfg.flags;
		else
			bus_flags = 0;

		if (!flags_set) {
			lcdif_crtc_state->bus_flags = bus_flags;
			flags_set = true;
		} else if (lcdif_crtc_state->bus_flags != bus_flags) {
			DRM_DEV_DEBUG_DRIVER(drm->dev, "inconsistent bus flags\n");
			return -EINVAL;
		}
	}

	return 0;
}

static void lcdif_crtc_atomic_flush(struct drm_crtc *crtc,
				    struct drm_atomic_state *state)
{
	struct lcdif_drm_private *lcdif = to_lcdif_drm_private(crtc->dev);
	struct drm_pending_vblank_event *event;
	u32 reg;

	reg = readl(lcdif->base + LCDC_V8_CTRLDESCL0_5);
	reg |= CTRLDESCL0_5_SHADOW_LOAD_EN;
	writel(reg, lcdif->base + LCDC_V8_CTRLDESCL0_5);

	event = crtc->state->event;
	crtc->state->event = NULL;

	if (!event)
		return;

	spin_lock_irq(&crtc->dev->event_lock);
	if (drm_crtc_vblank_get(crtc) == 0)
		drm_crtc_arm_vblank_event(crtc, event);
	else
		drm_crtc_send_vblank_event(crtc, event);
	spin_unlock_irq(&crtc->dev->event_lock);
}

static void lcdif_crtc_atomic_enable(struct drm_crtc *crtc,
				     struct drm_atomic_state *state)
{
	struct lcdif_drm_private *lcdif = to_lcdif_drm_private(crtc->dev);
	struct drm_crtc_state *new_cstate = drm_atomic_get_new_crtc_state(state, crtc);
	struct drm_plane_state *new_pstate = drm_atomic_get_new_plane_state(state,
									    crtc->primary);
	struct drm_display_mode *m = &lcdif->crtc.state->adjusted_mode;
	struct drm_device *drm = lcdif->drm;
	dma_addr_t paddr;

<<<<<<< HEAD
	clk_set_rate(lcdif->clk, m->crtc_clock * 1000);
=======
	clk_set_rate(lcdif->clk, m->clock * 1000);
>>>>>>> 2d5404ca

	pm_runtime_get_sync(drm->dev);

	lcdif_crtc_mode_set_nofb(new_cstate, new_pstate);

	/* Write cur_buf as well to avoid an initial corrupt frame */
	paddr = drm_fb_dma_get_gem_addr(new_pstate->fb, new_pstate, 0);
	if (paddr) {
		writel(lower_32_bits(paddr),
		       lcdif->base + LCDC_V8_CTRLDESCL_LOW0_4);
		writel(CTRLDESCL_HIGH0_4_ADDR_HIGH(upper_32_bits(paddr)),
		       lcdif->base + LCDC_V8_CTRLDESCL_HIGH0_4);
	}
	lcdif_enable_controller(lcdif);

	drm_crtc_vblank_on(crtc);
}

static void lcdif_crtc_atomic_disable(struct drm_crtc *crtc,
				      struct drm_atomic_state *state)
{
	struct lcdif_drm_private *lcdif = to_lcdif_drm_private(crtc->dev);
	struct drm_device *drm = lcdif->drm;
	struct drm_pending_vblank_event *event;

	drm_crtc_vblank_off(crtc);

	lcdif_disable_controller(lcdif);

	spin_lock_irq(&drm->event_lock);
	event = crtc->state->event;
	if (event) {
		crtc->state->event = NULL;
		drm_crtc_send_vblank_event(crtc, event);
	}
	spin_unlock_irq(&drm->event_lock);

	pm_runtime_put_sync(drm->dev);
}

static void lcdif_crtc_atomic_destroy_state(struct drm_crtc *crtc,
					    struct drm_crtc_state *state)
{
	__drm_atomic_helper_crtc_destroy_state(state);
	kfree(to_lcdif_crtc_state(state));
}

static void lcdif_crtc_reset(struct drm_crtc *crtc)
{
	struct lcdif_crtc_state *state;

	if (crtc->state)
		lcdif_crtc_atomic_destroy_state(crtc, crtc->state);

	crtc->state = NULL;

	state = kzalloc(sizeof(*state), GFP_KERNEL);
	if (state)
		__drm_atomic_helper_crtc_reset(crtc, &state->base);
}

static struct drm_crtc_state *
lcdif_crtc_atomic_duplicate_state(struct drm_crtc *crtc)
{
	struct lcdif_crtc_state *old = to_lcdif_crtc_state(crtc->state);
	struct lcdif_crtc_state *new;

	if (WARN_ON(!crtc->state))
		return NULL;

	new = kzalloc(sizeof(*new), GFP_KERNEL);
	if (!new)
		return NULL;

	__drm_atomic_helper_crtc_duplicate_state(crtc, &new->base);

	new->bus_format = old->bus_format;
	new->bus_flags = old->bus_flags;

	return &new->base;
}

static int lcdif_crtc_enable_vblank(struct drm_crtc *crtc)
{
	struct lcdif_drm_private *lcdif = to_lcdif_drm_private(crtc->dev);

	/* Clear and enable VBLANK IRQ */
	writel(INT_STATUS_D0_VS_BLANK, lcdif->base + LCDC_V8_INT_STATUS_D0);
	writel(INT_ENABLE_D0_VS_BLANK_EN, lcdif->base + LCDC_V8_INT_ENABLE_D0);

	return 0;
}

static void lcdif_crtc_disable_vblank(struct drm_crtc *crtc)
{
	struct lcdif_drm_private *lcdif = to_lcdif_drm_private(crtc->dev);

	/* Disable and clear VBLANK IRQ */
	writel(0, lcdif->base + LCDC_V8_INT_ENABLE_D0);
	writel(INT_STATUS_D0_VS_BLANK, lcdif->base + LCDC_V8_INT_STATUS_D0);
}

static const struct drm_crtc_helper_funcs lcdif_crtc_helper_funcs = {
	.atomic_check = lcdif_crtc_atomic_check,
	.atomic_flush = lcdif_crtc_atomic_flush,
	.atomic_enable = lcdif_crtc_atomic_enable,
	.atomic_disable = lcdif_crtc_atomic_disable,
};

static const struct drm_crtc_funcs lcdif_crtc_funcs = {
	.reset = lcdif_crtc_reset,
	.destroy = drm_crtc_cleanup,
	.set_config = drm_atomic_helper_set_config,
	.page_flip = drm_atomic_helper_page_flip,
	.atomic_duplicate_state = lcdif_crtc_atomic_duplicate_state,
	.atomic_destroy_state = lcdif_crtc_atomic_destroy_state,
	.enable_vblank = lcdif_crtc_enable_vblank,
	.disable_vblank = lcdif_crtc_disable_vblank,
};

/* -----------------------------------------------------------------------------
 * Planes
 */

static int lcdif_plane_atomic_check(struct drm_plane *plane,
				    struct drm_atomic_state *state)
{
	struct drm_plane_state *plane_state = drm_atomic_get_new_plane_state(state,
									     plane);
	struct lcdif_drm_private *lcdif = to_lcdif_drm_private(plane->dev);
	struct drm_crtc_state *crtc_state;

	crtc_state = drm_atomic_get_new_crtc_state(state,
						   &lcdif->crtc);

	return drm_atomic_helper_check_plane_state(plane_state, crtc_state,
						   DRM_PLANE_NO_SCALING,
						   DRM_PLANE_NO_SCALING,
						   false, true);
}

static void lcdif_plane_primary_atomic_update(struct drm_plane *plane,
					      struct drm_atomic_state *state)
{
	struct lcdif_drm_private *lcdif = to_lcdif_drm_private(plane->dev);
	struct drm_plane_state *new_pstate = drm_atomic_get_new_plane_state(state,
									    plane);
	dma_addr_t paddr;

	paddr = drm_fb_dma_get_gem_addr(new_pstate->fb, new_pstate, 0);
	if (paddr) {
		writel(lower_32_bits(paddr),
		       lcdif->base + LCDC_V8_CTRLDESCL_LOW0_4);
		writel(CTRLDESCL_HIGH0_4_ADDR_HIGH(upper_32_bits(paddr)),
		       lcdif->base + LCDC_V8_CTRLDESCL_HIGH0_4);
	}
}

static bool lcdif_format_mod_supported(struct drm_plane *plane,
				       uint32_t format,
				       uint64_t modifier)
{
	return modifier == DRM_FORMAT_MOD_LINEAR;
}

static const struct drm_plane_helper_funcs lcdif_plane_primary_helper_funcs = {
	.atomic_check = lcdif_plane_atomic_check,
	.atomic_update = lcdif_plane_primary_atomic_update,
};

static const struct drm_plane_funcs lcdif_plane_funcs = {
	.format_mod_supported	= lcdif_format_mod_supported,
	.update_plane		= drm_atomic_helper_update_plane,
	.disable_plane		= drm_atomic_helper_disable_plane,
	.destroy		= drm_plane_cleanup,
	.reset			= drm_atomic_helper_plane_reset,
	.atomic_duplicate_state	= drm_atomic_helper_plane_duplicate_state,
	.atomic_destroy_state	= drm_atomic_helper_plane_destroy_state,
};

static const u32 lcdif_primary_plane_formats[] = {
	/* RGB */
	DRM_FORMAT_RGB565,
	DRM_FORMAT_RGB888,
	DRM_FORMAT_XBGR8888,
	DRM_FORMAT_XRGB1555,
	DRM_FORMAT_XRGB4444,
	DRM_FORMAT_XRGB8888,

	/* Packed YCbCr */
	DRM_FORMAT_YUYV,
	DRM_FORMAT_YVYU,
	DRM_FORMAT_UYVY,
	DRM_FORMAT_VYUY,
};

static const u64 lcdif_modifiers[] = {
	DRM_FORMAT_MOD_LINEAR,
	DRM_FORMAT_MOD_INVALID
};

/* -----------------------------------------------------------------------------
 * Initialization
 */

int lcdif_kms_init(struct lcdif_drm_private *lcdif)
{
	const u32 supported_encodings = BIT(DRM_COLOR_YCBCR_BT601) |
					BIT(DRM_COLOR_YCBCR_BT709) |
					BIT(DRM_COLOR_YCBCR_BT2020);
	const u32 supported_ranges = BIT(DRM_COLOR_YCBCR_LIMITED_RANGE) |
				     BIT(DRM_COLOR_YCBCR_FULL_RANGE);
	struct drm_crtc *crtc = &lcdif->crtc;
	int ret;

	drm_plane_helper_add(&lcdif->planes.primary,
			     &lcdif_plane_primary_helper_funcs);
	ret = drm_universal_plane_init(lcdif->drm, &lcdif->planes.primary, 1,
				       &lcdif_plane_funcs,
				       lcdif_primary_plane_formats,
				       ARRAY_SIZE(lcdif_primary_plane_formats),
				       lcdif_modifiers, DRM_PLANE_TYPE_PRIMARY,
				       NULL);
	if (ret)
		return ret;

	ret = drm_plane_create_color_properties(&lcdif->planes.primary,
						supported_encodings,
						supported_ranges,
						DRM_COLOR_YCBCR_BT601,
						DRM_COLOR_YCBCR_LIMITED_RANGE);
	if (ret)
		return ret;

	drm_crtc_helper_add(crtc, &lcdif_crtc_helper_funcs);
	return drm_crtc_init_with_planes(lcdif->drm, crtc,
					 &lcdif->planes.primary, NULL,
					 &lcdif_crtc_funcs, NULL);
}<|MERGE_RESOLUTION|>--- conflicted
+++ resolved
@@ -537,11 +537,7 @@
 	struct drm_device *drm = lcdif->drm;
 	dma_addr_t paddr;
 
-<<<<<<< HEAD
-	clk_set_rate(lcdif->clk, m->crtc_clock * 1000);
-=======
 	clk_set_rate(lcdif->clk, m->clock * 1000);
->>>>>>> 2d5404ca
 
 	pm_runtime_get_sync(drm->dev);
 
