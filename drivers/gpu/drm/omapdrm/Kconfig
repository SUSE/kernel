# SPDX-License-Identifier: GPL-2.0-only
config DRM_OMAP
	tristate "OMAP DRM"
	depends on DRM && OF
<<<<<<< HEAD
	depends on ARCH_OMAP2PLUS || ARCH_MULTIPLATFORM
=======
	depends on ARCH_OMAP2PLUS
>>>>>>> eb3cdb58
	select DRM_KMS_HELPER
	select VIDEOMODE_HELPERS
	select HDMI
	default n
	help
	  DRM display driver for OMAP2/3/4 based boards.

if DRM_OMAP

config OMAP2_DSS_DEBUG
	bool "Debug support"
	default n
	help
	  This enables printing of debug messages. Alternatively, debug messages
	  can also be enabled by setting CONFIG_DYNAMIC_DEBUG and then setting
	  appropriate flags in <debugfs>/dynamic_debug/control.

config OMAP2_DSS_DEBUGFS
	bool "Debugfs filesystem support"
	depends on DEBUG_FS
	default n
	help
	  This enables debugfs for OMAPDSS at <debugfs>/omapdss. This enables
	  querying about clock configuration and register configuration of dss,
	  dispc, dsi, hdmi and rfbi.

config OMAP2_DSS_COLLECT_IRQ_STATS
	bool "Collect DSS IRQ statistics"
	depends on OMAP2_DSS_DEBUGFS
	default n
	help
	  Collect DSS IRQ statistics, printable via debugfs.

	  The statistics can be found from
	  <debugfs>/omapdss/dispc_irq for DISPC interrupts, and
	  <debugfs>/omapdss/dsi_irq for DSI interrupts.

config OMAP2_DSS_DPI
	bool "DPI support"
	default y
	help
	  DPI Interface. This is the Parallel Display Interface.

config OMAP2_DSS_VENC
	bool "VENC support"
	default y
	help
	  OMAP Video Encoder support for S-Video and composite TV-out.

config OMAP2_DSS_HDMI_COMMON
	bool

config OMAP4_DSS_HDMI
	bool "HDMI support for OMAP4"
	default y
	select OMAP2_DSS_HDMI_COMMON
	help
	  HDMI support for OMAP4 based SoCs.

config OMAP4_DSS_HDMI_CEC
	bool "Enable HDMI CEC support for OMAP4"
	depends on OMAP4_DSS_HDMI
	select CEC_CORE
	default y
	help
	  When selected the HDMI transmitter will support the CEC feature.

config OMAP5_DSS_HDMI
	bool "HDMI support for OMAP5"
	default n
	select OMAP2_DSS_HDMI_COMMON
	help
	  HDMI Interface for OMAP5 and similar cores. This adds the High
	  Definition Multimedia Interface. See http://www.hdmi.org/ for HDMI
	  specification.

config OMAP2_DSS_SDI
	bool "SDI support"
	default n
	help
	  SDI (Serial Display Interface) support.

	  SDI is a high speed one-way display serial bus between the host
	  processor and a display.

config OMAP2_DSS_DSI
	bool "DSI support"
	default n
	select DRM_MIPI_DSI
	help
	  MIPI DSI (Display Serial Interface) support.

	  DSI is a high speed half-duplex serial interface between the host
	  processor and a peripheral, such as a display or a framebuffer chip.

	  See http://www.mipi.org/ for DSI specifications.

config OMAP2_DSS_MIN_FCK_PER_PCK
	int "Minimum FCK/PCK ratio (for scaling)"
	range 0 32
	default 0
	help
	  This can be used to adjust the minimum FCK/PCK ratio.

	  With this you can make sure that DISPC FCK is at least
	  n x PCK. Video plane scaling requires higher FCK than
	  normally.

	  If this is set to 0, there's no extra constraint on the
	  DISPC FCK. However, the FCK will at minimum be
	  2xPCK (if active matrix) or 3xPCK (if passive matrix).

	  Max FCK is 173MHz, so this doesn't work if your PCK
	  is very high.

config OMAP2_DSS_SLEEP_AFTER_VENC_RESET
	bool "Sleep 20ms after VENC reset"
	default y
	help
	  There is a 20ms sleep after VENC reset which seemed to fix the
	  reset. The reason for the bug is unclear, and it's also unclear
	  on what platforms this happens.

	  This option enables the sleep, and is enabled by default. You can
	  disable the sleep if it doesn't cause problems on your platform.

endif<|MERGE_RESOLUTION|>--- conflicted
+++ resolved
@@ -2,11 +2,7 @@
 config DRM_OMAP
 	tristate "OMAP DRM"
 	depends on DRM && OF
-<<<<<<< HEAD
-	depends on ARCH_OMAP2PLUS || ARCH_MULTIPLATFORM
-=======
 	depends on ARCH_OMAP2PLUS
->>>>>>> eb3cdb58
 	select DRM_KMS_HELPER
 	select VIDEOMODE_HELPERS
 	select HDMI
