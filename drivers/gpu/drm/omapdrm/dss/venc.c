// SPDX-License-Identifier: GPL-2.0-only
/*
 * Copyright (C) 2009 Nokia Corporation
 * Author: Tomi Valkeinen <tomi.valkeinen@ti.com>
 *
 * VENC settings from TI's DSS driver
 */

#define DSS_SUBSYS_NAME "VENC"

#include <linux/kernel.h>
#include <linux/module.h>
#include <linux/clk.h>
#include <linux/err.h>
#include <linux/io.h>
#include <linux/completion.h>
#include <linux/delay.h>
#include <linux/string.h>
#include <linux/seq_file.h>
#include <linux/platform_device.h>
#include <linux/regulator/consumer.h>
#include <linux/pm_runtime.h>
#include <linux/of.h>
#include <linux/of_graph.h>
#include <linux/component.h>
#include <linux/sys_soc.h>

#include <drm/drm_bridge.h>

#include "omapdss.h"
#include "dss.h"

/* Venc registers */
#define VENC_REV_ID				0x00
#define VENC_STATUS				0x04
#define VENC_F_CONTROL				0x08
#define VENC_VIDOUT_CTRL			0x10
#define VENC_SYNC_CTRL				0x14
#define VENC_LLEN				0x1C
#define VENC_FLENS				0x20
#define VENC_HFLTR_CTRL				0x24
#define VENC_CC_CARR_WSS_CARR			0x28
#define VENC_C_PHASE				0x2C
#define VENC_GAIN_U				0x30
#define VENC_GAIN_V				0x34
#define VENC_GAIN_Y				0x38
#define VENC_BLACK_LEVEL			0x3C
#define VENC_BLANK_LEVEL			0x40
#define VENC_X_COLOR				0x44
#define VENC_M_CONTROL				0x48
#define VENC_BSTAMP_WSS_DATA			0x4C
#define VENC_S_CARR				0x50
#define VENC_LINE21				0x54
#define VENC_LN_SEL				0x58
#define VENC_L21__WC_CTL			0x5C
#define VENC_HTRIGGER_VTRIGGER			0x60
#define VENC_SAVID__EAVID			0x64
#define VENC_FLEN__FAL				0x68
#define VENC_LAL__PHASE_RESET			0x6C
#define VENC_HS_INT_START_STOP_X		0x70
#define VENC_HS_EXT_START_STOP_X		0x74
#define VENC_VS_INT_START_X			0x78
#define VENC_VS_INT_STOP_X__VS_INT_START_Y	0x7C
#define VENC_VS_INT_STOP_Y__VS_EXT_START_X	0x80
#define VENC_VS_EXT_STOP_X__VS_EXT_START_Y	0x84
#define VENC_VS_EXT_STOP_Y			0x88
#define VENC_AVID_START_STOP_X			0x90
#define VENC_AVID_START_STOP_Y			0x94
#define VENC_FID_INT_START_X__FID_INT_START_Y	0xA0
#define VENC_FID_INT_OFFSET_Y__FID_EXT_START_X	0xA4
#define VENC_FID_EXT_START_Y__FID_EXT_OFFSET_Y	0xA8
#define VENC_TVDETGP_INT_START_STOP_X		0xB0
#define VENC_TVDETGP_INT_START_STOP_Y		0xB4
#define VENC_GEN_CTRL				0xB8
#define VENC_OUTPUT_CONTROL			0xC4
#define VENC_OUTPUT_TEST			0xC8
#define VENC_DAC_B__DAC_C			0xC8

struct venc_config {
	u32 f_control;
	u32 vidout_ctrl;
	u32 sync_ctrl;
	u32 llen;
	u32 flens;
	u32 hfltr_ctrl;
	u32 cc_carr_wss_carr;
	u32 c_phase;
	u32 gain_u;
	u32 gain_v;
	u32 gain_y;
	u32 black_level;
	u32 blank_level;
	u32 x_color;
	u32 m_control;
	u32 bstamp_wss_data;
	u32 s_carr;
	u32 line21;
	u32 ln_sel;
	u32 l21__wc_ctl;
	u32 htrigger_vtrigger;
	u32 savid__eavid;
	u32 flen__fal;
	u32 lal__phase_reset;
	u32 hs_int_start_stop_x;
	u32 hs_ext_start_stop_x;
	u32 vs_int_start_x;
	u32 vs_int_stop_x__vs_int_start_y;
	u32 vs_int_stop_y__vs_ext_start_x;
	u32 vs_ext_stop_x__vs_ext_start_y;
	u32 vs_ext_stop_y;
	u32 avid_start_stop_x;
	u32 avid_start_stop_y;
	u32 fid_int_start_x__fid_int_start_y;
	u32 fid_int_offset_y__fid_ext_start_x;
	u32 fid_ext_start_y__fid_ext_offset_y;
	u32 tvdetgp_int_start_stop_x;
	u32 tvdetgp_int_start_stop_y;
	u32 gen_ctrl;
};

/* from TRM */
static const struct venc_config venc_config_pal_trm = {
	.f_control				= 0,
	.vidout_ctrl				= 1,
	.sync_ctrl				= 0x40,
	.llen					= 0x35F, /* 863 */
	.flens					= 0x270, /* 624 */
	.hfltr_ctrl				= 0,
	.cc_carr_wss_carr			= 0x2F7225ED,
	.c_phase				= 0,
	.gain_u					= 0x111,
	.gain_v					= 0x181,
	.gain_y					= 0x140,
	.black_level				= 0x3B,
	.blank_level				= 0x3B,
	.x_color				= 0x7,
	.m_control				= 0x2,
	.bstamp_wss_data			= 0x3F,
	.s_carr					= 0x2A098ACB,
	.line21					= 0,
	.ln_sel					= 0x01290015,
	.l21__wc_ctl				= 0x0000F603,
	.htrigger_vtrigger			= 0,

	.savid__eavid				= 0x06A70108,
	.flen__fal				= 0x00180270,
	.lal__phase_reset			= 0x00040135,
	.hs_int_start_stop_x			= 0x00880358,
	.hs_ext_start_stop_x			= 0x000F035F,
	.vs_int_start_x				= 0x01A70000,
	.vs_int_stop_x__vs_int_start_y		= 0x000001A7,
	.vs_int_stop_y__vs_ext_start_x		= 0x01AF0000,
	.vs_ext_stop_x__vs_ext_start_y		= 0x000101AF,
	.vs_ext_stop_y				= 0x00000025,
	.avid_start_stop_x			= 0x03530083,
	.avid_start_stop_y			= 0x026C002E,
	.fid_int_start_x__fid_int_start_y	= 0x0001008A,
	.fid_int_offset_y__fid_ext_start_x	= 0x002E0138,
	.fid_ext_start_y__fid_ext_offset_y	= 0x01380001,

	.tvdetgp_int_start_stop_x		= 0x00140001,
	.tvdetgp_int_start_stop_y		= 0x00010001,
	.gen_ctrl				= 0x00FF0000,
};

/* from TRM */
static const struct venc_config venc_config_ntsc_trm = {
	.f_control				= 0,
	.vidout_ctrl				= 1,
	.sync_ctrl				= 0x8040,
	.llen					= 0x359,
	.flens					= 0x20C,
	.hfltr_ctrl				= 0,
	.cc_carr_wss_carr			= 0x043F2631,
	.c_phase				= 0,
	.gain_u					= 0x102,
	.gain_v					= 0x16C,
	.gain_y					= 0x12F,
	.black_level				= 0x43,
	.blank_level				= 0x38,
	.x_color				= 0x7,
	.m_control				= 0x1,
	.bstamp_wss_data			= 0x38,
	.s_carr					= 0x21F07C1F,
	.line21					= 0,
	.ln_sel					= 0x01310011,
	.l21__wc_ctl				= 0x0000F003,
	.htrigger_vtrigger			= 0,

	.savid__eavid				= 0x069300F4,
	.flen__fal				= 0x0016020C,
	.lal__phase_reset			= 0x00060107,
	.hs_int_start_stop_x			= 0x008E0350,
	.hs_ext_start_stop_x			= 0x000F0359,
	.vs_int_start_x				= 0x01A00000,
	.vs_int_stop_x__vs_int_start_y		= 0x020701A0,
	.vs_int_stop_y__vs_ext_start_x		= 0x01AC0024,
	.vs_ext_stop_x__vs_ext_start_y		= 0x020D01AC,
	.vs_ext_stop_y				= 0x00000006,
	.avid_start_stop_x			= 0x03480078,
	.avid_start_stop_y			= 0x02060024,
	.fid_int_start_x__fid_int_start_y	= 0x0001008A,
	.fid_int_offset_y__fid_ext_start_x	= 0x01AC0106,
	.fid_ext_start_y__fid_ext_offset_y	= 0x01060006,

	.tvdetgp_int_start_stop_x		= 0x00140001,
	.tvdetgp_int_start_stop_y		= 0x00010001,
	.gen_ctrl				= 0x00F90000,
};

enum venc_videomode {
	VENC_MODE_UNKNOWN,
	VENC_MODE_PAL,
	VENC_MODE_NTSC,
};

static const struct drm_display_mode omap_dss_pal_mode = {
	.hdisplay	= 720,
	.hsync_start	= 732,
	.hsync_end	= 796,
	.htotal		= 864,
	.vdisplay	= 574,
	.vsync_start	= 579,
	.vsync_end	= 584,
	.vtotal		= 625,
	.clock		= 13500,

	.flags		= DRM_MODE_FLAG_INTERLACE | DRM_MODE_FLAG_NHSYNC |
			  DRM_MODE_FLAG_NVSYNC,
};

static const struct drm_display_mode omap_dss_ntsc_mode = {
	.hdisplay	= 720,
	.hsync_start	= 736,
	.hsync_end	= 800,
	.htotal		= 858,
	.vdisplay	= 482,
	.vsync_start	= 488,
	.vsync_end	= 494,
	.vtotal		= 525,
	.clock		= 13500,

	.flags		= DRM_MODE_FLAG_INTERLACE | DRM_MODE_FLAG_NHSYNC |
			  DRM_MODE_FLAG_NVSYNC,
};

struct venc_device {
	struct platform_device *pdev;
	void __iomem *base;
	struct regulator *vdda_dac_reg;
	struct dss_device *dss;

	struct dss_debugfs_entry *debugfs;

	struct clk	*tv_dac_clk;

	const struct venc_config *config;
	enum omap_dss_venc_type type;
	bool invert_polarity;
	bool requires_tv_dac_clk;

	struct omap_dss_device output;
	struct drm_bridge bridge;
};

#define drm_bridge_to_venc(b) container_of(b, struct venc_device, bridge)

static inline void venc_write_reg(struct venc_device *venc, int idx, u32 val)
{
	__raw_writel(val, venc->base + idx);
}

static inline u32 venc_read_reg(struct venc_device *venc, int idx)
{
	u32 l = __raw_readl(venc->base + idx);
	return l;
}

static void venc_write_config(struct venc_device *venc,
			      const struct venc_config *config)
{
	DSSDBG("write venc conf\n");

	venc_write_reg(venc, VENC_LLEN, config->llen);
	venc_write_reg(venc, VENC_FLENS, config->flens);
	venc_write_reg(venc, VENC_CC_CARR_WSS_CARR, config->cc_carr_wss_carr);
	venc_write_reg(venc, VENC_C_PHASE, config->c_phase);
	venc_write_reg(venc, VENC_GAIN_U, config->gain_u);
	venc_write_reg(venc, VENC_GAIN_V, config->gain_v);
	venc_write_reg(venc, VENC_GAIN_Y, config->gain_y);
	venc_write_reg(venc, VENC_BLACK_LEVEL, config->black_level);
	venc_write_reg(venc, VENC_BLANK_LEVEL, config->blank_level);
	venc_write_reg(venc, VENC_M_CONTROL, config->m_control);
	venc_write_reg(venc, VENC_BSTAMP_WSS_DATA, config->bstamp_wss_data);
	venc_write_reg(venc, VENC_S_CARR, config->s_carr);
	venc_write_reg(venc, VENC_L21__WC_CTL, config->l21__wc_ctl);
	venc_write_reg(venc, VENC_SAVID__EAVID, config->savid__eavid);
	venc_write_reg(venc, VENC_FLEN__FAL, config->flen__fal);
	venc_write_reg(venc, VENC_LAL__PHASE_RESET, config->lal__phase_reset);
	venc_write_reg(venc, VENC_HS_INT_START_STOP_X,
		       config->hs_int_start_stop_x);
	venc_write_reg(venc, VENC_HS_EXT_START_STOP_X,
		       config->hs_ext_start_stop_x);
	venc_write_reg(venc, VENC_VS_INT_START_X, config->vs_int_start_x);
	venc_write_reg(venc, VENC_VS_INT_STOP_X__VS_INT_START_Y,
		       config->vs_int_stop_x__vs_int_start_y);
	venc_write_reg(venc, VENC_VS_INT_STOP_Y__VS_EXT_START_X,
		       config->vs_int_stop_y__vs_ext_start_x);
	venc_write_reg(venc, VENC_VS_EXT_STOP_X__VS_EXT_START_Y,
		       config->vs_ext_stop_x__vs_ext_start_y);
	venc_write_reg(venc, VENC_VS_EXT_STOP_Y, config->vs_ext_stop_y);
	venc_write_reg(venc, VENC_AVID_START_STOP_X, config->avid_start_stop_x);
	venc_write_reg(venc, VENC_AVID_START_STOP_Y, config->avid_start_stop_y);
	venc_write_reg(venc, VENC_FID_INT_START_X__FID_INT_START_Y,
		       config->fid_int_start_x__fid_int_start_y);
	venc_write_reg(venc, VENC_FID_INT_OFFSET_Y__FID_EXT_START_X,
		       config->fid_int_offset_y__fid_ext_start_x);
	venc_write_reg(venc, VENC_FID_EXT_START_Y__FID_EXT_OFFSET_Y,
		       config->fid_ext_start_y__fid_ext_offset_y);

	venc_write_reg(venc, VENC_DAC_B__DAC_C,
		       venc_read_reg(venc, VENC_DAC_B__DAC_C));
	venc_write_reg(venc, VENC_VIDOUT_CTRL, config->vidout_ctrl);
	venc_write_reg(venc, VENC_HFLTR_CTRL, config->hfltr_ctrl);
	venc_write_reg(venc, VENC_X_COLOR, config->x_color);
	venc_write_reg(venc, VENC_LINE21, config->line21);
	venc_write_reg(venc, VENC_LN_SEL, config->ln_sel);
	venc_write_reg(venc, VENC_HTRIGGER_VTRIGGER, config->htrigger_vtrigger);
	venc_write_reg(venc, VENC_TVDETGP_INT_START_STOP_X,
		       config->tvdetgp_int_start_stop_x);
	venc_write_reg(venc, VENC_TVDETGP_INT_START_STOP_Y,
		       config->tvdetgp_int_start_stop_y);
	venc_write_reg(venc, VENC_GEN_CTRL, config->gen_ctrl);
	venc_write_reg(venc, VENC_F_CONTROL, config->f_control);
	venc_write_reg(venc, VENC_SYNC_CTRL, config->sync_ctrl);
}

static void venc_reset(struct venc_device *venc)
{
	int t = 1000;

	venc_write_reg(venc, VENC_F_CONTROL, 1<<8);
	while (venc_read_reg(venc, VENC_F_CONTROL) & (1<<8)) {
		if (--t == 0) {
			DSSERR("Failed to reset venc\n");
			return;
		}
	}

#ifdef CONFIG_OMAP2_DSS_SLEEP_AFTER_VENC_RESET
	/* the magical sleep that makes things work */
	/* XXX more info? What bug this circumvents? */
	msleep(20);
#endif
}

static int venc_runtime_get(struct venc_device *venc)
{
	int r;

	DSSDBG("venc_runtime_get\n");

	r = pm_runtime_get_sync(&venc->pdev->dev);
	if (WARN_ON(r < 0)) {
		pm_runtime_put_noidle(&venc->pdev->dev);
		return r;
	}
	return 0;
}

static void venc_runtime_put(struct venc_device *venc)
{
	int r;

	DSSDBG("venc_runtime_put\n");

	r = pm_runtime_put_sync(&venc->pdev->dev);
	WARN_ON(r < 0 && r != -ENOSYS);
}

static int venc_power_on(struct venc_device *venc)
{
	u32 l;
	int r;

	r = venc_runtime_get(venc);
	if (r)
		goto err0;

	venc_reset(venc);
	venc_write_config(venc, venc->config);

	dss_set_venc_output(venc->dss, venc->type);
	dss_set_dac_pwrdn_bgz(venc->dss, 1);

	l = 0;

	if (venc->type == OMAP_DSS_VENC_TYPE_COMPOSITE)
		l |= 1 << 1;
	else /* S-Video */
		l |= (1 << 0) | (1 << 2);

	if (venc->invert_polarity == false)
		l |= 1 << 3;

	venc_write_reg(venc, VENC_OUTPUT_CONTROL, l);

	r = regulator_enable(venc->vdda_dac_reg);
	if (r)
		goto err1;

	r = dss_mgr_enable(&venc->output);
	if (r)
		goto err2;

	return 0;

err2:
	regulator_disable(venc->vdda_dac_reg);
err1:
	venc_write_reg(venc, VENC_OUTPUT_CONTROL, 0);
	dss_set_dac_pwrdn_bgz(venc->dss, 0);

	venc_runtime_put(venc);
err0:
	return r;
}

static void venc_power_off(struct venc_device *venc)
{
	venc_write_reg(venc, VENC_OUTPUT_CONTROL, 0);
	dss_set_dac_pwrdn_bgz(venc->dss, 0);

	dss_mgr_disable(&venc->output);

	regulator_disable(venc->vdda_dac_reg);

	venc_runtime_put(venc);
}

static enum venc_videomode venc_get_videomode(const struct drm_display_mode *mode)
{
	if (!(mode->flags & DRM_MODE_FLAG_INTERLACE))
		return VENC_MODE_UNKNOWN;

	if (mode->clock == omap_dss_pal_mode.clock &&
	    mode->hdisplay == omap_dss_pal_mode.hdisplay &&
	    mode->vdisplay == omap_dss_pal_mode.vdisplay)
		return VENC_MODE_PAL;

	if (mode->clock == omap_dss_ntsc_mode.clock &&
	    mode->hdisplay == omap_dss_ntsc_mode.hdisplay &&
	    mode->vdisplay == omap_dss_ntsc_mode.vdisplay)
		return VENC_MODE_NTSC;

	return VENC_MODE_UNKNOWN;
}

static int venc_dump_regs(struct seq_file *s, void *p)
{
	struct venc_device *venc = s->private;

#define DUMPREG(venc, r) \
	seq_printf(s, "%-35s %08x\n", #r, venc_read_reg(venc, r))

	if (venc_runtime_get(venc))
		return 0;

	DUMPREG(venc, VENC_F_CONTROL);
	DUMPREG(venc, VENC_VIDOUT_CTRL);
	DUMPREG(venc, VENC_SYNC_CTRL);
	DUMPREG(venc, VENC_LLEN);
	DUMPREG(venc, VENC_FLENS);
	DUMPREG(venc, VENC_HFLTR_CTRL);
	DUMPREG(venc, VENC_CC_CARR_WSS_CARR);
	DUMPREG(venc, VENC_C_PHASE);
	DUMPREG(venc, VENC_GAIN_U);
	DUMPREG(venc, VENC_GAIN_V);
	DUMPREG(venc, VENC_GAIN_Y);
	DUMPREG(venc, VENC_BLACK_LEVEL);
	DUMPREG(venc, VENC_BLANK_LEVEL);
	DUMPREG(venc, VENC_X_COLOR);
	DUMPREG(venc, VENC_M_CONTROL);
	DUMPREG(venc, VENC_BSTAMP_WSS_DATA);
	DUMPREG(venc, VENC_S_CARR);
	DUMPREG(venc, VENC_LINE21);
	DUMPREG(venc, VENC_LN_SEL);
	DUMPREG(venc, VENC_L21__WC_CTL);
	DUMPREG(venc, VENC_HTRIGGER_VTRIGGER);
	DUMPREG(venc, VENC_SAVID__EAVID);
	DUMPREG(venc, VENC_FLEN__FAL);
	DUMPREG(venc, VENC_LAL__PHASE_RESET);
	DUMPREG(venc, VENC_HS_INT_START_STOP_X);
	DUMPREG(venc, VENC_HS_EXT_START_STOP_X);
	DUMPREG(venc, VENC_VS_INT_START_X);
	DUMPREG(venc, VENC_VS_INT_STOP_X__VS_INT_START_Y);
	DUMPREG(venc, VENC_VS_INT_STOP_Y__VS_EXT_START_X);
	DUMPREG(venc, VENC_VS_EXT_STOP_X__VS_EXT_START_Y);
	DUMPREG(venc, VENC_VS_EXT_STOP_Y);
	DUMPREG(venc, VENC_AVID_START_STOP_X);
	DUMPREG(venc, VENC_AVID_START_STOP_Y);
	DUMPREG(venc, VENC_FID_INT_START_X__FID_INT_START_Y);
	DUMPREG(venc, VENC_FID_INT_OFFSET_Y__FID_EXT_START_X);
	DUMPREG(venc, VENC_FID_EXT_START_Y__FID_EXT_OFFSET_Y);
	DUMPREG(venc, VENC_TVDETGP_INT_START_STOP_X);
	DUMPREG(venc, VENC_TVDETGP_INT_START_STOP_Y);
	DUMPREG(venc, VENC_GEN_CTRL);
	DUMPREG(venc, VENC_OUTPUT_CONTROL);
	DUMPREG(venc, VENC_OUTPUT_TEST);

	venc_runtime_put(venc);

#undef DUMPREG
	return 0;
}

static int venc_get_clocks(struct venc_device *venc)
{
	struct clk *clk;

	if (venc->requires_tv_dac_clk) {
		clk = devm_clk_get(&venc->pdev->dev, "tv_dac_clk");
		if (IS_ERR(clk)) {
			DSSERR("can't get tv_dac_clk\n");
			return PTR_ERR(clk);
		}
	} else {
		clk = NULL;
	}

	venc->tv_dac_clk = clk;

	return 0;
}

/* -----------------------------------------------------------------------------
 * DRM Bridge Operations
 */

static int venc_bridge_attach(struct drm_bridge *bridge,
			      enum drm_bridge_attach_flags flags)
{
	struct venc_device *venc = drm_bridge_to_venc(bridge);

	if (!(flags & DRM_BRIDGE_ATTACH_NO_CONNECTOR))
		return -EINVAL;

	return drm_bridge_attach(bridge->encoder, venc->output.next_bridge,
				 bridge, flags);
}

static enum drm_mode_status
venc_bridge_mode_valid(struct drm_bridge *bridge,
		       const struct drm_display_info *info,
		       const struct drm_display_mode *mode)
{
	switch (venc_get_videomode(mode)) {
	case VENC_MODE_PAL:
	case VENC_MODE_NTSC:
		return MODE_OK;

	default:
		return MODE_BAD;
	}
}

static bool venc_bridge_mode_fixup(struct drm_bridge *bridge,
				   const struct drm_display_mode *mode,
				   struct drm_display_mode *adjusted_mode)
{
	const struct drm_display_mode *venc_mode;

	switch (venc_get_videomode(adjusted_mode)) {
	case VENC_MODE_PAL:
		venc_mode = &omap_dss_pal_mode;
		break;

	case VENC_MODE_NTSC:
		venc_mode = &omap_dss_ntsc_mode;
		break;

	default:
		return false;
	}

	drm_mode_copy(adjusted_mode, venc_mode);
	drm_mode_set_crtcinfo(adjusted_mode, CRTC_INTERLACE_HALVE_V);
	drm_mode_set_name(adjusted_mode);

	return true;
}

static void venc_bridge_mode_set(struct drm_bridge *bridge,
				 const struct drm_display_mode *mode,
				 const struct drm_display_mode *adjusted_mode)
{
	struct venc_device *venc = drm_bridge_to_venc(bridge);
	enum venc_videomode venc_mode = venc_get_videomode(adjusted_mode);

	switch (venc_mode) {
	default:
		WARN_ON_ONCE(1);
		fallthrough;
	case VENC_MODE_PAL:
		venc->config = &venc_config_pal_trm;
		break;

	case VENC_MODE_NTSC:
		venc->config = &venc_config_ntsc_trm;
		break;
	}

	dispc_set_tv_pclk(venc->dss->dispc, 13500000);
}

static void venc_bridge_enable(struct drm_bridge *bridge)
{
	struct venc_device *venc = drm_bridge_to_venc(bridge);

	venc_power_on(venc);
}

static void venc_bridge_disable(struct drm_bridge *bridge)
{
	struct venc_device *venc = drm_bridge_to_venc(bridge);

	venc_power_off(venc);
}

static int venc_bridge_get_modes(struct drm_bridge *bridge,
				 struct drm_connector *connector)
{
	static const struct drm_display_mode *modes[] = {
		&omap_dss_pal_mode,
		&omap_dss_ntsc_mode,
	};
	unsigned int i;
<<<<<<< HEAD

	for (i = 0; i < ARRAY_SIZE(modes); ++i) {
		struct drm_display_mode *mode;

		mode = drm_mode_duplicate(connector->dev, modes[i]);
		if (!mode)
			return i;

		mode->type = DRM_MODE_TYPE_DRIVER | DRM_MODE_TYPE_PREFERRED;
		drm_mode_set_name(mode);
		drm_mode_probed_add(connector, mode);
	}

	return ARRAY_SIZE(modes);
}

=======

	for (i = 0; i < ARRAY_SIZE(modes); ++i) {
		struct drm_display_mode *mode;

		mode = drm_mode_duplicate(connector->dev, modes[i]);
		if (!mode)
			return i;

		mode->type = DRM_MODE_TYPE_DRIVER | DRM_MODE_TYPE_PREFERRED;
		drm_mode_set_name(mode);
		drm_mode_probed_add(connector, mode);
	}

	return ARRAY_SIZE(modes);
}

>>>>>>> 7d2a07b7
static const struct drm_bridge_funcs venc_bridge_funcs = {
	.attach = venc_bridge_attach,
	.mode_valid = venc_bridge_mode_valid,
	.mode_fixup = venc_bridge_mode_fixup,
	.mode_set = venc_bridge_mode_set,
	.enable = venc_bridge_enable,
	.disable = venc_bridge_disable,
	.get_modes = venc_bridge_get_modes,
};

static void venc_bridge_init(struct venc_device *venc)
{
	venc->bridge.funcs = &venc_bridge_funcs;
	venc->bridge.of_node = venc->pdev->dev.of_node;
	venc->bridge.ops = DRM_BRIDGE_OP_MODES;
	venc->bridge.type = DRM_MODE_CONNECTOR_SVIDEO;
	venc->bridge.interlace_allowed = true;

	drm_bridge_add(&venc->bridge);
}

static void venc_bridge_cleanup(struct venc_device *venc)
{
	drm_bridge_remove(&venc->bridge);
}

/* -----------------------------------------------------------------------------
 * Component Bind & Unbind
 */

static int venc_bind(struct device *dev, struct device *master, void *data)
{
	struct dss_device *dss = dss_get_device(master);
	struct venc_device *venc = dev_get_drvdata(dev);
	u8 rev_id;
	int r;

	venc->dss = dss;

	r = venc_runtime_get(venc);
	if (r)
		return r;

	rev_id = (u8)(venc_read_reg(venc, VENC_REV_ID) & 0xff);
	dev_dbg(dev, "OMAP VENC rev %d\n", rev_id);

	venc_runtime_put(venc);

	venc->debugfs = dss_debugfs_create_file(dss, "venc", venc_dump_regs,
						venc);

	return 0;
}

static void venc_unbind(struct device *dev, struct device *master, void *data)
{
	struct venc_device *venc = dev_get_drvdata(dev);

	dss_debugfs_remove_file(venc->debugfs);
}

static const struct component_ops venc_component_ops = {
	.bind	= venc_bind,
	.unbind	= venc_unbind,
};

/* -----------------------------------------------------------------------------
 * Probe & Remove, Suspend & Resume
 */

static int venc_init_output(struct venc_device *venc)
{
	struct omap_dss_device *out = &venc->output;
	int r;

	venc_bridge_init(venc);

	out->dev = &venc->pdev->dev;
	out->id = OMAP_DSS_OUTPUT_VENC;
	out->type = OMAP_DISPLAY_TYPE_VENC;
	out->name = "venc.0";
	out->dispc_channel = OMAP_DSS_CHANNEL_DIGIT;
<<<<<<< HEAD
	out->owner = THIS_MODULE;
	out->of_port = 0;
	out->ops_flags = OMAP_DSS_DEVICE_OP_MODES;
=======
	out->of_port = 0;
>>>>>>> 7d2a07b7

	r = omapdss_device_init_output(out, &venc->bridge);
	if (r < 0) {
		venc_bridge_cleanup(venc);
		return r;
	}

	omapdss_device_register(out);

	return 0;
}

static void venc_uninit_output(struct venc_device *venc)
{
	omapdss_device_unregister(&venc->output);
	omapdss_device_cleanup_output(&venc->output);

	venc_bridge_cleanup(venc);
}

static int venc_probe_of(struct venc_device *venc)
{
	struct device_node *node = venc->pdev->dev.of_node;
	struct device_node *ep;
	u32 channels;
	int r;

	ep = of_graph_get_endpoint_by_regs(node, 0, 0);
	if (!ep)
		return 0;

	venc->invert_polarity = of_property_read_bool(ep, "ti,invert-polarity");

	r = of_property_read_u32(ep, "ti,channels", &channels);
	if (r) {
		dev_err(&venc->pdev->dev,
			"failed to read property 'ti,channels': %d\n", r);
		goto err;
	}

	switch (channels) {
	case 1:
		venc->type = OMAP_DSS_VENC_TYPE_COMPOSITE;
		break;
	case 2:
		venc->type = OMAP_DSS_VENC_TYPE_SVIDEO;
		break;
	default:
		dev_err(&venc->pdev->dev, "bad channel property '%d'\n",
			channels);
		r = -EINVAL;
		goto err;
	}

	of_node_put(ep);

	return 0;

err:
	of_node_put(ep);
	return r;
}

static const struct soc_device_attribute venc_soc_devices[] = {
	{ .machine = "OMAP3[45]*" },
	{ .machine = "AM35*" },
	{ /* sentinel */ }
};

static int venc_probe(struct platform_device *pdev)
{
	struct venc_device *venc;
	struct resource *venc_mem;
	int r;

	venc = kzalloc(sizeof(*venc), GFP_KERNEL);
	if (!venc)
		return -ENOMEM;

	venc->pdev = pdev;

	platform_set_drvdata(pdev, venc);

	/* The OMAP34xx, OMAP35xx and AM35xx VENC require the TV DAC clock. */
	if (soc_device_match(venc_soc_devices))
		venc->requires_tv_dac_clk = true;

	venc->config = &venc_config_pal_trm;

	venc_mem = platform_get_resource(venc->pdev, IORESOURCE_MEM, 0);
	venc->base = devm_ioremap_resource(&pdev->dev, venc_mem);
	if (IS_ERR(venc->base)) {
		r = PTR_ERR(venc->base);
		goto err_free;
	}

	venc->vdda_dac_reg = devm_regulator_get(&pdev->dev, "vdda");
	if (IS_ERR(venc->vdda_dac_reg)) {
		r = PTR_ERR(venc->vdda_dac_reg);
		if (r != -EPROBE_DEFER)
			DSSERR("can't get VDDA_DAC regulator\n");
		goto err_free;
	}

	r = venc_get_clocks(venc);
	if (r)
		goto err_free;

	r = venc_probe_of(venc);
	if (r)
		goto err_free;

	pm_runtime_enable(&pdev->dev);

	r = venc_init_output(venc);
	if (r)
		goto err_pm_disable;

	r = component_add(&pdev->dev, &venc_component_ops);
	if (r)
		goto err_uninit_output;

	return 0;

err_uninit_output:
	venc_uninit_output(venc);
err_pm_disable:
	pm_runtime_disable(&pdev->dev);
err_free:
	kfree(venc);
	return r;
}

static int venc_remove(struct platform_device *pdev)
{
	struct venc_device *venc = platform_get_drvdata(pdev);

	component_del(&pdev->dev, &venc_component_ops);

	venc_uninit_output(venc);

	pm_runtime_disable(&pdev->dev);

	kfree(venc);
	return 0;
}

static int venc_runtime_suspend(struct device *dev)
{
	struct venc_device *venc = dev_get_drvdata(dev);

	if (venc->tv_dac_clk)
		clk_disable_unprepare(venc->tv_dac_clk);

	return 0;
}

static int venc_runtime_resume(struct device *dev)
{
	struct venc_device *venc = dev_get_drvdata(dev);

	if (venc->tv_dac_clk)
		clk_prepare_enable(venc->tv_dac_clk);

	return 0;
}

static const struct dev_pm_ops venc_pm_ops = {
	.runtime_suspend = venc_runtime_suspend,
	.runtime_resume = venc_runtime_resume,
	SET_LATE_SYSTEM_SLEEP_PM_OPS(pm_runtime_force_suspend, pm_runtime_force_resume)
};

static const struct of_device_id venc_of_match[] = {
	{ .compatible = "ti,omap2-venc", },
	{ .compatible = "ti,omap3-venc", },
	{ .compatible = "ti,omap4-venc", },
	{},
};

struct platform_driver omap_venchw_driver = {
	.probe		= venc_probe,
	.remove		= venc_remove,
	.driver         = {
		.name   = "omapdss_venc",
		.pm	= &venc_pm_ops,
		.of_match_table = venc_of_match,
		.suppress_bind_attrs = true,
	},
};<|MERGE_RESOLUTION|>--- conflicted
+++ resolved
@@ -635,7 +635,6 @@
 		&omap_dss_ntsc_mode,
 	};
 	unsigned int i;
-<<<<<<< HEAD
 
 	for (i = 0; i < ARRAY_SIZE(modes); ++i) {
 		struct drm_display_mode *mode;
@@ -652,24 +651,6 @@
 	return ARRAY_SIZE(modes);
 }
 
-=======
-
-	for (i = 0; i < ARRAY_SIZE(modes); ++i) {
-		struct drm_display_mode *mode;
-
-		mode = drm_mode_duplicate(connector->dev, modes[i]);
-		if (!mode)
-			return i;
-
-		mode->type = DRM_MODE_TYPE_DRIVER | DRM_MODE_TYPE_PREFERRED;
-		drm_mode_set_name(mode);
-		drm_mode_probed_add(connector, mode);
-	}
-
-	return ARRAY_SIZE(modes);
-}
-
->>>>>>> 7d2a07b7
 static const struct drm_bridge_funcs venc_bridge_funcs = {
 	.attach = venc_bridge_attach,
 	.mode_valid = venc_bridge_mode_valid,
@@ -752,13 +733,7 @@
 	out->type = OMAP_DISPLAY_TYPE_VENC;
 	out->name = "venc.0";
 	out->dispc_channel = OMAP_DSS_CHANNEL_DIGIT;
-<<<<<<< HEAD
-	out->owner = THIS_MODULE;
 	out->of_port = 0;
-	out->ops_flags = OMAP_DSS_DEVICE_OP_MODES;
-=======
-	out->of_port = 0;
->>>>>>> 7d2a07b7
 
 	r = omapdss_device_init_output(out, &venc->bridge);
 	if (r < 0) {
