--- conflicted
+++ resolved
@@ -1626,37 +1626,19 @@
 
 	pci_set_drvdata(pdev, &vmw->drm);
 
-<<<<<<< HEAD
-	ret = ttm_mem_global_init(&ttm_mem_glob, &pdev->dev);
-	if (ret)
-		goto out_error;
-
-	ret = vmw_driver_load(vmw, ent->device);
-	if (ret)
-		goto out_release;
-=======
 	ret = vmw_driver_load(vmw, ent->device);
 	if (ret)
 		goto out_error;
->>>>>>> bd2e72b9
 
 	ret = drm_dev_register(&vmw->drm, 0);
 	if (ret)
 		goto out_unload;
-<<<<<<< HEAD
-=======
 
 	vmw_debugfs_gem_init(vmw);
->>>>>>> bd2e72b9
 
 	return 0;
 out_unload:
 	vmw_driver_unload(&vmw->drm);
-<<<<<<< HEAD
-out_release:
-	ttm_mem_global_release(&ttm_mem_glob);
-=======
->>>>>>> bd2e72b9
 out_error:
 	return ret;
 }
