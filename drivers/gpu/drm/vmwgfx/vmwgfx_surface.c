--- conflicted
+++ resolved
@@ -686,13 +686,8 @@
 	    container_of(base, struct vmw_user_surface, prime.base);
 	struct vmw_resource *res = &user_srf->srf.res;
 
-<<<<<<< HEAD
-	if (res && res->backup)
-		drm_gem_object_put(&res->backup->base.base);
-=======
 	if (res->guest_memory_bo)
 		drm_gem_object_put(&res->guest_memory_bo->tbo.base);
->>>>>>> eb3cdb58
 
 	*p_base = NULL;
 	vmw_resource_unreference(&res);
@@ -864,24 +859,14 @@
 
 		ret = vmw_gem_object_create_with_handle(dev_priv,
 							file_priv,
-<<<<<<< HEAD
-							res->backup_size,
-							&backup_handle,
-							&res->backup);
-=======
 							res->guest_memory_size,
 							&backup_handle,
 							&res->guest_memory_bo);
->>>>>>> eb3cdb58
 		if (unlikely(ret != 0)) {
 			vmw_resource_unreference(&res);
 			goto out_unlock;
 		}
-<<<<<<< HEAD
-		vmw_bo_reference(res->backup);
-=======
 		vmw_bo_reference(res->guest_memory_bo);
->>>>>>> eb3cdb58
 		/*
 		 * We don't expose the handle to the userspace and surface
 		 * already holds a gem reference
@@ -1523,11 +1508,7 @@
 
 	if (req->base.buffer_handle != SVGA3D_INVALID_ID) {
 		ret = vmw_user_bo_lookup(file_priv, req->base.buffer_handle,
-<<<<<<< HEAD
-					 &res->backup);
-=======
 					 &res->guest_memory_bo);
->>>>>>> eb3cdb58
 		if (ret == 0) {
 			if (res->guest_memory_bo->tbo.base.size < res->guest_memory_size) {
 				VMW_DEBUG_USER("Surface backup buffer too small.\n");
@@ -1542,19 +1523,11 @@
 		   (drm_vmw_surface_flag_create_buffer |
 		    drm_vmw_surface_flag_coherent)) {
 		ret = vmw_gem_object_create_with_handle(dev_priv, file_priv,
-<<<<<<< HEAD
-							res->backup_size,
-							&backup_handle,
-							&res->backup);
-		if (ret == 0)
-			vmw_bo_reference(res->backup);
-=======
 							res->guest_memory_size,
 							&backup_handle,
 							&res->guest_memory_bo);
 		if (ret == 0)
 			vmw_bo_reference(res->guest_memory_bo);
->>>>>>> eb3cdb58
 	}
 
 	if (unlikely(ret != 0)) {
@@ -1650,11 +1623,7 @@
 	metadata = &srf->metadata;
 
 	mutex_lock(&dev_priv->cmdbuf_mutex); /* Protect res->backup */
-<<<<<<< HEAD
-	ret = drm_gem_handle_create(file_priv, &srf->res.backup->base.base,
-=======
 	ret = drm_gem_handle_create(file_priv, &srf->res.guest_memory_bo->tbo.base,
->>>>>>> eb3cdb58
 				    &backup_handle);
 	mutex_unlock(&dev_priv->cmdbuf_mutex);
 	if (ret != 0) {
@@ -1776,11 +1745,7 @@
 {
 	struct vmw_surface_dirty *dirty =
 		(struct vmw_surface_dirty *) res->dirty;
-<<<<<<< HEAD
-	size_t backup_end = res->backup_offset + res->backup_size;
-=======
 	size_t backup_end = res->guest_memory_offset + res->guest_memory_size;
->>>>>>> eb3cdb58
 	struct vmw_surface_loc loc1, loc2;
 	const struct vmw_surface_cache *cache;
 
@@ -1832,11 +1797,7 @@
 	struct vmw_surface_dirty *dirty =
 		(struct vmw_surface_dirty *) res->dirty;
 	const struct vmw_surface_cache *cache = &dirty->cache;
-<<<<<<< HEAD
-	size_t backup_end = res->backup_offset + cache->mip_chain_bytes;
-=======
 	size_t backup_end = res->guest_memory_offset + cache->mip_chain_bytes;
->>>>>>> eb3cdb58
 	SVGA3dBox *box = &dirty->boxes[0];
 	u32 box_c2;
 
@@ -2116,11 +2077,7 @@
 	if (metadata->flags & SVGA3D_SURFACE_MULTISAMPLE)
 		sample_count = metadata->multisample_count;
 
-<<<<<<< HEAD
-	srf->res.backup_size =
-=======
 	srf->res.guest_memory_size =
->>>>>>> eb3cdb58
 		vmw_surface_get_serialized_size_extended(
 				metadata->format,
 				metadata->base_size,
