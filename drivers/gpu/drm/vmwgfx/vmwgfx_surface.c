// SPDX-License-Identifier: GPL-2.0 OR MIT
/**************************************************************************
 *
 * Copyright (c) 2009-2024 Broadcom. All Rights Reserved. The term
 * “Broadcom” refers to Broadcom Inc. and/or its subsidiaries.
 *
 * Permission is hereby granted, free of charge, to any person obtaining a
 * copy of this software and associated documentation files (the
 * "Software"), to deal in the Software without restriction, including
 * without limitation the rights to use, copy, modify, merge, publish,
 * distribute, sub license, and/or sell copies of the Software, and to
 * permit persons to whom the Software is furnished to do so, subject to
 * the following conditions:
 *
 * The above copyright notice and this permission notice (including the
 * next paragraph) shall be included in all copies or substantial portions
 * of the Software.
 *
 * THE SOFTWARE IS PROVIDED "AS IS", WITHOUT WARRANTY OF ANY KIND, EXPRESS OR
 * IMPLIED, INCLUDING BUT NOT LIMITED TO THE WARRANTIES OF MERCHANTABILITY,
 * FITNESS FOR A PARTICULAR PURPOSE AND NON-INFRINGEMENT. IN NO EVENT SHALL
 * THE COPYRIGHT HOLDERS, AUTHORS AND/OR ITS SUPPLIERS BE LIABLE FOR ANY CLAIM,
 * DAMAGES OR OTHER LIABILITY, WHETHER IN AN ACTION OF CONTRACT, TORT OR
 * OTHERWISE, ARISING FROM, OUT OF OR IN CONNECTION WITH THE SOFTWARE OR THE
 * USE OR OTHER DEALINGS IN THE SOFTWARE.
 *
 **************************************************************************/

#include "vmwgfx_bo.h"
#include "vmwgfx_drv.h"
#include "vmwgfx_resource_priv.h"
#include "vmwgfx_so.h"
#include "vmwgfx_binding.h"
#include "vmw_surface_cache.h"
#include "device_include/svga3d_surfacedefs.h"

#include <drm/ttm/ttm_placement.h>

#define SVGA3D_FLAGS_64(upper32, lower32) (((uint64_t)upper32 << 32) | lower32)

/**
 * struct vmw_user_surface - User-space visible surface resource
 *
 * @prime:          The TTM prime object.
 * @srf:            The surface metadata.
 * @master:         Master of the creating client. Used for security check.
 */
struct vmw_user_surface {
	struct ttm_prime_object prime;
	struct vmw_surface srf;
	struct drm_master *master;
};

/**
 * struct vmw_surface_offset - Backing store mip level offset info
 *
 * @face:           Surface face.
 * @mip:            Mip level.
 * @bo_offset:      Offset into backing store of this mip level.
 *
 */
struct vmw_surface_offset {
	uint32_t face;
	uint32_t mip;
	uint32_t bo_offset;
};

/**
 * struct vmw_surface_dirty - Surface dirty-tracker
 * @cache: Cached layout information of the surface.
 * @num_subres: Number of subresources.
 * @boxes: Array of SVGA3dBoxes indicating dirty regions. One per subresource.
 */
struct vmw_surface_dirty {
	struct vmw_surface_cache cache;
	u32 num_subres;
	SVGA3dBox boxes[] __counted_by(num_subres);
};

static void vmw_user_surface_free(struct vmw_resource *res);
static struct vmw_resource *
vmw_user_surface_base_to_res(struct ttm_base_object *base);
static int vmw_legacy_srf_bind(struct vmw_resource *res,
			       struct ttm_validate_buffer *val_buf);
static int vmw_legacy_srf_unbind(struct vmw_resource *res,
				 bool readback,
				 struct ttm_validate_buffer *val_buf);
static int vmw_legacy_srf_create(struct vmw_resource *res);
static int vmw_legacy_srf_destroy(struct vmw_resource *res);
static int vmw_gb_surface_create(struct vmw_resource *res);
static int vmw_gb_surface_bind(struct vmw_resource *res,
			       struct ttm_validate_buffer *val_buf);
static int vmw_gb_surface_unbind(struct vmw_resource *res,
				 bool readback,
				 struct ttm_validate_buffer *val_buf);
static int vmw_gb_surface_destroy(struct vmw_resource *res);
static int
vmw_gb_surface_define_internal(struct drm_device *dev,
			       struct drm_vmw_gb_surface_create_ext_req *req,
			       struct drm_vmw_gb_surface_create_rep *rep,
			       struct drm_file *file_priv);
static int
vmw_gb_surface_reference_internal(struct drm_device *dev,
				  struct drm_vmw_surface_arg *req,
				  struct drm_vmw_gb_surface_ref_ext_rep *rep,
				  struct drm_file *file_priv);

static void vmw_surface_dirty_free(struct vmw_resource *res);
static int vmw_surface_dirty_alloc(struct vmw_resource *res);
static int vmw_surface_dirty_sync(struct vmw_resource *res);
static void vmw_surface_dirty_range_add(struct vmw_resource *res, size_t start,
					size_t end);
static int vmw_surface_clean(struct vmw_resource *res);

static const struct vmw_user_resource_conv user_surface_conv = {
	.object_type = VMW_RES_SURFACE,
	.base_obj_to_res = vmw_user_surface_base_to_res,
	.res_free = vmw_user_surface_free
};

const struct vmw_user_resource_conv *user_surface_converter =
	&user_surface_conv;

static const struct vmw_res_func vmw_legacy_surface_func = {
	.res_type = vmw_res_surface,
	.needs_guest_memory = false,
	.may_evict = true,
	.prio = 1,
	.dirty_prio = 1,
	.type_name = "legacy surfaces",
	.domain = VMW_BO_DOMAIN_GMR,
	.busy_domain = VMW_BO_DOMAIN_GMR | VMW_BO_DOMAIN_VRAM,
	.create = &vmw_legacy_srf_create,
	.destroy = &vmw_legacy_srf_destroy,
	.bind = &vmw_legacy_srf_bind,
	.unbind = &vmw_legacy_srf_unbind
};

static const struct vmw_res_func vmw_gb_surface_func = {
	.res_type = vmw_res_surface,
	.needs_guest_memory = true,
	.may_evict = true,
	.prio = 1,
	.dirty_prio = 2,
	.type_name = "guest backed surfaces",
	.domain = VMW_BO_DOMAIN_MOB,
	.busy_domain = VMW_BO_DOMAIN_MOB,
	.create = vmw_gb_surface_create,
	.destroy = vmw_gb_surface_destroy,
	.bind = vmw_gb_surface_bind,
	.unbind = vmw_gb_surface_unbind,
	.dirty_alloc = vmw_surface_dirty_alloc,
	.dirty_free = vmw_surface_dirty_free,
	.dirty_sync = vmw_surface_dirty_sync,
	.dirty_range_add = vmw_surface_dirty_range_add,
	.clean = vmw_surface_clean,
};

/*
 * struct vmw_surface_dma - SVGA3D DMA command
 */
struct vmw_surface_dma {
	SVGA3dCmdHeader header;
	SVGA3dCmdSurfaceDMA body;
	SVGA3dCopyBox cb;
	SVGA3dCmdSurfaceDMASuffix suffix;
};

/*
 * struct vmw_surface_define - SVGA3D Surface Define command
 */
struct vmw_surface_define {
	SVGA3dCmdHeader header;
	SVGA3dCmdDefineSurface body;
};

/*
 * struct vmw_surface_destroy - SVGA3D Surface Destroy command
 */
struct vmw_surface_destroy {
	SVGA3dCmdHeader header;
	SVGA3dCmdDestroySurface body;
};


/**
 * vmw_surface_dma_size - Compute fifo size for a dma command.
 *
 * @srf: Pointer to a struct vmw_surface
 *
 * Computes the required size for a surface dma command for backup or
 * restoration of the surface represented by @srf.
 */
static inline uint32_t vmw_surface_dma_size(const struct vmw_surface *srf)
{
	return srf->metadata.num_sizes * sizeof(struct vmw_surface_dma);
}


/**
 * vmw_surface_define_size - Compute fifo size for a surface define command.
 *
 * @srf: Pointer to a struct vmw_surface
 *
 * Computes the required size for a surface define command for the definition
 * of the surface represented by @srf.
 */
static inline uint32_t vmw_surface_define_size(const struct vmw_surface *srf)
{
	return sizeof(struct vmw_surface_define) + srf->metadata.num_sizes *
		sizeof(SVGA3dSize);
}


/**
 * vmw_surface_destroy_size - Compute fifo size for a surface destroy command.
 *
 * Computes the required size for a surface destroy command for the destruction
 * of a hw surface.
 */
static inline uint32_t vmw_surface_destroy_size(void)
{
	return sizeof(struct vmw_surface_destroy);
}

/**
 * vmw_surface_destroy_encode - Encode a surface_destroy command.
 *
 * @id: The surface id
 * @cmd_space: Pointer to memory area in which the commands should be encoded.
 */
static void vmw_surface_destroy_encode(uint32_t id,
				       void *cmd_space)
{
	struct vmw_surface_destroy *cmd = (struct vmw_surface_destroy *)
		cmd_space;

	cmd->header.id = SVGA_3D_CMD_SURFACE_DESTROY;
	cmd->header.size = sizeof(cmd->body);
	cmd->body.sid = id;
}

/**
 * vmw_surface_define_encode - Encode a surface_define command.
 *
 * @srf: Pointer to a struct vmw_surface object.
 * @cmd_space: Pointer to memory area in which the commands should be encoded.
 */
static void vmw_surface_define_encode(const struct vmw_surface *srf,
				      void *cmd_space)
{
	struct vmw_surface_define *cmd = (struct vmw_surface_define *)
		cmd_space;
	struct drm_vmw_size *src_size;
	SVGA3dSize *cmd_size;
	uint32_t cmd_len;
	int i;

	cmd_len = sizeof(cmd->body) + srf->metadata.num_sizes *
		sizeof(SVGA3dSize);

	cmd->header.id = SVGA_3D_CMD_SURFACE_DEFINE;
	cmd->header.size = cmd_len;
	cmd->body.sid = srf->res.id;
	/*
	 * Downcast of surfaceFlags, was upcasted when received from user-space,
	 * since driver internally stores as 64 bit.
	 * For legacy surface define only 32 bit flag is supported.
	 */
	cmd->body.surfaceFlags = (SVGA3dSurface1Flags)srf->metadata.flags;
	cmd->body.format = srf->metadata.format;
	for (i = 0; i < DRM_VMW_MAX_SURFACE_FACES; ++i)
		cmd->body.face[i].numMipLevels = srf->metadata.mip_levels[i];

	cmd += 1;
	cmd_size = (SVGA3dSize *) cmd;
	src_size = srf->metadata.sizes;

	for (i = 0; i < srf->metadata.num_sizes; ++i, cmd_size++, src_size++) {
		cmd_size->width = src_size->width;
		cmd_size->height = src_size->height;
		cmd_size->depth = src_size->depth;
	}
}

/**
 * vmw_surface_dma_encode - Encode a surface_dma command.
 *
 * @srf: Pointer to a struct vmw_surface object.
 * @cmd_space: Pointer to memory area in which the commands should be encoded.
 * @ptr: Pointer to an SVGAGuestPtr indicating where the surface contents
 * should be placed or read from.
 * @to_surface: Boolean whether to DMA to the surface or from the surface.
 */
static void vmw_surface_dma_encode(struct vmw_surface *srf,
				   void *cmd_space,
				   const SVGAGuestPtr *ptr,
				   bool to_surface)
{
	uint32_t i;
	struct vmw_surface_dma *cmd = (struct vmw_surface_dma *)cmd_space;
	const struct SVGA3dSurfaceDesc *desc =
		vmw_surface_get_desc(srf->metadata.format);

	for (i = 0; i < srf->metadata.num_sizes; ++i) {
		SVGA3dCmdHeader *header = &cmd->header;
		SVGA3dCmdSurfaceDMA *body = &cmd->body;
		SVGA3dCopyBox *cb = &cmd->cb;
		SVGA3dCmdSurfaceDMASuffix *suffix = &cmd->suffix;
		const struct vmw_surface_offset *cur_offset = &srf->offsets[i];
		const struct drm_vmw_size *cur_size = &srf->metadata.sizes[i];

		header->id = SVGA_3D_CMD_SURFACE_DMA;
		header->size = sizeof(*body) + sizeof(*cb) + sizeof(*suffix);

		body->guest.ptr = *ptr;
		body->guest.ptr.offset += cur_offset->bo_offset;
		body->guest.pitch = vmw_surface_calculate_pitch(desc, cur_size);
		body->host.sid = srf->res.id;
		body->host.face = cur_offset->face;
		body->host.mipmap = cur_offset->mip;
		body->transfer = ((to_surface) ?  SVGA3D_WRITE_HOST_VRAM :
				  SVGA3D_READ_HOST_VRAM);
		cb->x = 0;
		cb->y = 0;
		cb->z = 0;
		cb->srcx = 0;
		cb->srcy = 0;
		cb->srcz = 0;
		cb->w = cur_size->width;
		cb->h = cur_size->height;
		cb->d = cur_size->depth;

		suffix->suffixSize = sizeof(*suffix);
		suffix->maximumOffset =
			vmw_surface_get_image_buffer_size(desc, cur_size,
							    body->guest.pitch);
		suffix->flags.discard = 0;
		suffix->flags.unsynchronized = 0;
		suffix->flags.reserved = 0;
		++cmd;
	}
};


/**
 * vmw_hw_surface_destroy - destroy a Device surface
 *
 * @res:        Pointer to a struct vmw_resource embedded in a struct
 *              vmw_surface.
 *
 * Destroys a the device surface associated with a struct vmw_surface if
 * any, and adjusts resource count accordingly.
 */
static void vmw_hw_surface_destroy(struct vmw_resource *res)
{

	struct vmw_private *dev_priv = res->dev_priv;
	void *cmd;

	if (res->func->destroy == vmw_gb_surface_destroy) {
		(void) vmw_gb_surface_destroy(res);
		return;
	}

	if (res->id != -1) {

		cmd = VMW_CMD_RESERVE(dev_priv, vmw_surface_destroy_size());
		if (unlikely(!cmd))
			return;

		vmw_surface_destroy_encode(res->id, cmd);
		vmw_cmd_commit(dev_priv, vmw_surface_destroy_size());

		/*
		 * used_memory_size_atomic, or separate lock
		 * to avoid taking dev_priv::cmdbuf_mutex in
		 * the destroy path.
		 */

		mutex_lock(&dev_priv->cmdbuf_mutex);
		dev_priv->used_memory_size -= res->guest_memory_size;
		mutex_unlock(&dev_priv->cmdbuf_mutex);
	}
}

/**
 * vmw_legacy_srf_create - Create a device surface as part of the
 * resource validation process.
 *
 * @res: Pointer to a struct vmw_surface.
 *
 * If the surface doesn't have a hw id.
 *
 * Returns -EBUSY if there wasn't sufficient device resources to
 * complete the validation. Retry after freeing up resources.
 *
 * May return other errors if the kernel is out of guest resources.
 */
static int vmw_legacy_srf_create(struct vmw_resource *res)
{
	struct vmw_private *dev_priv = res->dev_priv;
	struct vmw_surface *srf;
	uint32_t submit_size;
	uint8_t *cmd;
	int ret;

	if (likely(res->id != -1))
		return 0;

	srf = vmw_res_to_srf(res);
	if (unlikely(dev_priv->used_memory_size + res->guest_memory_size >=
		     dev_priv->memory_size))
		return -EBUSY;

	/*
	 * Alloc id for the resource.
	 */

	ret = vmw_resource_alloc_id(res);
	if (unlikely(ret != 0)) {
		DRM_ERROR("Failed to allocate a surface id.\n");
		goto out_no_id;
	}

	if (unlikely(res->id >= SVGA3D_HB_MAX_SURFACE_IDS)) {
		ret = -EBUSY;
		goto out_no_fifo;
	}

	/*
	 * Encode surface define- commands.
	 */

	submit_size = vmw_surface_define_size(srf);
	cmd = VMW_CMD_RESERVE(dev_priv, submit_size);
	if (unlikely(!cmd)) {
		ret = -ENOMEM;
		goto out_no_fifo;
	}

	vmw_surface_define_encode(srf, cmd);
	vmw_cmd_commit(dev_priv, submit_size);
	vmw_fifo_resource_inc(dev_priv);

	/*
	 * Surface memory usage accounting.
	 */

	dev_priv->used_memory_size += res->guest_memory_size;
	return 0;

out_no_fifo:
	vmw_resource_release_id(res);
out_no_id:
	return ret;
}

/**
 * vmw_legacy_srf_dma - Copy backup data to or from a legacy surface.
 *
 * @res:            Pointer to a struct vmw_res embedded in a struct
 *                  vmw_surface.
 * @val_buf:        Pointer to a struct ttm_validate_buffer containing
 *                  information about the backup buffer.
 * @bind:           Boolean wether to DMA to the surface.
 *
 * Transfer backup data to or from a legacy surface as part of the
 * validation process.
 * May return other errors if the kernel is out of guest resources.
 * The backup buffer will be fenced or idle upon successful completion,
 * and if the surface needs persistent backup storage, the backup buffer
 * will also be returned reserved iff @bind is true.
 */
static int vmw_legacy_srf_dma(struct vmw_resource *res,
			      struct ttm_validate_buffer *val_buf,
			      bool bind)
{
	SVGAGuestPtr ptr;
	struct vmw_fence_obj *fence;
	uint32_t submit_size;
	struct vmw_surface *srf = vmw_res_to_srf(res);
	uint8_t *cmd;
	struct vmw_private *dev_priv = res->dev_priv;

	BUG_ON(!val_buf->bo);
	submit_size = vmw_surface_dma_size(srf);
	cmd = VMW_CMD_RESERVE(dev_priv, submit_size);
	if (unlikely(!cmd))
		return -ENOMEM;

	vmw_bo_get_guest_ptr(val_buf->bo, &ptr);
	vmw_surface_dma_encode(srf, cmd, &ptr, bind);

	vmw_cmd_commit(dev_priv, submit_size);

	/*
	 * Create a fence object and fence the backup buffer.
	 */

	(void) vmw_execbuf_fence_commands(NULL, dev_priv,
					  &fence, NULL);

	vmw_bo_fence_single(val_buf->bo, fence);

	if (likely(fence != NULL))
		vmw_fence_obj_unreference(&fence);

	return 0;
}

/**
 * vmw_legacy_srf_bind - Perform a legacy surface bind as part of the
 *                       surface validation process.
 *
 * @res:            Pointer to a struct vmw_res embedded in a struct
 *                  vmw_surface.
 * @val_buf:        Pointer to a struct ttm_validate_buffer containing
 *                  information about the backup buffer.
 *
 * This function will copy backup data to the surface if the
 * backup buffer is dirty.
 */
static int vmw_legacy_srf_bind(struct vmw_resource *res,
			       struct ttm_validate_buffer *val_buf)
{
	if (!res->guest_memory_dirty)
		return 0;

	return vmw_legacy_srf_dma(res, val_buf, true);
}


/**
 * vmw_legacy_srf_unbind - Perform a legacy surface unbind as part of the
 *                         surface eviction process.
 *
 * @res:            Pointer to a struct vmw_res embedded in a struct
 *                  vmw_surface.
 * @readback:       Readback - only true if dirty
 * @val_buf:        Pointer to a struct ttm_validate_buffer containing
 *                  information about the backup buffer.
 *
 * This function will copy backup data from the surface.
 */
static int vmw_legacy_srf_unbind(struct vmw_resource *res,
				 bool readback,
				 struct ttm_validate_buffer *val_buf)
{
	if (unlikely(readback))
		return vmw_legacy_srf_dma(res, val_buf, false);
	return 0;
}

/**
 * vmw_legacy_srf_destroy - Destroy a device surface as part of a
 *                          resource eviction process.
 *
 * @res:            Pointer to a struct vmw_res embedded in a struct
 *                  vmw_surface.
 */
static int vmw_legacy_srf_destroy(struct vmw_resource *res)
{
	struct vmw_private *dev_priv = res->dev_priv;
	uint32_t submit_size;
	uint8_t *cmd;

	BUG_ON(res->id == -1);

	/*
	 * Encode the dma- and surface destroy commands.
	 */

	submit_size = vmw_surface_destroy_size();
	cmd = VMW_CMD_RESERVE(dev_priv, submit_size);
	if (unlikely(!cmd))
		return -ENOMEM;

	vmw_surface_destroy_encode(res->id, cmd);
	vmw_cmd_commit(dev_priv, submit_size);

	/*
	 * Surface memory usage accounting.
	 */

	dev_priv->used_memory_size -= res->guest_memory_size;

	/*
	 * Release the surface ID.
	 */

	vmw_resource_release_id(res);
	vmw_fifo_resource_dec(dev_priv);

	return 0;
}


/**
 * vmw_surface_init - initialize a struct vmw_surface
 *
 * @dev_priv:       Pointer to a device private struct.
 * @srf:            Pointer to the struct vmw_surface to initialize.
 * @res_free:       Pointer to a resource destructor used to free
 *                  the object.
 */
static int vmw_surface_init(struct vmw_private *dev_priv,
			    struct vmw_surface *srf,
			    void (*res_free) (struct vmw_resource *res))
{
	int ret;
	struct vmw_resource *res = &srf->res;

	BUG_ON(!res_free);
	ret = vmw_resource_init(dev_priv, res, true, res_free,
				(dev_priv->has_mob) ? &vmw_gb_surface_func :
				&vmw_legacy_surface_func);

	if (unlikely(ret != 0)) {
		res_free(res);
		return ret;
	}

	/*
	 * The surface won't be visible to hardware until a
	 * surface validate.
	 */

	INIT_LIST_HEAD(&srf->view_list);
	res->hw_destroy = vmw_hw_surface_destroy;
	return ret;
}

/**
 * vmw_user_surface_base_to_res - TTM base object to resource converter for
 *                                user visible surfaces
 *
 * @base:           Pointer to a TTM base object
 *
 * Returns the struct vmw_resource embedded in a struct vmw_surface
 * for the user-visible object identified by the TTM base object @base.
 */
static struct vmw_resource *
vmw_user_surface_base_to_res(struct ttm_base_object *base)
{
	return &(container_of(base, struct vmw_user_surface,
			      prime.base)->srf.res);
}

/**
 * vmw_user_surface_free - User visible surface resource destructor
 *
 * @res:            A struct vmw_resource embedded in a struct vmw_surface.
 */
static void vmw_user_surface_free(struct vmw_resource *res)
{
	struct vmw_surface *srf = vmw_res_to_srf(res);
	struct vmw_user_surface *user_srf =
	    container_of(srf, struct vmw_user_surface, srf);

	WARN_ON_ONCE(res->dirty);
	if (user_srf->master)
		drm_master_put(&user_srf->master);
	kfree(srf->offsets);
	kfree(srf->metadata.sizes);
	kfree(srf->snooper.image);
	ttm_prime_object_kfree(user_srf, prime);
}

/**
 * vmw_user_surface_base_release - User visible surface TTM base object destructor
 *
 * @p_base:         Pointer to a pointer to a TTM base object
 *                  embedded in a struct vmw_user_surface.
 *
 * Drops the base object's reference on its resource, and the
 * pointer pointed to by *p_base is set to NULL.
 */
static void vmw_user_surface_base_release(struct ttm_base_object **p_base)
{
	struct ttm_base_object *base = *p_base;
	struct vmw_user_surface *user_srf =
	    container_of(base, struct vmw_user_surface, prime.base);
	struct vmw_resource *res = &user_srf->srf.res;

	*p_base = NULL;

	/*
	 * Dumb buffers own the resource and they'll unref the
	 * resource themselves
	 */
	if (res && res->guest_memory_bo && res->guest_memory_bo->is_dumb)
		return;

	vmw_resource_unreference(&res);
}

/**
 * vmw_surface_destroy_ioctl - Ioctl function implementing
 *                                  the user surface destroy functionality.
 *
 * @dev:            Pointer to a struct drm_device.
 * @data:           Pointer to data copied from / to user-space.
 * @file_priv:      Pointer to a drm file private structure.
 */
int vmw_surface_destroy_ioctl(struct drm_device *dev, void *data,
			      struct drm_file *file_priv)
{
	struct drm_vmw_surface_arg *arg = (struct drm_vmw_surface_arg *)data;
	struct ttm_object_file *tfile = vmw_fpriv(file_priv)->tfile;

	return ttm_ref_object_base_unref(tfile, arg->sid);
}

/**
 * vmw_surface_define_ioctl - Ioctl function implementing
 *                                  the user surface define functionality.
 *
 * @dev:            Pointer to a struct drm_device.
 * @data:           Pointer to data copied from / to user-space.
 * @file_priv:      Pointer to a drm file private structure.
 */
int vmw_surface_define_ioctl(struct drm_device *dev, void *data,
			     struct drm_file *file_priv)
{
	struct vmw_private *dev_priv = vmw_priv(dev);
	struct vmw_user_surface *user_srf;
	struct vmw_surface *srf;
	struct vmw_surface_metadata *metadata;
	struct vmw_resource *res;
	struct vmw_resource *tmp;
	union drm_vmw_surface_create_arg *arg =
	    (union drm_vmw_surface_create_arg *)data;
	struct drm_vmw_surface_create_req *req = &arg->req;
	struct drm_vmw_surface_arg *rep = &arg->rep;
	struct ttm_object_file *tfile = vmw_fpriv(file_priv)->tfile;
	int ret;
	int i, j;
	uint32_t cur_bo_offset;
	struct drm_vmw_size *cur_size;
	struct vmw_surface_offset *cur_offset;
	uint32_t num_sizes;
	const SVGA3dSurfaceDesc *desc;

	num_sizes = 0;
	for (i = 0; i < DRM_VMW_MAX_SURFACE_FACES; ++i) {
		if (req->mip_levels[i] > DRM_VMW_MAX_MIP_LEVELS)
			return -EINVAL;
		num_sizes += req->mip_levels[i];
	}

	if (num_sizes > DRM_VMW_MAX_SURFACE_FACES * DRM_VMW_MAX_MIP_LEVELS ||
	    num_sizes == 0)
		return -EINVAL;

	desc = vmw_surface_get_desc(req->format);
	if (unlikely(desc->blockDesc == SVGA3DBLOCKDESC_NONE)) {
		VMW_DEBUG_USER("Invalid format %d for surface creation.\n",
			       req->format);
		return -EINVAL;
	}

	user_srf = kzalloc(sizeof(*user_srf), GFP_KERNEL);
	if (unlikely(!user_srf)) {
		ret = -ENOMEM;
		goto out_unlock;
	}

	srf = &user_srf->srf;
	metadata = &srf->metadata;
	res = &srf->res;

	/* Driver internally stores as 64-bit flags */
	metadata->flags = (SVGA3dSurfaceAllFlags)req->flags;
	metadata->format = req->format;
	metadata->scanout = req->scanout;

	memcpy(metadata->mip_levels, req->mip_levels,
	       sizeof(metadata->mip_levels));
	metadata->num_sizes = num_sizes;
	metadata->sizes =
		memdup_array_user((struct drm_vmw_size __user *)(unsigned long)
			    req->size_addr,
			    metadata->num_sizes, sizeof(*metadata->sizes));
	if (IS_ERR(metadata->sizes)) {
		ret = PTR_ERR(metadata->sizes);
		goto out_no_sizes;
	}
	srf->offsets = kmalloc_array(metadata->num_sizes, sizeof(*srf->offsets),
				     GFP_KERNEL);
	if (unlikely(!srf->offsets)) {
		ret = -ENOMEM;
		goto out_no_offsets;
	}

	metadata->base_size = *srf->metadata.sizes;
	metadata->autogen_filter = SVGA3D_TEX_FILTER_NONE;
	metadata->multisample_count = 0;
	metadata->multisample_pattern = SVGA3D_MS_PATTERN_NONE;
	metadata->quality_level = SVGA3D_MS_QUALITY_NONE;

	cur_bo_offset = 0;
	cur_offset = srf->offsets;
	cur_size = metadata->sizes;

	for (i = 0; i < DRM_VMW_MAX_SURFACE_FACES; ++i) {
		for (j = 0; j < metadata->mip_levels[i]; ++j) {
			uint32_t stride = vmw_surface_calculate_pitch(
						  desc, cur_size);

			cur_offset->face = i;
			cur_offset->mip = j;
			cur_offset->bo_offset = cur_bo_offset;
			cur_bo_offset += vmw_surface_get_image_buffer_size
				(desc, cur_size, stride);
			++cur_offset;
			++cur_size;
		}
	}
	res->guest_memory_size = cur_bo_offset;
	if (!file_priv->atomic &&
	    metadata->scanout &&
	    metadata->num_sizes == 1 &&
	    metadata->sizes[0].width == VMW_CURSOR_SNOOP_WIDTH &&
	    metadata->sizes[0].height == VMW_CURSOR_SNOOP_HEIGHT &&
	    metadata->format == VMW_CURSOR_SNOOP_FORMAT) {
		const struct SVGA3dSurfaceDesc *desc =
			vmw_surface_get_desc(VMW_CURSOR_SNOOP_FORMAT);
		const u32 cursor_size_bytes = VMW_CURSOR_SNOOP_WIDTH *
					      VMW_CURSOR_SNOOP_HEIGHT *
					      desc->pitchBytesPerBlock;
		srf->snooper.image = kzalloc(cursor_size_bytes, GFP_KERNEL);
		if (!srf->snooper.image) {
			DRM_ERROR("Failed to allocate cursor_image\n");
			ret = -ENOMEM;
			goto out_no_copy;
		}
	} else {
		srf->snooper.image = NULL;
	}

	if (drm_is_primary_client(file_priv))
		user_srf->master = drm_file_get_master(file_priv);

	/**
	 * From this point, the generic resource management functions
	 * destroy the object on failure.
	 */

	ret = vmw_surface_init(dev_priv, srf, vmw_user_surface_free);
	if (unlikely(ret != 0))
		goto out_unlock;

	/*
	 * A gb-aware client referencing a surface will expect a backup
	 * buffer to be present.
	 */
<<<<<<< HEAD
	if (dev_priv->has_mob && req->shareable) {
=======
	if (dev_priv->has_mob) {
>>>>>>> 2d5404ca
		struct vmw_bo_params params = {
			.domain = VMW_BO_DOMAIN_SYS,
			.busy_domain = VMW_BO_DOMAIN_SYS,
			.bo_type = ttm_bo_type_device,
			.size = res->guest_memory_size,
			.pin = false
		};

		ret = vmw_gem_object_create(dev_priv,
					    &params,
					    &res->guest_memory_bo);
		if (unlikely(ret != 0)) {
			vmw_resource_unreference(&res);
			goto out_unlock;
		}
<<<<<<< HEAD
=======
		vmw_bo_add_detached_resource(res->guest_memory_bo, res);
>>>>>>> 2d5404ca
	}

	tmp = vmw_resource_reference(&srf->res);
	ret = ttm_prime_object_init(tfile, res->guest_memory_size,
				    &user_srf->prime,
				    VMW_RES_SURFACE,
				    &vmw_user_surface_base_release);

	if (unlikely(ret != 0)) {
		vmw_resource_unreference(&tmp);
		vmw_resource_unreference(&res);
		goto out_unlock;
	}

	rep->sid = user_srf->prime.base.handle;
	vmw_resource_unreference(&res);

	return 0;
out_no_copy:
	kfree(srf->offsets);
out_no_offsets:
	kfree(metadata->sizes);
out_no_sizes:
	ttm_prime_object_kfree(user_srf, prime);
out_unlock:
	return ret;
}

static struct vmw_user_surface *
vmw_lookup_user_surface_for_buffer(struct vmw_private *vmw, struct vmw_bo *bo,
				   u32 handle)
{
	struct vmw_user_surface *user_srf = NULL;
	struct vmw_surface *surf;
	struct ttm_base_object *base;

	surf = vmw_bo_surface(bo);
	if (surf) {
		rcu_read_lock();
		user_srf = container_of(surf, struct vmw_user_surface, srf);
		base = &user_srf->prime.base;
		if (base && !kref_get_unless_zero(&base->refcount)) {
			drm_dbg_driver(&vmw->drm,
				       "%s: referencing a stale surface handle %d\n",
					__func__, handle);
			base = NULL;
			user_srf = NULL;
		}
		rcu_read_unlock();
	}

	return user_srf;
}

struct vmw_surface *vmw_lookup_surface_for_buffer(struct vmw_private *vmw,
						  struct vmw_bo *bo,
						  u32 handle)
{
	struct vmw_user_surface *user_srf =
		vmw_lookup_user_surface_for_buffer(vmw, bo, handle);
	struct vmw_surface *surf = NULL;
	struct ttm_base_object *base;

	if (user_srf) {
		surf = vmw_surface_reference(&user_srf->srf);
		base = &user_srf->prime.base;
		ttm_base_object_unref(&base);
	}
	return surf;
}

u32 vmw_lookup_surface_handle_for_buffer(struct vmw_private *vmw,
					 struct vmw_bo *bo,
					 u32 handle)
{
	struct vmw_user_surface *user_srf =
		vmw_lookup_user_surface_for_buffer(vmw, bo, handle);
	int surf_handle = 0;
	struct ttm_base_object *base;

	if (user_srf) {
		base = &user_srf->prime.base;
		surf_handle = (u32)base->handle;
		ttm_base_object_unref(&base);
	}
	return surf_handle;
}

static int vmw_buffer_prime_to_surface_base(struct vmw_private *dev_priv,
					    struct drm_file *file_priv,
					    u32 fd, u32 *handle,
					    struct ttm_base_object **base_p)
{
	struct ttm_base_object *base;
	struct vmw_bo *bo;
	struct ttm_object_file *tfile = vmw_fpriv(file_priv)->tfile;
	struct vmw_user_surface *user_srf;
	int ret;

	ret = drm_gem_prime_fd_to_handle(&dev_priv->drm, file_priv, fd, handle);
	if (ret) {
		drm_warn(&dev_priv->drm,
			 "Wasn't able to find user buffer for fd = %u.\n", fd);
		return ret;
	}

	ret = vmw_user_bo_lookup(file_priv, *handle, &bo);
	if (ret) {
		drm_warn(&dev_priv->drm,
			 "Wasn't able to lookup user buffer for handle = %u.\n", *handle);
		return ret;
	}

	user_srf = vmw_lookup_user_surface_for_buffer(dev_priv, bo, *handle);
	if (WARN_ON(!user_srf)) {
		drm_warn(&dev_priv->drm,
			 "User surface fd %d (handle %d) is null.\n", fd, *handle);
		ret = -EINVAL;
		goto out;
	}

	base = &user_srf->prime.base;
	ret = ttm_ref_object_add(tfile, base, NULL, false);
	if (ret) {
		drm_warn(&dev_priv->drm,
			 "Couldn't add an object ref for the buffer (%d).\n", *handle);
		goto out;
	}

	*base_p = base;
out:
	vmw_user_bo_unref(&bo);

	return ret;
}

static int
vmw_surface_handle_reference(struct vmw_private *dev_priv,
			     struct drm_file *file_priv,
			     uint32_t u_handle,
			     enum drm_vmw_handle_type handle_type,
			     struct ttm_base_object **base_p)
{
	struct ttm_object_file *tfile = vmw_fpriv(file_priv)->tfile;
	struct vmw_user_surface *user_srf = NULL;
	uint32_t handle;
	struct ttm_base_object *base;
	int ret;

	if (handle_type == DRM_VMW_HANDLE_PRIME) {
		ret = ttm_prime_fd_to_handle(tfile, u_handle, &handle);
		if (ret)
			return vmw_buffer_prime_to_surface_base(dev_priv,
								file_priv,
								u_handle,
								&handle,
								base_p);
	} else {
		handle = u_handle;
	}

	ret = -EINVAL;
	base = ttm_base_object_lookup_for_ref(dev_priv->tdev, handle);
	if (unlikely(!base)) {
		VMW_DEBUG_USER("Could not find surface to reference.\n");
		goto out_no_lookup;
	}

	if (unlikely(ttm_base_object_type(base) != VMW_RES_SURFACE)) {
		VMW_DEBUG_USER("Referenced object is not a surface.\n");
		goto out_bad_resource;
	}
	if (handle_type != DRM_VMW_HANDLE_PRIME) {
		bool require_exist = false;

		user_srf = container_of(base, struct vmw_user_surface,
					prime.base);

		/* Error out if we are unauthenticated primary */
		if (drm_is_primary_client(file_priv) &&
		    !file_priv->authenticated) {
			ret = -EACCES;
			goto out_bad_resource;
		}

		/*
		 * Make sure the surface creator has the same
		 * authenticating master, or is already registered with us.
		 */
		if (drm_is_primary_client(file_priv) &&
		    user_srf->master != file_priv->master)
			require_exist = true;

		if (unlikely(drm_is_render_client(file_priv)))
			require_exist = true;

		ret = ttm_ref_object_add(tfile, base, NULL, require_exist);
		if (unlikely(ret != 0)) {
			DRM_ERROR("Could not add a reference to a surface.\n");
			goto out_bad_resource;
		}
	}

	*base_p = base;
	return 0;

out_bad_resource:
	ttm_base_object_unref(&base);
out_no_lookup:
	if (handle_type == DRM_VMW_HANDLE_PRIME)
		(void) ttm_ref_object_base_unref(tfile, handle);

	return ret;
}

/**
 * vmw_surface_reference_ioctl - Ioctl function implementing
 *                                  the user surface reference functionality.
 *
 * @dev:            Pointer to a struct drm_device.
 * @data:           Pointer to data copied from / to user-space.
 * @file_priv:      Pointer to a drm file private structure.
 */
int vmw_surface_reference_ioctl(struct drm_device *dev, void *data,
				struct drm_file *file_priv)
{
	struct vmw_private *dev_priv = vmw_priv(dev);
	union drm_vmw_surface_reference_arg *arg =
	    (union drm_vmw_surface_reference_arg *)data;
	struct drm_vmw_surface_arg *req = &arg->req;
	struct drm_vmw_surface_create_req *rep = &arg->rep;
	struct ttm_object_file *tfile = vmw_fpriv(file_priv)->tfile;
	struct vmw_surface *srf;
	struct vmw_user_surface *user_srf;
	struct drm_vmw_size __user *user_sizes;
	struct ttm_base_object *base;
	int ret;

	ret = vmw_surface_handle_reference(dev_priv, file_priv, req->sid,
					   req->handle_type, &base);
	if (unlikely(ret != 0))
		return ret;

	user_srf = container_of(base, struct vmw_user_surface, prime.base);
	srf = &user_srf->srf;

	/* Downcast of flags when sending back to user space */
	rep->flags = (uint32_t)srf->metadata.flags;
	rep->format = srf->metadata.format;
	memcpy(rep->mip_levels, srf->metadata.mip_levels,
	       sizeof(srf->metadata.mip_levels));
	user_sizes = (struct drm_vmw_size __user *)(unsigned long)
	    rep->size_addr;

	if (user_sizes)
		ret = copy_to_user(user_sizes, &srf->metadata.base_size,
				   sizeof(srf->metadata.base_size));
	if (unlikely(ret != 0)) {
		VMW_DEBUG_USER("copy_to_user failed %p %u\n", user_sizes,
			       srf->metadata.num_sizes);
		ttm_ref_object_base_unref(tfile, base->handle);
		ret = -EFAULT;
	}

	ttm_base_object_unref(&base);

	return ret;
}

/**
 * vmw_gb_surface_create - Encode a surface_define command.
 *
 * @res:        Pointer to a struct vmw_resource embedded in a struct
 *              vmw_surface.
 */
static int vmw_gb_surface_create(struct vmw_resource *res)
{
	struct vmw_private *dev_priv = res->dev_priv;
	struct vmw_surface *srf = vmw_res_to_srf(res);
	struct vmw_surface_metadata *metadata = &srf->metadata;
	uint32_t cmd_len, cmd_id, submit_len;
	int ret;
	struct {
		SVGA3dCmdHeader header;
		SVGA3dCmdDefineGBSurface body;
	} *cmd;
	struct {
		SVGA3dCmdHeader header;
		SVGA3dCmdDefineGBSurface_v2 body;
	} *cmd2;
	struct {
		SVGA3dCmdHeader header;
		SVGA3dCmdDefineGBSurface_v3 body;
	} *cmd3;
	struct {
		SVGA3dCmdHeader header;
		SVGA3dCmdDefineGBSurface_v4 body;
	} *cmd4;

	if (likely(res->id != -1))
		return 0;

	vmw_fifo_resource_inc(dev_priv);
	ret = vmw_resource_alloc_id(res);
	if (unlikely(ret != 0)) {
		DRM_ERROR("Failed to allocate a surface id.\n");
		goto out_no_id;
	}

	if (unlikely(res->id >= VMWGFX_NUM_GB_SURFACE)) {
		ret = -EBUSY;
		goto out_no_fifo;
	}

	if (has_sm5_context(dev_priv) && metadata->array_size > 0) {
		cmd_id = SVGA_3D_CMD_DEFINE_GB_SURFACE_V4;
		cmd_len = sizeof(cmd4->body);
		submit_len = sizeof(*cmd4);
	} else if (has_sm4_1_context(dev_priv) && metadata->array_size > 0) {
		cmd_id = SVGA_3D_CMD_DEFINE_GB_SURFACE_V3;
		cmd_len = sizeof(cmd3->body);
		submit_len = sizeof(*cmd3);
	} else if (metadata->array_size > 0) {
		/* VMW_SM_4 support verified at creation time. */
		cmd_id = SVGA_3D_CMD_DEFINE_GB_SURFACE_V2;
		cmd_len = sizeof(cmd2->body);
		submit_len = sizeof(*cmd2);
	} else {
		cmd_id = SVGA_3D_CMD_DEFINE_GB_SURFACE;
		cmd_len = sizeof(cmd->body);
		submit_len = sizeof(*cmd);
	}

	cmd = VMW_CMD_RESERVE(dev_priv, submit_len);
	cmd2 = (typeof(cmd2))cmd;
	cmd3 = (typeof(cmd3))cmd;
	cmd4 = (typeof(cmd4))cmd;
	if (unlikely(!cmd)) {
		ret = -ENOMEM;
		goto out_no_fifo;
	}

	if (has_sm5_context(dev_priv) && metadata->array_size > 0) {
		cmd4->header.id = cmd_id;
		cmd4->header.size = cmd_len;
		cmd4->body.sid = srf->res.id;
		cmd4->body.surfaceFlags = metadata->flags;
		cmd4->body.format = metadata->format;
		cmd4->body.numMipLevels = metadata->mip_levels[0];
		cmd4->body.multisampleCount = metadata->multisample_count;
		cmd4->body.multisamplePattern = metadata->multisample_pattern;
		cmd4->body.qualityLevel = metadata->quality_level;
		cmd4->body.autogenFilter = metadata->autogen_filter;
		cmd4->body.size.width = metadata->base_size.width;
		cmd4->body.size.height = metadata->base_size.height;
		cmd4->body.size.depth = metadata->base_size.depth;
		cmd4->body.arraySize = metadata->array_size;
		cmd4->body.bufferByteStride = metadata->buffer_byte_stride;
	} else if (has_sm4_1_context(dev_priv) && metadata->array_size > 0) {
		cmd3->header.id = cmd_id;
		cmd3->header.size = cmd_len;
		cmd3->body.sid = srf->res.id;
		cmd3->body.surfaceFlags = metadata->flags;
		cmd3->body.format = metadata->format;
		cmd3->body.numMipLevels = metadata->mip_levels[0];
		cmd3->body.multisampleCount = metadata->multisample_count;
		cmd3->body.multisamplePattern = metadata->multisample_pattern;
		cmd3->body.qualityLevel = metadata->quality_level;
		cmd3->body.autogenFilter = metadata->autogen_filter;
		cmd3->body.size.width = metadata->base_size.width;
		cmd3->body.size.height = metadata->base_size.height;
		cmd3->body.size.depth = metadata->base_size.depth;
		cmd3->body.arraySize = metadata->array_size;
	} else if (metadata->array_size > 0) {
		cmd2->header.id = cmd_id;
		cmd2->header.size = cmd_len;
		cmd2->body.sid = srf->res.id;
		cmd2->body.surfaceFlags = metadata->flags;
		cmd2->body.format = metadata->format;
		cmd2->body.numMipLevels = metadata->mip_levels[0];
		cmd2->body.multisampleCount = metadata->multisample_count;
		cmd2->body.autogenFilter = metadata->autogen_filter;
		cmd2->body.size.width = metadata->base_size.width;
		cmd2->body.size.height = metadata->base_size.height;
		cmd2->body.size.depth = metadata->base_size.depth;
		cmd2->body.arraySize = metadata->array_size;
	} else {
		cmd->header.id = cmd_id;
		cmd->header.size = cmd_len;
		cmd->body.sid = srf->res.id;
		cmd->body.surfaceFlags = metadata->flags;
		cmd->body.format = metadata->format;
		cmd->body.numMipLevels = metadata->mip_levels[0];
		cmd->body.multisampleCount = metadata->multisample_count;
		cmd->body.autogenFilter = metadata->autogen_filter;
		cmd->body.size.width = metadata->base_size.width;
		cmd->body.size.height = metadata->base_size.height;
		cmd->body.size.depth = metadata->base_size.depth;
	}

	vmw_cmd_commit(dev_priv, submit_len);

	return 0;

out_no_fifo:
	vmw_resource_release_id(res);
out_no_id:
	vmw_fifo_resource_dec(dev_priv);
	return ret;
}


static int vmw_gb_surface_bind(struct vmw_resource *res,
			       struct ttm_validate_buffer *val_buf)
{
	struct vmw_private *dev_priv = res->dev_priv;
	struct {
		SVGA3dCmdHeader header;
		SVGA3dCmdBindGBSurface body;
	} *cmd1;
	struct {
		SVGA3dCmdHeader header;
		SVGA3dCmdUpdateGBSurface body;
	} *cmd2;
	uint32_t submit_size;
	struct ttm_buffer_object *bo = val_buf->bo;

	BUG_ON(bo->resource->mem_type != VMW_PL_MOB);

	submit_size = sizeof(*cmd1) + (res->guest_memory_dirty ? sizeof(*cmd2) : 0);

	cmd1 = VMW_CMD_RESERVE(dev_priv, submit_size);
	if (unlikely(!cmd1))
		return -ENOMEM;

	cmd1->header.id = SVGA_3D_CMD_BIND_GB_SURFACE;
	cmd1->header.size = sizeof(cmd1->body);
	cmd1->body.sid = res->id;
	cmd1->body.mobid = bo->resource->start;
	if (res->guest_memory_dirty) {
		cmd2 = (void *) &cmd1[1];
		cmd2->header.id = SVGA_3D_CMD_UPDATE_GB_SURFACE;
		cmd2->header.size = sizeof(cmd2->body);
		cmd2->body.sid = res->id;
	}
	vmw_cmd_commit(dev_priv, submit_size);

	if (res->guest_memory_bo->dirty && res->guest_memory_dirty) {
		/* We've just made a full upload. Cear dirty regions. */
		vmw_bo_dirty_clear_res(res);
	}

	res->guest_memory_dirty = false;

	return 0;
}

static int vmw_gb_surface_unbind(struct vmw_resource *res,
				 bool readback,
				 struct ttm_validate_buffer *val_buf)
{
	struct vmw_private *dev_priv = res->dev_priv;
	struct ttm_buffer_object *bo = val_buf->bo;
	struct vmw_fence_obj *fence;

	struct {
		SVGA3dCmdHeader header;
		SVGA3dCmdReadbackGBSurface body;
	} *cmd1;
	struct {
		SVGA3dCmdHeader header;
		SVGA3dCmdInvalidateGBSurface body;
	} *cmd2;
	struct {
		SVGA3dCmdHeader header;
		SVGA3dCmdBindGBSurface body;
	} *cmd3;
	uint32_t submit_size;
	uint8_t *cmd;


	BUG_ON(bo->resource->mem_type != VMW_PL_MOB);

	submit_size = sizeof(*cmd3) + (readback ? sizeof(*cmd1) : sizeof(*cmd2));
	cmd = VMW_CMD_RESERVE(dev_priv, submit_size);
	if (unlikely(!cmd))
		return -ENOMEM;

	if (readback) {
		cmd1 = (void *) cmd;
		cmd1->header.id = SVGA_3D_CMD_READBACK_GB_SURFACE;
		cmd1->header.size = sizeof(cmd1->body);
		cmd1->body.sid = res->id;
		cmd3 = (void *) &cmd1[1];
	} else {
		cmd2 = (void *) cmd;
		cmd2->header.id = SVGA_3D_CMD_INVALIDATE_GB_SURFACE;
		cmd2->header.size = sizeof(cmd2->body);
		cmd2->body.sid = res->id;
		cmd3 = (void *) &cmd2[1];
	}

	cmd3->header.id = SVGA_3D_CMD_BIND_GB_SURFACE;
	cmd3->header.size = sizeof(cmd3->body);
	cmd3->body.sid = res->id;
	cmd3->body.mobid = SVGA3D_INVALID_ID;

	vmw_cmd_commit(dev_priv, submit_size);

	/*
	 * Create a fence object and fence the backup buffer.
	 */

	(void) vmw_execbuf_fence_commands(NULL, dev_priv,
					  &fence, NULL);

	vmw_bo_fence_single(val_buf->bo, fence);

	if (likely(fence != NULL))
		vmw_fence_obj_unreference(&fence);

	return 0;
}

static int vmw_gb_surface_destroy(struct vmw_resource *res)
{
	struct vmw_private *dev_priv = res->dev_priv;
	struct vmw_surface *srf = vmw_res_to_srf(res);
	struct {
		SVGA3dCmdHeader header;
		SVGA3dCmdDestroyGBSurface body;
	} *cmd;

	if (likely(res->id == -1))
		return 0;

	mutex_lock(&dev_priv->binding_mutex);
	vmw_view_surface_list_destroy(dev_priv, &srf->view_list);
	vmw_binding_res_list_scrub(&res->binding_head);

	cmd = VMW_CMD_RESERVE(dev_priv, sizeof(*cmd));
	if (unlikely(!cmd)) {
		mutex_unlock(&dev_priv->binding_mutex);
		return -ENOMEM;
	}

	cmd->header.id = SVGA_3D_CMD_DESTROY_GB_SURFACE;
	cmd->header.size = sizeof(cmd->body);
	cmd->body.sid = res->id;
	vmw_cmd_commit(dev_priv, sizeof(*cmd));
	mutex_unlock(&dev_priv->binding_mutex);
	vmw_resource_release_id(res);
	vmw_fifo_resource_dec(dev_priv);

	return 0;
}

/**
 * vmw_gb_surface_define_ioctl - Ioctl function implementing
 * the user surface define functionality.
 *
 * @dev: Pointer to a struct drm_device.
 * @data: Pointer to data copied from / to user-space.
 * @file_priv: Pointer to a drm file private structure.
 */
int vmw_gb_surface_define_ioctl(struct drm_device *dev, void *data,
				struct drm_file *file_priv)
{
	union drm_vmw_gb_surface_create_arg *arg =
	    (union drm_vmw_gb_surface_create_arg *)data;
	struct drm_vmw_gb_surface_create_rep *rep = &arg->rep;
	struct drm_vmw_gb_surface_create_ext_req req_ext;

	req_ext.base = arg->req;
	req_ext.version = drm_vmw_gb_surface_v1;
	req_ext.svga3d_flags_upper_32_bits = 0;
	req_ext.multisample_pattern = SVGA3D_MS_PATTERN_NONE;
	req_ext.quality_level = SVGA3D_MS_QUALITY_NONE;
	req_ext.buffer_byte_stride = 0;
	req_ext.must_be_zero = 0;

	return vmw_gb_surface_define_internal(dev, &req_ext, rep, file_priv);
}

/**
 * vmw_gb_surface_reference_ioctl - Ioctl function implementing
 * the user surface reference functionality.
 *
 * @dev: Pointer to a struct drm_device.
 * @data: Pointer to data copied from / to user-space.
 * @file_priv: Pointer to a drm file private structure.
 */
int vmw_gb_surface_reference_ioctl(struct drm_device *dev, void *data,
				   struct drm_file *file_priv)
{
	union drm_vmw_gb_surface_reference_arg *arg =
	    (union drm_vmw_gb_surface_reference_arg *)data;
	struct drm_vmw_surface_arg *req = &arg->req;
	struct drm_vmw_gb_surface_ref_rep *rep = &arg->rep;
	struct drm_vmw_gb_surface_ref_ext_rep rep_ext;
	int ret;

	ret = vmw_gb_surface_reference_internal(dev, req, &rep_ext, file_priv);

	if (unlikely(ret != 0))
		return ret;

	rep->creq = rep_ext.creq.base;
	rep->crep = rep_ext.crep;

	return ret;
}

/**
 * vmw_gb_surface_define_ext_ioctl - Ioctl function implementing
 * the user surface define functionality.
 *
 * @dev: Pointer to a struct drm_device.
 * @data: Pointer to data copied from / to user-space.
 * @file_priv: Pointer to a drm file private structure.
 */
int vmw_gb_surface_define_ext_ioctl(struct drm_device *dev, void *data,
				struct drm_file *file_priv)
{
	union drm_vmw_gb_surface_create_ext_arg *arg =
	    (union drm_vmw_gb_surface_create_ext_arg *)data;
	struct drm_vmw_gb_surface_create_ext_req *req = &arg->req;
	struct drm_vmw_gb_surface_create_rep *rep = &arg->rep;

	return vmw_gb_surface_define_internal(dev, req, rep, file_priv);
}

/**
 * vmw_gb_surface_reference_ext_ioctl - Ioctl function implementing
 * the user surface reference functionality.
 *
 * @dev: Pointer to a struct drm_device.
 * @data: Pointer to data copied from / to user-space.
 * @file_priv: Pointer to a drm file private structure.
 */
int vmw_gb_surface_reference_ext_ioctl(struct drm_device *dev, void *data,
				   struct drm_file *file_priv)
{
	union drm_vmw_gb_surface_reference_ext_arg *arg =
	    (union drm_vmw_gb_surface_reference_ext_arg *)data;
	struct drm_vmw_surface_arg *req = &arg->req;
	struct drm_vmw_gb_surface_ref_ext_rep *rep = &arg->rep;

	return vmw_gb_surface_reference_internal(dev, req, rep, file_priv);
}

/**
 * vmw_gb_surface_define_internal - Ioctl function implementing
 * the user surface define functionality.
 *
 * @dev: Pointer to a struct drm_device.
 * @req: Request argument from user-space.
 * @rep: Response argument to user-space.
 * @file_priv: Pointer to a drm file private structure.
 */
static int
vmw_gb_surface_define_internal(struct drm_device *dev,
			       struct drm_vmw_gb_surface_create_ext_req *req,
			       struct drm_vmw_gb_surface_create_rep *rep,
			       struct drm_file *file_priv)
{
	struct ttm_object_file *tfile = vmw_fpriv(file_priv)->tfile;
	struct vmw_private *dev_priv = vmw_priv(dev);
	struct vmw_user_surface *user_srf;
	struct vmw_surface_metadata metadata = {0};
	struct vmw_surface *srf;
	struct vmw_resource *res;
	struct vmw_resource *tmp;
	int ret = 0;
	uint32_t backup_handle = 0;
	SVGA3dSurfaceAllFlags svga3d_flags_64 =
		SVGA3D_FLAGS_64(req->svga3d_flags_upper_32_bits,
				req->base.svga3d_flags);

	/* array_size must be null for non-GL3 host. */
	if (req->base.array_size > 0 && !has_sm4_context(dev_priv)) {
		VMW_DEBUG_USER("SM4 surface not supported.\n");
		return -EINVAL;
	}

	if (!has_sm4_1_context(dev_priv)) {
		if (req->svga3d_flags_upper_32_bits != 0)
			ret = -EINVAL;

		if (req->base.multisample_count != 0)
			ret = -EINVAL;

		if (req->multisample_pattern != SVGA3D_MS_PATTERN_NONE)
			ret = -EINVAL;

		if (req->quality_level != SVGA3D_MS_QUALITY_NONE)
			ret = -EINVAL;

		if (ret) {
			VMW_DEBUG_USER("SM4.1 surface not supported.\n");
			return ret;
		}
	}

	if (req->buffer_byte_stride > 0 && !has_sm5_context(dev_priv)) {
		VMW_DEBUG_USER("SM5 surface not supported.\n");
		return -EINVAL;
	}

	if ((svga3d_flags_64 & SVGA3D_SURFACE_MULTISAMPLE) &&
	    req->base.multisample_count == 0) {
		VMW_DEBUG_USER("Invalid sample count.\n");
		return -EINVAL;
	}

	if (req->base.mip_levels > DRM_VMW_MAX_MIP_LEVELS) {
		VMW_DEBUG_USER("Invalid mip level.\n");
		return -EINVAL;
	}

	metadata.flags = svga3d_flags_64;
	metadata.format = req->base.format;
	metadata.mip_levels[0] = req->base.mip_levels;
	metadata.multisample_count = req->base.multisample_count;
	metadata.multisample_pattern = req->multisample_pattern;
	metadata.quality_level = req->quality_level;
	metadata.array_size = req->base.array_size;
	metadata.buffer_byte_stride = req->buffer_byte_stride;
	metadata.num_sizes = 1;
	metadata.base_size = req->base.base_size;
	metadata.scanout = req->base.drm_surface_flags &
		drm_vmw_surface_flag_scanout;

	/* Define a surface based on the parameters. */
	ret = vmw_gb_surface_define(dev_priv, &metadata, &srf);
	if (ret != 0) {
		VMW_DEBUG_USER("Failed to define surface.\n");
		return ret;
	}

	user_srf = container_of(srf, struct vmw_user_surface, srf);
	if (drm_is_primary_client(file_priv))
		user_srf->master = drm_file_get_master(file_priv);

	res = &user_srf->srf.res;

	if (req->base.buffer_handle != SVGA3D_INVALID_ID) {
		ret = vmw_user_bo_lookup(file_priv, req->base.buffer_handle,
					 &res->guest_memory_bo);
		if (ret == 0) {
			if (res->guest_memory_bo->is_dumb) {
				VMW_DEBUG_USER("Can't backup surface with a dumb buffer.\n");
				vmw_user_bo_unref(&res->guest_memory_bo);
				ret = -EINVAL;
				goto out_unlock;
			} else if (res->guest_memory_bo->tbo.base.size < res->guest_memory_size) {
				VMW_DEBUG_USER("Surface backup buffer too small.\n");
				vmw_user_bo_unref(&res->guest_memory_bo);
				ret = -EINVAL;
				goto out_unlock;
			} else {
				backup_handle = req->base.buffer_handle;
			}
		}
	} else if (req->base.drm_surface_flags &
		   (drm_vmw_surface_flag_create_buffer |
		    drm_vmw_surface_flag_coherent)) {
		ret = vmw_gem_object_create_with_handle(dev_priv, file_priv,
							res->guest_memory_size,
							&backup_handle,
							&res->guest_memory_bo);
	}

	if (unlikely(ret != 0)) {
		vmw_resource_unreference(&res);
		goto out_unlock;
	}

	if (req->base.drm_surface_flags & drm_vmw_surface_flag_coherent) {
		struct vmw_bo *backup = res->guest_memory_bo;

		ttm_bo_reserve(&backup->tbo, false, false, NULL);
		if (!res->func->dirty_alloc)
			ret = -EINVAL;
		if (!ret)
			ret = vmw_bo_dirty_add(backup);
		if (!ret) {
			res->coherent = true;
			ret = res->func->dirty_alloc(res);
		}
		ttm_bo_unreserve(&backup->tbo);
		if (ret) {
			vmw_resource_unreference(&res);
			goto out_unlock;
		}

	}

	tmp = vmw_resource_reference(res);
	ret = ttm_prime_object_init(tfile, res->guest_memory_size, &user_srf->prime,
				    VMW_RES_SURFACE,
				    &vmw_user_surface_base_release);

	if (unlikely(ret != 0)) {
		vmw_resource_unreference(&tmp);
		vmw_resource_unreference(&res);
		goto out_unlock;
	}

	rep->handle      = user_srf->prime.base.handle;
	rep->backup_size = res->guest_memory_size;
	if (res->guest_memory_bo) {
		vmw_bo_add_detached_resource(res->guest_memory_bo, res);
		rep->buffer_map_handle =
			drm_vma_node_offset_addr(&res->guest_memory_bo->tbo.base.vma_node);
		rep->buffer_size = res->guest_memory_bo->tbo.base.size;
		rep->buffer_handle = backup_handle;
	} else {
		rep->buffer_map_handle = 0;
		rep->buffer_size = 0;
		rep->buffer_handle = SVGA3D_INVALID_ID;
	}
	vmw_resource_unreference(&res);

out_unlock:
	return ret;
}

/**
 * vmw_gb_surface_reference_internal - Ioctl function implementing
 * the user surface reference functionality.
 *
 * @dev: Pointer to a struct drm_device.
 * @req: Pointer to user-space request surface arg.
 * @rep: Pointer to response to user-space.
 * @file_priv: Pointer to a drm file private structure.
 */
static int
vmw_gb_surface_reference_internal(struct drm_device *dev,
				  struct drm_vmw_surface_arg *req,
				  struct drm_vmw_gb_surface_ref_ext_rep *rep,
				  struct drm_file *file_priv)
{
	struct vmw_private *dev_priv = vmw_priv(dev);
	struct vmw_surface *srf;
	struct vmw_user_surface *user_srf;
	struct vmw_surface_metadata *metadata;
	struct ttm_base_object *base;
	u32 backup_handle;
	int ret;

	ret = vmw_surface_handle_reference(dev_priv, file_priv, req->sid,
					   req->handle_type, &base);
	if (unlikely(ret != 0))
		return ret;

	user_srf = container_of(base, struct vmw_user_surface, prime.base);
	srf = &user_srf->srf;
	if (!srf->res.guest_memory_bo) {
		DRM_ERROR("Shared GB surface is missing a backup buffer.\n");
		goto out_bad_resource;
	}
	metadata = &srf->metadata;

	mutex_lock(&dev_priv->cmdbuf_mutex); /* Protect res->backup */
	ret = drm_gem_handle_create(file_priv, &srf->res.guest_memory_bo->tbo.base,
				    &backup_handle);
	mutex_unlock(&dev_priv->cmdbuf_mutex);
	if (ret != 0) {
		drm_err(dev, "Wasn't able to create a backing handle for surface sid = %u.\n",
			req->sid);
		goto out_bad_resource;
	}

	rep->creq.base.svga3d_flags = SVGA3D_FLAGS_LOWER_32(metadata->flags);
	rep->creq.base.format = metadata->format;
	rep->creq.base.mip_levels = metadata->mip_levels[0];
	rep->creq.base.drm_surface_flags = 0;
	rep->creq.base.multisample_count = metadata->multisample_count;
	rep->creq.base.autogen_filter = metadata->autogen_filter;
	rep->creq.base.array_size = metadata->array_size;
	rep->creq.base.buffer_handle = backup_handle;
	rep->creq.base.base_size = metadata->base_size;
	rep->crep.handle = user_srf->prime.base.handle;
	rep->crep.backup_size = srf->res.guest_memory_size;
	rep->crep.buffer_handle = backup_handle;
	rep->crep.buffer_map_handle =
		drm_vma_node_offset_addr(&srf->res.guest_memory_bo->tbo.base.vma_node);
	rep->crep.buffer_size = srf->res.guest_memory_bo->tbo.base.size;

	rep->creq.version = drm_vmw_gb_surface_v1;
	rep->creq.svga3d_flags_upper_32_bits =
		SVGA3D_FLAGS_UPPER_32(metadata->flags);
	rep->creq.multisample_pattern = metadata->multisample_pattern;
	rep->creq.quality_level = metadata->quality_level;
	rep->creq.must_be_zero = 0;

out_bad_resource:
	ttm_base_object_unref(&base);

	return ret;
}

/**
 * vmw_subres_dirty_add - Add a dirty region to a subresource
 * @dirty: The surfaces's dirty tracker.
 * @loc_start: The location corresponding to the start of the region.
 * @loc_end: The location corresponding to the end of the region.
 *
 * As we are assuming that @loc_start and @loc_end represent a sequential
 * range of backing store memory, if the region spans multiple lines then
 * regardless of the x coordinate, the full lines are dirtied.
 * Correspondingly if the region spans multiple z slices, then full rather
 * than partial z slices are dirtied.
 */
static void vmw_subres_dirty_add(struct vmw_surface_dirty *dirty,
				 const struct vmw_surface_loc *loc_start,
				 const struct vmw_surface_loc *loc_end)
{
	const struct vmw_surface_cache *cache = &dirty->cache;
	SVGA3dBox *box = &dirty->boxes[loc_start->sub_resource];
	u32 mip = loc_start->sub_resource % cache->num_mip_levels;
	const struct drm_vmw_size *size = &cache->mip[mip].size;
	u32 box_c2 = box->z + box->d;

	if (WARN_ON(loc_start->sub_resource >= dirty->num_subres))
		return;

	if (box->d == 0 || box->z > loc_start->z)
		box->z = loc_start->z;
	if (box_c2 < loc_end->z)
		box->d = loc_end->z - box->z;

	if (loc_start->z + 1 == loc_end->z) {
		box_c2 = box->y + box->h;
		if (box->h == 0 || box->y > loc_start->y)
			box->y = loc_start->y;
		if (box_c2 < loc_end->y)
			box->h = loc_end->y - box->y;

		if (loc_start->y + 1 == loc_end->y) {
			box_c2 = box->x + box->w;
			if (box->w == 0 || box->x > loc_start->x)
				box->x = loc_start->x;
			if (box_c2 < loc_end->x)
				box->w = loc_end->x - box->x;
		} else {
			box->x = 0;
			box->w = size->width;
		}
	} else {
		box->y = 0;
		box->h = size->height;
		box->x = 0;
		box->w = size->width;
	}
}

/**
 * vmw_subres_dirty_full - Mark a full subresource as dirty
 * @dirty: The surface's dirty tracker.
 * @subres: The subresource
 */
static void vmw_subres_dirty_full(struct vmw_surface_dirty *dirty, u32 subres)
{
	const struct vmw_surface_cache *cache = &dirty->cache;
	u32 mip = subres % cache->num_mip_levels;
	const struct drm_vmw_size *size = &cache->mip[mip].size;
	SVGA3dBox *box = &dirty->boxes[subres];

	box->x = 0;
	box->y = 0;
	box->z = 0;
	box->w = size->width;
	box->h = size->height;
	box->d = size->depth;
}

/*
 * vmw_surface_tex_dirty_add_range - The dirty_add_range callback for texture
 * surfaces.
 */
static void vmw_surface_tex_dirty_range_add(struct vmw_resource *res,
					    size_t start, size_t end)
{
	struct vmw_surface_dirty *dirty =
		(struct vmw_surface_dirty *) res->dirty;
	size_t backup_end = res->guest_memory_offset + res->guest_memory_size;
	struct vmw_surface_loc loc1, loc2;
	const struct vmw_surface_cache *cache;

	start = max_t(size_t, start, res->guest_memory_offset) - res->guest_memory_offset;
	end = min(end, backup_end) - res->guest_memory_offset;
	cache = &dirty->cache;
	vmw_surface_get_loc(cache, &loc1, start);
	vmw_surface_get_loc(cache, &loc2, end - 1);
	vmw_surface_inc_loc(cache, &loc2);

	if (loc1.sheet != loc2.sheet) {
		u32 sub_res;

		/*
		 * Multiple multisample sheets. To do this in an optimized
		 * fashion, compute the dirty region for each sheet and the
		 * resulting union. Since this is not a common case, just dirty
		 * the whole surface.
		 */
		for (sub_res = 0; sub_res < dirty->num_subres; ++sub_res)
			vmw_subres_dirty_full(dirty, sub_res);
		return;
	}
	if (loc1.sub_resource + 1 == loc2.sub_resource) {
		/* Dirty range covers a single sub-resource */
		vmw_subres_dirty_add(dirty, &loc1, &loc2);
	} else {
		/* Dirty range covers multiple sub-resources */
		struct vmw_surface_loc loc_min, loc_max;
		u32 sub_res;

		vmw_surface_max_loc(cache, loc1.sub_resource, &loc_max);
		vmw_subres_dirty_add(dirty, &loc1, &loc_max);
		vmw_surface_min_loc(cache, loc2.sub_resource - 1, &loc_min);
		vmw_subres_dirty_add(dirty, &loc_min, &loc2);
		for (sub_res = loc1.sub_resource + 1;
		     sub_res < loc2.sub_resource - 1; ++sub_res)
			vmw_subres_dirty_full(dirty, sub_res);
	}
}

/*
 * vmw_surface_tex_dirty_add_range - The dirty_add_range callback for buffer
 * surfaces.
 */
static void vmw_surface_buf_dirty_range_add(struct vmw_resource *res,
					    size_t start, size_t end)
{
	struct vmw_surface_dirty *dirty =
		(struct vmw_surface_dirty *) res->dirty;
	const struct vmw_surface_cache *cache = &dirty->cache;
	size_t backup_end = res->guest_memory_offset + cache->mip_chain_bytes;
	SVGA3dBox *box = &dirty->boxes[0];
	u32 box_c2;

	box->h = box->d = 1;
	start = max_t(size_t, start, res->guest_memory_offset) - res->guest_memory_offset;
	end = min(end, backup_end) - res->guest_memory_offset;
	box_c2 = box->x + box->w;
	if (box->w == 0 || box->x > start)
		box->x = start;
	if (box_c2 < end)
		box->w = end - box->x;
}

/*
 * vmw_surface_tex_dirty_add_range - The dirty_add_range callback for surfaces
 */
static void vmw_surface_dirty_range_add(struct vmw_resource *res, size_t start,
					size_t end)
{
	struct vmw_surface *srf = vmw_res_to_srf(res);

	if (WARN_ON(end <= res->guest_memory_offset ||
		    start >= res->guest_memory_offset + res->guest_memory_size))
		return;

	if (srf->metadata.format == SVGA3D_BUFFER)
		vmw_surface_buf_dirty_range_add(res, start, end);
	else
		vmw_surface_tex_dirty_range_add(res, start, end);
}

/*
 * vmw_surface_dirty_sync - The surface's dirty_sync callback.
 */
static int vmw_surface_dirty_sync(struct vmw_resource *res)
{
	struct vmw_private *dev_priv = res->dev_priv;
	u32 i, num_dirty;
	struct vmw_surface_dirty *dirty =
		(struct vmw_surface_dirty *) res->dirty;
	size_t alloc_size;
	const struct vmw_surface_cache *cache = &dirty->cache;
	struct {
		SVGA3dCmdHeader header;
		SVGA3dCmdDXUpdateSubResource body;
	} *cmd1;
	struct {
		SVGA3dCmdHeader header;
		SVGA3dCmdUpdateGBImage body;
	} *cmd2;
	void *cmd;

	num_dirty = 0;
	for (i = 0; i < dirty->num_subres; ++i) {
		const SVGA3dBox *box = &dirty->boxes[i];

		if (box->d)
			num_dirty++;
	}

	if (!num_dirty)
		goto out;

	alloc_size = num_dirty * ((has_sm4_context(dev_priv)) ? sizeof(*cmd1) : sizeof(*cmd2));
	cmd = VMW_CMD_RESERVE(dev_priv, alloc_size);
	if (!cmd)
		return -ENOMEM;

	cmd1 = cmd;
	cmd2 = cmd;

	for (i = 0; i < dirty->num_subres; ++i) {
		const SVGA3dBox *box = &dirty->boxes[i];

		if (!box->d)
			continue;

		/*
		 * DX_UPDATE_SUBRESOURCE is aware of array surfaces.
		 * UPDATE_GB_IMAGE is not.
		 */
		if (has_sm4_context(dev_priv)) {
			cmd1->header.id = SVGA_3D_CMD_DX_UPDATE_SUBRESOURCE;
			cmd1->header.size = sizeof(cmd1->body);
			cmd1->body.sid = res->id;
			cmd1->body.subResource = i;
			cmd1->body.box = *box;
			cmd1++;
		} else {
			cmd2->header.id = SVGA_3D_CMD_UPDATE_GB_IMAGE;
			cmd2->header.size = sizeof(cmd2->body);
			cmd2->body.image.sid = res->id;
			cmd2->body.image.face = i / cache->num_mip_levels;
			cmd2->body.image.mipmap = i -
				(cache->num_mip_levels * cmd2->body.image.face);
			cmd2->body.box = *box;
			cmd2++;
		}

	}
	vmw_cmd_commit(dev_priv, alloc_size);
 out:
	memset(&dirty->boxes[0], 0, sizeof(dirty->boxes[0]) *
	       dirty->num_subres);

	return 0;
}

/*
 * vmw_surface_dirty_alloc - The surface's dirty_alloc callback.
 */
static int vmw_surface_dirty_alloc(struct vmw_resource *res)
{
	struct vmw_surface *srf = vmw_res_to_srf(res);
	const struct vmw_surface_metadata *metadata = &srf->metadata;
	struct vmw_surface_dirty *dirty;
	u32 num_layers = 1;
	u32 num_mip;
	u32 num_subres;
	u32 num_samples;
	size_t dirty_size;
	int ret;

	if (metadata->array_size)
		num_layers = metadata->array_size;
	else if (metadata->flags & SVGA3D_SURFACE_CUBEMAP)
		num_layers *= SVGA3D_MAX_SURFACE_FACES;

	num_mip = metadata->mip_levels[0];
	if (!num_mip)
		num_mip = 1;

	num_subres = num_layers * num_mip;
	dirty_size = struct_size(dirty, boxes, num_subres);

	dirty = kvzalloc(dirty_size, GFP_KERNEL);
	if (!dirty) {
		ret = -ENOMEM;
		goto out_no_dirty;
	}

	num_samples = max_t(u32, 1, metadata->multisample_count);
	ret = vmw_surface_setup_cache(&metadata->base_size, metadata->format,
				      num_mip, num_layers, num_samples,
				      &dirty->cache);
	if (ret)
		goto out_no_cache;

	dirty->num_subres = num_subres;
	res->dirty = (struct vmw_resource_dirty *) dirty;

	return 0;

out_no_cache:
	kvfree(dirty);
out_no_dirty:
	return ret;
}

/*
 * vmw_surface_dirty_free - The surface's dirty_free callback
 */
static void vmw_surface_dirty_free(struct vmw_resource *res)
{
	struct vmw_surface_dirty *dirty =
		(struct vmw_surface_dirty *) res->dirty;

	kvfree(dirty);
	res->dirty = NULL;
}

/*
 * vmw_surface_clean - The surface's clean callback
 */
static int vmw_surface_clean(struct vmw_resource *res)
{
	struct vmw_private *dev_priv = res->dev_priv;
	size_t alloc_size;
	struct {
		SVGA3dCmdHeader header;
		SVGA3dCmdReadbackGBSurface body;
	} *cmd;

	alloc_size = sizeof(*cmd);
	cmd = VMW_CMD_RESERVE(dev_priv, alloc_size);
	if (!cmd)
		return -ENOMEM;

	cmd->header.id = SVGA_3D_CMD_READBACK_GB_SURFACE;
	cmd->header.size = sizeof(cmd->body);
	cmd->body.sid = res->id;
	vmw_cmd_commit(dev_priv, alloc_size);

	return 0;
}

/*
 * vmw_gb_surface_define - Define a private GB surface
 *
 * @dev_priv: Pointer to a device private.
 * @metadata: Metadata representing the surface to create.
 * @user_srf_out: allocated user_srf. Set to NULL on failure.
 *
 * GB surfaces allocated by this function will not have a user mode handle, and
 * thus will only be visible to vmwgfx.  For optimization reasons the
 * surface may later be given a user mode handle by another function to make
 * it available to user mode drivers.
 */
int vmw_gb_surface_define(struct vmw_private *dev_priv,
			  const struct vmw_surface_metadata *req,
			  struct vmw_surface **srf_out)
{
	struct vmw_surface_metadata *metadata;
	struct vmw_user_surface *user_srf;
	struct vmw_surface *srf;
	u32 sample_count = 1;
	u32 num_layers = 1;
	int ret;

	*srf_out = NULL;

	if (req->scanout) {
		if (!vmw_surface_is_screen_target_format(req->format)) {
			VMW_DEBUG_USER("Invalid Screen Target surface format.");
			return -EINVAL;
		}

		if (req->base_size.width > dev_priv->texture_max_width ||
		    req->base_size.height > dev_priv->texture_max_height) {
			VMW_DEBUG_USER("%ux%u\n, exceed max surface size %ux%u",
				       req->base_size.width,
				       req->base_size.height,
				       dev_priv->texture_max_width,
				       dev_priv->texture_max_height);
			return -EINVAL;
		}
	} else {
		const SVGA3dSurfaceDesc *desc =
			vmw_surface_get_desc(req->format);

		if (desc->blockDesc == SVGA3DBLOCKDESC_NONE) {
			VMW_DEBUG_USER("Invalid surface format.\n");
			return -EINVAL;
		}
	}

	if (req->autogen_filter != SVGA3D_TEX_FILTER_NONE)
		return -EINVAL;

	if (req->num_sizes != 1)
		return -EINVAL;

	if (req->sizes != NULL)
		return -EINVAL;

	user_srf = kzalloc(sizeof(*user_srf), GFP_KERNEL);
	if (unlikely(!user_srf)) {
		ret = -ENOMEM;
		goto out_unlock;
	}

	*srf_out  = &user_srf->srf;

	srf = &user_srf->srf;
	srf->metadata = *req;
	srf->offsets = NULL;

	metadata = &srf->metadata;

	if (metadata->array_size)
		num_layers = req->array_size;
	else if (metadata->flags & SVGA3D_SURFACE_CUBEMAP)
		num_layers = SVGA3D_MAX_SURFACE_FACES;

	if (metadata->flags & SVGA3D_SURFACE_MULTISAMPLE)
		sample_count = metadata->multisample_count;

	srf->res.guest_memory_size =
		vmw_surface_get_serialized_size_extended(
				metadata->format,
				metadata->base_size,
				metadata->mip_levels[0],
				num_layers,
				sample_count);

	if (metadata->flags & SVGA3D_SURFACE_BIND_STREAM_OUTPUT)
		srf->res.guest_memory_size += sizeof(SVGA3dDXSOState);

	/*
	 * Don't set SVGA3D_SURFACE_SCREENTARGET flag for a scanout surface with
	 * size greater than STDU max width/height. This is really a workaround
	 * to support creation of big framebuffer requested by some user-space
	 * for whole topology. That big framebuffer won't really be used for
	 * binding with screen target as during prepare_fb a separate surface is
	 * created so it's safe to ignore SVGA3D_SURFACE_SCREENTARGET flag.
	 */
	if (dev_priv->active_display_unit == vmw_du_screen_target &&
	    metadata->scanout &&
	    metadata->base_size.width <= dev_priv->stdu_max_width &&
	    metadata->base_size.height <= dev_priv->stdu_max_height)
		metadata->flags |= SVGA3D_SURFACE_SCREENTARGET;

	/*
	 * From this point, the generic resource management functions
	 * destroy the object on failure.
	 */
	ret = vmw_surface_init(dev_priv, srf, vmw_user_surface_free);

	return ret;

out_unlock:
	return ret;
}

static SVGA3dSurfaceFormat vmw_format_bpp_to_svga(struct vmw_private *vmw,
						  int bpp)
{
	switch (bpp) {
	case 8: /* DRM_FORMAT_C8 */
		return SVGA3D_P8;
	case 16: /* DRM_FORMAT_RGB565 */
		return SVGA3D_R5G6B5;
	case 32: /* DRM_FORMAT_XRGB8888 */
		if (has_sm4_context(vmw))
			return SVGA3D_B8G8R8X8_UNORM;
		return SVGA3D_X8R8G8B8;
	default:
		drm_warn(&vmw->drm, "Unsupported format bpp: %d\n", bpp);
		return SVGA3D_X8R8G8B8;
	}
}

/**
 * vmw_dumb_create - Create a dumb kms buffer
 *
 * @file_priv: Pointer to a struct drm_file identifying the caller.
 * @dev: Pointer to the drm device.
 * @args: Pointer to a struct drm_mode_create_dumb structure
 * Return: Zero on success, negative error code on failure.
 *
 * This is a driver callback for the core drm create_dumb functionality.
 * Note that this is very similar to the vmw_bo_alloc ioctl, except
 * that the arguments have a different format.
 */
int vmw_dumb_create(struct drm_file *file_priv,
		    struct drm_device *dev,
		    struct drm_mode_create_dumb *args)
{
	struct vmw_private *dev_priv = vmw_priv(dev);
	struct ttm_object_file *tfile = vmw_fpriv(file_priv)->tfile;
	struct vmw_bo *vbo = NULL;
	struct vmw_resource *res = NULL;
	union drm_vmw_gb_surface_create_ext_arg arg = { 0 };
	struct drm_vmw_gb_surface_create_ext_req *req = &arg.req;
	int ret;
	struct drm_vmw_size drm_size = {
		.width = args->width,
		.height = args->height,
		.depth = 1,
	};
	SVGA3dSurfaceFormat format = vmw_format_bpp_to_svga(dev_priv, args->bpp);
	const struct SVGA3dSurfaceDesc *desc = vmw_surface_get_desc(format);
	SVGA3dSurfaceAllFlags flags = SVGA3D_SURFACE_HINT_TEXTURE |
				      SVGA3D_SURFACE_HINT_RENDERTARGET |
				      SVGA3D_SURFACE_SCREENTARGET;

	if (vmw_surface_is_dx_screen_target_format(format)) {
		flags |= SVGA3D_SURFACE_BIND_SHADER_RESOURCE |
			 SVGA3D_SURFACE_BIND_RENDER_TARGET;
	}

	/*
	 * Without mob support we're just going to use raw memory buffer
	 * because we wouldn't be able to support full surface coherency
	 * without mobs. There also no reason to support surface coherency
	 * without 3d (i.e. gpu usage on the host) because then all the
	 * contents is going to be rendered guest side.
	 */
	if (!dev_priv->has_mob || !vmw_supports_3d(dev_priv)) {
		int cpp = DIV_ROUND_UP(args->bpp, 8);

		switch (cpp) {
		case 1: /* DRM_FORMAT_C8 */
		case 2: /* DRM_FORMAT_RGB565 */
		case 4: /* DRM_FORMAT_XRGB8888 */
			break;
		default:
			/*
			 * Dumb buffers don't allow anything else.
			 * This is tested via IGT's dumb_buffers
			 */
			return -EINVAL;
		}

		args->pitch = args->width * cpp;
		args->size = ALIGN(args->pitch * args->height, PAGE_SIZE);

		ret = vmw_gem_object_create_with_handle(dev_priv, file_priv,
							args->size, &args->handle,
							&vbo);
		/* drop reference from allocate - handle holds it now */
		drm_gem_object_put(&vbo->tbo.base);
		return ret;
	}

	req->version = drm_vmw_gb_surface_v1;
	req->multisample_pattern = SVGA3D_MS_PATTERN_NONE;
	req->quality_level = SVGA3D_MS_QUALITY_NONE;
	req->buffer_byte_stride = 0;
	req->must_be_zero = 0;
	req->base.svga3d_flags = SVGA3D_FLAGS_LOWER_32(flags);
	req->svga3d_flags_upper_32_bits = SVGA3D_FLAGS_UPPER_32(flags);
	req->base.format = (uint32_t)format;
	req->base.drm_surface_flags = drm_vmw_surface_flag_scanout;
	req->base.drm_surface_flags |= drm_vmw_surface_flag_shareable;
	req->base.drm_surface_flags |= drm_vmw_surface_flag_create_buffer;
	req->base.drm_surface_flags |= drm_vmw_surface_flag_coherent;
	req->base.base_size.width = args->width;
	req->base.base_size.height = args->height;
	req->base.base_size.depth = 1;
	req->base.array_size = 0;
	req->base.mip_levels = 1;
	req->base.multisample_count = 0;
	req->base.buffer_handle = SVGA3D_INVALID_ID;
	req->base.autogen_filter = SVGA3D_TEX_FILTER_NONE;
	ret = vmw_gb_surface_define_ext_ioctl(dev, &arg, file_priv);
	if (ret) {
		drm_warn(dev, "Unable to create a dumb buffer\n");
		return ret;
	}

	args->handle = arg.rep.buffer_handle;
	args->size = arg.rep.buffer_size;
	args->pitch = vmw_surface_calculate_pitch(desc, &drm_size);

	ret = vmw_user_resource_lookup_handle(dev_priv, tfile, arg.rep.handle,
					      user_surface_converter,
					      &res);
	if (ret) {
		drm_err(dev, "Created resource handle doesn't exist!\n");
		goto err;
	}

	vbo = res->guest_memory_bo;
	vbo->is_dumb = true;
	vbo->dumb_surface = vmw_res_to_srf(res);

err:
	if (res)
		vmw_resource_unreference(&res);
	if (ret)
		ttm_ref_object_base_unref(tfile, arg.rep.handle);

	return ret;
}<|MERGE_RESOLUTION|>--- conflicted
+++ resolved
@@ -855,11 +855,7 @@
 	 * A gb-aware client referencing a surface will expect a backup
 	 * buffer to be present.
 	 */
-<<<<<<< HEAD
-	if (dev_priv->has_mob && req->shareable) {
-=======
 	if (dev_priv->has_mob) {
->>>>>>> 2d5404ca
 		struct vmw_bo_params params = {
 			.domain = VMW_BO_DOMAIN_SYS,
 			.busy_domain = VMW_BO_DOMAIN_SYS,
@@ -875,10 +871,7 @@
 			vmw_resource_unreference(&res);
 			goto out_unlock;
 		}
-<<<<<<< HEAD
-=======
 		vmw_bo_add_detached_resource(res->guest_memory_bo, res);
->>>>>>> 2d5404ca
 	}
 
 	tmp = vmw_resource_reference(&srf->res);
