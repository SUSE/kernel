// SPDX-License-Identifier: GPL-2.0 OR MIT
/**************************************************************************
 *
<<<<<<< HEAD
 * Copyright 2011-2022 VMware, Inc., Palo Alto, CA., USA
=======
 * Copyright 2011-2023 VMware, Inc., Palo Alto, CA., USA
>>>>>>> eb3cdb58
 *
 * Permission is hereby granted, free of charge, to any person obtaining a
 * copy of this software and associated documentation files (the
 * "Software"), to deal in the Software without restriction, including
 * without limitation the rights to use, copy, modify, merge, publish,
 * distribute, sub license, and/or sell copies of the Software, and to
 * permit persons to whom the Software is furnished to do so, subject to
 * the following conditions:
 *
 * The above copyright notice and this permission notice (including the
 * next paragraph) shall be included in all copies or substantial portions
 * of the Software.
 *
 * THE SOFTWARE IS PROVIDED "AS IS", WITHOUT WARRANTY OF ANY KIND, EXPRESS OR
 * IMPLIED, INCLUDING BUT NOT LIMITED TO THE WARRANTIES OF MERCHANTABILITY,
 * FITNESS FOR A PARTICULAR PURPOSE AND NON-INFRINGEMENT. IN NO EVENT SHALL
 * THE COPYRIGHT HOLDERS, AUTHORS AND/OR ITS SUPPLIERS BE LIABLE FOR ANY CLAIM,
 * DAMAGES OR OTHER LIABILITY, WHETHER IN AN ACTION OF CONTRACT, TORT OR
 * OTHERWISE, ARISING FROM, OUT OF OR IN CONNECTION WITH THE SOFTWARE OR THE
 * USE OR OTHER DEALINGS IN THE SOFTWARE.
 *
 **************************************************************************/

#include "vmwgfx_bo.h"
#include "vmwgfx_kms.h"

#include <drm/drm_atomic.h>
#include <drm/drm_atomic_helper.h>
#include <drm/drm_damage_helper.h>
#include <drm/drm_fourcc.h>
<<<<<<< HEAD
#include <drm/drm_plane_helper.h>

#include "vmwgfx_kms.h"
=======
>>>>>>> eb3cdb58

#define vmw_crtc_to_sou(x) \
	container_of(x, struct vmw_screen_object_unit, base.crtc)
#define vmw_encoder_to_sou(x) \
	container_of(x, struct vmw_screen_object_unit, base.encoder)
#define vmw_connector_to_sou(x) \
	container_of(x, struct vmw_screen_object_unit, base.connector)

/**
 * struct vmw_kms_sou_surface_dirty - Closure structure for
 * blit surface to screen command.
 * @base: The base type we derive from. Used by vmw_kms_helper_dirty().
 * @left: Left side of bounding box.
 * @right: Right side of bounding box.
 * @top: Top side of bounding box.
 * @bottom: Bottom side of bounding box.
 * @dst_x: Difference between source clip rects and framebuffer coordinates.
 * @dst_y: Difference between source clip rects and framebuffer coordinates.
 * @sid: Surface id of surface to copy from.
 */
struct vmw_kms_sou_surface_dirty {
	struct vmw_kms_dirty base;
	s32 left, right, top, bottom;
	s32 dst_x, dst_y;
	u32 sid;
};

/*
 * SVGA commands that are used by this code. Please see the device headers
 * for explanation.
 */
struct vmw_kms_sou_readback_blit {
	uint32 header;
	SVGAFifoCmdBlitScreenToGMRFB body;
};

struct vmw_kms_sou_bo_blit {
	uint32 header;
	SVGAFifoCmdBlitGMRFBToScreen body;
};

struct vmw_kms_sou_dirty_cmd {
	SVGA3dCmdHeader header;
	SVGA3dCmdBlitSurfaceToScreen body;
};

struct vmw_kms_sou_define_gmrfb {
	uint32_t header;
	SVGAFifoCmdDefineGMRFB body;
};

/*
 * Display unit using screen objects.
 */
struct vmw_screen_object_unit {
	struct vmw_display_unit base;

	unsigned long buffer_size; /**< Size of allocated buffer */
	struct vmw_bo *buffer; /**< Backing store buffer */

	bool defined;
};

static void vmw_sou_destroy(struct vmw_screen_object_unit *sou)
{
	vmw_du_cleanup(&sou->base);
	kfree(sou);
}


/*
 * Screen Object Display Unit CRTC functions
 */

static void vmw_sou_crtc_destroy(struct drm_crtc *crtc)
{
	vmw_sou_destroy(vmw_crtc_to_sou(crtc));
}

/*
 * Send the fifo command to create a screen.
 */
static int vmw_sou_fifo_create(struct vmw_private *dev_priv,
			       struct vmw_screen_object_unit *sou,
			       int x, int y,
			       struct drm_display_mode *mode)
{
	size_t fifo_size;

	struct {
		struct {
			uint32_t cmdType;
		} header;
		SVGAScreenObject obj;
	} *cmd;

	BUG_ON(!sou->buffer);

	fifo_size = sizeof(*cmd);
	cmd = VMW_CMD_RESERVE(dev_priv, fifo_size);
	if (unlikely(cmd == NULL))
		return -ENOMEM;

	memset(cmd, 0, fifo_size);
	cmd->header.cmdType = SVGA_CMD_DEFINE_SCREEN;
	cmd->obj.structSize = sizeof(SVGAScreenObject);
	cmd->obj.id = sou->base.unit;
	cmd->obj.flags = SVGA_SCREEN_HAS_ROOT |
		(sou->base.unit == 0 ? SVGA_SCREEN_IS_PRIMARY : 0);
	cmd->obj.size.width = mode->hdisplay;
	cmd->obj.size.height = mode->vdisplay;
	cmd->obj.root.x = x;
	cmd->obj.root.y = y;
	sou->base.set_gui_x = cmd->obj.root.x;
	sou->base.set_gui_y = cmd->obj.root.y;

	/* Ok to assume that buffer is pinned in vram */
	vmw_bo_get_guest_ptr(&sou->buffer->tbo, &cmd->obj.backingStore.ptr);
	cmd->obj.backingStore.pitch = mode->hdisplay * 4;

	vmw_cmd_commit(dev_priv, fifo_size);

	sou->defined = true;

	return 0;
}

/*
 * Send the fifo command to destroy a screen.
 */
static int vmw_sou_fifo_destroy(struct vmw_private *dev_priv,
				struct vmw_screen_object_unit *sou)
{
	size_t fifo_size;
	int ret;

	struct {
		struct {
			uint32_t cmdType;
		} header;
		SVGAFifoCmdDestroyScreen body;
	} *cmd;

	/* no need to do anything */
	if (unlikely(!sou->defined))
		return 0;

	fifo_size = sizeof(*cmd);
	cmd = VMW_CMD_RESERVE(dev_priv, fifo_size);
	if (unlikely(cmd == NULL))
		return -ENOMEM;

	memset(cmd, 0, fifo_size);
	cmd->header.cmdType = SVGA_CMD_DESTROY_SCREEN;
	cmd->body.screenId = sou->base.unit;

	vmw_cmd_commit(dev_priv, fifo_size);

	/* Force sync */
	ret = vmw_fallback_wait(dev_priv, false, true, 0, false, 3*HZ);
	if (unlikely(ret != 0))
		DRM_ERROR("Failed to sync with HW");
	else
		sou->defined = false;

	return ret;
}

/**
 * vmw_sou_crtc_mode_set_nofb - Create new screen
 *
 * @crtc: CRTC associated with the new screen
 *
 * This function creates/destroys a screen.  This function cannot fail, so if
 * somehow we run into a failure, just do the best we can to get out.
 */
static void vmw_sou_crtc_mode_set_nofb(struct drm_crtc *crtc)
{
	struct vmw_private *dev_priv;
	struct vmw_screen_object_unit *sou;
	struct vmw_framebuffer *vfb;
	struct drm_framebuffer *fb;
	struct drm_plane_state *ps;
	struct vmw_plane_state *vps;
	int ret;

	sou = vmw_crtc_to_sou(crtc);
	dev_priv = vmw_priv(crtc->dev);
	ps = crtc->primary->state;
	fb = ps->fb;
	vps = vmw_plane_state_to_vps(ps);

	vfb = (fb) ? vmw_framebuffer_to_vfb(fb) : NULL;

	if (sou->defined) {
		ret = vmw_sou_fifo_destroy(dev_priv, sou);
		if (ret) {
			DRM_ERROR("Failed to destroy Screen Object\n");
			return;
		}
	}

	if (vfb) {
		struct drm_connector_state *conn_state;
		struct vmw_connector_state *vmw_conn_state;
		int x, y;

		sou->buffer = vps->bo;
		sou->buffer_size = vps->bo_size;

		conn_state = sou->base.connector.state;
		vmw_conn_state = vmw_connector_state_to_vcs(conn_state);

		x = vmw_conn_state->gui_x;
		y = vmw_conn_state->gui_y;

		ret = vmw_sou_fifo_create(dev_priv, sou, x, y, &crtc->mode);
		if (ret)
			DRM_ERROR("Failed to define Screen Object %dx%d\n",
				  crtc->x, crtc->y);

	} else {
		sou->buffer = NULL;
		sou->buffer_size = 0;
	}
}

/**
 * vmw_sou_crtc_helper_prepare - Noop
 *
 * @crtc:  CRTC associated with the new screen
 *
 * Prepares the CRTC for a mode set, but we don't need to do anything here.
 */
static void vmw_sou_crtc_helper_prepare(struct drm_crtc *crtc)
{
}

/**
 * vmw_sou_crtc_atomic_enable - Noop
 *
 * @crtc: CRTC associated with the new screen
 * @state: Unused
 *
 * This is called after a mode set has been completed.
 */
static void vmw_sou_crtc_atomic_enable(struct drm_crtc *crtc,
				       struct drm_atomic_state *state)
{
}

/**
 * vmw_sou_crtc_atomic_disable - Turns off CRTC
 *
 * @crtc: CRTC to be turned off
 * @state: Unused
 */
static void vmw_sou_crtc_atomic_disable(struct drm_crtc *crtc,
					struct drm_atomic_state *state)
{
	struct vmw_private *dev_priv;
	struct vmw_screen_object_unit *sou;
	int ret;


	if (!crtc) {
		DRM_ERROR("CRTC is NULL\n");
		return;
	}

	sou = vmw_crtc_to_sou(crtc);
	dev_priv = vmw_priv(crtc->dev);

	if (sou->defined) {
		ret = vmw_sou_fifo_destroy(dev_priv, sou);
		if (ret)
			DRM_ERROR("Failed to destroy Screen Object\n");
	}
}

static const struct drm_crtc_funcs vmw_screen_object_crtc_funcs = {
	.gamma_set = vmw_du_crtc_gamma_set,
	.destroy = vmw_sou_crtc_destroy,
	.reset = vmw_du_crtc_reset,
	.atomic_duplicate_state = vmw_du_crtc_duplicate_state,
	.atomic_destroy_state = vmw_du_crtc_destroy_state,
	.set_config = drm_atomic_helper_set_config,
	.page_flip = drm_atomic_helper_page_flip,
};

/*
 * Screen Object Display Unit encoder functions
 */

static void vmw_sou_encoder_destroy(struct drm_encoder *encoder)
{
	vmw_sou_destroy(vmw_encoder_to_sou(encoder));
}

static const struct drm_encoder_funcs vmw_screen_object_encoder_funcs = {
	.destroy = vmw_sou_encoder_destroy,
};

/*
 * Screen Object Display Unit connector functions
 */

static void vmw_sou_connector_destroy(struct drm_connector *connector)
{
	vmw_sou_destroy(vmw_connector_to_sou(connector));
}

static const struct drm_connector_funcs vmw_sou_connector_funcs = {
	.dpms = vmw_du_connector_dpms,
	.detect = vmw_du_connector_detect,
	.fill_modes = vmw_du_connector_fill_modes,
	.destroy = vmw_sou_connector_destroy,
	.reset = vmw_du_connector_reset,
	.atomic_duplicate_state = vmw_du_connector_duplicate_state,
	.atomic_destroy_state = vmw_du_connector_destroy_state,
};


static const struct
drm_connector_helper_funcs vmw_sou_connector_helper_funcs = {
};



/*
 * Screen Object Display Plane Functions
 */

/**
 * vmw_sou_primary_plane_cleanup_fb - Frees sou backing buffer
 *
 * @plane:  display plane
 * @old_state: Contains the FB to clean up
 *
 * Unpins the display surface
 *
 * Returns 0 on success
 */
static void
vmw_sou_primary_plane_cleanup_fb(struct drm_plane *plane,
				 struct drm_plane_state *old_state)
{
	struct vmw_plane_state *vps = vmw_plane_state_to_vps(old_state);
	struct drm_crtc *crtc = plane->state->crtc ?
		plane->state->crtc : old_state->crtc;

	if (vps->bo)
		vmw_bo_unpin(vmw_priv(crtc->dev), vps->bo, false);
	vmw_bo_unreference(&vps->bo);
	vps->bo_size = 0;

	vmw_du_plane_cleanup_fb(plane, old_state);
}


/**
 * vmw_sou_primary_plane_prepare_fb - allocate backing buffer
 *
 * @plane:  display plane
 * @new_state: info on the new plane state, including the FB
 *
 * The SOU backing buffer is our equivalent of the display plane.
 *
 * Returns 0 on success
 */
static int
vmw_sou_primary_plane_prepare_fb(struct drm_plane *plane,
				 struct drm_plane_state *new_state)
{
	struct drm_framebuffer *new_fb = new_state->fb;
	struct drm_crtc *crtc = plane->state->crtc ?: new_state->crtc;
	struct vmw_plane_state *vps = vmw_plane_state_to_vps(new_state);
	struct vmw_private *dev_priv;
	int ret;
	struct vmw_bo_params bo_params = {
		.domain = VMW_BO_DOMAIN_VRAM,
		.busy_domain = VMW_BO_DOMAIN_VRAM,
		.bo_type = ttm_bo_type_device,
		.pin = true
	};

	if (!new_fb) {
		vmw_bo_unreference(&vps->bo);
		vps->bo_size = 0;

		return 0;
	}

	bo_params.size = new_state->crtc_w * new_state->crtc_h * 4;
	dev_priv = vmw_priv(crtc->dev);

	if (vps->bo) {
		if (vps->bo_size == bo_params.size) {
			/*
			 * Note that this might temporarily up the pin-count
			 * to 2, until cleanup_fb() is called.
			 */
			return vmw_bo_pin_in_vram(dev_priv, vps->bo,
						      true);
		}

		vmw_bo_unreference(&vps->bo);
		vps->bo_size = 0;
	}

	vmw_svga_enable(dev_priv);

	/* After we have alloced the backing store might not be able to
	 * resume the overlays, this is preferred to failing to alloc.
	 */
	vmw_overlay_pause_all(dev_priv);
<<<<<<< HEAD
	ret = vmw_bo_create(dev_priv, size,
			    &vmw_vram_placement,
			    false, true, &vmw_bo_bo_free, &vps->bo);
=======
	ret = vmw_bo_create(dev_priv, &bo_params, &vps->bo);
>>>>>>> eb3cdb58
	vmw_overlay_resume_all(dev_priv);
	if (ret)
		return ret;

	vps->bo_size = bo_params.size;

	/*
	 * TTM already thinks the buffer is pinned, but make sure the
	 * pin_count is upped.
	 */
	return vmw_bo_pin_in_vram(dev_priv, vps->bo, true);
}

static uint32_t vmw_sou_bo_fifo_size(struct vmw_du_update_plane *update,
				     uint32_t num_hits)
{
	return sizeof(struct vmw_kms_sou_define_gmrfb) +
		sizeof(struct vmw_kms_sou_bo_blit) * num_hits;
}

static uint32_t vmw_sou_bo_define_gmrfb(struct vmw_du_update_plane *update,
					void *cmd)
{
	struct vmw_framebuffer_bo *vfbbo =
		container_of(update->vfb, typeof(*vfbbo), base);
	struct vmw_kms_sou_define_gmrfb *gmr = cmd;
	int depth = update->vfb->base.format->depth;

	/* Emulate RGBA support, contrary to svga_reg.h this is not
	 * supported by hosts. This is only a problem if we are reading
	 * this value later and expecting what we uploaded back.
	 */
	if (depth == 32)
		depth = 24;

	gmr->header = SVGA_CMD_DEFINE_GMRFB;

	gmr->body.format.bitsPerPixel = update->vfb->base.format->cpp[0] * 8;
	gmr->body.format.colorDepth = depth;
	gmr->body.format.reserved = 0;
	gmr->body.bytesPerLine = update->vfb->base.pitches[0];
	vmw_bo_get_guest_ptr(&vfbbo->buffer->tbo, &gmr->body.ptr);

	return sizeof(*gmr);
}

static uint32_t vmw_sou_bo_populate_clip(struct vmw_du_update_plane  *update,
					 void *cmd, struct drm_rect *clip,
					 uint32_t fb_x, uint32_t fb_y)
{
	struct vmw_kms_sou_bo_blit *blit = cmd;

	blit->header = SVGA_CMD_BLIT_GMRFB_TO_SCREEN;
	blit->body.destScreenId = update->du->unit;
	blit->body.srcOrigin.x = fb_x;
	blit->body.srcOrigin.y = fb_y;
	blit->body.destRect.left = clip->x1;
	blit->body.destRect.top = clip->y1;
	blit->body.destRect.right = clip->x2;
	blit->body.destRect.bottom = clip->y2;

	return sizeof(*blit);
}

static uint32_t vmw_stud_bo_post_clip(struct vmw_du_update_plane  *update,
				      void *cmd, struct drm_rect *bb)
{
	return 0;
}

/**
 * vmw_sou_plane_update_bo - Update display unit for bo backed fb.
 * @dev_priv: Device private.
 * @plane: Plane state.
 * @old_state: Old plane state.
 * @vfb: Framebuffer which is blitted to display unit.
 * @out_fence: If non-NULL, will return a ref-counted pointer to vmw_fence_obj.
 *             The returned fence pointer may be NULL in which case the device
 *             has already synchronized.
 *
 * Return: 0 on success or a negative error code on failure.
 */
static int vmw_sou_plane_update_bo(struct vmw_private *dev_priv,
				   struct drm_plane *plane,
				   struct drm_plane_state *old_state,
				   struct vmw_framebuffer *vfb,
				   struct vmw_fence_obj **out_fence)
{
	struct vmw_du_update_plane_buffer bo_update;

	memset(&bo_update, 0, sizeof(struct vmw_du_update_plane_buffer));
	bo_update.base.plane = plane;
	bo_update.base.old_state = old_state;
	bo_update.base.dev_priv = dev_priv;
	bo_update.base.du = vmw_crtc_to_du(plane->state->crtc);
	bo_update.base.vfb = vfb;
	bo_update.base.out_fence = out_fence;
	bo_update.base.mutex = NULL;
	bo_update.base.intr = true;

	bo_update.base.calc_fifo_size = vmw_sou_bo_fifo_size;
	bo_update.base.post_prepare = vmw_sou_bo_define_gmrfb;
	bo_update.base.clip = vmw_sou_bo_populate_clip;
	bo_update.base.post_clip = vmw_stud_bo_post_clip;

	return vmw_du_helper_plane_update(&bo_update.base);
}

static uint32_t vmw_sou_surface_fifo_size(struct vmw_du_update_plane *update,
					  uint32_t num_hits)
{
	return sizeof(struct vmw_kms_sou_dirty_cmd) + sizeof(SVGASignedRect) *
		num_hits;
}

static uint32_t vmw_sou_surface_post_prepare(struct vmw_du_update_plane *update,
					     void *cmd)
{
	struct vmw_du_update_plane_surface *srf_update;

	srf_update = container_of(update, typeof(*srf_update), base);

	/*
	 * SOU SVGA_3D_CMD_BLIT_SURFACE_TO_SCREEN is special in the sense that
	 * its bounding box is filled before iterating over all the clips. So
	 * store the FIFO start address and revisit to fill the details.
	 */
	srf_update->cmd_start = cmd;

	return 0;
}

static uint32_t vmw_sou_surface_pre_clip(struct vmw_du_update_plane *update,
					 void *cmd, uint32_t num_hits)
{
	struct vmw_kms_sou_dirty_cmd *blit = cmd;
	struct vmw_framebuffer_surface *vfbs;

	vfbs = container_of(update->vfb, typeof(*vfbs), base);

	blit->header.id = SVGA_3D_CMD_BLIT_SURFACE_TO_SCREEN;
	blit->header.size = sizeof(blit->body) + sizeof(SVGASignedRect) *
		num_hits;

	blit->body.srcImage.sid = vfbs->surface->res.id;
	blit->body.destScreenId = update->du->unit;

	/* Update the source and destination bounding box later in post_clip */
	blit->body.srcRect.left = 0;
	blit->body.srcRect.top = 0;
	blit->body.srcRect.right = 0;
	blit->body.srcRect.bottom = 0;

	blit->body.destRect.left = 0;
	blit->body.destRect.top = 0;
	blit->body.destRect.right = 0;
	blit->body.destRect.bottom = 0;

	return sizeof(*blit);
}

static uint32_t vmw_sou_surface_clip_rect(struct vmw_du_update_plane *update,
					  void *cmd, struct drm_rect *clip,
					  uint32_t src_x, uint32_t src_y)
{
	SVGASignedRect *rect = cmd;

	/*
	 * rects are relative to dest bounding box rect on screen object, so
	 * translate to it later in post_clip
	 */
	rect->left = clip->x1;
	rect->top = clip->y1;
	rect->right = clip->x2;
	rect->bottom = clip->y2;

	return sizeof(*rect);
}

static uint32_t vmw_sou_surface_post_clip(struct vmw_du_update_plane *update,
					  void *cmd, struct drm_rect *bb)
{
	struct vmw_du_update_plane_surface *srf_update;
	struct drm_plane_state *state = update->plane->state;
	struct drm_rect src_bb;
	struct vmw_kms_sou_dirty_cmd *blit;
	SVGASignedRect *rect;
	uint32_t num_hits;
	int translate_src_x;
	int translate_src_y;
	int i;

	srf_update = container_of(update, typeof(*srf_update), base);

	blit = srf_update->cmd_start;
	rect = (SVGASignedRect *)&blit[1];

	num_hits = (blit->header.size - sizeof(blit->body))/
		sizeof(SVGASignedRect);

	src_bb = *bb;

	/* To translate bb back to fb src coord */
	translate_src_x = (state->src_x >> 16) - state->crtc_x;
	translate_src_y = (state->src_y >> 16) - state->crtc_y;

	drm_rect_translate(&src_bb, translate_src_x, translate_src_y);

	blit->body.srcRect.left = src_bb.x1;
	blit->body.srcRect.top = src_bb.y1;
	blit->body.srcRect.right = src_bb.x2;
	blit->body.srcRect.bottom = src_bb.y2;

	blit->body.destRect.left = bb->x1;
	blit->body.destRect.top = bb->y1;
	blit->body.destRect.right = bb->x2;
	blit->body.destRect.bottom = bb->y2;

	/* rects are relative to dest bb rect */
	for (i = 0; i < num_hits; i++) {
		rect->left -= bb->x1;
		rect->top -= bb->y1;
		rect->right -= bb->x1;
		rect->bottom -= bb->y1;
		rect++;
	}

	return 0;
}

/**
 * vmw_sou_plane_update_surface - Update display unit for surface backed fb.
 * @dev_priv: Device private.
 * @plane: Plane state.
 * @old_state: Old plane state.
 * @vfb: Framebuffer which is blitted to display unit
 * @out_fence: If non-NULL, will return a ref-counted pointer to vmw_fence_obj.
 *             The returned fence pointer may be NULL in which case the device
 *             has already synchronized.
 *
 * Return: 0 on success or a negative error code on failure.
 */
static int vmw_sou_plane_update_surface(struct vmw_private *dev_priv,
					struct drm_plane *plane,
					struct drm_plane_state *old_state,
					struct vmw_framebuffer *vfb,
					struct vmw_fence_obj **out_fence)
{
	struct vmw_du_update_plane_surface srf_update;

	memset(&srf_update, 0, sizeof(struct vmw_du_update_plane_surface));
	srf_update.base.plane = plane;
	srf_update.base.old_state = old_state;
	srf_update.base.dev_priv = dev_priv;
	srf_update.base.du = vmw_crtc_to_du(plane->state->crtc);
	srf_update.base.vfb = vfb;
	srf_update.base.out_fence = out_fence;
	srf_update.base.mutex = &dev_priv->cmdbuf_mutex;
	srf_update.base.intr = true;

	srf_update.base.calc_fifo_size = vmw_sou_surface_fifo_size;
	srf_update.base.post_prepare = vmw_sou_surface_post_prepare;
	srf_update.base.pre_clip = vmw_sou_surface_pre_clip;
	srf_update.base.clip = vmw_sou_surface_clip_rect;
	srf_update.base.post_clip = vmw_sou_surface_post_clip;

	return vmw_du_helper_plane_update(&srf_update.base);
}

static void
vmw_sou_primary_plane_atomic_update(struct drm_plane *plane,
				    struct drm_atomic_state *state)
{
	struct drm_plane_state *old_state = drm_atomic_get_old_plane_state(state, plane);
	struct drm_plane_state *new_state = drm_atomic_get_new_plane_state(state, plane);
	struct drm_crtc *crtc = new_state->crtc;
	struct vmw_fence_obj *fence = NULL;
	int ret;

	/* In case of device error, maintain consistent atomic state */
	if (crtc && new_state->fb) {
		struct vmw_private *dev_priv = vmw_priv(crtc->dev);
		struct vmw_framebuffer *vfb =
			vmw_framebuffer_to_vfb(new_state->fb);

		if (vfb->bo)
			ret = vmw_sou_plane_update_bo(dev_priv, plane,
						      old_state, vfb, &fence);
		else
			ret = vmw_sou_plane_update_surface(dev_priv, plane,
							   old_state, vfb,
							   &fence);
		if (ret != 0)
			DRM_ERROR("Failed to update screen.\n");
	} else {
		/* Do nothing when fb and crtc is NULL (blank crtc) */
		return;
	}

	if (fence)
		vmw_fence_obj_unreference(&fence);
}


static const struct drm_plane_funcs vmw_sou_plane_funcs = {
	.update_plane = drm_atomic_helper_update_plane,
	.disable_plane = drm_atomic_helper_disable_plane,
	.destroy = vmw_du_primary_plane_destroy,
	.reset = vmw_du_plane_reset,
	.atomic_duplicate_state = vmw_du_plane_duplicate_state,
	.atomic_destroy_state = vmw_du_plane_destroy_state,
};

static const struct drm_plane_funcs vmw_sou_cursor_funcs = {
	.update_plane = drm_atomic_helper_update_plane,
	.disable_plane = drm_atomic_helper_disable_plane,
	.destroy = vmw_du_cursor_plane_destroy,
	.reset = vmw_du_plane_reset,
	.atomic_duplicate_state = vmw_du_plane_duplicate_state,
	.atomic_destroy_state = vmw_du_plane_destroy_state,
};

/*
 * Atomic Helpers
 */
static const struct
drm_plane_helper_funcs vmw_sou_cursor_plane_helper_funcs = {
	.atomic_check = vmw_du_cursor_plane_atomic_check,
	.atomic_update = vmw_du_cursor_plane_atomic_update,
	.prepare_fb = vmw_du_cursor_plane_prepare_fb,
	.cleanup_fb = vmw_du_cursor_plane_cleanup_fb,
};

static const struct
drm_plane_helper_funcs vmw_sou_primary_plane_helper_funcs = {
	.atomic_check = vmw_du_primary_plane_atomic_check,
	.atomic_update = vmw_sou_primary_plane_atomic_update,
	.prepare_fb = vmw_sou_primary_plane_prepare_fb,
	.cleanup_fb = vmw_sou_primary_plane_cleanup_fb,
};

static const struct drm_crtc_helper_funcs vmw_sou_crtc_helper_funcs = {
	.prepare = vmw_sou_crtc_helper_prepare,
	.mode_set_nofb = vmw_sou_crtc_mode_set_nofb,
	.atomic_check = vmw_du_crtc_atomic_check,
	.atomic_begin = vmw_du_crtc_atomic_begin,
	.atomic_flush = vmw_du_crtc_atomic_flush,
	.atomic_enable = vmw_sou_crtc_atomic_enable,
	.atomic_disable = vmw_sou_crtc_atomic_disable,
};


static int vmw_sou_init(struct vmw_private *dev_priv, unsigned unit)
{
	struct vmw_screen_object_unit *sou;
	struct drm_device *dev = &dev_priv->drm;
	struct drm_connector *connector;
	struct drm_encoder *encoder;
	struct drm_plane *primary;
	struct vmw_cursor_plane *cursor;
	struct drm_crtc *crtc;
	int ret;

	sou = kzalloc(sizeof(*sou), GFP_KERNEL);
	if (!sou)
		return -ENOMEM;

	sou->base.unit = unit;
	crtc = &sou->base.crtc;
	encoder = &sou->base.encoder;
	connector = &sou->base.connector;
	primary = &sou->base.primary;
	cursor = &sou->base.cursor;

	sou->base.pref_active = (unit == 0);
	sou->base.pref_width = dev_priv->initial_width;
	sou->base.pref_height = dev_priv->initial_height;
	sou->base.pref_mode = NULL;

	/*
	 * Remove this after enabling atomic because property values can
	 * only exist in a state object
	 */
	sou->base.is_implicit = false;

	/* Initialize primary plane */
	ret = drm_universal_plane_init(dev, primary,
				       0, &vmw_sou_plane_funcs,
				       vmw_primary_plane_formats,
				       ARRAY_SIZE(vmw_primary_plane_formats),
				       NULL, DRM_PLANE_TYPE_PRIMARY, NULL);
	if (ret) {
		DRM_ERROR("Failed to initialize primary plane");
		goto err_free;
	}

	drm_plane_helper_add(primary, &vmw_sou_primary_plane_helper_funcs);
	drm_plane_enable_fb_damage_clips(primary);

	/* Initialize cursor plane */
	ret = drm_universal_plane_init(dev, &cursor->base,
			0, &vmw_sou_cursor_funcs,
			vmw_cursor_plane_formats,
			ARRAY_SIZE(vmw_cursor_plane_formats),
			NULL, DRM_PLANE_TYPE_CURSOR, NULL);
	if (ret) {
		DRM_ERROR("Failed to initialize cursor plane");
		drm_plane_cleanup(&sou->base.primary);
		goto err_free;
	}

	drm_plane_helper_add(&cursor->base, &vmw_sou_cursor_plane_helper_funcs);

	ret = drm_connector_init(dev, connector, &vmw_sou_connector_funcs,
				 DRM_MODE_CONNECTOR_VIRTUAL);
	if (ret) {
		DRM_ERROR("Failed to initialize connector\n");
		goto err_free;
	}

	drm_connector_helper_add(connector, &vmw_sou_connector_helper_funcs);
	connector->status = vmw_du_connector_detect(connector, true);

	ret = drm_encoder_init(dev, encoder, &vmw_screen_object_encoder_funcs,
			       DRM_MODE_ENCODER_VIRTUAL, NULL);
	if (ret) {
		DRM_ERROR("Failed to initialize encoder\n");
		goto err_free_connector;
	}

	(void) drm_connector_attach_encoder(connector, encoder);
	encoder->possible_crtcs = (1 << unit);
	encoder->possible_clones = 0;

	ret = drm_connector_register(connector);
	if (ret) {
		DRM_ERROR("Failed to register connector\n");
		goto err_free_encoder;
	}

	ret = drm_crtc_init_with_planes(dev, crtc, primary,
					&cursor->base,
					&vmw_screen_object_crtc_funcs, NULL);
	if (ret) {
		DRM_ERROR("Failed to initialize CRTC\n");
		goto err_free_unregister;
	}

	drm_crtc_helper_add(crtc, &vmw_sou_crtc_helper_funcs);

	drm_mode_crtc_set_gamma_size(crtc, 256);

	drm_object_attach_property(&connector->base,
				   dev_priv->hotplug_mode_update_property, 1);
	drm_object_attach_property(&connector->base,
				   dev->mode_config.suggested_x_property, 0);
	drm_object_attach_property(&connector->base,
				   dev->mode_config.suggested_y_property, 0);
	return 0;

err_free_unregister:
	drm_connector_unregister(connector);
err_free_encoder:
	drm_encoder_cleanup(encoder);
err_free_connector:
	drm_connector_cleanup(connector);
err_free:
	kfree(sou);
	return ret;
}

int vmw_kms_sou_init_display(struct vmw_private *dev_priv)
{
	struct drm_device *dev = &dev_priv->drm;
	int i;

	/* Screen objects won't work if GMR's aren't available */
	if (!dev_priv->has_gmr)
		return -ENOSYS;

	if (!(dev_priv->capabilities & SVGA_CAP_SCREEN_OBJECT_2)) {
		return -ENOSYS;
	}

	for (i = 0; i < VMWGFX_NUM_DISPLAY_UNITS; ++i)
		vmw_sou_init(dev_priv, i);

	dev_priv->active_display_unit = vmw_du_screen_object;

	drm_mode_config_reset(dev);

	return 0;
}

static int do_bo_define_gmrfb(struct vmw_private *dev_priv,
				  struct vmw_framebuffer *framebuffer)
{
	struct vmw_bo *buf =
		container_of(framebuffer, struct vmw_framebuffer_bo,
			     base)->buffer;
	int depth = framebuffer->base.format->depth;
	struct {
		uint32_t header;
		SVGAFifoCmdDefineGMRFB body;
	} *cmd;

	/* Emulate RGBA support, contrary to svga_reg.h this is not
	 * supported by hosts. This is only a problem if we are reading
	 * this value later and expecting what we uploaded back.
	 */
	if (depth == 32)
		depth = 24;

	cmd = VMW_CMD_RESERVE(dev_priv, sizeof(*cmd));
	if (!cmd)
		return -ENOMEM;

	cmd->header = SVGA_CMD_DEFINE_GMRFB;
	cmd->body.format.bitsPerPixel = framebuffer->base.format->cpp[0] * 8;
	cmd->body.format.colorDepth = depth;
	cmd->body.format.reserved = 0;
	cmd->body.bytesPerLine = framebuffer->base.pitches[0];
	/* Buffer is reserved in vram or GMR */
	vmw_bo_get_guest_ptr(&buf->tbo, &cmd->body.ptr);
	vmw_cmd_commit(dev_priv, sizeof(*cmd));

	return 0;
}

/**
 * vmw_sou_surface_fifo_commit - Callback to fill in and submit a
 * blit surface to screen command.
 *
 * @dirty: The closure structure.
 *
 * Fills in the missing fields in the command, and translates the cliprects
 * to match the destination bounding box encoded.
 */
static void vmw_sou_surface_fifo_commit(struct vmw_kms_dirty *dirty)
{
	struct vmw_kms_sou_surface_dirty *sdirty =
		container_of(dirty, typeof(*sdirty), base);
	struct vmw_kms_sou_dirty_cmd *cmd = dirty->cmd;
	s32 trans_x = dirty->unit->crtc.x - sdirty->dst_x;
	s32 trans_y = dirty->unit->crtc.y - sdirty->dst_y;
	size_t region_size = dirty->num_hits * sizeof(SVGASignedRect);
	SVGASignedRect *blit = (SVGASignedRect *) &cmd[1];
	int i;

	if (!dirty->num_hits) {
		vmw_cmd_commit(dirty->dev_priv, 0);
		return;
	}

	cmd->header.id = SVGA_3D_CMD_BLIT_SURFACE_TO_SCREEN;
	cmd->header.size = sizeof(cmd->body) + region_size;

	/*
	 * Use the destination bounding box to specify destination - and
	 * source bounding regions.
	 */
	cmd->body.destRect.left = sdirty->left;
	cmd->body.destRect.right = sdirty->right;
	cmd->body.destRect.top = sdirty->top;
	cmd->body.destRect.bottom = sdirty->bottom;

	cmd->body.srcRect.left = sdirty->left + trans_x;
	cmd->body.srcRect.right = sdirty->right + trans_x;
	cmd->body.srcRect.top = sdirty->top + trans_y;
	cmd->body.srcRect.bottom = sdirty->bottom + trans_y;

	cmd->body.srcImage.sid = sdirty->sid;
	cmd->body.destScreenId = dirty->unit->unit;

	/* Blits are relative to the destination rect. Translate. */
	for (i = 0; i < dirty->num_hits; ++i, ++blit) {
		blit->left -= sdirty->left;
		blit->right -= sdirty->left;
		blit->top -= sdirty->top;
		blit->bottom -= sdirty->top;
	}

	vmw_cmd_commit(dirty->dev_priv, region_size + sizeof(*cmd));

	sdirty->left = sdirty->top = S32_MAX;
	sdirty->right = sdirty->bottom = S32_MIN;
}

/**
 * vmw_sou_surface_clip - Callback to encode a blit surface to screen cliprect.
 *
 * @dirty: The closure structure
 *
 * Encodes a SVGASignedRect cliprect and updates the bounding box of the
 * BLIT_SURFACE_TO_SCREEN command.
 */
static void vmw_sou_surface_clip(struct vmw_kms_dirty *dirty)
{
	struct vmw_kms_sou_surface_dirty *sdirty =
		container_of(dirty, typeof(*sdirty), base);
	struct vmw_kms_sou_dirty_cmd *cmd = dirty->cmd;
	SVGASignedRect *blit = (SVGASignedRect *) &cmd[1];

	/* Destination rect. */
	blit += dirty->num_hits;
	blit->left = dirty->unit_x1;
	blit->top = dirty->unit_y1;
	blit->right = dirty->unit_x2;
	blit->bottom = dirty->unit_y2;

	/* Destination bounding box */
	sdirty->left = min_t(s32, sdirty->left, dirty->unit_x1);
	sdirty->top = min_t(s32, sdirty->top, dirty->unit_y1);
	sdirty->right = max_t(s32, sdirty->right, dirty->unit_x2);
	sdirty->bottom = max_t(s32, sdirty->bottom, dirty->unit_y2);

	dirty->num_hits++;
}

/**
 * vmw_kms_sou_do_surface_dirty - Dirty part of a surface backed framebuffer
 *
 * @dev_priv: Pointer to the device private structure.
 * @framebuffer: Pointer to the surface-buffer backed framebuffer.
 * @clips: Array of clip rects. Either @clips or @vclips must be NULL.
 * @vclips: Alternate array of clip rects. Either @clips or @vclips must
 * be NULL.
 * @srf: Pointer to surface to blit from. If NULL, the surface attached
 * to @framebuffer will be used.
 * @dest_x: X coordinate offset to align @srf with framebuffer coordinates.
 * @dest_y: Y coordinate offset to align @srf with framebuffer coordinates.
 * @num_clips: Number of clip rects in @clips.
 * @inc: Increment to use when looping over @clips.
 * @out_fence: If non-NULL, will return a ref-counted pointer to a
 * struct vmw_fence_obj. The returned fence pointer may be NULL in which
 * case the device has already synchronized.
 * @crtc: If crtc is passed, perform surface dirty on that crtc only.
 *
 * Returns 0 on success, negative error code on failure. -ERESTARTSYS if
 * interrupted.
 */
int vmw_kms_sou_do_surface_dirty(struct vmw_private *dev_priv,
				 struct vmw_framebuffer *framebuffer,
				 struct drm_clip_rect *clips,
				 struct drm_vmw_rect *vclips,
				 struct vmw_resource *srf,
				 s32 dest_x,
				 s32 dest_y,
				 unsigned num_clips, int inc,
				 struct vmw_fence_obj **out_fence,
				 struct drm_crtc *crtc)
{
	struct vmw_framebuffer_surface *vfbs =
		container_of(framebuffer, typeof(*vfbs), base);
	struct vmw_kms_sou_surface_dirty sdirty;
	DECLARE_VAL_CONTEXT(val_ctx, NULL, 0);
	int ret;

	if (!srf)
		srf = &vfbs->surface->res;

	ret = vmw_validation_add_resource(&val_ctx, srf, 0, VMW_RES_DIRTY_NONE,
					  NULL, NULL);
	if (ret)
		return ret;

	ret = vmw_validation_prepare(&val_ctx, &dev_priv->cmdbuf_mutex, true);
	if (ret)
		goto out_unref;

	sdirty.base.fifo_commit = vmw_sou_surface_fifo_commit;
	sdirty.base.clip = vmw_sou_surface_clip;
	sdirty.base.dev_priv = dev_priv;
	sdirty.base.fifo_reserve_size = sizeof(struct vmw_kms_sou_dirty_cmd) +
	  sizeof(SVGASignedRect) * num_clips;
	sdirty.base.crtc = crtc;

	sdirty.sid = srf->id;
	sdirty.left = sdirty.top = S32_MAX;
	sdirty.right = sdirty.bottom = S32_MIN;
	sdirty.dst_x = dest_x;
	sdirty.dst_y = dest_y;

	ret = vmw_kms_helper_dirty(dev_priv, framebuffer, clips, vclips,
				   dest_x, dest_y, num_clips, inc,
				   &sdirty.base);
	vmw_kms_helper_validation_finish(dev_priv, NULL, &val_ctx, out_fence,
					 NULL);

	return ret;

out_unref:
	vmw_validation_unref_lists(&val_ctx);
	return ret;
}

/**
 * vmw_sou_bo_fifo_commit - Callback to submit a set of readback clips.
 *
 * @dirty: The closure structure.
 *
 * Commits a previously built command buffer of readback clips.
 */
static void vmw_sou_bo_fifo_commit(struct vmw_kms_dirty *dirty)
{
	if (!dirty->num_hits) {
		vmw_cmd_commit(dirty->dev_priv, 0);
		return;
	}

	vmw_cmd_commit(dirty->dev_priv,
			sizeof(struct vmw_kms_sou_bo_blit) *
			dirty->num_hits);
}

/**
 * vmw_sou_bo_clip - Callback to encode a readback cliprect.
 *
 * @dirty: The closure structure
 *
 * Encodes a BLIT_GMRFB_TO_SCREEN cliprect.
 */
static void vmw_sou_bo_clip(struct vmw_kms_dirty *dirty)
{
	struct vmw_kms_sou_bo_blit *blit = dirty->cmd;

	blit += dirty->num_hits;
	blit->header = SVGA_CMD_BLIT_GMRFB_TO_SCREEN;
	blit->body.destScreenId = dirty->unit->unit;
	blit->body.srcOrigin.x = dirty->fb_x;
	blit->body.srcOrigin.y = dirty->fb_y;
	blit->body.destRect.left = dirty->unit_x1;
	blit->body.destRect.top = dirty->unit_y1;
	blit->body.destRect.right = dirty->unit_x2;
	blit->body.destRect.bottom = dirty->unit_y2;
	dirty->num_hits++;
}

/**
 * vmw_kms_sou_do_bo_dirty - Dirty part of a buffer-object backed framebuffer
 *
 * @dev_priv: Pointer to the device private structure.
 * @framebuffer: Pointer to the buffer-object backed framebuffer.
 * @clips: Array of clip rects.
 * @vclips: Alternate array of clip rects. Either @clips or @vclips must
 * be NULL.
 * @num_clips: Number of clip rects in @clips.
 * @increment: Increment to use when looping over @clips.
 * @interruptible: Whether to perform waits interruptible if possible.
 * @out_fence: If non-NULL, will return a ref-counted pointer to a
 * struct vmw_fence_obj. The returned fence pointer may be NULL in which
 * case the device has already synchronized.
 * @crtc: If crtc is passed, perform bo dirty on that crtc only.
 *
 * Returns 0 on success, negative error code on failure. -ERESTARTSYS if
 * interrupted.
 */
int vmw_kms_sou_do_bo_dirty(struct vmw_private *dev_priv,
				struct vmw_framebuffer *framebuffer,
				struct drm_clip_rect *clips,
				struct drm_vmw_rect *vclips,
				unsigned num_clips, int increment,
				bool interruptible,
				struct vmw_fence_obj **out_fence,
				struct drm_crtc *crtc)
{
	struct vmw_bo *buf =
		container_of(framebuffer, struct vmw_framebuffer_bo,
			     base)->buffer;
	struct vmw_kms_dirty dirty;
	DECLARE_VAL_CONTEXT(val_ctx, NULL, 0);
	int ret;

	vmw_bo_placement_set(buf, VMW_BO_DOMAIN_GMR | VMW_BO_DOMAIN_VRAM,
			     VMW_BO_DOMAIN_GMR | VMW_BO_DOMAIN_VRAM);
	ret = vmw_validation_add_bo(&val_ctx, buf);
	if (ret)
		return ret;

	ret = vmw_validation_prepare(&val_ctx, NULL, interruptible);
	if (ret)
		goto out_unref;

	ret = do_bo_define_gmrfb(dev_priv, framebuffer);
	if (unlikely(ret != 0))
		goto out_revert;

	dirty.crtc = crtc;
	dirty.fifo_commit = vmw_sou_bo_fifo_commit;
	dirty.clip = vmw_sou_bo_clip;
	dirty.fifo_reserve_size = sizeof(struct vmw_kms_sou_bo_blit) *
		num_clips;
	ret = vmw_kms_helper_dirty(dev_priv, framebuffer, clips, vclips,
				   0, 0, num_clips, increment, &dirty);
	vmw_kms_helper_validation_finish(dev_priv, NULL, &val_ctx, out_fence,
					 NULL);

	return ret;

out_revert:
	vmw_validation_revert(&val_ctx);
out_unref:
	vmw_validation_unref_lists(&val_ctx);

	return ret;
}


/**
 * vmw_sou_readback_fifo_commit - Callback to submit a set of readback clips.
 *
 * @dirty: The closure structure.
 *
 * Commits a previously built command buffer of readback clips.
 */
static void vmw_sou_readback_fifo_commit(struct vmw_kms_dirty *dirty)
{
	if (!dirty->num_hits) {
		vmw_cmd_commit(dirty->dev_priv, 0);
		return;
	}

	vmw_cmd_commit(dirty->dev_priv,
			sizeof(struct vmw_kms_sou_readback_blit) *
			dirty->num_hits);
}

/**
 * vmw_sou_readback_clip - Callback to encode a readback cliprect.
 *
 * @dirty: The closure structure
 *
 * Encodes a BLIT_SCREEN_TO_GMRFB cliprect.
 */
static void vmw_sou_readback_clip(struct vmw_kms_dirty *dirty)
{
	struct vmw_kms_sou_readback_blit *blit = dirty->cmd;

	blit += dirty->num_hits;
	blit->header = SVGA_CMD_BLIT_SCREEN_TO_GMRFB;
	blit->body.srcScreenId = dirty->unit->unit;
	blit->body.destOrigin.x = dirty->fb_x;
	blit->body.destOrigin.y = dirty->fb_y;
	blit->body.srcRect.left = dirty->unit_x1;
	blit->body.srcRect.top = dirty->unit_y1;
	blit->body.srcRect.right = dirty->unit_x2;
	blit->body.srcRect.bottom = dirty->unit_y2;
	dirty->num_hits++;
}

/**
 * vmw_kms_sou_readback - Perform a readback from the screen object system to
 * a buffer-object backed framebuffer.
 *
 * @dev_priv: Pointer to the device private structure.
 * @file_priv: Pointer to a struct drm_file identifying the caller.
 * Must be set to NULL if @user_fence_rep is NULL.
 * @vfb: Pointer to the buffer-object backed framebuffer.
 * @user_fence_rep: User-space provided structure for fence information.
 * Must be set to non-NULL if @file_priv is non-NULL.
 * @vclips: Array of clip rects.
 * @num_clips: Number of clip rects in @vclips.
 * @crtc: If crtc is passed, readback on that crtc only.
 *
 * Returns 0 on success, negative error code on failure. -ERESTARTSYS if
 * interrupted.
 */
int vmw_kms_sou_readback(struct vmw_private *dev_priv,
			 struct drm_file *file_priv,
			 struct vmw_framebuffer *vfb,
			 struct drm_vmw_fence_rep __user *user_fence_rep,
			 struct drm_vmw_rect *vclips,
			 uint32_t num_clips,
			 struct drm_crtc *crtc)
{
	struct vmw_bo *buf =
		container_of(vfb, struct vmw_framebuffer_bo, base)->buffer;
	struct vmw_kms_dirty dirty;
	DECLARE_VAL_CONTEXT(val_ctx, NULL, 0);
	int ret;

	vmw_bo_placement_set(buf, VMW_BO_DOMAIN_GMR | VMW_BO_DOMAIN_VRAM,
			     VMW_BO_DOMAIN_GMR | VMW_BO_DOMAIN_VRAM);
	ret = vmw_validation_add_bo(&val_ctx, buf);
	if (ret)
		return ret;

	ret = vmw_validation_prepare(&val_ctx, NULL, true);
	if (ret)
		goto out_unref;

	ret = do_bo_define_gmrfb(dev_priv, vfb);
	if (unlikely(ret != 0))
		goto out_revert;

	dirty.crtc = crtc;
	dirty.fifo_commit = vmw_sou_readback_fifo_commit;
	dirty.clip = vmw_sou_readback_clip;
	dirty.fifo_reserve_size = sizeof(struct vmw_kms_sou_readback_blit) *
		num_clips;
	ret = vmw_kms_helper_dirty(dev_priv, vfb, NULL, vclips,
				   0, 0, num_clips, 1, &dirty);
	vmw_kms_helper_validation_finish(dev_priv, file_priv, &val_ctx, NULL,
					 user_fence_rep);

	return ret;

out_revert:
	vmw_validation_revert(&val_ctx);
out_unref:
	vmw_validation_unref_lists(&val_ctx);

	return ret;
}<|MERGE_RESOLUTION|>--- conflicted
+++ resolved
@@ -1,11 +1,7 @@
 // SPDX-License-Identifier: GPL-2.0 OR MIT
 /**************************************************************************
  *
-<<<<<<< HEAD
- * Copyright 2011-2022 VMware, Inc., Palo Alto, CA., USA
-=======
  * Copyright 2011-2023 VMware, Inc., Palo Alto, CA., USA
->>>>>>> eb3cdb58
  *
  * Permission is hereby granted, free of charge, to any person obtaining a
  * copy of this software and associated documentation files (the
@@ -36,12 +32,6 @@
 #include <drm/drm_atomic_helper.h>
 #include <drm/drm_damage_helper.h>
 #include <drm/drm_fourcc.h>
-<<<<<<< HEAD
-#include <drm/drm_plane_helper.h>
-
-#include "vmwgfx_kms.h"
-=======
->>>>>>> eb3cdb58
 
 #define vmw_crtc_to_sou(x) \
 	container_of(x, struct vmw_screen_object_unit, base.crtc)
@@ -458,13 +448,7 @@
 	 * resume the overlays, this is preferred to failing to alloc.
 	 */
 	vmw_overlay_pause_all(dev_priv);
-<<<<<<< HEAD
-	ret = vmw_bo_create(dev_priv, size,
-			    &vmw_vram_placement,
-			    false, true, &vmw_bo_bo_free, &vps->bo);
-=======
 	ret = vmw_bo_create(dev_priv, &bo_params, &vps->bo);
->>>>>>> eb3cdb58
 	vmw_overlay_resume_all(dev_priv);
 	if (ret)
 		return ret;
