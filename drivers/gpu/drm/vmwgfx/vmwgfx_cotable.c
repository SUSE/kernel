// SPDX-License-Identifier: GPL-2.0 OR MIT
/**************************************************************************
 *
 * Copyright 2014-2023 VMware, Inc., Palo Alto, CA., USA
 *
 * Permission is hereby granted, free of charge, to any person obtaining a
 * copy of this software and associated documentation files (the
 * "Software"), to deal in the Software without restriction, including
 * without limitation the rights to use, copy, modify, merge, publish,
 * distribute, sub license, and/or sell copies of the Software, and to
 * permit persons to whom the Software is furnished to do so, subject to
 * the following conditions:
 *
 * The above copyright notice and this permission notice (including the
 * next paragraph) shall be included in all copies or substantial portions
 * of the Software.
 *
 * THE SOFTWARE IS PROVIDED "AS IS", WITHOUT WARRANTY OF ANY KIND, EXPRESS OR
 * IMPLIED, INCLUDING BUT NOT LIMITED TO THE WARRANTIES OF MERCHANTABILITY,
 * FITNESS FOR A PARTICULAR PURPOSE AND NON-INFRINGEMENT. IN NO EVENT SHALL
 * THE COPYRIGHT HOLDERS, AUTHORS AND/OR ITS SUPPLIERS BE LIABLE FOR ANY CLAIM,
 * DAMAGES OR OTHER LIABILITY, WHETHER IN AN ACTION OF CONTRACT, TORT OR
 * OTHERWISE, ARISING FROM, OUT OF OR IN CONNECTION WITH THE SOFTWARE OR THE
 * USE OR OTHER DEALINGS IN THE SOFTWARE.
 *
 **************************************************************************/
/*
 * Treat context OTables as resources to make use of the resource
 * backing MOB eviction mechanism, that is used to read back the COTable
 * whenever the backing MOB is evicted.
 */

#include "vmwgfx_bo.h"
#include "vmwgfx_drv.h"
#include "vmwgfx_mksstat.h"
#include "vmwgfx_resource_priv.h"
#include "vmwgfx_so.h"

#include <drm/ttm/ttm_placement.h>

/**
 * struct vmw_cotable - Context Object Table resource
 *
 * @res: struct vmw_resource we are deriving from.
 * @ctx: non-refcounted pointer to the owning context.
 * @size_read_back: Size of data read back during eviction.
 * @seen_entries: Seen entries in command stream for this cotable.
 * @type: The cotable type.
 * @scrubbed: Whether the cotable has been scrubbed.
 * @resource_list: List of resources in the cotable.
 */
struct vmw_cotable {
	struct vmw_resource res;
	struct vmw_resource *ctx;
	size_t size_read_back;
	int seen_entries;
	u32 type;
	bool scrubbed;
	struct list_head resource_list;
};

/**
 * struct vmw_cotable_info - Static info about cotable types
 *
 * @min_initial_entries: Min number of initial intries at cotable allocation
 * for this cotable type.
 * @size: Size of each entry.
 * @unbind_func: Unbind call-back function.
 */
struct vmw_cotable_info {
	u32 min_initial_entries;
	u32 size;
	void (*unbind_func)(struct vmw_private *, struct list_head *,
			    bool);
};


/*
 * Getting the initial size right is difficult because it all depends
 * on what the userspace is doing. The sizes will be aligned up to
 * a PAGE_SIZE so we just want to make sure that for majority of apps
 * the initial number of entries doesn't require an immediate resize.
 * For all cotables except SVGACOTableDXElementLayoutEntry and
 * SVGACOTableDXBlendStateEntry the initial number of entries fits
 * within the PAGE_SIZE. For SVGACOTableDXElementLayoutEntry and
 * SVGACOTableDXBlendStateEntry we want to reserve two pages,
 * because that's what all apps will require initially.
 */
static const struct vmw_cotable_info co_info[] = {
	{1, sizeof(SVGACOTableDXRTViewEntry), &vmw_view_cotable_list_destroy},
	{1, sizeof(SVGACOTableDXDSViewEntry), &vmw_view_cotable_list_destroy},
	{1, sizeof(SVGACOTableDXSRViewEntry), &vmw_view_cotable_list_destroy},
	{PAGE_SIZE/sizeof(SVGACOTableDXElementLayoutEntry) + 1, sizeof(SVGACOTableDXElementLayoutEntry), NULL},
	{PAGE_SIZE/sizeof(SVGACOTableDXBlendStateEntry) + 1, sizeof(SVGACOTableDXBlendStateEntry), NULL},
	{1, sizeof(SVGACOTableDXDepthStencilEntry), NULL},
	{1, sizeof(SVGACOTableDXRasterizerStateEntry), NULL},
	{1, sizeof(SVGACOTableDXSamplerEntry), NULL},
	{1, sizeof(SVGACOTableDXStreamOutputEntry), &vmw_dx_streamoutput_cotable_list_scrub},
	{1, sizeof(SVGACOTableDXQueryEntry), NULL},
	{1, sizeof(SVGACOTableDXShaderEntry), &vmw_dx_shader_cotable_list_scrub},
	{1, sizeof(SVGACOTableDXUAViewEntry), &vmw_view_cotable_list_destroy}
};

/*
 * Cotables with bindings that we remove must be scrubbed first,
 * otherwise, the device will swap in an invalid context when we remove
 * bindings before scrubbing a cotable...
 */
const SVGACOTableType vmw_cotable_scrub_order[] = {
	SVGA_COTABLE_RTVIEW,
	SVGA_COTABLE_DSVIEW,
	SVGA_COTABLE_SRVIEW,
	SVGA_COTABLE_DXSHADER,
	SVGA_COTABLE_ELEMENTLAYOUT,
	SVGA_COTABLE_BLENDSTATE,
	SVGA_COTABLE_DEPTHSTENCIL,
	SVGA_COTABLE_RASTERIZERSTATE,
	SVGA_COTABLE_SAMPLER,
	SVGA_COTABLE_STREAMOUTPUT,
	SVGA_COTABLE_DXQUERY,
	SVGA_COTABLE_UAVIEW,
};

static int vmw_cotable_bind(struct vmw_resource *res,
			    struct ttm_validate_buffer *val_buf);
static int vmw_cotable_unbind(struct vmw_resource *res,
			      bool readback,
			      struct ttm_validate_buffer *val_buf);
static int vmw_cotable_create(struct vmw_resource *res);
static int vmw_cotable_destroy(struct vmw_resource *res);

static const struct vmw_res_func vmw_cotable_func = {
	.res_type = vmw_res_cotable,
	.needs_guest_memory = true,
	.may_evict = true,
	.prio = 3,
	.dirty_prio = 3,
	.type_name = "context guest backed object tables",
	.domain = VMW_BO_DOMAIN_MOB,
	.busy_domain = VMW_BO_DOMAIN_MOB,
	.create = vmw_cotable_create,
	.destroy = vmw_cotable_destroy,
	.bind = vmw_cotable_bind,
	.unbind = vmw_cotable_unbind,
};

/**
 * vmw_cotable - Convert a struct vmw_resource pointer to a struct
 * vmw_cotable pointer
 *
 * @res: Pointer to the resource.
 */
static struct vmw_cotable *vmw_cotable(struct vmw_resource *res)
{
	return container_of(res, struct vmw_cotable, res);
}

/**
 * vmw_cotable_destroy - Cotable resource destroy callback
 *
 * @res: Pointer to the cotable resource.
 *
 * There is no device cotable destroy command, so this function only
 * makes sure that the resource id is set to invalid.
 */
static int vmw_cotable_destroy(struct vmw_resource *res)
{
	res->id = -1;
	return 0;
}

/**
 * vmw_cotable_unscrub - Undo a cotable unscrub operation
 *
 * @res: Pointer to the cotable resource
 *
 * This function issues commands to (re)bind the cotable to
 * its backing mob, which needs to be validated and reserved at this point.
 * This is identical to bind() except the function interface looks different.
 */
static int vmw_cotable_unscrub(struct vmw_resource *res)
{
	struct vmw_cotable *vcotbl = vmw_cotable(res);
	struct vmw_private *dev_priv = res->dev_priv;
	struct ttm_buffer_object *bo = &res->guest_memory_bo->tbo;
	struct {
		SVGA3dCmdHeader header;
		SVGA3dCmdDXSetCOTable body;
	} *cmd;

	WARN_ON_ONCE(bo->resource->mem_type != VMW_PL_MOB);
	dma_resv_assert_held(bo->base.resv);

	cmd = VMW_CMD_RESERVE(dev_priv, sizeof(*cmd));
	if (!cmd)
		return -ENOMEM;

	WARN_ON(vcotbl->ctx->id == SVGA3D_INVALID_ID);
	WARN_ON(bo->resource->mem_type != VMW_PL_MOB);
	cmd->header.id = SVGA_3D_CMD_DX_SET_COTABLE;
	cmd->header.size = sizeof(cmd->body);
	cmd->body.cid = vcotbl->ctx->id;
	cmd->body.type = vcotbl->type;
	cmd->body.mobid = bo->resource->start;
	cmd->body.validSizeInBytes = vcotbl->size_read_back;

	vmw_cmd_commit_flush(dev_priv, sizeof(*cmd));
	vcotbl->scrubbed = false;

	return 0;
}

/**
 * vmw_cotable_bind - Undo a cotable unscrub operation
 *
 * @res: Pointer to the cotable resource
 * @val_buf: Pointer to a struct ttm_validate_buffer prepared by the caller
 * for convenience / fencing.
 *
 * This function issues commands to (re)bind the cotable to
 * its backing mob, which needs to be validated and reserved at this point.
 */
static int vmw_cotable_bind(struct vmw_resource *res,
			    struct ttm_validate_buffer *val_buf)
{
	/*
	 * The create() callback may have changed @res->backup without
	 * the caller noticing, and with val_buf->bo still pointing to
	 * the old backup buffer. Although hackish, and not used currently,
	 * take the opportunity to correct the value here so that it's not
	 * misused in the future.
	 */
	val_buf->bo = &res->guest_memory_bo->tbo;

	return vmw_cotable_unscrub(res);
}

/**
 * vmw_cotable_scrub - Scrub the cotable from the device.
 *
 * @res: Pointer to the cotable resource.
 * @readback: Whether initiate a readback of the cotable data to the backup
 * buffer.
 *
 * In some situations (context swapouts) it might be desirable to make the
 * device forget about the cotable without performing a full unbind. A full
 * unbind requires reserved backup buffers and it might not be possible to
 * reserve them due to locking order violation issues. The vmw_cotable_scrub
 * function implements a partial unbind() without that requirement but with the
 * following restrictions.
 * 1) Before the cotable is again used by the GPU, vmw_cotable_unscrub() must
 *    be called.
 * 2) Before the cotable backing buffer is used by the CPU, or during the
 *    resource destruction, vmw_cotable_unbind() must be called.
 */
int vmw_cotable_scrub(struct vmw_resource *res, bool readback)
{
	struct vmw_cotable *vcotbl = vmw_cotable(res);
	struct vmw_private *dev_priv = res->dev_priv;
	size_t submit_size;

	struct {
		SVGA3dCmdHeader header;
		SVGA3dCmdDXReadbackCOTable body;
	} *cmd0;
	struct {
		SVGA3dCmdHeader header;
		SVGA3dCmdDXSetCOTable body;
	} *cmd1;

	if (vcotbl->scrubbed)
		return 0;

	if (co_info[vcotbl->type].unbind_func)
		co_info[vcotbl->type].unbind_func(dev_priv,
						  &vcotbl->resource_list,
						  readback);
	submit_size = sizeof(*cmd1);
	if (readback)
		submit_size += sizeof(*cmd0);

	cmd1 = VMW_CMD_RESERVE(dev_priv, submit_size);
	if (!cmd1)
		return -ENOMEM;

	vcotbl->size_read_back = 0;
	if (readback) {
		cmd0 = (void *) cmd1;
		cmd0->header.id = SVGA_3D_CMD_DX_READBACK_COTABLE;
		cmd0->header.size = sizeof(cmd0->body);
		cmd0->body.cid = vcotbl->ctx->id;
		cmd0->body.type = vcotbl->type;
		cmd1 = (void *) &cmd0[1];
		vcotbl->size_read_back = res->guest_memory_size;
	}
	cmd1->header.id = SVGA_3D_CMD_DX_SET_COTABLE;
	cmd1->header.size = sizeof(cmd1->body);
	cmd1->body.cid = vcotbl->ctx->id;
	cmd1->body.type = vcotbl->type;
	cmd1->body.mobid = SVGA3D_INVALID_ID;
	cmd1->body.validSizeInBytes = 0;
	vmw_cmd_commit_flush(dev_priv, submit_size);
	vcotbl->scrubbed = true;

	/* Trigger a create() on next validate. */
	res->id = -1;

	return 0;
}

/**
 * vmw_cotable_unbind - Cotable resource unbind callback
 *
 * @res: Pointer to the cotable resource.
 * @readback: Whether to read back cotable data to the backup buffer.
 * @val_buf: Pointer to a struct ttm_validate_buffer prepared by the caller
 * for convenience / fencing.
 *
 * Unbinds the cotable from the device and fences the backup buffer.
 */
static int vmw_cotable_unbind(struct vmw_resource *res,
			      bool readback,
			      struct ttm_validate_buffer *val_buf)
{
	struct vmw_cotable *vcotbl = vmw_cotable(res);
	struct vmw_private *dev_priv = res->dev_priv;
	struct ttm_buffer_object *bo = val_buf->bo;
	struct vmw_fence_obj *fence;

	if (!vmw_resource_mob_attached(res))
		return 0;

	WARN_ON_ONCE(bo->resource->mem_type != VMW_PL_MOB);
	dma_resv_assert_held(bo->base.resv);

	mutex_lock(&dev_priv->binding_mutex);
	if (!vcotbl->scrubbed)
		vmw_dx_context_scrub_cotables(vcotbl->ctx, readback);
	mutex_unlock(&dev_priv->binding_mutex);
	(void) vmw_execbuf_fence_commands(NULL, dev_priv, &fence, NULL);
	vmw_bo_fence_single(bo, fence);
	if (likely(fence != NULL))
		vmw_fence_obj_unreference(&fence);

	return 0;
}

/**
 * vmw_cotable_readback - Read back a cotable without unbinding.
 *
 * @res: The cotable resource.
 *
 * Reads back a cotable to its backing mob without scrubbing the MOB from
 * the cotable. The MOB is fenced for subsequent CPU access.
 */
static int vmw_cotable_readback(struct vmw_resource *res)
{
	struct vmw_cotable *vcotbl = vmw_cotable(res);
	struct vmw_private *dev_priv = res->dev_priv;

	struct {
		SVGA3dCmdHeader header;
		SVGA3dCmdDXReadbackCOTable body;
	} *cmd;
	struct vmw_fence_obj *fence;

	if (!vcotbl->scrubbed) {
		cmd = VMW_CMD_RESERVE(dev_priv, sizeof(*cmd));
		if (!cmd)
			return -ENOMEM;

		cmd->header.id = SVGA_3D_CMD_DX_READBACK_COTABLE;
		cmd->header.size = sizeof(cmd->body);
		cmd->body.cid = vcotbl->ctx->id;
		cmd->body.type = vcotbl->type;
		vcotbl->size_read_back = res->guest_memory_size;
		vmw_cmd_commit(dev_priv, sizeof(*cmd));
	}

	(void) vmw_execbuf_fence_commands(NULL, dev_priv, &fence, NULL);
	vmw_bo_fence_single(&res->guest_memory_bo->tbo, fence);
	vmw_fence_obj_unreference(&fence);

	return 0;
}

/**
 * vmw_cotable_resize - Resize a cotable.
 *
 * @res: The cotable resource.
 * @new_size: The new size.
 *
 * Resizes a cotable and binds the new backup buffer.
 * On failure the cotable is left intact.
 * Important! This function may not fail once the MOB switch has been
 * committed to hardware. That would put the device context in an
 * invalid state which we can't currently recover from.
 */
static int vmw_cotable_resize(struct vmw_resource *res, size_t new_size)
{
	struct ttm_operation_ctx ctx = { false, false };
	struct vmw_private *dev_priv = res->dev_priv;
	struct vmw_cotable *vcotbl = vmw_cotable(res);
	struct vmw_bo *buf, *old_buf = res->guest_memory_bo;
	struct ttm_buffer_object *bo, *old_bo = &res->guest_memory_bo->tbo;
	size_t old_size = res->guest_memory_size;
	size_t old_size_read_back = vcotbl->size_read_back;
	size_t cur_size_read_back;
	struct ttm_bo_kmap_obj old_map, new_map;
	int ret;
	size_t i;
	struct vmw_bo_params bo_params = {
		.domain = VMW_BO_DOMAIN_MOB,
		.busy_domain = VMW_BO_DOMAIN_MOB,
		.bo_type = ttm_bo_type_device,
		.size = new_size,
		.pin = true
	};

	MKS_STAT_TIME_DECL(MKSSTAT_KERN_COTABLE_RESIZE);
	MKS_STAT_TIME_PUSH(MKSSTAT_KERN_COTABLE_RESIZE);

	ret = vmw_cotable_readback(res);
	if (ret)
		goto out_done;

	cur_size_read_back = vcotbl->size_read_back;
	vcotbl->size_read_back = old_size_read_back;

	/*
	 * While device is processing, Allocate and reserve a buffer object
	 * for the new COTable. Initially pin the buffer object to make sure
	 * we can use tryreserve without failure.
	 */
<<<<<<< HEAD
	ret = vmw_bo_create(dev_priv, new_size, &vmw_mob_placement,
			    true, true, vmw_bo_bo_free, &buf);
=======
	ret = vmw_bo_create(dev_priv, &bo_params, &buf);
>>>>>>> eb3cdb58
	if (ret) {
		DRM_ERROR("Failed initializing new cotable MOB.\n");
		goto out_done;
	}

	bo = &buf->tbo;
	WARN_ON_ONCE(ttm_bo_reserve(bo, false, true, NULL));

	ret = ttm_bo_wait(old_bo, false, false);
	if (unlikely(ret != 0)) {
		DRM_ERROR("Failed waiting for cotable unbind.\n");
		goto out_wait;
	}

	/*
	 * Do a page by page copy of COTables. This eliminates slow vmap()s.
	 * This should really be a TTM utility.
	 */
	for (i = 0; i < PFN_UP(old_bo->resource->size); ++i) {
		bool dummy;

		ret = ttm_bo_kmap(old_bo, i, 1, &old_map);
		if (unlikely(ret != 0)) {
			DRM_ERROR("Failed mapping old COTable on resize.\n");
			goto out_wait;
		}
		ret = ttm_bo_kmap(bo, i, 1, &new_map);
		if (unlikely(ret != 0)) {
			DRM_ERROR("Failed mapping new COTable on resize.\n");
			goto out_map_new;
		}
		memcpy(ttm_kmap_obj_virtual(&new_map, &dummy),
		       ttm_kmap_obj_virtual(&old_map, &dummy),
		       PAGE_SIZE);
		ttm_bo_kunmap(&new_map);
		ttm_bo_kunmap(&old_map);
	}

	/* Unpin new buffer, and switch backup buffers. */
	vmw_bo_placement_set(buf,
			     VMW_BO_DOMAIN_MOB,
			     VMW_BO_DOMAIN_MOB);
	ret = ttm_bo_validate(bo, &buf->placement, &ctx);
	if (unlikely(ret != 0)) {
		DRM_ERROR("Failed validating new COTable backup buffer.\n");
		goto out_wait;
	}

	vmw_resource_mob_detach(res);
	res->guest_memory_bo = buf;
	res->guest_memory_size = new_size;
	vcotbl->size_read_back = cur_size_read_back;

	/*
	 * Now tell the device to switch. If this fails, then we need to
	 * revert the full resize.
	 */
	ret = vmw_cotable_unscrub(res);
	if (ret) {
		DRM_ERROR("Failed switching COTable backup buffer.\n");
		res->guest_memory_bo = old_buf;
		res->guest_memory_size = old_size;
		vcotbl->size_read_back = old_size_read_back;
		vmw_resource_mob_attach(res);
		goto out_wait;
	}

	vmw_resource_mob_attach(res);
	/* Let go of the old mob. */
	vmw_bo_unreference(&old_buf);
	res->id = vcotbl->type;

	ret = dma_resv_reserve_fences(bo->base.resv, 1);
	if (unlikely(ret))
		goto out_wait;

<<<<<<< HEAD
	/* Release the pin acquired in vmw_bo_init */
=======
	/* Release the pin acquired in vmw_bo_create */
>>>>>>> eb3cdb58
	ttm_bo_unpin(bo);

	MKS_STAT_TIME_POP(MKSSTAT_KERN_COTABLE_RESIZE);

	return 0;

out_map_new:
	ttm_bo_kunmap(&old_map);
out_wait:
	ttm_bo_unpin(bo);
	ttm_bo_unreserve(bo);
	vmw_bo_unreference(&buf);

out_done:
	MKS_STAT_TIME_POP(MKSSTAT_KERN_COTABLE_RESIZE);

	return ret;
}

/**
 * vmw_cotable_create - Cotable resource create callback
 *
 * @res: Pointer to a cotable resource.
 *
 * There is no separate create command for cotables, so this callback, which
 * is called before bind() in the validation sequence is instead used for two
 * things.
 * 1) Unscrub the cotable if it is scrubbed and still attached to a backup
 *    buffer.
 * 2) Resize the cotable if needed.
 */
static int vmw_cotable_create(struct vmw_resource *res)
{
	struct vmw_cotable *vcotbl = vmw_cotable(res);
	size_t new_size = res->guest_memory_size;
	size_t needed_size;
	int ret;

	/* Check whether we need to resize the cotable */
	needed_size = (vcotbl->seen_entries + 1) * co_info[vcotbl->type].size;
	while (needed_size > new_size)
		new_size *= 2;

	if (likely(new_size <= res->guest_memory_size)) {
		if (vcotbl->scrubbed && vmw_resource_mob_attached(res)) {
			ret = vmw_cotable_unscrub(res);
			if (ret)
				return ret;
		}
		res->id = vcotbl->type;
		return 0;
	}

	return vmw_cotable_resize(res, new_size);
}

/**
 * vmw_hw_cotable_destroy - Cotable hw_destroy callback
 *
 * @res: Pointer to a cotable resource.
 *
 * The final (part of resource destruction) destroy callback.
 */
static void vmw_hw_cotable_destroy(struct vmw_resource *res)
{
	(void) vmw_cotable_destroy(res);
}

/**
 * vmw_cotable_free - Cotable resource destructor
 *
 * @res: Pointer to a cotable resource.
 */
static void vmw_cotable_free(struct vmw_resource *res)
{
	kfree(res);
}

/**
 * vmw_cotable_alloc - Create a cotable resource
 *
 * @dev_priv: Pointer to a device private struct.
 * @ctx: Pointer to the context resource.
 * The cotable resource will not add a refcount.
 * @type: The cotable type.
 */
struct vmw_resource *vmw_cotable_alloc(struct vmw_private *dev_priv,
				       struct vmw_resource *ctx,
				       u32 type)
{
	struct vmw_cotable *vcotbl;
	int ret;
	u32 num_entries;

	vcotbl = kzalloc(sizeof(*vcotbl), GFP_KERNEL);
	if (unlikely(!vcotbl)) {
		ret = -ENOMEM;
		goto out_no_alloc;
	}

	ret = vmw_resource_init(dev_priv, &vcotbl->res, true,
				vmw_cotable_free, &vmw_cotable_func);
	if (unlikely(ret != 0))
		goto out_no_init;

	INIT_LIST_HEAD(&vcotbl->resource_list);
	vcotbl->res.id = type;
	vcotbl->res.guest_memory_size = PAGE_SIZE;
	num_entries = PAGE_SIZE / co_info[type].size;
	if (num_entries < co_info[type].min_initial_entries) {
		vcotbl->res.guest_memory_size = co_info[type].min_initial_entries *
			co_info[type].size;
<<<<<<< HEAD
		vcotbl->res.backup_size = PFN_ALIGN(vcotbl->res.backup_size);
=======
		vcotbl->res.guest_memory_size = PFN_ALIGN(vcotbl->res.guest_memory_size);
>>>>>>> eb3cdb58
	}

	vcotbl->scrubbed = true;
	vcotbl->seen_entries = -1;
	vcotbl->type = type;
	vcotbl->ctx = ctx;

	vcotbl->res.hw_destroy = vmw_hw_cotable_destroy;

	return &vcotbl->res;

out_no_init:
	kfree(vcotbl);
out_no_alloc:
	return ERR_PTR(ret);
}

/**
 * vmw_cotable_notify - Notify the cotable about an item creation
 *
 * @res: Pointer to a cotable resource.
 * @id: Item id.
 */
int vmw_cotable_notify(struct vmw_resource *res, int id)
{
	struct vmw_cotable *vcotbl = vmw_cotable(res);

	if (id < 0 || id >= SVGA_COTABLE_MAX_IDS) {
		DRM_ERROR("Illegal COTable id. Type is %u. Id is %d\n",
			  (unsigned) vcotbl->type, id);
		return -EINVAL;
	}

	if (vcotbl->seen_entries < id) {
		/* Trigger a call to create() on next validate */
		res->id = -1;
		vcotbl->seen_entries = id;
	}

	return 0;
}

/**
 * vmw_cotable_add_resource - add a view to the cotable's list of active views.
 *
 * @res: pointer struct vmw_resource representing the cotable.
 * @head: pointer to the struct list_head member of the resource, dedicated
 * to the cotable active resource list.
 */
void vmw_cotable_add_resource(struct vmw_resource *res, struct list_head *head)
{
	struct vmw_cotable *vcotbl =
		container_of(res, struct vmw_cotable, res);

	list_add_tail(head, &vcotbl->resource_list);
}<|MERGE_RESOLUTION|>--- conflicted
+++ resolved
@@ -432,12 +432,7 @@
 	 * for the new COTable. Initially pin the buffer object to make sure
 	 * we can use tryreserve without failure.
 	 */
-<<<<<<< HEAD
-	ret = vmw_bo_create(dev_priv, new_size, &vmw_mob_placement,
-			    true, true, vmw_bo_bo_free, &buf);
-=======
 	ret = vmw_bo_create(dev_priv, &bo_params, &buf);
->>>>>>> eb3cdb58
 	if (ret) {
 		DRM_ERROR("Failed initializing new cotable MOB.\n");
 		goto out_done;
@@ -514,11 +509,7 @@
 	if (unlikely(ret))
 		goto out_wait;
 
-<<<<<<< HEAD
-	/* Release the pin acquired in vmw_bo_init */
-=======
 	/* Release the pin acquired in vmw_bo_create */
->>>>>>> eb3cdb58
 	ttm_bo_unpin(bo);
 
 	MKS_STAT_TIME_POP(MKSSTAT_KERN_COTABLE_RESIZE);
@@ -631,11 +622,7 @@
 	if (num_entries < co_info[type].min_initial_entries) {
 		vcotbl->res.guest_memory_size = co_info[type].min_initial_entries *
 			co_info[type].size;
-<<<<<<< HEAD
-		vcotbl->res.backup_size = PFN_ALIGN(vcotbl->res.backup_size);
-=======
 		vcotbl->res.guest_memory_size = PFN_ALIGN(vcotbl->res.guest_memory_size);
->>>>>>> eb3cdb58
 	}
 
 	vcotbl->scrubbed = true;
