// SPDX-License-Identifier: GPL-2.0 OR MIT
/**************************************************************************
 *
 * Copyright 2017 VMware, Inc., Palo Alto, CA., USA
 * All Rights Reserved.
 *
 * Permission is hereby granted, free of charge, to any person obtaining a
 * copy of this software and associated documentation files (the
 * "Software"), to deal in the Software without restriction, including
 * without limitation the rights to use, copy, modify, merge, publish,
 * distribute, sub license, and/or sell copies of the Software, and to
 * permit persons to whom the Software is furnished to do so, subject to
 * the following conditions:
 *
 * The above copyright notice and this permission notice (including the
 * next paragraph) shall be included in all copies or substantial portions
 * of the Software.
 *
 * THE SOFTWARE IS PROVIDED "AS IS", WITHOUT WARRANTY OF ANY KIND, EXPRESS OR
 * IMPLIED, INCLUDING BUT NOT LIMITED TO THE WARRANTIES OF MERCHANTABILITY,
 * FITNESS FOR A PARTICULAR PURPOSE AND NON-INFRINGEMENT. IN NO EVENT SHALL
 * THE COPYRIGHT HOLDERS, AUTHORS AND/OR ITS SUPPLIERS BE LIABLE FOR ANY CLAIM,
 * DAMAGES OR OTHER LIABILITY, WHETHER IN AN ACTION OF CONTRACT, TORT OR
 * OTHERWISE, ARISING FROM, OUT OF OR IN CONNECTION WITH THE SOFTWARE OR THE
 * USE OR OTHER DEALINGS IN THE SOFTWARE.
 *
 **************************************************************************/

#include "vmwgfx_drv.h"

#include "vmwgfx_bo.h"
#include <linux/highmem.h>

/*
 * Template that implements find_first_diff() for a generic
 * unsigned integer type. @size and return value are in bytes.
 */
#define VMW_FIND_FIRST_DIFF(_type)			 \
static size_t vmw_find_first_diff_ ## _type		 \
	(const _type * dst, const _type * src, size_t size)\
{							 \
	size_t i;					 \
							 \
	for (i = 0; i < size; i += sizeof(_type)) {	 \
		if (*dst++ != *src++)			 \
			break;				 \
	}						 \
							 \
	return i;					 \
}


/*
 * Template that implements find_last_diff() for a generic
 * unsigned integer type. Pointers point to the item following the
 * *end* of the area to be examined. @size and return value are in
 * bytes.
 */
#define VMW_FIND_LAST_DIFF(_type)					\
static ssize_t vmw_find_last_diff_ ## _type(				\
	const _type * dst, const _type * src, size_t size)		\
{									\
	while (size) {							\
		if (*--dst != *--src)					\
			break;						\
									\
		size -= sizeof(_type);					\
	}								\
	return size;							\
}


/*
 * Instantiate find diff functions for relevant unsigned integer sizes,
 * assuming that wider integers are faster (including aligning) up to the
 * architecture native width, which is assumed to be 32 bit unless
 * CONFIG_64BIT is defined.
 */
VMW_FIND_FIRST_DIFF(u8);
VMW_FIND_LAST_DIFF(u8);

VMW_FIND_FIRST_DIFF(u16);
VMW_FIND_LAST_DIFF(u16);

VMW_FIND_FIRST_DIFF(u32);
VMW_FIND_LAST_DIFF(u32);

#ifdef CONFIG_64BIT
VMW_FIND_FIRST_DIFF(u64);
VMW_FIND_LAST_DIFF(u64);
#endif


/* We use size aligned copies. This computes (addr - align(addr)) */
#define SPILL(_var, _type) ((unsigned long) _var & (sizeof(_type) - 1))


/*
 * Template to compute find_first_diff() for a certain integer type
 * including a head copy for alignment, and adjustment of parameters
 * for tail find or increased resolution find using an unsigned integer find
 * of smaller width. If finding is complete, and resolution is sufficient,
 * the macro executes a return statement. Otherwise it falls through.
 */
#define VMW_TRY_FIND_FIRST_DIFF(_type)					\
do {									\
	unsigned int spill = SPILL(dst, _type);				\
	size_t diff_offs;						\
									\
	if (spill && spill == SPILL(src, _type) &&			\
	    sizeof(_type) - spill <= size) {				\
		spill = sizeof(_type) - spill;				\
		diff_offs = vmw_find_first_diff_u8(dst, src, spill);	\
		if (diff_offs < spill)					\
			return round_down(offset + diff_offs, granularity); \
									\
		dst += spill;						\
		src += spill;						\
		size -= spill;						\
		offset += spill;					\
		spill = 0;						\
	}								\
	if (!spill && !SPILL(src, _type)) {				\
		size_t to_copy = size &	 ~(sizeof(_type) - 1);		\
									\
		diff_offs = vmw_find_first_diff_ ## _type		\
			((_type *) dst, (_type *) src, to_copy);	\
		if (diff_offs >= size || granularity == sizeof(_type))	\
			return (offset + diff_offs);			\
									\
		dst += diff_offs;					\
		src += diff_offs;					\
		size -= diff_offs;					\
		offset += diff_offs;					\
	}								\
} while (0)								\


/**
 * vmw_find_first_diff - find the first difference between dst and src
 *
 * @dst: The destination address
 * @src: The source address
 * @size: Number of bytes to compare
 * @granularity: The granularity needed for the return value in bytes.
 * return: The offset from find start where the first difference was
 * encountered in bytes. If no difference was found, the function returns
 * a value >= @size.
 */
static size_t vmw_find_first_diff(const u8 *dst, const u8 *src, size_t size,
				  size_t granularity)
{
	size_t offset = 0;

	/*
	 * Try finding with large integers if alignment allows, or we can
	 * fix it. Fall through if we need better resolution or alignment
	 * was bad.
	 */
#ifdef CONFIG_64BIT
	VMW_TRY_FIND_FIRST_DIFF(u64);
#endif
	VMW_TRY_FIND_FIRST_DIFF(u32);
	VMW_TRY_FIND_FIRST_DIFF(u16);

	return round_down(offset + vmw_find_first_diff_u8(dst, src, size),
			  granularity);
}


/*
 * Template to compute find_last_diff() for a certain integer type
 * including a tail copy for alignment, and adjustment of parameters
 * for head find or increased resolution find using an unsigned integer find
 * of smaller width. If finding is complete, and resolution is sufficient,
 * the macro executes a return statement. Otherwise it falls through.
 */
#define VMW_TRY_FIND_LAST_DIFF(_type)					\
do {									\
	unsigned int spill = SPILL(dst, _type);				\
	ssize_t location;						\
	ssize_t diff_offs;						\
									\
	if (spill && spill <= size && spill == SPILL(src, _type)) {	\
		diff_offs = vmw_find_last_diff_u8(dst, src, spill);	\
		if (diff_offs) {					\
			location = size - spill + diff_offs - 1;	\
			return round_down(location, granularity);	\
		}							\
									\
		dst -= spill;						\
		src -= spill;						\
		size -= spill;						\
		spill = 0;						\
	}								\
	if (!spill && !SPILL(src, _type)) {				\
		size_t to_copy = round_down(size, sizeof(_type));	\
									\
		diff_offs = vmw_find_last_diff_ ## _type		\
			((_type *) dst, (_type *) src, to_copy);	\
		location = size - to_copy + diff_offs - sizeof(_type);	\
		if (location < 0 || granularity == sizeof(_type))	\
			return location;				\
									\
		dst -= to_copy - diff_offs;				\
		src -= to_copy - diff_offs;				\
		size -= to_copy - diff_offs;				\
	}								\
} while (0)


/**
 * vmw_find_last_diff - find the last difference between dst and src
 *
 * @dst: The destination address
 * @src: The source address
 * @size: Number of bytes to compare
 * @granularity: The granularity needed for the return value in bytes.
 * return: The offset from find start where the last difference was
 * encountered in bytes, or a negative value if no difference was found.
 */
static ssize_t vmw_find_last_diff(const u8 *dst, const u8 *src, size_t size,
				  size_t granularity)
{
	dst += size;
	src += size;

#ifdef CONFIG_64BIT
	VMW_TRY_FIND_LAST_DIFF(u64);
#endif
	VMW_TRY_FIND_LAST_DIFF(u32);
	VMW_TRY_FIND_LAST_DIFF(u16);

	return round_down(vmw_find_last_diff_u8(dst, src, size) - 1,
			  granularity);
}


/**
 * vmw_memcpy - A wrapper around kernel memcpy with allowing to plug it into a
 * struct vmw_diff_cpy.
 *
 * @diff: The struct vmw_diff_cpy closure argument (unused).
 * @dest: The copy destination.
 * @src: The copy source.
 * @n: Number of bytes to copy.
 */
void vmw_memcpy(struct vmw_diff_cpy *diff, u8 *dest, const u8 *src, size_t n)
{
	memcpy(dest, src, n);
}


/**
 * vmw_adjust_rect - Adjust rectangle coordinates for newly found difference
 *
 * @diff: The struct vmw_diff_cpy used to track the modified bounding box.
 * @diff_offs: The offset from @diff->line_offset where the difference was
 * found.
 */
static void vmw_adjust_rect(struct vmw_diff_cpy *diff, size_t diff_offs)
{
	size_t offs = (diff_offs + diff->line_offset) / diff->cpp;
	struct drm_rect *rect = &diff->rect;

	rect->x1 = min_t(int, rect->x1, offs);
	rect->x2 = max_t(int, rect->x2, offs + 1);
	rect->y1 = min_t(int, rect->y1, diff->line);
	rect->y2 = max_t(int, rect->y2, diff->line + 1);
}

/**
 * vmw_diff_memcpy - memcpy that creates a bounding box of modified content.
 *
 * @diff: The struct vmw_diff_cpy used to track the modified bounding box.
 * @dest: The copy destination.
 * @src: The copy source.
 * @n: Number of bytes to copy.
 *
 * In order to correctly track the modified content, the field @diff->line must
 * be pre-loaded with the current line number, the field @diff->line_offset must
 * be pre-loaded with the line offset in bytes where the copy starts, and
 * finally the field @diff->cpp need to be preloaded with the number of bytes
 * per unit in the horizontal direction of the area we're examining.
 * Typically bytes per pixel.
 * This is needed to know the needed granularity of the difference computing
 * operations. A higher cpp generally leads to faster execution at the cost of
 * bounding box width precision.
 */
void vmw_diff_memcpy(struct vmw_diff_cpy *diff, u8 *dest, const u8 *src,
		     size_t n)
{
	ssize_t csize, byte_len;

	if (WARN_ON_ONCE(round_down(n, diff->cpp) != n))
		return;

	/* TODO: Possibly use a single vmw_find_first_diff per line? */
	csize = vmw_find_first_diff(dest, src, n, diff->cpp);
	if (csize < n) {
		vmw_adjust_rect(diff, csize);
		byte_len = diff->cpp;

		/*
		 * Starting from where first difference was found, find
		 * location of last difference, and then copy.
		 */
		diff->line_offset += csize;
		dest += csize;
		src += csize;
		n -= csize;
		csize = vmw_find_last_diff(dest, src, n, diff->cpp);
		if (csize >= 0) {
			byte_len += csize;
			vmw_adjust_rect(diff, csize);
		}
		memcpy(dest, src, byte_len);
	}
	diff->line_offset += n;
}

/**
 * struct vmw_bo_blit_line_data - Convenience argument to vmw_bo_cpu_blit_line
 *
 * @mapped_dst: Already mapped destination page index in @dst_pages.
 * @dst_addr: Kernel virtual address of mapped destination page.
 * @dst_pages: Array of destination bo pages.
 * @dst_num_pages: Number of destination bo pages.
 * @dst_prot: Destination bo page protection.
 * @mapped_src: Already mapped source page index in @dst_pages.
 * @src_addr: Kernel virtual address of mapped source page.
 * @src_pages: Array of source bo pages.
 * @src_num_pages: Number of source bo pages.
 * @src_prot: Source bo page protection.
 * @diff: Struct vmw_diff_cpy, in the end forwarded to the memcpy routine.
 */
struct vmw_bo_blit_line_data {
	u32 mapped_dst;
	u8 *dst_addr;
	struct page **dst_pages;
	u32 dst_num_pages;
	pgprot_t dst_prot;
	u32 mapped_src;
	u8 *src_addr;
	struct page **src_pages;
	u32 src_num_pages;
	pgprot_t src_prot;
	struct vmw_diff_cpy *diff;
};

/**
 * vmw_bo_cpu_blit_line - Blit part of a line from one bo to another.
 *
 * @d: Blit data as described above.
 * @dst_offset: Destination copy start offset from start of bo.
 * @src_offset: Source copy start offset from start of bo.
 * @bytes_to_copy: Number of bytes to copy in this line.
 */
static int vmw_bo_cpu_blit_line(struct vmw_bo_blit_line_data *d,
				u32 dst_offset,
				u32 src_offset,
				u32 bytes_to_copy)
{
	struct vmw_diff_cpy *diff = d->diff;

	while (bytes_to_copy) {
		u32 copy_size = bytes_to_copy;
		u32 dst_page = dst_offset >> PAGE_SHIFT;
		u32 src_page = src_offset >> PAGE_SHIFT;
		u32 dst_page_offset = dst_offset & ~PAGE_MASK;
		u32 src_page_offset = src_offset & ~PAGE_MASK;
		bool unmap_dst = d->dst_addr && dst_page != d->mapped_dst;
		bool unmap_src = d->src_addr && (src_page != d->mapped_src ||
						 unmap_dst);

		copy_size = min_t(u32, copy_size, PAGE_SIZE - dst_page_offset);
		copy_size = min_t(u32, copy_size, PAGE_SIZE - src_page_offset);

		if (unmap_src) {
			kunmap_atomic(d->src_addr);
			d->src_addr = NULL;
		}

		if (unmap_dst) {
			kunmap_atomic(d->dst_addr);
			d->dst_addr = NULL;
		}

		if (!d->dst_addr) {
			if (WARN_ON_ONCE(dst_page >= d->dst_num_pages))
				return -EINVAL;

			d->dst_addr =
				kmap_atomic_prot(d->dst_pages[dst_page],
						 d->dst_prot);
			if (!d->dst_addr)
				return -ENOMEM;

			d->mapped_dst = dst_page;
		}

		if (!d->src_addr) {
			if (WARN_ON_ONCE(src_page >= d->src_num_pages))
				return -EINVAL;

			d->src_addr =
				kmap_atomic_prot(d->src_pages[src_page],
						 d->src_prot);
			if (!d->src_addr)
				return -ENOMEM;

			d->mapped_src = src_page;
		}
		diff->do_cpy(diff, d->dst_addr + dst_page_offset,
			     d->src_addr + src_page_offset, copy_size);

		bytes_to_copy -= copy_size;
		dst_offset += copy_size;
		src_offset += copy_size;
	}

	return 0;
}

static void *map_external(struct vmw_bo *bo, struct iosys_map *map)
{
	struct vmw_private *vmw =
		container_of(bo->tbo.bdev, struct vmw_private, bdev);
	void *ptr = NULL;
	int ret;

	if (bo->tbo.base.import_attach) {
		ret = dma_buf_vmap(bo->tbo.base.dma_buf, map);
		if (ret) {
			drm_dbg_driver(&vmw->drm,
				       "Wasn't able to map external bo!\n");
			goto out;
		}
		ptr = map->vaddr;
	} else {
		ptr = vmw_bo_map_and_cache(bo);
	}

out:
	return ptr;
}

static void unmap_external(struct vmw_bo *bo, struct iosys_map *map)
{
	if (bo->tbo.base.import_attach)
		dma_buf_vunmap(bo->tbo.base.dma_buf, map);
	else
		vmw_bo_unmap(bo);
}

static int vmw_external_bo_copy(struct vmw_bo *dst, u32 dst_offset,
				u32 dst_stride, struct vmw_bo *src,
				u32 src_offset, u32 src_stride,
				u32 width_in_bytes, u32 height,
				struct vmw_diff_cpy *diff)
{
	struct vmw_private *vmw =
		container_of(dst->tbo.bdev, struct vmw_private, bdev);
	size_t dst_size = dst->tbo.resource->size;
	size_t src_size = src->tbo.resource->size;
	struct iosys_map dst_map = {0};
	struct iosys_map src_map = {0};
	int ret, i;
	int x_in_bytes;
	u8 *vsrc;
	u8 *vdst;

	vsrc = map_external(src, &src_map);
	if (!vsrc) {
		drm_dbg_driver(&vmw->drm, "Wasn't able to map src\n");
		ret = -ENOMEM;
		goto out;
	}

	vdst = map_external(dst, &dst_map);
	if (!vdst) {
		drm_dbg_driver(&vmw->drm, "Wasn't able to map dst\n");
		ret = -ENOMEM;
		goto out;
	}

	vsrc += src_offset;
	vdst += dst_offset;
	if (src_stride == dst_stride) {
		dst_size -= dst_offset;
		src_size -= src_offset;
		memcpy(vdst, vsrc,
		       min(dst_stride * height, min(dst_size, src_size)));
	} else {
		WARN_ON(dst_stride < width_in_bytes);
		for (i = 0; i < height; ++i) {
			memcpy(vdst, vsrc, width_in_bytes);
			vsrc += src_stride;
			vdst += dst_stride;
		}
	}

	x_in_bytes = (dst_offset % dst_stride);
	diff->rect.x1 =  x_in_bytes / diff->cpp;
	diff->rect.y1 = ((dst_offset - x_in_bytes) / dst_stride);
	diff->rect.x2 = diff->rect.x1 + width_in_bytes / diff->cpp;
	diff->rect.y2 = diff->rect.y1 + height;

	ret = 0;
out:
	unmap_external(src, &src_map);
	unmap_external(dst, &dst_map);

	return ret;
}

/**
 * vmw_bo_cpu_blit - in-kernel cpu blit.
 *
 * @vmw_dst: Destination buffer object.
 * @dst_offset: Destination offset of blit start in bytes.
 * @dst_stride: Destination stride in bytes.
 * @vmw_src: Source buffer object.
 * @src_offset: Source offset of blit start in bytes.
 * @src_stride: Source stride in bytes.
 * @w: Width of blit.
 * @h: Height of blit.
 * @diff: The struct vmw_diff_cpy used to track the modified bounding box.
 * return: Zero on success. Negative error value on failure. Will print out
 * kernel warnings on caller bugs.
 *
 * Performs a CPU blit from one buffer object to another avoiding a full
 * bo vmap which may exhaust- or fragment vmalloc space.
 * On supported architectures (x86), we're using kmap_atomic which avoids
 * cross-processor TLB- and cache flushes and may, on non-HIGHMEM systems
 * reference already set-up mappings.
 *
 * Neither of the buffer objects may be placed in PCI memory
 * (Fixed memory in TTM terminology) when using this function.
 */
int vmw_bo_cpu_blit(struct vmw_bo *vmw_dst,
		    u32 dst_offset, u32 dst_stride,
		    struct vmw_bo *vmw_src,
		    u32 src_offset, u32 src_stride,
		    u32 w, u32 h,
		    struct vmw_diff_cpy *diff)
{
	struct ttm_buffer_object *src = &vmw_src->tbo;
	struct ttm_buffer_object *dst = &vmw_dst->tbo;
	struct ttm_operation_ctx ctx = {
		.interruptible = false,
		.no_wait_gpu = false
	};
	u32 j, initial_line = dst_offset / dst_stride;
	struct vmw_bo_blit_line_data d = {0};
	int ret = 0;
	struct page **dst_pages = NULL;
	struct page **src_pages = NULL;
	bool src_external = (src->ttm->page_flags & TTM_TT_FLAG_EXTERNAL) != 0;
	bool dst_external = (dst->ttm->page_flags & TTM_TT_FLAG_EXTERNAL) != 0;

	if (WARN_ON(dst == src))
		return -EINVAL;

	/* Buffer objects need to be either pinned or reserved: */
	if (!(dst->pin_count))
		dma_resv_assert_held(dst->base.resv);
	if (!(src->pin_count))
		dma_resv_assert_held(src->base.resv);

	if (!ttm_tt_is_populated(dst->ttm)) {
		ret = dst->bdev->funcs->ttm_tt_populate(dst->bdev, dst->ttm, &ctx);
		if (ret)
			return ret;
	}

	if (!ttm_tt_is_populated(src->ttm)) {
		ret = src->bdev->funcs->ttm_tt_populate(src->bdev, src->ttm, &ctx);
		if (ret)
			return ret;
	}

	if (src_external || dst_external)
		return vmw_external_bo_copy(vmw_dst, dst_offset, dst_stride,
					    vmw_src, src_offset, src_stride,
					    w, h, diff);

	if (!src->ttm->pages && src->ttm->sg) {
		src_pages = kvmalloc_array(src->ttm->num_pages,
					   sizeof(struct page *), GFP_KERNEL);
		if (!src_pages)
			return -ENOMEM;
		ret = drm_prime_sg_to_page_array(src->ttm->sg, src_pages,
						 src->ttm->num_pages);
		if (ret)
			goto out;
	}
	if (!dst->ttm->pages && dst->ttm->sg) {
		dst_pages = kvmalloc_array(dst->ttm->num_pages,
					   sizeof(struct page *), GFP_KERNEL);
		if (!dst_pages) {
			ret = -ENOMEM;
			goto out;
		}
		ret = drm_prime_sg_to_page_array(dst->ttm->sg, dst_pages,
						 dst->ttm->num_pages);
		if (ret)
			goto out;
	}

	d.mapped_dst = 0;
	d.mapped_src = 0;
	d.dst_addr = NULL;
	d.src_addr = NULL;
	d.dst_pages = dst->ttm->pages ? dst->ttm->pages : dst_pages;
	d.src_pages = src->ttm->pages ? src->ttm->pages : src_pages;
	d.dst_num_pages = PFN_UP(dst->resource->size);
	d.src_num_pages = PFN_UP(src->resource->size);
	d.dst_prot = ttm_io_prot(dst, dst->resource, PAGE_KERNEL);
	d.src_prot = ttm_io_prot(src, src->resource, PAGE_KERNEL);
	d.diff = diff;

	for (j = 0; j < h; ++j) {
		diff->line = j + initial_line;
		diff->line_offset = dst_offset % dst_stride;
		ret = vmw_bo_cpu_blit_line(&d, dst_offset, src_offset, w);
		if (ret)
			goto out;

		dst_offset += dst_stride;
		src_offset += src_stride;
	}
out:
	if (d.src_addr)
		kunmap_atomic(d.src_addr);
	if (d.dst_addr)
		kunmap_atomic(d.dst_addr);
<<<<<<< HEAD
	if (src_pages)
		kvfree(src_pages);
	if (dst_pages)
		kvfree(dst_pages);
=======
	kvfree(src_pages);
	kvfree(dst_pages);
>>>>>>> 2d5404ca

	return ret;
}<|MERGE_RESOLUTION|>--- conflicted
+++ resolved
@@ -635,15 +635,8 @@
 		kunmap_atomic(d.src_addr);
 	if (d.dst_addr)
 		kunmap_atomic(d.dst_addr);
-<<<<<<< HEAD
-	if (src_pages)
-		kvfree(src_pages);
-	if (dst_pages)
-		kvfree(dst_pages);
-=======
 	kvfree(src_pages);
 	kvfree(dst_pages);
->>>>>>> 2d5404ca
 
 	return ret;
 }