/* SPDX-License-Identifier: GPL-2.0 OR MIT */
/**************************************************************************
 *
<<<<<<< HEAD
 * Copyright 2009-2022 VMware, Inc., Palo Alto, CA., USA
=======
 * Copyright 2009-2023 VMware, Inc., Palo Alto, CA., USA
>>>>>>> eb3cdb58
 *
 * Permission is hereby granted, free of charge, to any person obtaining a
 * copy of this software and associated documentation files (the
 * "Software"), to deal in the Software without restriction, including
 * without limitation the rights to use, copy, modify, merge, publish,
 * distribute, sub license, and/or sell copies of the Software, and to
 * permit persons to whom the Software is furnished to do so, subject to
 * the following conditions:
 *
 * The above copyright notice and this permission notice (including the
 * next paragraph) shall be included in all copies or substantial portions
 * of the Software.
 *
 * THE SOFTWARE IS PROVIDED "AS IS", WITHOUT WARRANTY OF ANY KIND, EXPRESS OR
 * IMPLIED, INCLUDING BUT NOT LIMITED TO THE WARRANTIES OF MERCHANTABILITY,
 * FITNESS FOR A PARTICULAR PURPOSE AND NON-INFRINGEMENT. IN NO EVENT SHALL
 * THE COPYRIGHT HOLDERS, AUTHORS AND/OR ITS SUPPLIERS BE LIABLE FOR ANY CLAIM,
 * DAMAGES OR OTHER LIABILITY, WHETHER IN AN ACTION OF CONTRACT, TORT OR
 * OTHERWISE, ARISING FROM, OUT OF OR IN CONNECTION WITH THE SOFTWARE OR THE
 * USE OR OTHER DEALINGS IN THE SOFTWARE.
 *
 **************************************************************************/

#ifndef VMWGFX_KMS_H_
#define VMWGFX_KMS_H_

#include <drm/drm_encoder.h>
#include <drm/drm_framebuffer.h>
#include <drm/drm_probe_helper.h>

#include "vmwgfx_drv.h"

/**
 * struct vmw_du_update_plane - Closure structure for vmw_du_helper_plane_update
 * @plane: Plane which is being updated.
 * @old_state: Old state of plane.
 * @dev_priv: Device private.
 * @du: Display unit on which to update the plane.
 * @vfb: Framebuffer which is blitted to display unit.
 * @out_fence: Out fence for resource finish.
 * @mutex: The mutex used to protect resource reservation.
 * @cpu_blit: True if need cpu blit.
 * @intr: Whether to perform waits interruptible if possible.
 *
 * This structure loosely represent the set of operations needed to perform a
 * plane update on a display unit. Implementer will define that functionality
 * according to the function callbacks for this structure. In brief it involves
 * surface/buffer object validation, populate FIFO commands and command
 * submission to the device.
 */
struct vmw_du_update_plane {
	/**
	 * @calc_fifo_size: Calculate fifo size.
	 *
	 * Determine fifo size for the commands needed for update. The number of
	 * damage clips on display unit @num_hits will be passed to allocate
	 * sufficient fifo space.
	 *
	 * Return: Fifo size needed
	 */
	uint32_t (*calc_fifo_size)(struct vmw_du_update_plane *update,
				   uint32_t num_hits);

	/**
	 * @post_prepare: Populate fifo for resource preparation.
	 *
	 * Some surface resource or buffer object need some extra cmd submission
	 * like update GB image for proxy surface and define a GMRFB for screen
	 * object. That should be done here as this callback will be
	 * called after FIFO allocation with the address of command buufer.
	 *
	 * This callback is optional.
	 *
	 * Return: Size of commands populated to command buffer.
	 */
	uint32_t (*post_prepare)(struct vmw_du_update_plane *update, void *cmd);

	/**
	 * @pre_clip: Populate fifo before clip.
	 *
	 * This is where pre clip related command should be populated like
	 * surface copy/DMA, etc.
	 *
	 * This callback is optional.
	 *
	 * Return: Size of commands populated to command buffer.
	 */
	uint32_t (*pre_clip)(struct vmw_du_update_plane *update, void *cmd,
			     uint32_t num_hits);

	/**
	 * @clip: Populate fifo for clip.
	 *
	 * This is where to populate clips for surface copy/dma or blit commands
	 * if needed. This will be called times have damage in display unit,
	 * which is one if doing full update. @clip is the damage in destination
	 * coordinates which is crtc/DU and @src_x, @src_y is damage clip src in
	 * framebuffer coordinate.
	 *
	 * This callback is optional.
	 *
	 * Return: Size of commands populated to command buffer.
	 */
	uint32_t (*clip)(struct vmw_du_update_plane *update, void *cmd,
			 struct drm_rect *clip, uint32_t src_x, uint32_t src_y);

	/**
	 * @post_clip: Populate fifo after clip.
	 *
	 * This is where to populate display unit update commands or blit
	 * commands.
	 *
	 * Return: Size of commands populated to command buffer.
	 */
	uint32_t (*post_clip)(struct vmw_du_update_plane *update, void *cmd,
				    struct drm_rect *bb);

	struct drm_plane *plane;
	struct drm_plane_state *old_state;
	struct vmw_private *dev_priv;
	struct vmw_display_unit *du;
	struct vmw_framebuffer *vfb;
	struct vmw_fence_obj **out_fence;
	struct mutex *mutex;
	bool intr;
};

/**
 * struct vmw_du_update_plane_surface - closure structure for surface
 * @base: base closure structure.
 * @cmd_start: FIFO command start address (used by SOU only).
 */
struct vmw_du_update_plane_surface {
	struct vmw_du_update_plane base;
	/* This member is to handle special case SOU surface update */
	void *cmd_start;
};

/**
 * struct vmw_du_update_plane_buffer - Closure structure for buffer object
 * @base: Base closure structure.
 * @fb_left: x1 for fb damage bounding box.
 * @fb_top: y1 for fb damage bounding box.
 */
struct vmw_du_update_plane_buffer {
	struct vmw_du_update_plane base;
	int fb_left, fb_top;
};

/**
 * struct vmw_kms_dirty - closure structure for the vmw_kms_helper_dirty
 * function.
 *
 * @fifo_commit: Callback that is called once for each display unit after
 * all clip rects. This function must commit the fifo space reserved by the
 * helper. Set up by the caller.
 * @clip: Callback that is called for each cliprect on each display unit.
 * Set up by the caller.
 * @fifo_reserve_size: Fifo size that the helper should try to allocat for
 * each display unit. Set up by the caller.
 * @dev_priv: Pointer to the device private. Set up by the helper.
 * @unit: The current display unit. Set up by the helper before a call to @clip.
 * @cmd: The allocated fifo space. Set up by the helper before the first @clip
 * call.
 * @crtc: The crtc for which to build dirty commands.
 * @num_hits: Number of clip rect commands for this display unit.
 * Cleared by the helper before the first @clip call. Updated by the @clip
 * callback.
 * @fb_x: Clip rect left side in framebuffer coordinates.
 * @fb_y: Clip rect right side in framebuffer coordinates.
 * @unit_x1: Clip rect left side in crtc coordinates.
 * @unit_y1: Clip rect top side in crtc coordinates.
 * @unit_x2: Clip rect right side in crtc coordinates.
 * @unit_y2: Clip rect bottom side in crtc coordinates.
 *
 * The clip rect coordinates are updated by the helper for each @clip call.
 * Note that this may be derived from if more info needs to be passed between
 * helper caller and helper callbacks.
 */
struct vmw_kms_dirty {
	void (*fifo_commit)(struct vmw_kms_dirty *);
	void (*clip)(struct vmw_kms_dirty *);
	size_t fifo_reserve_size;
	struct vmw_private *dev_priv;
	struct vmw_display_unit *unit;
	void *cmd;
	struct drm_crtc *crtc;
	u32 num_hits;
	s32 fb_x;
	s32 fb_y;
	s32 unit_x1;
	s32 unit_y1;
	s32 unit_x2;
	s32 unit_y2;
};

#define VMWGFX_NUM_DISPLAY_UNITS 8


#define vmw_framebuffer_to_vfb(x) \
	container_of(x, struct vmw_framebuffer, base)
#define vmw_framebuffer_to_vfbs(x) \
	container_of(x, struct vmw_framebuffer_surface, base.base)
#define vmw_framebuffer_to_vfbd(x) \
	container_of(x, struct vmw_framebuffer_bo, base.base)

/**
 * Base class for framebuffers
 *
 * @pin is called the when ever a crtc uses this framebuffer
 * @unpin is called
 */
struct vmw_framebuffer {
	struct drm_framebuffer base;
	bool bo;
	uint32_t user_handle;
};

/*
 * Clip rectangle
 */
struct vmw_clip_rect {
	int x1, x2, y1, y2;
};

struct vmw_framebuffer_surface {
	struct vmw_framebuffer base;
	struct vmw_surface *surface;
	struct vmw_bo *buffer;
	struct list_head head;
	bool is_bo_proxy;  /* true if this is proxy surface for DMA buf */
};


struct vmw_framebuffer_bo {
	struct vmw_framebuffer base;
	struct vmw_bo *buffer;
};


static const uint32_t __maybe_unused vmw_primary_plane_formats[] = {
	DRM_FORMAT_XRGB1555,
	DRM_FORMAT_RGB565,
	DRM_FORMAT_XRGB8888,
	DRM_FORMAT_ARGB8888,
};

static const uint32_t __maybe_unused vmw_cursor_plane_formats[] = {
	DRM_FORMAT_ARGB8888,
};


#define vmw_crtc_state_to_vcs(x) container_of(x, struct vmw_crtc_state, base)
#define vmw_plane_state_to_vps(x) container_of(x, struct vmw_plane_state, base)
#define vmw_connector_state_to_vcs(x) \
		container_of(x, struct vmw_connector_state, base)
#define vmw_plane_to_vcp(x) container_of(x, struct vmw_cursor_plane, base)

/**
 * Derived class for crtc state object
 *
 * @base DRM crtc object
 */
struct vmw_crtc_state {
	struct drm_crtc_state base;
};

struct vmw_cursor_plane_state {
	struct vmw_bo *bo;
	s32 hotspot_x;
	s32 hotspot_y;
};

/**
 * Derived class for plane state object
 *
 * @base DRM plane object
 * @surf Display surface for STDU
 * @bo display bo for SOU
 * @content_fb_type Used by STDU.
 * @bo_size Size of the bo, used by Screen Object Display Unit
 * @pinned pin count for STDU display surface
 */
struct vmw_plane_state {
	struct drm_plane_state base;
	struct vmw_surface *surf;
	struct vmw_bo *bo;

	int content_fb_type;
	unsigned long bo_size;

	int pinned;

	/* For CPU Blit */
	unsigned int cpp;

<<<<<<< HEAD
	/* CursorMob flipping index; -1 if cursor mobs not used */
	unsigned int cursor_mob_idx;
	/* Currently-active CursorMob */
	struct ttm_buffer_object *cm_bo;
	/* CursorMob kmap_obj; expected valid at cursor_plane_atomic_update
	   IFF currently-active CursorMob above is valid */
	struct ttm_bo_kmap_obj cm_map;
=======
	bool surf_mapped;
	struct vmw_cursor_plane_state cursor;
>>>>>>> eb3cdb58
};


/**
 * Derived class for connector state object
 *
 * @base DRM connector object
 * @is_implicit connector property
 *
 */
struct vmw_connector_state {
	struct drm_connector_state base;

	/**
	 * @gui_x:
	 *
	 * vmwgfx connector property representing the x position of this display
	 * unit (connector is synonymous to display unit) in overall topology.
	 * This is what the device expect as xRoot while creating screen.
	 */
	int gui_x;

	/**
	 * @gui_y:
	 *
	 * vmwgfx connector property representing the y position of this display
	 * unit (connector is synonymous to display unit) in overall topology.
	 * This is what the device expect as yRoot while creating screen.
	 */
	int gui_y;
};

/**
 * Derived class for cursor plane object
 *
 * @base DRM plane object
<<<<<<< HEAD
 * @cursor_mob array of two MOBs for CursorMob flipping
 */
struct vmw_cursor_plane {
	struct drm_plane base;
	struct ttm_buffer_object *cursor_mob[2];
=======
 * @cursor.cursor_mobs Cursor mobs available for re-use
 */
struct vmw_cursor_plane {
	struct drm_plane base;

	struct vmw_bo *cursor_mobs[3];
>>>>>>> eb3cdb58
};

/**
 * Base class display unit.
 *
 * Since the SVGA hw doesn't have a concept of a crtc, encoder or connector
 * so the display unit is all of them at the same time. This is true for both
 * legacy multimon and screen objects.
 */
struct vmw_display_unit {
	struct drm_crtc crtc;
	struct drm_encoder encoder;
	struct drm_connector connector;
	struct drm_plane primary;
	struct vmw_cursor_plane cursor;

	struct vmw_surface *cursor_surface;
	struct vmw_bo *cursor_bo;
	size_t cursor_age;

	int cursor_x;
	int cursor_y;

	int hotspot_x;
	int hotspot_y;
	s32 core_hotspot_x;
	s32 core_hotspot_y;

	unsigned unit;

	/*
	 * Prefered mode tracking.
	 */
	unsigned pref_width;
	unsigned pref_height;
	bool pref_active;
	struct drm_display_mode *pref_mode;

	/*
	 * Gui positioning
	 */
	int gui_x;
	int gui_y;
	bool is_implicit;
	int set_gui_x;
	int set_gui_y;
};

struct vmw_validation_ctx {
	struct vmw_resource *res;
	struct vmw_bo *buf;
};

#define vmw_crtc_to_du(x) \
	container_of(x, struct vmw_display_unit, crtc)
#define vmw_connector_to_du(x) \
	container_of(x, struct vmw_display_unit, connector)


/*
 * Shared display unit functions - vmwgfx_kms.c
 */
void vmw_du_cleanup(struct vmw_display_unit *du);
void vmw_du_crtc_save(struct drm_crtc *crtc);
void vmw_du_crtc_restore(struct drm_crtc *crtc);
int vmw_du_crtc_gamma_set(struct drm_crtc *crtc,
			   u16 *r, u16 *g, u16 *b,
			   uint32_t size,
			   struct drm_modeset_acquire_ctx *ctx);
int vmw_du_connector_set_property(struct drm_connector *connector,
				  struct drm_property *property,
				  uint64_t val);
int vmw_du_connector_atomic_set_property(struct drm_connector *connector,
					 struct drm_connector_state *state,
					 struct drm_property *property,
					 uint64_t val);
int
vmw_du_connector_atomic_get_property(struct drm_connector *connector,
				     const struct drm_connector_state *state,
				     struct drm_property *property,
				     uint64_t *val);
int vmw_du_connector_dpms(struct drm_connector *connector, int mode);
void vmw_du_connector_save(struct drm_connector *connector);
void vmw_du_connector_restore(struct drm_connector *connector);
enum drm_connector_status
vmw_du_connector_detect(struct drm_connector *connector, bool force);
int vmw_du_connector_fill_modes(struct drm_connector *connector,
				uint32_t max_width, uint32_t max_height);
int vmw_kms_helper_dirty(struct vmw_private *dev_priv,
			 struct vmw_framebuffer *framebuffer,
			 const struct drm_clip_rect *clips,
			 const struct drm_vmw_rect *vclips,
			 s32 dest_x, s32 dest_y,
			 int num_clips,
			 int increment,
			 struct vmw_kms_dirty *dirty);

void vmw_kms_helper_validation_finish(struct vmw_private *dev_priv,
				      struct drm_file *file_priv,
				      struct vmw_validation_context *ctx,
				      struct vmw_fence_obj **out_fence,
				      struct drm_vmw_fence_rep __user *
				      user_fence_rep);
int vmw_kms_readback(struct vmw_private *dev_priv,
		     struct drm_file *file_priv,
		     struct vmw_framebuffer *vfb,
		     struct drm_vmw_fence_rep __user *user_fence_rep,
		     struct drm_vmw_rect *vclips,
		     uint32_t num_clips);
struct vmw_framebuffer *
vmw_kms_new_framebuffer(struct vmw_private *dev_priv,
			struct vmw_bo *bo,
			struct vmw_surface *surface,
			bool only_2d,
			const struct drm_mode_fb_cmd2 *mode_cmd);
void vmw_guess_mode_timing(struct drm_display_mode *mode);
void vmw_kms_update_implicit_fb(struct vmw_private *dev_priv);
void vmw_kms_create_implicit_placement_property(struct vmw_private *dev_priv);

/* Universal Plane Helpers */
void vmw_du_primary_plane_destroy(struct drm_plane *plane);
void vmw_du_cursor_plane_destroy(struct drm_plane *plane);
int vmw_du_create_cursor_mob_array(struct vmw_cursor_plane *vcp);
void vmw_du_destroy_cursor_mob_array(struct vmw_cursor_plane *vcp);

/* Atomic Helpers */
int vmw_du_primary_plane_atomic_check(struct drm_plane *plane,
				      struct drm_atomic_state *state);
int vmw_du_cursor_plane_atomic_check(struct drm_plane *plane,
				     struct drm_atomic_state *state);
void vmw_du_cursor_plane_atomic_update(struct drm_plane *plane,
				       struct drm_atomic_state *state);
int vmw_du_cursor_plane_prepare_fb(struct drm_plane *plane,
				   struct drm_plane_state *new_state);
void vmw_du_cursor_plane_cleanup_fb(struct drm_plane *plane,
			     struct drm_plane_state *old_state);
void vmw_du_plane_cleanup_fb(struct drm_plane *plane,
			     struct drm_plane_state *old_state);
void vmw_du_plane_reset(struct drm_plane *plane);
struct drm_plane_state *vmw_du_plane_duplicate_state(struct drm_plane *plane);
void vmw_du_plane_destroy_state(struct drm_plane *plane,
				struct drm_plane_state *state);
void vmw_du_plane_unpin_surf(struct vmw_plane_state *vps,
			     bool unreference);

int vmw_du_crtc_atomic_check(struct drm_crtc *crtc,
			     struct drm_atomic_state *state);
void vmw_du_crtc_atomic_begin(struct drm_crtc *crtc,
			      struct drm_atomic_state *state);
void vmw_du_crtc_atomic_flush(struct drm_crtc *crtc,
			      struct drm_atomic_state *state);
void vmw_du_crtc_reset(struct drm_crtc *crtc);
struct drm_crtc_state *vmw_du_crtc_duplicate_state(struct drm_crtc *crtc);
void vmw_du_crtc_destroy_state(struct drm_crtc *crtc,
				struct drm_crtc_state *state);
void vmw_du_connector_reset(struct drm_connector *connector);
struct drm_connector_state *
vmw_du_connector_duplicate_state(struct drm_connector *connector);

void vmw_du_connector_destroy_state(struct drm_connector *connector,
				    struct drm_connector_state *state);

/*
 * Legacy display unit functions - vmwgfx_ldu.c
 */
int vmw_kms_ldu_init_display(struct vmw_private *dev_priv);
int vmw_kms_ldu_close_display(struct vmw_private *dev_priv);
int vmw_kms_update_proxy(struct vmw_resource *res,
			 const struct drm_clip_rect *clips,
			 unsigned num_clips,
			 int increment);

/*
 * Screen Objects display functions - vmwgfx_scrn.c
 */
int vmw_kms_sou_init_display(struct vmw_private *dev_priv);
int vmw_kms_sou_do_surface_dirty(struct vmw_private *dev_priv,
				 struct vmw_framebuffer *framebuffer,
				 struct drm_clip_rect *clips,
				 struct drm_vmw_rect *vclips,
				 struct vmw_resource *srf,
				 s32 dest_x,
				 s32 dest_y,
				 unsigned num_clips, int inc,
				 struct vmw_fence_obj **out_fence,
				 struct drm_crtc *crtc);
int vmw_kms_sou_do_bo_dirty(struct vmw_private *dev_priv,
			    struct vmw_framebuffer *framebuffer,
			    struct drm_clip_rect *clips,
			    struct drm_vmw_rect *vclips,
			    unsigned int num_clips, int increment,
			    bool interruptible,
			    struct vmw_fence_obj **out_fence,
			    struct drm_crtc *crtc);
int vmw_kms_sou_readback(struct vmw_private *dev_priv,
			 struct drm_file *file_priv,
			 struct vmw_framebuffer *vfb,
			 struct drm_vmw_fence_rep __user *user_fence_rep,
			 struct drm_vmw_rect *vclips,
			 uint32_t num_clips,
			 struct drm_crtc *crtc);

/*
 * Screen Target Display Unit functions - vmwgfx_stdu.c
 */
int vmw_kms_stdu_init_display(struct vmw_private *dev_priv);
int vmw_kms_stdu_surface_dirty(struct vmw_private *dev_priv,
			       struct vmw_framebuffer *framebuffer,
			       struct drm_clip_rect *clips,
			       struct drm_vmw_rect *vclips,
			       struct vmw_resource *srf,
			       s32 dest_x,
			       s32 dest_y,
			       unsigned num_clips, int inc,
			       struct vmw_fence_obj **out_fence,
			       struct drm_crtc *crtc);
int vmw_kms_stdu_readback(struct vmw_private *dev_priv,
			  struct drm_file *file_priv,
			  struct vmw_framebuffer *vfb,
			  struct drm_vmw_fence_rep __user *user_fence_rep,
			  struct drm_clip_rect *clips,
			  struct drm_vmw_rect *vclips,
			  uint32_t num_clips,
			  int increment,
			  struct drm_crtc *crtc);

int vmw_du_helper_plane_update(struct vmw_du_update_plane *update);

/**
 * vmw_du_translate_to_crtc - Translate a rect from framebuffer to crtc
 * @state: Plane state.
 * @r: Rectangle to translate.
 */
static inline void vmw_du_translate_to_crtc(struct drm_plane_state *state,
					    struct drm_rect *r)
{
	int translate_crtc_x = -((state->src_x >> 16) - state->crtc_x);
	int translate_crtc_y = -((state->src_y >> 16) - state->crtc_y);

	drm_rect_translate(r, translate_crtc_x, translate_crtc_y);
}

#endif<|MERGE_RESOLUTION|>--- conflicted
+++ resolved
@@ -1,11 +1,7 @@
 /* SPDX-License-Identifier: GPL-2.0 OR MIT */
 /**************************************************************************
  *
-<<<<<<< HEAD
- * Copyright 2009-2022 VMware, Inc., Palo Alto, CA., USA
-=======
  * Copyright 2009-2023 VMware, Inc., Palo Alto, CA., USA
->>>>>>> eb3cdb58
  *
  * Permission is hereby granted, free of charge, to any person obtaining a
  * copy of this software and associated documentation files (the
@@ -302,18 +298,8 @@
 	/* For CPU Blit */
 	unsigned int cpp;
 
-<<<<<<< HEAD
-	/* CursorMob flipping index; -1 if cursor mobs not used */
-	unsigned int cursor_mob_idx;
-	/* Currently-active CursorMob */
-	struct ttm_buffer_object *cm_bo;
-	/* CursorMob kmap_obj; expected valid at cursor_plane_atomic_update
-	   IFF currently-active CursorMob above is valid */
-	struct ttm_bo_kmap_obj cm_map;
-=======
 	bool surf_mapped;
 	struct vmw_cursor_plane_state cursor;
->>>>>>> eb3cdb58
 };
 
 
@@ -350,20 +336,12 @@
  * Derived class for cursor plane object
  *
  * @base DRM plane object
-<<<<<<< HEAD
- * @cursor_mob array of two MOBs for CursorMob flipping
+ * @cursor.cursor_mobs Cursor mobs available for re-use
  */
 struct vmw_cursor_plane {
 	struct drm_plane base;
-	struct ttm_buffer_object *cursor_mob[2];
-=======
- * @cursor.cursor_mobs Cursor mobs available for re-use
- */
-struct vmw_cursor_plane {
-	struct drm_plane base;
 
 	struct vmw_bo *cursor_mobs[3];
->>>>>>> eb3cdb58
 };
 
 /**
@@ -486,8 +464,6 @@
 /* Universal Plane Helpers */
 void vmw_du_primary_plane_destroy(struct drm_plane *plane);
 void vmw_du_cursor_plane_destroy(struct drm_plane *plane);
-int vmw_du_create_cursor_mob_array(struct vmw_cursor_plane *vcp);
-void vmw_du_destroy_cursor_mob_array(struct vmw_cursor_plane *vcp);
 
 /* Atomic Helpers */
 int vmw_du_primary_plane_atomic_check(struct drm_plane *plane,
