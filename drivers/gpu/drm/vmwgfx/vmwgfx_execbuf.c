--- conflicted
+++ resolved
@@ -2030,14 +2030,6 @@
 				 vmw_res_rel_normal);
 			if (unlikely(ret != 0))
 				return ret;
-
-			ret = vmw_resource_relocation_add
-				(sw_context, res,
-				 vmw_ptr_diff(sw_context->buf_start,
-					      &cmd->body.shid),
-				 vmw_res_rel_normal);
-			if (unlikely(ret != 0))
-				return ret;
 		}
 	}
 
@@ -2216,13 +2208,8 @@
 
 	if (cmd->body.type >= SVGA3D_SHADERTYPE_DX10_MAX ||
 	    cmd->body.type < SVGA3D_SHADERTYPE_MIN) {
-<<<<<<< HEAD
-		DRM_ERROR("Illegal shader type %u.\n",
-			  (unsigned) cmd->body.type);
-=======
 		VMW_DEBUG_USER("Illegal shader type %u.\n",
 			       (unsigned int) cmd->body.type);
->>>>>>> c59c1e66
 		return -EINVAL;
 	}
 
@@ -2442,11 +2429,7 @@
 
 	cmd = container_of(header, typeof(*cmd), header);
 	if (unlikely(cmd->sid == SVGA3D_INVALID_ID)) {
-<<<<<<< HEAD
-		DRM_ERROR("Invalid surface id.\n");
-=======
 		VMW_DEBUG_USER("Invalid surface id.\n");
->>>>>>> c59c1e66
 		return -EINVAL;
 	}
 	ret = vmw_cmd_res_check(dev_priv, sw_context, vmw_res_surface,
