--- conflicted
+++ resolved
@@ -809,10 +809,7 @@
 
 	info = vmw_priv->fb_info;
 	par = info->par;
-	if (!par->bo_ptr)
-		return 0;
-
-	vmw_kms_save_vga(vmw_priv);
+
 	spin_lock_irqsave(&par->dirty.lock, flags);
 	par->dirty.active = false;
 	spin_unlock_irqrestore(&par->dirty.lock, flags);
@@ -843,20 +840,6 @@
 	spin_lock_irqsave(&par->dirty.lock, flags);
 	par->dirty.active = true;
 	spin_unlock_irqrestore(&par->dirty.lock, flags);
-<<<<<<< HEAD
-	vmw_kms_restore_vga(vmw_priv);
-
-err_no_buffer:
-	vmw_fb_set_par(info);
-
-	vmw_fb_dirty_mark(par, 0, 0, info->var.xres, info->var.yres);
-
-	/* If there already was stuff dirty we wont
-	 * schedule a new work, so lets do it now */
-	schedule_delayed_work(&info->deferred_work, 0);
-
-=======
  
->>>>>>> 25cb62b7
 	return 0;
 }