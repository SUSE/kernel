--- conflicted
+++ resolved
@@ -230,11 +230,7 @@
 int vmw_bo_dirty_add(struct vmw_bo *vbo)
 {
 	struct vmw_bo_dirty *dirty = vbo->dirty;
-<<<<<<< HEAD
-	pgoff_t num_pages = vbo->base.resource->num_pages;
-=======
 	pgoff_t num_pages = PFN_UP(vbo->tbo.resource->size);
->>>>>>> eb3cdb58
 	size_t size;
 	int ret;
 
