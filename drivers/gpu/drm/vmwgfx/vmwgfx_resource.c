--- conflicted
+++ resolved
@@ -322,10 +322,6 @@
 static int vmw_resource_buf_alloc(struct vmw_resource *res,
 				  bool interruptible)
 {
-<<<<<<< HEAD
-	unsigned long size = PFN_ALIGN(res->backup_size);
-	struct vmw_buffer_object *backup;
-=======
 	unsigned long size = PFN_ALIGN(res->guest_memory_size);
 	struct vmw_bo *gbo;
 	struct vmw_bo_params bo_params = {
@@ -335,7 +331,6 @@
 		.size = res->guest_memory_size,
 		.pin = false
 	};
->>>>>>> eb3cdb58
 	int ret;
 
 	if (likely(res->guest_memory_bo)) {
@@ -343,14 +338,7 @@
 		return 0;
 	}
 
-<<<<<<< HEAD
-	ret = vmw_bo_create(res->dev_priv, res->backup_size,
-			    res->func->backup_placement,
-			    interruptible, false,
-			    &vmw_bo_bo_free, &backup);
-=======
 	ret = vmw_bo_create(res->dev_priv, &bo_params, &gbo);
->>>>>>> eb3cdb58
 	if (unlikely(ret != 0))
 		goto out_no_bo;
 
@@ -844,13 +832,7 @@
 {
 	struct vmw_bo *dx_query_mob;
 	struct ttm_device *bdev = bo->bdev;
-<<<<<<< HEAD
-	struct vmw_private *dev_priv;
-
-	dev_priv = container_of(bdev, struct vmw_private, bdev);
-=======
 	struct vmw_private *dev_priv = vmw_priv_from_ttm(bdev);
->>>>>>> eb3cdb58
 
 	mutex_lock(&dev_priv->binding_mutex);
 
@@ -860,11 +842,7 @@
 	    old_mem->mem_type == VMW_PL_MOB) {
 		struct vmw_fence_obj *fence;
 
-<<<<<<< HEAD
-		dx_query_mob = container_of(bo, struct vmw_buffer_object, base);
-=======
 		dx_query_mob = to_vmw_bo(&bo->base);
->>>>>>> eb3cdb58
 		if (!dx_query_mob || !dx_query_mob->dx_query_ctx) {
 			mutex_unlock(&dev_priv->binding_mutex);
 			return;
@@ -993,12 +971,6 @@
 		if (res->guest_memory_bo) {
 			vbo = res->guest_memory_bo;
 
-<<<<<<< HEAD
-			ret = ttm_bo_reserve(&vbo->base, interruptible, false, NULL);
-			if (ret)
-				goto out_no_validate;
-			if (!vbo->base.pin_count) {
-=======
 			ret = ttm_bo_reserve(&vbo->tbo, interruptible, false, NULL);
 			if (ret)
 				goto out_no_validate;
@@ -1006,7 +978,6 @@
 				vmw_bo_placement_set(vbo,
 						     res->func->domain,
 						     res->func->busy_domain);
->>>>>>> eb3cdb58
 				ret = ttm_bo_validate
 					(&vbo->tbo,
 					 &vbo->placement,
