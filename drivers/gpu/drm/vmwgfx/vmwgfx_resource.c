--- conflicted
+++ resolved
@@ -1151,12 +1151,7 @@
 	BUG_ON(!func->may_evict);
 
 	val_buf.bo = NULL;
-<<<<<<< HEAD
-	ret = vmw_resource_check_buffer(res, &ticket, interruptible,
-					&val_buf);
-=======
 	ret = vmw_resource_check_buffer(res, interruptible, &val_buf);
->>>>>>> 5da42cf7
 	if (unlikely(ret != 0))
 		return ret;
 
