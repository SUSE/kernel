--- conflicted
+++ resolved
@@ -37,194 +37,6 @@
 
 #include <asm/vmware.h>
 
-<<<<<<< HEAD
-/**
- * Hypervisor-specific bi-directional communication channel.  Should never
- * execute on bare metal hardware.  The caller must make sure to check for
- * supported hypervisor before using these macros.
- *
- * The last two parameters are both input and output and must be initialized.
- *
- * @cmd: [IN] Message Cmd
- * @in_ebx: [IN] Message Len, through EBX
- * @in_si: [IN] Input argument through SI, set to 0 if not used
- * @in_di: [IN] Input argument through DI, set ot 0 if not used
- * @flags: [IN] hypercall flags + [channel id]
- * @magic: [IN] hypervisor magic value
- * @eax: [OUT] value of EAX register
- * @ebx: [OUT] e.g. status from an HB message status command
- * @ecx: [OUT] e.g. status from a non-HB message status command
- * @edx: [OUT] e.g. channel id
- * @si:  [OUT]
- * @di:  [OUT]
- */
-#define VMW_PORT(cmd, in_ebx, in_si, in_di,	\
-                 flags, magic,		\
-                 eax, ebx, ecx, edx, si, di)	\
-({						\
-        asm volatile (VMWARE_HYPERCALL :	\
-                "=a"(eax),			\
-                "=b"(ebx),			\
-                "=c"(ecx),			\
-                "=d"(edx),			\
-                "=S"(si),			\
-                "=D"(di) :			\
-                "a"(magic),			\
-                "b"(in_ebx),			\
-                "c"(cmd),			\
-                "d"(flags),			\
-                "S"(in_si),			\
-                "D"(in_di) :			\
-                "memory");			\
-})
-
-
-/**
- * Hypervisor-specific bi-directional communication channel.  Should never
- * execute on bare metal hardware.  The caller must make sure to check for
- * supported hypervisor before using these macros.
- *
- * The last 3 parameters are both input and output and must be initialized.
- *
- * @cmd: [IN] Message Cmd
- * @in_ecx: [IN] Message Len, through ECX
- * @in_si: [IN] Input argument through SI, set to 0 if not used
- * @in_di: [IN] Input argument through DI, set to 0 if not used
- * @flags: [IN] hypercall flags + [channel id]
- * @magic: [IN] hypervisor magic value
- * @bp:  [IN]
- * @eax: [OUT] value of EAX register
- * @ebx: [OUT] e.g. status from an HB message status command
- * @ecx: [OUT] e.g. status from a non-HB message status command
- * @edx: [OUT] e.g. channel id
- * @si:  [OUT]
- * @di:  [OUT]
- */
-#ifdef __x86_64__
-
-#define VMW_PORT_HB_OUT(cmd, in_ecx, in_si, in_di,	\
-                        flags, magic, bp,		\
-                        eax, ebx, ecx, edx, si, di)	\
-({							\
-        asm volatile (					\
-		UNWIND_HINT_SAVE			\
-		"push %%rbp;"				\
-		UNWIND_HINT_UNDEFINED			\
-                "mov %12, %%rbp;"			\
-                VMWARE_HYPERCALL_HB_OUT			\
-                "pop %%rbp;"				\
-		UNWIND_HINT_RESTORE :			\
-                "=a"(eax),				\
-                "=b"(ebx),				\
-                "=c"(ecx),				\
-                "=d"(edx),				\
-                "=S"(si),				\
-                "=D"(di) :				\
-                "a"(magic),				\
-                "b"(cmd),				\
-                "c"(in_ecx),				\
-                "d"(flags),				\
-                "S"(in_si),				\
-                "D"(in_di),				\
-                "r"(bp) :				\
-                "memory", "cc");			\
-})
-
-
-#define VMW_PORT_HB_IN(cmd, in_ecx, in_si, in_di,	\
-                       flags, magic, bp,		\
-                       eax, ebx, ecx, edx, si, di)	\
-({							\
-        asm volatile (					\
-		UNWIND_HINT_SAVE			\
-		"push %%rbp;"				\
-		UNWIND_HINT_UNDEFINED			\
-                "mov %12, %%rbp;"			\
-                VMWARE_HYPERCALL_HB_IN			\
-                "pop %%rbp;"				\
-		UNWIND_HINT_RESTORE :			\
-                "=a"(eax),				\
-                "=b"(ebx),				\
-                "=c"(ecx),				\
-                "=d"(edx),				\
-                "=S"(si),				\
-                "=D"(di) :				\
-                "a"(magic),				\
-                "b"(cmd),				\
-                "c"(in_ecx),				\
-                "d"(flags),				\
-                "S"(in_si),				\
-                "D"(in_di),				\
-                "r"(bp) :				\
-                "memory", "cc");			\
-})
-
-#elif defined(__i386__)
-
-/*
- * In the 32-bit version of this macro, we store bp in a memory location
- * because we've ran out of registers.
- * Now we can't reference that memory location while we've modified
- * %esp or %ebp, so we first push it on the stack, just before we push
- * %ebp, and then when we need it we read it from the stack where we
- * just pushed it.
- */
-#define VMW_PORT_HB_OUT(cmd, in_ecx, in_si, in_di,	\
-                        flags, magic, bp,		\
-                        eax, ebx, ecx, edx, si, di)	\
-({							\
-        asm volatile ("push %12;"			\
-                "push %%ebp;"				\
-                "mov 0x04(%%esp), %%ebp;"		\
-                VMWARE_HYPERCALL_HB_OUT			\
-                "pop %%ebp;"				\
-                "add $0x04, %%esp;" :			\
-                "=a"(eax),				\
-                "=b"(ebx),				\
-                "=c"(ecx),				\
-                "=d"(edx),				\
-                "=S"(si),				\
-                "=D"(di) :				\
-                "a"(magic),				\
-                "b"(cmd),				\
-                "c"(in_ecx),				\
-                "d"(flags),				\
-                "S"(in_si),				\
-                "D"(in_di),				\
-                "m"(bp) :				\
-                "memory", "cc");			\
-})
-
-
-#define VMW_PORT_HB_IN(cmd, in_ecx, in_si, in_di,	\
-                       flags, magic, bp,		\
-                       eax, ebx, ecx, edx, si, di)	\
-({							\
-        asm volatile ("push %12;"			\
-                "push %%ebp;"				\
-                "mov 0x04(%%esp), %%ebp;"		\
-                VMWARE_HYPERCALL_HB_IN			\
-                "pop %%ebp;"				\
-                "add $0x04, %%esp;" :			\
-                "=a"(eax),				\
-                "=b"(ebx),				\
-                "=c"(ecx),				\
-                "=d"(edx),				\
-                "=S"(si),				\
-                "=D"(di) :				\
-                "a"(magic),				\
-                "b"(cmd),				\
-                "c"(in_ecx),				\
-                "d"(flags),				\
-                "S"(in_si),				\
-                "D"(in_di),				\
-                "m"(bp) :				\
-                "memory", "cc");			\
-})
-#endif /* defined(__i386__) */
-
-=======
->>>>>>> 2d5404ca
 #endif /* defined(__i386__) || defined(__x86_64__) */
 
 #endif /* _VMWGFX_MSG_X86_H */