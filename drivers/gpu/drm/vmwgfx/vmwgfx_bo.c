--- conflicted
+++ resolved
@@ -34,11 +34,8 @@
 
 static void vmw_bo_release(struct vmw_bo *vbo)
 {
-<<<<<<< HEAD
-=======
 	struct vmw_resource *res;
 
->>>>>>> 2d5404ca
 	WARN_ON(vbo->tbo.base.funcs &&
 		kref_read(&vbo->tbo.base.refcount) != 0);
 	vmw_bo_unmap(vbo);
@@ -431,10 +428,7 @@
 	BUILD_BUG_ON(TTM_MAX_BO_PRIORITY <= 3);
 	vmw_bo->tbo.priority = 3;
 	vmw_bo->res_tree = RB_ROOT;
-<<<<<<< HEAD
-=======
 	xa_init(&vmw_bo->detached_resources);
->>>>>>> 2d5404ca
 	atomic_set(&vmw_bo->map_count, 0);
 
 	params->size = ALIGN(params->size, PAGE_SIZE);
