--- conflicted
+++ resolved
@@ -30,43 +30,15 @@
 #include "vmwgfx_drv.h"
 
 
-<<<<<<< HEAD
-/**
- * vmw_buffer_object - Convert a struct ttm_buffer_object to a struct
- * vmw_buffer_object.
- *
- * @bo: Pointer to the TTM buffer object.
- * Return: Pointer to the struct vmw_buffer_object embedding the
- * TTM buffer object.
- */
-static struct vmw_buffer_object *
-vmw_buffer_object(struct ttm_buffer_object *bo)
-=======
 #include <drm/ttm/ttm_placement.h>
 
 static void vmw_bo_release(struct vmw_bo *vbo)
->>>>>>> eb3cdb58
 {
 	vmw_bo_unmap(vbo);
 	drm_gem_object_release(&vbo->tbo.base);
 }
 
 /**
-<<<<<<< HEAD
- * bo_is_vmw - check if the buffer object is a &vmw_buffer_object
- * @bo: ttm buffer object to be checked
- *
- * Uses destroy function associated with the object to determine if this is
- * a &vmw_buffer_object.
- *
- * Returns:
- * true if the object is of &vmw_buffer_object type, false if not.
- */
-static bool bo_is_vmw(struct ttm_buffer_object *bo)
-{
-	return bo->destroy == &vmw_bo_bo_free ||
-	       bo->destroy == &vmw_gem_destroy;
-=======
  * vmw_bo_free - vmw_bo destructor
  *
  * @bo: Pointer to the embedded struct ttm_buffer_object
@@ -79,7 +51,6 @@
 	WARN_ON(!RB_EMPTY_ROOT(&vbo->res_tree));
 	vmw_bo_release(vbo);
 	kfree(vbo);
->>>>>>> eb3cdb58
 }
 
 /**
@@ -107,16 +78,7 @@
 	if (unlikely(ret != 0))
 		goto err;
 
-<<<<<<< HEAD
-	if (buf->base.pin_count > 0)
-		ret = ttm_resource_compat(bo->resource, placement)
-			? 0 : -EINVAL;
-	else
-		ret = ttm_bo_validate(bo, placement, &ctx);
-
-=======
 	ret = ttm_bo_validate(bo, placement, &ctx);
->>>>>>> eb3cdb58
 	if (!ret)
 		vmw_bo_pin_reserved(buf, true);
 
@@ -152,20 +114,10 @@
 	if (unlikely(ret != 0))
 		goto err;
 
-<<<<<<< HEAD
-	if (buf->base.pin_count > 0) {
-		ret = ttm_resource_compat(bo->resource, &vmw_vram_gmr_placement)
-			? 0 : -EINVAL;
-		goto out_unreserve;
-	}
-
-	ret = ttm_bo_validate(bo, &vmw_vram_gmr_placement, &ctx);
-=======
 	vmw_bo_placement_set(buf,
 			     VMW_BO_DOMAIN_GMR | VMW_BO_DOMAIN_VRAM,
 			     VMW_BO_DOMAIN_GMR);
 	ret = ttm_bo_validate(bo, &buf->placement, &ctx);
->>>>>>> eb3cdb58
 	if (likely(ret == 0) || ret == -ERESTARTSYS)
 		goto out_unreserve;
 
@@ -224,16 +176,6 @@
 	struct ttm_operation_ctx ctx = {interruptible, false };
 	struct ttm_buffer_object *bo = &buf->tbo;
 	int ret = 0;
-<<<<<<< HEAD
-
-	place = vmw_vram_placement.placement[0];
-	place.lpfn = bo->resource->num_pages;
-	placement.num_placement = 1;
-	placement.placement = &place;
-	placement.num_busy_placement = 1;
-	placement.busy_placement = &place;
-=======
->>>>>>> eb3cdb58
 
 	vmw_execbuf_release_pinned_bo(dev_priv);
 	ret = ttm_bo_reserve(bo, interruptible, false, NULL);
@@ -256,19 +198,11 @@
 		(void)ttm_bo_validate(bo, &buf->placement, &ctx);
 	}
 
-<<<<<<< HEAD
-	if (buf->base.pin_count > 0)
-		ret = ttm_resource_compat(bo->resource, &placement)
-			? 0 : -EINVAL;
-	else
-		ret = ttm_bo_validate(bo, &placement, &ctx);
-=======
 	vmw_bo_placement_set(buf,
 			     VMW_BO_DOMAIN_VRAM,
 			     VMW_BO_DOMAIN_VRAM);
 	buf->places[0].lpfn = PFN_UP(bo->resource->size);
 	ret = ttm_bo_validate(bo, &buf->placement, &ctx);
->>>>>>> eb3cdb58
 
 	/* For some reason we didn't end up at the start of vram */
 	WARN_ON(ret == 0 && bo->resource->start != 0);
@@ -425,109 +359,6 @@
 
 
 /**
-<<<<<<< HEAD
- * vmw_bo_bo_free - vmw buffer object destructor
- *
- * @bo: Pointer to the embedded struct ttm_buffer_object
- */
-void vmw_bo_bo_free(struct ttm_buffer_object *bo)
-{
-	struct vmw_buffer_object *vmw_bo = vmw_buffer_object(bo);
-
-	WARN_ON(vmw_bo->dirty);
-	WARN_ON(!RB_EMPTY_ROOT(&vmw_bo->res_tree));
-	vmw_bo_unmap(vmw_bo);
-	drm_gem_object_release(&bo->base);
-	kfree(vmw_bo);
-}
-
-/* default destructor */
-static void vmw_bo_default_destroy(struct ttm_buffer_object *bo)
-{
-	kfree(bo);
-}
-
-/**
- * vmw_bo_create_kernel - Create a pinned BO for internal kernel use.
- *
- * @dev_priv: Pointer to the device private struct
- * @size: size of the BO we need
- * @placement: where to put it
- * @p_bo: resulting BO
- *
- * Creates and pin a simple BO for in kernel use.
- */
-int vmw_bo_create_kernel(struct vmw_private *dev_priv, unsigned long size,
-			 struct ttm_placement *placement,
-			 struct ttm_buffer_object **p_bo)
-{
-	struct ttm_operation_ctx ctx = {
-		.interruptible = false,
-		.no_wait_gpu = false
-	};
-	struct ttm_buffer_object *bo;
-	struct drm_device *vdev = &dev_priv->drm;
-	int ret;
-
-	bo = kzalloc(sizeof(*bo), GFP_KERNEL);
-	if (unlikely(!bo))
-		return -ENOMEM;
-
-	size = ALIGN(size, PAGE_SIZE);
-
-	drm_gem_private_object_init(vdev, &bo->base, size);
-
-	ret = ttm_bo_init_reserved(&dev_priv->bdev, bo, ttm_bo_type_kernel,
-				   placement, 0, &ctx, NULL, NULL,
-				   vmw_bo_default_destroy);
-	if (unlikely(ret))
-		goto error_free;
-
-	ttm_bo_pin(bo);
-	ttm_bo_unreserve(bo);
-	*p_bo = bo;
-
-	return 0;
-
-error_free:
-	kfree(bo);
-	return ret;
-}
-
-int vmw_bo_create(struct vmw_private *vmw,
-		  size_t size, struct ttm_placement *placement,
-		  bool interruptible, bool pin,
-		  void (*bo_free)(struct ttm_buffer_object *bo),
-		  struct vmw_buffer_object **p_bo)
-{
-	int ret;
-
-	BUG_ON(!bo_free);
-
-	*p_bo = kmalloc(sizeof(**p_bo), GFP_KERNEL);
-	if (unlikely(!*p_bo)) {
-		DRM_ERROR("Failed to allocate a buffer.\n");
-		return -ENOMEM;
-	}
-
-	/*
-	 * vmw_bo_init will delete the *p_bo object if it fails
-	 */
-	ret = vmw_bo_init(vmw, *p_bo, size,
-			  placement, interruptible, pin,
-			  bo_free);
-	if (unlikely(ret != 0))
-		goto out_error;
-
-	return ret;
-out_error:
-	*p_bo = NULL;
-	return ret;
-}
-
-/**
-=======
->>>>>>> eb3cdb58
  * vmw_bo_init - Initialize a vmw buffer object
  *
  * @dev_priv: Pointer to the device private struct
@@ -543,47 +374,19 @@
 		       void (*destroy)(struct ttm_buffer_object *))
 {
 	struct ttm_operation_ctx ctx = {
-<<<<<<< HEAD
-		.interruptible = interruptible,
-=======
 		.interruptible = params->bo_type != ttm_bo_type_kernel,
->>>>>>> eb3cdb58
 		.no_wait_gpu = false
 	};
 	struct ttm_device *bdev = &dev_priv->bdev;
 	struct drm_device *vdev = &dev_priv->drm;
 	int ret;
 
-<<<<<<< HEAD
-	WARN_ON_ONCE(!bo_free);
-=======
->>>>>>> eb3cdb58
 	memset(vmw_bo, 0, sizeof(*vmw_bo));
 
 	BUILD_BUG_ON(TTM_MAX_BO_PRIORITY <= 3);
 	vmw_bo->tbo.priority = 3;
 	vmw_bo->res_tree = RB_ROOT;
 
-<<<<<<< HEAD
-	size = ALIGN(size, PAGE_SIZE);
-	drm_gem_private_object_init(vdev, &vmw_bo->base.base, size);
-
-	ret = ttm_bo_init_reserved(bdev, &vmw_bo->base, ttm_bo_type_device,
-				   placement, 0, &ctx, NULL, NULL, bo_free);
-	if (unlikely(ret)) {
-		return ret;
-	}
-
-	if (pin)
-		ttm_bo_pin(&vmw_bo->base);
-	ttm_bo_unreserve(&vmw_bo->base);
-
-	return 0;
-}
-
-/**
- * vmw_user_bo_synccpu_grab - Grab a struct vmw_buffer_object for cpu
-=======
 	params->size = ALIGN(params->size, PAGE_SIZE);
 	drm_gem_private_object_init(vdev, &vmw_bo->tbo.base, params->size);
 
@@ -628,7 +431,6 @@
 
 /**
  * vmw_user_bo_synccpu_grab - Grab a struct vmw_bo for cpu
->>>>>>> eb3cdb58
  * access, idling previous GPU operations on the buffer and optionally
  * blocking it for further command submissions.
  *
@@ -641,19 +443,11 @@
  *
  * A blocking grab will be automatically released when @tfile is closed.
  */
-<<<<<<< HEAD
-static int vmw_user_bo_synccpu_grab(struct vmw_buffer_object *vmw_bo,
-				    uint32_t flags)
-{
-	bool nonblock = !!(flags & drm_vmw_synccpu_dontblock);
-	struct ttm_buffer_object *bo = &vmw_bo->base;
-=======
 static int vmw_user_bo_synccpu_grab(struct vmw_bo *vmw_bo,
 				    uint32_t flags)
 {
 	bool nonblock = !!(flags & drm_vmw_synccpu_dontblock);
 	struct ttm_buffer_object *bo = &vmw_bo->tbo;
->>>>>>> eb3cdb58
 	int ret;
 
 	if (flags & drm_vmw_synccpu_allow_cs) {
@@ -696,28 +490,17 @@
 				       uint32_t handle,
 				       uint32_t flags)
 {
-<<<<<<< HEAD
-	struct vmw_buffer_object *vmw_bo;
-=======
 	struct vmw_bo *vmw_bo;
->>>>>>> eb3cdb58
 	int ret = vmw_user_bo_lookup(filp, handle, &vmw_bo);
 
 	if (!ret) {
 		if (!(flags & drm_vmw_synccpu_allow_cs)) {
 			atomic_dec(&vmw_bo->cpu_writers);
 		}
-<<<<<<< HEAD
-		ttm_bo_put(&vmw_bo->base);
-	}
-
-	drm_gem_object_put(&vmw_bo->base.base);
-=======
 		ttm_bo_put(&vmw_bo->tbo);
 	}
 
 	drm_gem_object_put(&vmw_bo->tbo.base);
->>>>>>> eb3cdb58
 	return ret;
 }
 
@@ -739,11 +522,7 @@
 {
 	struct drm_vmw_synccpu_arg *arg =
 		(struct drm_vmw_synccpu_arg *) data;
-<<<<<<< HEAD
-	struct vmw_buffer_object *vbo;
-=======
 	struct vmw_bo *vbo;
->>>>>>> eb3cdb58
 	int ret;
 
 	if ((arg->flags & (drm_vmw_synccpu_read | drm_vmw_synccpu_write)) == 0
@@ -762,11 +541,7 @@
 
 		ret = vmw_user_bo_synccpu_grab(vbo, arg->flags);
 		vmw_bo_unreference(&vbo);
-<<<<<<< HEAD
-		drm_gem_object_put(&vbo->base.base);
-=======
 		drm_gem_object_put(&vbo->tbo.base);
->>>>>>> eb3cdb58
 		if (unlikely(ret != 0)) {
 			if (ret == -ERESTARTSYS || ret == -EBUSY)
 				return -EBUSY;
@@ -810,12 +585,7 @@
 	struct drm_vmw_unref_dmabuf_arg *arg =
 	    (struct drm_vmw_unref_dmabuf_arg *)data;
 
-<<<<<<< HEAD
-	drm_gem_handle_delete(file_priv, arg->handle);
-	return 0;
-=======
 	return drm_gem_handle_delete(file_priv, arg->handle);
->>>>>>> eb3cdb58
 }
 
 
@@ -825,23 +595,14 @@
  * @filp: The file the handle is registered with.
  * @handle: The user buffer object handle
  * @out: Pointer to a where a pointer to the embedded
-<<<<<<< HEAD
- * struct vmw_buffer_object should be placed.
-=======
  * struct vmw_bo should be placed.
->>>>>>> eb3cdb58
  * Return: Zero on success, Negative error code on error.
  *
  * The vmw buffer object pointer will be refcounted (both ttm and gem)
  */
 int vmw_user_bo_lookup(struct drm_file *filp,
-<<<<<<< HEAD
-		       uint32_t handle,
-		       struct vmw_buffer_object **out)
-=======
 		       u32 handle,
 		       struct vmw_bo **out)
->>>>>>> eb3cdb58
 {
 	struct drm_gem_object *gobj;
 
@@ -852,13 +613,8 @@
 		return -ESRCH;
 	}
 
-<<<<<<< HEAD
-	*out = gem_to_vmw_bo(gobj);
-	ttm_bo_get(&(*out)->base);
-=======
 	*out = to_vmw_bo(gobj);
 	ttm_bo_get(&(*out)->tbo);
->>>>>>> eb3cdb58
 
 	return 0;
 }
@@ -879,12 +635,7 @@
 			 struct vmw_fence_obj *fence)
 {
 	struct ttm_device *bdev = bo->bdev;
-<<<<<<< HEAD
-	struct vmw_private *dev_priv =
-		container_of(bdev, struct vmw_private, bdev);
-=======
 	struct vmw_private *dev_priv = vmw_priv_from_ttm(bdev);
->>>>>>> eb3cdb58
 	int ret;
 
 	if (fence == NULL)
@@ -920,12 +671,6 @@
 		    struct drm_mode_create_dumb *args)
 {
 	struct vmw_private *dev_priv = vmw_priv(dev);
-<<<<<<< HEAD
-	struct vmw_buffer_object *vbo;
-	int ret;
-
-	args->pitch = args->width * ((args->bpp + 7) / 8);
-=======
 	struct vmw_bo *vbo;
 	int cpp = DIV_ROUND_UP(args->bpp, 8);
 	int ret;
@@ -944,18 +689,13 @@
 	}
 
 	args->pitch = args->width * cpp;
->>>>>>> eb3cdb58
 	args->size = ALIGN(args->pitch * args->height, PAGE_SIZE);
 
 	ret = vmw_gem_object_create_with_handle(dev_priv, file_priv,
 						args->size, &args->handle,
 						&vbo);
 	/* drop reference from allocate - handle holds it now */
-<<<<<<< HEAD
-	drm_gem_object_put(&vbo->base.base);
-=======
 	drm_gem_object_put(&vbo->tbo.base);
->>>>>>> eb3cdb58
 	return ret;
 }
 
@@ -966,13 +706,6 @@
  */
 void vmw_bo_swap_notify(struct ttm_buffer_object *bo)
 {
-<<<<<<< HEAD
-	/* Is @bo embedded in a struct vmw_buffer_object? */
-	if (!bo_is_vmw(bo))
-		return;
-
-=======
->>>>>>> eb3cdb58
 	/* Kill any cached kernel maps before swapout */
 	vmw_bo_unmap(to_vmw_bo(&bo->base));
 }
@@ -991,17 +724,7 @@
 void vmw_bo_move_notify(struct ttm_buffer_object *bo,
 			struct ttm_resource *mem)
 {
-<<<<<<< HEAD
-	struct vmw_buffer_object *vbo;
-
-	/* Make sure @bo is embedded in a struct vmw_buffer_object? */
-	if (!bo_is_vmw(bo))
-		return;
-
-	vbo = container_of(bo, struct vmw_buffer_object, base);
-=======
 	struct vmw_bo *vbo = to_vmw_bo(&bo->base);
->>>>>>> eb3cdb58
 
 	/*
 	 * Kill any cached kernel maps before move to or from VRAM.
