--- conflicted
+++ resolved
@@ -1,11 +1,7 @@
 // SPDX-License-Identifier: GPL-2.0 OR MIT
 /**************************************************************************
  *
-<<<<<<< HEAD
- * Copyright © 2018 - 2022 VMware, Inc., Palo Alto, CA., USA
-=======
  * Copyright © 2018 - 2023 VMware, Inc., Palo Alto, CA., USA
->>>>>>> eb3cdb58
  * All Rights Reserved.
  *
  * Permission is hereby granted, free of charge, to any person obtaining a
@@ -35,9 +31,6 @@
 #include "vmwgfx_validation.h"
 
 #include <linux/slab.h>
-
-
-#define VMWGFX_VALIDATION_MEM_GRAN (16*PAGE_SIZE)
 
 
 #define VMWGFX_VALIDATION_MEM_GRAN (16*PAGE_SIZE)
@@ -560,28 +553,10 @@
 	int ret;
 
 	list_for_each_entry(entry, &ctx->bo_list, base.head) {
-<<<<<<< HEAD
-		struct vmw_buffer_object *vbo =
-			container_of(entry->base.bo, typeof(*vbo), base);
-
-		if (entry->cpu_blit) {
-			struct ttm_operation_ctx ttm_ctx = {
-				.interruptible = intr,
-				.no_wait_gpu = false
-			};
-
-			ret = ttm_bo_validate(entry->base.bo,
-					      &vmw_nonfixed_placement, &ttm_ctx);
-		} else {
-			ret = vmw_validation_bo_validate_single
-			(entry->base.bo, intr, entry->as_mob);
-		}
-=======
 		struct vmw_bo *vbo = to_vmw_bo(&entry->base.bo->base);
 
 		ret = vmw_validation_bo_validate_single(entry->base.bo, intr);
 
->>>>>>> eb3cdb58
 		if (ret)
 			return ret;
 
