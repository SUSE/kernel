// SPDX-License-Identifier: GPL-2.0 OR MIT
/**************************************************************************
 *
<<<<<<< HEAD
 * Copyright 2012-2021 VMware, Inc., Palo Alto, CA., USA
=======
 * Copyright 2012-2023 VMware, Inc., Palo Alto, CA., USA
>>>>>>> eb3cdb58
 *
 * Permission is hereby granted, free of charge, to any person obtaining a
 * copy of this software and associated documentation files (the
 * "Software"), to deal in the Software without restriction, including
 * without limitation the rights to use, copy, modify, merge, publish,
 * distribute, sub license, and/or sell copies of the Software, and to
 * permit persons to whom the Software is furnished to do so, subject to
 * the following conditions:
 *
 * The above copyright notice and this permission notice (including the
 * next paragraph) shall be included in all copies or substantial portions
 * of the Software.
 *
 * THE SOFTWARE IS PROVIDED "AS IS", WITHOUT WARRANTY OF ANY KIND, EXPRESS OR
 * IMPLIED, INCLUDING BUT NOT LIMITED TO THE WARRANTIES OF MERCHANTABILITY,
 * FITNESS FOR A PARTICULAR PURPOSE AND NON-INFRINGEMENT. IN NO EVENT SHALL
 * THE COPYRIGHT HOLDERS, AUTHORS AND/OR ITS SUPPLIERS BE LIABLE FOR ANY CLAIM,
 * DAMAGES OR OTHER LIABILITY, WHETHER IN AN ACTION OF CONTRACT, TORT OR
 * OTHERWISE, ARISING FROM, OUT OF OR IN CONNECTION WITH THE SOFTWARE OR THE
 * USE OR OTHER DEALINGS IN THE SOFTWARE.
 *
 **************************************************************************/

#include "vmwgfx_bo.h"
#include "vmwgfx_drv.h"

<<<<<<< HEAD
=======
#include <linux/highmem.h>

>>>>>>> eb3cdb58
#ifdef CONFIG_64BIT
#define VMW_PPN_SIZE 8
#define VMW_MOBFMT_PTDEPTH_0 SVGA3D_MOBFMT_PT64_0
#define VMW_MOBFMT_PTDEPTH_1 SVGA3D_MOBFMT_PT64_1
#define VMW_MOBFMT_PTDEPTH_2 SVGA3D_MOBFMT_PT64_2
#else
#define VMW_PPN_SIZE 4
#define VMW_MOBFMT_PTDEPTH_0 SVGA3D_MOBFMT_PT_0
#define VMW_MOBFMT_PTDEPTH_1 SVGA3D_MOBFMT_PT_1
#define VMW_MOBFMT_PTDEPTH_2 SVGA3D_MOBFMT_PT_2
#endif

/*
 * struct vmw_mob - Structure containing page table and metadata for a
 * Guest Memory OBject.
 *
 * @num_pages       Number of pages that make up the page table.
 * @pt_level        The indirection level of the page table. 0-2.
 * @pt_root_page    DMA address of the level 0 page of the page table.
 */
struct vmw_mob {
	struct vmw_bo *pt_bo;
	unsigned long num_pages;
	unsigned pt_level;
	dma_addr_t pt_root_page;
	uint32_t id;
};

/*
 * struct vmw_otable - Guest Memory OBject table metadata
 *
 * @size:           Size of the table (page-aligned).
 * @page_table:     Pointer to a struct vmw_mob holding the page table.
 */
static const struct vmw_otable pre_dx_tables[] = {
	{VMWGFX_NUM_MOB * sizeof(SVGAOTableMobEntry), NULL, true},
	{VMWGFX_NUM_GB_SURFACE * sizeof(SVGAOTableSurfaceEntry), NULL, true},
	{VMWGFX_NUM_GB_CONTEXT * sizeof(SVGAOTableContextEntry), NULL, true},
	{VMWGFX_NUM_GB_SHADER * sizeof(SVGAOTableShaderEntry), NULL, true},
	{VMWGFX_NUM_GB_SCREEN_TARGET * sizeof(SVGAOTableScreenTargetEntry),
	 NULL, true}
};

static const struct vmw_otable dx_tables[] = {
	{VMWGFX_NUM_MOB * sizeof(SVGAOTableMobEntry), NULL, true},
	{VMWGFX_NUM_GB_SURFACE * sizeof(SVGAOTableSurfaceEntry), NULL, true},
	{VMWGFX_NUM_GB_CONTEXT * sizeof(SVGAOTableContextEntry), NULL, true},
	{VMWGFX_NUM_GB_SHADER * sizeof(SVGAOTableShaderEntry), NULL, true},
	{VMWGFX_NUM_GB_SCREEN_TARGET * sizeof(SVGAOTableScreenTargetEntry),
	 NULL, true},
	{VMWGFX_NUM_DXCONTEXT * sizeof(SVGAOTableDXContextEntry), NULL, true},
};

static int vmw_mob_pt_populate(struct vmw_private *dev_priv,
			       struct vmw_mob *mob);
static void vmw_mob_pt_setup(struct vmw_mob *mob,
			     struct vmw_piter data_iter,
			     unsigned long num_data_pages);


static inline void vmw_bo_unpin_unlocked(struct ttm_buffer_object *bo)
{
	int ret = ttm_bo_reserve(bo, false, true, NULL);
	BUG_ON(ret != 0);
	ttm_bo_unpin(bo);
	ttm_bo_unreserve(bo);
}


/*
 * vmw_setup_otable_base - Issue an object table base setup command to
 * the device
 *
 * @dev_priv:       Pointer to a device private structure
 * @type:           Type of object table base
 * @offset          Start of table offset into dev_priv::otable_bo
 * @otable          Pointer to otable metadata;
 *
 * This function returns -ENOMEM if it fails to reserve fifo space,
 * and may block waiting for fifo space.
 */
static int vmw_setup_otable_base(struct vmw_private *dev_priv,
				 SVGAOTableType type,
				 struct ttm_buffer_object *otable_bo,
				 unsigned long offset,
				 struct vmw_otable *otable)
{
	struct {
		SVGA3dCmdHeader header;
		SVGA3dCmdSetOTableBase64 body;
	} *cmd;
	struct vmw_mob *mob;
	const struct vmw_sg_table *vsgt;
	struct vmw_piter iter;
	int ret;

	BUG_ON(otable->page_table != NULL);

	vsgt = vmw_bo_sg_table(otable_bo);
	vmw_piter_start(&iter, vsgt, offset >> PAGE_SHIFT);
	WARN_ON(!vmw_piter_next(&iter));

	mob = vmw_mob_create(otable->size >> PAGE_SHIFT);
	if (unlikely(mob == NULL)) {
		DRM_ERROR("Failed creating OTable page table.\n");
		return -ENOMEM;
	}

	if (otable->size <= PAGE_SIZE) {
		mob->pt_level = VMW_MOBFMT_PTDEPTH_0;
		mob->pt_root_page = vmw_piter_dma_addr(&iter);
	} else {
		ret = vmw_mob_pt_populate(dev_priv, mob);
		if (unlikely(ret != 0))
			goto out_no_populate;

		vmw_mob_pt_setup(mob, iter, otable->size >> PAGE_SHIFT);
		mob->pt_level += VMW_MOBFMT_PTDEPTH_1 - SVGA3D_MOBFMT_PT_1;
	}

	cmd = VMW_CMD_RESERVE(dev_priv, sizeof(*cmd));
	if (unlikely(cmd == NULL)) {
		ret = -ENOMEM;
		goto out_no_fifo;
	}

	memset(cmd, 0, sizeof(*cmd));
	cmd->header.id = SVGA_3D_CMD_SET_OTABLE_BASE64;
	cmd->header.size = sizeof(cmd->body);
	cmd->body.type = type;
	cmd->body.baseAddress = mob->pt_root_page >> PAGE_SHIFT;
	cmd->body.sizeInBytes = otable->size;
	cmd->body.validSizeInBytes = 0;
	cmd->body.ptDepth = mob->pt_level;

	/*
	 * The device doesn't support this, But the otable size is
	 * determined at compile-time, so this BUG shouldn't trigger
	 * randomly.
	 */
	BUG_ON(mob->pt_level == VMW_MOBFMT_PTDEPTH_2);

	vmw_cmd_commit(dev_priv, sizeof(*cmd));
	otable->page_table = mob;

	return 0;

out_no_fifo:
out_no_populate:
	vmw_mob_destroy(mob);
	return ret;
}

/*
 * vmw_takedown_otable_base - Issue an object table base takedown command
 * to the device
 *
 * @dev_priv:       Pointer to a device private structure
 * @type:           Type of object table base
 *
 */
static void vmw_takedown_otable_base(struct vmw_private *dev_priv,
				     SVGAOTableType type,
				     struct vmw_otable *otable)
{
	struct {
		SVGA3dCmdHeader header;
		SVGA3dCmdSetOTableBase body;
	} *cmd;
	struct ttm_buffer_object *bo;

	if (otable->page_table == NULL)
		return;

	bo = &otable->page_table->pt_bo->tbo;
	cmd = VMW_CMD_RESERVE(dev_priv, sizeof(*cmd));
	if (unlikely(cmd == NULL))
		return;

	memset(cmd, 0, sizeof(*cmd));
	cmd->header.id = SVGA_3D_CMD_SET_OTABLE_BASE;
	cmd->header.size = sizeof(cmd->body);
	cmd->body.type = type;
	cmd->body.baseAddress = 0;
	cmd->body.sizeInBytes = 0;
	cmd->body.validSizeInBytes = 0;
	cmd->body.ptDepth = SVGA3D_MOBFMT_INVALID;
	vmw_cmd_commit(dev_priv, sizeof(*cmd));

	if (bo) {
		int ret;

		ret = ttm_bo_reserve(bo, false, true, NULL);
		BUG_ON(ret != 0);

		vmw_bo_fence_single(bo, NULL);
		ttm_bo_unreserve(bo);
	}

	vmw_mob_destroy(otable->page_table);
	otable->page_table = NULL;
}


static int vmw_otable_batch_setup(struct vmw_private *dev_priv,
				  struct vmw_otable_batch *batch)
{
	unsigned long offset;
	unsigned long bo_size;
	struct vmw_otable *otables = batch->otables;
	SVGAOTableType i;
	int ret;

	bo_size = 0;
	for (i = 0; i < batch->num_otables; ++i) {
		if (!otables[i].enabled)
			continue;

		otables[i].size = PFN_ALIGN(otables[i].size);
		bo_size += otables[i].size;
	}

	ret = vmw_bo_create_and_populate(dev_priv, bo_size,
					 VMW_BO_DOMAIN_WAITABLE_SYS,
					 &batch->otable_bo);
	if (unlikely(ret != 0))
		return ret;

	offset = 0;
	for (i = 0; i < batch->num_otables; ++i) {
		if (!batch->otables[i].enabled)
			continue;

		ret = vmw_setup_otable_base(dev_priv, i,
					    &batch->otable_bo->tbo,
					    offset,
					    &otables[i]);
		if (unlikely(ret != 0))
			goto out_no_setup;
		offset += otables[i].size;
	}

	return 0;

out_no_setup:
	for (i = 0; i < batch->num_otables; ++i) {
		if (batch->otables[i].enabled)
			vmw_takedown_otable_base(dev_priv, i,
						 &batch->otables[i]);
	}

	vmw_bo_unpin_unlocked(&batch->otable_bo->tbo);
	ttm_bo_put(&batch->otable_bo->tbo);
	batch->otable_bo = NULL;
	return ret;
}

/*
 * vmw_otables_setup - Set up guest backed memory object tables
 *
 * @dev_priv:       Pointer to a device private structure
 *
 * Takes care of the device guest backed surface
 * initialization, by setting up the guest backed memory object tables.
 * Returns 0 on success and various error codes on failure. A successful return
 * means the object tables can be taken down using the vmw_otables_takedown
 * function.
 */
int vmw_otables_setup(struct vmw_private *dev_priv)
{
	struct vmw_otable **otables = &dev_priv->otable_batch.otables;
	int ret;

	if (has_sm4_context(dev_priv)) {
		*otables = kmemdup(dx_tables, sizeof(dx_tables), GFP_KERNEL);
		if (!(*otables))
			return -ENOMEM;

		dev_priv->otable_batch.num_otables = ARRAY_SIZE(dx_tables);
	} else {
		*otables = kmemdup(pre_dx_tables, sizeof(pre_dx_tables),
				   GFP_KERNEL);
		if (!(*otables))
			return -ENOMEM;

		dev_priv->otable_batch.num_otables = ARRAY_SIZE(pre_dx_tables);
	}

	ret = vmw_otable_batch_setup(dev_priv, &dev_priv->otable_batch);
	if (unlikely(ret != 0))
		goto out_setup;

	return 0;

out_setup:
	kfree(*otables);
	return ret;
}

static void vmw_otable_batch_takedown(struct vmw_private *dev_priv,
			       struct vmw_otable_batch *batch)
{
	SVGAOTableType i;
	struct ttm_buffer_object *bo = &batch->otable_bo->tbo;
	int ret;

	for (i = 0; i < batch->num_otables; ++i)
		if (batch->otables[i].enabled)
			vmw_takedown_otable_base(dev_priv, i,
						 &batch->otables[i]);

	ret = ttm_bo_reserve(bo, false, true, NULL);
	BUG_ON(ret != 0);

	vmw_bo_fence_single(bo, NULL);
	ttm_bo_unpin(bo);
	ttm_bo_unreserve(bo);

	vmw_bo_unreference(&batch->otable_bo);
}

/*
 * vmw_otables_takedown - Take down guest backed memory object tables
 *
 * @dev_priv:       Pointer to a device private structure
 *
 * Take down the Guest Memory Object tables.
 */
void vmw_otables_takedown(struct vmw_private *dev_priv)
{
	vmw_otable_batch_takedown(dev_priv, &dev_priv->otable_batch);
	kfree(dev_priv->otable_batch.otables);
}

/*
 * vmw_mob_calculate_pt_pages - Calculate the number of page table pages
 * needed for a guest backed memory object.
 *
 * @data_pages:  Number of data pages in the memory object buffer.
 */
static unsigned long vmw_mob_calculate_pt_pages(unsigned long data_pages)
{
	unsigned long data_size = data_pages * PAGE_SIZE;
	unsigned long tot_size = 0;

	while (likely(data_size > PAGE_SIZE)) {
		data_size = DIV_ROUND_UP(data_size, PAGE_SIZE);
		data_size *= VMW_PPN_SIZE;
		tot_size += PFN_ALIGN(data_size);
	}

	return tot_size >> PAGE_SHIFT;
}

/*
 * vmw_mob_create - Create a mob, but don't populate it.
 *
 * @data_pages:  Number of data pages of the underlying buffer object.
 */
struct vmw_mob *vmw_mob_create(unsigned long data_pages)
{
	struct vmw_mob *mob = kzalloc(sizeof(*mob), GFP_KERNEL);

	if (unlikely(!mob))
		return NULL;

	mob->num_pages = vmw_mob_calculate_pt_pages(data_pages);

	return mob;
}

/*
 * vmw_mob_pt_populate - Populate the mob pagetable
 *
 * @mob:         Pointer to the mob the pagetable of which we want to
 *               populate.
 *
 * This function allocates memory to be used for the pagetable.
 * Returns ENOMEM if memory resources aren't sufficient and may
 * cause TTM buffer objects to be swapped out.
 */
static int vmw_mob_pt_populate(struct vmw_private *dev_priv,
			       struct vmw_mob *mob)
{
	BUG_ON(mob->pt_bo != NULL);

	return vmw_bo_create_and_populate(dev_priv, mob->num_pages * PAGE_SIZE,
					  VMW_BO_DOMAIN_WAITABLE_SYS,
					  &mob->pt_bo);
}

/**
 * vmw_mob_assign_ppn - Assign a value to a page table entry
 *
 * @addr: Pointer to pointer to page table entry.
 * @val: The page table entry
 *
 * Assigns a value to a page table entry pointed to by *@addr and increments
 * *@addr according to the page table entry size.
 */
#if (VMW_PPN_SIZE == 8)
static void vmw_mob_assign_ppn(u32 **addr, dma_addr_t val)
{
	*((u64 *) *addr) = val >> PAGE_SHIFT;
	*addr += 2;
}
#else
static void vmw_mob_assign_ppn(u32 **addr, dma_addr_t val)
{
	*(*addr)++ = val >> PAGE_SHIFT;
}
#endif

/*
 * vmw_mob_build_pt - Build a pagetable
 *
 * @data_addr:      Array of DMA addresses to the underlying buffer
 *                  object's data pages.
 * @num_data_pages: Number of buffer object data pages.
 * @pt_pages:       Array of page pointers to the page table pages.
 *
 * Returns the number of page table pages actually used.
 * Uses atomic kmaps of highmem pages to avoid TLB thrashing.
 */
static unsigned long vmw_mob_build_pt(struct vmw_piter *data_iter,
				      unsigned long num_data_pages,
				      struct vmw_piter *pt_iter)
{
	unsigned long pt_size = num_data_pages * VMW_PPN_SIZE;
	unsigned long num_pt_pages = DIV_ROUND_UP(pt_size, PAGE_SIZE);
	unsigned long pt_page;
	u32 *addr, *save_addr;
	unsigned long i;
	struct page *page;

	for (pt_page = 0; pt_page < num_pt_pages; ++pt_page) {
		page = vmw_piter_page(pt_iter);

		save_addr = addr = kmap_atomic(page);

		for (i = 0; i < PAGE_SIZE / VMW_PPN_SIZE; ++i) {
			vmw_mob_assign_ppn(&addr,
					   vmw_piter_dma_addr(data_iter));
			if (unlikely(--num_data_pages == 0))
				break;
			WARN_ON(!vmw_piter_next(data_iter));
		}
		kunmap_atomic(save_addr);
		vmw_piter_next(pt_iter);
	}

	return num_pt_pages;
}

/*
 * vmw_mob_build_pt - Set up a multilevel mob pagetable
 *
 * @mob:            Pointer to a mob whose page table needs setting up.
 * @data_addr       Array of DMA addresses to the buffer object's data
 *                  pages.
 * @num_data_pages: Number of buffer object data pages.
 *
 * Uses tail recursion to set up a multilevel mob page table.
 */
static void vmw_mob_pt_setup(struct vmw_mob *mob,
			     struct vmw_piter data_iter,
			     unsigned long num_data_pages)
{
	unsigned long num_pt_pages = 0;
<<<<<<< HEAD
	struct ttm_buffer_object *bo = mob->pt_bo;
=======
	struct ttm_buffer_object *bo = &mob->pt_bo->tbo;
>>>>>>> eb3cdb58
	struct vmw_piter save_pt_iter = {0};
	struct vmw_piter pt_iter;
	const struct vmw_sg_table *vsgt;
	int ret;

	BUG_ON(num_data_pages == 0);

	ret = ttm_bo_reserve(bo, false, true, NULL);
	BUG_ON(ret != 0);

	vsgt = vmw_bo_sg_table(bo);
	vmw_piter_start(&pt_iter, vsgt, 0);
	BUG_ON(!vmw_piter_next(&pt_iter));
	mob->pt_level = 0;
	while (likely(num_data_pages > 1)) {
		++mob->pt_level;
		BUG_ON(mob->pt_level > 2);
		save_pt_iter = pt_iter;
		num_pt_pages = vmw_mob_build_pt(&data_iter, num_data_pages,
						&pt_iter);
		data_iter = save_pt_iter;
		num_data_pages = num_pt_pages;
	}

	mob->pt_root_page = vmw_piter_dma_addr(&save_pt_iter);
	ttm_bo_unreserve(bo);
}

/*
 * vmw_mob_destroy - Destroy a mob, unpopulating first if necessary.
 *
 * @mob:            Pointer to a mob to destroy.
 */
void vmw_mob_destroy(struct vmw_mob *mob)
{
	if (mob->pt_bo) {
		vmw_bo_unpin_unlocked(&mob->pt_bo->tbo);
		vmw_bo_unreference(&mob->pt_bo);
	}
	kfree(mob);
}

/*
 * vmw_mob_unbind - Hide a mob from the device.
 *
 * @dev_priv:       Pointer to a device private.
 * @mob_id:         Device id of the mob to unbind.
 */
void vmw_mob_unbind(struct vmw_private *dev_priv,
		    struct vmw_mob *mob)
{
	struct {
		SVGA3dCmdHeader header;
		SVGA3dCmdDestroyGBMob body;
	} *cmd;
	int ret;
	struct ttm_buffer_object *bo = &mob->pt_bo->tbo;

	if (bo) {
		ret = ttm_bo_reserve(bo, false, true, NULL);
		/*
		 * Noone else should be using this buffer.
		 */
		BUG_ON(ret != 0);
	}

	cmd = VMW_CMD_RESERVE(dev_priv, sizeof(*cmd));
	if (cmd) {
		cmd->header.id = SVGA_3D_CMD_DESTROY_GB_MOB;
		cmd->header.size = sizeof(cmd->body);
		cmd->body.mobid = mob->id;
		vmw_cmd_commit(dev_priv, sizeof(*cmd));
	}

	if (bo) {
		vmw_bo_fence_single(bo, NULL);
		ttm_bo_unreserve(bo);
	}
	vmw_fifo_resource_dec(dev_priv);
}

/*
 * vmw_mob_bind - Make a mob visible to the device after first
 *                populating it if necessary.
 *
 * @dev_priv:       Pointer to a device private.
 * @mob:            Pointer to the mob we're making visible.
 * @data_addr:      Array of DMA addresses to the data pages of the underlying
 *                  buffer object.
 * @num_data_pages: Number of data pages of the underlying buffer
 *                  object.
 * @mob_id:         Device id of the mob to bind
 *
 * This function is intended to be interfaced with the ttm_tt backend
 * code.
 */
int vmw_mob_bind(struct vmw_private *dev_priv,
		 struct vmw_mob *mob,
		 const struct vmw_sg_table *vsgt,
		 unsigned long num_data_pages,
		 int32_t mob_id)
{
	int ret;
	bool pt_set_up = false;
	struct vmw_piter data_iter;
	struct {
		SVGA3dCmdHeader header;
		SVGA3dCmdDefineGBMob64 body;
	} *cmd;

	mob->id = mob_id;
	vmw_piter_start(&data_iter, vsgt, 0);
	if (unlikely(!vmw_piter_next(&data_iter)))
		return 0;

	if (likely(num_data_pages == 1)) {
		mob->pt_level = VMW_MOBFMT_PTDEPTH_0;
		mob->pt_root_page = vmw_piter_dma_addr(&data_iter);
	} else if (unlikely(mob->pt_bo == NULL)) {
		ret = vmw_mob_pt_populate(dev_priv, mob);
		if (unlikely(ret != 0))
			return ret;

		vmw_mob_pt_setup(mob, data_iter, num_data_pages);
		pt_set_up = true;
		mob->pt_level += VMW_MOBFMT_PTDEPTH_1 - SVGA3D_MOBFMT_PT_1;
	}

	vmw_fifo_resource_inc(dev_priv);

	cmd = VMW_CMD_RESERVE(dev_priv, sizeof(*cmd));
	if (unlikely(cmd == NULL))
		goto out_no_cmd_space;

	cmd->header.id = SVGA_3D_CMD_DEFINE_GB_MOB64;
	cmd->header.size = sizeof(cmd->body);
	cmd->body.mobid = mob_id;
	cmd->body.ptDepth = mob->pt_level;
	cmd->body.base = mob->pt_root_page >> PAGE_SHIFT;
	cmd->body.sizeInBytes = num_data_pages * PAGE_SIZE;

	vmw_cmd_commit(dev_priv, sizeof(*cmd));

	return 0;

out_no_cmd_space:
	vmw_fifo_resource_dec(dev_priv);
	if (pt_set_up) {
		vmw_bo_unpin_unlocked(&mob->pt_bo->tbo);
		vmw_bo_unreference(&mob->pt_bo);
	}

	return -ENOMEM;
}<|MERGE_RESOLUTION|>--- conflicted
+++ resolved
@@ -1,11 +1,7 @@
 // SPDX-License-Identifier: GPL-2.0 OR MIT
 /**************************************************************************
  *
-<<<<<<< HEAD
- * Copyright 2012-2021 VMware, Inc., Palo Alto, CA., USA
-=======
  * Copyright 2012-2023 VMware, Inc., Palo Alto, CA., USA
->>>>>>> eb3cdb58
  *
  * Permission is hereby granted, free of charge, to any person obtaining a
  * copy of this software and associated documentation files (the
@@ -32,11 +28,8 @@
 #include "vmwgfx_bo.h"
 #include "vmwgfx_drv.h"
 
-<<<<<<< HEAD
-=======
 #include <linux/highmem.h>
 
->>>>>>> eb3cdb58
 #ifdef CONFIG_64BIT
 #define VMW_PPN_SIZE 8
 #define VMW_MOBFMT_PTDEPTH_0 SVGA3D_MOBFMT_PT64_0
@@ -506,11 +499,7 @@
 			     unsigned long num_data_pages)
 {
 	unsigned long num_pt_pages = 0;
-<<<<<<< HEAD
-	struct ttm_buffer_object *bo = mob->pt_bo;
-=======
 	struct ttm_buffer_object *bo = &mob->pt_bo->tbo;
->>>>>>> eb3cdb58
 	struct vmw_piter save_pt_iter = {0};
 	struct vmw_piter pt_iter;
 	const struct vmw_sg_table *vsgt;
