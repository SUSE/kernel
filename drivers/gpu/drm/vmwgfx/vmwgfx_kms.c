// SPDX-License-Identifier: GPL-2.0 OR MIT
/**************************************************************************
 *
 * Copyright 2009-2023 VMware, Inc., Palo Alto, CA., USA
 *
 * Permission is hereby granted, free of charge, to any person obtaining a
 * copy of this software and associated documentation files (the
 * "Software"), to deal in the Software without restriction, including
 * without limitation the rights to use, copy, modify, merge, publish,
 * distribute, sub license, and/or sell copies of the Software, and to
 * permit persons to whom the Software is furnished to do so, subject to
 * the following conditions:
 *
 * The above copyright notice and this permission notice (including the
 * next paragraph) shall be included in all copies or substantial portions
 * of the Software.
 *
 * THE SOFTWARE IS PROVIDED "AS IS", WITHOUT WARRANTY OF ANY KIND, EXPRESS OR
 * IMPLIED, INCLUDING BUT NOT LIMITED TO THE WARRANTIES OF MERCHANTABILITY,
 * FITNESS FOR A PARTICULAR PURPOSE AND NON-INFRINGEMENT. IN NO EVENT SHALL
 * THE COPYRIGHT HOLDERS, AUTHORS AND/OR ITS SUPPLIERS BE LIABLE FOR ANY CLAIM,
 * DAMAGES OR OTHER LIABILITY, WHETHER IN AN ACTION OF CONTRACT, TORT OR
 * OTHERWISE, ARISING FROM, OUT OF OR IN CONNECTION WITH THE SOFTWARE OR THE
 * USE OR OTHER DEALINGS IN THE SOFTWARE.
 *
 **************************************************************************/
#include "vmwgfx_kms.h"

#include "vmwgfx_bo.h"
#include "vmwgfx_vkms.h"
#include "vmw_surface_cache.h"

#include <drm/drm_atomic.h>
#include <drm/drm_atomic_helper.h>
#include <drm/drm_damage_helper.h>
#include <drm/drm_fourcc.h>
#include <drm/drm_rect.h>
#include <drm/drm_sysfs.h>
#include <drm/drm_edid.h>
<<<<<<< HEAD
=======

void vmw_du_init(struct vmw_display_unit *du)
{
	vmw_vkms_crtc_init(&du->crtc);
}
>>>>>>> 0c383648

void vmw_du_cleanup(struct vmw_display_unit *du)
{
	struct vmw_private *dev_priv = vmw_priv(du->primary.dev);

	vmw_vkms_crtc_cleanup(&du->crtc);
	drm_plane_cleanup(&du->primary);
	if (vmw_cmd_supported(dev_priv))
		drm_plane_cleanup(&du->cursor.base);

	drm_connector_unregister(&du->connector);
	drm_crtc_cleanup(&du->crtc);
	drm_encoder_cleanup(&du->encoder);
	drm_connector_cleanup(&du->connector);
}

/*
 * Display Unit Cursor functions
 */

static int vmw_du_cursor_plane_unmap_cm(struct vmw_plane_state *vps);
static void vmw_cursor_update_mob(struct vmw_private *dev_priv,
				  struct vmw_plane_state *vps,
				  u32 *image, u32 width, u32 height,
				  u32 hotspotX, u32 hotspotY);

struct vmw_svga_fifo_cmd_define_cursor {
	u32 cmd;
	SVGAFifoCmdDefineAlphaCursor cursor;
};

/**
 * vmw_send_define_cursor_cmd - queue a define cursor command
 * @dev_priv: the private driver struct
 * @image: buffer which holds the cursor image
 * @width: width of the mouse cursor image
 * @height: height of the mouse cursor image
 * @hotspotX: the horizontal position of mouse hotspot
 * @hotspotY: the vertical position of mouse hotspot
 */
static void vmw_send_define_cursor_cmd(struct vmw_private *dev_priv,
				       u32 *image, u32 width, u32 height,
				       u32 hotspotX, u32 hotspotY)
{
	struct vmw_svga_fifo_cmd_define_cursor *cmd;
	const u32 image_size = width * height * sizeof(*image);
	const u32 cmd_size = sizeof(*cmd) + image_size;

	/* Try to reserve fifocmd space and swallow any failures;
	   such reservations cannot be left unconsumed for long
	   under the risk of clogging other fifocmd users, so
	   we treat reservations separtely from the way we treat
	   other fallible KMS-atomic resources at prepare_fb */
	cmd = VMW_CMD_RESERVE(dev_priv, cmd_size);

	if (unlikely(!cmd))
		return;

	memset(cmd, 0, sizeof(*cmd));

	memcpy(&cmd[1], image, image_size);

	cmd->cmd = SVGA_CMD_DEFINE_ALPHA_CURSOR;
	cmd->cursor.id = 0;
	cmd->cursor.width = width;
	cmd->cursor.height = height;
	cmd->cursor.hotspotX = hotspotX;
	cmd->cursor.hotspotY = hotspotY;

	vmw_cmd_commit_flush(dev_priv, cmd_size);
}

/**
 * vmw_cursor_update_image - update the cursor image on the provided plane
 * @dev_priv: the private driver struct
 * @vps: the plane state of the cursor plane
 * @image: buffer which holds the cursor image
 * @width: width of the mouse cursor image
 * @height: height of the mouse cursor image
 * @hotspotX: the horizontal position of mouse hotspot
 * @hotspotY: the vertical position of mouse hotspot
 */
static void vmw_cursor_update_image(struct vmw_private *dev_priv,
				    struct vmw_plane_state *vps,
				    u32 *image, u32 width, u32 height,
				    u32 hotspotX, u32 hotspotY)
{
	if (vps->cursor.bo)
		vmw_cursor_update_mob(dev_priv, vps, image,
				      vps->base.crtc_w, vps->base.crtc_h,
				      hotspotX, hotspotY);

	else
		vmw_send_define_cursor_cmd(dev_priv, image, width, height,
					   hotspotX, hotspotY);
}


/**
 * vmw_cursor_update_mob - Update cursor vis CursorMob mechanism
 *
 * Called from inside vmw_du_cursor_plane_atomic_update to actually
 * make the cursor-image live.
 *
 * @dev_priv: device to work with
 * @vps: the plane state of the cursor plane
 * @image: cursor source data to fill the MOB with
 * @width: source data width
 * @height: source data height
 * @hotspotX: cursor hotspot x
 * @hotspotY: cursor hotspot Y
 */
static void vmw_cursor_update_mob(struct vmw_private *dev_priv,
				  struct vmw_plane_state *vps,
				  u32 *image, u32 width, u32 height,
				  u32 hotspotX, u32 hotspotY)
{
	SVGAGBCursorHeader *header;
	SVGAGBAlphaCursorHeader *alpha_header;
	const u32 image_size = width * height * sizeof(*image);

	header = vmw_bo_map_and_cache(vps->cursor.bo);
	alpha_header = &header->header.alphaHeader;

	memset(header, 0, sizeof(*header));

	header->type = SVGA_ALPHA_CURSOR;
	header->sizeInBytes = image_size;

	alpha_header->hotspotX = hotspotX;
	alpha_header->hotspotY = hotspotY;
	alpha_header->width = width;
	alpha_header->height = height;

	memcpy(header + 1, image, image_size);
	vmw_write(dev_priv, SVGA_REG_CURSOR_MOBID,
		  vps->cursor.bo->tbo.resource->start);
}


static u32 vmw_du_cursor_mob_size(u32 w, u32 h)
{
	return w * h * sizeof(u32) + sizeof(SVGAGBCursorHeader);
}

/**
 * vmw_du_cursor_plane_acquire_image -- Acquire the image data
 * @vps: cursor plane state
 */
static u32 *vmw_du_cursor_plane_acquire_image(struct vmw_plane_state *vps)
{
	if (vps->surf) {
		if (vps->surf_mapped)
			return vmw_bo_map_and_cache(vps->surf->res.guest_memory_bo);
		return vps->surf->snooper.image;
	} else if (vps->bo)
		return vmw_bo_map_and_cache(vps->bo);
	return NULL;
}

static bool vmw_du_cursor_plane_has_changed(struct vmw_plane_state *old_vps,
					    struct vmw_plane_state *new_vps)
{
	void *old_image;
	void *new_image;
	u32 size;
	bool changed;

	if (old_vps->base.crtc_w != new_vps->base.crtc_w ||
	    old_vps->base.crtc_h != new_vps->base.crtc_h)
	    return true;

	if (old_vps->cursor.hotspot_x != new_vps->cursor.hotspot_x ||
	    old_vps->cursor.hotspot_y != new_vps->cursor.hotspot_y)
	    return true;

	size = new_vps->base.crtc_w * new_vps->base.crtc_h * sizeof(u32);

	old_image = vmw_du_cursor_plane_acquire_image(old_vps);
	new_image = vmw_du_cursor_plane_acquire_image(new_vps);

	changed = false;
	if (old_image && new_image && old_image != new_image)
		changed = memcmp(old_image, new_image, size) != 0;

	return changed;
}

static void vmw_du_destroy_cursor_mob(struct vmw_bo **vbo)
{
	if (!(*vbo))
		return;

	ttm_bo_unpin(&(*vbo)->tbo);
	vmw_bo_unreference(vbo);
}

static void vmw_du_put_cursor_mob(struct vmw_cursor_plane *vcp,
				  struct vmw_plane_state *vps)
{
	u32 i;

	if (!vps->cursor.bo)
		return;

	vmw_du_cursor_plane_unmap_cm(vps);

	/* Look for a free slot to return this mob to the cache. */
	for (i = 0; i < ARRAY_SIZE(vcp->cursor_mobs); i++) {
		if (!vcp->cursor_mobs[i]) {
			vcp->cursor_mobs[i] = vps->cursor.bo;
			vps->cursor.bo = NULL;
			return;
		}
	}

	/* Cache is full: See if this mob is bigger than an existing mob. */
	for (i = 0; i < ARRAY_SIZE(vcp->cursor_mobs); i++) {
		if (vcp->cursor_mobs[i]->tbo.base.size <
		    vps->cursor.bo->tbo.base.size) {
			vmw_du_destroy_cursor_mob(&vcp->cursor_mobs[i]);
			vcp->cursor_mobs[i] = vps->cursor.bo;
			vps->cursor.bo = NULL;
			return;
		}
	}

	/* Destroy it if it's not worth caching. */
	vmw_du_destroy_cursor_mob(&vps->cursor.bo);
}

static int vmw_du_get_cursor_mob(struct vmw_cursor_plane *vcp,
				 struct vmw_plane_state *vps)
{
	struct vmw_private *dev_priv = vcp->base.dev->dev_private;
	u32 size = vmw_du_cursor_mob_size(vps->base.crtc_w, vps->base.crtc_h);
	u32 i;
	u32 cursor_max_dim, mob_max_size;
	struct vmw_fence_obj *fence = NULL;
	int ret;

	if (!dev_priv->has_mob ||
	    (dev_priv->capabilities2 & SVGA_CAP2_CURSOR_MOB) == 0)
		return -EINVAL;

	mob_max_size = vmw_read(dev_priv, SVGA_REG_MOB_MAX_SIZE);
	cursor_max_dim = vmw_read(dev_priv, SVGA_REG_CURSOR_MAX_DIMENSION);

	if (size > mob_max_size || vps->base.crtc_w > cursor_max_dim ||
	    vps->base.crtc_h > cursor_max_dim)
		return -EINVAL;

	if (vps->cursor.bo) {
		if (vps->cursor.bo->tbo.base.size >= size)
			return 0;
		vmw_du_put_cursor_mob(vcp, vps);
	}

	/* Look for an unused mob in the cache. */
	for (i = 0; i < ARRAY_SIZE(vcp->cursor_mobs); i++) {
		if (vcp->cursor_mobs[i] &&
		    vcp->cursor_mobs[i]->tbo.base.size >= size) {
			vps->cursor.bo = vcp->cursor_mobs[i];
			vcp->cursor_mobs[i] = NULL;
			return 0;
		}
	}
	/* Create a new mob if we can't find an existing one. */
	ret = vmw_bo_create_and_populate(dev_priv, size,
					 VMW_BO_DOMAIN_MOB,
					 &vps->cursor.bo);

	if (ret != 0)
		return ret;

	/* Fence the mob creation so we are guarateed to have the mob */
	ret = ttm_bo_reserve(&vps->cursor.bo->tbo, false, false, NULL);
	if (ret != 0)
		goto teardown;

	ret = vmw_execbuf_fence_commands(NULL, dev_priv, &fence, NULL);
	if (ret != 0) {
		ttm_bo_unreserve(&vps->cursor.bo->tbo);
		goto teardown;
	}

	dma_fence_wait(&fence->base, false);
	dma_fence_put(&fence->base);

	ttm_bo_unreserve(&vps->cursor.bo->tbo);
	return 0;

teardown:
	vmw_du_destroy_cursor_mob(&vps->cursor.bo);
	return ret;
}


static void vmw_cursor_update_position(struct vmw_private *dev_priv,
				       bool show, int x, int y)
{
	const uint32_t svga_cursor_on = show ? SVGA_CURSOR_ON_SHOW
					     : SVGA_CURSOR_ON_HIDE;
	uint32_t count;

	spin_lock(&dev_priv->cursor_lock);
	if (dev_priv->capabilities2 & SVGA_CAP2_EXTRA_REGS) {
		vmw_write(dev_priv, SVGA_REG_CURSOR4_X, x);
		vmw_write(dev_priv, SVGA_REG_CURSOR4_Y, y);
		vmw_write(dev_priv, SVGA_REG_CURSOR4_SCREEN_ID, SVGA3D_INVALID_ID);
		vmw_write(dev_priv, SVGA_REG_CURSOR4_ON, svga_cursor_on);
		vmw_write(dev_priv, SVGA_REG_CURSOR4_SUBMIT, 1);
	} else if (vmw_is_cursor_bypass3_enabled(dev_priv)) {
		vmw_fifo_mem_write(dev_priv, SVGA_FIFO_CURSOR_ON, svga_cursor_on);
		vmw_fifo_mem_write(dev_priv, SVGA_FIFO_CURSOR_X, x);
		vmw_fifo_mem_write(dev_priv, SVGA_FIFO_CURSOR_Y, y);
		count = vmw_fifo_mem_read(dev_priv, SVGA_FIFO_CURSOR_COUNT);
		vmw_fifo_mem_write(dev_priv, SVGA_FIFO_CURSOR_COUNT, ++count);
	} else {
		vmw_write(dev_priv, SVGA_REG_CURSOR_X, x);
		vmw_write(dev_priv, SVGA_REG_CURSOR_Y, y);
		vmw_write(dev_priv, SVGA_REG_CURSOR_ON, svga_cursor_on);
	}
	spin_unlock(&dev_priv->cursor_lock);
}

void vmw_kms_cursor_snoop(struct vmw_surface *srf,
			  struct ttm_object_file *tfile,
			  struct ttm_buffer_object *bo,
			  SVGA3dCmdHeader *header)
{
	struct ttm_bo_kmap_obj map;
	unsigned long kmap_offset;
	unsigned long kmap_num;
	SVGA3dCopyBox *box;
	unsigned box_count;
	void *virtual;
	bool is_iomem;
	struct vmw_dma_cmd {
		SVGA3dCmdHeader header;
		SVGA3dCmdSurfaceDMA dma;
	} *cmd;
	int i, ret;
	const struct SVGA3dSurfaceDesc *desc =
		vmw_surface_get_desc(VMW_CURSOR_SNOOP_FORMAT);
	const u32 image_pitch = VMW_CURSOR_SNOOP_WIDTH * desc->pitchBytesPerBlock;

	cmd = container_of(header, struct vmw_dma_cmd, header);

	/* No snooper installed, nothing to copy */
	if (!srf->snooper.image)
		return;

	if (cmd->dma.host.face != 0 || cmd->dma.host.mipmap != 0) {
		DRM_ERROR("face and mipmap for cursors should never != 0\n");
		return;
	}

	if (cmd->header.size < 64) {
		DRM_ERROR("at least one full copy box must be given\n");
		return;
	}

	box = (SVGA3dCopyBox *)&cmd[1];
	box_count = (cmd->header.size - sizeof(SVGA3dCmdSurfaceDMA)) /
			sizeof(SVGA3dCopyBox);

	if (cmd->dma.guest.ptr.offset % PAGE_SIZE ||
	    box->x != 0    || box->y != 0    || box->z != 0    ||
	    box->srcx != 0 || box->srcy != 0 || box->srcz != 0 ||
	    box->d != 1    || box_count != 1 ||
	    box->w > VMW_CURSOR_SNOOP_WIDTH || box->h > VMW_CURSOR_SNOOP_HEIGHT) {
		/* TODO handle none page aligned offsets */
		/* TODO handle more dst & src != 0 */
		/* TODO handle more then one copy */
		DRM_ERROR("Can't snoop dma request for cursor!\n");
		DRM_ERROR("(%u, %u, %u) (%u, %u, %u) (%ux%ux%u) %u %u\n",
			  box->srcx, box->srcy, box->srcz,
			  box->x, box->y, box->z,
			  box->w, box->h, box->d, box_count,
			  cmd->dma.guest.ptr.offset);
		return;
	}

	kmap_offset = cmd->dma.guest.ptr.offset >> PAGE_SHIFT;
	kmap_num = (VMW_CURSOR_SNOOP_HEIGHT*image_pitch) >> PAGE_SHIFT;

	ret = ttm_bo_reserve(bo, true, false, NULL);
	if (unlikely(ret != 0)) {
		DRM_ERROR("reserve failed\n");
		return;
	}

	ret = ttm_bo_kmap(bo, kmap_offset, kmap_num, &map);
	if (unlikely(ret != 0))
		goto err_unreserve;

	virtual = ttm_kmap_obj_virtual(&map, &is_iomem);

	if (box->w == VMW_CURSOR_SNOOP_WIDTH && cmd->dma.guest.pitch == image_pitch) {
		memcpy(srf->snooper.image, virtual,
		       VMW_CURSOR_SNOOP_HEIGHT*image_pitch);
	} else {
		/* Image is unsigned pointer. */
		for (i = 0; i < box->h; i++)
			memcpy(srf->snooper.image + i * image_pitch,
			       virtual + i * cmd->dma.guest.pitch,
			       box->w * desc->pitchBytesPerBlock);
	}

	srf->snooper.age++;

	ttm_bo_kunmap(&map);
err_unreserve:
	ttm_bo_unreserve(bo);
}

/**
 * vmw_kms_legacy_hotspot_clear - Clear legacy hotspots
 *
 * @dev_priv: Pointer to the device private struct.
 *
 * Clears all legacy hotspots.
 */
void vmw_kms_legacy_hotspot_clear(struct vmw_private *dev_priv)
{
	struct drm_device *dev = &dev_priv->drm;
	struct vmw_display_unit *du;
	struct drm_crtc *crtc;

	drm_modeset_lock_all(dev);
	drm_for_each_crtc(crtc, dev) {
		du = vmw_crtc_to_du(crtc);

		du->hotspot_x = 0;
		du->hotspot_y = 0;
	}
	drm_modeset_unlock_all(dev);
}

void vmw_kms_cursor_post_execbuf(struct vmw_private *dev_priv)
{
	struct drm_device *dev = &dev_priv->drm;
	struct vmw_display_unit *du;
	struct drm_crtc *crtc;

	mutex_lock(&dev->mode_config.mutex);

	list_for_each_entry(crtc, &dev->mode_config.crtc_list, head) {
		du = vmw_crtc_to_du(crtc);
		if (!du->cursor_surface ||
		    du->cursor_age == du->cursor_surface->snooper.age ||
		    !du->cursor_surface->snooper.image)
			continue;

		du->cursor_age = du->cursor_surface->snooper.age;
		vmw_send_define_cursor_cmd(dev_priv,
					   du->cursor_surface->snooper.image,
					   VMW_CURSOR_SNOOP_WIDTH,
					   VMW_CURSOR_SNOOP_HEIGHT,
					   du->hotspot_x + du->core_hotspot_x,
					   du->hotspot_y + du->core_hotspot_y);
	}

	mutex_unlock(&dev->mode_config.mutex);
}


void vmw_du_cursor_plane_destroy(struct drm_plane *plane)
{
	struct vmw_cursor_plane *vcp = vmw_plane_to_vcp(plane);
	u32 i;

	vmw_cursor_update_position(plane->dev->dev_private, false, 0, 0);

	for (i = 0; i < ARRAY_SIZE(vcp->cursor_mobs); i++)
		vmw_du_destroy_cursor_mob(&vcp->cursor_mobs[i]);

	drm_plane_cleanup(plane);
}


void vmw_du_primary_plane_destroy(struct drm_plane *plane)
{
	drm_plane_cleanup(plane);

	/* Planes are static in our case so we don't free it */
}


/**
 * vmw_du_plane_unpin_surf - unpins resource associated with a framebuffer surface
 *
 * @vps: plane state associated with the display surface
 * @unreference: true if we also want to unreference the display.
 */
void vmw_du_plane_unpin_surf(struct vmw_plane_state *vps,
			     bool unreference)
{
	if (vps->surf) {
		if (vps->pinned) {
			vmw_resource_unpin(&vps->surf->res);
			vps->pinned--;
		}

		if (unreference) {
			if (vps->pinned)
				DRM_ERROR("Surface still pinned\n");
			vmw_surface_unreference(&vps->surf);
		}
	}
}


/**
 * vmw_du_plane_cleanup_fb - Unpins the plane surface
 *
 * @plane:  display plane
 * @old_state: Contains the FB to clean up
 *
 * Unpins the framebuffer surface
 *
 * Returns 0 on success
 */
void
vmw_du_plane_cleanup_fb(struct drm_plane *plane,
			struct drm_plane_state *old_state)
{
	struct vmw_plane_state *vps = vmw_plane_state_to_vps(old_state);

	vmw_du_plane_unpin_surf(vps, false);
}


/**
 * vmw_du_cursor_plane_map_cm - Maps the cursor mobs.
 *
 * @vps: plane_state
 *
 * Returns 0 on success
 */

static int
vmw_du_cursor_plane_map_cm(struct vmw_plane_state *vps)
{
	int ret;
	u32 size = vmw_du_cursor_mob_size(vps->base.crtc_w, vps->base.crtc_h);
	struct ttm_buffer_object *bo;

	if (!vps->cursor.bo)
		return -EINVAL;

	bo = &vps->cursor.bo->tbo;

	if (bo->base.size < size)
		return -EINVAL;

	if (vps->cursor.bo->map.virtual)
		return 0;

	ret = ttm_bo_reserve(bo, false, false, NULL);
	if (unlikely(ret != 0))
		return -ENOMEM;

	vmw_bo_map_and_cache(vps->cursor.bo);

	ttm_bo_unreserve(bo);

	if (unlikely(ret != 0))
		return -ENOMEM;

	return 0;
}


/**
 * vmw_du_cursor_plane_unmap_cm - Unmaps the cursor mobs.
 *
 * @vps: state of the cursor plane
 *
 * Returns 0 on success
 */

static int
vmw_du_cursor_plane_unmap_cm(struct vmw_plane_state *vps)
{
	int ret = 0;
	struct vmw_bo *vbo = vps->cursor.bo;

	if (!vbo || !vbo->map.virtual)
		return 0;

	ret = ttm_bo_reserve(&vbo->tbo, true, false, NULL);
	if (likely(ret == 0)) {
		vmw_bo_unmap(vbo);
		ttm_bo_unreserve(&vbo->tbo);
	}

	return ret;
}


/**
 * vmw_du_cursor_plane_cleanup_fb - Unpins the plane surface
 *
 * @plane: cursor plane
 * @old_state: contains the state to clean up
 *
 * Unmaps all cursor bo mappings and unpins the cursor surface
 *
 * Returns 0 on success
 */
void
vmw_du_cursor_plane_cleanup_fb(struct drm_plane *plane,
			       struct drm_plane_state *old_state)
{
	struct vmw_cursor_plane *vcp = vmw_plane_to_vcp(plane);
	struct vmw_plane_state *vps = vmw_plane_state_to_vps(old_state);

	if (vps->surf_mapped) {
		vmw_bo_unmap(vps->surf->res.guest_memory_bo);
		vps->surf_mapped = false;
	}

	vmw_du_cursor_plane_unmap_cm(vps);
	vmw_du_put_cursor_mob(vcp, vps);

	vmw_du_plane_unpin_surf(vps, false);

	if (vps->surf) {
		vmw_surface_unreference(&vps->surf);
		vps->surf = NULL;
	}

	if (vps->bo) {
		vmw_bo_unreference(&vps->bo);
		vps->bo = NULL;
	}
}


/**
 * vmw_du_cursor_plane_prepare_fb - Readies the cursor by referencing it
 *
 * @plane:  display plane
 * @new_state: info on the new plane state, including the FB
 *
 * Returns 0 on success
 */
int
vmw_du_cursor_plane_prepare_fb(struct drm_plane *plane,
			       struct drm_plane_state *new_state)
{
	struct drm_framebuffer *fb = new_state->fb;
	struct vmw_cursor_plane *vcp = vmw_plane_to_vcp(plane);
	struct vmw_plane_state *vps = vmw_plane_state_to_vps(new_state);
	int ret = 0;

	if (vps->surf) {
		if (vps->surf_mapped) {
			vmw_bo_unmap(vps->surf->res.guest_memory_bo);
			vps->surf_mapped = false;
		}
		vmw_surface_unreference(&vps->surf);
		vps->surf = NULL;
	}

	if (vps->bo) {
		vmw_bo_unreference(&vps->bo);
		vps->bo = NULL;
	}

	if (fb) {
		if (vmw_framebuffer_to_vfb(fb)->bo) {
			vps->bo = vmw_framebuffer_to_vfbd(fb)->buffer;
			vmw_bo_reference(vps->bo);
		} else {
			vps->surf = vmw_framebuffer_to_vfbs(fb)->surface;
			vmw_surface_reference(vps->surf);
		}
	}

	if (!vps->surf && vps->bo) {
		const u32 size = new_state->crtc_w * new_state->crtc_h * sizeof(u32);

		/*
		 * Not using vmw_bo_map_and_cache() helper here as we need to
		 * reserve the ttm_buffer_object first which
		 * vmw_bo_map_and_cache() omits.
		 */
		ret = ttm_bo_reserve(&vps->bo->tbo, true, false, NULL);

		if (unlikely(ret != 0))
			return -ENOMEM;

		ret = ttm_bo_kmap(&vps->bo->tbo, 0, PFN_UP(size), &vps->bo->map);

		ttm_bo_unreserve(&vps->bo->tbo);

		if (unlikely(ret != 0))
			return -ENOMEM;
	} else if (vps->surf && !vps->bo && vps->surf->res.guest_memory_bo) {

		WARN_ON(vps->surf->snooper.image);
		ret = ttm_bo_reserve(&vps->surf->res.guest_memory_bo->tbo, true, false,
				     NULL);
		if (unlikely(ret != 0))
			return -ENOMEM;
		vmw_bo_map_and_cache(vps->surf->res.guest_memory_bo);
		ttm_bo_unreserve(&vps->surf->res.guest_memory_bo->tbo);
		vps->surf_mapped = true;
	}

	if (vps->surf || vps->bo) {
		vmw_du_get_cursor_mob(vcp, vps);
		vmw_du_cursor_plane_map_cm(vps);
	}

	return 0;
}


void
vmw_du_cursor_plane_atomic_update(struct drm_plane *plane,
				  struct drm_atomic_state *state)
{
	struct drm_plane_state *new_state = drm_atomic_get_new_plane_state(state,
									   plane);
	struct drm_plane_state *old_state = drm_atomic_get_old_plane_state(state,
									   plane);
	struct drm_crtc *crtc = new_state->crtc ?: old_state->crtc;
	struct vmw_private *dev_priv = vmw_priv(crtc->dev);
	struct vmw_display_unit *du = vmw_crtc_to_du(crtc);
	struct vmw_plane_state *vps = vmw_plane_state_to_vps(new_state);
	struct vmw_plane_state *old_vps = vmw_plane_state_to_vps(old_state);
	s32 hotspot_x, hotspot_y;

	hotspot_x = du->hotspot_x + new_state->hotspot_x;
	hotspot_y = du->hotspot_y + new_state->hotspot_y;

	du->cursor_surface = vps->surf;

	if (!vps->surf && !vps->bo) {
		vmw_cursor_update_position(dev_priv, false, 0, 0);
		return;
	}

	vps->cursor.hotspot_x = hotspot_x;
	vps->cursor.hotspot_y = hotspot_y;

	if (vps->surf) {
		du->cursor_age = du->cursor_surface->snooper.age;
	}

	if (!vmw_du_cursor_plane_has_changed(old_vps, vps)) {
		/*
		 * If it hasn't changed, avoid making the device do extra
		 * work by keeping the old cursor active.
		 */
		struct vmw_cursor_plane_state tmp = old_vps->cursor;
		old_vps->cursor = vps->cursor;
		vps->cursor = tmp;
	} else {
		void *image = vmw_du_cursor_plane_acquire_image(vps);
		if (image)
			vmw_cursor_update_image(dev_priv, vps, image,
						new_state->crtc_w,
						new_state->crtc_h,
						hotspot_x, hotspot_y);
	}

	du->cursor_x = new_state->crtc_x + du->set_gui_x;
	du->cursor_y = new_state->crtc_y + du->set_gui_y;

	vmw_cursor_update_position(dev_priv, true,
				   du->cursor_x + hotspot_x,
				   du->cursor_y + hotspot_y);

	du->core_hotspot_x = hotspot_x - du->hotspot_x;
	du->core_hotspot_y = hotspot_y - du->hotspot_y;
}


/**
 * vmw_du_primary_plane_atomic_check - check if the new state is okay
 *
 * @plane: display plane
 * @state: info on the new plane state, including the FB
 *
 * Check if the new state is settable given the current state.  Other
 * than what the atomic helper checks, we care about crtc fitting
 * the FB and maintaining one active framebuffer.
 *
 * Returns 0 on success
 */
int vmw_du_primary_plane_atomic_check(struct drm_plane *plane,
				      struct drm_atomic_state *state)
{
	struct drm_plane_state *new_state = drm_atomic_get_new_plane_state(state,
									   plane);
	struct drm_plane_state *old_state = drm_atomic_get_old_plane_state(state,
									   plane);
	struct drm_crtc_state *crtc_state = NULL;
	struct drm_framebuffer *new_fb = new_state->fb;
	struct drm_framebuffer *old_fb = old_state->fb;
	int ret;

	/*
	 * Ignore damage clips if the framebuffer attached to the plane's state
	 * has changed since the last plane update (page-flip). In this case, a
	 * full plane update should happen because uploads are done per-buffer.
	 */
	if (old_fb != new_fb)
		new_state->ignore_damage_clips = true;

	if (new_state->crtc)
		crtc_state = drm_atomic_get_new_crtc_state(state,
							   new_state->crtc);

	ret = drm_atomic_helper_check_plane_state(new_state, crtc_state,
						  DRM_PLANE_NO_SCALING,
						  DRM_PLANE_NO_SCALING,
						  false, true);
	return ret;
}


/**
 * vmw_du_cursor_plane_atomic_check - check if the new state is okay
 *
 * @plane: cursor plane
 * @state: info on the new plane state
 *
 * This is a chance to fail if the new cursor state does not fit
 * our requirements.
 *
 * Returns 0 on success
 */
int vmw_du_cursor_plane_atomic_check(struct drm_plane *plane,
				     struct drm_atomic_state *state)
{
	struct drm_plane_state *new_state = drm_atomic_get_new_plane_state(state,
									   plane);
	int ret = 0;
	struct drm_crtc_state *crtc_state = NULL;
	struct vmw_surface *surface = NULL;
	struct drm_framebuffer *fb = new_state->fb;

	if (new_state->crtc)
		crtc_state = drm_atomic_get_new_crtc_state(new_state->state,
							   new_state->crtc);

	ret = drm_atomic_helper_check_plane_state(new_state, crtc_state,
						  DRM_PLANE_NO_SCALING,
						  DRM_PLANE_NO_SCALING,
						  true, true);
	if (ret)
		return ret;

	/* Turning off */
	if (!fb)
		return 0;

	/* A lot of the code assumes this */
	if (new_state->crtc_w != 64 || new_state->crtc_h != 64) {
		DRM_ERROR("Invalid cursor dimensions (%d, %d)\n",
			  new_state->crtc_w, new_state->crtc_h);
		return -EINVAL;
	}

	if (!vmw_framebuffer_to_vfb(fb)->bo) {
		surface = vmw_framebuffer_to_vfbs(fb)->surface;

		WARN_ON(!surface);

		if (!surface ||
		    (!surface->snooper.image && !surface->res.guest_memory_bo)) {
			DRM_ERROR("surface not suitable for cursor\n");
			return -EINVAL;
		}
	}

	return 0;
}


int vmw_du_crtc_atomic_check(struct drm_crtc *crtc,
			     struct drm_atomic_state *state)
{
	struct vmw_private *vmw = vmw_priv(crtc->dev);
	struct drm_crtc_state *new_state = drm_atomic_get_new_crtc_state(state,
									 crtc);
	struct vmw_display_unit *du = vmw_crtc_to_du(new_state->crtc);
	int connector_mask = drm_connector_mask(&du->connector);
	bool has_primary = new_state->plane_mask &
			   drm_plane_mask(crtc->primary);

	/*
	 * This is fine in general, but broken userspace might expect
	 * some actual rendering so give a clue as why it's blank.
	 */
	if (new_state->enable && !has_primary)
		drm_dbg_driver(&vmw->drm,
			       "CRTC without a primary plane will be blank.\n");


	if (new_state->connector_mask != connector_mask &&
	    new_state->connector_mask != 0) {
		DRM_ERROR("Invalid connectors configuration\n");
		return -EINVAL;
	}

	/*
	 * Our virtual device does not have a dot clock, so use the logical
	 * clock value as the dot clock.
	 */
	if (new_state->mode.crtc_clock == 0)
		new_state->adjusted_mode.crtc_clock = new_state->mode.clock;

	return 0;
}


void vmw_du_crtc_atomic_begin(struct drm_crtc *crtc,
			      struct drm_atomic_state *state)
{
	vmw_vkms_crtc_atomic_begin(crtc, state);
}

/**
 * vmw_du_crtc_duplicate_state - duplicate crtc state
 * @crtc: DRM crtc
 *
 * Allocates and returns a copy of the crtc state (both common and
 * vmw-specific) for the specified crtc.
 *
 * Returns: The newly allocated crtc state, or NULL on failure.
 */
struct drm_crtc_state *
vmw_du_crtc_duplicate_state(struct drm_crtc *crtc)
{
	struct drm_crtc_state *state;
	struct vmw_crtc_state *vcs;

	if (WARN_ON(!crtc->state))
		return NULL;

	vcs = kmemdup(crtc->state, sizeof(*vcs), GFP_KERNEL);

	if (!vcs)
		return NULL;

	state = &vcs->base;

	__drm_atomic_helper_crtc_duplicate_state(crtc, state);

	return state;
}


/**
 * vmw_du_crtc_reset - creates a blank vmw crtc state
 * @crtc: DRM crtc
 *
 * Resets the atomic state for @crtc by freeing the state pointer (which
 * might be NULL, e.g. at driver load time) and allocating a new empty state
 * object.
 */
void vmw_du_crtc_reset(struct drm_crtc *crtc)
{
	struct vmw_crtc_state *vcs;


	if (crtc->state) {
		__drm_atomic_helper_crtc_destroy_state(crtc->state);

		kfree(vmw_crtc_state_to_vcs(crtc->state));
	}

	vcs = kzalloc(sizeof(*vcs), GFP_KERNEL);

	if (!vcs) {
		DRM_ERROR("Cannot allocate vmw_crtc_state\n");
		return;
	}

	__drm_atomic_helper_crtc_reset(crtc, &vcs->base);
}


/**
 * vmw_du_crtc_destroy_state - destroy crtc state
 * @crtc: DRM crtc
 * @state: state object to destroy
 *
 * Destroys the crtc state (both common and vmw-specific) for the
 * specified plane.
 */
void
vmw_du_crtc_destroy_state(struct drm_crtc *crtc,
			  struct drm_crtc_state *state)
{
	drm_atomic_helper_crtc_destroy_state(crtc, state);
}


/**
 * vmw_du_plane_duplicate_state - duplicate plane state
 * @plane: drm plane
 *
 * Allocates and returns a copy of the plane state (both common and
 * vmw-specific) for the specified plane.
 *
 * Returns: The newly allocated plane state, or NULL on failure.
 */
struct drm_plane_state *
vmw_du_plane_duplicate_state(struct drm_plane *plane)
{
	struct drm_plane_state *state;
	struct vmw_plane_state *vps;

	vps = kmemdup(plane->state, sizeof(*vps), GFP_KERNEL);

	if (!vps)
		return NULL;

	vps->pinned = 0;
	vps->cpp = 0;

	memset(&vps->cursor, 0, sizeof(vps->cursor));

	/* Each ref counted resource needs to be acquired again */
	if (vps->surf)
		(void) vmw_surface_reference(vps->surf);

	if (vps->bo)
		(void) vmw_bo_reference(vps->bo);

	state = &vps->base;

	__drm_atomic_helper_plane_duplicate_state(plane, state);

	return state;
}


/**
 * vmw_du_plane_reset - creates a blank vmw plane state
 * @plane: drm plane
 *
 * Resets the atomic state for @plane by freeing the state pointer (which might
 * be NULL, e.g. at driver load time) and allocating a new empty state object.
 */
void vmw_du_plane_reset(struct drm_plane *plane)
{
	struct vmw_plane_state *vps;

	if (plane->state)
		vmw_du_plane_destroy_state(plane, plane->state);

	vps = kzalloc(sizeof(*vps), GFP_KERNEL);

	if (!vps) {
		DRM_ERROR("Cannot allocate vmw_plane_state\n");
		return;
	}

	__drm_atomic_helper_plane_reset(plane, &vps->base);
}


/**
 * vmw_du_plane_destroy_state - destroy plane state
 * @plane: DRM plane
 * @state: state object to destroy
 *
 * Destroys the plane state (both common and vmw-specific) for the
 * specified plane.
 */
void
vmw_du_plane_destroy_state(struct drm_plane *plane,
			   struct drm_plane_state *state)
{
	struct vmw_plane_state *vps = vmw_plane_state_to_vps(state);

	/* Should have been freed by cleanup_fb */
	if (vps->surf)
		vmw_surface_unreference(&vps->surf);

	if (vps->bo)
		vmw_bo_unreference(&vps->bo);

	drm_atomic_helper_plane_destroy_state(plane, state);
}


/**
 * vmw_du_connector_duplicate_state - duplicate connector state
 * @connector: DRM connector
 *
 * Allocates and returns a copy of the connector state (both common and
 * vmw-specific) for the specified connector.
 *
 * Returns: The newly allocated connector state, or NULL on failure.
 */
struct drm_connector_state *
vmw_du_connector_duplicate_state(struct drm_connector *connector)
{
	struct drm_connector_state *state;
	struct vmw_connector_state *vcs;

	if (WARN_ON(!connector->state))
		return NULL;

	vcs = kmemdup(connector->state, sizeof(*vcs), GFP_KERNEL);

	if (!vcs)
		return NULL;

	state = &vcs->base;

	__drm_atomic_helper_connector_duplicate_state(connector, state);

	return state;
}


/**
 * vmw_du_connector_reset - creates a blank vmw connector state
 * @connector: DRM connector
 *
 * Resets the atomic state for @connector by freeing the state pointer (which
 * might be NULL, e.g. at driver load time) and allocating a new empty state
 * object.
 */
void vmw_du_connector_reset(struct drm_connector *connector)
{
	struct vmw_connector_state *vcs;


	if (connector->state) {
		__drm_atomic_helper_connector_destroy_state(connector->state);

		kfree(vmw_connector_state_to_vcs(connector->state));
	}

	vcs = kzalloc(sizeof(*vcs), GFP_KERNEL);

	if (!vcs) {
		DRM_ERROR("Cannot allocate vmw_connector_state\n");
		return;
	}

	__drm_atomic_helper_connector_reset(connector, &vcs->base);
}


/**
 * vmw_du_connector_destroy_state - destroy connector state
 * @connector: DRM connector
 * @state: state object to destroy
 *
 * Destroys the connector state (both common and vmw-specific) for the
 * specified plane.
 */
void
vmw_du_connector_destroy_state(struct drm_connector *connector,
			  struct drm_connector_state *state)
{
	drm_atomic_helper_connector_destroy_state(connector, state);
}
/*
 * Generic framebuffer code
 */

/*
 * Surface framebuffer code
 */

static void vmw_framebuffer_surface_destroy(struct drm_framebuffer *framebuffer)
{
	struct vmw_framebuffer_surface *vfbs =
		vmw_framebuffer_to_vfbs(framebuffer);

	drm_framebuffer_cleanup(framebuffer);
	vmw_surface_unreference(&vfbs->surface);

	kfree(vfbs);
}

/**
 * vmw_kms_readback - Perform a readback from the screen system to
 * a buffer-object backed framebuffer.
 *
 * @dev_priv: Pointer to the device private structure.
 * @file_priv: Pointer to a struct drm_file identifying the caller.
 * Must be set to NULL if @user_fence_rep is NULL.
 * @vfb: Pointer to the buffer-object backed framebuffer.
 * @user_fence_rep: User-space provided structure for fence information.
 * Must be set to non-NULL if @file_priv is non-NULL.
 * @vclips: Array of clip rects.
 * @num_clips: Number of clip rects in @vclips.
 *
 * Returns 0 on success, negative error code on failure. -ERESTARTSYS if
 * interrupted.
 */
int vmw_kms_readback(struct vmw_private *dev_priv,
		     struct drm_file *file_priv,
		     struct vmw_framebuffer *vfb,
		     struct drm_vmw_fence_rep __user *user_fence_rep,
		     struct drm_vmw_rect *vclips,
		     uint32_t num_clips)
{
	switch (dev_priv->active_display_unit) {
	case vmw_du_screen_object:
		return vmw_kms_sou_readback(dev_priv, file_priv, vfb,
					    user_fence_rep, vclips, num_clips,
					    NULL);
	case vmw_du_screen_target:
		return vmw_kms_stdu_readback(dev_priv, file_priv, vfb,
					     user_fence_rep, NULL, vclips, num_clips,
					     1, NULL);
	default:
		WARN_ONCE(true,
			  "Readback called with invalid display system.\n");
}

	return -ENOSYS;
}


static const struct drm_framebuffer_funcs vmw_framebuffer_surface_funcs = {
	.destroy = vmw_framebuffer_surface_destroy,
	.dirty = drm_atomic_helper_dirtyfb,
};

static int vmw_kms_new_framebuffer_surface(struct vmw_private *dev_priv,
					   struct vmw_surface *surface,
					   struct vmw_framebuffer **out,
					   const struct drm_mode_fb_cmd2
					   *mode_cmd,
					   bool is_bo_proxy)

{
	struct drm_device *dev = &dev_priv->drm;
	struct vmw_framebuffer_surface *vfbs;
	enum SVGA3dSurfaceFormat format;
	int ret;

	/* 3D is only supported on HWv8 and newer hosts */
	if (dev_priv->active_display_unit == vmw_du_legacy)
		return -ENOSYS;

	/*
	 * Sanity checks.
	 */

	if (!drm_any_plane_has_format(&dev_priv->drm,
				      mode_cmd->pixel_format,
				      mode_cmd->modifier[0])) {
		drm_dbg(&dev_priv->drm,
			"unsupported pixel format %p4cc / modifier 0x%llx\n",
			&mode_cmd->pixel_format, mode_cmd->modifier[0]);
		return -EINVAL;
	}

	/* Surface must be marked as a scanout. */
	if (unlikely(!surface->metadata.scanout))
		return -EINVAL;

	if (unlikely(surface->metadata.mip_levels[0] != 1 ||
		     surface->metadata.num_sizes != 1 ||
		     surface->metadata.base_size.width < mode_cmd->width ||
		     surface->metadata.base_size.height < mode_cmd->height ||
		     surface->metadata.base_size.depth != 1)) {
		DRM_ERROR("Incompatible surface dimensions "
			  "for requested mode.\n");
		return -EINVAL;
	}

	switch (mode_cmd->pixel_format) {
	case DRM_FORMAT_ARGB8888:
		format = SVGA3D_A8R8G8B8;
		break;
	case DRM_FORMAT_XRGB8888:
		format = SVGA3D_X8R8G8B8;
		break;
	case DRM_FORMAT_RGB565:
		format = SVGA3D_R5G6B5;
		break;
	case DRM_FORMAT_XRGB1555:
		format = SVGA3D_A1R5G5B5;
		break;
	default:
		DRM_ERROR("Invalid pixel format: %p4cc\n",
			  &mode_cmd->pixel_format);
		return -EINVAL;
	}

	/*
	 * For DX, surface format validation is done when surface->scanout
	 * is set.
	 */
	if (!has_sm4_context(dev_priv) && format != surface->metadata.format) {
		DRM_ERROR("Invalid surface format for requested mode.\n");
		return -EINVAL;
	}

	vfbs = kzalloc(sizeof(*vfbs), GFP_KERNEL);
	if (!vfbs) {
		ret = -ENOMEM;
		goto out_err1;
	}

	drm_helper_mode_fill_fb_struct(dev, &vfbs->base.base, mode_cmd);
	vfbs->surface = vmw_surface_reference(surface);
	vfbs->is_bo_proxy = is_bo_proxy;

	*out = &vfbs->base;

	ret = drm_framebuffer_init(dev, &vfbs->base.base,
				   &vmw_framebuffer_surface_funcs);
	if (ret)
		goto out_err2;

	return 0;

out_err2:
	vmw_surface_unreference(&surface);
	kfree(vfbs);
out_err1:
	return ret;
}

/*
 * Buffer-object framebuffer code
 */

static int vmw_framebuffer_bo_create_handle(struct drm_framebuffer *fb,
					    struct drm_file *file_priv,
					    unsigned int *handle)
{
	struct vmw_framebuffer_bo *vfbd =
			vmw_framebuffer_to_vfbd(fb);

	return drm_gem_handle_create(file_priv, &vfbd->buffer->tbo.base, handle);
}

static void vmw_framebuffer_bo_destroy(struct drm_framebuffer *framebuffer)
{
	struct vmw_framebuffer_bo *vfbd =
		vmw_framebuffer_to_vfbd(framebuffer);

	drm_framebuffer_cleanup(framebuffer);
	vmw_bo_unreference(&vfbd->buffer);

	kfree(vfbd);
}

static const struct drm_framebuffer_funcs vmw_framebuffer_bo_funcs = {
	.create_handle = vmw_framebuffer_bo_create_handle,
	.destroy = vmw_framebuffer_bo_destroy,
	.dirty = drm_atomic_helper_dirtyfb,
};

/**
 * vmw_create_bo_proxy - create a proxy surface for the buffer object
 *
 * @dev: DRM device
 * @mode_cmd: parameters for the new surface
 * @bo_mob: MOB backing the buffer object
 * @srf_out: newly created surface
 *
 * When the content FB is a buffer object, we create a surface as a proxy to the
 * same buffer.  This way we can do a surface copy rather than a surface DMA.
 * This is a more efficient approach
 *
 * RETURNS:
 * 0 on success, error code otherwise
 */
static int vmw_create_bo_proxy(struct drm_device *dev,
			       const struct drm_mode_fb_cmd2 *mode_cmd,
			       struct vmw_bo *bo_mob,
			       struct vmw_surface **srf_out)
{
	struct vmw_surface_metadata metadata = {0};
	uint32_t format;
	struct vmw_resource *res;
	unsigned int bytes_pp;
	int ret;

	switch (mode_cmd->pixel_format) {
	case DRM_FORMAT_ARGB8888:
	case DRM_FORMAT_XRGB8888:
		format = SVGA3D_X8R8G8B8;
		bytes_pp = 4;
		break;

	case DRM_FORMAT_RGB565:
	case DRM_FORMAT_XRGB1555:
		format = SVGA3D_R5G6B5;
		bytes_pp = 2;
		break;

	case 8:
		format = SVGA3D_P8;
		bytes_pp = 1;
		break;

	default:
		DRM_ERROR("Invalid framebuffer format %p4cc\n",
			  &mode_cmd->pixel_format);
		return -EINVAL;
	}

	metadata.format = format;
	metadata.mip_levels[0] = 1;
	metadata.num_sizes = 1;
	metadata.base_size.width = mode_cmd->pitches[0] / bytes_pp;
	metadata.base_size.height =  mode_cmd->height;
	metadata.base_size.depth = 1;
	metadata.scanout = true;

	ret = vmw_gb_surface_define(vmw_priv(dev), &metadata, srf_out);
	if (ret) {
		DRM_ERROR("Failed to allocate proxy content buffer\n");
		return ret;
	}

	res = &(*srf_out)->res;

	/* Reserve and switch the backing mob. */
	mutex_lock(&res->dev_priv->cmdbuf_mutex);
	(void) vmw_resource_reserve(res, false, true);
	vmw_user_bo_unref(&res->guest_memory_bo);
	res->guest_memory_bo = vmw_user_bo_ref(bo_mob);
	res->guest_memory_offset = 0;
	vmw_resource_unreserve(res, false, false, false, NULL, 0);
	mutex_unlock(&res->dev_priv->cmdbuf_mutex);

	return 0;
}



static int vmw_kms_new_framebuffer_bo(struct vmw_private *dev_priv,
				      struct vmw_bo *bo,
				      struct vmw_framebuffer **out,
				      const struct drm_mode_fb_cmd2
				      *mode_cmd)

{
	struct drm_device *dev = &dev_priv->drm;
	struct vmw_framebuffer_bo *vfbd;
	unsigned int requested_size;
	int ret;

	requested_size = mode_cmd->height * mode_cmd->pitches[0];
	if (unlikely(requested_size > bo->tbo.base.size)) {
		DRM_ERROR("Screen buffer object size is too small "
			  "for requested mode.\n");
		return -EINVAL;
	}

	if (!drm_any_plane_has_format(&dev_priv->drm,
				      mode_cmd->pixel_format,
				      mode_cmd->modifier[0])) {
		drm_dbg(&dev_priv->drm,
			"unsupported pixel format %p4cc / modifier 0x%llx\n",
			&mode_cmd->pixel_format, mode_cmd->modifier[0]);
		return -EINVAL;
	}

	vfbd = kzalloc(sizeof(*vfbd), GFP_KERNEL);
	if (!vfbd) {
		ret = -ENOMEM;
		goto out_err1;
	}

	vfbd->base.base.obj[0] = &bo->tbo.base;
	drm_helper_mode_fill_fb_struct(dev, &vfbd->base.base, mode_cmd);
	vfbd->base.bo = true;
	vfbd->buffer = vmw_bo_reference(bo);
	*out = &vfbd->base;

	ret = drm_framebuffer_init(dev, &vfbd->base.base,
				   &vmw_framebuffer_bo_funcs);
	if (ret)
		goto out_err2;

	return 0;

out_err2:
	vmw_bo_unreference(&bo);
	kfree(vfbd);
out_err1:
	return ret;
}


/**
 * vmw_kms_srf_ok - check if a surface can be created
 *
 * @dev_priv: Pointer to device private struct.
 * @width: requested width
 * @height: requested height
 *
 * Surfaces need to be less than texture size
 */
static bool
vmw_kms_srf_ok(struct vmw_private *dev_priv, uint32_t width, uint32_t height)
{
	if (width  > dev_priv->texture_max_width ||
	    height > dev_priv->texture_max_height)
		return false;

	return true;
}

/**
 * vmw_kms_new_framebuffer - Create a new framebuffer.
 *
 * @dev_priv: Pointer to device private struct.
 * @bo: Pointer to buffer object to wrap the kms framebuffer around.
 * Either @bo or @surface must be NULL.
 * @surface: Pointer to a surface to wrap the kms framebuffer around.
 * Either @bo or @surface must be NULL.
 * @only_2d: No presents will occur to this buffer object based framebuffer.
 * This helps the code to do some important optimizations.
 * @mode_cmd: Frame-buffer metadata.
 */
struct vmw_framebuffer *
vmw_kms_new_framebuffer(struct vmw_private *dev_priv,
			struct vmw_bo *bo,
			struct vmw_surface *surface,
			bool only_2d,
			const struct drm_mode_fb_cmd2 *mode_cmd)
{
	struct vmw_framebuffer *vfb = NULL;
	bool is_bo_proxy = false;
	int ret;

	/*
	 * We cannot use the SurfaceDMA command in an non-accelerated VM,
	 * therefore, wrap the buffer object in a surface so we can use the
	 * SurfaceCopy command.
	 */
	if (vmw_kms_srf_ok(dev_priv, mode_cmd->width, mode_cmd->height)  &&
	    bo && only_2d &&
	    mode_cmd->width > 64 &&  /* Don't create a proxy for cursor */
	    dev_priv->active_display_unit == vmw_du_screen_target) {
		ret = vmw_create_bo_proxy(&dev_priv->drm, mode_cmd,
					  bo, &surface);
		if (ret)
			return ERR_PTR(ret);

		is_bo_proxy = true;
	}

	/* Create the new framebuffer depending one what we have */
	if (surface) {
		ret = vmw_kms_new_framebuffer_surface(dev_priv, surface, &vfb,
						      mode_cmd,
						      is_bo_proxy);
		/*
		 * vmw_create_bo_proxy() adds a reference that is no longer
		 * needed
		 */
		if (is_bo_proxy)
			vmw_surface_unreference(&surface);
	} else if (bo) {
		ret = vmw_kms_new_framebuffer_bo(dev_priv, bo, &vfb,
						 mode_cmd);
	} else {
		BUG();
	}

	if (ret)
		return ERR_PTR(ret);

	return vfb;
}

/*
 * Generic Kernel modesetting functions
 */

static struct drm_framebuffer *vmw_kms_fb_create(struct drm_device *dev,
						 struct drm_file *file_priv,
						 const struct drm_mode_fb_cmd2 *mode_cmd)
{
	struct vmw_private *dev_priv = vmw_priv(dev);
	struct vmw_framebuffer *vfb = NULL;
	struct vmw_surface *surface = NULL;
	struct vmw_bo *bo = NULL;
	int ret;

	/* returns either a bo or surface */
	ret = vmw_user_lookup_handle(dev_priv, file_priv,
				     mode_cmd->handles[0],
				     &surface, &bo);
	if (ret) {
		DRM_ERROR("Invalid buffer object handle %u (0x%x).\n",
			  mode_cmd->handles[0], mode_cmd->handles[0]);
		goto err_out;
	}


	if (!bo &&
	    !vmw_kms_srf_ok(dev_priv, mode_cmd->width, mode_cmd->height)) {
		DRM_ERROR("Surface size cannot exceed %dx%d\n",
			dev_priv->texture_max_width,
			dev_priv->texture_max_height);
		goto err_out;
	}


	vfb = vmw_kms_new_framebuffer(dev_priv, bo, surface,
				      !(dev_priv->capabilities & SVGA_CAP_3D),
				      mode_cmd);
	if (IS_ERR(vfb)) {
		ret = PTR_ERR(vfb);
		goto err_out;
	}

err_out:
	/* vmw_user_lookup_handle takes one ref so does new_fb */
	if (bo)
		vmw_user_bo_unref(&bo);
	if (surface)
		vmw_surface_unreference(&surface);

	if (ret) {
		DRM_ERROR("failed to create vmw_framebuffer: %i\n", ret);
		return ERR_PTR(ret);
	}

	return &vfb->base;
}

/**
 * vmw_kms_check_display_memory - Validates display memory required for a
 * topology
 * @dev: DRM device
 * @num_rects: number of drm_rect in rects
 * @rects: array of drm_rect representing the topology to validate indexed by
 * crtc index.
 *
 * Returns:
 * 0 on success otherwise negative error code
 */
static int vmw_kms_check_display_memory(struct drm_device *dev,
					uint32_t num_rects,
					struct drm_rect *rects)
{
	struct vmw_private *dev_priv = vmw_priv(dev);
	struct drm_rect bounding_box = {0};
	u64 total_pixels = 0, pixel_mem, bb_mem;
	int i;

	for (i = 0; i < num_rects; i++) {
		/*
		 * For STDU only individual screen (screen target) is limited by
		 * SCREENTARGET_MAX_WIDTH/HEIGHT registers.
		 */
		if (dev_priv->active_display_unit == vmw_du_screen_target &&
		    (drm_rect_width(&rects[i]) > dev_priv->stdu_max_width ||
		     drm_rect_height(&rects[i]) > dev_priv->stdu_max_height)) {
			VMW_DEBUG_KMS("Screen size not supported.\n");
			return -EINVAL;
		}

		/* Bounding box upper left is at (0,0). */
		if (rects[i].x2 > bounding_box.x2)
			bounding_box.x2 = rects[i].x2;

		if (rects[i].y2 > bounding_box.y2)
			bounding_box.y2 = rects[i].y2;

		total_pixels += (u64) drm_rect_width(&rects[i]) *
			(u64) drm_rect_height(&rects[i]);
	}

	/* Virtual svga device primary limits are always in 32-bpp. */
	pixel_mem = total_pixels * 4;

	/*
	 * For HV10 and below prim_bb_mem is vram size. When
	 * SVGA_REG_MAX_PRIMARY_BOUNDING_BOX_MEM is not present vram size is
	 * limit on primary bounding box
	 */
	if (pixel_mem > dev_priv->max_primary_mem) {
		VMW_DEBUG_KMS("Combined output size too large.\n");
		return -EINVAL;
	}

	/* SVGA_CAP_NO_BB_RESTRICTION is available for STDU only. */
	if (dev_priv->active_display_unit != vmw_du_screen_target ||
	    !(dev_priv->capabilities & SVGA_CAP_NO_BB_RESTRICTION)) {
		bb_mem = (u64) bounding_box.x2 * bounding_box.y2 * 4;

		if (bb_mem > dev_priv->max_primary_mem) {
			VMW_DEBUG_KMS("Topology is beyond supported limits.\n");
			return -EINVAL;
		}
	}

	return 0;
}

/**
 * vmw_crtc_state_and_lock - Return new or current crtc state with locked
 * crtc mutex
 * @state: The atomic state pointer containing the new atomic state
 * @crtc: The crtc
 *
 * This function returns the new crtc state if it's part of the state update.
 * Otherwise returns the current crtc state. It also makes sure that the
 * crtc mutex is locked.
 *
 * Returns: A valid crtc state pointer or NULL. It may also return a
 * pointer error, in particular -EDEADLK if locking needs to be rerun.
 */
static struct drm_crtc_state *
vmw_crtc_state_and_lock(struct drm_atomic_state *state, struct drm_crtc *crtc)
{
	struct drm_crtc_state *crtc_state;

	crtc_state = drm_atomic_get_new_crtc_state(state, crtc);
	if (crtc_state) {
		lockdep_assert_held(&crtc->mutex.mutex.base);
	} else {
		int ret = drm_modeset_lock(&crtc->mutex, state->acquire_ctx);

		if (ret != 0 && ret != -EALREADY)
			return ERR_PTR(ret);

		crtc_state = crtc->state;
	}

	return crtc_state;
}

/**
 * vmw_kms_check_implicit - Verify that all implicit display units scan out
 * from the same fb after the new state is committed.
 * @dev: The drm_device.
 * @state: The new state to be checked.
 *
 * Returns:
 *   Zero on success,
 *   -EINVAL on invalid state,
 *   -EDEADLK if modeset locking needs to be rerun.
 */
static int vmw_kms_check_implicit(struct drm_device *dev,
				  struct drm_atomic_state *state)
{
	struct drm_framebuffer *implicit_fb = NULL;
	struct drm_crtc *crtc;
	struct drm_crtc_state *crtc_state;
	struct drm_plane_state *plane_state;

	drm_for_each_crtc(crtc, dev) {
		struct vmw_display_unit *du = vmw_crtc_to_du(crtc);

		if (!du->is_implicit)
			continue;

		crtc_state = vmw_crtc_state_and_lock(state, crtc);
		if (IS_ERR(crtc_state))
			return PTR_ERR(crtc_state);

		if (!crtc_state || !crtc_state->enable)
			continue;

		/*
		 * Can't move primary planes across crtcs, so this is OK.
		 * It also means we don't need to take the plane mutex.
		 */
		plane_state = du->primary.state;
		if (plane_state->crtc != crtc)
			continue;

		if (!implicit_fb)
			implicit_fb = plane_state->fb;
		else if (implicit_fb != plane_state->fb)
			return -EINVAL;
	}

	return 0;
}

/**
 * vmw_kms_check_topology - Validates topology in drm_atomic_state
 * @dev: DRM device
 * @state: the driver state object
 *
 * Returns:
 * 0 on success otherwise negative error code
 */
static int vmw_kms_check_topology(struct drm_device *dev,
				  struct drm_atomic_state *state)
{
	struct drm_crtc_state *old_crtc_state, *new_crtc_state;
	struct drm_rect *rects;
	struct drm_crtc *crtc;
	uint32_t i;
	int ret = 0;

	rects = kcalloc(dev->mode_config.num_crtc, sizeof(struct drm_rect),
			GFP_KERNEL);
	if (!rects)
		return -ENOMEM;

	drm_for_each_crtc(crtc, dev) {
		struct vmw_display_unit *du = vmw_crtc_to_du(crtc);
		struct drm_crtc_state *crtc_state;

		i = drm_crtc_index(crtc);

		crtc_state = vmw_crtc_state_and_lock(state, crtc);
		if (IS_ERR(crtc_state)) {
			ret = PTR_ERR(crtc_state);
			goto clean;
		}

		if (!crtc_state)
			continue;

		if (crtc_state->enable) {
			rects[i].x1 = du->gui_x;
			rects[i].y1 = du->gui_y;
			rects[i].x2 = du->gui_x + crtc_state->mode.hdisplay;
			rects[i].y2 = du->gui_y + crtc_state->mode.vdisplay;
		} else {
			rects[i].x1 = 0;
			rects[i].y1 = 0;
			rects[i].x2 = 0;
			rects[i].y2 = 0;
		}
	}

	/* Determine change to topology due to new atomic state */
	for_each_oldnew_crtc_in_state(state, crtc, old_crtc_state,
				      new_crtc_state, i) {
		struct vmw_display_unit *du = vmw_crtc_to_du(crtc);
		struct drm_connector *connector;
		struct drm_connector_state *conn_state;
		struct vmw_connector_state *vmw_conn_state;

		if (!du->pref_active && new_crtc_state->enable) {
			VMW_DEBUG_KMS("Enabling a disabled display unit\n");
			ret = -EINVAL;
			goto clean;
		}

		/*
		 * For vmwgfx each crtc has only one connector attached and it
		 * is not changed so don't really need to check the
		 * crtc->connector_mask and iterate over it.
		 */
		connector = &du->connector;
		conn_state = drm_atomic_get_connector_state(state, connector);
		if (IS_ERR(conn_state)) {
			ret = PTR_ERR(conn_state);
			goto clean;
		}

		vmw_conn_state = vmw_connector_state_to_vcs(conn_state);
		vmw_conn_state->gui_x = du->gui_x;
		vmw_conn_state->gui_y = du->gui_y;
	}

	ret = vmw_kms_check_display_memory(dev, dev->mode_config.num_crtc,
					   rects);

clean:
	kfree(rects);
	return ret;
}

/**
 * vmw_kms_atomic_check_modeset- validate state object for modeset changes
 *
 * @dev: DRM device
 * @state: the driver state object
 *
 * This is a simple wrapper around drm_atomic_helper_check_modeset() for
 * us to assign a value to mode->crtc_clock so that
 * drm_calc_timestamping_constants() won't throw an error message
 *
 * Returns:
 * Zero for success or -errno
 */
static int
vmw_kms_atomic_check_modeset(struct drm_device *dev,
			     struct drm_atomic_state *state)
{
	struct drm_crtc *crtc;
	struct drm_crtc_state *crtc_state;
	bool need_modeset = false;
	int i, ret;

	ret = drm_atomic_helper_check(dev, state);
	if (ret)
		return ret;

	ret = vmw_kms_check_implicit(dev, state);
	if (ret) {
		VMW_DEBUG_KMS("Invalid implicit state\n");
		return ret;
	}

	for_each_new_crtc_in_state(state, crtc, crtc_state, i) {
		if (drm_atomic_crtc_needs_modeset(crtc_state))
			need_modeset = true;
	}

	if (need_modeset)
		return vmw_kms_check_topology(dev, state);

	return ret;
}

static const struct drm_mode_config_funcs vmw_kms_funcs = {
	.fb_create = vmw_kms_fb_create,
	.atomic_check = vmw_kms_atomic_check_modeset,
	.atomic_commit = drm_atomic_helper_commit,
};

static int vmw_kms_generic_present(struct vmw_private *dev_priv,
				   struct drm_file *file_priv,
				   struct vmw_framebuffer *vfb,
				   struct vmw_surface *surface,
				   uint32_t sid,
				   int32_t destX, int32_t destY,
				   struct drm_vmw_rect *clips,
				   uint32_t num_clips)
{
	return vmw_kms_sou_do_surface_dirty(dev_priv, vfb, NULL, clips,
					    &surface->res, destX, destY,
					    num_clips, 1, NULL, NULL);
}


int vmw_kms_present(struct vmw_private *dev_priv,
		    struct drm_file *file_priv,
		    struct vmw_framebuffer *vfb,
		    struct vmw_surface *surface,
		    uint32_t sid,
		    int32_t destX, int32_t destY,
		    struct drm_vmw_rect *clips,
		    uint32_t num_clips)
{
	int ret;

	switch (dev_priv->active_display_unit) {
	case vmw_du_screen_target:
		ret = vmw_kms_stdu_surface_dirty(dev_priv, vfb, NULL, clips,
						 &surface->res, destX, destY,
						 num_clips, 1, NULL, NULL);
		break;
	case vmw_du_screen_object:
		ret = vmw_kms_generic_present(dev_priv, file_priv, vfb, surface,
					      sid, destX, destY, clips,
					      num_clips);
		break;
	default:
		WARN_ONCE(true,
			  "Present called with invalid display system.\n");
		ret = -ENOSYS;
		break;
	}
	if (ret)
		return ret;

	vmw_cmd_flush(dev_priv, false);

	return 0;
}

static void
vmw_kms_create_hotplug_mode_update_property(struct vmw_private *dev_priv)
{
	if (dev_priv->hotplug_mode_update_property)
		return;

	dev_priv->hotplug_mode_update_property =
		drm_property_create_range(&dev_priv->drm,
					  DRM_MODE_PROP_IMMUTABLE,
					  "hotplug_mode_update", 0, 1);
}

static void
vmw_atomic_commit_tail(struct drm_atomic_state *old_state)
{
	struct vmw_private *vmw = vmw_priv(old_state->dev);
	struct drm_crtc *crtc;
	struct drm_crtc_state *old_crtc_state;
	int i;

	drm_atomic_helper_commit_tail(old_state);

	if (vmw->vkms_enabled) {
		for_each_old_crtc_in_state(old_state, crtc, old_crtc_state, i) {
			struct vmw_display_unit *du = vmw_crtc_to_du(crtc);
			(void)old_crtc_state;
			flush_work(&du->vkms.crc_generator_work);
		}
	}
}

static const struct drm_mode_config_helper_funcs vmw_mode_config_helpers = {
	.atomic_commit_tail = vmw_atomic_commit_tail,
};

int vmw_kms_init(struct vmw_private *dev_priv)
{
	struct drm_device *dev = &dev_priv->drm;
	int ret;
	static const char *display_unit_names[] = {
		"Invalid",
		"Legacy",
		"Screen Object",
		"Screen Target",
		"Invalid (max)"
	};

	drm_mode_config_init(dev);
	dev->mode_config.funcs = &vmw_kms_funcs;
	dev->mode_config.min_width = 1;
	dev->mode_config.min_height = 1;
	dev->mode_config.max_width = dev_priv->texture_max_width;
	dev->mode_config.max_height = dev_priv->texture_max_height;
	dev->mode_config.preferred_depth = dev_priv->assume_16bpp ? 16 : 32;
	dev->mode_config.helper_private = &vmw_mode_config_helpers;

	drm_mode_create_suggested_offset_properties(dev);
	vmw_kms_create_hotplug_mode_update_property(dev_priv);

	ret = vmw_kms_stdu_init_display(dev_priv);
	if (ret) {
		ret = vmw_kms_sou_init_display(dev_priv);
		if (ret) /* Fallback */
			ret = vmw_kms_ldu_init_display(dev_priv);
	}
	BUILD_BUG_ON(ARRAY_SIZE(display_unit_names) != (vmw_du_max + 1));
	drm_info(&dev_priv->drm, "%s display unit initialized\n",
		 display_unit_names[dev_priv->active_display_unit]);

	return ret;
}

int vmw_kms_close(struct vmw_private *dev_priv)
{
	int ret = 0;

	/*
	 * Docs says we should take the lock before calling this function
	 * but since it destroys encoders and our destructor calls
	 * drm_encoder_cleanup which takes the lock we deadlock.
	 */
	drm_mode_config_cleanup(&dev_priv->drm);
	if (dev_priv->active_display_unit == vmw_du_legacy)
		ret = vmw_kms_ldu_close_display(dev_priv);

	return ret;
}

int vmw_kms_cursor_bypass_ioctl(struct drm_device *dev, void *data,
				struct drm_file *file_priv)
{
	struct drm_vmw_cursor_bypass_arg *arg = data;
	struct vmw_display_unit *du;
	struct drm_crtc *crtc;
	int ret = 0;

	mutex_lock(&dev->mode_config.mutex);
	if (arg->flags & DRM_VMW_CURSOR_BYPASS_ALL) {

		list_for_each_entry(crtc, &dev->mode_config.crtc_list, head) {
			du = vmw_crtc_to_du(crtc);
			du->hotspot_x = arg->xhot;
			du->hotspot_y = arg->yhot;
		}

		mutex_unlock(&dev->mode_config.mutex);
		return 0;
	}

	crtc = drm_crtc_find(dev, file_priv, arg->crtc_id);
	if (!crtc) {
		ret = -ENOENT;
		goto out;
	}

	du = vmw_crtc_to_du(crtc);

	du->hotspot_x = arg->xhot;
	du->hotspot_y = arg->yhot;

out:
	mutex_unlock(&dev->mode_config.mutex);

	return ret;
}

int vmw_kms_write_svga(struct vmw_private *vmw_priv,
			unsigned width, unsigned height, unsigned pitch,
			unsigned bpp, unsigned depth)
{
	if (vmw_priv->capabilities & SVGA_CAP_PITCHLOCK)
		vmw_write(vmw_priv, SVGA_REG_PITCHLOCK, pitch);
	else if (vmw_fifo_have_pitchlock(vmw_priv))
		vmw_fifo_mem_write(vmw_priv, SVGA_FIFO_PITCHLOCK, pitch);
	vmw_write(vmw_priv, SVGA_REG_WIDTH, width);
	vmw_write(vmw_priv, SVGA_REG_HEIGHT, height);
	if ((vmw_priv->capabilities & SVGA_CAP_8BIT_EMULATION) != 0)
		vmw_write(vmw_priv, SVGA_REG_BITS_PER_PIXEL, bpp);

	if (vmw_read(vmw_priv, SVGA_REG_DEPTH) != depth) {
		DRM_ERROR("Invalid depth %u for %u bpp, host expects %u\n",
			  depth, bpp, vmw_read(vmw_priv, SVGA_REG_DEPTH));
		return -EINVAL;
	}

	return 0;
}

static
bool vmw_kms_validate_mode_vram(struct vmw_private *dev_priv,
				u64 pitch,
				u64 height)
{
	return (pitch * height) < (u64)dev_priv->vram_size;
}

/**
 * vmw_du_update_layout - Update the display unit with topology from resolution
 * plugin and generate DRM uevent
 * @dev_priv: device private
 * @num_rects: number of drm_rect in rects
 * @rects: toplogy to update
 */
static int vmw_du_update_layout(struct vmw_private *dev_priv,
				unsigned int num_rects, struct drm_rect *rects)
{
	struct drm_device *dev = &dev_priv->drm;
	struct vmw_display_unit *du;
	struct drm_connector *con;
	struct drm_connector_list_iter conn_iter;
	struct drm_modeset_acquire_ctx ctx;
	struct drm_crtc *crtc;
	int ret;

	/* Currently gui_x/y is protected with the crtc mutex */
	mutex_lock(&dev->mode_config.mutex);
	drm_modeset_acquire_init(&ctx, 0);
retry:
	drm_for_each_crtc(crtc, dev) {
		ret = drm_modeset_lock(&crtc->mutex, &ctx);
		if (ret < 0) {
			if (ret == -EDEADLK) {
				drm_modeset_backoff(&ctx);
				goto retry;
		}
			goto out_fini;
		}
	}

	drm_connector_list_iter_begin(dev, &conn_iter);
	drm_for_each_connector_iter(con, &conn_iter) {
		du = vmw_connector_to_du(con);
		if (num_rects > du->unit) {
			du->pref_width = drm_rect_width(&rects[du->unit]);
			du->pref_height = drm_rect_height(&rects[du->unit]);
			du->pref_active = true;
			du->gui_x = rects[du->unit].x1;
			du->gui_y = rects[du->unit].y1;
		} else {
			du->pref_width  = VMWGFX_MIN_INITIAL_WIDTH;
			du->pref_height = VMWGFX_MIN_INITIAL_HEIGHT;
			du->pref_active = false;
			du->gui_x = 0;
			du->gui_y = 0;
		}
	}
	drm_connector_list_iter_end(&conn_iter);

	list_for_each_entry(con, &dev->mode_config.connector_list, head) {
		du = vmw_connector_to_du(con);
		if (num_rects > du->unit) {
			drm_object_property_set_value
			  (&con->base, dev->mode_config.suggested_x_property,
			   du->gui_x);
			drm_object_property_set_value
			  (&con->base, dev->mode_config.suggested_y_property,
			   du->gui_y);
		} else {
			drm_object_property_set_value
			  (&con->base, dev->mode_config.suggested_x_property,
			   0);
			drm_object_property_set_value
			  (&con->base, dev->mode_config.suggested_y_property,
			   0);
		}
		con->status = vmw_du_connector_detect(con, true);
	}
out_fini:
	drm_modeset_drop_locks(&ctx);
	drm_modeset_acquire_fini(&ctx);
	mutex_unlock(&dev->mode_config.mutex);

	drm_sysfs_hotplug_event(dev);

	return 0;
}

int vmw_du_crtc_gamma_set(struct drm_crtc *crtc,
			  u16 *r, u16 *g, u16 *b,
			  uint32_t size,
			  struct drm_modeset_acquire_ctx *ctx)
{
	struct vmw_private *dev_priv = vmw_priv(crtc->dev);
	int i;

	for (i = 0; i < size; i++) {
		DRM_DEBUG("%d r/g/b = 0x%04x / 0x%04x / 0x%04x\n", i,
			  r[i], g[i], b[i]);
		vmw_write(dev_priv, SVGA_PALETTE_BASE + i * 3 + 0, r[i] >> 8);
		vmw_write(dev_priv, SVGA_PALETTE_BASE + i * 3 + 1, g[i] >> 8);
		vmw_write(dev_priv, SVGA_PALETTE_BASE + i * 3 + 2, b[i] >> 8);
	}

	return 0;
}

int vmw_du_connector_dpms(struct drm_connector *connector, int mode)
{
	return 0;
}

enum drm_connector_status
vmw_du_connector_detect(struct drm_connector *connector, bool force)
{
	uint32_t num_displays;
	struct drm_device *dev = connector->dev;
	struct vmw_private *dev_priv = vmw_priv(dev);
	struct vmw_display_unit *du = vmw_connector_to_du(connector);

	num_displays = vmw_read(dev_priv, SVGA_REG_NUM_DISPLAYS);

	return ((vmw_connector_to_du(connector)->unit < num_displays &&
		 du->pref_active) ?
		connector_status_connected : connector_status_disconnected);
}

/**
 * vmw_guess_mode_timing - Provide fake timings for a
 * 60Hz vrefresh mode.
 *
 * @mode: Pointer to a struct drm_display_mode with hdisplay and vdisplay
 * members filled in.
 */
void vmw_guess_mode_timing(struct drm_display_mode *mode)
{
	mode->hsync_start = mode->hdisplay + 50;
	mode->hsync_end = mode->hsync_start + 50;
	mode->htotal = mode->hsync_end + 50;

	mode->vsync_start = mode->vdisplay + 50;
	mode->vsync_end = mode->vsync_start + 50;
	mode->vtotal = mode->vsync_end + 50;

	mode->clock = (u32)mode->htotal * (u32)mode->vtotal / 100 * 6;
}


/**
 * vmw_kms_update_layout_ioctl - Handler for DRM_VMW_UPDATE_LAYOUT ioctl
 * @dev: drm device for the ioctl
 * @data: data pointer for the ioctl
 * @file_priv: drm file for the ioctl call
 *
 * Update preferred topology of display unit as per ioctl request. The topology
 * is expressed as array of drm_vmw_rect.
 * e.g.
 * [0 0 640 480] [640 0 800 600] [0 480 640 480]
 *
 * NOTE:
 * The x and y offset (upper left) in drm_vmw_rect cannot be less than 0. Beside
 * device limit on topology, x + w and y + h (lower right) cannot be greater
 * than INT_MAX. So topology beyond these limits will return with error.
 *
 * Returns:
 * Zero on success, negative errno on failure.
 */
int vmw_kms_update_layout_ioctl(struct drm_device *dev, void *data,
				struct drm_file *file_priv)
{
	struct vmw_private *dev_priv = vmw_priv(dev);
	struct drm_mode_config *mode_config = &dev->mode_config;
	struct drm_vmw_update_layout_arg *arg =
		(struct drm_vmw_update_layout_arg *)data;
	void __user *user_rects;
	struct drm_vmw_rect *rects;
	struct drm_rect *drm_rects;
	unsigned rects_size;
	int ret, i;

	if (!arg->num_outputs) {
		struct drm_rect def_rect = {0, 0,
					    VMWGFX_MIN_INITIAL_WIDTH,
					    VMWGFX_MIN_INITIAL_HEIGHT};
		vmw_du_update_layout(dev_priv, 1, &def_rect);
		return 0;
	}

	rects_size = arg->num_outputs * sizeof(struct drm_vmw_rect);
	rects = kcalloc(arg->num_outputs, sizeof(struct drm_vmw_rect),
			GFP_KERNEL);
	if (unlikely(!rects))
		return -ENOMEM;

	user_rects = (void __user *)(unsigned long)arg->rects;
	ret = copy_from_user(rects, user_rects, rects_size);
	if (unlikely(ret != 0)) {
		DRM_ERROR("Failed to get rects.\n");
		ret = -EFAULT;
		goto out_free;
	}

	drm_rects = (struct drm_rect *)rects;

	VMW_DEBUG_KMS("Layout count = %u\n", arg->num_outputs);
	for (i = 0; i < arg->num_outputs; i++) {
		struct drm_vmw_rect curr_rect;

		/* Verify user-space for overflow as kernel use drm_rect */
		if ((rects[i].x + rects[i].w > INT_MAX) ||
		    (rects[i].y + rects[i].h > INT_MAX)) {
			ret = -ERANGE;
			goto out_free;
		}

		curr_rect = rects[i];
		drm_rects[i].x1 = curr_rect.x;
		drm_rects[i].y1 = curr_rect.y;
		drm_rects[i].x2 = curr_rect.x + curr_rect.w;
		drm_rects[i].y2 = curr_rect.y + curr_rect.h;

		VMW_DEBUG_KMS("  x1 = %d y1 = %d x2 = %d y2 = %d\n",
			      drm_rects[i].x1, drm_rects[i].y1,
			      drm_rects[i].x2, drm_rects[i].y2);

		/*
		 * Currently this check is limiting the topology within
		 * mode_config->max (which actually is max texture size
		 * supported by virtual device). This limit is here to address
		 * window managers that create a big framebuffer for whole
		 * topology.
		 */
		if (drm_rects[i].x1 < 0 ||  drm_rects[i].y1 < 0 ||
		    drm_rects[i].x2 > mode_config->max_width ||
		    drm_rects[i].y2 > mode_config->max_height) {
			VMW_DEBUG_KMS("Invalid layout %d %d %d %d\n",
				      drm_rects[i].x1, drm_rects[i].y1,
				      drm_rects[i].x2, drm_rects[i].y2);
			ret = -EINVAL;
			goto out_free;
		}
	}

	ret = vmw_kms_check_display_memory(dev, arg->num_outputs, drm_rects);

	if (ret == 0)
		vmw_du_update_layout(dev_priv, arg->num_outputs, drm_rects);

out_free:
	kfree(rects);
	return ret;
}

/**
 * vmw_kms_helper_dirty - Helper to build commands and perform actions based
 * on a set of cliprects and a set of display units.
 *
 * @dev_priv: Pointer to a device private structure.
 * @framebuffer: Pointer to the framebuffer on which to perform the actions.
 * @clips: A set of struct drm_clip_rect. Either this os @vclips must be NULL.
 * Cliprects are given in framebuffer coordinates.
 * @vclips: A set of struct drm_vmw_rect cliprects. Either this or @clips must
 * be NULL. Cliprects are given in source coordinates.
 * @dest_x: X coordinate offset for the crtc / destination clip rects.
 * @dest_y: Y coordinate offset for the crtc / destination clip rects.
 * @num_clips: Number of cliprects in the @clips or @vclips array.
 * @increment: Integer with which to increment the clip counter when looping.
 * Used to skip a predetermined number of clip rects.
 * @dirty: Closure structure. See the description of struct vmw_kms_dirty.
 */
int vmw_kms_helper_dirty(struct vmw_private *dev_priv,
			 struct vmw_framebuffer *framebuffer,
			 const struct drm_clip_rect *clips,
			 const struct drm_vmw_rect *vclips,
			 s32 dest_x, s32 dest_y,
			 int num_clips,
			 int increment,
			 struct vmw_kms_dirty *dirty)
{
	struct vmw_display_unit *units[VMWGFX_NUM_DISPLAY_UNITS];
	struct drm_crtc *crtc;
	u32 num_units = 0;
	u32 i, k;

	dirty->dev_priv = dev_priv;

	/* If crtc is passed, no need to iterate over other display units */
	if (dirty->crtc) {
		units[num_units++] = vmw_crtc_to_du(dirty->crtc);
	} else {
		list_for_each_entry(crtc, &dev_priv->drm.mode_config.crtc_list,
				    head) {
			struct drm_plane *plane = crtc->primary;

			if (plane->state->fb == &framebuffer->base)
				units[num_units++] = vmw_crtc_to_du(crtc);
		}
	}

	for (k = 0; k < num_units; k++) {
		struct vmw_display_unit *unit = units[k];
		s32 crtc_x = unit->crtc.x;
		s32 crtc_y = unit->crtc.y;
		s32 crtc_width = unit->crtc.mode.hdisplay;
		s32 crtc_height = unit->crtc.mode.vdisplay;
		const struct drm_clip_rect *clips_ptr = clips;
		const struct drm_vmw_rect *vclips_ptr = vclips;

		dirty->unit = unit;
		if (dirty->fifo_reserve_size > 0) {
			dirty->cmd = VMW_CMD_RESERVE(dev_priv,
						      dirty->fifo_reserve_size);
			if (!dirty->cmd)
				return -ENOMEM;

			memset(dirty->cmd, 0, dirty->fifo_reserve_size);
		}
		dirty->num_hits = 0;
		for (i = 0; i < num_clips; i++, clips_ptr += increment,
		       vclips_ptr += increment) {
			s32 clip_left;
			s32 clip_top;

			/*
			 * Select clip array type. Note that integer type
			 * in @clips is unsigned short, whereas in @vclips
			 * it's 32-bit.
			 */
			if (clips) {
				dirty->fb_x = (s32) clips_ptr->x1;
				dirty->fb_y = (s32) clips_ptr->y1;
				dirty->unit_x2 = (s32) clips_ptr->x2 + dest_x -
					crtc_x;
				dirty->unit_y2 = (s32) clips_ptr->y2 + dest_y -
					crtc_y;
			} else {
				dirty->fb_x = vclips_ptr->x;
				dirty->fb_y = vclips_ptr->y;
				dirty->unit_x2 = dirty->fb_x + vclips_ptr->w +
					dest_x - crtc_x;
				dirty->unit_y2 = dirty->fb_y + vclips_ptr->h +
					dest_y - crtc_y;
			}

			dirty->unit_x1 = dirty->fb_x + dest_x - crtc_x;
			dirty->unit_y1 = dirty->fb_y + dest_y - crtc_y;

			/* Skip this clip if it's outside the crtc region */
			if (dirty->unit_x1 >= crtc_width ||
			    dirty->unit_y1 >= crtc_height ||
			    dirty->unit_x2 <= 0 || dirty->unit_y2 <= 0)
				continue;

			/* Clip right and bottom to crtc limits */
			dirty->unit_x2 = min_t(s32, dirty->unit_x2,
					       crtc_width);
			dirty->unit_y2 = min_t(s32, dirty->unit_y2,
					       crtc_height);

			/* Clip left and top to crtc limits */
			clip_left = min_t(s32, dirty->unit_x1, 0);
			clip_top = min_t(s32, dirty->unit_y1, 0);
			dirty->unit_x1 -= clip_left;
			dirty->unit_y1 -= clip_top;
			dirty->fb_x -= clip_left;
			dirty->fb_y -= clip_top;

			dirty->clip(dirty);
		}

		dirty->fifo_commit(dirty);
	}

	return 0;
}

/**
 * vmw_kms_helper_validation_finish - Helper for post KMS command submission
 * cleanup and fencing
 * @dev_priv: Pointer to the device-private struct
 * @file_priv: Pointer identifying the client when user-space fencing is used
 * @ctx: Pointer to the validation context
 * @out_fence: If non-NULL, returned refcounted fence-pointer
 * @user_fence_rep: If non-NULL, pointer to user-space address area
 * in which to copy user-space fence info
 */
void vmw_kms_helper_validation_finish(struct vmw_private *dev_priv,
				      struct drm_file *file_priv,
				      struct vmw_validation_context *ctx,
				      struct vmw_fence_obj **out_fence,
				      struct drm_vmw_fence_rep __user *
				      user_fence_rep)
{
	struct vmw_fence_obj *fence = NULL;
	uint32_t handle = 0;
	int ret = 0;

	if (file_priv || user_fence_rep || vmw_validation_has_bos(ctx) ||
	    out_fence)
		ret = vmw_execbuf_fence_commands(file_priv, dev_priv, &fence,
						 file_priv ? &handle : NULL);
	vmw_validation_done(ctx, fence);
	if (file_priv)
		vmw_execbuf_copy_fence_user(dev_priv, vmw_fpriv(file_priv),
					    ret, user_fence_rep, fence,
					    handle, -1);
	if (out_fence)
		*out_fence = fence;
	else
		vmw_fence_obj_unreference(&fence);
}

/**
 * vmw_kms_update_proxy - Helper function to update a proxy surface from
 * its backing MOB.
 *
 * @res: Pointer to the surface resource
 * @clips: Clip rects in framebuffer (surface) space.
 * @num_clips: Number of clips in @clips.
 * @increment: Integer with which to increment the clip counter when looping.
 * Used to skip a predetermined number of clip rects.
 *
 * This function makes sure the proxy surface is updated from its backing MOB
 * using the region given by @clips. The surface resource @res and its backing
 * MOB needs to be reserved and validated on call.
 */
int vmw_kms_update_proxy(struct vmw_resource *res,
			 const struct drm_clip_rect *clips,
			 unsigned num_clips,
			 int increment)
{
	struct vmw_private *dev_priv = res->dev_priv;
	struct drm_vmw_size *size = &vmw_res_to_srf(res)->metadata.base_size;
	struct {
		SVGA3dCmdHeader header;
		SVGA3dCmdUpdateGBImage body;
	} *cmd;
	SVGA3dBox *box;
	size_t copy_size = 0;
	int i;

	if (!clips)
		return 0;

	cmd = VMW_CMD_RESERVE(dev_priv, sizeof(*cmd) * num_clips);
	if (!cmd)
		return -ENOMEM;

	for (i = 0; i < num_clips; ++i, clips += increment, ++cmd) {
		box = &cmd->body.box;

		cmd->header.id = SVGA_3D_CMD_UPDATE_GB_IMAGE;
		cmd->header.size = sizeof(cmd->body);
		cmd->body.image.sid = res->id;
		cmd->body.image.face = 0;
		cmd->body.image.mipmap = 0;

		if (clips->x1 > size->width || clips->x2 > size->width ||
		    clips->y1 > size->height || clips->y2 > size->height) {
			DRM_ERROR("Invalid clips outsize of framebuffer.\n");
			return -EINVAL;
		}

		box->x = clips->x1;
		box->y = clips->y1;
		box->z = 0;
		box->w = clips->x2 - clips->x1;
		box->h = clips->y2 - clips->y1;
		box->d = 1;

		copy_size += sizeof(*cmd);
	}

	vmw_cmd_commit(dev_priv, copy_size);

	return 0;
}

/**
 * vmw_kms_create_implicit_placement_property - Set up the implicit placement
 * property.
 *
 * @dev_priv: Pointer to a device private struct.
 *
 * Sets up the implicit placement property unless it's already set up.
 */
void
vmw_kms_create_implicit_placement_property(struct vmw_private *dev_priv)
{
	if (dev_priv->implicit_placement_property)
		return;

	dev_priv->implicit_placement_property =
		drm_property_create_range(&dev_priv->drm,
					  DRM_MODE_PROP_IMMUTABLE,
					  "implicit_placement", 0, 1);
}

/**
 * vmw_kms_suspend - Save modesetting state and turn modesetting off.
 *
 * @dev: Pointer to the drm device
 * Return: 0 on success. Negative error code on failure.
 */
int vmw_kms_suspend(struct drm_device *dev)
{
	struct vmw_private *dev_priv = vmw_priv(dev);

	dev_priv->suspend_state = drm_atomic_helper_suspend(dev);
	if (IS_ERR(dev_priv->suspend_state)) {
		int ret = PTR_ERR(dev_priv->suspend_state);

		DRM_ERROR("Failed kms suspend: %d\n", ret);
		dev_priv->suspend_state = NULL;

		return ret;
	}

	return 0;
}


/**
 * vmw_kms_resume - Re-enable modesetting and restore state
 *
 * @dev: Pointer to the drm device
 * Return: 0 on success. Negative error code on failure.
 *
 * State is resumed from a previous vmw_kms_suspend(). It's illegal
 * to call this function without a previous vmw_kms_suspend().
 */
int vmw_kms_resume(struct drm_device *dev)
{
	struct vmw_private *dev_priv = vmw_priv(dev);
	int ret;

	if (WARN_ON(!dev_priv->suspend_state))
		return 0;

	ret = drm_atomic_helper_resume(dev, dev_priv->suspend_state);
	dev_priv->suspend_state = NULL;

	return ret;
}

/**
 * vmw_kms_lost_device - Notify kms that modesetting capabilities will be lost
 *
 * @dev: Pointer to the drm device
 */
void vmw_kms_lost_device(struct drm_device *dev)
{
	drm_atomic_helper_shutdown(dev);
}

/**
 * vmw_du_helper_plane_update - Helper to do plane update on a display unit.
 * @update: The closure structure.
 *
 * Call this helper after setting callbacks in &vmw_du_update_plane to do plane
 * update on display unit.
 *
 * Return: 0 on success or a negative error code on failure.
 */
int vmw_du_helper_plane_update(struct vmw_du_update_plane *update)
{
	struct drm_plane_state *state = update->plane->state;
	struct drm_plane_state *old_state = update->old_state;
	struct drm_atomic_helper_damage_iter iter;
	struct drm_rect clip;
	struct drm_rect bb;
	DECLARE_VAL_CONTEXT(val_ctx, NULL, 0);
	uint32_t reserved_size = 0;
	uint32_t submit_size = 0;
	uint32_t curr_size = 0;
	uint32_t num_hits = 0;
	void *cmd_start;
	char *cmd_next;
	int ret;

	/*
	 * Iterate in advance to check if really need plane update and find the
	 * number of clips that actually are in plane src for fifo allocation.
	 */
	drm_atomic_helper_damage_iter_init(&iter, old_state, state);
	drm_atomic_for_each_plane_damage(&iter, &clip)
		num_hits++;

	if (num_hits == 0)
		return 0;

	if (update->vfb->bo) {
		struct vmw_framebuffer_bo *vfbbo =
			container_of(update->vfb, typeof(*vfbbo), base);

		/*
		 * For screen targets we want a mappable bo, for everything else we want
		 * accelerated i.e. host backed (vram or gmr) bo. If the display unit
		 * is not screen target then mob's shouldn't be available.
		 */
		if (update->dev_priv->active_display_unit == vmw_du_screen_target) {
			vmw_bo_placement_set(vfbbo->buffer,
					     VMW_BO_DOMAIN_SYS | VMW_BO_DOMAIN_MOB | VMW_BO_DOMAIN_GMR,
					     VMW_BO_DOMAIN_SYS | VMW_BO_DOMAIN_MOB | VMW_BO_DOMAIN_GMR);
		} else {
			WARN_ON(update->dev_priv->has_mob);
			vmw_bo_placement_set_default_accelerated(vfbbo->buffer);
		}
		ret = vmw_validation_add_bo(&val_ctx, vfbbo->buffer);
	} else {
		struct vmw_framebuffer_surface *vfbs =
			container_of(update->vfb, typeof(*vfbs), base);

		ret = vmw_validation_add_resource(&val_ctx, &vfbs->surface->res,
						  0, VMW_RES_DIRTY_NONE, NULL,
						  NULL);
	}

	if (ret)
		return ret;

	ret = vmw_validation_prepare(&val_ctx, update->mutex, update->intr);
	if (ret)
		goto out_unref;

	reserved_size = update->calc_fifo_size(update, num_hits);
	cmd_start = VMW_CMD_RESERVE(update->dev_priv, reserved_size);
	if (!cmd_start) {
		ret = -ENOMEM;
		goto out_revert;
	}

	cmd_next = cmd_start;

	if (update->post_prepare) {
		curr_size = update->post_prepare(update, cmd_next);
		cmd_next += curr_size;
		submit_size += curr_size;
	}

	if (update->pre_clip) {
		curr_size = update->pre_clip(update, cmd_next, num_hits);
		cmd_next += curr_size;
		submit_size += curr_size;
	}

	bb.x1 = INT_MAX;
	bb.y1 = INT_MAX;
	bb.x2 = INT_MIN;
	bb.y2 = INT_MIN;

	drm_atomic_helper_damage_iter_init(&iter, old_state, state);
	drm_atomic_for_each_plane_damage(&iter, &clip) {
		uint32_t fb_x = clip.x1;
		uint32_t fb_y = clip.y1;

		vmw_du_translate_to_crtc(state, &clip);
		if (update->clip) {
			curr_size = update->clip(update, cmd_next, &clip, fb_x,
						 fb_y);
			cmd_next += curr_size;
			submit_size += curr_size;
		}
		bb.x1 = min_t(int, bb.x1, clip.x1);
		bb.y1 = min_t(int, bb.y1, clip.y1);
		bb.x2 = max_t(int, bb.x2, clip.x2);
		bb.y2 = max_t(int, bb.y2, clip.y2);
	}

	curr_size = update->post_clip(update, cmd_next, &bb);
	submit_size += curr_size;

	if (reserved_size < submit_size)
		submit_size = 0;

	vmw_cmd_commit(update->dev_priv, submit_size);

	vmw_kms_helper_validation_finish(update->dev_priv, NULL, &val_ctx,
					 update->out_fence, NULL);
	return ret;

out_revert:
	vmw_validation_revert(&val_ctx);

out_unref:
	vmw_validation_unref_lists(&val_ctx);
	return ret;
}

/**
 * vmw_connector_mode_valid - implements drm_connector_helper_funcs.mode_valid callback
 *
 * @connector: the drm connector, part of a DU container
 * @mode: drm mode to check
 *
 * Returns MODE_OK on success, or a drm_mode_status error code.
 */
enum drm_mode_status vmw_connector_mode_valid(struct drm_connector *connector,
					      struct drm_display_mode *mode)
{
<<<<<<< HEAD
	struct drm_device *dev = connector->dev;
	struct vmw_private *dev_priv = vmw_priv(dev);
	u32 max_width = dev_priv->texture_max_width;
	u32 max_height = dev_priv->texture_max_height;
=======
	enum drm_mode_status ret;
	struct drm_device *dev = connector->dev;
	struct vmw_private *dev_priv = vmw_priv(dev);
>>>>>>> 0c383648
	u32 assumed_cpp = 4;

	if (dev_priv->assume_16bpp)
		assumed_cpp = 2;

<<<<<<< HEAD
	if (dev_priv->active_display_unit == vmw_du_screen_target) {
		max_width  = min(dev_priv->stdu_max_width,  max_width);
		max_height = min(dev_priv->stdu_max_height, max_height);
	}

	if (max_width < mode->hdisplay)
		return MODE_BAD_HVALUE;

	if (max_height < mode->vdisplay)
		return MODE_BAD_VVALUE;
=======
	ret = drm_mode_validate_size(mode, dev_priv->texture_max_width,
				     dev_priv->texture_max_height);
	if (ret != MODE_OK)
		return ret;
>>>>>>> 0c383648

	if (!vmw_kms_validate_mode_vram(dev_priv,
					mode->hdisplay * assumed_cpp,
					mode->vdisplay))
		return MODE_MEM;

	return MODE_OK;
}

/**
 * vmw_connector_get_modes - implements drm_connector_helper_funcs.get_modes callback
 *
 * @connector: the drm connector, part of a DU container
 *
 * Returns the number of added modes.
 */
int vmw_connector_get_modes(struct drm_connector *connector)
{
	struct vmw_display_unit *du = vmw_connector_to_du(connector);
	struct drm_device *dev = connector->dev;
	struct vmw_private *dev_priv = vmw_priv(dev);
	struct drm_display_mode *mode = NULL;
	struct drm_display_mode prefmode = { DRM_MODE("preferred",
		DRM_MODE_TYPE_DRIVER | DRM_MODE_TYPE_PREFERRED,
		0, 0, 0, 0, 0, 0, 0, 0, 0, 0, 0,
		DRM_MODE_FLAG_NHSYNC | DRM_MODE_FLAG_PVSYNC)
	};
	u32 max_width;
	u32 max_height;
	u32 num_modes;

	/* Add preferred mode */
	mode = drm_mode_duplicate(dev, &prefmode);
	if (!mode)
		return 0;

	mode->hdisplay = du->pref_width;
	mode->vdisplay = du->pref_height;
	vmw_guess_mode_timing(mode);
	drm_mode_set_name(mode);

	drm_mode_probed_add(connector, mode);
	drm_dbg_kms(dev, "preferred mode " DRM_MODE_FMT "\n", DRM_MODE_ARG(mode));

	/* Probe connector for all modes not exceeding our geom limits */
	max_width  = dev_priv->texture_max_width;
	max_height = dev_priv->texture_max_height;

	if (dev_priv->active_display_unit == vmw_du_screen_target) {
		max_width  = min(dev_priv->stdu_max_width,  max_width);
		max_height = min(dev_priv->stdu_max_height, max_height);
	}

	num_modes = 1 + drm_add_modes_noedid(connector, max_width, max_height);

	return num_modes;
}<|MERGE_RESOLUTION|>--- conflicted
+++ resolved
@@ -37,14 +37,11 @@
 #include <drm/drm_rect.h>
 #include <drm/drm_sysfs.h>
 #include <drm/drm_edid.h>
-<<<<<<< HEAD
-=======
 
 void vmw_du_init(struct vmw_display_unit *du)
 {
 	vmw_vkms_crtc_init(&du->crtc);
 }
->>>>>>> 0c383648
 
 void vmw_du_cleanup(struct vmw_display_unit *du)
 {
@@ -2875,38 +2872,18 @@
 enum drm_mode_status vmw_connector_mode_valid(struct drm_connector *connector,
 					      struct drm_display_mode *mode)
 {
-<<<<<<< HEAD
-	struct drm_device *dev = connector->dev;
-	struct vmw_private *dev_priv = vmw_priv(dev);
-	u32 max_width = dev_priv->texture_max_width;
-	u32 max_height = dev_priv->texture_max_height;
-=======
 	enum drm_mode_status ret;
 	struct drm_device *dev = connector->dev;
 	struct vmw_private *dev_priv = vmw_priv(dev);
->>>>>>> 0c383648
 	u32 assumed_cpp = 4;
 
 	if (dev_priv->assume_16bpp)
 		assumed_cpp = 2;
 
-<<<<<<< HEAD
-	if (dev_priv->active_display_unit == vmw_du_screen_target) {
-		max_width  = min(dev_priv->stdu_max_width,  max_width);
-		max_height = min(dev_priv->stdu_max_height, max_height);
-	}
-
-	if (max_width < mode->hdisplay)
-		return MODE_BAD_HVALUE;
-
-	if (max_height < mode->vdisplay)
-		return MODE_BAD_VVALUE;
-=======
 	ret = drm_mode_validate_size(mode, dev_priv->texture_max_width,
 				     dev_priv->texture_max_height);
 	if (ret != MODE_OK)
 		return ret;
->>>>>>> 0c383648
 
 	if (!vmw_kms_validate_mode_vram(dev_priv,
 					mode->hdisplay * assumed_cpp,
