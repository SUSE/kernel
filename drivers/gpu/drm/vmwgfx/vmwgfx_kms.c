// SPDX-License-Identifier: GPL-2.0 OR MIT
/**************************************************************************
 *
<<<<<<< HEAD
 * Copyright 2009-2022 VMware, Inc., Palo Alto, CA., USA
=======
 * Copyright 2009-2023 VMware, Inc., Palo Alto, CA., USA
>>>>>>> eb3cdb58
 *
 * Permission is hereby granted, free of charge, to any person obtaining a
 * copy of this software and associated documentation files (the
 * "Software"), to deal in the Software without restriction, including
 * without limitation the rights to use, copy, modify, merge, publish,
 * distribute, sub license, and/or sell copies of the Software, and to
 * permit persons to whom the Software is furnished to do so, subject to
 * the following conditions:
 *
 * The above copyright notice and this permission notice (including the
 * next paragraph) shall be included in all copies or substantial portions
 * of the Software.
 *
 * THE SOFTWARE IS PROVIDED "AS IS", WITHOUT WARRANTY OF ANY KIND, EXPRESS OR
 * IMPLIED, INCLUDING BUT NOT LIMITED TO THE WARRANTIES OF MERCHANTABILITY,
 * FITNESS FOR A PARTICULAR PURPOSE AND NON-INFRINGEMENT. IN NO EVENT SHALL
 * THE COPYRIGHT HOLDERS, AUTHORS AND/OR ITS SUPPLIERS BE LIABLE FOR ANY CLAIM,
 * DAMAGES OR OTHER LIABILITY, WHETHER IN AN ACTION OF CONTRACT, TORT OR
 * OTHERWISE, ARISING FROM, OUT OF OR IN CONNECTION WITH THE SOFTWARE OR THE
 * USE OR OTHER DEALINGS IN THE SOFTWARE.
 *
 **************************************************************************/
#include "vmwgfx_kms.h"

#include "vmwgfx_bo.h"
#include "vmw_surface_cache.h"

#include <drm/drm_atomic.h>
#include <drm/drm_atomic_helper.h>
#include <drm/drm_damage_helper.h>
#include <drm/drm_fourcc.h>
#include <drm/drm_rect.h>
#include <drm/drm_sysfs.h>
<<<<<<< HEAD

#include "vmwgfx_kms.h"
=======
>>>>>>> eb3cdb58

void vmw_du_cleanup(struct vmw_display_unit *du)
{
	struct vmw_private *dev_priv = vmw_priv(du->primary.dev);
	drm_plane_cleanup(&du->primary);
	if (vmw_cmd_supported(dev_priv))
		drm_plane_cleanup(&du->cursor.base);

	drm_connector_unregister(&du->connector);
	drm_crtc_cleanup(&du->crtc);
	drm_encoder_cleanup(&du->encoder);
	drm_connector_cleanup(&du->connector);
}

/*
 * Display Unit Cursor functions
 */

<<<<<<< HEAD
static void vmw_cursor_update_mob(struct vmw_private *dev_priv,
				  struct ttm_buffer_object *bo,
				  struct ttm_bo_kmap_obj *map,
				  u32 *image, u32 width, u32 height,
				  u32 hotspotX, u32 hotspotY);

struct vmw_svga_fifo_cmd_define_cursor {
	u32 cmd;
	SVGAFifoCmdDefineAlphaCursor cursor;
};

static void vmw_cursor_update_image(struct vmw_private *dev_priv,
				    struct ttm_buffer_object *cm_bo,
				    struct ttm_bo_kmap_obj *cm_map,
				    u32 *image, u32 width, u32 height,
				    u32 hotspotX, u32 hotspotY)
{
	struct vmw_svga_fifo_cmd_define_cursor *cmd;
	const u32 image_size = width * height * sizeof(*image);
	const u32 cmd_size = sizeof(*cmd) + image_size;

	if (cm_bo != NULL) {
		vmw_cursor_update_mob(dev_priv, cm_bo, cm_map, image,
				      width, height,
				      hotspotX, hotspotY);
		return;
	}

=======
static int vmw_du_cursor_plane_unmap_cm(struct vmw_plane_state *vps);
static void vmw_cursor_update_mob(struct vmw_private *dev_priv,
				  struct vmw_plane_state *vps,
				  u32 *image, u32 width, u32 height,
				  u32 hotspotX, u32 hotspotY);

struct vmw_svga_fifo_cmd_define_cursor {
	u32 cmd;
	SVGAFifoCmdDefineAlphaCursor cursor;
};

/**
 * vmw_send_define_cursor_cmd - queue a define cursor command
 * @dev_priv: the private driver struct
 * @image: buffer which holds the cursor image
 * @width: width of the mouse cursor image
 * @height: height of the mouse cursor image
 * @hotspotX: the horizontal position of mouse hotspot
 * @hotspotY: the vertical position of mouse hotspot
 */
static void vmw_send_define_cursor_cmd(struct vmw_private *dev_priv,
				       u32 *image, u32 width, u32 height,
				       u32 hotspotX, u32 hotspotY)
{
	struct vmw_svga_fifo_cmd_define_cursor *cmd;
	const u32 image_size = width * height * sizeof(*image);
	const u32 cmd_size = sizeof(*cmd) + image_size;

>>>>>>> eb3cdb58
	/* Try to reserve fifocmd space and swallow any failures;
	   such reservations cannot be left unconsumed for long
	   under the risk of clogging other fifocmd users, so
	   we treat reservations separtely from the way we treat
	   other fallible KMS-atomic resources at prepare_fb */
	cmd = VMW_CMD_RESERVE(dev_priv, cmd_size);

<<<<<<< HEAD
	if (unlikely(cmd == NULL))
=======
	if (unlikely(!cmd))
>>>>>>> eb3cdb58
		return;

	memset(cmd, 0, sizeof(*cmd));

	memcpy(&cmd[1], image, image_size);

	cmd->cmd = SVGA_CMD_DEFINE_ALPHA_CURSOR;
	cmd->cursor.id = 0;
	cmd->cursor.width = width;
	cmd->cursor.height = height;
	cmd->cursor.hotspotX = hotspotX;
	cmd->cursor.hotspotY = hotspotY;

	vmw_cmd_commit_flush(dev_priv, cmd_size);
<<<<<<< HEAD
}

/**
 * vmw_cursor_update_mob - Update cursor vis CursorMob mechanism
 *
 * @dev_priv: device to work with
 * @bo: BO for the MOB
 * @map: kmap obj for the BO
 * @image: cursor source data to fill the MOB with
 * @width: source data width
 * @height: source data height
 * @hotspotX: cursor hotspot x
 * @hotspotY: cursor hotspot Y
 */
static void vmw_cursor_update_mob(struct vmw_private *dev_priv,
				  struct ttm_buffer_object *bo,
				  struct ttm_bo_kmap_obj *map,
				  u32 *image, u32 width, u32 height,
				  u32 hotspotX, u32 hotspotY)
{
	SVGAGBCursorHeader *header;
	SVGAGBAlphaCursorHeader *alpha_header;
	const u32 image_size = width * height * sizeof(*image);
	bool dummy;

	BUG_ON(!image);

	header = (SVGAGBCursorHeader *)ttm_kmap_obj_virtual(map, &dummy);
	alpha_header = &header->header.alphaHeader;

	header->type = SVGA_ALPHA_CURSOR;
	header->sizeInBytes = image_size;

	alpha_header->hotspotX = hotspotX;
	alpha_header->hotspotY = hotspotY;
	alpha_header->width = width;
	alpha_header->height = height;

	memcpy(header + 1, image, image_size);

	vmw_write(dev_priv, SVGA_REG_CURSOR_MOBID, bo->resource->start);
}

void vmw_du_destroy_cursor_mob_array(struct vmw_cursor_plane *vcp)
{
	size_t i;

	for (i = 0; i < ARRAY_SIZE(vcp->cursor_mob); i++) {
		if (vcp->cursor_mob[i] != NULL) {
			ttm_bo_unpin(vcp->cursor_mob[i]);
			ttm_bo_put(vcp->cursor_mob[i]);
			kfree(vcp->cursor_mob[i]);
			vcp->cursor_mob[i] = NULL;
		}
=======
}

/**
 * vmw_cursor_update_image - update the cursor image on the provided plane
 * @dev_priv: the private driver struct
 * @vps: the plane state of the cursor plane
 * @image: buffer which holds the cursor image
 * @width: width of the mouse cursor image
 * @height: height of the mouse cursor image
 * @hotspotX: the horizontal position of mouse hotspot
 * @hotspotY: the vertical position of mouse hotspot
 */
static void vmw_cursor_update_image(struct vmw_private *dev_priv,
				    struct vmw_plane_state *vps,
				    u32 *image, u32 width, u32 height,
				    u32 hotspotX, u32 hotspotY)
{
	if (vps->cursor.bo)
		vmw_cursor_update_mob(dev_priv, vps, image,
				      vps->base.crtc_w, vps->base.crtc_h,
				      hotspotX, hotspotY);

	else
		vmw_send_define_cursor_cmd(dev_priv, image, width, height,
					   hotspotX, hotspotY);
}


/**
 * vmw_cursor_update_mob - Update cursor vis CursorMob mechanism
 *
 * Called from inside vmw_du_cursor_plane_atomic_update to actually
 * make the cursor-image live.
 *
 * @dev_priv: device to work with
 * @vps: the plane state of the cursor plane
 * @image: cursor source data to fill the MOB with
 * @width: source data width
 * @height: source data height
 * @hotspotX: cursor hotspot x
 * @hotspotY: cursor hotspot Y
 */
static void vmw_cursor_update_mob(struct vmw_private *dev_priv,
				  struct vmw_plane_state *vps,
				  u32 *image, u32 width, u32 height,
				  u32 hotspotX, u32 hotspotY)
{
	SVGAGBCursorHeader *header;
	SVGAGBAlphaCursorHeader *alpha_header;
	const u32 image_size = width * height * sizeof(*image);

	header = vmw_bo_map_and_cache(vps->cursor.bo);
	alpha_header = &header->header.alphaHeader;

	memset(header, 0, sizeof(*header));

	header->type = SVGA_ALPHA_CURSOR;
	header->sizeInBytes = image_size;

	alpha_header->hotspotX = hotspotX;
	alpha_header->hotspotY = hotspotY;
	alpha_header->width = width;
	alpha_header->height = height;

	memcpy(header + 1, image, image_size);
	vmw_write(dev_priv, SVGA_REG_CURSOR_MOBID,
		  vps->cursor.bo->tbo.resource->start);
}


static u32 vmw_du_cursor_mob_size(u32 w, u32 h)
{
	return w * h * sizeof(u32) + sizeof(SVGAGBCursorHeader);
}

/**
 * vmw_du_cursor_plane_acquire_image -- Acquire the image data
 * @vps: cursor plane state
 */
static u32 *vmw_du_cursor_plane_acquire_image(struct vmw_plane_state *vps)
{
	bool is_iomem;
	if (vps->surf) {
		if (vps->surf_mapped)
			return vmw_bo_map_and_cache(vps->surf->res.guest_memory_bo);
		return vps->surf->snooper.image;
	} else if (vps->bo)
		return ttm_kmap_obj_virtual(&vps->bo->map, &is_iomem);
	return NULL;
}

static bool vmw_du_cursor_plane_has_changed(struct vmw_plane_state *old_vps,
					    struct vmw_plane_state *new_vps)
{
	void *old_image;
	void *new_image;
	u32 size;
	bool changed;

	if (old_vps->base.crtc_w != new_vps->base.crtc_w ||
	    old_vps->base.crtc_h != new_vps->base.crtc_h)
	    return true;

	if (old_vps->cursor.hotspot_x != new_vps->cursor.hotspot_x ||
	    old_vps->cursor.hotspot_y != new_vps->cursor.hotspot_y)
	    return true;

	size = new_vps->base.crtc_w * new_vps->base.crtc_h * sizeof(u32);

	old_image = vmw_du_cursor_plane_acquire_image(old_vps);
	new_image = vmw_du_cursor_plane_acquire_image(new_vps);

	changed = false;
	if (old_image && new_image)
		changed = memcmp(old_image, new_image, size) != 0;

	return changed;
}

static void vmw_du_destroy_cursor_mob(struct vmw_bo **vbo)
{
	if (!(*vbo))
		return;

	ttm_bo_unpin(&(*vbo)->tbo);
	vmw_bo_unreference(vbo);
}

static void vmw_du_put_cursor_mob(struct vmw_cursor_plane *vcp,
				  struct vmw_plane_state *vps)
{
	u32 i;

	if (!vps->cursor.bo)
		return;

	vmw_du_cursor_plane_unmap_cm(vps);

	/* Look for a free slot to return this mob to the cache. */
	for (i = 0; i < ARRAY_SIZE(vcp->cursor_mobs); i++) {
		if (!vcp->cursor_mobs[i]) {
			vcp->cursor_mobs[i] = vps->cursor.bo;
			vps->cursor.bo = NULL;
			return;
		}
	}

	/* Cache is full: See if this mob is bigger than an existing mob. */
	for (i = 0; i < ARRAY_SIZE(vcp->cursor_mobs); i++) {
		if (vcp->cursor_mobs[i]->tbo.base.size <
		    vps->cursor.bo->tbo.base.size) {
			vmw_du_destroy_cursor_mob(&vcp->cursor_mobs[i]);
			vcp->cursor_mobs[i] = vps->cursor.bo;
			vps->cursor.bo = NULL;
			return;
		}
	}

	/* Destroy it if it's not worth caching. */
	vmw_du_destroy_cursor_mob(&vps->cursor.bo);
}

static int vmw_du_get_cursor_mob(struct vmw_cursor_plane *vcp,
				 struct vmw_plane_state *vps)
{
	struct vmw_private *dev_priv = vcp->base.dev->dev_private;
	u32 size = vmw_du_cursor_mob_size(vps->base.crtc_w, vps->base.crtc_h);
	u32 i;
	u32 cursor_max_dim, mob_max_size;
	int ret;

	if (!dev_priv->has_mob ||
	    (dev_priv->capabilities2 & SVGA_CAP2_CURSOR_MOB) == 0)
		return -EINVAL;

	mob_max_size = vmw_read(dev_priv, SVGA_REG_MOB_MAX_SIZE);
	cursor_max_dim = vmw_read(dev_priv, SVGA_REG_CURSOR_MAX_DIMENSION);

	if (size > mob_max_size || vps->base.crtc_w > cursor_max_dim ||
	    vps->base.crtc_h > cursor_max_dim)
		return -EINVAL;

	if (vps->cursor.bo) {
		if (vps->cursor.bo->tbo.base.size >= size)
			return 0;
		vmw_du_put_cursor_mob(vcp, vps);
>>>>>>> eb3cdb58
	}
}

<<<<<<< HEAD
#define CURSOR_MOB_SIZE(dimension) \
	((dimension) * (dimension) * sizeof(u32) + sizeof(SVGAGBCursorHeader))

int vmw_du_create_cursor_mob_array(struct vmw_cursor_plane *cursor)
{
	struct vmw_private *dev_priv = cursor->base.dev->dev_private;
	uint32_t cursor_max_dim, mob_max_size;
	int ret = 0;
	size_t i;

	if (!dev_priv->has_mob || (dev_priv->capabilities2 & SVGA_CAP2_CURSOR_MOB) == 0)
		return -ENOSYS;

	mob_max_size = vmw_read(dev_priv, SVGA_REG_MOB_MAX_SIZE);
	cursor_max_dim = vmw_read(dev_priv, SVGA_REG_CURSOR_MAX_DIMENSION);

	if (CURSOR_MOB_SIZE(cursor_max_dim) > mob_max_size)
		cursor_max_dim = 64; /* Mandatorily-supported cursor dimension */

	for (i = 0; i < ARRAY_SIZE(cursor->cursor_mob); i++) {
		struct ttm_buffer_object **const bo = &cursor->cursor_mob[i];

		ret = vmw_bo_create_kernel(dev_priv,
			CURSOR_MOB_SIZE(cursor_max_dim),
			&vmw_mob_placement, bo);

		if (ret != 0)
			goto teardown;

		if ((*bo)->resource->mem_type != VMW_PL_MOB) {
			DRM_ERROR("Obtained buffer object is not a MOB.\n");
			ret = -ENOSYS;
			goto teardown;
		}

		/* Fence the mob creation so we are guarateed to have the mob */
		ret = ttm_bo_reserve(*bo, false, false, NULL);

		if (ret != 0)
			goto teardown;

		vmw_bo_fence_single(*bo, NULL);

		ttm_bo_unreserve(*bo);

		drm_info(&dev_priv->drm, "Using CursorMob mobid %lu, max dimension %u\n",
			 (*bo)->resource->start, cursor_max_dim);
	}

	return 0;

teardown:
	vmw_du_destroy_cursor_mob_array(cursor);
=======
	/* Look for an unused mob in the cache. */
	for (i = 0; i < ARRAY_SIZE(vcp->cursor_mobs); i++) {
		if (vcp->cursor_mobs[i] &&
		    vcp->cursor_mobs[i]->tbo.base.size >= size) {
			vps->cursor.bo = vcp->cursor_mobs[i];
			vcp->cursor_mobs[i] = NULL;
			return 0;
		}
	}
	/* Create a new mob if we can't find an existing one. */
	ret = vmw_bo_create_and_populate(dev_priv, size,
					 VMW_BO_DOMAIN_MOB,
					 &vps->cursor.bo);

	if (ret != 0)
		return ret;

	/* Fence the mob creation so we are guarateed to have the mob */
	ret = ttm_bo_reserve(&vps->cursor.bo->tbo, false, false, NULL);
	if (ret != 0)
		goto teardown;

	vmw_bo_fence_single(&vps->cursor.bo->tbo, NULL);
	ttm_bo_unreserve(&vps->cursor.bo->tbo);
	return 0;
>>>>>>> eb3cdb58

teardown:
	vmw_du_destroy_cursor_mob(&vps->cursor.bo);
	return ret;
}

#undef CURSOR_MOB_SIZE

static void vmw_cursor_update_bo(struct vmw_private *dev_priv,
				 struct ttm_buffer_object *cm_bo,
				 struct ttm_bo_kmap_obj *cm_map,
				 struct vmw_buffer_object *bo,
				 u32 width, u32 height,
				 u32 hotspotX, u32 hotspotY)
{
	void *virtual;
	bool dummy;

	virtual = ttm_kmap_obj_virtual(&bo->map, &dummy);
	if (virtual) {
		vmw_cursor_update_image(dev_priv, cm_bo, cm_map, virtual,
					width, height,
					hotspotX, hotspotY);
		atomic_dec(&bo->base_mapped_count);
	}
}


static void vmw_cursor_update_position(struct vmw_private *dev_priv,
				       bool show, int x, int y)
{
	const uint32_t svga_cursor_on = show ? SVGA_CURSOR_ON_SHOW
					     : SVGA_CURSOR_ON_HIDE;
	uint32_t count;

	spin_lock(&dev_priv->cursor_lock);
	if (dev_priv->capabilities2 & SVGA_CAP2_EXTRA_REGS) {
		vmw_write(dev_priv, SVGA_REG_CURSOR4_X, x);
		vmw_write(dev_priv, SVGA_REG_CURSOR4_Y, y);
		vmw_write(dev_priv, SVGA_REG_CURSOR4_SCREEN_ID, SVGA3D_INVALID_ID);
		vmw_write(dev_priv, SVGA_REG_CURSOR4_ON, svga_cursor_on);
		vmw_write(dev_priv, SVGA_REG_CURSOR4_SUBMIT, 1);
	} else if (vmw_is_cursor_bypass3_enabled(dev_priv)) {
		vmw_fifo_mem_write(dev_priv, SVGA_FIFO_CURSOR_ON, svga_cursor_on);
		vmw_fifo_mem_write(dev_priv, SVGA_FIFO_CURSOR_X, x);
		vmw_fifo_mem_write(dev_priv, SVGA_FIFO_CURSOR_Y, y);
		count = vmw_fifo_mem_read(dev_priv, SVGA_FIFO_CURSOR_COUNT);
		vmw_fifo_mem_write(dev_priv, SVGA_FIFO_CURSOR_COUNT, ++count);
	} else {
		vmw_write(dev_priv, SVGA_REG_CURSOR_X, x);
		vmw_write(dev_priv, SVGA_REG_CURSOR_Y, y);
		vmw_write(dev_priv, SVGA_REG_CURSOR_ON, svga_cursor_on);
	}
	spin_unlock(&dev_priv->cursor_lock);
}

void vmw_kms_cursor_snoop(struct vmw_surface *srf,
			  struct ttm_object_file *tfile,
			  struct ttm_buffer_object *bo,
			  SVGA3dCmdHeader *header)
{
	struct ttm_bo_kmap_obj map;
	unsigned long kmap_offset;
	unsigned long kmap_num;
	SVGA3dCopyBox *box;
	unsigned box_count;
	void *virtual;
	bool is_iomem;
	struct vmw_dma_cmd {
		SVGA3dCmdHeader header;
		SVGA3dCmdSurfaceDMA dma;
	} *cmd;
	int i, ret;
	const struct SVGA3dSurfaceDesc *desc =
		vmw_surface_get_desc(VMW_CURSOR_SNOOP_FORMAT);
	const u32 image_pitch = VMW_CURSOR_SNOOP_WIDTH * desc->pitchBytesPerBlock;

	cmd = container_of(header, struct vmw_dma_cmd, header);

	/* No snooper installed, nothing to copy */
	if (!srf->snooper.image)
		return;

	if (cmd->dma.host.face != 0 || cmd->dma.host.mipmap != 0) {
		DRM_ERROR("face and mipmap for cursors should never != 0\n");
		return;
	}

	if (cmd->header.size < 64) {
		DRM_ERROR("at least one full copy box must be given\n");
		return;
	}

	box = (SVGA3dCopyBox *)&cmd[1];
	box_count = (cmd->header.size - sizeof(SVGA3dCmdSurfaceDMA)) /
			sizeof(SVGA3dCopyBox);

	if (cmd->dma.guest.ptr.offset % PAGE_SIZE ||
	    box->x != 0    || box->y != 0    || box->z != 0    ||
	    box->srcx != 0 || box->srcy != 0 || box->srcz != 0 ||
	    box->d != 1    || box_count != 1 ||
<<<<<<< HEAD
	    box->w > 64 || box->h > 64) {
=======
	    box->w > VMW_CURSOR_SNOOP_WIDTH || box->h > VMW_CURSOR_SNOOP_HEIGHT) {
>>>>>>> eb3cdb58
		/* TODO handle none page aligned offsets */
		/* TODO handle more dst & src != 0 */
		/* TODO handle more then one copy */
		DRM_ERROR("Can't snoop dma request for cursor!\n");
		DRM_ERROR("(%u, %u, %u) (%u, %u, %u) (%ux%ux%u) %u %u\n",
			  box->srcx, box->srcy, box->srcz,
			  box->x, box->y, box->z,
			  box->w, box->h, box->d, box_count,
			  cmd->dma.guest.ptr.offset);
		return;
	}

	kmap_offset = cmd->dma.guest.ptr.offset >> PAGE_SHIFT;
	kmap_num = (VMW_CURSOR_SNOOP_HEIGHT*image_pitch) >> PAGE_SHIFT;

	ret = ttm_bo_reserve(bo, true, false, NULL);
	if (unlikely(ret != 0)) {
		DRM_ERROR("reserve failed\n");
		return;
	}

	ret = ttm_bo_kmap(bo, kmap_offset, kmap_num, &map);
	if (unlikely(ret != 0))
		goto err_unreserve;

	virtual = ttm_kmap_obj_virtual(&map, &is_iomem);

	if (box->w == VMW_CURSOR_SNOOP_WIDTH && cmd->dma.guest.pitch == image_pitch) {
		memcpy(srf->snooper.image, virtual,
		       VMW_CURSOR_SNOOP_HEIGHT*image_pitch);
	} else {
		/* Image is unsigned pointer. */
		for (i = 0; i < box->h; i++)
			memcpy(srf->snooper.image + i * image_pitch,
			       virtual + i * cmd->dma.guest.pitch,
			       box->w * desc->pitchBytesPerBlock);
	}

	srf->snooper.age++;

	ttm_bo_kunmap(&map);
err_unreserve:
	ttm_bo_unreserve(bo);
}

/**
 * vmw_kms_legacy_hotspot_clear - Clear legacy hotspots
 *
 * @dev_priv: Pointer to the device private struct.
 *
 * Clears all legacy hotspots.
 */
void vmw_kms_legacy_hotspot_clear(struct vmw_private *dev_priv)
{
	struct drm_device *dev = &dev_priv->drm;
	struct vmw_display_unit *du;
	struct drm_crtc *crtc;

	drm_modeset_lock_all(dev);
	drm_for_each_crtc(crtc, dev) {
		du = vmw_crtc_to_du(crtc);

		du->hotspot_x = 0;
		du->hotspot_y = 0;
	}
	drm_modeset_unlock_all(dev);
}

void vmw_kms_cursor_post_execbuf(struct vmw_private *dev_priv)
{
	struct drm_device *dev = &dev_priv->drm;
	struct vmw_display_unit *du;
	struct drm_crtc *crtc;

	mutex_lock(&dev->mode_config.mutex);

	list_for_each_entry(crtc, &dev->mode_config.crtc_list, head) {
		du = vmw_crtc_to_du(crtc);
		if (!du->cursor_surface ||
		    du->cursor_age == du->cursor_surface->snooper.age ||
		    !du->cursor_surface->snooper.image)
			continue;

		du->cursor_age = du->cursor_surface->snooper.age;
<<<<<<< HEAD
		vmw_cursor_update_image(dev_priv, NULL, NULL,
					du->cursor_surface->snooper.image,
					64, 64,
					du->hotspot_x + du->core_hotspot_x,
					du->hotspot_y + du->core_hotspot_y);
=======
		vmw_send_define_cursor_cmd(dev_priv,
					   du->cursor_surface->snooper.image,
					   VMW_CURSOR_SNOOP_WIDTH,
					   VMW_CURSOR_SNOOP_HEIGHT,
					   du->hotspot_x + du->core_hotspot_x,
					   du->hotspot_y + du->core_hotspot_y);
>>>>>>> eb3cdb58
	}

	mutex_unlock(&dev->mode_config.mutex);
}


void vmw_du_cursor_plane_destroy(struct drm_plane *plane)
{
	struct vmw_cursor_plane *vcp = vmw_plane_to_vcp(plane);
	u32 i;

	vmw_cursor_update_position(plane->dev->dev_private, false, 0, 0);
<<<<<<< HEAD
	vmw_du_destroy_cursor_mob_array(vmw_plane_to_vcp(plane));
=======

	for (i = 0; i < ARRAY_SIZE(vcp->cursor_mobs); i++)
		vmw_du_destroy_cursor_mob(&vcp->cursor_mobs[i]);

>>>>>>> eb3cdb58
	drm_plane_cleanup(plane);
}


void vmw_du_primary_plane_destroy(struct drm_plane *plane)
{
	drm_plane_cleanup(plane);

	/* Planes are static in our case so we don't free it */
}


/**
 * vmw_du_plane_unpin_surf - unpins resource associated with a framebuffer surface
 *
 * @vps: plane state associated with the display surface
 * @unreference: true if we also want to unreference the display.
 */
void vmw_du_plane_unpin_surf(struct vmw_plane_state *vps,
			     bool unreference)
{
	if (vps->surf) {
		if (vps->pinned) {
			vmw_resource_unpin(&vps->surf->res);
			vps->pinned--;
		}

		if (unreference) {
			if (vps->pinned)
				DRM_ERROR("Surface still pinned\n");
			vmw_surface_unreference(&vps->surf);
		}
	}
}


/**
 * vmw_du_plane_cleanup_fb - Unpins the plane surface
 *
 * @plane:  display plane
 * @old_state: Contains the FB to clean up
 *
 * Unpins the framebuffer surface
 *
 * Returns 0 on success
 */
void
vmw_du_plane_cleanup_fb(struct drm_plane *plane,
			struct drm_plane_state *old_state)
{
	struct vmw_plane_state *vps = vmw_plane_state_to_vps(old_state);

	vmw_du_plane_unpin_surf(vps, false);
}


/**
<<<<<<< HEAD
=======
 * vmw_du_cursor_plane_map_cm - Maps the cursor mobs.
 *
 * @vps: plane_state
 *
 * Returns 0 on success
 */

static int
vmw_du_cursor_plane_map_cm(struct vmw_plane_state *vps)
{
	int ret;
	u32 size = vmw_du_cursor_mob_size(vps->base.crtc_w, vps->base.crtc_h);
	struct ttm_buffer_object *bo;

	if (!vps->cursor.bo)
		return -EINVAL;

	bo = &vps->cursor.bo->tbo;

	if (bo->base.size < size)
		return -EINVAL;

	if (vps->cursor.bo->map.virtual)
		return 0;

	ret = ttm_bo_reserve(bo, false, false, NULL);
	if (unlikely(ret != 0))
		return -ENOMEM;

	vmw_bo_map_and_cache(vps->cursor.bo);

	ttm_bo_unreserve(bo);

	if (unlikely(ret != 0))
		return -ENOMEM;

	return 0;
}


/**
 * vmw_du_cursor_plane_unmap_cm - Unmaps the cursor mobs.
 *
 * @vps: state of the cursor plane
 *
 * Returns 0 on success
 */

static int
vmw_du_cursor_plane_unmap_cm(struct vmw_plane_state *vps)
{
	int ret = 0;
	struct vmw_bo *vbo = vps->cursor.bo;

	if (!vbo || !vbo->map.virtual)
		return 0;

	ret = ttm_bo_reserve(&vbo->tbo, true, false, NULL);
	if (likely(ret == 0)) {
		vmw_bo_unmap(vbo);
		ttm_bo_unreserve(&vbo->tbo);
	}

	return ret;
}


/**
>>>>>>> eb3cdb58
 * vmw_du_cursor_plane_cleanup_fb - Unpins the plane surface
 *
 * @plane: cursor plane
 * @old_state: contains the state to clean up
 *
 * Unmaps all cursor bo mappings and unpins the cursor surface
 *
 * Returns 0 on success
 */
void
vmw_du_cursor_plane_cleanup_fb(struct drm_plane *plane,
			       struct drm_plane_state *old_state)
{
<<<<<<< HEAD
	struct vmw_plane_state *vps = vmw_plane_state_to_vps(old_state);
	bool dummy;

	if (vps->bo != NULL && ttm_kmap_obj_virtual(&vps->bo->map, &dummy) != NULL) {
		const int ret = ttm_bo_reserve(&vps->bo->base, true, false, NULL);

		if (likely(ret == 0)) {
			if (atomic_read(&vps->bo->base_mapped_count) == 0)
			    ttm_bo_kunmap(&vps->bo->map);
			ttm_bo_unreserve(&vps->bo->base);
		}
	}

	if (vps->cm_bo != NULL && ttm_kmap_obj_virtual(&vps->cm_map, &dummy) != NULL) {
		const int ret = ttm_bo_reserve(vps->cm_bo, true, false, NULL);

		if (likely(ret == 0)) {
			ttm_bo_kunmap(&vps->cm_map);
			ttm_bo_unreserve(vps->cm_bo);
		}
	}

=======
	struct vmw_cursor_plane *vcp = vmw_plane_to_vcp(plane);
	struct vmw_plane_state *vps = vmw_plane_state_to_vps(old_state);
	bool is_iomem;

	if (vps->surf_mapped) {
		vmw_bo_unmap(vps->surf->res.guest_memory_bo);
		vps->surf_mapped = false;
	}

	if (vps->bo && ttm_kmap_obj_virtual(&vps->bo->map, &is_iomem)) {
		const int ret = ttm_bo_reserve(&vps->bo->tbo, true, false, NULL);

		if (likely(ret == 0)) {
			ttm_bo_kunmap(&vps->bo->map);
			ttm_bo_unreserve(&vps->bo->tbo);
		}
	}

	vmw_du_cursor_plane_unmap_cm(vps);
	vmw_du_put_cursor_mob(vcp, vps);

>>>>>>> eb3cdb58
	vmw_du_plane_unpin_surf(vps, false);

	if (vps->surf) {
		vmw_surface_unreference(&vps->surf);
		vps->surf = NULL;
	}

	if (vps->bo) {
		vmw_bo_unreference(&vps->bo);
		vps->bo = NULL;
	}
}

<<<<<<< HEAD
=======

>>>>>>> eb3cdb58
/**
 * vmw_du_cursor_plane_prepare_fb - Readies the cursor by referencing it
 *
 * @plane:  display plane
 * @new_state: info on the new plane state, including the FB
 *
 * Returns 0 on success
 */
int
vmw_du_cursor_plane_prepare_fb(struct drm_plane *plane,
			       struct drm_plane_state *new_state)
{
	struct drm_framebuffer *fb = new_state->fb;
	struct vmw_cursor_plane *vcp = vmw_plane_to_vcp(plane);
	struct vmw_plane_state *vps = vmw_plane_state_to_vps(new_state);
<<<<<<< HEAD
	struct ttm_buffer_object *cm_bo = NULL;
	bool dummy;
=======
>>>>>>> eb3cdb58
	int ret = 0;

	if (vps->surf) {
		vmw_surface_unreference(&vps->surf);
		vps->surf = NULL;
	}

	if (vps->bo) {
		vmw_bo_unreference(&vps->bo);
		vps->bo = NULL;
	}

	if (fb) {
		if (vmw_framebuffer_to_vfb(fb)->bo) {
			vps->bo = vmw_framebuffer_to_vfbd(fb)->buffer;
			vmw_bo_reference(vps->bo);
		} else {
			vps->surf = vmw_framebuffer_to_vfbs(fb)->surface;
			vmw_surface_reference(vps->surf);
		}
	}

<<<<<<< HEAD
	vps->cm_bo = NULL;

	if (vps->surf == NULL && vps->bo != NULL) {
		const u32 size = new_state->crtc_w * new_state->crtc_h * sizeof(u32);

		/* Not using vmw_bo_map_and_cache() helper here as we need to reserve
		   the ttm_buffer_object first which wmw_bo_map_and_cache() omits. */
		ret = ttm_bo_reserve(&vps->bo->base, true, false, NULL);
=======
	if (!vps->surf && vps->bo) {
		const u32 size = new_state->crtc_w * new_state->crtc_h * sizeof(u32);

		/*
		 * Not using vmw_bo_map_and_cache() helper here as we need to
		 * reserve the ttm_buffer_object first which
		 * vmw_bo_map_and_cache() omits.
		 */
		ret = ttm_bo_reserve(&vps->bo->tbo, true, false, NULL);
>>>>>>> eb3cdb58

		if (unlikely(ret != 0))
			return -ENOMEM;

<<<<<<< HEAD
		ret = ttm_bo_kmap(&vps->bo->base, 0, PFN_UP(size), &vps->bo->map);

		if (likely(ret == 0))
			atomic_inc(&vps->bo->base_mapped_count);

		ttm_bo_unreserve(&vps->bo->base);

		if (unlikely(ret != 0))
			return -ENOMEM;
	}

	if (vps->surf || vps->bo) {
		unsigned cursor_mob_idx = vps->cursor_mob_idx;

		/* Lazily set up cursor MOBs just once -- no reattempts. */
		if (cursor_mob_idx == 0 && vcp->cursor_mob[0] == NULL)
			if (vmw_du_create_cursor_mob_array(vcp) != 0)
				vps->cursor_mob_idx = cursor_mob_idx = -1U;

		if (cursor_mob_idx < ARRAY_SIZE(vcp->cursor_mob)) {
			const u32 size = sizeof(SVGAGBCursorHeader) +
				new_state->crtc_w * new_state->crtc_h * sizeof(u32);

			cm_bo = vcp->cursor_mob[cursor_mob_idx];

			if (cm_bo->resource->num_pages * PAGE_SIZE < size) {
				ret = -EINVAL;
				goto error_bo_unmap;
			}

			ret = ttm_bo_reserve(cm_bo, false, false, NULL);

			if (unlikely(ret != 0)) {
				ret = -ENOMEM;
				goto error_bo_unmap;
			}

			ret = ttm_bo_kmap(cm_bo, 0, PFN_UP(size), &vps->cm_map);

			/*
			 * We just want to try to get mob bind to finish
			 * so that the first write to SVGA_REG_CURSOR_MOBID
			 * is done with a buffer that the device has already
			 * seen
			 */
			(void) ttm_bo_wait(cm_bo, false, false);

			ttm_bo_unreserve(cm_bo);

			if (unlikely(ret != 0)) {
				ret = -ENOMEM;
				goto error_bo_unmap;
			}

			vps->cursor_mob_idx = cursor_mob_idx ^ 1;
			vps->cm_bo = cm_bo;
		}
=======
		ret = ttm_bo_kmap(&vps->bo->tbo, 0, PFN_UP(size), &vps->bo->map);

		ttm_bo_unreserve(&vps->bo->tbo);

		if (unlikely(ret != 0))
			return -ENOMEM;
	} else if (vps->surf && !vps->bo && vps->surf->res.guest_memory_bo) {

		WARN_ON(vps->surf->snooper.image);
		ret = ttm_bo_reserve(&vps->surf->res.guest_memory_bo->tbo, true, false,
				     NULL);
		if (unlikely(ret != 0))
			return -ENOMEM;
		vmw_bo_map_and_cache(vps->surf->res.guest_memory_bo);
		ttm_bo_unreserve(&vps->surf->res.guest_memory_bo->tbo);
		vps->surf_mapped = true;
	}

	if (vps->surf || vps->bo) {
		vmw_du_get_cursor_mob(vcp, vps);
		vmw_du_cursor_plane_map_cm(vps);
>>>>>>> eb3cdb58
	}

	return 0;

error_bo_unmap:
	if (vps->bo != NULL && ttm_kmap_obj_virtual(&vps->bo->map, &dummy) != NULL) {
		const int ret = ttm_bo_reserve(&vps->bo->base, true, false, NULL);
		if (likely(ret == 0)) {
			atomic_dec(&vps->bo->base_mapped_count);
			ttm_bo_kunmap(&vps->bo->map);
			ttm_bo_unreserve(&vps->bo->base);
		}
	}

	return ret;
}


void
vmw_du_cursor_plane_atomic_update(struct drm_plane *plane,
				  struct drm_atomic_state *state)
{
	struct drm_plane_state *new_state = drm_atomic_get_new_plane_state(state,
									   plane);
	struct drm_plane_state *old_state = drm_atomic_get_old_plane_state(state,
									   plane);
	struct drm_crtc *crtc = new_state->crtc ?: old_state->crtc;
	struct vmw_private *dev_priv = vmw_priv(crtc->dev);
	struct vmw_display_unit *du = vmw_crtc_to_du(crtc);
	struct vmw_plane_state *vps = vmw_plane_state_to_vps(new_state);
	struct vmw_plane_state *old_vps = vmw_plane_state_to_vps(old_state);
	s32 hotspot_x, hotspot_y;

	hotspot_x = du->hotspot_x;
	hotspot_y = du->hotspot_y;

	if (new_state->fb) {
		hotspot_x += new_state->fb->hot_x;
		hotspot_y += new_state->fb->hot_y;
	}

	du->cursor_surface = vps->surf;
	du->cursor_bo = vps->bo;

<<<<<<< HEAD
	if (vps->surf) {
		du->cursor_age = du->cursor_surface->snooper.age;

		vmw_cursor_update_image(dev_priv, vps->cm_bo, &vps->cm_map,
					vps->surf->snooper.image,
					new_state->crtc_w,
					new_state->crtc_h,
					hotspot_x, hotspot_y);
	} else if (vps->bo) {
		vmw_cursor_update_bo(dev_priv, vps->cm_bo, &vps->cm_map,
				     vps->bo,
				     new_state->crtc_w,
				     new_state->crtc_h,
				     hotspot_x, hotspot_y);
	} else {
=======
	if (!vps->surf && !vps->bo) {
>>>>>>> eb3cdb58
		vmw_cursor_update_position(dev_priv, false, 0, 0);
		return;
	}

<<<<<<< HEAD
	du->cursor_x = new_state->crtc_x + du->set_gui_x;
	du->cursor_y = new_state->crtc_y + du->set_gui_y;

	vmw_cursor_update_position(dev_priv, true,
				   du->cursor_x + hotspot_x,
				   du->cursor_y + hotspot_y);

=======
	vps->cursor.hotspot_x = hotspot_x;
	vps->cursor.hotspot_y = hotspot_y;

	if (vps->surf) {
		du->cursor_age = du->cursor_surface->snooper.age;
	}

	if (!vmw_du_cursor_plane_has_changed(old_vps, vps)) {
		/*
		 * If it hasn't changed, avoid making the device do extra
		 * work by keeping the old cursor active.
		 */
		struct vmw_cursor_plane_state tmp = old_vps->cursor;
		old_vps->cursor = vps->cursor;
		vps->cursor = tmp;
	} else {
		void *image = vmw_du_cursor_plane_acquire_image(vps);
		if (image)
			vmw_cursor_update_image(dev_priv, vps, image,
						new_state->crtc_w,
						new_state->crtc_h,
						hotspot_x, hotspot_y);
	}

	du->cursor_x = new_state->crtc_x + du->set_gui_x;
	du->cursor_y = new_state->crtc_y + du->set_gui_y;

	vmw_cursor_update_position(dev_priv, true,
				   du->cursor_x + hotspot_x,
				   du->cursor_y + hotspot_y);

>>>>>>> eb3cdb58
	du->core_hotspot_x = hotspot_x - du->hotspot_x;
	du->core_hotspot_y = hotspot_y - du->hotspot_y;
}


/**
 * vmw_du_primary_plane_atomic_check - check if the new state is okay
 *
 * @plane: display plane
 * @state: info on the new plane state, including the FB
 *
 * Check if the new state is settable given the current state.  Other
 * than what the atomic helper checks, we care about crtc fitting
 * the FB and maintaining one active framebuffer.
 *
 * Returns 0 on success
 */
int vmw_du_primary_plane_atomic_check(struct drm_plane *plane,
				      struct drm_atomic_state *state)
{
	struct drm_plane_state *new_state = drm_atomic_get_new_plane_state(state,
									   plane);
	struct drm_crtc_state *crtc_state = NULL;
	struct drm_framebuffer *new_fb = new_state->fb;
	int ret;

	if (new_state->crtc)
		crtc_state = drm_atomic_get_new_crtc_state(state,
							   new_state->crtc);

	ret = drm_atomic_helper_check_plane_state(new_state, crtc_state,
						  DRM_PLANE_NO_SCALING,
						  DRM_PLANE_NO_SCALING,
						  false, true);

	if (!ret && new_fb) {
		struct drm_crtc *crtc = new_state->crtc;
		struct vmw_display_unit *du = vmw_crtc_to_du(crtc);

		vmw_connector_state_to_vcs(du->connector.state);
	}


	return ret;
}


/**
 * vmw_du_cursor_plane_atomic_check - check if the new state is okay
 *
 * @plane: cursor plane
 * @state: info on the new plane state
 *
 * This is a chance to fail if the new cursor state does not fit
 * our requirements.
 *
 * Returns 0 on success
 */
int vmw_du_cursor_plane_atomic_check(struct drm_plane *plane,
				     struct drm_atomic_state *state)
{
	struct drm_plane_state *new_state = drm_atomic_get_new_plane_state(state,
									   plane);
	int ret = 0;
	struct drm_crtc_state *crtc_state = NULL;
	struct vmw_surface *surface = NULL;
	struct drm_framebuffer *fb = new_state->fb;

	if (new_state->crtc)
		crtc_state = drm_atomic_get_new_crtc_state(new_state->state,
							   new_state->crtc);

	ret = drm_atomic_helper_check_plane_state(new_state, crtc_state,
						  DRM_PLANE_NO_SCALING,
						  DRM_PLANE_NO_SCALING,
						  true, true);
	if (ret)
		return ret;

	/* Turning off */
	if (!fb)
		return 0;

	/* A lot of the code assumes this */
	if (new_state->crtc_w != 64 || new_state->crtc_h != 64) {
		DRM_ERROR("Invalid cursor dimensions (%d, %d)\n",
			  new_state->crtc_w, new_state->crtc_h);
		return -EINVAL;
	}

	if (!vmw_framebuffer_to_vfb(fb)->bo) {
		surface = vmw_framebuffer_to_vfbs(fb)->surface;

<<<<<<< HEAD
	if (surface && !surface->snooper.image) {
		DRM_ERROR("surface not suitable for cursor\n");
		return -EINVAL;
=======
		WARN_ON(!surface);

		if (!surface ||
		    (!surface->snooper.image && !surface->res.guest_memory_bo)) {
			DRM_ERROR("surface not suitable for cursor\n");
			return -EINVAL;
		}
>>>>>>> eb3cdb58
	}

	return 0;
}


int vmw_du_crtc_atomic_check(struct drm_crtc *crtc,
			     struct drm_atomic_state *state)
{
	struct drm_crtc_state *new_state = drm_atomic_get_new_crtc_state(state,
									 crtc);
	struct vmw_display_unit *du = vmw_crtc_to_du(new_state->crtc);
	int connector_mask = drm_connector_mask(&du->connector);
	bool has_primary = new_state->plane_mask &
			   drm_plane_mask(crtc->primary);

	/* We always want to have an active plane with an active CRTC */
	if (has_primary != new_state->enable)
		return -EINVAL;


	if (new_state->connector_mask != connector_mask &&
	    new_state->connector_mask != 0) {
		DRM_ERROR("Invalid connectors configuration\n");
		return -EINVAL;
	}

	/*
	 * Our virtual device does not have a dot clock, so use the logical
	 * clock value as the dot clock.
	 */
	if (new_state->mode.crtc_clock == 0)
		new_state->adjusted_mode.crtc_clock = new_state->mode.clock;

	return 0;
}


void vmw_du_crtc_atomic_begin(struct drm_crtc *crtc,
			      struct drm_atomic_state *state)
{
}


void vmw_du_crtc_atomic_flush(struct drm_crtc *crtc,
			      struct drm_atomic_state *state)
{
}


/**
 * vmw_du_crtc_duplicate_state - duplicate crtc state
 * @crtc: DRM crtc
 *
 * Allocates and returns a copy of the crtc state (both common and
 * vmw-specific) for the specified crtc.
 *
 * Returns: The newly allocated crtc state, or NULL on failure.
 */
struct drm_crtc_state *
vmw_du_crtc_duplicate_state(struct drm_crtc *crtc)
{
	struct drm_crtc_state *state;
	struct vmw_crtc_state *vcs;

	if (WARN_ON(!crtc->state))
		return NULL;

	vcs = kmemdup(crtc->state, sizeof(*vcs), GFP_KERNEL);

	if (!vcs)
		return NULL;

	state = &vcs->base;

	__drm_atomic_helper_crtc_duplicate_state(crtc, state);

	return state;
}


/**
 * vmw_du_crtc_reset - creates a blank vmw crtc state
 * @crtc: DRM crtc
 *
 * Resets the atomic state for @crtc by freeing the state pointer (which
 * might be NULL, e.g. at driver load time) and allocating a new empty state
 * object.
 */
void vmw_du_crtc_reset(struct drm_crtc *crtc)
{
	struct vmw_crtc_state *vcs;


	if (crtc->state) {
		__drm_atomic_helper_crtc_destroy_state(crtc->state);

		kfree(vmw_crtc_state_to_vcs(crtc->state));
	}

	vcs = kzalloc(sizeof(*vcs), GFP_KERNEL);

	if (!vcs) {
		DRM_ERROR("Cannot allocate vmw_crtc_state\n");
		return;
	}

	__drm_atomic_helper_crtc_reset(crtc, &vcs->base);
}


/**
 * vmw_du_crtc_destroy_state - destroy crtc state
 * @crtc: DRM crtc
 * @state: state object to destroy
 *
 * Destroys the crtc state (both common and vmw-specific) for the
 * specified plane.
 */
void
vmw_du_crtc_destroy_state(struct drm_crtc *crtc,
			  struct drm_crtc_state *state)
{
	drm_atomic_helper_crtc_destroy_state(crtc, state);
}


/**
 * vmw_du_plane_duplicate_state - duplicate plane state
 * @plane: drm plane
 *
 * Allocates and returns a copy of the plane state (both common and
 * vmw-specific) for the specified plane.
 *
 * Returns: The newly allocated plane state, or NULL on failure.
 */
struct drm_plane_state *
vmw_du_plane_duplicate_state(struct drm_plane *plane)
{
	struct drm_plane_state *state;
	struct vmw_plane_state *vps;

	vps = kmemdup(plane->state, sizeof(*vps), GFP_KERNEL);

	if (!vps)
		return NULL;

	vps->pinned = 0;
	vps->cpp = 0;

	memset(&vps->cursor, 0, sizeof(vps->cursor));

	/* Each ref counted resource needs to be acquired again */
	if (vps->surf)
		(void) vmw_surface_reference(vps->surf);

	if (vps->bo)
		(void) vmw_bo_reference(vps->bo);

	state = &vps->base;

	__drm_atomic_helper_plane_duplicate_state(plane, state);

	return state;
}


/**
 * vmw_du_plane_reset - creates a blank vmw plane state
 * @plane: drm plane
 *
 * Resets the atomic state for @plane by freeing the state pointer (which might
 * be NULL, e.g. at driver load time) and allocating a new empty state object.
 */
void vmw_du_plane_reset(struct drm_plane *plane)
{
	struct vmw_plane_state *vps;

	if (plane->state)
		vmw_du_plane_destroy_state(plane, plane->state);

	vps = kzalloc(sizeof(*vps), GFP_KERNEL);

	if (!vps) {
		DRM_ERROR("Cannot allocate vmw_plane_state\n");
		return;
	}

	__drm_atomic_helper_plane_reset(plane, &vps->base);
}


/**
 * vmw_du_plane_destroy_state - destroy plane state
 * @plane: DRM plane
 * @state: state object to destroy
 *
 * Destroys the plane state (both common and vmw-specific) for the
 * specified plane.
 */
void
vmw_du_plane_destroy_state(struct drm_plane *plane,
			   struct drm_plane_state *state)
{
	struct vmw_plane_state *vps = vmw_plane_state_to_vps(state);

	/* Should have been freed by cleanup_fb */
	if (vps->surf)
		vmw_surface_unreference(&vps->surf);

	if (vps->bo)
		vmw_bo_unreference(&vps->bo);

	drm_atomic_helper_plane_destroy_state(plane, state);
}


/**
 * vmw_du_connector_duplicate_state - duplicate connector state
 * @connector: DRM connector
 *
 * Allocates and returns a copy of the connector state (both common and
 * vmw-specific) for the specified connector.
 *
 * Returns: The newly allocated connector state, or NULL on failure.
 */
struct drm_connector_state *
vmw_du_connector_duplicate_state(struct drm_connector *connector)
{
	struct drm_connector_state *state;
	struct vmw_connector_state *vcs;

	if (WARN_ON(!connector->state))
		return NULL;

	vcs = kmemdup(connector->state, sizeof(*vcs), GFP_KERNEL);

	if (!vcs)
		return NULL;

	state = &vcs->base;

	__drm_atomic_helper_connector_duplicate_state(connector, state);

	return state;
}


/**
 * vmw_du_connector_reset - creates a blank vmw connector state
 * @connector: DRM connector
 *
 * Resets the atomic state for @connector by freeing the state pointer (which
 * might be NULL, e.g. at driver load time) and allocating a new empty state
 * object.
 */
void vmw_du_connector_reset(struct drm_connector *connector)
{
	struct vmw_connector_state *vcs;


	if (connector->state) {
		__drm_atomic_helper_connector_destroy_state(connector->state);

		kfree(vmw_connector_state_to_vcs(connector->state));
	}

	vcs = kzalloc(sizeof(*vcs), GFP_KERNEL);

	if (!vcs) {
		DRM_ERROR("Cannot allocate vmw_connector_state\n");
		return;
	}

	__drm_atomic_helper_connector_reset(connector, &vcs->base);
}


/**
 * vmw_du_connector_destroy_state - destroy connector state
 * @connector: DRM connector
 * @state: state object to destroy
 *
 * Destroys the connector state (both common and vmw-specific) for the
 * specified plane.
 */
void
vmw_du_connector_destroy_state(struct drm_connector *connector,
			  struct drm_connector_state *state)
{
	drm_atomic_helper_connector_destroy_state(connector, state);
}
/*
 * Generic framebuffer code
 */

/*
 * Surface framebuffer code
 */

static void vmw_framebuffer_surface_destroy(struct drm_framebuffer *framebuffer)
{
	struct vmw_framebuffer_surface *vfbs =
		vmw_framebuffer_to_vfbs(framebuffer);

	drm_framebuffer_cleanup(framebuffer);
	vmw_surface_unreference(&vfbs->surface);

	kfree(vfbs);
}

/**
 * vmw_kms_readback - Perform a readback from the screen system to
 * a buffer-object backed framebuffer.
 *
 * @dev_priv: Pointer to the device private structure.
 * @file_priv: Pointer to a struct drm_file identifying the caller.
 * Must be set to NULL if @user_fence_rep is NULL.
 * @vfb: Pointer to the buffer-object backed framebuffer.
 * @user_fence_rep: User-space provided structure for fence information.
 * Must be set to non-NULL if @file_priv is non-NULL.
 * @vclips: Array of clip rects.
 * @num_clips: Number of clip rects in @vclips.
 *
 * Returns 0 on success, negative error code on failure. -ERESTARTSYS if
 * interrupted.
 */
int vmw_kms_readback(struct vmw_private *dev_priv,
		     struct drm_file *file_priv,
		     struct vmw_framebuffer *vfb,
		     struct drm_vmw_fence_rep __user *user_fence_rep,
		     struct drm_vmw_rect *vclips,
		     uint32_t num_clips)
{
	switch (dev_priv->active_display_unit) {
	case vmw_du_screen_object:
		return vmw_kms_sou_readback(dev_priv, file_priv, vfb,
					    user_fence_rep, vclips, num_clips,
					    NULL);
	case vmw_du_screen_target:
		return vmw_kms_stdu_readback(dev_priv, file_priv, vfb,
					     user_fence_rep, NULL, vclips, num_clips,
					     1, NULL);
	default:
		WARN_ONCE(true,
			  "Readback called with invalid display system.\n");
}

	return -ENOSYS;
}


static const struct drm_framebuffer_funcs vmw_framebuffer_surface_funcs = {
	.destroy = vmw_framebuffer_surface_destroy,
	.dirty = drm_atomic_helper_dirtyfb,
};

static int vmw_kms_new_framebuffer_surface(struct vmw_private *dev_priv,
					   struct vmw_surface *surface,
					   struct vmw_framebuffer **out,
					   const struct drm_mode_fb_cmd2
					   *mode_cmd,
					   bool is_bo_proxy)

{
	struct drm_device *dev = &dev_priv->drm;
	struct vmw_framebuffer_surface *vfbs;
	enum SVGA3dSurfaceFormat format;
	int ret;

	/* 3D is only supported on HWv8 and newer hosts */
	if (dev_priv->active_display_unit == vmw_du_legacy)
		return -ENOSYS;

	/*
	 * Sanity checks.
	 */

	if (!drm_any_plane_has_format(&dev_priv->drm,
				      mode_cmd->pixel_format,
				      mode_cmd->modifier[0])) {
		drm_dbg(&dev_priv->drm,
			"unsupported pixel format %p4cc / modifier 0x%llx\n",
			&mode_cmd->pixel_format, mode_cmd->modifier[0]);
		return -EINVAL;
	}

	/* Surface must be marked as a scanout. */
	if (unlikely(!surface->metadata.scanout))
		return -EINVAL;

	if (unlikely(surface->metadata.mip_levels[0] != 1 ||
		     surface->metadata.num_sizes != 1 ||
		     surface->metadata.base_size.width < mode_cmd->width ||
		     surface->metadata.base_size.height < mode_cmd->height ||
		     surface->metadata.base_size.depth != 1)) {
		DRM_ERROR("Incompatible surface dimensions "
			  "for requested mode.\n");
		return -EINVAL;
	}

	switch (mode_cmd->pixel_format) {
	case DRM_FORMAT_ARGB8888:
		format = SVGA3D_A8R8G8B8;
		break;
	case DRM_FORMAT_XRGB8888:
		format = SVGA3D_X8R8G8B8;
		break;
	case DRM_FORMAT_RGB565:
		format = SVGA3D_R5G6B5;
		break;
	case DRM_FORMAT_XRGB1555:
		format = SVGA3D_A1R5G5B5;
		break;
	default:
		DRM_ERROR("Invalid pixel format: %p4cc\n",
			  &mode_cmd->pixel_format);
		return -EINVAL;
	}

	/*
	 * For DX, surface format validation is done when surface->scanout
	 * is set.
	 */
	if (!has_sm4_context(dev_priv) && format != surface->metadata.format) {
		DRM_ERROR("Invalid surface format for requested mode.\n");
		return -EINVAL;
	}

	vfbs = kzalloc(sizeof(*vfbs), GFP_KERNEL);
	if (!vfbs) {
		ret = -ENOMEM;
		goto out_err1;
	}

	drm_helper_mode_fill_fb_struct(dev, &vfbs->base.base, mode_cmd);
	vfbs->surface = vmw_surface_reference(surface);
	vfbs->base.user_handle = mode_cmd->handles[0];
	vfbs->is_bo_proxy = is_bo_proxy;

	*out = &vfbs->base;

	ret = drm_framebuffer_init(dev, &vfbs->base.base,
				   &vmw_framebuffer_surface_funcs);
	if (ret)
		goto out_err2;

	return 0;

out_err2:
	vmw_surface_unreference(&surface);
	kfree(vfbs);
out_err1:
	return ret;
}

/*
 * Buffer-object framebuffer code
 */

static int vmw_framebuffer_bo_create_handle(struct drm_framebuffer *fb,
					    struct drm_file *file_priv,
					    unsigned int *handle)
{
	struct vmw_framebuffer_bo *vfbd =
			vmw_framebuffer_to_vfbd(fb);

<<<<<<< HEAD
	return drm_gem_handle_create(file_priv, &vfbd->buffer->base.base, handle);
=======
	return drm_gem_handle_create(file_priv, &vfbd->buffer->tbo.base, handle);
>>>>>>> eb3cdb58
}

static void vmw_framebuffer_bo_destroy(struct drm_framebuffer *framebuffer)
{
	struct vmw_framebuffer_bo *vfbd =
		vmw_framebuffer_to_vfbd(framebuffer);

	drm_framebuffer_cleanup(framebuffer);
	vmw_bo_unreference(&vfbd->buffer);

	kfree(vfbd);
}

static const struct drm_framebuffer_funcs vmw_framebuffer_bo_funcs = {
	.create_handle = vmw_framebuffer_bo_create_handle,
	.destroy = vmw_framebuffer_bo_destroy,
	.dirty = drm_atomic_helper_dirtyfb,
};

/**
 * vmw_create_bo_proxy - create a proxy surface for the buffer object
 *
 * @dev: DRM device
 * @mode_cmd: parameters for the new surface
 * @bo_mob: MOB backing the buffer object
 * @srf_out: newly created surface
 *
 * When the content FB is a buffer object, we create a surface as a proxy to the
 * same buffer.  This way we can do a surface copy rather than a surface DMA.
 * This is a more efficient approach
 *
 * RETURNS:
 * 0 on success, error code otherwise
 */
static int vmw_create_bo_proxy(struct drm_device *dev,
			       const struct drm_mode_fb_cmd2 *mode_cmd,
			       struct vmw_bo *bo_mob,
			       struct vmw_surface **srf_out)
{
	struct vmw_surface_metadata metadata = {0};
	uint32_t format;
	struct vmw_resource *res;
	unsigned int bytes_pp;
	int ret;

	switch (mode_cmd->pixel_format) {
	case DRM_FORMAT_ARGB8888:
	case DRM_FORMAT_XRGB8888:
		format = SVGA3D_X8R8G8B8;
		bytes_pp = 4;
		break;

	case DRM_FORMAT_RGB565:
	case DRM_FORMAT_XRGB1555:
		format = SVGA3D_R5G6B5;
		bytes_pp = 2;
		break;

	case 8:
		format = SVGA3D_P8;
		bytes_pp = 1;
		break;

	default:
		DRM_ERROR("Invalid framebuffer format %p4cc\n",
			  &mode_cmd->pixel_format);
		return -EINVAL;
	}

	metadata.format = format;
	metadata.mip_levels[0] = 1;
	metadata.num_sizes = 1;
	metadata.base_size.width = mode_cmd->pitches[0] / bytes_pp;
	metadata.base_size.height =  mode_cmd->height;
	metadata.base_size.depth = 1;
	metadata.scanout = true;

	ret = vmw_gb_surface_define(vmw_priv(dev), &metadata, srf_out);
	if (ret) {
		DRM_ERROR("Failed to allocate proxy content buffer\n");
		return ret;
	}

	res = &(*srf_out)->res;

	/* Reserve and switch the backing mob. */
	mutex_lock(&res->dev_priv->cmdbuf_mutex);
	(void) vmw_resource_reserve(res, false, true);
	vmw_bo_unreference(&res->guest_memory_bo);
	res->guest_memory_bo = vmw_bo_reference(bo_mob);
	res->guest_memory_offset = 0;
	vmw_resource_unreserve(res, false, false, false, NULL, 0);
	mutex_unlock(&res->dev_priv->cmdbuf_mutex);

	return 0;
}



static int vmw_kms_new_framebuffer_bo(struct vmw_private *dev_priv,
				      struct vmw_bo *bo,
				      struct vmw_framebuffer **out,
				      const struct drm_mode_fb_cmd2
				      *mode_cmd)

{
	struct drm_device *dev = &dev_priv->drm;
	struct vmw_framebuffer_bo *vfbd;
	unsigned int requested_size;
	int ret;

	requested_size = mode_cmd->height * mode_cmd->pitches[0];
	if (unlikely(requested_size > bo->tbo.base.size)) {
		DRM_ERROR("Screen buffer object size is too small "
			  "for requested mode.\n");
		return -EINVAL;
	}

	if (!drm_any_plane_has_format(&dev_priv->drm,
				      mode_cmd->pixel_format,
				      mode_cmd->modifier[0])) {
		drm_dbg(&dev_priv->drm,
			"unsupported pixel format %p4cc / modifier 0x%llx\n",
			&mode_cmd->pixel_format, mode_cmd->modifier[0]);
		return -EINVAL;
	}

	vfbd = kzalloc(sizeof(*vfbd), GFP_KERNEL);
	if (!vfbd) {
		ret = -ENOMEM;
		goto out_err1;
	}

<<<<<<< HEAD
	vfbd->base.base.obj[0] = &bo->base.base;
=======
	vfbd->base.base.obj[0] = &bo->tbo.base;
>>>>>>> eb3cdb58
	drm_helper_mode_fill_fb_struct(dev, &vfbd->base.base, mode_cmd);
	vfbd->base.bo = true;
	vfbd->buffer = vmw_bo_reference(bo);
	vfbd->base.user_handle = mode_cmd->handles[0];
	*out = &vfbd->base;

	ret = drm_framebuffer_init(dev, &vfbd->base.base,
				   &vmw_framebuffer_bo_funcs);
	if (ret)
		goto out_err2;

	return 0;

out_err2:
	vmw_bo_unreference(&bo);
	kfree(vfbd);
out_err1:
	return ret;
}


/**
 * vmw_kms_srf_ok - check if a surface can be created
 *
 * @dev_priv: Pointer to device private struct.
 * @width: requested width
 * @height: requested height
 *
 * Surfaces need to be less than texture size
 */
static bool
vmw_kms_srf_ok(struct vmw_private *dev_priv, uint32_t width, uint32_t height)
{
	if (width  > dev_priv->texture_max_width ||
	    height > dev_priv->texture_max_height)
		return false;

	return true;
}

/**
 * vmw_kms_new_framebuffer - Create a new framebuffer.
 *
 * @dev_priv: Pointer to device private struct.
 * @bo: Pointer to buffer object to wrap the kms framebuffer around.
 * Either @bo or @surface must be NULL.
 * @surface: Pointer to a surface to wrap the kms framebuffer around.
 * Either @bo or @surface must be NULL.
 * @only_2d: No presents will occur to this buffer object based framebuffer.
 * This helps the code to do some important optimizations.
 * @mode_cmd: Frame-buffer metadata.
 */
struct vmw_framebuffer *
vmw_kms_new_framebuffer(struct vmw_private *dev_priv,
			struct vmw_bo *bo,
			struct vmw_surface *surface,
			bool only_2d,
			const struct drm_mode_fb_cmd2 *mode_cmd)
{
	struct vmw_framebuffer *vfb = NULL;
	bool is_bo_proxy = false;
	int ret;

	/*
	 * We cannot use the SurfaceDMA command in an non-accelerated VM,
	 * therefore, wrap the buffer object in a surface so we can use the
	 * SurfaceCopy command.
	 */
	if (vmw_kms_srf_ok(dev_priv, mode_cmd->width, mode_cmd->height)  &&
	    bo && only_2d &&
	    mode_cmd->width > 64 &&  /* Don't create a proxy for cursor */
	    dev_priv->active_display_unit == vmw_du_screen_target) {
		ret = vmw_create_bo_proxy(&dev_priv->drm, mode_cmd,
					  bo, &surface);
		if (ret)
			return ERR_PTR(ret);

		is_bo_proxy = true;
	}

	/* Create the new framebuffer depending one what we have */
	if (surface) {
		ret = vmw_kms_new_framebuffer_surface(dev_priv, surface, &vfb,
						      mode_cmd,
						      is_bo_proxy);
		/*
		 * vmw_create_bo_proxy() adds a reference that is no longer
		 * needed
		 */
		if (is_bo_proxy)
			vmw_surface_unreference(&surface);
	} else if (bo) {
		ret = vmw_kms_new_framebuffer_bo(dev_priv, bo, &vfb,
						 mode_cmd);
	} else {
		BUG();
	}

	if (ret)
		return ERR_PTR(ret);

	return vfb;
}

/*
 * Generic Kernel modesetting functions
 */

static struct drm_framebuffer *vmw_kms_fb_create(struct drm_device *dev,
						 struct drm_file *file_priv,
						 const struct drm_mode_fb_cmd2 *mode_cmd)
{
	struct vmw_private *dev_priv = vmw_priv(dev);
	struct vmw_framebuffer *vfb = NULL;
	struct vmw_surface *surface = NULL;
<<<<<<< HEAD
	struct vmw_buffer_object *bo = NULL;
=======
	struct vmw_bo *bo = NULL;
>>>>>>> eb3cdb58
	int ret;

	/* returns either a bo or surface */
	ret = vmw_user_lookup_handle(dev_priv, file_priv,
				     mode_cmd->handles[0],
				     &surface, &bo);
	if (ret) {
		DRM_ERROR("Invalid buffer object handle %u (0x%x).\n",
			  mode_cmd->handles[0], mode_cmd->handles[0]);
		goto err_out;
	}


	if (!bo &&
	    !vmw_kms_srf_ok(dev_priv, mode_cmd->width, mode_cmd->height)) {
		DRM_ERROR("Surface size cannot exceed %dx%d\n",
			dev_priv->texture_max_width,
			dev_priv->texture_max_height);
		goto err_out;
	}


	vfb = vmw_kms_new_framebuffer(dev_priv, bo, surface,
				      !(dev_priv->capabilities & SVGA_CAP_3D),
				      mode_cmd);
	if (IS_ERR(vfb)) {
		ret = PTR_ERR(vfb);
		goto err_out;
	}

err_out:
	/* vmw_user_lookup_handle takes one ref so does new_fb */
	if (bo) {
		vmw_bo_unreference(&bo);
<<<<<<< HEAD
		drm_gem_object_put(&bo->base.base);
=======
		drm_gem_object_put(&bo->tbo.base);
>>>>>>> eb3cdb58
	}
	if (surface)
		vmw_surface_unreference(&surface);

	if (ret) {
		DRM_ERROR("failed to create vmw_framebuffer: %i\n", ret);
		return ERR_PTR(ret);
	}

	return &vfb->base;
}

/**
 * vmw_kms_check_display_memory - Validates display memory required for a
 * topology
 * @dev: DRM device
 * @num_rects: number of drm_rect in rects
 * @rects: array of drm_rect representing the topology to validate indexed by
 * crtc index.
 *
 * Returns:
 * 0 on success otherwise negative error code
 */
static int vmw_kms_check_display_memory(struct drm_device *dev,
					uint32_t num_rects,
					struct drm_rect *rects)
{
	struct vmw_private *dev_priv = vmw_priv(dev);
	struct drm_rect bounding_box = {0};
	u64 total_pixels = 0, pixel_mem, bb_mem;
	int i;

	for (i = 0; i < num_rects; i++) {
		/*
		 * For STDU only individual screen (screen target) is limited by
		 * SCREENTARGET_MAX_WIDTH/HEIGHT registers.
		 */
		if (dev_priv->active_display_unit == vmw_du_screen_target &&
		    (drm_rect_width(&rects[i]) > dev_priv->stdu_max_width ||
		     drm_rect_height(&rects[i]) > dev_priv->stdu_max_height)) {
			VMW_DEBUG_KMS("Screen size not supported.\n");
			return -EINVAL;
		}

		/* Bounding box upper left is at (0,0). */
		if (rects[i].x2 > bounding_box.x2)
			bounding_box.x2 = rects[i].x2;

		if (rects[i].y2 > bounding_box.y2)
			bounding_box.y2 = rects[i].y2;

		total_pixels += (u64) drm_rect_width(&rects[i]) *
			(u64) drm_rect_height(&rects[i]);
	}

	/* Virtual svga device primary limits are always in 32-bpp. */
	pixel_mem = total_pixels * 4;

	/*
	 * For HV10 and below prim_bb_mem is vram size. When
	 * SVGA_REG_MAX_PRIMARY_BOUNDING_BOX_MEM is not present vram size is
	 * limit on primary bounding box
	 */
	if (pixel_mem > dev_priv->max_primary_mem) {
		VMW_DEBUG_KMS("Combined output size too large.\n");
		return -EINVAL;
	}

	/* SVGA_CAP_NO_BB_RESTRICTION is available for STDU only. */
	if (dev_priv->active_display_unit != vmw_du_screen_target ||
	    !(dev_priv->capabilities & SVGA_CAP_NO_BB_RESTRICTION)) {
		bb_mem = (u64) bounding_box.x2 * bounding_box.y2 * 4;

		if (bb_mem > dev_priv->max_primary_mem) {
			VMW_DEBUG_KMS("Topology is beyond supported limits.\n");
			return -EINVAL;
		}
	}

	return 0;
}

/**
 * vmw_crtc_state_and_lock - Return new or current crtc state with locked
 * crtc mutex
 * @state: The atomic state pointer containing the new atomic state
 * @crtc: The crtc
 *
 * This function returns the new crtc state if it's part of the state update.
 * Otherwise returns the current crtc state. It also makes sure that the
 * crtc mutex is locked.
 *
 * Returns: A valid crtc state pointer or NULL. It may also return a
 * pointer error, in particular -EDEADLK if locking needs to be rerun.
 */
static struct drm_crtc_state *
vmw_crtc_state_and_lock(struct drm_atomic_state *state, struct drm_crtc *crtc)
{
	struct drm_crtc_state *crtc_state;

	crtc_state = drm_atomic_get_new_crtc_state(state, crtc);
	if (crtc_state) {
		lockdep_assert_held(&crtc->mutex.mutex.base);
	} else {
		int ret = drm_modeset_lock(&crtc->mutex, state->acquire_ctx);

		if (ret != 0 && ret != -EALREADY)
			return ERR_PTR(ret);

		crtc_state = crtc->state;
	}

	return crtc_state;
}

/**
 * vmw_kms_check_implicit - Verify that all implicit display units scan out
 * from the same fb after the new state is committed.
 * @dev: The drm_device.
 * @state: The new state to be checked.
 *
 * Returns:
 *   Zero on success,
 *   -EINVAL on invalid state,
 *   -EDEADLK if modeset locking needs to be rerun.
 */
static int vmw_kms_check_implicit(struct drm_device *dev,
				  struct drm_atomic_state *state)
{
	struct drm_framebuffer *implicit_fb = NULL;
	struct drm_crtc *crtc;
	struct drm_crtc_state *crtc_state;
	struct drm_plane_state *plane_state;

	drm_for_each_crtc(crtc, dev) {
		struct vmw_display_unit *du = vmw_crtc_to_du(crtc);

		if (!du->is_implicit)
			continue;

		crtc_state = vmw_crtc_state_and_lock(state, crtc);
		if (IS_ERR(crtc_state))
			return PTR_ERR(crtc_state);

		if (!crtc_state || !crtc_state->enable)
			continue;

		/*
		 * Can't move primary planes across crtcs, so this is OK.
		 * It also means we don't need to take the plane mutex.
		 */
		plane_state = du->primary.state;
		if (plane_state->crtc != crtc)
			continue;

		if (!implicit_fb)
			implicit_fb = plane_state->fb;
		else if (implicit_fb != plane_state->fb)
			return -EINVAL;
	}

	return 0;
}

/**
 * vmw_kms_check_topology - Validates topology in drm_atomic_state
 * @dev: DRM device
 * @state: the driver state object
 *
 * Returns:
 * 0 on success otherwise negative error code
 */
static int vmw_kms_check_topology(struct drm_device *dev,
				  struct drm_atomic_state *state)
{
	struct drm_crtc_state *old_crtc_state, *new_crtc_state;
	struct drm_rect *rects;
	struct drm_crtc *crtc;
	uint32_t i;
	int ret = 0;

	rects = kcalloc(dev->mode_config.num_crtc, sizeof(struct drm_rect),
			GFP_KERNEL);
	if (!rects)
		return -ENOMEM;

	drm_for_each_crtc(crtc, dev) {
		struct vmw_display_unit *du = vmw_crtc_to_du(crtc);
		struct drm_crtc_state *crtc_state;

		i = drm_crtc_index(crtc);

		crtc_state = vmw_crtc_state_and_lock(state, crtc);
		if (IS_ERR(crtc_state)) {
			ret = PTR_ERR(crtc_state);
			goto clean;
		}

		if (!crtc_state)
			continue;

		if (crtc_state->enable) {
			rects[i].x1 = du->gui_x;
			rects[i].y1 = du->gui_y;
			rects[i].x2 = du->gui_x + crtc_state->mode.hdisplay;
			rects[i].y2 = du->gui_y + crtc_state->mode.vdisplay;
		} else {
			rects[i].x1 = 0;
			rects[i].y1 = 0;
			rects[i].x2 = 0;
			rects[i].y2 = 0;
		}
	}

	/* Determine change to topology due to new atomic state */
	for_each_oldnew_crtc_in_state(state, crtc, old_crtc_state,
				      new_crtc_state, i) {
		struct vmw_display_unit *du = vmw_crtc_to_du(crtc);
		struct drm_connector *connector;
		struct drm_connector_state *conn_state;
		struct vmw_connector_state *vmw_conn_state;

		if (!du->pref_active && new_crtc_state->enable) {
			VMW_DEBUG_KMS("Enabling a disabled display unit\n");
			ret = -EINVAL;
			goto clean;
		}

		/*
		 * For vmwgfx each crtc has only one connector attached and it
		 * is not changed so don't really need to check the
		 * crtc->connector_mask and iterate over it.
		 */
		connector = &du->connector;
		conn_state = drm_atomic_get_connector_state(state, connector);
		if (IS_ERR(conn_state)) {
			ret = PTR_ERR(conn_state);
			goto clean;
		}

		vmw_conn_state = vmw_connector_state_to_vcs(conn_state);
		vmw_conn_state->gui_x = du->gui_x;
		vmw_conn_state->gui_y = du->gui_y;
	}

	ret = vmw_kms_check_display_memory(dev, dev->mode_config.num_crtc,
					   rects);

clean:
	kfree(rects);
	return ret;
}

/**
 * vmw_kms_atomic_check_modeset- validate state object for modeset changes
 *
 * @dev: DRM device
 * @state: the driver state object
 *
 * This is a simple wrapper around drm_atomic_helper_check_modeset() for
 * us to assign a value to mode->crtc_clock so that
 * drm_calc_timestamping_constants() won't throw an error message
 *
 * Returns:
 * Zero for success or -errno
 */
static int
vmw_kms_atomic_check_modeset(struct drm_device *dev,
			     struct drm_atomic_state *state)
{
	struct drm_crtc *crtc;
	struct drm_crtc_state *crtc_state;
	bool need_modeset = false;
	int i, ret;

	ret = drm_atomic_helper_check(dev, state);
	if (ret)
		return ret;

	ret = vmw_kms_check_implicit(dev, state);
	if (ret) {
		VMW_DEBUG_KMS("Invalid implicit state\n");
		return ret;
	}

	for_each_new_crtc_in_state(state, crtc, crtc_state, i) {
		if (drm_atomic_crtc_needs_modeset(crtc_state))
			need_modeset = true;
	}

	if (need_modeset)
		return vmw_kms_check_topology(dev, state);

	return ret;
}

static const struct drm_mode_config_funcs vmw_kms_funcs = {
	.fb_create = vmw_kms_fb_create,
	.atomic_check = vmw_kms_atomic_check_modeset,
	.atomic_commit = drm_atomic_helper_commit,
};

static int vmw_kms_generic_present(struct vmw_private *dev_priv,
				   struct drm_file *file_priv,
				   struct vmw_framebuffer *vfb,
				   struct vmw_surface *surface,
				   uint32_t sid,
				   int32_t destX, int32_t destY,
				   struct drm_vmw_rect *clips,
				   uint32_t num_clips)
{
	return vmw_kms_sou_do_surface_dirty(dev_priv, vfb, NULL, clips,
					    &surface->res, destX, destY,
					    num_clips, 1, NULL, NULL);
}


int vmw_kms_present(struct vmw_private *dev_priv,
		    struct drm_file *file_priv,
		    struct vmw_framebuffer *vfb,
		    struct vmw_surface *surface,
		    uint32_t sid,
		    int32_t destX, int32_t destY,
		    struct drm_vmw_rect *clips,
		    uint32_t num_clips)
{
	int ret;

	switch (dev_priv->active_display_unit) {
	case vmw_du_screen_target:
		ret = vmw_kms_stdu_surface_dirty(dev_priv, vfb, NULL, clips,
						 &surface->res, destX, destY,
						 num_clips, 1, NULL, NULL);
		break;
	case vmw_du_screen_object:
		ret = vmw_kms_generic_present(dev_priv, file_priv, vfb, surface,
					      sid, destX, destY, clips,
					      num_clips);
		break;
	default:
		WARN_ONCE(true,
			  "Present called with invalid display system.\n");
		ret = -ENOSYS;
		break;
	}
	if (ret)
		return ret;

	vmw_cmd_flush(dev_priv, false);

	return 0;
}

static void
vmw_kms_create_hotplug_mode_update_property(struct vmw_private *dev_priv)
{
	if (dev_priv->hotplug_mode_update_property)
		return;

	dev_priv->hotplug_mode_update_property =
		drm_property_create_range(&dev_priv->drm,
					  DRM_MODE_PROP_IMMUTABLE,
					  "hotplug_mode_update", 0, 1);
}

int vmw_kms_init(struct vmw_private *dev_priv)
{
	struct drm_device *dev = &dev_priv->drm;
	int ret;
	static const char *display_unit_names[] = {
		"Invalid",
		"Legacy",
		"Screen Object",
		"Screen Target",
		"Invalid (max)"
	};

	drm_mode_config_init(dev);
	dev->mode_config.funcs = &vmw_kms_funcs;
	dev->mode_config.min_width = 1;
	dev->mode_config.min_height = 1;
	dev->mode_config.max_width = dev_priv->texture_max_width;
	dev->mode_config.max_height = dev_priv->texture_max_height;
	dev->mode_config.preferred_depth = dev_priv->assume_16bpp ? 16 : 32;

	drm_mode_create_suggested_offset_properties(dev);
	vmw_kms_create_hotplug_mode_update_property(dev_priv);

	ret = vmw_kms_stdu_init_display(dev_priv);
	if (ret) {
		ret = vmw_kms_sou_init_display(dev_priv);
		if (ret) /* Fallback */
			ret = vmw_kms_ldu_init_display(dev_priv);
	}
	BUILD_BUG_ON(ARRAY_SIZE(display_unit_names) != (vmw_du_max + 1));
	drm_info(&dev_priv->drm, "%s display unit initialized\n",
		 display_unit_names[dev_priv->active_display_unit]);

	return ret;
}

int vmw_kms_close(struct vmw_private *dev_priv)
{
	int ret = 0;

	/*
	 * Docs says we should take the lock before calling this function
	 * but since it destroys encoders and our destructor calls
	 * drm_encoder_cleanup which takes the lock we deadlock.
	 */
	drm_mode_config_cleanup(&dev_priv->drm);
	if (dev_priv->active_display_unit == vmw_du_legacy)
		ret = vmw_kms_ldu_close_display(dev_priv);

	return ret;
}

int vmw_kms_cursor_bypass_ioctl(struct drm_device *dev, void *data,
				struct drm_file *file_priv)
{
	struct drm_vmw_cursor_bypass_arg *arg = data;
	struct vmw_display_unit *du;
	struct drm_crtc *crtc;
	int ret = 0;

	mutex_lock(&dev->mode_config.mutex);
	if (arg->flags & DRM_VMW_CURSOR_BYPASS_ALL) {

		list_for_each_entry(crtc, &dev->mode_config.crtc_list, head) {
			du = vmw_crtc_to_du(crtc);
			du->hotspot_x = arg->xhot;
			du->hotspot_y = arg->yhot;
		}

		mutex_unlock(&dev->mode_config.mutex);
		return 0;
	}

	crtc = drm_crtc_find(dev, file_priv, arg->crtc_id);
	if (!crtc) {
		ret = -ENOENT;
		goto out;
	}

	du = vmw_crtc_to_du(crtc);

	du->hotspot_x = arg->xhot;
	du->hotspot_y = arg->yhot;

out:
	mutex_unlock(&dev->mode_config.mutex);

	return ret;
}

int vmw_kms_write_svga(struct vmw_private *vmw_priv,
			unsigned width, unsigned height, unsigned pitch,
			unsigned bpp, unsigned depth)
{
	if (vmw_priv->capabilities & SVGA_CAP_PITCHLOCK)
		vmw_write(vmw_priv, SVGA_REG_PITCHLOCK, pitch);
	else if (vmw_fifo_have_pitchlock(vmw_priv))
		vmw_fifo_mem_write(vmw_priv, SVGA_FIFO_PITCHLOCK, pitch);
	vmw_write(vmw_priv, SVGA_REG_WIDTH, width);
	vmw_write(vmw_priv, SVGA_REG_HEIGHT, height);
	if ((vmw_priv->capabilities & SVGA_CAP_8BIT_EMULATION) != 0)
		vmw_write(vmw_priv, SVGA_REG_BITS_PER_PIXEL, bpp);

	if (vmw_read(vmw_priv, SVGA_REG_DEPTH) != depth) {
		DRM_ERROR("Invalid depth %u for %u bpp, host expects %u\n",
			  depth, bpp, vmw_read(vmw_priv, SVGA_REG_DEPTH));
		return -EINVAL;
	}

	return 0;
}

bool vmw_kms_validate_mode_vram(struct vmw_private *dev_priv,
				uint32_t pitch,
				uint32_t height)
{
	return ((u64) pitch * (u64) height) < (u64)
		((dev_priv->active_display_unit == vmw_du_screen_target) ?
		 dev_priv->max_primary_mem : dev_priv->vram_size);
}

/**
 * vmw_du_update_layout - Update the display unit with topology from resolution
 * plugin and generate DRM uevent
 * @dev_priv: device private
 * @num_rects: number of drm_rect in rects
 * @rects: toplogy to update
 */
static int vmw_du_update_layout(struct vmw_private *dev_priv,
				unsigned int num_rects, struct drm_rect *rects)
{
	struct drm_device *dev = &dev_priv->drm;
	struct vmw_display_unit *du;
	struct drm_connector *con;
	struct drm_connector_list_iter conn_iter;
	struct drm_modeset_acquire_ctx ctx;
	struct drm_crtc *crtc;
	int ret;

	/* Currently gui_x/y is protected with the crtc mutex */
	mutex_lock(&dev->mode_config.mutex);
	drm_modeset_acquire_init(&ctx, 0);
retry:
	drm_for_each_crtc(crtc, dev) {
		ret = drm_modeset_lock(&crtc->mutex, &ctx);
		if (ret < 0) {
			if (ret == -EDEADLK) {
				drm_modeset_backoff(&ctx);
				goto retry;
		}
			goto out_fini;
		}
	}

	drm_connector_list_iter_begin(dev, &conn_iter);
	drm_for_each_connector_iter(con, &conn_iter) {
		du = vmw_connector_to_du(con);
		if (num_rects > du->unit) {
			du->pref_width = drm_rect_width(&rects[du->unit]);
			du->pref_height = drm_rect_height(&rects[du->unit]);
			du->pref_active = true;
			du->gui_x = rects[du->unit].x1;
			du->gui_y = rects[du->unit].y1;
		} else {
			du->pref_width  = VMWGFX_MIN_INITIAL_WIDTH;
			du->pref_height = VMWGFX_MIN_INITIAL_HEIGHT;
			du->pref_active = false;
			du->gui_x = 0;
			du->gui_y = 0;
		}
	}
	drm_connector_list_iter_end(&conn_iter);

	list_for_each_entry(con, &dev->mode_config.connector_list, head) {
		du = vmw_connector_to_du(con);
		if (num_rects > du->unit) {
			drm_object_property_set_value
			  (&con->base, dev->mode_config.suggested_x_property,
			   du->gui_x);
			drm_object_property_set_value
			  (&con->base, dev->mode_config.suggested_y_property,
			   du->gui_y);
		} else {
			drm_object_property_set_value
			  (&con->base, dev->mode_config.suggested_x_property,
			   0);
			drm_object_property_set_value
			  (&con->base, dev->mode_config.suggested_y_property,
			   0);
		}
		con->status = vmw_du_connector_detect(con, true);
	}
out_fini:
	drm_modeset_drop_locks(&ctx);
	drm_modeset_acquire_fini(&ctx);
	mutex_unlock(&dev->mode_config.mutex);

	drm_sysfs_hotplug_event(dev);

	return 0;
}

int vmw_du_crtc_gamma_set(struct drm_crtc *crtc,
			  u16 *r, u16 *g, u16 *b,
			  uint32_t size,
			  struct drm_modeset_acquire_ctx *ctx)
{
	struct vmw_private *dev_priv = vmw_priv(crtc->dev);
	int i;

	for (i = 0; i < size; i++) {
		DRM_DEBUG("%d r/g/b = 0x%04x / 0x%04x / 0x%04x\n", i,
			  r[i], g[i], b[i]);
		vmw_write(dev_priv, SVGA_PALETTE_BASE + i * 3 + 0, r[i] >> 8);
		vmw_write(dev_priv, SVGA_PALETTE_BASE + i * 3 + 1, g[i] >> 8);
		vmw_write(dev_priv, SVGA_PALETTE_BASE + i * 3 + 2, b[i] >> 8);
	}

	return 0;
}

int vmw_du_connector_dpms(struct drm_connector *connector, int mode)
{
	return 0;
}

enum drm_connector_status
vmw_du_connector_detect(struct drm_connector *connector, bool force)
{
	uint32_t num_displays;
	struct drm_device *dev = connector->dev;
	struct vmw_private *dev_priv = vmw_priv(dev);
	struct vmw_display_unit *du = vmw_connector_to_du(connector);

	num_displays = vmw_read(dev_priv, SVGA_REG_NUM_DISPLAYS);

	return ((vmw_connector_to_du(connector)->unit < num_displays &&
		 du->pref_active) ?
		connector_status_connected : connector_status_disconnected);
}

static struct drm_display_mode vmw_kms_connector_builtin[] = {
	/* 640x480@60Hz */
	{ DRM_MODE("640x480", DRM_MODE_TYPE_DRIVER, 25175, 640, 656,
		   752, 800, 0, 480, 489, 492, 525, 0,
		   DRM_MODE_FLAG_NHSYNC | DRM_MODE_FLAG_NVSYNC) },
	/* 800x600@60Hz */
	{ DRM_MODE("800x600", DRM_MODE_TYPE_DRIVER, 40000, 800, 840,
		   968, 1056, 0, 600, 601, 605, 628, 0,
		   DRM_MODE_FLAG_PHSYNC | DRM_MODE_FLAG_PVSYNC) },
	/* 1024x768@60Hz */
	{ DRM_MODE("1024x768", DRM_MODE_TYPE_DRIVER, 65000, 1024, 1048,
		   1184, 1344, 0, 768, 771, 777, 806, 0,
		   DRM_MODE_FLAG_NHSYNC | DRM_MODE_FLAG_NVSYNC) },
	/* 1152x864@75Hz */
	{ DRM_MODE("1152x864", DRM_MODE_TYPE_DRIVER, 108000, 1152, 1216,
		   1344, 1600, 0, 864, 865, 868, 900, 0,
		   DRM_MODE_FLAG_PHSYNC | DRM_MODE_FLAG_PVSYNC) },
	/* 1280x720@60Hz */
	{ DRM_MODE("1280x720", DRM_MODE_TYPE_DRIVER, 74500, 1280, 1344,
		   1472, 1664, 0, 720, 723, 728, 748, 0,
		   DRM_MODE_FLAG_NHSYNC | DRM_MODE_FLAG_PVSYNC) },
	/* 1280x768@60Hz */
	{ DRM_MODE("1280x768", DRM_MODE_TYPE_DRIVER, 79500, 1280, 1344,
		   1472, 1664, 0, 768, 771, 778, 798, 0,
		   DRM_MODE_FLAG_NHSYNC | DRM_MODE_FLAG_PVSYNC) },
	/* 1280x800@60Hz */
	{ DRM_MODE("1280x800", DRM_MODE_TYPE_DRIVER, 83500, 1280, 1352,
		   1480, 1680, 0, 800, 803, 809, 831, 0,
		   DRM_MODE_FLAG_PHSYNC | DRM_MODE_FLAG_NVSYNC) },
	/* 1280x960@60Hz */
	{ DRM_MODE("1280x960", DRM_MODE_TYPE_DRIVER, 108000, 1280, 1376,
		   1488, 1800, 0, 960, 961, 964, 1000, 0,
		   DRM_MODE_FLAG_PHSYNC | DRM_MODE_FLAG_PVSYNC) },
	/* 1280x1024@60Hz */
	{ DRM_MODE("1280x1024", DRM_MODE_TYPE_DRIVER, 108000, 1280, 1328,
		   1440, 1688, 0, 1024, 1025, 1028, 1066, 0,
		   DRM_MODE_FLAG_PHSYNC | DRM_MODE_FLAG_PVSYNC) },
	/* 1360x768@60Hz */
	{ DRM_MODE("1360x768", DRM_MODE_TYPE_DRIVER, 85500, 1360, 1424,
		   1536, 1792, 0, 768, 771, 777, 795, 0,
		   DRM_MODE_FLAG_PHSYNC | DRM_MODE_FLAG_PVSYNC) },
	/* 1440x1050@60Hz */
	{ DRM_MODE("1400x1050", DRM_MODE_TYPE_DRIVER, 121750, 1400, 1488,
		   1632, 1864, 0, 1050, 1053, 1057, 1089, 0,
		   DRM_MODE_FLAG_NHSYNC | DRM_MODE_FLAG_PVSYNC) },
	/* 1440x900@60Hz */
	{ DRM_MODE("1440x900", DRM_MODE_TYPE_DRIVER, 106500, 1440, 1520,
		   1672, 1904, 0, 900, 903, 909, 934, 0,
		   DRM_MODE_FLAG_NHSYNC | DRM_MODE_FLAG_PVSYNC) },
	/* 1600x1200@60Hz */
	{ DRM_MODE("1600x1200", DRM_MODE_TYPE_DRIVER, 162000, 1600, 1664,
		   1856, 2160, 0, 1200, 1201, 1204, 1250, 0,
		   DRM_MODE_FLAG_PHSYNC | DRM_MODE_FLAG_PVSYNC) },
	/* 1680x1050@60Hz */
	{ DRM_MODE("1680x1050", DRM_MODE_TYPE_DRIVER, 146250, 1680, 1784,
		   1960, 2240, 0, 1050, 1053, 1059, 1089, 0,
		   DRM_MODE_FLAG_NHSYNC | DRM_MODE_FLAG_PVSYNC) },
	/* 1792x1344@60Hz */
	{ DRM_MODE("1792x1344", DRM_MODE_TYPE_DRIVER, 204750, 1792, 1920,
		   2120, 2448, 0, 1344, 1345, 1348, 1394, 0,
		   DRM_MODE_FLAG_NHSYNC | DRM_MODE_FLAG_PVSYNC) },
	/* 1853x1392@60Hz */
	{ DRM_MODE("1856x1392", DRM_MODE_TYPE_DRIVER, 218250, 1856, 1952,
		   2176, 2528, 0, 1392, 1393, 1396, 1439, 0,
		   DRM_MODE_FLAG_NHSYNC | DRM_MODE_FLAG_PVSYNC) },
	/* 1920x1080@60Hz */
	{ DRM_MODE("1920x1080", DRM_MODE_TYPE_DRIVER, 173000, 1920, 2048,
		   2248, 2576, 0, 1080, 1083, 1088, 1120, 0,
		   DRM_MODE_FLAG_NHSYNC | DRM_MODE_FLAG_PVSYNC) },
	/* 1920x1200@60Hz */
	{ DRM_MODE("1920x1200", DRM_MODE_TYPE_DRIVER, 193250, 1920, 2056,
		   2256, 2592, 0, 1200, 1203, 1209, 1245, 0,
		   DRM_MODE_FLAG_NHSYNC | DRM_MODE_FLAG_PVSYNC) },
	/* 1920x1440@60Hz */
	{ DRM_MODE("1920x1440", DRM_MODE_TYPE_DRIVER, 234000, 1920, 2048,
		   2256, 2600, 0, 1440, 1441, 1444, 1500, 0,
		   DRM_MODE_FLAG_NHSYNC | DRM_MODE_FLAG_PVSYNC) },
	/* 2560x1440@60Hz */
	{ DRM_MODE("2560x1440", DRM_MODE_TYPE_DRIVER, 241500, 2560, 2608,
		   2640, 2720, 0, 1440, 1443, 1448, 1481, 0,
		   DRM_MODE_FLAG_PHSYNC | DRM_MODE_FLAG_NVSYNC) },
	/* 2560x1600@60Hz */
	{ DRM_MODE("2560x1600", DRM_MODE_TYPE_DRIVER, 348500, 2560, 2752,
		   3032, 3504, 0, 1600, 1603, 1609, 1658, 0,
		   DRM_MODE_FLAG_NHSYNC | DRM_MODE_FLAG_PVSYNC) },
	/* 2880x1800@60Hz */
	{ DRM_MODE("2880x1800", DRM_MODE_TYPE_DRIVER, 337500, 2880, 2928,
		   2960, 3040, 0, 1800, 1803, 1809, 1852, 0,
		   DRM_MODE_FLAG_PHSYNC | DRM_MODE_FLAG_NVSYNC) },
	/* 3840x2160@60Hz */
	{ DRM_MODE("3840x2160", DRM_MODE_TYPE_DRIVER, 533000, 3840, 3888,
		   3920, 4000, 0, 2160, 2163, 2168, 2222, 0,
		   DRM_MODE_FLAG_PHSYNC | DRM_MODE_FLAG_NVSYNC) },
	/* 3840x2400@60Hz */
	{ DRM_MODE("3840x2400", DRM_MODE_TYPE_DRIVER, 592250, 3840, 3888,
		   3920, 4000, 0, 2400, 2403, 2409, 2469, 0,
		   DRM_MODE_FLAG_PHSYNC | DRM_MODE_FLAG_NVSYNC) },
	/* Terminate */
	{ DRM_MODE("", 0, 0, 0, 0, 0, 0, 0, 0, 0, 0, 0, 0, 0) },
};

/**
 * vmw_guess_mode_timing - Provide fake timings for a
 * 60Hz vrefresh mode.
 *
 * @mode: Pointer to a struct drm_display_mode with hdisplay and vdisplay
 * members filled in.
 */
void vmw_guess_mode_timing(struct drm_display_mode *mode)
{
	mode->hsync_start = mode->hdisplay + 50;
	mode->hsync_end = mode->hsync_start + 50;
	mode->htotal = mode->hsync_end + 50;

	mode->vsync_start = mode->vdisplay + 50;
	mode->vsync_end = mode->vsync_start + 50;
	mode->vtotal = mode->vsync_end + 50;

	mode->clock = (u32)mode->htotal * (u32)mode->vtotal / 100 * 6;
}


int vmw_du_connector_fill_modes(struct drm_connector *connector,
				uint32_t max_width, uint32_t max_height)
{
	struct vmw_display_unit *du = vmw_connector_to_du(connector);
	struct drm_device *dev = connector->dev;
	struct vmw_private *dev_priv = vmw_priv(dev);
	struct drm_display_mode *mode = NULL;
	struct drm_display_mode *bmode;
	struct drm_display_mode prefmode = { DRM_MODE("preferred",
		DRM_MODE_TYPE_DRIVER | DRM_MODE_TYPE_PREFERRED,
		0, 0, 0, 0, 0, 0, 0, 0, 0, 0, 0,
		DRM_MODE_FLAG_NHSYNC | DRM_MODE_FLAG_PVSYNC)
	};
	int i;
	u32 assumed_bpp = 4;

	if (dev_priv->assume_16bpp)
		assumed_bpp = 2;

	max_width  = min(max_width,  dev_priv->texture_max_width);
	max_height = min(max_height, dev_priv->texture_max_height);

	/*
	 * For STDU extra limit for a mode on SVGA_REG_SCREENTARGET_MAX_WIDTH/
	 * HEIGHT registers.
	 */
	if (dev_priv->active_display_unit == vmw_du_screen_target) {
		max_width  = min(max_width,  dev_priv->stdu_max_width);
		max_height = min(max_height, dev_priv->stdu_max_height);
	}

	/* Add preferred mode */
	mode = drm_mode_duplicate(dev, &prefmode);
	if (!mode)
		return 0;
	mode->hdisplay = du->pref_width;
	mode->vdisplay = du->pref_height;
	vmw_guess_mode_timing(mode);
	drm_mode_set_name(mode);

	if (vmw_kms_validate_mode_vram(dev_priv,
					mode->hdisplay * assumed_bpp,
					mode->vdisplay)) {
		drm_mode_probed_add(connector, mode);
	} else {
		drm_mode_destroy(dev, mode);
		mode = NULL;
	}

	if (du->pref_mode) {
		list_del_init(&du->pref_mode->head);
		drm_mode_destroy(dev, du->pref_mode);
	}

	/* mode might be null here, this is intended */
	du->pref_mode = mode;

	for (i = 0; vmw_kms_connector_builtin[i].type != 0; i++) {
		bmode = &vmw_kms_connector_builtin[i];
		if (bmode->hdisplay > max_width ||
		    bmode->vdisplay > max_height)
			continue;

		if (!vmw_kms_validate_mode_vram(dev_priv,
						bmode->hdisplay * assumed_bpp,
						bmode->vdisplay))
			continue;

		mode = drm_mode_duplicate(dev, bmode);
		if (!mode)
			return 0;

		drm_mode_probed_add(connector, mode);
	}

	drm_connector_list_update(connector);
	/* Move the prefered mode first, help apps pick the right mode. */
	drm_mode_sort(&connector->modes);

	return 1;
}

/**
 * vmw_kms_update_layout_ioctl - Handler for DRM_VMW_UPDATE_LAYOUT ioctl
 * @dev: drm device for the ioctl
 * @data: data pointer for the ioctl
 * @file_priv: drm file for the ioctl call
 *
 * Update preferred topology of display unit as per ioctl request. The topology
 * is expressed as array of drm_vmw_rect.
 * e.g.
 * [0 0 640 480] [640 0 800 600] [0 480 640 480]
 *
 * NOTE:
 * The x and y offset (upper left) in drm_vmw_rect cannot be less than 0. Beside
 * device limit on topology, x + w and y + h (lower right) cannot be greater
 * than INT_MAX. So topology beyond these limits will return with error.
 *
 * Returns:
 * Zero on success, negative errno on failure.
 */
int vmw_kms_update_layout_ioctl(struct drm_device *dev, void *data,
				struct drm_file *file_priv)
{
	struct vmw_private *dev_priv = vmw_priv(dev);
	struct drm_mode_config *mode_config = &dev->mode_config;
	struct drm_vmw_update_layout_arg *arg =
		(struct drm_vmw_update_layout_arg *)data;
	void __user *user_rects;
	struct drm_vmw_rect *rects;
	struct drm_rect *drm_rects;
	unsigned rects_size;
	int ret, i;

	if (!arg->num_outputs) {
		struct drm_rect def_rect = {0, 0,
					    VMWGFX_MIN_INITIAL_WIDTH,
					    VMWGFX_MIN_INITIAL_HEIGHT};
		vmw_du_update_layout(dev_priv, 1, &def_rect);
		return 0;
	}

	rects_size = arg->num_outputs * sizeof(struct drm_vmw_rect);
	rects = kcalloc(arg->num_outputs, sizeof(struct drm_vmw_rect),
			GFP_KERNEL);
	if (unlikely(!rects))
		return -ENOMEM;

	user_rects = (void __user *)(unsigned long)arg->rects;
	ret = copy_from_user(rects, user_rects, rects_size);
	if (unlikely(ret != 0)) {
		DRM_ERROR("Failed to get rects.\n");
		ret = -EFAULT;
		goto out_free;
	}

	drm_rects = (struct drm_rect *)rects;

	VMW_DEBUG_KMS("Layout count = %u\n", arg->num_outputs);
	for (i = 0; i < arg->num_outputs; i++) {
		struct drm_vmw_rect curr_rect;

		/* Verify user-space for overflow as kernel use drm_rect */
		if ((rects[i].x + rects[i].w > INT_MAX) ||
		    (rects[i].y + rects[i].h > INT_MAX)) {
			ret = -ERANGE;
			goto out_free;
		}

		curr_rect = rects[i];
		drm_rects[i].x1 = curr_rect.x;
		drm_rects[i].y1 = curr_rect.y;
		drm_rects[i].x2 = curr_rect.x + curr_rect.w;
		drm_rects[i].y2 = curr_rect.y + curr_rect.h;

		VMW_DEBUG_KMS("  x1 = %d y1 = %d x2 = %d y2 = %d\n",
			      drm_rects[i].x1, drm_rects[i].y1,
			      drm_rects[i].x2, drm_rects[i].y2);

		/*
		 * Currently this check is limiting the topology within
		 * mode_config->max (which actually is max texture size
		 * supported by virtual device). This limit is here to address
		 * window managers that create a big framebuffer for whole
		 * topology.
		 */
		if (drm_rects[i].x1 < 0 ||  drm_rects[i].y1 < 0 ||
		    drm_rects[i].x2 > mode_config->max_width ||
		    drm_rects[i].y2 > mode_config->max_height) {
			VMW_DEBUG_KMS("Invalid layout %d %d %d %d\n",
				      drm_rects[i].x1, drm_rects[i].y1,
				      drm_rects[i].x2, drm_rects[i].y2);
			ret = -EINVAL;
			goto out_free;
		}
	}

	ret = vmw_kms_check_display_memory(dev, arg->num_outputs, drm_rects);

	if (ret == 0)
		vmw_du_update_layout(dev_priv, arg->num_outputs, drm_rects);

out_free:
	kfree(rects);
	return ret;
}

/**
 * vmw_kms_helper_dirty - Helper to build commands and perform actions based
 * on a set of cliprects and a set of display units.
 *
 * @dev_priv: Pointer to a device private structure.
 * @framebuffer: Pointer to the framebuffer on which to perform the actions.
 * @clips: A set of struct drm_clip_rect. Either this os @vclips must be NULL.
 * Cliprects are given in framebuffer coordinates.
 * @vclips: A set of struct drm_vmw_rect cliprects. Either this or @clips must
 * be NULL. Cliprects are given in source coordinates.
 * @dest_x: X coordinate offset for the crtc / destination clip rects.
 * @dest_y: Y coordinate offset for the crtc / destination clip rects.
 * @num_clips: Number of cliprects in the @clips or @vclips array.
 * @increment: Integer with which to increment the clip counter when looping.
 * Used to skip a predetermined number of clip rects.
 * @dirty: Closure structure. See the description of struct vmw_kms_dirty.
 */
int vmw_kms_helper_dirty(struct vmw_private *dev_priv,
			 struct vmw_framebuffer *framebuffer,
			 const struct drm_clip_rect *clips,
			 const struct drm_vmw_rect *vclips,
			 s32 dest_x, s32 dest_y,
			 int num_clips,
			 int increment,
			 struct vmw_kms_dirty *dirty)
{
	struct vmw_display_unit *units[VMWGFX_NUM_DISPLAY_UNITS];
	struct drm_crtc *crtc;
	u32 num_units = 0;
	u32 i, k;

	dirty->dev_priv = dev_priv;

	/* If crtc is passed, no need to iterate over other display units */
	if (dirty->crtc) {
		units[num_units++] = vmw_crtc_to_du(dirty->crtc);
	} else {
		list_for_each_entry(crtc, &dev_priv->drm.mode_config.crtc_list,
				    head) {
			struct drm_plane *plane = crtc->primary;

			if (plane->state->fb == &framebuffer->base)
				units[num_units++] = vmw_crtc_to_du(crtc);
		}
	}

	for (k = 0; k < num_units; k++) {
		struct vmw_display_unit *unit = units[k];
		s32 crtc_x = unit->crtc.x;
		s32 crtc_y = unit->crtc.y;
		s32 crtc_width = unit->crtc.mode.hdisplay;
		s32 crtc_height = unit->crtc.mode.vdisplay;
		const struct drm_clip_rect *clips_ptr = clips;
		const struct drm_vmw_rect *vclips_ptr = vclips;

		dirty->unit = unit;
		if (dirty->fifo_reserve_size > 0) {
			dirty->cmd = VMW_CMD_RESERVE(dev_priv,
						      dirty->fifo_reserve_size);
			if (!dirty->cmd)
				return -ENOMEM;

			memset(dirty->cmd, 0, dirty->fifo_reserve_size);
		}
		dirty->num_hits = 0;
		for (i = 0; i < num_clips; i++, clips_ptr += increment,
		       vclips_ptr += increment) {
			s32 clip_left;
			s32 clip_top;

			/*
			 * Select clip array type. Note that integer type
			 * in @clips is unsigned short, whereas in @vclips
			 * it's 32-bit.
			 */
			if (clips) {
				dirty->fb_x = (s32) clips_ptr->x1;
				dirty->fb_y = (s32) clips_ptr->y1;
				dirty->unit_x2 = (s32) clips_ptr->x2 + dest_x -
					crtc_x;
				dirty->unit_y2 = (s32) clips_ptr->y2 + dest_y -
					crtc_y;
			} else {
				dirty->fb_x = vclips_ptr->x;
				dirty->fb_y = vclips_ptr->y;
				dirty->unit_x2 = dirty->fb_x + vclips_ptr->w +
					dest_x - crtc_x;
				dirty->unit_y2 = dirty->fb_y + vclips_ptr->h +
					dest_y - crtc_y;
			}

			dirty->unit_x1 = dirty->fb_x + dest_x - crtc_x;
			dirty->unit_y1 = dirty->fb_y + dest_y - crtc_y;

			/* Skip this clip if it's outside the crtc region */
			if (dirty->unit_x1 >= crtc_width ||
			    dirty->unit_y1 >= crtc_height ||
			    dirty->unit_x2 <= 0 || dirty->unit_y2 <= 0)
				continue;

			/* Clip right and bottom to crtc limits */
			dirty->unit_x2 = min_t(s32, dirty->unit_x2,
					       crtc_width);
			dirty->unit_y2 = min_t(s32, dirty->unit_y2,
					       crtc_height);

			/* Clip left and top to crtc limits */
			clip_left = min_t(s32, dirty->unit_x1, 0);
			clip_top = min_t(s32, dirty->unit_y1, 0);
			dirty->unit_x1 -= clip_left;
			dirty->unit_y1 -= clip_top;
			dirty->fb_x -= clip_left;
			dirty->fb_y -= clip_top;

			dirty->clip(dirty);
		}

		dirty->fifo_commit(dirty);
	}

	return 0;
}

/**
 * vmw_kms_helper_validation_finish - Helper for post KMS command submission
 * cleanup and fencing
 * @dev_priv: Pointer to the device-private struct
 * @file_priv: Pointer identifying the client when user-space fencing is used
 * @ctx: Pointer to the validation context
 * @out_fence: If non-NULL, returned refcounted fence-pointer
 * @user_fence_rep: If non-NULL, pointer to user-space address area
 * in which to copy user-space fence info
 */
void vmw_kms_helper_validation_finish(struct vmw_private *dev_priv,
				      struct drm_file *file_priv,
				      struct vmw_validation_context *ctx,
				      struct vmw_fence_obj **out_fence,
				      struct drm_vmw_fence_rep __user *
				      user_fence_rep)
{
	struct vmw_fence_obj *fence = NULL;
	uint32_t handle = 0;
	int ret = 0;

	if (file_priv || user_fence_rep || vmw_validation_has_bos(ctx) ||
	    out_fence)
		ret = vmw_execbuf_fence_commands(file_priv, dev_priv, &fence,
						 file_priv ? &handle : NULL);
	vmw_validation_done(ctx, fence);
	if (file_priv)
		vmw_execbuf_copy_fence_user(dev_priv, vmw_fpriv(file_priv),
					    ret, user_fence_rep, fence,
					    handle, -1);
	if (out_fence)
		*out_fence = fence;
	else
		vmw_fence_obj_unreference(&fence);
}

/**
 * vmw_kms_update_proxy - Helper function to update a proxy surface from
 * its backing MOB.
 *
 * @res: Pointer to the surface resource
 * @clips: Clip rects in framebuffer (surface) space.
 * @num_clips: Number of clips in @clips.
 * @increment: Integer with which to increment the clip counter when looping.
 * Used to skip a predetermined number of clip rects.
 *
 * This function makes sure the proxy surface is updated from its backing MOB
 * using the region given by @clips. The surface resource @res and its backing
 * MOB needs to be reserved and validated on call.
 */
int vmw_kms_update_proxy(struct vmw_resource *res,
			 const struct drm_clip_rect *clips,
			 unsigned num_clips,
			 int increment)
{
	struct vmw_private *dev_priv = res->dev_priv;
	struct drm_vmw_size *size = &vmw_res_to_srf(res)->metadata.base_size;
	struct {
		SVGA3dCmdHeader header;
		SVGA3dCmdUpdateGBImage body;
	} *cmd;
	SVGA3dBox *box;
	size_t copy_size = 0;
	int i;

	if (!clips)
		return 0;

	cmd = VMW_CMD_RESERVE(dev_priv, sizeof(*cmd) * num_clips);
	if (!cmd)
		return -ENOMEM;

	for (i = 0; i < num_clips; ++i, clips += increment, ++cmd) {
		box = &cmd->body.box;

		cmd->header.id = SVGA_3D_CMD_UPDATE_GB_IMAGE;
		cmd->header.size = sizeof(cmd->body);
		cmd->body.image.sid = res->id;
		cmd->body.image.face = 0;
		cmd->body.image.mipmap = 0;

		if (clips->x1 > size->width || clips->x2 > size->width ||
		    clips->y1 > size->height || clips->y2 > size->height) {
			DRM_ERROR("Invalid clips outsize of framebuffer.\n");
			return -EINVAL;
		}

		box->x = clips->x1;
		box->y = clips->y1;
		box->z = 0;
		box->w = clips->x2 - clips->x1;
		box->h = clips->y2 - clips->y1;
		box->d = 1;

		copy_size += sizeof(*cmd);
	}

	vmw_cmd_commit(dev_priv, copy_size);

	return 0;
}

/**
 * vmw_kms_create_implicit_placement_property - Set up the implicit placement
 * property.
 *
 * @dev_priv: Pointer to a device private struct.
 *
 * Sets up the implicit placement property unless it's already set up.
 */
void
vmw_kms_create_implicit_placement_property(struct vmw_private *dev_priv)
{
	if (dev_priv->implicit_placement_property)
		return;

	dev_priv->implicit_placement_property =
		drm_property_create_range(&dev_priv->drm,
					  DRM_MODE_PROP_IMMUTABLE,
					  "implicit_placement", 0, 1);
}

/**
 * vmw_kms_suspend - Save modesetting state and turn modesetting off.
 *
 * @dev: Pointer to the drm device
 * Return: 0 on success. Negative error code on failure.
 */
int vmw_kms_suspend(struct drm_device *dev)
{
	struct vmw_private *dev_priv = vmw_priv(dev);

	dev_priv->suspend_state = drm_atomic_helper_suspend(dev);
	if (IS_ERR(dev_priv->suspend_state)) {
		int ret = PTR_ERR(dev_priv->suspend_state);

		DRM_ERROR("Failed kms suspend: %d\n", ret);
		dev_priv->suspend_state = NULL;

		return ret;
	}

	return 0;
}


/**
 * vmw_kms_resume - Re-enable modesetting and restore state
 *
 * @dev: Pointer to the drm device
 * Return: 0 on success. Negative error code on failure.
 *
 * State is resumed from a previous vmw_kms_suspend(). It's illegal
 * to call this function without a previous vmw_kms_suspend().
 */
int vmw_kms_resume(struct drm_device *dev)
{
	struct vmw_private *dev_priv = vmw_priv(dev);
	int ret;

	if (WARN_ON(!dev_priv->suspend_state))
		return 0;

	ret = drm_atomic_helper_resume(dev, dev_priv->suspend_state);
	dev_priv->suspend_state = NULL;

	return ret;
}

/**
 * vmw_kms_lost_device - Notify kms that modesetting capabilities will be lost
 *
 * @dev: Pointer to the drm device
 */
void vmw_kms_lost_device(struct drm_device *dev)
{
	drm_atomic_helper_shutdown(dev);
}

/**
 * vmw_du_helper_plane_update - Helper to do plane update on a display unit.
 * @update: The closure structure.
 *
 * Call this helper after setting callbacks in &vmw_du_update_plane to do plane
 * update on display unit.
 *
 * Return: 0 on success or a negative error code on failure.
 */
int vmw_du_helper_plane_update(struct vmw_du_update_plane *update)
{
	struct drm_plane_state *state = update->plane->state;
	struct drm_plane_state *old_state = update->old_state;
	struct drm_atomic_helper_damage_iter iter;
	struct drm_rect clip;
	struct drm_rect bb;
	DECLARE_VAL_CONTEXT(val_ctx, NULL, 0);
	uint32_t reserved_size = 0;
	uint32_t submit_size = 0;
	uint32_t curr_size = 0;
	uint32_t num_hits = 0;
	void *cmd_start;
	char *cmd_next;
	int ret;

	/*
	 * Iterate in advance to check if really need plane update and find the
	 * number of clips that actually are in plane src for fifo allocation.
	 */
	drm_atomic_helper_damage_iter_init(&iter, old_state, state);
	drm_atomic_for_each_plane_damage(&iter, &clip)
		num_hits++;

	if (num_hits == 0)
		return 0;

	if (update->vfb->bo) {
		struct vmw_framebuffer_bo *vfbbo =
			container_of(update->vfb, typeof(*vfbbo), base);

		/*
		 * For screen targets we want a mappable bo, for everything else we want
		 * accelerated i.e. host backed (vram or gmr) bo. If the display unit
		 * is not screen target then mob's shouldn't be available.
		 */
		if (update->dev_priv->active_display_unit == vmw_du_screen_target) {
			vmw_bo_placement_set(vfbbo->buffer,
					     VMW_BO_DOMAIN_SYS | VMW_BO_DOMAIN_MOB | VMW_BO_DOMAIN_GMR,
					     VMW_BO_DOMAIN_SYS | VMW_BO_DOMAIN_MOB | VMW_BO_DOMAIN_GMR);
		} else {
			WARN_ON(update->dev_priv->has_mob);
			vmw_bo_placement_set_default_accelerated(vfbbo->buffer);
		}
		ret = vmw_validation_add_bo(&val_ctx, vfbbo->buffer);
	} else {
		struct vmw_framebuffer_surface *vfbs =
			container_of(update->vfb, typeof(*vfbs), base);

		ret = vmw_validation_add_resource(&val_ctx, &vfbs->surface->res,
						  0, VMW_RES_DIRTY_NONE, NULL,
						  NULL);
	}

	if (ret)
		return ret;

	ret = vmw_validation_prepare(&val_ctx, update->mutex, update->intr);
	if (ret)
		goto out_unref;

	reserved_size = update->calc_fifo_size(update, num_hits);
	cmd_start = VMW_CMD_RESERVE(update->dev_priv, reserved_size);
	if (!cmd_start) {
		ret = -ENOMEM;
		goto out_revert;
	}

	cmd_next = cmd_start;

	if (update->post_prepare) {
		curr_size = update->post_prepare(update, cmd_next);
		cmd_next += curr_size;
		submit_size += curr_size;
	}

	if (update->pre_clip) {
		curr_size = update->pre_clip(update, cmd_next, num_hits);
		cmd_next += curr_size;
		submit_size += curr_size;
	}

	bb.x1 = INT_MAX;
	bb.y1 = INT_MAX;
	bb.x2 = INT_MIN;
	bb.y2 = INT_MIN;

	drm_atomic_helper_damage_iter_init(&iter, old_state, state);
	drm_atomic_for_each_plane_damage(&iter, &clip) {
		uint32_t fb_x = clip.x1;
		uint32_t fb_y = clip.y1;

		vmw_du_translate_to_crtc(state, &clip);
		if (update->clip) {
			curr_size = update->clip(update, cmd_next, &clip, fb_x,
						 fb_y);
			cmd_next += curr_size;
			submit_size += curr_size;
		}
		bb.x1 = min_t(int, bb.x1, clip.x1);
		bb.y1 = min_t(int, bb.y1, clip.y1);
		bb.x2 = max_t(int, bb.x2, clip.x2);
		bb.y2 = max_t(int, bb.y2, clip.y2);
	}

	curr_size = update->post_clip(update, cmd_next, &bb);
	submit_size += curr_size;

	if (reserved_size < submit_size)
		submit_size = 0;

	vmw_cmd_commit(update->dev_priv, submit_size);

	vmw_kms_helper_validation_finish(update->dev_priv, NULL, &val_ctx,
					 update->out_fence, NULL);
	return ret;

out_revert:
	vmw_validation_revert(&val_ctx);

out_unref:
	vmw_validation_unref_lists(&val_ctx);
	return ret;
}<|MERGE_RESOLUTION|>--- conflicted
+++ resolved
@@ -1,11 +1,7 @@
 // SPDX-License-Identifier: GPL-2.0 OR MIT
 /**************************************************************************
  *
-<<<<<<< HEAD
- * Copyright 2009-2022 VMware, Inc., Palo Alto, CA., USA
-=======
  * Copyright 2009-2023 VMware, Inc., Palo Alto, CA., USA
->>>>>>> eb3cdb58
  *
  * Permission is hereby granted, free of charge, to any person obtaining a
  * copy of this software and associated documentation files (the
@@ -39,11 +35,6 @@
 #include <drm/drm_fourcc.h>
 #include <drm/drm_rect.h>
 #include <drm/drm_sysfs.h>
-<<<<<<< HEAD
-
-#include "vmwgfx_kms.h"
-=======
->>>>>>> eb3cdb58
 
 void vmw_du_cleanup(struct vmw_display_unit *du)
 {
@@ -62,36 +53,6 @@
  * Display Unit Cursor functions
  */
 
-<<<<<<< HEAD
-static void vmw_cursor_update_mob(struct vmw_private *dev_priv,
-				  struct ttm_buffer_object *bo,
-				  struct ttm_bo_kmap_obj *map,
-				  u32 *image, u32 width, u32 height,
-				  u32 hotspotX, u32 hotspotY);
-
-struct vmw_svga_fifo_cmd_define_cursor {
-	u32 cmd;
-	SVGAFifoCmdDefineAlphaCursor cursor;
-};
-
-static void vmw_cursor_update_image(struct vmw_private *dev_priv,
-				    struct ttm_buffer_object *cm_bo,
-				    struct ttm_bo_kmap_obj *cm_map,
-				    u32 *image, u32 width, u32 height,
-				    u32 hotspotX, u32 hotspotY)
-{
-	struct vmw_svga_fifo_cmd_define_cursor *cmd;
-	const u32 image_size = width * height * sizeof(*image);
-	const u32 cmd_size = sizeof(*cmd) + image_size;
-
-	if (cm_bo != NULL) {
-		vmw_cursor_update_mob(dev_priv, cm_bo, cm_map, image,
-				      width, height,
-				      hotspotX, hotspotY);
-		return;
-	}
-
-=======
 static int vmw_du_cursor_plane_unmap_cm(struct vmw_plane_state *vps);
 static void vmw_cursor_update_mob(struct vmw_private *dev_priv,
 				  struct vmw_plane_state *vps,
@@ -120,7 +81,6 @@
 	const u32 image_size = width * height * sizeof(*image);
 	const u32 cmd_size = sizeof(*cmd) + image_size;
 
->>>>>>> eb3cdb58
 	/* Try to reserve fifocmd space and swallow any failures;
 	   such reservations cannot be left unconsumed for long
 	   under the risk of clogging other fifocmd users, so
@@ -128,11 +88,7 @@
 	   other fallible KMS-atomic resources at prepare_fb */
 	cmd = VMW_CMD_RESERVE(dev_priv, cmd_size);
 
-<<<<<<< HEAD
-	if (unlikely(cmd == NULL))
-=======
 	if (unlikely(!cmd))
->>>>>>> eb3cdb58
 		return;
 
 	memset(cmd, 0, sizeof(*cmd));
@@ -147,62 +103,6 @@
 	cmd->cursor.hotspotY = hotspotY;
 
 	vmw_cmd_commit_flush(dev_priv, cmd_size);
-<<<<<<< HEAD
-}
-
-/**
- * vmw_cursor_update_mob - Update cursor vis CursorMob mechanism
- *
- * @dev_priv: device to work with
- * @bo: BO for the MOB
- * @map: kmap obj for the BO
- * @image: cursor source data to fill the MOB with
- * @width: source data width
- * @height: source data height
- * @hotspotX: cursor hotspot x
- * @hotspotY: cursor hotspot Y
- */
-static void vmw_cursor_update_mob(struct vmw_private *dev_priv,
-				  struct ttm_buffer_object *bo,
-				  struct ttm_bo_kmap_obj *map,
-				  u32 *image, u32 width, u32 height,
-				  u32 hotspotX, u32 hotspotY)
-{
-	SVGAGBCursorHeader *header;
-	SVGAGBAlphaCursorHeader *alpha_header;
-	const u32 image_size = width * height * sizeof(*image);
-	bool dummy;
-
-	BUG_ON(!image);
-
-	header = (SVGAGBCursorHeader *)ttm_kmap_obj_virtual(map, &dummy);
-	alpha_header = &header->header.alphaHeader;
-
-	header->type = SVGA_ALPHA_CURSOR;
-	header->sizeInBytes = image_size;
-
-	alpha_header->hotspotX = hotspotX;
-	alpha_header->hotspotY = hotspotY;
-	alpha_header->width = width;
-	alpha_header->height = height;
-
-	memcpy(header + 1, image, image_size);
-
-	vmw_write(dev_priv, SVGA_REG_CURSOR_MOBID, bo->resource->start);
-}
-
-void vmw_du_destroy_cursor_mob_array(struct vmw_cursor_plane *vcp)
-{
-	size_t i;
-
-	for (i = 0; i < ARRAY_SIZE(vcp->cursor_mob); i++) {
-		if (vcp->cursor_mob[i] != NULL) {
-			ttm_bo_unpin(vcp->cursor_mob[i]);
-			ttm_bo_put(vcp->cursor_mob[i]);
-			kfree(vcp->cursor_mob[i]);
-			vcp->cursor_mob[i] = NULL;
-		}
-=======
 }
 
 /**
@@ -389,65 +289,8 @@
 		if (vps->cursor.bo->tbo.base.size >= size)
 			return 0;
 		vmw_du_put_cursor_mob(vcp, vps);
->>>>>>> eb3cdb58
-	}
-}
-
-<<<<<<< HEAD
-#define CURSOR_MOB_SIZE(dimension) \
-	((dimension) * (dimension) * sizeof(u32) + sizeof(SVGAGBCursorHeader))
-
-int vmw_du_create_cursor_mob_array(struct vmw_cursor_plane *cursor)
-{
-	struct vmw_private *dev_priv = cursor->base.dev->dev_private;
-	uint32_t cursor_max_dim, mob_max_size;
-	int ret = 0;
-	size_t i;
-
-	if (!dev_priv->has_mob || (dev_priv->capabilities2 & SVGA_CAP2_CURSOR_MOB) == 0)
-		return -ENOSYS;
-
-	mob_max_size = vmw_read(dev_priv, SVGA_REG_MOB_MAX_SIZE);
-	cursor_max_dim = vmw_read(dev_priv, SVGA_REG_CURSOR_MAX_DIMENSION);
-
-	if (CURSOR_MOB_SIZE(cursor_max_dim) > mob_max_size)
-		cursor_max_dim = 64; /* Mandatorily-supported cursor dimension */
-
-	for (i = 0; i < ARRAY_SIZE(cursor->cursor_mob); i++) {
-		struct ttm_buffer_object **const bo = &cursor->cursor_mob[i];
-
-		ret = vmw_bo_create_kernel(dev_priv,
-			CURSOR_MOB_SIZE(cursor_max_dim),
-			&vmw_mob_placement, bo);
-
-		if (ret != 0)
-			goto teardown;
-
-		if ((*bo)->resource->mem_type != VMW_PL_MOB) {
-			DRM_ERROR("Obtained buffer object is not a MOB.\n");
-			ret = -ENOSYS;
-			goto teardown;
-		}
-
-		/* Fence the mob creation so we are guarateed to have the mob */
-		ret = ttm_bo_reserve(*bo, false, false, NULL);
-
-		if (ret != 0)
-			goto teardown;
-
-		vmw_bo_fence_single(*bo, NULL);
-
-		ttm_bo_unreserve(*bo);
-
-		drm_info(&dev_priv->drm, "Using CursorMob mobid %lu, max dimension %u\n",
-			 (*bo)->resource->start, cursor_max_dim);
-	}
-
-	return 0;
-
-teardown:
-	vmw_du_destroy_cursor_mob_array(cursor);
-=======
+	}
+
 	/* Look for an unused mob in the cache. */
 	for (i = 0; i < ARRAY_SIZE(vcp->cursor_mobs); i++) {
 		if (vcp->cursor_mobs[i] &&
@@ -473,32 +316,10 @@
 	vmw_bo_fence_single(&vps->cursor.bo->tbo, NULL);
 	ttm_bo_unreserve(&vps->cursor.bo->tbo);
 	return 0;
->>>>>>> eb3cdb58
 
 teardown:
 	vmw_du_destroy_cursor_mob(&vps->cursor.bo);
 	return ret;
-}
-
-#undef CURSOR_MOB_SIZE
-
-static void vmw_cursor_update_bo(struct vmw_private *dev_priv,
-				 struct ttm_buffer_object *cm_bo,
-				 struct ttm_bo_kmap_obj *cm_map,
-				 struct vmw_buffer_object *bo,
-				 u32 width, u32 height,
-				 u32 hotspotX, u32 hotspotY)
-{
-	void *virtual;
-	bool dummy;
-
-	virtual = ttm_kmap_obj_virtual(&bo->map, &dummy);
-	if (virtual) {
-		vmw_cursor_update_image(dev_priv, cm_bo, cm_map, virtual,
-					width, height,
-					hotspotX, hotspotY);
-		atomic_dec(&bo->base_mapped_count);
-	}
 }
 
 
@@ -575,11 +396,7 @@
 	    box->x != 0    || box->y != 0    || box->z != 0    ||
 	    box->srcx != 0 || box->srcy != 0 || box->srcz != 0 ||
 	    box->d != 1    || box_count != 1 ||
-<<<<<<< HEAD
-	    box->w > 64 || box->h > 64) {
-=======
 	    box->w > VMW_CURSOR_SNOOP_WIDTH || box->h > VMW_CURSOR_SNOOP_HEIGHT) {
->>>>>>> eb3cdb58
 		/* TODO handle none page aligned offsets */
 		/* TODO handle more dst & src != 0 */
 		/* TODO handle more then one copy */
@@ -664,20 +481,12 @@
 			continue;
 
 		du->cursor_age = du->cursor_surface->snooper.age;
-<<<<<<< HEAD
-		vmw_cursor_update_image(dev_priv, NULL, NULL,
-					du->cursor_surface->snooper.image,
-					64, 64,
-					du->hotspot_x + du->core_hotspot_x,
-					du->hotspot_y + du->core_hotspot_y);
-=======
 		vmw_send_define_cursor_cmd(dev_priv,
 					   du->cursor_surface->snooper.image,
 					   VMW_CURSOR_SNOOP_WIDTH,
 					   VMW_CURSOR_SNOOP_HEIGHT,
 					   du->hotspot_x + du->core_hotspot_x,
 					   du->hotspot_y + du->core_hotspot_y);
->>>>>>> eb3cdb58
 	}
 
 	mutex_unlock(&dev->mode_config.mutex);
@@ -690,14 +499,10 @@
 	u32 i;
 
 	vmw_cursor_update_position(plane->dev->dev_private, false, 0, 0);
-<<<<<<< HEAD
-	vmw_du_destroy_cursor_mob_array(vmw_plane_to_vcp(plane));
-=======
 
 	for (i = 0; i < ARRAY_SIZE(vcp->cursor_mobs); i++)
 		vmw_du_destroy_cursor_mob(&vcp->cursor_mobs[i]);
 
->>>>>>> eb3cdb58
 	drm_plane_cleanup(plane);
 }
 
@@ -755,8 +560,6 @@
 
 
 /**
-<<<<<<< HEAD
-=======
  * vmw_du_cursor_plane_map_cm - Maps the cursor mobs.
  *
  * @vps: plane_state
@@ -825,7 +628,6 @@
 
 
 /**
->>>>>>> eb3cdb58
  * vmw_du_cursor_plane_cleanup_fb - Unpins the plane surface
  *
  * @plane: cursor plane
@@ -839,30 +641,6 @@
 vmw_du_cursor_plane_cleanup_fb(struct drm_plane *plane,
 			       struct drm_plane_state *old_state)
 {
-<<<<<<< HEAD
-	struct vmw_plane_state *vps = vmw_plane_state_to_vps(old_state);
-	bool dummy;
-
-	if (vps->bo != NULL && ttm_kmap_obj_virtual(&vps->bo->map, &dummy) != NULL) {
-		const int ret = ttm_bo_reserve(&vps->bo->base, true, false, NULL);
-
-		if (likely(ret == 0)) {
-			if (atomic_read(&vps->bo->base_mapped_count) == 0)
-			    ttm_bo_kunmap(&vps->bo->map);
-			ttm_bo_unreserve(&vps->bo->base);
-		}
-	}
-
-	if (vps->cm_bo != NULL && ttm_kmap_obj_virtual(&vps->cm_map, &dummy) != NULL) {
-		const int ret = ttm_bo_reserve(vps->cm_bo, true, false, NULL);
-
-		if (likely(ret == 0)) {
-			ttm_bo_kunmap(&vps->cm_map);
-			ttm_bo_unreserve(vps->cm_bo);
-		}
-	}
-
-=======
 	struct vmw_cursor_plane *vcp = vmw_plane_to_vcp(plane);
 	struct vmw_plane_state *vps = vmw_plane_state_to_vps(old_state);
 	bool is_iomem;
@@ -884,7 +662,6 @@
 	vmw_du_cursor_plane_unmap_cm(vps);
 	vmw_du_put_cursor_mob(vcp, vps);
 
->>>>>>> eb3cdb58
 	vmw_du_plane_unpin_surf(vps, false);
 
 	if (vps->surf) {
@@ -898,10 +675,7 @@
 	}
 }
 
-<<<<<<< HEAD
-=======
-
->>>>>>> eb3cdb58
+
 /**
  * vmw_du_cursor_plane_prepare_fb - Readies the cursor by referencing it
  *
@@ -917,11 +691,6 @@
 	struct drm_framebuffer *fb = new_state->fb;
 	struct vmw_cursor_plane *vcp = vmw_plane_to_vcp(plane);
 	struct vmw_plane_state *vps = vmw_plane_state_to_vps(new_state);
-<<<<<<< HEAD
-	struct ttm_buffer_object *cm_bo = NULL;
-	bool dummy;
-=======
->>>>>>> eb3cdb58
 	int ret = 0;
 
 	if (vps->surf) {
@@ -944,16 +713,6 @@
 		}
 	}
 
-<<<<<<< HEAD
-	vps->cm_bo = NULL;
-
-	if (vps->surf == NULL && vps->bo != NULL) {
-		const u32 size = new_state->crtc_w * new_state->crtc_h * sizeof(u32);
-
-		/* Not using vmw_bo_map_and_cache() helper here as we need to reserve
-		   the ttm_buffer_object first which wmw_bo_map_and_cache() omits. */
-		ret = ttm_bo_reserve(&vps->bo->base, true, false, NULL);
-=======
 	if (!vps->surf && vps->bo) {
 		const u32 size = new_state->crtc_w * new_state->crtc_h * sizeof(u32);
 
@@ -963,70 +722,10 @@
 		 * vmw_bo_map_and_cache() omits.
 		 */
 		ret = ttm_bo_reserve(&vps->bo->tbo, true, false, NULL);
->>>>>>> eb3cdb58
 
 		if (unlikely(ret != 0))
 			return -ENOMEM;
 
-<<<<<<< HEAD
-		ret = ttm_bo_kmap(&vps->bo->base, 0, PFN_UP(size), &vps->bo->map);
-
-		if (likely(ret == 0))
-			atomic_inc(&vps->bo->base_mapped_count);
-
-		ttm_bo_unreserve(&vps->bo->base);
-
-		if (unlikely(ret != 0))
-			return -ENOMEM;
-	}
-
-	if (vps->surf || vps->bo) {
-		unsigned cursor_mob_idx = vps->cursor_mob_idx;
-
-		/* Lazily set up cursor MOBs just once -- no reattempts. */
-		if (cursor_mob_idx == 0 && vcp->cursor_mob[0] == NULL)
-			if (vmw_du_create_cursor_mob_array(vcp) != 0)
-				vps->cursor_mob_idx = cursor_mob_idx = -1U;
-
-		if (cursor_mob_idx < ARRAY_SIZE(vcp->cursor_mob)) {
-			const u32 size = sizeof(SVGAGBCursorHeader) +
-				new_state->crtc_w * new_state->crtc_h * sizeof(u32);
-
-			cm_bo = vcp->cursor_mob[cursor_mob_idx];
-
-			if (cm_bo->resource->num_pages * PAGE_SIZE < size) {
-				ret = -EINVAL;
-				goto error_bo_unmap;
-			}
-
-			ret = ttm_bo_reserve(cm_bo, false, false, NULL);
-
-			if (unlikely(ret != 0)) {
-				ret = -ENOMEM;
-				goto error_bo_unmap;
-			}
-
-			ret = ttm_bo_kmap(cm_bo, 0, PFN_UP(size), &vps->cm_map);
-
-			/*
-			 * We just want to try to get mob bind to finish
-			 * so that the first write to SVGA_REG_CURSOR_MOBID
-			 * is done with a buffer that the device has already
-			 * seen
-			 */
-			(void) ttm_bo_wait(cm_bo, false, false);
-
-			ttm_bo_unreserve(cm_bo);
-
-			if (unlikely(ret != 0)) {
-				ret = -ENOMEM;
-				goto error_bo_unmap;
-			}
-
-			vps->cursor_mob_idx = cursor_mob_idx ^ 1;
-			vps->cm_bo = cm_bo;
-		}
-=======
 		ret = ttm_bo_kmap(&vps->bo->tbo, 0, PFN_UP(size), &vps->bo->map);
 
 		ttm_bo_unreserve(&vps->bo->tbo);
@@ -1048,22 +747,9 @@
 	if (vps->surf || vps->bo) {
 		vmw_du_get_cursor_mob(vcp, vps);
 		vmw_du_cursor_plane_map_cm(vps);
->>>>>>> eb3cdb58
 	}
 
 	return 0;
-
-error_bo_unmap:
-	if (vps->bo != NULL && ttm_kmap_obj_virtual(&vps->bo->map, &dummy) != NULL) {
-		const int ret = ttm_bo_reserve(&vps->bo->base, true, false, NULL);
-		if (likely(ret == 0)) {
-			atomic_dec(&vps->bo->base_mapped_count);
-			ttm_bo_kunmap(&vps->bo->map);
-			ttm_bo_unreserve(&vps->bo->base);
-		}
-	}
-
-	return ret;
 }
 
 
@@ -1093,38 +779,11 @@
 	du->cursor_surface = vps->surf;
 	du->cursor_bo = vps->bo;
 
-<<<<<<< HEAD
-	if (vps->surf) {
-		du->cursor_age = du->cursor_surface->snooper.age;
-
-		vmw_cursor_update_image(dev_priv, vps->cm_bo, &vps->cm_map,
-					vps->surf->snooper.image,
-					new_state->crtc_w,
-					new_state->crtc_h,
-					hotspot_x, hotspot_y);
-	} else if (vps->bo) {
-		vmw_cursor_update_bo(dev_priv, vps->cm_bo, &vps->cm_map,
-				     vps->bo,
-				     new_state->crtc_w,
-				     new_state->crtc_h,
-				     hotspot_x, hotspot_y);
-	} else {
-=======
 	if (!vps->surf && !vps->bo) {
->>>>>>> eb3cdb58
 		vmw_cursor_update_position(dev_priv, false, 0, 0);
 		return;
 	}
 
-<<<<<<< HEAD
-	du->cursor_x = new_state->crtc_x + du->set_gui_x;
-	du->cursor_y = new_state->crtc_y + du->set_gui_y;
-
-	vmw_cursor_update_position(dev_priv, true,
-				   du->cursor_x + hotspot_x,
-				   du->cursor_y + hotspot_y);
-
-=======
 	vps->cursor.hotspot_x = hotspot_x;
 	vps->cursor.hotspot_y = hotspot_y;
 
@@ -1156,7 +815,6 @@
 				   du->cursor_x + hotspot_x,
 				   du->cursor_y + hotspot_y);
 
->>>>>>> eb3cdb58
 	du->core_hotspot_x = hotspot_x - du->hotspot_x;
 	du->core_hotspot_y = hotspot_y - du->hotspot_y;
 }
@@ -1250,11 +908,6 @@
 	if (!vmw_framebuffer_to_vfb(fb)->bo) {
 		surface = vmw_framebuffer_to_vfbs(fb)->surface;
 
-<<<<<<< HEAD
-	if (surface && !surface->snooper.image) {
-		DRM_ERROR("surface not suitable for cursor\n");
-		return -EINVAL;
-=======
 		WARN_ON(!surface);
 
 		if (!surface ||
@@ -1262,7 +915,6 @@
 			DRM_ERROR("surface not suitable for cursor\n");
 			return -EINVAL;
 		}
->>>>>>> eb3cdb58
 	}
 
 	return 0;
@@ -1730,11 +1382,7 @@
 	struct vmw_framebuffer_bo *vfbd =
 			vmw_framebuffer_to_vfbd(fb);
 
-<<<<<<< HEAD
-	return drm_gem_handle_create(file_priv, &vfbd->buffer->base.base, handle);
-=======
 	return drm_gem_handle_create(file_priv, &vfbd->buffer->tbo.base, handle);
->>>>>>> eb3cdb58
 }
 
 static void vmw_framebuffer_bo_destroy(struct drm_framebuffer *framebuffer)
@@ -1868,11 +1516,7 @@
 		goto out_err1;
 	}
 
-<<<<<<< HEAD
-	vfbd->base.base.obj[0] = &bo->base.base;
-=======
 	vfbd->base.base.obj[0] = &bo->tbo.base;
->>>>>>> eb3cdb58
 	drm_helper_mode_fill_fb_struct(dev, &vfbd->base.base, mode_cmd);
 	vfbd->base.bo = true;
 	vfbd->buffer = vmw_bo_reference(bo);
@@ -1988,11 +1632,7 @@
 	struct vmw_private *dev_priv = vmw_priv(dev);
 	struct vmw_framebuffer *vfb = NULL;
 	struct vmw_surface *surface = NULL;
-<<<<<<< HEAD
-	struct vmw_buffer_object *bo = NULL;
-=======
 	struct vmw_bo *bo = NULL;
->>>>>>> eb3cdb58
 	int ret;
 
 	/* returns either a bo or surface */
@@ -2027,11 +1667,7 @@
 	/* vmw_user_lookup_handle takes one ref so does new_fb */
 	if (bo) {
 		vmw_bo_unreference(&bo);
-<<<<<<< HEAD
-		drm_gem_object_put(&bo->base.base);
-=======
 		drm_gem_object_put(&bo->tbo.base);
->>>>>>> eb3cdb58
 	}
 	if (surface)
 		vmw_surface_unreference(&surface);
