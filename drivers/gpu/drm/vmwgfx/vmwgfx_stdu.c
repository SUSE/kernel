--- conflicted
+++ resolved
@@ -1,11 +1,7 @@
 // SPDX-License-Identifier: GPL-2.0 OR MIT
 /******************************************************************************
  *
-<<<<<<< HEAD
- * COPYRIGHT (C) 2014-2022 VMware, Inc., Palo Alto, CA., USA
-=======
  * COPYRIGHT (C) 2014-2023 VMware, Inc., Palo Alto, CA., USA
->>>>>>> eb3cdb58
  *
  * Permission is hereby granted, free of charge, to any person obtaining a
  * copy of this software and associated documentation files (the
@@ -37,13 +33,6 @@
 #include <drm/drm_atomic_helper.h>
 #include <drm/drm_damage_helper.h>
 #include <drm/drm_fourcc.h>
-<<<<<<< HEAD
-#include <drm/drm_plane_helper.h>
-
-#include "vmwgfx_kms.h"
-#include "vmw_surface_cache.h"
-=======
->>>>>>> eb3cdb58
 
 #define vmw_crtc_to_stdu(x) \
 	container_of(x, struct vmw_screen_target_display_unit, base.crtc)
@@ -147,15 +136,6 @@
  * Screen Target Display Unit CRTC Functions
  *****************************************************************************/
 
-<<<<<<< HEAD
-static bool vmw_stdu_use_cpu_blit(const struct vmw_private *vmw)
-{
-	return !(vmw->capabilities & SVGA_CAP_3D) || vmw->vram_size < (32 * 1024 * 1024);
-}
-
-
-=======
->>>>>>> eb3cdb58
 /**
  * vmw_stdu_crtc_destroy - cleans up the STDU
  *
@@ -573,10 +553,6 @@
 		container_of(vfb, struct vmw_framebuffer_bo, base)->buffer;
 	struct vmw_stdu_dirty ddirty;
 	int ret;
-<<<<<<< HEAD
-	bool cpu_blit = vmw_stdu_use_cpu_blit(dev_priv);
-=======
->>>>>>> eb3cdb58
 	DECLARE_VAL_CONTEXT(val_ctx, NULL, 0);
 
 	/*
@@ -1038,12 +1014,7 @@
 	 * This should only happen if the buffer object is too large to create a
 	 * proxy surface for.
 	 */
-<<<<<<< HEAD
-	if (vps->content_fb_type == SEPARATE_BO &&
-	    vmw_stdu_use_cpu_blit(dev_priv))
-=======
 	if (vps->content_fb_type == SEPARATE_BO)
->>>>>>> eb3cdb58
 		vps->cpp = new_fb->pitches[0] / new_fb->width;
 
 	return 0;
@@ -1177,10 +1148,6 @@
 	bo_update.base.vfb = vfb;
 	bo_update.base.out_fence = out_fence;
 	bo_update.base.mutex = NULL;
-<<<<<<< HEAD
-	bo_update.base.cpu_blit = vmw_stdu_use_cpu_blit(dev_priv);
-=======
->>>>>>> eb3cdb58
 	bo_update.base.intr = false;
 
 	bo_update.base.calc_fifo_size = vmw_stdu_bo_fifo_size_cpu;
