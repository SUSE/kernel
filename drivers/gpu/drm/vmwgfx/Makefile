--- conflicted
+++ resolved
@@ -11,10 +11,5 @@
 	    vmwgfx_validation.o vmwgfx_page_dirty.o vmwgfx_streamoutput.o \
 	    vmwgfx_devcaps.o ttm_object.o vmwgfx_system_manager.o \
 	    vmwgfx_gem.o
-<<<<<<< HEAD
-
-vmwgfx-$(CONFIG_DRM_FBDEV_EMULATION) += vmwgfx_fb.o
-=======
->>>>>>> eb3cdb58
 
 obj-$(CONFIG_DRM_VMWGFX) := vmwgfx.o