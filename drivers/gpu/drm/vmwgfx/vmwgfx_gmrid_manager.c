// SPDX-License-Identifier: GPL-2.0 OR MIT
/**************************************************************************
 *
 * Copyright 2007-2010 VMware, Inc., Palo Alto, CA., USA
 *
 * Permission is hereby granted, free of charge, to any person obtaining a
 * copy of this software and associated documentation files (the
 * "Software"), to deal in the Software without restriction, including
 * without limitation the rights to use, copy, modify, merge, publish,
 * distribute, sub license, and/or sell copies of the Software, and to
 * permit persons to whom the Software is furnished to do so, subject to
 * the following conditions:
 *
 * The above copyright notice and this permission notice (including the
 * next paragraph) shall be included in all copies or substantial portions
 * of the Software.
 *
 * THE SOFTWARE IS PROVIDED "AS IS", WITHOUT WARRANTY OF ANY KIND, EXPRESS OR
 * IMPLIED, INCLUDING BUT NOT LIMITED TO THE WARRANTIES OF MERCHANTABILITY,
 * FITNESS FOR A PARTICULAR PURPOSE AND NON-INFRINGEMENT. IN NO EVENT SHALL
 * THE COPYRIGHT HOLDERS, AUTHORS AND/OR ITS SUPPLIERS BE LIABLE FOR ANY CLAIM,
 * DAMAGES OR OTHER LIABILITY, WHETHER IN AN ACTION OF CONTRACT, TORT OR
 * OTHERWISE, ARISING FROM, OUT OF OR IN CONNECTION WITH THE SOFTWARE OR THE
 * USE OR OTHER DEALINGS IN THE SOFTWARE.
 *
 **************************************************************************/
/*
 * Authors: Thomas Hellstrom <thellstrom-at-vmware-dot-com>
 */

#include "vmwgfx_drv.h"
#include <drm/ttm/ttm_placement.h>
#include <linux/idr.h>
#include <linux/spinlock.h>
#include <linux/kernel.h>

struct vmwgfx_gmrid_man {
	struct ttm_resource_manager manager;
	spinlock_t lock;
	struct ida gmr_ida;
	uint32_t max_gmr_ids;
	uint32_t max_gmr_pages;
	uint32_t used_gmr_pages;
	uint8_t type;
};

static struct vmwgfx_gmrid_man *to_gmrid_manager(struct ttm_resource_manager *man)
{
	return container_of(man, struct vmwgfx_gmrid_man, manager);
}

static int vmw_gmrid_man_get_node(struct ttm_resource_manager *man,
				  struct ttm_buffer_object *bo,
				  const struct ttm_place *place,
				  struct ttm_resource **res)
{
	struct vmwgfx_gmrid_man *gman = to_gmrid_manager(man);
	int id;

	*res = kmalloc(sizeof(**res), GFP_KERNEL);
	if (!*res)
		return -ENOMEM;

	ttm_resource_init(bo, place, *res);

	id = ida_alloc_max(&gman->gmr_ida, gman->max_gmr_ids - 1, GFP_KERNEL);
	if (id < 0)
		return id;

	spin_lock(&gman->lock);

	if (gman->max_gmr_pages > 0) {
<<<<<<< HEAD
		gman->used_gmr_pages += (*res)->num_pages;
=======
		gman->used_gmr_pages += PFN_UP((*res)->size);
>>>>>>> eb3cdb58
		/*
		 * Because the graphics memory is a soft limit we can try to
		 * expand it instead of letting the userspace apps crash.
		 * We're just going to have a sane limit (half of RAM)
		 * on the number of MOB's that we create and will try to keep
		 * the system running until we reach that.
		 */
		if (unlikely(gman->used_gmr_pages > gman->max_gmr_pages)) {
			const unsigned long max_graphics_pages = totalram_pages() / 2;
			uint32_t new_max_pages = 0;

			DRM_WARN("vmwgfx: mob memory overflow. Consider increasing guest RAM and graphicsMemory.\n");
			vmw_host_printf("vmwgfx, warning: mob memory overflow. Consider increasing guest RAM and graphicsMemory.\n");

			if (gman->max_gmr_pages > (max_graphics_pages / 2)) {
				DRM_WARN("vmwgfx: guest requires more than half of RAM for graphics.\n");
				new_max_pages = max_graphics_pages;
			} else
				new_max_pages = gman->max_gmr_pages * 2;
			if (new_max_pages > gman->max_gmr_pages && new_max_pages >= gman->used_gmr_pages) {
				DRM_WARN("vmwgfx: increasing guest mob limits to %u kB.\n",
					 ((new_max_pages) << (PAGE_SHIFT - 10)));

				gman->max_gmr_pages = new_max_pages;
			} else {
				char buf[256];
				snprintf(buf, sizeof(buf),
					 "vmwgfx, error: guest graphics is out of memory (mob limit at: %ukB).\n",
					 ((gman->max_gmr_pages) << (PAGE_SHIFT - 10)));
				vmw_host_printf(buf);
				DRM_WARN("%s", buf);
				goto nospace;
			}
		}
	}

	(*res)->start = id;

	spin_unlock(&gman->lock);
	return 0;

nospace:
	gman->used_gmr_pages -= PFN_UP((*res)->size);
	spin_unlock(&gman->lock);
	ida_free(&gman->gmr_ida, id);
	ttm_resource_fini(man, *res);
	kfree(*res);
	return -ENOSPC;
}

static void vmw_gmrid_man_put_node(struct ttm_resource_manager *man,
				   struct ttm_resource *res)
{
	struct vmwgfx_gmrid_man *gman = to_gmrid_manager(man);

	ida_free(&gman->gmr_ida, res->start);
	spin_lock(&gman->lock);
	gman->used_gmr_pages -= PFN_UP(res->size);
	spin_unlock(&gman->lock);
	ttm_resource_fini(man, res);
	kfree(res);
}

static void vmw_gmrid_man_debug(struct ttm_resource_manager *man,
				struct drm_printer *printer)
{
	struct vmwgfx_gmrid_man *gman = to_gmrid_manager(man);

	BUG_ON(gman->type != VMW_PL_GMR && gman->type != VMW_PL_MOB);

	drm_printf(printer, "%s's used: %u pages, max: %u pages, %u id's\n",
		   (gman->type == VMW_PL_MOB) ? "Mob" : "GMR",
		   gman->used_gmr_pages, gman->max_gmr_pages, gman->max_gmr_ids);
}

static const struct ttm_resource_manager_func vmw_gmrid_manager_func;

int vmw_gmrid_man_init(struct vmw_private *dev_priv, int type)
{
	struct ttm_resource_manager *man;
	struct vmwgfx_gmrid_man *gman =
		kzalloc(sizeof(*gman), GFP_KERNEL);

	if (unlikely(!gman))
		return -ENOMEM;

	man = &gman->manager;

	man->func = &vmw_gmrid_manager_func;
	man->use_tt = true;
	ttm_resource_manager_init(man, &dev_priv->bdev, 0);
	spin_lock_init(&gman->lock);
	gman->used_gmr_pages = 0;
	ida_init(&gman->gmr_ida);
	gman->type = type;

	switch (type) {
	case VMW_PL_GMR:
		gman->max_gmr_ids = dev_priv->max_gmr_ids;
		gman->max_gmr_pages = dev_priv->max_gmr_pages;
		break;
	case VMW_PL_MOB:
		gman->max_gmr_ids = VMWGFX_NUM_MOB;
		gman->max_gmr_pages = dev_priv->max_mob_pages;
		break;
	default:
		BUG();
	}
	ttm_set_driver_manager(&dev_priv->bdev, type, &gman->manager);
	ttm_resource_manager_set_used(man, true);
	return 0;
}

void vmw_gmrid_man_fini(struct vmw_private *dev_priv, int type)
{
	struct ttm_resource_manager *man = ttm_manager_type(&dev_priv->bdev, type);
	struct vmwgfx_gmrid_man *gman = to_gmrid_manager(man);

	ttm_resource_manager_set_used(man, false);

	ttm_resource_manager_evict_all(&dev_priv->bdev, man);

	ttm_resource_manager_cleanup(man);

	ttm_set_driver_manager(&dev_priv->bdev, type, NULL);
	ida_destroy(&gman->gmr_ida);
	kfree(gman);

}

static const struct ttm_resource_manager_func vmw_gmrid_manager_func = {
	.alloc = vmw_gmrid_man_get_node,
	.free = vmw_gmrid_man_put_node,
	.debug = vmw_gmrid_man_debug
};<|MERGE_RESOLUTION|>--- conflicted
+++ resolved
@@ -70,11 +70,7 @@
 	spin_lock(&gman->lock);
 
 	if (gman->max_gmr_pages > 0) {
-<<<<<<< HEAD
-		gman->used_gmr_pages += (*res)->num_pages;
-=======
 		gman->used_gmr_pages += PFN_UP((*res)->size);
->>>>>>> eb3cdb58
 		/*
 		 * Because the graphics memory is a soft limit we can try to
 		 * expand it instead of letting the userspace apps crash.
