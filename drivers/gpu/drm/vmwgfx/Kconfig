# SPDX-License-Identifier: GPL-2.0
config DRM_VMWGFX
	tristate "DRM driver for VMware Virtual GPU"
	depends on DRM && PCI && MMU
	depends on X86 || ARM64
	select DRM_TTM
	select DRM_TTM_HELPER
	select MAPPING_DIRTY_HELPERS
	# Only needed for the transitional use of drm_crtc_init - can be removed
	# again once vmwgfx sets up the primary plane itself.
	select DRM_KMS_HELPER
	help
	  Choose this option if you would like to run 3D acceleration
	  in a VMware virtual machine.
	  This is a KMS enabled DRM driver for the VMware SVGA2
	  virtual hardware.
	  The compiled module will be called "vmwgfx.ko".

config DRM_VMWGFX_MKSSTATS
	bool "Enable mksGuestStats instrumentation of vmwgfx by default"
	depends on DRM_VMWGFX
	depends on X86
	default n
	help
<<<<<<< HEAD
	   Choose this option if you are shipping a new vmwgfx
	   userspace driver that supports using the kernel driver.

config DRM_VMWGFX_MKSSTATS
	bool "Enable mksGuestStats instrumentation of vmwgfx by default"
	depends on DRM_VMWGFX
	depends on X86
	default n
	help
=======
>>>>>>> eb3cdb58
	   Choose this option to instrument the kernel driver for mksGuestStats.
<|MERGE_RESOLUTION|>--- conflicted
+++ resolved
@@ -22,16 +22,4 @@
 	depends on X86
 	default n
 	help
-<<<<<<< HEAD
-	   Choose this option if you are shipping a new vmwgfx
-	   userspace driver that supports using the kernel driver.
-
-config DRM_VMWGFX_MKSSTATS
-	bool "Enable mksGuestStats instrumentation of vmwgfx by default"
-	depends on DRM_VMWGFX
-	depends on X86
-	default n
-	help
-=======
->>>>>>> eb3cdb58
 	   Choose this option to instrument the kernel driver for mksGuestStats.
