--- conflicted
+++ resolved
@@ -18,10 +18,7 @@
 #include <drm/drm_bridge.h>
 #include <drm/drm_edid.h>
 #include <drm/drm_encoder.h>
-<<<<<<< HEAD
-=======
 #include <drm/drm_managed.h>
->>>>>>> 7d2a07b7
 #include <drm/drm_of.h>
 #include <drm/drm_simple_kms_helper.h>
 
@@ -204,25 +201,14 @@
 	if (IS_ERR(hdmi_encoder))
 		return PTR_ERR(hdmi_encoder);
 
-<<<<<<< HEAD
-	hdmi = dev_get_drvdata(dev);
-	memset(hdmi, 0, sizeof(*hdmi));
-=======
 	hdmi_encoder->hdmi = dev_get_drvdata(dev);
 	encoder = &hdmi_encoder->encoder;
->>>>>>> 7d2a07b7
 
 	ret = imx_drm_encoder_parse_of(drm, encoder, dev->of_node);
 	if (ret)
 		return ret;
 
 	drm_encoder_helper_add(encoder, &dw_hdmi_imx_encoder_helper_funcs);
-<<<<<<< HEAD
-	drm_simple_encoder_init(drm, encoder, DRM_MODE_ENCODER_TMDS);
-
-	hdmi->hdmi = dw_hdmi_bind(pdev, encoder, plat_data);
-=======
->>>>>>> 7d2a07b7
 
 	return drm_bridge_attach(encoder, hdmi_encoder->hdmi->bridge, NULL, 0);
 }
@@ -233,11 +219,8 @@
 
 static int dw_hdmi_imx_probe(struct platform_device *pdev)
 {
-<<<<<<< HEAD
-=======
 	struct device_node *np = pdev->dev.of_node;
 	const struct of_device_id *match = of_match_node(dw_hdmi_imx_dt_ids, np);
->>>>>>> 7d2a07b7
 	struct imx_hdmi *hdmi;
 
 	hdmi = devm_kzalloc(&pdev->dev, sizeof(*hdmi), GFP_KERNEL);
@@ -245,8 +228,6 @@
 		return -ENOMEM;
 
 	platform_set_drvdata(pdev, hdmi);
-<<<<<<< HEAD
-=======
 	hdmi->dev = &pdev->dev;
 
 	hdmi->regmap = syscon_regmap_lookup_by_phandle(np, "gpr");
@@ -264,7 +245,6 @@
 		dev_err(hdmi->dev, "Unable to find bridge\n");
 		return -ENODEV;
 	}
->>>>>>> 7d2a07b7
 
 	return component_add(&pdev->dev, &dw_hdmi_imx_ops);
 }
