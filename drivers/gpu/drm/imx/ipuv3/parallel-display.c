--- conflicted
+++ resolved
@@ -358,11 +358,8 @@
 	struct imx_parallel_display *imxpd = platform_get_drvdata(pdev);
 
 	component_del(&pdev->dev, &imx_pd_ops);
-<<<<<<< HEAD
-=======
 
 	drm_edid_free(imxpd->drm_edid);
->>>>>>> 2d5404ca
 }
 
 static const struct of_device_id imx_pd_dt_ids[] = {
