--- conflicted
+++ resolved
@@ -85,12 +85,8 @@
 	select DRM_EXPORT_FOR_TESTS if m
 	select DRM_GEM_SHMEM_HELPER
 	select DRM_KUNIT_TEST_HELPERS
-<<<<<<< HEAD
-	select DRM_EXEC
-=======
 	select DRM_LIB_RANDOM
 	select PRIME_NUMBERS
->>>>>>> 2d5404ca
 	default KUNIT_ALL_TESTS
 	help
 	  This builds unit tests for DRM. This option is not useful for
@@ -280,26 +276,17 @@
 config DRM_TTM_KUNIT_TEST
         tristate "KUnit tests for TTM" if !KUNIT_ALL_TESTS
         default n
-<<<<<<< HEAD
-        depends on DRM && KUNIT && MMU
-        select DRM_TTM
-=======
         depends on DRM && KUNIT && MMU && (UML || COMPILE_TEST)
         select DRM_TTM
         select DRM_BUDDY
->>>>>>> 2d5404ca
         select DRM_EXPORT_FOR_TESTS if m
         select DRM_KUNIT_TEST_HELPERS
         default KUNIT_ALL_TESTS
         help
           Enables unit tests for TTM, a GPU memory manager subsystem used
           to manage memory buffers. This option is mostly useful for kernel
-<<<<<<< HEAD
-          developers.
-=======
           developers. It depends on (UML || COMPILE_TEST) since no other driver
           which uses TTM can be loaded while running the tests.
->>>>>>> 2d5404ca
 
           If in doubt, say "N".
 
