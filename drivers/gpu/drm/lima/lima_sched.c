--- conflicted
+++ resolved
@@ -371,11 +371,7 @@
 		} else {
 			buffer_chunk->size = lima_bo_size(bo);
 
-<<<<<<< HEAD
-			ret = drm_gem_shmem_vmap(&bo->base, &map);
-=======
 			ret = drm_gem_vmap_unlocked(&bo->base.base, &map);
->>>>>>> eb3cdb58
 			if (ret) {
 				kvfree(et);
 				goto out;
@@ -383,11 +379,7 @@
 
 			memcpy(buffer_chunk + 1, map.vaddr, buffer_chunk->size);
 
-<<<<<<< HEAD
-			drm_gem_shmem_vunmap(&bo->base, &map);
-=======
 			drm_gem_vunmap_unlocked(&bo->base.base, &map);
->>>>>>> eb3cdb58
 		}
 
 		buffer_chunk = (void *)(buffer_chunk + 1) + buffer_chunk->size;
