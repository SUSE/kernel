--- conflicted
+++ resolved
@@ -437,13 +437,6 @@
 	 */
 	pipe->task_mask_irq(pipe);
 
-	/*
-	 * The task might still finish while this timeout handler runs.
-	 * To prevent a race condition on its completion, mask all irqs
-	 * on the running core until the next hard reset completes.
-	 */
-	pipe->task_mask_irq(pipe);
-
 	if (!pipe->error)
 		DRM_ERROR("%s job timeout\n", lima_ip_name(ip));
 
@@ -528,11 +521,7 @@
 
 	INIT_WORK(&pipe->recover_work, lima_sched_recover_work);
 
-<<<<<<< HEAD
-	return drm_sched_init(&pipe->base, &lima_sched_ops,
-=======
 	return drm_sched_init(&pipe->base, &lima_sched_ops, NULL,
->>>>>>> 2d5404ca
 			      DRM_SCHED_PRIORITY_COUNT,
 			      1,
 			      lima_job_hang_limit,
