--- conflicted
+++ resolved
@@ -284,15 +284,6 @@
 							   submit->in_sync[i], 0);
 		if (err)
 			return err;
-<<<<<<< HEAD
-
-		err = drm_sched_job_add_dependency(&submit->task->base, fence);
-		if (err) {
-			dma_fence_put(fence);
-			return err;
-		}
-=======
->>>>>>> eb3cdb58
 	}
 
 	return 0;
