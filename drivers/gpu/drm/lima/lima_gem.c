--- conflicted
+++ resolved
@@ -114,7 +114,6 @@
 		return PTR_ERR(shmem);
 
 	obj = &shmem->base;
-<<<<<<< HEAD
 
 	/* Mali Utgard GPU can only support 32bit address space */
 	mask = mapping_gfp_mask(obj->filp->f_mapping);
@@ -122,15 +121,6 @@
 	mask |= __GFP_DMA32;
 	mapping_set_gfp_mask(obj->filp->f_mapping, mask);
 
-=======
-
-	/* Mali Utgard GPU can only support 32bit address space */
-	mask = mapping_gfp_mask(obj->filp->f_mapping);
-	mask &= ~__GFP_HIGHMEM;
-	mask |= __GFP_DMA32;
-	mapping_set_gfp_mask(obj->filp->f_mapping, mask);
-
->>>>>>> 7d2a07b7
 	if (is_heap) {
 		bo = to_lima_bo(obj);
 		err = lima_heap_alloc(bo, NULL);
@@ -192,24 +182,14 @@
 	return drm_gem_shmem_pin(obj);
 }
 
-<<<<<<< HEAD
-static void *lima_gem_vmap(struct drm_gem_object *obj)
-=======
 static int lima_gem_vmap(struct drm_gem_object *obj, struct dma_buf_map *map)
->>>>>>> 7d2a07b7
 {
 	struct lima_bo *bo = to_lima_bo(obj);
 
 	if (bo->heap_size)
-<<<<<<< HEAD
-		return ERR_PTR(-EINVAL);
-
-	return drm_gem_shmem_vmap(obj);
-=======
 		return -EINVAL;
 
 	return drm_gem_shmem_vmap(obj, map);
->>>>>>> 7d2a07b7
 }
 
 static int lima_gem_mmap(struct drm_gem_object *obj, struct vm_area_struct *vma)
@@ -238,7 +218,6 @@
 struct drm_gem_object *lima_gem_create_object(struct drm_device *dev, size_t size)
 {
 	struct lima_bo *bo;
-<<<<<<< HEAD
 
 	bo = kzalloc(sizeof(*bo), GFP_KERNEL);
 	if (!bo)
@@ -246,17 +225,7 @@
 
 	mutex_init(&bo->lock);
 	INIT_LIST_HEAD(&bo->va);
-
-=======
-
-	bo = kzalloc(sizeof(*bo), GFP_KERNEL);
-	if (!bo)
-		return NULL;
-
-	mutex_init(&bo->lock);
-	INIT_LIST_HEAD(&bo->va);
 	bo->base.map_wc = true;
->>>>>>> 7d2a07b7
 	bo->base.base.funcs = &lima_gem_funcs;
 
 	return &bo->base.base;
