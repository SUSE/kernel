--- conflicted
+++ resolved
@@ -140,13 +140,8 @@
 void msm_gem_unpin_iova(struct drm_gem_object *obj,
 		struct msm_gem_address_space *aspace);
 void msm_gem_pin_obj_locked(struct drm_gem_object *obj);
-<<<<<<< HEAD
-struct page **msm_gem_pin_pages(struct drm_gem_object *obj);
-void msm_gem_unpin_pages(struct drm_gem_object *obj);
-=======
 struct page **msm_gem_pin_pages_locked(struct drm_gem_object *obj);
 void msm_gem_unpin_pages_locked(struct drm_gem_object *obj);
->>>>>>> 2d5404ca
 int msm_gem_dumb_create(struct drm_file *file, struct drm_device *dev,
 		struct drm_mode_create_dumb *args);
 int msm_gem_dumb_map_offset(struct drm_file *file, struct drm_device *dev,
@@ -297,13 +292,6 @@
 		struct drm_msm_gem_submit_reloc *relocs;
 	} *cmd;  /* array of size nr_cmds */
 	struct {
-<<<<<<< HEAD
-/* make sure these don't conflict w/ MSM_SUBMIT_BO_x */
-#define BO_VALID	0x8000	/* is current addr in cmdstream correct/valid? */
-#define BO_LOCKED	0x4000	/* obj lock is held */
-#define BO_PINNED	0x2000	/* obj (pages) is pinned and on active list */
-=======
->>>>>>> 2d5404ca
 		uint32_t flags;
 		union {
 			struct drm_gem_object *obj;
