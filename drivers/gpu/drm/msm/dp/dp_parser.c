// SPDX-License-Identifier: GPL-2.0-only
/*
 * Copyright (c) 2012-2020, The Linux Foundation. All rights reserved.
 */

#include <linux/of_gpio.h>
#include <linux/phy/phy.h>

#include <drm/drm_of.h>
#include <drm/drm_print.h>
#include <drm/drm_bridge.h>

#include "dp_parser.h"
#include "dp_reg.h"

#define DP_DEFAULT_AHB_OFFSET	0x0000
#define DP_DEFAULT_AHB_SIZE	0x0200
#define DP_DEFAULT_AUX_OFFSET	0x0200
#define DP_DEFAULT_AUX_SIZE	0x0200
#define DP_DEFAULT_LINK_OFFSET	0x0400
#define DP_DEFAULT_LINK_SIZE	0x0C00
#define DP_DEFAULT_P0_OFFSET	0x1000
#define DP_DEFAULT_P0_SIZE	0x0400

static void __iomem *dp_ioremap(struct platform_device *pdev, int idx, size_t *len)
{
	struct resource *res;
	void __iomem *base;

	base = devm_platform_get_and_ioremap_resource(pdev, idx, &res);
	if (!IS_ERR(base))
		*len = resource_size(res);

	return base;
}

static int dp_parser_ctrl_res(struct dp_parser *parser)
{
	struct platform_device *pdev = parser->pdev;
	struct dp_io *io = &parser->io;
	struct dss_io_data *dss = &io->dp_controller;

	dss->ahb.base = dp_ioremap(pdev, 0, &dss->ahb.len);
	if (IS_ERR(dss->ahb.base))
		return PTR_ERR(dss->ahb.base);

	dss->aux.base = dp_ioremap(pdev, 1, &dss->aux.len);
	if (IS_ERR(dss->aux.base)) {
		/*
		 * The initial binding had a single reg, but in order to
		 * support variation in the sub-region sizes this was split.
		 * dp_ioremap() will fail with -EINVAL here if only a single
		 * reg is specified, so fill in the sub-region offsets and
		 * lengths based on this single region.
		 */
		if (PTR_ERR(dss->aux.base) == -EINVAL) {
			if (dss->ahb.len < DP_DEFAULT_P0_OFFSET + DP_DEFAULT_P0_SIZE) {
				DRM_ERROR("legacy memory region not large enough\n");
				return -EINVAL;
			}

			dss->ahb.len = DP_DEFAULT_AHB_SIZE;
			dss->aux.base = dss->ahb.base + DP_DEFAULT_AUX_OFFSET;
			dss->aux.len = DP_DEFAULT_AUX_SIZE;
			dss->link.base = dss->ahb.base + DP_DEFAULT_LINK_OFFSET;
			dss->link.len = DP_DEFAULT_LINK_SIZE;
			dss->p0.base = dss->ahb.base + DP_DEFAULT_P0_OFFSET;
			dss->p0.len = DP_DEFAULT_P0_SIZE;
		} else {
			DRM_ERROR("unable to remap aux region: %pe\n", dss->aux.base);
			return PTR_ERR(dss->aux.base);
		}
	} else {
		dss->link.base = dp_ioremap(pdev, 2, &dss->link.len);
		if (IS_ERR(dss->link.base)) {
			DRM_ERROR("unable to remap link region: %pe\n", dss->link.base);
			return PTR_ERR(dss->link.base);
		}

		dss->p0.base = dp_ioremap(pdev, 3, &dss->p0.len);
		if (IS_ERR(dss->p0.base)) {
			DRM_ERROR("unable to remap p0 region: %pe\n", dss->p0.base);
			return PTR_ERR(dss->p0.base);
		}
	}

	io->phy = devm_phy_get(&pdev->dev, "dp");
	if (IS_ERR(io->phy))
		return PTR_ERR(io->phy);

	return 0;
<<<<<<< HEAD
=======
}

static u32 dp_parser_link_frequencies(struct device_node *of_node)
{
	struct device_node *endpoint;
	u64 frequency = 0;
	int cnt;

	endpoint = of_graph_get_endpoint_by_regs(of_node, 1, 0); /* port@1 */
	if (!endpoint)
		return 0;

	cnt = of_property_count_u64_elems(endpoint, "link-frequencies");

	if (cnt > 0)
		of_property_read_u64_index(endpoint, "link-frequencies",
						cnt - 1, &frequency);
	of_node_put(endpoint);

	do_div(frequency,
		10 * /* from symbol rate to link rate */
		1000); /* kbytes */

	return frequency;
>>>>>>> eb3cdb58
}

static int dp_parser_misc(struct dp_parser *parser)
{
	struct device_node *of_node = parser->pdev->dev.of_node;
<<<<<<< HEAD
	int len;

	len = drm_of_get_data_lanes_count(of_node, 1, DP_MAX_NUM_DP_LANES);
	if (len < 0) {
		DRM_WARN("Invalid property \"data-lanes\", default max DP lanes = %d\n",
			 DP_MAX_NUM_DP_LANES);
		len = DP_MAX_NUM_DP_LANES;
=======
	int cnt;

	/*
	 * data-lanes is the property of dp_out endpoint
	 */
	cnt = drm_of_get_data_lanes_count_ep(of_node, 1, 0, 1, DP_MAX_NUM_DP_LANES);
	if (cnt < 0) {
		/* legacy code, data-lanes is the property of mdss_dp node */
		cnt = drm_of_get_data_lanes_count(of_node, 1, DP_MAX_NUM_DP_LANES);
>>>>>>> eb3cdb58
	}

	if (cnt > 0)
		parser->max_dp_lanes = cnt;
	else
		parser->max_dp_lanes = DP_MAX_NUM_DP_LANES; /* 4 lanes */

	parser->max_dp_link_rate = dp_parser_link_frequencies(of_node);
	if (!parser->max_dp_link_rate)
		parser->max_dp_link_rate = DP_LINK_RATE_HBR2;

	return 0;
}

static inline bool dp_parser_check_prefix(const char *clk_prefix,
						const char *clk_name)
{
	return !strncmp(clk_prefix, clk_name, strlen(clk_prefix));
}

static int dp_parser_init_clk_data(struct dp_parser *parser)
{
	int num_clk, i, rc;
	int core_clk_count = 0, ctrl_clk_count = 0, stream_clk_count = 0;
	const char *clk_name;
	struct device *dev = &parser->pdev->dev;
	struct dss_module_power *core_power = &parser->mp[DP_CORE_PM];
	struct dss_module_power *ctrl_power = &parser->mp[DP_CTRL_PM];
	struct dss_module_power *stream_power = &parser->mp[DP_STREAM_PM];

	num_clk = of_property_count_strings(dev->of_node, "clock-names");
	if (num_clk <= 0) {
		DRM_ERROR("no clocks are defined\n");
		return -EINVAL;
	}

	for (i = 0; i < num_clk; i++) {
		rc = of_property_read_string_index(dev->of_node,
				"clock-names", i, &clk_name);
		if (rc < 0)
			return rc;

		if (dp_parser_check_prefix("core", clk_name))
			core_clk_count++;

		if (dp_parser_check_prefix("ctrl", clk_name))
			ctrl_clk_count++;

		if (dp_parser_check_prefix("stream", clk_name))
			stream_clk_count++;
	}

	/* Initialize the CORE power module */
	if (core_clk_count == 0) {
		DRM_ERROR("no core clocks are defined\n");
		return -EINVAL;
	}

	core_power->num_clk = core_clk_count;
	core_power->clocks = devm_kcalloc(dev,
			core_power->num_clk, sizeof(struct clk_bulk_data),
			GFP_KERNEL);
	if (!core_power->clocks)
		return -ENOMEM;

	/* Initialize the CTRL power module */
	if (ctrl_clk_count == 0) {
		DRM_ERROR("no ctrl clocks are defined\n");
		return -EINVAL;
	}

	ctrl_power->num_clk = ctrl_clk_count;
	ctrl_power->clocks = devm_kcalloc(dev,
			ctrl_power->num_clk, sizeof(struct clk_bulk_data),
			GFP_KERNEL);
	if (!ctrl_power->clocks) {
		ctrl_power->num_clk = 0;
		return -ENOMEM;
	}

	/* Initialize the STREAM power module */
	if (stream_clk_count == 0) {
		DRM_ERROR("no stream (pixel) clocks are defined\n");
		return -EINVAL;
	}

	stream_power->num_clk = stream_clk_count;
	stream_power->clocks = devm_kcalloc(dev,
			stream_power->num_clk, sizeof(struct clk_bulk_data),
			GFP_KERNEL);
	if (!stream_power->clocks) {
		stream_power->num_clk = 0;
		return -ENOMEM;
	}

	return 0;
}

static int dp_parser_clock(struct dp_parser *parser)
{
	int rc = 0, i = 0;
	int num_clk = 0;
	int core_clk_index = 0, ctrl_clk_index = 0, stream_clk_index = 0;
	int core_clk_count = 0, ctrl_clk_count = 0, stream_clk_count = 0;
	const char *clk_name;
	struct device *dev = &parser->pdev->dev;
	struct dss_module_power *core_power = &parser->mp[DP_CORE_PM];
	struct dss_module_power *ctrl_power = &parser->mp[DP_CTRL_PM];
	struct dss_module_power *stream_power = &parser->mp[DP_STREAM_PM];

	rc =  dp_parser_init_clk_data(parser);
	if (rc) {
		DRM_ERROR("failed to initialize power data %d\n", rc);
		return -EINVAL;
	}

	core_clk_count = core_power->num_clk;
	ctrl_clk_count = ctrl_power->num_clk;
	stream_clk_count = stream_power->num_clk;

	num_clk = core_clk_count + ctrl_clk_count + stream_clk_count;

	for (i = 0; i < num_clk; i++) {
		rc = of_property_read_string_index(dev->of_node, "clock-names",
				i, &clk_name);
		if (rc) {
			DRM_ERROR("error reading clock-names %d\n", rc);
			return rc;
		}
		if (dp_parser_check_prefix("core", clk_name) &&
				core_clk_index < core_clk_count) {
			core_power->clocks[core_clk_index].id = devm_kstrdup(dev, clk_name, GFP_KERNEL);
			core_clk_index++;
		} else if (dp_parser_check_prefix("stream", clk_name) &&
				stream_clk_index < stream_clk_count) {
			stream_power->clocks[stream_clk_index].id = devm_kstrdup(dev, clk_name, GFP_KERNEL);
			stream_clk_index++;
		} else if (dp_parser_check_prefix("ctrl", clk_name) &&
			   ctrl_clk_index < ctrl_clk_count) {
			ctrl_power->clocks[ctrl_clk_index].id = devm_kstrdup(dev, clk_name, GFP_KERNEL);
			ctrl_clk_index++;
		}
	}

	return 0;
}

int devm_dp_parser_find_next_bridge(struct device *dev, struct dp_parser *parser)
{
	struct platform_device *pdev = parser->pdev;
	struct drm_bridge *bridge;

	bridge = devm_drm_of_get_bridge(dev, pdev->dev.of_node, 1, 0);
	if (IS_ERR(bridge))
		return PTR_ERR(bridge);

	parser->next_bridge = bridge;

	return 0;
}

static int dp_parser_parse(struct dp_parser *parser)
{
	int rc = 0;

	if (!parser) {
		DRM_ERROR("invalid input\n");
		return -EINVAL;
	}

	rc = dp_parser_ctrl_res(parser);
	if (rc)
		return rc;

	rc = dp_parser_misc(parser);
	if (rc)
		return rc;

	rc = dp_parser_clock(parser);
	if (rc)
		return rc;

	return 0;
}

struct dp_parser *dp_parser_get(struct platform_device *pdev)
{
	struct dp_parser *parser;

	parser = devm_kzalloc(&pdev->dev, sizeof(*parser), GFP_KERNEL);
	if (!parser)
		return ERR_PTR(-ENOMEM);

	parser->parse = dp_parser_parse;
	parser->pdev = pdev;

	return parser;
}<|MERGE_RESOLUTION|>--- conflicted
+++ resolved
@@ -89,8 +89,6 @@
 		return PTR_ERR(io->phy);
 
 	return 0;
-<<<<<<< HEAD
-=======
 }
 
 static u32 dp_parser_link_frequencies(struct device_node *of_node)
@@ -115,21 +113,11 @@
 		1000); /* kbytes */
 
 	return frequency;
->>>>>>> eb3cdb58
 }
 
 static int dp_parser_misc(struct dp_parser *parser)
 {
 	struct device_node *of_node = parser->pdev->dev.of_node;
-<<<<<<< HEAD
-	int len;
-
-	len = drm_of_get_data_lanes_count(of_node, 1, DP_MAX_NUM_DP_LANES);
-	if (len < 0) {
-		DRM_WARN("Invalid property \"data-lanes\", default max DP lanes = %d\n",
-			 DP_MAX_NUM_DP_LANES);
-		len = DP_MAX_NUM_DP_LANES;
-=======
 	int cnt;
 
 	/*
@@ -139,7 +127,6 @@
 	if (cnt < 0) {
 		/* legacy code, data-lanes is the property of mdss_dp node */
 		cnt = drm_of_get_data_lanes_count(of_node, 1, DP_MAX_NUM_DP_LANES);
->>>>>>> eb3cdb58
 	}
 
 	if (cnt > 0)
