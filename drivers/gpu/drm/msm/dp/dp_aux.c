// SPDX-License-Identifier: GPL-2.0-only
/*
 * Copyright (c) 2012-2020, The Linux Foundation. All rights reserved.
 */

#include <linux/delay.h>
#include <drm/drm_print.h>

#include "dp_reg.h"
#include "dp_aux.h"

enum msm_dp_aux_err {
	DP_AUX_ERR_NONE,
	DP_AUX_ERR_ADDR,
	DP_AUX_ERR_TOUT,
	DP_AUX_ERR_NACK,
	DP_AUX_ERR_DEFER,
	DP_AUX_ERR_NACK_DEFER,
	DP_AUX_ERR_PHY,
};

struct dp_aux_private {
	struct device *dev;
	struct dp_catalog *catalog;

	struct mutex mutex;
	struct completion comp;

	enum msm_dp_aux_err aux_error_num;
	u32 retry_cnt;
	bool cmd_busy;
	bool native;
	bool read;
	bool no_send_addr;
	bool no_send_stop;
	bool initted;
	bool is_edp;
	u32 offset;
	u32 segment;

	struct drm_dp_aux dp_aux;
};

#define MAX_AUX_RETRIES			5

static ssize_t dp_aux_write(struct dp_aux_private *aux,
			struct drm_dp_aux_msg *msg)
{
	u8 data[4];
	u32 reg;
	ssize_t len;
	u8 *msgdata = msg->buffer;
	int const AUX_CMD_FIFO_LEN = 128;
	int i = 0;

	if (aux->read)
		len = 0;
	else
		len = msg->size;

	/*
	 * cmd fifo only has depth of 144 bytes
	 * limit buf length to 128 bytes here
	 */
	if (len > AUX_CMD_FIFO_LEN - 4) {
		DRM_ERROR("buf size greater than allowed size of 128 bytes\n");
		return -EINVAL;
	}

	/* Pack cmd and write to HW */
	data[0] = (msg->address >> 16) & 0xf;	/* addr[19:16] */
	if (aux->read)
		data[0] |=  BIT(4);		/* R/W */

	data[1] = msg->address >> 8;		/* addr[15:8] */
	data[2] = msg->address;			/* addr[7:0] */
	data[3] = msg->size - 1;		/* len[7:0] */

	for (i = 0; i < len + 4; i++) {
		reg = (i < 4) ? data[i] : msgdata[i - 4];
		reg <<= DP_AUX_DATA_OFFSET;
		reg &= DP_AUX_DATA_MASK;
		reg |= DP_AUX_DATA_WRITE;
		/* index = 0, write */
		if (i == 0)
			reg |= DP_AUX_DATA_INDEX_WRITE;
		aux->catalog->aux_data = reg;
		dp_catalog_aux_write_data(aux->catalog);
	}

	dp_catalog_aux_clear_trans(aux->catalog, false);
	dp_catalog_aux_clear_hw_interrupts(aux->catalog);

	reg = 0; /* Transaction number == 1 */
	if (!aux->native) { /* i2c */
		reg |= DP_AUX_TRANS_CTRL_I2C;

		if (aux->no_send_addr)
			reg |= DP_AUX_TRANS_CTRL_NO_SEND_ADDR;

		if (aux->no_send_stop)
			reg |= DP_AUX_TRANS_CTRL_NO_SEND_STOP;
	}

	reg |= DP_AUX_TRANS_CTRL_GO;
	aux->catalog->aux_data = reg;
	dp_catalog_aux_write_trans(aux->catalog);

	return len;
}

static ssize_t dp_aux_cmd_fifo_tx(struct dp_aux_private *aux,
			      struct drm_dp_aux_msg *msg)
{
	ssize_t ret;
	unsigned long time_left;

	reinit_completion(&aux->comp);

	ret = dp_aux_write(aux, msg);
	if (ret < 0)
		return ret;

	time_left = wait_for_completion_timeout(&aux->comp,
						msecs_to_jiffies(250));
	if (!time_left)
		return -ETIMEDOUT;

	return ret;
}

static ssize_t dp_aux_cmd_fifo_rx(struct dp_aux_private *aux,
		struct drm_dp_aux_msg *msg)
{
	u32 data;
	u8 *dp;
	u32 i, actual_i;
	u32 len = msg->size;

	dp_catalog_aux_clear_trans(aux->catalog, true);

	data = DP_AUX_DATA_INDEX_WRITE; /* INDEX_WRITE */
	data |= DP_AUX_DATA_READ;  /* read */

	aux->catalog->aux_data = data;
	dp_catalog_aux_write_data(aux->catalog);

	dp = msg->buffer;

	/* discard first byte */
	data = dp_catalog_aux_read_data(aux->catalog);

	for (i = 0; i < len; i++) {
		data = dp_catalog_aux_read_data(aux->catalog);
		*dp++ = (u8)((data >> DP_AUX_DATA_OFFSET) & 0xff);

		actual_i = (data >> DP_AUX_DATA_INDEX_OFFSET) & 0xFF;
		if (i != actual_i)
			break;
	}

	return i;
}

static void dp_aux_update_offset_and_segment(struct dp_aux_private *aux,
					     struct drm_dp_aux_msg *input_msg)
{
	u32 edid_address = 0x50;
	u32 segment_address = 0x30;
	bool i2c_read = input_msg->request &
		(DP_AUX_I2C_READ & DP_AUX_NATIVE_READ);
	u8 *data;

	if (aux->native || i2c_read || ((input_msg->address != edid_address) &&
		(input_msg->address != segment_address)))
		return;


	data = input_msg->buffer;
	if (input_msg->address == segment_address)
		aux->segment = *data;
	else
		aux->offset = *data;
}

/**
 * dp_aux_transfer_helper() - helper function for EDID read transactions
 *
 * @aux: DP AUX private structure
 * @input_msg: input message from DRM upstream APIs
 * @send_seg: send the segment to sink
 *
 * return: void
 *
 * This helper function is used to fix EDID reads for non-compliant
 * sinks that do not handle the i2c middle-of-transaction flag correctly.
 */
static void dp_aux_transfer_helper(struct dp_aux_private *aux,
				   struct drm_dp_aux_msg *input_msg,
				   bool send_seg)
{
	struct drm_dp_aux_msg helper_msg;
	u32 message_size = 0x10;
	u32 segment_address = 0x30;
	u32 const edid_block_length = 0x80;
	bool i2c_mot = input_msg->request & DP_AUX_I2C_MOT;
	bool i2c_read = input_msg->request &
		(DP_AUX_I2C_READ & DP_AUX_NATIVE_READ);

	if (!i2c_mot || !i2c_read || (input_msg->size == 0))
		return;

	/*
	 * Sending the segment value and EDID offset will be performed
	 * from the DRM upstream EDID driver for each block. Avoid
	 * duplicate AUX transactions related to this while reading the
	 * first 16 bytes of each block.
	 */
	if (!(aux->offset % edid_block_length) || !send_seg)
		goto end;

	aux->read = false;
	aux->cmd_busy = true;
	aux->no_send_addr = true;
	aux->no_send_stop = true;

	/*
	 * Send the segment address for every i2c read in which the
	 * middle-of-tranaction flag is set. This is required to support EDID
	 * reads of more than 2 blocks as the segment address is reset to 0
	 * since we are overriding the middle-of-transaction flag for read
	 * transactions.
	 */

	if (aux->segment) {
		memset(&helper_msg, 0, sizeof(helper_msg));
		helper_msg.address = segment_address;
		helper_msg.buffer = &aux->segment;
		helper_msg.size = 1;
		dp_aux_cmd_fifo_tx(aux, &helper_msg);
	}

	/*
	 * Send the offset address for every i2c read in which the
	 * middle-of-transaction flag is set. This will ensure that the sink
	 * will update its read pointer and return the correct portion of the
	 * EDID buffer in the subsequent i2c read trasntion triggered in the
	 * native AUX transfer function.
	 */
	memset(&helper_msg, 0, sizeof(helper_msg));
	helper_msg.address = input_msg->address;
	helper_msg.buffer = &aux->offset;
	helper_msg.size = 1;
	dp_aux_cmd_fifo_tx(aux, &helper_msg);

end:
	aux->offset += message_size;
	if (aux->offset == 0x80 || aux->offset == 0x100)
		aux->segment = 0x0; /* reset segment at end of block */
}

/*
 * This function does the real job to process an AUX transaction.
 * It will call aux_reset() function to reset the AUX channel,
 * if the waiting is timeout.
 */
static ssize_t dp_aux_transfer(struct drm_dp_aux *dp_aux,
			       struct drm_dp_aux_msg *msg)
{
	ssize_t ret;
	int const aux_cmd_native_max = 16;
	int const aux_cmd_i2c_max = 128;
	struct dp_aux_private *aux;

	aux = container_of(dp_aux, struct dp_aux_private, dp_aux);

	aux->native = msg->request & (DP_AUX_NATIVE_WRITE & DP_AUX_NATIVE_READ);

	/* Ignore address only message */
	if (msg->size == 0 || !msg->buffer) {
		msg->reply = aux->native ?
			DP_AUX_NATIVE_REPLY_ACK : DP_AUX_I2C_REPLY_ACK;
		return msg->size;
	}

	/* msg sanity check */
	if ((aux->native && msg->size > aux_cmd_native_max) ||
	    msg->size > aux_cmd_i2c_max) {
		DRM_ERROR("%s: invalid msg: size(%zu), request(%x)\n",
			__func__, msg->size, msg->request);
		return -EINVAL;
	}

	mutex_lock(&aux->mutex);
	if (!aux->initted) {
		ret = -EIO;
		goto exit;
	}

	/*
	 * For eDP it's important to give a reasonably long wait here for HPD
	 * to be asserted. This is because the panel driver may have _just_
	 * turned on the panel and then tried to do an AUX transfer. The panel
	 * driver has no way of knowing when the panel is ready, so it's up
	 * to us to wait. For DP we never get into this situation so let's
	 * avoid ever doing the extra long wait for DP.
	 */
	if (aux->is_edp) {
		ret = dp_catalog_aux_wait_for_hpd_connect_state(aux->catalog);
		if (ret) {
			DRM_DEBUG_DP("Panel not ready for aux transactions\n");
			goto exit;
		}
	}

	dp_aux_update_offset_and_segment(aux, msg);
	dp_aux_transfer_helper(aux, msg, true);

	aux->read = msg->request & (DP_AUX_I2C_READ & DP_AUX_NATIVE_READ);
	aux->cmd_busy = true;

	if (aux->read) {
		aux->no_send_addr = true;
		aux->no_send_stop = false;
	} else {
		aux->no_send_addr = true;
		aux->no_send_stop = true;
	}

	ret = dp_aux_cmd_fifo_tx(aux, msg);
	if (ret < 0) {
		if (aux->native) {
			aux->retry_cnt++;
			if (!(aux->retry_cnt % MAX_AUX_RETRIES))
				dp_catalog_aux_update_cfg(aux->catalog);
		}
		/* reset aux if link is in connected state */
		if (dp_catalog_link_is_connected(aux->catalog))
			dp_catalog_aux_reset(aux->catalog);
	} else {
		aux->retry_cnt = 0;
		switch (aux->aux_error_num) {
		case DP_AUX_ERR_NONE:
			if (aux->read)
				ret = dp_aux_cmd_fifo_rx(aux, msg);
			msg->reply = aux->native ? DP_AUX_NATIVE_REPLY_ACK : DP_AUX_I2C_REPLY_ACK;
			break;
		case DP_AUX_ERR_DEFER:
			msg->reply = aux->native ? DP_AUX_NATIVE_REPLY_DEFER : DP_AUX_I2C_REPLY_DEFER;
			break;
		case DP_AUX_ERR_PHY:
		case DP_AUX_ERR_ADDR:
		case DP_AUX_ERR_NACK:
		case DP_AUX_ERR_NACK_DEFER:
			msg->reply = aux->native ? DP_AUX_NATIVE_REPLY_NACK : DP_AUX_I2C_REPLY_NACK;
			break;
		case DP_AUX_ERR_TOUT:
			ret = -ETIMEDOUT;
			break;
		}
	}

	aux->cmd_busy = false;

exit:
	mutex_unlock(&aux->mutex);

	return ret;
}

irqreturn_t dp_aux_isr(struct drm_dp_aux *dp_aux)
{
	u32 isr;
	struct dp_aux_private *aux;

	if (!dp_aux) {
		DRM_ERROR("invalid input\n");
		return IRQ_NONE;
	}

	aux = container_of(dp_aux, struct dp_aux_private, dp_aux);

	isr = dp_catalog_aux_get_irq(aux->catalog);

	/* no interrupts pending, return immediately */
	if (!isr)
<<<<<<< HEAD
		return;

	if (!aux->cmd_busy) {
		DRM_ERROR("Unexpected DP AUX IRQ %#010x when not busy\n", isr);
		return;
=======
		return IRQ_NONE;

	if (!aux->cmd_busy) {
		DRM_ERROR("Unexpected DP AUX IRQ %#010x when not busy\n", isr);
		return IRQ_NONE;
>>>>>>> eb3cdb58
	}

	/*
	 * The logic below assumes only one error bit is set (other than "done"
	 * which can apparently be set at the same time as some of the other
	 * bits). Warn if more than one get set so we know we need to improve
	 * the logic.
	 */
	if (hweight32(isr & ~DP_INTR_AUX_XFER_DONE) > 1)
		DRM_WARN("Some DP AUX interrupts unhandled: %#010x\n", isr);

	if (isr & DP_INTR_AUX_ERROR) {
		aux->aux_error_num = DP_AUX_ERR_PHY;
		dp_catalog_aux_clear_hw_interrupts(aux->catalog);
	} else if (isr & DP_INTR_NACK_DEFER) {
		aux->aux_error_num = DP_AUX_ERR_NACK_DEFER;
	} else if (isr & DP_INTR_WRONG_ADDR) {
		aux->aux_error_num = DP_AUX_ERR_ADDR;
	} else if (isr & DP_INTR_TIMEOUT) {
		aux->aux_error_num = DP_AUX_ERR_TOUT;
	} else if (!aux->native && (isr & DP_INTR_I2C_NACK)) {
		aux->aux_error_num = DP_AUX_ERR_NACK;
	} else if (!aux->native && (isr & DP_INTR_I2C_DEFER)) {
		if (isr & DP_INTR_AUX_XFER_DONE)
			aux->aux_error_num = DP_AUX_ERR_NACK;
		else
			aux->aux_error_num = DP_AUX_ERR_DEFER;
	} else if (isr & DP_INTR_AUX_XFER_DONE) {
		aux->aux_error_num = DP_AUX_ERR_NONE;
	} else {
		DRM_WARN("Unexpected interrupt: %#010x\n", isr);
<<<<<<< HEAD
		return;
=======
		return IRQ_NONE;
>>>>>>> eb3cdb58
	}

	complete(&aux->comp);

	return IRQ_HANDLED;
}

void dp_aux_reconfig(struct drm_dp_aux *dp_aux)
{
	struct dp_aux_private *aux;

	aux = container_of(dp_aux, struct dp_aux_private, dp_aux);

	dp_catalog_aux_update_cfg(aux->catalog);
	dp_catalog_aux_reset(aux->catalog);
}

void dp_aux_init(struct drm_dp_aux *dp_aux)
{
	struct dp_aux_private *aux;

	if (!dp_aux) {
		DRM_ERROR("invalid input\n");
		return;
	}

	aux = container_of(dp_aux, struct dp_aux_private, dp_aux);

	mutex_lock(&aux->mutex);

	dp_catalog_aux_enable(aux->catalog, true);
	aux->retry_cnt = 0;
	aux->initted = true;

	mutex_unlock(&aux->mutex);
}

void dp_aux_deinit(struct drm_dp_aux *dp_aux)
{
	struct dp_aux_private *aux;

	aux = container_of(dp_aux, struct dp_aux_private, dp_aux);

	mutex_lock(&aux->mutex);

	aux->initted = false;
	dp_catalog_aux_enable(aux->catalog, false);

	mutex_unlock(&aux->mutex);
}

int dp_aux_register(struct drm_dp_aux *dp_aux)
{
	struct dp_aux_private *aux;
	int ret;

	if (!dp_aux) {
		DRM_ERROR("invalid input\n");
		return -EINVAL;
	}

	aux = container_of(dp_aux, struct dp_aux_private, dp_aux);

	aux->dp_aux.name = "dpu_dp_aux";
	aux->dp_aux.dev = aux->dev;
	aux->dp_aux.transfer = dp_aux_transfer;
	ret = drm_dp_aux_register(&aux->dp_aux);
	if (ret) {
		DRM_ERROR("%s: failed to register drm aux: %d\n", __func__,
				ret);
		return ret;
	}

	return 0;
}

void dp_aux_unregister(struct drm_dp_aux *dp_aux)
{
	drm_dp_aux_unregister(dp_aux);
}

struct drm_dp_aux *dp_aux_get(struct device *dev, struct dp_catalog *catalog,
			      bool is_edp)
{
	struct dp_aux_private *aux;

	if (!catalog) {
		DRM_ERROR("invalid input\n");
		return ERR_PTR(-ENODEV);
	}

	aux = devm_kzalloc(dev, sizeof(*aux), GFP_KERNEL);
	if (!aux)
		return ERR_PTR(-ENOMEM);

	init_completion(&aux->comp);
	aux->cmd_busy = false;
	aux->is_edp = is_edp;
	mutex_init(&aux->mutex);

	aux->dev = dev;
	aux->catalog = catalog;
	aux->retry_cnt = 0;

	return &aux->dp_aux;
}

void dp_aux_put(struct drm_dp_aux *dp_aux)
{
	struct dp_aux_private *aux;

	if (!dp_aux)
		return;

	aux = container_of(dp_aux, struct dp_aux_private, dp_aux);

	mutex_destroy(&aux->mutex);

	devm_kfree(aux->dev, aux);
}<|MERGE_RESOLUTION|>--- conflicted
+++ resolved
@@ -384,19 +384,11 @@
 
 	/* no interrupts pending, return immediately */
 	if (!isr)
-<<<<<<< HEAD
-		return;
-
-	if (!aux->cmd_busy) {
-		DRM_ERROR("Unexpected DP AUX IRQ %#010x when not busy\n", isr);
-		return;
-=======
 		return IRQ_NONE;
 
 	if (!aux->cmd_busy) {
 		DRM_ERROR("Unexpected DP AUX IRQ %#010x when not busy\n", isr);
 		return IRQ_NONE;
->>>>>>> eb3cdb58
 	}
 
 	/*
@@ -428,11 +420,7 @@
 		aux->aux_error_num = DP_AUX_ERR_NONE;
 	} else {
 		DRM_WARN("Unexpected interrupt: %#010x\n", isr);
-<<<<<<< HEAD
-		return;
-=======
 		return IRQ_NONE;
->>>>>>> eb3cdb58
 	}
 
 	complete(&aux->comp);
