--- conflicted
+++ resolved
@@ -25,47 +25,20 @@
  * This function sets up the debug module and provides a way
  * for debugfs input to be communicated with existing modules
  */
-<<<<<<< HEAD
-struct dp_debug *dp_debug_get(struct device *dev, struct dp_panel *panel,
-		struct dp_link *link,
-		struct drm_connector *connector,
-		struct drm_minor *minor);
-
-/**
- * dp_debug_put()
- *
- * Cleans up dp_debug instance
- *
- * @dp_debug: instance of dp_debug
- */
-void dp_debug_put(struct dp_debug *dp_debug);
-=======
 int dp_debug_init(struct device *dev, struct dp_panel *panel,
 		  struct dp_link *link,
 		  struct drm_connector *connector,
 		  struct dentry *root,
 		  bool is_edp);
->>>>>>> 2d5404ca
 
 #else
 
 static inline
-<<<<<<< HEAD
-struct dp_debug *dp_debug_get(struct device *dev, struct dp_panel *panel,
-		struct dp_link *link,
-		struct drm_connector *connector, struct drm_minor *minor)
-{
-	return ERR_PTR(-EINVAL);
-}
-
-static inline void dp_debug_put(struct dp_debug *dp_debug)
-=======
 int dp_debug_init(struct device *dev, struct dp_panel *panel,
 		  struct dp_link *link,
 		  struct drm_connector *connector,
 		  struct dentry *root,
 		  bool is_edp)
->>>>>>> 2d5404ca
 {
 	return -EINVAL;
 }
