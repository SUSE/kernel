// SPDX-License-Identifier: GPL-2.0-only
/*
 * Copyright (c) 2017-2020, The Linux Foundation. All rights reserved.
 */

#define pr_fmt(fmt)"[drm-dp] %s: " fmt, __func__

#include <linux/debugfs.h>
#include <drm/drm_connector.h>
#include <drm/drm_file.h>

#include "dp_catalog.h"
#include "dp_aux.h"
#include "dp_ctrl.h"
#include "dp_debug.h"
#include "dp_display.h"

#define DEBUG_NAME "msm_dp"

struct dp_debug_private {
<<<<<<< HEAD
	struct dentry *root;

=======
>>>>>>> 2d5404ca
	struct dp_link *link;
	struct dp_panel *panel;
	struct drm_connector *connector;
};

static int dp_debug_show(struct seq_file *seq, void *p)
{
	struct dp_debug_private *debug = seq->private;
	u64 lclk = 0;
	u32 link_params_rate;
	const struct drm_display_mode *drm_mode;

	if (!debug)
		return -ENODEV;

	drm_mode = &debug->panel->dp_mode.drm_mode;

	seq_printf(seq, "\tname = %s\n", DEBUG_NAME);
	seq_printf(seq, "\tdrm_dp_link\n\t\trate = %u\n",
			debug->panel->link_info.rate);
	seq_printf(seq, "\t\tnum_lanes = %u\n",
			debug->panel->link_info.num_lanes);
	seq_printf(seq, "\t\tcapabilities = %lu\n",
			debug->panel->link_info.capabilities);
	seq_printf(seq, "\tdp_panel_info:\n\t\tactive = %dx%d\n",
			drm_mode->hdisplay,
			drm_mode->vdisplay);
	seq_printf(seq, "\t\tback_porch = %dx%d\n",
			drm_mode->htotal - drm_mode->hsync_end,
			drm_mode->vtotal - drm_mode->vsync_end);
	seq_printf(seq, "\t\tfront_porch = %dx%d\n",
			drm_mode->hsync_start - drm_mode->hdisplay,
			drm_mode->vsync_start - drm_mode->vdisplay);
	seq_printf(seq, "\t\tsync_width = %dx%d\n",
			drm_mode->hsync_end - drm_mode->hsync_start,
			drm_mode->vsync_end - drm_mode->vsync_start);
	seq_printf(seq, "\t\tactive_low = %dx%d\n",
			debug->panel->dp_mode.h_active_low,
			debug->panel->dp_mode.v_active_low);
	seq_printf(seq, "\t\th_skew = %d\n",
			drm_mode->hskew);
	seq_printf(seq, "\t\trefresh rate = %d\n",
			drm_mode_vrefresh(drm_mode));
	seq_printf(seq, "\t\tpixel clock khz = %d\n",
			drm_mode->clock);
	seq_printf(seq, "\t\tbpp = %d\n",
			debug->panel->dp_mode.bpp);

	/* Link Information */
	seq_printf(seq, "\tdp_link:\n\t\ttest_requested = %d\n",
			debug->link->sink_request);
	seq_printf(seq, "\t\tnum_lanes = %d\n",
			debug->link->link_params.num_lanes);
	link_params_rate = debug->link->link_params.rate;
	seq_printf(seq, "\t\tbw_code = %d\n",
			drm_dp_link_rate_to_bw_code(link_params_rate));
	lclk = debug->link->link_params.rate * 1000;
	seq_printf(seq, "\t\tlclk = %lld\n", lclk);
	seq_printf(seq, "\t\tv_level = %d\n",
			debug->link->phy_params.v_level);
	seq_printf(seq, "\t\tp_level = %d\n",
			debug->link->phy_params.p_level);

	return 0;
}
DEFINE_SHOW_ATTRIBUTE(dp_debug);

static int dp_test_data_show(struct seq_file *m, void *data)
{
	const struct dp_debug_private *debug = m->private;
	const struct drm_connector *connector = debug->connector;
	u32 bpc;

	if (connector->status == connector_status_connected) {
		bpc = debug->link->test_video.test_bit_depth;
		seq_printf(m, "hdisplay: %d\n",
				debug->link->test_video.test_h_width);
		seq_printf(m, "vdisplay: %d\n",
				debug->link->test_video.test_v_height);
		seq_printf(m, "bpc: %u\n",
				dp_link_bit_depth_to_bpp(bpc) / 3);
	} else {
		seq_puts(m, "0");
	}

	return 0;
}
DEFINE_SHOW_ATTRIBUTE(dp_test_data);

static int dp_test_type_show(struct seq_file *m, void *data)
{
	const struct dp_debug_private *debug = m->private;
	const struct drm_connector *connector = debug->connector;

	if (connector->status == connector_status_connected)
		seq_printf(m, "%02x", DP_TEST_LINK_VIDEO_PATTERN);
	else
		seq_puts(m, "0");

	return 0;
}
DEFINE_SHOW_ATTRIBUTE(dp_test_type);

static ssize_t dp_test_active_write(struct file *file,
		const char __user *ubuf,
		size_t len, loff_t *offp)
{
	char *input_buffer;
	int status = 0;
	const struct dp_debug_private *debug;
	const struct drm_connector *connector;
	int val = 0;

	debug = ((struct seq_file *)file->private_data)->private;
	connector = debug->connector;

	if (len == 0)
		return 0;

	input_buffer = memdup_user_nul(ubuf, len);
	if (IS_ERR(input_buffer))
		return PTR_ERR(input_buffer);

	DRM_DEBUG_DRIVER("Copied %d bytes from user\n", (unsigned int)len);

	if (connector->status == connector_status_connected) {
		status = kstrtoint(input_buffer, 10, &val);
		if (status < 0) {
			kfree(input_buffer);
			return status;
		}
		DRM_DEBUG_DRIVER("Got %d for test active\n", val);
		/* To prevent erroneous activation of the compliance
		 * testing code, only accept an actual value of 1 here
		 */
		if (val == 1)
			debug->panel->video_test = true;
		else
			debug->panel->video_test = false;
	}
	kfree(input_buffer);

	*offp += len;
	return len;
}

static int dp_test_active_show(struct seq_file *m, void *data)
{
	struct dp_debug_private *debug = m->private;
	struct drm_connector *connector = debug->connector;

	if (connector->status == connector_status_connected) {
		if (debug->panel->video_test)
			seq_puts(m, "1");
		else
			seq_puts(m, "0");
	} else {
		seq_puts(m, "0");
	}

	return 0;
}

static int dp_test_active_open(struct inode *inode,
		struct file *file)
{
	return single_open(file, dp_test_active_show,
			inode->i_private);
}

static const struct file_operations test_active_fops = {
	.owner = THIS_MODULE,
	.open = dp_test_active_open,
	.read = seq_read,
	.llseek = seq_lseek,
	.release = single_release,
	.write = dp_test_active_write
};

<<<<<<< HEAD
static void dp_debug_init(struct dp_debug *dp_debug, struct drm_minor *minor)
{
	char path[64];
	struct dp_debug_private *debug = container_of(dp_debug,
			struct dp_debug_private, dp_debug);

	snprintf(path, sizeof(path), "msm_dp-%s", debug->connector->name);

	debug->root = debugfs_create_dir(path, minor->debugfs_root);

	debugfs_create_file("dp_debug", 0444, debug->root,
			debug, &dp_debug_fops);

	debugfs_create_file("msm_dp_test_active", 0444,
			debug->root,
			debug, &test_active_fops);

	debugfs_create_file("msm_dp_test_data", 0444,
			debug->root,
			debug, &dp_test_data_fops);

	debugfs_create_file("msm_dp_test_type", 0444,
			debug->root,
			debug, &dp_test_type_fops);
}

struct dp_debug *dp_debug_get(struct device *dev, struct dp_panel *panel,
		struct dp_link *link,
		struct drm_connector *connector, struct drm_minor *minor)
=======
int dp_debug_init(struct device *dev, struct dp_panel *panel,
		  struct dp_link *link,
		  struct drm_connector *connector,
		  struct dentry *root, bool is_edp)
>>>>>>> 2d5404ca
{
	struct dp_debug_private *debug;

	if (!dev || !panel || !link) {
		DRM_ERROR("invalid input\n");
		return -EINVAL;
	}

	debug = devm_kzalloc(dev, sizeof(*debug), GFP_KERNEL);
	if (!debug)
		return -ENOMEM;

<<<<<<< HEAD
	debug->dp_debug.debug_en = false;
=======
>>>>>>> 2d5404ca
	debug->link = link;
	debug->panel = panel;

	debugfs_create_file("dp_debug", 0444, root,
			debug, &dp_debug_fops);

	if (!is_edp) {
		debugfs_create_file("msm_dp_test_active", 0444,
				    root,
				    debug, &test_active_fops);

		debugfs_create_file("msm_dp_test_data", 0444,
				    root,
				    debug, &dp_test_data_fops);

		debugfs_create_file("msm_dp_test_type", 0444,
				    root,
				    debug, &dp_test_type_fops);
	}

	return 0;
}<|MERGE_RESOLUTION|>--- conflicted
+++ resolved
@@ -18,11 +18,6 @@
 #define DEBUG_NAME "msm_dp"
 
 struct dp_debug_private {
-<<<<<<< HEAD
-	struct dentry *root;
-
-=======
->>>>>>> 2d5404ca
 	struct dp_link *link;
 	struct dp_panel *panel;
 	struct drm_connector *connector;
@@ -202,42 +197,10 @@
 	.write = dp_test_active_write
 };
 
-<<<<<<< HEAD
-static void dp_debug_init(struct dp_debug *dp_debug, struct drm_minor *minor)
-{
-	char path[64];
-	struct dp_debug_private *debug = container_of(dp_debug,
-			struct dp_debug_private, dp_debug);
-
-	snprintf(path, sizeof(path), "msm_dp-%s", debug->connector->name);
-
-	debug->root = debugfs_create_dir(path, minor->debugfs_root);
-
-	debugfs_create_file("dp_debug", 0444, debug->root,
-			debug, &dp_debug_fops);
-
-	debugfs_create_file("msm_dp_test_active", 0444,
-			debug->root,
-			debug, &test_active_fops);
-
-	debugfs_create_file("msm_dp_test_data", 0444,
-			debug->root,
-			debug, &dp_test_data_fops);
-
-	debugfs_create_file("msm_dp_test_type", 0444,
-			debug->root,
-			debug, &dp_test_type_fops);
-}
-
-struct dp_debug *dp_debug_get(struct device *dev, struct dp_panel *panel,
-		struct dp_link *link,
-		struct drm_connector *connector, struct drm_minor *minor)
-=======
 int dp_debug_init(struct device *dev, struct dp_panel *panel,
 		  struct dp_link *link,
 		  struct drm_connector *connector,
 		  struct dentry *root, bool is_edp)
->>>>>>> 2d5404ca
 {
 	struct dp_debug_private *debug;
 
@@ -250,10 +213,6 @@
 	if (!debug)
 		return -ENOMEM;
 
-<<<<<<< HEAD
-	debug->dp_debug.debug_en = false;
-=======
->>>>>>> 2d5404ca
 	debug->link = link;
 	debug->panel = panel;
 
