--- conflicted
+++ resolved
@@ -94,88 +94,14 @@
 	.atomic_duplicate_state = drm_atomic_helper_bridge_duplicate_state,
 	.atomic_destroy_state   = drm_atomic_helper_bridge_destroy_state,
 	.atomic_reset           = drm_atomic_helper_bridge_reset,
-<<<<<<< HEAD
-	.enable       = dp_bridge_enable,
-	.disable      = dp_bridge_disable,
-	.post_disable = dp_bridge_post_disable,
-=======
 	.atomic_enable          = dp_bridge_atomic_enable,
 	.atomic_disable         = dp_bridge_atomic_disable,
 	.atomic_post_disable    = dp_bridge_atomic_post_disable,
->>>>>>> eb3cdb58
 	.mode_set     = dp_bridge_mode_set,
 	.mode_valid   = dp_bridge_mode_valid,
 	.get_modes    = dp_bridge_get_modes,
 	.detect       = dp_bridge_detect,
 	.atomic_check = dp_bridge_atomic_check,
-<<<<<<< HEAD
-};
-
-struct drm_bridge *dp_bridge_init(struct msm_dp *dp_display, struct drm_device *dev,
-			struct drm_encoder *encoder)
-{
-	int rc;
-	struct msm_dp_bridge *dp_bridge;
-	struct drm_bridge *bridge;
-
-	dp_bridge = devm_kzalloc(dev->dev, sizeof(*dp_bridge), GFP_KERNEL);
-	if (!dp_bridge)
-		return ERR_PTR(-ENOMEM);
-
-	dp_bridge->dp_display = dp_display;
-
-	bridge = &dp_bridge->bridge;
-	bridge->funcs = &dp_bridge_ops;
-	bridge->type = dp_display->connector_type;
-
-	/*
-	 * Many ops only make sense for DP. Why?
-	 * - Detect/HPD are used by DRM to know if a display is _physically_
-	 *   there, not whether the display is powered on / finished initting.
-	 *   On eDP we assume the display is always there because you can't
-	 *   know until power is applied. If we don't implement the ops DRM will
-	 *   assume our display is always there.
-	 * - Currently eDP mode reading is driven by the panel driver. This
-	 *   allows the panel driver to properly power itself on to read the
-	 *   modes.
-	 */
-	if (!dp_display->is_edp) {
-		bridge->ops =
-			DRM_BRIDGE_OP_DETECT |
-			DRM_BRIDGE_OP_HPD |
-			DRM_BRIDGE_OP_MODES;
-	}
-
-	drm_bridge_add(bridge);
-
-	rc = drm_bridge_attach(encoder, bridge, NULL, DRM_BRIDGE_ATTACH_NO_CONNECTOR);
-	if (rc) {
-		DRM_ERROR("failed to attach bridge, rc=%d\n", rc);
-		drm_bridge_remove(bridge);
-
-		return ERR_PTR(rc);
-	}
-
-	if (dp_display->next_bridge) {
-		rc = drm_bridge_attach(encoder,
-					dp_display->next_bridge, bridge,
-					DRM_BRIDGE_ATTACH_NO_CONNECTOR);
-		if (rc < 0) {
-			DRM_ERROR("failed to attach panel bridge: %d\n", rc);
-			drm_bridge_remove(bridge);
-			return ERR_PTR(rc);
-		}
-	}
-
-	return bridge;
-}
-
-/* connector initialization */
-struct drm_connector *dp_drm_connector_init(struct msm_dp *dp_display, struct drm_encoder *encoder)
-{
-	struct drm_connector *connector = NULL;
-
-=======
 	.hpd_enable   = dp_bridge_hpd_enable,
 	.hpd_disable  = dp_bridge_hpd_disable,
 	.hpd_notify   = dp_bridge_hpd_notify,
@@ -410,7 +336,6 @@
 {
 	struct drm_connector *connector = NULL;
 
->>>>>>> eb3cdb58
 	connector = drm_bridge_connector_init(dp_display->drm_dev, encoder);
 	if (IS_ERR(connector))
 		return connector;
