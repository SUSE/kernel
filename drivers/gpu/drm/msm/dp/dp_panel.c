--- conflicted
+++ resolved
@@ -106,31 +106,6 @@
 	} while (bpp > min_supported_bpp);
 
 	return min_supported_bpp;
-<<<<<<< HEAD
-}
-
-static int dp_panel_update_modes(struct drm_connector *connector,
-	struct edid *edid)
-{
-	int rc = 0;
-
-	if (edid) {
-		rc = drm_connector_update_edid_property(connector, edid);
-		if (rc) {
-			DRM_ERROR("failed to update edid property %d\n", rc);
-			return rc;
-		}
-		rc = drm_add_edid_modes(connector, edid);
-		return rc;
-	}
-
-	rc = drm_connector_update_edid_property(connector, NULL);
-	if (rc)
-		DRM_ERROR("failed to update edid property %d\n", rc);
-
-	return rc;
-=======
->>>>>>> b806d6ef
 }
 
 int dp_panel_read_sink_caps(struct dp_panel *dp_panel,
