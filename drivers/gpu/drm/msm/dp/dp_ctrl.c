// SPDX-License-Identifier: GPL-2.0-only
/*
 * Copyright (c) 2012-2020, The Linux Foundation. All rights reserved.
 */

#define pr_fmt(fmt)	"[drm-dp] %s: " fmt, __func__

#include <linux/types.h>
#include <linux/completion.h>
#include <linux/delay.h>
#include <linux/phy/phy.h>
#include <linux/phy/phy-dp.h>
#include <linux/pm_opp.h>
#include <drm/drm_fixed.h>
#include <drm/drm_dp_helper.h>
#include <drm/drm_print.h>

#include "dp_reg.h"
#include "dp_ctrl.h"
#include "dp_link.h"

#define DP_KHZ_TO_HZ 1000
#define IDLE_PATTERN_COMPLETION_TIMEOUT_JIFFIES	(30 * HZ / 1000) /* 30 ms */
#define WAIT_FOR_VIDEO_READY_TIMEOUT_JIFFIES (HZ / 2)

#define DP_CTRL_INTR_READY_FOR_VIDEO     BIT(0)
#define DP_CTRL_INTR_IDLE_PATTERN_SENT  BIT(3)

#define MR_LINK_TRAINING1  0x8
#define MR_LINK_SYMBOL_ERM 0x80
#define MR_LINK_PRBS7 0x100
#define MR_LINK_CUSTOM80 0x200
#define MR_LINK_TRAINING4  0x40

enum {
	DP_TRAINING_NONE,
	DP_TRAINING_1,
	DP_TRAINING_2,
};

struct dp_tu_calc_input {
	u64 lclk;        /* 162, 270, 540 and 810 */
	u64 pclk_khz;    /* in KHz */
	u64 hactive;     /* active h-width */
	u64 hporch;      /* bp + fp + pulse */
	int nlanes;      /* no.of.lanes */
	int bpp;         /* bits */
	int pixel_enc;   /* 444, 420, 422 */
	int dsc_en;     /* dsc on/off */
	int async_en;   /* async mode */
	int fec_en;     /* fec */
	int compress_ratio; /* 2:1 = 200, 3:1 = 300, 3.75:1 = 375 */
	int num_of_dsc_slices; /* number of slices per line */
};

struct dp_vc_tu_mapping_table {
	u32 vic;
	u8 lanes;
	u8 lrate; /* DP_LINK_RATE -> 162(6), 270(10), 540(20), 810 (30) */
	u8 bpp;
	u8 valid_boundary_link;
	u16 delay_start_link;
	bool boundary_moderation_en;
	u8 valid_lower_boundary_link;
	u8 upper_boundary_count;
	u8 lower_boundary_count;
	u8 tu_size_minus1;
};

struct dp_ctrl_private {
	struct dp_ctrl dp_ctrl;
	struct device *dev;
	struct drm_dp_aux *aux;
	struct dp_panel *panel;
	struct dp_link *link;
	struct dp_power *power;
	struct dp_parser *parser;
	struct dp_catalog *catalog;

	struct opp_table *opp_table;

	struct completion idle_comp;
	struct completion video_comp;
};

struct dp_cr_status {
	u8 lane_0_1;
	u8 lane_2_3;
};

#define DP_LANE0_1_CR_DONE	0x11

static int dp_aux_link_configure(struct drm_dp_aux *aux,
					struct dp_link_info *link)
{
	u8 values[2];
	int err;

	values[0] = drm_dp_link_rate_to_bw_code(link->rate);
	values[1] = link->num_lanes;

	if (link->capabilities & DP_LINK_CAP_ENHANCED_FRAMING)
		values[1] |= DP_LANE_COUNT_ENHANCED_FRAME_EN;

	err = drm_dp_dpcd_write(aux, DP_LINK_BW_SET, values, sizeof(values));
	if (err < 0)
		return err;

	return 0;
}

void dp_ctrl_push_idle(struct dp_ctrl *dp_ctrl)
{
	struct dp_ctrl_private *ctrl;

	ctrl = container_of(dp_ctrl, struct dp_ctrl_private, dp_ctrl);

	reinit_completion(&ctrl->idle_comp);
	dp_catalog_ctrl_state_ctrl(ctrl->catalog, DP_STATE_CTRL_PUSH_IDLE);

	if (!wait_for_completion_timeout(&ctrl->idle_comp,
			IDLE_PATTERN_COMPLETION_TIMEOUT_JIFFIES))
		pr_warn("PUSH_IDLE pattern timedout\n");

	pr_debug("mainlink off done\n");
}

static void dp_ctrl_config_ctrl(struct dp_ctrl_private *ctrl)
{
	u32 config = 0, tbd;
	u8 *dpcd = ctrl->panel->dpcd;

	/* Default-> LSCLK DIV: 1/4 LCLK  */
	config |= (2 << DP_CONFIGURATION_CTRL_LSCLK_DIV_SHIFT);

	/* Scrambler reset enable */
	if (dpcd[DP_EDP_CONFIGURATION_CAP] & DP_ALTERNATE_SCRAMBLER_RESET_CAP)
		config |= DP_CONFIGURATION_CTRL_ASSR;

	tbd = dp_link_get_test_bits_depth(ctrl->link,
			ctrl->panel->dp_mode.bpp);

	if (tbd == DP_TEST_BIT_DEPTH_UNKNOWN) {
		pr_debug("BIT_DEPTH not set. Configure default\n");
		tbd = DP_TEST_BIT_DEPTH_8;
	}

	config |= tbd << DP_CONFIGURATION_CTRL_BPC_SHIFT;

	/* Num of Lanes */
	config |= ((ctrl->link->link_params.num_lanes - 1)
			<< DP_CONFIGURATION_CTRL_NUM_OF_LANES_SHIFT);

	if (drm_dp_enhanced_frame_cap(dpcd))
		config |= DP_CONFIGURATION_CTRL_ENHANCED_FRAMING;

	config |= DP_CONFIGURATION_CTRL_P_INTERLACED; /* progressive video */

	/* sync clock & static Mvid */
	config |= DP_CONFIGURATION_CTRL_STATIC_DYNAMIC_CN;
	config |= DP_CONFIGURATION_CTRL_SYNC_ASYNC_CLK;

	dp_catalog_ctrl_config_ctrl(ctrl->catalog, config);
}

static void dp_ctrl_configure_source_params(struct dp_ctrl_private *ctrl)
{
	u32 cc, tb;

	dp_catalog_ctrl_lane_mapping(ctrl->catalog);
	dp_catalog_ctrl_mainlink_ctrl(ctrl->catalog, true);

	dp_ctrl_config_ctrl(ctrl);

	tb = dp_link_get_test_bits_depth(ctrl->link,
		ctrl->panel->dp_mode.bpp);
	cc = dp_link_get_colorimetry_config(ctrl->link);
	dp_catalog_ctrl_config_misc(ctrl->catalog, cc, tb);
	dp_panel_timing_cfg(ctrl->panel);
}

/*
 * The structure and few functions present below are IP/Hardware
 * specific implementation. Most of the implementation will not
 * have coding comments
 */
struct tu_algo_data {
	s64 lclk_fp;
	s64 pclk_fp;
	s64 lwidth;
	s64 lwidth_fp;
	s64 hbp_relative_to_pclk;
	s64 hbp_relative_to_pclk_fp;
	int nlanes;
	int bpp;
	int pixelEnc;
	int dsc_en;
	int async_en;
	int bpc;

	uint delay_start_link_extra_pixclk;
	int extra_buffer_margin;
	s64 ratio_fp;
	s64 original_ratio_fp;

	s64 err_fp;
	s64 n_err_fp;
	s64 n_n_err_fp;
	int tu_size;
	int tu_size_desired;
	int tu_size_minus1;

	int valid_boundary_link;
	s64 resulting_valid_fp;
	s64 total_valid_fp;
	s64 effective_valid_fp;
	s64 effective_valid_recorded_fp;
	int n_tus;
	int n_tus_per_lane;
	int paired_tus;
	int remainder_tus;
	int remainder_tus_upper;
	int remainder_tus_lower;
	int extra_bytes;
	int filler_size;
	int delay_start_link;

	int extra_pclk_cycles;
	int extra_pclk_cycles_in_link_clk;
	s64 ratio_by_tu_fp;
	s64 average_valid2_fp;
	int new_valid_boundary_link;
	int remainder_symbols_exist;
	int n_symbols;
	s64 n_remainder_symbols_per_lane_fp;
	s64 last_partial_tu_fp;
	s64 TU_ratio_err_fp;

	int n_tus_incl_last_incomplete_tu;
	int extra_pclk_cycles_tmp;
	int extra_pclk_cycles_in_link_clk_tmp;
	int extra_required_bytes_new_tmp;
	int filler_size_tmp;
	int lower_filler_size_tmp;
	int delay_start_link_tmp;

	bool boundary_moderation_en;
	int boundary_mod_lower_err;
	int upper_boundary_count;
	int lower_boundary_count;
	int i_upper_boundary_count;
	int i_lower_boundary_count;
	int valid_lower_boundary_link;
	int even_distribution_BF;
	int even_distribution_legacy;
	int even_distribution;
	int min_hblank_violated;
	s64 delay_start_time_fp;
	s64 hbp_time_fp;
	s64 hactive_time_fp;
	s64 diff_abs_fp;

	s64 ratio;
};

static int _tu_param_compare(s64 a, s64 b)
{
	u32 a_sign;
	u32 b_sign;
	s64 a_temp, b_temp, minus_1;

	if (a == b)
		return 0;

	minus_1 = drm_fixp_from_fraction(-1, 1);

	a_sign = (a >> 32) & 0x80000000 ? 1 : 0;

	b_sign = (b >> 32) & 0x80000000 ? 1 : 0;

	if (a_sign > b_sign)
		return 2;
	else if (b_sign > a_sign)
		return 1;

	if (!a_sign && !b_sign) { /* positive */
		if (a > b)
			return 1;
		else
			return 2;
	} else { /* negative */
		a_temp = drm_fixp_mul(a, minus_1);
		b_temp = drm_fixp_mul(b, minus_1);

		if (a_temp > b_temp)
			return 2;
		else
			return 1;
	}
}

static void dp_panel_update_tu_timings(struct dp_tu_calc_input *in,
					struct tu_algo_data *tu)
{
	int nlanes = in->nlanes;
	int dsc_num_slices = in->num_of_dsc_slices;
	int dsc_num_bytes  = 0;
	int numerator;
	s64 pclk_dsc_fp;
	s64 dwidth_dsc_fp;
	s64 hbp_dsc_fp;

	int tot_num_eoc_symbols = 0;
	int tot_num_hor_bytes   = 0;
	int tot_num_dummy_bytes = 0;
	int dwidth_dsc_bytes    = 0;
	int  eoc_bytes           = 0;

	s64 temp1_fp, temp2_fp, temp3_fp;

	tu->lclk_fp              = drm_fixp_from_fraction(in->lclk, 1);
	tu->pclk_fp              = drm_fixp_from_fraction(in->pclk_khz, 1000);
	tu->lwidth               = in->hactive;
	tu->hbp_relative_to_pclk = in->hporch;
	tu->nlanes               = in->nlanes;
	tu->bpp                  = in->bpp;
	tu->pixelEnc             = in->pixel_enc;
	tu->dsc_en               = in->dsc_en;
	tu->async_en             = in->async_en;
	tu->lwidth_fp            = drm_fixp_from_fraction(in->hactive, 1);
	tu->hbp_relative_to_pclk_fp = drm_fixp_from_fraction(in->hporch, 1);

	if (tu->pixelEnc == 420) {
		temp1_fp = drm_fixp_from_fraction(2, 1);
		tu->pclk_fp = drm_fixp_div(tu->pclk_fp, temp1_fp);
		tu->lwidth_fp = drm_fixp_div(tu->lwidth_fp, temp1_fp);
		tu->hbp_relative_to_pclk_fp =
				drm_fixp_div(tu->hbp_relative_to_pclk_fp, 2);
	}

	if (tu->pixelEnc == 422) {
		switch (tu->bpp) {
		case 24:
			tu->bpp = 16;
			tu->bpc = 8;
			break;
		case 30:
			tu->bpp = 20;
			tu->bpc = 10;
			break;
		default:
			tu->bpp = 16;
			tu->bpc = 8;
			break;
		}
	} else {
		tu->bpc = tu->bpp/3;
	}

	if (!in->dsc_en)
		goto fec_check;

	temp1_fp = drm_fixp_from_fraction(in->compress_ratio, 100);
	temp2_fp = drm_fixp_from_fraction(in->bpp, 1);
	temp3_fp = drm_fixp_div(temp2_fp, temp1_fp);
	temp2_fp = drm_fixp_mul(tu->lwidth_fp, temp3_fp);

	temp1_fp = drm_fixp_from_fraction(8, 1);
	temp3_fp = drm_fixp_div(temp2_fp, temp1_fp);

	numerator = drm_fixp2int(temp3_fp);

	dsc_num_bytes  = numerator / dsc_num_slices;
	eoc_bytes           = dsc_num_bytes % nlanes;
	tot_num_eoc_symbols = nlanes * dsc_num_slices;
	tot_num_hor_bytes   = dsc_num_bytes * dsc_num_slices;
	tot_num_dummy_bytes = (nlanes - eoc_bytes) * dsc_num_slices;

	if (dsc_num_bytes == 0)
		pr_info("incorrect no of bytes per slice=%d\n", dsc_num_bytes);

	dwidth_dsc_bytes = (tot_num_hor_bytes +
				tot_num_eoc_symbols +
				(eoc_bytes == 0 ? 0 : tot_num_dummy_bytes));

	dwidth_dsc_fp = drm_fixp_from_fraction(dwidth_dsc_bytes, 3);

	temp2_fp = drm_fixp_mul(tu->pclk_fp, dwidth_dsc_fp);
	temp1_fp = drm_fixp_div(temp2_fp, tu->lwidth_fp);
	pclk_dsc_fp = temp1_fp;

	temp1_fp = drm_fixp_div(pclk_dsc_fp, tu->pclk_fp);
	temp2_fp = drm_fixp_mul(tu->hbp_relative_to_pclk_fp, temp1_fp);
	hbp_dsc_fp = temp2_fp;

	/* output */
	tu->pclk_fp = pclk_dsc_fp;
	tu->lwidth_fp = dwidth_dsc_fp;
	tu->hbp_relative_to_pclk_fp = hbp_dsc_fp;

fec_check:
	if (in->fec_en) {
		temp1_fp = drm_fixp_from_fraction(976, 1000); /* 0.976 */
		tu->lclk_fp = drm_fixp_mul(tu->lclk_fp, temp1_fp);
	}
}

static void _tu_valid_boundary_calc(struct tu_algo_data *tu)
{
	s64 temp1_fp, temp2_fp, temp, temp1, temp2;
	int compare_result_1, compare_result_2, compare_result_3;

	temp1_fp = drm_fixp_from_fraction(tu->tu_size, 1);
	temp2_fp = drm_fixp_mul(tu->ratio_fp, temp1_fp);

	tu->new_valid_boundary_link = drm_fixp2int_ceil(temp2_fp);

	temp = (tu->i_upper_boundary_count *
				tu->new_valid_boundary_link +
				tu->i_lower_boundary_count *
				(tu->new_valid_boundary_link-1));
	tu->average_valid2_fp = drm_fixp_from_fraction(temp,
					(tu->i_upper_boundary_count +
					tu->i_lower_boundary_count));

	temp1_fp = drm_fixp_from_fraction(tu->bpp, 8);
	temp2_fp = tu->lwidth_fp;
	temp1_fp = drm_fixp_mul(temp2_fp, temp1_fp);
	temp2_fp = drm_fixp_div(temp1_fp, tu->average_valid2_fp);
	tu->n_tus = drm_fixp2int(temp2_fp);
	if ((temp2_fp & 0xFFFFFFFF) > 0xFFFFF000)
		tu->n_tus += 1;

	temp1_fp = drm_fixp_from_fraction(tu->n_tus, 1);
	temp2_fp = drm_fixp_mul(temp1_fp, tu->average_valid2_fp);
	temp1_fp = drm_fixp_from_fraction(tu->n_symbols, 1);
	temp2_fp = temp1_fp - temp2_fp;
	temp1_fp = drm_fixp_from_fraction(tu->nlanes, 1);
	temp2_fp = drm_fixp_div(temp2_fp, temp1_fp);
	tu->n_remainder_symbols_per_lane_fp = temp2_fp;

	temp1_fp = drm_fixp_from_fraction(tu->tu_size, 1);
	tu->last_partial_tu_fp =
			drm_fixp_div(tu->n_remainder_symbols_per_lane_fp,
					temp1_fp);

	if (tu->n_remainder_symbols_per_lane_fp != 0)
		tu->remainder_symbols_exist = 1;
	else
		tu->remainder_symbols_exist = 0;

	temp1_fp = drm_fixp_from_fraction(tu->n_tus, tu->nlanes);
	tu->n_tus_per_lane = drm_fixp2int(temp1_fp);

	tu->paired_tus = (int)((tu->n_tus_per_lane) /
					(tu->i_upper_boundary_count +
					 tu->i_lower_boundary_count));

	tu->remainder_tus = tu->n_tus_per_lane - tu->paired_tus *
						(tu->i_upper_boundary_count +
						tu->i_lower_boundary_count);

	if ((tu->remainder_tus - tu->i_upper_boundary_count) > 0) {
		tu->remainder_tus_upper = tu->i_upper_boundary_count;
		tu->remainder_tus_lower = tu->remainder_tus -
						tu->i_upper_boundary_count;
	} else {
		tu->remainder_tus_upper = tu->remainder_tus;
		tu->remainder_tus_lower = 0;
	}

	temp = tu->paired_tus * (tu->i_upper_boundary_count *
				tu->new_valid_boundary_link +
				tu->i_lower_boundary_count *
				(tu->new_valid_boundary_link - 1)) +
				(tu->remainder_tus_upper *
				 tu->new_valid_boundary_link) +
				(tu->remainder_tus_lower *
				(tu->new_valid_boundary_link - 1));
	tu->total_valid_fp = drm_fixp_from_fraction(temp, 1);

	if (tu->remainder_symbols_exist) {
		temp1_fp = tu->total_valid_fp +
				tu->n_remainder_symbols_per_lane_fp;
		temp2_fp = drm_fixp_from_fraction(tu->n_tus_per_lane, 1);
		temp2_fp = temp2_fp + tu->last_partial_tu_fp;
		temp1_fp = drm_fixp_div(temp1_fp, temp2_fp);
	} else {
		temp2_fp = drm_fixp_from_fraction(tu->n_tus_per_lane, 1);
		temp1_fp = drm_fixp_div(tu->total_valid_fp, temp2_fp);
	}
	tu->effective_valid_fp = temp1_fp;

	temp1_fp = drm_fixp_from_fraction(tu->tu_size, 1);
	temp2_fp = drm_fixp_mul(tu->ratio_fp, temp1_fp);
	tu->n_n_err_fp = tu->effective_valid_fp - temp2_fp;

	temp1_fp = drm_fixp_from_fraction(tu->tu_size, 1);
	temp2_fp = drm_fixp_mul(tu->ratio_fp, temp1_fp);
	tu->n_err_fp = tu->average_valid2_fp - temp2_fp;

	tu->even_distribution = tu->n_tus % tu->nlanes == 0 ? 1 : 0;

	temp1_fp = drm_fixp_from_fraction(tu->bpp, 8);
	temp2_fp = tu->lwidth_fp;
	temp1_fp = drm_fixp_mul(temp2_fp, temp1_fp);
	temp2_fp = drm_fixp_div(temp1_fp, tu->average_valid2_fp);

	if (temp2_fp)
		tu->n_tus_incl_last_incomplete_tu = drm_fixp2int_ceil(temp2_fp);
	else
		tu->n_tus_incl_last_incomplete_tu = 0;

	temp1 = 0;
	temp1_fp = drm_fixp_from_fraction(tu->tu_size, 1);
	temp2_fp = drm_fixp_mul(tu->original_ratio_fp, temp1_fp);
	temp1_fp = tu->average_valid2_fp - temp2_fp;
	temp2_fp = drm_fixp_from_fraction(tu->n_tus_incl_last_incomplete_tu, 1);
	temp1_fp = drm_fixp_mul(temp2_fp, temp1_fp);

	if (temp1_fp)
		temp1 = drm_fixp2int_ceil(temp1_fp);

	temp = tu->i_upper_boundary_count * tu->nlanes;
	temp1_fp = drm_fixp_from_fraction(tu->tu_size, 1);
	temp2_fp = drm_fixp_mul(tu->original_ratio_fp, temp1_fp);
	temp1_fp = drm_fixp_from_fraction(tu->new_valid_boundary_link, 1);
	temp2_fp = temp1_fp - temp2_fp;
	temp1_fp = drm_fixp_from_fraction(temp, 1);
	temp2_fp = drm_fixp_mul(temp1_fp, temp2_fp);

	if (temp2_fp)
		temp2 = drm_fixp2int_ceil(temp2_fp);
	else
		temp2 = 0;
	tu->extra_required_bytes_new_tmp = (int)(temp1 + temp2);

	temp1_fp = drm_fixp_from_fraction(8, tu->bpp);
	temp2_fp = drm_fixp_from_fraction(
	tu->extra_required_bytes_new_tmp, 1);
	temp1_fp = drm_fixp_mul(temp2_fp, temp1_fp);

	if (temp1_fp)
		tu->extra_pclk_cycles_tmp = drm_fixp2int_ceil(temp1_fp);
	else
		tu->extra_pclk_cycles_tmp = 0;

	temp1_fp = drm_fixp_from_fraction(tu->extra_pclk_cycles_tmp, 1);
	temp2_fp = drm_fixp_div(tu->lclk_fp, tu->pclk_fp);
	temp1_fp = drm_fixp_mul(temp1_fp, temp2_fp);

	if (temp1_fp)
		tu->extra_pclk_cycles_in_link_clk_tmp =
						drm_fixp2int_ceil(temp1_fp);
	else
		tu->extra_pclk_cycles_in_link_clk_tmp = 0;

	tu->filler_size_tmp = tu->tu_size - tu->new_valid_boundary_link;

	tu->lower_filler_size_tmp = tu->filler_size_tmp + 1;

	tu->delay_start_link_tmp = tu->extra_pclk_cycles_in_link_clk_tmp +
					tu->lower_filler_size_tmp +
					tu->extra_buffer_margin;

	temp1_fp = drm_fixp_from_fraction(tu->delay_start_link_tmp, 1);
	tu->delay_start_time_fp = drm_fixp_div(temp1_fp, tu->lclk_fp);

	compare_result_1 = _tu_param_compare(tu->n_n_err_fp, tu->diff_abs_fp);
	if (compare_result_1 == 2)
		compare_result_1 = 1;
	else
		compare_result_1 = 0;

	compare_result_2 = _tu_param_compare(tu->n_n_err_fp, tu->err_fp);
	if (compare_result_2 == 2)
		compare_result_2 = 1;
	else
		compare_result_2 = 0;

	compare_result_3 = _tu_param_compare(tu->hbp_time_fp,
					tu->delay_start_time_fp);
	if (compare_result_3 == 2)
		compare_result_3 = 0;
	else
		compare_result_3 = 1;

	if (((tu->even_distribution == 1) ||
			((tu->even_distribution_BF == 0) &&
			(tu->even_distribution_legacy == 0))) &&
			tu->n_err_fp >= 0 && tu->n_n_err_fp >= 0 &&
			compare_result_2 &&
			(compare_result_1 || (tu->min_hblank_violated == 1)) &&
			(tu->new_valid_boundary_link - 1) > 0 &&
			compare_result_3 &&
			(tu->delay_start_link_tmp <= 1023)) {
		tu->upper_boundary_count = tu->i_upper_boundary_count;
		tu->lower_boundary_count = tu->i_lower_boundary_count;
		tu->err_fp = tu->n_n_err_fp;
		tu->boundary_moderation_en = true;
		tu->tu_size_desired = tu->tu_size;
		tu->valid_boundary_link = tu->new_valid_boundary_link;
		tu->effective_valid_recorded_fp = tu->effective_valid_fp;
		tu->even_distribution_BF = 1;
		tu->delay_start_link = tu->delay_start_link_tmp;
	} else if (tu->boundary_mod_lower_err == 0) {
		compare_result_1 = _tu_param_compare(tu->n_n_err_fp,
							tu->diff_abs_fp);
		if (compare_result_1 == 2)
			tu->boundary_mod_lower_err = 1;
	}
}

static void _dp_ctrl_calc_tu(struct dp_tu_calc_input *in,
				   struct dp_vc_tu_mapping_table *tu_table)
{
	struct tu_algo_data *tu;
	int compare_result_1, compare_result_2;
	u64 temp = 0;
	s64 temp_fp = 0, temp1_fp = 0, temp2_fp = 0;

	s64 LCLK_FAST_SKEW_fp = drm_fixp_from_fraction(6, 10000); /* 0.0006 */
	s64 const_p49_fp = drm_fixp_from_fraction(49, 100); /* 0.49 */
	s64 const_p56_fp = drm_fixp_from_fraction(56, 100); /* 0.56 */
	s64 RATIO_SCALE_fp = drm_fixp_from_fraction(1001, 1000);

	u8 DP_BRUTE_FORCE = 1;
	s64 BRUTE_FORCE_THRESHOLD_fp = drm_fixp_from_fraction(1, 10); /* 0.1 */
	uint EXTRA_PIXCLK_CYCLE_DELAY = 4;
	uint HBLANK_MARGIN = 4;

	tu = kzalloc(sizeof(*tu), GFP_KERNEL);
	if (!tu)
		return

	dp_panel_update_tu_timings(in, tu);

	tu->err_fp = drm_fixp_from_fraction(1000, 1); /* 1000 */

	temp1_fp = drm_fixp_from_fraction(4, 1);
	temp2_fp = drm_fixp_mul(temp1_fp, tu->lclk_fp);
	temp_fp = drm_fixp_div(temp2_fp, tu->pclk_fp);
	tu->extra_buffer_margin = drm_fixp2int_ceil(temp_fp);

	temp1_fp = drm_fixp_from_fraction(tu->bpp, 8);
	temp2_fp = drm_fixp_mul(tu->pclk_fp, temp1_fp);
	temp1_fp = drm_fixp_from_fraction(tu->nlanes, 1);
	temp2_fp = drm_fixp_div(temp2_fp, temp1_fp);
	tu->ratio_fp = drm_fixp_div(temp2_fp, tu->lclk_fp);

	tu->original_ratio_fp = tu->ratio_fp;
	tu->boundary_moderation_en = false;
	tu->upper_boundary_count = 0;
	tu->lower_boundary_count = 0;
	tu->i_upper_boundary_count = 0;
	tu->i_lower_boundary_count = 0;
	tu->valid_lower_boundary_link = 0;
	tu->even_distribution_BF = 0;
	tu->even_distribution_legacy = 0;
	tu->even_distribution = 0;
	tu->delay_start_time_fp = 0;

	tu->err_fp = drm_fixp_from_fraction(1000, 1);
	tu->n_err_fp = 0;
	tu->n_n_err_fp = 0;

	tu->ratio = drm_fixp2int(tu->ratio_fp);
	temp1_fp = drm_fixp_from_fraction(tu->nlanes, 1);
	div64_u64_rem(tu->lwidth_fp, temp1_fp, &temp2_fp);
	if (temp2_fp != 0 &&
			!tu->ratio && tu->dsc_en == 0) {
		tu->ratio_fp = drm_fixp_mul(tu->ratio_fp, RATIO_SCALE_fp);
		tu->ratio = drm_fixp2int(tu->ratio_fp);
		if (tu->ratio)
			tu->ratio_fp = drm_fixp_from_fraction(1, 1);
	}

	if (tu->ratio > 1)
		tu->ratio = 1;

	if (tu->ratio == 1)
		goto tu_size_calc;

	compare_result_1 = _tu_param_compare(tu->ratio_fp, const_p49_fp);
	if (!compare_result_1 || compare_result_1 == 1)
		compare_result_1 = 1;
	else
		compare_result_1 = 0;

	compare_result_2 = _tu_param_compare(tu->ratio_fp, const_p56_fp);
	if (!compare_result_2 || compare_result_2 == 2)
		compare_result_2 = 1;
	else
		compare_result_2 = 0;

	if (tu->dsc_en && compare_result_1 && compare_result_2) {
		HBLANK_MARGIN += 4;
		DRM_DEBUG_DP("Info: increase HBLANK_MARGIN to %d\n",
				HBLANK_MARGIN);
	}

tu_size_calc:
	for (tu->tu_size = 32; tu->tu_size <= 64; tu->tu_size++) {
		temp1_fp = drm_fixp_from_fraction(tu->tu_size, 1);
		temp2_fp = drm_fixp_mul(tu->ratio_fp, temp1_fp);
		temp = drm_fixp2int_ceil(temp2_fp);
		temp1_fp = drm_fixp_from_fraction(temp, 1);
		tu->n_err_fp = temp1_fp - temp2_fp;

		if (tu->n_err_fp < tu->err_fp) {
			tu->err_fp = tu->n_err_fp;
			tu->tu_size_desired = tu->tu_size;
		}
	}

	tu->tu_size_minus1 = tu->tu_size_desired - 1;

	temp1_fp = drm_fixp_from_fraction(tu->tu_size_desired, 1);
	temp2_fp = drm_fixp_mul(tu->ratio_fp, temp1_fp);
	tu->valid_boundary_link = drm_fixp2int_ceil(temp2_fp);

	temp1_fp = drm_fixp_from_fraction(tu->bpp, 8);
	temp2_fp = tu->lwidth_fp;
	temp2_fp = drm_fixp_mul(temp2_fp, temp1_fp);

	temp1_fp = drm_fixp_from_fraction(tu->valid_boundary_link, 1);
	temp2_fp = drm_fixp_div(temp2_fp, temp1_fp);
	tu->n_tus = drm_fixp2int(temp2_fp);
	if ((temp2_fp & 0xFFFFFFFF) > 0xFFFFF000)
		tu->n_tus += 1;

	tu->even_distribution_legacy = tu->n_tus % tu->nlanes == 0 ? 1 : 0;
	DRM_DEBUG_DP("Info: n_sym = %d, num_of_tus = %d\n",
		tu->valid_boundary_link, tu->n_tus);

	temp1_fp = drm_fixp_from_fraction(tu->tu_size_desired, 1);
	temp2_fp = drm_fixp_mul(tu->original_ratio_fp, temp1_fp);
	temp1_fp = drm_fixp_from_fraction(tu->valid_boundary_link, 1);
	temp2_fp = temp1_fp - temp2_fp;
	temp1_fp = drm_fixp_from_fraction(tu->n_tus + 1, 1);
	temp2_fp = drm_fixp_mul(temp1_fp, temp2_fp);

	temp = drm_fixp2int(temp2_fp);
	if (temp && temp2_fp)
		tu->extra_bytes = drm_fixp2int_ceil(temp2_fp);
	else
		tu->extra_bytes = 0;

	temp1_fp = drm_fixp_from_fraction(tu->extra_bytes, 1);
	temp2_fp = drm_fixp_from_fraction(8, tu->bpp);
	temp1_fp = drm_fixp_mul(temp1_fp, temp2_fp);

	if (temp && temp1_fp)
		tu->extra_pclk_cycles = drm_fixp2int_ceil(temp1_fp);
	else
		tu->extra_pclk_cycles = drm_fixp2int(temp1_fp);

	temp1_fp = drm_fixp_div(tu->lclk_fp, tu->pclk_fp);
	temp2_fp = drm_fixp_from_fraction(tu->extra_pclk_cycles, 1);
	temp1_fp = drm_fixp_mul(temp2_fp, temp1_fp);

	if (temp1_fp)
		tu->extra_pclk_cycles_in_link_clk = drm_fixp2int_ceil(temp1_fp);
	else
		tu->extra_pclk_cycles_in_link_clk = drm_fixp2int(temp1_fp);

	tu->filler_size = tu->tu_size_desired - tu->valid_boundary_link;

	temp1_fp = drm_fixp_from_fraction(tu->tu_size_desired, 1);
	tu->ratio_by_tu_fp = drm_fixp_mul(tu->ratio_fp, temp1_fp);

	tu->delay_start_link = tu->extra_pclk_cycles_in_link_clk +
				tu->filler_size + tu->extra_buffer_margin;

	tu->resulting_valid_fp =
			drm_fixp_from_fraction(tu->valid_boundary_link, 1);

	temp1_fp = drm_fixp_from_fraction(tu->tu_size_desired, 1);
	temp2_fp = drm_fixp_div(tu->resulting_valid_fp, temp1_fp);
	tu->TU_ratio_err_fp = temp2_fp - tu->original_ratio_fp;

	temp1_fp = drm_fixp_from_fraction(HBLANK_MARGIN, 1);
	temp1_fp = tu->hbp_relative_to_pclk_fp - temp1_fp;
	tu->hbp_time_fp = drm_fixp_div(temp1_fp, tu->pclk_fp);

	temp1_fp = drm_fixp_from_fraction(tu->delay_start_link, 1);
	tu->delay_start_time_fp = drm_fixp_div(temp1_fp, tu->lclk_fp);

	compare_result_1 = _tu_param_compare(tu->hbp_time_fp,
					tu->delay_start_time_fp);
	if (compare_result_1 == 2) /* if (hbp_time_fp < delay_start_time_fp) */
		tu->min_hblank_violated = 1;

	tu->hactive_time_fp = drm_fixp_div(tu->lwidth_fp, tu->pclk_fp);

	compare_result_2 = _tu_param_compare(tu->hactive_time_fp,
						tu->delay_start_time_fp);
	if (compare_result_2 == 2)
		tu->min_hblank_violated = 1;

	tu->delay_start_time_fp = 0;

	/* brute force */

	tu->delay_start_link_extra_pixclk = EXTRA_PIXCLK_CYCLE_DELAY;
	tu->diff_abs_fp = tu->resulting_valid_fp - tu->ratio_by_tu_fp;

	temp = drm_fixp2int(tu->diff_abs_fp);
	if (!temp && tu->diff_abs_fp <= 0xffff)
		tu->diff_abs_fp = 0;

	/* if(diff_abs < 0) diff_abs *= -1 */
	if (tu->diff_abs_fp < 0)
		tu->diff_abs_fp = drm_fixp_mul(tu->diff_abs_fp, -1);

	tu->boundary_mod_lower_err = 0;
	if ((tu->diff_abs_fp != 0 &&
			((tu->diff_abs_fp > BRUTE_FORCE_THRESHOLD_fp) ||
			 (tu->even_distribution_legacy == 0) ||
			 (DP_BRUTE_FORCE == 1))) ||
			(tu->min_hblank_violated == 1)) {
		do {
			tu->err_fp = drm_fixp_from_fraction(1000, 1);

			temp1_fp = drm_fixp_div(tu->lclk_fp, tu->pclk_fp);
			temp2_fp = drm_fixp_from_fraction(
					tu->delay_start_link_extra_pixclk, 1);
			temp1_fp = drm_fixp_mul(temp2_fp, temp1_fp);

			if (temp1_fp)
				tu->extra_buffer_margin =
					drm_fixp2int_ceil(temp1_fp);
			else
				tu->extra_buffer_margin = 0;

			temp1_fp = drm_fixp_from_fraction(tu->bpp, 8);
			temp1_fp = drm_fixp_mul(tu->lwidth_fp, temp1_fp);

			if (temp1_fp)
				tu->n_symbols = drm_fixp2int_ceil(temp1_fp);
			else
				tu->n_symbols = 0;

			for (tu->tu_size = 32; tu->tu_size <= 64; tu->tu_size++) {
				for (tu->i_upper_boundary_count = 1;
					tu->i_upper_boundary_count <= 15;
					tu->i_upper_boundary_count++) {
					for (tu->i_lower_boundary_count = 1;
						tu->i_lower_boundary_count <= 15;
						tu->i_lower_boundary_count++) {
						_tu_valid_boundary_calc(tu);
					}
				}
			}
			tu->delay_start_link_extra_pixclk--;
		} while (tu->boundary_moderation_en != true &&
			tu->boundary_mod_lower_err == 1 &&
			tu->delay_start_link_extra_pixclk != 0);

		if (tu->boundary_moderation_en == true) {
			temp1_fp = drm_fixp_from_fraction(
					(tu->upper_boundary_count *
					tu->valid_boundary_link +
					tu->lower_boundary_count *
					(tu->valid_boundary_link - 1)), 1);
			temp2_fp = drm_fixp_from_fraction(
					(tu->upper_boundary_count +
					tu->lower_boundary_count), 1);
			tu->resulting_valid_fp =
					drm_fixp_div(temp1_fp, temp2_fp);

			temp1_fp = drm_fixp_from_fraction(
					tu->tu_size_desired, 1);
			tu->ratio_by_tu_fp =
				drm_fixp_mul(tu->original_ratio_fp, temp1_fp);

			tu->valid_lower_boundary_link =
				tu->valid_boundary_link - 1;

			temp1_fp = drm_fixp_from_fraction(tu->bpp, 8);
			temp1_fp = drm_fixp_mul(tu->lwidth_fp, temp1_fp);
			temp2_fp = drm_fixp_div(temp1_fp,
						tu->resulting_valid_fp);
			tu->n_tus = drm_fixp2int(temp2_fp);

			tu->tu_size_minus1 = tu->tu_size_desired - 1;
			tu->even_distribution_BF = 1;

			temp1_fp =
				drm_fixp_from_fraction(tu->tu_size_desired, 1);
			temp2_fp =
				drm_fixp_div(tu->resulting_valid_fp, temp1_fp);
			tu->TU_ratio_err_fp = temp2_fp - tu->original_ratio_fp;
		}
	}

	temp2_fp = drm_fixp_mul(LCLK_FAST_SKEW_fp, tu->lwidth_fp);

	if (temp2_fp)
		temp = drm_fixp2int_ceil(temp2_fp);
	else
		temp = 0;

	temp1_fp = drm_fixp_from_fraction(tu->nlanes, 1);
	temp2_fp = drm_fixp_mul(tu->original_ratio_fp, temp1_fp);
	temp1_fp = drm_fixp_from_fraction(tu->bpp, 8);
	temp2_fp = drm_fixp_div(temp1_fp, temp2_fp);
	temp1_fp = drm_fixp_from_fraction(temp, 1);
	temp2_fp = drm_fixp_mul(temp1_fp, temp2_fp);
	temp = drm_fixp2int(temp2_fp);

	if (tu->async_en)
		tu->delay_start_link += (int)temp;

	temp1_fp = drm_fixp_from_fraction(tu->delay_start_link, 1);
	tu->delay_start_time_fp = drm_fixp_div(temp1_fp, tu->lclk_fp);

	/* OUTPUTS */
	tu_table->valid_boundary_link       = tu->valid_boundary_link;
	tu_table->delay_start_link          = tu->delay_start_link;
	tu_table->boundary_moderation_en    = tu->boundary_moderation_en;
	tu_table->valid_lower_boundary_link = tu->valid_lower_boundary_link;
	tu_table->upper_boundary_count      = tu->upper_boundary_count;
	tu_table->lower_boundary_count      = tu->lower_boundary_count;
	tu_table->tu_size_minus1            = tu->tu_size_minus1;

	DRM_DEBUG_DP("TU: valid_boundary_link: %d\n",
				tu_table->valid_boundary_link);
	DRM_DEBUG_DP("TU: delay_start_link: %d\n",
				tu_table->delay_start_link);
	DRM_DEBUG_DP("TU: boundary_moderation_en: %d\n",
			tu_table->boundary_moderation_en);
	DRM_DEBUG_DP("TU: valid_lower_boundary_link: %d\n",
			tu_table->valid_lower_boundary_link);
	DRM_DEBUG_DP("TU: upper_boundary_count: %d\n",
			tu_table->upper_boundary_count);
	DRM_DEBUG_DP("TU: lower_boundary_count: %d\n",
			tu_table->lower_boundary_count);
	DRM_DEBUG_DP("TU: tu_size_minus1: %d\n", tu_table->tu_size_minus1);

	kfree(tu);
}

static void dp_ctrl_calc_tu_parameters(struct dp_ctrl_private *ctrl,
		struct dp_vc_tu_mapping_table *tu_table)
{
	struct dp_tu_calc_input in;
	struct drm_display_mode *drm_mode;

	drm_mode = &ctrl->panel->dp_mode.drm_mode;

	in.lclk = ctrl->link->link_params.rate / 1000;
	in.pclk_khz = drm_mode->clock;
	in.hactive = drm_mode->hdisplay;
	in.hporch = drm_mode->htotal - drm_mode->hdisplay;
	in.nlanes = ctrl->link->link_params.num_lanes;
	in.bpp = ctrl->panel->dp_mode.bpp;
	in.pixel_enc = 444;
	in.dsc_en = 0;
	in.async_en = 0;
	in.fec_en = 0;
	in.num_of_dsc_slices = 0;
	in.compress_ratio = 100;

	_dp_ctrl_calc_tu(&in, tu_table);
}

static void dp_ctrl_setup_tr_unit(struct dp_ctrl_private *ctrl)
{
	u32 dp_tu = 0x0;
	u32 valid_boundary = 0x0;
	u32 valid_boundary2 = 0x0;
	struct dp_vc_tu_mapping_table tu_calc_table;

	dp_ctrl_calc_tu_parameters(ctrl, &tu_calc_table);

	dp_tu |= tu_calc_table.tu_size_minus1;
	valid_boundary |= tu_calc_table.valid_boundary_link;
	valid_boundary |= (tu_calc_table.delay_start_link << 16);

	valid_boundary2 |= (tu_calc_table.valid_lower_boundary_link << 1);
	valid_boundary2 |= (tu_calc_table.upper_boundary_count << 16);
	valid_boundary2 |= (tu_calc_table.lower_boundary_count << 20);

	if (tu_calc_table.boundary_moderation_en)
		valid_boundary2 |= BIT(0);

	pr_debug("dp_tu=0x%x, valid_boundary=0x%x, valid_boundary2=0x%x\n",
			dp_tu, valid_boundary, valid_boundary2);

	dp_catalog_ctrl_update_transfer_unit(ctrl->catalog,
				dp_tu, valid_boundary, valid_boundary2);
}

static int dp_ctrl_wait4video_ready(struct dp_ctrl_private *ctrl)
{
	int ret = 0;

	if (!wait_for_completion_timeout(&ctrl->video_comp,
				WAIT_FOR_VIDEO_READY_TIMEOUT_JIFFIES)) {
		DRM_ERROR("wait4video timedout\n");
		ret = -ETIMEDOUT;
	}
	return ret;
}

static int dp_ctrl_update_vx_px(struct dp_ctrl_private *ctrl)
{
	struct dp_link *link = ctrl->link;
	int ret = 0, lane, lane_cnt;
	u8 buf[4];
	u32 max_level_reached = 0;
	u32 voltage_swing_level = link->phy_params.v_level;
	u32 pre_emphasis_level = link->phy_params.p_level;

	ret = dp_catalog_ctrl_update_vx_px(ctrl->catalog,
		voltage_swing_level, pre_emphasis_level);

	if (ret)
		return ret;

	if (voltage_swing_level >= DP_TRAIN_VOLTAGE_SWING_MAX) {
		DRM_DEBUG_DP("max. voltage swing level reached %d\n",
				voltage_swing_level);
		max_level_reached |= DP_TRAIN_MAX_SWING_REACHED;
	}

	if (pre_emphasis_level >= DP_TRAIN_PRE_EMPHASIS_MAX) {
		DRM_DEBUG_DP("max. pre-emphasis level reached %d\n",
				pre_emphasis_level);
		max_level_reached  |= DP_TRAIN_MAX_PRE_EMPHASIS_REACHED;
	}

	pre_emphasis_level <<= DP_TRAIN_PRE_EMPHASIS_SHIFT;

	lane_cnt = ctrl->link->link_params.num_lanes;
	for (lane = 0; lane < lane_cnt; lane++)
		buf[lane] = voltage_swing_level | pre_emphasis_level
				| max_level_reached;

	DRM_DEBUG_DP("sink: p|v=0x%x\n", voltage_swing_level
					| pre_emphasis_level);
	ret = drm_dp_dpcd_write(ctrl->aux, DP_TRAINING_LANE0_SET,
					buf, lane_cnt);
	if (ret == lane_cnt)
		ret = 0;

	return ret;
}

static bool dp_ctrl_train_pattern_set(struct dp_ctrl_private *ctrl,
		u8 pattern)
{
	u8 buf;
	int ret = 0;

	DRM_DEBUG_DP("sink: pattern=%x\n", pattern);

	buf = pattern;

	if (pattern && pattern != DP_TRAINING_PATTERN_4)
		buf |= DP_LINK_SCRAMBLING_DISABLE;

	ret = drm_dp_dpcd_writeb(ctrl->aux, DP_TRAINING_PATTERN_SET, buf);
	return ret == 1;
}

static int dp_ctrl_read_link_status(struct dp_ctrl_private *ctrl,
				    u8 *link_status)
{
	int ret = 0, len;

	len = drm_dp_dpcd_read_link_status(ctrl->aux, link_status);
	if (len != DP_LINK_STATUS_SIZE) {
		DRM_ERROR("DP link status read failed, err: %d\n", len);
		ret = -EINVAL;
	}

	return ret;
}

static int dp_ctrl_link_train_1(struct dp_ctrl_private *ctrl,
		struct dp_cr_status *cr, int *training_step)
{
	int tries, old_v_level, ret = 0;
	u8 link_status[DP_LINK_STATUS_SIZE];
	int const maximum_retries = 4;

	dp_catalog_ctrl_state_ctrl(ctrl->catalog, 0);

	*training_step = DP_TRAINING_1;

	ret = dp_catalog_ctrl_set_pattern(ctrl->catalog, DP_TRAINING_PATTERN_1);
	if (ret)
		return ret;
	dp_ctrl_train_pattern_set(ctrl, DP_TRAINING_PATTERN_1 |
		DP_LINK_SCRAMBLING_DISABLE);

	ret = dp_ctrl_update_vx_px(ctrl);
	if (ret)
		return ret;

	tries = 0;
	old_v_level = ctrl->link->phy_params.v_level;
	for (tries = 0; tries < maximum_retries; tries++) {
		drm_dp_link_train_clock_recovery_delay(ctrl->panel->dpcd);

		ret = dp_ctrl_read_link_status(ctrl, link_status);
		if (ret)
			return ret;

		cr->lane_0_1 = link_status[0];
		cr->lane_2_3 = link_status[1];

		if (drm_dp_clock_recovery_ok(link_status,
			ctrl->link->link_params.num_lanes)) {
			return 0;
		}

		if (ctrl->link->phy_params.v_level >=
			DP_TRAIN_VOLTAGE_SWING_MAX) {
			DRM_ERROR_RATELIMITED("max v_level reached\n");
			return -EAGAIN;
		}

		if (old_v_level != ctrl->link->phy_params.v_level) {
			tries = 0;
			old_v_level = ctrl->link->phy_params.v_level;
		}

		DRM_DEBUG_DP("clock recovery not done, adjusting vx px\n");

		dp_link_adjust_levels(ctrl->link, link_status);
		ret = dp_ctrl_update_vx_px(ctrl);
		if (ret)
			return ret;
	}

	DRM_ERROR("max tries reached\n");
	return -ETIMEDOUT;
}

static int dp_ctrl_link_rate_down_shift(struct dp_ctrl_private *ctrl)
{
	int ret = 0;

	switch (ctrl->link->link_params.rate) {
	case 810000:
		ctrl->link->link_params.rate = 540000;
		break;
	case 540000:
		ctrl->link->link_params.rate = 270000;
		break;
	case 270000:
		ctrl->link->link_params.rate = 162000;
		break;
	case 162000:
	default:
		ret = -EINVAL;
		break;
	};

	if (!ret)
		DRM_DEBUG_DP("new rate=0x%x\n", ctrl->link->link_params.rate);

	return ret;
}

static int dp_ctrl_link_lane_down_shift(struct dp_ctrl_private *ctrl)
{

	if (ctrl->link->link_params.num_lanes == 1)
		return -1;

	ctrl->link->link_params.num_lanes /= 2;
	ctrl->link->link_params.rate = ctrl->panel->link_info.rate;

	ctrl->link->phy_params.p_level = 0;
	ctrl->link->phy_params.v_level = 0;

	return 0;
}

static void dp_ctrl_clear_training_pattern(struct dp_ctrl_private *ctrl)
{
	dp_ctrl_train_pattern_set(ctrl, DP_TRAINING_PATTERN_DISABLE);
	drm_dp_link_train_channel_eq_delay(ctrl->panel->dpcd);
}

static int dp_ctrl_link_train_2(struct dp_ctrl_private *ctrl,
		struct dp_cr_status *cr, int *training_step)
{
	int tries = 0, ret = 0;
	char pattern;
	int const maximum_retries = 5;
	u8 link_status[DP_LINK_STATUS_SIZE];

	dp_catalog_ctrl_state_ctrl(ctrl->catalog, 0);

	*training_step = DP_TRAINING_2;

	if (drm_dp_tps3_supported(ctrl->panel->dpcd))
		pattern = DP_TRAINING_PATTERN_3;
	else
		pattern = DP_TRAINING_PATTERN_2;

	ret = dp_ctrl_update_vx_px(ctrl);
	if (ret)
		return ret;

	ret = dp_catalog_ctrl_set_pattern(ctrl->catalog, pattern);
	if (ret)
		return ret;

	dp_ctrl_train_pattern_set(ctrl, pattern | DP_RECOVERED_CLOCK_OUT_EN);

	for (tries = 0; tries <= maximum_retries; tries++) {
		drm_dp_link_train_channel_eq_delay(ctrl->panel->dpcd);

		ret = dp_ctrl_read_link_status(ctrl, link_status);
		if (ret)
			return ret;
		cr->lane_0_1 = link_status[0];
		cr->lane_2_3 = link_status[1];

		if (drm_dp_channel_eq_ok(link_status,
			ctrl->link->link_params.num_lanes)) {
			return 0;
		}

		dp_link_adjust_levels(ctrl->link, link_status);
		ret = dp_ctrl_update_vx_px(ctrl);
		if (ret)
			return ret;

	}

	return -ETIMEDOUT;
}

static int dp_ctrl_reinitialize_mainlink(struct dp_ctrl_private *ctrl);

static int dp_ctrl_link_train(struct dp_ctrl_private *ctrl,
		struct dp_cr_status *cr, int *training_step)
{
	int ret = 0;
	u8 encoding = DP_SET_ANSI_8B10B;
	struct dp_link_info link_info = {0};

	dp_ctrl_config_ctrl(ctrl);

	link_info.num_lanes = ctrl->link->link_params.num_lanes;
	link_info.rate = ctrl->link->link_params.rate;
	link_info.capabilities = DP_LINK_CAP_ENHANCED_FRAMING;

	dp_aux_link_configure(ctrl->aux, &link_info);
	drm_dp_dpcd_write(ctrl->aux, DP_MAIN_LINK_CHANNEL_CODING_SET,
				&encoding, 1);

	ret = dp_ctrl_link_train_1(ctrl, cr, training_step);
	if (ret) {
		DRM_ERROR("link training #1 failed. ret=%d\n", ret);
		goto end;
	}

	/* print success info as this is a result of user initiated action */
	DRM_DEBUG_DP("link training #1 successful\n");

	ret = dp_ctrl_link_train_2(ctrl, cr, training_step);
	if (ret) {
		DRM_ERROR("link training #2 failed. ret=%d\n", ret);
		goto end;
	}

	/* print success info as this is a result of user initiated action */
	DRM_DEBUG_DP("link training #2 successful\n");

end:
	dp_catalog_ctrl_state_ctrl(ctrl->catalog, 0);

	return ret;
}

static int dp_ctrl_setup_main_link(struct dp_ctrl_private *ctrl,
		struct dp_cr_status *cr, int *training_step)
{
	int ret = 0;

	dp_catalog_ctrl_mainlink_ctrl(ctrl->catalog, true);

	if (ctrl->link->sink_request & DP_TEST_LINK_PHY_TEST_PATTERN)
		return ret;

	/*
	 * As part of previous calls, DP controller state might have
	 * transitioned to PUSH_IDLE. In order to start transmitting
	 * a link training pattern, we have to first do soft reset.
	 */
	dp_catalog_ctrl_reset(ctrl->catalog);

	ret = dp_ctrl_link_train(ctrl, cr, training_step);

	return ret;
}

static void dp_ctrl_set_clock_rate(struct dp_ctrl_private *ctrl,
			enum dp_pm_type module, char *name, unsigned long rate)
{
	u32 num = ctrl->parser->mp[module].num_clk;
	struct dss_clk *cfg = ctrl->parser->mp[module].clk_config;

	while (num && strcmp(cfg->clk_name, name)) {
		num--;
		cfg++;
	}

	DRM_DEBUG_DP("setting rate=%lu on clk=%s\n", rate, name);

	if (num)
		cfg->rate = rate;
	else
		DRM_ERROR("%s clock doesn't exit to set rate %lu\n",
				name, rate);
}

static int dp_ctrl_enable_mainlink_clocks(struct dp_ctrl_private *ctrl)
{
	int ret = 0;
	struct dp_io *dp_io = &ctrl->parser->io;
	struct phy *phy = dp_io->phy;
	struct phy_configure_opts_dp *opts_dp = &dp_io->phy_opts.dp;

	opts_dp->lanes = ctrl->link->link_params.num_lanes;
	opts_dp->link_rate = ctrl->link->link_params.rate / 100;
	dp_ctrl_set_clock_rate(ctrl, DP_CTRL_PM, "ctrl_link",
					ctrl->link->link_params.rate * 1000);

	phy_configure(phy, &dp_io->phy_opts);
	phy_power_on(phy);

	ret = dp_power_clk_enable(ctrl->power, DP_CTRL_PM, true);
	if (ret)
		DRM_ERROR("Unable to start link clocks. ret=%d\n", ret);

	DRM_DEBUG_DP("link rate=%d pixel_clk=%d\n",
		ctrl->link->link_params.rate, ctrl->dp_ctrl.pixel_rate);

	return ret;
}

static int dp_ctrl_enable_stream_clocks(struct dp_ctrl_private *ctrl)
{
	int ret = 0;

	dp_ctrl_set_clock_rate(ctrl, DP_STREAM_PM, "stream_pixel",
					ctrl->dp_ctrl.pixel_rate * 1000);

	ret = dp_power_clk_enable(ctrl->power, DP_STREAM_PM, true);
	if (ret)
		DRM_ERROR("Unabled to start pixel clocks. ret=%d\n", ret);

	DRM_DEBUG_DP("link rate=%d pixel_clk=%d\n",
			ctrl->link->link_params.rate, ctrl->dp_ctrl.pixel_rate);

	return ret;
}

int dp_ctrl_host_init(struct dp_ctrl *dp_ctrl, bool flip)
{
	struct dp_ctrl_private *ctrl;
	struct dp_io *dp_io;
	struct phy *phy;

	if (!dp_ctrl) {
		DRM_ERROR("Invalid input data\n");
		return -EINVAL;
	}

	ctrl = container_of(dp_ctrl, struct dp_ctrl_private, dp_ctrl);
	dp_io = &ctrl->parser->io;
	phy = dp_io->phy;

	ctrl->dp_ctrl.orientation = flip;

	dp_catalog_ctrl_phy_reset(ctrl->catalog);
	phy_init(phy);
	dp_catalog_ctrl_enable_irq(ctrl->catalog, true);

	return 0;
}

/**
 * dp_ctrl_host_deinit() - Uninitialize DP controller
 * @dp_ctrl: Display Port Driver data
 *
 * Perform required steps to uninitialize DP controller
 * and its resources.
 */
void dp_ctrl_host_deinit(struct dp_ctrl *dp_ctrl)
{
	struct dp_ctrl_private *ctrl;
	struct dp_io *dp_io;
	struct phy *phy;

	if (!dp_ctrl) {
		DRM_ERROR("Invalid input data\n");
		return;
	}

	ctrl = container_of(dp_ctrl, struct dp_ctrl_private, dp_ctrl);
	dp_io = &ctrl->parser->io;
	phy = dp_io->phy;

	dp_catalog_ctrl_enable_irq(ctrl->catalog, false);
	phy_exit(phy);

	DRM_DEBUG_DP("Host deinitialized successfully\n");
}

static bool dp_ctrl_use_fixed_nvid(struct dp_ctrl_private *ctrl)
{
	u8 *dpcd = ctrl->panel->dpcd;
	u32 edid_quirks = 0;

	edid_quirks = drm_dp_get_edid_quirks(ctrl->panel->edid);
	/*
	 * For better interop experience, used a fixed NVID=0x8000
	 * whenever connected to a VGA dongle downstream.
	 */
	if (drm_dp_is_branch(dpcd))
		return (drm_dp_has_quirk(&ctrl->panel->desc, edid_quirks,
				DP_DPCD_QUIRK_CONSTANT_N));

	return false;
}

static int dp_ctrl_reinitialize_mainlink(struct dp_ctrl_private *ctrl)
{
	int ret = 0;
	struct dp_io *dp_io = &ctrl->parser->io;
	struct phy *phy = dp_io->phy;
	struct phy_configure_opts_dp *opts_dp = &dp_io->phy_opts.dp;

	dp_catalog_ctrl_mainlink_ctrl(ctrl->catalog, false);
	opts_dp->lanes = ctrl->link->link_params.num_lanes;
	phy_configure(phy, &dp_io->phy_opts);
	/*
	 * Disable and re-enable the mainlink clock since the
	 * link clock might have been adjusted as part of the
	 * link maintenance.
	 */
	ret = dp_power_clk_enable(ctrl->power, DP_CTRL_PM, false);
	if (ret) {
		DRM_ERROR("Failed to disable clocks. ret=%d\n", ret);
		return ret;
	}
	phy_power_off(phy);
	/* hw recommended delay before re-enabling clocks */
	msleep(20);

	ret = dp_ctrl_enable_mainlink_clocks(ctrl);
	if (ret) {
		DRM_ERROR("Failed to enable mainlink clks. ret=%d\n", ret);
		return ret;
	}

	return ret;
}

static int dp_ctrl_deinitialize_mainlink(struct dp_ctrl_private *ctrl)
{
	struct dp_io *dp_io;
	struct phy *phy;
	int ret;

	dp_io = &ctrl->parser->io;
	phy = dp_io->phy;

	dp_catalog_ctrl_mainlink_ctrl(ctrl->catalog, false);

	dp_catalog_ctrl_reset(ctrl->catalog);

	ret = dp_power_clk_enable(ctrl->power, DP_CTRL_PM, false);
	if (ret) {
		DRM_ERROR("Failed to disable link clocks. ret=%d\n", ret);
	}

	phy_power_off(phy);
	phy_exit(phy);

	return 0;
}

static int dp_ctrl_link_maintenance(struct dp_ctrl_private *ctrl)
{
	int ret = 0;
	struct dp_cr_status cr;
	int training_step = DP_TRAINING_NONE;

	dp_ctrl_push_idle(&ctrl->dp_ctrl);
	dp_catalog_ctrl_reset(ctrl->catalog);

	ctrl->dp_ctrl.pixel_rate = ctrl->panel->dp_mode.drm_mode.clock;

	ret = dp_ctrl_setup_main_link(ctrl, &cr, &training_step);
	if (ret)
		goto end;

	dp_ctrl_clear_training_pattern(ctrl);

	dp_catalog_ctrl_state_ctrl(ctrl->catalog, DP_STATE_CTRL_SEND_VIDEO);

	ret = dp_ctrl_wait4video_ready(ctrl);
end:
	return ret;
}

static int dp_ctrl_process_phy_test_request(struct dp_ctrl_private *ctrl)
{
	int ret = 0;

	if (!ctrl->link->phy_params.phy_test_pattern_sel) {
		DRM_DEBUG_DP("no test pattern selected by sink\n");
		return ret;
	}

	/*
	 * The global reset will need DP link related clocks to be
	 * running. Add the global reset just before disabling the
	 * link clocks and core clocks.
	 */
	ret = dp_ctrl_off(&ctrl->dp_ctrl);
	if (ret) {
		DRM_ERROR("failed to disable DP controller\n");
		return ret;
	}

	ret = dp_ctrl_on_link(&ctrl->dp_ctrl);
	if (!ret)
		ret = dp_ctrl_on_stream(&ctrl->dp_ctrl);
	else
		DRM_ERROR("failed to enable DP link controller\n");

	return ret;
}

static bool dp_ctrl_send_phy_test_pattern(struct dp_ctrl_private *ctrl)
{
	bool success = false;
	u32 pattern_sent = 0x0;
	u32 pattern_requested = ctrl->link->phy_params.phy_test_pattern_sel;

	DRM_DEBUG_DP("request: 0x%x\n", pattern_requested);

	if (dp_catalog_ctrl_update_vx_px(ctrl->catalog,
			ctrl->link->phy_params.v_level,
			ctrl->link->phy_params.p_level)) {
		DRM_ERROR("Failed to set v/p levels\n");
		return false;
	}
	dp_catalog_ctrl_send_phy_pattern(ctrl->catalog, pattern_requested);
	dp_ctrl_update_vx_px(ctrl);
	dp_link_send_test_response(ctrl->link);

	pattern_sent = dp_catalog_ctrl_read_phy_pattern(ctrl->catalog);

	switch (pattern_sent) {
	case MR_LINK_TRAINING1:
		success = (pattern_requested ==
				DP_PHY_TEST_PATTERN_D10_2);
		break;
	case MR_LINK_SYMBOL_ERM:
		success = ((pattern_requested ==
			DP_PHY_TEST_PATTERN_ERROR_COUNT) ||
				(pattern_requested ==
				DP_PHY_TEST_PATTERN_CP2520));
		break;
	case MR_LINK_PRBS7:
		success = (pattern_requested ==
				DP_PHY_TEST_PATTERN_PRBS7);
		break;
	case MR_LINK_CUSTOM80:
		success = (pattern_requested ==
				DP_PHY_TEST_PATTERN_80BIT_CUSTOM);
		break;
	case MR_LINK_TRAINING4:
		success = (pattern_requested ==
				DP_PHY_TEST_PATTERN_SEL_MASK);
		break;
	default:
		success = false;
	}

	DRM_DEBUG_DP("%s: test->0x%x\n", success ? "success" : "failed",
						pattern_requested);
	return success;
}

void dp_ctrl_handle_sink_request(struct dp_ctrl *dp_ctrl)
{
	struct dp_ctrl_private *ctrl;
	u32 sink_request = 0x0;

	if (!dp_ctrl) {
		DRM_ERROR("invalid input\n");
		return;
	}

	ctrl = container_of(dp_ctrl, struct dp_ctrl_private, dp_ctrl);
	sink_request = ctrl->link->sink_request;

	if (sink_request & DP_TEST_LINK_PHY_TEST_PATTERN) {
		DRM_DEBUG_DP("PHY_TEST_PATTERN request\n");
		if (dp_ctrl_process_phy_test_request(ctrl)) {
			DRM_ERROR("process phy_test_req failed\n");
			return;
		}
	}

	if (sink_request & DP_LINK_STATUS_UPDATED) {
		if (dp_ctrl_link_maintenance(ctrl)) {
			DRM_ERROR("LM failed: TEST_LINK_TRAINING\n");
			return;
		}
	}

	if (sink_request & DP_TEST_LINK_TRAINING) {
		dp_link_send_test_response(ctrl->link);
		if (dp_ctrl_link_maintenance(ctrl)) {
			DRM_ERROR("LM failed: TEST_LINK_TRAINING\n");
			return;
		}
	}
}

int dp_ctrl_on_link(struct dp_ctrl *dp_ctrl)
{
	int rc = 0;
	struct dp_ctrl_private *ctrl;
	u32 rate = 0;
	int link_train_max_retries = 5;
	u32 const phy_cts_pixel_clk_khz = 148500;
	struct dp_cr_status cr;
	unsigned int training_step;

	if (!dp_ctrl)
		return -EINVAL;

	ctrl = container_of(dp_ctrl, struct dp_ctrl_private, dp_ctrl);

	rate = ctrl->panel->link_info.rate;

	dp_power_clk_enable(ctrl->power, DP_CORE_PM, true);

	if (ctrl->link->sink_request & DP_TEST_LINK_PHY_TEST_PATTERN) {
		DRM_DEBUG_DP("using phy test link parameters\n");
		if (!ctrl->panel->dp_mode.drm_mode.clock)
			ctrl->dp_ctrl.pixel_rate = phy_cts_pixel_clk_khz;
	} else {
		ctrl->link->link_params.rate = rate;
		ctrl->link->link_params.num_lanes =
			ctrl->panel->link_info.num_lanes;
		ctrl->dp_ctrl.pixel_rate = ctrl->panel->dp_mode.drm_mode.clock;
	}

	DRM_DEBUG_DP("rate=%d, num_lanes=%d, pixel_rate=%d\n",
		ctrl->link->link_params.rate,
		ctrl->link->link_params.num_lanes, ctrl->dp_ctrl.pixel_rate);

	rc = dp_ctrl_enable_mainlink_clocks(ctrl);
	if (rc)
		return rc;

<<<<<<< HEAD
	while (--link_train_max_retries &&
		!atomic_read(&ctrl->dp_ctrl.aborted)) {
=======
	while (--link_train_max_retries) {
>>>>>>> e6b46c3a
		rc = dp_ctrl_reinitialize_mainlink(ctrl);
		if (rc) {
			DRM_ERROR("Failed to reinitialize mainlink. rc=%d\n",
					rc);
			break;
		}

		training_step = DP_TRAINING_NONE;
		rc = dp_ctrl_setup_main_link(ctrl, &cr, &training_step);
		if (rc == 0) {
			/* training completed successfully */
			break;
		} else if (training_step == DP_TRAINING_1) {
			/* link train_1 failed */
			if (!dp_catalog_link_is_connected(ctrl->catalog)) {
				break;
			}

			rc = dp_ctrl_link_rate_down_shift(ctrl);
			if (rc < 0) { /* already in RBR = 1.6G */
				if (cr.lane_0_1 & DP_LANE0_1_CR_DONE) {
					/*
					 * some lanes are ready,
					 * reduce lane number
					 */
					rc = dp_ctrl_link_lane_down_shift(ctrl);
					if (rc < 0) { /* lane == 1 already */
						/* end with failure */
						break;
					}
				} else {
					/* end with failure */
					break; /* lane == 1 already */
				}
			}
		} else if (training_step == DP_TRAINING_2) {
			/* link train_2 failed, lower lane rate */
			if (!dp_catalog_link_is_connected(ctrl->catalog)) {
				break;
			}

			rc = dp_ctrl_link_lane_down_shift(ctrl);
			if (rc < 0) {
				/* end with failure */
				break; /* lane == 1 already */
			}
		}
	}

	if (ctrl->link->sink_request & DP_TEST_LINK_PHY_TEST_PATTERN)
		return rc;

	/* stop txing train pattern */
	dp_ctrl_clear_training_pattern(ctrl);

	/*
	 * keep transmitting idle pattern until video ready
	 * to avoid main link from loss of sync
	 */
	if (rc == 0)  /* link train successfully */
		dp_ctrl_push_idle(dp_ctrl);
	else  {
		/* link training failed */
		dp_ctrl_deinitialize_mainlink(ctrl);
		rc = -ECONNRESET;
	}

	return rc;
}

int dp_ctrl_on_stream(struct dp_ctrl *dp_ctrl)
{
	u32 rate = 0;
	int ret = 0;
	bool mainlink_ready = false;
	struct dp_ctrl_private *ctrl;

	if (!dp_ctrl)
		return -EINVAL;

	ctrl = container_of(dp_ctrl, struct dp_ctrl_private, dp_ctrl);

	rate = ctrl->panel->link_info.rate;

	ctrl->link->link_params.rate = rate;
	ctrl->link->link_params.num_lanes = ctrl->panel->link_info.num_lanes;
	ctrl->dp_ctrl.pixel_rate = ctrl->panel->dp_mode.drm_mode.clock;

	DRM_DEBUG_DP("rate=%d, num_lanes=%d, pixel_rate=%d\n",
		ctrl->link->link_params.rate,
		ctrl->link->link_params.num_lanes, ctrl->dp_ctrl.pixel_rate);

	if (!dp_power_clk_status(ctrl->power, DP_CTRL_PM)) { /* link clk is off */
		ret = dp_ctrl_enable_mainlink_clocks(ctrl);
		if (ret) {
			DRM_ERROR("Failed to start link clocks. ret=%d\n", ret);
			goto end;
		}
	}

	ret = dp_ctrl_enable_stream_clocks(ctrl);
	if (ret) {
		DRM_ERROR("Failed to start pixel clocks. ret=%d\n", ret);
		goto end;
	}

	if (ctrl->link->sink_request & DP_TEST_LINK_PHY_TEST_PATTERN) {
		dp_ctrl_send_phy_test_pattern(ctrl);
		return 0;
	}

	/*
	 * Set up transfer unit values and set controller state to send
	 * video.
	 */
	dp_ctrl_configure_source_params(ctrl);

	dp_catalog_ctrl_config_msa(ctrl->catalog,
		ctrl->link->link_params.rate,
		ctrl->dp_ctrl.pixel_rate, dp_ctrl_use_fixed_nvid(ctrl));

	reinit_completion(&ctrl->video_comp);

	dp_ctrl_setup_tr_unit(ctrl);

	dp_catalog_ctrl_state_ctrl(ctrl->catalog, DP_STATE_CTRL_SEND_VIDEO);

	ret = dp_ctrl_wait4video_ready(ctrl);
	if (ret)
		return ret;

	mainlink_ready = dp_catalog_ctrl_mainlink_ready(ctrl->catalog);
	DRM_DEBUG_DP("mainlink %s\n", mainlink_ready ? "READY" : "NOT READY");

end:
	return ret;
}

int dp_ctrl_off(struct dp_ctrl *dp_ctrl)
{
	struct dp_ctrl_private *ctrl;
	struct dp_io *dp_io;
	struct phy *phy;
	int ret = 0;

	if (!dp_ctrl)
		return -EINVAL;

	ctrl = container_of(dp_ctrl, struct dp_ctrl_private, dp_ctrl);
	dp_io = &ctrl->parser->io;
	phy = dp_io->phy;

	dp_catalog_ctrl_mainlink_ctrl(ctrl->catalog, false);

	dp_catalog_ctrl_reset(ctrl->catalog);

	ret = dp_power_clk_enable(ctrl->power, DP_STREAM_PM, false);
	if (ret)
		DRM_ERROR("Failed to disable pixel clocks. ret=%d\n", ret);

	ret = dp_power_clk_enable(ctrl->power, DP_CTRL_PM, false);
	if (ret) {
		DRM_ERROR("Failed to disable link clocks. ret=%d\n", ret);
	}

	phy_power_off(phy);
	phy_exit(phy);

	DRM_DEBUG_DP("DP off done\n");
	return ret;
}

void dp_ctrl_isr(struct dp_ctrl *dp_ctrl)
{
	struct dp_ctrl_private *ctrl;
	u32 isr;

	if (!dp_ctrl)
		return;

	ctrl = container_of(dp_ctrl, struct dp_ctrl_private, dp_ctrl);

	isr = dp_catalog_ctrl_get_interrupt(ctrl->catalog);

	if (isr & DP_CTRL_INTR_READY_FOR_VIDEO) {
		DRM_DEBUG_DP("dp_video_ready\n");
		complete(&ctrl->video_comp);
	}

	if (isr & DP_CTRL_INTR_IDLE_PATTERN_SENT) {
		DRM_DEBUG_DP("idle_patterns_sent\n");
		complete(&ctrl->idle_comp);
	}
}

struct dp_ctrl *dp_ctrl_get(struct device *dev, struct dp_link *link,
			struct dp_panel *panel,	struct drm_dp_aux *aux,
			struct dp_power *power, struct dp_catalog *catalog,
			struct dp_parser *parser)
{
	struct dp_ctrl_private *ctrl;
	int ret;

	if (!dev || !panel || !aux ||
	    !link || !catalog) {
		DRM_ERROR("invalid input\n");
		return ERR_PTR(-EINVAL);
	}

	ctrl = devm_kzalloc(dev, sizeof(*ctrl), GFP_KERNEL);
	if (!ctrl) {
		DRM_ERROR("Mem allocation failure\n");
		return ERR_PTR(-ENOMEM);
	}

	ctrl->opp_table = dev_pm_opp_set_clkname(dev, "ctrl_link");
	if (IS_ERR(ctrl->opp_table)) {
		dev_err(dev, "invalid DP OPP table in device tree\n");
		/* caller do PTR_ERR(ctrl->opp_table) */
		return (struct dp_ctrl *)ctrl->opp_table;
	}

	/* OPP table is optional */
	ret = dev_pm_opp_of_add_table(dev);
	if (ret) {
		dev_err(dev, "failed to add DP OPP table\n");
		dev_pm_opp_put_clkname(ctrl->opp_table);
		ctrl->opp_table = NULL;
	}

	init_completion(&ctrl->idle_comp);
	init_completion(&ctrl->video_comp);

	/* in parameters */
	ctrl->parser   = parser;
	ctrl->panel    = panel;
	ctrl->power    = power;
	ctrl->aux      = aux;
	ctrl->link     = link;
	ctrl->catalog  = catalog;
	ctrl->dev      = dev;

	return &ctrl->dp_ctrl;
}

void dp_ctrl_put(struct dp_ctrl *dp_ctrl)
{
	struct dp_ctrl_private *ctrl;

	ctrl = container_of(dp_ctrl, struct dp_ctrl_private, dp_ctrl);

	if (ctrl->opp_table) {
		dev_pm_opp_of_remove_table(ctrl->dev);
		dev_pm_opp_put_clkname(ctrl->opp_table);
		ctrl->opp_table = NULL;
	}
}<|MERGE_RESOLUTION|>--- conflicted
+++ resolved
@@ -1671,12 +1671,7 @@
 	if (rc)
 		return rc;
 
-<<<<<<< HEAD
-	while (--link_train_max_retries &&
-		!atomic_read(&ctrl->dp_ctrl.aborted)) {
-=======
 	while (--link_train_max_retries) {
->>>>>>> e6b46c3a
 		rc = dp_ctrl_reinitialize_mainlink(ctrl);
 		if (rc) {
 			DRM_ERROR("Failed to reinitialize mainlink. rc=%d\n",
