--- conflicted
+++ resolved
@@ -722,8 +722,6 @@
 	 * are pending.
 	 */
 	return isr & (mask | ~DP_DP_HPD_INT_MASK);
-<<<<<<< HEAD
-=======
 }
 
 u32 dp_catalog_ctrl_read_psr_interrupt_status(struct dp_catalog *dp_catalog)
@@ -738,7 +736,6 @@
 	dp_write_ahb(catalog, REG_DP_INTR_STATUS4, intr_ack);
 
 	return intr;
->>>>>>> eb3cdb58
 }
 
 int dp_catalog_ctrl_get_interrupt(struct dp_catalog *dp_catalog)
