--- conflicted
+++ resolved
@@ -16,12 +16,7 @@
 
 #include "msm_drv.h"
 #include "msm_kms.h"
-<<<<<<< HEAD
-#include "dp_parser.h"
-#include "dp_power.h"
-=======
 #include "dp_ctrl.h"
->>>>>>> 2d5404ca
 #include "dp_catalog.h"
 #include "dp_aux.h"
 #include "dp_reg.h"
@@ -89,14 +84,7 @@
 	bool audio_supported;
 
 	struct drm_device *drm_dev;
-<<<<<<< HEAD
-	struct dentry *root;
-
-	struct dp_parser  *parser;
-	struct dp_power   *power;
-=======
-
->>>>>>> 2d5404ca
+
 	struct dp_catalog *catalog;
 	struct drm_dp_aux *aux;
 	struct dp_link    *link;
@@ -173,11 +161,6 @@
 	{}
 };
 
-static const struct msm_dp_desc sm8650_dp_descs[] = {
-	{ .io_start = 0x0af54000, .id = MSM_DP_CONTROLLER_0, .connector_type = DRM_MODE_CONNECTOR_DisplayPort },
-	{}
-};
-
 static const struct of_device_id dp_dt_match[] = {
 	{ .compatible = "qcom,sc7180-dp", .data = &sc7180_dp_descs },
 	{ .compatible = "qcom,sc7280-dp", .data = &sc7280_dp_descs },
@@ -187,14 +170,9 @@
 	{ .compatible = "qcom,sc8280xp-dp", .data = &sc8280xp_dp_descs },
 	{ .compatible = "qcom,sc8280xp-edp", .data = &sc8280xp_dp_descs },
 	{ .compatible = "qcom,sdm845-dp", .data = &sc7180_dp_descs },
-<<<<<<< HEAD
-	{ .compatible = "qcom,sm8350-dp", .data = &sm8350_dp_descs },
-	{ .compatible = "qcom,sm8650-dp", .data = &sm8650_dp_descs },
-=======
 	{ .compatible = "qcom,sm8350-dp", .data = &sc7180_dp_descs },
 	{ .compatible = "qcom,sm8650-dp", .data = &sm8650_dp_descs },
 	{ .compatible = "qcom,x1e80100-dp", .data = &x1e80100_dp_descs },
->>>>>>> 2d5404ca
 	{}
 };
 
@@ -328,10 +306,6 @@
 
 	of_dp_aux_depopulate_bus(dp->aux);
 
-<<<<<<< HEAD
-	dp_power_client_deinit(dp->power);
-=======
->>>>>>> 2d5404ca
 	dp_unregister_audio_driver(dev, dp->audio);
 	dp_aux_unregister(dp->aux);
 	dp->drm_dev = NULL;
@@ -397,19 +371,10 @@
 	dp_link_process_request(dp->link);
 
 	if (!dp->dp_display.is_edp)
-<<<<<<< HEAD
-		drm_dp_set_subconnector_property(dp->dp_display.connector,
-						 connector_status_connected,
-						 dp->panel->dpcd,
-						 dp->panel->downstream_ports);
-
-	edid = dp->panel->edid;
-=======
 		drm_dp_set_subconnector_property(connector,
 						 connector_status_connected,
 						 dp->panel->dpcd,
 						 dp->panel->downstream_ports);
->>>>>>> 2d5404ca
 
 	dp->dp_display.psr_supported = dp->panel->psr_cap.version && psr_enabled;
 
@@ -465,11 +430,7 @@
 		dp->dp_display.connector_type, dp->core_initialized,
 		dp->phy_initialized);
 
-<<<<<<< HEAD
-	dp_power_init(dp->power);
-=======
 	dp_ctrl_core_clk_enable(dp->ctrl);
->>>>>>> 2d5404ca
 	dp_ctrl_reset_irq_ctrl(dp->ctrl, true);
 	dp_aux_init(dp->aux);
 	dp->core_initialized = true;
@@ -609,9 +570,6 @@
 		return 0;
 	}
 
-<<<<<<< HEAD
-	ret = dp_display_usbpd_configure_cb(&dp->dp_display.pdev->dev);
-=======
 	ret = pm_runtime_resume_and_get(&pdev->dev);
 	if (ret) {
 		DRM_ERROR("failed to pm_runtime_resume\n");
@@ -620,7 +578,6 @@
 	}
 
 	ret = dp_display_usbpd_configure_cb(&pdev->dev);
->>>>>>> 2d5404ca
 	if (ret) {	/* link train failed */
 		dp->hpd_state = ST_DISCONNECTED;
 		pm_runtime_put_sync(&pdev->dev);
@@ -683,10 +640,7 @@
 		dp_display_host_phy_exit(dp);
 		dp->hpd_state = ST_DISCONNECTED;
 		dp_display_notify_disconnect(&dp->dp_display.pdev->dev);
-<<<<<<< HEAD
-=======
 		pm_runtime_put_sync(&pdev->dev);
->>>>>>> 2d5404ca
 		mutex_unlock(&dp->event_mutex);
 		return 0;
 	}
@@ -764,13 +718,6 @@
 	};
 	struct phy *phy;
 
-<<<<<<< HEAD
-	dp->parser = dp_parser_get(dp->dp_display.pdev);
-	if (IS_ERR(dp->parser)) {
-		rc = PTR_ERR(dp->parser);
-		DRM_ERROR("failed to initialize parser, rc = %d\n", rc);
-		dp->parser = NULL;
-=======
 	phy = devm_phy_get(dev, "dp");
 	if (IS_ERR(phy))
 		return PTR_ERR(phy);
@@ -780,7 +727,6 @@
 	if (rc) {
 		DRM_ERROR("failed to set phy submode, rc = %d\n", rc);
 		dp->catalog = NULL;
->>>>>>> 2d5404ca
 		goto error;
 	}
 
@@ -1228,20 +1174,8 @@
 	int rc = 0;
 	struct platform_device *pdev = dp->dp_display.pdev;
 
-<<<<<<< HEAD
-	if (!dp_display) {
-		DRM_ERROR("invalid input\n");
-		return -EINVAL;
-	}
-
-	dp = container_of(dp_display, struct dp_display_private, dp_display);
-
-	dp->irq = irq_of_parse_and_map(dp->dp_display.pdev->dev.of_node, 0);
-	if (!dp->irq) {
-=======
 	dp->irq = platform_get_irq(pdev, 0);
 	if (dp->irq < 0) {
->>>>>>> 2d5404ca
 		DRM_ERROR("failed to get irq\n");
 		return dp->irq;
 	}
@@ -1349,10 +1283,6 @@
 		return -EINVAL;
 
 	dp->dp_display.pdev = pdev;
-<<<<<<< HEAD
-	dp->name = "drm_dp";
-=======
->>>>>>> 2d5404ca
 	dp->id = desc->id;
 	dp->dp_display.connector_type = dp_display_get_connector_type(pdev, desc);
 	dp->wide_bus_supported = desc->wide_bus_supported;
@@ -1410,10 +1340,6 @@
 
 	component_del(&pdev->dev, &dp_display_comp_ops);
 	dp_display_deinit_sub_modules(dp);
-<<<<<<< HEAD
-
-=======
->>>>>>> 2d5404ca
 	platform_set_drvdata(pdev, NULL);
 }
 
@@ -1526,77 +1452,9 @@
 	dp = container_of(dp_display, struct dp_display_private, dp_display);
 	dev = &dp->dp_display.pdev->dev;
 
-<<<<<<< HEAD
-	dp->debug = dp_debug_get(dev, dp->panel,
-					dp->link, dp->dp_display.connector,
-					minor);
-	if (IS_ERR(dp->debug)) {
-		rc = PTR_ERR(dp->debug);
-		DRM_ERROR("failed to initialize debug, rc = %d\n", rc);
-		dp->debug = NULL;
-	}
-}
-
-static int dp_display_get_next_bridge(struct msm_dp *dp)
-{
-	int rc;
-	struct dp_display_private *dp_priv;
-	struct device_node *aux_bus;
-	struct device *dev;
-
-	dp_priv = container_of(dp, struct dp_display_private, dp_display);
-	dev = &dp_priv->dp_display.pdev->dev;
-	aux_bus = of_get_child_by_name(dev->of_node, "aux-bus");
-
-	if (aux_bus && dp->is_edp) {
-		dp_display_host_init(dp_priv);
-		dp_catalog_ctrl_hpd_enable(dp_priv->catalog);
-		dp_display_host_phy_init(dp_priv);
-
-		/*
-		 * The code below assumes that the panel will finish probing
-		 * by the time devm_of_dp_aux_populate_ep_devices() returns.
-		 * This isn't a great assumption since it will fail if the
-		 * panel driver is probed asynchronously but is the best we
-		 * can do without a bigger driver reorganization.
-		 */
-		rc = of_dp_aux_populate_bus(dp_priv->aux, NULL);
-		of_node_put(aux_bus);
-		if (rc)
-			goto error;
-	} else if (dp->is_edp) {
-		DRM_ERROR("eDP aux_bus not found\n");
-		return -ENODEV;
-	}
-
-	/*
-	 * External bridges are mandatory for eDP interfaces: one has to
-	 * provide at least an eDP panel (which gets wrapped into panel-bridge).
-	 *
-	 * For DisplayPort interfaces external bridges are optional, so
-	 * silently ignore an error if one is not present (-ENODEV).
-	 */
-	rc = devm_dp_parser_find_next_bridge(dp->drm_dev->dev, dp_priv->parser);
-	if (!dp->is_edp && rc == -ENODEV)
-		return 0;
-
-	if (!rc) {
-		dp->next_bridge = dp_priv->parser->next_bridge;
-		return 0;
-	}
-
-error:
-	if (dp->is_edp) {
-		of_dp_aux_depopulate_bus(dp_priv->aux);
-		dp_display_host_phy_exit(dp_priv);
-		dp_display_host_deinit(dp_priv);
-	}
-	return rc;
-=======
 	rc = dp_debug_init(dev, dp->panel, dp->link, dp->dp_display.connector, root, is_edp);
 	if (rc)
 		DRM_ERROR("failed to initialize debug, rc = %d\n", rc);
->>>>>>> 2d5404ca
 }
 
 int msm_dp_modeset_init(struct msm_dp *dp_display, struct drm_device *dev,
@@ -1611,29 +1469,12 @@
 
 	ret = dp_bridge_init(dp_display, dev, encoder);
 	if (ret) {
-<<<<<<< HEAD
-		DRM_ERROR("request_irq failed, ret=%d\n", ret);
-		return ret;
-	}
-
-	ret = dp_display_get_next_bridge(dp_display);
-	if (ret)
-		return ret;
-
-	ret = dp_bridge_init(dp_display, dev, encoder);
-	if (ret) {
-=======
->>>>>>> 2d5404ca
 		DRM_DEV_ERROR(dev->dev,
 			"failed to create dp bridge: %d\n", ret);
 		return ret;
 	}
 
-<<<<<<< HEAD
-	dp_display->connector = dp_drm_connector_init(dp_display, encoder);
-=======
 	dp_display->connector = dp_drm_connector_init(dp_display, encoder, yuv_supported);
->>>>>>> 2d5404ca
 	if (IS_ERR(dp_display->connector)) {
 		ret = PTR_ERR(dp_display->connector);
 		DRM_DEV_ERROR(dev->dev,
