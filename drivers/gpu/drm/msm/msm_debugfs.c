--- conflicted
+++ resolved
@@ -242,10 +242,6 @@
 {
 	struct drm_info_node *node = (struct drm_info_node *) m->private;
 	struct drm_device *dev = node->minor->dev;
-<<<<<<< HEAD
-	struct msm_drm_private *priv = dev->dev_private;
-=======
->>>>>>> eb3cdb58
 	struct drm_framebuffer *fb, *fbdev_fb = NULL;
 
 	if (dev->fb_helper && dev->fb_helper->fb) {
