// SPDX-License-Identifier: GPL-2.0-only
/*
 * Copyright (C) 2013-2016 Red Hat
 * Author: Rob Clark <robdclark@gmail.com>
 */

#ifdef CONFIG_DEBUG_FS

#include <linux/debugfs.h>
#include <linux/fault-inject.h>

#include <drm/drm_debugfs.h>
#include <drm/drm_fb_helper.h>
#include <drm/drm_file.h>
#include <drm/drm_framebuffer.h>

#include "msm_drv.h"
#include "msm_gpu.h"
#include "msm_kms.h"
#include "msm_debugfs.h"
#include "disp/msm_disp_snapshot.h"

/*
 * GPU Snapshot:
 */

struct msm_gpu_show_priv {
	struct msm_gpu_state *state;
	struct drm_device *dev;
};

static int msm_gpu_show(struct seq_file *m, void *arg)
{
	struct drm_printer p = drm_seq_file_printer(m);
	struct msm_gpu_show_priv *show_priv = m->private;
	struct msm_drm_private *priv = show_priv->dev->dev_private;
	struct msm_gpu *gpu = priv->gpu;
	int ret;

	ret = mutex_lock_interruptible(&gpu->lock);
	if (ret)
		return ret;

	drm_printf(&p, "%s Status:\n", gpu->name);
	gpu->funcs->show(gpu, show_priv->state, &p);

	mutex_unlock(&gpu->lock);

	return 0;
}

static int msm_gpu_release(struct inode *inode, struct file *file)
{
	struct seq_file *m = file->private_data;
	struct msm_gpu_show_priv *show_priv = m->private;
	struct msm_drm_private *priv = show_priv->dev->dev_private;
	struct msm_gpu *gpu = priv->gpu;

	mutex_lock(&gpu->lock);
	gpu->funcs->gpu_state_put(show_priv->state);
	mutex_unlock(&gpu->lock);

	kfree(show_priv);

	return single_release(inode, file);
}

static int msm_gpu_open(struct inode *inode, struct file *file)
{
	struct drm_device *dev = inode->i_private;
	struct msm_drm_private *priv = dev->dev_private;
	struct msm_gpu *gpu = priv->gpu;
	struct msm_gpu_show_priv *show_priv;
	int ret;

	if (!gpu || !gpu->funcs->gpu_state_get)
		return -ENODEV;

	show_priv = kmalloc(sizeof(*show_priv), GFP_KERNEL);
	if (!show_priv)
		return -ENOMEM;

	ret = mutex_lock_interruptible(&gpu->lock);
	if (ret)
		goto free_priv;

	pm_runtime_get_sync(&gpu->pdev->dev);
	msm_gpu_hw_init(gpu);
	show_priv->state = gpu->funcs->gpu_state_get(gpu);
	pm_runtime_put_sync(&gpu->pdev->dev);

	mutex_unlock(&gpu->lock);

	if (IS_ERR(show_priv->state)) {
		ret = PTR_ERR(show_priv->state);
		goto free_priv;
	}

	show_priv->dev = dev;

	ret = single_open(file, msm_gpu_show, show_priv);
	if (ret)
		goto free_priv;

	return 0;

free_priv:
	kfree(show_priv);
	return ret;
}

static const struct file_operations msm_gpu_fops = {
	.owner = THIS_MODULE,
	.open = msm_gpu_open,
	.read = seq_read,
	.llseek = seq_lseek,
	.release = msm_gpu_release,
};

/*
 * Display Snapshot:
 */

static int msm_kms_show(struct seq_file *m, void *arg)
{
	struct drm_printer p = drm_seq_file_printer(m);
	struct msm_disp_state *state = m->private;

	msm_disp_state_print(state, &p);

	return 0;
}

static int msm_kms_release(struct inode *inode, struct file *file)
{
	struct seq_file *m = file->private_data;
	struct msm_disp_state *state = m->private;

	msm_disp_state_free(state);

	return single_release(inode, file);
}

static int msm_kms_open(struct inode *inode, struct file *file)
{
	struct drm_device *dev = inode->i_private;
	struct msm_drm_private *priv = dev->dev_private;
	struct msm_disp_state *state;
	int ret;

	if (!priv->kms)
		return -ENODEV;

	ret = mutex_lock_interruptible(&priv->kms->dump_mutex);
	if (ret)
		return ret;

	state = msm_disp_snapshot_state_sync(priv->kms);

	mutex_unlock(&priv->kms->dump_mutex);

	if (IS_ERR(state)) {
		return PTR_ERR(state);
	}

	ret = single_open(file, msm_kms_show, state);
	if (ret) {
		msm_disp_state_free(state);
		return ret;
	}

	return 0;
}

static const struct file_operations msm_kms_fops = {
	.owner = THIS_MODULE,
	.open = msm_kms_open,
	.read = seq_read,
	.llseek = seq_lseek,
	.release = msm_kms_release,
};

/*
 * Other debugfs:
 */

static unsigned long last_shrink_freed;

static int
shrink_get(void *data, u64 *val)
{
	*val = last_shrink_freed;

	return 0;
}

static int
shrink_set(void *data, u64 val)
{
	struct drm_device *dev = data;

	last_shrink_freed = msm_gem_shrinker_shrink(dev, val);

	return 0;
}

DEFINE_DEBUGFS_ATTRIBUTE(shrink_fops,
			 shrink_get, shrink_set,
			 "0x%08llx\n");


static int msm_gem_show(struct seq_file *m, void *arg)
{
	struct drm_info_node *node = m->private;
	struct drm_device *dev = node->minor->dev;
	struct msm_drm_private *priv = dev->dev_private;
	int ret;

	ret = mutex_lock_interruptible(&priv->obj_lock);
	if (ret)
		return ret;

	msm_gem_describe_objects(&priv->objects, m);

	mutex_unlock(&priv->obj_lock);

	return 0;
}

static int msm_mm_show(struct seq_file *m, void *arg)
{
	struct drm_info_node *node = m->private;
	struct drm_device *dev = node->minor->dev;
	struct drm_printer p = drm_seq_file_printer(m);

	drm_mm_print(&dev->vma_offset_manager->vm_addr_space_mm, &p);

	return 0;
}

static int msm_fb_show(struct seq_file *m, void *arg)
{
	struct drm_info_node *node = m->private;
	struct drm_device *dev = node->minor->dev;
	struct drm_framebuffer *fb, *fbdev_fb = NULL;

	if (dev->fb_helper && dev->fb_helper->fb) {
		seq_printf(m, "fbcon ");
		fbdev_fb = dev->fb_helper->fb;
		msm_framebuffer_describe(fbdev_fb, m);
	}

	mutex_lock(&dev->mode_config.fb_lock);
	list_for_each_entry(fb, &dev->mode_config.fb_list, head) {
		if (fb == fbdev_fb)
			continue;

		seq_printf(m, "user ");
		msm_framebuffer_describe(fb, m);
	}
	mutex_unlock(&dev->mode_config.fb_lock);

	return 0;
}

static struct drm_info_list msm_debugfs_list[] = {
		{"gem", msm_gem_show},
		{ "mm", msm_mm_show },
};

static struct drm_info_list msm_kms_debugfs_list[] = {
		{ "fb", msm_fb_show },
};

static int late_init_minor(struct drm_minor *minor)
{
	int ret;

	if (!minor)
		return 0;

	ret = msm_rd_debugfs_init(minor);
	if (ret) {
		DRM_DEV_ERROR(minor->dev->dev, "could not install rd debugfs\n");
		return ret;
	}

	ret = msm_perf_debugfs_init(minor);
	if (ret) {
		DRM_DEV_ERROR(minor->dev->dev, "could not install perf debugfs\n");
		return ret;
	}

	return 0;
}

int msm_debugfs_late_init(struct drm_device *dev)
{
	int ret;
	ret = late_init_minor(dev->primary);
	if (ret)
		return ret;
	ret = late_init_minor(dev->render);
	return ret;
}

static void msm_debugfs_gpu_init(struct drm_minor *minor)
{
	struct drm_device *dev = minor->dev;
	struct msm_drm_private *priv = dev->dev_private;
	struct dentry *gpu_devfreq;

	debugfs_create_file("gpu", S_IRUSR, minor->debugfs_root,
		dev, &msm_gpu_fops);

<<<<<<< HEAD
	if (priv->kms) {
		drm_debugfs_create_files(msm_kms_debugfs_list,
					 ARRAY_SIZE(msm_kms_debugfs_list),
					 minor->debugfs_root, minor);
		debugfs_create_file("kms", S_IRUSR, minor->debugfs_root,
				    dev, &msm_kms_fops);
	}

=======
>>>>>>> 2d5404ca
	debugfs_create_u32("hangcheck_period_ms", 0600, minor->debugfs_root,
		&priv->hangcheck_period);

	debugfs_create_bool("disable_err_irq", 0600, minor->debugfs_root,
		&priv->disable_err_irq);

	gpu_devfreq = debugfs_create_dir("devfreq", minor->debugfs_root);

	debugfs_create_bool("idle_clamp",0600, gpu_devfreq,
			    &priv->gpu_clamp_to_idle);

	debugfs_create_u32("upthreshold",0600, gpu_devfreq,
			   &priv->gpu_devfreq_config.upthreshold);

	debugfs_create_u32("downdifferential",0600, gpu_devfreq,
			   &priv->gpu_devfreq_config.downdifferential);
}

void msm_debugfs_init(struct drm_minor *minor)
{
	struct drm_device *dev = minor->dev;
	struct msm_drm_private *priv = dev->dev_private;

	drm_debugfs_create_files(msm_debugfs_list,
				 ARRAY_SIZE(msm_debugfs_list),
				 minor->debugfs_root, minor);

	if (priv->gpu_pdev)
		msm_debugfs_gpu_init(minor);

	if (priv->kms) {
		drm_debugfs_create_files(msm_kms_debugfs_list,
					 ARRAY_SIZE(msm_kms_debugfs_list),
					 minor->debugfs_root, minor);
		debugfs_create_file("kms", S_IRUSR, minor->debugfs_root,
				    dev, &msm_kms_fops);
	}

	debugfs_create_file("shrink", S_IRWXU, minor->debugfs_root,
		dev, &shrink_fops);

	if (priv->kms && priv->kms->funcs->debugfs_init)
		priv->kms->funcs->debugfs_init(priv->kms, minor);

	fault_create_debugfs_attr("fail_gem_alloc", minor->debugfs_root,
				  &fail_gem_alloc);
	fault_create_debugfs_attr("fail_gem_iova", minor->debugfs_root,
				  &fail_gem_iova);
}
#endif
<|MERGE_RESOLUTION|>--- conflicted
+++ resolved
@@ -313,7 +313,36 @@
 	debugfs_create_file("gpu", S_IRUSR, minor->debugfs_root,
 		dev, &msm_gpu_fops);
 
-<<<<<<< HEAD
+	debugfs_create_u32("hangcheck_period_ms", 0600, minor->debugfs_root,
+		&priv->hangcheck_period);
+
+	debugfs_create_bool("disable_err_irq", 0600, minor->debugfs_root,
+		&priv->disable_err_irq);
+
+	gpu_devfreq = debugfs_create_dir("devfreq", minor->debugfs_root);
+
+	debugfs_create_bool("idle_clamp",0600, gpu_devfreq,
+			    &priv->gpu_clamp_to_idle);
+
+	debugfs_create_u32("upthreshold",0600, gpu_devfreq,
+			   &priv->gpu_devfreq_config.upthreshold);
+
+	debugfs_create_u32("downdifferential",0600, gpu_devfreq,
+			   &priv->gpu_devfreq_config.downdifferential);
+}
+
+void msm_debugfs_init(struct drm_minor *minor)
+{
+	struct drm_device *dev = minor->dev;
+	struct msm_drm_private *priv = dev->dev_private;
+
+	drm_debugfs_create_files(msm_debugfs_list,
+				 ARRAY_SIZE(msm_debugfs_list),
+				 minor->debugfs_root, minor);
+
+	if (priv->gpu_pdev)
+		msm_debugfs_gpu_init(minor);
+
 	if (priv->kms) {
 		drm_debugfs_create_files(msm_kms_debugfs_list,
 					 ARRAY_SIZE(msm_kms_debugfs_list),
@@ -322,46 +351,6 @@
 				    dev, &msm_kms_fops);
 	}
 
-=======
->>>>>>> 2d5404ca
-	debugfs_create_u32("hangcheck_period_ms", 0600, minor->debugfs_root,
-		&priv->hangcheck_period);
-
-	debugfs_create_bool("disable_err_irq", 0600, minor->debugfs_root,
-		&priv->disable_err_irq);
-
-	gpu_devfreq = debugfs_create_dir("devfreq", minor->debugfs_root);
-
-	debugfs_create_bool("idle_clamp",0600, gpu_devfreq,
-			    &priv->gpu_clamp_to_idle);
-
-	debugfs_create_u32("upthreshold",0600, gpu_devfreq,
-			   &priv->gpu_devfreq_config.upthreshold);
-
-	debugfs_create_u32("downdifferential",0600, gpu_devfreq,
-			   &priv->gpu_devfreq_config.downdifferential);
-}
-
-void msm_debugfs_init(struct drm_minor *minor)
-{
-	struct drm_device *dev = minor->dev;
-	struct msm_drm_private *priv = dev->dev_private;
-
-	drm_debugfs_create_files(msm_debugfs_list,
-				 ARRAY_SIZE(msm_debugfs_list),
-				 minor->debugfs_root, minor);
-
-	if (priv->gpu_pdev)
-		msm_debugfs_gpu_init(minor);
-
-	if (priv->kms) {
-		drm_debugfs_create_files(msm_kms_debugfs_list,
-					 ARRAY_SIZE(msm_kms_debugfs_list),
-					 minor->debugfs_root, minor);
-		debugfs_create_file("kms", S_IRUSR, minor->debugfs_root,
-				    dev, &msm_kms_fops);
-	}
-
 	debugfs_create_file("shrink", S_IRWXU, minor->debugfs_root,
 		dev, &shrink_fops);
 
