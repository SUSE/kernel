--- conflicted
+++ resolved
@@ -40,50 +40,34 @@
 
 bool msm_gem_vma_inuse(struct msm_gem_vma *vma)
 {
-<<<<<<< HEAD
-	if (vma->inuse > 0)
-		return true;
-=======
 	bool ret = true;
 
 	spin_lock(&vma->lock);
 
 	if (vma->inuse > 0)
 		goto out;
->>>>>>> eb3cdb58
 
 	while (vma->fence_mask) {
 		unsigned idx = ffs(vma->fence_mask) - 1;
 
 		if (!msm_fence_completed(vma->fctx[idx], vma->fence[idx]))
-<<<<<<< HEAD
-			return true;
-=======
 			goto out;
->>>>>>> eb3cdb58
 
 		vma->fence_mask &= ~BIT(idx);
 	}
 
-<<<<<<< HEAD
-	return false;
-=======
 	ret = false;
 
 out:
 	spin_unlock(&vma->lock);
 
 	return ret;
->>>>>>> eb3cdb58
 }
 
 /* Actually unmap memory for the vma */
 void msm_gem_vma_purge(struct msm_gem_vma *vma)
 {
-<<<<<<< HEAD
-=======
-	struct msm_gem_address_space *aspace = vma->aspace;
->>>>>>> eb3cdb58
+	struct msm_gem_address_space *aspace = vma->aspace;
 	unsigned size = vma->node.size;
 
 	/* Print a message if we try to purge a vma in use */
@@ -98,12 +82,7 @@
 	vma->mapped = false;
 }
 
-<<<<<<< HEAD
-/* Remove reference counts for the mapping */
-void msm_gem_unpin_vma(struct msm_gem_vma *vma)
-=======
 static void vma_unpin_locked(struct msm_gem_vma *vma)
->>>>>>> eb3cdb58
 {
 	if (GEM_WARN_ON(!vma->inuse))
 		return;
@@ -111,15 +90,6 @@
 		vma->inuse--;
 }
 
-<<<<<<< HEAD
-/* Replace pin reference with fence: */
-void msm_gem_unpin_vma_fenced(struct msm_gem_vma *vma, struct msm_fence_context *fctx)
-{
-	vma->fctx[fctx->index] = fctx;
-	vma->fence[fctx->index] = fctx->last_fence;
-	vma->fence_mask |= BIT(fctx->index);
-	msm_gem_unpin_vma(vma);
-=======
 /* Remove reference counts for the mapping */
 void msm_gem_vma_unpin(struct msm_gem_vma *vma)
 {
@@ -137,24 +107,15 @@
 	vma->fence_mask |= BIT(fctx->index);
 	vma_unpin_locked(vma);
 	spin_unlock(&vma->lock);
->>>>>>> eb3cdb58
 }
 
 /* Map and pin vma: */
 int
-<<<<<<< HEAD
-msm_gem_map_vma(struct msm_gem_address_space *aspace,
-		struct msm_gem_vma *vma, int prot,
-		struct sg_table *sgt, int size)
-{
-	int ret = 0;
-=======
 msm_gem_vma_map(struct msm_gem_vma *vma, int prot,
 		struct sg_table *sgt, int size)
 {
 	struct msm_gem_address_space *aspace = vma->aspace;
 	int ret;
->>>>>>> eb3cdb58
 
 	if (GEM_WARN_ON(!vma->iova))
 		return -EINVAL;
@@ -196,11 +157,8 @@
 /* Close an iova.  Warn if it is still in use */
 void msm_gem_vma_close(struct msm_gem_vma *vma)
 {
-<<<<<<< HEAD
-=======
-	struct msm_gem_address_space *aspace = vma->aspace;
-
->>>>>>> eb3cdb58
+	struct msm_gem_address_space *aspace = vma->aspace;
+
 	GEM_WARN_ON(msm_gem_vma_inuse(vma) || vma->mapped);
 
 	spin_lock(&aspace->lock);
@@ -228,23 +186,15 @@
 }
 
 /* Initialize a new vma and allocate an iova for it */
-<<<<<<< HEAD
-int msm_gem_init_vma(struct msm_gem_address_space *aspace,
-		struct msm_gem_vma *vma, int size,
-=======
 int msm_gem_vma_init(struct msm_gem_vma *vma, int size,
->>>>>>> eb3cdb58
 		u64 range_start, u64 range_end)
 {
 	struct msm_gem_address_space *aspace = vma->aspace;
 	int ret;
 
-<<<<<<< HEAD
-=======
 	if (GEM_WARN_ON(!aspace))
 		return -EINVAL;
 
->>>>>>> eb3cdb58
 	if (GEM_WARN_ON(vma->iova))
 		return -EBUSY;
 
