--- conflicted
+++ resolved
@@ -15,13 +15,9 @@
 #include "msm_gem.h"
 #include "msm_kms.h"
 
-<<<<<<< HEAD
-static int msm_fbdev_mmap(struct fb_info *info, struct vm_area_struct *vma);
-=======
 static bool fbdev = true;
 MODULE_PARM_DESC(fbdev, "Enable fbdev compat layer");
 module_param(fbdev, bool, 0600);
->>>>>>> eb3cdb58
 
 /*
  * fbdev funcs, to implement legacy fbdev interface on top of drm driver
@@ -70,18 +66,6 @@
 	.fb_destroy = msm_fbdev_fb_destroy,
 };
 
-<<<<<<< HEAD
-static int msm_fbdev_mmap(struct fb_info *info, struct vm_area_struct *vma)
-{
-	struct drm_fb_helper *helper = (struct drm_fb_helper *)info->par;
-	struct msm_fbdev *fbdev = to_msm_fbdev(helper);
-	struct drm_gem_object *bo = msm_framebuffer_bo(fbdev->fb, 0);
-
-	return drm_gem_prime_mmap(bo, vma);
-}
-
-=======
->>>>>>> eb3cdb58
 static int msm_fbdev_create(struct drm_fb_helper *helper,
 		struct drm_fb_helper_surface_size *sizes)
 {
@@ -147,11 +131,7 @@
 	fbi->fix.smem_len = bo->size;
 
 	DBG("par=%p, %dx%d", fbi->par, fbi->var.xres, fbi->var.yres);
-<<<<<<< HEAD
-	DBG("allocated %dx%d fb", fbdev->fb->width, fbdev->fb->height);
-=======
 	DBG("allocated %dx%d fb", fb->width, fb->height);
->>>>>>> eb3cdb58
 
 	return 0;
 
@@ -197,12 +177,7 @@
 	if (dev->fb_helper)
 		return drm_fb_helper_hotplug_event(dev->fb_helper);
 
-<<<<<<< HEAD
-	/* the fw fb could be anywhere in memory */
-	ret = drm_aperture_remove_framebuffers(false, dev->driver);
-=======
 	ret = drm_fb_helper_init(dev, fb_helper);
->>>>>>> eb3cdb58
 	if (ret)
 		goto err_drm_err;
 
