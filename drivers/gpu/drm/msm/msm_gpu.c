--- conflicted
+++ resolved
@@ -226,20 +226,12 @@
 
 	/* Don't record write only objects */
 	state_bo->size = obj->size;
-<<<<<<< HEAD
-	state_bo->iova = iova;
-
-	BUILD_BUG_ON(sizeof(state_bo->name) != sizeof(to_msm_bo(obj)->name));
-
-	memcpy(state_bo->name, to_msm_bo(obj)->name, sizeof(state_bo->name));
-=======
 	state_bo->flags = msm_obj->flags;
 	state_bo->iova = iova;
 
 	BUILD_BUG_ON(sizeof(state_bo->name) != sizeof(msm_obj->name));
 
 	memcpy(state_bo->name, msm_obj->name, sizeof(state_bo->name));
->>>>>>> 2d5404ca
 
 	if (full) {
 		void *ptr;
