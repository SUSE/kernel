--- conflicted
+++ resolved
@@ -441,11 +441,8 @@
 		}
 	}
 
-<<<<<<< HEAD
-=======
 	pm_runtime_put(&gpu->pdev->dev);
 
->>>>>>> eb3cdb58
 	mutex_unlock(&gpu->lock);
 
 	msm_gpu_retire(gpu);
@@ -521,13 +518,9 @@
 	if (fence != ring->hangcheck_fence) {
 		/* some progress has been made.. ya! */
 		ring->hangcheck_fence = fence;
-<<<<<<< HEAD
-	} else if (fence_before(fence, ring->fctx->last_fence)) {
-=======
 		ring->hangcheck_progress_retries = 0;
 	} else if (fence_before(fence, ring->fctx->last_fence) &&
 			!made_progress(gpu, ring)) {
->>>>>>> eb3cdb58
 		/* no progress and not done.. hung! */
 		ring->hangcheck_fence = fence;
 		ring->hangcheck_progress_retries = 0;
@@ -690,20 +683,12 @@
 	mutex_lock(&gpu->active_lock);
 	gpu->active_submits--;
 	WARN_ON(gpu->active_submits < 0);
-<<<<<<< HEAD
-	if (!gpu->active_submits)
-		msm_devfreq_idle(gpu);
-	mutex_unlock(&gpu->active_lock);
-
-	pm_runtime_put_autosuspend(&gpu->pdev->dev);
-=======
 	if (!gpu->active_submits) {
 		msm_devfreq_idle(gpu);
 		pm_runtime_put_autosuspend(&gpu->pdev->dev);
 	}
 
 	mutex_unlock(&gpu->active_lock);
->>>>>>> eb3cdb58
 
 	msm_gem_submit_put(submit);
 }
@@ -792,15 +777,10 @@
 
 	/* Update devfreq on transition from idle->active: */
 	mutex_lock(&gpu->active_lock);
-<<<<<<< HEAD
-	if (!gpu->active_submits)
-		msm_devfreq_active(gpu);
-=======
 	if (!gpu->active_submits) {
 		pm_runtime_get(&gpu->pdev->dev);
 		msm_devfreq_active(gpu);
 	}
->>>>>>> eb3cdb58
 	gpu->active_submits++;
 	mutex_unlock(&gpu->active_lock);
 
@@ -890,10 +870,6 @@
 
 	sched_set_fifo_low(gpu->worker->task);
 
-<<<<<<< HEAD
-	INIT_LIST_HEAD(&gpu->active_list);
-=======
->>>>>>> eb3cdb58
 	mutex_init(&gpu->active_lock);
 	mutex_init(&gpu->lock);
 	init_waitqueue_head(&gpu->retire_event);
@@ -1048,9 +1024,6 @@
 	}
 
 	msm_devfreq_cleanup(gpu);
-<<<<<<< HEAD
-=======
 
 	platform_set_drvdata(gpu->pdev, NULL);
->>>>>>> eb3cdb58
 }