/* SPDX-License-Identifier: GPL-2.0-only */
/*
 * Copyright (C) 2013 Red Hat
 * Author: Rob Clark <robdclark@gmail.com>
 */

#ifndef __MSM_GPU_H__
#define __MSM_GPU_H__

#include <linux/adreno-smmu-priv.h>
#include <linux/clk.h>
#include <linux/devfreq.h>
#include <linux/interconnect.h>
#include <linux/pm_opp.h>
#include <linux/regulator/consumer.h>

#include "msm_drv.h"
#include "msm_fence.h"
#include "msm_ringbuffer.h"
#include "msm_gem.h"

struct msm_gem_submit;
struct msm_gpu_perfcntr;
struct msm_gpu_state;
struct msm_file_private;

struct msm_gpu_config {
	const char *ioname;
	unsigned int nr_rings;
};

/* So far, with hardware that I've seen to date, we can have:
 *  + zero, one, or two z180 2d cores
 *  + a3xx or a2xx 3d core, which share a common CP (the firmware
 *    for the CP seems to implement some different PM4 packet types
 *    but the basics of cmdstream submission are the same)
 *
 * Which means that the eventual complete "class" hierarchy, once
 * support for all past and present hw is in place, becomes:
 *  + msm_gpu
 *    + adreno_gpu
 *      + a3xx_gpu
 *      + a2xx_gpu
 *    + z180_gpu
 */
struct msm_gpu_funcs {
	int (*get_param)(struct msm_gpu *gpu, struct msm_file_private *ctx,
			 uint32_t param, uint64_t *value, uint32_t *len);
	int (*set_param)(struct msm_gpu *gpu, struct msm_file_private *ctx,
			 uint32_t param, uint64_t value, uint32_t len);
	int (*hw_init)(struct msm_gpu *gpu);

	/**
	 * @ucode_load: Optional hook to upload fw to GEM objs
	 */
	int (*ucode_load)(struct msm_gpu *gpu);

	int (*pm_suspend)(struct msm_gpu *gpu);
	int (*pm_resume)(struct msm_gpu *gpu);
	void (*submit)(struct msm_gpu *gpu, struct msm_gem_submit *submit);
	void (*flush)(struct msm_gpu *gpu, struct msm_ringbuffer *ring);
	irqreturn_t (*irq)(struct msm_gpu *irq);
	struct msm_ringbuffer *(*active_ring)(struct msm_gpu *gpu);
	void (*recover)(struct msm_gpu *gpu);
	void (*destroy)(struct msm_gpu *gpu);
#if defined(CONFIG_DEBUG_FS) || defined(CONFIG_DEV_COREDUMP)
	/* show GPU status in debugfs: */
	void (*show)(struct msm_gpu *gpu, struct msm_gpu_state *state,
			struct drm_printer *p);
	/* for generation specific debugfs: */
	void (*debugfs_init)(struct msm_gpu *gpu, struct drm_minor *minor);
#endif
	/* note: gpu_busy() can assume that we have been pm_resumed */
	u64 (*gpu_busy)(struct msm_gpu *gpu, unsigned long *out_sample_rate);
	struct msm_gpu_state *(*gpu_state_get)(struct msm_gpu *gpu);
	int (*gpu_state_put)(struct msm_gpu_state *state);
	unsigned long (*gpu_get_freq)(struct msm_gpu *gpu);
	/* note: gpu_set_freq() can assume that we have been pm_resumed */
	void (*gpu_set_freq)(struct msm_gpu *gpu, struct dev_pm_opp *opp,
			     bool suspended);
	struct msm_gem_address_space *(*create_address_space)
		(struct msm_gpu *gpu, struct platform_device *pdev);
	struct msm_gem_address_space *(*create_private_address_space)
		(struct msm_gpu *gpu);
	uint32_t (*get_rptr)(struct msm_gpu *gpu, struct msm_ringbuffer *ring);

	/**
	 * progress: Has the GPU made progress?
	 *
	 * Return true if GPU position in cmdstream has advanced (or changed)
	 * since the last call.  To avoid false negatives, this should account
	 * for cmdstream that is buffered in this FIFO upstream of the CP fw.
	 */
	bool (*progress)(struct msm_gpu *gpu, struct msm_ringbuffer *ring);
};

/* Additional state for iommu faults: */
struct msm_gpu_fault_info {
	u64 ttbr0;
	unsigned long iova;
	int flags;
	const char *type;
	const char *block;
};

/**
 * struct msm_gpu_devfreq - devfreq related state
 */
struct msm_gpu_devfreq {
	/** devfreq: devfreq instance */
	struct devfreq *devfreq;

	/** lock: lock for "suspended", "busy_cycles", and "time" */
	struct mutex lock;

	/**
<<<<<<< HEAD
	 * idle_constraint:
	 *
	 * A PM QoS constraint to limit max freq while the GPU is idle.
	 */
	struct dev_pm_qos_request idle_freq;
=======
	 * idle_freq:
	 *
	 * Shadow frequency used while the GPU is idle.  From the PoV of
	 * the devfreq governor, we are continuing to sample busyness and
	 * adjust frequency while the GPU is idle, but we use this shadow
	 * value as the GPU is actually clamped to minimum frequency while
	 * it is inactive.
	 */
	unsigned long idle_freq;
>>>>>>> eb3cdb58

	/**
	 * boost_constraint:
	 *
	 * A PM QoS constraint to boost min freq for a period of time
	 * until the boost expires.
	 */
	struct dev_pm_qos_request boost_freq;

	/**
	 * busy_cycles: Last busy counter value, for calculating elapsed busy
	 * cycles since last sampling period.
	 */
	u64 busy_cycles;

	/** time: Time of last sampling period. */
	ktime_t time;

	/** idle_time: Time of last transition to idle: */
	ktime_t idle_time;

<<<<<<< HEAD
	struct devfreq_dev_status average_status;

=======
>>>>>>> eb3cdb58
	/**
	 * idle_work:
	 *
	 * Used to delay clamping to idle freq on active->idle transition.
	 */
	struct msm_hrtimer_work idle_work;

	/**
	 * boost_work:
	 *
	 * Used to reset the boost_constraint after the boost period has
	 * elapsed
	 */
	struct msm_hrtimer_work boost_work;

	/** suspended: tracks if we're suspended */
	bool suspended;
};

struct msm_gpu {
	const char *name;
	struct drm_device *dev;
	struct platform_device *pdev;
	const struct msm_gpu_funcs *funcs;

	struct adreno_smmu_priv adreno_smmu;

	/* performance counters (hw & sw): */
	spinlock_t perf_lock;
	bool perfcntr_active;
	struct {
		bool active;
		ktime_t time;
	} last_sample;
	uint32_t totaltime, activetime;    /* sw counters */
	uint32_t last_cntrs[5];            /* hw counters */
	const struct msm_gpu_perfcntr *perfcntrs;
	uint32_t num_perfcntrs;

	struct msm_ringbuffer *rb[MSM_GPU_MAX_RINGS];
	int nr_rings;

	/**
	 * sysprof_active:
	 *
	 * The count of contexts that have enabled system profiling.
	 */
	refcount_t sysprof_active;

	/**
	 * cur_ctx_seqno:
	 *
	 * The ctx->seqno value of the last context to submit rendering,
	 * and the one with current pgtables installed (for generations
	 * that support per-context pgtables).  Tracked by seqno rather
	 * than pointer value to avoid dangling pointers, and cases where
	 * a ctx can be freed and a new one created with the same address.
	 */
	int cur_ctx_seqno;

<<<<<<< HEAD
	/*
	 * List of GEM active objects on this gpu.  Protected by
	 * msm_drm_private::mm_lock
=======
	/**
	 * lock:
	 *
	 * General lock for serializing all the gpu things.
	 *
	 * TODO move to per-ring locking where feasible (ie. submit/retire
	 * path, etc)
>>>>>>> eb3cdb58
	 */
	struct mutex lock;

	/**
	 * active_submits:
	 *
	 * The number of submitted but not yet retired submits, used to
	 * determine transitions between active and idle.
	 *
	 * Protected by active_lock
	 */
	int active_submits;

	/** lock: protects active_submits and idle/active transitions */
	struct mutex active_lock;

	/**
	 * lock:
	 *
	 * General lock for serializing all the gpu things.
	 *
	 * TODO move to per-ring locking where feasible (ie. submit/retire
	 * path, etc)
	 */
	struct mutex lock;

	/**
	 * active_submits:
	 *
	 * The number of submitted but not yet retired submits, used to
	 * determine transitions between active and idle.
	 *
	 * Protected by active_lock
	 */
	int active_submits;

	/** lock: protects active_submits and idle/active transitions */
	struct mutex active_lock;

	/* does gpu need hw_init? */
	bool needs_hw_init;

	/**
	 * global_faults: number of GPU hangs not attributed to a particular
	 * address space
	 */
	int global_faults;

	void __iomem *mmio;
	int irq;

	struct msm_gem_address_space *aspace;

	/* Power Control: */
	struct regulator *gpu_reg, *gpu_cx;
	struct clk_bulk_data *grp_clks;
	int nr_clocks;
	struct clk *ebi1_clk, *core_clk, *rbbmtimer_clk;
	uint32_t fast_rate;

	/* Hang and Inactivity Detection:
	 */
#define DRM_MSM_INACTIVE_PERIOD   66 /* in ms (roughly four frames) */

#define DRM_MSM_HANGCHECK_DEFAULT_PERIOD 500 /* in ms */
#define DRM_MSM_HANGCHECK_PROGRESS_RETRIES 3
	struct timer_list hangcheck_timer;

	/* Fault info for most recent iova fault: */
	struct msm_gpu_fault_info fault_info;

	/* work for handling GPU ioval faults: */
	struct kthread_work fault_work;

	/* work for handling GPU recovery: */
	struct kthread_work recover_work;

	/** retire_event: notified when submits are retired: */
	wait_queue_head_t retire_event;

	/* work for handling active-list retiring: */
	struct kthread_work retire_work;

	/* worker for retire/recover: */
	struct kthread_worker *worker;

	struct drm_gem_object *memptrs_bo;

	struct msm_gpu_devfreq devfreq;

	uint32_t suspend_count;

	struct msm_gpu_state *crashstate;

<<<<<<< HEAD
	/* Enable clamping to idle freq when inactive: */
	bool clamp_to_idle;

=======
>>>>>>> eb3cdb58
	/* True if the hardware supports expanded apriv (a650 and newer) */
	bool hw_apriv;

	struct thermal_cooling_device *cooling;
};

static inline struct msm_gpu *dev_to_gpu(struct device *dev)
{
	struct adreno_smmu_priv *adreno_smmu = dev_get_drvdata(dev);

	if (!adreno_smmu)
		return NULL;

	return container_of(adreno_smmu, struct msm_gpu, adreno_smmu);
}

/* It turns out that all targets use the same ringbuffer size */
#define MSM_GPU_RINGBUFFER_SZ SZ_32K
#define MSM_GPU_RINGBUFFER_BLKSIZE 32

#define MSM_GPU_RB_CNTL_DEFAULT \
		(AXXX_CP_RB_CNTL_BUFSZ(ilog2(MSM_GPU_RINGBUFFER_SZ / 8)) | \
		AXXX_CP_RB_CNTL_BLKSZ(ilog2(MSM_GPU_RINGBUFFER_BLKSIZE / 8)))

static inline bool msm_gpu_active(struct msm_gpu *gpu)
{
	int i;

	for (i = 0; i < gpu->nr_rings; i++) {
		struct msm_ringbuffer *ring = gpu->rb[i];

		if (fence_after(ring->fctx->last_fence, ring->memptrs->fence))
			return true;
	}

	return false;
}

/* Perf-Counters:
 * The select_reg and select_val are just there for the benefit of the child
 * class that actually enables the perf counter..  but msm_gpu base class
 * will handle sampling/displaying the counters.
 */

struct msm_gpu_perfcntr {
	uint32_t select_reg;
	uint32_t sample_reg;
	uint32_t select_val;
	const char *name;
};

/*
 * The number of priority levels provided by drm gpu scheduler.  The
 * DRM_SCHED_PRIORITY_KERNEL priority level is treated specially in some
 * cases, so we don't use it (no need for kernel generated jobs).
 */
#define NR_SCHED_PRIORITIES (1 + DRM_SCHED_PRIORITY_HIGH - DRM_SCHED_PRIORITY_MIN)

/**
 * struct msm_file_private - per-drm_file context
 *
 * @queuelock:    synchronizes access to submitqueues list
 * @submitqueues: list of &msm_gpu_submitqueue created by userspace
 * @queueid:      counter incremented each time a submitqueue is created,
 *                used to assign &msm_gpu_submitqueue.id
 * @aspace:       the per-process GPU address-space
 * @ref:          reference count
 * @seqno:        unique per process seqno
 */
struct msm_file_private {
	rwlock_t queuelock;
	struct list_head submitqueues;
	int queueid;
	struct msm_gem_address_space *aspace;
	struct kref ref;
	int seqno;

	/**
	 * sysprof:
	 *
	 * The value of MSM_PARAM_SYSPROF set by userspace.  This is
	 * intended to be used by system profiling tools like Mesa's
	 * pps-producer (perfetto), and restricted to CAP_SYS_ADMIN.
	 *
	 * Setting a value of 1 will preserve performance counters across
	 * context switches.  Setting a value of 2 will in addition
	 * suppress suspend.  (Performance counters lose state across
	 * power collapse, which is undesirable for profiling in some
	 * cases.)
	 *
	 * The value automatically reverts to zero when the drm device
	 * file is closed.
	 */
	int sysprof;

	/**
	 * comm: Overridden task comm, see MSM_PARAM_COMM
	 *
	 * Accessed under msm_gpu::lock
	 */
	char *comm;

	/**
	 * cmdline: Overridden task cmdline, see MSM_PARAM_CMDLINE
	 *
	 * Accessed under msm_gpu::lock
	 */
	char *cmdline;

	/**
	 * elapsed:
	 *
	 * The total (cumulative) elapsed time GPU was busy with rendering
	 * from this context in ns.
	 */
	uint64_t elapsed_ns;

	/**
	 * cycles:
	 *
	 * The total (cumulative) GPU cycles elapsed attributed to this
	 * context.
	 */
	uint64_t cycles;

	/**
	 * entities:
	 *
	 * Table of per-priority-level sched entities used by submitqueues
	 * associated with this &drm_file.  Because some userspace apps
	 * make assumptions about rendering from multiple gl contexts
	 * (of the same priority) within the process happening in FIFO
	 * order without requiring any fencing beyond MakeCurrent(), we
	 * create at most one &drm_sched_entity per-process per-priority-
	 * level.
	 */
	struct drm_sched_entity *entities[NR_SCHED_PRIORITIES * MSM_GPU_MAX_RINGS];
};

/**
 * msm_gpu_convert_priority - Map userspace priority to ring # and sched priority
 *
 * @gpu:        the gpu instance
 * @prio:       the userspace priority level
 * @ring_nr:    [out] the ringbuffer the userspace priority maps to
 * @sched_prio: [out] the gpu scheduler priority level which the userspace
 *              priority maps to
 *
 * With drm/scheduler providing it's own level of prioritization, our total
 * number of available priority levels is (nr_rings * NR_SCHED_PRIORITIES).
 * Each ring is associated with it's own scheduler instance.  However, our
 * UABI is that lower numerical values are higher priority.  So mapping the
 * single userspace priority level into ring_nr and sched_prio takes some
 * care.  The userspace provided priority (when a submitqueue is created)
 * is mapped to ring nr and scheduler priority as such:
 *
 *   ring_nr    = userspace_prio / NR_SCHED_PRIORITIES
 *   sched_prio = NR_SCHED_PRIORITIES -
 *                (userspace_prio % NR_SCHED_PRIORITIES) - 1
 *
 * This allows generations without preemption (nr_rings==1) to have some
 * amount of prioritization, and provides more priority levels for gens
 * that do have preemption.
 */
static inline int msm_gpu_convert_priority(struct msm_gpu *gpu, int prio,
		unsigned *ring_nr, enum drm_sched_priority *sched_prio)
{
	unsigned rn, sp;

	rn = div_u64_rem(prio, NR_SCHED_PRIORITIES, &sp);

	/* invert sched priority to map to higher-numeric-is-higher-
	 * priority convention
	 */
	sp = NR_SCHED_PRIORITIES - sp - 1;

	if (rn >= gpu->nr_rings)
		return -EINVAL;

	*ring_nr = rn;
	*sched_prio = sp;

	return 0;
}

/**
 * struct msm_gpu_submitqueues - Userspace created context.
 *
 * A submitqueue is associated with a gl context or vk queue (or equiv)
 * in userspace.
 *
 * @id:        userspace id for the submitqueue, unique within the drm_file
 * @flags:     userspace flags for the submitqueue, specified at creation
 *             (currently unusued)
 * @ring_nr:   the ringbuffer used by this submitqueue, which is determined
 *             by the submitqueue's priority
 * @faults:    the number of GPU hangs associated with this submitqueue
 * @last_fence: the sequence number of the last allocated fence (for error
 *             checking)
 * @ctx:       the per-drm_file context associated with the submitqueue (ie.
 *             which set of pgtables do submits jobs associated with the
 *             submitqueue use)
 * @node:      node in the context's list of submitqueues
 * @fence_idr: maps fence-id to dma_fence for userspace visible fence
 *             seqno, protected by submitqueue lock
<<<<<<< HEAD
 * @lock:      submitqueue lock
=======
 * @idr_lock:  for serializing access to fence_idr
 * @lock:      submitqueue lock for serializing submits on a queue
>>>>>>> eb3cdb58
 * @ref:       reference count
 * @entity:    the submit job-queue
 */
struct msm_gpu_submitqueue {
	int id;
	u32 flags;
	u32 ring_nr;
	int faults;
	uint32_t last_fence;
	struct msm_file_private *ctx;
	struct list_head node;
	struct idr fence_idr;
<<<<<<< HEAD
=======
	struct spinlock idr_lock;
>>>>>>> eb3cdb58
	struct mutex lock;
	struct kref ref;
	struct drm_sched_entity *entity;
};

struct msm_gpu_state_bo {
	u64 iova;
	size_t size;
	void *data;
	bool encoded;
	char name[32];
};

struct msm_gpu_state {
	struct kref ref;
	struct timespec64 time;

	struct {
		u64 iova;
		u32 fence;
		u32 seqno;
		u32 rptr;
		u32 wptr;
		void *data;
		int data_size;
		bool encoded;
	} ring[MSM_GPU_MAX_RINGS];

	int nr_registers;
	u32 *registers;

	u32 rbbm_status;

	char *comm;
	char *cmd;

	struct msm_gpu_fault_info fault_info;

	int nr_bos;
	struct msm_gpu_state_bo *bos;
};

static inline void gpu_write(struct msm_gpu *gpu, u32 reg, u32 data)
{
	msm_writel(data, gpu->mmio + (reg << 2));
}

static inline u32 gpu_read(struct msm_gpu *gpu, u32 reg)
{
	return msm_readl(gpu->mmio + (reg << 2));
}

static inline void gpu_rmw(struct msm_gpu *gpu, u32 reg, u32 mask, u32 or)
{
	msm_rmw(gpu->mmio + (reg << 2), mask, or);
}

static inline u64 gpu_read64(struct msm_gpu *gpu, u32 reg)
{
	u64 val;

	/*
	 * Why not a readq here? Two reasons: 1) many of the LO registers are
	 * not quad word aligned and 2) the GPU hardware designers have a bit
	 * of a history of putting registers where they fit, especially in
	 * spins. The longer a GPU family goes the higher the chance that
	 * we'll get burned.  We could do a series of validity checks if we
	 * wanted to, but really is a readq() that much better? Nah.
	 */

	/*
	 * For some lo/hi registers (like perfcounters), the hi value is latched
	 * when the lo is read, so make sure to read the lo first to trigger
	 * that
	 */
	val = (u64) msm_readl(gpu->mmio + (reg << 2));
	val |= ((u64) msm_readl(gpu->mmio + ((reg + 1) << 2)) << 32);

	return val;
}

static inline void gpu_write64(struct msm_gpu *gpu, u32 reg, u64 val)
{
	/* Why not a writeq here? Read the screed above */
	msm_writel(lower_32_bits(val), gpu->mmio + (reg << 2));
	msm_writel(upper_32_bits(val), gpu->mmio + ((reg + 1) << 2));
}

int msm_gpu_pm_suspend(struct msm_gpu *gpu);
int msm_gpu_pm_resume(struct msm_gpu *gpu);

void msm_gpu_show_fdinfo(struct msm_gpu *gpu, struct msm_file_private *ctx,
			 struct drm_printer *p);

int msm_submitqueue_init(struct drm_device *drm, struct msm_file_private *ctx);
struct msm_gpu_submitqueue *msm_submitqueue_get(struct msm_file_private *ctx,
		u32 id);
int msm_submitqueue_create(struct drm_device *drm,
		struct msm_file_private *ctx,
		u32 prio, u32 flags, u32 *id);
int msm_submitqueue_query(struct drm_device *drm, struct msm_file_private *ctx,
		struct drm_msm_submitqueue_query *args);
int msm_submitqueue_remove(struct msm_file_private *ctx, u32 id);
void msm_submitqueue_close(struct msm_file_private *ctx);

void msm_submitqueue_destroy(struct kref *kref);

int msm_file_private_set_sysprof(struct msm_file_private *ctx,
				 struct msm_gpu *gpu, int sysprof);
void __msm_file_private_destroy(struct kref *kref);

static inline void msm_file_private_put(struct msm_file_private *ctx)
{
	kref_put(&ctx->ref, __msm_file_private_destroy);
}

static inline struct msm_file_private *msm_file_private_get(
	struct msm_file_private *ctx)
{
	kref_get(&ctx->ref);
	return ctx;
}

void msm_devfreq_init(struct msm_gpu *gpu);
void msm_devfreq_cleanup(struct msm_gpu *gpu);
void msm_devfreq_resume(struct msm_gpu *gpu);
void msm_devfreq_suspend(struct msm_gpu *gpu);
void msm_devfreq_boost(struct msm_gpu *gpu, unsigned factor);
void msm_devfreq_active(struct msm_gpu *gpu);
void msm_devfreq_idle(struct msm_gpu *gpu);

int msm_gpu_hw_init(struct msm_gpu *gpu);

void msm_gpu_perfcntr_start(struct msm_gpu *gpu);
void msm_gpu_perfcntr_stop(struct msm_gpu *gpu);
int msm_gpu_perfcntr_sample(struct msm_gpu *gpu, uint32_t *activetime,
		uint32_t *totaltime, uint32_t ncntrs, uint32_t *cntrs);

void msm_gpu_retire(struct msm_gpu *gpu);
void msm_gpu_submit(struct msm_gpu *gpu, struct msm_gem_submit *submit);

int msm_gpu_init(struct drm_device *drm, struct platform_device *pdev,
		struct msm_gpu *gpu, const struct msm_gpu_funcs *funcs,
		const char *name, struct msm_gpu_config *config);

struct msm_gem_address_space *
msm_gpu_create_private_address_space(struct msm_gpu *gpu, struct task_struct *task);

void msm_gpu_cleanup(struct msm_gpu *gpu);

struct msm_gpu *adreno_load_gpu(struct drm_device *dev);
void __init adreno_register(void);
void __exit adreno_unregister(void);

static inline void msm_submitqueue_put(struct msm_gpu_submitqueue *queue)
{
	if (queue)
		kref_put(&queue->ref, msm_submitqueue_destroy);
}

static inline struct msm_gpu_state *msm_gpu_crashstate_get(struct msm_gpu *gpu)
{
	struct msm_gpu_state *state = NULL;

	mutex_lock(&gpu->lock);

	if (gpu->crashstate) {
		kref_get(&gpu->crashstate->ref);
		state = gpu->crashstate;
	}

	mutex_unlock(&gpu->lock);

	return state;
}

static inline void msm_gpu_crashstate_put(struct msm_gpu *gpu)
{
	mutex_lock(&gpu->lock);

	if (gpu->crashstate) {
		if (gpu->funcs->gpu_state_put(gpu->crashstate))
			gpu->crashstate = NULL;
	}

	mutex_unlock(&gpu->lock);
}

/*
 * Simple macro to semi-cleanly add the MAP_PRIV flag for targets that can
 * support expanded privileges
 */
#define check_apriv(gpu, flags) \
	(((gpu)->hw_apriv ? MSM_BO_MAP_PRIV : 0) | (flags))


#endif /* __MSM_GPU_H__ */<|MERGE_RESOLUTION|>--- conflicted
+++ resolved
@@ -114,13 +114,6 @@
 	struct mutex lock;
 
 	/**
-<<<<<<< HEAD
-	 * idle_constraint:
-	 *
-	 * A PM QoS constraint to limit max freq while the GPU is idle.
-	 */
-	struct dev_pm_qos_request idle_freq;
-=======
 	 * idle_freq:
 	 *
 	 * Shadow frequency used while the GPU is idle.  From the PoV of
@@ -130,7 +123,6 @@
 	 * it is inactive.
 	 */
 	unsigned long idle_freq;
->>>>>>> eb3cdb58
 
 	/**
 	 * boost_constraint:
@@ -152,11 +144,6 @@
 	/** idle_time: Time of last transition to idle: */
 	ktime_t idle_time;
 
-<<<<<<< HEAD
-	struct devfreq_dev_status average_status;
-
-=======
->>>>>>> eb3cdb58
 	/**
 	 * idle_work:
 	 *
@@ -217,35 +204,6 @@
 	 */
 	int cur_ctx_seqno;
 
-<<<<<<< HEAD
-	/*
-	 * List of GEM active objects on this gpu.  Protected by
-	 * msm_drm_private::mm_lock
-=======
-	/**
-	 * lock:
-	 *
-	 * General lock for serializing all the gpu things.
-	 *
-	 * TODO move to per-ring locking where feasible (ie. submit/retire
-	 * path, etc)
->>>>>>> eb3cdb58
-	 */
-	struct mutex lock;
-
-	/**
-	 * active_submits:
-	 *
-	 * The number of submitted but not yet retired submits, used to
-	 * determine transitions between active and idle.
-	 *
-	 * Protected by active_lock
-	 */
-	int active_submits;
-
-	/** lock: protects active_submits and idle/active transitions */
-	struct mutex active_lock;
-
 	/**
 	 * lock:
 	 *
@@ -324,12 +282,6 @@
 
 	struct msm_gpu_state *crashstate;
 
-<<<<<<< HEAD
-	/* Enable clamping to idle freq when inactive: */
-	bool clamp_to_idle;
-
-=======
->>>>>>> eb3cdb58
 	/* True if the hardware supports expanded apriv (a650 and newer) */
 	bool hw_apriv;
 
@@ -535,12 +487,8 @@
  * @node:      node in the context's list of submitqueues
  * @fence_idr: maps fence-id to dma_fence for userspace visible fence
  *             seqno, protected by submitqueue lock
-<<<<<<< HEAD
- * @lock:      submitqueue lock
-=======
  * @idr_lock:  for serializing access to fence_idr
  * @lock:      submitqueue lock for serializing submits on a queue
->>>>>>> eb3cdb58
  * @ref:       reference count
  * @entity:    the submit job-queue
  */
@@ -553,10 +501,7 @@
 	struct msm_file_private *ctx;
 	struct list_head node;
 	struct idr fence_idr;
-<<<<<<< HEAD
-=======
 	struct spinlock idr_lock;
->>>>>>> eb3cdb58
 	struct mutex lock;
 	struct kref ref;
 	struct drm_sched_entity *entity;
