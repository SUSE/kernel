--- conflicted
+++ resolved
@@ -417,12 +417,7 @@
 	bytediv->hw.init = &bytediv_init;
 	bytediv->reg = pll_28nm->phy->pll_base + REG_DSI_28nm_8960_PHY_PLL_CTRL_9;
 
-<<<<<<< HEAD
-	snprintf(parent_name, 32, "dsi%dvco_clk", pll_28nm->phy->id);
-	snprintf(clk_name, 32, "dsi%dpllbyte", pll_28nm->phy->id + 1);
-=======
 	snprintf(clk_name, sizeof(clk_name), "dsi%dpllbyte", pll_28nm->phy->id + 1);
->>>>>>> eb3cdb58
 
 	bytediv_init.name = clk_name;
 	bytediv_init.ops = &clk_bytediv_ops;
@@ -438,11 +433,7 @@
 		return ret;
 	provided_clocks[DSI_BYTE_PLL_CLK] = &bytediv->hw;
 
-<<<<<<< HEAD
-	snprintf(clk_name, 32, "dsi%dpll", pll_28nm->phy->id + 1);
-=======
 	snprintf(clk_name, sizeof(clk_name), "dsi%dpll", pll_28nm->phy->id + 1);
->>>>>>> eb3cdb58
 	/* DIV3 */
 	hw = devm_clk_hw_register_divider_parent_hw(dev, clk_name,
 			&pll_28nm->clk_hw, 0, pll_28nm->phy->pll_base +
