// SPDX-License-Identifier: GPL-2.0-only
/*
 * Copyright (c) 2015, The Linux Foundation. All rights reserved.
 */

#include <linux/clk.h>
#include <linux/clk-provider.h>

#include "dsi_phy.h"
#include "dsi.xml.h"
#include "dsi_phy_28nm.xml.h"

/*
 * DSI PLL 28nm - clock diagram (eg: DSI0):
 *
 *         dsi0analog_postdiv_clk
 *                             |         dsi0indirect_path_div2_clk
 *                             |          |
 *                   +------+  |  +----+  |  |\   dsi0byte_mux
 *  dsi0vco_clk --o--| DIV1 |--o--| /2 |--o--| \   |
 *                |  +------+     +----+     | m|  |  +----+
 *                |                          | u|--o--| /4 |-- dsi0pllbyte
 *                |                          | x|     +----+
 *                o--------------------------| /
 *                |                          |/
 *                |          +------+
 *                o----------| DIV3 |------------------------- dsi0pll
 *                           +------+
 */

#define POLL_MAX_READS			10
#define POLL_TIMEOUT_US		50

#define VCO_REF_CLK_RATE		19200000
#define VCO_MIN_RATE			350000000
#define VCO_MAX_RATE			750000000

/* v2.0.0 28nm LP implementation */
#define DSI_PHY_28NM_QUIRK_PHY_LP	BIT(0)
#define DSI_PHY_28NM_QUIRK_PHY_8226	BIT(1)

#define LPFR_LUT_SIZE			10
struct lpfr_cfg {
	unsigned long vco_rate;
	u32 resistance;
};

/* Loop filter resistance: */
static const struct lpfr_cfg lpfr_lut[LPFR_LUT_SIZE] = {
	{ 479500000,  8 },
	{ 480000000, 11 },
	{ 575500000,  8 },
	{ 576000000, 12 },
	{ 610500000,  8 },
	{ 659500000,  9 },
	{ 671500000, 10 },
	{ 672000000, 14 },
	{ 708500000, 10 },
	{ 750000000, 11 },
};

struct pll_28nm_cached_state {
	unsigned long vco_rate;
	u8 postdiv3;
	u8 postdiv1;
	u8 byte_mux;
};

struct dsi_pll_28nm {
	struct clk_hw clk_hw;

	struct msm_dsi_phy *phy;

	struct pll_28nm_cached_state cached_state;
};

#define to_pll_28nm(x)	container_of(x, struct dsi_pll_28nm, clk_hw)

static bool pll_28nm_poll_for_ready(struct dsi_pll_28nm *pll_28nm,
				u32 nb_tries, u32 timeout_us)
{
	bool pll_locked = false;
	u32 val;

	while (nb_tries--) {
		val = readl(pll_28nm->phy->pll_base + REG_DSI_28nm_PHY_PLL_STATUS);
		pll_locked = !!(val & DSI_28nm_PHY_PLL_STATUS_PLL_RDY);

		if (pll_locked)
			break;

		udelay(timeout_us);
	}
	DBG("DSI PLL is %slocked", pll_locked ? "" : "*not* ");

	return pll_locked;
}

static void pll_28nm_software_reset(struct dsi_pll_28nm *pll_28nm)
{
	void __iomem *base = pll_28nm->phy->pll_base;

	/*
	 * Add HW recommended delays after toggling the software
	 * reset bit off and back on.
	 */
	writel(DSI_28nm_PHY_PLL_TEST_CFG_PLL_SW_RESET, base + REG_DSI_28nm_PHY_PLL_TEST_CFG);
	udelay(1);
	writel(0, base + REG_DSI_28nm_PHY_PLL_TEST_CFG);
	udelay(1);
}

/*
 * Clock Callbacks
 */
static int dsi_pll_28nm_clk_set_rate(struct clk_hw *hw, unsigned long rate,
		unsigned long parent_rate)
{
	struct dsi_pll_28nm *pll_28nm = to_pll_28nm(hw);
	struct device *dev = &pll_28nm->phy->pdev->dev;
	void __iomem *base = pll_28nm->phy->pll_base;
	unsigned long div_fbx1000, gen_vco_clk;
	u32 refclk_cfg, frac_n_mode, frac_n_value;
	u32 sdm_cfg0, sdm_cfg1, sdm_cfg2, sdm_cfg3;
	u32 cal_cfg10, cal_cfg11;
	u32 rem;
	int i;

	VERB("rate=%lu, parent's=%lu", rate, parent_rate);

	/* Force postdiv2 to be div-4 */
	writel(3, base + REG_DSI_28nm_PHY_PLL_POSTDIV2_CFG);

	/* Configure the Loop filter resistance */
	for (i = 0; i < LPFR_LUT_SIZE; i++)
		if (rate <= lpfr_lut[i].vco_rate)
			break;
	if (i == LPFR_LUT_SIZE) {
		DRM_DEV_ERROR(dev, "unable to get loop filter resistance. vco=%lu\n",
				rate);
		return -EINVAL;
	}
	writel(lpfr_lut[i].resistance, base + REG_DSI_28nm_PHY_PLL_LPFR_CFG);

	/* Loop filter capacitance values : c1 and c2 */
	writel(0x70, base + REG_DSI_28nm_PHY_PLL_LPFC1_CFG);
	writel(0x15, base + REG_DSI_28nm_PHY_PLL_LPFC2_CFG);

	rem = rate % VCO_REF_CLK_RATE;
	if (rem) {
		refclk_cfg = DSI_28nm_PHY_PLL_REFCLK_CFG_DBLR;
		frac_n_mode = 1;
		div_fbx1000 = rate / (VCO_REF_CLK_RATE / 500);
		gen_vco_clk = div_fbx1000 * (VCO_REF_CLK_RATE / 500);
	} else {
		refclk_cfg = 0x0;
		frac_n_mode = 0;
		div_fbx1000 = rate / (VCO_REF_CLK_RATE / 1000);
		gen_vco_clk = div_fbx1000 * (VCO_REF_CLK_RATE / 1000);
	}

	DBG("refclk_cfg = %d", refclk_cfg);

	rem = div_fbx1000 % 1000;
	frac_n_value = (rem << 16) / 1000;

	DBG("div_fb = %lu", div_fbx1000);
	DBG("frac_n_value = %d", frac_n_value);

	DBG("Generated VCO Clock: %lu", gen_vco_clk);
	rem = 0;
	sdm_cfg1 = readl(base + REG_DSI_28nm_PHY_PLL_SDM_CFG1);
	sdm_cfg1 &= ~DSI_28nm_PHY_PLL_SDM_CFG1_DC_OFFSET__MASK;
	if (frac_n_mode) {
		sdm_cfg0 = 0x0;
		sdm_cfg0 |= DSI_28nm_PHY_PLL_SDM_CFG0_BYP_DIV(0);
		sdm_cfg1 |= DSI_28nm_PHY_PLL_SDM_CFG1_DC_OFFSET(
				(u32)(((div_fbx1000 / 1000) & 0x3f) - 1));
		sdm_cfg3 = frac_n_value >> 8;
		sdm_cfg2 = frac_n_value & 0xff;
	} else {
		sdm_cfg0 = DSI_28nm_PHY_PLL_SDM_CFG0_BYP;
		sdm_cfg0 |= DSI_28nm_PHY_PLL_SDM_CFG0_BYP_DIV(
				(u32)(((div_fbx1000 / 1000) & 0x3f) - 1));
		sdm_cfg1 |= DSI_28nm_PHY_PLL_SDM_CFG1_DC_OFFSET(0);
		sdm_cfg2 = 0;
		sdm_cfg3 = 0;
	}

	DBG("sdm_cfg0=%d", sdm_cfg0);
	DBG("sdm_cfg1=%d", sdm_cfg1);
	DBG("sdm_cfg2=%d", sdm_cfg2);
	DBG("sdm_cfg3=%d", sdm_cfg3);

	cal_cfg11 = (u32)(gen_vco_clk / (256 * 1000000));
	cal_cfg10 = (u32)((gen_vco_clk % (256 * 1000000)) / 1000000);
	DBG("cal_cfg10=%d, cal_cfg11=%d", cal_cfg10, cal_cfg11);

	writel(0x02, base + REG_DSI_28nm_PHY_PLL_CHGPUMP_CFG);
	writel(0x2b, base + REG_DSI_28nm_PHY_PLL_CAL_CFG3);
	writel(0x06, base + REG_DSI_28nm_PHY_PLL_CAL_CFG4);
	writel(0x0d, base + REG_DSI_28nm_PHY_PLL_LKDET_CFG2);

	writel(sdm_cfg1, base + REG_DSI_28nm_PHY_PLL_SDM_CFG1);
	writel(DSI_28nm_PHY_PLL_SDM_CFG2_FREQ_SEED_7_0(sdm_cfg2),
	       base + REG_DSI_28nm_PHY_PLL_SDM_CFG2);
	writel(DSI_28nm_PHY_PLL_SDM_CFG3_FREQ_SEED_15_8(sdm_cfg3),
	       base + REG_DSI_28nm_PHY_PLL_SDM_CFG3);
	writel(0, base + REG_DSI_28nm_PHY_PLL_SDM_CFG4);

	/* Add hardware recommended delay for correct PLL configuration */
	if (pll_28nm->phy->cfg->quirks & DSI_PHY_28NM_QUIRK_PHY_LP)
		udelay(1000);
	else
		udelay(1);

	writel(refclk_cfg, base + REG_DSI_28nm_PHY_PLL_REFCLK_CFG);
	writel(0x00, base + REG_DSI_28nm_PHY_PLL_PWRGEN_CFG);
	writel(0x31, base + REG_DSI_28nm_PHY_PLL_VCOLPF_CFG);
	writel(sdm_cfg0, base + REG_DSI_28nm_PHY_PLL_SDM_CFG0);
	writel(0x12, base + REG_DSI_28nm_PHY_PLL_CAL_CFG0);
	writel(0x30, base + REG_DSI_28nm_PHY_PLL_CAL_CFG6);
	writel(0x00, base + REG_DSI_28nm_PHY_PLL_CAL_CFG7);
	writel(0x60, base + REG_DSI_28nm_PHY_PLL_CAL_CFG8);
	writel(0x00, base + REG_DSI_28nm_PHY_PLL_CAL_CFG9);
	writel(cal_cfg10 & 0xff, base + REG_DSI_28nm_PHY_PLL_CAL_CFG10);
	writel(cal_cfg11 & 0xff, base + REG_DSI_28nm_PHY_PLL_CAL_CFG11);
	writel(0x20, base + REG_DSI_28nm_PHY_PLL_EFUSE_CFG);

	return 0;
}

static int dsi_pll_28nm_clk_is_enabled(struct clk_hw *hw)
{
	struct dsi_pll_28nm *pll_28nm = to_pll_28nm(hw);

	return pll_28nm_poll_for_ready(pll_28nm, POLL_MAX_READS,
					POLL_TIMEOUT_US);
}

static unsigned long dsi_pll_28nm_clk_recalc_rate(struct clk_hw *hw,
		unsigned long parent_rate)
{
	struct dsi_pll_28nm *pll_28nm = to_pll_28nm(hw);
	void __iomem *base = pll_28nm->phy->pll_base;
	u32 sdm0, doubler, sdm_byp_div;
	u32 sdm_dc_off, sdm_freq_seed, sdm2, sdm3;
	u32 ref_clk = VCO_REF_CLK_RATE;
	unsigned long vco_rate;

	VERB("parent_rate=%lu", parent_rate);

	/* Check to see if the ref clk doubler is enabled */
	doubler = readl(base + REG_DSI_28nm_PHY_PLL_REFCLK_CFG) &
			DSI_28nm_PHY_PLL_REFCLK_CFG_DBLR;
	ref_clk += (doubler * VCO_REF_CLK_RATE);

	/* see if it is integer mode or sdm mode */
	sdm0 = readl(base + REG_DSI_28nm_PHY_PLL_SDM_CFG0);
	if (sdm0 & DSI_28nm_PHY_PLL_SDM_CFG0_BYP) {
		/* integer mode */
		sdm_byp_div = FIELD(
				readl(base + REG_DSI_28nm_PHY_PLL_SDM_CFG0),
				DSI_28nm_PHY_PLL_SDM_CFG0_BYP_DIV) + 1;
		vco_rate = ref_clk * sdm_byp_div;
	} else {
		/* sdm mode */
		sdm_dc_off = FIELD(
				readl(base + REG_DSI_28nm_PHY_PLL_SDM_CFG1),
				DSI_28nm_PHY_PLL_SDM_CFG1_DC_OFFSET);
		DBG("sdm_dc_off = %d", sdm_dc_off);
		sdm2 = FIELD(readl(base + REG_DSI_28nm_PHY_PLL_SDM_CFG2),
				DSI_28nm_PHY_PLL_SDM_CFG2_FREQ_SEED_7_0);
		sdm3 = FIELD(readl(base + REG_DSI_28nm_PHY_PLL_SDM_CFG3),
				DSI_28nm_PHY_PLL_SDM_CFG3_FREQ_SEED_15_8);
		sdm_freq_seed = (sdm3 << 8) | sdm2;
		DBG("sdm_freq_seed = %d", sdm_freq_seed);

		vco_rate = (ref_clk * (sdm_dc_off + 1)) +
			mult_frac(ref_clk, sdm_freq_seed, BIT(16));
		DBG("vco rate = %lu", vco_rate);
	}

	DBG("returning vco rate = %lu", vco_rate);

	return vco_rate;
}

static int _dsi_pll_28nm_vco_prepare_hpm(struct dsi_pll_28nm *pll_28nm)
{
	struct device *dev = &pll_28nm->phy->pdev->dev;
	void __iomem *base = pll_28nm->phy->pll_base;
	u32 max_reads = 5, timeout_us = 100;
	bool locked;
	u32 val;
	int i;

	DBG("id=%d", pll_28nm->phy->id);

	pll_28nm_software_reset(pll_28nm);

	/*
	 * PLL power up sequence.
	 * Add necessary delays recommended by hardware.
	 */
	val = DSI_28nm_PHY_PLL_GLB_CFG_PLL_PWRDN_B;
	writel(val, base + REG_DSI_28nm_PHY_PLL_GLB_CFG);
	udelay(1);

	val |= DSI_28nm_PHY_PLL_GLB_CFG_PLL_PWRGEN_PWRDN_B;
	writel(val, base + REG_DSI_28nm_PHY_PLL_GLB_CFG);
	udelay(200);

	val |= DSI_28nm_PHY_PLL_GLB_CFG_PLL_LDO_PWRDN_B;
	writel(val, base + REG_DSI_28nm_PHY_PLL_GLB_CFG);
	udelay(500);

	val |= DSI_28nm_PHY_PLL_GLB_CFG_PLL_ENABLE;
	writel(val, base + REG_DSI_28nm_PHY_PLL_GLB_CFG);
	udelay(600);

	for (i = 0; i < 2; i++) {
		/* DSI Uniphy lock detect setting */
		writel(0x0c, base + REG_DSI_28nm_PHY_PLL_LKDET_CFG2);
		udelay(100);
		writel(0x0d, base + REG_DSI_28nm_PHY_PLL_LKDET_CFG2);

		/* poll for PLL ready status */
		locked = pll_28nm_poll_for_ready(pll_28nm, max_reads,
						 timeout_us);
		if (locked)
			break;

		pll_28nm_software_reset(pll_28nm);

		/*
		 * PLL power up sequence.
		 * Add necessary delays recommended by hardware.
		 */
		val = DSI_28nm_PHY_PLL_GLB_CFG_PLL_PWRDN_B;
		writel(val, base + REG_DSI_28nm_PHY_PLL_GLB_CFG);
		udelay(1);

		val |= DSI_28nm_PHY_PLL_GLB_CFG_PLL_PWRGEN_PWRDN_B;
		writel(val, base + REG_DSI_28nm_PHY_PLL_GLB_CFG);
		udelay(200);

		val |= DSI_28nm_PHY_PLL_GLB_CFG_PLL_LDO_PWRDN_B;
		writel(val, base + REG_DSI_28nm_PHY_PLL_GLB_CFG);
		udelay(250);

		val &= ~DSI_28nm_PHY_PLL_GLB_CFG_PLL_LDO_PWRDN_B;
		writel(val, base + REG_DSI_28nm_PHY_PLL_GLB_CFG);
		udelay(200);

		val |= DSI_28nm_PHY_PLL_GLB_CFG_PLL_LDO_PWRDN_B;
		writel(val, base + REG_DSI_28nm_PHY_PLL_GLB_CFG);
		udelay(500);

		val |= DSI_28nm_PHY_PLL_GLB_CFG_PLL_ENABLE;
		writel(val, base + REG_DSI_28nm_PHY_PLL_GLB_CFG);
		udelay(600);
	}

	if (unlikely(!locked))
		DRM_DEV_ERROR(dev, "DSI PLL lock failed\n");
	else
		DBG("DSI PLL Lock success");

	return locked ? 0 : -EINVAL;
}

static int dsi_pll_28nm_vco_prepare_hpm(struct clk_hw *hw)
{
	struct dsi_pll_28nm *pll_28nm = to_pll_28nm(hw);
	int i, ret;

	if (unlikely(pll_28nm->phy->pll_on))
		return 0;

	for (i = 0; i < 3; i++) {
		ret = _dsi_pll_28nm_vco_prepare_hpm(pll_28nm);
		if (!ret) {
			pll_28nm->phy->pll_on = true;
			return 0;
		}
	}

	return ret;
}

static int dsi_pll_28nm_vco_prepare_8226(struct clk_hw *hw)
{
	struct dsi_pll_28nm *pll_28nm = to_pll_28nm(hw);
	struct device *dev = &pll_28nm->phy->pdev->dev;
	void __iomem *base = pll_28nm->phy->pll_base;
	u32 max_reads = 5, timeout_us = 100;
	bool locked;
	u32 val;
	int i;

	DBG("id=%d", pll_28nm->phy->id);

	pll_28nm_software_reset(pll_28nm);

	/*
	 * PLL power up sequence.
	 * Add necessary delays recommended by hardware.
	 */
<<<<<<< HEAD
	dsi_phy_write(base + REG_DSI_28nm_PHY_PLL_CAL_CFG1, 0x34);

	val = DSI_28nm_PHY_PLL_GLB_CFG_PLL_PWRDN_B;
	dsi_phy_write_udelay(base + REG_DSI_28nm_PHY_PLL_GLB_CFG, val, 200);

	val |= DSI_28nm_PHY_PLL_GLB_CFG_PLL_PWRGEN_PWRDN_B;
	dsi_phy_write_udelay(base + REG_DSI_28nm_PHY_PLL_GLB_CFG, val, 200);

	val |= DSI_28nm_PHY_PLL_GLB_CFG_PLL_LDO_PWRDN_B;
	val |= DSI_28nm_PHY_PLL_GLB_CFG_PLL_ENABLE;
	dsi_phy_write_udelay(base + REG_DSI_28nm_PHY_PLL_GLB_CFG, val, 600);

	for (i = 0; i < 7; i++) {
		/* DSI Uniphy lock detect setting */
		dsi_phy_write(base + REG_DSI_28nm_PHY_PLL_LKDET_CFG2, 0x0d);
		dsi_phy_write_udelay(base + REG_DSI_28nm_PHY_PLL_LKDET_CFG2,
				0x0c, 100);
		dsi_phy_write(base + REG_DSI_28nm_PHY_PLL_LKDET_CFG2, 0x0d);
=======
	writel(0x34, base + REG_DSI_28nm_PHY_PLL_CAL_CFG1);

	val = DSI_28nm_PHY_PLL_GLB_CFG_PLL_PWRDN_B;
	writel(val, base + REG_DSI_28nm_PHY_PLL_GLB_CFG);
	udelay(200);

	val |= DSI_28nm_PHY_PLL_GLB_CFG_PLL_PWRGEN_PWRDN_B;
	writel(val, base + REG_DSI_28nm_PHY_PLL_GLB_CFG);
	udelay(200);

	val |= DSI_28nm_PHY_PLL_GLB_CFG_PLL_LDO_PWRDN_B;
	val |= DSI_28nm_PHY_PLL_GLB_CFG_PLL_ENABLE;
	writel(val, base + REG_DSI_28nm_PHY_PLL_GLB_CFG);
	udelay(600);

	for (i = 0; i < 7; i++) {
		/* DSI Uniphy lock detect setting */
		writel(0x0d, base + REG_DSI_28nm_PHY_PLL_LKDET_CFG2);
		writel(0x0c, base + REG_DSI_28nm_PHY_PLL_LKDET_CFG2);
		udelay(100);
		writel(0x0d, base + REG_DSI_28nm_PHY_PLL_LKDET_CFG2);
>>>>>>> 2d5404ca

		/* poll for PLL ready status */
		locked = pll_28nm_poll_for_ready(pll_28nm,
						max_reads, timeout_us);
		if (locked)
			break;

		pll_28nm_software_reset(pll_28nm);

		/*
		 * PLL power up sequence.
		 * Add necessary delays recommended by hardware.
		 */
<<<<<<< HEAD
		dsi_phy_write_udelay(base + REG_DSI_28nm_PHY_PLL_PWRGEN_CFG, 0x00, 50);

		val = DSI_28nm_PHY_PLL_GLB_CFG_PLL_PWRDN_B;
		val |= DSI_28nm_PHY_PLL_GLB_CFG_PLL_PWRGEN_PWRDN_B;
		dsi_phy_write_udelay(base + REG_DSI_28nm_PHY_PLL_GLB_CFG, val, 100);

		val |= DSI_28nm_PHY_PLL_GLB_CFG_PLL_LDO_PWRDN_B;
		val |= DSI_28nm_PHY_PLL_GLB_CFG_PLL_ENABLE;
		dsi_phy_write_udelay(base + REG_DSI_28nm_PHY_PLL_GLB_CFG, val, 600);
=======
		writel(0x00, base + REG_DSI_28nm_PHY_PLL_PWRGEN_CFG);
		udelay(50);

		val = DSI_28nm_PHY_PLL_GLB_CFG_PLL_PWRDN_B;
		val |= DSI_28nm_PHY_PLL_GLB_CFG_PLL_PWRGEN_PWRDN_B;
		writel(val, base + REG_DSI_28nm_PHY_PLL_GLB_CFG);
		udelay(100);

		val |= DSI_28nm_PHY_PLL_GLB_CFG_PLL_LDO_PWRDN_B;
		val |= DSI_28nm_PHY_PLL_GLB_CFG_PLL_ENABLE;
		writel(val, base + REG_DSI_28nm_PHY_PLL_GLB_CFG);
		udelay(600);
>>>>>>> 2d5404ca
	}

	if (unlikely(!locked))
		DRM_DEV_ERROR(dev, "DSI PLL lock failed\n");
	else
		DBG("DSI PLL Lock success");

	return locked ? 0 : -EINVAL;
}

static int dsi_pll_28nm_vco_prepare_lp(struct clk_hw *hw)
{
	struct dsi_pll_28nm *pll_28nm = to_pll_28nm(hw);
	struct device *dev = &pll_28nm->phy->pdev->dev;
	void __iomem *base = pll_28nm->phy->pll_base;
	bool locked;
	u32 max_reads = 10, timeout_us = 50;
	u32 val;

	DBG("id=%d", pll_28nm->phy->id);

	if (unlikely(pll_28nm->phy->pll_on))
		return 0;

	pll_28nm_software_reset(pll_28nm);

	/*
	 * PLL power up sequence.
	 * Add necessary delays recommended by hardware.
	 */
	writel(0x34, base + REG_DSI_28nm_PHY_PLL_CAL_CFG1);
	ndelay(500);

	val = DSI_28nm_PHY_PLL_GLB_CFG_PLL_PWRDN_B;
	writel(val, base + REG_DSI_28nm_PHY_PLL_GLB_CFG);
	ndelay(500);

	val |= DSI_28nm_PHY_PLL_GLB_CFG_PLL_PWRGEN_PWRDN_B;
	writel(val, base + REG_DSI_28nm_PHY_PLL_GLB_CFG);
	ndelay(500);

	val |= DSI_28nm_PHY_PLL_GLB_CFG_PLL_LDO_PWRDN_B |
		DSI_28nm_PHY_PLL_GLB_CFG_PLL_ENABLE;
	writel(val, base + REG_DSI_28nm_PHY_PLL_GLB_CFG);
	ndelay(500);

	/* DSI PLL toggle lock detect setting */
	writel(0x04, base + REG_DSI_28nm_PHY_PLL_LKDET_CFG2);
	ndelay(500);
	writel(0x05, base + REG_DSI_28nm_PHY_PLL_LKDET_CFG2);
	udelay(512);

	locked = pll_28nm_poll_for_ready(pll_28nm, max_reads, timeout_us);

	if (unlikely(!locked)) {
		DRM_DEV_ERROR(dev, "DSI PLL lock failed\n");
		return -EINVAL;
	}

	DBG("DSI PLL lock success");
	pll_28nm->phy->pll_on = true;

	return 0;
}

static void dsi_pll_28nm_vco_unprepare(struct clk_hw *hw)
{
	struct dsi_pll_28nm *pll_28nm = to_pll_28nm(hw);

	DBG("id=%d", pll_28nm->phy->id);

	if (unlikely(!pll_28nm->phy->pll_on))
		return;

	writel(0, pll_28nm->phy->pll_base + REG_DSI_28nm_PHY_PLL_GLB_CFG);

	pll_28nm->phy->pll_on = false;
}

static long dsi_pll_28nm_clk_round_rate(struct clk_hw *hw,
		unsigned long rate, unsigned long *parent_rate)
{
	struct dsi_pll_28nm *pll_28nm = to_pll_28nm(hw);

	if      (rate < pll_28nm->phy->cfg->min_pll_rate)
		return  pll_28nm->phy->cfg->min_pll_rate;
	else if (rate > pll_28nm->phy->cfg->max_pll_rate)
		return  pll_28nm->phy->cfg->max_pll_rate;
	else
		return rate;
}

static const struct clk_ops clk_ops_dsi_pll_28nm_vco_hpm = {
	.round_rate = dsi_pll_28nm_clk_round_rate,
	.set_rate = dsi_pll_28nm_clk_set_rate,
	.recalc_rate = dsi_pll_28nm_clk_recalc_rate,
	.prepare = dsi_pll_28nm_vco_prepare_hpm,
	.unprepare = dsi_pll_28nm_vco_unprepare,
	.is_enabled = dsi_pll_28nm_clk_is_enabled,
};

static const struct clk_ops clk_ops_dsi_pll_28nm_vco_lp = {
	.round_rate = dsi_pll_28nm_clk_round_rate,
	.set_rate = dsi_pll_28nm_clk_set_rate,
	.recalc_rate = dsi_pll_28nm_clk_recalc_rate,
	.prepare = dsi_pll_28nm_vco_prepare_lp,
	.unprepare = dsi_pll_28nm_vco_unprepare,
	.is_enabled = dsi_pll_28nm_clk_is_enabled,
};

static const struct clk_ops clk_ops_dsi_pll_28nm_vco_8226 = {
	.round_rate = dsi_pll_28nm_clk_round_rate,
	.set_rate = dsi_pll_28nm_clk_set_rate,
	.recalc_rate = dsi_pll_28nm_clk_recalc_rate,
	.prepare = dsi_pll_28nm_vco_prepare_8226,
	.unprepare = dsi_pll_28nm_vco_unprepare,
	.is_enabled = dsi_pll_28nm_clk_is_enabled,
};

/*
 * PLL Callbacks
 */

static void dsi_28nm_pll_save_state(struct msm_dsi_phy *phy)
{
	struct dsi_pll_28nm *pll_28nm = to_pll_28nm(phy->vco_hw);
	struct pll_28nm_cached_state *cached_state = &pll_28nm->cached_state;
	void __iomem *base = pll_28nm->phy->pll_base;

	cached_state->postdiv3 =
			readl(base + REG_DSI_28nm_PHY_PLL_POSTDIV3_CFG);
	cached_state->postdiv1 =
			readl(base + REG_DSI_28nm_PHY_PLL_POSTDIV1_CFG);
	cached_state->byte_mux = readl(base + REG_DSI_28nm_PHY_PLL_VREG_CFG);
	if (dsi_pll_28nm_clk_is_enabled(phy->vco_hw))
		cached_state->vco_rate = clk_hw_get_rate(phy->vco_hw);
	else
		cached_state->vco_rate = 0;
}

static int dsi_28nm_pll_restore_state(struct msm_dsi_phy *phy)
{
	struct dsi_pll_28nm *pll_28nm = to_pll_28nm(phy->vco_hw);
	struct pll_28nm_cached_state *cached_state = &pll_28nm->cached_state;
	void __iomem *base = pll_28nm->phy->pll_base;
	int ret;

	ret = dsi_pll_28nm_clk_set_rate(phy->vco_hw,
					cached_state->vco_rate, 0);
	if (ret) {
		DRM_DEV_ERROR(&pll_28nm->phy->pdev->dev,
			"restore vco rate failed. ret=%d\n", ret);
		return ret;
	}

	writel(cached_state->postdiv3, base + REG_DSI_28nm_PHY_PLL_POSTDIV3_CFG);
	writel(cached_state->postdiv1, base + REG_DSI_28nm_PHY_PLL_POSTDIV1_CFG);
	writel(cached_state->byte_mux, base + REG_DSI_28nm_PHY_PLL_VREG_CFG);

	return 0;
}

static int pll_28nm_register(struct dsi_pll_28nm *pll_28nm, struct clk_hw **provided_clocks)
{
	char clk_name[32];
	struct clk_init_data vco_init = {
		.parent_data = &(const struct clk_parent_data) {
			.fw_name = "ref", .name = "xo",
		},
		.num_parents = 1,
		.name = clk_name,
		.flags = CLK_IGNORE_UNUSED,
	};
	struct device *dev = &pll_28nm->phy->pdev->dev;
	struct clk_hw *hw, *analog_postdiv, *indirect_path_div2, *byte_mux;
	int ret;

	DBG("%d", pll_28nm->phy->id);

	if (pll_28nm->phy->cfg->quirks & DSI_PHY_28NM_QUIRK_PHY_LP)
		vco_init.ops = &clk_ops_dsi_pll_28nm_vco_lp;
	else if (pll_28nm->phy->cfg->quirks & DSI_PHY_28NM_QUIRK_PHY_8226)
		vco_init.ops = &clk_ops_dsi_pll_28nm_vco_8226;
	else
		vco_init.ops = &clk_ops_dsi_pll_28nm_vco_hpm;

	snprintf(clk_name, sizeof(clk_name), "dsi%dvco_clk", pll_28nm->phy->id);
	pll_28nm->clk_hw.init = &vco_init;
	ret = devm_clk_hw_register(dev, &pll_28nm->clk_hw);
	if (ret)
		return ret;

	snprintf(clk_name, sizeof(clk_name), "dsi%danalog_postdiv_clk", pll_28nm->phy->id);
	analog_postdiv = devm_clk_hw_register_divider_parent_hw(dev, clk_name,
			&pll_28nm->clk_hw, CLK_SET_RATE_PARENT,
			pll_28nm->phy->pll_base +
				REG_DSI_28nm_PHY_PLL_POSTDIV1_CFG,
			0, 4, 0, NULL);
	if (IS_ERR(analog_postdiv))
		return PTR_ERR(analog_postdiv);

	snprintf(clk_name, sizeof(clk_name), "dsi%dindirect_path_div2_clk", pll_28nm->phy->id);
	indirect_path_div2 = devm_clk_hw_register_fixed_factor_parent_hw(dev,
			clk_name, analog_postdiv, CLK_SET_RATE_PARENT, 1, 2);
	if (IS_ERR(indirect_path_div2))
		return PTR_ERR(indirect_path_div2);

	snprintf(clk_name, sizeof(clk_name), "dsi%dpll", pll_28nm->phy->id);
	hw = devm_clk_hw_register_divider_parent_hw(dev, clk_name,
			&pll_28nm->clk_hw, 0, pll_28nm->phy->pll_base +
				REG_DSI_28nm_PHY_PLL_POSTDIV3_CFG,
			0, 8, 0, NULL);
	if (IS_ERR(hw))
		return PTR_ERR(hw);
	provided_clocks[DSI_PIXEL_PLL_CLK] = hw;

	snprintf(clk_name, sizeof(clk_name), "dsi%dbyte_mux", pll_28nm->phy->id);
	byte_mux = devm_clk_hw_register_mux_parent_hws(dev, clk_name,
			((const struct clk_hw *[]){
				&pll_28nm->clk_hw,
				indirect_path_div2,
			}), 2, CLK_SET_RATE_PARENT, pll_28nm->phy->pll_base +
				REG_DSI_28nm_PHY_PLL_VREG_CFG, 1, 1, 0, NULL);
	if (IS_ERR(byte_mux))
		return PTR_ERR(byte_mux);

	snprintf(clk_name, sizeof(clk_name), "dsi%dpllbyte", pll_28nm->phy->id);
	hw = devm_clk_hw_register_fixed_factor_parent_hw(dev, clk_name,
			byte_mux, CLK_SET_RATE_PARENT, 1, 4);
	if (IS_ERR(hw))
		return PTR_ERR(hw);
	provided_clocks[DSI_BYTE_PLL_CLK] = hw;

	return 0;
}

static int dsi_pll_28nm_init(struct msm_dsi_phy *phy)
{
	struct platform_device *pdev = phy->pdev;
	struct dsi_pll_28nm *pll_28nm;
	int ret;

	if (!pdev)
		return -ENODEV;

	pll_28nm = devm_kzalloc(&pdev->dev, sizeof(*pll_28nm), GFP_KERNEL);
	if (!pll_28nm)
		return -ENOMEM;

	pll_28nm->phy = phy;

	ret = pll_28nm_register(pll_28nm, phy->provided_clocks->hws);
	if (ret) {
		DRM_DEV_ERROR(&pdev->dev, "failed to register PLL: %d\n", ret);
		return ret;
	}

	phy->vco_hw = &pll_28nm->clk_hw;

	return 0;
}

static void dsi_28nm_dphy_set_timing(struct msm_dsi_phy *phy,
		struct msm_dsi_dphy_timing *timing)
{
	void __iomem *base = phy->base;

	writel(DSI_28nm_PHY_TIMING_CTRL_0_CLK_ZERO(timing->clk_zero),
	       base + REG_DSI_28nm_PHY_TIMING_CTRL_0);
	writel(DSI_28nm_PHY_TIMING_CTRL_1_CLK_TRAIL(timing->clk_trail),
	       base + REG_DSI_28nm_PHY_TIMING_CTRL_1);
	writel(DSI_28nm_PHY_TIMING_CTRL_2_CLK_PREPARE(timing->clk_prepare),
	       base + REG_DSI_28nm_PHY_TIMING_CTRL_2);
	if (timing->clk_zero & BIT(8))
		writel(DSI_28nm_PHY_TIMING_CTRL_3_CLK_ZERO_8,
		       base + REG_DSI_28nm_PHY_TIMING_CTRL_3);
	writel(DSI_28nm_PHY_TIMING_CTRL_4_HS_EXIT(timing->hs_exit),
	       base + REG_DSI_28nm_PHY_TIMING_CTRL_4);
	writel(DSI_28nm_PHY_TIMING_CTRL_5_HS_ZERO(timing->hs_zero),
	       base + REG_DSI_28nm_PHY_TIMING_CTRL_5);
	writel(DSI_28nm_PHY_TIMING_CTRL_6_HS_PREPARE(timing->hs_prepare),
	       base + REG_DSI_28nm_PHY_TIMING_CTRL_6);
	writel(DSI_28nm_PHY_TIMING_CTRL_7_HS_TRAIL(timing->hs_trail),
	       base + REG_DSI_28nm_PHY_TIMING_CTRL_7);
	writel(DSI_28nm_PHY_TIMING_CTRL_8_HS_RQST(timing->hs_rqst),
	       base + REG_DSI_28nm_PHY_TIMING_CTRL_8);
	writel(DSI_28nm_PHY_TIMING_CTRL_9_TA_GO(timing->ta_go) |
	       DSI_28nm_PHY_TIMING_CTRL_9_TA_SURE(timing->ta_sure),
	       base + REG_DSI_28nm_PHY_TIMING_CTRL_9);
	writel(DSI_28nm_PHY_TIMING_CTRL_10_TA_GET(timing->ta_get),
	       base + REG_DSI_28nm_PHY_TIMING_CTRL_10);
	writel(DSI_28nm_PHY_TIMING_CTRL_11_TRIG3_CMD(0),
	       base + REG_DSI_28nm_PHY_TIMING_CTRL_11);
}

static void dsi_28nm_phy_regulator_enable_dcdc(struct msm_dsi_phy *phy)
{
	void __iomem *base = phy->reg_base;

	writel(0x0, base + REG_DSI_28nm_PHY_REGULATOR_CTRL_0);
	writel(1, base + REG_DSI_28nm_PHY_REGULATOR_CAL_PWR_CFG);
	writel(0, base + REG_DSI_28nm_PHY_REGULATOR_CTRL_5);
	writel(0, base + REG_DSI_28nm_PHY_REGULATOR_CTRL_3);
	writel(0x3, base + REG_DSI_28nm_PHY_REGULATOR_CTRL_2);
	writel(0x9, base + REG_DSI_28nm_PHY_REGULATOR_CTRL_1);
	writel(0x7, base + REG_DSI_28nm_PHY_REGULATOR_CTRL_0);
	writel(0x20, base + REG_DSI_28nm_PHY_REGULATOR_CTRL_4);
	writel(0x00, phy->base + REG_DSI_28nm_PHY_LDO_CNTRL);
}

static void dsi_28nm_phy_regulator_enable_ldo(struct msm_dsi_phy *phy)
{
	void __iomem *base = phy->reg_base;

	writel(0x0, base + REG_DSI_28nm_PHY_REGULATOR_CTRL_0);
	writel(0, base + REG_DSI_28nm_PHY_REGULATOR_CAL_PWR_CFG);
	writel(0x7, base + REG_DSI_28nm_PHY_REGULATOR_CTRL_5);
	writel(0, base + REG_DSI_28nm_PHY_REGULATOR_CTRL_3);
	writel(0x1, base + REG_DSI_28nm_PHY_REGULATOR_CTRL_2);
	writel(0x1, base + REG_DSI_28nm_PHY_REGULATOR_CTRL_1);
	writel(0x20, base + REG_DSI_28nm_PHY_REGULATOR_CTRL_4);

	if (phy->cfg->quirks & DSI_PHY_28NM_QUIRK_PHY_LP)
		writel(0x05, phy->base + REG_DSI_28nm_PHY_LDO_CNTRL);
	else
		writel(0x0d, phy->base + REG_DSI_28nm_PHY_LDO_CNTRL);
}

static void dsi_28nm_phy_regulator_ctrl(struct msm_dsi_phy *phy, bool enable)
{
	if (!enable) {
		writel(0, phy->reg_base + REG_DSI_28nm_PHY_REGULATOR_CAL_PWR_CFG);
		return;
	}

	if (phy->regulator_ldo_mode)
		dsi_28nm_phy_regulator_enable_ldo(phy);
	else
		dsi_28nm_phy_regulator_enable_dcdc(phy);
}

static int dsi_28nm_phy_enable(struct msm_dsi_phy *phy,
				struct msm_dsi_phy_clk_request *clk_req)
{
	struct msm_dsi_dphy_timing *timing = &phy->timing;
	int i;
	void __iomem *base = phy->base;
	u32 val;

	DBG("");

	if (msm_dsi_dphy_timing_calc(timing, clk_req)) {
		DRM_DEV_ERROR(&phy->pdev->dev,
			      "%s: D-PHY timing calculation failed\n",
			      __func__);
		return -EINVAL;
	}

	writel(0xff, base + REG_DSI_28nm_PHY_STRENGTH_0);

	dsi_28nm_phy_regulator_ctrl(phy, true);

	dsi_28nm_dphy_set_timing(phy, timing);

	writel(0x00, base + REG_DSI_28nm_PHY_CTRL_1);
	writel(0x5f, base + REG_DSI_28nm_PHY_CTRL_0);

	writel(0x6, base + REG_DSI_28nm_PHY_STRENGTH_1);

	for (i = 0; i < 4; i++) {
		writel(0, base + REG_DSI_28nm_PHY_LN_CFG_0(i));
		writel(0, base + REG_DSI_28nm_PHY_LN_CFG_1(i));
		writel(0, base + REG_DSI_28nm_PHY_LN_CFG_2(i));
		writel(0, base + REG_DSI_28nm_PHY_LN_CFG_3(i));
		writel(0, base + REG_DSI_28nm_PHY_LN_CFG_4(i));
		writel(0, base + REG_DSI_28nm_PHY_LN_TEST_DATAPATH(i));
		writel(0, base + REG_DSI_28nm_PHY_LN_DEBUG_SEL(i));
		writel(0x1, base + REG_DSI_28nm_PHY_LN_TEST_STR_0(i));
		writel(0x97, base + REG_DSI_28nm_PHY_LN_TEST_STR_1(i));
	}

	writel(0, base + REG_DSI_28nm_PHY_LNCK_CFG_4);
	writel(0xc0, base + REG_DSI_28nm_PHY_LNCK_CFG_1);
	writel(0x1, base + REG_DSI_28nm_PHY_LNCK_TEST_STR0);
	writel(0xbb, base + REG_DSI_28nm_PHY_LNCK_TEST_STR1);

	writel(0x5f, base + REG_DSI_28nm_PHY_CTRL_0);

	val = readl(base + REG_DSI_28nm_PHY_GLBL_TEST_CTRL);
	if (phy->id == DSI_1 && phy->usecase == MSM_DSI_PHY_SLAVE)
		val &= ~DSI_28nm_PHY_GLBL_TEST_CTRL_BITCLK_HS_SEL;
	else
		val |= DSI_28nm_PHY_GLBL_TEST_CTRL_BITCLK_HS_SEL;
	writel(val, base + REG_DSI_28nm_PHY_GLBL_TEST_CTRL);

	return 0;
}

static void dsi_28nm_phy_disable(struct msm_dsi_phy *phy)
{
	writel(0, phy->base + REG_DSI_28nm_PHY_CTRL_0);
	dsi_28nm_phy_regulator_ctrl(phy, false);

	/*
	 * Wait for the registers writes to complete in order to
	 * ensure that the phy is completely disabled
	 */
	wmb();
}

static const struct regulator_bulk_data dsi_phy_28nm_regulators[] = {
	{ .supply = "vddio", .init_load_uA = 100000 },
};

const struct msm_dsi_phy_cfg dsi_phy_28nm_hpm_cfgs = {
	.has_phy_regulator = true,
	.regulator_data = dsi_phy_28nm_regulators,
	.num_regulators = ARRAY_SIZE(dsi_phy_28nm_regulators),
	.ops = {
		.enable = dsi_28nm_phy_enable,
		.disable = dsi_28nm_phy_disable,
		.pll_init = dsi_pll_28nm_init,
		.save_pll_state = dsi_28nm_pll_save_state,
		.restore_pll_state = dsi_28nm_pll_restore_state,
	},
	.min_pll_rate = VCO_MIN_RATE,
	.max_pll_rate = VCO_MAX_RATE,
	.io_start = { 0xfd922b00, 0xfd923100 },
	.num_dsi_phy = 2,
};

const struct msm_dsi_phy_cfg dsi_phy_28nm_hpm_famb_cfgs = {
	.has_phy_regulator = true,
	.regulator_data = dsi_phy_28nm_regulators,
	.num_regulators = ARRAY_SIZE(dsi_phy_28nm_regulators),
	.ops = {
		.enable = dsi_28nm_phy_enable,
		.disable = dsi_28nm_phy_disable,
		.pll_init = dsi_pll_28nm_init,
		.save_pll_state = dsi_28nm_pll_save_state,
		.restore_pll_state = dsi_28nm_pll_restore_state,
	},
	.min_pll_rate = VCO_MIN_RATE,
	.max_pll_rate = VCO_MAX_RATE,
	.io_start = { 0x1a94400, 0x1a96400 },
	.num_dsi_phy = 2,
};

const struct msm_dsi_phy_cfg dsi_phy_28nm_lp_cfgs = {
	.has_phy_regulator = true,
	.regulator_data = dsi_phy_28nm_regulators,
	.num_regulators = ARRAY_SIZE(dsi_phy_28nm_regulators),
	.ops = {
		.enable = dsi_28nm_phy_enable,
		.disable = dsi_28nm_phy_disable,
		.pll_init = dsi_pll_28nm_init,
		.save_pll_state = dsi_28nm_pll_save_state,
		.restore_pll_state = dsi_28nm_pll_restore_state,
	},
	.min_pll_rate = VCO_MIN_RATE,
	.max_pll_rate = VCO_MAX_RATE,
	.io_start = { 0x1a98500 },
	.num_dsi_phy = 1,
	.quirks = DSI_PHY_28NM_QUIRK_PHY_LP,
};

const struct msm_dsi_phy_cfg dsi_phy_28nm_8226_cfgs = {
	.has_phy_regulator = true,
	.regulator_data = dsi_phy_28nm_regulators,
	.num_regulators = ARRAY_SIZE(dsi_phy_28nm_regulators),
	.ops = {
		.enable = dsi_28nm_phy_enable,
		.disable = dsi_28nm_phy_disable,
		.pll_init = dsi_pll_28nm_init,
		.save_pll_state = dsi_28nm_pll_save_state,
		.restore_pll_state = dsi_28nm_pll_restore_state,
	},
	.min_pll_rate = VCO_MIN_RATE,
	.max_pll_rate = VCO_MAX_RATE,
	.io_start = { 0xfd922b00 },
	.num_dsi_phy = 1,
	.quirks = DSI_PHY_28NM_QUIRK_PHY_8226,
<<<<<<< HEAD
=======
};

const struct msm_dsi_phy_cfg dsi_phy_28nm_8937_cfgs = {
	.has_phy_regulator = true,
	.regulator_data = dsi_phy_28nm_regulators,
	.num_regulators = ARRAY_SIZE(dsi_phy_28nm_regulators),
	.ops = {
		.enable = dsi_28nm_phy_enable,
		.disable = dsi_28nm_phy_disable,
		.pll_init = dsi_pll_28nm_init,
		.save_pll_state = dsi_28nm_pll_save_state,
		.restore_pll_state = dsi_28nm_pll_restore_state,
	},
	.min_pll_rate = VCO_MIN_RATE,
	.max_pll_rate = VCO_MAX_RATE,
	.io_start = { 0x1a94400, 0x1a96400 },
	.num_dsi_phy = 2,
	.quirks = DSI_PHY_28NM_QUIRK_PHY_LP,
>>>>>>> 2d5404ca
};<|MERGE_RESOLUTION|>--- conflicted
+++ resolved
@@ -407,26 +407,6 @@
 	 * PLL power up sequence.
 	 * Add necessary delays recommended by hardware.
 	 */
-<<<<<<< HEAD
-	dsi_phy_write(base + REG_DSI_28nm_PHY_PLL_CAL_CFG1, 0x34);
-
-	val = DSI_28nm_PHY_PLL_GLB_CFG_PLL_PWRDN_B;
-	dsi_phy_write_udelay(base + REG_DSI_28nm_PHY_PLL_GLB_CFG, val, 200);
-
-	val |= DSI_28nm_PHY_PLL_GLB_CFG_PLL_PWRGEN_PWRDN_B;
-	dsi_phy_write_udelay(base + REG_DSI_28nm_PHY_PLL_GLB_CFG, val, 200);
-
-	val |= DSI_28nm_PHY_PLL_GLB_CFG_PLL_LDO_PWRDN_B;
-	val |= DSI_28nm_PHY_PLL_GLB_CFG_PLL_ENABLE;
-	dsi_phy_write_udelay(base + REG_DSI_28nm_PHY_PLL_GLB_CFG, val, 600);
-
-	for (i = 0; i < 7; i++) {
-		/* DSI Uniphy lock detect setting */
-		dsi_phy_write(base + REG_DSI_28nm_PHY_PLL_LKDET_CFG2, 0x0d);
-		dsi_phy_write_udelay(base + REG_DSI_28nm_PHY_PLL_LKDET_CFG2,
-				0x0c, 100);
-		dsi_phy_write(base + REG_DSI_28nm_PHY_PLL_LKDET_CFG2, 0x0d);
-=======
 	writel(0x34, base + REG_DSI_28nm_PHY_PLL_CAL_CFG1);
 
 	val = DSI_28nm_PHY_PLL_GLB_CFG_PLL_PWRDN_B;
@@ -448,7 +428,6 @@
 		writel(0x0c, base + REG_DSI_28nm_PHY_PLL_LKDET_CFG2);
 		udelay(100);
 		writel(0x0d, base + REG_DSI_28nm_PHY_PLL_LKDET_CFG2);
->>>>>>> 2d5404ca
 
 		/* poll for PLL ready status */
 		locked = pll_28nm_poll_for_ready(pll_28nm,
@@ -462,17 +441,6 @@
 		 * PLL power up sequence.
 		 * Add necessary delays recommended by hardware.
 		 */
-<<<<<<< HEAD
-		dsi_phy_write_udelay(base + REG_DSI_28nm_PHY_PLL_PWRGEN_CFG, 0x00, 50);
-
-		val = DSI_28nm_PHY_PLL_GLB_CFG_PLL_PWRDN_B;
-		val |= DSI_28nm_PHY_PLL_GLB_CFG_PLL_PWRGEN_PWRDN_B;
-		dsi_phy_write_udelay(base + REG_DSI_28nm_PHY_PLL_GLB_CFG, val, 100);
-
-		val |= DSI_28nm_PHY_PLL_GLB_CFG_PLL_LDO_PWRDN_B;
-		val |= DSI_28nm_PHY_PLL_GLB_CFG_PLL_ENABLE;
-		dsi_phy_write_udelay(base + REG_DSI_28nm_PHY_PLL_GLB_CFG, val, 600);
-=======
 		writel(0x00, base + REG_DSI_28nm_PHY_PLL_PWRGEN_CFG);
 		udelay(50);
 
@@ -485,7 +453,6 @@
 		val |= DSI_28nm_PHY_PLL_GLB_CFG_PLL_ENABLE;
 		writel(val, base + REG_DSI_28nm_PHY_PLL_GLB_CFG);
 		udelay(600);
->>>>>>> 2d5404ca
 	}
 
 	if (unlikely(!locked))
@@ -968,8 +935,6 @@
 	.io_start = { 0xfd922b00 },
 	.num_dsi_phy = 1,
 	.quirks = DSI_PHY_28NM_QUIRK_PHY_8226,
-<<<<<<< HEAD
-=======
 };
 
 const struct msm_dsi_phy_cfg dsi_phy_28nm_8937_cfgs = {
@@ -988,5 +953,4 @@
 	.io_start = { 0x1a94400, 0x1a96400 },
 	.num_dsi_phy = 2,
 	.quirks = DSI_PHY_28NM_QUIRK_PHY_LP,
->>>>>>> 2d5404ca
 };