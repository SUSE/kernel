// SPDX-License-Identifier: GPL-2.0-only
/*
 * Copyright (c) 2015, The Linux Foundation. All rights reserved.
 */

#include <linux/clk-provider.h>
#include <linux/platform_device.h>
#include <dt-bindings/phy/phy.h>

#include "dsi_phy.h"

#define S_DIV_ROUND_UP(n, d)	\
	(((n) >= 0) ? (((n) + (d) - 1) / (d)) : (((n) - (d) + 1) / (d)))

static inline s32 linear_inter(s32 tmax, s32 tmin, s32 percent,
				s32 min_result, bool even)
{
	s32 v;

	v = (tmax - tmin) * percent;
	v = S_DIV_ROUND_UP(v, 100) + tmin;
	if (even && (v & 0x1))
		return max_t(s32, min_result, v - 1);
	else
		return max_t(s32, min_result, v);
}

static void dsi_dphy_timing_calc_clk_zero(struct msm_dsi_dphy_timing *timing,
					s32 ui, s32 coeff, s32 pcnt)
{
	s32 tmax, tmin, clk_z;
	s32 temp;

	/* reset */
	temp = 300 * coeff - ((timing->clk_prepare >> 1) + 1) * 2 * ui;
	tmin = S_DIV_ROUND_UP(temp, ui) - 2;
	if (tmin > 255) {
		tmax = 511;
		clk_z = linear_inter(2 * tmin, tmin, pcnt, 0, true);
	} else {
		tmax = 255;
		clk_z = linear_inter(tmax, tmin, pcnt, 0, true);
	}

	/* adjust */
	temp = (timing->hs_rqst + timing->clk_prepare + clk_z) & 0x7;
	timing->clk_zero = clk_z + 8 - temp;
}

int msm_dsi_dphy_timing_calc(struct msm_dsi_dphy_timing *timing,
			     struct msm_dsi_phy_clk_request *clk_req)
{
	const unsigned long bit_rate = clk_req->bitclk_rate;
	const unsigned long esc_rate = clk_req->escclk_rate;
	s32 ui, lpx;
	s32 tmax, tmin;
	s32 pcnt0 = 10;
	s32 pcnt1 = (bit_rate > 1200000000) ? 15 : 10;
	s32 pcnt2 = 10;
	s32 pcnt3 = (bit_rate > 180000000) ? 10 : 40;
	s32 coeff = 1000; /* Precision, should avoid overflow */
	s32 temp;

	if (!bit_rate || !esc_rate)
		return -EINVAL;

	ui = mult_frac(NSEC_PER_MSEC, coeff, bit_rate / 1000);
	lpx = mult_frac(NSEC_PER_MSEC, coeff, esc_rate / 1000);

	tmax = S_DIV_ROUND_UP(95 * coeff, ui) - 2;
	tmin = S_DIV_ROUND_UP(38 * coeff, ui) - 2;
	timing->clk_prepare = linear_inter(tmax, tmin, pcnt0, 0, true);

	temp = lpx / ui;
	if (temp & 0x1)
		timing->hs_rqst = temp;
	else
		timing->hs_rqst = max_t(s32, 0, temp - 2);

	/* Calculate clk_zero after clk_prepare and hs_rqst */
	dsi_dphy_timing_calc_clk_zero(timing, ui, coeff, pcnt2);

	temp = 105 * coeff + 12 * ui - 20 * coeff;
	tmax = S_DIV_ROUND_UP(temp, ui) - 2;
	tmin = S_DIV_ROUND_UP(60 * coeff, ui) - 2;
	timing->clk_trail = linear_inter(tmax, tmin, pcnt3, 0, true);

	temp = 85 * coeff + 6 * ui;
	tmax = S_DIV_ROUND_UP(temp, ui) - 2;
	temp = 40 * coeff + 4 * ui;
	tmin = S_DIV_ROUND_UP(temp, ui) - 2;
	timing->hs_prepare = linear_inter(tmax, tmin, pcnt1, 0, true);

	tmax = 255;
	temp = ((timing->hs_prepare >> 1) + 1) * 2 * ui + 2 * ui;
	temp = 145 * coeff + 10 * ui - temp;
	tmin = S_DIV_ROUND_UP(temp, ui) - 2;
	timing->hs_zero = linear_inter(tmax, tmin, pcnt2, 24, true);

	temp = 105 * coeff + 12 * ui - 20 * coeff;
	tmax = S_DIV_ROUND_UP(temp, ui) - 2;
	temp = 60 * coeff + 4 * ui;
	tmin = DIV_ROUND_UP(temp, ui) - 2;
	timing->hs_trail = linear_inter(tmax, tmin, pcnt3, 0, true);

	tmax = 255;
	tmin = S_DIV_ROUND_UP(100 * coeff, ui) - 2;
	timing->hs_exit = linear_inter(tmax, tmin, pcnt2, 0, true);

	tmax = 63;
	temp = ((timing->hs_exit >> 1) + 1) * 2 * ui;
	temp = 60 * coeff + 52 * ui - 24 * ui - temp;
	tmin = S_DIV_ROUND_UP(temp, 8 * ui) - 1;
	timing->shared_timings.clk_post = linear_inter(tmax, tmin, pcnt2, 0,
						       false);
	tmax = 63;
	temp = ((timing->clk_prepare >> 1) + 1) * 2 * ui;
	temp += ((timing->clk_zero >> 1) + 1) * 2 * ui;
	temp += 8 * ui + lpx;
	tmin = S_DIV_ROUND_UP(temp, 8 * ui) - 1;
	if (tmin > tmax) {
		temp = linear_inter(2 * tmax, tmin, pcnt2, 0, false);
		timing->shared_timings.clk_pre = temp >> 1;
		timing->shared_timings.clk_pre_inc_by_2 = true;
	} else {
		timing->shared_timings.clk_pre =
				linear_inter(tmax, tmin, pcnt2, 0, false);
		timing->shared_timings.clk_pre_inc_by_2 = false;
	}

	timing->ta_go = 3;
	timing->ta_sure = 0;
	timing->ta_get = 4;

	DBG("PHY timings: %d, %d, %d, %d, %d, %d, %d, %d, %d, %d, %d",
		timing->shared_timings.clk_pre, timing->shared_timings.clk_post,
		timing->shared_timings.clk_pre_inc_by_2, timing->clk_zero,
		timing->clk_trail, timing->clk_prepare, timing->hs_exit,
		timing->hs_zero, timing->hs_prepare, timing->hs_trail,
		timing->hs_rqst);

	return 0;
}

int msm_dsi_dphy_timing_calc_v2(struct msm_dsi_dphy_timing *timing,
				struct msm_dsi_phy_clk_request *clk_req)
{
	const unsigned long bit_rate = clk_req->bitclk_rate;
	const unsigned long esc_rate = clk_req->escclk_rate;
	s32 ui, ui_x8;
	s32 tmax, tmin;
	s32 pcnt0 = 50;
	s32 pcnt1 = 50;
	s32 pcnt2 = 10;
	s32 pcnt3 = 30;
	s32 pcnt4 = 10;
	s32 pcnt5 = 2;
	s32 coeff = 1000; /* Precision, should avoid overflow */
	s32 hb_en, hb_en_ckln, pd_ckln, pd;
	s32 val, val_ckln;
	s32 temp;

	if (!bit_rate || !esc_rate)
		return -EINVAL;

	timing->hs_halfbyte_en = 0;
	hb_en = 0;
	timing->hs_halfbyte_en_ckln = 0;
	hb_en_ckln = 0;
	timing->hs_prep_dly_ckln = (bit_rate > 100000000) ? 0 : 3;
	pd_ckln = timing->hs_prep_dly_ckln;
	timing->hs_prep_dly = (bit_rate > 120000000) ? 0 : 1;
	pd = timing->hs_prep_dly;

	val = (hb_en << 2) + (pd << 1);
	val_ckln = (hb_en_ckln << 2) + (pd_ckln << 1);

	ui = mult_frac(NSEC_PER_MSEC, coeff, bit_rate / 1000);
	ui_x8 = ui << 3;

	temp = S_DIV_ROUND_UP(38 * coeff - val_ckln * ui, ui_x8);
	tmin = max_t(s32, temp, 0);
	temp = (95 * coeff - val_ckln * ui) / ui_x8;
	tmax = max_t(s32, temp, 0);
	timing->clk_prepare = linear_inter(tmax, tmin, pcnt0, 0, false);

	temp = 300 * coeff - ((timing->clk_prepare << 3) + val_ckln) * ui;
	tmin = S_DIV_ROUND_UP(temp - 11 * ui, ui_x8) - 3;
	tmax = (tmin > 255) ? 511 : 255;
	timing->clk_zero = linear_inter(tmax, tmin, pcnt5, 0, false);

	tmin = DIV_ROUND_UP(60 * coeff + 3 * ui, ui_x8);
	temp = 105 * coeff + 12 * ui - 20 * coeff;
	tmax = (temp + 3 * ui) / ui_x8;
	timing->clk_trail = linear_inter(tmax, tmin, pcnt3, 0, false);

	temp = S_DIV_ROUND_UP(40 * coeff + 4 * ui - val * ui, ui_x8);
	tmin = max_t(s32, temp, 0);
	temp = (85 * coeff + 6 * ui - val * ui) / ui_x8;
	tmax = max_t(s32, temp, 0);
	timing->hs_prepare = linear_inter(tmax, tmin, pcnt1, 0, false);

	temp = 145 * coeff + 10 * ui - ((timing->hs_prepare << 3) + val) * ui;
	tmin = S_DIV_ROUND_UP(temp - 11 * ui, ui_x8) - 3;
	tmax = 255;
	timing->hs_zero = linear_inter(tmax, tmin, pcnt4, 0, false);

	tmin = DIV_ROUND_UP(60 * coeff + 4 * ui + 3 * ui, ui_x8);
	temp = 105 * coeff + 12 * ui - 20 * coeff;
	tmax = (temp + 3 * ui) / ui_x8;
	timing->hs_trail = linear_inter(tmax, tmin, pcnt3, 0, false);

	temp = 50 * coeff + ((hb_en << 2) - 8) * ui;
	timing->hs_rqst = S_DIV_ROUND_UP(temp, ui_x8);

	tmin = DIV_ROUND_UP(100 * coeff, ui_x8) - 1;
	tmax = 255;
	timing->hs_exit = linear_inter(tmax, tmin, pcnt2, 0, false);

	temp = 50 * coeff + ((hb_en_ckln << 2) - 8) * ui;
	timing->hs_rqst_ckln = S_DIV_ROUND_UP(temp, ui_x8);

	temp = 60 * coeff + 52 * ui - 43 * ui;
	tmin = DIV_ROUND_UP(temp, ui_x8) - 1;
	tmax = 63;
	timing->shared_timings.clk_post =
				linear_inter(tmax, tmin, pcnt2, 0, false);

	temp = 8 * ui + ((timing->clk_prepare << 3) + val_ckln) * ui;
	temp += (((timing->clk_zero + 3) << 3) + 11 - (pd_ckln << 1)) * ui;
	temp += hb_en_ckln ? (((timing->hs_rqst_ckln << 3) + 4) * ui) :
				(((timing->hs_rqst_ckln << 3) + 8) * ui);
	tmin = S_DIV_ROUND_UP(temp, ui_x8) - 1;
	tmax = 63;
	if (tmin > tmax) {
		temp = linear_inter(tmax << 1, tmin, pcnt2, 0, false);
		timing->shared_timings.clk_pre = temp >> 1;
		timing->shared_timings.clk_pre_inc_by_2 = 1;
	} else {
		timing->shared_timings.clk_pre =
				linear_inter(tmax, tmin, pcnt2, 0, false);
		timing->shared_timings.clk_pre_inc_by_2 = 0;
	}

	timing->ta_go = 3;
	timing->ta_sure = 0;
	timing->ta_get = 4;

	DBG("%d, %d, %d, %d, %d, %d, %d, %d, %d, %d, %d, %d, %d, %d, %d, %d",
	    timing->shared_timings.clk_pre, timing->shared_timings.clk_post,
	    timing->shared_timings.clk_pre_inc_by_2, timing->clk_zero,
	    timing->clk_trail, timing->clk_prepare, timing->hs_exit,
	    timing->hs_zero, timing->hs_prepare, timing->hs_trail,
	    timing->hs_rqst, timing->hs_rqst_ckln, timing->hs_halfbyte_en,
	    timing->hs_halfbyte_en_ckln, timing->hs_prep_dly,
	    timing->hs_prep_dly_ckln);

	return 0;
}

int msm_dsi_dphy_timing_calc_v3(struct msm_dsi_dphy_timing *timing,
	struct msm_dsi_phy_clk_request *clk_req)
{
	const unsigned long bit_rate = clk_req->bitclk_rate;
	const unsigned long esc_rate = clk_req->escclk_rate;
	s32 ui, ui_x8;
	s32 tmax, tmin;
	s32 pcnt0 = 50;
	s32 pcnt1 = 50;
	s32 pcnt2 = 10;
	s32 pcnt3 = 30;
	s32 pcnt4 = 10;
	s32 pcnt5 = 2;
	s32 coeff = 1000; /* Precision, should avoid overflow */
	s32 hb_en, hb_en_ckln;
	s32 temp;

	if (!bit_rate || !esc_rate)
		return -EINVAL;

	timing->hs_halfbyte_en = 0;
	hb_en = 0;
	timing->hs_halfbyte_en_ckln = 0;
	hb_en_ckln = 0;

	ui = mult_frac(NSEC_PER_MSEC, coeff, bit_rate / 1000);
	ui_x8 = ui << 3;

	temp = S_DIV_ROUND_UP(38 * coeff, ui_x8);
	tmin = max_t(s32, temp, 0);
	temp = (95 * coeff) / ui_x8;
	tmax = max_t(s32, temp, 0);
	timing->clk_prepare = linear_inter(tmax, tmin, pcnt0, 0, false);

	temp = 300 * coeff - (timing->clk_prepare << 3) * ui;
	tmin = S_DIV_ROUND_UP(temp, ui_x8) - 1;
	tmax = (tmin > 255) ? 511 : 255;
	timing->clk_zero = linear_inter(tmax, tmin, pcnt5, 0, false);

	tmin = DIV_ROUND_UP(60 * coeff + 3 * ui, ui_x8);
	temp = 105 * coeff + 12 * ui - 20 * coeff;
	tmax = (temp + 3 * ui) / ui_x8;
	timing->clk_trail = linear_inter(tmax, tmin, pcnt3, 0, false);

	temp = S_DIV_ROUND_UP(40 * coeff + 4 * ui, ui_x8);
	tmin = max_t(s32, temp, 0);
	temp = (85 * coeff + 6 * ui) / ui_x8;
	tmax = max_t(s32, temp, 0);
	timing->hs_prepare = linear_inter(tmax, tmin, pcnt1, 0, false);

	temp = 145 * coeff + 10 * ui - (timing->hs_prepare << 3) * ui;
	tmin = S_DIV_ROUND_UP(temp, ui_x8) - 1;
	tmax = 255;
	timing->hs_zero = linear_inter(tmax, tmin, pcnt4, 0, false);

	tmin = DIV_ROUND_UP(60 * coeff + 4 * ui, ui_x8) - 1;
	temp = 105 * coeff + 12 * ui - 20 * coeff;
	tmax = (temp / ui_x8) - 1;
	timing->hs_trail = linear_inter(tmax, tmin, pcnt3, 0, false);

	temp = 50 * coeff + ((hb_en << 2) - 8) * ui;
	timing->hs_rqst = S_DIV_ROUND_UP(temp, ui_x8);

	tmin = DIV_ROUND_UP(100 * coeff, ui_x8) - 1;
	tmax = 255;
	timing->hs_exit = linear_inter(tmax, tmin, pcnt2, 0, false);

	temp = 50 * coeff + ((hb_en_ckln << 2) - 8) * ui;
	timing->hs_rqst_ckln = S_DIV_ROUND_UP(temp, ui_x8);

	temp = 60 * coeff + 52 * ui - 43 * ui;
	tmin = DIV_ROUND_UP(temp, ui_x8) - 1;
	tmax = 63;
	timing->shared_timings.clk_post =
		linear_inter(tmax, tmin, pcnt2, 0, false);

	temp = 8 * ui + (timing->clk_prepare << 3) * ui;
	temp += (((timing->clk_zero + 3) << 3) + 11) * ui;
	temp += hb_en_ckln ? (((timing->hs_rqst_ckln << 3) + 4) * ui) :
		(((timing->hs_rqst_ckln << 3) + 8) * ui);
	tmin = S_DIV_ROUND_UP(temp, ui_x8) - 1;
	tmax = 63;
	if (tmin > tmax) {
		temp = linear_inter(tmax << 1, tmin, pcnt2, 0, false);
		timing->shared_timings.clk_pre = temp >> 1;
		timing->shared_timings.clk_pre_inc_by_2 = 1;
	} else {
		timing->shared_timings.clk_pre =
			linear_inter(tmax, tmin, pcnt2, 0, false);
		timing->shared_timings.clk_pre_inc_by_2 = 0;
	}

	timing->shared_timings.byte_intf_clk_div_2 = true;

	timing->ta_go = 3;
	timing->ta_sure = 0;
	timing->ta_get = 4;

	DBG("%d, %d, %d, %d, %d, %d, %d, %d, %d, %d, %d, %d, %d, %d, %d, %d",
		timing->shared_timings.clk_pre, timing->shared_timings.clk_post,
		timing->shared_timings.clk_pre_inc_by_2, timing->clk_zero,
		timing->clk_trail, timing->clk_prepare, timing->hs_exit,
		timing->hs_zero, timing->hs_prepare, timing->hs_trail,
		timing->hs_rqst, timing->hs_rqst_ckln, timing->hs_halfbyte_en,
		timing->hs_halfbyte_en_ckln, timing->hs_prep_dly,
		timing->hs_prep_dly_ckln);

	return 0;
}

int msm_dsi_dphy_timing_calc_v4(struct msm_dsi_dphy_timing *timing,
	struct msm_dsi_phy_clk_request *clk_req)
{
	const unsigned long bit_rate = clk_req->bitclk_rate;
	const unsigned long esc_rate = clk_req->escclk_rate;
	s32 ui, ui_x8;
	s32 tmax, tmin;
	s32 pcnt_clk_prep = 50;
	s32 pcnt_clk_zero = 2;
	s32 pcnt_clk_trail = 30;
	s32 pcnt_hs_prep = 50;
	s32 pcnt_hs_zero = 10;
	s32 pcnt_hs_trail = 30;
	s32 pcnt_hs_exit = 10;
	s32 coeff = 1000; /* Precision, should avoid overflow */
	s32 hb_en;
	s32 temp;

	if (!bit_rate || !esc_rate)
		return -EINVAL;

	hb_en = 0;

	ui = mult_frac(NSEC_PER_MSEC, coeff, bit_rate / 1000);
	ui_x8 = ui << 3;

	/* TODO: verify these calculations against latest downstream driver
	 * everything except clk_post/clk_pre uses calculations from v3 based
	 * on the downstream driver having the same calculations for v3 and v4
	 */

	temp = S_DIV_ROUND_UP(38 * coeff, ui_x8);
	tmin = max_t(s32, temp, 0);
	temp = (95 * coeff) / ui_x8;
	tmax = max_t(s32, temp, 0);
	timing->clk_prepare = linear_inter(tmax, tmin, pcnt_clk_prep, 0, false);

	temp = 300 * coeff - (timing->clk_prepare << 3) * ui;
	tmin = S_DIV_ROUND_UP(temp, ui_x8) - 1;
	tmax = (tmin > 255) ? 511 : 255;
	timing->clk_zero = linear_inter(tmax, tmin, pcnt_clk_zero, 0, false);

	tmin = DIV_ROUND_UP(60 * coeff + 3 * ui, ui_x8);
	temp = 105 * coeff + 12 * ui - 20 * coeff;
	tmax = (temp + 3 * ui) / ui_x8;
	timing->clk_trail = linear_inter(tmax, tmin, pcnt_clk_trail, 0, false);

	temp = S_DIV_ROUND_UP(40 * coeff + 4 * ui, ui_x8);
	tmin = max_t(s32, temp, 0);
	temp = (85 * coeff + 6 * ui) / ui_x8;
	tmax = max_t(s32, temp, 0);
	timing->hs_prepare = linear_inter(tmax, tmin, pcnt_hs_prep, 0, false);

	temp = 145 * coeff + 10 * ui - (timing->hs_prepare << 3) * ui;
	tmin = S_DIV_ROUND_UP(temp, ui_x8) - 1;
	tmax = 255;
	timing->hs_zero = linear_inter(tmax, tmin, pcnt_hs_zero, 0, false);

	tmin = DIV_ROUND_UP(60 * coeff + 4 * ui, ui_x8) - 1;
	temp = 105 * coeff + 12 * ui - 20 * coeff;
	tmax = (temp / ui_x8) - 1;
	timing->hs_trail = linear_inter(tmax, tmin, pcnt_hs_trail, 0, false);

	temp = 50 * coeff + ((hb_en << 2) - 8) * ui;
	timing->hs_rqst = S_DIV_ROUND_UP(temp, ui_x8);

	tmin = DIV_ROUND_UP(100 * coeff, ui_x8) - 1;
	tmax = 255;
	timing->hs_exit = linear_inter(tmax, tmin, pcnt_hs_exit, 0, false);

	/* recommended min
	 * = roundup((mipi_min_ns + t_hs_trail_ns)/(16*bit_clk_ns), 0) - 1
	 */
	temp = 60 * coeff + 52 * ui + + (timing->hs_trail + 1) * ui_x8;
	tmin = DIV_ROUND_UP(temp, 16 * ui) - 1;
	tmax = 255;
	timing->shared_timings.clk_post = linear_inter(tmax, tmin, 5, 0, false);

	/* recommended min
	 * val1 = (tlpx_ns + clk_prepare_ns + clk_zero_ns + hs_rqst_ns)
	 * val2 = (16 * bit_clk_ns)
	 * final = roundup(val1/val2, 0) - 1
	 */
	temp = 52 * coeff + (timing->clk_prepare + timing->clk_zero + 1) * ui_x8 + 54 * coeff;
	tmin = DIV_ROUND_UP(temp, 16 * ui) - 1;
	tmax = 255;
	timing->shared_timings.clk_pre = DIV_ROUND_UP((tmax - tmin) * 125, 10000) + tmin;

	timing->shared_timings.byte_intf_clk_div_2 = true;

	DBG("%d, %d, %d, %d, %d, %d, %d, %d, %d, %d",
		timing->shared_timings.clk_pre, timing->shared_timings.clk_post,
		timing->clk_zero, timing->clk_trail, timing->clk_prepare, timing->hs_exit,
		timing->hs_zero, timing->hs_prepare, timing->hs_trail, timing->hs_rqst);

	return 0;
}

int msm_dsi_cphy_timing_calc_v4(struct msm_dsi_dphy_timing *timing,
	struct msm_dsi_phy_clk_request *clk_req)
<<<<<<< HEAD
{
	const unsigned long bit_rate = clk_req->bitclk_rate;
	const unsigned long esc_rate = clk_req->escclk_rate;
	s32 ui, ui_x7;
	s32 tmax, tmin;
	s32 coeff = 1000; /* Precision, should avoid overflow */
	s32 temp;

	if (!bit_rate || !esc_rate)
		return -EINVAL;

	ui = mult_frac(NSEC_PER_MSEC, coeff, bit_rate / 1000);
	ui_x7 = ui * 7;

	temp = S_DIV_ROUND_UP(38 * coeff, ui_x7);
	tmin = max_t(s32, temp, 0);
	temp = (95 * coeff) / ui_x7;
	tmax = max_t(s32, temp, 0);
	timing->clk_prepare = linear_inter(tmax, tmin, 50, 0, false);

	tmin = DIV_ROUND_UP(50 * coeff, ui_x7);
	tmax = 255;
	timing->hs_rqst = linear_inter(tmax, tmin, 1, 0, false);

	tmin = DIV_ROUND_UP(100 * coeff, ui_x7) - 1;
	tmax = 255;
	timing->hs_exit = linear_inter(tmax, tmin, 10, 0, false);

	tmin = 1;
	tmax = 32;
	timing->shared_timings.clk_post = linear_inter(tmax, tmin, 80, 0, false);

	tmin = min_t(s32, 64, S_DIV_ROUND_UP(262 * coeff, ui_x7) - 1);
	tmax = 64;
	timing->shared_timings.clk_pre = linear_inter(tmax, tmin, 20, 0, false);

	DBG("%d, %d, %d, %d, %d",
		timing->shared_timings.clk_pre, timing->shared_timings.clk_post,
		timing->clk_prepare, timing->hs_exit, timing->hs_rqst);

	return 0;
}

static int dsi_phy_regulator_init(struct msm_dsi_phy *phy)
=======
>>>>>>> eb3cdb58
{
	const unsigned long bit_rate = clk_req->bitclk_rate;
	const unsigned long esc_rate = clk_req->escclk_rate;
	s32 ui, ui_x7;
	s32 tmax, tmin;
	s32 coeff = 1000; /* Precision, should avoid overflow */
	s32 temp;

	if (!bit_rate || !esc_rate)
		return -EINVAL;

	ui = mult_frac(NSEC_PER_MSEC, coeff, bit_rate / 1000);
	ui_x7 = ui * 7;

	temp = S_DIV_ROUND_UP(38 * coeff, ui_x7);
	tmin = max_t(s32, temp, 0);
	temp = (95 * coeff) / ui_x7;
	tmax = max_t(s32, temp, 0);
	timing->clk_prepare = linear_inter(tmax, tmin, 50, 0, false);

	tmin = DIV_ROUND_UP(50 * coeff, ui_x7);
	tmax = 255;
	timing->hs_rqst = linear_inter(tmax, tmin, 1, 0, false);

	tmin = DIV_ROUND_UP(100 * coeff, ui_x7) - 1;
	tmax = 255;
	timing->hs_exit = linear_inter(tmax, tmin, 10, 0, false);

	tmin = 1;
	tmax = 32;
	timing->shared_timings.clk_post = linear_inter(tmax, tmin, 80, 0, false);

	tmin = min_t(s32, 64, S_DIV_ROUND_UP(262 * coeff, ui_x7) - 1);
	tmax = 64;
	timing->shared_timings.clk_pre = linear_inter(tmax, tmin, 20, 0, false);

	DBG("%d, %d, %d, %d, %d",
		timing->shared_timings.clk_pre, timing->shared_timings.clk_post,
		timing->clk_prepare, timing->hs_exit, timing->hs_rqst);

	return 0;
}

static int dsi_phy_enable_resource(struct msm_dsi_phy *phy)
{
	struct device *dev = &phy->pdev->dev;
	int ret;

	pm_runtime_get_sync(dev);

	ret = clk_prepare_enable(phy->ahb_clk);
	if (ret) {
		DRM_DEV_ERROR(dev, "%s: can't enable ahb clk, %d\n", __func__, ret);
		pm_runtime_put_sync(dev);
	}

	return ret;
}

static void dsi_phy_disable_resource(struct msm_dsi_phy *phy)
{
	clk_disable_unprepare(phy->ahb_clk);
	pm_runtime_put(&phy->pdev->dev);
}

static const struct of_device_id dsi_phy_dt_match[] = {
#ifdef CONFIG_DRM_MSM_DSI_28NM_PHY
	{ .compatible = "qcom,dsi-phy-28nm-hpm",
	  .data = &dsi_phy_28nm_hpm_cfgs },
	{ .compatible = "qcom,dsi-phy-28nm-hpm-fam-b",
	  .data = &dsi_phy_28nm_hpm_famb_cfgs },
	{ .compatible = "qcom,dsi-phy-28nm-lp",
	  .data = &dsi_phy_28nm_lp_cfgs },
#endif
#ifdef CONFIG_DRM_MSM_DSI_20NM_PHY
	{ .compatible = "qcom,dsi-phy-20nm",
	  .data = &dsi_phy_20nm_cfgs },
#endif
#ifdef CONFIG_DRM_MSM_DSI_28NM_8960_PHY
	{ .compatible = "qcom,dsi-phy-28nm-8960",
	  .data = &dsi_phy_28nm_8960_cfgs },
#endif
#ifdef CONFIG_DRM_MSM_DSI_14NM_PHY
	{ .compatible = "qcom,dsi-phy-14nm",
	  .data = &dsi_phy_14nm_cfgs },
	{ .compatible = "qcom,dsi-phy-14nm-2290",
	  .data = &dsi_phy_14nm_2290_cfgs },
	{ .compatible = "qcom,dsi-phy-14nm-660",
	  .data = &dsi_phy_14nm_660_cfgs },
	{ .compatible = "qcom,dsi-phy-14nm-8953",
	  .data = &dsi_phy_14nm_8953_cfgs },
#endif
#ifdef CONFIG_DRM_MSM_DSI_10NM_PHY
	{ .compatible = "qcom,dsi-phy-10nm",
	  .data = &dsi_phy_10nm_cfgs },
	{ .compatible = "qcom,dsi-phy-10nm-8998",
	  .data = &dsi_phy_10nm_8998_cfgs },
#endif
#ifdef CONFIG_DRM_MSM_DSI_7NM_PHY
	{ .compatible = "qcom,dsi-phy-7nm",
	  .data = &dsi_phy_7nm_cfgs },
	{ .compatible = "qcom,dsi-phy-7nm-8150",
	  .data = &dsi_phy_7nm_8150_cfgs },
	{ .compatible = "qcom,sc7280-dsi-phy-7nm",
	  .data = &dsi_phy_7nm_7280_cfgs },
<<<<<<< HEAD
=======
	{ .compatible = "qcom,sm6375-dsi-phy-7nm",
	  .data = &dsi_phy_7nm_6375_cfgs },
	{ .compatible = "qcom,sm8350-dsi-phy-5nm",
	  .data = &dsi_phy_5nm_8350_cfgs },
	{ .compatible = "qcom,sm8450-dsi-phy-5nm",
	  .data = &dsi_phy_5nm_8450_cfgs },
	{ .compatible = "qcom,sm8550-dsi-phy-4nm",
	  .data = &dsi_phy_4nm_8550_cfgs },
>>>>>>> eb3cdb58
#endif
	{}
};

/*
 * Currently, we only support one SoC for each PHY type. When we have multiple
 * SoCs for the same PHY, we can try to make the index searching a bit more
 * clever.
 */
static int dsi_phy_get_id(struct msm_dsi_phy *phy)
{
	struct platform_device *pdev = phy->pdev;
	const struct msm_dsi_phy_cfg *cfg = phy->cfg;
	struct resource *res;
	int i;

	res = platform_get_resource_byname(pdev, IORESOURCE_MEM, "dsi_phy");
	if (!res)
		return -EINVAL;

	for (i = 0; i < cfg->num_dsi_phy; i++) {
		if (cfg->io_start[i] == res->start)
			return i;
	}

	return -EINVAL;
}

static int dsi_phy_driver_probe(struct platform_device *pdev)
{
	struct msm_dsi_phy *phy;
	struct device *dev = &pdev->dev;
	u32 phy_type;
	int ret;

	phy = devm_kzalloc(dev, sizeof(*phy), GFP_KERNEL);
	if (!phy)
		return -ENOMEM;

	phy->provided_clocks = devm_kzalloc(dev,
			struct_size(phy->provided_clocks, hws, NUM_PROVIDED_CLKS),
			GFP_KERNEL);
	if (!phy->provided_clocks)
		return -ENOMEM;

	phy->provided_clocks->num = NUM_PROVIDED_CLKS;

	phy->cfg = of_device_get_match_data(&pdev->dev);
	if (!phy->cfg)
		return -ENODEV;

	phy->pdev = pdev;

	phy->id = dsi_phy_get_id(phy);
	if (phy->id < 0)
		return dev_err_probe(dev, phy->id,
				     "Couldn't identify PHY index\n");

	phy->regulator_ldo_mode = of_property_read_bool(dev->of_node,
				"qcom,dsi-phy-regulator-ldo-mode");
	if (!of_property_read_u32(dev->of_node, "phy-type", &phy_type))
		phy->cphy_mode = (phy_type == PHY_TYPE_CPHY);

	phy->base = msm_ioremap_size(pdev, "dsi_phy", &phy->base_size);
<<<<<<< HEAD
	if (IS_ERR(phy->base)) {
		DRM_DEV_ERROR(dev, "%s: failed to map phy base\n", __func__);
		ret = -ENOMEM;
		goto fail;
	}

	phy->pll_base = msm_ioremap_size(pdev, "dsi_pll", &phy->pll_size);
	if (IS_ERR(phy->pll_base)) {
		DRM_DEV_ERROR(&pdev->dev, "%s: failed to map pll base\n", __func__);
		ret = -ENOMEM;
		goto fail;
	}

	if (phy->cfg->has_phy_lane) {
		phy->lane_base = msm_ioremap_size(pdev, "dsi_phy_lane", &phy->lane_size);
		if (IS_ERR(phy->lane_base)) {
			DRM_DEV_ERROR(&pdev->dev, "%s: failed to map phy lane base\n", __func__);
			ret = -ENOMEM;
			goto fail;
		}
=======
	if (IS_ERR(phy->base))
		return dev_err_probe(dev, PTR_ERR(phy->base),
				     "Failed to map phy base\n");

	phy->pll_base = msm_ioremap_size(pdev, "dsi_pll", &phy->pll_size);
	if (IS_ERR(phy->pll_base))
		return dev_err_probe(dev, PTR_ERR(phy->pll_base),
				     "Failed to map pll base\n");

	if (phy->cfg->has_phy_lane) {
		phy->lane_base = msm_ioremap_size(pdev, "dsi_phy_lane", &phy->lane_size);
		if (IS_ERR(phy->lane_base))
			return dev_err_probe(dev, PTR_ERR(phy->lane_base),
					     "Failed to map phy lane base\n");
>>>>>>> eb3cdb58
	}

	if (phy->cfg->has_phy_regulator) {
		phy->reg_base = msm_ioremap_size(pdev, "dsi_phy_regulator", &phy->reg_size);
<<<<<<< HEAD
		if (IS_ERR(phy->reg_base)) {
			DRM_DEV_ERROR(&pdev->dev, "%s: failed to map phy regulator base\n", __func__);
			ret = -ENOMEM;
			goto fail;
		}
	}

	if (phy->cfg->ops.parse_dt_properties) {
		ret = phy->cfg->ops.parse_dt_properties(phy);
		if (ret)
			goto fail;
	}

	ret = dsi_phy_regulator_init(phy);
=======
		if (IS_ERR(phy->reg_base))
			return dev_err_probe(dev, PTR_ERR(phy->reg_base),
					     "Failed to map phy regulator base\n");
	}

	if (phy->cfg->ops.parse_dt_properties) {
		ret = phy->cfg->ops.parse_dt_properties(phy);
		if (ret)
			return ret;
	}

	ret = devm_regulator_bulk_get_const(dev, phy->cfg->num_regulators,
					    phy->cfg->regulator_data,
					    &phy->supplies);
>>>>>>> eb3cdb58
	if (ret)
		return ret;

	phy->ahb_clk = msm_clk_get(pdev, "iface");
	if (IS_ERR(phy->ahb_clk))
		return dev_err_probe(dev, PTR_ERR(phy->ahb_clk),
				     "Unable to get ahb clk\n");

	/* PLL init will call into clk_register which requires
	 * register access, so we need to enable power and ahb clock.
	 */
	ret = dsi_phy_enable_resource(phy);
	if (ret)
		return ret;

	if (phy->cfg->ops.pll_init) {
		ret = phy->cfg->ops.pll_init(phy);
		if (ret)
			return dev_err_probe(dev, ret,
					     "PLL init failed; need separate clk driver\n");
	}

	ret = devm_of_clk_add_hw_provider(dev, of_clk_hw_onecell_get,
				     phy->provided_clocks);
	if (ret)
		return dev_err_probe(dev, ret,
				     "Failed to register clk provider\n");

	dsi_phy_disable_resource(phy);

	platform_set_drvdata(pdev, phy);

	return 0;
}

static struct platform_driver dsi_phy_platform_driver = {
	.probe      = dsi_phy_driver_probe,
	.driver     = {
		.name   = "msm_dsi_phy",
		.of_match_table = dsi_phy_dt_match,
	},
};

void __init msm_dsi_phy_driver_register(void)
{
	platform_driver_register(&dsi_phy_platform_driver);
}

void __exit msm_dsi_phy_driver_unregister(void)
{
	platform_driver_unregister(&dsi_phy_platform_driver);
}

int msm_dsi_phy_enable(struct msm_dsi_phy *phy,
			struct msm_dsi_phy_clk_request *clk_req,
			struct msm_dsi_phy_shared_timings *shared_timings)
{
	struct device *dev;
	int ret;

	if (!phy || !phy->cfg->ops.enable)
		return -EINVAL;

	dev = &phy->pdev->dev;

	ret = dsi_phy_enable_resource(phy);
	if (ret) {
		DRM_DEV_ERROR(dev, "%s: resource enable failed, %d\n",
			__func__, ret);
		goto res_en_fail;
	}

	ret = regulator_bulk_enable(phy->cfg->num_regulators, phy->supplies);
	if (ret) {
		DRM_DEV_ERROR(dev, "%s: regulator enable failed, %d\n",
			__func__, ret);
		goto reg_en_fail;
	}

	ret = phy->cfg->ops.enable(phy, clk_req);
	if (ret) {
		DRM_DEV_ERROR(dev, "%s: phy enable failed, %d\n", __func__, ret);
		goto phy_en_fail;
	}

	memcpy(shared_timings, &phy->timing.shared_timings,
	       sizeof(*shared_timings));

	/*
	 * Resetting DSI PHY silently changes its PLL registers to reset status,
	 * which will confuse clock driver and result in wrong output rate of
	 * link clocks. Restore PLL status if its PLL is being used as clock
	 * source.
	 */
	if (phy->usecase != MSM_DSI_PHY_SLAVE) {
		ret = msm_dsi_phy_pll_restore_state(phy);
		if (ret) {
			DRM_DEV_ERROR(dev, "%s: failed to restore phy state, %d\n",
				__func__, ret);
			goto pll_restor_fail;
		}
	}

	return 0;

pll_restor_fail:
	if (phy->cfg->ops.disable)
		phy->cfg->ops.disable(phy);
phy_en_fail:
	regulator_bulk_disable(phy->cfg->num_regulators, phy->supplies);
reg_en_fail:
	dsi_phy_disable_resource(phy);
res_en_fail:
	return ret;
}

void msm_dsi_phy_disable(struct msm_dsi_phy *phy)
{
	if (!phy || !phy->cfg->ops.disable)
		return;

	phy->cfg->ops.disable(phy);

	regulator_bulk_disable(phy->cfg->num_regulators, phy->supplies);
	dsi_phy_disable_resource(phy);
}

void msm_dsi_phy_set_usecase(struct msm_dsi_phy *phy,
			     enum msm_dsi_phy_usecase uc)
{
	if (phy)
		phy->usecase = uc;
}

/* Returns true if we have to clear DSI_LANE_CTRL.HS_REQ_SEL_PHY */
bool msm_dsi_phy_set_continuous_clock(struct msm_dsi_phy *phy, bool enable)
{
	if (!phy || !phy->cfg->ops.set_continuous_clock)
		return false;

	return phy->cfg->ops.set_continuous_clock(phy, enable);
}

void msm_dsi_phy_pll_save_state(struct msm_dsi_phy *phy)
{
	if (phy->cfg->ops.save_pll_state) {
		phy->cfg->ops.save_pll_state(phy);
		phy->state_saved = true;
	}
}

int msm_dsi_phy_pll_restore_state(struct msm_dsi_phy *phy)
{
	int ret;

	if (phy->cfg->ops.restore_pll_state && phy->state_saved) {
		ret = phy->cfg->ops.restore_pll_state(phy);
		if (ret)
			return ret;

		phy->state_saved = false;
	}

	return 0;
}

void msm_dsi_phy_snapshot(struct msm_disp_state *disp_state, struct msm_dsi_phy *phy)
{
	msm_disp_snapshot_add_block(disp_state,
			phy->base_size, phy->base,
			"dsi%d_phy", phy->id);

	/* Do not try accessing PLL registers if it is switched off */
	if (phy->pll_on)
		msm_disp_snapshot_add_block(disp_state,
			phy->pll_size, phy->pll_base,
			"dsi%d_pll", phy->id);

	if (phy->lane_base)
		msm_disp_snapshot_add_block(disp_state,
			phy->lane_size, phy->lane_base,
			"dsi%d_lane", phy->id);

	if (phy->reg_base)
		msm_disp_snapshot_add_block(disp_state,
			phy->reg_size, phy->reg_base,
			"dsi%d_reg", phy->id);
}<|MERGE_RESOLUTION|>--- conflicted
+++ resolved
@@ -468,53 +468,6 @@
 
 int msm_dsi_cphy_timing_calc_v4(struct msm_dsi_dphy_timing *timing,
 	struct msm_dsi_phy_clk_request *clk_req)
-<<<<<<< HEAD
-{
-	const unsigned long bit_rate = clk_req->bitclk_rate;
-	const unsigned long esc_rate = clk_req->escclk_rate;
-	s32 ui, ui_x7;
-	s32 tmax, tmin;
-	s32 coeff = 1000; /* Precision, should avoid overflow */
-	s32 temp;
-
-	if (!bit_rate || !esc_rate)
-		return -EINVAL;
-
-	ui = mult_frac(NSEC_PER_MSEC, coeff, bit_rate / 1000);
-	ui_x7 = ui * 7;
-
-	temp = S_DIV_ROUND_UP(38 * coeff, ui_x7);
-	tmin = max_t(s32, temp, 0);
-	temp = (95 * coeff) / ui_x7;
-	tmax = max_t(s32, temp, 0);
-	timing->clk_prepare = linear_inter(tmax, tmin, 50, 0, false);
-
-	tmin = DIV_ROUND_UP(50 * coeff, ui_x7);
-	tmax = 255;
-	timing->hs_rqst = linear_inter(tmax, tmin, 1, 0, false);
-
-	tmin = DIV_ROUND_UP(100 * coeff, ui_x7) - 1;
-	tmax = 255;
-	timing->hs_exit = linear_inter(tmax, tmin, 10, 0, false);
-
-	tmin = 1;
-	tmax = 32;
-	timing->shared_timings.clk_post = linear_inter(tmax, tmin, 80, 0, false);
-
-	tmin = min_t(s32, 64, S_DIV_ROUND_UP(262 * coeff, ui_x7) - 1);
-	tmax = 64;
-	timing->shared_timings.clk_pre = linear_inter(tmax, tmin, 20, 0, false);
-
-	DBG("%d, %d, %d, %d, %d",
-		timing->shared_timings.clk_pre, timing->shared_timings.clk_post,
-		timing->clk_prepare, timing->hs_exit, timing->hs_rqst);
-
-	return 0;
-}
-
-static int dsi_phy_regulator_init(struct msm_dsi_phy *phy)
-=======
->>>>>>> eb3cdb58
 {
 	const unsigned long bit_rate = clk_req->bitclk_rate;
 	const unsigned long esc_rate = clk_req->escclk_rate;
@@ -620,8 +573,6 @@
 	  .data = &dsi_phy_7nm_8150_cfgs },
 	{ .compatible = "qcom,sc7280-dsi-phy-7nm",
 	  .data = &dsi_phy_7nm_7280_cfgs },
-<<<<<<< HEAD
-=======
 	{ .compatible = "qcom,sm6375-dsi-phy-7nm",
 	  .data = &dsi_phy_7nm_6375_cfgs },
 	{ .compatible = "qcom,sm8350-dsi-phy-5nm",
@@ -630,7 +581,6 @@
 	  .data = &dsi_phy_5nm_8450_cfgs },
 	{ .compatible = "qcom,sm8550-dsi-phy-4nm",
 	  .data = &dsi_phy_4nm_8550_cfgs },
->>>>>>> eb3cdb58
 #endif
 	{}
 };
@@ -695,28 +645,6 @@
 		phy->cphy_mode = (phy_type == PHY_TYPE_CPHY);
 
 	phy->base = msm_ioremap_size(pdev, "dsi_phy", &phy->base_size);
-<<<<<<< HEAD
-	if (IS_ERR(phy->base)) {
-		DRM_DEV_ERROR(dev, "%s: failed to map phy base\n", __func__);
-		ret = -ENOMEM;
-		goto fail;
-	}
-
-	phy->pll_base = msm_ioremap_size(pdev, "dsi_pll", &phy->pll_size);
-	if (IS_ERR(phy->pll_base)) {
-		DRM_DEV_ERROR(&pdev->dev, "%s: failed to map pll base\n", __func__);
-		ret = -ENOMEM;
-		goto fail;
-	}
-
-	if (phy->cfg->has_phy_lane) {
-		phy->lane_base = msm_ioremap_size(pdev, "dsi_phy_lane", &phy->lane_size);
-		if (IS_ERR(phy->lane_base)) {
-			DRM_DEV_ERROR(&pdev->dev, "%s: failed to map phy lane base\n", __func__);
-			ret = -ENOMEM;
-			goto fail;
-		}
-=======
 	if (IS_ERR(phy->base))
 		return dev_err_probe(dev, PTR_ERR(phy->base),
 				     "Failed to map phy base\n");
@@ -731,27 +659,10 @@
 		if (IS_ERR(phy->lane_base))
 			return dev_err_probe(dev, PTR_ERR(phy->lane_base),
 					     "Failed to map phy lane base\n");
->>>>>>> eb3cdb58
 	}
 
 	if (phy->cfg->has_phy_regulator) {
 		phy->reg_base = msm_ioremap_size(pdev, "dsi_phy_regulator", &phy->reg_size);
-<<<<<<< HEAD
-		if (IS_ERR(phy->reg_base)) {
-			DRM_DEV_ERROR(&pdev->dev, "%s: failed to map phy regulator base\n", __func__);
-			ret = -ENOMEM;
-			goto fail;
-		}
-	}
-
-	if (phy->cfg->ops.parse_dt_properties) {
-		ret = phy->cfg->ops.parse_dt_properties(phy);
-		if (ret)
-			goto fail;
-	}
-
-	ret = dsi_phy_regulator_init(phy);
-=======
 		if (IS_ERR(phy->reg_base))
 			return dev_err_probe(dev, PTR_ERR(phy->reg_base),
 					     "Failed to map phy regulator base\n");
@@ -766,7 +677,6 @@
 	ret = devm_regulator_bulk_get_const(dev, phy->cfg->num_regulators,
 					    phy->cfg->regulator_data,
 					    &phy->supplies);
->>>>>>> eb3cdb58
 	if (ret)
 		return ret;
 
