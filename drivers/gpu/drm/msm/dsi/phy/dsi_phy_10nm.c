--- conflicted
+++ resolved
@@ -1019,13 +1019,10 @@
 	return 0;
 }
 
-<<<<<<< HEAD
-=======
 static const struct regulator_bulk_data dsi_phy_10nm_regulators[] = {
 	{ .supply = "vdds", .init_load_uA = 36000 },
 };
 
->>>>>>> eb3cdb58
 const struct msm_dsi_phy_cfg dsi_phy_10nm_cfgs = {
 	.has_phy_lane = true,
 	.regulator_data = dsi_phy_10nm_regulators,
