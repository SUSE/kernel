// SPDX-License-Identifier: GPL-2.0-only
/*
 * Copyright (c) 2015, The Linux Foundation. All rights reserved.
 */

#include <linux/clk.h>
#include <linux/delay.h>
#include <linux/dma-mapping.h>
#include <linux/err.h>
#include <linux/interrupt.h>
#include <linux/mfd/syscon.h>
#include <linux/of.h>
#include <linux/of_graph.h>
#include <linux/of_irq.h>
#include <linux/pinctrl/consumer.h>
#include <linux/pm_opp.h>
#include <linux/regmap.h>
#include <linux/regulator/consumer.h>
#include <linux/spinlock.h>

#include <video/mipi_display.h>

#include <drm/display/drm_dsc_helper.h>
#include <drm/drm_of.h>

#include "dsi.h"
#include "dsi.xml.h"
#include "sfpb.xml.h"
#include "dsi_cfg.h"
#include "msm_dsc_helper.h"
#include "msm_kms.h"
#include "msm_gem.h"
#include "phy/dsi_phy.h"

#define DSI_RESET_TOGGLE_DELAY_MS 20

static int dsi_populate_dsc_params(struct msm_dsi_host *msm_host, struct drm_dsc_config *dsc);

static int dsi_get_version(const void __iomem *base, u32 *major, u32 *minor)
{
	u32 ver;

	if (!major || !minor)
		return -EINVAL;

	/*
	 * From DSI6G(v3), addition of a 6G_HW_VERSION register at offset 0
	 * makes all other registers 4-byte shifted down.
	 *
	 * In order to identify between DSI6G(v3) and beyond, and DSIv2 and
	 * older, we read the DSI_VERSION register without any shift(offset
	 * 0x1f0). In the case of DSIv2, this hast to be a non-zero value. In
	 * the case of DSI6G, this has to be zero (the offset points to a
	 * scratch register which we never touch)
	 */

	ver = readl(base + REG_DSI_VERSION);
	if (ver) {
		/* older dsi host, there is no register shift */
		ver = FIELD(ver, DSI_VERSION_MAJOR);
		if (ver <= MSM_DSI_VER_MAJOR_V2) {
			/* old versions */
			*major = ver;
			*minor = 0;
			return 0;
		} else {
			return -EINVAL;
		}
	} else {
		/*
		 * newer host, offset 0 has 6G_HW_VERSION, the rest of the
		 * registers are shifted down, read DSI_VERSION again with
		 * the shifted offset
		 */
		ver = readl(base + DSI_6G_REG_SHIFT + REG_DSI_VERSION);
		ver = FIELD(ver, DSI_VERSION_MAJOR);
		if (ver == MSM_DSI_VER_MAJOR_6G) {
			/* 6G version */
			*major = ver;
			*minor = readl(base + REG_DSI_6G_HW_VERSION);
			return 0;
		} else {
			return -EINVAL;
		}
	}
}

#define DSI_ERR_STATE_ACK			0x0000
#define DSI_ERR_STATE_TIMEOUT			0x0001
#define DSI_ERR_STATE_DLN0_PHY			0x0002
#define DSI_ERR_STATE_FIFO			0x0004
#define DSI_ERR_STATE_MDP_FIFO_UNDERFLOW	0x0008
#define DSI_ERR_STATE_INTERLEAVE_OP_CONTENTION	0x0010
#define DSI_ERR_STATE_PLL_UNLOCKED		0x0020

#define DSI_CLK_CTRL_ENABLE_CLKS	\
		(DSI_CLK_CTRL_AHBS_HCLK_ON | DSI_CLK_CTRL_AHBM_SCLK_ON | \
		DSI_CLK_CTRL_PCLK_ON | DSI_CLK_CTRL_DSICLK_ON | \
		DSI_CLK_CTRL_BYTECLK_ON | DSI_CLK_CTRL_ESCCLK_ON | \
		DSI_CLK_CTRL_FORCE_ON_DYN_AHBM_HCLK)

struct msm_dsi_host {
	struct mipi_dsi_host base;

	struct platform_device *pdev;
	struct drm_device *dev;

	int id;

	void __iomem *ctrl_base;
	phys_addr_t ctrl_size;
	struct regulator_bulk_data *supplies;

	int num_bus_clks;
	struct clk_bulk_data bus_clks[DSI_BUS_CLK_MAX];

	struct clk *byte_clk;
	struct clk *esc_clk;
	struct clk *pixel_clk;
	struct clk *byte_intf_clk;

	unsigned long byte_clk_rate;
	unsigned long byte_intf_clk_rate;
	unsigned long pixel_clk_rate;
	unsigned long esc_clk_rate;

	/* DSI v2 specific clocks */
	struct clk *src_clk;

	unsigned long src_clk_rate;

	const struct msm_dsi_cfg_handler *cfg_hnd;

	struct completion dma_comp;
	struct completion video_comp;
	struct mutex dev_mutex;
	struct mutex cmd_mutex;
	spinlock_t intr_lock; /* Protect interrupt ctrl register */

	u32 err_work_state;
	struct work_struct err_work;
	struct workqueue_struct *workqueue;

	/* DSI 6G TX buffer*/
	struct drm_gem_object *tx_gem_obj;
	struct msm_gem_address_space *aspace;

	/* DSI v2 TX buffer */
	void *tx_buf;
	dma_addr_t tx_buf_paddr;

	int tx_size;

	u8 *rx_buf;

	struct regmap *sfpb;

	struct drm_display_mode *mode;
	struct drm_dsc_config *dsc;

	/* connected device info */
	unsigned int channel;
	unsigned int lanes;
	enum mipi_dsi_pixel_format format;
	unsigned long mode_flags;

	/* lane data parsed via DT */
	int dlane_swap;
	int num_data_lanes;

	/* from phy DT */
	bool cphy_mode;

	u32 dma_cmd_ctrl_restore;

	bool registered;
	bool power_on;
	bool enabled;
	int irq;
};


static inline u32 dsi_read(struct msm_dsi_host *msm_host, u32 reg)
{
	return readl(msm_host->ctrl_base + reg);
}
static inline void dsi_write(struct msm_dsi_host *msm_host, u32 reg, u32 data)
{
	writel(data, msm_host->ctrl_base + reg);
}

static const struct msm_dsi_cfg_handler *dsi_get_config(
						struct msm_dsi_host *msm_host)
{
	const struct msm_dsi_cfg_handler *cfg_hnd = NULL;
	struct device *dev = &msm_host->pdev->dev;
	struct clk *ahb_clk;
	int ret;
	u32 major = 0, minor = 0;

	ahb_clk = msm_clk_get(msm_host->pdev, "iface");
	if (IS_ERR(ahb_clk)) {
		pr_err("%s: cannot get interface clock\n", __func__);
		goto exit;
	}

	pm_runtime_get_sync(dev);

	ret = clk_prepare_enable(ahb_clk);
	if (ret) {
		pr_err("%s: unable to enable ahb_clk\n", __func__);
		goto runtime_put;
	}

	ret = dsi_get_version(msm_host->ctrl_base, &major, &minor);
	if (ret) {
		pr_err("%s: Invalid version\n", __func__);
		goto disable_clks;
	}

	cfg_hnd = msm_dsi_cfg_get(major, minor);

	DBG("%s: Version %x:%x\n", __func__, major, minor);

disable_clks:
	clk_disable_unprepare(ahb_clk);
runtime_put:
	pm_runtime_put_sync(dev);
exit:
	return cfg_hnd;
}

static inline struct msm_dsi_host *to_msm_dsi_host(struct mipi_dsi_host *host)
{
	return container_of(host, struct msm_dsi_host, base);
}

int dsi_clk_init_v2(struct msm_dsi_host *msm_host)
{
	struct platform_device *pdev = msm_host->pdev;
	int ret = 0;

	msm_host->src_clk = msm_clk_get(pdev, "src");

	if (IS_ERR(msm_host->src_clk)) {
		ret = PTR_ERR(msm_host->src_clk);
		pr_err("%s: can't find src clock. ret=%d\n",
			__func__, ret);
		msm_host->src_clk = NULL;
		return ret;
	}

	return ret;
}

int dsi_clk_init_6g_v2(struct msm_dsi_host *msm_host)
{
	struct platform_device *pdev = msm_host->pdev;
	int ret = 0;

	msm_host->byte_intf_clk = msm_clk_get(pdev, "byte_intf");
	if (IS_ERR(msm_host->byte_intf_clk)) {
		ret = PTR_ERR(msm_host->byte_intf_clk);
		pr_err("%s: can't find byte_intf clock. ret=%d\n",
			__func__, ret);
	}

	return ret;
}

static int dsi_clk_init(struct msm_dsi_host *msm_host)
{
	struct platform_device *pdev = msm_host->pdev;
	const struct msm_dsi_cfg_handler *cfg_hnd = msm_host->cfg_hnd;
	const struct msm_dsi_config *cfg = cfg_hnd->cfg;
	int i, ret = 0;

	/* get bus clocks */
	for (i = 0; i < cfg->num_bus_clks; i++)
		msm_host->bus_clks[i].id = cfg->bus_clk_names[i];
	msm_host->num_bus_clks = cfg->num_bus_clks;

	ret = devm_clk_bulk_get(&pdev->dev, msm_host->num_bus_clks, msm_host->bus_clks);
	if (ret < 0) {
		dev_err(&pdev->dev, "Unable to get clocks, ret = %d\n", ret);
		goto exit;
	}

	/* get link and source clocks */
	msm_host->byte_clk = msm_clk_get(pdev, "byte");
	if (IS_ERR(msm_host->byte_clk)) {
		ret = PTR_ERR(msm_host->byte_clk);
		pr_err("%s: can't find dsi_byte clock. ret=%d\n",
			__func__, ret);
		msm_host->byte_clk = NULL;
		goto exit;
	}

	msm_host->pixel_clk = msm_clk_get(pdev, "pixel");
	if (IS_ERR(msm_host->pixel_clk)) {
		ret = PTR_ERR(msm_host->pixel_clk);
		pr_err("%s: can't find dsi_pixel clock. ret=%d\n",
			__func__, ret);
		msm_host->pixel_clk = NULL;
		goto exit;
	}

	msm_host->esc_clk = msm_clk_get(pdev, "core");
	if (IS_ERR(msm_host->esc_clk)) {
		ret = PTR_ERR(msm_host->esc_clk);
		pr_err("%s: can't find dsi_esc clock. ret=%d\n",
			__func__, ret);
		msm_host->esc_clk = NULL;
		goto exit;
	}

	if (cfg_hnd->ops->clk_init_ver)
		ret = cfg_hnd->ops->clk_init_ver(msm_host);
exit:
	return ret;
}

int msm_dsi_runtime_suspend(struct device *dev)
{
	struct platform_device *pdev = to_platform_device(dev);
	struct msm_dsi *msm_dsi = platform_get_drvdata(pdev);
	struct mipi_dsi_host *host = msm_dsi->host;
	struct msm_dsi_host *msm_host = to_msm_dsi_host(host);

	if (!msm_host->cfg_hnd)
		return 0;

	clk_bulk_disable_unprepare(msm_host->num_bus_clks, msm_host->bus_clks);

	return 0;
}

int msm_dsi_runtime_resume(struct device *dev)
{
	struct platform_device *pdev = to_platform_device(dev);
	struct msm_dsi *msm_dsi = platform_get_drvdata(pdev);
	struct mipi_dsi_host *host = msm_dsi->host;
	struct msm_dsi_host *msm_host = to_msm_dsi_host(host);

	if (!msm_host->cfg_hnd)
		return 0;

	return clk_bulk_prepare_enable(msm_host->num_bus_clks, msm_host->bus_clks);
}

int dsi_link_clk_set_rate_6g(struct msm_dsi_host *msm_host)
{
	int ret;

	DBG("Set clk rates: pclk=%lu, byteclk=%lu",
	    msm_host->pixel_clk_rate, msm_host->byte_clk_rate);

	ret = dev_pm_opp_set_rate(&msm_host->pdev->dev,
				  msm_host->byte_clk_rate);
	if (ret) {
		pr_err("%s: dev_pm_opp_set_rate failed %d\n", __func__, ret);
		return ret;
	}

	ret = clk_set_rate(msm_host->pixel_clk, msm_host->pixel_clk_rate);
	if (ret) {
		pr_err("%s: Failed to set rate pixel clk, %d\n", __func__, ret);
		return ret;
	}

	if (msm_host->byte_intf_clk) {
		ret = clk_set_rate(msm_host->byte_intf_clk, msm_host->byte_intf_clk_rate);
		if (ret) {
			pr_err("%s: Failed to set rate byte intf clk, %d\n",
			       __func__, ret);
			return ret;
		}
	}

	return 0;
}


int dsi_link_clk_enable_6g(struct msm_dsi_host *msm_host)
{
	int ret;

	ret = clk_prepare_enable(msm_host->esc_clk);
	if (ret) {
		pr_err("%s: Failed to enable dsi esc clk\n", __func__);
		goto error;
	}

	ret = clk_prepare_enable(msm_host->byte_clk);
	if (ret) {
		pr_err("%s: Failed to enable dsi byte clk\n", __func__);
		goto byte_clk_err;
	}

	ret = clk_prepare_enable(msm_host->pixel_clk);
	if (ret) {
		pr_err("%s: Failed to enable dsi pixel clk\n", __func__);
		goto pixel_clk_err;
	}

	ret = clk_prepare_enable(msm_host->byte_intf_clk);
	if (ret) {
		pr_err("%s: Failed to enable byte intf clk\n",
			   __func__);
		goto byte_intf_clk_err;
	}

	return 0;

byte_intf_clk_err:
	clk_disable_unprepare(msm_host->pixel_clk);
pixel_clk_err:
	clk_disable_unprepare(msm_host->byte_clk);
byte_clk_err:
	clk_disable_unprepare(msm_host->esc_clk);
error:
	return ret;
}

int dsi_link_clk_set_rate_v2(struct msm_dsi_host *msm_host)
{
	int ret;

	DBG("Set clk rates: pclk=%lu, byteclk=%lu, esc_clk=%lu, dsi_src_clk=%lu",
	    msm_host->pixel_clk_rate, msm_host->byte_clk_rate,
	    msm_host->esc_clk_rate, msm_host->src_clk_rate);

	ret = clk_set_rate(msm_host->byte_clk, msm_host->byte_clk_rate);
	if (ret) {
		pr_err("%s: Failed to set rate byte clk, %d\n", __func__, ret);
		return ret;
	}

	ret = clk_set_rate(msm_host->esc_clk, msm_host->esc_clk_rate);
	if (ret) {
		pr_err("%s: Failed to set rate esc clk, %d\n", __func__, ret);
		return ret;
	}

	ret = clk_set_rate(msm_host->src_clk, msm_host->src_clk_rate);
	if (ret) {
		pr_err("%s: Failed to set rate src clk, %d\n", __func__, ret);
		return ret;
	}

	ret = clk_set_rate(msm_host->pixel_clk, msm_host->pixel_clk_rate);
	if (ret) {
		pr_err("%s: Failed to set rate pixel clk, %d\n", __func__, ret);
		return ret;
	}

	return 0;
}

int dsi_link_clk_enable_v2(struct msm_dsi_host *msm_host)
{
	int ret;

	ret = clk_prepare_enable(msm_host->byte_clk);
	if (ret) {
		pr_err("%s: Failed to enable dsi byte clk\n", __func__);
		goto error;
	}

	ret = clk_prepare_enable(msm_host->esc_clk);
	if (ret) {
		pr_err("%s: Failed to enable dsi esc clk\n", __func__);
		goto esc_clk_err;
	}

	ret = clk_prepare_enable(msm_host->src_clk);
	if (ret) {
		pr_err("%s: Failed to enable dsi src clk\n", __func__);
		goto src_clk_err;
	}

	ret = clk_prepare_enable(msm_host->pixel_clk);
	if (ret) {
		pr_err("%s: Failed to enable dsi pixel clk\n", __func__);
		goto pixel_clk_err;
	}

	return 0;

pixel_clk_err:
	clk_disable_unprepare(msm_host->src_clk);
src_clk_err:
	clk_disable_unprepare(msm_host->esc_clk);
esc_clk_err:
	clk_disable_unprepare(msm_host->byte_clk);
error:
	return ret;
}

void dsi_link_clk_disable_6g(struct msm_dsi_host *msm_host)
{
	/* Drop the performance state vote */
	dev_pm_opp_set_rate(&msm_host->pdev->dev, 0);
	clk_disable_unprepare(msm_host->esc_clk);
	clk_disable_unprepare(msm_host->pixel_clk);
	clk_disable_unprepare(msm_host->byte_intf_clk);
	clk_disable_unprepare(msm_host->byte_clk);
}

void dsi_link_clk_disable_v2(struct msm_dsi_host *msm_host)
{
	clk_disable_unprepare(msm_host->pixel_clk);
	clk_disable_unprepare(msm_host->src_clk);
	clk_disable_unprepare(msm_host->esc_clk);
	clk_disable_unprepare(msm_host->byte_clk);
}

<<<<<<< HEAD
=======
/**
 * dsi_adjust_pclk_for_compression() - Adjust the pclk rate for compression case
 * @mode: The selected mode for the DSI output
 * @dsc: DRM DSC configuration for this DSI output
 *
 * Adjust the pclk rate by calculating a new hdisplay proportional to
 * the compression ratio such that:
 *     new_hdisplay = old_hdisplay * compressed_bpp / uncompressed_bpp
 *
 * Porches do not need to be adjusted:
 * - For VIDEO mode they are not compressed by DSC and are passed as is.
 * - For CMD mode there are no actual porches. Instead these fields
 *   currently represent the overhead to the image data transfer. As such, they
 *   are calculated for the final mode parameters (after the compression) and
 *   are not to be adjusted too.
 *
 *  FIXME: Reconsider this if/when CMD mode handling is rewritten to use
 *  transfer time and data overhead as a starting point of the calculations.
 */
>>>>>>> 2d5404ca
static unsigned long dsi_adjust_pclk_for_compression(const struct drm_display_mode *mode,
		const struct drm_dsc_config *dsc)
{
	int new_hdisplay = DIV_ROUND_UP(mode->hdisplay * drm_dsc_get_bpp_int(dsc),
			dsc->bits_per_component * 3);

	int new_htotal = mode->htotal - mode->hdisplay + new_hdisplay;

	return mult_frac(mode->clock * 1000u, new_htotal, mode->htotal);
}

static unsigned long dsi_get_pclk_rate(const struct drm_display_mode *mode,
		const struct drm_dsc_config *dsc, bool is_bonded_dsi)
{
	unsigned long pclk_rate;

	pclk_rate = mode->clock * 1000u;

	if (dsc)
		pclk_rate = dsi_adjust_pclk_for_compression(mode, dsc);

	/*
	 * For bonded DSI mode, the current DRM mode has the complete width of the
	 * panel. Since, the complete panel is driven by two DSI controllers,
	 * the clock rates have to be split between the two dsi controllers.
	 * Adjust the byte and pixel clock rates for each dsi host accordingly.
	 */
	if (is_bonded_dsi)
		pclk_rate /= 2;

	return pclk_rate;
}

unsigned long dsi_byte_clk_get_rate(struct mipi_dsi_host *host, bool is_bonded_dsi,
				    const struct drm_display_mode *mode)
{
	struct msm_dsi_host *msm_host = to_msm_dsi_host(host);
	u8 lanes = msm_host->lanes;
<<<<<<< HEAD
	u32 bpp = dsi_get_bpp(msm_host->format);
=======
	u32 bpp = mipi_dsi_pixel_format_to_bpp(msm_host->format);
>>>>>>> 2d5404ca
	unsigned long pclk_rate = dsi_get_pclk_rate(mode, msm_host->dsc, is_bonded_dsi);
	unsigned long pclk_bpp;

	if (lanes == 0) {
		pr_err("%s: forcing mdss_dsi lanes to 1\n", __func__);
		lanes = 1;
	}

	/* CPHY "byte_clk" is in units of 16 bits */
	if (msm_host->cphy_mode)
		pclk_bpp = mult_frac(pclk_rate, bpp, 16 * lanes);
	else
		pclk_bpp = mult_frac(pclk_rate, bpp, 8 * lanes);

	return pclk_bpp;
}

static void dsi_calc_pclk(struct msm_dsi_host *msm_host, bool is_bonded_dsi)
{
	msm_host->pixel_clk_rate = dsi_get_pclk_rate(msm_host->mode, msm_host->dsc, is_bonded_dsi);
	msm_host->byte_clk_rate = dsi_byte_clk_get_rate(&msm_host->base, is_bonded_dsi,
							msm_host->mode);

	DBG("pclk=%lu, bclk=%lu", msm_host->pixel_clk_rate,
				msm_host->byte_clk_rate);

}

int dsi_calc_clk_rate_6g(struct msm_dsi_host *msm_host, bool is_bonded_dsi)
{
	if (!msm_host->mode) {
		pr_err("%s: mode not set\n", __func__);
		return -EINVAL;
	}

	dsi_calc_pclk(msm_host, is_bonded_dsi);
	msm_host->esc_clk_rate = clk_get_rate(msm_host->esc_clk);
	return 0;
}

int dsi_calc_clk_rate_v2(struct msm_dsi_host *msm_host, bool is_bonded_dsi)
{
<<<<<<< HEAD
	u32 bpp = dsi_get_bpp(msm_host->format);
=======
	u32 bpp = mipi_dsi_pixel_format_to_bpp(msm_host->format);
>>>>>>> 2d5404ca
	unsigned int esc_mhz, esc_div;
	unsigned long byte_mhz;

	dsi_calc_pclk(msm_host, is_bonded_dsi);

	msm_host->src_clk_rate = mult_frac(msm_host->pixel_clk_rate, bpp, 8);

	/*
	 * esc clock is byte clock followed by a 4 bit divider,
	 * we need to find an escape clock frequency within the
	 * mipi DSI spec range within the maximum divider limit
	 * We iterate here between an escape clock frequencey
	 * between 20 Mhz to 5 Mhz and pick up the first one
	 * that can be supported by our divider
	 */

	byte_mhz = msm_host->byte_clk_rate / 1000000;

	for (esc_mhz = 20; esc_mhz >= 5; esc_mhz--) {
		esc_div = DIV_ROUND_UP(byte_mhz, esc_mhz);

		/*
		 * TODO: Ideally, we shouldn't know what sort of divider
		 * is available in mmss_cc, we're just assuming that
		 * it'll always be a 4 bit divider. Need to come up with
		 * a better way here.
		 */
		if (esc_div >= 1 && esc_div <= 16)
			break;
	}

	if (esc_mhz < 5)
		return -EINVAL;

	msm_host->esc_clk_rate = msm_host->byte_clk_rate / esc_div;

	DBG("esc=%lu, src=%lu", msm_host->esc_clk_rate,
		msm_host->src_clk_rate);

	return 0;
}

static void dsi_intr_ctrl(struct msm_dsi_host *msm_host, u32 mask, int enable)
{
	u32 intr;
	unsigned long flags;

	spin_lock_irqsave(&msm_host->intr_lock, flags);
	intr = dsi_read(msm_host, REG_DSI_INTR_CTRL);

	if (enable)
		intr |= mask;
	else
		intr &= ~mask;

	DBG("intr=%x enable=%d", intr, enable);

	dsi_write(msm_host, REG_DSI_INTR_CTRL, intr);
	spin_unlock_irqrestore(&msm_host->intr_lock, flags);
}

static inline enum dsi_traffic_mode dsi_get_traffic_mode(const u32 mode_flags)
{
	if (mode_flags & MIPI_DSI_MODE_VIDEO_BURST)
		return BURST_MODE;
	else if (mode_flags & MIPI_DSI_MODE_VIDEO_SYNC_PULSE)
		return NON_BURST_SYNCH_PULSE;

	return NON_BURST_SYNCH_EVENT;
}

static inline enum dsi_vid_dst_format dsi_get_vid_fmt(
				const enum mipi_dsi_pixel_format mipi_fmt)
{
	switch (mipi_fmt) {
	case MIPI_DSI_FMT_RGB888:	return VID_DST_FORMAT_RGB888;
	case MIPI_DSI_FMT_RGB666:	return VID_DST_FORMAT_RGB666_LOOSE;
	case MIPI_DSI_FMT_RGB666_PACKED:	return VID_DST_FORMAT_RGB666;
	case MIPI_DSI_FMT_RGB565:	return VID_DST_FORMAT_RGB565;
	default:			return VID_DST_FORMAT_RGB888;
	}
}

static inline enum dsi_cmd_dst_format dsi_get_cmd_fmt(
				const enum mipi_dsi_pixel_format mipi_fmt)
{
	switch (mipi_fmt) {
	case MIPI_DSI_FMT_RGB888:	return CMD_DST_FORMAT_RGB888;
	case MIPI_DSI_FMT_RGB666_PACKED:
	case MIPI_DSI_FMT_RGB666:	return CMD_DST_FORMAT_RGB666;
	case MIPI_DSI_FMT_RGB565:	return CMD_DST_FORMAT_RGB565;
	default:			return CMD_DST_FORMAT_RGB888;
	}
}

static void dsi_ctrl_disable(struct msm_dsi_host *msm_host)
{
	dsi_write(msm_host, REG_DSI_CTRL, 0);
}

bool msm_dsi_host_is_wide_bus_enabled(struct mipi_dsi_host *host)
{
	struct msm_dsi_host *msm_host = to_msm_dsi_host(host);

	return msm_host->dsc &&
		(msm_host->cfg_hnd->major == MSM_DSI_VER_MAJOR_6G &&
		 msm_host->cfg_hnd->minor >= MSM_DSI_6G_VER_MINOR_V2_5_0);
}

static void dsi_ctrl_enable(struct msm_dsi_host *msm_host,
			struct msm_dsi_phy_shared_timings *phy_shared_timings, struct msm_dsi_phy *phy)
{
	u32 flags = msm_host->mode_flags;
	enum mipi_dsi_pixel_format mipi_fmt = msm_host->format;
	const struct msm_dsi_cfg_handler *cfg_hnd = msm_host->cfg_hnd;
	u32 data = 0, lane_ctrl = 0;

	if (flags & MIPI_DSI_MODE_VIDEO) {
		if (flags & MIPI_DSI_MODE_VIDEO_HSE)
			data |= DSI_VID_CFG0_PULSE_MODE_HSA_HE;
		if (flags & MIPI_DSI_MODE_VIDEO_NO_HFP)
			data |= DSI_VID_CFG0_HFP_POWER_STOP;
		if (flags & MIPI_DSI_MODE_VIDEO_NO_HBP)
			data |= DSI_VID_CFG0_HBP_POWER_STOP;
		if (flags & MIPI_DSI_MODE_VIDEO_NO_HSA)
			data |= DSI_VID_CFG0_HSA_POWER_STOP;
		/* Always set low power stop mode for BLLP
		 * to let command engine send packets
		 */
		data |= DSI_VID_CFG0_EOF_BLLP_POWER_STOP |
			DSI_VID_CFG0_BLLP_POWER_STOP;
		data |= DSI_VID_CFG0_TRAFFIC_MODE(dsi_get_traffic_mode(flags));
		data |= DSI_VID_CFG0_DST_FORMAT(dsi_get_vid_fmt(mipi_fmt));
		data |= DSI_VID_CFG0_VIRT_CHANNEL(msm_host->channel);
		if (msm_dsi_host_is_wide_bus_enabled(&msm_host->base))
			data |= DSI_VID_CFG0_DATABUS_WIDEN;
		dsi_write(msm_host, REG_DSI_VID_CFG0, data);

		/* Do not swap RGB colors */
		data = DSI_VID_CFG1_RGB_SWAP(SWAP_RGB);
		dsi_write(msm_host, REG_DSI_VID_CFG1, 0);
	} else {
		/* Do not swap RGB colors */
		data = DSI_CMD_CFG0_RGB_SWAP(SWAP_RGB);
		data |= DSI_CMD_CFG0_DST_FORMAT(dsi_get_cmd_fmt(mipi_fmt));
		dsi_write(msm_host, REG_DSI_CMD_CFG0, data);

		data = DSI_CMD_CFG1_WR_MEM_START(MIPI_DCS_WRITE_MEMORY_START) |
			DSI_CMD_CFG1_WR_MEM_CONTINUE(
					MIPI_DCS_WRITE_MEMORY_CONTINUE);
		/* Always insert DCS command */
		data |= DSI_CMD_CFG1_INSERT_DCS_COMMAND;
		dsi_write(msm_host, REG_DSI_CMD_CFG1, data);

		if (cfg_hnd->major == MSM_DSI_VER_MAJOR_6G) {
			data = dsi_read(msm_host, REG_DSI_CMD_MODE_MDP_CTRL2);

			if (cfg_hnd->minor >= MSM_DSI_6G_VER_MINOR_V1_3)
				data |= DSI_CMD_MODE_MDP_CTRL2_BURST_MODE;

<<<<<<< HEAD
			/* TODO: Allow for video-mode support once tested/fixed */
=======
>>>>>>> 2d5404ca
			if (msm_dsi_host_is_wide_bus_enabled(&msm_host->base))
				data |= DSI_CMD_MODE_MDP_CTRL2_DATABUS_WIDEN;

			dsi_write(msm_host, REG_DSI_CMD_MODE_MDP_CTRL2, data);
		}
	}

	dsi_write(msm_host, REG_DSI_CMD_DMA_CTRL,
			DSI_CMD_DMA_CTRL_FROM_FRAME_BUFFER |
			DSI_CMD_DMA_CTRL_LOW_POWER);

	data = 0;
	/* Always assume dedicated TE pin */
	data |= DSI_TRIG_CTRL_TE;
	data |= DSI_TRIG_CTRL_MDP_TRIGGER(TRIGGER_NONE);
	data |= DSI_TRIG_CTRL_DMA_TRIGGER(TRIGGER_SW);
	data |= DSI_TRIG_CTRL_STREAM(msm_host->channel);
	if ((cfg_hnd->major == MSM_DSI_VER_MAJOR_6G) &&
		(cfg_hnd->minor >= MSM_DSI_6G_VER_MINOR_V1_2))
		data |= DSI_TRIG_CTRL_BLOCK_DMA_WITHIN_FRAME;
	dsi_write(msm_host, REG_DSI_TRIG_CTRL, data);

	data = DSI_CLKOUT_TIMING_CTRL_T_CLK_POST(phy_shared_timings->clk_post) |
		DSI_CLKOUT_TIMING_CTRL_T_CLK_PRE(phy_shared_timings->clk_pre);
	dsi_write(msm_host, REG_DSI_CLKOUT_TIMING_CTRL, data);

	if ((cfg_hnd->major == MSM_DSI_VER_MAJOR_6G) &&
	    (cfg_hnd->minor > MSM_DSI_6G_VER_MINOR_V1_0) &&
	    phy_shared_timings->clk_pre_inc_by_2)
		dsi_write(msm_host, REG_DSI_T_CLK_PRE_EXTEND,
			  DSI_T_CLK_PRE_EXTEND_INC_BY_2_BYTECLK);

	data = 0;
	if (!(flags & MIPI_DSI_MODE_NO_EOT_PACKET))
		data |= DSI_EOT_PACKET_CTRL_TX_EOT_APPEND;
	dsi_write(msm_host, REG_DSI_EOT_PACKET_CTRL, data);

	/* allow only ack-err-status to generate interrupt */
	dsi_write(msm_host, REG_DSI_ERR_INT_MASK0, 0x13ff3fe0);

	dsi_intr_ctrl(msm_host, DSI_IRQ_MASK_ERROR, 1);

	dsi_write(msm_host, REG_DSI_CLK_CTRL, DSI_CLK_CTRL_ENABLE_CLKS);

	data = DSI_CTRL_CLK_EN;

	DBG("lane number=%d", msm_host->lanes);
	data |= ((DSI_CTRL_LANE0 << msm_host->lanes) - DSI_CTRL_LANE0);

	dsi_write(msm_host, REG_DSI_LANE_SWAP_CTRL,
		  DSI_LANE_SWAP_CTRL_DLN_SWAP_SEL(msm_host->dlane_swap));

	if (!(flags & MIPI_DSI_CLOCK_NON_CONTINUOUS)) {
		lane_ctrl = dsi_read(msm_host, REG_DSI_LANE_CTRL);

		if (msm_dsi_phy_set_continuous_clock(phy, true))
			lane_ctrl &= ~DSI_LANE_CTRL_HS_REQ_SEL_PHY;

		dsi_write(msm_host, REG_DSI_LANE_CTRL,
			lane_ctrl | DSI_LANE_CTRL_CLKLN_HS_FORCE_REQUEST);
	}

	data |= DSI_CTRL_ENABLE;

	dsi_write(msm_host, REG_DSI_CTRL, data);

	if (msm_host->cphy_mode)
		dsi_write(msm_host, REG_DSI_CPHY_MODE_CTRL, BIT(0));
}

static void dsi_update_dsc_timing(struct msm_dsi_host *msm_host, bool is_cmd_mode, u32 hdisplay)
{
	struct drm_dsc_config *dsc = msm_host->dsc;
	u32 reg, reg_ctrl, reg_ctrl2;
	u32 slice_per_intf, total_bytes_per_intf;
	u32 pkt_per_line;
	u32 eol_byte_num;
	u32 bytes_per_pkt;

	/* first calculate dsc parameters and then program
	 * compress mode registers
	 */
	slice_per_intf = msm_dsc_get_slices_per_intf(dsc, hdisplay);

	total_bytes_per_intf = dsc->slice_chunk_size * slice_per_intf;
	bytes_per_pkt = dsc->slice_chunk_size; /* * slice_per_pkt; */

	eol_byte_num = total_bytes_per_intf % 3;

	/*
	 * Typically, pkt_per_line = slice_per_intf * slice_per_pkt.
	 *
	 * Since the current driver only supports slice_per_pkt = 1,
	 * pkt_per_line will be equal to slice per intf for now.
	 */
	pkt_per_line = slice_per_intf;

	if (is_cmd_mode) /* packet data type */
		reg = DSI_COMMAND_COMPRESSION_MODE_CTRL_STREAM0_DATATYPE(MIPI_DSI_DCS_LONG_WRITE);
	else
		reg = DSI_VIDEO_COMPRESSION_MODE_CTRL_DATATYPE(MIPI_DSI_COMPRESSED_PIXEL_STREAM);

	/* DSI_VIDEO_COMPRESSION_MODE & DSI_COMMAND_COMPRESSION_MODE
	 * registers have similar offsets, so for below common code use
	 * DSI_VIDEO_COMPRESSION_MODE_XXXX for setting bits
	 *
	 * pkt_per_line is log2 encoded, >>1 works for supported values (1,2,4)
	 */
	if (pkt_per_line > 4)
		drm_warn_once(msm_host->dev, "pkt_per_line too big");
	reg |= DSI_VIDEO_COMPRESSION_MODE_CTRL_PKT_PER_LINE(pkt_per_line >> 1);
	reg |= DSI_VIDEO_COMPRESSION_MODE_CTRL_EOL_BYTE_NUM(eol_byte_num);
	reg |= DSI_VIDEO_COMPRESSION_MODE_CTRL_EN;

	if (is_cmd_mode) {
		reg_ctrl = dsi_read(msm_host, REG_DSI_COMMAND_COMPRESSION_MODE_CTRL);
		reg_ctrl2 = dsi_read(msm_host, REG_DSI_COMMAND_COMPRESSION_MODE_CTRL2);

		reg_ctrl &= ~0xffff;
		reg_ctrl |= reg;

		reg_ctrl2 &= ~DSI_COMMAND_COMPRESSION_MODE_CTRL2_STREAM0_SLICE_WIDTH__MASK;
		reg_ctrl2 |= DSI_COMMAND_COMPRESSION_MODE_CTRL2_STREAM0_SLICE_WIDTH(dsc->slice_chunk_size);

		dsi_write(msm_host, REG_DSI_COMMAND_COMPRESSION_MODE_CTRL, reg_ctrl);
		dsi_write(msm_host, REG_DSI_COMMAND_COMPRESSION_MODE_CTRL2, reg_ctrl2);
	} else {
		reg |= DSI_VIDEO_COMPRESSION_MODE_CTRL_WC(bytes_per_pkt);
		dsi_write(msm_host, REG_DSI_VIDEO_COMPRESSION_MODE_CTRL, reg);
	}
}

static void dsi_timing_setup(struct msm_dsi_host *msm_host, bool is_bonded_dsi)
{
	struct drm_display_mode *mode = msm_host->mode;
	u32 hs_start = 0, vs_start = 0; /* take sync start as 0 */
	u32 h_total = mode->htotal;
	u32 v_total = mode->vtotal;
	u32 hs_end = mode->hsync_end - mode->hsync_start;
	u32 vs_end = mode->vsync_end - mode->vsync_start;
	u32 ha_start = h_total - mode->hsync_start;
	u32 ha_end = ha_start + mode->hdisplay;
	u32 va_start = v_total - mode->vsync_start;
	u32 va_end = va_start + mode->vdisplay;
	u32 hdisplay = mode->hdisplay;
	u32 wc;
	int ret;
	bool wide_bus_enabled = msm_dsi_host_is_wide_bus_enabled(&msm_host->base);

	DBG("");

	/*
	 * For bonded DSI mode, the current DRM mode has
	 * the complete width of the panel. Since, the complete
	 * panel is driven by two DSI controllers, the horizontal
	 * timings have to be split between the two dsi controllers.
	 * Adjust the DSI host timing values accordingly.
	 */
	if (is_bonded_dsi) {
		h_total /= 2;
		hs_end /= 2;
		ha_start /= 2;
		ha_end /= 2;
		hdisplay /= 2;
	}

	if (msm_host->dsc) {
		struct drm_dsc_config *dsc = msm_host->dsc;
		u32 bytes_per_pclk;

		/* update dsc params with timing params */
		if (!dsc || !mode->hdisplay || !mode->vdisplay) {
			pr_err("DSI: invalid input: pic_width: %d pic_height: %d\n",
			       mode->hdisplay, mode->vdisplay);
			return;
		}

		dsc->pic_width = mode->hdisplay;
		dsc->pic_height = mode->vdisplay;
		DBG("Mode %dx%d\n", dsc->pic_width, dsc->pic_height);

		/* we do the calculations for dsc parameters here so that
		 * panel can use these parameters
		 */
		ret = dsi_populate_dsc_params(msm_host, dsc);
		if (ret)
			return;

		/*
		 * DPU sends 3 bytes per pclk cycle to DSI. If widebus is
		 * enabled, bus width is extended to 6 bytes.
		 *
		 * Calculate the number of pclks needed to transmit one line of
		 * the compressed data.

		 * The back/font porch and pulse width are kept intact. For
		 * VIDEO mode they represent timing parameters rather than
		 * actual data transfer, see the documentation for
		 * dsi_adjust_pclk_for_compression(). For CMD mode they are
		 * unused anyway.
		 */
		h_total -= hdisplay;
		if (wide_bus_enabled && !(msm_host->mode_flags & MIPI_DSI_MODE_VIDEO))
			bytes_per_pclk = 6;
		else
			bytes_per_pclk = 3;

		hdisplay = DIV_ROUND_UP(msm_dsc_get_bytes_per_line(msm_host->dsc), bytes_per_pclk);

		h_total += hdisplay;
		ha_end = ha_start + hdisplay;
	}

	if (msm_host->mode_flags & MIPI_DSI_MODE_VIDEO) {
		if (msm_host->dsc)
			dsi_update_dsc_timing(msm_host, false, mode->hdisplay);

		dsi_write(msm_host, REG_DSI_ACTIVE_H,
			DSI_ACTIVE_H_START(ha_start) |
			DSI_ACTIVE_H_END(ha_end));
		dsi_write(msm_host, REG_DSI_ACTIVE_V,
			DSI_ACTIVE_V_START(va_start) |
			DSI_ACTIVE_V_END(va_end));
		dsi_write(msm_host, REG_DSI_TOTAL,
			DSI_TOTAL_H_TOTAL(h_total - 1) |
			DSI_TOTAL_V_TOTAL(v_total - 1));

		dsi_write(msm_host, REG_DSI_ACTIVE_HSYNC,
			DSI_ACTIVE_HSYNC_START(hs_start) |
			DSI_ACTIVE_HSYNC_END(hs_end));
		dsi_write(msm_host, REG_DSI_ACTIVE_VSYNC_HPOS, 0);
		dsi_write(msm_host, REG_DSI_ACTIVE_VSYNC_VPOS,
			DSI_ACTIVE_VSYNC_VPOS_START(vs_start) |
			DSI_ACTIVE_VSYNC_VPOS_END(vs_end));
	} else {		/* command mode */
		if (msm_host->dsc)
			dsi_update_dsc_timing(msm_host, true, mode->hdisplay);

		/* image data and 1 byte write_memory_start cmd */
		if (!msm_host->dsc)
			wc = hdisplay * mipi_dsi_pixel_format_to_bpp(msm_host->format) / 8 + 1;
		else
			/*
			 * When DSC is enabled, WC = slice_chunk_size * slice_per_pkt + 1.
			 * Currently, the driver only supports default value of slice_per_pkt = 1
			 *
			 * TODO: Expand mipi_dsi_device struct to hold slice_per_pkt info
			 *       and adjust DSC math to account for slice_per_pkt.
			 */
			wc = msm_host->dsc->slice_chunk_size + 1;

		dsi_write(msm_host, REG_DSI_CMD_MDP_STREAM0_CTRL,
			DSI_CMD_MDP_STREAM0_CTRL_WORD_COUNT(wc) |
			DSI_CMD_MDP_STREAM0_CTRL_VIRTUAL_CHANNEL(
					msm_host->channel) |
			DSI_CMD_MDP_STREAM0_CTRL_DATA_TYPE(
					MIPI_DSI_DCS_LONG_WRITE));

		dsi_write(msm_host, REG_DSI_CMD_MDP_STREAM0_TOTAL,
			DSI_CMD_MDP_STREAM0_TOTAL_H_TOTAL(hdisplay) |
			DSI_CMD_MDP_STREAM0_TOTAL_V_TOTAL(mode->vdisplay));
	}
}

static void dsi_sw_reset(struct msm_dsi_host *msm_host)
{
	u32 ctrl;

	ctrl = dsi_read(msm_host, REG_DSI_CTRL);

	if (ctrl & DSI_CTRL_ENABLE) {
		dsi_write(msm_host, REG_DSI_CTRL, ctrl & ~DSI_CTRL_ENABLE);
		/*
		 * dsi controller need to be disabled before
		 * clocks turned on
		 */
		wmb();
	}

	dsi_write(msm_host, REG_DSI_CLK_CTRL, DSI_CLK_CTRL_ENABLE_CLKS);
	wmb(); /* clocks need to be enabled before reset */

	/* dsi controller can only be reset while clocks are running */
	dsi_write(msm_host, REG_DSI_RESET, 1);
	msleep(DSI_RESET_TOGGLE_DELAY_MS); /* make sure reset happen */
	dsi_write(msm_host, REG_DSI_RESET, 0);
	wmb(); /* controller out of reset */

	if (ctrl & DSI_CTRL_ENABLE) {
		dsi_write(msm_host, REG_DSI_CTRL, ctrl);
		wmb();	/* make sure dsi controller enabled again */
	}
}

static void dsi_op_mode_config(struct msm_dsi_host *msm_host,
					bool video_mode, bool enable)
{
	u32 dsi_ctrl;

	dsi_ctrl = dsi_read(msm_host, REG_DSI_CTRL);

	if (!enable) {
		dsi_ctrl &= ~(DSI_CTRL_ENABLE | DSI_CTRL_VID_MODE_EN |
				DSI_CTRL_CMD_MODE_EN);
		dsi_intr_ctrl(msm_host, DSI_IRQ_MASK_CMD_MDP_DONE |
					DSI_IRQ_MASK_VIDEO_DONE, 0);
	} else {
		if (video_mode) {
			dsi_ctrl |= DSI_CTRL_VID_MODE_EN;
		} else {		/* command mode */
			dsi_ctrl |= DSI_CTRL_CMD_MODE_EN;
			dsi_intr_ctrl(msm_host, DSI_IRQ_MASK_CMD_MDP_DONE, 1);
		}
		dsi_ctrl |= DSI_CTRL_ENABLE;
	}

	dsi_write(msm_host, REG_DSI_CTRL, dsi_ctrl);
}

static void dsi_set_tx_power_mode(int mode, struct msm_dsi_host *msm_host)
{
	u32 data;

	data = dsi_read(msm_host, REG_DSI_CMD_DMA_CTRL);

	if (mode == 0)
		data &= ~DSI_CMD_DMA_CTRL_LOW_POWER;
	else
		data |= DSI_CMD_DMA_CTRL_LOW_POWER;

	dsi_write(msm_host, REG_DSI_CMD_DMA_CTRL, data);
}

static void dsi_wait4video_done(struct msm_dsi_host *msm_host)
{
	u32 ret = 0;
	struct device *dev = &msm_host->pdev->dev;

	dsi_intr_ctrl(msm_host, DSI_IRQ_MASK_VIDEO_DONE, 1);

	reinit_completion(&msm_host->video_comp);

	ret = wait_for_completion_timeout(&msm_host->video_comp,
			msecs_to_jiffies(70));

	if (ret == 0)
		DRM_DEV_ERROR(dev, "wait for video done timed out\n");

	dsi_intr_ctrl(msm_host, DSI_IRQ_MASK_VIDEO_DONE, 0);
}

static void dsi_wait4video_eng_busy(struct msm_dsi_host *msm_host)
{
	u32 data;

	if (!(msm_host->mode_flags & MIPI_DSI_MODE_VIDEO))
		return;

	data = dsi_read(msm_host, REG_DSI_STATUS0);

	/* if video mode engine is not busy, its because
	 * either timing engine was not turned on or the
	 * DSI controller has finished transmitting the video
	 * data already, so no need to wait in those cases
	 */
	if (!(data & DSI_STATUS0_VIDEO_MODE_ENGINE_BUSY))
		return;

	if (msm_host->power_on && msm_host->enabled) {
		dsi_wait4video_done(msm_host);
		/* delay 4 ms to skip BLLP */
		usleep_range(2000, 4000);
	}
}

int dsi_tx_buf_alloc_6g(struct msm_dsi_host *msm_host, int size)
{
	struct drm_device *dev = msm_host->dev;
	struct msm_drm_private *priv = dev->dev_private;
	uint64_t iova;
	u8 *data;

	msm_host->aspace = msm_gem_address_space_get(priv->kms->aspace);

	data = msm_gem_kernel_new(dev, size, MSM_BO_WC,
					msm_host->aspace,
					&msm_host->tx_gem_obj, &iova);

	if (IS_ERR(data)) {
		msm_host->tx_gem_obj = NULL;
		return PTR_ERR(data);
	}

	msm_gem_object_set_name(msm_host->tx_gem_obj, "tx_gem");

	msm_host->tx_size = msm_host->tx_gem_obj->size;

	return 0;
}

int dsi_tx_buf_alloc_v2(struct msm_dsi_host *msm_host, int size)
{
	struct drm_device *dev = msm_host->dev;

	msm_host->tx_buf = dma_alloc_coherent(dev->dev, size,
					&msm_host->tx_buf_paddr, GFP_KERNEL);
	if (!msm_host->tx_buf)
		return -ENOMEM;

	msm_host->tx_size = size;

	return 0;
}

void msm_dsi_tx_buf_free(struct mipi_dsi_host *host)
{
	struct msm_dsi_host *msm_host = to_msm_dsi_host(host);
	struct drm_device *dev = msm_host->dev;

	/*
	 * This is possible if we're tearing down before we've had a chance to
	 * fully initialize. A very real possibility if our probe is deferred,
	 * in which case we'll hit msm_dsi_host_destroy() without having run
	 * through the dsi_tx_buf_alloc().
	 */
	if (!dev)
		return;

	if (msm_host->tx_gem_obj) {
		msm_gem_kernel_put(msm_host->tx_gem_obj, msm_host->aspace);
		msm_gem_address_space_put(msm_host->aspace);
		msm_host->tx_gem_obj = NULL;
		msm_host->aspace = NULL;
	}

	if (msm_host->tx_buf)
		dma_free_coherent(dev->dev, msm_host->tx_size, msm_host->tx_buf,
			msm_host->tx_buf_paddr);
}

void *dsi_tx_buf_get_6g(struct msm_dsi_host *msm_host)
{
	return msm_gem_get_vaddr(msm_host->tx_gem_obj);
}

void *dsi_tx_buf_get_v2(struct msm_dsi_host *msm_host)
{
	return msm_host->tx_buf;
}

void dsi_tx_buf_put_6g(struct msm_dsi_host *msm_host)
{
	msm_gem_put_vaddr(msm_host->tx_gem_obj);
}

/*
 * prepare cmd buffer to be txed
 */
static int dsi_cmd_dma_add(struct msm_dsi_host *msm_host,
			   const struct mipi_dsi_msg *msg)
{
	const struct msm_dsi_cfg_handler *cfg_hnd = msm_host->cfg_hnd;
	struct mipi_dsi_packet packet;
	int len;
	int ret;
	u8 *data;

	ret = mipi_dsi_create_packet(&packet, msg);
	if (ret) {
		pr_err("%s: create packet failed, %d\n", __func__, ret);
		return ret;
	}
	len = (packet.size + 3) & (~0x3);

	if (len > msm_host->tx_size) {
		pr_err("%s: packet size is too big\n", __func__);
		return -EINVAL;
	}

	data = cfg_hnd->ops->tx_buf_get(msm_host);
	if (IS_ERR(data)) {
		ret = PTR_ERR(data);
		pr_err("%s: get vaddr failed, %d\n", __func__, ret);
		return ret;
	}

	/* MSM specific command format in memory */
	data[0] = packet.header[1];
	data[1] = packet.header[2];
	data[2] = packet.header[0];
	data[3] = BIT(7); /* Last packet */
	if (mipi_dsi_packet_format_is_long(msg->type))
		data[3] |= BIT(6);
	if (msg->rx_buf && msg->rx_len)
		data[3] |= BIT(5);

	/* Long packet */
	if (packet.payload && packet.payload_length)
		memcpy(data + 4, packet.payload, packet.payload_length);

	/* Append 0xff to the end */
	if (packet.size < len)
		memset(data + packet.size, 0xff, len - packet.size);

	if (cfg_hnd->ops->tx_buf_put)
		cfg_hnd->ops->tx_buf_put(msm_host);

	return len;
}

/*
 * dsi_short_read1_resp: 1 parameter
 */
static int dsi_short_read1_resp(u8 *buf, const struct mipi_dsi_msg *msg)
{
	u8 *data = msg->rx_buf;
	if (data && (msg->rx_len >= 1)) {
		*data = buf[1]; /* strip out dcs type */
		return 1;
	} else {
		pr_err("%s: read data does not match with rx_buf len %zu\n",
			__func__, msg->rx_len);
		return -EINVAL;
	}
}

/*
 * dsi_short_read2_resp: 2 parameter
 */
static int dsi_short_read2_resp(u8 *buf, const struct mipi_dsi_msg *msg)
{
	u8 *data = msg->rx_buf;
	if (data && (msg->rx_len >= 2)) {
		data[0] = buf[1]; /* strip out dcs type */
		data[1] = buf[2];
		return 2;
	} else {
		pr_err("%s: read data does not match with rx_buf len %zu\n",
			__func__, msg->rx_len);
		return -EINVAL;
	}
}

static int dsi_long_read_resp(u8 *buf, const struct mipi_dsi_msg *msg)
{
	/* strip out 4 byte dcs header */
	if (msg->rx_buf && msg->rx_len)
		memcpy(msg->rx_buf, buf + 4, msg->rx_len);

	return msg->rx_len;
}

int dsi_dma_base_get_6g(struct msm_dsi_host *msm_host, uint64_t *dma_base)
{
	struct drm_device *dev = msm_host->dev;
	struct msm_drm_private *priv = dev->dev_private;

	if (!dma_base)
		return -EINVAL;

	return msm_gem_get_and_pin_iova(msm_host->tx_gem_obj,
				priv->kms->aspace, dma_base);
}

int dsi_dma_base_get_v2(struct msm_dsi_host *msm_host, uint64_t *dma_base)
{
	if (!dma_base)
		return -EINVAL;

	*dma_base = msm_host->tx_buf_paddr;
	return 0;
}

static int dsi_cmd_dma_tx(struct msm_dsi_host *msm_host, int len)
{
	const struct msm_dsi_cfg_handler *cfg_hnd = msm_host->cfg_hnd;
	int ret;
	uint64_t dma_base;
	bool triggered;

	ret = cfg_hnd->ops->dma_base_get(msm_host, &dma_base);
	if (ret) {
		pr_err("%s: failed to get iova: %d\n", __func__, ret);
		return ret;
	}

	reinit_completion(&msm_host->dma_comp);

	dsi_wait4video_eng_busy(msm_host);

	triggered = msm_dsi_manager_cmd_xfer_trigger(
						msm_host->id, dma_base, len);
	if (triggered) {
		ret = wait_for_completion_timeout(&msm_host->dma_comp,
					msecs_to_jiffies(200));
		DBG("ret=%d", ret);
		if (ret == 0)
			ret = -ETIMEDOUT;
		else
			ret = len;
	} else
		ret = len;

	return ret;
}

static int dsi_cmd_dma_rx(struct msm_dsi_host *msm_host,
			u8 *buf, int rx_byte, int pkt_size)
{
	u32 *temp, data;
	int i, j = 0, cnt;
	u32 read_cnt;
	u8 reg[16];
	int repeated_bytes = 0;
	int buf_offset = buf - msm_host->rx_buf;

	temp = (u32 *)reg;
	cnt = (rx_byte + 3) >> 2;
	if (cnt > 4)
		cnt = 4; /* 4 x 32 bits registers only */

	if (rx_byte == 4)
		read_cnt = 4;
	else
		read_cnt = pkt_size + 6;

	/*
	 * In case of multiple reads from the panel, after the first read, there
	 * is possibility that there are some bytes in the payload repeating in
	 * the RDBK_DATA registers. Since we read all the parameters from the
	 * panel right from the first byte for every pass. We need to skip the
	 * repeating bytes and then append the new parameters to the rx buffer.
	 */
	if (read_cnt > 16) {
		int bytes_shifted;
		/* Any data more than 16 bytes will be shifted out.
		 * The temp read buffer should already contain these bytes.
		 * The remaining bytes in read buffer are the repeated bytes.
		 */
		bytes_shifted = read_cnt - 16;
		repeated_bytes = buf_offset - bytes_shifted;
	}

	for (i = cnt - 1; i >= 0; i--) {
		data = dsi_read(msm_host, REG_DSI_RDBK_DATA(i));
		*temp++ = ntohl(data); /* to host byte order */
		DBG("data = 0x%x and ntohl(data) = 0x%x", data, ntohl(data));
	}

	for (i = repeated_bytes; i < 16; i++)
		buf[j++] = reg[i];

	return j;
}

static int dsi_cmds2buf_tx(struct msm_dsi_host *msm_host,
				const struct mipi_dsi_msg *msg)
{
	int len, ret;
	int bllp_len = msm_host->mode->hdisplay *
			mipi_dsi_pixel_format_to_bpp(msm_host->format) / 8;

	len = dsi_cmd_dma_add(msm_host, msg);
	if (len < 0) {
		pr_err("%s: failed to add cmd type = 0x%x\n",
			__func__,  msg->type);
		return len;
	}

	/* for video mode, do not send cmds more than
	* one pixel line, since it only transmit it
	* during BLLP.
	*/
	/* TODO: if the command is sent in LP mode, the bit rate is only
	 * half of esc clk rate. In this case, if the video is already
	 * actively streaming, we need to check more carefully if the
	 * command can be fit into one BLLP.
	 */
	if ((msm_host->mode_flags & MIPI_DSI_MODE_VIDEO) && (len > bllp_len)) {
		pr_err("%s: cmd cannot fit into BLLP period, len=%d\n",
			__func__, len);
		return -EINVAL;
	}

	ret = dsi_cmd_dma_tx(msm_host, len);
	if (ret < 0) {
		pr_err("%s: cmd dma tx failed, type=0x%x, data0=0x%x, len=%d, ret=%d\n",
			__func__, msg->type, (*(u8 *)(msg->tx_buf)), len, ret);
		return ret;
	} else if (ret < len) {
		pr_err("%s: cmd dma tx failed, type=0x%x, data0=0x%x, ret=%d len=%d\n",
			__func__, msg->type, (*(u8 *)(msg->tx_buf)), ret, len);
		return -EIO;
	}

	return len;
}

static void dsi_err_worker(struct work_struct *work)
{
	struct msm_dsi_host *msm_host =
		container_of(work, struct msm_dsi_host, err_work);
	u32 status = msm_host->err_work_state;

	pr_err_ratelimited("%s: status=%x\n", __func__, status);
	if (status & DSI_ERR_STATE_MDP_FIFO_UNDERFLOW)
		dsi_sw_reset(msm_host);

	/* It is safe to clear here because error irq is disabled. */
	msm_host->err_work_state = 0;

	/* enable dsi error interrupt */
	dsi_intr_ctrl(msm_host, DSI_IRQ_MASK_ERROR, 1);
}

static void dsi_ack_err_status(struct msm_dsi_host *msm_host)
{
	u32 status;

	status = dsi_read(msm_host, REG_DSI_ACK_ERR_STATUS);

	if (status) {
		dsi_write(msm_host, REG_DSI_ACK_ERR_STATUS, status);
		/* Writing of an extra 0 needed to clear error bits */
		dsi_write(msm_host, REG_DSI_ACK_ERR_STATUS, 0);
		msm_host->err_work_state |= DSI_ERR_STATE_ACK;
	}
}

static void dsi_timeout_status(struct msm_dsi_host *msm_host)
{
	u32 status;

	status = dsi_read(msm_host, REG_DSI_TIMEOUT_STATUS);

	if (status) {
		dsi_write(msm_host, REG_DSI_TIMEOUT_STATUS, status);
		msm_host->err_work_state |= DSI_ERR_STATE_TIMEOUT;
	}
}

static void dsi_dln0_phy_err(struct msm_dsi_host *msm_host)
{
	u32 status;

	status = dsi_read(msm_host, REG_DSI_DLN0_PHY_ERR);

	if (status & (DSI_DLN0_PHY_ERR_DLN0_ERR_ESC |
			DSI_DLN0_PHY_ERR_DLN0_ERR_SYNC_ESC |
			DSI_DLN0_PHY_ERR_DLN0_ERR_CONTROL |
			DSI_DLN0_PHY_ERR_DLN0_ERR_CONTENTION_LP0 |
			DSI_DLN0_PHY_ERR_DLN0_ERR_CONTENTION_LP1)) {
		dsi_write(msm_host, REG_DSI_DLN0_PHY_ERR, status);
		msm_host->err_work_state |= DSI_ERR_STATE_DLN0_PHY;
	}
}

static void dsi_fifo_status(struct msm_dsi_host *msm_host)
{
	u32 status;

	status = dsi_read(msm_host, REG_DSI_FIFO_STATUS);

	/* fifo underflow, overflow */
	if (status) {
		dsi_write(msm_host, REG_DSI_FIFO_STATUS, status);
		msm_host->err_work_state |= DSI_ERR_STATE_FIFO;
		if (status & DSI_FIFO_STATUS_CMD_MDP_FIFO_UNDERFLOW)
			msm_host->err_work_state |=
					DSI_ERR_STATE_MDP_FIFO_UNDERFLOW;
	}
}

static void dsi_status(struct msm_dsi_host *msm_host)
{
	u32 status;

	status = dsi_read(msm_host, REG_DSI_STATUS0);

	if (status & DSI_STATUS0_INTERLEAVE_OP_CONTENTION) {
		dsi_write(msm_host, REG_DSI_STATUS0, status);
		msm_host->err_work_state |=
			DSI_ERR_STATE_INTERLEAVE_OP_CONTENTION;
	}
}

static void dsi_clk_status(struct msm_dsi_host *msm_host)
{
	u32 status;

	status = dsi_read(msm_host, REG_DSI_CLK_STATUS);

	if (status & DSI_CLK_STATUS_PLL_UNLOCKED) {
		dsi_write(msm_host, REG_DSI_CLK_STATUS, status);
		msm_host->err_work_state |= DSI_ERR_STATE_PLL_UNLOCKED;
	}
}

static void dsi_error(struct msm_dsi_host *msm_host)
{
	/* disable dsi error interrupt */
	dsi_intr_ctrl(msm_host, DSI_IRQ_MASK_ERROR, 0);

	dsi_clk_status(msm_host);
	dsi_fifo_status(msm_host);
	dsi_ack_err_status(msm_host);
	dsi_timeout_status(msm_host);
	dsi_status(msm_host);
	dsi_dln0_phy_err(msm_host);

	queue_work(msm_host->workqueue, &msm_host->err_work);
}

static irqreturn_t dsi_host_irq(int irq, void *ptr)
{
	struct msm_dsi_host *msm_host = ptr;
	u32 isr;
	unsigned long flags;

	if (!msm_host->ctrl_base)
		return IRQ_HANDLED;

	spin_lock_irqsave(&msm_host->intr_lock, flags);
	isr = dsi_read(msm_host, REG_DSI_INTR_CTRL);
	dsi_write(msm_host, REG_DSI_INTR_CTRL, isr);
	spin_unlock_irqrestore(&msm_host->intr_lock, flags);

	DBG("isr=0x%x, id=%d", isr, msm_host->id);

	if (isr & DSI_IRQ_ERROR)
		dsi_error(msm_host);

	if (isr & DSI_IRQ_VIDEO_DONE)
		complete(&msm_host->video_comp);

	if (isr & DSI_IRQ_CMD_DMA_DONE)
		complete(&msm_host->dma_comp);

	return IRQ_HANDLED;
}

static int dsi_host_attach(struct mipi_dsi_host *host,
					struct mipi_dsi_device *dsi)
{
	struct msm_dsi_host *msm_host = to_msm_dsi_host(host);
	int ret;

	if (dsi->lanes > msm_host->num_data_lanes)
		return -EINVAL;

	msm_host->channel = dsi->channel;
	msm_host->lanes = dsi->lanes;
	msm_host->format = dsi->format;
	msm_host->mode_flags = dsi->mode_flags;
	if (dsi->dsc)
		msm_host->dsc = dsi->dsc;

	ret = dsi_dev_attach(msm_host->pdev);
	if (ret)
		return ret;

	DBG("id=%d", msm_host->id);

	return 0;
}

static int dsi_host_detach(struct mipi_dsi_host *host,
					struct mipi_dsi_device *dsi)
{
	struct msm_dsi_host *msm_host = to_msm_dsi_host(host);

	dsi_dev_detach(msm_host->pdev);

	DBG("id=%d", msm_host->id);

	return 0;
}

static ssize_t dsi_host_transfer(struct mipi_dsi_host *host,
					const struct mipi_dsi_msg *msg)
{
	struct msm_dsi_host *msm_host = to_msm_dsi_host(host);
	int ret;

	if (!msg || !msm_host->power_on)
		return -EINVAL;

	mutex_lock(&msm_host->cmd_mutex);
	ret = msm_dsi_manager_cmd_xfer(msm_host->id, msg);
	mutex_unlock(&msm_host->cmd_mutex);

	return ret;
}

static const struct mipi_dsi_host_ops dsi_host_ops = {
	.attach = dsi_host_attach,
	.detach = dsi_host_detach,
	.transfer = dsi_host_transfer,
};

/*
 * List of supported physical to logical lane mappings.
 * For example, the 2nd entry represents the following mapping:
 *
 * "3012": Logic 3->Phys 0; Logic 0->Phys 1; Logic 1->Phys 2; Logic 2->Phys 3;
 */
static const int supported_data_lane_swaps[][4] = {
	{ 0, 1, 2, 3 },
	{ 3, 0, 1, 2 },
	{ 2, 3, 0, 1 },
	{ 1, 2, 3, 0 },
	{ 0, 3, 2, 1 },
	{ 1, 0, 3, 2 },
	{ 2, 1, 0, 3 },
	{ 3, 2, 1, 0 },
};

static int dsi_host_parse_lane_data(struct msm_dsi_host *msm_host,
				    struct device_node *ep)
{
	struct device *dev = &msm_host->pdev->dev;
	struct property *prop;
	u32 lane_map[4];
	int ret, i, len, num_lanes;

	prop = of_find_property(ep, "data-lanes", &len);
	if (!prop) {
		DRM_DEV_DEBUG(dev,
			"failed to find data lane mapping, using default\n");
		/* Set the number of date lanes to 4 by default. */
		msm_host->num_data_lanes = 4;
		return 0;
	}

	num_lanes = drm_of_get_data_lanes_count(ep, 1, 4);
	if (num_lanes < 0) {
		DRM_DEV_ERROR(dev, "bad number of data lanes\n");
		return num_lanes;
	}

	msm_host->num_data_lanes = num_lanes;

	ret = of_property_read_u32_array(ep, "data-lanes", lane_map,
					 num_lanes);
	if (ret) {
		DRM_DEV_ERROR(dev, "failed to read lane data\n");
		return ret;
	}

	/*
	 * compare DT specified physical-logical lane mappings with the ones
	 * supported by hardware
	 */
	for (i = 0; i < ARRAY_SIZE(supported_data_lane_swaps); i++) {
		const int *swap = supported_data_lane_swaps[i];
		int j;

		/*
		 * the data-lanes array we get from DT has a logical->physical
		 * mapping. The "data lane swap" register field represents
		 * supported configurations in a physical->logical mapping.
		 * Translate the DT mapping to what we understand and find a
		 * configuration that works.
		 */
		for (j = 0; j < num_lanes; j++) {
			if (lane_map[j] < 0 || lane_map[j] > 3)
				DRM_DEV_ERROR(dev, "bad physical lane entry %u\n",
					lane_map[j]);

			if (swap[lane_map[j]] != j)
				break;
		}

		if (j == num_lanes) {
			msm_host->dlane_swap = i;
			return 0;
		}
	}

	return -EINVAL;
}

static int dsi_populate_dsc_params(struct msm_dsi_host *msm_host, struct drm_dsc_config *dsc)
{
	int ret;

	if (dsc->bits_per_pixel & 0xf) {
		DRM_DEV_ERROR(&msm_host->pdev->dev, "DSI does not support fractional bits_per_pixel\n");
		return -EINVAL;
	}

	if (dsc->bits_per_component != 8) {
		DRM_DEV_ERROR(&msm_host->pdev->dev, "DSI does not support bits_per_component != 8 yet\n");
		return -EOPNOTSUPP;
	}

	dsc->simple_422 = 0;
	dsc->convert_rgb = 1;
	dsc->vbr_enable = 0;

	drm_dsc_set_const_params(dsc);
	drm_dsc_set_rc_buf_thresh(dsc);

	/* handle only bpp = bpc = 8, pre-SCR panels */
	ret = drm_dsc_setup_rc_params(dsc, DRM_DSC_1_1_PRE_SCR);
	if (ret) {
		DRM_DEV_ERROR(&msm_host->pdev->dev, "could not find DSC RC parameters\n");
		return ret;
	}

	dsc->initial_scale_value = drm_dsc_initial_scale_value(dsc);
	dsc->line_buf_depth = dsc->bits_per_component + 1;

	return drm_dsc_compute_rc_parameters(dsc);
}

static int dsi_host_parse_dt(struct msm_dsi_host *msm_host)
{
	struct msm_dsi *msm_dsi = platform_get_drvdata(msm_host->pdev);
	struct device *dev = &msm_host->pdev->dev;
	struct device_node *np = dev->of_node;
	struct device_node *endpoint;
	const char *te_source;
	int ret = 0;

	/*
	 * Get the endpoint of the output port of the DSI host. In our case,
	 * this is mapped to port number with reg = 1. Don't return an error if
	 * the remote endpoint isn't defined. It's possible that there is
	 * nothing connected to the dsi output.
	 */
	endpoint = of_graph_get_endpoint_by_regs(np, 1, -1);
	if (!endpoint) {
		DRM_DEV_DEBUG(dev, "%s: no endpoint\n", __func__);
		return 0;
	}

	ret = dsi_host_parse_lane_data(msm_host, endpoint);
	if (ret) {
		DRM_DEV_ERROR(dev, "%s: invalid lane configuration %d\n",
			__func__, ret);
		ret = -EINVAL;
		goto err;
	}

	ret = of_property_read_string(endpoint, "qcom,te-source", &te_source);
	if (ret && ret != -EINVAL) {
		DRM_DEV_ERROR(dev, "%s: invalid TE source configuration %d\n",
			__func__, ret);
		goto err;
	}
	if (!ret)
		msm_dsi->te_source = devm_kstrdup(dev, te_source, GFP_KERNEL);
	ret = 0;

	if (of_property_read_bool(np, "syscon-sfpb")) {
		msm_host->sfpb = syscon_regmap_lookup_by_phandle(np,
					"syscon-sfpb");
		if (IS_ERR(msm_host->sfpb)) {
			DRM_DEV_ERROR(dev, "%s: failed to get sfpb regmap\n",
				__func__);
			ret = PTR_ERR(msm_host->sfpb);
		}
	}

err:
	of_node_put(endpoint);

	return ret;
}

static int dsi_host_get_id(struct msm_dsi_host *msm_host)
{
	struct platform_device *pdev = msm_host->pdev;
	const struct msm_dsi_config *cfg = msm_host->cfg_hnd->cfg;
	struct resource *res;
	int i, j;

	res = platform_get_resource_byname(pdev, IORESOURCE_MEM, "dsi_ctrl");
	if (!res)
		return -EINVAL;

	for (i = 0; i < VARIANTS_MAX; i++)
		for (j = 0; j < DSI_MAX; j++)
			if (cfg->io_start[i][j] == res->start)
				return j;

	return -EINVAL;
}

int msm_dsi_host_init(struct msm_dsi *msm_dsi)
{
	struct msm_dsi_host *msm_host = NULL;
	struct platform_device *pdev = msm_dsi->pdev;
	const struct msm_dsi_config *cfg;
	int ret;

	msm_host = devm_kzalloc(&pdev->dev, sizeof(*msm_host), GFP_KERNEL);
	if (!msm_host) {
		return -ENOMEM;
	}

	msm_host->pdev = pdev;
	msm_dsi->host = &msm_host->base;

	ret = dsi_host_parse_dt(msm_host);
	if (ret) {
		pr_err("%s: failed to parse dt\n", __func__);
		return ret;
	}

	msm_host->ctrl_base = msm_ioremap_size(pdev, "dsi_ctrl", &msm_host->ctrl_size);
	if (IS_ERR(msm_host->ctrl_base)) {
		pr_err("%s: unable to map Dsi ctrl base\n", __func__);
		return PTR_ERR(msm_host->ctrl_base);
	}

	pm_runtime_enable(&pdev->dev);

	msm_host->cfg_hnd = dsi_get_config(msm_host);
	if (!msm_host->cfg_hnd) {
		pr_err("%s: get config failed\n", __func__);
		return -EINVAL;
	}
	cfg = msm_host->cfg_hnd->cfg;

	msm_host->id = dsi_host_get_id(msm_host);
	if (msm_host->id < 0) {
		pr_err("%s: unable to identify DSI host index\n", __func__);
		return msm_host->id;
	}

	/* fixup base address by io offset */
	msm_host->ctrl_base += cfg->io_offset;

	ret = devm_regulator_bulk_get_const(&pdev->dev, cfg->num_regulators,
					    cfg->regulator_data,
					    &msm_host->supplies);
	if (ret)
		return ret;

	ret = dsi_clk_init(msm_host);
	if (ret) {
		pr_err("%s: unable to initialize dsi clks\n", __func__);
		return ret;
	}

	msm_host->rx_buf = devm_kzalloc(&pdev->dev, SZ_4K, GFP_KERNEL);
	if (!msm_host->rx_buf) {
		pr_err("%s: alloc rx temp buf failed\n", __func__);
		return -ENOMEM;
	}

	ret = devm_pm_opp_set_clkname(&pdev->dev, "byte");
	if (ret)
		return ret;
	/* OPP table is optional */
	ret = devm_pm_opp_of_add_table(&pdev->dev);
	if (ret && ret != -ENODEV) {
		dev_err(&pdev->dev, "invalid OPP table in device tree\n");
		return ret;
	}

	msm_host->irq = irq_of_parse_and_map(pdev->dev.of_node, 0);
	if (!msm_host->irq) {
		dev_err(&pdev->dev, "failed to get irq\n");
		return -EINVAL;
	}

	/* do not autoenable, will be enabled later */
	ret = devm_request_irq(&pdev->dev, msm_host->irq, dsi_host_irq,
			IRQF_TRIGGER_HIGH | IRQF_NO_AUTOEN,
			"dsi_isr", msm_host);
	if (ret < 0) {
		dev_err(&pdev->dev, "failed to request IRQ%u: %d\n",
				msm_host->irq, ret);
		return ret;
	}

	init_completion(&msm_host->dma_comp);
	init_completion(&msm_host->video_comp);
	mutex_init(&msm_host->dev_mutex);
	mutex_init(&msm_host->cmd_mutex);
	spin_lock_init(&msm_host->intr_lock);

	/* setup workqueue */
	msm_host->workqueue = alloc_ordered_workqueue("dsi_drm_work", 0);
	if (!msm_host->workqueue)
		return -ENOMEM;

	INIT_WORK(&msm_host->err_work, dsi_err_worker);

	msm_dsi->id = msm_host->id;

	DBG("Dsi Host %d initialized", msm_host->id);
	return 0;
}

void msm_dsi_host_destroy(struct mipi_dsi_host *host)
{
	struct msm_dsi_host *msm_host = to_msm_dsi_host(host);

	DBG("");
	if (msm_host->workqueue) {
		destroy_workqueue(msm_host->workqueue);
		msm_host->workqueue = NULL;
	}

	mutex_destroy(&msm_host->cmd_mutex);
	mutex_destroy(&msm_host->dev_mutex);

	pm_runtime_disable(&msm_host->pdev->dev);
}

int msm_dsi_host_modeset_init(struct mipi_dsi_host *host,
					struct drm_device *dev)
{
	struct msm_dsi_host *msm_host = to_msm_dsi_host(host);
	const struct msm_dsi_cfg_handler *cfg_hnd = msm_host->cfg_hnd;
	int ret;

	msm_host->dev = dev;

	ret = cfg_hnd->ops->tx_buf_alloc(msm_host, SZ_4K);
	if (ret) {
		pr_err("%s: alloc tx gem obj failed, %d\n", __func__, ret);
		return ret;
	}

	return 0;
}

int msm_dsi_host_register(struct mipi_dsi_host *host)
{
	struct msm_dsi_host *msm_host = to_msm_dsi_host(host);
	int ret;

	/* Register mipi dsi host */
	if (!msm_host->registered) {
		host->dev = &msm_host->pdev->dev;
		host->ops = &dsi_host_ops;
		ret = mipi_dsi_host_register(host);
		if (ret)
			return ret;

		msm_host->registered = true;
	}

	return 0;
}

void msm_dsi_host_unregister(struct mipi_dsi_host *host)
{
	struct msm_dsi_host *msm_host = to_msm_dsi_host(host);

	if (msm_host->registered) {
		mipi_dsi_host_unregister(host);
		host->dev = NULL;
		host->ops = NULL;
		msm_host->registered = false;
	}
}

int msm_dsi_host_xfer_prepare(struct mipi_dsi_host *host,
				const struct mipi_dsi_msg *msg)
{
	struct msm_dsi_host *msm_host = to_msm_dsi_host(host);
	const struct msm_dsi_cfg_handler *cfg_hnd = msm_host->cfg_hnd;

	/* TODO: make sure dsi_cmd_mdp is idle.
	 * Since DSI6G v1.2.0, we can set DSI_TRIG_CTRL.BLOCK_DMA_WITHIN_FRAME
	 * to ask H/W to wait until cmd mdp is idle. S/W wait is not needed.
	 * How to handle the old versions? Wait for mdp cmd done?
	 */

	/*
	 * mdss interrupt is generated in mdp core clock domain
	 * mdp clock need to be enabled to receive dsi interrupt
	 */
	pm_runtime_get_sync(&msm_host->pdev->dev);
	cfg_hnd->ops->link_clk_set_rate(msm_host);
	cfg_hnd->ops->link_clk_enable(msm_host);

	/* TODO: vote for bus bandwidth */

	if (!(msg->flags & MIPI_DSI_MSG_USE_LPM))
		dsi_set_tx_power_mode(0, msm_host);

	msm_host->dma_cmd_ctrl_restore = dsi_read(msm_host, REG_DSI_CTRL);
	dsi_write(msm_host, REG_DSI_CTRL,
		msm_host->dma_cmd_ctrl_restore |
		DSI_CTRL_CMD_MODE_EN |
		DSI_CTRL_ENABLE);
	dsi_intr_ctrl(msm_host, DSI_IRQ_MASK_CMD_DMA_DONE, 1);

	return 0;
}

void msm_dsi_host_xfer_restore(struct mipi_dsi_host *host,
				const struct mipi_dsi_msg *msg)
{
	struct msm_dsi_host *msm_host = to_msm_dsi_host(host);
	const struct msm_dsi_cfg_handler *cfg_hnd = msm_host->cfg_hnd;

	dsi_intr_ctrl(msm_host, DSI_IRQ_MASK_CMD_DMA_DONE, 0);
	dsi_write(msm_host, REG_DSI_CTRL, msm_host->dma_cmd_ctrl_restore);

	if (!(msg->flags & MIPI_DSI_MSG_USE_LPM))
		dsi_set_tx_power_mode(1, msm_host);

	/* TODO: unvote for bus bandwidth */

	cfg_hnd->ops->link_clk_disable(msm_host);
	pm_runtime_put(&msm_host->pdev->dev);
}

int msm_dsi_host_cmd_tx(struct mipi_dsi_host *host,
				const struct mipi_dsi_msg *msg)
{
	struct msm_dsi_host *msm_host = to_msm_dsi_host(host);

	return dsi_cmds2buf_tx(msm_host, msg);
}

int msm_dsi_host_cmd_rx(struct mipi_dsi_host *host,
				const struct mipi_dsi_msg *msg)
{
	struct msm_dsi_host *msm_host = to_msm_dsi_host(host);
	const struct msm_dsi_cfg_handler *cfg_hnd = msm_host->cfg_hnd;
	int data_byte, rx_byte, dlen, end;
	int short_response, diff, pkt_size, ret = 0;
	char cmd;
	int rlen = msg->rx_len;
	u8 *buf;

	if (rlen <= 2) {
		short_response = 1;
		pkt_size = rlen;
		rx_byte = 4;
	} else {
		short_response = 0;
		data_byte = 10;	/* first read */
		if (rlen < data_byte)
			pkt_size = rlen;
		else
			pkt_size = data_byte;
		rx_byte = data_byte + 6; /* 4 header + 2 crc */
	}

	buf = msm_host->rx_buf;
	end = 0;
	while (!end) {
		u8 tx[2] = {pkt_size & 0xff, pkt_size >> 8};
		struct mipi_dsi_msg max_pkt_size_msg = {
			.channel = msg->channel,
			.type = MIPI_DSI_SET_MAXIMUM_RETURN_PACKET_SIZE,
			.tx_len = 2,
			.tx_buf = tx,
		};

		DBG("rlen=%d pkt_size=%d rx_byte=%d",
			rlen, pkt_size, rx_byte);

		ret = dsi_cmds2buf_tx(msm_host, &max_pkt_size_msg);
		if (ret < 2) {
			pr_err("%s: Set max pkt size failed, %d\n",
				__func__, ret);
			return -EINVAL;
		}

		if ((cfg_hnd->major == MSM_DSI_VER_MAJOR_6G) &&
			(cfg_hnd->minor >= MSM_DSI_6G_VER_MINOR_V1_1)) {
			/* Clear the RDBK_DATA registers */
			dsi_write(msm_host, REG_DSI_RDBK_DATA_CTRL,
					DSI_RDBK_DATA_CTRL_CLR);
			wmb(); /* make sure the RDBK registers are cleared */
			dsi_write(msm_host, REG_DSI_RDBK_DATA_CTRL, 0);
			wmb(); /* release cleared status before transfer */
		}

		ret = dsi_cmds2buf_tx(msm_host, msg);
		if (ret < 0) {
			pr_err("%s: Read cmd Tx failed, %d\n", __func__, ret);
			return ret;
		} else if (ret < msg->tx_len) {
			pr_err("%s: Read cmd Tx failed, too short: %d\n", __func__, ret);
			return -ECOMM;
		}

		/*
		 * once cmd_dma_done interrupt received,
		 * return data from client is ready and stored
		 * at RDBK_DATA register already
		 * since rx fifo is 16 bytes, dcs header is kept at first loop,
		 * after that dcs header lost during shift into registers
		 */
		dlen = dsi_cmd_dma_rx(msm_host, buf, rx_byte, pkt_size);

		if (dlen <= 0)
			return 0;

		if (short_response)
			break;

		if (rlen <= data_byte) {
			diff = data_byte - rlen;
			end = 1;
		} else {
			diff = 0;
			rlen -= data_byte;
		}

		if (!end) {
			dlen -= 2; /* 2 crc */
			dlen -= diff;
			buf += dlen;	/* next start position */
			data_byte = 14;	/* NOT first read */
			if (rlen < data_byte)
				pkt_size += rlen;
			else
				pkt_size += data_byte;
			DBG("buf=%p dlen=%d diff=%d", buf, dlen, diff);
		}
	}

	/*
	 * For single Long read, if the requested rlen < 10,
	 * we need to shift the start position of rx
	 * data buffer to skip the bytes which are not
	 * updated.
	 */
	if (pkt_size < 10 && !short_response)
		buf = msm_host->rx_buf + (10 - rlen);
	else
		buf = msm_host->rx_buf;

	cmd = buf[0];
	switch (cmd) {
	case MIPI_DSI_RX_ACKNOWLEDGE_AND_ERROR_REPORT:
		pr_err("%s: rx ACK_ERR_PACLAGE\n", __func__);
		ret = 0;
		break;
	case MIPI_DSI_RX_GENERIC_SHORT_READ_RESPONSE_1BYTE:
	case MIPI_DSI_RX_DCS_SHORT_READ_RESPONSE_1BYTE:
		ret = dsi_short_read1_resp(buf, msg);
		break;
	case MIPI_DSI_RX_GENERIC_SHORT_READ_RESPONSE_2BYTE:
	case MIPI_DSI_RX_DCS_SHORT_READ_RESPONSE_2BYTE:
		ret = dsi_short_read2_resp(buf, msg);
		break;
	case MIPI_DSI_RX_GENERIC_LONG_READ_RESPONSE:
	case MIPI_DSI_RX_DCS_LONG_READ_RESPONSE:
		ret = dsi_long_read_resp(buf, msg);
		break;
	default:
		pr_warn("%s:Invalid response cmd\n", __func__);
		ret = 0;
	}

	return ret;
}

void msm_dsi_host_cmd_xfer_commit(struct mipi_dsi_host *host, u32 dma_base,
				  u32 len)
{
	struct msm_dsi_host *msm_host = to_msm_dsi_host(host);

	dsi_write(msm_host, REG_DSI_DMA_BASE, dma_base);
	dsi_write(msm_host, REG_DSI_DMA_LEN, len);
	dsi_write(msm_host, REG_DSI_TRIG_DMA, 1);

	/* Make sure trigger happens */
	wmb();
}

void msm_dsi_host_set_phy_mode(struct mipi_dsi_host *host,
	struct msm_dsi_phy *src_phy)
{
	struct msm_dsi_host *msm_host = to_msm_dsi_host(host);

	msm_host->cphy_mode = src_phy->cphy_mode;
}

void msm_dsi_host_reset_phy(struct mipi_dsi_host *host)
{
	struct msm_dsi_host *msm_host = to_msm_dsi_host(host);

	DBG("");
	dsi_write(msm_host, REG_DSI_PHY_RESET, DSI_PHY_RESET_RESET);
	/* Make sure fully reset */
	wmb();
	udelay(1000);
	dsi_write(msm_host, REG_DSI_PHY_RESET, 0);
	udelay(100);
}

void msm_dsi_host_get_phy_clk_req(struct mipi_dsi_host *host,
			struct msm_dsi_phy_clk_request *clk_req,
			bool is_bonded_dsi)
{
	struct msm_dsi_host *msm_host = to_msm_dsi_host(host);
	const struct msm_dsi_cfg_handler *cfg_hnd = msm_host->cfg_hnd;
	int ret;

	ret = cfg_hnd->ops->calc_clk_rate(msm_host, is_bonded_dsi);
	if (ret) {
		pr_err("%s: unable to calc clk rate, %d\n", __func__, ret);
		return;
	}

	/* CPHY transmits 16 bits over 7 clock cycles
	 * "byte_clk" is in units of 16-bits (see dsi_calc_pclk),
	 * so multiply by 7 to get the "bitclk rate"
	 */
	if (msm_host->cphy_mode)
		clk_req->bitclk_rate = msm_host->byte_clk_rate * 7;
	else
		clk_req->bitclk_rate = msm_host->byte_clk_rate * 8;
	clk_req->escclk_rate = msm_host->esc_clk_rate;
}

void msm_dsi_host_enable_irq(struct mipi_dsi_host *host)
{
	struct msm_dsi_host *msm_host = to_msm_dsi_host(host);

	enable_irq(msm_host->irq);
}

void msm_dsi_host_disable_irq(struct mipi_dsi_host *host)
{
	struct msm_dsi_host *msm_host = to_msm_dsi_host(host);

	disable_irq(msm_host->irq);
}

int msm_dsi_host_enable(struct mipi_dsi_host *host)
{
	struct msm_dsi_host *msm_host = to_msm_dsi_host(host);

	dsi_op_mode_config(msm_host,
		!!(msm_host->mode_flags & MIPI_DSI_MODE_VIDEO), true);

	/* TODO: clock should be turned off for command mode,
	 * and only turned on before MDP START.
	 * This part of code should be enabled once mdp driver support it.
	 */
	/* if (msm_panel->mode == MSM_DSI_CMD_MODE) {
	 *	dsi_link_clk_disable(msm_host);
	 *	pm_runtime_put(&msm_host->pdev->dev);
	 * }
	 */
	msm_host->enabled = true;
	return 0;
}

int msm_dsi_host_disable(struct mipi_dsi_host *host)
{
	struct msm_dsi_host *msm_host = to_msm_dsi_host(host);

	msm_host->enabled = false;
	dsi_op_mode_config(msm_host,
		!!(msm_host->mode_flags & MIPI_DSI_MODE_VIDEO), false);

	/* Since we have disabled INTF, the video engine won't stop so that
	 * the cmd engine will be blocked.
	 * Reset to disable video engine so that we can send off cmd.
	 */
	dsi_sw_reset(msm_host);

	return 0;
}

static void msm_dsi_sfpb_config(struct msm_dsi_host *msm_host, bool enable)
{
	enum sfpb_ahb_arb_master_port_en en;

	if (!msm_host->sfpb)
		return;

	en = enable ? SFPB_MASTER_PORT_ENABLE : SFPB_MASTER_PORT_DISABLE;

	regmap_update_bits(msm_host->sfpb, REG_SFPB_GPREG,
			SFPB_GPREG_MASTER_PORT_EN__MASK,
			SFPB_GPREG_MASTER_PORT_EN(en));
}

int msm_dsi_host_power_on(struct mipi_dsi_host *host,
			struct msm_dsi_phy_shared_timings *phy_shared_timings,
			bool is_bonded_dsi, struct msm_dsi_phy *phy)
{
	struct msm_dsi_host *msm_host = to_msm_dsi_host(host);
	const struct msm_dsi_cfg_handler *cfg_hnd = msm_host->cfg_hnd;
	int ret = 0;

	mutex_lock(&msm_host->dev_mutex);
	if (msm_host->power_on) {
		DBG("dsi host already on");
		goto unlock_ret;
	}

	msm_host->byte_intf_clk_rate = msm_host->byte_clk_rate;
	if (phy_shared_timings->byte_intf_clk_div_2)
		msm_host->byte_intf_clk_rate /= 2;

	msm_dsi_sfpb_config(msm_host, true);

	ret = regulator_bulk_enable(msm_host->cfg_hnd->cfg->num_regulators,
				    msm_host->supplies);
	if (ret) {
		pr_err("%s:Failed to enable vregs.ret=%d\n",
			__func__, ret);
		goto unlock_ret;
	}

	pm_runtime_get_sync(&msm_host->pdev->dev);
	ret = cfg_hnd->ops->link_clk_set_rate(msm_host);
	if (!ret)
		ret = cfg_hnd->ops->link_clk_enable(msm_host);
	if (ret) {
		pr_err("%s: failed to enable link clocks. ret=%d\n",
		       __func__, ret);
		goto fail_disable_reg;
	}

	ret = pinctrl_pm_select_default_state(&msm_host->pdev->dev);
	if (ret) {
		pr_err("%s: failed to set pinctrl default state, %d\n",
			__func__, ret);
		goto fail_disable_clk;
	}

	dsi_timing_setup(msm_host, is_bonded_dsi);
	dsi_sw_reset(msm_host);
	dsi_ctrl_enable(msm_host, phy_shared_timings, phy);
<<<<<<< HEAD

	if (msm_host->disp_en_gpio)
		gpiod_set_value(msm_host->disp_en_gpio, 1);
=======
>>>>>>> 2d5404ca

	msm_host->power_on = true;
	mutex_unlock(&msm_host->dev_mutex);

	return 0;

fail_disable_clk:
	cfg_hnd->ops->link_clk_disable(msm_host);
	pm_runtime_put(&msm_host->pdev->dev);
fail_disable_reg:
	regulator_bulk_disable(msm_host->cfg_hnd->cfg->num_regulators,
			       msm_host->supplies);
unlock_ret:
	mutex_unlock(&msm_host->dev_mutex);
	return ret;
}

int msm_dsi_host_power_off(struct mipi_dsi_host *host)
{
	struct msm_dsi_host *msm_host = to_msm_dsi_host(host);
	const struct msm_dsi_cfg_handler *cfg_hnd = msm_host->cfg_hnd;

	mutex_lock(&msm_host->dev_mutex);
	if (!msm_host->power_on) {
		DBG("dsi host already off");
		goto unlock_ret;
	}

	dsi_ctrl_disable(msm_host);
<<<<<<< HEAD

	if (msm_host->disp_en_gpio)
		gpiod_set_value(msm_host->disp_en_gpio, 0);
=======
>>>>>>> 2d5404ca

	pinctrl_pm_select_sleep_state(&msm_host->pdev->dev);

	cfg_hnd->ops->link_clk_disable(msm_host);
	pm_runtime_put(&msm_host->pdev->dev);

	regulator_bulk_disable(msm_host->cfg_hnd->cfg->num_regulators,
			       msm_host->supplies);

	msm_dsi_sfpb_config(msm_host, false);

	DBG("-");

	msm_host->power_on = false;

unlock_ret:
	mutex_unlock(&msm_host->dev_mutex);
	return 0;
}

int msm_dsi_host_set_display_mode(struct mipi_dsi_host *host,
				  const struct drm_display_mode *mode)
{
	struct msm_dsi_host *msm_host = to_msm_dsi_host(host);

	if (msm_host->mode) {
		drm_mode_destroy(msm_host->dev, msm_host->mode);
		msm_host->mode = NULL;
	}

	msm_host->mode = drm_mode_duplicate(msm_host->dev, mode);
	if (!msm_host->mode) {
		pr_err("%s: cannot duplicate mode\n", __func__);
		return -ENOMEM;
	}

	return 0;
}

enum drm_mode_status msm_dsi_host_check_dsc(struct mipi_dsi_host *host,
					    const struct drm_display_mode *mode)
{
	struct msm_dsi_host *msm_host = to_msm_dsi_host(host);
	struct drm_dsc_config *dsc = msm_host->dsc;
	int pic_width = mode->hdisplay;
	int pic_height = mode->vdisplay;

	if (!msm_host->dsc)
		return MODE_OK;

	if (pic_width % dsc->slice_width) {
		pr_err("DSI: pic_width %d has to be multiple of slice %d\n",
		       pic_width, dsc->slice_width);
		return MODE_H_ILLEGAL;
	}

	if (pic_height % dsc->slice_height) {
		pr_err("DSI: pic_height %d has to be multiple of slice %d\n",
		       pic_height, dsc->slice_height);
		return MODE_V_ILLEGAL;
	}

	return MODE_OK;
}

unsigned long msm_dsi_host_get_mode_flags(struct mipi_dsi_host *host)
{
	return to_msm_dsi_host(host)->mode_flags;
}

void msm_dsi_host_snapshot(struct msm_disp_state *disp_state, struct mipi_dsi_host *host)
{
	struct msm_dsi_host *msm_host = to_msm_dsi_host(host);

	pm_runtime_get_sync(&msm_host->pdev->dev);

	msm_disp_snapshot_add_block(disp_state, msm_host->ctrl_size,
			msm_host->ctrl_base, "dsi%d_ctrl", msm_host->id);

	pm_runtime_put_sync(&msm_host->pdev->dev);
}

static void msm_dsi_host_video_test_pattern_setup(struct msm_dsi_host *msm_host)
{
	u32 reg;

	reg = dsi_read(msm_host, REG_DSI_TEST_PATTERN_GEN_CTRL);

	dsi_write(msm_host, REG_DSI_TEST_PATTERN_GEN_VIDEO_INIT_VAL, 0xff);
	/* draw checkered rectangle pattern */
	dsi_write(msm_host, REG_DSI_TPG_MAIN_CONTROL,
			DSI_TPG_MAIN_CONTROL_CHECKERED_RECTANGLE_PATTERN);
	/* use 24-bit RGB test pttern */
	dsi_write(msm_host, REG_DSI_TPG_VIDEO_CONFIG,
			DSI_TPG_VIDEO_CONFIG_BPP(VIDEO_CONFIG_24BPP) |
			DSI_TPG_VIDEO_CONFIG_RGB);

	reg |= DSI_TEST_PATTERN_GEN_CTRL_VIDEO_PATTERN_SEL(VID_MDSS_GENERAL_PATTERN);
	dsi_write(msm_host, REG_DSI_TEST_PATTERN_GEN_CTRL, reg);

	DBG("Video test pattern setup done\n");
}

static void msm_dsi_host_cmd_test_pattern_setup(struct msm_dsi_host *msm_host)
{
	u32 reg;

	reg = dsi_read(msm_host, REG_DSI_TEST_PATTERN_GEN_CTRL);

	/* initial value for test pattern */
	dsi_write(msm_host, REG_DSI_TEST_PATTERN_GEN_CMD_MDP_INIT_VAL0, 0xff);

	reg |= DSI_TEST_PATTERN_GEN_CTRL_CMD_MDP_STREAM0_PATTERN_SEL(CMD_MDP_MDSS_GENERAL_PATTERN);

	dsi_write(msm_host, REG_DSI_TEST_PATTERN_GEN_CTRL, reg);
	/* draw checkered rectangle pattern */
	dsi_write(msm_host, REG_DSI_TPG_MAIN_CONTROL2,
			DSI_TPG_MAIN_CONTROL2_CMD_MDP0_CHECKERED_RECTANGLE_PATTERN);

	DBG("Cmd test pattern setup done\n");
}

void msm_dsi_host_test_pattern_en(struct mipi_dsi_host *host)
{
	struct msm_dsi_host *msm_host = to_msm_dsi_host(host);
	bool is_video_mode = !!(msm_host->mode_flags & MIPI_DSI_MODE_VIDEO);
	u32 reg;

	if (is_video_mode)
		msm_dsi_host_video_test_pattern_setup(msm_host);
	else
		msm_dsi_host_cmd_test_pattern_setup(msm_host);

	reg = dsi_read(msm_host, REG_DSI_TEST_PATTERN_GEN_CTRL);
	/* enable the test pattern generator */
	dsi_write(msm_host, REG_DSI_TEST_PATTERN_GEN_CTRL, (reg | DSI_TEST_PATTERN_GEN_CTRL_EN));

	/* for command mode need to trigger one frame from tpg */
	if (!is_video_mode)
		dsi_write(msm_host, REG_DSI_TEST_PATTERN_GEN_CMD_STREAM0_TRIGGER,
				DSI_TEST_PATTERN_GEN_CMD_STREAM0_TRIGGER_SW_TRIGGER);
}

struct drm_dsc_config *msm_dsi_host_get_dsc_config(struct mipi_dsi_host *host)
{
	struct msm_dsi_host *msm_host = to_msm_dsi_host(host);

	return msm_host->dsc;
}<|MERGE_RESOLUTION|>--- conflicted
+++ resolved
@@ -515,8 +515,6 @@
 	clk_disable_unprepare(msm_host->byte_clk);
 }
 
-<<<<<<< HEAD
-=======
 /**
  * dsi_adjust_pclk_for_compression() - Adjust the pclk rate for compression case
  * @mode: The selected mode for the DSI output
@@ -536,7 +534,6 @@
  *  FIXME: Reconsider this if/when CMD mode handling is rewritten to use
  *  transfer time and data overhead as a starting point of the calculations.
  */
->>>>>>> 2d5404ca
 static unsigned long dsi_adjust_pclk_for_compression(const struct drm_display_mode *mode,
 		const struct drm_dsc_config *dsc)
 {
@@ -575,11 +572,7 @@
 {
 	struct msm_dsi_host *msm_host = to_msm_dsi_host(host);
 	u8 lanes = msm_host->lanes;
-<<<<<<< HEAD
-	u32 bpp = dsi_get_bpp(msm_host->format);
-=======
 	u32 bpp = mipi_dsi_pixel_format_to_bpp(msm_host->format);
->>>>>>> 2d5404ca
 	unsigned long pclk_rate = dsi_get_pclk_rate(mode, msm_host->dsc, is_bonded_dsi);
 	unsigned long pclk_bpp;
 
@@ -622,11 +615,7 @@
 
 int dsi_calc_clk_rate_v2(struct msm_dsi_host *msm_host, bool is_bonded_dsi)
 {
-<<<<<<< HEAD
-	u32 bpp = dsi_get_bpp(msm_host->format);
-=======
 	u32 bpp = mipi_dsi_pixel_format_to_bpp(msm_host->format);
->>>>>>> 2d5404ca
 	unsigned int esc_mhz, esc_div;
 	unsigned long byte_mhz;
 
@@ -787,10 +776,6 @@
 			if (cfg_hnd->minor >= MSM_DSI_6G_VER_MINOR_V1_3)
 				data |= DSI_CMD_MODE_MDP_CTRL2_BURST_MODE;
 
-<<<<<<< HEAD
-			/* TODO: Allow for video-mode support once tested/fixed */
-=======
->>>>>>> 2d5404ca
 			if (msm_dsi_host_is_wide_bus_enabled(&msm_host->base))
 				data |= DSI_CMD_MODE_MDP_CTRL2_DATABUS_WIDEN;
 
@@ -2425,12 +2410,6 @@
 	dsi_timing_setup(msm_host, is_bonded_dsi);
 	dsi_sw_reset(msm_host);
 	dsi_ctrl_enable(msm_host, phy_shared_timings, phy);
-<<<<<<< HEAD
-
-	if (msm_host->disp_en_gpio)
-		gpiod_set_value(msm_host->disp_en_gpio, 1);
-=======
->>>>>>> 2d5404ca
 
 	msm_host->power_on = true;
 	mutex_unlock(&msm_host->dev_mutex);
@@ -2460,12 +2439,6 @@
 	}
 
 	dsi_ctrl_disable(msm_host);
-<<<<<<< HEAD
-
-	if (msm_host->disp_en_gpio)
-		gpiod_set_value(msm_host->disp_en_gpio, 0);
-=======
->>>>>>> 2d5404ca
 
 	pinctrl_pm_select_sleep_state(&msm_host->pdev->dev);
 
