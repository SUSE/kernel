--- conflicted
+++ resolved
@@ -8,28 +8,6 @@
 git clone https://github.com/freedreno/envytools.git
 
 The rules-ng-ng source files this header was generated from are:
-<<<<<<< HEAD
-- /home/robclark/tmp/mesa/src/freedreno/registers/msm.xml                   (    944 bytes, from 2022-03-03 01:18:13)
-- /home/robclark/tmp/mesa/src/freedreno/registers/freedreno_copyright.xml   (   1572 bytes, from 2020-12-31 19:26:32)
-- /home/robclark/tmp/mesa/src/freedreno/registers/mdp/mdp4.xml              (  20912 bytes, from 2021-01-30 18:25:22)
-- /home/robclark/tmp/mesa/src/freedreno/registers/mdp/mdp_common.xml        (   2849 bytes, from 2021-01-30 18:25:22)
-- /home/robclark/tmp/mesa/src/freedreno/registers/mdp/mdp5.xml              (  37461 bytes, from 2021-01-30 18:25:22)
-- /home/robclark/tmp/mesa/src/freedreno/registers/dsi/dsi.xml               (  17560 bytes, from 2021-09-16 22:37:02)
-- /home/robclark/tmp/mesa/src/freedreno/registers/dsi/dsi_phy_v2.xml        (   3236 bytes, from 2021-07-22 15:21:56)
-- /home/robclark/tmp/mesa/src/freedreno/registers/dsi/dsi_phy_28nm_8960.xml (   4935 bytes, from 2021-07-22 15:21:56)
-- /home/robclark/tmp/mesa/src/freedreno/registers/dsi/dsi_phy_28nm.xml      (   7004 bytes, from 2021-07-22 15:21:56)
-- /home/robclark/tmp/mesa/src/freedreno/registers/dsi/dsi_phy_20nm.xml      (   3712 bytes, from 2021-07-22 15:21:56)
-- /home/robclark/tmp/mesa/src/freedreno/registers/dsi/dsi_phy_14nm.xml      (   5381 bytes, from 2021-07-22 15:21:56)
-- /home/robclark/tmp/mesa/src/freedreno/registers/dsi/dsi_phy_10nm.xml      (   4499 bytes, from 2021-07-22 15:21:56)
-- /home/robclark/tmp/mesa/src/freedreno/registers/dsi/dsi_phy_7nm.xml       (  11007 bytes, from 2022-03-03 01:18:13)
-- /home/robclark/tmp/mesa/src/freedreno/registers/dsi/sfpb.xml              (    602 bytes, from 2021-01-30 18:25:22)
-- /home/robclark/tmp/mesa/src/freedreno/registers/dsi/mmss_cc.xml           (   1686 bytes, from 2021-01-30 18:25:22)
-- /home/robclark/tmp/mesa/src/freedreno/registers/hdmi/qfprom.xml           (    600 bytes, from 2021-01-30 18:25:22)
-- /home/robclark/tmp/mesa/src/freedreno/registers/hdmi/hdmi.xml             (  41874 bytes, from 2021-01-30 18:25:22)
-- /home/robclark/tmp/mesa/src/freedreno/registers/edp/edp.xml               (  10416 bytes, from 2021-01-30 18:25:22)
-
-Copyright (C) 2013-2021 by the following authors:
-=======
 - /home/robclark/src/mesa/mesa/src/freedreno/registers/msm.xml                   (    944 bytes, from 2022-07-23 20:21:46)
 - /home/robclark/src/mesa/mesa/src/freedreno/registers/freedreno_copyright.xml   (   1572 bytes, from 2022-07-23 20:21:46)
 - /home/robclark/src/mesa/mesa/src/freedreno/registers/mdp/mdp4.xml              (  20912 bytes, from 2022-03-08 17:40:42)
@@ -50,7 +28,6 @@
 - /home/robclark/src/mesa/mesa/src/freedreno/registers/edp/edp.xml               (  10416 bytes, from 2022-03-08 17:40:42)
 
 Copyright (C) 2013-2022 by the following authors:
->>>>>>> eb3cdb58
 - Rob Clark <robdclark@gmail.com> (robclark)
 - Ilia Mirkin <imirkin@alum.mit.edu> (imirkin)
 
