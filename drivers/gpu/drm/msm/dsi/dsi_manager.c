// SPDX-License-Identifier: GPL-2.0-only
/*
 * Copyright (c) 2015, The Linux Foundation. All rights reserved.
 */

#include "drm/drm_bridge_connector.h"

#include "msm_kms.h"
#include "dsi.h"

#define DSI_CLOCK_MASTER	DSI_0
#define DSI_CLOCK_SLAVE		DSI_1

#define DSI_LEFT		DSI_0
#define DSI_RIGHT		DSI_1

/* According to the current drm framework sequence, take the encoder of
 * DSI_1 as master encoder
 */
#define DSI_ENCODER_MASTER	DSI_1
#define DSI_ENCODER_SLAVE	DSI_0

struct msm_dsi_manager {
	struct msm_dsi *dsi[DSI_MAX];

	bool is_bonded_dsi;
	bool is_sync_needed;
	int master_dsi_link_id;
};

static struct msm_dsi_manager msm_dsim_glb;

#define IS_BONDED_DSI()		(msm_dsim_glb.is_bonded_dsi)
#define IS_SYNC_NEEDED()	(msm_dsim_glb.is_sync_needed)
#define IS_MASTER_DSI_LINK(id)	(msm_dsim_glb.master_dsi_link_id == id)

static inline struct msm_dsi *dsi_mgr_get_dsi(int id)
{
	return msm_dsim_glb.dsi[id];
}

static inline struct msm_dsi *dsi_mgr_get_other_dsi(int id)
{
	return msm_dsim_glb.dsi[(id + 1) % DSI_MAX];
}

static int dsi_mgr_parse_of(struct device_node *np, int id)
{
	struct msm_dsi_manager *msm_dsim = &msm_dsim_glb;

	/* We assume 2 dsi nodes have the same information of bonded dsi and
	 * sync-mode, and only one node specifies master in case of bonded mode.
	 */
	if (!msm_dsim->is_bonded_dsi)
		msm_dsim->is_bonded_dsi = of_property_read_bool(np, "qcom,dual-dsi-mode");

	if (msm_dsim->is_bonded_dsi) {
		if (of_property_read_bool(np, "qcom,master-dsi"))
			msm_dsim->master_dsi_link_id = id;
		if (!msm_dsim->is_sync_needed)
			msm_dsim->is_sync_needed = of_property_read_bool(
					np, "qcom,sync-dual-dsi");
	}

	return 0;
}

static int dsi_mgr_setup_components(int id)
{
	struct msm_dsi *msm_dsi = dsi_mgr_get_dsi(id);
	struct msm_dsi *other_dsi = dsi_mgr_get_other_dsi(id);
	struct msm_dsi *clk_master_dsi = dsi_mgr_get_dsi(DSI_CLOCK_MASTER);
	struct msm_dsi *clk_slave_dsi = dsi_mgr_get_dsi(DSI_CLOCK_SLAVE);
	int ret;

	if (!IS_BONDED_DSI()) {
		ret = msm_dsi_host_register(msm_dsi->host);
		if (ret)
			return ret;

		msm_dsi_phy_set_usecase(msm_dsi->phy, MSM_DSI_PHY_STANDALONE);
		msm_dsi_host_set_phy_mode(msm_dsi->host, msm_dsi->phy);
	} else if (other_dsi) {
		struct msm_dsi *master_link_dsi = IS_MASTER_DSI_LINK(id) ?
							msm_dsi : other_dsi;
		struct msm_dsi *slave_link_dsi = IS_MASTER_DSI_LINK(id) ?
							other_dsi : msm_dsi;
		/* Register slave host first, so that slave DSI device
		 * has a chance to probe, and do not block the master
		 * DSI device's probe.
		 * Also, do not check defer for the slave host,
		 * because only master DSI device adds the panel to global
		 * panel list. The panel's device is the master DSI device.
		 */
		ret = msm_dsi_host_register(slave_link_dsi->host);
		if (ret)
			return ret;
		ret = msm_dsi_host_register(master_link_dsi->host);
		if (ret)
			return ret;

		/* PLL0 is to drive both 2 DSI link clocks in bonded DSI mode. */
		msm_dsi_phy_set_usecase(clk_master_dsi->phy,
					MSM_DSI_PHY_MASTER);
		msm_dsi_phy_set_usecase(clk_slave_dsi->phy,
					MSM_DSI_PHY_SLAVE);
		msm_dsi_host_set_phy_mode(msm_dsi->host, msm_dsi->phy);
		msm_dsi_host_set_phy_mode(other_dsi->host, other_dsi->phy);
	}

	return 0;
}

static int enable_phy(struct msm_dsi *msm_dsi,
		      struct msm_dsi_phy_shared_timings *shared_timings)
{
	struct msm_dsi_phy_clk_request clk_req;
	bool is_bonded_dsi = IS_BONDED_DSI();

	msm_dsi_host_get_phy_clk_req(msm_dsi->host, &clk_req, is_bonded_dsi);

	return msm_dsi_phy_enable(msm_dsi->phy, &clk_req, shared_timings);
}

static int
dsi_mgr_phy_enable(int id,
		   struct msm_dsi_phy_shared_timings shared_timings[DSI_MAX])
{
	struct msm_dsi *msm_dsi = dsi_mgr_get_dsi(id);
	struct msm_dsi *mdsi = dsi_mgr_get_dsi(DSI_CLOCK_MASTER);
	struct msm_dsi *sdsi = dsi_mgr_get_dsi(DSI_CLOCK_SLAVE);
	int ret;

	/* In case of bonded DSI, some registers in PHY1 have been programmed
	 * during PLL0 clock's set_rate. The PHY1 reset called by host1 here
	 * will silently reset those PHY1 registers. Therefore we need to reset
	 * and enable both PHYs before any PLL clock operation.
	 */
	if (IS_BONDED_DSI() && mdsi && sdsi) {
		if (!mdsi->phy_enabled && !sdsi->phy_enabled) {
			msm_dsi_host_reset_phy(mdsi->host);
			msm_dsi_host_reset_phy(sdsi->host);

			ret = enable_phy(mdsi,
					 &shared_timings[DSI_CLOCK_MASTER]);
			if (ret)
				return ret;
			ret = enable_phy(sdsi,
					 &shared_timings[DSI_CLOCK_SLAVE]);
			if (ret) {
				msm_dsi_phy_disable(mdsi->phy);
				return ret;
			}
		}
	} else {
		msm_dsi_host_reset_phy(msm_dsi->host);
		ret = enable_phy(msm_dsi, &shared_timings[id]);
		if (ret)
			return ret;
	}

	msm_dsi->phy_enabled = true;

	return 0;
}

static void dsi_mgr_phy_disable(int id)
{
	struct msm_dsi *msm_dsi = dsi_mgr_get_dsi(id);
	struct msm_dsi *mdsi = dsi_mgr_get_dsi(DSI_CLOCK_MASTER);
	struct msm_dsi *sdsi = dsi_mgr_get_dsi(DSI_CLOCK_SLAVE);

	/* disable DSI phy
	 * In bonded dsi configuration, the phy should be disabled for the
	 * first controller only when the second controller is disabled.
	 */
	msm_dsi->phy_enabled = false;
	if (IS_BONDED_DSI() && mdsi && sdsi) {
		if (!mdsi->phy_enabled && !sdsi->phy_enabled) {
			msm_dsi_phy_disable(sdsi->phy);
			msm_dsi_phy_disable(mdsi->phy);
		}
	} else {
		msm_dsi_phy_disable(msm_dsi->phy);
	}
}

struct dsi_bridge {
	struct drm_bridge base;
	int id;
};

#define to_dsi_bridge(x) container_of(x, struct dsi_bridge, base)

static int dsi_mgr_bridge_get_id(struct drm_bridge *bridge)
{
	struct dsi_bridge *dsi_bridge = to_dsi_bridge(bridge);
	return dsi_bridge->id;
}

<<<<<<< HEAD
static void msm_dsi_manager_set_split_display(u8 id)
{
	struct msm_dsi *msm_dsi = dsi_mgr_get_dsi(id);
	struct msm_dsi *other_dsi = dsi_mgr_get_other_dsi(id);
	struct msm_drm_private *priv = msm_dsi->dev->dev_private;
	struct msm_kms *kms = priv->kms;
	struct msm_dsi *master_dsi, *slave_dsi;

	if (IS_BONDED_DSI() && !IS_MASTER_DSI_LINK(id)) {
		master_dsi = other_dsi;
		slave_dsi = msm_dsi;
	} else {
		master_dsi = msm_dsi;
		slave_dsi = other_dsi;
	}

	if (!msm_dsi->external_bridge || !IS_BONDED_DSI())
		return;

	/*
	 * Set split display info to kms once bonded DSI panel is connected to
	 * both hosts.
	 */
	if (other_dsi && other_dsi->external_bridge && kms->funcs->set_split_display) {
		kms->funcs->set_split_display(kms, master_dsi->encoder,
					      slave_dsi->encoder,
					      msm_dsi_is_cmd_mode(msm_dsi));
	}
}

=======
>>>>>>> 2d5404ca
static int dsi_mgr_bridge_power_on(struct drm_bridge *bridge)
{
	int id = dsi_mgr_bridge_get_id(bridge);
	struct msm_dsi *msm_dsi = dsi_mgr_get_dsi(id);
	struct msm_dsi *msm_dsi1 = dsi_mgr_get_dsi(DSI_1);
	struct mipi_dsi_host *host = msm_dsi->host;
	struct msm_dsi_phy_shared_timings phy_shared_timings[DSI_MAX];
	bool is_bonded_dsi = IS_BONDED_DSI();
	int ret;

	DBG("id=%d", id);

	ret = dsi_mgr_phy_enable(id, phy_shared_timings);
	if (ret)
		goto phy_en_fail;

	ret = msm_dsi_host_power_on(host, &phy_shared_timings[id], is_bonded_dsi, msm_dsi->phy);
	if (ret) {
		pr_err("%s: power on host %d failed, %d\n", __func__, id, ret);
		goto host_on_fail;
	}

	if (is_bonded_dsi && msm_dsi1) {
		ret = msm_dsi_host_power_on(msm_dsi1->host,
				&phy_shared_timings[DSI_1], is_bonded_dsi, msm_dsi1->phy);
		if (ret) {
			pr_err("%s: power on host1 failed, %d\n",
							__func__, ret);
			goto host1_on_fail;
		}
	}

	/*
	 * Enable before preparing the panel, disable after unpreparing, so
	 * that the panel can communicate over the DSI link.
	 */
	msm_dsi_host_enable_irq(host);
	if (is_bonded_dsi && msm_dsi1)
		msm_dsi_host_enable_irq(msm_dsi1->host);

	return 0;

host1_on_fail:
	msm_dsi_host_power_off(host);
host_on_fail:
	dsi_mgr_phy_disable(id);
phy_en_fail:
	return ret;
}

static void dsi_mgr_bridge_power_off(struct drm_bridge *bridge)
{
	int id = dsi_mgr_bridge_get_id(bridge);
	struct msm_dsi *msm_dsi = dsi_mgr_get_dsi(id);
	struct msm_dsi *msm_dsi1 = dsi_mgr_get_dsi(DSI_1);
	struct mipi_dsi_host *host = msm_dsi->host;
	bool is_bonded_dsi = IS_BONDED_DSI();

	msm_dsi_host_disable_irq(host);
	if (is_bonded_dsi && msm_dsi1) {
		msm_dsi_host_disable_irq(msm_dsi1->host);
		msm_dsi_host_power_off(msm_dsi1->host);
	}
	msm_dsi_host_power_off(host);
	dsi_mgr_phy_disable(id);
}

static void dsi_mgr_bridge_pre_enable(struct drm_bridge *bridge)
{
	int id = dsi_mgr_bridge_get_id(bridge);
	struct msm_dsi *msm_dsi = dsi_mgr_get_dsi(id);
	struct msm_dsi *msm_dsi1 = dsi_mgr_get_dsi(DSI_1);
	struct mipi_dsi_host *host = msm_dsi->host;
	bool is_bonded_dsi = IS_BONDED_DSI();
	int ret;

	DBG("id=%d", id);

	/* Do nothing with the host if it is slave-DSI in case of bonded DSI */
	if (is_bonded_dsi && !IS_MASTER_DSI_LINK(id))
		return;

	ret = dsi_mgr_bridge_power_on(bridge);
	if (ret) {
		dev_err(&msm_dsi->pdev->dev, "Power on failed: %d\n", ret);
		return;
	}

	ret = msm_dsi_host_enable(host);
	if (ret) {
		pr_err("%s: enable host %d failed, %d\n", __func__, id, ret);
		goto host_en_fail;
	}

	if (is_bonded_dsi && msm_dsi1) {
		ret = msm_dsi_host_enable(msm_dsi1->host);
		if (ret) {
			pr_err("%s: enable host1 failed, %d\n", __func__, ret);
			goto host1_en_fail;
		}
	}

	return;

host1_en_fail:
	msm_dsi_host_disable(host);
host_en_fail:
	dsi_mgr_bridge_power_off(bridge);
}

void msm_dsi_manager_tpg_enable(void)
{
	struct msm_dsi *m_dsi = dsi_mgr_get_dsi(DSI_0);
	struct msm_dsi *s_dsi = dsi_mgr_get_dsi(DSI_1);

	/* if dual dsi, trigger tpg on master first then slave */
	if (m_dsi) {
		msm_dsi_host_test_pattern_en(m_dsi->host);
		if (IS_BONDED_DSI() && s_dsi)
			msm_dsi_host_test_pattern_en(s_dsi->host);
	}
}

static void dsi_mgr_bridge_post_disable(struct drm_bridge *bridge)
{
	int id = dsi_mgr_bridge_get_id(bridge);
	struct msm_dsi *msm_dsi = dsi_mgr_get_dsi(id);
	struct msm_dsi *msm_dsi1 = dsi_mgr_get_dsi(DSI_1);
	struct mipi_dsi_host *host = msm_dsi->host;
	bool is_bonded_dsi = IS_BONDED_DSI();
	int ret;

	DBG("id=%d", id);

	/*
	 * Do nothing with the host if it is slave-DSI in case of bonded DSI.
	 * It is safe to call dsi_mgr_phy_disable() here because a single PHY
	 * won't be diabled until both PHYs request disable.
	 */
	if (is_bonded_dsi && !IS_MASTER_DSI_LINK(id))
		goto disable_phy;

	ret = msm_dsi_host_disable(host);
	if (ret)
		pr_err("%s: host %d disable failed, %d\n", __func__, id, ret);

	if (is_bonded_dsi && msm_dsi1) {
		ret = msm_dsi_host_disable(msm_dsi1->host);
		if (ret)
			pr_err("%s: host1 disable failed, %d\n", __func__, ret);
	}

	msm_dsi_host_disable_irq(host);
	if (is_bonded_dsi && msm_dsi1)
		msm_dsi_host_disable_irq(msm_dsi1->host);

	/* Save PHY status if it is a clock source */
	msm_dsi_phy_pll_save_state(msm_dsi->phy);

	ret = msm_dsi_host_power_off(host);
	if (ret)
		pr_err("%s: host %d power off failed,%d\n", __func__, id, ret);

	if (is_bonded_dsi && msm_dsi1) {
		ret = msm_dsi_host_power_off(msm_dsi1->host);
		if (ret)
			pr_err("%s: host1 power off failed, %d\n",
								__func__, ret);
	}

disable_phy:
	dsi_mgr_phy_disable(id);
}

static void dsi_mgr_bridge_mode_set(struct drm_bridge *bridge,
		const struct drm_display_mode *mode,
		const struct drm_display_mode *adjusted_mode)
{
	int id = dsi_mgr_bridge_get_id(bridge);
	struct msm_dsi *msm_dsi = dsi_mgr_get_dsi(id);
	struct msm_dsi *other_dsi = dsi_mgr_get_other_dsi(id);
	struct mipi_dsi_host *host = msm_dsi->host;
	bool is_bonded_dsi = IS_BONDED_DSI();

	DBG("set mode: " DRM_MODE_FMT, DRM_MODE_ARG(mode));

	if (is_bonded_dsi && !IS_MASTER_DSI_LINK(id))
		return;

	msm_dsi_host_set_display_mode(host, adjusted_mode);
	if (is_bonded_dsi && other_dsi)
		msm_dsi_host_set_display_mode(other_dsi->host, adjusted_mode);
}

static enum drm_mode_status dsi_mgr_bridge_mode_valid(struct drm_bridge *bridge,
						      const struct drm_display_info *info,
						      const struct drm_display_mode *mode)
{
	int id = dsi_mgr_bridge_get_id(bridge);
	struct msm_dsi *msm_dsi = dsi_mgr_get_dsi(id);
	struct mipi_dsi_host *host = msm_dsi->host;
	struct platform_device *pdev = msm_dsi->pdev;
	struct dev_pm_opp *opp;
	unsigned long byte_clk_rate;

	byte_clk_rate = dsi_byte_clk_get_rate(host, IS_BONDED_DSI(), mode);

	opp = dev_pm_opp_find_freq_ceil(&pdev->dev, &byte_clk_rate);
	if (!IS_ERR(opp)) {
		dev_pm_opp_put(opp);
	} else if (PTR_ERR(opp) == -ERANGE) {
		/*
		 * An empty table is created by devm_pm_opp_set_clkname() even
		 * if there is none. Thus find_freq_ceil will still return
		 * -ERANGE in such case.
		 */
		if (dev_pm_opp_get_opp_count(&pdev->dev) != 0)
			return MODE_CLOCK_RANGE;
	} else {
			return MODE_ERROR;
	}

	return msm_dsi_host_check_dsc(host, mode);
}

static int dsi_mgr_bridge_attach(struct drm_bridge *bridge,
				 enum drm_bridge_attach_flags flags)
{
	int id = dsi_mgr_bridge_get_id(bridge);
	struct msm_dsi *msm_dsi = dsi_mgr_get_dsi(id);

	return drm_bridge_attach(bridge->encoder, msm_dsi->next_bridge,
				 bridge, flags);
}

static const struct drm_bridge_funcs dsi_mgr_bridge_funcs = {
	.attach = dsi_mgr_bridge_attach,
	.pre_enable = dsi_mgr_bridge_pre_enable,
	.post_disable = dsi_mgr_bridge_post_disable,
	.mode_set = dsi_mgr_bridge_mode_set,
	.mode_valid = dsi_mgr_bridge_mode_valid,
};

/* initialize bridge */
<<<<<<< HEAD
int msm_dsi_manager_bridge_init(struct msm_dsi *msm_dsi)
{
	struct drm_bridge *bridge = NULL;
=======
int msm_dsi_manager_connector_init(struct msm_dsi *msm_dsi,
				   struct drm_encoder *encoder)
{
	struct drm_device *dev = msm_dsi->dev;
	struct drm_bridge *bridge;
>>>>>>> 2d5404ca
	struct dsi_bridge *dsi_bridge;
	struct drm_connector *connector;
	int ret;

	dsi_bridge = devm_kzalloc(msm_dsi->dev->dev,
				sizeof(*dsi_bridge), GFP_KERNEL);
	if (!dsi_bridge)
		return -ENOMEM;
<<<<<<< HEAD

	dsi_bridge->id = msm_dsi->id;
=======
>>>>>>> 2d5404ca

	dsi_bridge->id = msm_dsi->id;

	bridge = &dsi_bridge->base;
	bridge->funcs = &dsi_mgr_bridge_funcs;

	ret = devm_drm_bridge_add(msm_dsi->dev->dev, bridge);
<<<<<<< HEAD
	if (ret)
		return ret;

	ret = drm_bridge_attach(encoder, bridge, NULL, 0);
	if (ret)
		return ret;

	msm_dsi->bridge = bridge;

	return 0;
}
=======
	if (ret)
		return ret;
>>>>>>> 2d5404ca

	ret = drm_bridge_attach(encoder, bridge, NULL, DRM_BRIDGE_ATTACH_NO_CONNECTOR);
	if (ret)
		return ret;

	connector = drm_bridge_connector_init(dev, encoder);
	if (IS_ERR(connector)) {
		DRM_ERROR("Unable to create bridge connector\n");
		return PTR_ERR(connector);
	}

	ret = drm_connector_attach_encoder(connector, encoder);
	if (ret < 0)
		return ret;

	return 0;
}

int msm_dsi_manager_cmd_xfer(int id, const struct mipi_dsi_msg *msg)
{
	struct msm_dsi *msm_dsi = dsi_mgr_get_dsi(id);
	struct msm_dsi *msm_dsi0 = dsi_mgr_get_dsi(DSI_0);
	struct mipi_dsi_host *host = msm_dsi->host;
	bool is_read = (msg->rx_buf && msg->rx_len);
	bool need_sync = (IS_SYNC_NEEDED() && !is_read);
	int ret;

	if (!msg->tx_buf || !msg->tx_len)
		return 0;

	/* In bonded master case, panel requires the same commands sent to
	 * both DSI links. Host issues the command trigger to both links
	 * when DSI_1 calls the cmd transfer function, no matter it happens
	 * before or after DSI_0 cmd transfer.
	 */
	if (need_sync && (id == DSI_0))
		return is_read ? msg->rx_len : msg->tx_len;

	if (need_sync && msm_dsi0) {
		ret = msm_dsi_host_xfer_prepare(msm_dsi0->host, msg);
		if (ret) {
			pr_err("%s: failed to prepare non-trigger host, %d\n",
				__func__, ret);
			return ret;
		}
	}
	ret = msm_dsi_host_xfer_prepare(host, msg);
	if (ret) {
		pr_err("%s: failed to prepare host, %d\n", __func__, ret);
		goto restore_host0;
	}

	ret = is_read ? msm_dsi_host_cmd_rx(host, msg) :
			msm_dsi_host_cmd_tx(host, msg);

	msm_dsi_host_xfer_restore(host, msg);

restore_host0:
	if (need_sync && msm_dsi0)
		msm_dsi_host_xfer_restore(msm_dsi0->host, msg);

	return ret;
}

bool msm_dsi_manager_cmd_xfer_trigger(int id, u32 dma_base, u32 len)
{
	struct msm_dsi *msm_dsi = dsi_mgr_get_dsi(id);
	struct msm_dsi *msm_dsi0 = dsi_mgr_get_dsi(DSI_0);
	struct mipi_dsi_host *host = msm_dsi->host;

	if (IS_SYNC_NEEDED() && (id == DSI_0))
		return false;

	if (IS_SYNC_NEEDED() && msm_dsi0)
		msm_dsi_host_cmd_xfer_commit(msm_dsi0->host, dma_base, len);

	msm_dsi_host_cmd_xfer_commit(host, dma_base, len);

	return true;
}

int msm_dsi_manager_register(struct msm_dsi *msm_dsi)
{
	struct msm_dsi_manager *msm_dsim = &msm_dsim_glb;
	int id = msm_dsi->id;
	int ret;

	if (id >= DSI_MAX) {
		pr_err("%s: invalid id %d\n", __func__, id);
		return -EINVAL;
	}

	if (msm_dsim->dsi[id]) {
		pr_err("%s: dsi%d already registered\n", __func__, id);
		return -EBUSY;
	}

	msm_dsim->dsi[id] = msm_dsi;

	ret = dsi_mgr_parse_of(msm_dsi->pdev->dev.of_node, id);
	if (ret) {
		pr_err("%s: failed to parse OF DSI info\n", __func__);
		goto fail;
	}

	ret = dsi_mgr_setup_components(id);
	if (ret) {
		pr_err("%s: failed to register mipi dsi host for DSI %d: %d\n",
			__func__, id, ret);
		goto fail;
	}

	return 0;

fail:
	msm_dsim->dsi[id] = NULL;
	return ret;
}

void msm_dsi_manager_unregister(struct msm_dsi *msm_dsi)
{
	struct msm_dsi_manager *msm_dsim = &msm_dsim_glb;

	if (msm_dsi->host)
		msm_dsi_host_unregister(msm_dsi->host);

	if (msm_dsi->id >= 0)
		msm_dsim->dsi[msm_dsi->id] = NULL;
}

bool msm_dsi_is_bonded_dsi(struct msm_dsi *msm_dsi)
{
	return IS_BONDED_DSI();
}

bool msm_dsi_is_master_dsi(struct msm_dsi *msm_dsi)
{
	return IS_MASTER_DSI_LINK(msm_dsi->id);
}

const char *msm_dsi_get_te_source(struct msm_dsi *msm_dsi)
{
	return msm_dsi->te_source;
}<|MERGE_RESOLUTION|>--- conflicted
+++ resolved
@@ -198,39 +198,6 @@
 	return dsi_bridge->id;
 }
 
-<<<<<<< HEAD
-static void msm_dsi_manager_set_split_display(u8 id)
-{
-	struct msm_dsi *msm_dsi = dsi_mgr_get_dsi(id);
-	struct msm_dsi *other_dsi = dsi_mgr_get_other_dsi(id);
-	struct msm_drm_private *priv = msm_dsi->dev->dev_private;
-	struct msm_kms *kms = priv->kms;
-	struct msm_dsi *master_dsi, *slave_dsi;
-
-	if (IS_BONDED_DSI() && !IS_MASTER_DSI_LINK(id)) {
-		master_dsi = other_dsi;
-		slave_dsi = msm_dsi;
-	} else {
-		master_dsi = msm_dsi;
-		slave_dsi = other_dsi;
-	}
-
-	if (!msm_dsi->external_bridge || !IS_BONDED_DSI())
-		return;
-
-	/*
-	 * Set split display info to kms once bonded DSI panel is connected to
-	 * both hosts.
-	 */
-	if (other_dsi && other_dsi->external_bridge && kms->funcs->set_split_display) {
-		kms->funcs->set_split_display(kms, master_dsi->encoder,
-					      slave_dsi->encoder,
-					      msm_dsi_is_cmd_mode(msm_dsi));
-	}
-}
-
-=======
->>>>>>> 2d5404ca
 static int dsi_mgr_bridge_power_on(struct drm_bridge *bridge)
 {
 	int id = dsi_mgr_bridge_get_id(bridge);
@@ -475,17 +442,11 @@
 };
 
 /* initialize bridge */
-<<<<<<< HEAD
-int msm_dsi_manager_bridge_init(struct msm_dsi *msm_dsi)
-{
-	struct drm_bridge *bridge = NULL;
-=======
 int msm_dsi_manager_connector_init(struct msm_dsi *msm_dsi,
 				   struct drm_encoder *encoder)
 {
 	struct drm_device *dev = msm_dsi->dev;
 	struct drm_bridge *bridge;
->>>>>>> 2d5404ca
 	struct dsi_bridge *dsi_bridge;
 	struct drm_connector *connector;
 	int ret;
@@ -494,11 +455,6 @@
 				sizeof(*dsi_bridge), GFP_KERNEL);
 	if (!dsi_bridge)
 		return -ENOMEM;
-<<<<<<< HEAD
-
-	dsi_bridge->id = msm_dsi->id;
-=======
->>>>>>> 2d5404ca
 
 	dsi_bridge->id = msm_dsi->id;
 
@@ -506,22 +462,8 @@
 	bridge->funcs = &dsi_mgr_bridge_funcs;
 
 	ret = devm_drm_bridge_add(msm_dsi->dev->dev, bridge);
-<<<<<<< HEAD
 	if (ret)
 		return ret;
-
-	ret = drm_bridge_attach(encoder, bridge, NULL, 0);
-	if (ret)
-		return ret;
-
-	msm_dsi->bridge = bridge;
-
-	return 0;
-}
-=======
-	if (ret)
-		return ret;
->>>>>>> 2d5404ca
 
 	ret = drm_bridge_attach(encoder, bridge, NULL, DRM_BRIDGE_ATTACH_NO_CONNECTOR);
 	if (ret)
