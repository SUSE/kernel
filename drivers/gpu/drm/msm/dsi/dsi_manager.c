// SPDX-License-Identifier: GPL-2.0-only
/*
 * Copyright (c) 2015, The Linux Foundation. All rights reserved.
 */

#include "drm/drm_bridge_connector.h"

#include "msm_kms.h"
#include "dsi.h"

#define DSI_CLOCK_MASTER	DSI_0
#define DSI_CLOCK_SLAVE		DSI_1

#define DSI_LEFT		DSI_0
#define DSI_RIGHT		DSI_1

/* According to the current drm framework sequence, take the encoder of
 * DSI_1 as master encoder
 */
#define DSI_ENCODER_MASTER	DSI_1
#define DSI_ENCODER_SLAVE	DSI_0

struct msm_dsi_manager {
	struct msm_dsi *dsi[DSI_MAX];

	bool is_bonded_dsi;
	bool is_sync_needed;
	int master_dsi_link_id;
};

static struct msm_dsi_manager msm_dsim_glb;

#define IS_BONDED_DSI()		(msm_dsim_glb.is_bonded_dsi)
#define IS_SYNC_NEEDED()	(msm_dsim_glb.is_sync_needed)
#define IS_MASTER_DSI_LINK(id)	(msm_dsim_glb.master_dsi_link_id == id)

#ifdef CONFIG_OF
static bool dsi_mgr_power_on_early(struct drm_bridge *bridge)
{
	struct drm_bridge *next_bridge = drm_bridge_get_next_bridge(bridge);

	/*
	 * If the next bridge in the chain is the Parade ps8640 bridge chip
	 * then don't power on early since it seems to violate the expectations
	 * of the firmware that the bridge chip is running.
	 *
	 * NOTE: this is expected to be a temporary special case. It's expected
	 * that we'll eventually have a framework that allows the next level
	 * bridge to indicate whether it needs us to power on before it or
	 * after it. When that framework is in place then we'll use it and
	 * remove this special case.
	 */
	return !(next_bridge && next_bridge->of_node &&
		 of_device_is_compatible(next_bridge->of_node, "parade,ps8640"));
}
#else
static inline bool dsi_mgr_power_on_early(struct drm_bridge *bridge)
{
	return true;
}
#endif

static inline struct msm_dsi *dsi_mgr_get_dsi(int id)
{
	return msm_dsim_glb.dsi[id];
}

static inline struct msm_dsi *dsi_mgr_get_other_dsi(int id)
{
	return msm_dsim_glb.dsi[(id + 1) % DSI_MAX];
}

static int dsi_mgr_parse_of(struct device_node *np, int id)
{
	struct msm_dsi_manager *msm_dsim = &msm_dsim_glb;

	/* We assume 2 dsi nodes have the same information of bonded dsi and
	 * sync-mode, and only one node specifies master in case of bonded mode.
	 */
	if (!msm_dsim->is_bonded_dsi)
		msm_dsim->is_bonded_dsi = of_property_read_bool(np, "qcom,dual-dsi-mode");

	if (msm_dsim->is_bonded_dsi) {
		if (of_property_read_bool(np, "qcom,master-dsi"))
			msm_dsim->master_dsi_link_id = id;
		if (!msm_dsim->is_sync_needed)
			msm_dsim->is_sync_needed = of_property_read_bool(
					np, "qcom,sync-dual-dsi");
	}

	return 0;
}

static int dsi_mgr_setup_components(int id)
{
	struct msm_dsi *msm_dsi = dsi_mgr_get_dsi(id);
	struct msm_dsi *other_dsi = dsi_mgr_get_other_dsi(id);
	struct msm_dsi *clk_master_dsi = dsi_mgr_get_dsi(DSI_CLOCK_MASTER);
	struct msm_dsi *clk_slave_dsi = dsi_mgr_get_dsi(DSI_CLOCK_SLAVE);
	int ret;

	if (!IS_BONDED_DSI()) {
		ret = msm_dsi_host_register(msm_dsi->host);
		if (ret)
			return ret;

		msm_dsi_phy_set_usecase(msm_dsi->phy, MSM_DSI_PHY_STANDALONE);
		msm_dsi_host_set_phy_mode(msm_dsi->host, msm_dsi->phy);
	} else if (other_dsi) {
		struct msm_dsi *master_link_dsi = IS_MASTER_DSI_LINK(id) ?
							msm_dsi : other_dsi;
		struct msm_dsi *slave_link_dsi = IS_MASTER_DSI_LINK(id) ?
							other_dsi : msm_dsi;
		/* Register slave host first, so that slave DSI device
		 * has a chance to probe, and do not block the master
		 * DSI device's probe.
		 * Also, do not check defer for the slave host,
		 * because only master DSI device adds the panel to global
		 * panel list. The panel's device is the master DSI device.
		 */
		ret = msm_dsi_host_register(slave_link_dsi->host);
		if (ret)
			return ret;
		ret = msm_dsi_host_register(master_link_dsi->host);
		if (ret)
			return ret;

		/* PLL0 is to drive both 2 DSI link clocks in bonded DSI mode. */
		msm_dsi_phy_set_usecase(clk_master_dsi->phy,
					MSM_DSI_PHY_MASTER);
		msm_dsi_phy_set_usecase(clk_slave_dsi->phy,
					MSM_DSI_PHY_SLAVE);
		msm_dsi_host_set_phy_mode(msm_dsi->host, msm_dsi->phy);
		msm_dsi_host_set_phy_mode(other_dsi->host, other_dsi->phy);
	}

	return 0;
}

static int enable_phy(struct msm_dsi *msm_dsi,
		      struct msm_dsi_phy_shared_timings *shared_timings)
{
	struct msm_dsi_phy_clk_request clk_req;
<<<<<<< HEAD
	int ret;
	bool is_bonded_dsi = IS_BONDED_DSI();

	msm_dsi_host_get_phy_clk_req(msm_dsi->host, &clk_req, is_bonded_dsi);

	ret = msm_dsi_phy_enable(msm_dsi->phy, &clk_req, shared_timings);
=======
	bool is_bonded_dsi = IS_BONDED_DSI();

	msm_dsi_host_get_phy_clk_req(msm_dsi->host, &clk_req, is_bonded_dsi);
>>>>>>> eb3cdb58

	return msm_dsi_phy_enable(msm_dsi->phy, &clk_req, shared_timings);
}

static int
dsi_mgr_phy_enable(int id,
		   struct msm_dsi_phy_shared_timings shared_timings[DSI_MAX])
{
	struct msm_dsi *msm_dsi = dsi_mgr_get_dsi(id);
	struct msm_dsi *mdsi = dsi_mgr_get_dsi(DSI_CLOCK_MASTER);
	struct msm_dsi *sdsi = dsi_mgr_get_dsi(DSI_CLOCK_SLAVE);
	int ret;

	/* In case of bonded DSI, some registers in PHY1 have been programmed
	 * during PLL0 clock's set_rate. The PHY1 reset called by host1 here
	 * will silently reset those PHY1 registers. Therefore we need to reset
	 * and enable both PHYs before any PLL clock operation.
	 */
	if (IS_BONDED_DSI() && mdsi && sdsi) {
		if (!mdsi->phy_enabled && !sdsi->phy_enabled) {
			msm_dsi_host_reset_phy(mdsi->host);
			msm_dsi_host_reset_phy(sdsi->host);

			ret = enable_phy(mdsi,
					 &shared_timings[DSI_CLOCK_MASTER]);
			if (ret)
				return ret;
			ret = enable_phy(sdsi,
					 &shared_timings[DSI_CLOCK_SLAVE]);
			if (ret) {
				msm_dsi_phy_disable(mdsi->phy);
				return ret;
			}
		}
	} else {
		msm_dsi_host_reset_phy(msm_dsi->host);
		ret = enable_phy(msm_dsi, &shared_timings[id]);
		if (ret)
			return ret;
	}

	msm_dsi->phy_enabled = true;

	return 0;
}

static void dsi_mgr_phy_disable(int id)
{
	struct msm_dsi *msm_dsi = dsi_mgr_get_dsi(id);
	struct msm_dsi *mdsi = dsi_mgr_get_dsi(DSI_CLOCK_MASTER);
	struct msm_dsi *sdsi = dsi_mgr_get_dsi(DSI_CLOCK_SLAVE);

	/* disable DSI phy
	 * In bonded dsi configuration, the phy should be disabled for the
	 * first controller only when the second controller is disabled.
	 */
	msm_dsi->phy_enabled = false;
	if (IS_BONDED_DSI() && mdsi && sdsi) {
		if (!mdsi->phy_enabled && !sdsi->phy_enabled) {
			msm_dsi_phy_disable(sdsi->phy);
			msm_dsi_phy_disable(mdsi->phy);
		}
	} else {
		msm_dsi_phy_disable(msm_dsi->phy);
	}
}

struct dsi_bridge {
	struct drm_bridge base;
	int id;
};

#define to_dsi_bridge(x) container_of(x, struct dsi_bridge, base)

static int dsi_mgr_bridge_get_id(struct drm_bridge *bridge)
{
	struct dsi_bridge *dsi_bridge = to_dsi_bridge(bridge);
	return dsi_bridge->id;
}

<<<<<<< HEAD
static int msm_dsi_manager_panel_init(struct drm_connector *conn, u8 id)
{
	struct msm_drm_private *priv = conn->dev->dev_private;
	struct msm_kms *kms = priv->kms;
	struct msm_dsi *msm_dsi = dsi_mgr_get_dsi(id);
	struct msm_dsi *other_dsi = dsi_mgr_get_other_dsi(id);
=======
static void msm_dsi_manager_set_split_display(u8 id)
{
	struct msm_dsi *msm_dsi = dsi_mgr_get_dsi(id);
	struct msm_dsi *other_dsi = dsi_mgr_get_other_dsi(id);
	struct msm_drm_private *priv = msm_dsi->dev->dev_private;
	struct msm_kms *kms = priv->kms;
>>>>>>> eb3cdb58
	struct msm_dsi *master_dsi, *slave_dsi;

	if (IS_BONDED_DSI() && !IS_MASTER_DSI_LINK(id)) {
		master_dsi = other_dsi;
		slave_dsi = msm_dsi;
	} else {
		master_dsi = msm_dsi;
		slave_dsi = other_dsi;
	}

<<<<<<< HEAD
	/*
	 * There is only 1 panel in the global panel list for bonded DSI mode.
	 * Therefore slave dsi should get the drm_panel instance from master
	 * dsi.
	 */
	panel = msm_dsi_host_get_panel(master_dsi->host);
	if (IS_ERR(panel)) {
		DRM_ERROR("Could not find panel for %u (%ld)\n", msm_dsi->id,
			  PTR_ERR(panel));
		return PTR_ERR(panel);
	}

	if (!panel || !IS_BONDED_DSI())
		goto out;

	drm_object_attach_property(&conn->base,
				   conn->dev->mode_config.tile_property, 0);
=======
	if (!msm_dsi->external_bridge || !IS_BONDED_DSI())
		return;
>>>>>>> eb3cdb58

	/*
	 * Set split display info to kms once bonded DSI panel is connected to
	 * both hosts.
	 */
	if (other_dsi && other_dsi->external_bridge && kms->funcs->set_split_display) {
		kms->funcs->set_split_display(kms, master_dsi->encoder,
					      slave_dsi->encoder,
					      msm_dsi_is_cmd_mode(msm_dsi));
	}
}

<<<<<<< HEAD
static void dsi_mgr_connector_destroy(struct drm_connector *connector)
{
	struct dsi_connector *dsi_connector = to_dsi_connector(connector);

	DBG("");

	drm_connector_cleanup(connector);

	kfree(dsi_connector);
}

static int dsi_mgr_connector_get_modes(struct drm_connector *connector)
{
	int id = dsi_mgr_connector_get_id(connector);
	struct msm_dsi *msm_dsi = dsi_mgr_get_dsi(id);
	struct drm_panel *panel = msm_dsi->panel;
	int num;

	if (!panel)
		return 0;

	/*
	 * In bonded DSI mode, we have one connector that can be
	 * attached to the drm_panel.
	 */
	num = drm_panel_get_modes(panel, connector);
	if (!num)
		return 0;

	return num;
}

static struct drm_encoder *
dsi_mgr_connector_best_encoder(struct drm_connector *connector)
{
	int id = dsi_mgr_connector_get_id(connector);
	struct msm_dsi *msm_dsi = dsi_mgr_get_dsi(id);

	DBG("");
	return msm_dsi_get_encoder(msm_dsi);
}

=======
>>>>>>> eb3cdb58
static void dsi_mgr_bridge_power_on(struct drm_bridge *bridge)
{
	int id = dsi_mgr_bridge_get_id(bridge);
	struct msm_dsi *msm_dsi = dsi_mgr_get_dsi(id);
	struct msm_dsi *msm_dsi1 = dsi_mgr_get_dsi(DSI_1);
	struct mipi_dsi_host *host = msm_dsi->host;
	struct msm_dsi_phy_shared_timings phy_shared_timings[DSI_MAX];
	bool is_bonded_dsi = IS_BONDED_DSI();
	int ret;

	DBG("id=%d", id);
	if (!msm_dsi_device_connected(msm_dsi))
		return;

	/* Do nothing with the host if it is slave-DSI in case of bonded DSI */
	if (is_bonded_dsi && !IS_MASTER_DSI_LINK(id))
		return;

	ret = dsi_mgr_phy_enable(id, phy_shared_timings);
	if (ret)
		goto phy_en_fail;

	ret = msm_dsi_host_power_on(host, &phy_shared_timings[id], is_bonded_dsi, msm_dsi->phy);
	if (ret) {
		pr_err("%s: power on host %d failed, %d\n", __func__, id, ret);
		goto host_on_fail;
	}

	if (is_bonded_dsi && msm_dsi1) {
		ret = msm_dsi_host_power_on(msm_dsi1->host,
				&phy_shared_timings[DSI_1], is_bonded_dsi, msm_dsi1->phy);
		if (ret) {
			pr_err("%s: power on host1 failed, %d\n",
							__func__, ret);
			goto host1_on_fail;
		}
	}

	/*
	 * Enable before preparing the panel, disable after unpreparing, so
	 * that the panel can communicate over the DSI link.
<<<<<<< HEAD
	 */
	msm_dsi_host_enable_irq(host);
	if (is_bonded_dsi && msm_dsi1)
		msm_dsi_host_enable_irq(msm_dsi1->host);

	return;

host1_on_fail:
	msm_dsi_host_power_off(host);
host_on_fail:
	dsi_mgr_phy_disable(id);
phy_en_fail:
	return;
}

static void dsi_mgr_bridge_pre_enable(struct drm_bridge *bridge)
{
	int id = dsi_mgr_bridge_get_id(bridge);
	struct msm_dsi *msm_dsi = dsi_mgr_get_dsi(id);
	struct msm_dsi *msm_dsi1 = dsi_mgr_get_dsi(DSI_1);
	struct mipi_dsi_host *host = msm_dsi->host;
	struct drm_panel *panel = msm_dsi->panel;
	bool is_bonded_dsi = IS_BONDED_DSI();
	int ret;

	DBG("id=%d", id);
	if (!msm_dsi_device_connected(msm_dsi))
		return;

	/* Do nothing with the host if it is slave-DSI in case of bonded DSI */
	if (is_bonded_dsi && !IS_MASTER_DSI_LINK(id))
		return;

	if (!dsi_mgr_power_on_early(bridge))
		dsi_mgr_bridge_power_on(bridge);

	/* Always call panel functions once, because even for dual panels,
	 * there is only one drm_panel instance.
	 */
	if (panel) {
		ret = drm_panel_prepare(panel);
		if (ret) {
			pr_err("%s: prepare panel %d failed, %d\n", __func__,
								id, ret);
			goto panel_prep_fail;
		}
	}

	ret = msm_dsi_host_enable(host);
	if (ret) {
		pr_err("%s: enable host %d failed, %d\n", __func__, id, ret);
		goto host_en_fail;
	}

	if (is_bonded_dsi && msm_dsi1) {
		ret = msm_dsi_host_enable(msm_dsi1->host);
		if (ret) {
			pr_err("%s: enable host1 failed, %d\n", __func__, ret);
			goto host1_en_fail;
		}
	}

	return;

host1_en_fail:
	msm_dsi_host_disable(host);
host_en_fail:
	if (panel)
		drm_panel_unprepare(panel);
panel_prep_fail:

	return;
}

void msm_dsi_manager_tpg_enable(void)
{
	struct msm_dsi *m_dsi = dsi_mgr_get_dsi(DSI_0);
	struct msm_dsi *s_dsi = dsi_mgr_get_dsi(DSI_1);

	/* if dual dsi, trigger tpg on master first then slave */
	if (m_dsi) {
		msm_dsi_host_test_pattern_en(m_dsi->host);
		if (IS_BONDED_DSI() && s_dsi)
			msm_dsi_host_test_pattern_en(s_dsi->host);
	}
}

static void dsi_mgr_bridge_enable(struct drm_bridge *bridge)
{
	int id = dsi_mgr_bridge_get_id(bridge);
	struct msm_dsi *msm_dsi = dsi_mgr_get_dsi(id);
	struct drm_panel *panel = msm_dsi->panel;
=======
	 */
	msm_dsi_host_enable_irq(host);
	if (is_bonded_dsi && msm_dsi1)
		msm_dsi_host_enable_irq(msm_dsi1->host);

	return;

host1_on_fail:
	msm_dsi_host_power_off(host);
host_on_fail:
	dsi_mgr_phy_disable(id);
phy_en_fail:
	return;
}

static void dsi_mgr_bridge_pre_enable(struct drm_bridge *bridge)
{
	int id = dsi_mgr_bridge_get_id(bridge);
	struct msm_dsi *msm_dsi = dsi_mgr_get_dsi(id);
	struct msm_dsi *msm_dsi1 = dsi_mgr_get_dsi(DSI_1);
	struct mipi_dsi_host *host = msm_dsi->host;
>>>>>>> eb3cdb58
	bool is_bonded_dsi = IS_BONDED_DSI();
	int ret;

	DBG("id=%d", id);
	if (!msm_dsi_device_connected(msm_dsi))
		return;

<<<<<<< HEAD
	/* Do nothing with the host if it is slave-DSI in case of dual DSI */
=======
	/* Do nothing with the host if it is slave-DSI in case of bonded DSI */
>>>>>>> eb3cdb58
	if (is_bonded_dsi && !IS_MASTER_DSI_LINK(id))
		return;

	if (!dsi_mgr_power_on_early(bridge))
		dsi_mgr_bridge_power_on(bridge);

	ret = msm_dsi_host_enable(host);
	if (ret) {
		pr_err("%s: enable host %d failed, %d\n", __func__, id, ret);
		goto host_en_fail;
	}

	if (is_bonded_dsi && msm_dsi1) {
		ret = msm_dsi_host_enable(msm_dsi1->host);
		if (ret) {
			pr_err("%s: enable host1 failed, %d\n", __func__, ret);
			goto host1_en_fail;
		}
	}

<<<<<<< HEAD
static void dsi_mgr_bridge_disable(struct drm_bridge *bridge)
{
	int id = dsi_mgr_bridge_get_id(bridge);
	struct msm_dsi *msm_dsi = dsi_mgr_get_dsi(id);
	struct drm_panel *panel = msm_dsi->panel;
	bool is_bonded_dsi = IS_BONDED_DSI();
	int ret;
=======
	return;
>>>>>>> eb3cdb58

host1_en_fail:
	msm_dsi_host_disable(host);
host_en_fail:

<<<<<<< HEAD
	/* Do nothing with the host if it is slave-DSI in case of bonded DSI */
	if (is_bonded_dsi && !IS_MASTER_DSI_LINK(id))
		return;
=======
	return;
}
>>>>>>> eb3cdb58

void msm_dsi_manager_tpg_enable(void)
{
	struct msm_dsi *m_dsi = dsi_mgr_get_dsi(DSI_0);
	struct msm_dsi *s_dsi = dsi_mgr_get_dsi(DSI_1);

	/* if dual dsi, trigger tpg on master first then slave */
	if (m_dsi) {
		msm_dsi_host_test_pattern_en(m_dsi->host);
		if (IS_BONDED_DSI() && s_dsi)
			msm_dsi_host_test_pattern_en(s_dsi->host);
	}
}

static void dsi_mgr_bridge_post_disable(struct drm_bridge *bridge)
{
	int id = dsi_mgr_bridge_get_id(bridge);
	struct msm_dsi *msm_dsi = dsi_mgr_get_dsi(id);
	struct msm_dsi *msm_dsi1 = dsi_mgr_get_dsi(DSI_1);
	struct mipi_dsi_host *host = msm_dsi->host;
<<<<<<< HEAD
	struct drm_panel *panel = msm_dsi->panel;
=======
>>>>>>> eb3cdb58
	bool is_bonded_dsi = IS_BONDED_DSI();
	int ret;

	DBG("id=%d", id);

	if (!msm_dsi_device_connected(msm_dsi))
		return;

	/*
	 * Do nothing with the host if it is slave-DSI in case of bonded DSI.
	 * It is safe to call dsi_mgr_phy_disable() here because a single PHY
	 * won't be diabled until both PHYs request disable.
	 */
	if (is_bonded_dsi && !IS_MASTER_DSI_LINK(id))
		goto disable_phy;

	ret = msm_dsi_host_disable(host);
	if (ret)
		pr_err("%s: host %d disable failed, %d\n", __func__, id, ret);

	if (is_bonded_dsi && msm_dsi1) {
		ret = msm_dsi_host_disable(msm_dsi1->host);
		if (ret)
			pr_err("%s: host1 disable failed, %d\n", __func__, ret);
	}

	msm_dsi_host_disable_irq(host);
	if (is_bonded_dsi && msm_dsi1)
		msm_dsi_host_disable_irq(msm_dsi1->host);

	msm_dsi_host_disable_irq(host);
	if (is_bonded_dsi && msm_dsi1)
		msm_dsi_host_disable_irq(msm_dsi1->host);

	/* Save PHY status if it is a clock source */
	msm_dsi_phy_pll_save_state(msm_dsi->phy);

	ret = msm_dsi_host_power_off(host);
	if (ret)
		pr_err("%s: host %d power off failed,%d\n", __func__, id, ret);

	if (is_bonded_dsi && msm_dsi1) {
		ret = msm_dsi_host_power_off(msm_dsi1->host);
		if (ret)
			pr_err("%s: host1 power off failed, %d\n",
								__func__, ret);
	}

disable_phy:
	dsi_mgr_phy_disable(id);
}

static void dsi_mgr_bridge_mode_set(struct drm_bridge *bridge,
		const struct drm_display_mode *mode,
		const struct drm_display_mode *adjusted_mode)
{
	int id = dsi_mgr_bridge_get_id(bridge);
	struct msm_dsi *msm_dsi = dsi_mgr_get_dsi(id);
	struct msm_dsi *other_dsi = dsi_mgr_get_other_dsi(id);
	struct mipi_dsi_host *host = msm_dsi->host;
	bool is_bonded_dsi = IS_BONDED_DSI();

	DBG("set mode: " DRM_MODE_FMT, DRM_MODE_ARG(mode));

	if (is_bonded_dsi && !IS_MASTER_DSI_LINK(id))
		return;

	msm_dsi_host_set_display_mode(host, adjusted_mode);
	if (is_bonded_dsi && other_dsi)
		msm_dsi_host_set_display_mode(other_dsi->host, adjusted_mode);

	if (dsi_mgr_power_on_early(bridge))
		dsi_mgr_bridge_power_on(bridge);
<<<<<<< HEAD
}

static enum drm_mode_status dsi_mgr_bridge_mode_valid(struct drm_bridge *bridge,
						      const struct drm_display_info *info,
						      const struct drm_display_mode *mode)
{
	int id = dsi_mgr_bridge_get_id(bridge);
	struct msm_dsi *msm_dsi = dsi_mgr_get_dsi(id);
	struct mipi_dsi_host *host = msm_dsi->host;

	return msm_dsi_host_check_dsc(host, mode);
=======
>>>>>>> eb3cdb58
}

static enum drm_mode_status dsi_mgr_bridge_mode_valid(struct drm_bridge *bridge,
						      const struct drm_display_info *info,
						      const struct drm_display_mode *mode)
{
	int id = dsi_mgr_bridge_get_id(bridge);
	struct msm_dsi *msm_dsi = dsi_mgr_get_dsi(id);
	struct mipi_dsi_host *host = msm_dsi->host;
	struct platform_device *pdev = msm_dsi->pdev;
	struct dev_pm_opp *opp;
	unsigned long byte_clk_rate;

	byte_clk_rate = dsi_byte_clk_get_rate(host, IS_BONDED_DSI(), mode);

	opp = dev_pm_opp_find_freq_ceil(&pdev->dev, &byte_clk_rate);
	if (!IS_ERR(opp)) {
		dev_pm_opp_put(opp);
	} else if (PTR_ERR(opp) == -ERANGE) {
		/*
		 * An empty table is created by devm_pm_opp_set_clkname() even
		 * if there is none. Thus find_freq_ceil will still return
		 * -ERANGE in such case.
		 */
		if (dev_pm_opp_get_opp_count(&pdev->dev) != 0)
			return MODE_CLOCK_RANGE;
	} else {
			return MODE_ERROR;
	}

<<<<<<< HEAD
static const struct drm_connector_helper_funcs dsi_mgr_conn_helper_funcs = {
	.get_modes = dsi_mgr_connector_get_modes,
	.best_encoder = dsi_mgr_connector_best_encoder,
};
=======
	return msm_dsi_host_check_dsc(host, mode);
}
>>>>>>> eb3cdb58

static const struct drm_bridge_funcs dsi_mgr_bridge_funcs = {
	.pre_enable = dsi_mgr_bridge_pre_enable,
	.post_disable = dsi_mgr_bridge_post_disable,
	.mode_set = dsi_mgr_bridge_mode_set,
	.mode_valid = dsi_mgr_bridge_mode_valid,
};

<<<<<<< HEAD
/* initialize connector when we're connected to a drm_panel */
struct drm_connector *msm_dsi_manager_connector_init(u8 id)
{
	struct msm_dsi *msm_dsi = dsi_mgr_get_dsi(id);
	struct drm_connector *connector = NULL;
	struct dsi_connector *dsi_connector;
	int ret;

	dsi_connector = kzalloc(sizeof(*dsi_connector), GFP_KERNEL);
	if (!dsi_connector)
		return ERR_PTR(-ENOMEM);

	dsi_connector->id = id;

	connector = &dsi_connector->base;

	ret = drm_connector_init(msm_dsi->dev, connector,
			&dsi_mgr_connector_funcs, DRM_MODE_CONNECTOR_DSI);
	if (ret)
		return ERR_PTR(ret);

	drm_connector_helper_add(connector, &dsi_mgr_conn_helper_funcs);

	/* Enable HPD to let hpd event is handled
	 * when panel is attached to the host.
	 */
	connector->polled = DRM_CONNECTOR_POLL_HPD;

	/* Display driver doesn't support interlace now. */
	connector->interlace_allowed = 0;
	connector->doublescan_allowed = 0;

	drm_connector_attach_encoder(connector, msm_dsi->encoder);

	ret = msm_dsi_manager_panel_init(connector, id);
	if (ret) {
		DRM_DEV_ERROR(msm_dsi->dev->dev, "init panel failed %d\n", ret);
		goto fail;
	}

	return connector;

fail:
	connector->funcs->destroy(connector);
	return ERR_PTR(ret);
}

=======
>>>>>>> eb3cdb58
/* initialize bridge */
struct drm_bridge *msm_dsi_manager_bridge_init(u8 id)
{
	struct msm_dsi *msm_dsi = dsi_mgr_get_dsi(id);
	struct drm_bridge *bridge = NULL;
	struct dsi_bridge *dsi_bridge;
	struct drm_encoder *encoder;
	int ret;

	dsi_bridge = devm_kzalloc(msm_dsi->dev->dev,
				sizeof(*dsi_bridge), GFP_KERNEL);
	if (!dsi_bridge) {
		ret = -ENOMEM;
		goto fail;
	}

	dsi_bridge->id = id;

	encoder = msm_dsi->encoder;

	bridge = &dsi_bridge->base;
	bridge->funcs = &dsi_mgr_bridge_funcs;

	drm_bridge_add(bridge);

	ret = drm_bridge_attach(encoder, bridge, NULL, 0);
	if (ret)
		goto fail;

	return bridge;

fail:
	if (bridge)
		msm_dsi_manager_bridge_destroy(bridge);

	return ERR_PTR(ret);
}

int msm_dsi_manager_ext_bridge_init(u8 id)
{
	struct msm_dsi *msm_dsi = dsi_mgr_get_dsi(id);
	struct drm_device *dev = msm_dsi->dev;
	struct drm_connector *connector;
	struct drm_encoder *encoder;
	struct drm_bridge *int_bridge, *ext_bridge;
	int ret;

	int_bridge = msm_dsi->bridge;
	ext_bridge = devm_drm_of_get_bridge(&msm_dsi->pdev->dev,
					    msm_dsi->pdev->dev.of_node, 1, 0);
	if (IS_ERR(ext_bridge))
		return PTR_ERR(ext_bridge);

	msm_dsi->external_bridge = ext_bridge;

<<<<<<< HEAD
=======
	encoder = msm_dsi->encoder;

>>>>>>> eb3cdb58
	/*
	 * Try first to create the bridge without it creating its own
	 * connector.. currently some bridges support this, and others
	 * do not (and some support both modes)
	 */
	ret = drm_bridge_attach(encoder, ext_bridge, int_bridge,
			DRM_BRIDGE_ATTACH_NO_CONNECTOR);
	if (ret == -EINVAL) {
<<<<<<< HEAD
		struct drm_connector *connector;
		struct list_head *connector_list;

		/* link the internal dsi bridge to the external bridge */
		drm_bridge_attach(encoder, ext_bridge, int_bridge, 0);

		/*
		 * we need the drm_connector created by the external bridge
		 * driver (or someone else) to feed it to our driver's
		 * priv->connector[] list, mainly for msm_fbdev_init()
		 */
		connector_list = &dev->mode_config.connector_list;

		list_for_each_entry(connector, connector_list, head) {
			if (drm_connector_has_possible_encoder(connector, encoder))
				return connector;
		}

		return ERR_PTR(-ENODEV);
	}

	connector = drm_bridge_connector_init(dev, encoder);
	if (IS_ERR(connector)) {
		DRM_ERROR("Unable to create bridge connector\n");
		return ERR_CAST(connector);
	}

	drm_connector_attach_encoder(connector, encoder);

	return connector;
=======
		/*
		 * link the internal dsi bridge to the external bridge,
		 * connector is created by the next bridge.
		 */
		ret = drm_bridge_attach(encoder, ext_bridge, int_bridge, 0);
		if (ret < 0)
			return ret;
	} else {
		struct drm_connector *connector;

		/* We are in charge of the connector, create one now. */
		connector = drm_bridge_connector_init(dev, encoder);
		if (IS_ERR(connector)) {
			DRM_ERROR("Unable to create bridge connector\n");
			return PTR_ERR(connector);
		}

		ret = drm_connector_attach_encoder(connector, encoder);
		if (ret < 0)
			return ret;
	}

	/* The pipeline is ready, ping encoders if necessary */
	msm_dsi_manager_set_split_display(id);

	return 0;
>>>>>>> eb3cdb58
}

void msm_dsi_manager_bridge_destroy(struct drm_bridge *bridge)
{
	drm_bridge_remove(bridge);
}

int msm_dsi_manager_cmd_xfer(int id, const struct mipi_dsi_msg *msg)
{
	struct msm_dsi *msm_dsi = dsi_mgr_get_dsi(id);
	struct msm_dsi *msm_dsi0 = dsi_mgr_get_dsi(DSI_0);
	struct mipi_dsi_host *host = msm_dsi->host;
	bool is_read = (msg->rx_buf && msg->rx_len);
	bool need_sync = (IS_SYNC_NEEDED() && !is_read);
	int ret;

	if (!msg->tx_buf || !msg->tx_len)
		return 0;

	/* In bonded master case, panel requires the same commands sent to
	 * both DSI links. Host issues the command trigger to both links
	 * when DSI_1 calls the cmd transfer function, no matter it happens
	 * before or after DSI_0 cmd transfer.
	 */
	if (need_sync && (id == DSI_0))
		return is_read ? msg->rx_len : msg->tx_len;

	if (need_sync && msm_dsi0) {
		ret = msm_dsi_host_xfer_prepare(msm_dsi0->host, msg);
		if (ret) {
			pr_err("%s: failed to prepare non-trigger host, %d\n",
				__func__, ret);
			return ret;
		}
	}
	ret = msm_dsi_host_xfer_prepare(host, msg);
	if (ret) {
		pr_err("%s: failed to prepare host, %d\n", __func__, ret);
		goto restore_host0;
	}

	ret = is_read ? msm_dsi_host_cmd_rx(host, msg) :
			msm_dsi_host_cmd_tx(host, msg);

	msm_dsi_host_xfer_restore(host, msg);

restore_host0:
	if (need_sync && msm_dsi0)
		msm_dsi_host_xfer_restore(msm_dsi0->host, msg);

	return ret;
}

bool msm_dsi_manager_cmd_xfer_trigger(int id, u32 dma_base, u32 len)
{
	struct msm_dsi *msm_dsi = dsi_mgr_get_dsi(id);
	struct msm_dsi *msm_dsi0 = dsi_mgr_get_dsi(DSI_0);
	struct mipi_dsi_host *host = msm_dsi->host;

	if (IS_SYNC_NEEDED() && (id == DSI_0))
		return false;

	if (IS_SYNC_NEEDED() && msm_dsi0)
		msm_dsi_host_cmd_xfer_commit(msm_dsi0->host, dma_base, len);

	msm_dsi_host_cmd_xfer_commit(host, dma_base, len);

	return true;
}

int msm_dsi_manager_register(struct msm_dsi *msm_dsi)
{
	struct msm_dsi_manager *msm_dsim = &msm_dsim_glb;
	int id = msm_dsi->id;
	int ret;

	if (id >= DSI_MAX) {
		pr_err("%s: invalid id %d\n", __func__, id);
		return -EINVAL;
	}

	if (msm_dsim->dsi[id]) {
		pr_err("%s: dsi%d already registered\n", __func__, id);
		return -EBUSY;
	}

	msm_dsim->dsi[id] = msm_dsi;

	ret = dsi_mgr_parse_of(msm_dsi->pdev->dev.of_node, id);
	if (ret) {
		pr_err("%s: failed to parse OF DSI info\n", __func__);
		goto fail;
	}

	ret = dsi_mgr_setup_components(id);
	if (ret) {
		pr_err("%s: failed to register mipi dsi host for DSI %d: %d\n",
			__func__, id, ret);
		goto fail;
	}

	return 0;

fail:
	msm_dsim->dsi[id] = NULL;
	return ret;
}

void msm_dsi_manager_unregister(struct msm_dsi *msm_dsi)
{
	struct msm_dsi_manager *msm_dsim = &msm_dsim_glb;

	if (msm_dsi->host)
		msm_dsi_host_unregister(msm_dsi->host);

	if (msm_dsi->id >= 0)
		msm_dsim->dsi[msm_dsi->id] = NULL;
}

bool msm_dsi_is_bonded_dsi(struct msm_dsi *msm_dsi)
{
	return IS_BONDED_DSI();
}

bool msm_dsi_is_master_dsi(struct msm_dsi *msm_dsi)
{
	return IS_MASTER_DSI_LINK(msm_dsi->id);
}<|MERGE_RESOLUTION|>--- conflicted
+++ resolved
@@ -141,18 +141,9 @@
 		      struct msm_dsi_phy_shared_timings *shared_timings)
 {
 	struct msm_dsi_phy_clk_request clk_req;
-<<<<<<< HEAD
-	int ret;
 	bool is_bonded_dsi = IS_BONDED_DSI();
 
 	msm_dsi_host_get_phy_clk_req(msm_dsi->host, &clk_req, is_bonded_dsi);
-
-	ret = msm_dsi_phy_enable(msm_dsi->phy, &clk_req, shared_timings);
-=======
-	bool is_bonded_dsi = IS_BONDED_DSI();
-
-	msm_dsi_host_get_phy_clk_req(msm_dsi->host, &clk_req, is_bonded_dsi);
->>>>>>> eb3cdb58
 
 	return msm_dsi_phy_enable(msm_dsi->phy, &clk_req, shared_timings);
 }
@@ -233,21 +224,12 @@
 	return dsi_bridge->id;
 }
 
-<<<<<<< HEAD
-static int msm_dsi_manager_panel_init(struct drm_connector *conn, u8 id)
-{
-	struct msm_drm_private *priv = conn->dev->dev_private;
-	struct msm_kms *kms = priv->kms;
-	struct msm_dsi *msm_dsi = dsi_mgr_get_dsi(id);
-	struct msm_dsi *other_dsi = dsi_mgr_get_other_dsi(id);
-=======
 static void msm_dsi_manager_set_split_display(u8 id)
 {
 	struct msm_dsi *msm_dsi = dsi_mgr_get_dsi(id);
 	struct msm_dsi *other_dsi = dsi_mgr_get_other_dsi(id);
 	struct msm_drm_private *priv = msm_dsi->dev->dev_private;
 	struct msm_kms *kms = priv->kms;
->>>>>>> eb3cdb58
 	struct msm_dsi *master_dsi, *slave_dsi;
 
 	if (IS_BONDED_DSI() && !IS_MASTER_DSI_LINK(id)) {
@@ -258,28 +240,8 @@
 		slave_dsi = other_dsi;
 	}
 
-<<<<<<< HEAD
-	/*
-	 * There is only 1 panel in the global panel list for bonded DSI mode.
-	 * Therefore slave dsi should get the drm_panel instance from master
-	 * dsi.
-	 */
-	panel = msm_dsi_host_get_panel(master_dsi->host);
-	if (IS_ERR(panel)) {
-		DRM_ERROR("Could not find panel for %u (%ld)\n", msm_dsi->id,
-			  PTR_ERR(panel));
-		return PTR_ERR(panel);
-	}
-
-	if (!panel || !IS_BONDED_DSI())
-		goto out;
-
-	drm_object_attach_property(&conn->base,
-				   conn->dev->mode_config.tile_property, 0);
-=======
 	if (!msm_dsi->external_bridge || !IS_BONDED_DSI())
 		return;
->>>>>>> eb3cdb58
 
 	/*
 	 * Set split display info to kms once bonded DSI panel is connected to
@@ -292,51 +254,6 @@
 	}
 }
 
-<<<<<<< HEAD
-static void dsi_mgr_connector_destroy(struct drm_connector *connector)
-{
-	struct dsi_connector *dsi_connector = to_dsi_connector(connector);
-
-	DBG("");
-
-	drm_connector_cleanup(connector);
-
-	kfree(dsi_connector);
-}
-
-static int dsi_mgr_connector_get_modes(struct drm_connector *connector)
-{
-	int id = dsi_mgr_connector_get_id(connector);
-	struct msm_dsi *msm_dsi = dsi_mgr_get_dsi(id);
-	struct drm_panel *panel = msm_dsi->panel;
-	int num;
-
-	if (!panel)
-		return 0;
-
-	/*
-	 * In bonded DSI mode, we have one connector that can be
-	 * attached to the drm_panel.
-	 */
-	num = drm_panel_get_modes(panel, connector);
-	if (!num)
-		return 0;
-
-	return num;
-}
-
-static struct drm_encoder *
-dsi_mgr_connector_best_encoder(struct drm_connector *connector)
-{
-	int id = dsi_mgr_connector_get_id(connector);
-	struct msm_dsi *msm_dsi = dsi_mgr_get_dsi(id);
-
-	DBG("");
-	return msm_dsi_get_encoder(msm_dsi);
-}
-
-=======
->>>>>>> eb3cdb58
 static void dsi_mgr_bridge_power_on(struct drm_bridge *bridge)
 {
 	int id = dsi_mgr_bridge_get_id(bridge);
@@ -378,7 +295,6 @@
 	/*
 	 * Enable before preparing the panel, disable after unpreparing, so
 	 * that the panel can communicate over the DSI link.
-<<<<<<< HEAD
 	 */
 	msm_dsi_host_enable_irq(host);
 	if (is_bonded_dsi && msm_dsi1)
@@ -400,7 +316,6 @@
 	struct msm_dsi *msm_dsi = dsi_mgr_get_dsi(id);
 	struct msm_dsi *msm_dsi1 = dsi_mgr_get_dsi(DSI_1);
 	struct mipi_dsi_host *host = msm_dsi->host;
-	struct drm_panel *panel = msm_dsi->panel;
 	bool is_bonded_dsi = IS_BONDED_DSI();
 	int ret;
 
@@ -414,18 +329,6 @@
 
 	if (!dsi_mgr_power_on_early(bridge))
 		dsi_mgr_bridge_power_on(bridge);
-
-	/* Always call panel functions once, because even for dual panels,
-	 * there is only one drm_panel instance.
-	 */
-	if (panel) {
-		ret = drm_panel_prepare(panel);
-		if (ret) {
-			pr_err("%s: prepare panel %d failed, %d\n", __func__,
-								id, ret);
-			goto panel_prep_fail;
-		}
-	}
 
 	ret = msm_dsi_host_enable(host);
 	if (ret) {
@@ -446,9 +349,6 @@
 host1_en_fail:
 	msm_dsi_host_disable(host);
 host_en_fail:
-	if (panel)
-		drm_panel_unprepare(panel);
-panel_prep_fail:
 
 	return;
 }
@@ -466,114 +366,12 @@
 	}
 }
 
-static void dsi_mgr_bridge_enable(struct drm_bridge *bridge)
-{
-	int id = dsi_mgr_bridge_get_id(bridge);
-	struct msm_dsi *msm_dsi = dsi_mgr_get_dsi(id);
-	struct drm_panel *panel = msm_dsi->panel;
-=======
-	 */
-	msm_dsi_host_enable_irq(host);
-	if (is_bonded_dsi && msm_dsi1)
-		msm_dsi_host_enable_irq(msm_dsi1->host);
-
-	return;
-
-host1_on_fail:
-	msm_dsi_host_power_off(host);
-host_on_fail:
-	dsi_mgr_phy_disable(id);
-phy_en_fail:
-	return;
-}
-
-static void dsi_mgr_bridge_pre_enable(struct drm_bridge *bridge)
+static void dsi_mgr_bridge_post_disable(struct drm_bridge *bridge)
 {
 	int id = dsi_mgr_bridge_get_id(bridge);
 	struct msm_dsi *msm_dsi = dsi_mgr_get_dsi(id);
 	struct msm_dsi *msm_dsi1 = dsi_mgr_get_dsi(DSI_1);
 	struct mipi_dsi_host *host = msm_dsi->host;
->>>>>>> eb3cdb58
-	bool is_bonded_dsi = IS_BONDED_DSI();
-	int ret;
-
-	DBG("id=%d", id);
-	if (!msm_dsi_device_connected(msm_dsi))
-		return;
-
-<<<<<<< HEAD
-	/* Do nothing with the host if it is slave-DSI in case of dual DSI */
-=======
-	/* Do nothing with the host if it is slave-DSI in case of bonded DSI */
->>>>>>> eb3cdb58
-	if (is_bonded_dsi && !IS_MASTER_DSI_LINK(id))
-		return;
-
-	if (!dsi_mgr_power_on_early(bridge))
-		dsi_mgr_bridge_power_on(bridge);
-
-	ret = msm_dsi_host_enable(host);
-	if (ret) {
-		pr_err("%s: enable host %d failed, %d\n", __func__, id, ret);
-		goto host_en_fail;
-	}
-
-	if (is_bonded_dsi && msm_dsi1) {
-		ret = msm_dsi_host_enable(msm_dsi1->host);
-		if (ret) {
-			pr_err("%s: enable host1 failed, %d\n", __func__, ret);
-			goto host1_en_fail;
-		}
-	}
-
-<<<<<<< HEAD
-static void dsi_mgr_bridge_disable(struct drm_bridge *bridge)
-{
-	int id = dsi_mgr_bridge_get_id(bridge);
-	struct msm_dsi *msm_dsi = dsi_mgr_get_dsi(id);
-	struct drm_panel *panel = msm_dsi->panel;
-	bool is_bonded_dsi = IS_BONDED_DSI();
-	int ret;
-=======
-	return;
->>>>>>> eb3cdb58
-
-host1_en_fail:
-	msm_dsi_host_disable(host);
-host_en_fail:
-
-<<<<<<< HEAD
-	/* Do nothing with the host if it is slave-DSI in case of bonded DSI */
-	if (is_bonded_dsi && !IS_MASTER_DSI_LINK(id))
-		return;
-=======
-	return;
-}
->>>>>>> eb3cdb58
-
-void msm_dsi_manager_tpg_enable(void)
-{
-	struct msm_dsi *m_dsi = dsi_mgr_get_dsi(DSI_0);
-	struct msm_dsi *s_dsi = dsi_mgr_get_dsi(DSI_1);
-
-	/* if dual dsi, trigger tpg on master first then slave */
-	if (m_dsi) {
-		msm_dsi_host_test_pattern_en(m_dsi->host);
-		if (IS_BONDED_DSI() && s_dsi)
-			msm_dsi_host_test_pattern_en(s_dsi->host);
-	}
-}
-
-static void dsi_mgr_bridge_post_disable(struct drm_bridge *bridge)
-{
-	int id = dsi_mgr_bridge_get_id(bridge);
-	struct msm_dsi *msm_dsi = dsi_mgr_get_dsi(id);
-	struct msm_dsi *msm_dsi1 = dsi_mgr_get_dsi(DSI_1);
-	struct mipi_dsi_host *host = msm_dsi->host;
-<<<<<<< HEAD
-	struct drm_panel *panel = msm_dsi->panel;
-=======
->>>>>>> eb3cdb58
 	bool is_bonded_dsi = IS_BONDED_DSI();
 	int ret;
 
@@ -599,10 +397,6 @@
 		if (ret)
 			pr_err("%s: host1 disable failed, %d\n", __func__, ret);
 	}
-
-	msm_dsi_host_disable_irq(host);
-	if (is_bonded_dsi && msm_dsi1)
-		msm_dsi_host_disable_irq(msm_dsi1->host);
 
 	msm_dsi_host_disable_irq(host);
 	if (is_bonded_dsi && msm_dsi1)
@@ -647,20 +441,6 @@
 
 	if (dsi_mgr_power_on_early(bridge))
 		dsi_mgr_bridge_power_on(bridge);
-<<<<<<< HEAD
-}
-
-static enum drm_mode_status dsi_mgr_bridge_mode_valid(struct drm_bridge *bridge,
-						      const struct drm_display_info *info,
-						      const struct drm_display_mode *mode)
-{
-	int id = dsi_mgr_bridge_get_id(bridge);
-	struct msm_dsi *msm_dsi = dsi_mgr_get_dsi(id);
-	struct mipi_dsi_host *host = msm_dsi->host;
-
-	return msm_dsi_host_check_dsc(host, mode);
-=======
->>>>>>> eb3cdb58
 }
 
 static enum drm_mode_status dsi_mgr_bridge_mode_valid(struct drm_bridge *bridge,
@@ -691,15 +471,8 @@
 			return MODE_ERROR;
 	}
 
-<<<<<<< HEAD
-static const struct drm_connector_helper_funcs dsi_mgr_conn_helper_funcs = {
-	.get_modes = dsi_mgr_connector_get_modes,
-	.best_encoder = dsi_mgr_connector_best_encoder,
-};
-=======
 	return msm_dsi_host_check_dsc(host, mode);
 }
->>>>>>> eb3cdb58
 
 static const struct drm_bridge_funcs dsi_mgr_bridge_funcs = {
 	.pre_enable = dsi_mgr_bridge_pre_enable,
@@ -708,56 +481,6 @@
 	.mode_valid = dsi_mgr_bridge_mode_valid,
 };
 
-<<<<<<< HEAD
-/* initialize connector when we're connected to a drm_panel */
-struct drm_connector *msm_dsi_manager_connector_init(u8 id)
-{
-	struct msm_dsi *msm_dsi = dsi_mgr_get_dsi(id);
-	struct drm_connector *connector = NULL;
-	struct dsi_connector *dsi_connector;
-	int ret;
-
-	dsi_connector = kzalloc(sizeof(*dsi_connector), GFP_KERNEL);
-	if (!dsi_connector)
-		return ERR_PTR(-ENOMEM);
-
-	dsi_connector->id = id;
-
-	connector = &dsi_connector->base;
-
-	ret = drm_connector_init(msm_dsi->dev, connector,
-			&dsi_mgr_connector_funcs, DRM_MODE_CONNECTOR_DSI);
-	if (ret)
-		return ERR_PTR(ret);
-
-	drm_connector_helper_add(connector, &dsi_mgr_conn_helper_funcs);
-
-	/* Enable HPD to let hpd event is handled
-	 * when panel is attached to the host.
-	 */
-	connector->polled = DRM_CONNECTOR_POLL_HPD;
-
-	/* Display driver doesn't support interlace now. */
-	connector->interlace_allowed = 0;
-	connector->doublescan_allowed = 0;
-
-	drm_connector_attach_encoder(connector, msm_dsi->encoder);
-
-	ret = msm_dsi_manager_panel_init(connector, id);
-	if (ret) {
-		DRM_DEV_ERROR(msm_dsi->dev->dev, "init panel failed %d\n", ret);
-		goto fail;
-	}
-
-	return connector;
-
-fail:
-	connector->funcs->destroy(connector);
-	return ERR_PTR(ret);
-}
-
-=======
->>>>>>> eb3cdb58
 /* initialize bridge */
 struct drm_bridge *msm_dsi_manager_bridge_init(u8 id)
 {
@@ -800,7 +523,6 @@
 {
 	struct msm_dsi *msm_dsi = dsi_mgr_get_dsi(id);
 	struct drm_device *dev = msm_dsi->dev;
-	struct drm_connector *connector;
 	struct drm_encoder *encoder;
 	struct drm_bridge *int_bridge, *ext_bridge;
 	int ret;
@@ -813,11 +535,8 @@
 
 	msm_dsi->external_bridge = ext_bridge;
 
-<<<<<<< HEAD
-=======
 	encoder = msm_dsi->encoder;
 
->>>>>>> eb3cdb58
 	/*
 	 * Try first to create the bridge without it creating its own
 	 * connector.. currently some bridges support this, and others
@@ -826,38 +545,6 @@
 	ret = drm_bridge_attach(encoder, ext_bridge, int_bridge,
 			DRM_BRIDGE_ATTACH_NO_CONNECTOR);
 	if (ret == -EINVAL) {
-<<<<<<< HEAD
-		struct drm_connector *connector;
-		struct list_head *connector_list;
-
-		/* link the internal dsi bridge to the external bridge */
-		drm_bridge_attach(encoder, ext_bridge, int_bridge, 0);
-
-		/*
-		 * we need the drm_connector created by the external bridge
-		 * driver (or someone else) to feed it to our driver's
-		 * priv->connector[] list, mainly for msm_fbdev_init()
-		 */
-		connector_list = &dev->mode_config.connector_list;
-
-		list_for_each_entry(connector, connector_list, head) {
-			if (drm_connector_has_possible_encoder(connector, encoder))
-				return connector;
-		}
-
-		return ERR_PTR(-ENODEV);
-	}
-
-	connector = drm_bridge_connector_init(dev, encoder);
-	if (IS_ERR(connector)) {
-		DRM_ERROR("Unable to create bridge connector\n");
-		return ERR_CAST(connector);
-	}
-
-	drm_connector_attach_encoder(connector, encoder);
-
-	return connector;
-=======
 		/*
 		 * link the internal dsi bridge to the external bridge,
 		 * connector is created by the next bridge.
@@ -884,7 +571,6 @@
 	msm_dsi_manager_set_split_display(id);
 
 	return 0;
->>>>>>> eb3cdb58
 }
 
 void msm_dsi_manager_bridge_destroy(struct drm_bridge *bridge)
