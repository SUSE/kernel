--- conflicted
+++ resolved
@@ -125,11 +125,8 @@
 #define GMU_STATUS_FW_START	0
 /* To track if PDC sleep seq was done */
 #define GMU_STATUS_PDC_SLEEP	1
-<<<<<<< HEAD
-=======
 /* To track Perfcounter OOB set status */
 #define GMU_STATUS_OOB_PERF_SET 2
->>>>>>> b35fc656
 	unsigned long status;
 };
 
