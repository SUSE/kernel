// SPDX-License-Identifier: GPL-2.0
/*
 * Copyright (c) 2018-2019 The Linux Foundation. All rights reserved.
 * Copyright (c) 2022 Qualcomm Innovation Center, Inc. All rights reserved.
 */

#ifndef _A6XX_CRASH_DUMP_H_
#define _A6XX_CRASH_DUMP_H_

#include "a6xx.xml.h"

#define A6XX_NUM_CONTEXTS 2
#define A6XX_NUM_SHADER_BANKS 3

static const u32 a6xx_gras_cluster[] = {
	0x8000, 0x8006, 0x8010, 0x8092, 0x8094, 0x809d, 0x80a0, 0x80a6,
	0x80af, 0x80f1, 0x8100, 0x8107, 0x8109, 0x8109, 0x8110, 0x8110,
	0x8400, 0x840b,
};

static const u32 a6xx_ps_cluster_rac[] = {
	0x8800, 0x8806, 0x8809, 0x8811, 0x8818, 0x881e, 0x8820, 0x8865,
	0x8870, 0x8879, 0x8880, 0x8889, 0x8890, 0x8891, 0x8898, 0x8898,
	0x88c0, 0x88c1, 0x88d0, 0x88e3, 0x8900, 0x890c, 0x890f, 0x891a,
	0x8c00, 0x8c01, 0x8c08, 0x8c10, 0x8c17, 0x8c1f, 0x8c26, 0x8c33,
};

static const u32 a6xx_ps_cluster_rbp[] = {
	0x88f0, 0x88f3, 0x890d, 0x890e, 0x8927, 0x8928, 0x8bf0, 0x8bf1,
	0x8c02, 0x8c07, 0x8c11, 0x8c16, 0x8c20, 0x8c25,
};

static const u32 a6xx_ps_cluster[] = {
	0x9200, 0x9216, 0x9218, 0x9236, 0x9300, 0x9306,
};

static const u32 a6xx_fe_cluster[] = {
	0x9300, 0x9306, 0x9800, 0x9806, 0x9b00, 0x9b07, 0xa000, 0xa009,
	0xa00e, 0xa0ef, 0xa0f8, 0xa0f8,
};

static const u32 a660_fe_cluster[] = {
	0x9807, 0x9807,
};

static const u32 a6xx_pc_vs_cluster[] = {
	0x9100, 0x9108, 0x9300, 0x9306, 0x9980, 0x9981, 0x9b00, 0x9b07,
};

#define CLUSTER_FE	0
#define CLUSTER_SP_VS	1
#define CLUSTER_PC_VS	2
#define CLUSTER_GRAS	3
#define CLUSTER_SP_PS	4
#define CLUSTER_PS	5
#define CLUSTER_VPC_PS	6
#define CLUSTER_NONE    7

#define CLUSTER(_id, _reg, _sel_reg, _sel_val) \
	{ .id = _id, .name = #_id,\
		.registers = _reg, \
		.count = ARRAY_SIZE(_reg), \
		.sel_reg = _sel_reg, .sel_val = _sel_val }

static const struct a6xx_cluster {
	u32 id;
	const char *name;
	const u32 *registers;
	size_t count;
	u32 sel_reg;
	u32 sel_val;
} a6xx_clusters[] = {
	CLUSTER(CLUSTER_GRAS, a6xx_gras_cluster, 0, 0),
	CLUSTER(CLUSTER_PS, a6xx_ps_cluster_rac, REG_A6XX_RB_RB_SUB_BLOCK_SEL_CNTL_CD, 0x0),
	CLUSTER(CLUSTER_PS, a6xx_ps_cluster_rbp, REG_A6XX_RB_RB_SUB_BLOCK_SEL_CNTL_CD, 0x9),
	CLUSTER(CLUSTER_PS, a6xx_ps_cluster, 0, 0),
	CLUSTER(CLUSTER_FE, a6xx_fe_cluster, 0, 0),
	CLUSTER(CLUSTER_PC_VS, a6xx_pc_vs_cluster, 0, 0),
	CLUSTER(CLUSTER_FE, a660_fe_cluster, 0, 0),
};

static const u32 a6xx_sp_vs_hlsq_cluster[] = {
	0xb800, 0xb803, 0xb820, 0xb822,
};

static const u32 a6xx_sp_vs_sp_cluster[] = {
	0xa800, 0xa824, 0xa830, 0xa83c, 0xa840, 0xa864, 0xa870, 0xa895,
	0xa8a0, 0xa8af, 0xa8c0, 0xa8c3,
};

static const u32 a6xx_hlsq_duplicate_cluster[] = {
	0xbb10, 0xbb11, 0xbb20, 0xbb29,
};

static const u32 a6xx_hlsq_2d_duplicate_cluster[] = {
	0xbd80, 0xbd80,
};

static const u32 a6xx_sp_duplicate_cluster[] = {
	0xab00, 0xab00, 0xab04, 0xab05, 0xab10, 0xab1b, 0xab20, 0xab20,
};

static const u32 a6xx_tp_duplicate_cluster[] = {
	0xb300, 0xb307, 0xb309, 0xb309, 0xb380, 0xb382,
};

static const u32 a6xx_sp_ps_hlsq_cluster[] = {
	0xb980, 0xb980, 0xb982, 0xb987, 0xb990, 0xb99b, 0xb9a0, 0xb9a2,
	0xb9c0, 0xb9c9,
};

static const u32 a6xx_sp_ps_hlsq_2d_cluster[] = {
	0xbd80, 0xbd80,
};

static const u32 a6xx_sp_ps_sp_cluster[] = {
	0xa980, 0xa9a8, 0xa9b0, 0xa9bc, 0xa9d0, 0xa9d3, 0xa9e0, 0xa9f3,
	0xaa00, 0xaa00, 0xaa30, 0xaa31, 0xaaf2, 0xaaf2,
};

static const u32 a6xx_sp_ps_sp_2d_cluster[] = {
	0xacc0, 0xacc0,
};

static const u32 a6xx_sp_ps_tp_cluster[] = {
	0xb180, 0xb183, 0xb190, 0xb191,
};

static const u32 a6xx_sp_ps_tp_2d_cluster[] = {
	0xb4c0, 0xb4d1,
};

#define CLUSTER_DBGAHB(_id, _base, _type, _reg) \
	{ .name = #_id, .statetype = _type, .base = _base, \
		.registers = _reg, .count = ARRAY_SIZE(_reg) }

static const struct a6xx_dbgahb_cluster {
	const char *name;
	u32 statetype;
	u32 base;
	const u32 *registers;
	size_t count;
} a6xx_dbgahb_clusters[] = {
	CLUSTER_DBGAHB(CLUSTER_SP_VS, 0x0002e000, 0x41, a6xx_sp_vs_hlsq_cluster),
	CLUSTER_DBGAHB(CLUSTER_SP_VS, 0x0002a000, 0x21, a6xx_sp_vs_sp_cluster),
	CLUSTER_DBGAHB(CLUSTER_SP_VS, 0x0002e000, 0x41, a6xx_hlsq_duplicate_cluster),
	CLUSTER_DBGAHB(CLUSTER_SP_VS, 0x0002f000, 0x45, a6xx_hlsq_2d_duplicate_cluster),
	CLUSTER_DBGAHB(CLUSTER_SP_VS, 0x0002a000, 0x21, a6xx_sp_duplicate_cluster),
	CLUSTER_DBGAHB(CLUSTER_SP_VS, 0x0002c000, 0x1, a6xx_tp_duplicate_cluster),
	CLUSTER_DBGAHB(CLUSTER_SP_PS, 0x0002e000, 0x42, a6xx_sp_ps_hlsq_cluster),
	CLUSTER_DBGAHB(CLUSTER_SP_PS, 0x0002f000, 0x46, a6xx_sp_ps_hlsq_2d_cluster),
	CLUSTER_DBGAHB(CLUSTER_SP_PS, 0x0002a000, 0x22, a6xx_sp_ps_sp_cluster),
	CLUSTER_DBGAHB(CLUSTER_SP_PS, 0x0002b000, 0x26, a6xx_sp_ps_sp_2d_cluster),
	CLUSTER_DBGAHB(CLUSTER_SP_PS, 0x0002c000, 0x2, a6xx_sp_ps_tp_cluster),
	CLUSTER_DBGAHB(CLUSTER_SP_PS, 0x0002d000, 0x6, a6xx_sp_ps_tp_2d_cluster),
	CLUSTER_DBGAHB(CLUSTER_SP_PS, 0x0002e000, 0x42, a6xx_hlsq_duplicate_cluster),
	CLUSTER_DBGAHB(CLUSTER_SP_PS, 0x0002a000, 0x22, a6xx_sp_duplicate_cluster),
	CLUSTER_DBGAHB(CLUSTER_SP_PS, 0x0002c000, 0x2, a6xx_tp_duplicate_cluster),
};

static const u32 a6xx_hlsq_registers[] = {
	0xbe00, 0xbe01, 0xbe04, 0xbe05, 0xbe08, 0xbe09, 0xbe10, 0xbe15,
	0xbe20, 0xbe23,
};

static const u32 a6xx_sp_registers[] = {
	0xae00, 0xae04, 0xae0c, 0xae0c, 0xae0f, 0xae2b, 0xae30, 0xae32,
	0xae35, 0xae35, 0xae3a, 0xae3f, 0xae50, 0xae52,
};

static const u32 a6xx_tp_registers[] = {
	0xb600, 0xb601, 0xb604, 0xb605, 0xb610, 0xb61b, 0xb620, 0xb623,
};

struct a6xx_registers {
	const u32 *registers;
	size_t count;
	u32 val0;
	u32 val1;
};

#define HLSQ_DBG_REGS(_base, _type, _array) \
	{ .val0 = _base, .val1 = _type, .registers = _array, \
		.count = ARRAY_SIZE(_array), }

static const struct a6xx_registers a6xx_hlsq_reglist[] = {
	HLSQ_DBG_REGS(0x0002F800, 0x40, a6xx_hlsq_registers),
	HLSQ_DBG_REGS(0x0002B800, 0x20, a6xx_sp_registers),
	HLSQ_DBG_REGS(0x0002D800, 0x0, a6xx_tp_registers),
};

#define SHADER(_type, _size) \
	{ .type = _type, .name = #_type, .size = _size }

static const struct a6xx_shader_block {
	const char *name;
	u32 type;
	u32 size;
} a6xx_shader_blocks[] = {
	SHADER(A6XX_TP0_TMO_DATA, 0x200),
	SHADER(A6XX_TP0_SMO_DATA, 0x80),
	SHADER(A6XX_TP0_MIPMAP_BASE_DATA, 0x3c0),
	SHADER(A6XX_TP1_TMO_DATA, 0x200),
	SHADER(A6XX_TP1_SMO_DATA, 0x80),
	SHADER(A6XX_TP1_MIPMAP_BASE_DATA, 0x3c0),
	SHADER(A6XX_SP_INST_DATA, 0x800),
	SHADER(A6XX_SP_LB_0_DATA, 0x800),
	SHADER(A6XX_SP_LB_1_DATA, 0x800),
	SHADER(A6XX_SP_LB_2_DATA, 0x800),
	SHADER(A6XX_SP_LB_3_DATA, 0x800),
	SHADER(A6XX_SP_LB_4_DATA, 0x800),
	SHADER(A6XX_SP_LB_5_DATA, 0x200),
	SHADER(A6XX_SP_CB_BINDLESS_DATA, 0x800),
	SHADER(A6XX_SP_CB_LEGACY_DATA, 0x280),
	SHADER(A6XX_SP_UAV_DATA, 0x80),
	SHADER(A6XX_SP_INST_TAG, 0x80),
	SHADER(A6XX_SP_CB_BINDLESS_TAG, 0x80),
	SHADER(A6XX_SP_TMO_UMO_TAG, 0x80),
	SHADER(A6XX_SP_SMO_TAG, 0x80),
	SHADER(A6XX_SP_STATE_DATA, 0x3f),
	SHADER(A6XX_HLSQ_CHUNK_CVS_RAM, 0x1c0),
	SHADER(A6XX_HLSQ_CHUNK_CPS_RAM, 0x280),
	SHADER(A6XX_HLSQ_CHUNK_CVS_RAM_TAG, 0x40),
	SHADER(A6XX_HLSQ_CHUNK_CPS_RAM_TAG, 0x40),
	SHADER(A6XX_HLSQ_ICB_CVS_CB_BASE_TAG, 0x4),
	SHADER(A6XX_HLSQ_ICB_CPS_CB_BASE_TAG, 0x4),
	SHADER(A6XX_HLSQ_CVS_MISC_RAM, 0x1c0),
	SHADER(A6XX_HLSQ_CPS_MISC_RAM, 0x580),
	SHADER(A6XX_HLSQ_INST_RAM, 0x800),
	SHADER(A6XX_HLSQ_GFX_CVS_CONST_RAM, 0x800),
	SHADER(A6XX_HLSQ_GFX_CPS_CONST_RAM, 0x800),
	SHADER(A6XX_HLSQ_CVS_MISC_RAM_TAG, 0x8),
	SHADER(A6XX_HLSQ_CPS_MISC_RAM_TAG, 0x4),
	SHADER(A6XX_HLSQ_INST_RAM_TAG, 0x80),
	SHADER(A6XX_HLSQ_GFX_CVS_CONST_RAM_TAG, 0xc),
	SHADER(A6XX_HLSQ_GFX_CPS_CONST_RAM_TAG, 0x10),
	SHADER(A6XX_HLSQ_PWR_REST_RAM, 0x28),
	SHADER(A6XX_HLSQ_PWR_REST_TAG, 0x14),
	SHADER(A6XX_HLSQ_DATAPATH_META, 0x40),
	SHADER(A6XX_HLSQ_FRONTEND_META, 0x40),
	SHADER(A6XX_HLSQ_INDIRECT_META, 0x40),
	SHADER(A6XX_SP_LB_6_DATA, 0x200),
	SHADER(A6XX_SP_LB_7_DATA, 0x200),
	SHADER(A6XX_HLSQ_INST_RAM_1, 0x200),
};

static const u32 a6xx_rb_rac_registers[] = {
	0x8e04, 0x8e05, 0x8e07, 0x8e08, 0x8e10, 0x8e1c, 0x8e20, 0x8e25,
	0x8e28, 0x8e28, 0x8e2c, 0x8e2f, 0x8e50, 0x8e52,
};

static const u32 a6xx_rb_rbp_registers[] = {
	0x8e01, 0x8e01, 0x8e0c, 0x8e0c, 0x8e3b, 0x8e3e, 0x8e40, 0x8e43,
	0x8e53, 0x8e5f, 0x8e70, 0x8e77,
};

static const u32 a6xx_registers[] = {
	/* RBBM */
	0x0000, 0x0002, 0x0010, 0x0010, 0x0012, 0x0012, 0x0018, 0x001b,
	0x001e, 0x0032, 0x0038, 0x003c, 0x0042, 0x0042, 0x0044, 0x0044,
	0x0047, 0x0047, 0x0056, 0x0056, 0x00ad, 0x00ae, 0x00b0, 0x00fb,
	0x0100, 0x011d, 0x0200, 0x020d, 0x0218, 0x023d, 0x0400, 0x04f9,
	0x0500, 0x0500, 0x0505, 0x050b, 0x050e, 0x0511, 0x0533, 0x0533,
	0x0540, 0x0555,
	/* CP */
	0x0800, 0x0808, 0x0810, 0x0813, 0x0820, 0x0821, 0x0823, 0x0824,
	0x0826, 0x0827, 0x0830, 0x0833, 0x0840, 0x0845, 0x084f, 0x086f,
	0x0880, 0x088a, 0x08a0, 0x08ab, 0x08c0, 0x08c4, 0x08d0, 0x08dd,
	0x08f0, 0x08f3, 0x0900, 0x0903, 0x0908, 0x0911, 0x0928, 0x093e,
	0x0942, 0x094d, 0x0980, 0x0984, 0x098d, 0x0996, 0x0998, 0x099e,
	0x09a0, 0x09a6, 0x09a8, 0x09ae, 0x09b0, 0x09b1, 0x09c2, 0x09c8,
	0x0a00, 0x0a03,
	/* VSC */
	0x0c00, 0x0c04, 0x0c06, 0x0c06, 0x0c10, 0x0cd9, 0x0e00, 0x0e0e,
	/* UCHE */
	0x0e10, 0x0e13, 0x0e17, 0x0e19, 0x0e1c, 0x0e2b, 0x0e30, 0x0e32,
	0x0e38, 0x0e39,
	/* GRAS */
	0x8600, 0x8601, 0x8610, 0x861b, 0x8620, 0x8620, 0x8628, 0x862b,
	0x8630, 0x8637,
	/* VPC */
	0x9600, 0x9604, 0x9624, 0x9637,
	/* PC */
	0x9e00, 0x9e01, 0x9e03, 0x9e0e, 0x9e11, 0x9e16, 0x9e19, 0x9e19,
	0x9e1c, 0x9e1c, 0x9e20, 0x9e23, 0x9e30, 0x9e31, 0x9e34, 0x9e34,
	0x9e70, 0x9e72, 0x9e78, 0x9e79, 0x9e80, 0x9fff,
	/* VFD */
	0xa600, 0xa601, 0xa603, 0xa603, 0xa60a, 0xa60a, 0xa610, 0xa617,
	0xa630, 0xa630,
	/* HLSQ */
	0xd002, 0xd003,
};

static const u32 a660_registers[] = {
	/* UCHE */
	0x0e3c, 0x0e3c,
};

#define REGS(_array, _sel_reg, _sel_val) \
	{ .registers = _array, .count = ARRAY_SIZE(_array), \
		.val0 = _sel_reg, .val1 = _sel_val }

static const struct a6xx_registers a6xx_reglist[] = {
	REGS(a6xx_registers, 0, 0),
	REGS(a660_registers, 0, 0),
	REGS(a6xx_rb_rac_registers, REG_A6XX_RB_RB_SUB_BLOCK_SEL_CNTL_CD, 0),
	REGS(a6xx_rb_rbp_registers, REG_A6XX_RB_RB_SUB_BLOCK_SEL_CNTL_CD, 9),
};

static const u32 a6xx_ahb_registers[] = {
	/* RBBM_STATUS - RBBM_STATUS3 */
	0x210, 0x213,
	/* CP_STATUS_1 */
	0x825, 0x825,
};

static const u32 a6xx_vbif_registers[] = {
	0x3000, 0x3007, 0x300c, 0x3014, 0x3018, 0x302d, 0x3030, 0x3031,
	0x3034, 0x3036, 0x303c, 0x303d, 0x3040, 0x3040, 0x3042, 0x3042,
	0x3049, 0x3049, 0x3058, 0x3058, 0x305a, 0x3061, 0x3064, 0x3068,
	0x306c, 0x306d, 0x3080, 0x3088, 0x308b, 0x308c, 0x3090, 0x3094,
	0x3098, 0x3098, 0x309c, 0x309c, 0x30c0, 0x30c0, 0x30c8, 0x30c8,
	0x30d0, 0x30d0, 0x30d8, 0x30d8, 0x30e0, 0x30e0, 0x3100, 0x3100,
	0x3108, 0x3108, 0x3110, 0x3110, 0x3118, 0x3118, 0x3120, 0x3120,
	0x3124, 0x3125, 0x3129, 0x3129, 0x3131, 0x3131, 0x3154, 0x3154,
	0x3156, 0x3156, 0x3158, 0x3158, 0x315a, 0x315a, 0x315c, 0x315c,
	0x315e, 0x315e, 0x3160, 0x3160, 0x3162, 0x3162, 0x340c, 0x340c,
	0x3410, 0x3410, 0x3800, 0x3801,
};

static const u32 a6xx_gbif_registers[] = {
	0x3C00, 0X3C0B, 0X3C40, 0X3C47, 0X3CC0, 0X3CD1, 0xE3A, 0xE3A,
};

static const struct a6xx_registers a6xx_ahb_reglist =
	REGS(a6xx_ahb_registers, 0, 0);

static const struct a6xx_registers a6xx_vbif_reglist =
			REGS(a6xx_vbif_registers, 0, 0);

static const struct a6xx_registers a6xx_gbif_reglist =
			REGS(a6xx_gbif_registers, 0, 0);

static const u32 a7xx_ahb_registers[] = {
	/* RBBM_STATUS */
	0x210, 0x210,
	/* RBBM_STATUS2-3 */
	0x212, 0x213,
};

static const u32 a7xx_gbif_registers[] = {
	0x3c00, 0x3c0b,
	0x3c40, 0x3c42,
	0x3c45, 0x3c47,
	0x3c49, 0x3c4a,
	0x3cc0, 0x3cd1,
};

static const struct a6xx_registers a7xx_ahb_reglist=
	REGS(a7xx_ahb_registers, 0, 0);

static const struct a6xx_registers a7xx_gbif_reglist =
	REGS(a7xx_gbif_registers, 0, 0);

static const u32 a6xx_gmu_gx_registers[] = {
	/* GMU GX */
	0x0000, 0x0000, 0x0010, 0x0013, 0x0016, 0x0016, 0x0018, 0x001b,
	0x001e, 0x001e, 0x0020, 0x0023, 0x0026, 0x0026, 0x0028, 0x002b,
	0x002e, 0x002e, 0x0030, 0x0033, 0x0036, 0x0036, 0x0038, 0x003b,
	0x003e, 0x003e, 0x0040, 0x0043, 0x0046, 0x0046, 0x0080, 0x0084,
	0x0100, 0x012b, 0x0140, 0x0140,
};

static const u32 a6xx_gmu_cx_registers[] = {
	/* GMU CX */
	0x4c00, 0x4c07, 0x4c10, 0x4c12, 0x4d00, 0x4d00, 0x4d07, 0x4d0a,
	0x5000, 0x5004, 0x5007, 0x5008, 0x500b, 0x500c, 0x500f, 0x501c,
	0x5024, 0x502a, 0x502d, 0x5030, 0x5040, 0x5053, 0x5087, 0x5089,
	0x50a0, 0x50a2, 0x50a4, 0x50af, 0x50c0, 0x50c3, 0x50d0, 0x50d0,
	0x50e4, 0x50e4, 0x50e8, 0x50ec, 0x5100, 0x5103, 0x5140, 0x5140,
	0x5142, 0x5144, 0x514c, 0x514d, 0x514f, 0x5151, 0x5154, 0x5154,
	0x5157, 0x5158, 0x515d, 0x515d, 0x5162, 0x5162, 0x5164, 0x5165,
	0x5180, 0x5186, 0x5190, 0x519e, 0x51c0, 0x51c0, 0x51c5, 0x51cc,
	0x51e0, 0x51e2, 0x51f0, 0x51f0, 0x5200, 0x5201,
	/* GMU AO */
	0x9300, 0x9316, 0x9400, 0x9400,
	/* GPU CC */
	0x9800, 0x9812, 0x9840, 0x9852, 0x9c00, 0x9c04, 0x9c07, 0x9c0b,
	0x9c15, 0x9c1c, 0x9c1e, 0x9c2d, 0x9c3c, 0x9c3d, 0x9c3f, 0x9c40,
	0x9c42, 0x9c49, 0x9c58, 0x9c5a, 0x9d40, 0x9d5e, 0xa000, 0xa002,
	0xa400, 0xa402, 0xac00, 0xac02, 0xb000, 0xb002, 0xb400, 0xb402,
	0xb800, 0xb802,
	/* GPU CC ACD */
	0xbc00, 0xbc16, 0xbc20, 0xbc27,
};

static const u32 a6xx_gmu_cx_rscc_registers[] = {
	/* GPU RSCC */
	0x008c, 0x008c, 0x0101, 0x0102, 0x0340, 0x0342, 0x0344, 0x0347,
	0x034c, 0x0387, 0x03ec, 0x03ef, 0x03f4, 0x042f, 0x0494, 0x0497,
	0x049c, 0x04d7, 0x053c, 0x053f, 0x0544, 0x057f,
};

static const struct a6xx_registers a6xx_gmu_reglist[] = {
	REGS(a6xx_gmu_cx_registers, 0, 0),
	REGS(a6xx_gmu_cx_rscc_registers, 0, 0),
	REGS(a6xx_gmu_gx_registers, 0, 0),
};

static u32 a6xx_get_cp_roq_size(struct msm_gpu *gpu);
static u32 a7xx_get_cp_roq_size(struct msm_gpu *gpu);

struct a6xx_indexed_registers {
	const char *name;
	u32 addr;
	u32 data;
	u32 count;
	u32 (*count_fn)(struct msm_gpu *gpu);
};

<<<<<<< HEAD
static struct a6xx_indexed_registers a6xx_indexed_reglist[] = {
=======
static const struct a6xx_indexed_registers a6xx_indexed_reglist[] = {
>>>>>>> 2d5404ca
	{ "CP_SQE_STAT", REG_A6XX_CP_SQE_STAT_ADDR,
		REG_A6XX_CP_SQE_STAT_DATA, 0x33, NULL },
	{ "CP_DRAW_STATE", REG_A6XX_CP_DRAW_STATE_ADDR,
		REG_A6XX_CP_DRAW_STATE_DATA, 0x100, NULL },
	{ "CP_UCODE_DBG_DATA", REG_A6XX_CP_SQE_UCODE_DBG_ADDR,
		REG_A6XX_CP_SQE_UCODE_DBG_DATA, 0x8000, NULL },
	{ "CP_ROQ", REG_A6XX_CP_ROQ_DBG_ADDR,
		REG_A6XX_CP_ROQ_DBG_DATA, 0, a6xx_get_cp_roq_size},
};

<<<<<<< HEAD
static struct a6xx_indexed_registers a7xx_indexed_reglist[] = {
=======
static const struct a6xx_indexed_registers a7xx_indexed_reglist[] = {
>>>>>>> 2d5404ca
	{ "CP_SQE_STAT", REG_A6XX_CP_SQE_STAT_ADDR,
		REG_A6XX_CP_SQE_STAT_DATA, 0x33, NULL },
	{ "CP_DRAW_STATE", REG_A6XX_CP_DRAW_STATE_ADDR,
		REG_A6XX_CP_DRAW_STATE_DATA, 0x100, NULL },
	{ "CP_UCODE_DBG_DATA", REG_A6XX_CP_SQE_UCODE_DBG_ADDR,
		REG_A6XX_CP_SQE_UCODE_DBG_DATA, 0x8000, NULL },
	{ "CP_BV_SQE_STAT_ADDR", REG_A7XX_CP_BV_SQE_STAT_ADDR,
		REG_A7XX_CP_BV_SQE_STAT_DATA, 0x33, NULL },
	{ "CP_BV_DRAW_STATE_ADDR", REG_A7XX_CP_BV_DRAW_STATE_ADDR,
		REG_A7XX_CP_BV_DRAW_STATE_DATA, 0x100, NULL },
	{ "CP_BV_SQE_UCODE_DBG_ADDR", REG_A7XX_CP_BV_SQE_UCODE_DBG_ADDR,
		REG_A7XX_CP_BV_SQE_UCODE_DBG_DATA, 0x8000, NULL },
	{ "CP_SQE_AC_STAT_ADDR", REG_A7XX_CP_SQE_AC_STAT_ADDR,
		REG_A7XX_CP_SQE_AC_STAT_DATA, 0x33, NULL },
	{ "CP_LPAC_DRAW_STATE_ADDR", REG_A7XX_CP_LPAC_DRAW_STATE_ADDR,
		REG_A7XX_CP_LPAC_DRAW_STATE_DATA, 0x100, NULL },
	{ "CP_SQE_AC_UCODE_DBG_ADDR", REG_A7XX_CP_SQE_AC_UCODE_DBG_ADDR,
		REG_A7XX_CP_SQE_AC_UCODE_DBG_DATA, 0x8000, NULL },
	{ "CP_LPAC_FIFO_DBG_ADDR", REG_A7XX_CP_LPAC_FIFO_DBG_ADDR,
		REG_A7XX_CP_LPAC_FIFO_DBG_DATA, 0x40, NULL },
	{ "CP_ROQ", REG_A6XX_CP_ROQ_DBG_ADDR,
		REG_A6XX_CP_ROQ_DBG_DATA, 0, a7xx_get_cp_roq_size },
};

<<<<<<< HEAD
static struct a6xx_indexed_registers a6xx_cp_mempool_indexed = {
=======
static const struct a6xx_indexed_registers a6xx_cp_mempool_indexed = {
>>>>>>> 2d5404ca
	"CP_MEMPOOL", REG_A6XX_CP_MEM_POOL_DBG_ADDR,
		REG_A6XX_CP_MEM_POOL_DBG_DATA, 0x2060, NULL,
};

<<<<<<< HEAD
static struct a6xx_indexed_registers a7xx_cp_bv_mempool_indexed[] = {
=======
static const struct a6xx_indexed_registers a7xx_cp_bv_mempool_indexed[] = {
>>>>>>> 2d5404ca
	{ "CP_MEMPOOL", REG_A6XX_CP_MEM_POOL_DBG_ADDR,
		REG_A6XX_CP_MEM_POOL_DBG_DATA, 0x2100, NULL },
	{ "CP_BV_MEMPOOL", REG_A7XX_CP_BV_MEM_POOL_DBG_ADDR,
		REG_A7XX_CP_BV_MEM_POOL_DBG_DATA, 0x2100, NULL },
};

#define DEBUGBUS(_id, _count) { .id = _id, .name = #_id, .count = _count }

static const struct a6xx_debugbus_block {
	const char *name;
	u32 id;
	u32 count;
} a6xx_debugbus_blocks[] = {
	DEBUGBUS(A6XX_DBGBUS_CP, 0x100),
	DEBUGBUS(A6XX_DBGBUS_RBBM, 0x100),
	DEBUGBUS(A6XX_DBGBUS_HLSQ, 0x100),
	DEBUGBUS(A6XX_DBGBUS_UCHE, 0x100),
	DEBUGBUS(A6XX_DBGBUS_DPM, 0x100),
	DEBUGBUS(A6XX_DBGBUS_TESS, 0x100),
	DEBUGBUS(A6XX_DBGBUS_PC, 0x100),
	DEBUGBUS(A6XX_DBGBUS_VFDP, 0x100),
	DEBUGBUS(A6XX_DBGBUS_VPC, 0x100),
	DEBUGBUS(A6XX_DBGBUS_TSE, 0x100),
	DEBUGBUS(A6XX_DBGBUS_RAS, 0x100),
	DEBUGBUS(A6XX_DBGBUS_VSC, 0x100),
	DEBUGBUS(A6XX_DBGBUS_COM, 0x100),
	DEBUGBUS(A6XX_DBGBUS_LRZ, 0x100),
	DEBUGBUS(A6XX_DBGBUS_A2D, 0x100),
	DEBUGBUS(A6XX_DBGBUS_CCUFCHE, 0x100),
	DEBUGBUS(A6XX_DBGBUS_RBP, 0x100),
	DEBUGBUS(A6XX_DBGBUS_DCS, 0x100),
	DEBUGBUS(A6XX_DBGBUS_DBGC, 0x100),
	DEBUGBUS(A6XX_DBGBUS_GMU_GX, 0x100),
	DEBUGBUS(A6XX_DBGBUS_TPFCHE, 0x100),
	DEBUGBUS(A6XX_DBGBUS_GPC, 0x100),
	DEBUGBUS(A6XX_DBGBUS_LARC, 0x100),
	DEBUGBUS(A6XX_DBGBUS_HLSQ_SPTP, 0x100),
	DEBUGBUS(A6XX_DBGBUS_RB_0, 0x100),
	DEBUGBUS(A6XX_DBGBUS_RB_1, 0x100),
	DEBUGBUS(A6XX_DBGBUS_UCHE_WRAPPER, 0x100),
	DEBUGBUS(A6XX_DBGBUS_CCU_0, 0x100),
	DEBUGBUS(A6XX_DBGBUS_CCU_1, 0x100),
	DEBUGBUS(A6XX_DBGBUS_VFD_0, 0x100),
	DEBUGBUS(A6XX_DBGBUS_VFD_1, 0x100),
	DEBUGBUS(A6XX_DBGBUS_VFD_2, 0x100),
	DEBUGBUS(A6XX_DBGBUS_VFD_3, 0x100),
	DEBUGBUS(A6XX_DBGBUS_SP_0, 0x100),
	DEBUGBUS(A6XX_DBGBUS_SP_1, 0x100),
	DEBUGBUS(A6XX_DBGBUS_TPL1_0, 0x100),
	DEBUGBUS(A6XX_DBGBUS_TPL1_1, 0x100),
	DEBUGBUS(A6XX_DBGBUS_TPL1_2, 0x100),
	DEBUGBUS(A6XX_DBGBUS_TPL1_3, 0x100),
};

static const struct a6xx_debugbus_block a6xx_gbif_debugbus_block =
			DEBUGBUS(A6XX_DBGBUS_VBIF, 0x100);

static const struct a6xx_debugbus_block a6xx_cx_debugbus_blocks[] = {
	DEBUGBUS(A6XX_DBGBUS_GMU_CX, 0x100),
	DEBUGBUS(A6XX_DBGBUS_CX, 0x100),
};

static const struct a6xx_debugbus_block a650_debugbus_blocks[] = {
	DEBUGBUS(A6XX_DBGBUS_RB_2, 0x100),
	DEBUGBUS(A6XX_DBGBUS_CCU_2, 0x100),
	DEBUGBUS(A6XX_DBGBUS_VFD_4, 0x100),
	DEBUGBUS(A6XX_DBGBUS_VFD_5, 0x100),
	DEBUGBUS(A6XX_DBGBUS_SP_2, 0x100),
	DEBUGBUS(A6XX_DBGBUS_TPL1_4, 0x100),
	DEBUGBUS(A6XX_DBGBUS_TPL1_5, 0x100),
	DEBUGBUS(A6XX_DBGBUS_SPTP_0, 0x100),
	DEBUGBUS(A6XX_DBGBUS_SPTP_1, 0x100),
	DEBUGBUS(A6XX_DBGBUS_SPTP_2, 0x100),
	DEBUGBUS(A6XX_DBGBUS_SPTP_3, 0x100),
	DEBUGBUS(A6XX_DBGBUS_SPTP_4, 0x100),
	DEBUGBUS(A6XX_DBGBUS_SPTP_5, 0x100),
};

static const u32 a7xx_gbif_debugbus_blocks[] = {
	A7XX_DBGBUS_GBIF_CX,
	A7XX_DBGBUS_GBIF_GX,
};

static const struct a6xx_debugbus_block a7xx_cx_debugbus_blocks[] = {
	DEBUGBUS(A7XX_DBGBUS_GMU_CX, 0x100),
	DEBUGBUS(A7XX_DBGBUS_CX, 0x100),
	DEBUGBUS(A7XX_DBGBUS_GBIF_CX, 0x100),
};

#define STATE_NON_CONTEXT 0
#define STATE_TOGGLE_CTXT 1
#define STATE_FORCE_CTXT_0 2
#define STATE_FORCE_CTXT_1 3

struct gen7_sel_reg {
	unsigned int host_reg;
	unsigned int cd_reg;
	unsigned int val;
};

struct gen7_cluster_registers {
	/* cluster_id: Cluster identifier */
	int cluster_id;
	/* pipe_id: Pipe Identifier */
	int pipe_id;
	/* context_id: one of STATE_ that identifies the context to dump */
	int context_id;
	/* regs: Pointer to an array of register pairs */
	const u32 *regs;
	/* sel: Pointer to a selector register to write before reading */
	const struct gen7_sel_reg *sel;
};

struct gen7_sptp_cluster_registers {
	/* cluster_id: Cluster identifier */
	enum a7xx_cluster cluster_id;
	/* statetype: SP block state type for the cluster */
	enum a7xx_statetype_id statetype;
	/* pipe_id: Pipe identifier */
	enum a7xx_pipe pipe_id;
	/* context_id: Context identifier */
	int context_id;
	/* location_id: Location identifier */
	enum a7xx_state_location location_id;
	/* regs: Pointer to the list of register pairs to read */
	const u32 *regs;
	/* regbase: Dword offset of the register block in the GPu register space */
	unsigned int regbase;
};

struct gen7_shader_block {
	/* statetype: Type identifer for the block */
	u32 statetype;
	/* size: Size of the block (in dwords) */
	u32 size;
	/* num_sps: The SP id to dump */
	u32 num_sps;
	/* num_usptps: The number of USPTPs to dump */;
	u32 num_usptps;
	/* pipe_id: Pipe identifier for the block data  */
	u32 pipeid;
	/* location: Location identifer for the block data */
	u32 location;
};

struct gen7_reg_list {
	const u32 *regs;
	const struct gen7_sel_reg *sel;
};

/* adreno_gen7_x_y_snapshot.h defines which debugbus blocks a given family has, but the
 * list of debugbus blocks is global on a7xx.
 */

#define A7XX_DEBUGBUS(_id, _count) [_id] = { .id = _id, .name = #_id, .count = _count },
static const struct a6xx_debugbus_block a7xx_debugbus_blocks[] = {
	A7XX_DEBUGBUS(A7XX_DBGBUS_CP_0_0, 0x100)
	A7XX_DEBUGBUS(A7XX_DBGBUS_CP_0_1, 0x100)
	A7XX_DEBUGBUS(A7XX_DBGBUS_RBBM, 0x100)
	A7XX_DEBUGBUS(A7XX_DBGBUS_GBIF_GX, 0x100)
	A7XX_DEBUGBUS(A7XX_DBGBUS_GBIF_CX, 0x100)
	A7XX_DEBUGBUS(A7XX_DBGBUS_HLSQ, 0x100)
	A7XX_DEBUGBUS(A7XX_DBGBUS_UCHE_0, 0x100)
	A7XX_DEBUGBUS(A7XX_DBGBUS_UCHE_1, 0x100)
	A7XX_DEBUGBUS(A7XX_DBGBUS_TESS_BR, 0x100)
	A7XX_DEBUGBUS(A7XX_DBGBUS_TESS_BV, 0x100)
	A7XX_DEBUGBUS(A7XX_DBGBUS_PC_BR, 0x100)
	A7XX_DEBUGBUS(A7XX_DBGBUS_PC_BV, 0x100)
	A7XX_DEBUGBUS(A7XX_DBGBUS_VFDP_BR, 0x100)
	A7XX_DEBUGBUS(A7XX_DBGBUS_VFDP_BV, 0x100)
	A7XX_DEBUGBUS(A7XX_DBGBUS_VPC_BR, 0x100)
	A7XX_DEBUGBUS(A7XX_DBGBUS_VPC_BV, 0x100)
	A7XX_DEBUGBUS(A7XX_DBGBUS_TSE_BR, 0x100)
	A7XX_DEBUGBUS(A7XX_DBGBUS_TSE_BV, 0x100)
	A7XX_DEBUGBUS(A7XX_DBGBUS_RAS_BR, 0x100)
	A7XX_DEBUGBUS(A7XX_DBGBUS_RAS_BV, 0x100)
	A7XX_DEBUGBUS(A7XX_DBGBUS_VSC, 0x100)
	A7XX_DEBUGBUS(A7XX_DBGBUS_COM_0, 0x100)
	A7XX_DEBUGBUS(A7XX_DBGBUS_LRZ_BR, 0x100)
	A7XX_DEBUGBUS(A7XX_DBGBUS_LRZ_BV, 0x100)
	A7XX_DEBUGBUS(A7XX_DBGBUS_UFC_0, 0x100)
	A7XX_DEBUGBUS(A7XX_DBGBUS_UFC_1, 0x100)
	A7XX_DEBUGBUS(A7XX_DBGBUS_GMU_GX, 0x100)
	A7XX_DEBUGBUS(A7XX_DBGBUS_DBGC, 0x100)
	A7XX_DEBUGBUS(A7XX_DBGBUS_CX, 0x100)
	A7XX_DEBUGBUS(A7XX_DBGBUS_GMU_CX, 0x100)
	A7XX_DEBUGBUS(A7XX_DBGBUS_GPC_BR, 0x100)
	A7XX_DEBUGBUS(A7XX_DBGBUS_GPC_BV, 0x100)
	A7XX_DEBUGBUS(A7XX_DBGBUS_LARC, 0x100)
	A7XX_DEBUGBUS(A7XX_DBGBUS_HLSQ_SPTP, 0x100)
	A7XX_DEBUGBUS(A7XX_DBGBUS_RB_0, 0x100)
	A7XX_DEBUGBUS(A7XX_DBGBUS_RB_1, 0x100)
	A7XX_DEBUGBUS(A7XX_DBGBUS_RB_2, 0x100)
	A7XX_DEBUGBUS(A7XX_DBGBUS_RB_3, 0x100)
	A7XX_DEBUGBUS(A7XX_DBGBUS_RB_4, 0x100)
	A7XX_DEBUGBUS(A7XX_DBGBUS_RB_5, 0x100)
	A7XX_DEBUGBUS(A7XX_DBGBUS_UCHE_WRAPPER, 0x100)
	A7XX_DEBUGBUS(A7XX_DBGBUS_CCU_0, 0x100)
	A7XX_DEBUGBUS(A7XX_DBGBUS_CCU_1, 0x100)
	A7XX_DEBUGBUS(A7XX_DBGBUS_CCU_2, 0x100)
	A7XX_DEBUGBUS(A7XX_DBGBUS_CCU_3, 0x100)
	A7XX_DEBUGBUS(A7XX_DBGBUS_CCU_4, 0x100)
	A7XX_DEBUGBUS(A7XX_DBGBUS_CCU_5, 0x100)
	A7XX_DEBUGBUS(A7XX_DBGBUS_VFD_BR_0, 0x100)
	A7XX_DEBUGBUS(A7XX_DBGBUS_VFD_BR_1, 0x100)
	A7XX_DEBUGBUS(A7XX_DBGBUS_VFD_BR_2, 0x100)
	A7XX_DEBUGBUS(A7XX_DBGBUS_VFD_BR_3, 0x100)
	A7XX_DEBUGBUS(A7XX_DBGBUS_VFD_BR_4, 0x100)
	A7XX_DEBUGBUS(A7XX_DBGBUS_VFD_BR_5, 0x100)
	A7XX_DEBUGBUS(A7XX_DBGBUS_VFD_BR_6, 0x100)
	A7XX_DEBUGBUS(A7XX_DBGBUS_VFD_BR_7, 0x100)
	A7XX_DEBUGBUS(A7XX_DBGBUS_VFD_BV_0, 0x100)
	A7XX_DEBUGBUS(A7XX_DBGBUS_VFD_BV_1, 0x100)
	A7XX_DEBUGBUS(A7XX_DBGBUS_VFD_BV_2, 0x100)
	A7XX_DEBUGBUS(A7XX_DBGBUS_VFD_BV_3, 0x100)
	A7XX_DEBUGBUS(A7XX_DBGBUS_USP_0, 0x100)
	A7XX_DEBUGBUS(A7XX_DBGBUS_USP_1, 0x100)
	A7XX_DEBUGBUS(A7XX_DBGBUS_USP_2, 0x100)
	A7XX_DEBUGBUS(A7XX_DBGBUS_USP_3, 0x100)
	A7XX_DEBUGBUS(A7XX_DBGBUS_USP_4, 0x100)
	A7XX_DEBUGBUS(A7XX_DBGBUS_USP_5, 0x100)
	A7XX_DEBUGBUS(A7XX_DBGBUS_TP_0, 0x100)
	A7XX_DEBUGBUS(A7XX_DBGBUS_TP_1, 0x100)
	A7XX_DEBUGBUS(A7XX_DBGBUS_TP_2, 0x100)
	A7XX_DEBUGBUS(A7XX_DBGBUS_TP_3, 0x100)
	A7XX_DEBUGBUS(A7XX_DBGBUS_TP_4, 0x100)
	A7XX_DEBUGBUS(A7XX_DBGBUS_TP_5, 0x100)
	A7XX_DEBUGBUS(A7XX_DBGBUS_TP_6, 0x100)
	A7XX_DEBUGBUS(A7XX_DBGBUS_TP_7, 0x100)
	A7XX_DEBUGBUS(A7XX_DBGBUS_TP_8, 0x100)
	A7XX_DEBUGBUS(A7XX_DBGBUS_TP_9, 0x100)
	A7XX_DEBUGBUS(A7XX_DBGBUS_TP_10, 0x100)
	A7XX_DEBUGBUS(A7XX_DBGBUS_TP_11, 0x100)
	A7XX_DEBUGBUS(A7XX_DBGBUS_USPTP_0, 0x100)
	A7XX_DEBUGBUS(A7XX_DBGBUS_USPTP_1, 0x100)
	A7XX_DEBUGBUS(A7XX_DBGBUS_USPTP_2, 0x100)
	A7XX_DEBUGBUS(A7XX_DBGBUS_USPTP_3, 0x100)
	A7XX_DEBUGBUS(A7XX_DBGBUS_USPTP_4, 0x100)
	A7XX_DEBUGBUS(A7XX_DBGBUS_USPTP_5, 0x100)
	A7XX_DEBUGBUS(A7XX_DBGBUS_USPTP_6, 0x100)
	A7XX_DEBUGBUS(A7XX_DBGBUS_USPTP_7, 0x100)
	A7XX_DEBUGBUS(A7XX_DBGBUS_USPTP_8, 0x100)
	A7XX_DEBUGBUS(A7XX_DBGBUS_USPTP_9, 0x100)
	A7XX_DEBUGBUS(A7XX_DBGBUS_USPTP_10, 0x100)
	A7XX_DEBUGBUS(A7XX_DBGBUS_USPTP_11, 0x100)
	A7XX_DEBUGBUS(A7XX_DBGBUS_CCHE_0, 0x100)
	A7XX_DEBUGBUS(A7XX_DBGBUS_CCHE_1, 0x100)
	A7XX_DEBUGBUS(A7XX_DBGBUS_CCHE_2, 0x100)
	A7XX_DEBUGBUS(A7XX_DBGBUS_VPC_DSTR_0, 0x100)
	A7XX_DEBUGBUS(A7XX_DBGBUS_VPC_DSTR_1, 0x100)
	A7XX_DEBUGBUS(A7XX_DBGBUS_VPC_DSTR_2, 0x100)
	A7XX_DEBUGBUS(A7XX_DBGBUS_HLSQ_DP_STR_0, 0x100)
	A7XX_DEBUGBUS(A7XX_DBGBUS_HLSQ_DP_STR_1, 0x100)
	A7XX_DEBUGBUS(A7XX_DBGBUS_HLSQ_DP_STR_2, 0x100)
	A7XX_DEBUGBUS(A7XX_DBGBUS_HLSQ_DP_STR_3, 0x100)
	A7XX_DEBUGBUS(A7XX_DBGBUS_HLSQ_DP_STR_4, 0x100)
	A7XX_DEBUGBUS(A7XX_DBGBUS_HLSQ_DP_STR_5, 0x100)
	A7XX_DEBUGBUS(A7XX_DBGBUS_UFC_DSTR_0, 0x100)
	A7XX_DEBUGBUS(A7XX_DBGBUS_UFC_DSTR_1, 0x100)
	A7XX_DEBUGBUS(A7XX_DBGBUS_UFC_DSTR_2, 0x100)
	A7XX_DEBUGBUS(A7XX_DBGBUS_CGC_SUBCORE, 0x100)
	A7XX_DEBUGBUS(A7XX_DBGBUS_CGC_CORE, 0x100)
};

#define A7XX_NAME(enumval) [enumval] = #enumval
static const char *a7xx_statetype_names[] = {
	A7XX_NAME(A7XX_TP0_NCTX_REG),
	A7XX_NAME(A7XX_TP0_CTX0_3D_CVS_REG),
	A7XX_NAME(A7XX_TP0_CTX0_3D_CPS_REG),
	A7XX_NAME(A7XX_TP0_CTX1_3D_CVS_REG),
	A7XX_NAME(A7XX_TP0_CTX1_3D_CPS_REG),
	A7XX_NAME(A7XX_TP0_CTX2_3D_CPS_REG),
	A7XX_NAME(A7XX_TP0_CTX3_3D_CPS_REG),
	A7XX_NAME(A7XX_TP0_TMO_DATA),
	A7XX_NAME(A7XX_TP0_SMO_DATA),
	A7XX_NAME(A7XX_TP0_MIPMAP_BASE_DATA),
	A7XX_NAME(A7XX_SP_NCTX_REG),
	A7XX_NAME(A7XX_SP_CTX0_3D_CVS_REG),
	A7XX_NAME(A7XX_SP_CTX0_3D_CPS_REG),
	A7XX_NAME(A7XX_SP_CTX1_3D_CVS_REG),
	A7XX_NAME(A7XX_SP_CTX1_3D_CPS_REG),
	A7XX_NAME(A7XX_SP_CTX2_3D_CPS_REG),
	A7XX_NAME(A7XX_SP_CTX3_3D_CPS_REG),
	A7XX_NAME(A7XX_SP_INST_DATA),
	A7XX_NAME(A7XX_SP_INST_DATA_1),
	A7XX_NAME(A7XX_SP_LB_0_DATA),
	A7XX_NAME(A7XX_SP_LB_1_DATA),
	A7XX_NAME(A7XX_SP_LB_2_DATA),
	A7XX_NAME(A7XX_SP_LB_3_DATA),
	A7XX_NAME(A7XX_SP_LB_4_DATA),
	A7XX_NAME(A7XX_SP_LB_5_DATA),
	A7XX_NAME(A7XX_SP_LB_6_DATA),
	A7XX_NAME(A7XX_SP_LB_7_DATA),
	A7XX_NAME(A7XX_SP_CB_RAM),
	A7XX_NAME(A7XX_SP_LB_13_DATA),
	A7XX_NAME(A7XX_SP_LB_14_DATA),
	A7XX_NAME(A7XX_SP_INST_TAG),
	A7XX_NAME(A7XX_SP_INST_DATA_2),
	A7XX_NAME(A7XX_SP_TMO_TAG),
	A7XX_NAME(A7XX_SP_SMO_TAG),
	A7XX_NAME(A7XX_SP_STATE_DATA),
	A7XX_NAME(A7XX_SP_HWAVE_RAM),
	A7XX_NAME(A7XX_SP_L0_INST_BUF),
	A7XX_NAME(A7XX_SP_LB_8_DATA),
	A7XX_NAME(A7XX_SP_LB_9_DATA),
	A7XX_NAME(A7XX_SP_LB_10_DATA),
	A7XX_NAME(A7XX_SP_LB_11_DATA),
	A7XX_NAME(A7XX_SP_LB_12_DATA),
	A7XX_NAME(A7XX_HLSQ_DATAPATH_DSTR_META),
	A7XX_NAME(A7XX_HLSQ_L2STC_TAG_RAM),
	A7XX_NAME(A7XX_HLSQ_L2STC_INFO_CMD),
	A7XX_NAME(A7XX_HLSQ_CVS_BE_CTXT_BUF_RAM_TAG),
	A7XX_NAME(A7XX_HLSQ_CPS_BE_CTXT_BUF_RAM_TAG),
	A7XX_NAME(A7XX_HLSQ_GFX_CVS_BE_CTXT_BUF_RAM),
	A7XX_NAME(A7XX_HLSQ_GFX_CPS_BE_CTXT_BUF_RAM),
	A7XX_NAME(A7XX_HLSQ_CHUNK_CVS_RAM),
	A7XX_NAME(A7XX_HLSQ_CHUNK_CPS_RAM),
	A7XX_NAME(A7XX_HLSQ_CHUNK_CVS_RAM_TAG),
	A7XX_NAME(A7XX_HLSQ_CHUNK_CPS_RAM_TAG),
	A7XX_NAME(A7XX_HLSQ_ICB_CVS_CB_BASE_TAG),
	A7XX_NAME(A7XX_HLSQ_ICB_CPS_CB_BASE_TAG),
	A7XX_NAME(A7XX_HLSQ_CVS_MISC_RAM),
	A7XX_NAME(A7XX_HLSQ_CPS_MISC_RAM),
	A7XX_NAME(A7XX_HLSQ_CPS_MISC_RAM_1),
	A7XX_NAME(A7XX_HLSQ_INST_RAM),
	A7XX_NAME(A7XX_HLSQ_GFX_CVS_CONST_RAM),
	A7XX_NAME(A7XX_HLSQ_GFX_CPS_CONST_RAM),
	A7XX_NAME(A7XX_HLSQ_CVS_MISC_RAM_TAG),
	A7XX_NAME(A7XX_HLSQ_CPS_MISC_RAM_TAG),
	A7XX_NAME(A7XX_HLSQ_INST_RAM_TAG),
	A7XX_NAME(A7XX_HLSQ_GFX_CVS_CONST_RAM_TAG),
	A7XX_NAME(A7XX_HLSQ_GFX_CPS_CONST_RAM_TAG),
	A7XX_NAME(A7XX_HLSQ_GFX_LOCAL_MISC_RAM),
	A7XX_NAME(A7XX_HLSQ_GFX_LOCAL_MISC_RAM_TAG),
	A7XX_NAME(A7XX_HLSQ_INST_RAM_1),
	A7XX_NAME(A7XX_HLSQ_STPROC_META),
	A7XX_NAME(A7XX_HLSQ_BV_BE_META),
	A7XX_NAME(A7XX_HLSQ_INST_RAM_2),
	A7XX_NAME(A7XX_HLSQ_DATAPATH_META),
	A7XX_NAME(A7XX_HLSQ_FRONTEND_META),
	A7XX_NAME(A7XX_HLSQ_INDIRECT_META),
	A7XX_NAME(A7XX_HLSQ_BACKEND_META),
};

static const char *a7xx_pipe_names[] = {
	A7XX_NAME(A7XX_PIPE_NONE),
	A7XX_NAME(A7XX_PIPE_BR),
	A7XX_NAME(A7XX_PIPE_BV),
	A7XX_NAME(A7XX_PIPE_LPAC),
};

static const char *a7xx_cluster_names[] = {
	A7XX_NAME(A7XX_CLUSTER_NONE),
	A7XX_NAME(A7XX_CLUSTER_FE),
	A7XX_NAME(A7XX_CLUSTER_SP_VS),
	A7XX_NAME(A7XX_CLUSTER_PC_VS),
	A7XX_NAME(A7XX_CLUSTER_GRAS),
	A7XX_NAME(A7XX_CLUSTER_SP_PS),
	A7XX_NAME(A7XX_CLUSTER_VPC_PS),
	A7XX_NAME(A7XX_CLUSTER_PS),
};

#endif<|MERGE_RESOLUTION|>--- conflicted
+++ resolved
@@ -341,27 +341,6 @@
 static const struct a6xx_registers a6xx_gbif_reglist =
 			REGS(a6xx_gbif_registers, 0, 0);
 
-static const u32 a7xx_ahb_registers[] = {
-	/* RBBM_STATUS */
-	0x210, 0x210,
-	/* RBBM_STATUS2-3 */
-	0x212, 0x213,
-};
-
-static const u32 a7xx_gbif_registers[] = {
-	0x3c00, 0x3c0b,
-	0x3c40, 0x3c42,
-	0x3c45, 0x3c47,
-	0x3c49, 0x3c4a,
-	0x3cc0, 0x3cd1,
-};
-
-static const struct a6xx_registers a7xx_ahb_reglist=
-	REGS(a7xx_ahb_registers, 0, 0);
-
-static const struct a6xx_registers a7xx_gbif_reglist =
-	REGS(a7xx_gbif_registers, 0, 0);
-
 static const u32 a6xx_gmu_gx_registers[] = {
 	/* GMU GX */
 	0x0000, 0x0000, 0x0010, 0x0013, 0x0016, 0x0016, 0x0018, 0x001b,
@@ -418,11 +397,7 @@
 	u32 (*count_fn)(struct msm_gpu *gpu);
 };
 
-<<<<<<< HEAD
-static struct a6xx_indexed_registers a6xx_indexed_reglist[] = {
-=======
 static const struct a6xx_indexed_registers a6xx_indexed_reglist[] = {
->>>>>>> 2d5404ca
 	{ "CP_SQE_STAT", REG_A6XX_CP_SQE_STAT_ADDR,
 		REG_A6XX_CP_SQE_STAT_DATA, 0x33, NULL },
 	{ "CP_DRAW_STATE", REG_A6XX_CP_DRAW_STATE_ADDR,
@@ -433,11 +408,7 @@
 		REG_A6XX_CP_ROQ_DBG_DATA, 0, a6xx_get_cp_roq_size},
 };
 
-<<<<<<< HEAD
-static struct a6xx_indexed_registers a7xx_indexed_reglist[] = {
-=======
 static const struct a6xx_indexed_registers a7xx_indexed_reglist[] = {
->>>>>>> 2d5404ca
 	{ "CP_SQE_STAT", REG_A6XX_CP_SQE_STAT_ADDR,
 		REG_A6XX_CP_SQE_STAT_DATA, 0x33, NULL },
 	{ "CP_DRAW_STATE", REG_A6XX_CP_DRAW_STATE_ADDR,
@@ -462,20 +433,12 @@
 		REG_A6XX_CP_ROQ_DBG_DATA, 0, a7xx_get_cp_roq_size },
 };
 
-<<<<<<< HEAD
-static struct a6xx_indexed_registers a6xx_cp_mempool_indexed = {
-=======
 static const struct a6xx_indexed_registers a6xx_cp_mempool_indexed = {
->>>>>>> 2d5404ca
 	"CP_MEMPOOL", REG_A6XX_CP_MEM_POOL_DBG_ADDR,
 		REG_A6XX_CP_MEM_POOL_DBG_DATA, 0x2060, NULL,
 };
 
-<<<<<<< HEAD
-static struct a6xx_indexed_registers a7xx_cp_bv_mempool_indexed[] = {
-=======
 static const struct a6xx_indexed_registers a7xx_cp_bv_mempool_indexed[] = {
->>>>>>> 2d5404ca
 	{ "CP_MEMPOOL", REG_A6XX_CP_MEM_POOL_DBG_ADDR,
 		REG_A6XX_CP_MEM_POOL_DBG_DATA, 0x2100, NULL },
 	{ "CP_BV_MEMPOOL", REG_A7XX_CP_BV_MEM_POOL_DBG_ADDR,
