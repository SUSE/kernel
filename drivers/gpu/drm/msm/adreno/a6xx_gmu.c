--- conflicted
+++ resolved
@@ -223,11 +223,7 @@
 	 * note: downstream saves the value in poweroff and restores it here
 	 */
 	if (adreno_is_a7xx(adreno_gpu))
-<<<<<<< HEAD
-		gmu_write(gmu, REG_A6XX_GMU_GENERAL_9, 0);
-=======
 		gmu_write(gmu, REG_A7XX_GMU_GENERAL_9, 0);
->>>>>>> 2d5404ca
 	else
 		gmu_write(gmu, REG_A6XX_GPU_GMU_CX_GMU_PWR_COL_CP_RESP, 0);
 
@@ -545,12 +541,7 @@
 	if (IS_ERR(pdcptr))
 		goto err;
 
-<<<<<<< HEAD
-	if (adreno_is_a650(adreno_gpu) ||
-	    adreno_is_a660_family(adreno_gpu) ||
-=======
 	if (adreno_is_a650_family(adreno_gpu) ||
->>>>>>> 2d5404ca
 	    adreno_is_a7xx(adreno_gpu))
 		pdc_in_aop = true;
 	else if (adreno_is_a618(adreno_gpu) || adreno_is_a640_family(adreno_gpu))
@@ -791,14 +782,9 @@
 {
 	struct a6xx_gpu *a6xx_gpu = container_of(gmu, struct a6xx_gpu, gmu);
 	struct adreno_gpu *adreno_gpu = &a6xx_gpu->base;
-<<<<<<< HEAD
-	u32 fence_range_lower, fence_range_upper;
-	u32 chipid, chipid_min = 0;
-=======
 	const struct a6xx_info *a6xx_info = adreno_gpu->info->a6xx;
 	u32 fence_range_lower, fence_range_upper;
 	u32 chipid = 0;
->>>>>>> 2d5404ca
 	int ret;
 
 	/* Vote veto for FAL10 */
@@ -858,48 +844,6 @@
 	 */
 	gmu_write(gmu, REG_A6XX_GMU_CM3_CFG, 0x4052);
 
-<<<<<<< HEAD
-	/* NOTE: A730 may also fall in this if-condition with a future GMU fw update. */
-	if (adreno_is_a7xx(adreno_gpu) && !adreno_is_a730(adreno_gpu)) {
-		/* A7xx GPUs have obfuscated chip IDs. Use constant maj = 7 */
-		chipid = FIELD_PREP(GENMASK(31, 24), 0x7);
-
-		/*
-		 * The min part has a 1-1 mapping for each GPU SKU.
-		 * This chipid that the GMU expects corresponds to the "GENX_Y_Z" naming,
-		 * where X = major, Y = minor, Z = patchlevel, e.g. GEN7_2_1 for prod A740.
-		 */
-		if (adreno_is_a740(adreno_gpu))
-			chipid_min = 2;
-		else
-			return -EINVAL;
-
-		chipid |= FIELD_PREP(GENMASK(23, 16), chipid_min);
-
-		/* Get the patchid (which may vary) from the device tree */
-		chipid |= FIELD_PREP(GENMASK(15, 8), adreno_patchid(adreno_gpu));
-	} else {
-		/*
-		 * Note that the GMU has a slightly different layout for
-		 * chip_id, for whatever reason, so a bit of massaging
-		 * is needed.  The upper 16b are the same, but minor and
-		 * patchid are packed in four bits each with the lower
-		 * 8b unused:
-		 */
-		chipid  = adreno_gpu->chip_id & 0xffff0000;
-		chipid |= (adreno_gpu->chip_id << 4) & 0xf000; /* minor */
-		chipid |= (adreno_gpu->chip_id << 8) & 0x0f00; /* patchid */
-	}
-
-	if (adreno_is_a7xx(adreno_gpu)) {
-		gmu_write(gmu, REG_A6XX_GMU_GENERAL_10, chipid);
-		gmu_write(gmu, REG_A6XX_GMU_GENERAL_8,
-			  (gmu->log.iova & GENMASK(31, 12)) |
-			  ((gmu->log.size / SZ_4K - 1) & GENMASK(7, 0)));
-	} else {
-		gmu_write(gmu, REG_A6XX_GMU_HFI_SFR_ADDR, chipid);
-
-=======
 	if (a6xx_info->gmu_chipid) {
 		chipid = a6xx_info->gmu_chipid;
 	} else {
@@ -923,7 +867,6 @@
 	} else {
 		gmu_write(gmu, REG_A6XX_GMU_HFI_SFR_ADDR, chipid);
 
->>>>>>> 2d5404ca
 		gmu_write(gmu, REG_A6XX_GPU_GMU_CX_GMU_PWR_COL_CP_MSG,
 			  gmu->log.iova | (gmu->log.size / SZ_4K - 1));
 	}
