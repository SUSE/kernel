--- conflicted
+++ resolved
@@ -599,10 +599,6 @@
 	{}
 };
 
-<<<<<<< HEAD
-#ifdef CONFIG_PM
-=======
->>>>>>> 8db86851
 static int adreno_runtime_resume(struct device *dev)
 {
 	struct msm_gpu *gpu = dev_to_gpu(dev);
@@ -611,8 +607,6 @@
 }
 
 static int adreno_runtime_suspend(struct device *dev)
-<<<<<<< HEAD
-=======
 {
 	struct msm_gpu *gpu = dev_to_gpu(dev);
 
@@ -658,7 +652,6 @@
 }
 
 static int adreno_system_suspend(struct device *dev)
->>>>>>> 8db86851
 {
 	struct msm_gpu *gpu = dev_to_gpu(dev);
 	int remaining, ret;
@@ -689,13 +682,8 @@
 }
 
 static const struct dev_pm_ops adreno_pm_ops = {
-<<<<<<< HEAD
-	SET_SYSTEM_SLEEP_PM_OPS(pm_runtime_force_suspend, pm_runtime_force_resume)
-	SET_RUNTIME_PM_OPS(adreno_runtime_suspend, adreno_runtime_resume, NULL)
-=======
 	SYSTEM_SLEEP_PM_OPS(adreno_system_suspend, adreno_system_resume)
 	RUNTIME_PM_OPS(adreno_runtime_suspend, adreno_runtime_resume, NULL)
->>>>>>> 8db86851
 };
 
 static struct platform_driver adreno_driver = {
