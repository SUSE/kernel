// SPDX-License-Identifier: GPL-2.0-only
/*
 * Copyright (C) 2013-2014 Red Hat
 * Author: Rob Clark <robdclark@gmail.com>
 *
 * Copyright (c) 2014,2017 The Linux Foundation. All rights reserved.
 */

#include "adreno_gpu.h"

bool hang_debug = false;
MODULE_PARM_DESC(hang_debug, "Dump registers when hang is detected (can be slow!)");
module_param_named(hang_debug, hang_debug, bool, 0600);

bool snapshot_debugbus = false;
MODULE_PARM_DESC(snapshot_debugbus, "Include debugbus sections in GPU devcoredump (if not fused off)");
module_param_named(snapshot_debugbus, snapshot_debugbus, bool, 0600);

bool allow_vram_carveout = false;
MODULE_PARM_DESC(allow_vram_carveout, "Allow using VRAM Carveout, in place of IOMMU");
module_param_named(allow_vram_carveout, allow_vram_carveout, bool, 0600);

static const struct adreno_info gpulist[] = {
	{
		.rev   = ADRENO_REV(2, 0, 0, 0),
		.revn  = 200,
		.name  = "A200",
		.fw = {
			[ADRENO_FW_PM4] = "yamato_pm4.fw",
			[ADRENO_FW_PFP] = "yamato_pfp.fw",
		},
		.gmem  = SZ_256K,
		.inactive_period = DRM_MSM_INACTIVE_PERIOD,
		.init  = a2xx_gpu_init,
	}, { /* a200 on i.mx51 has only 128kib gmem */
		.rev   = ADRENO_REV(2, 0, 0, 1),
		.revn  = 201,
		.name  = "A200",
		.fw = {
			[ADRENO_FW_PM4] = "yamato_pm4.fw",
			[ADRENO_FW_PFP] = "yamato_pfp.fw",
		},
		.gmem  = SZ_128K,
		.inactive_period = DRM_MSM_INACTIVE_PERIOD,
		.init  = a2xx_gpu_init,
	}, {
		.rev   = ADRENO_REV(2, 2, 0, ANY_ID),
		.revn  = 220,
		.name  = "A220",
		.fw = {
			[ADRENO_FW_PM4] = "leia_pm4_470.fw",
			[ADRENO_FW_PFP] = "leia_pfp_470.fw",
		},
		.gmem  = SZ_512K,
		.inactive_period = DRM_MSM_INACTIVE_PERIOD,
		.init  = a2xx_gpu_init,
	}, {
		.rev   = ADRENO_REV(3, 0, 5, ANY_ID),
		.revn  = 305,
		.name  = "A305",
		.fw = {
			[ADRENO_FW_PM4] = "a300_pm4.fw",
			[ADRENO_FW_PFP] = "a300_pfp.fw",
		},
		.gmem  = SZ_256K,
		.inactive_period = DRM_MSM_INACTIVE_PERIOD,
		.init  = a3xx_gpu_init,
	}, {
		.rev   = ADRENO_REV(3, 0, 6, 0),
		.revn  = 307,        /* because a305c is revn==306 */
		.name  = "A306",
		.fw = {
			[ADRENO_FW_PM4] = "a300_pm4.fw",
			[ADRENO_FW_PFP] = "a300_pfp.fw",
		},
		.gmem  = SZ_128K,
		.inactive_period = DRM_MSM_INACTIVE_PERIOD,
		.init  = a3xx_gpu_init,
	}, {
		.rev   = ADRENO_REV(3, 2, ANY_ID, ANY_ID),
		.revn  = 320,
		.name  = "A320",
		.fw = {
			[ADRENO_FW_PM4] = "a300_pm4.fw",
			[ADRENO_FW_PFP] = "a300_pfp.fw",
		},
		.gmem  = SZ_512K,
		.inactive_period = DRM_MSM_INACTIVE_PERIOD,
		.init  = a3xx_gpu_init,
	}, {
		.rev   = ADRENO_REV(3, 3, 0, ANY_ID),
		.revn  = 330,
		.name  = "A330",
		.fw = {
			[ADRENO_FW_PM4] = "a330_pm4.fw",
			[ADRENO_FW_PFP] = "a330_pfp.fw",
		},
		.gmem  = SZ_1M,
		.inactive_period = DRM_MSM_INACTIVE_PERIOD,
		.init  = a3xx_gpu_init,
	}, {
		.rev   = ADRENO_REV(4, 0, 5, ANY_ID),
		.revn  = 405,
		.name  = "A405",
		.fw = {
			[ADRENO_FW_PM4] = "a420_pm4.fw",
			[ADRENO_FW_PFP] = "a420_pfp.fw",
		},
		.gmem  = SZ_256K,
		.inactive_period = DRM_MSM_INACTIVE_PERIOD,
		.init  = a4xx_gpu_init,
	}, {
		.rev   = ADRENO_REV(4, 2, 0, ANY_ID),
		.revn  = 420,
		.name  = "A420",
		.fw = {
			[ADRENO_FW_PM4] = "a420_pm4.fw",
			[ADRENO_FW_PFP] = "a420_pfp.fw",
		},
		.gmem  = (SZ_1M + SZ_512K),
		.inactive_period = DRM_MSM_INACTIVE_PERIOD,
		.init  = a4xx_gpu_init,
	}, {
		.rev   = ADRENO_REV(4, 3, 0, ANY_ID),
		.revn  = 430,
		.name  = "A430",
		.fw = {
			[ADRENO_FW_PM4] = "a420_pm4.fw",
			[ADRENO_FW_PFP] = "a420_pfp.fw",
		},
		.gmem  = (SZ_1M + SZ_512K),
		.inactive_period = DRM_MSM_INACTIVE_PERIOD,
		.init  = a4xx_gpu_init,
	}, {
		.rev   = ADRENO_REV(5, 0, 6, ANY_ID),
		.revn = 506,
		.name = "A506",
		.fw = {
			[ADRENO_FW_PM4] = "a530_pm4.fw",
			[ADRENO_FW_PFP] = "a530_pfp.fw",
		},
		.gmem = (SZ_128K + SZ_8K),
		/*
		 * Increase inactive period to 250 to avoid bouncing
		 * the GDSC which appears to make it grumpy
		 */
		.inactive_period = 250,
		.quirks = ADRENO_QUIRK_TWO_PASS_USE_WFI |
			  ADRENO_QUIRK_LMLOADKILL_DISABLE,
		.init = a5xx_gpu_init,
		.zapfw = "a506_zap.mdt",
	}, {
		.rev   = ADRENO_REV(5, 0, 8, ANY_ID),
		.revn = 508,
		.name = "A508",
		.fw = {
			[ADRENO_FW_PM4] = "a530_pm4.fw",
			[ADRENO_FW_PFP] = "a530_pfp.fw",
		},
		.gmem = (SZ_128K + SZ_8K),
		/*
		 * Increase inactive period to 250 to avoid bouncing
		 * the GDSC which appears to make it grumpy
		 */
		.inactive_period = 250,
		.quirks = ADRENO_QUIRK_LMLOADKILL_DISABLE,
		.init = a5xx_gpu_init,
		.zapfw = "a508_zap.mdt",
	}, {
		.rev   = ADRENO_REV(5, 0, 9, ANY_ID),
		.revn = 509,
		.name = "A509",
		.fw = {
			[ADRENO_FW_PM4] = "a530_pm4.fw",
			[ADRENO_FW_PFP] = "a530_pfp.fw",
		},
		.gmem = (SZ_256K + SZ_16K),
		/*
		 * Increase inactive period to 250 to avoid bouncing
		 * the GDSC which appears to make it grumpy
		 */
		.inactive_period = 250,
		.quirks = ADRENO_QUIRK_LMLOADKILL_DISABLE,
		.init = a5xx_gpu_init,
		/* Adreno 509 uses the same ZAP as 512 */
		.zapfw = "a512_zap.mdt",
	}, {
		.rev   = ADRENO_REV(5, 1, 0, ANY_ID),
		.revn = 510,
		.name = "A510",
		.fw = {
			[ADRENO_FW_PM4] = "a530_pm4.fw",
			[ADRENO_FW_PFP] = "a530_pfp.fw",
		},
		.gmem = SZ_256K,
		/*
		 * Increase inactive period to 250 to avoid bouncing
		 * the GDSC which appears to make it grumpy
		 */
		.inactive_period = 250,
		.init = a5xx_gpu_init,
	}, {
		.rev   = ADRENO_REV(5, 1, 2, ANY_ID),
		.revn = 512,
		.name = "A512",
		.fw = {
			[ADRENO_FW_PM4] = "a530_pm4.fw",
			[ADRENO_FW_PFP] = "a530_pfp.fw",
		},
		.gmem = (SZ_256K + SZ_16K),
		/*
		 * Increase inactive period to 250 to avoid bouncing
		 * the GDSC which appears to make it grumpy
		 */
		.inactive_period = 250,
		.quirks = ADRENO_QUIRK_LMLOADKILL_DISABLE,
		.init = a5xx_gpu_init,
		.zapfw = "a512_zap.mdt",
	}, {
		.rev = ADRENO_REV(5, 3, 0, 2),
		.revn = 530,
		.name = "A530",
		.fw = {
			[ADRENO_FW_PM4] = "a530_pm4.fw",
			[ADRENO_FW_PFP] = "a530_pfp.fw",
			[ADRENO_FW_GPMU] = "a530v3_gpmu.fw2",
		},
		.gmem = SZ_1M,
		/*
		 * Increase inactive period to 250 to avoid bouncing
		 * the GDSC which appears to make it grumpy
		 */
		.inactive_period = 250,
		.quirks = ADRENO_QUIRK_TWO_PASS_USE_WFI |
			ADRENO_QUIRK_FAULT_DETECT_MASK,
		.init = a5xx_gpu_init,
		.zapfw = "a530_zap.mdt",
	}, {
		.rev = ADRENO_REV(5, 4, 0, ANY_ID),
		.revn = 540,
		.name = "A540",
		.fw = {
			[ADRENO_FW_PM4] = "a530_pm4.fw",
			[ADRENO_FW_PFP] = "a530_pfp.fw",
			[ADRENO_FW_GPMU] = "a540_gpmu.fw2",
		},
		.gmem = SZ_1M,
		/*
		 * Increase inactive period to 250 to avoid bouncing
		 * the GDSC which appears to make it grumpy
		 */
		.inactive_period = 250,
		.quirks = ADRENO_QUIRK_LMLOADKILL_DISABLE,
		.init = a5xx_gpu_init,
		.zapfw = "a540_zap.mdt",
	}, {
		.rev = ADRENO_REV(6, 1, 8, ANY_ID),
		.revn = 618,
		.name = "A618",
		.fw = {
			[ADRENO_FW_SQE] = "a630_sqe.fw",
			[ADRENO_FW_GMU] = "a630_gmu.bin",
		},
		.gmem = SZ_512K,
		.inactive_period = DRM_MSM_INACTIVE_PERIOD,
		.init = a6xx_gpu_init,
	}, {
		.rev = ADRENO_REV(6, 1, 9, ANY_ID),
		.revn = 619,
		.name = "A619",
		.fw = {
			[ADRENO_FW_SQE] = "a630_sqe.fw",
			[ADRENO_FW_GMU] = "a619_gmu.bin",
		},
		.gmem = SZ_512K,
		.inactive_period = DRM_MSM_INACTIVE_PERIOD,
		.init = a6xx_gpu_init,
		.zapfw = "a615_zap.mdt",
		.hwcg = a615_hwcg,
	}, {
		.rev = ADRENO_REV(6, 3, 0, ANY_ID),
		.revn = 630,
		.name = "A630",
		.fw = {
			[ADRENO_FW_SQE] = "a630_sqe.fw",
			[ADRENO_FW_GMU] = "a630_gmu.bin",
		},
		.gmem = SZ_1M,
		.inactive_period = DRM_MSM_INACTIVE_PERIOD,
		.init = a6xx_gpu_init,
		.zapfw = "a630_zap.mdt",
		.hwcg = a630_hwcg,
	}, {
		.rev = ADRENO_REV(6, 4, 0, ANY_ID),
		.revn = 640,
		.name = "A640",
		.fw = {
			[ADRENO_FW_SQE] = "a630_sqe.fw",
			[ADRENO_FW_GMU] = "a640_gmu.bin",
		},
		.gmem = SZ_1M,
		.inactive_period = DRM_MSM_INACTIVE_PERIOD,
		.init = a6xx_gpu_init,
		.zapfw = "a640_zap.mdt",
		.hwcg = a640_hwcg,
	}, {
		.rev = ADRENO_REV(6, 5, 0, ANY_ID),
		.revn = 650,
		.name = "A650",
		.fw = {
			[ADRENO_FW_SQE] = "a650_sqe.fw",
			[ADRENO_FW_GMU] = "a650_gmu.bin",
		},
		.gmem = SZ_1M + SZ_128K,
		.inactive_period = DRM_MSM_INACTIVE_PERIOD,
		.init = a6xx_gpu_init,
		.zapfw = "a650_zap.mdt",
		.hwcg = a650_hwcg,
		.address_space_size = SZ_16G,
	}, {
		.rev = ADRENO_REV(6, 6, 0, ANY_ID),
		.revn = 660,
		.name = "A660",
		.fw = {
			[ADRENO_FW_SQE] = "a660_sqe.fw",
			[ADRENO_FW_GMU] = "a660_gmu.bin",
		},
		.gmem = SZ_1M + SZ_512K,
		.inactive_period = DRM_MSM_INACTIVE_PERIOD,
		.init = a6xx_gpu_init,
		.zapfw = "a660_zap.mdt",
		.hwcg = a660_hwcg,
		.address_space_size = SZ_16G,
	}, {
		.rev = ADRENO_REV(6, 3, 5, ANY_ID),
		.fw = {
			[ADRENO_FW_SQE] = "a660_sqe.fw",
			[ADRENO_FW_GMU] = "a660_gmu.bin",
		},
		.gmem = SZ_512K,
		.inactive_period = DRM_MSM_INACTIVE_PERIOD,
		.init = a6xx_gpu_init,
		.hwcg = a660_hwcg,
		.address_space_size = SZ_16G,
	}, {
		.rev = ADRENO_REV(6, 8, 0, ANY_ID),
		.revn = 680,
		.name = "A680",
		.fw = {
			[ADRENO_FW_SQE] = "a630_sqe.fw",
			[ADRENO_FW_GMU] = "a640_gmu.bin",
		},
		.gmem = SZ_2M,
		.inactive_period = DRM_MSM_INACTIVE_PERIOD,
		.init = a6xx_gpu_init,
		.zapfw = "a640_zap.mdt",
		.hwcg = a640_hwcg,
	},
};

MODULE_FIRMWARE("qcom/a300_pm4.fw");
MODULE_FIRMWARE("qcom/a300_pfp.fw");
MODULE_FIRMWARE("qcom/a330_pm4.fw");
MODULE_FIRMWARE("qcom/a330_pfp.fw");
MODULE_FIRMWARE("qcom/a420_pm4.fw");
MODULE_FIRMWARE("qcom/a420_pfp.fw");
MODULE_FIRMWARE("qcom/a530_pm4.fw");
MODULE_FIRMWARE("qcom/a530_pfp.fw");
MODULE_FIRMWARE("qcom/a530v3_gpmu.fw2");
MODULE_FIRMWARE("qcom/a530_zap.mdt");
MODULE_FIRMWARE("qcom/a530_zap.b00");
MODULE_FIRMWARE("qcom/a530_zap.b01");
MODULE_FIRMWARE("qcom/a530_zap.b02");
MODULE_FIRMWARE("qcom/a619_gmu.bin");
MODULE_FIRMWARE("qcom/a630_sqe.fw");
MODULE_FIRMWARE("qcom/a630_gmu.bin");
MODULE_FIRMWARE("qcom/a630_zap.mbn");

static inline bool _rev_match(uint8_t entry, uint8_t id)
{
	return (entry == ANY_ID) || (entry == id);
}

bool adreno_cmp_rev(struct adreno_rev rev1, struct adreno_rev rev2)
{

	return _rev_match(rev1.core, rev2.core) &&
		_rev_match(rev1.major, rev2.major) &&
		_rev_match(rev1.minor, rev2.minor) &&
		_rev_match(rev1.patchid, rev2.patchid);
}

const struct adreno_info *adreno_info(struct adreno_rev rev)
{
	int i;

	/* identify gpu: */
	for (i = 0; i < ARRAY_SIZE(gpulist); i++) {
		const struct adreno_info *info = &gpulist[i];
		if (adreno_cmp_rev(info->rev, rev))
			return info;
	}

	return NULL;
}

struct msm_gpu *adreno_load_gpu(struct drm_device *dev)
{
	struct msm_drm_private *priv = dev->dev_private;
	struct platform_device *pdev = priv->gpu_pdev;
	struct msm_gpu *gpu = NULL;
	struct adreno_gpu *adreno_gpu;
	int ret;

	if (pdev)
		gpu = dev_to_gpu(&pdev->dev);

	if (!gpu) {
		dev_err_once(dev->dev, "no GPU device was found\n");
		return NULL;
	}

	adreno_gpu = to_adreno_gpu(gpu);

	/*
	 * The number one reason for HW init to fail is if the firmware isn't
	 * loaded yet. Try that first and don't bother continuing on
	 * otherwise
	 */

	ret = adreno_load_fw(adreno_gpu);
	if (ret)
		return NULL;

<<<<<<< HEAD
	/*
	 * Now that we have firmware loaded, and are ready to begin
	 * booting the gpu, go ahead and enable runpm:
	 */
	pm_runtime_enable(&pdev->dev);

	/* Make sure pm runtime is active and reset any previous errors */
	pm_runtime_set_active(&pdev->dev);

=======
>>>>>>> 2f1df2d5
	ret = pm_runtime_get_sync(&pdev->dev);
	if (ret < 0) {
		pm_runtime_put_sync(&pdev->dev);
		DRM_DEV_ERROR(dev->dev, "Couldn't power up the GPU: %d\n", ret);
		return NULL;
	}

	mutex_lock(&gpu->lock);
	ret = msm_gpu_hw_init(gpu);
	mutex_unlock(&gpu->lock);
	pm_runtime_put_autosuspend(&pdev->dev);
	if (ret) {
		DRM_DEV_ERROR(dev->dev, "gpu hw init failed: %d\n", ret);
		return NULL;
	}

#ifdef CONFIG_DEBUG_FS
	if (gpu->funcs->debugfs_init) {
		gpu->funcs->debugfs_init(gpu, dev->primary);
		gpu->funcs->debugfs_init(gpu, dev->render);
	}
#endif

	return gpu;
}

static int find_chipid(struct device *dev, struct adreno_rev *rev)
{
	struct device_node *node = dev->of_node;
	const char *compat;
	int ret;
	u32 chipid;

	/* first search the compat strings for qcom,adreno-XYZ.W: */
	ret = of_property_read_string_index(node, "compatible", 0, &compat);
	if (ret == 0) {
		unsigned int r, patch;

		if (sscanf(compat, "qcom,adreno-%u.%u", &r, &patch) == 2 ||
		    sscanf(compat, "amd,imageon-%u.%u", &r, &patch) == 2) {
			rev->core = r / 100;
			r %= 100;
			rev->major = r / 10;
			r %= 10;
			rev->minor = r;
			rev->patchid = patch;

			return 0;
		}
	}

	/* and if that fails, fall back to legacy "qcom,chipid" property: */
	ret = of_property_read_u32(node, "qcom,chipid", &chipid);
	if (ret) {
		DRM_DEV_ERROR(dev, "could not parse qcom,chipid: %d\n", ret);
		return ret;
	}

	rev->core = (chipid >> 24) & 0xff;
	rev->major = (chipid >> 16) & 0xff;
	rev->minor = (chipid >> 8) & 0xff;
	rev->patchid = (chipid & 0xff);

	dev_warn(dev, "Using legacy qcom,chipid binding!\n");
	dev_warn(dev, "Use compatible qcom,adreno-%u%u%u.%u instead.\n",
		rev->core, rev->major, rev->minor, rev->patchid);

	return 0;
}

static int adreno_bind(struct device *dev, struct device *master, void *data)
{
	static struct adreno_platform_config config = {};
	const struct adreno_info *info;
	struct msm_drm_private *priv = dev_get_drvdata(master);
	struct drm_device *drm = priv->dev;
	struct msm_gpu *gpu;
	int ret;

	ret = find_chipid(dev, &config.rev);
	if (ret)
		return ret;

	dev->platform_data = &config;
	priv->gpu_pdev = to_platform_device(dev);

	info = adreno_info(config.rev);

	if (!info) {
		dev_warn(drm->dev, "Unknown GPU revision: %u.%u.%u.%u\n",
			config.rev.core, config.rev.major,
			config.rev.minor, config.rev.patchid);
		return -ENXIO;
	}

	DBG("Found GPU: %u.%u.%u.%u", config.rev.core, config.rev.major,
		config.rev.minor, config.rev.patchid);

	priv->is_a2xx = config.rev.core == 2;
	priv->has_cached_coherent = config.rev.core >= 6;

	gpu = info->init(drm);
	if (IS_ERR(gpu)) {
		dev_warn(drm->dev, "failed to load adreno gpu\n");
		return PTR_ERR(gpu);
	}

	return 0;
}

static void adreno_unbind(struct device *dev, struct device *master,
		void *data)
{
	struct msm_drm_private *priv = dev_get_drvdata(master);
	struct msm_gpu *gpu = dev_to_gpu(dev);

	pm_runtime_force_suspend(dev);
	gpu->funcs->destroy(gpu);

	priv->gpu_pdev = NULL;
}

static const struct component_ops a3xx_ops = {
		.bind   = adreno_bind,
		.unbind = adreno_unbind,
};

static void adreno_device_register_headless(void)
{
	/* on imx5, we don't have a top-level mdp/dpu node
	 * this creates a dummy node for the driver for that case
	 */
	struct platform_device_info dummy_info = {
		.parent = NULL,
		.name = "msm",
		.id = -1,
		.res = NULL,
		.num_res = 0,
		.data = NULL,
		.size_data = 0,
		.dma_mask = ~0,
	};
	platform_device_register_full(&dummy_info);
}

static int adreno_probe(struct platform_device *pdev)
{

	int ret;

	ret = component_add(&pdev->dev, &a3xx_ops);
	if (ret)
		return ret;

	if (of_device_is_compatible(pdev->dev.of_node, "amd,imageon"))
		adreno_device_register_headless();

	return 0;
}

static int adreno_remove(struct platform_device *pdev)
{
	component_del(&pdev->dev, &a3xx_ops);
	return 0;
}

static void adreno_shutdown(struct platform_device *pdev)
{
	pm_runtime_force_suspend(&pdev->dev);
}

static const struct of_device_id dt_match[] = {
	{ .compatible = "qcom,adreno" },
	{ .compatible = "qcom,adreno-3xx" },
	/* for compatibility with imx5 gpu: */
	{ .compatible = "amd,imageon" },
	/* for backwards compat w/ downstream kgsl DT files: */
	{ .compatible = "qcom,kgsl-3d0" },
	{}
};

static int adreno_runtime_resume(struct device *dev)
{
	struct msm_gpu *gpu = dev_to_gpu(dev);

	return gpu->funcs->pm_resume(gpu);
}

static int adreno_runtime_suspend(struct device *dev)
{
	struct msm_gpu *gpu = dev_to_gpu(dev);

	/*
	 * We should be holding a runpm ref, which will prevent
	 * runtime suspend.  In the system suspend path, we've
	 * already waited for active jobs to complete.
	 */
	WARN_ON_ONCE(gpu->active_submits);

	return gpu->funcs->pm_suspend(gpu);
}

static void suspend_scheduler(struct msm_gpu *gpu)
{
	int i;

	/*
	 * Shut down the scheduler before we force suspend, so that
	 * suspend isn't racing with scheduler kthread feeding us
	 * more work.
	 *
	 * Note, we just want to park the thread, and let any jobs
	 * that are already on the hw queue complete normally, as
	 * opposed to the drm_sched_stop() path used for handling
	 * faulting/timed-out jobs.  We can't really cancel any jobs
	 * already on the hw queue without racing with the GPU.
	 */
	for (i = 0; i < gpu->nr_rings; i++) {
		struct drm_gpu_scheduler *sched = &gpu->rb[i]->sched;
		kthread_park(sched->thread);
	}
}

static void resume_scheduler(struct msm_gpu *gpu)
{
	int i;

	for (i = 0; i < gpu->nr_rings; i++) {
		struct drm_gpu_scheduler *sched = &gpu->rb[i]->sched;
		kthread_unpark(sched->thread);
	}
}

static int adreno_system_suspend(struct device *dev)
{
	struct msm_gpu *gpu = dev_to_gpu(dev);
	int remaining, ret;

	suspend_scheduler(gpu);

	remaining = wait_event_timeout(gpu->retire_event,
				       gpu->active_submits == 0,
				       msecs_to_jiffies(1000));
	if (remaining == 0) {
		dev_err(dev, "Timeout waiting for GPU to suspend\n");
		ret = -EBUSY;
		goto out;
	}

	ret = pm_runtime_force_suspend(dev);
out:
	if (ret)
		resume_scheduler(gpu);

	return ret;
}

static int adreno_system_resume(struct device *dev)
{
	resume_scheduler(dev_to_gpu(dev));
	return pm_runtime_force_resume(dev);
}

static const struct dev_pm_ops adreno_pm_ops = {
	SYSTEM_SLEEP_PM_OPS(adreno_system_suspend, adreno_system_resume)
	RUNTIME_PM_OPS(adreno_runtime_suspend, adreno_runtime_resume, NULL)
};

static struct platform_driver adreno_driver = {
	.probe = adreno_probe,
	.remove = adreno_remove,
	.shutdown = adreno_shutdown,
	.driver = {
		.name = "adreno",
		.of_match_table = dt_match,
		.pm = &adreno_pm_ops,
	},
};

void __init adreno_register(void)
{
	platform_driver_register(&adreno_driver);
}

void __exit adreno_unregister(void)
{
	platform_driver_unregister(&adreno_driver);
}<|MERGE_RESOLUTION|>--- conflicted
+++ resolved
@@ -432,18 +432,12 @@
 	if (ret)
 		return NULL;
 
-<<<<<<< HEAD
 	/*
 	 * Now that we have firmware loaded, and are ready to begin
 	 * booting the gpu, go ahead and enable runpm:
 	 */
 	pm_runtime_enable(&pdev->dev);
 
-	/* Make sure pm runtime is active and reset any previous errors */
-	pm_runtime_set_active(&pdev->dev);
-
-=======
->>>>>>> 2f1df2d5
 	ret = pm_runtime_get_sync(&pdev->dev);
 	if (ret < 0) {
 		pm_runtime_put_sync(&pdev->dev);
