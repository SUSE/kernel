// SPDX-License-Identifier: GPL-2.0-only
/*
 * Copyright (C) 2013-2014 Red Hat
 * Author: Rob Clark <robdclark@gmail.com>
 *
 * Copyright (c) 2014,2017 The Linux Foundation. All rights reserved.
 */

#include "adreno_gpu.h"

bool hang_debug = false;
MODULE_PARM_DESC(hang_debug, "Dump registers when hang is detected (can be slow!)");
module_param_named(hang_debug, hang_debug, bool, 0600);

bool snapshot_debugbus = false;
MODULE_PARM_DESC(snapshot_debugbus, "Include debugbus sections in GPU devcoredump (if not fused off)");
module_param_named(snapshot_debugbus, snapshot_debugbus, bool, 0600);

bool allow_vram_carveout = false;
MODULE_PARM_DESC(allow_vram_carveout, "Allow using VRAM Carveout, in place of IOMMU");
module_param_named(allow_vram_carveout, allow_vram_carveout, bool, 0600);

static const struct adreno_info gpulist[] = {
	{
		.chip_ids = ADRENO_CHIP_IDS(0x02000000),
		.family = ADRENO_2XX_GEN1,
		.revn  = 200,
		.fw = {
			[ADRENO_FW_PM4] = "yamato_pm4.fw",
			[ADRENO_FW_PFP] = "yamato_pfp.fw",
		},
		.gmem  = SZ_256K,
		.inactive_period = DRM_MSM_INACTIVE_PERIOD,
		.init  = a2xx_gpu_init,
	}, { /* a200 on i.mx51 has only 128kib gmem */
		.chip_ids = ADRENO_CHIP_IDS(0x02000001),
		.family = ADRENO_2XX_GEN1,
		.revn  = 201,
		.fw = {
			[ADRENO_FW_PM4] = "yamato_pm4.fw",
			[ADRENO_FW_PFP] = "yamato_pfp.fw",
		},
		.gmem  = SZ_128K,
		.inactive_period = DRM_MSM_INACTIVE_PERIOD,
		.init  = a2xx_gpu_init,
	}, {
		.chip_ids = ADRENO_CHIP_IDS(0x02020000),
		.family = ADRENO_2XX_GEN2,
		.revn  = 220,
		.fw = {
			[ADRENO_FW_PM4] = "leia_pm4_470.fw",
			[ADRENO_FW_PFP] = "leia_pfp_470.fw",
		},
		.gmem  = SZ_512K,
		.inactive_period = DRM_MSM_INACTIVE_PERIOD,
		.init  = a2xx_gpu_init,
	}, {
		.chip_ids = ADRENO_CHIP_IDS(
			0x03000512,
			0x03000520
		),
		.family = ADRENO_3XX,
		.revn  = 305,
		.fw = {
			[ADRENO_FW_PM4] = "a300_pm4.fw",
			[ADRENO_FW_PFP] = "a300_pfp.fw",
		},
		.gmem  = SZ_256K,
		.inactive_period = DRM_MSM_INACTIVE_PERIOD,
		.init  = a3xx_gpu_init,
	}, {
		.chip_ids = ADRENO_CHIP_IDS(0x03000600),
		.family = ADRENO_3XX,
		.revn  = 307,        /* because a305c is revn==306 */
		.fw = {
			[ADRENO_FW_PM4] = "a300_pm4.fw",
			[ADRENO_FW_PFP] = "a300_pfp.fw",
		},
		.gmem  = SZ_128K,
		.inactive_period = DRM_MSM_INACTIVE_PERIOD,
		.init  = a3xx_gpu_init,
	}, {
		.chip_ids = ADRENO_CHIP_IDS(
			0x03020000,
			0x03020001,
			0x03020002
		),
		.family = ADRENO_3XX,
		.revn  = 320,
		.fw = {
			[ADRENO_FW_PM4] = "a300_pm4.fw",
			[ADRENO_FW_PFP] = "a300_pfp.fw",
		},
		.gmem  = SZ_512K,
		.inactive_period = DRM_MSM_INACTIVE_PERIOD,
		.init  = a3xx_gpu_init,
	}, {
		.chip_ids = ADRENO_CHIP_IDS(
			0x03030000,
			0x03030001,
			0x03030002
		),
		.family = ADRENO_3XX,
		.revn  = 330,
		.fw = {
			[ADRENO_FW_PM4] = "a330_pm4.fw",
			[ADRENO_FW_PFP] = "a330_pfp.fw",
		},
		.gmem  = SZ_1M,
		.inactive_period = DRM_MSM_INACTIVE_PERIOD,
		.init  = a3xx_gpu_init,
	}, {
		.chip_ids = ADRENO_CHIP_IDS(0x04000500),
		.family = ADRENO_4XX,
		.revn  = 405,
		.fw = {
			[ADRENO_FW_PM4] = "a420_pm4.fw",
			[ADRENO_FW_PFP] = "a420_pfp.fw",
		},
		.gmem  = SZ_256K,
		.inactive_period = DRM_MSM_INACTIVE_PERIOD,
		.init  = a4xx_gpu_init,
	}, {
		.chip_ids = ADRENO_CHIP_IDS(0x04020000),
		.family = ADRENO_4XX,
		.revn  = 420,
		.fw = {
			[ADRENO_FW_PM4] = "a420_pm4.fw",
			[ADRENO_FW_PFP] = "a420_pfp.fw",
		},
		.gmem  = (SZ_1M + SZ_512K),
		.inactive_period = DRM_MSM_INACTIVE_PERIOD,
		.init  = a4xx_gpu_init,
	}, {
		.chip_ids = ADRENO_CHIP_IDS(0x04030002),
		.family = ADRENO_4XX,
		.revn  = 430,
		.fw = {
			[ADRENO_FW_PM4] = "a420_pm4.fw",
			[ADRENO_FW_PFP] = "a420_pfp.fw",
		},
		.gmem  = (SZ_1M + SZ_512K),
		.inactive_period = DRM_MSM_INACTIVE_PERIOD,
		.init  = a4xx_gpu_init,
	}, {
		.chip_ids = ADRENO_CHIP_IDS(0x05000600),
		.family = ADRENO_5XX,
		.revn = 506,
		.fw = {
			[ADRENO_FW_PM4] = "a530_pm4.fw",
			[ADRENO_FW_PFP] = "a530_pfp.fw",
		},
		.gmem = (SZ_128K + SZ_8K),
		/*
		 * Increase inactive period to 250 to avoid bouncing
		 * the GDSC which appears to make it grumpy
		 */
		.inactive_period = 250,
		.quirks = ADRENO_QUIRK_TWO_PASS_USE_WFI |
			  ADRENO_QUIRK_LMLOADKILL_DISABLE,
		.init = a5xx_gpu_init,
		.zapfw = "a506_zap.mdt",
	}, {
		.chip_ids = ADRENO_CHIP_IDS(0x05000800),
		.family = ADRENO_5XX,
		.revn = 508,
		.fw = {
			[ADRENO_FW_PM4] = "a530_pm4.fw",
			[ADRENO_FW_PFP] = "a530_pfp.fw",
		},
		.gmem = (SZ_128K + SZ_8K),
		/*
		 * Increase inactive period to 250 to avoid bouncing
		 * the GDSC which appears to make it grumpy
		 */
		.inactive_period = 250,
		.quirks = ADRENO_QUIRK_LMLOADKILL_DISABLE,
		.init = a5xx_gpu_init,
		.zapfw = "a508_zap.mdt",
	}, {
		.chip_ids = ADRENO_CHIP_IDS(0x05000900),
		.family = ADRENO_5XX,
		.revn = 509,
		.fw = {
			[ADRENO_FW_PM4] = "a530_pm4.fw",
			[ADRENO_FW_PFP] = "a530_pfp.fw",
		},
		.gmem = (SZ_256K + SZ_16K),
		/*
		 * Increase inactive period to 250 to avoid bouncing
		 * the GDSC which appears to make it grumpy
		 */
		.inactive_period = 250,
		.quirks = ADRENO_QUIRK_LMLOADKILL_DISABLE,
		.init = a5xx_gpu_init,
		/* Adreno 509 uses the same ZAP as 512 */
		.zapfw = "a512_zap.mdt",
	}, {
		.chip_ids = ADRENO_CHIP_IDS(0x05010000),
		.family = ADRENO_5XX,
		.revn = 510,
		.fw = {
			[ADRENO_FW_PM4] = "a530_pm4.fw",
			[ADRENO_FW_PFP] = "a530_pfp.fw",
		},
		.gmem = SZ_256K,
		/*
		 * Increase inactive period to 250 to avoid bouncing
		 * the GDSC which appears to make it grumpy
		 */
		.inactive_period = 250,
		.init = a5xx_gpu_init,
	}, {
		.chip_ids = ADRENO_CHIP_IDS(0x05010200),
		.family = ADRENO_5XX,
		.revn = 512,
		.fw = {
			[ADRENO_FW_PM4] = "a530_pm4.fw",
			[ADRENO_FW_PFP] = "a530_pfp.fw",
		},
		.gmem = (SZ_256K + SZ_16K),
		/*
		 * Increase inactive period to 250 to avoid bouncing
		 * the GDSC which appears to make it grumpy
		 */
		.inactive_period = 250,
		.quirks = ADRENO_QUIRK_LMLOADKILL_DISABLE,
		.init = a5xx_gpu_init,
		.zapfw = "a512_zap.mdt",
	}, {
		.chip_ids = ADRENO_CHIP_IDS(
			0x05030002,
			0x05030004
		),
		.family = ADRENO_5XX,
		.revn = 530,
		.fw = {
			[ADRENO_FW_PM4] = "a530_pm4.fw",
			[ADRENO_FW_PFP] = "a530_pfp.fw",
			[ADRENO_FW_GPMU] = "a530v3_gpmu.fw2",
		},
		.gmem = SZ_1M,
		/*
		 * Increase inactive period to 250 to avoid bouncing
		 * the GDSC which appears to make it grumpy
		 */
		.inactive_period = 250,
		.quirks = ADRENO_QUIRK_TWO_PASS_USE_WFI |
			ADRENO_QUIRK_FAULT_DETECT_MASK,
		.init = a5xx_gpu_init,
		.zapfw = "a530_zap.mdt",
	}, {
		.chip_ids = ADRENO_CHIP_IDS(0x05040001),
		.family = ADRENO_5XX,
		.revn = 540,
		.fw = {
			[ADRENO_FW_PM4] = "a530_pm4.fw",
			[ADRENO_FW_PFP] = "a530_pfp.fw",
			[ADRENO_FW_GPMU] = "a540_gpmu.fw2",
		},
		.gmem = SZ_1M,
		/*
		 * Increase inactive period to 250 to avoid bouncing
		 * the GDSC which appears to make it grumpy
		 */
		.inactive_period = 250,
		.quirks = ADRENO_QUIRK_LMLOADKILL_DISABLE,
		.init = a5xx_gpu_init,
		.zapfw = "a540_zap.mdt",
	}, {
		.chip_ids = ADRENO_CHIP_IDS(0x06010000),
		.family = ADRENO_6XX_GEN1,
		.revn = 610,
		.fw = {
			[ADRENO_FW_SQE] = "a630_sqe.fw",
		},
		.gmem = (SZ_128K + SZ_4K),
		.inactive_period = DRM_MSM_INACTIVE_PERIOD,
		.init = a6xx_gpu_init,
		.zapfw = "a610_zap.mdt",
		.hwcg = a612_hwcg,
		/*
		 * There are (at least) three SoCs implementing A610: SM6125
		 * (trinket), SM6115 (bengal) and SM6225 (khaje). Trinket does
		 * not have speedbinning, as only a single SKU exists and we
		 * don't support khaje upstream yet.  Hence, this matching
		 * table is only valid for bengal.
		 */
		.speedbins = ADRENO_SPEEDBINS(
			{ 0,   0 },
			{ 206, 1 },
			{ 200, 2 },
			{ 157, 3 },
			{ 127, 4 },
		),
	}, {
		.chip_ids = ADRENO_CHIP_IDS(0x06010800),
		.family = ADRENO_6XX_GEN1,
		.revn = 618,
		.fw = {
			[ADRENO_FW_SQE] = "a630_sqe.fw",
			[ADRENO_FW_GMU] = "a630_gmu.bin",
		},
		.gmem = SZ_512K,
		.inactive_period = DRM_MSM_INACTIVE_PERIOD,
		.quirks = ADRENO_QUIRK_HAS_CACHED_COHERENT,
<<<<<<< HEAD
=======
		.init = a6xx_gpu_init,
		.speedbins = ADRENO_SPEEDBINS(
			{ 0,   0 },
			{ 169, 1 },
			{ 174, 2 },
		),
	}, {
		.machine = "qcom,sm4350",
		.chip_ids = ADRENO_CHIP_IDS(0x06010900),
		.family = ADRENO_6XX_GEN1,
		.revn = 619,
		.fw = {
			[ADRENO_FW_SQE] = "a630_sqe.fw",
			[ADRENO_FW_GMU] = "a619_gmu.bin",
		},
		.gmem = SZ_512K,
		.inactive_period = DRM_MSM_INACTIVE_PERIOD,
>>>>>>> 9545bdc0
		.init = a6xx_gpu_init,
		.zapfw = "a615_zap.mdt",
		.hwcg = a615_hwcg,
		.speedbins = ADRENO_SPEEDBINS(
			{ 0,   0 },
			{ 138, 1 },
			{ 92,  2 },
		),
	}, {
		.machine = "qcom,sm6375",
		.chip_ids = ADRENO_CHIP_IDS(0x06010900),
		.family = ADRENO_6XX_GEN1,
		.revn = 619,
		.fw = {
			[ADRENO_FW_SQE] = "a630_sqe.fw",
			[ADRENO_FW_GMU] = "a619_gmu.bin",
		},
		.gmem = SZ_512K,
		.inactive_period = DRM_MSM_INACTIVE_PERIOD,
		.quirks = ADRENO_QUIRK_HAS_CACHED_COHERENT,
		.init = a6xx_gpu_init,
		.zapfw = "a615_zap.mdt",
		.hwcg = a615_hwcg,
		.speedbins = ADRENO_SPEEDBINS(
			{ 0,   0 },
			{ 190, 1 },
			{ 177, 2 },
		),
	}, {
		.chip_ids = ADRENO_CHIP_IDS(0x06010900),
		.family = ADRENO_6XX_GEN1,
		.revn = 619,
		.fw = {
			[ADRENO_FW_SQE] = "a630_sqe.fw",
			[ADRENO_FW_GMU] = "a619_gmu.bin",
		},
		.gmem = SZ_512K,
		.inactive_period = DRM_MSM_INACTIVE_PERIOD,
		.quirks = ADRENO_QUIRK_HAS_CACHED_COHERENT,
		.init = a6xx_gpu_init,
		.zapfw = "a615_zap.mdt",
		.hwcg = a615_hwcg,
		.speedbins = ADRENO_SPEEDBINS(
			{ 0,   0 },
			{ 120, 4 },
			{ 138, 3 },
			{ 169, 2 },
			{ 180, 1 },
		),
	}, {
		.chip_ids = ADRENO_CHIP_IDS(
			0x06030001,
			0x06030002
		),
		.family = ADRENO_6XX_GEN1,
		.revn = 630,
		.fw = {
			[ADRENO_FW_SQE] = "a630_sqe.fw",
			[ADRENO_FW_GMU] = "a630_gmu.bin",
		},
		.gmem = SZ_1M,
		.inactive_period = DRM_MSM_INACTIVE_PERIOD,
		.quirks = ADRENO_QUIRK_HAS_CACHED_COHERENT,
		.init = a6xx_gpu_init,
		.zapfw = "a630_zap.mdt",
		.hwcg = a630_hwcg,
	}, {
		.chip_ids = ADRENO_CHIP_IDS(0x06040001),
		.family = ADRENO_6XX_GEN2,
		.revn = 640,
		.fw = {
			[ADRENO_FW_SQE] = "a630_sqe.fw",
			[ADRENO_FW_GMU] = "a640_gmu.bin",
		},
		.gmem = SZ_1M,
		.inactive_period = DRM_MSM_INACTIVE_PERIOD,
		.quirks = ADRENO_QUIRK_HAS_CACHED_COHERENT,
		.init = a6xx_gpu_init,
		.zapfw = "a640_zap.mdt",
		.hwcg = a640_hwcg,
		.speedbins = ADRENO_SPEEDBINS(
			{ 0, 0 },
			{ 1, 1 },
		),
	}, {
		.chip_ids = ADRENO_CHIP_IDS(0x06050002),
		.family = ADRENO_6XX_GEN3,
		.revn = 650,
		.fw = {
			[ADRENO_FW_SQE] = "a650_sqe.fw",
			[ADRENO_FW_GMU] = "a650_gmu.bin",
		},
		.gmem = SZ_1M + SZ_128K,
		.inactive_period = DRM_MSM_INACTIVE_PERIOD,
		.quirks = ADRENO_QUIRK_HAS_CACHED_COHERENT |
			ADRENO_QUIRK_HAS_HW_APRIV,
		.init = a6xx_gpu_init,
		.zapfw = "a650_zap.mdt",
		.hwcg = a650_hwcg,
		.address_space_size = SZ_16G,
		.speedbins = ADRENO_SPEEDBINS(
			{ 0, 0 },
			{ 1, 1 },
			{ 2, 3 }, /* Yep, 2 and 3 are swapped! :/ */
			{ 3, 2 },
		),
	}, {
		.chip_ids = ADRENO_CHIP_IDS(0x06060001),
		.family = ADRENO_6XX_GEN4,
		.revn = 660,
		.fw = {
			[ADRENO_FW_SQE] = "a660_sqe.fw",
			[ADRENO_FW_GMU] = "a660_gmu.bin",
		},
		.gmem = SZ_1M + SZ_512K,
		.inactive_period = DRM_MSM_INACTIVE_PERIOD,
		.quirks = ADRENO_QUIRK_HAS_CACHED_COHERENT |
			ADRENO_QUIRK_HAS_HW_APRIV,
		.init = a6xx_gpu_init,
		.zapfw = "a660_zap.mdt",
		.hwcg = a660_hwcg,
		.address_space_size = SZ_16G,
	}, {
		.chip_ids = ADRENO_CHIP_IDS(0x06030500),
		.family = ADRENO_6XX_GEN4,
		.fw = {
			[ADRENO_FW_SQE] = "a660_sqe.fw",
			[ADRENO_FW_GMU] = "a660_gmu.bin",
		},
		.gmem = SZ_512K,
		.inactive_period = DRM_MSM_INACTIVE_PERIOD,
		.quirks = ADRENO_QUIRK_HAS_CACHED_COHERENT |
			ADRENO_QUIRK_HAS_HW_APRIV,
		.init = a6xx_gpu_init,
		.hwcg = a660_hwcg,
		.address_space_size = SZ_16G,
		.speedbins = ADRENO_SPEEDBINS(
			{ 0,   0 },
			{ 117, 0 },
			{ 190, 1 },
		),
	}, {
		.chip_ids = ADRENO_CHIP_IDS(0x06080000),
		.family = ADRENO_6XX_GEN2,
		.revn = 680,
		.fw = {
			[ADRENO_FW_SQE] = "a630_sqe.fw",
			[ADRENO_FW_GMU] = "a640_gmu.bin",
		},
		.gmem = SZ_2M,
		.inactive_period = DRM_MSM_INACTIVE_PERIOD,
		.quirks = ADRENO_QUIRK_HAS_CACHED_COHERENT,
		.init = a6xx_gpu_init,
		.zapfw = "a640_zap.mdt",
		.hwcg = a640_hwcg,
	}, {
		.chip_ids = ADRENO_CHIP_IDS(0x06090000),
		.family = ADRENO_6XX_GEN4,
		.fw = {
			[ADRENO_FW_SQE] = "a660_sqe.fw",
			[ADRENO_FW_GMU] = "a660_gmu.bin",
		},
		.gmem = SZ_4M,
		.inactive_period = DRM_MSM_INACTIVE_PERIOD,
		.quirks = ADRENO_QUIRK_HAS_CACHED_COHERENT |
			ADRENO_QUIRK_HAS_HW_APRIV,
		.init = a6xx_gpu_init,
		.zapfw = "a690_zap.mdt",
		.hwcg = a690_hwcg,
		.address_space_size = SZ_16G,
	},
};

MODULE_FIRMWARE("qcom/a300_pm4.fw");
MODULE_FIRMWARE("qcom/a300_pfp.fw");
MODULE_FIRMWARE("qcom/a330_pm4.fw");
MODULE_FIRMWARE("qcom/a330_pfp.fw");
MODULE_FIRMWARE("qcom/a420_pm4.fw");
MODULE_FIRMWARE("qcom/a420_pfp.fw");
MODULE_FIRMWARE("qcom/a530_pm4.fw");
MODULE_FIRMWARE("qcom/a530_pfp.fw");
MODULE_FIRMWARE("qcom/a530v3_gpmu.fw2");
MODULE_FIRMWARE("qcom/a530_zap.mdt");
MODULE_FIRMWARE("qcom/a530_zap.b00");
MODULE_FIRMWARE("qcom/a530_zap.b01");
MODULE_FIRMWARE("qcom/a530_zap.b02");
MODULE_FIRMWARE("qcom/a540_gpmu.fw2");
MODULE_FIRMWARE("qcom/a619_gmu.bin");
MODULE_FIRMWARE("qcom/a630_sqe.fw");
MODULE_FIRMWARE("qcom/a630_gmu.bin");
MODULE_FIRMWARE("qcom/a630_zap.mbn");
MODULE_FIRMWARE("qcom/a640_gmu.bin");
MODULE_FIRMWARE("qcom/a650_gmu.bin");
MODULE_FIRMWARE("qcom/a650_sqe.fw");
MODULE_FIRMWARE("qcom/a660_gmu.bin");
MODULE_FIRMWARE("qcom/a660_sqe.fw");
MODULE_FIRMWARE("qcom/leia_pfp_470.fw");
MODULE_FIRMWARE("qcom/leia_pm4_470.fw");
MODULE_FIRMWARE("qcom/yamato_pfp.fw");
MODULE_FIRMWARE("qcom/yamato_pm4.fw");

<<<<<<< HEAD
static inline bool _rev_match(uint8_t entry, uint8_t id)
{
	return (entry == ANY_ID) || (entry == id);
}

bool adreno_cmp_rev(struct adreno_rev rev1, struct adreno_rev rev2)
{

	return _rev_match(rev1.core, rev2.core) &&
		_rev_match(rev1.major, rev2.major) &&
		_rev_match(rev1.minor, rev2.minor) &&
		_rev_match(rev1.patchid, rev2.patchid);
}

const struct adreno_info *adreno_info(struct adreno_rev rev)
=======
static const struct adreno_info *adreno_info(uint32_t chip_id)
>>>>>>> 9545bdc0
{
	/* identify gpu: */
	for (int i = 0; i < ARRAY_SIZE(gpulist); i++) {
		const struct adreno_info *info = &gpulist[i];
		if (info->machine && !of_machine_is_compatible(info->machine))
			continue;
		for (int j = 0; info->chip_ids[j]; j++)
			if (info->chip_ids[j] == chip_id)
				return info;
	}

	return NULL;
}

struct msm_gpu *adreno_load_gpu(struct drm_device *dev)
{
	struct msm_drm_private *priv = dev->dev_private;
	struct platform_device *pdev = priv->gpu_pdev;
	struct msm_gpu *gpu = NULL;
	struct adreno_gpu *adreno_gpu;
	int ret;

	if (pdev)
		gpu = dev_to_gpu(&pdev->dev);

	if (!gpu) {
		dev_err_once(dev->dev, "no GPU device was found\n");
		return NULL;
	}

	adreno_gpu = to_adreno_gpu(gpu);

	/*
	 * The number one reason for HW init to fail is if the firmware isn't
	 * loaded yet. Try that first and don't bother continuing on
	 * otherwise
	 */

	ret = adreno_load_fw(adreno_gpu);
	if (ret)
		return NULL;

	if (gpu->funcs->ucode_load) {
		ret = gpu->funcs->ucode_load(gpu);
		if (ret)
			return NULL;
	}

	/*
	 * Now that we have firmware loaded, and are ready to begin
	 * booting the gpu, go ahead and enable runpm:
	 */
	pm_runtime_enable(&pdev->dev);

	ret = pm_runtime_get_sync(&pdev->dev);
	if (ret < 0) {
		pm_runtime_put_noidle(&pdev->dev);
		DRM_DEV_ERROR(dev->dev, "Couldn't power up the GPU: %d\n", ret);
		goto err_disable_rpm;
	}

	mutex_lock(&gpu->lock);
	ret = msm_gpu_hw_init(gpu);
	mutex_unlock(&gpu->lock);
	if (ret) {
		DRM_DEV_ERROR(dev->dev, "gpu hw init failed: %d\n", ret);
		goto err_put_rpm;
	}

	pm_runtime_put_autosuspend(&pdev->dev);

#ifdef CONFIG_DEBUG_FS
	if (gpu->funcs->debugfs_init) {
		gpu->funcs->debugfs_init(gpu, dev->primary);
		gpu->funcs->debugfs_init(gpu, dev->render);
	}
#endif

	return gpu;

err_put_rpm:
	pm_runtime_put_sync_suspend(&pdev->dev);
err_disable_rpm:
	pm_runtime_disable(&pdev->dev);

	return NULL;
}

static int find_chipid(struct device *dev, uint32_t *chipid)
{
	struct device_node *node = dev->of_node;
	const char *compat;
	int ret;

	/* first search the compat strings for qcom,adreno-XYZ.W: */
	ret = of_property_read_string_index(node, "compatible", 0, &compat);
	if (ret == 0) {
		unsigned int r, patch;

		if (sscanf(compat, "qcom,adreno-%u.%u", &r, &patch) == 2 ||
		    sscanf(compat, "amd,imageon-%u.%u", &r, &patch) == 2) {
			uint32_t core, major, minor;

			core = r / 100;
			r %= 100;
			major = r / 10;
			r %= 10;
			minor = r;

			*chipid = (core << 24) |
				(major << 16) |
				(minor << 8) |
				patch;

			return 0;
		}

		if (sscanf(compat, "qcom,adreno-%08x", chipid) == 1)
			return 0;
	}

	/* and if that fails, fall back to legacy "qcom,chipid" property: */
	ret = of_property_read_u32(node, "qcom,chipid", chipid);
	if (ret) {
		DRM_DEV_ERROR(dev, "could not parse qcom,chipid: %d\n", ret);
		return ret;
	}

	dev_warn(dev, "Using legacy qcom,chipid binding!\n");

	return 0;
}

static int adreno_bind(struct device *dev, struct device *master, void *data)
{
	static struct adreno_platform_config config = {};
	const struct adreno_info *info;
	struct msm_drm_private *priv = dev_get_drvdata(master);
	struct drm_device *drm = priv->dev;
	struct msm_gpu *gpu;
	int ret;

	ret = find_chipid(dev, &config.chip_id);
	if (ret)
		return ret;

	dev->platform_data = &config;
	priv->gpu_pdev = to_platform_device(dev);

	info = adreno_info(config.chip_id);
	if (!info) {
		dev_warn(drm->dev, "Unknown GPU revision: %"ADRENO_CHIPID_FMT"\n",
			ADRENO_CHIPID_ARGS(config.chip_id));
		return -ENXIO;
	}

	config.info = info;

	DBG("Found GPU: %"ADRENO_CHIPID_FMT, ADRENO_CHIPID_ARGS(config.chip_id));

	priv->is_a2xx = info->family < ADRENO_3XX;
	priv->has_cached_coherent =
		!!(info->quirks & ADRENO_QUIRK_HAS_CACHED_COHERENT);

	gpu = info->init(drm);
	if (IS_ERR(gpu)) {
		dev_warn(drm->dev, "failed to load adreno gpu\n");
		return PTR_ERR(gpu);
	}

	ret = dev_pm_opp_of_find_icc_paths(dev, NULL);
	if (ret)
		return ret;

<<<<<<< HEAD
	priv->has_cached_coherent =
		!!(info->quirks & ADRENO_QUIRK_HAS_CACHED_COHERENT) &&
		!adreno_has_gmu_wrapper(to_adreno_gpu(gpu));

=======
>>>>>>> 9545bdc0
	return 0;
}

static int adreno_system_suspend(struct device *dev);
static void adreno_unbind(struct device *dev, struct device *master,
		void *data)
{
	struct msm_drm_private *priv = dev_get_drvdata(master);
	struct msm_gpu *gpu = dev_to_gpu(dev);

	if (pm_runtime_enabled(dev))
		WARN_ON_ONCE(adreno_system_suspend(dev));
	gpu->funcs->destroy(gpu);

	priv->gpu_pdev = NULL;
}

static const struct component_ops a3xx_ops = {
	.bind   = adreno_bind,
	.unbind = adreno_unbind,
};

static void adreno_device_register_headless(void)
{
	/* on imx5, we don't have a top-level mdp/dpu node
	 * this creates a dummy node for the driver for that case
	 */
	struct platform_device_info dummy_info = {
		.parent = NULL,
		.name = "msm",
		.id = -1,
		.res = NULL,
		.num_res = 0,
		.data = NULL,
		.size_data = 0,
		.dma_mask = ~0,
	};
	platform_device_register_full(&dummy_info);
}

static int adreno_probe(struct platform_device *pdev)
{

	int ret;

	ret = component_add(&pdev->dev, &a3xx_ops);
	if (ret)
		return ret;

	if (of_device_is_compatible(pdev->dev.of_node, "amd,imageon"))
		adreno_device_register_headless();

	return 0;
}

static int adreno_remove(struct platform_device *pdev)
{
	component_del(&pdev->dev, &a3xx_ops);
	return 0;
}

static void adreno_shutdown(struct platform_device *pdev)
{
	WARN_ON_ONCE(adreno_system_suspend(&pdev->dev));
}

static const struct of_device_id dt_match[] = {
	{ .compatible = "qcom,adreno" },
	{ .compatible = "qcom,adreno-3xx" },
	/* for compatibility with imx5 gpu: */
	{ .compatible = "amd,imageon" },
	/* for backwards compat w/ downstream kgsl DT files: */
	{ .compatible = "qcom,kgsl-3d0" },
	{}
};

static int adreno_runtime_resume(struct device *dev)
{
	struct msm_gpu *gpu = dev_to_gpu(dev);

	return gpu->funcs->pm_resume(gpu);
}

static int adreno_runtime_suspend(struct device *dev)
{
	struct msm_gpu *gpu = dev_to_gpu(dev);

	/*
	 * We should be holding a runpm ref, which will prevent
	 * runtime suspend.  In the system suspend path, we've
	 * already waited for active jobs to complete.
	 */
	WARN_ON_ONCE(gpu->active_submits);

	return gpu->funcs->pm_suspend(gpu);
}

static void suspend_scheduler(struct msm_gpu *gpu)
{
	int i;

	/*
	 * Shut down the scheduler before we force suspend, so that
	 * suspend isn't racing with scheduler kthread feeding us
	 * more work.
	 *
	 * Note, we just want to park the thread, and let any jobs
	 * that are already on the hw queue complete normally, as
	 * opposed to the drm_sched_stop() path used for handling
	 * faulting/timed-out jobs.  We can't really cancel any jobs
	 * already on the hw queue without racing with the GPU.
	 */
	for (i = 0; i < gpu->nr_rings; i++) {
		struct drm_gpu_scheduler *sched = &gpu->rb[i]->sched;
		kthread_park(sched->thread);
	}
}

static void resume_scheduler(struct msm_gpu *gpu)
{
	int i;

	for (i = 0; i < gpu->nr_rings; i++) {
		struct drm_gpu_scheduler *sched = &gpu->rb[i]->sched;
		kthread_unpark(sched->thread);
	}
}

static int adreno_system_suspend(struct device *dev)
{
	struct msm_gpu *gpu = dev_to_gpu(dev);
	int remaining, ret;

	if (!gpu)
		return 0;

	suspend_scheduler(gpu);

	remaining = wait_event_timeout(gpu->retire_event,
				       gpu->active_submits == 0,
				       msecs_to_jiffies(1000));
	if (remaining == 0) {
		dev_err(dev, "Timeout waiting for GPU to suspend\n");
		ret = -EBUSY;
		goto out;
	}

	ret = pm_runtime_force_suspend(dev);
out:
	if (ret)
		resume_scheduler(gpu);

	return ret;
}

static int adreno_system_resume(struct device *dev)
{
	struct msm_gpu *gpu = dev_to_gpu(dev);

	if (!gpu)
		return 0;

	resume_scheduler(gpu);
	return pm_runtime_force_resume(dev);
}

static const struct dev_pm_ops adreno_pm_ops = {
	SYSTEM_SLEEP_PM_OPS(adreno_system_suspend, adreno_system_resume)
	RUNTIME_PM_OPS(adreno_runtime_suspend, adreno_runtime_resume, NULL)
};

static struct platform_driver adreno_driver = {
	.probe = adreno_probe,
	.remove = adreno_remove,
	.shutdown = adreno_shutdown,
	.driver = {
		.name = "adreno",
		.of_match_table = dt_match,
		.pm = &adreno_pm_ops,
	},
};

void __init adreno_register(void)
{
	platform_driver_register(&adreno_driver);
}

void __exit adreno_unregister(void)
{
	platform_driver_unregister(&adreno_driver);
}<|MERGE_RESOLUTION|>--- conflicted
+++ resolved
@@ -304,8 +304,6 @@
 		.gmem = SZ_512K,
 		.inactive_period = DRM_MSM_INACTIVE_PERIOD,
 		.quirks = ADRENO_QUIRK_HAS_CACHED_COHERENT,
-<<<<<<< HEAD
-=======
 		.init = a6xx_gpu_init,
 		.speedbins = ADRENO_SPEEDBINS(
 			{ 0,   0 },
@@ -323,7 +321,6 @@
 		},
 		.gmem = SZ_512K,
 		.inactive_period = DRM_MSM_INACTIVE_PERIOD,
->>>>>>> 9545bdc0
 		.init = a6xx_gpu_init,
 		.zapfw = "a615_zap.mdt",
 		.hwcg = a615_hwcg,
@@ -343,7 +340,6 @@
 		},
 		.gmem = SZ_512K,
 		.inactive_period = DRM_MSM_INACTIVE_PERIOD,
-		.quirks = ADRENO_QUIRK_HAS_CACHED_COHERENT,
 		.init = a6xx_gpu_init,
 		.zapfw = "a615_zap.mdt",
 		.hwcg = a615_hwcg,
@@ -525,25 +521,7 @@
 MODULE_FIRMWARE("qcom/yamato_pfp.fw");
 MODULE_FIRMWARE("qcom/yamato_pm4.fw");
 
-<<<<<<< HEAD
-static inline bool _rev_match(uint8_t entry, uint8_t id)
-{
-	return (entry == ANY_ID) || (entry == id);
-}
-
-bool adreno_cmp_rev(struct adreno_rev rev1, struct adreno_rev rev2)
-{
-
-	return _rev_match(rev1.core, rev2.core) &&
-		_rev_match(rev1.major, rev2.major) &&
-		_rev_match(rev1.minor, rev2.minor) &&
-		_rev_match(rev1.patchid, rev2.patchid);
-}
-
-const struct adreno_info *adreno_info(struct adreno_rev rev)
-=======
 static const struct adreno_info *adreno_info(uint32_t chip_id)
->>>>>>> 9545bdc0
 {
 	/* identify gpu: */
 	for (int i = 0; i < ARRAY_SIZE(gpulist); i++) {
@@ -718,13 +696,6 @@
 	if (ret)
 		return ret;
 
-<<<<<<< HEAD
-	priv->has_cached_coherent =
-		!!(info->quirks & ADRENO_QUIRK_HAS_CACHED_COHERENT) &&
-		!adreno_has_gmu_wrapper(to_adreno_gpu(gpu));
-
-=======
->>>>>>> 9545bdc0
 	return 0;
 }
 
