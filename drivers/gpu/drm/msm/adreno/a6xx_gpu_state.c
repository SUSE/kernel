--- conflicted
+++ resolved
@@ -147,11 +147,7 @@
 	/* Make sure all pending memory writes are posted */
 	wmb();
 
-<<<<<<< HEAD
-	gpu_write64(gpu, REG_A6XX_CP_CRASH_SCRIPT_BASE_LO, dumper->iova);
-=======
 	gpu_write64(gpu, REG_A6XX_CP_CRASH_SCRIPT_BASE, dumper->iova);
->>>>>>> eb3cdb58
 
 	gpu_write(gpu, REG_A6XX_CP_CRASH_DUMP_CNTL, 1);
 
@@ -849,12 +845,9 @@
 {
 	struct msm_gpu_state_bo *snapshot;
 
-<<<<<<< HEAD
-=======
 	if (!bo->size)
 		return NULL;
 
->>>>>>> eb3cdb58
 	snapshot = state_kcalloc(a6xx_state, 1, sizeof(*snapshot));
 	if (!snapshot)
 		return NULL;
@@ -1109,15 +1102,10 @@
 	if (a6xx_state->gmu_debug)
 		kvfree(a6xx_state->gmu_debug->data);
 
-<<<<<<< HEAD
-	list_for_each_entry_safe(obj, tmp, &a6xx_state->objs, node)
-		kvfree(obj);
-=======
 	list_for_each_entry_safe(obj, tmp, &a6xx_state->objs, node) {
 		list_del(&obj->node);
 		kvfree(obj);
 	}
->>>>>>> eb3cdb58
 
 	adreno_gpu_state_destroy(state);
 	kfree(a6xx_state);
