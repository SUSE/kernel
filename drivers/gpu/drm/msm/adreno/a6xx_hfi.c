// SPDX-License-Identifier: GPL-2.0
/* Copyright (c) 2017-2018 The Linux Foundation. All rights reserved. */

#include <linux/completion.h>
#include <linux/circ_buf.h>
#include <linux/list.h>

#include "a6xx_gmu.h"
#include "a6xx_gmu.xml.h"
#include "a6xx_gpu.h"

#define HFI_MSG_ID(val) [val] = #val

static const char * const a6xx_hfi_msg_id[] = {
	HFI_MSG_ID(HFI_H2F_MSG_INIT),
	HFI_MSG_ID(HFI_H2F_MSG_FW_VERSION),
	HFI_MSG_ID(HFI_H2F_MSG_BW_TABLE),
	HFI_MSG_ID(HFI_H2F_MSG_PERF_TABLE),
	HFI_MSG_ID(HFI_H2F_MSG_TEST),
	HFI_MSG_ID(HFI_H2F_MSG_START),
	HFI_MSG_ID(HFI_H2F_MSG_CORE_FW_START),
	HFI_MSG_ID(HFI_H2F_MSG_GX_BW_PERF_VOTE),
	HFI_MSG_ID(HFI_H2F_MSG_PREPARE_SLUMBER),
};

static int a6xx_hfi_queue_read(struct a6xx_gmu *gmu,
	struct a6xx_hfi_queue *queue, u32 *data, u32 dwords)
{
	struct a6xx_hfi_queue_header *header = queue->header;
	u32 i, hdr, index = header->read_index;

	if (header->read_index == header->write_index) {
		header->rx_request = 1;
		return 0;
	}

	hdr = queue->data[index];

	/*
	 * If we are to assume that the GMU firmware is in fact a rational actor
	 * and is programmed to not send us a larger response than we expect
	 * then we can also assume that if the header size is unexpectedly large
	 * that it is due to memory corruption and/or hardware failure. In this
	 * case the only reasonable course of action is to BUG() to help harden
	 * the failure.
	 */

	BUG_ON(HFI_HEADER_SIZE(hdr) > dwords);

	for (i = 0; i < HFI_HEADER_SIZE(hdr); i++) {
		data[i] = queue->data[index];
		index = (index + 1) % header->size;
	}

	if (!gmu->legacy)
		index = ALIGN(index, 4) % header->size;

	header->read_index = index;
	return HFI_HEADER_SIZE(hdr);
}

static int a6xx_hfi_queue_write(struct a6xx_gmu *gmu,
	struct a6xx_hfi_queue *queue, u32 *data, u32 dwords)
{
	struct a6xx_hfi_queue_header *header = queue->header;
	u32 i, space, index = header->write_index;

	spin_lock(&queue->lock);

	space = CIRC_SPACE(header->write_index, header->read_index,
		header->size);
	if (space < dwords) {
		header->dropped++;
		spin_unlock(&queue->lock);
		return -ENOSPC;
	}

	for (i = 0; i < dwords; i++) {
		queue->data[index] = data[i];
		index = (index + 1) % header->size;
	}

	/* Cookify any non used data at the end of the write buffer */
	if (!gmu->legacy) {
		for (; index % 4; index = (index + 1) % header->size)
			queue->data[index] = 0xfafafafa;
	}

	header->write_index = index;
	spin_unlock(&queue->lock);

	gmu_write(gmu, REG_A6XX_GMU_HOST2GMU_INTR_SET, 0x01);
	return 0;
}

static int a6xx_hfi_wait_for_ack(struct a6xx_gmu *gmu, u32 id, u32 seqnum,
		u32 *payload, u32 payload_size)
{
	struct a6xx_hfi_queue *queue = &gmu->queues[HFI_RESPONSE_QUEUE];
	u32 val;
	int ret;

	/* Wait for a response */
	ret = gmu_poll_timeout(gmu, REG_A6XX_GMU_GMU2HOST_INTR_INFO, val,
		val & A6XX_GMU_GMU2HOST_INTR_INFO_MSGQ, 100, 5000);

	if (ret) {
		DRM_DEV_ERROR(gmu->dev,
			"Message %s id %d timed out waiting for response\n",
			a6xx_hfi_msg_id[id], seqnum);
		return -ETIMEDOUT;
	}

	/* Clear the interrupt */
	gmu_write(gmu, REG_A6XX_GMU_GMU2HOST_INTR_CLR,
		A6XX_GMU_GMU2HOST_INTR_INFO_MSGQ);

	for (;;) {
		struct a6xx_hfi_msg_response resp;

		/* Get the next packet */
		ret = a6xx_hfi_queue_read(gmu, queue, (u32 *) &resp,
			sizeof(resp) >> 2);

		/* If the queue is empty our response never made it */
		if (!ret) {
			DRM_DEV_ERROR(gmu->dev,
				"The HFI response queue is unexpectedly empty\n");

			return -ENOENT;
		}

		if (HFI_HEADER_ID(resp.header) == HFI_F2H_MSG_ERROR) {
			struct a6xx_hfi_msg_error *error =
				(struct a6xx_hfi_msg_error *) &resp;

			DRM_DEV_ERROR(gmu->dev, "GMU firmware error %d\n",
				error->code);
			continue;
		}

		if (seqnum != HFI_HEADER_SEQNUM(resp.ret_header)) {
			DRM_DEV_ERROR(gmu->dev,
				"Unexpected message id %d on the response queue\n",
				HFI_HEADER_SEQNUM(resp.ret_header));
			continue;
		}

		if (resp.error) {
			DRM_DEV_ERROR(gmu->dev,
				"Message %s id %d returned error %d\n",
				a6xx_hfi_msg_id[id], seqnum, resp.error);
			return -EINVAL;
		}

		/* All is well, copy over the buffer */
		if (payload && payload_size)
			memcpy(payload, resp.payload,
				min_t(u32, payload_size, sizeof(resp.payload)));

		return 0;
	}
}

static int a6xx_hfi_send_msg(struct a6xx_gmu *gmu, int id,
		void *data, u32 size, u32 *payload, u32 payload_size)
{
	struct a6xx_hfi_queue *queue = &gmu->queues[HFI_COMMAND_QUEUE];
	int ret, dwords = size >> 2;
	u32 seqnum;

	seqnum = atomic_inc_return(&queue->seqnum) % 0xfff;

	/* First dword of the message is the message header - fill it in */
	*((u32 *) data) = (seqnum << 20) | (HFI_MSG_CMD << 16) |
		(dwords << 8) | id;

	ret = a6xx_hfi_queue_write(gmu, queue, data, dwords);
	if (ret) {
		DRM_DEV_ERROR(gmu->dev, "Unable to send message %s id %d\n",
			a6xx_hfi_msg_id[id], seqnum);
		return ret;
	}

	return a6xx_hfi_wait_for_ack(gmu, id, seqnum, payload, payload_size);
}

static int a6xx_hfi_send_gmu_init(struct a6xx_gmu *gmu, int boot_state)
{
	struct a6xx_hfi_msg_gmu_init_cmd msg = { 0 };

	msg.dbg_buffer_addr = (u32) gmu->debug.iova;
	msg.dbg_buffer_size = (u32) gmu->debug.size;
	msg.boot_state = boot_state;

	return a6xx_hfi_send_msg(gmu, HFI_H2F_MSG_INIT, &msg, sizeof(msg),
		NULL, 0);
}

static int a6xx_hfi_get_fw_version(struct a6xx_gmu *gmu, u32 *version)
{
	struct a6xx_hfi_msg_fw_version msg = { 0 };

	/* Currently supporting version 1.1 */
	msg.supported_version = (1 << 28) | (1 << 16);

	return a6xx_hfi_send_msg(gmu, HFI_H2F_MSG_FW_VERSION, &msg, sizeof(msg),
		version, sizeof(*version));
}

static int a6xx_hfi_send_perf_table_v1(struct a6xx_gmu *gmu)
{
	struct a6xx_hfi_msg_perf_table_v1 msg = { 0 };
	int i;

	msg.num_gpu_levels = gmu->nr_gpu_freqs;
	msg.num_gmu_levels = gmu->nr_gmu_freqs;

	for (i = 0; i < gmu->nr_gpu_freqs; i++) {
		msg.gx_votes[i].vote = gmu->gx_arc_votes[i];
		msg.gx_votes[i].freq = gmu->gpu_freqs[i] / 1000;
	}

	for (i = 0; i < gmu->nr_gmu_freqs; i++) {
		msg.cx_votes[i].vote = gmu->cx_arc_votes[i];
		msg.cx_votes[i].freq = gmu->gmu_freqs[i] / 1000;
	}

	return a6xx_hfi_send_msg(gmu, HFI_H2F_MSG_PERF_TABLE, &msg, sizeof(msg),
		NULL, 0);
}

static int a6xx_hfi_send_perf_table(struct a6xx_gmu *gmu)
{
	struct a6xx_hfi_msg_perf_table msg = { 0 };
	int i;

	msg.num_gpu_levels = gmu->nr_gpu_freqs;
	msg.num_gmu_levels = gmu->nr_gmu_freqs;

	for (i = 0; i < gmu->nr_gpu_freqs; i++) {
		msg.gx_votes[i].vote = gmu->gx_arc_votes[i];
		msg.gx_votes[i].acd = 0xffffffff;
		msg.gx_votes[i].freq = gmu->gpu_freqs[i] / 1000;
	}

	for (i = 0; i < gmu->nr_gmu_freqs; i++) {
		msg.cx_votes[i].vote = gmu->cx_arc_votes[i];
		msg.cx_votes[i].freq = gmu->gmu_freqs[i] / 1000;
	}

	return a6xx_hfi_send_msg(gmu, HFI_H2F_MSG_PERF_TABLE, &msg, sizeof(msg),
		NULL, 0);
}

static void a618_build_bw_table(struct a6xx_hfi_msg_bw_table *msg)
{
	/* Send a single "off" entry since the 618 GMU doesn't do bus scaling */
	msg->bw_level_num = 1;

	msg->ddr_cmds_num = 3;
	msg->ddr_wait_bitmask = 0x01;

	msg->ddr_cmds_addrs[0] = 0x50000;
	msg->ddr_cmds_addrs[1] = 0x5003c;
	msg->ddr_cmds_addrs[2] = 0x5000c;

	msg->ddr_cmds_data[0][0] =  0x40000000;
	msg->ddr_cmds_data[0][1] =  0x40000000;
	msg->ddr_cmds_data[0][2] =  0x40000000;

	/*
	 * These are the CX (CNOC) votes - these are used by the GMU but the
	 * votes are known and fixed for the target
	 */
	msg->cnoc_cmds_num = 1;
	msg->cnoc_wait_bitmask = 0x01;

	msg->cnoc_cmds_addrs[0] = 0x5007c;
	msg->cnoc_cmds_data[0][0] =  0x40000000;
	msg->cnoc_cmds_data[1][0] =  0x60000001;
}

static void a640_build_bw_table(struct a6xx_hfi_msg_bw_table *msg)
{
	/*
	 * Send a single "off" entry just to get things running
	 * TODO: bus scaling
	 */
	msg->bw_level_num = 1;

	msg->ddr_cmds_num = 3;
	msg->ddr_wait_bitmask = 0x01;

	msg->ddr_cmds_addrs[0] = 0x50000;
	msg->ddr_cmds_addrs[1] = 0x5003c;
	msg->ddr_cmds_addrs[2] = 0x5000c;

	msg->ddr_cmds_data[0][0] =  0x40000000;
	msg->ddr_cmds_data[0][1] =  0x40000000;
	msg->ddr_cmds_data[0][2] =  0x40000000;

	/*
	 * These are the CX (CNOC) votes - these are used by the GMU but the
	 * votes are known and fixed for the target
	 */
	msg->cnoc_cmds_num = 3;
	msg->cnoc_wait_bitmask = 0x01;

	msg->cnoc_cmds_addrs[0] = 0x50034;
	msg->cnoc_cmds_addrs[1] = 0x5007c;
	msg->cnoc_cmds_addrs[2] = 0x5004c;

	msg->cnoc_cmds_data[0][0] =  0x40000000;
	msg->cnoc_cmds_data[0][1] =  0x00000000;
	msg->cnoc_cmds_data[0][2] =  0x40000000;

	msg->cnoc_cmds_data[1][0] =  0x60000001;
	msg->cnoc_cmds_data[1][1] =  0x20000001;
	msg->cnoc_cmds_data[1][2] =  0x60000001;
}

static void a650_build_bw_table(struct a6xx_hfi_msg_bw_table *msg)
{
	/*
	 * Send a single "off" entry just to get things running
	 * TODO: bus scaling
	 */
	msg->bw_level_num = 1;

	msg->ddr_cmds_num = 3;
	msg->ddr_wait_bitmask = 0x01;

	msg->ddr_cmds_addrs[0] = 0x50000;
	msg->ddr_cmds_addrs[1] = 0x50004;
	msg->ddr_cmds_addrs[2] = 0x5007c;

	msg->ddr_cmds_data[0][0] =  0x40000000;
	msg->ddr_cmds_data[0][1] =  0x40000000;
	msg->ddr_cmds_data[0][2] =  0x40000000;
<<<<<<< HEAD
=======

	/*
	 * These are the CX (CNOC) votes - these are used by the GMU but the
	 * votes are known and fixed for the target
	 */
	msg->cnoc_cmds_num = 1;
	msg->cnoc_wait_bitmask = 0x01;

	msg->cnoc_cmds_addrs[0] = 0x500a4;
	msg->cnoc_cmds_data[0][0] =  0x40000000;
	msg->cnoc_cmds_data[1][0] =  0x60000001;
}

static void a660_build_bw_table(struct a6xx_hfi_msg_bw_table *msg)
{
	/*
	 * Send a single "off" entry just to get things running
	 * TODO: bus scaling
	 */
	msg->bw_level_num = 1;

	msg->ddr_cmds_num = 3;
	msg->ddr_wait_bitmask = 0x01;

	msg->ddr_cmds_addrs[0] = 0x50004;
	msg->ddr_cmds_addrs[1] = 0x500a0;
	msg->ddr_cmds_addrs[2] = 0x50000;

	msg->ddr_cmds_data[0][0] =  0x40000000;
	msg->ddr_cmds_data[0][1] =  0x40000000;
	msg->ddr_cmds_data[0][2] =  0x40000000;
>>>>>>> 7d2a07b7

	/*
	 * These are the CX (CNOC) votes - these are used by the GMU but the
	 * votes are known and fixed for the target
	 */
	msg->cnoc_cmds_num = 1;
	msg->cnoc_wait_bitmask = 0x01;
<<<<<<< HEAD

	msg->cnoc_cmds_addrs[0] = 0x500a4;
	msg->cnoc_cmds_data[0][0] =  0x40000000;
	msg->cnoc_cmds_data[1][0] =  0x60000001;
}

=======

	msg->cnoc_cmds_addrs[0] = 0x50070;
	msg->cnoc_cmds_data[0][0] =  0x40000000;
	msg->cnoc_cmds_data[1][0] =  0x60000001;
}

>>>>>>> 7d2a07b7
static void a6xx_build_bw_table(struct a6xx_hfi_msg_bw_table *msg)
{
	/* Send a single "off" entry since the 630 GMU doesn't do bus scaling */
	msg->bw_level_num = 1;

	msg->ddr_cmds_num = 3;
	msg->ddr_wait_bitmask = 0x07;

	msg->ddr_cmds_addrs[0] = 0x50000;
	msg->ddr_cmds_addrs[1] = 0x5005c;
	msg->ddr_cmds_addrs[2] = 0x5000c;

	msg->ddr_cmds_data[0][0] =  0x40000000;
	msg->ddr_cmds_data[0][1] =  0x40000000;
	msg->ddr_cmds_data[0][2] =  0x40000000;

	/*
	 * These are the CX (CNOC) votes.  This is used but the values for the
	 * sdm845 GMU are known and fixed so we can hard code them.
	 */

	msg->cnoc_cmds_num = 3;
	msg->cnoc_wait_bitmask = 0x05;
<<<<<<< HEAD

	msg->cnoc_cmds_addrs[0] = 0x50034;
	msg->cnoc_cmds_addrs[1] = 0x5007c;
	msg->cnoc_cmds_addrs[2] = 0x5004c;

	msg->cnoc_cmds_data[0][0] =  0x40000000;
	msg->cnoc_cmds_data[0][1] =  0x00000000;
	msg->cnoc_cmds_data[0][2] =  0x40000000;

	msg->cnoc_cmds_data[1][0] =  0x60000001;
	msg->cnoc_cmds_data[1][1] =  0x20000001;
	msg->cnoc_cmds_data[1][2] =  0x60000001;
}


=======

	msg->cnoc_cmds_addrs[0] = 0x50034;
	msg->cnoc_cmds_addrs[1] = 0x5007c;
	msg->cnoc_cmds_addrs[2] = 0x5004c;

	msg->cnoc_cmds_data[0][0] =  0x40000000;
	msg->cnoc_cmds_data[0][1] =  0x00000000;
	msg->cnoc_cmds_data[0][2] =  0x40000000;

	msg->cnoc_cmds_data[1][0] =  0x60000001;
	msg->cnoc_cmds_data[1][1] =  0x20000001;
	msg->cnoc_cmds_data[1][2] =  0x60000001;
}


>>>>>>> 7d2a07b7
static int a6xx_hfi_send_bw_table(struct a6xx_gmu *gmu)
{
	struct a6xx_hfi_msg_bw_table msg = { 0 };
	struct a6xx_gpu *a6xx_gpu = container_of(gmu, struct a6xx_gpu, gmu);
	struct adreno_gpu *adreno_gpu = &a6xx_gpu->base;

	if (adreno_is_a618(adreno_gpu))
		a618_build_bw_table(&msg);
	else if (adreno_is_a640(adreno_gpu))
		a640_build_bw_table(&msg);
	else if (adreno_is_a650(adreno_gpu))
		a650_build_bw_table(&msg);
<<<<<<< HEAD
=======
	else if (adreno_is_a660(adreno_gpu))
		a660_build_bw_table(&msg);
>>>>>>> 7d2a07b7
	else
		a6xx_build_bw_table(&msg);

	return a6xx_hfi_send_msg(gmu, HFI_H2F_MSG_BW_TABLE, &msg, sizeof(msg),
		NULL, 0);
}

static int a6xx_hfi_send_test(struct a6xx_gmu *gmu)
{
	struct a6xx_hfi_msg_test msg = { 0 };

	return a6xx_hfi_send_msg(gmu, HFI_H2F_MSG_TEST, &msg, sizeof(msg),
		NULL, 0);
}

static int a6xx_hfi_send_start(struct a6xx_gmu *gmu)
{
	struct a6xx_hfi_msg_start msg = { 0 };

	return a6xx_hfi_send_msg(gmu, HFI_H2F_MSG_START, &msg, sizeof(msg),
		NULL, 0);
}

static int a6xx_hfi_send_core_fw_start(struct a6xx_gmu *gmu)
{
	struct a6xx_hfi_msg_core_fw_start msg = { 0 };

	return a6xx_hfi_send_msg(gmu, HFI_H2F_MSG_CORE_FW_START, &msg,
		sizeof(msg), NULL, 0);
}

int a6xx_hfi_set_freq(struct a6xx_gmu *gmu, int index)
{
	struct a6xx_hfi_gx_bw_perf_vote_cmd msg = { 0 };

	msg.ack_type = 1; /* blocking */
	msg.freq = index;
	msg.bw = 0; /* TODO: bus scaling */

	return a6xx_hfi_send_msg(gmu, HFI_H2F_MSG_GX_BW_PERF_VOTE, &msg,
		sizeof(msg), NULL, 0);
}

int a6xx_hfi_send_prep_slumber(struct a6xx_gmu *gmu)
{
	struct a6xx_hfi_prep_slumber_cmd msg = { 0 };

	/* TODO: should freq and bw fields be non-zero ? */

	return a6xx_hfi_send_msg(gmu, HFI_H2F_MSG_PREPARE_SLUMBER, &msg,
		sizeof(msg), NULL, 0);
}

static int a6xx_hfi_start_v1(struct a6xx_gmu *gmu, int boot_state)
{
	int ret;

	ret = a6xx_hfi_send_gmu_init(gmu, boot_state);
	if (ret)
		return ret;

	ret = a6xx_hfi_get_fw_version(gmu, NULL);
	if (ret)
		return ret;

	/*
	 * We have to get exchange version numbers per the sequence but at this
	 * point th kernel driver doesn't need to know the exact version of
	 * the GMU firmware
	 */

	ret = a6xx_hfi_send_perf_table_v1(gmu);
	if (ret)
		return ret;

	ret = a6xx_hfi_send_bw_table(gmu);
	if (ret)
		return ret;

	/*
	 * Let the GMU know that there won't be any more HFI messages until next
	 * boot
	 */
	a6xx_hfi_send_test(gmu);

	return 0;
}

int a6xx_hfi_start(struct a6xx_gmu *gmu, int boot_state)
{
	int ret;

	if (gmu->legacy)
		return a6xx_hfi_start_v1(gmu, boot_state);


	ret = a6xx_hfi_send_perf_table(gmu);
	if (ret)
		return ret;

	ret = a6xx_hfi_send_bw_table(gmu);
	if (ret)
		return ret;

	ret = a6xx_hfi_send_core_fw_start(gmu);
	if (ret)
		return ret;

	/*
	 * Downstream driver sends this in its "a6xx_hw_init" equivalent,
	 * but seems to be no harm in sending it here
	 */
	ret = a6xx_hfi_send_start(gmu);
	if (ret)
		return ret;

	return 0;
}

void a6xx_hfi_stop(struct a6xx_gmu *gmu)
{
	int i;

	for (i = 0; i < ARRAY_SIZE(gmu->queues); i++) {
		struct a6xx_hfi_queue *queue = &gmu->queues[i];

		if (!queue->header)
			continue;

		if (queue->header->read_index != queue->header->write_index)
			DRM_DEV_ERROR(gmu->dev, "HFI queue %d is not empty\n", i);

		queue->header->read_index = 0;
		queue->header->write_index = 0;
	}
}

static void a6xx_hfi_queue_init(struct a6xx_hfi_queue *queue,
		struct a6xx_hfi_queue_header *header, void *virt, u64 iova,
		u32 id)
{
	spin_lock_init(&queue->lock);
	queue->header = header;
	queue->data = virt;
	atomic_set(&queue->seqnum, 0);

	/* Set up the shared memory header */
	header->iova = iova;
	header->type =  10 << 8 | id;
	header->status = 1;
	header->size = SZ_4K >> 2;
	header->msg_size = 0;
	header->dropped = 0;
	header->rx_watermark = 1;
	header->tx_watermark = 1;
	header->rx_request = 1;
	header->tx_request = 0;
	header->read_index = 0;
	header->write_index = 0;
}

void a6xx_hfi_init(struct a6xx_gmu *gmu)
{
	struct a6xx_gmu_bo *hfi = &gmu->hfi;
	struct a6xx_hfi_queue_table_header *table = hfi->virt;
	struct a6xx_hfi_queue_header *headers = hfi->virt + sizeof(*table);
	u64 offset;
	int table_size;

	/*
	 * The table size is the size of the table header plus all of the queue
	 * headers
	 */
	table_size = sizeof(*table);
	table_size += (ARRAY_SIZE(gmu->queues) *
		sizeof(struct a6xx_hfi_queue_header));

	table->version = 0;
	table->size = table_size;
	/* First queue header is located immediately after the table header */
	table->qhdr0_offset = sizeof(*table) >> 2;
	table->qhdr_size = sizeof(struct a6xx_hfi_queue_header) >> 2;
	table->num_queues = ARRAY_SIZE(gmu->queues);
	table->active_queues = ARRAY_SIZE(gmu->queues);

	/* Command queue */
	offset = SZ_4K;
	a6xx_hfi_queue_init(&gmu->queues[0], &headers[0], hfi->virt + offset,
		hfi->iova + offset, 0);

	/* GMU response queue */
	offset += SZ_4K;
	a6xx_hfi_queue_init(&gmu->queues[1], &headers[1], hfi->virt + offset,
		hfi->iova + offset, gmu->legacy ? 4 : 1);
}<|MERGE_RESOLUTION|>--- conflicted
+++ resolved
@@ -338,8 +338,6 @@
 	msg->ddr_cmds_data[0][0] =  0x40000000;
 	msg->ddr_cmds_data[0][1] =  0x40000000;
 	msg->ddr_cmds_data[0][2] =  0x40000000;
-<<<<<<< HEAD
-=======
 
 	/*
 	 * These are the CX (CNOC) votes - these are used by the GMU but the
@@ -371,7 +369,6 @@
 	msg->ddr_cmds_data[0][0] =  0x40000000;
 	msg->ddr_cmds_data[0][1] =  0x40000000;
 	msg->ddr_cmds_data[0][2] =  0x40000000;
->>>>>>> 7d2a07b7
 
 	/*
 	 * These are the CX (CNOC) votes - these are used by the GMU but the
@@ -379,21 +376,12 @@
 	 */
 	msg->cnoc_cmds_num = 1;
 	msg->cnoc_wait_bitmask = 0x01;
-<<<<<<< HEAD
-
-	msg->cnoc_cmds_addrs[0] = 0x500a4;
-	msg->cnoc_cmds_data[0][0] =  0x40000000;
-	msg->cnoc_cmds_data[1][0] =  0x60000001;
-}
-
-=======
 
 	msg->cnoc_cmds_addrs[0] = 0x50070;
 	msg->cnoc_cmds_data[0][0] =  0x40000000;
 	msg->cnoc_cmds_data[1][0] =  0x60000001;
 }
 
->>>>>>> 7d2a07b7
 static void a6xx_build_bw_table(struct a6xx_hfi_msg_bw_table *msg)
 {
 	/* Send a single "off" entry since the 630 GMU doesn't do bus scaling */
@@ -417,7 +405,6 @@
 
 	msg->cnoc_cmds_num = 3;
 	msg->cnoc_wait_bitmask = 0x05;
-<<<<<<< HEAD
 
 	msg->cnoc_cmds_addrs[0] = 0x50034;
 	msg->cnoc_cmds_addrs[1] = 0x5007c;
@@ -433,23 +420,6 @@
 }
 
 
-=======
-
-	msg->cnoc_cmds_addrs[0] = 0x50034;
-	msg->cnoc_cmds_addrs[1] = 0x5007c;
-	msg->cnoc_cmds_addrs[2] = 0x5004c;
-
-	msg->cnoc_cmds_data[0][0] =  0x40000000;
-	msg->cnoc_cmds_data[0][1] =  0x00000000;
-	msg->cnoc_cmds_data[0][2] =  0x40000000;
-
-	msg->cnoc_cmds_data[1][0] =  0x60000001;
-	msg->cnoc_cmds_data[1][1] =  0x20000001;
-	msg->cnoc_cmds_data[1][2] =  0x60000001;
-}
-
-
->>>>>>> 7d2a07b7
 static int a6xx_hfi_send_bw_table(struct a6xx_gmu *gmu)
 {
 	struct a6xx_hfi_msg_bw_table msg = { 0 };
@@ -462,11 +432,8 @@
 		a640_build_bw_table(&msg);
 	else if (adreno_is_a650(adreno_gpu))
 		a650_build_bw_table(&msg);
-<<<<<<< HEAD
-=======
 	else if (adreno_is_a660(adreno_gpu))
 		a660_build_bw_table(&msg);
->>>>>>> 7d2a07b7
 	else
 		a6xx_build_bw_table(&msg);
 
