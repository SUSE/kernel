#ifndef A6XX_GMU_XML
#define A6XX_GMU_XML

/* Autogenerated file, DO NOT EDIT manually!

This file was generated by the rules-ng-ng headergen tool in this git repository:
http://github.com/freedreno/envytools/
git clone https://github.com/freedreno/envytools.git

The rules-ng-ng source files this header was generated from are:
<<<<<<< HEAD
- /home/robclark/tmp/mesa/src/freedreno/registers/adreno.xml                     (    594 bytes, from 2021-01-30 18:25:22)
- /home/robclark/tmp/mesa/src/freedreno/registers/freedreno_copyright.xml        (   1572 bytes, from 2020-12-31 19:26:32)
- /home/robclark/tmp/mesa/src/freedreno/registers/adreno/a2xx.xml                (  90810 bytes, from 2021-06-21 15:24:24)
- /home/robclark/tmp/mesa/src/freedreno/registers/adreno/adreno_common.xml       (  14609 bytes, from 2021-11-24 23:05:10)
- /home/robclark/tmp/mesa/src/freedreno/registers/adreno/adreno_pm4.xml          (  69086 bytes, from 2022-03-03 16:41:33)
- /home/robclark/tmp/mesa/src/freedreno/registers/adreno/a3xx.xml                (  84231 bytes, from 2021-11-24 23:05:10)
- /home/robclark/tmp/mesa/src/freedreno/registers/adreno/a4xx.xml                ( 113358 bytes, from 2022-01-31 23:06:21)
- /home/robclark/tmp/mesa/src/freedreno/registers/adreno/a5xx.xml                ( 149512 bytes, from 2022-01-31 23:06:21)
- /home/robclark/tmp/mesa/src/freedreno/registers/adreno/a6xx.xml                ( 184954 bytes, from 2022-03-03 16:41:33)
- /home/robclark/tmp/mesa/src/freedreno/registers/adreno/a6xx_gmu.xml            (  11331 bytes, from 2021-07-22 15:21:56)
- /home/robclark/tmp/mesa/src/freedreno/registers/adreno/ocmem.xml               (   1773 bytes, from 2021-01-30 18:25:22)
- /home/robclark/tmp/mesa/src/freedreno/registers/adreno/adreno_control_regs.xml (   6038 bytes, from 2021-07-22 15:21:56)
- /home/robclark/tmp/mesa/src/freedreno/registers/adreno/adreno_pipe_regs.xml    (   2924 bytes, from 2021-07-22 15:21:56)

Copyright (C) 2013-2021 by the following authors:
=======
- /home/robclark/src/mesa/mesa/src/freedreno/registers/adreno.xml                     (    594 bytes, from 2023-03-10 18:32:52)
- /home/robclark/src/mesa/mesa/src/freedreno/registers/freedreno_copyright.xml        (   1572 bytes, from 2022-07-23 20:21:46)
- /home/robclark/src/mesa/mesa/src/freedreno/registers/adreno/a2xx.xml                (  91929 bytes, from 2023-02-28 23:52:27)
- /home/robclark/src/mesa/mesa/src/freedreno/registers/adreno/adreno_common.xml       (  15434 bytes, from 2023-03-10 18:32:53)
- /home/robclark/src/mesa/mesa/src/freedreno/registers/adreno/adreno_pm4.xml          (  74995 bytes, from 2023-03-20 18:06:23)
- /home/robclark/src/mesa/mesa/src/freedreno/registers/adreno/a3xx.xml                (  84231 bytes, from 2022-08-02 16:38:43)
- /home/robclark/src/mesa/mesa/src/freedreno/registers/adreno/a4xx.xml                ( 113474 bytes, from 2022-08-02 16:38:43)
- /home/robclark/src/mesa/mesa/src/freedreno/registers/adreno/a5xx.xml                ( 149590 bytes, from 2023-02-14 19:37:12)
- /home/robclark/src/mesa/mesa/src/freedreno/registers/adreno/a6xx.xml                ( 198949 bytes, from 2023-03-20 18:06:23)
- /home/robclark/src/mesa/mesa/src/freedreno/registers/adreno/a6xx_gmu.xml            (  11404 bytes, from 2023-03-10 18:32:53)
- /home/robclark/src/mesa/mesa/src/freedreno/registers/adreno/ocmem.xml               (   1773 bytes, from 2022-08-02 16:38:43)
- /home/robclark/src/mesa/mesa/src/freedreno/registers/adreno/adreno_control_regs.xml (   9055 bytes, from 2023-03-10 18:32:52)
- /home/robclark/src/mesa/mesa/src/freedreno/registers/adreno/adreno_pipe_regs.xml    (   2976 bytes, from 2023-03-10 18:32:52)

Copyright (C) 2013-2023 by the following authors:
>>>>>>> eb3cdb58
- Rob Clark <robdclark@gmail.com> (robclark)
- Ilia Mirkin <imirkin@alum.mit.edu> (imirkin)

Permission is hereby granted, free of charge, to any person obtaining
a copy of this software and associated documentation files (the
"Software"), to deal in the Software without restriction, including
without limitation the rights to use, copy, modify, merge, publish,
distribute, sublicense, and/or sell copies of the Software, and to
permit persons to whom the Software is furnished to do so, subject to
the following conditions:

The above copyright notice and this permission notice (including the
next paragraph) shall be included in all copies or substantial
portions of the Software.

THE SOFTWARE IS PROVIDED "AS IS", WITHOUT WARRANTY OF ANY KIND,
EXPRESS OR IMPLIED, INCLUDING BUT NOT LIMITED TO THE WARRANTIES OF
MERCHANTABILITY, FITNESS FOR A PARTICULAR PURPOSE AND NONINFRINGEMENT.
IN NO EVENT SHALL THE COPYRIGHT OWNER(S) AND/OR ITS SUPPLIERS BE
LIABLE FOR ANY CLAIM, DAMAGES OR OTHER LIABILITY, WHETHER IN AN ACTION
OF CONTRACT, TORT OR OTHERWISE, ARISING FROM, OUT OF OR IN CONNECTION
WITH THE SOFTWARE OR THE USE OR OTHER DEALINGS IN THE SOFTWARE.
*/


#define A6XX_GMU_GPU_IDLE_STATUS_BUSY_IGN_AHB__MASK		0x00800000
#define A6XX_GMU_GPU_IDLE_STATUS_BUSY_IGN_AHB__SHIFT		23
static inline uint32_t A6XX_GMU_GPU_IDLE_STATUS_BUSY_IGN_AHB(uint32_t val)
{
	return ((val) << A6XX_GMU_GPU_IDLE_STATUS_BUSY_IGN_AHB__SHIFT) & A6XX_GMU_GPU_IDLE_STATUS_BUSY_IGN_AHB__MASK;
}
#define A6XX_GMU_GPU_IDLE_STATUS_CX_GX_CPU_BUSY_IGN_AHB__MASK	0x40000000
#define A6XX_GMU_GPU_IDLE_STATUS_CX_GX_CPU_BUSY_IGN_AHB__SHIFT	30
static inline uint32_t A6XX_GMU_GPU_IDLE_STATUS_CX_GX_CPU_BUSY_IGN_AHB(uint32_t val)
{
	return ((val) << A6XX_GMU_GPU_IDLE_STATUS_CX_GX_CPU_BUSY_IGN_AHB__SHIFT) & A6XX_GMU_GPU_IDLE_STATUS_CX_GX_CPU_BUSY_IGN_AHB__MASK;
}
#define A6XX_GMU_OOB_BOOT_SLUMBER_SET_MASK__MASK		0x00400000
#define A6XX_GMU_OOB_BOOT_SLUMBER_SET_MASK__SHIFT		22
static inline uint32_t A6XX_GMU_OOB_BOOT_SLUMBER_SET_MASK(uint32_t val)
{
	return ((val) << A6XX_GMU_OOB_BOOT_SLUMBER_SET_MASK__SHIFT) & A6XX_GMU_OOB_BOOT_SLUMBER_SET_MASK__MASK;
}
#define A6XX_GMU_OOB_BOOT_SLUMBER_CHECK_MASK__MASK		0x40000000
#define A6XX_GMU_OOB_BOOT_SLUMBER_CHECK_MASK__SHIFT		30
static inline uint32_t A6XX_GMU_OOB_BOOT_SLUMBER_CHECK_MASK(uint32_t val)
{
	return ((val) << A6XX_GMU_OOB_BOOT_SLUMBER_CHECK_MASK__SHIFT) & A6XX_GMU_OOB_BOOT_SLUMBER_CHECK_MASK__MASK;
}
#define A6XX_GMU_OOB_BOOT_SLUMBER_CLEAR_MASK__MASK		0x40000000
#define A6XX_GMU_OOB_BOOT_SLUMBER_CLEAR_MASK__SHIFT		30
static inline uint32_t A6XX_GMU_OOB_BOOT_SLUMBER_CLEAR_MASK(uint32_t val)
{
	return ((val) << A6XX_GMU_OOB_BOOT_SLUMBER_CLEAR_MASK__SHIFT) & A6XX_GMU_OOB_BOOT_SLUMBER_CLEAR_MASK__MASK;
}
#define A6XX_GMU_OOB_DCVS_SET_MASK__MASK			0x00800000
#define A6XX_GMU_OOB_DCVS_SET_MASK__SHIFT			23
static inline uint32_t A6XX_GMU_OOB_DCVS_SET_MASK(uint32_t val)
{
	return ((val) << A6XX_GMU_OOB_DCVS_SET_MASK__SHIFT) & A6XX_GMU_OOB_DCVS_SET_MASK__MASK;
}
#define A6XX_GMU_OOB_DCVS_CHECK_MASK__MASK			0x80000000
#define A6XX_GMU_OOB_DCVS_CHECK_MASK__SHIFT			31
static inline uint32_t A6XX_GMU_OOB_DCVS_CHECK_MASK(uint32_t val)
{
	return ((val) << A6XX_GMU_OOB_DCVS_CHECK_MASK__SHIFT) & A6XX_GMU_OOB_DCVS_CHECK_MASK__MASK;
}
#define A6XX_GMU_OOB_DCVS_CLEAR_MASK__MASK			0x80000000
#define A6XX_GMU_OOB_DCVS_CLEAR_MASK__SHIFT			31
static inline uint32_t A6XX_GMU_OOB_DCVS_CLEAR_MASK(uint32_t val)
{
	return ((val) << A6XX_GMU_OOB_DCVS_CLEAR_MASK__SHIFT) & A6XX_GMU_OOB_DCVS_CLEAR_MASK__MASK;
}
#define A6XX_GMU_OOB_GPU_SET_MASK__MASK				0x00040000
#define A6XX_GMU_OOB_GPU_SET_MASK__SHIFT			18
static inline uint32_t A6XX_GMU_OOB_GPU_SET_MASK(uint32_t val)
{
	return ((val) << A6XX_GMU_OOB_GPU_SET_MASK__SHIFT) & A6XX_GMU_OOB_GPU_SET_MASK__MASK;
}
#define A6XX_GMU_OOB_GPU_CHECK_MASK__MASK			0x04000000
#define A6XX_GMU_OOB_GPU_CHECK_MASK__SHIFT			26
static inline uint32_t A6XX_GMU_OOB_GPU_CHECK_MASK(uint32_t val)
{
	return ((val) << A6XX_GMU_OOB_GPU_CHECK_MASK__SHIFT) & A6XX_GMU_OOB_GPU_CHECK_MASK__MASK;
}
#define A6XX_GMU_OOB_GPU_CLEAR_MASK__MASK			0x04000000
#define A6XX_GMU_OOB_GPU_CLEAR_MASK__SHIFT			26
static inline uint32_t A6XX_GMU_OOB_GPU_CLEAR_MASK(uint32_t val)
{
	return ((val) << A6XX_GMU_OOB_GPU_CLEAR_MASK__SHIFT) & A6XX_GMU_OOB_GPU_CLEAR_MASK__MASK;
}
#define A6XX_GMU_OOB_PERFCNTR_SET_MASK__MASK			0x00020000
#define A6XX_GMU_OOB_PERFCNTR_SET_MASK__SHIFT			17
static inline uint32_t A6XX_GMU_OOB_PERFCNTR_SET_MASK(uint32_t val)
{
	return ((val) << A6XX_GMU_OOB_PERFCNTR_SET_MASK__SHIFT) & A6XX_GMU_OOB_PERFCNTR_SET_MASK__MASK;
}
#define A6XX_GMU_OOB_PERFCNTR_CHECK_MASK__MASK			0x02000000
#define A6XX_GMU_OOB_PERFCNTR_CHECK_MASK__SHIFT			25
static inline uint32_t A6XX_GMU_OOB_PERFCNTR_CHECK_MASK(uint32_t val)
{
	return ((val) << A6XX_GMU_OOB_PERFCNTR_CHECK_MASK__SHIFT) & A6XX_GMU_OOB_PERFCNTR_CHECK_MASK__MASK;
}
#define A6XX_GMU_OOB_PERFCNTR_CLEAR_MASK__MASK			0x02000000
#define A6XX_GMU_OOB_PERFCNTR_CLEAR_MASK__SHIFT			25
static inline uint32_t A6XX_GMU_OOB_PERFCNTR_CLEAR_MASK(uint32_t val)
{
	return ((val) << A6XX_GMU_OOB_PERFCNTR_CLEAR_MASK__SHIFT) & A6XX_GMU_OOB_PERFCNTR_CLEAR_MASK__MASK;
}
#define A6XX_HFI_IRQ_MSGQ_MASK					0x00000001
#define A6XX_HFI_IRQ_DSGQ_MASK__MASK				0x00000002
#define A6XX_HFI_IRQ_DSGQ_MASK__SHIFT				1
static inline uint32_t A6XX_HFI_IRQ_DSGQ_MASK(uint32_t val)
{
	return ((val) << A6XX_HFI_IRQ_DSGQ_MASK__SHIFT) & A6XX_HFI_IRQ_DSGQ_MASK__MASK;
}
#define A6XX_HFI_IRQ_BLOCKED_MSG_MASK__MASK			0x00000004
#define A6XX_HFI_IRQ_BLOCKED_MSG_MASK__SHIFT			2
static inline uint32_t A6XX_HFI_IRQ_BLOCKED_MSG_MASK(uint32_t val)
{
	return ((val) << A6XX_HFI_IRQ_BLOCKED_MSG_MASK__SHIFT) & A6XX_HFI_IRQ_BLOCKED_MSG_MASK__MASK;
}
#define A6XX_HFI_IRQ_CM3_FAULT_MASK__MASK			0x00800000
#define A6XX_HFI_IRQ_CM3_FAULT_MASK__SHIFT			23
static inline uint32_t A6XX_HFI_IRQ_CM3_FAULT_MASK(uint32_t val)
{
	return ((val) << A6XX_HFI_IRQ_CM3_FAULT_MASK__SHIFT) & A6XX_HFI_IRQ_CM3_FAULT_MASK__MASK;
}
#define A6XX_HFI_IRQ_GMU_ERR_MASK__MASK				0x007f0000
#define A6XX_HFI_IRQ_GMU_ERR_MASK__SHIFT			16
static inline uint32_t A6XX_HFI_IRQ_GMU_ERR_MASK(uint32_t val)
{
	return ((val) << A6XX_HFI_IRQ_GMU_ERR_MASK__SHIFT) & A6XX_HFI_IRQ_GMU_ERR_MASK__MASK;
}
#define A6XX_HFI_IRQ_OOB_MASK__MASK				0xff000000
#define A6XX_HFI_IRQ_OOB_MASK__SHIFT				24
static inline uint32_t A6XX_HFI_IRQ_OOB_MASK(uint32_t val)
{
	return ((val) << A6XX_HFI_IRQ_OOB_MASK__SHIFT) & A6XX_HFI_IRQ_OOB_MASK__MASK;
}
#define A6XX_HFI_H2F_IRQ_MASK_BIT				0x00000001
#define REG_A6XX_GPU_GMU_GX_SPTPRAC_CLOCK_CONTROL		0x00000080

#define REG_A6XX_GMU_GX_SPTPRAC_POWER_CONTROL			0x00000081

#define REG_A6XX_GMU_CM3_ITCM_START				0x00000c00

#define REG_A6XX_GMU_CM3_DTCM_START				0x00001c00

#define REG_A6XX_GMU_NMI_CONTROL_STATUS				0x000023f0

#define REG_A6XX_GMU_BOOT_SLUMBER_OPTION			0x000023f8

#define REG_A6XX_GMU_GX_VOTE_IDX				0x000023f9

#define REG_A6XX_GMU_MX_VOTE_IDX				0x000023fa

#define REG_A6XX_GMU_DCVS_ACK_OPTION				0x000023fc

#define REG_A6XX_GMU_DCVS_PERF_SETTING				0x000023fd

#define REG_A6XX_GMU_DCVS_BW_SETTING				0x000023fe

#define REG_A6XX_GMU_DCVS_RETURN				0x000023ff

#define REG_A6XX_GMU_ICACHE_CONFIG				0x00004c00

#define REG_A6XX_GMU_DCACHE_CONFIG				0x00004c01

#define REG_A6XX_GMU_SYS_BUS_CONFIG				0x00004c0f

#define REG_A6XX_GMU_CM3_SYSRESET				0x00005000

#define REG_A6XX_GMU_CM3_BOOT_CONFIG				0x00005001

#define REG_A6XX_GMU_CM3_FW_BUSY				0x0000501a

#define REG_A6XX_GMU_CM3_FW_INIT_RESULT				0x0000501c

#define REG_A6XX_GMU_CM3_CFG					0x0000502d

#define REG_A6XX_GMU_CX_GMU_POWER_COUNTER_ENABLE		0x00005040

#define REG_A6XX_GMU_CX_GMU_POWER_COUNTER_SELECT_0		0x00005041

#define REG_A6XX_GMU_CX_GMU_POWER_COUNTER_SELECT_1		0x00005042

#define REG_A6XX_GMU_CX_GMU_POWER_COUNTER_XOCLK_0_L		0x00005044

#define REG_A6XX_GMU_CX_GMU_POWER_COUNTER_XOCLK_0_H		0x00005045

#define REG_A6XX_GMU_CX_GMU_POWER_COUNTER_XOCLK_1_L		0x00005046

#define REG_A6XX_GMU_CX_GMU_POWER_COUNTER_XOCLK_1_H		0x00005047

#define REG_A6XX_GMU_CX_GMU_POWER_COUNTER_XOCLK_2_L		0x00005048

#define REG_A6XX_GMU_CX_GMU_POWER_COUNTER_XOCLK_2_H		0x00005049

#define REG_A6XX_GMU_CX_GMU_POWER_COUNTER_XOCLK_3_L		0x0000504a

#define REG_A6XX_GMU_CX_GMU_POWER_COUNTER_XOCLK_3_H		0x0000504b

#define REG_A6XX_GMU_CX_GMU_POWER_COUNTER_XOCLK_4_L		0x0000504c

#define REG_A6XX_GMU_CX_GMU_POWER_COUNTER_XOCLK_4_H		0x0000504d

#define REG_A6XX_GMU_CX_GMU_POWER_COUNTER_XOCLK_5_L		0x0000504e

#define REG_A6XX_GMU_CX_GMU_POWER_COUNTER_XOCLK_5_H		0x0000504f

#define REG_A6XX_GMU_PWR_COL_INTER_FRAME_CTRL			0x000050c0
#define A6XX_GMU_PWR_COL_INTER_FRAME_CTRL_IFPC_ENABLE		0x00000001
#define A6XX_GMU_PWR_COL_INTER_FRAME_CTRL_HM_POWER_COLLAPSE_ENABLE	0x00000002
#define A6XX_GMU_PWR_COL_INTER_FRAME_CTRL_SPTPRAC_POWER_CONTROL_ENABLE	0x00000004
#define A6XX_GMU_PWR_COL_INTER_FRAME_CTRL_NUM_PASS_SKIPS__MASK	0x00003c00
#define A6XX_GMU_PWR_COL_INTER_FRAME_CTRL_NUM_PASS_SKIPS__SHIFT	10
static inline uint32_t A6XX_GMU_PWR_COL_INTER_FRAME_CTRL_NUM_PASS_SKIPS(uint32_t val)
{
	return ((val) << A6XX_GMU_PWR_COL_INTER_FRAME_CTRL_NUM_PASS_SKIPS__SHIFT) & A6XX_GMU_PWR_COL_INTER_FRAME_CTRL_NUM_PASS_SKIPS__MASK;
}
#define A6XX_GMU_PWR_COL_INTER_FRAME_CTRL_MIN_PASS_LENGTH__MASK	0xffffc000
#define A6XX_GMU_PWR_COL_INTER_FRAME_CTRL_MIN_PASS_LENGTH__SHIFT	14
static inline uint32_t A6XX_GMU_PWR_COL_INTER_FRAME_CTRL_MIN_PASS_LENGTH(uint32_t val)
{
	return ((val) << A6XX_GMU_PWR_COL_INTER_FRAME_CTRL_MIN_PASS_LENGTH__SHIFT) & A6XX_GMU_PWR_COL_INTER_FRAME_CTRL_MIN_PASS_LENGTH__MASK;
}

#define REG_A6XX_GMU_PWR_COL_INTER_FRAME_HYST			0x000050c1

#define REG_A6XX_GMU_PWR_COL_SPTPRAC_HYST			0x000050c2

#define REG_A6XX_GMU_SPTPRAC_PWR_CLK_STATUS			0x000050d0
#define A6XX_GMU_SPTPRAC_PWR_CLK_STATUS_SPTPRAC_GDSC_POWERING_OFF	0x00000001
#define A6XX_GMU_SPTPRAC_PWR_CLK_STATUS_SPTPRAC_GDSC_POWERING_ON	0x00000002
#define A6XX_GMU_SPTPRAC_PWR_CLK_STATUS_SPTPRAC_GDSC_POWER_OFF	0x00000004
#define A6XX_GMU_SPTPRAC_PWR_CLK_STATUS_SPTPRAC_GDSC_POWER_ON	0x00000008
#define A6XX_GMU_SPTPRAC_PWR_CLK_STATUS_SP_CLOCK_OFF		0x00000010
#define A6XX_GMU_SPTPRAC_PWR_CLK_STATUS_GMU_UP_POWER_STATE	0x00000020
#define A6XX_GMU_SPTPRAC_PWR_CLK_STATUS_GX_HM_GDSC_POWER_OFF	0x00000040
#define A6XX_GMU_SPTPRAC_PWR_CLK_STATUS_GX_HM_CLK_OFF		0x00000080

#define REG_A6XX_GMU_GPU_NAP_CTRL				0x000050e4
#define A6XX_GMU_GPU_NAP_CTRL_HW_NAP_ENABLE			0x00000001
#define A6XX_GMU_GPU_NAP_CTRL_SID__MASK				0x000001f0
#define A6XX_GMU_GPU_NAP_CTRL_SID__SHIFT			4
static inline uint32_t A6XX_GMU_GPU_NAP_CTRL_SID(uint32_t val)
{
	return ((val) << A6XX_GMU_GPU_NAP_CTRL_SID__SHIFT) & A6XX_GMU_GPU_NAP_CTRL_SID__MASK;
}

#define REG_A6XX_GMU_RPMH_CTRL					0x000050e8
#define A6XX_GMU_RPMH_CTRL_RPMH_INTERFACE_ENABLE		0x00000001
#define A6XX_GMU_RPMH_CTRL_LLC_VOTE_ENABLE			0x00000010
#define A6XX_GMU_RPMH_CTRL_DDR_VOTE_ENABLE			0x00000100
#define A6XX_GMU_RPMH_CTRL_MX_VOTE_ENABLE			0x00000200
#define A6XX_GMU_RPMH_CTRL_CX_VOTE_ENABLE			0x00000400
#define A6XX_GMU_RPMH_CTRL_GFX_VOTE_ENABLE			0x00000800
#define A6XX_GMU_RPMH_CTRL_DDR_MIN_VOTE_ENABLE			0x00001000
#define A6XX_GMU_RPMH_CTRL_MX_MIN_VOTE_ENABLE			0x00002000
#define A6XX_GMU_RPMH_CTRL_CX_MIN_VOTE_ENABLE			0x00004000
#define A6XX_GMU_RPMH_CTRL_GFX_MIN_VOTE_ENABLE			0x00008000

#define REG_A6XX_GMU_RPMH_HYST_CTRL				0x000050e9

#define REG_A6XX_GPU_GMU_CX_GMU_RPMH_POWER_STATE		0x000050ec

#define REG_A6XX_GPU_GMU_CX_GMU_CX_FAL_INTF			0x000050f0

#define REG_A6XX_GPU_GMU_CX_GMU_CX_FALNEXT_INTF			0x000050f1

#define REG_A6XX_GPU_GMU_CX_GMU_PWR_COL_CP_MSG			0x00005100

#define REG_A6XX_GPU_GMU_CX_GMU_PWR_COL_CP_RESP			0x00005101

#define REG_A6XX_GMU_BOOT_KMD_LM_HANDSHAKE			0x000051f0

#define REG_A6XX_GMU_LLM_GLM_SLEEP_CTRL				0x00005157

#define REG_A6XX_GMU_LLM_GLM_SLEEP_STATUS			0x00005158

#define REG_A6XX_GMU_ALWAYS_ON_COUNTER_L			0x00005088

#define REG_A6XX_GMU_ALWAYS_ON_COUNTER_H			0x00005089

#define REG_A6XX_GMU_GMU_PWR_COL_KEEPALIVE			0x000050c3

#define REG_A6XX_GMU_HFI_CTRL_STATUS				0x00005180

#define REG_A6XX_GMU_HFI_VERSION_INFO				0x00005181

#define REG_A6XX_GMU_HFI_SFR_ADDR				0x00005182

#define REG_A6XX_GMU_HFI_MMAP_ADDR				0x00005183

#define REG_A6XX_GMU_HFI_QTBL_INFO				0x00005184

#define REG_A6XX_GMU_HFI_QTBL_ADDR				0x00005185

#define REG_A6XX_GMU_HFI_CTRL_INIT				0x00005186

#define REG_A6XX_GMU_GMU2HOST_INTR_SET				0x00005190

#define REG_A6XX_GMU_GMU2HOST_INTR_CLR				0x00005191

#define REG_A6XX_GMU_GMU2HOST_INTR_INFO				0x00005192
#define A6XX_GMU_GMU2HOST_INTR_INFO_MSGQ			0x00000001
#define A6XX_GMU_GMU2HOST_INTR_INFO_CM3_FAULT			0x00800000

#define REG_A6XX_GMU_GMU2HOST_INTR_MASK				0x00005193

#define REG_A6XX_GMU_HOST2GMU_INTR_SET				0x00005194

#define REG_A6XX_GMU_HOST2GMU_INTR_CLR				0x00005195

#define REG_A6XX_GMU_HOST2GMU_INTR_RAW_INFO			0x00005196

#define REG_A6XX_GMU_HOST2GMU_INTR_EN_0				0x00005197

#define REG_A6XX_GMU_HOST2GMU_INTR_EN_1				0x00005198

#define REG_A6XX_GMU_HOST2GMU_INTR_EN_2				0x00005199

#define REG_A6XX_GMU_HOST2GMU_INTR_EN_3				0x0000519a

#define REG_A6XX_GMU_HOST2GMU_INTR_INFO_0			0x0000519b

#define REG_A6XX_GMU_HOST2GMU_INTR_INFO_1			0x0000519c

#define REG_A6XX_GMU_HOST2GMU_INTR_INFO_2			0x0000519d

#define REG_A6XX_GMU_HOST2GMU_INTR_INFO_3			0x0000519e

#define REG_A6XX_GMU_GENERAL_1					0x000051c6

#define REG_A6XX_GMU_GENERAL_7					0x000051cc

#define REG_A6XX_GMU_ISENSE_CTRL				0x0000515d

#define REG_A6XX_GPU_CS_ENABLE_REG				0x00008920

#define REG_A6XX_GPU_GMU_CX_GMU_ISENSE_CTRL			0x0000515d

#define REG_A6XX_GPU_CS_AMP_CALIBRATION_CONTROL3		0x00008578

#define REG_A6XX_GPU_CS_AMP_CALIBRATION_CONTROL2		0x00008558

#define REG_A6XX_GPU_CS_A_SENSOR_CTRL_0				0x00008580

#define REG_A6XX_GPU_CS_A_SENSOR_CTRL_2				0x00027ada

#define REG_A6XX_GPU_CS_SENSOR_GENERAL_STATUS			0x0000881a

#define REG_A6XX_GPU_CS_AMP_CALIBRATION_CONTROL1		0x00008957

#define REG_A6XX_GPU_CS_SENSOR_GENERAL_STATUS			0x0000881a

#define REG_A6XX_GPU_CS_AMP_CALIBRATION_STATUS1_0		0x0000881d

#define REG_A6XX_GPU_CS_AMP_CALIBRATION_STATUS1_2		0x0000881f

#define REG_A6XX_GPU_CS_AMP_CALIBRATION_STATUS1_4		0x00008821

#define REG_A6XX_GPU_CS_AMP_CALIBRATION_DONE			0x00008965

#define REG_A6XX_GPU_CS_AMP_PERIOD_CTRL				0x0000896d

#define REG_A6XX_GPU_CS_AMP_CALIBRATION_DONE			0x00008965

#define REG_A6XX_GPU_GMU_CX_GMU_PWR_THRESHOLD			0x0000514d

#define REG_A6XX_GMU_AO_INTERRUPT_EN				0x00009303

#define REG_A6XX_GMU_AO_HOST_INTERRUPT_CLR			0x00009304

#define REG_A6XX_GMU_AO_HOST_INTERRUPT_STATUS			0x00009305
#define A6XX_GMU_AO_HOST_INTERRUPT_STATUS_WDOG_BITE		0x00000001
#define A6XX_GMU_AO_HOST_INTERRUPT_STATUS_RSCC_COMP		0x00000002
#define A6XX_GMU_AO_HOST_INTERRUPT_STATUS_VDROOP		0x00000004
#define A6XX_GMU_AO_HOST_INTERRUPT_STATUS_FENCE_ERR		0x00000008
#define A6XX_GMU_AO_HOST_INTERRUPT_STATUS_DBD_WAKEUP		0x00000010
#define A6XX_GMU_AO_HOST_INTERRUPT_STATUS_HOST_AHB_BUS_ERROR	0x00000020

#define REG_A6XX_GMU_AO_HOST_INTERRUPT_MASK			0x00009306

#define REG_A6XX_GPU_GMU_AO_GMU_CGC_MODE_CNTL			0x00009309

#define REG_A6XX_GPU_GMU_AO_GMU_CGC_DELAY_CNTL			0x0000930a

#define REG_A6XX_GPU_GMU_AO_GMU_CGC_HYST_CNTL			0x0000930b

#define REG_A6XX_GPU_GMU_AO_GPU_CX_BUSY_STATUS			0x0000930c
#define A6XX_GPU_GMU_AO_GPU_CX_BUSY_STATUS_GPUBUSYIGNAHB	0x00800000

#define REG_A6XX_GPU_GMU_AO_GPU_CX_BUSY_STATUS2			0x0000930d

#define REG_A6XX_GPU_GMU_AO_GPU_CX_BUSY_MASK			0x0000930e

#define REG_A6XX_GMU_AO_AHB_FENCE_CTRL				0x00009310

#define REG_A6XX_GMU_AHB_FENCE_STATUS				0x00009313

#define REG_A6XX_GMU_RBBM_INT_UNMASKED_STATUS			0x00009315

#define REG_A6XX_GMU_AO_SPARE_CNTL				0x00009316

#define REG_A6XX_GMU_RSCC_CONTROL_REQ				0x00009307

#define REG_A6XX_GMU_RSCC_CONTROL_ACK				0x00009308

#define REG_A6XX_GMU_AHB_FENCE_RANGE_0				0x00009311

#define REG_A6XX_GMU_AHB_FENCE_RANGE_1				0x00009312

#define REG_A6XX_GPU_CC_GX_GDSCR				0x00009c03

#define REG_A6XX_GPU_CC_GX_DOMAIN_MISC				0x00009d42

#define REG_A6XX_GPU_CPR_FSM_CTL				0x0000c001

#define REG_A6XX_GPU_RSCC_RSC_STATUS0_DRV0			0x00000004

#define REG_A6XX_RSCC_PDC_SEQ_START_ADDR			0x00000008

#define REG_A6XX_RSCC_PDC_MATCH_VALUE_LO			0x00000009

#define REG_A6XX_RSCC_PDC_MATCH_VALUE_HI			0x0000000a

#define REG_A6XX_RSCC_PDC_SLAVE_ID_DRV0				0x0000000b

#define REG_A6XX_RSCC_HIDDEN_TCS_CMD0_ADDR			0x0000000d

#define REG_A6XX_RSCC_HIDDEN_TCS_CMD0_DATA			0x0000000e

#define REG_A6XX_RSCC_TIMESTAMP_UNIT0_TIMESTAMP_L_DRV0		0x00000082

#define REG_A6XX_RSCC_TIMESTAMP_UNIT0_TIMESTAMP_H_DRV0		0x00000083

#define REG_A6XX_RSCC_TIMESTAMP_UNIT1_EN_DRV0			0x00000089

#define REG_A6XX_RSCC_TIMESTAMP_UNIT1_OUTPUT_DRV0		0x0000008c

#define REG_A6XX_RSCC_OVERRIDE_START_ADDR			0x00000100

#define REG_A6XX_RSCC_SEQ_BUSY_DRV0				0x00000101

#define REG_A6XX_RSCC_SEQ_MEM_0_DRV0				0x00000180

#define REG_A6XX_RSCC_TCS0_DRV0_STATUS				0x00000346

#define REG_A6XX_RSCC_TCS1_DRV0_STATUS				0x000003ee

#define REG_A6XX_RSCC_TCS2_DRV0_STATUS				0x00000496

#define REG_A6XX_RSCC_TCS3_DRV0_STATUS				0x0000053e


#endif /* A6XX_GMU_XML */<|MERGE_RESOLUTION|>--- conflicted
+++ resolved
@@ -8,23 +8,6 @@
 git clone https://github.com/freedreno/envytools.git
 
 The rules-ng-ng source files this header was generated from are:
-<<<<<<< HEAD
-- /home/robclark/tmp/mesa/src/freedreno/registers/adreno.xml                     (    594 bytes, from 2021-01-30 18:25:22)
-- /home/robclark/tmp/mesa/src/freedreno/registers/freedreno_copyright.xml        (   1572 bytes, from 2020-12-31 19:26:32)
-- /home/robclark/tmp/mesa/src/freedreno/registers/adreno/a2xx.xml                (  90810 bytes, from 2021-06-21 15:24:24)
-- /home/robclark/tmp/mesa/src/freedreno/registers/adreno/adreno_common.xml       (  14609 bytes, from 2021-11-24 23:05:10)
-- /home/robclark/tmp/mesa/src/freedreno/registers/adreno/adreno_pm4.xml          (  69086 bytes, from 2022-03-03 16:41:33)
-- /home/robclark/tmp/mesa/src/freedreno/registers/adreno/a3xx.xml                (  84231 bytes, from 2021-11-24 23:05:10)
-- /home/robclark/tmp/mesa/src/freedreno/registers/adreno/a4xx.xml                ( 113358 bytes, from 2022-01-31 23:06:21)
-- /home/robclark/tmp/mesa/src/freedreno/registers/adreno/a5xx.xml                ( 149512 bytes, from 2022-01-31 23:06:21)
-- /home/robclark/tmp/mesa/src/freedreno/registers/adreno/a6xx.xml                ( 184954 bytes, from 2022-03-03 16:41:33)
-- /home/robclark/tmp/mesa/src/freedreno/registers/adreno/a6xx_gmu.xml            (  11331 bytes, from 2021-07-22 15:21:56)
-- /home/robclark/tmp/mesa/src/freedreno/registers/adreno/ocmem.xml               (   1773 bytes, from 2021-01-30 18:25:22)
-- /home/robclark/tmp/mesa/src/freedreno/registers/adreno/adreno_control_regs.xml (   6038 bytes, from 2021-07-22 15:21:56)
-- /home/robclark/tmp/mesa/src/freedreno/registers/adreno/adreno_pipe_regs.xml    (   2924 bytes, from 2021-07-22 15:21:56)
-
-Copyright (C) 2013-2021 by the following authors:
-=======
 - /home/robclark/src/mesa/mesa/src/freedreno/registers/adreno.xml                     (    594 bytes, from 2023-03-10 18:32:52)
 - /home/robclark/src/mesa/mesa/src/freedreno/registers/freedreno_copyright.xml        (   1572 bytes, from 2022-07-23 20:21:46)
 - /home/robclark/src/mesa/mesa/src/freedreno/registers/adreno/a2xx.xml                (  91929 bytes, from 2023-02-28 23:52:27)
@@ -40,7 +23,6 @@
 - /home/robclark/src/mesa/mesa/src/freedreno/registers/adreno/adreno_pipe_regs.xml    (   2976 bytes, from 2023-03-10 18:32:52)
 
 Copyright (C) 2013-2023 by the following authors:
->>>>>>> eb3cdb58
 - Rob Clark <robdclark@gmail.com> (robclark)
 - Ilia Mirkin <imirkin@alum.mit.edu> (imirkin)
 
