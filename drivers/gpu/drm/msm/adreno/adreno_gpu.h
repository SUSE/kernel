/* SPDX-License-Identifier: GPL-2.0-only */
/*
 * Copyright (C) 2013 Red Hat
 * Author: Rob Clark <robdclark@gmail.com>
 *
 * Copyright (c) 2014,2017, 2019 The Linux Foundation. All rights reserved.
 */

#ifndef __ADRENO_GPU_H__
#define __ADRENO_GPU_H__

#include <linux/firmware.h>
#include <linux/iopoll.h>

#include "msm_gpu.h"

#include "adreno_common.xml.h"
#include "adreno_pm4.xml.h"

extern bool snapshot_debugbus;
extern bool allow_vram_carveout;

enum {
	ADRENO_FW_PM4 = 0,
	ADRENO_FW_SQE = 0, /* a6xx */
	ADRENO_FW_PFP = 1,
	ADRENO_FW_GMU = 1, /* a6xx */
	ADRENO_FW_GPMU = 2,
	ADRENO_FW_MAX,
};

/**
 * @enum adreno_family: identify generation and possibly sub-generation
 *
 * In some cases there are distinct sub-generations within a major revision
 * so it helps to be able to group the GPU devices by generation and if
 * necessary sub-generation.
 */
enum adreno_family {
	ADRENO_2XX_GEN1,  /* a20x */
	ADRENO_2XX_GEN2,  /* a22x */
	ADRENO_3XX,
	ADRENO_4XX,
	ADRENO_5XX,
	ADRENO_6XX_GEN1,  /* a630 family */
	ADRENO_6XX_GEN2,  /* a640 family */
	ADRENO_6XX_GEN3,  /* a650 family */
	ADRENO_6XX_GEN4,  /* a660 family */
	ADRENO_7XX_GEN1,  /* a730 family */
	ADRENO_7XX_GEN2,  /* a740 family */
<<<<<<< HEAD
=======
	ADRENO_7XX_GEN3,  /* a750 family */
>>>>>>> 2d5404ca
};

#define ADRENO_QUIRK_TWO_PASS_USE_WFI		BIT(0)
#define ADRENO_QUIRK_FAULT_DETECT_MASK		BIT(1)
#define ADRENO_QUIRK_LMLOADKILL_DISABLE		BIT(2)
#define ADRENO_QUIRK_HAS_HW_APRIV		BIT(3)
#define ADRENO_QUIRK_HAS_CACHED_COHERENT	BIT(4)

/* Helper for formating the chip_id in the way that userspace tools like
 * crashdec expect.
 */
#define ADRENO_CHIPID_FMT "u.%u.%u.%u"
#define ADRENO_CHIPID_ARGS(_c) \
	(((_c) >> 24) & 0xff), \
	(((_c) >> 16) & 0xff), \
	(((_c) >> 8)  & 0xff), \
	((_c) & 0xff)

struct adreno_gpu_funcs {
	struct msm_gpu_funcs base;
	int (*get_timestamp)(struct msm_gpu *gpu, uint64_t *value);
};

struct adreno_reglist {
	u32 offset;
	u32 value;
};

<<<<<<< HEAD
extern const struct adreno_reglist a612_hwcg[], a615_hwcg[], a630_hwcg[], a640_hwcg[], a650_hwcg[];
extern const struct adreno_reglist a660_hwcg[], a690_hwcg[], a730_hwcg[], a740_hwcg[];

=======
>>>>>>> 2d5404ca
struct adreno_speedbin {
	uint16_t fuse;
	uint16_t speedbin;
};
<<<<<<< HEAD
=======

struct a6xx_info;
>>>>>>> 2d5404ca

struct adreno_info {
	const char *machine;
	/**
	 * @chipids: Table of matching chip-ids
	 *
	 * Terminated with 0 sentinal
	 */
	uint32_t *chip_ids;
	enum adreno_family family;
	uint32_t revn;
	const char *fw[ADRENO_FW_MAX];
	uint32_t gmem;
	u64 quirks;
	struct msm_gpu *(*init)(struct drm_device *dev);
	const char *zapfw;
	u32 inactive_period;
	union {
		const struct a6xx_info *a6xx;
	};
	u64 address_space_size;
	/**
	 * @speedbins: Optional table of fuse to speedbin mappings
	 *
	 * Consists of pairs of fuse, index mappings, terminated with
	 * {SHRT_MAX, 0} sentinal.
	 */
	struct adreno_speedbin *speedbins;
<<<<<<< HEAD
};

#define ADRENO_CHIP_IDS(tbl...) (uint32_t[]) { tbl, 0 }

/*
 * Helper to build a speedbin table, ie. the table:
 *      fuse | speedbin
 *      -----+---------
 *        0  |   0
 *       169 |   1
 *       174 |   2
 *
 * would be declared as:
 *
 *     .speedbins = ADRENO_SPEEDBINS(
 *                      { 0,   0 },
 *                      { 169, 1 },
 *                      { 174, 2 },
 *     ),
 */
#define ADRENO_SPEEDBINS(tbl...) (struct adreno_speedbin[]) { tbl {SHRT_MAX, 0} }
=======
};

#define ADRENO_CHIP_IDS(tbl...) (uint32_t[]) { tbl, 0 }

struct adreno_gpulist {
	const struct adreno_info *gpus;
	unsigned gpus_count;
};

#define DECLARE_ADRENO_GPULIST(name)                  \
const struct adreno_gpulist name ## _gpulist = {      \
	name ## _gpus, ARRAY_SIZE(name ## _gpus)      \
}

/*
 * Helper to build a speedbin table, ie. the table:
 *      fuse | speedbin
 *      -----+---------
 *        0  |   0
 *       169 |   1
 *       174 |   2
 *
 * would be declared as:
 *
 *     .speedbins = ADRENO_SPEEDBINS(
 *                      { 0,   0 },
 *                      { 169, 1 },
 *                      { 174, 2 },
 *     ),
 */
#define ADRENO_SPEEDBINS(tbl...) (struct adreno_speedbin[]) { tbl {SHRT_MAX, 0} }

struct adreno_protect {
	const uint32_t *regs;
	uint32_t count;
	uint32_t count_max;
};

#define DECLARE_ADRENO_PROTECT(name, __count_max)	\
static const struct adreno_protect name = {		\
	.regs = name ## _regs,				\
	.count = ARRAY_SIZE(name ## _regs),		\
	.count_max = __count_max,			\
};
>>>>>>> 2d5404ca

struct adreno_gpu {
	struct msm_gpu base;
	const struct adreno_info *info;
	uint32_t chip_id;
	uint16_t speedbin;
	const struct adreno_gpu_funcs *funcs;

	/* interesting register offsets to dump: */
	const unsigned int *registers;

	/*
	 * Are we loading fw from legacy path?  Prior to addition
	 * of gpu firmware to linux-firmware, the fw files were
	 * placed in toplevel firmware directory, following qcom's
	 * android kernel.  But linux-firmware preferred they be
	 * placed in a 'qcom' subdirectory.
	 *
	 * For backwards compatibility, we try first to load from
	 * the new path, using request_firmware_direct() to avoid
	 * any potential timeout waiting for usermode helper, then
	 * fall back to the old path (with direct load).  And
	 * finally fall back to request_firmware() with the new
	 * path to allow the usermode helper.
	 */
	enum {
		FW_LOCATION_UNKNOWN = 0,
		FW_LOCATION_NEW,       /* /lib/firmware/qcom/$fwfile */
		FW_LOCATION_LEGACY,    /* /lib/firmware/$fwfile */
		FW_LOCATION_HELPER,
	} fwloc;

	/* firmware: */
	const struct firmware *fw[ADRENO_FW_MAX];

	struct {
		/**
		 * @rgb565_predicator: Unknown, introduced with A650 family,
		 * related to UBWC mode/ver 4
		 */
		u32 rgb565_predicator;
		/** @uavflagprd_inv: Unknown, introduced with A650 family */
		u32 uavflagprd_inv;
		/** @min_acc_len: Whether the minimum access length is 64 bits */
		u32 min_acc_len;
		/**
		 * @ubwc_swizzle: Whether to enable level 1, 2 & 3 bank swizzling.
		 *
		 * UBWC 1.0 always enables all three levels.
		 * UBWC 2.0 removes level 1 bank swizzling, leaving levels 2 & 3.
		 * UBWC 4.0 adds the optional ability to disable levels 2 & 3.
		 *
		 * This is a bitmask where BIT(0) enables level 1, BIT(1)
		 * controls level 2, and BIT(2) enables level 3.
		 */
		u32 ubwc_swizzle;
		/**
		 * @highest_bank_bit: Highest Bank Bit
		 *
		 * The Highest Bank Bit value represents the bit of the highest
		 * DDR bank.  This should ideally use DRAM type detection.
		 */
		u32 highest_bank_bit;
		u32 amsbc;
		/**
		 * @macrotile_mode: Macrotile Mode
		 *
		 * Whether to use 4-channel macrotiling mode or the newer
		 * 8-channel macrotiling mode introduced in UBWC 3.1. 0 is
		 * 4-channel and 1 is 8-channel.
		 */
		u32 macrotile_mode;
	} ubwc_config;

	/*
	 * Register offsets are different between some GPUs.
	 * GPU specific offsets will be exported by GPU specific
	 * code (a3xx_gpu.c) and stored in this common location.
	 */
	const unsigned int *reg_offsets;
	bool gmu_is_wrapper;
<<<<<<< HEAD
=======

	bool has_ray_tracing;
>>>>>>> 2d5404ca
};
#define to_adreno_gpu(x) container_of(x, struct adreno_gpu, base)

struct adreno_ocmem {
	struct ocmem *ocmem;
	unsigned long base;
	void *hdl;
};

/* platform config data (ie. from DT, or pdata) */
struct adreno_platform_config {
	uint32_t chip_id;
	const struct adreno_info *info;
};

#define ADRENO_IDLE_TIMEOUT msecs_to_jiffies(1000)

#define spin_until(X) ({                                   \
	int __ret = -ETIMEDOUT;                            \
	unsigned long __t = jiffies + ADRENO_IDLE_TIMEOUT; \
	do {                                               \
		if (X) {                                   \
			__ret = 0;                         \
			break;                             \
		}                                          \
	} while (time_before(jiffies, __t));               \
	__ret;                                             \
})

static inline uint8_t adreno_patchid(const struct adreno_gpu *gpu)
{
	/* It is probably ok to assume legacy "adreno_rev" format
	 * for all a6xx devices, but probably best to limit this
	 * to older things.
	 */
	WARN_ON_ONCE(gpu->info->family >= ADRENO_6XX_GEN1);
	return gpu->chip_id & 0xff;
}

static inline bool adreno_is_revn(const struct adreno_gpu *gpu, uint32_t revn)
{
	if (WARN_ON_ONCE(!gpu->info))
		return false;
	return gpu->info->revn == revn;
}
<<<<<<< HEAD

static inline bool adreno_has_gmu_wrapper(const struct adreno_gpu *gpu)
{
	return gpu->gmu_is_wrapper;
}

static inline bool adreno_is_a2xx(const struct adreno_gpu *gpu)
{
	if (WARN_ON_ONCE(!gpu->info))
		return false;
	return gpu->info->family <= ADRENO_2XX_GEN2;
}

static inline bool adreno_is_a20x(const struct adreno_gpu *gpu)
{
	if (WARN_ON_ONCE(!gpu->info))
		return false;
	return gpu->info->family == ADRENO_2XX_GEN1;
}

static inline bool adreno_is_a225(const struct adreno_gpu *gpu)
{
	return adreno_is_revn(gpu, 225);
}

static inline bool adreno_is_a305(const struct adreno_gpu *gpu)
{
	return adreno_is_revn(gpu, 305);
}

=======

static inline bool adreno_has_gmu_wrapper(const struct adreno_gpu *gpu)
{
	return gpu->gmu_is_wrapper;
}

static inline bool adreno_is_a2xx(const struct adreno_gpu *gpu)
{
	if (WARN_ON_ONCE(!gpu->info))
		return false;
	return gpu->info->family <= ADRENO_2XX_GEN2;
}

static inline bool adreno_is_a20x(const struct adreno_gpu *gpu)
{
	if (WARN_ON_ONCE(!gpu->info))
		return false;
	return gpu->info->family == ADRENO_2XX_GEN1;
}

static inline bool adreno_is_a225(const struct adreno_gpu *gpu)
{
	return adreno_is_revn(gpu, 225);
}

static inline bool adreno_is_a305(const struct adreno_gpu *gpu)
{
	return adreno_is_revn(gpu, 305);
}

static inline bool adreno_is_a305b(const struct adreno_gpu *gpu)
{
	return gpu->info->chip_ids[0] == 0x03000512;
}

>>>>>>> 2d5404ca
static inline bool adreno_is_a306(const struct adreno_gpu *gpu)
{
	/* yes, 307, because a305c is 306 */
	return adreno_is_revn(gpu, 307);
}

<<<<<<< HEAD
static inline bool adreno_is_a320(const struct adreno_gpu *gpu)
{
	return adreno_is_revn(gpu, 320);
}

static inline bool adreno_is_a330(const struct adreno_gpu *gpu)
{
	return adreno_is_revn(gpu, 330);
}

static inline bool adreno_is_a330v2(const struct adreno_gpu *gpu)
{
	return adreno_is_a330(gpu) && (adreno_patchid(gpu) > 0);
}

static inline int adreno_is_a405(const struct adreno_gpu *gpu)
{
	return adreno_is_revn(gpu, 405);
}

static inline int adreno_is_a420(const struct adreno_gpu *gpu)
{
	return adreno_is_revn(gpu, 420);
}

static inline int adreno_is_a430(const struct adreno_gpu *gpu)
{
	return adreno_is_revn(gpu, 430);
}

static inline int adreno_is_a506(const struct adreno_gpu *gpu)
{
	return adreno_is_revn(gpu, 506);
}

static inline int adreno_is_a508(const struct adreno_gpu *gpu)
{
	return adreno_is_revn(gpu, 508);
}

static inline int adreno_is_a509(const struct adreno_gpu *gpu)
{
	return adreno_is_revn(gpu, 509);
}

static inline int adreno_is_a510(const struct adreno_gpu *gpu)
{
	return adreno_is_revn(gpu, 510);
}

static inline int adreno_is_a512(const struct adreno_gpu *gpu)
{
	return adreno_is_revn(gpu, 512);
}

static inline int adreno_is_a530(const struct adreno_gpu *gpu)
{
	return adreno_is_revn(gpu, 530);
}

static inline int adreno_is_a540(const struct adreno_gpu *gpu)
{
	return adreno_is_revn(gpu, 540);
}

static inline int adreno_is_a610(const struct adreno_gpu *gpu)
{
	return adreno_is_revn(gpu, 610);
}

static inline int adreno_is_a618(const struct adreno_gpu *gpu)
{
	return adreno_is_revn(gpu, 618);
}

static inline int adreno_is_a619(const struct adreno_gpu *gpu)
{
	return adreno_is_revn(gpu, 619);
}

static inline int adreno_is_a619_holi(const struct adreno_gpu *gpu)
{
	return adreno_is_a619(gpu) && adreno_has_gmu_wrapper(gpu);
}

static inline int adreno_is_a630(const struct adreno_gpu *gpu)
{
	return adreno_is_revn(gpu, 630);
}

static inline int adreno_is_a640(const struct adreno_gpu *gpu)
{
	return adreno_is_revn(gpu, 640);
}

static inline int adreno_is_a650(const struct adreno_gpu *gpu)
{
	return adreno_is_revn(gpu, 650);
}

static inline int adreno_is_7c3(const struct adreno_gpu *gpu)
{
	return gpu->info->chip_ids[0] == 0x06030500;
}

static inline int adreno_is_a660(const struct adreno_gpu *gpu)
{
	return adreno_is_revn(gpu, 660);
}

static inline int adreno_is_a680(const struct adreno_gpu *gpu)
{
	return adreno_is_revn(gpu, 680);
}

static inline int adreno_is_a690(const struct adreno_gpu *gpu)
{
	return gpu->info->chip_ids[0] == 0x06090000;
}

/* check for a615, a616, a618, a619 or any a630 derivatives */
=======
static inline bool adreno_is_a306a(const struct adreno_gpu *gpu)
{
	/* a306a (marketing name is a308) */
	return adreno_is_revn(gpu, 308);
}

static inline bool adreno_is_a320(const struct adreno_gpu *gpu)
{
	return adreno_is_revn(gpu, 320);
}

static inline bool adreno_is_a330(const struct adreno_gpu *gpu)
{
	return adreno_is_revn(gpu, 330);
}

static inline bool adreno_is_a330v2(const struct adreno_gpu *gpu)
{
	return adreno_is_a330(gpu) && (adreno_patchid(gpu) > 0);
}

static inline int adreno_is_a405(const struct adreno_gpu *gpu)
{
	return adreno_is_revn(gpu, 405);
}

static inline int adreno_is_a420(const struct adreno_gpu *gpu)
{
	return adreno_is_revn(gpu, 420);
}

static inline int adreno_is_a430(const struct adreno_gpu *gpu)
{
	return adreno_is_revn(gpu, 430);
}

static inline int adreno_is_a505(const struct adreno_gpu *gpu)
{
	return adreno_is_revn(gpu, 505);
}

static inline int adreno_is_a506(const struct adreno_gpu *gpu)
{
	return adreno_is_revn(gpu, 506);
}

static inline int adreno_is_a508(const struct adreno_gpu *gpu)
{
	return adreno_is_revn(gpu, 508);
}

static inline int adreno_is_a509(const struct adreno_gpu *gpu)
{
	return adreno_is_revn(gpu, 509);
}

static inline int adreno_is_a510(const struct adreno_gpu *gpu)
{
	return adreno_is_revn(gpu, 510);
}

static inline int adreno_is_a512(const struct adreno_gpu *gpu)
{
	return adreno_is_revn(gpu, 512);
}

static inline int adreno_is_a530(const struct adreno_gpu *gpu)
{
	return adreno_is_revn(gpu, 530);
}

static inline int adreno_is_a540(const struct adreno_gpu *gpu)
{
	return adreno_is_revn(gpu, 540);
}

static inline int adreno_is_a610(const struct adreno_gpu *gpu)
{
	return adreno_is_revn(gpu, 610);
}

static inline int adreno_is_a618(const struct adreno_gpu *gpu)
{
	return adreno_is_revn(gpu, 618);
}

static inline int adreno_is_a619(const struct adreno_gpu *gpu)
{
	return adreno_is_revn(gpu, 619);
}

static inline int adreno_is_a619_holi(const struct adreno_gpu *gpu)
{
	return adreno_is_a619(gpu) && adreno_has_gmu_wrapper(gpu);
}

static inline int adreno_is_a621(const struct adreno_gpu *gpu)
{
	return gpu->info->chip_ids[0] == 0x06020100;
}

static inline int adreno_is_a630(const struct adreno_gpu *gpu)
{
	return adreno_is_revn(gpu, 630);
}

static inline int adreno_is_a640(const struct adreno_gpu *gpu)
{
	return adreno_is_revn(gpu, 640);
}

static inline int adreno_is_a650(const struct adreno_gpu *gpu)
{
	return adreno_is_revn(gpu, 650);
}

static inline int adreno_is_7c3(const struct adreno_gpu *gpu)
{
	return gpu->info->chip_ids[0] == 0x06030500;
}

static inline int adreno_is_a660(const struct adreno_gpu *gpu)
{
	return adreno_is_revn(gpu, 660);
}

static inline int adreno_is_a680(const struct adreno_gpu *gpu)
{
	return adreno_is_revn(gpu, 680);
}

static inline int adreno_is_a690(const struct adreno_gpu *gpu)
{
	return gpu->info->chip_ids[0] == 0x06090000;
}

static inline int adreno_is_a702(const struct adreno_gpu *gpu)
{
	return gpu->info->chip_ids[0] == 0x07000200;
}

static inline int adreno_is_a610_family(const struct adreno_gpu *gpu)
{
	if (WARN_ON_ONCE(!gpu->info))
		return false;

	/* TODO: A612 */
	return adreno_is_a610(gpu) || adreno_is_a702(gpu);
}

/* TODO: 615/616 */
static inline int adreno_is_a615_family(const struct adreno_gpu *gpu)
{
	return adreno_is_a618(gpu) ||
	       adreno_is_a619(gpu);
}

>>>>>>> 2d5404ca
static inline int adreno_is_a630_family(const struct adreno_gpu *gpu)
{
	if (WARN_ON_ONCE(!gpu->info))
		return false;
	return gpu->info->family == ADRENO_6XX_GEN1;
}

static inline int adreno_is_a660_family(const struct adreno_gpu *gpu)
{
	if (WARN_ON_ONCE(!gpu->info))
		return false;
	return gpu->info->family == ADRENO_6XX_GEN4;
}

/* check for a650, a660, or any derivatives */
static inline int adreno_is_a650_family(const struct adreno_gpu *gpu)
{
	if (WARN_ON_ONCE(!gpu->info))
		return false;
	return gpu->info->family == ADRENO_6XX_GEN3 ||
	       gpu->info->family == ADRENO_6XX_GEN4;
}

static inline int adreno_is_a640_family(const struct adreno_gpu *gpu)
{
	if (WARN_ON_ONCE(!gpu->info))
		return false;
	return gpu->info->family == ADRENO_6XX_GEN2;
}

static inline int adreno_is_a730(struct adreno_gpu *gpu)
{
	return gpu->info->chip_ids[0] == 0x07030001;
}

static inline int adreno_is_a740(struct adreno_gpu *gpu)
{
	return gpu->info->chip_ids[0] == 0x43050a01;
}

<<<<<<< HEAD
/* Placeholder to make future diffs smaller */
=======
static inline int adreno_is_a750(struct adreno_gpu *gpu)
{
	return gpu->info->chip_ids[0] == 0x43051401;
}

static inline int adreno_is_x185(struct adreno_gpu *gpu)
{
	return gpu->info->chip_ids[0] == 0x43050c01;
}

>>>>>>> 2d5404ca
static inline int adreno_is_a740_family(struct adreno_gpu *gpu)
{
	if (WARN_ON_ONCE(!gpu->info))
		return false;
<<<<<<< HEAD
	return gpu->info->family == ADRENO_7XX_GEN2;
=======
	return gpu->info->family == ADRENO_7XX_GEN2 ||
	       gpu->info->family == ADRENO_7XX_GEN3;
>>>>>>> 2d5404ca
}

static inline int adreno_is_a7xx(struct adreno_gpu *gpu)
{
	/* Update with non-fake (i.e. non-A702) Gen 7 GPUs */
	return gpu->info->family == ADRENO_7XX_GEN1 ||
	       adreno_is_a740_family(gpu);
}

u64 adreno_private_address_space_size(struct msm_gpu *gpu);
int adreno_get_param(struct msm_gpu *gpu, struct msm_file_private *ctx,
		     uint32_t param, uint64_t *value, uint32_t *len);
int adreno_set_param(struct msm_gpu *gpu, struct msm_file_private *ctx,
		     uint32_t param, uint64_t value, uint32_t len);
const struct firmware *adreno_request_fw(struct adreno_gpu *adreno_gpu,
		const char *fwname);
struct drm_gem_object *adreno_fw_create_bo(struct msm_gpu *gpu,
		const struct firmware *fw, u64 *iova);
int adreno_hw_init(struct msm_gpu *gpu);
void adreno_recover(struct msm_gpu *gpu);
void adreno_flush(struct msm_gpu *gpu, struct msm_ringbuffer *ring, u32 reg);
bool adreno_idle(struct msm_gpu *gpu, struct msm_ringbuffer *ring);
#if defined(CONFIG_DEBUG_FS) || defined(CONFIG_DEV_COREDUMP)
void adreno_show(struct msm_gpu *gpu, struct msm_gpu_state *state,
		struct drm_printer *p);
#endif
void adreno_dump_info(struct msm_gpu *gpu);
void adreno_dump(struct msm_gpu *gpu);
void adreno_wait_ring(struct msm_ringbuffer *ring, uint32_t ndwords);
struct msm_ringbuffer *adreno_active_ring(struct msm_gpu *gpu);

int adreno_gpu_ocmem_init(struct device *dev, struct adreno_gpu *adreno_gpu,
			  struct adreno_ocmem *ocmem);
void adreno_gpu_ocmem_cleanup(struct adreno_ocmem *ocmem);

int adreno_gpu_init(struct drm_device *drm, struct platform_device *pdev,
		struct adreno_gpu *gpu, const struct adreno_gpu_funcs *funcs,
		int nr_rings);
void adreno_gpu_cleanup(struct adreno_gpu *gpu);
int adreno_load_fw(struct adreno_gpu *adreno_gpu);

void adreno_gpu_state_destroy(struct msm_gpu_state *state);

int adreno_gpu_state_get(struct msm_gpu *gpu, struct msm_gpu_state *state);
int adreno_gpu_state_put(struct msm_gpu_state *state);
void adreno_show_object(struct drm_printer *p, void **ptr, int len,
		bool *encoded);

/*
 * Common helper function to initialize the default address space for arm-smmu
 * attached targets
 */
struct msm_gem_address_space *
adreno_create_address_space(struct msm_gpu *gpu,
			    struct platform_device *pdev);

struct msm_gem_address_space *
adreno_iommu_create_address_space(struct msm_gpu *gpu,
				  struct platform_device *pdev,
				  unsigned long quirks);

int adreno_fault_handler(struct msm_gpu *gpu, unsigned long iova, int flags,
			 struct adreno_smmu_fault_info *info, const char *block,
			 u32 scratch[4]);

int adreno_read_speedbin(struct device *dev, u32 *speedbin);

/*
 * For a5xx and a6xx targets load the zap shader that is used to pull the GPU
 * out of secure mode
 */
int adreno_zap_shader_load(struct msm_gpu *gpu, u32 pasid);

/* ringbuffer helpers (the parts that are adreno specific) */

static inline void
OUT_PKT0(struct msm_ringbuffer *ring, uint16_t regindx, uint16_t cnt)
{
	adreno_wait_ring(ring, cnt+1);
	OUT_RING(ring, CP_TYPE0_PKT | ((cnt-1) << 16) | (regindx & 0x7FFF));
}

/* no-op packet: */
static inline void
OUT_PKT2(struct msm_ringbuffer *ring)
{
	adreno_wait_ring(ring, 1);
	OUT_RING(ring, CP_TYPE2_PKT);
}

static inline void
OUT_PKT3(struct msm_ringbuffer *ring, uint8_t opcode, uint16_t cnt)
{
	adreno_wait_ring(ring, cnt+1);
	OUT_RING(ring, CP_TYPE3_PKT | ((cnt-1) << 16) | ((opcode & 0xFF) << 8));
}

static inline u32 PM4_PARITY(u32 val)
{
	return (0x9669 >> (0xF & (val ^
		(val >> 4) ^ (val >> 8) ^ (val >> 12) ^
		(val >> 16) ^ ((val) >> 20) ^ (val >> 24) ^
		(val >> 28)))) & 1;
}

/* Maximum number of values that can be executed for one opcode */
#define TYPE4_MAX_PAYLOAD 127

#define PKT4(_reg, _cnt) \
	(CP_TYPE4_PKT | ((_cnt) << 0) | (PM4_PARITY((_cnt)) << 7) | \
	 (((_reg) & 0x3FFFF) << 8) | (PM4_PARITY((_reg)) << 27))

static inline void
OUT_PKT4(struct msm_ringbuffer *ring, uint16_t regindx, uint16_t cnt)
{
	adreno_wait_ring(ring, cnt + 1);
	OUT_RING(ring, PKT4(regindx, cnt));
}

static inline void
OUT_PKT7(struct msm_ringbuffer *ring, uint8_t opcode, uint16_t cnt)
{
	adreno_wait_ring(ring, cnt + 1);
	OUT_RING(ring, CP_TYPE7_PKT | (cnt << 0) | (PM4_PARITY(cnt) << 15) |
		((opcode & 0x7F) << 16) | (PM4_PARITY(opcode) << 23));
}

struct msm_gpu *a2xx_gpu_init(struct drm_device *dev);
struct msm_gpu *a3xx_gpu_init(struct drm_device *dev);
struct msm_gpu *a4xx_gpu_init(struct drm_device *dev);
struct msm_gpu *a5xx_gpu_init(struct drm_device *dev);
struct msm_gpu *a6xx_gpu_init(struct drm_device *dev);

static inline uint32_t get_wptr(struct msm_ringbuffer *ring)
{
	return (ring->cur - ring->start) % (MSM_GPU_RINGBUFFER_SZ >> 2);
}

/*
 * Given a register and a count, return a value to program into
 * REG_CP_PROTECT_REG(n) - this will block both reads and writes for _len
 * registers starting at _reg.
 *
 * The register base needs to be a multiple of the length. If it is not, the
 * hardware will quietly mask off the bits for you and shift the size. For
 * example, if you intend the protection to start at 0x07 for a length of 4
 * (0x07-0x0A) the hardware will actually protect (0x04-0x07) which might
 * expose registers you intended to protect!
 */
#define ADRENO_PROTECT_RW(_reg, _len) \
	((1 << 30) | (1 << 29) | \
	((ilog2((_len)) & 0x1F) << 24) | (((_reg) << 2) & 0xFFFFF))

/*
 * Same as above, but allow reads over the range. For areas of mixed use (such
 * as performance counters) this allows us to protect a much larger range with a
 * single register
 */
#define ADRENO_PROTECT_RDONLY(_reg, _len) \
	((1 << 29) \
	((ilog2((_len)) & 0x1F) << 24) | (((_reg) << 2) & 0xFFFFF))


#define gpu_poll_timeout(gpu, addr, val, cond, interval, timeout) \
	readl_poll_timeout((gpu)->mmio + ((addr) << 2), val, cond, \
		interval, timeout)

#endif /* __ADRENO_GPU_H__ */<|MERGE_RESOLUTION|>--- conflicted
+++ resolved
@@ -48,10 +48,7 @@
 	ADRENO_6XX_GEN4,  /* a660 family */
 	ADRENO_7XX_GEN1,  /* a730 family */
 	ADRENO_7XX_GEN2,  /* a740 family */
-<<<<<<< HEAD
-=======
 	ADRENO_7XX_GEN3,  /* a750 family */
->>>>>>> 2d5404ca
 };
 
 #define ADRENO_QUIRK_TWO_PASS_USE_WFI		BIT(0)
@@ -80,21 +77,12 @@
 	u32 value;
 };
 
-<<<<<<< HEAD
-extern const struct adreno_reglist a612_hwcg[], a615_hwcg[], a630_hwcg[], a640_hwcg[], a650_hwcg[];
-extern const struct adreno_reglist a660_hwcg[], a690_hwcg[], a730_hwcg[], a740_hwcg[];
-
-=======
->>>>>>> 2d5404ca
 struct adreno_speedbin {
 	uint16_t fuse;
 	uint16_t speedbin;
 };
-<<<<<<< HEAD
-=======
 
 struct a6xx_info;
->>>>>>> 2d5404ca
 
 struct adreno_info {
 	const char *machine;
@@ -123,10 +111,19 @@
 	 * {SHRT_MAX, 0} sentinal.
 	 */
 	struct adreno_speedbin *speedbins;
-<<<<<<< HEAD
 };
 
 #define ADRENO_CHIP_IDS(tbl...) (uint32_t[]) { tbl, 0 }
+
+struct adreno_gpulist {
+	const struct adreno_info *gpus;
+	unsigned gpus_count;
+};
+
+#define DECLARE_ADRENO_GPULIST(name)                  \
+const struct adreno_gpulist name ## _gpulist = {      \
+	name ## _gpus, ARRAY_SIZE(name ## _gpus)      \
+}
 
 /*
  * Helper to build a speedbin table, ie. the table:
@@ -145,38 +142,6 @@
  *     ),
  */
 #define ADRENO_SPEEDBINS(tbl...) (struct adreno_speedbin[]) { tbl {SHRT_MAX, 0} }
-=======
-};
-
-#define ADRENO_CHIP_IDS(tbl...) (uint32_t[]) { tbl, 0 }
-
-struct adreno_gpulist {
-	const struct adreno_info *gpus;
-	unsigned gpus_count;
-};
-
-#define DECLARE_ADRENO_GPULIST(name)                  \
-const struct adreno_gpulist name ## _gpulist = {      \
-	name ## _gpus, ARRAY_SIZE(name ## _gpus)      \
-}
-
-/*
- * Helper to build a speedbin table, ie. the table:
- *      fuse | speedbin
- *      -----+---------
- *        0  |   0
- *       169 |   1
- *       174 |   2
- *
- * would be declared as:
- *
- *     .speedbins = ADRENO_SPEEDBINS(
- *                      { 0,   0 },
- *                      { 169, 1 },
- *                      { 174, 2 },
- *     ),
- */
-#define ADRENO_SPEEDBINS(tbl...) (struct adreno_speedbin[]) { tbl {SHRT_MAX, 0} }
 
 struct adreno_protect {
 	const uint32_t *regs;
@@ -190,7 +155,6 @@
 	.count = ARRAY_SIZE(name ## _regs),		\
 	.count_max = __count_max,			\
 };
->>>>>>> 2d5404ca
 
 struct adreno_gpu {
 	struct msm_gpu base;
@@ -272,11 +236,8 @@
 	 */
 	const unsigned int *reg_offsets;
 	bool gmu_is_wrapper;
-<<<<<<< HEAD
-=======
 
 	bool has_ray_tracing;
->>>>>>> 2d5404ca
 };
 #define to_adreno_gpu(x) container_of(x, struct adreno_gpu, base)
 
@@ -322,7 +283,6 @@
 		return false;
 	return gpu->info->revn == revn;
 }
-<<<<<<< HEAD
 
 static inline bool adreno_has_gmu_wrapper(const struct adreno_gpu *gpu)
 {
@@ -353,172 +313,17 @@
 	return adreno_is_revn(gpu, 305);
 }
 
-=======
-
-static inline bool adreno_has_gmu_wrapper(const struct adreno_gpu *gpu)
-{
-	return gpu->gmu_is_wrapper;
-}
-
-static inline bool adreno_is_a2xx(const struct adreno_gpu *gpu)
-{
-	if (WARN_ON_ONCE(!gpu->info))
-		return false;
-	return gpu->info->family <= ADRENO_2XX_GEN2;
-}
-
-static inline bool adreno_is_a20x(const struct adreno_gpu *gpu)
-{
-	if (WARN_ON_ONCE(!gpu->info))
-		return false;
-	return gpu->info->family == ADRENO_2XX_GEN1;
-}
-
-static inline bool adreno_is_a225(const struct adreno_gpu *gpu)
-{
-	return adreno_is_revn(gpu, 225);
-}
-
-static inline bool adreno_is_a305(const struct adreno_gpu *gpu)
-{
-	return adreno_is_revn(gpu, 305);
-}
-
 static inline bool adreno_is_a305b(const struct adreno_gpu *gpu)
 {
 	return gpu->info->chip_ids[0] == 0x03000512;
 }
 
->>>>>>> 2d5404ca
 static inline bool adreno_is_a306(const struct adreno_gpu *gpu)
 {
 	/* yes, 307, because a305c is 306 */
 	return adreno_is_revn(gpu, 307);
 }
 
-<<<<<<< HEAD
-static inline bool adreno_is_a320(const struct adreno_gpu *gpu)
-{
-	return adreno_is_revn(gpu, 320);
-}
-
-static inline bool adreno_is_a330(const struct adreno_gpu *gpu)
-{
-	return adreno_is_revn(gpu, 330);
-}
-
-static inline bool adreno_is_a330v2(const struct adreno_gpu *gpu)
-{
-	return adreno_is_a330(gpu) && (adreno_patchid(gpu) > 0);
-}
-
-static inline int adreno_is_a405(const struct adreno_gpu *gpu)
-{
-	return adreno_is_revn(gpu, 405);
-}
-
-static inline int adreno_is_a420(const struct adreno_gpu *gpu)
-{
-	return adreno_is_revn(gpu, 420);
-}
-
-static inline int adreno_is_a430(const struct adreno_gpu *gpu)
-{
-	return adreno_is_revn(gpu, 430);
-}
-
-static inline int adreno_is_a506(const struct adreno_gpu *gpu)
-{
-	return adreno_is_revn(gpu, 506);
-}
-
-static inline int adreno_is_a508(const struct adreno_gpu *gpu)
-{
-	return adreno_is_revn(gpu, 508);
-}
-
-static inline int adreno_is_a509(const struct adreno_gpu *gpu)
-{
-	return adreno_is_revn(gpu, 509);
-}
-
-static inline int adreno_is_a510(const struct adreno_gpu *gpu)
-{
-	return adreno_is_revn(gpu, 510);
-}
-
-static inline int adreno_is_a512(const struct adreno_gpu *gpu)
-{
-	return adreno_is_revn(gpu, 512);
-}
-
-static inline int adreno_is_a530(const struct adreno_gpu *gpu)
-{
-	return adreno_is_revn(gpu, 530);
-}
-
-static inline int adreno_is_a540(const struct adreno_gpu *gpu)
-{
-	return adreno_is_revn(gpu, 540);
-}
-
-static inline int adreno_is_a610(const struct adreno_gpu *gpu)
-{
-	return adreno_is_revn(gpu, 610);
-}
-
-static inline int adreno_is_a618(const struct adreno_gpu *gpu)
-{
-	return adreno_is_revn(gpu, 618);
-}
-
-static inline int adreno_is_a619(const struct adreno_gpu *gpu)
-{
-	return adreno_is_revn(gpu, 619);
-}
-
-static inline int adreno_is_a619_holi(const struct adreno_gpu *gpu)
-{
-	return adreno_is_a619(gpu) && adreno_has_gmu_wrapper(gpu);
-}
-
-static inline int adreno_is_a630(const struct adreno_gpu *gpu)
-{
-	return adreno_is_revn(gpu, 630);
-}
-
-static inline int adreno_is_a640(const struct adreno_gpu *gpu)
-{
-	return adreno_is_revn(gpu, 640);
-}
-
-static inline int adreno_is_a650(const struct adreno_gpu *gpu)
-{
-	return adreno_is_revn(gpu, 650);
-}
-
-static inline int adreno_is_7c3(const struct adreno_gpu *gpu)
-{
-	return gpu->info->chip_ids[0] == 0x06030500;
-}
-
-static inline int adreno_is_a660(const struct adreno_gpu *gpu)
-{
-	return adreno_is_revn(gpu, 660);
-}
-
-static inline int adreno_is_a680(const struct adreno_gpu *gpu)
-{
-	return adreno_is_revn(gpu, 680);
-}
-
-static inline int adreno_is_a690(const struct adreno_gpu *gpu)
-{
-	return gpu->info->chip_ids[0] == 0x06090000;
-}
-
-/* check for a615, a616, a618, a619 or any a630 derivatives */
-=======
 static inline bool adreno_is_a306a(const struct adreno_gpu *gpu)
 {
 	/* a306a (marketing name is a308) */
@@ -676,7 +481,6 @@
 	       adreno_is_a619(gpu);
 }
 
->>>>>>> 2d5404ca
 static inline int adreno_is_a630_family(const struct adreno_gpu *gpu)
 {
 	if (WARN_ON_ONCE(!gpu->info))
@@ -717,9 +521,6 @@
 	return gpu->info->chip_ids[0] == 0x43050a01;
 }
 
-<<<<<<< HEAD
-/* Placeholder to make future diffs smaller */
-=======
 static inline int adreno_is_a750(struct adreno_gpu *gpu)
 {
 	return gpu->info->chip_ids[0] == 0x43051401;
@@ -730,17 +531,12 @@
 	return gpu->info->chip_ids[0] == 0x43050c01;
 }
 
->>>>>>> 2d5404ca
 static inline int adreno_is_a740_family(struct adreno_gpu *gpu)
 {
 	if (WARN_ON_ONCE(!gpu->info))
 		return false;
-<<<<<<< HEAD
-	return gpu->info->family == ADRENO_7XX_GEN2;
-=======
 	return gpu->info->family == ADRENO_7XX_GEN2 ||
 	       gpu->info->family == ADRENO_7XX_GEN3;
->>>>>>> 2d5404ca
 }
 
 static inline int adreno_is_a7xx(struct adreno_gpu *gpu)
