--- conflicted
+++ resolved
@@ -17,33 +17,8 @@
 #include "adreno_common.xml.h"
 #include "adreno_pm4.xml.h"
 
-<<<<<<< HEAD
-#define REG_ADRENO_DEFINE(_offset, _reg) [_offset] = (_reg) + 1
-#define REG_SKIP ~0
-#define REG_ADRENO_SKIP(_offset) [_offset] = REG_SKIP
-
-extern bool snapshot_debugbus;
-
-/**
- * adreno_regs: List of registers that are used in across all
- * 3D devices. Each device type has different offset value for the same
- * register, so an array of register offsets are declared for every device
- * and are indexed by the enumeration values defined in this enum
- */
-enum adreno_regs {
-	REG_ADRENO_CP_RB_BASE,
-	REG_ADRENO_CP_RB_BASE_HI,
-	REG_ADRENO_CP_RB_RPTR_ADDR,
-	REG_ADRENO_CP_RB_RPTR_ADDR_HI,
-	REG_ADRENO_CP_RB_RPTR,
-	REG_ADRENO_CP_RB_WPTR,
-	REG_ADRENO_CP_RB_CNTL,
-	REG_ADRENO_REGISTER_MAX,
-};
-=======
 extern bool snapshot_debugbus;
 extern bool allow_vram_carveout;
->>>>>>> 7d2a07b7
 
 enum {
 	ADRENO_FW_PM4 = 0,
@@ -80,11 +55,7 @@
 	u32 value;
 };
 
-<<<<<<< HEAD
-extern const struct adreno_reglist a630_hwcg[], a640_hwcg[], a650_hwcg[];
-=======
 extern const struct adreno_reglist a630_hwcg[], a640_hwcg[], a650_hwcg[], a660_hwcg[];
->>>>>>> 7d2a07b7
 
 struct adreno_info {
 	struct adreno_rev rev;
@@ -216,11 +187,6 @@
 	return gpu->revn == 405;
 }
 
-static inline int adreno_is_a405(struct adreno_gpu *gpu)
-{
-	return gpu->revn == 405;
-}
-
 static inline int adreno_is_a420(struct adreno_gpu *gpu)
 {
 	return gpu->revn == 420;
@@ -231,8 +197,6 @@
        return gpu->revn == 430;
 }
 
-<<<<<<< HEAD
-=======
 static inline int adreno_is_a508(struct adreno_gpu *gpu)
 {
 	return gpu->revn == 508;
@@ -243,20 +207,16 @@
 	return gpu->revn == 509;
 }
 
->>>>>>> 7d2a07b7
 static inline int adreno_is_a510(struct adreno_gpu *gpu)
 {
 	return gpu->revn == 510;
 }
 
-<<<<<<< HEAD
-=======
 static inline int adreno_is_a512(struct adreno_gpu *gpu)
 {
 	return gpu->revn == 512;
 }
 
->>>>>>> 7d2a07b7
 static inline int adreno_is_a530(struct adreno_gpu *gpu)
 {
 	return gpu->revn == 530;
@@ -287,8 +247,6 @@
        return gpu->revn == 650;
 }
 
-<<<<<<< HEAD
-=======
 static inline int adreno_is_a660(struct adreno_gpu *gpu)
 {
        return gpu->revn == 660;
@@ -300,7 +258,6 @@
        return gpu->revn == 650 || gpu->revn == 620 || gpu->revn == 660;
 }
 
->>>>>>> 7d2a07b7
 int adreno_get_param(struct msm_gpu *gpu, uint32_t param, uint64_t *value);
 const struct firmware *adreno_request_fw(struct adreno_gpu *adreno_gpu,
 		const char *fwname);
@@ -342,11 +299,8 @@
 adreno_iommu_create_address_space(struct msm_gpu *gpu,
 		struct platform_device *pdev);
 
-<<<<<<< HEAD
-=======
 void adreno_set_llc_attributes(struct iommu_domain *iommu);
 
->>>>>>> 7d2a07b7
 /*
  * For a5xx and a6xx targets load the zap shader that is used to pull the GPU
  * out of secure mode
@@ -407,49 +361,6 @@
 		((opcode & 0x7F) << 16) | (PM4_PARITY(opcode) << 23));
 }
 
-<<<<<<< HEAD
-/*
- * adreno_reg_check() - Checks the validity of a register enum
- * @gpu:		Pointer to struct adreno_gpu
- * @offset_name:	The register enum that is checked
- */
-static inline bool adreno_reg_check(struct adreno_gpu *gpu,
-		enum adreno_regs offset_name)
-{
-	BUG_ON(offset_name >= REG_ADRENO_REGISTER_MAX || !gpu->reg_offsets[offset_name]);
-
-	/*
-	 * REG_SKIP is a special value that tell us that the register in
-	 * question isn't implemented on target but don't trigger a BUG(). This
-	 * is used to cleanly implement adreno_gpu_write64() and
-	 * adreno_gpu_read64() in a generic fashion
-	 */
-	if (gpu->reg_offsets[offset_name] == REG_SKIP)
-		return false;
-
-	return true;
-}
-
-static inline u32 adreno_gpu_read(struct adreno_gpu *gpu,
-		enum adreno_regs offset_name)
-{
-	u32 reg = gpu->reg_offsets[offset_name];
-	u32 val = 0;
-	if(adreno_reg_check(gpu,offset_name))
-		val = gpu_read(&gpu->base, reg - 1);
-	return val;
-}
-
-static inline void adreno_gpu_write(struct adreno_gpu *gpu,
-		enum adreno_regs offset_name, u32 data)
-{
-	u32 reg = gpu->reg_offsets[offset_name];
-	if(adreno_reg_check(gpu, offset_name))
-		gpu_write(&gpu->base, reg - 1, data);
-}
-
-=======
->>>>>>> 7d2a07b7
 struct msm_gpu *a2xx_gpu_init(struct drm_device *dev);
 struct msm_gpu *a3xx_gpu_init(struct drm_device *dev);
 struct msm_gpu *a4xx_gpu_init(struct drm_device *dev);
