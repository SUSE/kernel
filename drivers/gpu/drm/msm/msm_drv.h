--- conflicted
+++ resolved
@@ -29,10 +29,6 @@
 #include <drm/drm_atomic.h>
 #include <drm/drm_atomic_helper.h>
 #include <drm/drm_probe_helper.h>
-<<<<<<< HEAD
-#include <drm/drm_fb_helper.h>
-=======
->>>>>>> eb3cdb58
 #include <drm/display/drm_dsc.h>
 #include <drm/msm_drm.h>
 #include <drm/drm_gem.h>
@@ -65,10 +61,7 @@
 	MSM_DP_CONTROLLER_0,
 	MSM_DP_CONTROLLER_1,
 	MSM_DP_CONTROLLER_2,
-<<<<<<< HEAD
-=======
 	MSM_DP_CONTROLLER_3,
->>>>>>> eb3cdb58
 	MSM_DP_CONTROLLER_COUNT,
 };
 
@@ -106,11 +99,6 @@
 	struct drm_device *dev;
 	unsigned int crtc_id;
 	struct kthread_worker *worker;
-};
-
-/* DSC config */
-struct msm_display_dsc_config {
-	struct drm_dsc_config *drm;
 };
 
 struct msm_drm_private {
@@ -207,11 +195,8 @@
 		struct mutex lock;
 	} lru;
 
-<<<<<<< HEAD
-=======
 	struct workqueue_struct *wq;
 
->>>>>>> eb3cdb58
 	unsigned int num_crtcs;
 	struct drm_crtc *crtcs[MAX_CRTCS];
 
@@ -245,8 +230,6 @@
 	 */
 	unsigned int hangcheck_period;
 
-<<<<<<< HEAD
-=======
 	/** gpu_devfreq_config: Devfreq tuning config for the GPU. */
 	struct devfreq_simple_ondemand_data gpu_devfreq_config;
 
@@ -255,7 +238,6 @@
 	 */
 	bool gpu_clamp_to_idle;
 
->>>>>>> eb3cdb58
 	/**
 	 * disable_err_irq:
 	 *
@@ -358,11 +340,7 @@
 bool msm_dsi_is_cmd_mode(struct msm_dsi *msm_dsi);
 bool msm_dsi_is_bonded_dsi(struct msm_dsi *msm_dsi);
 bool msm_dsi_is_master_dsi(struct msm_dsi *msm_dsi);
-<<<<<<< HEAD
-struct msm_display_dsc_config *msm_dsi_get_dsc_config(struct msm_dsi *msm_dsi);
-=======
 struct drm_dsc_config *msm_dsi_get_dsc_config(struct msm_dsi *msm_dsi);
->>>>>>> eb3cdb58
 #else
 static inline void __init msm_dsi_register(void)
 {
@@ -392,11 +370,7 @@
 	return false;
 }
 
-<<<<<<< HEAD
-static inline struct msm_display_dsc_config *msm_dsi_get_dsc_config(struct msm_dsi *msm_dsi)
-=======
 static inline struct drm_dsc_config *msm_dsi_get_dsc_config(struct msm_dsi *msm_dsi)
->>>>>>> eb3cdb58
 {
 	return NULL;
 }
@@ -577,11 +551,7 @@
 		remaining_jiffies = ktime_divns(rem, NSEC_PER_SEC / HZ);
 	}
 
-<<<<<<< HEAD
-	return clamp(remaining_jiffies, 0LL, (s64)INT_MAX);
-=======
 	return clamp(remaining_jiffies, 1LL, (s64)INT_MAX);
->>>>>>> eb3cdb58
 }
 
 /* Driver helpers */
