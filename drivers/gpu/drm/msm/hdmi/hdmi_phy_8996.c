--- conflicted
+++ resolved
@@ -691,13 +691,6 @@
 	.is_enabled = hdmi_8996_pll_is_enabled,
 };
 
-<<<<<<< HEAD
-static const char * const hdmi_pll_parents[] = {
-	"xo",
-};
-
-=======
->>>>>>> eb3cdb58
 static const struct clk_init_data pll_init = {
 	.name = "hdmipll",
 	.ops = &hdmi_8996_pll_ops,
