--- conflicted
+++ resolved
@@ -95,7 +95,6 @@
 }
 
 static void mdp4_enable_commit(struct msm_kms *kms)
-<<<<<<< HEAD
 {
 	struct mdp4_kms *mdp4_kms = to_mdp4_kms(to_mdp_kms(kms));
 	mdp4_enable(mdp4_kms);
@@ -104,16 +103,6 @@
 static void mdp4_disable_commit(struct msm_kms *kms)
 {
 	struct mdp4_kms *mdp4_kms = to_mdp4_kms(to_mdp_kms(kms));
-=======
-{
-	struct mdp4_kms *mdp4_kms = to_mdp4_kms(to_mdp_kms(kms));
-	mdp4_enable(mdp4_kms);
-}
-
-static void mdp4_disable_commit(struct msm_kms *kms)
-{
-	struct mdp4_kms *mdp4_kms = to_mdp4_kms(to_mdp_kms(kms));
->>>>>>> 7d2a07b7
 	mdp4_disable(mdp4_kms);
 }
 
