// SPDX-License-Identifier: GPL-2.0-only
/* Copyright (c) 2015-2018, The Linux Foundation. All rights reserved.
 * Copyright (c) 2022-2023, Qualcomm Innovation Center, Inc. All rights reserved.
 */

#define pr_fmt(fmt)	"[drm:%s:%d] " fmt, __func__, __LINE__
#include <linux/slab.h>
#include <linux/of_address.h>
#include <linux/platform_device.h>
#include "dpu_hw_mdss.h"
#include "dpu_hw_interrupts.h"
#include "dpu_hw_catalog.h"
#include "dpu_kms.h"

#define VIG_BASE_MASK \
	(BIT(DPU_SSPP_QOS) |\
	BIT(DPU_SSPP_CDP) |\
	BIT(DPU_SSPP_TS_PREFILL) | BIT(DPU_SSPP_EXCL_RECT))

#define VIG_MASK \
	(VIG_BASE_MASK | \
	BIT(DPU_SSPP_CSC_10BIT))

#define VIG_MSM8998_MASK \
	(VIG_MASK | BIT(DPU_SSPP_SCALER_QSEED3))

#define VIG_SDM845_MASK \
	(VIG_MASK | BIT(DPU_SSPP_QOS_8LVL) | BIT(DPU_SSPP_SCALER_QSEED3))

#define VIG_SDM845_MASK_SDMA \
	(VIG_SDM845_MASK | BIT(DPU_SSPP_SMART_DMA_V2))

#define VIG_SC7180_MASK \
	(VIG_MASK | BIT(DPU_SSPP_QOS_8LVL) | BIT(DPU_SSPP_SCALER_QSEED4))

#define VIG_SC7180_MASK_SDMA \
	(VIG_SC7180_MASK | BIT(DPU_SSPP_SMART_DMA_V2))

#define VIG_QCM2290_MASK (VIG_BASE_MASK | BIT(DPU_SSPP_QOS_8LVL))

#define DMA_MSM8998_MASK \
	(BIT(DPU_SSPP_QOS) |\
	BIT(DPU_SSPP_TS_PREFILL) | BIT(DPU_SSPP_TS_PREFILL_REC1) |\
	BIT(DPU_SSPP_CDP) | BIT(DPU_SSPP_EXCL_RECT))

#define VIG_SC7280_MASK \
	(VIG_SC7180_MASK | BIT(DPU_SSPP_INLINE_ROTATION))

#define VIG_SC7280_MASK_SDMA \
	(VIG_SC7280_MASK | BIT(DPU_SSPP_SMART_DMA_V2))

#define DMA_SDM845_MASK \
	(BIT(DPU_SSPP_QOS) | BIT(DPU_SSPP_QOS_8LVL) |\
	BIT(DPU_SSPP_TS_PREFILL) | BIT(DPU_SSPP_TS_PREFILL_REC1) |\
	BIT(DPU_SSPP_CDP) | BIT(DPU_SSPP_EXCL_RECT))

#define DMA_CURSOR_SDM845_MASK \
	(DMA_SDM845_MASK | BIT(DPU_SSPP_CURSOR))

#define DMA_SDM845_MASK_SDMA \
	(DMA_SDM845_MASK | BIT(DPU_SSPP_SMART_DMA_V2))

#define DMA_CURSOR_SDM845_MASK_SDMA \
	(DMA_CURSOR_SDM845_MASK | BIT(DPU_SSPP_SMART_DMA_V2))

#define DMA_CURSOR_MSM8998_MASK \
	(DMA_MSM8998_MASK | BIT(DPU_SSPP_CURSOR))

#define MIXER_MSM8998_MASK \
	(BIT(DPU_MIXER_SOURCESPLIT))

#define MIXER_SDM845_MASK \
	(BIT(DPU_MIXER_SOURCESPLIT) | BIT(DPU_DIM_LAYER) | BIT(DPU_MIXER_COMBINED_ALPHA))

#define MIXER_QCM2290_MASK \
	(BIT(DPU_DIM_LAYER) | BIT(DPU_MIXER_COMBINED_ALPHA))

#define PINGPONG_SDM845_MASK \
<<<<<<< HEAD
	(BIT(DPU_PINGPONG_DITHER) | BIT(DPU_PINGPONG_TE))
=======
	(BIT(DPU_PINGPONG_DITHER) | BIT(DPU_PINGPONG_TE) | BIT(DPU_PINGPONG_DSC))
>>>>>>> 38e945c6

#define PINGPONG_SDM845_TE2_MASK \
	(PINGPONG_SDM845_MASK | BIT(DPU_PINGPONG_TE2))

#define PINGPONG_SM8150_MASK \
<<<<<<< HEAD
	(BIT(DPU_PINGPONG_DITHER))
=======
	(BIT(DPU_PINGPONG_DITHER) | BIT(DPU_PINGPONG_DSC))
>>>>>>> 38e945c6

#define CTL_SC7280_MASK \
	(BIT(DPU_CTL_ACTIVE_CFG) | \
	 BIT(DPU_CTL_FETCH_ACTIVE) | \
	 BIT(DPU_CTL_VM_CFG) | \
	 BIT(DPU_CTL_DSPP_SUB_BLOCK_FLUSH))

#define CTL_SM8550_MASK \
	(CTL_SC7280_MASK | BIT(DPU_CTL_HAS_LAYER_EXT4))

#define MERGE_3D_SM8150_MASK (0)

#define DSPP_SC7180_MASK BIT(DPU_DSPP_PCC)

#define INTF_SDM845_MASK (0)

#define INTF_SC7180_MASK \
	(BIT(DPU_INTF_INPUT_CTRL) | \
	 BIT(DPU_INTF_TE) | \
	 BIT(DPU_INTF_STATUS_SUPPORTED) | \
	 BIT(DPU_DATA_HCTL_EN))

<<<<<<< HEAD
#define INTF_SC7280_MASK (INTF_SC7180_MASK)
=======
#define INTF_SC7280_MASK (INTF_SC7180_MASK | BIT(DPU_INTF_DATA_COMPRESS))
>>>>>>> 38e945c6

#define WB_SM8250_MASK (BIT(DPU_WB_LINE_MODE) | \
			 BIT(DPU_WB_UBWC) | \
			 BIT(DPU_WB_YUV_CONFIG) | \
			 BIT(DPU_WB_PIPE_ALPHA) | \
			 BIT(DPU_WB_XY_ROI_OFFSET) | \
			 BIT(DPU_WB_QOS) | \
			 BIT(DPU_WB_QOS_8LVL) | \
			 BIT(DPU_WB_CDP) | \
			 BIT(DPU_WB_INPUT_CTRL))

#define DEFAULT_PIXEL_RAM_SIZE		(50 * 1024)
#define DEFAULT_DPU_LINE_WIDTH		2048
#define DEFAULT_DPU_OUTPUT_LINE_WIDTH	2560

#define MAX_HORZ_DECIMATION	4
#define MAX_VERT_DECIMATION	4

#define MAX_UPSCALE_RATIO	20
#define MAX_DOWNSCALE_RATIO	4
#define SSPP_UNITY_SCALE	1

#define STRCAT(X, Y) (X Y)

static const uint32_t plane_formats[] = {
	DRM_FORMAT_ARGB8888,
	DRM_FORMAT_ABGR8888,
	DRM_FORMAT_RGBA8888,
	DRM_FORMAT_BGRA8888,
	DRM_FORMAT_XRGB8888,
	DRM_FORMAT_RGBX8888,
	DRM_FORMAT_BGRX8888,
	DRM_FORMAT_XBGR8888,
	DRM_FORMAT_ARGB2101010,
	DRM_FORMAT_XRGB2101010,
	DRM_FORMAT_RGB888,
	DRM_FORMAT_BGR888,
	DRM_FORMAT_RGB565,
	DRM_FORMAT_BGR565,
	DRM_FORMAT_ARGB1555,
	DRM_FORMAT_ABGR1555,
	DRM_FORMAT_RGBA5551,
	DRM_FORMAT_BGRA5551,
	DRM_FORMAT_XRGB1555,
	DRM_FORMAT_XBGR1555,
	DRM_FORMAT_RGBX5551,
	DRM_FORMAT_BGRX5551,
	DRM_FORMAT_ARGB4444,
	DRM_FORMAT_ABGR4444,
	DRM_FORMAT_RGBA4444,
	DRM_FORMAT_BGRA4444,
	DRM_FORMAT_XRGB4444,
	DRM_FORMAT_XBGR4444,
	DRM_FORMAT_RGBX4444,
	DRM_FORMAT_BGRX4444,
};

static const uint32_t plane_formats_yuv[] = {
	DRM_FORMAT_ARGB8888,
	DRM_FORMAT_ABGR8888,
	DRM_FORMAT_RGBA8888,
	DRM_FORMAT_BGRX8888,
	DRM_FORMAT_BGRA8888,
	DRM_FORMAT_ARGB2101010,
	DRM_FORMAT_XRGB2101010,
	DRM_FORMAT_XRGB8888,
	DRM_FORMAT_XBGR8888,
	DRM_FORMAT_RGBX8888,
	DRM_FORMAT_RGB888,
	DRM_FORMAT_BGR888,
	DRM_FORMAT_RGB565,
	DRM_FORMAT_BGR565,
	DRM_FORMAT_ARGB1555,
	DRM_FORMAT_ABGR1555,
	DRM_FORMAT_RGBA5551,
	DRM_FORMAT_BGRA5551,
	DRM_FORMAT_XRGB1555,
	DRM_FORMAT_XBGR1555,
	DRM_FORMAT_RGBX5551,
	DRM_FORMAT_BGRX5551,
	DRM_FORMAT_ARGB4444,
	DRM_FORMAT_ABGR4444,
	DRM_FORMAT_RGBA4444,
	DRM_FORMAT_BGRA4444,
	DRM_FORMAT_XRGB4444,
	DRM_FORMAT_XBGR4444,
	DRM_FORMAT_RGBX4444,
	DRM_FORMAT_BGRX4444,

	DRM_FORMAT_P010,
	DRM_FORMAT_NV12,
	DRM_FORMAT_NV21,
	DRM_FORMAT_NV16,
	DRM_FORMAT_NV61,
	DRM_FORMAT_VYUY,
	DRM_FORMAT_UYVY,
	DRM_FORMAT_YUYV,
	DRM_FORMAT_YVYU,
	DRM_FORMAT_YUV420,
	DRM_FORMAT_YVU420,
};

static const u32 rotation_v2_formats[] = {
	DRM_FORMAT_NV12,
	/* TODO add formats after validation */
};

static const uint32_t wb2_formats[] = {
	DRM_FORMAT_RGB565,
	DRM_FORMAT_BGR565,
	DRM_FORMAT_RGB888,
	DRM_FORMAT_ARGB8888,
	DRM_FORMAT_RGBA8888,
	DRM_FORMAT_ABGR8888,
	DRM_FORMAT_XRGB8888,
	DRM_FORMAT_RGBX8888,
	DRM_FORMAT_XBGR8888,
	DRM_FORMAT_ARGB1555,
	DRM_FORMAT_RGBA5551,
	DRM_FORMAT_XRGB1555,
	DRM_FORMAT_RGBX5551,
	DRM_FORMAT_ARGB4444,
	DRM_FORMAT_RGBA4444,
	DRM_FORMAT_RGBX4444,
	DRM_FORMAT_XRGB4444,
	DRM_FORMAT_BGR565,
	DRM_FORMAT_BGR888,
	DRM_FORMAT_ABGR8888,
	DRM_FORMAT_BGRA8888,
	DRM_FORMAT_BGRX8888,
	DRM_FORMAT_XBGR8888,
	DRM_FORMAT_ABGR1555,
	DRM_FORMAT_BGRA5551,
	DRM_FORMAT_XBGR1555,
	DRM_FORMAT_BGRX5551,
	DRM_FORMAT_ABGR4444,
	DRM_FORMAT_BGRA4444,
	DRM_FORMAT_BGRX4444,
	DRM_FORMAT_XBGR4444,
};

/*************************************************************
 * SSPP sub blocks config
 *************************************************************/

/* SSPP common configuration */
#define _VIG_SBLK(num, sdma_pri, qseed_ver) \
	{ \
	.maxdwnscale = MAX_DOWNSCALE_RATIO, \
	.maxupscale = MAX_UPSCALE_RATIO, \
	.smart_dma_priority = sdma_pri, \
	.scaler_blk = {.name = STRCAT("sspp_scaler", num), \
		.id = qseed_ver, \
		.base = 0xa00, .len = 0xa0,}, \
	.csc_blk = {.name = STRCAT("sspp_csc", num), \
		.id = DPU_SSPP_CSC_10BIT, \
		.base = 0x1a00, .len = 0x100,}, \
	.format_list = plane_formats_yuv, \
	.num_formats = ARRAY_SIZE(plane_formats_yuv), \
	.virt_format_list = plane_formats, \
	.virt_num_formats = ARRAY_SIZE(plane_formats), \
	.rotation_cfg = NULL, \
	}

#define _VIG_SBLK_ROT(num, sdma_pri, qseed_ver, rot_cfg) \
	{ \
	.maxdwnscale = MAX_DOWNSCALE_RATIO, \
	.maxupscale = MAX_UPSCALE_RATIO, \
	.smart_dma_priority = sdma_pri, \
	.scaler_blk = {.name = STRCAT("sspp_scaler", num), \
		.id = qseed_ver, \
		.base = 0xa00, .len = 0xa0,}, \
	.csc_blk = {.name = STRCAT("sspp_csc", num), \
		.id = DPU_SSPP_CSC_10BIT, \
		.base = 0x1a00, .len = 0x100,}, \
	.format_list = plane_formats_yuv, \
	.num_formats = ARRAY_SIZE(plane_formats_yuv), \
	.virt_format_list = plane_formats, \
	.virt_num_formats = ARRAY_SIZE(plane_formats), \
	.rotation_cfg = rot_cfg, \
	}

#define _DMA_SBLK(num, sdma_pri) \
	{ \
	.maxdwnscale = SSPP_UNITY_SCALE, \
	.maxupscale = SSPP_UNITY_SCALE, \
	.smart_dma_priority = sdma_pri, \
	.format_list = plane_formats, \
	.num_formats = ARRAY_SIZE(plane_formats), \
	.virt_format_list = plane_formats, \
	.virt_num_formats = ARRAY_SIZE(plane_formats), \
	}

static const struct dpu_sspp_sub_blks msm8998_vig_sblk_0 =
				_VIG_SBLK("0", 0, DPU_SSPP_SCALER_QSEED3);
static const struct dpu_sspp_sub_blks msm8998_vig_sblk_1 =
				_VIG_SBLK("1", 0, DPU_SSPP_SCALER_QSEED3);
static const struct dpu_sspp_sub_blks msm8998_vig_sblk_2 =
				_VIG_SBLK("2", 0, DPU_SSPP_SCALER_QSEED3);
static const struct dpu_sspp_sub_blks msm8998_vig_sblk_3 =
				_VIG_SBLK("3", 0, DPU_SSPP_SCALER_QSEED3);

static const struct dpu_rotation_cfg dpu_rot_sc7280_cfg_v2 = {
	.rot_maxheight = 1088,
	.rot_num_formats = ARRAY_SIZE(rotation_v2_formats),
	.rot_format_list = rotation_v2_formats,
};

static const struct dpu_sspp_sub_blks sdm845_vig_sblk_0 =
				_VIG_SBLK("0", 5, DPU_SSPP_SCALER_QSEED3);
static const struct dpu_sspp_sub_blks sdm845_vig_sblk_1 =
				_VIG_SBLK("1", 6, DPU_SSPP_SCALER_QSEED3);
static const struct dpu_sspp_sub_blks sdm845_vig_sblk_2 =
				_VIG_SBLK("2", 7, DPU_SSPP_SCALER_QSEED3);
static const struct dpu_sspp_sub_blks sdm845_vig_sblk_3 =
				_VIG_SBLK("3", 8, DPU_SSPP_SCALER_QSEED3);

static const struct dpu_sspp_sub_blks sdm845_dma_sblk_0 = _DMA_SBLK("8", 1);
static const struct dpu_sspp_sub_blks sdm845_dma_sblk_1 = _DMA_SBLK("9", 2);
static const struct dpu_sspp_sub_blks sdm845_dma_sblk_2 = _DMA_SBLK("10", 3);
static const struct dpu_sspp_sub_blks sdm845_dma_sblk_3 = _DMA_SBLK("11", 4);

#define SSPP_BLK(_name, _id, _base, _len, _features, \
		_sblk, _xinid, _type, _clkctrl) \
	{ \
	.name = _name, .id = _id, \
	.base = _base, .len = _len, \
	.features = _features, \
	.sblk = &_sblk, \
	.xin_id = _xinid, \
	.type = _type, \
	.clk_ctrl = _clkctrl \
	}

static const struct dpu_sspp_sub_blks sc7180_vig_sblk_0 =
				_VIG_SBLK("0", 4, DPU_SSPP_SCALER_QSEED4);

static const struct dpu_sspp_sub_blks sc7280_vig_sblk_0 =
			_VIG_SBLK_ROT("0", 4, DPU_SSPP_SCALER_QSEED4, &dpu_rot_sc7280_cfg_v2);

static const struct dpu_sspp_sub_blks sm6115_vig_sblk_0 =
				_VIG_SBLK("0", 2, DPU_SSPP_SCALER_QSEED4);

static const struct dpu_sspp_sub_blks sm8250_vig_sblk_0 =
				_VIG_SBLK("0", 5, DPU_SSPP_SCALER_QSEED4);
static const struct dpu_sspp_sub_blks sm8250_vig_sblk_1 =
				_VIG_SBLK("1", 6, DPU_SSPP_SCALER_QSEED4);
static const struct dpu_sspp_sub_blks sm8250_vig_sblk_2 =
				_VIG_SBLK("2", 7, DPU_SSPP_SCALER_QSEED4);
static const struct dpu_sspp_sub_blks sm8250_vig_sblk_3 =
				_VIG_SBLK("3", 8, DPU_SSPP_SCALER_QSEED4);

static const struct dpu_sspp_sub_blks sm8550_vig_sblk_0 =
				_VIG_SBLK("0", 7, DPU_SSPP_SCALER_QSEED4);
static const struct dpu_sspp_sub_blks sm8550_vig_sblk_1 =
				_VIG_SBLK("1", 8, DPU_SSPP_SCALER_QSEED4);
static const struct dpu_sspp_sub_blks sm8550_vig_sblk_2 =
				_VIG_SBLK("2", 9, DPU_SSPP_SCALER_QSEED4);
static const struct dpu_sspp_sub_blks sm8550_vig_sblk_3 =
				_VIG_SBLK("3", 10, DPU_SSPP_SCALER_QSEED4);
static const struct dpu_sspp_sub_blks sm8550_dma_sblk_4 = _DMA_SBLK("12", 5);
static const struct dpu_sspp_sub_blks sm8550_dma_sblk_5 = _DMA_SBLK("13", 6);

#define _VIG_SBLK_NOSCALE(num, sdma_pri) \
	{ \
	.maxdwnscale = SSPP_UNITY_SCALE, \
	.maxupscale = SSPP_UNITY_SCALE, \
	.smart_dma_priority = sdma_pri, \
	.format_list = plane_formats_yuv, \
	.num_formats = ARRAY_SIZE(plane_formats_yuv), \
	.virt_format_list = plane_formats, \
	.virt_num_formats = ARRAY_SIZE(plane_formats), \
	}

static const struct dpu_sspp_sub_blks qcm2290_vig_sblk_0 = _VIG_SBLK_NOSCALE("0", 2);
static const struct dpu_sspp_sub_blks qcm2290_dma_sblk_0 = _DMA_SBLK("8", 1);

/*************************************************************
 * MIXER sub blocks config
 *************************************************************/

#define LM_BLK(_name, _id, _base, _fmask, _sblk, _pp, _lmpair, _dspp) \
	{ \
	.name = _name, .id = _id, \
	.base = _base, .len = 0x320, \
	.features = _fmask, \
	.sblk = _sblk, \
	.pingpong = _pp, \
	.lm_pair_mask = (1 << _lmpair), \
	.dspp = _dspp \
	}

/* MSM8998 */

static const struct dpu_lm_sub_blks msm8998_lm_sblk = {
	.maxwidth = DEFAULT_DPU_OUTPUT_LINE_WIDTH,
	.maxblendstages = 7, /* excluding base layer */
	.blendstage_base = { /* offsets relative to mixer base */
		0x20, 0x50, 0x80, 0xb0, 0x230,
		0x260, 0x290
	},
};

/* SDM845 */

static const struct dpu_lm_sub_blks sdm845_lm_sblk = {
	.maxwidth = DEFAULT_DPU_OUTPUT_LINE_WIDTH,
	.maxblendstages = 11, /* excluding base layer */
	.blendstage_base = { /* offsets relative to mixer base */
		0x20, 0x38, 0x50, 0x68, 0x80, 0x98,
		0xb0, 0xc8, 0xe0, 0xf8, 0x110
	},
};

/* SC7180 */

static const struct dpu_lm_sub_blks sc7180_lm_sblk = {
	.maxwidth = DEFAULT_DPU_OUTPUT_LINE_WIDTH,
	.maxblendstages = 7, /* excluding base layer */
	.blendstage_base = { /* offsets relative to mixer base */
		0x20, 0x38, 0x50, 0x68, 0x80, 0x98, 0xb0
	},
};

/* QCM2290 */

static const struct dpu_lm_sub_blks qcm2290_lm_sblk = {
	.maxwidth = DEFAULT_DPU_LINE_WIDTH,
	.maxblendstages = 4, /* excluding base layer */
	.blendstage_base = { /* offsets relative to mixer base */
		0x20, 0x38, 0x50, 0x68
	},
};

/*************************************************************
 * DSPP sub blocks config
 *************************************************************/
static const struct dpu_dspp_sub_blks msm8998_dspp_sblk = {
	.pcc = {.id = DPU_DSPP_PCC, .base = 0x1700,
		.len = 0x90, .version = 0x10007},
<<<<<<< HEAD
	.gc = { .id = DPU_DSPP_GC, .base = 0x17c0,
		.len = 0x90, .version = 0x10007},
=======
>>>>>>> 38e945c6
};

static const struct dpu_dspp_sub_blks sm8150_dspp_sblk = {
	.pcc = {.id = DPU_DSPP_PCC, .base = 0x1700,
		.len = 0x90, .version = 0x40000},
};

#define DSPP_BLK(_name, _id, _base, _mask, _sblk) \
		{\
		.name = _name, .id = _id, \
		.base = _base, .len = 0x1800, \
		.features = _mask, \
		.sblk = _sblk \
		}

/*************************************************************
 * PINGPONG sub blocks config
 *************************************************************/
static const struct dpu_pingpong_sub_blks sdm845_pp_sblk_te = {
	.te2 = {.id = DPU_PINGPONG_TE2, .base = 0x2000, .len = 0x0,
		.version = 0x1},
	.dither = {.id = DPU_PINGPONG_DITHER, .base = 0x30e0,
		.len = 0x20, .version = 0x10000},
};

static const struct dpu_pingpong_sub_blks sdm845_pp_sblk = {
	.dither = {.id = DPU_PINGPONG_DITHER, .base = 0x30e0,
		.len = 0x20, .version = 0x10000},
};

static const struct dpu_pingpong_sub_blks sc7280_pp_sblk = {
	.dither = {.id = DPU_PINGPONG_DITHER, .base = 0xe0,
	.len = 0x20, .version = 0x20000},
};

#define PP_BLK_DITHER(_name, _id, _base, _merge_3d, _sblk, _done, _rdptr) \
	{\
	.name = _name, .id = _id, \
	.base = _base, .len = 0, \
	.features = BIT(DPU_PINGPONG_DITHER), \
	.merge_3d = _merge_3d, \
	.sblk = &_sblk, \
	.intr_done = _done, \
	.intr_rdptr = _rdptr, \
	}
#define PP_BLK(_name, _id, _base, _features, _merge_3d, _sblk, _done, _rdptr) \
	{\
	.name = _name, .id = _id, \
	.base = _base, .len = 0xd4, \
	.features = _features, \
	.merge_3d = _merge_3d, \
	.sblk = &_sblk, \
	.intr_done = _done, \
	.intr_rdptr = _rdptr, \
	}

/*************************************************************
 * MERGE_3D sub blocks config
 *************************************************************/
#define MERGE_3D_BLK(_name, _id, _base) \
	{\
	.name = _name, .id = _id, \
	.base = _base, .len = 0x8, \
	.features = MERGE_3D_SM8150_MASK, \
	.sblk = NULL \
	}

/*************************************************************
 * DSC sub blocks config
 *************************************************************/
static const struct dpu_dsc_sub_blks dsc_sblk_0 = {
	.enc = {.base = 0x100, .len = 0x100},
	.ctl = {.base = 0xF00, .len = 0x10},
};

static const struct dpu_dsc_sub_blks dsc_sblk_1 = {
	.enc = {.base = 0x200, .len = 0x100},
	.ctl = {.base = 0xF80, .len = 0x10},
};

#define DSC_BLK(_name, _id, _base, _features) \
	{\
	.name = _name, .id = _id, \
	.base = _base, .len = 0x140, \
	.features = _features, \
	}

#define DSC_BLK_1_2(_name, _id, _base, _len, _features, _sblk) \
	{\
	.name = _name, .id = _id, \
	.base = _base, .len = _len, \
	.features = BIT(DPU_DSC_HW_REV_1_2) | _features, \
	.sblk = &_sblk, \
	}

/*************************************************************
 * INTF sub blocks config
 *************************************************************/
#define INTF_BLK(_name, _id, _base, _len, _type, _ctrl_id, _progfetch, _features, _underrun, _vsync) \
	{\
	.name = _name, .id = _id, \
	.base = _base, .len = _len, \
	.features = _features, \
	.type = _type, \
	.controller_id = _ctrl_id, \
	.prog_fetch_lines_worst_case = _progfetch, \
	.intr_underrun = _underrun, \
	.intr_vsync = _vsync, \
	.intr_tear_rd_ptr = -1, \
	}

/* DSI Interface sub-block with TEAR registers (since DPU 5.0.0) */
#define INTF_BLK_DSI_TE(_name, _id, _base, _len, _type, _ctrl_id, _progfetch, _features, _underrun, _vsync, _tear_rd_ptr) \
	{\
	.name = _name, .id = _id, \
	.base = _base, .len = _len, \
	.features = _features, \
	.type = _type, \
	.controller_id = _ctrl_id, \
	.prog_fetch_lines_worst_case = _progfetch, \
	.intr_underrun = _underrun, \
	.intr_vsync = _vsync, \
	.intr_tear_rd_ptr = _tear_rd_ptr, \
	}

/*************************************************************
 * Writeback blocks config
 *************************************************************/
#define WB_BLK(_name, _id, _base, _features, _clk_ctrl, \
		__xin_id, vbif_id, _reg, _max_linewidth, _wb_done_bit) \
	{ \
	.name = _name, .id = _id, \
	.base = _base, .len = 0x2c8, \
	.features = _features, \
	.format_list = wb2_formats, \
	.num_formats = ARRAY_SIZE(wb2_formats), \
	.clk_ctrl = _clk_ctrl, \
	.xin_id = __xin_id, \
	.vbif_idx = vbif_id, \
	.maxlinewidth = _max_linewidth, \
	.intr_wb_done = DPU_IRQ_IDX(_reg, _wb_done_bit) \
	}

/*************************************************************
 * VBIF sub blocks config
 *************************************************************/
/* VBIF QOS remap */
static const u32 msm8998_rt_pri_lvl[] = {1, 2, 2, 2};
static const u32 msm8998_nrt_pri_lvl[] = {1, 1, 1, 1};
static const u32 sdm845_rt_pri_lvl[] = {3, 3, 4, 4, 5, 5, 6, 6};
static const u32 sdm845_nrt_pri_lvl[] = {3, 3, 3, 3, 3, 3, 3, 3};

static const struct dpu_vbif_dynamic_ot_cfg msm8998_ot_rdwr_cfg[] = {
	{
		.pps = 1920 * 1080 * 30,
		.ot_limit = 2,
	},
	{
		.pps = 1920 * 1080 * 60,
		.ot_limit = 4,
	},
	{
		.pps = 3840 * 2160 * 30,
		.ot_limit = 16,
	},
};

static const struct dpu_vbif_cfg msm8998_vbif[] = {
	{
	.name = "vbif_rt", .id = VBIF_RT,
	.base = 0, .len = 0x1040,
	.default_ot_rd_limit = 32,
	.default_ot_wr_limit = 32,
	.features = BIT(DPU_VBIF_QOS_REMAP) | BIT(DPU_VBIF_QOS_OTLIM),
	.xin_halt_timeout = 0x4000,
	.qos_rp_remap_size = 0x20,
	.dynamic_ot_rd_tbl = {
		.count = ARRAY_SIZE(msm8998_ot_rdwr_cfg),
		.cfg = msm8998_ot_rdwr_cfg,
		},
	.dynamic_ot_wr_tbl = {
		.count = ARRAY_SIZE(msm8998_ot_rdwr_cfg),
		.cfg = msm8998_ot_rdwr_cfg,
		},
	.qos_rt_tbl = {
		.npriority_lvl = ARRAY_SIZE(msm8998_rt_pri_lvl),
		.priority_lvl = msm8998_rt_pri_lvl,
		},
	.qos_nrt_tbl = {
		.npriority_lvl = ARRAY_SIZE(msm8998_nrt_pri_lvl),
		.priority_lvl = msm8998_nrt_pri_lvl,
		},
	.memtype_count = 14,
	.memtype = {2, 2, 2, 2, 2, 2, 2, 2, 2, 2, 2, 2, 2, 2},
	},
};

static const struct dpu_vbif_cfg sdm845_vbif[] = {
	{
	.name = "vbif_rt", .id = VBIF_RT,
	.base = 0, .len = 0x1040,
	.features = BIT(DPU_VBIF_QOS_REMAP),
	.xin_halt_timeout = 0x4000,
	.qos_rp_remap_size = 0x40,
	.qos_rt_tbl = {
		.npriority_lvl = ARRAY_SIZE(sdm845_rt_pri_lvl),
		.priority_lvl = sdm845_rt_pri_lvl,
		},
	.qos_nrt_tbl = {
		.npriority_lvl = ARRAY_SIZE(sdm845_nrt_pri_lvl),
		.priority_lvl = sdm845_nrt_pri_lvl,
		},
	.memtype_count = 14,
	.memtype = {3, 3, 3, 3, 3, 3, 3, 3, 3, 3, 3, 3, 3, 3},
	},
};

/*************************************************************
 * PERF data config
 *************************************************************/

/* SSPP QOS LUTs */
static const struct dpu_qos_lut_entry msm8998_qos_linear[] = {
	{.fl = 4,  .lut = 0x1b},
	{.fl = 5,  .lut = 0x5b},
	{.fl = 6,  .lut = 0x15b},
	{.fl = 7,  .lut = 0x55b},
	{.fl = 8,  .lut = 0x155b},
	{.fl = 9,  .lut = 0x555b},
	{.fl = 10, .lut = 0x1555b},
	{.fl = 11, .lut = 0x5555b},
	{.fl = 12, .lut = 0x15555b},
	{.fl = 0,  .lut = 0x55555b}
};

static const struct dpu_qos_lut_entry sdm845_qos_linear[] = {
	{.fl = 4, .lut = 0x357},
	{.fl = 5, .lut = 0x3357},
	{.fl = 6, .lut = 0x23357},
	{.fl = 7, .lut = 0x223357},
	{.fl = 8, .lut = 0x2223357},
	{.fl = 9, .lut = 0x22223357},
	{.fl = 10, .lut = 0x222223357},
	{.fl = 11, .lut = 0x2222223357},
	{.fl = 12, .lut = 0x22222223357},
	{.fl = 13, .lut = 0x222222223357},
	{.fl = 14, .lut = 0x1222222223357},
	{.fl = 0, .lut = 0x11222222223357}
};

static const struct dpu_qos_lut_entry msm8998_qos_macrotile[] = {
	{.fl = 10, .lut = 0x1aaff},
	{.fl = 11, .lut = 0x5aaff},
	{.fl = 12, .lut = 0x15aaff},
	{.fl = 0,  .lut = 0x55aaff},
};

static const struct dpu_qos_lut_entry sc7180_qos_linear[] = {
	{.fl = 0, .lut = 0x0011222222335777},
};

static const struct dpu_qos_lut_entry sm6350_qos_linear_macrotile[] = {
	{.fl = 0, .lut = 0x0011223445566777 },
};

static const struct dpu_qos_lut_entry sm8150_qos_linear[] = {
	{.fl = 0, .lut = 0x0011222222223357 },
};

static const struct dpu_qos_lut_entry sc8180x_qos_linear[] = {
	{.fl = 4, .lut = 0x0000000000000357 },
};

static const struct dpu_qos_lut_entry qcm2290_qos_linear[] = {
	{.fl = 0, .lut = 0x0011222222335777},
};

static const struct dpu_qos_lut_entry sdm845_qos_macrotile[] = {
	{.fl = 10, .lut = 0x344556677},
	{.fl = 11, .lut = 0x3344556677},
	{.fl = 12, .lut = 0x23344556677},
	{.fl = 13, .lut = 0x223344556677},
	{.fl = 14, .lut = 0x1223344556677},
	{.fl = 0, .lut = 0x112233344556677},
};

static const struct dpu_qos_lut_entry sc7180_qos_macrotile[] = {
	{.fl = 0, .lut = 0x0011223344556677},
};

static const struct dpu_qos_lut_entry sc8180x_qos_macrotile[] = {
	{.fl = 10, .lut = 0x0000000344556677},
};

static const struct dpu_qos_lut_entry msm8998_qos_nrt[] = {
	{.fl = 0, .lut = 0x0},
};

static const struct dpu_qos_lut_entry sdm845_qos_nrt[] = {
	{.fl = 0, .lut = 0x0},
};

static const struct dpu_qos_lut_entry sc7180_qos_nrt[] = {
	{.fl = 0, .lut = 0x0},
};

/*************************************************************
 * Hardware catalog
 *************************************************************/

#include "catalog/dpu_3_0_msm8998.h"

#include "catalog/dpu_4_0_sdm845.h"

#include "catalog/dpu_5_0_sm8150.h"
#include "catalog/dpu_5_1_sc8180x.h"

#include "catalog/dpu_6_0_sm8250.h"
#include "catalog/dpu_6_2_sc7180.h"
#include "catalog/dpu_6_3_sm6115.h"
#include "catalog/dpu_6_4_sm6350.h"
#include "catalog/dpu_6_5_qcm2290.h"
#include "catalog/dpu_6_9_sm6375.h"

#include "catalog/dpu_7_0_sm8350.h"
#include "catalog/dpu_7_2_sc7280.h"

#include "catalog/dpu_8_0_sc8280xp.h"
#include "catalog/dpu_8_1_sm8450.h"

#include "catalog/dpu_9_0_sm8550.h"<|MERGE_RESOLUTION|>--- conflicted
+++ resolved
@@ -76,21 +76,13 @@
 	(BIT(DPU_DIM_LAYER) | BIT(DPU_MIXER_COMBINED_ALPHA))
 
 #define PINGPONG_SDM845_MASK \
-<<<<<<< HEAD
-	(BIT(DPU_PINGPONG_DITHER) | BIT(DPU_PINGPONG_TE))
-=======
 	(BIT(DPU_PINGPONG_DITHER) | BIT(DPU_PINGPONG_TE) | BIT(DPU_PINGPONG_DSC))
->>>>>>> 38e945c6
 
 #define PINGPONG_SDM845_TE2_MASK \
 	(PINGPONG_SDM845_MASK | BIT(DPU_PINGPONG_TE2))
 
 #define PINGPONG_SM8150_MASK \
-<<<<<<< HEAD
-	(BIT(DPU_PINGPONG_DITHER))
-=======
 	(BIT(DPU_PINGPONG_DITHER) | BIT(DPU_PINGPONG_DSC))
->>>>>>> 38e945c6
 
 #define CTL_SC7280_MASK \
 	(BIT(DPU_CTL_ACTIVE_CFG) | \
@@ -113,11 +105,7 @@
 	 BIT(DPU_INTF_STATUS_SUPPORTED) | \
 	 BIT(DPU_DATA_HCTL_EN))
 
-<<<<<<< HEAD
-#define INTF_SC7280_MASK (INTF_SC7180_MASK)
-=======
 #define INTF_SC7280_MASK (INTF_SC7180_MASK | BIT(DPU_INTF_DATA_COMPRESS))
->>>>>>> 38e945c6
 
 #define WB_SM8250_MASK (BIT(DPU_WB_LINE_MODE) | \
 			 BIT(DPU_WB_UBWC) | \
@@ -458,11 +446,6 @@
 static const struct dpu_dspp_sub_blks msm8998_dspp_sblk = {
 	.pcc = {.id = DPU_DSPP_PCC, .base = 0x1700,
 		.len = 0x90, .version = 0x10007},
-<<<<<<< HEAD
-	.gc = { .id = DPU_DSPP_GC, .base = 0x17c0,
-		.len = 0x90, .version = 0x10007},
-=======
->>>>>>> 38e945c6
 };
 
 static const struct dpu_dspp_sub_blks sm8150_dspp_sblk = {
