--- conflicted
+++ resolved
@@ -49,16 +49,6 @@
 #define VIG_SC7280_MASK_SDMA \
 	(VIG_SC7280_MASK | BIT(DPU_SSPP_SMART_DMA_V2))
 
-#define VIG_QCM2290_MASK (VIG_BASE_MASK | BIT(DPU_SSPP_QOS_8LVL))
-
-#define DMA_MSM8998_MASK \
-	(BIT(DPU_SSPP_SRC) | BIT(DPU_SSPP_QOS) |\
-	BIT(DPU_SSPP_TS_PREFILL) | BIT(DPU_SSPP_TS_PREFILL_REC1) |\
-	BIT(DPU_SSPP_CDP) | BIT(DPU_SSPP_EXCL_RECT))
-
-#define VIG_SC7280_MASK \
-	(VIG_SC7180_MASK | BIT(DPU_SSPP_INLINE_ROTATION))
-
 #define DMA_SDM845_MASK \
 	(BIT(DPU_SSPP_SRC) | BIT(DPU_SSPP_QOS) | BIT(DPU_SSPP_QOS_8LVL) |\
 	BIT(DPU_SSPP_TS_PREFILL) | BIT(DPU_SSPP_TS_PREFILL_REC1) |\
@@ -67,15 +57,12 @@
 #define DMA_CURSOR_SDM845_MASK \
 	(DMA_SDM845_MASK | BIT(DPU_SSPP_CURSOR))
 
-<<<<<<< HEAD
-=======
 #define DMA_SDM845_MASK_SDMA \
 	(DMA_SDM845_MASK | BIT(DPU_SSPP_SMART_DMA_V2))
 
 #define DMA_CURSOR_SDM845_MASK_SDMA \
 	(DMA_CURSOR_SDM845_MASK | BIT(DPU_SSPP_SMART_DMA_V2))
 
->>>>>>> eb3cdb58
 #define DMA_CURSOR_MSM8998_MASK \
 	(DMA_MSM8998_MASK | BIT(DPU_SSPP_CURSOR))
 
@@ -85,11 +72,7 @@
 #define MIXER_SDM845_MASK \
 	(BIT(DPU_MIXER_SOURCESPLIT) | BIT(DPU_DIM_LAYER) | BIT(DPU_MIXER_COMBINED_ALPHA))
 
-<<<<<<< HEAD
-#define MIXER_SC7180_MASK \
-=======
 #define MIXER_QCM2290_MASK \
->>>>>>> eb3cdb58
 	(BIT(DPU_DIM_LAYER) | BIT(DPU_MIXER_COMBINED_ALPHA))
 
 #define PINGPONG_SDM845_MASK \
@@ -102,9 +85,6 @@
 	(BIT(DPU_PINGPONG_DITHER))
 
 #define CTL_SC7280_MASK \
-<<<<<<< HEAD
-	(BIT(DPU_CTL_ACTIVE_CFG) | BIT(DPU_CTL_FETCH_ACTIVE) | BIT(DPU_CTL_VM_CFG))
-=======
 	(BIT(DPU_CTL_ACTIVE_CFG) | \
 	 BIT(DPU_CTL_FETCH_ACTIVE) | \
 	 BIT(DPU_CTL_VM_CFG) | \
@@ -112,7 +92,6 @@
 
 #define CTL_SM8550_MASK \
 	(CTL_SC7280_MASK | BIT(DPU_CTL_HAS_LAYER_EXT4))
->>>>>>> eb3cdb58
 
 #define MERGE_3D_SM8150_MASK (0)
 
@@ -129,56 +108,7 @@
 	 BIT(DPU_DATA_HCTL_EN))
 
 #define INTF_SC7280_MASK (INTF_SC7180_MASK)
-<<<<<<< HEAD
-
-#define IRQ_SDM845_MASK (BIT(MDP_SSPP_TOP0_INTR) | \
-			 BIT(MDP_SSPP_TOP0_INTR2) | \
-			 BIT(MDP_SSPP_TOP0_HIST_INTR) | \
-			 BIT(MDP_INTF0_INTR) | \
-			 BIT(MDP_INTF1_INTR) | \
-			 BIT(MDP_INTF2_INTR) | \
-			 BIT(MDP_INTF3_INTR) | \
-			 BIT(MDP_INTF4_INTR) | \
-			 BIT(MDP_AD4_0_INTR) | \
-			 BIT(MDP_AD4_1_INTR))
-
-#define IRQ_SC7180_MASK (BIT(MDP_SSPP_TOP0_INTR) | \
-			 BIT(MDP_SSPP_TOP0_INTR2) | \
-			 BIT(MDP_SSPP_TOP0_HIST_INTR) | \
-			 BIT(MDP_INTF0_INTR) | \
-			 BIT(MDP_INTF1_INTR))
-
-#define IRQ_SC7280_MASK (BIT(MDP_SSPP_TOP0_INTR) | \
-			 BIT(MDP_SSPP_TOP0_INTR2) | \
-			 BIT(MDP_SSPP_TOP0_HIST_INTR) | \
-			 BIT(MDP_INTF0_7xxx_INTR) | \
-			 BIT(MDP_INTF1_7xxx_INTR) | \
-			 BIT(MDP_INTF5_7xxx_INTR))
-
-#define IRQ_SM8250_MASK (BIT(MDP_SSPP_TOP0_INTR) | \
-			 BIT(MDP_SSPP_TOP0_INTR2) | \
-			 BIT(MDP_SSPP_TOP0_HIST_INTR) | \
-			 BIT(MDP_INTF0_INTR) | \
-			 BIT(MDP_INTF1_INTR) | \
-			 BIT(MDP_INTF2_INTR) | \
-			 BIT(MDP_INTF3_INTR) | \
-			 BIT(MDP_INTF4_INTR))
-
-#define IRQ_SC8180X_MASK (BIT(MDP_SSPP_TOP0_INTR) | \
-			  BIT(MDP_SSPP_TOP0_INTR2) | \
-			  BIT(MDP_SSPP_TOP0_HIST_INTR) | \
-			  BIT(MDP_INTF0_INTR) | \
-			  BIT(MDP_INTF1_INTR) | \
-			  BIT(MDP_INTF2_INTR) | \
-			  BIT(MDP_INTF3_INTR) | \
-			  BIT(MDP_INTF4_INTR) | \
-			  BIT(MDP_INTF5_INTR) | \
-			  BIT(MDP_AD4_0_INTR) | \
-			  BIT(MDP_AD4_1_INTR))
-
-=======
-
->>>>>>> eb3cdb58
+
 #define WB_SM8250_MASK (BIT(DPU_WB_LINE_MODE) | \
 			 BIT(DPU_WB_UBWC) | \
 			 BIT(DPU_WB_YUV_CONFIG) | \
@@ -283,7 +213,6 @@
 static const u32 rotation_v2_formats[] = {
 	DRM_FORMAT_NV12,
 	/* TODO add formats after validation */
-<<<<<<< HEAD
 };
 
 static const uint32_t wb2_formats[] = {
@@ -321,452 +250,6 @@
 };
 
 /*************************************************************
- * DPU sub blocks config
- *************************************************************/
-/* DPU top level caps */
-static const struct dpu_caps msm8998_dpu_caps = {
-	.max_mixer_width = DEFAULT_DPU_OUTPUT_LINE_WIDTH,
-	.max_mixer_blendstages = 0x7,
-	.qseed_type = DPU_SSPP_SCALER_QSEED3,
-	.smart_dma_rev = DPU_SSPP_SMART_DMA_V1,
-	.ubwc_version = DPU_HW_UBWC_VER_10,
-	.has_src_split = true,
-	.has_dim_layer = true,
-	.has_idle_pc = true,
-	.has_3d_merge = true,
-	.max_linewidth = DEFAULT_DPU_OUTPUT_LINE_WIDTH,
-	.pixel_ram_size = DEFAULT_PIXEL_RAM_SIZE,
-	.max_hdeci_exp = MAX_HORZ_DECIMATION,
-	.max_vdeci_exp = MAX_VERT_DECIMATION,
-};
-
-static const struct dpu_caps qcm2290_dpu_caps = {
-	.max_mixer_width = DEFAULT_DPU_OUTPUT_LINE_WIDTH,
-	.max_mixer_blendstages = 0x4,
-	.smart_dma_rev = DPU_SSPP_SMART_DMA_V2,
-	.has_dim_layer = true,
-	.has_idle_pc = true,
-	.max_linewidth = 2160,
-	.pixel_ram_size = DEFAULT_PIXEL_RAM_SIZE,
-};
-
-static const struct dpu_caps sdm845_dpu_caps = {
-	.max_mixer_width = DEFAULT_DPU_OUTPUT_LINE_WIDTH,
-	.max_mixer_blendstages = 0xb,
-	.qseed_type = DPU_SSPP_SCALER_QSEED3,
-	.smart_dma_rev = DPU_SSPP_SMART_DMA_V2,
-	.ubwc_version = DPU_HW_UBWC_VER_20,
-	.has_src_split = true,
-	.has_dim_layer = true,
-	.has_idle_pc = true,
-	.has_3d_merge = true,
-	.max_linewidth = DEFAULT_DPU_OUTPUT_LINE_WIDTH,
-	.pixel_ram_size = DEFAULT_PIXEL_RAM_SIZE,
-	.max_hdeci_exp = MAX_HORZ_DECIMATION,
-	.max_vdeci_exp = MAX_VERT_DECIMATION,
-};
-
-static const struct dpu_caps sc7180_dpu_caps = {
-	.max_mixer_width = DEFAULT_DPU_OUTPUT_LINE_WIDTH,
-	.max_mixer_blendstages = 0x9,
-	.qseed_type = DPU_SSPP_SCALER_QSEED4,
-	.smart_dma_rev = DPU_SSPP_SMART_DMA_V2,
-	.ubwc_version = DPU_HW_UBWC_VER_20,
-	.has_dim_layer = true,
-	.has_idle_pc = true,
-	.max_linewidth = DEFAULT_DPU_OUTPUT_LINE_WIDTH,
-	.pixel_ram_size = DEFAULT_PIXEL_RAM_SIZE,
-};
-
-static const struct dpu_caps sm8150_dpu_caps = {
-	.max_mixer_width = DEFAULT_DPU_OUTPUT_LINE_WIDTH,
-	.max_mixer_blendstages = 0xb,
-	.qseed_type = DPU_SSPP_SCALER_QSEED3,
-	.smart_dma_rev = DPU_SSPP_SMART_DMA_V2, /* TODO: v2.5 */
-	.ubwc_version = DPU_HW_UBWC_VER_30,
-	.has_src_split = true,
-	.has_dim_layer = true,
-	.has_idle_pc = true,
-	.has_3d_merge = true,
-	.max_linewidth = 4096,
-	.pixel_ram_size = DEFAULT_PIXEL_RAM_SIZE,
-	.max_hdeci_exp = MAX_HORZ_DECIMATION,
-	.max_vdeci_exp = MAX_VERT_DECIMATION,
-};
-
-static const struct dpu_caps sc8180x_dpu_caps = {
-	.max_mixer_width = DEFAULT_DPU_OUTPUT_LINE_WIDTH,
-	.max_mixer_blendstages = 0xb,
-	.qseed_type = DPU_SSPP_SCALER_QSEED3,
-	.smart_dma_rev = DPU_SSPP_SMART_DMA_V2, /* TODO: v2.5 */
-	.ubwc_version = DPU_HW_UBWC_VER_30,
-	.has_src_split = true,
-	.has_dim_layer = true,
-	.has_idle_pc = true,
-	.has_3d_merge = true,
-	.max_linewidth = 4096,
-	.pixel_ram_size = DEFAULT_PIXEL_RAM_SIZE,
-	.max_hdeci_exp = MAX_HORZ_DECIMATION,
-	.max_vdeci_exp = MAX_VERT_DECIMATION,
-};
-
-static const struct dpu_caps sm8250_dpu_caps = {
-	.max_mixer_width = DEFAULT_DPU_OUTPUT_LINE_WIDTH,
-	.max_mixer_blendstages = 0xb,
-	.qseed_type = DPU_SSPP_SCALER_QSEED3LITE,
-	.smart_dma_rev = DPU_SSPP_SMART_DMA_V2, /* TODO: v2.5 */
-	.ubwc_version = DPU_HW_UBWC_VER_40,
-	.has_src_split = true,
-	.has_dim_layer = true,
-	.has_idle_pc = true,
-	.has_3d_merge = true,
-	.max_linewidth = 4096,
-	.pixel_ram_size = DEFAULT_PIXEL_RAM_SIZE,
-};
-
-static const struct dpu_caps sc7280_dpu_caps = {
-	.max_mixer_width = DEFAULT_DPU_OUTPUT_LINE_WIDTH,
-	.max_mixer_blendstages = 0x7,
-	.qseed_type = DPU_SSPP_SCALER_QSEED4,
-	.smart_dma_rev = DPU_SSPP_SMART_DMA_V2,
-	.ubwc_version = DPU_HW_UBWC_VER_30,
-	.has_dim_layer = true,
-	.has_idle_pc = true,
-	.max_linewidth = 2400,
-	.pixel_ram_size = DEFAULT_PIXEL_RAM_SIZE,
-};
-
-static const struct dpu_mdp_cfg msm8998_mdp[] = {
-	{
-	.name = "top_0", .id = MDP_TOP,
-	.base = 0x0, .len = 0x458,
-	.features = 0,
-	.highest_bank_bit = 0x2,
-	.clk_ctrls[DPU_CLK_CTRL_VIG0] = {
-			.reg_off = 0x2AC, .bit_off = 0},
-	.clk_ctrls[DPU_CLK_CTRL_VIG1] = {
-			.reg_off = 0x2B4, .bit_off = 0},
-	.clk_ctrls[DPU_CLK_CTRL_VIG2] = {
-			.reg_off = 0x2BC, .bit_off = 0},
-	.clk_ctrls[DPU_CLK_CTRL_VIG3] = {
-			.reg_off = 0x2C4, .bit_off = 0},
-	.clk_ctrls[DPU_CLK_CTRL_DMA0] = {
-			.reg_off = 0x2AC, .bit_off = 8},
-	.clk_ctrls[DPU_CLK_CTRL_DMA1] = {
-			.reg_off = 0x2B4, .bit_off = 8},
-	.clk_ctrls[DPU_CLK_CTRL_DMA2] = {
-			.reg_off = 0x2C4, .bit_off = 8},
-	.clk_ctrls[DPU_CLK_CTRL_DMA3] = {
-			.reg_off = 0x2C4, .bit_off = 12},
-	.clk_ctrls[DPU_CLK_CTRL_CURSOR0] = {
-			.reg_off = 0x3A8, .bit_off = 15},
-	.clk_ctrls[DPU_CLK_CTRL_CURSOR1] = {
-			.reg_off = 0x3B0, .bit_off = 15},
-	},
-};
-
-static const struct dpu_mdp_cfg sdm845_mdp[] = {
-	{
-	.name = "top_0", .id = MDP_TOP,
-	.base = 0x0, .len = 0x45C,
-	.features = BIT(DPU_MDP_AUDIO_SELECT),
-	.highest_bank_bit = 0x2,
-	.clk_ctrls[DPU_CLK_CTRL_VIG0] = {
-			.reg_off = 0x2AC, .bit_off = 0},
-	.clk_ctrls[DPU_CLK_CTRL_VIG1] = {
-			.reg_off = 0x2B4, .bit_off = 0},
-	.clk_ctrls[DPU_CLK_CTRL_VIG2] = {
-			.reg_off = 0x2BC, .bit_off = 0},
-	.clk_ctrls[DPU_CLK_CTRL_VIG3] = {
-			.reg_off = 0x2C4, .bit_off = 0},
-	.clk_ctrls[DPU_CLK_CTRL_DMA0] = {
-			.reg_off = 0x2AC, .bit_off = 8},
-	.clk_ctrls[DPU_CLK_CTRL_DMA1] = {
-			.reg_off = 0x2B4, .bit_off = 8},
-	.clk_ctrls[DPU_CLK_CTRL_CURSOR0] = {
-			.reg_off = 0x2BC, .bit_off = 8},
-	.clk_ctrls[DPU_CLK_CTRL_CURSOR1] = {
-			.reg_off = 0x2C4, .bit_off = 8},
-	},
-};
-
-static const struct dpu_mdp_cfg sc7180_mdp[] = {
-	{
-	.name = "top_0", .id = MDP_TOP,
-	.base = 0x0, .len = 0x494,
-	.features = 0,
-	.highest_bank_bit = 0x3,
-	.clk_ctrls[DPU_CLK_CTRL_VIG0] = {
-		.reg_off = 0x2AC, .bit_off = 0},
-	.clk_ctrls[DPU_CLK_CTRL_DMA0] = {
-		.reg_off = 0x2AC, .bit_off = 8},
-	.clk_ctrls[DPU_CLK_CTRL_CURSOR0] = {
-		.reg_off = 0x2B4, .bit_off = 8},
-	.clk_ctrls[DPU_CLK_CTRL_CURSOR1] = {
-		.reg_off = 0x2C4, .bit_off = 8},
-	},
-};
-
-static const struct dpu_mdp_cfg sc8180x_mdp[] = {
-	{
-	.name = "top_0", .id = MDP_TOP,
-	.base = 0x0, .len = 0x45C,
-	.features = 0,
-	.highest_bank_bit = 0x3,
-	.clk_ctrls[DPU_CLK_CTRL_VIG0] = {
-			.reg_off = 0x2AC, .bit_off = 0},
-	.clk_ctrls[DPU_CLK_CTRL_VIG1] = {
-			.reg_off = 0x2B4, .bit_off = 0},
-	.clk_ctrls[DPU_CLK_CTRL_VIG2] = {
-			.reg_off = 0x2BC, .bit_off = 0},
-	.clk_ctrls[DPU_CLK_CTRL_VIG3] = {
-			.reg_off = 0x2C4, .bit_off = 0},
-	.clk_ctrls[DPU_CLK_CTRL_DMA0] = {
-			.reg_off = 0x2AC, .bit_off = 8},
-	.clk_ctrls[DPU_CLK_CTRL_DMA1] = {
-			.reg_off = 0x2B4, .bit_off = 8},
-	.clk_ctrls[DPU_CLK_CTRL_CURSOR0] = {
-			.reg_off = 0x2BC, .bit_off = 8},
-	.clk_ctrls[DPU_CLK_CTRL_CURSOR1] = {
-			.reg_off = 0x2C4, .bit_off = 8},
-	},
-};
-
-static const struct dpu_mdp_cfg sm8250_mdp[] = {
-	{
-	.name = "top_0", .id = MDP_TOP,
-	.base = 0x0, .len = 0x494,
-	.features = 0,
-	.highest_bank_bit = 0x3, /* TODO: 2 for LP_DDR4 */
-	.clk_ctrls[DPU_CLK_CTRL_VIG0] = {
-			.reg_off = 0x2AC, .bit_off = 0},
-	.clk_ctrls[DPU_CLK_CTRL_VIG1] = {
-			.reg_off = 0x2B4, .bit_off = 0},
-	.clk_ctrls[DPU_CLK_CTRL_VIG2] = {
-			.reg_off = 0x2BC, .bit_off = 0},
-	.clk_ctrls[DPU_CLK_CTRL_VIG3] = {
-			.reg_off = 0x2C4, .bit_off = 0},
-	.clk_ctrls[DPU_CLK_CTRL_DMA0] = {
-			.reg_off = 0x2AC, .bit_off = 8},
-	.clk_ctrls[DPU_CLK_CTRL_DMA1] = {
-			.reg_off = 0x2B4, .bit_off = 8},
-	.clk_ctrls[DPU_CLK_CTRL_CURSOR0] = {
-			.reg_off = 0x2BC, .bit_off = 8},
-	.clk_ctrls[DPU_CLK_CTRL_CURSOR1] = {
-			.reg_off = 0x2C4, .bit_off = 8},
-	.clk_ctrls[DPU_CLK_CTRL_REG_DMA] = {
-			.reg_off = 0x2BC, .bit_off = 20},
-	.clk_ctrls[DPU_CLK_CTRL_WB2] = {
-			.reg_off = 0x3B8, .bit_off = 24},
-	},
-};
-
-static const struct dpu_mdp_cfg sc7280_mdp[] = {
-	{
-	.name = "top_0", .id = MDP_TOP,
-	.base = 0x0, .len = 0x2014,
-	.highest_bank_bit = 0x1,
-	.clk_ctrls[DPU_CLK_CTRL_VIG0] = {
-		.reg_off = 0x2AC, .bit_off = 0},
-	.clk_ctrls[DPU_CLK_CTRL_DMA0] = {
-		.reg_off = 0x2AC, .bit_off = 8},
-	.clk_ctrls[DPU_CLK_CTRL_CURSOR0] = {
-		.reg_off = 0x2B4, .bit_off = 8},
-	.clk_ctrls[DPU_CLK_CTRL_CURSOR1] = {
-		.reg_off = 0x2C4, .bit_off = 8},
-	.clk_ctrls[DPU_CLK_CTRL_WB2] = {
-		.reg_off = 0x3B8, .bit_off = 24},
-	},
-};
-
-static const struct dpu_mdp_cfg qcm2290_mdp[] = {
-	{
-	.name = "top_0", .id = MDP_TOP,
-	.base = 0x0, .len = 0x494,
-	.features = 0,
-	.highest_bank_bit = 0x2,
-	.clk_ctrls[DPU_CLK_CTRL_VIG0] = {
-		.reg_off = 0x2AC, .bit_off = 0},
-	.clk_ctrls[DPU_CLK_CTRL_DMA0] = {
-		.reg_off = 0x2AC, .bit_off = 8},
-	},
-};
-
-/*************************************************************
- * CTL sub blocks config
- *************************************************************/
-static const struct dpu_ctl_cfg msm8998_ctl[] = {
-	{
-	.name = "ctl_0", .id = CTL_0,
-	.base = 0x1000, .len = 0x94,
-	.features = BIT(DPU_CTL_SPLIT_DISPLAY),
-	.intr_start = DPU_IRQ_IDX(MDP_SSPP_TOP0_INTR2, 9),
-	},
-	{
-	.name = "ctl_1", .id = CTL_1,
-	.base = 0x1200, .len = 0x94,
-	.features = 0,
-	.intr_start = DPU_IRQ_IDX(MDP_SSPP_TOP0_INTR2, 10),
-	},
-	{
-	.name = "ctl_2", .id = CTL_2,
-	.base = 0x1400, .len = 0x94,
-	.features = BIT(DPU_CTL_SPLIT_DISPLAY),
-	.intr_start = DPU_IRQ_IDX(MDP_SSPP_TOP0_INTR2, 11),
-	},
-	{
-	.name = "ctl_3", .id = CTL_3,
-	.base = 0x1600, .len = 0x94,
-	.features = 0,
-	.intr_start = DPU_IRQ_IDX(MDP_SSPP_TOP0_INTR2, 12),
-	},
-	{
-	.name = "ctl_4", .id = CTL_4,
-	.base = 0x1800, .len = 0x94,
-	.features = 0,
-	.intr_start = DPU_IRQ_IDX(MDP_SSPP_TOP0_INTR2, 13),
-	},
-};
-
-static const struct dpu_ctl_cfg sdm845_ctl[] = {
-	{
-	.name = "ctl_0", .id = CTL_0,
-	.base = 0x1000, .len = 0xE4,
-	.features = BIT(DPU_CTL_SPLIT_DISPLAY),
-	.intr_start = DPU_IRQ_IDX(MDP_SSPP_TOP0_INTR2, 9),
-	},
-	{
-	.name = "ctl_1", .id = CTL_1,
-	.base = 0x1200, .len = 0xE4,
-	.features = BIT(DPU_CTL_SPLIT_DISPLAY),
-	.intr_start = DPU_IRQ_IDX(MDP_SSPP_TOP0_INTR2, 10),
-	},
-	{
-	.name = "ctl_2", .id = CTL_2,
-	.base = 0x1400, .len = 0xE4,
-	.features = 0,
-	.intr_start = DPU_IRQ_IDX(MDP_SSPP_TOP0_INTR2, 11),
-	},
-	{
-	.name = "ctl_3", .id = CTL_3,
-	.base = 0x1600, .len = 0xE4,
-	.features = 0,
-	.intr_start = DPU_IRQ_IDX(MDP_SSPP_TOP0_INTR2, 12),
-	},
-	{
-	.name = "ctl_4", .id = CTL_4,
-	.base = 0x1800, .len = 0xE4,
-	.features = 0,
-	.intr_start = DPU_IRQ_IDX(MDP_SSPP_TOP0_INTR2, 13),
-	},
-};
-
-static const struct dpu_ctl_cfg sc7180_ctl[] = {
-	{
-	.name = "ctl_0", .id = CTL_0,
-	.base = 0x1000, .len = 0x1dc,
-	.features = BIT(DPU_CTL_ACTIVE_CFG),
-	.intr_start = DPU_IRQ_IDX(MDP_SSPP_TOP0_INTR2, 9),
-	},
-	{
-	.name = "ctl_1", .id = CTL_1,
-	.base = 0x1200, .len = 0x1dc,
-	.features = BIT(DPU_CTL_ACTIVE_CFG),
-	.intr_start = DPU_IRQ_IDX(MDP_SSPP_TOP0_INTR2, 10),
-	},
-	{
-	.name = "ctl_2", .id = CTL_2,
-	.base = 0x1400, .len = 0x1dc,
-	.features = BIT(DPU_CTL_ACTIVE_CFG),
-	.intr_start = DPU_IRQ_IDX(MDP_SSPP_TOP0_INTR2, 11),
-	},
-};
-
-static const struct dpu_ctl_cfg sm8150_ctl[] = {
-	{
-	.name = "ctl_0", .id = CTL_0,
-	.base = 0x1000, .len = 0x1e0,
-	.features = BIT(DPU_CTL_ACTIVE_CFG) | BIT(DPU_CTL_SPLIT_DISPLAY),
-	.intr_start = DPU_IRQ_IDX(MDP_SSPP_TOP0_INTR2, 9),
-	},
-	{
-	.name = "ctl_1", .id = CTL_1,
-	.base = 0x1200, .len = 0x1e0,
-	.features = BIT(DPU_CTL_ACTIVE_CFG) | BIT(DPU_CTL_SPLIT_DISPLAY),
-	.intr_start = DPU_IRQ_IDX(MDP_SSPP_TOP0_INTR2, 10),
-	},
-	{
-	.name = "ctl_2", .id = CTL_2,
-	.base = 0x1400, .len = 0x1e0,
-	.features = BIT(DPU_CTL_ACTIVE_CFG),
-	.intr_start = DPU_IRQ_IDX(MDP_SSPP_TOP0_INTR2, 11),
-	},
-	{
-	.name = "ctl_3", .id = CTL_3,
-	.base = 0x1600, .len = 0x1e0,
-	.features = BIT(DPU_CTL_ACTIVE_CFG),
-	.intr_start = DPU_IRQ_IDX(MDP_SSPP_TOP0_INTR2, 12),
-	},
-	{
-	.name = "ctl_4", .id = CTL_4,
-	.base = 0x1800, .len = 0x1e0,
-	.features = BIT(DPU_CTL_ACTIVE_CFG),
-	.intr_start = DPU_IRQ_IDX(MDP_SSPP_TOP0_INTR2, 13),
-	},
-	{
-	.name = "ctl_5", .id = CTL_5,
-	.base = 0x1a00, .len = 0x1e0,
-	.features = BIT(DPU_CTL_ACTIVE_CFG),
-	.intr_start = DPU_IRQ_IDX(MDP_SSPP_TOP0_INTR2, 23),
-	},
-=======
->>>>>>> eb3cdb58
-};
-
-static const uint32_t wb2_formats[] = {
-	DRM_FORMAT_RGB565,
-	DRM_FORMAT_BGR565,
-	DRM_FORMAT_RGB888,
-	DRM_FORMAT_ARGB8888,
-	DRM_FORMAT_RGBA8888,
-	DRM_FORMAT_ABGR8888,
-	DRM_FORMAT_XRGB8888,
-	DRM_FORMAT_RGBX8888,
-	DRM_FORMAT_XBGR8888,
-	DRM_FORMAT_ARGB1555,
-	DRM_FORMAT_RGBA5551,
-	DRM_FORMAT_XRGB1555,
-	DRM_FORMAT_RGBX5551,
-	DRM_FORMAT_ARGB4444,
-	DRM_FORMAT_RGBA4444,
-	DRM_FORMAT_RGBX4444,
-	DRM_FORMAT_XRGB4444,
-	DRM_FORMAT_BGR565,
-	DRM_FORMAT_BGR888,
-	DRM_FORMAT_ABGR8888,
-	DRM_FORMAT_BGRA8888,
-	DRM_FORMAT_BGRX8888,
-	DRM_FORMAT_XBGR8888,
-	DRM_FORMAT_ABGR1555,
-	DRM_FORMAT_BGRA5551,
-	DRM_FORMAT_XBGR1555,
-	DRM_FORMAT_BGRX5551,
-	DRM_FORMAT_ABGR4444,
-	DRM_FORMAT_BGRA4444,
-	DRM_FORMAT_BGRX4444,
-	DRM_FORMAT_XBGR4444,
-};
-
-static const struct dpu_ctl_cfg qcm2290_ctl[] = {
-	{
-	.name = "ctl_0", .id = CTL_0,
-	.base = 0x1000, .len = 0x1dc,
-	.features = BIT(DPU_CTL_ACTIVE_CFG),
-	.intr_start = DPU_IRQ_IDX(MDP_SSPP_TOP0_INTR2, 9),
-	},
-};
-
-/*************************************************************
  * SSPP sub blocks config
  *************************************************************/
 
@@ -865,68 +348,14 @@
 	.clk_ctrl = _clkctrl \
 	}
 
-<<<<<<< HEAD
-static const struct dpu_sspp_cfg msm8998_sspp[] = {
-	SSPP_BLK("sspp_0", SSPP_VIG0, 0x4000, VIG_MSM8998_MASK,
-		msm8998_vig_sblk_0, 0,  SSPP_TYPE_VIG, DPU_CLK_CTRL_VIG0),
-	SSPP_BLK("sspp_1", SSPP_VIG1, 0x6000, VIG_MSM8998_MASK,
-		msm8998_vig_sblk_1, 4,  SSPP_TYPE_VIG, DPU_CLK_CTRL_VIG1),
-	SSPP_BLK("sspp_2", SSPP_VIG2, 0x8000, VIG_MSM8998_MASK,
-		msm8998_vig_sblk_2, 8, SSPP_TYPE_VIG, DPU_CLK_CTRL_VIG2),
-	SSPP_BLK("sspp_3", SSPP_VIG3, 0xa000, VIG_MSM8998_MASK,
-		msm8998_vig_sblk_3, 12,  SSPP_TYPE_VIG, DPU_CLK_CTRL_VIG3),
-	SSPP_BLK("sspp_8", SSPP_DMA0, 0x24000,  DMA_MSM8998_MASK,
-		sdm845_dma_sblk_0, 1, SSPP_TYPE_DMA, DPU_CLK_CTRL_DMA0),
-	SSPP_BLK("sspp_9", SSPP_DMA1, 0x26000,  DMA_MSM8998_MASK,
-		sdm845_dma_sblk_1, 5, SSPP_TYPE_DMA, DPU_CLK_CTRL_DMA1),
-	SSPP_BLK("sspp_10", SSPP_DMA2, 0x28000,  DMA_CURSOR_MSM8998_MASK,
-		sdm845_dma_sblk_2, 9, SSPP_TYPE_DMA, DPU_CLK_CTRL_DMA2),
-	SSPP_BLK("sspp_11", SSPP_DMA3, 0x2a000,  DMA_CURSOR_MSM8998_MASK,
-		sdm845_dma_sblk_3, 13, SSPP_TYPE_DMA, DPU_CLK_CTRL_DMA3),
-};
-
-static const struct dpu_sspp_cfg sdm845_sspp[] = {
-	SSPP_BLK("sspp_0", SSPP_VIG0, 0x4000, VIG_SDM845_MASK,
-		sdm845_vig_sblk_0, 0,  SSPP_TYPE_VIG, DPU_CLK_CTRL_VIG0),
-	SSPP_BLK("sspp_1", SSPP_VIG1, 0x6000, VIG_SDM845_MASK,
-		sdm845_vig_sblk_1, 4,  SSPP_TYPE_VIG, DPU_CLK_CTRL_VIG1),
-	SSPP_BLK("sspp_2", SSPP_VIG2, 0x8000, VIG_SDM845_MASK,
-		sdm845_vig_sblk_2, 8, SSPP_TYPE_VIG, DPU_CLK_CTRL_VIG2),
-	SSPP_BLK("sspp_3", SSPP_VIG3, 0xa000, VIG_SDM845_MASK,
-		sdm845_vig_sblk_3, 12,  SSPP_TYPE_VIG, DPU_CLK_CTRL_VIG3),
-	SSPP_BLK("sspp_8", SSPP_DMA0, 0x24000,  DMA_SDM845_MASK,
-		sdm845_dma_sblk_0, 1, SSPP_TYPE_DMA, DPU_CLK_CTRL_DMA0),
-	SSPP_BLK("sspp_9", SSPP_DMA1, 0x26000,  DMA_SDM845_MASK,
-		sdm845_dma_sblk_1, 5, SSPP_TYPE_DMA, DPU_CLK_CTRL_DMA1),
-	SSPP_BLK("sspp_10", SSPP_DMA2, 0x28000,  DMA_CURSOR_SDM845_MASK,
-		sdm845_dma_sblk_2, 9, SSPP_TYPE_DMA, DPU_CLK_CTRL_CURSOR0),
-	SSPP_BLK("sspp_11", SSPP_DMA3, 0x2a000,  DMA_CURSOR_SDM845_MASK,
-		sdm845_dma_sblk_3, 13, SSPP_TYPE_DMA, DPU_CLK_CTRL_CURSOR1),
-};
-
-=======
->>>>>>> eb3cdb58
 static const struct dpu_sspp_sub_blks sc7180_vig_sblk_0 =
 				_VIG_SBLK("0", 4, DPU_SSPP_SCALER_QSEED4);
 
 static const struct dpu_sspp_sub_blks sc7280_vig_sblk_0 =
 			_VIG_SBLK_ROT("0", 4, DPU_SSPP_SCALER_QSEED4, &dpu_rot_sc7280_cfg_v2);
 
-<<<<<<< HEAD
-static const struct dpu_sspp_cfg sc7180_sspp[] = {
-	SSPP_BLK("sspp_0", SSPP_VIG0, 0x4000, VIG_SC7180_MASK,
-		sc7180_vig_sblk_0, 0,  SSPP_TYPE_VIG, DPU_CLK_CTRL_VIG0),
-	SSPP_BLK("sspp_8", SSPP_DMA0, 0x24000,  DMA_SDM845_MASK,
-		sdm845_dma_sblk_0, 1, SSPP_TYPE_DMA, DPU_CLK_CTRL_DMA0),
-	SSPP_BLK("sspp_9", SSPP_DMA1, 0x26000,  DMA_CURSOR_SDM845_MASK,
-		sdm845_dma_sblk_1, 5, SSPP_TYPE_DMA, DPU_CLK_CTRL_CURSOR0),
-	SSPP_BLK("sspp_10", SSPP_DMA2, 0x28000,  DMA_CURSOR_SDM845_MASK,
-		sdm845_dma_sblk_2, 9, SSPP_TYPE_DMA, DPU_CLK_CTRL_CURSOR1),
-};
-=======
 static const struct dpu_sspp_sub_blks sm6115_vig_sblk_0 =
 				_VIG_SBLK("0", 2, DPU_SSPP_SCALER_QSEED4);
->>>>>>> eb3cdb58
 
 static const struct dpu_sspp_sub_blks sm8250_vig_sblk_0 =
 				_VIG_SBLK("0", 5, DPU_SSPP_SCALER_QSEED4);
@@ -961,53 +390,13 @@
 	.virt_num_formats = ARRAY_SIZE(plane_formats), \
 	}
 
-<<<<<<< HEAD
-static const struct dpu_sspp_cfg sc7280_sspp[] = {
-	SSPP_BLK("sspp_0", SSPP_VIG0, 0x4000, VIG_SC7280_MASK,
-		sc7280_vig_sblk_0, 0,  SSPP_TYPE_VIG, DPU_CLK_CTRL_VIG0),
-	SSPP_BLK("sspp_8", SSPP_DMA0, 0x24000,  DMA_SDM845_MASK,
-		sdm845_dma_sblk_0, 1, SSPP_TYPE_DMA, DPU_CLK_CTRL_DMA0),
-	SSPP_BLK("sspp_9", SSPP_DMA1, 0x26000,  DMA_CURSOR_SDM845_MASK,
-		sdm845_dma_sblk_1, 5, SSPP_TYPE_DMA, DPU_CLK_CTRL_CURSOR0),
-	SSPP_BLK("sspp_10", SSPP_DMA2, 0x28000,  DMA_CURSOR_SDM845_MASK,
-		sdm845_dma_sblk_2, 9, SSPP_TYPE_DMA, DPU_CLK_CTRL_CURSOR1),
-};
-=======
 static const struct dpu_sspp_sub_blks qcm2290_vig_sblk_0 = _VIG_SBLK_NOSCALE("0", 2);
 static const struct dpu_sspp_sub_blks qcm2290_dma_sblk_0 = _DMA_SBLK("8", 1);
->>>>>>> eb3cdb58
-
-
-<<<<<<< HEAD
-#define _VIG_SBLK_NOSCALE(num, sdma_pri) \
-	{ \
-	.maxdwnscale = SSPP_UNITY_SCALE, \
-	.maxupscale = SSPP_UNITY_SCALE, \
-	.smart_dma_priority = sdma_pri, \
-	.src_blk = {.name = STRCAT("sspp_src_", num), \
-		.id = DPU_SSPP_SRC, .base = 0x00, .len = 0x150,}, \
-	.format_list = plane_formats_yuv, \
-	.num_formats = ARRAY_SIZE(plane_formats_yuv), \
-	.virt_format_list = plane_formats, \
-	.virt_num_formats = ARRAY_SIZE(plane_formats), \
-	}
-
-static const struct dpu_sspp_sub_blks qcm2290_vig_sblk_0 = _VIG_SBLK_NOSCALE("0", 2);
-static const struct dpu_sspp_sub_blks qcm2290_dma_sblk_0 = _DMA_SBLK("8", 1);
-
-static const struct dpu_sspp_cfg qcm2290_sspp[] = {
-	SSPP_BLK("sspp_0", SSPP_VIG0, 0x4000, VIG_QCM2290_MASK,
-		 qcm2290_vig_sblk_0, 0, SSPP_TYPE_VIG, DPU_CLK_CTRL_VIG0),
-	SSPP_BLK("sspp_8", SSPP_DMA0, 0x24000,  DMA_SDM845_MASK,
-		 qcm2290_dma_sblk_0, 1, SSPP_TYPE_DMA, DPU_CLK_CTRL_DMA0),
-};
 
 /*************************************************************
  * MIXER sub blocks config
  *************************************************************/
 
-=======
->>>>>>> eb3cdb58
 #define LM_BLK(_name, _id, _base, _fmask, _sblk, _pp, _lmpair, _dspp) \
 	{ \
 	.name = _name, .id = _id, \
@@ -1030,24 +419,6 @@
 	},
 };
 
-<<<<<<< HEAD
-static const struct dpu_lm_cfg msm8998_lm[] = {
-	LM_BLK("lm_0", LM_0, 0x44000, MIXER_MSM8998_MASK,
-		&msm8998_lm_sblk, PINGPONG_0, LM_2, DSPP_0),
-	LM_BLK("lm_1", LM_1, 0x45000, MIXER_MSM8998_MASK,
-		&msm8998_lm_sblk, PINGPONG_1, LM_5, DSPP_1),
-	LM_BLK("lm_2", LM_2, 0x46000, MIXER_MSM8998_MASK,
-		&msm8998_lm_sblk, PINGPONG_2, LM_0, 0),
-	LM_BLK("lm_3", LM_3, 0x47000, MIXER_MSM8998_MASK,
-		&msm8998_lm_sblk, PINGPONG_MAX, 0, 0),
-	LM_BLK("lm_4", LM_4, 0x48000, MIXER_MSM8998_MASK,
-		&msm8998_lm_sblk, PINGPONG_MAX, 0, 0),
-	LM_BLK("lm_5", LM_5, 0x49000, MIXER_MSM8998_MASK,
-		&msm8998_lm_sblk, PINGPONG_3, LM_1, 0),
-};
-
-=======
->>>>>>> eb3cdb58
 /* SDM845 */
 
 static const struct dpu_lm_sub_blks sdm845_lm_sblk = {
@@ -1057,24 +428,6 @@
 		0x20, 0x38, 0x50, 0x68, 0x80, 0x98,
 		0xb0, 0xc8, 0xe0, 0xf8, 0x110
 	},
-<<<<<<< HEAD
-};
-
-static const struct dpu_lm_cfg sdm845_lm[] = {
-	LM_BLK("lm_0", LM_0, 0x44000, MIXER_SDM845_MASK,
-		&sdm845_lm_sblk, PINGPONG_0, LM_1, 0),
-	LM_BLK("lm_1", LM_1, 0x45000, MIXER_SDM845_MASK,
-		&sdm845_lm_sblk, PINGPONG_1, LM_0, 0),
-	LM_BLK("lm_2", LM_2, 0x46000, MIXER_SDM845_MASK,
-		&sdm845_lm_sblk, PINGPONG_2, LM_5, 0),
-	LM_BLK("lm_3", LM_3, 0x0, MIXER_SDM845_MASK,
-		&sdm845_lm_sblk, PINGPONG_MAX, 0, 0),
-	LM_BLK("lm_4", LM_4, 0x0, MIXER_SDM845_MASK,
-		&sdm845_lm_sblk, PINGPONG_MAX, 0, 0),
-	LM_BLK("lm_5", LM_5, 0x49000, MIXER_SDM845_MASK,
-		&sdm845_lm_sblk, PINGPONG_3, LM_2, 0),
-=======
->>>>>>> eb3cdb58
 };
 
 /* SC7180 */
@@ -1089,53 +442,18 @@
 
 /* QCM2290 */
 
-<<<<<<< HEAD
-static const struct dpu_lm_cfg sc7280_lm[] = {
-	LM_BLK("lm_0", LM_0, 0x44000, MIXER_SC7180_MASK,
-		&sc7180_lm_sblk, PINGPONG_0, 0, DSPP_0),
-	LM_BLK("lm_2", LM_2, 0x46000, MIXER_SC7180_MASK,
-		&sc7180_lm_sblk, PINGPONG_2, LM_3, 0),
-	LM_BLK("lm_3", LM_3, 0x47000, MIXER_SC7180_MASK,
-		&sc7180_lm_sblk, PINGPONG_3, LM_2, 0),
-=======
 static const struct dpu_lm_sub_blks qcm2290_lm_sblk = {
 	.maxwidth = DEFAULT_DPU_LINE_WIDTH,
 	.maxblendstages = 4, /* excluding base layer */
 	.blendstage_base = { /* offsets relative to mixer base */
 		0x20, 0x38, 0x50, 0x68
 	},
->>>>>>> eb3cdb58
-};
-
-/* QCM2290 */
-
-static const struct dpu_lm_sub_blks qcm2290_lm_sblk = {
-	.maxwidth = DEFAULT_DPU_OUTPUT_LINE_WIDTH,
-	.maxblendstages = 4, /* excluding base layer */
-	.blendstage_base = { /* offsets relative to mixer base */
-		0x20, 0x38, 0x50, 0x68
-	},
-};
-
-static const struct dpu_lm_cfg qcm2290_lm[] = {
-	LM_BLK("lm_0", LM_0, 0x44000, MIXER_SC7180_MASK,
-		&qcm2290_lm_sblk, PINGPONG_0, 0, DSPP_0),
 };
 
 /*************************************************************
  * DSPP sub blocks config
  *************************************************************/
 static const struct dpu_dspp_sub_blks msm8998_dspp_sblk = {
-<<<<<<< HEAD
-	.pcc = {.id = DPU_DSPP_PCC, .base = 0x1700,
-		.len = 0x90, .version = 0x10007},
-	.gc = { .id = DPU_DSPP_GC, .base = 0x17c0,
-		.len = 0x90, .version = 0x10007},
-};
-
-static const struct dpu_dspp_sub_blks sc7180_dspp_sblk = {
-=======
->>>>>>> eb3cdb58
 	.pcc = {.id = DPU_DSPP_PCC, .base = 0x1700,
 		.len = 0x90, .version = 0x10007},
 	.gc = { .id = DPU_DSPP_GC, .base = 0x17c0,
@@ -1155,37 +473,6 @@
 		.sblk = _sblk \
 		}
 
-<<<<<<< HEAD
-static const struct dpu_dspp_cfg msm8998_dspp[] = {
-	DSPP_BLK("dspp_0", DSPP_0, 0x54000, DSPP_MSM8998_MASK,
-		 &msm8998_dspp_sblk),
-	DSPP_BLK("dspp_1", DSPP_1, 0x56000, DSPP_MSM8998_MASK,
-		 &msm8998_dspp_sblk),
-};
-
-static const struct dpu_dspp_cfg sc7180_dspp[] = {
-	DSPP_BLK("dspp_0", DSPP_0, 0x54000, DSPP_SC7180_MASK,
-		 &sc7180_dspp_sblk),
-};
-
-static const struct dpu_dspp_cfg sm8150_dspp[] = {
-	DSPP_BLK("dspp_0", DSPP_0, 0x54000, DSPP_SC7180_MASK,
-		 &sm8150_dspp_sblk),
-	DSPP_BLK("dspp_1", DSPP_1, 0x56000, DSPP_SC7180_MASK,
-		 &sm8150_dspp_sblk),
-	DSPP_BLK("dspp_2", DSPP_2, 0x58000, DSPP_SC7180_MASK,
-		 &sm8150_dspp_sblk),
-	DSPP_BLK("dspp_3", DSPP_3, 0x5a000, DSPP_SC7180_MASK,
-		 &sm8150_dspp_sblk),
-};
-
-static const struct dpu_dspp_cfg qcm2290_dspp[] = {
-	DSPP_BLK("dspp_0", DSPP_0, 0x54000, DSPP_SC7180_MASK,
-		 &sm8150_dspp_sblk),
-};
-
-=======
->>>>>>> eb3cdb58
 /*************************************************************
  * PINGPONG sub blocks config
  *************************************************************/
@@ -1227,56 +514,6 @@
 	.intr_rdptr = _rdptr, \
 	}
 
-<<<<<<< HEAD
-static const struct dpu_pingpong_cfg sdm845_pp[] = {
-	PP_BLK_TE("pingpong_0", PINGPONG_0, 0x70000, 0, sdm845_pp_sblk_te,
-			DPU_IRQ_IDX(MDP_SSPP_TOP0_INTR, 8),
-			DPU_IRQ_IDX(MDP_SSPP_TOP0_INTR, 12)),
-	PP_BLK_TE("pingpong_1", PINGPONG_1, 0x70800, 0, sdm845_pp_sblk_te,
-			DPU_IRQ_IDX(MDP_SSPP_TOP0_INTR, 9),
-			DPU_IRQ_IDX(MDP_SSPP_TOP0_INTR, 13)),
-	PP_BLK("pingpong_2", PINGPONG_2, 0x71000, 0, sdm845_pp_sblk,
-			DPU_IRQ_IDX(MDP_SSPP_TOP0_INTR, 10),
-			DPU_IRQ_IDX(MDP_SSPP_TOP0_INTR, 14)),
-	PP_BLK("pingpong_3", PINGPONG_3, 0x71800, 0, sdm845_pp_sblk,
-			DPU_IRQ_IDX(MDP_SSPP_TOP0_INTR, 11),
-			DPU_IRQ_IDX(MDP_SSPP_TOP0_INTR, 15)),
-};
-
-static struct dpu_pingpong_cfg sc7180_pp[] = {
-	PP_BLK_TE("pingpong_0", PINGPONG_0, 0x70000, 0, sdm845_pp_sblk_te, -1, -1),
-	PP_BLK_TE("pingpong_1", PINGPONG_1, 0x70800, 0, sdm845_pp_sblk_te, -1, -1),
-};
-
-static const struct dpu_pingpong_cfg sm8150_pp[] = {
-	PP_BLK_TE("pingpong_0", PINGPONG_0, 0x70000, MERGE_3D_0, sdm845_pp_sblk_te,
-			DPU_IRQ_IDX(MDP_SSPP_TOP0_INTR, 8),
-			DPU_IRQ_IDX(MDP_SSPP_TOP0_INTR, 12)),
-	PP_BLK_TE("pingpong_1", PINGPONG_1, 0x70800, MERGE_3D_0, sdm845_pp_sblk_te,
-			DPU_IRQ_IDX(MDP_SSPP_TOP0_INTR, 9),
-			DPU_IRQ_IDX(MDP_SSPP_TOP0_INTR, 13)),
-	PP_BLK("pingpong_2", PINGPONG_2, 0x71000, MERGE_3D_1, sdm845_pp_sblk,
-			DPU_IRQ_IDX(MDP_SSPP_TOP0_INTR, 10),
-			DPU_IRQ_IDX(MDP_SSPP_TOP0_INTR, 14)),
-	PP_BLK("pingpong_3", PINGPONG_3, 0x71800, MERGE_3D_1, sdm845_pp_sblk,
-			DPU_IRQ_IDX(MDP_SSPP_TOP0_INTR, 11),
-			DPU_IRQ_IDX(MDP_SSPP_TOP0_INTR, 15)),
-	PP_BLK("pingpong_4", PINGPONG_4, 0x72000, MERGE_3D_2, sdm845_pp_sblk,
-			DPU_IRQ_IDX(MDP_SSPP_TOP0_INTR2, 30),
-			-1),
-	PP_BLK("pingpong_5", PINGPONG_5, 0x72800, MERGE_3D_2, sdm845_pp_sblk,
-			DPU_IRQ_IDX(MDP_SSPP_TOP0_INTR2, 31),
-			-1),
-};
-
-static struct dpu_pingpong_cfg qcm2290_pp[] = {
-	PP_BLK("pingpong_0", PINGPONG_0, 0x70000, 0, sdm845_pp_sblk,
-		DPU_IRQ_IDX(MDP_SSPP_TOP0_INTR, 8),
-		DPU_IRQ_IDX(MDP_SSPP_TOP0_INTR, 12)),
-};
-
-=======
->>>>>>> eb3cdb58
 /*************************************************************
  * MERGE_3D sub blocks config
  *************************************************************/
@@ -1298,33 +535,6 @@
 	.features = _features, \
 	}
 
-<<<<<<< HEAD
-static const struct dpu_pingpong_cfg sc7280_pp[] = {
-	PP_BLK("pingpong_0", PINGPONG_0, 0x69000, 0, sc7280_pp_sblk, -1, -1),
-	PP_BLK("pingpong_1", PINGPONG_1, 0x6a000, 0, sc7280_pp_sblk, -1, -1),
-	PP_BLK("pingpong_2", PINGPONG_2, 0x6b000, 0, sc7280_pp_sblk, -1, -1),
-	PP_BLK("pingpong_3", PINGPONG_3, 0x6c000, 0, sc7280_pp_sblk, -1, -1),
-};
-
-/*************************************************************
- * DSC sub blocks config
- *************************************************************/
-#define DSC_BLK(_name, _id, _base) \
-	{\
-	.name = _name, .id = _id, \
-	.base = _base, .len = 0x140, \
-	.features = 0, \
-	}
-
-static struct dpu_dsc_cfg sdm845_dsc[] = {
-	DSC_BLK("dsc_0", DSC_0, 0x80000),
-	DSC_BLK("dsc_1", DSC_1, 0x80400),
-	DSC_BLK("dsc_2", DSC_2, 0x80800),
-	DSC_BLK("dsc_3", DSC_3, 0x80c00),
-};
-
-=======
->>>>>>> eb3cdb58
 /*************************************************************
  * INTF sub blocks config
  *************************************************************/
@@ -1340,56 +550,6 @@
 	.intr_vsync = DPU_IRQ_IDX(_reg, _vsync_bit), \
 	}
 
-<<<<<<< HEAD
-static const struct dpu_intf_cfg msm8998_intf[] = {
-	INTF_BLK("intf_0", INTF_0, 0x6A000, INTF_DP, 0, 25, INTF_SDM845_MASK, MDP_SSPP_TOP0_INTR, 24, 25),
-	INTF_BLK("intf_1", INTF_1, 0x6A800, INTF_DSI, 0, 25, INTF_SDM845_MASK, MDP_SSPP_TOP0_INTR, 26, 27),
-	INTF_BLK("intf_2", INTF_2, 0x6B000, INTF_DSI, 1, 25, INTF_SDM845_MASK, MDP_SSPP_TOP0_INTR, 28, 29),
-	INTF_BLK("intf_3", INTF_3, 0x6B800, INTF_HDMI, 0, 25, INTF_SDM845_MASK, MDP_SSPP_TOP0_INTR, 30, 31),
-};
-
-static const struct dpu_intf_cfg sdm845_intf[] = {
-	INTF_BLK("intf_0", INTF_0, 0x6A000, INTF_DP, 0, 24, INTF_SDM845_MASK, MDP_SSPP_TOP0_INTR, 24, 25),
-	INTF_BLK("intf_1", INTF_1, 0x6A800, INTF_DSI, 0, 24, INTF_SDM845_MASK, MDP_SSPP_TOP0_INTR, 26, 27),
-	INTF_BLK("intf_2", INTF_2, 0x6B000, INTF_DSI, 1, 24, INTF_SDM845_MASK, MDP_SSPP_TOP0_INTR, 28, 29),
-	INTF_BLK("intf_3", INTF_3, 0x6B800, INTF_DP, 1, 24, INTF_SDM845_MASK, MDP_SSPP_TOP0_INTR, 30, 31),
-};
-
-static const struct dpu_intf_cfg sc7180_intf[] = {
-	INTF_BLK("intf_0", INTF_0, 0x6A000, INTF_DP, MSM_DP_CONTROLLER_0, 24, INTF_SC7180_MASK, MDP_SSPP_TOP0_INTR, 24, 25),
-	INTF_BLK("intf_1", INTF_1, 0x6A800, INTF_DSI, 0, 24, INTF_SC7180_MASK, MDP_SSPP_TOP0_INTR, 26, 27),
-};
-
-static const struct dpu_intf_cfg sm8150_intf[] = {
-	INTF_BLK("intf_0", INTF_0, 0x6A000, INTF_DP, 0, 24, INTF_SC7180_MASK, MDP_SSPP_TOP0_INTR, 24, 25),
-	INTF_BLK("intf_1", INTF_1, 0x6A800, INTF_DSI, 0, 24, INTF_SC7180_MASK, MDP_SSPP_TOP0_INTR, 26, 27),
-	INTF_BLK("intf_2", INTF_2, 0x6B000, INTF_DSI, 1, 24, INTF_SC7180_MASK, MDP_SSPP_TOP0_INTR, 28, 29),
-	INTF_BLK("intf_3", INTF_3, 0x6B800, INTF_DP, 1, 24, INTF_SC7180_MASK, MDP_SSPP_TOP0_INTR, 30, 31),
-};
-
-static const struct dpu_intf_cfg sc7280_intf[] = {
-	INTF_BLK("intf_0", INTF_0, 0x34000, INTF_DP, MSM_DP_CONTROLLER_0, 24, INTF_SC7280_MASK, MDP_SSPP_TOP0_INTR, 24, 25),
-	INTF_BLK("intf_1", INTF_1, 0x35000, INTF_DSI, 0, 24, INTF_SC7280_MASK, MDP_SSPP_TOP0_INTR, 26, 27),
-	INTF_BLK("intf_5", INTF_5, 0x39000, INTF_DP, MSM_DP_CONTROLLER_1, 24, INTF_SC7280_MASK, MDP_SSPP_TOP0_INTR, 22, 23),
-};
-
-static const struct dpu_intf_cfg sc8180x_intf[] = {
-	INTF_BLK("intf_0", INTF_0, 0x6A000, INTF_DP, MSM_DP_CONTROLLER_0, 24, INTF_SC7180_MASK, MDP_SSPP_TOP0_INTR, 24, 25),
-	INTF_BLK("intf_1", INTF_1, 0x6A800, INTF_DSI, 0, 24, INTF_SC7180_MASK, MDP_SSPP_TOP0_INTR, 26, 27),
-	INTF_BLK("intf_2", INTF_2, 0x6B000, INTF_DSI, 1, 24, INTF_SC7180_MASK, MDP_SSPP_TOP0_INTR, 28, 29),
-	/* INTF_3 is for MST, wired to INTF_DP 0 and 1, use dummy index until this is supported */
-	INTF_BLK("intf_3", INTF_3, 0x6B800, INTF_DP, 999, 24, INTF_SC7180_MASK, MDP_SSPP_TOP0_INTR, 30, 31),
-	INTF_BLK("intf_4", INTF_4, 0x6C000, INTF_DP, MSM_DP_CONTROLLER_1, 24, INTF_SC7180_MASK, MDP_SSPP_TOP0_INTR, 20, 21),
-	INTF_BLK("intf_5", INTF_5, 0x6C800, INTF_DP, MSM_DP_CONTROLLER_2, 24, INTF_SC7180_MASK, MDP_SSPP_TOP0_INTR, 22, 23),
-};
-
-static const struct dpu_intf_cfg qcm2290_intf[] = {
-	INTF_BLK("intf_0", INTF_0, 0x00000, INTF_NONE, 0, 0, 0, 0, 0, 0),
-	INTF_BLK("intf_1", INTF_1, 0x6A800, INTF_DSI, 0, 24, INTF_SC7180_MASK, MDP_SSPP_TOP0_INTR, 26, 27),
-};
-
-=======
->>>>>>> eb3cdb58
 /*************************************************************
  * Writeback blocks config
  *************************************************************/
@@ -1407,14 +567,6 @@
 	.maxlinewidth = _max_linewidth, \
 	.intr_wb_done = DPU_IRQ_IDX(_reg, _wb_done_bit) \
 	}
-<<<<<<< HEAD
-
-static const struct dpu_wb_cfg sm8250_wb[] = {
-	WB_BLK("wb_2", WB_2, 0x65000, WB_SM8250_MASK, DPU_CLK_CTRL_WB2, 6,
-			VBIF_RT, MDP_SSPP_TOP0_INTR, 4096, 4),
-};
-=======
->>>>>>> eb3cdb58
 
 /*************************************************************
  * VBIF sub blocks config
@@ -1427,21 +579,12 @@
 
 static const struct dpu_vbif_dynamic_ot_cfg msm8998_ot_rdwr_cfg[] = {
 	{
-<<<<<<< HEAD
-		.pps = 1088 * 1920 * 30,
-		.ot_limit = 2,
-	},
-	{
-		.pps = 1088 * 1920 * 60,
-		.ot_limit = 6,
-=======
 		.pps = 1920 * 1080 * 30,
 		.ot_limit = 2,
 	},
 	{
 		.pps = 1920 * 1080 * 60,
 		.ot_limit = 4,
->>>>>>> eb3cdb58
 	},
 	{
 		.pps = 3840 * 2160 * 30,
@@ -1451,11 +594,7 @@
 
 static const struct dpu_vbif_cfg msm8998_vbif[] = {
 	{
-<<<<<<< HEAD
-	.name = "vbif_0", .id = VBIF_0,
-=======
 	.name = "vbif_rt", .id = VBIF_RT,
->>>>>>> eb3cdb58
 	.base = 0, .len = 0x1040,
 	.default_ot_rd_limit = 32,
 	.default_ot_wr_limit = 32,
@@ -1558,14 +697,7 @@
 	{.fl = 10, .lut = 0x1555b},
 	{.fl = 11, .lut = 0x5555b},
 	{.fl = 12, .lut = 0x15555b},
-<<<<<<< HEAD
-	{.fl = 13, .lut = 0x55555b},
-	{.fl = 14, .lut = 0},
-	{.fl = 1,  .lut = 0x1b},
-	{.fl = 0,  .lut = 0}
-=======
 	{.fl = 0,  .lut = 0x55555b}
->>>>>>> eb3cdb58
 };
 
 static const struct dpu_qos_lut_entry sdm845_qos_linear[] = {
@@ -1587,13 +719,7 @@
 	{.fl = 10, .lut = 0x1aaff},
 	{.fl = 11, .lut = 0x5aaff},
 	{.fl = 12, .lut = 0x15aaff},
-<<<<<<< HEAD
-	{.fl = 13, .lut = 0x55aaff},
-	{.fl = 1,  .lut = 0x1aaff},
-	{.fl = 0,  .lut = 0},
-=======
 	{.fl = 0,  .lut = 0x55aaff},
->>>>>>> eb3cdb58
 };
 
 static const struct dpu_qos_lut_entry sc7180_qos_linear[] = {
@@ -1627,485 +753,12 @@
 
 static const struct dpu_qos_lut_entry sc8180x_qos_macrotile[] = {
 	{.fl = 10, .lut = 0x0000000344556677},
-<<<<<<< HEAD
 };
 
 static const struct dpu_qos_lut_entry msm8998_qos_nrt[] = {
 	{.fl = 0, .lut = 0x0},
 };
 
-static const struct dpu_qos_lut_entry sdm845_qos_nrt[] = {
-	{.fl = 0, .lut = 0x0},
-=======
->>>>>>> eb3cdb58
-};
-
-static const struct dpu_qos_lut_entry msm8998_qos_nrt[] = {
-	{.fl = 0, .lut = 0x0},
-};
-
-<<<<<<< HEAD
-static const struct dpu_perf_cfg msm8998_perf_data = {
-	.max_bw_low = 6700000,
-	.max_bw_high = 6700000,
-	.min_core_ib = 2400000,
-	.min_llcc_ib = 800000,
-	.min_dram_ib = 800000,
-	.undersized_prefill_lines = 2,
-	.xtra_prefill_lines = 2,
-	.dest_scale_prefill_lines = 3,
-	.macrotile_prefill_lines = 4,
-	.yuv_nv12_prefill_lines = 8,
-	.linear_prefill_lines = 1,
-	.downscaling_prefill_lines = 1,
-	.amortizable_threshold = 25,
-	.min_prefill_lines = 25,
-	.danger_lut_tbl = {0xf, 0xffff, 0x0},
-	.safe_lut_tbl = {0xfffc, 0xff00, 0xffff},
-	.qos_lut_tbl = {
-		{.nentry = ARRAY_SIZE(msm8998_qos_linear),
-		.entries = msm8998_qos_linear
-		},
-		{.nentry = ARRAY_SIZE(msm8998_qos_macrotile),
-		.entries = msm8998_qos_macrotile
-		},
-		{.nentry = ARRAY_SIZE(msm8998_qos_nrt),
-		.entries = msm8998_qos_nrt
-		},
-	},
-	.cdp_cfg = {
-		{.rd_enable = 1, .wr_enable = 1},
-		{.rd_enable = 1, .wr_enable = 0}
-	},
-	.clk_inefficiency_factor = 200,
-	.bw_inefficiency_factor = 120,
-};
-
-static const struct dpu_perf_cfg sdm845_perf_data = {
-	.max_bw_low = 6800000,
-	.max_bw_high = 6800000,
-	.min_core_ib = 2400000,
-	.min_llcc_ib = 800000,
-	.min_dram_ib = 800000,
-	.undersized_prefill_lines = 2,
-	.xtra_prefill_lines = 2,
-	.dest_scale_prefill_lines = 3,
-	.macrotile_prefill_lines = 4,
-	.yuv_nv12_prefill_lines = 8,
-	.linear_prefill_lines = 1,
-	.downscaling_prefill_lines = 1,
-	.amortizable_threshold = 25,
-	.min_prefill_lines = 24,
-	.danger_lut_tbl = {0xf, 0xffff, 0x0},
-	.safe_lut_tbl = {0xfff0, 0xf000, 0xffff},
-	.qos_lut_tbl = {
-		{.nentry = ARRAY_SIZE(sdm845_qos_linear),
-		.entries = sdm845_qos_linear
-		},
-		{.nentry = ARRAY_SIZE(sdm845_qos_macrotile),
-		.entries = sdm845_qos_macrotile
-		},
-		{.nentry = ARRAY_SIZE(sdm845_qos_nrt),
-		.entries = sdm845_qos_nrt
-		},
-	},
-	.cdp_cfg = {
-		{.rd_enable = 1, .wr_enable = 1},
-		{.rd_enable = 1, .wr_enable = 0}
-	},
-	.clk_inefficiency_factor = 105,
-	.bw_inefficiency_factor = 120,
-};
-
-static const struct dpu_perf_cfg sc7180_perf_data = {
-	.max_bw_low = 6800000,
-	.max_bw_high = 6800000,
-	.min_core_ib = 2400000,
-	.min_llcc_ib = 800000,
-	.min_dram_ib = 1600000,
-	.min_prefill_lines = 24,
-	.danger_lut_tbl = {0xff, 0xffff, 0x0},
-	.safe_lut_tbl = {0xfff0, 0xff00, 0xffff},
-	.qos_lut_tbl = {
-		{.nentry = ARRAY_SIZE(sc7180_qos_linear),
-		.entries = sc7180_qos_linear
-		},
-		{.nentry = ARRAY_SIZE(sc7180_qos_macrotile),
-		.entries = sc7180_qos_macrotile
-		},
-		{.nentry = ARRAY_SIZE(sc7180_qos_nrt),
-		.entries = sc7180_qos_nrt
-		},
-	},
-	.cdp_cfg = {
-		{.rd_enable = 1, .wr_enable = 1},
-		{.rd_enable = 1, .wr_enable = 0}
-	},
-	.clk_inefficiency_factor = 105,
-	.bw_inefficiency_factor = 120,
-};
-
-static const struct dpu_perf_cfg sm8150_perf_data = {
-	.max_bw_low = 12800000,
-	.max_bw_high = 12800000,
-	.min_core_ib = 2400000,
-	.min_llcc_ib = 800000,
-	.min_dram_ib = 800000,
-	.min_prefill_lines = 24,
-	.danger_lut_tbl = {0xf, 0xffff, 0x0},
-	.safe_lut_tbl = {0xfff8, 0xf000, 0xffff},
-	.qos_lut_tbl = {
-		{.nentry = ARRAY_SIZE(sm8150_qos_linear),
-		.entries = sm8150_qos_linear
-		},
-		{.nentry = ARRAY_SIZE(sc7180_qos_macrotile),
-		.entries = sc7180_qos_macrotile
-		},
-		{.nentry = ARRAY_SIZE(sc7180_qos_nrt),
-		.entries = sc7180_qos_nrt
-		},
-		/* TODO: macrotile-qseed is different from macrotile */
-	},
-	.cdp_cfg = {
-		{.rd_enable = 1, .wr_enable = 1},
-		{.rd_enable = 1, .wr_enable = 0}
-	},
-	.clk_inefficiency_factor = 105,
-	.bw_inefficiency_factor = 120,
-};
-
-static const struct dpu_perf_cfg sc8180x_perf_data = {
-	.max_bw_low = 9600000,
-	.max_bw_high = 9600000,
-	.min_core_ib = 2400000,
-	.min_llcc_ib = 800000,
-	.min_dram_ib = 800000,
-	.danger_lut_tbl = {0xf, 0xffff, 0x0},
-	.qos_lut_tbl = {
-		{.nentry = ARRAY_SIZE(sc8180x_qos_linear),
-		.entries = sc8180x_qos_linear
-		},
-		{.nentry = ARRAY_SIZE(sc8180x_qos_macrotile),
-		.entries = sc8180x_qos_macrotile
-		},
-		{.nentry = ARRAY_SIZE(sc7180_qos_nrt),
-		.entries = sc7180_qos_nrt
-		},
-		/* TODO: macrotile-qseed is different from macrotile */
-	},
-	.cdp_cfg = {
-		{.rd_enable = 1, .wr_enable = 1},
-		{.rd_enable = 1, .wr_enable = 0}
-	},
-	.clk_inefficiency_factor = 105,
-	.bw_inefficiency_factor = 120,
-};
-
-static const struct dpu_perf_cfg sm8250_perf_data = {
-	.max_bw_low = 13700000,
-	.max_bw_high = 16600000,
-	.min_core_ib = 4800000,
-	.min_llcc_ib = 0,
-	.min_dram_ib = 800000,
-	.min_prefill_lines = 35,
-	.danger_lut_tbl = {0xf, 0xffff, 0x0},
-	.safe_lut_tbl = {0xfff0, 0xff00, 0xffff},
-	.qos_lut_tbl = {
-		{.nentry = ARRAY_SIZE(sc7180_qos_linear),
-		.entries = sc7180_qos_linear
-		},
-		{.nentry = ARRAY_SIZE(sc7180_qos_macrotile),
-		.entries = sc7180_qos_macrotile
-		},
-		{.nentry = ARRAY_SIZE(sc7180_qos_nrt),
-		.entries = sc7180_qos_nrt
-		},
-		/* TODO: macrotile-qseed is different from macrotile */
-	},
-	.cdp_cfg = {
-		{.rd_enable = 1, .wr_enable = 1},
-		{.rd_enable = 1, .wr_enable = 0}
-	},
-	.clk_inefficiency_factor = 105,
-	.bw_inefficiency_factor = 120,
-};
-
-static const struct dpu_perf_cfg sc7280_perf_data = {
-	.max_bw_low = 4700000,
-	.max_bw_high = 8800000,
-	.min_core_ib = 2500000,
-	.min_llcc_ib = 0,
-	.min_dram_ib = 1600000,
-	.min_prefill_lines = 24,
-	.danger_lut_tbl = {0xffff, 0xffff, 0x0},
-	.safe_lut_tbl = {0xff00, 0xff00, 0xffff},
-	.qos_lut_tbl = {
-		{.nentry = ARRAY_SIZE(sc7180_qos_macrotile),
-		.entries = sc7180_qos_macrotile
-		},
-		{.nentry = ARRAY_SIZE(sc7180_qos_macrotile),
-		.entries = sc7180_qos_macrotile
-		},
-		{.nentry = ARRAY_SIZE(sc7180_qos_nrt),
-		.entries = sc7180_qos_nrt
-		},
-	},
-	.cdp_cfg = {
-		{.rd_enable = 1, .wr_enable = 1},
-		{.rd_enable = 1, .wr_enable = 0}
-	},
-	.clk_inefficiency_factor = 105,
-	.bw_inefficiency_factor = 120,
-};
-
-static const struct dpu_perf_cfg qcm2290_perf_data = {
-	.max_bw_low = 2700000,
-	.max_bw_high = 2700000,
-	.min_core_ib = 1300000,
-	.min_llcc_ib = 0,
-	.min_dram_ib = 1600000,
-	.min_prefill_lines = 24,
-	.danger_lut_tbl = {0xff, 0x0, 0x0},
-	.safe_lut_tbl = {0xfff0, 0x0, 0x0},
-	.qos_lut_tbl = {
-		{.nentry = ARRAY_SIZE(qcm2290_qos_linear),
-		.entries = qcm2290_qos_linear
-		},
-	},
-	.cdp_cfg = {
-		{.rd_enable = 1, .wr_enable = 1},
-		{.rd_enable = 1, .wr_enable = 0}
-	},
-	.clk_inefficiency_factor = 105,
-	.bw_inefficiency_factor = 120,
-};
-/*************************************************************
- * Hardware catalog
- *************************************************************/
-
-static const struct dpu_mdss_cfg msm8998_dpu_cfg = {
-	.caps = &msm8998_dpu_caps,
-	.mdp_count = ARRAY_SIZE(msm8998_mdp),
-	.mdp = msm8998_mdp,
-	.ctl_count = ARRAY_SIZE(msm8998_ctl),
-	.ctl = msm8998_ctl,
-	.sspp_count = ARRAY_SIZE(msm8998_sspp),
-	.sspp = msm8998_sspp,
-	.mixer_count = ARRAY_SIZE(msm8998_lm),
-	.mixer = msm8998_lm,
-	.dspp_count = ARRAY_SIZE(msm8998_dspp),
-	.dspp = msm8998_dspp,
-	.pingpong_count = ARRAY_SIZE(sdm845_pp),
-	.pingpong = sdm845_pp,
-	.intf_count = ARRAY_SIZE(msm8998_intf),
-	.intf = msm8998_intf,
-	.vbif_count = ARRAY_SIZE(msm8998_vbif),
-	.vbif = msm8998_vbif,
-	.reg_dma_count = 0,
-	.perf = &msm8998_perf_data,
-	.mdss_irqs = IRQ_SM8250_MASK,
-};
-
-static const struct dpu_mdss_cfg sdm845_dpu_cfg = {
-	.caps = &sdm845_dpu_caps,
-	.mdp_count = ARRAY_SIZE(sdm845_mdp),
-	.mdp = sdm845_mdp,
-	.ctl_count = ARRAY_SIZE(sdm845_ctl),
-	.ctl = sdm845_ctl,
-	.sspp_count = ARRAY_SIZE(sdm845_sspp),
-	.sspp = sdm845_sspp,
-	.mixer_count = ARRAY_SIZE(sdm845_lm),
-	.mixer = sdm845_lm,
-	.pingpong_count = ARRAY_SIZE(sdm845_pp),
-	.pingpong = sdm845_pp,
-	.dsc_count = ARRAY_SIZE(sdm845_dsc),
-	.dsc = sdm845_dsc,
-	.intf_count = ARRAY_SIZE(sdm845_intf),
-	.intf = sdm845_intf,
-	.vbif_count = ARRAY_SIZE(sdm845_vbif),
-	.vbif = sdm845_vbif,
-	.reg_dma_count = 1,
-	.dma_cfg = &sdm845_regdma,
-	.perf = &sdm845_perf_data,
-	.mdss_irqs = IRQ_SDM845_MASK,
-};
-
-static const struct dpu_mdss_cfg sc7180_dpu_cfg = {
-	.caps = &sc7180_dpu_caps,
-	.mdp_count = ARRAY_SIZE(sc7180_mdp),
-	.mdp = sc7180_mdp,
-	.ctl_count = ARRAY_SIZE(sc7180_ctl),
-	.ctl = sc7180_ctl,
-	.sspp_count = ARRAY_SIZE(sc7180_sspp),
-	.sspp = sc7180_sspp,
-	.mixer_count = ARRAY_SIZE(sc7180_lm),
-	.mixer = sc7180_lm,
-	.dspp_count = ARRAY_SIZE(sc7180_dspp),
-	.dspp = sc7180_dspp,
-	.pingpong_count = ARRAY_SIZE(sc7180_pp),
-	.pingpong = sc7180_pp,
-	.intf_count = ARRAY_SIZE(sc7180_intf),
-	.intf = sc7180_intf,
-	.wb_count = ARRAY_SIZE(sm8250_wb),
-	.wb = sm8250_wb,
-	.vbif_count = ARRAY_SIZE(sdm845_vbif),
-	.vbif = sdm845_vbif,
-	.reg_dma_count = 1,
-	.dma_cfg = &sdm845_regdma,
-	.perf = &sc7180_perf_data,
-	.mdss_irqs = IRQ_SC7180_MASK,
-};
-
-static const struct dpu_mdss_cfg sm8150_dpu_cfg = {
-	.caps = &sm8150_dpu_caps,
-	.mdp_count = ARRAY_SIZE(sdm845_mdp),
-	.mdp = sdm845_mdp,
-	.ctl_count = ARRAY_SIZE(sm8150_ctl),
-	.ctl = sm8150_ctl,
-	.sspp_count = ARRAY_SIZE(sdm845_sspp),
-	.sspp = sdm845_sspp,
-	.mixer_count = ARRAY_SIZE(sm8150_lm),
-	.mixer = sm8150_lm,
-	.dspp_count = ARRAY_SIZE(sm8150_dspp),
-	.dspp = sm8150_dspp,
-	.pingpong_count = ARRAY_SIZE(sm8150_pp),
-	.pingpong = sm8150_pp,
-	.merge_3d_count = ARRAY_SIZE(sm8150_merge_3d),
-	.merge_3d = sm8150_merge_3d,
-	.intf_count = ARRAY_SIZE(sm8150_intf),
-	.intf = sm8150_intf,
-	.vbif_count = ARRAY_SIZE(sdm845_vbif),
-	.vbif = sdm845_vbif,
-	.reg_dma_count = 1,
-	.dma_cfg = &sm8150_regdma,
-	.perf = &sm8150_perf_data,
-	.mdss_irqs = IRQ_SDM845_MASK,
-};
-
-static const struct dpu_mdss_cfg sc8180x_dpu_cfg = {
-	.caps = &sc8180x_dpu_caps,
-	.mdp_count = ARRAY_SIZE(sc8180x_mdp),
-	.mdp = sc8180x_mdp,
-	.ctl_count = ARRAY_SIZE(sm8150_ctl),
-	.ctl = sm8150_ctl,
-	.sspp_count = ARRAY_SIZE(sdm845_sspp),
-	.sspp = sdm845_sspp,
-	.mixer_count = ARRAY_SIZE(sm8150_lm),
-	.mixer = sm8150_lm,
-	.pingpong_count = ARRAY_SIZE(sm8150_pp),
-	.pingpong = sm8150_pp,
-	.merge_3d_count = ARRAY_SIZE(sm8150_merge_3d),
-	.merge_3d = sm8150_merge_3d,
-	.intf_count = ARRAY_SIZE(sc8180x_intf),
-	.intf = sc8180x_intf,
-	.vbif_count = ARRAY_SIZE(sdm845_vbif),
-	.vbif = sdm845_vbif,
-	.reg_dma_count = 1,
-	.dma_cfg = &sm8150_regdma,
-	.perf = &sc8180x_perf_data,
-	.mdss_irqs = IRQ_SC8180X_MASK,
-};
-
-static const struct dpu_mdss_cfg sm8250_dpu_cfg = {
-	.caps = &sm8250_dpu_caps,
-	.mdp_count = ARRAY_SIZE(sm8250_mdp),
-	.mdp = sm8250_mdp,
-	.ctl_count = ARRAY_SIZE(sm8150_ctl),
-	.ctl = sm8150_ctl,
-	.sspp_count = ARRAY_SIZE(sm8250_sspp),
-	.sspp = sm8250_sspp,
-	.mixer_count = ARRAY_SIZE(sm8150_lm),
-	.mixer = sm8150_lm,
-	.dspp_count = ARRAY_SIZE(sm8150_dspp),
-	.dspp = sm8150_dspp,
-	.pingpong_count = ARRAY_SIZE(sm8150_pp),
-	.pingpong = sm8150_pp,
-	.merge_3d_count = ARRAY_SIZE(sm8150_merge_3d),
-	.merge_3d = sm8150_merge_3d,
-	.intf_count = ARRAY_SIZE(sm8150_intf),
-	.intf = sm8150_intf,
-	.vbif_count = ARRAY_SIZE(sdm845_vbif),
-	.vbif = sdm845_vbif,
-	.wb_count = ARRAY_SIZE(sm8250_wb),
-	.wb = sm8250_wb,
-	.reg_dma_count = 1,
-	.dma_cfg = &sm8250_regdma,
-	.perf = &sm8250_perf_data,
-	.mdss_irqs = IRQ_SM8250_MASK,
-};
-
-static const struct dpu_mdss_cfg sc7280_dpu_cfg = {
-	.caps = &sc7280_dpu_caps,
-	.mdp_count = ARRAY_SIZE(sc7280_mdp),
-	.mdp = sc7280_mdp,
-	.ctl_count = ARRAY_SIZE(sc7280_ctl),
-	.ctl = sc7280_ctl,
-	.sspp_count = ARRAY_SIZE(sc7280_sspp),
-	.sspp = sc7280_sspp,
-	.dspp_count = ARRAY_SIZE(sc7180_dspp),
-	.dspp = sc7180_dspp,
-	.mixer_count = ARRAY_SIZE(sc7280_lm),
-	.mixer = sc7280_lm,
-	.pingpong_count = ARRAY_SIZE(sc7280_pp),
-	.pingpong = sc7280_pp,
-	.intf_count = ARRAY_SIZE(sc7280_intf),
-	.intf = sc7280_intf,
-	.vbif_count = ARRAY_SIZE(sdm845_vbif),
-	.vbif = sdm845_vbif,
-	.perf = &sc7280_perf_data,
-	.mdss_irqs = IRQ_SC7280_MASK,
-};
-
-static const struct dpu_mdss_cfg qcm2290_dpu_cfg = {
-	.caps = &qcm2290_dpu_caps,
-	.mdp_count = ARRAY_SIZE(qcm2290_mdp),
-	.mdp = qcm2290_mdp,
-	.ctl_count = ARRAY_SIZE(qcm2290_ctl),
-	.ctl = qcm2290_ctl,
-	.sspp_count = ARRAY_SIZE(qcm2290_sspp),
-	.sspp = qcm2290_sspp,
-	.mixer_count = ARRAY_SIZE(qcm2290_lm),
-	.mixer = qcm2290_lm,
-	.dspp_count = ARRAY_SIZE(qcm2290_dspp),
-	.dspp = qcm2290_dspp,
-	.pingpong_count = ARRAY_SIZE(qcm2290_pp),
-	.pingpong = qcm2290_pp,
-	.intf_count = ARRAY_SIZE(qcm2290_intf),
-	.intf = qcm2290_intf,
-	.vbif_count = ARRAY_SIZE(sdm845_vbif),
-	.vbif = sdm845_vbif,
-	.perf = &qcm2290_perf_data,
-	.mdss_irqs = IRQ_SC7180_MASK,
-};
-
-static const struct dpu_mdss_hw_cfg_handler cfg_handler[] = {
-	{ .hw_rev = DPU_HW_VER_300, .dpu_cfg = &msm8998_dpu_cfg},
-	{ .hw_rev = DPU_HW_VER_301, .dpu_cfg = &msm8998_dpu_cfg},
-	{ .hw_rev = DPU_HW_VER_400, .dpu_cfg = &sdm845_dpu_cfg},
-	{ .hw_rev = DPU_HW_VER_401, .dpu_cfg = &sdm845_dpu_cfg},
-	{ .hw_rev = DPU_HW_VER_500, .dpu_cfg = &sm8150_dpu_cfg},
-	{ .hw_rev = DPU_HW_VER_501, .dpu_cfg = &sm8150_dpu_cfg},
-	{ .hw_rev = DPU_HW_VER_510, .dpu_cfg = &sc8180x_dpu_cfg},
-	{ .hw_rev = DPU_HW_VER_600, .dpu_cfg = &sm8250_dpu_cfg},
-	{ .hw_rev = DPU_HW_VER_620, .dpu_cfg = &sc7180_dpu_cfg},
-	{ .hw_rev = DPU_HW_VER_650, .dpu_cfg = &qcm2290_dpu_cfg},
-	{ .hw_rev = DPU_HW_VER_720, .dpu_cfg = &sc7280_dpu_cfg},
-};
-
-const struct dpu_mdss_cfg *dpu_hw_catalog_init(u32 hw_rev)
-{
-	int i;
-
-	for (i = 0; i < ARRAY_SIZE(cfg_handler); i++) {
-		if (cfg_handler[i].hw_rev == hw_rev)
-			return cfg_handler[i].dpu_cfg;
-	}
-
-	DPU_ERROR("unsupported chipset id:%X\n", hw_rev);
-
-	return ERR_PTR(-ENODEV);
-}
-=======
 static const struct dpu_qos_lut_entry sdm845_qos_nrt[] = {
 	{.fl = 0, .lut = 0x0},
 };
@@ -2136,5 +789,4 @@
 #include "catalog/dpu_8_0_sc8280xp.h"
 #include "catalog/dpu_8_1_sm8450.h"
 
-#include "catalog/dpu_9_0_sm8550.h"
->>>>>>> eb3cdb58
+#include "catalog/dpu_9_0_sm8550.h"