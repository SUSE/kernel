--- conflicted
+++ resolved
@@ -293,17 +293,6 @@
 
 static void dpu_encoder_phys_cmd_irq_enable(struct dpu_encoder_phys *phys_enc)
 {
-<<<<<<< HEAD
-	trace_dpu_enc_phys_cmd_irq_ctrl(DRMID(phys_enc->parent),
-			phys_enc->hw_pp->idx - PINGPONG_0,
-			enable, phys_enc->vblank_refcount);
-
-	if (enable) {
-		dpu_core_irq_register_callback(phys_enc->dpu_kms,
-				phys_enc->irq[INTR_IDX_PINGPONG],
-				dpu_encoder_phys_cmd_pp_tx_done_irq,
-				phys_enc);
-=======
 	trace_dpu_enc_phys_cmd_irq_enable(DRMID(phys_enc->parent),
 					  phys_enc->hw_pp->idx - PINGPONG_0,
 					  phys_enc->vblank_refcount);
@@ -319,7 +308,6 @@
 	dpu_encoder_phys_cmd_control_vblank_irq(phys_enc, true);
 
 	if (dpu_encoder_phys_cmd_is_master(phys_enc) && phys_enc->irq[INTR_IDX_CTL_START])
->>>>>>> 2d5404ca
 		dpu_core_irq_register_callback(phys_enc->dpu_kms,
 					       phys_enc->irq[INTR_IDX_CTL_START],
 					       dpu_encoder_phys_cmd_ctl_start_irq,
@@ -496,7 +484,6 @@
 	if (phys_enc->has_intf_te) {
 		if (!phys_enc->hw_intf || !phys_enc->hw_intf->ops.connect_external_te)
 			return;
-<<<<<<< HEAD
 
 		trace_dpu_enc_phys_cmd_connect_te(DRMID(phys_enc->parent), enable);
 		phys_enc->hw_intf->ops.connect_external_te(phys_enc->hw_intf, enable);
@@ -505,16 +492,6 @@
 			return;
 
 		trace_dpu_enc_phys_cmd_connect_te(DRMID(phys_enc->parent), enable);
-=======
-
-		trace_dpu_enc_phys_cmd_connect_te(DRMID(phys_enc->parent), enable);
-		phys_enc->hw_intf->ops.connect_external_te(phys_enc->hw_intf, enable);
-	} else {
-		if (!phys_enc->hw_pp || !phys_enc->hw_pp->ops.connect_external_te)
-			return;
-
-		trace_dpu_enc_phys_cmd_connect_te(DRMID(phys_enc->parent), enable);
->>>>>>> 2d5404ca
 		phys_enc->hw_pp->ops.connect_external_te(phys_enc->hw_pp, enable);
 	}
 }
