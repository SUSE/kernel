--- conflicted
+++ resolved
@@ -96,10 +96,7 @@
 	DPU_HW_BLK_INTF,
 	DPU_HW_BLK_WB,
 	DPU_HW_BLK_DSPP,
-<<<<<<< HEAD
-=======
 	DPU_HW_BLK_MERGE_3D,
->>>>>>> 7d2a07b7
 	DPU_HW_BLK_MAX,
 };
 
