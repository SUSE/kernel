--- conflicted
+++ resolved
@@ -45,13 +45,6 @@
 
 	u64 plane_fetch_bw;
 	u64 plane_clk;
-<<<<<<< HEAD
-
-	bool needs_dirtyfb;
-	unsigned int rotation;
-};
-=======
->>>>>>> eb3cdb58
 
 	bool needs_dirtyfb;
 	unsigned int rotation;
