--- conflicted
+++ resolved
@@ -179,8 +179,6 @@
 					 enum dpu_dsc blk);
 
 	/**
-<<<<<<< HEAD
-=======
 	 * OR in the given flushbits to the cached pending_(cdm_)flush_mask
 	 * No effect on hardware
 	 * @ctx: ctl path ctx pointer
@@ -189,7 +187,6 @@
 	void (*update_pending_flush_cdm)(struct dpu_hw_ctl *ctx, enum dpu_cdm cdm_num);
 
 	/**
->>>>>>> 2d5404ca
 	 * Write the value of the pending_flush_mask to hardware
 	 * @ctx       : ctl path ctx pointer
 	 */
@@ -262,10 +259,7 @@
  * @pending_intf_flush_mask: pending INTF flush
  * @pending_wb_flush_mask: pending WB flush
  * @pending_dsc_flush_mask: pending DSC flush
-<<<<<<< HEAD
-=======
  * @pending_cdm_flush_mask: pending CDM flush
->>>>>>> 2d5404ca
  * @ops: operation list
  */
 struct dpu_hw_ctl {
@@ -284,10 +278,7 @@
 	u32 pending_merge_3d_flush_mask;
 	u32 pending_dspp_flush_mask[DSPP_MAX - DSPP_0];
 	u32 pending_dsc_flush_mask;
-<<<<<<< HEAD
-=======
 	u32 pending_cdm_flush_mask;
->>>>>>> 2d5404ca
 
 	/* ops */
 	struct dpu_hw_ctl_ops ops;
@@ -306,26 +297,11 @@
 /**
  * dpu_hw_ctl_init() - Initializes the ctl_path hw driver object.
  * Should be called before accessing any ctl_path register.
-<<<<<<< HEAD
-=======
  * @dev:  Corresponding device for devres management
->>>>>>> 2d5404ca
  * @cfg:  ctl_path catalog entry for which driver object is required
  * @addr: mapped register io address of MDP
  * @mixer_count: Number of mixers in @mixer
  * @mixer: Pointer to an array of Layer Mixers defined in the catalog
-<<<<<<< HEAD
- */
-struct dpu_hw_ctl *dpu_hw_ctl_init(const struct dpu_ctl_cfg *cfg,
-		void __iomem *addr,
-		u32 mixer_count,
-		const struct dpu_lm_cfg *mixer);
-
-/**
- * dpu_hw_ctl_destroy(): Destroys ctl driver context
- * should be called to free the context
-=======
->>>>>>> 2d5404ca
  */
 struct dpu_hw_ctl *dpu_hw_ctl_init(struct drm_device *dev,
 				   const struct dpu_ctl_cfg *cfg,
