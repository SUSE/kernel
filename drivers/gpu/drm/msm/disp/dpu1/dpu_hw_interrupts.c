--- conflicted
+++ resolved
@@ -32,14 +32,6 @@
 #define MDP_AD4_INTR_EN_OFF		0x41c
 #define MDP_AD4_INTR_CLEAR_OFF		0x424
 #define MDP_AD4_INTR_STATUS_OFF		0x420
-<<<<<<< HEAD
-#define MDP_INTF_0_OFF_REV_7xxx             0x34000
-#define MDP_INTF_1_OFF_REV_7xxx             0x35000
-#define MDP_INTF_2_OFF_REV_7xxx             0x36000
-#define MDP_INTF_3_OFF_REV_7xxx             0x37000
-#define MDP_INTF_4_OFF_REV_7xxx             0x38000
-#define MDP_INTF_5_OFF_REV_7xxx             0x39000
-=======
 #define MDP_INTF_0_OFF_REV_7xxx		0x34000
 #define MDP_INTF_1_OFF_REV_7xxx		0x35000
 #define MDP_INTF_2_OFF_REV_7xxx		0x36000
@@ -49,7 +41,6 @@
 #define MDP_INTF_6_OFF_REV_7xxx		0x3a000
 #define MDP_INTF_7_OFF_REV_7xxx		0x3b000
 #define MDP_INTF_8_OFF_REV_7xxx		0x3c000
->>>>>>> eb3cdb58
 
 /**
  * struct dpu_intr_reg - array of DPU register sets
@@ -515,7 +506,6 @@
 	if (irq_idx < 0 || irq_idx >= dpu_kms->hw_intr->total_irqs) {
 		DPU_ERROR("invalid IRQ index: [%d]\n", irq_idx);
 		return -EINVAL;
-<<<<<<< HEAD
 	}
 
 	VERB("[%pS] irq_idx=%d\n", __builtin_return_address(0), irq_idx);
@@ -556,48 +546,6 @@
 			seq_printf(s, "idx:%d irq:%d cb:%ps\n", i, irq_count, cb);
 	}
 
-=======
-	}
-
-	VERB("[%pS] irq_idx=%d\n", __builtin_return_address(0), irq_idx);
-
-	spin_lock_irqsave(&dpu_kms->hw_intr->irq_lock, irq_flags);
-	trace_dpu_core_irq_unregister_callback(irq_idx);
-
-	ret = dpu_hw_intr_disable_irq_locked(dpu_kms->hw_intr, irq_idx);
-	if (ret)
-		DPU_ERROR("Fail to disable IRQ for irq_idx:%d: %d\n",
-					irq_idx, ret);
-
-	dpu_kms->hw_intr->irq_tbl[irq_idx].cb = NULL;
-	dpu_kms->hw_intr->irq_tbl[irq_idx].arg = NULL;
-
-	spin_unlock_irqrestore(&dpu_kms->hw_intr->irq_lock, irq_flags);
-
-	trace_dpu_irq_unregister_success(irq_idx);
-
-	return 0;
-}
-
-#ifdef CONFIG_DEBUG_FS
-static int dpu_debugfs_core_irq_show(struct seq_file *s, void *v)
-{
-	struct dpu_kms *dpu_kms = s->private;
-	unsigned long irq_flags;
-	int i, irq_count;
-	void *cb;
-
-	for (i = 0; i < dpu_kms->hw_intr->total_irqs; i++) {
-		spin_lock_irqsave(&dpu_kms->hw_intr->irq_lock, irq_flags);
-		irq_count = atomic_read(&dpu_kms->hw_intr->irq_tbl[i].count);
-		cb = dpu_kms->hw_intr->irq_tbl[i].cb;
-		spin_unlock_irqrestore(&dpu_kms->hw_intr->irq_lock, irq_flags);
-
-		if (irq_count || cb)
-			seq_printf(s, "idx:%d irq:%d cb:%ps\n", i, irq_count, cb);
-	}
-
->>>>>>> eb3cdb58
 	return 0;
 }
 
@@ -608,7 +556,6 @@
 {
 	debugfs_create_file("core_irq", 0600, parent, dpu_kms,
 		&dpu_debugfs_core_irq_fops);
-<<<<<<< HEAD
 }
 #endif
 
@@ -625,24 +572,6 @@
 	for (i = 0; i < dpu_kms->hw_intr->total_irqs; i++)
 		atomic_set(&dpu_kms->hw_intr->irq_tbl[i].count, 0);
 }
-=======
-}
-#endif
-
-void dpu_core_irq_preinstall(struct msm_kms *kms)
-{
-	struct dpu_kms *dpu_kms = to_dpu_kms(kms);
-	int i;
-
-	pm_runtime_get_sync(&dpu_kms->pdev->dev);
-	dpu_clear_irqs(dpu_kms);
-	dpu_disable_all_irqs(dpu_kms);
-	pm_runtime_put_sync(&dpu_kms->pdev->dev);
-
-	for (i = 0; i < dpu_kms->hw_intr->total_irqs; i++)
-		atomic_set(&dpu_kms->hw_intr->irq_tbl[i].count, 0);
-}
->>>>>>> eb3cdb58
 
 void dpu_core_irq_uninstall(struct msm_kms *kms)
 {
