/* SPDX-License-Identifier: GPL-2.0-only */
/*
 * Copyright (c) 2020-2022, Linaro Limited
 * Copyright (c) 2023 Qualcomm Innovation Center, Inc. All rights reserved
 */

#ifndef _DPU_HW_DSC_H
#define _DPU_HW_DSC_H

#include <drm/display/drm_dsc.h>

#define DSC_MODE_SPLIT_PANEL            BIT(0)
#define DSC_MODE_MULTIPLEX              BIT(1)
#define DSC_MODE_VIDEO                  BIT(2)

struct dpu_hw_dsc;

/**
 * struct dpu_hw_dsc_ops - interface to the dsc hardware driver functions
 * Assumption is these functions will be called after clocks are enabled
 */
struct dpu_hw_dsc_ops {
	/**
	 * dsc_disable - disable dsc
	 * @hw_dsc: Pointer to dsc context
	 */
	void (*dsc_disable)(struct dpu_hw_dsc *hw_dsc);

	/**
	 * dsc_config - configures dsc encoder
	 * @hw_dsc: Pointer to dsc context
	 * @dsc: panel dsc parameters
	 * @mode: dsc topology mode to be set
	 * @initial_lines: amount of initial lines to be used
	 */
	void (*dsc_config)(struct dpu_hw_dsc *hw_dsc,
			   struct drm_dsc_config *dsc,
			   u32 mode,
			   u32 initial_lines);

	/**
	 * dsc_config_thresh - programs panel thresholds
	 * @hw_dsc: Pointer to dsc context
	 * @dsc: panel dsc parameters
	 */
	void (*dsc_config_thresh)(struct dpu_hw_dsc *hw_dsc,
				  struct drm_dsc_config *dsc);

	void (*dsc_bind_pingpong_blk)(struct dpu_hw_dsc *hw_dsc,
				  enum dpu_pingpong pp);
};

struct dpu_hw_dsc {
	struct dpu_hw_blk base;
	struct dpu_hw_blk_reg_map hw;

	/* dsc */
	enum dpu_dsc idx;
	const struct dpu_dsc_cfg *caps;

	/* ops */
	struct dpu_hw_dsc_ops ops;
};

/**
 * dpu_hw_dsc_init() - Initializes the DSC hw driver object.
<<<<<<< HEAD
=======
 * @dev:  Corresponding device for devres management
>>>>>>> 2d5404ca
 * @cfg:  DSC catalog entry for which driver object is required
 * @addr: Mapped register io address of MDP
 * Return: Error code or allocated dpu_hw_dsc context
 */
<<<<<<< HEAD
struct dpu_hw_dsc *dpu_hw_dsc_init(const struct dpu_dsc_cfg *cfg,
		void __iomem *addr);

/**
 * dpu_hw_dsc_init_1_2() - initializes the v1.2 DSC hw driver object
=======
struct dpu_hw_dsc *dpu_hw_dsc_init(struct drm_device *dev,
				   const struct dpu_dsc_cfg *cfg,
				   void __iomem *addr);

/**
 * dpu_hw_dsc_init_1_2() - initializes the v1.2 DSC hw driver object
 * @dev:  Corresponding device for devres management
>>>>>>> 2d5404ca
 * @cfg:  DSC catalog entry for which driver object is required
 * @addr: Mapped register io address of MDP
 * Returns: Error code or allocated dpu_hw_dsc context
 */
<<<<<<< HEAD
struct dpu_hw_dsc *dpu_hw_dsc_init_1_2(const struct dpu_dsc_cfg *cfg,
=======
struct dpu_hw_dsc *dpu_hw_dsc_init_1_2(struct drm_device *dev,
				       const struct dpu_dsc_cfg *cfg,
>>>>>>> 2d5404ca
				       void __iomem *addr);

/**
 * dpu_hw_dsc_destroy - destroys dsc driver context
 * @dsc:   Pointer to dsc driver context returned by dpu_hw_dsc_init
 */
void dpu_hw_dsc_destroy(struct dpu_hw_dsc *dsc);

static inline struct dpu_hw_dsc *to_dpu_hw_dsc(struct dpu_hw_blk *hw)
{
	return container_of(hw, struct dpu_hw_dsc, base);
}

#endif /* _DPU_HW_DSC_H */<|MERGE_RESOLUTION|>--- conflicted
+++ resolved
@@ -64,21 +64,11 @@
 
 /**
  * dpu_hw_dsc_init() - Initializes the DSC hw driver object.
-<<<<<<< HEAD
-=======
  * @dev:  Corresponding device for devres management
->>>>>>> 2d5404ca
  * @cfg:  DSC catalog entry for which driver object is required
  * @addr: Mapped register io address of MDP
  * Return: Error code or allocated dpu_hw_dsc context
  */
-<<<<<<< HEAD
-struct dpu_hw_dsc *dpu_hw_dsc_init(const struct dpu_dsc_cfg *cfg,
-		void __iomem *addr);
-
-/**
- * dpu_hw_dsc_init_1_2() - initializes the v1.2 DSC hw driver object
-=======
 struct dpu_hw_dsc *dpu_hw_dsc_init(struct drm_device *dev,
 				   const struct dpu_dsc_cfg *cfg,
 				   void __iomem *addr);
@@ -86,17 +76,12 @@
 /**
  * dpu_hw_dsc_init_1_2() - initializes the v1.2 DSC hw driver object
  * @dev:  Corresponding device for devres management
->>>>>>> 2d5404ca
  * @cfg:  DSC catalog entry for which driver object is required
  * @addr: Mapped register io address of MDP
  * Returns: Error code or allocated dpu_hw_dsc context
  */
-<<<<<<< HEAD
-struct dpu_hw_dsc *dpu_hw_dsc_init_1_2(const struct dpu_dsc_cfg *cfg,
-=======
 struct dpu_hw_dsc *dpu_hw_dsc_init_1_2(struct drm_device *dev,
 				       const struct dpu_dsc_cfg *cfg,
->>>>>>> 2d5404ca
 				       void __iomem *addr);
 
 /**
