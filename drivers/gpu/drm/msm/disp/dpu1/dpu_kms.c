// SPDX-License-Identifier: GPL-2.0-only
/*
 * Copyright (C) 2013 Red Hat
 * Copyright (c) 2014-2018, The Linux Foundation. All rights reserved.
 * Copyright (c) 2022 Qualcomm Innovation Center, Inc. All rights reserved.
 *
 * Author: Rob Clark <robdclark@gmail.com>
 */

#define pr_fmt(fmt)	"[drm:%s:%d] " fmt, __func__, __LINE__

#include <linux/debugfs.h>
#include <linux/dma-buf.h>
#include <linux/of_irq.h>
#include <linux/pm_opp.h>

#include <drm/drm_crtc.h>
#include <drm/drm_file.h>
#include <drm/drm_framebuffer.h>
#include <drm/drm_vblank.h>
#include <drm/drm_writeback.h>

#include "msm_drv.h"
#include "msm_mmu.h"
#include "msm_mdss.h"
#include "msm_gem.h"
#include "disp/msm_disp_snapshot.h"

#include "dpu_core_irq.h"
#include "dpu_crtc.h"
#include "dpu_encoder.h"
#include "dpu_formats.h"
#include "dpu_hw_vbif.h"
#include "dpu_kms.h"
#include "dpu_plane.h"
#include "dpu_vbif.h"
#include "dpu_writeback.h"

#define CREATE_TRACE_POINTS
#include "dpu_trace.h"

/*
 * To enable overall DRM driver logging
 * # echo 0x2 > /sys/module/drm/parameters/debug
 *
 * To enable DRM driver h/w logging
 * # echo <mask> > /sys/kernel/debug/dri/0/debug/hw_log_mask
 *
 * See dpu_hw_mdss.h for h/w logging mask definitions (search for DPU_DBG_MASK_)
 */
#define DPU_DEBUGFS_DIR "msm_dpu"
#define DPU_DEBUGFS_HWMASKNAME "hw_log_mask"

static int dpu_kms_hw_init(struct msm_kms *kms);
static void _dpu_kms_mmu_destroy(struct dpu_kms *dpu_kms);

#ifdef CONFIG_DEBUG_FS
static int _dpu_danger_signal_status(struct seq_file *s,
		bool danger_status)
{
	struct dpu_danger_safe_status status;
	struct dpu_kms *kms = s->private;
	int i;

	if (!kms->hw_mdp) {
		DPU_ERROR("invalid arg(s)\n");
		return 0;
	}

	memset(&status, 0, sizeof(struct dpu_danger_safe_status));

	pm_runtime_get_sync(&kms->pdev->dev);
	if (danger_status) {
		seq_puts(s, "\nDanger signal status:\n");
		if (kms->hw_mdp->ops.get_danger_status)
			kms->hw_mdp->ops.get_danger_status(kms->hw_mdp,
					&status);
	} else {
		seq_puts(s, "\nSafe signal status:\n");
		if (kms->hw_mdp->ops.get_safe_status)
			kms->hw_mdp->ops.get_safe_status(kms->hw_mdp,
					&status);
	}
	pm_runtime_put_sync(&kms->pdev->dev);

	seq_printf(s, "MDP     :  0x%x\n", status.mdp);

	for (i = SSPP_VIG0; i < SSPP_MAX; i++)
		seq_printf(s, "SSPP%d   :  0x%x  \n", i - SSPP_VIG0,
				status.sspp[i]);
	seq_puts(s, "\n");

	return 0;
}

static int dpu_debugfs_danger_stats_show(struct seq_file *s, void *v)
{
	return _dpu_danger_signal_status(s, true);
}
DEFINE_SHOW_ATTRIBUTE(dpu_debugfs_danger_stats);

static int dpu_debugfs_safe_stats_show(struct seq_file *s, void *v)
{
	return _dpu_danger_signal_status(s, false);
}
DEFINE_SHOW_ATTRIBUTE(dpu_debugfs_safe_stats);

static ssize_t _dpu_plane_danger_read(struct file *file,
			char __user *buff, size_t count, loff_t *ppos)
{
	struct dpu_kms *kms = file->private_data;
	int len;
	char buf[40];

	len = scnprintf(buf, sizeof(buf), "%d\n", !kms->has_danger_ctrl);

	return simple_read_from_buffer(buff, count, ppos, buf, len);
}

static void _dpu_plane_set_danger_state(struct dpu_kms *kms, bool enable)
{
	struct drm_plane *plane;

	drm_for_each_plane(plane, kms->dev) {
		if (plane->fb && plane->state) {
			dpu_plane_danger_signal_ctrl(plane, enable);
			DPU_DEBUG("plane:%d img:%dx%d ",
				plane->base.id, plane->fb->width,
				plane->fb->height);
			DPU_DEBUG("src[%d,%d,%d,%d] dst[%d,%d,%d,%d]\n",
				plane->state->src_x >> 16,
				plane->state->src_y >> 16,
				plane->state->src_w >> 16,
				plane->state->src_h >> 16,
				plane->state->crtc_x, plane->state->crtc_y,
				plane->state->crtc_w, plane->state->crtc_h);
		} else {
			DPU_DEBUG("Inactive plane:%d\n", plane->base.id);
		}
	}
}

static ssize_t _dpu_plane_danger_write(struct file *file,
		    const char __user *user_buf, size_t count, loff_t *ppos)
{
	struct dpu_kms *kms = file->private_data;
	int disable_panic;
	int ret;

	ret = kstrtouint_from_user(user_buf, count, 0, &disable_panic);
	if (ret)
		return ret;

	if (disable_panic) {
		/* Disable panic signal for all active pipes */
		DPU_DEBUG("Disabling danger:\n");
		_dpu_plane_set_danger_state(kms, false);
		kms->has_danger_ctrl = false;
	} else {
		/* Enable panic signal for all active pipes */
		DPU_DEBUG("Enabling danger:\n");
		kms->has_danger_ctrl = true;
		_dpu_plane_set_danger_state(kms, true);
	}

	return count;
}

static const struct file_operations dpu_plane_danger_enable = {
	.open = simple_open,
	.read = _dpu_plane_danger_read,
	.write = _dpu_plane_danger_write,
};

static void dpu_debugfs_danger_init(struct dpu_kms *dpu_kms,
		struct dentry *parent)
{
	struct dentry *entry = debugfs_create_dir("danger", parent);

	debugfs_create_file("danger_status", 0600, entry,
			dpu_kms, &dpu_debugfs_danger_stats_fops);
	debugfs_create_file("safe_status", 0600, entry,
			dpu_kms, &dpu_debugfs_safe_stats_fops);
	debugfs_create_file("disable_danger", 0600, entry,
			dpu_kms, &dpu_plane_danger_enable);

}

/*
 * Companion structure for dpu_debugfs_create_regset32.
 */
struct dpu_debugfs_regset32 {
	uint32_t offset;
	uint32_t blk_len;
	struct dpu_kms *dpu_kms;
};

static int dpu_regset32_show(struct seq_file *s, void *data)
{
	struct dpu_debugfs_regset32 *regset = s->private;
	struct dpu_kms *dpu_kms = regset->dpu_kms;
	void __iomem *base;
	uint32_t i, addr;

	if (!dpu_kms->mmio)
		return 0;

	base = dpu_kms->mmio + regset->offset;

	/* insert padding spaces, if needed */
	if (regset->offset & 0xF) {
		seq_printf(s, "[%x]", regset->offset & ~0xF);
		for (i = 0; i < (regset->offset & 0xF); i += 4)
			seq_puts(s, "         ");
	}

	pm_runtime_get_sync(&dpu_kms->pdev->dev);

	/* main register output */
	for (i = 0; i < regset->blk_len; i += 4) {
		addr = regset->offset + i;
		if ((addr & 0xF) == 0x0)
			seq_printf(s, i ? "\n[%x]" : "[%x]", addr);
		seq_printf(s, " %08x", readl_relaxed(base + i));
	}
	seq_puts(s, "\n");
	pm_runtime_put_sync(&dpu_kms->pdev->dev);

	return 0;
}
DEFINE_SHOW_ATTRIBUTE(dpu_regset32);

void dpu_debugfs_create_regset32(const char *name, umode_t mode,
		void *parent,
		uint32_t offset, uint32_t length, struct dpu_kms *dpu_kms)
{
	struct dpu_debugfs_regset32 *regset;

	if (WARN_ON(!name || !dpu_kms || !length))
		return;

	regset = devm_kzalloc(&dpu_kms->pdev->dev, sizeof(*regset), GFP_KERNEL);
	if (!regset)
		return;

	/* make sure offset is a multiple of 4 */
	regset->offset = round_down(offset, 4);
	regset->blk_len = length;
	regset->dpu_kms = dpu_kms;

	debugfs_create_file(name, mode, parent, regset, &dpu_regset32_fops);
}

static void dpu_debugfs_sspp_init(struct dpu_kms *dpu_kms, struct dentry *debugfs_root)
{
	struct dentry *entry = debugfs_create_dir("sspp", debugfs_root);
	int i;

	if (IS_ERR(entry))
		return;

	for (i = SSPP_NONE; i < SSPP_MAX; i++) {
		struct dpu_hw_sspp *hw = dpu_rm_get_sspp(&dpu_kms->rm, i);

		if (!hw)
			continue;

		_dpu_hw_sspp_init_debugfs(hw, dpu_kms, entry);
	}
}

static int dpu_kms_debugfs_init(struct msm_kms *kms, struct drm_minor *minor)
{
	struct dpu_kms *dpu_kms = to_dpu_kms(kms);
	void *p = dpu_hw_util_get_log_mask_ptr();
	struct dentry *entry;

	if (!p)
		return -EINVAL;

	/* Only create a set of debugfs for the primary node, ignore render nodes */
	if (minor->type != DRM_MINOR_PRIMARY)
		return 0;

	entry = debugfs_create_dir("debug", minor->debugfs_root);

	debugfs_create_x32(DPU_DEBUGFS_HWMASKNAME, 0600, entry, p);

	dpu_debugfs_danger_init(dpu_kms, entry);
	dpu_debugfs_vbif_init(dpu_kms, entry);
	dpu_debugfs_core_irq_init(dpu_kms, entry);
	dpu_debugfs_sspp_init(dpu_kms, entry);

	return dpu_core_perf_debugfs_init(dpu_kms, entry);
}
#endif

/* Global/shared object state funcs */

/*
 * This is a helper that returns the private state currently in operation.
 * Note that this would return the "old_state" if called in the atomic check
 * path, and the "new_state" after the atomic swap has been done.
 */
struct dpu_global_state *
dpu_kms_get_existing_global_state(struct dpu_kms *dpu_kms)
{
	return to_dpu_global_state(dpu_kms->global_state.state);
}

/*
 * This acquires the modeset lock set aside for global state, creates
 * a new duplicated private object state.
 */
struct dpu_global_state *dpu_kms_get_global_state(struct drm_atomic_state *s)
{
	struct msm_drm_private *priv = s->dev->dev_private;
	struct dpu_kms *dpu_kms = to_dpu_kms(priv->kms);
	struct drm_private_state *priv_state;

	priv_state = drm_atomic_get_private_obj_state(s,
						&dpu_kms->global_state);
	if (IS_ERR(priv_state))
		return ERR_CAST(priv_state);

	return to_dpu_global_state(priv_state);
}

static struct drm_private_state *
dpu_kms_global_duplicate_state(struct drm_private_obj *obj)
{
	struct dpu_global_state *state;

	state = kmemdup(obj->state, sizeof(*state), GFP_KERNEL);
	if (!state)
		return NULL;

	__drm_atomic_helper_private_obj_duplicate_state(obj, &state->base);

	return &state->base;
}

static void dpu_kms_global_destroy_state(struct drm_private_obj *obj,
				      struct drm_private_state *state)
{
	struct dpu_global_state *dpu_state = to_dpu_global_state(state);

	kfree(dpu_state);
}

static void dpu_kms_global_print_state(struct drm_printer *p,
				       const struct drm_private_state *state)
{
	const struct dpu_global_state *global_state = to_dpu_global_state(state);

	dpu_rm_print_state(p, global_state);
}

static const struct drm_private_state_funcs dpu_kms_global_state_funcs = {
	.atomic_duplicate_state = dpu_kms_global_duplicate_state,
	.atomic_destroy_state = dpu_kms_global_destroy_state,
	.atomic_print_state = dpu_kms_global_print_state,
};

static int dpu_kms_global_obj_init(struct dpu_kms *dpu_kms)
{
	struct dpu_global_state *state;

	state = kzalloc(sizeof(*state), GFP_KERNEL);
	if (!state)
		return -ENOMEM;

	drm_atomic_private_obj_init(dpu_kms->dev, &dpu_kms->global_state,
				    &state->base,
				    &dpu_kms_global_state_funcs);

	state->rm = &dpu_kms->rm;

	return 0;
}

static void dpu_kms_global_obj_fini(struct dpu_kms *dpu_kms)
{
	drm_atomic_private_obj_fini(&dpu_kms->global_state);
<<<<<<< HEAD
	drm_modeset_lock_fini(&dpu_kms->global_state_lock);
=======
>>>>>>> 2d5404ca
}

static int dpu_kms_parse_data_bus_icc_path(struct dpu_kms *dpu_kms)
{
	struct icc_path *path0;
	struct icc_path *path1;
	struct device *dpu_dev = &dpu_kms->pdev->dev;

	path0 = msm_icc_get(dpu_dev, "mdp0-mem");
	path1 = msm_icc_get(dpu_dev, "mdp1-mem");

	if (IS_ERR_OR_NULL(path0))
		return PTR_ERR_OR_ZERO(path0);

	dpu_kms->path[0] = path0;
	dpu_kms->num_paths = 1;

	if (!IS_ERR_OR_NULL(path1)) {
		dpu_kms->path[1] = path1;
		dpu_kms->num_paths++;
	}
	return 0;
}

static int dpu_kms_enable_vblank(struct msm_kms *kms, struct drm_crtc *crtc)
{
	return dpu_crtc_vblank(crtc, true);
}

static void dpu_kms_disable_vblank(struct msm_kms *kms, struct drm_crtc *crtc)
{
	dpu_crtc_vblank(crtc, false);
}

static void dpu_kms_enable_commit(struct msm_kms *kms)
{
	struct dpu_kms *dpu_kms = to_dpu_kms(kms);
	pm_runtime_get_sync(&dpu_kms->pdev->dev);
}

static void dpu_kms_disable_commit(struct msm_kms *kms)
{
	struct dpu_kms *dpu_kms = to_dpu_kms(kms);
	pm_runtime_put_sync(&dpu_kms->pdev->dev);
}

static void dpu_kms_flush_commit(struct msm_kms *kms, unsigned crtc_mask)
{
	struct dpu_kms *dpu_kms = to_dpu_kms(kms);
	struct drm_crtc *crtc;

	for_each_crtc_mask(dpu_kms->dev, crtc, crtc_mask) {
		if (!crtc->state->active)
			continue;

		trace_dpu_kms_commit(DRMID(crtc));
		dpu_crtc_commit_kickoff(crtc);
	}
}

static void dpu_kms_complete_commit(struct msm_kms *kms, unsigned crtc_mask)
{
	struct dpu_kms *dpu_kms = to_dpu_kms(kms);
	struct drm_crtc *crtc;

	DPU_ATRACE_BEGIN("kms_complete_commit");

	for_each_crtc_mask(dpu_kms->dev, crtc, crtc_mask)
		dpu_crtc_complete_commit(crtc);

	DPU_ATRACE_END("kms_complete_commit");
}

static void dpu_kms_wait_for_commit_done(struct msm_kms *kms,
		struct drm_crtc *crtc)
{
	struct drm_encoder *encoder;
	struct drm_device *dev;
	int ret;

	if (!kms || !crtc || !crtc->state) {
		DPU_ERROR("invalid params\n");
		return;
	}

	dev = crtc->dev;

	if (!crtc->state->enable) {
		DPU_DEBUG("[crtc:%d] not enable\n", crtc->base.id);
		return;
	}

	if (!drm_atomic_crtc_effectively_active(crtc->state)) {
		DPU_DEBUG("[crtc:%d] not active\n", crtc->base.id);
		return;
	}

	list_for_each_entry(encoder, &dev->mode_config.encoder_list, head) {
		if (encoder->crtc != crtc)
			continue;
		/*
		 * Wait for post-flush if necessary to delay before
		 * plane_cleanup. For example, wait for vsync in case of video
		 * mode panels. This may be a no-op for command mode panels.
		 */
		trace_dpu_kms_wait_for_commit_done(DRMID(crtc));
		ret = dpu_encoder_wait_for_commit_done(encoder);
		if (ret && ret != -EWOULDBLOCK) {
			DPU_ERROR("wait for commit done returned %d\n", ret);
			break;
		}
	}
}

static void dpu_kms_wait_flush(struct msm_kms *kms, unsigned crtc_mask)
{
	struct dpu_kms *dpu_kms = to_dpu_kms(kms);
	struct drm_crtc *crtc;

	for_each_crtc_mask(dpu_kms->dev, crtc, crtc_mask)
		dpu_kms_wait_for_commit_done(kms, crtc);
}

static const char *dpu_vsync_sources[] = {
	[DPU_VSYNC_SOURCE_GPIO_0] = "mdp_vsync_p",
	[DPU_VSYNC_SOURCE_GPIO_1] = "mdp_vsync_s",
	[DPU_VSYNC_SOURCE_GPIO_2] = "mdp_vsync_e",
	[DPU_VSYNC_SOURCE_INTF_0] = "mdp_intf0",
	[DPU_VSYNC_SOURCE_INTF_1] = "mdp_intf1",
	[DPU_VSYNC_SOURCE_INTF_2] = "mdp_intf2",
	[DPU_VSYNC_SOURCE_INTF_3] = "mdp_intf3",
	[DPU_VSYNC_SOURCE_WD_TIMER_0] = "timer0",
	[DPU_VSYNC_SOURCE_WD_TIMER_1] = "timer1",
	[DPU_VSYNC_SOURCE_WD_TIMER_2] = "timer2",
	[DPU_VSYNC_SOURCE_WD_TIMER_3] = "timer3",
	[DPU_VSYNC_SOURCE_WD_TIMER_4] = "timer4",
};

static int dpu_kms_dsi_set_te_source(struct msm_display_info *info,
				     struct msm_dsi *dsi)
{
	const char *te_source = msm_dsi_get_te_source(dsi);
	int i;

	if (!te_source) {
		info->vsync_source = DPU_VSYNC_SOURCE_GPIO_0;
		return 0;
	}

	/* we can not use match_string since dpu_vsync_sources is a sparse array */
	for (i = 0; i < ARRAY_SIZE(dpu_vsync_sources); i++) {
		if (dpu_vsync_sources[i] &&
		    !strcmp(dpu_vsync_sources[i], te_source)) {
			info->vsync_source = i;
			return 0;
		}
	}

	return -EINVAL;
}

static int _dpu_kms_initialize_dsi(struct drm_device *dev,
				    struct msm_drm_private *priv,
				    struct dpu_kms *dpu_kms)
{
	struct drm_encoder *encoder = NULL;
	struct msm_display_info info;
	int i, rc = 0;

	if (!(priv->dsi[0] || priv->dsi[1]))
		return rc;

	/*
	 * We support following confiurations:
	 * - Single DSI host (dsi0 or dsi1)
	 * - Two independent DSI hosts
	 * - Bonded DSI0 and DSI1 hosts
	 *
	 * TODO: Support swapping DSI0 and DSI1 in the bonded setup.
	 */
	for (i = 0; i < ARRAY_SIZE(priv->dsi); i++) {
		int other = (i + 1) % 2;

		if (!priv->dsi[i])
			continue;

		if (msm_dsi_is_bonded_dsi(priv->dsi[i]) &&
		    !msm_dsi_is_master_dsi(priv->dsi[i]))
			continue;

		memset(&info, 0, sizeof(info));
		info.intf_type = INTF_DSI;

		info.h_tile_instance[info.num_of_h_tiles++] = i;
		if (msm_dsi_is_bonded_dsi(priv->dsi[i]))
			info.h_tile_instance[info.num_of_h_tiles++] = other;

		info.is_cmd_mode = msm_dsi_is_cmd_mode(priv->dsi[i]);

<<<<<<< HEAD
=======
		rc = dpu_kms_dsi_set_te_source(&info, priv->dsi[i]);
		if (rc) {
			DPU_ERROR("failed to identify TE source for dsi display\n");
			return rc;
		}

>>>>>>> 2d5404ca
		encoder = dpu_encoder_init(dev, DRM_MODE_ENCODER_DSI, &info);
		if (IS_ERR(encoder)) {
			DPU_ERROR("encoder init failed for dsi display\n");
			return PTR_ERR(encoder);
		}

		rc = msm_dsi_modeset_init(priv->dsi[i], dev, encoder);
		if (rc) {
			DPU_ERROR("modeset_init failed for dsi[%d], rc = %d\n",
				i, rc);
			break;
		}

		if (msm_dsi_is_bonded_dsi(priv->dsi[i]) && priv->dsi[other]) {
			rc = msm_dsi_modeset_init(priv->dsi[other], dev, encoder);
			if (rc) {
				DPU_ERROR("modeset_init failed for dsi[%d], rc = %d\n",
					other, rc);
				break;
			}
		}
	}

	return rc;
}

static int _dpu_kms_initialize_displayport(struct drm_device *dev,
					    struct msm_drm_private *priv,
					    struct dpu_kms *dpu_kms)
{
	struct drm_encoder *encoder = NULL;
	struct msm_display_info info;
	bool yuv_supported;
	int rc;
	int i;

	for (i = 0; i < ARRAY_SIZE(priv->dp); i++) {
		if (!priv->dp[i])
			continue;

		memset(&info, 0, sizeof(info));
		info.num_of_h_tiles = 1;
		info.h_tile_instance[0] = i;
		info.intf_type = INTF_DP;

		encoder = dpu_encoder_init(dev, DRM_MODE_ENCODER_TMDS, &info);
		if (IS_ERR(encoder)) {
			DPU_ERROR("encoder init failed for dsi display\n");
			return PTR_ERR(encoder);
		}

<<<<<<< HEAD
		rc = msm_dp_modeset_init(priv->dp[i], dev, encoder);
		if (rc) {
			DPU_ERROR("modeset_init failed for DP, rc = %d\n", rc);
			drm_encoder_cleanup(encoder);
=======
		yuv_supported = !!dpu_kms->catalog->cdm;
		rc = msm_dp_modeset_init(priv->dp[i], dev, encoder, yuv_supported);
		if (rc) {
			DPU_ERROR("modeset_init failed for DP, rc = %d\n", rc);
>>>>>>> 2d5404ca
			return rc;
		}
	}

	return 0;
}

static int _dpu_kms_initialize_hdmi(struct drm_device *dev,
				    struct msm_drm_private *priv,
				    struct dpu_kms *dpu_kms)
{
	struct drm_encoder *encoder = NULL;
	struct msm_display_info info;
	int rc;

	if (!priv->hdmi)
		return 0;

	memset(&info, 0, sizeof(info));
	info.num_of_h_tiles = 1;
	info.h_tile_instance[0] = 0;
	info.intf_type = INTF_HDMI;

	encoder = dpu_encoder_init(dev, DRM_MODE_ENCODER_TMDS, &info);
	if (IS_ERR(encoder)) {
		DPU_ERROR("encoder init failed for HDMI display\n");
		return PTR_ERR(encoder);
	}

	rc = msm_hdmi_modeset_init(priv->hdmi, dev, encoder);
	if (rc) {
		DPU_ERROR("modeset_init failed for DP, rc = %d\n", rc);
<<<<<<< HEAD
		drm_encoder_cleanup(encoder);
=======
>>>>>>> 2d5404ca
		return rc;
	}

	return 0;
}

static int _dpu_kms_initialize_writeback(struct drm_device *dev,
		struct msm_drm_private *priv, struct dpu_kms *dpu_kms,
		const u32 *wb_formats, int n_formats)
{
	struct drm_encoder *encoder = NULL;
	struct msm_display_info info;
<<<<<<< HEAD
=======
	const enum dpu_wb wb_idx = WB_2;
	u32 maxlinewidth;
>>>>>>> 2d5404ca
	int rc;

	memset(&info, 0, sizeof(info));

	info.num_of_h_tiles = 1;
	/* use only WB idx 2 instance for DPU */
<<<<<<< HEAD
	info.h_tile_instance[0] = WB_2;
	info.intf_type = INTF_WB;

	encoder = dpu_encoder_init(dev, DRM_MODE_ENCODER_VIRTUAL, &info);
	if (IS_ERR(encoder)) {
		DPU_ERROR("encoder init failed for dsi display\n");
		return PTR_ERR(encoder);
	}

	rc = dpu_writeback_init(dev, encoder, wb_formats,
			n_formats);
	if (rc) {
		DPU_ERROR("dpu_writeback_init, rc = %d\n", rc);
		drm_encoder_cleanup(encoder);
=======
	info.h_tile_instance[0] = wb_idx;
	info.intf_type = INTF_WB;

	maxlinewidth = dpu_rm_get_wb(&dpu_kms->rm, info.h_tile_instance[0])->caps->maxlinewidth;

	encoder = dpu_encoder_init(dev, DRM_MODE_ENCODER_VIRTUAL, &info);
	if (IS_ERR(encoder)) {
		DPU_ERROR("encoder init failed for dsi display\n");
		return PTR_ERR(encoder);
	}

	rc = dpu_writeback_init(dev, encoder, wb_formats, n_formats, maxlinewidth);
	if (rc) {
		DPU_ERROR("dpu_writeback_init, rc = %d\n", rc);
>>>>>>> 2d5404ca
		return rc;
	}

	return 0;
}

/**
 * _dpu_kms_setup_displays - create encoders, bridges and connectors
 *                           for underlying displays
 * @dev:        Pointer to drm device structure
 * @priv:       Pointer to private drm device data
 * @dpu_kms:    Pointer to dpu kms structure
 * Returns:     Zero on success
 */
static int _dpu_kms_setup_displays(struct drm_device *dev,
				    struct msm_drm_private *priv,
				    struct dpu_kms *dpu_kms)
{
	int rc = 0;
	int i;

	rc = _dpu_kms_initialize_dsi(dev, priv, dpu_kms);
	if (rc) {
		DPU_ERROR("initialize_dsi failed, rc = %d\n", rc);
		return rc;
	}

	rc = _dpu_kms_initialize_displayport(dev, priv, dpu_kms);
	if (rc) {
		DPU_ERROR("initialize_DP failed, rc = %d\n", rc);
		return rc;
	}

	rc = _dpu_kms_initialize_hdmi(dev, priv, dpu_kms);
	if (rc) {
		DPU_ERROR("initialize HDMI failed, rc = %d\n", rc);
		return rc;
	}

	/* Since WB isn't a driver check the catalog before initializing */
	if (dpu_kms->catalog->wb_count) {
		for (i = 0; i < dpu_kms->catalog->wb_count; i++) {
			if (dpu_kms->catalog->wb[i].id == WB_2) {
				rc = _dpu_kms_initialize_writeback(dev, priv, dpu_kms,
						dpu_kms->catalog->wb[i].format_list,
						dpu_kms->catalog->wb[i].num_formats);
				if (rc) {
					DPU_ERROR("initialize_WB failed, rc = %d\n", rc);
					return rc;
				}
			}
		}
	}

	return rc;
}

#define MAX_PLANES 20
static int _dpu_kms_drm_obj_init(struct dpu_kms *dpu_kms)
{
	struct drm_device *dev;
	struct drm_plane *primary_planes[MAX_PLANES], *plane;
	struct drm_plane *cursor_planes[MAX_PLANES] = { NULL };
	struct drm_crtc *crtc;
	struct drm_encoder *encoder;
	unsigned int num_encoders;

	struct msm_drm_private *priv;
	const struct dpu_mdss_cfg *catalog;

	int primary_planes_idx = 0, cursor_planes_idx = 0, i, ret;
	int max_crtc_count;
	dev = dpu_kms->dev;
	priv = dev->dev_private;
	catalog = dpu_kms->catalog;

	/*
	 * Create encoder and query display drivers to create
	 * bridges and connectors
	 */
	ret = _dpu_kms_setup_displays(dev, priv, dpu_kms);
	if (ret)
		return ret;

	num_encoders = 0;
	drm_for_each_encoder(encoder, dev)
		num_encoders++;

	max_crtc_count = min(catalog->mixer_count, num_encoders);

	/* Create the planes, keeping track of one primary/cursor per crtc */
	for (i = 0; i < catalog->sspp_count; i++) {
		enum drm_plane_type type;

		if ((catalog->sspp[i].features & BIT(DPU_SSPP_CURSOR))
			&& cursor_planes_idx < max_crtc_count)
			type = DRM_PLANE_TYPE_CURSOR;
		else if (primary_planes_idx < max_crtc_count)
			type = DRM_PLANE_TYPE_PRIMARY;
		else
			type = DRM_PLANE_TYPE_OVERLAY;

		DPU_DEBUG("Create plane type %d with features %lx (cur %lx)\n",
			  type, catalog->sspp[i].features,
			  catalog->sspp[i].features & BIT(DPU_SSPP_CURSOR));

		plane = dpu_plane_init(dev, catalog->sspp[i].id, type,
				       (1UL << max_crtc_count) - 1);
		if (IS_ERR(plane)) {
			DPU_ERROR("dpu_plane_init failed\n");
			ret = PTR_ERR(plane);
			return ret;
		}

		if (type == DRM_PLANE_TYPE_CURSOR)
			cursor_planes[cursor_planes_idx++] = plane;
		else if (type == DRM_PLANE_TYPE_PRIMARY)
			primary_planes[primary_planes_idx++] = plane;
	}

	max_crtc_count = min(max_crtc_count, primary_planes_idx);

	/* Create one CRTC per encoder */
	for (i = 0; i < max_crtc_count; i++) {
		crtc = dpu_crtc_init(dev, primary_planes[i], cursor_planes[i]);
		if (IS_ERR(crtc)) {
			ret = PTR_ERR(crtc);
			return ret;
		}
		priv->num_crtcs++;
	}

	/* All CRTCs are compatible with all encoders */
	drm_for_each_encoder(encoder, dev)
		encoder->possible_crtcs = (1 << priv->num_crtcs) - 1;

	return 0;
}

static void _dpu_kms_hw_destroy(struct dpu_kms *dpu_kms)
{
	int i;

	dpu_kms->hw_intr = NULL;

	/* safe to call these more than once during shutdown */
	_dpu_kms_mmu_destroy(dpu_kms);

	for (i = 0; i < ARRAY_SIZE(dpu_kms->hw_vbif); i++) {
		dpu_kms->hw_vbif[i] = NULL;
	}

	dpu_kms_global_obj_fini(dpu_kms);

<<<<<<< HEAD
	dpu_kms_global_obj_fini(dpu_kms);

=======
>>>>>>> 2d5404ca
	dpu_kms->catalog = NULL;

	dpu_kms->hw_mdp = NULL;
}

static void dpu_kms_destroy(struct msm_kms *kms)
{
	struct dpu_kms *dpu_kms;

	if (!kms) {
		DPU_ERROR("invalid kms\n");
		return;
	}

	dpu_kms = to_dpu_kms(kms);

	_dpu_kms_hw_destroy(dpu_kms);

	msm_kms_destroy(&dpu_kms->base);

	if (dpu_kms->rpm_enabled)
		pm_runtime_disable(&dpu_kms->pdev->dev);
}

static int dpu_irq_postinstall(struct msm_kms *kms)
{
	struct msm_drm_private *priv;
	struct dpu_kms *dpu_kms = to_dpu_kms(kms);

	if (!dpu_kms || !dpu_kms->dev)
		return -EINVAL;

	priv = dpu_kms->dev->dev_private;
	if (!priv)
		return -EINVAL;

	return 0;
}

static void dpu_kms_mdp_snapshot(struct msm_disp_state *disp_state, struct msm_kms *kms)
{
	int i;
	struct dpu_kms *dpu_kms;
	const struct dpu_mdss_cfg *cat;
	void __iomem *base;

	dpu_kms = to_dpu_kms(kms);

	cat = dpu_kms->catalog;

	pm_runtime_get_sync(&dpu_kms->pdev->dev);

	/* dump CTL sub-blocks HW regs info */
	for (i = 0; i < cat->ctl_count; i++)
		msm_disp_snapshot_add_block(disp_state, cat->ctl[i].len,
				dpu_kms->mmio + cat->ctl[i].base, cat->ctl[i].name);

	/* dump DSPP sub-blocks HW regs info */
	for (i = 0; i < cat->dspp_count; i++) {
		base = dpu_kms->mmio + cat->dspp[i].base;
		msm_disp_snapshot_add_block(disp_state, cat->dspp[i].len, base, cat->dspp[i].name);

		if (cat->dspp[i].sblk && cat->dspp[i].sblk->pcc.len > 0)
			msm_disp_snapshot_add_block(disp_state, cat->dspp[i].sblk->pcc.len,
						    base + cat->dspp[i].sblk->pcc.base, "%s_%s",
						    cat->dspp[i].name,
						    cat->dspp[i].sblk->pcc.name);
	}

	/* dump INTF sub-blocks HW regs info */
	for (i = 0; i < cat->intf_count; i++)
		msm_disp_snapshot_add_block(disp_state, cat->intf[i].len,
				dpu_kms->mmio + cat->intf[i].base, cat->intf[i].name);

	/* dump PP sub-blocks HW regs info */
	for (i = 0; i < cat->pingpong_count; i++) {
		base = dpu_kms->mmio + cat->pingpong[i].base;
		msm_disp_snapshot_add_block(disp_state, cat->pingpong[i].len, base,
					    cat->pingpong[i].name);

		/* TE2 sub-block has length of 0, so will not print it */

		if (cat->pingpong[i].sblk && cat->pingpong[i].sblk->dither.len > 0)
			msm_disp_snapshot_add_block(disp_state, cat->pingpong[i].sblk->dither.len,
						    base + cat->pingpong[i].sblk->dither.base,
						    "%s_%s", cat->pingpong[i].name,
						    cat->pingpong[i].sblk->dither.name);
	}

	/* dump SSPP sub-blocks HW regs info */
	for (i = 0; i < cat->sspp_count; i++) {
		base = dpu_kms->mmio + cat->sspp[i].base;
		msm_disp_snapshot_add_block(disp_state, cat->sspp[i].len, base, cat->sspp[i].name);

		if (cat->sspp[i].sblk && cat->sspp[i].sblk->scaler_blk.len > 0)
			msm_disp_snapshot_add_block(disp_state, cat->sspp[i].sblk->scaler_blk.len,
						    base + cat->sspp[i].sblk->scaler_blk.base,
						    "%s_%s", cat->sspp[i].name,
						    cat->sspp[i].sblk->scaler_blk.name);

		if (cat->sspp[i].sblk && cat->sspp[i].sblk->csc_blk.len > 0)
			msm_disp_snapshot_add_block(disp_state, cat->sspp[i].sblk->csc_blk.len,
						    base + cat->sspp[i].sblk->csc_blk.base,
						    "%s_%s", cat->sspp[i].name,
						    cat->sspp[i].sblk->csc_blk.name);
	}

	/* dump LM sub-blocks HW regs info */
	for (i = 0; i < cat->mixer_count; i++)
		msm_disp_snapshot_add_block(disp_state, cat->mixer[i].len,
				dpu_kms->mmio + cat->mixer[i].base, cat->mixer[i].name);

	/* dump WB sub-blocks HW regs info */
	for (i = 0; i < cat->wb_count; i++)
		msm_disp_snapshot_add_block(disp_state, cat->wb[i].len,
				dpu_kms->mmio + cat->wb[i].base, cat->wb[i].name);

	if (cat->mdp[0].features & BIT(DPU_MDP_PERIPH_0_REMOVED)) {
		msm_disp_snapshot_add_block(disp_state, MDP_PERIPH_TOP0,
				dpu_kms->mmio + cat->mdp[0].base, "top");
		msm_disp_snapshot_add_block(disp_state, cat->mdp[0].len - MDP_PERIPH_TOP0_END,
				dpu_kms->mmio + cat->mdp[0].base + MDP_PERIPH_TOP0_END, "top_2");
	} else {
		msm_disp_snapshot_add_block(disp_state, cat->mdp[0].len,
				dpu_kms->mmio + cat->mdp[0].base, "top");
	}

	/* dump DSC sub-blocks HW regs info */
	for (i = 0; i < cat->dsc_count; i++) {
		base = dpu_kms->mmio + cat->dsc[i].base;
		msm_disp_snapshot_add_block(disp_state, cat->dsc[i].len, base, cat->dsc[i].name);

		if (cat->dsc[i].features & BIT(DPU_DSC_HW_REV_1_2)) {
			struct dpu_dsc_blk enc = cat->dsc[i].sblk->enc;
			struct dpu_dsc_blk ctl = cat->dsc[i].sblk->ctl;

			msm_disp_snapshot_add_block(disp_state, enc.len, base + enc.base, "%s_%s",
						    cat->dsc[i].name, enc.name);
			msm_disp_snapshot_add_block(disp_state, ctl.len, base + ctl.base, "%s_%s",
						    cat->dsc[i].name, ctl.name);
		}
	}
<<<<<<< HEAD
=======

	if (cat->cdm)
		msm_disp_snapshot_add_block(disp_state, cat->cdm->len,
					    dpu_kms->mmio + cat->cdm->base, cat->cdm->name);
>>>>>>> 2d5404ca

	pm_runtime_put_sync(&dpu_kms->pdev->dev);
}

static const struct msm_kms_funcs kms_funcs = {
	.hw_init         = dpu_kms_hw_init,
	.irq_preinstall  = dpu_core_irq_preinstall,
	.irq_postinstall = dpu_irq_postinstall,
	.irq_uninstall   = dpu_core_irq_uninstall,
	.irq             = dpu_core_irq,
	.enable_commit   = dpu_kms_enable_commit,
	.disable_commit  = dpu_kms_disable_commit,
	.flush_commit    = dpu_kms_flush_commit,
	.wait_flush      = dpu_kms_wait_flush,
	.complete_commit = dpu_kms_complete_commit,
	.enable_vblank   = dpu_kms_enable_vblank,
	.disable_vblank  = dpu_kms_disable_vblank,
	.check_modified_format = dpu_format_check_modified_format,
	.destroy         = dpu_kms_destroy,
	.snapshot        = dpu_kms_mdp_snapshot,
#ifdef CONFIG_DEBUG_FS
	.debugfs_init    = dpu_kms_debugfs_init,
#endif
};

static void _dpu_kms_mmu_destroy(struct dpu_kms *dpu_kms)
{
	struct msm_mmu *mmu;

	if (!dpu_kms->base.aspace)
		return;

	mmu = dpu_kms->base.aspace->mmu;

	mmu->funcs->detach(mmu);
	msm_gem_address_space_put(dpu_kms->base.aspace);

	dpu_kms->base.aspace = NULL;
}

static int _dpu_kms_mmu_init(struct dpu_kms *dpu_kms)
{
	struct msm_gem_address_space *aspace;

	aspace = msm_kms_init_aspace(dpu_kms->dev);
	if (IS_ERR(aspace))
		return PTR_ERR(aspace);

	dpu_kms->base.aspace = aspace;

	return 0;
}

unsigned long dpu_kms_get_clk_rate(struct dpu_kms *dpu_kms, char *clock_name)
{
	struct clk *clk;

	clk = msm_clk_bulk_get_clock(dpu_kms->clocks, dpu_kms->num_clocks, clock_name);
	if (!clk)
		return 0;

	return clk_get_rate(clk);
}

#define	DPU_PERF_DEFAULT_MAX_CORE_CLK_RATE	412500000

static int dpu_kms_hw_init(struct msm_kms *kms)
{
	struct dpu_kms *dpu_kms;
	struct drm_device *dev;
	int i, rc = -EINVAL;
	unsigned long max_core_clk_rate;
	u32 core_rev;

	if (!kms) {
		DPU_ERROR("invalid kms\n");
		return rc;
	}

	dpu_kms = to_dpu_kms(kms);
	dev = dpu_kms->dev;

	dev->mode_config.cursor_width = 512;
	dev->mode_config.cursor_height = 512;

	rc = dpu_kms_global_obj_init(dpu_kms);
	if (rc)
		return rc;

	atomic_set(&dpu_kms->bandwidth_ref, 0);

	rc = pm_runtime_resume_and_get(&dpu_kms->pdev->dev);
	if (rc < 0)
		goto error;

	core_rev = readl_relaxed(dpu_kms->mmio + 0x0);

	pr_info("dpu hardware revision:0x%x\n", core_rev);

	dpu_kms->catalog = of_device_get_match_data(dev->dev);
	if (!dpu_kms->catalog) {
		DPU_ERROR("device config not known!\n");
		rc = -EINVAL;
		goto err_pm_put;
	}

	/*
	 * Now we need to read the HW catalog and initialize resources such as
	 * clocks, regulators, GDSC/MMAGIC, ioremap the register ranges etc
	 */
	rc = _dpu_kms_mmu_init(dpu_kms);
	if (rc) {
		DPU_ERROR("dpu_kms_mmu_init failed: %d\n", rc);
		goto err_pm_put;
	}

	dpu_kms->mdss = msm_mdss_get_mdss_data(dpu_kms->pdev->dev.parent);
	if (IS_ERR(dpu_kms->mdss)) {
		rc = PTR_ERR(dpu_kms->mdss);
		DPU_ERROR("failed to get MDSS data: %d\n", rc);
<<<<<<< HEAD
		goto power_error;
=======
		goto err_pm_put;
>>>>>>> 2d5404ca
	}

	if (!dpu_kms->mdss) {
		rc = -EINVAL;
		DPU_ERROR("NULL MDSS data\n");
<<<<<<< HEAD
		goto power_error;
	}

	rc = dpu_rm_init(&dpu_kms->rm, dpu_kms->catalog, dpu_kms->mdss, dpu_kms->mmio);
=======
		goto err_pm_put;
	}

	rc = dpu_rm_init(dev, &dpu_kms->rm, dpu_kms->catalog, dpu_kms->mdss, dpu_kms->mmio);
>>>>>>> 2d5404ca
	if (rc) {
		DPU_ERROR("rm init failed: %d\n", rc);
		goto err_pm_put;
	}

<<<<<<< HEAD
	dpu_kms->rm_init = true;

	dpu_kms->hw_mdp = dpu_hw_mdptop_init(dev,
					     dpu_kms->catalog->mdp,
					     dpu_kms->mmio,
					     dpu_kms->catalog);
=======
	dpu_kms->hw_mdp = dpu_hw_mdptop_init(dev,
					     dpu_kms->catalog->mdp,
					     dpu_kms->mmio,
					     dpu_kms->catalog->mdss_ver);
>>>>>>> 2d5404ca
	if (IS_ERR(dpu_kms->hw_mdp)) {
		rc = PTR_ERR(dpu_kms->hw_mdp);
		DPU_ERROR("failed to get hw_mdp: %d\n", rc);
		dpu_kms->hw_mdp = NULL;
		goto err_pm_put;
	}

	for (i = 0; i < dpu_kms->catalog->vbif_count; i++) {
		struct dpu_hw_vbif *hw;
		const struct dpu_vbif_cfg *vbif = &dpu_kms->catalog->vbif[i];

<<<<<<< HEAD
		hw = dpu_hw_vbif_init(vbif, dpu_kms->vbif[vbif->id]);
		if (IS_ERR(hw)) {
			rc = PTR_ERR(hw);
			DPU_ERROR("failed to init vbif %d: %d\n", vbif->id, rc);
			goto power_error;
		}

		dpu_kms->hw_vbif[vbif->id] = hw;
	}

	/* TODO: use the same max_freq as in dpu_kms_hw_init */
	max_core_clk_rate = dpu_kms_get_clk_rate(dpu_kms, "core");
	if (!max_core_clk_rate) {
		DPU_DEBUG("max core clk rate not determined, using default\n");
		max_core_clk_rate = DPU_PERF_DEFAULT_MAX_CORE_CLK_RATE;
	}

=======
		hw = dpu_hw_vbif_init(dev, vbif, dpu_kms->vbif[vbif->id]);
		if (IS_ERR(hw)) {
			rc = PTR_ERR(hw);
			DPU_ERROR("failed to init vbif %d: %d\n", vbif->id, rc);
			goto err_pm_put;
		}

		dpu_kms->hw_vbif[vbif->id] = hw;
	}

	/* TODO: use the same max_freq as in dpu_kms_hw_init */
	max_core_clk_rate = dpu_kms_get_clk_rate(dpu_kms, "core");
	if (!max_core_clk_rate) {
		DPU_DEBUG("max core clk rate not determined, using default\n");
		max_core_clk_rate = DPU_PERF_DEFAULT_MAX_CORE_CLK_RATE;
	}

>>>>>>> 2d5404ca
	rc = dpu_core_perf_init(&dpu_kms->perf, dpu_kms->catalog->perf, max_core_clk_rate);
	if (rc) {
		DPU_ERROR("failed to init perf %d\n", rc);
		goto err_pm_put;
	}

	/*
	 * We need to program DP <-> PHY relationship only for SC8180X since it
	 * has fewer DP controllers than DP PHYs.
	 * If any other platform requires the same kind of programming, or if
	 * the INTF <->DP relationship isn't static anymore, this needs to be
	 * configured through the DT.
	 */
	if (of_device_is_compatible(dpu_kms->pdev->dev.of_node, "qcom,sc8180x-dpu"))
		dpu_kms->hw_mdp->ops.dp_phy_intf_sel(dpu_kms->hw_mdp, (unsigned int[]){ 1, 2, });

	dpu_kms->hw_intr = dpu_hw_intr_init(dev, dpu_kms->mmio, dpu_kms->catalog);
	if (IS_ERR(dpu_kms->hw_intr)) {
		rc = PTR_ERR(dpu_kms->hw_intr);
		DPU_ERROR("hw_intr init failed: %d\n", rc);
		dpu_kms->hw_intr = NULL;
		goto err_pm_put;
	}

	dev->mode_config.min_width = 0;
	dev->mode_config.min_height = 0;

	/*
	 * max crtc width is equal to the max mixer width * 2 and max height is
	 * is 4K
	 */
	dev->mode_config.max_width =
			dpu_kms->catalog->caps->max_mixer_width * 2;
	dev->mode_config.max_height = 4096;

	dev->max_vblank_count = 0xffffffff;
	/* Disable vblank irqs aggressively for power-saving */
	dev->vblank_disable_immediate = true;

	/*
	 * _dpu_kms_drm_obj_init should create the DRM related objects
	 * i.e. CRTCs, planes, encoders, connectors and so forth
	 */
	rc = _dpu_kms_drm_obj_init(dpu_kms);
	if (rc) {
		DPU_ERROR("modeset init failed: %d\n", rc);
		goto err_pm_put;
	}

	dpu_vbif_init_memtypes(dpu_kms);

	pm_runtime_put_sync(&dpu_kms->pdev->dev);

	return 0;

<<<<<<< HEAD
drm_obj_init_err:
hw_intr_init_err:
perf_err:
power_error:
=======
err_pm_put:
>>>>>>> 2d5404ca
	pm_runtime_put_sync(&dpu_kms->pdev->dev);
error:
	_dpu_kms_hw_destroy(dpu_kms);

	return rc;
}

static int dpu_kms_init(struct drm_device *ddev)
{
	struct msm_drm_private *priv = ddev->dev_private;
	struct device *dev = ddev->dev;
	struct platform_device *pdev = to_platform_device(dev);
	struct dpu_kms *dpu_kms = to_dpu_kms(priv->kms);
	struct dev_pm_opp *opp;
	int ret = 0;
	unsigned long max_freq = ULONG_MAX;

	opp = dev_pm_opp_find_freq_floor(dev, &max_freq);
	if (!IS_ERR(opp))
		dev_pm_opp_put(opp);

	dev_pm_opp_set_rate(dev, max_freq);

	ret = msm_kms_init(&dpu_kms->base, &kms_funcs);
	if (ret) {
		DPU_ERROR("failed to init kms, ret=%d\n", ret);
		return ret;
	}
	dpu_kms->dev = ddev;

	pm_runtime_enable(&pdev->dev);
	dpu_kms->rpm_enabled = true;

<<<<<<< HEAD
=======
	return 0;
}

static int dpu_kms_mmap_mdp5(struct dpu_kms *dpu_kms)
{
	struct platform_device *pdev = dpu_kms->pdev;
	struct platform_device *mdss_dev;
	int ret;

	if (!dev_is_platform(dpu_kms->pdev->dev.parent))
		return -EINVAL;

	mdss_dev = to_platform_device(dpu_kms->pdev->dev.parent);

	dpu_kms->mmio = msm_ioremap(pdev, "mdp_phys");
	if (IS_ERR(dpu_kms->mmio)) {
		ret = PTR_ERR(dpu_kms->mmio);
		DPU_ERROR("mdp register memory map failed: %d\n", ret);
		dpu_kms->mmio = NULL;
		return ret;
	}
	DRM_DEBUG("mapped dpu address space @%pK\n", dpu_kms->mmio);

	dpu_kms->vbif[VBIF_RT] = msm_ioremap_mdss(mdss_dev,
						  dpu_kms->pdev,
						  "vbif_phys");
	if (IS_ERR(dpu_kms->vbif[VBIF_RT])) {
		ret = PTR_ERR(dpu_kms->vbif[VBIF_RT]);
		DPU_ERROR("vbif register memory map failed: %d\n", ret);
		dpu_kms->vbif[VBIF_RT] = NULL;
		return ret;
	}

	dpu_kms->vbif[VBIF_NRT] = msm_ioremap_mdss(mdss_dev,
						   dpu_kms->pdev,
						   "vbif_nrt_phys");
	if (IS_ERR(dpu_kms->vbif[VBIF_NRT])) {
		dpu_kms->vbif[VBIF_NRT] = NULL;
		DPU_DEBUG("VBIF NRT is not defined");
	}

	return 0;
}

static int dpu_kms_mmap_dpu(struct dpu_kms *dpu_kms)
{
	struct platform_device *pdev = dpu_kms->pdev;
	int ret;

	dpu_kms->mmio = msm_ioremap(pdev, "mdp");
	if (IS_ERR(dpu_kms->mmio)) {
		ret = PTR_ERR(dpu_kms->mmio);
		DPU_ERROR("mdp register memory map failed: %d\n", ret);
		dpu_kms->mmio = NULL;
		return ret;
	}
	DRM_DEBUG("mapped dpu address space @%pK\n", dpu_kms->mmio);

	dpu_kms->vbif[VBIF_RT] = msm_ioremap(pdev, "vbif");
	if (IS_ERR(dpu_kms->vbif[VBIF_RT])) {
		ret = PTR_ERR(dpu_kms->vbif[VBIF_RT]);
		DPU_ERROR("vbif register memory map failed: %d\n", ret);
		dpu_kms->vbif[VBIF_RT] = NULL;
		return ret;
	}

	dpu_kms->vbif[VBIF_NRT] = msm_ioremap_quiet(pdev, "vbif_nrt");
	if (IS_ERR(dpu_kms->vbif[VBIF_NRT])) {
		dpu_kms->vbif[VBIF_NRT] = NULL;
		DPU_DEBUG("VBIF NRT is not defined");
	}

>>>>>>> 2d5404ca
	return 0;
}

static int dpu_dev_probe(struct platform_device *pdev)
{
	struct device *dev = &pdev->dev;
	struct dpu_kms *dpu_kms;
	int irq;
	int ret = 0;

<<<<<<< HEAD
=======
	if (!msm_disp_drv_should_bind(&pdev->dev, true))
		return -ENODEV;

>>>>>>> 2d5404ca
	dpu_kms = devm_kzalloc(dev, sizeof(*dpu_kms), GFP_KERNEL);
	if (!dpu_kms)
		return -ENOMEM;

	dpu_kms->pdev = pdev;

	ret = devm_pm_opp_set_clkname(dev, "core");
	if (ret)
		return ret;
	/* OPP table is optional */
	ret = devm_pm_opp_of_add_table(dev);
	if (ret && ret != -ENODEV)
		return dev_err_probe(dev, ret, "invalid OPP table in device tree\n");

	ret = devm_clk_bulk_get_all(&pdev->dev, &dpu_kms->clocks);
	if (ret < 0)
		return dev_err_probe(dev, ret, "failed to parse clocks\n");

	dpu_kms->num_clocks = ret;

	irq = platform_get_irq(pdev, 0);
	if (irq < 0)
		return dev_err_probe(dev, irq, "failed to get irq\n");

	dpu_kms->base.irq = irq;

<<<<<<< HEAD
	dpu_kms->mmio = msm_ioremap(pdev, "mdp");
	if (IS_ERR(dpu_kms->mmio)) {
		ret = PTR_ERR(dpu_kms->mmio);
		DPU_ERROR("mdp register memory map failed: %d\n", ret);
		dpu_kms->mmio = NULL;
		return ret;
	}
	DRM_DEBUG("mapped dpu address space @%pK\n", dpu_kms->mmio);

	dpu_kms->vbif[VBIF_RT] = msm_ioremap(pdev, "vbif");
	if (IS_ERR(dpu_kms->vbif[VBIF_RT])) {
		ret = PTR_ERR(dpu_kms->vbif[VBIF_RT]);
		DPU_ERROR("vbif register memory map failed: %d\n", ret);
		dpu_kms->vbif[VBIF_RT] = NULL;
		return ret;
	}

	dpu_kms->vbif[VBIF_NRT] = msm_ioremap_quiet(pdev, "vbif_nrt");
	if (IS_ERR(dpu_kms->vbif[VBIF_NRT])) {
		dpu_kms->vbif[VBIF_NRT] = NULL;
		DPU_DEBUG("VBIF NRT is not defined");
	}
=======
	if (of_device_is_compatible(dpu_kms->pdev->dev.of_node, "qcom,mdp5"))
		ret = dpu_kms_mmap_mdp5(dpu_kms);
	else
		ret = dpu_kms_mmap_dpu(dpu_kms);
	if (ret)
		return ret;
>>>>>>> 2d5404ca

	ret = dpu_kms_parse_data_bus_icc_path(dpu_kms);
	if (ret)
		return ret;

	return msm_drv_probe(&pdev->dev, dpu_kms_init, &dpu_kms->base);
}

static void dpu_dev_remove(struct platform_device *pdev)
{
	component_master_del(&pdev->dev, &msm_drm_ops);
}

static int __maybe_unused dpu_runtime_suspend(struct device *dev)
{
	int i;
	struct platform_device *pdev = to_platform_device(dev);
	struct msm_drm_private *priv = platform_get_drvdata(pdev);
	struct dpu_kms *dpu_kms = to_dpu_kms(priv->kms);

	/* Drop the performance state vote */
	dev_pm_opp_set_rate(dev, 0);
	clk_bulk_disable_unprepare(dpu_kms->num_clocks, dpu_kms->clocks);

	for (i = 0; i < dpu_kms->num_paths; i++)
		icc_set_bw(dpu_kms->path[i], 0, 0);

	return 0;
}

static int __maybe_unused dpu_runtime_resume(struct device *dev)
{
	int rc = -1;
	struct platform_device *pdev = to_platform_device(dev);
	struct msm_drm_private *priv = platform_get_drvdata(pdev);
	struct dpu_kms *dpu_kms = to_dpu_kms(priv->kms);
	struct drm_encoder *encoder;
	struct drm_device *ddev;

	ddev = dpu_kms->dev;

	rc = clk_bulk_prepare_enable(dpu_kms->num_clocks, dpu_kms->clocks);
	if (rc) {
		DPU_ERROR("clock enable failed rc:%d\n", rc);
		return rc;
	}

	dpu_vbif_init_memtypes(dpu_kms);

	drm_for_each_encoder(encoder, ddev)
		dpu_encoder_virt_runtime_resume(encoder);

	return rc;
}

static const struct dev_pm_ops dpu_pm_ops = {
	SET_RUNTIME_PM_OPS(dpu_runtime_suspend, dpu_runtime_resume, NULL)
	SET_SYSTEM_SLEEP_PM_OPS(pm_runtime_force_suspend,
				pm_runtime_force_resume)
	.prepare = msm_kms_pm_prepare,
	.complete = msm_kms_pm_complete,
};

static const struct of_device_id dpu_dt_match[] = {
	{ .compatible = "qcom,msm8998-dpu", .data = &dpu_msm8998_cfg, },
	{ .compatible = "qcom,qcm2290-dpu", .data = &dpu_qcm2290_cfg, },
	{ .compatible = "qcom,sdm630-mdp5", .data = &dpu_sdm630_cfg, },
	{ .compatible = "qcom,sdm660-mdp5", .data = &dpu_sdm660_cfg, },
	{ .compatible = "qcom,sdm670-dpu", .data = &dpu_sdm670_cfg, },
	{ .compatible = "qcom,sdm845-dpu", .data = &dpu_sdm845_cfg, },
	{ .compatible = "qcom,sc7180-dpu", .data = &dpu_sc7180_cfg, },
	{ .compatible = "qcom,sc7280-dpu", .data = &dpu_sc7280_cfg, },
	{ .compatible = "qcom,sc8180x-dpu", .data = &dpu_sc8180x_cfg, },
	{ .compatible = "qcom,sc8280xp-dpu", .data = &dpu_sc8280xp_cfg, },
	{ .compatible = "qcom,sm6115-dpu", .data = &dpu_sm6115_cfg, },
	{ .compatible = "qcom,sm6125-dpu", .data = &dpu_sm6125_cfg, },
	{ .compatible = "qcom,sm6350-dpu", .data = &dpu_sm6350_cfg, },
	{ .compatible = "qcom,sm6375-dpu", .data = &dpu_sm6375_cfg, },
<<<<<<< HEAD
=======
	{ .compatible = "qcom,sm7150-dpu", .data = &dpu_sm7150_cfg, },
>>>>>>> 2d5404ca
	{ .compatible = "qcom,sm8150-dpu", .data = &dpu_sm8150_cfg, },
	{ .compatible = "qcom,sm8250-dpu", .data = &dpu_sm8250_cfg, },
	{ .compatible = "qcom,sm8350-dpu", .data = &dpu_sm8350_cfg, },
	{ .compatible = "qcom,sm8450-dpu", .data = &dpu_sm8450_cfg, },
	{ .compatible = "qcom,sm8550-dpu", .data = &dpu_sm8550_cfg, },
	{ .compatible = "qcom,sm8650-dpu", .data = &dpu_sm8650_cfg, },
	{ .compatible = "qcom,x1e80100-dpu", .data = &dpu_x1e80100_cfg, },
	{}
};
MODULE_DEVICE_TABLE(of, dpu_dt_match);

static struct platform_driver dpu_driver = {
	.probe = dpu_dev_probe,
	.remove_new = dpu_dev_remove,
	.shutdown = msm_kms_shutdown,
	.driver = {
		.name = "msm_dpu",
		.of_match_table = dpu_dt_match,
		.pm = &dpu_pm_ops,
	},
};

void __init msm_dpu_register(void)
{
	platform_driver_register(&dpu_driver);
}

void __exit msm_dpu_unregister(void)
{
	platform_driver_unregister(&dpu_driver);
}<|MERGE_RESOLUTION|>--- conflicted
+++ resolved
@@ -382,10 +382,6 @@
 static void dpu_kms_global_obj_fini(struct dpu_kms *dpu_kms)
 {
 	drm_atomic_private_obj_fini(&dpu_kms->global_state);
-<<<<<<< HEAD
-	drm_modeset_lock_fini(&dpu_kms->global_state_lock);
-=======
->>>>>>> 2d5404ca
 }
 
 static int dpu_kms_parse_data_bus_icc_path(struct dpu_kms *dpu_kms)
@@ -585,15 +581,12 @@
 
 		info.is_cmd_mode = msm_dsi_is_cmd_mode(priv->dsi[i]);
 
-<<<<<<< HEAD
-=======
 		rc = dpu_kms_dsi_set_te_source(&info, priv->dsi[i]);
 		if (rc) {
 			DPU_ERROR("failed to identify TE source for dsi display\n");
 			return rc;
 		}
 
->>>>>>> 2d5404ca
 		encoder = dpu_encoder_init(dev, DRM_MODE_ENCODER_DSI, &info);
 		if (IS_ERR(encoder)) {
 			DPU_ERROR("encoder init failed for dsi display\n");
@@ -645,17 +638,10 @@
 			return PTR_ERR(encoder);
 		}
 
-<<<<<<< HEAD
-		rc = msm_dp_modeset_init(priv->dp[i], dev, encoder);
-		if (rc) {
-			DPU_ERROR("modeset_init failed for DP, rc = %d\n", rc);
-			drm_encoder_cleanup(encoder);
-=======
 		yuv_supported = !!dpu_kms->catalog->cdm;
 		rc = msm_dp_modeset_init(priv->dp[i], dev, encoder, yuv_supported);
 		if (rc) {
 			DPU_ERROR("modeset_init failed for DP, rc = %d\n", rc);
->>>>>>> 2d5404ca
 			return rc;
 		}
 	}
@@ -688,10 +674,6 @@
 	rc = msm_hdmi_modeset_init(priv->hdmi, dev, encoder);
 	if (rc) {
 		DPU_ERROR("modeset_init failed for DP, rc = %d\n", rc);
-<<<<<<< HEAD
-		drm_encoder_cleanup(encoder);
-=======
->>>>>>> 2d5404ca
 		return rc;
 	}
 
@@ -704,20 +686,18 @@
 {
 	struct drm_encoder *encoder = NULL;
 	struct msm_display_info info;
-<<<<<<< HEAD
-=======
 	const enum dpu_wb wb_idx = WB_2;
 	u32 maxlinewidth;
->>>>>>> 2d5404ca
 	int rc;
 
 	memset(&info, 0, sizeof(info));
 
 	info.num_of_h_tiles = 1;
 	/* use only WB idx 2 instance for DPU */
-<<<<<<< HEAD
-	info.h_tile_instance[0] = WB_2;
+	info.h_tile_instance[0] = wb_idx;
 	info.intf_type = INTF_WB;
+
+	maxlinewidth = dpu_rm_get_wb(&dpu_kms->rm, info.h_tile_instance[0])->caps->maxlinewidth;
 
 	encoder = dpu_encoder_init(dev, DRM_MODE_ENCODER_VIRTUAL, &info);
 	if (IS_ERR(encoder)) {
@@ -725,27 +705,9 @@
 		return PTR_ERR(encoder);
 	}
 
-	rc = dpu_writeback_init(dev, encoder, wb_formats,
-			n_formats);
-	if (rc) {
-		DPU_ERROR("dpu_writeback_init, rc = %d\n", rc);
-		drm_encoder_cleanup(encoder);
-=======
-	info.h_tile_instance[0] = wb_idx;
-	info.intf_type = INTF_WB;
-
-	maxlinewidth = dpu_rm_get_wb(&dpu_kms->rm, info.h_tile_instance[0])->caps->maxlinewidth;
-
-	encoder = dpu_encoder_init(dev, DRM_MODE_ENCODER_VIRTUAL, &info);
-	if (IS_ERR(encoder)) {
-		DPU_ERROR("encoder init failed for dsi display\n");
-		return PTR_ERR(encoder);
-	}
-
 	rc = dpu_writeback_init(dev, encoder, wb_formats, n_formats, maxlinewidth);
 	if (rc) {
 		DPU_ERROR("dpu_writeback_init, rc = %d\n", rc);
->>>>>>> 2d5404ca
 		return rc;
 	}
 
@@ -900,11 +862,6 @@
 
 	dpu_kms_global_obj_fini(dpu_kms);
 
-<<<<<<< HEAD
-	dpu_kms_global_obj_fini(dpu_kms);
-
-=======
->>>>>>> 2d5404ca
 	dpu_kms->catalog = NULL;
 
 	dpu_kms->hw_mdp = NULL;
@@ -1047,13 +1004,10 @@
 						    cat->dsc[i].name, ctl.name);
 		}
 	}
-<<<<<<< HEAD
-=======
 
 	if (cat->cdm)
 		msm_disp_snapshot_add_block(disp_state, cat->cdm->len,
 					    dpu_kms->mmio + cat->cdm->base, cat->cdm->name);
->>>>>>> 2d5404ca
 
 	pm_runtime_put_sync(&dpu_kms->pdev->dev);
 }
@@ -1174,45 +1128,25 @@
 	if (IS_ERR(dpu_kms->mdss)) {
 		rc = PTR_ERR(dpu_kms->mdss);
 		DPU_ERROR("failed to get MDSS data: %d\n", rc);
-<<<<<<< HEAD
-		goto power_error;
-=======
 		goto err_pm_put;
->>>>>>> 2d5404ca
 	}
 
 	if (!dpu_kms->mdss) {
 		rc = -EINVAL;
 		DPU_ERROR("NULL MDSS data\n");
-<<<<<<< HEAD
-		goto power_error;
-	}
-
-	rc = dpu_rm_init(&dpu_kms->rm, dpu_kms->catalog, dpu_kms->mdss, dpu_kms->mmio);
-=======
 		goto err_pm_put;
 	}
 
 	rc = dpu_rm_init(dev, &dpu_kms->rm, dpu_kms->catalog, dpu_kms->mdss, dpu_kms->mmio);
->>>>>>> 2d5404ca
 	if (rc) {
 		DPU_ERROR("rm init failed: %d\n", rc);
 		goto err_pm_put;
 	}
 
-<<<<<<< HEAD
-	dpu_kms->rm_init = true;
-
-	dpu_kms->hw_mdp = dpu_hw_mdptop_init(dev,
-					     dpu_kms->catalog->mdp,
-					     dpu_kms->mmio,
-					     dpu_kms->catalog);
-=======
 	dpu_kms->hw_mdp = dpu_hw_mdptop_init(dev,
 					     dpu_kms->catalog->mdp,
 					     dpu_kms->mmio,
 					     dpu_kms->catalog->mdss_ver);
->>>>>>> 2d5404ca
 	if (IS_ERR(dpu_kms->hw_mdp)) {
 		rc = PTR_ERR(dpu_kms->hw_mdp);
 		DPU_ERROR("failed to get hw_mdp: %d\n", rc);
@@ -1224,25 +1158,6 @@
 		struct dpu_hw_vbif *hw;
 		const struct dpu_vbif_cfg *vbif = &dpu_kms->catalog->vbif[i];
 
-<<<<<<< HEAD
-		hw = dpu_hw_vbif_init(vbif, dpu_kms->vbif[vbif->id]);
-		if (IS_ERR(hw)) {
-			rc = PTR_ERR(hw);
-			DPU_ERROR("failed to init vbif %d: %d\n", vbif->id, rc);
-			goto power_error;
-		}
-
-		dpu_kms->hw_vbif[vbif->id] = hw;
-	}
-
-	/* TODO: use the same max_freq as in dpu_kms_hw_init */
-	max_core_clk_rate = dpu_kms_get_clk_rate(dpu_kms, "core");
-	if (!max_core_clk_rate) {
-		DPU_DEBUG("max core clk rate not determined, using default\n");
-		max_core_clk_rate = DPU_PERF_DEFAULT_MAX_CORE_CLK_RATE;
-	}
-
-=======
 		hw = dpu_hw_vbif_init(dev, vbif, dpu_kms->vbif[vbif->id]);
 		if (IS_ERR(hw)) {
 			rc = PTR_ERR(hw);
@@ -1260,7 +1175,6 @@
 		max_core_clk_rate = DPU_PERF_DEFAULT_MAX_CORE_CLK_RATE;
 	}
 
->>>>>>> 2d5404ca
 	rc = dpu_core_perf_init(&dpu_kms->perf, dpu_kms->catalog->perf, max_core_clk_rate);
 	if (rc) {
 		DPU_ERROR("failed to init perf %d\n", rc);
@@ -1316,14 +1230,7 @@
 
 	return 0;
 
-<<<<<<< HEAD
-drm_obj_init_err:
-hw_intr_init_err:
-perf_err:
-power_error:
-=======
 err_pm_put:
->>>>>>> 2d5404ca
 	pm_runtime_put_sync(&dpu_kms->pdev->dev);
 error:
 	_dpu_kms_hw_destroy(dpu_kms);
@@ -1357,8 +1264,6 @@
 	pm_runtime_enable(&pdev->dev);
 	dpu_kms->rpm_enabled = true;
 
-<<<<<<< HEAD
-=======
 	return 0;
 }
 
@@ -1431,7 +1336,6 @@
 		DPU_DEBUG("VBIF NRT is not defined");
 	}
 
->>>>>>> 2d5404ca
 	return 0;
 }
 
@@ -1442,12 +1346,9 @@
 	int irq;
 	int ret = 0;
 
-<<<<<<< HEAD
-=======
 	if (!msm_disp_drv_should_bind(&pdev->dev, true))
 		return -ENODEV;
 
->>>>>>> 2d5404ca
 	dpu_kms = devm_kzalloc(dev, sizeof(*dpu_kms), GFP_KERNEL);
 	if (!dpu_kms)
 		return -ENOMEM;
@@ -1474,37 +1375,12 @@
 
 	dpu_kms->base.irq = irq;
 
-<<<<<<< HEAD
-	dpu_kms->mmio = msm_ioremap(pdev, "mdp");
-	if (IS_ERR(dpu_kms->mmio)) {
-		ret = PTR_ERR(dpu_kms->mmio);
-		DPU_ERROR("mdp register memory map failed: %d\n", ret);
-		dpu_kms->mmio = NULL;
-		return ret;
-	}
-	DRM_DEBUG("mapped dpu address space @%pK\n", dpu_kms->mmio);
-
-	dpu_kms->vbif[VBIF_RT] = msm_ioremap(pdev, "vbif");
-	if (IS_ERR(dpu_kms->vbif[VBIF_RT])) {
-		ret = PTR_ERR(dpu_kms->vbif[VBIF_RT]);
-		DPU_ERROR("vbif register memory map failed: %d\n", ret);
-		dpu_kms->vbif[VBIF_RT] = NULL;
-		return ret;
-	}
-
-	dpu_kms->vbif[VBIF_NRT] = msm_ioremap_quiet(pdev, "vbif_nrt");
-	if (IS_ERR(dpu_kms->vbif[VBIF_NRT])) {
-		dpu_kms->vbif[VBIF_NRT] = NULL;
-		DPU_DEBUG("VBIF NRT is not defined");
-	}
-=======
 	if (of_device_is_compatible(dpu_kms->pdev->dev.of_node, "qcom,mdp5"))
 		ret = dpu_kms_mmap_mdp5(dpu_kms);
 	else
 		ret = dpu_kms_mmap_dpu(dpu_kms);
 	if (ret)
 		return ret;
->>>>>>> 2d5404ca
 
 	ret = dpu_kms_parse_data_bus_icc_path(dpu_kms);
 	if (ret)
@@ -1583,10 +1459,7 @@
 	{ .compatible = "qcom,sm6125-dpu", .data = &dpu_sm6125_cfg, },
 	{ .compatible = "qcom,sm6350-dpu", .data = &dpu_sm6350_cfg, },
 	{ .compatible = "qcom,sm6375-dpu", .data = &dpu_sm6375_cfg, },
-<<<<<<< HEAD
-=======
 	{ .compatible = "qcom,sm7150-dpu", .data = &dpu_sm7150_cfg, },
->>>>>>> 2d5404ca
 	{ .compatible = "qcom,sm8150-dpu", .data = &dpu_sm8150_cfg, },
 	{ .compatible = "qcom,sm8250-dpu", .data = &dpu_sm8250_cfg, },
 	{ .compatible = "qcom,sm8350-dpu", .data = &dpu_sm8350_cfg, },
