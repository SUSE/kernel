--- conflicted
+++ resolved
@@ -139,15 +139,9 @@
 
 	plane_pixel_rate = src_width * mode->vtotal * fps;
 	plane_bit_rate = plane_pixel_rate * fmt->bpp;
-<<<<<<< HEAD
 
 	plane_bw = plane_bit_rate * scale_factor;
 
-=======
-
-	plane_bw = plane_bit_rate * scale_factor;
-
->>>>>>> 2d5404ca
 	plane_prefill_bw = plane_bw * hw_latency_lines;
 
 	if ((vbp+vpw) > hw_latency_lines)
@@ -202,11 +196,7 @@
 static int _dpu_plane_calc_fill_level(struct drm_plane *plane,
 		struct dpu_sw_pipe *pipe,
 		enum dpu_qos_lut_usage lut_usage,
-<<<<<<< HEAD
-		const struct dpu_format *fmt, u32 src_width)
-=======
 		const struct msm_format *fmt, u32 src_width)
->>>>>>> 2d5404ca
 {
 	struct dpu_plane *pdpu;
 	u32 fixed_buff_size;
@@ -271,11 +261,7 @@
 	if (!pdpu->is_rt_pipe) {
 		lut_usage = DPU_QOS_LUT_USAGE_NRT;
 	} else {
-<<<<<<< HEAD
-		if (fmt && DPU_FORMAT_IS_LINEAR(fmt))
-=======
 		if (fmt && MSM_FORMAT_IS_LINEAR(fmt))
->>>>>>> 2d5404ca
 			lut_usage = DPU_QOS_LUT_USAGE_LINEAR;
 		else
 			lut_usage = DPU_QOS_LUT_USAGE_MACROTILE;
@@ -283,7 +269,6 @@
 
 	total_fl = _dpu_plane_calc_fill_level(plane, pipe, lut_usage, fmt,
 				drm_rect_width(&pipe_cfg->src_rect));
-<<<<<<< HEAD
 
 	cfg.creq_lut = _dpu_hw_get_qos_lut(&pdpu->catalog->perf->qos_lut_tbl[lut_usage], total_fl);
 	cfg.danger_lut = pdpu->catalog->perf->danger_lut_tbl[lut_usage];
@@ -300,36 +285,12 @@
 		pdpu->is_rt_pipe);
 
 	trace_dpu_perf_set_qos_luts(pipe->sspp->idx - SSPP_VIG0,
-			(fmt) ? fmt->base.pixel_format : 0,
-			pdpu->is_rt_pipe, total_fl, cfg.creq_lut, lut_usage);
-
-	DPU_DEBUG_PLANE(pdpu, "pnum:%d fmt: %4.4s rt:%d fl:%u lut:0x%llx\n",
-			pdpu->pipe - SSPP_VIG0,
-			fmt ? (char *)&fmt->base.pixel_format : NULL,
-=======
-
-	cfg.creq_lut = _dpu_hw_get_qos_lut(&pdpu->catalog->perf->qos_lut_tbl[lut_usage], total_fl);
-	cfg.danger_lut = pdpu->catalog->perf->danger_lut_tbl[lut_usage];
-	cfg.safe_lut = pdpu->catalog->perf->safe_lut_tbl[lut_usage];
-
-	if (pipe->sspp->idx != SSPP_CURSOR0 &&
-	    pipe->sspp->idx != SSPP_CURSOR1 &&
-	    pdpu->is_rt_pipe)
-		cfg.danger_safe_en = true;
-
-	DPU_DEBUG_PLANE(pdpu, "pnum:%d ds:%d is_rt:%d\n",
-		pdpu->pipe - SSPP_VIG0,
-		cfg.danger_safe_en,
-		pdpu->is_rt_pipe);
-
-	trace_dpu_perf_set_qos_luts(pipe->sspp->idx - SSPP_VIG0,
 			(fmt) ? fmt->pixel_format : 0,
 			pdpu->is_rt_pipe, total_fl, cfg.creq_lut, lut_usage);
 
 	DPU_DEBUG_PLANE(pdpu, "pnum:%d fmt: %p4cc rt:%d fl:%u lut:0x%llx\n",
 			pdpu->pipe - SSPP_VIG0,
 			fmt ? &fmt->pixel_format : NULL,
->>>>>>> 2d5404ca
 			pdpu->is_rt_pipe, total_fl, cfg.creq_lut);
 
 	trace_dpu_perf_set_danger_luts(pdpu->pipe - SSPP_VIG0,
@@ -338,21 +299,12 @@
 			cfg.danger_lut,
 			cfg.safe_lut);
 
-<<<<<<< HEAD
-	DPU_DEBUG_PLANE(pdpu, "pnum:%d fmt: %4.4s mode:%d luts[0x%x, 0x%x]\n",
-		pdpu->pipe - SSPP_VIG0,
-		fmt ? (char *)&fmt->base.pixel_format : NULL,
-		fmt ? fmt->fetch_mode : -1,
-		cfg.danger_lut,
-		cfg.safe_lut);
-=======
 	DPU_DEBUG_PLANE(pdpu, "pnum:%d fmt: %p4cc mode:%d luts[0x%x, 0x%x]\n",
 			pdpu->pipe - SSPP_VIG0,
 			fmt ? &fmt->pixel_format : NULL,
 			fmt ? fmt->fetch_mode : -1,
 			cfg.danger_lut,
 			cfg.safe_lut);
->>>>>>> 2d5404ca
 
 	pipe->sspp->ops.setup_qos_lut(pipe->sspp, &cfg);
 }
@@ -786,11 +738,7 @@
 static int dpu_plane_atomic_check_pipe(struct dpu_plane *pdpu,
 		struct dpu_sw_pipe *pipe,
 		struct dpu_sw_pipe_cfg *pipe_cfg,
-<<<<<<< HEAD
-		const struct dpu_format *fmt,
-=======
 		const struct msm_format *fmt,
->>>>>>> 2d5404ca
 		const struct drm_display_mode *mode)
 {
 	uint32_t min_src_size;
@@ -930,11 +878,7 @@
 		 * full width is more than max_linewidth, thus each rect is
 		 * wider than allowed.
 		 */
-<<<<<<< HEAD
-		if (DPU_FORMAT_IS_UBWC(fmt) &&
-=======
 		if (MSM_FORMAT_IS_UBWC(fmt) &&
->>>>>>> 2d5404ca
 		    drm_rect_width(&pipe_cfg->src_rect) > max_linewidth) {
 			DPU_DEBUG_PLANE(pdpu, "invalid src " DRM_RECT_FMT " line:%u, tiled format\n",
 					DRM_RECT_ARG(&pipe_cfg->src_rect), max_linewidth);
@@ -1257,32 +1201,6 @@
 	}
 }
 
-<<<<<<< HEAD
-static void dpu_plane_destroy(struct drm_plane *plane)
-{
-	struct dpu_plane *pdpu = plane ? to_dpu_plane(plane) : NULL;
-	struct dpu_plane_state *pstate;
-
-	DPU_DEBUG_PLANE(pdpu, "\n");
-
-	if (pdpu) {
-		pstate = to_dpu_plane_state(plane->state);
-		_dpu_plane_set_qos_ctrl(plane, &pstate->pipe, false);
-
-		if (pstate->r_pipe.sspp)
-			_dpu_plane_set_qos_ctrl(plane, &pstate->r_pipe, false);
-
-		mutex_destroy(&pdpu->lock);
-
-		/* this will destroy the states as well */
-		drm_plane_cleanup(plane);
-
-		kfree(pdpu);
-	}
-}
-
-=======
->>>>>>> 2d5404ca
 static void dpu_plane_destroy_state(struct drm_plane *plane,
 		struct drm_plane_state *state)
 {
