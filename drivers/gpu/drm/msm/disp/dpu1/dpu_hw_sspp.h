/* SPDX-License-Identifier: GPL-2.0-only */
/* Copyright (c) 2015-2018, The Linux Foundation. All rights reserved.
 */

#ifndef _DPU_HW_SSPP_H
#define _DPU_HW_SSPP_H

#include "dpu_hw_catalog.h"
#include "dpu_hw_mdss.h"
#include "dpu_hw_util.h"
#include "dpu_formats.h"

struct dpu_hw_sspp;

/**
 * Flags
 */
#define DPU_SSPP_FLIP_LR		BIT(0)
#define DPU_SSPP_FLIP_UD		BIT(1)
#define DPU_SSPP_SOURCE_ROTATED_90	BIT(2)
#define DPU_SSPP_ROT_90			BIT(3)
#define DPU_SSPP_SOLID_FILL		BIT(4)

/**
 * Define all scaler feature bits in catalog
 */
#define DPU_SSPP_SCALER (BIT(DPU_SSPP_SCALER_RGB) | \
			 BIT(DPU_SSPP_SCALER_QSEED2) | \
			 BIT(DPU_SSPP_SCALER_QSEED3) | \
			 BIT(DPU_SSPP_SCALER_QSEED3LITE) | \
			 BIT(DPU_SSPP_SCALER_QSEED4))

/*
 * Define all CSC feature bits in catalog
 */
#define DPU_SSPP_CSC_ANY (BIT(DPU_SSPP_CSC) | \
			  BIT(DPU_SSPP_CSC_10BIT))

/**
 * Component indices
 */
enum {
	DPU_SSPP_COMP_0,
	DPU_SSPP_COMP_1_2,
	DPU_SSPP_COMP_2,
	DPU_SSPP_COMP_3,

	DPU_SSPP_COMP_MAX
};

/**
 * DPU_SSPP_RECT_SOLO - multirect disabled
 * DPU_SSPP_RECT_0 - rect0 of a multirect pipe
 * DPU_SSPP_RECT_1 - rect1 of a multirect pipe
 *
 * Note: HW supports multirect with either RECT0 or
 * RECT1. Considering no benefit of such configs over
 * SOLO mode and to keep the plane management simple,
 * we dont support single rect multirect configs.
 */
enum dpu_sspp_multirect_index {
	DPU_SSPP_RECT_SOLO = 0,
	DPU_SSPP_RECT_0,
	DPU_SSPP_RECT_1,
};

enum dpu_sspp_multirect_mode {
	DPU_SSPP_MULTIRECT_NONE = 0,
	DPU_SSPP_MULTIRECT_PARALLEL,
	DPU_SSPP_MULTIRECT_TIME_MX,
};

enum {
	DPU_FRAME_LINEAR,
	DPU_FRAME_TILE_A4X,
	DPU_FRAME_TILE_A5X,
};

enum dpu_hw_filter {
	DPU_SCALE_FILTER_NEAREST = 0,
	DPU_SCALE_FILTER_BIL,
	DPU_SCALE_FILTER_PCMN,
	DPU_SCALE_FILTER_CA,
	DPU_SCALE_FILTER_MAX
};

enum dpu_hw_filter_alpa {
	DPU_SCALE_ALPHA_PIXEL_REP,
	DPU_SCALE_ALPHA_BIL
};

enum dpu_hw_filter_yuv {
	DPU_SCALE_2D_4X4,
	DPU_SCALE_2D_CIR,
	DPU_SCALE_1D_SEP,
	DPU_SCALE_BIL
};

struct dpu_hw_sharp_cfg {
	u32 strength;
	u32 edge_thr;
	u32 smooth_thr;
	u32 noise_thr;
};

struct dpu_hw_pixel_ext {
	/* scaling factors are enabled for this input layer */
	uint8_t enable_pxl_ext;

	int init_phase_x[DPU_MAX_PLANES];
	int phase_step_x[DPU_MAX_PLANES];
	int init_phase_y[DPU_MAX_PLANES];
	int phase_step_y[DPU_MAX_PLANES];

	/*
	 * Number of pixels extension in left, right, top and bottom direction
	 * for all color components. This pixel value for each color component
	 * should be sum of fetch + repeat pixels.
	 */
	int num_ext_pxls_left[DPU_MAX_PLANES];
	int num_ext_pxls_right[DPU_MAX_PLANES];
	int num_ext_pxls_top[DPU_MAX_PLANES];
	int num_ext_pxls_btm[DPU_MAX_PLANES];

	/*
	 * Number of pixels needs to be overfetched in left, right, top and
	 * bottom directions from source image for scaling.
	 */
	int left_ftch[DPU_MAX_PLANES];
	int right_ftch[DPU_MAX_PLANES];
	int top_ftch[DPU_MAX_PLANES];
	int btm_ftch[DPU_MAX_PLANES];

	/*
	 * Number of pixels needs to be repeated in left, right, top and
	 * bottom directions for scaling.
	 */
	int left_rpt[DPU_MAX_PLANES];
	int right_rpt[DPU_MAX_PLANES];
	int top_rpt[DPU_MAX_PLANES];
	int btm_rpt[DPU_MAX_PLANES];

	uint32_t roi_w[DPU_MAX_PLANES];
	uint32_t roi_h[DPU_MAX_PLANES];

	/*
	 * Filter type to be used for scaling in horizontal and vertical
	 * directions
	 */
	enum dpu_hw_filter horz_filter[DPU_MAX_PLANES];
	enum dpu_hw_filter vert_filter[DPU_MAX_PLANES];

};

/**
 * struct dpu_sw_pipe_cfg : software pipe configuration
 * @src_rect:  src ROI, caller takes into account the different operations
 *             such as decimation, flip etc to program this field
 * @dest_rect: destination ROI.
 */
struct dpu_sw_pipe_cfg {
	struct drm_rect src_rect;
	struct drm_rect dst_rect;
};

/**
 * struct dpu_hw_pipe_qos_cfg : Source pipe QoS configuration
 * @creq_vblank: creq value generated to vbif during vertical blanking
 * @danger_vblank: danger value generated during vertical blanking
 * @vblank_en: enable creq_vblank and danger_vblank during vblank
 * @danger_safe_en: enable danger safe generation
 */
struct dpu_hw_pipe_qos_cfg {
	u32 creq_vblank;
	u32 danger_vblank;
	bool vblank_en;
	bool danger_safe_en;
};

/**
 * enum CDP preload ahead address size
 */
enum {
	DPU_SSPP_CDP_PRELOAD_AHEAD_32,
	DPU_SSPP_CDP_PRELOAD_AHEAD_64
};

/**
 * struct dpu_hw_pipe_ts_cfg - traffic shaper configuration
 * @size: size to prefill in bytes, or zero to disable
 * @time: time to prefill in usec, or zero to disable
 */
struct dpu_hw_pipe_ts_cfg {
	u64 size;
	u64 time;
};

/**
 * struct dpu_sw_pipe - software pipe description
 * @sspp:      backing SSPP pipe
 * @index:     index of the rectangle of SSPP
 * @mode:      parallel or time multiplex multirect mode
 */
struct dpu_sw_pipe {
	struct dpu_hw_sspp *sspp;
	enum dpu_sspp_multirect_index multirect_index;
	enum dpu_sspp_multirect_mode multirect_mode;
};

/**
 * struct dpu_hw_sspp_ops - interface to the SSPP Hw driver functions
 * Caller must call the init function to get the pipe context for each pipe
 * Assumption is these functions will be called after clocks are enabled
 */
struct dpu_hw_sspp_ops {
	/**
	 * setup_format - setup pixel format cropping rectangle, flip
	 * @pipe: Pointer to software pipe context
	 * @cfg: Pointer to pipe config structure
	 * @flags: Extra flags for format config
	 */
	void (*setup_format)(struct dpu_sw_pipe *pipe,
			     const struct dpu_format *fmt, u32 flags);

	/**
	 * setup_rects - setup pipe ROI rectangles
	 * @pipe: Pointer to software pipe context
	 * @cfg: Pointer to pipe config structure
	 */
	void (*setup_rects)(struct dpu_sw_pipe *pipe,
			    struct dpu_sw_pipe_cfg *cfg);

	/**
	 * setup_pe - setup pipe pixel extension
	 * @ctx: Pointer to pipe context
	 * @pe_ext: Pointer to pixel ext settings
	 */
	void (*setup_pe)(struct dpu_hw_sspp *ctx,
			struct dpu_hw_pixel_ext *pe_ext);

	/**
	 * setup_sourceaddress - setup pipe source addresses
	 * @pipe: Pointer to software pipe context
	 * @layout: format layout information for programming buffer to hardware
	 */
	void (*setup_sourceaddress)(struct dpu_sw_pipe *ctx,
				    struct dpu_hw_fmt_layout *layout);

	/**
	 * setup_csc - setup color space coversion
	 * @ctx: Pointer to pipe context
	 * @data: Pointer to config structure
	 */
<<<<<<< HEAD
	void (*setup_csc)(struct dpu_hw_pipe *ctx, const struct dpu_csc_cfg *data);
=======
	void (*setup_csc)(struct dpu_hw_sspp *ctx, const struct dpu_csc_cfg *data);
>>>>>>> eb3cdb58

	/**
	 * setup_solidfill - enable/disable colorfill
	 * @pipe: Pointer to software pipe context
	 * @const_color: Fill color value
	 * @flags: Pipe flags
	 */
	void (*setup_solidfill)(struct dpu_sw_pipe *pipe, u32 color);

	/**
	 * setup_multirect - setup multirect configuration
	 * @pipe: Pointer to software pipe context
	 */

	void (*setup_multirect)(struct dpu_sw_pipe *pipe);

	/**
	 * setup_sharpening - setup sharpening
	 * @ctx: Pointer to pipe context
	 * @cfg: Pointer to config structure
	 */
	void (*setup_sharpening)(struct dpu_hw_sspp *ctx,
			struct dpu_hw_sharp_cfg *cfg);

	/**
	 * setup_danger_safe_lut - setup danger safe LUTs
	 * @ctx: Pointer to pipe context
	 * @danger_lut: LUT for generate danger level based on fill level
	 * @safe_lut: LUT for generate safe level based on fill level
	 *
	 */
<<<<<<< HEAD
	void (*setup_danger_safe_lut)(struct dpu_hw_pipe *ctx,
=======
	void (*setup_danger_safe_lut)(struct dpu_hw_sspp *ctx,
>>>>>>> eb3cdb58
			u32 danger_lut,
			u32 safe_lut);

	/**
	 * setup_creq_lut - setup CREQ LUT
	 * @ctx: Pointer to pipe context
	 * @creq_lut: LUT for generate creq level based on fill level
	 *
	 */
<<<<<<< HEAD
	void (*setup_creq_lut)(struct dpu_hw_pipe *ctx,
=======
	void (*setup_creq_lut)(struct dpu_hw_sspp *ctx,
>>>>>>> eb3cdb58
			u64 creq_lut);

	/**
	 * setup_qos_ctrl - setup QoS control
	 * @ctx: Pointer to pipe context
	 * @cfg: Pointer to pipe QoS configuration
	 *
	 */
	void (*setup_qos_ctrl)(struct dpu_hw_sspp *ctx,
			struct dpu_hw_pipe_qos_cfg *cfg);

	/**
	 * setup_histogram - setup histograms
	 * @ctx: Pointer to pipe context
	 * @cfg: Pointer to histogram configuration
	 */
	void (*setup_histogram)(struct dpu_hw_sspp *ctx,
			void *cfg);

	/**
	 * setup_scaler - setup scaler
<<<<<<< HEAD
	 * @ctx: Pointer to pipe context
	 * @pipe_cfg: Pointer to pipe configuration
	 * @scaler_cfg: Pointer to scaler configuration
	 */
	void (*setup_scaler)(struct dpu_hw_pipe *ctx,
		struct dpu_hw_pipe_cfg *pipe_cfg,
		void *scaler_cfg);
=======
	 * @scaler3_cfg: Pointer to scaler configuration
	 * @format: pixel format parameters
	 */
	void (*setup_scaler)(struct dpu_hw_sspp *ctx,
		struct dpu_hw_scaler3_cfg *scaler3_cfg,
		const struct dpu_format *format);
>>>>>>> eb3cdb58

	/**
	 * get_scaler_ver - get scaler h/w version
	 * @ctx: Pointer to pipe context
	 */
	u32 (*get_scaler_ver)(struct dpu_hw_sspp *ctx);

	/**
	 * setup_cdp - setup client driven prefetch
	 * @pipe: Pointer to software pipe context
	 * @cfg: Pointer to cdp configuration
	 * @index: rectangle index in multirect
	 */
<<<<<<< HEAD
	void (*setup_cdp)(struct dpu_hw_pipe *ctx,
			struct dpu_hw_cdp_cfg *cfg,
			enum dpu_sspp_multirect_index index);
=======
	void (*setup_cdp)(struct dpu_sw_pipe *pipe,
			  struct dpu_hw_cdp_cfg *cfg);
>>>>>>> eb3cdb58
};

/**
 * struct dpu_hw_sspp - pipe description
 * @base: hardware block base structure
 * @hw: block hardware details
 * @catalog: back pointer to catalog
 * @ubwc: ubwc configuration data
 * @idx: pipe index
 * @cap: pointer to layer_cfg
 * @ops: pointer to operations possible for this pipe
 */
struct dpu_hw_sspp {
	struct dpu_hw_blk base;
	struct dpu_hw_blk_reg_map hw;
	const struct dpu_mdss_cfg *catalog;
<<<<<<< HEAD
	const struct dpu_mdp_cfg *mdp;
=======
	const struct dpu_ubwc_cfg *ubwc;
>>>>>>> eb3cdb58

	/* Pipe */
	enum dpu_sspp idx;
	const struct dpu_sspp_cfg *cap;

	/* Ops */
	struct dpu_hw_sspp_ops ops;
};

struct dpu_kms;
/**
 * dpu_hw_sspp_init - initializes the sspp hw driver object.
 * Should be called once before accessing every pipe.
 * @idx:  Pipe index for which driver object is required
 * @addr: Mapped register io address of MDP
 * @catalog : Pointer to mdss catalog data
 */
<<<<<<< HEAD
struct dpu_hw_pipe *dpu_hw_sspp_init(enum dpu_sspp idx,
		void __iomem *addr, const struct dpu_mdss_cfg *catalog,
		bool is_virtual_pipe);
=======
struct dpu_hw_sspp *dpu_hw_sspp_init(enum dpu_sspp idx,
		void __iomem *addr, const struct dpu_mdss_cfg *catalog);
>>>>>>> eb3cdb58

/**
 * dpu_hw_sspp_destroy(): Destroys SSPP driver context
 * should be called during Hw pipe cleanup.
 * @ctx:  Pointer to SSPP driver context returned by dpu_hw_sspp_init
 */
void dpu_hw_sspp_destroy(struct dpu_hw_sspp *ctx);

int _dpu_hw_sspp_init_debugfs(struct dpu_hw_sspp *hw_pipe, struct dpu_kms *kms,
			      struct dentry *entry);

void dpu_debugfs_sspp_init(struct dpu_kms *dpu_kms, struct dentry *debugfs_root);
int _dpu_hw_sspp_init_debugfs(struct dpu_hw_pipe *hw_pipe, struct dpu_kms *kms, struct dentry *entry);

#endif /*_DPU_HW_SSPP_H */
<|MERGE_RESOLUTION|>--- conflicted
+++ resolved
@@ -251,11 +251,7 @@
 	 * @ctx: Pointer to pipe context
 	 * @data: Pointer to config structure
 	 */
-<<<<<<< HEAD
-	void (*setup_csc)(struct dpu_hw_pipe *ctx, const struct dpu_csc_cfg *data);
-=======
 	void (*setup_csc)(struct dpu_hw_sspp *ctx, const struct dpu_csc_cfg *data);
->>>>>>> eb3cdb58
 
 	/**
 	 * setup_solidfill - enable/disable colorfill
@@ -287,11 +283,7 @@
 	 * @safe_lut: LUT for generate safe level based on fill level
 	 *
 	 */
-<<<<<<< HEAD
-	void (*setup_danger_safe_lut)(struct dpu_hw_pipe *ctx,
-=======
 	void (*setup_danger_safe_lut)(struct dpu_hw_sspp *ctx,
->>>>>>> eb3cdb58
 			u32 danger_lut,
 			u32 safe_lut);
 
@@ -301,11 +293,7 @@
 	 * @creq_lut: LUT for generate creq level based on fill level
 	 *
 	 */
-<<<<<<< HEAD
-	void (*setup_creq_lut)(struct dpu_hw_pipe *ctx,
-=======
 	void (*setup_creq_lut)(struct dpu_hw_sspp *ctx,
->>>>>>> eb3cdb58
 			u64 creq_lut);
 
 	/**
@@ -327,22 +315,12 @@
 
 	/**
 	 * setup_scaler - setup scaler
-<<<<<<< HEAD
-	 * @ctx: Pointer to pipe context
-	 * @pipe_cfg: Pointer to pipe configuration
-	 * @scaler_cfg: Pointer to scaler configuration
-	 */
-	void (*setup_scaler)(struct dpu_hw_pipe *ctx,
-		struct dpu_hw_pipe_cfg *pipe_cfg,
-		void *scaler_cfg);
-=======
 	 * @scaler3_cfg: Pointer to scaler configuration
 	 * @format: pixel format parameters
 	 */
 	void (*setup_scaler)(struct dpu_hw_sspp *ctx,
 		struct dpu_hw_scaler3_cfg *scaler3_cfg,
 		const struct dpu_format *format);
->>>>>>> eb3cdb58
 
 	/**
 	 * get_scaler_ver - get scaler h/w version
@@ -354,16 +332,9 @@
 	 * setup_cdp - setup client driven prefetch
 	 * @pipe: Pointer to software pipe context
 	 * @cfg: Pointer to cdp configuration
-	 * @index: rectangle index in multirect
-	 */
-<<<<<<< HEAD
-	void (*setup_cdp)(struct dpu_hw_pipe *ctx,
-			struct dpu_hw_cdp_cfg *cfg,
-			enum dpu_sspp_multirect_index index);
-=======
+	 */
 	void (*setup_cdp)(struct dpu_sw_pipe *pipe,
 			  struct dpu_hw_cdp_cfg *cfg);
->>>>>>> eb3cdb58
 };
 
 /**
@@ -380,11 +351,7 @@
 	struct dpu_hw_blk base;
 	struct dpu_hw_blk_reg_map hw;
 	const struct dpu_mdss_cfg *catalog;
-<<<<<<< HEAD
-	const struct dpu_mdp_cfg *mdp;
-=======
 	const struct dpu_ubwc_cfg *ubwc;
->>>>>>> eb3cdb58
 
 	/* Pipe */
 	enum dpu_sspp idx;
@@ -402,14 +369,8 @@
  * @addr: Mapped register io address of MDP
  * @catalog : Pointer to mdss catalog data
  */
-<<<<<<< HEAD
-struct dpu_hw_pipe *dpu_hw_sspp_init(enum dpu_sspp idx,
-		void __iomem *addr, const struct dpu_mdss_cfg *catalog,
-		bool is_virtual_pipe);
-=======
 struct dpu_hw_sspp *dpu_hw_sspp_init(enum dpu_sspp idx,
 		void __iomem *addr, const struct dpu_mdss_cfg *catalog);
->>>>>>> eb3cdb58
 
 /**
  * dpu_hw_sspp_destroy(): Destroys SSPP driver context
@@ -421,7 +382,4 @@
 int _dpu_hw_sspp_init_debugfs(struct dpu_hw_sspp *hw_pipe, struct dpu_kms *kms,
 			      struct dentry *entry);
 
-void dpu_debugfs_sspp_init(struct dpu_kms *dpu_kms, struct dentry *debugfs_root);
-int _dpu_hw_sspp_init_debugfs(struct dpu_hw_pipe *hw_pipe, struct dpu_kms *kms, struct dentry *entry);
-
 #endif /*_DPU_HW_SSPP_H */
