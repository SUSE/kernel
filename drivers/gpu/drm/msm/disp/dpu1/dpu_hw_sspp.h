--- conflicted
+++ resolved
@@ -28,10 +28,7 @@
 #define DPU_SSPP_SCALER ((1UL << DPU_SSPP_SCALER_RGB) | \
 	(1UL << DPU_SSPP_SCALER_QSEED2) | \
 	 (1UL << DPU_SSPP_SCALER_QSEED3) | \
-<<<<<<< HEAD
-=======
 	 (1UL << DPU_SSPP_SCALER_QSEED3LITE) | \
->>>>>>> 7d2a07b7
 	  (1UL << DPU_SSPP_SCALER_QSEED4))
 
 /**
