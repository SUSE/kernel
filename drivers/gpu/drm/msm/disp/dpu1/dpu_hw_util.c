// SPDX-License-Identifier: GPL-2.0-only
/*
 * Copyright (c) 2022-2023 Qualcomm Innovation Center, Inc. All rights reserved.
 * Copyright (c) 2015-2018, The Linux Foundation. All rights reserved.
 */
#define pr_fmt(fmt)	"[drm:%s:%d] " fmt, __func__, __LINE__

#include "msm_drv.h"
#include "dpu_kms.h"
#include "dpu_hw_mdss.h"
#include "dpu_hw_util.h"

/* using a file static variables for debugfs access */
static u32 dpu_hw_util_log_mask = DPU_DBG_MASK_NONE;

/* DPU_SCALER_QSEED3 */
#define QSEED3_HW_VERSION                  0x00
#define QSEED3_OP_MODE                     0x04
#define QSEED3_RGB2Y_COEFF                 0x08
#define QSEED3_PHASE_INIT                  0x0C
#define QSEED3_PHASE_STEP_Y_H              0x10
#define QSEED3_PHASE_STEP_Y_V              0x14
#define QSEED3_PHASE_STEP_UV_H             0x18
#define QSEED3_PHASE_STEP_UV_V             0x1C
#define QSEED3_PRELOAD                     0x20
#define QSEED3_DE_SHARPEN                  0x24
#define QSEED3_DE_SHARPEN_CTL              0x28
#define QSEED3_DE_SHAPE_CTL                0x2C
#define QSEED3_DE_THRESHOLD                0x30
#define QSEED3_DE_ADJUST_DATA_0            0x34
#define QSEED3_DE_ADJUST_DATA_1            0x38
#define QSEED3_DE_ADJUST_DATA_2            0x3C
#define QSEED3_SRC_SIZE_Y_RGB_A            0x40
#define QSEED3_SRC_SIZE_UV                 0x44
#define QSEED3_DST_SIZE                    0x48
#define QSEED3_COEF_LUT_CTRL               0x4C
#define QSEED3_COEF_LUT_SWAP_BIT           0
#define QSEED3_COEF_LUT_DIR_BIT            1
#define QSEED3_COEF_LUT_Y_CIR_BIT          2
#define QSEED3_COEF_LUT_UV_CIR_BIT         3
#define QSEED3_COEF_LUT_Y_SEP_BIT          4
#define QSEED3_COEF_LUT_UV_SEP_BIT         5
#define QSEED3_BUFFER_CTRL                 0x50
#define QSEED3_CLK_CTRL0                   0x54
#define QSEED3_CLK_CTRL1                   0x58
#define QSEED3_CLK_STATUS                  0x5C
#define QSEED3_PHASE_INIT_Y_H              0x90
#define QSEED3_PHASE_INIT_Y_V              0x94
#define QSEED3_PHASE_INIT_UV_H             0x98
#define QSEED3_PHASE_INIT_UV_V             0x9C
#define QSEED3_COEF_LUT                    0x100
#define QSEED3_FILTERS                     5
#define QSEED3_LUT_REGIONS                 4
#define QSEED3_CIRCULAR_LUTS               9
#define QSEED3_SEPARABLE_LUTS              10
#define QSEED3_LUT_SIZE                    60
#define QSEED3_ENABLE                      2
#define QSEED3_DIR_LUT_SIZE                (200 * sizeof(u32))
#define QSEED3_CIR_LUT_SIZE \
	(QSEED3_LUT_SIZE * QSEED3_CIRCULAR_LUTS * sizeof(u32))
#define QSEED3_SEP_LUT_SIZE \
	(QSEED3_LUT_SIZE * QSEED3_SEPARABLE_LUTS * sizeof(u32))

/* DPU_SCALER_QSEED3LITE */
#define QSEED3LITE_COEF_LUT_Y_SEP_BIT         4
#define QSEED3LITE_COEF_LUT_UV_SEP_BIT        5
#define QSEED3LITE_COEF_LUT_CTRL              0x4C
#define QSEED3LITE_COEF_LUT_SWAP_BIT          0
#define QSEED3LITE_DIR_FILTER_WEIGHT          0x60
#define QSEED3LITE_FILTERS                 2
#define QSEED3LITE_SEPARABLE_LUTS             10
#define QSEED3LITE_LUT_SIZE                   33
#define QSEED3LITE_SEP_LUT_SIZE \
	        (QSEED3LITE_LUT_SIZE * QSEED3LITE_SEPARABLE_LUTS * sizeof(u32))

/* QOS_LUT */
#define QOS_DANGER_LUT                    0x00
#define QOS_SAFE_LUT                      0x04
#define QOS_CREQ_LUT                      0x08
#define QOS_QOS_CTRL                      0x0C
#define QOS_CREQ_LUT_0                    0x14
#define QOS_CREQ_LUT_1                    0x18

/* QOS_QOS_CTRL */
#define QOS_QOS_CTRL_DANGER_SAFE_EN       BIT(0)
#define QOS_QOS_CTRL_DANGER_VBLANK_MASK   GENMASK(5, 4)
#define QOS_QOS_CTRL_VBLANK_EN            BIT(16)
#define QOS_QOS_CTRL_CREQ_VBLANK_MASK     GENMASK(21, 20)

void dpu_reg_write(struct dpu_hw_blk_reg_map *c,
		u32 reg_off,
		u32 val,
		const char *name)
{
	/* don't need to mutex protect this */
	if (c->log_mask & dpu_hw_util_log_mask)
		DPU_DEBUG_DRIVER("[%s:0x%X] <= 0x%X\n",
				name, reg_off, val);
	writel_relaxed(val, c->blk_addr + reg_off);
}

int dpu_reg_read(struct dpu_hw_blk_reg_map *c, u32 reg_off)
{
	return readl_relaxed(c->blk_addr + reg_off);
}

u32 *dpu_hw_util_get_log_mask_ptr(void)
{
	return &dpu_hw_util_log_mask;
}

static void _dpu_hw_setup_scaler3_lut(struct dpu_hw_blk_reg_map *c,
		struct dpu_hw_scaler3_cfg *scaler3_cfg, u32 offset)
{
	int i, j, filter;
	int config_lut = 0x0;
	unsigned long lut_flags;
	u32 lut_addr, lut_offset, lut_len;
	u32 *lut[QSEED3_FILTERS] = {NULL, NULL, NULL, NULL, NULL};
	static const uint32_t off_tbl[QSEED3_FILTERS][QSEED3_LUT_REGIONS][2] = {
		{{18, 0x000}, {12, 0x120}, {12, 0x1E0}, {8, 0x2A0} },
		{{6, 0x320}, {3, 0x3E0}, {3, 0x440}, {3, 0x4A0} },
		{{6, 0x500}, {3, 0x5c0}, {3, 0x620}, {3, 0x680} },
		{{6, 0x380}, {3, 0x410}, {3, 0x470}, {3, 0x4d0} },
		{{6, 0x560}, {3, 0x5f0}, {3, 0x650}, {3, 0x6b0} },
	};

	lut_flags = (unsigned long) scaler3_cfg->lut_flag;
	if (test_bit(QSEED3_COEF_LUT_DIR_BIT, &lut_flags) &&
		(scaler3_cfg->dir_len == QSEED3_DIR_LUT_SIZE)) {
		lut[0] = scaler3_cfg->dir_lut;
		config_lut = 1;
	}
	if (test_bit(QSEED3_COEF_LUT_Y_CIR_BIT, &lut_flags) &&
		(scaler3_cfg->y_rgb_cir_lut_idx < QSEED3_CIRCULAR_LUTS) &&
		(scaler3_cfg->cir_len == QSEED3_CIR_LUT_SIZE)) {
		lut[1] = scaler3_cfg->cir_lut +
			scaler3_cfg->y_rgb_cir_lut_idx * QSEED3_LUT_SIZE;
		config_lut = 1;
	}
	if (test_bit(QSEED3_COEF_LUT_UV_CIR_BIT, &lut_flags) &&
		(scaler3_cfg->uv_cir_lut_idx < QSEED3_CIRCULAR_LUTS) &&
		(scaler3_cfg->cir_len == QSEED3_CIR_LUT_SIZE)) {
		lut[2] = scaler3_cfg->cir_lut +
			scaler3_cfg->uv_cir_lut_idx * QSEED3_LUT_SIZE;
		config_lut = 1;
	}
	if (test_bit(QSEED3_COEF_LUT_Y_SEP_BIT, &lut_flags) &&
		(scaler3_cfg->y_rgb_sep_lut_idx < QSEED3_SEPARABLE_LUTS) &&
		(scaler3_cfg->sep_len == QSEED3_SEP_LUT_SIZE)) {
		lut[3] = scaler3_cfg->sep_lut +
			scaler3_cfg->y_rgb_sep_lut_idx * QSEED3_LUT_SIZE;
		config_lut = 1;
	}
	if (test_bit(QSEED3_COEF_LUT_UV_SEP_BIT, &lut_flags) &&
		(scaler3_cfg->uv_sep_lut_idx < QSEED3_SEPARABLE_LUTS) &&
		(scaler3_cfg->sep_len == QSEED3_SEP_LUT_SIZE)) {
		lut[4] = scaler3_cfg->sep_lut +
			scaler3_cfg->uv_sep_lut_idx * QSEED3_LUT_SIZE;
		config_lut = 1;
	}

	if (config_lut) {
		for (filter = 0; filter < QSEED3_FILTERS; filter++) {
			if (!lut[filter])
				continue;
			lut_offset = 0;
			for (i = 0; i < QSEED3_LUT_REGIONS; i++) {
				lut_addr = QSEED3_COEF_LUT + offset
					+ off_tbl[filter][i][1];
				lut_len = off_tbl[filter][i][0] << 2;
				for (j = 0; j < lut_len; j++) {
					DPU_REG_WRITE(c,
						lut_addr,
						(lut[filter])[lut_offset++]);
					lut_addr += 4;
				}
			}
		}
	}

	if (test_bit(QSEED3_COEF_LUT_SWAP_BIT, &lut_flags))
		DPU_REG_WRITE(c, QSEED3_COEF_LUT_CTRL + offset, BIT(0));

}

static void _dpu_hw_setup_scaler3lite_lut(struct dpu_hw_blk_reg_map *c,
		struct dpu_hw_scaler3_cfg *scaler3_cfg, u32 offset)
{
	int j, filter;
	int config_lut = 0x0;
	unsigned long lut_flags;
	u32 lut_addr, lut_offset;
	u32 *lut[QSEED3LITE_FILTERS] = {NULL, NULL};
	static const uint32_t off_tbl[QSEED3_FILTERS] = { 0x000, 0x200 };

	DPU_REG_WRITE(c, QSEED3LITE_DIR_FILTER_WEIGHT + offset, scaler3_cfg->dir_weight);

	if (!scaler3_cfg->sep_lut)
		return;

	lut_flags = (unsigned long) scaler3_cfg->lut_flag;
	if (test_bit(QSEED3_COEF_LUT_Y_SEP_BIT, &lut_flags) &&
		(scaler3_cfg->y_rgb_sep_lut_idx < QSEED3LITE_SEPARABLE_LUTS) &&
		(scaler3_cfg->sep_len == QSEED3LITE_SEP_LUT_SIZE)) {
		lut[0] = scaler3_cfg->sep_lut +
			scaler3_cfg->y_rgb_sep_lut_idx * QSEED3LITE_LUT_SIZE;
		config_lut = 1;
	}
	if (test_bit(QSEED3_COEF_LUT_UV_SEP_BIT, &lut_flags) &&
		(scaler3_cfg->uv_sep_lut_idx < QSEED3LITE_SEPARABLE_LUTS) &&
		(scaler3_cfg->sep_len == QSEED3LITE_SEP_LUT_SIZE)) {
		lut[1] = scaler3_cfg->sep_lut +
			scaler3_cfg->uv_sep_lut_idx * QSEED3LITE_LUT_SIZE;
		config_lut = 1;
	}

	if (config_lut) {
		for (filter = 0; filter < QSEED3LITE_FILTERS; filter++) {
			if (!lut[filter])
				continue;
			lut_offset = 0;
			lut_addr = QSEED3_COEF_LUT + offset + off_tbl[filter];
			for (j = 0; j < QSEED3LITE_LUT_SIZE; j++) {
				DPU_REG_WRITE(c,
					lut_addr,
					(lut[filter])[lut_offset++]);
				lut_addr += 4;
			}
		}
	}

	if (test_bit(QSEED3_COEF_LUT_SWAP_BIT, &lut_flags))
		DPU_REG_WRITE(c, QSEED3_COEF_LUT_CTRL + offset, BIT(0));

}

static void _dpu_hw_setup_scaler3_de(struct dpu_hw_blk_reg_map *c,
		struct dpu_hw_scaler3_de_cfg *de_cfg, u32 offset)
{
	u32 sharp_lvl, sharp_ctl, shape_ctl, de_thr;
	u32 adjust_a, adjust_b, adjust_c;

	if (!de_cfg->enable)
		return;

	sharp_lvl = (de_cfg->sharpen_level1 & 0x1FF) |
		((de_cfg->sharpen_level2 & 0x1FF) << 16);

	sharp_ctl = ((de_cfg->limit & 0xF) << 9) |
		((de_cfg->prec_shift & 0x7) << 13) |
		((de_cfg->clip & 0x7) << 16);

	shape_ctl = (de_cfg->thr_quiet & 0xFF) |
		((de_cfg->thr_dieout & 0x3FF) << 16);

	de_thr = (de_cfg->thr_low & 0x3FF) |
		((de_cfg->thr_high & 0x3FF) << 16);

	adjust_a = (de_cfg->adjust_a[0] & 0x3FF) |
		((de_cfg->adjust_a[1] & 0x3FF) << 10) |
		((de_cfg->adjust_a[2] & 0x3FF) << 20);

	adjust_b = (de_cfg->adjust_b[0] & 0x3FF) |
		((de_cfg->adjust_b[1] & 0x3FF) << 10) |
		((de_cfg->adjust_b[2] & 0x3FF) << 20);

	adjust_c = (de_cfg->adjust_c[0] & 0x3FF) |
		((de_cfg->adjust_c[1] & 0x3FF) << 10) |
		((de_cfg->adjust_c[2] & 0x3FF) << 20);

	DPU_REG_WRITE(c, QSEED3_DE_SHARPEN + offset, sharp_lvl);
	DPU_REG_WRITE(c, QSEED3_DE_SHARPEN_CTL + offset, sharp_ctl);
	DPU_REG_WRITE(c, QSEED3_DE_SHAPE_CTL + offset, shape_ctl);
	DPU_REG_WRITE(c, QSEED3_DE_THRESHOLD + offset, de_thr);
	DPU_REG_WRITE(c, QSEED3_DE_ADJUST_DATA_0 + offset, adjust_a);
	DPU_REG_WRITE(c, QSEED3_DE_ADJUST_DATA_1 + offset, adjust_b);
	DPU_REG_WRITE(c, QSEED3_DE_ADJUST_DATA_2 + offset, adjust_c);

}

void dpu_hw_setup_scaler3(struct dpu_hw_blk_reg_map *c,
		struct dpu_hw_scaler3_cfg *scaler3_cfg,
		u32 scaler_offset, u32 scaler_version,
		const struct msm_format *format)
{
	u32 op_mode = 0;
	u32 phase_init, preload, src_y_rgb, src_uv, dst;

	if (!scaler3_cfg->enable)
		goto end;

	op_mode |= BIT(0);
	op_mode |= (scaler3_cfg->y_rgb_filter_cfg & 0x3) << 16;

	if (format && MSM_FORMAT_IS_YUV(format)) {
		op_mode |= BIT(12);
		op_mode |= (scaler3_cfg->uv_filter_cfg & 0x3) << 24;
	}

	op_mode |= (scaler3_cfg->blend_cfg & 1) << 31;
	op_mode |= (scaler3_cfg->dir_en) ? BIT(4) : 0;

	preload =
		((scaler3_cfg->preload_x[0] & 0x7F) << 0) |
		((scaler3_cfg->preload_y[0] & 0x7F) << 8) |
		((scaler3_cfg->preload_x[1] & 0x7F) << 16) |
		((scaler3_cfg->preload_y[1] & 0x7F) << 24);

	src_y_rgb = (scaler3_cfg->src_width[0] & 0x1FFFF) |
		((scaler3_cfg->src_height[0] & 0x1FFFF) << 16);

	src_uv = (scaler3_cfg->src_width[1] & 0x1FFFF) |
		((scaler3_cfg->src_height[1] & 0x1FFFF) << 16);

	dst = (scaler3_cfg->dst_width & 0x1FFFF) |
		((scaler3_cfg->dst_height & 0x1FFFF) << 16);

	if (scaler3_cfg->de.enable) {
		_dpu_hw_setup_scaler3_de(c, &scaler3_cfg->de, scaler_offset);
		op_mode |= BIT(8);
	}

	if (scaler3_cfg->lut_flag) {
		if (scaler_version < 0x2004)
			_dpu_hw_setup_scaler3_lut(c, scaler3_cfg, scaler_offset);
		else
			_dpu_hw_setup_scaler3lite_lut(c, scaler3_cfg, scaler_offset);
	}

	if (scaler_version == 0x1002) {
		phase_init =
			((scaler3_cfg->init_phase_x[0] & 0x3F) << 0) |
			((scaler3_cfg->init_phase_y[0] & 0x3F) << 8) |
			((scaler3_cfg->init_phase_x[1] & 0x3F) << 16) |
			((scaler3_cfg->init_phase_y[1] & 0x3F) << 24);
		DPU_REG_WRITE(c, QSEED3_PHASE_INIT + scaler_offset, phase_init);
	} else {
		DPU_REG_WRITE(c, QSEED3_PHASE_INIT_Y_H + scaler_offset,
			scaler3_cfg->init_phase_x[0] & 0x1FFFFF);
		DPU_REG_WRITE(c, QSEED3_PHASE_INIT_Y_V + scaler_offset,
			scaler3_cfg->init_phase_y[0] & 0x1FFFFF);
		DPU_REG_WRITE(c, QSEED3_PHASE_INIT_UV_H + scaler_offset,
			scaler3_cfg->init_phase_x[1] & 0x1FFFFF);
		DPU_REG_WRITE(c, QSEED3_PHASE_INIT_UV_V + scaler_offset,
			scaler3_cfg->init_phase_y[1] & 0x1FFFFF);
	}

	DPU_REG_WRITE(c, QSEED3_PHASE_STEP_Y_H + scaler_offset,
		scaler3_cfg->phase_step_x[0] & 0xFFFFFF);

	DPU_REG_WRITE(c, QSEED3_PHASE_STEP_Y_V + scaler_offset,
		scaler3_cfg->phase_step_y[0] & 0xFFFFFF);

	DPU_REG_WRITE(c, QSEED3_PHASE_STEP_UV_H + scaler_offset,
		scaler3_cfg->phase_step_x[1] & 0xFFFFFF);

	DPU_REG_WRITE(c, QSEED3_PHASE_STEP_UV_V + scaler_offset,
		scaler3_cfg->phase_step_y[1] & 0xFFFFFF);

	DPU_REG_WRITE(c, QSEED3_PRELOAD + scaler_offset, preload);

	DPU_REG_WRITE(c, QSEED3_SRC_SIZE_Y_RGB_A + scaler_offset, src_y_rgb);

	DPU_REG_WRITE(c, QSEED3_SRC_SIZE_UV + scaler_offset, src_uv);

	DPU_REG_WRITE(c, QSEED3_DST_SIZE + scaler_offset, dst);

end:
	if (format && !MSM_FORMAT_IS_DX(format))
		op_mode |= BIT(14);

	if (format && format->alpha_enable) {
		op_mode |= BIT(10);
		if (scaler_version == 0x1002)
			op_mode |= (scaler3_cfg->alpha_filter_cfg & 0x1) << 30;
		else
			op_mode |= (scaler3_cfg->alpha_filter_cfg & 0x3) << 29;
	}

	DPU_REG_WRITE(c, QSEED3_OP_MODE + scaler_offset, op_mode);
}

void dpu_hw_csc_setup(struct dpu_hw_blk_reg_map *c,
		u32 csc_reg_off,
		const struct dpu_csc_cfg *data, bool csc10)
{
	static const u32 matrix_shift = 7;
	u32 clamp_shift = csc10 ? 16 : 8;
	u32 val;

	/* matrix coeff - convert S15.16 to S4.9 */
	val = ((data->csc_mv[0] >> matrix_shift) & 0x1FFF) |
		(((data->csc_mv[1] >> matrix_shift) & 0x1FFF) << 16);
	DPU_REG_WRITE(c, csc_reg_off, val);
	val = ((data->csc_mv[2] >> matrix_shift) & 0x1FFF) |
		(((data->csc_mv[3] >> matrix_shift) & 0x1FFF) << 16);
	DPU_REG_WRITE(c, csc_reg_off + 0x4, val);
	val = ((data->csc_mv[4] >> matrix_shift) & 0x1FFF) |
		(((data->csc_mv[5] >> matrix_shift) & 0x1FFF) << 16);
	DPU_REG_WRITE(c, csc_reg_off + 0x8, val);
	val = ((data->csc_mv[6] >> matrix_shift) & 0x1FFF) |
		(((data->csc_mv[7] >> matrix_shift) & 0x1FFF) << 16);
	DPU_REG_WRITE(c, csc_reg_off + 0xc, val);
	val = (data->csc_mv[8] >> matrix_shift) & 0x1FFF;
	DPU_REG_WRITE(c, csc_reg_off + 0x10, val);

	/* Pre clamp */
	val = (data->csc_pre_lv[0] << clamp_shift) | data->csc_pre_lv[1];
	DPU_REG_WRITE(c, csc_reg_off + 0x14, val);
	val = (data->csc_pre_lv[2] << clamp_shift) | data->csc_pre_lv[3];
	DPU_REG_WRITE(c, csc_reg_off + 0x18, val);
	val = (data->csc_pre_lv[4] << clamp_shift) | data->csc_pre_lv[5];
	DPU_REG_WRITE(c, csc_reg_off + 0x1c, val);

	/* Post clamp */
	val = (data->csc_post_lv[0] << clamp_shift) | data->csc_post_lv[1];
	DPU_REG_WRITE(c, csc_reg_off + 0x20, val);
	val = (data->csc_post_lv[2] << clamp_shift) | data->csc_post_lv[3];
	DPU_REG_WRITE(c, csc_reg_off + 0x24, val);
	val = (data->csc_post_lv[4] << clamp_shift) | data->csc_post_lv[5];
	DPU_REG_WRITE(c, csc_reg_off + 0x28, val);

	/* Pre-Bias */
	DPU_REG_WRITE(c, csc_reg_off + 0x2c, data->csc_pre_bv[0]);
	DPU_REG_WRITE(c, csc_reg_off + 0x30, data->csc_pre_bv[1]);
	DPU_REG_WRITE(c, csc_reg_off + 0x34, data->csc_pre_bv[2]);

	/* Post-Bias */
	DPU_REG_WRITE(c, csc_reg_off + 0x38, data->csc_post_bv[0]);
	DPU_REG_WRITE(c, csc_reg_off + 0x3c, data->csc_post_bv[1]);
	DPU_REG_WRITE(c, csc_reg_off + 0x40, data->csc_post_bv[2]);
}

/**
 * _dpu_hw_get_qos_lut - get LUT mapping based on fill level
 * @tbl:		Pointer to LUT table
 * @total_fl:		fill level
 * Return: LUT setting corresponding to the fill level
 */
u64 _dpu_hw_get_qos_lut(const struct dpu_qos_lut_tbl *tbl,
		u32 total_fl)
{
	int i;

	if (!tbl || !tbl->nentry || !tbl->entries)
		return 0;

	for (i = 0; i < tbl->nentry; i++)
		if (total_fl <= tbl->entries[i].fl)
			return tbl->entries[i].lut;

	/* if last fl is zero, use as default */
	if (!tbl->entries[i-1].fl)
		return tbl->entries[i-1].lut;

	return 0;
}

void _dpu_hw_setup_qos_lut(struct dpu_hw_blk_reg_map *c, u32 offset,
			   bool qos_8lvl,
			   const struct dpu_hw_qos_cfg *cfg)
{
	DPU_REG_WRITE(c, offset + QOS_DANGER_LUT, cfg->danger_lut);
	DPU_REG_WRITE(c, offset + QOS_SAFE_LUT, cfg->safe_lut);

	if (qos_8lvl) {
		DPU_REG_WRITE(c, offset + QOS_CREQ_LUT_0, cfg->creq_lut);
		DPU_REG_WRITE(c, offset + QOS_CREQ_LUT_1, cfg->creq_lut >> 32);
	} else {
		DPU_REG_WRITE(c, offset + QOS_CREQ_LUT, cfg->creq_lut);
	}

	DPU_REG_WRITE(c, offset + QOS_QOS_CTRL,
		      cfg->danger_safe_en ? QOS_QOS_CTRL_DANGER_SAFE_EN : 0);
}

/*
 * note: Aside from encoders, input_sel should be set to 0x0 by default
 */
void dpu_hw_setup_misr(struct dpu_hw_blk_reg_map *c,
		u32 misr_ctrl_offset, u8 input_sel)
{
	u32 config = 0;

	DPU_REG_WRITE(c, misr_ctrl_offset, MISR_CTRL_STATUS_CLEAR);

	/* Clear old MISR value (in case it's read before a new value is calculated)*/
	wmb();

	config = MISR_FRAME_COUNT | MISR_CTRL_ENABLE | MISR_CTRL_FREE_RUN_MASK |
		((input_sel & 0xF) << 24);
	DPU_REG_WRITE(c, misr_ctrl_offset, config);
}

int dpu_hw_collect_misr(struct dpu_hw_blk_reg_map *c,
		u32 misr_ctrl_offset,
		u32 misr_signature_offset,
		u32 *misr_value)
{
	u32 ctrl = 0;

	if (!misr_value)
		return -EINVAL;

	ctrl = DPU_REG_READ(c, misr_ctrl_offset);

	if (!(ctrl & MISR_CTRL_ENABLE))
		return -ENODATA;

	if (!(ctrl & MISR_CTRL_STATUS))
		return -EINVAL;

	*misr_value = DPU_REG_READ(c, misr_signature_offset);

	return 0;
}

#define CDP_ENABLE		BIT(0)
#define CDP_UBWC_META_ENABLE	BIT(1)
#define CDP_TILE_AMORTIZE_ENABLE BIT(2)
#define CDP_PRELOAD_AHEAD_64	BIT(3)

void dpu_setup_cdp(struct dpu_hw_blk_reg_map *c, u32 offset,
<<<<<<< HEAD
		   const struct dpu_format *fmt, bool enable)
=======
		   const struct msm_format *fmt, bool enable)
>>>>>>> 2d5404ca
{
	u32 cdp_cntl = CDP_PRELOAD_AHEAD_64;

	if (enable)
		cdp_cntl |= CDP_ENABLE;
<<<<<<< HEAD
	if (DPU_FORMAT_IS_UBWC(fmt))
		cdp_cntl |= CDP_UBWC_META_ENABLE;
	if (DPU_FORMAT_IS_UBWC(fmt) ||
	    DPU_FORMAT_IS_TILE(fmt))
=======
	if (MSM_FORMAT_IS_UBWC(fmt))
		cdp_cntl |= CDP_UBWC_META_ENABLE;
	if (MSM_FORMAT_IS_UBWC(fmt) ||
	    MSM_FORMAT_IS_TILE(fmt))
>>>>>>> 2d5404ca
		cdp_cntl |= CDP_TILE_AMORTIZE_ENABLE;

	DPU_REG_WRITE(c, offset, cdp_cntl);
}

bool dpu_hw_clk_force_ctrl(struct dpu_hw_blk_reg_map *c,
			   const struct dpu_clk_ctrl_reg *clk_ctrl_reg,
			   bool enable)
{
	u32 reg_val, new_val;
	bool clk_forced_on;

	reg_val = DPU_REG_READ(c, clk_ctrl_reg->reg_off);

	if (enable)
		new_val = reg_val | BIT(clk_ctrl_reg->bit_off);
	else
		new_val = reg_val & ~BIT(clk_ctrl_reg->bit_off);

	DPU_REG_WRITE(c, clk_ctrl_reg->reg_off, new_val);

	clk_forced_on = !(reg_val & BIT(clk_ctrl_reg->bit_off));

	return clk_forced_on;
<<<<<<< HEAD
}
=======
}

#define TO_S15D16(_x_)((_x_) << 7)

const struct dpu_csc_cfg dpu_csc_YUV2RGB_601L = {
	{
		/* S15.16 format */
		0x00012A00, 0x00000000, 0x00019880,
		0x00012A00, 0xFFFF9B80, 0xFFFF3000,
		0x00012A00, 0x00020480, 0x00000000,
	},
	/* signed bias */
	{ 0xfff0, 0xff80, 0xff80,},
	{ 0x0, 0x0, 0x0,},
	/* unsigned clamp */
	{ 0x10, 0xeb, 0x10, 0xf0, 0x10, 0xf0,},
	{ 0x00, 0xff, 0x00, 0xff, 0x00, 0xff,},
};

const struct dpu_csc_cfg dpu_csc10_YUV2RGB_601L = {
	{
		/* S15.16 format */
		0x00012A00, 0x00000000, 0x00019880,
		0x00012A00, 0xFFFF9B80, 0xFFFF3000,
		0x00012A00, 0x00020480, 0x00000000,
	},
	/* signed bias */
	{ 0xffc0, 0xfe00, 0xfe00,},
	{ 0x0, 0x0, 0x0,},
	/* unsigned clamp */
	{ 0x40, 0x3ac, 0x40, 0x3c0, 0x40, 0x3c0,},
	{ 0x00, 0x3ff, 0x00, 0x3ff, 0x00, 0x3ff,},
};

const struct dpu_csc_cfg dpu_csc10_rgb2yuv_601l = {
	{
		TO_S15D16(0x0083), TO_S15D16(0x0102), TO_S15D16(0x0032),
		TO_S15D16(0x1fb5), TO_S15D16(0x1f6c), TO_S15D16(0x00e1),
		TO_S15D16(0x00e1), TO_S15D16(0x1f45), TO_S15D16(0x1fdc)
	},
	{ 0x00, 0x00, 0x00 },
	{ 0x0040, 0x0200, 0x0200 },
	{ 0x000, 0x3ff, 0x000, 0x3ff, 0x000, 0x3ff },
	{ 0x040, 0x3ac, 0x040, 0x3c0, 0x040, 0x3c0 },
};
>>>>>>> 2d5404ca
<|MERGE_RESOLUTION|>--- conflicted
+++ resolved
@@ -522,27 +522,16 @@
 #define CDP_PRELOAD_AHEAD_64	BIT(3)
 
 void dpu_setup_cdp(struct dpu_hw_blk_reg_map *c, u32 offset,
-<<<<<<< HEAD
-		   const struct dpu_format *fmt, bool enable)
-=======
 		   const struct msm_format *fmt, bool enable)
->>>>>>> 2d5404ca
 {
 	u32 cdp_cntl = CDP_PRELOAD_AHEAD_64;
 
 	if (enable)
 		cdp_cntl |= CDP_ENABLE;
-<<<<<<< HEAD
-	if (DPU_FORMAT_IS_UBWC(fmt))
-		cdp_cntl |= CDP_UBWC_META_ENABLE;
-	if (DPU_FORMAT_IS_UBWC(fmt) ||
-	    DPU_FORMAT_IS_TILE(fmt))
-=======
 	if (MSM_FORMAT_IS_UBWC(fmt))
 		cdp_cntl |= CDP_UBWC_META_ENABLE;
 	if (MSM_FORMAT_IS_UBWC(fmt) ||
 	    MSM_FORMAT_IS_TILE(fmt))
->>>>>>> 2d5404ca
 		cdp_cntl |= CDP_TILE_AMORTIZE_ENABLE;
 
 	DPU_REG_WRITE(c, offset, cdp_cntl);
@@ -567,9 +556,6 @@
 	clk_forced_on = !(reg_val & BIT(clk_ctrl_reg->bit_off));
 
 	return clk_forced_on;
-<<<<<<< HEAD
-}
-=======
 }
 
 #define TO_S15D16(_x_)((_x_) << 7)
@@ -614,5 +600,4 @@
 	{ 0x0040, 0x0200, 0x0200 },
 	{ 0x000, 0x3ff, 0x000, 0x3ff, 0x000, 0x3ff },
 	{ 0x040, 0x3ac, 0x040, 0x3c0, 0x040, 0x3c0 },
-};
->>>>>>> 2d5404ca
+};