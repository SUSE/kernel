--- conflicted
+++ resolved
@@ -48,28 +48,13 @@
 /**
  * dpu_hw_merge_3d_init() - Initializes the merge_3d driver for the passed
  * merge3d catalog entry.
-<<<<<<< HEAD
-=======
  * @dev:  Corresponding device for devres management
->>>>>>> 2d5404ca
  * @cfg:  Pingpong catalog entry for which driver object is required
  * @addr: Mapped register io address of MDP
  * Return: Error code or allocated dpu_hw_merge_3d context
  */
-<<<<<<< HEAD
-struct dpu_hw_merge_3d *dpu_hw_merge_3d_init(const struct dpu_merge_3d_cfg *cfg,
-		void __iomem *addr);
-
-/**
- * dpu_hw_merge_3d_destroy - destroys merge_3d driver context
- *	should be called to free the context
- * @pp:   Pointer to PP driver context returned by dpu_hw_merge_3d_init
- */
-void dpu_hw_merge_3d_destroy(struct dpu_hw_merge_3d *pp);
-=======
 struct dpu_hw_merge_3d *dpu_hw_merge_3d_init(struct drm_device *dev,
 					     const struct dpu_merge_3d_cfg *cfg,
 					     void __iomem *addr);
->>>>>>> 2d5404ca
 
 #endif /*_DPU_HW_MERGE3D_H */