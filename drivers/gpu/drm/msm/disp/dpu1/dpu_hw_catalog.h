--- conflicted
+++ resolved
@@ -69,13 +69,7 @@
  */
 enum {
 	DPU_SSPP_SCALER_QSEED2 = 0x1,
-<<<<<<< HEAD
-	DPU_SSPP_SCALER_QSEED3,
-	DPU_SSPP_SCALER_QSEED3LITE,
-	DPU_SSPP_SCALER_QSEED4,
-=======
 	DPU_SSPP_SCALER_QSEED3_COMPATIBLE,
->>>>>>> 2d5404ca
 	DPU_SSPP_SCALER_RGB,
 	DPU_SSPP_CSC,
 	DPU_SSPP_CSC_10BIT,
@@ -251,29 +245,10 @@
 	unsigned long features
 
 /**
-<<<<<<< HEAD
- * MACRO DPU_HW_SUBBLK_INFO - information of HW sub-block inside DPU
- * @name:              string name for debug purposes
- * @id:                enum identifying this sub-block
- * @base:              offset of this sub-block relative to the block
- *                     offset
- * @len                register block length of this sub-block
- */
-#define DPU_HW_SUBBLK_INFO \
-	char name[DPU_HW_BLK_NAME_LEN]; \
-	u32 id; \
-	u32 base; \
-	u32 len
-
-/**
- * struct dpu_scaler_blk: Scaler information
- * @info:   HW register and features supported by this sub-blk
-=======
  * struct dpu_scaler_blk: Scaler information
  * @name: string name for debug purposes
  * @base: offset of this sub-block relative to the block offset
  * @len: register block length of this sub-block
->>>>>>> 2d5404ca
  * @version: qseed block revision, on QSEED3+ platforms this is the value of
  *           scaler_blk.base + QSEED3_HW_VERSION registers.
  */
@@ -306,12 +281,6 @@
 
 /**
  * struct dpu_dsc_blk - DSC Encoder sub-blk information
-<<<<<<< HEAD
- * @info:   HW register and features supported by this sub-blk
- */
-struct dpu_dsc_blk {
-	DPU_HW_SUBBLK_INFO;
-=======
  * @name: string name for debug purposes
  * @base: offset of this sub-block relative to the block offset
  * @len: register block length of this sub-block
@@ -320,7 +289,6 @@
 	char name[DPU_HW_BLK_NAME_LEN];
 	u32 base;
 	u32 len;
->>>>>>> 2d5404ca
 };
 
 /**
@@ -713,8 +681,6 @@
 	u32 memtype_count;
 	u32 memtype[MAX_XIN_COUNT];
 };
-<<<<<<< HEAD
-=======
 
 /**
  * struct dpu_cdm_cfg - information of chroma down blocks
@@ -726,7 +692,6 @@
 struct dpu_cdm_cfg {
 	DPU_HW_BLK_INFO;
 };
->>>>>>> 2d5404ca
 
 /**
  * Define CDP use cases
@@ -851,11 +816,8 @@
 	u32 wb_count;
 	const struct dpu_wb_cfg *wb;
 
-<<<<<<< HEAD
-=======
 	const struct dpu_cdm_cfg *cdm;
 
->>>>>>> 2d5404ca
 	u32 ad_count;
 
 	u32 dspp_count;
