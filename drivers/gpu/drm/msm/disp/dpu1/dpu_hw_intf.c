// SPDX-License-Identifier: GPL-2.0-only
/*
 * Copyright (c) 2022-2023 Qualcomm Innovation Center, Inc. All rights reserved.
 * Copyright (c) 2015-2018, The Linux Foundation. All rights reserved.
 */

#include "dpu_hwio.h"
#include "dpu_hw_catalog.h"
#include "dpu_hw_intf.h"
#include "dpu_kms.h"
#include "dpu_trace.h"

#include <linux/iopoll.h>
<<<<<<< HEAD
=======

#include <drm/drm_managed.h>
>>>>>>> 2d5404ca

#define INTF_TIMING_ENGINE_EN           0x000
#define INTF_CONFIG                     0x004
#define INTF_HSYNC_CTL                  0x008
#define INTF_VSYNC_PERIOD_F0            0x00C
#define INTF_VSYNC_PERIOD_F1            0x010
#define INTF_VSYNC_PULSE_WIDTH_F0       0x014
#define INTF_VSYNC_PULSE_WIDTH_F1       0x018
#define INTF_DISPLAY_V_START_F0         0x01C
#define INTF_DISPLAY_V_START_F1         0x020
#define INTF_DISPLAY_V_END_F0           0x024
#define INTF_DISPLAY_V_END_F1           0x028
#define INTF_ACTIVE_V_START_F0          0x02C
#define INTF_ACTIVE_V_START_F1          0x030
#define INTF_ACTIVE_V_END_F0            0x034
#define INTF_ACTIVE_V_END_F1            0x038
#define INTF_DISPLAY_HCTL               0x03C
#define INTF_ACTIVE_HCTL                0x040
#define INTF_BORDER_COLOR               0x044
#define INTF_UNDERFLOW_COLOR            0x048
#define INTF_HSYNC_SKEW                 0x04C
#define INTF_POLARITY_CTL               0x050
#define INTF_TEST_CTL                   0x054
#define INTF_TP_COLOR0                  0x058
#define INTF_TP_COLOR1                  0x05C
#define INTF_CONFIG2                    0x060
#define INTF_DISPLAY_DATA_HCTL          0x064
#define INTF_ACTIVE_DATA_HCTL           0x068

#define INTF_DSI_CMD_MODE_TRIGGER_EN    0x084
#define INTF_PANEL_FORMAT               0x090

#define INTF_FRAME_LINE_COUNT_EN        0x0A8
#define INTF_FRAME_COUNT                0x0AC
#define INTF_LINE_COUNT                 0x0B0

#define INTF_DEFLICKER_CONFIG           0x0F0
#define INTF_DEFLICKER_STRNG_COEFF      0x0F4
#define INTF_DEFLICKER_WEAK_COEFF       0x0F8

#define INTF_TPG_ENABLE                 0x100
#define INTF_TPG_MAIN_CONTROL           0x104
#define INTF_TPG_VIDEO_CONFIG           0x108
#define INTF_TPG_COMPONENT_LIMITS       0x10C
#define INTF_TPG_RECTANGLE              0x110
#define INTF_TPG_INITIAL_VALUE          0x114
#define INTF_TPG_BLK_WHITE_PATTERN_FRAMES 0x118
#define INTF_TPG_RGB_MAPPING            0x11C
#define INTF_PROG_FETCH_START           0x170
#define INTF_PROG_ROT_START             0x174

#define INTF_MISR_CTRL                  0x180
#define INTF_MISR_SIGNATURE             0x184

#define INTF_MUX                        0x25C
#define INTF_STATUS                     0x26C
#define INTF_AVR_CONTROL                0x270
#define INTF_AVR_MODE                   0x274
#define INTF_AVR_TRIGGER                0x278
#define INTF_AVR_VTOTAL                 0x27C
#define INTF_TEAR_MDP_VSYNC_SEL         0x280
#define INTF_TEAR_TEAR_CHECK_EN         0x284
#define INTF_TEAR_SYNC_CONFIG_VSYNC     0x288
#define INTF_TEAR_SYNC_CONFIG_HEIGHT    0x28C
#define INTF_TEAR_SYNC_WRCOUNT          0x290
#define INTF_TEAR_VSYNC_INIT_VAL        0x294
#define INTF_TEAR_INT_COUNT_VAL         0x298
#define INTF_TEAR_SYNC_THRESH           0x29C
#define INTF_TEAR_START_POS             0x2A0
#define INTF_TEAR_RD_PTR_IRQ            0x2A4
#define INTF_TEAR_WR_PTR_IRQ            0x2A8
#define INTF_TEAR_OUT_LINE_COUNT        0x2AC
#define INTF_TEAR_LINE_COUNT            0x2B0
#define INTF_TEAR_AUTOREFRESH_CONFIG    0x2B4

#define INTF_CFG_ACTIVE_H_EN	BIT(29)
#define INTF_CFG_ACTIVE_V_EN	BIT(30)

#define INTF_CFG2_DATABUS_WIDEN	BIT(0)
#define INTF_CFG2_DATA_HCTL_EN	BIT(4)
#define INTF_CFG2_DCE_DATA_COMPRESS     BIT(12)


<<<<<<< HEAD
static void dpu_hw_intf_setup_timing_engine(struct dpu_hw_intf *ctx,
		const struct dpu_hw_intf_timing_params *p,
		const struct dpu_format *fmt)
{
	struct dpu_hw_blk_reg_map *c = &ctx->hw;
=======
static void dpu_hw_intf_setup_timing_engine(struct dpu_hw_intf *intf,
		const struct dpu_hw_intf_timing_params *p,
		const struct msm_format *fmt,
		const struct dpu_mdss_version *mdss_ver)
{
	struct dpu_hw_blk_reg_map *c = &intf->hw;
>>>>>>> 2d5404ca
	u32 hsync_period, vsync_period;
	u32 display_v_start, display_v_end;
	u32 hsync_start_x, hsync_end_x;
	u32 hsync_data_start_x, hsync_data_end_x;
	u32 active_h_start, active_h_end;
	u32 active_v_start, active_v_end;
	u32 active_hctl, display_hctl, hsync_ctl;
	u32 polarity_ctl, den_polarity;
	u32 panel_format;
	u32 intf_cfg, intf_cfg2 = 0;
	u32 display_data_hctl = 0, active_data_hctl = 0;
	u32 data_width;
	bool dp_intf = false;

	/* read interface_cfg */
	intf_cfg = DPU_REG_READ(c, INTF_CONFIG);

	if (intf->cap->type == INTF_DP)
		dp_intf = true;

	hsync_period = p->hsync_pulse_width + p->h_back_porch + p->width +
	p->h_front_porch;
	vsync_period = p->vsync_pulse_width + p->v_back_porch + p->height +
	p->v_front_porch;

	display_v_start = ((p->vsync_pulse_width + p->v_back_porch) *
	hsync_period) + p->hsync_skew;
	display_v_end = ((vsync_period - p->v_front_porch) * hsync_period) +
	p->hsync_skew - 1;

	hsync_start_x = p->h_back_porch + p->hsync_pulse_width;
	hsync_end_x = hsync_period - p->h_front_porch - 1;

	if (p->width != p->xres) { /* border fill added */
		active_h_start = hsync_start_x;
		active_h_end = active_h_start + p->xres - 1;
	} else {
		active_h_start = 0;
		active_h_end = 0;
	}

	if (p->height != p->yres) { /* border fill added */
		active_v_start = display_v_start;
		active_v_end = active_v_start + (p->yres * hsync_period) - 1;
	} else {
		active_v_start = 0;
		active_v_end = 0;
	}

	if (active_h_end) {
		active_hctl = (active_h_end << 16) | active_h_start;
		intf_cfg |= INTF_CFG_ACTIVE_H_EN;
	} else {
		active_hctl = 0;
	}

	if (active_v_end)
		intf_cfg |= INTF_CFG_ACTIVE_V_EN;

	hsync_ctl = (hsync_period << 16) | p->hsync_pulse_width;
	display_hctl = (hsync_end_x << 16) | hsync_start_x;

	if (p->wide_bus_en)
		intf_cfg2 |= INTF_CFG2_DATABUS_WIDEN;

	data_width = p->width;

	/*
	 * If widebus is enabled, data is valid for only half the active window
	 * since the data rate is doubled in this mode. But for the compression
	 * mode in DP case, the p->width is already adjusted in
	 * drm_mode_to_intf_timing_params()
	 */
	if (p->wide_bus_en && !dp_intf)
		data_width = p->width >> 1;

	/* TODO: handle DSC+DP case, we only handle DSC+DSI case so far */
	if (p->compression_en && !dp_intf &&
	    mdss_ver->core_major_ver >= 7)
		intf_cfg2 |= INTF_CFG2_DCE_DATA_COMPRESS;

	hsync_data_start_x = hsync_start_x;
	hsync_data_end_x =  hsync_start_x + data_width - 1;

	display_data_hctl = (hsync_data_end_x << 16) | hsync_data_start_x;

	if (dp_intf) {
		/* DP timing adjustment */
		display_v_start += p->hsync_pulse_width + p->h_back_porch;
		display_v_end   -= p->h_front_porch;

		active_h_start = hsync_start_x;
		active_h_end = active_h_start + p->xres - 1;
		active_v_start = display_v_start;
		active_v_end = active_v_start + (p->yres * hsync_period) - 1;

		active_hctl = (active_h_end << 16) | active_h_start;
		display_hctl = active_hctl;

		intf_cfg |= INTF_CFG_ACTIVE_H_EN | INTF_CFG_ACTIVE_V_EN;
	}

	den_polarity = 0;
	polarity_ctl = (den_polarity << 2) | /*  DEN Polarity  */
		(p->vsync_polarity << 1) | /* VSYNC Polarity */
		(p->hsync_polarity << 0);  /* HSYNC Polarity */

	if (!MSM_FORMAT_IS_YUV(fmt))
		panel_format = (fmt->bpc_g_y |
				(fmt->bpc_b_cb << 2) |
				(fmt->bpc_r_cr << 4) |
				(0x21 << 8));
	else
		/* Interface treats all the pixel data in RGB888 format */
		panel_format = (BPC8 |
				(BPC8 << 2) |
				(BPC8 << 4) |
				(0x21 << 8));

	DPU_REG_WRITE(c, INTF_HSYNC_CTL, hsync_ctl);
	DPU_REG_WRITE(c, INTF_VSYNC_PERIOD_F0, vsync_period * hsync_period);
	DPU_REG_WRITE(c, INTF_VSYNC_PULSE_WIDTH_F0,
			p->vsync_pulse_width * hsync_period);
	DPU_REG_WRITE(c, INTF_DISPLAY_HCTL, display_hctl);
	DPU_REG_WRITE(c, INTF_DISPLAY_V_START_F0, display_v_start);
	DPU_REG_WRITE(c, INTF_DISPLAY_V_END_F0, display_v_end);
	DPU_REG_WRITE(c, INTF_ACTIVE_HCTL,  active_hctl);
	DPU_REG_WRITE(c, INTF_ACTIVE_V_START_F0, active_v_start);
	DPU_REG_WRITE(c, INTF_ACTIVE_V_END_F0, active_v_end);
	DPU_REG_WRITE(c, INTF_BORDER_COLOR, p->border_clr);
	DPU_REG_WRITE(c, INTF_UNDERFLOW_COLOR, p->underflow_clr);
	DPU_REG_WRITE(c, INTF_HSYNC_SKEW, p->hsync_skew);
	DPU_REG_WRITE(c, INTF_POLARITY_CTL, polarity_ctl);
	DPU_REG_WRITE(c, INTF_FRAME_LINE_COUNT_EN, 0x3);
	DPU_REG_WRITE(c, INTF_CONFIG, intf_cfg);
	DPU_REG_WRITE(c, INTF_PANEL_FORMAT, panel_format);
<<<<<<< HEAD
	if (ctx->cap->features & BIT(DPU_DATA_HCTL_EN)) {
=======
	if (intf->cap->features & BIT(DPU_DATA_HCTL_EN)) {
>>>>>>> 2d5404ca
		/*
		 * DATA_HCTL_EN controls data timing which can be different from
		 * video timing. It is recommended to enable it for all cases, except
		 * if compression is enabled in 1 pixel per clock mode
		 */
		if (!(p->compression_en && !p->wide_bus_en))
			intf_cfg2 |= INTF_CFG2_DATA_HCTL_EN;

		DPU_REG_WRITE(c, INTF_CONFIG2, intf_cfg2);
		DPU_REG_WRITE(c, INTF_DISPLAY_DATA_HCTL, display_data_hctl);
		DPU_REG_WRITE(c, INTF_ACTIVE_DATA_HCTL, active_data_hctl);
	}
}

static void dpu_hw_intf_enable_timing_engine(
		struct dpu_hw_intf *intf,
		u8 enable)
{
	struct dpu_hw_blk_reg_map *c = &intf->hw;
	/* Note: Display interface select is handled in top block hw layer */
	DPU_REG_WRITE(c, INTF_TIMING_ENGINE_EN, enable != 0);
}

static void dpu_hw_intf_setup_prg_fetch(
		struct dpu_hw_intf *intf,
		const struct dpu_hw_intf_prog_fetch *fetch)
{
	struct dpu_hw_blk_reg_map *c = &intf->hw;
	int fetch_enable;

	/*
	 * Fetch should always be outside the active lines. If the fetching
	 * is programmed within active region, hardware behavior is unknown.
	 */

	fetch_enable = DPU_REG_READ(c, INTF_CONFIG);
	if (fetch->enable) {
		fetch_enable |= BIT(31);
		DPU_REG_WRITE(c, INTF_PROG_FETCH_START,
				fetch->fetch_start);
	} else {
		fetch_enable &= ~BIT(31);
	}

	DPU_REG_WRITE(c, INTF_CONFIG, fetch_enable);
}

static void dpu_hw_intf_bind_pingpong_blk(
		struct dpu_hw_intf *intf,
		const enum dpu_pingpong pp)
{
	struct dpu_hw_blk_reg_map *c = &intf->hw;
	u32 mux_cfg;

	mux_cfg = DPU_REG_READ(c, INTF_MUX);
	mux_cfg &= ~0xf;

	if (pp)
		mux_cfg |= (pp - PINGPONG_0) & 0x7;
	else
		mux_cfg |= 0xf;

	DPU_REG_WRITE(c, INTF_MUX, mux_cfg);
}

static void dpu_hw_intf_get_status(
		struct dpu_hw_intf *intf,
		struct dpu_hw_intf_status *s)
{
	struct dpu_hw_blk_reg_map *c = &intf->hw;
	unsigned long cap = intf->cap->features;

	if (cap & BIT(DPU_INTF_STATUS_SUPPORTED))
		s->is_en = DPU_REG_READ(c, INTF_STATUS) & BIT(0);
	else
		s->is_en = DPU_REG_READ(c, INTF_TIMING_ENGINE_EN);

	s->is_prog_fetch_en = !!(DPU_REG_READ(c, INTF_CONFIG) & BIT(31));
	if (s->is_en) {
		s->frame_count = DPU_REG_READ(c, INTF_FRAME_COUNT);
		s->line_count = DPU_REG_READ(c, INTF_LINE_COUNT);
	} else {
		s->line_count = 0;
		s->frame_count = 0;
	}
}

static u32 dpu_hw_intf_get_line_count(struct dpu_hw_intf *intf)
{
	struct dpu_hw_blk_reg_map *c;

	if (!intf)
		return 0;

	c = &intf->hw;

	return DPU_REG_READ(c, INTF_LINE_COUNT);
}

static void dpu_hw_intf_setup_misr(struct dpu_hw_intf *intf)
{
	dpu_hw_setup_misr(&intf->hw, INTF_MISR_CTRL, 0x1);
}

static int dpu_hw_intf_collect_misr(struct dpu_hw_intf *intf, u32 *misr_value)
{
	return dpu_hw_collect_misr(&intf->hw, INTF_MISR_CTRL, INTF_MISR_SIGNATURE, misr_value);
}

static int dpu_hw_intf_enable_te(struct dpu_hw_intf *intf,
		struct dpu_hw_tear_check *te)
<<<<<<< HEAD
{
	struct dpu_hw_blk_reg_map *c;
	int cfg;

	if (!intf)
		return -EINVAL;

	c = &intf->hw;

	cfg = BIT(19); /* VSYNC_COUNTER_EN */
	if (te->hw_vsync_mode)
		cfg |= BIT(20);

	cfg |= te->vsync_count;

	DPU_REG_WRITE(c, INTF_TEAR_SYNC_CONFIG_VSYNC, cfg);
	DPU_REG_WRITE(c, INTF_TEAR_SYNC_CONFIG_HEIGHT, te->sync_cfg_height);
	DPU_REG_WRITE(c, INTF_TEAR_VSYNC_INIT_VAL, te->vsync_init_val);
	DPU_REG_WRITE(c, INTF_TEAR_RD_PTR_IRQ, te->rd_ptr_irq);
	DPU_REG_WRITE(c, INTF_TEAR_START_POS, te->start_pos);
	DPU_REG_WRITE(c, INTF_TEAR_SYNC_THRESH,
			((te->sync_threshold_continue << 16) |
			 te->sync_threshold_start));
	DPU_REG_WRITE(c, INTF_TEAR_SYNC_WRCOUNT,
			(te->start_pos + te->sync_threshold_start + 1));

	DPU_REG_WRITE(c, INTF_TEAR_TEAR_CHECK_EN, 1);

	return 0;
}

static void dpu_hw_intf_setup_autorefresh_config(struct dpu_hw_intf *intf,
		u32 frame_count, bool enable)
{
	struct dpu_hw_blk_reg_map *c;
	u32 refresh_cfg;

	c = &intf->hw;
	refresh_cfg = DPU_REG_READ(c, INTF_TEAR_AUTOREFRESH_CONFIG);
	if (enable)
		refresh_cfg = BIT(31) | frame_count;
	else
		refresh_cfg &= ~BIT(31);

	DPU_REG_WRITE(c, INTF_TEAR_AUTOREFRESH_CONFIG, refresh_cfg);
}

/*
 * dpu_hw_intf_get_autorefresh_config - Get autorefresh config from HW
 * @intf:        DPU intf structure
 * @frame_count: Used to return the current frame count from hw
 *
 * Returns: True if autorefresh enabled, false if disabled.
 */
static bool dpu_hw_intf_get_autorefresh_config(struct dpu_hw_intf *intf,
		u32 *frame_count)
{
	u32 val = DPU_REG_READ(&intf->hw, INTF_TEAR_AUTOREFRESH_CONFIG);

	if (frame_count != NULL)
		*frame_count = val & 0xffff;
	return !!((val & BIT(31)) >> 31);
}

=======
{
	struct dpu_hw_blk_reg_map *c;
	int cfg;

	if (!intf)
		return -EINVAL;

	c = &intf->hw;

	cfg = BIT(19); /* VSYNC_COUNTER_EN */
	if (te->hw_vsync_mode)
		cfg |= BIT(20);

	cfg |= te->vsync_count;

	DPU_REG_WRITE(c, INTF_TEAR_SYNC_CONFIG_VSYNC, cfg);
	DPU_REG_WRITE(c, INTF_TEAR_SYNC_CONFIG_HEIGHT, te->sync_cfg_height);
	DPU_REG_WRITE(c, INTF_TEAR_VSYNC_INIT_VAL, te->vsync_init_val);
	DPU_REG_WRITE(c, INTF_TEAR_RD_PTR_IRQ, te->rd_ptr_irq);
	DPU_REG_WRITE(c, INTF_TEAR_START_POS, te->start_pos);
	DPU_REG_WRITE(c, INTF_TEAR_SYNC_THRESH,
			((te->sync_threshold_continue << 16) |
			 te->sync_threshold_start));
	DPU_REG_WRITE(c, INTF_TEAR_SYNC_WRCOUNT,
			(te->start_pos + te->sync_threshold_start + 1));

	DPU_REG_WRITE(c, INTF_TEAR_TEAR_CHECK_EN, 1);

	return 0;
}

static void dpu_hw_intf_setup_autorefresh_config(struct dpu_hw_intf *intf,
		u32 frame_count, bool enable)
{
	struct dpu_hw_blk_reg_map *c;
	u32 refresh_cfg;

	c = &intf->hw;
	refresh_cfg = DPU_REG_READ(c, INTF_TEAR_AUTOREFRESH_CONFIG);
	if (enable)
		refresh_cfg = BIT(31) | frame_count;
	else
		refresh_cfg &= ~BIT(31);

	DPU_REG_WRITE(c, INTF_TEAR_AUTOREFRESH_CONFIG, refresh_cfg);
}

/*
 * dpu_hw_intf_get_autorefresh_config - Get autorefresh config from HW
 * @intf:        DPU intf structure
 * @frame_count: Used to return the current frame count from hw
 *
 * Returns: True if autorefresh enabled, false if disabled.
 */
static bool dpu_hw_intf_get_autorefresh_config(struct dpu_hw_intf *intf,
		u32 *frame_count)
{
	u32 val = DPU_REG_READ(&intf->hw, INTF_TEAR_AUTOREFRESH_CONFIG);

	if (frame_count != NULL)
		*frame_count = val & 0xffff;
	return !!((val & BIT(31)) >> 31);
}

>>>>>>> 2d5404ca
static int dpu_hw_intf_disable_te(struct dpu_hw_intf *intf)
{
	struct dpu_hw_blk_reg_map *c;

	if (!intf)
		return -EINVAL;

	c = &intf->hw;
	DPU_REG_WRITE(c, INTF_TEAR_TEAR_CHECK_EN, 0);
	return 0;
}

static int dpu_hw_intf_connect_external_te(struct dpu_hw_intf *intf,
		bool enable_external_te)
{
	struct dpu_hw_blk_reg_map *c = &intf->hw;
	u32 cfg;
	int orig;

	if (!intf)
		return -EINVAL;

	c = &intf->hw;
	cfg = DPU_REG_READ(c, INTF_TEAR_SYNC_CONFIG_VSYNC);
	orig = (bool)(cfg & BIT(20));
	if (enable_external_te)
		cfg |= BIT(20);
	else
		cfg &= ~BIT(20);
	DPU_REG_WRITE(c, INTF_TEAR_SYNC_CONFIG_VSYNC, cfg);
	trace_dpu_intf_connect_ext_te(intf->idx - INTF_0, cfg);

	return orig;
}

static int dpu_hw_intf_get_vsync_info(struct dpu_hw_intf *intf,
		struct dpu_hw_pp_vsync_info *info)
{
	struct dpu_hw_blk_reg_map *c = &intf->hw;
	u32 val;

	if (!intf || !info)
		return -EINVAL;

	c = &intf->hw;

	val = DPU_REG_READ(c, INTF_TEAR_VSYNC_INIT_VAL);
	info->rd_ptr_init_val = val & 0xffff;

	val = DPU_REG_READ(c, INTF_TEAR_INT_COUNT_VAL);
	info->rd_ptr_frame_count = (val & 0xffff0000) >> 16;
	info->rd_ptr_line_count = val & 0xffff;

	val = DPU_REG_READ(c, INTF_TEAR_LINE_COUNT);
	info->wr_ptr_line_count = val & 0xffff;

	val = DPU_REG_READ(c, INTF_FRAME_COUNT);
	info->intf_frame_count = val;

	return 0;
}

static void dpu_hw_intf_vsync_sel(struct dpu_hw_intf *intf,
<<<<<<< HEAD
		u32 vsync_source)
=======
				  enum dpu_vsync_source vsync_source)
>>>>>>> 2d5404ca
{
	struct dpu_hw_blk_reg_map *c;

	if (!intf)
		return;

	c = &intf->hw;

	DPU_REG_WRITE(c, INTF_TEAR_MDP_VSYNC_SEL, (vsync_source & 0xf));
}

static void dpu_hw_intf_disable_autorefresh(struct dpu_hw_intf *intf,
					    uint32_t encoder_id, u16 vdisplay)
{
	struct dpu_hw_pp_vsync_info info;
	int trial = 0;

	/* If autorefresh is already disabled, we have nothing to do */
	if (!dpu_hw_intf_get_autorefresh_config(intf, NULL))
		return;

	/*
	 * If autorefresh is enabled, disable it and make sure it is safe to
	 * proceed with current frame commit/push. Sequence followed is,
	 * 1. Disable TE
	 * 2. Disable autorefresh config
	 * 4. Poll for frame transfer ongoing to be false
	 * 5. Enable TE back
	 */

	dpu_hw_intf_connect_external_te(intf, false);
	dpu_hw_intf_setup_autorefresh_config(intf, 0, false);

	do {
		udelay(DPU_ENC_MAX_POLL_TIMEOUT_US);
		if ((trial * DPU_ENC_MAX_POLL_TIMEOUT_US)
				> (KICKOFF_TIMEOUT_MS * USEC_PER_MSEC)) {
			DPU_ERROR("enc%d intf%d disable autorefresh failed\n",
				  encoder_id, intf->idx - INTF_0);
			break;
		}

		trial++;

		dpu_hw_intf_get_vsync_info(intf, &info);
	} while (info.wr_ptr_line_count > 0 &&
		 info.wr_ptr_line_count < vdisplay);

	dpu_hw_intf_connect_external_te(intf, true);

	DPU_DEBUG("enc%d intf%d disabled autorefresh\n",
		  encoder_id, intf->idx - INTF_0);

}

<<<<<<< HEAD
static void dpu_hw_intf_program_intf_cmd_cfg(struct dpu_hw_intf *ctx,
					     struct dpu_hw_intf_cmd_mode_cfg *cmd_mode_cfg)
{
	u32 intf_cfg2 = DPU_REG_READ(&ctx->hw, INTF_CONFIG2);
=======
static void dpu_hw_intf_program_intf_cmd_cfg(struct dpu_hw_intf *intf,
					     struct dpu_hw_intf_cmd_mode_cfg *cmd_mode_cfg)
{
	u32 intf_cfg2 = DPU_REG_READ(&intf->hw, INTF_CONFIG2);
>>>>>>> 2d5404ca

	if (cmd_mode_cfg->data_compress)
		intf_cfg2 |= INTF_CFG2_DCE_DATA_COMPRESS;

	if (cmd_mode_cfg->wide_bus_en)
		intf_cfg2 |= INTF_CFG2_DATABUS_WIDEN;

<<<<<<< HEAD
	DPU_REG_WRITE(&ctx->hw, INTF_CONFIG2, intf_cfg2);
}

struct dpu_hw_intf *dpu_hw_intf_init(const struct dpu_intf_cfg *cfg,
		void __iomem *addr, const struct dpu_mdss_version *mdss_rev)
{
	struct dpu_hw_intf *c;

	if (cfg->type == INTF_NONE) {
		DPU_DEBUG("Skip intf %d with type NONE\n", cfg->id - INTF_0);
		return NULL;
	}
=======
	DPU_REG_WRITE(&intf->hw, INTF_CONFIG2, intf_cfg2);
}

struct dpu_hw_intf *dpu_hw_intf_init(struct drm_device *dev,
				     const struct dpu_intf_cfg *cfg,
				     void __iomem *addr,
				     const struct dpu_mdss_version *mdss_rev)
{
	struct dpu_hw_intf *c;
>>>>>>> 2d5404ca

	if (cfg->type == INTF_NONE) {
		DPU_DEBUG("Skip intf %d with type NONE\n", cfg->id - INTF_0);
		return NULL;
	}

	c = drmm_kzalloc(dev, sizeof(*c), GFP_KERNEL);
	if (!c)
		return ERR_PTR(-ENOMEM);

	c->hw.blk_addr = addr + cfg->base;
	c->hw.log_mask = DPU_DBG_MASK_INTF;

	/*
	 * Assign ops
	 */
	c->idx = cfg->id;
	c->cap = cfg;
<<<<<<< HEAD

	c->ops.setup_timing_gen = dpu_hw_intf_setup_timing_engine;
	c->ops.setup_prg_fetch  = dpu_hw_intf_setup_prg_fetch;
	c->ops.get_status = dpu_hw_intf_get_status;
	c->ops.enable_timing = dpu_hw_intf_enable_timing_engine;
	c->ops.get_line_count = dpu_hw_intf_get_line_count;
	c->ops.setup_misr = dpu_hw_intf_setup_misr;
	c->ops.collect_misr = dpu_hw_intf_collect_misr;

	if (cfg->features & BIT(DPU_INTF_INPUT_CTRL))
		c->ops.bind_pingpong_blk = dpu_hw_intf_bind_pingpong_blk;

	/* INTF TE is only for DSI interfaces */
	if (mdss_rev->core_major_ver >= 5 && cfg->type == INTF_DSI) {
		WARN_ON(!cfg->intr_tear_rd_ptr);

		c->ops.enable_tearcheck = dpu_hw_intf_enable_te;
		c->ops.disable_tearcheck = dpu_hw_intf_disable_te;
		c->ops.connect_external_te = dpu_hw_intf_connect_external_te;
		c->ops.vsync_sel = dpu_hw_intf_vsync_sel;
		c->ops.disable_autorefresh = dpu_hw_intf_disable_autorefresh;
	}

	/* Technically, INTF_CONFIG2 is present for DPU 5.0+, but
	 * we can configure it for DPU 7.0+ since the wide bus and DSC flags
	 * would not be set for DPU < 7.0 anyways
	 */
	if (mdss_rev->core_major_ver >= 7)
		c->ops.program_intf_cmd_cfg = dpu_hw_intf_program_intf_cmd_cfg;
=======
>>>>>>> 2d5404ca

	c->ops.setup_timing_gen = dpu_hw_intf_setup_timing_engine;
	c->ops.setup_prg_fetch  = dpu_hw_intf_setup_prg_fetch;
	c->ops.get_status = dpu_hw_intf_get_status;
	c->ops.enable_timing = dpu_hw_intf_enable_timing_engine;
	c->ops.get_line_count = dpu_hw_intf_get_line_count;
	c->ops.setup_misr = dpu_hw_intf_setup_misr;
	c->ops.collect_misr = dpu_hw_intf_collect_misr;

	if (cfg->features & BIT(DPU_INTF_INPUT_CTRL))
		c->ops.bind_pingpong_blk = dpu_hw_intf_bind_pingpong_blk;

	/* INTF TE is only for DSI interfaces */
	if (mdss_rev->core_major_ver >= 5 && cfg->type == INTF_DSI) {
		WARN_ON(!cfg->intr_tear_rd_ptr);

		c->ops.enable_tearcheck = dpu_hw_intf_enable_te;
		c->ops.disable_tearcheck = dpu_hw_intf_disable_te;
		c->ops.connect_external_te = dpu_hw_intf_connect_external_te;
		c->ops.vsync_sel = dpu_hw_intf_vsync_sel;
		c->ops.disable_autorefresh = dpu_hw_intf_disable_autorefresh;
	}

	/* Technically, INTF_CONFIG2 is present for DPU 5.0+, but
	 * we can configure it for DPU 7.0+ since the wide bus and DSC flags
	 * would not be set for DPU < 7.0 anyways
	 */
	if (mdss_rev->core_major_ver >= 7)
		c->ops.program_intf_cmd_cfg = dpu_hw_intf_program_intf_cmd_cfg;

	return c;
}<|MERGE_RESOLUTION|>--- conflicted
+++ resolved
@@ -11,11 +11,8 @@
 #include "dpu_trace.h"
 
 #include <linux/iopoll.h>
-<<<<<<< HEAD
-=======
 
 #include <drm/drm_managed.h>
->>>>>>> 2d5404ca
 
 #define INTF_TIMING_ENGINE_EN           0x000
 #define INTF_CONFIG                     0x004
@@ -99,20 +96,12 @@
 #define INTF_CFG2_DCE_DATA_COMPRESS     BIT(12)
 
 
-<<<<<<< HEAD
-static void dpu_hw_intf_setup_timing_engine(struct dpu_hw_intf *ctx,
-		const struct dpu_hw_intf_timing_params *p,
-		const struct dpu_format *fmt)
-{
-	struct dpu_hw_blk_reg_map *c = &ctx->hw;
-=======
 static void dpu_hw_intf_setup_timing_engine(struct dpu_hw_intf *intf,
 		const struct dpu_hw_intf_timing_params *p,
 		const struct msm_format *fmt,
 		const struct dpu_mdss_version *mdss_ver)
 {
 	struct dpu_hw_blk_reg_map *c = &intf->hw;
->>>>>>> 2d5404ca
 	u32 hsync_period, vsync_period;
 	u32 display_v_start, display_v_end;
 	u32 hsync_start_x, hsync_end_x;
@@ -249,11 +238,7 @@
 	DPU_REG_WRITE(c, INTF_FRAME_LINE_COUNT_EN, 0x3);
 	DPU_REG_WRITE(c, INTF_CONFIG, intf_cfg);
 	DPU_REG_WRITE(c, INTF_PANEL_FORMAT, panel_format);
-<<<<<<< HEAD
-	if (ctx->cap->features & BIT(DPU_DATA_HCTL_EN)) {
-=======
 	if (intf->cap->features & BIT(DPU_DATA_HCTL_EN)) {
->>>>>>> 2d5404ca
 		/*
 		 * DATA_HCTL_EN controls data timing which can be different from
 		 * video timing. It is recommended to enable it for all cases, except
@@ -365,7 +350,6 @@
 
 static int dpu_hw_intf_enable_te(struct dpu_hw_intf *intf,
 		struct dpu_hw_tear_check *te)
-<<<<<<< HEAD
 {
 	struct dpu_hw_blk_reg_map *c;
 	int cfg;
@@ -430,72 +414,6 @@
 	return !!((val & BIT(31)) >> 31);
 }
 
-=======
-{
-	struct dpu_hw_blk_reg_map *c;
-	int cfg;
-
-	if (!intf)
-		return -EINVAL;
-
-	c = &intf->hw;
-
-	cfg = BIT(19); /* VSYNC_COUNTER_EN */
-	if (te->hw_vsync_mode)
-		cfg |= BIT(20);
-
-	cfg |= te->vsync_count;
-
-	DPU_REG_WRITE(c, INTF_TEAR_SYNC_CONFIG_VSYNC, cfg);
-	DPU_REG_WRITE(c, INTF_TEAR_SYNC_CONFIG_HEIGHT, te->sync_cfg_height);
-	DPU_REG_WRITE(c, INTF_TEAR_VSYNC_INIT_VAL, te->vsync_init_val);
-	DPU_REG_WRITE(c, INTF_TEAR_RD_PTR_IRQ, te->rd_ptr_irq);
-	DPU_REG_WRITE(c, INTF_TEAR_START_POS, te->start_pos);
-	DPU_REG_WRITE(c, INTF_TEAR_SYNC_THRESH,
-			((te->sync_threshold_continue << 16) |
-			 te->sync_threshold_start));
-	DPU_REG_WRITE(c, INTF_TEAR_SYNC_WRCOUNT,
-			(te->start_pos + te->sync_threshold_start + 1));
-
-	DPU_REG_WRITE(c, INTF_TEAR_TEAR_CHECK_EN, 1);
-
-	return 0;
-}
-
-static void dpu_hw_intf_setup_autorefresh_config(struct dpu_hw_intf *intf,
-		u32 frame_count, bool enable)
-{
-	struct dpu_hw_blk_reg_map *c;
-	u32 refresh_cfg;
-
-	c = &intf->hw;
-	refresh_cfg = DPU_REG_READ(c, INTF_TEAR_AUTOREFRESH_CONFIG);
-	if (enable)
-		refresh_cfg = BIT(31) | frame_count;
-	else
-		refresh_cfg &= ~BIT(31);
-
-	DPU_REG_WRITE(c, INTF_TEAR_AUTOREFRESH_CONFIG, refresh_cfg);
-}
-
-/*
- * dpu_hw_intf_get_autorefresh_config - Get autorefresh config from HW
- * @intf:        DPU intf structure
- * @frame_count: Used to return the current frame count from hw
- *
- * Returns: True if autorefresh enabled, false if disabled.
- */
-static bool dpu_hw_intf_get_autorefresh_config(struct dpu_hw_intf *intf,
-		u32 *frame_count)
-{
-	u32 val = DPU_REG_READ(&intf->hw, INTF_TEAR_AUTOREFRESH_CONFIG);
-
-	if (frame_count != NULL)
-		*frame_count = val & 0xffff;
-	return !!((val & BIT(31)) >> 31);
-}
-
->>>>>>> 2d5404ca
 static int dpu_hw_intf_disable_te(struct dpu_hw_intf *intf)
 {
 	struct dpu_hw_blk_reg_map *c;
@@ -559,11 +477,7 @@
 }
 
 static void dpu_hw_intf_vsync_sel(struct dpu_hw_intf *intf,
-<<<<<<< HEAD
-		u32 vsync_source)
-=======
 				  enum dpu_vsync_source vsync_source)
->>>>>>> 2d5404ca
 {
 	struct dpu_hw_blk_reg_map *c;
 
@@ -619,17 +533,10 @@
 
 }
 
-<<<<<<< HEAD
-static void dpu_hw_intf_program_intf_cmd_cfg(struct dpu_hw_intf *ctx,
-					     struct dpu_hw_intf_cmd_mode_cfg *cmd_mode_cfg)
-{
-	u32 intf_cfg2 = DPU_REG_READ(&ctx->hw, INTF_CONFIG2);
-=======
 static void dpu_hw_intf_program_intf_cmd_cfg(struct dpu_hw_intf *intf,
 					     struct dpu_hw_intf_cmd_mode_cfg *cmd_mode_cfg)
 {
 	u32 intf_cfg2 = DPU_REG_READ(&intf->hw, INTF_CONFIG2);
->>>>>>> 2d5404ca
 
 	if (cmd_mode_cfg->data_compress)
 		intf_cfg2 |= INTF_CFG2_DCE_DATA_COMPRESS;
@@ -637,20 +544,6 @@
 	if (cmd_mode_cfg->wide_bus_en)
 		intf_cfg2 |= INTF_CFG2_DATABUS_WIDEN;
 
-<<<<<<< HEAD
-	DPU_REG_WRITE(&ctx->hw, INTF_CONFIG2, intf_cfg2);
-}
-
-struct dpu_hw_intf *dpu_hw_intf_init(const struct dpu_intf_cfg *cfg,
-		void __iomem *addr, const struct dpu_mdss_version *mdss_rev)
-{
-	struct dpu_hw_intf *c;
-
-	if (cfg->type == INTF_NONE) {
-		DPU_DEBUG("Skip intf %d with type NONE\n", cfg->id - INTF_0);
-		return NULL;
-	}
-=======
 	DPU_REG_WRITE(&intf->hw, INTF_CONFIG2, intf_cfg2);
 }
 
@@ -660,7 +553,6 @@
 				     const struct dpu_mdss_version *mdss_rev)
 {
 	struct dpu_hw_intf *c;
->>>>>>> 2d5404ca
 
 	if (cfg->type == INTF_NONE) {
 		DPU_DEBUG("Skip intf %d with type NONE\n", cfg->id - INTF_0);
@@ -679,7 +571,6 @@
 	 */
 	c->idx = cfg->id;
 	c->cap = cfg;
-<<<<<<< HEAD
 
 	c->ops.setup_timing_gen = dpu_hw_intf_setup_timing_engine;
 	c->ops.setup_prg_fetch  = dpu_hw_intf_setup_prg_fetch;
@@ -709,37 +600,6 @@
 	 */
 	if (mdss_rev->core_major_ver >= 7)
 		c->ops.program_intf_cmd_cfg = dpu_hw_intf_program_intf_cmd_cfg;
-=======
->>>>>>> 2d5404ca
-
-	c->ops.setup_timing_gen = dpu_hw_intf_setup_timing_engine;
-	c->ops.setup_prg_fetch  = dpu_hw_intf_setup_prg_fetch;
-	c->ops.get_status = dpu_hw_intf_get_status;
-	c->ops.enable_timing = dpu_hw_intf_enable_timing_engine;
-	c->ops.get_line_count = dpu_hw_intf_get_line_count;
-	c->ops.setup_misr = dpu_hw_intf_setup_misr;
-	c->ops.collect_misr = dpu_hw_intf_collect_misr;
-
-	if (cfg->features & BIT(DPU_INTF_INPUT_CTRL))
-		c->ops.bind_pingpong_blk = dpu_hw_intf_bind_pingpong_blk;
-
-	/* INTF TE is only for DSI interfaces */
-	if (mdss_rev->core_major_ver >= 5 && cfg->type == INTF_DSI) {
-		WARN_ON(!cfg->intr_tear_rd_ptr);
-
-		c->ops.enable_tearcheck = dpu_hw_intf_enable_te;
-		c->ops.disable_tearcheck = dpu_hw_intf_disable_te;
-		c->ops.connect_external_te = dpu_hw_intf_connect_external_te;
-		c->ops.vsync_sel = dpu_hw_intf_vsync_sel;
-		c->ops.disable_autorefresh = dpu_hw_intf_disable_autorefresh;
-	}
-
-	/* Technically, INTF_CONFIG2 is present for DPU 5.0+, but
-	 * we can configure it for DPU 7.0+ since the wide bus and DSC flags
-	 * would not be set for DPU < 7.0 anyways
-	 */
-	if (mdss_rev->core_major_ver >= 7)
-		c->ops.program_intf_cmd_cfg = dpu_hw_intf_program_intf_cmd_cfg;
 
 	return c;
 }