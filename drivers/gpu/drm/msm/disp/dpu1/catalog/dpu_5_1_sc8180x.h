--- conflicted
+++ resolved
@@ -33,10 +33,7 @@
 		[DPU_CLK_CTRL_DMA1] = { .reg_off = 0x2b4, .bit_off = 8 },
 		[DPU_CLK_CTRL_DMA2] = { .reg_off = 0x2bc, .bit_off = 8 },
 		[DPU_CLK_CTRL_DMA3] = { .reg_off = 0x2c4, .bit_off = 8 },
-<<<<<<< HEAD
-=======
 		[DPU_CLK_CTRL_WB2] = { .reg_off = 0x2bc, .bit_off = 16 },
->>>>>>> 2d5404ca
 	},
 };
 
@@ -71,235 +68,6 @@
 		.base = 0x1a00, .len = 0x1e0,
 		.features = BIT(DPU_CTL_ACTIVE_CFG),
 		.intr_start = DPU_IRQ_IDX(MDP_SSPP_TOP0_INTR2, 23),
-<<<<<<< HEAD
-	},
-};
-
-static const struct dpu_sspp_cfg sc8180x_sspp[] = {
-	{
-		.name = "sspp_0", .id = SSPP_VIG0,
-		.base = 0x4000, .len = 0x1f0,
-		.features = VIG_SDM845_MASK,
-		.sblk = &sm8150_vig_sblk_0,
-		.xin_id = 0,
-		.type = SSPP_TYPE_VIG,
-		.clk_ctrl = DPU_CLK_CTRL_VIG0,
-	}, {
-		.name = "sspp_1", .id = SSPP_VIG1,
-		.base = 0x6000, .len = 0x1f0,
-		.features = VIG_SDM845_MASK,
-		.sblk = &sm8150_vig_sblk_1,
-		.xin_id = 4,
-		.type = SSPP_TYPE_VIG,
-		.clk_ctrl = DPU_CLK_CTRL_VIG1,
-	}, {
-		.name = "sspp_2", .id = SSPP_VIG2,
-		.base = 0x8000, .len = 0x1f0,
-		.features = VIG_SDM845_MASK,
-		.sblk = &sm8150_vig_sblk_2,
-		.xin_id = 8,
-		.type = SSPP_TYPE_VIG,
-		.clk_ctrl = DPU_CLK_CTRL_VIG2,
-	}, {
-		.name = "sspp_3", .id = SSPP_VIG3,
-		.base = 0xa000, .len = 0x1f0,
-		.features = VIG_SDM845_MASK,
-		.sblk = &sm8150_vig_sblk_3,
-		.xin_id = 12,
-		.type = SSPP_TYPE_VIG,
-		.clk_ctrl = DPU_CLK_CTRL_VIG3,
-	}, {
-		.name = "sspp_8", .id = SSPP_DMA0,
-		.base = 0x24000, .len = 0x1f0,
-		.features = DMA_SDM845_MASK,
-		.sblk = &sdm845_dma_sblk_0,
-		.xin_id = 1,
-		.type = SSPP_TYPE_DMA,
-		.clk_ctrl = DPU_CLK_CTRL_DMA0,
-	}, {
-		.name = "sspp_9", .id = SSPP_DMA1,
-		.base = 0x26000, .len = 0x1f0,
-		.features = DMA_SDM845_MASK,
-		.sblk = &sdm845_dma_sblk_1,
-		.xin_id = 5,
-		.type = SSPP_TYPE_DMA,
-		.clk_ctrl = DPU_CLK_CTRL_DMA1,
-	}, {
-		.name = "sspp_10", .id = SSPP_DMA2,
-		.base = 0x28000, .len = 0x1f0,
-		.features = DMA_CURSOR_SDM845_MASK,
-		.sblk = &sdm845_dma_sblk_2,
-		.xin_id = 9,
-		.type = SSPP_TYPE_DMA,
-		.clk_ctrl = DPU_CLK_CTRL_DMA2,
-	}, {
-		.name = "sspp_11", .id = SSPP_DMA3,
-		.base = 0x2a000, .len = 0x1f0,
-		.features = DMA_CURSOR_SDM845_MASK,
-		.sblk = &sdm845_dma_sblk_3,
-		.xin_id = 13,
-		.type = SSPP_TYPE_DMA,
-		.clk_ctrl = DPU_CLK_CTRL_DMA3,
-	},
-};
-
-static const struct dpu_lm_cfg sc8180x_lm[] = {
-	{
-		.name = "lm_0", .id = LM_0,
-		.base = 0x44000, .len = 0x320,
-		.features = MIXER_SDM845_MASK,
-		.sblk = &sdm845_lm_sblk,
-		.lm_pair = LM_1,
-		.pingpong = PINGPONG_0,
-		.dspp = DSPP_0,
-	}, {
-		.name = "lm_1", .id = LM_1,
-		.base = 0x45000, .len = 0x320,
-		.features = MIXER_SDM845_MASK,
-		.sblk = &sdm845_lm_sblk,
-		.lm_pair = LM_0,
-		.pingpong = PINGPONG_1,
-		.dspp = DSPP_1,
-	}, {
-		.name = "lm_2", .id = LM_2,
-		.base = 0x46000, .len = 0x320,
-		.features = MIXER_SDM845_MASK,
-		.sblk = &sdm845_lm_sblk,
-		.lm_pair = LM_3,
-		.pingpong = PINGPONG_2,
-	}, {
-		.name = "lm_3", .id = LM_3,
-		.base = 0x47000, .len = 0x320,
-		.features = MIXER_SDM845_MASK,
-		.sblk = &sdm845_lm_sblk,
-		.lm_pair = LM_2,
-		.pingpong = PINGPONG_3,
-	}, {
-		.name = "lm_4", .id = LM_4,
-		.base = 0x48000, .len = 0x320,
-		.features = MIXER_SDM845_MASK,
-		.sblk = &sdm845_lm_sblk,
-		.lm_pair = LM_5,
-		.pingpong = PINGPONG_4,
-	}, {
-		.name = "lm_5", .id = LM_5,
-		.base = 0x49000, .len = 0x320,
-		.features = MIXER_SDM845_MASK,
-		.sblk = &sdm845_lm_sblk,
-		.lm_pair = LM_4,
-		.pingpong = PINGPONG_5,
-	},
-};
-
-static const struct dpu_dspp_cfg sc8180x_dspp[] = {
-	{
-		.name = "dspp_0", .id = DSPP_0,
-		.base = 0x54000, .len = 0x1800,
-		.features = DSPP_SC7180_MASK,
-		.sblk = &sdm845_dspp_sblk,
-	}, {
-		.name = "dspp_1", .id = DSPP_1,
-		.base = 0x56000, .len = 0x1800,
-		.features = DSPP_SC7180_MASK,
-		.sblk = &sdm845_dspp_sblk,
-	}, {
-		.name = "dspp_2", .id = DSPP_2,
-		.base = 0x58000, .len = 0x1800,
-		.features = DSPP_SC7180_MASK,
-		.sblk = &sdm845_dspp_sblk,
-	}, {
-		.name = "dspp_3", .id = DSPP_3,
-		.base = 0x5a000, .len = 0x1800,
-		.features = DSPP_SC7180_MASK,
-		.sblk = &sdm845_dspp_sblk,
-	},
-};
-
-static const struct dpu_pingpong_cfg sc8180x_pp[] = {
-	{
-		.name = "pingpong_0", .id = PINGPONG_0,
-		.base = 0x70000, .len = 0xd4,
-		.features = PINGPONG_SM8150_MASK,
-		.sblk = &sdm845_pp_sblk,
-		.merge_3d = MERGE_3D_0,
-		.intr_done = DPU_IRQ_IDX(MDP_SSPP_TOP0_INTR, 8),
-	}, {
-		.name = "pingpong_1", .id = PINGPONG_1,
-		.base = 0x70800, .len = 0xd4,
-		.features = PINGPONG_SM8150_MASK,
-		.sblk = &sdm845_pp_sblk,
-		.merge_3d = MERGE_3D_0,
-		.intr_done = DPU_IRQ_IDX(MDP_SSPP_TOP0_INTR, 9),
-	}, {
-		.name = "pingpong_2", .id = PINGPONG_2,
-		.base = 0x71000, .len = 0xd4,
-		.features = PINGPONG_SM8150_MASK,
-		.sblk = &sdm845_pp_sblk,
-		.merge_3d = MERGE_3D_1,
-		.intr_done = DPU_IRQ_IDX(MDP_SSPP_TOP0_INTR, 10),
-	}, {
-		.name = "pingpong_3", .id = PINGPONG_3,
-		.base = 0x71800, .len = 0xd4,
-		.features = PINGPONG_SM8150_MASK,
-		.sblk = &sdm845_pp_sblk,
-		.merge_3d = MERGE_3D_1,
-		.intr_done = DPU_IRQ_IDX(MDP_SSPP_TOP0_INTR, 11),
-	}, {
-		.name = "pingpong_4", .id = PINGPONG_4,
-		.base = 0x72000, .len = 0xd4,
-		.features = PINGPONG_SM8150_MASK,
-		.sblk = &sdm845_pp_sblk,
-		.merge_3d = MERGE_3D_2,
-		.intr_done = DPU_IRQ_IDX(MDP_SSPP_TOP0_INTR2, 30),
-	}, {
-		.name = "pingpong_5", .id = PINGPONG_5,
-		.base = 0x72800, .len = 0xd4,
-		.features = PINGPONG_SM8150_MASK,
-		.sblk = &sdm845_pp_sblk,
-		.merge_3d = MERGE_3D_2,
-		.intr_done = DPU_IRQ_IDX(MDP_SSPP_TOP0_INTR2, 31),
-	},
-};
-
-static const struct dpu_merge_3d_cfg sc8180x_merge_3d[] = {
-	{
-		.name = "merge_3d_0", .id = MERGE_3D_0,
-		.base = 0x83000, .len = 0x8,
-	}, {
-		.name = "merge_3d_1", .id = MERGE_3D_1,
-		.base = 0x83100, .len = 0x8,
-	}, {
-		.name = "merge_3d_2", .id = MERGE_3D_2,
-		.base = 0x83200, .len = 0x8,
-	},
-};
-
-static const struct dpu_dsc_cfg sc8180x_dsc[] = {
-	{
-		.name = "dsc_0", .id = DSC_0,
-		.base = 0x80000, .len = 0x140,
-		.features = BIT(DPU_DSC_OUTPUT_CTRL),
-	}, {
-		.name = "dsc_1", .id = DSC_1,
-		.base = 0x80400, .len = 0x140,
-		.features = BIT(DPU_DSC_OUTPUT_CTRL),
-	}, {
-		.name = "dsc_2", .id = DSC_2,
-		.base = 0x80800, .len = 0x140,
-		.features = BIT(DPU_DSC_OUTPUT_CTRL),
-	}, {
-		.name = "dsc_3", .id = DSC_3,
-		.base = 0x80c00, .len = 0x140,
-		.features = BIT(DPU_DSC_OUTPUT_CTRL),
-	}, {
-		.name = "dsc_4", .id = DSC_4,
-		.base = 0x81000, .len = 0x140,
-		.features = BIT(DPU_DSC_OUTPUT_CTRL),
-	}, {
-		.name = "dsc_5", .id = DSC_5,
-		.base = 0x81400, .len = 0x140,
-		.features = BIT(DPU_DSC_OUTPUT_CTRL),
-=======
 	},
 };
 
@@ -542,7 +310,6 @@
 		.vbif_idx = VBIF_RT,
 		.maxlinewidth = 4096,
 		.intr_wb_done = DPU_IRQ_IDX(MDP_SSPP_TOP0_INTR, 4),
->>>>>>> 2d5404ca
 	},
 };
 
