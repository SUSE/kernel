--- conflicted
+++ resolved
@@ -51,13 +51,8 @@
 	{
 		.name = "sspp_0", .id = SSPP_VIG0,
 		.base = 0x4000, .len = 0x1f8,
-<<<<<<< HEAD
-		.features = VIG_SC7180_MASK,
-		.sblk = &sc7180_vig_sblk_0,
-=======
 		.features = VIG_SDM845_MASK,
 		.sblk = &dpu_vig_sblk_qseed3_3_0,
->>>>>>> 2d5404ca
 		.xin_id = 0,
 		.type = SSPP_TYPE_VIG,
 		.clk_ctrl = DPU_CLK_CTRL_VIG0,
@@ -65,11 +60,7 @@
 		.name = "sspp_8", .id = SSPP_DMA0,
 		.base = 0x24000, .len = 0x1f8,
 		.features = DMA_SDM845_MASK,
-<<<<<<< HEAD
-		.sblk = &sdm845_dma_sblk_0,
-=======
 		.sblk = &dpu_dma_sblk,
->>>>>>> 2d5404ca
 		.xin_id = 1,
 		.type = SSPP_TYPE_DMA,
 		.clk_ctrl = DPU_CLK_CTRL_DMA0,
@@ -77,11 +68,7 @@
 		.name = "sspp_9", .id = SSPP_DMA1,
 		.base = 0x26000, .len = 0x1f8,
 		.features = DMA_CURSOR_SDM845_MASK,
-<<<<<<< HEAD
-		.sblk = &sdm845_dma_sblk_1,
-=======
 		.sblk = &dpu_dma_sblk,
->>>>>>> 2d5404ca
 		.xin_id = 5,
 		.type = SSPP_TYPE_DMA,
 		.clk_ctrl = DPU_CLK_CTRL_DMA1,
@@ -89,11 +76,7 @@
 		.name = "sspp_10", .id = SSPP_DMA2,
 		.base = 0x28000, .len = 0x1f8,
 		.features = DMA_CURSOR_SDM845_MASK,
-<<<<<<< HEAD
-		.sblk = &sdm845_dma_sblk_2,
-=======
 		.sblk = &dpu_dma_sblk,
->>>>>>> 2d5404ca
 		.xin_id = 9,
 		.type = SSPP_TYPE_DMA,
 		.clk_ctrl = DPU_CLK_CTRL_DMA2,
@@ -174,13 +157,8 @@
 		.name = "wb_2", .id = WB_2,
 		.base = 0x65000, .len = 0x2c8,
 		.features = WB_SM8250_MASK,
-<<<<<<< HEAD
-		.format_list = wb2_formats,
-		.num_formats = ARRAY_SIZE(wb2_formats),
-=======
 		.format_list = wb2_formats_rgb,
 		.num_formats = ARRAY_SIZE(wb2_formats_rgb),
->>>>>>> 2d5404ca
 		.clk_ctrl = DPU_CLK_CTRL_WB2,
 		.xin_id = 6,
 		.vbif_idx = VBIF_RT,
