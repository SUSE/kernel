--- conflicted
+++ resolved
@@ -57,11 +57,7 @@
 		.name = "sspp_0", .id = SSPP_VIG0,
 		.base = 0x4000, .len = 0x1f8,
 		.features = VIG_SC7280_MASK_SDMA,
-<<<<<<< HEAD
-		.sblk = &sc7280_vig_sblk_0,
-=======
 		.sblk = &dpu_vig_sblk_qseed3_3_0_rot_v2,
->>>>>>> 2d5404ca
 		.xin_id = 0,
 		.type = SSPP_TYPE_VIG,
 		.clk_ctrl = DPU_CLK_CTRL_VIG0,
@@ -69,11 +65,7 @@
 		.name = "sspp_8", .id = SSPP_DMA0,
 		.base = 0x24000, .len = 0x1f8,
 		.features = DMA_SDM845_MASK_SDMA,
-<<<<<<< HEAD
-		.sblk = &sdm845_dma_sblk_0,
-=======
 		.sblk = &dpu_dma_sblk,
->>>>>>> 2d5404ca
 		.xin_id = 1,
 		.type = SSPP_TYPE_DMA,
 		.clk_ctrl = DPU_CLK_CTRL_DMA0,
@@ -81,11 +73,7 @@
 		.name = "sspp_9", .id = SSPP_DMA1,
 		.base = 0x26000, .len = 0x1f8,
 		.features = DMA_CURSOR_SDM845_MASK_SDMA,
-<<<<<<< HEAD
-		.sblk = &sdm845_dma_sblk_1,
-=======
 		.sblk = &dpu_dma_sblk,
->>>>>>> 2d5404ca
 		.xin_id = 5,
 		.type = SSPP_TYPE_DMA,
 		.clk_ctrl = DPU_CLK_CTRL_DMA1,
@@ -93,11 +81,7 @@
 		.name = "sspp_10", .id = SSPP_DMA2,
 		.base = 0x28000, .len = 0x1f8,
 		.features = DMA_CURSOR_SDM845_MASK_SDMA,
-<<<<<<< HEAD
-		.sblk = &sdm845_dma_sblk_2,
-=======
 		.sblk = &dpu_dma_sblk,
->>>>>>> 2d5404ca
 		.xin_id = 9,
 		.type = SSPP_TYPE_DMA,
 		.clk_ctrl = DPU_CLK_CTRL_DMA2,
@@ -185,13 +169,8 @@
 		.name = "wb_2", .id = WB_2,
 		.base = 0x65000, .len = 0x2c8,
 		.features = WB_SM8250_MASK,
-<<<<<<< HEAD
-		.format_list = wb2_formats,
-		.num_formats = ARRAY_SIZE(wb2_formats),
-=======
 		.format_list = wb2_formats_rgb_yuv,
 		.num_formats = ARRAY_SIZE(wb2_formats_rgb_yuv),
->>>>>>> 2d5404ca
 		.clk_ctrl = DPU_CLK_CTRL_WB2,
 		.xin_id = 6,
 		.vbif_idx = VBIF_RT,
@@ -269,10 +248,7 @@
 	.mdss_ver = &sc7280_mdss_ver,
 	.caps = &sc7280_dpu_caps,
 	.mdp = &sc7280_mdp,
-<<<<<<< HEAD
-=======
 	.cdm = &sc7280_cdm,
->>>>>>> 2d5404ca
 	.ctl_count = ARRAY_SIZE(sc7280_ctl),
 	.ctl = sc7280_ctl,
 	.sspp_count = ARRAY_SIZE(sc7280_sspp),
