--- conflicted
+++ resolved
@@ -975,19 +975,11 @@
 	struct drm_crtc *drm_crtc;
 	struct dpu_crtc_state *cstate;
 	struct dpu_global_state *global_state;
-<<<<<<< HEAD
-	struct msm_display_topology topology;
-=======
->>>>>>> 7d2a07b7
 	struct dpu_hw_blk *hw_pp[MAX_CHANNELS_PER_ENC];
 	struct dpu_hw_blk *hw_ctl[MAX_CHANNELS_PER_ENC];
 	struct dpu_hw_blk *hw_lm[MAX_CHANNELS_PER_ENC];
 	struct dpu_hw_blk *hw_dspp[MAX_CHANNELS_PER_ENC] = { NULL };
-<<<<<<< HEAD
-	int num_lm, num_ctl, num_pp, num_dspp;
-=======
 	int num_lm, num_ctl, num_pp;
->>>>>>> 7d2a07b7
 	int i, j;
 
 	if (!drm_enc) {
@@ -1029,11 +1021,6 @@
 		if (drm_crtc->state->encoder_mask & drm_encoder_mask(drm_enc))
 			break;
 
-<<<<<<< HEAD
-	topology = dpu_encoder_get_topology(dpu_enc, dpu_kms, adj_mode);
-
-=======
->>>>>>> 7d2a07b7
 	/* Query resource that have been reserved in atomic check step. */
 	num_pp = dpu_rm_get_assigned_resources(&dpu_kms->rm, global_state,
 		drm_enc->base.id, DPU_HW_BLK_PINGPONG, hw_pp,
@@ -1042,11 +1029,7 @@
 		drm_enc->base.id, DPU_HW_BLK_CTL, hw_ctl, ARRAY_SIZE(hw_ctl));
 	num_lm = dpu_rm_get_assigned_resources(&dpu_kms->rm, global_state,
 		drm_enc->base.id, DPU_HW_BLK_LM, hw_lm, ARRAY_SIZE(hw_lm));
-<<<<<<< HEAD
-	num_dspp = dpu_rm_get_assigned_resources(&dpu_kms->rm, global_state,
-=======
 	dpu_rm_get_assigned_resources(&dpu_kms->rm, global_state,
->>>>>>> 7d2a07b7
 		drm_enc->base.id, DPU_HW_BLK_DSPP, hw_dspp,
 		ARRAY_SIZE(hw_dspp));
 
@@ -1112,10 +1095,6 @@
 static void _dpu_encoder_virt_enable_helper(struct drm_encoder *drm_enc)
 {
 	struct dpu_encoder_virt *dpu_enc = NULL;
-<<<<<<< HEAD
-	struct msm_drm_private *priv;
-=======
->>>>>>> 7d2a07b7
 	int i;
 
 	if (!drm_enc || !drm_enc->dev) {
@@ -1123,19 +1102,12 @@
 		return;
 	}
 
-<<<<<<< HEAD
-	priv = drm_enc->dev->dev_private;
-
-=======
->>>>>>> 7d2a07b7
 	dpu_enc = to_dpu_encoder_virt(drm_enc);
 	if (!dpu_enc || !dpu_enc->cur_master) {
 		DPU_ERROR("invalid dpu encoder/master\n");
 		return;
 	}
 
-<<<<<<< HEAD
-=======
 
 	if (dpu_enc->disp_info.intf_type == DRM_MODE_CONNECTOR_DisplayPort &&
 		dpu_enc->cur_master->hw_mdptop &&
@@ -1143,7 +1115,6 @@
 		dpu_enc->cur_master->hw_mdptop->ops.intf_audio_select(
 			dpu_enc->cur_master->hw_mdptop);
 
->>>>>>> 7d2a07b7
 	_dpu_encoder_update_vsync_source(dpu_enc, &dpu_enc->disp_info);
 
 	if (dpu_enc->disp_info.intf_type == DRM_MODE_ENCODER_DSI &&
@@ -1232,10 +1203,6 @@
 {
 	struct dpu_encoder_virt *dpu_enc = NULL;
 	struct msm_drm_private *priv;
-<<<<<<< HEAD
-	struct dpu_kms *dpu_kms;
-=======
->>>>>>> 7d2a07b7
 	int i = 0;
 
 	if (!drm_enc) {
@@ -1288,14 +1255,11 @@
 
 	DPU_DEBUG_ENC(dpu_enc, "encoder disabled\n");
 
-<<<<<<< HEAD
-=======
 	if (drm_enc->encoder_type == DRM_MODE_ENCODER_TMDS && priv->dp) {
 		if (msm_dp_display_disable(priv->dp, drm_enc))
 			DPU_ERROR_ENC(dpu_enc, "dp display disable failed\n");
 	}
 
->>>>>>> 7d2a07b7
 	mutex_unlock(&dpu_enc->enc_lock);
 }
 
@@ -1808,14 +1772,6 @@
 			struct dpu_encoder_virt, vsync_event_work);
 	ktime_t wakeup_time;
 
-<<<<<<< HEAD
-	if (!dpu_enc) {
-		DPU_ERROR("invalid dpu encoder\n");
-		return;
-	}
-
-=======
->>>>>>> 7d2a07b7
 	if (dpu_encoder_vsync_time(&dpu_enc->base, &wakeup_time))
 		return;
 
