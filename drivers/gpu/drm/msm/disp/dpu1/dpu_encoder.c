--- conflicted
+++ resolved
@@ -652,20 +652,6 @@
 	return NULL;
 }
 
-<<<<<<< HEAD
-static struct msm_display_topology dpu_encoder_get_topology(
-			struct dpu_encoder_virt *dpu_enc,
-			struct drm_display_mode *mode,
-			struct drm_crtc_state *crtc_state,
-			struct drm_connector_state *conn_state)
-{
-	struct msm_drm_private *priv = dpu_enc->base.dev->dev_private;
-	struct msm_display_info *disp_info = &dpu_enc->disp_info;
-	struct dpu_kms *dpu_kms = to_dpu_kms(priv->kms);
-	struct drm_dsc_config *dsc = dpu_encoder_get_dsc_config(&dpu_enc->base);
-	struct msm_display_topology topology = {0};
-	int i, intf_count = 0;
-=======
 void dpu_encoder_update_topology(struct drm_encoder *drm_enc,
 				 struct msm_display_topology *topology,
 				 struct drm_atomic_state *state,
@@ -681,7 +667,6 @@
 	struct drm_dsc_config *dsc;
 
 	int i;
->>>>>>> e747403a
 
 	for (i = 0; i < MAX_PHYS_ENCODERS_PER_VIRTUAL; i++)
 		if (dpu_enc->phys_encs[i])
@@ -698,147 +683,6 @@
 		 * This is power-optimal and can drive up to (including) 4k
 		 * screens.
 		 */
-<<<<<<< HEAD
-		WARN(topology.num_intf > 2,
-		     "DSC topology cannot support more than 2 interfaces\n");
-		if (intf_count >= 2 || dpu_kms->catalog->dsc_count >= 2) {
-			topology.num_dsc = 2;
-			topology.num_lm = 2;
-		} else {
-			topology.num_dsc = 1;
-			topology.num_lm = 1;
-		}
-	}
-
-	/*
-	 * Use CDM only for writeback or DP at the moment as other interfaces cannot handle it.
-	 * If writeback itself cannot handle cdm for some reason it will fail in its atomic_check()
-	 * earlier.
-	 */
-	if (disp_info->intf_type == INTF_WB && conn_state->writeback_job) {
-		struct drm_framebuffer *fb;
-
-		fb = conn_state->writeback_job->fb;
-
-		if (fb && MSM_FORMAT_IS_YUV(msm_framebuffer_format(fb)))
-			topology.needs_cdm = true;
-	} else if (disp_info->intf_type == INTF_DP) {
-		if (msm_dp_is_yuv_420_enabled(priv->dp[disp_info->h_tile_instance[0]], mode))
-			topology.needs_cdm = true;
-	}
-
-	return topology;
-}
-
-static void dpu_encoder_assign_crtc_resources(struct dpu_kms *dpu_kms,
-					      struct drm_encoder *drm_enc,
-					      struct dpu_global_state *global_state,
-					      struct drm_crtc_state *crtc_state)
-{
-	struct dpu_crtc_state *cstate;
-	struct dpu_hw_blk *hw_ctl[MAX_CHANNELS_PER_ENC];
-	struct dpu_hw_blk *hw_lm[MAX_CHANNELS_PER_ENC];
-	struct dpu_hw_blk *hw_dspp[MAX_CHANNELS_PER_ENC];
-	int num_lm, num_ctl, num_dspp, i;
-
-	cstate = to_dpu_crtc_state(crtc_state);
-
-	memset(cstate->mixers, 0, sizeof(cstate->mixers));
-
-	num_ctl = dpu_rm_get_assigned_resources(&dpu_kms->rm, global_state,
-		drm_enc->base.id, DPU_HW_BLK_CTL, hw_ctl, ARRAY_SIZE(hw_ctl));
-	num_lm = dpu_rm_get_assigned_resources(&dpu_kms->rm, global_state,
-		drm_enc->base.id, DPU_HW_BLK_LM, hw_lm, ARRAY_SIZE(hw_lm));
-	num_dspp = dpu_rm_get_assigned_resources(&dpu_kms->rm, global_state,
-		drm_enc->base.id, DPU_HW_BLK_DSPP, hw_dspp,
-		ARRAY_SIZE(hw_dspp));
-
-	for (i = 0; i < num_lm; i++) {
-		int ctl_idx = (i < num_ctl) ? i : (num_ctl-1);
-
-		cstate->mixers[i].hw_lm = to_dpu_hw_mixer(hw_lm[i]);
-		cstate->mixers[i].lm_ctl = to_dpu_hw_ctl(hw_ctl[ctl_idx]);
-		cstate->mixers[i].hw_dspp = i < num_dspp ? to_dpu_hw_dspp(hw_dspp[i]) : NULL;
-	}
-
-	cstate->num_mixers = num_lm;
-}
-
-/**
- * dpu_encoder_virt_check_mode_changed: check if full modeset is required
- * @drm_enc:    Pointer to drm encoder structure
- * @crtc_state:	Corresponding CRTC state to be checked
- * @conn_state: Corresponding Connector's state to be checked
- *
- * Check if the changes in the object properties demand full mode set.
- */
-int dpu_encoder_virt_check_mode_changed(struct drm_encoder *drm_enc,
-					struct drm_crtc_state *crtc_state,
-					struct drm_connector_state *conn_state)
-{
-	struct dpu_encoder_virt *dpu_enc = to_dpu_encoder_virt(drm_enc);
-	struct msm_display_topology topology;
-
-	DPU_DEBUG_ENC(dpu_enc, "\n");
-
-	/* Using mode instead of adjusted_mode as it wasn't computed yet */
-	topology = dpu_encoder_get_topology(dpu_enc, &crtc_state->mode, crtc_state, conn_state);
-
-	if (topology.needs_cdm && !dpu_enc->cur_master->hw_cdm)
-		crtc_state->mode_changed = true;
-	else if (!topology.needs_cdm && dpu_enc->cur_master->hw_cdm)
-		crtc_state->mode_changed = true;
-
-	return 0;
-}
-
-static int dpu_encoder_virt_atomic_check(
-		struct drm_encoder *drm_enc,
-		struct drm_crtc_state *crtc_state,
-		struct drm_connector_state *conn_state)
-{
-	struct dpu_encoder_virt *dpu_enc;
-	struct msm_drm_private *priv;
-	struct dpu_kms *dpu_kms;
-	struct drm_display_mode *adj_mode;
-	struct msm_display_topology topology;
-	struct dpu_global_state *global_state;
-	int ret = 0;
-
-	if (!drm_enc || !crtc_state || !conn_state) {
-		DPU_ERROR("invalid arg(s), drm_enc %d, crtc/conn state %d/%d\n",
-				drm_enc != NULL, crtc_state != NULL, conn_state != NULL);
-		return -EINVAL;
-	}
-
-	dpu_enc = to_dpu_encoder_virt(drm_enc);
-	DPU_DEBUG_ENC(dpu_enc, "\n");
-
-	priv = drm_enc->dev->dev_private;
-	dpu_kms = to_dpu_kms(priv->kms);
-	adj_mode = &crtc_state->adjusted_mode;
-	global_state = dpu_kms_get_global_state(crtc_state->state);
-	if (IS_ERR(global_state))
-		return PTR_ERR(global_state);
-
-	trace_dpu_enc_atomic_check(DRMID(drm_enc));
-
-	topology = dpu_encoder_get_topology(dpu_enc, adj_mode, crtc_state, conn_state);
-
-	/*
-	 * Release and Allocate resources on every modeset
-	 */
-	if (drm_atomic_crtc_needs_modeset(crtc_state)) {
-		dpu_rm_release(global_state, drm_enc);
-
-		if (crtc_state->enable)
-			ret = dpu_rm_reserve(&dpu_kms->rm, global_state,
-					drm_enc, crtc_state, &topology);
-		if (!ret)
-			dpu_encoder_assign_crtc_resources(dpu_kms, drm_enc,
-							  global_state, crtc_state);
-	}
-=======
 		WARN(topology->num_intf > 2,
 		     "DSC topology cannot support more than 2 interfaces\n");
 		if (topology->num_intf >= 2 || dpu_kms->catalog->dsc_count >= 2)
@@ -879,7 +723,6 @@
 
 	if (!drm_enc || !state)
 		return false;
->>>>>>> e747403a
 
 	connector = drm_atomic_get_new_connector_for_encoder(state, drm_enc);
 	if (!connector)
