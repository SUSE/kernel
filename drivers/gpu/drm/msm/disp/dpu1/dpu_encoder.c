--- conflicted
+++ resolved
@@ -279,13 +279,6 @@
 	return dpu_enc->dsc ? true : false;
 }
 
-bool dpu_encoder_is_dsc_enabled(const struct drm_encoder *drm_enc)
-{
-	const struct dpu_encoder_virt *dpu_enc = to_dpu_encoder_virt(drm_enc);
-
-	return dpu_enc->dsc ? true : false;
-}
-
 int dpu_encoder_get_crc_values_cnt(const struct drm_encoder *drm_enc)
 {
 	struct dpu_encoder_virt *dpu_enc;
@@ -567,11 +560,7 @@
 	return (num_dsc > 0) && (num_dsc > intf_count);
 }
 
-<<<<<<< HEAD
-static struct drm_dsc_config *dpu_encoder_get_dsc_config(struct drm_encoder *drm_enc)
-=======
 struct drm_dsc_config *dpu_encoder_get_dsc_config(struct drm_encoder *drm_enc)
->>>>>>> 2d5404ca
 {
 	struct msm_drm_private *priv = drm_enc->dev->dev_private;
 	struct dpu_encoder_virt *dpu_enc = to_dpu_encoder_virt(drm_enc);
@@ -681,13 +670,8 @@
 	struct msm_display_topology topology;
 	struct msm_display_info *disp_info;
 	struct dpu_global_state *global_state;
-<<<<<<< HEAD
-	struct drm_dsc_config *dsc;
-	int i = 0;
-=======
 	struct drm_framebuffer *fb;
 	struct drm_dsc_config *dsc;
->>>>>>> 2d5404ca
 	int ret = 0;
 
 	if (!drm_enc || !crtc_state || !conn_state) {
@@ -713,11 +697,6 @@
 
 	topology = dpu_encoder_get_topology(dpu_enc, dpu_kms, adj_mode, crtc_state, dsc);
 
-<<<<<<< HEAD
-	dsc = dpu_encoder_get_dsc_config(drm_enc);
-
-	topology = dpu_encoder_get_topology(dpu_enc, dpu_kms, adj_mode, crtc_state, dsc);
-=======
 	/*
 	 * Use CDM only for writeback or DP at the moment as other interfaces cannot handle it.
 	 * If writeback itself cannot handle cdm for some reason it will fail in its atomic_check()
@@ -725,7 +704,6 @@
 	 */
 	if (disp_info->intf_type == INTF_WB && conn_state->writeback_job) {
 		fb = conn_state->writeback_job->fb;
->>>>>>> 2d5404ca
 
 		if (fb && MSM_FORMAT_IS_YUV(msm_framebuffer_format(fb)))
 			topology.needs_cdm = true;
@@ -798,14 +776,7 @@
 		vsync_cfg.pp_count = dpu_enc->num_phys_encs;
 		vsync_cfg.frame_rate = drm_mode_vrefresh(&dpu_enc->base.crtc->state->adjusted_mode);
 
-<<<<<<< HEAD
-		if (disp_info->is_te_using_watchdog_timer)
-			vsync_cfg.vsync_source = DPU_VSYNC_SOURCE_WD_TIMER_0;
-		else
-			vsync_cfg.vsync_source = DPU_VSYNC0_SOURCE_GPIO;
-=======
 		vsync_cfg.vsync_source = disp_info->vsync_source;
->>>>>>> 2d5404ca
 
 		hw_mdptop->ops.setup_vsync_source(hw_mdptop, &vsync_cfg);
 
@@ -1207,8 +1178,6 @@
 
 	dpu_enc->dsc_mask = dsc_mask;
 
-<<<<<<< HEAD
-=======
 	if ((dpu_enc->disp_info.intf_type == INTF_WB && conn_state->writeback_job) ||
 	    dpu_enc->disp_info.intf_type == INTF_DP) {
 		struct dpu_hw_blk *hw_cdm = NULL;
@@ -1219,7 +1188,6 @@
 		dpu_enc->cur_master->hw_cdm = hw_cdm ? to_dpu_hw_cdm(hw_cdm) : NULL;
 	}
 
->>>>>>> 2d5404ca
 	for (i = 0; i < dpu_enc->num_phys_encs; i++) {
 		struct dpu_encoder_phys *phys = dpu_enc->phys_encs[i];
 
@@ -1306,26 +1274,11 @@
 	struct dpu_encoder_virt *dpu_enc = NULL;
 	int ret = 0;
 	struct drm_display_mode *cur_mode = NULL;
-	struct msm_drm_private *priv = drm_enc->dev->dev_private;
-	struct msm_display_info *disp_info;
-	int index;
 
 	dpu_enc = to_dpu_encoder_virt(drm_enc);
-<<<<<<< HEAD
-	disp_info = &dpu_enc->disp_info;
-	index = disp_info->h_tile_instance[0];
-
 	dpu_enc->dsc = dpu_encoder_get_dsc_config(drm_enc);
 
-	if (disp_info->intf_type == INTF_DP)
-		dpu_enc->wide_bus_en = msm_dp_wide_bus_available(priv->dp[index]);
-	else if (disp_info->intf_type == INTF_DSI)
-		dpu_enc->wide_bus_en = msm_dsi_wide_bus_enabled(priv->dsi[index]);
-=======
-	dpu_enc->dsc = dpu_encoder_get_dsc_config(drm_enc);
-
 	atomic_set(&dpu_enc->frame_done_timeout_cnt, 0);
->>>>>>> 2d5404ca
 
 	mutex_lock(&dpu_enc->enc_lock);
 
@@ -2181,8 +2134,6 @@
 					phys_enc->hw_pp->merge_3d->idx);
 	}
 
-<<<<<<< HEAD
-=======
 	if (phys_enc->hw_cdm) {
 		if (phys_enc->hw_cdm->ops.bind_pingpong_blk && phys_enc->hw_pp)
 			phys_enc->hw_cdm->ops.bind_pingpong_blk(phys_enc->hw_cdm,
@@ -2192,7 +2143,6 @@
 								       phys_enc->hw_cdm->idx);
 	}
 
->>>>>>> 2d5404ca
 	if (dpu_enc->dsc) {
 		dpu_encoder_unprep_dsc(dpu_enc);
 		dpu_enc->dsc = NULL;
@@ -2307,11 +2257,7 @@
 	for (i = 0; i < dpu_enc->num_phys_encs; i++) {
 		struct dpu_encoder_phys *phys = dpu_enc->phys_encs[i];
 
-<<<<<<< HEAD
-		seq_printf(s, "intf:%d  wb:%d  vsync:%8d     underrun:%8d    ",
-=======
 		seq_printf(s, "intf:%d  wb:%d  vsync:%8d     underrun:%8d    frame_done_cnt:%d",
->>>>>>> 2d5404ca
 				phys->hw_intf ? phys->hw_intf->idx - INTF_0 : -1,
 				phys->hw_wb ? phys->hw_wb->idx - WB_0 : -1,
 				atomic_read(&phys->vsync_cnt),
@@ -2329,32 +2275,9 @@
 
 static void dpu_encoder_debugfs_init(struct drm_encoder *drm_enc, struct dentry *root)
 {
-<<<<<<< HEAD
-	struct dpu_encoder_virt *dpu_enc = to_dpu_encoder_virt(drm_enc);
-
-	char name[12];
-
-	if (!drm_enc->dev) {
-		DPU_ERROR("invalid encoder or kms\n");
-		return -EINVAL;
-	}
-
-	snprintf(name, sizeof(name), "encoder%u", drm_enc->base.id);
-
-	/* create overall sub-directory for the encoder */
-	dpu_enc->debugfs_root = debugfs_create_dir(name,
-			drm_enc->dev->primary->debugfs_root);
-
-	/* don't error check these */
-	debugfs_create_file("status", 0600,
-		dpu_enc->debugfs_root, dpu_enc, &_dpu_encoder_status_fops);
-
-	return 0;
-=======
 	/* don't error check these */
 	debugfs_create_file("status", 0600,
 			    root, drm_enc, &_dpu_encoder_status_fops);
->>>>>>> 2d5404ca
 }
 #else
 #define dpu_encoder_debugfs_init NULL
@@ -2477,17 +2400,10 @@
 		phys_params.hw_intf = dpu_encoder_get_intf(dpu_kms->catalog, &dpu_kms->rm,
 							   disp_info->intf_type,
 							   controller_id);
-<<<<<<< HEAD
 
 		if (disp_info->intf_type == INTF_WB && controller_id < WB_MAX)
 			phys_params.hw_wb = dpu_rm_get_wb(&dpu_kms->rm, controller_id);
 
-=======
-
-		if (disp_info->intf_type == INTF_WB && controller_id < WB_MAX)
-			phys_params.hw_wb = dpu_rm_get_wb(&dpu_kms->rm, controller_id);
-
->>>>>>> 2d5404ca
 		if (!phys_params.hw_intf && !phys_params.hw_wb) {
 			DPU_ERROR_ENC(dpu_enc, "no intf or wb block assigned at idx: %d\n", i);
 			ret = -EINVAL;
@@ -2536,12 +2452,9 @@
 	}
 
 	DPU_ERROR_ENC_RATELIMITED(dpu_enc, "frame done timeout\n");
-<<<<<<< HEAD
-=======
 
 	if (atomic_inc_return(&dpu_enc->frame_done_timeout_cnt) == 1)
 		msm_disp_snapshot_state(drm_enc->dev);
->>>>>>> 2d5404ca
 
 	event = DPU_ENCODER_FRAME_EVENT_ERROR;
 	trace_dpu_enc_frame_done_timeout(DRMID(drm_enc), event);
@@ -2573,20 +2486,6 @@
 	if (IS_ERR(dpu_enc))
 		return ERR_CAST(dpu_enc);
 
-<<<<<<< HEAD
-	dpu_enc = devm_kzalloc(dev->dev, sizeof(*dpu_enc), GFP_KERNEL);
-	if (!dpu_enc)
-		return ERR_PTR(-ENOMEM);
-
-	ret = drm_encoder_init(dev, &dpu_enc->base, &dpu_encoder_funcs,
-			       drm_enc_mode, NULL);
-	if (ret) {
-		devm_kfree(dev->dev, dpu_enc);
-		return ERR_PTR(ret);
-	}
-
-=======
->>>>>>> 2d5404ca
 	drm_encoder_helper_add(&dpu_enc->base, &dpu_encoder_helper_funcs);
 
 	spin_lock_init(&dpu_enc->enc_spinlock);
@@ -2614,16 +2513,6 @@
 	DPU_DEBUG_ENC(dpu_enc, "created\n");
 
 	return &dpu_enc->base;
-<<<<<<< HEAD
-
-fail:
-	DPU_ERROR("failed to create encoder\n");
-	if (drm_enc)
-		dpu_encoder_destroy(drm_enc);
-
-	return ERR_PTR(ret);
-=======
->>>>>>> 2d5404ca
 }
 
 /**
