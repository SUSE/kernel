/* SPDX-License-Identifier: GPL-2.0-only */
/*
 * Copyright (c) 2022-2023 Qualcomm Innovation Center, Inc. All rights reserved.
 * Copyright (c) 2015-2018, The Linux Foundation. All rights reserved.
 */

#ifndef _DPU_HW_INTF_H
#define _DPU_HW_INTF_H

#include "dpu_hw_catalog.h"
#include "dpu_hw_mdss.h"
#include "dpu_hw_util.h"

struct dpu_hw_intf;

/* intf timing settings */
struct dpu_hw_intf_timing_params {
	u32 width;		/* active width */
	u32 height;		/* active height */
	u32 xres;		/* Display panel width */
	u32 yres;		/* Display panel height */

	u32 h_back_porch;
	u32 h_front_porch;
	u32 v_back_porch;
	u32 v_front_porch;
	u32 hsync_pulse_width;
	u32 vsync_pulse_width;
	u32 hsync_polarity;
	u32 vsync_polarity;
	u32 border_clr;
	u32 underflow_clr;
	u32 hsync_skew;

	bool wide_bus_en;
	bool compression_en;
};

struct dpu_hw_intf_prog_fetch {
	u8 enable;
	/* vsync counter for the front porch pixel line */
	u32 fetch_start;
};

struct dpu_hw_intf_status {
	u8 is_en;		/* interface timing engine is enabled or not */
	u8 is_prog_fetch_en;	/* interface prog fetch counter is enabled or not */
	u32 frame_count;	/* frame count since timing engine enabled */
	u32 line_count;		/* current line count including blanking */
};

struct dpu_hw_intf_cmd_mode_cfg {
	u8 data_compress;	/* enable data compress between dpu and dsi */
	u8 wide_bus_en;		/* enable databus widen mode */
};

/**
 * struct dpu_hw_intf_ops : Interface to the interface Hw driver functions
 *  Assumption is these functions will be called after clocks are enabled
 * @ setup_timing_gen : programs the timing engine
 * @ setup_prog_fetch : enables/disables the programmable fetch logic
 * @ enable_timing: enable/disable timing engine
 * @ get_status: returns if timing engine is enabled or not
 * @ get_line_count: reads current vertical line counter
 * @bind_pingpong_blk: enable/disable the connection with pingpong which will
 *                     feed pixels to this interface
 * @setup_misr: enable/disable MISR
 * @collect_misr: read MISR signature
 * @enable_tearcheck:           Enables vsync generation and sets up init value of read
 *                              pointer and programs the tear check configuration
 * @disable_tearcheck:          Disables tearcheck block
 * @connect_external_te:        Read, modify, write to either set or clear listening to external TE
 *                              Return: 1 if TE was originally connected, 0 if not, or -ERROR
 * @get_vsync_info:             Provides the programmed and current line_count
 * @setup_autorefresh:          Configure and enable the autorefresh config
 * @get_autorefresh:            Retrieve autorefresh config from hardware
 *                              Return: 0 on success, -ETIMEDOUT on timeout
 * @vsync_sel:                  Select vsync signal for tear-effect configuration
 * @program_intf_cmd_cfg:       Program the DPU to interface datapath for command mode
 */
struct dpu_hw_intf_ops {
	void (*setup_timing_gen)(struct dpu_hw_intf *intf,
			const struct dpu_hw_intf_timing_params *p,
<<<<<<< HEAD
			const struct dpu_format *fmt);
=======
			const struct msm_format *fmt,
			const struct dpu_mdss_version *mdss_ver);
>>>>>>> 2d5404ca

	void (*setup_prg_fetch)(struct dpu_hw_intf *intf,
			const struct dpu_hw_intf_prog_fetch *fetch);

	void (*enable_timing)(struct dpu_hw_intf *intf,
			u8 enable);

	void (*get_status)(struct dpu_hw_intf *intf,
			struct dpu_hw_intf_status *status);

	u32 (*get_line_count)(struct dpu_hw_intf *intf);

	void (*bind_pingpong_blk)(struct dpu_hw_intf *intf,
			const enum dpu_pingpong pp);
	void (*setup_misr)(struct dpu_hw_intf *intf);
	int (*collect_misr)(struct dpu_hw_intf *intf, u32 *misr_value);

	// Tearcheck on INTF since DPU 5.0.0

	int (*enable_tearcheck)(struct dpu_hw_intf *intf, struct dpu_hw_tear_check *cfg);

	int (*disable_tearcheck)(struct dpu_hw_intf *intf);

	int (*connect_external_te)(struct dpu_hw_intf *intf, bool enable_external_te);

<<<<<<< HEAD
	void (*vsync_sel)(struct dpu_hw_intf *intf, u32 vsync_source);
=======
	void (*vsync_sel)(struct dpu_hw_intf *intf, enum dpu_vsync_source vsync_source);
>>>>>>> 2d5404ca

	/**
	 * Disable autorefresh if enabled
	 */
	void (*disable_autorefresh)(struct dpu_hw_intf *intf, uint32_t encoder_id, u16 vdisplay);

	void (*program_intf_cmd_cfg)(struct dpu_hw_intf *intf,
				     struct dpu_hw_intf_cmd_mode_cfg *cmd_mode_cfg);
};

struct dpu_hw_intf {
	struct dpu_hw_blk_reg_map hw;

	/* intf */
	enum dpu_intf idx;
	const struct dpu_intf_cfg *cap;

	/* ops */
	struct dpu_hw_intf_ops ops;
};

/**
 * dpu_hw_intf_init() - Initializes the INTF driver for the passed
 * interface catalog entry.
<<<<<<< HEAD
 * @cfg:  interface catalog entry for which driver object is required
 * @addr: mapped register io address of MDP
 * @mdss_rev: dpu core's major and minor versions
 */
struct dpu_hw_intf *dpu_hw_intf_init(const struct dpu_intf_cfg *cfg,
		void __iomem *addr, const struct dpu_mdss_version *mdss_rev);

/**
 * dpu_hw_intf_destroy(): Destroys INTF driver context
 * @intf:   Pointer to INTF driver context
=======
 * @dev:  Corresponding device for devres management
 * @cfg:  interface catalog entry for which driver object is required
 * @addr: mapped register io address of MDP
 * @mdss_rev: dpu core's major and minor versions
>>>>>>> 2d5404ca
 */
struct dpu_hw_intf *dpu_hw_intf_init(struct drm_device *dev,
				     const struct dpu_intf_cfg *cfg,
				     void __iomem *addr,
				     const struct dpu_mdss_version *mdss_rev);

#endif /*_DPU_HW_INTF_H */<|MERGE_RESOLUTION|>--- conflicted
+++ resolved
@@ -81,12 +81,8 @@
 struct dpu_hw_intf_ops {
 	void (*setup_timing_gen)(struct dpu_hw_intf *intf,
 			const struct dpu_hw_intf_timing_params *p,
-<<<<<<< HEAD
-			const struct dpu_format *fmt);
-=======
 			const struct msm_format *fmt,
 			const struct dpu_mdss_version *mdss_ver);
->>>>>>> 2d5404ca
 
 	void (*setup_prg_fetch)(struct dpu_hw_intf *intf,
 			const struct dpu_hw_intf_prog_fetch *fetch);
@@ -112,11 +108,7 @@
 
 	int (*connect_external_te)(struct dpu_hw_intf *intf, bool enable_external_te);
 
-<<<<<<< HEAD
-	void (*vsync_sel)(struct dpu_hw_intf *intf, u32 vsync_source);
-=======
 	void (*vsync_sel)(struct dpu_hw_intf *intf, enum dpu_vsync_source vsync_source);
->>>>>>> 2d5404ca
 
 	/**
 	 * Disable autorefresh if enabled
@@ -141,23 +133,10 @@
 /**
  * dpu_hw_intf_init() - Initializes the INTF driver for the passed
  * interface catalog entry.
-<<<<<<< HEAD
- * @cfg:  interface catalog entry for which driver object is required
- * @addr: mapped register io address of MDP
- * @mdss_rev: dpu core's major and minor versions
- */
-struct dpu_hw_intf *dpu_hw_intf_init(const struct dpu_intf_cfg *cfg,
-		void __iomem *addr, const struct dpu_mdss_version *mdss_rev);
-
-/**
- * dpu_hw_intf_destroy(): Destroys INTF driver context
- * @intf:   Pointer to INTF driver context
-=======
  * @dev:  Corresponding device for devres management
  * @cfg:  interface catalog entry for which driver object is required
  * @addr: mapped register io address of MDP
  * @mdss_rev: dpu core's major and minor versions
->>>>>>> 2d5404ca
  */
 struct dpu_hw_intf *dpu_hw_intf_init(struct drm_device *dev,
 				     const struct dpu_intf_cfg *cfg,
