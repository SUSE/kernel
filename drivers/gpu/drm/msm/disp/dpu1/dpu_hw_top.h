--- conflicted
+++ resolved
@@ -167,11 +167,7 @@
 struct dpu_hw_mdp *dpu_hw_mdptop_init(struct drm_device *dev,
 				      const struct dpu_mdp_cfg *cfg,
 				      void __iomem *addr,
-<<<<<<< HEAD
-				      const struct dpu_mdss_cfg *m);
-=======
 				      const struct dpu_mdss_version *mdss_rev);
->>>>>>> 2d5404ca
 
 void dpu_hw_mdp_destroy(struct dpu_hw_mdp *mdp);
 
