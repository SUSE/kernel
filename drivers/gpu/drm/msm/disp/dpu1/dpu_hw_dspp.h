--- conflicted
+++ resolved
@@ -81,27 +81,13 @@
 /**
  * dpu_hw_dspp_init() - Initializes the DSPP hw driver object.
  * should be called once before accessing every DSPP.
-<<<<<<< HEAD
-=======
  * @dev:  Corresponding device for devres management
->>>>>>> 2d5404ca
  * @cfg:  DSPP catalog entry for which driver object is required
  * @addr: Mapped register io address of MDP
  * Return: pointer to structure or ERR_PTR
  */
-<<<<<<< HEAD
-struct dpu_hw_dspp *dpu_hw_dspp_init(const struct dpu_dspp_cfg *cfg,
-	void __iomem *addr);
-
-/**
- * dpu_hw_dspp_destroy(): Destroys DSPP driver context
- * @dspp: Pointer to DSPP driver context
- */
-void dpu_hw_dspp_destroy(struct dpu_hw_dspp *dspp);
-=======
 struct dpu_hw_dspp *dpu_hw_dspp_init(struct drm_device *dev,
 				     const struct dpu_dspp_cfg *cfg,
 				     void __iomem *addr);
->>>>>>> 2d5404ca
 
 #endif /*_DPU_HW_DSPP_H */
