--- conflicted
+++ resolved
@@ -378,8 +378,6 @@
  * @phys_enc: Pointer to physical encoder structure
  */
 void dpu_encoder_helper_phys_cleanup(struct dpu_encoder_phys *phys_enc);
-<<<<<<< HEAD
-=======
 
 /**
  * dpu_encoder_vblank_callback - Notify virtual encoder of vblank IRQ reception
@@ -406,6 +404,5 @@
 void dpu_encoder_frame_done_callback(
 		struct drm_encoder *drm_enc,
 		struct dpu_encoder_phys *ready_phys, u32 event);
->>>>>>> eb3cdb58
 
 #endif /* __dpu_encoder_phys_H__ */