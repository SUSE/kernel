// SPDX-License-Identifier: GPL-2.0-only
/* Copyright (c) 2015-2018, The Linux Foundation. All rights reserved.
 * Copyright (c) 2022 Qualcomm Innovation Center, Inc. All rights reserved.
 */

#include <linux/delay.h>
#include "dpu_hwio.h"
#include "dpu_hw_ctl.h"
#include "dpu_kms.h"
#include "dpu_trace.h"

#define   CTL_LAYER(lm)                 \
	(((lm) == LM_5) ? (0x024) : (((lm) - LM_0) * 0x004))
#define   CTL_LAYER_EXT(lm)             \
	(0x40 + (((lm) - LM_0) * 0x004))
#define   CTL_LAYER_EXT2(lm)             \
	(0x70 + (((lm) - LM_0) * 0x004))
#define   CTL_LAYER_EXT3(lm)             \
	(0xA0 + (((lm) - LM_0) * 0x004))
#define CTL_LAYER_EXT4(lm)             \
	(0xB8 + (((lm) - LM_0) * 0x004))
#define   CTL_TOP                       0x014
#define   CTL_FLUSH                     0x018
#define   CTL_START                     0x01C
#define   CTL_PREPARE                   0x0d0
#define   CTL_SW_RESET                  0x030
#define   CTL_LAYER_EXTN_OFFSET         0x40
#define   CTL_MERGE_3D_ACTIVE           0x0E4
<<<<<<< HEAD
=======
#define   CTL_DSC_ACTIVE                0x0E8
>>>>>>> eb3cdb58
#define   CTL_WB_ACTIVE                 0x0EC
#define   CTL_INTF_ACTIVE               0x0F4
#define   CTL_FETCH_PIPE_ACTIVE         0x0FC
#define   CTL_MERGE_3D_FLUSH            0x100
<<<<<<< HEAD
#define   CTL_DSC_ACTIVE                0x0E8
=======
>>>>>>> eb3cdb58
#define   CTL_DSC_FLUSH                0x104
#define   CTL_WB_FLUSH                  0x108
#define   CTL_INTF_FLUSH                0x110
#define   CTL_INTF_MASTER               0x134
#define   CTL_DSPP_n_FLUSH(n)           ((0x13C) + ((n) * 4))

#define CTL_MIXER_BORDER_OUT            BIT(24)
#define CTL_FLUSH_MASK_CTL              BIT(17)

#define DPU_REG_RESET_TIMEOUT_US        2000
#define  MERGE_3D_IDX   23
#define  DSC_IDX        22
#define  INTF_IDX       31
#define WB_IDX          16
<<<<<<< HEAD
=======
#define  DSPP_IDX       29  /* From DPU hw rev 7.x.x */
>>>>>>> eb3cdb58
#define CTL_INVALID_BIT                 0xffff
#define CTL_DEFAULT_GROUP_ID		0xf

static const u32 fetch_tbl[SSPP_MAX] = {CTL_INVALID_BIT, 16, 17, 18, 19,
	CTL_INVALID_BIT, CTL_INVALID_BIT, CTL_INVALID_BIT, CTL_INVALID_BIT, 0,
	1, 2, 3, 4, 5};

static const struct dpu_ctl_cfg *_ctl_offset(enum dpu_ctl ctl,
		const struct dpu_mdss_cfg *m,
		void __iomem *addr,
		struct dpu_hw_blk_reg_map *b)
{
	int i;

	for (i = 0; i < m->ctl_count; i++) {
		if (ctl == m->ctl[i].id) {
			b->blk_addr = addr + m->ctl[i].base;
			b->log_mask = DPU_DBG_MASK_CTL;
			return &m->ctl[i];
		}
	}
	return ERR_PTR(-ENOMEM);
}

static int _mixer_stages(const struct dpu_lm_cfg *mixer, int count,
		enum dpu_lm lm)
{
	int i;
	int stages = -EINVAL;

	for (i = 0; i < count; i++) {
		if (lm == mixer[i].id) {
			stages = mixer[i].sblk->maxblendstages;
			break;
		}
	}

	return stages;
}

static inline u32 dpu_hw_ctl_get_flush_register(struct dpu_hw_ctl *ctx)
{
	struct dpu_hw_blk_reg_map *c = &ctx->hw;

	return DPU_REG_READ(c, CTL_FLUSH);
}

static inline void dpu_hw_ctl_trigger_start(struct dpu_hw_ctl *ctx)
{
	trace_dpu_hw_ctl_trigger_start(ctx->pending_flush_mask,
				       dpu_hw_ctl_get_flush_register(ctx));
	DPU_REG_WRITE(&ctx->hw, CTL_START, 0x1);
}

static inline bool dpu_hw_ctl_is_started(struct dpu_hw_ctl *ctx)
{
	return !!(DPU_REG_READ(&ctx->hw, CTL_START) & BIT(0));
}

static inline void dpu_hw_ctl_trigger_pending(struct dpu_hw_ctl *ctx)
{
	trace_dpu_hw_ctl_trigger_prepare(ctx->pending_flush_mask,
					 dpu_hw_ctl_get_flush_register(ctx));
	DPU_REG_WRITE(&ctx->hw, CTL_PREPARE, 0x1);
}

static inline void dpu_hw_ctl_clear_pending_flush(struct dpu_hw_ctl *ctx)
{
	trace_dpu_hw_ctl_clear_pending_flush(ctx->pending_flush_mask,
				     dpu_hw_ctl_get_flush_register(ctx));
	ctx->pending_flush_mask = 0x0;
	ctx->pending_intf_flush_mask = 0;
	ctx->pending_wb_flush_mask = 0;
	ctx->pending_merge_3d_flush_mask = 0;

	memset(ctx->pending_dspp_flush_mask, 0,
		sizeof(ctx->pending_dspp_flush_mask));
}

static inline void dpu_hw_ctl_update_pending_flush(struct dpu_hw_ctl *ctx,
		u32 flushbits)
{
	trace_dpu_hw_ctl_update_pending_flush(flushbits,
					      ctx->pending_flush_mask);
	ctx->pending_flush_mask |= flushbits;
}

static u32 dpu_hw_ctl_get_pending_flush(struct dpu_hw_ctl *ctx)
{
	return ctx->pending_flush_mask;
}

static inline void dpu_hw_ctl_trigger_flush_v1(struct dpu_hw_ctl *ctx)
{
<<<<<<< HEAD
=======
	int dspp;

>>>>>>> eb3cdb58
	if (ctx->pending_flush_mask & BIT(MERGE_3D_IDX))
		DPU_REG_WRITE(&ctx->hw, CTL_MERGE_3D_FLUSH,
				ctx->pending_merge_3d_flush_mask);
	if (ctx->pending_flush_mask & BIT(INTF_IDX))
		DPU_REG_WRITE(&ctx->hw, CTL_INTF_FLUSH,
				ctx->pending_intf_flush_mask);
	if (ctx->pending_flush_mask & BIT(WB_IDX))
		DPU_REG_WRITE(&ctx->hw, CTL_WB_FLUSH,
				ctx->pending_wb_flush_mask);

<<<<<<< HEAD
=======
	if (ctx->pending_flush_mask & BIT(DSPP_IDX))
		for (dspp = DSPP_0; dspp < DSPP_MAX; dspp++) {
			if (ctx->pending_dspp_flush_mask[dspp - DSPP_0])
				DPU_REG_WRITE(&ctx->hw,
				CTL_DSPP_n_FLUSH(dspp - DSPP_0),
				ctx->pending_dspp_flush_mask[dspp - DSPP_0]);
		}
>>>>>>> eb3cdb58
	DPU_REG_WRITE(&ctx->hw, CTL_FLUSH, ctx->pending_flush_mask);
}

static inline void dpu_hw_ctl_trigger_flush(struct dpu_hw_ctl *ctx)
{
	trace_dpu_hw_ctl_trigger_pending_flush(ctx->pending_flush_mask,
				     dpu_hw_ctl_get_flush_register(ctx));
	DPU_REG_WRITE(&ctx->hw, CTL_FLUSH, ctx->pending_flush_mask);
}

static void dpu_hw_ctl_update_pending_flush_sspp(struct dpu_hw_ctl *ctx,
	enum dpu_sspp sspp)
{
	switch (sspp) {
	case SSPP_VIG0:
		ctx->pending_flush_mask |=  BIT(0);
		break;
	case SSPP_VIG1:
		ctx->pending_flush_mask |= BIT(1);
		break;
	case SSPP_VIG2:
		ctx->pending_flush_mask |= BIT(2);
		break;
	case SSPP_VIG3:
		ctx->pending_flush_mask |= BIT(18);
		break;
	case SSPP_RGB0:
		ctx->pending_flush_mask |= BIT(3);
		break;
	case SSPP_RGB1:
		ctx->pending_flush_mask |= BIT(4);
		break;
	case SSPP_RGB2:
		ctx->pending_flush_mask |= BIT(5);
		break;
	case SSPP_RGB3:
		ctx->pending_flush_mask |= BIT(19);
		break;
	case SSPP_DMA0:
		ctx->pending_flush_mask |= BIT(11);
		break;
	case SSPP_DMA1:
		ctx->pending_flush_mask |= BIT(12);
		break;
	case SSPP_DMA2:
		ctx->pending_flush_mask |= BIT(24);
		break;
	case SSPP_DMA3:
		ctx->pending_flush_mask |= BIT(25);
		break;
	case SSPP_DMA4:
		ctx->pending_flush_mask |= BIT(13);
		break;
	case SSPP_DMA5:
		ctx->pending_flush_mask |= BIT(14);
		break;
	case SSPP_CURSOR0:
		ctx->pending_flush_mask |= BIT(22);
		break;
	case SSPP_CURSOR1:
		ctx->pending_flush_mask |= BIT(23);
		break;
	default:
		break;
	}
}

static void dpu_hw_ctl_update_pending_flush_mixer(struct dpu_hw_ctl *ctx,
	enum dpu_lm lm)
{
	switch (lm) {
	case LM_0:
		ctx->pending_flush_mask |= BIT(6);
		break;
	case LM_1:
		ctx->pending_flush_mask |= BIT(7);
		break;
	case LM_2:
		ctx->pending_flush_mask |= BIT(8);
		break;
	case LM_3:
		ctx->pending_flush_mask |= BIT(9);
		break;
	case LM_4:
		ctx->pending_flush_mask |= BIT(10);
		break;
	case LM_5:
		ctx->pending_flush_mask |= BIT(20);
		break;
	default:
		break;
	}

	ctx->pending_flush_mask |= CTL_FLUSH_MASK_CTL;
}

static void dpu_hw_ctl_update_pending_flush_intf(struct dpu_hw_ctl *ctx,
		enum dpu_intf intf)
{
	switch (intf) {
	case INTF_0:
		ctx->pending_flush_mask |= BIT(31);
		break;
	case INTF_1:
		ctx->pending_flush_mask |= BIT(30);
		break;
	case INTF_2:
		ctx->pending_flush_mask |= BIT(29);
		break;
	case INTF_3:
		ctx->pending_flush_mask |= BIT(28);
		break;
	default:
		break;
	}
}

static void dpu_hw_ctl_update_pending_flush_wb(struct dpu_hw_ctl *ctx,
		enum dpu_wb wb)
{
	switch (wb) {
	case WB_0:
	case WB_1:
	case WB_2:
		ctx->pending_flush_mask |= BIT(WB_IDX);
		break;
	default:
		break;
	}
}

static void dpu_hw_ctl_update_pending_flush_wb_v1(struct dpu_hw_ctl *ctx,
		enum dpu_wb wb)
{
	ctx->pending_wb_flush_mask |= BIT(wb - WB_0);
	ctx->pending_flush_mask |= BIT(WB_IDX);
}

static void dpu_hw_ctl_update_pending_flush_intf_v1(struct dpu_hw_ctl *ctx,
		enum dpu_intf intf)
{
	ctx->pending_intf_flush_mask |= BIT(intf - INTF_0);
	ctx->pending_flush_mask |= BIT(INTF_IDX);
}

static void dpu_hw_ctl_update_pending_flush_merge_3d_v1(struct dpu_hw_ctl *ctx,
		enum dpu_merge_3d merge_3d)
{
	ctx->pending_merge_3d_flush_mask |= BIT(merge_3d - MERGE_3D_0);
	ctx->pending_flush_mask |= BIT(MERGE_3D_IDX);
}

static void dpu_hw_ctl_update_pending_flush_dspp(struct dpu_hw_ctl *ctx,
	enum dpu_dspp dspp, u32 dspp_sub_blk)
{
	switch (dspp) {
	case DSPP_0:
		ctx->pending_flush_mask |= BIT(13);
		break;
	case DSPP_1:
		ctx->pending_flush_mask |= BIT(14);
		break;
	case DSPP_2:
		ctx->pending_flush_mask |= BIT(15);
		break;
	case DSPP_3:
		ctx->pending_flush_mask |= BIT(21);
		break;
	default:
		break;
	}
}

static void dpu_hw_ctl_update_pending_flush_dspp_sub_blocks(
	struct dpu_hw_ctl *ctx,	enum dpu_dspp dspp, u32 dspp_sub_blk)
{
	if (dspp >= DSPP_MAX)
		return;

	switch (dspp_sub_blk) {
	case DPU_DSPP_IGC:
		ctx->pending_dspp_flush_mask[dspp - DSPP_0] |= BIT(2);
		break;
	case DPU_DSPP_PCC:
		ctx->pending_dspp_flush_mask[dspp - DSPP_0] |= BIT(4);
		break;
	case DPU_DSPP_GC:
		ctx->pending_dspp_flush_mask[dspp - DSPP_0] |= BIT(5);
		break;
	default:
		return;
	}

	ctx->pending_flush_mask |= BIT(DSPP_IDX);
}

static u32 dpu_hw_ctl_poll_reset_status(struct dpu_hw_ctl *ctx, u32 timeout_us)
{
	struct dpu_hw_blk_reg_map *c = &ctx->hw;
	ktime_t timeout;
	u32 status;

	timeout = ktime_add_us(ktime_get(), timeout_us);

	/*
	 * it takes around 30us to have mdp finish resetting its ctl path
	 * poll every 50us so that reset should be completed at 1st poll
	 */
	do {
		status = DPU_REG_READ(c, CTL_SW_RESET);
		status &= 0x1;
		if (status)
			usleep_range(20, 50);
	} while (status && ktime_compare_safe(ktime_get(), timeout) < 0);

	return status;
}

static int dpu_hw_ctl_reset_control(struct dpu_hw_ctl *ctx)
{
	struct dpu_hw_blk_reg_map *c = &ctx->hw;

	pr_debug("issuing hw ctl reset for ctl:%d\n", ctx->idx);
	DPU_REG_WRITE(c, CTL_SW_RESET, 0x1);
	if (dpu_hw_ctl_poll_reset_status(ctx, DPU_REG_RESET_TIMEOUT_US))
		return -EINVAL;

	return 0;
}

static int dpu_hw_ctl_wait_reset_status(struct dpu_hw_ctl *ctx)
{
	struct dpu_hw_blk_reg_map *c = &ctx->hw;
	u32 status;

	status = DPU_REG_READ(c, CTL_SW_RESET);
	status &= 0x01;
	if (!status)
		return 0;

	pr_debug("hw ctl reset is set for ctl:%d\n", ctx->idx);
	if (dpu_hw_ctl_poll_reset_status(ctx, DPU_REG_RESET_TIMEOUT_US)) {
		pr_err("hw recovery is not complete for ctl:%d\n", ctx->idx);
		return -EINVAL;
	}

	return 0;
}

static void dpu_hw_ctl_clear_all_blendstages(struct dpu_hw_ctl *ctx)
{
	struct dpu_hw_blk_reg_map *c = &ctx->hw;
	int i;

	for (i = 0; i < ctx->mixer_count; i++) {
		enum dpu_lm mixer_id = ctx->mixer_hw_caps[i].id;

		DPU_REG_WRITE(c, CTL_LAYER(mixer_id), 0);
		DPU_REG_WRITE(c, CTL_LAYER_EXT(mixer_id), 0);
		DPU_REG_WRITE(c, CTL_LAYER_EXT2(mixer_id), 0);
		DPU_REG_WRITE(c, CTL_LAYER_EXT3(mixer_id), 0);
	}

	DPU_REG_WRITE(c, CTL_FETCH_PIPE_ACTIVE, 0);
}

struct ctl_blend_config {
	int idx, shift, ext_shift;
};

static const struct ctl_blend_config ctl_blend_config[][2] = {
	[SSPP_NONE] = { { -1 }, { -1 } },
	[SSPP_MAX] =  { { -1 }, { -1 } },
	[SSPP_VIG0] = { { 0, 0,  0  }, { 3, 0 } },
	[SSPP_VIG1] = { { 0, 3,  2  }, { 3, 4 } },
	[SSPP_VIG2] = { { 0, 6,  4  }, { 3, 8 } },
	[SSPP_VIG3] = { { 0, 26, 6  }, { 3, 12 } },
	[SSPP_RGB0] = { { 0, 9,  8  }, { -1 } },
	[SSPP_RGB1] = { { 0, 12, 10 }, { -1 } },
	[SSPP_RGB2] = { { 0, 15, 12 }, { -1 } },
	[SSPP_RGB3] = { { 0, 29, 14 }, { -1 } },
	[SSPP_DMA0] = { { 0, 18, 16 }, { 2, 8 } },
	[SSPP_DMA1] = { { 0, 21, 18 }, { 2, 12 } },
	[SSPP_DMA2] = { { 2, 0      }, { 2, 16 } },
	[SSPP_DMA3] = { { 2, 4      }, { 2, 20 } },
	[SSPP_DMA4] = { { 4, 0      }, { 4, 8 } },
	[SSPP_DMA5] = { { 4, 4      }, { 4, 12 } },
	[SSPP_CURSOR0] =  { { 1, 20 }, { -1 } },
	[SSPP_CURSOR1] =  { { 1, 26 }, { -1 } },
};

static void dpu_hw_ctl_setup_blendstage(struct dpu_hw_ctl *ctx,
	enum dpu_lm lm, struct dpu_hw_stage_cfg *stage_cfg)
{
	struct dpu_hw_blk_reg_map *c = &ctx->hw;
	u32 mix, ext, mix_ext;
	u32 mixercfg[5] = { 0 };
	int i, j;
	int stages;
	int pipes_per_stage;

	stages = _mixer_stages(ctx->mixer_hw_caps, ctx->mixer_count, lm);
	if (stages < 0)
		return;

	if (test_bit(DPU_MIXER_SOURCESPLIT,
		&ctx->mixer_hw_caps->features))
		pipes_per_stage = PIPES_PER_STAGE;
	else
		pipes_per_stage = 1;

	mixercfg[0] = CTL_MIXER_BORDER_OUT; /* always set BORDER_OUT */

	if (!stage_cfg)
		goto exit;

	for (i = 0; i <= stages; i++) {
		/* overflow to ext register if 'i + 1 > 7' */
		mix = (i + 1) & 0x7;
		ext = i >= 7;
		mix_ext = (i + 1) & 0xf;

		for (j = 0 ; j < pipes_per_stage; j++) {
			enum dpu_sspp_multirect_index rect_index =
				stage_cfg->multirect_index[i][j];
			enum dpu_sspp pipe = stage_cfg->stage[i][j];
			const struct ctl_blend_config *cfg =
				&ctl_blend_config[pipe][rect_index == DPU_SSPP_RECT_1];

			/*
			 * CTL_LAYER has 3-bit field (and extra bits in EXT register),
			 * all EXT registers has 4-bit fields.
			 */
			if (cfg->idx == -1) {
				continue;
			} else if (cfg->idx == 0) {
				mixercfg[0] |= mix << cfg->shift;
				mixercfg[1] |= ext << cfg->ext_shift;
			} else {
				mixercfg[cfg->idx] |= mix_ext << cfg->shift;
			}
		}
	}

exit:
	DPU_REG_WRITE(c, CTL_LAYER(lm), mixercfg[0]);
	DPU_REG_WRITE(c, CTL_LAYER_EXT(lm), mixercfg[1]);
	DPU_REG_WRITE(c, CTL_LAYER_EXT2(lm), mixercfg[2]);
	DPU_REG_WRITE(c, CTL_LAYER_EXT3(lm), mixercfg[3]);
	if ((test_bit(DPU_CTL_HAS_LAYER_EXT4, &ctx->caps->features)))
		DPU_REG_WRITE(c, CTL_LAYER_EXT4(lm), mixercfg[4]);
}


static void dpu_hw_ctl_intf_cfg_v1(struct dpu_hw_ctl *ctx,
		struct dpu_hw_intf_cfg *cfg)
{
	struct dpu_hw_blk_reg_map *c = &ctx->hw;
	u32 intf_active = 0;
	u32 wb_active = 0;
	u32 mode_sel = 0;

	/* CTL_TOP[31:28] carries group_id to collate CTL paths
	 * per VM. Explicitly disable it until VM support is
	 * added in SW. Power on reset value is not disable.
	 */
	if ((test_bit(DPU_CTL_VM_CFG, &ctx->caps->features)))
		mode_sel = CTL_DEFAULT_GROUP_ID  << 28;

	if (cfg->dsc)
		DPU_REG_WRITE(&ctx->hw, CTL_DSC_FLUSH, cfg->dsc);

	if (cfg->intf_mode_sel == DPU_CTL_MODE_SEL_CMD)
		mode_sel |= BIT(17);

	intf_active = DPU_REG_READ(c, CTL_INTF_ACTIVE);
	wb_active = DPU_REG_READ(c, CTL_WB_ACTIVE);

	if (cfg->intf)
		intf_active |= BIT(cfg->intf - INTF_0);

	if (cfg->wb)
		wb_active |= BIT(cfg->wb - WB_0);

	DPU_REG_WRITE(c, CTL_TOP, mode_sel);
	DPU_REG_WRITE(c, CTL_INTF_ACTIVE, intf_active);
	DPU_REG_WRITE(c, CTL_WB_ACTIVE, wb_active);

	if (cfg->merge_3d)
		DPU_REG_WRITE(c, CTL_MERGE_3D_ACTIVE,
			      BIT(cfg->merge_3d - MERGE_3D_0));
	if (cfg->dsc) {
		DPU_REG_WRITE(&ctx->hw, CTL_FLUSH, BIT(DSC_IDX));
		DPU_REG_WRITE(c, CTL_DSC_ACTIVE, cfg->dsc);
	}
}

static void dpu_hw_ctl_intf_cfg(struct dpu_hw_ctl *ctx,
		struct dpu_hw_intf_cfg *cfg)
{
	struct dpu_hw_blk_reg_map *c = &ctx->hw;
	u32 intf_cfg = 0;

	intf_cfg |= (cfg->intf & 0xF) << 4;

	if (cfg->mode_3d) {
		intf_cfg |= BIT(19);
		intf_cfg |= (cfg->mode_3d - 0x1) << 20;
	}

	if (cfg->wb)
		intf_cfg |= (cfg->wb & 0x3) + 2;

	switch (cfg->intf_mode_sel) {
	case DPU_CTL_MODE_SEL_VID:
		intf_cfg &= ~BIT(17);
		intf_cfg &= ~(0x3 << 15);
		break;
	case DPU_CTL_MODE_SEL_CMD:
		intf_cfg |= BIT(17);
		intf_cfg |= ((cfg->stream_sel & 0x3) << 15);
		break;
	default:
		pr_err("unknown interface type %d\n", cfg->intf_mode_sel);
		return;
	}

	DPU_REG_WRITE(c, CTL_TOP, intf_cfg);
}

static void dpu_hw_ctl_reset_intf_cfg_v1(struct dpu_hw_ctl *ctx,
		struct dpu_hw_intf_cfg *cfg)
{
	struct dpu_hw_blk_reg_map *c = &ctx->hw;
	u32 intf_active = 0;
	u32 wb_active = 0;
	u32 merge3d_active = 0;

	/*
	 * This API resets each portion of the CTL path namely,
	 * clearing the sspps staged on the lm, merge_3d block,
	 * interfaces , writeback etc to ensure clean teardown of the pipeline.
	 * This will be used for writeback to begin with to have a
	 * proper teardown of the writeback session but upon further
	 * validation, this can be extended to all interfaces.
	 */
	if (cfg->merge_3d) {
		merge3d_active = DPU_REG_READ(c, CTL_MERGE_3D_ACTIVE);
		merge3d_active &= ~BIT(cfg->merge_3d - MERGE_3D_0);
		DPU_REG_WRITE(c, CTL_MERGE_3D_ACTIVE,
				merge3d_active);
	}

	dpu_hw_ctl_clear_all_blendstages(ctx);

	if (cfg->intf) {
		intf_active = DPU_REG_READ(c, CTL_INTF_ACTIVE);
		intf_active &= ~BIT(cfg->intf - INTF_0);
		DPU_REG_WRITE(c, CTL_INTF_ACTIVE, intf_active);
	}

	if (cfg->wb) {
		wb_active = DPU_REG_READ(c, CTL_WB_ACTIVE);
		wb_active &= ~BIT(cfg->wb - WB_0);
		DPU_REG_WRITE(c, CTL_WB_ACTIVE, wb_active);
	}
}

static void dpu_hw_ctl_set_fetch_pipe_active(struct dpu_hw_ctl *ctx,
	unsigned long *fetch_active)
{
	int i;
	u32 val = 0;

	if (fetch_active) {
		for (i = 0; i < SSPP_MAX; i++) {
			if (test_bit(i, fetch_active) &&
				fetch_tbl[i] != CTL_INVALID_BIT)
				val |= BIT(fetch_tbl[i]);
		}
	}

	DPU_REG_WRITE(&ctx->hw, CTL_FETCH_PIPE_ACTIVE, val);
}

static void _setup_ctl_ops(struct dpu_hw_ctl_ops *ops,
		unsigned long cap)
{
	if (cap & BIT(DPU_CTL_ACTIVE_CFG)) {
		ops->trigger_flush = dpu_hw_ctl_trigger_flush_v1;
		ops->setup_intf_cfg = dpu_hw_ctl_intf_cfg_v1;
		ops->reset_intf_cfg = dpu_hw_ctl_reset_intf_cfg_v1;
		ops->update_pending_flush_intf =
			dpu_hw_ctl_update_pending_flush_intf_v1;
		ops->update_pending_flush_merge_3d =
			dpu_hw_ctl_update_pending_flush_merge_3d_v1;
		ops->update_pending_flush_wb = dpu_hw_ctl_update_pending_flush_wb_v1;
	} else {
		ops->trigger_flush = dpu_hw_ctl_trigger_flush;
		ops->setup_intf_cfg = dpu_hw_ctl_intf_cfg;
		ops->update_pending_flush_intf =
			dpu_hw_ctl_update_pending_flush_intf;
		ops->update_pending_flush_wb = dpu_hw_ctl_update_pending_flush_wb;
	}
	ops->clear_pending_flush = dpu_hw_ctl_clear_pending_flush;
	ops->update_pending_flush = dpu_hw_ctl_update_pending_flush;
	ops->get_pending_flush = dpu_hw_ctl_get_pending_flush;
	ops->get_flush_register = dpu_hw_ctl_get_flush_register;
	ops->trigger_start = dpu_hw_ctl_trigger_start;
	ops->is_started = dpu_hw_ctl_is_started;
	ops->trigger_pending = dpu_hw_ctl_trigger_pending;
	ops->reset = dpu_hw_ctl_reset_control;
	ops->wait_reset_status = dpu_hw_ctl_wait_reset_status;
	ops->clear_all_blendstages = dpu_hw_ctl_clear_all_blendstages;
	ops->setup_blendstage = dpu_hw_ctl_setup_blendstage;
	ops->update_pending_flush_sspp = dpu_hw_ctl_update_pending_flush_sspp;
	ops->update_pending_flush_mixer = dpu_hw_ctl_update_pending_flush_mixer;
	if (cap & BIT(DPU_CTL_DSPP_SUB_BLOCK_FLUSH))
		ops->update_pending_flush_dspp = dpu_hw_ctl_update_pending_flush_dspp_sub_blocks;
	else
		ops->update_pending_flush_dspp = dpu_hw_ctl_update_pending_flush_dspp;

	if (cap & BIT(DPU_CTL_FETCH_ACTIVE))
		ops->set_active_pipes = dpu_hw_ctl_set_fetch_pipe_active;
};

struct dpu_hw_ctl *dpu_hw_ctl_init(enum dpu_ctl idx,
		void __iomem *addr,
		const struct dpu_mdss_cfg *m)
{
	struct dpu_hw_ctl *c;
	const struct dpu_ctl_cfg *cfg;

	c = kzalloc(sizeof(*c), GFP_KERNEL);
	if (!c)
		return ERR_PTR(-ENOMEM);

	cfg = _ctl_offset(idx, m, addr, &c->hw);
	if (IS_ERR_OR_NULL(cfg)) {
		kfree(c);
		pr_err("failed to create dpu_hw_ctl %d\n", idx);
		return ERR_PTR(-EINVAL);
	}

	c->caps = cfg;
	_setup_ctl_ops(&c->ops, c->caps->features);
	c->idx = idx;
	c->mixer_count = m->mixer_count;
	c->mixer_hw_caps = m->mixer;

	return c;
}

void dpu_hw_ctl_destroy(struct dpu_hw_ctl *ctx)
{
	kfree(ctx);
}<|MERGE_RESOLUTION|>--- conflicted
+++ resolved
@@ -26,18 +26,11 @@
 #define   CTL_SW_RESET                  0x030
 #define   CTL_LAYER_EXTN_OFFSET         0x40
 #define   CTL_MERGE_3D_ACTIVE           0x0E4
-<<<<<<< HEAD
-=======
 #define   CTL_DSC_ACTIVE                0x0E8
->>>>>>> eb3cdb58
 #define   CTL_WB_ACTIVE                 0x0EC
 #define   CTL_INTF_ACTIVE               0x0F4
 #define   CTL_FETCH_PIPE_ACTIVE         0x0FC
 #define   CTL_MERGE_3D_FLUSH            0x100
-<<<<<<< HEAD
-#define   CTL_DSC_ACTIVE                0x0E8
-=======
->>>>>>> eb3cdb58
 #define   CTL_DSC_FLUSH                0x104
 #define   CTL_WB_FLUSH                  0x108
 #define   CTL_INTF_FLUSH                0x110
@@ -52,10 +45,7 @@
 #define  DSC_IDX        22
 #define  INTF_IDX       31
 #define WB_IDX          16
-<<<<<<< HEAD
-=======
 #define  DSPP_IDX       29  /* From DPU hw rev 7.x.x */
->>>>>>> eb3cdb58
 #define CTL_INVALID_BIT                 0xffff
 #define CTL_DEFAULT_GROUP_ID		0xf
 
@@ -150,11 +140,8 @@
 
 static inline void dpu_hw_ctl_trigger_flush_v1(struct dpu_hw_ctl *ctx)
 {
-<<<<<<< HEAD
-=======
 	int dspp;
 
->>>>>>> eb3cdb58
 	if (ctx->pending_flush_mask & BIT(MERGE_3D_IDX))
 		DPU_REG_WRITE(&ctx->hw, CTL_MERGE_3D_FLUSH,
 				ctx->pending_merge_3d_flush_mask);
@@ -165,8 +152,6 @@
 		DPU_REG_WRITE(&ctx->hw, CTL_WB_FLUSH,
 				ctx->pending_wb_flush_mask);
 
-<<<<<<< HEAD
-=======
 	if (ctx->pending_flush_mask & BIT(DSPP_IDX))
 		for (dspp = DSPP_0; dspp < DSPP_MAX; dspp++) {
 			if (ctx->pending_dspp_flush_mask[dspp - DSPP_0])
@@ -174,7 +159,6 @@
 				CTL_DSPP_n_FLUSH(dspp - DSPP_0),
 				ctx->pending_dspp_flush_mask[dspp - DSPP_0]);
 		}
->>>>>>> eb3cdb58
 	DPU_REG_WRITE(&ctx->hw, CTL_FLUSH, ctx->pending_flush_mask);
 }
 
