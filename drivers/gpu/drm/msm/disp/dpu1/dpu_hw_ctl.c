--- conflicted
+++ resolved
@@ -112,10 +112,7 @@
 	ctx->pending_wb_flush_mask = 0;
 	ctx->pending_merge_3d_flush_mask = 0;
 	ctx->pending_dsc_flush_mask = 0;
-<<<<<<< HEAD
-=======
 	ctx->pending_cdm_flush_mask = 0;
->>>>>>> 2d5404ca
 
 	memset(ctx->pending_dspp_flush_mask, 0,
 		sizeof(ctx->pending_dspp_flush_mask));
@@ -156,24 +153,18 @@
 				ctx->pending_dspp_flush_mask[dspp - DSPP_0]);
 		}
 
-<<<<<<< HEAD
-=======
 	if (ctx->pending_flush_mask & BIT(PERIPH_IDX))
 		DPU_REG_WRITE(&ctx->hw, CTL_PERIPH_FLUSH,
 			      ctx->pending_periph_flush_mask);
 
->>>>>>> 2d5404ca
 	if (ctx->pending_flush_mask & BIT(DSC_IDX))
 		DPU_REG_WRITE(&ctx->hw, CTL_DSC_FLUSH,
 			      ctx->pending_dsc_flush_mask);
 
-<<<<<<< HEAD
-=======
 	if (ctx->pending_flush_mask & BIT(CDM_IDX))
 		DPU_REG_WRITE(&ctx->hw, CTL_CDM_FLUSH,
 			      ctx->pending_cdm_flush_mask);
 
->>>>>>> 2d5404ca
 	DPU_REG_WRITE(&ctx->hw, CTL_FLUSH, ctx->pending_flush_mask);
 }
 
@@ -347,15 +338,12 @@
 	ctx->pending_flush_mask |= BIT(DSC_IDX);
 }
 
-<<<<<<< HEAD
-=======
 static void dpu_hw_ctl_update_pending_flush_cdm_v1(struct dpu_hw_ctl *ctx, enum dpu_cdm cdm_num)
 {
 	ctx->pending_cdm_flush_mask |= BIT(cdm_num - CDM_0);
 	ctx->pending_flush_mask |= BIT(CDM_IDX);
 }
 
->>>>>>> 2d5404ca
 static void dpu_hw_ctl_update_pending_flush_dspp(struct dpu_hw_ctl *ctx,
 	enum dpu_dspp dspp, u32 dspp_sub_blk)
 {
@@ -593,11 +581,8 @@
 		DPU_REG_WRITE(c, CTL_MERGE_3D_ACTIVE,
 			      BIT(cfg->merge_3d - MERGE_3D_0));
 
-<<<<<<< HEAD
-=======
 	if (cfg->cdm)
 		DPU_REG_WRITE(c, CTL_CDM_ACTIVE, cfg->cdm);
->>>>>>> 2d5404ca
 }
 
 static void dpu_hw_ctl_intf_cfg(struct dpu_hw_ctl *ctx,
@@ -641,10 +626,7 @@
 	u32 wb_active = 0;
 	u32 merge3d_active = 0;
 	u32 dsc_active;
-<<<<<<< HEAD
-=======
 	u32 cdm_active;
->>>>>>> 2d5404ca
 
 	/*
 	 * This API resets each portion of the CTL path namely,
@@ -680,15 +662,12 @@
 		dsc_active &= ~cfg->dsc;
 		DPU_REG_WRITE(c, CTL_DSC_ACTIVE, dsc_active);
 	}
-<<<<<<< HEAD
-=======
 
 	if (cfg->cdm) {
 		cdm_active = DPU_REG_READ(c, CTL_CDM_ACTIVE);
 		cdm_active &= ~cfg->cdm;
 		DPU_REG_WRITE(c, CTL_CDM_ACTIVE, cdm_active);
 	}
->>>>>>> 2d5404ca
 }
 
 static void dpu_hw_ctl_set_fetch_pipe_active(struct dpu_hw_ctl *ctx,
@@ -726,10 +705,7 @@
 		ops->update_pending_flush_wb = dpu_hw_ctl_update_pending_flush_wb_v1;
 		ops->update_pending_flush_dsc =
 			dpu_hw_ctl_update_pending_flush_dsc_v1;
-<<<<<<< HEAD
-=======
 		ops->update_pending_flush_cdm = dpu_hw_ctl_update_pending_flush_cdm_v1;
->>>>>>> 2d5404ca
 	} else {
 		ops->trigger_flush = dpu_hw_ctl_trigger_flush;
 		ops->setup_intf_cfg = dpu_hw_ctl_intf_cfg;
@@ -760,18 +736,11 @@
 		ops->set_active_pipes = dpu_hw_ctl_set_fetch_pipe_active;
 };
 
-<<<<<<< HEAD
-struct dpu_hw_ctl *dpu_hw_ctl_init(const struct dpu_ctl_cfg *cfg,
-		void __iomem *addr,
-		u32 mixer_count,
-		const struct dpu_lm_cfg *mixer)
-=======
 struct dpu_hw_ctl *dpu_hw_ctl_init(struct drm_device *dev,
 				   const struct dpu_ctl_cfg *cfg,
 				   void __iomem *addr,
 				   u32 mixer_count,
 				   const struct dpu_lm_cfg *mixer)
->>>>>>> 2d5404ca
 {
 	struct dpu_hw_ctl *c;
 
