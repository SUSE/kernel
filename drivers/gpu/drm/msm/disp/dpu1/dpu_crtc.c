// SPDX-License-Identifier: GPL-2.0-only
/*
 * Copyright (c) 2014-2018 The Linux Foundation. All rights reserved.
 * Copyright (C) 2013 Red Hat
 * Author: Rob Clark <robdclark@gmail.com>
 */

#define pr_fmt(fmt)	"[drm:%s:%d] " fmt, __func__, __LINE__
#include <linux/sort.h>
#include <linux/debugfs.h>
#include <linux/ktime.h>
#include <linux/bits.h>

#include <drm/drm_atomic.h>
#include <drm/drm_crtc.h>
#include <drm/drm_flip_work.h>
#include <drm/drm_mode.h>
#include <drm/drm_probe_helper.h>
#include <drm/drm_rect.h>
#include <drm/drm_vblank.h>

#include "dpu_kms.h"
#include "dpu_hw_lm.h"
#include "dpu_hw_ctl.h"
#include "dpu_hw_dspp.h"
#include "dpu_crtc.h"
#include "dpu_plane.h"
#include "dpu_encoder.h"
#include "dpu_vbif.h"
#include "dpu_core_perf.h"
#include "dpu_trace.h"

#define DPU_DRM_BLEND_OP_NOT_DEFINED    0
#define DPU_DRM_BLEND_OP_OPAQUE         1
#define DPU_DRM_BLEND_OP_PREMULTIPLIED  2
#define DPU_DRM_BLEND_OP_COVERAGE       3
#define DPU_DRM_BLEND_OP_MAX            4

/* layer mixer index on dpu_crtc */
#define LEFT_MIXER 0
#define RIGHT_MIXER 1

/* timeout in ms waiting for frame done */
#define DPU_CRTC_FRAME_DONE_TIMEOUT_MS	60

#define	CONVERT_S3_15(val) \
	(((((u64)val) & ~BIT_ULL(63)) >> 17) & GENMASK_ULL(17, 0))

static struct dpu_kms *_dpu_crtc_get_kms(struct drm_crtc *crtc)
{
	struct msm_drm_private *priv = crtc->dev->dev_private;

	return to_dpu_kms(priv->kms);
}

static void dpu_crtc_destroy(struct drm_crtc *crtc)
{
	struct dpu_crtc *dpu_crtc = to_dpu_crtc(crtc);

	DPU_DEBUG("\n");

	if (!crtc)
		return;

	drm_crtc_cleanup(crtc);
	kfree(dpu_crtc);
}

static struct drm_encoder *get_encoder_from_crtc(struct drm_crtc *crtc)
{
	struct drm_device *dev = crtc->dev;
	struct drm_encoder *encoder;

	drm_for_each_encoder(encoder, dev)
		if (encoder->crtc == crtc)
			return encoder;

	return NULL;
}

static u32 dpu_crtc_get_vblank_counter(struct drm_crtc *crtc)
{
	struct drm_encoder *encoder;

	encoder = get_encoder_from_crtc(crtc);
	if (!encoder) {
		DRM_ERROR("no encoder found for crtc %d\n", crtc->index);
		return false;
	}

	return dpu_encoder_get_frame_count(encoder);
}

static bool dpu_crtc_get_scanout_position(struct drm_crtc *crtc,
					   bool in_vblank_irq,
					   int *vpos, int *hpos,
					   ktime_t *stime, ktime_t *etime,
					   const struct drm_display_mode *mode)
{
	unsigned int pipe = crtc->index;
	struct drm_encoder *encoder;
	int line, vsw, vbp, vactive_start, vactive_end, vfp_end;

	encoder = get_encoder_from_crtc(crtc);
	if (!encoder) {
		DRM_ERROR("no encoder found for crtc %d\n", pipe);
		return false;
	}

	vsw = mode->crtc_vsync_end - mode->crtc_vsync_start;
	vbp = mode->crtc_vtotal - mode->crtc_vsync_end;

	/*
	 * the line counter is 1 at the start of the VSYNC pulse and VTOTAL at
	 * the end of VFP. Translate the porch values relative to the line
	 * counter positions.
	 */

	vactive_start = vsw + vbp + 1;
	vactive_end = vactive_start + mode->crtc_vdisplay;

	/* last scan line before VSYNC */
	vfp_end = mode->crtc_vtotal;

	if (stime)
		*stime = ktime_get();

	line = dpu_encoder_get_linecount(encoder);

	if (line < vactive_start)
		line -= vactive_start;
	else if (line > vactive_end)
		line = line - vfp_end - vactive_start;
	else
		line -= vactive_start;

	*vpos = line;
	*hpos = 0;

	if (etime)
		*etime = ktime_get();

	return true;
}

static void _dpu_crtc_setup_blend_cfg(struct dpu_crtc_mixer *mixer,
		struct dpu_plane_state *pstate, struct dpu_format *format)
{
	struct dpu_hw_mixer *lm = mixer->hw_lm;
	uint32_t blend_op;

	/* default to opaque blending */
	blend_op = DPU_BLEND_FG_ALPHA_FG_CONST |
		DPU_BLEND_BG_ALPHA_BG_CONST;

	if (format->alpha_enable) {
		/* coverage blending */
		blend_op = DPU_BLEND_FG_ALPHA_FG_PIXEL |
			DPU_BLEND_BG_ALPHA_FG_PIXEL |
			DPU_BLEND_BG_INV_ALPHA;
	}

	lm->ops.setup_blend_config(lm, pstate->stage,
				0xFF, 0, blend_op);

	DPU_DEBUG("format:%p4cc, alpha_en:%u blend_op:0x%x\n",
		  &format->base.pixel_format, format->alpha_enable, blend_op);
}

static void _dpu_crtc_program_lm_output_roi(struct drm_crtc *crtc)
{
	struct dpu_crtc_state *crtc_state;
	int lm_idx, lm_horiz_position;

	crtc_state = to_dpu_crtc_state(crtc->state);

	lm_horiz_position = 0;
	for (lm_idx = 0; lm_idx < crtc_state->num_mixers; lm_idx++) {
		const struct drm_rect *lm_roi = &crtc_state->lm_bounds[lm_idx];
		struct dpu_hw_mixer *hw_lm = crtc_state->mixers[lm_idx].hw_lm;
		struct dpu_hw_mixer_cfg cfg;

		if (!lm_roi || !drm_rect_visible(lm_roi))
			continue;

		cfg.out_width = drm_rect_width(lm_roi);
		cfg.out_height = drm_rect_height(lm_roi);
		cfg.right_mixer = lm_horiz_position++;
		cfg.flags = 0;
		hw_lm->ops.setup_mixer_out(hw_lm, &cfg);
	}
}

static void _dpu_crtc_blend_setup_mixer(struct drm_crtc *crtc,
	struct dpu_crtc *dpu_crtc, struct dpu_crtc_mixer *mixer)
{
	struct drm_plane *plane;
	struct drm_framebuffer *fb;
	struct drm_plane_state *state;
	struct dpu_crtc_state *cstate = to_dpu_crtc_state(crtc->state);
	struct dpu_plane_state *pstate = NULL;
	struct dpu_format *format;
	struct dpu_hw_ctl *ctl = mixer->lm_ctl;
	struct dpu_hw_stage_cfg *stage_cfg = &dpu_crtc->stage_cfg;

	u32 flush_mask;
	uint32_t stage_idx, lm_idx;
	int zpos_cnt[DPU_STAGE_MAX + 1] = { 0 };
	bool bg_alpha_enable = false;
	DECLARE_BITMAP(fetch_active, SSPP_MAX);

	memset(fetch_active, 0, sizeof(fetch_active));
	drm_atomic_crtc_for_each_plane(plane, crtc) {
		state = plane->state;
		if (!state)
			continue;

		pstate = to_dpu_plane_state(state);
		fb = state->fb;

		dpu_plane_get_ctl_flush(plane, ctl, &flush_mask);
		set_bit(dpu_plane_pipe(plane), fetch_active);
		DPU_DEBUG("crtc %d stage:%d - plane %d sspp %d fb %d\n",
				crtc->base.id,
				pstate->stage,
				plane->base.id,
				dpu_plane_pipe(plane) - SSPP_VIG0,
				state->fb ? state->fb->base.id : -1);

		format = to_dpu_format(msm_framebuffer_format(pstate->base.fb));

		if (pstate->stage == DPU_STAGE_BASE && format->alpha_enable)
			bg_alpha_enable = true;

		stage_idx = zpos_cnt[pstate->stage]++;
		stage_cfg->stage[pstate->stage][stage_idx] =
					dpu_plane_pipe(plane);
		stage_cfg->multirect_index[pstate->stage][stage_idx] =
					pstate->multirect_index;

		trace_dpu_crtc_setup_mixer(DRMID(crtc), DRMID(plane),
					   state, pstate, stage_idx,
					   dpu_plane_pipe(plane) - SSPP_VIG0,
					   format->base.pixel_format,
					   fb ? fb->modifier : 0);

		/* blend config update */
		for (lm_idx = 0; lm_idx < cstate->num_mixers; lm_idx++) {
			_dpu_crtc_setup_blend_cfg(mixer + lm_idx,
						pstate, format);

			mixer[lm_idx].flush_mask |= flush_mask;

			if (bg_alpha_enable && !format->alpha_enable)
				mixer[lm_idx].mixer_op_mode = 0;
			else
				mixer[lm_idx].mixer_op_mode |=
						1 << pstate->stage;
		}
	}

	if (ctl->ops.set_active_pipes)
		ctl->ops.set_active_pipes(ctl, fetch_active);

	 _dpu_crtc_program_lm_output_roi(crtc);
}

/**
 * _dpu_crtc_blend_setup - configure crtc mixers
 * @crtc: Pointer to drm crtc structure
 */
static void _dpu_crtc_blend_setup(struct drm_crtc *crtc)
{
	struct dpu_crtc *dpu_crtc = to_dpu_crtc(crtc);
	struct dpu_crtc_state *cstate = to_dpu_crtc_state(crtc->state);
	struct dpu_crtc_mixer *mixer = cstate->mixers;
	struct dpu_hw_ctl *ctl;
	struct dpu_hw_mixer *lm;
	int i;

	DPU_DEBUG("%s\n", dpu_crtc->name);

	for (i = 0; i < cstate->num_mixers; i++) {
		mixer[i].mixer_op_mode = 0;
		mixer[i].flush_mask = 0;
		if (mixer[i].lm_ctl->ops.clear_all_blendstages)
			mixer[i].lm_ctl->ops.clear_all_blendstages(
					mixer[i].lm_ctl);
	}

	/* initialize stage cfg */
	memset(&dpu_crtc->stage_cfg, 0, sizeof(struct dpu_hw_stage_cfg));

	_dpu_crtc_blend_setup_mixer(crtc, dpu_crtc, mixer);

	for (i = 0; i < cstate->num_mixers; i++) {
		ctl = mixer[i].lm_ctl;
		lm = mixer[i].hw_lm;

		lm->ops.setup_alpha_out(lm, mixer[i].mixer_op_mode);

		mixer[i].flush_mask |= ctl->ops.get_bitmask_mixer(ctl,
			mixer[i].hw_lm->idx);

		/* stage config flush mask */
		ctl->ops.update_pending_flush(ctl, mixer[i].flush_mask);

		DPU_DEBUG("lm %d, op_mode 0x%X, ctl %d, flush mask 0x%x\n",
			mixer[i].hw_lm->idx - LM_0,
			mixer[i].mixer_op_mode,
			ctl->idx - CTL_0,
			mixer[i].flush_mask);

		ctl->ops.setup_blendstage(ctl, mixer[i].hw_lm->idx,
			&dpu_crtc->stage_cfg);
	}
}

/**
 *  _dpu_crtc_complete_flip - signal pending page_flip events
 * Any pending vblank events are added to the vblank_event_list
 * so that the next vblank interrupt shall signal them.
 * However PAGE_FLIP events are not handled through the vblank_event_list.
 * This API signals any pending PAGE_FLIP events requested through
 * DRM_IOCTL_MODE_PAGE_FLIP and are cached in the dpu_crtc->event.
 * @crtc: Pointer to drm crtc structure
 */
static void _dpu_crtc_complete_flip(struct drm_crtc *crtc)
{
	struct dpu_crtc *dpu_crtc = to_dpu_crtc(crtc);
	struct drm_device *dev = crtc->dev;
	unsigned long flags;

	spin_lock_irqsave(&dev->event_lock, flags);
	if (dpu_crtc->event) {
		DRM_DEBUG_VBL("%s: send event: %pK\n", dpu_crtc->name,
			      dpu_crtc->event);
		trace_dpu_crtc_complete_flip(DRMID(crtc));
		drm_crtc_send_vblank_event(crtc, dpu_crtc->event);
		dpu_crtc->event = NULL;
	}
	spin_unlock_irqrestore(&dev->event_lock, flags);
}

enum dpu_intf_mode dpu_crtc_get_intf_mode(struct drm_crtc *crtc)
{
	struct drm_encoder *encoder;

	/*
	 * TODO: This function is called from dpu debugfs and as part of atomic
	 * check. When called from debugfs, the crtc->mutex must be held to
	 * read crtc->state. However reading crtc->state from atomic check isn't
	 * allowed (unless you have a good reason, a big comment, and a deep
	 * understanding of how the atomic/modeset locks work (<- and this is
	 * probably not possible)). So we'll keep the WARN_ON here for now, but
	 * really we need to figure out a better way to track our operating mode
	 */
	WARN_ON(!drm_modeset_is_locked(&crtc->mutex));

	/* TODO: Returns the first INTF_MODE, could there be multiple values? */
	drm_for_each_encoder_mask(encoder, crtc->dev, crtc->state->encoder_mask)
		return dpu_encoder_get_intf_mode(encoder);

	return INTF_MODE_NONE;
}

void dpu_crtc_vblank_callback(struct drm_crtc *crtc)
{
	struct dpu_crtc *dpu_crtc = to_dpu_crtc(crtc);

	/* keep statistics on vblank callback - with auto reset via debugfs */
	if (ktime_compare(dpu_crtc->vblank_cb_time, ktime_set(0, 0)) == 0)
		dpu_crtc->vblank_cb_time = ktime_get();
	else
		dpu_crtc->vblank_cb_count++;
	drm_crtc_handle_vblank(crtc);
	trace_dpu_crtc_vblank_cb(DRMID(crtc));
}

static void dpu_crtc_frame_event_work(struct kthread_work *work)
{
	struct dpu_crtc_frame_event *fevent = container_of(work,
			struct dpu_crtc_frame_event, work);
	struct drm_crtc *crtc = fevent->crtc;
	struct dpu_crtc *dpu_crtc = to_dpu_crtc(crtc);
	unsigned long flags;
	bool frame_done = false;

	DPU_ATRACE_BEGIN("crtc_frame_event");

	DRM_DEBUG_KMS("crtc%d event:%u ts:%lld\n", crtc->base.id, fevent->event,
			ktime_to_ns(fevent->ts));

	if (fevent->event & (DPU_ENCODER_FRAME_EVENT_DONE
				| DPU_ENCODER_FRAME_EVENT_ERROR
				| DPU_ENCODER_FRAME_EVENT_PANEL_DEAD)) {

		if (atomic_read(&dpu_crtc->frame_pending) < 1) {
			/* ignore vblank when not pending */
		} else if (atomic_dec_return(&dpu_crtc->frame_pending) == 0) {
			/* release bandwidth and other resources */
			trace_dpu_crtc_frame_event_done(DRMID(crtc),
							fevent->event);
			dpu_core_perf_crtc_release_bw(crtc);
		} else {
			trace_dpu_crtc_frame_event_more_pending(DRMID(crtc),
								fevent->event);
		}

		if (fevent->event & DPU_ENCODER_FRAME_EVENT_DONE)
			dpu_core_perf_crtc_update(crtc, 0, false);

		if (fevent->event & (DPU_ENCODER_FRAME_EVENT_DONE
					| DPU_ENCODER_FRAME_EVENT_ERROR))
			frame_done = true;
	}

	if (fevent->event & DPU_ENCODER_FRAME_EVENT_PANEL_DEAD)
		DPU_ERROR("crtc%d ts:%lld received panel dead event\n",
				crtc->base.id, ktime_to_ns(fevent->ts));

	if (frame_done)
		complete_all(&dpu_crtc->frame_done_comp);

	spin_lock_irqsave(&dpu_crtc->spin_lock, flags);
	list_add_tail(&fevent->list, &dpu_crtc->frame_event_list);
	spin_unlock_irqrestore(&dpu_crtc->spin_lock, flags);
	DPU_ATRACE_END("crtc_frame_event");
}

/*
 * dpu_crtc_frame_event_cb - crtc frame event callback API. CRTC module
 * registers this API to encoder for all frame event callbacks like
 * frame_error, frame_done, idle_timeout, etc. Encoder may call different events
 * from different context - IRQ, user thread, commit_thread, etc. Each event
 * should be carefully reviewed and should be processed in proper task context
 * to avoid schedulin delay or properly manage the irq context's bottom half
 * processing.
 */
static void dpu_crtc_frame_event_cb(void *data, u32 event)
{
	struct drm_crtc *crtc = (struct drm_crtc *)data;
	struct dpu_crtc *dpu_crtc;
	struct msm_drm_private *priv;
	struct dpu_crtc_frame_event *fevent;
	unsigned long flags;
	u32 crtc_id;

	/* Nothing to do on idle event */
	if (event & DPU_ENCODER_FRAME_EVENT_IDLE)
		return;

	dpu_crtc = to_dpu_crtc(crtc);
	priv = crtc->dev->dev_private;
	crtc_id = drm_crtc_index(crtc);

	trace_dpu_crtc_frame_event_cb(DRMID(crtc), event);

	spin_lock_irqsave(&dpu_crtc->spin_lock, flags);
	fevent = list_first_entry_or_null(&dpu_crtc->frame_event_list,
			struct dpu_crtc_frame_event, list);
	if (fevent)
		list_del_init(&fevent->list);
	spin_unlock_irqrestore(&dpu_crtc->spin_lock, flags);

	if (!fevent) {
		DRM_ERROR_RATELIMITED("crtc%d event %d overflow\n", crtc->base.id, event);
		return;
	}

	fevent->event = event;
	fevent->crtc = crtc;
	fevent->ts = ktime_get();
	kthread_queue_work(priv->event_thread[crtc_id].worker, &fevent->work);
}

void dpu_crtc_complete_commit(struct drm_crtc *crtc)
{
	trace_dpu_crtc_complete_commit(DRMID(crtc));
	_dpu_crtc_complete_flip(crtc);
}

static void _dpu_crtc_setup_lm_bounds(struct drm_crtc *crtc,
		struct drm_crtc_state *state)
{
	struct dpu_crtc_state *cstate = to_dpu_crtc_state(state);
	struct drm_display_mode *adj_mode = &state->adjusted_mode;
	u32 crtc_split_width = adj_mode->hdisplay / cstate->num_mixers;
	int i;

	for (i = 0; i < cstate->num_mixers; i++) {
		struct drm_rect *r = &cstate->lm_bounds[i];
		r->x1 = crtc_split_width * i;
		r->y1 = 0;
		r->x2 = r->x1 + crtc_split_width;
		r->y2 = adj_mode->vdisplay;

		trace_dpu_crtc_setup_lm_bounds(DRMID(crtc), i, r);
	}
}

static void _dpu_crtc_get_pcc_coeff(struct drm_crtc_state *state,
		struct dpu_hw_pcc_cfg *cfg)
{
	struct drm_color_ctm *ctm;

	memset(cfg, 0, sizeof(struct dpu_hw_pcc_cfg));

	ctm = (struct drm_color_ctm *)state->ctm->data;

	if (!ctm)
		return;

	cfg->r.r = CONVERT_S3_15(ctm->matrix[0]);
	cfg->g.r = CONVERT_S3_15(ctm->matrix[1]);
	cfg->b.r = CONVERT_S3_15(ctm->matrix[2]);

	cfg->r.g = CONVERT_S3_15(ctm->matrix[3]);
	cfg->g.g = CONVERT_S3_15(ctm->matrix[4]);
	cfg->b.g = CONVERT_S3_15(ctm->matrix[5]);

	cfg->r.b = CONVERT_S3_15(ctm->matrix[6]);
	cfg->g.b = CONVERT_S3_15(ctm->matrix[7]);
	cfg->b.b = CONVERT_S3_15(ctm->matrix[8]);
}

static void _dpu_crtc_setup_cp_blocks(struct drm_crtc *crtc)
{
	struct drm_crtc_state *state = crtc->state;
	struct dpu_crtc_state *cstate = to_dpu_crtc_state(crtc->state);
	struct dpu_crtc_mixer *mixer = cstate->mixers;
	struct dpu_hw_pcc_cfg cfg;
	struct dpu_hw_ctl *ctl;
	struct dpu_hw_dspp *dspp;
	int i;


	if (!state->color_mgmt_changed)
		return;

	for (i = 0; i < cstate->num_mixers; i++) {
		ctl = mixer[i].lm_ctl;
		dspp = mixer[i].hw_dspp;

		if (!dspp || !dspp->ops.setup_pcc)
			continue;

		if (!state->ctm) {
			dspp->ops.setup_pcc(dspp, NULL);
		} else {
			_dpu_crtc_get_pcc_coeff(state, &cfg);
			dspp->ops.setup_pcc(dspp, &cfg);
		}

		mixer[i].flush_mask |= ctl->ops.get_bitmask_dspp(ctl,
			mixer[i].hw_dspp->idx);

		/* stage config flush mask */
		ctl->ops.update_pending_flush(ctl, mixer[i].flush_mask);

		DPU_DEBUG("lm %d, ctl %d, flush mask 0x%x\n",
			mixer[i].hw_lm->idx - DSPP_0,
			ctl->idx - CTL_0,
			mixer[i].flush_mask);
	}
}

static void dpu_crtc_atomic_begin(struct drm_crtc *crtc,
		struct drm_atomic_state *state)
{
	struct dpu_crtc_state *cstate = to_dpu_crtc_state(crtc->state);
	struct drm_encoder *encoder;

	if (!crtc->state->enable) {
		DPU_DEBUG("crtc%d -> enable %d, skip atomic_begin\n",
				crtc->base.id, crtc->state->enable);
		return;
	}

	DPU_DEBUG("crtc%d\n", crtc->base.id);

	_dpu_crtc_setup_lm_bounds(crtc, crtc->state);

	/* encoder will trigger pending mask now */
	drm_for_each_encoder_mask(encoder, crtc->dev, crtc->state->encoder_mask)
		dpu_encoder_trigger_kickoff_pending(encoder);

	/*
	 * If no mixers have been allocated in dpu_crtc_atomic_check(),
	 * it means we are trying to flush a CRTC whose state is disabled:
	 * nothing else needs to be done.
	 */
	if (unlikely(!cstate->num_mixers))
		return;

	_dpu_crtc_blend_setup(crtc);

	_dpu_crtc_setup_cp_blocks(crtc);

	/*
	 * PP_DONE irq is only used by command mode for now.
	 * It is better to request pending before FLUSH and START trigger
	 * to make sure no pp_done irq missed.
	 * This is safe because no pp_done will happen before SW trigger
	 * in command mode.
	 */
}

static void dpu_crtc_atomic_flush(struct drm_crtc *crtc,
		struct drm_atomic_state *state)
{
	struct dpu_crtc *dpu_crtc;
	struct drm_device *dev;
	struct drm_plane *plane;
	struct msm_drm_private *priv;
	unsigned long flags;
	struct dpu_crtc_state *cstate;

	if (!crtc->state->enable) {
		DPU_DEBUG("crtc%d -> enable %d, skip atomic_flush\n",
				crtc->base.id, crtc->state->enable);
		return;
	}

	DPU_DEBUG("crtc%d\n", crtc->base.id);

	dpu_crtc = to_dpu_crtc(crtc);
	cstate = to_dpu_crtc_state(crtc->state);
	dev = crtc->dev;
	priv = dev->dev_private;

	if (crtc->index >= ARRAY_SIZE(priv->event_thread)) {
		DPU_ERROR("invalid crtc index[%d]\n", crtc->index);
		return;
	}

	WARN_ON(dpu_crtc->event);
	spin_lock_irqsave(&dev->event_lock, flags);
	dpu_crtc->event = crtc->state->event;
	crtc->state->event = NULL;
	spin_unlock_irqrestore(&dev->event_lock, flags);

	/*
	 * If no mixers has been allocated in dpu_crtc_atomic_check(),
	 * it means we are trying to flush a CRTC whose state is disabled:
	 * nothing else needs to be done.
	 */
	if (unlikely(!cstate->num_mixers))
		return;

<<<<<<< HEAD
	/*
	 * For planes without commit update, drm framework will not add
	 * those planes to current state since hardware update is not
	 * required. However, if those planes were power collapsed since
	 * last commit cycle, driver has to restore the hardware state
	 * of those planes explicitly here prior to plane flush.
	 */
	drm_atomic_crtc_for_each_plane(plane, crtc)
		dpu_plane_restore(plane, state);

=======
>>>>>>> 6efb943b
	/* update performance setting before crtc kickoff */
	dpu_core_perf_crtc_update(crtc, 1, false);

	/*
	 * Final plane updates: Give each plane a chance to complete all
	 *                      required writes/flushing before crtc's "flush
	 *                      everything" call below.
	 */
	drm_atomic_crtc_for_each_plane(plane, crtc) {
		if (dpu_crtc->smmu_state.transition_error)
			dpu_plane_set_error(plane, true);
		dpu_plane_flush(plane);
	}

	/* Kickoff will be scheduled by outer layer */
}

/**
 * dpu_crtc_destroy_state - state destroy hook
 * @crtc: drm CRTC
 * @state: CRTC state object to release
 */
static void dpu_crtc_destroy_state(struct drm_crtc *crtc,
		struct drm_crtc_state *state)
{
	struct dpu_crtc_state *cstate = to_dpu_crtc_state(state);

	DPU_DEBUG("crtc%d\n", crtc->base.id);

	__drm_atomic_helper_crtc_destroy_state(state);

	kfree(cstate);
}

static int _dpu_crtc_wait_for_frame_done(struct drm_crtc *crtc)
{
	struct dpu_crtc *dpu_crtc = to_dpu_crtc(crtc);
	int ret, rc = 0;

	if (!atomic_read(&dpu_crtc->frame_pending)) {
		DPU_DEBUG("no frames pending\n");
		return 0;
	}

	DPU_ATRACE_BEGIN("frame done completion wait");
	ret = wait_for_completion_timeout(&dpu_crtc->frame_done_comp,
			msecs_to_jiffies(DPU_CRTC_FRAME_DONE_TIMEOUT_MS));
	if (!ret) {
		DRM_ERROR("frame done wait timed out, ret:%d\n", ret);
		rc = -ETIMEDOUT;
	}
	DPU_ATRACE_END("frame done completion wait");

	return rc;
}

void dpu_crtc_commit_kickoff(struct drm_crtc *crtc)
{
	struct drm_encoder *encoder;
	struct dpu_crtc *dpu_crtc = to_dpu_crtc(crtc);
	struct dpu_kms *dpu_kms = _dpu_crtc_get_kms(crtc);
	struct dpu_crtc_state *cstate = to_dpu_crtc_state(crtc->state);

	/*
	 * If no mixers has been allocated in dpu_crtc_atomic_check(),
	 * it means we are trying to start a CRTC whose state is disabled:
	 * nothing else needs to be done.
	 */
	if (unlikely(!cstate->num_mixers))
		return;

	DPU_ATRACE_BEGIN("crtc_commit");

	/*
	 * Encoder will flush/start now, unless it has a tx pending. If so, it
	 * may delay and flush at an irq event (e.g. ppdone)
	 */
	drm_for_each_encoder_mask(encoder, crtc->dev,
				  crtc->state->encoder_mask)
		dpu_encoder_prepare_for_kickoff(encoder);

	if (atomic_inc_return(&dpu_crtc->frame_pending) == 1) {
		/* acquire bandwidth and other resources */
		DPU_DEBUG("crtc%d first commit\n", crtc->base.id);
	} else
		DPU_DEBUG("crtc%d commit\n", crtc->base.id);

	dpu_crtc->play_count++;

	dpu_vbif_clear_errors(dpu_kms);

	drm_for_each_encoder_mask(encoder, crtc->dev, crtc->state->encoder_mask)
		dpu_encoder_kickoff(encoder);

	reinit_completion(&dpu_crtc->frame_done_comp);
	DPU_ATRACE_END("crtc_commit");
}

static void dpu_crtc_reset(struct drm_crtc *crtc)
{
	struct dpu_crtc_state *cstate = kzalloc(sizeof(*cstate), GFP_KERNEL);

	if (crtc->state)
		dpu_crtc_destroy_state(crtc, crtc->state);

	__drm_atomic_helper_crtc_reset(crtc, &cstate->base);
}

/**
 * dpu_crtc_duplicate_state - state duplicate hook
 * @crtc: Pointer to drm crtc structure
 */
static struct drm_crtc_state *dpu_crtc_duplicate_state(struct drm_crtc *crtc)
{
	struct dpu_crtc_state *cstate, *old_cstate = to_dpu_crtc_state(crtc->state);

	cstate = kmemdup(old_cstate, sizeof(*old_cstate), GFP_KERNEL);
	if (!cstate) {
		DPU_ERROR("failed to allocate state\n");
		return NULL;
	}

	/* duplicate base helper */
	__drm_atomic_helper_crtc_duplicate_state(crtc, &cstate->base);

	return &cstate->base;
}

static void dpu_crtc_disable(struct drm_crtc *crtc,
			     struct drm_atomic_state *state)
{
	struct drm_crtc_state *old_crtc_state = drm_atomic_get_old_crtc_state(state,
									      crtc);
	struct dpu_crtc *dpu_crtc = to_dpu_crtc(crtc);
	struct dpu_crtc_state *cstate = to_dpu_crtc_state(crtc->state);
	struct drm_encoder *encoder;
	unsigned long flags;
	bool release_bandwidth = false;

	DRM_DEBUG_KMS("crtc%d\n", crtc->base.id);

	/* Disable/save vblank irq handling */
	drm_crtc_vblank_off(crtc);

	drm_for_each_encoder_mask(encoder, crtc->dev,
				  old_crtc_state->encoder_mask) {
		/* in video mode, we hold an extra bandwidth reference
		 * as we cannot drop bandwidth at frame-done if any
		 * crtc is being used in video mode.
		 */
		if (dpu_encoder_get_intf_mode(encoder) == INTF_MODE_VIDEO)
			release_bandwidth = true;
		dpu_encoder_assign_crtc(encoder, NULL);
	}

	/* wait for frame_event_done completion */
	if (_dpu_crtc_wait_for_frame_done(crtc))
		DPU_ERROR("crtc%d wait for frame done failed;frame_pending%d\n",
				crtc->base.id,
				atomic_read(&dpu_crtc->frame_pending));

	trace_dpu_crtc_disable(DRMID(crtc), false, dpu_crtc);
	dpu_crtc->enabled = false;

	if (atomic_read(&dpu_crtc->frame_pending)) {
		trace_dpu_crtc_disable_frame_pending(DRMID(crtc),
				     atomic_read(&dpu_crtc->frame_pending));
		if (release_bandwidth)
			dpu_core_perf_crtc_release_bw(crtc);
		atomic_set(&dpu_crtc->frame_pending, 0);
	}

	dpu_core_perf_crtc_update(crtc, 0, true);

	drm_for_each_encoder_mask(encoder, crtc->dev, crtc->state->encoder_mask)
		dpu_encoder_register_frame_event_callback(encoder, NULL, NULL);

	memset(cstate->mixers, 0, sizeof(cstate->mixers));
	cstate->num_mixers = 0;

	/* disable clk & bw control until clk & bw properties are set */
	cstate->bw_control = false;
	cstate->bw_split_vote = false;

	if (crtc->state->event && !crtc->state->active) {
		spin_lock_irqsave(&crtc->dev->event_lock, flags);
		drm_crtc_send_vblank_event(crtc, crtc->state->event);
		crtc->state->event = NULL;
		spin_unlock_irqrestore(&crtc->dev->event_lock, flags);
	}

	pm_runtime_put_sync(crtc->dev->dev);
}

static void dpu_crtc_enable(struct drm_crtc *crtc,
		struct drm_atomic_state *state)
{
	struct dpu_crtc *dpu_crtc = to_dpu_crtc(crtc);
	struct drm_encoder *encoder;
	bool request_bandwidth = false;

	pm_runtime_get_sync(crtc->dev->dev);

	DRM_DEBUG_KMS("crtc%d\n", crtc->base.id);

	drm_for_each_encoder_mask(encoder, crtc->dev, crtc->state->encoder_mask) {
		/* in video mode, we hold an extra bandwidth reference
		 * as we cannot drop bandwidth at frame-done if any
		 * crtc is being used in video mode.
		 */
		if (dpu_encoder_get_intf_mode(encoder) == INTF_MODE_VIDEO)
			request_bandwidth = true;
		dpu_encoder_register_frame_event_callback(encoder,
				dpu_crtc_frame_event_cb, (void *)crtc);
	}

	if (request_bandwidth)
		atomic_inc(&_dpu_crtc_get_kms(crtc)->bandwidth_ref);

	trace_dpu_crtc_enable(DRMID(crtc), true, dpu_crtc);
	dpu_crtc->enabled = true;

	drm_for_each_encoder_mask(encoder, crtc->dev, crtc->state->encoder_mask)
		dpu_encoder_assign_crtc(encoder, crtc);

	/* Enable/restore vblank irq handling */
	drm_crtc_vblank_on(crtc);
}

struct plane_state {
	struct dpu_plane_state *dpu_pstate;
	const struct drm_plane_state *drm_pstate;
	int stage;
	u32 pipe_id;
};

static int dpu_crtc_atomic_check(struct drm_crtc *crtc,
		struct drm_atomic_state *state)
{
	struct drm_crtc_state *crtc_state = drm_atomic_get_new_crtc_state(state,
									  crtc);
	struct dpu_crtc *dpu_crtc = to_dpu_crtc(crtc);
	struct dpu_crtc_state *cstate = to_dpu_crtc_state(crtc_state);
	struct plane_state *pstates;

	const struct drm_plane_state *pstate;
	struct drm_plane *plane;
	struct drm_display_mode *mode;

	int cnt = 0, rc = 0, mixer_width = 0, i, z_pos;

	struct dpu_multirect_plane_states multirect_plane[DPU_STAGE_MAX * 2];
	int multirect_count = 0;
	const struct drm_plane_state *pipe_staged[SSPP_MAX];
	int left_zpos_cnt = 0, right_zpos_cnt = 0;
	struct drm_rect crtc_rect = { 0 };

	pstates = kzalloc(sizeof(*pstates) * DPU_STAGE_MAX * 4, GFP_KERNEL);

	if (!crtc_state->enable || !crtc_state->active) {
		DPU_DEBUG("crtc%d -> enable %d, active %d, skip atomic_check\n",
				crtc->base.id, crtc_state->enable,
				crtc_state->active);
		memset(&cstate->new_perf, 0, sizeof(cstate->new_perf));
		goto end;
	}

	mode = &crtc_state->adjusted_mode;
	DPU_DEBUG("%s: check\n", dpu_crtc->name);

	/* force a full mode set if active state changed */
	if (crtc_state->active_changed)
		crtc_state->mode_changed = true;

	memset(pipe_staged, 0, sizeof(pipe_staged));

	if (cstate->num_mixers) {
		mixer_width = mode->hdisplay / cstate->num_mixers;

		_dpu_crtc_setup_lm_bounds(crtc, crtc_state);
	}

	crtc_rect.x2 = mode->hdisplay;
	crtc_rect.y2 = mode->vdisplay;

	 /* get plane state for all drm planes associated with crtc state */
	drm_atomic_crtc_state_for_each_plane_state(plane, pstate, crtc_state) {
		struct drm_rect dst, clip = crtc_rect;

		if (IS_ERR_OR_NULL(pstate)) {
			rc = PTR_ERR(pstate);
			DPU_ERROR("%s: failed to get plane%d state, %d\n",
					dpu_crtc->name, plane->base.id, rc);
			goto end;
		}
		if (cnt >= DPU_STAGE_MAX * 4)
			continue;

		pstates[cnt].dpu_pstate = to_dpu_plane_state(pstate);
		pstates[cnt].drm_pstate = pstate;
		pstates[cnt].stage = pstate->normalized_zpos;
		pstates[cnt].pipe_id = dpu_plane_pipe(plane);

		if (pipe_staged[pstates[cnt].pipe_id]) {
			multirect_plane[multirect_count].r0 =
				pipe_staged[pstates[cnt].pipe_id];
			multirect_plane[multirect_count].r1 = pstate;
			multirect_count++;

			pipe_staged[pstates[cnt].pipe_id] = NULL;
		} else {
			pipe_staged[pstates[cnt].pipe_id] = pstate;
		}

		cnt++;

		dst = drm_plane_state_dest(pstate);
		if (!drm_rect_intersect(&clip, &dst)) {
			DPU_ERROR("invalid vertical/horizontal destination\n");
			DPU_ERROR("display: " DRM_RECT_FMT " plane: "
				  DRM_RECT_FMT "\n", DRM_RECT_ARG(&crtc_rect),
				  DRM_RECT_ARG(&dst));
			rc = -E2BIG;
			goto end;
		}
	}

	for (i = 1; i < SSPP_MAX; i++) {
		if (pipe_staged[i]) {
			dpu_plane_clear_multirect(pipe_staged[i]);

			if (is_dpu_plane_virtual(pipe_staged[i]->plane)) {
				DPU_ERROR(
					"r1 only virt plane:%d not supported\n",
					pipe_staged[i]->plane->base.id);
				rc  = -EINVAL;
				goto end;
			}
		}
	}

	z_pos = -1;
	for (i = 0; i < cnt; i++) {
		/* reset counts at every new blend stage */
		if (pstates[i].stage != z_pos) {
			left_zpos_cnt = 0;
			right_zpos_cnt = 0;
			z_pos = pstates[i].stage;
		}

		/* verify z_pos setting before using it */
		if (z_pos >= DPU_STAGE_MAX - DPU_STAGE_0) {
			DPU_ERROR("> %d plane stages assigned\n",
					DPU_STAGE_MAX - DPU_STAGE_0);
			rc = -EINVAL;
			goto end;
		} else if (pstates[i].drm_pstate->crtc_x < mixer_width) {
			if (left_zpos_cnt == 2) {
				DPU_ERROR("> 2 planes @ stage %d on left\n",
					z_pos);
				rc = -EINVAL;
				goto end;
			}
			left_zpos_cnt++;

		} else {
			if (right_zpos_cnt == 2) {
				DPU_ERROR("> 2 planes @ stage %d on right\n",
					z_pos);
				rc = -EINVAL;
				goto end;
			}
			right_zpos_cnt++;
		}

		pstates[i].dpu_pstate->stage = z_pos + DPU_STAGE_0;
		DPU_DEBUG("%s: zpos %d\n", dpu_crtc->name, z_pos);
	}

	for (i = 0; i < multirect_count; i++) {
		if (dpu_plane_validate_multirect_v2(&multirect_plane[i])) {
			DPU_ERROR(
			"multirect validation failed for planes (%d - %d)\n",
					multirect_plane[i].r0->plane->base.id,
					multirect_plane[i].r1->plane->base.id);
			rc = -EINVAL;
			goto end;
		}
	}

	atomic_inc(&_dpu_crtc_get_kms(crtc)->bandwidth_ref);

	rc = dpu_core_perf_crtc_check(crtc, crtc_state);
	if (rc) {
		DPU_ERROR("crtc%d failed performance check %d\n",
				crtc->base.id, rc);
		goto end;
	}

	/* validate source split:
	 * use pstates sorted by stage to check planes on same stage
	 * we assume that all pipes are in source split so its valid to compare
	 * without taking into account left/right mixer placement
	 */
	for (i = 1; i < cnt; i++) {
		struct plane_state *prv_pstate, *cur_pstate;
		struct drm_rect left_rect, right_rect;
		int32_t left_pid, right_pid;
		int32_t stage;

		prv_pstate = &pstates[i - 1];
		cur_pstate = &pstates[i];
		if (prv_pstate->stage != cur_pstate->stage)
			continue;

		stage = cur_pstate->stage;

		left_pid = prv_pstate->dpu_pstate->base.plane->base.id;
		left_rect = drm_plane_state_dest(prv_pstate->drm_pstate);

		right_pid = cur_pstate->dpu_pstate->base.plane->base.id;
		right_rect = drm_plane_state_dest(cur_pstate->drm_pstate);

		if (right_rect.x1 < left_rect.x1) {
			swap(left_pid, right_pid);
			swap(left_rect, right_rect);
		}

		/**
		 * - planes are enumerated in pipe-priority order such that
		 *   planes with lower drm_id must be left-most in a shared
		 *   blend-stage when using source split.
		 * - planes in source split must be contiguous in width
		 * - planes in source split must have same dest yoff and height
		 */
		if (right_pid < left_pid) {
			DPU_ERROR(
				"invalid src split cfg. priority mismatch. stage: %d left: %d right: %d\n",
				stage, left_pid, right_pid);
			rc = -EINVAL;
			goto end;
		} else if (right_rect.x1 != drm_rect_width(&left_rect)) {
			DPU_ERROR("non-contiguous coordinates for src split. "
				  "stage: %d left: " DRM_RECT_FMT " right: "
				  DRM_RECT_FMT "\n", stage,
				  DRM_RECT_ARG(&left_rect),
				  DRM_RECT_ARG(&right_rect));
			rc = -EINVAL;
			goto end;
		} else if (left_rect.y1 != right_rect.y1 ||
			   drm_rect_height(&left_rect) != drm_rect_height(&right_rect)) {
			DPU_ERROR("source split at stage: %d. invalid "
				  "yoff/height: left: " DRM_RECT_FMT " right: "
				  DRM_RECT_FMT "\n", stage,
				  DRM_RECT_ARG(&left_rect),
				  DRM_RECT_ARG(&right_rect));
			rc = -EINVAL;
			goto end;
		}
	}

end:
	kfree(pstates);
	return rc;
}

int dpu_crtc_vblank(struct drm_crtc *crtc, bool en)
{
	struct dpu_crtc *dpu_crtc = to_dpu_crtc(crtc);
	struct drm_encoder *enc;

	trace_dpu_crtc_vblank(DRMID(&dpu_crtc->base), en, dpu_crtc);

	/*
	 * Normally we would iterate through encoder_mask in crtc state to find
	 * attached encoders. In this case, we might be disabling vblank _after_
	 * encoder_mask has been cleared.
	 *
	 * Instead, we "assign" a crtc to the encoder in enable and clear it in
	 * disable (which is also after encoder_mask is cleared). So instead of
	 * using encoder mask, we'll ask the encoder to toggle itself iff it's
	 * currently assigned to our crtc.
	 *
	 * Note also that this function cannot be called while crtc is disabled
	 * since we use drm_crtc_vblank_on/off. So we don't need to worry
	 * about the assigned crtcs being inconsistent with the current state
	 * (which means no need to worry about modeset locks).
	 */
	list_for_each_entry(enc, &crtc->dev->mode_config.encoder_list, head) {
		trace_dpu_crtc_vblank_enable(DRMID(crtc), DRMID(enc), en,
					     dpu_crtc);

		dpu_encoder_toggle_vblank_for_crtc(enc, crtc, en);
	}

	return 0;
}

#ifdef CONFIG_DEBUG_FS
static int _dpu_debugfs_status_show(struct seq_file *s, void *data)
{
	struct dpu_crtc *dpu_crtc;
	struct dpu_plane_state *pstate = NULL;
	struct dpu_crtc_mixer *m;

	struct drm_crtc *crtc;
	struct drm_plane *plane;
	struct drm_display_mode *mode;
	struct drm_framebuffer *fb;
	struct drm_plane_state *state;
	struct dpu_crtc_state *cstate;

	int i, out_width;

	dpu_crtc = s->private;
	crtc = &dpu_crtc->base;

	drm_modeset_lock_all(crtc->dev);
	cstate = to_dpu_crtc_state(crtc->state);

	mode = &crtc->state->adjusted_mode;
	out_width = mode->hdisplay / cstate->num_mixers;

	seq_printf(s, "crtc:%d width:%d height:%d\n", crtc->base.id,
				mode->hdisplay, mode->vdisplay);

	seq_puts(s, "\n");

	for (i = 0; i < cstate->num_mixers; ++i) {
		m = &cstate->mixers[i];
		seq_printf(s, "\tmixer:%d ctl:%d width:%d height:%d\n",
			m->hw_lm->idx - LM_0, m->lm_ctl->idx - CTL_0,
			out_width, mode->vdisplay);
	}

	seq_puts(s, "\n");

	drm_atomic_crtc_for_each_plane(plane, crtc) {
		pstate = to_dpu_plane_state(plane->state);
		state = plane->state;

		if (!pstate || !state)
			continue;

		seq_printf(s, "\tplane:%u stage:%d\n", plane->base.id,
			pstate->stage);

		if (plane->state->fb) {
			fb = plane->state->fb;

			seq_printf(s, "\tfb:%d image format:%4.4s wxh:%ux%u ",
				fb->base.id, (char *) &fb->format->format,
				fb->width, fb->height);
			for (i = 0; i < ARRAY_SIZE(fb->format->cpp); ++i)
				seq_printf(s, "cpp[%d]:%u ",
						i, fb->format->cpp[i]);
			seq_puts(s, "\n\t");

			seq_printf(s, "modifier:%8llu ", fb->modifier);
			seq_puts(s, "\n");

			seq_puts(s, "\t");
			for (i = 0; i < ARRAY_SIZE(fb->pitches); i++)
				seq_printf(s, "pitches[%d]:%8u ", i,
							fb->pitches[i]);
			seq_puts(s, "\n");

			seq_puts(s, "\t");
			for (i = 0; i < ARRAY_SIZE(fb->offsets); i++)
				seq_printf(s, "offsets[%d]:%8u ", i,
							fb->offsets[i]);
			seq_puts(s, "\n");
		}

		seq_printf(s, "\tsrc_x:%4d src_y:%4d src_w:%4d src_h:%4d\n",
			state->src_x, state->src_y, state->src_w, state->src_h);

		seq_printf(s, "\tdst x:%4d dst_y:%4d dst_w:%4d dst_h:%4d\n",
			state->crtc_x, state->crtc_y, state->crtc_w,
			state->crtc_h);
		seq_printf(s, "\tmultirect: mode: %d index: %d\n",
			pstate->multirect_mode, pstate->multirect_index);

		seq_puts(s, "\n");
	}
	if (dpu_crtc->vblank_cb_count) {
		ktime_t diff = ktime_sub(ktime_get(), dpu_crtc->vblank_cb_time);
		s64 diff_ms = ktime_to_ms(diff);
		s64 fps = diff_ms ? div_s64(
				dpu_crtc->vblank_cb_count * 1000, diff_ms) : 0;

		seq_printf(s,
			"vblank fps:%lld count:%u total:%llums total_framecount:%llu\n",
				fps, dpu_crtc->vblank_cb_count,
				ktime_to_ms(diff), dpu_crtc->play_count);

		/* reset time & count for next measurement */
		dpu_crtc->vblank_cb_count = 0;
		dpu_crtc->vblank_cb_time = ktime_set(0, 0);
	}

	drm_modeset_unlock_all(crtc->dev);

	return 0;
}

DEFINE_SHOW_ATTRIBUTE(_dpu_debugfs_status);

static int dpu_crtc_debugfs_state_show(struct seq_file *s, void *v)
{
	struct drm_crtc *crtc = (struct drm_crtc *) s->private;
	struct dpu_crtc *dpu_crtc = to_dpu_crtc(crtc);

	seq_printf(s, "client type: %d\n", dpu_crtc_get_client_type(crtc));
	seq_printf(s, "intf_mode: %d\n", dpu_crtc_get_intf_mode(crtc));
	seq_printf(s, "core_clk_rate: %llu\n",
			dpu_crtc->cur_perf.core_clk_rate);
	seq_printf(s, "bw_ctl: %llu\n", dpu_crtc->cur_perf.bw_ctl);
	seq_printf(s, "max_per_pipe_ib: %llu\n",
				dpu_crtc->cur_perf.max_per_pipe_ib);

	return 0;
}
DEFINE_SHOW_ATTRIBUTE(dpu_crtc_debugfs_state);

static int _dpu_crtc_init_debugfs(struct drm_crtc *crtc)
{
	struct dpu_crtc *dpu_crtc = to_dpu_crtc(crtc);

	dpu_crtc->debugfs_root = debugfs_create_dir(dpu_crtc->name,
			crtc->dev->primary->debugfs_root);

	debugfs_create_file("status", 0400,
			dpu_crtc->debugfs_root,
			dpu_crtc, &_dpu_debugfs_status_fops);
	debugfs_create_file("state", 0600,
			dpu_crtc->debugfs_root,
			&dpu_crtc->base,
			&dpu_crtc_debugfs_state_fops);

	return 0;
}
#else
static int _dpu_crtc_init_debugfs(struct drm_crtc *crtc)
{
	return 0;
}
#endif /* CONFIG_DEBUG_FS */

static int dpu_crtc_late_register(struct drm_crtc *crtc)
{
	return _dpu_crtc_init_debugfs(crtc);
}

static void dpu_crtc_early_unregister(struct drm_crtc *crtc)
{
	struct dpu_crtc *dpu_crtc = to_dpu_crtc(crtc);

	debugfs_remove_recursive(dpu_crtc->debugfs_root);
}

static const struct drm_crtc_funcs dpu_crtc_funcs = {
	.set_config = drm_atomic_helper_set_config,
	.destroy = dpu_crtc_destroy,
	.page_flip = drm_atomic_helper_page_flip,
	.reset = dpu_crtc_reset,
	.atomic_duplicate_state = dpu_crtc_duplicate_state,
	.atomic_destroy_state = dpu_crtc_destroy_state,
	.late_register = dpu_crtc_late_register,
	.early_unregister = dpu_crtc_early_unregister,
	.enable_vblank  = msm_crtc_enable_vblank,
	.disable_vblank = msm_crtc_disable_vblank,
	.get_vblank_timestamp = drm_crtc_vblank_helper_get_vblank_timestamp,
	.get_vblank_counter = dpu_crtc_get_vblank_counter,
};

static const struct drm_crtc_helper_funcs dpu_crtc_helper_funcs = {
	.atomic_disable = dpu_crtc_disable,
	.atomic_enable = dpu_crtc_enable,
	.atomic_check = dpu_crtc_atomic_check,
	.atomic_begin = dpu_crtc_atomic_begin,
	.atomic_flush = dpu_crtc_atomic_flush,
	.get_scanout_position = dpu_crtc_get_scanout_position,
};

/* initialize crtc */
struct drm_crtc *dpu_crtc_init(struct drm_device *dev, struct drm_plane *plane,
				struct drm_plane *cursor)
{
	struct drm_crtc *crtc = NULL;
	struct dpu_crtc *dpu_crtc = NULL;
	int i;

	dpu_crtc = kzalloc(sizeof(*dpu_crtc), GFP_KERNEL);
	if (!dpu_crtc)
		return ERR_PTR(-ENOMEM);

	crtc = &dpu_crtc->base;
	crtc->dev = dev;

	spin_lock_init(&dpu_crtc->spin_lock);
	atomic_set(&dpu_crtc->frame_pending, 0);

	init_completion(&dpu_crtc->frame_done_comp);

	INIT_LIST_HEAD(&dpu_crtc->frame_event_list);

	for (i = 0; i < ARRAY_SIZE(dpu_crtc->frame_events); i++) {
		INIT_LIST_HEAD(&dpu_crtc->frame_events[i].list);
		list_add(&dpu_crtc->frame_events[i].list,
				&dpu_crtc->frame_event_list);
		kthread_init_work(&dpu_crtc->frame_events[i].work,
				dpu_crtc_frame_event_work);
	}

	drm_crtc_init_with_planes(dev, crtc, plane, cursor, &dpu_crtc_funcs,
				NULL);

	drm_crtc_helper_add(crtc, &dpu_crtc_helper_funcs);

	drm_crtc_enable_color_mgmt(crtc, 0, true, 0);

	/* save user friendly CRTC name for later */
	snprintf(dpu_crtc->name, DPU_CRTC_NAME_SIZE, "crtc%u", crtc->base.id);

	/* initialize event handling */
	spin_lock_init(&dpu_crtc->event_lock);

	DPU_DEBUG("%s: successfully initialized crtc\n", dpu_crtc->name);
	return crtc;
}<|MERGE_RESOLUTION|>--- conflicted
+++ resolved
@@ -648,19 +648,6 @@
 	if (unlikely(!cstate->num_mixers))
 		return;
 
-<<<<<<< HEAD
-	/*
-	 * For planes without commit update, drm framework will not add
-	 * those planes to current state since hardware update is not
-	 * required. However, if those planes were power collapsed since
-	 * last commit cycle, driver has to restore the hardware state
-	 * of those planes explicitly here prior to plane flush.
-	 */
-	drm_atomic_crtc_for_each_plane(plane, crtc)
-		dpu_plane_restore(plane, state);
-
-=======
->>>>>>> 6efb943b
 	/* update performance setting before crtc kickoff */
 	dpu_core_perf_crtc_update(crtc, 1, false);
 
