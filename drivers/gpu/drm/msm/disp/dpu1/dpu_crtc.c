// SPDX-License-Identifier: GPL-2.0-only
/*
 * Copyright (c) 2022-2023 Qualcomm Innovation Center, Inc. All rights reserved.
 * Copyright (c) 2014-2021 The Linux Foundation. All rights reserved.
 * Copyright (C) 2013 Red Hat
 * Author: Rob Clark <robdclark@gmail.com>
 */

#define pr_fmt(fmt)	"[drm:%s:%d] " fmt, __func__, __LINE__
#include <linux/sort.h>
#include <linux/debugfs.h>
#include <linux/ktime.h>
#include <linux/bits.h>

#include <drm/drm_atomic.h>
#include <drm/drm_blend.h>
#include <drm/drm_crtc.h>
#include <drm/drm_flip_work.h>
#include <drm/drm_framebuffer.h>
#include <drm/drm_mode.h>
#include <drm/drm_probe_helper.h>
#include <drm/drm_rect.h>
#include <drm/drm_vblank.h>
#include <drm/drm_self_refresh_helper.h>

#include "dpu_kms.h"
#include "dpu_hw_lm.h"
#include "dpu_hw_ctl.h"
#include "dpu_hw_dspp.h"
#include "dpu_crtc.h"
#include "dpu_plane.h"
#include "dpu_encoder.h"
#include "dpu_vbif.h"
#include "dpu_core_perf.h"
#include "dpu_trace.h"

/* layer mixer index on dpu_crtc */
#define LEFT_MIXER 0
#define RIGHT_MIXER 1

/* timeout in ms waiting for frame done */
#define DPU_CRTC_FRAME_DONE_TIMEOUT_MS	60

#define	CONVERT_S3_15(val) \
	(((((u64)val) & ~BIT_ULL(63)) >> 17) & GENMASK_ULL(17, 0))

static struct dpu_kms *_dpu_crtc_get_kms(struct drm_crtc *crtc)
{
	struct msm_drm_private *priv = crtc->dev->dev_private;

	return to_dpu_kms(priv->kms);
}

static struct drm_encoder *get_encoder_from_crtc(struct drm_crtc *crtc)
{
	struct drm_device *dev = crtc->dev;
	struct drm_encoder *encoder;

	drm_for_each_encoder(encoder, dev)
		if (encoder->crtc == crtc)
			return encoder;

	return NULL;
}

static enum dpu_crtc_crc_source dpu_crtc_parse_crc_source(const char *src_name)
{
	if (!src_name ||
	    !strcmp(src_name, "none"))
		return DPU_CRTC_CRC_SOURCE_NONE;
	if (!strcmp(src_name, "auto") ||
	    !strcmp(src_name, "lm"))
		return DPU_CRTC_CRC_SOURCE_LAYER_MIXER;
	if (!strcmp(src_name, "encoder"))
		return DPU_CRTC_CRC_SOURCE_ENCODER;

	return DPU_CRTC_CRC_SOURCE_INVALID;
}

static int dpu_crtc_verify_crc_source(struct drm_crtc *crtc,
		const char *src_name, size_t *values_cnt)
{
	enum dpu_crtc_crc_source source = dpu_crtc_parse_crc_source(src_name);
	struct dpu_crtc_state *crtc_state = to_dpu_crtc_state(crtc->state);

	if (source < 0) {
		DRM_DEBUG_DRIVER("Invalid source %s for CRTC%d\n", src_name, crtc->index);
		return -EINVAL;
	}

	if (source == DPU_CRTC_CRC_SOURCE_LAYER_MIXER) {
		*values_cnt = crtc_state->num_mixers;
	} else if (source == DPU_CRTC_CRC_SOURCE_ENCODER) {
		struct drm_encoder *drm_enc;

		*values_cnt = 0;

		drm_for_each_encoder_mask(drm_enc, crtc->dev, crtc->state->encoder_mask)
			*values_cnt += dpu_encoder_get_crc_values_cnt(drm_enc);
	}

	return 0;
}

static void dpu_crtc_setup_lm_misr(struct dpu_crtc_state *crtc_state)
{
	struct dpu_crtc_mixer *m;
	int i;

	for (i = 0; i < crtc_state->num_mixers; ++i) {
		m = &crtc_state->mixers[i];

		if (!m->hw_lm || !m->hw_lm->ops.setup_misr)
			continue;

		/* Calculate MISR over 1 frame */
		m->hw_lm->ops.setup_misr(m->hw_lm);
	}
}

static void dpu_crtc_setup_encoder_misr(struct drm_crtc *crtc)
{
	struct drm_encoder *drm_enc;

	drm_for_each_encoder_mask(drm_enc, crtc->dev, crtc->state->encoder_mask)
		dpu_encoder_setup_misr(drm_enc);
}

static int dpu_crtc_set_crc_source(struct drm_crtc *crtc, const char *src_name)
{
	enum dpu_crtc_crc_source source = dpu_crtc_parse_crc_source(src_name);
	enum dpu_crtc_crc_source current_source;
	struct dpu_crtc_state *crtc_state;
	struct drm_device *drm_dev = crtc->dev;

	bool was_enabled;
	bool enable = false;
	int ret = 0;

	if (source < 0) {
		DRM_DEBUG_DRIVER("Invalid CRC source %s for CRTC%d\n", src_name, crtc->index);
		return -EINVAL;
	}

	ret = drm_modeset_lock(&crtc->mutex, NULL);

	if (ret)
		return ret;

	enable = (source != DPU_CRTC_CRC_SOURCE_NONE);
	crtc_state = to_dpu_crtc_state(crtc->state);

	spin_lock_irq(&drm_dev->event_lock);
	current_source = crtc_state->crc_source;
	spin_unlock_irq(&drm_dev->event_lock);

	was_enabled = (current_source != DPU_CRTC_CRC_SOURCE_NONE);

	if (!was_enabled && enable) {
		ret = drm_crtc_vblank_get(crtc);

		if (ret)
			goto cleanup;

	} else if (was_enabled && !enable) {
		drm_crtc_vblank_put(crtc);
	}

	spin_lock_irq(&drm_dev->event_lock);
	crtc_state->crc_source = source;
	spin_unlock_irq(&drm_dev->event_lock);

	crtc_state->crc_frame_skip_count = 0;

	if (source == DPU_CRTC_CRC_SOURCE_LAYER_MIXER)
		dpu_crtc_setup_lm_misr(crtc_state);
	else if (source == DPU_CRTC_CRC_SOURCE_ENCODER)
		dpu_crtc_setup_encoder_misr(crtc);
	else
		ret = -EINVAL;

cleanup:
	drm_modeset_unlock(&crtc->mutex);

	return ret;
}

static u32 dpu_crtc_get_vblank_counter(struct drm_crtc *crtc)
{
	struct drm_encoder *encoder = get_encoder_from_crtc(crtc);
	if (!encoder) {
		DRM_ERROR("no encoder found for crtc %d\n", crtc->index);
		return 0;
	}

	return dpu_encoder_get_vsync_count(encoder);
}

static int dpu_crtc_get_lm_crc(struct drm_crtc *crtc,
		struct dpu_crtc_state *crtc_state)
{
	struct dpu_crtc_mixer *m;
	u32 crcs[CRTC_DUAL_MIXERS];

	int rc = 0;
	int i;

	BUILD_BUG_ON(ARRAY_SIZE(crcs) != ARRAY_SIZE(crtc_state->mixers));

	for (i = 0; i < crtc_state->num_mixers; ++i) {

		m = &crtc_state->mixers[i];

		if (!m->hw_lm || !m->hw_lm->ops.collect_misr)
			continue;

		rc = m->hw_lm->ops.collect_misr(m->hw_lm, &crcs[i]);

		if (rc) {
			if (rc != -ENODATA)
				DRM_DEBUG_DRIVER("MISR read failed\n");
			return rc;
		}
	}

	return drm_crtc_add_crc_entry(crtc, true,
			drm_crtc_accurate_vblank_count(crtc), crcs);
}

static int dpu_crtc_get_encoder_crc(struct drm_crtc *crtc)
{
	struct drm_encoder *drm_enc;
	int rc, pos = 0;
	u32 crcs[INTF_MAX];

	drm_for_each_encoder_mask(drm_enc, crtc->dev, crtc->state->encoder_mask) {
		rc = dpu_encoder_get_crc(drm_enc, crcs, pos);
		if (rc < 0) {
			if (rc != -ENODATA)
				DRM_DEBUG_DRIVER("MISR read failed\n");

			return rc;
		}

		pos += rc;
	}

	return drm_crtc_add_crc_entry(crtc, true,
			drm_crtc_accurate_vblank_count(crtc), crcs);
}

static int dpu_crtc_get_crc(struct drm_crtc *crtc)
{
	struct dpu_crtc_state *crtc_state = to_dpu_crtc_state(crtc->state);

	/* Skip first 2 frames in case of "uncooked" CRCs */
	if (crtc_state->crc_frame_skip_count < 2) {
		crtc_state->crc_frame_skip_count++;
		return 0;
	}

	if (crtc_state->crc_source == DPU_CRTC_CRC_SOURCE_LAYER_MIXER)
		return dpu_crtc_get_lm_crc(crtc, crtc_state);
	else if (crtc_state->crc_source == DPU_CRTC_CRC_SOURCE_ENCODER)
		return dpu_crtc_get_encoder_crc(crtc);

	return -EINVAL;
}

static bool dpu_crtc_get_scanout_position(struct drm_crtc *crtc,
					   bool in_vblank_irq,
					   int *vpos, int *hpos,
					   ktime_t *stime, ktime_t *etime,
					   const struct drm_display_mode *mode)
{
	unsigned int pipe = crtc->index;
	struct drm_encoder *encoder;
	int line, vsw, vbp, vactive_start, vactive_end, vfp_end;

	encoder = get_encoder_from_crtc(crtc);
	if (!encoder) {
		DRM_ERROR("no encoder found for crtc %d\n", pipe);
		return false;
	}

	vsw = mode->crtc_vsync_end - mode->crtc_vsync_start;
	vbp = mode->crtc_vtotal - mode->crtc_vsync_end;

	/*
	 * the line counter is 1 at the start of the VSYNC pulse and VTOTAL at
	 * the end of VFP. Translate the porch values relative to the line
	 * counter positions.
	 */

	vactive_start = vsw + vbp + 1;
	vactive_end = vactive_start + mode->crtc_vdisplay;

	/* last scan line before VSYNC */
	vfp_end = mode->crtc_vtotal;

	if (stime)
		*stime = ktime_get();

	line = dpu_encoder_get_linecount(encoder);

	if (line < vactive_start)
		line -= vactive_start;
	else if (line > vactive_end)
		line = line - vfp_end - vactive_start;
	else
		line -= vactive_start;

	*vpos = line;
	*hpos = 0;

	if (etime)
		*etime = ktime_get();

	return true;
}

static void _dpu_crtc_setup_blend_cfg(struct dpu_crtc_mixer *mixer,
		struct dpu_plane_state *pstate, const struct msm_format *format)
{
	struct dpu_hw_mixer *lm = mixer->hw_lm;
	uint32_t blend_op;
	uint32_t fg_alpha, bg_alpha;

	fg_alpha = pstate->base.alpha >> 8;
	bg_alpha = 0xff - fg_alpha;

	/* default to opaque blending */
	if (pstate->base.pixel_blend_mode == DRM_MODE_BLEND_PIXEL_NONE ||
	    !format->alpha_enable) {
		blend_op = DPU_BLEND_FG_ALPHA_FG_CONST |
			DPU_BLEND_BG_ALPHA_BG_CONST;
	} else if (pstate->base.pixel_blend_mode == DRM_MODE_BLEND_PREMULTI) {
		blend_op = DPU_BLEND_FG_ALPHA_FG_CONST |
			DPU_BLEND_BG_ALPHA_FG_PIXEL;
		if (fg_alpha != 0xff) {
			bg_alpha = fg_alpha;
			blend_op |= DPU_BLEND_BG_MOD_ALPHA |
				    DPU_BLEND_BG_INV_MOD_ALPHA;
		} else {
			blend_op |= DPU_BLEND_BG_INV_ALPHA;
		}
	} else {
		/* coverage blending */
		blend_op = DPU_BLEND_FG_ALPHA_FG_PIXEL |
			DPU_BLEND_BG_ALPHA_FG_PIXEL;
		if (fg_alpha != 0xff) {
			bg_alpha = fg_alpha;
			blend_op |= DPU_BLEND_FG_MOD_ALPHA |
				    DPU_BLEND_FG_INV_MOD_ALPHA |
				    DPU_BLEND_BG_MOD_ALPHA |
				    DPU_BLEND_BG_INV_MOD_ALPHA;
		} else {
			blend_op |= DPU_BLEND_BG_INV_ALPHA;
		}
	}

	lm->ops.setup_blend_config(lm, pstate->stage,
				fg_alpha, bg_alpha, blend_op);

	DRM_DEBUG_ATOMIC("format:%p4cc, alpha_en:%u blend_op:0x%x\n",
		  &format->pixel_format, format->alpha_enable, blend_op);
}

static void _dpu_crtc_program_lm_output_roi(struct drm_crtc *crtc)
{
	struct dpu_crtc_state *crtc_state;
	int lm_idx, lm_horiz_position;

	crtc_state = to_dpu_crtc_state(crtc->state);

	lm_horiz_position = 0;
	for (lm_idx = 0; lm_idx < crtc_state->num_mixers; lm_idx++) {
		const struct drm_rect *lm_roi = &crtc_state->lm_bounds[lm_idx];
		struct dpu_hw_mixer *hw_lm = crtc_state->mixers[lm_idx].hw_lm;
		struct dpu_hw_mixer_cfg cfg;

		if (!lm_roi || !drm_rect_visible(lm_roi))
			continue;

		cfg.out_width = drm_rect_width(lm_roi);
		cfg.out_height = drm_rect_height(lm_roi);
		cfg.right_mixer = lm_horiz_position++;
		cfg.flags = 0;
		hw_lm->ops.setup_mixer_out(hw_lm, &cfg);
	}
}

static void _dpu_crtc_blend_setup_pipe(struct drm_crtc *crtc,
				       struct drm_plane *plane,
				       struct dpu_crtc_mixer *mixer,
				       u32 num_mixers,
				       enum dpu_stage stage,
				       const struct msm_format *format,
				       uint64_t modifier,
				       struct dpu_sw_pipe *pipe,
				       unsigned int stage_idx,
				       struct dpu_hw_stage_cfg *stage_cfg
				      )
{
	uint32_t lm_idx;
	enum dpu_sspp sspp_idx;
	struct drm_plane_state *state;

	sspp_idx = pipe->sspp->idx;

	state = plane->state;

	trace_dpu_crtc_setup_mixer(DRMID(crtc), DRMID(plane),
				   state, to_dpu_plane_state(state), stage_idx,
				   format->pixel_format,
				   modifier);

	DRM_DEBUG_ATOMIC("crtc %d stage:%d - plane %d sspp %d fb %d multirect_idx %d\n",
			 crtc->base.id,
			 stage,
			 plane->base.id,
			 sspp_idx - SSPP_NONE,
			 state->fb ? state->fb->base.id : -1,
			 pipe->multirect_index);

	stage_cfg->stage[stage][stage_idx] = sspp_idx;
	stage_cfg->multirect_index[stage][stage_idx] = pipe->multirect_index;

	/* blend config update */
	for (lm_idx = 0; lm_idx < num_mixers; lm_idx++)
		mixer[lm_idx].lm_ctl->ops.update_pending_flush_sspp(mixer[lm_idx].lm_ctl, sspp_idx);
}

static void _dpu_crtc_blend_setup_mixer(struct drm_crtc *crtc,
	struct dpu_crtc *dpu_crtc, struct dpu_crtc_mixer *mixer,
	struct dpu_hw_stage_cfg *stage_cfg)
{
	struct drm_plane *plane;
	struct drm_framebuffer *fb;
	struct drm_plane_state *state;
	struct dpu_crtc_state *cstate = to_dpu_crtc_state(crtc->state);
	struct dpu_plane_state *pstate = NULL;
	const struct msm_format *format;
	struct dpu_hw_ctl *ctl = mixer->lm_ctl;

	uint32_t lm_idx;
	bool bg_alpha_enable = false;
	DECLARE_BITMAP(fetch_active, SSPP_MAX);

	memset(fetch_active, 0, sizeof(fetch_active));
	drm_atomic_crtc_for_each_plane(plane, crtc) {
		state = plane->state;
		if (!state)
			continue;

		if (!state->visible)
			continue;

		pstate = to_dpu_plane_state(state);
		fb = state->fb;

		format = msm_framebuffer_format(pstate->base.fb);

		if (pstate->stage == DPU_STAGE_BASE && format->alpha_enable)
			bg_alpha_enable = true;

		set_bit(pstate->pipe.sspp->idx, fetch_active);
		_dpu_crtc_blend_setup_pipe(crtc, plane,
					   mixer, cstate->num_mixers,
					   pstate->stage,
					   format, fb ? fb->modifier : 0,
					   &pstate->pipe, 0, stage_cfg);

		if (pstate->r_pipe.sspp) {
			set_bit(pstate->r_pipe.sspp->idx, fetch_active);
			_dpu_crtc_blend_setup_pipe(crtc, plane,
						   mixer, cstate->num_mixers,
						   pstate->stage,
						   format, fb ? fb->modifier : 0,
						   &pstate->r_pipe, 1, stage_cfg);
		}

		/* blend config update */
		for (lm_idx = 0; lm_idx < cstate->num_mixers; lm_idx++) {
			_dpu_crtc_setup_blend_cfg(mixer + lm_idx, pstate, format);

			if (bg_alpha_enable && !format->alpha_enable)
				mixer[lm_idx].mixer_op_mode = 0;
			else
				mixer[lm_idx].mixer_op_mode |=
						1 << pstate->stage;
		}
	}

	if (ctl->ops.set_active_pipes)
		ctl->ops.set_active_pipes(ctl, fetch_active);

	_dpu_crtc_program_lm_output_roi(crtc);
}

/**
 * _dpu_crtc_blend_setup - configure crtc mixers
 * @crtc: Pointer to drm crtc structure
 */
static void _dpu_crtc_blend_setup(struct drm_crtc *crtc)
{
	struct dpu_crtc *dpu_crtc = to_dpu_crtc(crtc);
	struct dpu_crtc_state *cstate = to_dpu_crtc_state(crtc->state);
	struct dpu_crtc_mixer *mixer = cstate->mixers;
	struct dpu_hw_ctl *ctl;
	struct dpu_hw_mixer *lm;
	struct dpu_hw_stage_cfg stage_cfg;
	int i;

	DRM_DEBUG_ATOMIC("%s\n", dpu_crtc->name);

	for (i = 0; i < cstate->num_mixers; i++) {
		mixer[i].mixer_op_mode = 0;
		if (mixer[i].lm_ctl->ops.clear_all_blendstages)
			mixer[i].lm_ctl->ops.clear_all_blendstages(
					mixer[i].lm_ctl);
	}

	/* initialize stage cfg */
	memset(&stage_cfg, 0, sizeof(struct dpu_hw_stage_cfg));

	_dpu_crtc_blend_setup_mixer(crtc, dpu_crtc, mixer, &stage_cfg);

	for (i = 0; i < cstate->num_mixers; i++) {
		ctl = mixer[i].lm_ctl;
		lm = mixer[i].hw_lm;

		lm->ops.setup_alpha_out(lm, mixer[i].mixer_op_mode);

		/* stage config flush mask */
		ctl->ops.update_pending_flush_mixer(ctl,
			mixer[i].hw_lm->idx);

		DRM_DEBUG_ATOMIC("lm %d, op_mode 0x%X, ctl %d\n",
			mixer[i].hw_lm->idx - LM_0,
			mixer[i].mixer_op_mode,
			ctl->idx - CTL_0);

		ctl->ops.setup_blendstage(ctl, mixer[i].hw_lm->idx,
			&stage_cfg);
	}
}

/**
 *  _dpu_crtc_complete_flip - signal pending page_flip events
 * Any pending vblank events are added to the vblank_event_list
 * so that the next vblank interrupt shall signal them.
 * However PAGE_FLIP events are not handled through the vblank_event_list.
 * This API signals any pending PAGE_FLIP events requested through
 * DRM_IOCTL_MODE_PAGE_FLIP and are cached in the dpu_crtc->event.
 * @crtc: Pointer to drm crtc structure
 */
static void _dpu_crtc_complete_flip(struct drm_crtc *crtc)
{
	struct dpu_crtc *dpu_crtc = to_dpu_crtc(crtc);
	struct drm_device *dev = crtc->dev;
	unsigned long flags;

	spin_lock_irqsave(&dev->event_lock, flags);
	if (dpu_crtc->event) {
		DRM_DEBUG_VBL("%s: send event: %pK\n", dpu_crtc->name,
			      dpu_crtc->event);
		trace_dpu_crtc_complete_flip(DRMID(crtc));
		drm_crtc_send_vblank_event(crtc, dpu_crtc->event);
		dpu_crtc->event = NULL;
	}
	spin_unlock_irqrestore(&dev->event_lock, flags);
}

enum dpu_intf_mode dpu_crtc_get_intf_mode(struct drm_crtc *crtc)
{
	struct drm_encoder *encoder;

	/*
	 * TODO: This function is called from dpu debugfs and as part of atomic
	 * check. When called from debugfs, the crtc->mutex must be held to
	 * read crtc->state. However reading crtc->state from atomic check isn't
	 * allowed (unless you have a good reason, a big comment, and a deep
	 * understanding of how the atomic/modeset locks work (<- and this is
	 * probably not possible)). So we'll keep the WARN_ON here for now, but
	 * really we need to figure out a better way to track our operating mode
	 */
	WARN_ON(!drm_modeset_is_locked(&crtc->mutex));

	/* TODO: Returns the first INTF_MODE, could there be multiple values? */
	drm_for_each_encoder_mask(encoder, crtc->dev, crtc->state->encoder_mask)
		return dpu_encoder_get_intf_mode(encoder);

	return INTF_MODE_NONE;
}

void dpu_crtc_vblank_callback(struct drm_crtc *crtc)
{
	struct dpu_crtc *dpu_crtc = to_dpu_crtc(crtc);

	/* keep statistics on vblank callback - with auto reset via debugfs */
	if (ktime_compare(dpu_crtc->vblank_cb_time, ktime_set(0, 0)) == 0)
		dpu_crtc->vblank_cb_time = ktime_get();
	else
		dpu_crtc->vblank_cb_count++;

	dpu_crtc_get_crc(crtc);

	drm_crtc_handle_vblank(crtc);
	trace_dpu_crtc_vblank_cb(DRMID(crtc));
}

static void dpu_crtc_frame_event_work(struct kthread_work *work)
{
	struct dpu_crtc_frame_event *fevent = container_of(work,
			struct dpu_crtc_frame_event, work);
	struct drm_crtc *crtc = fevent->crtc;
	struct dpu_crtc *dpu_crtc = to_dpu_crtc(crtc);
	unsigned long flags;
	bool frame_done = false;

	DPU_ATRACE_BEGIN("crtc_frame_event");

	DRM_DEBUG_ATOMIC("crtc%d event:%u ts:%lld\n", crtc->base.id, fevent->event,
			ktime_to_ns(fevent->ts));

	if (fevent->event & (DPU_ENCODER_FRAME_EVENT_DONE
				| DPU_ENCODER_FRAME_EVENT_ERROR
				| DPU_ENCODER_FRAME_EVENT_PANEL_DEAD)) {

		if (atomic_read(&dpu_crtc->frame_pending) < 1) {
			/* ignore vblank when not pending */
		} else if (atomic_dec_return(&dpu_crtc->frame_pending) == 0) {
			/* release bandwidth and other resources */
			trace_dpu_crtc_frame_event_done(DRMID(crtc),
							fevent->event);
			dpu_core_perf_crtc_release_bw(crtc);
		} else {
			trace_dpu_crtc_frame_event_more_pending(DRMID(crtc),
								fevent->event);
		}

		if (fevent->event & (DPU_ENCODER_FRAME_EVENT_DONE
					| DPU_ENCODER_FRAME_EVENT_ERROR))
			frame_done = true;
	}

	if (fevent->event & DPU_ENCODER_FRAME_EVENT_PANEL_DEAD)
		DPU_ERROR("crtc%d ts:%lld received panel dead event\n",
				crtc->base.id, ktime_to_ns(fevent->ts));

	if (frame_done)
		complete_all(&dpu_crtc->frame_done_comp);

	spin_lock_irqsave(&dpu_crtc->spin_lock, flags);
	list_add_tail(&fevent->list, &dpu_crtc->frame_event_list);
	spin_unlock_irqrestore(&dpu_crtc->spin_lock, flags);
	DPU_ATRACE_END("crtc_frame_event");
}

/**
 * dpu_crtc_frame_event_cb - crtc frame event callback API
 * @crtc: Pointer to crtc
 * @event: Event to process
 *
 * Encoder may call this for different events from different context - IRQ,
 * user thread, commit_thread, etc. Each event should be carefully reviewed and
 * should be processed in proper task context to avoid schedulin delay or
 * properly manage the irq context's bottom half processing.
 */
void dpu_crtc_frame_event_cb(struct drm_crtc *crtc, u32 event)
{
	struct dpu_crtc *dpu_crtc;
	struct msm_drm_private *priv;
	struct dpu_crtc_frame_event *fevent;
	unsigned long flags;
	u32 crtc_id;

	/* Nothing to do on idle event */
	if (event & DPU_ENCODER_FRAME_EVENT_IDLE)
		return;

	dpu_crtc = to_dpu_crtc(crtc);
	priv = crtc->dev->dev_private;
	crtc_id = drm_crtc_index(crtc);

	trace_dpu_crtc_frame_event_cb(DRMID(crtc), event);

	spin_lock_irqsave(&dpu_crtc->spin_lock, flags);
	fevent = list_first_entry_or_null(&dpu_crtc->frame_event_list,
			struct dpu_crtc_frame_event, list);
	if (fevent)
		list_del_init(&fevent->list);
	spin_unlock_irqrestore(&dpu_crtc->spin_lock, flags);

	if (!fevent) {
		DRM_ERROR_RATELIMITED("crtc%d event %d overflow\n", crtc->base.id, event);
		return;
	}

	fevent->event = event;
	fevent->crtc = crtc;
	fevent->ts = ktime_get();
	kthread_queue_work(priv->event_thread[crtc_id].worker, &fevent->work);
}

void dpu_crtc_complete_commit(struct drm_crtc *crtc)
{
	trace_dpu_crtc_complete_commit(DRMID(crtc));
	dpu_core_perf_crtc_update(crtc, 0);
	_dpu_crtc_complete_flip(crtc);
}

static int _dpu_crtc_check_and_setup_lm_bounds(struct drm_crtc *crtc,
		struct drm_crtc_state *state)
{
	struct dpu_crtc_state *cstate = to_dpu_crtc_state(state);
	struct drm_display_mode *adj_mode = &state->adjusted_mode;
	u32 crtc_split_width = adj_mode->hdisplay / cstate->num_mixers;
	struct dpu_kms *dpu_kms = _dpu_crtc_get_kms(crtc);
	int i;

	for (i = 0; i < cstate->num_mixers; i++) {
		struct drm_rect *r = &cstate->lm_bounds[i];
		r->x1 = crtc_split_width * i;
		r->y1 = 0;
		r->x2 = r->x1 + crtc_split_width;
		r->y2 = adj_mode->vdisplay;

		trace_dpu_crtc_setup_lm_bounds(DRMID(crtc), i, r);

		if (drm_rect_width(r) > dpu_kms->catalog->caps->max_mixer_width)
			return -E2BIG;
	}

	return 0;
}

static void _dpu_crtc_get_pcc_coeff(struct drm_crtc_state *state,
		struct dpu_hw_pcc_cfg *cfg)
{
	struct drm_color_ctm *ctm;

	memset(cfg, 0, sizeof(struct dpu_hw_pcc_cfg));

	ctm = (struct drm_color_ctm *)state->ctm->data;

	if (!ctm)
		return;

	cfg->r.r = CONVERT_S3_15(ctm->matrix[0]);
	cfg->g.r = CONVERT_S3_15(ctm->matrix[1]);
	cfg->b.r = CONVERT_S3_15(ctm->matrix[2]);

	cfg->r.g = CONVERT_S3_15(ctm->matrix[3]);
	cfg->g.g = CONVERT_S3_15(ctm->matrix[4]);
	cfg->b.g = CONVERT_S3_15(ctm->matrix[5]);

	cfg->r.b = CONVERT_S3_15(ctm->matrix[6]);
	cfg->g.b = CONVERT_S3_15(ctm->matrix[7]);
	cfg->b.b = CONVERT_S3_15(ctm->matrix[8]);
}

static void _dpu_crtc_setup_cp_blocks(struct drm_crtc *crtc)
{
	struct drm_crtc_state *state = crtc->state;
	struct dpu_crtc_state *cstate = to_dpu_crtc_state(crtc->state);
	struct dpu_crtc_mixer *mixer = cstate->mixers;
	struct dpu_hw_pcc_cfg cfg;
	struct dpu_hw_ctl *ctl;
	struct dpu_hw_dspp *dspp;
	int i;


	if (!state->color_mgmt_changed && !drm_atomic_crtc_needs_modeset(state))
		return;

	for (i = 0; i < cstate->num_mixers; i++) {
		ctl = mixer[i].lm_ctl;
		dspp = mixer[i].hw_dspp;

		if (!dspp || !dspp->ops.setup_pcc)
			continue;

		if (!state->ctm) {
			dspp->ops.setup_pcc(dspp, NULL);
		} else {
			_dpu_crtc_get_pcc_coeff(state, &cfg);
			dspp->ops.setup_pcc(dspp, &cfg);
		}

		/* stage config flush mask */
		ctl->ops.update_pending_flush_dspp(ctl,
			mixer[i].hw_dspp->idx, DPU_DSPP_PCC);
	}
}

static void dpu_crtc_atomic_begin(struct drm_crtc *crtc,
		struct drm_atomic_state *state)
{
	struct dpu_crtc_state *cstate = to_dpu_crtc_state(crtc->state);
	struct drm_encoder *encoder;

	if (!crtc->state->enable) {
		DRM_DEBUG_ATOMIC("crtc%d -> enable %d, skip atomic_begin\n",
				crtc->base.id, crtc->state->enable);
		return;
	}

	DRM_DEBUG_ATOMIC("crtc%d\n", crtc->base.id);

	_dpu_crtc_check_and_setup_lm_bounds(crtc, crtc->state);

	/* encoder will trigger pending mask now */
	drm_for_each_encoder_mask(encoder, crtc->dev, crtc->state->encoder_mask)
		dpu_encoder_trigger_kickoff_pending(encoder);

	/*
	 * If no mixers have been allocated in dpu_crtc_atomic_check(),
	 * it means we are trying to flush a CRTC whose state is disabled:
	 * nothing else needs to be done.
	 */
	if (unlikely(!cstate->num_mixers))
		return;

	_dpu_crtc_blend_setup(crtc);

	_dpu_crtc_setup_cp_blocks(crtc);

	/*
	 * PP_DONE irq is only used by command mode for now.
	 * It is better to request pending before FLUSH and START trigger
	 * to make sure no pp_done irq missed.
	 * This is safe because no pp_done will happen before SW trigger
	 * in command mode.
	 */
}

static void dpu_crtc_atomic_flush(struct drm_crtc *crtc,
		struct drm_atomic_state *state)
{
	struct dpu_crtc *dpu_crtc;
	struct drm_device *dev;
	struct drm_plane *plane;
	struct msm_drm_private *priv;
	unsigned long flags;
	struct dpu_crtc_state *cstate;

	if (!crtc->state->enable) {
		DRM_DEBUG_ATOMIC("crtc%d -> enable %d, skip atomic_flush\n",
				crtc->base.id, crtc->state->enable);
		return;
	}

	DRM_DEBUG_ATOMIC("crtc%d\n", crtc->base.id);

	dpu_crtc = to_dpu_crtc(crtc);
	cstate = to_dpu_crtc_state(crtc->state);
	dev = crtc->dev;
	priv = dev->dev_private;

	if (crtc->index >= ARRAY_SIZE(priv->event_thread)) {
		DPU_ERROR("invalid crtc index[%d]\n", crtc->index);
		return;
	}

	WARN_ON(dpu_crtc->event);
	spin_lock_irqsave(&dev->event_lock, flags);
	dpu_crtc->event = crtc->state->event;
	crtc->state->event = NULL;
	spin_unlock_irqrestore(&dev->event_lock, flags);

	/*
	 * If no mixers has been allocated in dpu_crtc_atomic_check(),
	 * it means we are trying to flush a CRTC whose state is disabled:
	 * nothing else needs to be done.
	 */
	if (unlikely(!cstate->num_mixers))
		return;

	/* update performance setting before crtc kickoff */
	dpu_core_perf_crtc_update(crtc, 1);

	/*
	 * Final plane updates: Give each plane a chance to complete all
	 *                      required writes/flushing before crtc's "flush
	 *                      everything" call below.
	 */
	drm_atomic_crtc_for_each_plane(plane, crtc) {
		if (dpu_crtc->smmu_state.transition_error)
			dpu_plane_set_error(plane, true);
		dpu_plane_flush(plane);
	}

	/* Kickoff will be scheduled by outer layer */
}

/**
 * dpu_crtc_destroy_state - state destroy hook
 * @crtc: drm CRTC
 * @state: CRTC state object to release
 */
static void dpu_crtc_destroy_state(struct drm_crtc *crtc,
		struct drm_crtc_state *state)
{
	struct dpu_crtc_state *cstate = to_dpu_crtc_state(state);

	DRM_DEBUG_ATOMIC("crtc%d\n", crtc->base.id);

	__drm_atomic_helper_crtc_destroy_state(state);

	kfree(cstate);
}

static int _dpu_crtc_wait_for_frame_done(struct drm_crtc *crtc)
{
	struct dpu_crtc *dpu_crtc = to_dpu_crtc(crtc);
	int ret, rc = 0;

	if (!atomic_read(&dpu_crtc->frame_pending)) {
		DRM_DEBUG_ATOMIC("no frames pending\n");
		return 0;
	}

	DPU_ATRACE_BEGIN("frame done completion wait");
	ret = wait_for_completion_timeout(&dpu_crtc->frame_done_comp,
			msecs_to_jiffies(DPU_CRTC_FRAME_DONE_TIMEOUT_MS));
	if (!ret) {
		DRM_ERROR("frame done wait timed out, ret:%d\n", ret);
		rc = -ETIMEDOUT;
	}
	DPU_ATRACE_END("frame done completion wait");

	return rc;
}

void dpu_crtc_commit_kickoff(struct drm_crtc *crtc)
{
	struct drm_encoder *encoder;
	struct dpu_crtc *dpu_crtc = to_dpu_crtc(crtc);
	struct dpu_kms *dpu_kms = _dpu_crtc_get_kms(crtc);
	struct dpu_crtc_state *cstate = to_dpu_crtc_state(crtc->state);

	/*
	 * If no mixers has been allocated in dpu_crtc_atomic_check(),
	 * it means we are trying to start a CRTC whose state is disabled:
	 * nothing else needs to be done.
	 */
	if (unlikely(!cstate->num_mixers))
		return;

	DPU_ATRACE_BEGIN("crtc_commit");

	drm_for_each_encoder_mask(encoder, crtc->dev,
			crtc->state->encoder_mask) {
		if (!dpu_encoder_is_valid_for_commit(encoder)) {
			DRM_DEBUG_ATOMIC("invalid FB not kicking off crtc\n");
			goto end;
		}
	}
	/*
	 * Encoder will flush/start now, unless it has a tx pending. If so, it
	 * may delay and flush at an irq event (e.g. ppdone)
	 */
	drm_for_each_encoder_mask(encoder, crtc->dev,
				  crtc->state->encoder_mask)
		dpu_encoder_prepare_for_kickoff(encoder);

	if (atomic_inc_return(&dpu_crtc->frame_pending) == 1) {
		/* acquire bandwidth and other resources */
		DRM_DEBUG_ATOMIC("crtc%d first commit\n", crtc->base.id);
	} else
		DRM_DEBUG_ATOMIC("crtc%d commit\n", crtc->base.id);

	dpu_crtc->play_count++;

	dpu_vbif_clear_errors(dpu_kms);

	drm_for_each_encoder_mask(encoder, crtc->dev, crtc->state->encoder_mask)
		dpu_encoder_kickoff(encoder);

	reinit_completion(&dpu_crtc->frame_done_comp);

end:
	DPU_ATRACE_END("crtc_commit");
}

static void dpu_crtc_reset(struct drm_crtc *crtc)
{
	struct dpu_crtc_state *cstate = kzalloc(sizeof(*cstate), GFP_KERNEL);

	if (crtc->state)
		dpu_crtc_destroy_state(crtc, crtc->state);

	if (cstate)
		__drm_atomic_helper_crtc_reset(crtc, &cstate->base);
	else
		__drm_atomic_helper_crtc_reset(crtc, NULL);
}

/**
 * dpu_crtc_duplicate_state - state duplicate hook
 * @crtc: Pointer to drm crtc structure
 */
static struct drm_crtc_state *dpu_crtc_duplicate_state(struct drm_crtc *crtc)
{
	struct dpu_crtc_state *cstate, *old_cstate = to_dpu_crtc_state(crtc->state);

	cstate = kmemdup(old_cstate, sizeof(*old_cstate), GFP_KERNEL);
	if (!cstate) {
		DPU_ERROR("failed to allocate state\n");
		return NULL;
	}

	/* duplicate base helper */
	__drm_atomic_helper_crtc_duplicate_state(crtc, &cstate->base);

	return &cstate->base;
}

static void dpu_crtc_atomic_print_state(struct drm_printer *p,
					const struct drm_crtc_state *state)
{
	const struct dpu_crtc_state *cstate = to_dpu_crtc_state(state);
	int i;

	for (i = 0; i < cstate->num_mixers; i++) {
		drm_printf(p, "\tlm[%d]=%d\n", i, cstate->mixers[i].hw_lm->idx - LM_0);
		drm_printf(p, "\tctl[%d]=%d\n", i, cstate->mixers[i].lm_ctl->idx - CTL_0);
		if (cstate->mixers[i].hw_dspp)
			drm_printf(p, "\tdspp[%d]=%d\n", i, cstate->mixers[i].hw_dspp->idx - DSPP_0);
	}
}

static void dpu_crtc_disable(struct drm_crtc *crtc,
			     struct drm_atomic_state *state)
{
	struct drm_crtc_state *old_crtc_state = drm_atomic_get_old_crtc_state(state,
									      crtc);
	struct dpu_crtc *dpu_crtc = to_dpu_crtc(crtc);
	struct dpu_crtc_state *cstate = to_dpu_crtc_state(crtc->state);
	struct drm_encoder *encoder;
	unsigned long flags;
	bool release_bandwidth = false;

	DRM_DEBUG_KMS("crtc%d\n", crtc->base.id);

	/* If disable is triggered while in self refresh mode,
	 * reset the encoder software state so that in enable
	 * it won't trigger a warn while assigning crtc.
	 */
	if (old_crtc_state->self_refresh_active) {
		drm_for_each_encoder_mask(encoder, crtc->dev,
					old_crtc_state->encoder_mask) {
			dpu_encoder_assign_crtc(encoder, NULL);
		}
		return;
	}

	/* Disable/save vblank irq handling */
	drm_crtc_vblank_off(crtc);

	drm_for_each_encoder_mask(encoder, crtc->dev,
				  old_crtc_state->encoder_mask) {
		/* in video mode, we hold an extra bandwidth reference
		 * as we cannot drop bandwidth at frame-done if any
		 * crtc is being used in video mode.
		 */
		if (dpu_encoder_get_intf_mode(encoder) == INTF_MODE_VIDEO)
			release_bandwidth = true;

		/*
		 * If disable is triggered during psr active(e.g: screen dim in PSR),
		 * we will need encoder->crtc connection to process the device sleep &
		 * preserve it during psr sequence.
		 */
		if (!crtc->state->self_refresh_active)
			dpu_encoder_assign_crtc(encoder, NULL);
	}

	/* wait for frame_event_done completion */
	if (_dpu_crtc_wait_for_frame_done(crtc))
		DPU_ERROR("crtc%d wait for frame done failed;frame_pending%d\n",
				crtc->base.id,
				atomic_read(&dpu_crtc->frame_pending));

	trace_dpu_crtc_disable(DRMID(crtc), false, dpu_crtc);
	dpu_crtc->enabled = false;

	if (atomic_read(&dpu_crtc->frame_pending)) {
		trace_dpu_crtc_disable_frame_pending(DRMID(crtc),
				     atomic_read(&dpu_crtc->frame_pending));
		if (release_bandwidth)
			dpu_core_perf_crtc_release_bw(crtc);
		atomic_set(&dpu_crtc->frame_pending, 0);
	}

	dpu_core_perf_crtc_update(crtc, 0);

<<<<<<< HEAD
	drm_for_each_encoder_mask(encoder, crtc->dev, crtc->state->encoder_mask)
		dpu_encoder_register_frame_event_callback(encoder, NULL, NULL);

=======
>>>>>>> 2d5404ca
	/* disable clk & bw control until clk & bw properties are set */
	cstate->bw_control = false;
	cstate->bw_split_vote = false;

	if (crtc->state->event && !crtc->state->active) {
		spin_lock_irqsave(&crtc->dev->event_lock, flags);
		drm_crtc_send_vblank_event(crtc, crtc->state->event);
		crtc->state->event = NULL;
		spin_unlock_irqrestore(&crtc->dev->event_lock, flags);
	}

	pm_runtime_put_sync(crtc->dev->dev);
}

static void dpu_crtc_enable(struct drm_crtc *crtc,
		struct drm_atomic_state *state)
{
	struct dpu_crtc *dpu_crtc = to_dpu_crtc(crtc);
	struct drm_encoder *encoder;
	bool request_bandwidth = false;
	struct drm_crtc_state *old_crtc_state;

	old_crtc_state = drm_atomic_get_old_crtc_state(state, crtc);

	pm_runtime_get_sync(crtc->dev->dev);

	DRM_DEBUG_KMS("crtc%d\n", crtc->base.id);

	drm_for_each_encoder_mask(encoder, crtc->dev, crtc->state->encoder_mask) {
		/* in video mode, we hold an extra bandwidth reference
		 * as we cannot drop bandwidth at frame-done if any
		 * crtc is being used in video mode.
		 */
		if (dpu_encoder_get_intf_mode(encoder) == INTF_MODE_VIDEO)
			request_bandwidth = true;
	}

	if (request_bandwidth)
		atomic_inc(&_dpu_crtc_get_kms(crtc)->bandwidth_ref);

	trace_dpu_crtc_enable(DRMID(crtc), true, dpu_crtc);
	dpu_crtc->enabled = true;

	if (!old_crtc_state->self_refresh_active) {
		drm_for_each_encoder_mask(encoder, crtc->dev, crtc->state->encoder_mask)
			dpu_encoder_assign_crtc(encoder, crtc);
	}

	/* Enable/restore vblank irq handling */
	drm_crtc_vblank_on(crtc);
}

static bool dpu_crtc_needs_dirtyfb(struct drm_crtc_state *cstate)
{
	struct drm_crtc *crtc = cstate->crtc;
	struct drm_encoder *encoder;

	if (cstate->self_refresh_active)
		return true;

	drm_for_each_encoder_mask (encoder, crtc->dev, cstate->encoder_mask) {
		if (dpu_encoder_get_intf_mode(encoder) == INTF_MODE_CMD) {
			return true;
		}
	}

	return false;
}

static int dpu_crtc_atomic_check(struct drm_crtc *crtc,
		struct drm_atomic_state *state)
{
	struct drm_crtc_state *crtc_state = drm_atomic_get_new_crtc_state(state,
									  crtc);
	struct dpu_crtc *dpu_crtc = to_dpu_crtc(crtc);
	struct dpu_crtc_state *cstate = to_dpu_crtc_state(crtc_state);

	const struct drm_plane_state *pstate;
	struct drm_plane *plane;

	int rc = 0;

	bool needs_dirtyfb = dpu_crtc_needs_dirtyfb(crtc_state);

	if (!crtc_state->enable || !drm_atomic_crtc_effectively_active(crtc_state)) {
		DRM_DEBUG_ATOMIC("crtc%d -> enable %d, active %d, skip atomic_check\n",
				crtc->base.id, crtc_state->enable,
				crtc_state->active);
		memset(&cstate->new_perf, 0, sizeof(cstate->new_perf));
		return 0;
	}

	DRM_DEBUG_ATOMIC("%s: check\n", dpu_crtc->name);

	/* force a full mode set if active state changed */
	if (crtc_state->active_changed)
		crtc_state->mode_changed = true;

	if (cstate->num_mixers) {
		rc = _dpu_crtc_check_and_setup_lm_bounds(crtc, crtc_state);
		if (rc)
			return rc;
	}

	/* FIXME: move this to dpu_plane_atomic_check? */
	drm_atomic_crtc_state_for_each_plane_state(plane, pstate, crtc_state) {
		struct dpu_plane_state *dpu_pstate = to_dpu_plane_state(pstate);

		if (IS_ERR_OR_NULL(pstate)) {
			rc = PTR_ERR(pstate);
			DPU_ERROR("%s: failed to get plane%d state, %d\n",
					dpu_crtc->name, plane->base.id, rc);
			return rc;
		}

		if (!pstate->visible)
			continue;

		dpu_pstate->needs_dirtyfb = needs_dirtyfb;
	}

	atomic_inc(&_dpu_crtc_get_kms(crtc)->bandwidth_ref);

	rc = dpu_core_perf_crtc_check(crtc, crtc_state);
	if (rc) {
		DPU_ERROR("crtc%d failed performance check %d\n",
				crtc->base.id, rc);
		return rc;
	}

	return 0;
}

int dpu_crtc_vblank(struct drm_crtc *crtc, bool en)
{
	struct dpu_crtc *dpu_crtc = to_dpu_crtc(crtc);
	struct drm_encoder *enc;

	trace_dpu_crtc_vblank(DRMID(&dpu_crtc->base), en, dpu_crtc);

	/*
	 * Normally we would iterate through encoder_mask in crtc state to find
	 * attached encoders. In this case, we might be disabling vblank _after_
	 * encoder_mask has been cleared.
	 *
	 * Instead, we "assign" a crtc to the encoder in enable and clear it in
	 * disable (which is also after encoder_mask is cleared). So instead of
	 * using encoder mask, we'll ask the encoder to toggle itself iff it's
	 * currently assigned to our crtc.
	 *
	 * Note also that this function cannot be called while crtc is disabled
	 * since we use drm_crtc_vblank_on/off. So we don't need to worry
	 * about the assigned crtcs being inconsistent with the current state
	 * (which means no need to worry about modeset locks).
	 */
	list_for_each_entry(enc, &crtc->dev->mode_config.encoder_list, head) {
		trace_dpu_crtc_vblank_enable(DRMID(crtc), DRMID(enc), en,
					     dpu_crtc);

		dpu_encoder_toggle_vblank_for_crtc(enc, crtc, en);
	}

	return 0;
}

#ifdef CONFIG_DEBUG_FS
static int _dpu_debugfs_status_show(struct seq_file *s, void *data)
{
	struct dpu_crtc *dpu_crtc;
	struct dpu_plane_state *pstate = NULL;
	struct dpu_crtc_mixer *m;

	struct drm_crtc *crtc;
	struct drm_plane *plane;
	struct drm_display_mode *mode;
	struct drm_framebuffer *fb;
	struct drm_plane_state *state;
	struct dpu_crtc_state *cstate;

	int i, out_width;

	dpu_crtc = s->private;
	crtc = &dpu_crtc->base;

	drm_modeset_lock_all(crtc->dev);
	cstate = to_dpu_crtc_state(crtc->state);

	mode = &crtc->state->adjusted_mode;
	out_width = mode->hdisplay / cstate->num_mixers;

	seq_printf(s, "crtc:%d width:%d height:%d\n", crtc->base.id,
				mode->hdisplay, mode->vdisplay);

	seq_puts(s, "\n");

	for (i = 0; i < cstate->num_mixers; ++i) {
		m = &cstate->mixers[i];
		seq_printf(s, "\tmixer:%d ctl:%d width:%d height:%d\n",
			m->hw_lm->idx - LM_0, m->lm_ctl->idx - CTL_0,
			out_width, mode->vdisplay);
	}

	seq_puts(s, "\n");

	drm_atomic_crtc_for_each_plane(plane, crtc) {
		pstate = to_dpu_plane_state(plane->state);
		state = plane->state;

		if (!pstate || !state)
			continue;

		seq_printf(s, "\tplane:%u stage:%d\n", plane->base.id,
			pstate->stage);

		if (plane->state->fb) {
			fb = plane->state->fb;

			seq_printf(s, "\tfb:%d image format:%4.4s wxh:%ux%u ",
				fb->base.id, (char *) &fb->format->format,
				fb->width, fb->height);
			for (i = 0; i < ARRAY_SIZE(fb->format->cpp); ++i)
				seq_printf(s, "cpp[%d]:%u ",
						i, fb->format->cpp[i]);
			seq_puts(s, "\n\t");

			seq_printf(s, "modifier:%8llu ", fb->modifier);
			seq_puts(s, "\n");

			seq_puts(s, "\t");
			for (i = 0; i < ARRAY_SIZE(fb->pitches); i++)
				seq_printf(s, "pitches[%d]:%8u ", i,
							fb->pitches[i]);
			seq_puts(s, "\n");

			seq_puts(s, "\t");
			for (i = 0; i < ARRAY_SIZE(fb->offsets); i++)
				seq_printf(s, "offsets[%d]:%8u ", i,
							fb->offsets[i]);
			seq_puts(s, "\n");
		}

		seq_printf(s, "\tsrc_x:%4d src_y:%4d src_w:%4d src_h:%4d\n",
			state->src_x, state->src_y, state->src_w, state->src_h);

		seq_printf(s, "\tdst x:%4d dst_y:%4d dst_w:%4d dst_h:%4d\n",
			state->crtc_x, state->crtc_y, state->crtc_w,
			state->crtc_h);
		seq_printf(s, "\tsspp[0]:%s\n",
			   pstate->pipe.sspp->cap->name);
		seq_printf(s, "\tmultirect[0]: mode: %d index: %d\n",
			pstate->pipe.multirect_mode, pstate->pipe.multirect_index);
		if (pstate->r_pipe.sspp) {
			seq_printf(s, "\tsspp[1]:%s\n",
				   pstate->r_pipe.sspp->cap->name);
			seq_printf(s, "\tmultirect[1]: mode: %d index: %d\n",
				   pstate->r_pipe.multirect_mode, pstate->r_pipe.multirect_index);
		}

		seq_puts(s, "\n");
	}
	if (dpu_crtc->vblank_cb_count) {
		ktime_t diff = ktime_sub(ktime_get(), dpu_crtc->vblank_cb_time);
		s64 diff_ms = ktime_to_ms(diff);
		s64 fps = diff_ms ? div_s64(
				dpu_crtc->vblank_cb_count * 1000, diff_ms) : 0;

		seq_printf(s,
			"vblank fps:%lld count:%u total:%llums total_framecount:%llu\n",
				fps, dpu_crtc->vblank_cb_count,
				ktime_to_ms(diff), dpu_crtc->play_count);

		/* reset time & count for next measurement */
		dpu_crtc->vblank_cb_count = 0;
		dpu_crtc->vblank_cb_time = ktime_set(0, 0);
	}

	drm_modeset_unlock_all(crtc->dev);

	return 0;
}

DEFINE_SHOW_ATTRIBUTE(_dpu_debugfs_status);

static int dpu_crtc_debugfs_state_show(struct seq_file *s, void *v)
{
	struct drm_crtc *crtc = s->private;
	struct dpu_crtc *dpu_crtc = to_dpu_crtc(crtc);

	seq_printf(s, "client type: %d\n", dpu_crtc_get_client_type(crtc));
	seq_printf(s, "intf_mode: %d\n", dpu_crtc_get_intf_mode(crtc));
	seq_printf(s, "core_clk_rate: %llu\n",
			dpu_crtc->cur_perf.core_clk_rate);
	seq_printf(s, "bw_ctl: %llu\n", dpu_crtc->cur_perf.bw_ctl);
	seq_printf(s, "max_per_pipe_ib: %llu\n",
				dpu_crtc->cur_perf.max_per_pipe_ib);

	return 0;
}
DEFINE_SHOW_ATTRIBUTE(dpu_crtc_debugfs_state);

static int _dpu_crtc_init_debugfs(struct drm_crtc *crtc)
{
	struct dpu_crtc *dpu_crtc = to_dpu_crtc(crtc);

	debugfs_create_file("status", 0400,
			crtc->debugfs_entry,
			dpu_crtc, &_dpu_debugfs_status_fops);
	debugfs_create_file("state", 0600,
			crtc->debugfs_entry,
			&dpu_crtc->base,
			&dpu_crtc_debugfs_state_fops);

	return 0;
}
#else
static int _dpu_crtc_init_debugfs(struct drm_crtc *crtc)
{
	return 0;
}
#endif /* CONFIG_DEBUG_FS */

static int dpu_crtc_late_register(struct drm_crtc *crtc)
{
	return _dpu_crtc_init_debugfs(crtc);
}

static const struct drm_crtc_funcs dpu_crtc_funcs = {
	.set_config = drm_atomic_helper_set_config,
	.page_flip = drm_atomic_helper_page_flip,
	.reset = dpu_crtc_reset,
	.atomic_duplicate_state = dpu_crtc_duplicate_state,
	.atomic_destroy_state = dpu_crtc_destroy_state,
	.atomic_print_state = dpu_crtc_atomic_print_state,
	.late_register = dpu_crtc_late_register,
	.verify_crc_source = dpu_crtc_verify_crc_source,
	.set_crc_source = dpu_crtc_set_crc_source,
	.enable_vblank  = msm_crtc_enable_vblank,
	.disable_vblank = msm_crtc_disable_vblank,
	.get_vblank_timestamp = drm_crtc_vblank_helper_get_vblank_timestamp,
	.get_vblank_counter = dpu_crtc_get_vblank_counter,
};

static const struct drm_crtc_helper_funcs dpu_crtc_helper_funcs = {
	.atomic_disable = dpu_crtc_disable,
	.atomic_enable = dpu_crtc_enable,
	.atomic_check = dpu_crtc_atomic_check,
	.atomic_begin = dpu_crtc_atomic_begin,
	.atomic_flush = dpu_crtc_atomic_flush,
	.get_scanout_position = dpu_crtc_get_scanout_position,
};

/* initialize crtc */
struct drm_crtc *dpu_crtc_init(struct drm_device *dev, struct drm_plane *plane,
				struct drm_plane *cursor)
{
	struct msm_drm_private *priv = dev->dev_private;
	struct dpu_kms *dpu_kms = to_dpu_kms(priv->kms);
	struct drm_crtc *crtc = NULL;
	struct dpu_crtc *dpu_crtc;
	int i, ret;

	dpu_crtc = drmm_crtc_alloc_with_planes(dev, struct dpu_crtc, base,
					       plane, cursor,
					       &dpu_crtc_funcs,
					       NULL);

	if (IS_ERR(dpu_crtc))
		return ERR_CAST(dpu_crtc);

	crtc = &dpu_crtc->base;
	crtc->dev = dev;

	spin_lock_init(&dpu_crtc->spin_lock);
	atomic_set(&dpu_crtc->frame_pending, 0);

	init_completion(&dpu_crtc->frame_done_comp);

	INIT_LIST_HEAD(&dpu_crtc->frame_event_list);

	for (i = 0; i < ARRAY_SIZE(dpu_crtc->frame_events); i++) {
		INIT_LIST_HEAD(&dpu_crtc->frame_events[i].list);
		list_add(&dpu_crtc->frame_events[i].list,
				&dpu_crtc->frame_event_list);
		kthread_init_work(&dpu_crtc->frame_events[i].work,
				dpu_crtc_frame_event_work);
	}

	drm_crtc_helper_add(crtc, &dpu_crtc_helper_funcs);

	if (dpu_kms->catalog->dspp_count)
		drm_crtc_enable_color_mgmt(crtc, 0, true, 0);

	/* save user friendly CRTC name for later */
	snprintf(dpu_crtc->name, DPU_CRTC_NAME_SIZE, "crtc%u", crtc->base.id);

	/* initialize event handling */
	spin_lock_init(&dpu_crtc->event_lock);

	ret = drm_self_refresh_helper_init(crtc);
	if (ret) {
		DPU_ERROR("Failed to initialize %s with self-refresh helpers %d\n",
			crtc->name, ret);
		return ERR_PTR(ret);
	}

	DRM_DEBUG_KMS("%s: successfully initialized crtc\n", dpu_crtc->name);
	return crtc;
}<|MERGE_RESOLUTION|>--- conflicted
+++ resolved
@@ -1097,12 +1097,6 @@
 
 	dpu_core_perf_crtc_update(crtc, 0);
 
-<<<<<<< HEAD
-	drm_for_each_encoder_mask(encoder, crtc->dev, crtc->state->encoder_mask)
-		dpu_encoder_register_frame_event_callback(encoder, NULL, NULL);
-
-=======
->>>>>>> 2d5404ca
 	/* disable clk & bw control until clk & bw properties are set */
 	cstate->bw_control = false;
 	cstate->bw_split_vote = false;
