// SPDX-License-Identifier: GPL-2.0-only
/*
 * Copyright (c) 2020-2022, Linaro Limited
 */

<<<<<<< HEAD
=======
#include <drm/drm_managed.h>

>>>>>>> 2d5404ca
#include <drm/display/drm_dsc_helper.h>

#include "dpu_kms.h"
#include "dpu_hw_catalog.h"
#include "dpu_hwio.h"
#include "dpu_hw_mdss.h"
#include "dpu_hw_dsc.h"

#define DSC_COMMON_MODE                 0x000
#define DSC_ENC                         0x004
#define DSC_PICTURE                     0x008
#define DSC_SLICE                       0x00C
#define DSC_CHUNK_SIZE                  0x010
#define DSC_DELAY                       0x014
#define DSC_SCALE_INITIAL               0x018
#define DSC_SCALE_DEC_INTERVAL          0x01C
#define DSC_SCALE_INC_INTERVAL          0x020
#define DSC_FIRST_LINE_BPG_OFFSET       0x024
#define DSC_BPG_OFFSET                  0x028
#define DSC_DSC_OFFSET                  0x02C
#define DSC_FLATNESS                    0x030
#define DSC_RC_MODEL_SIZE               0x034
#define DSC_RC                          0x038
#define DSC_RC_BUF_THRESH               0x03C
#define DSC_RANGE_MIN_QP                0x074
#define DSC_RANGE_MAX_QP                0x0B0
#define DSC_RANGE_BPG_OFFSET            0x0EC

#define DSC_CTL(m) (0x1800 - 0x3FC * (m - DSC_0))

static void dpu_hw_dsc_disable(struct dpu_hw_dsc *dsc)
{
	struct dpu_hw_blk_reg_map *c = &dsc->hw;

	DPU_REG_WRITE(c, DSC_COMMON_MODE, 0);
}

static void dpu_hw_dsc_config(struct dpu_hw_dsc *hw_dsc,
			      struct drm_dsc_config *dsc,
			      u32 mode,
			      u32 initial_lines)
{
	struct dpu_hw_blk_reg_map *c = &hw_dsc->hw;
	u32 data;
	u32 slice_last_group_size;
	u32 det_thresh_flatness;
	bool is_cmd_mode = !(mode & DSC_MODE_VIDEO);

	DPU_REG_WRITE(c, DSC_COMMON_MODE, mode);

	if (is_cmd_mode)
		initial_lines += 1;

	slice_last_group_size = (dsc->slice_width + 2) % 3;

	data = (initial_lines << 20);
	data |= (slice_last_group_size << 18);
	/* bpp is 6.4 format, 4 LSBs bits are for fractional part */
	data |= (dsc->bits_per_pixel << 8);
	data |= (dsc->block_pred_enable << 7);
	data |= (dsc->line_buf_depth << 3);
	data |= (dsc->simple_422 << 2);
	data |= (dsc->convert_rgb << 1);
	data |= dsc->bits_per_component;

	DPU_REG_WRITE(c, DSC_ENC, data);

	data = dsc->pic_width << 16;
	data |= dsc->pic_height;
	DPU_REG_WRITE(c, DSC_PICTURE, data);

	data = dsc->slice_width << 16;
	data |= dsc->slice_height;
	DPU_REG_WRITE(c, DSC_SLICE, data);

	data = dsc->slice_chunk_size << 16;
	DPU_REG_WRITE(c, DSC_CHUNK_SIZE, data);

	data = dsc->initial_dec_delay << 16;
	data |= dsc->initial_xmit_delay;
	DPU_REG_WRITE(c, DSC_DELAY, data);

	data = dsc->initial_scale_value;
	DPU_REG_WRITE(c, DSC_SCALE_INITIAL, data);

	data = dsc->scale_decrement_interval;
	DPU_REG_WRITE(c, DSC_SCALE_DEC_INTERVAL, data);

	data = dsc->scale_increment_interval;
	DPU_REG_WRITE(c, DSC_SCALE_INC_INTERVAL, data);

	data = dsc->first_line_bpg_offset;
	DPU_REG_WRITE(c, DSC_FIRST_LINE_BPG_OFFSET, data);

	data = dsc->nfl_bpg_offset << 16;
	data |= dsc->slice_bpg_offset;
	DPU_REG_WRITE(c, DSC_BPG_OFFSET, data);

	data = dsc->initial_offset << 16;
	data |= dsc->final_offset;
	DPU_REG_WRITE(c, DSC_DSC_OFFSET, data);

	det_thresh_flatness = drm_dsc_flatness_det_thresh(dsc);
	data = det_thresh_flatness << 10;
	data |= dsc->flatness_max_qp << 5;
	data |= dsc->flatness_min_qp;
	DPU_REG_WRITE(c, DSC_FLATNESS, data);

	data = dsc->rc_model_size;
	DPU_REG_WRITE(c, DSC_RC_MODEL_SIZE, data);

	data = dsc->rc_tgt_offset_low << 18;
	data |= dsc->rc_tgt_offset_high << 14;
	data |= dsc->rc_quant_incr_limit1 << 9;
	data |= dsc->rc_quant_incr_limit0 << 4;
	data |= dsc->rc_edge_factor;
	DPU_REG_WRITE(c, DSC_RC, data);
}

static void dpu_hw_dsc_config_thresh(struct dpu_hw_dsc *hw_dsc,
				     struct drm_dsc_config *dsc)
{
	struct drm_dsc_rc_range_parameters *rc = dsc->rc_range_params;
	struct dpu_hw_blk_reg_map *c = &hw_dsc->hw;
	u32 off;
	int i;

	off = DSC_RC_BUF_THRESH;
	for (i = 0; i < DSC_NUM_BUF_RANGES - 1 ; i++) {
		DPU_REG_WRITE(c, off, dsc->rc_buf_thresh[i]);
		off += 4;
	}

	off = DSC_RANGE_MIN_QP;
	for (i = 0; i < DSC_NUM_BUF_RANGES; i++) {
		DPU_REG_WRITE(c, off, rc[i].range_min_qp);
		off += 4;
	}

	off = DSC_RANGE_MAX_QP;
	for (i = 0; i < 15; i++) {
		DPU_REG_WRITE(c, off, rc[i].range_max_qp);
		off += 4;
	}

	off = DSC_RANGE_BPG_OFFSET;
	for (i = 0; i < 15; i++) {
		DPU_REG_WRITE(c, off, rc[i].range_bpg_offset);
		off += 4;
	}
}

static void dpu_hw_dsc_bind_pingpong_blk(
		struct dpu_hw_dsc *hw_dsc,
		const enum dpu_pingpong pp)
{
	struct dpu_hw_blk_reg_map *c = &hw_dsc->hw;
	int mux_cfg = 0xF;
	u32 dsc_ctl_offset;

	dsc_ctl_offset = DSC_CTL(hw_dsc->idx);

	if (pp)
		mux_cfg = (pp - PINGPONG_0) & 0x7;

	if (pp)
		DRM_DEBUG_KMS("Binding dsc:%d to pp:%d\n",
			      hw_dsc->idx - DSC_0, pp - PINGPONG_0);
	else
		DRM_DEBUG_KMS("Unbinding dsc:%d from any pp\n",
			      hw_dsc->idx - DSC_0);

	DPU_REG_WRITE(c, dsc_ctl_offset, mux_cfg);
}

static void _setup_dsc_ops(struct dpu_hw_dsc_ops *ops,
			   unsigned long cap)
{
	ops->dsc_disable = dpu_hw_dsc_disable;
	ops->dsc_config = dpu_hw_dsc_config;
	ops->dsc_config_thresh = dpu_hw_dsc_config_thresh;
	if (cap & BIT(DPU_DSC_OUTPUT_CTRL))
		ops->dsc_bind_pingpong_blk = dpu_hw_dsc_bind_pingpong_blk;
};

<<<<<<< HEAD
struct dpu_hw_dsc *dpu_hw_dsc_init(const struct dpu_dsc_cfg *cfg,
=======
struct dpu_hw_dsc *dpu_hw_dsc_init(struct drm_device *dev,
				   const struct dpu_dsc_cfg *cfg,
>>>>>>> 2d5404ca
				   void __iomem *addr)
{
	struct dpu_hw_dsc *c;

	c = drmm_kzalloc(dev, sizeof(*c), GFP_KERNEL);
	if (!c)
		return ERR_PTR(-ENOMEM);

	c->hw.blk_addr = addr + cfg->base;
	c->hw.log_mask = DPU_DBG_MASK_DSC;

	c->idx = cfg->id;
	c->caps = cfg;
	_setup_dsc_ops(&c->ops, c->caps->features);

	return c;
}<|MERGE_RESOLUTION|>--- conflicted
+++ resolved
@@ -3,11 +3,8 @@
  * Copyright (c) 2020-2022, Linaro Limited
  */
 
-<<<<<<< HEAD
-=======
 #include <drm/drm_managed.h>
 
->>>>>>> 2d5404ca
 #include <drm/display/drm_dsc_helper.h>
 
 #include "dpu_kms.h"
@@ -193,12 +190,8 @@
 		ops->dsc_bind_pingpong_blk = dpu_hw_dsc_bind_pingpong_blk;
 };
 
-<<<<<<< HEAD
-struct dpu_hw_dsc *dpu_hw_dsc_init(const struct dpu_dsc_cfg *cfg,
-=======
 struct dpu_hw_dsc *dpu_hw_dsc_init(struct drm_device *dev,
 				   const struct dpu_dsc_cfg *cfg,
->>>>>>> 2d5404ca
 				   void __iomem *addr)
 {
 	struct dpu_hw_dsc *c;
