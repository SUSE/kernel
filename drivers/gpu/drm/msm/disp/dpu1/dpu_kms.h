/* SPDX-License-Identifier: GPL-2.0-only */
/*
 * Copyright (c) 2015-2018, The Linux Foundation. All rights reserved.
 * Copyright (C) 2013 Red Hat
 * Author: Rob Clark <robdclark@gmail.com>
 */

#ifndef __DPU_KMS_H__
#define __DPU_KMS_H__

#include <linux/interconnect.h>

#include <drm/drm_drv.h>

#include "msm_drv.h"
#include "msm_kms.h"
#include "msm_mmu.h"
#include "msm_gem.h"
#include "dpu_hw_catalog.h"
#include "dpu_hw_ctl.h"
#include "dpu_hw_lm.h"
#include "dpu_hw_interrupts.h"
#include "dpu_hw_top.h"
#include "dpu_rm.h"
#include "dpu_core_perf.h"

#define DRMID(x) ((x) ? (x)->base.id : -1)

/**
 * DPU_DEBUG - macro for kms/plane/crtc/encoder/connector logs
 * @fmt: Pointer to format string
 */
#define DPU_DEBUG(fmt, ...)                                                \
	do {                                                               \
		if (drm_debug_enabled(DRM_UT_KMS))                         \
			DRM_DEBUG(fmt, ##__VA_ARGS__); \
		else                                                       \
			pr_debug(fmt, ##__VA_ARGS__);                      \
	} while (0)

/**
 * DPU_DEBUG_DRIVER - macro for hardware driver logging
 * @fmt: Pointer to format string
 */
#define DPU_DEBUG_DRIVER(fmt, ...)                                         \
	do {                                                               \
		if (drm_debug_enabled(DRM_UT_DRIVER))                      \
			DRM_ERROR(fmt, ##__VA_ARGS__); \
		else                                                       \
			pr_debug(fmt, ##__VA_ARGS__);                      \
	} while (0)

#define DPU_ERROR(fmt, ...) pr_err("[dpu error]" fmt, ##__VA_ARGS__)

/**
 * ktime_compare_safe - compare two ktime structures
 *	This macro is similar to the standard ktime_compare() function, but
 *	attempts to also handle ktime overflows.
 * @A: First ktime value
 * @B: Second ktime value
 * Returns: -1 if A < B, 0 if A == B, 1 if A > B
 */
#define ktime_compare_safe(A, B) \
	ktime_compare(ktime_sub((A), (B)), ktime_set(0, 0))

#define DPU_NAME_SIZE  12

struct dpu_kms {
	struct msm_kms base;
	struct drm_device *dev;
<<<<<<< HEAD
	int core_rev;
=======
>>>>>>> eb3cdb58
	const struct dpu_mdss_cfg *catalog;

	/* io/register spaces: */
	void __iomem *mmio, *vbif[VBIF_MAX], *reg_dma;

	struct regulator *vdd;
	struct regulator *mmagic;
	struct regulator *venus;

	struct dpu_hw_intr *hw_intr;

	struct dpu_core_perf perf;

	/*
	 * Global private object state, Do not access directly, use
	 * dpu_kms_global_get_state()
	 */
	struct drm_modeset_lock global_state_lock;
	struct drm_private_obj global_state;

	struct dpu_rm rm;
	bool rm_init;

	struct dpu_hw_vbif *hw_vbif[VBIF_MAX];
	struct dpu_hw_mdp *hw_mdp;

	bool has_danger_ctrl;

	struct platform_device *pdev;
	bool rpm_enabled;

	struct clk_bulk_data *clocks;
	size_t num_clocks;

	/* reference count bandwidth requests, so we know when we can
	 * release bandwidth.  Each atomic update increments, and frame-
	 * done event decrements.  Additionally, for video mode, the
	 * reference is incremented when crtc is enabled, and decremented
	 * when disabled.
	 */
	atomic_t bandwidth_ref;
	struct icc_path *path[2];
	u32 num_paths;
};

struct vsync_info {
	u32 frame_count;
	u32 line_count;
};

#define DPU_ENC_WR_PTR_START_TIMEOUT_US 20000

#define DPU_ENC_MAX_POLL_TIMEOUT_US	2000

#define to_dpu_kms(x) container_of(x, struct dpu_kms, base)

#define to_dpu_global_state(x) container_of(x, struct dpu_global_state, base)

/* Global private object state for tracking resources that are shared across
 * multiple kms objects (planes/crtcs/etc).
 */
struct dpu_global_state {
	struct drm_private_state base;

	uint32_t pingpong_to_enc_id[PINGPONG_MAX - PINGPONG_0];
	uint32_t mixer_to_enc_id[LM_MAX - LM_0];
	uint32_t ctl_to_enc_id[CTL_MAX - CTL_0];
	uint32_t dspp_to_enc_id[DSPP_MAX - DSPP_0];
	uint32_t dsc_to_enc_id[DSC_MAX - DSC_0];
};

struct dpu_global_state
	*dpu_kms_get_existing_global_state(struct dpu_kms *dpu_kms);
struct dpu_global_state
	*__must_check dpu_kms_get_global_state(struct drm_atomic_state *s);

/**
 * Debugfs functions - extra helper functions for debugfs support
 *
 * Main debugfs documentation is located at,
 *
 * Documentation/filesystems/debugfs.rst
 *
 * @dpu_debugfs_create_regset32: Create 32-bit register dump file
 */

/**
 * dpu_debugfs_create_regset32 - Create register read back file for debugfs
 *
 * This function is almost identical to the standard debugfs_create_regset32()
 * function, with the main difference being that a list of register
 * names/offsets do not need to be provided. The 'read' function simply outputs
 * sequential register values over a specified range.
 *
 * @name:   File name within debugfs
 * @mode:   File mode within debugfs
 * @parent: Parent directory entry within debugfs, can be NULL
 * @offset: sub-block offset
 * @length: sub-block length, in bytes
 * @dpu_kms: pointer to dpu kms structure
 */
void dpu_debugfs_create_regset32(const char *name, umode_t mode,
		void *parent,
		uint32_t offset, uint32_t length, struct dpu_kms *dpu_kms);

/**
 * dpu_debugfs_get_root - Return root directory entry for KMS's debugfs
 *
 * The return value should be passed as the 'parent' argument to subsequent
 * debugfs create calls.
 *
 * @dpu_kms: Pointer to DPU's KMS structure
 *
 * Return: dentry pointer for DPU's debugfs location
 */
void *dpu_debugfs_get_root(struct dpu_kms *dpu_kms);

/**
 * DPU info management functions
 * These functions/definitions allow for building up a 'dpu_info' structure
 * containing one or more "key=value\n" entries.
 */
#define DPU_KMS_INFO_MAX_SIZE	4096

/**
 * Vblank enable/disable functions
 */
int dpu_enable_vblank(struct msm_kms *kms, struct drm_crtc *crtc);
void dpu_disable_vblank(struct msm_kms *kms, struct drm_crtc *crtc);

/**
 * dpu_kms_get_clk_rate() - get the clock rate
 * @dpu_kms:  pointer to dpu_kms structure
 * @clock_name: clock name to get the rate
 *
 * Return: current clock rate
 */
unsigned long dpu_kms_get_clk_rate(struct dpu_kms *dpu_kms, char *clock_name);

#endif /* __dpu_kms_H__ */<|MERGE_RESOLUTION|>--- conflicted
+++ resolved
@@ -68,10 +68,6 @@
 struct dpu_kms {
 	struct msm_kms base;
 	struct drm_device *dev;
-<<<<<<< HEAD
-	int core_rev;
-=======
->>>>>>> eb3cdb58
 	const struct dpu_mdss_cfg *catalog;
 
 	/* io/register spaces: */
@@ -209,6 +205,6 @@
  *
  * Return: current clock rate
  */
-unsigned long dpu_kms_get_clk_rate(struct dpu_kms *dpu_kms, char *clock_name);
+u64 dpu_kms_get_clk_rate(struct dpu_kms *dpu_kms, char *clock_name);
 
 #endif /* __dpu_kms_H__ */