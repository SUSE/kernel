/* SPDX-License-Identifier: GPL-2.0-only */
/*
 * Copyright (c) 2016-2018, The Linux Foundation. All rights reserved.
 */

#ifndef __DPU_RM_H__
#define __DPU_RM_H__

#include <linux/list.h>

#include "msm_kms.h"
#include "dpu_hw_top.h"

struct dpu_global_state;

/**
 * struct dpu_rm - DPU dynamic hardware resource manager
 * @pingpong_blks: array of pingpong hardware resources
 * @mixer_blks: array of layer mixer hardware resources
 * @ctl_blks: array of ctl hardware resources
 * @intf_blks: array of intf hardware resources
 * @dspp_blks: array of dspp hardware resources
 * @lm_max_width: cached layer mixer maximum width
 * @rm_lock: resource manager mutex
 */
struct dpu_rm {
	struct dpu_hw_blk *pingpong_blks[PINGPONG_MAX - PINGPONG_0];
	struct dpu_hw_blk *mixer_blks[LM_MAX - LM_0];
	struct dpu_hw_blk *ctl_blks[CTL_MAX - CTL_0];
	struct dpu_hw_blk *intf_blks[INTF_MAX - INTF_0];
	struct dpu_hw_blk *dspp_blks[DSPP_MAX - DSPP_0];
<<<<<<< HEAD
=======
	struct dpu_hw_blk *merge_3d_blks[MERGE_3D_MAX - MERGE_3D_0];
>>>>>>> 7d2a07b7

	uint32_t lm_max_width;
};

/**
 * dpu_rm_init - Read hardware catalog and create reservation tracking objects
 *	for all HW blocks.
 * @rm: DPU Resource Manager handle
 * @cat: Pointer to hardware catalog
 * @mmio: mapped register io address of MDP
 * @Return: 0 on Success otherwise -ERROR
 */
int dpu_rm_init(struct dpu_rm *rm,
		struct dpu_mdss_cfg *cat,
		void __iomem *mmio);

/**
 * dpu_rm_destroy - Free all memory allocated by dpu_rm_init
 * @rm: DPU Resource Manager handle
 * @Return: 0 on Success otherwise -ERROR
 */
int dpu_rm_destroy(struct dpu_rm *rm);

/**
 * dpu_rm_reserve - Given a CRTC->Encoder->Connector display chain, analyze
 *	the use connections and user requirements, specified through related
 *	topology control properties, and reserve hardware blocks to that
 *	display chain.
 *	HW blocks can then be accessed through dpu_rm_get_* functions.
 *	HW Reservations should be released via dpu_rm_release_hw.
 * @rm: DPU Resource Manager handle
 * @drm_enc: DRM Encoder handle
 * @crtc_state: Proposed Atomic DRM CRTC State handle
 * @topology: Pointer to topology info for the display
 * @Return: 0 on Success otherwise -ERROR
 */
int dpu_rm_reserve(struct dpu_rm *rm,
		struct dpu_global_state *global_state,
		struct drm_encoder *drm_enc,
		struct drm_crtc_state *crtc_state,
		struct msm_display_topology topology);

/**
 * dpu_rm_reserve - Given the encoder for the display chain, release any
 *	HW blocks previously reserved for that use case.
 * @rm: DPU Resource Manager handle
 * @enc: DRM Encoder handle
 * @Return: 0 on Success otherwise -ERROR
 */
void dpu_rm_release(struct dpu_global_state *global_state,
		struct drm_encoder *enc);

/**
 * Get hw resources of the given type that are assigned to this encoder.
 */
int dpu_rm_get_assigned_resources(struct dpu_rm *rm,
	struct dpu_global_state *global_state, uint32_t enc_id,
	enum dpu_hw_blk_type type, struct dpu_hw_blk **blks, int blks_size);
#endif /* __DPU_RM_H__ */
<|MERGE_RESOLUTION|>--- conflicted
+++ resolved
@@ -29,10 +29,7 @@
 	struct dpu_hw_blk *ctl_blks[CTL_MAX - CTL_0];
 	struct dpu_hw_blk *intf_blks[INTF_MAX - INTF_0];
 	struct dpu_hw_blk *dspp_blks[DSPP_MAX - DSPP_0];
-<<<<<<< HEAD
-=======
 	struct dpu_hw_blk *merge_3d_blks[MERGE_3D_MAX - MERGE_3D_0];
->>>>>>> 7d2a07b7
 
 	uint32_t lm_max_width;
 };
