# SPDX-License-Identifier: GPL-2.0-only

config DRM_MSM
	tristate "MSM DRM"
	depends on DRM
	depends on ARCH_QCOM || SOC_IMX5 || COMPILE_TEST
	depends on COMMON_CLK
	depends on IOMMU_SUPPORT
	depends on QCOM_OCMEM || QCOM_OCMEM=n
	depends on QCOM_LLCC || QCOM_LLCC=n
	depends on QCOM_COMMAND_DB || QCOM_COMMAND_DB=n
	depends on PM
	select IOMMU_IO_PGTABLE
	select QCOM_MDT_LOADER if ARCH_QCOM
	select REGULATOR
	select DRM_DP_AUX_BUS
	select DRM_DISPLAY_DP_HELPER
	select DRM_DISPLAY_HELPER
	select DRM_KMS_HELPER
	select DRM_PANEL
	select DRM_BRIDGE
	select DRM_PANEL_BRIDGE
	select DRM_SCHED
	select SHMEM
	select TMPFS
	select QCOM_SCM
	select WANT_DEV_COREDUMP
	select SND_SOC_HDMI_CODEC if SND_SOC
	select SYNC_FILE
	select PM_OPP
	select NVMEM
	select PM_GENERIC_DOMAINS
	help
	  DRM/KMS driver for MSM/snapdragon.

config DRM_MSM_GPU_STATE
	bool
	depends on DRM_MSM && (DEBUG_FS || DEV_COREDUMP)
	default y

config DRM_MSM_GPU_SUDO
	bool "Enable SUDO flag on submits"
	depends on DRM_MSM && EXPERT
	default n
	help
	  Enable userspace that has CAP_SYS_RAWIO to submit GPU commands
	  that are run from RB instead of IB1.  This essentially gives
	  userspace kernel level access, but is useful for firmware
	  debugging.

	  Only use this if you are a driver developer.  This should *not*
	  be enabled for production kernels.  If unsure, say N.

config DRM_MSM_MDSS
	bool
	depends on DRM_MSM
	default n

config DRM_MSM_MDP4
	bool "Enable MDP4 support in MSM DRM driver"
	depends on DRM_MSM
	default y
	help
	  Compile in support for the Mobile Display Processor v4 (MDP4) in
	  the MSM DRM driver. It is the older display controller found in
	  devices using APQ8064/MSM8960/MSM8x60 platforms.

config DRM_MSM_MDP5
	bool "Enable MDP5 support in MSM DRM driver"
	depends on DRM_MSM
	select DRM_MSM_MDSS
	default y
	help
	  Compile in support for the Mobile Display Processor v5 (MDP5) in
	  the MSM DRM driver. It is the display controller found in devices
	  using e.g. APQ8016/MSM8916/APQ8096/MSM8996/MSM8974/SDM6x0 platforms.

config DRM_MSM_DPU
	bool "Enable DPU support in MSM DRM driver"
	depends on DRM_MSM
	select DRM_MSM_MDSS
	default y
	help
	  Compile in support for the Display Processing Unit in
	  the MSM DRM driver. It is the display controller found in devices
	  using e.g. SDM845 and newer platforms.

config DRM_MSM_DP
	bool "Enable DisplayPort support in MSM DRM driver"
	depends on DRM_MSM
	select RATIONAL
	default y
	help
	  Compile in support for DP driver in MSM DRM driver. DP external
	  display support is enabled through this config option. It can
	  be primary or secondary display on device.

config DRM_MSM_DSI
	bool "Enable DSI support in MSM DRM driver"
	depends on DRM_MSM
	select DRM_PANEL
	select DRM_MIPI_DSI
	default y
	help
	  Choose this option if you have a need for MIPI DSI connector
	  support.

config DRM_MSM_DSI_28NM_PHY
	bool "Enable DSI 28nm PHY driver in MSM DRM"
	depends on DRM_MSM_DSI
	default y
	help
	  Choose this option if the 28nm DSI PHY is used on the platform.

config DRM_MSM_DSI_20NM_PHY
	bool "Enable DSI 20nm PHY driver in MSM DRM"
	depends on DRM_MSM_DSI
	default y
	help
	  Choose this option if the 20nm DSI PHY is used on the platform.

config DRM_MSM_DSI_28NM_8960_PHY
	bool "Enable DSI 28nm 8960 PHY driver in MSM DRM"
	depends on DRM_MSM_DSI
	default y
	help
	  Choose this option if the 28nm DSI PHY 8960 variant is used on the
	  platform.

config DRM_MSM_DSI_14NM_PHY
	bool "Enable DSI 14nm PHY driver in MSM DRM (used by MSM8996/APQ8096)"
	depends on DRM_MSM_DSI
	default y
	help
	  Choose this option if DSI PHY on 8996 is used on the platform.

config DRM_MSM_DSI_10NM_PHY
	bool "Enable DSI 10nm PHY driver in MSM DRM (used by SDM845)"
	depends on DRM_MSM_DSI
	default y
	help
	  Choose this option if DSI PHY on SDM845 is used on the platform.

config DRM_MSM_DSI_7NM_PHY
<<<<<<< HEAD
	bool "Enable DSI 7nm PHY driver in MSM DRM"
	depends on DRM_MSM_DSI
	default y
	help
	  Choose this option if DSI PHY on SM8150/SM8250/SC7280 is used on
	  the platform.
=======
	bool "Enable DSI 7nm/5nm/4nm PHY driver in MSM DRM"
	depends on DRM_MSM_DSI
	default y
	help
	  Choose this option if DSI PHY on SM8150/SM8250/SM8350/SM8450/SM8550/SC7280
	  is used on the platform.
>>>>>>> eb3cdb58

config DRM_MSM_HDMI
	bool "Enable HDMI support in MSM DRM driver"
	depends on DRM_MSM
	default y
	help
	  Compile in support for the HDMI output MSM DRM driver. It can
	  be a primary or a secondary display on device. Note that this is used
	  only for the direct HDMI output. If the device outputs HDMI data
<<<<<<< HEAD
	  throught some kind of DSI-to-HDMI bridge, this option can be disabled.
=======
	  through some kind of DSI-to-HDMI bridge, this option can be disabled.
>>>>>>> eb3cdb58

config DRM_MSM_HDMI_HDCP
	bool "Enable HDMI HDCP support in MSM DRM driver"
	depends on DRM_MSM && DRM_MSM_HDMI
	default y
	help
	  Choose this option to enable HDCP state machine<|MERGE_RESOLUTION|>--- conflicted
+++ resolved
@@ -142,21 +142,12 @@
 	  Choose this option if DSI PHY on SDM845 is used on the platform.
 
 config DRM_MSM_DSI_7NM_PHY
-<<<<<<< HEAD
-	bool "Enable DSI 7nm PHY driver in MSM DRM"
-	depends on DRM_MSM_DSI
-	default y
-	help
-	  Choose this option if DSI PHY on SM8150/SM8250/SC7280 is used on
-	  the platform.
-=======
 	bool "Enable DSI 7nm/5nm/4nm PHY driver in MSM DRM"
 	depends on DRM_MSM_DSI
 	default y
 	help
 	  Choose this option if DSI PHY on SM8150/SM8250/SM8350/SM8450/SM8550/SC7280
 	  is used on the platform.
->>>>>>> eb3cdb58
 
 config DRM_MSM_HDMI
 	bool "Enable HDMI support in MSM DRM driver"
@@ -166,11 +157,7 @@
 	  Compile in support for the HDMI output MSM DRM driver. It can
 	  be a primary or a secondary display on device. Note that this is used
 	  only for the direct HDMI output. If the device outputs HDMI data
-<<<<<<< HEAD
-	  throught some kind of DSI-to-HDMI bridge, this option can be disabled.
-=======
 	  through some kind of DSI-to-HDMI bridge, this option can be disabled.
->>>>>>> eb3cdb58
 
 config DRM_MSM_HDMI_HDCP
 	bool "Enable HDMI HDCP support in MSM DRM driver"
