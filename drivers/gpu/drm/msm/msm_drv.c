--- conflicted
+++ resolved
@@ -7,10 +7,7 @@
 
 #include <linux/dma-mapping.h>
 #include <linux/fault-inject.h>
-<<<<<<< HEAD
-=======
 #include <linux/debugfs.h>
->>>>>>> 2d5404ca
 #include <linux/of_address.h>
 #include <linux/uaccess.h>
 
@@ -21,14 +18,9 @@
 
 #include "msm_drv.h"
 #include "msm_debugfs.h"
-<<<<<<< HEAD
-#include "msm_kms.h"
-#include "adreno/adreno_gpu.h"
-=======
 #include "msm_gem.h"
 #include "msm_gpu.h"
 #include "msm_kms.h"
->>>>>>> 2d5404ca
 
 /*
  * MSM driver version:
@@ -69,10 +61,6 @@
 
 DECLARE_FAULT_ATTR(fail_gem_alloc);
 DECLARE_FAULT_ATTR(fail_gem_iova);
-<<<<<<< HEAD
-#endif
-=======
->>>>>>> 2d5404ca
 
 static int msm_drm_uninit(struct device *dev)
 {
@@ -278,13 +266,9 @@
 	if (ret)
 		goto err_deinit_vram;
 
-<<<<<<< HEAD
-	msm_gem_shrinker_init(ddev);
-=======
 	ret = msm_gem_shrinker_init(ddev);
 	if (ret)
 		goto err_msm_uninit;
->>>>>>> 2d5404ca
 
 	if (priv->kms_init) {
 		ret = msm_drm_kms_init(dev, drv);
