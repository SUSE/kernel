// SPDX-License-Identifier: GPL-2.0-only
/*
 * Copyright (c) 2016-2018, 2020-2021 The Linux Foundation. All rights reserved.
 * Copyright (C) 2013 Red Hat
 * Author: Rob Clark <robdclark@gmail.com>
 */

#include <linux/dma-mapping.h>
#include <linux/fault-inject.h>
#include <linux/kthread.h>
#include <linux/of_address.h>
#include <linux/sched/mm.h>
#include <linux/uaccess.h>
#include <uapi/linux/sched/types.h>

#include <drm/drm_aperture.h>
#include <drm/drm_bridge.h>
#include <drm/drm_drv.h>
#include <drm/drm_file.h>
#include <drm/drm_ioctl.h>
#include <drm/drm_prime.h>
#include <drm/drm_of.h>
#include <drm/drm_vblank.h>

#include "disp/msm_disp_snapshot.h"
#include "msm_drv.h"
#include "msm_debugfs.h"
#include "msm_fence.h"
#include "msm_gem.h"
#include "msm_gpu.h"
#include "msm_kms.h"
#include "msm_mmu.h"
#include "adreno/adreno_gpu.h"

/*
 * MSM driver version:
 * - 1.0.0 - initial interface
 * - 1.1.0 - adds madvise, and support for submits with > 4 cmd buffers
 * - 1.2.0 - adds explicit fence support for submit ioctl
 * - 1.3.0 - adds GMEM_BASE + NR_RINGS params, SUBMITQUEUE_NEW +
 *           SUBMITQUEUE_CLOSE ioctls, and MSM_INFO_IOVA flag for
 *           MSM_GEM_INFO ioctl.
 * - 1.4.0 - softpin, MSM_RELOC_BO_DUMP, and GEM_INFO support to set/get
 *           GEM object's debug name
 * - 1.5.0 - Add SUBMITQUERY_QUERY ioctl
 * - 1.6.0 - Syncobj support
 * - 1.7.0 - Add MSM_PARAM_SUSPENDS to access suspend count
 * - 1.8.0 - Add MSM_BO_CACHED_COHERENT for supported GPUs (a6xx)
 * - 1.9.0 - Add MSM_SUBMIT_FENCE_SN_IN
 * - 1.10.0 - Add MSM_SUBMIT_BO_NO_IMPLICIT
 * - 1.11.0 - Add wait boost (MSM_WAIT_FENCE_BOOST, MSM_PREP_BOOST)
 */
#define MSM_VERSION_MAJOR	1
#define MSM_VERSION_MINOR	10
#define MSM_VERSION_PATCHLEVEL	0

static void msm_deinit_vram(struct drm_device *ddev);

static const struct drm_mode_config_funcs mode_config_funcs = {
	.fb_create = msm_framebuffer_create,
	.atomic_check = msm_atomic_check,
	.atomic_commit = drm_atomic_helper_commit,
};

static const struct drm_mode_config_helper_funcs mode_config_helper_funcs = {
	.atomic_commit_tail = msm_atomic_commit_tail,
};

static char *vram = "16m";
MODULE_PARM_DESC(vram, "Configure VRAM size (for devices without IOMMU/GPUMMU)");
module_param(vram, charp, 0);

bool dumpstate;
MODULE_PARM_DESC(dumpstate, "Dump KMS state on errors");
module_param(dumpstate, bool, 0600);

static bool modeset = true;
MODULE_PARM_DESC(modeset, "Use kernel modesetting [KMS] (1=on (default), 0=disable)");
module_param(modeset, bool, 0600);

#ifdef CONFIG_FAULT_INJECTION
DECLARE_FAULT_ATTR(fail_gem_alloc);
DECLARE_FAULT_ATTR(fail_gem_iova);
#endif

static irqreturn_t msm_irq(int irq, void *arg)
{
	struct drm_device *dev = arg;
	struct msm_drm_private *priv = dev->dev_private;
	struct msm_kms *kms = priv->kms;

	BUG_ON(!kms);

	return kms->funcs->irq(kms);
}

static void msm_irq_preinstall(struct drm_device *dev)
{
	struct msm_drm_private *priv = dev->dev_private;
	struct msm_kms *kms = priv->kms;

	BUG_ON(!kms);

	kms->funcs->irq_preinstall(kms);
}

static int msm_irq_postinstall(struct drm_device *dev)
{
	struct msm_drm_private *priv = dev->dev_private;
	struct msm_kms *kms = priv->kms;

	BUG_ON(!kms);

	if (kms->funcs->irq_postinstall)
		return kms->funcs->irq_postinstall(kms);

	return 0;
}

static int msm_irq_install(struct drm_device *dev, unsigned int irq)
{
	struct msm_drm_private *priv = dev->dev_private;
	struct msm_kms *kms = priv->kms;
	int ret;

	if (irq == IRQ_NOTCONNECTED)
		return -ENOTCONN;

	msm_irq_preinstall(dev);

	ret = request_irq(irq, msm_irq, 0, dev->driver->name, dev);
	if (ret)
		return ret;

	kms->irq_requested = true;

	ret = msm_irq_postinstall(dev);
	if (ret) {
		free_irq(irq, dev);
		return ret;
	}

	return 0;
}

static void msm_irq_uninstall(struct drm_device *dev)
{
	struct msm_drm_private *priv = dev->dev_private;
	struct msm_kms *kms = priv->kms;

	kms->funcs->irq_uninstall(kms);
	if (kms->irq_requested)
		free_irq(kms->irq, dev);
}

struct msm_vblank_work {
	struct work_struct work;
	int crtc_id;
	bool enable;
	struct msm_drm_private *priv;
};

static void vblank_ctrl_worker(struct work_struct *work)
{
	struct msm_vblank_work *vbl_work = container_of(work,
						struct msm_vblank_work, work);
	struct msm_drm_private *priv = vbl_work->priv;
	struct msm_kms *kms = priv->kms;

	if (vbl_work->enable)
		kms->funcs->enable_vblank(kms, priv->crtcs[vbl_work->crtc_id]);
	else
		kms->funcs->disable_vblank(kms,	priv->crtcs[vbl_work->crtc_id]);

	kfree(vbl_work);
}

static int vblank_ctrl_queue_work(struct msm_drm_private *priv,
					int crtc_id, bool enable)
{
	struct msm_vblank_work *vbl_work;

	vbl_work = kzalloc(sizeof(*vbl_work), GFP_ATOMIC);
	if (!vbl_work)
		return -ENOMEM;

	INIT_WORK(&vbl_work->work, vblank_ctrl_worker);

	vbl_work->crtc_id = crtc_id;
	vbl_work->enable = enable;
	vbl_work->priv = priv;

	queue_work(priv->wq, &vbl_work->work);

	return 0;
}

static int msm_drm_uninit(struct device *dev)
{
	struct platform_device *pdev = to_platform_device(dev);
	struct msm_drm_private *priv = platform_get_drvdata(pdev);
	struct drm_device *ddev = priv->dev;
	struct msm_kms *kms = priv->kms;
	int i;

	/*
	 * Shutdown the hw if we're far enough along where things might be on.
	 * If we run this too early, we'll end up panicking in any variety of
	 * places. Since we don't register the drm device until late in
	 * msm_drm_init, drm_dev->registered is used as an indicator that the
	 * shutdown will be successful.
	 */
	if (ddev->registered) {
		drm_dev_unregister(ddev);
		drm_atomic_helper_shutdown(ddev);
	}

	/* We must cancel and cleanup any pending vblank enable/disable
	 * work before msm_irq_uninstall() to avoid work re-enabling an
	 * irq after uninstall has disabled it.
	 */

	flush_workqueue(priv->wq);

	/* clean up event worker threads */
	for (i = 0; i < priv->num_crtcs; i++) {
		if (priv->event_thread[i].worker)
			kthread_destroy_worker(priv->event_thread[i].worker);
	}

	msm_gem_shrinker_cleanup(ddev);

	drm_kms_helper_poll_fini(ddev);

	msm_perf_debugfs_cleanup(priv);
	msm_rd_debugfs_cleanup(priv);

<<<<<<< HEAD
#ifdef CONFIG_DRM_FBDEV_EMULATION
	if (fbdev && priv->fbdev)
		msm_fbdev_free(ddev);
#endif

=======
>>>>>>> 939f5ad6
	if (kms)
		msm_disp_snapshot_destroy(ddev);

	drm_mode_config_cleanup(ddev);

	for (i = 0; i < priv->num_bridges; i++)
		drm_bridge_remove(priv->bridges[i]);
	priv->num_bridges = 0;

	if (kms) {
		pm_runtime_get_sync(dev);
		msm_irq_uninstall(ddev);
		pm_runtime_put_sync(dev);
	}

	if (kms && kms->funcs)
		kms->funcs->destroy(kms);

	msm_deinit_vram(ddev);

	component_unbind_all(dev, ddev);

	ddev->dev_private = NULL;
	drm_dev_put(ddev);

	destroy_workqueue(priv->wq);

	return 0;
}

struct msm_gem_address_space *msm_kms_init_aspace(struct drm_device *dev)
{
	struct msm_gem_address_space *aspace;
	struct msm_mmu *mmu;
	struct device *mdp_dev = dev->dev;
	struct device *mdss_dev = mdp_dev->parent;
	struct device *iommu_dev;

	/*
	 * IOMMUs can be a part of MDSS device tree binding, or the
	 * MDP/DPU device.
	 */
	if (device_iommu_mapped(mdp_dev))
		iommu_dev = mdp_dev;
	else
		iommu_dev = mdss_dev;

	mmu = msm_iommu_new(iommu_dev, 0);
	if (IS_ERR(mmu))
		return ERR_CAST(mmu);

	if (!mmu) {
		drm_info(dev, "no IOMMU, fallback to phys contig buffers for scanout\n");
		return NULL;
	}

	aspace = msm_gem_address_space_create(mmu, "mdp_kms",
		0x1000, 0x100000000 - 0x1000);
	if (IS_ERR(aspace)) {
		dev_err(mdp_dev, "aspace create, error %pe\n", aspace);
		mmu->funcs->destroy(mmu);
	}

	return aspace;
}

bool msm_use_mmu(struct drm_device *dev)
{
	struct msm_drm_private *priv = dev->dev_private;

	/*
	 * a2xx comes with its own MMU
	 * On other platforms IOMMU can be declared specified either for the
	 * MDP/DPU device or for its parent, MDSS device.
	 */
	return priv->is_a2xx ||
		device_iommu_mapped(dev->dev) ||
		device_iommu_mapped(dev->dev->parent);
}

static int msm_init_vram(struct drm_device *dev)
{
	struct msm_drm_private *priv = dev->dev_private;
	struct device_node *node;
	unsigned long size = 0;
	int ret = 0;

	/* In the device-tree world, we could have a 'memory-region'
	 * phandle, which gives us a link to our "vram".  Allocating
	 * is all nicely abstracted behind the dma api, but we need
	 * to know the entire size to allocate it all in one go. There
	 * are two cases:
	 *  1) device with no IOMMU, in which case we need exclusive
	 *     access to a VRAM carveout big enough for all gpu
	 *     buffers
	 *  2) device with IOMMU, but where the bootloader puts up
	 *     a splash screen.  In this case, the VRAM carveout
	 *     need only be large enough for fbdev fb.  But we need
	 *     exclusive access to the buffer to avoid the kernel
	 *     using those pages for other purposes (which appears
	 *     as corruption on screen before we have a chance to
	 *     load and do initial modeset)
	 */

	node = of_parse_phandle(dev->dev->of_node, "memory-region", 0);
	if (node) {
		struct resource r;
		ret = of_address_to_resource(node, 0, &r);
		of_node_put(node);
		if (ret)
			return ret;
		size = r.end - r.start + 1;
		DRM_INFO("using VRAM carveout: %lx@%pa\n", size, &r.start);

		/* if we have no IOMMU, then we need to use carveout allocator.
		 * Grab the entire DMA chunk carved out in early startup in
		 * mach-msm:
		 */
	} else if (!msm_use_mmu(dev)) {
		DRM_INFO("using %s VRAM carveout\n", vram);
		size = memparse(vram, NULL);
	}

	if (size) {
		unsigned long attrs = 0;
		void *p;

		priv->vram.size = size;

		drm_mm_init(&priv->vram.mm, 0, (size >> PAGE_SHIFT) - 1);
		spin_lock_init(&priv->vram.lock);

		attrs |= DMA_ATTR_NO_KERNEL_MAPPING;
		attrs |= DMA_ATTR_WRITE_COMBINE;

		/* note that for no-kernel-mapping, the vaddr returned
		 * is bogus, but non-null if allocation succeeded:
		 */
		p = dma_alloc_attrs(dev->dev, size,
				&priv->vram.paddr, GFP_KERNEL, attrs);
		if (!p) {
			DRM_DEV_ERROR(dev->dev, "failed to allocate VRAM\n");
			priv->vram.paddr = 0;
			return -ENOMEM;
		}

		DRM_DEV_INFO(dev->dev, "VRAM: %08x->%08x\n",
				(uint32_t)priv->vram.paddr,
				(uint32_t)(priv->vram.paddr + size));
	}

	return ret;
}

static void msm_deinit_vram(struct drm_device *ddev)
{
	struct msm_drm_private *priv = ddev->dev_private;
	unsigned long attrs = DMA_ATTR_NO_KERNEL_MAPPING;

	if (!priv->vram.paddr)
		return;

	drm_mm_takedown(&priv->vram.mm);
	dma_free_attrs(ddev->dev, priv->vram.size, NULL, priv->vram.paddr,
			attrs);
}

static int msm_drm_init(struct device *dev, const struct drm_driver *drv)
{
	struct msm_drm_private *priv = dev_get_drvdata(dev);
	struct drm_device *ddev;
	struct msm_kms *kms;
	int ret, i;

	if (drm_firmware_drivers_only())
		return -ENODEV;

	ddev = drm_dev_alloc(drv, dev);
	if (IS_ERR(ddev)) {
		DRM_DEV_ERROR(dev, "failed to allocate drm_device\n");
		return PTR_ERR(ddev);
	}
	ddev->dev_private = priv;
	priv->dev = ddev;

	priv->wq = alloc_ordered_workqueue("msm", 0);
	if (!priv->wq) {
		ret = -ENOMEM;
		goto err_put_dev;
	}

	INIT_LIST_HEAD(&priv->objects);
	mutex_init(&priv->obj_lock);

	/*
	 * Initialize the LRUs:
	 */
	mutex_init(&priv->lru.lock);
	drm_gem_lru_init(&priv->lru.unbacked, &priv->lru.lock);
	drm_gem_lru_init(&priv->lru.pinned,   &priv->lru.lock);
	drm_gem_lru_init(&priv->lru.willneed, &priv->lru.lock);
	drm_gem_lru_init(&priv->lru.dontneed, &priv->lru.lock);

	/* Teach lockdep about lock ordering wrt. shrinker: */
	fs_reclaim_acquire(GFP_KERNEL);
	might_lock(&priv->lru.lock);
	fs_reclaim_release(GFP_KERNEL);

	drm_mode_config_init(ddev);

	ret = msm_init_vram(ddev);
	if (ret)
		goto err_cleanup_mode_config;
<<<<<<< HEAD
=======

	dma_set_max_seg_size(dev, UINT_MAX);
>>>>>>> 939f5ad6

	/* Bind all our sub-components: */
	ret = component_bind_all(dev, ddev);
	if (ret)
		goto err_deinit_vram;

	/* the fw fb could be anywhere in memory */
	ret = drm_aperture_remove_framebuffers(false, drv);
	if (ret)
		goto err_msm_uninit;

	msm_gem_shrinker_init(ddev);

	if (priv->kms_init) {
		ret = priv->kms_init(ddev);
		if (ret) {
			DRM_DEV_ERROR(dev, "failed to load kms\n");
			priv->kms = NULL;
			goto err_msm_uninit;
		}
		kms = priv->kms;
	} else {
		/* valid only for the dummy headless case, where of_node=NULL */
		WARN_ON(dev->of_node);
		kms = NULL;
	}

	/* Enable normalization of plane zpos */
	ddev->mode_config.normalize_zpos = true;

	if (kms) {
		kms->dev = ddev;
		ret = kms->funcs->hw_init(kms);
		if (ret) {
			DRM_DEV_ERROR(dev, "kms hw init failed: %d\n", ret);
			goto err_msm_uninit;
		}
	}

	drm_helper_move_panel_connectors_to_head(ddev);

	ddev->mode_config.funcs = &mode_config_funcs;
	ddev->mode_config.helper_private = &mode_config_helper_funcs;

	for (i = 0; i < priv->num_crtcs; i++) {
		/* initialize event thread */
		priv->event_thread[i].crtc_id = priv->crtcs[i]->base.id;
		priv->event_thread[i].dev = ddev;
		priv->event_thread[i].worker = kthread_create_worker(0,
			"crtc_event:%d", priv->event_thread[i].crtc_id);
		if (IS_ERR(priv->event_thread[i].worker)) {
			ret = PTR_ERR(priv->event_thread[i].worker);
			DRM_DEV_ERROR(dev, "failed to create crtc_event kthread\n");
			priv->event_thread[i].worker = NULL;
			goto err_msm_uninit;
		}

		sched_set_fifo(priv->event_thread[i].worker->task);
	}

	ret = drm_vblank_init(ddev, priv->num_crtcs);
	if (ret < 0) {
		DRM_DEV_ERROR(dev, "failed to initialize vblank\n");
		goto err_msm_uninit;
	}

	if (kms) {
		pm_runtime_get_sync(dev);
		ret = msm_irq_install(ddev, kms->irq);
		pm_runtime_put_sync(dev);
		if (ret < 0) {
			DRM_DEV_ERROR(dev, "failed to install IRQ handler\n");
			goto err_msm_uninit;
		}
	}

	ret = drm_dev_register(ddev, 0);
	if (ret)
		goto err_msm_uninit;

	if (kms) {
		ret = msm_disp_snapshot_init(ddev);
		if (ret)
			DRM_DEV_ERROR(dev, "msm_disp_snapshot_init failed ret = %d\n", ret);
	}
	drm_mode_config_reset(ddev);

	ret = msm_debugfs_late_init(ddev);
	if (ret)
		goto err_msm_uninit;

	drm_kms_helper_poll_init(ddev);

	if (kms)
		msm_fbdev_setup(ddev);

	return 0;

err_msm_uninit:
	msm_drm_uninit(dev);

	return ret;

err_deinit_vram:
	msm_deinit_vram(ddev);
err_cleanup_mode_config:
	drm_mode_config_cleanup(ddev);
	destroy_workqueue(priv->wq);
err_put_dev:
	drm_dev_put(ddev);

	return ret;
}

/*
 * DRM operations:
 */

static void load_gpu(struct drm_device *dev)
{
	static DEFINE_MUTEX(init_lock);
	struct msm_drm_private *priv = dev->dev_private;

	mutex_lock(&init_lock);

	if (!priv->gpu)
		priv->gpu = adreno_load_gpu(dev);

	mutex_unlock(&init_lock);
}

static int context_init(struct drm_device *dev, struct drm_file *file)
{
	static atomic_t ident = ATOMIC_INIT(0);
	struct msm_drm_private *priv = dev->dev_private;
	struct msm_file_private *ctx;

	ctx = kzalloc(sizeof(*ctx), GFP_KERNEL);
	if (!ctx)
		return -ENOMEM;

	INIT_LIST_HEAD(&ctx->submitqueues);
	rwlock_init(&ctx->queuelock);

	kref_init(&ctx->ref);
	msm_submitqueue_init(dev, ctx);

	ctx->aspace = msm_gpu_create_private_address_space(priv->gpu, current);
	file->driver_priv = ctx;

	ctx->seqno = atomic_inc_return(&ident);

	return 0;
}

static int msm_open(struct drm_device *dev, struct drm_file *file)
{
	/* For now, load gpu on open.. to avoid the requirement of having
	 * firmware in the initrd.
	 */
	load_gpu(dev);

	return context_init(dev, file);
}

static void context_close(struct msm_file_private *ctx)
{
	msm_submitqueue_close(ctx);
	msm_file_private_put(ctx);
}

static void msm_postclose(struct drm_device *dev, struct drm_file *file)
{
	struct msm_drm_private *priv = dev->dev_private;
	struct msm_file_private *ctx = file->driver_priv;

	/*
	 * It is not possible to set sysprof param to non-zero if gpu
	 * is not initialized:
	 */
	if (priv->gpu)
		msm_file_private_set_sysprof(ctx, priv->gpu, 0);

	context_close(ctx);
}

int msm_crtc_enable_vblank(struct drm_crtc *crtc)
{
	struct drm_device *dev = crtc->dev;
	unsigned int pipe = crtc->index;
	struct msm_drm_private *priv = dev->dev_private;
	struct msm_kms *kms = priv->kms;
	if (!kms)
		return -ENXIO;
	drm_dbg_vbl(dev, "crtc=%u", pipe);
	return vblank_ctrl_queue_work(priv, pipe, true);
}

void msm_crtc_disable_vblank(struct drm_crtc *crtc)
{
	struct drm_device *dev = crtc->dev;
	unsigned int pipe = crtc->index;
	struct msm_drm_private *priv = dev->dev_private;
	struct msm_kms *kms = priv->kms;
	if (!kms)
		return;
	drm_dbg_vbl(dev, "crtc=%u", pipe);
	vblank_ctrl_queue_work(priv, pipe, false);
}

/*
 * DRM ioctls:
 */

static int msm_ioctl_get_param(struct drm_device *dev, void *data,
		struct drm_file *file)
{
	struct msm_drm_private *priv = dev->dev_private;
	struct drm_msm_param *args = data;
	struct msm_gpu *gpu;

	/* for now, we just have 3d pipe.. eventually this would need to
	 * be more clever to dispatch to appropriate gpu module:
	 */
	if ((args->pipe != MSM_PIPE_3D0) || (args->pad != 0))
		return -EINVAL;

	gpu = priv->gpu;

	if (!gpu)
		return -ENXIO;

	return gpu->funcs->get_param(gpu, file->driver_priv,
				     args->param, &args->value, &args->len);
}

static int msm_ioctl_set_param(struct drm_device *dev, void *data,
		struct drm_file *file)
{
	struct msm_drm_private *priv = dev->dev_private;
	struct drm_msm_param *args = data;
	struct msm_gpu *gpu;

	if ((args->pipe != MSM_PIPE_3D0) || (args->pad != 0))
		return -EINVAL;

	gpu = priv->gpu;

	if (!gpu)
		return -ENXIO;

	return gpu->funcs->set_param(gpu, file->driver_priv,
				     args->param, args->value, args->len);
}

static int msm_ioctl_gem_new(struct drm_device *dev, void *data,
		struct drm_file *file)
{
	struct drm_msm_gem_new *args = data;
	uint32_t flags = args->flags;

	if (args->flags & ~MSM_BO_FLAGS) {
		DRM_ERROR("invalid flags: %08x\n", args->flags);
		return -EINVAL;
	}

	/*
	 * Uncached CPU mappings are deprecated, as of:
	 *
	 * 9ef364432db4 ("drm/msm: deprecate MSM_BO_UNCACHED (map as writecombine instead)")
	 *
	 * So promote them to WC.
	 */
	if (flags & MSM_BO_UNCACHED) {
		flags &= ~MSM_BO_CACHED;
		flags |= MSM_BO_WC;
	}

	if (should_fail(&fail_gem_alloc, args->size))
		return -ENOMEM;

	return msm_gem_new_handle(dev, file, args->size,
			args->flags, &args->handle, NULL);
}

static inline ktime_t to_ktime(struct drm_msm_timespec timeout)
{
	return ktime_set(timeout.tv_sec, timeout.tv_nsec);
}

static int msm_ioctl_gem_cpu_prep(struct drm_device *dev, void *data,
		struct drm_file *file)
{
	struct drm_msm_gem_cpu_prep *args = data;
	struct drm_gem_object *obj;
	ktime_t timeout = to_ktime(args->timeout);
	int ret;

	if (args->op & ~MSM_PREP_FLAGS) {
		DRM_ERROR("invalid op: %08x\n", args->op);
		return -EINVAL;
	}

	obj = drm_gem_object_lookup(file, args->handle);
	if (!obj)
		return -ENOENT;

	ret = msm_gem_cpu_prep(obj, args->op, &timeout);

	drm_gem_object_put(obj);

	return ret;
}

static int msm_ioctl_gem_cpu_fini(struct drm_device *dev, void *data,
		struct drm_file *file)
{
	struct drm_msm_gem_cpu_fini *args = data;
	struct drm_gem_object *obj;
	int ret;

	obj = drm_gem_object_lookup(file, args->handle);
	if (!obj)
		return -ENOENT;

	ret = msm_gem_cpu_fini(obj);

	drm_gem_object_put(obj);

	return ret;
}

static int msm_ioctl_gem_info_iova(struct drm_device *dev,
		struct drm_file *file, struct drm_gem_object *obj,
		uint64_t *iova)
{
	struct msm_drm_private *priv = dev->dev_private;
	struct msm_file_private *ctx = file->driver_priv;

	if (!priv->gpu)
		return -EINVAL;

	if (should_fail(&fail_gem_iova, obj->size))
		return -ENOMEM;

	/*
	 * Don't pin the memory here - just get an address so that userspace can
	 * be productive
	 */
	return msm_gem_get_iova(obj, ctx->aspace, iova);
}

static int msm_ioctl_gem_info_set_iova(struct drm_device *dev,
		struct drm_file *file, struct drm_gem_object *obj,
		uint64_t iova)
{
	struct msm_drm_private *priv = dev->dev_private;
	struct msm_file_private *ctx = file->driver_priv;

	if (!priv->gpu)
		return -EINVAL;

	/* Only supported if per-process address space is supported: */
	if (priv->gpu->aspace == ctx->aspace)
		return -EOPNOTSUPP;

	if (should_fail(&fail_gem_iova, obj->size))
		return -ENOMEM;

	return msm_gem_set_iova(obj, ctx->aspace, iova);
}

static int msm_ioctl_gem_info(struct drm_device *dev, void *data,
		struct drm_file *file)
{
	struct drm_msm_gem_info *args = data;
	struct drm_gem_object *obj;
	struct msm_gem_object *msm_obj;
	int i, ret = 0;

	if (args->pad)
		return -EINVAL;

	switch (args->info) {
	case MSM_INFO_GET_OFFSET:
	case MSM_INFO_GET_IOVA:
	case MSM_INFO_SET_IOVA:
	case MSM_INFO_GET_FLAGS:
		/* value returned as immediate, not pointer, so len==0: */
		if (args->len)
			return -EINVAL;
		break;
	case MSM_INFO_SET_NAME:
	case MSM_INFO_GET_NAME:
		break;
	default:
		return -EINVAL;
	}

	obj = drm_gem_object_lookup(file, args->handle);
	if (!obj)
		return -ENOENT;

	msm_obj = to_msm_bo(obj);

	switch (args->info) {
	case MSM_INFO_GET_OFFSET:
		args->value = msm_gem_mmap_offset(obj);
		break;
	case MSM_INFO_GET_IOVA:
		ret = msm_ioctl_gem_info_iova(dev, file, obj, &args->value);
		break;
	case MSM_INFO_SET_IOVA:
		ret = msm_ioctl_gem_info_set_iova(dev, file, obj, args->value);
		break;
	case MSM_INFO_GET_FLAGS:
		if (obj->import_attach) {
			ret = -EINVAL;
			break;
		}
		/* Hide internal kernel-only flags: */
		args->value = to_msm_bo(obj)->flags & MSM_BO_FLAGS;
		ret = 0;
		break;
	case MSM_INFO_SET_NAME:
		/* length check should leave room for terminating null: */
		if (args->len >= sizeof(msm_obj->name)) {
			ret = -EINVAL;
			break;
		}
		if (copy_from_user(msm_obj->name, u64_to_user_ptr(args->value),
				   args->len)) {
			msm_obj->name[0] = '\0';
			ret = -EFAULT;
			break;
		}
		msm_obj->name[args->len] = '\0';
		for (i = 0; i < args->len; i++) {
			if (!isprint(msm_obj->name[i])) {
				msm_obj->name[i] = '\0';
				break;
			}
		}
		break;
	case MSM_INFO_GET_NAME:
		if (args->value && (args->len < strlen(msm_obj->name))) {
			ret = -EINVAL;
			break;
		}
		args->len = strlen(msm_obj->name);
		if (args->value) {
			if (copy_to_user(u64_to_user_ptr(args->value),
					 msm_obj->name, args->len))
				ret = -EFAULT;
		}
		break;
	}

	drm_gem_object_put(obj);

	return ret;
}

static int wait_fence(struct msm_gpu_submitqueue *queue, uint32_t fence_id,
		      ktime_t timeout, uint32_t flags)
{
	struct dma_fence *fence;
	int ret;

	if (fence_after(fence_id, queue->last_fence)) {
		DRM_ERROR_RATELIMITED("waiting on invalid fence: %u (of %u)\n",
				      fence_id, queue->last_fence);
		return -EINVAL;
	}

	/*
	 * Map submitqueue scoped "seqno" (which is actually an idr key)
	 * back to underlying dma-fence
	 *
	 * The fence is removed from the fence_idr when the submit is
	 * retired, so if the fence is not found it means there is nothing
	 * to wait for
	 */
	spin_lock(&queue->idr_lock);
	fence = idr_find(&queue->fence_idr, fence_id);
	if (fence)
		fence = dma_fence_get_rcu(fence);
	spin_unlock(&queue->idr_lock);

	if (!fence)
		return 0;

	if (flags & MSM_WAIT_FENCE_BOOST)
		dma_fence_set_deadline(fence, ktime_get());

	ret = dma_fence_wait_timeout(fence, true, timeout_to_jiffies(&timeout));
	if (ret == 0) {
		ret = -ETIMEDOUT;
	} else if (ret != -ERESTARTSYS) {
		ret = 0;
	}

	dma_fence_put(fence);

	return ret;
}

static int msm_ioctl_wait_fence(struct drm_device *dev, void *data,
		struct drm_file *file)
{
	struct msm_drm_private *priv = dev->dev_private;
	struct drm_msm_wait_fence *args = data;
	struct msm_gpu_submitqueue *queue;
	int ret;

	if (args->flags & ~MSM_WAIT_FENCE_FLAGS) {
		DRM_ERROR("invalid flags: %08x\n", args->flags);
		return -EINVAL;
	}

	if (!priv->gpu)
		return 0;

	queue = msm_submitqueue_get(file->driver_priv, args->queueid);
	if (!queue)
		return -ENOENT;

	ret = wait_fence(queue, args->fence, to_ktime(args->timeout), args->flags);

	msm_submitqueue_put(queue);

	return ret;
}

static int msm_ioctl_gem_madvise(struct drm_device *dev, void *data,
		struct drm_file *file)
{
	struct drm_msm_gem_madvise *args = data;
	struct drm_gem_object *obj;
	int ret;

	switch (args->madv) {
	case MSM_MADV_DONTNEED:
	case MSM_MADV_WILLNEED:
		break;
	default:
		return -EINVAL;
	}

	obj = drm_gem_object_lookup(file, args->handle);
	if (!obj) {
		return -ENOENT;
	}

	ret = msm_gem_madvise(obj, args->madv);
	if (ret >= 0) {
		args->retained = ret;
		ret = 0;
	}

	drm_gem_object_put(obj);

	return ret;
}


static int msm_ioctl_submitqueue_new(struct drm_device *dev, void *data,
		struct drm_file *file)
{
	struct drm_msm_submitqueue *args = data;

	if (args->flags & ~MSM_SUBMITQUEUE_FLAGS)
		return -EINVAL;

	return msm_submitqueue_create(dev, file->driver_priv, args->prio,
		args->flags, &args->id);
}

static int msm_ioctl_submitqueue_query(struct drm_device *dev, void *data,
		struct drm_file *file)
{
	return msm_submitqueue_query(dev, file->driver_priv, data);
}

static int msm_ioctl_submitqueue_close(struct drm_device *dev, void *data,
		struct drm_file *file)
{
	u32 id = *(u32 *) data;

	return msm_submitqueue_remove(file->driver_priv, id);
}

static const struct drm_ioctl_desc msm_ioctls[] = {
	DRM_IOCTL_DEF_DRV(MSM_GET_PARAM,    msm_ioctl_get_param,    DRM_RENDER_ALLOW),
	DRM_IOCTL_DEF_DRV(MSM_SET_PARAM,    msm_ioctl_set_param,    DRM_RENDER_ALLOW),
	DRM_IOCTL_DEF_DRV(MSM_GEM_NEW,      msm_ioctl_gem_new,      DRM_RENDER_ALLOW),
	DRM_IOCTL_DEF_DRV(MSM_GEM_INFO,     msm_ioctl_gem_info,     DRM_RENDER_ALLOW),
	DRM_IOCTL_DEF_DRV(MSM_GEM_CPU_PREP, msm_ioctl_gem_cpu_prep, DRM_RENDER_ALLOW),
	DRM_IOCTL_DEF_DRV(MSM_GEM_CPU_FINI, msm_ioctl_gem_cpu_fini, DRM_RENDER_ALLOW),
	DRM_IOCTL_DEF_DRV(MSM_GEM_SUBMIT,   msm_ioctl_gem_submit,   DRM_RENDER_ALLOW),
	DRM_IOCTL_DEF_DRV(MSM_WAIT_FENCE,   msm_ioctl_wait_fence,   DRM_RENDER_ALLOW),
	DRM_IOCTL_DEF_DRV(MSM_GEM_MADVISE,  msm_ioctl_gem_madvise,  DRM_RENDER_ALLOW),
	DRM_IOCTL_DEF_DRV(MSM_SUBMITQUEUE_NEW,   msm_ioctl_submitqueue_new,   DRM_RENDER_ALLOW),
	DRM_IOCTL_DEF_DRV(MSM_SUBMITQUEUE_CLOSE, msm_ioctl_submitqueue_close, DRM_RENDER_ALLOW),
	DRM_IOCTL_DEF_DRV(MSM_SUBMITQUEUE_QUERY, msm_ioctl_submitqueue_query, DRM_RENDER_ALLOW),
};

static void msm_fop_show_fdinfo(struct seq_file *m, struct file *f)
{
	struct drm_file *file = f->private_data;
	struct drm_device *dev = file->minor->dev;
	struct msm_drm_private *priv = dev->dev_private;
	struct drm_printer p = drm_seq_file_printer(m);

	if (!priv->gpu)
		return;

	msm_gpu_show_fdinfo(priv->gpu, file->driver_priv, &p);
}

static const struct file_operations fops = {
	.owner = THIS_MODULE,
	DRM_GEM_FOPS,
	.show_fdinfo = msm_fop_show_fdinfo,
};

static const struct drm_driver msm_driver = {
	.driver_features    = DRIVER_GEM |
				DRIVER_RENDER |
				DRIVER_ATOMIC |
				DRIVER_MODESET |
				DRIVER_SYNCOBJ,
	.open               = msm_open,
	.postclose           = msm_postclose,
	.dumb_create        = msm_gem_dumb_create,
	.dumb_map_offset    = msm_gem_dumb_map_offset,
	.prime_handle_to_fd = drm_gem_prime_handle_to_fd,
	.prime_fd_to_handle = drm_gem_prime_fd_to_handle,
	.gem_prime_import_sg_table = msm_gem_prime_import_sg_table,
	.gem_prime_mmap     = msm_gem_prime_mmap,
#ifdef CONFIG_DEBUG_FS
	.debugfs_init       = msm_debugfs_init,
#endif
	.ioctls             = msm_ioctls,
	.num_ioctls         = ARRAY_SIZE(msm_ioctls),
	.fops               = &fops,
	.name               = "msm",
	.desc               = "MSM Snapdragon DRM",
	.date               = "20130625",
	.major              = MSM_VERSION_MAJOR,
	.minor              = MSM_VERSION_MINOR,
	.patchlevel         = MSM_VERSION_PATCHLEVEL,
};

int msm_pm_prepare(struct device *dev)
{
	struct msm_drm_private *priv = dev_get_drvdata(dev);
	struct drm_device *ddev = priv ? priv->dev : NULL;

	if (!priv || !priv->kms)
		return 0;

	return drm_mode_config_helper_suspend(ddev);
}

void msm_pm_complete(struct device *dev)
{
	struct msm_drm_private *priv = dev_get_drvdata(dev);
	struct drm_device *ddev = priv ? priv->dev : NULL;

	if (!priv || !priv->kms)
		return;

	drm_mode_config_helper_resume(ddev);
}

static const struct dev_pm_ops msm_pm_ops = {
	.prepare = msm_pm_prepare,
	.complete = msm_pm_complete,
};

/*
 * Componentized driver support:
 */

/*
 * Identify what components need to be added by parsing what remote-endpoints
 * our MDP output ports are connected to. In the case of LVDS on MDP4, there
 * is no external component that we need to add since LVDS is within MDP4
 * itself.
 */
static int add_components_mdp(struct device *master_dev,
			      struct component_match **matchptr)
{
	struct device_node *np = master_dev->of_node;
	struct device_node *ep_node;

	for_each_endpoint_of_node(np, ep_node) {
		struct device_node *intf;
		struct of_endpoint ep;
		int ret;

		ret = of_graph_parse_endpoint(ep_node, &ep);
		if (ret) {
			DRM_DEV_ERROR(master_dev, "unable to parse port endpoint\n");
			of_node_put(ep_node);
			return ret;
		}

		/*
		 * The LCDC/LVDS port on MDP4 is a speacial case where the
		 * remote-endpoint isn't a component that we need to add
		 */
		if (of_device_is_compatible(np, "qcom,mdp4") &&
		    ep.port == 0)
			continue;

		/*
		 * It's okay if some of the ports don't have a remote endpoint
		 * specified. It just means that the port isn't connected to
		 * any external interface.
		 */
		intf = of_graph_get_remote_port_parent(ep_node);
		if (!intf)
			continue;

		if (of_device_is_available(intf))
			drm_of_component_match_add(master_dev, matchptr,
						   component_compare_of, intf);

		of_node_put(intf);
	}

	return 0;
}

/*
 * We don't know what's the best binding to link the gpu with the drm device.
 * Fow now, we just hunt for all the possible gpus that we support, and add them
 * as components.
 */
static const struct of_device_id msm_gpu_match[] = {
	{ .compatible = "qcom,adreno" },
	{ .compatible = "qcom,adreno-3xx" },
	{ .compatible = "amd,imageon" },
	{ .compatible = "qcom,kgsl-3d0" },
	{ },
};

static int add_gpu_components(struct device *dev,
			      struct component_match **matchptr)
{
	struct device_node *np;

	np = of_find_matching_node(NULL, msm_gpu_match);
	if (!np)
		return 0;

	if (of_device_is_available(np))
		drm_of_component_match_add(dev, matchptr, component_compare_of, np);

	of_node_put(np);

	return 0;
}

static int msm_drm_bind(struct device *dev)
{
	return msm_drm_init(dev, &msm_driver);
}

static void msm_drm_unbind(struct device *dev)
{
	msm_drm_uninit(dev);
}

const struct component_master_ops msm_drm_ops = {
	.bind = msm_drm_bind,
	.unbind = msm_drm_unbind,
};

int msm_drv_probe(struct device *master_dev,
	int (*kms_init)(struct drm_device *dev))
{
	struct msm_drm_private *priv;
	struct component_match *match = NULL;
	int ret;

	priv = devm_kzalloc(master_dev, sizeof(*priv), GFP_KERNEL);
	if (!priv)
		return -ENOMEM;

	priv->kms_init = kms_init;
	dev_set_drvdata(master_dev, priv);

	/* Add mdp components if we have KMS. */
	if (kms_init) {
		ret = add_components_mdp(master_dev, &match);
		if (ret)
			return ret;
	}

	ret = add_gpu_components(master_dev, &match);
	if (ret)
		return ret;

	/* on all devices that I am aware of, iommu's which can map
	 * any address the cpu can see are used:
	 */
	ret = dma_set_mask_and_coherent(master_dev, ~0);
	if (ret)
		return ret;

	ret = component_master_add_with_match(master_dev, &msm_drm_ops, match);
	if (ret)
		return ret;

	return 0;
}

/*
 * Platform driver:
 * Used only for headlesss GPU instances
 */

static int msm_pdev_probe(struct platform_device *pdev)
{
	return msm_drv_probe(&pdev->dev, NULL);
}

static int msm_pdev_remove(struct platform_device *pdev)
{
	component_master_del(&pdev->dev, &msm_drm_ops);

	return 0;
}

void msm_drv_shutdown(struct platform_device *pdev)
{
	struct msm_drm_private *priv = platform_get_drvdata(pdev);
	struct drm_device *drm = priv ? priv->dev : NULL;

	/*
	 * Shutdown the hw if we're far enough along where things might be on.
	 * If we run this too early, we'll end up panicking in any variety of
	 * places. Since we don't register the drm device until late in
	 * msm_drm_init, drm_dev->registered is used as an indicator that the
	 * shutdown will be successful.
	 */
	if (drm && drm->registered && priv->kms)
		drm_atomic_helper_shutdown(drm);
}

static struct platform_driver msm_platform_driver = {
	.probe      = msm_pdev_probe,
	.remove     = msm_pdev_remove,
	.shutdown   = msm_drv_shutdown,
	.driver     = {
		.name   = "msm",
		.pm     = &msm_pm_ops,
	},
};

static int __init msm_drm_register(void)
{
	if (!modeset)
		return -EINVAL;

	DBG("init");
	msm_mdp_register();
	msm_dpu_register();
	msm_dsi_register();
	msm_hdmi_register();
	msm_dp_register();
	adreno_register();
	msm_mdp4_register();
	msm_mdss_register();
	return platform_driver_register(&msm_platform_driver);
}

static void __exit msm_drm_unregister(void)
{
	DBG("fini");
	platform_driver_unregister(&msm_platform_driver);
	msm_mdss_unregister();
	msm_mdp4_unregister();
	msm_dp_unregister();
	msm_hdmi_unregister();
	adreno_unregister();
	msm_dsi_unregister();
	msm_mdp_unregister();
	msm_dpu_unregister();
}

module_init(msm_drm_register);
module_exit(msm_drm_unregister);

MODULE_AUTHOR("Rob Clark <robdclark@gmail.com");
MODULE_DESCRIPTION("MSM DRM Driver");
MODULE_LICENSE("GPL");<|MERGE_RESOLUTION|>--- conflicted
+++ resolved
@@ -235,14 +235,6 @@
 	msm_perf_debugfs_cleanup(priv);
 	msm_rd_debugfs_cleanup(priv);
 
-<<<<<<< HEAD
-#ifdef CONFIG_DRM_FBDEV_EMULATION
-	if (fbdev && priv->fbdev)
-		msm_fbdev_free(ddev);
-#endif
-
-=======
->>>>>>> 939f5ad6
 	if (kms)
 		msm_disp_snapshot_destroy(ddev);
 
@@ -456,11 +448,8 @@
 	ret = msm_init_vram(ddev);
 	if (ret)
 		goto err_cleanup_mode_config;
-<<<<<<< HEAD
-=======
 
 	dma_set_max_seg_size(dev, UINT_MAX);
->>>>>>> 939f5ad6
 
 	/* Bind all our sub-components: */
 	ret = component_bind_all(dev, ddev);
