// SPDX-License-Identifier: GPL-2.0-only
/*
 * Copyright (C) 2013 Red Hat
 * Author: Rob Clark <robdclark@gmail.com>
 */

#include "msm_ringbuffer.h"
#include "msm_gpu.h"

static uint num_hw_submissions = 8;
MODULE_PARM_DESC(num_hw_submissions, "The max # of jobs to write into ringbuffer (default 8)");
module_param(num_hw_submissions, uint, 0600);

static struct dma_fence *msm_job_run(struct drm_sched_job *job)
{
	struct msm_gem_submit *submit = to_msm_submit(job);
	struct msm_fence_context *fctx = submit->ring->fctx;
	struct msm_gpu *gpu = submit->gpu;
	struct msm_drm_private *priv = gpu->dev->dev_private;
	int i;

	msm_fence_init(submit->hw_fence, fctx);

	mutex_lock(&priv->lru.lock);

	for (i = 0; i < submit->nr_bos; i++) {
		struct drm_gem_object *obj = submit->bos[i].obj;

		msm_gem_unpin_active(obj);
<<<<<<< HEAD
		submit->bos[i].flags &= ~BO_PINNED;
	}

=======
	}

	submit->bos_pinned = false;

>>>>>>> 2d5404ca
	mutex_unlock(&priv->lru.lock);

	/* TODO move submit path over to using a per-ring lock.. */
	mutex_lock(&gpu->lock);

	msm_gpu_submit(gpu, submit);

	mutex_unlock(&gpu->lock);

	return dma_fence_get(submit->hw_fence);
}

static void msm_job_free(struct drm_sched_job *job)
{
	struct msm_gem_submit *submit = to_msm_submit(job);

	drm_sched_job_cleanup(job);
	msm_gem_submit_put(submit);
}

static const struct drm_sched_backend_ops msm_sched_ops = {
	.run_job = msm_job_run,
	.free_job = msm_job_free
};

struct msm_ringbuffer *msm_ringbuffer_new(struct msm_gpu *gpu, int id,
		void *memptrs, uint64_t memptrs_iova)
{
	struct msm_ringbuffer *ring;
	long sched_timeout;
	char name[32];
	int ret;

	/* We assume everwhere that MSM_GPU_RINGBUFFER_SZ is a power of 2 */
	BUILD_BUG_ON(!is_power_of_2(MSM_GPU_RINGBUFFER_SZ));

	ring = kzalloc(sizeof(*ring), GFP_KERNEL);
	if (!ring) {
		ret = -ENOMEM;
		goto fail;
	}

	ring->gpu = gpu;
	ring->id = id;

	ring->start = msm_gem_kernel_new(gpu->dev, MSM_GPU_RINGBUFFER_SZ,
		check_apriv(gpu, MSM_BO_WC | MSM_BO_GPU_READONLY),
		gpu->aspace, &ring->bo, &ring->iova);

	if (IS_ERR(ring->start)) {
		ret = PTR_ERR(ring->start);
		ring->start = NULL;
		goto fail;
	}

	msm_gem_object_set_name(ring->bo, "ring%d", id);

	ring->end   = ring->start + (MSM_GPU_RINGBUFFER_SZ >> 2);
	ring->next  = ring->start;
	ring->cur   = ring->start;

	ring->memptrs = memptrs;
	ring->memptrs_iova = memptrs_iova;

	 /* currently managing hangcheck ourselves: */
	sched_timeout = MAX_SCHEDULE_TIMEOUT;

<<<<<<< HEAD
	ret = drm_sched_init(&ring->sched, &msm_sched_ops,
=======
	ret = drm_sched_init(&ring->sched, &msm_sched_ops, NULL,
>>>>>>> 2d5404ca
			     DRM_SCHED_PRIORITY_COUNT,
			     num_hw_submissions, 0, sched_timeout,
			     NULL, NULL, to_msm_bo(ring->bo)->name, gpu->dev->dev);
	if (ret) {
		goto fail;
	}

	INIT_LIST_HEAD(&ring->submits);
	spin_lock_init(&ring->submit_lock);
	spin_lock_init(&ring->preempt_lock);

	snprintf(name, sizeof(name), "gpu-ring-%d", ring->id);

	ring->fctx = msm_fence_context_alloc(gpu->dev, &ring->memptrs->fence, name);

	return ring;

fail:
	msm_ringbuffer_destroy(ring);
	return ERR_PTR(ret);
}

void msm_ringbuffer_destroy(struct msm_ringbuffer *ring)
{
	if (IS_ERR_OR_NULL(ring))
		return;

	drm_sched_fini(&ring->sched);

	msm_fence_context_free(ring->fctx);

	msm_gem_kernel_put(ring->bo, ring->gpu->aspace);

	kfree(ring);
}<|MERGE_RESOLUTION|>--- conflicted
+++ resolved
@@ -27,16 +27,10 @@
 		struct drm_gem_object *obj = submit->bos[i].obj;
 
 		msm_gem_unpin_active(obj);
-<<<<<<< HEAD
-		submit->bos[i].flags &= ~BO_PINNED;
-	}
-
-=======
 	}
 
 	submit->bos_pinned = false;
 
->>>>>>> 2d5404ca
 	mutex_unlock(&priv->lru.lock);
 
 	/* TODO move submit path over to using a per-ring lock.. */
@@ -104,11 +98,7 @@
 	 /* currently managing hangcheck ourselves: */
 	sched_timeout = MAX_SCHEDULE_TIMEOUT;
 
-<<<<<<< HEAD
-	ret = drm_sched_init(&ring->sched, &msm_sched_ops,
-=======
 	ret = drm_sched_init(&ring->sched, &msm_sched_ops, NULL,
->>>>>>> 2d5404ca
 			     DRM_SCHED_PRIORITY_COUNT,
 			     num_hw_submissions, 0, sched_timeout,
 			     NULL, NULL, to_msm_bo(ring->bo)->name, gpu->dev->dev);
