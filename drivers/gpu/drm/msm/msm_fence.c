--- conflicted
+++ resolved
@@ -65,8 +65,6 @@
 	fctx->completed_fence = fctx->last_fence;
 	*fctx->fenceptr = fctx->last_fence;
 
-<<<<<<< HEAD
-=======
 	hrtimer_init(&fctx->deadline_timer, CLOCK_MONOTONIC, HRTIMER_MODE_ABS);
 	fctx->deadline_timer.function = deadline_timer;
 
@@ -74,7 +72,6 @@
 
 	fctx->next_deadline = ktime_get();
 
->>>>>>> eb3cdb58
 	return fctx;
 }
 
@@ -101,11 +98,8 @@
 	spin_lock_irqsave(&fctx->spinlock, flags);
 	if (fence_after(fence, fctx->completed_fence))
 		fctx->completed_fence = fence;
-<<<<<<< HEAD
-=======
 	if (msm_fence_completed(fctx, fctx->next_deadline_fence))
 		hrtimer_cancel(&fctx->deadline_timer);
->>>>>>> eb3cdb58
 	spin_unlock_irqrestore(&fctx->spinlock, flags);
 }
 
@@ -134,8 +128,6 @@
 {
 	struct msm_fence *f = to_msm_fence(fence);
 	return msm_fence_completed(f->fctx, f->base.seqno);
-<<<<<<< HEAD
-=======
 }
 
 static void msm_fence_set_deadline(struct dma_fence *fence, ktime_t deadline)
@@ -171,7 +163,6 @@
 	}
 
 	spin_unlock_irqrestore(&fctx->spinlock, flags);
->>>>>>> eb3cdb58
 }
 
 static const struct dma_fence_ops msm_fence_ops = {
