--- conflicted
+++ resolved
@@ -248,71 +248,18 @@
 	return ret;
 }
 
-<<<<<<< HEAD
-/* Unwind bo state, according to cleanup_flags.  In the success case, only
- * the lock is dropped at the end of the submit (and active/pin ref is dropped
- * later when the submit is retired).
- */
-static void submit_cleanup_bo(struct msm_gem_submit *submit, int i,
-		unsigned cleanup_flags)
-{
-	struct drm_gem_object *obj = submit->bos[i].obj;
-	unsigned flags = submit->bos[i].flags & cleanup_flags;
-
-	/*
-	 * Clear flags bit before dropping lock, so that the msm_job_run()
-	 * path isn't racing with submit_cleanup() (ie. the read/modify/
-	 * write is protected by the obj lock in all paths)
-	 */
-	submit->bos[i].flags &= ~cleanup_flags;
-
-	if (flags & BO_PINNED)
-		msm_gem_unpin_locked(obj);
-
-	if (flags & BO_LOCKED)
-		dma_resv_unlock(obj->resv);
-}
-
-static void submit_unlock_unpin_bo(struct msm_gem_submit *submit, int i)
-{
-	unsigned cleanup_flags = BO_PINNED | BO_LOCKED;
-	submit_cleanup_bo(submit, i, cleanup_flags);
-
-	if (!(submit->bos[i].flags & BO_VALID))
-		submit->bos[i].iova = 0;
-}
-
 /* This is where we make sure all the bo's are reserved and pin'd: */
 static int submit_lock_objects(struct msm_gem_submit *submit)
 {
-	int contended, slow_locked = -1, i, ret = 0;
-
-retry:
-	for (i = 0; i < submit->nr_bos; i++) {
-		struct drm_gem_object *obj = submit->bos[i].obj;
-
-		if (slow_locked == i)
-			slow_locked = -1;
-=======
-/* This is where we make sure all the bo's are reserved and pin'd: */
-static int submit_lock_objects(struct msm_gem_submit *submit)
-{
 	int ret;
->>>>>>> 2d5404ca
 
 	drm_exec_init(&submit->exec, DRM_EXEC_INTERRUPTIBLE_WAIT, submit->nr_bos);
 
-<<<<<<< HEAD
-		if (!(submit->bos[i].flags & BO_LOCKED)) {
-			ret = dma_resv_lock_interruptible(obj->resv,
-							  &submit->ticket);
-=======
 	drm_exec_until_all_locked (&submit->exec) {
 		for (unsigned i = 0; i < submit->nr_bos; i++) {
 			struct drm_gem_object *obj = submit->bos[i].obj;
 			ret = drm_exec_prepare_obj(&submit->exec, obj, 1);
 			drm_exec_retry_on_contention(&submit->exec);
->>>>>>> 2d5404ca
 			if (ret)
 				goto error;
 		}
@@ -320,41 +267,7 @@
 
 	return 0;
 
-<<<<<<< HEAD
-fail:
-	if (ret == -EALREADY) {
-		DRM_ERROR("handle %u at index %u already on submit list\n",
-				submit->bos[i].handle, i);
-		ret = -EINVAL;
-	}
-
-	for (; i >= 0; i--)
-		submit_unlock_unpin_bo(submit, i);
-
-	if (slow_locked > 0)
-		submit_unlock_unpin_bo(submit, slow_locked);
-
-	if (ret == -EDEADLK) {
-		struct drm_gem_object *obj = submit->bos[contended].obj;
-		/* we lost out in a seqno race, lock and retry.. */
-		ret = dma_resv_lock_slow_interruptible(obj->resv,
-						       &submit->ticket);
-		if (!ret) {
-			submit->bos[contended].flags |= BO_LOCKED;
-			slow_locked = contended;
-			goto retry;
-		}
-
-		/* Not expecting -EALREADY here, if the bo was already
-		 * locked, we should have gotten -EALREADY already from
-		 * the dma_resv_lock_interruptable() call.
-		 */
-		WARN_ON_ONCE(ret == -EALREADY);
-	}
-
-=======
 error:
->>>>>>> 2d5404ca
 	return ret;
 }
 
@@ -403,16 +316,6 @@
 		if (ret)
 			break;
 
-<<<<<<< HEAD
-		if (vma->iova == submit->bos[i].iova) {
-			submit->bos[i].flags |= BO_VALID;
-		} else {
-			submit->bos[i].iova = vma->iova;
-			/* iova changed, so address in cmdstream is not valid: */
-			submit->bos[i].flags &= ~BO_VALID;
-			submit->valid = false;
-		}
-=======
 		submit->bos[i].iova = vma->iova;
 	}
 
@@ -426,25 +329,10 @@
 	mutex_lock(&priv->lru.lock);
 	for (i = 0; i < submit->nr_bos; i++) {
 		msm_gem_pin_obj_locked(submit->bos[i].obj);
->>>>>>> 2d5404ca
 	}
 	mutex_unlock(&priv->lru.lock);
 
 	submit->bos_pinned = true;
-
-	/*
-	 * A second loop while holding the LRU lock (a) avoids acquiring/dropping
-	 * the LRU lock for each individual bo, while (b) avoiding holding the
-	 * LRU lock while calling msm_gem_pin_vma_locked() (which could trigger
-	 * get_pages() which could trigger reclaim.. and if we held the LRU lock
-	 * could trigger deadlock with the shrinker).
-	 */
-	mutex_lock(&priv->lru.lock);
-	for (i = 0; i < submit->nr_bos; i++) {
-		msm_gem_pin_obj_locked(submit->bos[i].obj);
-		submit->bos[i].flags |= BO_PINNED;
-	}
-	mutex_unlock(&priv->lru.lock);
 
 	return ret;
 }
@@ -480,11 +368,7 @@
 }
 
 static int submit_bo(struct msm_gem_submit *submit, uint32_t idx,
-<<<<<<< HEAD
-		struct drm_gem_object **obj, uint64_t *iova, bool *valid)
-=======
 		struct drm_gem_object **obj, uint64_t *iova)
->>>>>>> 2d5404ca
 {
 	if (idx >= submit->nr_bos) {
 		SUBMIT_ERROR(submit, "invalid buffer index: %u (out of %u)\n",
@@ -574,24 +458,10 @@
  */
 static void submit_cleanup(struct msm_gem_submit *submit, bool error)
 {
-<<<<<<< HEAD
-	unsigned cleanup_flags = BO_LOCKED;
-	unsigned i;
-
-	if (error)
-		cleanup_flags |= BO_PINNED;
-
-	for (i = 0; i < submit->nr_bos; i++) {
-		struct drm_gem_object *obj = submit->bos[i].obj;
-		submit_cleanup_bo(submit, i, cleanup_flags);
-		if (error)
-			drm_gem_object_put(obj);
-=======
 	if (error) {
 		submit_unpin_objects(submit);
 		/* job wasn't enqueued to scheduler, so early retirement: */
 		msm_submit_retire(submit);
->>>>>>> 2d5404ca
 	}
 
 	if (submit->exec.objects)
@@ -912,23 +782,14 @@
 		struct drm_gem_object *obj;
 		uint64_t iova;
 
-<<<<<<< HEAD
-		ret = submit_bo(submit, submit->cmd[i].idx,
-				&obj, &iova, NULL);
-=======
 		ret = submit_bo(submit, submit->cmd[i].idx, &obj, &iova);
->>>>>>> 2d5404ca
 		if (ret)
 			goto out;
 
 		if (!submit->cmd[i].size ||
 			((submit->cmd[i].size + submit->cmd[i].offset) >
 				obj->size / 4)) {
-<<<<<<< HEAD
-			DRM_ERROR("invalid cmdstream size: %u\n", submit->cmd[i].size * 4);
-=======
 			SUBMIT_ERROR(submit, "invalid cmdstream size: %u\n", submit->cmd[i].size * 4);
->>>>>>> 2d5404ca
 			ret = -EINVAL;
 			goto out;
 		}
@@ -939,19 +800,9 @@
 			continue;
 
 		if (!gpu->allow_relocs) {
-<<<<<<< HEAD
-			if (submit->cmd[i].nr_relocs) {
-				DRM_ERROR("relocs not allowed\n");
-				ret = -EINVAL;
-				goto out;
-			}
-
-			continue;
-=======
 			SUBMIT_ERROR(submit, "relocs not allowed\n");
 			ret = -EINVAL;
 			goto out;
->>>>>>> 2d5404ca
 		}
 
 		ret = submit_reloc(submit, obj, submit->cmd[i].offset * 4,
