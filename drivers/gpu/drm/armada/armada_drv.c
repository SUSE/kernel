--- conflicted
+++ resolved
@@ -9,10 +9,7 @@
 #include <linux/of_graph.h>
 #include <linux/platform_device.h>
 
-<<<<<<< HEAD
-=======
 #include <drm/drm_aperture.h>
->>>>>>> 7d2a07b7
 #include <drm/drm_atomic_helper.h>
 #include <drm/drm_drv.h>
 #include <drm/drm_ioctl.h>
@@ -96,7 +93,6 @@
 			__func__, PTR_ERR(priv));
 		return PTR_ERR(priv);
 	}
-	drmm_add_final_kfree(&priv->drm, priv);
 
 	/* Remove early framebuffers */
 	ret = drm_aperture_remove_framebuffers(false, "armada-drm-fb");
