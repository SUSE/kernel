--- conflicted
+++ resolved
@@ -23,10 +23,7 @@
 #include <drm/drm_crtc.h>
 #include <drm/drm_flip_work.h>
 #include <drm/drm_fourcc.h>
-<<<<<<< HEAD
-=======
 #include <drm/drm_gem_atomic_helper.h>
->>>>>>> 7d2a07b7
 #include <drm/drm_gem_framebuffer_helper.h>
 #include <drm/drm_plane_helper.h>
 #include <drm/drm_probe_helper.h>
@@ -844,16 +841,6 @@
 		if (ret < 0)
 			return ret;
 
-<<<<<<< HEAD
-		if (state->src.x1 || state->src.y1) {
-			DRM_ERROR("AFBC does not support offset display, xpos=%d, ypos=%d, offset=%d\n", state->src.x1, state->src.y1, fb->offsets[0]);
-			return -EINVAL;
-		}
-
-		if (state->rotation && state->rotation != DRM_MODE_ROTATE_0) {
-			DRM_ERROR("No rotation support in AFBC, rotation=%d\n",
-				  state->rotation);
-=======
 		if (new_plane_state->src.x1 || new_plane_state->src.y1) {
 			DRM_ERROR("AFBC does not support offset display, xpos=%d, ypos=%d, offset=%d\n",
 				  new_plane_state->src.x1,
@@ -864,7 +851,6 @@
 		if (new_plane_state->rotation && new_plane_state->rotation != DRM_MODE_ROTATE_0) {
 			DRM_ERROR("No rotation support in AFBC, rotation=%d\n",
 				  new_plane_state->rotation);
->>>>>>> 7d2a07b7
 			return -EINVAL;
 		}
 	}
@@ -1096,11 +1082,7 @@
 	swap(plane->state->fb, new_state->fb);
 
 	if (vop->is_enabled) {
-<<<<<<< HEAD
-		vop_plane_atomic_update(plane, plane->state);
-=======
 		vop_plane_atomic_update(plane, state);
->>>>>>> 7d2a07b7
 		spin_lock(&vop->reg_lock);
 		vop_cfg_done(vop);
 		spin_unlock(&vop->reg_lock);
@@ -1278,30 +1260,20 @@
 }
 
 static void vop_crtc_atomic_begin(struct drm_crtc *crtc,
-<<<<<<< HEAD
-				  struct drm_crtc_state *old_crtc_state)
-{
-=======
 				  struct drm_atomic_state *state)
 {
 	struct drm_crtc_state *crtc_state = drm_atomic_get_new_crtc_state(state,
 									  crtc);
 	struct drm_crtc_state *old_crtc_state = drm_atomic_get_old_crtc_state(state,
 									      crtc);
->>>>>>> 7d2a07b7
 	struct vop *vop = to_vop(crtc);
 
 	/*
 	 * Only update GAMMA if the 'active' flag is not changed,
 	 * otherwise it's updated by .atomic_enable.
 	 */
-<<<<<<< HEAD
-	if (crtc->state->color_mgmt_changed &&
-	    !crtc->state->active_changed)
-=======
 	if (crtc_state->color_mgmt_changed &&
 	    !crtc_state->active_changed)
->>>>>>> 7d2a07b7
 		vop_crtc_gamma_set(vop, crtc, old_crtc_state);
 }
 
@@ -1461,15 +1433,10 @@
 }
 
 static int vop_crtc_atomic_check(struct drm_crtc *crtc,
-<<<<<<< HEAD
-				 struct drm_crtc_state *crtc_state)
-{
-=======
 				 struct drm_atomic_state *state)
 {
 	struct drm_crtc_state *crtc_state = drm_atomic_get_new_crtc_state(state,
 									  crtc);
->>>>>>> 7d2a07b7
 	struct vop *vop = to_vop(crtc);
 	struct drm_plane *plane;
 	struct drm_plane_state *plane_state;
@@ -1690,7 +1657,6 @@
 	.disable_vblank = vop_crtc_disable_vblank,
 	.set_crc_source = vop_crtc_set_crc_source,
 	.verify_crc_source = vop_crtc_verify_crc_source,
-	.gamma_set = drm_atomic_helper_legacy_gamma_set,
 };
 
 static void vop_fb_unref_worker(struct drm_flip_work *work, void *val)
