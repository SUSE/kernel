# SPDX-License-Identifier: GPL-2.0-only
config DRM_ROCKCHIP
	tristate "DRM Support for Rockchip"
	depends on DRM && ROCKCHIP_IOMMU
	select DRM_GEM_DMA_HELPER
	select DRM_KMS_HELPER
	select DRM_PANEL
	select VIDEOMODE_HELPERS
	select DRM_ANALOGIX_DP if ROCKCHIP_ANALOGIX_DP
	select DRM_DW_HDMI if ROCKCHIP_DW_HDMI
	select DRM_DW_MIPI_DSI if ROCKCHIP_DW_MIPI_DSI
	select GENERIC_PHY if ROCKCHIP_DW_MIPI_DSI
	select GENERIC_PHY_MIPI_DPHY if ROCKCHIP_DW_MIPI_DSI
	select SND_SOC_HDMI_CODEC if ROCKCHIP_CDN_DP && SND_SOC
	help
	  Choose this option if you have a Rockchip soc chipset.
	  This driver provides kernel mode setting and buffer
	  management to userspace. This driver does not provide
	  2D or 3D acceleration; acceleration is performed by other
	  IP found on the SoC.

if DRM_ROCKCHIP

config ROCKCHIP_VOP
	bool "Rockchip VOP driver"
	default y
	help
	  This selects support for the VOP driver. You should enable it
	  on older SoCs.

<<<<<<< HEAD
=======
config ROCKCHIP_VOP2
	bool "Rockchip VOP2 driver"
	help
	  This selects support for the VOP2 driver. The VOP2 hardware is
	  first found on the RK3568.

>>>>>>> eb3cdb58
config ROCKCHIP_ANALOGIX_DP
	bool "Rockchip specific extensions for Analogix DP driver"
	depends on ROCKCHIP_VOP
	select DRM_DISPLAY_HELPER
	select DRM_DISPLAY_DP_HELPER
	help
	  This selects support for Rockchip SoC specific extensions
	  for the Analogix Core DP driver. If you want to enable DP
	  on RK3288 or RK3399 based SoC, you should select this option.

config ROCKCHIP_CDN_DP
	bool "Rockchip cdn DP"
	depends on EXTCON=y || (EXTCON=m && DRM_ROCKCHIP=m)
	select DRM_DISPLAY_HELPER
	select DRM_DISPLAY_DP_HELPER
	help
	  This selects support for Rockchip SoC specific extensions
	  for the cdn DP driver. If you want to enable Dp on
	  RK3399 based SoC, you should select this
	  option.

config ROCKCHIP_DW_HDMI
	bool "Rockchip specific extensions for Synopsys DW HDMI"
	help
	  This selects support for Rockchip SoC specific extensions
	  for the Synopsys DesignWare HDMI driver. If you want to
	  enable HDMI on RK3288 or RK3399 based SoC, you should select
	  this option.

config ROCKCHIP_DW_MIPI_DSI
	bool "Rockchip specific extensions for Synopsys DW MIPI DSI"
	select GENERIC_PHY_MIPI_DPHY
	help
	  This selects support for Rockchip SoC specific extensions
	  for the Synopsys DesignWare dsi driver. If you want to
	  enable MIPI DSI on RK3288 or RK3399 based SoC, you should
	  select this option.

config ROCKCHIP_INNO_HDMI
	bool "Rockchip specific extensions for Innosilicon HDMI"
	help
	  This selects support for Rockchip SoC specific extensions
	  for the Innosilicon HDMI driver. If you want to enable
	  HDMI on RK3036 based SoC, you should select this option.

config ROCKCHIP_LVDS
	bool "Rockchip LVDS support"
	depends on DRM_ROCKCHIP
	depends on PINCTRL && OF
	help
	  Choose this option to enable support for Rockchip LVDS controllers.
	  Rockchip rk3288 SoC has LVDS TX Controller can be used, and it
	  support LVDS, rgb, dual LVDS output mode. say Y to enable its
	  driver.

config ROCKCHIP_RGB
	bool "Rockchip RGB support"
	depends on DRM_ROCKCHIP
	depends on PINCTRL
	help
	  Choose this option to enable support for Rockchip RGB output.
	  Some Rockchip CRTCs, like rv1108, can directly output parallel
	  and serial RGB format to panel or connect to a conversion chip.
	  say Y to enable its driver.

config ROCKCHIP_RK3066_HDMI
	bool "Rockchip specific extensions for RK3066 HDMI"
	depends on DRM_ROCKCHIP
	help
	  This selects support for Rockchip SoC specific extensions
	  for the RK3066 HDMI driver. If you want to enable
	  HDMI on RK3066 based SoC, you should select this option.
endif<|MERGE_RESOLUTION|>--- conflicted
+++ resolved
@@ -28,15 +28,12 @@
 	  This selects support for the VOP driver. You should enable it
 	  on older SoCs.
 
-<<<<<<< HEAD
-=======
 config ROCKCHIP_VOP2
 	bool "Rockchip VOP2 driver"
 	help
 	  This selects support for the VOP2 driver. The VOP2 hardware is
 	  first found on the RK3568.
 
->>>>>>> eb3cdb58
 config ROCKCHIP_ANALOGIX_DP
 	bool "Rockchip specific extensions for Analogix DP driver"
 	depends on ROCKCHIP_VOP
