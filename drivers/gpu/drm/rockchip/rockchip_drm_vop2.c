// SPDX-License-Identifier: (GPL-2.0+ OR MIT)
/*
 * Copyright (c) 2020 Rockchip Electronics Co., Ltd.
 * Author: Andy Yan <andy.yan@rock-chips.com>
 */
#include <linux/bitfield.h>
#include <linux/clk.h>
#include <linux/component.h>
#include <linux/delay.h>
#include <linux/iopoll.h>
#include <linux/kernel.h>
#include <linux/media-bus-format.h>
#include <linux/mfd/syscon.h>
#include <linux/module.h>
#include <linux/of.h>
#include <linux/of_graph.h>
#include <linux/platform_device.h>
#include <linux/pm_runtime.h>
#include <linux/regmap.h>
#include <linux/swab.h>

#include <drm/drm.h>
#include <drm/drm_atomic.h>
#include <drm/drm_atomic_uapi.h>
#include <drm/drm_blend.h>
#include <drm/drm_crtc.h>
#include <drm/drm_debugfs.h>
#include <drm/drm_flip_work.h>
#include <drm/drm_framebuffer.h>
#include <drm/drm_probe_helper.h>
#include <drm/drm_vblank.h>

#include <uapi/linux/videodev2.h>
#include <dt-bindings/soc/rockchip,vop2.h>

#include "rockchip_drm_drv.h"
#include "rockchip_drm_gem.h"
#include "rockchip_drm_vop2.h"
#include "rockchip_rgb.h"

/*
 * VOP2 architecture
 *
 +----------+   +-------------+                                                        +-----------+
 |  Cluster |   | Sel 1 from 6|                                                        | 1 from 3  |
 |  window0 |   |    Layer0   |                                                        |    RGB    |
 +----------+   +-------------+              +---------------+    +-------------+      +-----------+
 +----------+   +-------------+              |N from 6 layers|    |             |
 |  Cluster |   | Sel 1 from 6|              |   Overlay0    +--->| Video Port0 |      +-----------+
 |  window1 |   |    Layer1   |              |               |    |             |      | 1 from 3  |
 +----------+   +-------------+              +---------------+    +-------------+      |   LVDS    |
 +----------+   +-------------+                                                        +-----------+
 |  Esmart  |   | Sel 1 from 6|
 |  window0 |   |   Layer2    |              +---------------+    +-------------+      +-----------+
 +----------+   +-------------+              |N from 6 Layers|    |             | +--> | 1 from 3  |
 +----------+   +-------------+   -------->  |   Overlay1    +--->| Video Port1 |      |   MIPI    |
 |  Esmart  |   | Sel 1 from 6|   -------->  |               |    |             |      +-----------+
 |  Window1 |   |   Layer3    |              +---------------+    +-------------+
 +----------+   +-------------+                                                        +-----------+
 +----------+   +-------------+                                                        | 1 from 3  |
 |  Smart   |   | Sel 1 from 6|              +---------------+    +-------------+      |   HDMI    |
 |  Window0 |   |    Layer4   |              |N from 6 Layers|    |             |      +-----------+
 +----------+   +-------------+              |   Overlay2    +--->| Video Port2 |
 +----------+   +-------------+              |               |    |             |      +-----------+
 |  Smart   |   | Sel 1 from 6|              +---------------+    +-------------+      |  1 from 3 |
 |  Window1 |   |    Layer5   |                                                        |    eDP    |
 +----------+   +-------------+                                                        +-----------+
 *
 */

enum vop2_data_format {
	VOP2_FMT_ARGB8888 = 0,
	VOP2_FMT_RGB888,
	VOP2_FMT_RGB565,
	VOP2_FMT_XRGB101010,
	VOP2_FMT_YUV420SP,
	VOP2_FMT_YUV422SP,
	VOP2_FMT_YUV444SP,
	VOP2_FMT_YUYV422 = 8,
	VOP2_FMT_YUYV420,
	VOP2_FMT_VYUY422,
	VOP2_FMT_VYUY420,
	VOP2_FMT_YUV420SP_TILE_8x4 = 0x10,
	VOP2_FMT_YUV420SP_TILE_16x2,
	VOP2_FMT_YUV422SP_TILE_8x4,
	VOP2_FMT_YUV422SP_TILE_16x2,
	VOP2_FMT_YUV420SP_10,
	VOP2_FMT_YUV422SP_10,
	VOP2_FMT_YUV444SP_10,
};

enum vop2_afbc_format {
	VOP2_AFBC_FMT_RGB565,
	VOP2_AFBC_FMT_ARGB2101010 = 2,
	VOP2_AFBC_FMT_YUV420_10BIT,
	VOP2_AFBC_FMT_RGB888,
	VOP2_AFBC_FMT_ARGB8888,
	VOP2_AFBC_FMT_YUV420 = 9,
	VOP2_AFBC_FMT_YUV422 = 0xb,
	VOP2_AFBC_FMT_YUV422_10BIT = 0xe,
	VOP2_AFBC_FMT_INVALID = -1,
};

union vop2_alpha_ctrl {
	u32 val;
	struct {
		/* [0:1] */
		u32 color_mode:1;
		u32 alpha_mode:1;
		/* [2:3] */
		u32 blend_mode:2;
		u32 alpha_cal_mode:1;
		/* [5:7] */
		u32 factor_mode:3;
		/* [8:9] */
		u32 alpha_en:1;
		u32 src_dst_swap:1;
		u32 reserved:6;
		/* [16:23] */
		u32 glb_alpha:8;
	} bits;
};

struct vop2_alpha {
	union vop2_alpha_ctrl src_color_ctrl;
	union vop2_alpha_ctrl dst_color_ctrl;
	union vop2_alpha_ctrl src_alpha_ctrl;
	union vop2_alpha_ctrl dst_alpha_ctrl;
};

struct vop2_alpha_config {
	bool src_premulti_en;
	bool dst_premulti_en;
	bool src_pixel_alpha_en;
	bool dst_pixel_alpha_en;
	u16 src_glb_alpha_value;
	u16 dst_glb_alpha_value;
};

struct vop2_win {
	struct vop2 *vop2;
	struct drm_plane base;
	const struct vop2_win_data *data;
	struct regmap_field *reg[VOP2_WIN_MAX_REG];

	/**
	 * @win_id: graphic window id, a cluster may be split into two
	 * graphics windows.
	 */
	u8 win_id;
	u8 delay;
	u32 offset;

	enum drm_plane_type type;
};

struct vop2_video_port {
	struct drm_crtc crtc;
	struct vop2 *vop2;
	struct clk *dclk;
	unsigned int id;
	const struct vop2_video_port_data *data;

	struct completion dsp_hold_completion;

	/**
	 * @win_mask: Bitmask of windows attached to the video port;
	 */
	u32 win_mask;

	struct vop2_win *primary_plane;
	struct drm_pending_vblank_event *event;

	unsigned int nlayers;
};

struct vop2 {
	struct device *dev;
	struct drm_device *drm;
	struct vop2_video_port vps[ROCKCHIP_MAX_CRTC];

	const struct vop2_data *data;
	/*
	 * Number of windows that are registered as plane, may be less than the
	 * total number of hardware windows.
	 */
	u32 registered_num_wins;

	void __iomem *regs;
	struct regmap *map;

	struct regmap *sys_grf;
	struct regmap *vop_grf;
	struct regmap *vo1_grf;
	struct regmap *sys_pmu;

	/* physical map length of vop2 register */
	u32 len;

	void __iomem *lut_regs;

	/* protects crtc enable/disable */
	struct mutex vop2_lock;

	int irq;

	/*
	 * Some global resources are shared between all video ports(crtcs), so
	 * we need a ref counter here.
	 */
	unsigned int enable_count;
	struct clk *hclk;
	struct clk *aclk;
	struct clk *pclk;

	/* optional internal rgb encoder */
	struct rockchip_rgb *rgb;

	/* must be put at the end of the struct */
	struct vop2_win win[];
};

<<<<<<< HEAD
=======
#define vop2_output_if_is_hdmi(x)	((x) == ROCKCHIP_VOP2_EP_HDMI0 || \
					 (x) == ROCKCHIP_VOP2_EP_HDMI1)

#define vop2_output_if_is_dp(x)		((x) == ROCKCHIP_VOP2_EP_DP0 || \
					 (x) == ROCKCHIP_VOP2_EP_DP1)

#define vop2_output_if_is_edp(x)	((x) == ROCKCHIP_VOP2_EP_EDP0 || \
					 (x) == ROCKCHIP_VOP2_EP_EDP1)

#define vop2_output_if_is_mipi(x)	((x) == ROCKCHIP_VOP2_EP_MIPI0 || \
					 (x) == ROCKCHIP_VOP2_EP_MIPI1)

#define vop2_output_if_is_lvds(x)	((x) == ROCKCHIP_VOP2_EP_LVDS0 || \
					 (x) == ROCKCHIP_VOP2_EP_LVDS1)

#define vop2_output_if_is_dpi(x)	((x) == ROCKCHIP_VOP2_EP_RGB0)

>>>>>>> 2d5404ca
static const struct regmap_config vop2_regmap_config;

static struct vop2_video_port *to_vop2_video_port(struct drm_crtc *crtc)
{
	return container_of(crtc, struct vop2_video_port, crtc);
}

static struct vop2_win *to_vop2_win(struct drm_plane *p)
{
	return container_of(p, struct vop2_win, base);
}

static void vop2_lock(struct vop2 *vop2)
{
	mutex_lock(&vop2->vop2_lock);
}

static void vop2_unlock(struct vop2 *vop2)
{
	mutex_unlock(&vop2->vop2_lock);
}

static void vop2_writel(struct vop2 *vop2, u32 offset, u32 v)
{
	regmap_write(vop2->map, offset, v);
}

static void vop2_vp_write(struct vop2_video_port *vp, u32 offset, u32 v)
{
	regmap_write(vp->vop2->map, vp->data->offset + offset, v);
}

static u32 vop2_readl(struct vop2 *vop2, u32 offset)
{
	u32 val;

	regmap_read(vop2->map, offset, &val);

	return val;
}

static void vop2_win_write(const struct vop2_win *win, unsigned int reg, u32 v)
{
	regmap_field_write(win->reg[reg], v);
}

static bool vop2_cluster_window(const struct vop2_win *win)
{
	return win->data->feature & WIN_FEATURE_CLUSTER;
}

/*
 * Note:
 * The write mask function is documented but missing on rk3566/8, writes
 * to these bits have no effect. For newer soc(rk3588 and following) the
 * write mask is needed for register writes.
 *
 * GLB_CFG_DONE_EN has no write mask bit.
 *
 */
static void vop2_cfg_done(struct vop2_video_port *vp)
{
	struct vop2 *vop2 = vp->vop2;
	u32 val = RK3568_REG_CFG_DONE__GLB_CFG_DONE_EN;

	val |= BIT(vp->id) | (BIT(vp->id) << 16);

	regmap_set_bits(vop2->map, RK3568_REG_CFG_DONE, val);
}

static void vop2_win_disable(struct vop2_win *win)
{
	vop2_win_write(win, VOP2_WIN_ENABLE, 0);

	if (vop2_cluster_window(win))
		vop2_win_write(win, VOP2_WIN_CLUSTER_ENABLE, 0);
}

static u32 vop2_get_bpp(const struct drm_format_info *format)
{
	switch (format->format) {
	case DRM_FORMAT_YUV420_8BIT:
		return 12;
	case DRM_FORMAT_YUV420_10BIT:
		return 15;
	case DRM_FORMAT_VUY101010:
		return 30;
	default:
		return drm_format_info_bpp(format, 0);
	}
}

static enum vop2_data_format vop2_convert_format(u32 format)
{
	switch (format) {
	case DRM_FORMAT_XRGB2101010:
	case DRM_FORMAT_ARGB2101010:
	case DRM_FORMAT_XBGR2101010:
	case DRM_FORMAT_ABGR2101010:
		return VOP2_FMT_XRGB101010;
	case DRM_FORMAT_XRGB8888:
	case DRM_FORMAT_ARGB8888:
	case DRM_FORMAT_XBGR8888:
	case DRM_FORMAT_ABGR8888:
		return VOP2_FMT_ARGB8888;
	case DRM_FORMAT_RGB888:
	case DRM_FORMAT_BGR888:
		return VOP2_FMT_RGB888;
	case DRM_FORMAT_RGB565:
	case DRM_FORMAT_BGR565:
		return VOP2_FMT_RGB565;
	case DRM_FORMAT_NV12:
	case DRM_FORMAT_NV21:
	case DRM_FORMAT_YUV420_8BIT:
		return VOP2_FMT_YUV420SP;
	case DRM_FORMAT_NV15:
	case DRM_FORMAT_YUV420_10BIT:
		return VOP2_FMT_YUV420SP_10;
	case DRM_FORMAT_NV16:
	case DRM_FORMAT_NV61:
		return VOP2_FMT_YUV422SP;
<<<<<<< HEAD
=======
	case DRM_FORMAT_NV20:
>>>>>>> 2d5404ca
	case DRM_FORMAT_Y210:
		return VOP2_FMT_YUV422SP_10;
	case DRM_FORMAT_NV24:
	case DRM_FORMAT_NV42:
		return VOP2_FMT_YUV444SP;
	case DRM_FORMAT_NV30:
		return VOP2_FMT_YUV444SP_10;
	case DRM_FORMAT_YUYV:
	case DRM_FORMAT_YVYU:
		return VOP2_FMT_VYUY422;
	case DRM_FORMAT_VYUY:
	case DRM_FORMAT_UYVY:
		return VOP2_FMT_YUYV422;
	default:
		DRM_ERROR("unsupported format[%08x]\n", format);
		return -EINVAL;
	}
}

static enum vop2_afbc_format vop2_convert_afbc_format(u32 format)
{
	switch (format) {
	case DRM_FORMAT_XRGB2101010:
	case DRM_FORMAT_ARGB2101010:
	case DRM_FORMAT_XBGR2101010:
	case DRM_FORMAT_ABGR2101010:
		return VOP2_AFBC_FMT_ARGB2101010;
	case DRM_FORMAT_XRGB8888:
	case DRM_FORMAT_ARGB8888:
	case DRM_FORMAT_XBGR8888:
	case DRM_FORMAT_ABGR8888:
		return VOP2_AFBC_FMT_ARGB8888;
	case DRM_FORMAT_RGB888:
	case DRM_FORMAT_BGR888:
		return VOP2_AFBC_FMT_RGB888;
	case DRM_FORMAT_RGB565:
	case DRM_FORMAT_BGR565:
		return VOP2_AFBC_FMT_RGB565;
	case DRM_FORMAT_YUV420_8BIT:
		return VOP2_AFBC_FMT_YUV420;
	case DRM_FORMAT_YUV420_10BIT:
		return VOP2_AFBC_FMT_YUV420_10BIT;
	case DRM_FORMAT_YVYU:
	case DRM_FORMAT_YUYV:
	case DRM_FORMAT_VYUY:
	case DRM_FORMAT_UYVY:
		return VOP2_AFBC_FMT_YUV422;
	case DRM_FORMAT_Y210:
		return VOP2_AFBC_FMT_YUV422_10BIT;
	default:
		return VOP2_AFBC_FMT_INVALID;
	}

	return VOP2_AFBC_FMT_INVALID;
}

static bool vop2_win_rb_swap(u32 format)
{
	switch (format) {
	case DRM_FORMAT_XBGR2101010:
	case DRM_FORMAT_ABGR2101010:
	case DRM_FORMAT_XBGR8888:
	case DRM_FORMAT_ABGR8888:
	case DRM_FORMAT_BGR888:
	case DRM_FORMAT_BGR565:
		return true;
	default:
		return false;
	}
}

static bool vop2_afbc_uv_swap(u32 format)
{
	switch (format) {
	case DRM_FORMAT_YUYV:
	case DRM_FORMAT_Y210:
	case DRM_FORMAT_YUV420_8BIT:
	case DRM_FORMAT_YUV420_10BIT:
		return true;
	default:
		return false;
	}
}

static bool vop2_win_uv_swap(u32 format)
{
	switch (format) {
	case DRM_FORMAT_NV12:
	case DRM_FORMAT_NV16:
	case DRM_FORMAT_NV24:
	case DRM_FORMAT_NV15:
<<<<<<< HEAD
=======
	case DRM_FORMAT_NV20:
	case DRM_FORMAT_NV30:
>>>>>>> 2d5404ca
	case DRM_FORMAT_YUYV:
	case DRM_FORMAT_UYVY:
		return true;
	default:
		return false;
	}
}

static bool vop2_win_dither_up(u32 format)
{
	switch (format) {
	case DRM_FORMAT_BGR565:
	case DRM_FORMAT_RGB565:
		return true;
	default:
		return false;
	}
}

static bool vop2_output_uv_swap(u32 bus_format, u32 output_mode)
{
	/*
	 * FIXME:
	 *
	 * There is no media type for YUV444 output,
	 * so when out_mode is AAAA or P888, assume output is YUV444 on
	 * yuv format.
	 *
	 * From H/W testing, YUV444 mode need a rb swap.
	 */
	if (bus_format == MEDIA_BUS_FMT_YVYU8_1X16 ||
	    bus_format == MEDIA_BUS_FMT_VYUY8_1X16 ||
	    bus_format == MEDIA_BUS_FMT_YVYU8_2X8 ||
	    bus_format == MEDIA_BUS_FMT_VYUY8_2X8 ||
	    ((bus_format == MEDIA_BUS_FMT_YUV8_1X24 ||
	      bus_format == MEDIA_BUS_FMT_YUV10_1X30) &&
	     (output_mode == ROCKCHIP_OUT_MODE_AAAA ||
	      output_mode == ROCKCHIP_OUT_MODE_P888)))
		return true;
	else
		return false;
}

static bool vop2_output_rg_swap(struct vop2 *vop2, u32 bus_format)
{
	if (vop2->data->soc_id == 3588) {
		if (bus_format == MEDIA_BUS_FMT_YUV8_1X24 ||
		    bus_format == MEDIA_BUS_FMT_YUV10_1X30)
			return true;
	}

	return false;
}

static bool is_yuv_output(u32 bus_format)
{
	switch (bus_format) {
	case MEDIA_BUS_FMT_YUV8_1X24:
	case MEDIA_BUS_FMT_YUV10_1X30:
	case MEDIA_BUS_FMT_UYYVYY8_0_5X24:
	case MEDIA_BUS_FMT_UYYVYY10_0_5X30:
	case MEDIA_BUS_FMT_YUYV8_2X8:
	case MEDIA_BUS_FMT_YVYU8_2X8:
	case MEDIA_BUS_FMT_UYVY8_2X8:
	case MEDIA_BUS_FMT_VYUY8_2X8:
	case MEDIA_BUS_FMT_YUYV8_1X16:
	case MEDIA_BUS_FMT_YVYU8_1X16:
	case MEDIA_BUS_FMT_UYVY8_1X16:
	case MEDIA_BUS_FMT_VYUY8_1X16:
		return true;
	default:
		return false;
	}
}

static bool rockchip_afbc(struct drm_plane *plane, u64 modifier)
{
	int i;

	if (modifier == DRM_FORMAT_MOD_LINEAR)
		return false;

	for (i = 0 ; i < plane->modifier_count; i++)
		if (plane->modifiers[i] == modifier)
			return true;

	return false;
}

static bool rockchip_vop2_mod_supported(struct drm_plane *plane, u32 format,
					u64 modifier)
{
	struct vop2_win *win = to_vop2_win(plane);
	struct vop2 *vop2 = win->vop2;

	if (modifier == DRM_FORMAT_MOD_INVALID)
		return false;

	if (modifier == DRM_FORMAT_MOD_LINEAR)
		return true;

	if (!rockchip_afbc(plane, modifier)) {
		drm_dbg_kms(vop2->drm, "Unsupported format modifier 0x%llx\n",
			    modifier);

		return false;
	}

	return vop2_convert_afbc_format(format) >= 0;
}

/*
 * 0: Full mode, 16 lines for one tail
 * 1: half block mode, 8 lines one tail
 */
static bool vop2_half_block_enable(struct drm_plane_state *pstate)
{
	if (pstate->rotation & (DRM_MODE_ROTATE_270 | DRM_MODE_ROTATE_90))
		return false;
	else
		return true;
}

static u32 vop2_afbc_transform_offset(struct drm_plane_state *pstate,
				      bool afbc_half_block_en)
{
	struct drm_rect *src = &pstate->src;
	struct drm_framebuffer *fb = pstate->fb;
	u32 bpp = vop2_get_bpp(fb->format);
	u32 vir_width = (fb->pitches[0] << 3) / bpp;
	u32 width = drm_rect_width(src) >> 16;
	u32 height = drm_rect_height(src) >> 16;
	u32 act_xoffset = src->x1 >> 16;
	u32 act_yoffset = src->y1 >> 16;
	u32 align16_crop = 0;
	u32 align64_crop = 0;
	u32 height_tmp;
	u8 tx, ty;
	u8 bottom_crop_line_num = 0;

	/* 16 pixel align */
	if (height & 0xf)
		align16_crop = 16 - (height & 0xf);

	height_tmp = height + align16_crop;

	/* 64 pixel align */
	if (height_tmp & 0x3f)
		align64_crop = 64 - (height_tmp & 0x3f);

	bottom_crop_line_num = align16_crop + align64_crop;

	switch (pstate->rotation &
		(DRM_MODE_REFLECT_X | DRM_MODE_REFLECT_Y |
		 DRM_MODE_ROTATE_90 | DRM_MODE_ROTATE_270)) {
	case DRM_MODE_REFLECT_X | DRM_MODE_REFLECT_Y:
		tx = 16 - ((act_xoffset + width) & 0xf);
		ty = bottom_crop_line_num - act_yoffset;
		break;
	case DRM_MODE_REFLECT_X | DRM_MODE_ROTATE_90:
		tx = bottom_crop_line_num - act_yoffset;
		ty = vir_width - width - act_xoffset;
		break;
	case DRM_MODE_REFLECT_X | DRM_MODE_ROTATE_270:
		tx = act_yoffset;
		ty = act_xoffset;
		break;
	case DRM_MODE_REFLECT_X:
		tx = 16 - ((act_xoffset + width) & 0xf);
		ty = act_yoffset;
		break;
	case DRM_MODE_REFLECT_Y:
		tx = act_xoffset;
		ty = bottom_crop_line_num - act_yoffset;
		break;
	case DRM_MODE_ROTATE_90:
		tx = bottom_crop_line_num - act_yoffset;
		ty = act_xoffset;
		break;
	case DRM_MODE_ROTATE_270:
		tx = act_yoffset;
		ty = vir_width - width - act_xoffset;
		break;
	case 0:
		tx = act_xoffset;
		ty = act_yoffset;
		break;
	}

	if (afbc_half_block_en)
		ty &= 0x7f;

#define TRANSFORM_XOFFSET GENMASK(7, 0)
#define TRANSFORM_YOFFSET GENMASK(23, 16)
	return FIELD_PREP(TRANSFORM_XOFFSET, tx) |
		FIELD_PREP(TRANSFORM_YOFFSET, ty);
}

/*
 * A Cluster window has 2048 x 16 line buffer, which can
 * works at 2048 x 16(Full) or 4096 x 8 (Half) mode.
 * for Cluster_lb_mode register:
 * 0: half mode, for plane input width range 2048 ~ 4096
 * 1: half mode, for cluster work at 2 * 2048 plane mode
 * 2: half mode, for rotate_90/270 mode
 *
 */
static int vop2_get_cluster_lb_mode(struct vop2_win *win,
				    struct drm_plane_state *pstate)
{
	if ((pstate->rotation & DRM_MODE_ROTATE_270) ||
	    (pstate->rotation & DRM_MODE_ROTATE_90))
		return 2;
	else
		return 0;
}

static u16 vop2_scale_factor(u32 src, u32 dst)
{
	u32 fac;
	int shift;

	if (src == dst)
		return 0;

	if (dst < 2)
		return U16_MAX;

	if (src < 2)
		return 0;

	if (src > dst)
		shift = 12;
	else
		shift = 16;

	src--;
	dst--;

	fac = DIV_ROUND_UP(src << shift, dst) - 1;

	if (fac > U16_MAX)
		return U16_MAX;

	return fac;
}

static void vop2_setup_scale(struct vop2 *vop2, const struct vop2_win *win,
			     u32 src_w, u32 src_h, u32 dst_w,
			     u32 dst_h, u32 pixel_format)
{
	const struct drm_format_info *info;
	u16 hor_scl_mode, ver_scl_mode;
	u16 hscl_filter_mode, vscl_filter_mode;
	uint16_t cbcr_src_w = src_w;
	uint16_t cbcr_src_h = src_h;
	u8 gt2 = 0;
	u8 gt4 = 0;
	u32 val;

	info = drm_format_info(pixel_format);

	if (src_h >= (4 * dst_h)) {
		gt4 = 1;
		src_h >>= 2;
	} else if (src_h >= (2 * dst_h)) {
		gt2 = 1;
		src_h >>= 1;
	}

	hor_scl_mode = scl_get_scl_mode(src_w, dst_w);
	ver_scl_mode = scl_get_scl_mode(src_h, dst_h);

	if (hor_scl_mode == SCALE_UP)
		hscl_filter_mode = VOP2_SCALE_UP_BIC;
	else
		hscl_filter_mode = VOP2_SCALE_DOWN_BIL;

	if (ver_scl_mode == SCALE_UP)
		vscl_filter_mode = VOP2_SCALE_UP_BIL;
	else
		vscl_filter_mode = VOP2_SCALE_DOWN_BIL;

	/*
	 * RK3568 VOP Esmart/Smart dsp_w should be even pixel
	 * at scale down mode
	 */
	if (!(win->data->feature & WIN_FEATURE_AFBDC)) {
		if ((hor_scl_mode == SCALE_DOWN) && (dst_w & 0x1)) {
			drm_dbg(vop2->drm, "%s dst_w[%d] should align as 2 pixel\n",
				win->data->name, dst_w);
			dst_w++;
		}
	}

	val = vop2_scale_factor(src_w, dst_w);
	vop2_win_write(win, VOP2_WIN_SCALE_YRGB_X, val);
	val = vop2_scale_factor(src_h, dst_h);
	vop2_win_write(win, VOP2_WIN_SCALE_YRGB_Y, val);

	vop2_win_write(win, VOP2_WIN_VSD_YRGB_GT4, gt4);
	vop2_win_write(win, VOP2_WIN_VSD_YRGB_GT2, gt2);

	vop2_win_write(win, VOP2_WIN_YRGB_HOR_SCL_MODE, hor_scl_mode);
	vop2_win_write(win, VOP2_WIN_YRGB_VER_SCL_MODE, ver_scl_mode);

	if (vop2_cluster_window(win))
		return;

	vop2_win_write(win, VOP2_WIN_YRGB_HSCL_FILTER_MODE, hscl_filter_mode);
	vop2_win_write(win, VOP2_WIN_YRGB_VSCL_FILTER_MODE, vscl_filter_mode);

	if (info->is_yuv) {
		cbcr_src_w /= info->hsub;
		cbcr_src_h /= info->vsub;

		gt4 = 0;
		gt2 = 0;

		if (cbcr_src_h >= (4 * dst_h)) {
			gt4 = 1;
			cbcr_src_h >>= 2;
		} else if (cbcr_src_h >= (2 * dst_h)) {
			gt2 = 1;
			cbcr_src_h >>= 1;
		}

		hor_scl_mode = scl_get_scl_mode(cbcr_src_w, dst_w);
		ver_scl_mode = scl_get_scl_mode(cbcr_src_h, dst_h);

		val = vop2_scale_factor(cbcr_src_w, dst_w);
		vop2_win_write(win, VOP2_WIN_SCALE_CBCR_X, val);

		val = vop2_scale_factor(cbcr_src_h, dst_h);
		vop2_win_write(win, VOP2_WIN_SCALE_CBCR_Y, val);

		vop2_win_write(win, VOP2_WIN_VSD_CBCR_GT4, gt4);
		vop2_win_write(win, VOP2_WIN_VSD_CBCR_GT2, gt2);
		vop2_win_write(win, VOP2_WIN_CBCR_HOR_SCL_MODE, hor_scl_mode);
		vop2_win_write(win, VOP2_WIN_CBCR_VER_SCL_MODE, ver_scl_mode);
		vop2_win_write(win, VOP2_WIN_CBCR_HSCL_FILTER_MODE, hscl_filter_mode);
		vop2_win_write(win, VOP2_WIN_CBCR_VSCL_FILTER_MODE, vscl_filter_mode);
	}
}

static int vop2_convert_csc_mode(int csc_mode)
{
	switch (csc_mode) {
	case V4L2_COLORSPACE_SMPTE170M:
	case V4L2_COLORSPACE_470_SYSTEM_M:
	case V4L2_COLORSPACE_470_SYSTEM_BG:
		return CSC_BT601L;
	case V4L2_COLORSPACE_REC709:
	case V4L2_COLORSPACE_SMPTE240M:
	case V4L2_COLORSPACE_DEFAULT:
		return CSC_BT709L;
	case V4L2_COLORSPACE_JPEG:
		return CSC_BT601F;
	case V4L2_COLORSPACE_BT2020:
		return CSC_BT2020;
	default:
		return CSC_BT709L;
	}
}

/*
 * colorspace path:
 *      Input        Win csc                     Output
 * 1. YUV(2020)  --> Y2R->2020To709->R2Y   --> YUV_OUTPUT(601/709)
 *    RGB        --> R2Y                  __/
 *
 * 2. YUV(2020)  --> bypasss               --> YUV_OUTPUT(2020)
 *    RGB        --> 709To2020->R2Y       __/
 *
 * 3. YUV(2020)  --> Y2R->2020To709        --> RGB_OUTPUT(709)
 *    RGB        --> R2Y                  __/
 *
 * 4. YUV(601/709)-> Y2R->709To2020->R2Y   --> YUV_OUTPUT(2020)
 *    RGB        --> 709To2020->R2Y       __/
 *
 * 5. YUV(601/709)-> bypass                --> YUV_OUTPUT(709)
 *    RGB        --> R2Y                  __/
 *
 * 6. YUV(601/709)-> bypass                --> YUV_OUTPUT(601)
 *    RGB        --> R2Y(601)             __/
 *
 * 7. YUV        --> Y2R(709)              --> RGB_OUTPUT(709)
 *    RGB        --> bypass               __/
 *
 * 8. RGB        --> 709To2020->R2Y        --> YUV_OUTPUT(2020)
 *
 * 9. RGB        --> R2Y(709)              --> YUV_OUTPUT(709)
 *
 * 10. RGB       --> R2Y(601)              --> YUV_OUTPUT(601)
 *
 * 11. RGB       --> bypass                --> RGB_OUTPUT(709)
 */

static void vop2_setup_csc_mode(struct vop2_video_port *vp,
				struct vop2_win *win,
				struct drm_plane_state *pstate)
{
	struct rockchip_crtc_state *vcstate = to_rockchip_crtc_state(vp->crtc.state);
	int is_input_yuv = pstate->fb->format->is_yuv;
	int is_output_yuv = is_yuv_output(vcstate->bus_format);
	int input_csc = V4L2_COLORSPACE_DEFAULT;
	int output_csc = vcstate->color_space;
	bool r2y_en, y2r_en;
	int csc_mode;

	if (is_input_yuv && !is_output_yuv) {
		y2r_en = true;
		r2y_en = false;
		csc_mode = vop2_convert_csc_mode(input_csc);
	} else if (!is_input_yuv && is_output_yuv) {
		y2r_en = false;
		r2y_en = true;
		csc_mode = vop2_convert_csc_mode(output_csc);
	} else {
		y2r_en = false;
		r2y_en = false;
		csc_mode = false;
	}

	vop2_win_write(win, VOP2_WIN_Y2R_EN, y2r_en);
	vop2_win_write(win, VOP2_WIN_R2Y_EN, r2y_en);
	vop2_win_write(win, VOP2_WIN_CSC_MODE, csc_mode);
}

static void vop2_crtc_enable_irq(struct vop2_video_port *vp, u32 irq)
{
	struct vop2 *vop2 = vp->vop2;

	vop2_writel(vop2, RK3568_VP_INT_CLR(vp->id), irq << 16 | irq);
	vop2_writel(vop2, RK3568_VP_INT_EN(vp->id), irq << 16 | irq);
}

static void vop2_crtc_disable_irq(struct vop2_video_port *vp, u32 irq)
{
	struct vop2 *vop2 = vp->vop2;

	vop2_writel(vop2, RK3568_VP_INT_EN(vp->id), irq << 16);
}

static int vop2_core_clks_prepare_enable(struct vop2 *vop2)
{
	int ret;

	ret = clk_prepare_enable(vop2->hclk);
	if (ret < 0) {
		drm_err(vop2->drm, "failed to enable hclk - %d\n", ret);
		return ret;
	}

	ret = clk_prepare_enable(vop2->aclk);
	if (ret < 0) {
		drm_err(vop2->drm, "failed to enable aclk - %d\n", ret);
		goto err;
	}

	ret = clk_prepare_enable(vop2->pclk);
	if (ret < 0) {
		drm_err(vop2->drm, "failed to enable pclk - %d\n", ret);
		goto err1;
	}

	return 0;
err1:
	clk_disable_unprepare(vop2->aclk);
err:
	clk_disable_unprepare(vop2->hclk);

	return ret;
}

static void rk3588_vop2_power_domain_enable_all(struct vop2 *vop2)
{
	u32 pd;

	pd = vop2_readl(vop2, RK3588_SYS_PD_CTRL);
	pd &= ~(VOP2_PD_CLUSTER0 | VOP2_PD_CLUSTER1 | VOP2_PD_CLUSTER2 |
		VOP2_PD_CLUSTER3 | VOP2_PD_ESMART);

	vop2_writel(vop2, RK3588_SYS_PD_CTRL, pd);
}

static void vop2_enable(struct vop2 *vop2)
{
	int ret;

	ret = pm_runtime_resume_and_get(vop2->dev);
	if (ret < 0) {
		drm_err(vop2->drm, "failed to get pm runtime: %d\n", ret);
		return;
	}

	ret = vop2_core_clks_prepare_enable(vop2);
	if (ret) {
		pm_runtime_put_sync(vop2->dev);
		return;
	}

	ret = rockchip_drm_dma_attach_device(vop2->drm, vop2->dev);
	if (ret) {
		drm_err(vop2->drm, "failed to attach dma mapping, %d\n", ret);
		return;
	}

	if (vop2->data->soc_id == 3566)
		vop2_writel(vop2, RK3568_OTP_WIN_EN, 1);

	if (vop2->data->soc_id == 3588)
		rk3588_vop2_power_domain_enable_all(vop2);

	vop2_writel(vop2, RK3568_REG_CFG_DONE, RK3568_REG_CFG_DONE__GLB_CFG_DONE_EN);

	/*
	 * Disable auto gating, this is a workaround to
	 * avoid display image shift when a window enabled.
	 */
	regmap_clear_bits(vop2->map, RK3568_SYS_AUTO_GATING_CTRL,
			  RK3568_SYS_AUTO_GATING_CTRL__AUTO_GATING_EN);

	vop2_writel(vop2, RK3568_SYS0_INT_CLR,
		    VOP2_INT_BUS_ERRPR << 16 | VOP2_INT_BUS_ERRPR);
	vop2_writel(vop2, RK3568_SYS0_INT_EN,
		    VOP2_INT_BUS_ERRPR << 16 | VOP2_INT_BUS_ERRPR);
	vop2_writel(vop2, RK3568_SYS1_INT_CLR,
		    VOP2_INT_BUS_ERRPR << 16 | VOP2_INT_BUS_ERRPR);
	vop2_writel(vop2, RK3568_SYS1_INT_EN,
		    VOP2_INT_BUS_ERRPR << 16 | VOP2_INT_BUS_ERRPR);
}

static void vop2_disable(struct vop2 *vop2)
{
	rockchip_drm_dma_detach_device(vop2->drm, vop2->dev);

	pm_runtime_put_sync(vop2->dev);

	regcache_drop_region(vop2->map, 0, vop2_regmap_config.max_register);

	clk_disable_unprepare(vop2->pclk);
	clk_disable_unprepare(vop2->aclk);
	clk_disable_unprepare(vop2->hclk);
}

static void vop2_crtc_atomic_disable(struct drm_crtc *crtc,
				     struct drm_atomic_state *state)
{
	struct vop2_video_port *vp = to_vop2_video_port(crtc);
	struct vop2 *vop2 = vp->vop2;
	struct drm_crtc_state *old_crtc_state;
	int ret;

	vop2_lock(vop2);

	old_crtc_state = drm_atomic_get_old_crtc_state(state, crtc);
	drm_atomic_helper_disable_planes_on_crtc(old_crtc_state, false);

	drm_crtc_vblank_off(crtc);

	/*
	 * Vop standby will take effect at end of current frame,
	 * if dsp hold valid irq happen, it means standby complete.
	 *
	 * we must wait standby complete when we want to disable aclk,
	 * if not, memory bus maybe dead.
	 */
	reinit_completion(&vp->dsp_hold_completion);

	vop2_crtc_enable_irq(vp, VP_INT_DSP_HOLD_VALID);

	vop2_vp_write(vp, RK3568_VP_DSP_CTRL, RK3568_VP_DSP_CTRL__STANDBY);

	ret = wait_for_completion_timeout(&vp->dsp_hold_completion,
					  msecs_to_jiffies(50));
	if (!ret)
		drm_info(vop2->drm, "wait for vp%d dsp_hold timeout\n", vp->id);

	vop2_crtc_disable_irq(vp, VP_INT_DSP_HOLD_VALID);

	clk_disable_unprepare(vp->dclk);

	vop2->enable_count--;

	if (!vop2->enable_count)
		vop2_disable(vop2);

	vop2_unlock(vop2);

	if (crtc->state->event && !crtc->state->active) {
		spin_lock_irq(&crtc->dev->event_lock);
		drm_crtc_send_vblank_event(crtc, crtc->state->event);
		spin_unlock_irq(&crtc->dev->event_lock);

		crtc->state->event = NULL;
	}
}

static int vop2_plane_atomic_check(struct drm_plane *plane,
				   struct drm_atomic_state *astate)
{
	struct drm_plane_state *pstate = drm_atomic_get_new_plane_state(astate, plane);
	struct drm_framebuffer *fb = pstate->fb;
	struct drm_crtc *crtc = pstate->crtc;
	struct drm_crtc_state *cstate;
	struct vop2_video_port *vp;
	struct vop2 *vop2;
	const struct vop2_data *vop2_data;
	struct drm_rect *dest = &pstate->dst;
	struct drm_rect *src = &pstate->src;
	int min_scale = FRAC_16_16(1, 8);
	int max_scale = FRAC_16_16(8, 1);
	int format;
	int ret;

	if (!crtc)
		return 0;

	vp = to_vop2_video_port(crtc);
	vop2 = vp->vop2;
	vop2_data = vop2->data;

	cstate = drm_atomic_get_existing_crtc_state(pstate->state, crtc);
	if (WARN_ON(!cstate))
		return -EINVAL;

	ret = drm_atomic_helper_check_plane_state(pstate, cstate,
						  min_scale, max_scale,
						  true, true);
	if (ret)
		return ret;

	if (!pstate->visible)
		return 0;

	format = vop2_convert_format(fb->format->format);
	if (format < 0)
		return format;

	if (drm_rect_width(src) >> 16 < 4 || drm_rect_height(src) >> 16 < 4 ||
	    drm_rect_width(dest) < 4 || drm_rect_width(dest) < 4) {
		drm_err(vop2->drm, "Invalid size: %dx%d->%dx%d, min size is 4x4\n",
			drm_rect_width(src) >> 16, drm_rect_height(src) >> 16,
			drm_rect_width(dest), drm_rect_height(dest));
		pstate->visible = false;
		return 0;
	}

	if (drm_rect_width(src) >> 16 > vop2_data->max_input.width ||
	    drm_rect_height(src) >> 16 > vop2_data->max_input.height) {
		drm_err(vop2->drm, "Invalid source: %dx%d. max input: %dx%d\n",
			drm_rect_width(src) >> 16,
			drm_rect_height(src) >> 16,
			vop2_data->max_input.width,
			vop2_data->max_input.height);
		return -EINVAL;
	}

	/*
	 * Src.x1 can be odd when do clip, but yuv plane start point
	 * need align with 2 pixel.
	 */
	if (fb->format->is_yuv && ((pstate->src.x1 >> 16) % 2)) {
		drm_err(vop2->drm, "Invalid Source: Yuv format not support odd xpos\n");
		return -EINVAL;
	}

	return 0;
}

static void vop2_plane_atomic_disable(struct drm_plane *plane,
				      struct drm_atomic_state *state)
{
	struct drm_plane_state *old_pstate = NULL;
	struct vop2_win *win = to_vop2_win(plane);
	struct vop2 *vop2 = win->vop2;

	drm_dbg(vop2->drm, "%s disable\n", win->data->name);

	if (state)
		old_pstate = drm_atomic_get_old_plane_state(state, plane);
	if (old_pstate && !old_pstate->crtc)
		return;

	vop2_win_disable(win);
	vop2_win_write(win, VOP2_WIN_YUV_CLIP, 0);
}

/*
 * The color key is 10 bit, so all format should
 * convert to 10 bit here.
 */
static void vop2_plane_setup_color_key(struct drm_plane *plane, u32 color_key)
{
	struct drm_plane_state *pstate = plane->state;
	struct drm_framebuffer *fb = pstate->fb;
	struct vop2_win *win = to_vop2_win(plane);
	u32 color_key_en = 0;
	u32 r = 0;
	u32 g = 0;
	u32 b = 0;

	if (!(color_key & VOP2_COLOR_KEY_MASK) || fb->format->is_yuv) {
		vop2_win_write(win, VOP2_WIN_COLOR_KEY_EN, 0);
		return;
	}

	switch (fb->format->format) {
	case DRM_FORMAT_RGB565:
	case DRM_FORMAT_BGR565:
		r = (color_key & 0xf800) >> 11;
		g = (color_key & 0x7e0) >> 5;
		b = (color_key & 0x1f);
		r <<= 5;
		g <<= 4;
		b <<= 5;
		color_key_en = 1;
		break;
	case DRM_FORMAT_XRGB8888:
	case DRM_FORMAT_ARGB8888:
	case DRM_FORMAT_XBGR8888:
	case DRM_FORMAT_ABGR8888:
	case DRM_FORMAT_RGB888:
	case DRM_FORMAT_BGR888:
		r = (color_key & 0xff0000) >> 16;
		g = (color_key & 0xff00) >> 8;
		b = (color_key & 0xff);
		r <<= 2;
		g <<= 2;
		b <<= 2;
		color_key_en = 1;
		break;
	}

	vop2_win_write(win, VOP2_WIN_COLOR_KEY_EN, color_key_en);
	vop2_win_write(win, VOP2_WIN_COLOR_KEY, (r << 20) | (g << 10) | b);
}

static void vop2_plane_atomic_update(struct drm_plane *plane,
				     struct drm_atomic_state *state)
{
	struct drm_plane_state *pstate = plane->state;
	struct drm_crtc *crtc = pstate->crtc;
	struct vop2_win *win = to_vop2_win(plane);
	struct vop2_video_port *vp = to_vop2_video_port(crtc);
	struct drm_display_mode *adjusted_mode = &crtc->state->adjusted_mode;
	struct vop2 *vop2 = win->vop2;
	struct drm_framebuffer *fb = pstate->fb;
	u32 bpp = vop2_get_bpp(fb->format);
	u32 actual_w, actual_h, dsp_w, dsp_h;
	u32 act_info, dsp_info;
	u32 format;
	u32 afbc_format;
	u32 rb_swap;
	u32 uv_swap;
	struct drm_rect *src = &pstate->src;
	struct drm_rect *dest = &pstate->dst;
	u32 afbc_tile_num;
	u32 transform_offset;
	bool dither_up;
	bool xmirror = pstate->rotation & DRM_MODE_REFLECT_X ? true : false;
	bool ymirror = pstate->rotation & DRM_MODE_REFLECT_Y ? true : false;
	bool rotate_270 = pstate->rotation & DRM_MODE_ROTATE_270;
	bool rotate_90 = pstate->rotation & DRM_MODE_ROTATE_90;
	struct rockchip_gem_object *rk_obj;
	unsigned long offset;
	bool half_block_en;
	bool afbc_en;
	dma_addr_t yrgb_mst;
	dma_addr_t uv_mst;

	/*
	 * can't update plane when vop2 is disabled.
	 */
	if (WARN_ON(!crtc))
		return;

	if (!pstate->visible) {
		vop2_plane_atomic_disable(plane, state);
		return;
	}

	afbc_en = rockchip_afbc(plane, fb->modifier);

	offset = (src->x1 >> 16) * fb->format->cpp[0];

	/*
	 * AFBC HDR_PTR must set to the zero offset of the framebuffer.
	 */
	if (afbc_en)
		offset = 0;
	else if (pstate->rotation & DRM_MODE_REFLECT_Y)
		offset += ((src->y2 >> 16) - 1) * fb->pitches[0];
	else
		offset += (src->y1 >> 16) * fb->pitches[0];

	rk_obj = to_rockchip_obj(fb->obj[0]);

	yrgb_mst = rk_obj->dma_addr + offset + fb->offsets[0];
	if (fb->format->is_yuv) {
		int hsub = fb->format->hsub;
		int vsub = fb->format->vsub;

		offset = (src->x1 >> 16) * fb->format->cpp[1] / hsub;
		offset += (src->y1 >> 16) * fb->pitches[1] / vsub;

		if ((pstate->rotation & DRM_MODE_REFLECT_Y) && !afbc_en)
			offset += fb->pitches[1] * ((pstate->src_h >> 16) - 2) / vsub;

		rk_obj = to_rockchip_obj(fb->obj[0]);
		uv_mst = rk_obj->dma_addr + offset + fb->offsets[1];
	}

	actual_w = drm_rect_width(src) >> 16;
	actual_h = drm_rect_height(src) >> 16;
	dsp_w = drm_rect_width(dest);

	if (dest->x1 + dsp_w > adjusted_mode->hdisplay) {
		drm_err(vop2->drm, "vp%d %s dest->x1[%d] + dsp_w[%d] exceed mode hdisplay[%d]\n",
			vp->id, win->data->name, dest->x1, dsp_w, adjusted_mode->hdisplay);
		dsp_w = adjusted_mode->hdisplay - dest->x1;
		if (dsp_w < 4)
			dsp_w = 4;
		actual_w = dsp_w * actual_w / drm_rect_width(dest);
	}

	dsp_h = drm_rect_height(dest);

	if (dest->y1 + dsp_h > adjusted_mode->vdisplay) {
		drm_err(vop2->drm, "vp%d %s dest->y1[%d] + dsp_h[%d] exceed mode vdisplay[%d]\n",
			vp->id, win->data->name, dest->y1, dsp_h, adjusted_mode->vdisplay);
		dsp_h = adjusted_mode->vdisplay - dest->y1;
		if (dsp_h < 4)
			dsp_h = 4;
		actual_h = dsp_h * actual_h / drm_rect_height(dest);
	}

	/*
	 * This is workaround solution for IC design:
	 * esmart can't support scale down when actual_w % 16 == 1.
	 */
	if (!(win->data->feature & WIN_FEATURE_AFBDC)) {
		if (actual_w > dsp_w && (actual_w & 0xf) == 1) {
			drm_err(vop2->drm, "vp%d %s act_w[%d] MODE 16 == 1\n",
				vp->id, win->data->name, actual_w);
			actual_w -= 1;
		}
	}

	if (afbc_en && actual_w % 4) {
		drm_err(vop2->drm, "vp%d %s actual_w[%d] not 4 pixel aligned\n",
			vp->id, win->data->name, actual_w);
		actual_w = ALIGN_DOWN(actual_w, 4);
	}

	act_info = (actual_h - 1) << 16 | ((actual_w - 1) & 0xffff);
	dsp_info = (dsp_h - 1) << 16 | ((dsp_w - 1) & 0xffff);

	format = vop2_convert_format(fb->format->format);
	half_block_en = vop2_half_block_enable(pstate);

	drm_dbg(vop2->drm, "vp%d update %s[%dx%d->%dx%d@%dx%d] fmt[%p4cc_%s] addr[%pad]\n",
		vp->id, win->data->name, actual_w, actual_h, dsp_w, dsp_h,
		dest->x1, dest->y1,
		&fb->format->format,
		afbc_en ? "AFBC" : "", &yrgb_mst);

	if (vop2_cluster_window(win))
		vop2_win_write(win, VOP2_WIN_AFBC_HALF_BLOCK_EN, half_block_en);

	if (afbc_en) {
		u32 stride;

		/* the afbc superblock is 16 x 16 */
		afbc_format = vop2_convert_afbc_format(fb->format->format);

		/* Enable color transform for YTR */
		if (fb->modifier & AFBC_FORMAT_MOD_YTR)
			afbc_format |= (1 << 4);

		afbc_tile_num = ALIGN(actual_w, 16) >> 4;

		/*
		 * AFBC pic_vir_width is count by pixel, this is different
		 * with WIN_VIR_STRIDE.
		 */
		stride = (fb->pitches[0] << 3) / bpp;
		if ((stride & 0x3f) && (xmirror || rotate_90 || rotate_270))
			drm_err(vop2->drm, "vp%d %s stride[%d] not 64 pixel aligned\n",
				vp->id, win->data->name, stride);

		uv_swap = vop2_afbc_uv_swap(fb->format->format);
		/*
		 * This is a workaround for crazy IC design, Cluster
		 * and Esmart/Smart use different format configuration map:
		 * YUV420_10BIT: 0x10 for Cluster, 0x14 for Esmart/Smart.
		 *
		 * This is one thing we can make the convert simple:
		 * AFBCD decode all the YUV data to YUV444. So we just
		 * set all the yuv 10 bit to YUV444_10.
		 */
		if (fb->format->is_yuv && bpp == 10)
			format = VOP2_CLUSTER_YUV444_10;

		if (vop2_cluster_window(win))
			vop2_win_write(win, VOP2_WIN_AFBC_ENABLE, 1);
		vop2_win_write(win, VOP2_WIN_AFBC_FORMAT, afbc_format);
		vop2_win_write(win, VOP2_WIN_AFBC_UV_SWAP, uv_swap);
		/*
		 * On rk3566/8, this bit is auto gating enable,
		 * but this function is not work well so we need
		 * to disable it for these two platform.
		 * On rk3588, and the following new soc(rk3528/rk3576),
		 * this bit is gating disable, we should write 1 to
		 * disable gating when enable afbc.
		 */
		if (vop2->data->soc_id == 3566 || vop2->data->soc_id == 3568)
			vop2_win_write(win, VOP2_WIN_AFBC_AUTO_GATING_EN, 0);
		else
			vop2_win_write(win, VOP2_WIN_AFBC_AUTO_GATING_EN, 1);

		vop2_win_write(win, VOP2_WIN_AFBC_BLOCK_SPLIT_EN, 0);
		transform_offset = vop2_afbc_transform_offset(pstate, half_block_en);
		vop2_win_write(win, VOP2_WIN_AFBC_HDR_PTR, yrgb_mst);
		vop2_win_write(win, VOP2_WIN_AFBC_PIC_SIZE, act_info);
		vop2_win_write(win, VOP2_WIN_AFBC_TRANSFORM_OFFSET, transform_offset);
		vop2_win_write(win, VOP2_WIN_AFBC_PIC_OFFSET, ((src->x1 >> 16) | src->y1));
		vop2_win_write(win, VOP2_WIN_AFBC_DSP_OFFSET, (dest->x1 | (dest->y1 << 16)));
		vop2_win_write(win, VOP2_WIN_AFBC_PIC_VIR_WIDTH, stride);
		vop2_win_write(win, VOP2_WIN_AFBC_TILE_NUM, afbc_tile_num);
		vop2_win_write(win, VOP2_WIN_XMIRROR, xmirror);
		vop2_win_write(win, VOP2_WIN_AFBC_ROTATE_270, rotate_270);
		vop2_win_write(win, VOP2_WIN_AFBC_ROTATE_90, rotate_90);
	} else {
		if (vop2_cluster_window(win)) {
			vop2_win_write(win, VOP2_WIN_AFBC_ENABLE, 0);
			vop2_win_write(win, VOP2_WIN_AFBC_TRANSFORM_OFFSET, 0);
		}

		vop2_win_write(win, VOP2_WIN_YRGB_VIR, DIV_ROUND_UP(fb->pitches[0], 4));
	}

	vop2_win_write(win, VOP2_WIN_YMIRROR, ymirror);

	if (rotate_90 || rotate_270) {
		act_info = swahw32(act_info);
		actual_w = drm_rect_height(src) >> 16;
		actual_h = drm_rect_width(src) >> 16;
	}

	vop2_win_write(win, VOP2_WIN_FORMAT, format);
	vop2_win_write(win, VOP2_WIN_YRGB_MST, yrgb_mst);

	rb_swap = vop2_win_rb_swap(fb->format->format);
	vop2_win_write(win, VOP2_WIN_RB_SWAP, rb_swap);
	if (!vop2_cluster_window(win)) {
		uv_swap = vop2_win_uv_swap(fb->format->format);
		vop2_win_write(win, VOP2_WIN_UV_SWAP, uv_swap);
	}

	if (fb->format->is_yuv) {
		vop2_win_write(win, VOP2_WIN_UV_VIR, DIV_ROUND_UP(fb->pitches[1], 4));
		vop2_win_write(win, VOP2_WIN_UV_MST, uv_mst);
	}

	vop2_setup_scale(vop2, win, actual_w, actual_h, dsp_w, dsp_h, fb->format->format);
	if (!vop2_cluster_window(win))
		vop2_plane_setup_color_key(plane, 0);
	vop2_win_write(win, VOP2_WIN_ACT_INFO, act_info);
	vop2_win_write(win, VOP2_WIN_DSP_INFO, dsp_info);
	vop2_win_write(win, VOP2_WIN_DSP_ST, dest->y1 << 16 | (dest->x1 & 0xffff));

	vop2_setup_csc_mode(vp, win, pstate);

	dither_up = vop2_win_dither_up(fb->format->format);
	vop2_win_write(win, VOP2_WIN_DITHER_UP, dither_up);

	vop2_win_write(win, VOP2_WIN_ENABLE, 1);

	if (vop2_cluster_window(win)) {
		int lb_mode = vop2_get_cluster_lb_mode(win, pstate);

		vop2_win_write(win, VOP2_WIN_CLUSTER_LB_MODE, lb_mode);
		vop2_win_write(win, VOP2_WIN_CLUSTER_ENABLE, 1);
	}
}

static const struct drm_plane_helper_funcs vop2_plane_helper_funcs = {
	.atomic_check = vop2_plane_atomic_check,
	.atomic_update = vop2_plane_atomic_update,
	.atomic_disable = vop2_plane_atomic_disable,
};

static const struct drm_plane_funcs vop2_plane_funcs = {
	.update_plane	= drm_atomic_helper_update_plane,
	.disable_plane	= drm_atomic_helper_disable_plane,
	.destroy = drm_plane_cleanup,
	.reset = drm_atomic_helper_plane_reset,
	.atomic_duplicate_state = drm_atomic_helper_plane_duplicate_state,
	.atomic_destroy_state = drm_atomic_helper_plane_destroy_state,
	.format_mod_supported = rockchip_vop2_mod_supported,
};

static int vop2_crtc_enable_vblank(struct drm_crtc *crtc)
{
	struct vop2_video_port *vp = to_vop2_video_port(crtc);

	vop2_crtc_enable_irq(vp, VP_INT_FS_FIELD);

	return 0;
}

static void vop2_crtc_disable_vblank(struct drm_crtc *crtc)
{
	struct vop2_video_port *vp = to_vop2_video_port(crtc);

	vop2_crtc_disable_irq(vp, VP_INT_FS_FIELD);
}

static bool vop2_crtc_mode_fixup(struct drm_crtc *crtc,
				 const struct drm_display_mode *mode,
				 struct drm_display_mode *adj_mode)
{
	drm_mode_set_crtcinfo(adj_mode, CRTC_INTERLACE_HALVE_V |
					CRTC_STEREO_DOUBLE);

	return true;
}

static void vop2_dither_setup(struct drm_crtc *crtc, u32 *dsp_ctrl)
{
	struct rockchip_crtc_state *vcstate = to_rockchip_crtc_state(crtc->state);

	switch (vcstate->bus_format) {
	case MEDIA_BUS_FMT_RGB565_1X16:
		*dsp_ctrl |= RK3568_VP_DSP_CTRL__DITHER_DOWN_EN;
		break;
	case MEDIA_BUS_FMT_RGB666_1X18:
	case MEDIA_BUS_FMT_RGB666_1X24_CPADHI:
	case MEDIA_BUS_FMT_RGB666_1X7X3_SPWG:
		*dsp_ctrl |= RK3568_VP_DSP_CTRL__DITHER_DOWN_EN;
		*dsp_ctrl |= RGB888_TO_RGB666;
		break;
	case MEDIA_BUS_FMT_YUV8_1X24:
	case MEDIA_BUS_FMT_UYYVYY8_0_5X24:
		*dsp_ctrl |= RK3568_VP_DSP_CTRL__PRE_DITHER_DOWN_EN;
		break;
	default:
		break;
	}

	if (vcstate->output_mode != ROCKCHIP_OUT_MODE_AAAA)
		*dsp_ctrl |= RK3568_VP_DSP_CTRL__PRE_DITHER_DOWN_EN;

	*dsp_ctrl |= FIELD_PREP(RK3568_VP_DSP_CTRL__DITHER_DOWN_SEL,
				DITHER_DOWN_ALLEGRO);
}

static void vop2_post_config(struct drm_crtc *crtc)
{
	struct vop2_video_port *vp = to_vop2_video_port(crtc);
	struct drm_display_mode *mode = &crtc->state->adjusted_mode;
	u16 vtotal = mode->crtc_vtotal;
	u16 hdisplay = mode->crtc_hdisplay;
	u16 hact_st = mode->crtc_htotal - mode->crtc_hsync_start;
	u16 vdisplay = mode->crtc_vdisplay;
	u16 vact_st = mode->crtc_vtotal - mode->crtc_vsync_start;
	u32 left_margin = 100, right_margin = 100;
	u32 top_margin = 100, bottom_margin = 100;
	u16 hsize = hdisplay * (left_margin + right_margin) / 200;
	u16 vsize = vdisplay * (top_margin + bottom_margin) / 200;
	u16 hsync_len = mode->crtc_hsync_end - mode->crtc_hsync_start;
	u16 hact_end, vact_end;
	u32 val;
	u32 bg_dly;
	u32 pre_scan_dly;

	bg_dly = vp->data->pre_scan_max_dly[3];
	vop2_writel(vp->vop2, RK3568_VP_BG_MIX_CTRL(vp->id),
		    FIELD_PREP(RK3568_VP_BG_MIX_CTRL__BG_DLY, bg_dly));

	pre_scan_dly = ((bg_dly + (hdisplay >> 1) - 1) << 16) | hsync_len;
	vop2_vp_write(vp, RK3568_VP_PRE_SCAN_HTIMING, pre_scan_dly);

	vsize = rounddown(vsize, 2);
	hsize = rounddown(hsize, 2);
	hact_st += hdisplay * (100 - left_margin) / 200;
	hact_end = hact_st + hsize;
	val = hact_st << 16;
	val |= hact_end;
	vop2_vp_write(vp, RK3568_VP_POST_DSP_HACT_INFO, val);
	vact_st += vdisplay * (100 - top_margin) / 200;
	vact_end = vact_st + vsize;
	val = vact_st << 16;
	val |= vact_end;
	vop2_vp_write(vp, RK3568_VP_POST_DSP_VACT_INFO, val);
	val = scl_cal_scale2(vdisplay, vsize) << 16;
	val |= scl_cal_scale2(hdisplay, hsize);
	vop2_vp_write(vp, RK3568_VP_POST_SCL_FACTOR_YRGB, val);

	val = 0;
	if (hdisplay != hsize)
		val |= RK3568_VP_POST_SCL_CTRL__HSCALEDOWN;
	if (vdisplay != vsize)
		val |= RK3568_VP_POST_SCL_CTRL__VSCALEDOWN;
	vop2_vp_write(vp, RK3568_VP_POST_SCL_CTRL, val);

	if (mode->flags & DRM_MODE_FLAG_INTERLACE) {
		u16 vact_st_f1 = vtotal + vact_st + 1;
		u16 vact_end_f1 = vact_st_f1 + vsize;

		val = vact_st_f1 << 16 | vact_end_f1;
		vop2_vp_write(vp, RK3568_VP_POST_DSP_VACT_INFO_F1, val);
	}

	vop2_vp_write(vp, RK3568_VP_DSP_BG, 0);
}

static unsigned long rk3568_set_intf_mux(struct vop2_video_port *vp, int id, u32 polflags)
{
	struct vop2 *vop2 = vp->vop2;
	struct drm_crtc *crtc = &vp->crtc;
	u32 die, dip;

	die = vop2_readl(vop2, RK3568_DSP_IF_EN);
	dip = vop2_readl(vop2, RK3568_DSP_IF_POL);

	switch (id) {
	case ROCKCHIP_VOP2_EP_RGB0:
		die &= ~RK3568_SYS_DSP_INFACE_EN_RGB_MUX;
		die |= RK3568_SYS_DSP_INFACE_EN_RGB |
			   FIELD_PREP(RK3568_SYS_DSP_INFACE_EN_RGB_MUX, vp->id);
		dip &= ~RK3568_DSP_IF_POL__RGB_LVDS_PIN_POL;
		dip |= FIELD_PREP(RK3568_DSP_IF_POL__RGB_LVDS_PIN_POL, polflags);
		if (polflags & POLFLAG_DCLK_INV)
			regmap_write(vop2->sys_grf, RK3568_GRF_VO_CON1, BIT(3 + 16) | BIT(3));
		else
			regmap_write(vop2->sys_grf, RK3568_GRF_VO_CON1, BIT(3 + 16));
		break;
	case ROCKCHIP_VOP2_EP_HDMI0:
		die &= ~RK3568_SYS_DSP_INFACE_EN_HDMI_MUX;
		die |= RK3568_SYS_DSP_INFACE_EN_HDMI |
			   FIELD_PREP(RK3568_SYS_DSP_INFACE_EN_HDMI_MUX, vp->id);
		dip &= ~RK3568_DSP_IF_POL__HDMI_PIN_POL;
		dip |= FIELD_PREP(RK3568_DSP_IF_POL__HDMI_PIN_POL, polflags);
		break;
	case ROCKCHIP_VOP2_EP_EDP0:
		die &= ~RK3568_SYS_DSP_INFACE_EN_EDP_MUX;
		die |= RK3568_SYS_DSP_INFACE_EN_EDP |
			   FIELD_PREP(RK3568_SYS_DSP_INFACE_EN_EDP_MUX, vp->id);
		dip &= ~RK3568_DSP_IF_POL__EDP_PIN_POL;
		dip |= FIELD_PREP(RK3568_DSP_IF_POL__EDP_PIN_POL, polflags);
		break;
	case ROCKCHIP_VOP2_EP_MIPI0:
		die &= ~RK3568_SYS_DSP_INFACE_EN_MIPI0_MUX;
		die |= RK3568_SYS_DSP_INFACE_EN_MIPI0 |
			   FIELD_PREP(RK3568_SYS_DSP_INFACE_EN_MIPI0_MUX, vp->id);
		dip &= ~RK3568_DSP_IF_POL__MIPI_PIN_POL;
		dip |= FIELD_PREP(RK3568_DSP_IF_POL__MIPI_PIN_POL, polflags);
		break;
	case ROCKCHIP_VOP2_EP_MIPI1:
		die &= ~RK3568_SYS_DSP_INFACE_EN_MIPI1_MUX;
		die |= RK3568_SYS_DSP_INFACE_EN_MIPI1 |
			   FIELD_PREP(RK3568_SYS_DSP_INFACE_EN_MIPI1_MUX, vp->id);
		dip &= ~RK3568_DSP_IF_POL__MIPI_PIN_POL;
		dip |= FIELD_PREP(RK3568_DSP_IF_POL__MIPI_PIN_POL, polflags);
		break;
	case ROCKCHIP_VOP2_EP_LVDS0:
		die &= ~RK3568_SYS_DSP_INFACE_EN_LVDS0_MUX;
		die |= RK3568_SYS_DSP_INFACE_EN_LVDS0 |
			   FIELD_PREP(RK3568_SYS_DSP_INFACE_EN_LVDS0_MUX, vp->id);
		dip &= ~RK3568_DSP_IF_POL__RGB_LVDS_PIN_POL;
		dip |= FIELD_PREP(RK3568_DSP_IF_POL__RGB_LVDS_PIN_POL, polflags);
		break;
	case ROCKCHIP_VOP2_EP_LVDS1:
		die &= ~RK3568_SYS_DSP_INFACE_EN_LVDS1_MUX;
		die |= RK3568_SYS_DSP_INFACE_EN_LVDS1 |
			   FIELD_PREP(RK3568_SYS_DSP_INFACE_EN_LVDS1_MUX, vp->id);
		dip &= ~RK3568_DSP_IF_POL__RGB_LVDS_PIN_POL;
		dip |= FIELD_PREP(RK3568_DSP_IF_POL__RGB_LVDS_PIN_POL, polflags);
		break;
	default:
		drm_err(vop2->drm, "Invalid interface id %d on vp%d\n", id, vp->id);
		return 0;
	}

	dip |= RK3568_DSP_IF_POL__CFG_DONE_IMD;

	vop2_writel(vop2, RK3568_DSP_IF_EN, die);
	vop2_writel(vop2, RK3568_DSP_IF_POL, dip);

	return crtc->state->adjusted_mode.crtc_clock  * 1000LL;
}

/*
 * calc the dclk on rk3588
 * the available div of dclk is 1, 2, 4
 */
static unsigned long rk3588_calc_dclk(unsigned long child_clk, unsigned long max_dclk)
{
	if (child_clk * 4 <= max_dclk)
		return child_clk * 4;
	else if (child_clk * 2 <= max_dclk)
		return child_clk * 2;
	else if (child_clk <= max_dclk)
		return child_clk;
	else
		return 0;
}

/*
 * 4 pixclk/cycle on rk3588
 * RGB/eDP/HDMI: if_pixclk >= dclk_core
 * DP: dp_pixclk = dclk_out <= dclk_core
 * DSI: mipi_pixclk <= dclk_out <= dclk_core
 */
static unsigned long rk3588_calc_cru_cfg(struct vop2_video_port *vp, int id,
					 int *dclk_core_div, int *dclk_out_div,
					 int *if_pixclk_div, int *if_dclk_div)
{
	struct vop2 *vop2 = vp->vop2;
	struct drm_crtc *crtc = &vp->crtc;
	struct drm_display_mode *adjusted_mode = &crtc->state->adjusted_mode;
	struct rockchip_crtc_state *vcstate = to_rockchip_crtc_state(crtc->state);
	int output_mode = vcstate->output_mode;
	unsigned long v_pixclk = adjusted_mode->crtc_clock * 1000LL; /* video timing pixclk */
	unsigned long dclk_core_rate = v_pixclk >> 2;
	unsigned long dclk_rate = v_pixclk;
	unsigned long dclk_out_rate;
	unsigned long if_pixclk_rate;
	int K = 1;

	if (vop2_output_if_is_hdmi(id)) {
		/*
		 * K = 2: dclk_core = if_pixclk_rate > if_dclk_rate
		 * K = 1: dclk_core = hdmie_edp_dclk > if_pixclk_rate
		 */
		if (output_mode == ROCKCHIP_OUT_MODE_YUV420) {
			dclk_rate = dclk_rate >> 1;
			K = 2;
		}

		if_pixclk_rate = (dclk_core_rate << 1) / K;
		/*
		 * if_dclk_rate = dclk_core_rate / K;
		 * *if_pixclk_div = dclk_rate / if_pixclk_rate;
		 * *if_dclk_div = dclk_rate / if_dclk_rate;
		 */
		*if_pixclk_div = 2;
		*if_dclk_div = 4;
	} else if (vop2_output_if_is_edp(id)) {
		/*
		 * edp_pixclk = edp_dclk > dclk_core
		 */
		if_pixclk_rate = v_pixclk / K;
		dclk_rate = if_pixclk_rate * K;
		/*
		 * *if_pixclk_div = dclk_rate / if_pixclk_rate;
		 * *if_dclk_div = *if_pixclk_div;
		 */
		*if_pixclk_div = K;
		*if_dclk_div = K;
	} else if (vop2_output_if_is_dp(id)) {
		if (output_mode == ROCKCHIP_OUT_MODE_YUV420)
			dclk_out_rate = v_pixclk >> 3;
		else
			dclk_out_rate = v_pixclk >> 2;

		dclk_rate = rk3588_calc_dclk(dclk_out_rate, 600000);
		if (!dclk_rate) {
			drm_err(vop2->drm, "DP dclk_out_rate out of range, dclk_out_rate: %ld KHZ\n",
				dclk_out_rate);
			return 0;
		}
		*dclk_out_div = dclk_rate / dclk_out_rate;
	} else if (vop2_output_if_is_mipi(id)) {
		if_pixclk_rate = dclk_core_rate / K;
		/*
		 * dclk_core = dclk_out * K = if_pixclk * K = v_pixclk / 4
		 */
		dclk_out_rate = if_pixclk_rate;
		/*
		 * dclk_rate = N * dclk_core_rate N = (1,2,4 ),
		 * we get a little factor here
		 */
		dclk_rate = rk3588_calc_dclk(dclk_out_rate, 600000);
		if (!dclk_rate) {
			drm_err(vop2->drm, "MIPI dclk out of range, dclk_out_rate: %ld KHZ\n",
				dclk_out_rate);
			return 0;
		}
		*dclk_out_div = dclk_rate / dclk_out_rate;
		/*
		 * mipi pixclk == dclk_out
		 */
		*if_pixclk_div = 1;
	} else if (vop2_output_if_is_dpi(id)) {
		dclk_rate = v_pixclk;
	}

	*dclk_core_div = dclk_rate / dclk_core_rate;
	*if_pixclk_div = ilog2(*if_pixclk_div);
	*if_dclk_div = ilog2(*if_dclk_div);
	*dclk_core_div = ilog2(*dclk_core_div);
	*dclk_out_div = ilog2(*dclk_out_div);

	drm_dbg(vop2->drm, "dclk: %ld, pixclk_div: %d, dclk_div: %d\n",
		dclk_rate, *if_pixclk_div, *if_dclk_div);

	return dclk_rate;
}

/*
 * MIPI port mux on rk3588:
 * 0: Video Port2
 * 1: Video Port3
 * 3: Video Port 1(MIPI1 only)
 */
static u32 rk3588_get_mipi_port_mux(int vp_id)
{
	if (vp_id == 1)
		return 3;
	else if (vp_id == 3)
		return 1;
	else
		return 0;
}

static u32 rk3588_get_hdmi_pol(u32 flags)
{
	u32 val;

	val = (flags & DRM_MODE_FLAG_NHSYNC) ? BIT(HSYNC_POSITIVE) : 0;
	val |= (flags & DRM_MODE_FLAG_NVSYNC) ? BIT(VSYNC_POSITIVE) : 0;

	return val;
}

static unsigned long rk3588_set_intf_mux(struct vop2_video_port *vp, int id, u32 polflags)
{
	struct vop2 *vop2 = vp->vop2;
	int dclk_core_div, dclk_out_div, if_pixclk_div, if_dclk_div;
	unsigned long clock;
	u32 die, dip, div, vp_clk_div, val;

	clock = rk3588_calc_cru_cfg(vp, id, &dclk_core_div, &dclk_out_div,
				    &if_pixclk_div, &if_dclk_div);
	if (!clock)
		return 0;

	vp_clk_div = FIELD_PREP(RK3588_VP_CLK_CTRL__DCLK_CORE_DIV, dclk_core_div);
	vp_clk_div |= FIELD_PREP(RK3588_VP_CLK_CTRL__DCLK_OUT_DIV, dclk_out_div);

	die = vop2_readl(vop2, RK3568_DSP_IF_EN);
	dip = vop2_readl(vop2, RK3568_DSP_IF_POL);
	div = vop2_readl(vop2, RK3568_DSP_IF_CTRL);

	switch (id) {
	case ROCKCHIP_VOP2_EP_HDMI0:
		div &= ~RK3588_DSP_IF_EDP_HDMI0_DCLK_DIV;
		div &= ~RK3588_DSP_IF_EDP_HDMI0_PCLK_DIV;
		div |= FIELD_PREP(RK3588_DSP_IF_EDP_HDMI0_DCLK_DIV, if_dclk_div);
		div |= FIELD_PREP(RK3588_DSP_IF_EDP_HDMI0_PCLK_DIV, if_pixclk_div);
		die &= ~RK3588_SYS_DSP_INFACE_EN_EDP_HDMI0_MUX;
		die |= RK3588_SYS_DSP_INFACE_EN_HDMI0 |
			    FIELD_PREP(RK3588_SYS_DSP_INFACE_EN_EDP_HDMI0_MUX, vp->id);
		val = rk3588_get_hdmi_pol(polflags);
		regmap_write(vop2->vop_grf, RK3588_GRF_VOP_CON2, HIWORD_UPDATE(1, 1, 1));
		regmap_write(vop2->vo1_grf, RK3588_GRF_VO1_CON0, HIWORD_UPDATE(val, 6, 5));
		break;
	case ROCKCHIP_VOP2_EP_HDMI1:
		div &= ~RK3588_DSP_IF_EDP_HDMI1_DCLK_DIV;
		div &= ~RK3588_DSP_IF_EDP_HDMI1_PCLK_DIV;
		div |= FIELD_PREP(RK3588_DSP_IF_EDP_HDMI1_DCLK_DIV, if_dclk_div);
		div |= FIELD_PREP(RK3588_DSP_IF_EDP_HDMI1_PCLK_DIV, if_pixclk_div);
		die &= ~RK3588_SYS_DSP_INFACE_EN_EDP_HDMI1_MUX;
		die |= RK3588_SYS_DSP_INFACE_EN_HDMI1 |
			    FIELD_PREP(RK3588_SYS_DSP_INFACE_EN_EDP_HDMI1_MUX, vp->id);
		val = rk3588_get_hdmi_pol(polflags);
		regmap_write(vop2->vop_grf, RK3588_GRF_VOP_CON2, HIWORD_UPDATE(1, 4, 4));
		regmap_write(vop2->vo1_grf, RK3588_GRF_VO1_CON0, HIWORD_UPDATE(val, 8, 7));
		break;
	case ROCKCHIP_VOP2_EP_EDP0:
		div &= ~RK3588_DSP_IF_EDP_HDMI0_DCLK_DIV;
		div &= ~RK3588_DSP_IF_EDP_HDMI0_PCLK_DIV;
		div |= FIELD_PREP(RK3588_DSP_IF_EDP_HDMI0_DCLK_DIV, if_dclk_div);
		div |= FIELD_PREP(RK3588_DSP_IF_EDP_HDMI0_PCLK_DIV, if_pixclk_div);
		die &= ~RK3588_SYS_DSP_INFACE_EN_EDP_HDMI0_MUX;
		die |= RK3588_SYS_DSP_INFACE_EN_EDP0 |
			   FIELD_PREP(RK3588_SYS_DSP_INFACE_EN_EDP_HDMI0_MUX, vp->id);
		regmap_write(vop2->vop_grf, RK3588_GRF_VOP_CON2, HIWORD_UPDATE(1, 0, 0));
		break;
	case ROCKCHIP_VOP2_EP_EDP1:
		div &= ~RK3588_DSP_IF_EDP_HDMI1_DCLK_DIV;
		div &= ~RK3588_DSP_IF_EDP_HDMI1_PCLK_DIV;
		div |= FIELD_PREP(RK3588_DSP_IF_EDP_HDMI0_DCLK_DIV, if_dclk_div);
		div |= FIELD_PREP(RK3588_DSP_IF_EDP_HDMI0_PCLK_DIV, if_pixclk_div);
		die &= ~RK3588_SYS_DSP_INFACE_EN_EDP_HDMI1_MUX;
		die |= RK3588_SYS_DSP_INFACE_EN_EDP1 |
			   FIELD_PREP(RK3588_SYS_DSP_INFACE_EN_EDP_HDMI1_MUX, vp->id);
		regmap_write(vop2->vop_grf, RK3588_GRF_VOP_CON2, HIWORD_UPDATE(1, 3, 3));
		break;
	case ROCKCHIP_VOP2_EP_MIPI0:
		div &= ~RK3588_DSP_IF_MIPI0_PCLK_DIV;
		div |= FIELD_PREP(RK3588_DSP_IF_MIPI0_PCLK_DIV, if_pixclk_div);
		die &= ~RK3588_SYS_DSP_INFACE_EN_MIPI0_MUX;
		val = rk3588_get_mipi_port_mux(vp->id);
		die |= RK3588_SYS_DSP_INFACE_EN_MIPI0 |
			   FIELD_PREP(RK3588_SYS_DSP_INFACE_EN_MIPI0_MUX, !!val);
		break;
	case ROCKCHIP_VOP2_EP_MIPI1:
		div &= ~RK3588_DSP_IF_MIPI1_PCLK_DIV;
		div |= FIELD_PREP(RK3588_DSP_IF_MIPI1_PCLK_DIV, if_pixclk_div);
		die &= ~RK3588_SYS_DSP_INFACE_EN_MIPI1_MUX;
		val = rk3588_get_mipi_port_mux(vp->id);
		die |= RK3588_SYS_DSP_INFACE_EN_MIPI1 |
			   FIELD_PREP(RK3588_SYS_DSP_INFACE_EN_MIPI1_MUX, val);
		break;
	case ROCKCHIP_VOP2_EP_DP0:
		die &= ~RK3588_SYS_DSP_INFACE_EN_DP0_MUX;
		die |= RK3588_SYS_DSP_INFACE_EN_DP0 |
			   FIELD_PREP(RK3588_SYS_DSP_INFACE_EN_DP0_MUX, vp->id);
		dip &= ~RK3588_DSP_IF_POL__DP0_PIN_POL;
		dip |= FIELD_PREP(RK3588_DSP_IF_POL__DP0_PIN_POL, polflags);
		break;
	case ROCKCHIP_VOP2_EP_DP1:
		die &= ~RK3588_SYS_DSP_INFACE_EN_MIPI1_MUX;
		die |= RK3588_SYS_DSP_INFACE_EN_MIPI1 |
			   FIELD_PREP(RK3588_SYS_DSP_INFACE_EN_MIPI1_MUX, vp->id);
		dip &= ~RK3588_DSP_IF_POL__DP1_PIN_POL;
		dip |= FIELD_PREP(RK3588_DSP_IF_POL__DP1_PIN_POL, polflags);
		break;
	default:
		drm_err(vop2->drm, "Invalid interface id %d on vp%d\n", id, vp->id);
		return 0;
	}

	dip |= RK3568_DSP_IF_POL__CFG_DONE_IMD;

	vop2_vp_write(vp, RK3588_VP_CLK_CTRL, vp_clk_div);
	vop2_writel(vop2, RK3568_DSP_IF_EN, die);
	vop2_writel(vop2, RK3568_DSP_IF_CTRL, div);
	vop2_writel(vop2, RK3568_DSP_IF_POL, dip);

	return clock;
}

static unsigned long vop2_set_intf_mux(struct vop2_video_port *vp, int ep_id, u32 polflags)
{
	struct vop2 *vop2 = vp->vop2;

	if (vop2->data->soc_id == 3566 || vop2->data->soc_id == 3568)
		return rk3568_set_intf_mux(vp, ep_id, polflags);
	else if (vop2->data->soc_id == 3588)
		return rk3588_set_intf_mux(vp, ep_id, polflags);
	else
		return 0;
}

static int us_to_vertical_line(struct drm_display_mode *mode, int us)
{
	return us * mode->clock / mode->htotal / 1000;
}

static void vop2_crtc_atomic_enable(struct drm_crtc *crtc,
				    struct drm_atomic_state *state)
{
	struct vop2_video_port *vp = to_vop2_video_port(crtc);
	struct vop2 *vop2 = vp->vop2;
	const struct vop2_data *vop2_data = vop2->data;
	const struct vop2_video_port_data *vp_data = &vop2_data->vp[vp->id];
	struct drm_crtc_state *crtc_state = drm_atomic_get_new_crtc_state(state, crtc);
	struct rockchip_crtc_state *vcstate = to_rockchip_crtc_state(crtc->state);
	struct drm_display_mode *mode = &crtc->state->adjusted_mode;
	unsigned long clock = mode->crtc_clock * 1000;
	u16 hsync_len = mode->crtc_hsync_end - mode->crtc_hsync_start;
	u16 hdisplay = mode->crtc_hdisplay;
	u16 htotal = mode->crtc_htotal;
	u16 hact_st = mode->crtc_htotal - mode->crtc_hsync_start;
	u16 hact_end = hact_st + hdisplay;
	u16 vdisplay = mode->crtc_vdisplay;
	u16 vtotal = mode->crtc_vtotal;
	u16 vsync_len = mode->crtc_vsync_end - mode->crtc_vsync_start;
	u16 vact_st = mode->crtc_vtotal - mode->crtc_vsync_start;
	u16 vact_end = vact_st + vdisplay;
	u8 out_mode;
	u32 dsp_ctrl = 0;
	int act_end;
	u32 val, polflags;
	int ret;
	struct drm_encoder *encoder;

	drm_dbg(vop2->drm, "Update mode to %dx%d%s%d, type: %d for vp%d\n",
		hdisplay, vdisplay, mode->flags & DRM_MODE_FLAG_INTERLACE ? "i" : "p",
		drm_mode_vrefresh(mode), vcstate->output_type, vp->id);

	vop2_lock(vop2);

	ret = clk_prepare_enable(vp->dclk);
	if (ret < 0) {
		drm_err(vop2->drm, "failed to enable dclk for video port%d - %d\n",
			vp->id, ret);
		vop2_unlock(vop2);
		return;
	}

	if (!vop2->enable_count)
		vop2_enable(vop2);

	vop2->enable_count++;

	vcstate->yuv_overlay = is_yuv_output(vcstate->bus_format);

	vop2_crtc_enable_irq(vp, VP_INT_POST_BUF_EMPTY);

	polflags = 0;
	if (vcstate->bus_flags & DRM_BUS_FLAG_PIXDATA_DRIVE_NEGEDGE)
		polflags |= POLFLAG_DCLK_INV;
	if (mode->flags & DRM_MODE_FLAG_PHSYNC)
		polflags |= BIT(HSYNC_POSITIVE);
	if (mode->flags & DRM_MODE_FLAG_PVSYNC)
		polflags |= BIT(VSYNC_POSITIVE);

	drm_for_each_encoder_mask(encoder, crtc->dev, crtc_state->encoder_mask) {
		struct rockchip_encoder *rkencoder = to_rockchip_encoder(encoder);

		/*
		 * for drive a high resolution(4KP120, 8K), vop on rk3588/rk3576 need
		 * process multi(1/2/4/8) pixels per cycle, so the dclk feed by the
		 * system cru may be the 1/2 or 1/4 of mode->clock.
		 */
		clock = vop2_set_intf_mux(vp, rkencoder->crtc_endpoint_id, polflags);
	}

	if (!clock) {
		vop2_unlock(vop2);
		return;
	}

	if (vcstate->output_mode == ROCKCHIP_OUT_MODE_AAAA &&
	    !(vp_data->feature & VOP2_VP_FEATURE_OUTPUT_10BIT))
		out_mode = ROCKCHIP_OUT_MODE_P888;
	else
		out_mode = vcstate->output_mode;

	dsp_ctrl |= FIELD_PREP(RK3568_VP_DSP_CTRL__OUT_MODE, out_mode);

	if (vop2_output_uv_swap(vcstate->bus_format, vcstate->output_mode))
		dsp_ctrl |= RK3568_VP_DSP_CTRL__DSP_RB_SWAP;
	if (vop2_output_rg_swap(vop2, vcstate->bus_format))
		dsp_ctrl |= RK3568_VP_DSP_CTRL__DSP_RG_SWAP;

	if (vcstate->yuv_overlay)
		dsp_ctrl |= RK3568_VP_DSP_CTRL__POST_DSP_OUT_R2Y;

	vop2_dither_setup(crtc, &dsp_ctrl);

	vop2_vp_write(vp, RK3568_VP_DSP_HTOTAL_HS_END, (htotal << 16) | hsync_len);
	val = hact_st << 16;
	val |= hact_end;
	vop2_vp_write(vp, RK3568_VP_DSP_HACT_ST_END, val);

	val = vact_st << 16;
	val |= vact_end;
	vop2_vp_write(vp, RK3568_VP_DSP_VACT_ST_END, val);

	if (mode->flags & DRM_MODE_FLAG_INTERLACE) {
		u16 vact_st_f1 = vtotal + vact_st + 1;
		u16 vact_end_f1 = vact_st_f1 + vdisplay;

		val = vact_st_f1 << 16 | vact_end_f1;
		vop2_vp_write(vp, RK3568_VP_DSP_VACT_ST_END_F1, val);

		val = vtotal << 16 | (vtotal + vsync_len);
		vop2_vp_write(vp, RK3568_VP_DSP_VS_ST_END_F1, val);
		dsp_ctrl |= RK3568_VP_DSP_CTRL__DSP_INTERLACE;
		dsp_ctrl |= RK3568_VP_DSP_CTRL__DSP_FILED_POL;
		dsp_ctrl |= RK3568_VP_DSP_CTRL__P2I_EN;
		vtotal += vtotal + 1;
		act_end = vact_end_f1;
	} else {
		act_end = vact_end;
	}

	vop2_writel(vop2, RK3568_VP_LINE_FLAG(vp->id),
		    (act_end - us_to_vertical_line(mode, 0)) << 16 | act_end);

	vop2_vp_write(vp, RK3568_VP_DSP_VTOTAL_VS_END, vtotal << 16 | vsync_len);

	if (mode->flags & DRM_MODE_FLAG_DBLCLK) {
		dsp_ctrl |= RK3568_VP_DSP_CTRL__CORE_DCLK_DIV;
		clock *= 2;
	}

	vop2_vp_write(vp, RK3568_VP_MIPI_CTRL, 0);

	clk_set_rate(vp->dclk, clock);

	vop2_post_config(crtc);

	vop2_cfg_done(vp);

	vop2_vp_write(vp, RK3568_VP_DSP_CTRL, dsp_ctrl);

	drm_crtc_vblank_on(crtc);

	vop2_unlock(vop2);
}

static int vop2_crtc_atomic_check(struct drm_crtc *crtc,
				  struct drm_atomic_state *state)
{
	struct vop2_video_port *vp = to_vop2_video_port(crtc);
	struct drm_plane *plane;
	int nplanes = 0;
	struct drm_crtc_state *crtc_state = drm_atomic_get_new_crtc_state(state, crtc);

	drm_atomic_crtc_state_for_each_plane(plane, crtc_state)
		nplanes++;

	if (nplanes > vp->nlayers)
		return -EINVAL;

	return 0;
}

static bool is_opaque(u16 alpha)
{
	return (alpha >> 8) == 0xff;
}

static void vop2_parse_alpha(struct vop2_alpha_config *alpha_config,
			     struct vop2_alpha *alpha)
{
	int src_glb_alpha_en = is_opaque(alpha_config->src_glb_alpha_value) ? 0 : 1;
	int dst_glb_alpha_en = is_opaque(alpha_config->dst_glb_alpha_value) ? 0 : 1;
	int src_color_mode = alpha_config->src_premulti_en ?
				ALPHA_SRC_PRE_MUL : ALPHA_SRC_NO_PRE_MUL;
	int dst_color_mode = alpha_config->dst_premulti_en ?
				ALPHA_SRC_PRE_MUL : ALPHA_SRC_NO_PRE_MUL;

	alpha->src_color_ctrl.val = 0;
	alpha->dst_color_ctrl.val = 0;
	alpha->src_alpha_ctrl.val = 0;
	alpha->dst_alpha_ctrl.val = 0;

	if (!alpha_config->src_pixel_alpha_en)
		alpha->src_color_ctrl.bits.blend_mode = ALPHA_GLOBAL;
	else if (alpha_config->src_pixel_alpha_en && !src_glb_alpha_en)
		alpha->src_color_ctrl.bits.blend_mode = ALPHA_PER_PIX;
	else
		alpha->src_color_ctrl.bits.blend_mode = ALPHA_PER_PIX_GLOBAL;

	alpha->src_color_ctrl.bits.alpha_en = 1;

	if (alpha->src_color_ctrl.bits.blend_mode == ALPHA_GLOBAL) {
		alpha->src_color_ctrl.bits.color_mode = src_color_mode;
		alpha->src_color_ctrl.bits.factor_mode = SRC_FAC_ALPHA_SRC_GLOBAL;
	} else if (alpha->src_color_ctrl.bits.blend_mode == ALPHA_PER_PIX) {
		alpha->src_color_ctrl.bits.color_mode = src_color_mode;
		alpha->src_color_ctrl.bits.factor_mode = SRC_FAC_ALPHA_ONE;
	} else {
		alpha->src_color_ctrl.bits.color_mode = ALPHA_SRC_PRE_MUL;
		alpha->src_color_ctrl.bits.factor_mode = SRC_FAC_ALPHA_SRC_GLOBAL;
	}
	alpha->src_color_ctrl.bits.glb_alpha = alpha_config->src_glb_alpha_value >> 8;
	alpha->src_color_ctrl.bits.alpha_mode = ALPHA_STRAIGHT;
	alpha->src_color_ctrl.bits.alpha_cal_mode = ALPHA_SATURATION;

	alpha->dst_color_ctrl.bits.alpha_mode = ALPHA_STRAIGHT;
	alpha->dst_color_ctrl.bits.alpha_cal_mode = ALPHA_SATURATION;
	alpha->dst_color_ctrl.bits.blend_mode = ALPHA_GLOBAL;
	alpha->dst_color_ctrl.bits.glb_alpha = alpha_config->dst_glb_alpha_value >> 8;
	alpha->dst_color_ctrl.bits.color_mode = dst_color_mode;
	alpha->dst_color_ctrl.bits.factor_mode = ALPHA_SRC_INVERSE;

	alpha->src_alpha_ctrl.bits.alpha_mode = ALPHA_STRAIGHT;
	alpha->src_alpha_ctrl.bits.blend_mode = alpha->src_color_ctrl.bits.blend_mode;
	alpha->src_alpha_ctrl.bits.alpha_cal_mode = ALPHA_SATURATION;
	alpha->src_alpha_ctrl.bits.factor_mode = ALPHA_ONE;

	alpha->dst_alpha_ctrl.bits.alpha_mode = ALPHA_STRAIGHT;
	if (alpha_config->dst_pixel_alpha_en && !dst_glb_alpha_en)
		alpha->dst_alpha_ctrl.bits.blend_mode = ALPHA_PER_PIX;
	else
		alpha->dst_alpha_ctrl.bits.blend_mode = ALPHA_PER_PIX_GLOBAL;
	alpha->dst_alpha_ctrl.bits.alpha_cal_mode = ALPHA_NO_SATURATION;
	alpha->dst_alpha_ctrl.bits.factor_mode = ALPHA_SRC_INVERSE;
}

static int vop2_find_start_mixer_id_for_vp(struct vop2 *vop2, u8 port_id)
{
	struct vop2_video_port *vp;
	int used_layer = 0;
	int i;

	for (i = 0; i < port_id; i++) {
		vp = &vop2->vps[i];
		used_layer += hweight32(vp->win_mask);
	}

	return used_layer;
}

static void vop2_setup_cluster_alpha(struct vop2 *vop2, struct vop2_win *main_win)
{
	u32 offset = (main_win->data->phys_id * 0x10);
	struct vop2_alpha_config alpha_config;
	struct vop2_alpha alpha;
	struct drm_plane_state *bottom_win_pstate;
	bool src_pixel_alpha_en = false;
	u16 src_glb_alpha_val, dst_glb_alpha_val;
	bool premulti_en = false;
	bool swap = false;

	/* At one win mode, win0 is dst/bottom win, and win1 is a all zero src/top win */
	bottom_win_pstate = main_win->base.state;
	src_glb_alpha_val = 0;
	dst_glb_alpha_val = main_win->base.state->alpha;

	if (!bottom_win_pstate->fb)
		return;

	alpha_config.src_premulti_en = premulti_en;
	alpha_config.dst_premulti_en = false;
	alpha_config.src_pixel_alpha_en = src_pixel_alpha_en;
	alpha_config.dst_pixel_alpha_en = true; /* alpha value need transfer to next mix */
	alpha_config.src_glb_alpha_value = src_glb_alpha_val;
	alpha_config.dst_glb_alpha_value = dst_glb_alpha_val;
	vop2_parse_alpha(&alpha_config, &alpha);

	alpha.src_color_ctrl.bits.src_dst_swap = swap;
	vop2_writel(vop2, RK3568_CLUSTER0_MIX_SRC_COLOR_CTRL + offset,
		    alpha.src_color_ctrl.val);
	vop2_writel(vop2, RK3568_CLUSTER0_MIX_DST_COLOR_CTRL + offset,
		    alpha.dst_color_ctrl.val);
	vop2_writel(vop2, RK3568_CLUSTER0_MIX_SRC_ALPHA_CTRL + offset,
		    alpha.src_alpha_ctrl.val);
	vop2_writel(vop2, RK3568_CLUSTER0_MIX_DST_ALPHA_CTRL + offset,
		    alpha.dst_alpha_ctrl.val);
}

static void vop2_setup_alpha(struct vop2_video_port *vp)
{
	struct vop2 *vop2 = vp->vop2;
	struct drm_framebuffer *fb;
	struct vop2_alpha_config alpha_config;
	struct vop2_alpha alpha;
	struct drm_plane *plane;
	int pixel_alpha_en;
	int premulti_en, gpremulti_en = 0;
	int mixer_id;
	u32 offset;
	bool bottom_layer_alpha_en = false;
	u32 dst_global_alpha = DRM_BLEND_ALPHA_OPAQUE;

	mixer_id = vop2_find_start_mixer_id_for_vp(vop2, vp->id);
	alpha_config.dst_pixel_alpha_en = true; /* alpha value need transfer to next mix */

	drm_atomic_crtc_for_each_plane(plane, &vp->crtc) {
		struct vop2_win *win = to_vop2_win(plane);

		if (plane->state->normalized_zpos == 0 &&
		    !is_opaque(plane->state->alpha) &&
		    !vop2_cluster_window(win)) {
			/*
			 * If bottom layer have global alpha effect [except cluster layer,
			 * because cluster have deal with bottom layer global alpha value
			 * at cluster mix], bottom layer mix need deal with global alpha.
			 */
			bottom_layer_alpha_en = true;
			dst_global_alpha = plane->state->alpha;
		}
	}

	drm_atomic_crtc_for_each_plane(plane, &vp->crtc) {
		struct vop2_win *win = to_vop2_win(plane);
		int zpos = plane->state->normalized_zpos;

		if (plane->state->pixel_blend_mode == DRM_MODE_BLEND_PREMULTI)
			premulti_en = 1;
		else
			premulti_en = 0;

		plane = &win->base;
		fb = plane->state->fb;

		pixel_alpha_en = fb->format->has_alpha;

		alpha_config.src_premulti_en = premulti_en;

		if (bottom_layer_alpha_en && zpos == 1) {
			gpremulti_en = premulti_en;
			/* Cd = Cs + (1 - As) * Cd * Agd */
			alpha_config.dst_premulti_en = false;
			alpha_config.src_pixel_alpha_en = pixel_alpha_en;
			alpha_config.src_glb_alpha_value = plane->state->alpha;
			alpha_config.dst_glb_alpha_value = dst_global_alpha;
		} else if (vop2_cluster_window(win)) {
			/* Mix output data only have pixel alpha */
			alpha_config.dst_premulti_en = true;
			alpha_config.src_pixel_alpha_en = true;
			alpha_config.src_glb_alpha_value = DRM_BLEND_ALPHA_OPAQUE;
			alpha_config.dst_glb_alpha_value = DRM_BLEND_ALPHA_OPAQUE;
		} else {
			/* Cd = Cs + (1 - As) * Cd */
			alpha_config.dst_premulti_en = true;
			alpha_config.src_pixel_alpha_en = pixel_alpha_en;
			alpha_config.src_glb_alpha_value = plane->state->alpha;
			alpha_config.dst_glb_alpha_value = DRM_BLEND_ALPHA_OPAQUE;
		}

		vop2_parse_alpha(&alpha_config, &alpha);

		offset = (mixer_id + zpos - 1) * 0x10;
		vop2_writel(vop2, RK3568_MIX0_SRC_COLOR_CTRL + offset,
			    alpha.src_color_ctrl.val);
		vop2_writel(vop2, RK3568_MIX0_DST_COLOR_CTRL + offset,
			    alpha.dst_color_ctrl.val);
		vop2_writel(vop2, RK3568_MIX0_SRC_ALPHA_CTRL + offset,
			    alpha.src_alpha_ctrl.val);
		vop2_writel(vop2, RK3568_MIX0_DST_ALPHA_CTRL + offset,
			    alpha.dst_alpha_ctrl.val);
	}

	if (vp->id == 0) {
		if (bottom_layer_alpha_en) {
			/* Transfer pixel alpha to hdr mix */
			alpha_config.src_premulti_en = gpremulti_en;
			alpha_config.dst_premulti_en = true;
			alpha_config.src_pixel_alpha_en = true;
			alpha_config.src_glb_alpha_value = DRM_BLEND_ALPHA_OPAQUE;
			alpha_config.dst_glb_alpha_value = DRM_BLEND_ALPHA_OPAQUE;
			vop2_parse_alpha(&alpha_config, &alpha);

			vop2_writel(vop2, RK3568_HDR0_SRC_COLOR_CTRL,
				    alpha.src_color_ctrl.val);
			vop2_writel(vop2, RK3568_HDR0_DST_COLOR_CTRL,
				    alpha.dst_color_ctrl.val);
			vop2_writel(vop2, RK3568_HDR0_SRC_ALPHA_CTRL,
				    alpha.src_alpha_ctrl.val);
			vop2_writel(vop2, RK3568_HDR0_DST_ALPHA_CTRL,
				    alpha.dst_alpha_ctrl.val);
		} else {
			vop2_writel(vop2, RK3568_HDR0_SRC_COLOR_CTRL, 0);
		}
	}
}

static void vop2_setup_layer_mixer(struct vop2_video_port *vp)
{
	struct vop2 *vop2 = vp->vop2;
	struct drm_plane *plane;
	u32 layer_sel = 0;
	u32 port_sel;
	unsigned int nlayer, ofs;
	u32 ovl_ctrl;
	int i;
	struct vop2_video_port *vp0 = &vop2->vps[0];
	struct vop2_video_port *vp1 = &vop2->vps[1];
	struct vop2_video_port *vp2 = &vop2->vps[2];
	struct rockchip_crtc_state *vcstate = to_rockchip_crtc_state(vp->crtc.state);

	ovl_ctrl = vop2_readl(vop2, RK3568_OVL_CTRL);
	ovl_ctrl |= RK3568_OVL_CTRL__LAYERSEL_REGDONE_IMD;
	if (vcstate->yuv_overlay)
		ovl_ctrl |= RK3568_OVL_CTRL__YUV_MODE(vp->id);
	else
		ovl_ctrl &= ~RK3568_OVL_CTRL__YUV_MODE(vp->id);

	vop2_writel(vop2, RK3568_OVL_CTRL, ovl_ctrl);

	port_sel = vop2_readl(vop2, RK3568_OVL_PORT_SEL);
	port_sel &= RK3568_OVL_PORT_SEL__SEL_PORT;

	if (vp0->nlayers)
		port_sel |= FIELD_PREP(RK3568_OVL_PORT_SET__PORT0_MUX,
				     vp0->nlayers - 1);
	else
		port_sel |= FIELD_PREP(RK3568_OVL_PORT_SET__PORT0_MUX, 8);

	if (vp1->nlayers)
		port_sel |= FIELD_PREP(RK3568_OVL_PORT_SET__PORT1_MUX,
				     (vp0->nlayers + vp1->nlayers - 1));
	else
		port_sel |= FIELD_PREP(RK3568_OVL_PORT_SET__PORT1_MUX, 8);

	if (vp2->nlayers)
		port_sel |= FIELD_PREP(RK3568_OVL_PORT_SET__PORT2_MUX,
			(vp2->nlayers + vp1->nlayers + vp0->nlayers - 1));
	else
		port_sel |= FIELD_PREP(RK3568_OVL_PORT_SET__PORT2_MUX, 8);

	layer_sel = vop2_readl(vop2, RK3568_OVL_LAYER_SEL);

	ofs = 0;
	for (i = 0; i < vp->id; i++)
		ofs += vop2->vps[i].nlayers;

	nlayer = 0;
	drm_atomic_crtc_for_each_plane(plane, &vp->crtc) {
		struct vop2_win *win = to_vop2_win(plane);

		switch (win->data->phys_id) {
		case ROCKCHIP_VOP2_CLUSTER0:
			port_sel &= ~RK3568_OVL_PORT_SEL__CLUSTER0;
			port_sel |= FIELD_PREP(RK3568_OVL_PORT_SEL__CLUSTER0, vp->id);
			break;
		case ROCKCHIP_VOP2_CLUSTER1:
			port_sel &= ~RK3568_OVL_PORT_SEL__CLUSTER1;
			port_sel |= FIELD_PREP(RK3568_OVL_PORT_SEL__CLUSTER1, vp->id);
			break;
		case ROCKCHIP_VOP2_CLUSTER2:
			port_sel &= ~RK3588_OVL_PORT_SEL__CLUSTER2;
			port_sel |= FIELD_PREP(RK3588_OVL_PORT_SEL__CLUSTER2, vp->id);
			break;
		case ROCKCHIP_VOP2_CLUSTER3:
			port_sel &= ~RK3588_OVL_PORT_SEL__CLUSTER3;
			port_sel |= FIELD_PREP(RK3588_OVL_PORT_SEL__CLUSTER3, vp->id);
			break;
		case ROCKCHIP_VOP2_ESMART0:
			port_sel &= ~RK3568_OVL_PORT_SEL__ESMART0;
			port_sel |= FIELD_PREP(RK3568_OVL_PORT_SEL__ESMART0, vp->id);
			break;
		case ROCKCHIP_VOP2_ESMART1:
			port_sel &= ~RK3568_OVL_PORT_SEL__ESMART1;
			port_sel |= FIELD_PREP(RK3568_OVL_PORT_SEL__ESMART1, vp->id);
			break;
		case ROCKCHIP_VOP2_ESMART2:
			port_sel &= ~RK3588_OVL_PORT_SEL__ESMART2;
			port_sel |= FIELD_PREP(RK3588_OVL_PORT_SEL__ESMART2, vp->id);
			break;
		case ROCKCHIP_VOP2_ESMART3:
			port_sel &= ~RK3588_OVL_PORT_SEL__ESMART3;
			port_sel |= FIELD_PREP(RK3588_OVL_PORT_SEL__ESMART3, vp->id);
			break;
		case ROCKCHIP_VOP2_SMART0:
			port_sel &= ~RK3568_OVL_PORT_SEL__SMART0;
			port_sel |= FIELD_PREP(RK3568_OVL_PORT_SEL__SMART0, vp->id);
			break;
		case ROCKCHIP_VOP2_SMART1:
			port_sel &= ~RK3568_OVL_PORT_SEL__SMART1;
			port_sel |= FIELD_PREP(RK3568_OVL_PORT_SEL__SMART1, vp->id);
			break;
		}

		layer_sel &= ~RK3568_OVL_LAYER_SEL__LAYER(plane->state->normalized_zpos + ofs,
							  0x7);
		layer_sel |= RK3568_OVL_LAYER_SEL__LAYER(plane->state->normalized_zpos + ofs,
							 win->data->layer_sel_id);
		nlayer++;
	}

	/* configure unused layers to 0x5 (reserved) */
	for (; nlayer < vp->nlayers; nlayer++) {
		layer_sel &= ~RK3568_OVL_LAYER_SEL__LAYER(nlayer + ofs, 0x7);
		layer_sel |= RK3568_OVL_LAYER_SEL__LAYER(nlayer + ofs, 5);
	}

	vop2_writel(vop2, RK3568_OVL_LAYER_SEL, layer_sel);
	vop2_writel(vop2, RK3568_OVL_PORT_SEL, port_sel);
}

static void vop2_setup_dly_for_windows(struct vop2 *vop2)
{
	struct vop2_win *win;
	int i = 0;
	u32 cdly = 0, sdly = 0;

	for (i = 0; i < vop2->data->win_size; i++) {
		u32 dly;

		win = &vop2->win[i];
		dly = win->delay;

		switch (win->data->phys_id) {
		case ROCKCHIP_VOP2_CLUSTER0:
			cdly |= FIELD_PREP(RK3568_CLUSTER_DLY_NUM__CLUSTER0_0, dly);
			cdly |= FIELD_PREP(RK3568_CLUSTER_DLY_NUM__CLUSTER0_1, dly);
			break;
		case ROCKCHIP_VOP2_CLUSTER1:
			cdly |= FIELD_PREP(RK3568_CLUSTER_DLY_NUM__CLUSTER1_0, dly);
			cdly |= FIELD_PREP(RK3568_CLUSTER_DLY_NUM__CLUSTER1_1, dly);
			break;
		case ROCKCHIP_VOP2_ESMART0:
			sdly |= FIELD_PREP(RK3568_SMART_DLY_NUM__ESMART0, dly);
			break;
		case ROCKCHIP_VOP2_ESMART1:
			sdly |= FIELD_PREP(RK3568_SMART_DLY_NUM__ESMART1, dly);
			break;
		case ROCKCHIP_VOP2_SMART0:
			sdly |= FIELD_PREP(RK3568_SMART_DLY_NUM__SMART0, dly);
			break;
		case ROCKCHIP_VOP2_SMART1:
			sdly |= FIELD_PREP(RK3568_SMART_DLY_NUM__SMART1, dly);
			break;
		}
	}

	vop2_writel(vop2, RK3568_CLUSTER_DLY_NUM, cdly);
	vop2_writel(vop2, RK3568_SMART_DLY_NUM, sdly);
}

static void vop2_crtc_atomic_begin(struct drm_crtc *crtc,
				   struct drm_atomic_state *state)
{
	struct vop2_video_port *vp = to_vop2_video_port(crtc);
	struct vop2 *vop2 = vp->vop2;
	struct drm_plane *plane;

	vp->win_mask = 0;

	drm_atomic_crtc_for_each_plane(plane, crtc) {
		struct vop2_win *win = to_vop2_win(plane);

		win->delay = win->data->dly[VOP2_DLY_MODE_DEFAULT];

		vp->win_mask |= BIT(win->data->phys_id);

		if (vop2_cluster_window(win))
			vop2_setup_cluster_alpha(vop2, win);
	}

	if (!vp->win_mask)
		return;

	vop2_setup_layer_mixer(vp);
	vop2_setup_alpha(vp);
	vop2_setup_dly_for_windows(vop2);
}

static void vop2_crtc_atomic_flush(struct drm_crtc *crtc,
				   struct drm_atomic_state *state)
{
	struct vop2_video_port *vp = to_vop2_video_port(crtc);

	vop2_post_config(crtc);

	vop2_cfg_done(vp);

	spin_lock_irq(&crtc->dev->event_lock);

	if (crtc->state->event) {
		WARN_ON(drm_crtc_vblank_get(crtc));
		vp->event = crtc->state->event;
		crtc->state->event = NULL;
	}

	spin_unlock_irq(&crtc->dev->event_lock);
}

static const struct drm_crtc_helper_funcs vop2_crtc_helper_funcs = {
	.mode_fixup = vop2_crtc_mode_fixup,
	.atomic_check = vop2_crtc_atomic_check,
	.atomic_begin = vop2_crtc_atomic_begin,
	.atomic_flush = vop2_crtc_atomic_flush,
	.atomic_enable = vop2_crtc_atomic_enable,
	.atomic_disable = vop2_crtc_atomic_disable,
};

static struct drm_crtc_state *vop2_crtc_duplicate_state(struct drm_crtc *crtc)
{
	struct rockchip_crtc_state *vcstate;

	if (WARN_ON(!crtc->state))
		return NULL;

	vcstate = kmemdup(to_rockchip_crtc_state(crtc->state),
			  sizeof(*vcstate), GFP_KERNEL);
	if (!vcstate)
		return NULL;

	__drm_atomic_helper_crtc_duplicate_state(crtc, &vcstate->base);

	return &vcstate->base;
}

static void vop2_crtc_destroy_state(struct drm_crtc *crtc,
				    struct drm_crtc_state *state)
{
	struct rockchip_crtc_state *vcstate = to_rockchip_crtc_state(state);

	__drm_atomic_helper_crtc_destroy_state(&vcstate->base);
	kfree(vcstate);
}

static void vop2_crtc_reset(struct drm_crtc *crtc)
{
	struct rockchip_crtc_state *vcstate =
		kzalloc(sizeof(*vcstate), GFP_KERNEL);

	if (crtc->state)
		vop2_crtc_destroy_state(crtc, crtc->state);

	if (vcstate)
		__drm_atomic_helper_crtc_reset(crtc, &vcstate->base);
	else
		__drm_atomic_helper_crtc_reset(crtc, NULL);
}

static const struct drm_crtc_funcs vop2_crtc_funcs = {
	.set_config = drm_atomic_helper_set_config,
	.page_flip = drm_atomic_helper_page_flip,
	.destroy = drm_crtc_cleanup,
	.reset = vop2_crtc_reset,
	.atomic_duplicate_state = vop2_crtc_duplicate_state,
	.atomic_destroy_state = vop2_crtc_destroy_state,
	.enable_vblank = vop2_crtc_enable_vblank,
	.disable_vblank = vop2_crtc_disable_vblank,
};

static irqreturn_t vop2_isr(int irq, void *data)
{
	struct vop2 *vop2 = data;
	const struct vop2_data *vop2_data = vop2->data;
	u32 axi_irqs[VOP2_SYS_AXI_BUS_NUM];
	int ret = IRQ_NONE;
	int i;

	/*
	 * The irq is shared with the iommu. If the runtime-pm state of the
	 * vop2-device is disabled the irq has to be targeted at the iommu.
	 */
	if (!pm_runtime_get_if_in_use(vop2->dev))
		return IRQ_NONE;

	for (i = 0; i < vop2_data->nr_vps; i++) {
		struct vop2_video_port *vp = &vop2->vps[i];
		struct drm_crtc *crtc = &vp->crtc;
		u32 irqs;

		irqs = vop2_readl(vop2, RK3568_VP_INT_STATUS(vp->id));
		vop2_writel(vop2, RK3568_VP_INT_CLR(vp->id), irqs << 16 | irqs);

		if (irqs & VP_INT_DSP_HOLD_VALID) {
			complete(&vp->dsp_hold_completion);
			ret = IRQ_HANDLED;
		}

		if (irqs & VP_INT_FS_FIELD) {
			drm_crtc_handle_vblank(crtc);
			spin_lock(&crtc->dev->event_lock);
			if (vp->event) {
				u32 val = vop2_readl(vop2, RK3568_REG_CFG_DONE);

				if (!(val & BIT(vp->id))) {
					drm_crtc_send_vblank_event(crtc, vp->event);
					vp->event = NULL;
					drm_crtc_vblank_put(crtc);
				}
			}
			spin_unlock(&crtc->dev->event_lock);

			ret = IRQ_HANDLED;
		}

		if (irqs & VP_INT_POST_BUF_EMPTY) {
			drm_err_ratelimited(vop2->drm,
					    "POST_BUF_EMPTY irq err at vp%d\n",
					    vp->id);
			ret = IRQ_HANDLED;
		}
	}

	axi_irqs[0] = vop2_readl(vop2, RK3568_SYS0_INT_STATUS);
	vop2_writel(vop2, RK3568_SYS0_INT_CLR, axi_irqs[0] << 16 | axi_irqs[0]);
	axi_irqs[1] = vop2_readl(vop2, RK3568_SYS1_INT_STATUS);
	vop2_writel(vop2, RK3568_SYS1_INT_CLR, axi_irqs[1] << 16 | axi_irqs[1]);

	for (i = 0; i < ARRAY_SIZE(axi_irqs); i++) {
		if (axi_irqs[i] & VOP2_INT_BUS_ERRPR) {
			drm_err_ratelimited(vop2->drm, "BUS_ERROR irq err\n");
			ret = IRQ_HANDLED;
		}
	}

	pm_runtime_put(vop2->dev);

	return ret;
}

static int vop2_plane_init(struct vop2 *vop2, struct vop2_win *win,
			   unsigned long possible_crtcs)
{
	const struct vop2_win_data *win_data = win->data;
	unsigned int blend_caps = BIT(DRM_MODE_BLEND_PIXEL_NONE) |
				  BIT(DRM_MODE_BLEND_PREMULTI) |
				  BIT(DRM_MODE_BLEND_COVERAGE);
	int ret;

	ret = drm_universal_plane_init(vop2->drm, &win->base, possible_crtcs,
				       &vop2_plane_funcs, win_data->formats,
				       win_data->nformats,
				       win_data->format_modifiers,
				       win->type, win_data->name);
	if (ret) {
		drm_err(vop2->drm, "failed to initialize plane %d\n", ret);
		return ret;
	}

	drm_plane_helper_add(&win->base, &vop2_plane_helper_funcs);

	if (win->data->supported_rotations)
		drm_plane_create_rotation_property(&win->base, DRM_MODE_ROTATE_0,
						   DRM_MODE_ROTATE_0 |
						   win->data->supported_rotations);
	drm_plane_create_alpha_property(&win->base);
	drm_plane_create_blend_mode_property(&win->base, blend_caps);
	drm_plane_create_zpos_property(&win->base, win->win_id, 0,
				       vop2->registered_num_wins - 1);

	return 0;
}

static struct vop2_video_port *find_vp_without_primary(struct vop2 *vop2)
{
	int i;

	for (i = 0; i < vop2->data->nr_vps; i++) {
		struct vop2_video_port *vp = &vop2->vps[i];

		if (!vp->crtc.port)
			continue;
		if (vp->primary_plane)
			continue;

		return vp;
	}

	return NULL;
}

static int vop2_create_crtcs(struct vop2 *vop2)
{
	const struct vop2_data *vop2_data = vop2->data;
	struct drm_device *drm = vop2->drm;
	struct device *dev = vop2->dev;
	struct drm_plane *plane;
	struct device_node *port;
	struct vop2_video_port *vp;
	int i, nvp, nvps = 0;
	int ret;

	for (i = 0; i < vop2_data->nr_vps; i++) {
		const struct vop2_video_port_data *vp_data;
		struct device_node *np;
		char dclk_name[9];

		vp_data = &vop2_data->vp[i];
		vp = &vop2->vps[i];
		vp->vop2 = vop2;
		vp->id = vp_data->id;
		vp->data = vp_data;

		snprintf(dclk_name, sizeof(dclk_name), "dclk_vp%d", vp->id);
		vp->dclk = devm_clk_get(vop2->dev, dclk_name);
		if (IS_ERR(vp->dclk)) {
			drm_err(vop2->drm, "failed to get %s\n", dclk_name);
			return PTR_ERR(vp->dclk);
		}

		np = of_graph_get_remote_node(dev->of_node, i, -1);
		if (!np) {
			drm_dbg(vop2->drm, "%s: No remote for vp%d\n", __func__, i);
			continue;
		}
		of_node_put(np);

		port = of_graph_get_port_by_id(dev->of_node, i);
		if (!port) {
			drm_err(vop2->drm, "no port node found for video_port%d\n", i);
			return -ENOENT;
		}

		vp->crtc.port = port;
		nvps++;
	}

	nvp = 0;
	for (i = 0; i < vop2->registered_num_wins; i++) {
		struct vop2_win *win = &vop2->win[i];
		u32 possible_crtcs = 0;

		if (vop2->data->soc_id == 3566) {
			/*
			 * On RK3566 these windows don't have an independent
			 * framebuffer. They share the framebuffer with smart0,
			 * esmart0 and cluster0 respectively.
			 */
			switch (win->data->phys_id) {
			case ROCKCHIP_VOP2_SMART1:
			case ROCKCHIP_VOP2_ESMART1:
			case ROCKCHIP_VOP2_CLUSTER1:
				continue;
			}
		}

		if (win->type == DRM_PLANE_TYPE_PRIMARY) {
			vp = find_vp_without_primary(vop2);
			if (vp) {
				possible_crtcs = BIT(nvp);
				vp->primary_plane = win;
				nvp++;
			} else {
				/* change the unused primary window to overlay window */
				win->type = DRM_PLANE_TYPE_OVERLAY;
			}
		}

		if (win->type == DRM_PLANE_TYPE_OVERLAY)
			possible_crtcs = (1 << nvps) - 1;

		ret = vop2_plane_init(vop2, win, possible_crtcs);
		if (ret) {
			drm_err(vop2->drm, "failed to init plane %s: %d\n",
				win->data->name, ret);
			return ret;
		}
	}

	for (i = 0; i < vop2_data->nr_vps; i++) {
		vp = &vop2->vps[i];

		if (!vp->crtc.port)
			continue;

		plane = &vp->primary_plane->base;

		ret = drm_crtc_init_with_planes(drm, &vp->crtc, plane, NULL,
						&vop2_crtc_funcs,
						"video_port%d", vp->id);
		if (ret) {
			drm_err(vop2->drm, "crtc init for video_port%d failed\n", i);
			return ret;
		}

		drm_crtc_helper_add(&vp->crtc, &vop2_crtc_helper_funcs);

		init_completion(&vp->dsp_hold_completion);
	}

	/*
	 * On the VOP2 it's very hard to change the number of layers on a VP
	 * during runtime, so we distribute the layers equally over the used
	 * VPs
	 */
	for (i = 0; i < vop2->data->nr_vps; i++) {
		struct vop2_video_port *vp = &vop2->vps[i];

		if (vp->crtc.port)
			vp->nlayers = vop2_data->win_size / nvps;
	}

	return 0;
}

static void vop2_destroy_crtcs(struct vop2 *vop2)
{
	struct drm_device *drm = vop2->drm;
	struct list_head *crtc_list = &drm->mode_config.crtc_list;
	struct list_head *plane_list = &drm->mode_config.plane_list;
	struct drm_crtc *crtc, *tmpc;
	struct drm_plane *plane, *tmpp;

	list_for_each_entry_safe(plane, tmpp, plane_list, head)
		drm_plane_cleanup(plane);

	/*
	 * Destroy CRTC after vop2_plane_destroy() since vop2_disable_plane()
	 * references the CRTC.
	 */
	list_for_each_entry_safe(crtc, tmpc, crtc_list, head) {
		of_node_put(crtc->port);
		drm_crtc_cleanup(crtc);
	}
}

static int vop2_find_rgb_encoder(struct vop2 *vop2)
{
	struct device_node *node = vop2->dev->of_node;
	struct device_node *endpoint;
	int i;

	for (i = 0; i < vop2->data->nr_vps; i++) {
		endpoint = of_graph_get_endpoint_by_regs(node, i,
							 ROCKCHIP_VOP2_EP_RGB0);
		if (!endpoint)
			continue;

		of_node_put(endpoint);
		return i;
	}

	return -ENOENT;
}

static struct reg_field vop2_cluster_regs[VOP2_WIN_MAX_REG] = {
	[VOP2_WIN_ENABLE] = REG_FIELD(RK3568_CLUSTER_WIN_CTRL0, 0, 0),
	[VOP2_WIN_FORMAT] = REG_FIELD(RK3568_CLUSTER_WIN_CTRL0, 1, 5),
	[VOP2_WIN_RB_SWAP] = REG_FIELD(RK3568_CLUSTER_WIN_CTRL0, 14, 14),
	[VOP2_WIN_DITHER_UP] = REG_FIELD(RK3568_CLUSTER_WIN_CTRL0, 18, 18),
	[VOP2_WIN_ACT_INFO] = REG_FIELD(RK3568_CLUSTER_WIN_ACT_INFO, 0, 31),
	[VOP2_WIN_DSP_INFO] = REG_FIELD(RK3568_CLUSTER_WIN_DSP_INFO, 0, 31),
	[VOP2_WIN_DSP_ST] = REG_FIELD(RK3568_CLUSTER_WIN_DSP_ST, 0, 31),
	[VOP2_WIN_YRGB_MST] = REG_FIELD(RK3568_CLUSTER_WIN_YRGB_MST, 0, 31),
	[VOP2_WIN_UV_MST] = REG_FIELD(RK3568_CLUSTER_WIN_CBR_MST, 0, 31),
	[VOP2_WIN_YUV_CLIP] = REG_FIELD(RK3568_CLUSTER_WIN_CTRL0, 19, 19),
	[VOP2_WIN_YRGB_VIR] = REG_FIELD(RK3568_CLUSTER_WIN_VIR, 0, 15),
	[VOP2_WIN_UV_VIR] = REG_FIELD(RK3568_CLUSTER_WIN_VIR, 16, 31),
	[VOP2_WIN_Y2R_EN] = REG_FIELD(RK3568_CLUSTER_WIN_CTRL0, 8, 8),
	[VOP2_WIN_R2Y_EN] = REG_FIELD(RK3568_CLUSTER_WIN_CTRL0, 9, 9),
	[VOP2_WIN_CSC_MODE] = REG_FIELD(RK3568_CLUSTER_WIN_CTRL0, 10, 11),

	/* Scale */
	[VOP2_WIN_SCALE_YRGB_X] = REG_FIELD(RK3568_CLUSTER_WIN_SCL_FACTOR_YRGB, 0, 15),
	[VOP2_WIN_SCALE_YRGB_Y] = REG_FIELD(RK3568_CLUSTER_WIN_SCL_FACTOR_YRGB, 16, 31),
	[VOP2_WIN_YRGB_VER_SCL_MODE] = REG_FIELD(RK3568_CLUSTER_WIN_CTRL1, 14, 15),
	[VOP2_WIN_YRGB_HOR_SCL_MODE] = REG_FIELD(RK3568_CLUSTER_WIN_CTRL1, 12, 13),
	[VOP2_WIN_BIC_COE_SEL] = REG_FIELD(RK3568_CLUSTER_WIN_CTRL1, 2, 3),
	[VOP2_WIN_VSD_YRGB_GT2] = REG_FIELD(RK3568_CLUSTER_WIN_CTRL1, 28, 28),
	[VOP2_WIN_VSD_YRGB_GT4] = REG_FIELD(RK3568_CLUSTER_WIN_CTRL1, 29, 29),

	/* cluster regs */
	[VOP2_WIN_AFBC_ENABLE] = REG_FIELD(RK3568_CLUSTER_CTRL, 1, 1),
	[VOP2_WIN_CLUSTER_ENABLE] = REG_FIELD(RK3568_CLUSTER_CTRL, 0, 0),
	[VOP2_WIN_CLUSTER_LB_MODE] = REG_FIELD(RK3568_CLUSTER_CTRL, 4, 7),

	/* afbc regs */
	[VOP2_WIN_AFBC_FORMAT] = REG_FIELD(RK3568_CLUSTER_WIN_AFBCD_CTRL, 2, 6),
	[VOP2_WIN_AFBC_RB_SWAP] = REG_FIELD(RK3568_CLUSTER_WIN_AFBCD_CTRL, 9, 9),
	[VOP2_WIN_AFBC_UV_SWAP] = REG_FIELD(RK3568_CLUSTER_WIN_AFBCD_CTRL, 10, 10),
	[VOP2_WIN_AFBC_AUTO_GATING_EN] = REG_FIELD(RK3568_CLUSTER_WIN_AFBCD_OUTPUT_CTRL, 4, 4),
	[VOP2_WIN_AFBC_HALF_BLOCK_EN] = REG_FIELD(RK3568_CLUSTER_WIN_AFBCD_CTRL, 7, 7),
	[VOP2_WIN_AFBC_BLOCK_SPLIT_EN] = REG_FIELD(RK3568_CLUSTER_WIN_AFBCD_CTRL, 8, 8),
	[VOP2_WIN_AFBC_HDR_PTR] = REG_FIELD(RK3568_CLUSTER_WIN_AFBCD_HDR_PTR, 0, 31),
	[VOP2_WIN_AFBC_PIC_SIZE] = REG_FIELD(RK3568_CLUSTER_WIN_AFBCD_PIC_SIZE, 0, 31),
	[VOP2_WIN_AFBC_PIC_VIR_WIDTH] = REG_FIELD(RK3568_CLUSTER_WIN_AFBCD_VIR_WIDTH, 0, 15),
	[VOP2_WIN_AFBC_TILE_NUM] = REG_FIELD(RK3568_CLUSTER_WIN_AFBCD_VIR_WIDTH, 16, 31),
	[VOP2_WIN_AFBC_PIC_OFFSET] = REG_FIELD(RK3568_CLUSTER_WIN_AFBCD_PIC_OFFSET, 0, 31),
	[VOP2_WIN_AFBC_DSP_OFFSET] = REG_FIELD(RK3568_CLUSTER_WIN_AFBCD_DSP_OFFSET, 0, 31),
	[VOP2_WIN_AFBC_TRANSFORM_OFFSET] = REG_FIELD(RK3568_CLUSTER_WIN_AFBCD_TRANSFORM_OFFSET, 0, 31),
	[VOP2_WIN_AFBC_ROTATE_90] = REG_FIELD(RK3568_CLUSTER_WIN_AFBCD_ROTATE_MODE, 0, 0),
	[VOP2_WIN_AFBC_ROTATE_270] = REG_FIELD(RK3568_CLUSTER_WIN_AFBCD_ROTATE_MODE, 1, 1),
	[VOP2_WIN_XMIRROR] = REG_FIELD(RK3568_CLUSTER_WIN_AFBCD_ROTATE_MODE, 2, 2),
	[VOP2_WIN_YMIRROR] = REG_FIELD(RK3568_CLUSTER_WIN_AFBCD_ROTATE_MODE, 3, 3),
	[VOP2_WIN_UV_SWAP] = { .reg = 0xffffffff },
	[VOP2_WIN_COLOR_KEY] = { .reg = 0xffffffff },
	[VOP2_WIN_COLOR_KEY_EN] = { .reg = 0xffffffff },
	[VOP2_WIN_SCALE_CBCR_X] = { .reg = 0xffffffff },
	[VOP2_WIN_SCALE_CBCR_Y] = { .reg = 0xffffffff },
	[VOP2_WIN_YRGB_HSCL_FILTER_MODE] = { .reg = 0xffffffff },
	[VOP2_WIN_YRGB_VSCL_FILTER_MODE] = { .reg = 0xffffffff },
	[VOP2_WIN_CBCR_VER_SCL_MODE] = { .reg = 0xffffffff },
	[VOP2_WIN_CBCR_HSCL_FILTER_MODE] = { .reg = 0xffffffff },
	[VOP2_WIN_CBCR_HOR_SCL_MODE] = { .reg = 0xffffffff },
	[VOP2_WIN_CBCR_VSCL_FILTER_MODE] = { .reg = 0xffffffff },
	[VOP2_WIN_VSD_CBCR_GT2] = { .reg = 0xffffffff },
	[VOP2_WIN_VSD_CBCR_GT4] = { .reg = 0xffffffff },
};

static int vop2_cluster_init(struct vop2_win *win)
{
	struct vop2 *vop2 = win->vop2;
	struct reg_field *cluster_regs;
	int ret, i;

	cluster_regs = kmemdup(vop2_cluster_regs, sizeof(vop2_cluster_regs),
			       GFP_KERNEL);
	if (!cluster_regs)
		return -ENOMEM;

	for (i = 0; i < ARRAY_SIZE(vop2_cluster_regs); i++)
		if (cluster_regs[i].reg != 0xffffffff)
			cluster_regs[i].reg += win->offset;

	ret = devm_regmap_field_bulk_alloc(vop2->dev, vop2->map, win->reg,
					   cluster_regs,
					   ARRAY_SIZE(vop2_cluster_regs));

	kfree(cluster_regs);

	return ret;
};

static struct reg_field vop2_esmart_regs[VOP2_WIN_MAX_REG] = {
	[VOP2_WIN_ENABLE] = REG_FIELD(RK3568_SMART_REGION0_CTRL, 0, 0),
	[VOP2_WIN_FORMAT] = REG_FIELD(RK3568_SMART_REGION0_CTRL, 1, 5),
	[VOP2_WIN_DITHER_UP] = REG_FIELD(RK3568_SMART_REGION0_CTRL, 12, 12),
	[VOP2_WIN_RB_SWAP] = REG_FIELD(RK3568_SMART_REGION0_CTRL, 14, 14),
	[VOP2_WIN_UV_SWAP] = REG_FIELD(RK3568_SMART_REGION0_CTRL, 16, 16),
	[VOP2_WIN_ACT_INFO] = REG_FIELD(RK3568_SMART_REGION0_ACT_INFO, 0, 31),
	[VOP2_WIN_DSP_INFO] = REG_FIELD(RK3568_SMART_REGION0_DSP_INFO, 0, 31),
	[VOP2_WIN_DSP_ST] = REG_FIELD(RK3568_SMART_REGION0_DSP_ST, 0, 28),
	[VOP2_WIN_YRGB_MST] = REG_FIELD(RK3568_SMART_REGION0_YRGB_MST, 0, 31),
	[VOP2_WIN_UV_MST] = REG_FIELD(RK3568_SMART_REGION0_CBR_MST, 0, 31),
	[VOP2_WIN_YUV_CLIP] = REG_FIELD(RK3568_SMART_REGION0_CTRL, 17, 17),
	[VOP2_WIN_YRGB_VIR] = REG_FIELD(RK3568_SMART_REGION0_VIR, 0, 15),
	[VOP2_WIN_UV_VIR] = REG_FIELD(RK3568_SMART_REGION0_VIR, 16, 31),
	[VOP2_WIN_Y2R_EN] = REG_FIELD(RK3568_SMART_CTRL0, 0, 0),
	[VOP2_WIN_R2Y_EN] = REG_FIELD(RK3568_SMART_CTRL0, 1, 1),
	[VOP2_WIN_CSC_MODE] = REG_FIELD(RK3568_SMART_CTRL0, 2, 3),
	[VOP2_WIN_YMIRROR] = REG_FIELD(RK3568_SMART_CTRL1, 31, 31),
	[VOP2_WIN_COLOR_KEY] = REG_FIELD(RK3568_SMART_COLOR_KEY_CTRL, 0, 29),
	[VOP2_WIN_COLOR_KEY_EN] = REG_FIELD(RK3568_SMART_COLOR_KEY_CTRL, 31, 31),

	/* Scale */
	[VOP2_WIN_SCALE_YRGB_X] = REG_FIELD(RK3568_SMART_REGION0_SCL_FACTOR_YRGB, 0, 15),
	[VOP2_WIN_SCALE_YRGB_Y] = REG_FIELD(RK3568_SMART_REGION0_SCL_FACTOR_YRGB, 16, 31),
	[VOP2_WIN_SCALE_CBCR_X] = REG_FIELD(RK3568_SMART_REGION0_SCL_FACTOR_CBR, 0, 15),
	[VOP2_WIN_SCALE_CBCR_Y] = REG_FIELD(RK3568_SMART_REGION0_SCL_FACTOR_CBR, 16, 31),
	[VOP2_WIN_YRGB_HOR_SCL_MODE] = REG_FIELD(RK3568_SMART_REGION0_SCL_CTRL, 0, 1),
	[VOP2_WIN_YRGB_HSCL_FILTER_MODE] = REG_FIELD(RK3568_SMART_REGION0_SCL_CTRL, 2, 3),
	[VOP2_WIN_YRGB_VER_SCL_MODE] = REG_FIELD(RK3568_SMART_REGION0_SCL_CTRL, 4, 5),
	[VOP2_WIN_YRGB_VSCL_FILTER_MODE] = REG_FIELD(RK3568_SMART_REGION0_SCL_CTRL, 6, 7),
	[VOP2_WIN_CBCR_HOR_SCL_MODE] = REG_FIELD(RK3568_SMART_REGION0_SCL_CTRL, 8, 9),
	[VOP2_WIN_CBCR_HSCL_FILTER_MODE] = REG_FIELD(RK3568_SMART_REGION0_SCL_CTRL, 10, 11),
	[VOP2_WIN_CBCR_VER_SCL_MODE] = REG_FIELD(RK3568_SMART_REGION0_SCL_CTRL, 12, 13),
	[VOP2_WIN_CBCR_VSCL_FILTER_MODE] = REG_FIELD(RK3568_SMART_REGION0_SCL_CTRL, 14, 15),
	[VOP2_WIN_BIC_COE_SEL] = REG_FIELD(RK3568_SMART_REGION0_SCL_CTRL, 16, 17),
	[VOP2_WIN_VSD_YRGB_GT2] = REG_FIELD(RK3568_SMART_REGION0_CTRL, 8, 8),
	[VOP2_WIN_VSD_YRGB_GT4] = REG_FIELD(RK3568_SMART_REGION0_CTRL, 9, 9),
	[VOP2_WIN_VSD_CBCR_GT2] = REG_FIELD(RK3568_SMART_REGION0_CTRL, 10, 10),
	[VOP2_WIN_VSD_CBCR_GT4] = REG_FIELD(RK3568_SMART_REGION0_CTRL, 11, 11),
	[VOP2_WIN_XMIRROR] = { .reg = 0xffffffff },
	[VOP2_WIN_CLUSTER_ENABLE] = { .reg = 0xffffffff },
	[VOP2_WIN_AFBC_ENABLE] = { .reg = 0xffffffff },
	[VOP2_WIN_CLUSTER_LB_MODE] = { .reg = 0xffffffff },
	[VOP2_WIN_AFBC_FORMAT] = { .reg = 0xffffffff },
	[VOP2_WIN_AFBC_RB_SWAP] = { .reg = 0xffffffff },
	[VOP2_WIN_AFBC_UV_SWAP] = { .reg = 0xffffffff },
	[VOP2_WIN_AFBC_AUTO_GATING_EN] = { .reg = 0xffffffff },
	[VOP2_WIN_AFBC_BLOCK_SPLIT_EN] = { .reg = 0xffffffff },
	[VOP2_WIN_AFBC_PIC_VIR_WIDTH] = { .reg = 0xffffffff },
	[VOP2_WIN_AFBC_TILE_NUM] = { .reg = 0xffffffff },
	[VOP2_WIN_AFBC_PIC_OFFSET] = { .reg = 0xffffffff },
	[VOP2_WIN_AFBC_PIC_SIZE] = { .reg = 0xffffffff },
	[VOP2_WIN_AFBC_DSP_OFFSET] = { .reg = 0xffffffff },
	[VOP2_WIN_AFBC_TRANSFORM_OFFSET] = { .reg = 0xffffffff },
	[VOP2_WIN_AFBC_HDR_PTR] = { .reg = 0xffffffff },
	[VOP2_WIN_AFBC_HALF_BLOCK_EN] = { .reg = 0xffffffff },
	[VOP2_WIN_AFBC_ROTATE_270] = { .reg = 0xffffffff },
	[VOP2_WIN_AFBC_ROTATE_90] = { .reg = 0xffffffff },
};

static int vop2_esmart_init(struct vop2_win *win)
{
	struct vop2 *vop2 = win->vop2;
	struct reg_field *esmart_regs;
	int ret, i;

	esmart_regs = kmemdup(vop2_esmart_regs, sizeof(vop2_esmart_regs),
			      GFP_KERNEL);
	if (!esmart_regs)
		return -ENOMEM;

	for (i = 0; i < ARRAY_SIZE(vop2_esmart_regs); i++)
		if (esmart_regs[i].reg != 0xffffffff)
			esmart_regs[i].reg += win->offset;

	ret = devm_regmap_field_bulk_alloc(vop2->dev, vop2->map, win->reg,
					   esmart_regs,
					   ARRAY_SIZE(vop2_esmart_regs));

	kfree(esmart_regs);

	return ret;
};

static int vop2_win_init(struct vop2 *vop2)
{
	const struct vop2_data *vop2_data = vop2->data;
	struct vop2_win *win;
	int i, ret;

	for (i = 0; i < vop2_data->win_size; i++) {
		const struct vop2_win_data *win_data = &vop2_data->win[i];

		win = &vop2->win[i];
		win->data = win_data;
		win->type = win_data->type;
		win->offset = win_data->base;
		win->win_id = i;
		win->vop2 = vop2;
		if (vop2_cluster_window(win))
			ret = vop2_cluster_init(win);
		else
			ret = vop2_esmart_init(win);
		if (ret)
			return ret;
	}

	vop2->registered_num_wins = vop2_data->win_size;

	return 0;
}

/*
 * The window registers are only updated when config done is written.
 * Until that they read back the old value. As we read-modify-write
 * these registers mark them as non-volatile. This makes sure we read
 * the new values from the regmap register cache.
 */
static const struct regmap_range vop2_nonvolatile_range[] = {
	regmap_reg_range(0x1000, 0x23ff),
};

static const struct regmap_access_table vop2_volatile_table = {
	.no_ranges = vop2_nonvolatile_range,
	.n_no_ranges = ARRAY_SIZE(vop2_nonvolatile_range),
};

static const struct regmap_config vop2_regmap_config = {
	.reg_bits	= 32,
	.val_bits	= 32,
	.reg_stride	= 4,
	.max_register	= 0x3000,
	.name		= "vop2",
	.volatile_table	= &vop2_volatile_table,
	.cache_type	= REGCACHE_MAPLE,
};

static int vop2_bind(struct device *dev, struct device *master, void *data)
{
	struct platform_device *pdev = to_platform_device(dev);
	const struct vop2_data *vop2_data;
	struct drm_device *drm = data;
	struct vop2 *vop2;
	struct resource *res;
	size_t alloc_size;
	int ret;

	vop2_data = of_device_get_match_data(dev);
	if (!vop2_data)
		return -ENODEV;

	/* Allocate vop2 struct and its vop2_win array */
	alloc_size = struct_size(vop2, win, vop2_data->win_size);
	vop2 = devm_kzalloc(dev, alloc_size, GFP_KERNEL);
	if (!vop2)
		return -ENOMEM;

	vop2->dev = dev;
	vop2->data = vop2_data;
	vop2->drm = drm;

	dev_set_drvdata(dev, vop2);

	res = platform_get_resource_byname(pdev, IORESOURCE_MEM, "vop");
	if (!res) {
		drm_err(vop2->drm, "failed to get vop2 register byname\n");
		return -EINVAL;
	}

	vop2->regs = devm_ioremap_resource(dev, res);
	if (IS_ERR(vop2->regs))
		return PTR_ERR(vop2->regs);
	vop2->len = resource_size(res);

	vop2->map = devm_regmap_init_mmio(dev, vop2->regs, &vop2_regmap_config);
	if (IS_ERR(vop2->map))
		return PTR_ERR(vop2->map);

	ret = vop2_win_init(vop2);
	if (ret)
		return ret;

	res = platform_get_resource_byname(pdev, IORESOURCE_MEM, "gamma-lut");
	if (res) {
		vop2->lut_regs = devm_ioremap_resource(dev, res);
		if (IS_ERR(vop2->lut_regs))
			return PTR_ERR(vop2->lut_regs);
	}
	if (vop2_data->feature & VOP2_FEATURE_HAS_SYS_GRF) {
		vop2->sys_grf = syscon_regmap_lookup_by_phandle(dev->of_node, "rockchip,grf");
		if (IS_ERR(vop2->sys_grf))
			return dev_err_probe(dev, PTR_ERR(vop2->sys_grf), "cannot get sys_grf");
	}

	if (vop2_data->feature & VOP2_FEATURE_HAS_VOP_GRF) {
		vop2->vop_grf = syscon_regmap_lookup_by_phandle(dev->of_node, "rockchip,vop-grf");
		if (IS_ERR(vop2->vop_grf))
			return dev_err_probe(dev, PTR_ERR(vop2->vop_grf), "cannot get vop_grf");
	}

	if (vop2_data->feature & VOP2_FEATURE_HAS_VO1_GRF) {
		vop2->vo1_grf = syscon_regmap_lookup_by_phandle(dev->of_node, "rockchip,vo1-grf");
		if (IS_ERR(vop2->vo1_grf))
			return dev_err_probe(dev, PTR_ERR(vop2->vo1_grf), "cannot get vo1_grf");
	}

	if (vop2_data->feature & VOP2_FEATURE_HAS_SYS_PMU) {
		vop2->sys_pmu = syscon_regmap_lookup_by_phandle(dev->of_node, "rockchip,pmu");
		if (IS_ERR(vop2->sys_pmu))
			return dev_err_probe(dev, PTR_ERR(vop2->sys_pmu), "cannot get sys_pmu");
	}

	vop2->hclk = devm_clk_get(vop2->dev, "hclk");
	if (IS_ERR(vop2->hclk)) {
		drm_err(vop2->drm, "failed to get hclk source\n");
		return PTR_ERR(vop2->hclk);
	}

	vop2->aclk = devm_clk_get(vop2->dev, "aclk");
	if (IS_ERR(vop2->aclk)) {
		drm_err(vop2->drm, "failed to get aclk source\n");
		return PTR_ERR(vop2->aclk);
	}

	vop2->pclk = devm_clk_get_optional(vop2->dev, "pclk_vop");
	if (IS_ERR(vop2->pclk)) {
		drm_err(vop2->drm, "failed to get pclk source\n");
		return PTR_ERR(vop2->pclk);
	}

	vop2->irq = platform_get_irq(pdev, 0);
	if (vop2->irq < 0) {
		drm_err(vop2->drm, "cannot find irq for vop2\n");
		return vop2->irq;
	}

	mutex_init(&vop2->vop2_lock);

	ret = devm_request_irq(dev, vop2->irq, vop2_isr, IRQF_SHARED, dev_name(dev), vop2);
	if (ret)
		return ret;

	ret = vop2_create_crtcs(vop2);
	if (ret)
		return ret;

	ret = vop2_find_rgb_encoder(vop2);
	if (ret >= 0) {
		vop2->rgb = rockchip_rgb_init(dev, &vop2->vps[ret].crtc,
					      vop2->drm, ret);
		if (IS_ERR(vop2->rgb)) {
			if (PTR_ERR(vop2->rgb) == -EPROBE_DEFER) {
				ret = PTR_ERR(vop2->rgb);
				goto err_crtcs;
			}
			vop2->rgb = NULL;
		}
	}

	rockchip_drm_dma_init_device(vop2->drm, vop2->dev);

	pm_runtime_enable(&pdev->dev);

	return 0;

err_crtcs:
	vop2_destroy_crtcs(vop2);

	return ret;
}

static void vop2_unbind(struct device *dev, struct device *master, void *data)
{
	struct vop2 *vop2 = dev_get_drvdata(dev);

	pm_runtime_disable(dev);

	if (vop2->rgb)
		rockchip_rgb_fini(vop2->rgb);

	vop2_destroy_crtcs(vop2);
}

const struct component_ops vop2_component_ops = {
	.bind = vop2_bind,
	.unbind = vop2_unbind,
};
EXPORT_SYMBOL_GPL(vop2_component_ops);<|MERGE_RESOLUTION|>--- conflicted
+++ resolved
@@ -220,8 +220,6 @@
 	struct vop2_win win[];
 };
 
-<<<<<<< HEAD
-=======
 #define vop2_output_if_is_hdmi(x)	((x) == ROCKCHIP_VOP2_EP_HDMI0 || \
 					 (x) == ROCKCHIP_VOP2_EP_HDMI1)
 
@@ -239,7 +237,6 @@
 
 #define vop2_output_if_is_dpi(x)	((x) == ROCKCHIP_VOP2_EP_RGB0)
 
->>>>>>> 2d5404ca
 static const struct regmap_config vop2_regmap_config;
 
 static struct vop2_video_port *to_vop2_video_port(struct drm_crtc *crtc)
@@ -361,10 +358,7 @@
 	case DRM_FORMAT_NV16:
 	case DRM_FORMAT_NV61:
 		return VOP2_FMT_YUV422SP;
-<<<<<<< HEAD
-=======
 	case DRM_FORMAT_NV20:
->>>>>>> 2d5404ca
 	case DRM_FORMAT_Y210:
 		return VOP2_FMT_YUV422SP_10;
 	case DRM_FORMAT_NV24:
@@ -456,11 +450,8 @@
 	case DRM_FORMAT_NV16:
 	case DRM_FORMAT_NV24:
 	case DRM_FORMAT_NV15:
-<<<<<<< HEAD
-=======
 	case DRM_FORMAT_NV20:
 	case DRM_FORMAT_NV30:
->>>>>>> 2d5404ca
 	case DRM_FORMAT_YUYV:
 	case DRM_FORMAT_UYVY:
 		return true;
