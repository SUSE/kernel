// SPDX-License-Identifier: GPL-2.0
/*
 * Copyright (C) Fuzhou Rockchip Electronics Co.Ltd
 * Author:
 *      Sandy Huang <hjc@rock-chips.com>
 */

#include <linux/component.h>
#include <linux/media-bus-format.h>
#include <linux/of_graph.h>

#include <drm/display/drm_dp_helper.h>
#include <drm/drm_atomic_helper.h>
#include <drm/drm_bridge.h>
#include <drm/drm_bridge_connector.h>
#include <drm/drm_of.h>
#include <drm/drm_panel.h>
#include <drm/drm_probe_helper.h>
#include <drm/drm_simple_kms_helper.h>

#include "rockchip_drm_drv.h"
#include "rockchip_drm_vop.h"
#include "rockchip_rgb.h"

struct rockchip_rgb {
	struct device *dev;
	struct drm_device *drm_dev;
	struct drm_bridge *bridge;
<<<<<<< HEAD
	struct drm_encoder encoder;
=======
	struct rockchip_encoder encoder;
>>>>>>> eb3cdb58
	struct drm_connector connector;
	int output_mode;
};

static int
rockchip_rgb_encoder_atomic_check(struct drm_encoder *encoder,
				   struct drm_crtc_state *crtc_state,
				   struct drm_connector_state *conn_state)
{
	struct rockchip_crtc_state *s = to_rockchip_crtc_state(crtc_state);
	struct drm_connector *connector = conn_state->connector;
	struct drm_display_info *info = &connector->display_info;
	u32 bus_format;

	if (info->num_bus_formats)
		bus_format = info->bus_formats[0];
	else
		bus_format = MEDIA_BUS_FMT_RGB888_1X24;

	switch (bus_format) {
	case MEDIA_BUS_FMT_RGB666_1X18:
		s->output_mode = ROCKCHIP_OUT_MODE_P666;
		break;
	case MEDIA_BUS_FMT_RGB565_1X16:
		s->output_mode = ROCKCHIP_OUT_MODE_P565;
		break;
	case MEDIA_BUS_FMT_RGB888_1X24:
	case MEDIA_BUS_FMT_RGB666_1X24_CPADHI:
	default:
		s->output_mode = ROCKCHIP_OUT_MODE_P888;
		break;
	}

	s->output_type = DRM_MODE_CONNECTOR_LVDS;

	return 0;
}

static const
struct drm_encoder_helper_funcs rockchip_rgb_encoder_helper_funcs = {
	.atomic_check = rockchip_rgb_encoder_atomic_check,
};

struct rockchip_rgb *rockchip_rgb_init(struct device *dev,
				       struct drm_crtc *crtc,
				       struct drm_device *drm_dev,
				       int video_port)
{
	struct rockchip_rgb *rgb;
	struct drm_encoder *encoder;
	struct device_node *port, *endpoint;
	u32 endpoint_id;
	int ret = 0, child_count = 0;
	struct drm_panel *panel;
	struct drm_bridge *bridge;
	struct drm_connector *connector;

	rgb = devm_kzalloc(dev, sizeof(*rgb), GFP_KERNEL);
	if (!rgb)
		return ERR_PTR(-ENOMEM);

	rgb->dev = dev;
	rgb->drm_dev = drm_dev;

	port = of_graph_get_port_by_id(dev->of_node, video_port);
	if (!port)
		return ERR_PTR(-EINVAL);

	for_each_child_of_node(port, endpoint) {
		if (of_property_read_u32(endpoint, "reg", &endpoint_id))
			endpoint_id = 0;

		/* if subdriver (> 0) or error case (< 0), ignore entry */
		if (rockchip_drm_endpoint_is_subdriver(endpoint) != 0)
			continue;

		child_count++;
		ret = drm_of_find_panel_or_bridge(dev->of_node, video_port,
						  endpoint_id, &panel, &bridge);
		if (!ret) {
			of_node_put(endpoint);
			break;
		}
	}

	of_node_put(port);

	/* if the rgb output is not connected to anything, just return */
	if (!child_count)
		return NULL;

	if (ret < 0) {
		if (ret != -EPROBE_DEFER)
			DRM_DEV_ERROR(dev, "failed to find panel or bridge %d\n", ret);
		return ERR_PTR(ret);
	}

	encoder = &rgb->encoder.encoder;
	encoder->possible_crtcs = drm_crtc_mask(crtc);

	ret = drm_simple_encoder_init(drm_dev, encoder, DRM_MODE_ENCODER_NONE);
	if (ret < 0) {
		DRM_DEV_ERROR(drm_dev->dev,
			      "failed to initialize encoder: %d\n", ret);
		return ERR_PTR(ret);
	}

	drm_encoder_helper_add(encoder, &rockchip_rgb_encoder_helper_funcs);

	if (panel) {
		bridge = drm_panel_bridge_add_typed(panel,
						    DRM_MODE_CONNECTOR_LVDS);
		if (IS_ERR(bridge))
			return ERR_CAST(bridge);
	}

	rgb->bridge = bridge;

	ret = drm_bridge_attach(encoder, rgb->bridge, NULL,
				DRM_BRIDGE_ATTACH_NO_CONNECTOR);
	if (ret)
		goto err_free_encoder;

	connector = &rgb->connector;
	connector = drm_bridge_connector_init(rgb->drm_dev, encoder);
	if (IS_ERR(connector)) {
		DRM_DEV_ERROR(drm_dev->dev,
			      "failed to initialize bridge connector: %pe\n",
			      connector);
		ret = PTR_ERR(connector);
		goto err_free_encoder;
	}

<<<<<<< HEAD
=======
	rgb->encoder.crtc_endpoint_id = endpoint_id;

>>>>>>> eb3cdb58
	ret = drm_connector_attach_encoder(connector, encoder);
	if (ret < 0) {
		DRM_DEV_ERROR(drm_dev->dev,
			      "failed to attach encoder: %d\n", ret);
		goto err_free_connector;
	}

	return rgb;

err_free_connector:
	drm_connector_cleanup(connector);
err_free_encoder:
	drm_encoder_cleanup(encoder);
	return ERR_PTR(ret);
}
EXPORT_SYMBOL_GPL(rockchip_rgb_init);

void rockchip_rgb_fini(struct rockchip_rgb *rgb)
{
	drm_panel_bridge_remove(rgb->bridge);
	drm_connector_cleanup(&rgb->connector);
<<<<<<< HEAD
	drm_encoder_cleanup(&rgb->encoder);
=======
	drm_encoder_cleanup(&rgb->encoder.encoder);
>>>>>>> eb3cdb58
}
EXPORT_SYMBOL_GPL(rockchip_rgb_fini);<|MERGE_RESOLUTION|>--- conflicted
+++ resolved
@@ -26,11 +26,7 @@
 	struct device *dev;
 	struct drm_device *drm_dev;
 	struct drm_bridge *bridge;
-<<<<<<< HEAD
-	struct drm_encoder encoder;
-=======
 	struct rockchip_encoder encoder;
->>>>>>> eb3cdb58
 	struct drm_connector connector;
 	int output_mode;
 };
@@ -164,11 +160,8 @@
 		goto err_free_encoder;
 	}
 
-<<<<<<< HEAD
-=======
 	rgb->encoder.crtc_endpoint_id = endpoint_id;
 
->>>>>>> eb3cdb58
 	ret = drm_connector_attach_encoder(connector, encoder);
 	if (ret < 0) {
 		DRM_DEV_ERROR(drm_dev->dev,
@@ -190,10 +183,6 @@
 {
 	drm_panel_bridge_remove(rgb->bridge);
 	drm_connector_cleanup(&rgb->connector);
-<<<<<<< HEAD
-	drm_encoder_cleanup(&rgb->encoder);
-=======
 	drm_encoder_cleanup(&rgb->encoder.encoder);
->>>>>>> eb3cdb58
 }
 EXPORT_SYMBOL_GPL(rockchip_rgb_fini);