--- conflicted
+++ resolved
@@ -74,10 +74,7 @@
 	struct regmap *regmap;
 	struct rockchip_encoder encoder;
 	const struct rockchip_hdmi_chip_data *chip_data;
-<<<<<<< HEAD
-=======
 	const struct dw_hdmi_plat_data *plat_data;
->>>>>>> eb3cdb58
 	struct clk *ref_clk;
 	struct clk *grf_clk;
 	struct dw_hdmi *hdmi;
@@ -577,10 +574,7 @@
 	hdmi->plat_data = plat_data;
 	hdmi->chip_data = plat_data->phy_data;
 	plat_data->phy_data = hdmi;
-<<<<<<< HEAD
-=======
 	plat_data->priv_data = hdmi;
->>>>>>> eb3cdb58
 	encoder = &hdmi->encoder.encoder;
 
 	encoder->possible_crtcs = drm_of_find_possible_crtcs(drm, dev->of_node);
