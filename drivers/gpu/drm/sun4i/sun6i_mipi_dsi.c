--- conflicted
+++ resolved
@@ -1120,13 +1120,6 @@
 	dsi->host.dev = dev;
 	dsi->variant = variant;
 
-<<<<<<< HEAD
-	if (of_device_is_compatible(dev->of_node,
-				    "allwinner,sun6i-a31-mipi-dsi"))
-		bus_clk_name = "bus";
-
-=======
->>>>>>> eb3cdb58
 	base = devm_platform_ioremap_resource(pdev, 0);
 	if (IS_ERR(base)) {
 		dev_err(dev, "Couldn't map the DSI encoder registers\n");
@@ -1150,11 +1143,7 @@
 		return PTR_ERR(dsi->regs);
 	}
 
-<<<<<<< HEAD
-	dsi->bus_clk = devm_clk_get(dev, bus_clk_name);
-=======
 	dsi->bus_clk = devm_clk_get(dev, variant->has_mod_clk ? "bus" : NULL);
->>>>>>> eb3cdb58
 	if (IS_ERR(dsi->bus_clk))
 		return dev_err_probe(dev, PTR_ERR(dsi->bus_clk),
 				     "Couldn't get the DSI bus clock\n");
