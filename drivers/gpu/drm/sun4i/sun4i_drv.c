/*
 * Copyright (C) 2015 Free Electrons
 * Copyright (C) 2015 NextThing Co
 *
 * Maxime Ripard <maxime.ripard@free-electrons.com>
 *
 * This program is free software; you can redistribute it and/or
 * modify it under the terms of the GNU General Public License as
 * published by the Free Software Foundation; either version 2 of
 * the License, or (at your option) any later version.
 */

#include <linux/component.h>
#include <linux/kfifo.h>
#include <linux/of_graph.h>
#include <linux/of_reserved_mem.h>

#include <drm/drmP.h>
#include <drm/drm_crtc_helper.h>
#include <drm/drm_fb_cma_helper.h>
#include <drm/drm_gem_cma_helper.h>
#include <drm/drm_fb_helper.h>
#include <drm/drm_of.h>

#include "sun4i_drv.h"
#include "sun4i_frontend.h"
#include "sun4i_framebuffer.h"
#include "sun4i_tcon.h"
#include "sun8i_tcon_top.h"

DEFINE_DRM_GEM_CMA_FOPS(sun4i_drv_fops);

static struct drm_driver sun4i_drv_driver = {
	.driver_features	= DRIVER_GEM | DRIVER_MODESET | DRIVER_PRIME | DRIVER_ATOMIC,

	/* Generic Operations */
	.lastclose		= drm_fb_helper_lastclose,
	.fops			= &sun4i_drv_fops,
	.name			= "sun4i-drm",
	.desc			= "Allwinner sun4i Display Engine",
	.date			= "20150629",
	.major			= 1,
	.minor			= 0,

	/* GEM Operations */
	.dumb_create		= drm_gem_cma_dumb_create,
	.gem_free_object_unlocked = drm_gem_cma_free_object,
	.gem_vm_ops		= &drm_gem_cma_vm_ops,

	/* PRIME Operations */
	.prime_handle_to_fd	= drm_gem_prime_handle_to_fd,
	.prime_fd_to_handle	= drm_gem_prime_fd_to_handle,
	.gem_prime_import	= drm_gem_prime_import,
	.gem_prime_export	= drm_gem_prime_export,
	.gem_prime_get_sg_table	= drm_gem_cma_prime_get_sg_table,
	.gem_prime_import_sg_table = drm_gem_cma_prime_import_sg_table,
	.gem_prime_vmap		= drm_gem_cma_prime_vmap,
	.gem_prime_vunmap	= drm_gem_cma_prime_vunmap,
	.gem_prime_mmap		= drm_gem_cma_prime_mmap,

	/* Frame Buffer Operations */
};

static void sun4i_remove_framebuffers(void)
{
	struct apertures_struct *ap;

	ap = alloc_apertures(1);
	if (!ap)
		return;

	/* The framebuffer can be located anywhere in RAM */
	ap->ranges[0].base = 0;
	ap->ranges[0].size = ~0;

	drm_fb_helper_remove_conflicting_framebuffers(ap, "sun4i-drm-fb", false);
	kfree(ap);
}

static int sun4i_drv_bind(struct device *dev)
{
	struct drm_device *drm;
	struct sun4i_drv *drv;
	int ret;

	drm = drm_dev_alloc(&sun4i_drv_driver, dev);
	if (IS_ERR(drm))
		return PTR_ERR(drm);

	drv = devm_kzalloc(dev, sizeof(*drv), GFP_KERNEL);
	if (!drv) {
		ret = -ENOMEM;
		goto free_drm;
	}
	drm->dev_private = drv;
	INIT_LIST_HEAD(&drv->frontend_list);
	INIT_LIST_HEAD(&drv->engine_list);
	INIT_LIST_HEAD(&drv->tcon_list);

	ret = of_reserved_mem_device_init(dev);
	if (ret && ret != -ENODEV) {
		dev_err(drm->dev, "Couldn't claim our memory region\n");
		goto free_drm;
	}

	drm_mode_config_init(drm);

	ret = component_bind_all(drm->dev, drm);
	if (ret) {
		dev_err(drm->dev, "Couldn't bind all pipelines components\n");
		goto cleanup_mode_config;
	}

	/* drm_vblank_init calls kcalloc, which can fail */
	ret = drm_vblank_init(drm, drm->mode_config.num_crtc);
	if (ret)
		goto cleanup_mode_config;

	drm->irq_enabled = true;

	/* Remove early framebuffers (ie. simplefb) */
	sun4i_remove_framebuffers();

	/* Create our framebuffer */
	ret = sun4i_framebuffer_init(drm);
	if (ret) {
		dev_err(drm->dev, "Couldn't create our framebuffer\n");
		goto cleanup_mode_config;
	}

	/* Enable connectors polling */
	drm_kms_helper_poll_init(drm);

	ret = drm_dev_register(drm, 0);
	if (ret)
		goto finish_poll;

	return 0;

finish_poll:
	drm_kms_helper_poll_fini(drm);
	sun4i_framebuffer_free(drm);
cleanup_mode_config:
	drm_mode_config_cleanup(drm);
	of_reserved_mem_device_release(dev);
free_drm:
	drm_dev_put(drm);
	return ret;
}

static void sun4i_drv_unbind(struct device *dev)
{
	struct drm_device *drm = dev_get_drvdata(dev);

	drm_dev_unregister(drm);
	drm_kms_helper_poll_fini(drm);
	sun4i_framebuffer_free(drm);
	drm_mode_config_cleanup(drm);
	of_reserved_mem_device_release(dev);
	drm_dev_put(drm);
}

static const struct component_master_ops sun4i_drv_master_ops = {
	.bind	= sun4i_drv_bind,
	.unbind	= sun4i_drv_unbind,
};

static bool sun4i_drv_node_is_connector(struct device_node *node)
{
	return of_device_is_compatible(node, "hdmi-connector");
}

static bool sun4i_drv_node_is_frontend(struct device_node *node)
{
	return of_device_is_compatible(node, "allwinner,sun4i-a10-display-frontend") ||
		of_device_is_compatible(node, "allwinner,sun5i-a13-display-frontend") ||
		of_device_is_compatible(node, "allwinner,sun6i-a31-display-frontend") ||
		of_device_is_compatible(node, "allwinner,sun7i-a20-display-frontend") ||
		of_device_is_compatible(node, "allwinner,sun8i-a33-display-frontend") ||
		of_device_is_compatible(node, "allwinner,sun9i-a80-display-frontend");
}

static bool sun4i_drv_node_is_deu(struct device_node *node)
{
	return of_device_is_compatible(node, "allwinner,sun9i-a80-deu");
}

static bool sun4i_drv_node_is_supported_frontend(struct device_node *node)
{
	if (IS_ENABLED(CONFIG_DRM_SUN4I_BACKEND))
		return !!of_match_node(sun4i_frontend_of_table, node);

	return false;
}

static bool sun4i_drv_node_is_tcon(struct device_node *node)
{
	return !!of_match_node(sun4i_tcon_of_table, node);
}

static bool sun4i_drv_node_is_tcon_with_ch0(struct device_node *node)
{
	const struct of_device_id *match;

	match = of_match_node(sun4i_tcon_of_table, node);
	if (match) {
		struct sun4i_tcon_quirks *quirks;

		quirks = (struct sun4i_tcon_quirks *)match->data;

		return quirks->has_channel_0;
	}

	return false;
}

static bool sun4i_drv_node_is_tcon_top(struct device_node *node)
{
	return IS_ENABLED(CONFIG_DRM_SUN8I_TCON_TOP) &&
		!!of_match_node(sun8i_tcon_top_of_table, node);
}

static int compare_of(struct device *dev, void *data)
{
	DRM_DEBUG_DRIVER("Comparing of node %pOF with %pOF\n",
			 dev->of_node,
			 data);

	return dev->of_node == data;
}

/*
 * The encoder drivers use drm_of_find_possible_crtcs to get upstream
 * crtcs from the device tree using of_graph. For the results to be
 * correct, encoders must be probed/bound after _all_ crtcs have been
 * created. The existing code uses a depth first recursive traversal
 * of the of_graph, which means the encoders downstream of the TCON
 * get add right after the first TCON. The second TCON or CRTC will
 * never be properly associated with encoders connected to it.
 *
 * Also, in a dual display pipeline setup, both frontends can feed
 * either backend, and both backends can feed either TCON, we want
 * all components of the same type to be added before the next type
 * in the pipeline. Fortunately, the pipelines are perfectly symmetric,
 * i.e. components of the same type are at the same depth when counted
 * from the frontend. The only exception is the third pipeline in
 * the A80 SoC, which we do not support anyway.
 *
 * Hence we can use a breadth first search traversal order to add
 * components. We do not need to check for duplicates. The component
 * matching system handles this for us.
 */
struct endpoint_list {
	DECLARE_KFIFO(fifo, struct device_node *, 16);
};

static void sun4i_drv_traverse_endpoints(struct endpoint_list *list,
					 struct device_node *node,
					 int port_id)
{
	struct device_node *ep, *remote, *port;

	port = of_graph_get_port_by_id(node, port_id);
	if (!port) {
		DRM_DEBUG_DRIVER("No output to bind on port %d\n", port_id);
		return;
	}

	for_each_available_child_of_node(port, ep) {
		remote = of_graph_get_remote_port_parent(ep);
		if (!remote) {
			DRM_DEBUG_DRIVER("Error retrieving the output node\n");
			continue;
		}

		if (sun4i_drv_node_is_tcon(node)) {
			/*
			 * TCON TOP is always probed before TCON. However, TCON
			 * points back to TCON TOP when it is source for HDMI.
			 * We have to skip it here to prevent infinite looping
			 * between TCON TOP and TCON.
			 */
			if (sun4i_drv_node_is_tcon_top(remote)) {
				DRM_DEBUG_DRIVER("TCON output endpoint is TCON TOP... skipping\n");
				of_node_put(remote);
				continue;
			}

			/*
			 * If the node is our TCON with channel 0, the first
			 * port is used for panel or bridges, and will not be
			 * part of the component framework.
			 */
			if (sun4i_drv_node_is_tcon_with_ch0(node)) {
				struct of_endpoint endpoint;

				if (of_graph_parse_endpoint(ep, &endpoint)) {
					DRM_DEBUG_DRIVER("Couldn't parse endpoint\n");
					of_node_put(remote);
					continue;
				}

				if (!endpoint.id) {
					DRM_DEBUG_DRIVER("Endpoint is our panel... skipping\n");
					of_node_put(remote);
					continue;
				}
			}
		}

		kfifo_put(&list->fifo, remote);
	}
}

static int sun4i_drv_add_endpoints(struct device *dev,
				   struct endpoint_list *list,
				   struct component_match **match,
				   struct device_node *node)
{
	int count = 0;

	/*
	 * The frontend has been disabled in some of our old device
	 * trees. If we find a node that is the frontend and is
	 * disabled, we should just follow through and parse its
	 * child, but without adding it to the component list.
	 * Otherwise, we obviously want to add it to the list.
	 */
	if (!sun4i_drv_node_is_frontend(node) &&
	    !of_device_is_available(node))
		return 0;

	/*
	 * The connectors will be the last nodes in our pipeline, we
	 * can just bail out.
	 */
	if (sun4i_drv_node_is_connector(node))
		return 0;

	/*
	 * If the device is either just a regular device, or an
	 * enabled frontend supported by the driver, we add it to our
	 * component list.
	 */
	if (!(sun4i_drv_node_is_frontend(node) ||
	      sun4i_drv_node_is_deu(node)) ||
	    (sun4i_drv_node_is_supported_frontend(node) &&
	     of_device_is_available(node))) {
		/* Add current component */
		DRM_DEBUG_DRIVER("Adding component %pOF\n", node);
		drm_of_component_match_add(dev, match, compare_of, node);
		count++;
	}

	/* each node has at least one output */
	sun4i_drv_traverse_endpoints(list, node, 1);

<<<<<<< HEAD
	for_each_available_child_of_node(port, ep) {
		remote = of_graph_get_remote_port_parent(ep);
		if (!remote) {
			DRM_DEBUG_DRIVER("Error retrieving the output node\n");
			continue;
		}

		/*
		 * If the node is our TCON, the first port is used for
		 * panel or bridges, and will not be part of the
		 * component framework.
		 */
		if (sun4i_drv_node_is_tcon(node)) {
			struct of_endpoint endpoint;

			if (of_graph_parse_endpoint(ep, &endpoint)) {
				DRM_DEBUG_DRIVER("Couldn't parse endpoint\n");
				of_node_put(remote);
				continue;
			}

			if (!endpoint.id) {
				DRM_DEBUG_DRIVER("Endpoint is our panel... skipping\n");
				of_node_put(remote);
				continue;
			}
		}

		kfifo_put(&list->fifo, remote);
=======
	/* TCON TOP has second and third output */
	if (sun4i_drv_node_is_tcon_top(node)) {
		sun4i_drv_traverse_endpoints(list, node, 3);
		sun4i_drv_traverse_endpoints(list, node, 5);
>>>>>>> 8e6fbfc0
	}

	return count;
}

static int sun4i_drv_probe(struct platform_device *pdev)
{
	struct component_match *match = NULL;
	struct device_node *np = pdev->dev.of_node, *endpoint;
	struct endpoint_list list;
	int i, ret, count = 0;

	INIT_KFIFO(list.fifo);

	for (i = 0;; i++) {
		struct device_node *pipeline = of_parse_phandle(np,
								"allwinner,pipelines",
								i);
		if (!pipeline)
			break;

		kfifo_put(&list.fifo, pipeline);
	}

	while (kfifo_get(&list.fifo, &endpoint)) {
		/* process this endpoint */
		ret = sun4i_drv_add_endpoints(&pdev->dev, &list, &match,
					      endpoint);

		/* sun4i_drv_add_endpoints can fail to allocate memory */
		if (ret < 0)
			return ret;

		count += ret;
	}

	if (count)
		return component_master_add_with_match(&pdev->dev,
						       &sun4i_drv_master_ops,
						       match);
	else
		return 0;
}

static int sun4i_drv_remove(struct platform_device *pdev)
{
	return 0;
}

static const struct of_device_id sun4i_drv_of_table[] = {
	{ .compatible = "allwinner,sun4i-a10-display-engine" },
	{ .compatible = "allwinner,sun5i-a10s-display-engine" },
	{ .compatible = "allwinner,sun5i-a13-display-engine" },
	{ .compatible = "allwinner,sun6i-a31-display-engine" },
	{ .compatible = "allwinner,sun6i-a31s-display-engine" },
	{ .compatible = "allwinner,sun7i-a20-display-engine" },
	{ .compatible = "allwinner,sun8i-a33-display-engine" },
	{ .compatible = "allwinner,sun8i-a83t-display-engine" },
	{ .compatible = "allwinner,sun8i-h3-display-engine" },
	{ .compatible = "allwinner,sun8i-v3s-display-engine" },
	{ .compatible = "allwinner,sun9i-a80-display-engine" },
	{ }
};
MODULE_DEVICE_TABLE(of, sun4i_drv_of_table);

static struct platform_driver sun4i_drv_platform_driver = {
	.probe		= sun4i_drv_probe,
	.remove		= sun4i_drv_remove,
	.driver		= {
		.name		= "sun4i-drm",
		.of_match_table	= sun4i_drv_of_table,
	},
};
module_platform_driver(sun4i_drv_platform_driver);

MODULE_AUTHOR("Boris Brezillon <boris.brezillon@free-electrons.com>");
MODULE_AUTHOR("Maxime Ripard <maxime.ripard@free-electrons.com>");
MODULE_DESCRIPTION("Allwinner A10 Display Engine DRM/KMS Driver");
MODULE_LICENSE("GPL");<|MERGE_RESOLUTION|>--- conflicted
+++ resolved
@@ -355,42 +355,10 @@
 	/* each node has at least one output */
 	sun4i_drv_traverse_endpoints(list, node, 1);
 
-<<<<<<< HEAD
-	for_each_available_child_of_node(port, ep) {
-		remote = of_graph_get_remote_port_parent(ep);
-		if (!remote) {
-			DRM_DEBUG_DRIVER("Error retrieving the output node\n");
-			continue;
-		}
-
-		/*
-		 * If the node is our TCON, the first port is used for
-		 * panel or bridges, and will not be part of the
-		 * component framework.
-		 */
-		if (sun4i_drv_node_is_tcon(node)) {
-			struct of_endpoint endpoint;
-
-			if (of_graph_parse_endpoint(ep, &endpoint)) {
-				DRM_DEBUG_DRIVER("Couldn't parse endpoint\n");
-				of_node_put(remote);
-				continue;
-			}
-
-			if (!endpoint.id) {
-				DRM_DEBUG_DRIVER("Endpoint is our panel... skipping\n");
-				of_node_put(remote);
-				continue;
-			}
-		}
-
-		kfifo_put(&list->fifo, remote);
-=======
 	/* TCON TOP has second and third output */
 	if (sun4i_drv_node_is_tcon_top(node)) {
 		sun4i_drv_traverse_endpoints(list, node, 3);
 		sun4i_drv_traverse_endpoints(list, node, 5);
->>>>>>> 8e6fbfc0
 	}
 
 	return count;
