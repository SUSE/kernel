--- conflicted
+++ resolved
@@ -730,8 +730,6 @@
 	ret = sun4i_rgb_init(drm, tcon);
 	if (ret < 0)
 		goto err_free_dotclock;
-<<<<<<< HEAD
-=======
 
 	if (tcon->quirks->needs_de_be_mux) {
 		/*
@@ -751,7 +749,6 @@
 				   SUN4I_TCON1_CTL_SRC_SEL_MASK,
 				   tcon->id);
 	}
->>>>>>> 0186f2dc
 
 	list_add_tail(&tcon->list, &drv->tcon_list);
 
