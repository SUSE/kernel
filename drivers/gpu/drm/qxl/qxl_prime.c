--- conflicted
+++ resolved
@@ -71,9 +71,5 @@
 {
 	struct qxl_bo *bo = gem_to_qxl_bo(obj);
 
-<<<<<<< HEAD
-	qxl_bo_vunmap(bo);
-=======
 	qxl_bo_vunmap_locked(bo);
->>>>>>> eb3cdb58
 }