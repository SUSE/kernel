--- conflicted
+++ resolved
@@ -100,19 +100,13 @@
 	r = drm_gem_handle_create(file_priv, local_gobj, handle);
 	if (r)
 		return r;
-<<<<<<< HEAD
-	/* drop reference from allocate - handle holds it now */
-	*qobj = gem_to_qxl_bo(gobj);
-	drm_gem_object_put(gobj);
-=======
 
 	if (gobj)
 		*gobj = local_gobj;
 	else
 		/* drop reference from allocate - handle holds it now */
-		drm_gem_object_put_unlocked(local_gobj);
+		drm_gem_object_put(local_gobj);
 
->>>>>>> 18c198a4
 	return 0;
 }
 
