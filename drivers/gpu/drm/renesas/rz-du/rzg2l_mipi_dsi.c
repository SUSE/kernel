// SPDX-License-Identifier: GPL-2.0
/*
 * RZ/G2L MIPI DSI Encoder Driver
 *
 * Copyright (C) 2022 Renesas Electronics Corporation
 */

#include <linux/bitfield.h>
#include <linux/clk.h>
#include <linux/delay.h>
#include <linux/dma-mapping.h>
#include <linux/io.h>
#include <linux/iopoll.h>
#include <linux/math.h>
#include <linux/module.h>
#include <linux/of.h>
#include <linux/of_graph.h>
#include <linux/platform_device.h>
#include <linux/pm_runtime.h>
#include <linux/reset.h>
#include <linux/slab.h>
#include <linux/units.h>

#include <drm/drm_atomic.h>
#include <drm/drm_atomic_helper.h>
#include <drm/drm_bridge.h>
#include <drm/drm_mipi_dsi.h>
#include <drm/drm_of.h>
#include <drm/drm_panel.h>
#include <drm/drm_probe_helper.h>
#include <video/mipi_display.h>

#include "rzg2l_mipi_dsi_regs.h"

#define RZG2L_DCS_BUF_SIZE	128 /* Maximum DCS buffer size in external memory. */

#define RZ_MIPI_DSI_FEATURE_16BPP	BIT(0)

struct rzg2l_mipi_dsi;

struct rzg2l_mipi_dsi_hw_info {
	int (*dphy_init)(struct rzg2l_mipi_dsi *dsi, u64 hsfreq_millihz);
	void (*dphy_startup_late_init)(struct rzg2l_mipi_dsi *dsi);
	void (*dphy_exit)(struct rzg2l_mipi_dsi *dsi);
	int (*dphy_conf_clks)(struct rzg2l_mipi_dsi *dsi, unsigned long mode_freq,
			      u64 *hsfreq_millihz);
	unsigned int (*dphy_mode_clk_check)(struct rzg2l_mipi_dsi *dsi,
					    unsigned long mode_freq);
	u32 phy_reg_offset;
	u32 link_reg_offset;
	unsigned long min_dclk;
	unsigned long max_dclk;
	u8 features;
};

struct rzg2l_mipi_dsi {
	struct device *dev;
	void __iomem *mmio;

	const struct rzg2l_mipi_dsi_hw_info *info;

	struct reset_control *rstc;
	struct reset_control *arstc;
	struct reset_control *prstc;

	struct mipi_dsi_host host;
	struct drm_bridge bridge;
	struct drm_bridge *next_bridge;

	struct clk *vclk;

	enum mipi_dsi_pixel_format format;
	unsigned int num_data_lanes;
	unsigned int lanes;
	unsigned long mode_flags;

	/* DCS buffer pointers when using external memory. */
	dma_addr_t dcs_buf_phys;
	u8 *dcs_buf_virt;
};

static inline struct rzg2l_mipi_dsi *
bridge_to_rzg2l_mipi_dsi(struct drm_bridge *bridge)
{
	return container_of(bridge, struct rzg2l_mipi_dsi, bridge);
}

static inline struct rzg2l_mipi_dsi *
host_to_rzg2l_mipi_dsi(struct mipi_dsi_host *host)
{
	return container_of(host, struct rzg2l_mipi_dsi, host);
}

struct rzg2l_mipi_dsi_timings {
	unsigned long hsfreq_max;
	u32 t_init;
	u32 tclk_prepare;
	u32 ths_prepare;
	u32 tclk_zero;
	u32 tclk_pre;
	u32 tclk_post;
	u32 tclk_trail;
	u32 ths_zero;
	u32 ths_trail;
	u32 ths_exit;
	u32 tlpx;
};

static const struct rzg2l_mipi_dsi_timings rzg2l_mipi_dsi_global_timings[] = {
	{
		.hsfreq_max = 80000000,
		.t_init = 79801,
		.tclk_prepare = 8,
		.ths_prepare = 13,
		.tclk_zero = 33,
		.tclk_pre = 24,
		.tclk_post = 94,
		.tclk_trail = 10,
		.ths_zero = 23,
		.ths_trail = 17,
		.ths_exit = 13,
		.tlpx = 6,
	},
	{
		.hsfreq_max = 125000000,
		.t_init = 79801,
		.tclk_prepare = 8,
		.ths_prepare = 12,
		.tclk_zero = 33,
		.tclk_pre = 15,
		.tclk_post = 94,
		.tclk_trail = 10,
		.ths_zero = 23,
		.ths_trail = 17,
		.ths_exit = 13,
		.tlpx = 6,
	},
	{
		.hsfreq_max = 250000000,
		.t_init = 79801,
		.tclk_prepare = 8,
		.ths_prepare = 12,
		.tclk_zero = 33,
		.tclk_pre = 13,
		.tclk_post = 94,
		.tclk_trail = 10,
		.ths_zero = 23,
		.ths_trail = 16,
		.ths_exit = 13,
		.tlpx = 6,
	},
	{
		.hsfreq_max = 360000000,
		.t_init = 79801,
		.tclk_prepare = 8,
		.ths_prepare = 10,
		.tclk_zero = 33,
		.tclk_pre = 4,
		.tclk_post = 35,
		.tclk_trail = 7,
		.ths_zero = 16,
		.ths_trail = 9,
		.ths_exit = 13,
		.tlpx = 6,
	},
	{
		.hsfreq_max = 720000000,
		.t_init = 79801,
		.tclk_prepare = 8,
		.ths_prepare = 9,
		.tclk_zero = 33,
		.tclk_pre = 4,
		.tclk_post = 35,
		.tclk_trail = 7,
		.ths_zero = 16,
		.ths_trail = 9,
		.ths_exit = 13,
		.tlpx = 6,
	},
	{
		.hsfreq_max = 1500000000,
		.t_init = 79801,
		.tclk_prepare = 8,
		.ths_prepare = 9,
		.tclk_zero = 33,
		.tclk_pre = 4,
		.tclk_post = 35,
		.tclk_trail = 7,
		.ths_zero = 16,
		.ths_trail = 9,
		.ths_exit = 13,
		.tlpx = 6,
	},
};

static void rzg2l_mipi_dsi_phy_write(struct rzg2l_mipi_dsi *dsi, u32 reg, u32 data)
{
	iowrite32(data, dsi->mmio + dsi->info->phy_reg_offset + reg);
}

static void rzg2l_mipi_dsi_link_write(struct rzg2l_mipi_dsi *dsi, u32 reg, u32 data)
{
	iowrite32(data, dsi->mmio + dsi->info->link_reg_offset + reg);
}

static u32 rzg2l_mipi_dsi_phy_read(struct rzg2l_mipi_dsi *dsi, u32 reg)
{
	return ioread32(dsi->mmio + dsi->info->phy_reg_offset + reg);
}

static u32 rzg2l_mipi_dsi_link_read(struct rzg2l_mipi_dsi *dsi, u32 reg)
{
	return ioread32(dsi->mmio + dsi->info->link_reg_offset + reg);
}

/* -----------------------------------------------------------------------------
 * Hardware Setup
 */

static int rzg2l_mipi_dsi_dphy_init(struct rzg2l_mipi_dsi *dsi,
				    u64 hsfreq_millihz)
{
	unsigned long hsfreq = DIV_ROUND_CLOSEST_ULL(hsfreq_millihz, MILLI);
	const struct rzg2l_mipi_dsi_timings *dphy_timings;
	unsigned int i;
	u32 dphyctrl0;
	u32 dphytim0;
	u32 dphytim1;
	u32 dphytim2;
	u32 dphytim3;
	int ret;

	/* All DSI global operation timings are set with recommended setting */
	for (i = 0; i < ARRAY_SIZE(rzg2l_mipi_dsi_global_timings); ++i) {
		dphy_timings = &rzg2l_mipi_dsi_global_timings[i];
		if (hsfreq <= dphy_timings->hsfreq_max)
			break;
	}

	/* Initializing DPHY before accessing LINK */
	dphyctrl0 = DSIDPHYCTRL0_CAL_EN_HSRX_OFS | DSIDPHYCTRL0_CMN_MASTER_EN |
		    DSIDPHYCTRL0_RE_VDD_DETVCCQLV18 | DSIDPHYCTRL0_EN_BGR;

	rzg2l_mipi_dsi_phy_write(dsi, DSIDPHYCTRL0, dphyctrl0);
	usleep_range(20, 30);

	dphyctrl0 |= DSIDPHYCTRL0_EN_LDO1200;
	rzg2l_mipi_dsi_phy_write(dsi, DSIDPHYCTRL0, dphyctrl0);
	usleep_range(10, 20);

	dphytim0 = DSIDPHYTIM0_TCLK_MISS(0) |
		   DSIDPHYTIM0_T_INIT(dphy_timings->t_init);
	dphytim1 = DSIDPHYTIM1_THS_PREPARE(dphy_timings->ths_prepare) |
		   DSIDPHYTIM1_TCLK_PREPARE(dphy_timings->tclk_prepare) |
		   DSIDPHYTIM1_THS_SETTLE(0) |
		   DSIDPHYTIM1_TCLK_SETTLE(0);
	dphytim2 = DSIDPHYTIM2_TCLK_TRAIL(dphy_timings->tclk_trail) |
		   DSIDPHYTIM2_TCLK_POST(dphy_timings->tclk_post) |
		   DSIDPHYTIM2_TCLK_PRE(dphy_timings->tclk_pre) |
		   DSIDPHYTIM2_TCLK_ZERO(dphy_timings->tclk_zero);
	dphytim3 = DSIDPHYTIM3_TLPX(dphy_timings->tlpx) |
		   DSIDPHYTIM3_THS_EXIT(dphy_timings->ths_exit) |
		   DSIDPHYTIM3_THS_TRAIL(dphy_timings->ths_trail) |
		   DSIDPHYTIM3_THS_ZERO(dphy_timings->ths_zero);

	rzg2l_mipi_dsi_phy_write(dsi, DSIDPHYTIM0, dphytim0);
	rzg2l_mipi_dsi_phy_write(dsi, DSIDPHYTIM1, dphytim1);
	rzg2l_mipi_dsi_phy_write(dsi, DSIDPHYTIM2, dphytim2);
	rzg2l_mipi_dsi_phy_write(dsi, DSIDPHYTIM3, dphytim3);

	ret = reset_control_deassert(dsi->rstc);
	if (ret < 0)
		return ret;

	udelay(1);

	return 0;
}

static void rzg2l_mipi_dsi_dphy_exit(struct rzg2l_mipi_dsi *dsi)
{
	u32 dphyctrl0;

	dphyctrl0 = rzg2l_mipi_dsi_phy_read(dsi, DSIDPHYCTRL0);

	dphyctrl0 &= ~(DSIDPHYCTRL0_EN_LDO1200 | DSIDPHYCTRL0_EN_BGR);
	rzg2l_mipi_dsi_phy_write(dsi, DSIDPHYCTRL0, dphyctrl0);

	reset_control_assert(dsi->rstc);
}

static int rzg2l_dphy_conf_clks(struct rzg2l_mipi_dsi *dsi, unsigned long mode_freq,
				u64 *hsfreq_millihz)
{
	unsigned long vclk_rate;
	unsigned int bpp;

	clk_set_rate(dsi->vclk, mode_freq * KILO);
	vclk_rate = clk_get_rate(dsi->vclk);
	if (vclk_rate != mode_freq * KILO)
		dev_dbg(dsi->dev, "Requested vclk rate %lu, actual %lu mismatch\n",
			mode_freq * KILO, vclk_rate);
	/*
	 * Relationship between hsclk and vclk must follow
	 * vclk * bpp = hsclk * 8 * lanes
	 * where vclk: video clock (Hz)
	 *       bpp: video pixel bit depth
	 *       hsclk: DSI HS Byte clock frequency (Hz)
	 *       lanes: number of data lanes
	 *
	 * hsclk(bit) = hsclk(byte) * 8 = hsfreq
	 */
	bpp = mipi_dsi_pixel_format_to_bpp(dsi->format);
	*hsfreq_millihz = DIV_ROUND_CLOSEST_ULL(mul_u32_u32(vclk_rate, bpp * MILLI),
						dsi->lanes);

	return 0;
}

static int rzg2l_mipi_dsi_startup(struct rzg2l_mipi_dsi *dsi,
				  const struct drm_display_mode *mode)
{
	unsigned long hsfreq;
	u64 hsfreq_millihz;
	u32 txsetr;
	u32 clstptsetr;
	u32 lptrnstsetr;
	u32 clkkpt;
	u32 clkbfht;
	u32 clkstpt;
	u32 golpbkt;
	u32 dsisetr;
	int ret;

	ret = pm_runtime_resume_and_get(dsi->dev);
	if (ret < 0)
		return ret;

	ret = dsi->info->dphy_conf_clks(dsi, mode->clock, &hsfreq_millihz);
	if (ret < 0)
		goto err_phy;

	ret = dsi->info->dphy_init(dsi, hsfreq_millihz);
	if (ret < 0)
		goto err_phy;

	/* Enable Data lanes and Clock lanes */
	txsetr = TXSETR_DLEN | TXSETR_NUMLANEUSE(dsi->lanes - 1) | TXSETR_CLEN;
	rzg2l_mipi_dsi_link_write(dsi, TXSETR, txsetr);

	if (dsi->info->dphy_startup_late_init)
		dsi->info->dphy_startup_late_init(dsi);

	hsfreq = DIV_ROUND_CLOSEST_ULL(hsfreq_millihz, MILLI);
	/*
	 * Global timings characteristic depends on high speed Clock Frequency
	 * Currently MIPI DSI-IF just supports maximum FHD@60 with:
	 * - videoclock = 148.5 (MHz)
	 * - bpp: maximum 24bpp
	 * - data lanes: maximum 4 lanes
	 * Therefore maximum hsclk will be 891 Mbps.
	 */
	if (hsfreq > 445500000) {
		clkkpt = 12;
		clkbfht = 15;
		clkstpt = 48;
		golpbkt = 75;
	} else if (hsfreq > 250000000) {
		clkkpt = 7;
		clkbfht = 8;
		clkstpt = 27;
		golpbkt = 40;
	} else {
		clkkpt = 8;
		clkbfht = 6;
		clkstpt = 24;
		golpbkt = 29;
	}

	clstptsetr = CLSTPTSETR_CLKKPT(clkkpt) | CLSTPTSETR_CLKBFHT(clkbfht) |
		     CLSTPTSETR_CLKSTPT(clkstpt);
	rzg2l_mipi_dsi_link_write(dsi, CLSTPTSETR, clstptsetr);

	lptrnstsetr = LPTRNSTSETR_GOLPBKT(golpbkt);
	rzg2l_mipi_dsi_link_write(dsi, LPTRNSTSETR, lptrnstsetr);

	/*
	 * Increase MRPSZ as the default value of 1 will result in long read
	 * commands payload not being saved to memory.
	 */
	dsisetr = rzg2l_mipi_dsi_link_read(dsi, DSISETR);
	dsisetr &= ~DSISETR_MRPSZ;
	dsisetr |= FIELD_PREP(DSISETR_MRPSZ, RZG2L_DCS_BUF_SIZE);
	rzg2l_mipi_dsi_link_write(dsi, DSISETR, dsisetr);

	return 0;

err_phy:
	dsi->info->dphy_exit(dsi);
	pm_runtime_put(dsi->dev);

	return ret;
}

static void rzg2l_mipi_dsi_stop(struct rzg2l_mipi_dsi *dsi)
{
	dsi->info->dphy_exit(dsi);
	pm_runtime_put(dsi->dev);
}

static void rzg2l_mipi_dsi_set_display_timing(struct rzg2l_mipi_dsi *dsi,
					      const struct drm_display_mode *mode)
{
	u32 vich1ppsetr;
	u32 vich1vssetr;
	u32 vich1vpsetr;
	u32 vich1hssetr;
	u32 vich1hpsetr;
	int dsi_format;
	u32 delay[2];
	u8 index;

	/* Configuration for Pixel Packet */
	dsi_format = mipi_dsi_pixel_format_to_bpp(dsi->format);
	switch (dsi_format) {
	case 24:
		vich1ppsetr = VICH1PPSETR_DT_RGB24;
		break;
	case 18:
		vich1ppsetr = VICH1PPSETR_DT_RGB18;
		break;
	}

	if ((dsi->mode_flags & MIPI_DSI_MODE_VIDEO_SYNC_PULSE) &&
	    !(dsi->mode_flags & MIPI_DSI_MODE_VIDEO_BURST))
		vich1ppsetr |= VICH1PPSETR_TXESYNC_PULSE;

	rzg2l_mipi_dsi_link_write(dsi, VICH1PPSETR, vich1ppsetr);

	/* Configuration for Video Parameters */
	vich1vssetr = VICH1VSSETR_VACTIVE(mode->vdisplay) |
		      VICH1VSSETR_VSA(mode->vsync_end - mode->vsync_start);
	vich1vssetr |= (mode->flags & DRM_MODE_FLAG_PVSYNC) ?
			VICH1VSSETR_VSPOL_HIGH : VICH1VSSETR_VSPOL_LOW;

	vich1vpsetr = VICH1VPSETR_VFP(mode->vsync_start - mode->vdisplay) |
		      VICH1VPSETR_VBP(mode->vtotal - mode->vsync_end);

	vich1hssetr = VICH1HSSETR_HACTIVE(mode->hdisplay) |
		      VICH1HSSETR_HSA(mode->hsync_end - mode->hsync_start);
	vich1hssetr |= (mode->flags & DRM_MODE_FLAG_PHSYNC) ?
			VICH1HSSETR_HSPOL_HIGH : VICH1HSSETR_HSPOL_LOW;

	vich1hpsetr = VICH1HPSETR_HFP(mode->hsync_start - mode->hdisplay) |
		      VICH1HPSETR_HBP(mode->htotal - mode->hsync_end);

	rzg2l_mipi_dsi_link_write(dsi, VICH1VSSETR, vich1vssetr);
	rzg2l_mipi_dsi_link_write(dsi, VICH1VPSETR, vich1vpsetr);
	rzg2l_mipi_dsi_link_write(dsi, VICH1HSSETR, vich1hssetr);
	rzg2l_mipi_dsi_link_write(dsi, VICH1HPSETR, vich1hpsetr);

	/*
	 * Configuration for Delay Value
	 * Delay value based on 2 ranges of video clock.
	 * 74.25MHz is videoclock of HD@60p or FHD@30p
	 */
	if (mode->clock > 74250) {
		delay[0] = 231;
		delay[1] = 216;
	} else {
		delay[0] = 220;
		delay[1] = 212;
	}

	if (dsi->mode_flags & MIPI_DSI_CLOCK_NON_CONTINUOUS)
		index = 0;
	else
		index = 1;

	rzg2l_mipi_dsi_link_write(dsi, VICH1SET1R,
				  VICH1SET1R_DLY(delay[index]));
}

static int rzg2l_mipi_dsi_start_hs_clock(struct rzg2l_mipi_dsi *dsi)
{
	bool is_clk_cont;
	u32 hsclksetr;
	u32 status;
	int ret;

	is_clk_cont = !(dsi->mode_flags & MIPI_DSI_CLOCK_NON_CONTINUOUS);

	/* Start HS clock */
	hsclksetr = HSCLKSETR_HSCLKRUN_HS | (is_clk_cont ?
					     HSCLKSETR_HSCLKMODE_CONT :
					     HSCLKSETR_HSCLKMODE_NON_CONT);
	rzg2l_mipi_dsi_link_write(dsi, HSCLKSETR, hsclksetr);

	if (is_clk_cont) {
		ret = read_poll_timeout(rzg2l_mipi_dsi_link_read, status,
					status & PLSR_CLLP2HS,
					2000, 20000, false, dsi, PLSR);
		if (ret < 0) {
			dev_err(dsi->dev, "failed to start HS clock\n");
			return ret;
		}
	}

	dev_dbg(dsi->dev, "Start High Speed Clock with %s clock mode",
		is_clk_cont ? "continuous" : "non-continuous");

	return 0;
}

static int rzg2l_mipi_dsi_stop_hs_clock(struct rzg2l_mipi_dsi *dsi)
{
	bool is_clk_cont;
	u32 status;
	int ret;

	is_clk_cont = !(dsi->mode_flags & MIPI_DSI_CLOCK_NON_CONTINUOUS);

	/* Stop HS clock */
	rzg2l_mipi_dsi_link_write(dsi, HSCLKSETR,
				  is_clk_cont ? HSCLKSETR_HSCLKMODE_CONT :
				  HSCLKSETR_HSCLKMODE_NON_CONT);

	if (is_clk_cont) {
		ret = read_poll_timeout(rzg2l_mipi_dsi_link_read, status,
					status & PLSR_CLHS2LP,
					2000, 20000, false, dsi, PLSR);
		if (ret < 0) {
			dev_err(dsi->dev, "failed to stop HS clock\n");
			return ret;
		}
	}

	return 0;
}

static int rzg2l_mipi_dsi_start_video(struct rzg2l_mipi_dsi *dsi)
{
	u32 vich1set0r;
	u32 status;
	int ret;

	/* Configuration for Blanking sequence and start video input */
	vich1set0r = VICH1SET0R_HFPNOLP | VICH1SET0R_HBPNOLP |
		     VICH1SET0R_HSANOLP | VICH1SET0R_VSTART;
	rzg2l_mipi_dsi_link_write(dsi, VICH1SET0R, vich1set0r);

	ret = read_poll_timeout(rzg2l_mipi_dsi_link_read, status,
				status & VICH1SR_VIRDY,
				2000, 20000, false, dsi, VICH1SR);
	if (ret < 0)
		dev_err(dsi->dev, "Failed to start video signal input\n");

	return ret;
}

static int rzg2l_mipi_dsi_stop_video(struct rzg2l_mipi_dsi *dsi)
{
	u32 status;
	int ret;

	rzg2l_mipi_dsi_link_write(dsi, VICH1SET0R, VICH1SET0R_VSTPAFT);
	ret = read_poll_timeout(rzg2l_mipi_dsi_link_read, status,
				(status & VICH1SR_STOP) && (!(status & VICH1SR_RUNNING)),
				2000, 20000, false, dsi, VICH1SR);
	if (ret < 0)
		goto err;

	ret = read_poll_timeout(rzg2l_mipi_dsi_link_read, status,
				!(status & LINKSR_HSBUSY),
				2000, 20000, false, dsi, LINKSR);
	if (ret < 0)
		goto err;

	return 0;

err:
	dev_err(dsi->dev, "Failed to stop video signal input\n");
	return ret;
}

/* -----------------------------------------------------------------------------
 * Bridge
 */

static int rzg2l_mipi_dsi_attach(struct drm_bridge *bridge,
				 struct drm_encoder *encoder,
				 enum drm_bridge_attach_flags flags)
{
	struct rzg2l_mipi_dsi *dsi = bridge_to_rzg2l_mipi_dsi(bridge);

	return drm_bridge_attach(encoder, dsi->next_bridge, bridge,
				 flags);
}

static void rzg2l_mipi_dsi_atomic_pre_enable(struct drm_bridge *bridge,
					     struct drm_atomic_state *state)
{
	struct rzg2l_mipi_dsi *dsi = bridge_to_rzg2l_mipi_dsi(bridge);
	const struct drm_display_mode *mode;
	struct drm_connector *connector;
	struct drm_crtc *crtc;
	int ret;

	connector = drm_atomic_get_new_connector_for_encoder(state, bridge->encoder);
	crtc = drm_atomic_get_new_connector_state(state, connector)->crtc;
	mode = &drm_atomic_get_new_crtc_state(state, crtc)->adjusted_mode;

	ret = rzg2l_mipi_dsi_startup(dsi, mode);
	if (ret < 0)
		return;

	rzg2l_mipi_dsi_set_display_timing(dsi, mode);
}

static void rzg2l_mipi_dsi_atomic_enable(struct drm_bridge *bridge,
					 struct drm_atomic_state *state)
{
	struct rzg2l_mipi_dsi *dsi = bridge_to_rzg2l_mipi_dsi(bridge);
	int ret;

	ret = rzg2l_mipi_dsi_start_hs_clock(dsi);
	if (ret < 0)
		goto err_stop;

	ret = rzg2l_mipi_dsi_start_video(dsi);
	if (ret < 0)
		goto err_stop_clock;

	return;

err_stop_clock:
	rzg2l_mipi_dsi_stop_hs_clock(dsi);
err_stop:
	rzg2l_mipi_dsi_stop(dsi);
}

static void rzg2l_mipi_dsi_atomic_disable(struct drm_bridge *bridge,
					  struct drm_atomic_state *state)
{
	struct rzg2l_mipi_dsi *dsi = bridge_to_rzg2l_mipi_dsi(bridge);

	rzg2l_mipi_dsi_stop_video(dsi);
	rzg2l_mipi_dsi_stop_hs_clock(dsi);
	rzg2l_mipi_dsi_stop(dsi);
}

static enum drm_mode_status
rzg2l_mipi_dsi_bridge_mode_valid(struct drm_bridge *bridge,
				 const struct drm_display_info *info,
				 const struct drm_display_mode *mode)
{
	struct rzg2l_mipi_dsi *dsi = bridge_to_rzg2l_mipi_dsi(bridge);

	if (mode->clock > dsi->info->max_dclk)
		return MODE_CLOCK_HIGH;

<<<<<<< HEAD
	if (mode->clock < 5803)
		return MODE_CLOCK_LOW;

=======
	if (mode->clock < dsi->info->min_dclk)
		return MODE_CLOCK_LOW;

	if (dsi->info->dphy_mode_clk_check) {
		enum drm_mode_status status;

		status = dsi->info->dphy_mode_clk_check(dsi, mode->clock);
		if (status != MODE_OK)
			return status;
	}

>>>>>>> 3476aa7d
	return MODE_OK;
}

static const struct drm_bridge_funcs rzg2l_mipi_dsi_bridge_ops = {
	.attach = rzg2l_mipi_dsi_attach,
	.atomic_duplicate_state = drm_atomic_helper_bridge_duplicate_state,
	.atomic_destroy_state = drm_atomic_helper_bridge_destroy_state,
	.atomic_reset = drm_atomic_helper_bridge_reset,
	.atomic_pre_enable = rzg2l_mipi_dsi_atomic_pre_enable,
	.atomic_enable = rzg2l_mipi_dsi_atomic_enable,
	.atomic_disable = rzg2l_mipi_dsi_atomic_disable,
	.mode_valid = rzg2l_mipi_dsi_bridge_mode_valid,
};

/* -----------------------------------------------------------------------------
 * Host setting
 */

static int rzg2l_mipi_dsi_host_attach(struct mipi_dsi_host *host,
				      struct mipi_dsi_device *device)
{
	struct rzg2l_mipi_dsi *dsi = host_to_rzg2l_mipi_dsi(host);
	int ret;

	if (device->lanes > dsi->num_data_lanes) {
		dev_err(dsi->dev,
			"Number of lines of device (%u) exceeds host (%u)\n",
			device->lanes, dsi->num_data_lanes);
		return -EINVAL;
	}

	switch (mipi_dsi_pixel_format_to_bpp(device->format)) {
	case 24:
		break;
	case 18:
		break;
	case 16:
		if (!(dsi->info->features & RZ_MIPI_DSI_FEATURE_16BPP)) {
			dev_err(dsi->dev, "Unsupported format 0x%04x\n",
				device->format);
			return -EINVAL;
		}
		break;
	default:
		dev_err(dsi->dev, "Unsupported format 0x%04x\n", device->format);
		return -EINVAL;
	}

	dsi->lanes = device->lanes;
	dsi->format = device->format;
	dsi->mode_flags = device->mode_flags;

	dsi->next_bridge = devm_drm_of_get_bridge(dsi->dev, dsi->dev->of_node,
						  1, 0);
	if (IS_ERR(dsi->next_bridge)) {
		ret = PTR_ERR(dsi->next_bridge);
		dev_err(dsi->dev, "failed to get next bridge: %d\n", ret);
		return ret;
	}

	drm_bridge_add(&dsi->bridge);

	return 0;
}

static int rzg2l_mipi_dsi_host_detach(struct mipi_dsi_host *host,
				      struct mipi_dsi_device *device)
{
	struct rzg2l_mipi_dsi *dsi = host_to_rzg2l_mipi_dsi(host);

	drm_bridge_remove(&dsi->bridge);

	return 0;
}

static ssize_t rzg2l_mipi_dsi_read_response(struct rzg2l_mipi_dsi *dsi,
					    const struct mipi_dsi_msg *msg)
{
	u8 *msg_rx = msg->rx_buf;
	u8 datatype;
	u32 result;
	u16 size;

	result = rzg2l_mipi_dsi_link_read(dsi, RXRSS0R);
	if (result & RXRSS0R_RXPKTDFAIL) {
		dev_err(dsi->dev, "packet rx data did not save correctly\n");
		return -EPROTO;
	}

	if (result & RXRSS0R_RXFAIL) {
		dev_err(dsi->dev, "packet rx failure\n");
		return -EPROTO;
	}

	if (!(result & RXRSS0R_RXSUC))
		return -EPROTO;

	datatype = FIELD_GET(RXRSS0R_DT, result);

	switch (datatype) {
	case 0:
		dev_dbg(dsi->dev, "ACK\n");
		return 0;
	case MIPI_DSI_RX_END_OF_TRANSMISSION:
		dev_dbg(dsi->dev, "EoTp\n");
		return 0;
	case MIPI_DSI_RX_ACKNOWLEDGE_AND_ERROR_REPORT:
		dev_dbg(dsi->dev, "Acknowledge and error report: $%02x%02x\n",
			(u8)FIELD_GET(RXRSS0R_DATA1, result),
			(u8)FIELD_GET(RXRSS0R_DATA0, result));
		return 0;
	case MIPI_DSI_RX_DCS_SHORT_READ_RESPONSE_1BYTE:
	case MIPI_DSI_RX_GENERIC_SHORT_READ_RESPONSE_1BYTE:
		msg_rx[0] = FIELD_GET(RXRSS0R_DATA0, result);
		return 1;
	case MIPI_DSI_RX_DCS_SHORT_READ_RESPONSE_2BYTE:
	case MIPI_DSI_RX_GENERIC_SHORT_READ_RESPONSE_2BYTE:
		msg_rx[0] = FIELD_GET(RXRSS0R_DATA0, result);
		msg_rx[1] = FIELD_GET(RXRSS0R_DATA1, result);
		return 2;
	case MIPI_DSI_RX_GENERIC_LONG_READ_RESPONSE:
	case MIPI_DSI_RX_DCS_LONG_READ_RESPONSE:
		size = FIELD_GET(RXRSS0R_WC, result);

		if (size > msg->rx_len) {
			dev_err(dsi->dev, "rx buffer too small");
			return -ENOSPC;
		}

		memcpy(msg_rx, dsi->dcs_buf_virt, size);
		return size;
	default:
		dev_err(dsi->dev, "unhandled response type: %02x\n", datatype);
		return -EPROTO;
	}
}

static ssize_t rzg2l_mipi_dsi_host_transfer(struct mipi_dsi_host *host,
					    const struct mipi_dsi_msg *msg)
{
	struct rzg2l_mipi_dsi *dsi = host_to_rzg2l_mipi_dsi(host);
	struct mipi_dsi_packet packet;
	bool need_bta;
	u32 value;
	int ret;

	ret = mipi_dsi_create_packet(&packet, msg);
	if (ret < 0)
		return ret;

	/* Terminate operation after this descriptor is finished */
	value = SQCH0DSC0AR_NXACT_TERM;

	if (msg->flags & MIPI_DSI_MSG_REQ_ACK) {
		need_bta = true; /* Message with explicitly requested ACK */
		value |= FIELD_PREP(SQCH0DSC0AR_BTA, SQCH0DSC0AR_BTA_NON_READ);
	} else if (msg->rx_buf && msg->rx_len > 0) {
		need_bta = true; /* Read request */
		value |= FIELD_PREP(SQCH0DSC0AR_BTA, SQCH0DSC0AR_BTA_READ);
	} else {
		need_bta = false;
		value |= FIELD_PREP(SQCH0DSC0AR_BTA, SQCH0DSC0AR_BTA_NONE);
	}

	/* Set transmission speed */
	if (msg->flags & MIPI_DSI_MSG_USE_LPM)
		value |= SQCH0DSC0AR_SPD_LOW;
	else
		value |= SQCH0DSC0AR_SPD_HIGH;

	/* Write TX packet header */
	value |= FIELD_PREP(SQCH0DSC0AR_DT, packet.header[0]) |
		FIELD_PREP(SQCH0DSC0AR_DATA0, packet.header[1]) |
		FIELD_PREP(SQCH0DSC0AR_DATA1, packet.header[2]);

	if (mipi_dsi_packet_format_is_long(msg->type)) {
		value |= SQCH0DSC0AR_FMT_LONG;

		if (packet.payload_length > RZG2L_DCS_BUF_SIZE) {
			dev_err(dsi->dev, "Packet Tx payload size (%d) too large",
				(unsigned int)packet.payload_length);
			return -ENOSPC;
		}

		/* Copy TX packet payload data to memory space */
		memcpy(dsi->dcs_buf_virt, packet.payload, packet.payload_length);
	} else {
		value |= SQCH0DSC0AR_FMT_SHORT;
	}

	rzg2l_mipi_dsi_link_write(dsi, SQCH0DSC0AR, value);

	/*
	 * Write: specify payload data source location, only used for
	 *        long packet.
	 * Read:  specify payload data storage location of response
	 *        packet. Note: a read packet is always a short packet.
	 *        If the response packet is a short packet or a long packet
	 *        with WC = 0 (no payload), DTSEL is meaningless.
	 */
	rzg2l_mipi_dsi_link_write(dsi, SQCH0DSC0BR, SQCH0DSC0BR_DTSEL_MEM_SPACE);

	/*
	 * Set SQCHxSR.AACTFIN bit when descriptor actions are finished.
	 * Read: set Rx result save slot number to 0 (ACTCODE).
	 */
	rzg2l_mipi_dsi_link_write(dsi, SQCH0DSC0CR, SQCH0DSC0CR_FINACT);

	/* Set rx/tx payload data address, only relevant for long packet. */
	rzg2l_mipi_dsi_link_write(dsi, SQCH0DSC0DR, (u32)dsi->dcs_buf_phys);

	/* Start sequence 0 operation */
	value = rzg2l_mipi_dsi_link_read(dsi, SQCH0SET0R);
	value |= SQCH0SET0R_START;
	rzg2l_mipi_dsi_link_write(dsi, SQCH0SET0R, value);

	/* Wait for operation to finish */
	ret = read_poll_timeout(rzg2l_mipi_dsi_link_read,
				value, value & SQCH0SR_ADESFIN,
				2000, 20000, false, dsi, SQCH0SR);
	if (ret == 0) {
		/* Success: clear status bit */
		rzg2l_mipi_dsi_link_write(dsi, SQCH0SCR, SQCH0SCR_ADESFIN);

		if (need_bta)
			ret = rzg2l_mipi_dsi_read_response(dsi, msg);
		else
			ret = packet.payload_length;
	}

	return ret;
}

static const struct mipi_dsi_host_ops rzg2l_mipi_dsi_host_ops = {
	.attach = rzg2l_mipi_dsi_host_attach,
	.detach = rzg2l_mipi_dsi_host_detach,
	.transfer = rzg2l_mipi_dsi_host_transfer,
};

/* -----------------------------------------------------------------------------
 * Power Management
 */

static int __maybe_unused rzg2l_mipi_pm_runtime_suspend(struct device *dev)
{
	struct rzg2l_mipi_dsi *dsi = dev_get_drvdata(dev);

	reset_control_assert(dsi->prstc);
	reset_control_assert(dsi->arstc);

	return 0;
}

static int __maybe_unused rzg2l_mipi_pm_runtime_resume(struct device *dev)
{
	struct rzg2l_mipi_dsi *dsi = dev_get_drvdata(dev);
	int ret;

	ret = reset_control_deassert(dsi->arstc);
	if (ret < 0)
		return ret;

	ret = reset_control_deassert(dsi->prstc);
	if (ret < 0)
		reset_control_assert(dsi->arstc);

	return ret;
}

static const struct dev_pm_ops rzg2l_mipi_pm_ops = {
	SET_RUNTIME_PM_OPS(rzg2l_mipi_pm_runtime_suspend, rzg2l_mipi_pm_runtime_resume, NULL)
};

/* -----------------------------------------------------------------------------
 * Probe & Remove
 */

static int rzg2l_mipi_dsi_probe(struct platform_device *pdev)
{
	unsigned int num_data_lanes;
	struct rzg2l_mipi_dsi *dsi;
	u32 txsetr;
	int ret;

	dsi = devm_drm_bridge_alloc(&pdev->dev, struct rzg2l_mipi_dsi, bridge,
				    &rzg2l_mipi_dsi_bridge_ops);
	if (IS_ERR(dsi))
		return PTR_ERR(dsi);

	platform_set_drvdata(pdev, dsi);
	dsi->dev = &pdev->dev;

	dsi->info = of_device_get_match_data(&pdev->dev);

	ret = drm_of_get_data_lanes_count_ep(dsi->dev->of_node, 1, 0, 1, 4);
	if (ret < 0)
		return dev_err_probe(dsi->dev, ret,
				     "missing or invalid data-lanes property\n");

	num_data_lanes = ret;

	dsi->mmio = devm_platform_ioremap_resource(pdev, 0);
	if (IS_ERR(dsi->mmio))
		return PTR_ERR(dsi->mmio);

	dsi->vclk = devm_clk_get(dsi->dev, "vclk");
	if (IS_ERR(dsi->vclk))
		return PTR_ERR(dsi->vclk);

	dsi->rstc = devm_reset_control_get_optional_exclusive(dsi->dev, "rst");
	if (IS_ERR(dsi->rstc))
		return dev_err_probe(dsi->dev, PTR_ERR(dsi->rstc),
				     "failed to get rst\n");

	dsi->arstc = devm_reset_control_get_exclusive(dsi->dev, "arst");
	if (IS_ERR(dsi->arstc))
		return dev_err_probe(&pdev->dev, PTR_ERR(dsi->arstc),
				     "failed to get arst\n");

	dsi->prstc = devm_reset_control_get_exclusive(dsi->dev, "prst");
	if (IS_ERR(dsi->prstc))
		return dev_err_probe(dsi->dev, PTR_ERR(dsi->prstc),
				     "failed to get prst\n");

	platform_set_drvdata(pdev, dsi);

	pm_runtime_enable(dsi->dev);

	ret = pm_runtime_resume_and_get(dsi->dev);
	if (ret < 0)
		goto err_pm_disable;

	/*
	 * TXSETR register can be read only after DPHY init. But during probe
	 * mode->clock and format are not available. So initialize DPHY with
	 * timing parameters for 80Mbps.
	 */
	ret = dsi->info->dphy_init(dsi, 80000000ULL * MILLI);
	if (ret < 0)
		goto err_phy;

	txsetr = rzg2l_mipi_dsi_link_read(dsi, TXSETR);
	dsi->num_data_lanes = min(((txsetr >> 16) & 3) + 1, num_data_lanes);
	dsi->info->dphy_exit(dsi);
	pm_runtime_put(dsi->dev);

	/* Initialize the DRM bridge. */
	dsi->bridge.of_node = dsi->dev->of_node;

	/* Init host device */
	dsi->host.dev = dsi->dev;
	dsi->host.ops = &rzg2l_mipi_dsi_host_ops;
	ret = mipi_dsi_host_register(&dsi->host);
	if (ret < 0)
		goto err_pm_disable;

	dsi->dcs_buf_virt = dma_alloc_coherent(dsi->host.dev, RZG2L_DCS_BUF_SIZE,
					       &dsi->dcs_buf_phys, GFP_KERNEL);
	if (!dsi->dcs_buf_virt)
		return -ENOMEM;

	return 0;

err_phy:
	dsi->info->dphy_exit(dsi);
	pm_runtime_put(dsi->dev);
err_pm_disable:
	pm_runtime_disable(dsi->dev);
	return ret;
}

static void rzg2l_mipi_dsi_remove(struct platform_device *pdev)
{
	struct rzg2l_mipi_dsi *dsi = platform_get_drvdata(pdev);

	dma_free_coherent(dsi->host.dev, RZG2L_DCS_BUF_SIZE, dsi->dcs_buf_virt,
			  dsi->dcs_buf_phys);
	mipi_dsi_host_unregister(&dsi->host);
	pm_runtime_disable(&pdev->dev);
}

static const struct rzg2l_mipi_dsi_hw_info rzg2l_mipi_dsi_info = {
	.dphy_init = rzg2l_mipi_dsi_dphy_init,
	.dphy_exit = rzg2l_mipi_dsi_dphy_exit,
	.dphy_conf_clks = rzg2l_dphy_conf_clks,
	.link_reg_offset = 0x10000,
	.min_dclk = 5803,
	.max_dclk = 148500,
};

static const struct of_device_id rzg2l_mipi_dsi_of_table[] = {
	{ .compatible = "renesas,rzg2l-mipi-dsi", .data = &rzg2l_mipi_dsi_info, },
	{ /* sentinel */ }
};

MODULE_DEVICE_TABLE(of, rzg2l_mipi_dsi_of_table);

static struct platform_driver rzg2l_mipi_dsi_platform_driver = {
	.probe	= rzg2l_mipi_dsi_probe,
	.remove = rzg2l_mipi_dsi_remove,
	.driver	= {
		.name = "rzg2l-mipi-dsi",
		.pm = &rzg2l_mipi_pm_ops,
		.of_match_table = rzg2l_mipi_dsi_of_table,
	},
};

module_platform_driver(rzg2l_mipi_dsi_platform_driver);

MODULE_AUTHOR("Biju Das <biju.das.jz@bp.renesas.com>");
MODULE_DESCRIPTION("Renesas RZ/G2L MIPI DSI Encoder Driver");
MODULE_LICENSE("GPL");<|MERGE_RESOLUTION|>--- conflicted
+++ resolved
@@ -659,11 +659,6 @@
 	if (mode->clock > dsi->info->max_dclk)
 		return MODE_CLOCK_HIGH;
 
-<<<<<<< HEAD
-	if (mode->clock < 5803)
-		return MODE_CLOCK_LOW;
-
-=======
 	if (mode->clock < dsi->info->min_dclk)
 		return MODE_CLOCK_LOW;
 
@@ -675,7 +670,6 @@
 			return status;
 	}
 
->>>>>>> 3476aa7d
 	return MODE_OK;
 }
 
