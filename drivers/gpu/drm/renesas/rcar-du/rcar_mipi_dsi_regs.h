/* SPDX-License-Identifier: GPL-2.0 */
/*
 * R-Car MIPI DSI Interface Registers Definitions
 *
 * Copyright (C) 2020 Renesas Electronics Corporation
 */

#ifndef __RCAR_MIPI_DSI_REGS_H__
#define __RCAR_MIPI_DSI_REGS_H__

#define LINKSR				0x010
#define LINKSR_LPBUSY			(1 << 1)
#define LINKSR_HSBUSY			(1 << 0)

#define TXSETR				0x100
#define TXSETR_LANECNT_MASK		(0x3 << 0)

<<<<<<< HEAD
=======
/*
 * DSI Command Transfer Registers
 */
#define TXCMSETR			0x110
#define TXCMSETR_SPDTYP			(1 << 8)	/* 0:HS 1:LP */
#define TXCMSETR_LPPDACC		(1 << 0)
#define TXCMCR				0x120
#define TXCMCR_BTATYP			(1 << 2)
#define TXCMCR_BTAREQ			(1 << 1)
#define TXCMCR_TXREQ			(1 << 0)
#define TXCMSR				0x130
#define TXCMSR_CLSNERR			(1 << 18)
#define TXCMSR_AXIERR			(1 << 16)
#define TXCMSR_TXREQEND			(1 << 0)
#define TXCMSCR				0x134
#define TXCMSCR_CLSNERR			(1 << 18)
#define TXCMSCR_AXIERR			(1 << 16)
#define TXCMSCR_TXREQEND		(1 << 0)
#define TXCMIER				0x138
#define TXCMIER_CLSNERR			(1 << 18)
#define TXCMIER_AXIERR			(1 << 16)
#define TXCMIER_TXREQEND		(1 << 0)
#define TXCMADDRSET0R			0x140
#define TXCMPHDR			0x150
#define TXCMPHDR_FMT			(1 << 24)	/* 0:SP 1:LP */
#define TXCMPHDR_VC(n)			(((n) & 0x3) << 22)
#define TXCMPHDR_DT(n)			(((n) & 0x3f) << 16)
#define TXCMPHDR_DATA1(n)		(((n) & 0xff) << 8)
#define TXCMPHDR_DATA0(n)		(((n) & 0xff) << 0)
#define TXCMPPD0R			0x160
#define TXCMPPD1R			0x164
#define TXCMPPD2R			0x168
#define TXCMPPD3R			0x16c

#define RXSETR				0x200
#define RXSETR_CRCEN			(((n) & 0xf) << 24)
#define RXSETR_ECCEN			(((n) & 0xf) << 16)
#define RXPSETR				0x210
#define RXPSETR_LPPDACC			(1 << 0)
#define RXPSR				0x220
#define RXPSR_ECCERR1B			(1 << 28)
#define RXPSR_UEXTRGERR			(1 << 25)
#define RXPSR_RESPTOERR			(1 << 24)
#define RXPSR_OVRERR			(1 << 23)
#define RXPSR_AXIERR			(1 << 22)
#define RXPSR_CRCERR			(1 << 21)
#define RXPSR_WCERR			(1 << 20)
#define RXPSR_UEXDTERR			(1 << 19)
#define RXPSR_UEXPKTERR			(1 << 18)
#define RXPSR_ECCERR			(1 << 17)
#define RXPSR_MLFERR			(1 << 16)
#define RXPSR_RCVACK			(1 << 14)
#define RXPSR_RCVEOT			(1 << 10)
#define RXPSR_RCVAKE			(1 << 9)
#define RXPSR_RCVRESP			(1 << 8)
#define RXPSR_BTAREQEND			(1 << 0)
#define RXPSCR				0x224
#define RXPSCR_ECCERR1B			(1 << 28)
#define RXPSCR_UEXTRGERR		(1 << 25)
#define RXPSCR_RESPTOERR		(1 << 24)
#define RXPSCR_OVRERR			(1 << 23)
#define RXPSCR_AXIERR			(1 << 22)
#define RXPSCR_CRCERR			(1 << 21)
#define RXPSCR_WCERR			(1 << 20)
#define RXPSCR_UEXDTERR			(1 << 19)
#define RXPSCR_UEXPKTERR		(1 << 18)
#define RXPSCR_ECCERR			(1 << 17)
#define RXPSCR_MLFERR			(1 << 16)
#define RXPSCR_RCVACK			(1 << 14)
#define RXPSCR_RCVEOT			(1 << 10)
#define RXPSCR_RCVAKE			(1 << 9)
#define RXPSCR_RCVRESP			(1 << 8)
#define RXPSCR_BTAREQEND		(1 << 0)
#define RXPIER				0x228
#define RXPIER_ECCERR1B			(1 << 28)
#define RXPIER_UEXTRGERR		(1 << 25)
#define RXPIER_RESPTOERR		(1 << 24)
#define RXPIER_OVRERR			(1 << 23)
#define RXPIER_AXIERR			(1 << 22)
#define RXPIER_CRCERR			(1 << 21)
#define RXPIER_WCERR			(1 << 20)
#define RXPIER_UEXDTERR			(1 << 19)
#define RXPIER_UEXPKTERR		(1 << 18)
#define RXPIER_ECCERR			(1 << 17)
#define RXPIER_MLFERR			(1 << 16)
#define RXPIER_RCVACK			(1 << 14)
#define RXPIER_RCVEOT			(1 << 10)
#define RXPIER_RCVAKE			(1 << 9)
#define RXPIER_RCVRESP			(1 << 8)
#define RXPIER_BTAREQEND		(1 << 0)
#define RXPADDRSET0R			0x230
#define RXPSIZESETR			0x238
#define RXPSIZESETR_SIZE(n)		(((n) & 0xf) << 3)
#define RXPHDR				0x240
#define RXPHDR_FMT			(1 << 24)	/* 0:SP 1:LP */
#define RXPHDR_VC(n)			(((n) & 0x3) << 22)
#define RXPHDR_DT(n)			(((n) & 0x3f) << 16)
#define RXPHDR_DATA1(n)			(((n) & 0xff) << 8)
#define RXPHDR_DATA0(n)			(((n) & 0xff) << 0)
#define RXPPD0R				0x250
#define RXPPD1R				0x254
#define RXPPD2R				0x258
#define RXPPD3R				0x25c
#define AKEPR				0x300
#define AKEPR_VC(n)			(((n) & 0x3) << 22)
#define AKEPR_DT(n)			(((n) & 0x3f) << 16)
#define AKEPR_ERRRPT(n)			(((n) & 0xffff) << 0)
#define RXRESPTOSETR			0x400
#define TACR				0x500
#define TASR				0x510
#define TASCR				0x514
#define TAIER				0x518
#define TOSR				0x610
#define TOSR_TATO			(1 << 2)
#define TOSR_LRXHTO			(1 << 1)
#define TOSR_HRXTO			(1 << 0)
#define TOSCR				0x614
#define TOSCR_TATO			(1 << 2)
#define TOSCR_LRXHTO			(1 << 1)
#define TOSCR_HRXTO			(1 << 0)

>>>>>>> b35fc656
/*
 * Video Mode Register
 */
#define TXVMSETR			0x180
#define TXVMSETR_SYNSEQ_PULSES		(0 << 16)
#define TXVMSETR_SYNSEQ_EVENTS		(1 << 16)
#define TXVMSETR_VSTPM			(1 << 15)
#define TXVMSETR_PIXWDTH		(1 << 8)
#define TXVMSETR_VSEN_EN		(1 << 4)
#define TXVMSETR_VSEN_DIS		(0 << 4)
#define TXVMSETR_HFPBPEN_EN		(1 << 2)
#define TXVMSETR_HFPBPEN_DIS		(0 << 2)
#define TXVMSETR_HBPBPEN_EN		(1 << 1)
#define TXVMSETR_HBPBPEN_DIS		(0 << 1)
#define TXVMSETR_HSABPEN_EN		(1 << 0)
#define TXVMSETR_HSABPEN_DIS		(0 << 0)

#define TXVMCR				0x190
#define TXVMCR_VFCLR			(1 << 12)
#define TXVMCR_EN_VIDEO			(1 << 0)

#define TXVMSR				0x1a0
#define TXVMSR_STR			(1 << 16)
#define TXVMSR_VFRDY			(1 << 12)
#define TXVMSR_ACT			(1 << 8)
#define TXVMSR_RDY			(1 << 0)

#define TXVMSCR				0x1a4
#define TXVMSCR_STR			(1 << 16)

#define TXVMPSPHSETR			0x1c0
#define TXVMPSPHSETR_DT_RGB16		(0x0e << 16)
#define TXVMPSPHSETR_DT_RGB18		(0x1e << 16)
#define TXVMPSPHSETR_DT_RGB18_LS	(0x2e << 16)
#define TXVMPSPHSETR_DT_RGB24		(0x3e << 16)
#define TXVMPSPHSETR_DT_YCBCR16		(0x2c << 16)

#define TXVMVPRMSET0R			0x1d0
#define TXVMVPRMSET0R_HSPOL_HIG		(0 << 17)
#define TXVMVPRMSET0R_HSPOL_LOW		(1 << 17)
#define TXVMVPRMSET0R_VSPOL_HIG		(0 << 16)
#define TXVMVPRMSET0R_VSPOL_LOW		(1 << 16)
#define TXVMVPRMSET0R_CSPC_RGB		(0 << 4)
#define TXVMVPRMSET0R_CSPC_YCbCr	(1 << 4)
#define TXVMVPRMSET0R_BPP_16		(0 << 0)
#define TXVMVPRMSET0R_BPP_18		(1 << 0)
#define TXVMVPRMSET0R_BPP_24		(2 << 0)

#define TXVMVPRMSET1R			0x1d4
#define TXVMVPRMSET1R_VACTIVE(x)	(((x) & 0x7fff) << 16)
#define TXVMVPRMSET1R_VSA(x)		(((x) & 0xfff) << 0)

#define TXVMVPRMSET2R			0x1d8
#define TXVMVPRMSET2R_VFP(x)		(((x) & 0x1fff) << 16)
#define TXVMVPRMSET2R_VBP(x)		(((x) & 0x1fff) << 0)

#define TXVMVPRMSET3R			0x1dc
#define TXVMVPRMSET3R_HACTIVE(x)	(((x) & 0x7fff) << 16)
#define TXVMVPRMSET3R_HSA(x)		(((x) & 0xfff) << 0)

#define TXVMVPRMSET4R			0x1e0
#define TXVMVPRMSET4R_HFP(x)		(((x) & 0x1fff) << 16)
#define TXVMVPRMSET4R_HBP(x)		(((x) & 0x1fff) << 0)

/*
 * PHY-Protocol Interface (PPI) Registers
 */
#define PPISETR				0x700
#define PPISETR_DLEN_MASK		(0xf << 0)
#define PPISETR_CLEN			(1 << 8)

#define PPICLCR				0x710
#define PPICLCR_TXREQHS			(1 << 8)
#define PPICLCR_TXULPSEXT		(1 << 1)
#define PPICLCR_TXULPSCLK		(1 << 0)

#define PPICLSR				0x720
#define PPICLSR_HSTOLP			(1 << 27)
#define PPICLSR_TOHS			(1 << 26)
#define PPICLSR_STPST			(1 << 0)

#define PPICLSCR			0x724
#define PPICLSCR_HSTOLP			(1 << 27)
#define PPICLSCR_TOHS			(1 << 26)

#define PPIDL0SR			0x740
#define PPIDL0SR_DIR			(1 << 10)
#define PPIDL0SR_STPST			(1 << 6)

#define PPIDLSR				0x760
#define PPIDLSR_STPST			(0xf << 0)

/*
 * Clocks registers
 */
#define LPCLKSET			0x1000
#define LPCLKSET_CKEN			(1 << 8)
#define LPCLKSET_LPCLKDIV(x)		(((x) & 0x3f) << 0)

#define CFGCLKSET			0x1004
#define CFGCLKSET_CKEN			(1 << 8)
#define CFGCLKSET_CFGCLKDIV(x)		(((x) & 0x3f) << 0)

#define DOTCLKDIV			0x1008
#define DOTCLKDIV_CKEN			(1 << 8)
#define DOTCLKDIV_DOTCLKDIV(x)		(((x) & 0x3f) << 0)

#define VCLKSET				0x100c
#define VCLKSET_CKEN			(1 << 16)
#define VCLKSET_COLOR_RGB		(0 << 8)
#define VCLKSET_COLOR_YCC		(1 << 8)
#define VCLKSET_DIV_V3U(x)		(((x) & 0x3) << 4)
#define VCLKSET_DIV_V4H(x)		(((x) & 0x7) << 4)
#define VCLKSET_BPP_16			(0 << 2)
#define VCLKSET_BPP_18			(1 << 2)
#define VCLKSET_BPP_18L			(2 << 2)
#define VCLKSET_BPP_24			(3 << 2)
#define VCLKSET_LANE(x)			(((x) & 0x3) << 0)

#define VCLKEN				0x1010
#define VCLKEN_CKEN			(1 << 0)

#define PHYSETUP			0x1014
#define PHYSETUP_HSFREQRANGE(x)		(((x) & 0x7f) << 16)
#define PHYSETUP_HSFREQRANGE_MASK	(0x7f << 16)
#define PHYSETUP_CFGCLKFREQRANGE(x)	(((x) & 0x3f) << 8)
#define PHYSETUP_SHUTDOWNZ		(1 << 1)
#define PHYSETUP_RSTZ			(1 << 0)

#define CLOCKSET1			0x101c
#define CLOCKSET1_LOCK_PHY		(1 << 17)
#define CLOCKSET1_CLKSEL		(1 << 8)
#define CLOCKSET1_CLKINSEL_EXTAL	(0 << 2)
#define CLOCKSET1_CLKINSEL_DIG		(1 << 2)
#define CLOCKSET1_CLKINSEL_DU		(1 << 3)
#define CLOCKSET1_SHADOW_CLEAR		(1 << 1)
#define CLOCKSET1_UPDATEPLL		(1 << 0)

#define CLOCKSET2			0x1020
#define CLOCKSET2_M(x)			(((x) & 0xfff) << 16)
#define CLOCKSET2_VCO_CNTRL(x)		(((x) & 0x3f) << 8)
#define CLOCKSET2_N(x)			(((x) & 0xf) << 0)

#define CLOCKSET3			0x1024
#define CLOCKSET3_PROP_CNTRL(x)		(((x) & 0x3f) << 24)
#define CLOCKSET3_INT_CNTRL(x)		(((x) & 0x3f) << 16)
#define CLOCKSET3_CPBIAS_CNTRL(x)	(((x) & 0x7f) << 8)
#define CLOCKSET3_GMP_CNTRL(x)		(((x) & 0x3) << 0)

#define PHTW				0x1034
#define PHTW_DWEN			(1 << 24)
#define PHTW_TESTDIN_DATA(x)		(((x) & 0xff) << 16)
#define PHTW_CWEN			(1 << 8)
#define PHTW_TESTDIN_CODE(x)		(((x) & 0xff) << 0)

#define PHTR				0x1038
#define PHTR_TEST			(1 << 16)

#define PHTC				0x103c
#define PHTC_TESTCLR			(1 << 0)

#endif /* __RCAR_MIPI_DSI_REGS_H__ */<|MERGE_RESOLUTION|>--- conflicted
+++ resolved
@@ -15,8 +15,6 @@
 #define TXSETR				0x100
 #define TXSETR_LANECNT_MASK		(0x3 << 0)
 
-<<<<<<< HEAD
-=======
 /*
  * DSI Command Transfer Registers
  */
@@ -138,7 +136,6 @@
 #define TOSCR_LRXHTO			(1 << 1)
 #define TOSCR_HRXTO			(1 << 0)
 
->>>>>>> b35fc656
 /*
  * Video Mode Register
  */
