--- conflicted
+++ resolved
@@ -121,8 +121,6 @@
 	xa_erase(drm_minor_get_xa(minor->type), minor->index);
 }
 
-<<<<<<< HEAD
-=======
 /*
  * DRM used to support 64 devices, for backwards compatibility we need to maintain the
  * minor allocation scheme where minors 0-63 are primary nodes, 64-127 are control nodes,
@@ -137,7 +135,6 @@
 })
 #define DRM_EXTENDED_MINOR_LIMIT XA_LIMIT(192, (1 << MINORBITS) - 1)
 
->>>>>>> 2d5404ca
 static int drm_minor_alloc(struct drm_device *dev, enum drm_minor_type type)
 {
 	struct drm_minor *minor;
@@ -596,10 +593,6 @@
 	mutex_destroy(&dev->clientlist_mutex);
 	mutex_destroy(&dev->filelist_mutex);
 	mutex_destroy(&dev->struct_mutex);
-<<<<<<< HEAD
-	drm_legacy_destroy_members(dev);
-=======
->>>>>>> 2d5404ca
 }
 
 static int drm_dev_init(struct drm_device *dev,
@@ -644,10 +637,7 @@
 	mutex_init(&dev->filelist_mutex);
 	mutex_init(&dev->clientlist_mutex);
 	mutex_init(&dev->master_mutex);
-<<<<<<< HEAD
-=======
 	raw_spin_lock_init(&dev->mode_config.panic_lock);
->>>>>>> 2d5404ca
 
 	ret = drmm_add_action_or_reset(dev, drm_dev_init_release, NULL);
 	if (ret)
@@ -953,10 +943,7 @@
 		if (ret)
 			goto err_unload;
 	}
-<<<<<<< HEAD
-=======
 	drm_panic_register(dev);
->>>>>>> 2d5404ca
 
 	DRM_INFO("Initialized %s %d.%d.%d for %s on minor %d\n",
 		 driver->name, driver->major, driver->minor,
