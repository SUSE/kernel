--- conflicted
+++ resolved
@@ -483,16 +483,7 @@
 	.mmap           = xen_drm_front_gem_mmap,
 };
 
-<<<<<<< HEAD
-static const struct vm_operations_struct xen_drm_drv_vm_ops = {
-	.open           = drm_gem_vm_open,
-	.close          = drm_gem_vm_close,
-};
-
-static struct drm_driver xen_drm_driver = {
-=======
 static const struct drm_driver xen_drm_driver = {
->>>>>>> 7d2a07b7
 	.driver_features           = DRIVER_GEM | DRIVER_MODESET | DRIVER_ATOMIC,
 	.release                   = xen_drm_drv_release,
 	.prime_handle_to_fd        = drm_gem_prime_handle_to_fd,
