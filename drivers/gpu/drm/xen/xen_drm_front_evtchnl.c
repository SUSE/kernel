--- conflicted
+++ resolved
@@ -147,12 +147,7 @@
 		xenbus_free_evtchn(front_info->xb_dev, evtchnl->port);
 
 	/* end access and free the page */
-<<<<<<< HEAD
-	if (evtchnl->gref != INVALID_GRANT_REF)
-		gnttab_end_foreign_access(evtchnl->gref, page);
-=======
 	xenbus_teardown_ring(&page, 1, &evtchnl->gref);
->>>>>>> eb3cdb58
 
 	memset(evtchnl, 0, sizeof(*evtchnl));
 }
@@ -171,10 +166,6 @@
 	evtchnl->index = index;
 	evtchnl->front_info = front_info;
 	evtchnl->state = EVTCHNL_STATE_DISCONNECTED;
-<<<<<<< HEAD
-	evtchnl->gref = INVALID_GRANT_REF;
-=======
->>>>>>> eb3cdb58
 
 	ret = xenbus_setup_ring(xb_dev, GFP_NOIO | __GFP_HIGH, &page,
 				1, &evtchnl->gref);
