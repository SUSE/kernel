--- conflicted
+++ resolved
@@ -430,22 +430,12 @@
 }
 
 static void mgag200_handle_damage(struct mga_device *mdev, const struct iosys_map *vmap,
-<<<<<<< HEAD
-				  struct drm_framebuffer *fb, const struct drm_rect *clip)
-{
-	void __iomem *dst = mdev->vram;
-	void *vaddr = vmap[0].vaddr; /* TODO: Use mapping abstraction properly */
-
-	dst += drm_fb_clip_offset(fb->pitches[0], fb->format, clip);
-	drm_fb_memcpy_toio(dst, fb->pitches[0], vaddr, fb, clip);
-=======
 				  struct drm_framebuffer *fb, struct drm_rect *clip)
 {
 	struct iosys_map dst = IOSYS_MAP_INIT_VADDR_IOMEM(mdev->vram);
 
 	iosys_map_incr(&dst, drm_fb_clip_offset(fb->pitches[0], fb->format, clip));
 	drm_fb_memcpy(&dst, fb->pitches, vmap, fb, clip);
->>>>>>> eb3cdb58
 }
 
 /*
@@ -457,15 +447,9 @@
 	DRM_FORMAT_RGB565,
 	DRM_FORMAT_RGB888,
 };
-<<<<<<< HEAD
 
 const size_t mgag200_primary_plane_formats_size = ARRAY_SIZE(mgag200_primary_plane_formats);
 
-=======
-
-const size_t mgag200_primary_plane_formats_size = ARRAY_SIZE(mgag200_primary_plane_formats);
-
->>>>>>> eb3cdb58
 const uint64_t mgag200_primary_plane_fmtmods[] = {
 	DRM_FORMAT_MOD_LINEAR,
 	DRM_FORMAT_MOD_INVALID
@@ -486,13 +470,8 @@
 		new_crtc_state = drm_atomic_get_new_crtc_state(new_state, new_crtc);
 
 	ret = drm_atomic_helper_check_plane_state(new_plane_state, new_crtc_state,
-<<<<<<< HEAD
-						  DRM_PLANE_HELPER_NO_SCALING,
-						  DRM_PLANE_HELPER_NO_SCALING,
-=======
 						  DRM_PLANE_NO_SCALING,
 						  DRM_PLANE_NO_SCALING,
->>>>>>> eb3cdb58
 						  false, true);
 	if (ret)
 		return ret;
@@ -522,13 +501,6 @@
 	struct drm_framebuffer *fb = plane_state->fb;
 	struct drm_atomic_helper_damage_iter iter;
 	struct drm_rect damage;
-<<<<<<< HEAD
-	u8 seq1;
-
-	if (!fb)
-		return;
-=======
->>>>>>> eb3cdb58
 
 	drm_atomic_helper_damage_iter_init(&iter, old_plane_state, plane_state);
 	drm_atomic_for_each_plane_damage(&iter, &damage) {
@@ -538,15 +510,6 @@
 	/* Always scanout image at VRAM offset 0 */
 	mgag200_set_startadd(mdev, (u32)0);
 	mgag200_set_offset(mdev, fb);
-<<<<<<< HEAD
-
-	if (!old_plane_state->crtc && plane_state->crtc) { // enabling
-		RREG_SEQ(0x01, seq1);
-		seq1 &= ~MGAREG_SEQ1_SCROFF;
-		WREG_SEQ(0x01, seq1);
-		msleep(20);
-	}
-=======
 }
 
 void mgag200_primary_plane_helper_atomic_enable(struct drm_plane *plane,
@@ -560,7 +523,6 @@
 	seq1 &= ~MGAREG_SEQ1_SCROFF;
 	WREG_SEQ(0x01, seq1);
 	msleep(20);
->>>>>>> eb3cdb58
 }
 
 void mgag200_primary_plane_helper_atomic_disable(struct drm_plane *plane,
@@ -619,21 +581,12 @@
 	struct drm_property_blob *new_gamma_lut = new_crtc_state->gamma_lut;
 	int ret;
 
-<<<<<<< HEAD
-	ret = drm_atomic_helper_check_crtc_state(new_crtc_state, false);
-	if (ret)
-		return ret;
-
-	if (!new_crtc_state->enable)
-		return 0;
-=======
 	if (!new_crtc_state->enable)
 		return 0;
 
 	ret = drm_atomic_helper_check_crtc_primary_plane(new_crtc_state);
 	if (ret)
 		return ret;
->>>>>>> eb3cdb58
 
 	if (new_crtc_state->mode_changed) {
 		if (funcs->pixpllc_atomic_check) {
@@ -685,17 +638,10 @@
 
 	mgag200_set_format_regs(mdev, format);
 	mgag200_set_mode_regs(mdev, adjusted_mode);
-<<<<<<< HEAD
 
 	if (funcs->pixpllc_atomic_update)
 		funcs->pixpllc_atomic_update(crtc, old_state);
 
-=======
-
-	if (funcs->pixpllc_atomic_update)
-		funcs->pixpllc_atomic_update(crtc, old_state);
-
->>>>>>> eb3cdb58
 	if (crtc_state->gamma_lut)
 		mgag200_crtc_set_gamma(mdev, format, crtc_state->gamma_lut->data);
 	else
@@ -885,10 +831,6 @@
 	dev->mode_config.max_width = MGAG200_MAX_FB_WIDTH;
 	dev->mode_config.max_height = MGAG200_MAX_FB_HEIGHT;
 	dev->mode_config.preferred_depth = 24;
-<<<<<<< HEAD
-	dev->mode_config.fb_base = mdev->vram_res->start;
-=======
->>>>>>> eb3cdb58
 	dev->mode_config.funcs = &mgag200_mode_config_funcs;
 	dev->mode_config.helper_private = &mgag200_mode_config_helper_funcs;
 
