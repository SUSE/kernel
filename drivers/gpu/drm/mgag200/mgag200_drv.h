/* SPDX-License-Identifier: GPL-2.0-only */
/*
 * Copyright 2010 Matt Turner.
 * Copyright 2012 Red Hat
 *
 * Authors: Matthew Garrett
 * 	    Matt Turner
 *	    Dave Airlie
 */
#ifndef __MGAG200_DRV_H__
#define __MGAG200_DRV_H__

#include <linux/i2c-algo-bit.h>
#include <linux/i2c.h>

#include <video/vga.h>

#include <drm/drm_connector.h>
#include <drm/drm_crtc.h>
#include <drm/drm_encoder.h>
#include <drm/drm_gem.h>
#include <drm/drm_gem_shmem_helper.h>
#include <drm/drm_plane.h>

#include "mgag200_reg.h"

#define DRIVER_AUTHOR		"Matthew Garrett"

#define DRIVER_NAME		"mgag200"
#define DRIVER_DESC		"MGA G200 SE"
#define DRIVER_DATE		"20110418"

#define DRIVER_MAJOR		1
#define DRIVER_MINOR		0
#define DRIVER_PATCHLEVEL	0

#define RREG8(reg) ioread8(((void __iomem *)mdev->rmmio) + (reg))
#define WREG8(reg, v) iowrite8(v, ((void __iomem *)mdev->rmmio) + (reg))
#define RREG32(reg) ioread32(((void __iomem *)mdev->rmmio) + (reg))
#define WREG32(reg, v) iowrite32(v, ((void __iomem *)mdev->rmmio) + (reg))

#define MGA_BIOS_OFFSET		0x7ffc

#define ATTR_INDEX 0x1fc0
#define ATTR_DATA 0x1fc1

#define WREG_MISC(v)						\
	WREG8(MGA_MISC_OUT, v)

#define RREG_MISC(v)						\
	((v) = RREG8(MGA_MISC_IN))

#define WREG_MISC_MASKED(v, mask)				\
	do {							\
		u8 misc_;					\
		u8 mask_ = (mask);				\
		RREG_MISC(misc_);				\
		misc_ &= ~mask_;				\
		misc_ |= ((v) & mask_);				\
		WREG_MISC(misc_);				\
	} while (0)

#define WREG_ATTR(reg, v)					\
	do {							\
		RREG8(0x1fda);					\
		WREG8(ATTR_INDEX, reg);				\
		WREG8(ATTR_DATA, v);				\
	} while (0)						\

#define RREG_SEQ(reg, v)					\
	do {							\
		WREG8(MGAREG_SEQ_INDEX, reg);			\
		v = RREG8(MGAREG_SEQ_DATA);			\
	} while (0)						\

#define WREG_SEQ(reg, v)					\
	do {							\
		WREG8(MGAREG_SEQ_INDEX, reg);			\
		WREG8(MGAREG_SEQ_DATA, v);			\
	} while (0)						\

#define RREG_CRT(reg, v)					\
	do {							\
		WREG8(MGAREG_CRTC_INDEX, reg);			\
		v = RREG8(MGAREG_CRTC_DATA);			\
	} while (0)						\

#define WREG_CRT(reg, v)					\
	do {							\
		WREG8(MGAREG_CRTC_INDEX, reg);			\
		WREG8(MGAREG_CRTC_DATA, v);			\
	} while (0)						\

#define RREG_ECRT(reg, v)					\
	do {							\
		WREG8(MGAREG_CRTCEXT_INDEX, reg);		\
		v = RREG8(MGAREG_CRTCEXT_DATA);			\
	} while (0)						\

#define WREG_ECRT(reg, v)					\
	do {							\
		WREG8(MGAREG_CRTCEXT_INDEX, reg);				\
		WREG8(MGAREG_CRTCEXT_DATA, v);				\
	} while (0)						\

#define GFX_INDEX 0x1fce
#define GFX_DATA 0x1fcf

#define WREG_GFX(reg, v)					\
	do {							\
		WREG8(GFX_INDEX, reg);				\
		WREG8(GFX_DATA, v);				\
	} while (0)						\

#define DAC_INDEX 0x3c00
#define DAC_DATA 0x3c0a

#define WREG_DAC(reg, v)					\
	do {							\
		WREG8(DAC_INDEX, reg);				\
		WREG8(DAC_DATA, v);				\
	} while (0)						\

#define MGA_MISC_OUT 0x1fc2
#define MGA_MISC_IN 0x1fcc

/*
 * TODO: This is a pretty large set of default values for all kinds of
 *       settings. It should be split and set in the various DRM helpers,
 *       such as the CRTC reset or atomic_enable helpers. The PLL values
 *       probably belong to each model's PLL code.
 */
#define MGAG200_DAC_DEFAULT(xvrefctrl, xpixclkctrl, xmiscctrl, xsyspllm, xsysplln, xsyspllp)	\
	/* 0x00: */        0,    0,    0,    0,    0,    0, 0x00,    0,				\
	/* 0x08: */        0,    0,    0,    0,    0,    0,    0,    0,				\
	/* 0x10: */        0,    0,    0,    0,    0,    0,    0,    0,				\
	/* 0x18: */     (xvrefctrl),								\
	/* 0x19: */        0,									\
	/* 0x1a: */     (xpixclkctrl),								\
	/* 0x1b: */     0xff, 0xbf, 0x20,							\
	/* 0x1e: */	(xmiscctrl),								\
	/* 0x1f: */	0x20,									\
	/* 0x20: */     0x00, 0x00, 0x00, 0x00, 0x00, 0x00, 0x00, 0x00,				\
	/* 0x28: */     0x00, 0x00, 0x00, 0x00,							\
	/* 0x2c: */     (xsyspllm),								\
	/* 0x2d: */     (xsysplln),								\
	/* 0x2e: */     (xsyspllp),								\
	/* 0x2f: */     0x40,									\
	/* 0x30: */     0x00, 0xb0, 0x00, 0xc2, 0x34, 0x14, 0x02, 0x83,				\
	/* 0x38: */     0x00, 0x93, 0x00, 0x77, 0x00, 0x00, 0x00, 0x3a,				\
	/* 0x40: */        0,    0,    0,    0,    0,    0,    0,    0,				\
	/* 0x48: */        0,    0,    0,    0,    0,    0,    0,    0				\

#define MGAG200_LUT_SIZE 256

#define MGAG200_MAX_FB_HEIGHT 4096
#define MGAG200_MAX_FB_WIDTH 4096

struct mga_device;

/*
 * Stores parameters for programming the PLLs
 *
 * Fref: reference frequency (A: 25.175 Mhz, B: 28.361, C: XX Mhz)
 * Fo: output frequency
 * Fvco = Fref * (N / M)
 * Fo = Fvco / P
 *
 * S = [0..3]
 */
struct mgag200_pll_values {
	unsigned int m;
	unsigned int n;
	unsigned int p;
	unsigned int s;
};

struct mgag200_crtc_state {
	struct drm_crtc_state base;

	/* Primary-plane format; required for modesetting and color mgmt. */
	const struct drm_format_info *format;

	struct mgag200_pll_values pixpllc;
};

static inline struct mgag200_crtc_state *to_mgag200_crtc_state(struct drm_crtc_state *base)
{
	return container_of(base, struct mgag200_crtc_state, base);
}

struct mga_i2c_chan {
	struct i2c_adapter adapter;
	struct drm_device *dev;
	struct i2c_algo_bit_data bit;
	int data, clock;
};

enum mga_type {
	G200_PCI,
	G200_AGP,
	G200_SE_A,
	G200_SE_B,
	G200_WB,
	G200_EV,
	G200_EH,
	G200_EH3,
	G200_ER,
	G200_EW3,
};

struct mgag200_device_info {
	u16 max_hdisplay;
	u16 max_vdisplay;

	/*
	 * Maximum memory bandwidth (MiB/sec). Setting this to zero disables
	 * the rsp test during mode validation.
	 */
	unsigned long max_mem_bandwidth;

	/* HW has external source (e.g., BMC) to synchronize with */
	bool has_vidrst:1;

	struct {
		unsigned data_bit:3;
		unsigned clock_bit:3;
	} i2c;

	/*
	 * HW does not handle 'startadd' register correctly. Always set
	 * it's value to 0.
	 */
	bool bug_no_startadd:1;
};

#define MGAG200_DEVICE_INFO_INIT(_max_hdisplay, _max_vdisplay, _max_mem_bandwidth, \
				 _has_vidrst, _i2c_data_bit, _i2c_clock_bit, \
				 _bug_no_startadd) \
	{ \
		.max_hdisplay = (_max_hdisplay), \
		.max_vdisplay = (_max_vdisplay), \
		.max_mem_bandwidth = (_max_mem_bandwidth), \
		.has_vidrst = (_has_vidrst), \
		.i2c = { \
			.data_bit = (_i2c_data_bit), \
			.clock_bit = (_i2c_clock_bit), \
		}, \
		.bug_no_startadd = (_bug_no_startadd), \
	}

struct mgag200_device_funcs {
	/*
	 * Disables an external reset source (i.e., BMC) before programming
	 * a new display mode.
	 */
	void (*disable_vidrst)(struct mga_device *mdev);

	/*
	 * Enables an external reset source (i.e., BMC) after programming
	 * a new display mode.
	 */
	void (*enable_vidrst)(struct mga_device *mdev);

	/*
	 * Validate that the given state can be programmed into PIXPLLC. On
	 * success, the calculated parameters should be stored in the CRTC's
	 * state in struct @mgag200_crtc_state.pixpllc.
	 */
	int (*pixpllc_atomic_check)(struct drm_crtc *crtc, struct drm_atomic_state *new_state);

	/*
	 * Program PIXPLLC from the CRTC state. The parameters should have been
	 * stored in struct @mgag200_crtc_state.pixpllc by the corresponding
	 * implementation of @pixpllc_atomic_check.
	 */
	void (*pixpllc_atomic_update)(struct drm_crtc *crtc, struct drm_atomic_state *old_state);
};

struct mga_device {
	struct drm_device base;

	const struct mgag200_device_info *info;
	const struct mgag200_device_funcs *funcs;

	struct resource			*rmmio_res;
	void __iomem			*rmmio;
	struct mutex			rmmio_lock; /* Protects access to rmmio */

	struct resource			*vram_res;
	void __iomem			*vram;
	resource_size_t			vram_available;

	struct drm_plane primary_plane;
	struct drm_crtc crtc;
	struct drm_encoder encoder;
	struct mga_i2c_chan i2c;
	struct drm_connector connector;
};

static inline struct mga_device *to_mga_device(struct drm_device *dev)
{
	return container_of(dev, struct mga_device, base);
}

struct mgag200_g200_device {
	struct mga_device base;

	/* PLL constants */
	long ref_clk;
	long pclk_min;
	long pclk_max;
};

static inline struct mgag200_g200_device *to_mgag200_g200_device(struct drm_device *dev)
{
	return container_of(to_mga_device(dev), struct mgag200_g200_device, base);
}

struct mgag200_g200se_device {
	struct mga_device base;

	/* SE model number stored in reg 0x1e24 */
	u32 unique_rev_id;
};

static inline struct mgag200_g200se_device *to_mgag200_g200se_device(struct drm_device *dev)
{
	return container_of(to_mga_device(dev), struct mgag200_g200se_device, base);
}

				/* mgag200_drv.c */
int mgag200_init_pci_options(struct pci_dev *pdev, u32 option, u32 option2);
resource_size_t mgag200_probe_vram(void __iomem *mem, resource_size_t size);
resource_size_t mgag200_device_probe_vram(struct mga_device *mdev);
int mgag200_device_preinit(struct mga_device *mdev);
int mgag200_device_init(struct mga_device *mdev,
			const struct mgag200_device_info *info,
			const struct mgag200_device_funcs *funcs);

				/* mgag200_<device type>.c */
struct mga_device *mgag200_g200_device_create(struct pci_dev *pdev, const struct drm_driver *drv);
struct mga_device *mgag200_g200se_device_create(struct pci_dev *pdev, const struct drm_driver *drv,
						enum mga_type type);
void mgag200_g200wb_init_registers(struct mga_device *mdev);
void mgag200_g200wb_pixpllc_atomic_update(struct drm_crtc *crtc, struct drm_atomic_state *old_state);
struct mga_device *mgag200_g200wb_device_create(struct pci_dev *pdev, const struct drm_driver *drv);
struct mga_device *mgag200_g200ev_device_create(struct pci_dev *pdev, const struct drm_driver *drv);
void mgag200_g200eh_init_registers(struct mga_device *mdev);
void mgag200_g200eh_pixpllc_atomic_update(struct drm_crtc *crtc, struct drm_atomic_state *old_state);
struct mga_device *mgag200_g200eh_device_create(struct pci_dev *pdev,
						const struct drm_driver *drv);
struct mga_device *mgag200_g200eh3_device_create(struct pci_dev *pdev,
						 const struct drm_driver *drv);
struct mga_device *mgag200_g200er_device_create(struct pci_dev *pdev,
						const struct drm_driver *drv);
struct mga_device *mgag200_g200ew3_device_create(struct pci_dev *pdev,
						 const struct drm_driver *drv);

/*
 * mgag200_mode.c
 */

struct drm_crtc;
struct drm_crtc_state;
struct drm_display_mode;
struct drm_plane;
struct drm_atomic_state;

extern const uint32_t mgag200_primary_plane_formats[];
extern const size_t   mgag200_primary_plane_formats_size;
extern const uint64_t mgag200_primary_plane_fmtmods[];

int mgag200_primary_plane_helper_atomic_check(struct drm_plane *plane,
					      struct drm_atomic_state *new_state);
void mgag200_primary_plane_helper_atomic_update(struct drm_plane *plane,
						struct drm_atomic_state *old_state);
<<<<<<< HEAD
=======
void mgag200_primary_plane_helper_atomic_enable(struct drm_plane *plane,
						struct drm_atomic_state *state);
>>>>>>> eb3cdb58
void mgag200_primary_plane_helper_atomic_disable(struct drm_plane *plane,
						 struct drm_atomic_state *old_state);
#define MGAG200_PRIMARY_PLANE_HELPER_FUNCS \
	DRM_GEM_SHADOW_PLANE_HELPER_FUNCS, \
	.atomic_check = mgag200_primary_plane_helper_atomic_check, \
	.atomic_update = mgag200_primary_plane_helper_atomic_update, \
<<<<<<< HEAD
=======
	.atomic_enable = mgag200_primary_plane_helper_atomic_enable, \
>>>>>>> eb3cdb58
	.atomic_disable = mgag200_primary_plane_helper_atomic_disable

#define MGAG200_PRIMARY_PLANE_FUNCS \
	.update_plane = drm_atomic_helper_update_plane, \
	.disable_plane = drm_atomic_helper_disable_plane, \
	.destroy = drm_plane_cleanup, \
	DRM_GEM_SHADOW_PLANE_FUNCS

enum drm_mode_status mgag200_crtc_helper_mode_valid(struct drm_crtc *crtc,
						    const struct drm_display_mode *mode);
int mgag200_crtc_helper_atomic_check(struct drm_crtc *crtc, struct drm_atomic_state *new_state);
void mgag200_crtc_helper_atomic_flush(struct drm_crtc *crtc, struct drm_atomic_state *old_state);
void mgag200_crtc_helper_atomic_enable(struct drm_crtc *crtc, struct drm_atomic_state *old_state);
void mgag200_crtc_helper_atomic_disable(struct drm_crtc *crtc, struct drm_atomic_state *old_state);

#define MGAG200_CRTC_HELPER_FUNCS \
	.mode_valid = mgag200_crtc_helper_mode_valid, \
	.atomic_check = mgag200_crtc_helper_atomic_check, \
	.atomic_flush = mgag200_crtc_helper_atomic_flush, \
	.atomic_enable = mgag200_crtc_helper_atomic_enable, \
	.atomic_disable = mgag200_crtc_helper_atomic_disable

void mgag200_crtc_reset(struct drm_crtc *crtc);
struct drm_crtc_state *mgag200_crtc_atomic_duplicate_state(struct drm_crtc *crtc);
void mgag200_crtc_atomic_destroy_state(struct drm_crtc *crtc, struct drm_crtc_state *crtc_state);

#define MGAG200_CRTC_FUNCS \
	.reset = mgag200_crtc_reset, \
	.destroy = drm_crtc_cleanup, \
	.set_config = drm_atomic_helper_set_config, \
	.page_flip = drm_atomic_helper_page_flip, \
	.atomic_duplicate_state = mgag200_crtc_atomic_duplicate_state, \
	.atomic_destroy_state = mgag200_crtc_atomic_destroy_state

#define MGAG200_DAC_ENCODER_FUNCS \
	.destroy = drm_encoder_cleanup

int mgag200_vga_connector_helper_get_modes(struct drm_connector *connector);

#define MGAG200_VGA_CONNECTOR_HELPER_FUNCS \
	.get_modes  = mgag200_vga_connector_helper_get_modes

#define MGAG200_VGA_CONNECTOR_FUNCS \
	.reset                  = drm_atomic_helper_connector_reset, \
	.fill_modes             = drm_helper_probe_single_connector_modes, \
	.destroy                = drm_connector_cleanup, \
	.atomic_duplicate_state = drm_atomic_helper_connector_duplicate_state, \
	.atomic_destroy_state   = drm_atomic_helper_connector_destroy_state

void mgag200_set_mode_regs(struct mga_device *mdev, const struct drm_display_mode *mode);
void mgag200_set_format_regs(struct mga_device *mdev, const struct drm_format_info *format);
void mgag200_enable_display(struct mga_device *mdev);
void mgag200_init_registers(struct mga_device *mdev);
int mgag200_mode_config_init(struct mga_device *mdev, resource_size_t vram_available);

				/* mgag200_bmc.c */
void mgag200_bmc_disable_vidrst(struct mga_device *mdev);
void mgag200_bmc_enable_vidrst(struct mga_device *mdev);

				/* mgag200_i2c.c */
int mgag200_i2c_init(struct mga_device *mdev, struct mga_i2c_chan *i2c);

#endif				/* __MGAG200_DRV_H__ */<|MERGE_RESOLUTION|>--- conflicted
+++ resolved
@@ -375,21 +375,15 @@
 					      struct drm_atomic_state *new_state);
 void mgag200_primary_plane_helper_atomic_update(struct drm_plane *plane,
 						struct drm_atomic_state *old_state);
-<<<<<<< HEAD
-=======
 void mgag200_primary_plane_helper_atomic_enable(struct drm_plane *plane,
 						struct drm_atomic_state *state);
->>>>>>> eb3cdb58
 void mgag200_primary_plane_helper_atomic_disable(struct drm_plane *plane,
 						 struct drm_atomic_state *old_state);
 #define MGAG200_PRIMARY_PLANE_HELPER_FUNCS \
 	DRM_GEM_SHADOW_PLANE_HELPER_FUNCS, \
 	.atomic_check = mgag200_primary_plane_helper_atomic_check, \
 	.atomic_update = mgag200_primary_plane_helper_atomic_update, \
-<<<<<<< HEAD
-=======
 	.atomic_enable = mgag200_primary_plane_helper_atomic_enable, \
->>>>>>> eb3cdb58
 	.atomic_disable = mgag200_primary_plane_helper_atomic_disable
 
 #define MGAG200_PRIMARY_PLANE_FUNCS \
