// SPDX-License-Identifier: GPL-2.0-only
/*
 * Copyright (C) 2017 NVIDIA CORPORATION.  All rights reserved.
 */

#include <linux/clk.h>
#include <linux/delay.h>
#include <linux/dma-mapping.h>
#include <linux/host1x.h>
#include <linux/module.h>
#include <linux/of.h>
#include <linux/of_device.h>
#include <linux/of_graph.h>
#include <linux/platform_device.h>
#include <linux/pm_runtime.h>
#include <linux/reset.h>

#include <drm/drm_atomic.h>
#include <drm/drm_atomic_helper.h>
#include <drm/drm_blend.h>
#include <drm/drm_fourcc.h>
#include <drm/drm_framebuffer.h>
#include <drm/drm_probe_helper.h>

#include "drm.h"
#include "dc.h"
#include "plane.h"

#define NFB 24

static const u32 tegra_shared_plane_formats[] = {
	DRM_FORMAT_ARGB1555,
	DRM_FORMAT_RGB565,
	DRM_FORMAT_RGBA5551,
	DRM_FORMAT_ARGB8888,
	DRM_FORMAT_ABGR8888,
	/* new on Tegra114 */
	DRM_FORMAT_ABGR4444,
	DRM_FORMAT_ABGR1555,
	DRM_FORMAT_BGRA5551,
	DRM_FORMAT_XRGB1555,
	DRM_FORMAT_RGBX5551,
	DRM_FORMAT_XBGR1555,
	DRM_FORMAT_BGRX5551,
	DRM_FORMAT_BGR565,
	DRM_FORMAT_XRGB8888,
	DRM_FORMAT_XBGR8888,
	/* planar formats */
	DRM_FORMAT_UYVY,
	DRM_FORMAT_YUYV,
	DRM_FORMAT_YUV420,
	DRM_FORMAT_YUV422,
};

static const u64 tegra_shared_plane_modifiers[] = {
	DRM_FORMAT_MOD_LINEAR,
	DRM_FORMAT_MOD_NVIDIA_16BX2_BLOCK(0),
	DRM_FORMAT_MOD_NVIDIA_16BX2_BLOCK(1),
	DRM_FORMAT_MOD_NVIDIA_16BX2_BLOCK(2),
	DRM_FORMAT_MOD_NVIDIA_16BX2_BLOCK(3),
	DRM_FORMAT_MOD_NVIDIA_16BX2_BLOCK(4),
	DRM_FORMAT_MOD_NVIDIA_16BX2_BLOCK(5),
	/*
	 * The GPU sector layout is only supported on Tegra194, but these will
	 * be filtered out later on by ->format_mod_supported() on SoCs where
	 * it isn't supported.
	 */
	DRM_FORMAT_MOD_NVIDIA_16BX2_BLOCK(0) | DRM_FORMAT_MOD_NVIDIA_SECTOR_LAYOUT,
	DRM_FORMAT_MOD_NVIDIA_16BX2_BLOCK(1) | DRM_FORMAT_MOD_NVIDIA_SECTOR_LAYOUT,
	DRM_FORMAT_MOD_NVIDIA_16BX2_BLOCK(2) | DRM_FORMAT_MOD_NVIDIA_SECTOR_LAYOUT,
	DRM_FORMAT_MOD_NVIDIA_16BX2_BLOCK(3) | DRM_FORMAT_MOD_NVIDIA_SECTOR_LAYOUT,
	DRM_FORMAT_MOD_NVIDIA_16BX2_BLOCK(4) | DRM_FORMAT_MOD_NVIDIA_SECTOR_LAYOUT,
	DRM_FORMAT_MOD_NVIDIA_16BX2_BLOCK(5) | DRM_FORMAT_MOD_NVIDIA_SECTOR_LAYOUT,
	/* sentinel */
	DRM_FORMAT_MOD_INVALID
};

static inline unsigned int tegra_plane_offset(struct tegra_plane *plane,
					      unsigned int offset)
{
	if (offset >= 0x500 && offset <= 0x581) {
		offset = 0x000 + (offset - 0x500);
		return plane->offset + offset;
	}

	if (offset >= 0x700 && offset <= 0x73c) {
		offset = 0x180 + (offset - 0x700);
		return plane->offset + offset;
	}

	if (offset >= 0x800 && offset <= 0x83e) {
		offset = 0x1c0 + (offset - 0x800);
		return plane->offset + offset;
	}

	dev_WARN(plane->dc->dev, "invalid offset: %x\n", offset);

	return plane->offset + offset;
}

static inline u32 tegra_plane_readl(struct tegra_plane *plane,
				    unsigned int offset)
{
	return tegra_dc_readl(plane->dc, tegra_plane_offset(plane, offset));
}

static inline void tegra_plane_writel(struct tegra_plane *plane, u32 value,
				      unsigned int offset)
{
	tegra_dc_writel(plane->dc, value, tegra_plane_offset(plane, offset));
}

static int tegra_windowgroup_enable(struct tegra_windowgroup *wgrp)
{
	int err = 0;

	mutex_lock(&wgrp->lock);

	if (wgrp->usecount == 0) {
		err = host1x_client_resume(wgrp->parent);
		if (err < 0) {
			dev_err(wgrp->parent->dev, "failed to resume: %d\n", err);
			goto unlock;
		}

		reset_control_deassert(wgrp->rst);
	}

	wgrp->usecount++;

unlock:
	mutex_unlock(&wgrp->lock);
	return err;
}

static void tegra_windowgroup_disable(struct tegra_windowgroup *wgrp)
{
	int err;

	mutex_lock(&wgrp->lock);

	if (wgrp->usecount == 1) {
		err = reset_control_assert(wgrp->rst);
		if (err < 0) {
			pr_err("failed to assert reset for window group %u\n",
			       wgrp->index);
		}

		host1x_client_suspend(wgrp->parent);
	}

	wgrp->usecount--;
	mutex_unlock(&wgrp->lock);
}

int tegra_display_hub_prepare(struct tegra_display_hub *hub)
{
	unsigned int i;

	/*
	 * XXX Enabling/disabling windowgroups needs to happen when the owner
	 * display controller is disabled. There's currently no good point at
	 * which this could be executed, so unconditionally enable all window
	 * groups for now.
	 */
	for (i = 0; i < hub->soc->num_wgrps; i++) {
		struct tegra_windowgroup *wgrp = &hub->wgrps[i];

		/* Skip orphaned window group whose parent DC is disabled */
		if (wgrp->parent)
			tegra_windowgroup_enable(wgrp);
	}

	return 0;
}

void tegra_display_hub_cleanup(struct tegra_display_hub *hub)
{
	unsigned int i;

	/*
	 * XXX Remove this once window groups can be more fine-grainedly
	 * enabled and disabled.
	 */
	for (i = 0; i < hub->soc->num_wgrps; i++) {
		struct tegra_windowgroup *wgrp = &hub->wgrps[i];

		/* Skip orphaned window group whose parent DC is disabled */
		if (wgrp->parent)
			tegra_windowgroup_disable(wgrp);
	}
}

static void tegra_shared_plane_update(struct tegra_plane *plane)
{
	struct tegra_dc *dc = plane->dc;
	unsigned long timeout;
	u32 mask, value;

	mask = COMMON_UPDATE | WIN_A_UPDATE << plane->base.index;
	tegra_dc_writel(dc, mask, DC_CMD_STATE_CONTROL);

	timeout = jiffies + msecs_to_jiffies(1000);

	while (time_before(jiffies, timeout)) {
		value = tegra_dc_readl(dc, DC_CMD_STATE_CONTROL);
		if ((value & mask) == 0)
			break;

		usleep_range(100, 400);
	}
}

static void tegra_shared_plane_activate(struct tegra_plane *plane)
{
	struct tegra_dc *dc = plane->dc;
	unsigned long timeout;
	u32 mask, value;

	mask = COMMON_ACTREQ | WIN_A_ACT_REQ << plane->base.index;
	tegra_dc_writel(dc, mask, DC_CMD_STATE_CONTROL);

	timeout = jiffies + msecs_to_jiffies(1000);

	while (time_before(jiffies, timeout)) {
		value = tegra_dc_readl(dc, DC_CMD_STATE_CONTROL);
		if ((value & mask) == 0)
			break;

		usleep_range(100, 400);
	}
}

static unsigned int
tegra_shared_plane_get_owner(struct tegra_plane *plane, struct tegra_dc *dc)
{
	unsigned int offset =
		tegra_plane_offset(plane, DC_WIN_CORE_WINDOWGROUP_SET_CONTROL);

	return tegra_dc_readl(dc, offset) & OWNER_MASK;
}

static bool tegra_dc_owns_shared_plane(struct tegra_dc *dc,
				       struct tegra_plane *plane)
{
	struct device *dev = dc->dev;

	if (tegra_shared_plane_get_owner(plane, dc) == dc->pipe) {
		if (plane->dc == dc)
			return true;

		dev_WARN(dev, "head %u owns window %u but is not attached\n",
			 dc->pipe, plane->index);
	}

	return false;
}

static int tegra_shared_plane_set_owner(struct tegra_plane *plane,
					struct tegra_dc *new)
{
	unsigned int offset =
		tegra_plane_offset(plane, DC_WIN_CORE_WINDOWGROUP_SET_CONTROL);
	struct tegra_dc *old = plane->dc, *dc = new ? new : old;
	struct device *dev = new ? new->dev : old->dev;
	unsigned int owner, index = plane->index;
	u32 value;

	value = tegra_dc_readl(dc, offset);
	owner = value & OWNER_MASK;

	if (new && (owner != OWNER_MASK && owner != new->pipe)) {
		dev_WARN(dev, "window %u owned by head %u\n", index, owner);
		return -EBUSY;
	}

	/*
	 * This seems to happen whenever the head has been disabled with one
	 * or more windows being active. This is harmless because we'll just
	 * reassign the window to the new head anyway.
	 */
	if (old && owner == OWNER_MASK)
		dev_dbg(dev, "window %u not owned by head %u but %u\n", index,
			old->pipe, owner);

	value &= ~OWNER_MASK;

	if (new)
		value |= OWNER(new->pipe);
	else
		value |= OWNER_MASK;

	tegra_dc_writel(dc, value, offset);

	plane->dc = new;

	return 0;
}

static void tegra_shared_plane_setup_scaler(struct tegra_plane *plane)
{
	static const unsigned int coeffs[192] = {
		0x00000000, 0x3c70e400, 0x3bb037e4, 0x0c51cc9c,
		0x00100001, 0x3bf0dbfa, 0x3d00f406, 0x3fe003ff,
		0x00300002, 0x3b80cbf5, 0x3da1040d, 0x3fb003fe,
		0x00400002, 0x3b20bff1, 0x3e511015, 0x3f9003fc,
		0x00500002, 0x3ad0b3ed, 0x3f21201d, 0x3f5003fb,
		0x00500003, 0x3aa0a3e9, 0x3ff13026, 0x3f2007f9,
		0x00500403, 0x3a7097e6, 0x00e1402f, 0x3ee007f7,
		0x00500403, 0x3a608be4, 0x01d14c38, 0x3ea00bf6,
		0x00500403, 0x3a507fe2, 0x02e15c42, 0x3e500ff4,
		0x00500402, 0x3a6073e1, 0x03f16c4d, 0x3e000ff2,
		0x00400402, 0x3a706be0, 0x05117858, 0x3db013f0,
		0x00300402, 0x3a905fe0, 0x06318863, 0x3d6017ee,
		0x00300402, 0x3ab057e0, 0x0771986e, 0x3d001beb,
		0x00200001, 0x3af04fe1, 0x08a1a47a, 0x3cb023e9,
		0x00100001, 0x3b2047e2, 0x09e1b485, 0x3c6027e7,
		0x00100000, 0x3b703fe2, 0x0b11c091, 0x3c002fe6,
		0x3f203800, 0x0391103f, 0x3ff0a014, 0x0811606c,
		0x3f2037ff, 0x0351083c, 0x03e11842, 0x3f203c00,
		0x3f302fff, 0x03010439, 0x04311c45, 0x3f104401,
		0x3f302fff, 0x02c0fc35, 0x04812448, 0x3f104802,
		0x3f4027ff, 0x0270f832, 0x04c1284b, 0x3f205003,
		0x3f4023ff, 0x0230f030, 0x0511304e, 0x3f205403,
		0x3f601fff, 0x01f0e82d, 0x05613451, 0x3f205c04,
		0x3f701bfe, 0x01b0e02a, 0x05a13c54, 0x3f306006,
		0x3f7017fe, 0x0170d827, 0x05f14057, 0x3f406807,
		0x3f8017ff, 0x0140d424, 0x0641445a, 0x3f406c08,
		0x3fa013ff, 0x0100cc22, 0x0681485d, 0x3f507409,
		0x3fa00fff, 0x00d0c41f, 0x06d14c60, 0x3f607c0b,
		0x3fc00fff, 0x0090bc1c, 0x07115063, 0x3f80840c,
		0x3fd00bff, 0x0070b41a, 0x07515465, 0x3f908c0e,
		0x3fe007ff, 0x0040b018, 0x07915868, 0x3fb0900f,
		0x3ff00400, 0x0010a816, 0x07d15c6a, 0x3fd09811,
		0x00a04c0e, 0x0460f442, 0x0240a827, 0x05c15859,
		0x0090440d, 0x0440f040, 0x0480fc43, 0x00b05010,
		0x0080400c, 0x0410ec3e, 0x04910044, 0x00d05411,
		0x0070380b, 0x03f0e83d, 0x04b10846, 0x00e05812,
		0x0060340a, 0x03d0e43b, 0x04d10c48, 0x00f06013,
		0x00503009, 0x03b0e039, 0x04e11449, 0x01106415,
		0x00402c08, 0x0390d838, 0x05011c4b, 0x01206c16,
		0x00302807, 0x0370d436, 0x0511204c, 0x01407018,
		0x00302406, 0x0340d034, 0x0531244e, 0x01507419,
		0x00202005, 0x0320cc32, 0x05412c50, 0x01707c1b,
		0x00101c04, 0x0300c431, 0x05613451, 0x0180801d,
		0x00101803, 0x02e0c02f, 0x05713853, 0x01a0881e,
		0x00101002, 0x02b0bc2d, 0x05814054, 0x01c08c20,
		0x00000c02, 0x02a0b82c, 0x05914455, 0x01e09421,
		0x00000801, 0x0280b02a, 0x05a14c57, 0x02009c23,
		0x00000400, 0x0260ac28, 0x05b15458, 0x0220a025,
	};
	unsigned int ratio, row, column;

	for (ratio = 0; ratio <= 2; ratio++) {
		for (row = 0; row <= 15; row++) {
			for (column = 0; column <= 3; column++) {
				unsigned int index = (ratio << 6) + (row << 2) + column;
				u32 value;

				value = COEFF_INDEX(index) | COEFF_DATA(coeffs[index]);
				tegra_plane_writel(plane, value,
						   DC_WIN_WINDOWGROUP_SET_INPUT_SCALER_COEFF);
			}
		}
	}
}

static void tegra_dc_assign_shared_plane(struct tegra_dc *dc,
					 struct tegra_plane *plane)
{
	u32 value;
	int err;

	if (!tegra_dc_owns_shared_plane(dc, plane)) {
		err = tegra_shared_plane_set_owner(plane, dc);
		if (err < 0)
			return;
	}

	value = tegra_plane_readl(plane, DC_WIN_CORE_IHUB_LINEBUF_CONFIG);
	value |= MODE_FOUR_LINES;
	tegra_plane_writel(plane, value, DC_WIN_CORE_IHUB_LINEBUF_CONFIG);

	value = tegra_plane_readl(plane, DC_WIN_CORE_IHUB_WGRP_FETCH_METER);
	value = SLOTS(1);
	tegra_plane_writel(plane, value, DC_WIN_CORE_IHUB_WGRP_FETCH_METER);

	/* disable watermark */
	value = tegra_plane_readl(plane, DC_WIN_CORE_IHUB_WGRP_LATENCY_CTLA);
	value &= ~LATENCY_CTL_MODE_ENABLE;
	tegra_plane_writel(plane, value, DC_WIN_CORE_IHUB_WGRP_LATENCY_CTLA);

	value = tegra_plane_readl(plane, DC_WIN_CORE_IHUB_WGRP_LATENCY_CTLB);
	value |= WATERMARK_MASK;
	tegra_plane_writel(plane, value, DC_WIN_CORE_IHUB_WGRP_LATENCY_CTLB);

	/* pipe meter */
	value = tegra_plane_readl(plane, DC_WIN_CORE_PRECOMP_WGRP_PIPE_METER);
	value = PIPE_METER_INT(0) | PIPE_METER_FRAC(0);
	tegra_plane_writel(plane, value, DC_WIN_CORE_PRECOMP_WGRP_PIPE_METER);

	/* mempool entries */
	value = tegra_plane_readl(plane, DC_WIN_CORE_IHUB_WGRP_POOL_CONFIG);
	value = MEMPOOL_ENTRIES(0x331);
	tegra_plane_writel(plane, value, DC_WIN_CORE_IHUB_WGRP_POOL_CONFIG);

	value = tegra_plane_readl(plane, DC_WIN_CORE_IHUB_THREAD_GROUP);
	value &= ~THREAD_NUM_MASK;
	value |= THREAD_NUM(plane->base.index);
	value |= THREAD_GROUP_ENABLE;
	tegra_plane_writel(plane, value, DC_WIN_CORE_IHUB_THREAD_GROUP);

	tegra_shared_plane_setup_scaler(plane);

	tegra_shared_plane_update(plane);
	tegra_shared_plane_activate(plane);
}

static void tegra_dc_remove_shared_plane(struct tegra_dc *dc,
					 struct tegra_plane *plane)
{
	tegra_shared_plane_set_owner(plane, NULL);
}

static int tegra_shared_plane_atomic_check(struct drm_plane *plane,
					   struct drm_atomic_state *state)
{
	struct drm_plane_state *new_plane_state = drm_atomic_get_new_plane_state(state,
										 plane);
	struct tegra_plane_state *plane_state = to_tegra_plane_state(new_plane_state);
	struct tegra_shared_plane *tegra = to_tegra_shared_plane(plane);
	struct tegra_bo_tiling *tiling = &plane_state->tiling;
	struct tegra_dc *dc = to_tegra_dc(new_plane_state->crtc);
	int err;

	/* no need for further checks if the plane is being disabled */
	if (!new_plane_state->crtc || !new_plane_state->fb)
		return 0;

	err = tegra_plane_format(new_plane_state->fb->format->format,
				 &plane_state->format,
				 &plane_state->swap);
	if (err < 0)
		return err;

	err = tegra_fb_get_tiling(new_plane_state->fb, tiling);
	if (err < 0)
		return err;

	if (tiling->mode == TEGRA_BO_TILING_MODE_BLOCK &&
	    !dc->soc->supports_block_linear) {
		DRM_ERROR("hardware doesn't support block linear mode\n");
		return -EINVAL;
	}

	if (tiling->sector_layout == TEGRA_BO_SECTOR_LAYOUT_GPU &&
	    !dc->soc->supports_sector_layout) {
		DRM_ERROR("hardware doesn't support GPU sector layout\n");
		return -EINVAL;
	}

	/*
	 * Tegra doesn't support different strides for U and V planes so we
	 * error out if the user tries to display a framebuffer with such a
	 * configuration.
	 */
	if (new_plane_state->fb->format->num_planes > 2) {
		if (new_plane_state->fb->pitches[2] != new_plane_state->fb->pitches[1]) {
			DRM_ERROR("unsupported UV-plane configuration\n");
			return -EINVAL;
		}
	}

	/* XXX scaling is not yet supported, add a check here */

	err = tegra_plane_state_add(&tegra->base, new_plane_state);
	if (err < 0)
		return err;

	return 0;
}

static void tegra_shared_plane_atomic_disable(struct drm_plane *plane,
					      struct drm_atomic_state *state)
{
	struct drm_plane_state *old_state = drm_atomic_get_old_plane_state(state,
									   plane);
	struct tegra_plane *p = to_tegra_plane(plane);
	struct tegra_dc *dc;
	u32 value;
	int err;

	/* rien ne va plus */
	if (!old_state || !old_state->crtc)
		return;

	dc = to_tegra_dc(old_state->crtc);

	err = host1x_client_resume(&dc->client);
	if (err < 0) {
		dev_err(dc->dev, "failed to resume: %d\n", err);
		return;
	}

	/*
	 * XXX Legacy helpers seem to sometimes call ->atomic_disable() even
	 * on planes that are already disabled. Make sure we fallback to the
	 * head for this particular state instead of crashing.
	 */
	if (WARN_ON(p->dc == NULL))
		p->dc = dc;

	value = tegra_plane_readl(p, DC_WIN_WIN_OPTIONS);
	value &= ~WIN_ENABLE;
	tegra_plane_writel(p, value, DC_WIN_WIN_OPTIONS);

	tegra_dc_remove_shared_plane(dc, p);

	host1x_client_suspend(&dc->client);
}

static inline u32 compute_phase_incr(fixed20_12 in, unsigned int out)
{
	u64 tmp, tmp1, tmp2;

	tmp = (u64)dfixed_trunc(in);
	tmp2 = (u64)out;
	tmp1 = (tmp << NFB) + (tmp2 >> 1);
	do_div(tmp1, tmp2);

	return lower_32_bits(tmp1);
}

static void tegra_shared_plane_atomic_update(struct drm_plane *plane,
					     struct drm_atomic_state *state)
{
	struct drm_plane_state *new_state = drm_atomic_get_new_plane_state(state,
									   plane);
	struct tegra_plane_state *tegra_plane_state = to_tegra_plane_state(new_state);
	struct tegra_dc *dc = to_tegra_dc(new_state->crtc);
	unsigned int zpos = new_state->normalized_zpos;
	struct drm_framebuffer *fb = new_state->fb;
	struct tegra_plane *p = to_tegra_plane(plane);
	u32 value, min_width, bypass = 0;
	dma_addr_t base, addr_flag = 0;
	unsigned int bpc, planes;
	bool yuv;
	int err;

	/* rien ne va plus */
	if (!new_state->crtc || !new_state->fb)
		return;

	if (!new_state->visible) {
		tegra_shared_plane_atomic_disable(plane, state);
		return;
	}

	err = host1x_client_resume(&dc->client);
	if (err < 0) {
		dev_err(dc->dev, "failed to resume: %d\n", err);
		return;
	}

	yuv = tegra_plane_format_is_yuv(tegra_plane_state->format, &planes, &bpc);

	tegra_dc_assign_shared_plane(dc, p);

	tegra_plane_writel(p, VCOUNTER, DC_WIN_CORE_ACT_CONTROL);

	/* blending */
	value = BLEND_FACTOR_DST_ALPHA_ZERO | BLEND_FACTOR_SRC_ALPHA_K2 |
		BLEND_FACTOR_DST_COLOR_NEG_K1_TIMES_SRC |
		BLEND_FACTOR_SRC_COLOR_K1_TIMES_SRC;
	tegra_plane_writel(p, value, DC_WIN_BLEND_MATCH_SELECT);

	value = BLEND_FACTOR_DST_ALPHA_ZERO | BLEND_FACTOR_SRC_ALPHA_K2 |
		BLEND_FACTOR_DST_COLOR_NEG_K1_TIMES_SRC |
		BLEND_FACTOR_SRC_COLOR_K1_TIMES_SRC;
	tegra_plane_writel(p, value, DC_WIN_BLEND_NOMATCH_SELECT);

	value = K2(255) | K1(255) | WINDOW_LAYER_DEPTH(255 - zpos);
	tegra_plane_writel(p, value, DC_WIN_BLEND_LAYER_CONTROL);

	/* scaling */
	min_width = min(new_state->src_w >> 16, new_state->crtc_w);

	value = tegra_plane_readl(p, DC_WINC_PRECOMP_WGRP_PIPE_CAPC);

	if (min_width < MAX_PIXELS_5TAP444(value)) {
		value = HORIZONTAL_TAPS_5 | VERTICAL_TAPS_5;
	} else {
		value = tegra_plane_readl(p, DC_WINC_PRECOMP_WGRP_PIPE_CAPE);

		if (min_width < MAX_PIXELS_2TAP444(value))
			value = HORIZONTAL_TAPS_2 | VERTICAL_TAPS_2;
		else
			dev_err(dc->dev, "invalid minimum width: %u\n", min_width);
	}

	value = HORIZONTAL_TAPS_5 | VERTICAL_TAPS_5;
	tegra_plane_writel(p, value, DC_WIN_WINDOWGROUP_SET_CONTROL_INPUT_SCALER);

	if (new_state->src_w != new_state->crtc_w << 16) {
		fixed20_12 width = dfixed_init(new_state->src_w >> 16);
		u32 incr = compute_phase_incr(width, new_state->crtc_w) & ~0x1;
		u32 init = (1 << (NFB - 1)) + (incr >> 1);

		tegra_plane_writel(p, incr, DC_WIN_SET_INPUT_SCALER_HPHASE_INCR);
		tegra_plane_writel(p, init, DC_WIN_SET_INPUT_SCALER_H_START_PHASE);
	} else {
		bypass |= INPUT_SCALER_HBYPASS;
	}

	if (new_state->src_h != new_state->crtc_h << 16) {
		fixed20_12 height = dfixed_init(new_state->src_h >> 16);
		u32 incr = compute_phase_incr(height, new_state->crtc_h) & ~0x1;
		u32 init = (1 << (NFB - 1)) + (incr >> 1);

		tegra_plane_writel(p, incr, DC_WIN_SET_INPUT_SCALER_VPHASE_INCR);
		tegra_plane_writel(p, init, DC_WIN_SET_INPUT_SCALER_V_START_PHASE);
	} else {
		bypass |= INPUT_SCALER_VBYPASS;
	}

	tegra_plane_writel(p, bypass, DC_WIN_WINDOWGROUP_SET_INPUT_SCALER_USAGE);

	/* disable compression */
	tegra_plane_writel(p, 0, DC_WINBUF_CDE_CONTROL);

#ifdef CONFIG_ARCH_DMA_ADDR_T_64BIT
	/*
	 * Physical address bit 39 in Tegra194 is used as a switch for special
	 * logic that swizzles the memory using either the legacy Tegra or the
	 * dGPU sector layout.
	 */
	if (tegra_plane_state->tiling.sector_layout == TEGRA_BO_SECTOR_LAYOUT_GPU)
		addr_flag = BIT_ULL(39);
#endif

	base = tegra_plane_state->iova[0] + fb->offsets[0];
	base |= addr_flag;

	tegra_plane_writel(p, tegra_plane_state->format, DC_WIN_COLOR_DEPTH);
	tegra_plane_writel(p, 0, DC_WIN_PRECOMP_WGRP_PARAMS);

	value = V_POSITION(new_state->crtc_y) |
		H_POSITION(new_state->crtc_x);
	tegra_plane_writel(p, value, DC_WIN_POSITION);

	value = V_SIZE(new_state->crtc_h) | H_SIZE(new_state->crtc_w);
	tegra_plane_writel(p, value, DC_WIN_SIZE);

	value = WIN_ENABLE | COLOR_EXPAND;
	tegra_plane_writel(p, value, DC_WIN_WIN_OPTIONS);

	value = V_SIZE(new_state->src_h >> 16) | H_SIZE(new_state->src_w >> 16);
	tegra_plane_writel(p, value, DC_WIN_CROPPED_SIZE);

	tegra_plane_writel(p, upper_32_bits(base), DC_WINBUF_START_ADDR_HI);
	tegra_plane_writel(p, lower_32_bits(base), DC_WINBUF_START_ADDR);

	value = PITCH(fb->pitches[0]);
	tegra_plane_writel(p, value, DC_WIN_PLANAR_STORAGE);

	if (yuv && planes > 1) {
		base = tegra_plane_state->iova[1] + fb->offsets[1];
		base |= addr_flag;

		tegra_plane_writel(p, upper_32_bits(base), DC_WINBUF_START_ADDR_HI_U);
		tegra_plane_writel(p, lower_32_bits(base), DC_WINBUF_START_ADDR_U);

		if (planes > 2) {
			base = tegra_plane_state->iova[2] + fb->offsets[2];
			base |= addr_flag;

			tegra_plane_writel(p, upper_32_bits(base), DC_WINBUF_START_ADDR_HI_V);
			tegra_plane_writel(p, lower_32_bits(base), DC_WINBUF_START_ADDR_V);
		}
<<<<<<< HEAD

		value = PITCH_U(fb->pitches[1]);

=======

		value = PITCH_U(fb->pitches[1]);

>>>>>>> eb3cdb58
		if (planes > 2)
			value |= PITCH_V(fb->pitches[2]);

		tegra_plane_writel(p, value, DC_WIN_PLANAR_STORAGE_UV);
	} else {
		tegra_plane_writel(p, 0, DC_WINBUF_START_ADDR_U);
		tegra_plane_writel(p, 0, DC_WINBUF_START_ADDR_HI_U);
		tegra_plane_writel(p, 0, DC_WINBUF_START_ADDR_V);
		tegra_plane_writel(p, 0, DC_WINBUF_START_ADDR_HI_V);
		tegra_plane_writel(p, 0, DC_WIN_PLANAR_STORAGE_UV);
	}

	value = CLAMP_BEFORE_BLEND | INPUT_RANGE_FULL;

	if (yuv) {
		if (bpc < 12)
			value |= DEGAMMA_YUV8_10;
		else
			value |= DEGAMMA_YUV12;

		/* XXX parameterize */
		value |= COLOR_SPACE_YUV_2020;
	} else {
		if (!tegra_plane_format_is_indexed(tegra_plane_state->format))
			value |= DEGAMMA_SRGB;
	}

	tegra_plane_writel(p, value, DC_WIN_SET_PARAMS);

	value = OFFSET_X(new_state->src_y >> 16) |
		OFFSET_Y(new_state->src_x >> 16);
	tegra_plane_writel(p, value, DC_WINBUF_CROPPED_POINT);

	if (dc->soc->supports_block_linear) {
		unsigned long height = tegra_plane_state->tiling.value;

		/* XXX */
		switch (tegra_plane_state->tiling.mode) {
		case TEGRA_BO_TILING_MODE_PITCH:
			value = DC_WINBUF_SURFACE_KIND_BLOCK_HEIGHT(0) |
				DC_WINBUF_SURFACE_KIND_PITCH;
			break;

		/* XXX not supported on Tegra186 and later */
		case TEGRA_BO_TILING_MODE_TILED:
			value = DC_WINBUF_SURFACE_KIND_TILED;
			break;

		case TEGRA_BO_TILING_MODE_BLOCK:
			value = DC_WINBUF_SURFACE_KIND_BLOCK_HEIGHT(height) |
				DC_WINBUF_SURFACE_KIND_BLOCK;
			break;
		}

		tegra_plane_writel(p, value, DC_WINBUF_SURFACE_KIND);
	}

	/* disable gamut CSC */
	value = tegra_plane_readl(p, DC_WIN_WINDOW_SET_CONTROL);
	value &= ~CONTROL_CSC_ENABLE;
	tegra_plane_writel(p, value, DC_WIN_WINDOW_SET_CONTROL);

	host1x_client_suspend(&dc->client);
}

static const struct drm_plane_helper_funcs tegra_shared_plane_helper_funcs = {
	.prepare_fb = tegra_plane_prepare_fb,
	.cleanup_fb = tegra_plane_cleanup_fb,
	.atomic_check = tegra_shared_plane_atomic_check,
	.atomic_update = tegra_shared_plane_atomic_update,
	.atomic_disable = tegra_shared_plane_atomic_disable,
};

struct drm_plane *tegra_shared_plane_create(struct drm_device *drm,
					    struct tegra_dc *dc,
					    unsigned int wgrp,
					    unsigned int index)
{
	enum drm_plane_type type = DRM_PLANE_TYPE_OVERLAY;
	struct tegra_drm *tegra = drm->dev_private;
	struct tegra_display_hub *hub = tegra->hub;
	struct tegra_shared_plane *plane;
	unsigned int possible_crtcs;
	unsigned int num_formats;
	const u64 *modifiers;
	struct drm_plane *p;
	const u32 *formats;
	int err;

	plane = kzalloc(sizeof(*plane), GFP_KERNEL);
	if (!plane)
		return ERR_PTR(-ENOMEM);

	plane->base.offset = 0x0a00 + 0x0300 * index;
	plane->base.index = index;

	plane->wgrp = &hub->wgrps[wgrp];
	plane->wgrp->parent = &dc->client;

	p = &plane->base.base;

	/* planes can be assigned to arbitrary CRTCs */
	possible_crtcs = BIT(tegra->num_crtcs) - 1;

	num_formats = ARRAY_SIZE(tegra_shared_plane_formats);
	formats = tegra_shared_plane_formats;
	modifiers = tegra_shared_plane_modifiers;

	err = drm_universal_plane_init(drm, p, possible_crtcs,
				       &tegra_plane_funcs, formats,
				       num_formats, modifiers, type, NULL);
	if (err < 0) {
		kfree(plane);
		return ERR_PTR(err);
	}

	drm_plane_helper_add(p, &tegra_shared_plane_helper_funcs);
	drm_plane_create_zpos_property(p, 0, 0, 255);

	return p;
}

static struct drm_private_state *
tegra_display_hub_duplicate_state(struct drm_private_obj *obj)
{
	struct tegra_display_hub_state *state;

	state = kmemdup(obj->state, sizeof(*state), GFP_KERNEL);
	if (!state)
		return NULL;

	__drm_atomic_helper_private_obj_duplicate_state(obj, &state->base);

	return &state->base;
}

static void tegra_display_hub_destroy_state(struct drm_private_obj *obj,
					    struct drm_private_state *state)
{
	struct tegra_display_hub_state *hub_state =
		to_tegra_display_hub_state(state);

	kfree(hub_state);
}

static const struct drm_private_state_funcs tegra_display_hub_state_funcs = {
	.atomic_duplicate_state = tegra_display_hub_duplicate_state,
	.atomic_destroy_state = tegra_display_hub_destroy_state,
};

static struct tegra_display_hub_state *
tegra_display_hub_get_state(struct tegra_display_hub *hub,
			    struct drm_atomic_state *state)
{
	struct drm_private_state *priv;

	priv = drm_atomic_get_private_obj_state(state, &hub->base);
	if (IS_ERR(priv))
		return ERR_CAST(priv);

	return to_tegra_display_hub_state(priv);
}

int tegra_display_hub_atomic_check(struct drm_device *drm,
				   struct drm_atomic_state *state)
{
	struct tegra_drm *tegra = drm->dev_private;
	struct tegra_display_hub_state *hub_state;
	struct drm_crtc_state *old, *new;
	struct drm_crtc *crtc;
	unsigned int i;

	if (!tegra->hub)
		return 0;

	hub_state = tegra_display_hub_get_state(tegra->hub, state);
	if (IS_ERR(hub_state))
		return PTR_ERR(hub_state);

	/*
	 * The display hub display clock needs to be fed by the display clock
	 * with the highest frequency to ensure proper functioning of all the
	 * displays.
	 *
	 * Note that this isn't used before Tegra186, but it doesn't hurt and
	 * conditionalizing it would make the code less clean.
	 */
	for_each_oldnew_crtc_in_state(state, crtc, old, new, i) {
		struct tegra_dc_state *dc = to_dc_state(new);

		if (new->active) {
			if (!hub_state->clk || dc->pclk > hub_state->rate) {
				hub_state->dc = to_tegra_dc(dc->base.crtc);
				hub_state->clk = hub_state->dc->clk;
				hub_state->rate = dc->pclk;
			}
		}
	}

	return 0;
}

static void tegra_display_hub_update(struct tegra_dc *dc)
{
	u32 value;
	int err;

	err = host1x_client_resume(&dc->client);
	if (err < 0) {
		dev_err(dc->dev, "failed to resume: %d\n", err);
		return;
	}

	value = tegra_dc_readl(dc, DC_CMD_IHUB_COMMON_MISC_CTL);
	value &= ~LATENCY_EVENT;
	tegra_dc_writel(dc, value, DC_CMD_IHUB_COMMON_MISC_CTL);

	value = tegra_dc_readl(dc, DC_DISP_IHUB_COMMON_DISPLAY_FETCH_METER);
	value = CURS_SLOTS(1) | WGRP_SLOTS(1);
	tegra_dc_writel(dc, value, DC_DISP_IHUB_COMMON_DISPLAY_FETCH_METER);

	tegra_dc_writel(dc, COMMON_UPDATE, DC_CMD_STATE_CONTROL);
	tegra_dc_readl(dc, DC_CMD_STATE_CONTROL);
	tegra_dc_writel(dc, COMMON_ACTREQ, DC_CMD_STATE_CONTROL);
	tegra_dc_readl(dc, DC_CMD_STATE_CONTROL);

	host1x_client_suspend(&dc->client);
}

void tegra_display_hub_atomic_commit(struct drm_device *drm,
				     struct drm_atomic_state *state)
{
	struct tegra_drm *tegra = drm->dev_private;
	struct tegra_display_hub *hub = tegra->hub;
	struct tegra_display_hub_state *hub_state;
	struct device *dev = hub->client.dev;
	int err;

	hub_state = to_tegra_display_hub_state(hub->base.state);

	if (hub_state->clk) {
		err = clk_set_rate(hub_state->clk, hub_state->rate);
		if (err < 0)
			dev_err(dev, "failed to set rate of %pC to %lu Hz\n",
				hub_state->clk, hub_state->rate);

		err = clk_set_parent(hub->clk_disp, hub_state->clk);
		if (err < 0)
			dev_err(dev, "failed to set parent of %pC to %pC: %d\n",
				hub->clk_disp, hub_state->clk, err);
	}

	if (hub_state->dc)
		tegra_display_hub_update(hub_state->dc);
}

static int tegra_display_hub_init(struct host1x_client *client)
{
	struct tegra_display_hub *hub = to_tegra_display_hub(client);
	struct drm_device *drm = dev_get_drvdata(client->host);
	struct tegra_drm *tegra = drm->dev_private;
	struct tegra_display_hub_state *state;

	state = kzalloc(sizeof(*state), GFP_KERNEL);
	if (!state)
		return -ENOMEM;

	drm_atomic_private_obj_init(drm, &hub->base, &state->base,
				    &tegra_display_hub_state_funcs);

	tegra->hub = hub;

	return 0;
}

static int tegra_display_hub_exit(struct host1x_client *client)
{
	struct drm_device *drm = dev_get_drvdata(client->host);
	struct tegra_drm *tegra = drm->dev_private;

	drm_atomic_private_obj_fini(&tegra->hub->base);
	tegra->hub = NULL;

	return 0;
}

static int tegra_display_hub_runtime_suspend(struct host1x_client *client)
{
	struct tegra_display_hub *hub = to_tegra_display_hub(client);
	struct device *dev = client->dev;
	unsigned int i = hub->num_heads;
	int err;

	err = reset_control_assert(hub->rst);
	if (err < 0)
		return err;

	while (i--)
		clk_disable_unprepare(hub->clk_heads[i]);

	clk_disable_unprepare(hub->clk_hub);
	clk_disable_unprepare(hub->clk_dsc);
	clk_disable_unprepare(hub->clk_disp);

	pm_runtime_put_sync(dev);

	return 0;
}

static int tegra_display_hub_runtime_resume(struct host1x_client *client)
{
	struct tegra_display_hub *hub = to_tegra_display_hub(client);
	struct device *dev = client->dev;
	unsigned int i;
	int err;

	err = pm_runtime_resume_and_get(dev);
	if (err < 0) {
		dev_err(dev, "failed to get runtime PM: %d\n", err);
		return err;
	}

	err = clk_prepare_enable(hub->clk_disp);
	if (err < 0)
		goto put_rpm;

	err = clk_prepare_enable(hub->clk_dsc);
	if (err < 0)
		goto disable_disp;

	err = clk_prepare_enable(hub->clk_hub);
	if (err < 0)
		goto disable_dsc;

	for (i = 0; i < hub->num_heads; i++) {
		err = clk_prepare_enable(hub->clk_heads[i]);
		if (err < 0)
			goto disable_heads;
	}

	err = reset_control_deassert(hub->rst);
	if (err < 0)
		goto disable_heads;

	return 0;

disable_heads:
	while (i--)
		clk_disable_unprepare(hub->clk_heads[i]);

	clk_disable_unprepare(hub->clk_hub);
disable_dsc:
	clk_disable_unprepare(hub->clk_dsc);
disable_disp:
	clk_disable_unprepare(hub->clk_disp);
put_rpm:
	pm_runtime_put_sync(dev);
	return err;
}

static const struct host1x_client_ops tegra_display_hub_ops = {
	.init = tegra_display_hub_init,
	.exit = tegra_display_hub_exit,
	.suspend = tegra_display_hub_runtime_suspend,
	.resume = tegra_display_hub_runtime_resume,
};

static int tegra_display_hub_probe(struct platform_device *pdev)
{
	u64 dma_mask = dma_get_mask(pdev->dev.parent);
	struct device_node *child = NULL;
	struct tegra_display_hub *hub;
	struct clk *clk;
	unsigned int i;
	int err;

	err = dma_coerce_mask_and_coherent(&pdev->dev, dma_mask);
	if (err < 0) {
		dev_err(&pdev->dev, "failed to set DMA mask: %d\n", err);
		return err;
	}

	hub = devm_kzalloc(&pdev->dev, sizeof(*hub), GFP_KERNEL);
	if (!hub)
		return -ENOMEM;

	hub->soc = of_device_get_match_data(&pdev->dev);

	hub->clk_disp = devm_clk_get(&pdev->dev, "disp");
	if (IS_ERR(hub->clk_disp)) {
		err = PTR_ERR(hub->clk_disp);
		return err;
	}

	if (hub->soc->supports_dsc) {
		hub->clk_dsc = devm_clk_get(&pdev->dev, "dsc");
		if (IS_ERR(hub->clk_dsc)) {
			err = PTR_ERR(hub->clk_dsc);
			return err;
		}
	}

	hub->clk_hub = devm_clk_get(&pdev->dev, "hub");
	if (IS_ERR(hub->clk_hub)) {
		err = PTR_ERR(hub->clk_hub);
		return err;
	}

	hub->rst = devm_reset_control_get(&pdev->dev, "misc");
	if (IS_ERR(hub->rst)) {
		err = PTR_ERR(hub->rst);
		return err;
	}

	hub->wgrps = devm_kcalloc(&pdev->dev, hub->soc->num_wgrps,
				  sizeof(*hub->wgrps), GFP_KERNEL);
	if (!hub->wgrps)
		return -ENOMEM;

	for (i = 0; i < hub->soc->num_wgrps; i++) {
		struct tegra_windowgroup *wgrp = &hub->wgrps[i];
		char id[8];

		snprintf(id, sizeof(id), "wgrp%u", i);
		mutex_init(&wgrp->lock);
		wgrp->usecount = 0;
		wgrp->index = i;

		wgrp->rst = devm_reset_control_get(&pdev->dev, id);
		if (IS_ERR(wgrp->rst))
			return PTR_ERR(wgrp->rst);

		err = reset_control_assert(wgrp->rst);
		if (err < 0)
			return err;
	}

	hub->num_heads = of_get_child_count(pdev->dev.of_node);

	hub->clk_heads = devm_kcalloc(&pdev->dev, hub->num_heads, sizeof(clk),
				      GFP_KERNEL);
	if (!hub->clk_heads)
		return -ENOMEM;

	for (i = 0; i < hub->num_heads; i++) {
		child = of_get_next_child(pdev->dev.of_node, child);
		if (!child) {
			dev_err(&pdev->dev, "failed to find node for head %u\n",
				i);
			return -ENODEV;
		}

		clk = devm_get_clk_from_child(&pdev->dev, child, "dc");
		if (IS_ERR(clk)) {
			dev_err(&pdev->dev, "failed to get clock for head %u\n",
				i);
			of_node_put(child);
			return PTR_ERR(clk);
		}

		hub->clk_heads[i] = clk;
	}

	of_node_put(child);

	/* XXX: enable clock across reset? */
	err = reset_control_assert(hub->rst);
	if (err < 0)
		return err;

	platform_set_drvdata(pdev, hub);
	pm_runtime_enable(&pdev->dev);

	INIT_LIST_HEAD(&hub->client.list);
	hub->client.ops = &tegra_display_hub_ops;
	hub->client.dev = &pdev->dev;

	err = host1x_client_register(&hub->client);
	if (err < 0)
		dev_err(&pdev->dev, "failed to register host1x client: %d\n",
			err);

	err = devm_of_platform_populate(&pdev->dev);
	if (err < 0)
		goto unregister;

	return err;

unregister:
	host1x_client_unregister(&hub->client);
	pm_runtime_disable(&pdev->dev);
	return err;
}

static void tegra_display_hub_remove(struct platform_device *pdev)
{
	struct tegra_display_hub *hub = platform_get_drvdata(pdev);
	unsigned int i;

	host1x_client_unregister(&hub->client);

	for (i = 0; i < hub->soc->num_wgrps; i++) {
		struct tegra_windowgroup *wgrp = &hub->wgrps[i];

		mutex_destroy(&wgrp->lock);
	}

	pm_runtime_disable(&pdev->dev);
}

static const struct tegra_display_hub_soc tegra186_display_hub = {
	.num_wgrps = 6,
	.supports_dsc = true,
};

static const struct tegra_display_hub_soc tegra194_display_hub = {
	.num_wgrps = 6,
	.supports_dsc = false,
};

static const struct of_device_id tegra_display_hub_of_match[] = {
	{
		.compatible = "nvidia,tegra194-display",
		.data = &tegra194_display_hub
	}, {
		.compatible = "nvidia,tegra186-display",
		.data = &tegra186_display_hub
	}, {
		/* sentinel */
	}
};
MODULE_DEVICE_TABLE(of, tegra_display_hub_of_match);

struct platform_driver tegra_display_hub_driver = {
	.driver = {
		.name = "tegra-display-hub",
		.of_match_table = tegra_display_hub_of_match,
	},
	.probe = tegra_display_hub_probe,
	.remove_new = tegra_display_hub_remove,
};<|MERGE_RESOLUTION|>--- conflicted
+++ resolved
@@ -677,15 +677,9 @@
 			tegra_plane_writel(p, upper_32_bits(base), DC_WINBUF_START_ADDR_HI_V);
 			tegra_plane_writel(p, lower_32_bits(base), DC_WINBUF_START_ADDR_V);
 		}
-<<<<<<< HEAD
 
 		value = PITCH_U(fb->pitches[1]);
 
-=======
-
-		value = PITCH_U(fb->pitches[1]);
-
->>>>>>> eb3cdb58
 		if (planes > 2)
 			value |= PITCH_V(fb->pitches[2]);
 
