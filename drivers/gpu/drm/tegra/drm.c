// SPDX-License-Identifier: GPL-2.0-only
/*
 * Copyright (C) 2012 Avionic Design GmbH
 * Copyright (C) 2012-2016 NVIDIA CORPORATION.  All rights reserved.
 */

#include <linux/bitops.h>
#include <linux/host1x.h>
#include <linux/idr.h>
#include <linux/iommu.h>
#include <linux/module.h>
#include <linux/platform_device.h>
#include <linux/pm_runtime.h>

#include <drm/drm_aperture.h>
#include <drm/drm_atomic.h>
#include <drm/drm_atomic_helper.h>
#include <drm/drm_debugfs.h>
#include <drm/drm_drv.h>
#include <drm/drm_fourcc.h>
#include <drm/drm_framebuffer.h>
#include <drm/drm_ioctl.h>
#include <drm/drm_prime.h>
#include <drm/drm_vblank.h>

#if IS_ENABLED(CONFIG_ARM_DMA_USE_IOMMU)
#include <asm/dma-iommu.h>
#endif

#include "dc.h"
#include "drm.h"
#include "gem.h"
#include "uapi.h"

#define DRIVER_NAME "tegra"
#define DRIVER_DESC "NVIDIA Tegra graphics"
#define DRIVER_DATE "20120330"
#define DRIVER_MAJOR 1
#define DRIVER_MINOR 0
#define DRIVER_PATCHLEVEL 0

#define CARVEOUT_SZ SZ_64M
#define CDMA_GATHER_FETCHES_MAX_NB 16383

static int tegra_atomic_check(struct drm_device *drm,
			      struct drm_atomic_state *state)
{
	int err;

	err = drm_atomic_helper_check(drm, state);
	if (err < 0)
		return err;

	return tegra_display_hub_atomic_check(drm, state);
}

static const struct drm_mode_config_funcs tegra_drm_mode_config_funcs = {
	.fb_create = tegra_fb_create,
	.atomic_check = tegra_atomic_check,
	.atomic_commit = drm_atomic_helper_commit,
};

static void tegra_atomic_post_commit(struct drm_device *drm,
				     struct drm_atomic_state *old_state)
{
	struct drm_crtc_state *old_crtc_state __maybe_unused;
	struct drm_crtc *crtc;
	unsigned int i;

	for_each_old_crtc_in_state(old_state, crtc, old_crtc_state, i)
		tegra_crtc_atomic_post_commit(crtc, old_state);
}

static void tegra_atomic_commit_tail(struct drm_atomic_state *old_state)
{
	struct drm_device *drm = old_state->dev;
	struct tegra_drm *tegra = drm->dev_private;

	if (tegra->hub) {
		bool fence_cookie = dma_fence_begin_signalling();

		drm_atomic_helper_commit_modeset_disables(drm, old_state);
		tegra_display_hub_atomic_commit(drm, old_state);
		drm_atomic_helper_commit_planes(drm, old_state, 0);
		drm_atomic_helper_commit_modeset_enables(drm, old_state);
		drm_atomic_helper_commit_hw_done(old_state);
		dma_fence_end_signalling(fence_cookie);
		drm_atomic_helper_wait_for_vblanks(drm, old_state);
		drm_atomic_helper_cleanup_planes(drm, old_state);
	} else {
		drm_atomic_helper_commit_tail_rpm(old_state);
	}

	tegra_atomic_post_commit(drm, old_state);
}

static const struct drm_mode_config_helper_funcs
tegra_drm_mode_config_helpers = {
	.atomic_commit_tail = tegra_atomic_commit_tail,
};

static int tegra_drm_open(struct drm_device *drm, struct drm_file *filp)
{
	struct tegra_drm_file *fpriv;

	fpriv = kzalloc(sizeof(*fpriv), GFP_KERNEL);
	if (!fpriv)
		return -ENOMEM;

	idr_init_base(&fpriv->legacy_contexts, 1);
	xa_init_flags(&fpriv->contexts, XA_FLAGS_ALLOC1);
	xa_init(&fpriv->syncpoints);
	mutex_init(&fpriv->lock);
	filp->driver_priv = fpriv;

	return 0;
}

static void tegra_drm_context_free(struct tegra_drm_context *context)
{
	context->client->ops->close_channel(context);
	pm_runtime_put(context->client->base.dev);
	kfree(context);
}

static int host1x_reloc_copy_from_user(struct host1x_reloc *dest,
				       struct drm_tegra_reloc __user *src,
				       struct drm_device *drm,
				       struct drm_file *file)
{
	u32 cmdbuf, target;
	int err;

	err = get_user(cmdbuf, &src->cmdbuf.handle);
	if (err < 0)
		return err;

	err = get_user(dest->cmdbuf.offset, &src->cmdbuf.offset);
	if (err < 0)
		return err;

	err = get_user(target, &src->target.handle);
	if (err < 0)
		return err;

	err = get_user(dest->target.offset, &src->target.offset);
	if (err < 0)
		return err;

	err = get_user(dest->shift, &src->shift);
	if (err < 0)
		return err;

	dest->flags = HOST1X_RELOC_READ | HOST1X_RELOC_WRITE;

	dest->cmdbuf.bo = tegra_gem_lookup(file, cmdbuf);
	if (!dest->cmdbuf.bo)
		return -ENOENT;

	dest->target.bo = tegra_gem_lookup(file, target);
	if (!dest->target.bo)
		return -ENOENT;

	return 0;
}

int tegra_drm_submit(struct tegra_drm_context *context,
		     struct drm_tegra_submit *args, struct drm_device *drm,
		     struct drm_file *file)
{
	struct host1x_client *client = &context->client->base;
	unsigned int num_cmdbufs = args->num_cmdbufs;
	unsigned int num_relocs = args->num_relocs;
	struct drm_tegra_cmdbuf __user *user_cmdbufs;
	struct drm_tegra_reloc __user *user_relocs;
	struct drm_tegra_syncpt __user *user_syncpt;
	struct drm_tegra_syncpt syncpt;
	struct host1x *host1x = dev_get_drvdata(drm->dev->parent);
	struct drm_gem_object **refs;
	struct host1x_syncpt *sp = NULL;
	struct host1x_job *job;
	unsigned int num_refs;
	int err;

	user_cmdbufs = u64_to_user_ptr(args->cmdbufs);
	user_relocs = u64_to_user_ptr(args->relocs);
	user_syncpt = u64_to_user_ptr(args->syncpts);

	/* We don't yet support other than one syncpt_incr struct per submit */
	if (args->num_syncpts != 1)
		return -EINVAL;

	/* We don't yet support waitchks */
	if (args->num_waitchks != 0)
		return -EINVAL;

	job = host1x_job_alloc(context->channel, args->num_cmdbufs,
			       args->num_relocs, false);
	if (!job)
		return -ENOMEM;

	job->num_relocs = args->num_relocs;
	job->client = client;
	job->class = client->class;
	job->serialize = true;
	job->syncpt_recovery = true;

	/*
	 * Track referenced BOs so that they can be unreferenced after the
	 * submission is complete.
	 */
	num_refs = num_cmdbufs + num_relocs * 2;

	refs = kmalloc_array(num_refs, sizeof(*refs), GFP_KERNEL);
	if (!refs) {
		err = -ENOMEM;
		goto put;
	}

	/* reuse as an iterator later */
	num_refs = 0;

	while (num_cmdbufs) {
		struct drm_tegra_cmdbuf cmdbuf;
		struct host1x_bo *bo;
		struct tegra_bo *obj;
		u64 offset;

		if (copy_from_user(&cmdbuf, user_cmdbufs, sizeof(cmdbuf))) {
			err = -EFAULT;
			goto fail;
		}

		/*
		 * The maximum number of CDMA gather fetches is 16383, a higher
		 * value means the words count is malformed.
		 */
		if (cmdbuf.words > CDMA_GATHER_FETCHES_MAX_NB) {
			err = -EINVAL;
			goto fail;
		}

		bo = tegra_gem_lookup(file, cmdbuf.handle);
		if (!bo) {
			err = -ENOENT;
			goto fail;
		}

		offset = (u64)cmdbuf.offset + (u64)cmdbuf.words * sizeof(u32);
		obj = host1x_to_tegra_bo(bo);
		refs[num_refs++] = &obj->gem;

		/*
		 * Gather buffer base address must be 4-bytes aligned,
		 * unaligned offset is malformed and cause commands stream
		 * corruption on the buffer address relocation.
		 */
		if (offset & 3 || offset > obj->gem.size) {
			err = -EINVAL;
			goto fail;
		}

		host1x_job_add_gather(job, bo, cmdbuf.words, cmdbuf.offset);
		num_cmdbufs--;
		user_cmdbufs++;
	}

	/* copy and resolve relocations from submit */
	while (num_relocs--) {
		struct host1x_reloc *reloc;
		struct tegra_bo *obj;

		err = host1x_reloc_copy_from_user(&job->relocs[num_relocs],
						  &user_relocs[num_relocs], drm,
						  file);
		if (err < 0)
			goto fail;

		reloc = &job->relocs[num_relocs];
		obj = host1x_to_tegra_bo(reloc->cmdbuf.bo);
		refs[num_refs++] = &obj->gem;

		/*
		 * The unaligned cmdbuf offset will cause an unaligned write
		 * during of the relocations patching, corrupting the commands
		 * stream.
		 */
		if (reloc->cmdbuf.offset & 3 ||
		    reloc->cmdbuf.offset >= obj->gem.size) {
			err = -EINVAL;
			goto fail;
		}

		obj = host1x_to_tegra_bo(reloc->target.bo);
		refs[num_refs++] = &obj->gem;

		if (reloc->target.offset >= obj->gem.size) {
			err = -EINVAL;
			goto fail;
		}
	}

	if (copy_from_user(&syncpt, user_syncpt, sizeof(syncpt))) {
		err = -EFAULT;
		goto fail;
	}

	/* Syncpoint ref will be dropped on job release. */
	sp = host1x_syncpt_get_by_id(host1x, syncpt.id);
	if (!sp) {
		err = -ENOENT;
		goto fail;
	}

	job->is_addr_reg = context->client->ops->is_addr_reg;
	job->is_valid_class = context->client->ops->is_valid_class;
	job->syncpt_incrs = syncpt.incrs;
	job->syncpt = sp;
	job->timeout = 10000;

	if (args->timeout && args->timeout < 10000)
		job->timeout = args->timeout;

	err = host1x_job_pin(job, context->client->base.dev);
	if (err)
		goto fail;

	err = host1x_job_submit(job);
	if (err) {
		host1x_job_unpin(job);
		goto fail;
	}

	args->fence = job->syncpt_end;

fail:
	while (num_refs--)
		drm_gem_object_put(refs[num_refs]);

	kfree(refs);

put:
	host1x_job_put(job);
	return err;
}


#ifdef CONFIG_DRM_TEGRA_STAGING
static int tegra_gem_create(struct drm_device *drm, void *data,
			    struct drm_file *file)
{
	struct drm_tegra_gem_create *args = data;
	struct tegra_bo *bo;

	bo = tegra_bo_create_with_handle(file, drm, args->size, args->flags,
					 &args->handle);
	if (IS_ERR(bo))
		return PTR_ERR(bo);

	return 0;
}

static int tegra_gem_mmap(struct drm_device *drm, void *data,
			  struct drm_file *file)
{
	struct drm_tegra_gem_mmap *args = data;
	struct drm_gem_object *gem;
	struct tegra_bo *bo;

	gem = drm_gem_object_lookup(file, args->handle);
	if (!gem)
		return -EINVAL;

	bo = to_tegra_bo(gem);

	args->offset = drm_vma_node_offset_addr(&bo->gem.vma_node);

	drm_gem_object_put(gem);

	return 0;
}

static int tegra_syncpt_read(struct drm_device *drm, void *data,
			     struct drm_file *file)
{
	struct host1x *host = dev_get_drvdata(drm->dev->parent);
	struct drm_tegra_syncpt_read *args = data;
	struct host1x_syncpt *sp;

	sp = host1x_syncpt_get_by_id_noref(host, args->id);
	if (!sp)
		return -EINVAL;

	args->value = host1x_syncpt_read_min(sp);
	return 0;
}

static int tegra_syncpt_incr(struct drm_device *drm, void *data,
			     struct drm_file *file)
{
	struct host1x *host1x = dev_get_drvdata(drm->dev->parent);
	struct drm_tegra_syncpt_incr *args = data;
	struct host1x_syncpt *sp;

	sp = host1x_syncpt_get_by_id_noref(host1x, args->id);
	if (!sp)
		return -EINVAL;

	return host1x_syncpt_incr(sp);
}

static int tegra_syncpt_wait(struct drm_device *drm, void *data,
			     struct drm_file *file)
{
	struct host1x *host1x = dev_get_drvdata(drm->dev->parent);
	struct drm_tegra_syncpt_wait *args = data;
	struct host1x_syncpt *sp;

	sp = host1x_syncpt_get_by_id_noref(host1x, args->id);
	if (!sp)
		return -EINVAL;

	return host1x_syncpt_wait(sp, args->thresh,
				  msecs_to_jiffies(args->timeout),
				  &args->value);
}

static int tegra_client_open(struct tegra_drm_file *fpriv,
			     struct tegra_drm_client *client,
			     struct tegra_drm_context *context)
{
	int err;

	err = pm_runtime_resume_and_get(client->base.dev);
	if (err)
		return err;

	err = client->ops->open_channel(client, context);
	if (err < 0) {
		pm_runtime_put(client->base.dev);
		return err;
	}

	err = idr_alloc(&fpriv->legacy_contexts, context, 1, 0, GFP_KERNEL);
	if (err < 0) {
		client->ops->close_channel(context);
		pm_runtime_put(client->base.dev);
		return err;
	}

	context->client = client;
	context->id = err;

	return 0;
}

static int tegra_open_channel(struct drm_device *drm, void *data,
			      struct drm_file *file)
{
	struct tegra_drm_file *fpriv = file->driver_priv;
	struct tegra_drm *tegra = drm->dev_private;
	struct drm_tegra_open_channel *args = data;
	struct tegra_drm_context *context;
	struct tegra_drm_client *client;
	int err = -ENODEV;

	context = kzalloc(sizeof(*context), GFP_KERNEL);
	if (!context)
		return -ENOMEM;

	mutex_lock(&fpriv->lock);

	list_for_each_entry(client, &tegra->clients, list)
		if (client->base.class == args->client) {
			err = tegra_client_open(fpriv, client, context);
			if (err < 0)
				break;

			args->context = context->id;
			break;
		}

	if (err < 0)
		kfree(context);

	mutex_unlock(&fpriv->lock);
	return err;
}

static int tegra_close_channel(struct drm_device *drm, void *data,
			       struct drm_file *file)
{
	struct tegra_drm_file *fpriv = file->driver_priv;
	struct drm_tegra_close_channel *args = data;
	struct tegra_drm_context *context;
	int err = 0;

	mutex_lock(&fpriv->lock);

	context = idr_find(&fpriv->legacy_contexts, args->context);
	if (!context) {
		err = -EINVAL;
		goto unlock;
	}

	idr_remove(&fpriv->legacy_contexts, context->id);
	tegra_drm_context_free(context);

unlock:
	mutex_unlock(&fpriv->lock);
	return err;
}

static int tegra_get_syncpt(struct drm_device *drm, void *data,
			    struct drm_file *file)
{
	struct tegra_drm_file *fpriv = file->driver_priv;
	struct drm_tegra_get_syncpt *args = data;
	struct tegra_drm_context *context;
	struct host1x_syncpt *syncpt;
	int err = 0;

	mutex_lock(&fpriv->lock);

	context = idr_find(&fpriv->legacy_contexts, args->context);
	if (!context) {
		err = -ENODEV;
		goto unlock;
	}

	if (args->index >= context->client->base.num_syncpts) {
		err = -EINVAL;
		goto unlock;
	}

	syncpt = context->client->base.syncpts[args->index];
	args->id = host1x_syncpt_id(syncpt);

unlock:
	mutex_unlock(&fpriv->lock);
	return err;
}

static int tegra_submit(struct drm_device *drm, void *data,
			struct drm_file *file)
{
	struct tegra_drm_file *fpriv = file->driver_priv;
	struct drm_tegra_submit *args = data;
	struct tegra_drm_context *context;
	int err;

	mutex_lock(&fpriv->lock);

	context = idr_find(&fpriv->legacy_contexts, args->context);
	if (!context) {
		err = -ENODEV;
		goto unlock;
	}

	err = context->client->ops->submit(context, args, drm, file);

unlock:
	mutex_unlock(&fpriv->lock);
	return err;
}

static int tegra_get_syncpt_base(struct drm_device *drm, void *data,
				 struct drm_file *file)
{
	struct tegra_drm_file *fpriv = file->driver_priv;
	struct drm_tegra_get_syncpt_base *args = data;
	struct tegra_drm_context *context;
	struct host1x_syncpt_base *base;
	struct host1x_syncpt *syncpt;
	int err = 0;

	mutex_lock(&fpriv->lock);

	context = idr_find(&fpriv->legacy_contexts, args->context);
	if (!context) {
		err = -ENODEV;
		goto unlock;
	}

	if (args->syncpt >= context->client->base.num_syncpts) {
		err = -EINVAL;
		goto unlock;
	}

	syncpt = context->client->base.syncpts[args->syncpt];

	base = host1x_syncpt_get_base(syncpt);
	if (!base) {
		err = -ENXIO;
		goto unlock;
	}

	args->id = host1x_syncpt_base_id(base);

unlock:
	mutex_unlock(&fpriv->lock);
	return err;
}

static int tegra_gem_set_tiling(struct drm_device *drm, void *data,
				struct drm_file *file)
{
	struct drm_tegra_gem_set_tiling *args = data;
	enum tegra_bo_tiling_mode mode;
	struct drm_gem_object *gem;
	unsigned long value = 0;
	struct tegra_bo *bo;

	switch (args->mode) {
	case DRM_TEGRA_GEM_TILING_MODE_PITCH:
		mode = TEGRA_BO_TILING_MODE_PITCH;

		if (args->value != 0)
			return -EINVAL;

		break;

	case DRM_TEGRA_GEM_TILING_MODE_TILED:
		mode = TEGRA_BO_TILING_MODE_TILED;

		if (args->value != 0)
			return -EINVAL;

		break;

	case DRM_TEGRA_GEM_TILING_MODE_BLOCK:
		mode = TEGRA_BO_TILING_MODE_BLOCK;

		if (args->value > 5)
			return -EINVAL;

		value = args->value;
		break;

	default:
		return -EINVAL;
	}

	gem = drm_gem_object_lookup(file, args->handle);
	if (!gem)
		return -ENOENT;

	bo = to_tegra_bo(gem);

	bo->tiling.mode = mode;
	bo->tiling.value = value;

	drm_gem_object_put(gem);

	return 0;
}

static int tegra_gem_get_tiling(struct drm_device *drm, void *data,
				struct drm_file *file)
{
	struct drm_tegra_gem_get_tiling *args = data;
	struct drm_gem_object *gem;
	struct tegra_bo *bo;
	int err = 0;

	gem = drm_gem_object_lookup(file, args->handle);
	if (!gem)
		return -ENOENT;

	bo = to_tegra_bo(gem);

	switch (bo->tiling.mode) {
	case TEGRA_BO_TILING_MODE_PITCH:
		args->mode = DRM_TEGRA_GEM_TILING_MODE_PITCH;
		args->value = 0;
		break;

	case TEGRA_BO_TILING_MODE_TILED:
		args->mode = DRM_TEGRA_GEM_TILING_MODE_TILED;
		args->value = 0;
		break;

	case TEGRA_BO_TILING_MODE_BLOCK:
		args->mode = DRM_TEGRA_GEM_TILING_MODE_BLOCK;
		args->value = bo->tiling.value;
		break;

	default:
		err = -EINVAL;
		break;
	}

	drm_gem_object_put(gem);

	return err;
}

static int tegra_gem_set_flags(struct drm_device *drm, void *data,
			       struct drm_file *file)
{
	struct drm_tegra_gem_set_flags *args = data;
	struct drm_gem_object *gem;
	struct tegra_bo *bo;

	if (args->flags & ~DRM_TEGRA_GEM_FLAGS)
		return -EINVAL;

	gem = drm_gem_object_lookup(file, args->handle);
	if (!gem)
		return -ENOENT;

	bo = to_tegra_bo(gem);
	bo->flags = 0;

	if (args->flags & DRM_TEGRA_GEM_BOTTOM_UP)
		bo->flags |= TEGRA_BO_BOTTOM_UP;

	drm_gem_object_put(gem);

	return 0;
}

static int tegra_gem_get_flags(struct drm_device *drm, void *data,
			       struct drm_file *file)
{
	struct drm_tegra_gem_get_flags *args = data;
	struct drm_gem_object *gem;
	struct tegra_bo *bo;

	gem = drm_gem_object_lookup(file, args->handle);
	if (!gem)
		return -ENOENT;

	bo = to_tegra_bo(gem);
	args->flags = 0;

	if (bo->flags & TEGRA_BO_BOTTOM_UP)
		args->flags |= DRM_TEGRA_GEM_BOTTOM_UP;

	drm_gem_object_put(gem);

	return 0;
}
#endif

static const struct drm_ioctl_desc tegra_drm_ioctls[] = {
#ifdef CONFIG_DRM_TEGRA_STAGING
	DRM_IOCTL_DEF_DRV(TEGRA_CHANNEL_OPEN, tegra_drm_ioctl_channel_open,
			  DRM_RENDER_ALLOW),
	DRM_IOCTL_DEF_DRV(TEGRA_CHANNEL_CLOSE, tegra_drm_ioctl_channel_close,
<<<<<<< HEAD
			  DRM_RENDER_ALLOW),
	DRM_IOCTL_DEF_DRV(TEGRA_CHANNEL_MAP, tegra_drm_ioctl_channel_map,
			  DRM_RENDER_ALLOW),
	DRM_IOCTL_DEF_DRV(TEGRA_CHANNEL_UNMAP, tegra_drm_ioctl_channel_unmap,
			  DRM_RENDER_ALLOW),
	DRM_IOCTL_DEF_DRV(TEGRA_CHANNEL_SUBMIT, tegra_drm_ioctl_channel_submit,
			  DRM_RENDER_ALLOW),
	DRM_IOCTL_DEF_DRV(TEGRA_SYNCPOINT_ALLOCATE, tegra_drm_ioctl_syncpoint_allocate,
			  DRM_RENDER_ALLOW),
=======
			  DRM_RENDER_ALLOW),
	DRM_IOCTL_DEF_DRV(TEGRA_CHANNEL_MAP, tegra_drm_ioctl_channel_map,
			  DRM_RENDER_ALLOW),
	DRM_IOCTL_DEF_DRV(TEGRA_CHANNEL_UNMAP, tegra_drm_ioctl_channel_unmap,
			  DRM_RENDER_ALLOW),
	DRM_IOCTL_DEF_DRV(TEGRA_CHANNEL_SUBMIT, tegra_drm_ioctl_channel_submit,
			  DRM_RENDER_ALLOW),
	DRM_IOCTL_DEF_DRV(TEGRA_SYNCPOINT_ALLOCATE, tegra_drm_ioctl_syncpoint_allocate,
			  DRM_RENDER_ALLOW),
>>>>>>> eb3cdb58
	DRM_IOCTL_DEF_DRV(TEGRA_SYNCPOINT_FREE, tegra_drm_ioctl_syncpoint_free,
			  DRM_RENDER_ALLOW),
	DRM_IOCTL_DEF_DRV(TEGRA_SYNCPOINT_WAIT, tegra_drm_ioctl_syncpoint_wait,
			  DRM_RENDER_ALLOW),

	DRM_IOCTL_DEF_DRV(TEGRA_GEM_CREATE, tegra_gem_create, DRM_RENDER_ALLOW),
	DRM_IOCTL_DEF_DRV(TEGRA_GEM_MMAP, tegra_gem_mmap, DRM_RENDER_ALLOW),
	DRM_IOCTL_DEF_DRV(TEGRA_SYNCPT_READ, tegra_syncpt_read,
			  DRM_RENDER_ALLOW),
	DRM_IOCTL_DEF_DRV(TEGRA_SYNCPT_INCR, tegra_syncpt_incr,
			  DRM_RENDER_ALLOW),
	DRM_IOCTL_DEF_DRV(TEGRA_SYNCPT_WAIT, tegra_syncpt_wait,
			  DRM_RENDER_ALLOW),
	DRM_IOCTL_DEF_DRV(TEGRA_OPEN_CHANNEL, tegra_open_channel,
			  DRM_RENDER_ALLOW),
	DRM_IOCTL_DEF_DRV(TEGRA_CLOSE_CHANNEL, tegra_close_channel,
			  DRM_RENDER_ALLOW),
	DRM_IOCTL_DEF_DRV(TEGRA_GET_SYNCPT, tegra_get_syncpt,
			  DRM_RENDER_ALLOW),
	DRM_IOCTL_DEF_DRV(TEGRA_SUBMIT, tegra_submit,
			  DRM_RENDER_ALLOW),
	DRM_IOCTL_DEF_DRV(TEGRA_GET_SYNCPT_BASE, tegra_get_syncpt_base,
			  DRM_RENDER_ALLOW),
	DRM_IOCTL_DEF_DRV(TEGRA_GEM_SET_TILING, tegra_gem_set_tiling,
			  DRM_RENDER_ALLOW),
	DRM_IOCTL_DEF_DRV(TEGRA_GEM_GET_TILING, tegra_gem_get_tiling,
			  DRM_RENDER_ALLOW),
	DRM_IOCTL_DEF_DRV(TEGRA_GEM_SET_FLAGS, tegra_gem_set_flags,
			  DRM_RENDER_ALLOW),
	DRM_IOCTL_DEF_DRV(TEGRA_GEM_GET_FLAGS, tegra_gem_get_flags,
			  DRM_RENDER_ALLOW),
#endif
};

static const struct file_operations tegra_drm_fops = {
	.owner = THIS_MODULE,
	.open = drm_open,
	.release = drm_release,
	.unlocked_ioctl = drm_ioctl,
	.mmap = tegra_drm_mmap,
	.poll = drm_poll,
	.read = drm_read,
	.compat_ioctl = drm_compat_ioctl,
	.llseek = noop_llseek,
};

static int tegra_drm_context_cleanup(int id, void *p, void *data)
{
	struct tegra_drm_context *context = p;

	tegra_drm_context_free(context);

	return 0;
}

static void tegra_drm_postclose(struct drm_device *drm, struct drm_file *file)
{
	struct tegra_drm_file *fpriv = file->driver_priv;

	mutex_lock(&fpriv->lock);
	idr_for_each(&fpriv->legacy_contexts, tegra_drm_context_cleanup, NULL);
	tegra_drm_uapi_close_file(fpriv);
	mutex_unlock(&fpriv->lock);

	idr_destroy(&fpriv->legacy_contexts);
	mutex_destroy(&fpriv->lock);
	kfree(fpriv);
}

#ifdef CONFIG_DEBUG_FS
static int tegra_debugfs_framebuffers(struct seq_file *s, void *data)
{
	struct drm_info_node *node = (struct drm_info_node *)s->private;
	struct drm_device *drm = node->minor->dev;
	struct drm_framebuffer *fb;

	mutex_lock(&drm->mode_config.fb_lock);

	list_for_each_entry(fb, &drm->mode_config.fb_list, head) {
		seq_printf(s, "%3d: user size: %d x %d, depth %d, %d bpp, refcount %d\n",
			   fb->base.id, fb->width, fb->height,
			   fb->format->depth,
			   fb->format->cpp[0] * 8,
			   drm_framebuffer_read_refcount(fb));
	}

	mutex_unlock(&drm->mode_config.fb_lock);

	return 0;
}

static int tegra_debugfs_iova(struct seq_file *s, void *data)
{
	struct drm_info_node *node = (struct drm_info_node *)s->private;
	struct drm_device *drm = node->minor->dev;
	struct tegra_drm *tegra = drm->dev_private;
	struct drm_printer p = drm_seq_file_printer(s);

	if (tegra->domain) {
		mutex_lock(&tegra->mm_lock);
		drm_mm_print(&tegra->mm, &p);
		mutex_unlock(&tegra->mm_lock);
	}

	return 0;
}

static struct drm_info_list tegra_debugfs_list[] = {
	{ "framebuffers", tegra_debugfs_framebuffers, 0 },
	{ "iova", tegra_debugfs_iova, 0 },
};

static void tegra_debugfs_init(struct drm_minor *minor)
{
	drm_debugfs_create_files(tegra_debugfs_list,
				 ARRAY_SIZE(tegra_debugfs_list),
				 minor->debugfs_root, minor);
}
#endif

static const struct drm_driver tegra_drm_driver = {
	.driver_features = DRIVER_MODESET | DRIVER_GEM |
			   DRIVER_ATOMIC | DRIVER_RENDER | DRIVER_SYNCOBJ,
	.open = tegra_drm_open,
	.postclose = tegra_drm_postclose,

#if defined(CONFIG_DEBUG_FS)
	.debugfs_init = tegra_debugfs_init,
#endif

	.prime_handle_to_fd = drm_gem_prime_handle_to_fd,
	.prime_fd_to_handle = drm_gem_prime_fd_to_handle,
	.gem_prime_import = tegra_gem_prime_import,

	.dumb_create = tegra_bo_dumb_create,

	.ioctls = tegra_drm_ioctls,
	.num_ioctls = ARRAY_SIZE(tegra_drm_ioctls),
	.fops = &tegra_drm_fops,

	.name = DRIVER_NAME,
	.desc = DRIVER_DESC,
	.date = DRIVER_DATE,
	.major = DRIVER_MAJOR,
	.minor = DRIVER_MINOR,
	.patchlevel = DRIVER_PATCHLEVEL,
};

int tegra_drm_register_client(struct tegra_drm *tegra,
			      struct tegra_drm_client *client)
{
	/*
	 * When MLOCKs are implemented, change to allocate a shared channel
	 * only when MLOCKs are disabled.
	 */
	client->shared_channel = host1x_channel_request(&client->base);
	if (!client->shared_channel)
		return -EBUSY;

	mutex_lock(&tegra->clients_lock);
	list_add_tail(&client->list, &tegra->clients);
	client->drm = tegra;
	mutex_unlock(&tegra->clients_lock);

	return 0;
}

int tegra_drm_unregister_client(struct tegra_drm *tegra,
				struct tegra_drm_client *client)
{
	mutex_lock(&tegra->clients_lock);
	list_del_init(&client->list);
	client->drm = NULL;
	mutex_unlock(&tegra->clients_lock);

	if (client->shared_channel)
		host1x_channel_put(client->shared_channel);

	return 0;
}

int host1x_client_iommu_attach(struct host1x_client *client)
{
	struct iommu_domain *domain = iommu_get_domain_for_dev(client->dev);
	struct drm_device *drm = dev_get_drvdata(client->host);
	struct tegra_drm *tegra = drm->dev_private;
	struct iommu_group *group = NULL;
	int err;

#if IS_ENABLED(CONFIG_ARM_DMA_USE_IOMMU)
	if (client->dev->archdata.mapping) {
		struct dma_iommu_mapping *mapping =
				to_dma_iommu_mapping(client->dev);
		arm_iommu_detach_device(client->dev);
		arm_iommu_release_mapping(mapping);

		domain = iommu_get_domain_for_dev(client->dev);
	}
#endif

	/*
	 * If the host1x client is already attached to an IOMMU domain that is
	 * not the shared IOMMU domain, don't try to attach it to a different
	 * domain. This allows using the IOMMU-backed DMA API.
	 */
	if (domain && domain != tegra->domain)
		return 0;

	if (tegra->domain) {
		group = iommu_group_get(client->dev);
		if (!group)
			return -ENODEV;

		if (domain != tegra->domain) {
			err = iommu_attach_group(tegra->domain, group);
			if (err < 0) {
				iommu_group_put(group);
				return err;
			}
		}

		tegra->use_explicit_iommu = true;
	}

	client->group = group;

	return 0;
}

void host1x_client_iommu_detach(struct host1x_client *client)
{
	struct drm_device *drm = dev_get_drvdata(client->host);
	struct tegra_drm *tegra = drm->dev_private;
	struct iommu_domain *domain;

	if (client->group) {
		/*
		 * Devices that are part of the same group may no longer be
		 * attached to a domain at this point because their group may
		 * have been detached by an earlier client.
		 */
		domain = iommu_get_domain_for_dev(client->dev);
		if (domain)
			iommu_detach_group(tegra->domain, client->group);

		iommu_group_put(client->group);
		client->group = NULL;
	}
}

void *tegra_drm_alloc(struct tegra_drm *tegra, size_t size, dma_addr_t *dma)
{
	struct iova *alloc;
	void *virt;
	gfp_t gfp;
	int err;

	if (tegra->domain)
		size = iova_align(&tegra->carveout.domain, size);
	else
		size = PAGE_ALIGN(size);

	gfp = GFP_KERNEL | __GFP_ZERO;
	if (!tegra->domain) {
		/*
		 * Many units only support 32-bit addresses, even on 64-bit
		 * SoCs. If there is no IOMMU to translate into a 32-bit IO
		 * virtual address space, force allocations to be in the
		 * lower 32-bit range.
		 */
		gfp |= GFP_DMA;
	}

	virt = (void *)__get_free_pages(gfp, get_order(size));
	if (!virt)
		return ERR_PTR(-ENOMEM);

	if (!tegra->domain) {
		/*
		 * If IOMMU is disabled, devices address physical memory
		 * directly.
		 */
		*dma = virt_to_phys(virt);
		return virt;
	}

	alloc = alloc_iova(&tegra->carveout.domain,
			   size >> tegra->carveout.shift,
			   tegra->carveout.limit, true);
	if (!alloc) {
		err = -EBUSY;
		goto free_pages;
	}

	*dma = iova_dma_addr(&tegra->carveout.domain, alloc);
	err = iommu_map(tegra->domain, *dma, virt_to_phys(virt),
			size, IOMMU_READ | IOMMU_WRITE, GFP_KERNEL);
	if (err < 0)
		goto free_iova;

	return virt;

free_iova:
	__free_iova(&tegra->carveout.domain, alloc);
free_pages:
	free_pages((unsigned long)virt, get_order(size));

	return ERR_PTR(err);
}

void tegra_drm_free(struct tegra_drm *tegra, size_t size, void *virt,
		    dma_addr_t dma)
{
	if (tegra->domain)
		size = iova_align(&tegra->carveout.domain, size);
	else
		size = PAGE_ALIGN(size);

	if (tegra->domain) {
		iommu_unmap(tegra->domain, dma, size);
		free_iova(&tegra->carveout.domain,
			  iova_pfn(&tegra->carveout.domain, dma));
	}

	free_pages((unsigned long)virt, get_order(size));
}

static bool host1x_drm_wants_iommu(struct host1x_device *dev)
{
	struct host1x *host1x = dev_get_drvdata(dev->dev.parent);
	struct iommu_domain *domain;

	/* Our IOMMU usage policy doesn't currently play well with GART */
	if (of_machine_is_compatible("nvidia,tegra20"))
		return false;

	/*
	 * If the Tegra DRM clients are backed by an IOMMU, push buffers are
	 * likely to be allocated beyond the 32-bit boundary if sufficient
	 * system memory is available. This is problematic on earlier Tegra
	 * generations where host1x supports a maximum of 32 address bits in
	 * the GATHER opcode. In this case, unless host1x is behind an IOMMU
	 * as well it won't be able to process buffers allocated beyond the
	 * 32-bit boundary.
	 *
	 * The DMA API will use bounce buffers in this case, so that could
	 * perhaps still be made to work, even if less efficient, but there
	 * is another catch: in order to perform cache maintenance on pages
	 * allocated for discontiguous buffers we need to map and unmap the
	 * SG table representing these buffers. This is fine for something
	 * small like a push buffer, but it exhausts the bounce buffer pool
	 * (typically on the order of a few MiB) for framebuffers (many MiB
	 * for any modern resolution).
	 *
	 * Work around this by making sure that Tegra DRM clients only use
	 * an IOMMU if the parent host1x also uses an IOMMU.
	 *
	 * Note that there's still a small gap here that we don't cover: if
	 * the DMA API is backed by an IOMMU there's no way to control which
	 * device is attached to an IOMMU and which isn't, except via wiring
	 * up the device tree appropriately. This is considered an problem
	 * of integration, so care must be taken for the DT to be consistent.
	 */
	domain = iommu_get_domain_for_dev(dev->dev.parent);

	/*
	 * Tegra20 and Tegra30 don't support addressing memory beyond the
	 * 32-bit boundary, so the regular GATHER opcodes will always be
	 * sufficient and whether or not the host1x is attached to an IOMMU
	 * doesn't matter.
	 */
	if (!domain && host1x_get_dma_mask(host1x) <= DMA_BIT_MASK(32))
		return true;

	return domain != NULL;
}

static int host1x_drm_probe(struct host1x_device *dev)
{
	struct tegra_drm *tegra;
	struct drm_device *drm;
	int err;

	drm = drm_dev_alloc(&tegra_drm_driver, &dev->dev);
	if (IS_ERR(drm))
		return PTR_ERR(drm);

	tegra = kzalloc(sizeof(*tegra), GFP_KERNEL);
	if (!tegra) {
		err = -ENOMEM;
		goto put;
	}

	if (host1x_drm_wants_iommu(dev) && iommu_present(&platform_bus_type)) {
		tegra->domain = iommu_domain_alloc(&platform_bus_type);
		if (!tegra->domain) {
			err = -ENOMEM;
			goto free;
		}

		err = iova_cache_get();
		if (err < 0)
			goto domain;
	}

	mutex_init(&tegra->clients_lock);
	INIT_LIST_HEAD(&tegra->clients);

	dev_set_drvdata(&dev->dev, drm);
	drm->dev_private = tegra;
	tegra->drm = drm;

	drm_mode_config_init(drm);

	drm->mode_config.min_width = 0;
	drm->mode_config.min_height = 0;
	drm->mode_config.max_width = 0;
	drm->mode_config.max_height = 0;

	drm->mode_config.normalize_zpos = true;

	drm->mode_config.funcs = &tegra_drm_mode_config_funcs;
	drm->mode_config.helper_private = &tegra_drm_mode_config_helpers;

	drm_kms_helper_poll_init(drm);

	err = host1x_device_init(dev);
	if (err < 0)
		goto poll;

	/*
	 * Now that all display controller have been initialized, the maximum
	 * supported resolution is known and the bitmask for horizontal and
	 * vertical bitfields can be computed.
	 */
	tegra->hmask = drm->mode_config.max_width - 1;
	tegra->vmask = drm->mode_config.max_height - 1;

	if (tegra->use_explicit_iommu) {
		u64 carveout_start, carveout_end, gem_start, gem_end;
		u64 dma_mask = dma_get_mask(&dev->dev);
		dma_addr_t start, end;
		unsigned long order;

		start = tegra->domain->geometry.aperture_start & dma_mask;
		end = tegra->domain->geometry.aperture_end & dma_mask;

		gem_start = start;
		gem_end = end - CARVEOUT_SZ;
		carveout_start = gem_end + 1;
		carveout_end = end;

		order = __ffs(tegra->domain->pgsize_bitmap);
		init_iova_domain(&tegra->carveout.domain, 1UL << order,
				 carveout_start >> order);

		tegra->carveout.shift = iova_shift(&tegra->carveout.domain);
		tegra->carveout.limit = carveout_end >> tegra->carveout.shift;

		drm_mm_init(&tegra->mm, gem_start, gem_end - gem_start + 1);
		mutex_init(&tegra->mm_lock);

		DRM_DEBUG_DRIVER("IOMMU apertures:\n");
		DRM_DEBUG_DRIVER("  GEM: %#llx-%#llx\n", gem_start, gem_end);
		DRM_DEBUG_DRIVER("  Carveout: %#llx-%#llx\n", carveout_start,
				 carveout_end);
	} else if (tegra->domain) {
		iommu_domain_free(tegra->domain);
		tegra->domain = NULL;
		iova_cache_put();
	}

	if (tegra->hub) {
		err = tegra_display_hub_prepare(tegra->hub);
		if (err < 0)
			goto device;
	}

	/* syncpoints are used for full 32-bit hardware VBLANK counters */
	drm->max_vblank_count = 0xffffffff;

	err = drm_vblank_init(drm, drm->mode_config.num_crtc);
	if (err < 0)
		goto hub;

	drm_mode_config_reset(drm);

	err = drm_aperture_remove_framebuffers(false, &tegra_drm_driver);
	if (err < 0)
		goto hub;

	err = drm_dev_register(drm, 0);
	if (err < 0)
		goto hub;

	tegra_fbdev_setup(drm);

	return 0;

hub:
	if (tegra->hub)
		tegra_display_hub_cleanup(tegra->hub);
device:
	if (tegra->domain) {
		mutex_destroy(&tegra->mm_lock);
		drm_mm_takedown(&tegra->mm);
		put_iova_domain(&tegra->carveout.domain);
		iova_cache_put();
	}

	host1x_device_exit(dev);
poll:
	drm_kms_helper_poll_fini(drm);
	drm_mode_config_cleanup(drm);
domain:
	if (tegra->domain)
		iommu_domain_free(tegra->domain);
free:
	kfree(tegra);
put:
	drm_dev_put(drm);
	return err;
}

static int host1x_drm_remove(struct host1x_device *dev)
{
	struct drm_device *drm = dev_get_drvdata(&dev->dev);
	struct tegra_drm *tegra = drm->dev_private;
	int err;

	drm_dev_unregister(drm);

	drm_kms_helper_poll_fini(drm);
	drm_atomic_helper_shutdown(drm);
	drm_mode_config_cleanup(drm);

	if (tegra->hub)
		tegra_display_hub_cleanup(tegra->hub);

	err = host1x_device_exit(dev);
	if (err < 0)
		dev_err(&dev->dev, "host1x device cleanup failed: %d\n", err);

	if (tegra->domain) {
		mutex_destroy(&tegra->mm_lock);
		drm_mm_takedown(&tegra->mm);
		put_iova_domain(&tegra->carveout.domain);
		iova_cache_put();
		iommu_domain_free(tegra->domain);
	}

	kfree(tegra);
	drm_dev_put(drm);

	return 0;
}

#ifdef CONFIG_PM_SLEEP
static int host1x_drm_suspend(struct device *dev)
{
	struct drm_device *drm = dev_get_drvdata(dev);

	return drm_mode_config_helper_suspend(drm);
}

static int host1x_drm_resume(struct device *dev)
{
	struct drm_device *drm = dev_get_drvdata(dev);

	return drm_mode_config_helper_resume(drm);
}
#endif

static SIMPLE_DEV_PM_OPS(host1x_drm_pm_ops, host1x_drm_suspend,
			 host1x_drm_resume);

static const struct of_device_id host1x_drm_subdevs[] = {
	{ .compatible = "nvidia,tegra20-dc", },
	{ .compatible = "nvidia,tegra20-hdmi", },
	{ .compatible = "nvidia,tegra20-gr2d", },
	{ .compatible = "nvidia,tegra20-gr3d", },
	{ .compatible = "nvidia,tegra30-dc", },
	{ .compatible = "nvidia,tegra30-hdmi", },
	{ .compatible = "nvidia,tegra30-gr2d", },
	{ .compatible = "nvidia,tegra30-gr3d", },
	{ .compatible = "nvidia,tegra114-dc", },
	{ .compatible = "nvidia,tegra114-dsi", },
	{ .compatible = "nvidia,tegra114-hdmi", },
	{ .compatible = "nvidia,tegra114-gr2d", },
	{ .compatible = "nvidia,tegra114-gr3d", },
	{ .compatible = "nvidia,tegra124-dc", },
	{ .compatible = "nvidia,tegra124-sor", },
	{ .compatible = "nvidia,tegra124-hdmi", },
	{ .compatible = "nvidia,tegra124-dsi", },
	{ .compatible = "nvidia,tegra124-vic", },
	{ .compatible = "nvidia,tegra132-dsi", },
	{ .compatible = "nvidia,tegra210-dc", },
	{ .compatible = "nvidia,tegra210-dsi", },
	{ .compatible = "nvidia,tegra210-sor", },
	{ .compatible = "nvidia,tegra210-sor1", },
	{ .compatible = "nvidia,tegra210-vic", },
	{ .compatible = "nvidia,tegra210-nvdec", },
	{ .compatible = "nvidia,tegra186-display", },
	{ .compatible = "nvidia,tegra186-dc", },
	{ .compatible = "nvidia,tegra186-sor", },
	{ .compatible = "nvidia,tegra186-sor1", },
	{ .compatible = "nvidia,tegra186-vic", },
	{ .compatible = "nvidia,tegra186-nvdec", },
	{ .compatible = "nvidia,tegra194-display", },
	{ .compatible = "nvidia,tegra194-dc", },
	{ .compatible = "nvidia,tegra194-sor", },
	{ .compatible = "nvidia,tegra194-vic", },
	{ .compatible = "nvidia,tegra194-nvdec", },
	{ .compatible = "nvidia,tegra234-vic", },
<<<<<<< HEAD
=======
	{ .compatible = "nvidia,tegra234-nvdec", },
>>>>>>> eb3cdb58
	{ /* sentinel */ }
};

static struct host1x_driver host1x_drm_driver = {
	.driver = {
		.name = "drm",
		.pm = &host1x_drm_pm_ops,
	},
	.probe = host1x_drm_probe,
	.remove = host1x_drm_remove,
	.subdevs = host1x_drm_subdevs,
};

static struct platform_driver * const drivers[] = {
	&tegra_display_hub_driver,
	&tegra_dc_driver,
	&tegra_hdmi_driver,
	&tegra_dsi_driver,
	&tegra_dpaux_driver,
	&tegra_sor_driver,
	&tegra_gr2d_driver,
	&tegra_gr3d_driver,
	&tegra_vic_driver,
	&tegra_nvdec_driver,
};

static int __init host1x_drm_init(void)
{
	int err;

	if (drm_firmware_drivers_only())
		return -ENODEV;

	err = host1x_driver_register(&host1x_drm_driver);
	if (err < 0)
		return err;

	err = platform_register_drivers(drivers, ARRAY_SIZE(drivers));
	if (err < 0)
		goto unregister_host1x;

	return 0;

unregister_host1x:
	host1x_driver_unregister(&host1x_drm_driver);
	return err;
}
module_init(host1x_drm_init);

static void __exit host1x_drm_exit(void)
{
	platform_unregister_drivers(drivers, ARRAY_SIZE(drivers));
	host1x_driver_unregister(&host1x_drm_driver);
}
module_exit(host1x_drm_exit);

MODULE_AUTHOR("Thierry Reding <thierry.reding@avionic-design.de>");
MODULE_DESCRIPTION("NVIDIA Tegra DRM driver");
MODULE_LICENSE("GPL v2");<|MERGE_RESOLUTION|>--- conflicted
+++ resolved
@@ -748,7 +748,6 @@
 	DRM_IOCTL_DEF_DRV(TEGRA_CHANNEL_OPEN, tegra_drm_ioctl_channel_open,
 			  DRM_RENDER_ALLOW),
 	DRM_IOCTL_DEF_DRV(TEGRA_CHANNEL_CLOSE, tegra_drm_ioctl_channel_close,
-<<<<<<< HEAD
 			  DRM_RENDER_ALLOW),
 	DRM_IOCTL_DEF_DRV(TEGRA_CHANNEL_MAP, tegra_drm_ioctl_channel_map,
 			  DRM_RENDER_ALLOW),
@@ -758,17 +757,6 @@
 			  DRM_RENDER_ALLOW),
 	DRM_IOCTL_DEF_DRV(TEGRA_SYNCPOINT_ALLOCATE, tegra_drm_ioctl_syncpoint_allocate,
 			  DRM_RENDER_ALLOW),
-=======
-			  DRM_RENDER_ALLOW),
-	DRM_IOCTL_DEF_DRV(TEGRA_CHANNEL_MAP, tegra_drm_ioctl_channel_map,
-			  DRM_RENDER_ALLOW),
-	DRM_IOCTL_DEF_DRV(TEGRA_CHANNEL_UNMAP, tegra_drm_ioctl_channel_unmap,
-			  DRM_RENDER_ALLOW),
-	DRM_IOCTL_DEF_DRV(TEGRA_CHANNEL_SUBMIT, tegra_drm_ioctl_channel_submit,
-			  DRM_RENDER_ALLOW),
-	DRM_IOCTL_DEF_DRV(TEGRA_SYNCPOINT_ALLOCATE, tegra_drm_ioctl_syncpoint_allocate,
-			  DRM_RENDER_ALLOW),
->>>>>>> eb3cdb58
 	DRM_IOCTL_DEF_DRV(TEGRA_SYNCPOINT_FREE, tegra_drm_ioctl_syncpoint_free,
 			  DRM_RENDER_ALLOW),
 	DRM_IOCTL_DEF_DRV(TEGRA_SYNCPOINT_WAIT, tegra_drm_ioctl_syncpoint_wait,
@@ -899,8 +887,6 @@
 	.debugfs_init = tegra_debugfs_init,
 #endif
 
-	.prime_handle_to_fd = drm_gem_prime_handle_to_fd,
-	.prime_fd_to_handle = drm_gem_prime_fd_to_handle,
 	.gem_prime_import = tegra_gem_prime_import,
 
 	.dumb_create = tegra_bo_dumb_create,
@@ -1383,10 +1369,7 @@
 	{ .compatible = "nvidia,tegra194-vic", },
 	{ .compatible = "nvidia,tegra194-nvdec", },
 	{ .compatible = "nvidia,tegra234-vic", },
-<<<<<<< HEAD
-=======
 	{ .compatible = "nvidia,tegra234-nvdec", },
->>>>>>> eb3cdb58
 	{ /* sentinel */ }
 };
 
