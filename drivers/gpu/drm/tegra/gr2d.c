--- conflicted
+++ resolved
@@ -8,14 +8,10 @@
 #include <linux/iommu.h>
 #include <linux/module.h>
 #include <linux/of_device.h>
-<<<<<<< HEAD
-#include <linux/reset.h>
-=======
 #include <linux/pm_runtime.h>
 #include <linux/reset.h>
 
 #include <soc/tegra/common.h>
->>>>>>> bd2e72b9
 
 #include "drm.h"
 #include "gem.h"
@@ -34,7 +30,6 @@
 struct gr2d {
 	struct tegra_drm_client client;
 	struct host1x_channel *channel;
-	struct reset_control *rst;
 	struct clk *clk;
 
 	struct reset_control_bulk_data resets[RST_GR2D_MAX];
@@ -262,12 +257,6 @@
 	if (!syncpts)
 		return -ENOMEM;
 
-	gr2d->rst = devm_reset_control_get(dev, NULL);
-	if (IS_ERR(gr2d->rst)) {
-		dev_err(dev, "cannot get reset\n");
-		return PTR_ERR(gr2d->rst);
-	}
-
 	gr2d->clk = devm_clk_get(dev, NULL);
 	if (IS_ERR(gr2d->clk)) {
 		dev_err(dev, "cannot get clock\n");
@@ -277,14 +266,6 @@
 	err = gr2d_get_resets(dev, gr2d);
 	if (err)
 		return err;
-
-	usleep_range(2000, 4000);
-
-	err = reset_control_deassert(gr2d->rst);
-	if (err < 0) {
-		dev_err(dev, "failed to deassert reset: %d\n", err);
-		goto disable_clk;
-	}
 
 	INIT_LIST_HEAD(&gr2d->client.base.list);
 	gr2d->client.base.ops = &gr2d_client_ops;
@@ -304,11 +285,7 @@
 	err = host1x_client_register(&gr2d->client.base);
 	if (err < 0) {
 		dev_err(dev, "failed to register host1x client: %d\n", err);
-<<<<<<< HEAD
-		goto assert_rst;
-=======
-		return err;
->>>>>>> bd2e72b9
+		return err;
 	}
 
 	/* initialize address register map */
@@ -316,13 +293,6 @@
 		set_bit(gr2d_addr_regs[i], gr2d->addr_regs);
 
 	return 0;
-
-assert_rst:
-	(void)reset_control_assert(gr2d->rst);
-disable_clk:
-	clk_disable_unprepare(gr2d->clk);
-
-	return err;
 }
 
 static int gr2d_remove(struct platform_device *pdev)
@@ -337,13 +307,6 @@
 		return err;
 	}
 
-<<<<<<< HEAD
-	err = reset_control_assert(gr2d->rst);
-	if (err < 0)
-		dev_err(&pdev->dev, "failed to assert reset: %d\n", err);
-
-	usleep_range(2000, 4000);
-=======
 	return 0;
 }
 
@@ -379,7 +342,6 @@
 		dev_err(dev, "failed to assert MC reset: %d\n", err);
 		goto acquire_reset;
 	}
->>>>>>> bd2e72b9
 
 	clk_disable_unprepare(gr2d->clk);
 
