--- conflicted
+++ resolved
@@ -335,42 +335,6 @@
 		goto acquire_reset;
 	}
 
-	return 0;
-}
-
-static int __maybe_unused gr2d_runtime_suspend(struct device *dev)
-{
-	struct gr2d *gr2d = dev_get_drvdata(dev);
-	int err;
-
-	host1x_channel_stop(gr2d->channel);
-	reset_control_bulk_release(gr2d->nresets, gr2d->resets);
-
-	/*
-	 * GR2D module shouldn't be reset while hardware is idling, otherwise
-	 * host1x's cmdproc will stuck on trying to access any G2 register
-	 * after reset. GR2D module could be either hot-reset or reset after
-	 * power-gating of the HEG partition. Hence we will put in reset only
-	 * the memory client part of the module, the HEG GENPD will take care
-	 * of resetting GR2D module across power-gating.
-	 *
-	 * On Tegra20 there is no HEG partition, but it's okay to have
-	 * undetermined h/w state since userspace is expected to reprogram
-	 * the state on each job submission anyways.
-	 */
-	err = reset_control_acquire(gr2d->resets[RST_MC].rstc);
-	if (err) {
-		dev_err(dev, "failed to acquire MC reset: %d\n", err);
-		goto acquire_reset;
-	}
-
-	err = reset_control_assert(gr2d->resets[RST_MC].rstc);
-	reset_control_release(gr2d->resets[RST_MC].rstc);
-	if (err) {
-		dev_err(dev, "failed to assert MC reset: %d\n", err);
-		goto acquire_reset;
-	}
-
 	clk_disable_unprepare(gr2d->clk);
 
 	return 0;
@@ -380,7 +344,6 @@
 	reset_control_bulk_deassert(gr2d->nresets, gr2d->resets);
 
 	return err;
-<<<<<<< HEAD
 }
 
 static int __maybe_unused gr2d_runtime_resume(struct device *dev)
@@ -419,46 +382,6 @@
 	return err;
 }
 
-=======
-}
-
-static int __maybe_unused gr2d_runtime_resume(struct device *dev)
-{
-	struct gr2d *gr2d = dev_get_drvdata(dev);
-	int err;
-
-	err = reset_control_bulk_acquire(gr2d->nresets, gr2d->resets);
-	if (err) {
-		dev_err(dev, "failed to acquire reset: %d\n", err);
-		return err;
-	}
-
-	err = clk_prepare_enable(gr2d->clk);
-	if (err) {
-		dev_err(dev, "failed to enable clock: %d\n", err);
-		goto release_reset;
-	}
-
-	usleep_range(2000, 4000);
-
-	/* this is a reset array which deasserts both 2D MC and 2D itself */
-	err = reset_control_bulk_deassert(gr2d->nresets, gr2d->resets);
-	if (err) {
-		dev_err(dev, "failed to deassert reset: %d\n", err);
-		goto disable_clk;
-	}
-
-	return 0;
-
-disable_clk:
-	clk_disable_unprepare(gr2d->clk);
-release_reset:
-	reset_control_bulk_release(gr2d->nresets, gr2d->resets);
-
-	return err;
-}
-
->>>>>>> eb3cdb58
 static const struct dev_pm_ops tegra_gr2d_pm = {
 	SET_RUNTIME_PM_OPS(gr2d_runtime_suspend, gr2d_runtime_resume, NULL)
 	SET_SYSTEM_SLEEP_PM_OPS(pm_runtime_force_suspend,
