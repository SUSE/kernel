// SPDX-License-Identifier: GPL-2.0-only
/*
 * Copyright (C) 2012 Avionic Design GmbH
 * Copyright (C) 2012 NVIDIA CORPORATION.  All rights reserved.
 */

#include <linux/clk.h>
#include <linux/debugfs.h>
#include <linux/delay.h>
#include <linux/dma-mapping.h>
#include <linux/iommu.h>
#include <linux/interconnect.h>
#include <linux/module.h>
#include <linux/of_device.h>
#include <linux/pm_domain.h>
#include <linux/pm_opp.h>
#include <linux/pm_runtime.h>
#include <linux/reset.h>

#include <soc/tegra/common.h>
#include <soc/tegra/pmc.h>

#include <drm/drm_atomic.h>
#include <drm/drm_atomic_helper.h>
#include <drm/drm_blend.h>
#include <drm/drm_debugfs.h>
#include <drm/drm_fourcc.h>
#include <drm/drm_framebuffer.h>
<<<<<<< HEAD
#include <drm/drm_plane_helper.h>
=======
>>>>>>> eb3cdb58
#include <drm/drm_vblank.h>

#include "dc.h"
#include "drm.h"
#include "gem.h"
#include "hub.h"
#include "plane.h"

static void tegra_crtc_atomic_destroy_state(struct drm_crtc *crtc,
					    struct drm_crtc_state *state);

static void tegra_dc_stats_reset(struct tegra_dc_stats *stats)
{
	stats->frames = 0;
	stats->vblank = 0;
	stats->underflow = 0;
	stats->overflow = 0;
}

/* Reads the active copy of a register. */
static u32 tegra_dc_readl_active(struct tegra_dc *dc, unsigned long offset)
{
	u32 value;

	tegra_dc_writel(dc, READ_MUX, DC_CMD_STATE_ACCESS);
	value = tegra_dc_readl(dc, offset);
	tegra_dc_writel(dc, 0, DC_CMD_STATE_ACCESS);

	return value;
}

static inline unsigned int tegra_plane_offset(struct tegra_plane *plane,
					      unsigned int offset)
{
	if (offset >= 0x500 && offset <= 0x638) {
		offset = 0x000 + (offset - 0x500);
		return plane->offset + offset;
	}

	if (offset >= 0x700 && offset <= 0x719) {
		offset = 0x180 + (offset - 0x700);
		return plane->offset + offset;
	}

	if (offset >= 0x800 && offset <= 0x839) {
		offset = 0x1c0 + (offset - 0x800);
		return plane->offset + offset;
	}

	dev_WARN(plane->dc->dev, "invalid offset: %x\n", offset);

	return plane->offset + offset;
}

static inline u32 tegra_plane_readl(struct tegra_plane *plane,
				    unsigned int offset)
{
	return tegra_dc_readl(plane->dc, tegra_plane_offset(plane, offset));
}

static inline void tegra_plane_writel(struct tegra_plane *plane, u32 value,
				      unsigned int offset)
{
	tegra_dc_writel(plane->dc, value, tegra_plane_offset(plane, offset));
}

bool tegra_dc_has_output(struct tegra_dc *dc, struct device *dev)
{
	struct device_node *np = dc->dev->of_node;
	struct of_phandle_iterator it;
	int err;

	of_for_each_phandle(&it, err, np, "nvidia,outputs", NULL, 0)
		if (it.node == dev->of_node)
			return true;

	return false;
}

/*
 * Double-buffered registers have two copies: ASSEMBLY and ACTIVE. When the
 * *_ACT_REQ bits are set the ASSEMBLY copy is latched into the ACTIVE copy.
 * Latching happens mmediately if the display controller is in STOP mode or
 * on the next frame boundary otherwise.
 *
 * Triple-buffered registers have three copies: ASSEMBLY, ARM and ACTIVE. The
 * ASSEMBLY copy is latched into the ARM copy immediately after *_UPDATE bits
 * are written. When the *_ACT_REQ bits are written, the ARM copy is latched
 * into the ACTIVE copy, either immediately if the display controller is in
 * STOP mode, or at the next frame boundary otherwise.
 */
void tegra_dc_commit(struct tegra_dc *dc)
{
	tegra_dc_writel(dc, GENERAL_ACT_REQ << 8, DC_CMD_STATE_CONTROL);
	tegra_dc_writel(dc, GENERAL_ACT_REQ, DC_CMD_STATE_CONTROL);
}

static inline u32 compute_dda_inc(unsigned int in, unsigned int out, bool v,
				  unsigned int bpp)
{
	fixed20_12 outf = dfixed_init(out);
	fixed20_12 inf = dfixed_init(in);
	u32 dda_inc;
	int max;

	if (v)
		max = 15;
	else {
		switch (bpp) {
		case 2:
			max = 8;
			break;

		default:
			WARN_ON_ONCE(1);
			fallthrough;
		case 4:
			max = 4;
			break;
		}
	}

	outf.full = max_t(u32, outf.full - dfixed_const(1), dfixed_const(1));
	inf.full -= dfixed_const(1);

	dda_inc = dfixed_div(inf, outf);
	dda_inc = min_t(u32, dda_inc, dfixed_const(max));

	return dda_inc;
}

static inline u32 compute_initial_dda(unsigned int in)
{
	fixed20_12 inf = dfixed_init(in);
	return dfixed_frac(inf);
}

static void tegra_plane_setup_blending_legacy(struct tegra_plane *plane)
{
	u32 background[3] = {
		BLEND_WEIGHT1(0) | BLEND_WEIGHT0(0) | BLEND_COLOR_KEY_NONE,
		BLEND_WEIGHT1(0) | BLEND_WEIGHT0(0) | BLEND_COLOR_KEY_NONE,
		BLEND_WEIGHT1(0) | BLEND_WEIGHT0(0) | BLEND_COLOR_KEY_NONE,
	};
	u32 foreground = BLEND_WEIGHT1(255) | BLEND_WEIGHT0(255) |
			 BLEND_COLOR_KEY_NONE;
	u32 blendnokey = BLEND_WEIGHT1(255) | BLEND_WEIGHT0(255);
	struct tegra_plane_state *state;
	u32 blending[2];
	unsigned int i;

	/* disable blending for non-overlapping case */
	tegra_plane_writel(plane, blendnokey, DC_WIN_BLEND_NOKEY);
	tegra_plane_writel(plane, foreground, DC_WIN_BLEND_1WIN);

	state = to_tegra_plane_state(plane->base.state);

	if (state->opaque) {
		/*
		 * Since custom fix-weight blending isn't utilized and weight
		 * of top window is set to max, we can enforce dependent
		 * blending which in this case results in transparent bottom
		 * window if top window is opaque and if top window enables
		 * alpha blending, then bottom window is getting alpha value
		 * of 1 minus the sum of alpha components of the overlapping
		 * plane.
		 */
		background[0] |= BLEND_CONTROL_DEPENDENT;
		background[1] |= BLEND_CONTROL_DEPENDENT;

		/*
		 * The region where three windows overlap is the intersection
		 * of the two regions where two windows overlap. It contributes
		 * to the area if all of the windows on top of it have an alpha
		 * component.
		 */
		switch (state->base.normalized_zpos) {
		case 0:
			if (state->blending[0].alpha &&
			    state->blending[1].alpha)
				background[2] |= BLEND_CONTROL_DEPENDENT;
			break;

		case 1:
			background[2] |= BLEND_CONTROL_DEPENDENT;
			break;
		}
	} else {
		/*
		 * Enable alpha blending if pixel format has an alpha
		 * component.
		 */
		foreground |= BLEND_CONTROL_ALPHA;

		/*
		 * If any of the windows on top of this window is opaque, it
		 * will completely conceal this window within that area. If
		 * top window has an alpha component, it is blended over the
		 * bottom window.
		 */
		for (i = 0; i < 2; i++) {
			if (state->blending[i].alpha &&
			    state->blending[i].top)
				background[i] |= BLEND_CONTROL_DEPENDENT;
		}

		switch (state->base.normalized_zpos) {
		case 0:
			if (state->blending[0].alpha &&
			    state->blending[1].alpha)
				background[2] |= BLEND_CONTROL_DEPENDENT;
			break;

		case 1:
			/*
			 * When both middle and topmost windows have an alpha,
			 * these windows a mixed together and then the result
			 * is blended over the bottom window.
			 */
			if (state->blending[0].alpha &&
			    state->blending[0].top)
				background[2] |= BLEND_CONTROL_ALPHA;

			if (state->blending[1].alpha &&
			    state->blending[1].top)
				background[2] |= BLEND_CONTROL_ALPHA;
			break;
		}
	}

	switch (state->base.normalized_zpos) {
	case 0:
		tegra_plane_writel(plane, background[0], DC_WIN_BLEND_2WIN_X);
		tegra_plane_writel(plane, background[1], DC_WIN_BLEND_2WIN_Y);
		tegra_plane_writel(plane, background[2], DC_WIN_BLEND_3WIN_XY);
		break;

	case 1:
		/*
		 * If window B / C is topmost, then X / Y registers are
		 * matching the order of blending[...] state indices,
		 * otherwise a swap is required.
		 */
		if (!state->blending[0].top && state->blending[1].top) {
			blending[0] = foreground;
			blending[1] = background[1];
		} else {
			blending[0] = background[0];
			blending[1] = foreground;
		}

		tegra_plane_writel(plane, blending[0], DC_WIN_BLEND_2WIN_X);
		tegra_plane_writel(plane, blending[1], DC_WIN_BLEND_2WIN_Y);
		tegra_plane_writel(plane, background[2], DC_WIN_BLEND_3WIN_XY);
		break;

	case 2:
		tegra_plane_writel(plane, foreground, DC_WIN_BLEND_2WIN_X);
		tegra_plane_writel(plane, foreground, DC_WIN_BLEND_2WIN_Y);
		tegra_plane_writel(plane, foreground, DC_WIN_BLEND_3WIN_XY);
		break;
	}
}

static void tegra_plane_setup_blending(struct tegra_plane *plane,
				       const struct tegra_dc_window *window)
{
	u32 value;

	value = BLEND_FACTOR_DST_ALPHA_ZERO | BLEND_FACTOR_SRC_ALPHA_K2 |
		BLEND_FACTOR_DST_COLOR_NEG_K1_TIMES_SRC |
		BLEND_FACTOR_SRC_COLOR_K1_TIMES_SRC;
	tegra_plane_writel(plane, value, DC_WIN_BLEND_MATCH_SELECT);

	value = BLEND_FACTOR_DST_ALPHA_ZERO | BLEND_FACTOR_SRC_ALPHA_K2 |
		BLEND_FACTOR_DST_COLOR_NEG_K1_TIMES_SRC |
		BLEND_FACTOR_SRC_COLOR_K1_TIMES_SRC;
	tegra_plane_writel(plane, value, DC_WIN_BLEND_NOMATCH_SELECT);

	value = K2(255) | K1(255) | WINDOW_LAYER_DEPTH(255 - window->zpos);
	tegra_plane_writel(plane, value, DC_WIN_BLEND_LAYER_CONTROL);
}

static bool
tegra_plane_use_horizontal_filtering(struct tegra_plane *plane,
				     const struct tegra_dc_window *window)
{
	struct tegra_dc *dc = plane->dc;

	if (window->src.w == window->dst.w)
		return false;

	if (plane->index == 0 && dc->soc->has_win_a_without_filters)
		return false;

	return true;
}

static bool
tegra_plane_use_vertical_filtering(struct tegra_plane *plane,
				   const struct tegra_dc_window *window)
{
	struct tegra_dc *dc = plane->dc;

	if (window->src.h == window->dst.h)
		return false;

	if (plane->index == 0 && dc->soc->has_win_a_without_filters)
		return false;

	if (plane->index == 2 && dc->soc->has_win_c_without_vert_filter)
		return false;

	return true;
}

static void tegra_dc_setup_window(struct tegra_plane *plane,
				  const struct tegra_dc_window *window)
{
	unsigned h_offset, v_offset, h_size, v_size, h_dda, v_dda, bpp;
	struct tegra_dc *dc = plane->dc;
	unsigned int planes;
	u32 value;
	bool yuv;

	/*
	 * For YUV planar modes, the number of bytes per pixel takes into
	 * account only the luma component and therefore is 1.
	 */
	yuv = tegra_plane_format_is_yuv(window->format, &planes, NULL);
	if (!yuv)
		bpp = window->bits_per_pixel / 8;
	else
		bpp = (planes > 1) ? 1 : 2;

	tegra_plane_writel(plane, window->format, DC_WIN_COLOR_DEPTH);
	tegra_plane_writel(plane, window->swap, DC_WIN_BYTE_SWAP);

	value = V_POSITION(window->dst.y) | H_POSITION(window->dst.x);
	tegra_plane_writel(plane, value, DC_WIN_POSITION);

	value = V_SIZE(window->dst.h) | H_SIZE(window->dst.w);
	tegra_plane_writel(plane, value, DC_WIN_SIZE);

	h_offset = window->src.x * bpp;
	v_offset = window->src.y;
	h_size = window->src.w * bpp;
	v_size = window->src.h;

	if (window->reflect_x)
		h_offset += (window->src.w - 1) * bpp;

	if (window->reflect_y)
		v_offset += window->src.h - 1;

	value = V_PRESCALED_SIZE(v_size) | H_PRESCALED_SIZE(h_size);
	tegra_plane_writel(plane, value, DC_WIN_PRESCALED_SIZE);

	/*
	 * For DDA computations the number of bytes per pixel for YUV planar
	 * modes needs to take into account all Y, U and V components.
	 */
	if (yuv && planes > 1)
		bpp = 2;

	h_dda = compute_dda_inc(window->src.w, window->dst.w, false, bpp);
	v_dda = compute_dda_inc(window->src.h, window->dst.h, true, bpp);

	value = V_DDA_INC(v_dda) | H_DDA_INC(h_dda);
	tegra_plane_writel(plane, value, DC_WIN_DDA_INC);

	h_dda = compute_initial_dda(window->src.x);
	v_dda = compute_initial_dda(window->src.y);

	tegra_plane_writel(plane, h_dda, DC_WIN_H_INITIAL_DDA);
	tegra_plane_writel(plane, v_dda, DC_WIN_V_INITIAL_DDA);

	tegra_plane_writel(plane, 0, DC_WIN_UV_BUF_STRIDE);
	tegra_plane_writel(plane, 0, DC_WIN_BUF_STRIDE);

	tegra_plane_writel(plane, window->base[0], DC_WINBUF_START_ADDR);

	if (yuv && planes > 1) {
		tegra_plane_writel(plane, window->base[1], DC_WINBUF_START_ADDR_U);

		if (planes > 2)
			tegra_plane_writel(plane, window->base[2], DC_WINBUF_START_ADDR_V);

		value = window->stride[1] << 16 | window->stride[0];
		tegra_plane_writel(plane, value, DC_WIN_LINE_STRIDE);
	} else {
		tegra_plane_writel(plane, window->stride[0], DC_WIN_LINE_STRIDE);
	}

	tegra_plane_writel(plane, h_offset, DC_WINBUF_ADDR_H_OFFSET);
	tegra_plane_writel(plane, v_offset, DC_WINBUF_ADDR_V_OFFSET);

	if (dc->soc->supports_block_linear) {
		unsigned long height = window->tiling.value;

		switch (window->tiling.mode) {
		case TEGRA_BO_TILING_MODE_PITCH:
			value = DC_WINBUF_SURFACE_KIND_PITCH;
			break;

		case TEGRA_BO_TILING_MODE_TILED:
			value = DC_WINBUF_SURFACE_KIND_TILED;
			break;

		case TEGRA_BO_TILING_MODE_BLOCK:
			value = DC_WINBUF_SURFACE_KIND_BLOCK_HEIGHT(height) |
				DC_WINBUF_SURFACE_KIND_BLOCK;
			break;
		}

		tegra_plane_writel(plane, value, DC_WINBUF_SURFACE_KIND);
	} else {
		switch (window->tiling.mode) {
		case TEGRA_BO_TILING_MODE_PITCH:
			value = DC_WIN_BUFFER_ADDR_MODE_LINEAR_UV |
				DC_WIN_BUFFER_ADDR_MODE_LINEAR;
			break;

		case TEGRA_BO_TILING_MODE_TILED:
			value = DC_WIN_BUFFER_ADDR_MODE_TILE_UV |
				DC_WIN_BUFFER_ADDR_MODE_TILE;
			break;

		case TEGRA_BO_TILING_MODE_BLOCK:
			/*
			 * No need to handle this here because ->atomic_check
			 * will already have filtered it out.
			 */
			break;
		}

		tegra_plane_writel(plane, value, DC_WIN_BUFFER_ADDR_MODE);
	}

	value = WIN_ENABLE;

	if (yuv) {
		/* setup default colorspace conversion coefficients */
		tegra_plane_writel(plane, 0x00f0, DC_WIN_CSC_YOF);
		tegra_plane_writel(plane, 0x012a, DC_WIN_CSC_KYRGB);
		tegra_plane_writel(plane, 0x0000, DC_WIN_CSC_KUR);
		tegra_plane_writel(plane, 0x0198, DC_WIN_CSC_KVR);
		tegra_plane_writel(plane, 0x039b, DC_WIN_CSC_KUG);
		tegra_plane_writel(plane, 0x032f, DC_WIN_CSC_KVG);
		tegra_plane_writel(plane, 0x0204, DC_WIN_CSC_KUB);
		tegra_plane_writel(plane, 0x0000, DC_WIN_CSC_KVB);

		value |= CSC_ENABLE;
	} else if (window->bits_per_pixel < 24) {
		value |= COLOR_EXPAND;
	}

	if (window->reflect_x)
		value |= H_DIRECTION;

	if (window->reflect_y)
		value |= V_DIRECTION;

	if (tegra_plane_use_horizontal_filtering(plane, window)) {
		/*
		 * Enable horizontal 6-tap filter and set filtering
		 * coefficients to the default values defined in TRM.
		 */
		tegra_plane_writel(plane, 0x00008000, DC_WIN_H_FILTER_P(0));
		tegra_plane_writel(plane, 0x3e087ce1, DC_WIN_H_FILTER_P(1));
		tegra_plane_writel(plane, 0x3b117ac1, DC_WIN_H_FILTER_P(2));
		tegra_plane_writel(plane, 0x591b73aa, DC_WIN_H_FILTER_P(3));
		tegra_plane_writel(plane, 0x57256d9a, DC_WIN_H_FILTER_P(4));
		tegra_plane_writel(plane, 0x552f668b, DC_WIN_H_FILTER_P(5));
		tegra_plane_writel(plane, 0x73385e8b, DC_WIN_H_FILTER_P(6));
		tegra_plane_writel(plane, 0x72435583, DC_WIN_H_FILTER_P(7));
		tegra_plane_writel(plane, 0x714c4c8b, DC_WIN_H_FILTER_P(8));
		tegra_plane_writel(plane, 0x70554393, DC_WIN_H_FILTER_P(9));
		tegra_plane_writel(plane, 0x715e389b, DC_WIN_H_FILTER_P(10));
		tegra_plane_writel(plane, 0x71662faa, DC_WIN_H_FILTER_P(11));
		tegra_plane_writel(plane, 0x536d25ba, DC_WIN_H_FILTER_P(12));
		tegra_plane_writel(plane, 0x55731bca, DC_WIN_H_FILTER_P(13));
		tegra_plane_writel(plane, 0x387a11d9, DC_WIN_H_FILTER_P(14));
		tegra_plane_writel(plane, 0x3c7c08f1, DC_WIN_H_FILTER_P(15));

		value |= H_FILTER;
	}

	if (tegra_plane_use_vertical_filtering(plane, window)) {
		unsigned int i, k;

		/*
		 * Enable vertical 2-tap filter and set filtering
		 * coefficients to the default values defined in TRM.
		 */
		for (i = 0, k = 128; i < 16; i++, k -= 8)
			tegra_plane_writel(plane, k, DC_WIN_V_FILTER_P(i));

		value |= V_FILTER;
	}

	tegra_plane_writel(plane, value, DC_WIN_WIN_OPTIONS);

	if (dc->soc->has_legacy_blending)
		tegra_plane_setup_blending_legacy(plane);
	else
		tegra_plane_setup_blending(plane, window);
}

static const u32 tegra20_primary_formats[] = {
	DRM_FORMAT_ARGB4444,
	DRM_FORMAT_ARGB1555,
	DRM_FORMAT_RGB565,
	DRM_FORMAT_RGBA5551,
	DRM_FORMAT_ABGR8888,
	DRM_FORMAT_ARGB8888,
	/* non-native formats */
	DRM_FORMAT_XRGB1555,
	DRM_FORMAT_RGBX5551,
	DRM_FORMAT_XBGR8888,
	DRM_FORMAT_XRGB8888,
};

static const u64 tegra20_modifiers[] = {
	DRM_FORMAT_MOD_LINEAR,
	DRM_FORMAT_MOD_NVIDIA_TEGRA_TILED,
	DRM_FORMAT_MOD_INVALID
};

static const u32 tegra114_primary_formats[] = {
	DRM_FORMAT_ARGB4444,
	DRM_FORMAT_ARGB1555,
	DRM_FORMAT_RGB565,
	DRM_FORMAT_RGBA5551,
	DRM_FORMAT_ABGR8888,
	DRM_FORMAT_ARGB8888,
	/* new on Tegra114 */
	DRM_FORMAT_ABGR4444,
	DRM_FORMAT_ABGR1555,
	DRM_FORMAT_BGRA5551,
	DRM_FORMAT_XRGB1555,
	DRM_FORMAT_RGBX5551,
	DRM_FORMAT_XBGR1555,
	DRM_FORMAT_BGRX5551,
	DRM_FORMAT_BGR565,
	DRM_FORMAT_BGRA8888,
	DRM_FORMAT_RGBA8888,
	DRM_FORMAT_XRGB8888,
	DRM_FORMAT_XBGR8888,
};

static const u32 tegra124_primary_formats[] = {
	DRM_FORMAT_ARGB4444,
	DRM_FORMAT_ARGB1555,
	DRM_FORMAT_RGB565,
	DRM_FORMAT_RGBA5551,
	DRM_FORMAT_ABGR8888,
	DRM_FORMAT_ARGB8888,
	/* new on Tegra114 */
	DRM_FORMAT_ABGR4444,
	DRM_FORMAT_ABGR1555,
	DRM_FORMAT_BGRA5551,
	DRM_FORMAT_XRGB1555,
	DRM_FORMAT_RGBX5551,
	DRM_FORMAT_XBGR1555,
	DRM_FORMAT_BGRX5551,
	DRM_FORMAT_BGR565,
	DRM_FORMAT_BGRA8888,
	DRM_FORMAT_RGBA8888,
	DRM_FORMAT_XRGB8888,
	DRM_FORMAT_XBGR8888,
	/* new on Tegra124 */
	DRM_FORMAT_RGBX8888,
	DRM_FORMAT_BGRX8888,
};

static const u64 tegra124_modifiers[] = {
	DRM_FORMAT_MOD_LINEAR,
	DRM_FORMAT_MOD_NVIDIA_16BX2_BLOCK(0),
	DRM_FORMAT_MOD_NVIDIA_16BX2_BLOCK(1),
	DRM_FORMAT_MOD_NVIDIA_16BX2_BLOCK(2),
	DRM_FORMAT_MOD_NVIDIA_16BX2_BLOCK(3),
	DRM_FORMAT_MOD_NVIDIA_16BX2_BLOCK(4),
	DRM_FORMAT_MOD_NVIDIA_16BX2_BLOCK(5),
	DRM_FORMAT_MOD_INVALID
};

static int tegra_plane_atomic_check(struct drm_plane *plane,
				    struct drm_atomic_state *state)
{
	struct drm_plane_state *new_plane_state = drm_atomic_get_new_plane_state(state,
										 plane);
	struct tegra_plane_state *plane_state = to_tegra_plane_state(new_plane_state);
	unsigned int supported_rotation = DRM_MODE_ROTATE_0 |
					  DRM_MODE_REFLECT_X |
					  DRM_MODE_REFLECT_Y;
	unsigned int rotation = new_plane_state->rotation;
	struct tegra_bo_tiling *tiling = &plane_state->tiling;
	struct tegra_plane *tegra = to_tegra_plane(plane);
	struct tegra_dc *dc = to_tegra_dc(new_plane_state->crtc);
	int err;

	plane_state->peak_memory_bandwidth = 0;
	plane_state->avg_memory_bandwidth = 0;

	/* no need for further checks if the plane is being disabled */
	if (!new_plane_state->crtc) {
		plane_state->total_peak_memory_bandwidth = 0;
		return 0;
	}

	err = tegra_plane_format(new_plane_state->fb->format->format,
				 &plane_state->format,
				 &plane_state->swap);
	if (err < 0)
		return err;

	/*
	 * Tegra20 and Tegra30 are special cases here because they support
	 * only variants of specific formats with an alpha component, but not
	 * the corresponding opaque formats. However, the opaque formats can
	 * be emulated by disabling alpha blending for the plane.
	 */
	if (dc->soc->has_legacy_blending) {
		err = tegra_plane_setup_legacy_state(tegra, plane_state);
		if (err < 0)
			return err;
	}

	err = tegra_fb_get_tiling(new_plane_state->fb, tiling);
	if (err < 0)
		return err;

	if (tiling->mode == TEGRA_BO_TILING_MODE_BLOCK &&
	    !dc->soc->supports_block_linear) {
		DRM_ERROR("hardware doesn't support block linear mode\n");
		return -EINVAL;
	}

	/*
	 * Older userspace used custom BO flag in order to specify the Y
	 * reflection, while modern userspace uses the generic DRM rotation
	 * property in order to achieve the same result.  The legacy BO flag
	 * duplicates the DRM rotation property when both are set.
	 */
	if (tegra_fb_is_bottom_up(new_plane_state->fb))
		rotation |= DRM_MODE_REFLECT_Y;

	rotation = drm_rotation_simplify(rotation, supported_rotation);

	if (rotation & DRM_MODE_REFLECT_X)
		plane_state->reflect_x = true;
	else
		plane_state->reflect_x = false;

	if (rotation & DRM_MODE_REFLECT_Y)
		plane_state->reflect_y = true;
	else
		plane_state->reflect_y = false;

	/*
	 * Tegra doesn't support different strides for U and V planes so we
	 * error out if the user tries to display a framebuffer with such a
	 * configuration.
	 */
	if (new_plane_state->fb->format->num_planes > 2) {
		if (new_plane_state->fb->pitches[2] != new_plane_state->fb->pitches[1]) {
			DRM_ERROR("unsupported UV-plane configuration\n");
			return -EINVAL;
		}
	}

	err = tegra_plane_state_add(tegra, new_plane_state);
	if (err < 0)
		return err;

	return 0;
}

static void tegra_plane_atomic_disable(struct drm_plane *plane,
				       struct drm_atomic_state *state)
{
	struct drm_plane_state *old_state = drm_atomic_get_old_plane_state(state,
									   plane);
	struct tegra_plane *p = to_tegra_plane(plane);
	u32 value;

	/* rien ne va plus */
	if (!old_state || !old_state->crtc)
		return;

	value = tegra_plane_readl(p, DC_WIN_WIN_OPTIONS);
	value &= ~WIN_ENABLE;
	tegra_plane_writel(p, value, DC_WIN_WIN_OPTIONS);
}

static void tegra_plane_atomic_update(struct drm_plane *plane,
				      struct drm_atomic_state *state)
{
	struct drm_plane_state *new_state = drm_atomic_get_new_plane_state(state,
									   plane);
	struct tegra_plane_state *tegra_plane_state = to_tegra_plane_state(new_state);
	struct drm_framebuffer *fb = new_state->fb;
	struct tegra_plane *p = to_tegra_plane(plane);
	struct tegra_dc_window window;
	unsigned int i;

	/* rien ne va plus */
	if (!new_state->crtc || !new_state->fb)
		return;

	if (!new_state->visible)
		return tegra_plane_atomic_disable(plane, state);

	memset(&window, 0, sizeof(window));
	window.src.x = new_state->src.x1 >> 16;
	window.src.y = new_state->src.y1 >> 16;
	window.src.w = drm_rect_width(&new_state->src) >> 16;
	window.src.h = drm_rect_height(&new_state->src) >> 16;
	window.dst.x = new_state->dst.x1;
	window.dst.y = new_state->dst.y1;
	window.dst.w = drm_rect_width(&new_state->dst);
	window.dst.h = drm_rect_height(&new_state->dst);
	window.bits_per_pixel = fb->format->cpp[0] * 8;
	window.reflect_x = tegra_plane_state->reflect_x;
	window.reflect_y = tegra_plane_state->reflect_y;

	/* copy from state */
	window.zpos = new_state->normalized_zpos;
	window.tiling = tegra_plane_state->tiling;
	window.format = tegra_plane_state->format;
	window.swap = tegra_plane_state->swap;

	for (i = 0; i < fb->format->num_planes; i++) {
		window.base[i] = tegra_plane_state->iova[i] + fb->offsets[i];

		/*
		 * Tegra uses a shared stride for UV planes. Framebuffers are
		 * already checked for this in the tegra_plane_atomic_check()
		 * function, so it's safe to ignore the V-plane pitch here.
		 */
		if (i < 2)
			window.stride[i] = fb->pitches[i];
	}

	tegra_dc_setup_window(p, &window);
}

static const struct drm_plane_helper_funcs tegra_plane_helper_funcs = {
	.prepare_fb = tegra_plane_prepare_fb,
	.cleanup_fb = tegra_plane_cleanup_fb,
	.atomic_check = tegra_plane_atomic_check,
	.atomic_disable = tegra_plane_atomic_disable,
	.atomic_update = tegra_plane_atomic_update,
};

static unsigned long tegra_plane_get_possible_crtcs(struct drm_device *drm)
{
	/*
	 * Ideally this would use drm_crtc_mask(), but that would require the
	 * CRTC to already be in the mode_config's list of CRTCs. However, it
	 * will only be added to that list in the drm_crtc_init_with_planes()
	 * (in tegra_dc_init()), which in turn requires registration of these
	 * planes. So we have ourselves a nice little chicken and egg problem
	 * here.
	 *
	 * We work around this by manually creating the mask from the number
	 * of CRTCs that have been registered, and should therefore always be
	 * the same as drm_crtc_index() after registration.
	 */
	return 1 << drm->mode_config.num_crtc;
}

static struct drm_plane *tegra_primary_plane_create(struct drm_device *drm,
						    struct tegra_dc *dc)
{
	unsigned long possible_crtcs = tegra_plane_get_possible_crtcs(drm);
	enum drm_plane_type type = DRM_PLANE_TYPE_PRIMARY;
	struct tegra_plane *plane;
	unsigned int num_formats;
	const u64 *modifiers;
	const u32 *formats;
	int err;

	plane = kzalloc(sizeof(*plane), GFP_KERNEL);
	if (!plane)
		return ERR_PTR(-ENOMEM);

	/* Always use window A as primary window */
	plane->offset = 0xa00;
	plane->index = 0;
	plane->dc = dc;

	num_formats = dc->soc->num_primary_formats;
	formats = dc->soc->primary_formats;
	modifiers = dc->soc->modifiers;

	err = tegra_plane_interconnect_init(plane);
	if (err) {
		kfree(plane);
		return ERR_PTR(err);
	}

	err = drm_universal_plane_init(drm, &plane->base, possible_crtcs,
				       &tegra_plane_funcs, formats,
				       num_formats, modifiers, type, NULL);
	if (err < 0) {
		kfree(plane);
		return ERR_PTR(err);
	}

	drm_plane_helper_add(&plane->base, &tegra_plane_helper_funcs);
	drm_plane_create_zpos_property(&plane->base, plane->index, 0, 255);

	err = drm_plane_create_rotation_property(&plane->base,
						 DRM_MODE_ROTATE_0,
						 DRM_MODE_ROTATE_0 |
						 DRM_MODE_ROTATE_180 |
						 DRM_MODE_REFLECT_X |
						 DRM_MODE_REFLECT_Y);
	if (err < 0)
		dev_err(dc->dev, "failed to create rotation property: %d\n",
			err);

	return &plane->base;
}

static const u32 tegra_legacy_cursor_plane_formats[] = {
	DRM_FORMAT_RGBA8888,
};

static const u32 tegra_cursor_plane_formats[] = {
	DRM_FORMAT_ARGB8888,
};

static int tegra_cursor_atomic_check(struct drm_plane *plane,
				     struct drm_atomic_state *state)
{
	struct drm_plane_state *new_plane_state = drm_atomic_get_new_plane_state(state,
										 plane);
	struct tegra_plane_state *plane_state = to_tegra_plane_state(new_plane_state);
	struct tegra_plane *tegra = to_tegra_plane(plane);
	int err;

	plane_state->peak_memory_bandwidth = 0;
	plane_state->avg_memory_bandwidth = 0;

	/* no need for further checks if the plane is being disabled */
	if (!new_plane_state->crtc) {
		plane_state->total_peak_memory_bandwidth = 0;
		return 0;
	}

	/* scaling not supported for cursor */
	if ((new_plane_state->src_w >> 16 != new_plane_state->crtc_w) ||
	    (new_plane_state->src_h >> 16 != new_plane_state->crtc_h))
		return -EINVAL;

	/* only square cursors supported */
	if (new_plane_state->src_w != new_plane_state->src_h)
		return -EINVAL;

	if (new_plane_state->crtc_w != 32 && new_plane_state->crtc_w != 64 &&
	    new_plane_state->crtc_w != 128 && new_plane_state->crtc_w != 256)
		return -EINVAL;

	err = tegra_plane_state_add(tegra, new_plane_state);
	if (err < 0)
		return err;

	return 0;
}

static void __tegra_cursor_atomic_update(struct drm_plane *plane,
					 struct drm_plane_state *new_state)
{
	struct tegra_plane_state *tegra_plane_state = to_tegra_plane_state(new_state);
	struct tegra_dc *dc = to_tegra_dc(new_state->crtc);
	struct tegra_drm *tegra = plane->dev->dev_private;
#ifdef CONFIG_ARCH_DMA_ADDR_T_64BIT
	u64 dma_mask = *dc->dev->dma_mask;
#endif
	unsigned int x, y;
	u32 value = 0;

	/* rien ne va plus */
	if (!new_state->crtc || !new_state->fb)
		return;

	/*
	 * Legacy display supports hardware clipping of the cursor, but
	 * nvdisplay relies on software to clip the cursor to the screen.
	 */
	if (!dc->soc->has_nvdisplay)
		value |= CURSOR_CLIP_DISPLAY;

	switch (new_state->crtc_w) {
	case 32:
		value |= CURSOR_SIZE_32x32;
		break;

	case 64:
		value |= CURSOR_SIZE_64x64;
		break;

	case 128:
		value |= CURSOR_SIZE_128x128;
		break;

	case 256:
		value |= CURSOR_SIZE_256x256;
		break;

	default:
		WARN(1, "cursor size %ux%u not supported\n",
		     new_state->crtc_w, new_state->crtc_h);
		return;
	}

	value |= (tegra_plane_state->iova[0] >> 10) & 0x3fffff;
	tegra_dc_writel(dc, value, DC_DISP_CURSOR_START_ADDR);

#ifdef CONFIG_ARCH_DMA_ADDR_T_64BIT
	value = (tegra_plane_state->iova[0] >> 32) & (dma_mask >> 32);
	tegra_dc_writel(dc, value, DC_DISP_CURSOR_START_ADDR_HI);
#endif

	/* enable cursor and set blend mode */
	value = tegra_dc_readl(dc, DC_DISP_DISP_WIN_OPTIONS);
	value |= CURSOR_ENABLE;
	tegra_dc_writel(dc, value, DC_DISP_DISP_WIN_OPTIONS);

	value = tegra_dc_readl(dc, DC_DISP_BLEND_CURSOR_CONTROL);
	value &= ~CURSOR_DST_BLEND_MASK;
	value &= ~CURSOR_SRC_BLEND_MASK;

	if (dc->soc->has_nvdisplay)
		value &= ~CURSOR_COMPOSITION_MODE_XOR;
	else
		value |= CURSOR_MODE_NORMAL;

	value |= CURSOR_DST_BLEND_NEG_K1_TIMES_SRC;
	value |= CURSOR_SRC_BLEND_K1_TIMES_SRC;
	value |= CURSOR_ALPHA;
	tegra_dc_writel(dc, value, DC_DISP_BLEND_CURSOR_CONTROL);

	/* nvdisplay relies on software for clipping */
	if (dc->soc->has_nvdisplay) {
		struct drm_rect src;

		x = new_state->dst.x1;
		y = new_state->dst.y1;

		drm_rect_fp_to_int(&src, &new_state->src);

		value = (src.y1 & tegra->vmask) << 16 | (src.x1 & tegra->hmask);
		tegra_dc_writel(dc, value, DC_DISP_PCALC_HEAD_SET_CROPPED_POINT_IN_CURSOR);

		value = (drm_rect_height(&src) & tegra->vmask) << 16 |
			(drm_rect_width(&src) & tegra->hmask);
		tegra_dc_writel(dc, value, DC_DISP_PCALC_HEAD_SET_CROPPED_SIZE_IN_CURSOR);
	} else {
		x = new_state->crtc_x;
		y = new_state->crtc_y;
	}

	/* position the cursor */
	value = ((y & tegra->vmask) << 16) | (x & tegra->hmask);
	tegra_dc_writel(dc, value, DC_DISP_CURSOR_POSITION);
}

static void tegra_cursor_atomic_update(struct drm_plane *plane,
				       struct drm_atomic_state *state)
{
	struct drm_plane_state *new_state = drm_atomic_get_new_plane_state(state, plane);

	__tegra_cursor_atomic_update(plane, new_state);
}

static void tegra_cursor_atomic_disable(struct drm_plane *plane,
					struct drm_atomic_state *state)
{
	struct drm_plane_state *old_state = drm_atomic_get_old_plane_state(state,
									   plane);
	struct tegra_dc *dc;
	u32 value;

	/* rien ne va plus */
	if (!old_state || !old_state->crtc)
		return;

	dc = to_tegra_dc(old_state->crtc);

	value = tegra_dc_readl(dc, DC_DISP_DISP_WIN_OPTIONS);
	value &= ~CURSOR_ENABLE;
	tegra_dc_writel(dc, value, DC_DISP_DISP_WIN_OPTIONS);
}

static int tegra_cursor_atomic_async_check(struct drm_plane *plane, struct drm_atomic_state *state)
{
	struct drm_plane_state *new_state = drm_atomic_get_new_plane_state(state, plane);
	struct drm_crtc_state *crtc_state;
	int min_scale, max_scale;
	int err;

	crtc_state = drm_atomic_get_existing_crtc_state(state, new_state->crtc);
	if (WARN_ON(!crtc_state))
		return -EINVAL;

	if (!crtc_state->active)
		return -EINVAL;

	if (plane->state->crtc != new_state->crtc ||
	    plane->state->src_w != new_state->src_w ||
	    plane->state->src_h != new_state->src_h ||
	    plane->state->crtc_w != new_state->crtc_w ||
	    plane->state->crtc_h != new_state->crtc_h ||
	    plane->state->fb != new_state->fb ||
	    plane->state->fb == NULL)
		return -EINVAL;

	min_scale = (1 << 16) / 8;
	max_scale = (8 << 16) / 1;

	err = drm_atomic_helper_check_plane_state(new_state, crtc_state, min_scale, max_scale,
						  true, true);
	if (err < 0)
		return err;

	if (new_state->visible != plane->state->visible)
		return -EINVAL;

	return 0;
}

static void tegra_cursor_atomic_async_update(struct drm_plane *plane,
					     struct drm_atomic_state *state)
{
	struct drm_plane_state *new_state = drm_atomic_get_new_plane_state(state, plane);
	struct tegra_dc *dc = to_tegra_dc(new_state->crtc);

	plane->state->src_x = new_state->src_x;
	plane->state->src_y = new_state->src_y;
	plane->state->crtc_x = new_state->crtc_x;
	plane->state->crtc_y = new_state->crtc_y;

	if (new_state->visible) {
		struct tegra_plane *p = to_tegra_plane(plane);
		u32 value;

		__tegra_cursor_atomic_update(plane, new_state);

		value = (WIN_A_ACT_REQ << p->index) << 8 | GENERAL_UPDATE;
		tegra_dc_writel(dc, value, DC_CMD_STATE_CONTROL);
		(void)tegra_dc_readl(dc, DC_CMD_STATE_CONTROL);

		value = (WIN_A_ACT_REQ << p->index) | GENERAL_ACT_REQ;
		tegra_dc_writel(dc, value, DC_CMD_STATE_CONTROL);
		(void)tegra_dc_readl(dc, DC_CMD_STATE_CONTROL);
	}
}

static const struct drm_plane_helper_funcs tegra_cursor_plane_helper_funcs = {
	.prepare_fb = tegra_plane_prepare_fb,
	.cleanup_fb = tegra_plane_cleanup_fb,
	.atomic_check = tegra_cursor_atomic_check,
	.atomic_update = tegra_cursor_atomic_update,
	.atomic_disable = tegra_cursor_atomic_disable,
	.atomic_async_check = tegra_cursor_atomic_async_check,
	.atomic_async_update = tegra_cursor_atomic_async_update,
};

static const uint64_t linear_modifiers[] = {
	DRM_FORMAT_MOD_LINEAR,
	DRM_FORMAT_MOD_INVALID
};

static struct drm_plane *tegra_dc_cursor_plane_create(struct drm_device *drm,
						      struct tegra_dc *dc)
{
	unsigned long possible_crtcs = tegra_plane_get_possible_crtcs(drm);
	struct tegra_plane *plane;
	unsigned int num_formats;
	const u32 *formats;
	int err;

	plane = kzalloc(sizeof(*plane), GFP_KERNEL);
	if (!plane)
		return ERR_PTR(-ENOMEM);

	/*
	 * This index is kind of fake. The cursor isn't a regular plane, but
	 * its update and activation request bits in DC_CMD_STATE_CONTROL do
	 * use the same programming. Setting this fake index here allows the
	 * code in tegra_add_plane_state() to do the right thing without the
	 * need to special-casing the cursor plane.
	 */
	plane->index = 6;
	plane->dc = dc;

	if (!dc->soc->has_nvdisplay) {
		num_formats = ARRAY_SIZE(tegra_legacy_cursor_plane_formats);
		formats = tegra_legacy_cursor_plane_formats;

		err = tegra_plane_interconnect_init(plane);
		if (err) {
			kfree(plane);
			return ERR_PTR(err);
		}
	} else {
		num_formats = ARRAY_SIZE(tegra_cursor_plane_formats);
		formats = tegra_cursor_plane_formats;
	}

	err = drm_universal_plane_init(drm, &plane->base, possible_crtcs,
				       &tegra_plane_funcs, formats,
				       num_formats, linear_modifiers,
				       DRM_PLANE_TYPE_CURSOR, NULL);
	if (err < 0) {
		kfree(plane);
		return ERR_PTR(err);
	}

	drm_plane_helper_add(&plane->base, &tegra_cursor_plane_helper_funcs);
	drm_plane_create_zpos_immutable_property(&plane->base, 255);

	return &plane->base;
}

static const u32 tegra20_overlay_formats[] = {
	DRM_FORMAT_ARGB4444,
	DRM_FORMAT_ARGB1555,
	DRM_FORMAT_RGB565,
	DRM_FORMAT_RGBA5551,
	DRM_FORMAT_ABGR8888,
	DRM_FORMAT_ARGB8888,
	/* non-native formats */
	DRM_FORMAT_XRGB1555,
	DRM_FORMAT_RGBX5551,
	DRM_FORMAT_XBGR8888,
	DRM_FORMAT_XRGB8888,
	/* planar formats */
	DRM_FORMAT_UYVY,
	DRM_FORMAT_YUYV,
	DRM_FORMAT_YUV420,
	DRM_FORMAT_YUV422,
};

static const u32 tegra114_overlay_formats[] = {
	DRM_FORMAT_ARGB4444,
	DRM_FORMAT_ARGB1555,
	DRM_FORMAT_RGB565,
	DRM_FORMAT_RGBA5551,
	DRM_FORMAT_ABGR8888,
	DRM_FORMAT_ARGB8888,
	/* new on Tegra114 */
	DRM_FORMAT_ABGR4444,
	DRM_FORMAT_ABGR1555,
	DRM_FORMAT_BGRA5551,
	DRM_FORMAT_XRGB1555,
	DRM_FORMAT_RGBX5551,
	DRM_FORMAT_XBGR1555,
	DRM_FORMAT_BGRX5551,
	DRM_FORMAT_BGR565,
	DRM_FORMAT_BGRA8888,
	DRM_FORMAT_RGBA8888,
	DRM_FORMAT_XRGB8888,
	DRM_FORMAT_XBGR8888,
	/* planar formats */
	DRM_FORMAT_UYVY,
	DRM_FORMAT_YUYV,
	DRM_FORMAT_YUV420,
	DRM_FORMAT_YUV422,
	/* semi-planar formats */
	DRM_FORMAT_NV12,
	DRM_FORMAT_NV21,
	DRM_FORMAT_NV16,
	DRM_FORMAT_NV61,
	DRM_FORMAT_NV24,
	DRM_FORMAT_NV42,
};

static const u32 tegra124_overlay_formats[] = {
	DRM_FORMAT_ARGB4444,
	DRM_FORMAT_ARGB1555,
	DRM_FORMAT_RGB565,
	DRM_FORMAT_RGBA5551,
	DRM_FORMAT_ABGR8888,
	DRM_FORMAT_ARGB8888,
	/* new on Tegra114 */
	DRM_FORMAT_ABGR4444,
	DRM_FORMAT_ABGR1555,
	DRM_FORMAT_BGRA5551,
	DRM_FORMAT_XRGB1555,
	DRM_FORMAT_RGBX5551,
	DRM_FORMAT_XBGR1555,
	DRM_FORMAT_BGRX5551,
	DRM_FORMAT_BGR565,
	DRM_FORMAT_BGRA8888,
	DRM_FORMAT_RGBA8888,
	DRM_FORMAT_XRGB8888,
	DRM_FORMAT_XBGR8888,
	/* new on Tegra124 */
	DRM_FORMAT_RGBX8888,
	DRM_FORMAT_BGRX8888,
	/* planar formats */
	DRM_FORMAT_UYVY,
	DRM_FORMAT_YUYV,
	DRM_FORMAT_YVYU,
	DRM_FORMAT_VYUY,
	DRM_FORMAT_YUV420, /* YU12 */
	DRM_FORMAT_YUV422, /* YU16 */
	DRM_FORMAT_YUV444, /* YU24 */
	/* semi-planar formats */
	DRM_FORMAT_NV12,
	DRM_FORMAT_NV21,
	DRM_FORMAT_NV16,
	DRM_FORMAT_NV61,
	DRM_FORMAT_NV24,
	DRM_FORMAT_NV42,
};

static struct drm_plane *tegra_dc_overlay_plane_create(struct drm_device *drm,
						       struct tegra_dc *dc,
						       unsigned int index,
						       bool cursor)
{
	unsigned long possible_crtcs = tegra_plane_get_possible_crtcs(drm);
	struct tegra_plane *plane;
	unsigned int num_formats;
	enum drm_plane_type type;
	const u32 *formats;
	int err;

	plane = kzalloc(sizeof(*plane), GFP_KERNEL);
	if (!plane)
		return ERR_PTR(-ENOMEM);

	plane->offset = 0xa00 + 0x200 * index;
	plane->index = index;
	plane->dc = dc;

	num_formats = dc->soc->num_overlay_formats;
	formats = dc->soc->overlay_formats;

	err = tegra_plane_interconnect_init(plane);
	if (err) {
		kfree(plane);
		return ERR_PTR(err);
	}

	if (!cursor)
		type = DRM_PLANE_TYPE_OVERLAY;
	else
		type = DRM_PLANE_TYPE_CURSOR;

	err = drm_universal_plane_init(drm, &plane->base, possible_crtcs,
				       &tegra_plane_funcs, formats,
				       num_formats, linear_modifiers,
				       type, NULL);
	if (err < 0) {
		kfree(plane);
		return ERR_PTR(err);
	}

	drm_plane_helper_add(&plane->base, &tegra_plane_helper_funcs);
	drm_plane_create_zpos_property(&plane->base, plane->index, 0, 255);

	err = drm_plane_create_rotation_property(&plane->base,
						 DRM_MODE_ROTATE_0,
						 DRM_MODE_ROTATE_0 |
						 DRM_MODE_ROTATE_180 |
						 DRM_MODE_REFLECT_X |
						 DRM_MODE_REFLECT_Y);
	if (err < 0)
		dev_err(dc->dev, "failed to create rotation property: %d\n",
			err);

	return &plane->base;
}

static struct drm_plane *tegra_dc_add_shared_planes(struct drm_device *drm,
						    struct tegra_dc *dc)
{
	struct drm_plane *plane, *primary = NULL;
	unsigned int i, j;

	for (i = 0; i < dc->soc->num_wgrps; i++) {
		const struct tegra_windowgroup_soc *wgrp = &dc->soc->wgrps[i];

		if (wgrp->dc == dc->pipe) {
			for (j = 0; j < wgrp->num_windows; j++) {
				unsigned int index = wgrp->windows[j];

				plane = tegra_shared_plane_create(drm, dc,
								  wgrp->index,
								  index);
				if (IS_ERR(plane))
					return plane;

				/*
				 * Choose the first shared plane owned by this
				 * head as the primary plane.
				 */
				if (!primary) {
					plane->type = DRM_PLANE_TYPE_PRIMARY;
					primary = plane;
				}
			}
		}
	}

	return primary;
}

static struct drm_plane *tegra_dc_add_planes(struct drm_device *drm,
					     struct tegra_dc *dc)
{
	struct drm_plane *planes[2], *primary;
	unsigned int planes_num;
	unsigned int i;
	int err;

	primary = tegra_primary_plane_create(drm, dc);
	if (IS_ERR(primary))
		return primary;

	if (dc->soc->supports_cursor)
		planes_num = 2;
	else
		planes_num = 1;

	for (i = 0; i < planes_num; i++) {
		planes[i] = tegra_dc_overlay_plane_create(drm, dc, 1 + i,
							  false);
		if (IS_ERR(planes[i])) {
			err = PTR_ERR(planes[i]);

			while (i--)
				planes[i]->funcs->destroy(planes[i]);

			primary->funcs->destroy(primary);
			return ERR_PTR(err);
		}
	}

	return primary;
}

static void tegra_dc_destroy(struct drm_crtc *crtc)
{
	drm_crtc_cleanup(crtc);
}

static void tegra_crtc_reset(struct drm_crtc *crtc)
{
	struct tegra_dc_state *state = kzalloc(sizeof(*state), GFP_KERNEL);

	if (crtc->state)
		tegra_crtc_atomic_destroy_state(crtc, crtc->state);

	__drm_atomic_helper_crtc_reset(crtc, &state->base);
}

static struct drm_crtc_state *
tegra_crtc_atomic_duplicate_state(struct drm_crtc *crtc)
{
	struct tegra_dc_state *state = to_dc_state(crtc->state);
	struct tegra_dc_state *copy;

	copy = kmalloc(sizeof(*copy), GFP_KERNEL);
	if (!copy)
		return NULL;

	__drm_atomic_helper_crtc_duplicate_state(crtc, &copy->base);
	copy->clk = state->clk;
	copy->pclk = state->pclk;
	copy->div = state->div;
	copy->planes = state->planes;

	return &copy->base;
}

static void tegra_crtc_atomic_destroy_state(struct drm_crtc *crtc,
					    struct drm_crtc_state *state)
{
	__drm_atomic_helper_crtc_destroy_state(state);
	kfree(state);
}

#define DEBUGFS_REG32(_name) { .name = #_name, .offset = _name }

static const struct debugfs_reg32 tegra_dc_regs[] = {
	DEBUGFS_REG32(DC_CMD_GENERAL_INCR_SYNCPT),
	DEBUGFS_REG32(DC_CMD_GENERAL_INCR_SYNCPT_CNTRL),
	DEBUGFS_REG32(DC_CMD_GENERAL_INCR_SYNCPT_ERROR),
	DEBUGFS_REG32(DC_CMD_WIN_A_INCR_SYNCPT),
	DEBUGFS_REG32(DC_CMD_WIN_A_INCR_SYNCPT_CNTRL),
	DEBUGFS_REG32(DC_CMD_WIN_A_INCR_SYNCPT_ERROR),
	DEBUGFS_REG32(DC_CMD_WIN_B_INCR_SYNCPT),
	DEBUGFS_REG32(DC_CMD_WIN_B_INCR_SYNCPT_CNTRL),
	DEBUGFS_REG32(DC_CMD_WIN_B_INCR_SYNCPT_ERROR),
	DEBUGFS_REG32(DC_CMD_WIN_C_INCR_SYNCPT),
	DEBUGFS_REG32(DC_CMD_WIN_C_INCR_SYNCPT_CNTRL),
	DEBUGFS_REG32(DC_CMD_WIN_C_INCR_SYNCPT_ERROR),
	DEBUGFS_REG32(DC_CMD_CONT_SYNCPT_VSYNC),
	DEBUGFS_REG32(DC_CMD_DISPLAY_COMMAND_OPTION0),
	DEBUGFS_REG32(DC_CMD_DISPLAY_COMMAND),
	DEBUGFS_REG32(DC_CMD_SIGNAL_RAISE),
	DEBUGFS_REG32(DC_CMD_DISPLAY_POWER_CONTROL),
	DEBUGFS_REG32(DC_CMD_INT_STATUS),
	DEBUGFS_REG32(DC_CMD_INT_MASK),
	DEBUGFS_REG32(DC_CMD_INT_ENABLE),
	DEBUGFS_REG32(DC_CMD_INT_TYPE),
	DEBUGFS_REG32(DC_CMD_INT_POLARITY),
	DEBUGFS_REG32(DC_CMD_SIGNAL_RAISE1),
	DEBUGFS_REG32(DC_CMD_SIGNAL_RAISE2),
	DEBUGFS_REG32(DC_CMD_SIGNAL_RAISE3),
	DEBUGFS_REG32(DC_CMD_STATE_ACCESS),
	DEBUGFS_REG32(DC_CMD_STATE_CONTROL),
	DEBUGFS_REG32(DC_CMD_DISPLAY_WINDOW_HEADER),
	DEBUGFS_REG32(DC_CMD_REG_ACT_CONTROL),
	DEBUGFS_REG32(DC_COM_CRC_CONTROL),
	DEBUGFS_REG32(DC_COM_CRC_CHECKSUM),
	DEBUGFS_REG32(DC_COM_PIN_OUTPUT_ENABLE(0)),
	DEBUGFS_REG32(DC_COM_PIN_OUTPUT_ENABLE(1)),
	DEBUGFS_REG32(DC_COM_PIN_OUTPUT_ENABLE(2)),
	DEBUGFS_REG32(DC_COM_PIN_OUTPUT_ENABLE(3)),
	DEBUGFS_REG32(DC_COM_PIN_OUTPUT_POLARITY(0)),
	DEBUGFS_REG32(DC_COM_PIN_OUTPUT_POLARITY(1)),
	DEBUGFS_REG32(DC_COM_PIN_OUTPUT_POLARITY(2)),
	DEBUGFS_REG32(DC_COM_PIN_OUTPUT_POLARITY(3)),
	DEBUGFS_REG32(DC_COM_PIN_OUTPUT_DATA(0)),
	DEBUGFS_REG32(DC_COM_PIN_OUTPUT_DATA(1)),
	DEBUGFS_REG32(DC_COM_PIN_OUTPUT_DATA(2)),
	DEBUGFS_REG32(DC_COM_PIN_OUTPUT_DATA(3)),
	DEBUGFS_REG32(DC_COM_PIN_INPUT_ENABLE(0)),
	DEBUGFS_REG32(DC_COM_PIN_INPUT_ENABLE(1)),
	DEBUGFS_REG32(DC_COM_PIN_INPUT_ENABLE(2)),
	DEBUGFS_REG32(DC_COM_PIN_INPUT_ENABLE(3)),
	DEBUGFS_REG32(DC_COM_PIN_INPUT_DATA(0)),
	DEBUGFS_REG32(DC_COM_PIN_INPUT_DATA(1)),
	DEBUGFS_REG32(DC_COM_PIN_OUTPUT_SELECT(0)),
	DEBUGFS_REG32(DC_COM_PIN_OUTPUT_SELECT(1)),
	DEBUGFS_REG32(DC_COM_PIN_OUTPUT_SELECT(2)),
	DEBUGFS_REG32(DC_COM_PIN_OUTPUT_SELECT(3)),
	DEBUGFS_REG32(DC_COM_PIN_OUTPUT_SELECT(4)),
	DEBUGFS_REG32(DC_COM_PIN_OUTPUT_SELECT(5)),
	DEBUGFS_REG32(DC_COM_PIN_OUTPUT_SELECT(6)),
	DEBUGFS_REG32(DC_COM_PIN_MISC_CONTROL),
	DEBUGFS_REG32(DC_COM_PIN_PM0_CONTROL),
	DEBUGFS_REG32(DC_COM_PIN_PM0_DUTY_CYCLE),
	DEBUGFS_REG32(DC_COM_PIN_PM1_CONTROL),
	DEBUGFS_REG32(DC_COM_PIN_PM1_DUTY_CYCLE),
	DEBUGFS_REG32(DC_COM_SPI_CONTROL),
	DEBUGFS_REG32(DC_COM_SPI_START_BYTE),
	DEBUGFS_REG32(DC_COM_HSPI_WRITE_DATA_AB),
	DEBUGFS_REG32(DC_COM_HSPI_WRITE_DATA_CD),
	DEBUGFS_REG32(DC_COM_HSPI_CS_DC),
	DEBUGFS_REG32(DC_COM_SCRATCH_REGISTER_A),
	DEBUGFS_REG32(DC_COM_SCRATCH_REGISTER_B),
	DEBUGFS_REG32(DC_COM_GPIO_CTRL),
	DEBUGFS_REG32(DC_COM_GPIO_DEBOUNCE_COUNTER),
	DEBUGFS_REG32(DC_COM_CRC_CHECKSUM_LATCHED),
	DEBUGFS_REG32(DC_DISP_DISP_SIGNAL_OPTIONS0),
	DEBUGFS_REG32(DC_DISP_DISP_SIGNAL_OPTIONS1),
	DEBUGFS_REG32(DC_DISP_DISP_WIN_OPTIONS),
	DEBUGFS_REG32(DC_DISP_DISP_MEM_HIGH_PRIORITY),
	DEBUGFS_REG32(DC_DISP_DISP_MEM_HIGH_PRIORITY_TIMER),
	DEBUGFS_REG32(DC_DISP_DISP_TIMING_OPTIONS),
	DEBUGFS_REG32(DC_DISP_REF_TO_SYNC),
	DEBUGFS_REG32(DC_DISP_SYNC_WIDTH),
	DEBUGFS_REG32(DC_DISP_BACK_PORCH),
	DEBUGFS_REG32(DC_DISP_ACTIVE),
	DEBUGFS_REG32(DC_DISP_FRONT_PORCH),
	DEBUGFS_REG32(DC_DISP_H_PULSE0_CONTROL),
	DEBUGFS_REG32(DC_DISP_H_PULSE0_POSITION_A),
	DEBUGFS_REG32(DC_DISP_H_PULSE0_POSITION_B),
	DEBUGFS_REG32(DC_DISP_H_PULSE0_POSITION_C),
	DEBUGFS_REG32(DC_DISP_H_PULSE0_POSITION_D),
	DEBUGFS_REG32(DC_DISP_H_PULSE1_CONTROL),
	DEBUGFS_REG32(DC_DISP_H_PULSE1_POSITION_A),
	DEBUGFS_REG32(DC_DISP_H_PULSE1_POSITION_B),
	DEBUGFS_REG32(DC_DISP_H_PULSE1_POSITION_C),
	DEBUGFS_REG32(DC_DISP_H_PULSE1_POSITION_D),
	DEBUGFS_REG32(DC_DISP_H_PULSE2_CONTROL),
	DEBUGFS_REG32(DC_DISP_H_PULSE2_POSITION_A),
	DEBUGFS_REG32(DC_DISP_H_PULSE2_POSITION_B),
	DEBUGFS_REG32(DC_DISP_H_PULSE2_POSITION_C),
	DEBUGFS_REG32(DC_DISP_H_PULSE2_POSITION_D),
	DEBUGFS_REG32(DC_DISP_V_PULSE0_CONTROL),
	DEBUGFS_REG32(DC_DISP_V_PULSE0_POSITION_A),
	DEBUGFS_REG32(DC_DISP_V_PULSE0_POSITION_B),
	DEBUGFS_REG32(DC_DISP_V_PULSE0_POSITION_C),
	DEBUGFS_REG32(DC_DISP_V_PULSE1_CONTROL),
	DEBUGFS_REG32(DC_DISP_V_PULSE1_POSITION_A),
	DEBUGFS_REG32(DC_DISP_V_PULSE1_POSITION_B),
	DEBUGFS_REG32(DC_DISP_V_PULSE1_POSITION_C),
	DEBUGFS_REG32(DC_DISP_V_PULSE2_CONTROL),
	DEBUGFS_REG32(DC_DISP_V_PULSE2_POSITION_A),
	DEBUGFS_REG32(DC_DISP_V_PULSE3_CONTROL),
	DEBUGFS_REG32(DC_DISP_V_PULSE3_POSITION_A),
	DEBUGFS_REG32(DC_DISP_M0_CONTROL),
	DEBUGFS_REG32(DC_DISP_M1_CONTROL),
	DEBUGFS_REG32(DC_DISP_DI_CONTROL),
	DEBUGFS_REG32(DC_DISP_PP_CONTROL),
	DEBUGFS_REG32(DC_DISP_PP_SELECT_A),
	DEBUGFS_REG32(DC_DISP_PP_SELECT_B),
	DEBUGFS_REG32(DC_DISP_PP_SELECT_C),
	DEBUGFS_REG32(DC_DISP_PP_SELECT_D),
	DEBUGFS_REG32(DC_DISP_DISP_CLOCK_CONTROL),
	DEBUGFS_REG32(DC_DISP_DISP_INTERFACE_CONTROL),
	DEBUGFS_REG32(DC_DISP_DISP_COLOR_CONTROL),
	DEBUGFS_REG32(DC_DISP_SHIFT_CLOCK_OPTIONS),
	DEBUGFS_REG32(DC_DISP_DATA_ENABLE_OPTIONS),
	DEBUGFS_REG32(DC_DISP_SERIAL_INTERFACE_OPTIONS),
	DEBUGFS_REG32(DC_DISP_LCD_SPI_OPTIONS),
	DEBUGFS_REG32(DC_DISP_BORDER_COLOR),
	DEBUGFS_REG32(DC_DISP_COLOR_KEY0_LOWER),
	DEBUGFS_REG32(DC_DISP_COLOR_KEY0_UPPER),
	DEBUGFS_REG32(DC_DISP_COLOR_KEY1_LOWER),
	DEBUGFS_REG32(DC_DISP_COLOR_KEY1_UPPER),
	DEBUGFS_REG32(DC_DISP_CURSOR_FOREGROUND),
	DEBUGFS_REG32(DC_DISP_CURSOR_BACKGROUND),
	DEBUGFS_REG32(DC_DISP_CURSOR_START_ADDR),
	DEBUGFS_REG32(DC_DISP_CURSOR_START_ADDR_NS),
	DEBUGFS_REG32(DC_DISP_CURSOR_POSITION),
	DEBUGFS_REG32(DC_DISP_CURSOR_POSITION_NS),
	DEBUGFS_REG32(DC_DISP_INIT_SEQ_CONTROL),
	DEBUGFS_REG32(DC_DISP_SPI_INIT_SEQ_DATA_A),
	DEBUGFS_REG32(DC_DISP_SPI_INIT_SEQ_DATA_B),
	DEBUGFS_REG32(DC_DISP_SPI_INIT_SEQ_DATA_C),
	DEBUGFS_REG32(DC_DISP_SPI_INIT_SEQ_DATA_D),
	DEBUGFS_REG32(DC_DISP_DC_MCCIF_FIFOCTRL),
	DEBUGFS_REG32(DC_DISP_MCCIF_DISPLAY0A_HYST),
	DEBUGFS_REG32(DC_DISP_MCCIF_DISPLAY0B_HYST),
	DEBUGFS_REG32(DC_DISP_MCCIF_DISPLAY1A_HYST),
	DEBUGFS_REG32(DC_DISP_MCCIF_DISPLAY1B_HYST),
	DEBUGFS_REG32(DC_DISP_DAC_CRT_CTRL),
	DEBUGFS_REG32(DC_DISP_DISP_MISC_CONTROL),
	DEBUGFS_REG32(DC_DISP_SD_CONTROL),
	DEBUGFS_REG32(DC_DISP_SD_CSC_COEFF),
	DEBUGFS_REG32(DC_DISP_SD_LUT(0)),
	DEBUGFS_REG32(DC_DISP_SD_LUT(1)),
	DEBUGFS_REG32(DC_DISP_SD_LUT(2)),
	DEBUGFS_REG32(DC_DISP_SD_LUT(3)),
	DEBUGFS_REG32(DC_DISP_SD_LUT(4)),
	DEBUGFS_REG32(DC_DISP_SD_LUT(5)),
	DEBUGFS_REG32(DC_DISP_SD_LUT(6)),
	DEBUGFS_REG32(DC_DISP_SD_LUT(7)),
	DEBUGFS_REG32(DC_DISP_SD_LUT(8)),
	DEBUGFS_REG32(DC_DISP_SD_FLICKER_CONTROL),
	DEBUGFS_REG32(DC_DISP_DC_PIXEL_COUNT),
	DEBUGFS_REG32(DC_DISP_SD_HISTOGRAM(0)),
	DEBUGFS_REG32(DC_DISP_SD_HISTOGRAM(1)),
	DEBUGFS_REG32(DC_DISP_SD_HISTOGRAM(2)),
	DEBUGFS_REG32(DC_DISP_SD_HISTOGRAM(3)),
	DEBUGFS_REG32(DC_DISP_SD_HISTOGRAM(4)),
	DEBUGFS_REG32(DC_DISP_SD_HISTOGRAM(5)),
	DEBUGFS_REG32(DC_DISP_SD_HISTOGRAM(6)),
	DEBUGFS_REG32(DC_DISP_SD_HISTOGRAM(7)),
	DEBUGFS_REG32(DC_DISP_SD_BL_TF(0)),
	DEBUGFS_REG32(DC_DISP_SD_BL_TF(1)),
	DEBUGFS_REG32(DC_DISP_SD_BL_TF(2)),
	DEBUGFS_REG32(DC_DISP_SD_BL_TF(3)),
	DEBUGFS_REG32(DC_DISP_SD_BL_CONTROL),
	DEBUGFS_REG32(DC_DISP_SD_HW_K_VALUES),
	DEBUGFS_REG32(DC_DISP_SD_MAN_K_VALUES),
	DEBUGFS_REG32(DC_DISP_CURSOR_START_ADDR_HI),
	DEBUGFS_REG32(DC_DISP_BLEND_CURSOR_CONTROL),
	DEBUGFS_REG32(DC_WIN_WIN_OPTIONS),
	DEBUGFS_REG32(DC_WIN_BYTE_SWAP),
	DEBUGFS_REG32(DC_WIN_BUFFER_CONTROL),
	DEBUGFS_REG32(DC_WIN_COLOR_DEPTH),
	DEBUGFS_REG32(DC_WIN_POSITION),
	DEBUGFS_REG32(DC_WIN_SIZE),
	DEBUGFS_REG32(DC_WIN_PRESCALED_SIZE),
	DEBUGFS_REG32(DC_WIN_H_INITIAL_DDA),
	DEBUGFS_REG32(DC_WIN_V_INITIAL_DDA),
	DEBUGFS_REG32(DC_WIN_DDA_INC),
	DEBUGFS_REG32(DC_WIN_LINE_STRIDE),
	DEBUGFS_REG32(DC_WIN_BUF_STRIDE),
	DEBUGFS_REG32(DC_WIN_UV_BUF_STRIDE),
	DEBUGFS_REG32(DC_WIN_BUFFER_ADDR_MODE),
	DEBUGFS_REG32(DC_WIN_DV_CONTROL),
	DEBUGFS_REG32(DC_WIN_BLEND_NOKEY),
	DEBUGFS_REG32(DC_WIN_BLEND_1WIN),
	DEBUGFS_REG32(DC_WIN_BLEND_2WIN_X),
	DEBUGFS_REG32(DC_WIN_BLEND_2WIN_Y),
	DEBUGFS_REG32(DC_WIN_BLEND_3WIN_XY),
	DEBUGFS_REG32(DC_WIN_HP_FETCH_CONTROL),
	DEBUGFS_REG32(DC_WINBUF_START_ADDR),
	DEBUGFS_REG32(DC_WINBUF_START_ADDR_NS),
	DEBUGFS_REG32(DC_WINBUF_START_ADDR_U),
	DEBUGFS_REG32(DC_WINBUF_START_ADDR_U_NS),
	DEBUGFS_REG32(DC_WINBUF_START_ADDR_V),
	DEBUGFS_REG32(DC_WINBUF_START_ADDR_V_NS),
	DEBUGFS_REG32(DC_WINBUF_ADDR_H_OFFSET),
	DEBUGFS_REG32(DC_WINBUF_ADDR_H_OFFSET_NS),
	DEBUGFS_REG32(DC_WINBUF_ADDR_V_OFFSET),
	DEBUGFS_REG32(DC_WINBUF_ADDR_V_OFFSET_NS),
	DEBUGFS_REG32(DC_WINBUF_UFLOW_STATUS),
	DEBUGFS_REG32(DC_WINBUF_AD_UFLOW_STATUS),
	DEBUGFS_REG32(DC_WINBUF_BD_UFLOW_STATUS),
	DEBUGFS_REG32(DC_WINBUF_CD_UFLOW_STATUS),
};

static int tegra_dc_show_regs(struct seq_file *s, void *data)
{
	struct drm_info_node *node = s->private;
	struct tegra_dc *dc = node->info_ent->data;
	unsigned int i;
	int err = 0;

	drm_modeset_lock(&dc->base.mutex, NULL);

	if (!dc->base.state->active) {
		err = -EBUSY;
		goto unlock;
	}

	for (i = 0; i < ARRAY_SIZE(tegra_dc_regs); i++) {
		unsigned int offset = tegra_dc_regs[i].offset;

		seq_printf(s, "%-40s %#05x %08x\n", tegra_dc_regs[i].name,
			   offset, tegra_dc_readl(dc, offset));
	}

unlock:
	drm_modeset_unlock(&dc->base.mutex);
	return err;
}

static int tegra_dc_show_crc(struct seq_file *s, void *data)
{
	struct drm_info_node *node = s->private;
	struct tegra_dc *dc = node->info_ent->data;
	int err = 0;
	u32 value;

	drm_modeset_lock(&dc->base.mutex, NULL);

	if (!dc->base.state->active) {
		err = -EBUSY;
		goto unlock;
	}

	value = DC_COM_CRC_CONTROL_ACTIVE_DATA | DC_COM_CRC_CONTROL_ENABLE;
	tegra_dc_writel(dc, value, DC_COM_CRC_CONTROL);
	tegra_dc_commit(dc);

	drm_crtc_wait_one_vblank(&dc->base);
	drm_crtc_wait_one_vblank(&dc->base);

	value = tegra_dc_readl(dc, DC_COM_CRC_CHECKSUM);
	seq_printf(s, "%08x\n", value);

	tegra_dc_writel(dc, 0, DC_COM_CRC_CONTROL);

unlock:
	drm_modeset_unlock(&dc->base.mutex);
	return err;
}

static int tegra_dc_show_stats(struct seq_file *s, void *data)
{
	struct drm_info_node *node = s->private;
	struct tegra_dc *dc = node->info_ent->data;

	seq_printf(s, "frames: %lu\n", dc->stats.frames);
	seq_printf(s, "vblank: %lu\n", dc->stats.vblank);
	seq_printf(s, "underflow: %lu\n", dc->stats.underflow);
	seq_printf(s, "overflow: %lu\n", dc->stats.overflow);

	seq_printf(s, "frames total: %lu\n", dc->stats.frames_total);
	seq_printf(s, "vblank total: %lu\n", dc->stats.vblank_total);
	seq_printf(s, "underflow total: %lu\n", dc->stats.underflow_total);
	seq_printf(s, "overflow total: %lu\n", dc->stats.overflow_total);

	return 0;
}

static struct drm_info_list debugfs_files[] = {
	{ "regs", tegra_dc_show_regs, 0, NULL },
	{ "crc", tegra_dc_show_crc, 0, NULL },
	{ "stats", tegra_dc_show_stats, 0, NULL },
};

static int tegra_dc_late_register(struct drm_crtc *crtc)
{
	unsigned int i, count = ARRAY_SIZE(debugfs_files);
	struct drm_minor *minor = crtc->dev->primary;
	struct dentry *root;
	struct tegra_dc *dc = to_tegra_dc(crtc);

#ifdef CONFIG_DEBUG_FS
	root = crtc->debugfs_entry;
#else
	root = NULL;
#endif

	dc->debugfs_files = kmemdup(debugfs_files, sizeof(debugfs_files),
				    GFP_KERNEL);
	if (!dc->debugfs_files)
		return -ENOMEM;

	for (i = 0; i < count; i++)
		dc->debugfs_files[i].data = dc;

	drm_debugfs_create_files(dc->debugfs_files, count, root, minor);

	return 0;
}

static void tegra_dc_early_unregister(struct drm_crtc *crtc)
{
	unsigned int count = ARRAY_SIZE(debugfs_files);
	struct drm_minor *minor = crtc->dev->primary;
	struct tegra_dc *dc = to_tegra_dc(crtc);

	drm_debugfs_remove_files(dc->debugfs_files, count, minor);
	kfree(dc->debugfs_files);
	dc->debugfs_files = NULL;
}

static u32 tegra_dc_get_vblank_counter(struct drm_crtc *crtc)
{
	struct tegra_dc *dc = to_tegra_dc(crtc);

	/* XXX vblank syncpoints don't work with nvdisplay yet */
	if (dc->syncpt && !dc->soc->has_nvdisplay)
		return host1x_syncpt_read(dc->syncpt);

	/* fallback to software emulated VBLANK counter */
	return (u32)drm_crtc_vblank_count(&dc->base);
}

static int tegra_dc_enable_vblank(struct drm_crtc *crtc)
{
	struct tegra_dc *dc = to_tegra_dc(crtc);
	u32 value;

	value = tegra_dc_readl(dc, DC_CMD_INT_MASK);
	value |= VBLANK_INT;
	tegra_dc_writel(dc, value, DC_CMD_INT_MASK);

	return 0;
}

static void tegra_dc_disable_vblank(struct drm_crtc *crtc)
{
	struct tegra_dc *dc = to_tegra_dc(crtc);
	u32 value;

	value = tegra_dc_readl(dc, DC_CMD_INT_MASK);
	value &= ~VBLANK_INT;
	tegra_dc_writel(dc, value, DC_CMD_INT_MASK);
}

static const struct drm_crtc_funcs tegra_crtc_funcs = {
	.page_flip = drm_atomic_helper_page_flip,
	.set_config = drm_atomic_helper_set_config,
	.destroy = tegra_dc_destroy,
	.reset = tegra_crtc_reset,
	.atomic_duplicate_state = tegra_crtc_atomic_duplicate_state,
	.atomic_destroy_state = tegra_crtc_atomic_destroy_state,
	.late_register = tegra_dc_late_register,
	.early_unregister = tegra_dc_early_unregister,
	.get_vblank_counter = tegra_dc_get_vblank_counter,
	.enable_vblank = tegra_dc_enable_vblank,
	.disable_vblank = tegra_dc_disable_vblank,
};

static int tegra_dc_set_timings(struct tegra_dc *dc,
				struct drm_display_mode *mode)
{
	unsigned int h_ref_to_sync = 1;
	unsigned int v_ref_to_sync = 1;
	unsigned long value;

	if (!dc->soc->has_nvdisplay) {
		tegra_dc_writel(dc, 0x0, DC_DISP_DISP_TIMING_OPTIONS);

		value = (v_ref_to_sync << 16) | h_ref_to_sync;
		tegra_dc_writel(dc, value, DC_DISP_REF_TO_SYNC);
	}

	value = ((mode->vsync_end - mode->vsync_start) << 16) |
		((mode->hsync_end - mode->hsync_start) <<  0);
	tegra_dc_writel(dc, value, DC_DISP_SYNC_WIDTH);

	value = ((mode->vtotal - mode->vsync_end) << 16) |
		((mode->htotal - mode->hsync_end) <<  0);
	tegra_dc_writel(dc, value, DC_DISP_BACK_PORCH);

	value = ((mode->vsync_start - mode->vdisplay) << 16) |
		((mode->hsync_start - mode->hdisplay) <<  0);
	tegra_dc_writel(dc, value, DC_DISP_FRONT_PORCH);

	value = (mode->vdisplay << 16) | mode->hdisplay;
	tegra_dc_writel(dc, value, DC_DISP_ACTIVE);

	return 0;
}

/**
 * tegra_dc_state_setup_clock - check clock settings and store them in atomic
 *     state
 * @dc: display controller
 * @crtc_state: CRTC atomic state
 * @clk: parent clock for display controller
 * @pclk: pixel clock
 * @div: shift clock divider
 *
 * Returns:
 * 0 on success or a negative error-code on failure.
 */
int tegra_dc_state_setup_clock(struct tegra_dc *dc,
			       struct drm_crtc_state *crtc_state,
			       struct clk *clk, unsigned long pclk,
			       unsigned int div)
{
	struct tegra_dc_state *state = to_dc_state(crtc_state);

	if (!clk_has_parent(dc->clk, clk))
		return -EINVAL;

	state->clk = clk;
	state->pclk = pclk;
	state->div = div;

	return 0;
}

static void tegra_dc_update_voltage_state(struct tegra_dc *dc,
					  struct tegra_dc_state *state)
{
	unsigned long rate, pstate;
	struct dev_pm_opp *opp;
	int err;

	if (!dc->has_opp_table)
		return;

	/* calculate actual pixel clock rate which depends on internal divider */
	rate = DIV_ROUND_UP(clk_get_rate(dc->clk) * 2, state->div + 2);

	/* find suitable OPP for the rate */
	opp = dev_pm_opp_find_freq_ceil(dc->dev, &rate);

	/*
	 * Very high resolution modes may results in a clock rate that is
	 * above the characterized maximum. In this case it's okay to fall
	 * back to the characterized maximum.
	 */
	if (opp == ERR_PTR(-ERANGE))
		opp = dev_pm_opp_find_freq_floor(dc->dev, &rate);

	if (IS_ERR(opp)) {
		dev_err(dc->dev, "failed to find OPP for %luHz: %pe\n",
			rate, opp);
		return;
	}

	pstate = dev_pm_opp_get_required_pstate(opp, 0);
	dev_pm_opp_put(opp);

	/*
	 * The minimum core voltage depends on the pixel clock rate (which
	 * depends on internal clock divider of the CRTC) and not on the
	 * rate of the display controller clock. This is why we're not using
	 * dev_pm_opp_set_rate() API and instead controlling the power domain
	 * directly.
	 */
	err = dev_pm_genpd_set_performance_state(dc->dev, pstate);
	if (err)
		dev_err(dc->dev, "failed to set power domain state to %lu: %d\n",
			pstate, err);
}

static void tegra_dc_set_clock_rate(struct tegra_dc *dc,
				    struct tegra_dc_state *state)
{
	int err;

	err = clk_set_parent(dc->clk, state->clk);
	if (err < 0)
		dev_err(dc->dev, "failed to set parent clock: %d\n", err);

	/*
	 * Outputs may not want to change the parent clock rate. This is only
	 * relevant to Tegra20 where only a single display PLL is available.
	 * Since that PLL would typically be used for HDMI, an internal LVDS
	 * panel would need to be driven by some other clock such as PLL_P
	 * which is shared with other peripherals. Changing the clock rate
	 * should therefore be avoided.
	 */
	if (state->pclk > 0) {
		err = clk_set_rate(state->clk, state->pclk);
		if (err < 0)
			dev_err(dc->dev,
				"failed to set clock rate to %lu Hz\n",
				state->pclk);

		err = clk_set_rate(dc->clk, state->pclk);
		if (err < 0)
			dev_err(dc->dev, "failed to set clock %pC to %lu Hz: %d\n",
				dc->clk, state->pclk, err);
	}

	DRM_DEBUG_KMS("rate: %lu, div: %u\n", clk_get_rate(dc->clk),
		      state->div);
	DRM_DEBUG_KMS("pclk: %lu\n", state->pclk);

	tegra_dc_update_voltage_state(dc, state);
}

static void tegra_dc_stop(struct tegra_dc *dc)
{
	u32 value;

	/* stop the display controller */
	value = tegra_dc_readl(dc, DC_CMD_DISPLAY_COMMAND);
	value &= ~DISP_CTRL_MODE_MASK;
	tegra_dc_writel(dc, value, DC_CMD_DISPLAY_COMMAND);

	tegra_dc_commit(dc);
}

static bool tegra_dc_idle(struct tegra_dc *dc)
{
	u32 value;

	value = tegra_dc_readl_active(dc, DC_CMD_DISPLAY_COMMAND);

	return (value & DISP_CTRL_MODE_MASK) == 0;
}

static int tegra_dc_wait_idle(struct tegra_dc *dc, unsigned long timeout)
{
	timeout = jiffies + msecs_to_jiffies(timeout);

	while (time_before(jiffies, timeout)) {
		if (tegra_dc_idle(dc))
			return 0;

		usleep_range(1000, 2000);
	}

	dev_dbg(dc->dev, "timeout waiting for DC to become idle\n");
	return -ETIMEDOUT;
}

static void
tegra_crtc_update_memory_bandwidth(struct drm_crtc *crtc,
				   struct drm_atomic_state *state,
				   bool prepare_bandwidth_transition)
{
	const struct tegra_plane_state *old_tegra_state, *new_tegra_state;
	u32 i, new_avg_bw, old_avg_bw, new_peak_bw, old_peak_bw;
	const struct drm_plane_state *old_plane_state;
	const struct drm_crtc_state *old_crtc_state;
	struct tegra_dc_window window, old_window;
	struct tegra_dc *dc = to_tegra_dc(crtc);
	struct tegra_plane *tegra;
	struct drm_plane *plane;

	if (dc->soc->has_nvdisplay)
		return;

	old_crtc_state = drm_atomic_get_old_crtc_state(state, crtc);

	if (!crtc->state->active) {
		if (!old_crtc_state->active)
			return;

		/*
		 * When CRTC is disabled on DPMS, the state of attached planes
		 * is kept unchanged. Hence we need to enforce removal of the
		 * bandwidths from the ICC paths.
		 */
		drm_atomic_crtc_for_each_plane(plane, crtc) {
			tegra = to_tegra_plane(plane);

			icc_set_bw(tegra->icc_mem, 0, 0);
			icc_set_bw(tegra->icc_mem_vfilter, 0, 0);
		}

		return;
	}

	for_each_old_plane_in_state(old_crtc_state->state, plane,
				    old_plane_state, i) {
		old_tegra_state = to_const_tegra_plane_state(old_plane_state);
		new_tegra_state = to_const_tegra_plane_state(plane->state);
		tegra = to_tegra_plane(plane);

		/*
		 * We're iterating over the global atomic state and it contains
		 * planes from another CRTC, hence we need to filter out the
		 * planes unrelated to this CRTC.
		 */
		if (tegra->dc != dc)
			continue;

		new_avg_bw = new_tegra_state->avg_memory_bandwidth;
		old_avg_bw = old_tegra_state->avg_memory_bandwidth;

		new_peak_bw = new_tegra_state->total_peak_memory_bandwidth;
		old_peak_bw = old_tegra_state->total_peak_memory_bandwidth;

		/*
		 * See the comment related to !crtc->state->active above,
		 * which explains why bandwidths need to be updated when
		 * CRTC is turning ON.
		 */
		if (new_avg_bw == old_avg_bw && new_peak_bw == old_peak_bw &&
		    old_crtc_state->active)
			continue;

		window.src.h = drm_rect_height(&plane->state->src) >> 16;
		window.dst.h = drm_rect_height(&plane->state->dst);

		old_window.src.h = drm_rect_height(&old_plane_state->src) >> 16;
		old_window.dst.h = drm_rect_height(&old_plane_state->dst);

		/*
		 * During the preparation phase (atomic_begin), the memory
		 * freq should go high before the DC changes are committed
		 * if bandwidth requirement goes up, otherwise memory freq
		 * should to stay high if BW requirement goes down.  The
		 * opposite applies to the completion phase (post_commit).
		 */
		if (prepare_bandwidth_transition) {
			new_avg_bw = max(old_avg_bw, new_avg_bw);
			new_peak_bw = max(old_peak_bw, new_peak_bw);

			if (tegra_plane_use_vertical_filtering(tegra, &old_window))
				window = old_window;
		}

		icc_set_bw(tegra->icc_mem, new_avg_bw, new_peak_bw);

		if (tegra_plane_use_vertical_filtering(tegra, &window))
			icc_set_bw(tegra->icc_mem_vfilter, new_avg_bw, new_peak_bw);
		else
			icc_set_bw(tegra->icc_mem_vfilter, 0, 0);
	}
}

static void tegra_crtc_atomic_disable(struct drm_crtc *crtc,
				      struct drm_atomic_state *state)
{
	struct tegra_dc *dc = to_tegra_dc(crtc);
	u32 value;
	int err;

	if (!tegra_dc_idle(dc)) {
		tegra_dc_stop(dc);

		/*
		 * Ignore the return value, there isn't anything useful to do
		 * in case this fails.
		 */
		tegra_dc_wait_idle(dc, 100);
	}

	/*
	 * This should really be part of the RGB encoder driver, but clearing
	 * these bits has the side-effect of stopping the display controller.
	 * When that happens no VBLANK interrupts will be raised. At the same
	 * time the encoder is disabled before the display controller, so the
	 * above code is always going to timeout waiting for the controller
	 * to go idle.
	 *
	 * Given the close coupling between the RGB encoder and the display
	 * controller doing it here is still kind of okay. None of the other
	 * encoder drivers require these bits to be cleared.
	 *
	 * XXX: Perhaps given that the display controller is switched off at
	 * this point anyway maybe clearing these bits isn't even useful for
	 * the RGB encoder?
	 */
	if (dc->rgb) {
		value = tegra_dc_readl(dc, DC_CMD_DISPLAY_POWER_CONTROL);
		value &= ~(PW0_ENABLE | PW1_ENABLE | PW2_ENABLE | PW3_ENABLE |
			   PW4_ENABLE | PM0_ENABLE | PM1_ENABLE);
		tegra_dc_writel(dc, value, DC_CMD_DISPLAY_POWER_CONTROL);
	}

	tegra_dc_stats_reset(&dc->stats);
	drm_crtc_vblank_off(crtc);

	spin_lock_irq(&crtc->dev->event_lock);

	if (crtc->state->event) {
		drm_crtc_send_vblank_event(crtc, crtc->state->event);
		crtc->state->event = NULL;
	}

	spin_unlock_irq(&crtc->dev->event_lock);

	err = host1x_client_suspend(&dc->client);
	if (err < 0)
		dev_err(dc->dev, "failed to suspend: %d\n", err);

	if (dc->has_opp_table) {
		err = dev_pm_genpd_set_performance_state(dc->dev, 0);
		if (err)
			dev_err(dc->dev,
				"failed to clear power domain state: %d\n", err);
	}
}

static void tegra_crtc_atomic_enable(struct drm_crtc *crtc,
				     struct drm_atomic_state *state)
{
	struct drm_display_mode *mode = &crtc->state->adjusted_mode;
	struct tegra_dc_state *crtc_state = to_dc_state(crtc->state);
	struct tegra_dc *dc = to_tegra_dc(crtc);
	u32 value;
	int err;

	/* apply PLL changes */
	tegra_dc_set_clock_rate(dc, crtc_state);

	err = host1x_client_resume(&dc->client);
	if (err < 0) {
		dev_err(dc->dev, "failed to resume: %d\n", err);
		return;
	}

	/* initialize display controller */
	if (dc->syncpt) {
		u32 syncpt = host1x_syncpt_id(dc->syncpt), enable;

		if (dc->soc->has_nvdisplay)
			enable = 1 << 31;
		else
			enable = 1 << 8;

		value = SYNCPT_CNTRL_NO_STALL;
		tegra_dc_writel(dc, value, DC_CMD_GENERAL_INCR_SYNCPT_CNTRL);

		value = enable | syncpt;
		tegra_dc_writel(dc, value, DC_CMD_CONT_SYNCPT_VSYNC);
	}

	if (dc->soc->has_nvdisplay) {
		value = DSC_TO_UF_INT | DSC_BBUF_UF_INT | DSC_RBUF_UF_INT |
			DSC_OBUF_UF_INT;
		tegra_dc_writel(dc, value, DC_CMD_INT_TYPE);

		value = DSC_TO_UF_INT | DSC_BBUF_UF_INT | DSC_RBUF_UF_INT |
			DSC_OBUF_UF_INT | SD3_BUCKET_WALK_DONE_INT |
			HEAD_UF_INT | MSF_INT | REG_TMOUT_INT |
			REGION_CRC_INT | V_PULSE2_INT | V_PULSE3_INT |
			VBLANK_INT | FRAME_END_INT;
		tegra_dc_writel(dc, value, DC_CMD_INT_POLARITY);

		value = SD3_BUCKET_WALK_DONE_INT | HEAD_UF_INT | VBLANK_INT |
			FRAME_END_INT;
		tegra_dc_writel(dc, value, DC_CMD_INT_ENABLE);

		value = HEAD_UF_INT | REG_TMOUT_INT | FRAME_END_INT;
		tegra_dc_writel(dc, value, DC_CMD_INT_MASK);

		tegra_dc_writel(dc, READ_MUX, DC_CMD_STATE_ACCESS);
	} else {
		value = WIN_A_UF_INT | WIN_B_UF_INT | WIN_C_UF_INT |
			WIN_A_OF_INT | WIN_B_OF_INT | WIN_C_OF_INT;
		tegra_dc_writel(dc, value, DC_CMD_INT_TYPE);

		value = WIN_A_UF_INT | WIN_B_UF_INT | WIN_C_UF_INT |
			WIN_A_OF_INT | WIN_B_OF_INT | WIN_C_OF_INT;
		tegra_dc_writel(dc, value, DC_CMD_INT_POLARITY);

		/* initialize timer */
		value = CURSOR_THRESHOLD(0) | WINDOW_A_THRESHOLD(0x20) |
			WINDOW_B_THRESHOLD(0x20) | WINDOW_C_THRESHOLD(0x20);
		tegra_dc_writel(dc, value, DC_DISP_DISP_MEM_HIGH_PRIORITY);

		value = CURSOR_THRESHOLD(0) | WINDOW_A_THRESHOLD(1) |
			WINDOW_B_THRESHOLD(1) | WINDOW_C_THRESHOLD(1);
		tegra_dc_writel(dc, value, DC_DISP_DISP_MEM_HIGH_PRIORITY_TIMER);

		value = VBLANK_INT | WIN_A_UF_INT | WIN_B_UF_INT | WIN_C_UF_INT |
			WIN_A_OF_INT | WIN_B_OF_INT | WIN_C_OF_INT;
		tegra_dc_writel(dc, value, DC_CMD_INT_ENABLE);

		value = WIN_A_UF_INT | WIN_B_UF_INT | WIN_C_UF_INT |
			WIN_A_OF_INT | WIN_B_OF_INT | WIN_C_OF_INT;
		tegra_dc_writel(dc, value, DC_CMD_INT_MASK);
	}

	if (dc->soc->supports_background_color)
		tegra_dc_writel(dc, 0, DC_DISP_BLEND_BACKGROUND_COLOR);
	else
		tegra_dc_writel(dc, 0, DC_DISP_BORDER_COLOR);

	/* apply pixel clock changes */
	if (!dc->soc->has_nvdisplay) {
		value = SHIFT_CLK_DIVIDER(crtc_state->div) | PIXEL_CLK_DIVIDER_PCD1;
		tegra_dc_writel(dc, value, DC_DISP_DISP_CLOCK_CONTROL);
	}

	/* program display mode */
	tegra_dc_set_timings(dc, mode);

	/* interlacing isn't supported yet, so disable it */
	if (dc->soc->supports_interlacing) {
		value = tegra_dc_readl(dc, DC_DISP_INTERLACE_CONTROL);
		value &= ~INTERLACE_ENABLE;
		tegra_dc_writel(dc, value, DC_DISP_INTERLACE_CONTROL);
	}

	value = tegra_dc_readl(dc, DC_CMD_DISPLAY_COMMAND);
	value &= ~DISP_CTRL_MODE_MASK;
	value |= DISP_CTRL_MODE_C_DISPLAY;
	tegra_dc_writel(dc, value, DC_CMD_DISPLAY_COMMAND);

	if (!dc->soc->has_nvdisplay) {
		value = tegra_dc_readl(dc, DC_CMD_DISPLAY_POWER_CONTROL);
		value |= PW0_ENABLE | PW1_ENABLE | PW2_ENABLE | PW3_ENABLE |
			 PW4_ENABLE | PM0_ENABLE | PM1_ENABLE;
		tegra_dc_writel(dc, value, DC_CMD_DISPLAY_POWER_CONTROL);
	}

	/* enable underflow reporting and display red for missing pixels */
	if (dc->soc->has_nvdisplay) {
		value = UNDERFLOW_MODE_RED | UNDERFLOW_REPORT_ENABLE;
		tegra_dc_writel(dc, value, DC_COM_RG_UNDERFLOW);
	}

	if (dc->rgb) {
		/* XXX: parameterize? */
		value = SC0_H_QUALIFIER_NONE | SC1_H_QUALIFIER_NONE;
		tegra_dc_writel(dc, value, DC_DISP_SHIFT_CLOCK_OPTIONS);
	}

	tegra_dc_commit(dc);

	drm_crtc_vblank_on(crtc);
}

static void tegra_crtc_atomic_begin(struct drm_crtc *crtc,
				    struct drm_atomic_state *state)
{
	unsigned long flags;

	tegra_crtc_update_memory_bandwidth(crtc, state, true);

	if (crtc->state->event) {
		spin_lock_irqsave(&crtc->dev->event_lock, flags);

		if (drm_crtc_vblank_get(crtc) != 0)
			drm_crtc_send_vblank_event(crtc, crtc->state->event);
		else
			drm_crtc_arm_vblank_event(crtc, crtc->state->event);

		spin_unlock_irqrestore(&crtc->dev->event_lock, flags);

		crtc->state->event = NULL;
	}
}

static void tegra_crtc_atomic_flush(struct drm_crtc *crtc,
				    struct drm_atomic_state *state)
{
	struct drm_crtc_state *crtc_state = drm_atomic_get_new_crtc_state(state,
									  crtc);
	struct tegra_dc_state *dc_state = to_dc_state(crtc_state);
	struct tegra_dc *dc = to_tegra_dc(crtc);
	u32 value;

	value = dc_state->planes << 8 | GENERAL_UPDATE;
	tegra_dc_writel(dc, value, DC_CMD_STATE_CONTROL);
	value = tegra_dc_readl(dc, DC_CMD_STATE_CONTROL);

	value = dc_state->planes | GENERAL_ACT_REQ;
	tegra_dc_writel(dc, value, DC_CMD_STATE_CONTROL);
	value = tegra_dc_readl(dc, DC_CMD_STATE_CONTROL);
}

static bool tegra_plane_is_cursor(const struct drm_plane_state *state)
{
	const struct tegra_dc_soc_info *soc = to_tegra_dc(state->crtc)->soc;
	const struct drm_format_info *fmt = state->fb->format;
	unsigned int src_w = drm_rect_width(&state->src) >> 16;
	unsigned int dst_w = drm_rect_width(&state->dst);

	if (state->plane->type != DRM_PLANE_TYPE_CURSOR)
		return false;

	if (soc->supports_cursor)
		return true;

	if (src_w != dst_w || fmt->num_planes != 1 || src_w * fmt->cpp[0] > 256)
		return false;

	return true;
}

static unsigned long
tegra_plane_overlap_mask(struct drm_crtc_state *state,
			 const struct drm_plane_state *plane_state)
{
	const struct drm_plane_state *other_state;
	const struct tegra_plane *tegra;
	unsigned long overlap_mask = 0;
	struct drm_plane *plane;
	struct drm_rect rect;

	if (!plane_state->visible || !plane_state->fb)
		return 0;

	/*
	 * Data-prefetch FIFO will easily help to overcome temporal memory
	 * pressure if other plane overlaps with the cursor plane.
	 */
	if (tegra_plane_is_cursor(plane_state))
		return 0;

	drm_atomic_crtc_state_for_each_plane_state(plane, other_state, state) {
		rect = plane_state->dst;

		tegra = to_tegra_plane(other_state->plane);

		if (!other_state->visible || !other_state->fb)
			continue;

		/*
		 * Ignore cursor plane overlaps because it's not practical to
		 * assume that it contributes to the bandwidth in overlapping
		 * area if window width is small.
		 */
		if (tegra_plane_is_cursor(other_state))
			continue;

		if (drm_rect_intersect(&rect, &other_state->dst))
			overlap_mask |= BIT(tegra->index);
	}

	return overlap_mask;
}

static int tegra_crtc_calculate_memory_bandwidth(struct drm_crtc *crtc,
						 struct drm_atomic_state *state)
{
	ulong overlap_mask[TEGRA_DC_LEGACY_PLANES_NUM] = {}, mask;
	u32 plane_peak_bw[TEGRA_DC_LEGACY_PLANES_NUM] = {};
	bool all_planes_overlap_simultaneously = true;
	const struct tegra_plane_state *tegra_state;
	const struct drm_plane_state *plane_state;
	struct tegra_dc *dc = to_tegra_dc(crtc);
<<<<<<< HEAD
	const struct drm_crtc_state *old_state;
=======
>>>>>>> eb3cdb58
	struct drm_crtc_state *new_state;
	struct tegra_plane *tegra;
	struct drm_plane *plane;

	/*
	 * The nv-display uses shared planes.  The algorithm below assumes
	 * maximum 3 planes per-CRTC, this assumption isn't applicable to
	 * the nv-display.  Note that T124 support has additional windows,
	 * but currently they aren't supported by the driver.
	 */
	if (dc->soc->has_nvdisplay)
		return 0;

	new_state = drm_atomic_get_new_crtc_state(state, crtc);
<<<<<<< HEAD
	old_state = drm_atomic_get_old_crtc_state(state, crtc);
=======
>>>>>>> eb3cdb58

	/*
	 * For overlapping planes pixel's data is fetched for each plane at
	 * the same time, hence bandwidths are accumulated in this case.
	 * This needs to be taken into account for calculating total bandwidth
	 * consumed by all planes.
	 *
	 * Here we get the overlapping state of each plane, which is a
	 * bitmask of plane indices telling with what planes there is an
	 * overlap. Note that bitmask[plane] includes BIT(plane) in order
	 * to make further code nicer and simpler.
	 */
	drm_atomic_crtc_state_for_each_plane_state(plane, plane_state, new_state) {
		tegra_state = to_const_tegra_plane_state(plane_state);
		tegra = to_tegra_plane(plane);

		if (WARN_ON_ONCE(tegra->index >= TEGRA_DC_LEGACY_PLANES_NUM))
			return -EINVAL;

		plane_peak_bw[tegra->index] = tegra_state->peak_memory_bandwidth;
		mask = tegra_plane_overlap_mask(new_state, plane_state);
		overlap_mask[tegra->index] = mask;

		if (hweight_long(mask) != 3)
			all_planes_overlap_simultaneously = false;
	}

	/*
	 * Then we calculate maximum bandwidth of each plane state.
	 * The bandwidth includes the plane BW + BW of the "simultaneously"
	 * overlapping planes, where "simultaneously" means areas where DC
	 * fetches from the planes simultaneously during of scan-out process.
	 *
	 * For example, if plane A overlaps with planes B and C, but B and C
	 * don't overlap, then the peak bandwidth will be either in area where
	 * A-and-B or A-and-C planes overlap.
	 *
	 * The plane_peak_bw[] contains peak memory bandwidth values of
	 * each plane, this information is needed by interconnect provider
	 * in order to set up latency allowance based on the peak BW, see
	 * tegra_crtc_update_memory_bandwidth().
	 */
	drm_atomic_crtc_state_for_each_plane_state(plane, plane_state, new_state) {
		u32 i, old_peak_bw, new_peak_bw, overlap_bw = 0;

		/*
		 * Note that plane's atomic check doesn't touch the
		 * total_peak_memory_bandwidth of enabled plane, hence the
		 * current state contains the old bandwidth state from the
		 * previous CRTC commit.
		 */
		tegra_state = to_const_tegra_plane_state(plane_state);
		tegra = to_tegra_plane(plane);

		for_each_set_bit(i, &overlap_mask[tegra->index], 3) {
			if (i == tegra->index)
				continue;

			if (all_planes_overlap_simultaneously)
				overlap_bw += plane_peak_bw[i];
			else
				overlap_bw = max(overlap_bw, plane_peak_bw[i]);
		}

		new_peak_bw = plane_peak_bw[tegra->index] + overlap_bw;
		old_peak_bw = tegra_state->total_peak_memory_bandwidth;

		/*
		 * If plane's peak bandwidth changed (for example plane isn't
		 * overlapped anymore) and plane isn't in the atomic state,
		 * then add plane to the state in order to have the bandwidth
		 * updated.
		 */
		if (old_peak_bw != new_peak_bw) {
			struct tegra_plane_state *new_tegra_state;
			struct drm_plane_state *new_plane_state;

			new_plane_state = drm_atomic_get_plane_state(state, plane);
			if (IS_ERR(new_plane_state))
				return PTR_ERR(new_plane_state);

			new_tegra_state = to_tegra_plane_state(new_plane_state);
			new_tegra_state->total_peak_memory_bandwidth = new_peak_bw;
		}
	}

	return 0;
}

static int tegra_crtc_atomic_check(struct drm_crtc *crtc,
				   struct drm_atomic_state *state)
{
	int err;

	err = tegra_crtc_calculate_memory_bandwidth(crtc, state);
	if (err)
		return err;

	return 0;
}

void tegra_crtc_atomic_post_commit(struct drm_crtc *crtc,
				   struct drm_atomic_state *state)
{
	/*
	 * Display bandwidth is allowed to go down only once hardware state
	 * is known to be armed, i.e. state was committed and VBLANK event
	 * received.
	 */
	tegra_crtc_update_memory_bandwidth(crtc, state, false);
}

static const struct drm_crtc_helper_funcs tegra_crtc_helper_funcs = {
	.atomic_check = tegra_crtc_atomic_check,
	.atomic_begin = tegra_crtc_atomic_begin,
	.atomic_flush = tegra_crtc_atomic_flush,
	.atomic_enable = tegra_crtc_atomic_enable,
	.atomic_disable = tegra_crtc_atomic_disable,
};

static irqreturn_t tegra_dc_irq(int irq, void *data)
{
	struct tegra_dc *dc = data;
	unsigned long status;

	status = tegra_dc_readl(dc, DC_CMD_INT_STATUS);
	tegra_dc_writel(dc, status, DC_CMD_INT_STATUS);

	if (status & FRAME_END_INT) {
		/*
		dev_dbg(dc->dev, "%s(): frame end\n", __func__);
		*/
		dc->stats.frames_total++;
		dc->stats.frames++;
	}

	if (status & VBLANK_INT) {
		/*
		dev_dbg(dc->dev, "%s(): vertical blank\n", __func__);
		*/
		drm_crtc_handle_vblank(&dc->base);
		dc->stats.vblank_total++;
		dc->stats.vblank++;
	}

	if (status & (WIN_A_UF_INT | WIN_B_UF_INT | WIN_C_UF_INT)) {
		/*
		dev_dbg(dc->dev, "%s(): underflow\n", __func__);
		*/
		dc->stats.underflow_total++;
		dc->stats.underflow++;
	}

	if (status & (WIN_A_OF_INT | WIN_B_OF_INT | WIN_C_OF_INT)) {
		/*
		dev_dbg(dc->dev, "%s(): overflow\n", __func__);
		*/
		dc->stats.overflow_total++;
		dc->stats.overflow++;
	}

	if (status & HEAD_UF_INT) {
		dev_dbg_ratelimited(dc->dev, "%s(): head underflow\n", __func__);
		dc->stats.underflow_total++;
		dc->stats.underflow++;
	}

	return IRQ_HANDLED;
}

static bool tegra_dc_has_window_groups(struct tegra_dc *dc)
{
	unsigned int i;

	if (!dc->soc->wgrps)
		return true;

	for (i = 0; i < dc->soc->num_wgrps; i++) {
		const struct tegra_windowgroup_soc *wgrp = &dc->soc->wgrps[i];

		if (wgrp->dc == dc->pipe && wgrp->num_windows > 0)
			return true;
	}

	return false;
}

static int tegra_dc_early_init(struct host1x_client *client)
{
	struct drm_device *drm = dev_get_drvdata(client->host);
	struct tegra_drm *tegra = drm->dev_private;

	tegra->num_crtcs++;

	return 0;
}

static int tegra_dc_init(struct host1x_client *client)
{
	struct drm_device *drm = dev_get_drvdata(client->host);
	unsigned long flags = HOST1X_SYNCPT_CLIENT_MANAGED;
	struct tegra_dc *dc = host1x_client_to_dc(client);
	struct tegra_drm *tegra = drm->dev_private;
	struct drm_plane *primary = NULL;
	struct drm_plane *cursor = NULL;
	int err;

	/*
	 * DC has been reset by now, so VBLANK syncpoint can be released
	 * for general use.
	 */
	host1x_syncpt_release_vblank_reservation(client, 26 + dc->pipe);

	/*
	 * XXX do not register DCs with no window groups because we cannot
	 * assign a primary plane to them, which in turn will cause KMS to
	 * crash.
	 */
	if (!tegra_dc_has_window_groups(dc))
		return 0;

	/*
	 * Set the display hub as the host1x client parent for the display
	 * controller. This is needed for the runtime reference counting that
	 * ensures the display hub is always powered when any of the display
	 * controllers are.
	 */
	if (dc->soc->has_nvdisplay)
		client->parent = &tegra->hub->client;

	dc->syncpt = host1x_syncpt_request(client, flags);
	if (!dc->syncpt)
		dev_warn(dc->dev, "failed to allocate syncpoint\n");

	err = host1x_client_iommu_attach(client);
	if (err < 0 && err != -ENODEV) {
		dev_err(client->dev, "failed to attach to domain: %d\n", err);
		return err;
	}

	if (dc->soc->wgrps)
		primary = tegra_dc_add_shared_planes(drm, dc);
	else
		primary = tegra_dc_add_planes(drm, dc);

	if (IS_ERR(primary)) {
		err = PTR_ERR(primary);
		goto cleanup;
	}

	if (dc->soc->supports_cursor) {
		cursor = tegra_dc_cursor_plane_create(drm, dc);
		if (IS_ERR(cursor)) {
			err = PTR_ERR(cursor);
			goto cleanup;
		}
	} else {
		/* dedicate one overlay to mouse cursor */
		cursor = tegra_dc_overlay_plane_create(drm, dc, 2, true);
		if (IS_ERR(cursor)) {
			err = PTR_ERR(cursor);
			goto cleanup;
		}
	}

	err = drm_crtc_init_with_planes(drm, &dc->base, primary, cursor,
					&tegra_crtc_funcs, NULL);
	if (err < 0)
		goto cleanup;

	drm_crtc_helper_add(&dc->base, &tegra_crtc_helper_funcs);

	/*
	 * Keep track of the minimum pitch alignment across all display
	 * controllers.
	 */
	if (dc->soc->pitch_align > tegra->pitch_align)
		tegra->pitch_align = dc->soc->pitch_align;

	/* track maximum resolution */
	if (dc->soc->has_nvdisplay)
		drm->mode_config.max_width = drm->mode_config.max_height = 16384;
	else
		drm->mode_config.max_width = drm->mode_config.max_height = 4096;

	err = tegra_dc_rgb_init(drm, dc);
	if (err < 0 && err != -ENODEV) {
		dev_err(dc->dev, "failed to initialize RGB output: %d\n", err);
		goto cleanup;
	}

	err = devm_request_irq(dc->dev, dc->irq, tegra_dc_irq, 0,
			       dev_name(dc->dev), dc);
	if (err < 0) {
		dev_err(dc->dev, "failed to request IRQ#%u: %d\n", dc->irq,
			err);
		goto cleanup;
	}

	/*
	 * Inherit the DMA parameters (such as maximum segment size) from the
	 * parent host1x device.
	 */
	client->dev->dma_parms = client->host->dma_parms;

	return 0;

cleanup:
	if (!IS_ERR_OR_NULL(cursor))
		drm_plane_cleanup(cursor);

	if (!IS_ERR(primary))
		drm_plane_cleanup(primary);

	host1x_client_iommu_detach(client);
	host1x_syncpt_put(dc->syncpt);

	return err;
}

static int tegra_dc_exit(struct host1x_client *client)
{
	struct tegra_dc *dc = host1x_client_to_dc(client);
	int err;

	if (!tegra_dc_has_window_groups(dc))
		return 0;

	/* avoid a dangling pointer just in case this disappears */
	client->dev->dma_parms = NULL;

	devm_free_irq(dc->dev, dc->irq, dc);

	err = tegra_dc_rgb_exit(dc);
	if (err) {
		dev_err(dc->dev, "failed to shutdown RGB output: %d\n", err);
		return err;
	}

	host1x_client_iommu_detach(client);
	host1x_syncpt_put(dc->syncpt);

	return 0;
}

static int tegra_dc_late_exit(struct host1x_client *client)
{
	struct drm_device *drm = dev_get_drvdata(client->host);
	struct tegra_drm *tegra = drm->dev_private;

	tegra->num_crtcs--;

	return 0;
}

static int tegra_dc_runtime_suspend(struct host1x_client *client)
{
	struct tegra_dc *dc = host1x_client_to_dc(client);
	struct device *dev = client->dev;
	int err;

	err = reset_control_assert(dc->rst);
	if (err < 0) {
		dev_err(dev, "failed to assert reset: %d\n", err);
		return err;
	}

	if (dc->soc->has_powergate)
		tegra_powergate_power_off(dc->powergate);

	clk_disable_unprepare(dc->clk);
	pm_runtime_put_sync(dev);

	return 0;
}

static int tegra_dc_runtime_resume(struct host1x_client *client)
{
	struct tegra_dc *dc = host1x_client_to_dc(client);
	struct device *dev = client->dev;
	int err;

	err = pm_runtime_resume_and_get(dev);
	if (err < 0) {
		dev_err(dev, "failed to get runtime PM: %d\n", err);
		return err;
	}

	if (dc->soc->has_powergate) {
		err = tegra_powergate_sequence_power_up(dc->powergate, dc->clk,
							dc->rst);
		if (err < 0) {
			dev_err(dev, "failed to power partition: %d\n", err);
			goto put_rpm;
		}
	} else {
		err = clk_prepare_enable(dc->clk);
		if (err < 0) {
			dev_err(dev, "failed to enable clock: %d\n", err);
			goto put_rpm;
		}

		err = reset_control_deassert(dc->rst);
		if (err < 0) {
			dev_err(dev, "failed to deassert reset: %d\n", err);
			goto disable_clk;
		}
	}

	return 0;

disable_clk:
	clk_disable_unprepare(dc->clk);
put_rpm:
	pm_runtime_put_sync(dev);
	return err;
}

static const struct host1x_client_ops dc_client_ops = {
	.early_init = tegra_dc_early_init,
	.init = tegra_dc_init,
	.exit = tegra_dc_exit,
	.late_exit = tegra_dc_late_exit,
	.suspend = tegra_dc_runtime_suspend,
	.resume = tegra_dc_runtime_resume,
};

static const struct tegra_dc_soc_info tegra20_dc_soc_info = {
	.supports_background_color = false,
	.supports_interlacing = false,
	.supports_cursor = false,
	.supports_block_linear = false,
	.supports_sector_layout = false,
	.has_legacy_blending = true,
	.pitch_align = 8,
	.has_powergate = false,
	.coupled_pm = true,
	.has_nvdisplay = false,
	.num_primary_formats = ARRAY_SIZE(tegra20_primary_formats),
	.primary_formats = tegra20_primary_formats,
	.num_overlay_formats = ARRAY_SIZE(tegra20_overlay_formats),
	.overlay_formats = tegra20_overlay_formats,
	.modifiers = tegra20_modifiers,
	.has_win_a_without_filters = true,
	.has_win_b_vfilter_mem_client = true,
	.has_win_c_without_vert_filter = true,
	.plane_tiled_memory_bandwidth_x2 = false,
	.has_pll_d2_out0 = false,
};

static const struct tegra_dc_soc_info tegra30_dc_soc_info = {
	.supports_background_color = false,
	.supports_interlacing = false,
	.supports_cursor = false,
	.supports_block_linear = false,
	.supports_sector_layout = false,
	.has_legacy_blending = true,
	.pitch_align = 8,
	.has_powergate = false,
	.coupled_pm = false,
	.has_nvdisplay = false,
	.num_primary_formats = ARRAY_SIZE(tegra20_primary_formats),
	.primary_formats = tegra20_primary_formats,
	.num_overlay_formats = ARRAY_SIZE(tegra20_overlay_formats),
	.overlay_formats = tegra20_overlay_formats,
	.modifiers = tegra20_modifiers,
	.has_win_a_without_filters = false,
	.has_win_b_vfilter_mem_client = true,
	.has_win_c_without_vert_filter = false,
	.plane_tiled_memory_bandwidth_x2 = true,
	.has_pll_d2_out0 = true,
};

static const struct tegra_dc_soc_info tegra114_dc_soc_info = {
	.supports_background_color = false,
	.supports_interlacing = false,
	.supports_cursor = false,
	.supports_block_linear = false,
	.supports_sector_layout = false,
	.has_legacy_blending = true,
	.pitch_align = 64,
	.has_powergate = true,
	.coupled_pm = false,
	.has_nvdisplay = false,
	.num_primary_formats = ARRAY_SIZE(tegra114_primary_formats),
	.primary_formats = tegra114_primary_formats,
	.num_overlay_formats = ARRAY_SIZE(tegra114_overlay_formats),
	.overlay_formats = tegra114_overlay_formats,
	.modifiers = tegra20_modifiers,
	.has_win_a_without_filters = false,
	.has_win_b_vfilter_mem_client = false,
	.has_win_c_without_vert_filter = false,
	.plane_tiled_memory_bandwidth_x2 = true,
	.has_pll_d2_out0 = true,
};

static const struct tegra_dc_soc_info tegra124_dc_soc_info = {
	.supports_background_color = true,
	.supports_interlacing = true,
	.supports_cursor = true,
	.supports_block_linear = true,
	.supports_sector_layout = false,
	.has_legacy_blending = false,
	.pitch_align = 64,
	.has_powergate = true,
	.coupled_pm = false,
	.has_nvdisplay = false,
	.num_primary_formats = ARRAY_SIZE(tegra124_primary_formats),
	.primary_formats = tegra124_primary_formats,
	.num_overlay_formats = ARRAY_SIZE(tegra124_overlay_formats),
	.overlay_formats = tegra124_overlay_formats,
	.modifiers = tegra124_modifiers,
	.has_win_a_without_filters = false,
	.has_win_b_vfilter_mem_client = false,
	.has_win_c_without_vert_filter = false,
	.plane_tiled_memory_bandwidth_x2 = false,
	.has_pll_d2_out0 = true,
};

static const struct tegra_dc_soc_info tegra210_dc_soc_info = {
	.supports_background_color = true,
	.supports_interlacing = true,
	.supports_cursor = true,
	.supports_block_linear = true,
	.supports_sector_layout = false,
	.has_legacy_blending = false,
	.pitch_align = 64,
	.has_powergate = true,
	.coupled_pm = false,
	.has_nvdisplay = false,
	.num_primary_formats = ARRAY_SIZE(tegra114_primary_formats),
	.primary_formats = tegra114_primary_formats,
	.num_overlay_formats = ARRAY_SIZE(tegra114_overlay_formats),
	.overlay_formats = tegra114_overlay_formats,
	.modifiers = tegra124_modifiers,
	.has_win_a_without_filters = false,
	.has_win_b_vfilter_mem_client = false,
	.has_win_c_without_vert_filter = false,
	.plane_tiled_memory_bandwidth_x2 = false,
	.has_pll_d2_out0 = true,
};

static const struct tegra_windowgroup_soc tegra186_dc_wgrps[] = {
	{
		.index = 0,
		.dc = 0,
		.windows = (const unsigned int[]) { 0 },
		.num_windows = 1,
	}, {
		.index = 1,
		.dc = 1,
		.windows = (const unsigned int[]) { 1 },
		.num_windows = 1,
	}, {
		.index = 2,
		.dc = 1,
		.windows = (const unsigned int[]) { 2 },
		.num_windows = 1,
	}, {
		.index = 3,
		.dc = 2,
		.windows = (const unsigned int[]) { 3 },
		.num_windows = 1,
	}, {
		.index = 4,
		.dc = 2,
		.windows = (const unsigned int[]) { 4 },
		.num_windows = 1,
	}, {
		.index = 5,
		.dc = 2,
		.windows = (const unsigned int[]) { 5 },
		.num_windows = 1,
	},
};

static const struct tegra_dc_soc_info tegra186_dc_soc_info = {
	.supports_background_color = true,
	.supports_interlacing = true,
	.supports_cursor = true,
	.supports_block_linear = true,
	.supports_sector_layout = false,
	.has_legacy_blending = false,
	.pitch_align = 64,
	.has_powergate = false,
	.coupled_pm = false,
	.has_nvdisplay = true,
	.wgrps = tegra186_dc_wgrps,
	.num_wgrps = ARRAY_SIZE(tegra186_dc_wgrps),
	.plane_tiled_memory_bandwidth_x2 = false,
	.has_pll_d2_out0 = false,
};

static const struct tegra_windowgroup_soc tegra194_dc_wgrps[] = {
	{
		.index = 0,
		.dc = 0,
		.windows = (const unsigned int[]) { 0 },
		.num_windows = 1,
	}, {
		.index = 1,
		.dc = 1,
		.windows = (const unsigned int[]) { 1 },
		.num_windows = 1,
	}, {
		.index = 2,
		.dc = 1,
		.windows = (const unsigned int[]) { 2 },
		.num_windows = 1,
	}, {
		.index = 3,
		.dc = 2,
		.windows = (const unsigned int[]) { 3 },
		.num_windows = 1,
	}, {
		.index = 4,
		.dc = 2,
		.windows = (const unsigned int[]) { 4 },
		.num_windows = 1,
	}, {
		.index = 5,
		.dc = 2,
		.windows = (const unsigned int[]) { 5 },
		.num_windows = 1,
	},
};

static const struct tegra_dc_soc_info tegra194_dc_soc_info = {
	.supports_background_color = true,
	.supports_interlacing = true,
	.supports_cursor = true,
	.supports_block_linear = true,
	.supports_sector_layout = true,
	.has_legacy_blending = false,
	.pitch_align = 64,
	.has_powergate = false,
	.coupled_pm = false,
	.has_nvdisplay = true,
	.wgrps = tegra194_dc_wgrps,
	.num_wgrps = ARRAY_SIZE(tegra194_dc_wgrps),
	.plane_tiled_memory_bandwidth_x2 = false,
	.has_pll_d2_out0 = false,
};

static const struct of_device_id tegra_dc_of_match[] = {
	{
		.compatible = "nvidia,tegra194-dc",
		.data = &tegra194_dc_soc_info,
	}, {
		.compatible = "nvidia,tegra186-dc",
		.data = &tegra186_dc_soc_info,
	}, {
		.compatible = "nvidia,tegra210-dc",
		.data = &tegra210_dc_soc_info,
	}, {
		.compatible = "nvidia,tegra124-dc",
		.data = &tegra124_dc_soc_info,
	}, {
		.compatible = "nvidia,tegra114-dc",
		.data = &tegra114_dc_soc_info,
	}, {
		.compatible = "nvidia,tegra30-dc",
		.data = &tegra30_dc_soc_info,
	}, {
		.compatible = "nvidia,tegra20-dc",
		.data = &tegra20_dc_soc_info,
	}, {
		/* sentinel */
	}
};
MODULE_DEVICE_TABLE(of, tegra_dc_of_match);

static int tegra_dc_parse_dt(struct tegra_dc *dc)
{
	struct device_node *np;
	u32 value = 0;
	int err;

	err = of_property_read_u32(dc->dev->of_node, "nvidia,head", &value);
	if (err < 0) {
		dev_err(dc->dev, "missing \"nvidia,head\" property\n");

		/*
		 * If the nvidia,head property isn't present, try to find the
		 * correct head number by looking up the position of this
		 * display controller's node within the device tree. Assuming
		 * that the nodes are ordered properly in the DTS file and
		 * that the translation into a flattened device tree blob
		 * preserves that ordering this will actually yield the right
		 * head number.
		 *
		 * If those assumptions don't hold, this will still work for
		 * cases where only a single display controller is used.
		 */
		for_each_matching_node(np, tegra_dc_of_match) {
			if (np == dc->dev->of_node) {
				of_node_put(np);
				break;
			}

			value++;
		}
	}

	dc->pipe = value;

	return 0;
}

static int tegra_dc_match_by_pipe(struct device *dev, const void *data)
{
	struct tegra_dc *dc = dev_get_drvdata(dev);
	unsigned int pipe = (unsigned long)(void *)data;

	return dc->pipe == pipe;
}

static int tegra_dc_couple(struct tegra_dc *dc)
{
	/*
	 * On Tegra20, DC1 requires DC0 to be taken out of reset in order to
	 * be enabled, otherwise CPU hangs on writing to CMD_DISPLAY_COMMAND /
	 * POWER_CONTROL registers during CRTC enabling.
	 */
	if (dc->soc->coupled_pm && dc->pipe == 1) {
		struct device *companion;
		struct tegra_dc *parent;

		companion = driver_find_device(dc->dev->driver, NULL, (const void *)0,
					       tegra_dc_match_by_pipe);
		if (!companion)
			return -EPROBE_DEFER;

		parent = dev_get_drvdata(companion);
		dc->client.parent = &parent->client;

		dev_dbg(dc->dev, "coupled to %s\n", dev_name(companion));
	}

	return 0;
}

static int tegra_dc_init_opp_table(struct tegra_dc *dc)
{
	struct tegra_core_opp_params opp_params = {};
	int err;

	err = devm_tegra_core_dev_init_opp_table(dc->dev, &opp_params);
	if (err && err != -ENODEV)
		return err;

	if (err)
		dc->has_opp_table = false;
	else
		dc->has_opp_table = true;

	return 0;
}

static int tegra_dc_probe(struct platform_device *pdev)
{
	u64 dma_mask = dma_get_mask(pdev->dev.parent);
	struct tegra_dc *dc;
	int err;

	err = dma_coerce_mask_and_coherent(&pdev->dev, dma_mask);
	if (err < 0) {
		dev_err(&pdev->dev, "failed to set DMA mask: %d\n", err);
		return err;
	}

	dc = devm_kzalloc(&pdev->dev, sizeof(*dc), GFP_KERNEL);
	if (!dc)
		return -ENOMEM;

	dc->soc = of_device_get_match_data(&pdev->dev);

	INIT_LIST_HEAD(&dc->list);
	dc->dev = &pdev->dev;

	err = tegra_dc_parse_dt(dc);
	if (err < 0)
		return err;

	err = tegra_dc_couple(dc);
	if (err < 0)
		return err;

	dc->clk = devm_clk_get(&pdev->dev, NULL);
	if (IS_ERR(dc->clk)) {
		dev_err(&pdev->dev, "failed to get clock\n");
		return PTR_ERR(dc->clk);
	}

	dc->rst = devm_reset_control_get(&pdev->dev, "dc");
	if (IS_ERR(dc->rst)) {
		dev_err(&pdev->dev, "failed to get reset\n");
		return PTR_ERR(dc->rst);
	}

	/* assert reset and disable clock */
	err = clk_prepare_enable(dc->clk);
	if (err < 0)
		return err;

	usleep_range(2000, 4000);

	err = reset_control_assert(dc->rst);
	if (err < 0) {
		clk_disable_unprepare(dc->clk);
		return err;
	}

	usleep_range(2000, 4000);

	clk_disable_unprepare(dc->clk);

	if (dc->soc->has_powergate) {
		if (dc->pipe == 0)
			dc->powergate = TEGRA_POWERGATE_DIS;
		else
			dc->powergate = TEGRA_POWERGATE_DISB;

		tegra_powergate_power_off(dc->powergate);
	}

	err = tegra_dc_init_opp_table(dc);
	if (err < 0)
		return err;

	dc->regs = devm_platform_ioremap_resource(pdev, 0);
	if (IS_ERR(dc->regs))
		return PTR_ERR(dc->regs);

	dc->irq = platform_get_irq(pdev, 0);
	if (dc->irq < 0)
		return -ENXIO;

	err = tegra_dc_rgb_probe(dc);
	if (err < 0 && err != -ENODEV)
		return dev_err_probe(&pdev->dev, err,
				     "failed to probe RGB output\n");

	platform_set_drvdata(pdev, dc);
	pm_runtime_enable(&pdev->dev);

	INIT_LIST_HEAD(&dc->client.list);
	dc->client.ops = &dc_client_ops;
	dc->client.dev = &pdev->dev;

	err = host1x_client_register(&dc->client);
	if (err < 0) {
		dev_err(&pdev->dev, "failed to register host1x client: %d\n",
			err);
		goto disable_pm;
	}

	return 0;

disable_pm:
	pm_runtime_disable(&pdev->dev);
	tegra_dc_rgb_remove(dc);

	return err;
}

static void tegra_dc_remove(struct platform_device *pdev)
{
	struct tegra_dc *dc = platform_get_drvdata(pdev);

	host1x_client_unregister(&dc->client);

	tegra_dc_rgb_remove(dc);

	pm_runtime_disable(&pdev->dev);
}

struct platform_driver tegra_dc_driver = {
	.driver = {
		.name = "tegra-dc",
		.of_match_table = tegra_dc_of_match,
	},
	.probe = tegra_dc_probe,
	.remove_new = tegra_dc_remove,
};<|MERGE_RESOLUTION|>--- conflicted
+++ resolved
@@ -26,10 +26,6 @@
 #include <drm/drm_debugfs.h>
 #include <drm/drm_fourcc.h>
 #include <drm/drm_framebuffer.h>
-<<<<<<< HEAD
-#include <drm/drm_plane_helper.h>
-=======
->>>>>>> eb3cdb58
 #include <drm/drm_vblank.h>
 
 #include "dc.h"
@@ -2385,10 +2381,6 @@
 	const struct tegra_plane_state *tegra_state;
 	const struct drm_plane_state *plane_state;
 	struct tegra_dc *dc = to_tegra_dc(crtc);
-<<<<<<< HEAD
-	const struct drm_crtc_state *old_state;
-=======
->>>>>>> eb3cdb58
 	struct drm_crtc_state *new_state;
 	struct tegra_plane *tegra;
 	struct drm_plane *plane;
@@ -2403,10 +2395,6 @@
 		return 0;
 
 	new_state = drm_atomic_get_new_crtc_state(state, crtc);
-<<<<<<< HEAD
-	old_state = drm_atomic_get_old_crtc_state(state, crtc);
-=======
->>>>>>> eb3cdb58
 
 	/*
 	 * For overlapping planes pixel's data is fetched for each plane at
