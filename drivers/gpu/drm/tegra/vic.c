// SPDX-License-Identifier: GPL-2.0-only
/*
 * Copyright (c) 2015, NVIDIA Corporation.
 */

#include <linux/clk.h>
#include <linux/delay.h>
#include <linux/dma-mapping.h>
#include <linux/host1x.h>
#include <linux/iommu.h>
#include <linux/module.h>
#include <linux/of.h>
#include <linux/of_device.h>
#include <linux/of_platform.h>
#include <linux/platform_device.h>
#include <linux/pm_runtime.h>
#include <linux/reset.h>

#include <soc/tegra/pmc.h>

#include "drm.h"
#include "falcon.h"
#include "vic.h"

struct vic_config {
	const char *firmware;
	unsigned int version;
	bool supports_sid;
};

struct vic {
	struct falcon falcon;

	void __iomem *regs;
	struct tegra_drm_client client;
	struct host1x_channel *channel;
	struct device *dev;
	struct clk *clk;
	struct reset_control *rst;

	bool can_use_context;

	/* Platform configuration */
	const struct vic_config *config;
};

static inline struct vic *to_vic(struct tegra_drm_client *client)
{
	return container_of(client, struct vic, client);
}

static void vic_writel(struct vic *vic, u32 value, unsigned int offset)
{
	writel(value, vic->regs + offset);
}

static int vic_boot(struct vic *vic)
{
	u32 fce_ucode_size, fce_bin_data_offset, stream_id;
	void *hdr;
	int err = 0;

<<<<<<< HEAD
#ifdef CONFIG_IOMMU_API
	if (vic->config->supports_sid && spec) {
=======
	if (vic->config->supports_sid && tegra_dev_iommu_get_stream_id(vic->dev, &stream_id)) {
>>>>>>> eb3cdb58
		u32 value;

		value = TRANSCFG_ATT(1, TRANSCFG_SID_FALCON) |
			TRANSCFG_ATT(0, TRANSCFG_SID_HW);
		vic_writel(vic, value, VIC_TFBIF_TRANSCFG);

		/*
		 * STREAMID0 is used for input/output buffers. Initialize it to SID_VIC in case
		 * context isolation is not enabled, and SID_VIC is used for both firmware and
		 * data buffers.
		 *
		 * If context isolation is enabled, it will be overridden by the SETSTREAMID
		 * opcode as part of each job.
		 */
		vic_writel(vic, stream_id, VIC_THI_STREAMID0);

		/* STREAMID1 is used for firmware loading. */
		vic_writel(vic, stream_id, VIC_THI_STREAMID1);
	}

	/* setup clockgating registers */
	vic_writel(vic, CG_IDLE_CG_DLY_CNT(4) |
			CG_IDLE_CG_EN |
			CG_WAKEUP_DLY_CNT(4),
		   NV_PVIC_MISC_PRI_VIC_CG);

	err = falcon_boot(&vic->falcon);
	if (err < 0)
		return err;

	hdr = vic->falcon.firmware.virt;
	fce_bin_data_offset = *(u32 *)(hdr + VIC_UCODE_FCE_DATA_OFFSET);

	/* Old VIC firmware needs kernel help with setting up FCE microcode. */
	if (fce_bin_data_offset != 0x0 && fce_bin_data_offset != 0xa5a5a5a5) {
		hdr = vic->falcon.firmware.virt +
			*(u32 *)(hdr + VIC_UCODE_FCE_HEADER_OFFSET);
		fce_ucode_size = *(u32 *)(hdr + FCE_UCODE_SIZE_OFFSET);

		falcon_execute_method(&vic->falcon, VIC_SET_FCE_UCODE_SIZE,
				      fce_ucode_size);
		falcon_execute_method(
			&vic->falcon, VIC_SET_FCE_UCODE_OFFSET,
			(vic->falcon.firmware.iova + fce_bin_data_offset) >> 8);
	}

	err = falcon_wait_idle(&vic->falcon);
	if (err < 0) {
		dev_err(vic->dev,
			"failed to set application ID and FCE base\n");
		return err;
	}

	return 0;
}

static int vic_init(struct host1x_client *client)
{
	struct tegra_drm_client *drm = host1x_to_drm_client(client);
	struct drm_device *dev = dev_get_drvdata(client->host);
	struct tegra_drm *tegra = dev->dev_private;
	struct vic *vic = to_vic(drm);
	int err;

	err = host1x_client_iommu_attach(client);
	if (err < 0 && err != -ENODEV) {
		dev_err(vic->dev, "failed to attach to domain: %d\n", err);
		return err;
	}

	vic->channel = host1x_channel_request(client);
	if (!vic->channel) {
		err = -ENOMEM;
		goto detach;
	}

	client->syncpts[0] = host1x_syncpt_request(client, 0);
	if (!client->syncpts[0]) {
		err = -ENOMEM;
		goto free_channel;
	}

	pm_runtime_enable(client->dev);
	pm_runtime_use_autosuspend(client->dev);
	pm_runtime_set_autosuspend_delay(client->dev, 500);

	err = tegra_drm_register_client(tegra, drm);
	if (err < 0)
		goto disable_rpm;

	/*
	 * Inherit the DMA parameters (such as maximum segment size) from the
	 * parent host1x device.
	 */
	client->dev->dma_parms = client->host->dma_parms;

	return 0;

disable_rpm:
	pm_runtime_dont_use_autosuspend(client->dev);
	pm_runtime_force_suspend(client->dev);

	host1x_syncpt_put(client->syncpts[0]);
free_channel:
	host1x_channel_put(vic->channel);
detach:
	host1x_client_iommu_detach(client);

	return err;
}

static int vic_exit(struct host1x_client *client)
{
	struct tegra_drm_client *drm = host1x_to_drm_client(client);
	struct drm_device *dev = dev_get_drvdata(client->host);
	struct tegra_drm *tegra = dev->dev_private;
	struct vic *vic = to_vic(drm);
	int err;

	/* avoid a dangling pointer just in case this disappears */
	client->dev->dma_parms = NULL;

	err = tegra_drm_unregister_client(tegra, drm);
	if (err < 0)
		return err;

	pm_runtime_dont_use_autosuspend(client->dev);
	pm_runtime_force_suspend(client->dev);

	host1x_syncpt_put(client->syncpts[0]);
	host1x_channel_put(vic->channel);
	host1x_client_iommu_detach(client);

	vic->channel = NULL;

	if (client->group) {
		dma_unmap_single(vic->dev, vic->falcon.firmware.phys,
				 vic->falcon.firmware.size, DMA_TO_DEVICE);
		tegra_drm_free(tegra, vic->falcon.firmware.size,
			       vic->falcon.firmware.virt,
			       vic->falcon.firmware.iova);
	} else {
		dma_free_coherent(vic->dev, vic->falcon.firmware.size,
				  vic->falcon.firmware.virt,
				  vic->falcon.firmware.iova);
	}

	return 0;
}

static const struct host1x_client_ops vic_client_ops = {
	.init = vic_init,
	.exit = vic_exit,
};

static int vic_load_firmware(struct vic *vic)
{
	struct host1x_client *client = &vic->client.base;
	struct tegra_drm *tegra = vic->client.drm;
	static DEFINE_MUTEX(lock);
	u32 fce_bin_data_offset;
	dma_addr_t iova;
	size_t size;
	void *virt;
	int err;

	mutex_lock(&lock);

	if (vic->falcon.firmware.virt) {
		err = 0;
		goto unlock;
	}

	err = falcon_read_firmware(&vic->falcon, vic->config->firmware);
	if (err < 0)
		goto unlock;

	size = vic->falcon.firmware.size;

	if (!client->group) {
		virt = dma_alloc_coherent(vic->dev, size, &iova, GFP_KERNEL);
		if (!virt) {
			err = -ENOMEM;
			goto unlock;
		}
	} else {
		virt = tegra_drm_alloc(tegra, size, &iova);
		if (IS_ERR(virt)) {
			err = PTR_ERR(virt);
			goto unlock;
		}
	}

	vic->falcon.firmware.virt = virt;
	vic->falcon.firmware.iova = iova;

	err = falcon_load_firmware(&vic->falcon);
	if (err < 0)
		goto cleanup;

	/*
	 * In this case we have received an IOVA from the shared domain, so we
	 * need to make sure to get the physical address so that the DMA API
	 * knows what memory pages to flush the cache for.
	 */
	if (client->group) {
		dma_addr_t phys;

		phys = dma_map_single(vic->dev, virt, size, DMA_TO_DEVICE);

		err = dma_mapping_error(vic->dev, phys);
		if (err < 0)
			goto cleanup;

		vic->falcon.firmware.phys = phys;
	}

	/*
	 * Check if firmware is new enough to not require mapping firmware
	 * to data buffer domains.
	 */
	fce_bin_data_offset = *(u32 *)(virt + VIC_UCODE_FCE_DATA_OFFSET);

	if (!vic->config->supports_sid) {
		vic->can_use_context = false;
	} else if (fce_bin_data_offset != 0x0 && fce_bin_data_offset != 0xa5a5a5a5) {
		/*
		 * Firmware will access FCE through STREAMID0, so context
		 * isolation cannot be used.
		 */
		vic->can_use_context = false;
		dev_warn_once(vic->dev, "context isolation disabled due to old firmware\n");
	} else {
		vic->can_use_context = true;
	}

unlock:
	mutex_unlock(&lock);
	return err;

cleanup:
	if (!client->group)
		dma_free_coherent(vic->dev, size, virt, iova);
	else
		tegra_drm_free(tegra, size, virt, iova);

	mutex_unlock(&lock);
	return err;
}


static int __maybe_unused vic_runtime_resume(struct device *dev)
{
	struct vic *vic = dev_get_drvdata(dev);
	int err;

	err = clk_prepare_enable(vic->clk);
	if (err < 0)
		return err;

	usleep_range(10, 20);

	err = reset_control_deassert(vic->rst);
	if (err < 0)
		goto disable;

	usleep_range(10, 20);

	err = vic_load_firmware(vic);
	if (err < 0)
		goto assert;

	err = vic_boot(vic);
	if (err < 0)
		goto assert;

	return 0;

assert:
	reset_control_assert(vic->rst);
disable:
	clk_disable_unprepare(vic->clk);
	return err;
}

static int __maybe_unused vic_runtime_suspend(struct device *dev)
<<<<<<< HEAD
{
	struct vic *vic = dev_get_drvdata(dev);
	int err;

	host1x_channel_stop(vic->channel);

	err = reset_control_assert(vic->rst);
	if (err < 0)
		return err;

	usleep_range(2000, 4000);

	clk_disable_unprepare(vic->clk);

	return 0;
}

static int vic_open_channel(struct tegra_drm_client *client,
			    struct tegra_drm_context *context)
{
	struct vic *vic = to_vic(client);

=======
{
	struct vic *vic = dev_get_drvdata(dev);
	int err;

	host1x_channel_stop(vic->channel);

	err = reset_control_assert(vic->rst);
	if (err < 0)
		return err;

	usleep_range(2000, 4000);

	clk_disable_unprepare(vic->clk);

	return 0;
}

static int vic_open_channel(struct tegra_drm_client *client,
			    struct tegra_drm_context *context)
{
	struct vic *vic = to_vic(client);

>>>>>>> eb3cdb58
	context->channel = host1x_channel_get(vic->channel);
	if (!context->channel)
		return -ENOMEM;

	return 0;
}

static void vic_close_channel(struct tegra_drm_context *context)
{
	host1x_channel_put(context->channel);
}
<<<<<<< HEAD

static int vic_can_use_memory_ctx(struct tegra_drm_client *client, bool *supported)
{
	struct vic *vic = to_vic(client);
	int err;

	/* This doesn't access HW so it's safe to call without powering up. */
	err = vic_load_firmware(vic);
	if (err < 0)
		return err;

	*supported = vic->can_use_context;

=======

static int vic_can_use_memory_ctx(struct tegra_drm_client *client, bool *supported)
{
	struct vic *vic = to_vic(client);
	int err;

	/* This doesn't access HW so it's safe to call without powering up. */
	err = vic_load_firmware(vic);
	if (err < 0)
		return err;

	*supported = vic->can_use_context;

>>>>>>> eb3cdb58
	return 0;
}

static const struct tegra_drm_client_ops vic_ops = {
	.open_channel = vic_open_channel,
	.close_channel = vic_close_channel,
	.submit = tegra_drm_submit,
	.get_streamid_offset = tegra_drm_get_streamid_offset_thi,
	.can_use_memory_ctx = vic_can_use_memory_ctx,
};

#define NVIDIA_TEGRA_124_VIC_FIRMWARE "nvidia/tegra124/vic03_ucode.bin"

static const struct vic_config vic_t124_config = {
	.firmware = NVIDIA_TEGRA_124_VIC_FIRMWARE,
	.version = 0x40,
	.supports_sid = false,
};

#define NVIDIA_TEGRA_210_VIC_FIRMWARE "nvidia/tegra210/vic04_ucode.bin"

static const struct vic_config vic_t210_config = {
	.firmware = NVIDIA_TEGRA_210_VIC_FIRMWARE,
	.version = 0x21,
	.supports_sid = false,
};

#define NVIDIA_TEGRA_186_VIC_FIRMWARE "nvidia/tegra186/vic04_ucode.bin"

static const struct vic_config vic_t186_config = {
	.firmware = NVIDIA_TEGRA_186_VIC_FIRMWARE,
	.version = 0x18,
	.supports_sid = true,
};

#define NVIDIA_TEGRA_194_VIC_FIRMWARE "nvidia/tegra194/vic.bin"

static const struct vic_config vic_t194_config = {
	.firmware = NVIDIA_TEGRA_194_VIC_FIRMWARE,
	.version = 0x19,
	.supports_sid = true,
};

#define NVIDIA_TEGRA_234_VIC_FIRMWARE "nvidia/tegra234/vic.bin"

static const struct vic_config vic_t234_config = {
	.firmware = NVIDIA_TEGRA_234_VIC_FIRMWARE,
	.version = 0x23,
	.supports_sid = true,
};

static const struct of_device_id tegra_vic_of_match[] = {
	{ .compatible = "nvidia,tegra124-vic", .data = &vic_t124_config },
	{ .compatible = "nvidia,tegra210-vic", .data = &vic_t210_config },
	{ .compatible = "nvidia,tegra186-vic", .data = &vic_t186_config },
	{ .compatible = "nvidia,tegra194-vic", .data = &vic_t194_config },
	{ .compatible = "nvidia,tegra234-vic", .data = &vic_t234_config },
	{ },
};
MODULE_DEVICE_TABLE(of, tegra_vic_of_match);

static int vic_probe(struct platform_device *pdev)
{
	struct device *dev = &pdev->dev;
	struct host1x_syncpt **syncpts;
	struct vic *vic;
	int err;

	/* inherit DMA mask from host1x parent */
	err = dma_coerce_mask_and_coherent(dev, *dev->parent->dma_mask);
	if (err < 0) {
		dev_err(&pdev->dev, "failed to set DMA mask: %d\n", err);
		return err;
	}

	vic = devm_kzalloc(dev, sizeof(*vic), GFP_KERNEL);
	if (!vic)
		return -ENOMEM;

	vic->config = of_device_get_match_data(dev);

	syncpts = devm_kzalloc(dev, sizeof(*syncpts), GFP_KERNEL);
	if (!syncpts)
		return -ENOMEM;

	vic->regs = devm_platform_ioremap_resource(pdev, 0);
	if (IS_ERR(vic->regs))
		return PTR_ERR(vic->regs);

	vic->clk = devm_clk_get(dev, NULL);
	if (IS_ERR(vic->clk)) {
		dev_err(&pdev->dev, "failed to get clock\n");
		return PTR_ERR(vic->clk);
	}

	err = clk_set_rate(vic->clk, ULONG_MAX);
	if (err < 0) {
		dev_err(&pdev->dev, "failed to set clock rate\n");
		return err;
	}

	if (!dev->pm_domain) {
		vic->rst = devm_reset_control_get(dev, "vic");
		if (IS_ERR(vic->rst)) {
			dev_err(&pdev->dev, "failed to get reset\n");
			return PTR_ERR(vic->rst);
		}
	}

	vic->falcon.dev = dev;
	vic->falcon.regs = vic->regs;

	err = falcon_init(&vic->falcon);
	if (err < 0)
		return err;

	platform_set_drvdata(pdev, vic);

	INIT_LIST_HEAD(&vic->client.base.list);
	vic->client.base.ops = &vic_client_ops;
	vic->client.base.dev = dev;
	vic->client.base.class = HOST1X_CLASS_VIC;
	vic->client.base.syncpts = syncpts;
	vic->client.base.num_syncpts = 1;
	vic->dev = dev;

	INIT_LIST_HEAD(&vic->client.list);
	vic->client.version = vic->config->version;
	vic->client.ops = &vic_ops;

	err = host1x_client_register(&vic->client.base);
	if (err < 0) {
		dev_err(dev, "failed to register host1x client: %d\n", err);
		goto exit_falcon;
	}

	return 0;

exit_falcon:
	falcon_exit(&vic->falcon);

	return err;
}

static void vic_remove(struct platform_device *pdev)
{
	struct vic *vic = platform_get_drvdata(pdev);

<<<<<<< HEAD
	err = host1x_client_unregister(&vic->client.base);
	if (err < 0) {
		dev_err(&pdev->dev, "failed to unregister host1x client: %d\n",
			err);
		return err;
	}
=======
	host1x_client_unregister(&vic->client.base);
>>>>>>> eb3cdb58

	falcon_exit(&vic->falcon);
}

static const struct dev_pm_ops vic_pm_ops = {
	RUNTIME_PM_OPS(vic_runtime_suspend, vic_runtime_resume, NULL)
	SYSTEM_SLEEP_PM_OPS(pm_runtime_force_suspend, pm_runtime_force_resume)
};

struct platform_driver tegra_vic_driver = {
	.driver = {
		.name = "tegra-vic",
		.of_match_table = tegra_vic_of_match,
		.pm = &vic_pm_ops
	},
	.probe = vic_probe,
	.remove_new = vic_remove,
};

#if IS_ENABLED(CONFIG_ARCH_TEGRA_124_SOC)
MODULE_FIRMWARE(NVIDIA_TEGRA_124_VIC_FIRMWARE);
#endif
#if IS_ENABLED(CONFIG_ARCH_TEGRA_210_SOC)
MODULE_FIRMWARE(NVIDIA_TEGRA_210_VIC_FIRMWARE);
#endif
#if IS_ENABLED(CONFIG_ARCH_TEGRA_186_SOC)
MODULE_FIRMWARE(NVIDIA_TEGRA_186_VIC_FIRMWARE);
#endif
#if IS_ENABLED(CONFIG_ARCH_TEGRA_194_SOC)
MODULE_FIRMWARE(NVIDIA_TEGRA_194_VIC_FIRMWARE);
#endif
#if IS_ENABLED(CONFIG_ARCH_TEGRA_234_SOC)
MODULE_FIRMWARE(NVIDIA_TEGRA_234_VIC_FIRMWARE);
#endif<|MERGE_RESOLUTION|>--- conflicted
+++ resolved
@@ -60,12 +60,7 @@
 	void *hdr;
 	int err = 0;
 
-<<<<<<< HEAD
-#ifdef CONFIG_IOMMU_API
-	if (vic->config->supports_sid && spec) {
-=======
 	if (vic->config->supports_sid && tegra_dev_iommu_get_stream_id(vic->dev, &stream_id)) {
->>>>>>> eb3cdb58
 		u32 value;
 
 		value = TRANSCFG_ATT(1, TRANSCFG_SID_FALCON) |
@@ -352,7 +347,6 @@
 }
 
 static int __maybe_unused vic_runtime_suspend(struct device *dev)
-<<<<<<< HEAD
 {
 	struct vic *vic = dev_get_drvdata(dev);
 	int err;
@@ -375,30 +369,6 @@
 {
 	struct vic *vic = to_vic(client);
 
-=======
-{
-	struct vic *vic = dev_get_drvdata(dev);
-	int err;
-
-	host1x_channel_stop(vic->channel);
-
-	err = reset_control_assert(vic->rst);
-	if (err < 0)
-		return err;
-
-	usleep_range(2000, 4000);
-
-	clk_disable_unprepare(vic->clk);
-
-	return 0;
-}
-
-static int vic_open_channel(struct tegra_drm_client *client,
-			    struct tegra_drm_context *context)
-{
-	struct vic *vic = to_vic(client);
-
->>>>>>> eb3cdb58
 	context->channel = host1x_channel_get(vic->channel);
 	if (!context->channel)
 		return -ENOMEM;
@@ -410,7 +380,6 @@
 {
 	host1x_channel_put(context->channel);
 }
-<<<<<<< HEAD
 
 static int vic_can_use_memory_ctx(struct tegra_drm_client *client, bool *supported)
 {
@@ -424,21 +393,6 @@
 
 	*supported = vic->can_use_context;
 
-=======
-
-static int vic_can_use_memory_ctx(struct tegra_drm_client *client, bool *supported)
-{
-	struct vic *vic = to_vic(client);
-	int err;
-
-	/* This doesn't access HW so it's safe to call without powering up. */
-	err = vic_load_firmware(vic);
-	if (err < 0)
-		return err;
-
-	*supported = vic->can_use_context;
-
->>>>>>> eb3cdb58
 	return 0;
 }
 
@@ -587,16 +541,7 @@
 {
 	struct vic *vic = platform_get_drvdata(pdev);
 
-<<<<<<< HEAD
-	err = host1x_client_unregister(&vic->client.base);
-	if (err < 0) {
-		dev_err(&pdev->dev, "failed to unregister host1x client: %d\n",
-			err);
-		return err;
-	}
-=======
 	host1x_client_unregister(&vic->client.base);
->>>>>>> eb3cdb58
 
 	falcon_exit(&vic->falcon);
 }
