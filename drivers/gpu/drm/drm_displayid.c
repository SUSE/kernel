--- conflicted
+++ resolved
@@ -20,12 +20,8 @@
 	return base;
 }
 
-<<<<<<< HEAD
-static int validate_displayid(const u8 *displayid, int length, int idx)
-=======
 static const struct displayid_header *
 validate_displayid(const u8 *displayid, int length, int idx)
->>>>>>> eb3cdb58
 {
 	int i, dispid_length;
 	u8 csum = 0;
@@ -33,11 +29,7 @@
 
 	base = displayid_get_header(displayid, length, idx);
 	if (IS_ERR(base))
-<<<<<<< HEAD
-		return PTR_ERR(base);
-=======
 		return base;
->>>>>>> eb3cdb58
 
 	DRM_DEBUG_KMS("base revision 0x%x, length %d, %d %d\n",
 		      base->rev, base->bytes, base->prod_id, base->ext_count);
@@ -131,12 +123,9 @@
 	}
 
 	for (;;) {
-<<<<<<< HEAD
-=======
 		/* The first section we encounter is the base section */
 		bool base_section = !iter->section;
 
->>>>>>> eb3cdb58
 		iter->section = drm_find_displayid_extension(iter->drm_edid,
 							     &iter->length,
 							     &iter->idx,
