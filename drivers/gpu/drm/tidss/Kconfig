config DRM_TIDSS
	tristate "DRM Support for TI Keystone"
	depends on DRM && OF
	depends on ARM || ARM64 || COMPILE_TEST
	select DRM_KMS_HELPER
<<<<<<< HEAD
	select DRM_GEM_CMA_HELPER
=======
	select DRM_GEM_DMA_HELPER
>>>>>>> eb3cdb58
	help
	  The TI Keystone family SoCs introduced a new generation of
	  Display SubSystem. There is currently three Keystone family
	  SoCs released with DSS. Each with somewhat different version
	  of it. The SoCs are 66AK2Gx, AM65x, and J721E. Set this to Y
	  or M to add display support for TI Keystone family
	  platforms.<|MERGE_RESOLUTION|>--- conflicted
+++ resolved
@@ -3,11 +3,7 @@
 	depends on DRM && OF
 	depends on ARM || ARM64 || COMPILE_TEST
 	select DRM_KMS_HELPER
-<<<<<<< HEAD
-	select DRM_GEM_CMA_HELPER
-=======
 	select DRM_GEM_DMA_HELPER
->>>>>>> eb3cdb58
 	help
 	  The TI Keystone family SoCs introduced a new generation of
 	  Display SubSystem. There is currently three Keystone family
