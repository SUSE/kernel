--- conflicted
+++ resolved
@@ -151,8 +151,6 @@
  * At this point, we're now certain that both the upstream driver and
  * the bridge driver are functional and we can't have a deadlock-like
  * situation when probing.
-<<<<<<< HEAD
-=======
  */
 
 /**
@@ -192,7 +190,6 @@
  * Ultra Low Power State (ULPS) is not explicitly supported by DRM. If
  * implemented, it therefore needs to be handled entirely within the DSI Host
  * driver.
->>>>>>> eb3cdb58
  */
 
 static DEFINE_MUTEX(bridge_lock);
