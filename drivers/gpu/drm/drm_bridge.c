--- conflicted
+++ resolved
@@ -27,7 +27,6 @@
 #include <linux/mutex.h>
 
 #include <drm/drm_atomic_state_helper.h>
-#include <drm/drm_debugfs.h>
 #include <drm/drm_bridge.h>
 #include <drm/drm_debugfs.h>
 #include <drm/drm_edid.h>
@@ -354,10 +353,6 @@
 	bridge->encoder = NULL;
 	list_del(&bridge->chain_node);
 
-<<<<<<< HEAD
-	DRM_ERROR("failed to attach bridge %pOF to encoder %s: %d\n",
-		  bridge->of_node, encoder->name, ret);
-=======
 	if (ret != -EPROBE_DEFER)
 		DRM_ERROR("failed to attach bridge %pOF to encoder %s: %d\n",
 			  bridge->of_node, encoder->name, ret);
@@ -365,7 +360,6 @@
 		dev_err_probe(encoder->dev->dev, -EPROBE_DEFER,
 			      "failed to attach bridge %pOF to encoder %s\n",
 			      bridge->of_node, encoder->name);
->>>>>>> 2d5404ca
 
 	return ret;
 }
@@ -1337,50 +1331,6 @@
 EXPORT_SYMBOL(of_drm_find_bridge);
 #endif
 
-#ifdef CONFIG_DEBUG_FS
-static int drm_bridge_chains_info(struct seq_file *m, void *data)
-{
-	struct drm_debugfs_entry *entry = m->private;
-	struct drm_device *dev = entry->dev;
-	struct drm_printer p = drm_seq_file_printer(m);
-	struct drm_mode_config *config = &dev->mode_config;
-	struct drm_encoder *encoder;
-	unsigned int bridge_idx = 0;
-
-	list_for_each_entry(encoder, &config->encoder_list, head) {
-		struct drm_bridge *bridge;
-
-		drm_printf(&p, "encoder[%u]\n", encoder->base.id);
-
-		drm_for_each_bridge_in_chain(encoder, bridge) {
-			drm_printf(&p, "\tbridge[%u] type: %u, ops: %#x",
-				   bridge_idx, bridge->type, bridge->ops);
-
-#ifdef CONFIG_OF
-			if (bridge->of_node)
-				drm_printf(&p, ", OF: %pOFfc", bridge->of_node);
-#endif
-
-			drm_printf(&p, "\n");
-
-			bridge_idx++;
-		}
-	}
-
-	return 0;
-}
-
-static const struct drm_debugfs_info drm_bridge_debugfs_list[] = {
-	{ "bridge_chains", drm_bridge_chains_info, 0 },
-};
-
-void drm_bridge_debugfs_init(struct drm_device *dev)
-{
-	drm_debugfs_add_files(dev, drm_bridge_debugfs_list,
-			      ARRAY_SIZE(drm_bridge_debugfs_list));
-}
-#endif
-
 MODULE_AUTHOR("Ajay Kumar <ajaykumar.rs@samsung.com>");
 MODULE_DESCRIPTION("DRM bridge infrastructure");
 MODULE_LICENSE("GPL and additional rights");