/* Copyright 2003 Tungsten Graphics, Inc., Cedar Park, Texas.
 * All Rights Reserved.
 *
 * Permission is hereby granted, free of charge, to any person obtaining a
 * copy of this software and associated documentation files (the
 * "Software"), to deal in the Software without restriction, including
 * without limitation the rights to use, copy, modify, merge, publish,
 * distribute, sub license, and/or sell copies of the Software, and to
 * permit persons to whom the Software is furnished to do so, subject to
 * the following conditions:
 *
 * The above copyright notice and this permission notice (including the
 * next paragraph) shall be included in all copies or substantial portions
 * of the Software.
 *
 * THE SOFTWARE IS PROVIDED "AS IS", WITHOUT WARRANTY OF ANY KIND, EXPRESS
 * OR IMPLIED, INCLUDING BUT NOT LIMITED TO THE WARRANTIES OF
 * MERCHANTABILITY, FITNESS FOR A PARTICULAR PURPOSE AND NON-INFRINGEMENT.
 * IN NO EVENT SHALL TUNGSTEN GRAPHICS AND/OR ITS SUPPLIERS BE LIABLE FOR
 * ANY CLAIM, DAMAGES OR OTHER LIABILITY, WHETHER IN AN ACTION OF CONTRACT,
 * TORT OR OTHERWISE, ARISING FROM, OUT OF OR IN CONNECTION WITH THE
 * SOFTWARE OR THE USE OR OTHER DEALINGS IN THE SOFTWARE.
 */

#ifndef _I915_REG_H_
#define _I915_REG_H_

/**
 * DOC: The i915 register macro definition style guide
 *
 * Follow the style described here for new macros, and while changing existing
 * macros. Do **not** mass change existing definitions just to update the style.
 *
 * Layout
 * ''''''
 *
 * Keep helper macros near the top. For example, _PIPE() and friends.
 *
 * Prefix macros that generally should not be used outside of this file with
 * underscore '_'. For example, _PIPE() and friends, single instances of
 * registers that are defined solely for the use by function-like macros.
 *
 * Avoid using the underscore prefixed macros outside of this file. There are
 * exceptions, but keep them to a minimum.
 *
 * There are two basic types of register definitions: Single registers and
 * register groups. Register groups are registers which have two or more
 * instances, for example one per pipe, port, transcoder, etc. Register groups
 * should be defined using function-like macros.
 *
 * For single registers, define the register offset first, followed by register
 * contents.
 *
 * For register groups, define the register instance offsets first, prefixed
 * with underscore, followed by a function-like macro choosing the right
 * instance based on the parameter, followed by register contents.
 *
 * Define the register contents (i.e. bit and bit field macros) from most
 * significant to least significant bit. Indent the register content macros
 * using two extra spaces between ``#define`` and the macro name.
 *
 * For bit fields, define a ``_MASK`` and a ``_SHIFT`` macro. Define bit field
 * contents so that they are already shifted in place, and can be directly
 * OR'd. For convenience, function-like macros may be used to define bit fields,
 * but do note that the macros may be needed to read as well as write the
 * register contents.
 *
 * Define bits using ``(1 << N)`` instead of ``BIT(N)``. We may change this in
 * the future, but this is the prevailing style. Do **not** add ``_BIT`` suffix
 * to the name.
 *
 * Group the register and its contents together without blank lines, separate
 * from other registers and their contents with one blank line.
 *
 * Indent macro values from macro names using TABs. Align values vertically. Use
 * braces in macro values as needed to avoid unintended precedence after macro
 * substitution. Use spaces in macro values according to kernel coding
 * style. Use lower case in hexadecimal values.
 *
 * Naming
 * ''''''
 *
 * Try to name registers according to the specs. If the register name changes in
 * the specs from platform to another, stick to the original name.
 *
 * Try to re-use existing register macro definitions. Only add new macros for
 * new register offsets, or when the register contents have changed enough to
 * warrant a full redefinition.
 *
 * When a register macro changes for a new platform, prefix the new macro using
 * the platform acronym or generation. For example, ``SKL_`` or ``GEN8_``. The
 * prefix signifies the start platform/generation using the register.
 *
 * When a bit (field) macro changes or gets added for a new platform, while
 * retaining the existing register macro, add a platform acronym or generation
 * suffix to the name. For example, ``_SKL`` or ``_GEN8``.
 *
 * Examples
 * ''''''''
 *
 * (Note that the values in the example are indented using spaces instead of
 * TABs to avoid misalignment in generated documentation. Use TABs in the
 * definitions.)::
 *
 *  #define _FOO_A                      0xf000
 *  #define _FOO_B                      0xf001
 *  #define FOO(pipe)                   _MMIO_PIPE(pipe, _FOO_A, _FOO_B)
 *  #define   FOO_ENABLE                (1 << 31)
 *  #define   FOO_MODE_MASK             (0xf << 16)
 *  #define   FOO_MODE_SHIFT            16
 *  #define   FOO_MODE_BAR              (0 << 16)
 *  #define   FOO_MODE_BAZ              (1 << 16)
 *  #define   FOO_MODE_QUX_SNB          (2 << 16)
 *
 *  #define BAR                         _MMIO(0xb000)
 *  #define GEN8_BAR                    _MMIO(0xb888)
 */

typedef struct {
	uint32_t reg;
} i915_reg_t;

#define _MMIO(r) ((const i915_reg_t){ .reg = (r) })

#define INVALID_MMIO_REG _MMIO(0)

static inline uint32_t i915_mmio_reg_offset(i915_reg_t reg)
{
	return reg.reg;
}

static inline bool i915_mmio_reg_equal(i915_reg_t a, i915_reg_t b)
{
	return i915_mmio_reg_offset(a) == i915_mmio_reg_offset(b);
}

static inline bool i915_mmio_reg_valid(i915_reg_t reg)
{
	return !i915_mmio_reg_equal(reg, INVALID_MMIO_REG);
}

/*
 * Given the first two numbers __a and __b of arbitrarily many evenly spaced
 * numbers, pick the 0-based __index'th value.
 *
 * Always prefer this over _PICK() if the numbers are evenly spaced.
 */
#define _PICK_EVEN(__index, __a, __b) ((__a) + (__index) * ((__b) - (__a)))

/*
 * Given the arbitrary numbers in varargs, pick the 0-based __index'th number.
 *
 * Always prefer _PICK_EVEN() over this if the numbers are evenly spaced.
 */
#define _PICK(__index, ...) (((const u32 []){ __VA_ARGS__ })[__index])

/*
 * Named helper wrappers around _PICK_EVEN() and _PICK().
 */
#define _PIPE(pipe, a, b) _PICK_EVEN(pipe, a, b)
#define _MMIO_PIPE(pipe, a, b) _MMIO(_PIPE(pipe, a, b))
#define _PLANE(plane, a, b) _PICK_EVEN(plane, a, b)
#define _MMIO_PLANE(plane, a, b) _MMIO_PIPE(plane, a, b)
#define _TRANS(tran, a, b) _PICK_EVEN(tran, a, b)
#define _MMIO_TRANS(tran, a, b) _MMIO(_TRANS(tran, a, b))
#define _PORT(port, a, b) _PICK_EVEN(port, a, b)
#define _MMIO_PORT(port, a, b) _MMIO(_PORT(port, a, b))
#define _MMIO_PIPE3(pipe, a, b, c) _MMIO(_PICK(pipe, a, b, c))
#define _MMIO_PORT3(pipe, a, b, c) _MMIO(_PICK(pipe, a, b, c))
#define _PLL(pll, a, b) _PICK_EVEN(pll, a, b)
#define _MMIO_PLL(pll, a, b) _MMIO(_PLL(pll, a, b))
#define _PHY3(phy, ...) _PICK(phy, __VA_ARGS__)
#define _MMIO_PHY3(phy, a, b, c) _MMIO(_PHY3(phy, a, b, c))

#define __MASKED_FIELD(mask, value) ((mask) << 16 | (value))
#define _MASKED_FIELD(mask, value) ({					   \
	if (__builtin_constant_p(mask))					   \
		BUILD_BUG_ON_MSG(((mask) & 0xffff0000), "Incorrect mask"); \
	if (__builtin_constant_p(value))				   \
		BUILD_BUG_ON_MSG((value) & 0xffff0000, "Incorrect value"); \
	if (__builtin_constant_p(mask) && __builtin_constant_p(value))	   \
		BUILD_BUG_ON_MSG((value) & ~(mask),			   \
				 "Incorrect value for mask");		   \
	__MASKED_FIELD(mask, value); })
#define _MASKED_BIT_ENABLE(a)	({ typeof(a) _a = (a); _MASKED_FIELD(_a, _a); })
#define _MASKED_BIT_DISABLE(a)	(_MASKED_FIELD((a), 0))

/* Engine ID */

#define RCS_HW		0
#define VCS_HW		1
#define BCS_HW		2
#define VECS_HW		3
#define VCS2_HW		4
#define VCS3_HW		6
#define VCS4_HW		7
#define VECS2_HW	12

/* Engine class */

#define RENDER_CLASS		0
#define VIDEO_DECODE_CLASS	1
#define VIDEO_ENHANCEMENT_CLASS	2
#define COPY_ENGINE_CLASS	3
#define OTHER_CLASS		4
#define MAX_ENGINE_CLASS	4

#define OTHER_GTPM_INSTANCE	1
#define MAX_ENGINE_INSTANCE    3

/* PCI config space */

#define MCHBAR_I915 0x44
#define MCHBAR_I965 0x48
#define MCHBAR_SIZE (4 * 4096)

#define DEVEN 0x54
#define   DEVEN_MCHBAR_EN (1 << 28)

/* BSM in include/drm/i915_drm.h */

#define HPLLCC	0xc0 /* 85x only */
#define   GC_CLOCK_CONTROL_MASK		(0x7 << 0)
#define   GC_CLOCK_133_200		(0 << 0)
#define   GC_CLOCK_100_200		(1 << 0)
#define   GC_CLOCK_100_133		(2 << 0)
#define   GC_CLOCK_133_266		(3 << 0)
#define   GC_CLOCK_133_200_2		(4 << 0)
#define   GC_CLOCK_133_266_2		(5 << 0)
#define   GC_CLOCK_166_266		(6 << 0)
#define   GC_CLOCK_166_250		(7 << 0)

#define I915_GDRST 0xc0 /* PCI config register */
#define   GRDOM_FULL		(0 << 2)
#define   GRDOM_RENDER		(1 << 2)
#define   GRDOM_MEDIA		(3 << 2)
#define   GRDOM_MASK		(3 << 2)
#define   GRDOM_RESET_STATUS	(1 << 1)
#define   GRDOM_RESET_ENABLE	(1 << 0)

/* BSpec only has register offset, PCI device and bit found empirically */
#define I830_CLOCK_GATE	0xc8 /* device 0 */
#define   I830_L2_CACHE_CLOCK_GATE_DISABLE	(1 << 2)

#define GCDGMBUS 0xcc

#define GCFGC2	0xda
#define GCFGC	0xf0 /* 915+ only */
#define   GC_LOW_FREQUENCY_ENABLE	(1 << 7)
#define   GC_DISPLAY_CLOCK_190_200_MHZ	(0 << 4)
#define   GC_DISPLAY_CLOCK_333_320_MHZ	(4 << 4)
#define   GC_DISPLAY_CLOCK_267_MHZ_PNV	(0 << 4)
#define   GC_DISPLAY_CLOCK_333_MHZ_PNV	(1 << 4)
#define   GC_DISPLAY_CLOCK_444_MHZ_PNV	(2 << 4)
#define   GC_DISPLAY_CLOCK_200_MHZ_PNV	(5 << 4)
#define   GC_DISPLAY_CLOCK_133_MHZ_PNV	(6 << 4)
#define   GC_DISPLAY_CLOCK_167_MHZ_PNV	(7 << 4)
#define   GC_DISPLAY_CLOCK_MASK		(7 << 4)
#define   GM45_GC_RENDER_CLOCK_MASK	(0xf << 0)
#define   GM45_GC_RENDER_CLOCK_266_MHZ	(8 << 0)
#define   GM45_GC_RENDER_CLOCK_320_MHZ	(9 << 0)
#define   GM45_GC_RENDER_CLOCK_400_MHZ	(0xb << 0)
#define   GM45_GC_RENDER_CLOCK_533_MHZ	(0xc << 0)
#define   I965_GC_RENDER_CLOCK_MASK	(0xf << 0)
#define   I965_GC_RENDER_CLOCK_267_MHZ	(2 << 0)
#define   I965_GC_RENDER_CLOCK_333_MHZ	(3 << 0)
#define   I965_GC_RENDER_CLOCK_444_MHZ	(4 << 0)
#define   I965_GC_RENDER_CLOCK_533_MHZ	(5 << 0)
#define   I945_GC_RENDER_CLOCK_MASK	(7 << 0)
#define   I945_GC_RENDER_CLOCK_166_MHZ	(0 << 0)
#define   I945_GC_RENDER_CLOCK_200_MHZ	(1 << 0)
#define   I945_GC_RENDER_CLOCK_250_MHZ	(3 << 0)
#define   I945_GC_RENDER_CLOCK_400_MHZ	(5 << 0)
#define   I915_GC_RENDER_CLOCK_MASK	(7 << 0)
#define   I915_GC_RENDER_CLOCK_166_MHZ	(0 << 0)
#define   I915_GC_RENDER_CLOCK_200_MHZ	(1 << 0)
#define   I915_GC_RENDER_CLOCK_333_MHZ	(4 << 0)

#define ASLE	0xe4
#define ASLS	0xfc

#define SWSCI	0xe8
#define   SWSCI_SCISEL	(1 << 15)
#define   SWSCI_GSSCIE	(1 << 0)

#define LBPC 0xf4 /* legacy/combination backlight modes, also called LBB */


#define ILK_GDSR _MMIO(MCHBAR_MIRROR_BASE + 0x2ca4)
#define  ILK_GRDOM_FULL		(0 << 1)
#define  ILK_GRDOM_RENDER	(1 << 1)
#define  ILK_GRDOM_MEDIA	(3 << 1)
#define  ILK_GRDOM_MASK		(3 << 1)
#define  ILK_GRDOM_RESET_ENABLE (1 << 0)

#define GEN6_MBCUNIT_SNPCR	_MMIO(0x900c) /* for LLC config */
#define   GEN6_MBC_SNPCR_SHIFT	21
#define   GEN6_MBC_SNPCR_MASK	(3 << 21)
#define   GEN6_MBC_SNPCR_MAX	(0 << 21)
#define   GEN6_MBC_SNPCR_MED	(1 << 21)
#define   GEN6_MBC_SNPCR_LOW	(2 << 21)
#define   GEN6_MBC_SNPCR_MIN	(3 << 21) /* only 1/16th of the cache is shared */

#define VLV_G3DCTL		_MMIO(0x9024)
#define VLV_GSCKGCTL		_MMIO(0x9028)

#define GEN6_MBCTL		_MMIO(0x0907c)
#define   GEN6_MBCTL_ENABLE_BOOT_FETCH	(1 << 4)
#define   GEN6_MBCTL_CTX_FETCH_NEEDED	(1 << 3)
#define   GEN6_MBCTL_BME_UPDATE_ENABLE	(1 << 2)
#define   GEN6_MBCTL_MAE_UPDATE_ENABLE	(1 << 1)
#define   GEN6_MBCTL_BOOT_FETCH_MECH	(1 << 0)

#define GEN6_GDRST	_MMIO(0x941c)
#define  GEN6_GRDOM_FULL		(1 << 0)
#define  GEN6_GRDOM_RENDER		(1 << 1)
#define  GEN6_GRDOM_MEDIA		(1 << 2)
#define  GEN6_GRDOM_BLT			(1 << 3)
#define  GEN6_GRDOM_VECS		(1 << 4)
#define  GEN9_GRDOM_GUC			(1 << 5)
#define  GEN8_GRDOM_MEDIA2		(1 << 7)
/* GEN11 changed all bit defs except for FULL & RENDER */
#define  GEN11_GRDOM_FULL		GEN6_GRDOM_FULL
#define  GEN11_GRDOM_RENDER		GEN6_GRDOM_RENDER
#define  GEN11_GRDOM_BLT		(1 << 2)
#define  GEN11_GRDOM_GUC		(1 << 3)
#define  GEN11_GRDOM_MEDIA		(1 << 5)
#define  GEN11_GRDOM_MEDIA2		(1 << 6)
#define  GEN11_GRDOM_MEDIA3		(1 << 7)
#define  GEN11_GRDOM_MEDIA4		(1 << 8)
#define  GEN11_GRDOM_VECS		(1 << 13)
#define  GEN11_GRDOM_VECS2		(1 << 14)

#define RING_PP_DIR_BASE(engine)	_MMIO((engine)->mmio_base + 0x228)
#define RING_PP_DIR_BASE_READ(engine)	_MMIO((engine)->mmio_base + 0x518)
#define RING_PP_DIR_DCLV(engine)	_MMIO((engine)->mmio_base + 0x220)
#define   PP_DIR_DCLV_2G		0xffffffff

#define GEN8_RING_PDP_UDW(engine, n)	_MMIO((engine)->mmio_base + 0x270 + (n) * 8 + 4)
#define GEN8_RING_PDP_LDW(engine, n)	_MMIO((engine)->mmio_base + 0x270 + (n) * 8)

#define GEN8_R_PWR_CLK_STATE		_MMIO(0x20C8)
#define   GEN8_RPCS_ENABLE		(1 << 31)
#define   GEN8_RPCS_S_CNT_ENABLE	(1 << 18)
#define   GEN8_RPCS_S_CNT_SHIFT		15
#define   GEN8_RPCS_S_CNT_MASK		(0x7 << GEN8_RPCS_S_CNT_SHIFT)
#define   GEN8_RPCS_SS_CNT_ENABLE	(1 << 11)
#define   GEN8_RPCS_SS_CNT_SHIFT	8
#define   GEN8_RPCS_SS_CNT_MASK		(0x7 << GEN8_RPCS_SS_CNT_SHIFT)
#define   GEN8_RPCS_EU_MAX_SHIFT	4
#define   GEN8_RPCS_EU_MAX_MASK		(0xf << GEN8_RPCS_EU_MAX_SHIFT)
#define   GEN8_RPCS_EU_MIN_SHIFT	0
#define   GEN8_RPCS_EU_MIN_MASK		(0xf << GEN8_RPCS_EU_MIN_SHIFT)

#define WAIT_FOR_RC6_EXIT		_MMIO(0x20CC)
/* HSW only */
#define   HSW_SELECTIVE_READ_ADDRESSING_SHIFT		2
#define   HSW_SELECTIVE_READ_ADDRESSING_MASK		(0x3 << HSW_SLECTIVE_READ_ADDRESSING_SHIFT)
#define   HSW_SELECTIVE_WRITE_ADDRESS_SHIFT		4
#define   HSW_SELECTIVE_WRITE_ADDRESS_MASK		(0x7 << HSW_SELECTIVE_WRITE_ADDRESS_SHIFT)
/* HSW+ */
#define   HSW_WAIT_FOR_RC6_EXIT_ENABLE			(1 << 0)
#define   HSW_RCS_CONTEXT_ENABLE			(1 << 7)
#define   HSW_RCS_INHIBIT				(1 << 8)
/* Gen8 */
#define   GEN8_SELECTIVE_WRITE_ADDRESS_SHIFT		4
#define   GEN8_SELECTIVE_WRITE_ADDRESS_MASK		(0x3 << GEN8_SELECTIVE_WRITE_ADDRESS_SHIFT)
#define   GEN8_SELECTIVE_WRITE_ADDRESS_SHIFT		4
#define   GEN8_SELECTIVE_WRITE_ADDRESS_MASK		(0x3 << GEN8_SELECTIVE_WRITE_ADDRESS_SHIFT)
#define   GEN8_SELECTIVE_WRITE_ADDRESSING_ENABLE	(1 << 6)
#define   GEN8_SELECTIVE_READ_SUBSLICE_SELECT_SHIFT	9
#define   GEN8_SELECTIVE_READ_SUBSLICE_SELECT_MASK	(0x3 << GEN8_SELECTIVE_READ_SUBSLICE_SELECT_SHIFT)
#define   GEN8_SELECTIVE_READ_SLICE_SELECT_SHIFT	11
#define   GEN8_SELECTIVE_READ_SLICE_SELECT_MASK		(0x3 << GEN8_SELECTIVE_READ_SLICE_SELECT_SHIFT)
#define   GEN8_SELECTIVE_READ_ADDRESSING_ENABLE         (1 << 13)

#define GAM_ECOCHK			_MMIO(0x4090)
#define   BDW_DISABLE_HDC_INVALIDATION	(1 << 25)
#define   ECOCHK_SNB_BIT		(1 << 10)
#define   ECOCHK_DIS_TLB		(1 << 8)
#define   HSW_ECOCHK_ARB_PRIO_SOL	(1 << 6)
#define   ECOCHK_PPGTT_CACHE64B		(0x3 << 3)
#define   ECOCHK_PPGTT_CACHE4B		(0x0 << 3)
#define   ECOCHK_PPGTT_GFDT_IVB		(0x1 << 4)
#define   ECOCHK_PPGTT_LLC_IVB		(0x1 << 3)
#define   ECOCHK_PPGTT_UC_HSW		(0x1 << 3)
#define   ECOCHK_PPGTT_WT_HSW		(0x2 << 3)
#define   ECOCHK_PPGTT_WB_HSW		(0x3 << 3)

#define GAC_ECO_BITS			_MMIO(0x14090)
#define   ECOBITS_SNB_BIT		(1 << 13)
#define   ECOBITS_PPGTT_CACHE64B	(3 << 8)
#define   ECOBITS_PPGTT_CACHE4B		(0 << 8)

#define GAB_CTL				_MMIO(0x24000)
#define   GAB_CTL_CONT_AFTER_PAGEFAULT	(1 << 8)

#define GEN6_STOLEN_RESERVED		_MMIO(0x1082C0)
#define GEN6_STOLEN_RESERVED_ADDR_MASK	(0xFFF << 20)
#define GEN7_STOLEN_RESERVED_ADDR_MASK	(0x3FFF << 18)
#define GEN6_STOLEN_RESERVED_SIZE_MASK	(3 << 4)
#define GEN6_STOLEN_RESERVED_1M		(0 << 4)
#define GEN6_STOLEN_RESERVED_512K	(1 << 4)
#define GEN6_STOLEN_RESERVED_256K	(2 << 4)
#define GEN6_STOLEN_RESERVED_128K	(3 << 4)
#define GEN7_STOLEN_RESERVED_SIZE_MASK	(1 << 5)
#define GEN7_STOLEN_RESERVED_1M		(0 << 5)
#define GEN7_STOLEN_RESERVED_256K	(1 << 5)
#define GEN8_STOLEN_RESERVED_SIZE_MASK	(3 << 7)
#define GEN8_STOLEN_RESERVED_1M		(0 << 7)
#define GEN8_STOLEN_RESERVED_2M		(1 << 7)
#define GEN8_STOLEN_RESERVED_4M		(2 << 7)
#define GEN8_STOLEN_RESERVED_8M		(3 << 7)
#define GEN6_STOLEN_RESERVED_ENABLE	(1 << 0)
#define GEN11_STOLEN_RESERVED_ADDR_MASK	(0xFFFFFFFFFFFULL << 20)

/* VGA stuff */

#define VGA_ST01_MDA 0x3ba
#define VGA_ST01_CGA 0x3da

#define _VGA_MSR_WRITE _MMIO(0x3c2)
#define VGA_MSR_WRITE 0x3c2
#define VGA_MSR_READ 0x3cc
#define   VGA_MSR_MEM_EN (1 << 1)
#define   VGA_MSR_CGA_MODE (1 << 0)

#define VGA_SR_INDEX 0x3c4
#define SR01			1
#define VGA_SR_DATA 0x3c5

#define VGA_AR_INDEX 0x3c0
#define   VGA_AR_VID_EN (1 << 5)
#define VGA_AR_DATA_WRITE 0x3c0
#define VGA_AR_DATA_READ 0x3c1

#define VGA_GR_INDEX 0x3ce
#define VGA_GR_DATA 0x3cf
/* GR05 */
#define   VGA_GR_MEM_READ_MODE_SHIFT 3
#define     VGA_GR_MEM_READ_MODE_PLANE 1
/* GR06 */
#define   VGA_GR_MEM_MODE_MASK 0xc
#define   VGA_GR_MEM_MODE_SHIFT 2
#define   VGA_GR_MEM_A0000_AFFFF 0
#define   VGA_GR_MEM_A0000_BFFFF 1
#define   VGA_GR_MEM_B0000_B7FFF 2
#define   VGA_GR_MEM_B0000_BFFFF 3

#define VGA_DACMASK 0x3c6
#define VGA_DACRX 0x3c7
#define VGA_DACWX 0x3c8
#define VGA_DACDATA 0x3c9

#define VGA_CR_INDEX_MDA 0x3b4
#define VGA_CR_DATA_MDA 0x3b5
#define VGA_CR_INDEX_CGA 0x3d4
#define VGA_CR_DATA_CGA 0x3d5

#define MI_PREDICATE_SRC0	_MMIO(0x2400)
#define MI_PREDICATE_SRC0_UDW	_MMIO(0x2400 + 4)
#define MI_PREDICATE_SRC1	_MMIO(0x2408)
#define MI_PREDICATE_SRC1_UDW	_MMIO(0x2408 + 4)

#define MI_PREDICATE_RESULT_2	_MMIO(0x2214)
#define  LOWER_SLICE_ENABLED	(1 << 0)
#define  LOWER_SLICE_DISABLED	(0 << 0)

/*
 * Registers used only by the command parser
 */
#define BCS_SWCTRL _MMIO(0x22200)

#define GPGPU_THREADS_DISPATCHED        _MMIO(0x2290)
#define GPGPU_THREADS_DISPATCHED_UDW	_MMIO(0x2290 + 4)
#define HS_INVOCATION_COUNT             _MMIO(0x2300)
#define HS_INVOCATION_COUNT_UDW		_MMIO(0x2300 + 4)
#define DS_INVOCATION_COUNT             _MMIO(0x2308)
#define DS_INVOCATION_COUNT_UDW		_MMIO(0x2308 + 4)
#define IA_VERTICES_COUNT               _MMIO(0x2310)
#define IA_VERTICES_COUNT_UDW		_MMIO(0x2310 + 4)
#define IA_PRIMITIVES_COUNT             _MMIO(0x2318)
#define IA_PRIMITIVES_COUNT_UDW		_MMIO(0x2318 + 4)
#define VS_INVOCATION_COUNT             _MMIO(0x2320)
#define VS_INVOCATION_COUNT_UDW		_MMIO(0x2320 + 4)
#define GS_INVOCATION_COUNT             _MMIO(0x2328)
#define GS_INVOCATION_COUNT_UDW		_MMIO(0x2328 + 4)
#define GS_PRIMITIVES_COUNT             _MMIO(0x2330)
#define GS_PRIMITIVES_COUNT_UDW		_MMIO(0x2330 + 4)
#define CL_INVOCATION_COUNT             _MMIO(0x2338)
#define CL_INVOCATION_COUNT_UDW		_MMIO(0x2338 + 4)
#define CL_PRIMITIVES_COUNT             _MMIO(0x2340)
#define CL_PRIMITIVES_COUNT_UDW		_MMIO(0x2340 + 4)
#define PS_INVOCATION_COUNT             _MMIO(0x2348)
#define PS_INVOCATION_COUNT_UDW		_MMIO(0x2348 + 4)
#define PS_DEPTH_COUNT                  _MMIO(0x2350)
#define PS_DEPTH_COUNT_UDW		_MMIO(0x2350 + 4)

/* There are the 4 64-bit counter registers, one for each stream output */
#define GEN7_SO_NUM_PRIMS_WRITTEN(n)		_MMIO(0x5200 + (n) * 8)
#define GEN7_SO_NUM_PRIMS_WRITTEN_UDW(n)	_MMIO(0x5200 + (n) * 8 + 4)

#define GEN7_SO_PRIM_STORAGE_NEEDED(n)		_MMIO(0x5240 + (n) * 8)
#define GEN7_SO_PRIM_STORAGE_NEEDED_UDW(n)	_MMIO(0x5240 + (n) * 8 + 4)

#define GEN7_3DPRIM_END_OFFSET          _MMIO(0x2420)
#define GEN7_3DPRIM_START_VERTEX        _MMIO(0x2430)
#define GEN7_3DPRIM_VERTEX_COUNT        _MMIO(0x2434)
#define GEN7_3DPRIM_INSTANCE_COUNT      _MMIO(0x2438)
#define GEN7_3DPRIM_START_INSTANCE      _MMIO(0x243C)
#define GEN7_3DPRIM_BASE_VERTEX         _MMIO(0x2440)

#define GEN7_GPGPU_DISPATCHDIMX         _MMIO(0x2500)
#define GEN7_GPGPU_DISPATCHDIMY         _MMIO(0x2504)
#define GEN7_GPGPU_DISPATCHDIMZ         _MMIO(0x2508)

/* There are the 16 64-bit CS General Purpose Registers */
#define HSW_CS_GPR(n)                   _MMIO(0x2600 + (n) * 8)
#define HSW_CS_GPR_UDW(n)               _MMIO(0x2600 + (n) * 8 + 4)

#define GEN7_OACONTROL _MMIO(0x2360)
#define  GEN7_OACONTROL_CTX_MASK	    0xFFFFF000
#define  GEN7_OACONTROL_TIMER_PERIOD_MASK   0x3F
#define  GEN7_OACONTROL_TIMER_PERIOD_SHIFT  6
#define  GEN7_OACONTROL_TIMER_ENABLE	    (1 << 5)
#define  GEN7_OACONTROL_FORMAT_A13	    (0 << 2)
#define  GEN7_OACONTROL_FORMAT_A29	    (1 << 2)
#define  GEN7_OACONTROL_FORMAT_A13_B8_C8    (2 << 2)
#define  GEN7_OACONTROL_FORMAT_A29_B8_C8    (3 << 2)
#define  GEN7_OACONTROL_FORMAT_B4_C8	    (4 << 2)
#define  GEN7_OACONTROL_FORMAT_A45_B8_C8    (5 << 2)
#define  GEN7_OACONTROL_FORMAT_B4_C8_A16    (6 << 2)
#define  GEN7_OACONTROL_FORMAT_C4_B8	    (7 << 2)
#define  GEN7_OACONTROL_FORMAT_SHIFT	    2
#define  GEN7_OACONTROL_PER_CTX_ENABLE	    (1 << 1)
#define  GEN7_OACONTROL_ENABLE		    (1 << 0)

#define GEN8_OACTXID _MMIO(0x2364)

#define GEN8_OA_DEBUG _MMIO(0x2B04)
#define  GEN9_OA_DEBUG_DISABLE_CLK_RATIO_REPORTS    (1 << 5)
#define  GEN9_OA_DEBUG_INCLUDE_CLK_RATIO	    (1 << 6)
#define  GEN9_OA_DEBUG_DISABLE_GO_1_0_REPORTS	    (1 << 2)
#define  GEN9_OA_DEBUG_DISABLE_CTX_SWITCH_REPORTS   (1 << 1)

#define GEN8_OACONTROL _MMIO(0x2B00)
#define  GEN8_OA_REPORT_FORMAT_A12	    (0 << 2)
#define  GEN8_OA_REPORT_FORMAT_A12_B8_C8    (2 << 2)
#define  GEN8_OA_REPORT_FORMAT_A36_B8_C8    (5 << 2)
#define  GEN8_OA_REPORT_FORMAT_C4_B8	    (7 << 2)
#define  GEN8_OA_REPORT_FORMAT_SHIFT	    2
#define  GEN8_OA_SPECIFIC_CONTEXT_ENABLE    (1 << 1)
#define  GEN8_OA_COUNTER_ENABLE             (1 << 0)

#define GEN8_OACTXCONTROL _MMIO(0x2360)
#define  GEN8_OA_TIMER_PERIOD_MASK	    0x3F
#define  GEN8_OA_TIMER_PERIOD_SHIFT	    2
#define  GEN8_OA_TIMER_ENABLE		    (1 << 1)
#define  GEN8_OA_COUNTER_RESUME		    (1 << 0)

#define GEN7_OABUFFER _MMIO(0x23B0) /* R/W */
#define  GEN7_OABUFFER_OVERRUN_DISABLE	    (1 << 3)
#define  GEN7_OABUFFER_EDGE_TRIGGER	    (1 << 2)
#define  GEN7_OABUFFER_STOP_RESUME_ENABLE   (1 << 1)
#define  GEN7_OABUFFER_RESUME		    (1 << 0)

#define GEN8_OABUFFER_UDW _MMIO(0x23b4)
#define GEN8_OABUFFER _MMIO(0x2b14)
#define  GEN8_OABUFFER_MEM_SELECT_GGTT      (1 << 0)  /* 0: PPGTT, 1: GGTT */

#define GEN7_OASTATUS1 _MMIO(0x2364)
#define  GEN7_OASTATUS1_TAIL_MASK	    0xffffffc0
#define  GEN7_OASTATUS1_COUNTER_OVERFLOW    (1 << 2)
#define  GEN7_OASTATUS1_OABUFFER_OVERFLOW   (1 << 1)
#define  GEN7_OASTATUS1_REPORT_LOST	    (1 << 0)

#define GEN7_OASTATUS2 _MMIO(0x2368)
#define  GEN7_OASTATUS2_HEAD_MASK           0xffffffc0
#define  GEN7_OASTATUS2_MEM_SELECT_GGTT     (1 << 0) /* 0: PPGTT, 1: GGTT */

#define GEN8_OASTATUS _MMIO(0x2b08)
#define  GEN8_OASTATUS_OVERRUN_STATUS	    (1 << 3)
#define  GEN8_OASTATUS_COUNTER_OVERFLOW     (1 << 2)
#define  GEN8_OASTATUS_OABUFFER_OVERFLOW    (1 << 1)
#define  GEN8_OASTATUS_REPORT_LOST	    (1 << 0)

#define GEN8_OAHEADPTR _MMIO(0x2B0C)
#define GEN8_OAHEADPTR_MASK    0xffffffc0
#define GEN8_OATAILPTR _MMIO(0x2B10)
#define GEN8_OATAILPTR_MASK    0xffffffc0

#define OABUFFER_SIZE_128K  (0 << 3)
#define OABUFFER_SIZE_256K  (1 << 3)
#define OABUFFER_SIZE_512K  (2 << 3)
#define OABUFFER_SIZE_1M    (3 << 3)
#define OABUFFER_SIZE_2M    (4 << 3)
#define OABUFFER_SIZE_4M    (5 << 3)
#define OABUFFER_SIZE_8M    (6 << 3)
#define OABUFFER_SIZE_16M   (7 << 3)

/*
 * Flexible, Aggregate EU Counter Registers.
 * Note: these aren't contiguous
 */
#define EU_PERF_CNTL0	    _MMIO(0xe458)
#define EU_PERF_CNTL1	    _MMIO(0xe558)
#define EU_PERF_CNTL2	    _MMIO(0xe658)
#define EU_PERF_CNTL3	    _MMIO(0xe758)
#define EU_PERF_CNTL4	    _MMIO(0xe45c)
#define EU_PERF_CNTL5	    _MMIO(0xe55c)
#define EU_PERF_CNTL6	    _MMIO(0xe65c)

/*
 * OA Boolean state
 */

#define OASTARTTRIG1 _MMIO(0x2710)
#define OASTARTTRIG1_THRESHOLD_COUNT_MASK_MBZ 0xffff0000
#define OASTARTTRIG1_THRESHOLD_MASK	      0xffff

#define OASTARTTRIG2 _MMIO(0x2714)
#define OASTARTTRIG2_INVERT_A_0 (1 << 0)
#define OASTARTTRIG2_INVERT_A_1 (1 << 1)
#define OASTARTTRIG2_INVERT_A_2 (1 << 2)
#define OASTARTTRIG2_INVERT_A_3 (1 << 3)
#define OASTARTTRIG2_INVERT_A_4 (1 << 4)
#define OASTARTTRIG2_INVERT_A_5 (1 << 5)
#define OASTARTTRIG2_INVERT_A_6 (1 << 6)
#define OASTARTTRIG2_INVERT_A_7 (1 << 7)
#define OASTARTTRIG2_INVERT_A_8 (1 << 8)
#define OASTARTTRIG2_INVERT_A_9 (1 << 9)
#define OASTARTTRIG2_INVERT_A_10 (1 << 10)
#define OASTARTTRIG2_INVERT_A_11 (1 << 11)
#define OASTARTTRIG2_INVERT_A_12 (1 << 12)
#define OASTARTTRIG2_INVERT_A_13 (1 << 13)
#define OASTARTTRIG2_INVERT_A_14 (1 << 14)
#define OASTARTTRIG2_INVERT_A_15 (1 << 15)
#define OASTARTTRIG2_INVERT_B_0 (1 << 16)
#define OASTARTTRIG2_INVERT_B_1 (1 << 17)
#define OASTARTTRIG2_INVERT_B_2 (1 << 18)
#define OASTARTTRIG2_INVERT_B_3 (1 << 19)
#define OASTARTTRIG2_INVERT_C_0 (1 << 20)
#define OASTARTTRIG2_INVERT_C_1 (1 << 21)
#define OASTARTTRIG2_INVERT_D_0 (1 << 22)
#define OASTARTTRIG2_THRESHOLD_ENABLE	    (1 << 23)
#define OASTARTTRIG2_START_TRIG_FLAG_MBZ    (1 << 24)
#define OASTARTTRIG2_EVENT_SELECT_0  (1 << 28)
#define OASTARTTRIG2_EVENT_SELECT_1  (1 << 29)
#define OASTARTTRIG2_EVENT_SELECT_2  (1 << 30)
#define OASTARTTRIG2_EVENT_SELECT_3  (1 << 31)

#define OASTARTTRIG3 _MMIO(0x2718)
#define OASTARTTRIG3_NOA_SELECT_MASK	   0xf
#define OASTARTTRIG3_NOA_SELECT_8_SHIFT    0
#define OASTARTTRIG3_NOA_SELECT_9_SHIFT    4
#define OASTARTTRIG3_NOA_SELECT_10_SHIFT   8
#define OASTARTTRIG3_NOA_SELECT_11_SHIFT   12
#define OASTARTTRIG3_NOA_SELECT_12_SHIFT   16
#define OASTARTTRIG3_NOA_SELECT_13_SHIFT   20
#define OASTARTTRIG3_NOA_SELECT_14_SHIFT   24
#define OASTARTTRIG3_NOA_SELECT_15_SHIFT   28

#define OASTARTTRIG4 _MMIO(0x271c)
#define OASTARTTRIG4_NOA_SELECT_MASK	    0xf
#define OASTARTTRIG4_NOA_SELECT_0_SHIFT    0
#define OASTARTTRIG4_NOA_SELECT_1_SHIFT    4
#define OASTARTTRIG4_NOA_SELECT_2_SHIFT    8
#define OASTARTTRIG4_NOA_SELECT_3_SHIFT    12
#define OASTARTTRIG4_NOA_SELECT_4_SHIFT    16
#define OASTARTTRIG4_NOA_SELECT_5_SHIFT    20
#define OASTARTTRIG4_NOA_SELECT_6_SHIFT    24
#define OASTARTTRIG4_NOA_SELECT_7_SHIFT    28

#define OASTARTTRIG5 _MMIO(0x2720)
#define OASTARTTRIG5_THRESHOLD_COUNT_MASK_MBZ 0xffff0000
#define OASTARTTRIG5_THRESHOLD_MASK	      0xffff

#define OASTARTTRIG6 _MMIO(0x2724)
#define OASTARTTRIG6_INVERT_A_0 (1 << 0)
#define OASTARTTRIG6_INVERT_A_1 (1 << 1)
#define OASTARTTRIG6_INVERT_A_2 (1 << 2)
#define OASTARTTRIG6_INVERT_A_3 (1 << 3)
#define OASTARTTRIG6_INVERT_A_4 (1 << 4)
#define OASTARTTRIG6_INVERT_A_5 (1 << 5)
#define OASTARTTRIG6_INVERT_A_6 (1 << 6)
#define OASTARTTRIG6_INVERT_A_7 (1 << 7)
#define OASTARTTRIG6_INVERT_A_8 (1 << 8)
#define OASTARTTRIG6_INVERT_A_9 (1 << 9)
#define OASTARTTRIG6_INVERT_A_10 (1 << 10)
#define OASTARTTRIG6_INVERT_A_11 (1 << 11)
#define OASTARTTRIG6_INVERT_A_12 (1 << 12)
#define OASTARTTRIG6_INVERT_A_13 (1 << 13)
#define OASTARTTRIG6_INVERT_A_14 (1 << 14)
#define OASTARTTRIG6_INVERT_A_15 (1 << 15)
#define OASTARTTRIG6_INVERT_B_0 (1 << 16)
#define OASTARTTRIG6_INVERT_B_1 (1 << 17)
#define OASTARTTRIG6_INVERT_B_2 (1 << 18)
#define OASTARTTRIG6_INVERT_B_3 (1 << 19)
#define OASTARTTRIG6_INVERT_C_0 (1 << 20)
#define OASTARTTRIG6_INVERT_C_1 (1 << 21)
#define OASTARTTRIG6_INVERT_D_0 (1 << 22)
#define OASTARTTRIG6_THRESHOLD_ENABLE	    (1 << 23)
#define OASTARTTRIG6_START_TRIG_FLAG_MBZ    (1 << 24)
#define OASTARTTRIG6_EVENT_SELECT_4  (1 << 28)
#define OASTARTTRIG6_EVENT_SELECT_5  (1 << 29)
#define OASTARTTRIG6_EVENT_SELECT_6  (1 << 30)
#define OASTARTTRIG6_EVENT_SELECT_7  (1 << 31)

#define OASTARTTRIG7 _MMIO(0x2728)
#define OASTARTTRIG7_NOA_SELECT_MASK	   0xf
#define OASTARTTRIG7_NOA_SELECT_8_SHIFT    0
#define OASTARTTRIG7_NOA_SELECT_9_SHIFT    4
#define OASTARTTRIG7_NOA_SELECT_10_SHIFT   8
#define OASTARTTRIG7_NOA_SELECT_11_SHIFT   12
#define OASTARTTRIG7_NOA_SELECT_12_SHIFT   16
#define OASTARTTRIG7_NOA_SELECT_13_SHIFT   20
#define OASTARTTRIG7_NOA_SELECT_14_SHIFT   24
#define OASTARTTRIG7_NOA_SELECT_15_SHIFT   28

#define OASTARTTRIG8 _MMIO(0x272c)
#define OASTARTTRIG8_NOA_SELECT_MASK	   0xf
#define OASTARTTRIG8_NOA_SELECT_0_SHIFT    0
#define OASTARTTRIG8_NOA_SELECT_1_SHIFT    4
#define OASTARTTRIG8_NOA_SELECT_2_SHIFT    8
#define OASTARTTRIG8_NOA_SELECT_3_SHIFT    12
#define OASTARTTRIG8_NOA_SELECT_4_SHIFT    16
#define OASTARTTRIG8_NOA_SELECT_5_SHIFT    20
#define OASTARTTRIG8_NOA_SELECT_6_SHIFT    24
#define OASTARTTRIG8_NOA_SELECT_7_SHIFT    28

#define OAREPORTTRIG1 _MMIO(0x2740)
#define OAREPORTTRIG1_THRESHOLD_MASK 0xffff
#define OAREPORTTRIG1_EDGE_LEVEL_TRIGER_SELECT_MASK 0xffff0000 /* 0=level */

#define OAREPORTTRIG2 _MMIO(0x2744)
#define OAREPORTTRIG2_INVERT_A_0  (1 << 0)
#define OAREPORTTRIG2_INVERT_A_1  (1 << 1)
#define OAREPORTTRIG2_INVERT_A_2  (1 << 2)
#define OAREPORTTRIG2_INVERT_A_3  (1 << 3)
#define OAREPORTTRIG2_INVERT_A_4  (1 << 4)
#define OAREPORTTRIG2_INVERT_A_5  (1 << 5)
#define OAREPORTTRIG2_INVERT_A_6  (1 << 6)
#define OAREPORTTRIG2_INVERT_A_7  (1 << 7)
#define OAREPORTTRIG2_INVERT_A_8  (1 << 8)
#define OAREPORTTRIG2_INVERT_A_9  (1 << 9)
#define OAREPORTTRIG2_INVERT_A_10 (1 << 10)
#define OAREPORTTRIG2_INVERT_A_11 (1 << 11)
#define OAREPORTTRIG2_INVERT_A_12 (1 << 12)
#define OAREPORTTRIG2_INVERT_A_13 (1 << 13)
#define OAREPORTTRIG2_INVERT_A_14 (1 << 14)
#define OAREPORTTRIG2_INVERT_A_15 (1 << 15)
#define OAREPORTTRIG2_INVERT_B_0  (1 << 16)
#define OAREPORTTRIG2_INVERT_B_1  (1 << 17)
#define OAREPORTTRIG2_INVERT_B_2  (1 << 18)
#define OAREPORTTRIG2_INVERT_B_3  (1 << 19)
#define OAREPORTTRIG2_INVERT_C_0  (1 << 20)
#define OAREPORTTRIG2_INVERT_C_1  (1 << 21)
#define OAREPORTTRIG2_INVERT_D_0  (1 << 22)
#define OAREPORTTRIG2_THRESHOLD_ENABLE	    (1 << 23)
#define OAREPORTTRIG2_REPORT_TRIGGER_ENABLE (1 << 31)

#define OAREPORTTRIG3 _MMIO(0x2748)
#define OAREPORTTRIG3_NOA_SELECT_MASK	    0xf
#define OAREPORTTRIG3_NOA_SELECT_8_SHIFT    0
#define OAREPORTTRIG3_NOA_SELECT_9_SHIFT    4
#define OAREPORTTRIG3_NOA_SELECT_10_SHIFT   8
#define OAREPORTTRIG3_NOA_SELECT_11_SHIFT   12
#define OAREPORTTRIG3_NOA_SELECT_12_SHIFT   16
#define OAREPORTTRIG3_NOA_SELECT_13_SHIFT   20
#define OAREPORTTRIG3_NOA_SELECT_14_SHIFT   24
#define OAREPORTTRIG3_NOA_SELECT_15_SHIFT   28

#define OAREPORTTRIG4 _MMIO(0x274c)
#define OAREPORTTRIG4_NOA_SELECT_MASK	    0xf
#define OAREPORTTRIG4_NOA_SELECT_0_SHIFT    0
#define OAREPORTTRIG4_NOA_SELECT_1_SHIFT    4
#define OAREPORTTRIG4_NOA_SELECT_2_SHIFT    8
#define OAREPORTTRIG4_NOA_SELECT_3_SHIFT    12
#define OAREPORTTRIG4_NOA_SELECT_4_SHIFT    16
#define OAREPORTTRIG4_NOA_SELECT_5_SHIFT    20
#define OAREPORTTRIG4_NOA_SELECT_6_SHIFT    24
#define OAREPORTTRIG4_NOA_SELECT_7_SHIFT    28

#define OAREPORTTRIG5 _MMIO(0x2750)
#define OAREPORTTRIG5_THRESHOLD_MASK 0xffff
#define OAREPORTTRIG5_EDGE_LEVEL_TRIGER_SELECT_MASK 0xffff0000 /* 0=level */

#define OAREPORTTRIG6 _MMIO(0x2754)
#define OAREPORTTRIG6_INVERT_A_0  (1 << 0)
#define OAREPORTTRIG6_INVERT_A_1  (1 << 1)
#define OAREPORTTRIG6_INVERT_A_2  (1 << 2)
#define OAREPORTTRIG6_INVERT_A_3  (1 << 3)
#define OAREPORTTRIG6_INVERT_A_4  (1 << 4)
#define OAREPORTTRIG6_INVERT_A_5  (1 << 5)
#define OAREPORTTRIG6_INVERT_A_6  (1 << 6)
#define OAREPORTTRIG6_INVERT_A_7  (1 << 7)
#define OAREPORTTRIG6_INVERT_A_8  (1 << 8)
#define OAREPORTTRIG6_INVERT_A_9  (1 << 9)
#define OAREPORTTRIG6_INVERT_A_10 (1 << 10)
#define OAREPORTTRIG6_INVERT_A_11 (1 << 11)
#define OAREPORTTRIG6_INVERT_A_12 (1 << 12)
#define OAREPORTTRIG6_INVERT_A_13 (1 << 13)
#define OAREPORTTRIG6_INVERT_A_14 (1 << 14)
#define OAREPORTTRIG6_INVERT_A_15 (1 << 15)
#define OAREPORTTRIG6_INVERT_B_0  (1 << 16)
#define OAREPORTTRIG6_INVERT_B_1  (1 << 17)
#define OAREPORTTRIG6_INVERT_B_2  (1 << 18)
#define OAREPORTTRIG6_INVERT_B_3  (1 << 19)
#define OAREPORTTRIG6_INVERT_C_0  (1 << 20)
#define OAREPORTTRIG6_INVERT_C_1  (1 << 21)
#define OAREPORTTRIG6_INVERT_D_0  (1 << 22)
#define OAREPORTTRIG6_THRESHOLD_ENABLE	    (1 << 23)
#define OAREPORTTRIG6_REPORT_TRIGGER_ENABLE (1 << 31)

#define OAREPORTTRIG7 _MMIO(0x2758)
#define OAREPORTTRIG7_NOA_SELECT_MASK	    0xf
#define OAREPORTTRIG7_NOA_SELECT_8_SHIFT    0
#define OAREPORTTRIG7_NOA_SELECT_9_SHIFT    4
#define OAREPORTTRIG7_NOA_SELECT_10_SHIFT   8
#define OAREPORTTRIG7_NOA_SELECT_11_SHIFT   12
#define OAREPORTTRIG7_NOA_SELECT_12_SHIFT   16
#define OAREPORTTRIG7_NOA_SELECT_13_SHIFT   20
#define OAREPORTTRIG7_NOA_SELECT_14_SHIFT   24
#define OAREPORTTRIG7_NOA_SELECT_15_SHIFT   28

#define OAREPORTTRIG8 _MMIO(0x275c)
#define OAREPORTTRIG8_NOA_SELECT_MASK	    0xf
#define OAREPORTTRIG8_NOA_SELECT_0_SHIFT    0
#define OAREPORTTRIG8_NOA_SELECT_1_SHIFT    4
#define OAREPORTTRIG8_NOA_SELECT_2_SHIFT    8
#define OAREPORTTRIG8_NOA_SELECT_3_SHIFT    12
#define OAREPORTTRIG8_NOA_SELECT_4_SHIFT    16
#define OAREPORTTRIG8_NOA_SELECT_5_SHIFT    20
#define OAREPORTTRIG8_NOA_SELECT_6_SHIFT    24
#define OAREPORTTRIG8_NOA_SELECT_7_SHIFT    28

/* CECX_0 */
#define OACEC_COMPARE_LESS_OR_EQUAL	6
#define OACEC_COMPARE_NOT_EQUAL		5
#define OACEC_COMPARE_LESS_THAN		4
#define OACEC_COMPARE_GREATER_OR_EQUAL	3
#define OACEC_COMPARE_EQUAL		2
#define OACEC_COMPARE_GREATER_THAN	1
#define OACEC_COMPARE_ANY_EQUAL		0

#define OACEC_COMPARE_VALUE_MASK    0xffff
#define OACEC_COMPARE_VALUE_SHIFT   3

#define OACEC_SELECT_NOA	(0 << 19)
#define OACEC_SELECT_PREV	(1 << 19)
#define OACEC_SELECT_BOOLEAN	(2 << 19)

/* CECX_1 */
#define OACEC_MASK_MASK		    0xffff
#define OACEC_CONSIDERATIONS_MASK   0xffff
#define OACEC_CONSIDERATIONS_SHIFT  16

#define OACEC0_0 _MMIO(0x2770)
#define OACEC0_1 _MMIO(0x2774)
#define OACEC1_0 _MMIO(0x2778)
#define OACEC1_1 _MMIO(0x277c)
#define OACEC2_0 _MMIO(0x2780)
#define OACEC2_1 _MMIO(0x2784)
#define OACEC3_0 _MMIO(0x2788)
#define OACEC3_1 _MMIO(0x278c)
#define OACEC4_0 _MMIO(0x2790)
#define OACEC4_1 _MMIO(0x2794)
#define OACEC5_0 _MMIO(0x2798)
#define OACEC5_1 _MMIO(0x279c)
#define OACEC6_0 _MMIO(0x27a0)
#define OACEC6_1 _MMIO(0x27a4)
#define OACEC7_0 _MMIO(0x27a8)
#define OACEC7_1 _MMIO(0x27ac)

/* OA perf counters */
#define OA_PERFCNT1_LO      _MMIO(0x91B8)
#define OA_PERFCNT1_HI      _MMIO(0x91BC)
#define OA_PERFCNT2_LO      _MMIO(0x91C0)
#define OA_PERFCNT2_HI      _MMIO(0x91C4)
#define OA_PERFCNT3_LO      _MMIO(0x91C8)
#define OA_PERFCNT3_HI      _MMIO(0x91CC)
#define OA_PERFCNT4_LO      _MMIO(0x91D8)
#define OA_PERFCNT4_HI      _MMIO(0x91DC)

#define OA_PERFMATRIX_LO    _MMIO(0x91C8)
#define OA_PERFMATRIX_HI    _MMIO(0x91CC)

/* RPM unit config (Gen8+) */
#define RPM_CONFIG0	    _MMIO(0x0D00)
#define  GEN9_RPM_CONFIG0_CRYSTAL_CLOCK_FREQ_SHIFT	3
#define  GEN9_RPM_CONFIG0_CRYSTAL_CLOCK_FREQ_MASK	(1 << GEN9_RPM_CONFIG0_CRYSTAL_CLOCK_FREQ_SHIFT)
#define  GEN9_RPM_CONFIG0_CRYSTAL_CLOCK_FREQ_19_2_MHZ	0
#define  GEN9_RPM_CONFIG0_CRYSTAL_CLOCK_FREQ_24_MHZ	1
#define  GEN11_RPM_CONFIG0_CRYSTAL_CLOCK_FREQ_SHIFT	3
#define  GEN11_RPM_CONFIG0_CRYSTAL_CLOCK_FREQ_MASK	(0x7 << GEN11_RPM_CONFIG0_CRYSTAL_CLOCK_FREQ_SHIFT)
#define  GEN11_RPM_CONFIG0_CRYSTAL_CLOCK_FREQ_24_MHZ	0
#define  GEN11_RPM_CONFIG0_CRYSTAL_CLOCK_FREQ_19_2_MHZ	1
#define  GEN11_RPM_CONFIG0_CRYSTAL_CLOCK_FREQ_38_4_MHZ	2
#define  GEN11_RPM_CONFIG0_CRYSTAL_CLOCK_FREQ_25_MHZ	3
#define  GEN10_RPM_CONFIG0_CTC_SHIFT_PARAMETER_SHIFT	1
#define  GEN10_RPM_CONFIG0_CTC_SHIFT_PARAMETER_MASK	(0x3 << GEN10_RPM_CONFIG0_CTC_SHIFT_PARAMETER_SHIFT)

#define RPM_CONFIG1	    _MMIO(0x0D04)
#define  GEN10_GT_NOA_ENABLE  (1 << 9)

/* GPM unit config (Gen9+) */
#define CTC_MODE			_MMIO(0xA26C)
#define  CTC_SOURCE_PARAMETER_MASK 1
#define  CTC_SOURCE_CRYSTAL_CLOCK	0
#define  CTC_SOURCE_DIVIDE_LOGIC	1
#define  CTC_SHIFT_PARAMETER_SHIFT	1
#define  CTC_SHIFT_PARAMETER_MASK	(0x3 << CTC_SHIFT_PARAMETER_SHIFT)

/* RCP unit config (Gen8+) */
#define RCP_CONFIG	    _MMIO(0x0D08)

/* NOA (HSW) */
#define HSW_MBVID2_NOA0		_MMIO(0x9E80)
#define HSW_MBVID2_NOA1		_MMIO(0x9E84)
#define HSW_MBVID2_NOA2		_MMIO(0x9E88)
#define HSW_MBVID2_NOA3		_MMIO(0x9E8C)
#define HSW_MBVID2_NOA4		_MMIO(0x9E90)
#define HSW_MBVID2_NOA5		_MMIO(0x9E94)
#define HSW_MBVID2_NOA6		_MMIO(0x9E98)
#define HSW_MBVID2_NOA7		_MMIO(0x9E9C)
#define HSW_MBVID2_NOA8		_MMIO(0x9EA0)
#define HSW_MBVID2_NOA9		_MMIO(0x9EA4)

#define HSW_MBVID2_MISR0	_MMIO(0x9EC0)

/* NOA (Gen8+) */
#define NOA_CONFIG(i)	    _MMIO(0x0D0C + (i) * 4)

#define MICRO_BP0_0	    _MMIO(0x9800)
#define MICRO_BP0_2	    _MMIO(0x9804)
#define MICRO_BP0_1	    _MMIO(0x9808)

#define MICRO_BP1_0	    _MMIO(0x980C)
#define MICRO_BP1_2	    _MMIO(0x9810)
#define MICRO_BP1_1	    _MMIO(0x9814)

#define MICRO_BP2_0	    _MMIO(0x9818)
#define MICRO_BP2_2	    _MMIO(0x981C)
#define MICRO_BP2_1	    _MMIO(0x9820)

#define MICRO_BP3_0	    _MMIO(0x9824)
#define MICRO_BP3_2	    _MMIO(0x9828)
#define MICRO_BP3_1	    _MMIO(0x982C)

#define MICRO_BP_TRIGGER		_MMIO(0x9830)
#define MICRO_BP3_COUNT_STATUS01	_MMIO(0x9834)
#define MICRO_BP3_COUNT_STATUS23	_MMIO(0x9838)
#define MICRO_BP_FIRED_ARMED		_MMIO(0x983C)

#define GDT_CHICKEN_BITS    _MMIO(0x9840)
#define   GT_NOA_ENABLE	    0x00000080

#define NOA_DATA	    _MMIO(0x986C)
#define NOA_WRITE	    _MMIO(0x9888)

#define _GEN7_PIPEA_DE_LOAD_SL	0x70068
#define _GEN7_PIPEB_DE_LOAD_SL	0x71068
#define GEN7_PIPE_DE_LOAD_SL(pipe) _MMIO_PIPE(pipe, _GEN7_PIPEA_DE_LOAD_SL, _GEN7_PIPEB_DE_LOAD_SL)

/*
 * Reset registers
 */
#define DEBUG_RESET_I830		_MMIO(0x6070)
#define  DEBUG_RESET_FULL		(1 << 7)
#define  DEBUG_RESET_RENDER		(1 << 8)
#define  DEBUG_RESET_DISPLAY		(1 << 9)

/*
 * IOSF sideband
 */
#define VLV_IOSF_DOORBELL_REQ			_MMIO(VLV_DISPLAY_BASE + 0x2100)
#define   IOSF_DEVFN_SHIFT			24
#define   IOSF_OPCODE_SHIFT			16
#define   IOSF_PORT_SHIFT			8
#define   IOSF_BYTE_ENABLES_SHIFT		4
#define   IOSF_BAR_SHIFT			1
#define   IOSF_SB_BUSY				(1 << 0)
#define   IOSF_PORT_BUNIT			0x03
#define   IOSF_PORT_PUNIT			0x04
#define   IOSF_PORT_NC				0x11
#define   IOSF_PORT_DPIO			0x12
#define   IOSF_PORT_GPIO_NC			0x13
#define   IOSF_PORT_CCK				0x14
#define   IOSF_PORT_DPIO_2			0x1a
#define   IOSF_PORT_FLISDSI			0x1b
#define   IOSF_PORT_GPIO_SC			0x48
#define   IOSF_PORT_GPIO_SUS			0xa8
#define   IOSF_PORT_CCU				0xa9
#define   CHV_IOSF_PORT_GPIO_N			0x13
#define   CHV_IOSF_PORT_GPIO_SE			0x48
#define   CHV_IOSF_PORT_GPIO_E			0xa8
#define   CHV_IOSF_PORT_GPIO_SW			0xb2
#define VLV_IOSF_DATA				_MMIO(VLV_DISPLAY_BASE + 0x2104)
#define VLV_IOSF_ADDR				_MMIO(VLV_DISPLAY_BASE + 0x2108)

/* See configdb bunit SB addr map */
#define BUNIT_REG_BISOC				0x11

#define PUNIT_REG_DSPFREQ			0x36
#define   DSPFREQSTAT_SHIFT_CHV			24
#define   DSPFREQSTAT_MASK_CHV			(0x1f << DSPFREQSTAT_SHIFT_CHV)
#define   DSPFREQGUAR_SHIFT_CHV			8
#define   DSPFREQGUAR_MASK_CHV			(0x1f << DSPFREQGUAR_SHIFT_CHV)
#define   DSPFREQSTAT_SHIFT			30
#define   DSPFREQSTAT_MASK			(0x3 << DSPFREQSTAT_SHIFT)
#define   DSPFREQGUAR_SHIFT			14
#define   DSPFREQGUAR_MASK			(0x3 << DSPFREQGUAR_SHIFT)
#define   DSP_MAXFIFO_PM5_STATUS		(1 << 22) /* chv */
#define   DSP_AUTO_CDCLK_GATE_DISABLE		(1 << 7) /* chv */
#define   DSP_MAXFIFO_PM5_ENABLE		(1 << 6) /* chv */
#define   _DP_SSC(val, pipe)			((val) << (2 * (pipe)))
#define   DP_SSC_MASK(pipe)			_DP_SSC(0x3, (pipe))
#define   DP_SSC_PWR_ON(pipe)			_DP_SSC(0x0, (pipe))
#define   DP_SSC_CLK_GATE(pipe)			_DP_SSC(0x1, (pipe))
#define   DP_SSC_RESET(pipe)			_DP_SSC(0x2, (pipe))
#define   DP_SSC_PWR_GATE(pipe)			_DP_SSC(0x3, (pipe))
#define   _DP_SSS(val, pipe)			((val) << (2 * (pipe) + 16))
#define   DP_SSS_MASK(pipe)			_DP_SSS(0x3, (pipe))
#define   DP_SSS_PWR_ON(pipe)			_DP_SSS(0x0, (pipe))
#define   DP_SSS_CLK_GATE(pipe)			_DP_SSS(0x1, (pipe))
#define   DP_SSS_RESET(pipe)			_DP_SSS(0x2, (pipe))
#define   DP_SSS_PWR_GATE(pipe)			_DP_SSS(0x3, (pipe))

/*
 * i915_power_well_id:
 *
 * Platform specific IDs used to look up power wells and - except for custom
 * power wells - to define request/status register flag bit positions. As such
 * the set of IDs on a given platform must be unique and except for custom
 * power wells their value must stay fixed.
 */
enum i915_power_well_id {
	/*
	 * I830
	 *  - custom power well
	 */
	I830_DISP_PW_PIPES = 0,

	/*
	 * VLV/CHV
	 *  - PUNIT_REG_PWRGT_CTRL (bit: id*2),
	 *    PUNIT_REG_PWRGT_STATUS (bit: id*2) (PUNIT HAS v0.8)
	 */
	PUNIT_POWER_WELL_RENDER			= 0,
	PUNIT_POWER_WELL_MEDIA			= 1,
	PUNIT_POWER_WELL_DISP2D			= 3,
	PUNIT_POWER_WELL_DPIO_CMN_BC		= 5,
	PUNIT_POWER_WELL_DPIO_TX_B_LANES_01	= 6,
	PUNIT_POWER_WELL_DPIO_TX_B_LANES_23	= 7,
	PUNIT_POWER_WELL_DPIO_TX_C_LANES_01	= 8,
	PUNIT_POWER_WELL_DPIO_TX_C_LANES_23	= 9,
	PUNIT_POWER_WELL_DPIO_RX0		= 10,
	PUNIT_POWER_WELL_DPIO_RX1		= 11,
	PUNIT_POWER_WELL_DPIO_CMN_D		= 12,
	/*  - custom power well */
	CHV_DISP_PW_PIPE_A,			/* 13 */

	/*
	 * HSW/BDW
	 *  - _HSW_PWR_WELL_CTL1-4 (status bit: id*2, req bit: id*2+1)
	 */
	HSW_DISP_PW_GLOBAL = 15,

	/*
	 * GEN9+
	 *  - _HSW_PWR_WELL_CTL1-4 (status bit: id*2, req bit: id*2+1)
	 */
	SKL_DISP_PW_MISC_IO = 0,
	SKL_DISP_PW_DDI_A_E,
	GLK_DISP_PW_DDI_A = SKL_DISP_PW_DDI_A_E,
	CNL_DISP_PW_DDI_A = SKL_DISP_PW_DDI_A_E,
	SKL_DISP_PW_DDI_B,
	SKL_DISP_PW_DDI_C,
	SKL_DISP_PW_DDI_D,
	CNL_DISP_PW_DDI_F = 6,

	GLK_DISP_PW_AUX_A = 8,
	GLK_DISP_PW_AUX_B,
	GLK_DISP_PW_AUX_C,
	CNL_DISP_PW_AUX_A = GLK_DISP_PW_AUX_A,
	CNL_DISP_PW_AUX_B = GLK_DISP_PW_AUX_B,
	CNL_DISP_PW_AUX_C = GLK_DISP_PW_AUX_C,
	CNL_DISP_PW_AUX_D,
	CNL_DISP_PW_AUX_F,

	SKL_DISP_PW_1 = 14,
	SKL_DISP_PW_2,

	/* - custom power wells */
	BXT_DPIO_CMN_A,
	BXT_DPIO_CMN_BC,
	GLK_DPIO_CMN_C,			/* 18 */

	/*
	 * GEN11+
	 *  - _HSW_PWR_WELL_CTL1-4
	 *    (status bit: (id&15)*2, req bit:(id&15)*2+1)
	 */
	ICL_DISP_PW_1 = 0,
	ICL_DISP_PW_2,
	ICL_DISP_PW_3,
	ICL_DISP_PW_4,

	/*
	 *  - _HSW_PWR_WELL_CTL_AUX1/2/4
	 *    (status bit: (id&15)*2, req bit:(id&15)*2+1)
	 */
	ICL_DISP_PW_AUX_A = 16,
	ICL_DISP_PW_AUX_B,
	ICL_DISP_PW_AUX_C,
	ICL_DISP_PW_AUX_D,
	ICL_DISP_PW_AUX_E,
	ICL_DISP_PW_AUX_F,

	ICL_DISP_PW_AUX_TBT1 = 24,
	ICL_DISP_PW_AUX_TBT2,
	ICL_DISP_PW_AUX_TBT3,
	ICL_DISP_PW_AUX_TBT4,

	/*
	 *  - _HSW_PWR_WELL_CTL_DDI1/2/4
	 *    (status bit: (id&15)*2, req bit:(id&15)*2+1)
	 */
	ICL_DISP_PW_DDI_A = 32,
	ICL_DISP_PW_DDI_B,
	ICL_DISP_PW_DDI_C,
	ICL_DISP_PW_DDI_D,
	ICL_DISP_PW_DDI_E,
	ICL_DISP_PW_DDI_F,                      /* 37 */

	/*
	 * Multiple platforms.
	 * Must start following the highest ID of any platform.
	 * - custom power wells
	 */
	SKL_DISP_PW_DC_OFF = 38,
	I915_DISP_PW_ALWAYS_ON,
};

#define PUNIT_REG_PWRGT_CTRL			0x60
#define PUNIT_REG_PWRGT_STATUS			0x61
#define   PUNIT_PWRGT_MASK(power_well)		(3 << ((power_well) * 2))
#define   PUNIT_PWRGT_PWR_ON(power_well)	(0 << ((power_well) * 2))
#define   PUNIT_PWRGT_CLK_GATE(power_well)	(1 << ((power_well) * 2))
#define   PUNIT_PWRGT_RESET(power_well)		(2 << ((power_well) * 2))
#define   PUNIT_PWRGT_PWR_GATE(power_well)	(3 << ((power_well) * 2))

#define PUNIT_REG_GPU_LFM			0xd3
#define PUNIT_REG_GPU_FREQ_REQ			0xd4
#define PUNIT_REG_GPU_FREQ_STS			0xd8
#define   GPLLENABLE				(1 << 4)
#define   GENFREQSTATUS				(1 << 0)
#define PUNIT_REG_MEDIA_TURBO_FREQ_REQ		0xdc
#define PUNIT_REG_CZ_TIMESTAMP			0xce

#define PUNIT_FUSE_BUS2				0xf6 /* bits 47:40 */
#define PUNIT_FUSE_BUS1				0xf5 /* bits 55:48 */

#define FB_GFX_FMAX_AT_VMAX_FUSE		0x136
#define FB_GFX_FREQ_FUSE_MASK			0xff
#define FB_GFX_FMAX_AT_VMAX_2SS4EU_FUSE_SHIFT	24
#define FB_GFX_FMAX_AT_VMAX_2SS6EU_FUSE_SHIFT	16
#define FB_GFX_FMAX_AT_VMAX_2SS8EU_FUSE_SHIFT	8

#define FB_GFX_FMIN_AT_VMIN_FUSE		0x137
#define FB_GFX_FMIN_AT_VMIN_FUSE_SHIFT		8

#define PUNIT_REG_DDR_SETUP2			0x139
#define   FORCE_DDR_FREQ_REQ_ACK		(1 << 8)
#define   FORCE_DDR_LOW_FREQ			(1 << 1)
#define   FORCE_DDR_HIGH_FREQ			(1 << 0)

#define PUNIT_GPU_STATUS_REG			0xdb
#define PUNIT_GPU_STATUS_MAX_FREQ_SHIFT	16
#define PUNIT_GPU_STATUS_MAX_FREQ_MASK		0xff
#define PUNIT_GPU_STATIS_GFX_MIN_FREQ_SHIFT	8
#define PUNIT_GPU_STATUS_GFX_MIN_FREQ_MASK	0xff

#define PUNIT_GPU_DUTYCYCLE_REG		0xdf
#define PUNIT_GPU_DUTYCYCLE_RPE_FREQ_SHIFT	8
#define PUNIT_GPU_DUTYCYCLE_RPE_FREQ_MASK	0xff

#define IOSF_NC_FB_GFX_FREQ_FUSE		0x1c
#define   FB_GFX_MAX_FREQ_FUSE_SHIFT		3
#define   FB_GFX_MAX_FREQ_FUSE_MASK		0x000007f8
#define   FB_GFX_FGUARANTEED_FREQ_FUSE_SHIFT	11
#define   FB_GFX_FGUARANTEED_FREQ_FUSE_MASK	0x0007f800
#define IOSF_NC_FB_GFX_FMAX_FUSE_HI		0x34
#define   FB_FMAX_VMIN_FREQ_HI_MASK		0x00000007
#define IOSF_NC_FB_GFX_FMAX_FUSE_LO		0x30
#define   FB_FMAX_VMIN_FREQ_LO_SHIFT		27
#define   FB_FMAX_VMIN_FREQ_LO_MASK		0xf8000000

#define VLV_TURBO_SOC_OVERRIDE		0x04
#define   VLV_OVERRIDE_EN		1
#define   VLV_SOC_TDP_EN		(1 << 1)
#define   VLV_BIAS_CPU_125_SOC_875	(6 << 2)
#define   CHV_BIAS_CPU_50_SOC_50	(3 << 2)

/* vlv2 north clock has */
#define CCK_FUSE_REG				0x8
#define  CCK_FUSE_HPLL_FREQ_MASK		0x3
#define CCK_REG_DSI_PLL_FUSE			0x44
#define CCK_REG_DSI_PLL_CONTROL			0x48
#define  DSI_PLL_VCO_EN				(1 << 31)
#define  DSI_PLL_LDO_GATE			(1 << 30)
#define  DSI_PLL_P1_POST_DIV_SHIFT		17
#define  DSI_PLL_P1_POST_DIV_MASK		(0x1ff << 17)
#define  DSI_PLL_P2_MUX_DSI0_DIV2		(1 << 13)
#define  DSI_PLL_P3_MUX_DSI1_DIV2		(1 << 12)
#define  DSI_PLL_MUX_MASK			(3 << 9)
#define  DSI_PLL_MUX_DSI0_DSIPLL		(0 << 10)
#define  DSI_PLL_MUX_DSI0_CCK			(1 << 10)
#define  DSI_PLL_MUX_DSI1_DSIPLL		(0 << 9)
#define  DSI_PLL_MUX_DSI1_CCK			(1 << 9)
#define  DSI_PLL_CLK_GATE_MASK			(0xf << 5)
#define  DSI_PLL_CLK_GATE_DSI0_DSIPLL		(1 << 8)
#define  DSI_PLL_CLK_GATE_DSI1_DSIPLL		(1 << 7)
#define  DSI_PLL_CLK_GATE_DSI0_CCK		(1 << 6)
#define  DSI_PLL_CLK_GATE_DSI1_CCK		(1 << 5)
#define  DSI_PLL_LOCK				(1 << 0)
#define CCK_REG_DSI_PLL_DIVIDER			0x4c
#define  DSI_PLL_LFSR				(1 << 31)
#define  DSI_PLL_FRACTION_EN			(1 << 30)
#define  DSI_PLL_FRAC_COUNTER_SHIFT		27
#define  DSI_PLL_FRAC_COUNTER_MASK		(7 << 27)
#define  DSI_PLL_USYNC_CNT_SHIFT		18
#define  DSI_PLL_USYNC_CNT_MASK			(0x1ff << 18)
#define  DSI_PLL_N1_DIV_SHIFT			16
#define  DSI_PLL_N1_DIV_MASK			(3 << 16)
#define  DSI_PLL_M1_DIV_SHIFT			0
#define  DSI_PLL_M1_DIV_MASK			(0x1ff << 0)
#define CCK_CZ_CLOCK_CONTROL			0x62
#define CCK_GPLL_CLOCK_CONTROL			0x67
#define CCK_DISPLAY_CLOCK_CONTROL		0x6b
#define CCK_DISPLAY_REF_CLOCK_CONTROL		0x6c
#define  CCK_TRUNK_FORCE_ON			(1 << 17)
#define  CCK_TRUNK_FORCE_OFF			(1 << 16)
#define  CCK_FREQUENCY_STATUS			(0x1f << 8)
#define  CCK_FREQUENCY_STATUS_SHIFT		8
#define  CCK_FREQUENCY_VALUES			(0x1f << 0)

/* DPIO registers */
#define DPIO_DEVFN			0

#define DPIO_CTL			_MMIO(VLV_DISPLAY_BASE + 0x2110)
#define  DPIO_MODSEL1			(1 << 3) /* if ref clk b == 27 */
#define  DPIO_MODSEL0			(1 << 2) /* if ref clk a == 27 */
#define  DPIO_SFR_BYPASS		(1 << 1)
#define  DPIO_CMNRST			(1 << 0)

#define DPIO_PHY(pipe)			((pipe) >> 1)
#define DPIO_PHY_IOSF_PORT(phy)		(dev_priv->dpio_phy_iosf_port[phy])

/*
 * Per pipe/PLL DPIO regs
 */
#define _VLV_PLL_DW3_CH0		0x800c
#define   DPIO_POST_DIV_SHIFT		(28) /* 3 bits */
#define   DPIO_POST_DIV_DAC		0
#define   DPIO_POST_DIV_HDMIDP		1 /* DAC 225-400M rate */
#define   DPIO_POST_DIV_LVDS1		2
#define   DPIO_POST_DIV_LVDS2		3
#define   DPIO_K_SHIFT			(24) /* 4 bits */
#define   DPIO_P1_SHIFT			(21) /* 3 bits */
#define   DPIO_P2_SHIFT			(16) /* 5 bits */
#define   DPIO_N_SHIFT			(12) /* 4 bits */
#define   DPIO_ENABLE_CALIBRATION	(1 << 11)
#define   DPIO_M1DIV_SHIFT		(8) /* 3 bits */
#define   DPIO_M2DIV_MASK		0xff
#define _VLV_PLL_DW3_CH1		0x802c
#define VLV_PLL_DW3(ch) _PIPE(ch, _VLV_PLL_DW3_CH0, _VLV_PLL_DW3_CH1)

#define _VLV_PLL_DW5_CH0		0x8014
#define   DPIO_REFSEL_OVERRIDE		27
#define   DPIO_PLL_MODESEL_SHIFT	24 /* 3 bits */
#define   DPIO_BIAS_CURRENT_CTL_SHIFT	21 /* 3 bits, always 0x7 */
#define   DPIO_PLL_REFCLK_SEL_SHIFT	16 /* 2 bits */
#define   DPIO_PLL_REFCLK_SEL_MASK	3
#define   DPIO_DRIVER_CTL_SHIFT		12 /* always set to 0x8 */
#define   DPIO_CLK_BIAS_CTL_SHIFT	8 /* always set to 0x5 */
#define _VLV_PLL_DW5_CH1		0x8034
#define VLV_PLL_DW5(ch) _PIPE(ch, _VLV_PLL_DW5_CH0, _VLV_PLL_DW5_CH1)

#define _VLV_PLL_DW7_CH0		0x801c
#define _VLV_PLL_DW7_CH1		0x803c
#define VLV_PLL_DW7(ch) _PIPE(ch, _VLV_PLL_DW7_CH0, _VLV_PLL_DW7_CH1)

#define _VLV_PLL_DW8_CH0		0x8040
#define _VLV_PLL_DW8_CH1		0x8060
#define VLV_PLL_DW8(ch) _PIPE(ch, _VLV_PLL_DW8_CH0, _VLV_PLL_DW8_CH1)

#define VLV_PLL_DW9_BCAST		0xc044
#define _VLV_PLL_DW9_CH0		0x8044
#define _VLV_PLL_DW9_CH1		0x8064
#define VLV_PLL_DW9(ch) _PIPE(ch, _VLV_PLL_DW9_CH0, _VLV_PLL_DW9_CH1)

#define _VLV_PLL_DW10_CH0		0x8048
#define _VLV_PLL_DW10_CH1		0x8068
#define VLV_PLL_DW10(ch) _PIPE(ch, _VLV_PLL_DW10_CH0, _VLV_PLL_DW10_CH1)

#define _VLV_PLL_DW11_CH0		0x804c
#define _VLV_PLL_DW11_CH1		0x806c
#define VLV_PLL_DW11(ch) _PIPE(ch, _VLV_PLL_DW11_CH0, _VLV_PLL_DW11_CH1)

/* Spec for ref block start counts at DW10 */
#define VLV_REF_DW13			0x80ac

#define VLV_CMN_DW0			0x8100

/*
 * Per DDI channel DPIO regs
 */

#define _VLV_PCS_DW0_CH0		0x8200
#define _VLV_PCS_DW0_CH1		0x8400
#define   DPIO_PCS_TX_LANE2_RESET	(1 << 16)
#define   DPIO_PCS_TX_LANE1_RESET	(1 << 7)
#define   DPIO_LEFT_TXFIFO_RST_MASTER2	(1 << 4)
#define   DPIO_RIGHT_TXFIFO_RST_MASTER2	(1 << 3)
#define VLV_PCS_DW0(ch) _PORT(ch, _VLV_PCS_DW0_CH0, _VLV_PCS_DW0_CH1)

#define _VLV_PCS01_DW0_CH0		0x200
#define _VLV_PCS23_DW0_CH0		0x400
#define _VLV_PCS01_DW0_CH1		0x2600
#define _VLV_PCS23_DW0_CH1		0x2800
#define VLV_PCS01_DW0(ch) _PORT(ch, _VLV_PCS01_DW0_CH0, _VLV_PCS01_DW0_CH1)
#define VLV_PCS23_DW0(ch) _PORT(ch, _VLV_PCS23_DW0_CH0, _VLV_PCS23_DW0_CH1)

#define _VLV_PCS_DW1_CH0		0x8204
#define _VLV_PCS_DW1_CH1		0x8404
#define   CHV_PCS_REQ_SOFTRESET_EN	(1 << 23)
#define   DPIO_PCS_CLK_CRI_RXEB_EIOS_EN	(1 << 22)
#define   DPIO_PCS_CLK_CRI_RXDIGFILTSG_EN (1 << 21)
#define   DPIO_PCS_CLK_DATAWIDTH_SHIFT	(6)
#define   DPIO_PCS_CLK_SOFT_RESET	(1 << 5)
#define VLV_PCS_DW1(ch) _PORT(ch, _VLV_PCS_DW1_CH0, _VLV_PCS_DW1_CH1)

#define _VLV_PCS01_DW1_CH0		0x204
#define _VLV_PCS23_DW1_CH0		0x404
#define _VLV_PCS01_DW1_CH1		0x2604
#define _VLV_PCS23_DW1_CH1		0x2804
#define VLV_PCS01_DW1(ch) _PORT(ch, _VLV_PCS01_DW1_CH0, _VLV_PCS01_DW1_CH1)
#define VLV_PCS23_DW1(ch) _PORT(ch, _VLV_PCS23_DW1_CH0, _VLV_PCS23_DW1_CH1)

#define _VLV_PCS_DW8_CH0		0x8220
#define _VLV_PCS_DW8_CH1		0x8420
#define   CHV_PCS_USEDCLKCHANNEL_OVRRIDE	(1 << 20)
#define   CHV_PCS_USEDCLKCHANNEL		(1 << 21)
#define VLV_PCS_DW8(ch) _PORT(ch, _VLV_PCS_DW8_CH0, _VLV_PCS_DW8_CH1)

#define _VLV_PCS01_DW8_CH0		0x0220
#define _VLV_PCS23_DW8_CH0		0x0420
#define _VLV_PCS01_DW8_CH1		0x2620
#define _VLV_PCS23_DW8_CH1		0x2820
#define VLV_PCS01_DW8(port) _PORT(port, _VLV_PCS01_DW8_CH0, _VLV_PCS01_DW8_CH1)
#define VLV_PCS23_DW8(port) _PORT(port, _VLV_PCS23_DW8_CH0, _VLV_PCS23_DW8_CH1)

#define _VLV_PCS_DW9_CH0		0x8224
#define _VLV_PCS_DW9_CH1		0x8424
#define   DPIO_PCS_TX2MARGIN_MASK	(0x7 << 13)
#define   DPIO_PCS_TX2MARGIN_000	(0 << 13)
#define   DPIO_PCS_TX2MARGIN_101	(1 << 13)
#define   DPIO_PCS_TX1MARGIN_MASK	(0x7 << 10)
#define   DPIO_PCS_TX1MARGIN_000	(0 << 10)
#define   DPIO_PCS_TX1MARGIN_101	(1 << 10)
#define	VLV_PCS_DW9(ch) _PORT(ch, _VLV_PCS_DW9_CH0, _VLV_PCS_DW9_CH1)

#define _VLV_PCS01_DW9_CH0		0x224
#define _VLV_PCS23_DW9_CH0		0x424
#define _VLV_PCS01_DW9_CH1		0x2624
#define _VLV_PCS23_DW9_CH1		0x2824
#define VLV_PCS01_DW9(ch) _PORT(ch, _VLV_PCS01_DW9_CH0, _VLV_PCS01_DW9_CH1)
#define VLV_PCS23_DW9(ch) _PORT(ch, _VLV_PCS23_DW9_CH0, _VLV_PCS23_DW9_CH1)

#define _CHV_PCS_DW10_CH0		0x8228
#define _CHV_PCS_DW10_CH1		0x8428
#define   DPIO_PCS_SWING_CALC_TX0_TX2	(1 << 30)
#define   DPIO_PCS_SWING_CALC_TX1_TX3	(1 << 31)
#define   DPIO_PCS_TX2DEEMP_MASK	(0xf << 24)
#define   DPIO_PCS_TX2DEEMP_9P5		(0 << 24)
#define   DPIO_PCS_TX2DEEMP_6P0		(2 << 24)
#define   DPIO_PCS_TX1DEEMP_MASK	(0xf << 16)
#define   DPIO_PCS_TX1DEEMP_9P5		(0 << 16)
#define   DPIO_PCS_TX1DEEMP_6P0		(2 << 16)
#define CHV_PCS_DW10(ch) _PORT(ch, _CHV_PCS_DW10_CH0, _CHV_PCS_DW10_CH1)

#define _VLV_PCS01_DW10_CH0		0x0228
#define _VLV_PCS23_DW10_CH0		0x0428
#define _VLV_PCS01_DW10_CH1		0x2628
#define _VLV_PCS23_DW10_CH1		0x2828
#define VLV_PCS01_DW10(port) _PORT(port, _VLV_PCS01_DW10_CH0, _VLV_PCS01_DW10_CH1)
#define VLV_PCS23_DW10(port) _PORT(port, _VLV_PCS23_DW10_CH0, _VLV_PCS23_DW10_CH1)

#define _VLV_PCS_DW11_CH0		0x822c
#define _VLV_PCS_DW11_CH1		0x842c
#define   DPIO_TX2_STAGGER_MASK(x)	((x) << 24)
#define   DPIO_LANEDESKEW_STRAP_OVRD	(1 << 3)
#define   DPIO_LEFT_TXFIFO_RST_MASTER	(1 << 1)
#define   DPIO_RIGHT_TXFIFO_RST_MASTER	(1 << 0)
#define VLV_PCS_DW11(ch) _PORT(ch, _VLV_PCS_DW11_CH0, _VLV_PCS_DW11_CH1)

#define _VLV_PCS01_DW11_CH0		0x022c
#define _VLV_PCS23_DW11_CH0		0x042c
#define _VLV_PCS01_DW11_CH1		0x262c
#define _VLV_PCS23_DW11_CH1		0x282c
#define VLV_PCS01_DW11(ch) _PORT(ch, _VLV_PCS01_DW11_CH0, _VLV_PCS01_DW11_CH1)
#define VLV_PCS23_DW11(ch) _PORT(ch, _VLV_PCS23_DW11_CH0, _VLV_PCS23_DW11_CH1)

#define _VLV_PCS01_DW12_CH0		0x0230
#define _VLV_PCS23_DW12_CH0		0x0430
#define _VLV_PCS01_DW12_CH1		0x2630
#define _VLV_PCS23_DW12_CH1		0x2830
#define VLV_PCS01_DW12(ch) _PORT(ch, _VLV_PCS01_DW12_CH0, _VLV_PCS01_DW12_CH1)
#define VLV_PCS23_DW12(ch) _PORT(ch, _VLV_PCS23_DW12_CH0, _VLV_PCS23_DW12_CH1)

#define _VLV_PCS_DW12_CH0		0x8230
#define _VLV_PCS_DW12_CH1		0x8430
#define   DPIO_TX2_STAGGER_MULT(x)	((x) << 20)
#define   DPIO_TX1_STAGGER_MULT(x)	((x) << 16)
#define   DPIO_TX1_STAGGER_MASK(x)	((x) << 8)
#define   DPIO_LANESTAGGER_STRAP_OVRD	(1 << 6)
#define   DPIO_LANESTAGGER_STRAP(x)	((x) << 0)
#define VLV_PCS_DW12(ch) _PORT(ch, _VLV_PCS_DW12_CH0, _VLV_PCS_DW12_CH1)

#define _VLV_PCS_DW14_CH0		0x8238
#define _VLV_PCS_DW14_CH1		0x8438
#define	VLV_PCS_DW14(ch) _PORT(ch, _VLV_PCS_DW14_CH0, _VLV_PCS_DW14_CH1)

#define _VLV_PCS_DW23_CH0		0x825c
#define _VLV_PCS_DW23_CH1		0x845c
#define VLV_PCS_DW23(ch) _PORT(ch, _VLV_PCS_DW23_CH0, _VLV_PCS_DW23_CH1)

#define _VLV_TX_DW2_CH0			0x8288
#define _VLV_TX_DW2_CH1			0x8488
#define   DPIO_SWING_MARGIN000_SHIFT	16
#define   DPIO_SWING_MARGIN000_MASK	(0xff << DPIO_SWING_MARGIN000_SHIFT)
#define   DPIO_UNIQ_TRANS_SCALE_SHIFT	8
#define VLV_TX_DW2(ch) _PORT(ch, _VLV_TX_DW2_CH0, _VLV_TX_DW2_CH1)

#define _VLV_TX_DW3_CH0			0x828c
#define _VLV_TX_DW3_CH1			0x848c
/* The following bit for CHV phy */
#define   DPIO_TX_UNIQ_TRANS_SCALE_EN	(1 << 27)
#define   DPIO_SWING_MARGIN101_SHIFT	16
#define   DPIO_SWING_MARGIN101_MASK	(0xff << DPIO_SWING_MARGIN101_SHIFT)
#define VLV_TX_DW3(ch) _PORT(ch, _VLV_TX_DW3_CH0, _VLV_TX_DW3_CH1)

#define _VLV_TX_DW4_CH0			0x8290
#define _VLV_TX_DW4_CH1			0x8490
#define   DPIO_SWING_DEEMPH9P5_SHIFT	24
#define   DPIO_SWING_DEEMPH9P5_MASK	(0xff << DPIO_SWING_DEEMPH9P5_SHIFT)
#define   DPIO_SWING_DEEMPH6P0_SHIFT	16
#define   DPIO_SWING_DEEMPH6P0_MASK	(0xff << DPIO_SWING_DEEMPH6P0_SHIFT)
#define VLV_TX_DW4(ch) _PORT(ch, _VLV_TX_DW4_CH0, _VLV_TX_DW4_CH1)

#define _VLV_TX3_DW4_CH0		0x690
#define _VLV_TX3_DW4_CH1		0x2a90
#define VLV_TX3_DW4(ch) _PORT(ch, _VLV_TX3_DW4_CH0, _VLV_TX3_DW4_CH1)

#define _VLV_TX_DW5_CH0			0x8294
#define _VLV_TX_DW5_CH1			0x8494
#define   DPIO_TX_OCALINIT_EN		(1 << 31)
#define VLV_TX_DW5(ch) _PORT(ch, _VLV_TX_DW5_CH0, _VLV_TX_DW5_CH1)

#define _VLV_TX_DW11_CH0		0x82ac
#define _VLV_TX_DW11_CH1		0x84ac
#define VLV_TX_DW11(ch) _PORT(ch, _VLV_TX_DW11_CH0, _VLV_TX_DW11_CH1)

#define _VLV_TX_DW14_CH0		0x82b8
#define _VLV_TX_DW14_CH1		0x84b8
#define VLV_TX_DW14(ch) _PORT(ch, _VLV_TX_DW14_CH0, _VLV_TX_DW14_CH1)

/* CHV dpPhy registers */
#define _CHV_PLL_DW0_CH0		0x8000
#define _CHV_PLL_DW0_CH1		0x8180
#define CHV_PLL_DW0(ch) _PIPE(ch, _CHV_PLL_DW0_CH0, _CHV_PLL_DW0_CH1)

#define _CHV_PLL_DW1_CH0		0x8004
#define _CHV_PLL_DW1_CH1		0x8184
#define   DPIO_CHV_N_DIV_SHIFT		8
#define   DPIO_CHV_M1_DIV_BY_2		(0 << 0)
#define CHV_PLL_DW1(ch) _PIPE(ch, _CHV_PLL_DW1_CH0, _CHV_PLL_DW1_CH1)

#define _CHV_PLL_DW2_CH0		0x8008
#define _CHV_PLL_DW2_CH1		0x8188
#define CHV_PLL_DW2(ch) _PIPE(ch, _CHV_PLL_DW2_CH0, _CHV_PLL_DW2_CH1)

#define _CHV_PLL_DW3_CH0		0x800c
#define _CHV_PLL_DW3_CH1		0x818c
#define  DPIO_CHV_FRAC_DIV_EN		(1 << 16)
#define  DPIO_CHV_FIRST_MOD		(0 << 8)
#define  DPIO_CHV_SECOND_MOD		(1 << 8)
#define  DPIO_CHV_FEEDFWD_GAIN_SHIFT	0
#define  DPIO_CHV_FEEDFWD_GAIN_MASK		(0xF << 0)
#define CHV_PLL_DW3(ch) _PIPE(ch, _CHV_PLL_DW3_CH0, _CHV_PLL_DW3_CH1)

#define _CHV_PLL_DW6_CH0		0x8018
#define _CHV_PLL_DW6_CH1		0x8198
#define   DPIO_CHV_GAIN_CTRL_SHIFT	16
#define	  DPIO_CHV_INT_COEFF_SHIFT	8
#define   DPIO_CHV_PROP_COEFF_SHIFT	0
#define CHV_PLL_DW6(ch) _PIPE(ch, _CHV_PLL_DW6_CH0, _CHV_PLL_DW6_CH1)

#define _CHV_PLL_DW8_CH0		0x8020
#define _CHV_PLL_DW8_CH1		0x81A0
#define   DPIO_CHV_TDC_TARGET_CNT_SHIFT 0
#define   DPIO_CHV_TDC_TARGET_CNT_MASK  (0x3FF << 0)
#define CHV_PLL_DW8(ch) _PIPE(ch, _CHV_PLL_DW8_CH0, _CHV_PLL_DW8_CH1)

#define _CHV_PLL_DW9_CH0		0x8024
#define _CHV_PLL_DW9_CH1		0x81A4
#define  DPIO_CHV_INT_LOCK_THRESHOLD_SHIFT		1 /* 3 bits */
#define  DPIO_CHV_INT_LOCK_THRESHOLD_MASK		(7 << 1)
#define  DPIO_CHV_INT_LOCK_THRESHOLD_SEL_COARSE	1 /* 1: coarse & 0 : fine  */
#define CHV_PLL_DW9(ch) _PIPE(ch, _CHV_PLL_DW9_CH0, _CHV_PLL_DW9_CH1)

#define _CHV_CMN_DW0_CH0               0x8100
#define   DPIO_ALLDL_POWERDOWN_SHIFT_CH0	19
#define   DPIO_ANYDL_POWERDOWN_SHIFT_CH0	18
#define   DPIO_ALLDL_POWERDOWN			(1 << 1)
#define   DPIO_ANYDL_POWERDOWN			(1 << 0)

#define _CHV_CMN_DW5_CH0               0x8114
#define   CHV_BUFRIGHTENA1_DISABLE	(0 << 20)
#define   CHV_BUFRIGHTENA1_NORMAL	(1 << 20)
#define   CHV_BUFRIGHTENA1_FORCE	(3 << 20)
#define   CHV_BUFRIGHTENA1_MASK		(3 << 20)
#define   CHV_BUFLEFTENA1_DISABLE	(0 << 22)
#define   CHV_BUFLEFTENA1_NORMAL	(1 << 22)
#define   CHV_BUFLEFTENA1_FORCE		(3 << 22)
#define   CHV_BUFLEFTENA1_MASK		(3 << 22)

#define _CHV_CMN_DW13_CH0		0x8134
#define _CHV_CMN_DW0_CH1		0x8080
#define   DPIO_CHV_S1_DIV_SHIFT		21
#define   DPIO_CHV_P1_DIV_SHIFT		13 /* 3 bits */
#define   DPIO_CHV_P2_DIV_SHIFT		8  /* 5 bits */
#define   DPIO_CHV_K_DIV_SHIFT		4
#define   DPIO_PLL_FREQLOCK		(1 << 1)
#define   DPIO_PLL_LOCK			(1 << 0)
#define CHV_CMN_DW13(ch) _PIPE(ch, _CHV_CMN_DW13_CH0, _CHV_CMN_DW0_CH1)

#define _CHV_CMN_DW14_CH0		0x8138
#define _CHV_CMN_DW1_CH1		0x8084
#define   DPIO_AFC_RECAL		(1 << 14)
#define   DPIO_DCLKP_EN			(1 << 13)
#define   CHV_BUFLEFTENA2_DISABLE	(0 << 17) /* CL2 DW1 only */
#define   CHV_BUFLEFTENA2_NORMAL	(1 << 17) /* CL2 DW1 only */
#define   CHV_BUFLEFTENA2_FORCE		(3 << 17) /* CL2 DW1 only */
#define   CHV_BUFLEFTENA2_MASK		(3 << 17) /* CL2 DW1 only */
#define   CHV_BUFRIGHTENA2_DISABLE	(0 << 19) /* CL2 DW1 only */
#define   CHV_BUFRIGHTENA2_NORMAL	(1 << 19) /* CL2 DW1 only */
#define   CHV_BUFRIGHTENA2_FORCE	(3 << 19) /* CL2 DW1 only */
#define   CHV_BUFRIGHTENA2_MASK		(3 << 19) /* CL2 DW1 only */
#define CHV_CMN_DW14(ch) _PIPE(ch, _CHV_CMN_DW14_CH0, _CHV_CMN_DW1_CH1)

#define _CHV_CMN_DW19_CH0		0x814c
#define _CHV_CMN_DW6_CH1		0x8098
#define   DPIO_ALLDL_POWERDOWN_SHIFT_CH1	30 /* CL2 DW6 only */
#define   DPIO_ANYDL_POWERDOWN_SHIFT_CH1	29 /* CL2 DW6 only */
#define   DPIO_DYNPWRDOWNEN_CH1		(1 << 28) /* CL2 DW6 only */
#define   CHV_CMN_USEDCLKCHANNEL	(1 << 13)

#define CHV_CMN_DW19(ch) _PIPE(ch, _CHV_CMN_DW19_CH0, _CHV_CMN_DW6_CH1)

#define CHV_CMN_DW28			0x8170
#define   DPIO_CL1POWERDOWNEN		(1 << 23)
#define   DPIO_DYNPWRDOWNEN_CH0		(1 << 22)
#define   DPIO_SUS_CLK_CONFIG_ON		(0 << 0)
#define   DPIO_SUS_CLK_CONFIG_CLKREQ		(1 << 0)
#define   DPIO_SUS_CLK_CONFIG_GATE		(2 << 0)
#define   DPIO_SUS_CLK_CONFIG_GATE_CLKREQ	(3 << 0)

#define CHV_CMN_DW30			0x8178
#define   DPIO_CL2_LDOFUSE_PWRENB	(1 << 6)
#define   DPIO_LRC_BYPASS		(1 << 3)

#define _TXLANE(ch, lane, offset) ((ch ? 0x2400 : 0) + \
					(lane) * 0x200 + (offset))

#define CHV_TX_DW0(ch, lane) _TXLANE(ch, lane, 0x80)
#define CHV_TX_DW1(ch, lane) _TXLANE(ch, lane, 0x84)
#define CHV_TX_DW2(ch, lane) _TXLANE(ch, lane, 0x88)
#define CHV_TX_DW3(ch, lane) _TXLANE(ch, lane, 0x8c)
#define CHV_TX_DW4(ch, lane) _TXLANE(ch, lane, 0x90)
#define CHV_TX_DW5(ch, lane) _TXLANE(ch, lane, 0x94)
#define CHV_TX_DW6(ch, lane) _TXLANE(ch, lane, 0x98)
#define CHV_TX_DW7(ch, lane) _TXLANE(ch, lane, 0x9c)
#define CHV_TX_DW8(ch, lane) _TXLANE(ch, lane, 0xa0)
#define CHV_TX_DW9(ch, lane) _TXLANE(ch, lane, 0xa4)
#define CHV_TX_DW10(ch, lane) _TXLANE(ch, lane, 0xa8)
#define CHV_TX_DW11(ch, lane) _TXLANE(ch, lane, 0xac)
#define   DPIO_FRC_LATENCY_SHFIT	8
#define CHV_TX_DW14(ch, lane) _TXLANE(ch, lane, 0xb8)
#define   DPIO_UPAR_SHIFT		30

/* BXT PHY registers */
#define _BXT_PHY0_BASE			0x6C000
#define _BXT_PHY1_BASE			0x162000
#define _BXT_PHY2_BASE			0x163000
#define BXT_PHY_BASE(phy)		_PHY3((phy), _BXT_PHY0_BASE, \
						     _BXT_PHY1_BASE, \
						     _BXT_PHY2_BASE)

#define _BXT_PHY(phy, reg)						\
	_MMIO(BXT_PHY_BASE(phy) - _BXT_PHY0_BASE + (reg))

#define _BXT_PHY_CH(phy, ch, reg_ch0, reg_ch1)		\
	(BXT_PHY_BASE(phy) + _PIPE((ch), (reg_ch0) - _BXT_PHY0_BASE,	\
					 (reg_ch1) - _BXT_PHY0_BASE))
#define _MMIO_BXT_PHY_CH(phy, ch, reg_ch0, reg_ch1)		\
	_MMIO(_BXT_PHY_CH(phy, ch, reg_ch0, reg_ch1))

#define BXT_P_CR_GT_DISP_PWRON		_MMIO(0x138090)
#define  MIPIO_RST_CTRL				(1 << 2)

#define _BXT_PHY_CTL_DDI_A		0x64C00
#define _BXT_PHY_CTL_DDI_B		0x64C10
#define _BXT_PHY_CTL_DDI_C		0x64C20
#define   BXT_PHY_CMNLANE_POWERDOWN_ACK	(1 << 10)
#define   BXT_PHY_LANE_POWERDOWN_ACK	(1 << 9)
#define   BXT_PHY_LANE_ENABLED		(1 << 8)
#define BXT_PHY_CTL(port)		_MMIO_PORT(port, _BXT_PHY_CTL_DDI_A, \
							 _BXT_PHY_CTL_DDI_B)

#define _PHY_CTL_FAMILY_EDP		0x64C80
#define _PHY_CTL_FAMILY_DDI		0x64C90
#define _PHY_CTL_FAMILY_DDI_C		0x64CA0
#define   COMMON_RESET_DIS		(1 << 31)
#define BXT_PHY_CTL_FAMILY(phy)		_MMIO_PHY3((phy), _PHY_CTL_FAMILY_DDI, \
							  _PHY_CTL_FAMILY_EDP, \
							  _PHY_CTL_FAMILY_DDI_C)

/* BXT PHY PLL registers */
#define _PORT_PLL_A			0x46074
#define _PORT_PLL_B			0x46078
#define _PORT_PLL_C			0x4607c
#define   PORT_PLL_ENABLE		(1 << 31)
#define   PORT_PLL_LOCK			(1 << 30)
#define   PORT_PLL_REF_SEL		(1 << 27)
#define   PORT_PLL_POWER_ENABLE		(1 << 26)
#define   PORT_PLL_POWER_STATE		(1 << 25)
#define BXT_PORT_PLL_ENABLE(port)	_MMIO_PORT(port, _PORT_PLL_A, _PORT_PLL_B)

#define _PORT_PLL_EBB_0_A		0x162034
#define _PORT_PLL_EBB_0_B		0x6C034
#define _PORT_PLL_EBB_0_C		0x6C340
#define   PORT_PLL_P1_SHIFT		13
#define   PORT_PLL_P1_MASK		(0x07 << PORT_PLL_P1_SHIFT)
#define   PORT_PLL_P1(x)		((x)  << PORT_PLL_P1_SHIFT)
#define   PORT_PLL_P2_SHIFT		8
#define   PORT_PLL_P2_MASK		(0x1f << PORT_PLL_P2_SHIFT)
#define   PORT_PLL_P2(x)		((x)  << PORT_PLL_P2_SHIFT)
#define BXT_PORT_PLL_EBB_0(phy, ch)	_MMIO_BXT_PHY_CH(phy, ch, \
							 _PORT_PLL_EBB_0_B, \
							 _PORT_PLL_EBB_0_C)

#define _PORT_PLL_EBB_4_A		0x162038
#define _PORT_PLL_EBB_4_B		0x6C038
#define _PORT_PLL_EBB_4_C		0x6C344
#define   PORT_PLL_10BIT_CLK_ENABLE	(1 << 13)
#define   PORT_PLL_RECALIBRATE		(1 << 14)
#define BXT_PORT_PLL_EBB_4(phy, ch)	_MMIO_BXT_PHY_CH(phy, ch, \
							 _PORT_PLL_EBB_4_B, \
							 _PORT_PLL_EBB_4_C)

#define _PORT_PLL_0_A			0x162100
#define _PORT_PLL_0_B			0x6C100
#define _PORT_PLL_0_C			0x6C380
/* PORT_PLL_0_A */
#define   PORT_PLL_M2_MASK		0xFF
/* PORT_PLL_1_A */
#define   PORT_PLL_N_SHIFT		8
#define   PORT_PLL_N_MASK		(0x0F << PORT_PLL_N_SHIFT)
#define   PORT_PLL_N(x)			((x) << PORT_PLL_N_SHIFT)
/* PORT_PLL_2_A */
#define   PORT_PLL_M2_FRAC_MASK		0x3FFFFF
/* PORT_PLL_3_A */
#define   PORT_PLL_M2_FRAC_ENABLE	(1 << 16)
/* PORT_PLL_6_A */
#define   PORT_PLL_PROP_COEFF_MASK	0xF
#define   PORT_PLL_INT_COEFF_MASK	(0x1F << 8)
#define   PORT_PLL_INT_COEFF(x)		((x)  << 8)
#define   PORT_PLL_GAIN_CTL_MASK	(0x07 << 16)
#define   PORT_PLL_GAIN_CTL(x)		((x)  << 16)
/* PORT_PLL_8_A */
#define   PORT_PLL_TARGET_CNT_MASK	0x3FF
/* PORT_PLL_9_A */
#define  PORT_PLL_LOCK_THRESHOLD_SHIFT	1
#define  PORT_PLL_LOCK_THRESHOLD_MASK	(0x7 << PORT_PLL_LOCK_THRESHOLD_SHIFT)
/* PORT_PLL_10_A */
#define  PORT_PLL_DCO_AMP_OVR_EN_H	(1 << 27)
#define  PORT_PLL_DCO_AMP_DEFAULT	15
#define  PORT_PLL_DCO_AMP_MASK		0x3c00
#define  PORT_PLL_DCO_AMP(x)		((x) << 10)
#define _PORT_PLL_BASE(phy, ch)		_BXT_PHY_CH(phy, ch, \
						    _PORT_PLL_0_B, \
						    _PORT_PLL_0_C)
#define BXT_PORT_PLL(phy, ch, idx)	_MMIO(_PORT_PLL_BASE(phy, ch) + \
					      (idx) * 4)

/* BXT PHY common lane registers */
#define _PORT_CL1CM_DW0_A		0x162000
#define _PORT_CL1CM_DW0_BC		0x6C000
#define   PHY_POWER_GOOD		(1 << 16)
#define   PHY_RESERVED			(1 << 7)
#define BXT_PORT_CL1CM_DW0(phy)		_BXT_PHY((phy), _PORT_CL1CM_DW0_BC)

#define CNL_PORT_CL1CM_DW5		_MMIO(0x162014)
#define   CL_POWER_DOWN_ENABLE		(1 << 4)
#define   SUS_CLOCK_CONFIG		(3 << 0)

#define _ICL_PORT_CL_DW5_A	0x162014
#define _ICL_PORT_CL_DW5_B	0x6C014
#define ICL_PORT_CL_DW5(port)	_MMIO_PORT(port, _ICL_PORT_CL_DW5_A, \
						 _ICL_PORT_CL_DW5_B)

#define _CNL_PORT_CL_DW10_A		0x162028
#define _ICL_PORT_CL_DW10_B		0x6c028
#define ICL_PORT_CL_DW10(port)		_MMIO_PORT(port,	\
						   _CNL_PORT_CL_DW10_A, \
						   _ICL_PORT_CL_DW10_B)
#define  PG_SEQ_DELAY_OVERRIDE_MASK	(3 << 25)
#define  PG_SEQ_DELAY_OVERRIDE_SHIFT	25
#define  PG_SEQ_DELAY_OVERRIDE_ENABLE	(1 << 24)
#define  PWR_UP_ALL_LANES		(0x0 << 4)
#define  PWR_DOWN_LN_3_2_1		(0xe << 4)
#define  PWR_DOWN_LN_3_2		(0xc << 4)
#define  PWR_DOWN_LN_3			(0x8 << 4)
#define  PWR_DOWN_LN_2_1_0		(0x7 << 4)
#define  PWR_DOWN_LN_1_0		(0x3 << 4)
#define  PWR_DOWN_LN_1			(0x2 << 4)
#define  PWR_DOWN_LN_3_1		(0xa << 4)
#define  PWR_DOWN_LN_3_1_0		(0xb << 4)
#define  PWR_DOWN_LN_MASK		(0xf << 4)
#define  PWR_DOWN_LN_SHIFT		4

#define _PORT_CL1CM_DW9_A		0x162024
#define _PORT_CL1CM_DW9_BC		0x6C024
#define   IREF0RC_OFFSET_SHIFT		8
#define   IREF0RC_OFFSET_MASK		(0xFF << IREF0RC_OFFSET_SHIFT)
#define BXT_PORT_CL1CM_DW9(phy)		_BXT_PHY((phy), _PORT_CL1CM_DW9_BC)

#define _PORT_CL1CM_DW10_A		0x162028
#define _PORT_CL1CM_DW10_BC		0x6C028
#define   IREF1RC_OFFSET_SHIFT		8
#define   IREF1RC_OFFSET_MASK		(0xFF << IREF1RC_OFFSET_SHIFT)
#define BXT_PORT_CL1CM_DW10(phy)	_BXT_PHY((phy), _PORT_CL1CM_DW10_BC)

#define _ICL_PORT_CL_DW12_A		0x162030
#define _ICL_PORT_CL_DW12_B		0x6C030
#define   ICL_LANE_ENABLE_AUX		(1 << 0)
#define ICL_PORT_CL_DW12(port)		_MMIO_PORT((port),		\
						   _ICL_PORT_CL_DW12_A, \
						   _ICL_PORT_CL_DW12_B)

#define _PORT_CL1CM_DW28_A		0x162070
#define _PORT_CL1CM_DW28_BC		0x6C070
#define   OCL1_POWER_DOWN_EN		(1 << 23)
#define   DW28_OLDO_DYN_PWR_DOWN_EN	(1 << 22)
#define   SUS_CLK_CONFIG		0x3
#define BXT_PORT_CL1CM_DW28(phy)	_BXT_PHY((phy), _PORT_CL1CM_DW28_BC)

#define _PORT_CL1CM_DW30_A		0x162078
#define _PORT_CL1CM_DW30_BC		0x6C078
#define   OCL2_LDOFUSE_PWR_DIS		(1 << 6)
#define BXT_PORT_CL1CM_DW30(phy)	_BXT_PHY((phy), _PORT_CL1CM_DW30_BC)

#define _CNL_PORT_PCS_DW1_GRP_AE	0x162304
#define _CNL_PORT_PCS_DW1_GRP_B		0x162384
#define _CNL_PORT_PCS_DW1_GRP_C		0x162B04
#define _CNL_PORT_PCS_DW1_GRP_D		0x162B84
#define _CNL_PORT_PCS_DW1_GRP_F		0x162A04
#define _CNL_PORT_PCS_DW1_LN0_AE	0x162404
#define _CNL_PORT_PCS_DW1_LN0_B		0x162604
#define _CNL_PORT_PCS_DW1_LN0_C		0x162C04
#define _CNL_PORT_PCS_DW1_LN0_D		0x162E04
#define _CNL_PORT_PCS_DW1_LN0_F		0x162804
#define CNL_PORT_PCS_DW1_GRP(port)	_MMIO(_PICK(port, \
						    _CNL_PORT_PCS_DW1_GRP_AE, \
						    _CNL_PORT_PCS_DW1_GRP_B, \
						    _CNL_PORT_PCS_DW1_GRP_C, \
						    _CNL_PORT_PCS_DW1_GRP_D, \
						    _CNL_PORT_PCS_DW1_GRP_AE, \
						    _CNL_PORT_PCS_DW1_GRP_F))

#define CNL_PORT_PCS_DW1_LN0(port)	_MMIO(_PICK(port, \
						    _CNL_PORT_PCS_DW1_LN0_AE, \
						    _CNL_PORT_PCS_DW1_LN0_B, \
						    _CNL_PORT_PCS_DW1_LN0_C, \
						    _CNL_PORT_PCS_DW1_LN0_D, \
						    _CNL_PORT_PCS_DW1_LN0_AE, \
						    _CNL_PORT_PCS_DW1_LN0_F))

#define _ICL_PORT_PCS_DW1_GRP_A		0x162604
#define _ICL_PORT_PCS_DW1_GRP_B		0x6C604
#define _ICL_PORT_PCS_DW1_LN0_A		0x162804
#define _ICL_PORT_PCS_DW1_LN0_B		0x6C804
#define _ICL_PORT_PCS_DW1_AUX_A		0x162304
#define _ICL_PORT_PCS_DW1_AUX_B		0x6c304
#define ICL_PORT_PCS_DW1_GRP(port)	_MMIO_PORT(port,\
						   _ICL_PORT_PCS_DW1_GRP_A, \
						   _ICL_PORT_PCS_DW1_GRP_B)
#define ICL_PORT_PCS_DW1_LN0(port)	_MMIO_PORT(port, \
						   _ICL_PORT_PCS_DW1_LN0_A, \
						   _ICL_PORT_PCS_DW1_LN0_B)
#define ICL_PORT_PCS_DW1_AUX(port)	_MMIO_PORT(port, \
						   _ICL_PORT_PCS_DW1_AUX_A, \
						   _ICL_PORT_PCS_DW1_AUX_B)
#define   COMMON_KEEPER_EN		(1 << 26)

/* CNL Port TX registers */
#define _CNL_PORT_TX_AE_GRP_OFFSET		0x162340
#define _CNL_PORT_TX_B_GRP_OFFSET		0x1623C0
#define _CNL_PORT_TX_C_GRP_OFFSET		0x162B40
#define _CNL_PORT_TX_D_GRP_OFFSET		0x162BC0
#define _CNL_PORT_TX_F_GRP_OFFSET		0x162A40
#define _CNL_PORT_TX_AE_LN0_OFFSET		0x162440
#define _CNL_PORT_TX_B_LN0_OFFSET		0x162640
#define _CNL_PORT_TX_C_LN0_OFFSET		0x162C40
#define _CNL_PORT_TX_D_LN0_OFFSET		0x162E40
#define _CNL_PORT_TX_F_LN0_OFFSET		0x162840
#define _CNL_PORT_TX_DW_GRP(port, dw)	(_PICK((port), \
					       _CNL_PORT_TX_AE_GRP_OFFSET, \
					       _CNL_PORT_TX_B_GRP_OFFSET, \
					       _CNL_PORT_TX_B_GRP_OFFSET, \
					       _CNL_PORT_TX_D_GRP_OFFSET, \
					       _CNL_PORT_TX_AE_GRP_OFFSET, \
					       _CNL_PORT_TX_F_GRP_OFFSET) + \
					       4 * (dw))
#define _CNL_PORT_TX_DW_LN0(port, dw)	(_PICK((port), \
					       _CNL_PORT_TX_AE_LN0_OFFSET, \
					       _CNL_PORT_TX_B_LN0_OFFSET, \
					       _CNL_PORT_TX_B_LN0_OFFSET, \
					       _CNL_PORT_TX_D_LN0_OFFSET, \
					       _CNL_PORT_TX_AE_LN0_OFFSET, \
					       _CNL_PORT_TX_F_LN0_OFFSET) + \
					       4 * (dw))

#define CNL_PORT_TX_DW2_GRP(port)	_MMIO(_CNL_PORT_TX_DW_GRP((port), 2))
#define CNL_PORT_TX_DW2_LN0(port)	_MMIO(_CNL_PORT_TX_DW_LN0((port), 2))
#define _ICL_PORT_TX_DW2_GRP_A		0x162688
#define _ICL_PORT_TX_DW2_GRP_B		0x6C688
#define _ICL_PORT_TX_DW2_LN0_A		0x162888
#define _ICL_PORT_TX_DW2_LN0_B		0x6C888
#define _ICL_PORT_TX_DW2_AUX_A		0x162388
#define _ICL_PORT_TX_DW2_AUX_B		0x6c388
#define ICL_PORT_TX_DW2_GRP(port)	_MMIO_PORT(port, \
						   _ICL_PORT_TX_DW2_GRP_A, \
						   _ICL_PORT_TX_DW2_GRP_B)
#define ICL_PORT_TX_DW2_LN0(port)	_MMIO_PORT(port, \
						   _ICL_PORT_TX_DW2_LN0_A, \
						   _ICL_PORT_TX_DW2_LN0_B)
#define ICL_PORT_TX_DW2_AUX(port)	_MMIO_PORT(port, \
						   _ICL_PORT_TX_DW2_AUX_A, \
						   _ICL_PORT_TX_DW2_AUX_B)
#define   SWING_SEL_UPPER(x)		(((x) >> 3) << 15)
#define   SWING_SEL_UPPER_MASK		(1 << 15)
#define   SWING_SEL_LOWER(x)		(((x) & 0x7) << 11)
#define   SWING_SEL_LOWER_MASK		(0x7 << 11)
#define   FRC_LATENCY_OPTIM_MASK	(0x7 << 8)
#define   FRC_LATENCY_OPTIM_VAL(x)	((x) << 8)
#define   RCOMP_SCALAR(x)		((x) << 0)
#define   RCOMP_SCALAR_MASK		(0xFF << 0)

#define _CNL_PORT_TX_DW4_LN0_AE		0x162450
#define _CNL_PORT_TX_DW4_LN1_AE		0x1624D0
#define CNL_PORT_TX_DW4_GRP(port)	_MMIO(_CNL_PORT_TX_DW_GRP((port), 4))
#define CNL_PORT_TX_DW4_LN0(port)	_MMIO(_CNL_PORT_TX_DW_LN0((port), 4))
#define CNL_PORT_TX_DW4_LN(port, ln)   _MMIO(_CNL_PORT_TX_DW_LN0((port), 4) + \
					   ((ln) * (_CNL_PORT_TX_DW4_LN1_AE - \
						    _CNL_PORT_TX_DW4_LN0_AE)))
#define _ICL_PORT_TX_DW4_GRP_A		0x162690
#define _ICL_PORT_TX_DW4_GRP_B		0x6C690
#define _ICL_PORT_TX_DW4_LN0_A		0x162890
#define _ICL_PORT_TX_DW4_LN1_A		0x162990
#define _ICL_PORT_TX_DW4_LN0_B		0x6C890
#define _ICL_PORT_TX_DW4_AUX_A		0x162390
#define _ICL_PORT_TX_DW4_AUX_B		0x6c390
#define ICL_PORT_TX_DW4_GRP(port)	_MMIO_PORT(port, \
						   _ICL_PORT_TX_DW4_GRP_A, \
						   _ICL_PORT_TX_DW4_GRP_B)
#define ICL_PORT_TX_DW4_LN(port, ln)	_MMIO(_PORT(port, \
						   _ICL_PORT_TX_DW4_LN0_A, \
						   _ICL_PORT_TX_DW4_LN0_B) + \
					     ((ln) * (_ICL_PORT_TX_DW4_LN1_A - \
						      _ICL_PORT_TX_DW4_LN0_A)))
#define ICL_PORT_TX_DW4_AUX(port)	_MMIO_PORT(port, \
						   _ICL_PORT_TX_DW4_AUX_A, \
						   _ICL_PORT_TX_DW4_AUX_B)
#define   LOADGEN_SELECT		(1 << 31)
#define   POST_CURSOR_1(x)		((x) << 12)
#define   POST_CURSOR_1_MASK		(0x3F << 12)
#define   POST_CURSOR_2(x)		((x) << 6)
#define   POST_CURSOR_2_MASK		(0x3F << 6)
#define   CURSOR_COEFF(x)		((x) << 0)
#define   CURSOR_COEFF_MASK		(0x3F << 0)

#define CNL_PORT_TX_DW5_GRP(port)	_MMIO(_CNL_PORT_TX_DW_GRP((port), 5))
#define CNL_PORT_TX_DW5_LN0(port)	_MMIO(_CNL_PORT_TX_DW_LN0((port), 5))
#define _ICL_PORT_TX_DW5_GRP_A		0x162694
#define _ICL_PORT_TX_DW5_GRP_B		0x6C694
#define _ICL_PORT_TX_DW5_LN0_A		0x162894
#define _ICL_PORT_TX_DW5_LN0_B		0x6C894
#define _ICL_PORT_TX_DW5_AUX_A		0x162394
#define _ICL_PORT_TX_DW5_AUX_B		0x6c394
#define ICL_PORT_TX_DW5_GRP(port)	_MMIO_PORT(port, \
						   _ICL_PORT_TX_DW5_GRP_A, \
						   _ICL_PORT_TX_DW5_GRP_B)
#define ICL_PORT_TX_DW5_LN0(port)	_MMIO_PORT(port, \
						   _ICL_PORT_TX_DW5_LN0_A, \
						   _ICL_PORT_TX_DW5_LN0_B)
#define ICL_PORT_TX_DW5_AUX(port)	_MMIO_PORT(port, \
						   _ICL_PORT_TX_DW5_AUX_A, \
						   _ICL_PORT_TX_DW5_AUX_B)
#define   TX_TRAINING_EN		(1 << 31)
#define   TAP2_DISABLE			(1 << 30)
#define   TAP3_DISABLE			(1 << 29)
#define   SCALING_MODE_SEL(x)		((x) << 18)
#define   SCALING_MODE_SEL_MASK		(0x7 << 18)
#define   RTERM_SELECT(x)		((x) << 3)
#define   RTERM_SELECT_MASK		(0x7 << 3)

#define CNL_PORT_TX_DW7_GRP(port)	_MMIO(_CNL_PORT_TX_DW_GRP((port), 7))
#define CNL_PORT_TX_DW7_LN0(port)	_MMIO(_CNL_PORT_TX_DW_LN0((port), 7))
#define   N_SCALAR(x)			((x) << 24)
#define   N_SCALAR_MASK			(0x7F << 24)

#define _ICL_MG_PHY_PORT_LN(port, ln, ln0p1, ln0p2, ln1p1) \
	_MMIO(_PORT((port) - PORT_C, ln0p1, ln0p2) + (ln) * ((ln1p1) - (ln0p1)))

#define _ICL_MG_TX_LINK_PARAMS_TX1LN0_PORT1		0x16812C
#define _ICL_MG_TX_LINK_PARAMS_TX1LN1_PORT1		0x16852C
#define _ICL_MG_TX_LINK_PARAMS_TX1LN0_PORT2		0x16912C
#define _ICL_MG_TX_LINK_PARAMS_TX1LN1_PORT2		0x16952C
#define _ICL_MG_TX_LINK_PARAMS_TX1LN0_PORT3		0x16A12C
#define _ICL_MG_TX_LINK_PARAMS_TX1LN1_PORT3		0x16A52C
#define _ICL_MG_TX_LINK_PARAMS_TX1LN0_PORT4		0x16B12C
#define _ICL_MG_TX_LINK_PARAMS_TX1LN1_PORT4		0x16B52C
#define ICL_PORT_MG_TX1_LINK_PARAMS(port, ln) \
	_ICL_MG_PHY_PORT_LN(port, ln, _ICL_MG_TX_LINK_PARAMS_TX1LN0_PORT1, \
				      _ICL_MG_TX_LINK_PARAMS_TX1LN0_PORT2, \
				      _ICL_MG_TX_LINK_PARAMS_TX1LN1_PORT1)

#define _ICL_MG_TX_LINK_PARAMS_TX2LN0_PORT1		0x1680AC
#define _ICL_MG_TX_LINK_PARAMS_TX2LN1_PORT1		0x1684AC
#define _ICL_MG_TX_LINK_PARAMS_TX2LN0_PORT2		0x1690AC
#define _ICL_MG_TX_LINK_PARAMS_TX2LN1_PORT2		0x1694AC
#define _ICL_MG_TX_LINK_PARAMS_TX2LN0_PORT3		0x16A0AC
#define _ICL_MG_TX_LINK_PARAMS_TX2LN1_PORT3		0x16A4AC
#define _ICL_MG_TX_LINK_PARAMS_TX2LN0_PORT4		0x16B0AC
#define _ICL_MG_TX_LINK_PARAMS_TX2LN1_PORT4		0x16B4AC
#define ICL_PORT_MG_TX2_LINK_PARAMS(port, ln) \
	_ICL_MG_PHY_PORT_LN(port, ln, _ICL_MG_TX_LINK_PARAMS_TX2LN0_PORT1, \
				      _ICL_MG_TX_LINK_PARAMS_TX2LN0_PORT2, \
				      _ICL_MG_TX_LINK_PARAMS_TX2LN1_PORT1)
#define CRI_USE_FS32			(1 << 5)

#define _ICL_MG_TX_PISO_READLOAD_TX1LN0_PORT1		0x16814C
#define _ICL_MG_TX_PISO_READLOAD_TX1LN1_PORT1		0x16854C
#define _ICL_MG_TX_PISO_READLOAD_TX1LN0_PORT2		0x16914C
#define _ICL_MG_TX_PISO_READLOAD_TX1LN1_PORT2		0x16954C
#define _ICL_MG_TX_PISO_READLOAD_TX1LN0_PORT3		0x16A14C
#define _ICL_MG_TX_PISO_READLOAD_TX1LN1_PORT3		0x16A54C
#define _ICL_MG_TX_PISO_READLOAD_TX1LN0_PORT4		0x16B14C
#define _ICL_MG_TX_PISO_READLOAD_TX1LN1_PORT4		0x16B54C
#define ICL_PORT_MG_TX1_PISO_READLOAD(port, ln) \
	_ICL_MG_PHY_PORT_LN(port, ln, _ICL_MG_TX_PISO_READLOAD_TX1LN0_PORT1, \
				      _ICL_MG_TX_PISO_READLOAD_TX1LN0_PORT2, \
				      _ICL_MG_TX_PISO_READLOAD_TX1LN1_PORT1)

#define _ICL_MG_TX_PISO_READLOAD_TX2LN0_PORT1		0x1680CC
#define _ICL_MG_TX_PISO_READLOAD_TX2LN1_PORT1		0x1684CC
#define _ICL_MG_TX_PISO_READLOAD_TX2LN0_PORT2		0x1690CC
#define _ICL_MG_TX_PISO_READLOAD_TX2LN1_PORT2		0x1694CC
#define _ICL_MG_TX_PISO_READLOAD_TX2LN0_PORT3		0x16A0CC
#define _ICL_MG_TX_PISO_READLOAD_TX2LN1_PORT3		0x16A4CC
#define _ICL_MG_TX_PISO_READLOAD_TX2LN0_PORT4		0x16B0CC
#define _ICL_MG_TX_PISO_READLOAD_TX2LN1_PORT4		0x16B4CC
#define ICL_PORT_MG_TX2_PISO_READLOAD(port, ln) \
	_ICL_MG_PHY_PORT_LN(port, ln, _ICL_MG_TX_PISO_READLOAD_TX2LN0_PORT1, \
				      _ICL_MG_TX_PISO_READLOAD_TX2LN0_PORT2, \
				      _ICL_MG_TX_PISO_READLOAD_TX2LN1_PORT1)
#define CRI_CALCINIT					(1 << 1)

#define _ICL_MG_TX_SWINGCTRL_TX1LN0_PORT1		0x168148
#define _ICL_MG_TX_SWINGCTRL_TX1LN1_PORT1		0x168548
#define _ICL_MG_TX_SWINGCTRL_TX1LN0_PORT2		0x169148
#define _ICL_MG_TX_SWINGCTRL_TX1LN1_PORT2		0x169548
#define _ICL_MG_TX_SWINGCTRL_TX1LN0_PORT3		0x16A148
#define _ICL_MG_TX_SWINGCTRL_TX1LN1_PORT3		0x16A548
#define _ICL_MG_TX_SWINGCTRL_TX1LN0_PORT4		0x16B148
#define _ICL_MG_TX_SWINGCTRL_TX1LN1_PORT4		0x16B548
#define ICL_PORT_MG_TX1_SWINGCTRL(port, ln) \
	_ICL_MG_PHY_PORT_LN(port, ln, _ICL_MG_TX_SWINGCTRL_TX1LN0_PORT1, \
				      _ICL_MG_TX_SWINGCTRL_TX1LN0_PORT2, \
				      _ICL_MG_TX_SWINGCTRL_TX1LN1_PORT1)

#define _ICL_MG_TX_SWINGCTRL_TX2LN0_PORT1		0x1680C8
#define _ICL_MG_TX_SWINGCTRL_TX2LN1_PORT1		0x1684C8
#define _ICL_MG_TX_SWINGCTRL_TX2LN0_PORT2		0x1690C8
#define _ICL_MG_TX_SWINGCTRL_TX2LN1_PORT2		0x1694C8
#define _ICL_MG_TX_SWINGCTRL_TX2LN0_PORT3		0x16A0C8
#define _ICL_MG_TX_SWINGCTRL_TX2LN1_PORT3		0x16A4C8
#define _ICL_MG_TX_SWINGCTRL_TX2LN0_PORT4		0x16B0C8
#define _ICL_MG_TX_SWINGCTRL_TX2LN1_PORT4		0x16B4C8
#define ICL_PORT_MG_TX2_SWINGCTRL(port, ln) \
	_ICL_MG_PHY_PORT_LN(port, ln, _ICL_MG_TX_SWINGCTRL_TX2LN0_PORT1, \
				      _ICL_MG_TX_SWINGCTRL_TX2LN0_PORT2, \
				      _ICL_MG_TX_SWINGCTRL_TX2LN1_PORT1)
#define CRI_TXDEEMPH_OVERRIDE_17_12(x)			((x) << 0)
#define CRI_TXDEEMPH_OVERRIDE_17_12_MASK		(0x3F << 0)

#define _ICL_MG_TX_DRVCTRL_TX1LN0_PORT1			0x168144
#define _ICL_MG_TX_DRVCTRL_TX1LN1_PORT1			0x168544
#define _ICL_MG_TX_DRVCTRL_TX1LN0_PORT2			0x169144
#define _ICL_MG_TX_DRVCTRL_TX1LN1_PORT2			0x169544
#define _ICL_MG_TX_DRVCTRL_TX1LN0_PORT3			0x16A144
#define _ICL_MG_TX_DRVCTRL_TX1LN1_PORT3			0x16A544
#define _ICL_MG_TX_DRVCTRL_TX1LN0_PORT4			0x16B144
#define _ICL_MG_TX_DRVCTRL_TX1LN1_PORT4			0x16B544
#define ICL_PORT_MG_TX1_DRVCTRL(port, ln) \
	_ICL_MG_PHY_PORT_LN(port, ln, _ICL_MG_TX_DRVCTRL_TX1LN0_PORT1, \
				      _ICL_MG_TX_DRVCTRL_TX1LN0_PORT2, \
				      _ICL_MG_TX_DRVCTRL_TX1LN1_PORT1)

#define _ICL_MG_TX_DRVCTRL_TX2LN0_PORT1			0x1680C4
#define _ICL_MG_TX_DRVCTRL_TX2LN1_PORT1			0x1684C4
#define _ICL_MG_TX_DRVCTRL_TX2LN0_PORT2			0x1690C4
#define _ICL_MG_TX_DRVCTRL_TX2LN1_PORT2			0x1694C4
#define _ICL_MG_TX_DRVCTRL_TX2LN0_PORT3			0x16A0C4
#define _ICL_MG_TX_DRVCTRL_TX2LN1_PORT3			0x16A4C4
#define _ICL_MG_TX_DRVCTRL_TX2LN0_PORT4			0x16B0C4
#define _ICL_MG_TX_DRVCTRL_TX2LN1_PORT4			0x16B4C4
#define ICL_PORT_MG_TX2_DRVCTRL(port, ln) \
	_ICL_MG_PHY_PORT_LN(port, ln, _ICL_MG_TX_DRVCTRL_TX2LN0_PORT1, \
				      _ICL_MG_TX_DRVCTRL_TX2LN0_PORT2, \
				      _ICL_MG_TX_DRVCTRL_TX2LN1_PORT1)
#define CRI_TXDEEMPH_OVERRIDE_11_6(x)			((x) << 24)
#define CRI_TXDEEMPH_OVERRIDE_11_6_MASK			(0x3F << 24)
#define CRI_TXDEEMPH_OVERRIDE_EN			(1 << 22)
#define CRI_TXDEEMPH_OVERRIDE_5_0(x)			((x) << 16)
#define CRI_TXDEEMPH_OVERRIDE_5_0_MASK			(0x3F << 16)

/* The spec defines this only for BXT PHY0, but lets assume that this
 * would exist for PHY1 too if it had a second channel.
 */
#define _PORT_CL2CM_DW6_A		0x162358
#define _PORT_CL2CM_DW6_BC		0x6C358
#define BXT_PORT_CL2CM_DW6(phy)		_BXT_PHY((phy), _PORT_CL2CM_DW6_BC)
#define   DW6_OLDO_DYN_PWR_DOWN_EN	(1 << 28)

#define CNL_PORT_COMP_DW0		_MMIO(0x162100)
#define   COMP_INIT			(1 << 31)
#define CNL_PORT_COMP_DW1		_MMIO(0x162104)
#define CNL_PORT_COMP_DW3		_MMIO(0x16210c)
#define   PROCESS_INFO_DOT_0		(0 << 26)
#define   PROCESS_INFO_DOT_1		(1 << 26)
#define   PROCESS_INFO_DOT_4		(2 << 26)
#define   PROCESS_INFO_MASK		(7 << 26)
#define   PROCESS_INFO_SHIFT		26
#define   VOLTAGE_INFO_0_85V		(0 << 24)
#define   VOLTAGE_INFO_0_95V		(1 << 24)
#define   VOLTAGE_INFO_1_05V		(2 << 24)
#define   VOLTAGE_INFO_MASK		(3 << 24)
#define   VOLTAGE_INFO_SHIFT		24
#define CNL_PORT_COMP_DW9		_MMIO(0x162124)
#define CNL_PORT_COMP_DW10		_MMIO(0x162128)

#define _ICL_PORT_COMP_DW0_A		0x162100
#define _ICL_PORT_COMP_DW0_B		0x6C100
#define ICL_PORT_COMP_DW0(port)		_MMIO_PORT(port, _ICL_PORT_COMP_DW0_A, \
							 _ICL_PORT_COMP_DW0_B)
#define _ICL_PORT_COMP_DW1_A		0x162104
#define _ICL_PORT_COMP_DW1_B		0x6C104
#define ICL_PORT_COMP_DW1(port)		_MMIO_PORT(port, _ICL_PORT_COMP_DW1_A, \
							 _ICL_PORT_COMP_DW1_B)
#define _ICL_PORT_COMP_DW3_A		0x16210C
#define _ICL_PORT_COMP_DW3_B		0x6C10C
#define ICL_PORT_COMP_DW3(port)		_MMIO_PORT(port, _ICL_PORT_COMP_DW3_A, \
							 _ICL_PORT_COMP_DW3_B)
#define _ICL_PORT_COMP_DW9_A		0x162124
#define _ICL_PORT_COMP_DW9_B		0x6C124
#define ICL_PORT_COMP_DW9(port)		_MMIO_PORT(port, _ICL_PORT_COMP_DW9_A, \
							 _ICL_PORT_COMP_DW9_B)
#define _ICL_PORT_COMP_DW10_A		0x162128
#define _ICL_PORT_COMP_DW10_B		0x6C128
#define ICL_PORT_COMP_DW10(port)	_MMIO_PORT(port, \
						   _ICL_PORT_COMP_DW10_A, \
						   _ICL_PORT_COMP_DW10_B)

/* ICL PHY DFLEX registers */
#define PORT_TX_DFLEXDPMLE1		_MMIO(0x1638C0)
#define   DFLEXDPMLE1_DPMLETC_MASK(n)	(0xf << (4 * (n)))
#define   DFLEXDPMLE1_DPMLETC(n, x)	((x) << (4 * (n)))

/* BXT PHY Ref registers */
#define _PORT_REF_DW3_A			0x16218C
#define _PORT_REF_DW3_BC		0x6C18C
#define   GRC_DONE			(1 << 22)
#define BXT_PORT_REF_DW3(phy)		_BXT_PHY((phy), _PORT_REF_DW3_BC)

#define _PORT_REF_DW6_A			0x162198
#define _PORT_REF_DW6_BC		0x6C198
#define   GRC_CODE_SHIFT		24
#define   GRC_CODE_MASK			(0xFF << GRC_CODE_SHIFT)
#define   GRC_CODE_FAST_SHIFT		16
#define   GRC_CODE_FAST_MASK		(0xFF << GRC_CODE_FAST_SHIFT)
#define   GRC_CODE_SLOW_SHIFT		8
#define   GRC_CODE_SLOW_MASK		(0xFF << GRC_CODE_SLOW_SHIFT)
#define   GRC_CODE_NOM_MASK		0xFF
#define BXT_PORT_REF_DW6(phy)		_BXT_PHY((phy), _PORT_REF_DW6_BC)

#define _PORT_REF_DW8_A			0x1621A0
#define _PORT_REF_DW8_BC		0x6C1A0
#define   GRC_DIS			(1 << 15)
#define   GRC_RDY_OVRD			(1 << 1)
#define BXT_PORT_REF_DW8(phy)		_BXT_PHY((phy), _PORT_REF_DW8_BC)

/* BXT PHY PCS registers */
#define _PORT_PCS_DW10_LN01_A		0x162428
#define _PORT_PCS_DW10_LN01_B		0x6C428
#define _PORT_PCS_DW10_LN01_C		0x6C828
#define _PORT_PCS_DW10_GRP_A		0x162C28
#define _PORT_PCS_DW10_GRP_B		0x6CC28
#define _PORT_PCS_DW10_GRP_C		0x6CE28
#define BXT_PORT_PCS_DW10_LN01(phy, ch)	_MMIO_BXT_PHY_CH(phy, ch, \
							 _PORT_PCS_DW10_LN01_B, \
							 _PORT_PCS_DW10_LN01_C)
#define BXT_PORT_PCS_DW10_GRP(phy, ch)	_MMIO_BXT_PHY_CH(phy, ch, \
							 _PORT_PCS_DW10_GRP_B, \
							 _PORT_PCS_DW10_GRP_C)

#define   TX2_SWING_CALC_INIT		(1 << 31)
#define   TX1_SWING_CALC_INIT		(1 << 30)

#define _PORT_PCS_DW12_LN01_A		0x162430
#define _PORT_PCS_DW12_LN01_B		0x6C430
#define _PORT_PCS_DW12_LN01_C		0x6C830
#define _PORT_PCS_DW12_LN23_A		0x162630
#define _PORT_PCS_DW12_LN23_B		0x6C630
#define _PORT_PCS_DW12_LN23_C		0x6CA30
#define _PORT_PCS_DW12_GRP_A		0x162c30
#define _PORT_PCS_DW12_GRP_B		0x6CC30
#define _PORT_PCS_DW12_GRP_C		0x6CE30
#define   LANESTAGGER_STRAP_OVRD	(1 << 6)
#define   LANE_STAGGER_MASK		0x1F
#define BXT_PORT_PCS_DW12_LN01(phy, ch)	_MMIO_BXT_PHY_CH(phy, ch, \
							 _PORT_PCS_DW12_LN01_B, \
							 _PORT_PCS_DW12_LN01_C)
#define BXT_PORT_PCS_DW12_LN23(phy, ch)	_MMIO_BXT_PHY_CH(phy, ch, \
							 _PORT_PCS_DW12_LN23_B, \
							 _PORT_PCS_DW12_LN23_C)
#define BXT_PORT_PCS_DW12_GRP(phy, ch)	_MMIO_BXT_PHY_CH(phy, ch, \
							 _PORT_PCS_DW12_GRP_B, \
							 _PORT_PCS_DW12_GRP_C)

/* BXT PHY TX registers */
#define _BXT_LANE_OFFSET(lane)           (((lane) >> 1) * 0x200 +	\
					  ((lane) & 1) * 0x80)

#define _PORT_TX_DW2_LN0_A		0x162508
#define _PORT_TX_DW2_LN0_B		0x6C508
#define _PORT_TX_DW2_LN0_C		0x6C908
#define _PORT_TX_DW2_GRP_A		0x162D08
#define _PORT_TX_DW2_GRP_B		0x6CD08
#define _PORT_TX_DW2_GRP_C		0x6CF08
#define BXT_PORT_TX_DW2_LN0(phy, ch)	_MMIO_BXT_PHY_CH(phy, ch, \
							 _PORT_TX_DW2_LN0_B, \
							 _PORT_TX_DW2_LN0_C)
#define BXT_PORT_TX_DW2_GRP(phy, ch)	_MMIO_BXT_PHY_CH(phy, ch, \
							 _PORT_TX_DW2_GRP_B, \
							 _PORT_TX_DW2_GRP_C)
#define   MARGIN_000_SHIFT		16
#define   MARGIN_000			(0xFF << MARGIN_000_SHIFT)
#define   UNIQ_TRANS_SCALE_SHIFT	8
#define   UNIQ_TRANS_SCALE		(0xFF << UNIQ_TRANS_SCALE_SHIFT)

#define _PORT_TX_DW3_LN0_A		0x16250C
#define _PORT_TX_DW3_LN0_B		0x6C50C
#define _PORT_TX_DW3_LN0_C		0x6C90C
#define _PORT_TX_DW3_GRP_A		0x162D0C
#define _PORT_TX_DW3_GRP_B		0x6CD0C
#define _PORT_TX_DW3_GRP_C		0x6CF0C
#define BXT_PORT_TX_DW3_LN0(phy, ch)	_MMIO_BXT_PHY_CH(phy, ch, \
							 _PORT_TX_DW3_LN0_B, \
							 _PORT_TX_DW3_LN0_C)
#define BXT_PORT_TX_DW3_GRP(phy, ch)	_MMIO_BXT_PHY_CH(phy, ch, \
							 _PORT_TX_DW3_GRP_B, \
							 _PORT_TX_DW3_GRP_C)
#define   SCALE_DCOMP_METHOD		(1 << 26)
#define   UNIQUE_TRANGE_EN_METHOD	(1 << 27)

#define _PORT_TX_DW4_LN0_A		0x162510
#define _PORT_TX_DW4_LN0_B		0x6C510
#define _PORT_TX_DW4_LN0_C		0x6C910
#define _PORT_TX_DW4_GRP_A		0x162D10
#define _PORT_TX_DW4_GRP_B		0x6CD10
#define _PORT_TX_DW4_GRP_C		0x6CF10
#define BXT_PORT_TX_DW4_LN0(phy, ch)	_MMIO_BXT_PHY_CH(phy, ch, \
							 _PORT_TX_DW4_LN0_B, \
							 _PORT_TX_DW4_LN0_C)
#define BXT_PORT_TX_DW4_GRP(phy, ch)	_MMIO_BXT_PHY_CH(phy, ch, \
							 _PORT_TX_DW4_GRP_B, \
							 _PORT_TX_DW4_GRP_C)
#define   DEEMPH_SHIFT			24
#define   DE_EMPHASIS			(0xFF << DEEMPH_SHIFT)

#define _PORT_TX_DW5_LN0_A		0x162514
#define _PORT_TX_DW5_LN0_B		0x6C514
#define _PORT_TX_DW5_LN0_C		0x6C914
#define _PORT_TX_DW5_GRP_A		0x162D14
#define _PORT_TX_DW5_GRP_B		0x6CD14
#define _PORT_TX_DW5_GRP_C		0x6CF14
#define BXT_PORT_TX_DW5_LN0(phy, ch)	_MMIO_BXT_PHY_CH(phy, ch, \
							 _PORT_TX_DW5_LN0_B, \
							 _PORT_TX_DW5_LN0_C)
#define BXT_PORT_TX_DW5_GRP(phy, ch)	_MMIO_BXT_PHY_CH(phy, ch, \
							 _PORT_TX_DW5_GRP_B, \
							 _PORT_TX_DW5_GRP_C)
#define   DCC_DELAY_RANGE_1		(1 << 9)
#define   DCC_DELAY_RANGE_2		(1 << 8)

#define _PORT_TX_DW14_LN0_A		0x162538
#define _PORT_TX_DW14_LN0_B		0x6C538
#define _PORT_TX_DW14_LN0_C		0x6C938
#define   LATENCY_OPTIM_SHIFT		30
#define   LATENCY_OPTIM			(1 << LATENCY_OPTIM_SHIFT)
#define BXT_PORT_TX_DW14_LN(phy, ch, lane)				\
	_MMIO(_BXT_PHY_CH(phy, ch, _PORT_TX_DW14_LN0_B,			\
				   _PORT_TX_DW14_LN0_C) +		\
	      _BXT_LANE_OFFSET(lane))

/* UAIMI scratch pad register 1 */
#define UAIMI_SPR1			_MMIO(0x4F074)
/* SKL VccIO mask */
#define SKL_VCCIO_MASK			0x1
/* SKL balance leg register */
#define DISPIO_CR_TX_BMU_CR0		_MMIO(0x6C00C)
/* I_boost values */
#define BALANCE_LEG_SHIFT(port)		(8 + 3 * (port))
#define BALANCE_LEG_MASK(port)		(7 << (8 + 3 * (port)))
/* Balance leg disable bits */
#define BALANCE_LEG_DISABLE_SHIFT	23
#define BALANCE_LEG_DISABLE(port)	(1 << (23 + (port)))

/*
 * Fence registers
 * [0-7]  @ 0x2000 gen2,gen3
 * [8-15] @ 0x3000 945,g33,pnv
 *
 * [0-15] @ 0x3000 gen4,gen5
 *
 * [0-15] @ 0x100000 gen6,vlv,chv
 * [0-31] @ 0x100000 gen7+
 */
#define FENCE_REG(i)			_MMIO(0x2000 + (((i) & 8) << 9) + ((i) & 7) * 4)
#define   I830_FENCE_START_MASK		0x07f80000
#define   I830_FENCE_TILING_Y_SHIFT	12
#define   I830_FENCE_SIZE_BITS(size)	((ffs((size) >> 19) - 1) << 8)
#define   I830_FENCE_PITCH_SHIFT	4
#define   I830_FENCE_REG_VALID		(1 << 0)
#define   I915_FENCE_MAX_PITCH_VAL	4
#define   I830_FENCE_MAX_PITCH_VAL	6
#define   I830_FENCE_MAX_SIZE_VAL	(1 << 8)

#define   I915_FENCE_START_MASK		0x0ff00000
#define   I915_FENCE_SIZE_BITS(size)	((ffs((size) >> 20) - 1) << 8)

#define FENCE_REG_965_LO(i)		_MMIO(0x03000 + (i) * 8)
#define FENCE_REG_965_HI(i)		_MMIO(0x03000 + (i) * 8 + 4)
#define   I965_FENCE_PITCH_SHIFT	2
#define   I965_FENCE_TILING_Y_SHIFT	1
#define   I965_FENCE_REG_VALID		(1 << 0)
#define   I965_FENCE_MAX_PITCH_VAL	0x0400

#define FENCE_REG_GEN6_LO(i)		_MMIO(0x100000 + (i) * 8)
#define FENCE_REG_GEN6_HI(i)		_MMIO(0x100000 + (i) * 8 + 4)
#define   GEN6_FENCE_PITCH_SHIFT	32
#define   GEN7_FENCE_MAX_PITCH_VAL	0x0800


/* control register for cpu gtt access */
#define TILECTL				_MMIO(0x101000)
#define   TILECTL_SWZCTL			(1 << 0)
#define   TILECTL_TLBPF			(1 << 1)
#define   TILECTL_TLB_PREFETCH_DIS	(1 << 2)
#define   TILECTL_BACKSNOOP_DIS		(1 << 3)

/*
 * Instruction and interrupt control regs
 */
#define PGTBL_CTL	_MMIO(0x02020)
#define   PGTBL_ADDRESS_LO_MASK	0xfffff000 /* bits [31:12] */
#define   PGTBL_ADDRESS_HI_MASK	0x000000f0 /* bits [35:32] (gen4) */
#define PGTBL_ER	_MMIO(0x02024)
#define PRB0_BASE	(0x2030 - 0x30)
#define PRB1_BASE	(0x2040 - 0x30) /* 830,gen3 */
#define PRB2_BASE	(0x2050 - 0x30) /* gen3 */
#define SRB0_BASE	(0x2100 - 0x30) /* gen2 */
#define SRB1_BASE	(0x2110 - 0x30) /* gen2 */
#define SRB2_BASE	(0x2120 - 0x30) /* 830 */
#define SRB3_BASE	(0x2130 - 0x30) /* 830 */
#define RENDER_RING_BASE	0x02000
#define BSD_RING_BASE		0x04000
#define GEN6_BSD_RING_BASE	0x12000
#define GEN8_BSD2_RING_BASE	0x1c000
#define GEN11_BSD_RING_BASE	0x1c0000
#define GEN11_BSD2_RING_BASE	0x1c4000
#define GEN11_BSD3_RING_BASE	0x1d0000
#define GEN11_BSD4_RING_BASE	0x1d4000
#define VEBOX_RING_BASE		0x1a000
#define GEN11_VEBOX_RING_BASE		0x1c8000
#define GEN11_VEBOX2_RING_BASE		0x1d8000
#define BLT_RING_BASE		0x22000
#define RING_TAIL(base)		_MMIO((base) + 0x30)
#define RING_HEAD(base)		_MMIO((base) + 0x34)
#define RING_START(base)	_MMIO((base) + 0x38)
#define RING_CTL(base)		_MMIO((base) + 0x3c)
#define   RING_CTL_SIZE(size)	((size) - PAGE_SIZE) /* in bytes -> pages */
#define RING_SYNC_0(base)	_MMIO((base) + 0x40)
#define RING_SYNC_1(base)	_MMIO((base) + 0x44)
#define RING_SYNC_2(base)	_MMIO((base) + 0x48)
#define GEN6_RVSYNC	(RING_SYNC_0(RENDER_RING_BASE))
#define GEN6_RBSYNC	(RING_SYNC_1(RENDER_RING_BASE))
#define GEN6_RVESYNC	(RING_SYNC_2(RENDER_RING_BASE))
#define GEN6_VBSYNC	(RING_SYNC_0(GEN6_BSD_RING_BASE))
#define GEN6_VRSYNC	(RING_SYNC_1(GEN6_BSD_RING_BASE))
#define GEN6_VVESYNC	(RING_SYNC_2(GEN6_BSD_RING_BASE))
#define GEN6_BRSYNC	(RING_SYNC_0(BLT_RING_BASE))
#define GEN6_BVSYNC	(RING_SYNC_1(BLT_RING_BASE))
#define GEN6_BVESYNC	(RING_SYNC_2(BLT_RING_BASE))
#define GEN6_VEBSYNC	(RING_SYNC_0(VEBOX_RING_BASE))
#define GEN6_VERSYNC	(RING_SYNC_1(VEBOX_RING_BASE))
#define GEN6_VEVSYNC	(RING_SYNC_2(VEBOX_RING_BASE))
#define GEN6_NOSYNC	INVALID_MMIO_REG
#define RING_PSMI_CTL(base)	_MMIO((base) + 0x50)
#define RING_MAX_IDLE(base)	_MMIO((base) + 0x54)
#define RING_HWS_PGA(base)	_MMIO((base) + 0x80)
#define RING_HWS_PGA_GEN6(base)	_MMIO((base) + 0x2080)
#define RING_RESET_CTL(base)	_MMIO((base) + 0xd0)
#define   RESET_CTL_REQUEST_RESET  (1 << 0)
#define   RESET_CTL_READY_TO_RESET (1 << 1)
#define RING_SEMA_WAIT_POLL(base) _MMIO((base) + 0x24c)

#define HSW_GTT_CACHE_EN	_MMIO(0x4024)
#define   GTT_CACHE_EN_ALL	0xF0007FFF
#define GEN7_WR_WATERMARK	_MMIO(0x4028)
#define GEN7_GFX_PRIO_CTRL	_MMIO(0x402C)
#define ARB_MODE		_MMIO(0x4030)
#define   ARB_MODE_SWIZZLE_SNB	(1 << 4)
#define   ARB_MODE_SWIZZLE_IVB	(1 << 5)
#define GEN7_GFX_PEND_TLB0	_MMIO(0x4034)
#define GEN7_GFX_PEND_TLB1	_MMIO(0x4038)
/* L3, CVS, ZTLB, RCC, CASC LRA min, max values */
#define GEN7_LRA_LIMITS(i)	_MMIO(0x403C + (i) * 4)
#define GEN7_LRA_LIMITS_REG_NUM	13
#define GEN7_MEDIA_MAX_REQ_COUNT	_MMIO(0x4070)
#define GEN7_GFX_MAX_REQ_COUNT		_MMIO(0x4074)

#define GAMTARBMODE		_MMIO(0x04a08)
#define   ARB_MODE_BWGTLB_DISABLE (1 << 9)
#define   ARB_MODE_SWIZZLE_BDW	(1 << 1)
#define RENDER_HWS_PGA_GEN7	_MMIO(0x04080)
#define RING_FAULT_REG(engine)	_MMIO(0x4094 + 0x100 * (engine)->hw_id)
#define GEN8_RING_FAULT_REG	_MMIO(0x4094)
#define   GEN8_RING_FAULT_ENGINE_ID(x)	(((x) >> 12) & 0x7)
#define   RING_FAULT_GTTSEL_MASK (1 << 11)
#define   RING_FAULT_SRCID(x)	(((x) >> 3) & 0xff)
#define   RING_FAULT_FAULT_TYPE(x) (((x) >> 1) & 0x3)
#define   RING_FAULT_VALID	(1 << 0)
#define DONE_REG		_MMIO(0x40b0)
#define GEN8_PRIVATE_PAT_LO	_MMIO(0x40e0)
#define GEN8_PRIVATE_PAT_HI	_MMIO(0x40e0 + 4)
#define GEN10_PAT_INDEX(index)	_MMIO(0x40e0 + (index) * 4)
#define BSD_HWS_PGA_GEN7	_MMIO(0x04180)
#define BLT_HWS_PGA_GEN7	_MMIO(0x04280)
#define VEBOX_HWS_PGA_GEN7	_MMIO(0x04380)
#define RING_ACTHD(base)	_MMIO((base) + 0x74)
#define RING_ACTHD_UDW(base)	_MMIO((base) + 0x5c)
#define RING_NOPID(base)	_MMIO((base) + 0x94)
#define RING_IMR(base)		_MMIO((base) + 0xa8)
#define RING_HWSTAM(base)	_MMIO((base) + 0x98)
#define RING_TIMESTAMP(base)		_MMIO((base) + 0x358)
#define RING_TIMESTAMP_UDW(base)	_MMIO((base) + 0x358 + 4)
#define   TAIL_ADDR		0x001FFFF8
#define   HEAD_WRAP_COUNT	0xFFE00000
#define   HEAD_WRAP_ONE		0x00200000
#define   HEAD_ADDR		0x001FFFFC
#define   RING_NR_PAGES		0x001FF000
#define   RING_REPORT_MASK	0x00000006
#define   RING_REPORT_64K	0x00000002
#define   RING_REPORT_128K	0x00000004
#define   RING_NO_REPORT	0x00000000
#define   RING_VALID_MASK	0x00000001
#define   RING_VALID		0x00000001
#define   RING_INVALID		0x00000000
#define   RING_WAIT_I8XX	(1 << 0) /* gen2, PRBx_HEAD */
#define   RING_WAIT		(1 << 11) /* gen3+, PRBx_CTL */
#define   RING_WAIT_SEMAPHORE	(1 << 10) /* gen6+ */

#define RING_FORCE_TO_NONPRIV(base, i) _MMIO(((base) + 0x4D0) + (i) * 4)
#define   RING_MAX_NONPRIV_SLOTS  12

#define GEN7_TLB_RD_ADDR	_MMIO(0x4700)

#define GEN9_GAMT_ECO_REG_RW_IA _MMIO(0x4ab0)
#define   GAMT_ECO_ENABLE_IN_PLACE_DECOMPRESS	(1 << 18)

#define GEN8_GAMW_ECO_DEV_RW_IA _MMIO(0x4080)
#define   GAMW_ECO_ENABLE_64K_IPS_FIELD 0xF

#define GAMT_CHKN_BIT_REG	_MMIO(0x4ab8)
#define   GAMT_CHKN_DISABLE_L3_COH_PIPE			(1 << 31)
#define   GAMT_CHKN_DISABLE_DYNAMIC_CREDIT_SHARING	(1 << 28)
#define   GAMT_CHKN_DISABLE_I2M_CYCLE_ON_WR_PORT	(1 << 24)

#if 0
#define PRB0_TAIL	_MMIO(0x2030)
#define PRB0_HEAD	_MMIO(0x2034)
#define PRB0_START	_MMIO(0x2038)
#define PRB0_CTL	_MMIO(0x203c)
#define PRB1_TAIL	_MMIO(0x2040) /* 915+ only */
#define PRB1_HEAD	_MMIO(0x2044) /* 915+ only */
#define PRB1_START	_MMIO(0x2048) /* 915+ only */
#define PRB1_CTL	_MMIO(0x204c) /* 915+ only */
#endif
#define IPEIR_I965	_MMIO(0x2064)
#define IPEHR_I965	_MMIO(0x2068)
#define GEN7_SC_INSTDONE	_MMIO(0x7100)
#define GEN7_SAMPLER_INSTDONE	_MMIO(0xe160)
#define GEN7_ROW_INSTDONE	_MMIO(0xe164)
#define GEN8_MCR_SELECTOR		_MMIO(0xfdc)
#define   GEN8_MCR_SLICE(slice)		(((slice) & 3) << 26)
#define   GEN8_MCR_SLICE_MASK		GEN8_MCR_SLICE(3)
#define   GEN8_MCR_SUBSLICE(subslice)	(((subslice) & 3) << 24)
#define   GEN8_MCR_SUBSLICE_MASK	GEN8_MCR_SUBSLICE(3)
#define   GEN11_MCR_SLICE(slice)	(((slice) & 0xf) << 27)
#define   GEN11_MCR_SLICE_MASK		GEN11_MCR_SLICE(0xf)
#define   GEN11_MCR_SUBSLICE(subslice)	(((subslice) & 0x7) << 24)
#define   GEN11_MCR_SUBSLICE_MASK	GEN11_MCR_SUBSLICE(0x7)
#define RING_IPEIR(base)	_MMIO((base) + 0x64)
#define RING_IPEHR(base)	_MMIO((base) + 0x68)
/*
 * On GEN4, only the render ring INSTDONE exists and has a different
 * layout than the GEN7+ version.
 * The GEN2 counterpart of this register is GEN2_INSTDONE.
 */
#define RING_INSTDONE(base)	_MMIO((base) + 0x6c)
#define RING_INSTPS(base)	_MMIO((base) + 0x70)
#define RING_DMA_FADD(base)	_MMIO((base) + 0x78)
#define RING_DMA_FADD_UDW(base)	_MMIO((base) + 0x60) /* gen8+ */
#define RING_INSTPM(base)	_MMIO((base) + 0xc0)
#define RING_MI_MODE(base)	_MMIO((base) + 0x9c)
#define INSTPS		_MMIO(0x2070) /* 965+ only */
#define GEN4_INSTDONE1	_MMIO(0x207c) /* 965+ only, aka INSTDONE_2 on SNB */
#define ACTHD_I965	_MMIO(0x2074)
#define HWS_PGA		_MMIO(0x2080)
#define HWS_ADDRESS_MASK	0xfffff000
#define HWS_START_ADDRESS_SHIFT	4
#define PWRCTXA		_MMIO(0x2088) /* 965GM+ only */
#define   PWRCTX_EN	(1 << 0)
#define IPEIR		_MMIO(0x2088)
#define IPEHR		_MMIO(0x208c)
#define GEN2_INSTDONE	_MMIO(0x2090)
#define NOPID		_MMIO(0x2094)
#define HWSTAM		_MMIO(0x2098)
#define DMA_FADD_I8XX	_MMIO(0x20d0)
#define RING_BBSTATE(base)	_MMIO((base) + 0x110)
#define   RING_BB_PPGTT		(1 << 5)
#define RING_SBBADDR(base)	_MMIO((base) + 0x114) /* hsw+ */
#define RING_SBBSTATE(base)	_MMIO((base) + 0x118) /* hsw+ */
#define RING_SBBADDR_UDW(base)	_MMIO((base) + 0x11c) /* gen8+ */
#define RING_BBADDR(base)	_MMIO((base) + 0x140)
#define RING_BBADDR_UDW(base)	_MMIO((base) + 0x168) /* gen8+ */
#define RING_BB_PER_CTX_PTR(base)	_MMIO((base) + 0x1c0) /* gen8+ */
#define RING_INDIRECT_CTX(base)		_MMIO((base) + 0x1c4) /* gen8+ */
#define RING_INDIRECT_CTX_OFFSET(base)	_MMIO((base) + 0x1c8) /* gen8+ */
#define RING_CTX_TIMESTAMP(base)	_MMIO((base) + 0x3a8) /* gen8+ */

#define ERROR_GEN6	_MMIO(0x40a0)
#define GEN7_ERR_INT	_MMIO(0x44040)
#define   ERR_INT_POISON		(1 << 31)
#define   ERR_INT_MMIO_UNCLAIMED	(1 << 13)
#define   ERR_INT_PIPE_CRC_DONE_C	(1 << 8)
#define   ERR_INT_FIFO_UNDERRUN_C	(1 << 6)
#define   ERR_INT_PIPE_CRC_DONE_B	(1 << 5)
#define   ERR_INT_FIFO_UNDERRUN_B	(1 << 3)
#define   ERR_INT_PIPE_CRC_DONE_A	(1 << 2)
#define   ERR_INT_PIPE_CRC_DONE(pipe)	(1 << (2 + (pipe) * 3))
#define   ERR_INT_FIFO_UNDERRUN_A	(1 << 0)
#define   ERR_INT_FIFO_UNDERRUN(pipe)	(1 << ((pipe) * 3))

#define GEN8_FAULT_TLB_DATA0		_MMIO(0x4b10)
#define GEN8_FAULT_TLB_DATA1		_MMIO(0x4b14)
#define   FAULT_VA_HIGH_BITS		(0xf << 0)
#define   FAULT_GTT_SEL			(1 << 4)

#define FPGA_DBG		_MMIO(0x42300)
#define   FPGA_DBG_RM_NOCLAIM	(1 << 31)

#define CLAIM_ER		_MMIO(VLV_DISPLAY_BASE + 0x2028)
#define   CLAIM_ER_CLR		(1 << 31)
#define   CLAIM_ER_OVERFLOW	(1 << 16)
#define   CLAIM_ER_CTR_MASK	0xffff

#define DERRMR		_MMIO(0x44050)
/* Note that HBLANK events are reserved on bdw+ */
#define   DERRMR_PIPEA_SCANLINE		(1 << 0)
#define   DERRMR_PIPEA_PRI_FLIP_DONE	(1 << 1)
#define   DERRMR_PIPEA_SPR_FLIP_DONE	(1 << 2)
#define   DERRMR_PIPEA_VBLANK		(1 << 3)
#define   DERRMR_PIPEA_HBLANK		(1 << 5)
#define   DERRMR_PIPEB_SCANLINE		(1 << 8)
#define   DERRMR_PIPEB_PRI_FLIP_DONE	(1 << 9)
#define   DERRMR_PIPEB_SPR_FLIP_DONE	(1 << 10)
#define   DERRMR_PIPEB_VBLANK		(1 << 11)
#define   DERRMR_PIPEB_HBLANK		(1 << 13)
/* Note that PIPEC is not a simple translation of PIPEA/PIPEB */
#define   DERRMR_PIPEC_SCANLINE		(1 << 14)
#define   DERRMR_PIPEC_PRI_FLIP_DONE	(1 << 15)
#define   DERRMR_PIPEC_SPR_FLIP_DONE	(1 << 20)
#define   DERRMR_PIPEC_VBLANK		(1 << 21)
#define   DERRMR_PIPEC_HBLANK		(1 << 22)


/* GM45+ chicken bits -- debug workaround bits that may be required
 * for various sorts of correct behavior.  The top 16 bits of each are
 * the enables for writing to the corresponding low bit.
 */
#define _3D_CHICKEN	_MMIO(0x2084)
#define  _3D_CHICKEN_HIZ_PLANE_DISABLE_MSAA_4X_SNB	(1 << 10)
#define _3D_CHICKEN2	_MMIO(0x208c)

#define FF_SLICE_CHICKEN	_MMIO(0x2088)
#define  FF_SLICE_CHICKEN_CL_PROVOKING_VERTEX_FIX	(1 << 1)

/* Disables pipelining of read flushes past the SF-WIZ interface.
 * Required on all Ironlake steppings according to the B-Spec, but the
 * particular danger of not doing so is not specified.
 */
# define _3D_CHICKEN2_WM_READ_PIPELINED			(1 << 14)
#define _3D_CHICKEN3	_MMIO(0x2090)
#define  _3D_CHICKEN_SF_PROVOKING_VERTEX_FIX		(1 << 12)
#define  _3D_CHICKEN_SF_DISABLE_OBJEND_CULL		(1 << 10)
#define  _3D_CHICKEN3_AA_LINE_QUALITY_FIX_ENABLE	(1 << 5)
#define  _3D_CHICKEN3_SF_DISABLE_FASTCLIP_CULL		(1 << 5)
#define  _3D_CHICKEN_SDE_LIMIT_FIFO_POLY_DEPTH(x)	((x) << 1) /* gen8+ */
#define  _3D_CHICKEN3_SF_DISABLE_PIPELINED_ATTR_FETCH	(1 << 1) /* gen6 */

#define MI_MODE		_MMIO(0x209c)
# define VS_TIMER_DISPATCH				(1 << 6)
# define MI_FLUSH_ENABLE				(1 << 12)
# define ASYNC_FLIP_PERF_DISABLE			(1 << 14)
# define MODE_IDLE					(1 << 9)
# define STOP_RING					(1 << 8)

#define GEN6_GT_MODE	_MMIO(0x20d0)
#define GEN7_GT_MODE	_MMIO(0x7008)
#define   GEN6_WIZ_HASHING(hi, lo)			(((hi) << 9) | ((lo) << 7))
#define   GEN6_WIZ_HASHING_8x8				GEN6_WIZ_HASHING(0, 0)
#define   GEN6_WIZ_HASHING_8x4				GEN6_WIZ_HASHING(0, 1)
#define   GEN6_WIZ_HASHING_16x4				GEN6_WIZ_HASHING(1, 0)
#define   GEN6_WIZ_HASHING_MASK				GEN6_WIZ_HASHING(1, 1)
#define   GEN6_TD_FOUR_ROW_DISPATCH_DISABLE		(1 << 5)
#define   GEN9_IZ_HASHING_MASK(slice)			(0x3 << ((slice) * 2))
#define   GEN9_IZ_HASHING(slice, val)			((val) << ((slice) * 2))

/* chicken reg for WaConextSwitchWithConcurrentTLBInvalidate */
#define GEN9_CSFE_CHICKEN1_RCS _MMIO(0x20D4)
#define   GEN9_PREEMPT_GPGPU_SYNC_SWITCH_DISABLE (1 << 2)

/* WaClearTdlStateAckDirtyBits */
#define GEN8_STATE_ACK		_MMIO(0x20F0)
#define GEN9_STATE_ACK_SLICE1	_MMIO(0x20F8)
#define GEN9_STATE_ACK_SLICE2	_MMIO(0x2100)
#define   GEN9_STATE_ACK_TDL0 (1 << 12)
#define   GEN9_STATE_ACK_TDL1 (1 << 13)
#define   GEN9_STATE_ACK_TDL2 (1 << 14)
#define   GEN9_STATE_ACK_TDL3 (1 << 15)
#define   GEN9_SUBSLICE_TDL_ACK_BITS \
	(GEN9_STATE_ACK_TDL3 | GEN9_STATE_ACK_TDL2 | \
	 GEN9_STATE_ACK_TDL1 | GEN9_STATE_ACK_TDL0)

#define GFX_MODE	_MMIO(0x2520)
#define GFX_MODE_GEN7	_MMIO(0x229c)
#define RING_MODE_GEN7(engine)	_MMIO((engine)->mmio_base + 0x29c)
#define   GFX_RUN_LIST_ENABLE		(1 << 15)
#define   GFX_INTERRUPT_STEERING	(1 << 14)
#define   GFX_TLB_INVALIDATE_EXPLICIT	(1 << 13)
#define   GFX_SURFACE_FAULT_ENABLE	(1 << 12)
#define   GFX_REPLAY_MODE		(1 << 11)
#define   GFX_PSMI_GRANULARITY		(1 << 10)
#define   GFX_PPGTT_ENABLE		(1 << 9)
#define   GEN8_GFX_PPGTT_48B		(1 << 7)

#define   GFX_FORWARD_VBLANK_MASK	(3 << 5)
#define   GFX_FORWARD_VBLANK_NEVER	(0 << 5)
#define   GFX_FORWARD_VBLANK_ALWAYS	(1 << 5)
#define   GFX_FORWARD_VBLANK_COND	(2 << 5)

#define   GEN11_GFX_DISABLE_LEGACY_MODE	(1 << 3)

#define VLV_DISPLAY_BASE 0x180000
#define VLV_MIPI_BASE VLV_DISPLAY_BASE
#define BXT_MIPI_BASE 0x60000

#define VLV_GU_CTL0	_MMIO(VLV_DISPLAY_BASE + 0x2030)
#define VLV_GU_CTL1	_MMIO(VLV_DISPLAY_BASE + 0x2034)
#define SCPD0		_MMIO(0x209c) /* 915+ only */
#define IER		_MMIO(0x20a0)
#define IIR		_MMIO(0x20a4)
#define IMR		_MMIO(0x20a8)
#define ISR		_MMIO(0x20ac)
#define VLV_GUNIT_CLOCK_GATE	_MMIO(VLV_DISPLAY_BASE + 0x2060)
#define   GINT_DIS		(1 << 22)
#define   GCFG_DIS		(1 << 8)
#define VLV_GUNIT_CLOCK_GATE2	_MMIO(VLV_DISPLAY_BASE + 0x2064)
#define VLV_IIR_RW	_MMIO(VLV_DISPLAY_BASE + 0x2084)
#define VLV_IER		_MMIO(VLV_DISPLAY_BASE + 0x20a0)
#define VLV_IIR		_MMIO(VLV_DISPLAY_BASE + 0x20a4)
#define VLV_IMR		_MMIO(VLV_DISPLAY_BASE + 0x20a8)
#define VLV_ISR		_MMIO(VLV_DISPLAY_BASE + 0x20ac)
#define VLV_PCBR	_MMIO(VLV_DISPLAY_BASE + 0x2120)
#define VLV_PCBR_ADDR_SHIFT	12

#define   DISPLAY_PLANE_FLIP_PENDING(plane) (1 << (11 - (plane))) /* A and B only */
#define EIR		_MMIO(0x20b0)
#define EMR		_MMIO(0x20b4)
#define ESR		_MMIO(0x20b8)
#define   GM45_ERROR_PAGE_TABLE				(1 << 5)
#define   GM45_ERROR_MEM_PRIV				(1 << 4)
#define   I915_ERROR_PAGE_TABLE				(1 << 4)
#define   GM45_ERROR_CP_PRIV				(1 << 3)
#define   I915_ERROR_MEMORY_REFRESH			(1 << 1)
#define   I915_ERROR_INSTRUCTION			(1 << 0)
#define INSTPM	        _MMIO(0x20c0)
#define   INSTPM_SELF_EN (1 << 12) /* 915GM only */
#define   INSTPM_AGPBUSY_INT_EN (1 << 11) /* gen3: when disabled, pending interrupts
					will not assert AGPBUSY# and will only
					be delivered when out of C3. */
#define   INSTPM_FORCE_ORDERING				(1 << 7) /* GEN6+ */
#define   INSTPM_TLB_INVALIDATE	(1 << 9)
#define   INSTPM_SYNC_FLUSH	(1 << 5)
#define ACTHD	        _MMIO(0x20c8)
#define MEM_MODE	_MMIO(0x20cc)
#define   MEM_DISPLAY_B_TRICKLE_FEED_DISABLE (1 << 3) /* 830 only */
#define   MEM_DISPLAY_A_TRICKLE_FEED_DISABLE (1 << 2) /* 830/845 only */
#define   MEM_DISPLAY_TRICKLE_FEED_DISABLE (1 << 2) /* 85x only */
#define FW_BLC		_MMIO(0x20d8)
#define FW_BLC2		_MMIO(0x20dc)
#define FW_BLC_SELF	_MMIO(0x20e0) /* 915+ only */
#define   FW_BLC_SELF_EN_MASK      (1 << 31)
#define   FW_BLC_SELF_FIFO_MASK    (1 << 16) /* 945 only */
#define   FW_BLC_SELF_EN           (1 << 15) /* 945 only */
#define MM_BURST_LENGTH     0x00700000
#define MM_FIFO_WATERMARK   0x0001F000
#define LM_BURST_LENGTH     0x00000700
#define LM_FIFO_WATERMARK   0x0000001F
#define MI_ARB_STATE	_MMIO(0x20e4) /* 915+ only */

#define MBUS_ABOX_CTL			_MMIO(0x45038)
#define MBUS_ABOX_BW_CREDIT_MASK	(3 << 20)
#define MBUS_ABOX_BW_CREDIT(x)		((x) << 20)
#define MBUS_ABOX_B_CREDIT_MASK		(0xF << 16)
#define MBUS_ABOX_B_CREDIT(x)		((x) << 16)
#define MBUS_ABOX_BT_CREDIT_POOL2_MASK	(0x1F << 8)
#define MBUS_ABOX_BT_CREDIT_POOL2(x)	((x) << 8)
#define MBUS_ABOX_BT_CREDIT_POOL1_MASK	(0x1F << 0)
#define MBUS_ABOX_BT_CREDIT_POOL1(x)	((x) << 0)

#define _PIPEA_MBUS_DBOX_CTL		0x7003C
#define _PIPEB_MBUS_DBOX_CTL		0x7103C
#define PIPE_MBUS_DBOX_CTL(pipe)	_MMIO_PIPE(pipe, _PIPEA_MBUS_DBOX_CTL, \
						   _PIPEB_MBUS_DBOX_CTL)
#define MBUS_DBOX_BW_CREDIT_MASK	(3 << 14)
#define MBUS_DBOX_BW_CREDIT(x)		((x) << 14)
#define MBUS_DBOX_B_CREDIT_MASK		(0x1F << 8)
#define MBUS_DBOX_B_CREDIT(x)		((x) << 8)
#define MBUS_DBOX_A_CREDIT_MASK		(0xF << 0)
#define MBUS_DBOX_A_CREDIT(x)		((x) << 0)

#define MBUS_UBOX_CTL			_MMIO(0x4503C)
#define MBUS_BBOX_CTL_S1		_MMIO(0x45040)
#define MBUS_BBOX_CTL_S2		_MMIO(0x45044)

/* Make render/texture TLB fetches lower priorty than associated data
 *   fetches. This is not turned on by default
 */
#define   MI_ARB_RENDER_TLB_LOW_PRIORITY	(1 << 15)

/* Isoch request wait on GTT enable (Display A/B/C streams).
 * Make isoch requests stall on the TLB update. May cause
 * display underruns (test mode only)
 */
#define   MI_ARB_ISOCH_WAIT_GTT			(1 << 14)

/* Block grant count for isoch requests when block count is
 * set to a finite value.
 */
#define   MI_ARB_BLOCK_GRANT_MASK		(3 << 12)
#define   MI_ARB_BLOCK_GRANT_8			(0 << 12)	/* for 3 display planes */
#define   MI_ARB_BLOCK_GRANT_4			(1 << 12)	/* for 2 display planes */
#define   MI_ARB_BLOCK_GRANT_2			(2 << 12)	/* for 1 display plane */
#define   MI_ARB_BLOCK_GRANT_0			(3 << 12)	/* don't use */

/* Enable render writes to complete in C2/C3/C4 power states.
 * If this isn't enabled, render writes are prevented in low
 * power states. That seems bad to me.
 */
#define   MI_ARB_C3_LP_WRITE_ENABLE		(1 << 11)

/* This acknowledges an async flip immediately instead
 * of waiting for 2TLB fetches.
 */
#define   MI_ARB_ASYNC_FLIP_ACK_IMMEDIATE	(1 << 10)

/* Enables non-sequential data reads through arbiter
 */
#define   MI_ARB_DUAL_DATA_PHASE_DISABLE	(1 << 9)

/* Disable FSB snooping of cacheable write cycles from binner/render
 * command stream
 */
#define   MI_ARB_CACHE_SNOOP_DISABLE		(1 << 8)

/* Arbiter time slice for non-isoch streams */
#define   MI_ARB_TIME_SLICE_MASK		(7 << 5)
#define   MI_ARB_TIME_SLICE_1			(0 << 5)
#define   MI_ARB_TIME_SLICE_2			(1 << 5)
#define   MI_ARB_TIME_SLICE_4			(2 << 5)
#define   MI_ARB_TIME_SLICE_6			(3 << 5)
#define   MI_ARB_TIME_SLICE_8			(4 << 5)
#define   MI_ARB_TIME_SLICE_10			(5 << 5)
#define   MI_ARB_TIME_SLICE_14			(6 << 5)
#define   MI_ARB_TIME_SLICE_16			(7 << 5)

/* Low priority grace period page size */
#define   MI_ARB_LOW_PRIORITY_GRACE_4KB		(0 << 4)	/* default */
#define   MI_ARB_LOW_PRIORITY_GRACE_8KB		(1 << 4)

/* Disable display A/B trickle feed */
#define   MI_ARB_DISPLAY_TRICKLE_FEED_DISABLE	(1 << 2)

/* Set display plane priority */
#define   MI_ARB_DISPLAY_PRIORITY_A_B		(0 << 0)	/* display A > display B */
#define   MI_ARB_DISPLAY_PRIORITY_B_A		(1 << 0)	/* display B > display A */

#define MI_STATE	_MMIO(0x20e4) /* gen2 only */
#define   MI_AGPBUSY_INT_EN			(1 << 1) /* 85x only */
#define   MI_AGPBUSY_830_MODE			(1 << 0) /* 85x only */

#define CACHE_MODE_0	_MMIO(0x2120) /* 915+ only */
#define   CM0_PIPELINED_RENDER_FLUSH_DISABLE (1 << 8)
#define   CM0_IZ_OPT_DISABLE      (1 << 6)
#define   CM0_ZR_OPT_DISABLE      (1 << 5)
#define	  CM0_STC_EVICT_DISABLE_LRA_SNB	(1 << 5)
#define   CM0_DEPTH_EVICT_DISABLE (1 << 4)
#define   CM0_COLOR_EVICT_DISABLE (1 << 3)
#define   CM0_DEPTH_WRITE_DISABLE (1 << 1)
#define   CM0_RC_OP_FLUSH_DISABLE (1 << 0)
#define GFX_FLSH_CNTL	_MMIO(0x2170) /* 915+ only */
#define GFX_FLSH_CNTL_GEN6	_MMIO(0x101008)
#define   GFX_FLSH_CNTL_EN	(1 << 0)
#define ECOSKPD		_MMIO(0x21d0)
#define   ECO_GATING_CX_ONLY	(1 << 3)
#define   ECO_FLIP_DONE		(1 << 0)

#define CACHE_MODE_0_GEN7	_MMIO(0x7000) /* IVB+ */
#define RC_OP_FLUSH_ENABLE (1 << 0)
#define   HIZ_RAW_STALL_OPT_DISABLE (1 << 2)
#define CACHE_MODE_1		_MMIO(0x7004) /* IVB+ */
#define   PIXEL_SUBSPAN_COLLECT_OPT_DISABLE	(1 << 6)
#define   GEN8_4x4_STC_OPTIMIZATION_DISABLE	(1 << 6)
#define   GEN9_PARTIAL_RESOLVE_IN_VC_DISABLE	(1 << 1)

#define GEN6_BLITTER_ECOSKPD	_MMIO(0x221d0)
#define   GEN6_BLITTER_LOCK_SHIFT			16
#define   GEN6_BLITTER_FBC_NOTIFY			(1 << 3)

#define GEN6_RC_SLEEP_PSMI_CONTROL	_MMIO(0x2050)
#define   GEN6_PSMI_SLEEP_MSG_DISABLE	(1 << 0)
#define   GEN8_RC_SEMA_IDLE_MSG_DISABLE	(1 << 12)
#define   GEN8_FF_DOP_CLOCK_GATE_DISABLE	(1 << 10)

#define GEN6_RCS_PWR_FSM _MMIO(0x22ac)
#define GEN9_RCS_FE_FSM2 _MMIO(0x22a4)

/* Fuse readout registers for GT */
#define HSW_PAVP_FUSE1			_MMIO(0x911C)
#define   HSW_F1_EU_DIS_SHIFT		16
#define   HSW_F1_EU_DIS_MASK		(0x3 << HSW_F1_EU_DIS_SHIFT)
#define   HSW_F1_EU_DIS_10EUS		0
#define   HSW_F1_EU_DIS_8EUS		1
#define   HSW_F1_EU_DIS_6EUS		2

#define CHV_FUSE_GT			_MMIO(VLV_DISPLAY_BASE + 0x2168)
#define   CHV_FGT_DISABLE_SS0		(1 << 10)
#define   CHV_FGT_DISABLE_SS1		(1 << 11)
#define   CHV_FGT_EU_DIS_SS0_R0_SHIFT	16
#define   CHV_FGT_EU_DIS_SS0_R0_MASK	(0xf << CHV_FGT_EU_DIS_SS0_R0_SHIFT)
#define   CHV_FGT_EU_DIS_SS0_R1_SHIFT	20
#define   CHV_FGT_EU_DIS_SS0_R1_MASK	(0xf << CHV_FGT_EU_DIS_SS0_R1_SHIFT)
#define   CHV_FGT_EU_DIS_SS1_R0_SHIFT	24
#define   CHV_FGT_EU_DIS_SS1_R0_MASK	(0xf << CHV_FGT_EU_DIS_SS1_R0_SHIFT)
#define   CHV_FGT_EU_DIS_SS1_R1_SHIFT	28
#define   CHV_FGT_EU_DIS_SS1_R1_MASK	(0xf << CHV_FGT_EU_DIS_SS1_R1_SHIFT)

#define GEN8_FUSE2			_MMIO(0x9120)
#define   GEN8_F2_SS_DIS_SHIFT		21
#define   GEN8_F2_SS_DIS_MASK		(0x7 << GEN8_F2_SS_DIS_SHIFT)
#define   GEN8_F2_S_ENA_SHIFT		25
#define   GEN8_F2_S_ENA_MASK		(0x7 << GEN8_F2_S_ENA_SHIFT)

#define   GEN9_F2_SS_DIS_SHIFT		20
#define   GEN9_F2_SS_DIS_MASK		(0xf << GEN9_F2_SS_DIS_SHIFT)

#define   GEN10_F2_S_ENA_SHIFT		22
#define   GEN10_F2_S_ENA_MASK		(0x3f << GEN10_F2_S_ENA_SHIFT)
#define   GEN10_F2_SS_DIS_SHIFT		18
#define   GEN10_F2_SS_DIS_MASK		(0xf << GEN10_F2_SS_DIS_SHIFT)

#define	GEN10_MIRROR_FUSE3		_MMIO(0x9118)
#define GEN10_L3BANK_PAIR_COUNT     4
#define GEN10_L3BANK_MASK   0x0F

#define GEN8_EU_DISABLE0		_MMIO(0x9134)
#define   GEN8_EU_DIS0_S0_MASK		0xffffff
#define   GEN8_EU_DIS0_S1_SHIFT		24
#define   GEN8_EU_DIS0_S1_MASK		(0xff << GEN8_EU_DIS0_S1_SHIFT)

#define GEN8_EU_DISABLE1		_MMIO(0x9138)
#define   GEN8_EU_DIS1_S1_MASK		0xffff
#define   GEN8_EU_DIS1_S2_SHIFT		16
#define   GEN8_EU_DIS1_S2_MASK		(0xffff << GEN8_EU_DIS1_S2_SHIFT)

#define GEN8_EU_DISABLE2		_MMIO(0x913c)
#define   GEN8_EU_DIS2_S2_MASK		0xff

#define GEN9_EU_DISABLE(slice)		_MMIO(0x9134 + (slice) * 0x4)

#define GEN10_EU_DISABLE3		_MMIO(0x9140)
#define   GEN10_EU_DIS_SS_MASK		0xff

#define GEN11_GT_VEBOX_VDBOX_DISABLE	_MMIO(0x9140)
#define   GEN11_GT_VDBOX_DISABLE_MASK	0xff
#define   GEN11_GT_VEBOX_DISABLE_SHIFT	16
#define   GEN11_GT_VEBOX_DISABLE_MASK	(0xff << GEN11_GT_VEBOX_DISABLE_SHIFT)

#define GEN11_EU_DISABLE _MMIO(0x9134)
#define GEN11_EU_DIS_MASK 0xFF

#define GEN11_GT_SLICE_ENABLE _MMIO(0x9138)
#define GEN11_GT_S_ENA_MASK 0xFF

#define GEN11_GT_SUBSLICE_DISABLE _MMIO(0x913C)

#define GEN6_BSD_SLEEP_PSMI_CONTROL	_MMIO(0x12050)
#define   GEN6_BSD_SLEEP_MSG_DISABLE	(1 << 0)
#define   GEN6_BSD_SLEEP_FLUSH_DISABLE	(1 << 2)
#define   GEN6_BSD_SLEEP_INDICATOR	(1 << 3)
#define   GEN6_BSD_GO_INDICATOR		(1 << 4)

/* On modern GEN architectures interrupt control consists of two sets
 * of registers. The first set pertains to the ring generating the
 * interrupt. The second control is for the functional block generating the
 * interrupt. These are PM, GT, DE, etc.
 *
 * Luckily *knocks on wood* all the ring interrupt bits match up with the
 * GT interrupt bits, so we don't need to duplicate the defines.
 *
 * These defines should cover us well from SNB->HSW with minor exceptions
 * it can also work on ILK.
 */
#define GT_BLT_FLUSHDW_NOTIFY_INTERRUPT		(1 << 26)
#define GT_BLT_CS_ERROR_INTERRUPT		(1 << 25)
#define GT_BLT_USER_INTERRUPT			(1 << 22)
#define GT_BSD_CS_ERROR_INTERRUPT		(1 << 15)
#define GT_BSD_USER_INTERRUPT			(1 << 12)
#define GT_RENDER_L3_PARITY_ERROR_INTERRUPT_S1	(1 << 11) /* hsw+; rsvd on snb, ivb, vlv */
#define GT_CONTEXT_SWITCH_INTERRUPT		(1 <<  8)
#define GT_RENDER_L3_PARITY_ERROR_INTERRUPT	(1 <<  5) /* !snb */
#define GT_RENDER_PIPECTL_NOTIFY_INTERRUPT	(1 <<  4)
#define GT_RENDER_CS_MASTER_ERROR_INTERRUPT	(1 <<  3)
#define GT_RENDER_SYNC_STATUS_INTERRUPT		(1 <<  2)
#define GT_RENDER_DEBUG_INTERRUPT		(1 <<  1)
#define GT_RENDER_USER_INTERRUPT		(1 <<  0)

#define PM_VEBOX_CS_ERROR_INTERRUPT		(1 << 12) /* hsw+ */
#define PM_VEBOX_USER_INTERRUPT			(1 << 10) /* hsw+ */

#define GT_PARITY_ERROR(dev_priv) \
	(GT_RENDER_L3_PARITY_ERROR_INTERRUPT | \
	 (IS_HASWELL(dev_priv) ? GT_RENDER_L3_PARITY_ERROR_INTERRUPT_S1 : 0))

/* These are all the "old" interrupts */
#define ILK_BSD_USER_INTERRUPT				(1 << 5)

#define I915_PM_INTERRUPT				(1 << 31)
#define I915_ISP_INTERRUPT				(1 << 22)
#define I915_LPE_PIPE_B_INTERRUPT			(1 << 21)
#define I915_LPE_PIPE_A_INTERRUPT			(1 << 20)
#define I915_MIPIC_INTERRUPT				(1 << 19)
#define I915_MIPIA_INTERRUPT				(1 << 18)
#define I915_PIPE_CONTROL_NOTIFY_INTERRUPT		(1 << 18)
#define I915_DISPLAY_PORT_INTERRUPT			(1 << 17)
#define I915_DISPLAY_PIPE_C_HBLANK_INTERRUPT		(1 << 16)
#define I915_MASTER_ERROR_INTERRUPT			(1 << 15)
#define I915_DISPLAY_PIPE_B_HBLANK_INTERRUPT		(1 << 14)
#define I915_GMCH_THERMAL_SENSOR_EVENT_INTERRUPT	(1 << 14) /* p-state */
#define I915_DISPLAY_PIPE_A_HBLANK_INTERRUPT		(1 << 13)
#define I915_HWB_OOM_INTERRUPT				(1 << 13)
#define I915_LPE_PIPE_C_INTERRUPT			(1 << 12)
#define I915_SYNC_STATUS_INTERRUPT			(1 << 12)
#define I915_MISC_INTERRUPT				(1 << 11)
#define I915_DISPLAY_PLANE_A_FLIP_PENDING_INTERRUPT	(1 << 11)
#define I915_DISPLAY_PIPE_C_VBLANK_INTERRUPT		(1 << 10)
#define I915_DISPLAY_PLANE_B_FLIP_PENDING_INTERRUPT	(1 << 10)
#define I915_DISPLAY_PIPE_C_EVENT_INTERRUPT		(1 << 9)
#define I915_OVERLAY_PLANE_FLIP_PENDING_INTERRUPT	(1 << 9)
#define I915_DISPLAY_PIPE_C_DPBM_INTERRUPT		(1 << 8)
#define I915_DISPLAY_PLANE_C_FLIP_PENDING_INTERRUPT	(1 << 8)
#define I915_DISPLAY_PIPE_A_VBLANK_INTERRUPT		(1 << 7)
#define I915_DISPLAY_PIPE_A_EVENT_INTERRUPT		(1 << 6)
#define I915_DISPLAY_PIPE_B_VBLANK_INTERRUPT		(1 << 5)
#define I915_DISPLAY_PIPE_B_EVENT_INTERRUPT		(1 << 4)
#define I915_DISPLAY_PIPE_A_DPBM_INTERRUPT		(1 << 3)
#define I915_DISPLAY_PIPE_B_DPBM_INTERRUPT		(1 << 2)
#define I915_DEBUG_INTERRUPT				(1 << 2)
#define I915_WINVALID_INTERRUPT				(1 << 1)
#define I915_USER_INTERRUPT				(1 << 1)
#define I915_ASLE_INTERRUPT				(1 << 0)
#define I915_BSD_USER_INTERRUPT				(1 << 25)

#define I915_HDMI_LPE_AUDIO_BASE	(VLV_DISPLAY_BASE + 0x65000)
#define I915_HDMI_LPE_AUDIO_SIZE	0x1000

/* DisplayPort Audio w/ LPE */
#define VLV_AUD_CHICKEN_BIT_REG		_MMIO(VLV_DISPLAY_BASE + 0x62F38)
#define VLV_CHICKEN_BIT_DBG_ENABLE	(1 << 0)

#define _VLV_AUD_PORT_EN_B_DBG		(VLV_DISPLAY_BASE + 0x62F20)
#define _VLV_AUD_PORT_EN_C_DBG		(VLV_DISPLAY_BASE + 0x62F30)
#define _VLV_AUD_PORT_EN_D_DBG		(VLV_DISPLAY_BASE + 0x62F34)
#define VLV_AUD_PORT_EN_DBG(port)	_MMIO_PORT3((port) - PORT_B,	   \
						    _VLV_AUD_PORT_EN_B_DBG, \
						    _VLV_AUD_PORT_EN_C_DBG, \
						    _VLV_AUD_PORT_EN_D_DBG)
#define VLV_AMP_MUTE		        (1 << 1)

#define GEN6_BSD_RNCID			_MMIO(0x12198)

#define GEN7_FF_THREAD_MODE		_MMIO(0x20a0)
#define   GEN7_FF_SCHED_MASK		0x0077070
#define   GEN8_FF_DS_REF_CNT_FFME	(1 << 19)
#define   GEN7_FF_TS_SCHED_HS1		(0x5 << 16)
#define   GEN7_FF_TS_SCHED_HS0		(0x3 << 16)
#define   GEN7_FF_TS_SCHED_LOAD_BALANCE	(0x1 << 16)
#define   GEN7_FF_TS_SCHED_HW		(0x0 << 16) /* Default */
#define   GEN7_FF_VS_REF_CNT_FFME	(1 << 15)
#define   GEN7_FF_VS_SCHED_HS1		(0x5 << 12)
#define   GEN7_FF_VS_SCHED_HS0		(0x3 << 12)
#define   GEN7_FF_VS_SCHED_LOAD_BALANCE	(0x1 << 12) /* Default */
#define   GEN7_FF_VS_SCHED_HW		(0x0 << 12)
#define   GEN7_FF_DS_SCHED_HS1		(0x5 << 4)
#define   GEN7_FF_DS_SCHED_HS0		(0x3 << 4)
#define   GEN7_FF_DS_SCHED_LOAD_BALANCE	(0x1 << 4)  /* Default */
#define   GEN7_FF_DS_SCHED_HW		(0x0 << 4)

/*
 * Framebuffer compression (915+ only)
 */

#define FBC_CFB_BASE		_MMIO(0x3200) /* 4k page aligned */
#define FBC_LL_BASE		_MMIO(0x3204) /* 4k page aligned */
#define FBC_CONTROL		_MMIO(0x3208)
#define   FBC_CTL_EN		(1 << 31)
#define   FBC_CTL_PERIODIC	(1 << 30)
#define   FBC_CTL_INTERVAL_SHIFT (16)
#define   FBC_CTL_UNCOMPRESSIBLE (1 << 14)
#define   FBC_CTL_C3_IDLE	(1 << 13)
#define   FBC_CTL_STRIDE_SHIFT	(5)
#define   FBC_CTL_FENCENO_SHIFT	(0)
#define FBC_COMMAND		_MMIO(0x320c)
#define   FBC_CMD_COMPRESS	(1 << 0)
#define FBC_STATUS		_MMIO(0x3210)
#define   FBC_STAT_COMPRESSING	(1 << 31)
#define   FBC_STAT_COMPRESSED	(1 << 30)
#define   FBC_STAT_MODIFIED	(1 << 29)
#define   FBC_STAT_CURRENT_LINE_SHIFT	(0)
#define FBC_CONTROL2		_MMIO(0x3214)
#define   FBC_CTL_FENCE_DBL	(0 << 4)
#define   FBC_CTL_IDLE_IMM	(0 << 2)
#define   FBC_CTL_IDLE_FULL	(1 << 2)
#define   FBC_CTL_IDLE_LINE	(2 << 2)
#define   FBC_CTL_IDLE_DEBUG	(3 << 2)
#define   FBC_CTL_CPU_FENCE	(1 << 1)
#define   FBC_CTL_PLANE(plane)	((plane) << 0)
#define FBC_FENCE_OFF		_MMIO(0x3218) /* BSpec typo has 321Bh */
#define FBC_TAG(i)		_MMIO(0x3300 + (i) * 4)

#define FBC_LL_SIZE		(1536)

#define FBC_LLC_READ_CTRL	_MMIO(0x9044)
#define   FBC_LLC_FULLY_OPEN	(1 << 30)

/* Framebuffer compression for GM45+ */
#define DPFC_CB_BASE		_MMIO(0x3200)
#define DPFC_CONTROL		_MMIO(0x3208)
#define   DPFC_CTL_EN		(1 << 31)
#define   DPFC_CTL_PLANE(plane)	((plane) << 30)
#define   IVB_DPFC_CTL_PLANE(plane)	((plane) << 29)
#define   DPFC_CTL_FENCE_EN	(1 << 29)
#define   IVB_DPFC_CTL_FENCE_EN	(1 << 28)
#define   DPFC_CTL_PERSISTENT_MODE	(1 << 25)
#define   DPFC_SR_EN		(1 << 10)
#define   DPFC_CTL_LIMIT_1X	(0 << 6)
#define   DPFC_CTL_LIMIT_2X	(1 << 6)
#define   DPFC_CTL_LIMIT_4X	(2 << 6)
#define DPFC_RECOMP_CTL		_MMIO(0x320c)
#define   DPFC_RECOMP_STALL_EN	(1 << 27)
#define   DPFC_RECOMP_STALL_WM_SHIFT (16)
#define   DPFC_RECOMP_STALL_WM_MASK (0x07ff0000)
#define   DPFC_RECOMP_TIMER_COUNT_SHIFT (0)
#define   DPFC_RECOMP_TIMER_COUNT_MASK (0x0000003f)
#define DPFC_STATUS		_MMIO(0x3210)
#define   DPFC_INVAL_SEG_SHIFT  (16)
#define   DPFC_INVAL_SEG_MASK	(0x07ff0000)
#define   DPFC_COMP_SEG_SHIFT	(0)
#define   DPFC_COMP_SEG_MASK	(0x000007ff)
#define DPFC_STATUS2		_MMIO(0x3214)
#define DPFC_FENCE_YOFF		_MMIO(0x3218)
#define DPFC_CHICKEN		_MMIO(0x3224)
#define   DPFC_HT_MODIFY	(1 << 31)

/* Framebuffer compression for Ironlake */
#define ILK_DPFC_CB_BASE	_MMIO(0x43200)
#define ILK_DPFC_CONTROL	_MMIO(0x43208)
#define   FBC_CTL_FALSE_COLOR	(1 << 10)
/* The bit 28-8 is reserved */
#define   DPFC_RESERVED		(0x1FFFFF00)
#define ILK_DPFC_RECOMP_CTL	_MMIO(0x4320c)
#define ILK_DPFC_STATUS		_MMIO(0x43210)
#define  ILK_DPFC_COMP_SEG_MASK	0x7ff
#define IVB_FBC_STATUS2		_MMIO(0x43214)
#define  IVB_FBC_COMP_SEG_MASK	0x7ff
#define  BDW_FBC_COMP_SEG_MASK	0xfff
#define ILK_DPFC_FENCE_YOFF	_MMIO(0x43218)
#define ILK_DPFC_CHICKEN	_MMIO(0x43224)
#define   ILK_DPFC_DISABLE_DUMMY0 (1 << 8)
#define   ILK_DPFC_NUKE_ON_ANY_MODIFICATION	(1 << 23)
#define ILK_FBC_RT_BASE		_MMIO(0x2128)
#define   ILK_FBC_RT_VALID	(1 << 0)
#define   SNB_FBC_FRONT_BUFFER	(1 << 1)

#define ILK_DISPLAY_CHICKEN1	_MMIO(0x42000)
#define   ILK_FBCQ_DIS		(1 << 22)
#define	  ILK_PABSTRETCH_DIS	(1 << 21)


/*
 * Framebuffer compression for Sandybridge
 *
 * The following two registers are of type GTTMMADR
 */
#define SNB_DPFC_CTL_SA		_MMIO(0x100100)
#define   SNB_CPU_FENCE_ENABLE	(1 << 29)
#define DPFC_CPU_FENCE_OFFSET	_MMIO(0x100104)

/* Framebuffer compression for Ivybridge */
#define IVB_FBC_RT_BASE			_MMIO(0x7020)

#define IPS_CTL		_MMIO(0x43408)
#define   IPS_ENABLE	(1 << 31)

#define MSG_FBC_REND_STATE	_MMIO(0x50380)
#define   FBC_REND_NUKE		(1 << 2)
#define   FBC_REND_CACHE_CLEAN	(1 << 1)

/*
 * GPIO regs
 */
#define GPIOA			_MMIO(0x5010)
#define GPIOB			_MMIO(0x5014)
#define GPIOC			_MMIO(0x5018)
#define GPIOD			_MMIO(0x501c)
#define GPIOE			_MMIO(0x5020)
#define GPIOF			_MMIO(0x5024)
#define GPIOG			_MMIO(0x5028)
#define GPIOH			_MMIO(0x502c)
#define GPIOJ			_MMIO(0x5034)
#define GPIOK			_MMIO(0x5038)
#define GPIOL			_MMIO(0x503C)
#define GPIOM			_MMIO(0x5040)
# define GPIO_CLOCK_DIR_MASK		(1 << 0)
# define GPIO_CLOCK_DIR_IN		(0 << 1)
# define GPIO_CLOCK_DIR_OUT		(1 << 1)
# define GPIO_CLOCK_VAL_MASK		(1 << 2)
# define GPIO_CLOCK_VAL_OUT		(1 << 3)
# define GPIO_CLOCK_VAL_IN		(1 << 4)
# define GPIO_CLOCK_PULLUP_DISABLE	(1 << 5)
# define GPIO_DATA_DIR_MASK		(1 << 8)
# define GPIO_DATA_DIR_IN		(0 << 9)
# define GPIO_DATA_DIR_OUT		(1 << 9)
# define GPIO_DATA_VAL_MASK		(1 << 10)
# define GPIO_DATA_VAL_OUT		(1 << 11)
# define GPIO_DATA_VAL_IN		(1 << 12)
# define GPIO_DATA_PULLUP_DISABLE	(1 << 13)

#define GMBUS0			_MMIO(dev_priv->gpio_mmio_base + 0x5100) /* clock/port select */
#define   GMBUS_AKSV_SELECT	(1 << 11)
#define   GMBUS_RATE_100KHZ	(0 << 8)
#define   GMBUS_RATE_50KHZ	(1 << 8)
#define   GMBUS_RATE_400KHZ	(2 << 8) /* reserved on Pineview */
#define   GMBUS_RATE_1MHZ	(3 << 8) /* reserved on Pineview */
#define   GMBUS_HOLD_EXT	(1 << 7) /* 300ns hold time, rsvd on Pineview */
#define   GMBUS_BYTE_CNT_OVERRIDE (1 << 6)
#define   GMBUS_PIN_DISABLED	0
#define   GMBUS_PIN_SSC		1
#define   GMBUS_PIN_VGADDC	2
#define   GMBUS_PIN_PANEL	3
#define   GMBUS_PIN_DPD_CHV	3 /* HDMID_CHV */
#define   GMBUS_PIN_DPC		4 /* HDMIC */
#define   GMBUS_PIN_DPB		5 /* SDVO, HDMIB */
#define   GMBUS_PIN_DPD		6 /* HDMID */
#define   GMBUS_PIN_RESERVED	7 /* 7 reserved */
#define   GMBUS_PIN_1_BXT	1 /* BXT+ (atom) and CNP+ (big core) */
#define   GMBUS_PIN_2_BXT	2
#define   GMBUS_PIN_3_BXT	3
#define   GMBUS_PIN_4_CNP	4
#define   GMBUS_PIN_9_TC1_ICP	9
#define   GMBUS_PIN_10_TC2_ICP	10
#define   GMBUS_PIN_11_TC3_ICP	11
#define   GMBUS_PIN_12_TC4_ICP	12

#define   GMBUS_NUM_PINS	13 /* including 0 */
#define GMBUS1			_MMIO(dev_priv->gpio_mmio_base + 0x5104) /* command/status */
#define   GMBUS_SW_CLR_INT	(1 << 31)
#define   GMBUS_SW_RDY		(1 << 30)
#define   GMBUS_ENT		(1 << 29) /* enable timeout */
#define   GMBUS_CYCLE_NONE	(0 << 25)
#define   GMBUS_CYCLE_WAIT	(1 << 25)
#define   GMBUS_CYCLE_INDEX	(2 << 25)
#define   GMBUS_CYCLE_STOP	(4 << 25)
#define   GMBUS_BYTE_COUNT_SHIFT 16
#define   GMBUS_BYTE_COUNT_MAX   256U
#define   GEN9_GMBUS_BYTE_COUNT_MAX 511U
#define   GMBUS_SLAVE_INDEX_SHIFT 8
#define   GMBUS_SLAVE_ADDR_SHIFT 1
#define   GMBUS_SLAVE_READ	(1 << 0)
#define   GMBUS_SLAVE_WRITE	(0 << 0)
#define GMBUS2			_MMIO(dev_priv->gpio_mmio_base + 0x5108) /* status */
#define   GMBUS_INUSE		(1 << 15)
#define   GMBUS_HW_WAIT_PHASE	(1 << 14)
#define   GMBUS_STALL_TIMEOUT	(1 << 13)
#define   GMBUS_INT		(1 << 12)
#define   GMBUS_HW_RDY		(1 << 11)
#define   GMBUS_SATOER		(1 << 10)
#define   GMBUS_ACTIVE		(1 << 9)
#define GMBUS3			_MMIO(dev_priv->gpio_mmio_base + 0x510c) /* data buffer bytes 3-0 */
#define GMBUS4			_MMIO(dev_priv->gpio_mmio_base + 0x5110) /* interrupt mask (Pineview+) */
#define   GMBUS_SLAVE_TIMEOUT_EN (1 << 4)
#define   GMBUS_NAK_EN		(1 << 3)
#define   GMBUS_IDLE_EN		(1 << 2)
#define   GMBUS_HW_WAIT_EN	(1 << 1)
#define   GMBUS_HW_RDY_EN	(1 << 0)
#define GMBUS5			_MMIO(dev_priv->gpio_mmio_base + 0x5120) /* byte index */
#define   GMBUS_2BYTE_INDEX_EN	(1 << 31)

/*
 * Clock control & power management
 */
#define _DPLL_A (dev_priv->info.display_mmio_offset + 0x6014)
#define _DPLL_B (dev_priv->info.display_mmio_offset + 0x6018)
#define _CHV_DPLL_C (dev_priv->info.display_mmio_offset + 0x6030)
#define DPLL(pipe) _MMIO_PIPE3((pipe), _DPLL_A, _DPLL_B, _CHV_DPLL_C)

#define VGA0	_MMIO(0x6000)
#define VGA1	_MMIO(0x6004)
#define VGA_PD	_MMIO(0x6010)
#define   VGA0_PD_P2_DIV_4	(1 << 7)
#define   VGA0_PD_P1_DIV_2	(1 << 5)
#define   VGA0_PD_P1_SHIFT	0
#define   VGA0_PD_P1_MASK	(0x1f << 0)
#define   VGA1_PD_P2_DIV_4	(1 << 15)
#define   VGA1_PD_P1_DIV_2	(1 << 13)
#define   VGA1_PD_P1_SHIFT	8
#define   VGA1_PD_P1_MASK	(0x1f << 8)
#define   DPLL_VCO_ENABLE		(1 << 31)
#define   DPLL_SDVO_HIGH_SPEED		(1 << 30)
#define   DPLL_DVO_2X_MODE		(1 << 30)
#define   DPLL_EXT_BUFFER_ENABLE_VLV	(1 << 30)
#define   DPLL_SYNCLOCK_ENABLE		(1 << 29)
#define   DPLL_REF_CLK_ENABLE_VLV	(1 << 29)
#define   DPLL_VGA_MODE_DIS		(1 << 28)
#define   DPLLB_MODE_DAC_SERIAL		(1 << 26) /* i915 */
#define   DPLLB_MODE_LVDS		(2 << 26) /* i915 */
#define   DPLL_MODE_MASK		(3 << 26)
#define   DPLL_DAC_SERIAL_P2_CLOCK_DIV_10 (0 << 24) /* i915 */
#define   DPLL_DAC_SERIAL_P2_CLOCK_DIV_5 (1 << 24) /* i915 */
#define   DPLLB_LVDS_P2_CLOCK_DIV_14	(0 << 24) /* i915 */
#define   DPLLB_LVDS_P2_CLOCK_DIV_7	(1 << 24) /* i915 */
#define   DPLL_P2_CLOCK_DIV_MASK	0x03000000 /* i915 */
#define   DPLL_FPA01_P1_POST_DIV_MASK	0x00ff0000 /* i915 */
#define   DPLL_FPA01_P1_POST_DIV_MASK_PINEVIEW	0x00ff8000 /* Pineview */
#define   DPLL_LOCK_VLV			(1 << 15)
#define   DPLL_INTEGRATED_CRI_CLK_VLV	(1 << 14)
#define   DPLL_INTEGRATED_REF_CLK_VLV	(1 << 13)
#define   DPLL_SSC_REF_CLK_CHV		(1 << 13)
#define   DPLL_PORTC_READY_MASK		(0xf << 4)
#define   DPLL_PORTB_READY_MASK		(0xf)

#define   DPLL_FPA01_P1_POST_DIV_MASK_I830	0x001f0000

/* Additional CHV pll/phy registers */
#define DPIO_PHY_STATUS			_MMIO(VLV_DISPLAY_BASE + 0x6240)
#define   DPLL_PORTD_READY_MASK		(0xf)
#define DISPLAY_PHY_CONTROL _MMIO(VLV_DISPLAY_BASE + 0x60100)
#define   PHY_CH_POWER_DOWN_OVRD_EN(phy, ch)	(1 << (2 * (phy) + (ch) + 27))
#define   PHY_LDO_DELAY_0NS			0x0
#define   PHY_LDO_DELAY_200NS			0x1
#define   PHY_LDO_DELAY_600NS			0x2
#define   PHY_LDO_SEQ_DELAY(delay, phy)		((delay) << (2 * (phy) + 23))
#define   PHY_CH_POWER_DOWN_OVRD(mask, phy, ch)	((mask) << (8 * (phy) + 4 * (ch) + 11))
#define   PHY_CH_SU_PSR				0x1
#define   PHY_CH_DEEP_PSR			0x7
#define   PHY_CH_POWER_MODE(mode, phy, ch)	((mode) << (6 * (phy) + 3 * (ch) + 2))
#define   PHY_COM_LANE_RESET_DEASSERT(phy)	(1 << (phy))
#define DISPLAY_PHY_STATUS _MMIO(VLV_DISPLAY_BASE + 0x60104)
#define   PHY_POWERGOOD(phy)	(((phy) == DPIO_PHY0) ? (1 << 31) : (1 << 30))
#define   PHY_STATUS_CMN_LDO(phy, ch)                   (1 << (6 - (6 * (phy) + 3 * (ch))))
#define   PHY_STATUS_SPLINE_LDO(phy, ch, spline)        (1 << (8 - (6 * (phy) + 3 * (ch) + (spline))))

/*
 * The i830 generation, in LVDS mode, defines P1 as the bit number set within
 * this field (only one bit may be set).
 */
#define   DPLL_FPA01_P1_POST_DIV_MASK_I830_LVDS	0x003f0000
#define   DPLL_FPA01_P1_POST_DIV_SHIFT	16
#define   DPLL_FPA01_P1_POST_DIV_SHIFT_PINEVIEW 15
/* i830, required in DVO non-gang */
#define   PLL_P2_DIVIDE_BY_4		(1 << 23)
#define   PLL_P1_DIVIDE_BY_TWO		(1 << 21) /* i830 */
#define   PLL_REF_INPUT_DREFCLK		(0 << 13)
#define   PLL_REF_INPUT_TVCLKINA	(1 << 13) /* i830 */
#define   PLL_REF_INPUT_TVCLKINBC	(2 << 13) /* SDVO TVCLKIN */
#define   PLLB_REF_INPUT_SPREADSPECTRUMIN (3 << 13)
#define   PLL_REF_INPUT_MASK		(3 << 13)
#define   PLL_LOAD_PULSE_PHASE_SHIFT		9
/* Ironlake */
# define PLL_REF_SDVO_HDMI_MULTIPLIER_SHIFT     9
# define PLL_REF_SDVO_HDMI_MULTIPLIER_MASK      (7 << 9)
# define PLL_REF_SDVO_HDMI_MULTIPLIER(x)	(((x) - 1) << 9)
# define DPLL_FPA1_P1_POST_DIV_SHIFT            0
# define DPLL_FPA1_P1_POST_DIV_MASK             0xff

/*
 * Parallel to Serial Load Pulse phase selection.
 * Selects the phase for the 10X DPLL clock for the PCIe
 * digital display port. The range is 4 to 13; 10 or more
 * is just a flip delay. The default is 6
 */
#define   PLL_LOAD_PULSE_PHASE_MASK		(0xf << PLL_LOAD_PULSE_PHASE_SHIFT)
#define   DISPLAY_RATE_SELECT_FPA1		(1 << 8)
/*
 * SDVO multiplier for 945G/GM. Not used on 965.
 */
#define   SDVO_MULTIPLIER_MASK			0x000000ff
#define   SDVO_MULTIPLIER_SHIFT_HIRES		4
#define   SDVO_MULTIPLIER_SHIFT_VGA		0

#define _DPLL_A_MD (dev_priv->info.display_mmio_offset + 0x601c)
#define _DPLL_B_MD (dev_priv->info.display_mmio_offset + 0x6020)
#define _CHV_DPLL_C_MD (dev_priv->info.display_mmio_offset + 0x603c)
#define DPLL_MD(pipe) _MMIO_PIPE3((pipe), _DPLL_A_MD, _DPLL_B_MD, _CHV_DPLL_C_MD)

/*
 * UDI pixel divider, controlling how many pixels are stuffed into a packet.
 *
 * Value is pixels minus 1.  Must be set to 1 pixel for SDVO.
 */
#define   DPLL_MD_UDI_DIVIDER_MASK		0x3f000000
#define   DPLL_MD_UDI_DIVIDER_SHIFT		24
/* UDI pixel divider for VGA, same as DPLL_MD_UDI_DIVIDER_MASK. */
#define   DPLL_MD_VGA_UDI_DIVIDER_MASK		0x003f0000
#define   DPLL_MD_VGA_UDI_DIVIDER_SHIFT		16
/*
 * SDVO/UDI pixel multiplier.
 *
 * SDVO requires that the bus clock rate be between 1 and 2 Ghz, and the bus
 * clock rate is 10 times the DPLL clock.  At low resolution/refresh rate
 * modes, the bus rate would be below the limits, so SDVO allows for stuffing
 * dummy bytes in the datastream at an increased clock rate, with both sides of
 * the link knowing how many bytes are fill.
 *
 * So, for a mode with a dotclock of 65Mhz, we would want to double the clock
 * rate to 130Mhz to get a bus rate of 1.30Ghz.  The DPLL clock rate would be
 * set to 130Mhz, and the SDVO multiplier set to 2x in this register and
 * through an SDVO command.
 *
 * This register field has values of multiplication factor minus 1, with
 * a maximum multiplier of 5 for SDVO.
 */
#define   DPLL_MD_UDI_MULTIPLIER_MASK		0x00003f00
#define   DPLL_MD_UDI_MULTIPLIER_SHIFT		8
/*
 * SDVO/UDI pixel multiplier for VGA, same as DPLL_MD_UDI_MULTIPLIER_MASK.
 * This best be set to the default value (3) or the CRT won't work. No,
 * I don't entirely understand what this does...
 */
#define   DPLL_MD_VGA_UDI_MULTIPLIER_MASK	0x0000003f
#define   DPLL_MD_VGA_UDI_MULTIPLIER_SHIFT	0

#define RAWCLK_FREQ_VLV		_MMIO(VLV_DISPLAY_BASE + 0x6024)

#define _FPA0	0x6040
#define _FPA1	0x6044
#define _FPB0	0x6048
#define _FPB1	0x604c
#define FP0(pipe) _MMIO_PIPE(pipe, _FPA0, _FPB0)
#define FP1(pipe) _MMIO_PIPE(pipe, _FPA1, _FPB1)
#define   FP_N_DIV_MASK		0x003f0000
#define   FP_N_PINEVIEW_DIV_MASK	0x00ff0000
#define   FP_N_DIV_SHIFT		16
#define   FP_M1_DIV_MASK	0x00003f00
#define   FP_M1_DIV_SHIFT		 8
#define   FP_M2_DIV_MASK	0x0000003f
#define   FP_M2_PINEVIEW_DIV_MASK	0x000000ff
#define   FP_M2_DIV_SHIFT		 0
#define DPLL_TEST	_MMIO(0x606c)
#define   DPLLB_TEST_SDVO_DIV_1		(0 << 22)
#define   DPLLB_TEST_SDVO_DIV_2		(1 << 22)
#define   DPLLB_TEST_SDVO_DIV_4		(2 << 22)
#define   DPLLB_TEST_SDVO_DIV_MASK	(3 << 22)
#define   DPLLB_TEST_N_BYPASS		(1 << 19)
#define   DPLLB_TEST_M_BYPASS		(1 << 18)
#define   DPLLB_INPUT_BUFFER_ENABLE	(1 << 16)
#define   DPLLA_TEST_N_BYPASS		(1 << 3)
#define   DPLLA_TEST_M_BYPASS		(1 << 2)
#define   DPLLA_INPUT_BUFFER_ENABLE	(1 << 0)
#define D_STATE		_MMIO(0x6104)
#define  DSTATE_GFX_RESET_I830			(1 << 6)
#define  DSTATE_PLL_D3_OFF			(1 << 3)
#define  DSTATE_GFX_CLOCK_GATING		(1 << 1)
#define  DSTATE_DOT_CLOCK_GATING		(1 << 0)
#define DSPCLK_GATE_D	_MMIO(dev_priv->info.display_mmio_offset + 0x6200)
# define DPUNIT_B_CLOCK_GATE_DISABLE		(1 << 30) /* 965 */
# define VSUNIT_CLOCK_GATE_DISABLE		(1 << 29) /* 965 */
# define VRHUNIT_CLOCK_GATE_DISABLE		(1 << 28) /* 965 */
# define VRDUNIT_CLOCK_GATE_DISABLE		(1 << 27) /* 965 */
# define AUDUNIT_CLOCK_GATE_DISABLE		(1 << 26) /* 965 */
# define DPUNIT_A_CLOCK_GATE_DISABLE		(1 << 25) /* 965 */
# define DPCUNIT_CLOCK_GATE_DISABLE		(1 << 24) /* 965 */
# define PNV_GMBUSUNIT_CLOCK_GATE_DISABLE	(1 << 24) /* pnv */
# define TVRUNIT_CLOCK_GATE_DISABLE		(1 << 23) /* 915-945 */
# define TVCUNIT_CLOCK_GATE_DISABLE		(1 << 22) /* 915-945 */
# define TVFUNIT_CLOCK_GATE_DISABLE		(1 << 21) /* 915-945 */
# define TVEUNIT_CLOCK_GATE_DISABLE		(1 << 20) /* 915-945 */
# define DVSUNIT_CLOCK_GATE_DISABLE		(1 << 19) /* 915-945 */
# define DSSUNIT_CLOCK_GATE_DISABLE		(1 << 18) /* 915-945 */
# define DDBUNIT_CLOCK_GATE_DISABLE		(1 << 17) /* 915-945 */
# define DPRUNIT_CLOCK_GATE_DISABLE		(1 << 16) /* 915-945 */
# define DPFUNIT_CLOCK_GATE_DISABLE		(1 << 15) /* 915-945 */
# define DPBMUNIT_CLOCK_GATE_DISABLE		(1 << 14) /* 915-945 */
# define DPLSUNIT_CLOCK_GATE_DISABLE		(1 << 13) /* 915-945 */
# define DPLUNIT_CLOCK_GATE_DISABLE		(1 << 12) /* 915-945 */
# define DPOUNIT_CLOCK_GATE_DISABLE		(1 << 11)
# define DPBUNIT_CLOCK_GATE_DISABLE		(1 << 10)
# define DCUNIT_CLOCK_GATE_DISABLE		(1 << 9)
# define DPUNIT_CLOCK_GATE_DISABLE		(1 << 8)
# define VRUNIT_CLOCK_GATE_DISABLE		(1 << 7) /* 915+: reserved */
# define OVHUNIT_CLOCK_GATE_DISABLE		(1 << 6) /* 830-865 */
# define DPIOUNIT_CLOCK_GATE_DISABLE		(1 << 6) /* 915-945 */
# define OVFUNIT_CLOCK_GATE_DISABLE		(1 << 5)
# define OVBUNIT_CLOCK_GATE_DISABLE		(1 << 4)
/*
 * This bit must be set on the 830 to prevent hangs when turning off the
 * overlay scaler.
 */
# define OVRUNIT_CLOCK_GATE_DISABLE		(1 << 3)
# define OVCUNIT_CLOCK_GATE_DISABLE		(1 << 2)
# define OVUUNIT_CLOCK_GATE_DISABLE		(1 << 1)
# define ZVUNIT_CLOCK_GATE_DISABLE		(1 << 0) /* 830 */
# define OVLUNIT_CLOCK_GATE_DISABLE		(1 << 0) /* 845,865 */

#define RENCLK_GATE_D1		_MMIO(0x6204)
# define BLITTER_CLOCK_GATE_DISABLE		(1 << 13) /* 945GM only */
# define MPEG_CLOCK_GATE_DISABLE		(1 << 12) /* 945GM only */
# define PC_FE_CLOCK_GATE_DISABLE		(1 << 11)
# define PC_BE_CLOCK_GATE_DISABLE		(1 << 10)
# define WINDOWER_CLOCK_GATE_DISABLE		(1 << 9)
# define INTERPOLATOR_CLOCK_GATE_DISABLE	(1 << 8)
# define COLOR_CALCULATOR_CLOCK_GATE_DISABLE	(1 << 7)
# define MOTION_COMP_CLOCK_GATE_DISABLE		(1 << 6)
# define MAG_CLOCK_GATE_DISABLE			(1 << 5)
/* This bit must be unset on 855,865 */
# define MECI_CLOCK_GATE_DISABLE		(1 << 4)
# define DCMP_CLOCK_GATE_DISABLE		(1 << 3)
# define MEC_CLOCK_GATE_DISABLE			(1 << 2)
# define MECO_CLOCK_GATE_DISABLE		(1 << 1)
/* This bit must be set on 855,865. */
# define SV_CLOCK_GATE_DISABLE			(1 << 0)
# define I915_MPEG_CLOCK_GATE_DISABLE		(1 << 16)
# define I915_VLD_IP_PR_CLOCK_GATE_DISABLE	(1 << 15)
# define I915_MOTION_COMP_CLOCK_GATE_DISABLE	(1 << 14)
# define I915_BD_BF_CLOCK_GATE_DISABLE		(1 << 13)
# define I915_SF_SE_CLOCK_GATE_DISABLE		(1 << 12)
# define I915_WM_CLOCK_GATE_DISABLE		(1 << 11)
# define I915_IZ_CLOCK_GATE_DISABLE		(1 << 10)
# define I915_PI_CLOCK_GATE_DISABLE		(1 << 9)
# define I915_DI_CLOCK_GATE_DISABLE		(1 << 8)
# define I915_SH_SV_CLOCK_GATE_DISABLE		(1 << 7)
# define I915_PL_DG_QC_FT_CLOCK_GATE_DISABLE	(1 << 6)
# define I915_SC_CLOCK_GATE_DISABLE		(1 << 5)
# define I915_FL_CLOCK_GATE_DISABLE		(1 << 4)
# define I915_DM_CLOCK_GATE_DISABLE		(1 << 3)
# define I915_PS_CLOCK_GATE_DISABLE		(1 << 2)
# define I915_CC_CLOCK_GATE_DISABLE		(1 << 1)
# define I915_BY_CLOCK_GATE_DISABLE		(1 << 0)

# define I965_RCZ_CLOCK_GATE_DISABLE		(1 << 30)
/* This bit must always be set on 965G/965GM */
# define I965_RCC_CLOCK_GATE_DISABLE		(1 << 29)
# define I965_RCPB_CLOCK_GATE_DISABLE		(1 << 28)
# define I965_DAP_CLOCK_GATE_DISABLE		(1 << 27)
# define I965_ROC_CLOCK_GATE_DISABLE		(1 << 26)
# define I965_GW_CLOCK_GATE_DISABLE		(1 << 25)
# define I965_TD_CLOCK_GATE_DISABLE		(1 << 24)
/* This bit must always be set on 965G */
# define I965_ISC_CLOCK_GATE_DISABLE		(1 << 23)
# define I965_IC_CLOCK_GATE_DISABLE		(1 << 22)
# define I965_EU_CLOCK_GATE_DISABLE		(1 << 21)
# define I965_IF_CLOCK_GATE_DISABLE		(1 << 20)
# define I965_TC_CLOCK_GATE_DISABLE		(1 << 19)
# define I965_SO_CLOCK_GATE_DISABLE		(1 << 17)
# define I965_FBC_CLOCK_GATE_DISABLE		(1 << 16)
# define I965_MARI_CLOCK_GATE_DISABLE		(1 << 15)
# define I965_MASF_CLOCK_GATE_DISABLE		(1 << 14)
# define I965_MAWB_CLOCK_GATE_DISABLE		(1 << 13)
# define I965_EM_CLOCK_GATE_DISABLE		(1 << 12)
# define I965_UC_CLOCK_GATE_DISABLE		(1 << 11)
# define I965_SI_CLOCK_GATE_DISABLE		(1 << 6)
# define I965_MT_CLOCK_GATE_DISABLE		(1 << 5)
# define I965_PL_CLOCK_GATE_DISABLE		(1 << 4)
# define I965_DG_CLOCK_GATE_DISABLE		(1 << 3)
# define I965_QC_CLOCK_GATE_DISABLE		(1 << 2)
# define I965_FT_CLOCK_GATE_DISABLE		(1 << 1)
# define I965_DM_CLOCK_GATE_DISABLE		(1 << 0)

#define RENCLK_GATE_D2		_MMIO(0x6208)
#define VF_UNIT_CLOCK_GATE_DISABLE		(1 << 9)
#define GS_UNIT_CLOCK_GATE_DISABLE		(1 << 7)
#define CL_UNIT_CLOCK_GATE_DISABLE		(1 << 6)

#define VDECCLK_GATE_D		_MMIO(0x620C)		/* g4x only */
#define  VCP_UNIT_CLOCK_GATE_DISABLE		(1 << 4)

#define RAMCLK_GATE_D		_MMIO(0x6210)		/* CRL only */
#define DEUC			_MMIO(0x6214)          /* CRL only */

#define FW_BLC_SELF_VLV		_MMIO(VLV_DISPLAY_BASE + 0x6500)
#define  FW_CSPWRDWNEN		(1 << 15)

#define MI_ARB_VLV		_MMIO(VLV_DISPLAY_BASE + 0x6504)

#define CZCLK_CDCLK_FREQ_RATIO	_MMIO(VLV_DISPLAY_BASE + 0x6508)
#define   CDCLK_FREQ_SHIFT	4
#define   CDCLK_FREQ_MASK	(0x1f << CDCLK_FREQ_SHIFT)
#define   CZCLK_FREQ_MASK	0xf

#define GCI_CONTROL		_MMIO(VLV_DISPLAY_BASE + 0x650C)
#define   PFI_CREDIT_63		(9 << 28)		/* chv only */
#define   PFI_CREDIT_31		(8 << 28)		/* chv only */
#define   PFI_CREDIT(x)		(((x) - 8) << 28)	/* 8-15 */
#define   PFI_CREDIT_RESEND	(1 << 27)
#define   VGA_FAST_MODE_DISABLE	(1 << 14)

#define GMBUSFREQ_VLV		_MMIO(VLV_DISPLAY_BASE + 0x6510)

/*
 * Palette regs
 */
#define PALETTE_A_OFFSET 0xa000
#define PALETTE_B_OFFSET 0xa800
#define CHV_PALETTE_C_OFFSET 0xc000
#define PALETTE(pipe, i) _MMIO(dev_priv->info.palette_offsets[pipe] +	\
			      dev_priv->info.display_mmio_offset + (i) * 4)

/* MCH MMIO space */

/*
 * MCHBAR mirror.
 *
 * This mirrors the MCHBAR MMIO space whose location is determined by
 * device 0 function 0's pci config register 0x44 or 0x48 and matches it in
 * every way.  It is not accessible from the CP register read instructions.
 *
 * Starting from Haswell, you can't write registers using the MCHBAR mirror,
 * just read.
 */
#define MCHBAR_MIRROR_BASE	0x10000

#define MCHBAR_MIRROR_BASE_SNB	0x140000

#define CTG_STOLEN_RESERVED		_MMIO(MCHBAR_MIRROR_BASE + 0x34)
#define ELK_STOLEN_RESERVED		_MMIO(MCHBAR_MIRROR_BASE + 0x48)
#define G4X_STOLEN_RESERVED_ADDR1_MASK	(0xFFFF << 16)
#define G4X_STOLEN_RESERVED_ADDR2_MASK	(0xFFF << 4)
#define G4X_STOLEN_RESERVED_ENABLE	(1 << 0)

/* Memory controller frequency in MCHBAR for Haswell (possible SNB+) */
#define DCLK _MMIO(MCHBAR_MIRROR_BASE_SNB + 0x5e04)

/* 915-945 and GM965 MCH register controlling DRAM channel access */
#define DCC			_MMIO(MCHBAR_MIRROR_BASE + 0x200)
#define DCC_ADDRESSING_MODE_SINGLE_CHANNEL		(0 << 0)
#define DCC_ADDRESSING_MODE_DUAL_CHANNEL_ASYMMETRIC	(1 << 0)
#define DCC_ADDRESSING_MODE_DUAL_CHANNEL_INTERLEAVED	(2 << 0)
#define DCC_ADDRESSING_MODE_MASK			(3 << 0)
#define DCC_CHANNEL_XOR_DISABLE				(1 << 10)
#define DCC_CHANNEL_XOR_BIT_17				(1 << 9)
#define DCC2			_MMIO(MCHBAR_MIRROR_BASE + 0x204)
#define DCC2_MODIFIED_ENHANCED_DISABLE			(1 << 20)

/* Pineview MCH register contains DDR3 setting */
#define CSHRDDR3CTL            _MMIO(MCHBAR_MIRROR_BASE + 0x1a8)
#define CSHRDDR3CTL_DDR3       (1 << 2)

/* 965 MCH register controlling DRAM channel configuration */
#define C0DRB3			_MMIO(MCHBAR_MIRROR_BASE + 0x206)
#define C1DRB3			_MMIO(MCHBAR_MIRROR_BASE + 0x606)

/* snb MCH registers for reading the DRAM channel configuration */
#define MAD_DIMM_C0			_MMIO(MCHBAR_MIRROR_BASE_SNB + 0x5004)
#define MAD_DIMM_C1			_MMIO(MCHBAR_MIRROR_BASE_SNB + 0x5008)
#define MAD_DIMM_C2			_MMIO(MCHBAR_MIRROR_BASE_SNB + 0x500C)
#define   MAD_DIMM_ECC_MASK		(0x3 << 24)
#define   MAD_DIMM_ECC_OFF		(0x0 << 24)
#define   MAD_DIMM_ECC_IO_ON_LOGIC_OFF	(0x1 << 24)
#define   MAD_DIMM_ECC_IO_OFF_LOGIC_ON	(0x2 << 24)
#define   MAD_DIMM_ECC_ON		(0x3 << 24)
#define   MAD_DIMM_ENH_INTERLEAVE	(0x1 << 22)
#define   MAD_DIMM_RANK_INTERLEAVE	(0x1 << 21)
#define   MAD_DIMM_B_WIDTH_X16		(0x1 << 20) /* X8 chips if unset */
#define   MAD_DIMM_A_WIDTH_X16		(0x1 << 19) /* X8 chips if unset */
#define   MAD_DIMM_B_DUAL_RANK		(0x1 << 18)
#define   MAD_DIMM_A_DUAL_RANK		(0x1 << 17)
#define   MAD_DIMM_A_SELECT		(0x1 << 16)
/* DIMM sizes are in multiples of 256mb. */
#define   MAD_DIMM_B_SIZE_SHIFT		8
#define   MAD_DIMM_B_SIZE_MASK		(0xff << MAD_DIMM_B_SIZE_SHIFT)
#define   MAD_DIMM_A_SIZE_SHIFT		0
#define   MAD_DIMM_A_SIZE_MASK		(0xff << MAD_DIMM_A_SIZE_SHIFT)

/* snb MCH registers for priority tuning */
#define MCH_SSKPD			_MMIO(MCHBAR_MIRROR_BASE_SNB + 0x5d10)
#define   MCH_SSKPD_WM0_MASK		0x3f
#define   MCH_SSKPD_WM0_VAL		0xc

#define MCH_SECP_NRG_STTS		_MMIO(MCHBAR_MIRROR_BASE_SNB + 0x592c)

/* Clocking configuration register */
#define CLKCFG			_MMIO(MCHBAR_MIRROR_BASE + 0xc00)
#define CLKCFG_FSB_400					(5 << 0)	/* hrawclk 100 */
#define CLKCFG_FSB_533					(1 << 0)	/* hrawclk 133 */
#define CLKCFG_FSB_667					(3 << 0)	/* hrawclk 166 */
#define CLKCFG_FSB_800					(2 << 0)	/* hrawclk 200 */
#define CLKCFG_FSB_1067					(6 << 0)	/* hrawclk 266 */
#define CLKCFG_FSB_1067_ALT				(0 << 0)	/* hrawclk 266 */
#define CLKCFG_FSB_1333					(7 << 0)	/* hrawclk 333 */
/*
 * Note that on at least on ELK the below value is reported for both
 * 333 and 400 MHz BIOS FSB setting, but given that the gmch datasheet
 * lists only 200/266/333 MHz FSB as supported let's decode it as 333 MHz.
 */
#define CLKCFG_FSB_1333_ALT				(4 << 0)	/* hrawclk 333 */
#define CLKCFG_FSB_MASK					(7 << 0)
#define CLKCFG_MEM_533					(1 << 4)
#define CLKCFG_MEM_667					(2 << 4)
#define CLKCFG_MEM_800					(3 << 4)
#define CLKCFG_MEM_MASK					(7 << 4)

#define HPLLVCO                 _MMIO(MCHBAR_MIRROR_BASE + 0xc38)
#define HPLLVCO_MOBILE          _MMIO(MCHBAR_MIRROR_BASE + 0xc0f)

#define TSC1			_MMIO(0x11001)
#define   TSE			(1 << 0)
#define TR1			_MMIO(0x11006)
#define TSFS			_MMIO(0x11020)
#define   TSFS_SLOPE_MASK	0x0000ff00
#define   TSFS_SLOPE_SHIFT	8
#define   TSFS_INTR_MASK	0x000000ff

#define CRSTANDVID		_MMIO(0x11100)
#define PXVFREQ(fstart)		_MMIO(0x11110 + (fstart) * 4)  /* P[0-15]VIDFREQ (0x1114c) (Ironlake) */
#define   PXVFREQ_PX_MASK	0x7f000000
#define   PXVFREQ_PX_SHIFT	24
#define VIDFREQ_BASE		_MMIO(0x11110)
#define VIDFREQ1		_MMIO(0x11110) /* VIDFREQ1-4 (0x1111c) (Cantiga) */
#define VIDFREQ2		_MMIO(0x11114)
#define VIDFREQ3		_MMIO(0x11118)
#define VIDFREQ4		_MMIO(0x1111c)
#define   VIDFREQ_P0_MASK	0x1f000000
#define   VIDFREQ_P0_SHIFT	24
#define   VIDFREQ_P0_CSCLK_MASK	0x00f00000
#define   VIDFREQ_P0_CSCLK_SHIFT 20
#define   VIDFREQ_P0_CRCLK_MASK	0x000f0000
#define   VIDFREQ_P0_CRCLK_SHIFT 16
#define   VIDFREQ_P1_MASK	0x00001f00
#define   VIDFREQ_P1_SHIFT	8
#define   VIDFREQ_P1_CSCLK_MASK	0x000000f0
#define   VIDFREQ_P1_CSCLK_SHIFT 4
#define   VIDFREQ_P1_CRCLK_MASK	0x0000000f
#define INTTOEXT_BASE_ILK	_MMIO(0x11300)
#define INTTOEXT_BASE		_MMIO(0x11120) /* INTTOEXT1-8 (0x1113c) */
#define   INTTOEXT_MAP3_SHIFT	24
#define   INTTOEXT_MAP3_MASK	(0x1f << INTTOEXT_MAP3_SHIFT)
#define   INTTOEXT_MAP2_SHIFT	16
#define   INTTOEXT_MAP2_MASK	(0x1f << INTTOEXT_MAP2_SHIFT)
#define   INTTOEXT_MAP1_SHIFT	8
#define   INTTOEXT_MAP1_MASK	(0x1f << INTTOEXT_MAP1_SHIFT)
#define   INTTOEXT_MAP0_SHIFT	0
#define   INTTOEXT_MAP0_MASK	(0x1f << INTTOEXT_MAP0_SHIFT)
#define MEMSWCTL		_MMIO(0x11170) /* Ironlake only */
#define   MEMCTL_CMD_MASK	0xe000
#define   MEMCTL_CMD_SHIFT	13
#define   MEMCTL_CMD_RCLK_OFF	0
#define   MEMCTL_CMD_RCLK_ON	1
#define   MEMCTL_CMD_CHFREQ	2
#define   MEMCTL_CMD_CHVID	3
#define   MEMCTL_CMD_VMMOFF	4
#define   MEMCTL_CMD_VMMON	5
#define   MEMCTL_CMD_STS	(1 << 12) /* write 1 triggers command, clears
					   when command complete */
#define   MEMCTL_FREQ_MASK	0x0f00 /* jitter, from 0-15 */
#define   MEMCTL_FREQ_SHIFT	8
#define   MEMCTL_SFCAVM		(1 << 7)
#define   MEMCTL_TGT_VID_MASK	0x007f
#define MEMIHYST		_MMIO(0x1117c)
#define MEMINTREN		_MMIO(0x11180) /* 16 bits */
#define   MEMINT_RSEXIT_EN	(1 << 8)
#define   MEMINT_CX_SUPR_EN	(1 << 7)
#define   MEMINT_CONT_BUSY_EN	(1 << 6)
#define   MEMINT_AVG_BUSY_EN	(1 << 5)
#define   MEMINT_EVAL_CHG_EN	(1 << 4)
#define   MEMINT_MON_IDLE_EN	(1 << 3)
#define   MEMINT_UP_EVAL_EN	(1 << 2)
#define   MEMINT_DOWN_EVAL_EN	(1 << 1)
#define   MEMINT_SW_CMD_EN	(1 << 0)
#define MEMINTRSTR		_MMIO(0x11182) /* 16 bits */
#define   MEM_RSEXIT_MASK	0xc000
#define   MEM_RSEXIT_SHIFT	14
#define   MEM_CONT_BUSY_MASK	0x3000
#define   MEM_CONT_BUSY_SHIFT	12
#define   MEM_AVG_BUSY_MASK	0x0c00
#define   MEM_AVG_BUSY_SHIFT	10
#define   MEM_EVAL_CHG_MASK	0x0300
#define   MEM_EVAL_BUSY_SHIFT	8
#define   MEM_MON_IDLE_MASK	0x00c0
#define   MEM_MON_IDLE_SHIFT	6
#define   MEM_UP_EVAL_MASK	0x0030
#define   MEM_UP_EVAL_SHIFT	4
#define   MEM_DOWN_EVAL_MASK	0x000c
#define   MEM_DOWN_EVAL_SHIFT	2
#define   MEM_SW_CMD_MASK	0x0003
#define   MEM_INT_STEER_GFX	0
#define   MEM_INT_STEER_CMR	1
#define   MEM_INT_STEER_SMI	2
#define   MEM_INT_STEER_SCI	3
#define MEMINTRSTS		_MMIO(0x11184)
#define   MEMINT_RSEXIT		(1 << 7)
#define   MEMINT_CONT_BUSY	(1 << 6)
#define   MEMINT_AVG_BUSY	(1 << 5)
#define   MEMINT_EVAL_CHG	(1 << 4)
#define   MEMINT_MON_IDLE	(1 << 3)
#define   MEMINT_UP_EVAL	(1 << 2)
#define   MEMINT_DOWN_EVAL	(1 << 1)
#define   MEMINT_SW_CMD		(1 << 0)
#define MEMMODECTL		_MMIO(0x11190)
#define   MEMMODE_BOOST_EN	(1 << 31)
#define   MEMMODE_BOOST_FREQ_MASK 0x0f000000 /* jitter for boost, 0-15 */
#define   MEMMODE_BOOST_FREQ_SHIFT 24
#define   MEMMODE_IDLE_MODE_MASK 0x00030000
#define   MEMMODE_IDLE_MODE_SHIFT 16
#define   MEMMODE_IDLE_MODE_EVAL 0
#define   MEMMODE_IDLE_MODE_CONT 1
#define   MEMMODE_HWIDLE_EN	(1 << 15)
#define   MEMMODE_SWMODE_EN	(1 << 14)
#define   MEMMODE_RCLK_GATE	(1 << 13)
#define   MEMMODE_HW_UPDATE	(1 << 12)
#define   MEMMODE_FSTART_MASK	0x00000f00 /* starting jitter, 0-15 */
#define   MEMMODE_FSTART_SHIFT	8
#define   MEMMODE_FMAX_MASK	0x000000f0 /* max jitter, 0-15 */
#define   MEMMODE_FMAX_SHIFT	4
#define   MEMMODE_FMIN_MASK	0x0000000f /* min jitter, 0-15 */
#define RCBMAXAVG		_MMIO(0x1119c)
#define MEMSWCTL2		_MMIO(0x1119e) /* Cantiga only */
#define   SWMEMCMD_RENDER_OFF	(0 << 13)
#define   SWMEMCMD_RENDER_ON	(1 << 13)
#define   SWMEMCMD_SWFREQ	(2 << 13)
#define   SWMEMCMD_TARVID	(3 << 13)
#define   SWMEMCMD_VRM_OFF	(4 << 13)
#define   SWMEMCMD_VRM_ON	(5 << 13)
#define   CMDSTS		(1 << 12)
#define   SFCAVM		(1 << 11)
#define   SWFREQ_MASK		0x0380 /* P0-7 */
#define   SWFREQ_SHIFT		7
#define   TARVID_MASK		0x001f
#define MEMSTAT_CTG		_MMIO(0x111a0)
#define RCBMINAVG		_MMIO(0x111a0)
#define RCUPEI			_MMIO(0x111b0)
#define RCDNEI			_MMIO(0x111b4)
#define RSTDBYCTL		_MMIO(0x111b8)
#define   RS1EN			(1 << 31)
#define   RS2EN			(1 << 30)
#define   RS3EN			(1 << 29)
#define   D3RS3EN		(1 << 28) /* Display D3 imlies RS3 */
#define   SWPROMORSX		(1 << 27) /* RSx promotion timers ignored */
#define   RCWAKERW		(1 << 26) /* Resetwarn from PCH causes wakeup */
#define   DPRSLPVREN		(1 << 25) /* Fast voltage ramp enable */
#define   GFXTGHYST		(1 << 24) /* Hysteresis to allow trunk gating */
#define   RCX_SW_EXIT		(1 << 23) /* Leave RSx and prevent re-entry */
#define   RSX_STATUS_MASK	(7 << 20)
#define   RSX_STATUS_ON		(0 << 20)
#define   RSX_STATUS_RC1	(1 << 20)
#define   RSX_STATUS_RC1E	(2 << 20)
#define   RSX_STATUS_RS1	(3 << 20)
#define   RSX_STATUS_RS2	(4 << 20) /* aka rc6 */
#define   RSX_STATUS_RSVD	(5 << 20) /* deep rc6 unsupported on ilk */
#define   RSX_STATUS_RS3	(6 << 20) /* rs3 unsupported on ilk */
#define   RSX_STATUS_RSVD2	(7 << 20)
#define   UWRCRSXE		(1 << 19) /* wake counter limit prevents rsx */
#define   RSCRP			(1 << 18) /* rs requests control on rs1/2 reqs */
#define   JRSC			(1 << 17) /* rsx coupled to cpu c-state */
#define   RS2INC0		(1 << 16) /* allow rs2 in cpu c0 */
#define   RS1CONTSAV_MASK	(3 << 14)
#define   RS1CONTSAV_NO_RS1	(0 << 14) /* rs1 doesn't save/restore context */
#define   RS1CONTSAV_RSVD	(1 << 14)
#define   RS1CONTSAV_SAVE_RS1	(2 << 14) /* rs1 saves context */
#define   RS1CONTSAV_FULL_RS1	(3 << 14) /* rs1 saves and restores context */
#define   NORMSLEXLAT_MASK	(3 << 12)
#define   SLOW_RS123		(0 << 12)
#define   SLOW_RS23		(1 << 12)
#define   SLOW_RS3		(2 << 12)
#define   NORMAL_RS123		(3 << 12)
#define   RCMODE_TIMEOUT	(1 << 11) /* 0 is eval interval method */
#define   IMPROMOEN		(1 << 10) /* promo is immediate or delayed until next idle interval (only for timeout method above) */
#define   RCENTSYNC		(1 << 9) /* rs coupled to cpu c-state (3/6/7) */
#define   STATELOCK		(1 << 7) /* locked to rs_cstate if 0 */
#define   RS_CSTATE_MASK	(3 << 4)
#define   RS_CSTATE_C367_RS1	(0 << 4)
#define   RS_CSTATE_C36_RS1_C7_RS2 (1 << 4)
#define   RS_CSTATE_RSVD	(2 << 4)
#define   RS_CSTATE_C367_RS2	(3 << 4)
#define   REDSAVES		(1 << 3) /* no context save if was idle during rs0 */
#define   REDRESTORES		(1 << 2) /* no restore if was idle during rs0 */
#define VIDCTL			_MMIO(0x111c0)
#define VIDSTS			_MMIO(0x111c8)
#define VIDSTART		_MMIO(0x111cc) /* 8 bits */
#define MEMSTAT_ILK		_MMIO(0x111f8)
#define   MEMSTAT_VID_MASK	0x7f00
#define   MEMSTAT_VID_SHIFT	8
#define   MEMSTAT_PSTATE_MASK	0x00f8
#define   MEMSTAT_PSTATE_SHIFT  3
#define   MEMSTAT_MON_ACTV	(1 << 2)
#define   MEMSTAT_SRC_CTL_MASK	0x0003
#define   MEMSTAT_SRC_CTL_CORE	0
#define   MEMSTAT_SRC_CTL_TRB	1
#define   MEMSTAT_SRC_CTL_THM	2
#define   MEMSTAT_SRC_CTL_STDBY 3
#define RCPREVBSYTUPAVG		_MMIO(0x113b8)
#define RCPREVBSYTDNAVG		_MMIO(0x113bc)
#define PMMISC			_MMIO(0x11214)
#define   MCPPCE_EN		(1 << 0) /* enable PM_MSG from PCH->MPC */
#define SDEW			_MMIO(0x1124c)
#define CSIEW0			_MMIO(0x11250)
#define CSIEW1			_MMIO(0x11254)
#define CSIEW2			_MMIO(0x11258)
#define PEW(i)			_MMIO(0x1125c + (i) * 4) /* 5 registers */
#define DEW(i)			_MMIO(0x11270 + (i) * 4) /* 3 registers */
#define MCHAFE			_MMIO(0x112c0)
#define CSIEC			_MMIO(0x112e0)
#define DMIEC			_MMIO(0x112e4)
#define DDREC			_MMIO(0x112e8)
#define PEG0EC			_MMIO(0x112ec)
#define PEG1EC			_MMIO(0x112f0)
#define GFXEC			_MMIO(0x112f4)
#define RPPREVBSYTUPAVG		_MMIO(0x113b8)
#define RPPREVBSYTDNAVG		_MMIO(0x113bc)
#define ECR			_MMIO(0x11600)
#define   ECR_GPFE		(1 << 31)
#define   ECR_IMONE		(1 << 30)
#define   ECR_CAP_MASK		0x0000001f /* Event range, 0-31 */
#define OGW0			_MMIO(0x11608)
#define OGW1			_MMIO(0x1160c)
#define EG0			_MMIO(0x11610)
#define EG1			_MMIO(0x11614)
#define EG2			_MMIO(0x11618)
#define EG3			_MMIO(0x1161c)
#define EG4			_MMIO(0x11620)
#define EG5			_MMIO(0x11624)
#define EG6			_MMIO(0x11628)
#define EG7			_MMIO(0x1162c)
#define PXW(i)			_MMIO(0x11664 + (i) * 4) /* 4 registers */
#define PXWL(i)			_MMIO(0x11680 + (i) * 8) /* 8 registers */
#define LCFUSE02		_MMIO(0x116c0)
#define   LCFUSE_HIV_MASK	0x000000ff
#define CSIPLL0			_MMIO(0x12c10)
#define DDRMPLL1		_MMIO(0X12c20)
#define PEG_BAND_GAP_DATA	_MMIO(0x14d68)

#define GEN6_GT_THREAD_STATUS_REG _MMIO(0x13805c)
#define GEN6_GT_THREAD_STATUS_CORE_MASK 0x7

#define GEN6_GT_PERF_STATUS	_MMIO(MCHBAR_MIRROR_BASE_SNB + 0x5948)
#define BXT_GT_PERF_STATUS      _MMIO(MCHBAR_MIRROR_BASE_SNB + 0x7070)
#define GEN6_RP_STATE_LIMITS	_MMIO(MCHBAR_MIRROR_BASE_SNB + 0x5994)
#define GEN6_RP_STATE_CAP	_MMIO(MCHBAR_MIRROR_BASE_SNB + 0x5998)
#define BXT_RP_STATE_CAP        _MMIO(0x138170)

/*
 * Make these a multiple of magic 25 to avoid SNB (eg. Dell XPS
 * 8300) freezing up around GPU hangs. Looks as if even
 * scheduling/timer interrupts start misbehaving if the RPS
 * EI/thresholds are "bad", leading to a very sluggish or even
 * frozen machine.
 */
#define INTERVAL_1_28_US(us)	roundup(((us) * 100) >> 7, 25)
#define INTERVAL_1_33_US(us)	(((us) * 3)   >> 2)
#define INTERVAL_0_833_US(us)	(((us) * 6) / 5)
#define GT_INTERVAL_FROM_US(dev_priv, us) (INTEL_GEN(dev_priv) >= 9 ? \
				(IS_GEN9_LP(dev_priv) ? \
				INTERVAL_0_833_US(us) : \
				INTERVAL_1_33_US(us)) : \
				INTERVAL_1_28_US(us))

#define INTERVAL_1_28_TO_US(interval)  (((interval) << 7) / 100)
#define INTERVAL_1_33_TO_US(interval)  (((interval) << 2) / 3)
#define INTERVAL_0_833_TO_US(interval) (((interval) * 5)  / 6)
#define GT_PM_INTERVAL_TO_US(dev_priv, interval) (INTEL_GEN(dev_priv) >= 9 ? \
                           (IS_GEN9_LP(dev_priv) ? \
                           INTERVAL_0_833_TO_US(interval) : \
                           INTERVAL_1_33_TO_US(interval)) : \
                           INTERVAL_1_28_TO_US(interval))

/*
 * Logical Context regs
 */
#define CCID				_MMIO(0x2180)
#define   CCID_EN			BIT(0)
#define   CCID_EXTENDED_STATE_RESTORE	BIT(2)
#define   CCID_EXTENDED_STATE_SAVE	BIT(3)
/*
 * Notes on SNB/IVB/VLV context size:
 * - Power context is saved elsewhere (LLC or stolen)
 * - Ring/execlist context is saved on SNB, not on IVB
 * - Extended context size already includes render context size
 * - We always need to follow the extended context size.
 *   SNB BSpec has comments indicating that we should use the
 *   render context size instead if execlists are disabled, but
 *   based on empirical testing that's just nonsense.
 * - Pipelined/VF state is saved on SNB/IVB respectively
 * - GT1 size just indicates how much of render context
 *   doesn't need saving on GT1
 */
#define CXT_SIZE		_MMIO(0x21a0)
#define GEN6_CXT_POWER_SIZE(cxt_reg)	(((cxt_reg) >> 24) & 0x3f)
#define GEN6_CXT_RING_SIZE(cxt_reg)	(((cxt_reg) >> 18) & 0x3f)
#define GEN6_CXT_RENDER_SIZE(cxt_reg)	(((cxt_reg) >> 12) & 0x3f)
#define GEN6_CXT_EXTENDED_SIZE(cxt_reg)	(((cxt_reg) >> 6) & 0x3f)
#define GEN6_CXT_PIPELINE_SIZE(cxt_reg)	(((cxt_reg) >> 0) & 0x3f)
#define GEN6_CXT_TOTAL_SIZE(cxt_reg)	(GEN6_CXT_RING_SIZE(cxt_reg) + \
					GEN6_CXT_EXTENDED_SIZE(cxt_reg) + \
					GEN6_CXT_PIPELINE_SIZE(cxt_reg))
#define GEN7_CXT_SIZE		_MMIO(0x21a8)
#define GEN7_CXT_POWER_SIZE(ctx_reg)	(((ctx_reg) >> 25) & 0x7f)
#define GEN7_CXT_RING_SIZE(ctx_reg)	(((ctx_reg) >> 22) & 0x7)
#define GEN7_CXT_RENDER_SIZE(ctx_reg)	(((ctx_reg) >> 16) & 0x3f)
#define GEN7_CXT_EXTENDED_SIZE(ctx_reg)	(((ctx_reg) >> 9) & 0x7f)
#define GEN7_CXT_GT1_SIZE(ctx_reg)	(((ctx_reg) >> 6) & 0x7)
#define GEN7_CXT_VFSTATE_SIZE(ctx_reg)	(((ctx_reg) >> 0) & 0x3f)
#define GEN7_CXT_TOTAL_SIZE(ctx_reg)	(GEN7_CXT_EXTENDED_SIZE(ctx_reg) + \
					 GEN7_CXT_VFSTATE_SIZE(ctx_reg))

enum {
	INTEL_ADVANCED_CONTEXT = 0,
	INTEL_LEGACY_32B_CONTEXT,
	INTEL_ADVANCED_AD_CONTEXT,
	INTEL_LEGACY_64B_CONTEXT
};

enum {
	FAULT_AND_HANG = 0,
	FAULT_AND_HALT, /* Debug only */
	FAULT_AND_STREAM,
	FAULT_AND_CONTINUE /* Unsupported */
};

#define GEN8_CTX_VALID (1 << 0)
#define GEN8_CTX_FORCE_PD_RESTORE (1 << 1)
#define GEN8_CTX_FORCE_RESTORE (1 << 2)
#define GEN8_CTX_L3LLC_COHERENT (1 << 5)
#define GEN8_CTX_PRIVILEGE (1 << 8)
#define GEN8_CTX_ADDRESSING_MODE_SHIFT 3

#define GEN8_CTX_ID_SHIFT 32
#define GEN8_CTX_ID_WIDTH 21
#define GEN11_SW_CTX_ID_SHIFT 37
#define GEN11_SW_CTX_ID_WIDTH 11
#define GEN11_ENGINE_CLASS_SHIFT 61
#define GEN11_ENGINE_CLASS_WIDTH 3
#define GEN11_ENGINE_INSTANCE_SHIFT 48
#define GEN11_ENGINE_INSTANCE_WIDTH 6

#define CHV_CLK_CTL1			_MMIO(0x101100)
#define VLV_CLK_CTL2			_MMIO(0x101104)
#define   CLK_CTL2_CZCOUNT_30NS_SHIFT	28

/*
 * Overlay regs
 */

#define OVADD			_MMIO(0x30000)
#define DOVSTA			_MMIO(0x30008)
#define OC_BUF			(0x3 << 20)
#define OGAMC5			_MMIO(0x30010)
#define OGAMC4			_MMIO(0x30014)
#define OGAMC3			_MMIO(0x30018)
#define OGAMC2			_MMIO(0x3001c)
#define OGAMC1			_MMIO(0x30020)
#define OGAMC0			_MMIO(0x30024)

/*
 * GEN9 clock gating regs
 */
#define GEN9_CLKGATE_DIS_0		_MMIO(0x46530)
#define   DARBF_GATING_DIS		(1 << 27)
#define   PWM2_GATING_DIS		(1 << 14)
#define   PWM1_GATING_DIS		(1 << 13)

#define GEN9_CLKGATE_DIS_4		_MMIO(0x4653C)
#define   BXT_GMBUS_GATING_DIS		(1 << 14)

#define _CLKGATE_DIS_PSL_A		0x46520
#define _CLKGATE_DIS_PSL_B		0x46524
#define _CLKGATE_DIS_PSL_C		0x46528
#define   DUPS1_GATING_DIS		(1 << 15)
#define   DUPS2_GATING_DIS		(1 << 19)
#define   DUPS3_GATING_DIS		(1 << 23)
#define   DPF_GATING_DIS		(1 << 10)
#define   DPF_RAM_GATING_DIS		(1 << 9)
#define   DPFR_GATING_DIS		(1 << 8)

#define CLKGATE_DIS_PSL(pipe) \
	_MMIO_PIPE(pipe, _CLKGATE_DIS_PSL_A, _CLKGATE_DIS_PSL_B)

/*
 * GEN10 clock gating regs
 */
#define SLICE_UNIT_LEVEL_CLKGATE	_MMIO(0x94d4)
#define  SARBUNIT_CLKGATE_DIS		(1 << 5)
#define  RCCUNIT_CLKGATE_DIS		(1 << 7)
#define  MSCUNIT_CLKGATE_DIS		(1 << 10)

#define SUBSLICE_UNIT_LEVEL_CLKGATE	_MMIO(0x9524)
#define  GWUNIT_CLKGATE_DIS		(1 << 16)

#define UNSLICE_UNIT_LEVEL_CLKGATE	_MMIO(0x9434)
#define  VFUNIT_CLKGATE_DIS		(1 << 20)

#define INF_UNIT_LEVEL_CLKGATE		_MMIO(0x9560)
#define   CGPSF_CLKGATE_DIS		(1 << 3)

/*
 * Display engine regs
 */

/* Pipe A CRC regs */
#define _PIPE_CRC_CTL_A			0x60050
#define   PIPE_CRC_ENABLE		(1 << 31)
/* ivb+ source selection */
#define   PIPE_CRC_SOURCE_PRIMARY_IVB	(0 << 29)
#define   PIPE_CRC_SOURCE_SPRITE_IVB	(1 << 29)
#define   PIPE_CRC_SOURCE_PF_IVB	(2 << 29)
/* ilk+ source selection */
#define   PIPE_CRC_SOURCE_PRIMARY_ILK	(0 << 28)
#define   PIPE_CRC_SOURCE_SPRITE_ILK	(1 << 28)
#define   PIPE_CRC_SOURCE_PIPE_ILK	(2 << 28)
/* embedded DP port on the north display block, reserved on ivb */
#define   PIPE_CRC_SOURCE_PORT_A_ILK	(4 << 28)
#define   PIPE_CRC_SOURCE_FDI_ILK	(5 << 28) /* reserved on ivb */
/* vlv source selection */
#define   PIPE_CRC_SOURCE_PIPE_VLV	(0 << 27)
#define   PIPE_CRC_SOURCE_HDMIB_VLV	(1 << 27)
#define   PIPE_CRC_SOURCE_HDMIC_VLV	(2 << 27)
/* with DP port the pipe source is invalid */
#define   PIPE_CRC_SOURCE_DP_D_VLV	(3 << 27)
#define   PIPE_CRC_SOURCE_DP_B_VLV	(6 << 27)
#define   PIPE_CRC_SOURCE_DP_C_VLV	(7 << 27)
/* gen3+ source selection */
#define   PIPE_CRC_SOURCE_PIPE_I9XX	(0 << 28)
#define   PIPE_CRC_SOURCE_SDVOB_I9XX	(1 << 28)
#define   PIPE_CRC_SOURCE_SDVOC_I9XX	(2 << 28)
/* with DP/TV port the pipe source is invalid */
#define   PIPE_CRC_SOURCE_DP_D_G4X	(3 << 28)
#define   PIPE_CRC_SOURCE_TV_PRE	(4 << 28)
#define   PIPE_CRC_SOURCE_TV_POST	(5 << 28)
#define   PIPE_CRC_SOURCE_DP_B_G4X	(6 << 28)
#define   PIPE_CRC_SOURCE_DP_C_G4X	(7 << 28)
/* gen2 doesn't have source selection bits */
#define   PIPE_CRC_INCLUDE_BORDER_I8XX	(1 << 30)

#define _PIPE_CRC_RES_1_A_IVB		0x60064
#define _PIPE_CRC_RES_2_A_IVB		0x60068
#define _PIPE_CRC_RES_3_A_IVB		0x6006c
#define _PIPE_CRC_RES_4_A_IVB		0x60070
#define _PIPE_CRC_RES_5_A_IVB		0x60074

#define _PIPE_CRC_RES_RED_A		0x60060
#define _PIPE_CRC_RES_GREEN_A		0x60064
#define _PIPE_CRC_RES_BLUE_A		0x60068
#define _PIPE_CRC_RES_RES1_A_I915	0x6006c
#define _PIPE_CRC_RES_RES2_A_G4X	0x60080

/* Pipe B CRC regs */
#define _PIPE_CRC_RES_1_B_IVB		0x61064
#define _PIPE_CRC_RES_2_B_IVB		0x61068
#define _PIPE_CRC_RES_3_B_IVB		0x6106c
#define _PIPE_CRC_RES_4_B_IVB		0x61070
#define _PIPE_CRC_RES_5_B_IVB		0x61074

#define PIPE_CRC_CTL(pipe)		_MMIO_TRANS2(pipe, _PIPE_CRC_CTL_A)
#define PIPE_CRC_RES_1_IVB(pipe)	_MMIO_TRANS2(pipe, _PIPE_CRC_RES_1_A_IVB)
#define PIPE_CRC_RES_2_IVB(pipe)	_MMIO_TRANS2(pipe, _PIPE_CRC_RES_2_A_IVB)
#define PIPE_CRC_RES_3_IVB(pipe)	_MMIO_TRANS2(pipe, _PIPE_CRC_RES_3_A_IVB)
#define PIPE_CRC_RES_4_IVB(pipe)	_MMIO_TRANS2(pipe, _PIPE_CRC_RES_4_A_IVB)
#define PIPE_CRC_RES_5_IVB(pipe)	_MMIO_TRANS2(pipe, _PIPE_CRC_RES_5_A_IVB)

#define PIPE_CRC_RES_RED(pipe)		_MMIO_TRANS2(pipe, _PIPE_CRC_RES_RED_A)
#define PIPE_CRC_RES_GREEN(pipe)	_MMIO_TRANS2(pipe, _PIPE_CRC_RES_GREEN_A)
#define PIPE_CRC_RES_BLUE(pipe)		_MMIO_TRANS2(pipe, _PIPE_CRC_RES_BLUE_A)
#define PIPE_CRC_RES_RES1_I915(pipe)	_MMIO_TRANS2(pipe, _PIPE_CRC_RES_RES1_A_I915)
#define PIPE_CRC_RES_RES2_G4X(pipe)	_MMIO_TRANS2(pipe, _PIPE_CRC_RES_RES2_A_G4X)

/* Pipe A timing regs */
#define _HTOTAL_A	0x60000
#define _HBLANK_A	0x60004
#define _HSYNC_A	0x60008
#define _VTOTAL_A	0x6000c
#define _VBLANK_A	0x60010
#define _VSYNC_A	0x60014
#define _PIPEASRC	0x6001c
#define _BCLRPAT_A	0x60020
#define _VSYNCSHIFT_A	0x60028
#define _PIPE_MULT_A	0x6002c

/* Pipe B timing regs */
#define _HTOTAL_B	0x61000
#define _HBLANK_B	0x61004
#define _HSYNC_B	0x61008
#define _VTOTAL_B	0x6100c
#define _VBLANK_B	0x61010
#define _VSYNC_B	0x61014
#define _PIPEBSRC	0x6101c
#define _BCLRPAT_B	0x61020
#define _VSYNCSHIFT_B	0x61028
#define _PIPE_MULT_B	0x6102c

#define TRANSCODER_A_OFFSET 0x60000
#define TRANSCODER_B_OFFSET 0x61000
#define TRANSCODER_C_OFFSET 0x62000
#define CHV_TRANSCODER_C_OFFSET 0x63000
#define TRANSCODER_EDP_OFFSET 0x6f000

#define _MMIO_TRANS2(pipe, reg) _MMIO(dev_priv->info.trans_offsets[(pipe)] - \
	dev_priv->info.trans_offsets[TRANSCODER_A] + (reg) + \
	dev_priv->info.display_mmio_offset)

#define HTOTAL(trans)		_MMIO_TRANS2(trans, _HTOTAL_A)
#define HBLANK(trans)		_MMIO_TRANS2(trans, _HBLANK_A)
#define HSYNC(trans)		_MMIO_TRANS2(trans, _HSYNC_A)
#define VTOTAL(trans)		_MMIO_TRANS2(trans, _VTOTAL_A)
#define VBLANK(trans)		_MMIO_TRANS2(trans, _VBLANK_A)
#define VSYNC(trans)		_MMIO_TRANS2(trans, _VSYNC_A)
#define BCLRPAT(trans)		_MMIO_TRANS2(trans, _BCLRPAT_A)
#define VSYNCSHIFT(trans)	_MMIO_TRANS2(trans, _VSYNCSHIFT_A)
#define PIPESRC(trans)		_MMIO_TRANS2(trans, _PIPEASRC)
#define PIPE_MULT(trans)	_MMIO_TRANS2(trans, _PIPE_MULT_A)

/* VLV eDP PSR registers */
#define _PSRCTLA				(VLV_DISPLAY_BASE + 0x60090)
#define _PSRCTLB				(VLV_DISPLAY_BASE + 0x61090)
#define  VLV_EDP_PSR_ENABLE			(1 << 0)
#define  VLV_EDP_PSR_RESET			(1 << 1)
#define  VLV_EDP_PSR_MODE_MASK			(7 << 2)
#define  VLV_EDP_PSR_MODE_HW_TIMER		(1 << 3)
#define  VLV_EDP_PSR_MODE_SW_TIMER		(1 << 2)
#define  VLV_EDP_PSR_SINGLE_FRAME_UPDATE	(1 << 7)
#define  VLV_EDP_PSR_ACTIVE_ENTRY		(1 << 8)
#define  VLV_EDP_PSR_SRC_TRANSMITTER_STATE	(1 << 9)
#define  VLV_EDP_PSR_DBL_FRAME			(1 << 10)
#define  VLV_EDP_PSR_FRAME_COUNT_MASK		(0xff << 16)
#define  VLV_EDP_PSR_IDLE_FRAME_SHIFT		16
#define VLV_PSRCTL(pipe)	_MMIO_PIPE(pipe, _PSRCTLA, _PSRCTLB)

#define _VSCSDPA			(VLV_DISPLAY_BASE + 0x600a0)
#define _VSCSDPB			(VLV_DISPLAY_BASE + 0x610a0)
#define  VLV_EDP_PSR_SDP_FREQ_MASK	(3 << 30)
#define  VLV_EDP_PSR_SDP_FREQ_ONCE	(1 << 31)
#define  VLV_EDP_PSR_SDP_FREQ_EVFRAME	(1 << 30)
#define VLV_VSCSDP(pipe)	_MMIO_PIPE(pipe, _VSCSDPA, _VSCSDPB)

#define _PSRSTATA			(VLV_DISPLAY_BASE + 0x60094)
#define _PSRSTATB			(VLV_DISPLAY_BASE + 0x61094)
#define  VLV_EDP_PSR_LAST_STATE_MASK	(7 << 3)
#define  VLV_EDP_PSR_CURR_STATE_MASK	7
#define  VLV_EDP_PSR_DISABLED		(0 << 0)
#define  VLV_EDP_PSR_INACTIVE		(1 << 0)
#define  VLV_EDP_PSR_IN_TRANS_TO_ACTIVE	(2 << 0)
#define  VLV_EDP_PSR_ACTIVE_NORFB_UP	(3 << 0)
#define  VLV_EDP_PSR_ACTIVE_SF_UPDATE	(4 << 0)
#define  VLV_EDP_PSR_EXIT		(5 << 0)
#define  VLV_EDP_PSR_IN_TRANS		(1 << 7)
#define VLV_PSRSTAT(pipe)	_MMIO_PIPE(pipe, _PSRSTATA, _PSRSTATB)

/* HSW+ eDP PSR registers */
#define HSW_EDP_PSR_BASE	0x64800
#define BDW_EDP_PSR_BASE	0x6f800
#define EDP_PSR_CTL				_MMIO(dev_priv->psr_mmio_base + 0)
#define   EDP_PSR_ENABLE			(1 << 31)
#define   BDW_PSR_SINGLE_FRAME			(1 << 30)
#define   EDP_PSR_RESTORE_PSR_ACTIVE_CTX_MASK	(1 << 29) /* SW can't modify */
#define   EDP_PSR_LINK_STANDBY			(1 << 27)
#define   EDP_PSR_MIN_LINK_ENTRY_TIME_MASK	(3 << 25)
#define   EDP_PSR_MIN_LINK_ENTRY_TIME_8_LINES	(0 << 25)
#define   EDP_PSR_MIN_LINK_ENTRY_TIME_4_LINES	(1 << 25)
#define   EDP_PSR_MIN_LINK_ENTRY_TIME_2_LINES	(2 << 25)
#define   EDP_PSR_MIN_LINK_ENTRY_TIME_0_LINES	(3 << 25)
#define   EDP_PSR_MAX_SLEEP_TIME_SHIFT		20
#define   EDP_PSR_SKIP_AUX_EXIT			(1 << 12)
#define   EDP_PSR_TP1_TP2_SEL			(0 << 11)
#define   EDP_PSR_TP1_TP3_SEL			(1 << 11)
#define   EDP_PSR_CRC_ENABLE			(1 << 10) /* BDW+ */
#define   EDP_PSR_TP2_TP3_TIME_500us		(0 << 8)
#define   EDP_PSR_TP2_TP3_TIME_100us		(1 << 8)
#define   EDP_PSR_TP2_TP3_TIME_2500us		(2 << 8)
#define   EDP_PSR_TP2_TP3_TIME_0us		(3 << 8)
#define   EDP_PSR_TP1_TIME_500us		(0 << 4)
#define   EDP_PSR_TP1_TIME_100us		(1 << 4)
#define   EDP_PSR_TP1_TIME_2500us		(2 << 4)
#define   EDP_PSR_TP1_TIME_0us			(3 << 4)
#define   EDP_PSR_IDLE_FRAME_SHIFT		0

/* Bspec claims those aren't shifted but stay at 0x64800 */
#define EDP_PSR_IMR				_MMIO(0x64834)
#define EDP_PSR_IIR				_MMIO(0x64838)
#define   EDP_PSR_ERROR(trans)			(1 << (((trans) * 8 + 10) & 31))
#define   EDP_PSR_POST_EXIT(trans)		(1 << (((trans) * 8 + 9) & 31))
#define   EDP_PSR_PRE_ENTRY(trans)		(1 << (((trans) * 8 + 8) & 31))

#define EDP_PSR_AUX_CTL				_MMIO(dev_priv->psr_mmio_base + 0x10)
#define   EDP_PSR_AUX_CTL_TIME_OUT_MASK		(3 << 26)
#define   EDP_PSR_AUX_CTL_MESSAGE_SIZE_MASK	(0x1f << 20)
#define   EDP_PSR_AUX_CTL_PRECHARGE_2US_MASK	(0xf << 16)
#define   EDP_PSR_AUX_CTL_ERROR_INTERRUPT	(1 << 11)
#define   EDP_PSR_AUX_CTL_BIT_CLOCK_2X_MASK	(0x7ff)

#define EDP_PSR_AUX_DATA(i)			_MMIO(dev_priv->psr_mmio_base + 0x14 + (i) * 4) /* 5 registers */

#define EDP_PSR_STATUS				_MMIO(dev_priv->psr_mmio_base + 0x40)
#define   EDP_PSR_STATUS_STATE_MASK		(7 << 29)
#define   EDP_PSR_STATUS_STATE_SHIFT		29
#define   EDP_PSR_STATUS_STATE_IDLE		(0 << 29)
#define   EDP_PSR_STATUS_STATE_SRDONACK		(1 << 29)
#define   EDP_PSR_STATUS_STATE_SRDENT		(2 << 29)
#define   EDP_PSR_STATUS_STATE_BUFOFF		(3 << 29)
#define   EDP_PSR_STATUS_STATE_BUFON		(4 << 29)
#define   EDP_PSR_STATUS_STATE_AUXACK		(5 << 29)
#define   EDP_PSR_STATUS_STATE_SRDOFFACK	(6 << 29)
#define   EDP_PSR_STATUS_LINK_MASK		(3 << 26)
#define   EDP_PSR_STATUS_LINK_FULL_OFF		(0 << 26)
#define   EDP_PSR_STATUS_LINK_FULL_ON		(1 << 26)
#define   EDP_PSR_STATUS_LINK_STANDBY		(2 << 26)
#define   EDP_PSR_STATUS_MAX_SLEEP_TIMER_SHIFT	20
#define   EDP_PSR_STATUS_MAX_SLEEP_TIMER_MASK	0x1f
#define   EDP_PSR_STATUS_COUNT_SHIFT		16
#define   EDP_PSR_STATUS_COUNT_MASK		0xf
#define   EDP_PSR_STATUS_AUX_ERROR		(1 << 15)
#define   EDP_PSR_STATUS_AUX_SENDING		(1 << 12)
#define   EDP_PSR_STATUS_SENDING_IDLE		(1 << 9)
#define   EDP_PSR_STATUS_SENDING_TP2_TP3	(1 << 8)
#define   EDP_PSR_STATUS_SENDING_TP1		(1 << 4)
#define   EDP_PSR_STATUS_IDLE_MASK		0xf

#define EDP_PSR_PERF_CNT		_MMIO(dev_priv->psr_mmio_base + 0x44)
#define   EDP_PSR_PERF_CNT_MASK		0xffffff

#define EDP_PSR_DEBUG				_MMIO(dev_priv->psr_mmio_base + 0x60) /* PSR_MASK on SKL+ */
#define   EDP_PSR_DEBUG_MASK_MAX_SLEEP         (1 << 28)
#define   EDP_PSR_DEBUG_MASK_LPSP              (1 << 27)
#define   EDP_PSR_DEBUG_MASK_MEMUP             (1 << 26)
#define   EDP_PSR_DEBUG_MASK_HPD               (1 << 25)
#define   EDP_PSR_DEBUG_MASK_DISP_REG_WRITE    (1 << 16)
#define   EDP_PSR_DEBUG_EXIT_ON_PIXEL_UNDERRUN (1 << 15) /* SKL+ */

#define EDP_PSR2_CTL			_MMIO(0x6f900)
#define   EDP_PSR2_ENABLE		(1 << 31)
#define   EDP_SU_TRACK_ENABLE		(1 << 30)
#define   EDP_Y_COORDINATE_VALID	(1 << 26) /* GLK and CNL+ */
#define   EDP_Y_COORDINATE_ENABLE	(1 << 25) /* GLK and CNL+ */
#define   EDP_MAX_SU_DISABLE_TIME(t)	((t) << 20)
#define   EDP_MAX_SU_DISABLE_TIME_MASK	(0x1f << 20)
#define   EDP_PSR2_TP2_TIME_500us	(0 << 8)
#define   EDP_PSR2_TP2_TIME_100us	(1 << 8)
#define   EDP_PSR2_TP2_TIME_2500us	(2 << 8)
#define   EDP_PSR2_TP2_TIME_50us	(3 << 8)
#define   EDP_PSR2_TP2_TIME_MASK	(3 << 8)
#define   EDP_PSR2_FRAME_BEFORE_SU_SHIFT 4
#define   EDP_PSR2_FRAME_BEFORE_SU_MASK	(0xf << 4)
#define   EDP_PSR2_FRAME_BEFORE_SU(a)	((a) << 4)
#define   EDP_PSR2_IDLE_FRAME_MASK	0xf
#define   EDP_PSR2_IDLE_FRAME_SHIFT	0

#define _PSR_EVENT_TRANS_A			0x60848
#define _PSR_EVENT_TRANS_B			0x61848
#define _PSR_EVENT_TRANS_C			0x62848
#define _PSR_EVENT_TRANS_D			0x63848
#define _PSR_EVENT_TRANS_EDP			0x6F848
#define PSR_EVENT(trans)			_MMIO_TRANS2(trans, _PSR_EVENT_TRANS_A)
#define  PSR_EVENT_PSR2_WD_TIMER_EXPIRE		(1 << 17)
#define  PSR_EVENT_PSR2_DISABLED		(1 << 16)
#define  PSR_EVENT_SU_DIRTY_FIFO_UNDERRUN	(1 << 15)
#define  PSR_EVENT_SU_CRC_FIFO_UNDERRUN		(1 << 14)
#define  PSR_EVENT_GRAPHICS_RESET		(1 << 12)
#define  PSR_EVENT_PCH_INTERRUPT		(1 << 11)
#define  PSR_EVENT_MEMORY_UP			(1 << 10)
#define  PSR_EVENT_FRONT_BUFFER_MODIFY		(1 << 9)
#define  PSR_EVENT_WD_TIMER_EXPIRE		(1 << 8)
#define  PSR_EVENT_PIPE_REGISTERS_UPDATE	(1 << 6)
#define  PSR_EVENT_REGISTER_UPDATE		(1 << 5)
#define  PSR_EVENT_HDCP_ENABLE			(1 << 4)
#define  PSR_EVENT_KVMR_SESSION_ENABLE		(1 << 3)
#define  PSR_EVENT_VBI_ENABLE			(1 << 2)
#define  PSR_EVENT_LPSP_MODE_EXIT		(1 << 1)
#define  PSR_EVENT_PSR_DISABLE			(1 << 0)

#define EDP_PSR2_STATUS			_MMIO(0x6f940)
#define EDP_PSR2_STATUS_STATE_MASK     (0xf << 28)
#define EDP_PSR2_STATUS_STATE_SHIFT    28

/* VGA port control */
#define ADPA			_MMIO(0x61100)
#define PCH_ADPA                _MMIO(0xe1100)
#define VLV_ADPA		_MMIO(VLV_DISPLAY_BASE + 0x61100)

#define   ADPA_DAC_ENABLE	(1 << 31)
#define   ADPA_DAC_DISABLE	0
#define   ADPA_PIPE_SEL_SHIFT		30
#define   ADPA_PIPE_SEL_MASK		(1 << 30)
#define   ADPA_PIPE_SEL(pipe)		((pipe) << 30)
#define   ADPA_PIPE_SEL_SHIFT_CPT	29
#define   ADPA_PIPE_SEL_MASK_CPT	(3 << 29)
#define   ADPA_PIPE_SEL_CPT(pipe)	((pipe) << 29)
#define   ADPA_CRT_HOTPLUG_MASK  0x03ff0000 /* bit 25-16 */
#define   ADPA_CRT_HOTPLUG_MONITOR_NONE  (0 << 24)
#define   ADPA_CRT_HOTPLUG_MONITOR_MASK  (3 << 24)
#define   ADPA_CRT_HOTPLUG_MONITOR_COLOR (3 << 24)
#define   ADPA_CRT_HOTPLUG_MONITOR_MONO  (2 << 24)
#define   ADPA_CRT_HOTPLUG_ENABLE        (1 << 23)
#define   ADPA_CRT_HOTPLUG_PERIOD_64     (0 << 22)
#define   ADPA_CRT_HOTPLUG_PERIOD_128    (1 << 22)
#define   ADPA_CRT_HOTPLUG_WARMUP_5MS    (0 << 21)
#define   ADPA_CRT_HOTPLUG_WARMUP_10MS   (1 << 21)
#define   ADPA_CRT_HOTPLUG_SAMPLE_2S     (0 << 20)
#define   ADPA_CRT_HOTPLUG_SAMPLE_4S     (1 << 20)
#define   ADPA_CRT_HOTPLUG_VOLTAGE_40    (0 << 18)
#define   ADPA_CRT_HOTPLUG_VOLTAGE_50    (1 << 18)
#define   ADPA_CRT_HOTPLUG_VOLTAGE_60    (2 << 18)
#define   ADPA_CRT_HOTPLUG_VOLTAGE_70    (3 << 18)
#define   ADPA_CRT_HOTPLUG_VOLREF_325MV  (0 << 17)
#define   ADPA_CRT_HOTPLUG_VOLREF_475MV  (1 << 17)
#define   ADPA_CRT_HOTPLUG_FORCE_TRIGGER (1 << 16)
#define   ADPA_USE_VGA_HVPOLARITY (1 << 15)
#define   ADPA_SETS_HVPOLARITY	0
#define   ADPA_VSYNC_CNTL_DISABLE (1 << 10)
#define   ADPA_VSYNC_CNTL_ENABLE 0
#define   ADPA_HSYNC_CNTL_DISABLE (1 << 11)
#define   ADPA_HSYNC_CNTL_ENABLE 0
#define   ADPA_VSYNC_ACTIVE_HIGH (1 << 4)
#define   ADPA_VSYNC_ACTIVE_LOW	0
#define   ADPA_HSYNC_ACTIVE_HIGH (1 << 3)
#define   ADPA_HSYNC_ACTIVE_LOW	0
#define   ADPA_DPMS_MASK	(~(3 << 10))
#define   ADPA_DPMS_ON		(0 << 10)
#define   ADPA_DPMS_SUSPEND	(1 << 10)
#define   ADPA_DPMS_STANDBY	(2 << 10)
#define   ADPA_DPMS_OFF		(3 << 10)


/* Hotplug control (945+ only) */
#define PORT_HOTPLUG_EN		_MMIO(dev_priv->info.display_mmio_offset + 0x61110)
#define   PORTB_HOTPLUG_INT_EN			(1 << 29)
#define   PORTC_HOTPLUG_INT_EN			(1 << 28)
#define   PORTD_HOTPLUG_INT_EN			(1 << 27)
#define   SDVOB_HOTPLUG_INT_EN			(1 << 26)
#define   SDVOC_HOTPLUG_INT_EN			(1 << 25)
#define   TV_HOTPLUG_INT_EN			(1 << 18)
#define   CRT_HOTPLUG_INT_EN			(1 << 9)
#define HOTPLUG_INT_EN_MASK			(PORTB_HOTPLUG_INT_EN | \
						 PORTC_HOTPLUG_INT_EN | \
						 PORTD_HOTPLUG_INT_EN | \
						 SDVOC_HOTPLUG_INT_EN | \
						 SDVOB_HOTPLUG_INT_EN | \
						 CRT_HOTPLUG_INT_EN)
#define   CRT_HOTPLUG_FORCE_DETECT		(1 << 3)
#define CRT_HOTPLUG_ACTIVATION_PERIOD_32	(0 << 8)
/* must use period 64 on GM45 according to docs */
#define CRT_HOTPLUG_ACTIVATION_PERIOD_64	(1 << 8)
#define CRT_HOTPLUG_DAC_ON_TIME_2M		(0 << 7)
#define CRT_HOTPLUG_DAC_ON_TIME_4M		(1 << 7)
#define CRT_HOTPLUG_VOLTAGE_COMPARE_40		(0 << 5)
#define CRT_HOTPLUG_VOLTAGE_COMPARE_50		(1 << 5)
#define CRT_HOTPLUG_VOLTAGE_COMPARE_60		(2 << 5)
#define CRT_HOTPLUG_VOLTAGE_COMPARE_70		(3 << 5)
#define CRT_HOTPLUG_VOLTAGE_COMPARE_MASK	(3 << 5)
#define CRT_HOTPLUG_DETECT_DELAY_1G		(0 << 4)
#define CRT_HOTPLUG_DETECT_DELAY_2G		(1 << 4)
#define CRT_HOTPLUG_DETECT_VOLTAGE_325MV	(0 << 2)
#define CRT_HOTPLUG_DETECT_VOLTAGE_475MV	(1 << 2)

#define PORT_HOTPLUG_STAT	_MMIO(dev_priv->info.display_mmio_offset + 0x61114)
/*
 * HDMI/DP bits are g4x+
 *
 * WARNING: Bspec for hpd status bits on gen4 seems to be completely confused.
 * Please check the detailed lore in the commit message for for experimental
 * evidence.
 */
/* Bspec says GM45 should match G4X/VLV/CHV, but reality disagrees */
#define   PORTD_HOTPLUG_LIVE_STATUS_GM45	(1 << 29)
#define   PORTC_HOTPLUG_LIVE_STATUS_GM45	(1 << 28)
#define   PORTB_HOTPLUG_LIVE_STATUS_GM45	(1 << 27)
/* G4X/VLV/CHV DP/HDMI bits again match Bspec */
#define   PORTD_HOTPLUG_LIVE_STATUS_G4X		(1 << 27)
#define   PORTC_HOTPLUG_LIVE_STATUS_G4X		(1 << 28)
#define   PORTB_HOTPLUG_LIVE_STATUS_G4X		(1 << 29)
#define   PORTD_HOTPLUG_INT_STATUS		(3 << 21)
#define   PORTD_HOTPLUG_INT_LONG_PULSE		(2 << 21)
#define   PORTD_HOTPLUG_INT_SHORT_PULSE		(1 << 21)
#define   PORTC_HOTPLUG_INT_STATUS		(3 << 19)
#define   PORTC_HOTPLUG_INT_LONG_PULSE		(2 << 19)
#define   PORTC_HOTPLUG_INT_SHORT_PULSE		(1 << 19)
#define   PORTB_HOTPLUG_INT_STATUS		(3 << 17)
#define   PORTB_HOTPLUG_INT_LONG_PULSE		(2 << 17)
#define   PORTB_HOTPLUG_INT_SHORT_PLUSE		(1 << 17)
/* CRT/TV common between gen3+ */
#define   CRT_HOTPLUG_INT_STATUS		(1 << 11)
#define   TV_HOTPLUG_INT_STATUS			(1 << 10)
#define   CRT_HOTPLUG_MONITOR_MASK		(3 << 8)
#define   CRT_HOTPLUG_MONITOR_COLOR		(3 << 8)
#define   CRT_HOTPLUG_MONITOR_MONO		(2 << 8)
#define   CRT_HOTPLUG_MONITOR_NONE		(0 << 8)
#define   DP_AUX_CHANNEL_D_INT_STATUS_G4X	(1 << 6)
#define   DP_AUX_CHANNEL_C_INT_STATUS_G4X	(1 << 5)
#define   DP_AUX_CHANNEL_B_INT_STATUS_G4X	(1 << 4)
#define   DP_AUX_CHANNEL_MASK_INT_STATUS_G4X	(7 << 4)

/* SDVO is different across gen3/4 */
#define   SDVOC_HOTPLUG_INT_STATUS_G4X		(1 << 3)
#define   SDVOB_HOTPLUG_INT_STATUS_G4X		(1 << 2)
/*
 * Bspec seems to be seriously misleaded about the SDVO hpd bits on i965g/gm,
 * since reality corrobates that they're the same as on gen3. But keep these
 * bits here (and the comment!) to help any other lost wanderers back onto the
 * right tracks.
 */
#define   SDVOC_HOTPLUG_INT_STATUS_I965		(3 << 4)
#define   SDVOB_HOTPLUG_INT_STATUS_I965		(3 << 2)
#define   SDVOC_HOTPLUG_INT_STATUS_I915		(1 << 7)
#define   SDVOB_HOTPLUG_INT_STATUS_I915		(1 << 6)
#define   HOTPLUG_INT_STATUS_G4X		(CRT_HOTPLUG_INT_STATUS | \
						 SDVOB_HOTPLUG_INT_STATUS_G4X | \
						 SDVOC_HOTPLUG_INT_STATUS_G4X | \
						 PORTB_HOTPLUG_INT_STATUS | \
						 PORTC_HOTPLUG_INT_STATUS | \
						 PORTD_HOTPLUG_INT_STATUS)

#define HOTPLUG_INT_STATUS_I915			(CRT_HOTPLUG_INT_STATUS | \
						 SDVOB_HOTPLUG_INT_STATUS_I915 | \
						 SDVOC_HOTPLUG_INT_STATUS_I915 | \
						 PORTB_HOTPLUG_INT_STATUS | \
						 PORTC_HOTPLUG_INT_STATUS | \
						 PORTD_HOTPLUG_INT_STATUS)

/* SDVO and HDMI port control.
 * The same register may be used for SDVO or HDMI */
#define _GEN3_SDVOB	0x61140
#define _GEN3_SDVOC	0x61160
#define GEN3_SDVOB	_MMIO(_GEN3_SDVOB)
#define GEN3_SDVOC	_MMIO(_GEN3_SDVOC)
#define GEN4_HDMIB	GEN3_SDVOB
#define GEN4_HDMIC	GEN3_SDVOC
#define VLV_HDMIB	_MMIO(VLV_DISPLAY_BASE + 0x61140)
#define VLV_HDMIC	_MMIO(VLV_DISPLAY_BASE + 0x61160)
#define CHV_HDMID	_MMIO(VLV_DISPLAY_BASE + 0x6116C)
#define PCH_SDVOB	_MMIO(0xe1140)
#define PCH_HDMIB	PCH_SDVOB
#define PCH_HDMIC	_MMIO(0xe1150)
#define PCH_HDMID	_MMIO(0xe1160)

#define PORT_DFT_I9XX				_MMIO(0x61150)
#define   DC_BALANCE_RESET			(1 << 25)
#define PORT_DFT2_G4X		_MMIO(dev_priv->info.display_mmio_offset + 0x61154)
#define   DC_BALANCE_RESET_VLV			(1 << 31)
#define   PIPE_SCRAMBLE_RESET_MASK		((1 << 14) | (0x3 << 0))
#define   PIPE_C_SCRAMBLE_RESET			(1 << 14) /* chv */
#define   PIPE_B_SCRAMBLE_RESET			(1 << 1)
#define   PIPE_A_SCRAMBLE_RESET			(1 << 0)

/* Gen 3 SDVO bits: */
#define   SDVO_ENABLE				(1 << 31)
#define   SDVO_PIPE_SEL_SHIFT			30
#define   SDVO_PIPE_SEL_MASK			(1 << 30)
#define   SDVO_PIPE_SEL(pipe)			((pipe) << 30)
#define   SDVO_STALL_SELECT			(1 << 29)
#define   SDVO_INTERRUPT_ENABLE			(1 << 26)
/*
 * 915G/GM SDVO pixel multiplier.
 * Programmed value is multiplier - 1, up to 5x.
 * \sa DPLL_MD_UDI_MULTIPLIER_MASK
 */
#define   SDVO_PORT_MULTIPLY_MASK		(7 << 23)
#define   SDVO_PORT_MULTIPLY_SHIFT		23
#define   SDVO_PHASE_SELECT_MASK		(15 << 19)
#define   SDVO_PHASE_SELECT_DEFAULT		(6 << 19)
#define   SDVO_CLOCK_OUTPUT_INVERT		(1 << 18)
#define   SDVOC_GANG_MODE			(1 << 16) /* Port C only */
#define   SDVO_BORDER_ENABLE			(1 << 7) /* SDVO only */
#define   SDVOB_PCIE_CONCURRENCY		(1 << 3) /* Port B only */
#define   SDVO_DETECTED				(1 << 2)
/* Bits to be preserved when writing */
#define   SDVOB_PRESERVE_MASK ((1 << 17) | (1 << 16) | (1 << 14) | \
			       SDVO_INTERRUPT_ENABLE)
#define   SDVOC_PRESERVE_MASK ((1 << 17) | SDVO_INTERRUPT_ENABLE)

/* Gen 4 SDVO/HDMI bits: */
#define   SDVO_COLOR_FORMAT_8bpc		(0 << 26)
#define   SDVO_COLOR_FORMAT_MASK		(7 << 26)
#define   SDVO_ENCODING_SDVO			(0 << 10)
#define   SDVO_ENCODING_HDMI			(2 << 10)
#define   HDMI_MODE_SELECT_HDMI			(1 << 9) /* HDMI only */
#define   HDMI_MODE_SELECT_DVI			(0 << 9) /* HDMI only */
#define   HDMI_COLOR_RANGE_16_235		(1 << 8) /* HDMI only */
#define   SDVO_AUDIO_ENABLE			(1 << 6)
/* VSYNC/HSYNC bits new with 965, default is to be set */
#define   SDVO_VSYNC_ACTIVE_HIGH		(1 << 4)
#define   SDVO_HSYNC_ACTIVE_HIGH		(1 << 3)

/* Gen 5 (IBX) SDVO/HDMI bits: */
#define   HDMI_COLOR_FORMAT_12bpc		(3 << 26) /* HDMI only */
#define   SDVOB_HOTPLUG_ENABLE			(1 << 23) /* SDVO only */

/* Gen 6 (CPT) SDVO/HDMI bits: */
#define   SDVO_PIPE_SEL_SHIFT_CPT		29
#define   SDVO_PIPE_SEL_MASK_CPT		(3 << 29)
#define   SDVO_PIPE_SEL_CPT(pipe)		((pipe) << 29)

/* CHV SDVO/HDMI bits: */
#define   SDVO_PIPE_SEL_SHIFT_CHV		24
#define   SDVO_PIPE_SEL_MASK_CHV		(3 << 24)
#define   SDVO_PIPE_SEL_CHV(pipe)		((pipe) << 24)


/* DVO port control */
#define _DVOA			0x61120
#define DVOA			_MMIO(_DVOA)
#define _DVOB			0x61140
#define DVOB			_MMIO(_DVOB)
#define _DVOC			0x61160
#define DVOC			_MMIO(_DVOC)
#define   DVO_ENABLE			(1 << 31)
#define   DVO_PIPE_SEL_SHIFT		30
#define   DVO_PIPE_SEL_MASK		(1 << 30)
#define   DVO_PIPE_SEL(pipe)		((pipe) << 30)
#define   DVO_PIPE_STALL_UNUSED		(0 << 28)
#define   DVO_PIPE_STALL		(1 << 28)
#define   DVO_PIPE_STALL_TV		(2 << 28)
#define   DVO_PIPE_STALL_MASK		(3 << 28)
#define   DVO_USE_VGA_SYNC		(1 << 15)
#define   DVO_DATA_ORDER_I740		(0 << 14)
#define   DVO_DATA_ORDER_FP		(1 << 14)
#define   DVO_VSYNC_DISABLE		(1 << 11)
#define   DVO_HSYNC_DISABLE		(1 << 10)
#define   DVO_VSYNC_TRISTATE		(1 << 9)
#define   DVO_HSYNC_TRISTATE		(1 << 8)
#define   DVO_BORDER_ENABLE		(1 << 7)
#define   DVO_DATA_ORDER_GBRG		(1 << 6)
#define   DVO_DATA_ORDER_RGGB		(0 << 6)
#define   DVO_DATA_ORDER_GBRG_ERRATA	(0 << 6)
#define   DVO_DATA_ORDER_RGGB_ERRATA	(1 << 6)
#define   DVO_VSYNC_ACTIVE_HIGH		(1 << 4)
#define   DVO_HSYNC_ACTIVE_HIGH		(1 << 3)
#define   DVO_BLANK_ACTIVE_HIGH		(1 << 2)
#define   DVO_OUTPUT_CSTATE_PIXELS	(1 << 1)	/* SDG only */
#define   DVO_OUTPUT_SOURCE_SIZE_PIXELS	(1 << 0)	/* SDG only */
#define   DVO_PRESERVE_MASK		(0x7 << 24)
#define DVOA_SRCDIM		_MMIO(0x61124)
#define DVOB_SRCDIM		_MMIO(0x61144)
#define DVOC_SRCDIM		_MMIO(0x61164)
#define   DVO_SRCDIM_HORIZONTAL_SHIFT	12
#define   DVO_SRCDIM_VERTICAL_SHIFT	0

/* LVDS port control */
#define LVDS			_MMIO(0x61180)
/*
 * Enables the LVDS port.  This bit must be set before DPLLs are enabled, as
 * the DPLL semantics change when the LVDS is assigned to that pipe.
 */
#define   LVDS_PORT_EN			(1 << 31)
/* Selects pipe B for LVDS data.  Must be set on pre-965. */
#define   LVDS_PIPE_SEL_SHIFT		30
#define   LVDS_PIPE_SEL_MASK		(1 << 30)
#define   LVDS_PIPE_SEL(pipe)		((pipe) << 30)
#define   LVDS_PIPE_SEL_SHIFT_CPT	29
#define   LVDS_PIPE_SEL_MASK_CPT	(3 << 29)
#define   LVDS_PIPE_SEL_CPT(pipe)	((pipe) << 29)
/* LVDS dithering flag on 965/g4x platform */
#define   LVDS_ENABLE_DITHER		(1 << 25)
/* LVDS sync polarity flags. Set to invert (i.e. negative) */
#define   LVDS_VSYNC_POLARITY		(1 << 21)
#define   LVDS_HSYNC_POLARITY		(1 << 20)

/* Enable border for unscaled (or aspect-scaled) display */
#define   LVDS_BORDER_ENABLE		(1 << 15)
/*
 * Enables the A0-A2 data pairs and CLKA, containing 18 bits of color data per
 * pixel.
 */
#define   LVDS_A0A2_CLKA_POWER_MASK	(3 << 8)
#define   LVDS_A0A2_CLKA_POWER_DOWN	(0 << 8)
#define   LVDS_A0A2_CLKA_POWER_UP	(3 << 8)
/*
 * Controls the A3 data pair, which contains the additional LSBs for 24 bit
 * mode.  Only enabled if LVDS_A0A2_CLKA_POWER_UP also indicates it should be
 * on.
 */
#define   LVDS_A3_POWER_MASK		(3 << 6)
#define   LVDS_A3_POWER_DOWN		(0 << 6)
#define   LVDS_A3_POWER_UP		(3 << 6)
/*
 * Controls the CLKB pair.  This should only be set when LVDS_B0B3_POWER_UP
 * is set.
 */
#define   LVDS_CLKB_POWER_MASK		(3 << 4)
#define   LVDS_CLKB_POWER_DOWN		(0 << 4)
#define   LVDS_CLKB_POWER_UP		(3 << 4)
/*
 * Controls the B0-B3 data pairs.  This must be set to match the DPLL p2
 * setting for whether we are in dual-channel mode.  The B3 pair will
 * additionally only be powered up when LVDS_A3_POWER_UP is set.
 */
#define   LVDS_B0B3_POWER_MASK		(3 << 2)
#define   LVDS_B0B3_POWER_DOWN		(0 << 2)
#define   LVDS_B0B3_POWER_UP		(3 << 2)

/* Video Data Island Packet control */
#define VIDEO_DIP_DATA		_MMIO(0x61178)
/* Read the description of VIDEO_DIP_DATA (before Haswell) or VIDEO_DIP_ECC
 * (Haswell and newer) to see which VIDEO_DIP_DATA byte corresponds to each byte
 * of the infoframe structure specified by CEA-861. */
#define   VIDEO_DIP_DATA_SIZE	32
#define   VIDEO_DIP_VSC_DATA_SIZE	36
#define VIDEO_DIP_CTL		_MMIO(0x61170)
/* Pre HSW: */
#define   VIDEO_DIP_ENABLE		(1 << 31)
#define   VIDEO_DIP_PORT(port)		((port) << 29)
#define   VIDEO_DIP_PORT_MASK		(3 << 29)
#define   VIDEO_DIP_ENABLE_GCP		(1 << 25)
#define   VIDEO_DIP_ENABLE_AVI		(1 << 21)
#define   VIDEO_DIP_ENABLE_VENDOR	(2 << 21)
#define   VIDEO_DIP_ENABLE_GAMUT	(4 << 21)
#define   VIDEO_DIP_ENABLE_SPD		(8 << 21)
#define   VIDEO_DIP_SELECT_AVI		(0 << 19)
#define   VIDEO_DIP_SELECT_VENDOR	(1 << 19)
#define   VIDEO_DIP_SELECT_SPD		(3 << 19)
#define   VIDEO_DIP_SELECT_MASK		(3 << 19)
#define   VIDEO_DIP_FREQ_ONCE		(0 << 16)
#define   VIDEO_DIP_FREQ_VSYNC		(1 << 16)
#define   VIDEO_DIP_FREQ_2VSYNC		(2 << 16)
#define   VIDEO_DIP_FREQ_MASK		(3 << 16)
/* HSW and later: */
#define   VIDEO_DIP_ENABLE_VSC_HSW	(1 << 20)
#define   VIDEO_DIP_ENABLE_GCP_HSW	(1 << 16)
#define   VIDEO_DIP_ENABLE_AVI_HSW	(1 << 12)
#define   VIDEO_DIP_ENABLE_VS_HSW	(1 << 8)
#define   VIDEO_DIP_ENABLE_GMP_HSW	(1 << 4)
#define   VIDEO_DIP_ENABLE_SPD_HSW	(1 << 0)

#define  DRM_DIP_ENABLE			(1 << 28)
#define  PSR_VSC_BIT_7_SET		(1 << 27)
#define  VSC_SELECT_MASK		(0x3 << 26)
#define  VSC_SELECT_SHIFT		26
#define  VSC_DIP_HW_HEA_DATA		(0 << 26)
#define  VSC_DIP_HW_HEA_SW_DATA		(1 << 26)
#define  VSC_DIP_HW_DATA_SW_HEA		(2 << 26)
#define  VSC_DIP_SW_HEA_DATA		(3 << 26)
#define  VDIP_ENABLE_PPS		(1 << 24)

/* Panel power sequencing */
#define PPS_BASE			0x61200
#define VLV_PPS_BASE			(VLV_DISPLAY_BASE + PPS_BASE)
#define PCH_PPS_BASE			0xC7200

#define _MMIO_PPS(pps_idx, reg)		_MMIO(dev_priv->pps_mmio_base -	\
					      PPS_BASE + (reg) +	\
					      (pps_idx) * 0x100)

#define _PP_STATUS			0x61200
#define PP_STATUS(pps_idx)		_MMIO_PPS(pps_idx, _PP_STATUS)
#define   PP_ON				(1 << 31)
/*
 * Indicates that all dependencies of the panel are on:
 *
 * - PLL enabled
 * - pipe enabled
 * - LVDS/DVOB/DVOC on
 */
#define   PP_READY			(1 << 30)
#define   PP_SEQUENCE_NONE		(0 << 28)
#define   PP_SEQUENCE_POWER_UP		(1 << 28)
#define   PP_SEQUENCE_POWER_DOWN	(2 << 28)
#define   PP_SEQUENCE_MASK		(3 << 28)
#define   PP_SEQUENCE_SHIFT		28
#define   PP_CYCLE_DELAY_ACTIVE		(1 << 27)
#define   PP_SEQUENCE_STATE_MASK	0x0000000f
#define   PP_SEQUENCE_STATE_OFF_IDLE	(0x0 << 0)
#define   PP_SEQUENCE_STATE_OFF_S0_1	(0x1 << 0)
#define   PP_SEQUENCE_STATE_OFF_S0_2	(0x2 << 0)
#define   PP_SEQUENCE_STATE_OFF_S0_3	(0x3 << 0)
#define   PP_SEQUENCE_STATE_ON_IDLE	(0x8 << 0)
#define   PP_SEQUENCE_STATE_ON_S1_0	(0x9 << 0)
#define   PP_SEQUENCE_STATE_ON_S1_2	(0xa << 0)
#define   PP_SEQUENCE_STATE_ON_S1_3	(0xb << 0)
#define   PP_SEQUENCE_STATE_RESET	(0xf << 0)

#define _PP_CONTROL			0x61204
#define PP_CONTROL(pps_idx)		_MMIO_PPS(pps_idx, _PP_CONTROL)
#define  PANEL_UNLOCK_REGS		(0xabcd << 16)
#define  PANEL_UNLOCK_MASK		(0xffff << 16)
#define  BXT_POWER_CYCLE_DELAY_MASK	0x1f0
#define  BXT_POWER_CYCLE_DELAY_SHIFT	4
#define  EDP_FORCE_VDD			(1 << 3)
#define  EDP_BLC_ENABLE			(1 << 2)
#define  PANEL_POWER_RESET		(1 << 1)
#define  PANEL_POWER_OFF		(0 << 0)
#define  PANEL_POWER_ON			(1 << 0)

#define _PP_ON_DELAYS			0x61208
#define PP_ON_DELAYS(pps_idx)		_MMIO_PPS(pps_idx, _PP_ON_DELAYS)
#define  PANEL_PORT_SELECT_SHIFT	30
#define  PANEL_PORT_SELECT_MASK		(3 << 30)
#define  PANEL_PORT_SELECT_LVDS		(0 << 30)
#define  PANEL_PORT_SELECT_DPA		(1 << 30)
#define  PANEL_PORT_SELECT_DPC		(2 << 30)
#define  PANEL_PORT_SELECT_DPD		(3 << 30)
#define  PANEL_PORT_SELECT_VLV(port)	((port) << 30)
#define  PANEL_POWER_UP_DELAY_MASK	0x1fff0000
#define  PANEL_POWER_UP_DELAY_SHIFT	16
#define  PANEL_LIGHT_ON_DELAY_MASK	0x1fff
#define  PANEL_LIGHT_ON_DELAY_SHIFT	0

#define _PP_OFF_DELAYS			0x6120C
#define PP_OFF_DELAYS(pps_idx)		_MMIO_PPS(pps_idx, _PP_OFF_DELAYS)
#define  PANEL_POWER_DOWN_DELAY_MASK	0x1fff0000
#define  PANEL_POWER_DOWN_DELAY_SHIFT	16
#define  PANEL_LIGHT_OFF_DELAY_MASK	0x1fff
#define  PANEL_LIGHT_OFF_DELAY_SHIFT	0

#define _PP_DIVISOR			0x61210
#define PP_DIVISOR(pps_idx)		_MMIO_PPS(pps_idx, _PP_DIVISOR)
#define  PP_REFERENCE_DIVIDER_MASK	0xffffff00
#define  PP_REFERENCE_DIVIDER_SHIFT	8
#define  PANEL_POWER_CYCLE_DELAY_MASK	0x1f
#define  PANEL_POWER_CYCLE_DELAY_SHIFT	0

/* Panel fitting */
#define PFIT_CONTROL	_MMIO(dev_priv->info.display_mmio_offset + 0x61230)
#define   PFIT_ENABLE		(1 << 31)
#define   PFIT_PIPE_MASK	(3 << 29)
#define   PFIT_PIPE_SHIFT	29
#define   VERT_INTERP_DISABLE	(0 << 10)
#define   VERT_INTERP_BILINEAR	(1 << 10)
#define   VERT_INTERP_MASK	(3 << 10)
#define   VERT_AUTO_SCALE	(1 << 9)
#define   HORIZ_INTERP_DISABLE	(0 << 6)
#define   HORIZ_INTERP_BILINEAR	(1 << 6)
#define   HORIZ_INTERP_MASK	(3 << 6)
#define   HORIZ_AUTO_SCALE	(1 << 5)
#define   PANEL_8TO6_DITHER_ENABLE (1 << 3)
#define   PFIT_FILTER_FUZZY	(0 << 24)
#define   PFIT_SCALING_AUTO	(0 << 26)
#define   PFIT_SCALING_PROGRAMMED (1 << 26)
#define   PFIT_SCALING_PILLAR	(2 << 26)
#define   PFIT_SCALING_LETTER	(3 << 26)
#define PFIT_PGM_RATIOS _MMIO(dev_priv->info.display_mmio_offset + 0x61234)
/* Pre-965 */
#define		PFIT_VERT_SCALE_SHIFT		20
#define		PFIT_VERT_SCALE_MASK		0xfff00000
#define		PFIT_HORIZ_SCALE_SHIFT		4
#define		PFIT_HORIZ_SCALE_MASK		0x0000fff0
/* 965+ */
#define		PFIT_VERT_SCALE_SHIFT_965	16
#define		PFIT_VERT_SCALE_MASK_965	0x1fff0000
#define		PFIT_HORIZ_SCALE_SHIFT_965	0
#define		PFIT_HORIZ_SCALE_MASK_965	0x00001fff

#define PFIT_AUTO_RATIOS _MMIO(dev_priv->info.display_mmio_offset + 0x61238)

#define _VLV_BLC_PWM_CTL2_A (dev_priv->info.display_mmio_offset + 0x61250)
#define _VLV_BLC_PWM_CTL2_B (dev_priv->info.display_mmio_offset + 0x61350)
#define VLV_BLC_PWM_CTL2(pipe) _MMIO_PIPE(pipe, _VLV_BLC_PWM_CTL2_A, \
					 _VLV_BLC_PWM_CTL2_B)

#define _VLV_BLC_PWM_CTL_A (dev_priv->info.display_mmio_offset + 0x61254)
#define _VLV_BLC_PWM_CTL_B (dev_priv->info.display_mmio_offset + 0x61354)
#define VLV_BLC_PWM_CTL(pipe) _MMIO_PIPE(pipe, _VLV_BLC_PWM_CTL_A, \
					_VLV_BLC_PWM_CTL_B)

#define _VLV_BLC_HIST_CTL_A (dev_priv->info.display_mmio_offset + 0x61260)
#define _VLV_BLC_HIST_CTL_B (dev_priv->info.display_mmio_offset + 0x61360)
#define VLV_BLC_HIST_CTL(pipe) _MMIO_PIPE(pipe, _VLV_BLC_HIST_CTL_A, \
					 _VLV_BLC_HIST_CTL_B)

/* Backlight control */
#define BLC_PWM_CTL2	_MMIO(dev_priv->info.display_mmio_offset + 0x61250) /* 965+ only */
#define   BLM_PWM_ENABLE		(1 << 31)
#define   BLM_COMBINATION_MODE		(1 << 30) /* gen4 only */
#define   BLM_PIPE_SELECT		(1 << 29)
#define   BLM_PIPE_SELECT_IVB		(3 << 29)
#define   BLM_PIPE_A			(0 << 29)
#define   BLM_PIPE_B			(1 << 29)
#define   BLM_PIPE_C			(2 << 29) /* ivb + */
#define   BLM_TRANSCODER_A		BLM_PIPE_A /* hsw */
#define   BLM_TRANSCODER_B		BLM_PIPE_B
#define   BLM_TRANSCODER_C		BLM_PIPE_C
#define   BLM_TRANSCODER_EDP		(3 << 29)
#define   BLM_PIPE(pipe)		((pipe) << 29)
#define   BLM_POLARITY_I965		(1 << 28) /* gen4 only */
#define   BLM_PHASE_IN_INTERUPT_STATUS	(1 << 26)
#define   BLM_PHASE_IN_ENABLE		(1 << 25)
#define   BLM_PHASE_IN_INTERUPT_ENABL	(1 << 24)
#define   BLM_PHASE_IN_TIME_BASE_SHIFT	(16)
#define   BLM_PHASE_IN_TIME_BASE_MASK	(0xff << 16)
#define   BLM_PHASE_IN_COUNT_SHIFT	(8)
#define   BLM_PHASE_IN_COUNT_MASK	(0xff << 8)
#define   BLM_PHASE_IN_INCR_SHIFT	(0)
#define   BLM_PHASE_IN_INCR_MASK	(0xff << 0)
#define BLC_PWM_CTL	_MMIO(dev_priv->info.display_mmio_offset + 0x61254)
/*
 * This is the most significant 15 bits of the number of backlight cycles in a
 * complete cycle of the modulated backlight control.
 *
 * The actual value is this field multiplied by two.
 */
#define   BACKLIGHT_MODULATION_FREQ_SHIFT	(17)
#define   BACKLIGHT_MODULATION_FREQ_MASK	(0x7fff << 17)
#define   BLM_LEGACY_MODE			(1 << 16) /* gen2 only */
/*
 * This is the number of cycles out of the backlight modulation cycle for which
 * the backlight is on.
 *
 * This field must be no greater than the number of cycles in the complete
 * backlight modulation cycle.
 */
#define   BACKLIGHT_DUTY_CYCLE_SHIFT		(0)
#define   BACKLIGHT_DUTY_CYCLE_MASK		(0xffff)
#define   BACKLIGHT_DUTY_CYCLE_MASK_PNV		(0xfffe)
#define   BLM_POLARITY_PNV			(1 << 0) /* pnv only */

#define BLC_HIST_CTL	_MMIO(dev_priv->info.display_mmio_offset + 0x61260)
#define  BLM_HISTOGRAM_ENABLE			(1 << 31)

/* New registers for PCH-split platforms. Safe where new bits show up, the
 * register layout machtes with gen4 BLC_PWM_CTL[12]. */
#define BLC_PWM_CPU_CTL2	_MMIO(0x48250)
#define BLC_PWM_CPU_CTL		_MMIO(0x48254)

#define HSW_BLC_PWM2_CTL	_MMIO(0x48350)

/* PCH CTL1 is totally different, all but the below bits are reserved. CTL2 is
 * like the normal CTL from gen4 and earlier. Hooray for confusing naming. */
#define BLC_PWM_PCH_CTL1	_MMIO(0xc8250)
#define   BLM_PCH_PWM_ENABLE			(1 << 31)
#define   BLM_PCH_OVERRIDE_ENABLE		(1 << 30)
#define   BLM_PCH_POLARITY			(1 << 29)
#define BLC_PWM_PCH_CTL2	_MMIO(0xc8254)

#define UTIL_PIN_CTL		_MMIO(0x48400)
#define   UTIL_PIN_ENABLE	(1 << 31)

#define   UTIL_PIN_PIPE(x)     ((x) << 29)
#define   UTIL_PIN_PIPE_MASK   (3 << 29)
#define   UTIL_PIN_MODE_PWM    (1 << 24)
#define   UTIL_PIN_MODE_MASK   (0xf << 24)
#define   UTIL_PIN_POLARITY    (1 << 22)

/* BXT backlight register definition. */
#define _BXT_BLC_PWM_CTL1			0xC8250
#define   BXT_BLC_PWM_ENABLE			(1 << 31)
#define   BXT_BLC_PWM_POLARITY			(1 << 29)
#define _BXT_BLC_PWM_FREQ1			0xC8254
#define _BXT_BLC_PWM_DUTY1			0xC8258

#define _BXT_BLC_PWM_CTL2			0xC8350
#define _BXT_BLC_PWM_FREQ2			0xC8354
#define _BXT_BLC_PWM_DUTY2			0xC8358

#define BXT_BLC_PWM_CTL(controller)    _MMIO_PIPE(controller,		\
					_BXT_BLC_PWM_CTL1, _BXT_BLC_PWM_CTL2)
#define BXT_BLC_PWM_FREQ(controller)   _MMIO_PIPE(controller, \
					_BXT_BLC_PWM_FREQ1, _BXT_BLC_PWM_FREQ2)
#define BXT_BLC_PWM_DUTY(controller)   _MMIO_PIPE(controller, \
					_BXT_BLC_PWM_DUTY1, _BXT_BLC_PWM_DUTY2)

#define PCH_GTC_CTL		_MMIO(0xe7000)
#define   PCH_GTC_ENABLE	(1 << 31)

/* TV port control */
#define TV_CTL			_MMIO(0x68000)
/* Enables the TV encoder */
# define TV_ENC_ENABLE			(1 << 31)
/* Sources the TV encoder input from pipe B instead of A. */
# define TV_ENC_PIPE_SEL_SHIFT		30
# define TV_ENC_PIPE_SEL_MASK		(1 << 30)
# define TV_ENC_PIPE_SEL(pipe)		((pipe) << 30)
/* Outputs composite video (DAC A only) */
# define TV_ENC_OUTPUT_COMPOSITE	(0 << 28)
/* Outputs SVideo video (DAC B/C) */
# define TV_ENC_OUTPUT_SVIDEO		(1 << 28)
/* Outputs Component video (DAC A/B/C) */
# define TV_ENC_OUTPUT_COMPONENT	(2 << 28)
/* Outputs Composite and SVideo (DAC A/B/C) */
# define TV_ENC_OUTPUT_SVIDEO_COMPOSITE	(3 << 28)
# define TV_TRILEVEL_SYNC		(1 << 21)
/* Enables slow sync generation (945GM only) */
# define TV_SLOW_SYNC			(1 << 20)
/* Selects 4x oversampling for 480i and 576p */
# define TV_OVERSAMPLE_4X		(0 << 18)
/* Selects 2x oversampling for 720p and 1080i */
# define TV_OVERSAMPLE_2X		(1 << 18)
/* Selects no oversampling for 1080p */
# define TV_OVERSAMPLE_NONE		(2 << 18)
/* Selects 8x oversampling */
# define TV_OVERSAMPLE_8X		(3 << 18)
/* Selects progressive mode rather than interlaced */
# define TV_PROGRESSIVE			(1 << 17)
/* Sets the colorburst to PAL mode.  Required for non-M PAL modes. */
# define TV_PAL_BURST			(1 << 16)
/* Field for setting delay of Y compared to C */
# define TV_YC_SKEW_MASK		(7 << 12)
/* Enables a fix for 480p/576p standard definition modes on the 915GM only */
# define TV_ENC_SDP_FIX			(1 << 11)
/*
 * Enables a fix for the 915GM only.
 *
 * Not sure what it does.
 */
# define TV_ENC_C0_FIX			(1 << 10)
/* Bits that must be preserved by software */
# define TV_CTL_SAVE			((1 << 11) | (3 << 9) | (7 << 6) | 0xf)
# define TV_FUSE_STATE_MASK		(3 << 4)
/* Read-only state that reports all features enabled */
# define TV_FUSE_STATE_ENABLED		(0 << 4)
/* Read-only state that reports that Macrovision is disabled in hardware*/
# define TV_FUSE_STATE_NO_MACROVISION	(1 << 4)
/* Read-only state that reports that TV-out is disabled in hardware. */
# define TV_FUSE_STATE_DISABLED		(2 << 4)
/* Normal operation */
# define TV_TEST_MODE_NORMAL		(0 << 0)
/* Encoder test pattern 1 - combo pattern */
# define TV_TEST_MODE_PATTERN_1		(1 << 0)
/* Encoder test pattern 2 - full screen vertical 75% color bars */
# define TV_TEST_MODE_PATTERN_2		(2 << 0)
/* Encoder test pattern 3 - full screen horizontal 75% color bars */
# define TV_TEST_MODE_PATTERN_3		(3 << 0)
/* Encoder test pattern 4 - random noise */
# define TV_TEST_MODE_PATTERN_4		(4 << 0)
/* Encoder test pattern 5 - linear color ramps */
# define TV_TEST_MODE_PATTERN_5		(5 << 0)
/*
 * This test mode forces the DACs to 50% of full output.
 *
 * This is used for load detection in combination with TVDAC_SENSE_MASK
 */
# define TV_TEST_MODE_MONITOR_DETECT	(7 << 0)
# define TV_TEST_MODE_MASK		(7 << 0)

#define TV_DAC			_MMIO(0x68004)
# define TV_DAC_SAVE		0x00ffff00
/*
 * Reports that DAC state change logic has reported change (RO).
 *
 * This gets cleared when TV_DAC_STATE_EN is cleared
*/
# define TVDAC_STATE_CHG		(1 << 31)
# define TVDAC_SENSE_MASK		(7 << 28)
/* Reports that DAC A voltage is above the detect threshold */
# define TVDAC_A_SENSE			(1 << 30)
/* Reports that DAC B voltage is above the detect threshold */
# define TVDAC_B_SENSE			(1 << 29)
/* Reports that DAC C voltage is above the detect threshold */
# define TVDAC_C_SENSE			(1 << 28)
/*
 * Enables DAC state detection logic, for load-based TV detection.
 *
 * The PLL of the chosen pipe (in TV_CTL) must be running, and the encoder set
 * to off, for load detection to work.
 */
# define TVDAC_STATE_CHG_EN		(1 << 27)
/* Sets the DAC A sense value to high */
# define TVDAC_A_SENSE_CTL		(1 << 26)
/* Sets the DAC B sense value to high */
# define TVDAC_B_SENSE_CTL		(1 << 25)
/* Sets the DAC C sense value to high */
# define TVDAC_C_SENSE_CTL		(1 << 24)
/* Overrides the ENC_ENABLE and DAC voltage levels */
# define DAC_CTL_OVERRIDE		(1 << 7)
/* Sets the slew rate.  Must be preserved in software */
# define ENC_TVDAC_SLEW_FAST		(1 << 6)
# define DAC_A_1_3_V			(0 << 4)
# define DAC_A_1_1_V			(1 << 4)
# define DAC_A_0_7_V			(2 << 4)
# define DAC_A_MASK			(3 << 4)
# define DAC_B_1_3_V			(0 << 2)
# define DAC_B_1_1_V			(1 << 2)
# define DAC_B_0_7_V			(2 << 2)
# define DAC_B_MASK			(3 << 2)
# define DAC_C_1_3_V			(0 << 0)
# define DAC_C_1_1_V			(1 << 0)
# define DAC_C_0_7_V			(2 << 0)
# define DAC_C_MASK			(3 << 0)

/*
 * CSC coefficients are stored in a floating point format with 9 bits of
 * mantissa and 2 or 3 bits of exponent.  The exponent is represented as 2**-n,
 * where 2-bit exponents are unsigned n, and 3-bit exponents are signed n with
 * -1 (0x3) being the only legal negative value.
 */
#define TV_CSC_Y		_MMIO(0x68010)
# define TV_RY_MASK			0x07ff0000
# define TV_RY_SHIFT			16
# define TV_GY_MASK			0x00000fff
# define TV_GY_SHIFT			0

#define TV_CSC_Y2		_MMIO(0x68014)
# define TV_BY_MASK			0x07ff0000
# define TV_BY_SHIFT			16
/*
 * Y attenuation for component video.
 *
 * Stored in 1.9 fixed point.
 */
# define TV_AY_MASK			0x000003ff
# define TV_AY_SHIFT			0

#define TV_CSC_U		_MMIO(0x68018)
# define TV_RU_MASK			0x07ff0000
# define TV_RU_SHIFT			16
# define TV_GU_MASK			0x000007ff
# define TV_GU_SHIFT			0

#define TV_CSC_U2		_MMIO(0x6801c)
# define TV_BU_MASK			0x07ff0000
# define TV_BU_SHIFT			16
/*
 * U attenuation for component video.
 *
 * Stored in 1.9 fixed point.
 */
# define TV_AU_MASK			0x000003ff
# define TV_AU_SHIFT			0

#define TV_CSC_V		_MMIO(0x68020)
# define TV_RV_MASK			0x0fff0000
# define TV_RV_SHIFT			16
# define TV_GV_MASK			0x000007ff
# define TV_GV_SHIFT			0

#define TV_CSC_V2		_MMIO(0x68024)
# define TV_BV_MASK			0x07ff0000
# define TV_BV_SHIFT			16
/*
 * V attenuation for component video.
 *
 * Stored in 1.9 fixed point.
 */
# define TV_AV_MASK			0x000007ff
# define TV_AV_SHIFT			0

#define TV_CLR_KNOBS		_MMIO(0x68028)
/* 2s-complement brightness adjustment */
# define TV_BRIGHTNESS_MASK		0xff000000
# define TV_BRIGHTNESS_SHIFT		24
/* Contrast adjustment, as a 2.6 unsigned floating point number */
# define TV_CONTRAST_MASK		0x00ff0000
# define TV_CONTRAST_SHIFT		16
/* Saturation adjustment, as a 2.6 unsigned floating point number */
# define TV_SATURATION_MASK		0x0000ff00
# define TV_SATURATION_SHIFT		8
/* Hue adjustment, as an integer phase angle in degrees */
# define TV_HUE_MASK			0x000000ff
# define TV_HUE_SHIFT			0

#define TV_CLR_LEVEL		_MMIO(0x6802c)
/* Controls the DAC level for black */
# define TV_BLACK_LEVEL_MASK		0x01ff0000
# define TV_BLACK_LEVEL_SHIFT		16
/* Controls the DAC level for blanking */
# define TV_BLANK_LEVEL_MASK		0x000001ff
# define TV_BLANK_LEVEL_SHIFT		0

#define TV_H_CTL_1		_MMIO(0x68030)
/* Number of pixels in the hsync. */
# define TV_HSYNC_END_MASK		0x1fff0000
# define TV_HSYNC_END_SHIFT		16
/* Total number of pixels minus one in the line (display and blanking). */
# define TV_HTOTAL_MASK			0x00001fff
# define TV_HTOTAL_SHIFT		0

#define TV_H_CTL_2		_MMIO(0x68034)
/* Enables the colorburst (needed for non-component color) */
# define TV_BURST_ENA			(1 << 31)
/* Offset of the colorburst from the start of hsync, in pixels minus one. */
# define TV_HBURST_START_SHIFT		16
# define TV_HBURST_START_MASK		0x1fff0000
/* Length of the colorburst */
# define TV_HBURST_LEN_SHIFT		0
# define TV_HBURST_LEN_MASK		0x0001fff

#define TV_H_CTL_3		_MMIO(0x68038)
/* End of hblank, measured in pixels minus one from start of hsync */
# define TV_HBLANK_END_SHIFT		16
# define TV_HBLANK_END_MASK		0x1fff0000
/* Start of hblank, measured in pixels minus one from start of hsync */
# define TV_HBLANK_START_SHIFT		0
# define TV_HBLANK_START_MASK		0x0001fff

#define TV_V_CTL_1		_MMIO(0x6803c)
/* XXX */
# define TV_NBR_END_SHIFT		16
# define TV_NBR_END_MASK		0x07ff0000
/* XXX */
# define TV_VI_END_F1_SHIFT		8
# define TV_VI_END_F1_MASK		0x00003f00
/* XXX */
# define TV_VI_END_F2_SHIFT		0
# define TV_VI_END_F2_MASK		0x0000003f

#define TV_V_CTL_2		_MMIO(0x68040)
/* Length of vsync, in half lines */
# define TV_VSYNC_LEN_MASK		0x07ff0000
# define TV_VSYNC_LEN_SHIFT		16
/* Offset of the start of vsync in field 1, measured in one less than the
 * number of half lines.
 */
# define TV_VSYNC_START_F1_MASK		0x00007f00
# define TV_VSYNC_START_F1_SHIFT	8
/*
 * Offset of the start of vsync in field 2, measured in one less than the
 * number of half lines.
 */
# define TV_VSYNC_START_F2_MASK		0x0000007f
# define TV_VSYNC_START_F2_SHIFT	0

#define TV_V_CTL_3		_MMIO(0x68044)
/* Enables generation of the equalization signal */
# define TV_EQUAL_ENA			(1 << 31)
/* Length of vsync, in half lines */
# define TV_VEQ_LEN_MASK		0x007f0000
# define TV_VEQ_LEN_SHIFT		16
/* Offset of the start of equalization in field 1, measured in one less than
 * the number of half lines.
 */
# define TV_VEQ_START_F1_MASK		0x0007f00
# define TV_VEQ_START_F1_SHIFT		8
/*
 * Offset of the start of equalization in field 2, measured in one less than
 * the number of half lines.
 */
# define TV_VEQ_START_F2_MASK		0x000007f
# define TV_VEQ_START_F2_SHIFT		0

#define TV_V_CTL_4		_MMIO(0x68048)
/*
 * Offset to start of vertical colorburst, measured in one less than the
 * number of lines from vertical start.
 */
# define TV_VBURST_START_F1_MASK	0x003f0000
# define TV_VBURST_START_F1_SHIFT	16
/*
 * Offset to the end of vertical colorburst, measured in one less than the
 * number of lines from the start of NBR.
 */
# define TV_VBURST_END_F1_MASK		0x000000ff
# define TV_VBURST_END_F1_SHIFT		0

#define TV_V_CTL_5		_MMIO(0x6804c)
/*
 * Offset to start of vertical colorburst, measured in one less than the
 * number of lines from vertical start.
 */
# define TV_VBURST_START_F2_MASK	0x003f0000
# define TV_VBURST_START_F2_SHIFT	16
/*
 * Offset to the end of vertical colorburst, measured in one less than the
 * number of lines from the start of NBR.
 */
# define TV_VBURST_END_F2_MASK		0x000000ff
# define TV_VBURST_END_F2_SHIFT		0

#define TV_V_CTL_6		_MMIO(0x68050)
/*
 * Offset to start of vertical colorburst, measured in one less than the
 * number of lines from vertical start.
 */
# define TV_VBURST_START_F3_MASK	0x003f0000
# define TV_VBURST_START_F3_SHIFT	16
/*
 * Offset to the end of vertical colorburst, measured in one less than the
 * number of lines from the start of NBR.
 */
# define TV_VBURST_END_F3_MASK		0x000000ff
# define TV_VBURST_END_F3_SHIFT		0

#define TV_V_CTL_7		_MMIO(0x68054)
/*
 * Offset to start of vertical colorburst, measured in one less than the
 * number of lines from vertical start.
 */
# define TV_VBURST_START_F4_MASK	0x003f0000
# define TV_VBURST_START_F4_SHIFT	16
/*
 * Offset to the end of vertical colorburst, measured in one less than the
 * number of lines from the start of NBR.
 */
# define TV_VBURST_END_F4_MASK		0x000000ff
# define TV_VBURST_END_F4_SHIFT		0

#define TV_SC_CTL_1		_MMIO(0x68060)
/* Turns on the first subcarrier phase generation DDA */
# define TV_SC_DDA1_EN			(1 << 31)
/* Turns on the first subcarrier phase generation DDA */
# define TV_SC_DDA2_EN			(1 << 30)
/* Turns on the first subcarrier phase generation DDA */
# define TV_SC_DDA3_EN			(1 << 29)
/* Sets the subcarrier DDA to reset frequency every other field */
# define TV_SC_RESET_EVERY_2		(0 << 24)
/* Sets the subcarrier DDA to reset frequency every fourth field */
# define TV_SC_RESET_EVERY_4		(1 << 24)
/* Sets the subcarrier DDA to reset frequency every eighth field */
# define TV_SC_RESET_EVERY_8		(2 << 24)
/* Sets the subcarrier DDA to never reset the frequency */
# define TV_SC_RESET_NEVER		(3 << 24)
/* Sets the peak amplitude of the colorburst.*/
# define TV_BURST_LEVEL_MASK		0x00ff0000
# define TV_BURST_LEVEL_SHIFT		16
/* Sets the increment of the first subcarrier phase generation DDA */
# define TV_SCDDA1_INC_MASK		0x00000fff
# define TV_SCDDA1_INC_SHIFT		0

#define TV_SC_CTL_2		_MMIO(0x68064)
/* Sets the rollover for the second subcarrier phase generation DDA */
# define TV_SCDDA2_SIZE_MASK		0x7fff0000
# define TV_SCDDA2_SIZE_SHIFT		16
/* Sets the increent of the second subcarrier phase generation DDA */
# define TV_SCDDA2_INC_MASK		0x00007fff
# define TV_SCDDA2_INC_SHIFT		0

#define TV_SC_CTL_3		_MMIO(0x68068)
/* Sets the rollover for the third subcarrier phase generation DDA */
# define TV_SCDDA3_SIZE_MASK		0x7fff0000
# define TV_SCDDA3_SIZE_SHIFT		16
/* Sets the increent of the third subcarrier phase generation DDA */
# define TV_SCDDA3_INC_MASK		0x00007fff
# define TV_SCDDA3_INC_SHIFT		0

#define TV_WIN_POS		_MMIO(0x68070)
/* X coordinate of the display from the start of horizontal active */
# define TV_XPOS_MASK			0x1fff0000
# define TV_XPOS_SHIFT			16
/* Y coordinate of the display from the start of vertical active (NBR) */
# define TV_YPOS_MASK			0x00000fff
# define TV_YPOS_SHIFT			0

#define TV_WIN_SIZE		_MMIO(0x68074)
/* Horizontal size of the display window, measured in pixels*/
# define TV_XSIZE_MASK			0x1fff0000
# define TV_XSIZE_SHIFT			16
/*
 * Vertical size of the display window, measured in pixels.
 *
 * Must be even for interlaced modes.
 */
# define TV_YSIZE_MASK			0x00000fff
# define TV_YSIZE_SHIFT			0

#define TV_FILTER_CTL_1		_MMIO(0x68080)
/*
 * Enables automatic scaling calculation.
 *
 * If set, the rest of the registers are ignored, and the calculated values can
 * be read back from the register.
 */
# define TV_AUTO_SCALE			(1 << 31)
/*
 * Disables the vertical filter.
 *
 * This is required on modes more than 1024 pixels wide */
# define TV_V_FILTER_BYPASS		(1 << 29)
/* Enables adaptive vertical filtering */
# define TV_VADAPT			(1 << 28)
# define TV_VADAPT_MODE_MASK		(3 << 26)
/* Selects the least adaptive vertical filtering mode */
# define TV_VADAPT_MODE_LEAST		(0 << 26)
/* Selects the moderately adaptive vertical filtering mode */
# define TV_VADAPT_MODE_MODERATE	(1 << 26)
/* Selects the most adaptive vertical filtering mode */
# define TV_VADAPT_MODE_MOST		(3 << 26)
/*
 * Sets the horizontal scaling factor.
 *
 * This should be the fractional part of the horizontal scaling factor divided
 * by the oversampling rate.  TV_HSCALE should be less than 1, and set to:
 *
 * (src width - 1) / ((oversample * dest width) - 1)
 */
# define TV_HSCALE_FRAC_MASK		0x00003fff
# define TV_HSCALE_FRAC_SHIFT		0

#define TV_FILTER_CTL_2		_MMIO(0x68084)
/*
 * Sets the integer part of the 3.15 fixed-point vertical scaling factor.
 *
 * TV_VSCALE should be (src height - 1) / ((interlace * dest height) - 1)
 */
# define TV_VSCALE_INT_MASK		0x00038000
# define TV_VSCALE_INT_SHIFT		15
/*
 * Sets the fractional part of the 3.15 fixed-point vertical scaling factor.
 *
 * \sa TV_VSCALE_INT_MASK
 */
# define TV_VSCALE_FRAC_MASK		0x00007fff
# define TV_VSCALE_FRAC_SHIFT		0

#define TV_FILTER_CTL_3		_MMIO(0x68088)
/*
 * Sets the integer part of the 3.15 fixed-point vertical scaling factor.
 *
 * TV_VSCALE should be (src height - 1) / (1/4 * (dest height - 1))
 *
 * For progressive modes, TV_VSCALE_IP_INT should be set to zeroes.
 */
# define TV_VSCALE_IP_INT_MASK		0x00038000
# define TV_VSCALE_IP_INT_SHIFT		15
/*
 * Sets the fractional part of the 3.15 fixed-point vertical scaling factor.
 *
 * For progressive modes, TV_VSCALE_IP_INT should be set to zeroes.
 *
 * \sa TV_VSCALE_IP_INT_MASK
 */
# define TV_VSCALE_IP_FRAC_MASK		0x00007fff
# define TV_VSCALE_IP_FRAC_SHIFT		0

#define TV_CC_CONTROL		_MMIO(0x68090)
# define TV_CC_ENABLE			(1 << 31)
/*
 * Specifies which field to send the CC data in.
 *
 * CC data is usually sent in field 0.
 */
# define TV_CC_FID_MASK			(1 << 27)
# define TV_CC_FID_SHIFT		27
/* Sets the horizontal position of the CC data.  Usually 135. */
# define TV_CC_HOFF_MASK		0x03ff0000
# define TV_CC_HOFF_SHIFT		16
/* Sets the vertical position of the CC data.  Usually 21 */
# define TV_CC_LINE_MASK		0x0000003f
# define TV_CC_LINE_SHIFT		0

#define TV_CC_DATA		_MMIO(0x68094)
# define TV_CC_RDY			(1 << 31)
/* Second word of CC data to be transmitted. */
# define TV_CC_DATA_2_MASK		0x007f0000
# define TV_CC_DATA_2_SHIFT		16
/* First word of CC data to be transmitted. */
# define TV_CC_DATA_1_MASK		0x0000007f
# define TV_CC_DATA_1_SHIFT		0

#define TV_H_LUMA(i)		_MMIO(0x68100 + (i) * 4) /* 60 registers */
#define TV_H_CHROMA(i)		_MMIO(0x68200 + (i) * 4) /* 60 registers */
#define TV_V_LUMA(i)		_MMIO(0x68300 + (i) * 4) /* 43 registers */
#define TV_V_CHROMA(i)		_MMIO(0x68400 + (i) * 4) /* 43 registers */

/* Display Port */
#define DP_A			_MMIO(0x64000) /* eDP */
#define DP_B			_MMIO(0x64100)
#define DP_C			_MMIO(0x64200)
#define DP_D			_MMIO(0x64300)

#define VLV_DP_B		_MMIO(VLV_DISPLAY_BASE + 0x64100)
#define VLV_DP_C		_MMIO(VLV_DISPLAY_BASE + 0x64200)
#define CHV_DP_D		_MMIO(VLV_DISPLAY_BASE + 0x64300)

#define   DP_PORT_EN			(1 << 31)
#define   DP_PIPE_SEL_SHIFT		30
#define   DP_PIPE_SEL_MASK		(1 << 30)
#define   DP_PIPE_SEL(pipe)		((pipe) << 30)
#define   DP_PIPE_SEL_SHIFT_IVB		29
#define   DP_PIPE_SEL_MASK_IVB		(3 << 29)
#define   DP_PIPE_SEL_IVB(pipe)		((pipe) << 29)
#define   DP_PIPE_SEL_SHIFT_CHV		16
#define   DP_PIPE_SEL_MASK_CHV		(3 << 16)
#define   DP_PIPE_SEL_CHV(pipe)		((pipe) << 16)

/* Link training mode - select a suitable mode for each stage */
#define   DP_LINK_TRAIN_PAT_1		(0 << 28)
#define   DP_LINK_TRAIN_PAT_2		(1 << 28)
#define   DP_LINK_TRAIN_PAT_IDLE	(2 << 28)
#define   DP_LINK_TRAIN_OFF		(3 << 28)
#define   DP_LINK_TRAIN_MASK		(3 << 28)
#define   DP_LINK_TRAIN_SHIFT		28

/* CPT Link training mode */
#define   DP_LINK_TRAIN_PAT_1_CPT	(0 << 8)
#define   DP_LINK_TRAIN_PAT_2_CPT	(1 << 8)
#define   DP_LINK_TRAIN_PAT_IDLE_CPT	(2 << 8)
#define   DP_LINK_TRAIN_OFF_CPT		(3 << 8)
#define   DP_LINK_TRAIN_MASK_CPT	(7 << 8)
#define   DP_LINK_TRAIN_SHIFT_CPT	8

/* Signal voltages. These are mostly controlled by the other end */
#define   DP_VOLTAGE_0_4		(0 << 25)
#define   DP_VOLTAGE_0_6		(1 << 25)
#define   DP_VOLTAGE_0_8		(2 << 25)
#define   DP_VOLTAGE_1_2		(3 << 25)
#define   DP_VOLTAGE_MASK		(7 << 25)
#define   DP_VOLTAGE_SHIFT		25

/* Signal pre-emphasis levels, like voltages, the other end tells us what
 * they want
 */
#define   DP_PRE_EMPHASIS_0		(0 << 22)
#define   DP_PRE_EMPHASIS_3_5		(1 << 22)
#define   DP_PRE_EMPHASIS_6		(2 << 22)
#define   DP_PRE_EMPHASIS_9_5		(3 << 22)
#define   DP_PRE_EMPHASIS_MASK		(7 << 22)
#define   DP_PRE_EMPHASIS_SHIFT		22

/* How many wires to use. I guess 3 was too hard */
#define   DP_PORT_WIDTH(width)		(((width) - 1) << 19)
#define   DP_PORT_WIDTH_MASK		(7 << 19)
#define   DP_PORT_WIDTH_SHIFT		19

/* Mystic DPCD version 1.1 special mode */
#define   DP_ENHANCED_FRAMING		(1 << 18)

/* eDP */
#define   DP_PLL_FREQ_270MHZ		(0 << 16)
#define   DP_PLL_FREQ_162MHZ		(1 << 16)
#define   DP_PLL_FREQ_MASK		(3 << 16)

/* locked once port is enabled */
#define   DP_PORT_REVERSAL		(1 << 15)

/* eDP */
#define   DP_PLL_ENABLE			(1 << 14)

/* sends the clock on lane 15 of the PEG for debug */
#define   DP_CLOCK_OUTPUT_ENABLE	(1 << 13)

#define   DP_SCRAMBLING_DISABLE		(1 << 12)
#define   DP_SCRAMBLING_DISABLE_IRONLAKE	(1 << 7)

/* limit RGB values to avoid confusing TVs */
#define   DP_COLOR_RANGE_16_235		(1 << 8)

/* Turn on the audio link */
#define   DP_AUDIO_OUTPUT_ENABLE	(1 << 6)

/* vs and hs sync polarity */
#define   DP_SYNC_VS_HIGH		(1 << 4)
#define   DP_SYNC_HS_HIGH		(1 << 3)

/* A fantasy */
#define   DP_DETECTED			(1 << 2)

/* The aux channel provides a way to talk to the
 * signal sink for DDC etc. Max packet size supported
 * is 20 bytes in each direction, hence the 5 fixed
 * data registers
 */
#define _DPA_AUX_CH_CTL		(dev_priv->info.display_mmio_offset + 0x64010)
#define _DPA_AUX_CH_DATA1	(dev_priv->info.display_mmio_offset + 0x64014)
#define _DPA_AUX_CH_DATA2	(dev_priv->info.display_mmio_offset + 0x64018)
#define _DPA_AUX_CH_DATA3	(dev_priv->info.display_mmio_offset + 0x6401c)
#define _DPA_AUX_CH_DATA4	(dev_priv->info.display_mmio_offset + 0x64020)
#define _DPA_AUX_CH_DATA5	(dev_priv->info.display_mmio_offset + 0x64024)

#define _DPB_AUX_CH_CTL		(dev_priv->info.display_mmio_offset + 0x64110)
#define _DPB_AUX_CH_DATA1	(dev_priv->info.display_mmio_offset + 0x64114)
#define _DPB_AUX_CH_DATA2	(dev_priv->info.display_mmio_offset + 0x64118)
#define _DPB_AUX_CH_DATA3	(dev_priv->info.display_mmio_offset + 0x6411c)
#define _DPB_AUX_CH_DATA4	(dev_priv->info.display_mmio_offset + 0x64120)
#define _DPB_AUX_CH_DATA5	(dev_priv->info.display_mmio_offset + 0x64124)

#define _DPC_AUX_CH_CTL		(dev_priv->info.display_mmio_offset + 0x64210)
#define _DPC_AUX_CH_DATA1	(dev_priv->info.display_mmio_offset + 0x64214)
#define _DPC_AUX_CH_DATA2	(dev_priv->info.display_mmio_offset + 0x64218)
#define _DPC_AUX_CH_DATA3	(dev_priv->info.display_mmio_offset + 0x6421c)
#define _DPC_AUX_CH_DATA4	(dev_priv->info.display_mmio_offset + 0x64220)
#define _DPC_AUX_CH_DATA5	(dev_priv->info.display_mmio_offset + 0x64224)

#define _DPD_AUX_CH_CTL		(dev_priv->info.display_mmio_offset + 0x64310)
#define _DPD_AUX_CH_DATA1	(dev_priv->info.display_mmio_offset + 0x64314)
#define _DPD_AUX_CH_DATA2	(dev_priv->info.display_mmio_offset + 0x64318)
#define _DPD_AUX_CH_DATA3	(dev_priv->info.display_mmio_offset + 0x6431c)
#define _DPD_AUX_CH_DATA4	(dev_priv->info.display_mmio_offset + 0x64320)
#define _DPD_AUX_CH_DATA5	(dev_priv->info.display_mmio_offset + 0x64324)

#define _DPE_AUX_CH_CTL		(dev_priv->info.display_mmio_offset + 0x64410)
#define _DPE_AUX_CH_DATA1	(dev_priv->info.display_mmio_offset + 0x64414)
#define _DPE_AUX_CH_DATA2	(dev_priv->info.display_mmio_offset + 0x64418)
#define _DPE_AUX_CH_DATA3	(dev_priv->info.display_mmio_offset + 0x6441c)
#define _DPE_AUX_CH_DATA4	(dev_priv->info.display_mmio_offset + 0x64420)
#define _DPE_AUX_CH_DATA5	(dev_priv->info.display_mmio_offset + 0x64424)

#define _DPF_AUX_CH_CTL		(dev_priv->info.display_mmio_offset + 0x64510)
#define _DPF_AUX_CH_DATA1	(dev_priv->info.display_mmio_offset + 0x64514)
#define _DPF_AUX_CH_DATA2	(dev_priv->info.display_mmio_offset + 0x64518)
#define _DPF_AUX_CH_DATA3	(dev_priv->info.display_mmio_offset + 0x6451c)
#define _DPF_AUX_CH_DATA4	(dev_priv->info.display_mmio_offset + 0x64520)
#define _DPF_AUX_CH_DATA5	(dev_priv->info.display_mmio_offset + 0x64524)

#define DP_AUX_CH_CTL(aux_ch)	_MMIO_PORT(aux_ch, _DPA_AUX_CH_CTL, _DPB_AUX_CH_CTL)
#define DP_AUX_CH_DATA(aux_ch, i)	_MMIO(_PORT(aux_ch, _DPA_AUX_CH_DATA1, _DPB_AUX_CH_DATA1) + (i) * 4) /* 5 registers */

#define   DP_AUX_CH_CTL_SEND_BUSY	    (1 << 31)
#define   DP_AUX_CH_CTL_DONE		    (1 << 30)
#define   DP_AUX_CH_CTL_INTERRUPT	    (1 << 29)
#define   DP_AUX_CH_CTL_TIME_OUT_ERROR	    (1 << 28)
#define   DP_AUX_CH_CTL_TIME_OUT_400us	    (0 << 26)
#define   DP_AUX_CH_CTL_TIME_OUT_600us	    (1 << 26)
#define   DP_AUX_CH_CTL_TIME_OUT_800us	    (2 << 26)
#define   DP_AUX_CH_CTL_TIME_OUT_MAX	    (3 << 26) /* Varies per platform */
#define   DP_AUX_CH_CTL_TIME_OUT_MASK	    (3 << 26)
#define   DP_AUX_CH_CTL_RECEIVE_ERROR	    (1 << 25)
#define   DP_AUX_CH_CTL_MESSAGE_SIZE_MASK    (0x1f << 20)
#define   DP_AUX_CH_CTL_MESSAGE_SIZE_SHIFT   20
#define   DP_AUX_CH_CTL_PRECHARGE_2US_MASK   (0xf << 16)
#define   DP_AUX_CH_CTL_PRECHARGE_2US_SHIFT  16
#define   DP_AUX_CH_CTL_AUX_AKSV_SELECT	    (1 << 15)
#define   DP_AUX_CH_CTL_MANCHESTER_TEST	    (1 << 14)
#define   DP_AUX_CH_CTL_SYNC_TEST	    (1 << 13)
#define   DP_AUX_CH_CTL_DEGLITCH_TEST	    (1 << 12)
#define   DP_AUX_CH_CTL_PRECHARGE_TEST	    (1 << 11)
#define   DP_AUX_CH_CTL_BIT_CLOCK_2X_MASK    (0x7ff)
#define   DP_AUX_CH_CTL_BIT_CLOCK_2X_SHIFT   0
#define   DP_AUX_CH_CTL_PSR_DATA_AUX_REG_SKL	(1 << 14)
#define   DP_AUX_CH_CTL_FS_DATA_AUX_REG_SKL	(1 << 13)
#define   DP_AUX_CH_CTL_GTC_DATA_AUX_REG_SKL	(1 << 12)
#define   DP_AUX_CH_CTL_FW_SYNC_PULSE_SKL_MASK (0x1f << 5)
#define   DP_AUX_CH_CTL_FW_SYNC_PULSE_SKL(c) (((c) - 1) << 5)
#define   DP_AUX_CH_CTL_SYNC_PULSE_SKL(c)   ((c) - 1)

/*
 * Computing GMCH M and N values for the Display Port link
 *
 * GMCH M/N = dot clock * bytes per pixel / ls_clk * # of lanes
 *
 * ls_clk (we assume) is the DP link clock (1.62 or 2.7 GHz)
 *
 * The GMCH value is used internally
 *
 * bytes_per_pixel is the number of bytes coming out of the plane,
 * which is after the LUTs, so we want the bytes for our color format.
 * For our current usage, this is always 3, one byte for R, G and B.
 */
#define _PIPEA_DATA_M_G4X	0x70050
#define _PIPEB_DATA_M_G4X	0x71050

/* Transfer unit size for display port - 1, default is 0x3f (for TU size 64) */
#define  TU_SIZE(x)             (((x) - 1) << 25) /* default size 64 */
#define  TU_SIZE_SHIFT		25
#define  TU_SIZE_MASK           (0x3f << 25)

#define  DATA_LINK_M_N_MASK	(0xffffff)
#define  DATA_LINK_N_MAX	(0x800000)

#define _PIPEA_DATA_N_G4X	0x70054
#define _PIPEB_DATA_N_G4X	0x71054
#define   PIPE_GMCH_DATA_N_MASK			(0xffffff)

/*
 * Computing Link M and N values for the Display Port link
 *
 * Link M / N = pixel_clock / ls_clk
 *
 * (the DP spec calls pixel_clock the 'strm_clk')
 *
 * The Link value is transmitted in the Main Stream
 * Attributes and VB-ID.
 */

#define _PIPEA_LINK_M_G4X	0x70060
#define _PIPEB_LINK_M_G4X	0x71060
#define   PIPEA_DP_LINK_M_MASK			(0xffffff)

#define _PIPEA_LINK_N_G4X	0x70064
#define _PIPEB_LINK_N_G4X	0x71064
#define   PIPEA_DP_LINK_N_MASK			(0xffffff)

#define PIPE_DATA_M_G4X(pipe) _MMIO_PIPE(pipe, _PIPEA_DATA_M_G4X, _PIPEB_DATA_M_G4X)
#define PIPE_DATA_N_G4X(pipe) _MMIO_PIPE(pipe, _PIPEA_DATA_N_G4X, _PIPEB_DATA_N_G4X)
#define PIPE_LINK_M_G4X(pipe) _MMIO_PIPE(pipe, _PIPEA_LINK_M_G4X, _PIPEB_LINK_M_G4X)
#define PIPE_LINK_N_G4X(pipe) _MMIO_PIPE(pipe, _PIPEA_LINK_N_G4X, _PIPEB_LINK_N_G4X)

/* Display & cursor control */

/* Pipe A */
#define _PIPEADSL		0x70000
#define   DSL_LINEMASK_GEN2	0x00000fff
#define   DSL_LINEMASK_GEN3	0x00001fff
#define _PIPEACONF		0x70008
#define   PIPECONF_ENABLE	(1 << 31)
#define   PIPECONF_DISABLE	0
#define   PIPECONF_DOUBLE_WIDE	(1 << 30)
#define   I965_PIPECONF_ACTIVE	(1 << 30)
#define   PIPECONF_DSI_PLL_LOCKED	(1 << 29) /* vlv & pipe A only */
#define   PIPECONF_FRAME_START_DELAY_MASK (3 << 27)
#define   PIPECONF_SINGLE_WIDE	0
#define   PIPECONF_PIPE_UNLOCKED 0
#define   PIPECONF_PIPE_LOCKED	(1 << 25)
#define   PIPECONF_PALETTE	0
#define   PIPECONF_GAMMA		(1 << 24)
#define   PIPECONF_FORCE_BORDER	(1 << 25)
#define   PIPECONF_INTERLACE_MASK	(7 << 21)
#define   PIPECONF_INTERLACE_MASK_HSW	(3 << 21)
/* Note that pre-gen3 does not support interlaced display directly. Panel
 * fitting must be disabled on pre-ilk for interlaced. */
#define   PIPECONF_PROGRESSIVE			(0 << 21)
#define   PIPECONF_INTERLACE_W_SYNC_SHIFT_PANEL	(4 << 21) /* gen4 only */
#define   PIPECONF_INTERLACE_W_SYNC_SHIFT	(5 << 21) /* gen4 only */
#define   PIPECONF_INTERLACE_W_FIELD_INDICATION	(6 << 21)
#define   PIPECONF_INTERLACE_FIELD_0_ONLY	(7 << 21) /* gen3 only */
/* Ironlake and later have a complete new set of values for interlaced. PFIT
 * means panel fitter required, PF means progressive fetch, DBL means power
 * saving pixel doubling. */
#define   PIPECONF_PFIT_PF_INTERLACED_ILK	(1 << 21)
#define   PIPECONF_INTERLACED_ILK		(3 << 21)
#define   PIPECONF_INTERLACED_DBL_ILK		(4 << 21) /* ilk/snb only */
#define   PIPECONF_PFIT_PF_INTERLACED_DBL_ILK	(5 << 21) /* ilk/snb only */
#define   PIPECONF_INTERLACE_MODE_MASK		(7 << 21)
#define   PIPECONF_EDP_RR_MODE_SWITCH		(1 << 20)
#define   PIPECONF_CXSR_DOWNCLOCK	(1 << 16)
#define   PIPECONF_EDP_RR_MODE_SWITCH_VLV	(1 << 14)
#define   PIPECONF_COLOR_RANGE_SELECT	(1 << 13)
#define   PIPECONF_BPC_MASK	(0x7 << 5)
#define   PIPECONF_8BPC		(0 << 5)
#define   PIPECONF_10BPC	(1 << 5)
#define   PIPECONF_6BPC		(2 << 5)
#define   PIPECONF_12BPC	(3 << 5)
#define   PIPECONF_DITHER_EN	(1 << 4)
#define   PIPECONF_DITHER_TYPE_MASK (0x0000000c)
#define   PIPECONF_DITHER_TYPE_SP (0 << 2)
#define   PIPECONF_DITHER_TYPE_ST1 (1 << 2)
#define   PIPECONF_DITHER_TYPE_ST2 (2 << 2)
#define   PIPECONF_DITHER_TYPE_TEMP (3 << 2)
#define _PIPEASTAT		0x70024
#define   PIPE_FIFO_UNDERRUN_STATUS		(1UL << 31)
#define   SPRITE1_FLIP_DONE_INT_EN_VLV		(1UL << 30)
#define   PIPE_CRC_ERROR_ENABLE			(1UL << 29)
#define   PIPE_CRC_DONE_ENABLE			(1UL << 28)
#define   PERF_COUNTER2_INTERRUPT_EN		(1UL << 27)
#define   PIPE_GMBUS_EVENT_ENABLE		(1UL << 27)
#define   PLANE_FLIP_DONE_INT_EN_VLV		(1UL << 26)
#define   PIPE_HOTPLUG_INTERRUPT_ENABLE		(1UL << 26)
#define   PIPE_VSYNC_INTERRUPT_ENABLE		(1UL << 25)
#define   PIPE_DISPLAY_LINE_COMPARE_ENABLE	(1UL << 24)
#define   PIPE_DPST_EVENT_ENABLE		(1UL << 23)
#define   SPRITE0_FLIP_DONE_INT_EN_VLV		(1UL << 22)
#define   PIPE_LEGACY_BLC_EVENT_ENABLE		(1UL << 22)
#define   PIPE_ODD_FIELD_INTERRUPT_ENABLE	(1UL << 21)
#define   PIPE_EVEN_FIELD_INTERRUPT_ENABLE	(1UL << 20)
#define   PIPE_B_PSR_INTERRUPT_ENABLE_VLV	(1UL << 19)
#define   PERF_COUNTER_INTERRUPT_EN		(1UL << 19)
#define   PIPE_HOTPLUG_TV_INTERRUPT_ENABLE	(1UL << 18) /* pre-965 */
#define   PIPE_START_VBLANK_INTERRUPT_ENABLE	(1UL << 18) /* 965 or later */
#define   PIPE_FRAMESTART_INTERRUPT_ENABLE	(1UL << 17)
#define   PIPE_VBLANK_INTERRUPT_ENABLE		(1UL << 17)
#define   PIPEA_HBLANK_INT_EN_VLV		(1UL << 16)
#define   PIPE_OVERLAY_UPDATED_ENABLE		(1UL << 16)
#define   SPRITE1_FLIP_DONE_INT_STATUS_VLV	(1UL << 15)
#define   SPRITE0_FLIP_DONE_INT_STATUS_VLV	(1UL << 14)
#define   PIPE_CRC_ERROR_INTERRUPT_STATUS	(1UL << 13)
#define   PIPE_CRC_DONE_INTERRUPT_STATUS	(1UL << 12)
#define   PERF_COUNTER2_INTERRUPT_STATUS	(1UL << 11)
#define   PIPE_GMBUS_INTERRUPT_STATUS		(1UL << 11)
#define   PLANE_FLIP_DONE_INT_STATUS_VLV	(1UL << 10)
#define   PIPE_HOTPLUG_INTERRUPT_STATUS		(1UL << 10)
#define   PIPE_VSYNC_INTERRUPT_STATUS		(1UL << 9)
#define   PIPE_DISPLAY_LINE_COMPARE_STATUS	(1UL << 8)
#define   PIPE_DPST_EVENT_STATUS		(1UL << 7)
#define   PIPE_A_PSR_STATUS_VLV			(1UL << 6)
#define   PIPE_LEGACY_BLC_EVENT_STATUS		(1UL << 6)
#define   PIPE_ODD_FIELD_INTERRUPT_STATUS	(1UL << 5)
#define   PIPE_EVEN_FIELD_INTERRUPT_STATUS	(1UL << 4)
#define   PIPE_B_PSR_STATUS_VLV			(1UL << 3)
#define   PERF_COUNTER_INTERRUPT_STATUS		(1UL << 3)
#define   PIPE_HOTPLUG_TV_INTERRUPT_STATUS	(1UL << 2) /* pre-965 */
#define   PIPE_START_VBLANK_INTERRUPT_STATUS	(1UL << 2) /* 965 or later */
#define   PIPE_FRAMESTART_INTERRUPT_STATUS	(1UL << 1)
#define   PIPE_VBLANK_INTERRUPT_STATUS		(1UL << 1)
#define   PIPE_HBLANK_INT_STATUS		(1UL << 0)
#define   PIPE_OVERLAY_UPDATED_STATUS		(1UL << 0)

#define PIPESTAT_INT_ENABLE_MASK		0x7fff0000
#define PIPESTAT_INT_STATUS_MASK		0x0000ffff

#define PIPE_A_OFFSET		0x70000
#define PIPE_B_OFFSET		0x71000
#define PIPE_C_OFFSET		0x72000
#define CHV_PIPE_C_OFFSET	0x74000
/*
 * There's actually no pipe EDP. Some pipe registers have
 * simply shifted from the pipe to the transcoder, while
 * keeping their original offset. Thus we need PIPE_EDP_OFFSET
 * to access such registers in transcoder EDP.
 */
#define PIPE_EDP_OFFSET	0x7f000

#define _MMIO_PIPE2(pipe, reg) _MMIO(dev_priv->info.pipe_offsets[pipe] - \
	dev_priv->info.pipe_offsets[PIPE_A] + (reg) + \
	dev_priv->info.display_mmio_offset)

#define PIPECONF(pipe)		_MMIO_PIPE2(pipe, _PIPEACONF)
#define PIPEDSL(pipe)		_MMIO_PIPE2(pipe, _PIPEADSL)
#define PIPEFRAME(pipe)		_MMIO_PIPE2(pipe, _PIPEAFRAMEHIGH)
#define PIPEFRAMEPIXEL(pipe)	_MMIO_PIPE2(pipe, _PIPEAFRAMEPIXEL)
#define PIPESTAT(pipe)		_MMIO_PIPE2(pipe, _PIPEASTAT)

#define _PIPE_MISC_A			0x70030
#define _PIPE_MISC_B			0x71030
#define   PIPEMISC_YUV420_ENABLE	(1 << 27)
#define   PIPEMISC_YUV420_MODE_FULL_BLEND (1 << 26)
#define   PIPEMISC_OUTPUT_COLORSPACE_YUV  (1 << 11)
#define   PIPEMISC_DITHER_BPC_MASK	(7 << 5)
#define   PIPEMISC_DITHER_8_BPC		(0 << 5)
#define   PIPEMISC_DITHER_10_BPC	(1 << 5)
#define   PIPEMISC_DITHER_6_BPC		(2 << 5)
#define   PIPEMISC_DITHER_12_BPC	(3 << 5)
#define   PIPEMISC_DITHER_ENABLE	(1 << 4)
#define   PIPEMISC_DITHER_TYPE_MASK	(3 << 2)
#define   PIPEMISC_DITHER_TYPE_SP	(0 << 2)
#define PIPEMISC(pipe)			_MMIO_PIPE2(pipe, _PIPE_MISC_A)

#define VLV_DPFLIPSTAT				_MMIO(VLV_DISPLAY_BASE + 0x70028)
#define   PIPEB_LINE_COMPARE_INT_EN		(1 << 29)
#define   PIPEB_HLINE_INT_EN			(1 << 28)
#define   PIPEB_VBLANK_INT_EN			(1 << 27)
#define   SPRITED_FLIP_DONE_INT_EN		(1 << 26)
#define   SPRITEC_FLIP_DONE_INT_EN		(1 << 25)
#define   PLANEB_FLIP_DONE_INT_EN		(1 << 24)
#define   PIPE_PSR_INT_EN			(1 << 22)
#define   PIPEA_LINE_COMPARE_INT_EN		(1 << 21)
#define   PIPEA_HLINE_INT_EN			(1 << 20)
#define   PIPEA_VBLANK_INT_EN			(1 << 19)
#define   SPRITEB_FLIP_DONE_INT_EN		(1 << 18)
#define   SPRITEA_FLIP_DONE_INT_EN		(1 << 17)
#define   PLANEA_FLIPDONE_INT_EN		(1 << 16)
#define   PIPEC_LINE_COMPARE_INT_EN		(1 << 13)
#define   PIPEC_HLINE_INT_EN			(1 << 12)
#define   PIPEC_VBLANK_INT_EN			(1 << 11)
#define   SPRITEF_FLIPDONE_INT_EN		(1 << 10)
#define   SPRITEE_FLIPDONE_INT_EN		(1 << 9)
#define   PLANEC_FLIPDONE_INT_EN		(1 << 8)

#define DPINVGTT				_MMIO(VLV_DISPLAY_BASE + 0x7002c) /* VLV/CHV only */
#define   SPRITEF_INVALID_GTT_INT_EN		(1 << 27)
#define   SPRITEE_INVALID_GTT_INT_EN		(1 << 26)
#define   PLANEC_INVALID_GTT_INT_EN		(1 << 25)
#define   CURSORC_INVALID_GTT_INT_EN		(1 << 24)
#define   CURSORB_INVALID_GTT_INT_EN		(1 << 23)
#define   CURSORA_INVALID_GTT_INT_EN		(1 << 22)
#define   SPRITED_INVALID_GTT_INT_EN		(1 << 21)
#define   SPRITEC_INVALID_GTT_INT_EN		(1 << 20)
#define   PLANEB_INVALID_GTT_INT_EN		(1 << 19)
#define   SPRITEB_INVALID_GTT_INT_EN		(1 << 18)
#define   SPRITEA_INVALID_GTT_INT_EN		(1 << 17)
#define   PLANEA_INVALID_GTT_INT_EN		(1 << 16)
#define   DPINVGTT_EN_MASK			0xff0000
#define   DPINVGTT_EN_MASK_CHV			0xfff0000
#define   SPRITEF_INVALID_GTT_STATUS		(1 << 11)
#define   SPRITEE_INVALID_GTT_STATUS		(1 << 10)
#define   PLANEC_INVALID_GTT_STATUS		(1 << 9)
#define   CURSORC_INVALID_GTT_STATUS		(1 << 8)
#define   CURSORB_INVALID_GTT_STATUS		(1 << 7)
#define   CURSORA_INVALID_GTT_STATUS		(1 << 6)
#define   SPRITED_INVALID_GTT_STATUS		(1 << 5)
#define   SPRITEC_INVALID_GTT_STATUS		(1 << 4)
#define   PLANEB_INVALID_GTT_STATUS		(1 << 3)
#define   SPRITEB_INVALID_GTT_STATUS		(1 << 2)
#define   SPRITEA_INVALID_GTT_STATUS		(1 << 1)
#define   PLANEA_INVALID_GTT_STATUS		(1 << 0)
#define   DPINVGTT_STATUS_MASK			0xff
#define   DPINVGTT_STATUS_MASK_CHV		0xfff

#define DSPARB			_MMIO(dev_priv->info.display_mmio_offset + 0x70030)
#define   DSPARB_CSTART_MASK	(0x7f << 7)
#define   DSPARB_CSTART_SHIFT	7
#define   DSPARB_BSTART_MASK	(0x7f)
#define   DSPARB_BSTART_SHIFT	0
#define   DSPARB_BEND_SHIFT	9 /* on 855 */
#define   DSPARB_AEND_SHIFT	0
#define   DSPARB_SPRITEA_SHIFT_VLV	0
#define   DSPARB_SPRITEA_MASK_VLV	(0xff << 0)
#define   DSPARB_SPRITEB_SHIFT_VLV	8
#define   DSPARB_SPRITEB_MASK_VLV	(0xff << 8)
#define   DSPARB_SPRITEC_SHIFT_VLV	16
#define   DSPARB_SPRITEC_MASK_VLV	(0xff << 16)
#define   DSPARB_SPRITED_SHIFT_VLV	24
#define   DSPARB_SPRITED_MASK_VLV	(0xff << 24)
#define DSPARB2				_MMIO(VLV_DISPLAY_BASE + 0x70060) /* vlv/chv */
#define   DSPARB_SPRITEA_HI_SHIFT_VLV	0
#define   DSPARB_SPRITEA_HI_MASK_VLV	(0x1 << 0)
#define   DSPARB_SPRITEB_HI_SHIFT_VLV	4
#define   DSPARB_SPRITEB_HI_MASK_VLV	(0x1 << 4)
#define   DSPARB_SPRITEC_HI_SHIFT_VLV	8
#define   DSPARB_SPRITEC_HI_MASK_VLV	(0x1 << 8)
#define   DSPARB_SPRITED_HI_SHIFT_VLV	12
#define   DSPARB_SPRITED_HI_MASK_VLV	(0x1 << 12)
#define   DSPARB_SPRITEE_HI_SHIFT_VLV	16
#define   DSPARB_SPRITEE_HI_MASK_VLV	(0x1 << 16)
#define   DSPARB_SPRITEF_HI_SHIFT_VLV	20
#define   DSPARB_SPRITEF_HI_MASK_VLV	(0x1 << 20)
#define DSPARB3				_MMIO(VLV_DISPLAY_BASE + 0x7006c) /* chv */
#define   DSPARB_SPRITEE_SHIFT_VLV	0
#define   DSPARB_SPRITEE_MASK_VLV	(0xff << 0)
#define   DSPARB_SPRITEF_SHIFT_VLV	8
#define   DSPARB_SPRITEF_MASK_VLV	(0xff << 8)

/* pnv/gen4/g4x/vlv/chv */
#define DSPFW1		_MMIO(dev_priv->info.display_mmio_offset + 0x70034)
#define   DSPFW_SR_SHIFT		23
#define   DSPFW_SR_MASK			(0x1ff << 23)
#define   DSPFW_CURSORB_SHIFT		16
#define   DSPFW_CURSORB_MASK		(0x3f << 16)
#define   DSPFW_PLANEB_SHIFT		8
#define   DSPFW_PLANEB_MASK		(0x7f << 8)
#define   DSPFW_PLANEB_MASK_VLV		(0xff << 8) /* vlv/chv */
#define   DSPFW_PLANEA_SHIFT		0
#define   DSPFW_PLANEA_MASK		(0x7f << 0)
#define   DSPFW_PLANEA_MASK_VLV		(0xff << 0) /* vlv/chv */
#define DSPFW2		_MMIO(dev_priv->info.display_mmio_offset + 0x70038)
#define   DSPFW_FBC_SR_EN		(1 << 31)	  /* g4x */
#define   DSPFW_FBC_SR_SHIFT		28
#define   DSPFW_FBC_SR_MASK		(0x7 << 28) /* g4x */
#define   DSPFW_FBC_HPLL_SR_SHIFT	24
#define   DSPFW_FBC_HPLL_SR_MASK	(0xf << 24) /* g4x */
#define   DSPFW_SPRITEB_SHIFT		(16)
#define   DSPFW_SPRITEB_MASK		(0x7f << 16) /* g4x */
#define   DSPFW_SPRITEB_MASK_VLV	(0xff << 16) /* vlv/chv */
#define   DSPFW_CURSORA_SHIFT		8
#define   DSPFW_CURSORA_MASK		(0x3f << 8)
#define   DSPFW_PLANEC_OLD_SHIFT	0
#define   DSPFW_PLANEC_OLD_MASK		(0x7f << 0) /* pre-gen4 sprite C */
#define   DSPFW_SPRITEA_SHIFT		0
#define   DSPFW_SPRITEA_MASK		(0x7f << 0) /* g4x */
#define   DSPFW_SPRITEA_MASK_VLV	(0xff << 0) /* vlv/chv */
#define DSPFW3		_MMIO(dev_priv->info.display_mmio_offset + 0x7003c)
#define   DSPFW_HPLL_SR_EN		(1 << 31)
#define   PINEVIEW_SELF_REFRESH_EN	(1 << 30)
#define   DSPFW_CURSOR_SR_SHIFT		24
#define   DSPFW_CURSOR_SR_MASK		(0x3f << 24)
#define   DSPFW_HPLL_CURSOR_SHIFT	16
#define   DSPFW_HPLL_CURSOR_MASK	(0x3f << 16)
#define   DSPFW_HPLL_SR_SHIFT		0
#define   DSPFW_HPLL_SR_MASK		(0x1ff << 0)

/* vlv/chv */
#define DSPFW4		_MMIO(VLV_DISPLAY_BASE + 0x70070)
#define   DSPFW_SPRITEB_WM1_SHIFT	16
#define   DSPFW_SPRITEB_WM1_MASK	(0xff << 16)
#define   DSPFW_CURSORA_WM1_SHIFT	8
#define   DSPFW_CURSORA_WM1_MASK	(0x3f << 8)
#define   DSPFW_SPRITEA_WM1_SHIFT	0
#define   DSPFW_SPRITEA_WM1_MASK	(0xff << 0)
#define DSPFW5		_MMIO(VLV_DISPLAY_BASE + 0x70074)
#define   DSPFW_PLANEB_WM1_SHIFT	24
#define   DSPFW_PLANEB_WM1_MASK		(0xff << 24)
#define   DSPFW_PLANEA_WM1_SHIFT	16
#define   DSPFW_PLANEA_WM1_MASK		(0xff << 16)
#define   DSPFW_CURSORB_WM1_SHIFT	8
#define   DSPFW_CURSORB_WM1_MASK	(0x3f << 8)
#define   DSPFW_CURSOR_SR_WM1_SHIFT	0
#define   DSPFW_CURSOR_SR_WM1_MASK	(0x3f << 0)
#define DSPFW6		_MMIO(VLV_DISPLAY_BASE + 0x70078)
#define   DSPFW_SR_WM1_SHIFT		0
#define   DSPFW_SR_WM1_MASK		(0x1ff << 0)
#define DSPFW7		_MMIO(VLV_DISPLAY_BASE + 0x7007c)
#define DSPFW7_CHV	_MMIO(VLV_DISPLAY_BASE + 0x700b4) /* wtf #1? */
#define   DSPFW_SPRITED_WM1_SHIFT	24
#define   DSPFW_SPRITED_WM1_MASK	(0xff << 24)
#define   DSPFW_SPRITED_SHIFT		16
#define   DSPFW_SPRITED_MASK_VLV	(0xff << 16)
#define   DSPFW_SPRITEC_WM1_SHIFT	8
#define   DSPFW_SPRITEC_WM1_MASK	(0xff << 8)
#define   DSPFW_SPRITEC_SHIFT		0
#define   DSPFW_SPRITEC_MASK_VLV	(0xff << 0)
#define DSPFW8_CHV	_MMIO(VLV_DISPLAY_BASE + 0x700b8)
#define   DSPFW_SPRITEF_WM1_SHIFT	24
#define   DSPFW_SPRITEF_WM1_MASK	(0xff << 24)
#define   DSPFW_SPRITEF_SHIFT		16
#define   DSPFW_SPRITEF_MASK_VLV	(0xff << 16)
#define   DSPFW_SPRITEE_WM1_SHIFT	8
#define   DSPFW_SPRITEE_WM1_MASK	(0xff << 8)
#define   DSPFW_SPRITEE_SHIFT		0
#define   DSPFW_SPRITEE_MASK_VLV	(0xff << 0)
#define DSPFW9_CHV	_MMIO(VLV_DISPLAY_BASE + 0x7007c) /* wtf #2? */
#define   DSPFW_PLANEC_WM1_SHIFT	24
#define   DSPFW_PLANEC_WM1_MASK		(0xff << 24)
#define   DSPFW_PLANEC_SHIFT		16
#define   DSPFW_PLANEC_MASK_VLV		(0xff << 16)
#define   DSPFW_CURSORC_WM1_SHIFT	8
#define   DSPFW_CURSORC_WM1_MASK	(0x3f << 16)
#define   DSPFW_CURSORC_SHIFT		0
#define   DSPFW_CURSORC_MASK		(0x3f << 0)

/* vlv/chv high order bits */
#define DSPHOWM		_MMIO(VLV_DISPLAY_BASE + 0x70064)
#define   DSPFW_SR_HI_SHIFT		24
#define   DSPFW_SR_HI_MASK		(3 << 24) /* 2 bits for chv, 1 for vlv */
#define   DSPFW_SPRITEF_HI_SHIFT	23
#define   DSPFW_SPRITEF_HI_MASK		(1 << 23)
#define   DSPFW_SPRITEE_HI_SHIFT	22
#define   DSPFW_SPRITEE_HI_MASK		(1 << 22)
#define   DSPFW_PLANEC_HI_SHIFT		21
#define   DSPFW_PLANEC_HI_MASK		(1 << 21)
#define   DSPFW_SPRITED_HI_SHIFT	20
#define   DSPFW_SPRITED_HI_MASK		(1 << 20)
#define   DSPFW_SPRITEC_HI_SHIFT	16
#define   DSPFW_SPRITEC_HI_MASK		(1 << 16)
#define   DSPFW_PLANEB_HI_SHIFT		12
#define   DSPFW_PLANEB_HI_MASK		(1 << 12)
#define   DSPFW_SPRITEB_HI_SHIFT	8
#define   DSPFW_SPRITEB_HI_MASK		(1 << 8)
#define   DSPFW_SPRITEA_HI_SHIFT	4
#define   DSPFW_SPRITEA_HI_MASK		(1 << 4)
#define   DSPFW_PLANEA_HI_SHIFT		0
#define   DSPFW_PLANEA_HI_MASK		(1 << 0)
#define DSPHOWM1	_MMIO(VLV_DISPLAY_BASE + 0x70068)
#define   DSPFW_SR_WM1_HI_SHIFT		24
#define   DSPFW_SR_WM1_HI_MASK		(3 << 24) /* 2 bits for chv, 1 for vlv */
#define   DSPFW_SPRITEF_WM1_HI_SHIFT	23
#define   DSPFW_SPRITEF_WM1_HI_MASK	(1 << 23)
#define   DSPFW_SPRITEE_WM1_HI_SHIFT	22
#define   DSPFW_SPRITEE_WM1_HI_MASK	(1 << 22)
#define   DSPFW_PLANEC_WM1_HI_SHIFT	21
#define   DSPFW_PLANEC_WM1_HI_MASK	(1 << 21)
#define   DSPFW_SPRITED_WM1_HI_SHIFT	20
#define   DSPFW_SPRITED_WM1_HI_MASK	(1 << 20)
#define   DSPFW_SPRITEC_WM1_HI_SHIFT	16
#define   DSPFW_SPRITEC_WM1_HI_MASK	(1 << 16)
#define   DSPFW_PLANEB_WM1_HI_SHIFT	12
#define   DSPFW_PLANEB_WM1_HI_MASK	(1 << 12)
#define   DSPFW_SPRITEB_WM1_HI_SHIFT	8
#define   DSPFW_SPRITEB_WM1_HI_MASK	(1 << 8)
#define   DSPFW_SPRITEA_WM1_HI_SHIFT	4
#define   DSPFW_SPRITEA_WM1_HI_MASK	(1 << 4)
#define   DSPFW_PLANEA_WM1_HI_SHIFT	0
#define   DSPFW_PLANEA_WM1_HI_MASK	(1 << 0)

/* drain latency register values*/
#define VLV_DDL(pipe)			_MMIO(VLV_DISPLAY_BASE + 0x70050 + 4 * (pipe))
#define DDL_CURSOR_SHIFT		24
#define DDL_SPRITE_SHIFT(sprite)	(8 + 8 * (sprite))
#define DDL_PLANE_SHIFT			0
#define DDL_PRECISION_HIGH		(1 << 7)
#define DDL_PRECISION_LOW		(0 << 7)
#define DRAIN_LATENCY_MASK		0x7f

#define CBR1_VLV			_MMIO(VLV_DISPLAY_BASE + 0x70400)
#define  CBR_PND_DEADLINE_DISABLE	(1 << 31)
#define  CBR_PWM_CLOCK_MUX_SELECT	(1 << 30)

#define CBR4_VLV			_MMIO(VLV_DISPLAY_BASE + 0x70450)
#define  CBR_DPLLBMD_PIPE(pipe)		(1 << (7 + (pipe) * 11)) /* pipes B and C */

/* FIFO watermark sizes etc */
#define G4X_FIFO_LINE_SIZE	64
#define I915_FIFO_LINE_SIZE	64
#define I830_FIFO_LINE_SIZE	32

#define VALLEYVIEW_FIFO_SIZE	255
#define G4X_FIFO_SIZE		127
#define I965_FIFO_SIZE		512
#define I945_FIFO_SIZE		127
#define I915_FIFO_SIZE		95
#define I855GM_FIFO_SIZE	127 /* In cachelines */
#define I830_FIFO_SIZE		95

#define VALLEYVIEW_MAX_WM	0xff
#define G4X_MAX_WM		0x3f
#define I915_MAX_WM		0x3f

#define PINEVIEW_DISPLAY_FIFO	512 /* in 64byte unit */
#define PINEVIEW_FIFO_LINE_SIZE	64
#define PINEVIEW_MAX_WM		0x1ff
#define PINEVIEW_DFT_WM		0x3f
#define PINEVIEW_DFT_HPLLOFF_WM	0
#define PINEVIEW_GUARD_WM		10
#define PINEVIEW_CURSOR_FIFO		64
#define PINEVIEW_CURSOR_MAX_WM	0x3f
#define PINEVIEW_CURSOR_DFT_WM	0
#define PINEVIEW_CURSOR_GUARD_WM	5

#define VALLEYVIEW_CURSOR_MAX_WM 64
#define I965_CURSOR_FIFO	64
#define I965_CURSOR_MAX_WM	32
#define I965_CURSOR_DFT_WM	8

/* Watermark register definitions for SKL */
#define _CUR_WM_A_0		0x70140
#define _CUR_WM_B_0		0x71140
#define _PLANE_WM_1_A_0		0x70240
#define _PLANE_WM_1_B_0		0x71240
#define _PLANE_WM_2_A_0		0x70340
#define _PLANE_WM_2_B_0		0x71340
#define _PLANE_WM_TRANS_1_A_0	0x70268
#define _PLANE_WM_TRANS_1_B_0	0x71268
#define _PLANE_WM_TRANS_2_A_0	0x70368
#define _PLANE_WM_TRANS_2_B_0	0x71368
#define _CUR_WM_TRANS_A_0	0x70168
#define _CUR_WM_TRANS_B_0	0x71168
#define   PLANE_WM_EN		(1 << 31)
#define   PLANE_WM_LINES_SHIFT	14
#define   PLANE_WM_LINES_MASK	0x1f
#define   PLANE_WM_BLOCKS_MASK	0x3ff

#define _CUR_WM_0(pipe) _PIPE(pipe, _CUR_WM_A_0, _CUR_WM_B_0)
#define CUR_WM(pipe, level) _MMIO(_CUR_WM_0(pipe) + ((4) * (level)))
#define CUR_WM_TRANS(pipe) _MMIO_PIPE(pipe, _CUR_WM_TRANS_A_0, _CUR_WM_TRANS_B_0)

#define _PLANE_WM_1(pipe) _PIPE(pipe, _PLANE_WM_1_A_0, _PLANE_WM_1_B_0)
#define _PLANE_WM_2(pipe) _PIPE(pipe, _PLANE_WM_2_A_0, _PLANE_WM_2_B_0)
#define _PLANE_WM_BASE(pipe, plane)	\
			_PLANE(plane, _PLANE_WM_1(pipe), _PLANE_WM_2(pipe))
#define PLANE_WM(pipe, plane, level)	\
			_MMIO(_PLANE_WM_BASE(pipe, plane) + ((4) * (level)))
#define _PLANE_WM_TRANS_1(pipe)	\
			_PIPE(pipe, _PLANE_WM_TRANS_1_A_0, _PLANE_WM_TRANS_1_B_0)
#define _PLANE_WM_TRANS_2(pipe)	\
			_PIPE(pipe, _PLANE_WM_TRANS_2_A_0, _PLANE_WM_TRANS_2_B_0)
#define PLANE_WM_TRANS(pipe, plane)	\
	_MMIO(_PLANE(plane, _PLANE_WM_TRANS_1(pipe), _PLANE_WM_TRANS_2(pipe)))

/* define the Watermark register on Ironlake */
#define WM0_PIPEA_ILK		_MMIO(0x45100)
#define  WM0_PIPE_PLANE_MASK	(0xffff << 16)
#define  WM0_PIPE_PLANE_SHIFT	16
#define  WM0_PIPE_SPRITE_MASK	(0xff << 8)
#define  WM0_PIPE_SPRITE_SHIFT	8
#define  WM0_PIPE_CURSOR_MASK	(0xff)

#define WM0_PIPEB_ILK		_MMIO(0x45104)
#define WM0_PIPEC_IVB		_MMIO(0x45200)
#define WM1_LP_ILK		_MMIO(0x45108)
#define  WM1_LP_SR_EN		(1 << 31)
#define  WM1_LP_LATENCY_SHIFT	24
#define  WM1_LP_LATENCY_MASK	(0x7f << 24)
#define  WM1_LP_FBC_MASK	(0xf << 20)
#define  WM1_LP_FBC_SHIFT	20
#define  WM1_LP_FBC_SHIFT_BDW	19
#define  WM1_LP_SR_MASK		(0x7ff << 8)
#define  WM1_LP_SR_SHIFT	8
#define  WM1_LP_CURSOR_MASK	(0xff)
#define WM2_LP_ILK		_MMIO(0x4510c)
#define  WM2_LP_EN		(1 << 31)
#define WM3_LP_ILK		_MMIO(0x45110)
#define  WM3_LP_EN		(1 << 31)
#define WM1S_LP_ILK		_MMIO(0x45120)
#define WM2S_LP_IVB		_MMIO(0x45124)
#define WM3S_LP_IVB		_MMIO(0x45128)
#define  WM1S_LP_EN		(1 << 31)

#define HSW_WM_LP_VAL(lat, fbc, pri, cur) \
	(WM3_LP_EN | ((lat) << WM1_LP_LATENCY_SHIFT) | \
	 ((fbc) << WM1_LP_FBC_SHIFT) | ((pri) << WM1_LP_SR_SHIFT) | (cur))

/* Memory latency timer register */
#define MLTR_ILK		_MMIO(0x11222)
#define  MLTR_WM1_SHIFT		0
#define  MLTR_WM2_SHIFT		8
/* the unit of memory self-refresh latency time is 0.5us */
#define  ILK_SRLT_MASK		0x3f


/* the address where we get all kinds of latency value */
#define SSKPD			_MMIO(0x5d10)
#define SSKPD_WM_MASK		0x3f
#define SSKPD_WM0_SHIFT		0
#define SSKPD_WM1_SHIFT		8
#define SSKPD_WM2_SHIFT		16
#define SSKPD_WM3_SHIFT		24

/*
 * The two pipe frame counter registers are not synchronized, so
 * reading a stable value is somewhat tricky. The following code
 * should work:
 *
 *  do {
 *    high1 = ((INREG(PIPEAFRAMEHIGH) & PIPE_FRAME_HIGH_MASK) >>
 *             PIPE_FRAME_HIGH_SHIFT;
 *    low1 =  ((INREG(PIPEAFRAMEPIXEL) & PIPE_FRAME_LOW_MASK) >>
 *             PIPE_FRAME_LOW_SHIFT);
 *    high2 = ((INREG(PIPEAFRAMEHIGH) & PIPE_FRAME_HIGH_MASK) >>
 *             PIPE_FRAME_HIGH_SHIFT);
 *  } while (high1 != high2);
 *  frame = (high1 << 8) | low1;
 */
#define _PIPEAFRAMEHIGH          0x70040
#define   PIPE_FRAME_HIGH_MASK    0x0000ffff
#define   PIPE_FRAME_HIGH_SHIFT   0
#define _PIPEAFRAMEPIXEL         0x70044
#define   PIPE_FRAME_LOW_MASK     0xff000000
#define   PIPE_FRAME_LOW_SHIFT    24
#define   PIPE_PIXEL_MASK         0x00ffffff
#define   PIPE_PIXEL_SHIFT        0
/* GM45+ just has to be different */
#define _PIPEA_FRMCOUNT_G4X	0x70040
#define _PIPEA_FLIPCOUNT_G4X	0x70044
#define PIPE_FRMCOUNT_G4X(pipe) _MMIO_PIPE2(pipe, _PIPEA_FRMCOUNT_G4X)
#define PIPE_FLIPCOUNT_G4X(pipe) _MMIO_PIPE2(pipe, _PIPEA_FLIPCOUNT_G4X)

/* Cursor A & B regs */
#define _CURACNTR		0x70080
/* Old style CUR*CNTR flags (desktop 8xx) */
#define   CURSOR_ENABLE		0x80000000
#define   CURSOR_GAMMA_ENABLE	0x40000000
#define   CURSOR_STRIDE_SHIFT	28
#define   CURSOR_STRIDE(x)	((ffs(x) - 9) << CURSOR_STRIDE_SHIFT) /* 256,512,1k,2k */
#define   CURSOR_FORMAT_SHIFT	24
#define   CURSOR_FORMAT_MASK	(0x07 << CURSOR_FORMAT_SHIFT)
#define   CURSOR_FORMAT_2C	(0x00 << CURSOR_FORMAT_SHIFT)
#define   CURSOR_FORMAT_3C	(0x01 << CURSOR_FORMAT_SHIFT)
#define   CURSOR_FORMAT_4C	(0x02 << CURSOR_FORMAT_SHIFT)
#define   CURSOR_FORMAT_ARGB	(0x04 << CURSOR_FORMAT_SHIFT)
#define   CURSOR_FORMAT_XRGB	(0x05 << CURSOR_FORMAT_SHIFT)
/* New style CUR*CNTR flags */
#define   MCURSOR_MODE		0x27
#define   MCURSOR_MODE_DISABLE   0x00
#define   MCURSOR_MODE_128_32B_AX 0x02
#define   MCURSOR_MODE_256_32B_AX 0x03
#define   MCURSOR_MODE_64_32B_AX 0x07
#define   MCURSOR_MODE_128_ARGB_AX ((1 << 5) | MCURSOR_MODE_128_32B_AX)
#define   MCURSOR_MODE_256_ARGB_AX ((1 << 5) | MCURSOR_MODE_256_32B_AX)
#define   MCURSOR_MODE_64_ARGB_AX ((1 << 5) | MCURSOR_MODE_64_32B_AX)
#define   MCURSOR_PIPE_SELECT_MASK	(0x3 << 28)
#define   MCURSOR_PIPE_SELECT_SHIFT	28
#define   MCURSOR_PIPE_SELECT(pipe)	((pipe) << 28)
#define   MCURSOR_GAMMA_ENABLE  (1 << 26)
#define   MCURSOR_PIPE_CSC_ENABLE (1 << 24)
#define   MCURSOR_ROTATE_180	(1 << 15)
#define   MCURSOR_TRICKLE_FEED_DISABLE	(1 << 14)
#define _CURABASE		0x70084
#define _CURAPOS		0x70088
#define   CURSOR_POS_MASK       0x007FF
#define   CURSOR_POS_SIGN       0x8000
#define   CURSOR_X_SHIFT        0
#define   CURSOR_Y_SHIFT        16
#define CURSIZE			_MMIO(0x700a0) /* 845/865 */
#define _CUR_FBC_CTL_A		0x700a0 /* ivb+ */
#define   CUR_FBC_CTL_EN	(1 << 31)
#define _CURASURFLIVE		0x700ac /* g4x+ */
#define _CURBCNTR		0x700c0
#define _CURBBASE		0x700c4
#define _CURBPOS		0x700c8

#define _CURBCNTR_IVB		0x71080
#define _CURBBASE_IVB		0x71084
#define _CURBPOS_IVB		0x71088

#define _CURSOR2(pipe, reg) _MMIO(dev_priv->info.cursor_offsets[(pipe)] - \
	dev_priv->info.cursor_offsets[PIPE_A] + (reg) + \
	dev_priv->info.display_mmio_offset)

#define CURCNTR(pipe) _CURSOR2(pipe, _CURACNTR)
#define CURBASE(pipe) _CURSOR2(pipe, _CURABASE)
#define CURPOS(pipe) _CURSOR2(pipe, _CURAPOS)
#define CUR_FBC_CTL(pipe) _CURSOR2(pipe, _CUR_FBC_CTL_A)
#define CURSURFLIVE(pipe) _CURSOR2(pipe, _CURASURFLIVE)

#define CURSOR_A_OFFSET 0x70080
#define CURSOR_B_OFFSET 0x700c0
#define CHV_CURSOR_C_OFFSET 0x700e0
#define IVB_CURSOR_B_OFFSET 0x71080
#define IVB_CURSOR_C_OFFSET 0x72080

/* Display A control */
#define _DSPACNTR				0x70180
#define   DISPLAY_PLANE_ENABLE			(1 << 31)
#define   DISPLAY_PLANE_DISABLE			0
#define   DISPPLANE_GAMMA_ENABLE		(1 << 30)
#define   DISPPLANE_GAMMA_DISABLE		0
#define   DISPPLANE_PIXFORMAT_MASK		(0xf << 26)
#define   DISPPLANE_YUV422			(0x0 << 26)
#define   DISPPLANE_8BPP			(0x2 << 26)
#define   DISPPLANE_BGRA555			(0x3 << 26)
#define   DISPPLANE_BGRX555			(0x4 << 26)
#define   DISPPLANE_BGRX565			(0x5 << 26)
#define   DISPPLANE_BGRX888			(0x6 << 26)
#define   DISPPLANE_BGRA888			(0x7 << 26)
#define   DISPPLANE_RGBX101010			(0x8 << 26)
#define   DISPPLANE_RGBA101010			(0x9 << 26)
#define   DISPPLANE_BGRX101010			(0xa << 26)
#define   DISPPLANE_RGBX161616			(0xc << 26)
#define   DISPPLANE_RGBX888			(0xe << 26)
#define   DISPPLANE_RGBA888			(0xf << 26)
#define   DISPPLANE_STEREO_ENABLE		(1 << 25)
#define   DISPPLANE_STEREO_DISABLE		0
#define   DISPPLANE_PIPE_CSC_ENABLE		(1 << 24)
#define   DISPPLANE_SEL_PIPE_SHIFT		24
#define   DISPPLANE_SEL_PIPE_MASK		(3 << DISPPLANE_SEL_PIPE_SHIFT)
#define   DISPPLANE_SEL_PIPE(pipe)		((pipe) << DISPPLANE_SEL_PIPE_SHIFT)
#define   DISPPLANE_SRC_KEY_ENABLE		(1 << 22)
#define   DISPPLANE_SRC_KEY_DISABLE		0
#define   DISPPLANE_LINE_DOUBLE			(1 << 20)
#define   DISPPLANE_NO_LINE_DOUBLE		0
#define   DISPPLANE_STEREO_POLARITY_FIRST	0
#define   DISPPLANE_STEREO_POLARITY_SECOND	(1 << 18)
#define   DISPPLANE_ALPHA_PREMULTIPLY		(1 << 16) /* CHV pipe B */
#define   DISPPLANE_ROTATE_180			(1 << 15)
#define   DISPPLANE_TRICKLE_FEED_DISABLE	(1 << 14) /* Ironlake */
#define   DISPPLANE_TILED			(1 << 10)
#define   DISPPLANE_MIRROR			(1 << 8) /* CHV pipe B */
#define _DSPAADDR				0x70184
#define _DSPASTRIDE				0x70188
#define _DSPAPOS				0x7018C /* reserved */
#define _DSPASIZE				0x70190
#define _DSPASURF				0x7019C /* 965+ only */
#define _DSPATILEOFF				0x701A4 /* 965+ only */
#define _DSPAOFFSET				0x701A4 /* HSW */
#define _DSPASURFLIVE				0x701AC

#define DSPCNTR(plane)		_MMIO_PIPE2(plane, _DSPACNTR)
#define DSPADDR(plane)		_MMIO_PIPE2(plane, _DSPAADDR)
#define DSPSTRIDE(plane)	_MMIO_PIPE2(plane, _DSPASTRIDE)
#define DSPPOS(plane)		_MMIO_PIPE2(plane, _DSPAPOS)
#define DSPSIZE(plane)		_MMIO_PIPE2(plane, _DSPASIZE)
#define DSPSURF(plane)		_MMIO_PIPE2(plane, _DSPASURF)
#define DSPTILEOFF(plane)	_MMIO_PIPE2(plane, _DSPATILEOFF)
#define DSPLINOFF(plane)	DSPADDR(plane)
#define DSPOFFSET(plane)	_MMIO_PIPE2(plane, _DSPAOFFSET)
#define DSPSURFLIVE(plane)	_MMIO_PIPE2(plane, _DSPASURFLIVE)

/* CHV pipe B blender and primary plane */
#define _CHV_BLEND_A		0x60a00
#define   CHV_BLEND_LEGACY		(0 << 30)
#define   CHV_BLEND_ANDROID		(1 << 30)
#define   CHV_BLEND_MPO			(2 << 30)
#define   CHV_BLEND_MASK		(3 << 30)
#define _CHV_CANVAS_A		0x60a04
#define _PRIMPOS_A		0x60a08
#define _PRIMSIZE_A		0x60a0c
#define _PRIMCNSTALPHA_A	0x60a10
#define   PRIM_CONST_ALPHA_ENABLE	(1 << 31)

#define CHV_BLEND(pipe)		_MMIO_TRANS2(pipe, _CHV_BLEND_A)
#define CHV_CANVAS(pipe)	_MMIO_TRANS2(pipe, _CHV_CANVAS_A)
#define PRIMPOS(plane)		_MMIO_TRANS2(plane, _PRIMPOS_A)
#define PRIMSIZE(plane)		_MMIO_TRANS2(plane, _PRIMSIZE_A)
#define PRIMCNSTALPHA(plane)	_MMIO_TRANS2(plane, _PRIMCNSTALPHA_A)

/* Display/Sprite base address macros */
#define DISP_BASEADDR_MASK	(0xfffff000)
#define I915_LO_DISPBASE(val)	((val) & ~DISP_BASEADDR_MASK)
#define I915_HI_DISPBASE(val)	((val) & DISP_BASEADDR_MASK)

/*
 * VBIOS flags
 * gen2:
 * [00:06] alm,mgm
 * [10:16] all
 * [30:32] alm,mgm
 * gen3+:
 * [00:0f] all
 * [10:1f] all
 * [30:32] all
 */
#define SWF0(i)	_MMIO(dev_priv->info.display_mmio_offset + 0x70410 + (i) * 4)
#define SWF1(i)	_MMIO(dev_priv->info.display_mmio_offset + 0x71410 + (i) * 4)
#define SWF3(i)	_MMIO(dev_priv->info.display_mmio_offset + 0x72414 + (i) * 4)
#define SWF_ILK(i)	_MMIO(0x4F000 + (i) * 4)

/* Pipe B */
#define _PIPEBDSL		(dev_priv->info.display_mmio_offset + 0x71000)
#define _PIPEBCONF		(dev_priv->info.display_mmio_offset + 0x71008)
#define _PIPEBSTAT		(dev_priv->info.display_mmio_offset + 0x71024)
#define _PIPEBFRAMEHIGH		0x71040
#define _PIPEBFRAMEPIXEL	0x71044
#define _PIPEB_FRMCOUNT_G4X	(dev_priv->info.display_mmio_offset + 0x71040)
#define _PIPEB_FLIPCOUNT_G4X	(dev_priv->info.display_mmio_offset + 0x71044)


/* Display B control */
#define _DSPBCNTR		(dev_priv->info.display_mmio_offset + 0x71180)
#define   DISPPLANE_ALPHA_TRANS_ENABLE		(1 << 15)
#define   DISPPLANE_ALPHA_TRANS_DISABLE		0
#define   DISPPLANE_SPRITE_ABOVE_DISPLAY	0
#define   DISPPLANE_SPRITE_ABOVE_OVERLAY	(1)
#define _DSPBADDR		(dev_priv->info.display_mmio_offset + 0x71184)
#define _DSPBSTRIDE		(dev_priv->info.display_mmio_offset + 0x71188)
#define _DSPBPOS		(dev_priv->info.display_mmio_offset + 0x7118C)
#define _DSPBSIZE		(dev_priv->info.display_mmio_offset + 0x71190)
#define _DSPBSURF		(dev_priv->info.display_mmio_offset + 0x7119C)
#define _DSPBTILEOFF		(dev_priv->info.display_mmio_offset + 0x711A4)
#define _DSPBOFFSET		(dev_priv->info.display_mmio_offset + 0x711A4)
#define _DSPBSURFLIVE		(dev_priv->info.display_mmio_offset + 0x711AC)

/* Sprite A control */
#define _DVSACNTR		0x72180
#define   DVS_ENABLE		(1 << 31)
#define   DVS_GAMMA_ENABLE	(1 << 30)
#define   DVS_YUV_RANGE_CORRECTION_DISABLE	(1 << 27)
#define   DVS_PIXFORMAT_MASK	(3 << 25)
#define   DVS_FORMAT_YUV422	(0 << 25)
#define   DVS_FORMAT_RGBX101010	(1 << 25)
#define   DVS_FORMAT_RGBX888	(2 << 25)
#define   DVS_FORMAT_RGBX161616	(3 << 25)
#define   DVS_PIPE_CSC_ENABLE   (1 << 24)
#define   DVS_SOURCE_KEY	(1 << 22)
#define   DVS_RGB_ORDER_XBGR	(1 << 20)
#define   DVS_YUV_FORMAT_BT709	(1 << 18)
#define   DVS_YUV_BYTE_ORDER_MASK (3 << 16)
#define   DVS_YUV_ORDER_YUYV	(0 << 16)
#define   DVS_YUV_ORDER_UYVY	(1 << 16)
#define   DVS_YUV_ORDER_YVYU	(2 << 16)
#define   DVS_YUV_ORDER_VYUY	(3 << 16)
#define   DVS_ROTATE_180	(1 << 15)
#define   DVS_DEST_KEY		(1 << 2)
#define   DVS_TRICKLE_FEED_DISABLE (1 << 14)
#define   DVS_TILED		(1 << 10)
#define _DVSALINOFF		0x72184
#define _DVSASTRIDE		0x72188
#define _DVSAPOS		0x7218c
#define _DVSASIZE		0x72190
#define _DVSAKEYVAL		0x72194
#define _DVSAKEYMSK		0x72198
#define _DVSASURF		0x7219c
#define _DVSAKEYMAXVAL		0x721a0
#define _DVSATILEOFF		0x721a4
#define _DVSASURFLIVE		0x721ac
#define _DVSASCALE		0x72204
#define   DVS_SCALE_ENABLE	(1 << 31)
#define   DVS_FILTER_MASK	(3 << 29)
#define   DVS_FILTER_MEDIUM	(0 << 29)
#define   DVS_FILTER_ENHANCING	(1 << 29)
#define   DVS_FILTER_SOFTENING	(2 << 29)
#define   DVS_VERTICAL_OFFSET_HALF (1 << 28) /* must be enabled below */
#define   DVS_VERTICAL_OFFSET_ENABLE (1 << 27)
#define _DVSAGAMC		0x72300

#define _DVSBCNTR		0x73180
#define _DVSBLINOFF		0x73184
#define _DVSBSTRIDE		0x73188
#define _DVSBPOS		0x7318c
#define _DVSBSIZE		0x73190
#define _DVSBKEYVAL		0x73194
#define _DVSBKEYMSK		0x73198
#define _DVSBSURF		0x7319c
#define _DVSBKEYMAXVAL		0x731a0
#define _DVSBTILEOFF		0x731a4
#define _DVSBSURFLIVE		0x731ac
#define _DVSBSCALE		0x73204
#define _DVSBGAMC		0x73300

#define DVSCNTR(pipe) _MMIO_PIPE(pipe, _DVSACNTR, _DVSBCNTR)
#define DVSLINOFF(pipe) _MMIO_PIPE(pipe, _DVSALINOFF, _DVSBLINOFF)
#define DVSSTRIDE(pipe) _MMIO_PIPE(pipe, _DVSASTRIDE, _DVSBSTRIDE)
#define DVSPOS(pipe) _MMIO_PIPE(pipe, _DVSAPOS, _DVSBPOS)
#define DVSSURF(pipe) _MMIO_PIPE(pipe, _DVSASURF, _DVSBSURF)
#define DVSKEYMAX(pipe) _MMIO_PIPE(pipe, _DVSAKEYMAXVAL, _DVSBKEYMAXVAL)
#define DVSSIZE(pipe) _MMIO_PIPE(pipe, _DVSASIZE, _DVSBSIZE)
#define DVSSCALE(pipe) _MMIO_PIPE(pipe, _DVSASCALE, _DVSBSCALE)
#define DVSTILEOFF(pipe) _MMIO_PIPE(pipe, _DVSATILEOFF, _DVSBTILEOFF)
#define DVSKEYVAL(pipe) _MMIO_PIPE(pipe, _DVSAKEYVAL, _DVSBKEYVAL)
#define DVSKEYMSK(pipe) _MMIO_PIPE(pipe, _DVSAKEYMSK, _DVSBKEYMSK)
#define DVSSURFLIVE(pipe) _MMIO_PIPE(pipe, _DVSASURFLIVE, _DVSBSURFLIVE)

#define _SPRA_CTL		0x70280
#define   SPRITE_ENABLE			(1 << 31)
#define   SPRITE_GAMMA_ENABLE		(1 << 30)
#define   SPRITE_YUV_RANGE_CORRECTION_DISABLE	(1 << 28)
#define   SPRITE_PIXFORMAT_MASK		(7 << 25)
#define   SPRITE_FORMAT_YUV422		(0 << 25)
#define   SPRITE_FORMAT_RGBX101010	(1 << 25)
#define   SPRITE_FORMAT_RGBX888		(2 << 25)
#define   SPRITE_FORMAT_RGBX161616	(3 << 25)
#define   SPRITE_FORMAT_YUV444		(4 << 25)
#define   SPRITE_FORMAT_XR_BGR101010	(5 << 25) /* Extended range */
#define   SPRITE_PIPE_CSC_ENABLE	(1 << 24)
#define   SPRITE_SOURCE_KEY		(1 << 22)
#define   SPRITE_RGB_ORDER_RGBX		(1 << 20) /* only for 888 and 161616 */
#define   SPRITE_YUV_TO_RGB_CSC_DISABLE	(1 << 19)
#define   SPRITE_YUV_TO_RGB_CSC_FORMAT_BT709	(1 << 18) /* 0 is BT601 */
#define   SPRITE_YUV_BYTE_ORDER_MASK	(3 << 16)
#define   SPRITE_YUV_ORDER_YUYV		(0 << 16)
#define   SPRITE_YUV_ORDER_UYVY		(1 << 16)
#define   SPRITE_YUV_ORDER_YVYU		(2 << 16)
#define   SPRITE_YUV_ORDER_VYUY		(3 << 16)
#define   SPRITE_ROTATE_180		(1 << 15)
#define   SPRITE_TRICKLE_FEED_DISABLE	(1 << 14)
#define   SPRITE_INT_GAMMA_ENABLE	(1 << 13)
#define   SPRITE_TILED			(1 << 10)
#define   SPRITE_DEST_KEY		(1 << 2)
#define _SPRA_LINOFF		0x70284
#define _SPRA_STRIDE		0x70288
#define _SPRA_POS		0x7028c
#define _SPRA_SIZE		0x70290
#define _SPRA_KEYVAL		0x70294
#define _SPRA_KEYMSK		0x70298
#define _SPRA_SURF		0x7029c
#define _SPRA_KEYMAX		0x702a0
#define _SPRA_TILEOFF		0x702a4
#define _SPRA_OFFSET		0x702a4
#define _SPRA_SURFLIVE		0x702ac
#define _SPRA_SCALE		0x70304
#define   SPRITE_SCALE_ENABLE	(1 << 31)
#define   SPRITE_FILTER_MASK	(3 << 29)
#define   SPRITE_FILTER_MEDIUM	(0 << 29)
#define   SPRITE_FILTER_ENHANCING	(1 << 29)
#define   SPRITE_FILTER_SOFTENING	(2 << 29)
#define   SPRITE_VERTICAL_OFFSET_HALF	(1 << 28) /* must be enabled below */
#define   SPRITE_VERTICAL_OFFSET_ENABLE	(1 << 27)
#define _SPRA_GAMC		0x70400

#define _SPRB_CTL		0x71280
#define _SPRB_LINOFF		0x71284
#define _SPRB_STRIDE		0x71288
#define _SPRB_POS		0x7128c
#define _SPRB_SIZE		0x71290
#define _SPRB_KEYVAL		0x71294
#define _SPRB_KEYMSK		0x71298
#define _SPRB_SURF		0x7129c
#define _SPRB_KEYMAX		0x712a0
#define _SPRB_TILEOFF		0x712a4
#define _SPRB_OFFSET		0x712a4
#define _SPRB_SURFLIVE		0x712ac
#define _SPRB_SCALE		0x71304
#define _SPRB_GAMC		0x71400

#define SPRCTL(pipe) _MMIO_PIPE(pipe, _SPRA_CTL, _SPRB_CTL)
#define SPRLINOFF(pipe) _MMIO_PIPE(pipe, _SPRA_LINOFF, _SPRB_LINOFF)
#define SPRSTRIDE(pipe) _MMIO_PIPE(pipe, _SPRA_STRIDE, _SPRB_STRIDE)
#define SPRPOS(pipe) _MMIO_PIPE(pipe, _SPRA_POS, _SPRB_POS)
#define SPRSIZE(pipe) _MMIO_PIPE(pipe, _SPRA_SIZE, _SPRB_SIZE)
#define SPRKEYVAL(pipe) _MMIO_PIPE(pipe, _SPRA_KEYVAL, _SPRB_KEYVAL)
#define SPRKEYMSK(pipe) _MMIO_PIPE(pipe, _SPRA_KEYMSK, _SPRB_KEYMSK)
#define SPRSURF(pipe) _MMIO_PIPE(pipe, _SPRA_SURF, _SPRB_SURF)
#define SPRKEYMAX(pipe) _MMIO_PIPE(pipe, _SPRA_KEYMAX, _SPRB_KEYMAX)
#define SPRTILEOFF(pipe) _MMIO_PIPE(pipe, _SPRA_TILEOFF, _SPRB_TILEOFF)
#define SPROFFSET(pipe) _MMIO_PIPE(pipe, _SPRA_OFFSET, _SPRB_OFFSET)
#define SPRSCALE(pipe) _MMIO_PIPE(pipe, _SPRA_SCALE, _SPRB_SCALE)
#define SPRGAMC(pipe) _MMIO_PIPE(pipe, _SPRA_GAMC, _SPRB_GAMC)
#define SPRSURFLIVE(pipe) _MMIO_PIPE(pipe, _SPRA_SURFLIVE, _SPRB_SURFLIVE)

#define _SPACNTR		(VLV_DISPLAY_BASE + 0x72180)
#define   SP_ENABLE			(1 << 31)
#define   SP_GAMMA_ENABLE		(1 << 30)
#define   SP_PIXFORMAT_MASK		(0xf << 26)
#define   SP_FORMAT_YUV422		(0 << 26)
#define   SP_FORMAT_BGR565		(5 << 26)
#define   SP_FORMAT_BGRX8888		(6 << 26)
#define   SP_FORMAT_BGRA8888		(7 << 26)
#define   SP_FORMAT_RGBX1010102		(8 << 26)
#define   SP_FORMAT_RGBA1010102		(9 << 26)
#define   SP_FORMAT_RGBX8888		(0xe << 26)
#define   SP_FORMAT_RGBA8888		(0xf << 26)
#define   SP_ALPHA_PREMULTIPLY		(1 << 23) /* CHV pipe B */
#define   SP_SOURCE_KEY			(1 << 22)
#define   SP_YUV_FORMAT_BT709		(1 << 18)
#define   SP_YUV_BYTE_ORDER_MASK	(3 << 16)
#define   SP_YUV_ORDER_YUYV		(0 << 16)
#define   SP_YUV_ORDER_UYVY		(1 << 16)
#define   SP_YUV_ORDER_YVYU		(2 << 16)
#define   SP_YUV_ORDER_VYUY		(3 << 16)
#define   SP_ROTATE_180			(1 << 15)
#define   SP_TILED			(1 << 10)
#define   SP_MIRROR			(1 << 8) /* CHV pipe B */
#define _SPALINOFF		(VLV_DISPLAY_BASE + 0x72184)
#define _SPASTRIDE		(VLV_DISPLAY_BASE + 0x72188)
#define _SPAPOS			(VLV_DISPLAY_BASE + 0x7218c)
#define _SPASIZE		(VLV_DISPLAY_BASE + 0x72190)
#define _SPAKEYMINVAL		(VLV_DISPLAY_BASE + 0x72194)
#define _SPAKEYMSK		(VLV_DISPLAY_BASE + 0x72198)
#define _SPASURF		(VLV_DISPLAY_BASE + 0x7219c)
#define _SPAKEYMAXVAL		(VLV_DISPLAY_BASE + 0x721a0)
#define _SPATILEOFF		(VLV_DISPLAY_BASE + 0x721a4)
#define _SPACONSTALPHA		(VLV_DISPLAY_BASE + 0x721a8)
#define   SP_CONST_ALPHA_ENABLE		(1 << 31)
#define _SPACLRC0		(VLV_DISPLAY_BASE + 0x721d0)
#define   SP_CONTRAST(x)		((x) << 18) /* u3.6 */
#define   SP_BRIGHTNESS(x)		((x) & 0xff) /* s8 */
#define _SPACLRC1		(VLV_DISPLAY_BASE + 0x721d4)
#define   SP_SH_SIN(x)			(((x) & 0x7ff) << 16) /* s4.7 */
#define   SP_SH_COS(x)			(x) /* u3.7 */
#define _SPAGAMC		(VLV_DISPLAY_BASE + 0x721f4)

#define _SPBCNTR		(VLV_DISPLAY_BASE + 0x72280)
#define _SPBLINOFF		(VLV_DISPLAY_BASE + 0x72284)
#define _SPBSTRIDE		(VLV_DISPLAY_BASE + 0x72288)
#define _SPBPOS			(VLV_DISPLAY_BASE + 0x7228c)
#define _SPBSIZE		(VLV_DISPLAY_BASE + 0x72290)
#define _SPBKEYMINVAL		(VLV_DISPLAY_BASE + 0x72294)
#define _SPBKEYMSK		(VLV_DISPLAY_BASE + 0x72298)
#define _SPBSURF		(VLV_DISPLAY_BASE + 0x7229c)
#define _SPBKEYMAXVAL		(VLV_DISPLAY_BASE + 0x722a0)
#define _SPBTILEOFF		(VLV_DISPLAY_BASE + 0x722a4)
#define _SPBCONSTALPHA		(VLV_DISPLAY_BASE + 0x722a8)
#define _SPBCLRC0		(VLV_DISPLAY_BASE + 0x722d0)
#define _SPBCLRC1		(VLV_DISPLAY_BASE + 0x722d4)
#define _SPBGAMC		(VLV_DISPLAY_BASE + 0x722f4)

#define _MMIO_VLV_SPR(pipe, plane_id, reg_a, reg_b) \
	_MMIO_PIPE((pipe) * 2 + (plane_id) - PLANE_SPRITE0, (reg_a), (reg_b))

#define SPCNTR(pipe, plane_id)		_MMIO_VLV_SPR((pipe), (plane_id), _SPACNTR, _SPBCNTR)
#define SPLINOFF(pipe, plane_id)	_MMIO_VLV_SPR((pipe), (plane_id), _SPALINOFF, _SPBLINOFF)
#define SPSTRIDE(pipe, plane_id)	_MMIO_VLV_SPR((pipe), (plane_id), _SPASTRIDE, _SPBSTRIDE)
#define SPPOS(pipe, plane_id)		_MMIO_VLV_SPR((pipe), (plane_id), _SPAPOS, _SPBPOS)
#define SPSIZE(pipe, plane_id)		_MMIO_VLV_SPR((pipe), (plane_id), _SPASIZE, _SPBSIZE)
#define SPKEYMINVAL(pipe, plane_id)	_MMIO_VLV_SPR((pipe), (plane_id), _SPAKEYMINVAL, _SPBKEYMINVAL)
#define SPKEYMSK(pipe, plane_id)	_MMIO_VLV_SPR((pipe), (plane_id), _SPAKEYMSK, _SPBKEYMSK)
#define SPSURF(pipe, plane_id)		_MMIO_VLV_SPR((pipe), (plane_id), _SPASURF, _SPBSURF)
#define SPKEYMAXVAL(pipe, plane_id)	_MMIO_VLV_SPR((pipe), (plane_id), _SPAKEYMAXVAL, _SPBKEYMAXVAL)
#define SPTILEOFF(pipe, plane_id)	_MMIO_VLV_SPR((pipe), (plane_id), _SPATILEOFF, _SPBTILEOFF)
#define SPCONSTALPHA(pipe, plane_id)	_MMIO_VLV_SPR((pipe), (plane_id), _SPACONSTALPHA, _SPBCONSTALPHA)
#define SPCLRC0(pipe, plane_id)		_MMIO_VLV_SPR((pipe), (plane_id), _SPACLRC0, _SPBCLRC0)
#define SPCLRC1(pipe, plane_id)		_MMIO_VLV_SPR((pipe), (plane_id), _SPACLRC1, _SPBCLRC1)
#define SPGAMC(pipe, plane_id)		_MMIO_VLV_SPR((pipe), (plane_id), _SPAGAMC, _SPBGAMC)

/*
 * CHV pipe B sprite CSC
 *
 * |cr|   |c0 c1 c2|   |cr + cr_ioff|   |cr_ooff|
 * |yg| = |c3 c4 c5| x |yg + yg_ioff| + |yg_ooff|
 * |cb|   |c6 c7 c8|   |cb + cr_ioff|   |cb_ooff|
 */
#define _MMIO_CHV_SPCSC(plane_id, reg) \
	_MMIO(VLV_DISPLAY_BASE + ((plane_id) - PLANE_SPRITE0) * 0x1000 + (reg))

#define SPCSCYGOFF(plane_id)	_MMIO_CHV_SPCSC(plane_id, 0x6d900)
#define SPCSCCBOFF(plane_id)	_MMIO_CHV_SPCSC(plane_id, 0x6d904)
#define SPCSCCROFF(plane_id)	_MMIO_CHV_SPCSC(plane_id, 0x6d908)
#define  SPCSC_OOFF(x)		(((x) & 0x7ff) << 16) /* s11 */
#define  SPCSC_IOFF(x)		(((x) & 0x7ff) << 0) /* s11 */

#define SPCSCC01(plane_id)	_MMIO_CHV_SPCSC(plane_id, 0x6d90c)
#define SPCSCC23(plane_id)	_MMIO_CHV_SPCSC(plane_id, 0x6d910)
#define SPCSCC45(plane_id)	_MMIO_CHV_SPCSC(plane_id, 0x6d914)
#define SPCSCC67(plane_id)	_MMIO_CHV_SPCSC(plane_id, 0x6d918)
#define SPCSCC8(plane_id)	_MMIO_CHV_SPCSC(plane_id, 0x6d91c)
#define  SPCSC_C1(x)		(((x) & 0x7fff) << 16) /* s3.12 */
#define  SPCSC_C0(x)		(((x) & 0x7fff) << 0) /* s3.12 */

#define SPCSCYGICLAMP(plane_id)	_MMIO_CHV_SPCSC(plane_id, 0x6d920)
#define SPCSCCBICLAMP(plane_id)	_MMIO_CHV_SPCSC(plane_id, 0x6d924)
#define SPCSCCRICLAMP(plane_id)	_MMIO_CHV_SPCSC(plane_id, 0x6d928)
#define  SPCSC_IMAX(x)		(((x) & 0x7ff) << 16) /* s11 */
#define  SPCSC_IMIN(x)		(((x) & 0x7ff) << 0) /* s11 */

#define SPCSCYGOCLAMP(plane_id)	_MMIO_CHV_SPCSC(plane_id, 0x6d92c)
#define SPCSCCBOCLAMP(plane_id)	_MMIO_CHV_SPCSC(plane_id, 0x6d930)
#define SPCSCCROCLAMP(plane_id)	_MMIO_CHV_SPCSC(plane_id, 0x6d934)
#define  SPCSC_OMAX(x)		((x) << 16) /* u10 */
#define  SPCSC_OMIN(x)		((x) << 0) /* u10 */

/* Skylake plane registers */

#define _PLANE_CTL_1_A				0x70180
#define _PLANE_CTL_2_A				0x70280
#define _PLANE_CTL_3_A				0x70380
#define   PLANE_CTL_ENABLE			(1 << 31)
#define   PLANE_CTL_PIPE_GAMMA_ENABLE		(1 << 30)   /* Pre-GLK */
#define   PLANE_CTL_YUV_RANGE_CORRECTION_DISABLE	(1 << 28)
/*
 * ICL+ uses the same PLANE_CTL_FORMAT bits, but the field definition
 * expanded to include bit 23 as well. However, the shift-24 based values
 * correctly map to the same formats in ICL, as long as bit 23 is set to 0
 */
#define   PLANE_CTL_FORMAT_MASK			(0xf << 24)
#define   PLANE_CTL_FORMAT_YUV422		(0 << 24)
#define   PLANE_CTL_FORMAT_NV12			(1 << 24)
#define   PLANE_CTL_FORMAT_XRGB_2101010		(2 << 24)
#define   PLANE_CTL_FORMAT_XRGB_8888		(4 << 24)
#define   PLANE_CTL_FORMAT_XRGB_16161616F	(6 << 24)
#define   PLANE_CTL_FORMAT_AYUV			(8 << 24)
#define   PLANE_CTL_FORMAT_INDEXED		(12 << 24)
#define   PLANE_CTL_FORMAT_RGB_565		(14 << 24)
#define   ICL_PLANE_CTL_FORMAT_MASK		(0x1f << 23)
#define   PLANE_CTL_PIPE_CSC_ENABLE		(1 << 23) /* Pre-GLK */
#define   PLANE_CTL_KEY_ENABLE_MASK		(0x3 << 21)
#define   PLANE_CTL_KEY_ENABLE_SOURCE		(1 << 21)
#define   PLANE_CTL_KEY_ENABLE_DESTINATION	(2 << 21)
#define   PLANE_CTL_ORDER_BGRX			(0 << 20)
#define   PLANE_CTL_ORDER_RGBX			(1 << 20)
#define   PLANE_CTL_YUV_TO_RGB_CSC_FORMAT_BT709	(1 << 18)
#define   PLANE_CTL_YUV422_ORDER_MASK		(0x3 << 16)
#define   PLANE_CTL_YUV422_YUYV			(0 << 16)
#define   PLANE_CTL_YUV422_UYVY			(1 << 16)
#define   PLANE_CTL_YUV422_YVYU			(2 << 16)
#define   PLANE_CTL_YUV422_VYUY			(3 << 16)
#define   PLANE_CTL_DECOMPRESSION_ENABLE	(1 << 15)
#define   PLANE_CTL_TRICKLE_FEED_DISABLE	(1 << 14)
#define   PLANE_CTL_PLANE_GAMMA_DISABLE		(1 << 13) /* Pre-GLK */
#define   PLANE_CTL_TILED_MASK			(0x7 << 10)
#define   PLANE_CTL_TILED_LINEAR		(0 << 10)
#define   PLANE_CTL_TILED_X			(1 << 10)
#define   PLANE_CTL_TILED_Y			(4 << 10)
#define   PLANE_CTL_TILED_YF			(5 << 10)
#define   PLANE_CTL_FLIP_HORIZONTAL		(1 << 8)
#define   PLANE_CTL_ALPHA_MASK			(0x3 << 4) /* Pre-GLK */
#define   PLANE_CTL_ALPHA_DISABLE		(0 << 4)
#define   PLANE_CTL_ALPHA_SW_PREMULTIPLY	(2 << 4)
#define   PLANE_CTL_ALPHA_HW_PREMULTIPLY	(3 << 4)
#define   PLANE_CTL_ROTATE_MASK			0x3
#define   PLANE_CTL_ROTATE_0			0x0
#define   PLANE_CTL_ROTATE_90			0x1
#define   PLANE_CTL_ROTATE_180			0x2
#define   PLANE_CTL_ROTATE_270			0x3
#define _PLANE_STRIDE_1_A			0x70188
#define _PLANE_STRIDE_2_A			0x70288
#define _PLANE_STRIDE_3_A			0x70388
#define _PLANE_POS_1_A				0x7018c
#define _PLANE_POS_2_A				0x7028c
#define _PLANE_POS_3_A				0x7038c
#define _PLANE_SIZE_1_A				0x70190
#define _PLANE_SIZE_2_A				0x70290
#define _PLANE_SIZE_3_A				0x70390
#define _PLANE_SURF_1_A				0x7019c
#define _PLANE_SURF_2_A				0x7029c
#define _PLANE_SURF_3_A				0x7039c
#define _PLANE_OFFSET_1_A			0x701a4
#define _PLANE_OFFSET_2_A			0x702a4
#define _PLANE_OFFSET_3_A			0x703a4
#define _PLANE_KEYVAL_1_A			0x70194
#define _PLANE_KEYVAL_2_A			0x70294
#define _PLANE_KEYMSK_1_A			0x70198
#define _PLANE_KEYMSK_2_A			0x70298
#define _PLANE_KEYMAX_1_A			0x701a0
#define _PLANE_KEYMAX_2_A			0x702a0
#define _PLANE_AUX_DIST_1_A			0x701c0
#define _PLANE_AUX_DIST_2_A			0x702c0
#define _PLANE_AUX_OFFSET_1_A			0x701c4
#define _PLANE_AUX_OFFSET_2_A			0x702c4
#define _PLANE_COLOR_CTL_1_A			0x701CC /* GLK+ */
#define _PLANE_COLOR_CTL_2_A			0x702CC /* GLK+ */
#define _PLANE_COLOR_CTL_3_A			0x703CC /* GLK+ */
#define   PLANE_COLOR_PIPE_GAMMA_ENABLE		(1 << 30) /* Pre-ICL */
#define   PLANE_COLOR_YUV_RANGE_CORRECTION_DISABLE	(1 << 28)
#define   PLANE_COLOR_PIPE_CSC_ENABLE		(1 << 23) /* Pre-ICL */
#define   PLANE_COLOR_CSC_MODE_BYPASS			(0 << 17)
#define   PLANE_COLOR_CSC_MODE_YUV601_TO_RGB709		(1 << 17)
#define   PLANE_COLOR_CSC_MODE_YUV709_TO_RGB709		(2 << 17)
#define   PLANE_COLOR_CSC_MODE_YUV2020_TO_RGB2020	(3 << 17)
#define   PLANE_COLOR_CSC_MODE_RGB709_TO_RGB2020	(4 << 17)
#define   PLANE_COLOR_PLANE_GAMMA_DISABLE	(1 << 13)
#define   PLANE_COLOR_ALPHA_MASK		(0x3 << 4)
#define   PLANE_COLOR_ALPHA_DISABLE		(0 << 4)
#define   PLANE_COLOR_ALPHA_SW_PREMULTIPLY	(2 << 4)
#define   PLANE_COLOR_ALPHA_HW_PREMULTIPLY	(3 << 4)
#define _PLANE_BUF_CFG_1_A			0x7027c
#define _PLANE_BUF_CFG_2_A			0x7037c
#define _PLANE_NV12_BUF_CFG_1_A		0x70278
#define _PLANE_NV12_BUF_CFG_2_A		0x70378


#define _PLANE_CTL_1_B				0x71180
#define _PLANE_CTL_2_B				0x71280
#define _PLANE_CTL_3_B				0x71380
#define _PLANE_CTL_1(pipe)	_PIPE(pipe, _PLANE_CTL_1_A, _PLANE_CTL_1_B)
#define _PLANE_CTL_2(pipe)	_PIPE(pipe, _PLANE_CTL_2_A, _PLANE_CTL_2_B)
#define _PLANE_CTL_3(pipe)	_PIPE(pipe, _PLANE_CTL_3_A, _PLANE_CTL_3_B)
#define PLANE_CTL(pipe, plane)	\
	_MMIO_PLANE(plane, _PLANE_CTL_1(pipe), _PLANE_CTL_2(pipe))

#define _PLANE_STRIDE_1_B			0x71188
#define _PLANE_STRIDE_2_B			0x71288
#define _PLANE_STRIDE_3_B			0x71388
#define _PLANE_STRIDE_1(pipe)	\
	_PIPE(pipe, _PLANE_STRIDE_1_A, _PLANE_STRIDE_1_B)
#define _PLANE_STRIDE_2(pipe)	\
	_PIPE(pipe, _PLANE_STRIDE_2_A, _PLANE_STRIDE_2_B)
#define _PLANE_STRIDE_3(pipe)	\
	_PIPE(pipe, _PLANE_STRIDE_3_A, _PLANE_STRIDE_3_B)
#define PLANE_STRIDE(pipe, plane)	\
	_MMIO_PLANE(plane, _PLANE_STRIDE_1(pipe), _PLANE_STRIDE_2(pipe))

#define _PLANE_POS_1_B				0x7118c
#define _PLANE_POS_2_B				0x7128c
#define _PLANE_POS_3_B				0x7138c
#define _PLANE_POS_1(pipe)	_PIPE(pipe, _PLANE_POS_1_A, _PLANE_POS_1_B)
#define _PLANE_POS_2(pipe)	_PIPE(pipe, _PLANE_POS_2_A, _PLANE_POS_2_B)
#define _PLANE_POS_3(pipe)	_PIPE(pipe, _PLANE_POS_3_A, _PLANE_POS_3_B)
#define PLANE_POS(pipe, plane)	\
	_MMIO_PLANE(plane, _PLANE_POS_1(pipe), _PLANE_POS_2(pipe))

#define _PLANE_SIZE_1_B				0x71190
#define _PLANE_SIZE_2_B				0x71290
#define _PLANE_SIZE_3_B				0x71390
#define _PLANE_SIZE_1(pipe)	_PIPE(pipe, _PLANE_SIZE_1_A, _PLANE_SIZE_1_B)
#define _PLANE_SIZE_2(pipe)	_PIPE(pipe, _PLANE_SIZE_2_A, _PLANE_SIZE_2_B)
#define _PLANE_SIZE_3(pipe)	_PIPE(pipe, _PLANE_SIZE_3_A, _PLANE_SIZE_3_B)
#define PLANE_SIZE(pipe, plane)	\
	_MMIO_PLANE(plane, _PLANE_SIZE_1(pipe), _PLANE_SIZE_2(pipe))

#define _PLANE_SURF_1_B				0x7119c
#define _PLANE_SURF_2_B				0x7129c
#define _PLANE_SURF_3_B				0x7139c
#define _PLANE_SURF_1(pipe)	_PIPE(pipe, _PLANE_SURF_1_A, _PLANE_SURF_1_B)
#define _PLANE_SURF_2(pipe)	_PIPE(pipe, _PLANE_SURF_2_A, _PLANE_SURF_2_B)
#define _PLANE_SURF_3(pipe)	_PIPE(pipe, _PLANE_SURF_3_A, _PLANE_SURF_3_B)
#define PLANE_SURF(pipe, plane)	\
	_MMIO_PLANE(plane, _PLANE_SURF_1(pipe), _PLANE_SURF_2(pipe))

#define _PLANE_OFFSET_1_B			0x711a4
#define _PLANE_OFFSET_2_B			0x712a4
#define _PLANE_OFFSET_1(pipe) _PIPE(pipe, _PLANE_OFFSET_1_A, _PLANE_OFFSET_1_B)
#define _PLANE_OFFSET_2(pipe) _PIPE(pipe, _PLANE_OFFSET_2_A, _PLANE_OFFSET_2_B)
#define PLANE_OFFSET(pipe, plane)	\
	_MMIO_PLANE(plane, _PLANE_OFFSET_1(pipe), _PLANE_OFFSET_2(pipe))

#define _PLANE_KEYVAL_1_B			0x71194
#define _PLANE_KEYVAL_2_B			0x71294
#define _PLANE_KEYVAL_1(pipe) _PIPE(pipe, _PLANE_KEYVAL_1_A, _PLANE_KEYVAL_1_B)
#define _PLANE_KEYVAL_2(pipe) _PIPE(pipe, _PLANE_KEYVAL_2_A, _PLANE_KEYVAL_2_B)
#define PLANE_KEYVAL(pipe, plane)	\
	_MMIO_PLANE(plane, _PLANE_KEYVAL_1(pipe), _PLANE_KEYVAL_2(pipe))

#define _PLANE_KEYMSK_1_B			0x71198
#define _PLANE_KEYMSK_2_B			0x71298
#define _PLANE_KEYMSK_1(pipe) _PIPE(pipe, _PLANE_KEYMSK_1_A, _PLANE_KEYMSK_1_B)
#define _PLANE_KEYMSK_2(pipe) _PIPE(pipe, _PLANE_KEYMSK_2_A, _PLANE_KEYMSK_2_B)
#define PLANE_KEYMSK(pipe, plane)	\
	_MMIO_PLANE(plane, _PLANE_KEYMSK_1(pipe), _PLANE_KEYMSK_2(pipe))

#define _PLANE_KEYMAX_1_B			0x711a0
#define _PLANE_KEYMAX_2_B			0x712a0
#define _PLANE_KEYMAX_1(pipe) _PIPE(pipe, _PLANE_KEYMAX_1_A, _PLANE_KEYMAX_1_B)
#define _PLANE_KEYMAX_2(pipe) _PIPE(pipe, _PLANE_KEYMAX_2_A, _PLANE_KEYMAX_2_B)
#define PLANE_KEYMAX(pipe, plane)	\
	_MMIO_PLANE(plane, _PLANE_KEYMAX_1(pipe), _PLANE_KEYMAX_2(pipe))

#define _PLANE_BUF_CFG_1_B			0x7127c
#define _PLANE_BUF_CFG_2_B			0x7137c
#define  SKL_DDB_ENTRY_MASK			0x3FF
#define  ICL_DDB_ENTRY_MASK			0x7FF
#define  DDB_ENTRY_END_SHIFT			16
#define _PLANE_BUF_CFG_1(pipe)	\
	_PIPE(pipe, _PLANE_BUF_CFG_1_A, _PLANE_BUF_CFG_1_B)
#define _PLANE_BUF_CFG_2(pipe)	\
	_PIPE(pipe, _PLANE_BUF_CFG_2_A, _PLANE_BUF_CFG_2_B)
#define PLANE_BUF_CFG(pipe, plane)	\
	_MMIO_PLANE(plane, _PLANE_BUF_CFG_1(pipe), _PLANE_BUF_CFG_2(pipe))

#define _PLANE_NV12_BUF_CFG_1_B		0x71278
#define _PLANE_NV12_BUF_CFG_2_B		0x71378
#define _PLANE_NV12_BUF_CFG_1(pipe)	\
	_PIPE(pipe, _PLANE_NV12_BUF_CFG_1_A, _PLANE_NV12_BUF_CFG_1_B)
#define _PLANE_NV12_BUF_CFG_2(pipe)	\
	_PIPE(pipe, _PLANE_NV12_BUF_CFG_2_A, _PLANE_NV12_BUF_CFG_2_B)
#define PLANE_NV12_BUF_CFG(pipe, plane)	\
	_MMIO_PLANE(plane, _PLANE_NV12_BUF_CFG_1(pipe), _PLANE_NV12_BUF_CFG_2(pipe))

#define _PLANE_AUX_DIST_1_B		0x711c0
#define _PLANE_AUX_DIST_2_B		0x712c0
#define _PLANE_AUX_DIST_1(pipe) \
			_PIPE(pipe, _PLANE_AUX_DIST_1_A, _PLANE_AUX_DIST_1_B)
#define _PLANE_AUX_DIST_2(pipe) \
			_PIPE(pipe, _PLANE_AUX_DIST_2_A, _PLANE_AUX_DIST_2_B)
#define PLANE_AUX_DIST(pipe, plane)     \
	_MMIO_PLANE(plane, _PLANE_AUX_DIST_1(pipe), _PLANE_AUX_DIST_2(pipe))

#define _PLANE_AUX_OFFSET_1_B		0x711c4
#define _PLANE_AUX_OFFSET_2_B		0x712c4
#define _PLANE_AUX_OFFSET_1(pipe)       \
		_PIPE(pipe, _PLANE_AUX_OFFSET_1_A, _PLANE_AUX_OFFSET_1_B)
#define _PLANE_AUX_OFFSET_2(pipe)       \
		_PIPE(pipe, _PLANE_AUX_OFFSET_2_A, _PLANE_AUX_OFFSET_2_B)
#define PLANE_AUX_OFFSET(pipe, plane)   \
	_MMIO_PLANE(plane, _PLANE_AUX_OFFSET_1(pipe), _PLANE_AUX_OFFSET_2(pipe))

#define _PLANE_COLOR_CTL_1_B			0x711CC
#define _PLANE_COLOR_CTL_2_B			0x712CC
#define _PLANE_COLOR_CTL_3_B			0x713CC
#define _PLANE_COLOR_CTL_1(pipe)	\
	_PIPE(pipe, _PLANE_COLOR_CTL_1_A, _PLANE_COLOR_CTL_1_B)
#define _PLANE_COLOR_CTL_2(pipe)	\
	_PIPE(pipe, _PLANE_COLOR_CTL_2_A, _PLANE_COLOR_CTL_2_B)
#define PLANE_COLOR_CTL(pipe, plane)	\
	_MMIO_PLANE(plane, _PLANE_COLOR_CTL_1(pipe), _PLANE_COLOR_CTL_2(pipe))

#/* SKL new cursor registers */
#define _CUR_BUF_CFG_A				0x7017c
#define _CUR_BUF_CFG_B				0x7117c
#define CUR_BUF_CFG(pipe)	_MMIO_PIPE(pipe, _CUR_BUF_CFG_A, _CUR_BUF_CFG_B)

/* VBIOS regs */
#define VGACNTRL		_MMIO(0x71400)
# define VGA_DISP_DISABLE			(1 << 31)
# define VGA_2X_MODE				(1 << 30)
# define VGA_PIPE_B_SELECT			(1 << 29)

#define VLV_VGACNTRL		_MMIO(VLV_DISPLAY_BASE + 0x71400)

/* Ironlake */

#define CPU_VGACNTRL	_MMIO(0x41000)

#define DIGITAL_PORT_HOTPLUG_CNTRL	_MMIO(0x44030)
#define  DIGITAL_PORTA_HOTPLUG_ENABLE		(1 << 4)
#define  DIGITAL_PORTA_PULSE_DURATION_2ms	(0 << 2) /* pre-HSW */
#define  DIGITAL_PORTA_PULSE_DURATION_4_5ms	(1 << 2) /* pre-HSW */
#define  DIGITAL_PORTA_PULSE_DURATION_6ms	(2 << 2) /* pre-HSW */
#define  DIGITAL_PORTA_PULSE_DURATION_100ms	(3 << 2) /* pre-HSW */
#define  DIGITAL_PORTA_PULSE_DURATION_MASK	(3 << 2) /* pre-HSW */
#define  DIGITAL_PORTA_HOTPLUG_STATUS_MASK	(3 << 0)
#define  DIGITAL_PORTA_HOTPLUG_NO_DETECT	(0 << 0)
#define  DIGITAL_PORTA_HOTPLUG_SHORT_DETECT	(1 << 0)
#define  DIGITAL_PORTA_HOTPLUG_LONG_DETECT	(2 << 0)

/* refresh rate hardware control */
#define RR_HW_CTL       _MMIO(0x45300)
#define  RR_HW_LOW_POWER_FRAMES_MASK    0xff
#define  RR_HW_HIGH_POWER_FRAMES_MASK   0xff00

#define FDI_PLL_BIOS_0  _MMIO(0x46000)
#define  FDI_PLL_FB_CLOCK_MASK  0xff
#define FDI_PLL_BIOS_1  _MMIO(0x46004)
#define FDI_PLL_BIOS_2  _MMIO(0x46008)
#define DISPLAY_PORT_PLL_BIOS_0         _MMIO(0x4600c)
#define DISPLAY_PORT_PLL_BIOS_1         _MMIO(0x46010)
#define DISPLAY_PORT_PLL_BIOS_2         _MMIO(0x46014)

#define PCH_3DCGDIS0		_MMIO(0x46020)
# define MARIUNIT_CLOCK_GATE_DISABLE		(1 << 18)
# define SVSMUNIT_CLOCK_GATE_DISABLE		(1 << 1)

#define PCH_3DCGDIS1		_MMIO(0x46024)
# define VFMUNIT_CLOCK_GATE_DISABLE		(1 << 11)

#define FDI_PLL_FREQ_CTL        _MMIO(0x46030)
#define  FDI_PLL_FREQ_CHANGE_REQUEST    (1 << 24)
#define  FDI_PLL_FREQ_LOCK_LIMIT_MASK   0xfff00
#define  FDI_PLL_FREQ_DISABLE_COUNT_LIMIT_MASK  0xff


#define _PIPEA_DATA_M1		0x60030
#define  PIPE_DATA_M1_OFFSET    0
#define _PIPEA_DATA_N1		0x60034
#define  PIPE_DATA_N1_OFFSET    0

#define _PIPEA_DATA_M2		0x60038
#define  PIPE_DATA_M2_OFFSET    0
#define _PIPEA_DATA_N2		0x6003c
#define  PIPE_DATA_N2_OFFSET    0

#define _PIPEA_LINK_M1		0x60040
#define  PIPE_LINK_M1_OFFSET    0
#define _PIPEA_LINK_N1		0x60044
#define  PIPE_LINK_N1_OFFSET    0

#define _PIPEA_LINK_M2		0x60048
#define  PIPE_LINK_M2_OFFSET    0
#define _PIPEA_LINK_N2		0x6004c
#define  PIPE_LINK_N2_OFFSET    0

/* PIPEB timing regs are same start from 0x61000 */

#define _PIPEB_DATA_M1		0x61030
#define _PIPEB_DATA_N1		0x61034
#define _PIPEB_DATA_M2		0x61038
#define _PIPEB_DATA_N2		0x6103c
#define _PIPEB_LINK_M1		0x61040
#define _PIPEB_LINK_N1		0x61044
#define _PIPEB_LINK_M2		0x61048
#define _PIPEB_LINK_N2		0x6104c

#define PIPE_DATA_M1(tran) _MMIO_TRANS2(tran, _PIPEA_DATA_M1)
#define PIPE_DATA_N1(tran) _MMIO_TRANS2(tran, _PIPEA_DATA_N1)
#define PIPE_DATA_M2(tran) _MMIO_TRANS2(tran, _PIPEA_DATA_M2)
#define PIPE_DATA_N2(tran) _MMIO_TRANS2(tran, _PIPEA_DATA_N2)
#define PIPE_LINK_M1(tran) _MMIO_TRANS2(tran, _PIPEA_LINK_M1)
#define PIPE_LINK_N1(tran) _MMIO_TRANS2(tran, _PIPEA_LINK_N1)
#define PIPE_LINK_M2(tran) _MMIO_TRANS2(tran, _PIPEA_LINK_M2)
#define PIPE_LINK_N2(tran) _MMIO_TRANS2(tran, _PIPEA_LINK_N2)

/* CPU panel fitter */
/* IVB+ has 3 fitters, 0 is 7x5 capable, the other two only 3x3 */
#define _PFA_CTL_1               0x68080
#define _PFB_CTL_1               0x68880
#define  PF_ENABLE              (1 << 31)
#define  PF_PIPE_SEL_MASK_IVB	(3 << 29)
#define  PF_PIPE_SEL_IVB(pipe)	((pipe) << 29)
#define  PF_FILTER_MASK		(3 << 23)
#define  PF_FILTER_PROGRAMMED	(0 << 23)
#define  PF_FILTER_MED_3x3	(1 << 23)
#define  PF_FILTER_EDGE_ENHANCE	(2 << 23)
#define  PF_FILTER_EDGE_SOFTEN	(3 << 23)
#define _PFA_WIN_SZ		0x68074
#define _PFB_WIN_SZ		0x68874
#define _PFA_WIN_POS		0x68070
#define _PFB_WIN_POS		0x68870
#define _PFA_VSCALE		0x68084
#define _PFB_VSCALE		0x68884
#define _PFA_HSCALE		0x68090
#define _PFB_HSCALE		0x68890

#define PF_CTL(pipe)		_MMIO_PIPE(pipe, _PFA_CTL_1, _PFB_CTL_1)
#define PF_WIN_SZ(pipe)		_MMIO_PIPE(pipe, _PFA_WIN_SZ, _PFB_WIN_SZ)
#define PF_WIN_POS(pipe)	_MMIO_PIPE(pipe, _PFA_WIN_POS, _PFB_WIN_POS)
#define PF_VSCALE(pipe)		_MMIO_PIPE(pipe, _PFA_VSCALE, _PFB_VSCALE)
#define PF_HSCALE(pipe)		_MMIO_PIPE(pipe, _PFA_HSCALE, _PFB_HSCALE)

#define _PSA_CTL		0x68180
#define _PSB_CTL		0x68980
#define PS_ENABLE		(1 << 31)
#define _PSA_WIN_SZ		0x68174
#define _PSB_WIN_SZ		0x68974
#define _PSA_WIN_POS		0x68170
#define _PSB_WIN_POS		0x68970

#define PS_CTL(pipe)		_MMIO_PIPE(pipe, _PSA_CTL, _PSB_CTL)
#define PS_WIN_SZ(pipe)		_MMIO_PIPE(pipe, _PSA_WIN_SZ, _PSB_WIN_SZ)
#define PS_WIN_POS(pipe)	_MMIO_PIPE(pipe, _PSA_WIN_POS, _PSB_WIN_POS)

/*
 * Skylake scalers
 */
#define _PS_1A_CTRL      0x68180
#define _PS_2A_CTRL      0x68280
#define _PS_1B_CTRL      0x68980
#define _PS_2B_CTRL      0x68A80
#define _PS_1C_CTRL      0x69180
#define PS_SCALER_EN        (1 << 31)
#define PS_SCALER_MODE_MASK (3 << 28)
#define PS_SCALER_MODE_DYN  (0 << 28)
#define PS_SCALER_MODE_HQ  (1 << 28)
#define SKL_PS_SCALER_MODE_NV12 (2 << 28)
#define PS_SCALER_MODE_PLANAR (1 << 29)
#define PS_PLANE_SEL_MASK  (7 << 25)
#define PS_PLANE_SEL(plane) (((plane) + 1) << 25)
#define PS_FILTER_MASK         (3 << 23)
#define PS_FILTER_MEDIUM       (0 << 23)
#define PS_FILTER_EDGE_ENHANCE (2 << 23)
#define PS_FILTER_BILINEAR     (3 << 23)
#define PS_VERT3TAP            (1 << 21)
#define PS_VERT_INT_INVERT_FIELD1 (0 << 20)
#define PS_VERT_INT_INVERT_FIELD0 (1 << 20)
#define PS_PWRUP_PROGRESS         (1 << 17)
#define PS_V_FILTER_BYPASS        (1 << 8)
#define PS_VADAPT_EN              (1 << 7)
#define PS_VADAPT_MODE_MASK        (3 << 5)
#define PS_VADAPT_MODE_LEAST_ADAPT (0 << 5)
#define PS_VADAPT_MODE_MOD_ADAPT   (1 << 5)
#define PS_VADAPT_MODE_MOST_ADAPT  (3 << 5)

#define _PS_PWR_GATE_1A     0x68160
#define _PS_PWR_GATE_2A     0x68260
#define _PS_PWR_GATE_1B     0x68960
#define _PS_PWR_GATE_2B     0x68A60
#define _PS_PWR_GATE_1C     0x69160
#define PS_PWR_GATE_DIS_OVERRIDE       (1 << 31)
#define PS_PWR_GATE_SETTLING_TIME_32   (0 << 3)
#define PS_PWR_GATE_SETTLING_TIME_64   (1 << 3)
#define PS_PWR_GATE_SETTLING_TIME_96   (2 << 3)
#define PS_PWR_GATE_SETTLING_TIME_128  (3 << 3)
#define PS_PWR_GATE_SLPEN_8             0
#define PS_PWR_GATE_SLPEN_16            1
#define PS_PWR_GATE_SLPEN_24            2
#define PS_PWR_GATE_SLPEN_32            3

#define _PS_WIN_POS_1A      0x68170
#define _PS_WIN_POS_2A      0x68270
#define _PS_WIN_POS_1B      0x68970
#define _PS_WIN_POS_2B      0x68A70
#define _PS_WIN_POS_1C      0x69170

#define _PS_WIN_SZ_1A       0x68174
#define _PS_WIN_SZ_2A       0x68274
#define _PS_WIN_SZ_1B       0x68974
#define _PS_WIN_SZ_2B       0x68A74
#define _PS_WIN_SZ_1C       0x69174

#define _PS_VSCALE_1A       0x68184
#define _PS_VSCALE_2A       0x68284
#define _PS_VSCALE_1B       0x68984
#define _PS_VSCALE_2B       0x68A84
#define _PS_VSCALE_1C       0x69184

#define _PS_HSCALE_1A       0x68190
#define _PS_HSCALE_2A       0x68290
#define _PS_HSCALE_1B       0x68990
#define _PS_HSCALE_2B       0x68A90
#define _PS_HSCALE_1C       0x69190

#define _PS_VPHASE_1A       0x68188
#define _PS_VPHASE_2A       0x68288
#define _PS_VPHASE_1B       0x68988
#define _PS_VPHASE_2B       0x68A88
#define _PS_VPHASE_1C       0x69188
#define  PS_Y_PHASE(x)		((x) << 16)
#define  PS_UV_RGB_PHASE(x)	((x) << 0)
#define   PS_PHASE_MASK	(0x7fff << 1) /* u2.13 */
#define   PS_PHASE_TRIP	(1 << 0)

#define _PS_HPHASE_1A       0x68194
#define _PS_HPHASE_2A       0x68294
#define _PS_HPHASE_1B       0x68994
#define _PS_HPHASE_2B       0x68A94
#define _PS_HPHASE_1C       0x69194

#define _PS_ECC_STAT_1A     0x681D0
#define _PS_ECC_STAT_2A     0x682D0
#define _PS_ECC_STAT_1B     0x689D0
#define _PS_ECC_STAT_2B     0x68AD0
#define _PS_ECC_STAT_1C     0x691D0

#define _ID(id, a, b) _PICK_EVEN(id, a, b)
#define SKL_PS_CTRL(pipe, id) _MMIO_PIPE(pipe,        \
			_ID(id, _PS_1A_CTRL, _PS_2A_CTRL),       \
			_ID(id, _PS_1B_CTRL, _PS_2B_CTRL))
#define SKL_PS_PWR_GATE(pipe, id) _MMIO_PIPE(pipe,    \
			_ID(id, _PS_PWR_GATE_1A, _PS_PWR_GATE_2A), \
			_ID(id, _PS_PWR_GATE_1B, _PS_PWR_GATE_2B))
#define SKL_PS_WIN_POS(pipe, id) _MMIO_PIPE(pipe,     \
			_ID(id, _PS_WIN_POS_1A, _PS_WIN_POS_2A), \
			_ID(id, _PS_WIN_POS_1B, _PS_WIN_POS_2B))
#define SKL_PS_WIN_SZ(pipe, id)  _MMIO_PIPE(pipe,     \
			_ID(id, _PS_WIN_SZ_1A, _PS_WIN_SZ_2A),   \
			_ID(id, _PS_WIN_SZ_1B, _PS_WIN_SZ_2B))
#define SKL_PS_VSCALE(pipe, id)  _MMIO_PIPE(pipe,     \
			_ID(id, _PS_VSCALE_1A, _PS_VSCALE_2A),   \
			_ID(id, _PS_VSCALE_1B, _PS_VSCALE_2B))
#define SKL_PS_HSCALE(pipe, id)  _MMIO_PIPE(pipe,     \
			_ID(id, _PS_HSCALE_1A, _PS_HSCALE_2A),   \
			_ID(id, _PS_HSCALE_1B, _PS_HSCALE_2B))
#define SKL_PS_VPHASE(pipe, id)  _MMIO_PIPE(pipe,     \
			_ID(id, _PS_VPHASE_1A, _PS_VPHASE_2A),   \
			_ID(id, _PS_VPHASE_1B, _PS_VPHASE_2B))
#define SKL_PS_HPHASE(pipe, id)  _MMIO_PIPE(pipe,     \
			_ID(id, _PS_HPHASE_1A, _PS_HPHASE_2A),   \
			_ID(id, _PS_HPHASE_1B, _PS_HPHASE_2B))
#define SKL_PS_ECC_STAT(pipe, id)  _MMIO_PIPE(pipe,     \
			_ID(id, _PS_ECC_STAT_1A, _PS_ECC_STAT_2A),   \
			_ID(id, _PS_ECC_STAT_1B, _PS_ECC_STAT_2B))

/* legacy palette */
#define _LGC_PALETTE_A           0x4a000
#define _LGC_PALETTE_B           0x4a800
#define LGC_PALETTE(pipe, i) _MMIO(_PIPE(pipe, _LGC_PALETTE_A, _LGC_PALETTE_B) + (i) * 4)

#define _GAMMA_MODE_A		0x4a480
#define _GAMMA_MODE_B		0x4ac80
#define GAMMA_MODE(pipe) _MMIO_PIPE(pipe, _GAMMA_MODE_A, _GAMMA_MODE_B)
#define GAMMA_MODE_MODE_MASK	(3 << 0)
#define GAMMA_MODE_MODE_8BIT	(0 << 0)
#define GAMMA_MODE_MODE_10BIT	(1 << 0)
#define GAMMA_MODE_MODE_12BIT	(2 << 0)
#define GAMMA_MODE_MODE_SPLIT	(3 << 0)

/* DMC/CSR */
#define CSR_PROGRAM(i)		_MMIO(0x80000 + (i) * 4)
#define CSR_SSP_BASE_ADDR_GEN9	0x00002FC0
#define CSR_HTP_ADDR_SKL	0x00500034
#define CSR_SSP_BASE		_MMIO(0x8F074)
#define CSR_HTP_SKL		_MMIO(0x8F004)
#define CSR_LAST_WRITE		_MMIO(0x8F034)
#define CSR_LAST_WRITE_VALUE	0xc003b400
/* MMIO address range for CSR program (0x80000 - 0x82FFF) */
#define CSR_MMIO_START_RANGE	0x80000
#define CSR_MMIO_END_RANGE	0x8FFFF
#define SKL_CSR_DC3_DC5_COUNT	_MMIO(0x80030)
#define SKL_CSR_DC5_DC6_COUNT	_MMIO(0x8002C)
#define BXT_CSR_DC3_DC5_COUNT	_MMIO(0x80038)

/* interrupts */
#define DE_MASTER_IRQ_CONTROL   (1 << 31)
#define DE_SPRITEB_FLIP_DONE    (1 << 29)
#define DE_SPRITEA_FLIP_DONE    (1 << 28)
#define DE_PLANEB_FLIP_DONE     (1 << 27)
#define DE_PLANEA_FLIP_DONE     (1 << 26)
#define DE_PLANE_FLIP_DONE(plane) (1 << (26 + (plane)))
#define DE_PCU_EVENT            (1 << 25)
#define DE_GTT_FAULT            (1 << 24)
#define DE_POISON               (1 << 23)
#define DE_PERFORM_COUNTER      (1 << 22)
#define DE_PCH_EVENT            (1 << 21)
#define DE_AUX_CHANNEL_A        (1 << 20)
#define DE_DP_A_HOTPLUG         (1 << 19)
#define DE_GSE                  (1 << 18)
#define DE_PIPEB_VBLANK         (1 << 15)
#define DE_PIPEB_EVEN_FIELD     (1 << 14)
#define DE_PIPEB_ODD_FIELD      (1 << 13)
#define DE_PIPEB_LINE_COMPARE   (1 << 12)
#define DE_PIPEB_VSYNC          (1 << 11)
#define DE_PIPEB_CRC_DONE	(1 << 10)
#define DE_PIPEB_FIFO_UNDERRUN  (1 << 8)
#define DE_PIPEA_VBLANK         (1 << 7)
#define DE_PIPE_VBLANK(pipe)    (1 << (7 + 8 * (pipe)))
#define DE_PIPEA_EVEN_FIELD     (1 << 6)
#define DE_PIPEA_ODD_FIELD      (1 << 5)
#define DE_PIPEA_LINE_COMPARE   (1 << 4)
#define DE_PIPEA_VSYNC          (1 << 3)
#define DE_PIPEA_CRC_DONE	(1 << 2)
#define DE_PIPE_CRC_DONE(pipe)	(1 << (2 + 8 * (pipe)))
#define DE_PIPEA_FIFO_UNDERRUN  (1 << 0)
#define DE_PIPE_FIFO_UNDERRUN(pipe)  (1 << (8 * (pipe)))

/* More Ivybridge lolz */
#define DE_ERR_INT_IVB			(1 << 30)
#define DE_GSE_IVB			(1 << 29)
#define DE_PCH_EVENT_IVB		(1 << 28)
#define DE_DP_A_HOTPLUG_IVB		(1 << 27)
#define DE_AUX_CHANNEL_A_IVB		(1 << 26)
#define DE_EDP_PSR_INT_HSW		(1 << 19)
#define DE_SPRITEC_FLIP_DONE_IVB	(1 << 14)
#define DE_PLANEC_FLIP_DONE_IVB		(1 << 13)
#define DE_PIPEC_VBLANK_IVB		(1 << 10)
#define DE_SPRITEB_FLIP_DONE_IVB	(1 << 9)
#define DE_PLANEB_FLIP_DONE_IVB		(1 << 8)
#define DE_PIPEB_VBLANK_IVB		(1 << 5)
#define DE_SPRITEA_FLIP_DONE_IVB	(1 << 4)
#define DE_PLANEA_FLIP_DONE_IVB		(1 << 3)
#define DE_PLANE_FLIP_DONE_IVB(plane)	(1 << (3 + 5 * (plane)))
#define DE_PIPEA_VBLANK_IVB		(1 << 0)
#define DE_PIPE_VBLANK_IVB(pipe)	(1 << ((pipe) * 5))

#define VLV_MASTER_IER			_MMIO(0x4400c) /* Gunit master IER */
#define   MASTER_INTERRUPT_ENABLE	(1 << 31)

#define DEISR   _MMIO(0x44000)
#define DEIMR   _MMIO(0x44004)
#define DEIIR   _MMIO(0x44008)
#define DEIER   _MMIO(0x4400c)

#define GTISR   _MMIO(0x44010)
#define GTIMR   _MMIO(0x44014)
#define GTIIR   _MMIO(0x44018)
#define GTIER   _MMIO(0x4401c)

#define GEN8_MASTER_IRQ			_MMIO(0x44200)
#define  GEN8_MASTER_IRQ_CONTROL	(1 << 31)
#define  GEN8_PCU_IRQ			(1 << 30)
#define  GEN8_DE_PCH_IRQ		(1 << 23)
#define  GEN8_DE_MISC_IRQ		(1 << 22)
#define  GEN8_DE_PORT_IRQ		(1 << 20)
#define  GEN8_DE_PIPE_C_IRQ		(1 << 18)
#define  GEN8_DE_PIPE_B_IRQ		(1 << 17)
#define  GEN8_DE_PIPE_A_IRQ		(1 << 16)
#define  GEN8_DE_PIPE_IRQ(pipe)		(1 << (16 + (pipe)))
#define  GEN8_GT_VECS_IRQ		(1 << 6)
#define  GEN8_GT_GUC_IRQ		(1 << 5)
#define  GEN8_GT_PM_IRQ			(1 << 4)
#define  GEN8_GT_VCS2_IRQ		(1 << 3)
#define  GEN8_GT_VCS1_IRQ		(1 << 2)
#define  GEN8_GT_BCS_IRQ		(1 << 1)
#define  GEN8_GT_RCS_IRQ		(1 << 0)

#define GEN8_GT_ISR(which) _MMIO(0x44300 + (0x10 * (which)))
#define GEN8_GT_IMR(which) _MMIO(0x44304 + (0x10 * (which)))
#define GEN8_GT_IIR(which) _MMIO(0x44308 + (0x10 * (which)))
#define GEN8_GT_IER(which) _MMIO(0x4430c + (0x10 * (which)))

#define GEN9_GUC_TO_HOST_INT_EVENT	(1 << 31)
#define GEN9_GUC_EXEC_ERROR_EVENT	(1 << 30)
#define GEN9_GUC_DISPLAY_EVENT		(1 << 29)
#define GEN9_GUC_SEMA_SIGNAL_EVENT	(1 << 28)
#define GEN9_GUC_IOMMU_MSG_EVENT	(1 << 27)
#define GEN9_GUC_DB_RING_EVENT		(1 << 26)
#define GEN9_GUC_DMA_DONE_EVENT		(1 << 25)
#define GEN9_GUC_FATAL_ERROR_EVENT	(1 << 24)
#define GEN9_GUC_NOTIFICATION_EVENT	(1 << 23)

#define GEN8_RCS_IRQ_SHIFT 0
#define GEN8_BCS_IRQ_SHIFT 16
#define GEN8_VCS1_IRQ_SHIFT 0
#define GEN8_VCS2_IRQ_SHIFT 16
#define GEN8_VECS_IRQ_SHIFT 0
#define GEN8_WD_IRQ_SHIFT 16

#define GEN8_DE_PIPE_ISR(pipe) _MMIO(0x44400 + (0x10 * (pipe)))
#define GEN8_DE_PIPE_IMR(pipe) _MMIO(0x44404 + (0x10 * (pipe)))
#define GEN8_DE_PIPE_IIR(pipe) _MMIO(0x44408 + (0x10 * (pipe)))
#define GEN8_DE_PIPE_IER(pipe) _MMIO(0x4440c + (0x10 * (pipe)))
#define  GEN8_PIPE_FIFO_UNDERRUN	(1 << 31)
#define  GEN8_PIPE_CDCLK_CRC_ERROR	(1 << 29)
#define  GEN8_PIPE_CDCLK_CRC_DONE	(1 << 28)
#define  GEN8_PIPE_CURSOR_FAULT		(1 << 10)
#define  GEN8_PIPE_SPRITE_FAULT		(1 << 9)
#define  GEN8_PIPE_PRIMARY_FAULT	(1 << 8)
#define  GEN8_PIPE_SPRITE_FLIP_DONE	(1 << 5)
#define  GEN8_PIPE_PRIMARY_FLIP_DONE	(1 << 4)
#define  GEN8_PIPE_SCAN_LINE_EVENT	(1 << 2)
#define  GEN8_PIPE_VSYNC		(1 << 1)
#define  GEN8_PIPE_VBLANK		(1 << 0)
#define  GEN9_PIPE_CURSOR_FAULT		(1 << 11)
#define  GEN9_PIPE_PLANE4_FAULT		(1 << 10)
#define  GEN9_PIPE_PLANE3_FAULT		(1 << 9)
#define  GEN9_PIPE_PLANE2_FAULT		(1 << 8)
#define  GEN9_PIPE_PLANE1_FAULT		(1 << 7)
#define  GEN9_PIPE_PLANE4_FLIP_DONE	(1 << 6)
#define  GEN9_PIPE_PLANE3_FLIP_DONE	(1 << 5)
#define  GEN9_PIPE_PLANE2_FLIP_DONE	(1 << 4)
#define  GEN9_PIPE_PLANE1_FLIP_DONE	(1 << 3)
#define  GEN9_PIPE_PLANE_FLIP_DONE(p)	(1 << (3 + (p)))
#define GEN8_DE_PIPE_IRQ_FAULT_ERRORS \
	(GEN8_PIPE_CURSOR_FAULT | \
	 GEN8_PIPE_SPRITE_FAULT | \
	 GEN8_PIPE_PRIMARY_FAULT)
#define GEN9_DE_PIPE_IRQ_FAULT_ERRORS \
	(GEN9_PIPE_CURSOR_FAULT | \
	 GEN9_PIPE_PLANE4_FAULT | \
	 GEN9_PIPE_PLANE3_FAULT | \
	 GEN9_PIPE_PLANE2_FAULT | \
	 GEN9_PIPE_PLANE1_FAULT)

#define GEN8_DE_PORT_ISR _MMIO(0x44440)
#define GEN8_DE_PORT_IMR _MMIO(0x44444)
#define GEN8_DE_PORT_IIR _MMIO(0x44448)
#define GEN8_DE_PORT_IER _MMIO(0x4444c)
#define  ICL_AUX_CHANNEL_E		(1 << 29)
#define  CNL_AUX_CHANNEL_F		(1 << 28)
#define  GEN9_AUX_CHANNEL_D		(1 << 27)
#define  GEN9_AUX_CHANNEL_C		(1 << 26)
#define  GEN9_AUX_CHANNEL_B		(1 << 25)
#define  BXT_DE_PORT_HP_DDIC		(1 << 5)
#define  BXT_DE_PORT_HP_DDIB		(1 << 4)
#define  BXT_DE_PORT_HP_DDIA		(1 << 3)
#define  BXT_DE_PORT_HOTPLUG_MASK	(BXT_DE_PORT_HP_DDIA | \
					 BXT_DE_PORT_HP_DDIB | \
					 BXT_DE_PORT_HP_DDIC)
#define  GEN8_PORT_DP_A_HOTPLUG		(1 << 3)
#define  BXT_DE_PORT_GMBUS		(1 << 1)
#define  GEN8_AUX_CHANNEL_A		(1 << 0)

#define GEN8_DE_MISC_ISR _MMIO(0x44460)
#define GEN8_DE_MISC_IMR _MMIO(0x44464)
#define GEN8_DE_MISC_IIR _MMIO(0x44468)
#define GEN8_DE_MISC_IER _MMIO(0x4446c)
#define  GEN8_DE_MISC_GSE		(1 << 27)
#define  GEN8_DE_EDP_PSR		(1 << 19)

#define GEN8_PCU_ISR _MMIO(0x444e0)
#define GEN8_PCU_IMR _MMIO(0x444e4)
#define GEN8_PCU_IIR _MMIO(0x444e8)
#define GEN8_PCU_IER _MMIO(0x444ec)

#define GEN11_GU_MISC_ISR	_MMIO(0x444f0)
#define GEN11_GU_MISC_IMR	_MMIO(0x444f4)
#define GEN11_GU_MISC_IIR	_MMIO(0x444f8)
#define GEN11_GU_MISC_IER	_MMIO(0x444fc)
#define  GEN11_GU_MISC_GSE	(1 << 27)

#define GEN11_GFX_MSTR_IRQ		_MMIO(0x190010)
#define  GEN11_MASTER_IRQ		(1 << 31)
#define  GEN11_PCU_IRQ			(1 << 30)
#define  GEN11_GU_MISC_IRQ		(1 << 29)
#define  GEN11_DISPLAY_IRQ		(1 << 16)
#define  GEN11_GT_DW_IRQ(x)		(1 << (x))
#define  GEN11_GT_DW1_IRQ		(1 << 1)
#define  GEN11_GT_DW0_IRQ		(1 << 0)

#define GEN11_DISPLAY_INT_CTL		_MMIO(0x44200)
#define  GEN11_DISPLAY_IRQ_ENABLE	(1 << 31)
#define  GEN11_AUDIO_CODEC_IRQ		(1 << 24)
#define  GEN11_DE_PCH_IRQ		(1 << 23)
#define  GEN11_DE_MISC_IRQ		(1 << 22)
#define  GEN11_DE_HPD_IRQ		(1 << 21)
#define  GEN11_DE_PORT_IRQ		(1 << 20)
#define  GEN11_DE_PIPE_C		(1 << 18)
#define  GEN11_DE_PIPE_B		(1 << 17)
#define  GEN11_DE_PIPE_A		(1 << 16)

#define GEN11_DE_HPD_ISR		_MMIO(0x44470)
#define GEN11_DE_HPD_IMR		_MMIO(0x44474)
#define GEN11_DE_HPD_IIR		_MMIO(0x44478)
#define GEN11_DE_HPD_IER		_MMIO(0x4447c)
#define  GEN11_TC4_HOTPLUG			(1 << 19)
#define  GEN11_TC3_HOTPLUG			(1 << 18)
#define  GEN11_TC2_HOTPLUG			(1 << 17)
#define  GEN11_TC1_HOTPLUG			(1 << 16)
#define  GEN11_DE_TC_HOTPLUG_MASK		(GEN11_TC4_HOTPLUG | \
						 GEN11_TC3_HOTPLUG | \
						 GEN11_TC2_HOTPLUG | \
						 GEN11_TC1_HOTPLUG)
#define  GEN11_TBT4_HOTPLUG			(1 << 3)
#define  GEN11_TBT3_HOTPLUG			(1 << 2)
#define  GEN11_TBT2_HOTPLUG			(1 << 1)
#define  GEN11_TBT1_HOTPLUG			(1 << 0)
#define  GEN11_DE_TBT_HOTPLUG_MASK		(GEN11_TBT4_HOTPLUG | \
						 GEN11_TBT3_HOTPLUG | \
						 GEN11_TBT2_HOTPLUG | \
						 GEN11_TBT1_HOTPLUG)

#define GEN11_TBT_HOTPLUG_CTL				_MMIO(0x44030)
#define GEN11_TC_HOTPLUG_CTL				_MMIO(0x44038)
#define  GEN11_HOTPLUG_CTL_ENABLE(tc_port)		(8 << (tc_port) * 4)
#define  GEN11_HOTPLUG_CTL_LONG_DETECT(tc_port)		(2 << (tc_port) * 4)
#define  GEN11_HOTPLUG_CTL_SHORT_DETECT(tc_port)	(1 << (tc_port) * 4)
#define  GEN11_HOTPLUG_CTL_NO_DETECT(tc_port)		(0 << (tc_port) * 4)

#define GEN11_GT_INTR_DW0		_MMIO(0x190018)
#define  GEN11_CSME			(31)
#define  GEN11_GUNIT			(28)
#define  GEN11_GUC			(25)
#define  GEN11_WDPERF			(20)
#define  GEN11_KCR			(19)
#define  GEN11_GTPM			(16)
#define  GEN11_BCS			(15)
#define  GEN11_RCS0			(0)

#define GEN11_GT_INTR_DW1		_MMIO(0x19001c)
#define  GEN11_VECS(x)			(31 - (x))
#define  GEN11_VCS(x)			(x)

#define GEN11_GT_INTR_DW(x)		_MMIO(0x190018 + ((x) * 4))

#define GEN11_INTR_IDENTITY_REG0	_MMIO(0x190060)
#define GEN11_INTR_IDENTITY_REG1	_MMIO(0x190064)
#define  GEN11_INTR_DATA_VALID		(1 << 31)
#define  GEN11_INTR_ENGINE_CLASS(x)	(((x) & GENMASK(18, 16)) >> 16)
#define  GEN11_INTR_ENGINE_INSTANCE(x)	(((x) & GENMASK(25, 20)) >> 20)
#define  GEN11_INTR_ENGINE_INTR(x)	((x) & 0xffff)

#define GEN11_INTR_IDENTITY_REG(x)	_MMIO(0x190060 + ((x) * 4))

#define GEN11_IIR_REG0_SELECTOR		_MMIO(0x190070)
#define GEN11_IIR_REG1_SELECTOR		_MMIO(0x190074)

#define GEN11_IIR_REG_SELECTOR(x)	_MMIO(0x190070 + ((x) * 4))

#define GEN11_RENDER_COPY_INTR_ENABLE	_MMIO(0x190030)
#define GEN11_VCS_VECS_INTR_ENABLE	_MMIO(0x190034)
#define GEN11_GUC_SG_INTR_ENABLE	_MMIO(0x190038)
#define GEN11_GPM_WGBOXPERF_INTR_ENABLE	_MMIO(0x19003c)
#define GEN11_CRYPTO_RSVD_INTR_ENABLE	_MMIO(0x190040)
#define GEN11_GUNIT_CSME_INTR_ENABLE	_MMIO(0x190044)

#define GEN11_RCS0_RSVD_INTR_MASK	_MMIO(0x190090)
#define GEN11_BCS_RSVD_INTR_MASK	_MMIO(0x1900a0)
#define GEN11_VCS0_VCS1_INTR_MASK	_MMIO(0x1900a8)
#define GEN11_VCS2_VCS3_INTR_MASK	_MMIO(0x1900ac)
#define GEN11_VECS0_VECS1_INTR_MASK	_MMIO(0x1900d0)
#define GEN11_GUC_SG_INTR_MASK		_MMIO(0x1900e8)
#define GEN11_GPM_WGBOXPERF_INTR_MASK	_MMIO(0x1900ec)
#define GEN11_CRYPTO_RSVD_INTR_MASK	_MMIO(0x1900f0)
#define GEN11_GUNIT_CSME_INTR_MASK	_MMIO(0x1900f4)

#define ILK_DISPLAY_CHICKEN2	_MMIO(0x42004)
/* Required on all Ironlake and Sandybridge according to the B-Spec. */
#define  ILK_ELPIN_409_SELECT	(1 << 25)
#define  ILK_DPARB_GATE	(1 << 22)
#define  ILK_VSDPFD_FULL	(1 << 21)
#define FUSE_STRAP			_MMIO(0x42014)
#define  ILK_INTERNAL_GRAPHICS_DISABLE	(1 << 31)
#define  ILK_INTERNAL_DISPLAY_DISABLE	(1 << 30)
#define  ILK_DISPLAY_DEBUG_DISABLE	(1 << 29)
#define  IVB_PIPE_C_DISABLE		(1 << 28)
#define  ILK_HDCP_DISABLE		(1 << 25)
#define  ILK_eDP_A_DISABLE		(1 << 24)
#define  HSW_CDCLK_LIMIT		(1 << 24)
#define  ILK_DESKTOP			(1 << 23)

#define ILK_DSPCLK_GATE_D			_MMIO(0x42020)
#define   ILK_VRHUNIT_CLOCK_GATE_DISABLE	(1 << 28)
#define   ILK_DPFCUNIT_CLOCK_GATE_DISABLE	(1 << 9)
#define   ILK_DPFCRUNIT_CLOCK_GATE_DISABLE	(1 << 8)
#define   ILK_DPFDUNIT_CLOCK_GATE_ENABLE	(1 << 7)
#define   ILK_DPARBUNIT_CLOCK_GATE_ENABLE	(1 << 5)

#define IVB_CHICKEN3	_MMIO(0x4200c)
# define CHICKEN3_DGMG_REQ_OUT_FIX_DISABLE	(1 << 5)
# define CHICKEN3_DGMG_DONE_FIX_DISABLE		(1 << 2)

#define CHICKEN_PAR1_1		_MMIO(0x42080)
#define  SKL_DE_COMPRESSED_HASH_MODE	(1 << 15)
#define  DPA_MASK_VBLANK_SRD	(1 << 15)
#define  FORCE_ARB_IDLE_PLANES	(1 << 14)
#define  SKL_EDP_PSR_FIX_RDWRAP	(1 << 3)

#define CHICKEN_PAR2_1		_MMIO(0x42090)
#define  KVM_CONFIG_CHANGE_NOTIFICATION_SELECT	(1 << 14)

#define CHICKEN_MISC_2		_MMIO(0x42084)
#define  CNL_COMP_PWR_DOWN	(1 << 23)
#define  GLK_CL2_PWR_DOWN	(1 << 12)
#define  GLK_CL1_PWR_DOWN	(1 << 11)
#define  GLK_CL0_PWR_DOWN	(1 << 10)

#define CHICKEN_MISC_4		_MMIO(0x4208c)
#define   FBC_STRIDE_OVERRIDE	(1 << 13)
#define   FBC_STRIDE_MASK	0x1FFF

#define _CHICKEN_PIPESL_1_A	0x420b0
#define _CHICKEN_PIPESL_1_B	0x420b4
#define  HSW_FBCQ_DIS			(1 << 22)
#define  BDW_DPRS_MASK_VBLANK_SRD	(1 << 0)
#define CHICKEN_PIPESL_1(pipe) _MMIO_PIPE(pipe, _CHICKEN_PIPESL_1_A, _CHICKEN_PIPESL_1_B)

#define CHICKEN_TRANS_A         0x420c0
#define CHICKEN_TRANS_B         0x420c4
#define CHICKEN_TRANS(trans) _MMIO_TRANS(trans, CHICKEN_TRANS_A, CHICKEN_TRANS_B)
#define  VSC_DATA_SEL_SOFTWARE_CONTROL	(1 << 25) /* GLK and CNL+ */
#define  DDI_TRAINING_OVERRIDE_ENABLE	(1 << 19)
#define  DDI_TRAINING_OVERRIDE_VALUE	(1 << 18)
#define  DDIE_TRAINING_OVERRIDE_ENABLE	(1 << 17) /* CHICKEN_TRANS_A only */
#define  DDIE_TRAINING_OVERRIDE_VALUE	(1 << 16) /* CHICKEN_TRANS_A only */
#define  PSR2_ADD_VERTICAL_LINE_COUNT   (1 << 15)
#define  PSR2_VSC_ENABLE_PROG_HEADER    (1 << 12)

#define DISP_ARB_CTL	_MMIO(0x45000)
#define  DISP_FBC_MEMORY_WAKE		(1 << 31)
#define  DISP_TILE_SURFACE_SWIZZLING	(1 << 13)
#define  DISP_FBC_WM_DIS		(1 << 15)
#define DISP_ARB_CTL2	_MMIO(0x45004)
#define  DISP_DATA_PARTITION_5_6	(1 << 6)
#define  DISP_IPC_ENABLE		(1 << 3)
#define DBUF_CTL	_MMIO(0x45008)
#define DBUF_CTL_S1	_MMIO(0x45008)
#define DBUF_CTL_S2	_MMIO(0x44FE8)
#define  DBUF_POWER_REQUEST		(1 << 31)
#define  DBUF_POWER_STATE		(1 << 30)
#define GEN7_MSG_CTL	_MMIO(0x45010)
#define  WAIT_FOR_PCH_RESET_ACK		(1 << 1)
#define  WAIT_FOR_PCH_FLR_ACK		(1 << 0)
#define HSW_NDE_RSTWRN_OPT	_MMIO(0x46408)
#define  RESET_PCH_HANDSHAKE_ENABLE	(1 << 4)

#define GEN8_CHICKEN_DCPR_1		_MMIO(0x46430)
#define   SKL_SELECT_ALTERNATE_DC_EXIT	(1 << 30)
#define   MASK_WAKEMEM			(1 << 13)
#define   CNL_DDI_CLOCK_REG_ACCESS_ON	(1 << 7)

#define SKL_DFSM			_MMIO(0x51000)
#define SKL_DFSM_CDCLK_LIMIT_MASK	(3 << 23)
#define SKL_DFSM_CDCLK_LIMIT_675	(0 << 23)
#define SKL_DFSM_CDCLK_LIMIT_540	(1 << 23)
#define SKL_DFSM_CDCLK_LIMIT_450	(2 << 23)
#define SKL_DFSM_CDCLK_LIMIT_337_5	(3 << 23)
#define SKL_DFSM_PIPE_A_DISABLE		(1 << 30)
#define SKL_DFSM_PIPE_B_DISABLE		(1 << 21)
#define SKL_DFSM_PIPE_C_DISABLE		(1 << 28)

#define SKL_DSSM				_MMIO(0x51004)
#define CNL_DSSM_CDCLK_PLL_REFCLK_24MHz		(1 << 31)
#define ICL_DSSM_CDCLK_PLL_REFCLK_MASK		(7 << 29)
#define ICL_DSSM_CDCLK_PLL_REFCLK_24MHz		(0 << 29)
#define ICL_DSSM_CDCLK_PLL_REFCLK_19_2MHz	(1 << 29)
#define ICL_DSSM_CDCLK_PLL_REFCLK_38_4MHz	(2 << 29)

#define GEN7_FF_SLICE_CS_CHICKEN1	_MMIO(0x20e0)
#define   GEN9_FFSC_PERCTX_PREEMPT_CTRL	(1 << 14)

#define FF_SLICE_CS_CHICKEN2			_MMIO(0x20e4)
#define  GEN9_TSG_BARRIER_ACK_DISABLE		(1 << 8)
#define  GEN9_POOLED_EU_LOAD_BALANCING_FIX_DISABLE  (1 << 10)

#define GEN9_CS_DEBUG_MODE1		_MMIO(0x20ec)
#define GEN9_CTX_PREEMPT_REG		_MMIO(0x2248)
#define GEN8_CS_CHICKEN1		_MMIO(0x2580)
#define GEN9_PREEMPT_3D_OBJECT_LEVEL		(1 << 0)
#define GEN9_PREEMPT_GPGPU_LEVEL(hi, lo)	(((hi) << 2) | ((lo) << 1))
#define GEN9_PREEMPT_GPGPU_MID_THREAD_LEVEL	GEN9_PREEMPT_GPGPU_LEVEL(0, 0)
#define GEN9_PREEMPT_GPGPU_THREAD_GROUP_LEVEL	GEN9_PREEMPT_GPGPU_LEVEL(0, 1)
#define GEN9_PREEMPT_GPGPU_COMMAND_LEVEL	GEN9_PREEMPT_GPGPU_LEVEL(1, 0)
#define GEN9_PREEMPT_GPGPU_LEVEL_MASK		GEN9_PREEMPT_GPGPU_LEVEL(1, 1)

/* GEN7 chicken */
#define GEN7_COMMON_SLICE_CHICKEN1		_MMIO(0x7010)
  #define GEN7_CSC1_RHWO_OPT_DISABLE_IN_RCC	((1 << 10) | (1 << 26))
  #define GEN9_RHWO_OPTIMIZATION_DISABLE	(1 << 14)

#define COMMON_SLICE_CHICKEN2					_MMIO(0x7014)
  #define GEN9_PBE_COMPRESSED_HASH_SELECTION			(1 << 13)
  #define GEN9_DISABLE_GATHER_AT_SET_SHADER_COMMON_SLICE	(1 << 12)
  #define GEN8_SBE_DISABLE_REPLAY_BUF_OPTIMIZATION		(1 << 8)
  #define GEN8_CSC2_SBE_VUE_CACHE_CONSERVATIVE			(1 << 0)

#define GEN11_COMMON_SLICE_CHICKEN3		_MMIO(0x7304)
  #define GEN11_BLEND_EMB_FIX_DISABLE_IN_RCC	(1 << 11)

#define HIZ_CHICKEN					_MMIO(0x7018)
# define CHV_HZ_8X8_MODE_IN_1X				(1 << 15)
# define BDW_HIZ_POWER_COMPILER_CLOCK_GATING_DISABLE	(1 << 3)

#define GEN9_SLICE_COMMON_ECO_CHICKEN0		_MMIO(0x7308)
#define  DISABLE_PIXEL_MASK_CAMMING		(1 << 14)

#define GEN9_SLICE_COMMON_ECO_CHICKEN1		_MMIO(0x731c)
#define   GEN11_STATE_CACHE_REDIRECT_TO_CS	(1 << 11)

#define GEN7_L3SQCREG1				_MMIO(0xB010)
#define  VLV_B0_WA_L3SQCREG1_VALUE		0x00D30000

#define GEN8_L3SQCREG1				_MMIO(0xB100)
/*
 * Note that on CHV the following has an off-by-one error wrt. to BSpec.
 * Using the formula in BSpec leads to a hang, while the formula here works
 * fine and matches the formulas for all other platforms. A BSpec change
 * request has been filed to clarify this.
 */
#define  L3_GENERAL_PRIO_CREDITS(x)		(((x) >> 1) << 19)
#define  L3_HIGH_PRIO_CREDITS(x)		(((x) >> 1) << 14)
#define  L3_PRIO_CREDITS_MASK			((0x1f << 19) | (0x1f << 14))

#define GEN7_L3CNTLREG1				_MMIO(0xB01C)
#define  GEN7_WA_FOR_GEN7_L3_CONTROL			0x3C47FF8C
#define  GEN7_L3AGDIS				(1 << 19)
#define GEN7_L3CNTLREG2				_MMIO(0xB020)
#define GEN7_L3CNTLREG3				_MMIO(0xB024)

#define GEN7_L3_CHICKEN_MODE_REGISTER		_MMIO(0xB030)
#define   GEN7_WA_L3_CHICKEN_MODE		0x20000000
#define GEN10_L3_CHICKEN_MODE_REGISTER		_MMIO(0xB114)
#define   GEN11_I2M_WRITE_DISABLE		(1 << 28)

#define GEN7_L3SQCREG4				_MMIO(0xb034)
#define  L3SQ_URB_READ_CAM_MATCH_DISABLE	(1 << 27)

#define GEN8_L3SQCREG4				_MMIO(0xb118)
#define  GEN11_LQSC_CLEAN_EVICT_DISABLE		(1 << 6)
#define  GEN8_LQSC_RO_PERF_DIS			(1 << 27)
#define  GEN8_LQSC_FLUSH_COHERENT_LINES		(1 << 21)

/* GEN8 chicken */
#define HDC_CHICKEN0				_MMIO(0x7300)
#define CNL_HDC_CHICKEN0			_MMIO(0xE5F0)
#define ICL_HDC_MODE				_MMIO(0xE5F4)
#define  HDC_FORCE_CSR_NON_COHERENT_OVR_DISABLE	(1 << 15)
#define  HDC_FENCE_DEST_SLM_DISABLE		(1 << 14)
#define  HDC_DONOT_FETCH_MEM_WHEN_MASKED	(1 << 11)
#define  HDC_FORCE_CONTEXT_SAVE_RESTORE_NON_COHERENT	(1 << 5)
#define  HDC_FORCE_NON_COHERENT			(1 << 4)
#define  HDC_BARRIER_PERFORMANCE_DISABLE	(1 << 10)

#define GEN8_HDC_CHICKEN1			_MMIO(0x7304)

/* GEN9 chicken */
#define SLICE_ECO_CHICKEN0			_MMIO(0x7308)
#define   PIXEL_MASK_CAMMING_DISABLE		(1 << 14)

#define GEN9_WM_CHICKEN3			_MMIO(0x5588)
#define   GEN9_FACTOR_IN_CLR_VAL_HIZ		(1 << 9)

/* WaCatErrorRejectionIssue */
#define GEN7_SQ_CHICKEN_MBCUNIT_CONFIG		_MMIO(0x9030)
#define  GEN7_SQ_CHICKEN_MBCUNIT_SQINTMOB	(1 << 11)

#define HSW_SCRATCH1				_MMIO(0xb038)
#define  HSW_SCRATCH1_L3_DATA_ATOMICS_DISABLE	(1 << 27)

#define BDW_SCRATCH1					_MMIO(0xb11c)
#define  GEN9_LBS_SLA_RETRY_TIMER_DECREMENT_ENABLE	(1 << 2)

/*GEN11 chicken */
#define _PIPEA_CHICKEN			0x70038
#define _PIPEB_CHICKEN			0x71038
#define _PIPEC_CHICKEN			0x72038
#define  PER_PIXEL_ALPHA_BYPASS_EN	(1 << 7)
#define PIPE_CHICKEN(pipe)		_MMIO_PIPE(pipe, _PIPEA_CHICKEN,\
						   _PIPEB_CHICKEN)

/* PCH */

/* south display engine interrupt: IBX */
#define SDE_AUDIO_POWER_D	(1 << 27)
#define SDE_AUDIO_POWER_C	(1 << 26)
#define SDE_AUDIO_POWER_B	(1 << 25)
#define SDE_AUDIO_POWER_SHIFT	(25)
#define SDE_AUDIO_POWER_MASK	(7 << SDE_AUDIO_POWER_SHIFT)
#define SDE_GMBUS		(1 << 24)
#define SDE_AUDIO_HDCP_TRANSB	(1 << 23)
#define SDE_AUDIO_HDCP_TRANSA	(1 << 22)
#define SDE_AUDIO_HDCP_MASK	(3 << 22)
#define SDE_AUDIO_TRANSB	(1 << 21)
#define SDE_AUDIO_TRANSA	(1 << 20)
#define SDE_AUDIO_TRANS_MASK	(3 << 20)
#define SDE_POISON		(1 << 19)
/* 18 reserved */
#define SDE_FDI_RXB		(1 << 17)
#define SDE_FDI_RXA		(1 << 16)
#define SDE_FDI_MASK		(3 << 16)
#define SDE_AUXD		(1 << 15)
#define SDE_AUXC		(1 << 14)
#define SDE_AUXB		(1 << 13)
#define SDE_AUX_MASK		(7 << 13)
/* 12 reserved */
#define SDE_CRT_HOTPLUG         (1 << 11)
#define SDE_PORTD_HOTPLUG       (1 << 10)
#define SDE_PORTC_HOTPLUG       (1 << 9)
#define SDE_PORTB_HOTPLUG       (1 << 8)
#define SDE_SDVOB_HOTPLUG       (1 << 6)
#define SDE_HOTPLUG_MASK        (SDE_CRT_HOTPLUG | \
				 SDE_SDVOB_HOTPLUG |	\
				 SDE_PORTB_HOTPLUG |	\
				 SDE_PORTC_HOTPLUG |	\
				 SDE_PORTD_HOTPLUG)
#define SDE_TRANSB_CRC_DONE	(1 << 5)
#define SDE_TRANSB_CRC_ERR	(1 << 4)
#define SDE_TRANSB_FIFO_UNDER	(1 << 3)
#define SDE_TRANSA_CRC_DONE	(1 << 2)
#define SDE_TRANSA_CRC_ERR	(1 << 1)
#define SDE_TRANSA_FIFO_UNDER	(1 << 0)
#define SDE_TRANS_MASK		(0x3f)

/* south display engine interrupt: CPT - CNP */
#define SDE_AUDIO_POWER_D_CPT	(1 << 31)
#define SDE_AUDIO_POWER_C_CPT	(1 << 30)
#define SDE_AUDIO_POWER_B_CPT	(1 << 29)
#define SDE_AUDIO_POWER_SHIFT_CPT   29
#define SDE_AUDIO_POWER_MASK_CPT    (7 << 29)
#define SDE_AUXD_CPT		(1 << 27)
#define SDE_AUXC_CPT		(1 << 26)
#define SDE_AUXB_CPT		(1 << 25)
#define SDE_AUX_MASK_CPT	(7 << 25)
#define SDE_PORTE_HOTPLUG_SPT	(1 << 25)
#define SDE_PORTA_HOTPLUG_SPT	(1 << 24)
#define SDE_PORTD_HOTPLUG_CPT	(1 << 23)
#define SDE_PORTC_HOTPLUG_CPT	(1 << 22)
#define SDE_PORTB_HOTPLUG_CPT	(1 << 21)
#define SDE_CRT_HOTPLUG_CPT	(1 << 19)
#define SDE_SDVOB_HOTPLUG_CPT	(1 << 18)
#define SDE_HOTPLUG_MASK_CPT	(SDE_CRT_HOTPLUG_CPT |		\
				 SDE_SDVOB_HOTPLUG_CPT |	\
				 SDE_PORTD_HOTPLUG_CPT |	\
				 SDE_PORTC_HOTPLUG_CPT |	\
				 SDE_PORTB_HOTPLUG_CPT)
#define SDE_HOTPLUG_MASK_SPT	(SDE_PORTE_HOTPLUG_SPT |	\
				 SDE_PORTD_HOTPLUG_CPT |	\
				 SDE_PORTC_HOTPLUG_CPT |	\
				 SDE_PORTB_HOTPLUG_CPT |	\
				 SDE_PORTA_HOTPLUG_SPT)
#define SDE_GMBUS_CPT		(1 << 17)
#define SDE_ERROR_CPT		(1 << 16)
#define SDE_AUDIO_CP_REQ_C_CPT	(1 << 10)
#define SDE_AUDIO_CP_CHG_C_CPT	(1 << 9)
#define SDE_FDI_RXC_CPT		(1 << 8)
#define SDE_AUDIO_CP_REQ_B_CPT	(1 << 6)
#define SDE_AUDIO_CP_CHG_B_CPT	(1 << 5)
#define SDE_FDI_RXB_CPT		(1 << 4)
#define SDE_AUDIO_CP_REQ_A_CPT	(1 << 2)
#define SDE_AUDIO_CP_CHG_A_CPT	(1 << 1)
#define SDE_FDI_RXA_CPT		(1 << 0)
#define SDE_AUDIO_CP_REQ_CPT	(SDE_AUDIO_CP_REQ_C_CPT | \
				 SDE_AUDIO_CP_REQ_B_CPT | \
				 SDE_AUDIO_CP_REQ_A_CPT)
#define SDE_AUDIO_CP_CHG_CPT	(SDE_AUDIO_CP_CHG_C_CPT | \
				 SDE_AUDIO_CP_CHG_B_CPT | \
				 SDE_AUDIO_CP_CHG_A_CPT)
#define SDE_FDI_MASK_CPT	(SDE_FDI_RXC_CPT | \
				 SDE_FDI_RXB_CPT | \
				 SDE_FDI_RXA_CPT)

/* south display engine interrupt: ICP */
#define SDE_TC4_HOTPLUG_ICP		(1 << 27)
#define SDE_TC3_HOTPLUG_ICP		(1 << 26)
#define SDE_TC2_HOTPLUG_ICP		(1 << 25)
#define SDE_TC1_HOTPLUG_ICP		(1 << 24)
#define SDE_GMBUS_ICP			(1 << 23)
#define SDE_DDIB_HOTPLUG_ICP		(1 << 17)
#define SDE_DDIA_HOTPLUG_ICP		(1 << 16)
#define SDE_DDI_MASK_ICP		(SDE_DDIB_HOTPLUG_ICP |	\
					 SDE_DDIA_HOTPLUG_ICP)
#define SDE_TC_MASK_ICP			(SDE_TC4_HOTPLUG_ICP |	\
					 SDE_TC3_HOTPLUG_ICP |	\
					 SDE_TC2_HOTPLUG_ICP |	\
					 SDE_TC1_HOTPLUG_ICP)

#define SDEISR  _MMIO(0xc4000)
#define SDEIMR  _MMIO(0xc4004)
#define SDEIIR  _MMIO(0xc4008)
#define SDEIER  _MMIO(0xc400c)

#define SERR_INT			_MMIO(0xc4040)
#define  SERR_INT_POISON		(1 << 31)
#define  SERR_INT_TRANS_FIFO_UNDERRUN(pipe)	(1 << ((pipe) * 3))

/* digital port hotplug */
#define PCH_PORT_HOTPLUG		_MMIO(0xc4030)	/* SHOTPLUG_CTL */
#define  PORTA_HOTPLUG_ENABLE		(1 << 28) /* LPT:LP+ & BXT */
#define  BXT_DDIA_HPD_INVERT            (1 << 27)
#define  PORTA_HOTPLUG_STATUS_MASK	(3 << 24) /* SPT+ & BXT */
#define  PORTA_HOTPLUG_NO_DETECT	(0 << 24) /* SPT+ & BXT */
#define  PORTA_HOTPLUG_SHORT_DETECT	(1 << 24) /* SPT+ & BXT */
#define  PORTA_HOTPLUG_LONG_DETECT	(2 << 24) /* SPT+ & BXT */
#define  PORTD_HOTPLUG_ENABLE		(1 << 20)
#define  PORTD_PULSE_DURATION_2ms	(0 << 18) /* pre-LPT */
#define  PORTD_PULSE_DURATION_4_5ms	(1 << 18) /* pre-LPT */
#define  PORTD_PULSE_DURATION_6ms	(2 << 18) /* pre-LPT */
#define  PORTD_PULSE_DURATION_100ms	(3 << 18) /* pre-LPT */
#define  PORTD_PULSE_DURATION_MASK	(3 << 18) /* pre-LPT */
#define  PORTD_HOTPLUG_STATUS_MASK	(3 << 16)
#define  PORTD_HOTPLUG_NO_DETECT	(0 << 16)
#define  PORTD_HOTPLUG_SHORT_DETECT	(1 << 16)
#define  PORTD_HOTPLUG_LONG_DETECT	(2 << 16)
#define  PORTC_HOTPLUG_ENABLE		(1 << 12)
#define  BXT_DDIC_HPD_INVERT            (1 << 11)
#define  PORTC_PULSE_DURATION_2ms	(0 << 10) /* pre-LPT */
#define  PORTC_PULSE_DURATION_4_5ms	(1 << 10) /* pre-LPT */
#define  PORTC_PULSE_DURATION_6ms	(2 << 10) /* pre-LPT */
#define  PORTC_PULSE_DURATION_100ms	(3 << 10) /* pre-LPT */
#define  PORTC_PULSE_DURATION_MASK	(3 << 10) /* pre-LPT */
#define  PORTC_HOTPLUG_STATUS_MASK	(3 << 8)
#define  PORTC_HOTPLUG_NO_DETECT	(0 << 8)
#define  PORTC_HOTPLUG_SHORT_DETECT	(1 << 8)
#define  PORTC_HOTPLUG_LONG_DETECT	(2 << 8)
#define  PORTB_HOTPLUG_ENABLE		(1 << 4)
#define  BXT_DDIB_HPD_INVERT            (1 << 3)
#define  PORTB_PULSE_DURATION_2ms	(0 << 2) /* pre-LPT */
#define  PORTB_PULSE_DURATION_4_5ms	(1 << 2) /* pre-LPT */
#define  PORTB_PULSE_DURATION_6ms	(2 << 2) /* pre-LPT */
#define  PORTB_PULSE_DURATION_100ms	(3 << 2) /* pre-LPT */
#define  PORTB_PULSE_DURATION_MASK	(3 << 2) /* pre-LPT */
#define  PORTB_HOTPLUG_STATUS_MASK	(3 << 0)
#define  PORTB_HOTPLUG_NO_DETECT	(0 << 0)
#define  PORTB_HOTPLUG_SHORT_DETECT	(1 << 0)
#define  PORTB_HOTPLUG_LONG_DETECT	(2 << 0)
#define  BXT_DDI_HPD_INVERT_MASK	(BXT_DDIA_HPD_INVERT | \
					BXT_DDIB_HPD_INVERT | \
					BXT_DDIC_HPD_INVERT)

#define PCH_PORT_HOTPLUG2		_MMIO(0xc403C)	/* SHOTPLUG_CTL2 SPT+ */
#define  PORTE_HOTPLUG_ENABLE		(1 << 4)
#define  PORTE_HOTPLUG_STATUS_MASK	(3 << 0)
#define  PORTE_HOTPLUG_NO_DETECT	(0 << 0)
#define  PORTE_HOTPLUG_SHORT_DETECT	(1 << 0)
#define  PORTE_HOTPLUG_LONG_DETECT	(2 << 0)

/* This register is a reuse of PCH_PORT_HOTPLUG register. The
 * functionality covered in PCH_PORT_HOTPLUG is split into
 * SHOTPLUG_CTL_DDI and SHOTPLUG_CTL_TC.
 */

#define SHOTPLUG_CTL_DDI			_MMIO(0xc4030)
#define   ICP_DDIB_HPD_ENABLE			(1 << 7)
#define   ICP_DDIB_HPD_STATUS_MASK		(3 << 4)
#define   ICP_DDIB_HPD_NO_DETECT		(0 << 4)
#define   ICP_DDIB_HPD_SHORT_DETECT		(1 << 4)
#define   ICP_DDIB_HPD_LONG_DETECT		(2 << 4)
#define   ICP_DDIB_HPD_SHORT_LONG_DETECT	(3 << 4)
#define   ICP_DDIA_HPD_ENABLE			(1 << 3)
#define   ICP_DDIA_HPD_STATUS_MASK		(3 << 0)
#define   ICP_DDIA_HPD_NO_DETECT		(0 << 0)
#define   ICP_DDIA_HPD_SHORT_DETECT		(1 << 0)
#define   ICP_DDIA_HPD_LONG_DETECT		(2 << 0)
#define   ICP_DDIA_HPD_SHORT_LONG_DETECT	(3 << 0)

#define SHOTPLUG_CTL_TC				_MMIO(0xc4034)
#define   ICP_TC_HPD_ENABLE(tc_port)		(8 << (tc_port) * 4)
/* Icelake DSC Rate Control Range Parameter Registers */
#define DSCA_RC_RANGE_PARAMETERS_0		_MMIO(0x6B240)
#define DSCA_RC_RANGE_PARAMETERS_0_UDW		_MMIO(0x6B240 + 4)
#define DSCC_RC_RANGE_PARAMETERS_0		_MMIO(0x6BA40)
#define DSCC_RC_RANGE_PARAMETERS_0_UDW		_MMIO(0x6BA40 + 4)
#define _ICL_DSC0_RC_RANGE_PARAMETERS_0_PB	(0x78208)
#define _ICL_DSC0_RC_RANGE_PARAMETERS_0_UDW_PB	(0x78208 + 4)
#define _ICL_DSC1_RC_RANGE_PARAMETERS_0_PB	(0x78308)
#define _ICL_DSC1_RC_RANGE_PARAMETERS_0_UDW_PB	(0x78308 + 4)
#define _ICL_DSC0_RC_RANGE_PARAMETERS_0_PC	(0x78408)
#define _ICL_DSC0_RC_RANGE_PARAMETERS_0_UDW_PC	(0x78408 + 4)
#define _ICL_DSC1_RC_RANGE_PARAMETERS_0_PC	(0x78508)
#define _ICL_DSC1_RC_RANGE_PARAMETERS_0_UDW_PC	(0x78508 + 4)
#define ICL_DSC0_RC_RANGE_PARAMETERS_0(pipe)		_MMIO_PIPE((pipe) - PIPE_B, \
							_ICL_DSC0_RC_RANGE_PARAMETERS_0_PB, \
							_ICL_DSC0_RC_RANGE_PARAMETERS_0_PC)
#define ICL_DSC0_RC_RANGE_PARAMETERS_0_UDW(pipe)	_MMIO_PIPE((pipe) - PIPE_B, \
							_ICL_DSC0_RC_RANGE_PARAMETERS_0_UDW_PB, \
							_ICL_DSC0_RC_RANGE_PARAMETERS_0_UDW_PC)
#define ICL_DSC1_RC_RANGE_PARAMETERS_0(pipe)		_MMIO_PIPE((pipe) - PIPE_B, \
							_ICL_DSC1_RC_RANGE_PARAMETERS_0_PB, \
							_ICL_DSC1_RC_RANGE_PARAMETERS_0_PC)
#define ICL_DSC1_RC_RANGE_PARAMETERS_0_UDW(pipe)	_MMIO_PIPE((pipe) - PIPE_B, \
							_ICL_DSC1_RC_RANGE_PARAMETERS_0_UDW_PB, \
							_ICL_DSC1_RC_RANGE_PARAMETERS_0_UDW_PC)
#define RC_BPG_OFFSET_SHIFT			10
#define RC_MAX_QP_SHIFT				5
#define RC_MIN_QP_SHIFT				0

#define DSCA_RC_RANGE_PARAMETERS_1		_MMIO(0x6B248)
#define DSCA_RC_RANGE_PARAMETERS_1_UDW		_MMIO(0x6B248 + 4)
#define DSCC_RC_RANGE_PARAMETERS_1		_MMIO(0x6BA48)
#define DSCC_RC_RANGE_PARAMETERS_1_UDW		_MMIO(0x6BA48 + 4)
#define _ICL_DSC0_RC_RANGE_PARAMETERS_1_PB	(0x78210)
#define _ICL_DSC0_RC_RANGE_PARAMETERS_1_UDW_PB	(0x78210 + 4)
#define _ICL_DSC1_RC_RANGE_PARAMETERS_1_PB	(0x78310)
#define _ICL_DSC1_RC_RANGE_PARAMETERS_1_UDW_PB	(0x78310 + 4)
#define _ICL_DSC0_RC_RANGE_PARAMETERS_1_PC	(0x78410)
#define _ICL_DSC0_RC_RANGE_PARAMETERS_1_UDW_PC	(0x78410 + 4)
#define _ICL_DSC1_RC_RANGE_PARAMETERS_1_PC	(0x78510)
#define _ICL_DSC1_RC_RANGE_PARAMETERS_1_UDW_PC	(0x78510 + 4)
#define ICL_DSC0_RC_RANGE_PARAMETERS_1(pipe)		_MMIO_PIPE((pipe) - PIPE_B, \
							_ICL_DSC0_RC_RANGE_PARAMETERS_1_PB, \
							_ICL_DSC0_RC_RANGE_PARAMETERS_1_PC)
#define ICL_DSC0_RC_RANGE_PARAMETERS_1_UDW(pipe)	_MMIO_PIPE((pipe) - PIPE_B, \
							_ICL_DSC0_RC_RANGE_PARAMETERS_1_UDW_PB, \
							_ICL_DSC0_RC_RANGE_PARAMETERS_1_UDW_PC)
#define ICL_DSC1_RC_RANGE_PARAMETERS_1(pipe)		_MMIO_PIPE((pipe) - PIPE_B, \
							_ICL_DSC1_RC_RANGE_PARAMETERS_1_PB, \
							_ICL_DSC1_RC_RANGE_PARAMETERS_1_PC)
#define ICL_DSC1_RC_RANGE_PARAMETERS_1_UDW(pipe)	_MMIO_PIPE((pipe) - PIPE_B, \
							_ICL_DSC1_RC_RANGE_PARAMETERS_1_UDW_PB, \
							_ICL_DSC1_RC_RANGE_PARAMETERS_1_UDW_PC)

#define DSCA_RC_RANGE_PARAMETERS_2		_MMIO(0x6B250)
#define DSCA_RC_RANGE_PARAMETERS_2_UDW		_MMIO(0x6B250 + 4)
#define DSCC_RC_RANGE_PARAMETERS_2		_MMIO(0x6BA50)
#define DSCC_RC_RANGE_PARAMETERS_2_UDW		_MMIO(0x6BA50 + 4)
#define _ICL_DSC0_RC_RANGE_PARAMETERS_2_PB	(0x78218)
#define _ICL_DSC0_RC_RANGE_PARAMETERS_2_UDW_PB	(0x78218 + 4)
#define _ICL_DSC1_RC_RANGE_PARAMETERS_2_PB	(0x78318)
#define _ICL_DSC1_RC_RANGE_PARAMETERS_2_UDW_PB	(0x78318 + 4)
#define _ICL_DSC0_RC_RANGE_PARAMETERS_2_PC	(0x78418)
#define _ICL_DSC0_RC_RANGE_PARAMETERS_2_UDW_PC	(0x78418 + 4)
#define _ICL_DSC1_RC_RANGE_PARAMETERS_2_PC	(0x78518)
#define _ICL_DSC1_RC_RANGE_PARAMETERS_2_UDW_PC	(0x78518 + 4)
#define ICL_DSC0_RC_RANGE_PARAMETERS_2(pipe)		_MMIO_PIPE((pipe) - PIPE_B, \
							_ICL_DSC0_RC_RANGE_PARAMETERS_2_PB, \
							_ICL_DSC0_RC_RANGE_PARAMETERS_2_PC)
#define ICL_DSC0_RC_RANGE_PARAMETERS_2_UDW(pipe)	_MMIO_PIPE((pipe) - PIPE_B, \
							_ICL_DSC0_RC_RANGE_PARAMETERS_2_UDW_PB, \
							_ICL_DSC0_RC_RANGE_PARAMETERS_2_UDW_PC)
#define ICL_DSC1_RC_RANGE_PARAMETERS_2(pipe)		_MMIO_PIPE((pipe) - PIPE_B, \
							_ICL_DSC1_RC_RANGE_PARAMETERS_2_PB, \
							_ICL_DSC1_RC_RANGE_PARAMETERS_2_PC)
#define ICL_DSC1_RC_RANGE_PARAMETERS_2_UDW(pipe)	_MMIO_PIPE((pipe) - PIPE_B, \
							_ICL_DSC1_RC_RANGE_PARAMETERS_2_UDW_PB, \
							_ICL_DSC1_RC_RANGE_PARAMETERS_2_UDW_PC)

#define DSCA_RC_RANGE_PARAMETERS_3		_MMIO(0x6B258)
#define DSCA_RC_RANGE_PARAMETERS_3_UDW		_MMIO(0x6B258 + 4)
#define DSCC_RC_RANGE_PARAMETERS_3		_MMIO(0x6BA58)
#define DSCC_RC_RANGE_PARAMETERS_3_UDW		_MMIO(0x6BA58 + 4)
#define _ICL_DSC0_RC_RANGE_PARAMETERS_3_PB	(0x78220)
#define _ICL_DSC0_RC_RANGE_PARAMETERS_3_UDW_PB	(0x78220 + 4)
#define _ICL_DSC1_RC_RANGE_PARAMETERS_3_PB	(0x78320)
#define _ICL_DSC1_RC_RANGE_PARAMETERS_3_UDW_PB	(0x78320 + 4)
#define _ICL_DSC0_RC_RANGE_PARAMETERS_3_PC	(0x78420)
#define _ICL_DSC0_RC_RANGE_PARAMETERS_3_UDW_PC	(0x78420 + 4)
#define _ICL_DSC1_RC_RANGE_PARAMETERS_3_PC	(0x78520)
#define _ICL_DSC1_RC_RANGE_PARAMETERS_3_UDW_PC	(0x78520 + 4)
#define ICL_DSC0_RC_RANGE_PARAMETERS_3(pipe)		_MMIO_PIPE((pipe) - PIPE_B, \
							_ICL_DSC0_RC_RANGE_PARAMETERS_3_PB, \
							_ICL_DSC0_RC_RANGE_PARAMETERS_3_PC)
#define ICL_DSC0_RC_RANGE_PARAMETERS_3_UDW(pipe)	_MMIO_PIPE((pipe) - PIPE_B, \
							_ICL_DSC0_RC_RANGE_PARAMETERS_3_UDW_PB, \
							_ICL_DSC0_RC_RANGE_PARAMETERS_3_UDW_PC)
#define ICL_DSC1_RC_RANGE_PARAMETERS_3(pipe)		_MMIO_PIPE((pipe) - PIPE_B, \
							_ICL_DSC1_RC_RANGE_PARAMETERS_3_PB, \
							_ICL_DSC1_RC_RANGE_PARAMETERS_3_PC)
#define ICL_DSC1_RC_RANGE_PARAMETERS_3_UDW(pipe)	_MMIO_PIPE((pipe) - PIPE_B, \
							_ICL_DSC1_RC_RANGE_PARAMETERS_3_UDW_PB, \
							_ICL_DSC1_RC_RANGE_PARAMETERS_3_UDW_PC)

#define   ICP_TC_HPD_LONG_DETECT(tc_port)	(2 << (tc_port) * 4)
#define   ICP_TC_HPD_SHORT_DETECT(tc_port)	(1 << (tc_port) * 4)

#define PCH_GPIOA               _MMIO(0xc5010)
#define PCH_GPIOB               _MMIO(0xc5014)
#define PCH_GPIOC               _MMIO(0xc5018)
#define PCH_GPIOD               _MMIO(0xc501c)
#define PCH_GPIOE               _MMIO(0xc5020)
#define PCH_GPIOF               _MMIO(0xc5024)

#define PCH_GMBUS0		_MMIO(0xc5100)
#define PCH_GMBUS1		_MMIO(0xc5104)
#define PCH_GMBUS2		_MMIO(0xc5108)
#define PCH_GMBUS3		_MMIO(0xc510c)
#define PCH_GMBUS4		_MMIO(0xc5110)
#define PCH_GMBUS5		_MMIO(0xc5120)

#define _PCH_DPLL_A              0xc6014
#define _PCH_DPLL_B              0xc6018
#define PCH_DPLL(pll) _MMIO((pll) == 0 ? _PCH_DPLL_A : _PCH_DPLL_B)

#define _PCH_FPA0                0xc6040
#define  FP_CB_TUNE		(0x3 << 22)
#define _PCH_FPA1                0xc6044
#define _PCH_FPB0                0xc6048
#define _PCH_FPB1                0xc604c
#define PCH_FP0(pll) _MMIO((pll) == 0 ? _PCH_FPA0 : _PCH_FPB0)
#define PCH_FP1(pll) _MMIO((pll) == 0 ? _PCH_FPA1 : _PCH_FPB1)

#define PCH_DPLL_TEST           _MMIO(0xc606c)

#define PCH_DREF_CONTROL        _MMIO(0xC6200)
#define  DREF_CONTROL_MASK      0x7fc3
#define  DREF_CPU_SOURCE_OUTPUT_DISABLE         (0 << 13)
#define  DREF_CPU_SOURCE_OUTPUT_DOWNSPREAD      (2 << 13)
#define  DREF_CPU_SOURCE_OUTPUT_NONSPREAD       (3 << 13)
#define  DREF_CPU_SOURCE_OUTPUT_MASK		(3 << 13)
#define  DREF_SSC_SOURCE_DISABLE                (0 << 11)
#define  DREF_SSC_SOURCE_ENABLE                 (2 << 11)
#define  DREF_SSC_SOURCE_MASK			(3 << 11)
#define  DREF_NONSPREAD_SOURCE_DISABLE          (0 << 9)
#define  DREF_NONSPREAD_CK505_ENABLE		(1 << 9)
#define  DREF_NONSPREAD_SOURCE_ENABLE           (2 << 9)
#define  DREF_NONSPREAD_SOURCE_MASK		(3 << 9)
#define  DREF_SUPERSPREAD_SOURCE_DISABLE        (0 << 7)
#define  DREF_SUPERSPREAD_SOURCE_ENABLE         (2 << 7)
#define  DREF_SUPERSPREAD_SOURCE_MASK		(3 << 7)
#define  DREF_SSC4_DOWNSPREAD                   (0 << 6)
#define  DREF_SSC4_CENTERSPREAD                 (1 << 6)
#define  DREF_SSC1_DISABLE                      (0 << 1)
#define  DREF_SSC1_ENABLE                       (1 << 1)
#define  DREF_SSC4_DISABLE                      (0)
#define  DREF_SSC4_ENABLE                       (1)

#define PCH_RAWCLK_FREQ         _MMIO(0xc6204)
#define  FDL_TP1_TIMER_SHIFT    12
#define  FDL_TP1_TIMER_MASK     (3 << 12)
#define  FDL_TP2_TIMER_SHIFT    10
#define  FDL_TP2_TIMER_MASK     (3 << 10)
#define  RAWCLK_FREQ_MASK       0x3ff
#define  CNP_RAWCLK_DIV_MASK	(0x3ff << 16)
#define  CNP_RAWCLK_DIV(div)	((div) << 16)
#define  CNP_RAWCLK_FRAC_MASK	(0xf << 26)
#define  CNP_RAWCLK_FRAC(frac)	((frac) << 26)
#define  ICP_RAWCLK_DEN(den)	((den) << 26)
#define  ICP_RAWCLK_NUM(num)	((num) << 11)

#define PCH_DPLL_TMR_CFG        _MMIO(0xc6208)

#define PCH_SSC4_PARMS          _MMIO(0xc6210)
#define PCH_SSC4_AUX_PARMS      _MMIO(0xc6214)

#define PCH_DPLL_SEL		_MMIO(0xc7000)
#define	 TRANS_DPLLB_SEL(pipe)		(1 << ((pipe) * 4))
#define	 TRANS_DPLLA_SEL(pipe)		0
#define  TRANS_DPLL_ENABLE(pipe)	(1 << ((pipe) * 4 + 3))

/* transcoder */

#define _PCH_TRANS_HTOTAL_A		0xe0000
#define  TRANS_HTOTAL_SHIFT		16
#define  TRANS_HACTIVE_SHIFT		0
#define _PCH_TRANS_HBLANK_A		0xe0004
#define  TRANS_HBLANK_END_SHIFT		16
#define  TRANS_HBLANK_START_SHIFT	0
#define _PCH_TRANS_HSYNC_A		0xe0008
#define  TRANS_HSYNC_END_SHIFT		16
#define  TRANS_HSYNC_START_SHIFT	0
#define _PCH_TRANS_VTOTAL_A		0xe000c
#define  TRANS_VTOTAL_SHIFT		16
#define  TRANS_VACTIVE_SHIFT		0
#define _PCH_TRANS_VBLANK_A		0xe0010
#define  TRANS_VBLANK_END_SHIFT		16
#define  TRANS_VBLANK_START_SHIFT	0
#define _PCH_TRANS_VSYNC_A		0xe0014
#define  TRANS_VSYNC_END_SHIFT		16
#define  TRANS_VSYNC_START_SHIFT	0
#define _PCH_TRANS_VSYNCSHIFT_A		0xe0028

#define _PCH_TRANSA_DATA_M1	0xe0030
#define _PCH_TRANSA_DATA_N1	0xe0034
#define _PCH_TRANSA_DATA_M2	0xe0038
#define _PCH_TRANSA_DATA_N2	0xe003c
#define _PCH_TRANSA_LINK_M1	0xe0040
#define _PCH_TRANSA_LINK_N1	0xe0044
#define _PCH_TRANSA_LINK_M2	0xe0048
#define _PCH_TRANSA_LINK_N2	0xe004c

/* Per-transcoder DIP controls (PCH) */
#define _VIDEO_DIP_CTL_A         0xe0200
#define _VIDEO_DIP_DATA_A        0xe0208
#define _VIDEO_DIP_GCP_A         0xe0210
#define  GCP_COLOR_INDICATION		(1 << 2)
#define  GCP_DEFAULT_PHASE_ENABLE	(1 << 1)
#define  GCP_AV_MUTE			(1 << 0)

#define _VIDEO_DIP_CTL_B         0xe1200
#define _VIDEO_DIP_DATA_B        0xe1208
#define _VIDEO_DIP_GCP_B         0xe1210

#define TVIDEO_DIP_CTL(pipe) _MMIO_PIPE(pipe, _VIDEO_DIP_CTL_A, _VIDEO_DIP_CTL_B)
#define TVIDEO_DIP_DATA(pipe) _MMIO_PIPE(pipe, _VIDEO_DIP_DATA_A, _VIDEO_DIP_DATA_B)
#define TVIDEO_DIP_GCP(pipe) _MMIO_PIPE(pipe, _VIDEO_DIP_GCP_A, _VIDEO_DIP_GCP_B)

/* Per-transcoder DIP controls (VLV) */
#define _VLV_VIDEO_DIP_CTL_A		(VLV_DISPLAY_BASE + 0x60200)
#define _VLV_VIDEO_DIP_DATA_A		(VLV_DISPLAY_BASE + 0x60208)
#define _VLV_VIDEO_DIP_GDCP_PAYLOAD_A	(VLV_DISPLAY_BASE + 0x60210)

#define _VLV_VIDEO_DIP_CTL_B		(VLV_DISPLAY_BASE + 0x61170)
#define _VLV_VIDEO_DIP_DATA_B		(VLV_DISPLAY_BASE + 0x61174)
#define _VLV_VIDEO_DIP_GDCP_PAYLOAD_B	(VLV_DISPLAY_BASE + 0x61178)

#define _CHV_VIDEO_DIP_CTL_C		(VLV_DISPLAY_BASE + 0x611f0)
#define _CHV_VIDEO_DIP_DATA_C		(VLV_DISPLAY_BASE + 0x611f4)
#define _CHV_VIDEO_DIP_GDCP_PAYLOAD_C	(VLV_DISPLAY_BASE + 0x611f8)

#define VLV_TVIDEO_DIP_CTL(pipe) \
	_MMIO_PIPE3((pipe), _VLV_VIDEO_DIP_CTL_A, \
	       _VLV_VIDEO_DIP_CTL_B, _CHV_VIDEO_DIP_CTL_C)
#define VLV_TVIDEO_DIP_DATA(pipe) \
	_MMIO_PIPE3((pipe), _VLV_VIDEO_DIP_DATA_A, \
	       _VLV_VIDEO_DIP_DATA_B, _CHV_VIDEO_DIP_DATA_C)
#define VLV_TVIDEO_DIP_GCP(pipe) \
	_MMIO_PIPE3((pipe), _VLV_VIDEO_DIP_GDCP_PAYLOAD_A, \
		_VLV_VIDEO_DIP_GDCP_PAYLOAD_B, _CHV_VIDEO_DIP_GDCP_PAYLOAD_C)

/* Haswell DIP controls */

#define _HSW_VIDEO_DIP_CTL_A		0x60200
#define _HSW_VIDEO_DIP_AVI_DATA_A	0x60220
#define _HSW_VIDEO_DIP_VS_DATA_A	0x60260
#define _HSW_VIDEO_DIP_SPD_DATA_A	0x602A0
#define _HSW_VIDEO_DIP_GMP_DATA_A	0x602E0
#define _HSW_VIDEO_DIP_VSC_DATA_A	0x60320
#define _HSW_VIDEO_DIP_AVI_ECC_A	0x60240
#define _HSW_VIDEO_DIP_VS_ECC_A		0x60280
#define _HSW_VIDEO_DIP_SPD_ECC_A	0x602C0
#define _HSW_VIDEO_DIP_GMP_ECC_A	0x60300
#define _HSW_VIDEO_DIP_VSC_ECC_A	0x60344
#define _HSW_VIDEO_DIP_GCP_A		0x60210

#define _HSW_VIDEO_DIP_CTL_B		0x61200
#define _HSW_VIDEO_DIP_AVI_DATA_B	0x61220
#define _HSW_VIDEO_DIP_VS_DATA_B	0x61260
#define _HSW_VIDEO_DIP_SPD_DATA_B	0x612A0
#define _HSW_VIDEO_DIP_GMP_DATA_B	0x612E0
#define _HSW_VIDEO_DIP_VSC_DATA_B	0x61320
#define _HSW_VIDEO_DIP_BVI_ECC_B	0x61240
#define _HSW_VIDEO_DIP_VS_ECC_B		0x61280
#define _HSW_VIDEO_DIP_SPD_ECC_B	0x612C0
#define _HSW_VIDEO_DIP_GMP_ECC_B	0x61300
#define _HSW_VIDEO_DIP_VSC_ECC_B	0x61344
#define _HSW_VIDEO_DIP_GCP_B		0x61210

/* Icelake PPS_DATA and _ECC DIP Registers.
 * These are available for transcoders B,C and eDP.
 * Adding the _A so as to reuse the _MMIO_TRANS2
 * definition, with which it offsets to the right location.
 */

#define _ICL_VIDEO_DIP_PPS_DATA_A	0x60350
#define _ICL_VIDEO_DIP_PPS_DATA_B	0x61350
#define _ICL_VIDEO_DIP_PPS_ECC_A	0x603D4
#define _ICL_VIDEO_DIP_PPS_ECC_B	0x613D4

#define HSW_TVIDEO_DIP_CTL(trans)		_MMIO_TRANS2(trans, _HSW_VIDEO_DIP_CTL_A)
#define HSW_TVIDEO_DIP_AVI_DATA(trans, i)	_MMIO_TRANS2(trans, _HSW_VIDEO_DIP_AVI_DATA_A + (i) * 4)
#define HSW_TVIDEO_DIP_VS_DATA(trans, i)	_MMIO_TRANS2(trans, _HSW_VIDEO_DIP_VS_DATA_A + (i) * 4)
#define HSW_TVIDEO_DIP_SPD_DATA(trans, i)	_MMIO_TRANS2(trans, _HSW_VIDEO_DIP_SPD_DATA_A + (i) * 4)
#define HSW_TVIDEO_DIP_GCP(trans)		_MMIO_TRANS2(trans, _HSW_VIDEO_DIP_GCP_A)
#define HSW_TVIDEO_DIP_VSC_DATA(trans, i)	_MMIO_TRANS2(trans, _HSW_VIDEO_DIP_VSC_DATA_A + (i) * 4)
#define ICL_VIDEO_DIP_PPS_DATA(trans, i)	_MMIO_TRANS2(trans, _ICL_VIDEO_DIP_PPS_DATA_A + (i) * 4)
#define ICL_VIDEO_DIP_PPS_ECC(trans, i)		_MMIO_TRANS2(trans, _ICL_VIDEO_DIP_PPS_ECC_A + (i) * 4)

#define _HSW_STEREO_3D_CTL_A		0x70020
#define   S3D_ENABLE			(1 << 31)
#define _HSW_STEREO_3D_CTL_B		0x71020

#define HSW_STEREO_3D_CTL(trans)	_MMIO_PIPE2(trans, _HSW_STEREO_3D_CTL_A)

#define _PCH_TRANS_HTOTAL_B          0xe1000
#define _PCH_TRANS_HBLANK_B          0xe1004
#define _PCH_TRANS_HSYNC_B           0xe1008
#define _PCH_TRANS_VTOTAL_B          0xe100c
#define _PCH_TRANS_VBLANK_B          0xe1010
#define _PCH_TRANS_VSYNC_B           0xe1014
#define _PCH_TRANS_VSYNCSHIFT_B 0xe1028

#define PCH_TRANS_HTOTAL(pipe)		_MMIO_PIPE(pipe, _PCH_TRANS_HTOTAL_A, _PCH_TRANS_HTOTAL_B)
#define PCH_TRANS_HBLANK(pipe)		_MMIO_PIPE(pipe, _PCH_TRANS_HBLANK_A, _PCH_TRANS_HBLANK_B)
#define PCH_TRANS_HSYNC(pipe)		_MMIO_PIPE(pipe, _PCH_TRANS_HSYNC_A, _PCH_TRANS_HSYNC_B)
#define PCH_TRANS_VTOTAL(pipe)		_MMIO_PIPE(pipe, _PCH_TRANS_VTOTAL_A, _PCH_TRANS_VTOTAL_B)
#define PCH_TRANS_VBLANK(pipe)		_MMIO_PIPE(pipe, _PCH_TRANS_VBLANK_A, _PCH_TRANS_VBLANK_B)
#define PCH_TRANS_VSYNC(pipe)		_MMIO_PIPE(pipe, _PCH_TRANS_VSYNC_A, _PCH_TRANS_VSYNC_B)
#define PCH_TRANS_VSYNCSHIFT(pipe)	_MMIO_PIPE(pipe, _PCH_TRANS_VSYNCSHIFT_A, _PCH_TRANS_VSYNCSHIFT_B)

#define _PCH_TRANSB_DATA_M1	0xe1030
#define _PCH_TRANSB_DATA_N1	0xe1034
#define _PCH_TRANSB_DATA_M2	0xe1038
#define _PCH_TRANSB_DATA_N2	0xe103c
#define _PCH_TRANSB_LINK_M1	0xe1040
#define _PCH_TRANSB_LINK_N1	0xe1044
#define _PCH_TRANSB_LINK_M2	0xe1048
#define _PCH_TRANSB_LINK_N2	0xe104c

#define PCH_TRANS_DATA_M1(pipe)	_MMIO_PIPE(pipe, _PCH_TRANSA_DATA_M1, _PCH_TRANSB_DATA_M1)
#define PCH_TRANS_DATA_N1(pipe)	_MMIO_PIPE(pipe, _PCH_TRANSA_DATA_N1, _PCH_TRANSB_DATA_N1)
#define PCH_TRANS_DATA_M2(pipe)	_MMIO_PIPE(pipe, _PCH_TRANSA_DATA_M2, _PCH_TRANSB_DATA_M2)
#define PCH_TRANS_DATA_N2(pipe)	_MMIO_PIPE(pipe, _PCH_TRANSA_DATA_N2, _PCH_TRANSB_DATA_N2)
#define PCH_TRANS_LINK_M1(pipe)	_MMIO_PIPE(pipe, _PCH_TRANSA_LINK_M1, _PCH_TRANSB_LINK_M1)
#define PCH_TRANS_LINK_N1(pipe)	_MMIO_PIPE(pipe, _PCH_TRANSA_LINK_N1, _PCH_TRANSB_LINK_N1)
#define PCH_TRANS_LINK_M2(pipe)	_MMIO_PIPE(pipe, _PCH_TRANSA_LINK_M2, _PCH_TRANSB_LINK_M2)
#define PCH_TRANS_LINK_N2(pipe)	_MMIO_PIPE(pipe, _PCH_TRANSA_LINK_N2, _PCH_TRANSB_LINK_N2)

#define _PCH_TRANSACONF              0xf0008
#define _PCH_TRANSBCONF              0xf1008
#define PCH_TRANSCONF(pipe)	_MMIO_PIPE(pipe, _PCH_TRANSACONF, _PCH_TRANSBCONF)
#define LPT_TRANSCONF		PCH_TRANSCONF(PIPE_A) /* lpt has only one transcoder */
#define  TRANS_DISABLE          (0 << 31)
#define  TRANS_ENABLE           (1 << 31)
#define  TRANS_STATE_MASK       (1 << 30)
#define  TRANS_STATE_DISABLE    (0 << 30)
#define  TRANS_STATE_ENABLE     (1 << 30)
#define  TRANS_FSYNC_DELAY_HB1  (0 << 27)
#define  TRANS_FSYNC_DELAY_HB2  (1 << 27)
#define  TRANS_FSYNC_DELAY_HB3  (2 << 27)
#define  TRANS_FSYNC_DELAY_HB4  (3 << 27)
#define  TRANS_INTERLACE_MASK   (7 << 21)
#define  TRANS_PROGRESSIVE      (0 << 21)
#define  TRANS_INTERLACED       (3 << 21)
#define  TRANS_LEGACY_INTERLACED_ILK (2 << 21)
#define  TRANS_8BPC             (0 << 5)
#define  TRANS_10BPC            (1 << 5)
#define  TRANS_6BPC             (2 << 5)
#define  TRANS_12BPC            (3 << 5)

#define _TRANSA_CHICKEN1	 0xf0060
#define _TRANSB_CHICKEN1	 0xf1060
#define TRANS_CHICKEN1(pipe)	_MMIO_PIPE(pipe, _TRANSA_CHICKEN1, _TRANSB_CHICKEN1)
#define  TRANS_CHICKEN1_HDMIUNIT_GC_DISABLE	(1 << 10)
#define  TRANS_CHICKEN1_DP0UNIT_GC_DISABLE	(1 << 4)
#define _TRANSA_CHICKEN2	 0xf0064
#define _TRANSB_CHICKEN2	 0xf1064
#define TRANS_CHICKEN2(pipe)	_MMIO_PIPE(pipe, _TRANSA_CHICKEN2, _TRANSB_CHICKEN2)
#define  TRANS_CHICKEN2_TIMING_OVERRIDE			(1 << 31)
#define  TRANS_CHICKEN2_FDI_POLARITY_REVERSED		(1 << 29)
#define  TRANS_CHICKEN2_FRAME_START_DELAY_MASK		(3 << 27)
#define  TRANS_CHICKEN2_DISABLE_DEEP_COLOR_COUNTER	(1 << 26)
#define  TRANS_CHICKEN2_DISABLE_DEEP_COLOR_MODESWITCH	(1 << 25)

#define SOUTH_CHICKEN1		_MMIO(0xc2000)
#define  FDIA_PHASE_SYNC_SHIFT_OVR	19
#define  FDIA_PHASE_SYNC_SHIFT_EN	18
#define  FDI_PHASE_SYNC_OVR(pipe) (1 << (FDIA_PHASE_SYNC_SHIFT_OVR - ((pipe) * 2)))
#define  FDI_PHASE_SYNC_EN(pipe) (1 << (FDIA_PHASE_SYNC_SHIFT_EN - ((pipe) * 2)))
#define  FDI_BC_BIFURCATION_SELECT	(1 << 12)
#define  CHASSIS_CLK_REQ_DURATION_MASK	(0xf << 8)
#define  CHASSIS_CLK_REQ_DURATION(x)	((x) << 8)
#define  SPT_PWM_GRANULARITY		(1 << 0)
#define SOUTH_CHICKEN2		_MMIO(0xc2004)
#define  FDI_MPHY_IOSFSB_RESET_STATUS	(1 << 13)
#define  FDI_MPHY_IOSFSB_RESET_CTL	(1 << 12)
#define  LPT_PWM_GRANULARITY		(1 << 5)
#define  DPLS_EDP_PPS_FIX_DIS		(1 << 0)

#define _FDI_RXA_CHICKEN        0xc200c
#define _FDI_RXB_CHICKEN        0xc2010
#define  FDI_RX_PHASE_SYNC_POINTER_OVR	(1 << 1)
#define  FDI_RX_PHASE_SYNC_POINTER_EN	(1 << 0)
#define FDI_RX_CHICKEN(pipe)	_MMIO_PIPE(pipe, _FDI_RXA_CHICKEN, _FDI_RXB_CHICKEN)

#define SOUTH_DSPCLK_GATE_D	_MMIO(0xc2020)
#define  PCH_GMBUSUNIT_CLOCK_GATE_DISABLE (1 << 31)
#define  PCH_DPLUNIT_CLOCK_GATE_DISABLE (1 << 30)
#define  PCH_DPLSUNIT_CLOCK_GATE_DISABLE (1 << 29)
#define  PCH_CPUNIT_CLOCK_GATE_DISABLE (1 << 14)
#define  CNP_PWM_CGE_GATING_DISABLE (1 << 13)
#define  PCH_LP_PARTITION_LEVEL_DISABLE  (1 << 12)

/* CPU: FDI_TX */
#define _FDI_TXA_CTL            0x60100
#define _FDI_TXB_CTL            0x61100
#define FDI_TX_CTL(pipe)	_MMIO_PIPE(pipe, _FDI_TXA_CTL, _FDI_TXB_CTL)
#define  FDI_TX_DISABLE         (0 << 31)
#define  FDI_TX_ENABLE          (1 << 31)
#define  FDI_LINK_TRAIN_PATTERN_1       (0 << 28)
#define  FDI_LINK_TRAIN_PATTERN_2       (1 << 28)
#define  FDI_LINK_TRAIN_PATTERN_IDLE    (2 << 28)
#define  FDI_LINK_TRAIN_NONE            (3 << 28)
#define  FDI_LINK_TRAIN_VOLTAGE_0_4V    (0 << 25)
#define  FDI_LINK_TRAIN_VOLTAGE_0_6V    (1 << 25)
#define  FDI_LINK_TRAIN_VOLTAGE_0_8V    (2 << 25)
#define  FDI_LINK_TRAIN_VOLTAGE_1_2V    (3 << 25)
#define  FDI_LINK_TRAIN_PRE_EMPHASIS_NONE (0 << 22)
#define  FDI_LINK_TRAIN_PRE_EMPHASIS_1_5X (1 << 22)
#define  FDI_LINK_TRAIN_PRE_EMPHASIS_2X   (2 << 22)
#define  FDI_LINK_TRAIN_PRE_EMPHASIS_3X   (3 << 22)
/* ILK always use 400mV 0dB for voltage swing and pre-emphasis level.
   SNB has different settings. */
/* SNB A-stepping */
#define  FDI_LINK_TRAIN_400MV_0DB_SNB_A		(0x38 << 22)
#define  FDI_LINK_TRAIN_400MV_6DB_SNB_A		(0x02 << 22)
#define  FDI_LINK_TRAIN_600MV_3_5DB_SNB_A	(0x01 << 22)
#define  FDI_LINK_TRAIN_800MV_0DB_SNB_A		(0x0 << 22)
/* SNB B-stepping */
#define  FDI_LINK_TRAIN_400MV_0DB_SNB_B		(0x0 << 22)
#define  FDI_LINK_TRAIN_400MV_6DB_SNB_B		(0x3a << 22)
#define  FDI_LINK_TRAIN_600MV_3_5DB_SNB_B	(0x39 << 22)
#define  FDI_LINK_TRAIN_800MV_0DB_SNB_B		(0x38 << 22)
#define  FDI_LINK_TRAIN_VOL_EMP_MASK		(0x3f << 22)
#define  FDI_DP_PORT_WIDTH_SHIFT		19
#define  FDI_DP_PORT_WIDTH_MASK			(7 << FDI_DP_PORT_WIDTH_SHIFT)
#define  FDI_DP_PORT_WIDTH(width)           (((width) - 1) << FDI_DP_PORT_WIDTH_SHIFT)
#define  FDI_TX_ENHANCE_FRAME_ENABLE    (1 << 18)
/* Ironlake: hardwired to 1 */
#define  FDI_TX_PLL_ENABLE              (1 << 14)

/* Ivybridge has different bits for lolz */
#define  FDI_LINK_TRAIN_PATTERN_1_IVB       (0 << 8)
#define  FDI_LINK_TRAIN_PATTERN_2_IVB       (1 << 8)
#define  FDI_LINK_TRAIN_PATTERN_IDLE_IVB    (2 << 8)
#define  FDI_LINK_TRAIN_NONE_IVB            (3 << 8)

/* both Tx and Rx */
#define  FDI_COMPOSITE_SYNC		(1 << 11)
#define  FDI_LINK_TRAIN_AUTO		(1 << 10)
#define  FDI_SCRAMBLING_ENABLE          (0 << 7)
#define  FDI_SCRAMBLING_DISABLE         (1 << 7)

/* FDI_RX, FDI_X is hard-wired to Transcoder_X */
#define _FDI_RXA_CTL             0xf000c
#define _FDI_RXB_CTL             0xf100c
#define FDI_RX_CTL(pipe)	_MMIO_PIPE(pipe, _FDI_RXA_CTL, _FDI_RXB_CTL)
#define  FDI_RX_ENABLE          (1 << 31)
/* train, dp width same as FDI_TX */
#define  FDI_FS_ERRC_ENABLE		(1 << 27)
#define  FDI_FE_ERRC_ENABLE		(1 << 26)
#define  FDI_RX_POLARITY_REVERSED_LPT	(1 << 16)
#define  FDI_8BPC                       (0 << 16)
#define  FDI_10BPC                      (1 << 16)
#define  FDI_6BPC                       (2 << 16)
#define  FDI_12BPC                      (3 << 16)
#define  FDI_RX_LINK_REVERSAL_OVERRIDE  (1 << 15)
#define  FDI_DMI_LINK_REVERSE_MASK      (1 << 14)
#define  FDI_RX_PLL_ENABLE              (1 << 13)
#define  FDI_FS_ERR_CORRECT_ENABLE      (1 << 11)
#define  FDI_FE_ERR_CORRECT_ENABLE      (1 << 10)
#define  FDI_FS_ERR_REPORT_ENABLE       (1 << 9)
#define  FDI_FE_ERR_REPORT_ENABLE       (1 << 8)
#define  FDI_RX_ENHANCE_FRAME_ENABLE    (1 << 6)
#define  FDI_PCDCLK	                (1 << 4)
/* CPT */
#define  FDI_AUTO_TRAINING			(1 << 10)
#define  FDI_LINK_TRAIN_PATTERN_1_CPT		(0 << 8)
#define  FDI_LINK_TRAIN_PATTERN_2_CPT		(1 << 8)
#define  FDI_LINK_TRAIN_PATTERN_IDLE_CPT	(2 << 8)
#define  FDI_LINK_TRAIN_NORMAL_CPT		(3 << 8)
#define  FDI_LINK_TRAIN_PATTERN_MASK_CPT	(3 << 8)

#define _FDI_RXA_MISC			0xf0010
#define _FDI_RXB_MISC			0xf1010
#define  FDI_RX_PWRDN_LANE1_MASK	(3 << 26)
#define  FDI_RX_PWRDN_LANE1_VAL(x)	((x) << 26)
#define  FDI_RX_PWRDN_LANE0_MASK	(3 << 24)
#define  FDI_RX_PWRDN_LANE0_VAL(x)	((x) << 24)
#define  FDI_RX_TP1_TO_TP2_48		(2 << 20)
#define  FDI_RX_TP1_TO_TP2_64		(3 << 20)
#define  FDI_RX_FDI_DELAY_90		(0x90 << 0)
#define FDI_RX_MISC(pipe)	_MMIO_PIPE(pipe, _FDI_RXA_MISC, _FDI_RXB_MISC)

#define _FDI_RXA_TUSIZE1        0xf0030
#define _FDI_RXA_TUSIZE2        0xf0038
#define _FDI_RXB_TUSIZE1        0xf1030
#define _FDI_RXB_TUSIZE2        0xf1038
#define FDI_RX_TUSIZE1(pipe)	_MMIO_PIPE(pipe, _FDI_RXA_TUSIZE1, _FDI_RXB_TUSIZE1)
#define FDI_RX_TUSIZE2(pipe)	_MMIO_PIPE(pipe, _FDI_RXA_TUSIZE2, _FDI_RXB_TUSIZE2)

/* FDI_RX interrupt register format */
#define FDI_RX_INTER_LANE_ALIGN         (1 << 10)
#define FDI_RX_SYMBOL_LOCK              (1 << 9) /* train 2 */
#define FDI_RX_BIT_LOCK                 (1 << 8) /* train 1 */
#define FDI_RX_TRAIN_PATTERN_2_FAIL     (1 << 7)
#define FDI_RX_FS_CODE_ERR              (1 << 6)
#define FDI_RX_FE_CODE_ERR              (1 << 5)
#define FDI_RX_SYMBOL_ERR_RATE_ABOVE    (1 << 4)
#define FDI_RX_HDCP_LINK_FAIL           (1 << 3)
#define FDI_RX_PIXEL_FIFO_OVERFLOW      (1 << 2)
#define FDI_RX_CROSS_CLOCK_OVERFLOW     (1 << 1)
#define FDI_RX_SYMBOL_QUEUE_OVERFLOW    (1 << 0)

#define _FDI_RXA_IIR            0xf0014
#define _FDI_RXA_IMR            0xf0018
#define _FDI_RXB_IIR            0xf1014
#define _FDI_RXB_IMR            0xf1018
#define FDI_RX_IIR(pipe)	_MMIO_PIPE(pipe, _FDI_RXA_IIR, _FDI_RXB_IIR)
#define FDI_RX_IMR(pipe)	_MMIO_PIPE(pipe, _FDI_RXA_IMR, _FDI_RXB_IMR)

#define FDI_PLL_CTL_1           _MMIO(0xfe000)
#define FDI_PLL_CTL_2           _MMIO(0xfe004)

#define PCH_LVDS	_MMIO(0xe1180)
#define  LVDS_DETECTED	(1 << 1)

#define _PCH_DP_B		0xe4100
#define PCH_DP_B		_MMIO(_PCH_DP_B)
#define _PCH_DPB_AUX_CH_CTL	0xe4110
#define _PCH_DPB_AUX_CH_DATA1	0xe4114
#define _PCH_DPB_AUX_CH_DATA2	0xe4118
#define _PCH_DPB_AUX_CH_DATA3	0xe411c
#define _PCH_DPB_AUX_CH_DATA4	0xe4120
#define _PCH_DPB_AUX_CH_DATA5	0xe4124

#define _PCH_DP_C		0xe4200
#define PCH_DP_C		_MMIO(_PCH_DP_C)
#define _PCH_DPC_AUX_CH_CTL	0xe4210
#define _PCH_DPC_AUX_CH_DATA1	0xe4214
#define _PCH_DPC_AUX_CH_DATA2	0xe4218
#define _PCH_DPC_AUX_CH_DATA3	0xe421c
#define _PCH_DPC_AUX_CH_DATA4	0xe4220
#define _PCH_DPC_AUX_CH_DATA5	0xe4224

#define _PCH_DP_D		0xe4300
#define PCH_DP_D		_MMIO(_PCH_DP_D)
#define _PCH_DPD_AUX_CH_CTL	0xe4310
#define _PCH_DPD_AUX_CH_DATA1	0xe4314
#define _PCH_DPD_AUX_CH_DATA2	0xe4318
#define _PCH_DPD_AUX_CH_DATA3	0xe431c
#define _PCH_DPD_AUX_CH_DATA4	0xe4320
#define _PCH_DPD_AUX_CH_DATA5	0xe4324

#define PCH_DP_AUX_CH_CTL(aux_ch)		_MMIO_PORT((aux_ch) - AUX_CH_B, _PCH_DPB_AUX_CH_CTL, _PCH_DPC_AUX_CH_CTL)
#define PCH_DP_AUX_CH_DATA(aux_ch, i)	_MMIO(_PORT((aux_ch) - AUX_CH_B, _PCH_DPB_AUX_CH_DATA1, _PCH_DPC_AUX_CH_DATA1) + (i) * 4) /* 5 registers */

/* CPT */
#define _TRANS_DP_CTL_A		0xe0300
#define _TRANS_DP_CTL_B		0xe1300
#define _TRANS_DP_CTL_C		0xe2300
#define TRANS_DP_CTL(pipe)	_MMIO_PIPE(pipe, _TRANS_DP_CTL_A, _TRANS_DP_CTL_B)
#define  TRANS_DP_OUTPUT_ENABLE	(1 << 31)
#define  TRANS_DP_PORT_SEL_MASK		(3 << 29)
#define  TRANS_DP_PORT_SEL_NONE		(3 << 29)
#define  TRANS_DP_PORT_SEL(port)	(((port) - PORT_B) << 29)
#define  TRANS_DP_AUDIO_ONLY	(1 << 26)
#define  TRANS_DP_ENH_FRAMING	(1 << 18)
#define  TRANS_DP_8BPC		(0 << 9)
#define  TRANS_DP_10BPC		(1 << 9)
#define  TRANS_DP_6BPC		(2 << 9)
#define  TRANS_DP_12BPC		(3 << 9)
#define  TRANS_DP_BPC_MASK	(3 << 9)
#define  TRANS_DP_VSYNC_ACTIVE_HIGH	(1 << 4)
#define  TRANS_DP_VSYNC_ACTIVE_LOW	0
#define  TRANS_DP_HSYNC_ACTIVE_HIGH	(1 << 3)
#define  TRANS_DP_HSYNC_ACTIVE_LOW	0
#define  TRANS_DP_SYNC_MASK	(3 << 3)

/* SNB eDP training params */
/* SNB A-stepping */
#define  EDP_LINK_TRAIN_400MV_0DB_SNB_A		(0x38 << 22)
#define  EDP_LINK_TRAIN_400MV_6DB_SNB_A		(0x02 << 22)
#define  EDP_LINK_TRAIN_600MV_3_5DB_SNB_A	(0x01 << 22)
#define  EDP_LINK_TRAIN_800MV_0DB_SNB_A		(0x0 << 22)
/* SNB B-stepping */
#define  EDP_LINK_TRAIN_400_600MV_0DB_SNB_B	(0x0 << 22)
#define  EDP_LINK_TRAIN_400MV_3_5DB_SNB_B	(0x1 << 22)
#define  EDP_LINK_TRAIN_400_600MV_6DB_SNB_B	(0x3a << 22)
#define  EDP_LINK_TRAIN_600_800MV_3_5DB_SNB_B	(0x39 << 22)
#define  EDP_LINK_TRAIN_800_1200MV_0DB_SNB_B	(0x38 << 22)
#define  EDP_LINK_TRAIN_VOL_EMP_MASK_SNB	(0x3f << 22)

/* IVB */
#define EDP_LINK_TRAIN_400MV_0DB_IVB		(0x24 << 22)
#define EDP_LINK_TRAIN_400MV_3_5DB_IVB		(0x2a << 22)
#define EDP_LINK_TRAIN_400MV_6DB_IVB		(0x2f << 22)
#define EDP_LINK_TRAIN_600MV_0DB_IVB		(0x30 << 22)
#define EDP_LINK_TRAIN_600MV_3_5DB_IVB		(0x36 << 22)
#define EDP_LINK_TRAIN_800MV_0DB_IVB		(0x38 << 22)
#define EDP_LINK_TRAIN_800MV_3_5DB_IVB		(0x3e << 22)

/* legacy values */
#define EDP_LINK_TRAIN_500MV_0DB_IVB		(0x00 << 22)
#define EDP_LINK_TRAIN_1000MV_0DB_IVB		(0x20 << 22)
#define EDP_LINK_TRAIN_500MV_3_5DB_IVB		(0x02 << 22)
#define EDP_LINK_TRAIN_1000MV_3_5DB_IVB		(0x22 << 22)
#define EDP_LINK_TRAIN_1000MV_6DB_IVB		(0x23 << 22)

#define  EDP_LINK_TRAIN_VOL_EMP_MASK_IVB	(0x3f << 22)

#define  VLV_PMWGICZ				_MMIO(0x1300a4)

#define  RC6_LOCATION				_MMIO(0xD40)
#define	   RC6_CTX_IN_DRAM			(1 << 0)
#define  RC6_CTX_BASE				_MMIO(0xD48)
#define    RC6_CTX_BASE_MASK			0xFFFFFFF0
#define  PWRCTX_MAXCNT_RCSUNIT			_MMIO(0x2054)
#define  PWRCTX_MAXCNT_VCSUNIT0			_MMIO(0x12054)
#define  PWRCTX_MAXCNT_BCSUNIT			_MMIO(0x22054)
#define  PWRCTX_MAXCNT_VECSUNIT			_MMIO(0x1A054)
#define  PWRCTX_MAXCNT_VCSUNIT1			_MMIO(0x1C054)
#define    IDLE_TIME_MASK			0xFFFFF
#define  FORCEWAKE				_MMIO(0xA18C)
#define  FORCEWAKE_VLV				_MMIO(0x1300b0)
#define  FORCEWAKE_ACK_VLV			_MMIO(0x1300b4)
#define  FORCEWAKE_MEDIA_VLV			_MMIO(0x1300b8)
#define  FORCEWAKE_ACK_MEDIA_VLV		_MMIO(0x1300bc)
#define  FORCEWAKE_ACK_HSW			_MMIO(0x130044)
#define  FORCEWAKE_ACK				_MMIO(0x130090)
#define  VLV_GTLC_WAKE_CTRL			_MMIO(0x130090)
#define   VLV_GTLC_RENDER_CTX_EXISTS		(1 << 25)
#define   VLV_GTLC_MEDIA_CTX_EXISTS		(1 << 24)
#define   VLV_GTLC_ALLOWWAKEREQ			(1 << 0)

#define  VLV_GTLC_PW_STATUS			_MMIO(0x130094)
#define   VLV_GTLC_ALLOWWAKEACK			(1 << 0)
#define   VLV_GTLC_ALLOWWAKEERR			(1 << 1)
#define   VLV_GTLC_PW_MEDIA_STATUS_MASK		(1 << 5)
#define   VLV_GTLC_PW_RENDER_STATUS_MASK	(1 << 7)
#define  FORCEWAKE_MT				_MMIO(0xa188) /* multi-threaded */
#define  FORCEWAKE_MEDIA_GEN9			_MMIO(0xa270)
#define  FORCEWAKE_MEDIA_VDBOX_GEN11(n)		_MMIO(0xa540 + (n) * 4)
#define  FORCEWAKE_MEDIA_VEBOX_GEN11(n)		_MMIO(0xa560 + (n) * 4)
#define  FORCEWAKE_RENDER_GEN9			_MMIO(0xa278)
#define  FORCEWAKE_BLITTER_GEN9			_MMIO(0xa188)
#define  FORCEWAKE_ACK_MEDIA_GEN9		_MMIO(0x0D88)
#define  FORCEWAKE_ACK_MEDIA_VDBOX_GEN11(n)	_MMIO(0x0D50 + (n) * 4)
#define  FORCEWAKE_ACK_MEDIA_VEBOX_GEN11(n)	_MMIO(0x0D70 + (n) * 4)
#define  FORCEWAKE_ACK_RENDER_GEN9		_MMIO(0x0D84)
#define  FORCEWAKE_ACK_BLITTER_GEN9		_MMIO(0x130044)
#define   FORCEWAKE_KERNEL			BIT(0)
#define   FORCEWAKE_USER			BIT(1)
#define   FORCEWAKE_KERNEL_FALLBACK		BIT(15)
#define  FORCEWAKE_MT_ACK			_MMIO(0x130040)
#define  ECOBUS					_MMIO(0xa180)
#define    FORCEWAKE_MT_ENABLE			(1 << 5)
#define  VLV_SPAREG2H				_MMIO(0xA194)
#define  GEN9_PWRGT_DOMAIN_STATUS		_MMIO(0xA2A0)
#define   GEN9_PWRGT_MEDIA_STATUS_MASK		(1 << 0)
#define   GEN9_PWRGT_RENDER_STATUS_MASK		(1 << 1)

#define  GTFIFODBG				_MMIO(0x120000)
#define    GT_FIFO_SBDEDICATE_FREE_ENTRY_CHV	(0x1f << 20)
#define    GT_FIFO_FREE_ENTRIES_CHV		(0x7f << 13)
#define    GT_FIFO_SBDROPERR			(1 << 6)
#define    GT_FIFO_BLOBDROPERR			(1 << 5)
#define    GT_FIFO_SB_READ_ABORTERR		(1 << 4)
#define    GT_FIFO_DROPERR			(1 << 3)
#define    GT_FIFO_OVFERR			(1 << 2)
#define    GT_FIFO_IAWRERR			(1 << 1)
#define    GT_FIFO_IARDERR			(1 << 0)

#define  GTFIFOCTL				_MMIO(0x120008)
#define    GT_FIFO_FREE_ENTRIES_MASK		0x7f
#define    GT_FIFO_NUM_RESERVED_ENTRIES		20
#define    GT_FIFO_CTL_BLOCK_ALL_POLICY_STALL	(1 << 12)
#define    GT_FIFO_CTL_RC6_POLICY_STALL		(1 << 11)

#define  HSW_IDICR				_MMIO(0x9008)
#define    IDIHASHMSK(x)			(((x) & 0x3f) << 16)
#define  HSW_EDRAM_CAP				_MMIO(0x120010)
#define    EDRAM_ENABLED			0x1
#define    EDRAM_NUM_BANKS(cap)			(((cap) >> 1) & 0xf)
#define    EDRAM_WAYS_IDX(cap)			(((cap) >> 5) & 0x7)
#define    EDRAM_SETS_IDX(cap)			(((cap) >> 8) & 0x3)

#define GEN6_UCGCTL1				_MMIO(0x9400)
# define GEN6_GAMUNIT_CLOCK_GATE_DISABLE		(1 << 22)
# define GEN6_EU_TCUNIT_CLOCK_GATE_DISABLE		(1 << 16)
# define GEN6_BLBUNIT_CLOCK_GATE_DISABLE		(1 << 5)
# define GEN6_CSUNIT_CLOCK_GATE_DISABLE			(1 << 7)

#define GEN6_UCGCTL2				_MMIO(0x9404)
# define GEN6_VFUNIT_CLOCK_GATE_DISABLE			(1 << 31)
# define GEN7_VDSUNIT_CLOCK_GATE_DISABLE		(1 << 30)
# define GEN7_TDLUNIT_CLOCK_GATE_DISABLE		(1 << 22)
# define GEN6_RCZUNIT_CLOCK_GATE_DISABLE		(1 << 13)
# define GEN6_RCPBUNIT_CLOCK_GATE_DISABLE		(1 << 12)
# define GEN6_RCCUNIT_CLOCK_GATE_DISABLE		(1 << 11)

#define GEN6_UCGCTL3				_MMIO(0x9408)
# define GEN6_OACSUNIT_CLOCK_GATE_DISABLE		(1 << 20)

#define GEN7_UCGCTL4				_MMIO(0x940c)
#define  GEN7_L3BANK2X_CLOCK_GATE_DISABLE	(1 << 25)
#define  GEN8_EU_GAUNIT_CLOCK_GATE_DISABLE	(1 << 14)

#define GEN6_RCGCTL1				_MMIO(0x9410)
#define GEN6_RCGCTL2				_MMIO(0x9414)
#define GEN6_RSTCTL				_MMIO(0x9420)

#define GEN8_UCGCTL6				_MMIO(0x9430)
#define   GEN8_GAPSUNIT_CLOCK_GATE_DISABLE	(1 << 24)
#define   GEN8_SDEUNIT_CLOCK_GATE_DISABLE	(1 << 14)
#define   GEN8_HDCUNIT_CLOCK_GATE_DISABLE_HDCREQ (1 << 28)

#define GEN6_GFXPAUSE				_MMIO(0xA000)
#define GEN6_RPNSWREQ				_MMIO(0xA008)
#define   GEN6_TURBO_DISABLE			(1 << 31)
#define   GEN6_FREQUENCY(x)			((x) << 25)
#define   HSW_FREQUENCY(x)			((x) << 24)
#define   GEN9_FREQUENCY(x)			((x) << 23)
#define   GEN6_OFFSET(x)			((x) << 19)
#define   GEN6_AGGRESSIVE_TURBO			(0 << 15)
#define GEN6_RC_VIDEO_FREQ			_MMIO(0xA00C)
#define GEN6_RC_CONTROL				_MMIO(0xA090)
#define   GEN6_RC_CTL_RC6pp_ENABLE		(1 << 16)
#define   GEN6_RC_CTL_RC6p_ENABLE		(1 << 17)
#define   GEN6_RC_CTL_RC6_ENABLE		(1 << 18)
#define   GEN6_RC_CTL_RC1e_ENABLE		(1 << 20)
#define   GEN6_RC_CTL_RC7_ENABLE		(1 << 22)
#define   VLV_RC_CTL_CTX_RST_PARALLEL		(1 << 24)
#define   GEN7_RC_CTL_TO_MODE			(1 << 28)
#define   GEN6_RC_CTL_EI_MODE(x)		((x) << 27)
#define   GEN6_RC_CTL_HW_ENABLE			(1 << 31)
#define GEN6_RP_DOWN_TIMEOUT			_MMIO(0xA010)
#define GEN6_RP_INTERRUPT_LIMITS		_MMIO(0xA014)
#define GEN6_RPSTAT1				_MMIO(0xA01C)
#define   GEN6_CAGF_SHIFT			8
#define   HSW_CAGF_SHIFT			7
#define   GEN9_CAGF_SHIFT			23
#define   GEN6_CAGF_MASK			(0x7f << GEN6_CAGF_SHIFT)
#define   HSW_CAGF_MASK				(0x7f << HSW_CAGF_SHIFT)
#define   GEN9_CAGF_MASK			(0x1ff << GEN9_CAGF_SHIFT)
#define GEN6_RP_CONTROL				_MMIO(0xA024)
#define   GEN6_RP_MEDIA_TURBO			(1 << 11)
#define   GEN6_RP_MEDIA_MODE_MASK		(3 << 9)
#define   GEN6_RP_MEDIA_HW_TURBO_MODE		(3 << 9)
#define   GEN6_RP_MEDIA_HW_NORMAL_MODE		(2 << 9)
#define   GEN6_RP_MEDIA_HW_MODE			(1 << 9)
#define   GEN6_RP_MEDIA_SW_MODE			(0 << 9)
#define   GEN6_RP_MEDIA_IS_GFX			(1 << 8)
#define   GEN6_RP_ENABLE			(1 << 7)
#define   GEN6_RP_UP_IDLE_MIN			(0x1 << 3)
#define   GEN6_RP_UP_BUSY_AVG			(0x2 << 3)
#define   GEN6_RP_UP_BUSY_CONT			(0x4 << 3)
#define   GEN6_RP_DOWN_IDLE_AVG			(0x2 << 0)
#define   GEN6_RP_DOWN_IDLE_CONT		(0x1 << 0)
#define GEN6_RP_UP_THRESHOLD			_MMIO(0xA02C)
#define GEN6_RP_DOWN_THRESHOLD			_MMIO(0xA030)
#define GEN6_RP_CUR_UP_EI			_MMIO(0xA050)
#define   GEN6_RP_EI_MASK			0xffffff
#define   GEN6_CURICONT_MASK			GEN6_RP_EI_MASK
#define GEN6_RP_CUR_UP				_MMIO(0xA054)
#define   GEN6_CURBSYTAVG_MASK			GEN6_RP_EI_MASK
#define GEN6_RP_PREV_UP				_MMIO(0xA058)
#define GEN6_RP_CUR_DOWN_EI			_MMIO(0xA05C)
#define   GEN6_CURIAVG_MASK			GEN6_RP_EI_MASK
#define GEN6_RP_CUR_DOWN			_MMIO(0xA060)
#define GEN6_RP_PREV_DOWN			_MMIO(0xA064)
#define GEN6_RP_UP_EI				_MMIO(0xA068)
#define GEN6_RP_DOWN_EI				_MMIO(0xA06C)
#define GEN6_RP_IDLE_HYSTERSIS			_MMIO(0xA070)
#define GEN6_RPDEUHWTC				_MMIO(0xA080)
#define GEN6_RPDEUC				_MMIO(0xA084)
#define GEN6_RPDEUCSW				_MMIO(0xA088)
#define GEN6_RC_STATE				_MMIO(0xA094)
#define   RC_SW_TARGET_STATE_SHIFT		16
#define   RC_SW_TARGET_STATE_MASK		(7 << RC_SW_TARGET_STATE_SHIFT)
#define GEN6_RC1_WAKE_RATE_LIMIT		_MMIO(0xA098)
#define GEN6_RC6_WAKE_RATE_LIMIT		_MMIO(0xA09C)
#define GEN6_RC6pp_WAKE_RATE_LIMIT		_MMIO(0xA0A0)
#define GEN10_MEDIA_WAKE_RATE_LIMIT		_MMIO(0xA0A0)
#define GEN6_RC_EVALUATION_INTERVAL		_MMIO(0xA0A8)
#define GEN6_RC_IDLE_HYSTERSIS			_MMIO(0xA0AC)
#define GEN6_RC_SLEEP				_MMIO(0xA0B0)
#define GEN6_RCUBMABDTMR			_MMIO(0xA0B0)
#define GEN6_RC1e_THRESHOLD			_MMIO(0xA0B4)
#define GEN6_RC6_THRESHOLD			_MMIO(0xA0B8)
#define GEN6_RC6p_THRESHOLD			_MMIO(0xA0BC)
#define VLV_RCEDATA				_MMIO(0xA0BC)
#define GEN6_RC6pp_THRESHOLD			_MMIO(0xA0C0)
#define GEN6_PMINTRMSK				_MMIO(0xA168)
#define   GEN8_PMINTR_DISABLE_REDIRECT_TO_GUC	(1 << 31)
#define   ARAT_EXPIRED_INTRMSK			(1 << 9)
#define GEN8_MISC_CTRL0				_MMIO(0xA180)
#define VLV_PWRDWNUPCTL				_MMIO(0xA294)
#define GEN9_MEDIA_PG_IDLE_HYSTERESIS		_MMIO(0xA0C4)
#define GEN9_RENDER_PG_IDLE_HYSTERESIS		_MMIO(0xA0C8)
#define GEN9_PG_ENABLE				_MMIO(0xA210)
#define GEN9_RENDER_PG_ENABLE			(1 << 0)
#define GEN9_MEDIA_PG_ENABLE			(1 << 1)
#define GEN8_PUSHBUS_CONTROL			_MMIO(0xA248)
#define GEN8_PUSHBUS_ENABLE			_MMIO(0xA250)
#define GEN8_PUSHBUS_SHIFT			_MMIO(0xA25C)

#define VLV_CHICKEN_3				_MMIO(VLV_DISPLAY_BASE + 0x7040C)
#define  PIXEL_OVERLAP_CNT_MASK			(3 << 30)
#define  PIXEL_OVERLAP_CNT_SHIFT		30

#define GEN6_PMISR				_MMIO(0x44020)
#define GEN6_PMIMR				_MMIO(0x44024) /* rps_lock */
#define GEN6_PMIIR				_MMIO(0x44028)
#define GEN6_PMIER				_MMIO(0x4402C)
#define  GEN6_PM_MBOX_EVENT			(1 << 25)
#define  GEN6_PM_THERMAL_EVENT			(1 << 24)
#define  GEN6_PM_RP_DOWN_TIMEOUT		(1 << 6)
#define  GEN6_PM_RP_UP_THRESHOLD		(1 << 5)
#define  GEN6_PM_RP_DOWN_THRESHOLD		(1 << 4)
#define  GEN6_PM_RP_UP_EI_EXPIRED		(1 << 2)
#define  GEN6_PM_RP_DOWN_EI_EXPIRED		(1 << 1)
#define  GEN6_PM_RPS_EVENTS			(GEN6_PM_RP_UP_THRESHOLD | \
						 GEN6_PM_RP_DOWN_THRESHOLD | \
						 GEN6_PM_RP_DOWN_TIMEOUT)

#define GEN7_GT_SCRATCH(i)			_MMIO(0x4F100 + (i) * 4)
#define GEN7_GT_SCRATCH_REG_NUM			8

#define VLV_GTLC_SURVIVABILITY_REG              _MMIO(0x130098)
#define VLV_GFX_CLK_STATUS_BIT			(1 << 3)
#define VLV_GFX_CLK_FORCE_ON_BIT		(1 << 2)

#define GEN6_GT_GFX_RC6_LOCKED			_MMIO(0x138104)
#define VLV_COUNTER_CONTROL			_MMIO(0x138104)
#define   VLV_COUNT_RANGE_HIGH			(1 << 15)
#define   VLV_MEDIA_RC0_COUNT_EN		(1 << 5)
#define   VLV_RENDER_RC0_COUNT_EN		(1 << 4)
#define   VLV_MEDIA_RC6_COUNT_EN		(1 << 1)
#define   VLV_RENDER_RC6_COUNT_EN		(1 << 0)
#define GEN6_GT_GFX_RC6				_MMIO(0x138108)
#define VLV_GT_RENDER_RC6			_MMIO(0x138108)
#define VLV_GT_MEDIA_RC6			_MMIO(0x13810C)

#define GEN6_GT_GFX_RC6p			_MMIO(0x13810C)
#define GEN6_GT_GFX_RC6pp			_MMIO(0x138110)
#define VLV_RENDER_C0_COUNT			_MMIO(0x138118)
#define VLV_MEDIA_C0_COUNT			_MMIO(0x13811C)

#define GEN6_PCODE_MAILBOX			_MMIO(0x138124)
#define   GEN6_PCODE_READY			(1 << 31)
#define   GEN6_PCODE_ERROR_MASK			0xFF
#define     GEN6_PCODE_SUCCESS			0x0
#define     GEN6_PCODE_ILLEGAL_CMD		0x1
#define     GEN6_PCODE_MIN_FREQ_TABLE_GT_RATIO_OUT_OF_RANGE 0x2
#define     GEN6_PCODE_TIMEOUT			0x3
#define     GEN6_PCODE_UNIMPLEMENTED_CMD	0xFF
#define     GEN7_PCODE_TIMEOUT			0x2
#define     GEN7_PCODE_ILLEGAL_DATA		0x3
#define     GEN7_PCODE_MIN_FREQ_TABLE_GT_RATIO_OUT_OF_RANGE 0x10
#define   GEN6_PCODE_WRITE_RC6VIDS		0x4
#define   GEN6_PCODE_READ_RC6VIDS		0x5
#define     GEN6_ENCODE_RC6_VID(mv)		(((mv) - 245) / 5)
#define     GEN6_DECODE_RC6_VID(vids)		(((vids) * 5) + 245)
#define   BDW_PCODE_DISPLAY_FREQ_CHANGE_REQ	0x18
#define   GEN9_PCODE_READ_MEM_LATENCY		0x6
#define     GEN9_MEM_LATENCY_LEVEL_MASK		0xFF
#define     GEN9_MEM_LATENCY_LEVEL_1_5_SHIFT	8
#define     GEN9_MEM_LATENCY_LEVEL_2_6_SHIFT	16
#define     GEN9_MEM_LATENCY_LEVEL_3_7_SHIFT	24
#define   SKL_PCODE_LOAD_HDCP_KEYS		0x5
#define   SKL_PCODE_CDCLK_CONTROL		0x7
#define     SKL_CDCLK_PREPARE_FOR_CHANGE	0x3
#define     SKL_CDCLK_READY_FOR_CHANGE		0x1
#define   GEN6_PCODE_WRITE_MIN_FREQ_TABLE	0x8
#define   GEN6_PCODE_READ_MIN_FREQ_TABLE	0x9
#define   GEN6_READ_OC_PARAMS			0xc
#define   GEN6_PCODE_READ_D_COMP		0x10
#define   GEN6_PCODE_WRITE_D_COMP		0x11
#define   HSW_PCODE_DE_WRITE_FREQ_REQ		0x17
#define   DISPLAY_IPS_CONTROL			0x19
            /* See also IPS_CTL */
#define     IPS_PCODE_CONTROL			(1 << 30)
#define   HSW_PCODE_DYNAMIC_DUTY_CYCLE_CONTROL	0x1A
#define   GEN9_PCODE_SAGV_CONTROL		0x21
#define     GEN9_SAGV_DISABLE			0x0
#define     GEN9_SAGV_IS_DISABLED		0x1
#define     GEN9_SAGV_ENABLE			0x3
#define GEN6_PCODE_DATA				_MMIO(0x138128)
#define   GEN6_PCODE_FREQ_IA_RATIO_SHIFT	8
#define   GEN6_PCODE_FREQ_RING_RATIO_SHIFT	16
#define GEN6_PCODE_DATA1			_MMIO(0x13812C)

#define GEN6_GT_CORE_STATUS		_MMIO(0x138060)
#define   GEN6_CORE_CPD_STATE_MASK	(7 << 4)
#define   GEN6_RCn_MASK			7
#define   GEN6_RC0			0
#define   GEN6_RC3			2
#define   GEN6_RC6			3
#define   GEN6_RC7			4

#define GEN8_GT_SLICE_INFO		_MMIO(0x138064)
#define   GEN8_LSLICESTAT_MASK		0x7

#define CHV_POWER_SS0_SIG1		_MMIO(0xa720)
#define CHV_POWER_SS1_SIG1		_MMIO(0xa728)
#define   CHV_SS_PG_ENABLE		(1 << 1)
#define   CHV_EU08_PG_ENABLE		(1 << 9)
#define   CHV_EU19_PG_ENABLE		(1 << 17)
#define   CHV_EU210_PG_ENABLE		(1 << 25)

#define CHV_POWER_SS0_SIG2		_MMIO(0xa724)
#define CHV_POWER_SS1_SIG2		_MMIO(0xa72c)
#define   CHV_EU311_PG_ENABLE		(1 << 1)

#define GEN9_SLICE_PGCTL_ACK(slice)	_MMIO(0x804c + (slice) * 0x4)
#define GEN10_SLICE_PGCTL_ACK(slice)	_MMIO(0x804c + ((slice) / 3) * 0x34 + \
					      ((slice) % 3) * 0x4)
#define   GEN9_PGCTL_SLICE_ACK		(1 << 0)
#define   GEN9_PGCTL_SS_ACK(subslice)	(1 << (2 + (subslice) * 2))
#define   GEN10_PGCTL_VALID_SS_MASK(slice) ((slice) == 0 ? 0x7F : 0x1F)

#define GEN9_SS01_EU_PGCTL_ACK(slice)	_MMIO(0x805c + (slice) * 0x8)
#define GEN10_SS01_EU_PGCTL_ACK(slice)	_MMIO(0x805c + ((slice) / 3) * 0x30 + \
					      ((slice) % 3) * 0x8)
#define GEN9_SS23_EU_PGCTL_ACK(slice)	_MMIO(0x8060 + (slice) * 0x8)
#define GEN10_SS23_EU_PGCTL_ACK(slice)	_MMIO(0x8060 + ((slice) / 3) * 0x30 + \
					      ((slice) % 3) * 0x8)
#define   GEN9_PGCTL_SSA_EU08_ACK	(1 << 0)
#define   GEN9_PGCTL_SSA_EU19_ACK	(1 << 2)
#define   GEN9_PGCTL_SSA_EU210_ACK	(1 << 4)
#define   GEN9_PGCTL_SSA_EU311_ACK	(1 << 6)
#define   GEN9_PGCTL_SSB_EU08_ACK	(1 << 8)
#define   GEN9_PGCTL_SSB_EU19_ACK	(1 << 10)
#define   GEN9_PGCTL_SSB_EU210_ACK	(1 << 12)
#define   GEN9_PGCTL_SSB_EU311_ACK	(1 << 14)

#define GEN7_MISCCPCTL				_MMIO(0x9424)
#define   GEN7_DOP_CLOCK_GATE_ENABLE		(1 << 0)
#define   GEN8_DOP_CLOCK_GATE_CFCLK_ENABLE	(1 << 2)
#define   GEN8_DOP_CLOCK_GATE_GUC_ENABLE	(1 << 4)
#define   GEN8_DOP_CLOCK_GATE_MEDIA_ENABLE     (1 << 6)

#define GEN8_GARBCNTL				_MMIO(0xB004)
#define   GEN9_GAPS_TSV_CREDIT_DISABLE		(1 << 7)
#define   GEN11_ARBITRATION_PRIO_ORDER_MASK	(0x3f << 22)
#define   GEN11_HASH_CTRL_EXCL_MASK		(0x7f << 0)
#define   GEN11_HASH_CTRL_EXCL_BIT0		(1 << 0)

#define GEN11_GLBLINVL				_MMIO(0xB404)
#define   GEN11_BANK_HASH_ADDR_EXCL_MASK	(0x7f << 5)
#define   GEN11_BANK_HASH_ADDR_EXCL_BIT0	(1 << 5)

#define GEN10_DFR_RATIO_EN_AND_CHICKEN	_MMIO(0x9550)
#define   DFR_DISABLE			(1 << 9)

#define GEN11_GACB_PERF_CTRL			_MMIO(0x4B80)
#define   GEN11_HASH_CTRL_MASK			(0x3 << 12 | 0xf << 0)
#define   GEN11_HASH_CTRL_BIT0			(1 << 0)
#define   GEN11_HASH_CTRL_BIT4			(1 << 12)

#define GEN11_LSN_UNSLCVC				_MMIO(0xB43C)
#define   GEN11_LSN_UNSLCVC_GAFS_HALF_CL2_MAXALLOC	(1 << 9)
#define   GEN11_LSN_UNSLCVC_GAFS_HALF_SF_MAXALLOC	(1 << 7)

#define GAMW_ECO_DEV_RW_IA_REG			_MMIO(0x4080)
#define   GAMW_ECO_DEV_CTX_RELOAD_DISABLE	(1 << 7)

/* IVYBRIDGE DPF */
#define GEN7_L3CDERRST1(slice)		_MMIO(0xB008 + (slice) * 0x200) /* L3CD Error Status 1 */
#define   GEN7_L3CDERRST1_ROW_MASK	(0x7ff << 14)
#define   GEN7_PARITY_ERROR_VALID	(1 << 13)
#define   GEN7_L3CDERRST1_BANK_MASK	(3 << 11)
#define   GEN7_L3CDERRST1_SUBBANK_MASK	(7 << 8)
#define GEN7_PARITY_ERROR_ROW(reg) \
		(((reg) & GEN7_L3CDERRST1_ROW_MASK) >> 14)
#define GEN7_PARITY_ERROR_BANK(reg) \
		(((reg) & GEN7_L3CDERRST1_BANK_MASK) >> 11)
#define GEN7_PARITY_ERROR_SUBBANK(reg) \
		(((reg) & GEN7_L3CDERRST1_SUBBANK_MASK) >> 8)
#define   GEN7_L3CDERRST1_ENABLE	(1 << 7)

#define GEN7_L3LOG(slice, i)		_MMIO(0xB070 + (slice) * 0x200 + (i) * 4)
#define GEN7_L3LOG_SIZE			0x80

#define GEN7_HALF_SLICE_CHICKEN1	_MMIO(0xe100) /* IVB GT1 + VLV */
#define GEN7_HALF_SLICE_CHICKEN1_GT2	_MMIO(0xf100)
#define   GEN7_MAX_PS_THREAD_DEP		(8 << 12)
#define   GEN7_SINGLE_SUBSCAN_DISPATCH_ENABLE	(1 << 10)
#define   GEN7_SBE_SS_CACHE_DISPATCH_PORT_SHARING_DISABLE	(1 << 4)
#define   GEN7_PSD_SINGLE_PORT_DISPATCH_ENABLE	(1 << 3)

#define GEN9_HALF_SLICE_CHICKEN5	_MMIO(0xe188)
#define   GEN9_DG_MIRROR_FIX_ENABLE	(1 << 5)
#define   GEN9_CCS_TLB_PREFETCH_ENABLE	(1 << 3)

#define GEN8_ROW_CHICKEN		_MMIO(0xe4f0)
#define   FLOW_CONTROL_ENABLE		(1 << 15)
#define   PARTIAL_INSTRUCTION_SHOOTDOWN_DISABLE	(1 << 8)
#define   STALL_DOP_GATING_DISABLE		(1 << 5)
#define   THROTTLE_12_5				(7 << 2)
#define   DISABLE_EARLY_EOT			(1 << 1)

#define GEN7_ROW_CHICKEN2		_MMIO(0xe4f4)
#define GEN7_ROW_CHICKEN2_GT2		_MMIO(0xf4f4)
#define   DOP_CLOCK_GATING_DISABLE	(1 << 0)
#define   PUSH_CONSTANT_DEREF_DISABLE	(1 << 8)
#define   GEN11_TDL_CLOCK_GATING_FIX_DISABLE	(1 << 1)

#define HSW_ROW_CHICKEN3		_MMIO(0xe49c)
#define  HSW_ROW_CHICKEN3_L3_GLOBAL_ATOMICS_DISABLE    (1 << 6)

#define HALF_SLICE_CHICKEN2		_MMIO(0xe180)
#define   GEN8_ST_PO_DISABLE		(1 << 13)

#define HALF_SLICE_CHICKEN3		_MMIO(0xe184)
#define   HSW_SAMPLE_C_PERFORMANCE	(1 << 9)
#define   GEN8_CENTROID_PIXEL_OPT_DIS	(1 << 8)
#define   GEN9_DISABLE_OCL_OOB_SUPPRESS_LOGIC	(1 << 5)
#define   CNL_FAST_ANISO_L1_BANKING_FIX	(1 << 4)
#define   GEN8_SAMPLER_POWER_BYPASS_DIS	(1 << 1)

#define GEN9_HALF_SLICE_CHICKEN7	_MMIO(0xe194)
#define   GEN9_SAMPLER_HASH_COMPRESSED_READ_ADDR	(1 << 8)
#define   GEN9_ENABLE_YV12_BUGFIX	(1 << 4)
#define   GEN9_ENABLE_GPGPU_PREEMPTION	(1 << 2)

/* Audio */
#define G4X_AUD_VID_DID			_MMIO(dev_priv->info.display_mmio_offset + 0x62020)
#define   INTEL_AUDIO_DEVCL		0x808629FB
#define   INTEL_AUDIO_DEVBLC		0x80862801
#define   INTEL_AUDIO_DEVCTG		0x80862802

#define G4X_AUD_CNTL_ST			_MMIO(0x620B4)
#define   G4X_ELDV_DEVCL_DEVBLC		(1 << 13)
#define   G4X_ELDV_DEVCTG		(1 << 14)
#define   G4X_ELD_ADDR_MASK		(0xf << 5)
#define   G4X_ELD_ACK			(1 << 4)
#define G4X_HDMIW_HDMIEDID		_MMIO(0x6210C)

#define _IBX_HDMIW_HDMIEDID_A		0xE2050
#define _IBX_HDMIW_HDMIEDID_B		0xE2150
#define IBX_HDMIW_HDMIEDID(pipe)	_MMIO_PIPE(pipe, _IBX_HDMIW_HDMIEDID_A, \
						  _IBX_HDMIW_HDMIEDID_B)
#define _IBX_AUD_CNTL_ST_A		0xE20B4
#define _IBX_AUD_CNTL_ST_B		0xE21B4
#define IBX_AUD_CNTL_ST(pipe)		_MMIO_PIPE(pipe, _IBX_AUD_CNTL_ST_A, \
						  _IBX_AUD_CNTL_ST_B)
#define   IBX_ELD_BUFFER_SIZE_MASK	(0x1f << 10)
#define   IBX_ELD_ADDRESS_MASK		(0x1f << 5)
#define   IBX_ELD_ACK			(1 << 4)
#define IBX_AUD_CNTL_ST2		_MMIO(0xE20C0)
#define   IBX_CP_READY(port)		((1 << 1) << (((port) - 1) * 4))
#define   IBX_ELD_VALID(port)		((1 << 0) << (((port) - 1) * 4))

#define _CPT_HDMIW_HDMIEDID_A		0xE5050
#define _CPT_HDMIW_HDMIEDID_B		0xE5150
#define CPT_HDMIW_HDMIEDID(pipe)	_MMIO_PIPE(pipe, _CPT_HDMIW_HDMIEDID_A, _CPT_HDMIW_HDMIEDID_B)
#define _CPT_AUD_CNTL_ST_A		0xE50B4
#define _CPT_AUD_CNTL_ST_B		0xE51B4
#define CPT_AUD_CNTL_ST(pipe)		_MMIO_PIPE(pipe, _CPT_AUD_CNTL_ST_A, _CPT_AUD_CNTL_ST_B)
#define CPT_AUD_CNTRL_ST2		_MMIO(0xE50C0)

#define _VLV_HDMIW_HDMIEDID_A		(VLV_DISPLAY_BASE + 0x62050)
#define _VLV_HDMIW_HDMIEDID_B		(VLV_DISPLAY_BASE + 0x62150)
#define VLV_HDMIW_HDMIEDID(pipe)	_MMIO_PIPE(pipe, _VLV_HDMIW_HDMIEDID_A, _VLV_HDMIW_HDMIEDID_B)
#define _VLV_AUD_CNTL_ST_A		(VLV_DISPLAY_BASE + 0x620B4)
#define _VLV_AUD_CNTL_ST_B		(VLV_DISPLAY_BASE + 0x621B4)
#define VLV_AUD_CNTL_ST(pipe)		_MMIO_PIPE(pipe, _VLV_AUD_CNTL_ST_A, _VLV_AUD_CNTL_ST_B)
#define VLV_AUD_CNTL_ST2		_MMIO(VLV_DISPLAY_BASE + 0x620C0)

/* These are the 4 32-bit write offset registers for each stream
 * output buffer.  It determines the offset from the
 * 3DSTATE_SO_BUFFERs that the next streamed vertex output goes to.
 */
#define GEN7_SO_WRITE_OFFSET(n)		_MMIO(0x5280 + (n) * 4)

#define _IBX_AUD_CONFIG_A		0xe2000
#define _IBX_AUD_CONFIG_B		0xe2100
#define IBX_AUD_CFG(pipe)		_MMIO_PIPE(pipe, _IBX_AUD_CONFIG_A, _IBX_AUD_CONFIG_B)
#define _CPT_AUD_CONFIG_A		0xe5000
#define _CPT_AUD_CONFIG_B		0xe5100
#define CPT_AUD_CFG(pipe)		_MMIO_PIPE(pipe, _CPT_AUD_CONFIG_A, _CPT_AUD_CONFIG_B)
#define _VLV_AUD_CONFIG_A		(VLV_DISPLAY_BASE + 0x62000)
#define _VLV_AUD_CONFIG_B		(VLV_DISPLAY_BASE + 0x62100)
#define VLV_AUD_CFG(pipe)		_MMIO_PIPE(pipe, _VLV_AUD_CONFIG_A, _VLV_AUD_CONFIG_B)

#define   AUD_CONFIG_N_VALUE_INDEX		(1 << 29)
#define   AUD_CONFIG_N_PROG_ENABLE		(1 << 28)
#define   AUD_CONFIG_UPPER_N_SHIFT		20
#define   AUD_CONFIG_UPPER_N_MASK		(0xff << 20)
#define   AUD_CONFIG_LOWER_N_SHIFT		4
#define   AUD_CONFIG_LOWER_N_MASK		(0xfff << 4)
#define   AUD_CONFIG_N_MASK			(AUD_CONFIG_UPPER_N_MASK | AUD_CONFIG_LOWER_N_MASK)
#define   AUD_CONFIG_N(n) \
	(((((n) >> 12) & 0xff) << AUD_CONFIG_UPPER_N_SHIFT) |	\
	 (((n) & 0xfff) << AUD_CONFIG_LOWER_N_SHIFT))
#define   AUD_CONFIG_PIXEL_CLOCK_HDMI_SHIFT	16
#define   AUD_CONFIG_PIXEL_CLOCK_HDMI_MASK	(0xf << 16)
#define   AUD_CONFIG_PIXEL_CLOCK_HDMI_25175	(0 << 16)
#define   AUD_CONFIG_PIXEL_CLOCK_HDMI_25200	(1 << 16)
#define   AUD_CONFIG_PIXEL_CLOCK_HDMI_27000	(2 << 16)
#define   AUD_CONFIG_PIXEL_CLOCK_HDMI_27027	(3 << 16)
#define   AUD_CONFIG_PIXEL_CLOCK_HDMI_54000	(4 << 16)
#define   AUD_CONFIG_PIXEL_CLOCK_HDMI_54054	(5 << 16)
#define   AUD_CONFIG_PIXEL_CLOCK_HDMI_74176	(6 << 16)
#define   AUD_CONFIG_PIXEL_CLOCK_HDMI_74250	(7 << 16)
#define   AUD_CONFIG_PIXEL_CLOCK_HDMI_148352	(8 << 16)
#define   AUD_CONFIG_PIXEL_CLOCK_HDMI_148500	(9 << 16)
#define   AUD_CONFIG_DISABLE_NCTS		(1 << 3)

/* HSW Audio */
#define _HSW_AUD_CONFIG_A		0x65000
#define _HSW_AUD_CONFIG_B		0x65100
#define HSW_AUD_CFG(pipe)		_MMIO_PIPE(pipe, _HSW_AUD_CONFIG_A, _HSW_AUD_CONFIG_B)

#define _HSW_AUD_MISC_CTRL_A		0x65010
#define _HSW_AUD_MISC_CTRL_B		0x65110
#define HSW_AUD_MISC_CTRL(pipe)		_MMIO_PIPE(pipe, _HSW_AUD_MISC_CTRL_A, _HSW_AUD_MISC_CTRL_B)

#define _HSW_AUD_M_CTS_ENABLE_A		0x65028
#define _HSW_AUD_M_CTS_ENABLE_B		0x65128
#define HSW_AUD_M_CTS_ENABLE(pipe)	_MMIO_PIPE(pipe, _HSW_AUD_M_CTS_ENABLE_A, _HSW_AUD_M_CTS_ENABLE_B)
#define   AUD_M_CTS_M_VALUE_INDEX	(1 << 21)
#define   AUD_M_CTS_M_PROG_ENABLE	(1 << 20)
#define   AUD_CONFIG_M_MASK		0xfffff

#define _HSW_AUD_DIP_ELD_CTRL_ST_A	0x650b4
#define _HSW_AUD_DIP_ELD_CTRL_ST_B	0x651b4
#define HSW_AUD_DIP_ELD_CTRL(pipe)	_MMIO_PIPE(pipe, _HSW_AUD_DIP_ELD_CTRL_ST_A, _HSW_AUD_DIP_ELD_CTRL_ST_B)

/* Audio Digital Converter */
#define _HSW_AUD_DIG_CNVT_1		0x65080
#define _HSW_AUD_DIG_CNVT_2		0x65180
#define AUD_DIG_CNVT(pipe)		_MMIO_PIPE(pipe, _HSW_AUD_DIG_CNVT_1, _HSW_AUD_DIG_CNVT_2)
#define DIP_PORT_SEL_MASK		0x3

#define _HSW_AUD_EDID_DATA_A		0x65050
#define _HSW_AUD_EDID_DATA_B		0x65150
#define HSW_AUD_EDID_DATA(pipe)		_MMIO_PIPE(pipe, _HSW_AUD_EDID_DATA_A, _HSW_AUD_EDID_DATA_B)

#define HSW_AUD_PIPE_CONV_CFG		_MMIO(0x6507c)
#define HSW_AUD_PIN_ELD_CP_VLD		_MMIO(0x650c0)
#define   AUDIO_INACTIVE(trans)		((1 << 3) << ((trans) * 4))
#define   AUDIO_OUTPUT_ENABLE(trans)	((1 << 2) << ((trans) * 4))
#define   AUDIO_CP_READY(trans)		((1 << 1) << ((trans) * 4))
#define   AUDIO_ELD_VALID(trans)	((1 << 0) << ((trans) * 4))

#define HSW_AUD_CHICKENBIT			_MMIO(0x65f10)
#define   SKL_AUD_CODEC_WAKE_SIGNAL		(1 << 15)

/* HSW Power Wells */
#define _HSW_PWR_WELL_CTL1			0x45400
#define _HSW_PWR_WELL_CTL2			0x45404
#define _HSW_PWR_WELL_CTL3			0x45408
#define _HSW_PWR_WELL_CTL4			0x4540C

#define _ICL_PWR_WELL_CTL_AUX1			0x45440
#define _ICL_PWR_WELL_CTL_AUX2			0x45444
#define _ICL_PWR_WELL_CTL_AUX4			0x4544C

#define _ICL_PWR_WELL_CTL_DDI1			0x45450
#define _ICL_PWR_WELL_CTL_DDI2			0x45454
#define _ICL_PWR_WELL_CTL_DDI4			0x4545C

/*
 * Each power well control register contains up to 16 (request, status) HW
 * flag tuples. The register index and HW flag shift is determined by the
 * power well ID (see i915_power_well_id). There are 4 possible sources of
 * power well requests each source having its own set of control registers:
 * BIOS, DRIVER, KVMR, DEBUG.
 */
#define _HSW_PW_REG_IDX(pw)			((pw) >> 4)
#define _HSW_PW_SHIFT(pw)			(((pw) & 0xf) * 2)
#define HSW_PWR_WELL_CTL_BIOS(pw)	_MMIO(_PICK(_HSW_PW_REG_IDX(pw),       \
						    _HSW_PWR_WELL_CTL1,	       \
						    _ICL_PWR_WELL_CTL_AUX1,    \
						    _ICL_PWR_WELL_CTL_DDI1))
#define HSW_PWR_WELL_CTL_DRIVER(pw)	_MMIO(_PICK(_HSW_PW_REG_IDX(pw),       \
						    _HSW_PWR_WELL_CTL2,	       \
						    _ICL_PWR_WELL_CTL_AUX2,    \
						    _ICL_PWR_WELL_CTL_DDI2))
/* KVMR doesn't have a reg for AUX or DDI power well control */
#define HSW_PWR_WELL_CTL_KVMR		_MMIO(_HSW_PWR_WELL_CTL3)
#define HSW_PWR_WELL_CTL_DEBUG(pw)	_MMIO(_PICK(_HSW_PW_REG_IDX(pw),       \
						    _HSW_PWR_WELL_CTL4,	       \
						    _ICL_PWR_WELL_CTL_AUX4,    \
						    _ICL_PWR_WELL_CTL_DDI4))

#define   HSW_PWR_WELL_CTL_REQ(pw)		(1 << (_HSW_PW_SHIFT(pw) + 1))
#define   HSW_PWR_WELL_CTL_STATE(pw)		(1 << _HSW_PW_SHIFT(pw))
#define HSW_PWR_WELL_CTL5			_MMIO(0x45410)
#define   HSW_PWR_WELL_ENABLE_SINGLE_STEP	(1 << 31)
#define   HSW_PWR_WELL_PWR_GATE_OVERRIDE	(1 << 20)
#define   HSW_PWR_WELL_FORCE_ON			(1 << 19)
#define HSW_PWR_WELL_CTL6			_MMIO(0x45414)

/* SKL Fuse Status */
enum skl_power_gate {
	SKL_PG0,
	SKL_PG1,
	SKL_PG2,
};

#define SKL_FUSE_STATUS				_MMIO(0x42000)
#define  SKL_FUSE_DOWNLOAD_STATUS		(1 << 31)
/* PG0 (HW control->no power well ID), PG1..PG2 (SKL_DISP_PW1..SKL_DISP_PW2) */
#define  SKL_PW_TO_PG(pw)			((pw) - SKL_DISP_PW_1 + SKL_PG1)
/* PG0 (HW control->no power well ID), PG1..PG4 (ICL_DISP_PW1..ICL_DISP_PW4) */
#define  ICL_PW_TO_PG(pw)			((pw) - ICL_DISP_PW_1 + SKL_PG1)
#define  SKL_FUSE_PG_DIST_STATUS(pg)		(1 << (27 - (pg)))

#define _CNL_AUX_REG_IDX(pw)		((pw) - 9)
#define _CNL_AUX_ANAOVRD1_B		0x162250
#define _CNL_AUX_ANAOVRD1_C		0x162210
#define _CNL_AUX_ANAOVRD1_D		0x1622D0
#define _CNL_AUX_ANAOVRD1_F		0x162A90
#define CNL_AUX_ANAOVRD1(pw)		_MMIO(_PICK(_CNL_AUX_REG_IDX(pw), \
						    _CNL_AUX_ANAOVRD1_B, \
						    _CNL_AUX_ANAOVRD1_C, \
						    _CNL_AUX_ANAOVRD1_D, \
						    _CNL_AUX_ANAOVRD1_F))
#define   CNL_AUX_ANAOVRD1_ENABLE	(1 << 16)
#define   CNL_AUX_ANAOVRD1_LDO_BYPASS	(1 << 23)

/* HDCP Key Registers */
#define HDCP_KEY_CONF			_MMIO(0x66c00)
#define  HDCP_AKSV_SEND_TRIGGER		BIT(31)
#define  HDCP_CLEAR_KEYS_TRIGGER	BIT(30)
#define  HDCP_KEY_LOAD_TRIGGER		BIT(8)
#define HDCP_KEY_STATUS			_MMIO(0x66c04)
#define  HDCP_FUSE_IN_PROGRESS		BIT(7)
#define  HDCP_FUSE_ERROR		BIT(6)
#define  HDCP_FUSE_DONE			BIT(5)
#define  HDCP_KEY_LOAD_STATUS		BIT(1)
#define  HDCP_KEY_LOAD_DONE		BIT(0)
#define HDCP_AKSV_LO			_MMIO(0x66c10)
#define HDCP_AKSV_HI			_MMIO(0x66c14)

/* HDCP Repeater Registers */
#define HDCP_REP_CTL			_MMIO(0x66d00)
#define  HDCP_DDIB_REP_PRESENT		BIT(30)
#define  HDCP_DDIA_REP_PRESENT		BIT(29)
#define  HDCP_DDIC_REP_PRESENT		BIT(28)
#define  HDCP_DDID_REP_PRESENT		BIT(27)
#define  HDCP_DDIF_REP_PRESENT		BIT(26)
#define  HDCP_DDIE_REP_PRESENT		BIT(25)
#define  HDCP_DDIB_SHA1_M0		(1 << 20)
#define  HDCP_DDIA_SHA1_M0		(2 << 20)
#define  HDCP_DDIC_SHA1_M0		(3 << 20)
#define  HDCP_DDID_SHA1_M0		(4 << 20)
#define  HDCP_DDIF_SHA1_M0		(5 << 20)
#define  HDCP_DDIE_SHA1_M0		(6 << 20) /* Bspec says 5? */
#define  HDCP_SHA1_BUSY			BIT(16)
#define  HDCP_SHA1_READY		BIT(17)
#define  HDCP_SHA1_COMPLETE		BIT(18)
#define  HDCP_SHA1_V_MATCH		BIT(19)
#define  HDCP_SHA1_TEXT_32		(1 << 1)
#define  HDCP_SHA1_COMPLETE_HASH	(2 << 1)
#define  HDCP_SHA1_TEXT_24		(4 << 1)
#define  HDCP_SHA1_TEXT_16		(5 << 1)
#define  HDCP_SHA1_TEXT_8		(6 << 1)
#define  HDCP_SHA1_TEXT_0		(7 << 1)
#define HDCP_SHA_V_PRIME_H0		_MMIO(0x66d04)
#define HDCP_SHA_V_PRIME_H1		_MMIO(0x66d08)
#define HDCP_SHA_V_PRIME_H2		_MMIO(0x66d0C)
#define HDCP_SHA_V_PRIME_H3		_MMIO(0x66d10)
#define HDCP_SHA_V_PRIME_H4		_MMIO(0x66d14)
#define HDCP_SHA_V_PRIME(h)		_MMIO((0x66d04 + (h) * 4))
#define HDCP_SHA_TEXT			_MMIO(0x66d18)

/* HDCP Auth Registers */
#define _PORTA_HDCP_AUTHENC		0x66800
#define _PORTB_HDCP_AUTHENC		0x66500
#define _PORTC_HDCP_AUTHENC		0x66600
#define _PORTD_HDCP_AUTHENC		0x66700
#define _PORTE_HDCP_AUTHENC		0x66A00
#define _PORTF_HDCP_AUTHENC		0x66900
#define _PORT_HDCP_AUTHENC(port, x)	_MMIO(_PICK(port, \
					  _PORTA_HDCP_AUTHENC, \
					  _PORTB_HDCP_AUTHENC, \
					  _PORTC_HDCP_AUTHENC, \
					  _PORTD_HDCP_AUTHENC, \
					  _PORTE_HDCP_AUTHENC, \
					  _PORTF_HDCP_AUTHENC) + (x))
#define PORT_HDCP_CONF(port)		_PORT_HDCP_AUTHENC(port, 0x0)
#define  HDCP_CONF_CAPTURE_AN		BIT(0)
#define  HDCP_CONF_AUTH_AND_ENC		(BIT(1) | BIT(0))
#define PORT_HDCP_ANINIT(port)		_PORT_HDCP_AUTHENC(port, 0x4)
#define PORT_HDCP_ANLO(port)		_PORT_HDCP_AUTHENC(port, 0x8)
#define PORT_HDCP_ANHI(port)		_PORT_HDCP_AUTHENC(port, 0xC)
#define PORT_HDCP_BKSVLO(port)		_PORT_HDCP_AUTHENC(port, 0x10)
#define PORT_HDCP_BKSVHI(port)		_PORT_HDCP_AUTHENC(port, 0x14)
#define PORT_HDCP_RPRIME(port)		_PORT_HDCP_AUTHENC(port, 0x18)
#define PORT_HDCP_STATUS(port)		_PORT_HDCP_AUTHENC(port, 0x1C)
#define  HDCP_STATUS_STREAM_A_ENC	BIT(31)
#define  HDCP_STATUS_STREAM_B_ENC	BIT(30)
#define  HDCP_STATUS_STREAM_C_ENC	BIT(29)
#define  HDCP_STATUS_STREAM_D_ENC	BIT(28)
#define  HDCP_STATUS_AUTH		BIT(21)
#define  HDCP_STATUS_ENC		BIT(20)
#define  HDCP_STATUS_RI_MATCH		BIT(19)
#define  HDCP_STATUS_R0_READY		BIT(18)
#define  HDCP_STATUS_AN_READY		BIT(17)
#define  HDCP_STATUS_CIPHER		BIT(16)
#define  HDCP_STATUS_FRAME_CNT(x)	(((x) >> 8) & 0xff)

/* Per-pipe DDI Function Control */
#define _TRANS_DDI_FUNC_CTL_A		0x60400
#define _TRANS_DDI_FUNC_CTL_B		0x61400
#define _TRANS_DDI_FUNC_CTL_C		0x62400
#define _TRANS_DDI_FUNC_CTL_EDP		0x6F400
#define TRANS_DDI_FUNC_CTL(tran) _MMIO_TRANS2(tran, _TRANS_DDI_FUNC_CTL_A)

#define  TRANS_DDI_FUNC_ENABLE		(1 << 31)
/* Those bits are ignored by pipe EDP since it can only connect to DDI A */
#define  TRANS_DDI_PORT_MASK		(7 << 28)
#define  TRANS_DDI_PORT_SHIFT		28
#define  TRANS_DDI_SELECT_PORT(x)	((x) << 28)
#define  TRANS_DDI_PORT_NONE		(0 << 28)
#define  TRANS_DDI_MODE_SELECT_MASK	(7 << 24)
#define  TRANS_DDI_MODE_SELECT_HDMI	(0 << 24)
#define  TRANS_DDI_MODE_SELECT_DVI	(1 << 24)
#define  TRANS_DDI_MODE_SELECT_DP_SST	(2 << 24)
#define  TRANS_DDI_MODE_SELECT_DP_MST	(3 << 24)
#define  TRANS_DDI_MODE_SELECT_FDI	(4 << 24)
#define  TRANS_DDI_BPC_MASK		(7 << 20)
#define  TRANS_DDI_BPC_8		(0 << 20)
#define  TRANS_DDI_BPC_10		(1 << 20)
#define  TRANS_DDI_BPC_6		(2 << 20)
#define  TRANS_DDI_BPC_12		(3 << 20)
#define  TRANS_DDI_PVSYNC		(1 << 17)
#define  TRANS_DDI_PHSYNC		(1 << 16)
#define  TRANS_DDI_EDP_INPUT_MASK	(7 << 12)
#define  TRANS_DDI_EDP_INPUT_A_ON	(0 << 12)
#define  TRANS_DDI_EDP_INPUT_A_ONOFF	(4 << 12)
#define  TRANS_DDI_EDP_INPUT_B_ONOFF	(5 << 12)
#define  TRANS_DDI_EDP_INPUT_C_ONOFF	(6 << 12)
#define  TRANS_DDI_HDCP_SIGNALLING	(1 << 9)
#define  TRANS_DDI_DP_VC_PAYLOAD_ALLOC	(1 << 8)
#define  TRANS_DDI_HDMI_SCRAMBLER_CTS_ENABLE (1 << 7)
#define  TRANS_DDI_HDMI_SCRAMBLER_RESET_FREQ (1 << 6)
#define  TRANS_DDI_BFI_ENABLE		(1 << 4)
#define  TRANS_DDI_HIGH_TMDS_CHAR_RATE	(1 << 4)
#define  TRANS_DDI_HDMI_SCRAMBLING	(1 << 0)
#define  TRANS_DDI_HDMI_SCRAMBLING_MASK (TRANS_DDI_HDMI_SCRAMBLER_CTS_ENABLE \
					| TRANS_DDI_HDMI_SCRAMBLER_RESET_FREQ \
					| TRANS_DDI_HDMI_SCRAMBLING)

/* DisplayPort Transport Control */
#define _DP_TP_CTL_A			0x64040
#define _DP_TP_CTL_B			0x64140
#define DP_TP_CTL(port) _MMIO_PORT(port, _DP_TP_CTL_A, _DP_TP_CTL_B)
#define  DP_TP_CTL_ENABLE			(1 << 31)
#define  DP_TP_CTL_MODE_SST			(0 << 27)
#define  DP_TP_CTL_MODE_MST			(1 << 27)
#define  DP_TP_CTL_FORCE_ACT			(1 << 25)
#define  DP_TP_CTL_ENHANCED_FRAME_ENABLE	(1 << 18)
#define  DP_TP_CTL_FDI_AUTOTRAIN		(1 << 15)
#define  DP_TP_CTL_LINK_TRAIN_MASK		(7 << 8)
#define  DP_TP_CTL_LINK_TRAIN_PAT1		(0 << 8)
#define  DP_TP_CTL_LINK_TRAIN_PAT2		(1 << 8)
#define  DP_TP_CTL_LINK_TRAIN_PAT3		(4 << 8)
#define  DP_TP_CTL_LINK_TRAIN_PAT4		(5 << 8)
#define  DP_TP_CTL_LINK_TRAIN_IDLE		(2 << 8)
#define  DP_TP_CTL_LINK_TRAIN_NORMAL		(3 << 8)
#define  DP_TP_CTL_SCRAMBLE_DISABLE		(1 << 7)

/* DisplayPort Transport Status */
#define _DP_TP_STATUS_A			0x64044
#define _DP_TP_STATUS_B			0x64144
#define DP_TP_STATUS(port) _MMIO_PORT(port, _DP_TP_STATUS_A, _DP_TP_STATUS_B)
#define  DP_TP_STATUS_IDLE_DONE			(1 << 25)
#define  DP_TP_STATUS_ACT_SENT			(1 << 24)
#define  DP_TP_STATUS_MODE_STATUS_MST		(1 << 23)
#define  DP_TP_STATUS_AUTOTRAIN_DONE		(1 << 12)
#define  DP_TP_STATUS_PAYLOAD_MAPPING_VC2	(3 << 8)
#define  DP_TP_STATUS_PAYLOAD_MAPPING_VC1	(3 << 4)
#define  DP_TP_STATUS_PAYLOAD_MAPPING_VC0	(3 << 0)

/* DDI Buffer Control */
#define _DDI_BUF_CTL_A				0x64000
#define _DDI_BUF_CTL_B				0x64100
#define DDI_BUF_CTL(port) _MMIO_PORT(port, _DDI_BUF_CTL_A, _DDI_BUF_CTL_B)
#define  DDI_BUF_CTL_ENABLE			(1 << 31)
#define  DDI_BUF_TRANS_SELECT(n)	((n) << 24)
#define  DDI_BUF_EMP_MASK			(0xf << 24)
#define  DDI_BUF_PORT_REVERSAL			(1 << 16)
#define  DDI_BUF_IS_IDLE			(1 << 7)
#define  DDI_A_4_LANES				(1 << 4)
#define  DDI_PORT_WIDTH(width)			(((width) - 1) << 1)
#define  DDI_PORT_WIDTH_MASK			(7 << 1)
#define  DDI_PORT_WIDTH_SHIFT			1
#define  DDI_INIT_DISPLAY_DETECTED		(1 << 0)

/* DDI Buffer Translations */
#define _DDI_BUF_TRANS_A		0x64E00
#define _DDI_BUF_TRANS_B		0x64E60
#define DDI_BUF_TRANS_LO(port, i)	_MMIO(_PORT(port, _DDI_BUF_TRANS_A, _DDI_BUF_TRANS_B) + (i) * 8)
#define  DDI_BUF_BALANCE_LEG_ENABLE	(1 << 31)
#define DDI_BUF_TRANS_HI(port, i)	_MMIO(_PORT(port, _DDI_BUF_TRANS_A, _DDI_BUF_TRANS_B) + (i) * 8 + 4)

/* Sideband Interface (SBI) is programmed indirectly, via
 * SBI_ADDR, which contains the register offset; and SBI_DATA,
 * which contains the payload */
#define SBI_ADDR			_MMIO(0xC6000)
#define SBI_DATA			_MMIO(0xC6004)
#define SBI_CTL_STAT			_MMIO(0xC6008)
#define  SBI_CTL_DEST_ICLK		(0x0 << 16)
#define  SBI_CTL_DEST_MPHY		(0x1 << 16)
#define  SBI_CTL_OP_IORD		(0x2 << 8)
#define  SBI_CTL_OP_IOWR		(0x3 << 8)
#define  SBI_CTL_OP_CRRD		(0x6 << 8)
#define  SBI_CTL_OP_CRWR		(0x7 << 8)
#define  SBI_RESPONSE_FAIL		(0x1 << 1)
#define  SBI_RESPONSE_SUCCESS		(0x0 << 1)
#define  SBI_BUSY			(0x1 << 0)
#define  SBI_READY			(0x0 << 0)

/* SBI offsets */
#define  SBI_SSCDIVINTPHASE			0x0200
#define  SBI_SSCDIVINTPHASE6			0x0600
#define   SBI_SSCDIVINTPHASE_DIVSEL_SHIFT	1
#define   SBI_SSCDIVINTPHASE_DIVSEL_MASK	(0x7f << 1)
#define   SBI_SSCDIVINTPHASE_DIVSEL(x)		((x) << 1)
#define   SBI_SSCDIVINTPHASE_INCVAL_SHIFT	8
#define   SBI_SSCDIVINTPHASE_INCVAL_MASK	(0x7f << 8)
#define   SBI_SSCDIVINTPHASE_INCVAL(x)		((x) << 8)
#define   SBI_SSCDIVINTPHASE_DIR(x)		((x) << 15)
#define   SBI_SSCDIVINTPHASE_PROPAGATE		(1 << 0)
#define  SBI_SSCDITHPHASE			0x0204
#define  SBI_SSCCTL				0x020c
#define  SBI_SSCCTL6				0x060C
#define   SBI_SSCCTL_PATHALT			(1 << 3)
#define   SBI_SSCCTL_DISABLE			(1 << 0)
#define  SBI_SSCAUXDIV6				0x0610
#define   SBI_SSCAUXDIV_FINALDIV2SEL_SHIFT	4
#define   SBI_SSCAUXDIV_FINALDIV2SEL_MASK	(1 << 4)
#define   SBI_SSCAUXDIV_FINALDIV2SEL(x)		((x) << 4)
#define  SBI_DBUFF0				0x2a00
#define  SBI_GEN0				0x1f00
#define   SBI_GEN0_CFG_BUFFENABLE_DISABLE	(1 << 0)

/* LPT PIXCLK_GATE */
#define PIXCLK_GATE			_MMIO(0xC6020)
#define  PIXCLK_GATE_UNGATE		(1 << 0)
#define  PIXCLK_GATE_GATE		(0 << 0)

/* SPLL */
#define SPLL_CTL			_MMIO(0x46020)
#define  SPLL_PLL_ENABLE		(1 << 31)
#define  SPLL_PLL_SSC			(1 << 28)
#define  SPLL_PLL_NON_SSC		(2 << 28)
#define  SPLL_PLL_LCPLL			(3 << 28)
#define  SPLL_PLL_REF_MASK		(3 << 28)
#define  SPLL_PLL_FREQ_810MHz		(0 << 26)
#define  SPLL_PLL_FREQ_1350MHz		(1 << 26)
#define  SPLL_PLL_FREQ_2700MHz		(2 << 26)
#define  SPLL_PLL_FREQ_MASK		(3 << 26)

/* WRPLL */
#define _WRPLL_CTL1			0x46040
#define _WRPLL_CTL2			0x46060
#define WRPLL_CTL(pll)			_MMIO_PIPE(pll, _WRPLL_CTL1, _WRPLL_CTL2)
#define  WRPLL_PLL_ENABLE		(1 << 31)
#define  WRPLL_PLL_SSC			(1 << 28)
#define  WRPLL_PLL_NON_SSC		(2 << 28)
#define  WRPLL_PLL_LCPLL		(3 << 28)
#define  WRPLL_PLL_REF_MASK		(3 << 28)
/* WRPLL divider programming */
#define  WRPLL_DIVIDER_REFERENCE(x)	((x) << 0)
#define  WRPLL_DIVIDER_REF_MASK		(0xff)
#define  WRPLL_DIVIDER_POST(x)		((x) << 8)
#define  WRPLL_DIVIDER_POST_MASK	(0x3f << 8)
#define  WRPLL_DIVIDER_POST_SHIFT	8
#define  WRPLL_DIVIDER_FEEDBACK(x)	((x) << 16)
#define  WRPLL_DIVIDER_FB_SHIFT		16
#define  WRPLL_DIVIDER_FB_MASK		(0xff << 16)

/* Port clock selection */
#define _PORT_CLK_SEL_A			0x46100
#define _PORT_CLK_SEL_B			0x46104
#define PORT_CLK_SEL(port) _MMIO_PORT(port, _PORT_CLK_SEL_A, _PORT_CLK_SEL_B)
#define  PORT_CLK_SEL_LCPLL_2700	(0 << 29)
#define  PORT_CLK_SEL_LCPLL_1350	(1 << 29)
#define  PORT_CLK_SEL_LCPLL_810		(2 << 29)
#define  PORT_CLK_SEL_SPLL		(3 << 29)
#define  PORT_CLK_SEL_WRPLL(pll)	(((pll) + 4) << 29)
#define  PORT_CLK_SEL_WRPLL1		(4 << 29)
#define  PORT_CLK_SEL_WRPLL2		(5 << 29)
#define  PORT_CLK_SEL_NONE		(7 << 29)
#define  PORT_CLK_SEL_MASK		(7 << 29)

/* On ICL+ this is the same as PORT_CLK_SEL, but all bits change. */
#define DDI_CLK_SEL(port)		PORT_CLK_SEL(port)
#define  DDI_CLK_SEL_NONE		(0x0 << 28)
#define  DDI_CLK_SEL_MG			(0x8 << 28)
#define  DDI_CLK_SEL_TBT_162		(0xC << 28)
#define  DDI_CLK_SEL_TBT_270		(0xD << 28)
#define  DDI_CLK_SEL_TBT_540		(0xE << 28)
#define  DDI_CLK_SEL_TBT_810		(0xF << 28)
#define  DDI_CLK_SEL_MASK		(0xF << 28)

/* Transcoder clock selection */
#define _TRANS_CLK_SEL_A		0x46140
#define _TRANS_CLK_SEL_B		0x46144
#define TRANS_CLK_SEL(tran) _MMIO_TRANS(tran, _TRANS_CLK_SEL_A, _TRANS_CLK_SEL_B)
/* For each transcoder, we need to select the corresponding port clock */
#define  TRANS_CLK_SEL_DISABLED		(0x0 << 29)
#define  TRANS_CLK_SEL_PORT(x)		(((x) + 1) << 29)

#define CDCLK_FREQ			_MMIO(0x46200)

#define _TRANSA_MSA_MISC		0x60410
#define _TRANSB_MSA_MISC		0x61410
#define _TRANSC_MSA_MISC		0x62410
#define _TRANS_EDP_MSA_MISC		0x6f410
#define TRANS_MSA_MISC(tran) _MMIO_TRANS2(tran, _TRANSA_MSA_MISC)

<<<<<<< HEAD
#define  TRANS_MSA_SYNC_CLK		(1<<0)
#define  TRANS_MSA_6_BPC		(0<<5)
#define  TRANS_MSA_8_BPC		(1<<5)
#define  TRANS_MSA_10_BPC		(2<<5)
#define  TRANS_MSA_12_BPC		(3<<5)
#define  TRANS_MSA_16_BPC		(4<<5)
#define  TRANS_MSA_CEA_RANGE		(1<<3)
=======
#define  TRANS_MSA_SYNC_CLK		(1 << 0)
#define  TRANS_MSA_6_BPC		(0 << 5)
#define  TRANS_MSA_8_BPC		(1 << 5)
#define  TRANS_MSA_10_BPC		(2 << 5)
#define  TRANS_MSA_12_BPC		(3 << 5)
#define  TRANS_MSA_16_BPC		(4 << 5)
#define  TRANS_MSA_CEA_RANGE		(1 << 3)
>>>>>>> 8e6fbfc0

/* LCPLL Control */
#define LCPLL_CTL			_MMIO(0x130040)
#define  LCPLL_PLL_DISABLE		(1 << 31)
#define  LCPLL_PLL_LOCK			(1 << 30)
#define  LCPLL_CLK_FREQ_MASK		(3 << 26)
#define  LCPLL_CLK_FREQ_450		(0 << 26)
#define  LCPLL_CLK_FREQ_54O_BDW		(1 << 26)
#define  LCPLL_CLK_FREQ_337_5_BDW	(2 << 26)
#define  LCPLL_CLK_FREQ_675_BDW		(3 << 26)
#define  LCPLL_CD_CLOCK_DISABLE		(1 << 25)
#define  LCPLL_ROOT_CD_CLOCK_DISABLE	(1 << 24)
#define  LCPLL_CD2X_CLOCK_DISABLE	(1 << 23)
#define  LCPLL_POWER_DOWN_ALLOW		(1 << 22)
#define  LCPLL_CD_SOURCE_FCLK		(1 << 21)
#define  LCPLL_CD_SOURCE_FCLK_DONE	(1 << 19)

/*
 * SKL Clocks
 */

/* CDCLK_CTL */
#define CDCLK_CTL			_MMIO(0x46000)
#define  CDCLK_FREQ_SEL_MASK		(3 << 26)
#define  CDCLK_FREQ_450_432		(0 << 26)
#define  CDCLK_FREQ_540			(1 << 26)
#define  CDCLK_FREQ_337_308		(2 << 26)
#define  CDCLK_FREQ_675_617		(3 << 26)
#define  BXT_CDCLK_CD2X_DIV_SEL_MASK	(3 << 22)
#define  BXT_CDCLK_CD2X_DIV_SEL_1	(0 << 22)
#define  BXT_CDCLK_CD2X_DIV_SEL_1_5	(1 << 22)
#define  BXT_CDCLK_CD2X_DIV_SEL_2	(2 << 22)
#define  BXT_CDCLK_CD2X_DIV_SEL_4	(3 << 22)
#define  BXT_CDCLK_CD2X_PIPE(pipe)	((pipe) << 20)
#define  CDCLK_DIVMUX_CD_OVERRIDE	(1 << 19)
#define  BXT_CDCLK_CD2X_PIPE_NONE	BXT_CDCLK_CD2X_PIPE(3)
#define  ICL_CDCLK_CD2X_PIPE_NONE	(7 << 19)
#define  BXT_CDCLK_SSA_PRECHARGE_ENABLE	(1 << 16)
#define  CDCLK_FREQ_DECIMAL_MASK	(0x7ff)

/* LCPLL_CTL */
#define LCPLL1_CTL		_MMIO(0x46010)
#define LCPLL2_CTL		_MMIO(0x46014)
#define  LCPLL_PLL_ENABLE	(1 << 31)

/* DPLL control1 */
#define DPLL_CTRL1		_MMIO(0x6C058)
#define  DPLL_CTRL1_HDMI_MODE(id)		(1 << ((id) * 6 + 5))
#define  DPLL_CTRL1_SSC(id)			(1 << ((id) * 6 + 4))
#define  DPLL_CTRL1_LINK_RATE_MASK(id)		(7 << ((id) * 6 + 1))
#define  DPLL_CTRL1_LINK_RATE_SHIFT(id)		((id) * 6 + 1)
#define  DPLL_CTRL1_LINK_RATE(linkrate, id)	((linkrate) << ((id) * 6 + 1))
#define  DPLL_CTRL1_OVERRIDE(id)		(1 << ((id) * 6))
#define  DPLL_CTRL1_LINK_RATE_2700		0
#define  DPLL_CTRL1_LINK_RATE_1350		1
#define  DPLL_CTRL1_LINK_RATE_810		2
#define  DPLL_CTRL1_LINK_RATE_1620		3
#define  DPLL_CTRL1_LINK_RATE_1080		4
#define  DPLL_CTRL1_LINK_RATE_2160		5

/* DPLL control2 */
#define DPLL_CTRL2				_MMIO(0x6C05C)
#define  DPLL_CTRL2_DDI_CLK_OFF(port)		(1 << ((port) + 15))
#define  DPLL_CTRL2_DDI_CLK_SEL_MASK(port)	(3 << ((port) * 3 + 1))
#define  DPLL_CTRL2_DDI_CLK_SEL_SHIFT(port)    ((port) * 3 + 1)
#define  DPLL_CTRL2_DDI_CLK_SEL(clk, port)	((clk) << ((port) * 3 + 1))
#define  DPLL_CTRL2_DDI_SEL_OVERRIDE(port)     (1 << ((port) * 3))

/* DPLL Status */
#define DPLL_STATUS	_MMIO(0x6C060)
#define  DPLL_LOCK(id) (1 << ((id) * 8))

/* DPLL cfg */
#define _DPLL1_CFGCR1	0x6C040
#define _DPLL2_CFGCR1	0x6C048
#define _DPLL3_CFGCR1	0x6C050
#define  DPLL_CFGCR1_FREQ_ENABLE	(1 << 31)
#define  DPLL_CFGCR1_DCO_FRACTION_MASK	(0x7fff << 9)
#define  DPLL_CFGCR1_DCO_FRACTION(x)	((x) << 9)
#define  DPLL_CFGCR1_DCO_INTEGER_MASK	(0x1ff)

#define _DPLL1_CFGCR2	0x6C044
#define _DPLL2_CFGCR2	0x6C04C
#define _DPLL3_CFGCR2	0x6C054
#define  DPLL_CFGCR2_QDIV_RATIO_MASK	(0xff << 8)
#define  DPLL_CFGCR2_QDIV_RATIO(x)	((x) << 8)
#define  DPLL_CFGCR2_QDIV_MODE(x)	((x) << 7)
#define  DPLL_CFGCR2_KDIV_MASK		(3 << 5)
#define  DPLL_CFGCR2_KDIV(x)		((x) << 5)
#define  DPLL_CFGCR2_KDIV_5 (0 << 5)
#define  DPLL_CFGCR2_KDIV_2 (1 << 5)
#define  DPLL_CFGCR2_KDIV_3 (2 << 5)
#define  DPLL_CFGCR2_KDIV_1 (3 << 5)
#define  DPLL_CFGCR2_PDIV_MASK		(7 << 2)
#define  DPLL_CFGCR2_PDIV(x)		((x) << 2)
#define  DPLL_CFGCR2_PDIV_1 (0 << 2)
#define  DPLL_CFGCR2_PDIV_2 (1 << 2)
#define  DPLL_CFGCR2_PDIV_3 (2 << 2)
#define  DPLL_CFGCR2_PDIV_7 (4 << 2)
#define  DPLL_CFGCR2_CENTRAL_FREQ_MASK	(3)

#define DPLL_CFGCR1(id)	_MMIO_PIPE((id) - SKL_DPLL1, _DPLL1_CFGCR1, _DPLL2_CFGCR1)
#define DPLL_CFGCR2(id)	_MMIO_PIPE((id) - SKL_DPLL1, _DPLL1_CFGCR2, _DPLL2_CFGCR2)

/*
 * CNL Clocks
 */
#define DPCLKA_CFGCR0				_MMIO(0x6C200)
#define DPCLKA_CFGCR0_ICL			_MMIO(0x164280)
#define  DPCLKA_CFGCR0_DDI_CLK_OFF(port)	(1 << ((port) ==  PORT_F ? 23 : \
						      (port) + 10))
#define  DPCLKA_CFGCR0_DDI_CLK_SEL_SHIFT(port)	((port) == PORT_F ? 21 : \
						(port) * 2)
#define  DPCLKA_CFGCR0_DDI_CLK_SEL_MASK(port)	(3 << DPCLKA_CFGCR0_DDI_CLK_SEL_SHIFT(port))
#define  DPCLKA_CFGCR0_DDI_CLK_SEL(pll, port)	((pll) << DPCLKA_CFGCR0_DDI_CLK_SEL_SHIFT(port))

/* CNL PLL */
#define DPLL0_ENABLE		0x46010
#define DPLL1_ENABLE		0x46014
#define  PLL_ENABLE		(1 << 31)
#define  PLL_LOCK		(1 << 30)
#define  PLL_POWER_ENABLE	(1 << 27)
#define  PLL_POWER_STATE	(1 << 26)
#define CNL_DPLL_ENABLE(pll)	_MMIO_PLL(pll, DPLL0_ENABLE, DPLL1_ENABLE)

#define TBT_PLL_ENABLE		_MMIO(0x46020)

#define _MG_PLL1_ENABLE		0x46030
#define _MG_PLL2_ENABLE		0x46034
#define _MG_PLL3_ENABLE		0x46038
#define _MG_PLL4_ENABLE		0x4603C
/* Bits are the same as DPLL0_ENABLE */
#define MG_PLL_ENABLE(port)	_MMIO_PORT((port) - PORT_C, _MG_PLL1_ENABLE, \
					   _MG_PLL2_ENABLE)

#define _MG_REFCLKIN_CTL_PORT1				0x16892C
#define _MG_REFCLKIN_CTL_PORT2				0x16992C
#define _MG_REFCLKIN_CTL_PORT3				0x16A92C
#define _MG_REFCLKIN_CTL_PORT4				0x16B92C
#define   MG_REFCLKIN_CTL_OD_2_MUX(x)			((x) << 8)
#define   MG_REFCLKIN_CTL_OD_2_MUX_MASK			(0x7 << 8)
#define MG_REFCLKIN_CTL(port) _MMIO_PORT((port) - PORT_C, \
					 _MG_REFCLKIN_CTL_PORT1, \
					 _MG_REFCLKIN_CTL_PORT2)

#define _MG_CLKTOP2_CORECLKCTL1_PORT1			0x1688D8
#define _MG_CLKTOP2_CORECLKCTL1_PORT2			0x1698D8
#define _MG_CLKTOP2_CORECLKCTL1_PORT3			0x16A8D8
#define _MG_CLKTOP2_CORECLKCTL1_PORT4			0x16B8D8
#define   MG_CLKTOP2_CORECLKCTL1_B_DIVRATIO(x)		((x) << 16)
#define   MG_CLKTOP2_CORECLKCTL1_B_DIVRATIO_MASK	(0xff << 16)
#define   MG_CLKTOP2_CORECLKCTL1_A_DIVRATIO(x)		((x) << 8)
#define   MG_CLKTOP2_CORECLKCTL1_A_DIVRATIO_MASK	(0xff << 8)
#define MG_CLKTOP2_CORECLKCTL1(port) _MMIO_PORT((port) - PORT_C, \
						_MG_CLKTOP2_CORECLKCTL1_PORT1, \
						_MG_CLKTOP2_CORECLKCTL1_PORT2)

#define _MG_CLKTOP2_HSCLKCTL_PORT1			0x1688D4
#define _MG_CLKTOP2_HSCLKCTL_PORT2			0x1698D4
#define _MG_CLKTOP2_HSCLKCTL_PORT3			0x16A8D4
#define _MG_CLKTOP2_HSCLKCTL_PORT4			0x16B8D4
#define   MG_CLKTOP2_HSCLKCTL_CORE_INPUTSEL(x)		((x) << 16)
#define   MG_CLKTOP2_HSCLKCTL_CORE_INPUTSEL_MASK	(0x1 << 16)
#define   MG_CLKTOP2_HSCLKCTL_TLINEDRV_CLKSEL(x)	((x) << 14)
#define   MG_CLKTOP2_HSCLKCTL_TLINEDRV_CLKSEL_MASK	(0x3 << 14)
#define   MG_CLKTOP2_HSCLKCTL_HSDIV_RATIO(x)		((x) << 12)
#define   MG_CLKTOP2_HSCLKCTL_HSDIV_RATIO_MASK		(0x3 << 12)
#define   MG_CLKTOP2_HSCLKCTL_DSDIV_RATIO(x)		((x) << 8)
#define   MG_CLKTOP2_HSCLKCTL_DSDIV_RATIO_MASK		(0xf << 8)
#define MG_CLKTOP2_HSCLKCTL(port) _MMIO_PORT((port) - PORT_C, \
					     _MG_CLKTOP2_HSCLKCTL_PORT1, \
					     _MG_CLKTOP2_HSCLKCTL_PORT2)

#define _MG_PLL_DIV0_PORT1				0x168A00
#define _MG_PLL_DIV0_PORT2				0x169A00
#define _MG_PLL_DIV0_PORT3				0x16AA00
#define _MG_PLL_DIV0_PORT4				0x16BA00
#define   MG_PLL_DIV0_FRACNEN_H				(1 << 30)
#define   MG_PLL_DIV0_FBDIV_FRAC(x)			((x) << 8)
#define   MG_PLL_DIV0_FBDIV_INT(x)			((x) << 0)
#define MG_PLL_DIV0(port) _MMIO_PORT((port) - PORT_C, _MG_PLL_DIV0_PORT1, \
				     _MG_PLL_DIV0_PORT2)

#define _MG_PLL_DIV1_PORT1				0x168A04
#define _MG_PLL_DIV1_PORT2				0x169A04
#define _MG_PLL_DIV1_PORT3				0x16AA04
#define _MG_PLL_DIV1_PORT4				0x16BA04
#define   MG_PLL_DIV1_IREF_NDIVRATIO(x)			((x) << 16)
#define   MG_PLL_DIV1_DITHER_DIV_1			(0 << 12)
#define   MG_PLL_DIV1_DITHER_DIV_2			(1 << 12)
#define   MG_PLL_DIV1_DITHER_DIV_4			(2 << 12)
#define   MG_PLL_DIV1_DITHER_DIV_8			(3 << 12)
#define   MG_PLL_DIV1_NDIVRATIO(x)			((x) << 4)
#define   MG_PLL_DIV1_FBPREDIV(x)			((x) << 0)
#define MG_PLL_DIV1(port) _MMIO_PORT((port) - PORT_C, _MG_PLL_DIV1_PORT1, \
				     _MG_PLL_DIV1_PORT2)

#define _MG_PLL_LF_PORT1				0x168A08
#define _MG_PLL_LF_PORT2				0x169A08
#define _MG_PLL_LF_PORT3				0x16AA08
#define _MG_PLL_LF_PORT4				0x16BA08
#define   MG_PLL_LF_TDCTARGETCNT(x)			((x) << 24)
#define   MG_PLL_LF_AFCCNTSEL_256			(0 << 20)
#define   MG_PLL_LF_AFCCNTSEL_512			(1 << 20)
#define   MG_PLL_LF_GAINCTRL(x)				((x) << 16)
#define   MG_PLL_LF_INT_COEFF(x)			((x) << 8)
#define   MG_PLL_LF_PROP_COEFF(x)			((x) << 0)
#define MG_PLL_LF(port) _MMIO_PORT((port) - PORT_C, _MG_PLL_LF_PORT1, \
				   _MG_PLL_LF_PORT2)

#define _MG_PLL_FRAC_LOCK_PORT1				0x168A0C
#define _MG_PLL_FRAC_LOCK_PORT2				0x169A0C
#define _MG_PLL_FRAC_LOCK_PORT3				0x16AA0C
#define _MG_PLL_FRAC_LOCK_PORT4				0x16BA0C
#define   MG_PLL_FRAC_LOCK_TRUELOCK_CRIT_32		(1 << 18)
#define   MG_PLL_FRAC_LOCK_EARLYLOCK_CRIT_32		(1 << 16)
#define   MG_PLL_FRAC_LOCK_LOCKTHRESH(x)		((x) << 11)
#define   MG_PLL_FRAC_LOCK_DCODITHEREN			(1 << 10)
#define   MG_PLL_FRAC_LOCK_FEEDFWRDCAL_EN		(1 << 8)
#define   MG_PLL_FRAC_LOCK_FEEDFWRDGAIN(x)		((x) << 0)
#define MG_PLL_FRAC_LOCK(port) _MMIO_PORT((port) - PORT_C, \
					  _MG_PLL_FRAC_LOCK_PORT1, \
					  _MG_PLL_FRAC_LOCK_PORT2)

#define _MG_PLL_SSC_PORT1				0x168A10
#define _MG_PLL_SSC_PORT2				0x169A10
#define _MG_PLL_SSC_PORT3				0x16AA10
#define _MG_PLL_SSC_PORT4				0x16BA10
#define   MG_PLL_SSC_EN					(1 << 28)
#define   MG_PLL_SSC_TYPE(x)				((x) << 26)
#define   MG_PLL_SSC_STEPLENGTH(x)			((x) << 16)
#define   MG_PLL_SSC_STEPNUM(x)				((x) << 10)
#define   MG_PLL_SSC_FLLEN				(1 << 9)
#define   MG_PLL_SSC_STEPSIZE(x)			((x) << 0)
#define MG_PLL_SSC(port) _MMIO_PORT((port) - PORT_C, _MG_PLL_SSC_PORT1, \
				    _MG_PLL_SSC_PORT2)

#define _MG_PLL_BIAS_PORT1				0x168A14
#define _MG_PLL_BIAS_PORT2				0x169A14
#define _MG_PLL_BIAS_PORT3				0x16AA14
#define _MG_PLL_BIAS_PORT4				0x16BA14
#define   MG_PLL_BIAS_BIAS_GB_SEL(x)			((x) << 30)
#define   MG_PLL_BIAS_BIAS_GB_SEL_MASK			(0x3 << 30)
#define   MG_PLL_BIAS_INIT_DCOAMP(x)			((x) << 24)
#define   MG_PLL_BIAS_INIT_DCOAMP_MASK			(0x3f << 24)
#define   MG_PLL_BIAS_BIAS_BONUS(x)			((x) << 16)
#define   MG_PLL_BIAS_BIAS_BONUS_MASK			(0xff << 16)
#define   MG_PLL_BIAS_BIASCAL_EN			(1 << 15)
#define   MG_PLL_BIAS_CTRIM(x)				((x) << 8)
#define   MG_PLL_BIAS_CTRIM_MASK			(0x1f << 8)
#define   MG_PLL_BIAS_VREF_RDAC(x)			((x) << 5)
#define   MG_PLL_BIAS_VREF_RDAC_MASK			(0x7 << 5)
#define   MG_PLL_BIAS_IREFTRIM(x)			((x) << 0)
#define   MG_PLL_BIAS_IREFTRIM_MASK			(0x1f << 0)
#define MG_PLL_BIAS(port) _MMIO_PORT((port) - PORT_C, _MG_PLL_BIAS_PORT1, \
				     _MG_PLL_BIAS_PORT2)

#define _MG_PLL_TDC_COLDST_BIAS_PORT1			0x168A18
#define _MG_PLL_TDC_COLDST_BIAS_PORT2			0x169A18
#define _MG_PLL_TDC_COLDST_BIAS_PORT3			0x16AA18
#define _MG_PLL_TDC_COLDST_BIAS_PORT4			0x16BA18
#define   MG_PLL_TDC_COLDST_IREFINT_EN			(1 << 27)
#define   MG_PLL_TDC_COLDST_REFBIAS_START_PULSE_W(x)	((x) << 17)
#define   MG_PLL_TDC_COLDST_COLDSTART			(1 << 16)
#define   MG_PLL_TDC_TDCOVCCORR_EN			(1 << 2)
#define   MG_PLL_TDC_TDCSEL(x)				((x) << 0)
#define MG_PLL_TDC_COLDST_BIAS(port) _MMIO_PORT((port) - PORT_C, \
						_MG_PLL_TDC_COLDST_BIAS_PORT1, \
						_MG_PLL_TDC_COLDST_BIAS_PORT2)

#define _CNL_DPLL0_CFGCR0		0x6C000
#define _CNL_DPLL1_CFGCR0		0x6C080
#define  DPLL_CFGCR0_HDMI_MODE		(1 << 30)
#define  DPLL_CFGCR0_SSC_ENABLE		(1 << 29)
#define  DPLL_CFGCR0_SSC_ENABLE_ICL	(1 << 25)
#define  DPLL_CFGCR0_LINK_RATE_MASK	(0xf << 25)
#define  DPLL_CFGCR0_LINK_RATE_2700	(0 << 25)
#define  DPLL_CFGCR0_LINK_RATE_1350	(1 << 25)
#define  DPLL_CFGCR0_LINK_RATE_810	(2 << 25)
#define  DPLL_CFGCR0_LINK_RATE_1620	(3 << 25)
#define  DPLL_CFGCR0_LINK_RATE_1080	(4 << 25)
#define  DPLL_CFGCR0_LINK_RATE_2160	(5 << 25)
#define  DPLL_CFGCR0_LINK_RATE_3240	(6 << 25)
#define  DPLL_CFGCR0_LINK_RATE_4050	(7 << 25)
#define  DPLL_CFGCR0_DCO_FRACTION_MASK	(0x7fff << 10)
#define  DPLL_CFGCR0_DCO_FRACTION_SHIFT	(10)
#define  DPLL_CFGCR0_DCO_FRACTION(x)	((x) << 10)
#define  DPLL_CFGCR0_DCO_INTEGER_MASK	(0x3ff)
#define CNL_DPLL_CFGCR0(pll)		_MMIO_PLL(pll, _CNL_DPLL0_CFGCR0, _CNL_DPLL1_CFGCR0)

#define _CNL_DPLL0_CFGCR1		0x6C004
#define _CNL_DPLL1_CFGCR1		0x6C084
#define  DPLL_CFGCR1_QDIV_RATIO_MASK	(0xff << 10)
#define  DPLL_CFGCR1_QDIV_RATIO_SHIFT	(10)
#define  DPLL_CFGCR1_QDIV_RATIO(x)	((x) << 10)
#define  DPLL_CFGCR1_QDIV_MODE_SHIFT	(9)
#define  DPLL_CFGCR1_QDIV_MODE(x)	((x) << 9)
#define  DPLL_CFGCR1_KDIV_MASK		(7 << 6)
#define  DPLL_CFGCR1_KDIV_SHIFT		(6)
#define  DPLL_CFGCR1_KDIV(x)		((x) << 6)
#define  DPLL_CFGCR1_KDIV_1		(1 << 6)
#define  DPLL_CFGCR1_KDIV_2		(2 << 6)
#define  DPLL_CFGCR1_KDIV_4		(4 << 6)
#define  DPLL_CFGCR1_PDIV_MASK		(0xf << 2)
#define  DPLL_CFGCR1_PDIV_SHIFT		(2)
#define  DPLL_CFGCR1_PDIV(x)		((x) << 2)
#define  DPLL_CFGCR1_PDIV_2		(1 << 2)
#define  DPLL_CFGCR1_PDIV_3		(2 << 2)
#define  DPLL_CFGCR1_PDIV_5		(4 << 2)
#define  DPLL_CFGCR1_PDIV_7		(8 << 2)
#define  DPLL_CFGCR1_CENTRAL_FREQ	(3 << 0)
#define  DPLL_CFGCR1_CENTRAL_FREQ_8400	(3 << 0)
#define CNL_DPLL_CFGCR1(pll)		_MMIO_PLL(pll, _CNL_DPLL0_CFGCR1, _CNL_DPLL1_CFGCR1)

#define _ICL_DPLL0_CFGCR0		0x164000
#define _ICL_DPLL1_CFGCR0		0x164080
#define ICL_DPLL_CFGCR0(pll)		_MMIO_PLL(pll, _ICL_DPLL0_CFGCR0, \
						  _ICL_DPLL1_CFGCR0)

#define _ICL_DPLL0_CFGCR1		0x164004
#define _ICL_DPLL1_CFGCR1		0x164084
#define ICL_DPLL_CFGCR1(pll)		_MMIO_PLL(pll, _ICL_DPLL0_CFGCR1, \
						  _ICL_DPLL1_CFGCR1)

/* BXT display engine PLL */
#define BXT_DE_PLL_CTL			_MMIO(0x6d000)
#define   BXT_DE_PLL_RATIO(x)		(x)	/* {60,65,100} * 19.2MHz */
#define   BXT_DE_PLL_RATIO_MASK		0xff

#define BXT_DE_PLL_ENABLE		_MMIO(0x46070)
#define   BXT_DE_PLL_PLL_ENABLE		(1 << 31)
#define   BXT_DE_PLL_LOCK		(1 << 30)
#define   CNL_CDCLK_PLL_RATIO(x)	(x)
#define   CNL_CDCLK_PLL_RATIO_MASK	0xff

/* GEN9 DC */
#define DC_STATE_EN			_MMIO(0x45504)
#define  DC_STATE_DISABLE		0
#define  DC_STATE_EN_UPTO_DC5		(1 << 0)
#define  DC_STATE_EN_DC9		(1 << 3)
#define  DC_STATE_EN_UPTO_DC6		(2 << 0)
#define  DC_STATE_EN_UPTO_DC5_DC6_MASK   0x3

#define  DC_STATE_DEBUG                  _MMIO(0x45520)
#define  DC_STATE_DEBUG_MASK_CORES	(1 << 0)
#define  DC_STATE_DEBUG_MASK_MEMORY_UP	(1 << 1)

/* Please see hsw_read_dcomp() and hsw_write_dcomp() before using this register,
 * since on HSW we can't write to it using I915_WRITE. */
#define D_COMP_HSW			_MMIO(MCHBAR_MIRROR_BASE_SNB + 0x5F0C)
#define D_COMP_BDW			_MMIO(0x138144)
#define  D_COMP_RCOMP_IN_PROGRESS	(1 << 9)
#define  D_COMP_COMP_FORCE		(1 << 8)
#define  D_COMP_COMP_DISABLE		(1 << 0)

/* Pipe WM_LINETIME - watermark line time */
#define _PIPE_WM_LINETIME_A		0x45270
#define _PIPE_WM_LINETIME_B		0x45274
#define PIPE_WM_LINETIME(pipe) _MMIO_PIPE(pipe, _PIPE_WM_LINETIME_A, _PIPE_WM_LINETIME_B)
#define   PIPE_WM_LINETIME_MASK			(0x1ff)
#define   PIPE_WM_LINETIME_TIME(x)		((x))
#define   PIPE_WM_LINETIME_IPS_LINETIME_MASK	(0x1ff << 16)
#define   PIPE_WM_LINETIME_IPS_LINETIME(x)	((x) << 16)

/* SFUSE_STRAP */
#define SFUSE_STRAP			_MMIO(0xc2014)
#define  SFUSE_STRAP_FUSE_LOCK		(1 << 13)
#define  SFUSE_STRAP_RAW_FREQUENCY	(1 << 8)
#define  SFUSE_STRAP_DISPLAY_DISABLED	(1 << 7)
#define  SFUSE_STRAP_CRT_DISABLED	(1 << 6)
#define  SFUSE_STRAP_DDIF_DETECTED	(1 << 3)
#define  SFUSE_STRAP_DDIB_DETECTED	(1 << 2)
#define  SFUSE_STRAP_DDIC_DETECTED	(1 << 1)
#define  SFUSE_STRAP_DDID_DETECTED	(1 << 0)

#define WM_MISC				_MMIO(0x45260)
#define  WM_MISC_DATA_PARTITION_5_6	(1 << 0)

#define WM_DBG				_MMIO(0x45280)
#define  WM_DBG_DISALLOW_MULTIPLE_LP	(1 << 0)
#define  WM_DBG_DISALLOW_MAXFIFO	(1 << 1)
#define  WM_DBG_DISALLOW_SPRITE		(1 << 2)

/* pipe CSC */
#define _PIPE_A_CSC_COEFF_RY_GY	0x49010
#define _PIPE_A_CSC_COEFF_BY	0x49014
#define _PIPE_A_CSC_COEFF_RU_GU	0x49018
#define _PIPE_A_CSC_COEFF_BU	0x4901c
#define _PIPE_A_CSC_COEFF_RV_GV	0x49020
#define _PIPE_A_CSC_COEFF_BV	0x49024
#define _PIPE_A_CSC_MODE	0x49028
#define   CSC_BLACK_SCREEN_OFFSET	(1 << 2)
#define   CSC_POSITION_BEFORE_GAMMA	(1 << 1)
#define   CSC_MODE_YUV_TO_RGB		(1 << 0)
#define _PIPE_A_CSC_PREOFF_HI	0x49030
#define _PIPE_A_CSC_PREOFF_ME	0x49034
#define _PIPE_A_CSC_PREOFF_LO	0x49038
#define _PIPE_A_CSC_POSTOFF_HI	0x49040
#define _PIPE_A_CSC_POSTOFF_ME	0x49044
#define _PIPE_A_CSC_POSTOFF_LO	0x49048

#define _PIPE_B_CSC_COEFF_RY_GY	0x49110
#define _PIPE_B_CSC_COEFF_BY	0x49114
#define _PIPE_B_CSC_COEFF_RU_GU	0x49118
#define _PIPE_B_CSC_COEFF_BU	0x4911c
#define _PIPE_B_CSC_COEFF_RV_GV	0x49120
#define _PIPE_B_CSC_COEFF_BV	0x49124
#define _PIPE_B_CSC_MODE	0x49128
#define _PIPE_B_CSC_PREOFF_HI	0x49130
#define _PIPE_B_CSC_PREOFF_ME	0x49134
#define _PIPE_B_CSC_PREOFF_LO	0x49138
#define _PIPE_B_CSC_POSTOFF_HI	0x49140
#define _PIPE_B_CSC_POSTOFF_ME	0x49144
#define _PIPE_B_CSC_POSTOFF_LO	0x49148

#define PIPE_CSC_COEFF_RY_GY(pipe)	_MMIO_PIPE(pipe, _PIPE_A_CSC_COEFF_RY_GY, _PIPE_B_CSC_COEFF_RY_GY)
#define PIPE_CSC_COEFF_BY(pipe)		_MMIO_PIPE(pipe, _PIPE_A_CSC_COEFF_BY, _PIPE_B_CSC_COEFF_BY)
#define PIPE_CSC_COEFF_RU_GU(pipe)	_MMIO_PIPE(pipe, _PIPE_A_CSC_COEFF_RU_GU, _PIPE_B_CSC_COEFF_RU_GU)
#define PIPE_CSC_COEFF_BU(pipe)		_MMIO_PIPE(pipe, _PIPE_A_CSC_COEFF_BU, _PIPE_B_CSC_COEFF_BU)
#define PIPE_CSC_COEFF_RV_GV(pipe)	_MMIO_PIPE(pipe, _PIPE_A_CSC_COEFF_RV_GV, _PIPE_B_CSC_COEFF_RV_GV)
#define PIPE_CSC_COEFF_BV(pipe)		_MMIO_PIPE(pipe, _PIPE_A_CSC_COEFF_BV, _PIPE_B_CSC_COEFF_BV)
#define PIPE_CSC_MODE(pipe)		_MMIO_PIPE(pipe, _PIPE_A_CSC_MODE, _PIPE_B_CSC_MODE)
#define PIPE_CSC_PREOFF_HI(pipe)	_MMIO_PIPE(pipe, _PIPE_A_CSC_PREOFF_HI, _PIPE_B_CSC_PREOFF_HI)
#define PIPE_CSC_PREOFF_ME(pipe)	_MMIO_PIPE(pipe, _PIPE_A_CSC_PREOFF_ME, _PIPE_B_CSC_PREOFF_ME)
#define PIPE_CSC_PREOFF_LO(pipe)	_MMIO_PIPE(pipe, _PIPE_A_CSC_PREOFF_LO, _PIPE_B_CSC_PREOFF_LO)
#define PIPE_CSC_POSTOFF_HI(pipe)	_MMIO_PIPE(pipe, _PIPE_A_CSC_POSTOFF_HI, _PIPE_B_CSC_POSTOFF_HI)
#define PIPE_CSC_POSTOFF_ME(pipe)	_MMIO_PIPE(pipe, _PIPE_A_CSC_POSTOFF_ME, _PIPE_B_CSC_POSTOFF_ME)
#define PIPE_CSC_POSTOFF_LO(pipe)	_MMIO_PIPE(pipe, _PIPE_A_CSC_POSTOFF_LO, _PIPE_B_CSC_POSTOFF_LO)

/* pipe degamma/gamma LUTs on IVB+ */
#define _PAL_PREC_INDEX_A	0x4A400
#define _PAL_PREC_INDEX_B	0x4AC00
#define _PAL_PREC_INDEX_C	0x4B400
#define   PAL_PREC_10_12_BIT		(0 << 31)
#define   PAL_PREC_SPLIT_MODE		(1 << 31)
#define   PAL_PREC_AUTO_INCREMENT	(1 << 15)
#define   PAL_PREC_INDEX_VALUE_MASK	(0x3ff << 0)
#define _PAL_PREC_DATA_A	0x4A404
#define _PAL_PREC_DATA_B	0x4AC04
#define _PAL_PREC_DATA_C	0x4B404
#define _PAL_PREC_GC_MAX_A	0x4A410
#define _PAL_PREC_GC_MAX_B	0x4AC10
#define _PAL_PREC_GC_MAX_C	0x4B410
#define _PAL_PREC_EXT_GC_MAX_A	0x4A420
#define _PAL_PREC_EXT_GC_MAX_B	0x4AC20
#define _PAL_PREC_EXT_GC_MAX_C	0x4B420
#define _PAL_PREC_EXT2_GC_MAX_A	0x4A430
#define _PAL_PREC_EXT2_GC_MAX_B	0x4AC30
#define _PAL_PREC_EXT2_GC_MAX_C	0x4B430

#define PREC_PAL_INDEX(pipe)		_MMIO_PIPE(pipe, _PAL_PREC_INDEX_A, _PAL_PREC_INDEX_B)
#define PREC_PAL_DATA(pipe)		_MMIO_PIPE(pipe, _PAL_PREC_DATA_A, _PAL_PREC_DATA_B)
#define PREC_PAL_GC_MAX(pipe, i)	_MMIO(_PIPE(pipe, _PAL_PREC_GC_MAX_A, _PAL_PREC_GC_MAX_B) + (i) * 4)
#define PREC_PAL_EXT_GC_MAX(pipe, i)	_MMIO(_PIPE(pipe, _PAL_PREC_EXT_GC_MAX_A, _PAL_PREC_EXT_GC_MAX_B) + (i) * 4)

#define _PRE_CSC_GAMC_INDEX_A	0x4A484
#define _PRE_CSC_GAMC_INDEX_B	0x4AC84
#define _PRE_CSC_GAMC_INDEX_C	0x4B484
#define   PRE_CSC_GAMC_AUTO_INCREMENT	(1 << 10)
#define _PRE_CSC_GAMC_DATA_A	0x4A488
#define _PRE_CSC_GAMC_DATA_B	0x4AC88
#define _PRE_CSC_GAMC_DATA_C	0x4B488

#define PRE_CSC_GAMC_INDEX(pipe)	_MMIO_PIPE(pipe, _PRE_CSC_GAMC_INDEX_A, _PRE_CSC_GAMC_INDEX_B)
#define PRE_CSC_GAMC_DATA(pipe)		_MMIO_PIPE(pipe, _PRE_CSC_GAMC_DATA_A, _PRE_CSC_GAMC_DATA_B)

/* pipe CSC & degamma/gamma LUTs on CHV */
#define _CGM_PIPE_A_CSC_COEFF01	(VLV_DISPLAY_BASE + 0x67900)
#define _CGM_PIPE_A_CSC_COEFF23	(VLV_DISPLAY_BASE + 0x67904)
#define _CGM_PIPE_A_CSC_COEFF45	(VLV_DISPLAY_BASE + 0x67908)
#define _CGM_PIPE_A_CSC_COEFF67	(VLV_DISPLAY_BASE + 0x6790C)
#define _CGM_PIPE_A_CSC_COEFF8	(VLV_DISPLAY_BASE + 0x67910)
#define _CGM_PIPE_A_DEGAMMA	(VLV_DISPLAY_BASE + 0x66000)
#define _CGM_PIPE_A_GAMMA	(VLV_DISPLAY_BASE + 0x67000)
#define _CGM_PIPE_A_MODE	(VLV_DISPLAY_BASE + 0x67A00)
#define   CGM_PIPE_MODE_GAMMA	(1 << 2)
#define   CGM_PIPE_MODE_CSC	(1 << 1)
#define   CGM_PIPE_MODE_DEGAMMA	(1 << 0)

#define _CGM_PIPE_B_CSC_COEFF01	(VLV_DISPLAY_BASE + 0x69900)
#define _CGM_PIPE_B_CSC_COEFF23	(VLV_DISPLAY_BASE + 0x69904)
#define _CGM_PIPE_B_CSC_COEFF45	(VLV_DISPLAY_BASE + 0x69908)
#define _CGM_PIPE_B_CSC_COEFF67	(VLV_DISPLAY_BASE + 0x6990C)
#define _CGM_PIPE_B_CSC_COEFF8	(VLV_DISPLAY_BASE + 0x69910)
#define _CGM_PIPE_B_DEGAMMA	(VLV_DISPLAY_BASE + 0x68000)
#define _CGM_PIPE_B_GAMMA	(VLV_DISPLAY_BASE + 0x69000)
#define _CGM_PIPE_B_MODE	(VLV_DISPLAY_BASE + 0x69A00)

#define CGM_PIPE_CSC_COEFF01(pipe)	_MMIO_PIPE(pipe, _CGM_PIPE_A_CSC_COEFF01, _CGM_PIPE_B_CSC_COEFF01)
#define CGM_PIPE_CSC_COEFF23(pipe)	_MMIO_PIPE(pipe, _CGM_PIPE_A_CSC_COEFF23, _CGM_PIPE_B_CSC_COEFF23)
#define CGM_PIPE_CSC_COEFF45(pipe)	_MMIO_PIPE(pipe, _CGM_PIPE_A_CSC_COEFF45, _CGM_PIPE_B_CSC_COEFF45)
#define CGM_PIPE_CSC_COEFF67(pipe)	_MMIO_PIPE(pipe, _CGM_PIPE_A_CSC_COEFF67, _CGM_PIPE_B_CSC_COEFF67)
#define CGM_PIPE_CSC_COEFF8(pipe)	_MMIO_PIPE(pipe, _CGM_PIPE_A_CSC_COEFF8, _CGM_PIPE_B_CSC_COEFF8)
#define CGM_PIPE_DEGAMMA(pipe, i, w)	_MMIO(_PIPE(pipe, _CGM_PIPE_A_DEGAMMA, _CGM_PIPE_B_DEGAMMA) + (i) * 8 + (w) * 4)
#define CGM_PIPE_GAMMA(pipe, i, w)	_MMIO(_PIPE(pipe, _CGM_PIPE_A_GAMMA, _CGM_PIPE_B_GAMMA) + (i) * 8 + (w) * 4)
#define CGM_PIPE_MODE(pipe)		_MMIO_PIPE(pipe, _CGM_PIPE_A_MODE, _CGM_PIPE_B_MODE)

/* MIPI DSI registers */

#define _MIPI_PORT(port, a, c)	(((port) == PORT_A) ? a : c)	/* ports A and C only */
#define _MMIO_MIPI(port, a, c)	_MMIO(_MIPI_PORT(port, a, c))

#define MIPIO_TXESC_CLK_DIV1			_MMIO(0x160004)
#define  GLK_TX_ESC_CLK_DIV1_MASK			0x3FF
#define MIPIO_TXESC_CLK_DIV2			_MMIO(0x160008)
#define  GLK_TX_ESC_CLK_DIV2_MASK			0x3FF

#define _ICL_DSI_ESC_CLK_DIV0		0x6b090
#define _ICL_DSI_ESC_CLK_DIV1		0x6b890
#define ICL_DSI_ESC_CLK_DIV(port)	_MMIO_PORT((port),	\
							_ICL_DSI_ESC_CLK_DIV0, \
							_ICL_DSI_ESC_CLK_DIV1)
#define _ICL_DPHY_ESC_CLK_DIV0		0x162190
#define _ICL_DPHY_ESC_CLK_DIV1		0x6C190
#define ICL_DPHY_ESC_CLK_DIV(port)	_MMIO_PORT((port),	\
						_ICL_DPHY_ESC_CLK_DIV0, \
						_ICL_DPHY_ESC_CLK_DIV1)
#define  ICL_BYTE_CLK_PER_ESC_CLK_MASK		(0x1f << 16)
#define  ICL_BYTE_CLK_PER_ESC_CLK_SHIFT	16
#define  ICL_ESC_CLK_DIV_MASK			0x1ff
#define  ICL_ESC_CLK_DIV_SHIFT			0
#define DSI_MAX_ESC_CLK			20000		/* in KHz */

/* Gen4+ Timestamp and Pipe Frame time stamp registers */
#define GEN4_TIMESTAMP		_MMIO(0x2358)
#define ILK_TIMESTAMP_HI	_MMIO(0x70070)
#define IVB_TIMESTAMP_CTR	_MMIO(0x44070)

#define GEN9_TIMESTAMP_OVERRIDE				_MMIO(0x44074)
#define  GEN9_TIMESTAMP_OVERRIDE_US_COUNTER_DIVIDER_SHIFT	0
#define  GEN9_TIMESTAMP_OVERRIDE_US_COUNTER_DIVIDER_MASK	0x3ff
#define  GEN9_TIMESTAMP_OVERRIDE_US_COUNTER_DENOMINATOR_SHIFT	12
#define  GEN9_TIMESTAMP_OVERRIDE_US_COUNTER_DENOMINATOR_MASK	(0xf << 12)

#define _PIPE_FRMTMSTMP_A		0x70048
#define PIPE_FRMTMSTMP(pipe)		\
			_MMIO_PIPE2(pipe, _PIPE_FRMTMSTMP_A)

/* BXT MIPI clock controls */
#define BXT_MAX_VAR_OUTPUT_KHZ			39500

#define BXT_MIPI_CLOCK_CTL			_MMIO(0x46090)
#define  BXT_MIPI1_DIV_SHIFT			26
#define  BXT_MIPI2_DIV_SHIFT			10
#define  BXT_MIPI_DIV_SHIFT(port)		\
			_MIPI_PORT(port, BXT_MIPI1_DIV_SHIFT, \
					BXT_MIPI2_DIV_SHIFT)

/* TX control divider to select actual TX clock output from (8x/var) */
#define  BXT_MIPI1_TX_ESCLK_SHIFT		26
#define  BXT_MIPI2_TX_ESCLK_SHIFT		10
#define  BXT_MIPI_TX_ESCLK_SHIFT(port)		\
			_MIPI_PORT(port, BXT_MIPI1_TX_ESCLK_SHIFT, \
					BXT_MIPI2_TX_ESCLK_SHIFT)
#define  BXT_MIPI1_TX_ESCLK_FIXDIV_MASK		(0x3F << 26)
#define  BXT_MIPI2_TX_ESCLK_FIXDIV_MASK		(0x3F << 10)
#define  BXT_MIPI_TX_ESCLK_FIXDIV_MASK(port)	\
			_MIPI_PORT(port, BXT_MIPI1_TX_ESCLK_FIXDIV_MASK, \
					BXT_MIPI2_TX_ESCLK_FIXDIV_MASK)
#define  BXT_MIPI_TX_ESCLK_DIVIDER(port, val)	\
		(((val) & 0x3F) << BXT_MIPI_TX_ESCLK_SHIFT(port))
/* RX upper control divider to select actual RX clock output from 8x */
#define  BXT_MIPI1_RX_ESCLK_UPPER_SHIFT		21
#define  BXT_MIPI2_RX_ESCLK_UPPER_SHIFT		5
#define  BXT_MIPI_RX_ESCLK_UPPER_SHIFT(port)		\
			_MIPI_PORT(port, BXT_MIPI1_RX_ESCLK_UPPER_SHIFT, \
					BXT_MIPI2_RX_ESCLK_UPPER_SHIFT)
#define  BXT_MIPI1_RX_ESCLK_UPPER_FIXDIV_MASK		(3 << 21)
#define  BXT_MIPI2_RX_ESCLK_UPPER_FIXDIV_MASK		(3 << 5)
#define  BXT_MIPI_RX_ESCLK_UPPER_FIXDIV_MASK(port)	\
			_MIPI_PORT(port, BXT_MIPI1_RX_ESCLK_UPPER_FIXDIV_MASK, \
					BXT_MIPI2_RX_ESCLK_UPPER_FIXDIV_MASK)
#define  BXT_MIPI_RX_ESCLK_UPPER_DIVIDER(port, val)	\
		(((val) & 3) << BXT_MIPI_RX_ESCLK_UPPER_SHIFT(port))
/* 8/3X divider to select the actual 8/3X clock output from 8x */
#define  BXT_MIPI1_8X_BY3_SHIFT                19
#define  BXT_MIPI2_8X_BY3_SHIFT                3
#define  BXT_MIPI_8X_BY3_SHIFT(port)          \
			_MIPI_PORT(port, BXT_MIPI1_8X_BY3_SHIFT, \
					BXT_MIPI2_8X_BY3_SHIFT)
#define  BXT_MIPI1_8X_BY3_DIVIDER_MASK         (3 << 19)
#define  BXT_MIPI2_8X_BY3_DIVIDER_MASK         (3 << 3)
#define  BXT_MIPI_8X_BY3_DIVIDER_MASK(port)    \
			_MIPI_PORT(port, BXT_MIPI1_8X_BY3_DIVIDER_MASK, \
						BXT_MIPI2_8X_BY3_DIVIDER_MASK)
#define  BXT_MIPI_8X_BY3_DIVIDER(port, val)    \
			(((val) & 3) << BXT_MIPI_8X_BY3_SHIFT(port))
/* RX lower control divider to select actual RX clock output from 8x */
#define  BXT_MIPI1_RX_ESCLK_LOWER_SHIFT		16
#define  BXT_MIPI2_RX_ESCLK_LOWER_SHIFT		0
#define  BXT_MIPI_RX_ESCLK_LOWER_SHIFT(port)		\
			_MIPI_PORT(port, BXT_MIPI1_RX_ESCLK_LOWER_SHIFT, \
					BXT_MIPI2_RX_ESCLK_LOWER_SHIFT)
#define  BXT_MIPI1_RX_ESCLK_LOWER_FIXDIV_MASK		(3 << 16)
#define  BXT_MIPI2_RX_ESCLK_LOWER_FIXDIV_MASK		(3 << 0)
#define  BXT_MIPI_RX_ESCLK_LOWER_FIXDIV_MASK(port)	\
			_MIPI_PORT(port, BXT_MIPI1_RX_ESCLK_LOWER_FIXDIV_MASK, \
					BXT_MIPI2_RX_ESCLK_LOWER_FIXDIV_MASK)
#define  BXT_MIPI_RX_ESCLK_LOWER_DIVIDER(port, val)	\
		(((val) & 3) << BXT_MIPI_RX_ESCLK_LOWER_SHIFT(port))

#define RX_DIVIDER_BIT_1_2                     0x3
#define RX_DIVIDER_BIT_3_4                     0xC

/* BXT MIPI mode configure */
#define  _BXT_MIPIA_TRANS_HACTIVE			0x6B0F8
#define  _BXT_MIPIC_TRANS_HACTIVE			0x6B8F8
#define  BXT_MIPI_TRANS_HACTIVE(tc)	_MMIO_MIPI(tc, \
		_BXT_MIPIA_TRANS_HACTIVE, _BXT_MIPIC_TRANS_HACTIVE)

#define  _BXT_MIPIA_TRANS_VACTIVE			0x6B0FC
#define  _BXT_MIPIC_TRANS_VACTIVE			0x6B8FC
#define  BXT_MIPI_TRANS_VACTIVE(tc)	_MMIO_MIPI(tc, \
		_BXT_MIPIA_TRANS_VACTIVE, _BXT_MIPIC_TRANS_VACTIVE)

#define  _BXT_MIPIA_TRANS_VTOTAL			0x6B100
#define  _BXT_MIPIC_TRANS_VTOTAL			0x6B900
#define  BXT_MIPI_TRANS_VTOTAL(tc)	_MMIO_MIPI(tc, \
		_BXT_MIPIA_TRANS_VTOTAL, _BXT_MIPIC_TRANS_VTOTAL)

#define BXT_DSI_PLL_CTL			_MMIO(0x161000)
#define  BXT_DSI_PLL_PVD_RATIO_SHIFT	16
#define  BXT_DSI_PLL_PVD_RATIO_MASK	(3 << BXT_DSI_PLL_PVD_RATIO_SHIFT)
#define  BXT_DSI_PLL_PVD_RATIO_1	(1 << BXT_DSI_PLL_PVD_RATIO_SHIFT)
#define  BXT_DSIC_16X_BY1		(0 << 10)
#define  BXT_DSIC_16X_BY2		(1 << 10)
#define  BXT_DSIC_16X_BY3		(2 << 10)
#define  BXT_DSIC_16X_BY4		(3 << 10)
#define  BXT_DSIC_16X_MASK		(3 << 10)
#define  BXT_DSIA_16X_BY1		(0 << 8)
#define  BXT_DSIA_16X_BY2		(1 << 8)
#define  BXT_DSIA_16X_BY3		(2 << 8)
#define  BXT_DSIA_16X_BY4		(3 << 8)
#define  BXT_DSIA_16X_MASK		(3 << 8)
#define  BXT_DSI_FREQ_SEL_SHIFT		8
#define  BXT_DSI_FREQ_SEL_MASK		(0xF << BXT_DSI_FREQ_SEL_SHIFT)

#define BXT_DSI_PLL_RATIO_MAX		0x7D
#define BXT_DSI_PLL_RATIO_MIN		0x22
#define GLK_DSI_PLL_RATIO_MAX		0x6F
#define GLK_DSI_PLL_RATIO_MIN		0x22
#define BXT_DSI_PLL_RATIO_MASK		0xFF
#define BXT_REF_CLOCK_KHZ		19200

#define BXT_DSI_PLL_ENABLE		_MMIO(0x46080)
#define  BXT_DSI_PLL_DO_ENABLE		(1 << 31)
#define  BXT_DSI_PLL_LOCKED		(1 << 30)

#define _MIPIA_PORT_CTRL			(VLV_DISPLAY_BASE + 0x61190)
#define _MIPIC_PORT_CTRL			(VLV_DISPLAY_BASE + 0x61700)
#define MIPI_PORT_CTRL(port)	_MMIO_MIPI(port, _MIPIA_PORT_CTRL, _MIPIC_PORT_CTRL)

 /* BXT port control */
#define _BXT_MIPIA_PORT_CTRL				0x6B0C0
#define _BXT_MIPIC_PORT_CTRL				0x6B8C0
#define BXT_MIPI_PORT_CTRL(tc)	_MMIO_MIPI(tc, _BXT_MIPIA_PORT_CTRL, _BXT_MIPIC_PORT_CTRL)

/* ICL DSI MODE control */
#define _ICL_DSI_IO_MODECTL_0				0x6B094
#define _ICL_DSI_IO_MODECTL_1				0x6B894
#define ICL_DSI_IO_MODECTL(port)	_MMIO_PORT(port,	\
						    _ICL_DSI_IO_MODECTL_0, \
						    _ICL_DSI_IO_MODECTL_1)
#define  COMBO_PHY_MODE_DSI				(1 << 0)

#define BXT_P_DSI_REGULATOR_CFG			_MMIO(0x160020)
#define  STAP_SELECT					(1 << 0)

#define BXT_P_DSI_REGULATOR_TX_CTRL		_MMIO(0x160054)
#define  HS_IO_CTRL_SELECT				(1 << 0)

#define  DPI_ENABLE					(1 << 31) /* A + C */
#define  MIPIA_MIPI4DPHY_DELAY_COUNT_SHIFT		27
#define  MIPIA_MIPI4DPHY_DELAY_COUNT_MASK		(0xf << 27)
#define  DUAL_LINK_MODE_SHIFT				26
#define  DUAL_LINK_MODE_MASK				(1 << 26)
#define  DUAL_LINK_MODE_FRONT_BACK			(0 << 26)
#define  DUAL_LINK_MODE_PIXEL_ALTERNATIVE		(1 << 26)
#define  DITHERING_ENABLE				(1 << 25) /* A + C */
#define  FLOPPED_HSTX					(1 << 23)
#define  DE_INVERT					(1 << 19) /* XXX */
#define  MIPIA_FLISDSI_DELAY_COUNT_SHIFT		18
#define  MIPIA_FLISDSI_DELAY_COUNT_MASK			(0xf << 18)
#define  AFE_LATCHOUT					(1 << 17)
#define  LP_OUTPUT_HOLD					(1 << 16)
#define  MIPIC_FLISDSI_DELAY_COUNT_HIGH_SHIFT		15
#define  MIPIC_FLISDSI_DELAY_COUNT_HIGH_MASK		(1 << 15)
#define  MIPIC_MIPI4DPHY_DELAY_COUNT_SHIFT		11
#define  MIPIC_MIPI4DPHY_DELAY_COUNT_MASK		(0xf << 11)
#define  CSB_SHIFT					9
#define  CSB_MASK					(3 << 9)
#define  CSB_20MHZ					(0 << 9)
#define  CSB_10MHZ					(1 << 9)
#define  CSB_40MHZ					(2 << 9)
#define  BANDGAP_MASK					(1 << 8)
#define  BANDGAP_PNW_CIRCUIT				(0 << 8)
#define  BANDGAP_LNC_CIRCUIT				(1 << 8)
#define  MIPIC_FLISDSI_DELAY_COUNT_LOW_SHIFT		5
#define  MIPIC_FLISDSI_DELAY_COUNT_LOW_MASK		(7 << 5)
#define  TEARING_EFFECT_DELAY				(1 << 4) /* A + C */
#define  TEARING_EFFECT_SHIFT				2 /* A + C */
#define  TEARING_EFFECT_MASK				(3 << 2)
#define  TEARING_EFFECT_OFF				(0 << 2)
#define  TEARING_EFFECT_DSI				(1 << 2)
#define  TEARING_EFFECT_GPIO				(2 << 2)
#define  LANE_CONFIGURATION_SHIFT			0
#define  LANE_CONFIGURATION_MASK			(3 << 0)
#define  LANE_CONFIGURATION_4LANE			(0 << 0)
#define  LANE_CONFIGURATION_DUAL_LINK_A			(1 << 0)
#define  LANE_CONFIGURATION_DUAL_LINK_B			(2 << 0)

#define _MIPIA_TEARING_CTRL			(VLV_DISPLAY_BASE + 0x61194)
#define _MIPIC_TEARING_CTRL			(VLV_DISPLAY_BASE + 0x61704)
#define MIPI_TEARING_CTRL(port)			_MMIO_MIPI(port, _MIPIA_TEARING_CTRL, _MIPIC_TEARING_CTRL)
#define  TEARING_EFFECT_DELAY_SHIFT			0
#define  TEARING_EFFECT_DELAY_MASK			(0xffff << 0)

/* XXX: all bits reserved */
#define _MIPIA_AUTOPWG			(VLV_DISPLAY_BASE + 0x611a0)

/* MIPI DSI Controller and D-PHY registers */

#define _MIPIA_DEVICE_READY		(dev_priv->mipi_mmio_base + 0xb000)
#define _MIPIC_DEVICE_READY		(dev_priv->mipi_mmio_base + 0xb800)
#define MIPI_DEVICE_READY(port)		_MMIO_MIPI(port, _MIPIA_DEVICE_READY, _MIPIC_DEVICE_READY)
#define  BUS_POSSESSION					(1 << 3) /* set to give bus to receiver */
#define  ULPS_STATE_MASK				(3 << 1)
#define  ULPS_STATE_ENTER				(2 << 1)
#define  ULPS_STATE_EXIT				(1 << 1)
#define  ULPS_STATE_NORMAL_OPERATION			(0 << 1)
#define  DEVICE_READY					(1 << 0)

#define _MIPIA_INTR_STAT		(dev_priv->mipi_mmio_base + 0xb004)
#define _MIPIC_INTR_STAT		(dev_priv->mipi_mmio_base + 0xb804)
#define MIPI_INTR_STAT(port)		_MMIO_MIPI(port, _MIPIA_INTR_STAT, _MIPIC_INTR_STAT)
#define _MIPIA_INTR_EN			(dev_priv->mipi_mmio_base + 0xb008)
#define _MIPIC_INTR_EN			(dev_priv->mipi_mmio_base + 0xb808)
#define MIPI_INTR_EN(port)		_MMIO_MIPI(port, _MIPIA_INTR_EN, _MIPIC_INTR_EN)
#define  TEARING_EFFECT					(1 << 31)
#define  SPL_PKT_SENT_INTERRUPT				(1 << 30)
#define  GEN_READ_DATA_AVAIL				(1 << 29)
#define  LP_GENERIC_WR_FIFO_FULL			(1 << 28)
#define  HS_GENERIC_WR_FIFO_FULL			(1 << 27)
#define  RX_PROT_VIOLATION				(1 << 26)
#define  RX_INVALID_TX_LENGTH				(1 << 25)
#define  ACK_WITH_NO_ERROR				(1 << 24)
#define  TURN_AROUND_ACK_TIMEOUT			(1 << 23)
#define  LP_RX_TIMEOUT					(1 << 22)
#define  HS_TX_TIMEOUT					(1 << 21)
#define  DPI_FIFO_UNDERRUN				(1 << 20)
#define  LOW_CONTENTION					(1 << 19)
#define  HIGH_CONTENTION				(1 << 18)
#define  TXDSI_VC_ID_INVALID				(1 << 17)
#define  TXDSI_DATA_TYPE_NOT_RECOGNISED			(1 << 16)
#define  TXCHECKSUM_ERROR				(1 << 15)
#define  TXECC_MULTIBIT_ERROR				(1 << 14)
#define  TXECC_SINGLE_BIT_ERROR				(1 << 13)
#define  TXFALSE_CONTROL_ERROR				(1 << 12)
#define  RXDSI_VC_ID_INVALID				(1 << 11)
#define  RXDSI_DATA_TYPE_NOT_REGOGNISED			(1 << 10)
#define  RXCHECKSUM_ERROR				(1 << 9)
#define  RXECC_MULTIBIT_ERROR				(1 << 8)
#define  RXECC_SINGLE_BIT_ERROR				(1 << 7)
#define  RXFALSE_CONTROL_ERROR				(1 << 6)
#define  RXHS_RECEIVE_TIMEOUT_ERROR			(1 << 5)
#define  RX_LP_TX_SYNC_ERROR				(1 << 4)
#define  RXEXCAPE_MODE_ENTRY_ERROR			(1 << 3)
#define  RXEOT_SYNC_ERROR				(1 << 2)
#define  RXSOT_SYNC_ERROR				(1 << 1)
#define  RXSOT_ERROR					(1 << 0)

#define _MIPIA_DSI_FUNC_PRG		(dev_priv->mipi_mmio_base + 0xb00c)
#define _MIPIC_DSI_FUNC_PRG		(dev_priv->mipi_mmio_base + 0xb80c)
#define MIPI_DSI_FUNC_PRG(port)		_MMIO_MIPI(port, _MIPIA_DSI_FUNC_PRG, _MIPIC_DSI_FUNC_PRG)
#define  CMD_MODE_DATA_WIDTH_MASK			(7 << 13)
#define  CMD_MODE_NOT_SUPPORTED				(0 << 13)
#define  CMD_MODE_DATA_WIDTH_16_BIT			(1 << 13)
#define  CMD_MODE_DATA_WIDTH_9_BIT			(2 << 13)
#define  CMD_MODE_DATA_WIDTH_8_BIT			(3 << 13)
#define  CMD_MODE_DATA_WIDTH_OPTION1			(4 << 13)
#define  CMD_MODE_DATA_WIDTH_OPTION2			(5 << 13)
#define  VID_MODE_FORMAT_MASK				(0xf << 7)
#define  VID_MODE_NOT_SUPPORTED				(0 << 7)
#define  VID_MODE_FORMAT_RGB565				(1 << 7)
#define  VID_MODE_FORMAT_RGB666_PACKED			(2 << 7)
#define  VID_MODE_FORMAT_RGB666				(3 << 7)
#define  VID_MODE_FORMAT_RGB888				(4 << 7)
#define  CMD_MODE_CHANNEL_NUMBER_SHIFT			5
#define  CMD_MODE_CHANNEL_NUMBER_MASK			(3 << 5)
#define  VID_MODE_CHANNEL_NUMBER_SHIFT			3
#define  VID_MODE_CHANNEL_NUMBER_MASK			(3 << 3)
#define  DATA_LANES_PRG_REG_SHIFT			0
#define  DATA_LANES_PRG_REG_MASK			(7 << 0)

#define _MIPIA_HS_TX_TIMEOUT		(dev_priv->mipi_mmio_base + 0xb010)
#define _MIPIC_HS_TX_TIMEOUT		(dev_priv->mipi_mmio_base + 0xb810)
#define MIPI_HS_TX_TIMEOUT(port)	_MMIO_MIPI(port, _MIPIA_HS_TX_TIMEOUT, _MIPIC_HS_TX_TIMEOUT)
#define  HIGH_SPEED_TX_TIMEOUT_COUNTER_MASK		0xffffff

#define _MIPIA_LP_RX_TIMEOUT		(dev_priv->mipi_mmio_base + 0xb014)
#define _MIPIC_LP_RX_TIMEOUT		(dev_priv->mipi_mmio_base + 0xb814)
#define MIPI_LP_RX_TIMEOUT(port)	_MMIO_MIPI(port, _MIPIA_LP_RX_TIMEOUT, _MIPIC_LP_RX_TIMEOUT)
#define  LOW_POWER_RX_TIMEOUT_COUNTER_MASK		0xffffff

#define _MIPIA_TURN_AROUND_TIMEOUT	(dev_priv->mipi_mmio_base + 0xb018)
#define _MIPIC_TURN_AROUND_TIMEOUT	(dev_priv->mipi_mmio_base + 0xb818)
#define MIPI_TURN_AROUND_TIMEOUT(port)	_MMIO_MIPI(port, _MIPIA_TURN_AROUND_TIMEOUT, _MIPIC_TURN_AROUND_TIMEOUT)
#define  TURN_AROUND_TIMEOUT_MASK			0x3f

#define _MIPIA_DEVICE_RESET_TIMER	(dev_priv->mipi_mmio_base + 0xb01c)
#define _MIPIC_DEVICE_RESET_TIMER	(dev_priv->mipi_mmio_base + 0xb81c)
#define MIPI_DEVICE_RESET_TIMER(port)	_MMIO_MIPI(port, _MIPIA_DEVICE_RESET_TIMER, _MIPIC_DEVICE_RESET_TIMER)
#define  DEVICE_RESET_TIMER_MASK			0xffff

#define _MIPIA_DPI_RESOLUTION		(dev_priv->mipi_mmio_base + 0xb020)
#define _MIPIC_DPI_RESOLUTION		(dev_priv->mipi_mmio_base + 0xb820)
#define MIPI_DPI_RESOLUTION(port)	_MMIO_MIPI(port, _MIPIA_DPI_RESOLUTION, _MIPIC_DPI_RESOLUTION)
#define  VERTICAL_ADDRESS_SHIFT				16
#define  VERTICAL_ADDRESS_MASK				(0xffff << 16)
#define  HORIZONTAL_ADDRESS_SHIFT			0
#define  HORIZONTAL_ADDRESS_MASK			0xffff

#define _MIPIA_DBI_FIFO_THROTTLE	(dev_priv->mipi_mmio_base + 0xb024)
#define _MIPIC_DBI_FIFO_THROTTLE	(dev_priv->mipi_mmio_base + 0xb824)
#define MIPI_DBI_FIFO_THROTTLE(port)	_MMIO_MIPI(port, _MIPIA_DBI_FIFO_THROTTLE, _MIPIC_DBI_FIFO_THROTTLE)
#define  DBI_FIFO_EMPTY_HALF				(0 << 0)
#define  DBI_FIFO_EMPTY_QUARTER				(1 << 0)
#define  DBI_FIFO_EMPTY_7_LOCATIONS			(2 << 0)

/* regs below are bits 15:0 */
#define _MIPIA_HSYNC_PADDING_COUNT	(dev_priv->mipi_mmio_base + 0xb028)
#define _MIPIC_HSYNC_PADDING_COUNT	(dev_priv->mipi_mmio_base + 0xb828)
#define MIPI_HSYNC_PADDING_COUNT(port)	_MMIO_MIPI(port, _MIPIA_HSYNC_PADDING_COUNT, _MIPIC_HSYNC_PADDING_COUNT)

#define _MIPIA_HBP_COUNT		(dev_priv->mipi_mmio_base + 0xb02c)
#define _MIPIC_HBP_COUNT		(dev_priv->mipi_mmio_base + 0xb82c)
#define MIPI_HBP_COUNT(port)		_MMIO_MIPI(port, _MIPIA_HBP_COUNT, _MIPIC_HBP_COUNT)

#define _MIPIA_HFP_COUNT		(dev_priv->mipi_mmio_base + 0xb030)
#define _MIPIC_HFP_COUNT		(dev_priv->mipi_mmio_base + 0xb830)
#define MIPI_HFP_COUNT(port)		_MMIO_MIPI(port, _MIPIA_HFP_COUNT, _MIPIC_HFP_COUNT)

#define _MIPIA_HACTIVE_AREA_COUNT	(dev_priv->mipi_mmio_base + 0xb034)
#define _MIPIC_HACTIVE_AREA_COUNT	(dev_priv->mipi_mmio_base + 0xb834)
#define MIPI_HACTIVE_AREA_COUNT(port)	_MMIO_MIPI(port, _MIPIA_HACTIVE_AREA_COUNT, _MIPIC_HACTIVE_AREA_COUNT)

#define _MIPIA_VSYNC_PADDING_COUNT	(dev_priv->mipi_mmio_base + 0xb038)
#define _MIPIC_VSYNC_PADDING_COUNT	(dev_priv->mipi_mmio_base + 0xb838)
#define MIPI_VSYNC_PADDING_COUNT(port)	_MMIO_MIPI(port, _MIPIA_VSYNC_PADDING_COUNT, _MIPIC_VSYNC_PADDING_COUNT)

#define _MIPIA_VBP_COUNT		(dev_priv->mipi_mmio_base + 0xb03c)
#define _MIPIC_VBP_COUNT		(dev_priv->mipi_mmio_base + 0xb83c)
#define MIPI_VBP_COUNT(port)		_MMIO_MIPI(port, _MIPIA_VBP_COUNT, _MIPIC_VBP_COUNT)

#define _MIPIA_VFP_COUNT		(dev_priv->mipi_mmio_base + 0xb040)
#define _MIPIC_VFP_COUNT		(dev_priv->mipi_mmio_base + 0xb840)
#define MIPI_VFP_COUNT(port)		_MMIO_MIPI(port, _MIPIA_VFP_COUNT, _MIPIC_VFP_COUNT)

#define _MIPIA_HIGH_LOW_SWITCH_COUNT	(dev_priv->mipi_mmio_base + 0xb044)
#define _MIPIC_HIGH_LOW_SWITCH_COUNT	(dev_priv->mipi_mmio_base + 0xb844)
#define MIPI_HIGH_LOW_SWITCH_COUNT(port)	_MMIO_MIPI(port,	_MIPIA_HIGH_LOW_SWITCH_COUNT, _MIPIC_HIGH_LOW_SWITCH_COUNT)

/* regs above are bits 15:0 */

#define _MIPIA_DPI_CONTROL		(dev_priv->mipi_mmio_base + 0xb048)
#define _MIPIC_DPI_CONTROL		(dev_priv->mipi_mmio_base + 0xb848)
#define MIPI_DPI_CONTROL(port)		_MMIO_MIPI(port, _MIPIA_DPI_CONTROL, _MIPIC_DPI_CONTROL)
#define  DPI_LP_MODE					(1 << 6)
#define  BACKLIGHT_OFF					(1 << 5)
#define  BACKLIGHT_ON					(1 << 4)
#define  COLOR_MODE_OFF					(1 << 3)
#define  COLOR_MODE_ON					(1 << 2)
#define  TURN_ON					(1 << 1)
#define  SHUTDOWN					(1 << 0)

#define _MIPIA_DPI_DATA			(dev_priv->mipi_mmio_base + 0xb04c)
#define _MIPIC_DPI_DATA			(dev_priv->mipi_mmio_base + 0xb84c)
#define MIPI_DPI_DATA(port)		_MMIO_MIPI(port, _MIPIA_DPI_DATA, _MIPIC_DPI_DATA)
#define  COMMAND_BYTE_SHIFT				0
#define  COMMAND_BYTE_MASK				(0x3f << 0)

#define _MIPIA_INIT_COUNT		(dev_priv->mipi_mmio_base + 0xb050)
#define _MIPIC_INIT_COUNT		(dev_priv->mipi_mmio_base + 0xb850)
#define MIPI_INIT_COUNT(port)		_MMIO_MIPI(port, _MIPIA_INIT_COUNT, _MIPIC_INIT_COUNT)
#define  MASTER_INIT_TIMER_SHIFT			0
#define  MASTER_INIT_TIMER_MASK				(0xffff << 0)

#define _MIPIA_MAX_RETURN_PKT_SIZE	(dev_priv->mipi_mmio_base + 0xb054)
#define _MIPIC_MAX_RETURN_PKT_SIZE	(dev_priv->mipi_mmio_base + 0xb854)
#define MIPI_MAX_RETURN_PKT_SIZE(port)	_MMIO_MIPI(port, \
			_MIPIA_MAX_RETURN_PKT_SIZE, _MIPIC_MAX_RETURN_PKT_SIZE)
#define  MAX_RETURN_PKT_SIZE_SHIFT			0
#define  MAX_RETURN_PKT_SIZE_MASK			(0x3ff << 0)

#define _MIPIA_VIDEO_MODE_FORMAT	(dev_priv->mipi_mmio_base + 0xb058)
#define _MIPIC_VIDEO_MODE_FORMAT	(dev_priv->mipi_mmio_base + 0xb858)
#define MIPI_VIDEO_MODE_FORMAT(port)	_MMIO_MIPI(port, _MIPIA_VIDEO_MODE_FORMAT, _MIPIC_VIDEO_MODE_FORMAT)
#define  RANDOM_DPI_DISPLAY_RESOLUTION			(1 << 4)
#define  DISABLE_VIDEO_BTA				(1 << 3)
#define  IP_TG_CONFIG					(1 << 2)
#define  VIDEO_MODE_NON_BURST_WITH_SYNC_PULSE		(1 << 0)
#define  VIDEO_MODE_NON_BURST_WITH_SYNC_EVENTS		(2 << 0)
#define  VIDEO_MODE_BURST				(3 << 0)

#define _MIPIA_EOT_DISABLE		(dev_priv->mipi_mmio_base + 0xb05c)
#define _MIPIC_EOT_DISABLE		(dev_priv->mipi_mmio_base + 0xb85c)
#define MIPI_EOT_DISABLE(port)		_MMIO_MIPI(port, _MIPIA_EOT_DISABLE, _MIPIC_EOT_DISABLE)
#define  BXT_DEFEATURE_DPI_FIFO_CTR			(1 << 9)
#define  BXT_DPHY_DEFEATURE_EN				(1 << 8)
#define  LP_RX_TIMEOUT_ERROR_RECOVERY_DISABLE		(1 << 7)
#define  HS_RX_TIMEOUT_ERROR_RECOVERY_DISABLE		(1 << 6)
#define  LOW_CONTENTION_RECOVERY_DISABLE		(1 << 5)
#define  HIGH_CONTENTION_RECOVERY_DISABLE		(1 << 4)
#define  TXDSI_TYPE_NOT_RECOGNISED_ERROR_RECOVERY_DISABLE (1 << 3)
#define  TXECC_MULTIBIT_ERROR_RECOVERY_DISABLE		(1 << 2)
#define  CLOCKSTOP					(1 << 1)
#define  EOT_DISABLE					(1 << 0)

#define _MIPIA_LP_BYTECLK		(dev_priv->mipi_mmio_base + 0xb060)
#define _MIPIC_LP_BYTECLK		(dev_priv->mipi_mmio_base + 0xb860)
#define MIPI_LP_BYTECLK(port)		_MMIO_MIPI(port, _MIPIA_LP_BYTECLK, _MIPIC_LP_BYTECLK)
#define  LP_BYTECLK_SHIFT				0
#define  LP_BYTECLK_MASK				(0xffff << 0)

#define _MIPIA_TLPX_TIME_COUNT		(dev_priv->mipi_mmio_base + 0xb0a4)
#define _MIPIC_TLPX_TIME_COUNT		(dev_priv->mipi_mmio_base + 0xb8a4)
#define MIPI_TLPX_TIME_COUNT(port)	 _MMIO_MIPI(port, _MIPIA_TLPX_TIME_COUNT, _MIPIC_TLPX_TIME_COUNT)

#define _MIPIA_CLK_LANE_TIMING		(dev_priv->mipi_mmio_base + 0xb098)
#define _MIPIC_CLK_LANE_TIMING		(dev_priv->mipi_mmio_base + 0xb898)
#define MIPI_CLK_LANE_TIMING(port)	 _MMIO_MIPI(port, _MIPIA_CLK_LANE_TIMING, _MIPIC_CLK_LANE_TIMING)

/* bits 31:0 */
#define _MIPIA_LP_GEN_DATA		(dev_priv->mipi_mmio_base + 0xb064)
#define _MIPIC_LP_GEN_DATA		(dev_priv->mipi_mmio_base + 0xb864)
#define MIPI_LP_GEN_DATA(port)		_MMIO_MIPI(port, _MIPIA_LP_GEN_DATA, _MIPIC_LP_GEN_DATA)

/* bits 31:0 */
#define _MIPIA_HS_GEN_DATA		(dev_priv->mipi_mmio_base + 0xb068)
#define _MIPIC_HS_GEN_DATA		(dev_priv->mipi_mmio_base + 0xb868)
#define MIPI_HS_GEN_DATA(port)		_MMIO_MIPI(port, _MIPIA_HS_GEN_DATA, _MIPIC_HS_GEN_DATA)

#define _MIPIA_LP_GEN_CTRL		(dev_priv->mipi_mmio_base + 0xb06c)
#define _MIPIC_LP_GEN_CTRL		(dev_priv->mipi_mmio_base + 0xb86c)
#define MIPI_LP_GEN_CTRL(port)		_MMIO_MIPI(port, _MIPIA_LP_GEN_CTRL, _MIPIC_LP_GEN_CTRL)
#define _MIPIA_HS_GEN_CTRL		(dev_priv->mipi_mmio_base + 0xb070)
#define _MIPIC_HS_GEN_CTRL		(dev_priv->mipi_mmio_base + 0xb870)
#define MIPI_HS_GEN_CTRL(port)		_MMIO_MIPI(port, _MIPIA_HS_GEN_CTRL, _MIPIC_HS_GEN_CTRL)
#define  LONG_PACKET_WORD_COUNT_SHIFT			8
#define  LONG_PACKET_WORD_COUNT_MASK			(0xffff << 8)
#define  SHORT_PACKET_PARAM_SHIFT			8
#define  SHORT_PACKET_PARAM_MASK			(0xffff << 8)
#define  VIRTUAL_CHANNEL_SHIFT				6
#define  VIRTUAL_CHANNEL_MASK				(3 << 6)
#define  DATA_TYPE_SHIFT				0
#define  DATA_TYPE_MASK					(0x3f << 0)
/* data type values, see include/video/mipi_display.h */

#define _MIPIA_GEN_FIFO_STAT		(dev_priv->mipi_mmio_base + 0xb074)
#define _MIPIC_GEN_FIFO_STAT		(dev_priv->mipi_mmio_base + 0xb874)
#define MIPI_GEN_FIFO_STAT(port)	_MMIO_MIPI(port, _MIPIA_GEN_FIFO_STAT, _MIPIC_GEN_FIFO_STAT)
#define  DPI_FIFO_EMPTY					(1 << 28)
#define  DBI_FIFO_EMPTY					(1 << 27)
#define  LP_CTRL_FIFO_EMPTY				(1 << 26)
#define  LP_CTRL_FIFO_HALF_EMPTY			(1 << 25)
#define  LP_CTRL_FIFO_FULL				(1 << 24)
#define  HS_CTRL_FIFO_EMPTY				(1 << 18)
#define  HS_CTRL_FIFO_HALF_EMPTY			(1 << 17)
#define  HS_CTRL_FIFO_FULL				(1 << 16)
#define  LP_DATA_FIFO_EMPTY				(1 << 10)
#define  LP_DATA_FIFO_HALF_EMPTY			(1 << 9)
#define  LP_DATA_FIFO_FULL				(1 << 8)
#define  HS_DATA_FIFO_EMPTY				(1 << 2)
#define  HS_DATA_FIFO_HALF_EMPTY			(1 << 1)
#define  HS_DATA_FIFO_FULL				(1 << 0)

#define _MIPIA_HS_LS_DBI_ENABLE		(dev_priv->mipi_mmio_base + 0xb078)
#define _MIPIC_HS_LS_DBI_ENABLE		(dev_priv->mipi_mmio_base + 0xb878)
#define MIPI_HS_LP_DBI_ENABLE(port)	_MMIO_MIPI(port, _MIPIA_HS_LS_DBI_ENABLE, _MIPIC_HS_LS_DBI_ENABLE)
#define  DBI_HS_LP_MODE_MASK				(1 << 0)
#define  DBI_LP_MODE					(1 << 0)
#define  DBI_HS_MODE					(0 << 0)

#define _MIPIA_DPHY_PARAM		(dev_priv->mipi_mmio_base + 0xb080)
#define _MIPIC_DPHY_PARAM		(dev_priv->mipi_mmio_base + 0xb880)
#define MIPI_DPHY_PARAM(port)		_MMIO_MIPI(port, _MIPIA_DPHY_PARAM, _MIPIC_DPHY_PARAM)
#define  EXIT_ZERO_COUNT_SHIFT				24
#define  EXIT_ZERO_COUNT_MASK				(0x3f << 24)
#define  TRAIL_COUNT_SHIFT				16
#define  TRAIL_COUNT_MASK				(0x1f << 16)
#define  CLK_ZERO_COUNT_SHIFT				8
#define  CLK_ZERO_COUNT_MASK				(0xff << 8)
#define  PREPARE_COUNT_SHIFT				0
#define  PREPARE_COUNT_MASK				(0x3f << 0)

/* bits 31:0 */
#define _MIPIA_DBI_BW_CTRL		(dev_priv->mipi_mmio_base + 0xb084)
#define _MIPIC_DBI_BW_CTRL		(dev_priv->mipi_mmio_base + 0xb884)
#define MIPI_DBI_BW_CTRL(port)		_MMIO_MIPI(port, _MIPIA_DBI_BW_CTRL, _MIPIC_DBI_BW_CTRL)

#define _MIPIA_CLK_LANE_SWITCH_TIME_CNT		(dev_priv->mipi_mmio_base + 0xb088)
#define _MIPIC_CLK_LANE_SWITCH_TIME_CNT		(dev_priv->mipi_mmio_base + 0xb888)
#define MIPI_CLK_LANE_SWITCH_TIME_CNT(port)	_MMIO_MIPI(port, _MIPIA_CLK_LANE_SWITCH_TIME_CNT, _MIPIC_CLK_LANE_SWITCH_TIME_CNT)
#define  LP_HS_SSW_CNT_SHIFT				16
#define  LP_HS_SSW_CNT_MASK				(0xffff << 16)
#define  HS_LP_PWR_SW_CNT_SHIFT				0
#define  HS_LP_PWR_SW_CNT_MASK				(0xffff << 0)

#define _MIPIA_STOP_STATE_STALL		(dev_priv->mipi_mmio_base + 0xb08c)
#define _MIPIC_STOP_STATE_STALL		(dev_priv->mipi_mmio_base + 0xb88c)
#define MIPI_STOP_STATE_STALL(port)	_MMIO_MIPI(port, _MIPIA_STOP_STATE_STALL, _MIPIC_STOP_STATE_STALL)
#define  STOP_STATE_STALL_COUNTER_SHIFT			0
#define  STOP_STATE_STALL_COUNTER_MASK			(0xff << 0)

#define _MIPIA_INTR_STAT_REG_1		(dev_priv->mipi_mmio_base + 0xb090)
#define _MIPIC_INTR_STAT_REG_1		(dev_priv->mipi_mmio_base + 0xb890)
#define MIPI_INTR_STAT_REG_1(port)	_MMIO_MIPI(port, _MIPIA_INTR_STAT_REG_1, _MIPIC_INTR_STAT_REG_1)
#define _MIPIA_INTR_EN_REG_1		(dev_priv->mipi_mmio_base + 0xb094)
#define _MIPIC_INTR_EN_REG_1		(dev_priv->mipi_mmio_base + 0xb894)
#define MIPI_INTR_EN_REG_1(port)	_MMIO_MIPI(port, _MIPIA_INTR_EN_REG_1, _MIPIC_INTR_EN_REG_1)
#define  RX_CONTENTION_DETECTED				(1 << 0)

/* XXX: only pipe A ?!? */
#define MIPIA_DBI_TYPEC_CTRL		(dev_priv->mipi_mmio_base + 0xb100)
#define  DBI_TYPEC_ENABLE				(1 << 31)
#define  DBI_TYPEC_WIP					(1 << 30)
#define  DBI_TYPEC_OPTION_SHIFT				28
#define  DBI_TYPEC_OPTION_MASK				(3 << 28)
#define  DBI_TYPEC_FREQ_SHIFT				24
#define  DBI_TYPEC_FREQ_MASK				(0xf << 24)
#define  DBI_TYPEC_OVERRIDE				(1 << 8)
#define  DBI_TYPEC_OVERRIDE_COUNTER_SHIFT		0
#define  DBI_TYPEC_OVERRIDE_COUNTER_MASK		(0xff << 0)


/* MIPI adapter registers */

#define _MIPIA_CTRL			(dev_priv->mipi_mmio_base + 0xb104)
#define _MIPIC_CTRL			(dev_priv->mipi_mmio_base + 0xb904)
#define MIPI_CTRL(port)			_MMIO_MIPI(port, _MIPIA_CTRL, _MIPIC_CTRL)
#define  ESCAPE_CLOCK_DIVIDER_SHIFT			5 /* A only */
#define  ESCAPE_CLOCK_DIVIDER_MASK			(3 << 5)
#define  ESCAPE_CLOCK_DIVIDER_1				(0 << 5)
#define  ESCAPE_CLOCK_DIVIDER_2				(1 << 5)
#define  ESCAPE_CLOCK_DIVIDER_4				(2 << 5)
#define  READ_REQUEST_PRIORITY_SHIFT			3
#define  READ_REQUEST_PRIORITY_MASK			(3 << 3)
#define  READ_REQUEST_PRIORITY_LOW			(0 << 3)
#define  READ_REQUEST_PRIORITY_HIGH			(3 << 3)
#define  RGB_FLIP_TO_BGR				(1 << 2)

#define  BXT_PIPE_SELECT_SHIFT				7
#define  BXT_PIPE_SELECT_MASK				(7 << 7)
#define  BXT_PIPE_SELECT(pipe)				((pipe) << 7)
#define  GLK_PHY_STATUS_PORT_READY			(1 << 31) /* RO */
#define  GLK_ULPS_NOT_ACTIVE				(1 << 30) /* RO */
#define  GLK_MIPIIO_RESET_RELEASED			(1 << 28)
#define  GLK_CLOCK_LANE_STOP_STATE			(1 << 27) /* RO */
#define  GLK_DATA_LANE_STOP_STATE			(1 << 26) /* RO */
#define  GLK_LP_WAKE					(1 << 22)
#define  GLK_LP11_LOW_PWR_MODE				(1 << 21)
#define  GLK_LP00_LOW_PWR_MODE				(1 << 20)
#define  GLK_FIREWALL_ENABLE				(1 << 16)
#define  BXT_PIXEL_OVERLAP_CNT_MASK			(0xf << 10)
#define  BXT_PIXEL_OVERLAP_CNT_SHIFT			10
#define  BXT_DSC_ENABLE					(1 << 3)
#define  BXT_RGB_FLIP					(1 << 2)
#define  GLK_MIPIIO_PORT_POWERED			(1 << 1) /* RO */
#define  GLK_MIPIIO_ENABLE				(1 << 0)

#define _MIPIA_DATA_ADDRESS		(dev_priv->mipi_mmio_base + 0xb108)
#define _MIPIC_DATA_ADDRESS		(dev_priv->mipi_mmio_base + 0xb908)
#define MIPI_DATA_ADDRESS(port)		_MMIO_MIPI(port, _MIPIA_DATA_ADDRESS, _MIPIC_DATA_ADDRESS)
#define  DATA_MEM_ADDRESS_SHIFT				5
#define  DATA_MEM_ADDRESS_MASK				(0x7ffffff << 5)
#define  DATA_VALID					(1 << 0)

#define _MIPIA_DATA_LENGTH		(dev_priv->mipi_mmio_base + 0xb10c)
#define _MIPIC_DATA_LENGTH		(dev_priv->mipi_mmio_base + 0xb90c)
#define MIPI_DATA_LENGTH(port)		_MMIO_MIPI(port, _MIPIA_DATA_LENGTH, _MIPIC_DATA_LENGTH)
#define  DATA_LENGTH_SHIFT				0
#define  DATA_LENGTH_MASK				(0xfffff << 0)

#define _MIPIA_COMMAND_ADDRESS		(dev_priv->mipi_mmio_base + 0xb110)
#define _MIPIC_COMMAND_ADDRESS		(dev_priv->mipi_mmio_base + 0xb910)
#define MIPI_COMMAND_ADDRESS(port)	_MMIO_MIPI(port, _MIPIA_COMMAND_ADDRESS, _MIPIC_COMMAND_ADDRESS)
#define  COMMAND_MEM_ADDRESS_SHIFT			5
#define  COMMAND_MEM_ADDRESS_MASK			(0x7ffffff << 5)
#define  AUTO_PWG_ENABLE				(1 << 2)
#define  MEMORY_WRITE_DATA_FROM_PIPE_RENDERING		(1 << 1)
#define  COMMAND_VALID					(1 << 0)

#define _MIPIA_COMMAND_LENGTH		(dev_priv->mipi_mmio_base + 0xb114)
#define _MIPIC_COMMAND_LENGTH		(dev_priv->mipi_mmio_base + 0xb914)
#define MIPI_COMMAND_LENGTH(port)	_MMIO_MIPI(port, _MIPIA_COMMAND_LENGTH, _MIPIC_COMMAND_LENGTH)
#define  COMMAND_LENGTH_SHIFT(n)			(8 * (n)) /* n: 0...3 */
#define  COMMAND_LENGTH_MASK(n)				(0xff << (8 * (n)))

#define _MIPIA_READ_DATA_RETURN0	(dev_priv->mipi_mmio_base + 0xb118)
#define _MIPIC_READ_DATA_RETURN0	(dev_priv->mipi_mmio_base + 0xb918)
#define MIPI_READ_DATA_RETURN(port, n) _MMIO(_MIPI(port, _MIPIA_READ_DATA_RETURN0, _MIPIC_READ_DATA_RETURN0) + 4 * (n)) /* n: 0...7 */

#define _MIPIA_READ_DATA_VALID		(dev_priv->mipi_mmio_base + 0xb138)
#define _MIPIC_READ_DATA_VALID		(dev_priv->mipi_mmio_base + 0xb938)
#define MIPI_READ_DATA_VALID(port)	_MMIO_MIPI(port, _MIPIA_READ_DATA_VALID, _MIPIC_READ_DATA_VALID)
#define  READ_DATA_VALID(n)				(1 << (n))

/* For UMS only (deprecated): */
#define _PALETTE_A (dev_priv->info.display_mmio_offset + 0xa000)
#define _PALETTE_B (dev_priv->info.display_mmio_offset + 0xa800)

/* MOCS (Memory Object Control State) registers */
#define GEN9_LNCFCMOCS(i)	_MMIO(0xb020 + (i) * 4)	/* L3 Cache Control */

#define GEN9_GFX_MOCS(i)	_MMIO(0xc800 + (i) * 4)	/* Graphics MOCS registers */
#define GEN9_MFX0_MOCS(i)	_MMIO(0xc900 + (i) * 4)	/* Media 0 MOCS registers */
#define GEN9_MFX1_MOCS(i)	_MMIO(0xca00 + (i) * 4)	/* Media 1 MOCS registers */
#define GEN9_VEBOX_MOCS(i)	_MMIO(0xcb00 + (i) * 4)	/* Video MOCS registers */
#define GEN9_BLT_MOCS(i)	_MMIO(0xcc00 + (i) * 4)	/* Blitter MOCS registers */
/* Media decoder 2 MOCS registers */
#define GEN11_MFX2_MOCS(i)	_MMIO(0x10000 + (i) * 4)

#define GEN10_SCRATCH_LNCF2		_MMIO(0xb0a0)
#define   PMFLUSHDONE_LNICRSDROP	(1 << 20)
#define   PMFLUSH_GAPL3UNBLOCK		(1 << 21)
#define   PMFLUSHDONE_LNEBLK		(1 << 22)

/* gamt regs */
#define GEN8_L3_LRA_1_GPGPU _MMIO(0x4dd4)
#define   GEN8_L3_LRA_1_GPGPU_DEFAULT_VALUE_BDW  0x67F1427F /* max/min for LRA1/2 */
#define   GEN8_L3_LRA_1_GPGPU_DEFAULT_VALUE_CHV  0x5FF101FF /* max/min for LRA1/2 */
#define   GEN9_L3_LRA_1_GPGPU_DEFAULT_VALUE_SKL  0x67F1427F /*    "        " */
#define   GEN9_L3_LRA_1_GPGPU_DEFAULT_VALUE_BXT  0x5FF101FF /*    "        " */

#define MMCD_MISC_CTRL		_MMIO(0x4ddc) /* skl+ */
#define  MMCD_PCLA		(1 << 31)
#define  MMCD_HOTSPOT_EN	(1 << 27)

#define _ICL_PHY_MISC_A		0x64C00
#define _ICL_PHY_MISC_B		0x64C04
#define ICL_PHY_MISC(port)	_MMIO_PORT(port, _ICL_PHY_MISC_A, \
						 _ICL_PHY_MISC_B)
#define  ICL_PHY_MISC_DE_IO_COMP_PWR_DOWN	(1 << 23)

/* Icelake Display Stream Compression Registers */
#define DSCA_PICTURE_PARAMETER_SET_0		0x6B200
#define DSCC_PICTURE_PARAMETER_SET_0		0x6BA00
#define _ICL_DSC0_PICTURE_PARAMETER_SET_0_PB	0x78270
#define _ICL_DSC1_PICTURE_PARAMETER_SET_0_PB	0x78370
#define _ICL_DSC0_PICTURE_PARAMETER_SET_0_PC	0x78470
#define _ICL_DSC1_PICTURE_PARAMETER_SET_0_PC	0x78570
#define ICL_DSC0_PICTURE_PARAMETER_SET_0(pipe)	_MMIO_PIPE((pipe) - PIPE_B, \
							   _ICL_DSC0_PICTURE_PARAMETER_SET_0_PB, \
							   _ICL_DSC0_PICTURE_PARAMETER_SET_0_PC)
#define ICL_DSC1_PICTURE_PARAMETER_SET_0(pipe)	_MMIO_PIPE((pipe) - PIPE_B, \
							   _ICL_DSC1_PICTURE_PARAMETER_SET_0_PB, \
							   _ICL_DSC1_PICTURE_PARAMETER_SET_0_PC)
#define  DSC_VBR_ENABLE			(1 << 19)
#define  DSC_422_ENABLE			(1 << 18)
#define  DSC_COLOR_SPACE_CONVERSION	(1 << 17)
#define  DSC_BLOCK_PREDICTION		(1 << 16)
#define  DSC_LINE_BUF_DEPTH_SHIFT	12
#define  DSC_BPC_SHIFT			8
#define  DSC_VER_MIN_SHIFT		4
#define  DSC_VER_MAJ			(0x1 << 0)

#define DSCA_PICTURE_PARAMETER_SET_1		0x6B204
#define DSCC_PICTURE_PARAMETER_SET_1		0x6BA04
#define _ICL_DSC0_PICTURE_PARAMETER_SET_1_PB	0x78274
#define _ICL_DSC1_PICTURE_PARAMETER_SET_1_PB	0x78374
#define _ICL_DSC0_PICTURE_PARAMETER_SET_1_PC	0x78474
#define _ICL_DSC1_PICTURE_PARAMETER_SET_1_PC	0x78574
#define ICL_DSC0_PICTURE_PARAMETER_SET_1(pipe)	_MMIO_PIPE((pipe) - PIPE_B, \
							   _ICL_DSC0_PICTURE_PARAMETER_SET_1_PB, \
							   _ICL_DSC0_PICTURE_PARAMETER_SET_1_PC)
#define ICL_DSC1_PICTURE_PARAMETER_SET_1(pipe)	_MMIO_PIPE((pipe) - PIPE_B, \
							   _ICL_DSC1_PICTURE_PARAMETER_SET_1_PB, \
							   _ICL_DSC1_PICTURE_PARAMETER_SET_1_PC)
#define  DSC_BPP(bpp)				((bpp) << 0)

#define DSCA_PICTURE_PARAMETER_SET_2		0x6B208
#define DSCC_PICTURE_PARAMETER_SET_2		0x6BA08
#define _ICL_DSC0_PICTURE_PARAMETER_SET_2_PB	0x78278
#define _ICL_DSC1_PICTURE_PARAMETER_SET_2_PB	0x78378
#define _ICL_DSC0_PICTURE_PARAMETER_SET_2_PC	0x78478
#define _ICL_DSC1_PICTURE_PARAMETER_SET_2_PC	0x78578
#define ICL_DSC0_PICTURE_PARAMETER_SET_2(pipe)	_MMIO_PIPE((pipe) - PIPE_B, \
							   _ICL_DSC0_PICTURE_PARAMETER_SET_2_PB, \
							   _ICL_DSC0_PICTURE_PARAMETER_SET_2_PC)
#define ICL_DSC1_PICTURE_PARAMETER_SET_2(pipe)	_MMIO_PIPE((pipe) - PIPE_B, \
					    _ICL_DSC1_PICTURE_PARAMETER_SET_2_PB, \
					    _ICL_DSC1_PICTURE_PARAMETER_SET_2_PC)
#define  DSC_PIC_WIDTH(pic_width)	((pic_width) << 16)
#define  DSC_PIC_HEIGHT(pic_height)	((pic_height) << 0)

#define DSCA_PICTURE_PARAMETER_SET_3		0x6B20C
#define DSCC_PICTURE_PARAMETER_SET_3		0x6BA0C
#define _ICL_DSC0_PICTURE_PARAMETER_SET_3_PB	0x7827C
#define _ICL_DSC1_PICTURE_PARAMETER_SET_3_PB	0x7837C
#define _ICL_DSC0_PICTURE_PARAMETER_SET_3_PC	0x7847C
#define _ICL_DSC1_PICTURE_PARAMETER_SET_3_PC	0x7857C
#define ICL_DSC0_PICTURE_PARAMETER_SET_3(pipe)	_MMIO_PIPE((pipe) - PIPE_B, \
							   _ICL_DSC0_PICTURE_PARAMETER_SET_3_PB, \
							   _ICL_DSC0_PICTURE_PARAMETER_SET_3_PC)
#define ICL_DSC1_PICTURE_PARAMETER_SET_3(pipe)	_MMIO_PIPE((pipe) - PIPE_B, \
							   _ICL_DSC1_PICTURE_PARAMETER_SET_3_PB, \
							   _ICL_DSC1_PICTURE_PARAMETER_SET_3_PC)
#define  DSC_SLICE_WIDTH(slice_width)   ((slice_width) << 16)
#define  DSC_SLICE_HEIGHT(slice_height) ((slice_height) << 0)

#define DSCA_PICTURE_PARAMETER_SET_4		0x6B210
#define DSCC_PICTURE_PARAMETER_SET_4		0x6BA10
#define _ICL_DSC0_PICTURE_PARAMETER_SET_4_PB	0x78280
#define _ICL_DSC1_PICTURE_PARAMETER_SET_4_PB	0x78380
#define _ICL_DSC0_PICTURE_PARAMETER_SET_4_PC	0x78480
#define _ICL_DSC1_PICTURE_PARAMETER_SET_4_PC	0x78580
#define ICL_DSC0_PICTURE_PARAMETER_SET_4(pipe)	_MMIO_PIPE((pipe) - PIPE_B, \
							   _ICL_DSC0_PICTURE_PARAMETER_SET_4_PB, \
							   _ICL_DSC0_PICTURE_PARAMETER_SET_4_PC)
#define ICL_DSC1_PICTURE_PARAMETER_SET_4(pipe)	_MMIO_PIPE((pipe) - PIPE_B, \
							   _ICL_DSC1_PICTURE_PARAMETER_SET_4_PB, \
							   _ICL_DSC1_PICTURE_PARAMETER_SET_4_PC)
#define  DSC_INITIAL_DEC_DELAY(dec_delay)       ((dec_delay) << 16)
#define  DSC_INITIAL_XMIT_DELAY(xmit_delay)     ((xmit_delay) << 0)

#define DSCA_PICTURE_PARAMETER_SET_5		0x6B214
#define DSCC_PICTURE_PARAMETER_SET_5		0x6BA14
#define _ICL_DSC0_PICTURE_PARAMETER_SET_5_PB	0x78284
#define _ICL_DSC1_PICTURE_PARAMETER_SET_5_PB	0x78384
#define _ICL_DSC0_PICTURE_PARAMETER_SET_5_PC	0x78484
#define _ICL_DSC1_PICTURE_PARAMETER_SET_5_PC	0x78584
#define ICL_DSC0_PICTURE_PARAMETER_SET_5(pipe)	_MMIO_PIPE((pipe) - PIPE_B, \
							   _ICL_DSC0_PICTURE_PARAMETER_SET_5_PB, \
							   _ICL_DSC0_PICTURE_PARAMETER_SET_5_PC)
#define ICL_DSC1_PICTURE_PARAMETER_SET_5(pipe)	_MMIO_PIPE((pipe) - PIPE_B, \
							   _ICL_DSC1_PICTURE_PARAMETER_SET_5_PB, \
							   _ICL_DSC1_PICTURE_PARAMETER_SET_5_PC)
#define  DSC_SCALE_DEC_INTINT(scale_dec)	((scale_dec) << 16)
#define  DSC_SCALE_INC_INT(scale_inc)		((scale_inc) << 0)

#define DSCA_PICTURE_PARAMETER_SET_6		0x6B218
#define DSCC_PICTURE_PARAMETER_SET_6		0x6BA18
#define _ICL_DSC0_PICTURE_PARAMETER_SET_6_PB	0x78288
#define _ICL_DSC1_PICTURE_PARAMETER_SET_6_PB	0x78388
#define _ICL_DSC0_PICTURE_PARAMETER_SET_6_PC	0x78488
#define _ICL_DSC1_PICTURE_PARAMETER_SET_6_PC	0x78588
#define ICL_DSC0_PICTURE_PARAMETER_SET_6(pipe)	_MMIO_PIPE((pipe) - PIPE_B, \
							   _ICL_DSC0_PICTURE_PARAMETER_SET_6_PB, \
							   _ICL_DSC0_PICTURE_PARAMETER_SET_6_PC)
#define ICL_DSC1_PICTURE_PARAMETER_SET_6(pipe)	_MMIO_PIPE((pipe) - PIPE_B, \
							   _ICL_DSC1_PICTURE_PARAMETER_SET_6_PB, \
							   _ICL_DSC1_PICTURE_PARAMETER_SET_6_PC)
#define  DSC_FLATNESS_MAX_QP(max_qp)		(qp << 24)
#define  DSC_FLATNESS_MIN_QP(min_qp)		(qp << 16)
#define  DSC_FIRST_LINE_BPG_OFFSET(offset)	((offset) << 8)
#define  DSC_INITIAL_SCALE_VALUE(value)		((value) << 0)

#define DSCA_PICTURE_PARAMETER_SET_7		0x6B21C
#define DSCC_PICTURE_PARAMETER_SET_7		0x6BA1C
#define _ICL_DSC0_PICTURE_PARAMETER_SET_7_PB	0x7828C
#define _ICL_DSC1_PICTURE_PARAMETER_SET_7_PB	0x7838C
#define _ICL_DSC0_PICTURE_PARAMETER_SET_7_PC	0x7848C
#define _ICL_DSC1_PICTURE_PARAMETER_SET_7_PC	0x7858C
#define ICL_DSC0_PICTURE_PARAMETER_SET_7(pipe)	_MMIO_PIPE((pipe) - PIPE_B, \
							    _ICL_DSC0_PICTURE_PARAMETER_SET_7_PB, \
							    _ICL_DSC0_PICTURE_PARAMETER_SET_7_PC)
#define ICL_DSC1_PICTURE_PARAMETER_SET_7(pipe)	_MMIO_PIPE((pipe) - PIPE_B, \
							    _ICL_DSC1_PICTURE_PARAMETER_SET_7_PB, \
							    _ICL_DSC1_PICTURE_PARAMETER_SET_7_PC)
#define  DSC_NFL_BPG_OFFSET(bpg_offset)		((bpg_offset) << 16)
#define  DSC_SLICE_BPG_OFFSET(bpg_offset)	((bpg_offset) << 0)

#define DSCA_PICTURE_PARAMETER_SET_8		0x6B220
#define DSCC_PICTURE_PARAMETER_SET_8		0x6BA20
#define _ICL_DSC0_PICTURE_PARAMETER_SET_8_PB	0x78290
#define _ICL_DSC1_PICTURE_PARAMETER_SET_8_PB	0x78390
#define _ICL_DSC0_PICTURE_PARAMETER_SET_8_PC	0x78490
#define _ICL_DSC1_PICTURE_PARAMETER_SET_8_PC	0x78590
#define ICL_DSC0_PICTURE_PARAMETER_SET_8(pipe)	_MMIO_PIPE((pipe) - PIPE_B, \
							   _ICL_DSC0_PICTURE_PARAMETER_SET_8_PB, \
							   _ICL_DSC0_PICTURE_PARAMETER_SET_8_PC)
#define ICL_DSC1_PICTURE_PARAMETER_SET_8(pipe)	_MMIO_PIPE((pipe) - PIPE_B, \
							   _ICL_DSC1_PICTURE_PARAMETER_SET_8_PB, \
							   _ICL_DSC1_PICTURE_PARAMETER_SET_8_PC)
#define  DSC_INITIAL_OFFSET(initial_offset)		((initial_offset) << 16)
#define  DSC_FINAL_OFFSET(final_offset)			((final_offset) << 0)

#define DSCA_PICTURE_PARAMETER_SET_9		0x6B224
#define DSCC_PICTURE_PARAMETER_SET_9		0x6BA24
#define _ICL_DSC0_PICTURE_PARAMETER_SET_9_PB	0x78294
#define _ICL_DSC1_PICTURE_PARAMETER_SET_9_PB	0x78394
#define _ICL_DSC0_PICTURE_PARAMETER_SET_9_PC	0x78494
#define _ICL_DSC1_PICTURE_PARAMETER_SET_9_PC	0x78594
#define ICL_DSC0_PICTURE_PARAMETER_SET_9(pipe)	_MMIO_PIPE((pipe) - PIPE_B, \
							   _ICL_DSC0_PICTURE_PARAMETER_SET_9_PB, \
							   _ICL_DSC0_PICTURE_PARAMETER_SET_9_PC)
#define ICL_DSC1_PICTURE_PARAMETER_SET_9(pipe)	_MMIO_PIPE((pipe) - PIPE_B, \
							   _ICL_DSC1_PICTURE_PARAMETER_SET_9_PB, \
							   _ICL_DSC1_PICTURE_PARAMETER_SET_9_PC)
#define  DSC_RC_EDGE_FACTOR(rc_edge_fact)	((rc_edge_fact) << 16)
#define  DSC_RC_MODEL_SIZE(rc_model_size)	((rc_model_size) << 0)

#define DSCA_PICTURE_PARAMETER_SET_10		0x6B228
#define DSCC_PICTURE_PARAMETER_SET_10		0x6BA28
#define _ICL_DSC0_PICTURE_PARAMETER_SET_10_PB	0x78298
#define _ICL_DSC1_PICTURE_PARAMETER_SET_10_PB	0x78398
#define _ICL_DSC0_PICTURE_PARAMETER_SET_10_PC	0x78498
#define _ICL_DSC1_PICTURE_PARAMETER_SET_10_PC	0x78598
#define ICL_DSC0_PICTURE_PARAMETER_SET_10(pipe)	_MMIO_PIPE((pipe) - PIPE_B, \
							   _ICL_DSC0_PICTURE_PARAMETER_SET_10_PB, \
							   _ICL_DSC0_PICTURE_PARAMETER_SET_10_PC)
#define ICL_DSC1_PICTURE_PARAMETER_SET_10(pipe)	_MMIO_PIPE((pipe) - PIPE_B, \
							   _ICL_DSC1_PICTURE_PARAMETER_SET_10_PB, \
							   _ICL_DSC1_PICTURE_PARAMETER_SET_10_PC)
#define  DSC_RC_TARGET_OFF_LOW(rc_tgt_off_low)		((rc_tgt_off_low) << 20)
#define  DSC_RC_TARGET_OFF_HIGH(rc_tgt_off_high)	((rc_tgt_off_high) << 16)
#define  DSC_RC_QUANT_INC_LIMIT1(lim)			((lim) << 8)
#define  DSC_RC_QUANT_INC_LIMIT0(lim)			((lim) << 0)

#define DSCA_PICTURE_PARAMETER_SET_11		0x6B22C
#define DSCC_PICTURE_PARAMETER_SET_11		0x6BA2C
#define _ICL_DSC0_PICTURE_PARAMETER_SET_11_PB	0x7829C
#define _ICL_DSC1_PICTURE_PARAMETER_SET_11_PB	0x7839C
#define _ICL_DSC0_PICTURE_PARAMETER_SET_11_PC	0x7849C
#define _ICL_DSC1_PICTURE_PARAMETER_SET_11_PC	0x7859C
#define ICL_DSC0_PICTURE_PARAMETER_SET_11(pipe)	_MMIO_PIPE((pipe) - PIPE_B, \
							   _ICL_DSC0_PICTURE_PARAMETER_SET_11_PB, \
							   _ICL_DSC0_PICTURE_PARAMETER_SET_11_PC)
#define ICL_DSC1_PICTURE_PARAMETER_SET_11(pipe)	_MMIO_PIPE((pipe) - PIPE_B, \
							   _ICL_DSC1_PICTURE_PARAMETER_SET_11_PB, \
							   _ICL_DSC1_PICTURE_PARAMETER_SET_11_PC)

#define DSCA_PICTURE_PARAMETER_SET_12		0x6B260
#define DSCC_PICTURE_PARAMETER_SET_12		0x6BA60
#define _ICL_DSC0_PICTURE_PARAMETER_SET_12_PB	0x782A0
#define _ICL_DSC1_PICTURE_PARAMETER_SET_12_PB	0x783A0
#define _ICL_DSC0_PICTURE_PARAMETER_SET_12_PC	0x784A0
#define _ICL_DSC1_PICTURE_PARAMETER_SET_12_PC	0x785A0
#define ICL_DSC0_PICTURE_PARAMETER_SET_12(pipe)	_MMIO_PIPE((pipe) - PIPE_B, \
							   _ICL_DSC0_PICTURE_PARAMETER_SET_12_PB, \
							   _ICL_DSC0_PICTURE_PARAMETER_SET_12_PC)
#define ICL_DSC1_PICTURE_PARAMETER_SET_12(pipe)	_MMIO_PIPE((pipe) - PIPE_B, \
							   _ICL_DSC1_PICTURE_PARAMETER_SET_12_PB, \
							   _ICL_DSC1_PICTURE_PARAMETER_SET_12_PC)

#define DSCA_PICTURE_PARAMETER_SET_13		0x6B264
#define DSCC_PICTURE_PARAMETER_SET_13		0x6BA64
#define _ICL_DSC0_PICTURE_PARAMETER_SET_13_PB	0x782A4
#define _ICL_DSC1_PICTURE_PARAMETER_SET_13_PB	0x783A4
#define _ICL_DSC0_PICTURE_PARAMETER_SET_13_PC	0x784A4
#define _ICL_DSC1_PICTURE_PARAMETER_SET_13_PC	0x785A4
#define ICL_DSC0_PICTURE_PARAMETER_SET_13(pipe)	_MMIO_PIPE((pipe) - PIPE_B, \
							   _ICL_DSC0_PICTURE_PARAMETER_SET_13_PB, \
							   _ICL_DSC0_PICTURE_PARAMETER_SET_13_PC)
#define ICL_DSC1_PICTURE_PARAMETER_SET_13(pipe)	_MMIO_PIPE((pipe) - PIPE_B, \
							   _ICL_DSC1_PICTURE_PARAMETER_SET_13_PB, \
							   _ICL_DSC1_PICTURE_PARAMETER_SET_13_PC)

#define DSCA_PICTURE_PARAMETER_SET_14		0x6B268
#define DSCC_PICTURE_PARAMETER_SET_14		0x6BA68
#define _ICL_DSC0_PICTURE_PARAMETER_SET_14_PB	0x782A8
#define _ICL_DSC1_PICTURE_PARAMETER_SET_14_PB	0x783A8
#define _ICL_DSC0_PICTURE_PARAMETER_SET_14_PC	0x784A8
#define _ICL_DSC1_PICTURE_PARAMETER_SET_14_PC	0x785A8
#define ICL_DSC0_PICTURE_PARAMETER_SET_14(pipe)	_MMIO_PIPE((pipe) - PIPE_B, \
							   _ICL_DSC0_PICTURE_PARAMETER_SET_14_PB, \
							   _ICL_DSC0_PICTURE_PARAMETER_SET_14_PC)
#define ICL_DSC1_PICTURE_PARAMETER_SET_14(pipe)	_MMIO_PIPE((pipe) - PIPE_B, \
							   _ICL_DSC1_PICTURE_PARAMETER_SET_14_PB, \
							   _ICL_DSC1_PICTURE_PARAMETER_SET_14_PC)

#define DSCA_PICTURE_PARAMETER_SET_15		0x6B26C
#define DSCC_PICTURE_PARAMETER_SET_15		0x6BA6C
#define _ICL_DSC0_PICTURE_PARAMETER_SET_15_PB	0x782AC
#define _ICL_DSC1_PICTURE_PARAMETER_SET_15_PB	0x783AC
#define _ICL_DSC0_PICTURE_PARAMETER_SET_15_PC	0x784AC
#define _ICL_DSC1_PICTURE_PARAMETER_SET_15_PC	0x785AC
#define ICL_DSC0_PICTURE_PARAMETER_SET_15(pipe)	_MMIO_PIPE((pipe) - PIPE_B, \
							   _ICL_DSC0_PICTURE_PARAMETER_SET_15_PB, \
							   _ICL_DSC0_PICTURE_PARAMETER_SET_15_PC)
#define ICL_DSC1_PICTURE_PARAMETER_SET_15(pipe)	_MMIO_PIPE((pipe) - PIPE_B, \
							   _ICL_DSC1_PICTURE_PARAMETER_SET_15_PB, \
							   _ICL_DSC1_PICTURE_PARAMETER_SET_15_PC)

#define DSCA_PICTURE_PARAMETER_SET_16		0x6B270
#define DSCC_PICTURE_PARAMETER_SET_16		0x6BA70
#define _ICL_DSC0_PICTURE_PARAMETER_SET_16_PB	0x782B0
#define _ICL_DSC1_PICTURE_PARAMETER_SET_16_PB	0x783B0
#define _ICL_DSC0_PICTURE_PARAMETER_SET_16_PC	0x784B0
#define _ICL_DSC1_PICTURE_PARAMETER_SET_16_PC	0x785B0
#define ICL_DSC0_PICTURE_PARAMETER_SET_16(pipe)	_MMIO_PIPE((pipe) - PIPE_B, \
							   _ICL_DSC0_PICTURE_PARAMETER_SET_16_PB, \
							   _ICL_DSC0_PICTURE_PARAMETER_SET_16_PC)
#define ICL_DSC1_PICTURE_PARAMETER_SET_16(pipe)	_MMIO_PIPE((pipe) - PIPE_B, \
							   _ICL_DSC1_PICTURE_PARAMETER_SET_16_PB, \
							   _ICL_DSC1_PICTURE_PARAMETER_SET_16_PC)
#define  DSC_SLICE_PER_LINE(slice_per_line)		((slice_per_line) << 16)
#define  DSC_SLICE_CHUNK_SIZE(slice_chunk_aize)		(slice_chunk_size << 0)

/* Icelake Rate Control Buffer Threshold Registers */
#define DSCA_RC_BUF_THRESH_0			_MMIO(0x6B230)
#define DSCA_RC_BUF_THRESH_0_UDW		_MMIO(0x6B230 + 4)
#define DSCC_RC_BUF_THRESH_0			_MMIO(0x6BA30)
#define DSCC_RC_BUF_THRESH_0_UDW		_MMIO(0x6BA30 + 4)
#define _ICL_DSC0_RC_BUF_THRESH_0_PB		(0x78254)
#define _ICL_DSC0_RC_BUF_THRESH_0_UDW_PB	(0x78254 + 4)
#define _ICL_DSC1_RC_BUF_THRESH_0_PB		(0x78354)
#define _ICL_DSC1_RC_BUF_THRESH_0_UDW_PB	(0x78354 + 4)
#define _ICL_DSC0_RC_BUF_THRESH_0_PC		(0x78454)
#define _ICL_DSC0_RC_BUF_THRESH_0_UDW_PC	(0x78454 + 4)
#define _ICL_DSC1_RC_BUF_THRESH_0_PC		(0x78554)
#define _ICL_DSC1_RC_BUF_THRESH_0_UDW_PC	(0x78554 + 4)
#define ICL_DSC0_RC_BUF_THRESH_0(pipe)		_MMIO_PIPE((pipe) - PIPE_B, \
						_ICL_DSC0_RC_BUF_THRESH_0_PB, \
						_ICL_DSC0_RC_BUF_THRESH_0_PC)
#define ICL_DSC0_RC_BUF_THRESH_0_UDW(pipe)	_MMIO_PIPE((pipe) - PIPE_B, \
						_ICL_DSC0_RC_BUF_THRESH_0_UDW_PB, \
						_ICL_DSC0_RC_BUF_THRESH_0_UDW_PC)
#define ICL_DSC1_RC_BUF_THRESH_0(pipe)		_MMIO_PIPE((pipe) - PIPE_B, \
						_ICL_DSC1_RC_BUF_THRESH_0_PB, \
						_ICL_DSC1_RC_BUF_THRESH_0_PC)
#define ICL_DSC1_RC_BUF_THRESH_0_UDW(pipe)	_MMIO_PIPE((pipe) - PIPE_B, \
						_ICL_DSC1_RC_BUF_THRESH_0_UDW_PB, \
						_ICL_DSC1_RC_BUF_THRESH_0_UDW_PC)

#define DSCA_RC_BUF_THRESH_1			_MMIO(0x6B238)
#define DSCA_RC_BUF_THRESH_1_UDW		_MMIO(0x6B238 + 4)
#define DSCC_RC_BUF_THRESH_1			_MMIO(0x6BA38)
#define DSCC_RC_BUF_THRESH_1_UDW		_MMIO(0x6BA38 + 4)
#define _ICL_DSC0_RC_BUF_THRESH_1_PB		(0x7825C)
#define _ICL_DSC0_RC_BUF_THRESH_1_UDW_PB	(0x7825C + 4)
#define _ICL_DSC1_RC_BUF_THRESH_1_PB		(0x7835C)
#define _ICL_DSC1_RC_BUF_THRESH_1_UDW_PB	(0x7835C + 4)
#define _ICL_DSC0_RC_BUF_THRESH_1_PC		(0x7845C)
#define _ICL_DSC0_RC_BUF_THRESH_1_UDW_PC	(0x7845C + 4)
#define _ICL_DSC1_RC_BUF_THRESH_1_PC		(0x7855C)
#define _ICL_DSC1_RC_BUF_THRESH_1_UDW_PC	(0x7855C + 4)
#define ICL_DSC0_RC_BUF_THRESH_1(pipe)		_MMIO_PIPE((pipe) - PIPE_B, \
						_ICL_DSC0_RC_BUF_THRESH_1_PB, \
						_ICL_DSC0_RC_BUF_THRESH_1_PC)
#define ICL_DSC0_RC_BUF_THRESH_1_UDW(pipe)	_MMIO_PIPE((pipe) - PIPE_B, \
						_ICL_DSC0_RC_BUF_THRESH_1_UDW_PB, \
						_ICL_DSC0_RC_BUF_THRESH_1_UDW_PC)
#define ICL_DSC1_RC_BUF_THRESH_1(pipe)		_MMIO_PIPE((pipe) - PIPE_B, \
						_ICL_DSC1_RC_BUF_THRESH_1_PB, \
						_ICL_DSC1_RC_BUF_THRESH_1_PC)
#define ICL_DSC1_RC_BUF_THRESH_1_UDW(pipe)	_MMIO_PIPE((pipe) - PIPE_B, \
						_ICL_DSC1_RC_BUF_THRESH_1_UDW_PB, \
						_ICL_DSC1_RC_BUF_THRESH_1_UDW_PC)

#endif /* _I915_REG_H_ */<|MERGE_RESOLUTION|>--- conflicted
+++ resolved
@@ -9195,15 +9195,6 @@
 #define _TRANS_EDP_MSA_MISC		0x6f410
 #define TRANS_MSA_MISC(tran) _MMIO_TRANS2(tran, _TRANSA_MSA_MISC)
 
-<<<<<<< HEAD
-#define  TRANS_MSA_SYNC_CLK		(1<<0)
-#define  TRANS_MSA_6_BPC		(0<<5)
-#define  TRANS_MSA_8_BPC		(1<<5)
-#define  TRANS_MSA_10_BPC		(2<<5)
-#define  TRANS_MSA_12_BPC		(3<<5)
-#define  TRANS_MSA_16_BPC		(4<<5)
-#define  TRANS_MSA_CEA_RANGE		(1<<3)
-=======
 #define  TRANS_MSA_SYNC_CLK		(1 << 0)
 #define  TRANS_MSA_6_BPC		(0 << 5)
 #define  TRANS_MSA_8_BPC		(1 << 5)
@@ -9211,7 +9202,6 @@
 #define  TRANS_MSA_12_BPC		(3 << 5)
 #define  TRANS_MSA_16_BPC		(4 << 5)
 #define  TRANS_MSA_CEA_RANGE		(1 << 3)
->>>>>>> 8e6fbfc0
 
 /* LCPLL Control */
 #define LCPLL_CTL			_MMIO(0x130040)
