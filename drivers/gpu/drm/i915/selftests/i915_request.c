--- conflicted
+++ resolved
@@ -979,15 +979,9 @@
 	__i915_gem_object_flush_map(obj, 0, 64);
 	i915_gem_object_unpin_map(obj);
 
-<<<<<<< HEAD
-	intel_gt_chipset_flush(to_gt(i915));
-
-	vma = i915_vma_instance(obj, &to_gt(i915)->ggtt->vm, NULL);
-=======
 	intel_gt_chipset_flush(gt);
 
 	vma = i915_vma_instance(obj, gt->vm, NULL);
->>>>>>> eb3cdb58
 	if (IS_ERR(vma)) {
 		err = PTR_ERR(vma);
 		goto err;
@@ -1133,11 +1127,7 @@
 	if (IS_ERR(obj))
 		return ERR_CAST(obj);
 
-<<<<<<< HEAD
-	vma = i915_vma_instance(obj, to_gt(i915)->vm, NULL);
-=======
 	vma = i915_vma_instance(obj, gt->vm, NULL);
->>>>>>> eb3cdb58
 	if (IS_ERR(vma)) {
 		err = PTR_ERR(vma);
 		goto err;
@@ -1169,11 +1159,7 @@
 	__i915_gem_object_flush_map(obj, 0, 64);
 	i915_gem_object_unpin_map(obj);
 
-<<<<<<< HEAD
-	intel_gt_chipset_flush(to_gt(i915));
-=======
 	intel_gt_chipset_flush(gt);
->>>>>>> eb3cdb58
 
 	return vma;
 
