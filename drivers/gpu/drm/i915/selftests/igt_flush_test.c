--- conflicted
+++ resolved
@@ -14,26 +14,15 @@
 
 int igt_flush_test(struct drm_i915_private *i915)
 {
-<<<<<<< HEAD
-	struct intel_gt *gt = to_gt(i915);
-	int ret = intel_gt_is_wedged(gt) ? -EIO : 0;
-=======
 	struct intel_gt *gt;
 	unsigned int i;
 	int ret = 0;
->>>>>>> eb3cdb58
 
 	for_each_gt(gt, i915, i) {
 		if (intel_gt_is_wedged(gt))
 			ret = -EIO;
 
-<<<<<<< HEAD
-	if (intel_gt_wait_for_idle(gt, HZ * 3) == -ETIME) {
-		pr_err("%pS timed out, cancelling all further testing.\n",
-		       __builtin_return_address(0));
-=======
 		cond_resched();
->>>>>>> eb3cdb58
 
 		if (intel_gt_wait_for_idle(gt, HZ * 3) == -ETIME) {
 			pr_err("%pS timed out, cancelling all further testing.\n",
