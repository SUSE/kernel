/*
 * Copyright © 2016 Intel Corporation
 *
 * Permission is hereby granted, free of charge, to any person obtaining a
 * copy of this software and associated documentation files (the "Software"),
 * to deal in the Software without restriction, including without limitation
 * the rights to use, copy, modify, merge, publish, distribute, sublicense,
 * and/or sell copies of the Software, and to permit persons to whom the
 * Software is furnished to do so, subject to the following conditions:
 *
 * The above copyright notice and this permission notice (including the next
 * paragraph) shall be included in all copies or substantial portions of the
 * Software.
 *
 * THE SOFTWARE IS PROVIDED "AS IS", WITHOUT WARRANTY OF ANY KIND, EXPRESS OR
 * IMPLIED, INCLUDING BUT NOT LIMITED TO THE WARRANTIES OF MERCHANTABILITY,
 * FITNESS FOR A PARTICULAR PURPOSE AND NONINFRINGEMENT.  IN NO EVENT SHALL
 * THE AUTHORS OR COPYRIGHT HOLDERS BE LIABLE FOR ANY CLAIM, DAMAGES OR OTHER
 * LIABILITY, WHETHER IN AN ACTION OF CONTRACT, TORT OR OTHERWISE, ARISING
 * FROM, OUT OF OR IN CONNECTION WITH THE SOFTWARE OR THE USE OR OTHER DEALINGS
 * IN THE SOFTWARE.
 *
 */

#include "../i915_selftest.h"

static int intel_fw_table_check(const struct intel_forcewake_range *ranges,
				unsigned int num_ranges,
				bool is_watertight)
{
	unsigned int i;
	s32 prev;

	for (i = 0, prev = -1; i < num_ranges; i++, ranges++) {
		/* Check that the table is watertight */
		if (is_watertight && (prev + 1) != (s32)ranges->start) {
			pr_err("%s: entry[%d]:(%x, %x) is not watertight to previous (%x)\n",
			       __func__, i, ranges->start, ranges->end, prev);
			return -EINVAL;
		}

		/* Check that the table never goes backwards */
		if (prev >= (s32)ranges->start) {
			pr_err("%s: entry[%d]:(%x, %x) is less than the previous (%x)\n",
			       __func__, i, ranges->start, ranges->end, prev);
			return -EINVAL;
		}

		/* Check that the entry is valid */
		if (ranges->start >= ranges->end) {
			pr_err("%s: entry[%d]:(%x, %x) has negative length\n",
			       __func__, i, ranges->start, ranges->end);
			return -EINVAL;
		}

		prev = ranges->end;
	}

	return 0;
}

static int intel_shadow_table_check(void)
{
	struct {
		const struct i915_range *regs;
		unsigned int size;
	} range_lists[] = {
		{ gen8_shadowed_regs, ARRAY_SIZE(gen8_shadowed_regs) },
		{ gen11_shadowed_regs, ARRAY_SIZE(gen11_shadowed_regs) },
		{ gen12_shadowed_regs, ARRAY_SIZE(gen12_shadowed_regs) },
		{ dg2_shadowed_regs, ARRAY_SIZE(dg2_shadowed_regs) },
		{ pvc_shadowed_regs, ARRAY_SIZE(pvc_shadowed_regs) },
<<<<<<< HEAD
=======
		{ mtl_shadowed_regs, ARRAY_SIZE(mtl_shadowed_regs) },
		{ xelpmp_shadowed_regs, ARRAY_SIZE(xelpmp_shadowed_regs) },
>>>>>>> eb3cdb58
	};
	const struct i915_range *range;
	unsigned int i, j;
	s32 prev;

	for (j = 0; j < ARRAY_SIZE(range_lists); ++j) {
		range = range_lists[j].regs;
		for (i = 0, prev = -1; i < range_lists[j].size; i++, range++) {
			if (range->end < range->start) {
				pr_err("%s: range[%d]:(%06x-%06x) has end before start\n",
				       __func__, i, range->start, range->end);
				return -EINVAL;
			}

			if (prev >= (s32)range->start) {
				pr_err("%s: range[%d]:(%06x-%06x) is before end of previous (%06x)\n",
				       __func__, i, range->start, range->end, prev);
				return -EINVAL;
			}

			if (range->start % 4) {
				pr_err("%s: range[%d]:(%06x-%06x) has non-dword-aligned start\n",
				       __func__, i, range->start, range->end);
				return -EINVAL;
			}

			prev = range->end;
		}
	}

	return 0;
}

int intel_uncore_mock_selftests(void)
{
	struct {
		const struct intel_forcewake_range *ranges;
		unsigned int num_ranges;
		bool is_watertight;
	} fw[] = {
		{ __vlv_fw_ranges, ARRAY_SIZE(__vlv_fw_ranges), false },
		{ __chv_fw_ranges, ARRAY_SIZE(__chv_fw_ranges), false },
		{ __gen9_fw_ranges, ARRAY_SIZE(__gen9_fw_ranges), true },
		{ __gen11_fw_ranges, ARRAY_SIZE(__gen11_fw_ranges), true },
		{ __gen12_fw_ranges, ARRAY_SIZE(__gen12_fw_ranges), true },
		{ __xehp_fw_ranges, ARRAY_SIZE(__xehp_fw_ranges), true },
		{ __pvc_fw_ranges, ARRAY_SIZE(__pvc_fw_ranges), true },
<<<<<<< HEAD
=======
		{ __mtl_fw_ranges, ARRAY_SIZE(__mtl_fw_ranges), true },
		{ __xelpmp_fw_ranges, ARRAY_SIZE(__xelpmp_fw_ranges), true },
>>>>>>> eb3cdb58
	};
	int err, i;

	for (i = 0; i < ARRAY_SIZE(fw); i++) {
		err = intel_fw_table_check(fw[i].ranges,
					   fw[i].num_ranges,
					   fw[i].is_watertight);
		if (err)
			return err;
	}

	err = intel_shadow_table_check();
	if (err)
		return err;

	return 0;
}

static int live_forcewake_ops(void *arg)
{
	static const struct reg {
		const char *name;
		u8 min_graphics_ver;
		u8 max_graphics_ver;
		unsigned long platforms;
		unsigned int offset;
	} registers[] = {
		{
			"RING_START",
			6, 7,
			0x38,
		},
		{
			"RING_MI_MODE",
			8, U8_MAX,
			0x9c,
		}
	};
	const struct reg *r;
	struct intel_gt *gt = arg;
	struct intel_uncore_forcewake_domain *domain;
	struct intel_uncore *uncore = gt->uncore;
	struct intel_engine_cs *engine;
	enum intel_engine_id id;
	intel_wakeref_t wakeref;
	unsigned int tmp;
	int err = 0;

	GEM_BUG_ON(gt->awake);

	/* vlv/chv with their pcu behave differently wrt reads */
	if (IS_VALLEYVIEW(gt->i915) || IS_CHERRYVIEW(gt->i915)) {
		pr_debug("PCU fakes forcewake badly; skipping\n");
		return 0;
	}

	/*
	 * Not quite as reliable across the gen as one would hope.
	 *
	 * Either our theory of operation is incorrect, or there remain
	 * external parties interfering with the powerwells.
	 *
	 * https://bugs.freedesktop.org/show_bug.cgi?id=110210
	 */
	if (!IS_ENABLED(CONFIG_DRM_I915_SELFTEST_BROKEN))
		return 0;

	/* We have to pick carefully to get the exact behaviour we need */
	for (r = registers; r->name; r++)
		if (IS_GRAPHICS_VER(gt->i915, r->min_graphics_ver, r->max_graphics_ver))
			break;
	if (!r->name) {
		pr_debug("Forcewaked register not known for %s; skipping\n",
			 intel_platform_name(INTEL_INFO(gt->i915)->platform));
		return 0;
	}

	wakeref = intel_runtime_pm_get(uncore->rpm);

	for_each_fw_domain(domain, uncore, tmp) {
		smp_store_mb(domain->active, false);
		if (!hrtimer_cancel(&domain->timer))
			continue;

		intel_uncore_fw_release_timer(&domain->timer);
	}

	for_each_engine(engine, gt, id) {
		i915_reg_t mmio = _MMIO(engine->mmio_base + r->offset);
		u32 __iomem *reg = uncore->regs + engine->mmio_base + r->offset;
		enum forcewake_domains fw_domains;
		u32 val;

		if (!engine->default_state)
			continue;

		fw_domains = intel_uncore_forcewake_for_reg(uncore, mmio,
							    FW_REG_READ);
		if (!fw_domains)
			continue;

		for_each_fw_domain_masked(domain, fw_domains, uncore, tmp) {
			if (!domain->wake_count)
				continue;

			pr_err("fw_domain %s still active, aborting test!\n",
			       intel_uncore_forcewake_domain_to_str(domain->id));
			err = -EINVAL;
			goto out_rpm;
		}

		intel_uncore_forcewake_get(uncore, fw_domains);
		val = readl(reg);
		intel_uncore_forcewake_put(uncore, fw_domains);

		/* Flush the forcewake release (delayed onto a timer) */
		for_each_fw_domain_masked(domain, fw_domains, uncore, tmp) {
			smp_store_mb(domain->active, false);
			if (hrtimer_cancel(&domain->timer))
				intel_uncore_fw_release_timer(&domain->timer);

			preempt_disable();
			err = wait_ack_clear(domain, FORCEWAKE_KERNEL);
			preempt_enable();
			if (err) {
				pr_err("Failed to clear fw_domain %s\n",
				       intel_uncore_forcewake_domain_to_str(domain->id));
				goto out_rpm;
			}
		}

		if (!val) {
			pr_err("%s:%s was zero while fw was held!\n",
			       engine->name, r->name);
			err = -EINVAL;
			goto out_rpm;
		}

		/* We then expect the read to return 0 outside of the fw */
		if (wait_for(readl(reg) == 0, 100)) {
			pr_err("%s:%s=%0x, fw_domains 0x%x still up after 100ms!\n",
			       engine->name, r->name, readl(reg), fw_domains);
			err = -ETIMEDOUT;
			goto out_rpm;
		}
	}

out_rpm:
	intel_runtime_pm_put(uncore->rpm, wakeref);
	return err;
}

static int live_forcewake_domains(void *arg)
{
#define FW_RANGE 0x40000
	struct intel_gt *gt = arg;
	struct intel_uncore *uncore = gt->uncore;
	unsigned long *valid;
	u32 offset;
	int err;

	if (!HAS_FPGA_DBG_UNCLAIMED(gt->i915) &&
	    !IS_VALLEYVIEW(gt->i915) &&
	    !IS_CHERRYVIEW(gt->i915))
		return 0;

	/*
	 * This test may lockup the machine or cause GPU hangs afterwards.
	 */
	if (!IS_ENABLED(CONFIG_DRM_I915_SELFTEST_BROKEN))
		return 0;

	valid = bitmap_zalloc(FW_RANGE, GFP_KERNEL);
	if (!valid)
		return -ENOMEM;

	intel_uncore_forcewake_get(uncore, FORCEWAKE_ALL);

	check_for_unclaimed_mmio(uncore);
	for (offset = 0; offset < FW_RANGE; offset += 4) {
		i915_reg_t reg = { offset };

		intel_uncore_posting_read_fw(uncore, reg);
		if (!check_for_unclaimed_mmio(uncore))
			set_bit(offset, valid);
	}

	intel_uncore_forcewake_put(uncore, FORCEWAKE_ALL);

	err = 0;
	for_each_set_bit(offset, valid, FW_RANGE) {
		i915_reg_t reg = { offset };

		iosf_mbi_punit_acquire();
		intel_uncore_forcewake_reset(uncore);
		iosf_mbi_punit_release();

		check_for_unclaimed_mmio(uncore);

		intel_uncore_posting_read_fw(uncore, reg);
		if (check_for_unclaimed_mmio(uncore)) {
			pr_err("Unclaimed mmio read to register 0x%04x\n",
			       offset);
			err = -EINVAL;
		}
	}

	bitmap_free(valid);
	return err;
}

static int live_fw_table(void *arg)
{
	struct intel_gt *gt = arg;

	/* Confirm the table we load is still valid */
	return intel_fw_table_check(gt->uncore->fw_domains_table,
				    gt->uncore->fw_domains_table_entries,
				    GRAPHICS_VER(gt->i915) >= 9);
}

int intel_uncore_live_selftests(struct drm_i915_private *i915)
{
	static const struct i915_subtest tests[] = {
		SUBTEST(live_fw_table),
		SUBTEST(live_forcewake_ops),
		SUBTEST(live_forcewake_domains),
	};

	return intel_gt_live_subtests(tests, to_gt(i915));
}<|MERGE_RESOLUTION|>--- conflicted
+++ resolved
@@ -70,11 +70,8 @@
 		{ gen12_shadowed_regs, ARRAY_SIZE(gen12_shadowed_regs) },
 		{ dg2_shadowed_regs, ARRAY_SIZE(dg2_shadowed_regs) },
 		{ pvc_shadowed_regs, ARRAY_SIZE(pvc_shadowed_regs) },
-<<<<<<< HEAD
-=======
 		{ mtl_shadowed_regs, ARRAY_SIZE(mtl_shadowed_regs) },
 		{ xelpmp_shadowed_regs, ARRAY_SIZE(xelpmp_shadowed_regs) },
->>>>>>> eb3cdb58
 	};
 	const struct i915_range *range;
 	unsigned int i, j;
@@ -122,11 +119,8 @@
 		{ __gen12_fw_ranges, ARRAY_SIZE(__gen12_fw_ranges), true },
 		{ __xehp_fw_ranges, ARRAY_SIZE(__xehp_fw_ranges), true },
 		{ __pvc_fw_ranges, ARRAY_SIZE(__pvc_fw_ranges), true },
-<<<<<<< HEAD
-=======
 		{ __mtl_fw_ranges, ARRAY_SIZE(__mtl_fw_ranges), true },
 		{ __xelpmp_fw_ranges, ARRAY_SIZE(__xelpmp_fw_ranges), true },
->>>>>>> eb3cdb58
 	};
 	int err, i;
 
