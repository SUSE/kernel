/*
 * Copyright © 2006-2007 Intel Corporation
 *
 * Permission is hereby granted, free of charge, to any person obtaining a
 * copy of this software and associated documentation files (the "Software"),
 * to deal in the Software without restriction, including without limitation
 * the rights to use, copy, modify, merge, publish, distribute, sublicense,
 * and/or sell copies of the Software, and to permit persons to whom the
 * Software is furnished to do so, subject to the following conditions:
 *
 * The above copyright notice and this permission notice (including the next
 * paragraph) shall be included in all copies or substantial portions of the
 * Software.
 *
 * THE SOFTWARE IS PROVIDED "AS IS", WITHOUT WARRANTY OF ANY KIND, EXPRESS OR
 * IMPLIED, INCLUDING BUT NOT LIMITED TO THE WARRANTIES OF MERCHANTABILITY,
 * FITNESS FOR A PARTICULAR PURPOSE AND NONINFRINGEMENT.  IN NO EVENT SHALL
 * THE AUTHORS OR COPYRIGHT HOLDERS BE LIABLE FOR ANY CLAIM, DAMAGES OR OTHER
 * LIABILITY, WHETHER IN AN ACTION OF CONTRACT, TORT OR OTHERWISE, ARISING
 * FROM, OUT OF OR IN CONNECTION WITH THE SOFTWARE OR THE USE OR OTHER
 * DEALINGS IN THE SOFTWARE.
 *
 * Authors:
 *	Eric Anholt <eric@anholt.net>
 */

#include <linux/dmi.h>
#include <linux/module.h>
#include <linux/input.h>
#include <linux/i2c.h>
#include <linux/kernel.h>
#include <linux/slab.h>
#include <linux/vgaarb.h>
#include <drm/drm_edid.h>
#include <drm/drmP.h>
#include "intel_drv.h"
#include <drm/i915_drm.h>
#include "i915_drv.h"
#include "i915_trace.h"
#include <drm/drm_atomic.h>
#include <drm/drm_atomic_helper.h>
#include <drm/drm_dp_helper.h>
#include <drm/drm_crtc_helper.h>
#include <drm/drm_plane_helper.h>
#include <drm/drm_rect.h>
#include <linux/dma_remapping.h>

/* Primary plane formats for gen <= 3 */
static const uint32_t i8xx_primary_formats[] = {
	DRM_FORMAT_C8,
	DRM_FORMAT_RGB565,
	DRM_FORMAT_XRGB1555,
	DRM_FORMAT_XRGB8888,
};

/* Primary plane formats for gen >= 4 */
static const uint32_t i965_primary_formats[] = {
	DRM_FORMAT_C8,
	DRM_FORMAT_RGB565,
	DRM_FORMAT_XRGB8888,
	DRM_FORMAT_XBGR8888,
	DRM_FORMAT_XRGB2101010,
	DRM_FORMAT_XBGR2101010,
};

static const uint32_t skl_primary_formats[] = {
	DRM_FORMAT_C8,
	DRM_FORMAT_RGB565,
	DRM_FORMAT_XRGB8888,
	DRM_FORMAT_XBGR8888,
	DRM_FORMAT_ARGB8888,
	DRM_FORMAT_ABGR8888,
	DRM_FORMAT_XRGB2101010,
	DRM_FORMAT_XBGR2101010,
};

/* Cursor formats */
static const uint32_t intel_cursor_formats[] = {
	DRM_FORMAT_ARGB8888,
};

static void intel_crtc_update_cursor(struct drm_crtc *crtc, bool on);

static void i9xx_crtc_clock_get(struct intel_crtc *crtc,
				struct intel_crtc_state *pipe_config);
static void ironlake_pch_clock_get(struct intel_crtc *crtc,
				   struct intel_crtc_state *pipe_config);

static int intel_set_mode(struct drm_crtc *crtc,
			  struct drm_atomic_state *state,
			  bool force_restore);
static int intel_framebuffer_init(struct drm_device *dev,
				  struct intel_framebuffer *ifb,
				  struct drm_mode_fb_cmd2 *mode_cmd,
				  struct drm_i915_gem_object *obj);
static void i9xx_set_pipeconf(struct intel_crtc *intel_crtc);
static void intel_set_pipe_timings(struct intel_crtc *intel_crtc);
static void intel_cpu_transcoder_set_m_n(struct intel_crtc *crtc,
					 struct intel_link_m_n *m_n,
					 struct intel_link_m_n *m2_n2);
static void ironlake_set_pipeconf(struct drm_crtc *crtc);
static void haswell_set_pipeconf(struct drm_crtc *crtc);
static void intel_set_pipe_csc(struct drm_crtc *crtc);
static void vlv_prepare_pll(struct intel_crtc *crtc,
			    const struct intel_crtc_state *pipe_config);
static void chv_prepare_pll(struct intel_crtc *crtc,
			    const struct intel_crtc_state *pipe_config);
static void intel_begin_crtc_commit(struct drm_crtc *crtc);
static void intel_finish_crtc_commit(struct drm_crtc *crtc);
static void skl_init_scalers(struct drm_device *dev, struct intel_crtc *intel_crtc,
	struct intel_crtc_state *crtc_state);
static int i9xx_get_refclk(const struct intel_crtc_state *crtc_state,
			   int num_connectors);
static void intel_crtc_enable_planes(struct drm_crtc *crtc);
static void intel_crtc_disable_planes(struct drm_crtc *crtc);

static struct intel_encoder *intel_find_encoder(struct intel_connector *connector, int pipe)
{
	if (!connector->mst_port)
		return connector->encoder;
	else
		return &connector->mst_port->mst_encoders[pipe]->base;
}

typedef struct {
	int	min, max;
} intel_range_t;

typedef struct {
	int	dot_limit;
	int	p2_slow, p2_fast;
} intel_p2_t;

typedef struct intel_limit intel_limit_t;
struct intel_limit {
	intel_range_t   dot, vco, n, m, m1, m2, p, p1;
	intel_p2_t	    p2;
};

int
intel_pch_rawclk(struct drm_device *dev)
{
	struct drm_i915_private *dev_priv = dev->dev_private;

	WARN_ON(!HAS_PCH_SPLIT(dev));

	return I915_READ(PCH_RAWCLK_FREQ) & RAWCLK_FREQ_MASK;
}

static inline u32 /* units of 100MHz */
intel_fdi_link_freq(struct drm_device *dev)
{
	if (IS_GEN5(dev)) {
		struct drm_i915_private *dev_priv = dev->dev_private;
		return (I915_READ(FDI_PLL_BIOS_0) & FDI_PLL_FB_CLOCK_MASK) + 2;
	} else
		return 27;
}

static const intel_limit_t intel_limits_i8xx_dac = {
	.dot = { .min = 25000, .max = 350000 },
	.vco = { .min = 908000, .max = 1512000 },
	.n = { .min = 2, .max = 16 },
	.m = { .min = 96, .max = 140 },
	.m1 = { .min = 18, .max = 26 },
	.m2 = { .min = 6, .max = 16 },
	.p = { .min = 4, .max = 128 },
	.p1 = { .min = 2, .max = 33 },
	.p2 = { .dot_limit = 165000,
		.p2_slow = 4, .p2_fast = 2 },
};

static const intel_limit_t intel_limits_i8xx_dvo = {
	.dot = { .min = 25000, .max = 350000 },
	.vco = { .min = 908000, .max = 1512000 },
	.n = { .min = 2, .max = 16 },
	.m = { .min = 96, .max = 140 },
	.m1 = { .min = 18, .max = 26 },
	.m2 = { .min = 6, .max = 16 },
	.p = { .min = 4, .max = 128 },
	.p1 = { .min = 2, .max = 33 },
	.p2 = { .dot_limit = 165000,
		.p2_slow = 4, .p2_fast = 4 },
};

static const intel_limit_t intel_limits_i8xx_lvds = {
	.dot = { .min = 25000, .max = 350000 },
	.vco = { .min = 908000, .max = 1512000 },
	.n = { .min = 2, .max = 16 },
	.m = { .min = 96, .max = 140 },
	.m1 = { .min = 18, .max = 26 },
	.m2 = { .min = 6, .max = 16 },
	.p = { .min = 4, .max = 128 },
	.p1 = { .min = 1, .max = 6 },
	.p2 = { .dot_limit = 165000,
		.p2_slow = 14, .p2_fast = 7 },
};

static const intel_limit_t intel_limits_i9xx_sdvo = {
	.dot = { .min = 20000, .max = 400000 },
	.vco = { .min = 1400000, .max = 2800000 },
	.n = { .min = 1, .max = 6 },
	.m = { .min = 70, .max = 120 },
	.m1 = { .min = 8, .max = 18 },
	.m2 = { .min = 3, .max = 7 },
	.p = { .min = 5, .max = 80 },
	.p1 = { .min = 1, .max = 8 },
	.p2 = { .dot_limit = 200000,
		.p2_slow = 10, .p2_fast = 5 },
};

static const intel_limit_t intel_limits_i9xx_lvds = {
	.dot = { .min = 20000, .max = 400000 },
	.vco = { .min = 1400000, .max = 2800000 },
	.n = { .min = 1, .max = 6 },
	.m = { .min = 70, .max = 120 },
	.m1 = { .min = 8, .max = 18 },
	.m2 = { .min = 3, .max = 7 },
	.p = { .min = 7, .max = 98 },
	.p1 = { .min = 1, .max = 8 },
	.p2 = { .dot_limit = 112000,
		.p2_slow = 14, .p2_fast = 7 },
};


static const intel_limit_t intel_limits_g4x_sdvo = {
	.dot = { .min = 25000, .max = 270000 },
	.vco = { .min = 1750000, .max = 3500000},
	.n = { .min = 1, .max = 4 },
	.m = { .min = 104, .max = 138 },
	.m1 = { .min = 17, .max = 23 },
	.m2 = { .min = 5, .max = 11 },
	.p = { .min = 10, .max = 30 },
	.p1 = { .min = 1, .max = 3},
	.p2 = { .dot_limit = 270000,
		.p2_slow = 10,
		.p2_fast = 10
	},
};

static const intel_limit_t intel_limits_g4x_hdmi = {
	.dot = { .min = 22000, .max = 400000 },
	.vco = { .min = 1750000, .max = 3500000},
	.n = { .min = 1, .max = 4 },
	.m = { .min = 104, .max = 138 },
	.m1 = { .min = 16, .max = 23 },
	.m2 = { .min = 5, .max = 11 },
	.p = { .min = 5, .max = 80 },
	.p1 = { .min = 1, .max = 8},
	.p2 = { .dot_limit = 165000,
		.p2_slow = 10, .p2_fast = 5 },
};

static const intel_limit_t intel_limits_g4x_single_channel_lvds = {
	.dot = { .min = 20000, .max = 115000 },
	.vco = { .min = 1750000, .max = 3500000 },
	.n = { .min = 1, .max = 3 },
	.m = { .min = 104, .max = 138 },
	.m1 = { .min = 17, .max = 23 },
	.m2 = { .min = 5, .max = 11 },
	.p = { .min = 28, .max = 112 },
	.p1 = { .min = 2, .max = 8 },
	.p2 = { .dot_limit = 0,
		.p2_slow = 14, .p2_fast = 14
	},
};

static const intel_limit_t intel_limits_g4x_dual_channel_lvds = {
	.dot = { .min = 80000, .max = 224000 },
	.vco = { .min = 1750000, .max = 3500000 },
	.n = { .min = 1, .max = 3 },
	.m = { .min = 104, .max = 138 },
	.m1 = { .min = 17, .max = 23 },
	.m2 = { .min = 5, .max = 11 },
	.p = { .min = 14, .max = 42 },
	.p1 = { .min = 2, .max = 6 },
	.p2 = { .dot_limit = 0,
		.p2_slow = 7, .p2_fast = 7
	},
};

static const intel_limit_t intel_limits_pineview_sdvo = {
	.dot = { .min = 20000, .max = 400000},
	.vco = { .min = 1700000, .max = 3500000 },
	/* Pineview's Ncounter is a ring counter */
	.n = { .min = 3, .max = 6 },
	.m = { .min = 2, .max = 256 },
	/* Pineview only has one combined m divider, which we treat as m2. */
	.m1 = { .min = 0, .max = 0 },
	.m2 = { .min = 0, .max = 254 },
	.p = { .min = 5, .max = 80 },
	.p1 = { .min = 1, .max = 8 },
	.p2 = { .dot_limit = 200000,
		.p2_slow = 10, .p2_fast = 5 },
};

static const intel_limit_t intel_limits_pineview_lvds = {
	.dot = { .min = 20000, .max = 400000 },
	.vco = { .min = 1700000, .max = 3500000 },
	.n = { .min = 3, .max = 6 },
	.m = { .min = 2, .max = 256 },
	.m1 = { .min = 0, .max = 0 },
	.m2 = { .min = 0, .max = 254 },
	.p = { .min = 7, .max = 112 },
	.p1 = { .min = 1, .max = 8 },
	.p2 = { .dot_limit = 112000,
		.p2_slow = 14, .p2_fast = 14 },
};

/* Ironlake / Sandybridge
 *
 * We calculate clock using (register_value + 2) for N/M1/M2, so here
 * the range value for them is (actual_value - 2).
 */
static const intel_limit_t intel_limits_ironlake_dac = {
	.dot = { .min = 25000, .max = 350000 },
	.vco = { .min = 1760000, .max = 3510000 },
	.n = { .min = 1, .max = 5 },
	.m = { .min = 79, .max = 127 },
	.m1 = { .min = 12, .max = 22 },
	.m2 = { .min = 5, .max = 9 },
	.p = { .min = 5, .max = 80 },
	.p1 = { .min = 1, .max = 8 },
	.p2 = { .dot_limit = 225000,
		.p2_slow = 10, .p2_fast = 5 },
};

static const intel_limit_t intel_limits_ironlake_single_lvds = {
	.dot = { .min = 25000, .max = 350000 },
	.vco = { .min = 1760000, .max = 3510000 },
	.n = { .min = 1, .max = 3 },
	.m = { .min = 79, .max = 118 },
	.m1 = { .min = 12, .max = 22 },
	.m2 = { .min = 5, .max = 9 },
	.p = { .min = 28, .max = 112 },
	.p1 = { .min = 2, .max = 8 },
	.p2 = { .dot_limit = 225000,
		.p2_slow = 14, .p2_fast = 14 },
};

static const intel_limit_t intel_limits_ironlake_dual_lvds = {
	.dot = { .min = 25000, .max = 350000 },
	.vco = { .min = 1760000, .max = 3510000 },
	.n = { .min = 1, .max = 3 },
	.m = { .min = 79, .max = 127 },
	.m1 = { .min = 12, .max = 22 },
	.m2 = { .min = 5, .max = 9 },
	.p = { .min = 14, .max = 56 },
	.p1 = { .min = 2, .max = 8 },
	.p2 = { .dot_limit = 225000,
		.p2_slow = 7, .p2_fast = 7 },
};

/* LVDS 100mhz refclk limits. */
static const intel_limit_t intel_limits_ironlake_single_lvds_100m = {
	.dot = { .min = 25000, .max = 350000 },
	.vco = { .min = 1760000, .max = 3510000 },
	.n = { .min = 1, .max = 2 },
	.m = { .min = 79, .max = 126 },
	.m1 = { .min = 12, .max = 22 },
	.m2 = { .min = 5, .max = 9 },
	.p = { .min = 28, .max = 112 },
	.p1 = { .min = 2, .max = 8 },
	.p2 = { .dot_limit = 225000,
		.p2_slow = 14, .p2_fast = 14 },
};

static const intel_limit_t intel_limits_ironlake_dual_lvds_100m = {
	.dot = { .min = 25000, .max = 350000 },
	.vco = { .min = 1760000, .max = 3510000 },
	.n = { .min = 1, .max = 3 },
	.m = { .min = 79, .max = 126 },
	.m1 = { .min = 12, .max = 22 },
	.m2 = { .min = 5, .max = 9 },
	.p = { .min = 14, .max = 42 },
	.p1 = { .min = 2, .max = 6 },
	.p2 = { .dot_limit = 225000,
		.p2_slow = 7, .p2_fast = 7 },
};

static const intel_limit_t intel_limits_vlv = {
	 /*
	  * These are the data rate limits (measured in fast clocks)
	  * since those are the strictest limits we have. The fast
	  * clock and actual rate limits are more relaxed, so checking
	  * them would make no difference.
	  */
	.dot = { .min = 25000 * 5, .max = 270000 * 5 },
	.vco = { .min = 4000000, .max = 6000000 },
	.n = { .min = 1, .max = 7 },
	.m1 = { .min = 2, .max = 3 },
	.m2 = { .min = 11, .max = 156 },
	.p1 = { .min = 2, .max = 3 },
	.p2 = { .p2_slow = 2, .p2_fast = 20 }, /* slow=min, fast=max */
};

static const intel_limit_t intel_limits_chv = {
	/*
	 * These are the data rate limits (measured in fast clocks)
	 * since those are the strictest limits we have.  The fast
	 * clock and actual rate limits are more relaxed, so checking
	 * them would make no difference.
	 */
	.dot = { .min = 25000 * 5, .max = 540000 * 5},
	.vco = { .min = 4800000, .max = 6480000 },
	.n = { .min = 1, .max = 1 },
	.m1 = { .min = 2, .max = 2 },
	.m2 = { .min = 24 << 22, .max = 175 << 22 },
	.p1 = { .min = 2, .max = 4 },
	.p2 = {	.p2_slow = 1, .p2_fast = 14 },
};

static const intel_limit_t intel_limits_bxt = {
	/* FIXME: find real dot limits */
	.dot = { .min = 0, .max = INT_MAX },
	.vco = { .min = 4800000, .max = 6480000 },
	.n = { .min = 1, .max = 1 },
	.m1 = { .min = 2, .max = 2 },
	/* FIXME: find real m2 limits */
	.m2 = { .min = 2 << 22, .max = 255 << 22 },
	.p1 = { .min = 2, .max = 4 },
	.p2 = { .p2_slow = 1, .p2_fast = 20 },
};

static void vlv_clock(int refclk, intel_clock_t *clock)
{
	clock->m = clock->m1 * clock->m2;
	clock->p = clock->p1 * clock->p2;
	if (WARN_ON(clock->n == 0 || clock->p == 0))
		return;
	clock->vco = DIV_ROUND_CLOSEST(refclk * clock->m, clock->n);
	clock->dot = DIV_ROUND_CLOSEST(clock->vco, clock->p);
}

/**
 * Returns whether any output on the specified pipe is of the specified type
 */
bool intel_pipe_has_type(struct intel_crtc *crtc, enum intel_output_type type)
{
	struct drm_device *dev = crtc->base.dev;
	struct intel_encoder *encoder;

	for_each_encoder_on_crtc(dev, &crtc->base, encoder)
		if (encoder->type == type)
			return true;

	return false;
}

/**
 * Returns whether any output on the specified pipe will have the specified
 * type after a staged modeset is complete, i.e., the same as
 * intel_pipe_has_type() but looking at encoder->new_crtc instead of
 * encoder->crtc.
 */
static bool intel_pipe_will_have_type(const struct intel_crtc_state *crtc_state,
				      int type)
{
	struct drm_atomic_state *state = crtc_state->base.state;
	struct drm_connector *connector;
	struct drm_connector_state *connector_state;
	struct intel_encoder *encoder;
	int i, num_connectors = 0;

	for_each_connector_in_state(state, connector, connector_state, i) {
		if (connector_state->crtc != crtc_state->base.crtc)
			continue;

		num_connectors++;

		encoder = to_intel_encoder(connector_state->best_encoder);
		if (encoder->type == type)
			return true;
	}

	WARN_ON(num_connectors == 0);

	return false;
}

static const intel_limit_t *
intel_ironlake_limit(struct intel_crtc_state *crtc_state, int refclk)
{
	struct drm_device *dev = crtc_state->base.crtc->dev;
	const intel_limit_t *limit;

	if (intel_pipe_will_have_type(crtc_state, INTEL_OUTPUT_LVDS)) {
		if (intel_is_dual_link_lvds(dev)) {
			if (refclk == 100000)
				limit = &intel_limits_ironlake_dual_lvds_100m;
			else
				limit = &intel_limits_ironlake_dual_lvds;
		} else {
			if (refclk == 100000)
				limit = &intel_limits_ironlake_single_lvds_100m;
			else
				limit = &intel_limits_ironlake_single_lvds;
		}
	} else
		limit = &intel_limits_ironlake_dac;

	return limit;
}

static const intel_limit_t *
intel_g4x_limit(struct intel_crtc_state *crtc_state)
{
	struct drm_device *dev = crtc_state->base.crtc->dev;
	const intel_limit_t *limit;

	if (intel_pipe_will_have_type(crtc_state, INTEL_OUTPUT_LVDS)) {
		if (intel_is_dual_link_lvds(dev))
			limit = &intel_limits_g4x_dual_channel_lvds;
		else
			limit = &intel_limits_g4x_single_channel_lvds;
	} else if (intel_pipe_will_have_type(crtc_state, INTEL_OUTPUT_HDMI) ||
		   intel_pipe_will_have_type(crtc_state, INTEL_OUTPUT_ANALOG)) {
		limit = &intel_limits_g4x_hdmi;
	} else if (intel_pipe_will_have_type(crtc_state, INTEL_OUTPUT_SDVO)) {
		limit = &intel_limits_g4x_sdvo;
	} else /* The option is for other outputs */
		limit = &intel_limits_i9xx_sdvo;

	return limit;
}

static const intel_limit_t *
intel_limit(struct intel_crtc_state *crtc_state, int refclk)
{
	struct drm_device *dev = crtc_state->base.crtc->dev;
	const intel_limit_t *limit;

	if (IS_BROXTON(dev))
		limit = &intel_limits_bxt;
	else if (HAS_PCH_SPLIT(dev))
		limit = intel_ironlake_limit(crtc_state, refclk);
	else if (IS_G4X(dev)) {
		limit = intel_g4x_limit(crtc_state);
	} else if (IS_PINEVIEW(dev)) {
		if (intel_pipe_will_have_type(crtc_state, INTEL_OUTPUT_LVDS))
			limit = &intel_limits_pineview_lvds;
		else
			limit = &intel_limits_pineview_sdvo;
	} else if (IS_CHERRYVIEW(dev)) {
		limit = &intel_limits_chv;
	} else if (IS_VALLEYVIEW(dev)) {
		limit = &intel_limits_vlv;
	} else if (!IS_GEN2(dev)) {
		if (intel_pipe_will_have_type(crtc_state, INTEL_OUTPUT_LVDS))
			limit = &intel_limits_i9xx_lvds;
		else
			limit = &intel_limits_i9xx_sdvo;
	} else {
		if (intel_pipe_will_have_type(crtc_state, INTEL_OUTPUT_LVDS))
			limit = &intel_limits_i8xx_lvds;
		else if (intel_pipe_will_have_type(crtc_state, INTEL_OUTPUT_DVO))
			limit = &intel_limits_i8xx_dvo;
		else
			limit = &intel_limits_i8xx_dac;
	}
	return limit;
}

/* m1 is reserved as 0 in Pineview, n is a ring counter */
static void pineview_clock(int refclk, intel_clock_t *clock)
{
	clock->m = clock->m2 + 2;
	clock->p = clock->p1 * clock->p2;
	if (WARN_ON(clock->n == 0 || clock->p == 0))
		return;
	clock->vco = DIV_ROUND_CLOSEST(refclk * clock->m, clock->n);
	clock->dot = DIV_ROUND_CLOSEST(clock->vco, clock->p);
}

static uint32_t i9xx_dpll_compute_m(struct dpll *dpll)
{
	return 5 * (dpll->m1 + 2) + (dpll->m2 + 2);
}

static void i9xx_clock(int refclk, intel_clock_t *clock)
{
	clock->m = i9xx_dpll_compute_m(clock);
	clock->p = clock->p1 * clock->p2;
	if (WARN_ON(clock->n + 2 == 0 || clock->p == 0))
		return;
	clock->vco = DIV_ROUND_CLOSEST(refclk * clock->m, clock->n + 2);
	clock->dot = DIV_ROUND_CLOSEST(clock->vco, clock->p);
}

static void chv_clock(int refclk, intel_clock_t *clock)
{
	clock->m = clock->m1 * clock->m2;
	clock->p = clock->p1 * clock->p2;
	if (WARN_ON(clock->n == 0 || clock->p == 0))
		return;
	clock->vco = DIV_ROUND_CLOSEST_ULL((uint64_t)refclk * clock->m,
			clock->n << 22);
	clock->dot = DIV_ROUND_CLOSEST(clock->vco, clock->p);
}

#define INTELPllInvalid(s)   do { /* DRM_DEBUG(s); */ return false; } while (0)
/**
 * Returns whether the given set of divisors are valid for a given refclk with
 * the given connectors.
 */

static bool intel_PLL_is_valid(struct drm_device *dev,
			       const intel_limit_t *limit,
			       const intel_clock_t *clock)
{
	if (clock->n   < limit->n.min   || limit->n.max   < clock->n)
		INTELPllInvalid("n out of range\n");
	if (clock->p1  < limit->p1.min  || limit->p1.max  < clock->p1)
		INTELPllInvalid("p1 out of range\n");
	if (clock->m2  < limit->m2.min  || limit->m2.max  < clock->m2)
		INTELPllInvalid("m2 out of range\n");
	if (clock->m1  < limit->m1.min  || limit->m1.max  < clock->m1)
		INTELPllInvalid("m1 out of range\n");

	if (!IS_PINEVIEW(dev) && !IS_VALLEYVIEW(dev) && !IS_BROXTON(dev))
		if (clock->m1 <= clock->m2)
			INTELPllInvalid("m1 <= m2\n");

	if (!IS_VALLEYVIEW(dev) && !IS_BROXTON(dev)) {
		if (clock->p < limit->p.min || limit->p.max < clock->p)
			INTELPllInvalid("p out of range\n");
		if (clock->m < limit->m.min || limit->m.max < clock->m)
			INTELPllInvalid("m out of range\n");
	}

	if (clock->vco < limit->vco.min || limit->vco.max < clock->vco)
		INTELPllInvalid("vco out of range\n");
	/* XXX: We may need to be checking "Dot clock" depending on the multiplier,
	 * connector, etc., rather than just a single range.
	 */
	if (clock->dot < limit->dot.min || limit->dot.max < clock->dot)
		INTELPllInvalid("dot out of range\n");

	return true;
}

static bool
i9xx_find_best_dpll(const intel_limit_t *limit,
		    struct intel_crtc_state *crtc_state,
		    int target, int refclk, intel_clock_t *match_clock,
		    intel_clock_t *best_clock)
{
	struct intel_crtc *crtc = to_intel_crtc(crtc_state->base.crtc);
	struct drm_device *dev = crtc->base.dev;
	intel_clock_t clock;
	int err = target;

	if (intel_pipe_will_have_type(crtc_state, INTEL_OUTPUT_LVDS)) {
		/*
		 * For LVDS just rely on its current settings for dual-channel.
		 * We haven't figured out how to reliably set up different
		 * single/dual channel state, if we even can.
		 */
		if (intel_is_dual_link_lvds(dev))
			clock.p2 = limit->p2.p2_fast;
		else
			clock.p2 = limit->p2.p2_slow;
	} else {
		if (target < limit->p2.dot_limit)
			clock.p2 = limit->p2.p2_slow;
		else
			clock.p2 = limit->p2.p2_fast;
	}

	memset(best_clock, 0, sizeof(*best_clock));

	for (clock.m1 = limit->m1.min; clock.m1 <= limit->m1.max;
	     clock.m1++) {
		for (clock.m2 = limit->m2.min;
		     clock.m2 <= limit->m2.max; clock.m2++) {
			if (clock.m2 >= clock.m1)
				break;
			for (clock.n = limit->n.min;
			     clock.n <= limit->n.max; clock.n++) {
				for (clock.p1 = limit->p1.min;
					clock.p1 <= limit->p1.max; clock.p1++) {
					int this_err;

					i9xx_clock(refclk, &clock);
					if (!intel_PLL_is_valid(dev, limit,
								&clock))
						continue;
					if (match_clock &&
					    clock.p != match_clock->p)
						continue;

					this_err = abs(clock.dot - target);
					if (this_err < err) {
						*best_clock = clock;
						err = this_err;
					}
				}
			}
		}
	}

	return (err != target);
}

static bool
pnv_find_best_dpll(const intel_limit_t *limit,
		   struct intel_crtc_state *crtc_state,
		   int target, int refclk, intel_clock_t *match_clock,
		   intel_clock_t *best_clock)
{
	struct intel_crtc *crtc = to_intel_crtc(crtc_state->base.crtc);
	struct drm_device *dev = crtc->base.dev;
	intel_clock_t clock;
	int err = target;

	if (intel_pipe_will_have_type(crtc_state, INTEL_OUTPUT_LVDS)) {
		/*
		 * For LVDS just rely on its current settings for dual-channel.
		 * We haven't figured out how to reliably set up different
		 * single/dual channel state, if we even can.
		 */
		if (intel_is_dual_link_lvds(dev))
			clock.p2 = limit->p2.p2_fast;
		else
			clock.p2 = limit->p2.p2_slow;
	} else {
		if (target < limit->p2.dot_limit)
			clock.p2 = limit->p2.p2_slow;
		else
			clock.p2 = limit->p2.p2_fast;
	}

	memset(best_clock, 0, sizeof(*best_clock));

	for (clock.m1 = limit->m1.min; clock.m1 <= limit->m1.max;
	     clock.m1++) {
		for (clock.m2 = limit->m2.min;
		     clock.m2 <= limit->m2.max; clock.m2++) {
			for (clock.n = limit->n.min;
			     clock.n <= limit->n.max; clock.n++) {
				for (clock.p1 = limit->p1.min;
					clock.p1 <= limit->p1.max; clock.p1++) {
					int this_err;

					pineview_clock(refclk, &clock);
					if (!intel_PLL_is_valid(dev, limit,
								&clock))
						continue;
					if (match_clock &&
					    clock.p != match_clock->p)
						continue;

					this_err = abs(clock.dot - target);
					if (this_err < err) {
						*best_clock = clock;
						err = this_err;
					}
				}
			}
		}
	}

	return (err != target);
}

static bool
g4x_find_best_dpll(const intel_limit_t *limit,
		   struct intel_crtc_state *crtc_state,
		   int target, int refclk, intel_clock_t *match_clock,
		   intel_clock_t *best_clock)
{
	struct intel_crtc *crtc = to_intel_crtc(crtc_state->base.crtc);
	struct drm_device *dev = crtc->base.dev;
	intel_clock_t clock;
	int max_n;
	bool found;
	/* approximately equals target * 0.00585 */
	int err_most = (target >> 8) + (target >> 9);
	found = false;

	if (intel_pipe_will_have_type(crtc_state, INTEL_OUTPUT_LVDS)) {
		if (intel_is_dual_link_lvds(dev))
			clock.p2 = limit->p2.p2_fast;
		else
			clock.p2 = limit->p2.p2_slow;
	} else {
		if (target < limit->p2.dot_limit)
			clock.p2 = limit->p2.p2_slow;
		else
			clock.p2 = limit->p2.p2_fast;
	}

	memset(best_clock, 0, sizeof(*best_clock));
	max_n = limit->n.max;
	/* based on hardware requirement, prefer smaller n to precision */
	for (clock.n = limit->n.min; clock.n <= max_n; clock.n++) {
		/* based on hardware requirement, prefere larger m1,m2 */
		for (clock.m1 = limit->m1.max;
		     clock.m1 >= limit->m1.min; clock.m1--) {
			for (clock.m2 = limit->m2.max;
			     clock.m2 >= limit->m2.min; clock.m2--) {
				for (clock.p1 = limit->p1.max;
				     clock.p1 >= limit->p1.min; clock.p1--) {
					int this_err;

					i9xx_clock(refclk, &clock);
					if (!intel_PLL_is_valid(dev, limit,
								&clock))
						continue;

					this_err = abs(clock.dot - target);
					if (this_err < err_most) {
						*best_clock = clock;
						err_most = this_err;
						max_n = clock.n;
						found = true;
					}
				}
			}
		}
	}
	return found;
}

/*
 * Check if the calculated PLL configuration is more optimal compared to the
 * best configuration and error found so far. Return the calculated error.
 */
static bool vlv_PLL_is_optimal(struct drm_device *dev, int target_freq,
			       const intel_clock_t *calculated_clock,
			       const intel_clock_t *best_clock,
			       unsigned int best_error_ppm,
			       unsigned int *error_ppm)
{
	/*
	 * For CHV ignore the error and consider only the P value.
	 * Prefer a bigger P value based on HW requirements.
	 */
	if (IS_CHERRYVIEW(dev)) {
		*error_ppm = 0;

		return calculated_clock->p > best_clock->p;
	}

	if (WARN_ON_ONCE(!target_freq))
		return false;

	*error_ppm = div_u64(1000000ULL *
				abs(target_freq - calculated_clock->dot),
			     target_freq);
	/*
	 * Prefer a better P value over a better (smaller) error if the error
	 * is small. Ensure this preference for future configurations too by
	 * setting the error to 0.
	 */
	if (*error_ppm < 100 && calculated_clock->p > best_clock->p) {
		*error_ppm = 0;

		return true;
	}

	return *error_ppm + 10 < best_error_ppm;
}

static bool
vlv_find_best_dpll(const intel_limit_t *limit,
		   struct intel_crtc_state *crtc_state,
		   int target, int refclk, intel_clock_t *match_clock,
		   intel_clock_t *best_clock)
{
	struct intel_crtc *crtc = to_intel_crtc(crtc_state->base.crtc);
	struct drm_device *dev = crtc->base.dev;
	intel_clock_t clock;
	unsigned int bestppm = 1000000;
	/* min update 19.2 MHz */
	int max_n = min(limit->n.max, refclk / 19200);
	bool found = false;

	target *= 5; /* fast clock */

	memset(best_clock, 0, sizeof(*best_clock));

	/* based on hardware requirement, prefer smaller n to precision */
	for (clock.n = limit->n.min; clock.n <= max_n; clock.n++) {
		for (clock.p1 = limit->p1.max; clock.p1 >= limit->p1.min; clock.p1--) {
			for (clock.p2 = limit->p2.p2_fast; clock.p2 >= limit->p2.p2_slow;
			     clock.p2 -= clock.p2 > 10 ? 2 : 1) {
				clock.p = clock.p1 * clock.p2;
				/* based on hardware requirement, prefer bigger m1,m2 values */
				for (clock.m1 = limit->m1.min; clock.m1 <= limit->m1.max; clock.m1++) {
					unsigned int ppm;

					clock.m2 = DIV_ROUND_CLOSEST(target * clock.p * clock.n,
								     refclk * clock.m1);

					vlv_clock(refclk, &clock);

					if (!intel_PLL_is_valid(dev, limit,
								&clock))
						continue;

					if (!vlv_PLL_is_optimal(dev, target,
								&clock,
								best_clock,
								bestppm, &ppm))
						continue;

					*best_clock = clock;
					bestppm = ppm;
					found = true;
				}
			}
		}
	}

	return found;
}

static bool
chv_find_best_dpll(const intel_limit_t *limit,
		   struct intel_crtc_state *crtc_state,
		   int target, int refclk, intel_clock_t *match_clock,
		   intel_clock_t *best_clock)
{
	struct intel_crtc *crtc = to_intel_crtc(crtc_state->base.crtc);
	struct drm_device *dev = crtc->base.dev;
	unsigned int best_error_ppm;
	intel_clock_t clock;
	uint64_t m2;
	int found = false;

	memset(best_clock, 0, sizeof(*best_clock));
	best_error_ppm = 1000000;

	/*
	 * Based on hardware doc, the n always set to 1, and m1 always
	 * set to 2.  If requires to support 200Mhz refclk, we need to
	 * revisit this because n may not 1 anymore.
	 */
	clock.n = 1, clock.m1 = 2;
	target *= 5;	/* fast clock */

	for (clock.p1 = limit->p1.max; clock.p1 >= limit->p1.min; clock.p1--) {
		for (clock.p2 = limit->p2.p2_fast;
				clock.p2 >= limit->p2.p2_slow;
				clock.p2 -= clock.p2 > 10 ? 2 : 1) {
			unsigned int error_ppm;

			clock.p = clock.p1 * clock.p2;

			m2 = DIV_ROUND_CLOSEST_ULL(((uint64_t)target * clock.p *
					clock.n) << 22, refclk * clock.m1);

			if (m2 > INT_MAX/clock.m1)
				continue;

			clock.m2 = m2;

			chv_clock(refclk, &clock);

			if (!intel_PLL_is_valid(dev, limit, &clock))
				continue;

			if (!vlv_PLL_is_optimal(dev, target, &clock, best_clock,
						best_error_ppm, &error_ppm))
				continue;

			*best_clock = clock;
			best_error_ppm = error_ppm;
			found = true;
		}
	}

	return found;
}

bool bxt_find_best_dpll(struct intel_crtc_state *crtc_state, int target_clock,
			intel_clock_t *best_clock)
{
	int refclk = i9xx_get_refclk(crtc_state, 0);

	return chv_find_best_dpll(intel_limit(crtc_state, refclk), crtc_state,
				  target_clock, refclk, NULL, best_clock);
}

bool intel_crtc_active(struct drm_crtc *crtc)
{
	struct intel_crtc *intel_crtc = to_intel_crtc(crtc);

	/* Be paranoid as we can arrive here with only partial
	 * state retrieved from the hardware during setup.
	 *
	 * We can ditch the adjusted_mode.crtc_clock check as soon
	 * as Haswell has gained clock readout/fastboot support.
	 *
	 * We can ditch the crtc->primary->fb check as soon as we can
	 * properly reconstruct framebuffers.
	 *
	 * FIXME: The intel_crtc->active here should be switched to
	 * crtc->state->active once we have proper CRTC states wired up
	 * for atomic.
	 */
	return intel_crtc->active && crtc->primary->state->fb &&
		intel_crtc->config->base.adjusted_mode.crtc_clock;
}

enum transcoder intel_pipe_to_cpu_transcoder(struct drm_i915_private *dev_priv,
					     enum pipe pipe)
{
	struct drm_crtc *crtc = dev_priv->pipe_to_crtc_mapping[pipe];
	struct intel_crtc *intel_crtc = to_intel_crtc(crtc);

	return intel_crtc->config->cpu_transcoder;
}

static bool pipe_dsl_stopped(struct drm_device *dev, enum pipe pipe)
{
	struct drm_i915_private *dev_priv = dev->dev_private;
	u32 reg = PIPEDSL(pipe);
	u32 line1, line2;
	u32 line_mask;

	if (IS_GEN2(dev))
		line_mask = DSL_LINEMASK_GEN2;
	else
		line_mask = DSL_LINEMASK_GEN3;

	line1 = I915_READ(reg) & line_mask;
	mdelay(5);
	line2 = I915_READ(reg) & line_mask;

	return line1 == line2;
}

/*
 * intel_wait_for_pipe_off - wait for pipe to turn off
 * @crtc: crtc whose pipe to wait for
 *
 * After disabling a pipe, we can't wait for vblank in the usual way,
 * spinning on the vblank interrupt status bit, since we won't actually
 * see an interrupt when the pipe is disabled.
 *
 * On Gen4 and above:
 *   wait for the pipe register state bit to turn off
 *
 * Otherwise:
 *   wait for the display line value to settle (it usually
 *   ends up stopping at the start of the next frame).
 *
 */
static void intel_wait_for_pipe_off(struct intel_crtc *crtc)
{
	struct drm_device *dev = crtc->base.dev;
	struct drm_i915_private *dev_priv = dev->dev_private;
	enum transcoder cpu_transcoder = crtc->config->cpu_transcoder;
	enum pipe pipe = crtc->pipe;

	if (INTEL_INFO(dev)->gen >= 4) {
		int reg = PIPECONF(cpu_transcoder);

		/* Wait for the Pipe State to go off */
		if (wait_for((I915_READ(reg) & I965_PIPECONF_ACTIVE) == 0,
			     100))
			WARN(1, "pipe_off wait timed out\n");
	} else {
		/* Wait for the display line to settle */
		if (wait_for(pipe_dsl_stopped(dev, pipe), 100))
			WARN(1, "pipe_off wait timed out\n");
	}
}

/*
 * ibx_digital_port_connected - is the specified port connected?
 * @dev_priv: i915 private structure
 * @port: the port to test
 *
 * Returns true if @port is connected, false otherwise.
 */
bool ibx_digital_port_connected(struct drm_i915_private *dev_priv,
				struct intel_digital_port *port)
{
	u32 bit;

	if (HAS_PCH_IBX(dev_priv->dev)) {
		switch (port->port) {
		case PORT_B:
			bit = SDE_PORTB_HOTPLUG;
			break;
		case PORT_C:
			bit = SDE_PORTC_HOTPLUG;
			break;
		case PORT_D:
			bit = SDE_PORTD_HOTPLUG;
			break;
		default:
			return true;
		}
	} else {
		switch (port->port) {
		case PORT_B:
			bit = SDE_PORTB_HOTPLUG_CPT;
			break;
		case PORT_C:
			bit = SDE_PORTC_HOTPLUG_CPT;
			break;
		case PORT_D:
			bit = SDE_PORTD_HOTPLUG_CPT;
			break;
		default:
			return true;
		}
	}

	return I915_READ(SDEISR) & bit;
}

static const char *state_string(bool enabled)
{
	return enabled ? "on" : "off";
}

/* Only for pre-ILK configs */
void assert_pll(struct drm_i915_private *dev_priv,
		enum pipe pipe, bool state)
{
	int reg;
	u32 val;
	bool cur_state;

	reg = DPLL(pipe);
	val = I915_READ(reg);
	cur_state = !!(val & DPLL_VCO_ENABLE);
	I915_STATE_WARN(cur_state != state,
	     "PLL state assertion failure (expected %s, current %s)\n",
	     state_string(state), state_string(cur_state));
}

/* XXX: the dsi pll is shared between MIPI DSI ports */
static void assert_dsi_pll(struct drm_i915_private *dev_priv, bool state)
{
	u32 val;
	bool cur_state;

	mutex_lock(&dev_priv->sb_lock);
	val = vlv_cck_read(dev_priv, CCK_REG_DSI_PLL_CONTROL);
	mutex_unlock(&dev_priv->sb_lock);

	cur_state = val & DSI_PLL_VCO_EN;
	I915_STATE_WARN(cur_state != state,
	     "DSI PLL state assertion failure (expected %s, current %s)\n",
	     state_string(state), state_string(cur_state));
}
#define assert_dsi_pll_enabled(d) assert_dsi_pll(d, true)
#define assert_dsi_pll_disabled(d) assert_dsi_pll(d, false)

struct intel_shared_dpll *
intel_crtc_to_shared_dpll(struct intel_crtc *crtc)
{
	struct drm_i915_private *dev_priv = crtc->base.dev->dev_private;

	if (crtc->config->shared_dpll < 0)
		return NULL;

	return &dev_priv->shared_dplls[crtc->config->shared_dpll];
}

/* For ILK+ */
void assert_shared_dpll(struct drm_i915_private *dev_priv,
			struct intel_shared_dpll *pll,
			bool state)
{
	bool cur_state;
	struct intel_dpll_hw_state hw_state;

	if (WARN (!pll,
		  "asserting DPLL %s with no DPLL\n", state_string(state)))
		return;

	cur_state = pll->get_hw_state(dev_priv, pll, &hw_state);
	I915_STATE_WARN(cur_state != state,
	     "%s assertion failure (expected %s, current %s)\n",
	     pll->name, state_string(state), state_string(cur_state));
}

static void assert_fdi_tx(struct drm_i915_private *dev_priv,
			  enum pipe pipe, bool state)
{
	int reg;
	u32 val;
	bool cur_state;
	enum transcoder cpu_transcoder = intel_pipe_to_cpu_transcoder(dev_priv,
								      pipe);

	if (HAS_DDI(dev_priv->dev)) {
		/* DDI does not have a specific FDI_TX register */
		reg = TRANS_DDI_FUNC_CTL(cpu_transcoder);
		val = I915_READ(reg);
		cur_state = !!(val & TRANS_DDI_FUNC_ENABLE);
	} else {
		reg = FDI_TX_CTL(pipe);
		val = I915_READ(reg);
		cur_state = !!(val & FDI_TX_ENABLE);
	}
	I915_STATE_WARN(cur_state != state,
	     "FDI TX state assertion failure (expected %s, current %s)\n",
	     state_string(state), state_string(cur_state));
}
#define assert_fdi_tx_enabled(d, p) assert_fdi_tx(d, p, true)
#define assert_fdi_tx_disabled(d, p) assert_fdi_tx(d, p, false)

static void assert_fdi_rx(struct drm_i915_private *dev_priv,
			  enum pipe pipe, bool state)
{
	int reg;
	u32 val;
	bool cur_state;

	reg = FDI_RX_CTL(pipe);
	val = I915_READ(reg);
	cur_state = !!(val & FDI_RX_ENABLE);
	I915_STATE_WARN(cur_state != state,
	     "FDI RX state assertion failure (expected %s, current %s)\n",
	     state_string(state), state_string(cur_state));
}
#define assert_fdi_rx_enabled(d, p) assert_fdi_rx(d, p, true)
#define assert_fdi_rx_disabled(d, p) assert_fdi_rx(d, p, false)

static void assert_fdi_tx_pll_enabled(struct drm_i915_private *dev_priv,
				      enum pipe pipe)
{
	int reg;
	u32 val;

	/* ILK FDI PLL is always enabled */
	if (INTEL_INFO(dev_priv->dev)->gen == 5)
		return;

	/* On Haswell, DDI ports are responsible for the FDI PLL setup */
	if (HAS_DDI(dev_priv->dev))
		return;

	reg = FDI_TX_CTL(pipe);
	val = I915_READ(reg);
	I915_STATE_WARN(!(val & FDI_TX_PLL_ENABLE), "FDI TX PLL assertion failure, should be active but is disabled\n");
}

void assert_fdi_rx_pll(struct drm_i915_private *dev_priv,
		       enum pipe pipe, bool state)
{
	int reg;
	u32 val;
	bool cur_state;

	reg = FDI_RX_CTL(pipe);
	val = I915_READ(reg);
	cur_state = !!(val & FDI_RX_PLL_ENABLE);
	I915_STATE_WARN(cur_state != state,
	     "FDI RX PLL assertion failure (expected %s, current %s)\n",
	     state_string(state), state_string(cur_state));
}

void assert_panel_unlocked(struct drm_i915_private *dev_priv,
			   enum pipe pipe)
{
	struct drm_device *dev = dev_priv->dev;
	int pp_reg;
	u32 val;
	enum pipe panel_pipe = PIPE_A;
	bool locked = true;

	if (WARN_ON(HAS_DDI(dev)))
		return;

	if (HAS_PCH_SPLIT(dev)) {
		u32 port_sel;

		pp_reg = PCH_PP_CONTROL;
		port_sel = I915_READ(PCH_PP_ON_DELAYS) & PANEL_PORT_SELECT_MASK;

		if (port_sel == PANEL_PORT_SELECT_LVDS &&
		    I915_READ(PCH_LVDS) & LVDS_PIPEB_SELECT)
			panel_pipe = PIPE_B;
		/* XXX: else fix for eDP */
	} else if (IS_VALLEYVIEW(dev)) {
		/* presumably write lock depends on pipe, not port select */
		pp_reg = VLV_PIPE_PP_CONTROL(pipe);
		panel_pipe = pipe;
	} else {
		pp_reg = PP_CONTROL;
		if (I915_READ(LVDS) & LVDS_PIPEB_SELECT)
			panel_pipe = PIPE_B;
	}

	val = I915_READ(pp_reg);
	if (!(val & PANEL_POWER_ON) ||
	    ((val & PANEL_UNLOCK_MASK) == PANEL_UNLOCK_REGS))
		locked = false;

	I915_STATE_WARN(panel_pipe == pipe && locked,
	     "panel assertion failure, pipe %c regs locked\n",
	     pipe_name(pipe));
}

static void assert_cursor(struct drm_i915_private *dev_priv,
			  enum pipe pipe, bool state)
{
	struct drm_device *dev = dev_priv->dev;
	bool cur_state;

	if (IS_845G(dev) || IS_I865G(dev))
		cur_state = I915_READ(_CURACNTR) & CURSOR_ENABLE;
	else
		cur_state = I915_READ(CURCNTR(pipe)) & CURSOR_MODE;

	I915_STATE_WARN(cur_state != state,
	     "cursor on pipe %c assertion failure (expected %s, current %s)\n",
	     pipe_name(pipe), state_string(state), state_string(cur_state));
}
#define assert_cursor_enabled(d, p) assert_cursor(d, p, true)
#define assert_cursor_disabled(d, p) assert_cursor(d, p, false)

void assert_pipe(struct drm_i915_private *dev_priv,
		 enum pipe pipe, bool state)
{
	int reg;
	u32 val;
	bool cur_state;
	enum transcoder cpu_transcoder = intel_pipe_to_cpu_transcoder(dev_priv,
								      pipe);

	/* if we need the pipe quirk it must be always on */
	if ((pipe == PIPE_A && dev_priv->quirks & QUIRK_PIPEA_FORCE) ||
	    (pipe == PIPE_B && dev_priv->quirks & QUIRK_PIPEB_FORCE))
		state = true;

	if (!intel_display_power_is_enabled(dev_priv,
				POWER_DOMAIN_TRANSCODER(cpu_transcoder))) {
		cur_state = false;
	} else {
		reg = PIPECONF(cpu_transcoder);
		val = I915_READ(reg);
		cur_state = !!(val & PIPECONF_ENABLE);
	}

	I915_STATE_WARN(cur_state != state,
	     "pipe %c assertion failure (expected %s, current %s)\n",
	     pipe_name(pipe), state_string(state), state_string(cur_state));
}

static void assert_plane(struct drm_i915_private *dev_priv,
			 enum plane plane, bool state)
{
	int reg;
	u32 val;
	bool cur_state;

	reg = DSPCNTR(plane);
	val = I915_READ(reg);
	cur_state = !!(val & DISPLAY_PLANE_ENABLE);
	I915_STATE_WARN(cur_state != state,
	     "plane %c assertion failure (expected %s, current %s)\n",
	     plane_name(plane), state_string(state), state_string(cur_state));
}

#define assert_plane_enabled(d, p) assert_plane(d, p, true)
#define assert_plane_disabled(d, p) assert_plane(d, p, false)

static void assert_planes_disabled(struct drm_i915_private *dev_priv,
				   enum pipe pipe)
{
	struct drm_device *dev = dev_priv->dev;
	int reg, i;
	u32 val;
	int cur_pipe;

	/* Primary planes are fixed to pipes on gen4+ */
	if (INTEL_INFO(dev)->gen >= 4) {
		reg = DSPCNTR(pipe);
		val = I915_READ(reg);
		I915_STATE_WARN(val & DISPLAY_PLANE_ENABLE,
		     "plane %c assertion failure, should be disabled but not\n",
		     plane_name(pipe));
		return;
	}

	/* Need to check both planes against the pipe */
	for_each_pipe(dev_priv, i) {
		reg = DSPCNTR(i);
		val = I915_READ(reg);
		cur_pipe = (val & DISPPLANE_SEL_PIPE_MASK) >>
			DISPPLANE_SEL_PIPE_SHIFT;
		I915_STATE_WARN((val & DISPLAY_PLANE_ENABLE) && pipe == cur_pipe,
		     "plane %c assertion failure, should be off on pipe %c but is still active\n",
		     plane_name(i), pipe_name(pipe));
	}
}

static void assert_sprites_disabled(struct drm_i915_private *dev_priv,
				    enum pipe pipe)
{
	struct drm_device *dev = dev_priv->dev;
	int reg, sprite;
	u32 val;

	if (INTEL_INFO(dev)->gen >= 9) {
		for_each_sprite(dev_priv, pipe, sprite) {
			val = I915_READ(PLANE_CTL(pipe, sprite));
			I915_STATE_WARN(val & PLANE_CTL_ENABLE,
			     "plane %d assertion failure, should be off on pipe %c but is still active\n",
			     sprite, pipe_name(pipe));
		}
	} else if (IS_VALLEYVIEW(dev)) {
		for_each_sprite(dev_priv, pipe, sprite) {
			reg = SPCNTR(pipe, sprite);
			val = I915_READ(reg);
			I915_STATE_WARN(val & SP_ENABLE,
			     "sprite %c assertion failure, should be off on pipe %c but is still active\n",
			     sprite_name(pipe, sprite), pipe_name(pipe));
		}
	} else if (INTEL_INFO(dev)->gen >= 7) {
		reg = SPRCTL(pipe);
		val = I915_READ(reg);
		I915_STATE_WARN(val & SPRITE_ENABLE,
		     "sprite %c assertion failure, should be off on pipe %c but is still active\n",
		     plane_name(pipe), pipe_name(pipe));
	} else if (INTEL_INFO(dev)->gen >= 5) {
		reg = DVSCNTR(pipe);
		val = I915_READ(reg);
		I915_STATE_WARN(val & DVS_ENABLE,
		     "sprite %c assertion failure, should be off on pipe %c but is still active\n",
		     plane_name(pipe), pipe_name(pipe));
	}
}

static void assert_vblank_disabled(struct drm_crtc *crtc)
{
	if (I915_STATE_WARN_ON(drm_crtc_vblank_get(crtc) == 0))
		drm_crtc_vblank_put(crtc);
}

static void ibx_assert_pch_refclk_enabled(struct drm_i915_private *dev_priv)
{
	u32 val;
	bool enabled;

	I915_STATE_WARN_ON(!(HAS_PCH_IBX(dev_priv->dev) || HAS_PCH_CPT(dev_priv->dev)));

	val = I915_READ(PCH_DREF_CONTROL);
	enabled = !!(val & (DREF_SSC_SOURCE_MASK | DREF_NONSPREAD_SOURCE_MASK |
			    DREF_SUPERSPREAD_SOURCE_MASK));
	I915_STATE_WARN(!enabled, "PCH refclk assertion failure, should be active but is disabled\n");
}

static void assert_pch_transcoder_disabled(struct drm_i915_private *dev_priv,
					   enum pipe pipe)
{
	int reg;
	u32 val;
	bool enabled;

	reg = PCH_TRANSCONF(pipe);
	val = I915_READ(reg);
	enabled = !!(val & TRANS_ENABLE);
	I915_STATE_WARN(enabled,
	     "transcoder assertion failed, should be off on pipe %c but is still active\n",
	     pipe_name(pipe));
}

static bool dp_pipe_enabled(struct drm_i915_private *dev_priv,
			    enum pipe pipe, u32 port_sel, u32 val)
{
	if ((val & DP_PORT_EN) == 0)
		return false;

	if (HAS_PCH_CPT(dev_priv->dev)) {
		u32	trans_dp_ctl_reg = TRANS_DP_CTL(pipe);
		u32	trans_dp_ctl = I915_READ(trans_dp_ctl_reg);
		if ((trans_dp_ctl & TRANS_DP_PORT_SEL_MASK) != port_sel)
			return false;
	} else if (IS_CHERRYVIEW(dev_priv->dev)) {
		if ((val & DP_PIPE_MASK_CHV) != DP_PIPE_SELECT_CHV(pipe))
			return false;
	} else {
		if ((val & DP_PIPE_MASK) != (pipe << 30))
			return false;
	}
	return true;
}

static bool hdmi_pipe_enabled(struct drm_i915_private *dev_priv,
			      enum pipe pipe, u32 val)
{
	if ((val & SDVO_ENABLE) == 0)
		return false;

	if (HAS_PCH_CPT(dev_priv->dev)) {
		if ((val & SDVO_PIPE_SEL_MASK_CPT) != SDVO_PIPE_SEL_CPT(pipe))
			return false;
	} else if (IS_CHERRYVIEW(dev_priv->dev)) {
		if ((val & SDVO_PIPE_SEL_MASK_CHV) != SDVO_PIPE_SEL_CHV(pipe))
			return false;
	} else {
		if ((val & SDVO_PIPE_SEL_MASK) != SDVO_PIPE_SEL(pipe))
			return false;
	}
	return true;
}

static bool lvds_pipe_enabled(struct drm_i915_private *dev_priv,
			      enum pipe pipe, u32 val)
{
	if ((val & LVDS_PORT_EN) == 0)
		return false;

	if (HAS_PCH_CPT(dev_priv->dev)) {
		if ((val & PORT_TRANS_SEL_MASK) != PORT_TRANS_SEL_CPT(pipe))
			return false;
	} else {
		if ((val & LVDS_PIPE_MASK) != LVDS_PIPE(pipe))
			return false;
	}
	return true;
}

static bool adpa_pipe_enabled(struct drm_i915_private *dev_priv,
			      enum pipe pipe, u32 val)
{
	if ((val & ADPA_DAC_ENABLE) == 0)
		return false;
	if (HAS_PCH_CPT(dev_priv->dev)) {
		if ((val & PORT_TRANS_SEL_MASK) != PORT_TRANS_SEL_CPT(pipe))
			return false;
	} else {
		if ((val & ADPA_PIPE_SELECT_MASK) != ADPA_PIPE_SELECT(pipe))
			return false;
	}
	return true;
}

static void assert_pch_dp_disabled(struct drm_i915_private *dev_priv,
				   enum pipe pipe, int reg, u32 port_sel)
{
	u32 val = I915_READ(reg);
	I915_STATE_WARN(dp_pipe_enabled(dev_priv, pipe, port_sel, val),
	     "PCH DP (0x%08x) enabled on transcoder %c, should be disabled\n",
	     reg, pipe_name(pipe));

	I915_STATE_WARN(HAS_PCH_IBX(dev_priv->dev) && (val & DP_PORT_EN) == 0
	     && (val & DP_PIPEB_SELECT),
	     "IBX PCH dp port still using transcoder B\n");
}

static void assert_pch_hdmi_disabled(struct drm_i915_private *dev_priv,
				     enum pipe pipe, int reg)
{
	u32 val = I915_READ(reg);
	I915_STATE_WARN(hdmi_pipe_enabled(dev_priv, pipe, val),
	     "PCH HDMI (0x%08x) enabled on transcoder %c, should be disabled\n",
	     reg, pipe_name(pipe));

	I915_STATE_WARN(HAS_PCH_IBX(dev_priv->dev) && (val & SDVO_ENABLE) == 0
	     && (val & SDVO_PIPE_B_SELECT),
	     "IBX PCH hdmi port still using transcoder B\n");
}

static void assert_pch_ports_disabled(struct drm_i915_private *dev_priv,
				      enum pipe pipe)
{
	int reg;
	u32 val;

	assert_pch_dp_disabled(dev_priv, pipe, PCH_DP_B, TRANS_DP_PORT_SEL_B);
	assert_pch_dp_disabled(dev_priv, pipe, PCH_DP_C, TRANS_DP_PORT_SEL_C);
	assert_pch_dp_disabled(dev_priv, pipe, PCH_DP_D, TRANS_DP_PORT_SEL_D);

	reg = PCH_ADPA;
	val = I915_READ(reg);
	I915_STATE_WARN(adpa_pipe_enabled(dev_priv, pipe, val),
	     "PCH VGA enabled on transcoder %c, should be disabled\n",
	     pipe_name(pipe));

	reg = PCH_LVDS;
	val = I915_READ(reg);
	I915_STATE_WARN(lvds_pipe_enabled(dev_priv, pipe, val),
	     "PCH LVDS enabled on transcoder %c, should be disabled\n",
	     pipe_name(pipe));

	assert_pch_hdmi_disabled(dev_priv, pipe, PCH_HDMIB);
	assert_pch_hdmi_disabled(dev_priv, pipe, PCH_HDMIC);
	assert_pch_hdmi_disabled(dev_priv, pipe, PCH_HDMID);
}

static void intel_init_dpio(struct drm_device *dev)
{
	struct drm_i915_private *dev_priv = dev->dev_private;

	if (!IS_VALLEYVIEW(dev))
		return;

	/*
	 * IOSF_PORT_DPIO is used for VLV x2 PHY (DP/HDMI B and C),
	 * CHV x1 PHY (DP/HDMI D)
	 * IOSF_PORT_DPIO_2 is used for CHV x2 PHY (DP/HDMI B and C)
	 */
	if (IS_CHERRYVIEW(dev)) {
		DPIO_PHY_IOSF_PORT(DPIO_PHY0) = IOSF_PORT_DPIO_2;
		DPIO_PHY_IOSF_PORT(DPIO_PHY1) = IOSF_PORT_DPIO;
	} else {
		DPIO_PHY_IOSF_PORT(DPIO_PHY0) = IOSF_PORT_DPIO;
	}
}

static void vlv_enable_pll(struct intel_crtc *crtc,
			   const struct intel_crtc_state *pipe_config)
{
	struct drm_device *dev = crtc->base.dev;
	struct drm_i915_private *dev_priv = dev->dev_private;
	int reg = DPLL(crtc->pipe);
	u32 dpll = pipe_config->dpll_hw_state.dpll;

	assert_pipe_disabled(dev_priv, crtc->pipe);

	/* No really, not for ILK+ */
	BUG_ON(!IS_VALLEYVIEW(dev_priv->dev));

	/* PLL is protected by panel, make sure we can write it */
	if (IS_MOBILE(dev_priv->dev))
		assert_panel_unlocked(dev_priv, crtc->pipe);

	I915_WRITE(reg, dpll);
	POSTING_READ(reg);
	udelay(150);

	if (wait_for(((I915_READ(reg) & DPLL_LOCK_VLV) == DPLL_LOCK_VLV), 1))
		DRM_ERROR("DPLL %d failed to lock\n", crtc->pipe);

	I915_WRITE(DPLL_MD(crtc->pipe), pipe_config->dpll_hw_state.dpll_md);
	POSTING_READ(DPLL_MD(crtc->pipe));

	/* We do this three times for luck */
	I915_WRITE(reg, dpll);
	POSTING_READ(reg);
	udelay(150); /* wait for warmup */
	I915_WRITE(reg, dpll);
	POSTING_READ(reg);
	udelay(150); /* wait for warmup */
	I915_WRITE(reg, dpll);
	POSTING_READ(reg);
	udelay(150); /* wait for warmup */
}

static void chv_enable_pll(struct intel_crtc *crtc,
			   const struct intel_crtc_state *pipe_config)
{
	struct drm_device *dev = crtc->base.dev;
	struct drm_i915_private *dev_priv = dev->dev_private;
	int pipe = crtc->pipe;
	enum dpio_channel port = vlv_pipe_to_channel(pipe);
	u32 tmp;

	assert_pipe_disabled(dev_priv, crtc->pipe);

	BUG_ON(!IS_CHERRYVIEW(dev_priv->dev));

	mutex_lock(&dev_priv->sb_lock);

	/* Enable back the 10bit clock to display controller */
	tmp = vlv_dpio_read(dev_priv, pipe, CHV_CMN_DW14(port));
	tmp |= DPIO_DCLKP_EN;
	vlv_dpio_write(dev_priv, pipe, CHV_CMN_DW14(port), tmp);

	mutex_unlock(&dev_priv->sb_lock);

	/*
	 * Need to wait > 100ns between dclkp clock enable bit and PLL enable.
	 */
	udelay(1);

	/* Enable PLL */
	I915_WRITE(DPLL(pipe), pipe_config->dpll_hw_state.dpll);

	/* Check PLL is locked */
	if (wait_for(((I915_READ(DPLL(pipe)) & DPLL_LOCK_VLV) == DPLL_LOCK_VLV), 1))
		DRM_ERROR("PLL %d failed to lock\n", pipe);

	/* not sure when this should be written */
	I915_WRITE(DPLL_MD(pipe), pipe_config->dpll_hw_state.dpll_md);
	POSTING_READ(DPLL_MD(pipe));
}

static int intel_num_dvo_pipes(struct drm_device *dev)
{
	struct intel_crtc *crtc;
	int count = 0;

	for_each_intel_crtc(dev, crtc)
		count += crtc->active &&
			intel_pipe_has_type(crtc, INTEL_OUTPUT_DVO);

	return count;
}

static void i9xx_enable_pll(struct intel_crtc *crtc)
{
	struct drm_device *dev = crtc->base.dev;
	struct drm_i915_private *dev_priv = dev->dev_private;
	int reg = DPLL(crtc->pipe);
	u32 dpll = crtc->config->dpll_hw_state.dpll;

	assert_pipe_disabled(dev_priv, crtc->pipe);

	/* No really, not for ILK+ */
	BUG_ON(INTEL_INFO(dev)->gen >= 5);

	/* PLL is protected by panel, make sure we can write it */
	if (IS_MOBILE(dev) && !IS_I830(dev))
		assert_panel_unlocked(dev_priv, crtc->pipe);

	/* Enable DVO 2x clock on both PLLs if necessary */
	if (IS_I830(dev) && intel_num_dvo_pipes(dev) > 0) {
		/*
		 * It appears to be important that we don't enable this
		 * for the current pipe before otherwise configuring the
		 * PLL. No idea how this should be handled if multiple
		 * DVO outputs are enabled simultaneosly.
		 */
		dpll |= DPLL_DVO_2X_MODE;
		I915_WRITE(DPLL(!crtc->pipe),
			   I915_READ(DPLL(!crtc->pipe)) | DPLL_DVO_2X_MODE);
	}

	/* Wait for the clocks to stabilize. */
	POSTING_READ(reg);
	udelay(150);

	if (INTEL_INFO(dev)->gen >= 4) {
		I915_WRITE(DPLL_MD(crtc->pipe),
			   crtc->config->dpll_hw_state.dpll_md);
	} else {
		/* The pixel multiplier can only be updated once the
		 * DPLL is enabled and the clocks are stable.
		 *
		 * So write it again.
		 */
		I915_WRITE(reg, dpll);
	}

	/* We do this three times for luck */
	I915_WRITE(reg, dpll);
	POSTING_READ(reg);
	udelay(150); /* wait for warmup */
	I915_WRITE(reg, dpll);
	POSTING_READ(reg);
	udelay(150); /* wait for warmup */
	I915_WRITE(reg, dpll);
	POSTING_READ(reg);
	udelay(150); /* wait for warmup */
}

/**
 * i9xx_disable_pll - disable a PLL
 * @dev_priv: i915 private structure
 * @pipe: pipe PLL to disable
 *
 * Disable the PLL for @pipe, making sure the pipe is off first.
 *
 * Note!  This is for pre-ILK only.
 */
static void i9xx_disable_pll(struct intel_crtc *crtc)
{
	struct drm_device *dev = crtc->base.dev;
	struct drm_i915_private *dev_priv = dev->dev_private;
	enum pipe pipe = crtc->pipe;

	/* Disable DVO 2x clock on both PLLs if necessary */
	if (IS_I830(dev) &&
	    intel_pipe_has_type(crtc, INTEL_OUTPUT_DVO) &&
	    intel_num_dvo_pipes(dev) == 1) {
		I915_WRITE(DPLL(PIPE_B),
			   I915_READ(DPLL(PIPE_B)) & ~DPLL_DVO_2X_MODE);
		I915_WRITE(DPLL(PIPE_A),
			   I915_READ(DPLL(PIPE_A)) & ~DPLL_DVO_2X_MODE);
	}

	/* Don't disable pipe or pipe PLLs if needed */
	if ((pipe == PIPE_A && dev_priv->quirks & QUIRK_PIPEA_FORCE) ||
	    (pipe == PIPE_B && dev_priv->quirks & QUIRK_PIPEB_FORCE))
		return;

	/* Make sure the pipe isn't still relying on us */
	assert_pipe_disabled(dev_priv, pipe);

	I915_WRITE(DPLL(pipe), 0);
	POSTING_READ(DPLL(pipe));
}

static void vlv_disable_pll(struct drm_i915_private *dev_priv, enum pipe pipe)
{
	u32 val = 0;

	/* Make sure the pipe isn't still relying on us */
	assert_pipe_disabled(dev_priv, pipe);

	/*
	 * Leave integrated clock source and reference clock enabled for pipe B.
	 * The latter is needed for VGA hotplug / manual detection.
	 */
	if (pipe == PIPE_B)
		val = DPLL_INTEGRATED_CRI_CLK_VLV | DPLL_REFA_CLK_ENABLE_VLV;
	I915_WRITE(DPLL(pipe), val);
	POSTING_READ(DPLL(pipe));

}

static void chv_disable_pll(struct drm_i915_private *dev_priv, enum pipe pipe)
{
	enum dpio_channel port = vlv_pipe_to_channel(pipe);
	u32 val;

	/* Make sure the pipe isn't still relying on us */
	assert_pipe_disabled(dev_priv, pipe);

	/* Set PLL en = 0 */
	val = DPLL_SSC_REF_CLOCK_CHV | DPLL_REFA_CLK_ENABLE_VLV;
	if (pipe != PIPE_A)
		val |= DPLL_INTEGRATED_CRI_CLK_VLV;
	I915_WRITE(DPLL(pipe), val);
	POSTING_READ(DPLL(pipe));

	mutex_lock(&dev_priv->sb_lock);

	/* Disable 10bit clock to display controller */
	val = vlv_dpio_read(dev_priv, pipe, CHV_CMN_DW14(port));
	val &= ~DPIO_DCLKP_EN;
	vlv_dpio_write(dev_priv, pipe, CHV_CMN_DW14(port), val);

	/* disable left/right clock distribution */
	if (pipe != PIPE_B) {
		val = vlv_dpio_read(dev_priv, pipe, _CHV_CMN_DW5_CH0);
		val &= ~(CHV_BUFLEFTENA1_MASK | CHV_BUFRIGHTENA1_MASK);
		vlv_dpio_write(dev_priv, pipe, _CHV_CMN_DW5_CH0, val);
	} else {
		val = vlv_dpio_read(dev_priv, pipe, _CHV_CMN_DW1_CH1);
		val &= ~(CHV_BUFLEFTENA2_MASK | CHV_BUFRIGHTENA2_MASK);
		vlv_dpio_write(dev_priv, pipe, _CHV_CMN_DW1_CH1, val);
	}

	mutex_unlock(&dev_priv->sb_lock);
}

void vlv_wait_port_ready(struct drm_i915_private *dev_priv,
			 struct intel_digital_port *dport,
			 unsigned int expected_mask)
{
	u32 port_mask;
	int dpll_reg;

	switch (dport->port) {
	case PORT_B:
		port_mask = DPLL_PORTB_READY_MASK;
		dpll_reg = DPLL(0);
		break;
	case PORT_C:
		port_mask = DPLL_PORTC_READY_MASK;
		dpll_reg = DPLL(0);
		expected_mask <<= 4;
		break;
	case PORT_D:
		port_mask = DPLL_PORTD_READY_MASK;
		dpll_reg = DPIO_PHY_STATUS;
		break;
	default:
		BUG();
	}

	if (wait_for((I915_READ(dpll_reg) & port_mask) == expected_mask, 1000))
		WARN(1, "timed out waiting for port %c ready: got 0x%x, expected 0x%x\n",
		     port_name(dport->port), I915_READ(dpll_reg) & port_mask, expected_mask);
}

static void intel_prepare_shared_dpll(struct intel_crtc *crtc)
{
	struct drm_device *dev = crtc->base.dev;
	struct drm_i915_private *dev_priv = dev->dev_private;
	struct intel_shared_dpll *pll = intel_crtc_to_shared_dpll(crtc);

	if (WARN_ON(pll == NULL))
		return;

	WARN_ON(!pll->config.crtc_mask);
	if (pll->active == 0) {
		DRM_DEBUG_DRIVER("setting up %s\n", pll->name);
		WARN_ON(pll->on);
		assert_shared_dpll_disabled(dev_priv, pll);

		pll->mode_set(dev_priv, pll);
	}
}

/**
 * intel_enable_shared_dpll - enable PCH PLL
 * @dev_priv: i915 private structure
 * @pipe: pipe PLL to enable
 *
 * The PCH PLL needs to be enabled before the PCH transcoder, since it
 * drives the transcoder clock.
 */
static void intel_enable_shared_dpll(struct intel_crtc *crtc)
{
	struct drm_device *dev = crtc->base.dev;
	struct drm_i915_private *dev_priv = dev->dev_private;
	struct intel_shared_dpll *pll = intel_crtc_to_shared_dpll(crtc);

	if (WARN_ON(pll == NULL))
		return;

	if (WARN_ON(pll->config.crtc_mask == 0))
		return;

	DRM_DEBUG_KMS("enable %s (active %d, on? %d) for crtc %d\n",
		      pll->name, pll->active, pll->on,
		      crtc->base.base.id);

	if (pll->active++) {
		WARN_ON(!pll->on);
		assert_shared_dpll_enabled(dev_priv, pll);
		return;
	}
	WARN_ON(pll->on);

	intel_display_power_get(dev_priv, POWER_DOMAIN_PLLS);

	DRM_DEBUG_KMS("enabling %s\n", pll->name);
	pll->enable(dev_priv, pll);
	pll->on = true;
}

static void intel_disable_shared_dpll(struct intel_crtc *crtc)
{
	struct drm_device *dev = crtc->base.dev;
	struct drm_i915_private *dev_priv = dev->dev_private;
	struct intel_shared_dpll *pll = intel_crtc_to_shared_dpll(crtc);

	/* PCH only available on ILK+ */
	BUG_ON(INTEL_INFO(dev)->gen < 5);
	if (WARN_ON(pll == NULL))
	       return;

	if (WARN_ON(pll->config.crtc_mask == 0))
		return;

	DRM_DEBUG_KMS("disable %s (active %d, on? %d) for crtc %d\n",
		      pll->name, pll->active, pll->on,
		      crtc->base.base.id);

	if (WARN_ON(pll->active == 0)) {
		assert_shared_dpll_disabled(dev_priv, pll);
		return;
	}

	assert_shared_dpll_enabled(dev_priv, pll);
	WARN_ON(!pll->on);
	if (--pll->active)
		return;

	DRM_DEBUG_KMS("disabling %s\n", pll->name);
	pll->disable(dev_priv, pll);
	pll->on = false;

	intel_display_power_put(dev_priv, POWER_DOMAIN_PLLS);
}

static void ironlake_enable_pch_transcoder(struct drm_i915_private *dev_priv,
					   enum pipe pipe)
{
	struct drm_device *dev = dev_priv->dev;
	struct drm_crtc *crtc = dev_priv->pipe_to_crtc_mapping[pipe];
	struct intel_crtc *intel_crtc = to_intel_crtc(crtc);
	uint32_t reg, val, pipeconf_val;

	/* PCH only available on ILK+ */
	BUG_ON(!HAS_PCH_SPLIT(dev));

	/* Make sure PCH DPLL is enabled */
	assert_shared_dpll_enabled(dev_priv,
				   intel_crtc_to_shared_dpll(intel_crtc));

	/* FDI must be feeding us bits for PCH ports */
	assert_fdi_tx_enabled(dev_priv, pipe);
	assert_fdi_rx_enabled(dev_priv, pipe);

	if (HAS_PCH_CPT(dev)) {
		/* Workaround: Set the timing override bit before enabling the
		 * pch transcoder. */
		reg = TRANS_CHICKEN2(pipe);
		val = I915_READ(reg);
		val |= TRANS_CHICKEN2_TIMING_OVERRIDE;
		I915_WRITE(reg, val);
	}

	reg = PCH_TRANSCONF(pipe);
	val = I915_READ(reg);
	pipeconf_val = I915_READ(PIPECONF(pipe));

	if (HAS_PCH_IBX(dev_priv->dev)) {
		/*
		 * make the BPC in transcoder be consistent with
		 * that in pipeconf reg.
		 */
		val &= ~PIPECONF_BPC_MASK;
		val |= pipeconf_val & PIPECONF_BPC_MASK;
	}

	val &= ~TRANS_INTERLACE_MASK;
	if ((pipeconf_val & PIPECONF_INTERLACE_MASK) == PIPECONF_INTERLACED_ILK)
		if (HAS_PCH_IBX(dev_priv->dev) &&
		    intel_pipe_has_type(intel_crtc, INTEL_OUTPUT_SDVO))
			val |= TRANS_LEGACY_INTERLACED_ILK;
		else
			val |= TRANS_INTERLACED;
	else
		val |= TRANS_PROGRESSIVE;

	I915_WRITE(reg, val | TRANS_ENABLE);
	if (wait_for(I915_READ(reg) & TRANS_STATE_ENABLE, 100))
		DRM_ERROR("failed to enable transcoder %c\n", pipe_name(pipe));
}

static void lpt_enable_pch_transcoder(struct drm_i915_private *dev_priv,
				      enum transcoder cpu_transcoder)
{
	u32 val, pipeconf_val;

	/* PCH only available on ILK+ */
	BUG_ON(!HAS_PCH_SPLIT(dev_priv->dev));

	/* FDI must be feeding us bits for PCH ports */
	assert_fdi_tx_enabled(dev_priv, (enum pipe) cpu_transcoder);
	assert_fdi_rx_enabled(dev_priv, TRANSCODER_A);

	/* Workaround: set timing override bit. */
	val = I915_READ(_TRANSA_CHICKEN2);
	val |= TRANS_CHICKEN2_TIMING_OVERRIDE;
	I915_WRITE(_TRANSA_CHICKEN2, val);

	val = TRANS_ENABLE;
	pipeconf_val = I915_READ(PIPECONF(cpu_transcoder));

	if ((pipeconf_val & PIPECONF_INTERLACE_MASK_HSW) ==
	    PIPECONF_INTERLACED_ILK)
		val |= TRANS_INTERLACED;
	else
		val |= TRANS_PROGRESSIVE;

	I915_WRITE(LPT_TRANSCONF, val);
	if (wait_for(I915_READ(LPT_TRANSCONF) & TRANS_STATE_ENABLE, 100))
		DRM_ERROR("Failed to enable PCH transcoder\n");
}

static void ironlake_disable_pch_transcoder(struct drm_i915_private *dev_priv,
					    enum pipe pipe)
{
	struct drm_device *dev = dev_priv->dev;
	uint32_t reg, val;

	/* FDI relies on the transcoder */
	assert_fdi_tx_disabled(dev_priv, pipe);
	assert_fdi_rx_disabled(dev_priv, pipe);

	/* Ports must be off as well */
	assert_pch_ports_disabled(dev_priv, pipe);

	reg = PCH_TRANSCONF(pipe);
	val = I915_READ(reg);
	val &= ~TRANS_ENABLE;
	I915_WRITE(reg, val);
	/* wait for PCH transcoder off, transcoder state */
	if (wait_for((I915_READ(reg) & TRANS_STATE_ENABLE) == 0, 50))
		DRM_ERROR("failed to disable transcoder %c\n", pipe_name(pipe));

	if (!HAS_PCH_IBX(dev)) {
		/* Workaround: Clear the timing override chicken bit again. */
		reg = TRANS_CHICKEN2(pipe);
		val = I915_READ(reg);
		val &= ~TRANS_CHICKEN2_TIMING_OVERRIDE;
		I915_WRITE(reg, val);
	}
}

static void lpt_disable_pch_transcoder(struct drm_i915_private *dev_priv)
{
	u32 val;

	val = I915_READ(LPT_TRANSCONF);
	val &= ~TRANS_ENABLE;
	I915_WRITE(LPT_TRANSCONF, val);
	/* wait for PCH transcoder off, transcoder state */
	if (wait_for((I915_READ(LPT_TRANSCONF) & TRANS_STATE_ENABLE) == 0, 50))
		DRM_ERROR("Failed to disable PCH transcoder\n");

	/* Workaround: clear timing override bit. */
	val = I915_READ(_TRANSA_CHICKEN2);
	val &= ~TRANS_CHICKEN2_TIMING_OVERRIDE;
	I915_WRITE(_TRANSA_CHICKEN2, val);
}

/**
 * intel_enable_pipe - enable a pipe, asserting requirements
 * @crtc: crtc responsible for the pipe
 *
 * Enable @crtc's pipe, making sure that various hardware specific requirements
 * are met, if applicable, e.g. PLL enabled, LVDS pairs enabled, etc.
 */
static void intel_enable_pipe(struct intel_crtc *crtc)
{
	struct drm_device *dev = crtc->base.dev;
	struct drm_i915_private *dev_priv = dev->dev_private;
	enum pipe pipe = crtc->pipe;
	enum transcoder cpu_transcoder = intel_pipe_to_cpu_transcoder(dev_priv,
								      pipe);
	enum pipe pch_transcoder;
	int reg;
	u32 val;

	assert_planes_disabled(dev_priv, pipe);
	assert_cursor_disabled(dev_priv, pipe);
	assert_sprites_disabled(dev_priv, pipe);

	if (HAS_PCH_LPT(dev_priv->dev))
		pch_transcoder = TRANSCODER_A;
	else
		pch_transcoder = pipe;

	/*
	 * A pipe without a PLL won't actually be able to drive bits from
	 * a plane.  On ILK+ the pipe PLLs are integrated, so we don't
	 * need the check.
	 */
	if (HAS_GMCH_DISPLAY(dev_priv->dev))
		if (intel_pipe_has_type(crtc, INTEL_OUTPUT_DSI))
			assert_dsi_pll_enabled(dev_priv);
		else
			assert_pll_enabled(dev_priv, pipe);
	else {
		if (crtc->config->has_pch_encoder) {
			/* if driving the PCH, we need FDI enabled */
			assert_fdi_rx_pll_enabled(dev_priv, pch_transcoder);
			assert_fdi_tx_pll_enabled(dev_priv,
						  (enum pipe) cpu_transcoder);
		}
		/* FIXME: assert CPU port conditions for SNB+ */
	}

	reg = PIPECONF(cpu_transcoder);
	val = I915_READ(reg);
	if (val & PIPECONF_ENABLE) {
		WARN_ON(!((pipe == PIPE_A && dev_priv->quirks & QUIRK_PIPEA_FORCE) ||
			  (pipe == PIPE_B && dev_priv->quirks & QUIRK_PIPEB_FORCE)));
		return;
	}

	I915_WRITE(reg, val | PIPECONF_ENABLE);
	POSTING_READ(reg);
}

/**
 * intel_disable_pipe - disable a pipe, asserting requirements
 * @crtc: crtc whose pipes is to be disabled
 *
 * Disable the pipe of @crtc, making sure that various hardware
 * specific requirements are met, if applicable, e.g. plane
 * disabled, panel fitter off, etc.
 *
 * Will wait until the pipe has shut down before returning.
 */
static void intel_disable_pipe(struct intel_crtc *crtc)
{
	struct drm_i915_private *dev_priv = crtc->base.dev->dev_private;
	enum transcoder cpu_transcoder = crtc->config->cpu_transcoder;
	enum pipe pipe = crtc->pipe;
	int reg;
	u32 val;

	/*
	 * Make sure planes won't keep trying to pump pixels to us,
	 * or we might hang the display.
	 */
	assert_planes_disabled(dev_priv, pipe);
	assert_cursor_disabled(dev_priv, pipe);
	assert_sprites_disabled(dev_priv, pipe);

	reg = PIPECONF(cpu_transcoder);
	val = I915_READ(reg);
	if ((val & PIPECONF_ENABLE) == 0)
		return;

	/*
	 * Double wide has implications for planes
	 * so best keep it disabled when not needed.
	 */
	if (crtc->config->double_wide)
		val &= ~PIPECONF_DOUBLE_WIDE;

	/* Don't disable pipe or pipe PLLs if needed */
	if (!(pipe == PIPE_A && dev_priv->quirks & QUIRK_PIPEA_FORCE) &&
	    !(pipe == PIPE_B && dev_priv->quirks & QUIRK_PIPEB_FORCE))
		val &= ~PIPECONF_ENABLE;

	I915_WRITE(reg, val);
	if ((val & PIPECONF_ENABLE) == 0)
		intel_wait_for_pipe_off(crtc);
}

/**
 * intel_enable_primary_hw_plane - enable the primary plane on a given pipe
 * @plane:  plane to be enabled
 * @crtc: crtc for the plane
 *
 * Enable @plane on @crtc, making sure that the pipe is running first.
 */
static void intel_enable_primary_hw_plane(struct drm_plane *plane,
					  struct drm_crtc *crtc)
{
	struct drm_device *dev = plane->dev;
	struct drm_i915_private *dev_priv = dev->dev_private;
	struct intel_crtc *intel_crtc = to_intel_crtc(crtc);

	/* If the pipe isn't enabled, we can't pump pixels and may hang */
	assert_pipe_enabled(dev_priv, intel_crtc->pipe);
	to_intel_plane_state(plane->state)->visible = true;

	dev_priv->display.update_primary_plane(crtc, plane->fb,
					       crtc->x, crtc->y);
}

static bool need_vtd_wa(struct drm_device *dev)
{
#if defined(CONFIG_INTEL_IOMMU) || defined(CONFIG_XEN)
	if (INTEL_INFO(dev)->gen >= 6 && intel_iommu_gfx_mapped)
		return true;
#endif
	return false;
}

unsigned int
intel_tile_height(struct drm_device *dev, uint32_t pixel_format,
		  uint64_t fb_format_modifier)
{
	unsigned int tile_height;
	uint32_t pixel_bytes;

	switch (fb_format_modifier) {
	case DRM_FORMAT_MOD_NONE:
		tile_height = 1;
		break;
	case I915_FORMAT_MOD_X_TILED:
		tile_height = IS_GEN2(dev) ? 16 : 8;
		break;
	case I915_FORMAT_MOD_Y_TILED:
		tile_height = 32;
		break;
	case I915_FORMAT_MOD_Yf_TILED:
		pixel_bytes = drm_format_plane_cpp(pixel_format, 0);
		switch (pixel_bytes) {
		default:
		case 1:
			tile_height = 64;
			break;
		case 2:
		case 4:
			tile_height = 32;
			break;
		case 8:
			tile_height = 16;
			break;
		case 16:
			WARN_ONCE(1,
				  "128-bit pixels are not supported for display!");
			tile_height = 16;
			break;
		}
		break;
	default:
		MISSING_CASE(fb_format_modifier);
		tile_height = 1;
		break;
	}

	return tile_height;
}

unsigned int
intel_fb_align_height(struct drm_device *dev, unsigned int height,
		      uint32_t pixel_format, uint64_t fb_format_modifier)
{
	return ALIGN(height, intel_tile_height(dev, pixel_format,
					       fb_format_modifier));
}

static int
intel_fill_fb_ggtt_view(struct i915_ggtt_view *view, struct drm_framebuffer *fb,
			const struct drm_plane_state *plane_state)
{
	struct intel_rotation_info *info = &view->rotation_info;

	*view = i915_ggtt_view_normal;

	if (!plane_state)
		return 0;

	if (!intel_rotation_90_or_270(plane_state->rotation))
		return 0;

	*view = i915_ggtt_view_rotated;

	info->height = fb->height;
	info->pixel_format = fb->pixel_format;
	info->pitch = fb->pitches[0];
	info->fb_modifier = fb->modifier[0];

	return 0;
}

int
intel_pin_and_fence_fb_obj(struct drm_plane *plane,
			   struct drm_framebuffer *fb,
			   const struct drm_plane_state *plane_state,
			   struct intel_engine_cs *pipelined)
{
	struct drm_device *dev = fb->dev;
	struct drm_i915_private *dev_priv = dev->dev_private;
	struct drm_i915_gem_object *obj = intel_fb_obj(fb);
	struct i915_ggtt_view view;
	u32 alignment;
	int ret;

	WARN_ON(!mutex_is_locked(&dev->struct_mutex));

	switch (fb->modifier[0]) {
	case DRM_FORMAT_MOD_NONE:
		if (INTEL_INFO(dev)->gen >= 9)
			alignment = 256 * 1024;
		else if (IS_BROADWATER(dev) || IS_CRESTLINE(dev))
			alignment = 128 * 1024;
		else if (INTEL_INFO(dev)->gen >= 4)
			alignment = 4 * 1024;
		else
			alignment = 64 * 1024;
		break;
	case I915_FORMAT_MOD_X_TILED:
		if (INTEL_INFO(dev)->gen >= 9)
			alignment = 256 * 1024;
		else {
			/* pin() will align the object as required by fence */
			alignment = 0;
		}
		break;
	case I915_FORMAT_MOD_Y_TILED:
	case I915_FORMAT_MOD_Yf_TILED:
		if (WARN_ONCE(INTEL_INFO(dev)->gen < 9,
			  "Y tiling bo slipped through, driver bug!\n"))
			return -EINVAL;
		alignment = 1 * 1024 * 1024;
		break;
	default:
		MISSING_CASE(fb->modifier[0]);
		return -EINVAL;
	}

	ret = intel_fill_fb_ggtt_view(&view, fb, plane_state);
	if (ret)
		return ret;

	/* Note that the w/a also requires 64 PTE of padding following the
	 * bo. We currently fill all unused PTE with the shadow page and so
	 * we should always have valid PTE following the scanout preventing
	 * the VT-d warning.
	 */
	if (need_vtd_wa(dev) && alignment < 256 * 1024)
		alignment = 256 * 1024;

	/*
	 * Global gtt pte registers are special registers which actually forward
	 * writes to a chunk of system memory. Which means that there is no risk
	 * that the register values disappear as soon as we call
	 * intel_runtime_pm_put(), so it is correct to wrap only the
	 * pin/unpin/fence and not more.
	 */
	intel_runtime_pm_get(dev_priv);

	dev_priv->mm.interruptible = false;
	ret = i915_gem_object_pin_to_display_plane(obj, alignment, pipelined,
						   &view);
	if (ret)
		goto err_interruptible;

	/* Install a fence for tiled scan-out. Pre-i965 always needs a
	 * fence, whereas 965+ only requires a fence if using
	 * framebuffer compression.  For simplicity, we always install
	 * a fence as the cost is not that onerous.
	 */
	ret = i915_gem_object_get_fence(obj);
	if (ret)
		goto err_unpin;

	i915_gem_object_pin_fence(obj);

	dev_priv->mm.interruptible = true;
	intel_runtime_pm_put(dev_priv);
	return 0;

err_unpin:
	i915_gem_object_unpin_from_display_plane(obj, &view);
err_interruptible:
	dev_priv->mm.interruptible = true;
	intel_runtime_pm_put(dev_priv);
	return ret;
}

static void intel_unpin_fb_obj(struct drm_framebuffer *fb,
			       const struct drm_plane_state *plane_state)
{
	struct drm_i915_gem_object *obj = intel_fb_obj(fb);
	struct i915_ggtt_view view;
	int ret;

	WARN_ON(!mutex_is_locked(&obj->base.dev->struct_mutex));

	ret = intel_fill_fb_ggtt_view(&view, fb, plane_state);
	WARN_ONCE(ret, "Couldn't get view from plane state!");

	i915_gem_object_unpin_fence(obj);
	i915_gem_object_unpin_from_display_plane(obj, &view);
}

/* Computes the linear offset to the base tile and adjusts x, y. bytes per pixel
 * is assumed to be a power-of-two. */
unsigned long intel_gen4_compute_page_offset(int *x, int *y,
					     unsigned int tiling_mode,
					     unsigned int cpp,
					     unsigned int pitch)
{
	if (tiling_mode != I915_TILING_NONE) {
		unsigned int tile_rows, tiles;

		tile_rows = *y / 8;
		*y %= 8;

		tiles = *x / (512/cpp);
		*x %= 512/cpp;

		return tile_rows * pitch * 8 + tiles * 4096;
	} else {
		unsigned int offset;

		offset = *y * pitch + *x * cpp;
		*y = 0;
		*x = (offset & 4095) / cpp;
		return offset & -4096;
	}
}

static int i9xx_format_to_fourcc(int format)
{
	switch (format) {
	case DISPPLANE_8BPP:
		return DRM_FORMAT_C8;
	case DISPPLANE_BGRX555:
		return DRM_FORMAT_XRGB1555;
	case DISPPLANE_BGRX565:
		return DRM_FORMAT_RGB565;
	default:
	case DISPPLANE_BGRX888:
		return DRM_FORMAT_XRGB8888;
	case DISPPLANE_RGBX888:
		return DRM_FORMAT_XBGR8888;
	case DISPPLANE_BGRX101010:
		return DRM_FORMAT_XRGB2101010;
	case DISPPLANE_RGBX101010:
		return DRM_FORMAT_XBGR2101010;
	}
}

static int skl_format_to_fourcc(int format, bool rgb_order, bool alpha)
{
	switch (format) {
	case PLANE_CTL_FORMAT_RGB_565:
		return DRM_FORMAT_RGB565;
	default:
	case PLANE_CTL_FORMAT_XRGB_8888:
		if (rgb_order) {
			if (alpha)
				return DRM_FORMAT_ABGR8888;
			else
				return DRM_FORMAT_XBGR8888;
		} else {
			if (alpha)
				return DRM_FORMAT_ARGB8888;
			else
				return DRM_FORMAT_XRGB8888;
		}
	case PLANE_CTL_FORMAT_XRGB_2101010:
		if (rgb_order)
			return DRM_FORMAT_XBGR2101010;
		else
			return DRM_FORMAT_XRGB2101010;
	}
}

static bool
intel_alloc_initial_plane_obj(struct intel_crtc *crtc,
			      struct intel_initial_plane_config *plane_config)
{
	struct drm_device *dev = crtc->base.dev;
	struct drm_i915_gem_object *obj = NULL;
	struct drm_mode_fb_cmd2 mode_cmd = { 0 };
	struct drm_framebuffer *fb = &plane_config->fb->base;
	u32 base_aligned = round_down(plane_config->base, PAGE_SIZE);
	u32 size_aligned = round_up(plane_config->base + plane_config->size,
				    PAGE_SIZE);

	size_aligned -= base_aligned;

	if (plane_config->size == 0)
		return false;

	obj = i915_gem_object_create_stolen_for_preallocated(dev,
							     base_aligned,
							     base_aligned,
							     size_aligned);
	if (!obj)
		return false;

	obj->tiling_mode = plane_config->tiling;
	if (obj->tiling_mode == I915_TILING_X)
		obj->stride = fb->pitches[0];

	mode_cmd.pixel_format = fb->pixel_format;
	mode_cmd.width = fb->width;
	mode_cmd.height = fb->height;
	mode_cmd.pitches[0] = fb->pitches[0];
	mode_cmd.modifier[0] = fb->modifier[0];
	mode_cmd.flags = DRM_MODE_FB_MODIFIERS;

	mutex_lock(&dev->struct_mutex);
	if (intel_framebuffer_init(dev, to_intel_framebuffer(fb),
				   &mode_cmd, obj)) {
		DRM_DEBUG_KMS("intel fb init failed\n");
		goto out_unref_obj;
	}
	mutex_unlock(&dev->struct_mutex);

	DRM_DEBUG_KMS("initial plane fb obj %p\n", obj);
	return true;

out_unref_obj:
	drm_gem_object_unreference(&obj->base);
	mutex_unlock(&dev->struct_mutex);
	return false;
}

/* Update plane->state->fb to match plane->fb after driver-internal updates */
static void
update_state_fb(struct drm_plane *plane)
{
	if (plane->fb == plane->state->fb)
		return;

	if (plane->state->fb)
		drm_framebuffer_unreference(plane->state->fb);
	plane->state->fb = plane->fb;
	if (plane->state->fb)
		drm_framebuffer_reference(plane->state->fb);
}

static void
intel_find_initial_plane_obj(struct intel_crtc *intel_crtc,
			     struct intel_initial_plane_config *plane_config)
{
	struct drm_device *dev = intel_crtc->base.dev;
	struct drm_i915_private *dev_priv = dev->dev_private;
	struct drm_crtc *c;
	struct intel_crtc *i;
	struct drm_i915_gem_object *obj;
	struct drm_plane *primary = intel_crtc->base.primary;
	struct drm_framebuffer *fb;

	if (!plane_config->fb)
		return;

	if (intel_alloc_initial_plane_obj(intel_crtc, plane_config)) {
		fb = &plane_config->fb->base;
		goto valid_fb;
	}

	kfree(plane_config->fb);

	/*
	 * Failed to alloc the obj, check to see if we should share
	 * an fb with another CRTC instead
	 */
	for_each_crtc(dev, c) {
		i = to_intel_crtc(c);

		if (c == &intel_crtc->base)
			continue;

		if (!i->active)
			continue;

		fb = c->primary->fb;
		if (!fb)
			continue;

		obj = intel_fb_obj(fb);
		if (i915_gem_obj_ggtt_offset(obj) == plane_config->base) {
			drm_framebuffer_reference(fb);
			goto valid_fb;
		}
	}

	return;

valid_fb:
	obj = intel_fb_obj(fb);
	if (obj->tiling_mode != I915_TILING_NONE)
		dev_priv->preserve_bios_swizzle = true;

	primary->fb = fb;
	primary->state->crtc = &intel_crtc->base;
	primary->crtc = &intel_crtc->base;
	update_state_fb(primary);
	obj->frontbuffer_bits |= INTEL_FRONTBUFFER_PRIMARY(intel_crtc->pipe);
}

static void i9xx_update_primary_plane(struct drm_crtc *crtc,
				      struct drm_framebuffer *fb,
				      int x, int y)
{
	struct drm_device *dev = crtc->dev;
	struct drm_i915_private *dev_priv = dev->dev_private;
	struct intel_crtc *intel_crtc = to_intel_crtc(crtc);
	struct drm_plane *primary = crtc->primary;
	bool visible = to_intel_plane_state(primary->state)->visible;
	struct drm_i915_gem_object *obj;
	int plane = intel_crtc->plane;
	unsigned long linear_offset;
	u32 dspcntr;
	u32 reg = DSPCNTR(plane);
	int pixel_size;

	if (!visible || !fb) {
		I915_WRITE(reg, 0);
		if (INTEL_INFO(dev)->gen >= 4)
			I915_WRITE(DSPSURF(plane), 0);
		else
			I915_WRITE(DSPADDR(plane), 0);
		POSTING_READ(reg);
		return;
	}

	obj = intel_fb_obj(fb);
	if (WARN_ON(obj == NULL))
		return;

	pixel_size = drm_format_plane_cpp(fb->pixel_format, 0);

	dspcntr = DISPPLANE_GAMMA_ENABLE;

	dspcntr |= DISPLAY_PLANE_ENABLE;

	if (INTEL_INFO(dev)->gen < 4) {
		if (intel_crtc->pipe == PIPE_B)
			dspcntr |= DISPPLANE_SEL_PIPE_B;

		/* pipesrc and dspsize control the size that is scaled from,
		 * which should always be the user's requested size.
		 */
		I915_WRITE(DSPSIZE(plane),
			   ((intel_crtc->config->pipe_src_h - 1) << 16) |
			   (intel_crtc->config->pipe_src_w - 1));
		I915_WRITE(DSPPOS(plane), 0);
	} else if (IS_CHERRYVIEW(dev) && plane == PLANE_B) {
		I915_WRITE(PRIMSIZE(plane),
			   ((intel_crtc->config->pipe_src_h - 1) << 16) |
			   (intel_crtc->config->pipe_src_w - 1));
		I915_WRITE(PRIMPOS(plane), 0);
		I915_WRITE(PRIMCNSTALPHA(plane), 0);
	}

	switch (fb->pixel_format) {
	case DRM_FORMAT_C8:
		dspcntr |= DISPPLANE_8BPP;
		break;
	case DRM_FORMAT_XRGB1555:
		dspcntr |= DISPPLANE_BGRX555;
		break;
	case DRM_FORMAT_RGB565:
		dspcntr |= DISPPLANE_BGRX565;
		break;
	case DRM_FORMAT_XRGB8888:
		dspcntr |= DISPPLANE_BGRX888;
		break;
	case DRM_FORMAT_XBGR8888:
		dspcntr |= DISPPLANE_RGBX888;
		break;
	case DRM_FORMAT_XRGB2101010:
		dspcntr |= DISPPLANE_BGRX101010;
		break;
	case DRM_FORMAT_XBGR2101010:
		dspcntr |= DISPPLANE_RGBX101010;
		break;
	default:
		BUG();
	}

	if (INTEL_INFO(dev)->gen >= 4 &&
	    obj->tiling_mode != I915_TILING_NONE)
		dspcntr |= DISPPLANE_TILED;

	if (IS_G4X(dev))
		dspcntr |= DISPPLANE_TRICKLE_FEED_DISABLE;

	linear_offset = y * fb->pitches[0] + x * pixel_size;

	if (INTEL_INFO(dev)->gen >= 4) {
		intel_crtc->dspaddr_offset =
			intel_gen4_compute_page_offset(&x, &y, obj->tiling_mode,
						       pixel_size,
						       fb->pitches[0]);
		linear_offset -= intel_crtc->dspaddr_offset;
	} else {
		intel_crtc->dspaddr_offset = linear_offset;
	}

	if (crtc->primary->state->rotation == BIT(DRM_ROTATE_180)) {
		dspcntr |= DISPPLANE_ROTATE_180;

		x += (intel_crtc->config->pipe_src_w - 1);
		y += (intel_crtc->config->pipe_src_h - 1);

		/* Finding the last pixel of the last line of the display
		data and adding to linear_offset*/
		linear_offset +=
			(intel_crtc->config->pipe_src_h - 1) * fb->pitches[0] +
			(intel_crtc->config->pipe_src_w - 1) * pixel_size;
	}

	I915_WRITE(reg, dspcntr);

	I915_WRITE(DSPSTRIDE(plane), fb->pitches[0]);
	if (INTEL_INFO(dev)->gen >= 4) {
		I915_WRITE(DSPSURF(plane),
			   i915_gem_obj_ggtt_offset(obj) + intel_crtc->dspaddr_offset);
		I915_WRITE(DSPTILEOFF(plane), (y << 16) | x);
		I915_WRITE(DSPLINOFF(plane), linear_offset);
	} else
		I915_WRITE(DSPADDR(plane), i915_gem_obj_ggtt_offset(obj) + linear_offset);
	POSTING_READ(reg);
}

static void ironlake_update_primary_plane(struct drm_crtc *crtc,
					  struct drm_framebuffer *fb,
					  int x, int y)
{
	struct drm_device *dev = crtc->dev;
	struct drm_i915_private *dev_priv = dev->dev_private;
	struct intel_crtc *intel_crtc = to_intel_crtc(crtc);
	struct drm_plane *primary = crtc->primary;
	bool visible = to_intel_plane_state(primary->state)->visible;
	struct drm_i915_gem_object *obj;
	int plane = intel_crtc->plane;
	unsigned long linear_offset;
	u32 dspcntr;
	u32 reg = DSPCNTR(plane);
	int pixel_size;

	if (!visible || !fb) {
		I915_WRITE(reg, 0);
		I915_WRITE(DSPSURF(plane), 0);
		POSTING_READ(reg);
		return;
	}

	obj = intel_fb_obj(fb);
	if (WARN_ON(obj == NULL))
		return;

	pixel_size = drm_format_plane_cpp(fb->pixel_format, 0);

	dspcntr = DISPPLANE_GAMMA_ENABLE;

	dspcntr |= DISPLAY_PLANE_ENABLE;

	if (IS_HASWELL(dev) || IS_BROADWELL(dev))
		dspcntr |= DISPPLANE_PIPE_CSC_ENABLE;

	switch (fb->pixel_format) {
	case DRM_FORMAT_C8:
		dspcntr |= DISPPLANE_8BPP;
		break;
	case DRM_FORMAT_RGB565:
		dspcntr |= DISPPLANE_BGRX565;
		break;
	case DRM_FORMAT_XRGB8888:
		dspcntr |= DISPPLANE_BGRX888;
		break;
	case DRM_FORMAT_XBGR8888:
		dspcntr |= DISPPLANE_RGBX888;
		break;
	case DRM_FORMAT_XRGB2101010:
		dspcntr |= DISPPLANE_BGRX101010;
		break;
	case DRM_FORMAT_XBGR2101010:
		dspcntr |= DISPPLANE_RGBX101010;
		break;
	default:
		BUG();
	}

	if (obj->tiling_mode != I915_TILING_NONE)
		dspcntr |= DISPPLANE_TILED;

	if (!IS_HASWELL(dev) && !IS_BROADWELL(dev))
		dspcntr |= DISPPLANE_TRICKLE_FEED_DISABLE;

	linear_offset = y * fb->pitches[0] + x * pixel_size;
	intel_crtc->dspaddr_offset =
		intel_gen4_compute_page_offset(&x, &y, obj->tiling_mode,
					       pixel_size,
					       fb->pitches[0]);
	linear_offset -= intel_crtc->dspaddr_offset;
	if (crtc->primary->state->rotation == BIT(DRM_ROTATE_180)) {
		dspcntr |= DISPPLANE_ROTATE_180;

		if (!IS_HASWELL(dev) && !IS_BROADWELL(dev)) {
			x += (intel_crtc->config->pipe_src_w - 1);
			y += (intel_crtc->config->pipe_src_h - 1);

			/* Finding the last pixel of the last line of the display
			data and adding to linear_offset*/
			linear_offset +=
				(intel_crtc->config->pipe_src_h - 1) * fb->pitches[0] +
				(intel_crtc->config->pipe_src_w - 1) * pixel_size;
		}
	}

	I915_WRITE(reg, dspcntr);

	I915_WRITE(DSPSTRIDE(plane), fb->pitches[0]);
	I915_WRITE(DSPSURF(plane),
		   i915_gem_obj_ggtt_offset(obj) + intel_crtc->dspaddr_offset);
	if (IS_HASWELL(dev) || IS_BROADWELL(dev)) {
		I915_WRITE(DSPOFFSET(plane), (y << 16) | x);
	} else {
		I915_WRITE(DSPTILEOFF(plane), (y << 16) | x);
		I915_WRITE(DSPLINOFF(plane), linear_offset);
	}
	POSTING_READ(reg);
}

u32 intel_fb_stride_alignment(struct drm_device *dev, uint64_t fb_modifier,
			      uint32_t pixel_format)
{
	u32 bits_per_pixel = drm_format_plane_cpp(pixel_format, 0) * 8;

	/*
	 * The stride is either expressed as a multiple of 64 bytes
	 * chunks for linear buffers or in number of tiles for tiled
	 * buffers.
	 */
	switch (fb_modifier) {
	case DRM_FORMAT_MOD_NONE:
		return 64;
	case I915_FORMAT_MOD_X_TILED:
		if (INTEL_INFO(dev)->gen == 2)
			return 128;
		return 512;
	case I915_FORMAT_MOD_Y_TILED:
		/* No need to check for old gens and Y tiling since this is
		 * about the display engine and those will be blocked before
		 * we get here.
		 */
		return 128;
	case I915_FORMAT_MOD_Yf_TILED:
		if (bits_per_pixel == 8)
			return 64;
		else
			return 128;
	default:
		MISSING_CASE(fb_modifier);
		return 64;
	}
}

unsigned long intel_plane_obj_offset(struct intel_plane *intel_plane,
				     struct drm_i915_gem_object *obj)
{
	const struct i915_ggtt_view *view = &i915_ggtt_view_normal;

	if (intel_rotation_90_or_270(intel_plane->base.state->rotation))
		view = &i915_ggtt_view_rotated;

	return i915_gem_obj_ggtt_offset_view(obj, view);
}

/*
 * This function detaches (aka. unbinds) unused scalers in hardware
 */
void skl_detach_scalers(struct intel_crtc *intel_crtc)
{
	struct drm_device *dev;
	struct drm_i915_private *dev_priv;
	struct intel_crtc_scaler_state *scaler_state;
	int i;

	if (!intel_crtc || !intel_crtc->config)
		return;

	dev = intel_crtc->base.dev;
	dev_priv = dev->dev_private;
	scaler_state = &intel_crtc->config->scaler_state;

	/* loop through and disable scalers that aren't in use */
	for (i = 0; i < intel_crtc->num_scalers; i++) {
		if (!scaler_state->scalers[i].in_use) {
			I915_WRITE(SKL_PS_CTRL(intel_crtc->pipe, i), 0);
			I915_WRITE(SKL_PS_WIN_POS(intel_crtc->pipe, i), 0);
			I915_WRITE(SKL_PS_WIN_SZ(intel_crtc->pipe, i), 0);
			DRM_DEBUG_KMS("CRTC:%d Disabled scaler id %u.%u\n",
				intel_crtc->base.base.id, intel_crtc->pipe, i);
		}
	}
}

u32 skl_plane_ctl_format(uint32_t pixel_format)
{
	switch (pixel_format) {
	case DRM_FORMAT_C8:
		return PLANE_CTL_FORMAT_INDEXED;
	case DRM_FORMAT_RGB565:
		return PLANE_CTL_FORMAT_RGB_565;
	case DRM_FORMAT_XBGR8888:
		return PLANE_CTL_FORMAT_XRGB_8888 | PLANE_CTL_ORDER_RGBX;
	case DRM_FORMAT_XRGB8888:
		return PLANE_CTL_FORMAT_XRGB_8888;
	/*
	 * XXX: For ARBG/ABGR formats we default to expecting scanout buffers
	 * to be already pre-multiplied. We need to add a knob (or a different
	 * DRM_FORMAT) for user-space to configure that.
	 */
	case DRM_FORMAT_ABGR8888:
		return PLANE_CTL_FORMAT_XRGB_8888 | PLANE_CTL_ORDER_RGBX |
			PLANE_CTL_ALPHA_SW_PREMULTIPLY;
	case DRM_FORMAT_ARGB8888:
		return PLANE_CTL_FORMAT_XRGB_8888 |
			PLANE_CTL_ALPHA_SW_PREMULTIPLY;
	case DRM_FORMAT_XRGB2101010:
		return PLANE_CTL_FORMAT_XRGB_2101010;
	case DRM_FORMAT_XBGR2101010:
		return PLANE_CTL_ORDER_RGBX | PLANE_CTL_FORMAT_XRGB_2101010;
	case DRM_FORMAT_YUYV:
		return PLANE_CTL_FORMAT_YUV422 | PLANE_CTL_YUV422_YUYV;
	case DRM_FORMAT_YVYU:
		return PLANE_CTL_FORMAT_YUV422 | PLANE_CTL_YUV422_YVYU;
	case DRM_FORMAT_UYVY:
		return PLANE_CTL_FORMAT_YUV422 | PLANE_CTL_YUV422_UYVY;
	case DRM_FORMAT_VYUY:
		return PLANE_CTL_FORMAT_YUV422 | PLANE_CTL_YUV422_VYUY;
	default:
		MISSING_CASE(pixel_format);
	}

	return 0;
}

u32 skl_plane_ctl_tiling(uint64_t fb_modifier)
{
	switch (fb_modifier) {
	case DRM_FORMAT_MOD_NONE:
		break;
	case I915_FORMAT_MOD_X_TILED:
		return PLANE_CTL_TILED_X;
	case I915_FORMAT_MOD_Y_TILED:
		return PLANE_CTL_TILED_Y;
	case I915_FORMAT_MOD_Yf_TILED:
		return PLANE_CTL_TILED_YF;
	default:
		MISSING_CASE(fb_modifier);
	}

	return 0;
}

u32 skl_plane_ctl_rotation(unsigned int rotation)
{
	switch (rotation) {
	case BIT(DRM_ROTATE_0):
		break;
	/*
	 * DRM_ROTATE_ is counter clockwise to stay compatible with Xrandr
	 * while i915 HW rotation is clockwise, thats why this swapping.
	 */
	case BIT(DRM_ROTATE_90):
		return PLANE_CTL_ROTATE_270;
	case BIT(DRM_ROTATE_180):
		return PLANE_CTL_ROTATE_180;
	case BIT(DRM_ROTATE_270):
		return PLANE_CTL_ROTATE_90;
	default:
		MISSING_CASE(rotation);
	}

	return 0;
}

static void skylake_update_primary_plane(struct drm_crtc *crtc,
					 struct drm_framebuffer *fb,
					 int x, int y)
{
	struct drm_device *dev = crtc->dev;
	struct drm_i915_private *dev_priv = dev->dev_private;
	struct intel_crtc *intel_crtc = to_intel_crtc(crtc);
	struct drm_plane *plane = crtc->primary;
	bool visible = to_intel_plane_state(plane->state)->visible;
	struct drm_i915_gem_object *obj;
	int pipe = intel_crtc->pipe;
	u32 plane_ctl, stride_div, stride;
	u32 tile_height, plane_offset, plane_size;
	unsigned int rotation;
	int x_offset, y_offset;
	unsigned long surf_addr;
	struct intel_crtc_state *crtc_state = intel_crtc->config;
	struct intel_plane_state *plane_state;
	int src_x = 0, src_y = 0, src_w = 0, src_h = 0;
	int dst_x = 0, dst_y = 0, dst_w = 0, dst_h = 0;
	int scaler_id = -1;

	plane_state = to_intel_plane_state(plane->state);

	if (!visible || !fb) {
		I915_WRITE(PLANE_CTL(pipe, 0), 0);
		I915_WRITE(PLANE_SURF(pipe, 0), 0);
		POSTING_READ(PLANE_CTL(pipe, 0));
		return;
	}

	plane_ctl = PLANE_CTL_ENABLE |
		    PLANE_CTL_PIPE_GAMMA_ENABLE |
		    PLANE_CTL_PIPE_CSC_ENABLE;

	plane_ctl |= skl_plane_ctl_format(fb->pixel_format);
	plane_ctl |= skl_plane_ctl_tiling(fb->modifier[0]);
	plane_ctl |= PLANE_CTL_PLANE_GAMMA_DISABLE;

	rotation = plane->state->rotation;
	plane_ctl |= skl_plane_ctl_rotation(rotation);

	obj = intel_fb_obj(fb);
	stride_div = intel_fb_stride_alignment(dev, fb->modifier[0],
					       fb->pixel_format);
	surf_addr = intel_plane_obj_offset(to_intel_plane(plane), obj);

	/*
	 * FIXME: intel_plane_state->src, dst aren't set when transitional
	 * update_plane helpers are called from legacy paths.
	 * Once full atomic crtc is available, below check can be avoided.
	 */
	if (drm_rect_width(&plane_state->src)) {
		scaler_id = plane_state->scaler_id;
		src_x = plane_state->src.x1 >> 16;
		src_y = plane_state->src.y1 >> 16;
		src_w = drm_rect_width(&plane_state->src) >> 16;
		src_h = drm_rect_height(&plane_state->src) >> 16;
		dst_x = plane_state->dst.x1;
		dst_y = plane_state->dst.y1;
		dst_w = drm_rect_width(&plane_state->dst);
		dst_h = drm_rect_height(&plane_state->dst);

		WARN_ON(x != src_x || y != src_y);
	} else {
		src_w = intel_crtc->config->pipe_src_w;
		src_h = intel_crtc->config->pipe_src_h;
	}

	if (intel_rotation_90_or_270(rotation)) {
		/* stride = Surface height in tiles */
		tile_height = intel_tile_height(dev, fb->pixel_format,
						fb->modifier[0]);
		stride = DIV_ROUND_UP(fb->height, tile_height);
		x_offset = stride * tile_height - y - src_h;
		y_offset = x;
		plane_size = (src_w - 1) << 16 | (src_h - 1);
	} else {
		stride = fb->pitches[0] / stride_div;
		x_offset = x;
		y_offset = y;
		plane_size = (src_h - 1) << 16 | (src_w - 1);
	}
	plane_offset = y_offset << 16 | x_offset;

	I915_WRITE(PLANE_CTL(pipe, 0), plane_ctl);
	I915_WRITE(PLANE_OFFSET(pipe, 0), plane_offset);
	I915_WRITE(PLANE_SIZE(pipe, 0), plane_size);
	I915_WRITE(PLANE_STRIDE(pipe, 0), stride);

	if (scaler_id >= 0) {
		uint32_t ps_ctrl = 0;

		WARN_ON(!dst_w || !dst_h);
		ps_ctrl = PS_SCALER_EN | PS_PLANE_SEL(0) |
			crtc_state->scaler_state.scalers[scaler_id].mode;
		I915_WRITE(SKL_PS_CTRL(pipe, scaler_id), ps_ctrl);
		I915_WRITE(SKL_PS_PWR_GATE(pipe, scaler_id), 0);
		I915_WRITE(SKL_PS_WIN_POS(pipe, scaler_id), (dst_x << 16) | dst_y);
		I915_WRITE(SKL_PS_WIN_SZ(pipe, scaler_id), (dst_w << 16) | dst_h);
		I915_WRITE(PLANE_POS(pipe, 0), 0);
	} else {
		I915_WRITE(PLANE_POS(pipe, 0), (dst_y << 16) | dst_x);
	}

	I915_WRITE(PLANE_SURF(pipe, 0), surf_addr);

	POSTING_READ(PLANE_SURF(pipe, 0));
}

/* Assume fb object is pinned & idle & fenced and just update base pointers */
static int
intel_pipe_set_base_atomic(struct drm_crtc *crtc, struct drm_framebuffer *fb,
			   int x, int y, enum mode_set_atomic state)
{
	struct drm_device *dev = crtc->dev;
	struct drm_i915_private *dev_priv = dev->dev_private;

	if (dev_priv->display.disable_fbc)
		dev_priv->display.disable_fbc(dev);

	dev_priv->display.update_primary_plane(crtc, fb, x, y);

	return 0;
}

static void intel_complete_page_flips(struct drm_device *dev)
{
	struct drm_crtc *crtc;

	for_each_crtc(dev, crtc) {
		struct intel_crtc *intel_crtc = to_intel_crtc(crtc);
		enum plane plane = intel_crtc->plane;

		intel_prepare_page_flip(dev, plane);
		intel_finish_page_flip_plane(dev, plane);
	}
}

static void intel_update_primary_planes(struct drm_device *dev)
{
	struct drm_i915_private *dev_priv = dev->dev_private;
	struct drm_crtc *crtc;

	for_each_crtc(dev, crtc) {
		struct intel_crtc *intel_crtc = to_intel_crtc(crtc);

		drm_modeset_lock(&crtc->mutex, NULL);
		/*
		 * FIXME: Once we have proper support for primary planes (and
		 * disabling them without disabling the entire crtc) allow again
		 * a NULL crtc->primary->fb.
		 */
		if (intel_crtc->active && crtc->primary->fb)
			dev_priv->display.update_primary_plane(crtc,
							       crtc->primary->fb,
							       crtc->x,
							       crtc->y);
		drm_modeset_unlock(&crtc->mutex);
	}
}

void intel_crtc_reset(struct intel_crtc *crtc)
{
	struct drm_i915_private *dev_priv = to_i915(crtc->base.dev);

	if (!crtc->active)
		return;

	intel_crtc_disable_planes(&crtc->base);
	dev_priv->display.crtc_disable(&crtc->base);
	dev_priv->display.crtc_enable(&crtc->base);
	intel_crtc_enable_planes(&crtc->base);
}

void intel_prepare_reset(struct drm_device *dev)
{
	struct drm_i915_private *dev_priv = to_i915(dev);
	struct intel_crtc *crtc;

	/* no reset support for gen2 */
	if (IS_GEN2(dev))
		return;

	/* reset doesn't touch the display */
	if (INTEL_INFO(dev)->gen >= 5 || IS_G4X(dev))
		return;

	drm_modeset_lock_all(dev);

	/*
	 * Disabling the crtcs gracefully seems nicer. Also the
	 * g33 docs say we should at least disable all the planes.
	 */
	for_each_intel_crtc(dev, crtc) {
		if (!crtc->active)
			continue;

		intel_crtc_disable_planes(&crtc->base);
		dev_priv->display.crtc_disable(&crtc->base);
	}
}

void intel_finish_reset(struct drm_device *dev)
{
	struct drm_i915_private *dev_priv = to_i915(dev);

	/*
	 * Flips in the rings will be nuked by the reset,
	 * so complete all pending flips so that user space
	 * will get its events and not get stuck.
	 */
	intel_complete_page_flips(dev);

	/* no reset support for gen2 */
	if (IS_GEN2(dev))
		return;

	/* reset doesn't touch the display */
	if (INTEL_INFO(dev)->gen >= 5 || IS_G4X(dev)) {
		/*
		 * Flips in the rings have been nuked by the reset,
		 * so update the base address of all primary
		 * planes to the the last fb to make sure we're
		 * showing the correct fb after a reset.
		 */
		intel_update_primary_planes(dev);
		return;
	}

	/*
	 * The display has been reset as well,
	 * so need a full re-initialization.
	 */
	intel_runtime_pm_disable_interrupts(dev_priv);
	intel_runtime_pm_enable_interrupts(dev_priv);

	intel_modeset_init_hw(dev);

	spin_lock_irq(&dev_priv->irq_lock);
	if (dev_priv->display.hpd_irq_setup)
		dev_priv->display.hpd_irq_setup(dev);
	spin_unlock_irq(&dev_priv->irq_lock);

	intel_modeset_setup_hw_state(dev, true);

	intel_hpd_init(dev_priv);

	drm_modeset_unlock_all(dev);
}

static void
intel_finish_fb(struct drm_framebuffer *old_fb)
{
	struct drm_i915_gem_object *obj = intel_fb_obj(old_fb);
	struct drm_i915_private *dev_priv = to_i915(obj->base.dev);
	bool was_interruptible = dev_priv->mm.interruptible;
	int ret;

	/* Big Hammer, we also need to ensure that any pending
	 * MI_WAIT_FOR_EVENT inside a user batch buffer on the
	 * current scanout is retired before unpinning the old
	 * framebuffer. Note that we rely on userspace rendering
	 * into the buffer attached to the pipe they are waiting
	 * on. If not, userspace generates a GPU hang with IPEHR
	 * point to the MI_WAIT_FOR_EVENT.
	 *
	 * This should only fail upon a hung GPU, in which case we
	 * can safely continue.
	 */
	dev_priv->mm.interruptible = false;
	ret = i915_gem_object_wait_rendering(obj, true);
	dev_priv->mm.interruptible = was_interruptible;

	WARN_ON(ret);
}

static bool intel_crtc_has_pending_flip(struct drm_crtc *crtc)
{
	struct drm_device *dev = crtc->dev;
	struct drm_i915_private *dev_priv = dev->dev_private;
	struct intel_crtc *intel_crtc = to_intel_crtc(crtc);
	bool pending;

	if (i915_reset_in_progress(&dev_priv->gpu_error) ||
	    intel_crtc->reset_counter != atomic_read(&dev_priv->gpu_error.reset_counter))
		return false;

	spin_lock_irq(&dev->event_lock);
	pending = to_intel_crtc(crtc)->unpin_work != NULL;
	spin_unlock_irq(&dev->event_lock);

	return pending;
}

static void intel_update_pipe_size(struct intel_crtc *crtc)
{
	struct drm_device *dev = crtc->base.dev;
	struct drm_i915_private *dev_priv = dev->dev_private;
	const struct drm_display_mode *adjusted_mode;

	if (!i915.fastboot)
		return;

	/*
	 * Update pipe size and adjust fitter if needed: the reason for this is
	 * that in compute_mode_changes we check the native mode (not the pfit
	 * mode) to see if we can flip rather than do a full mode set. In the
	 * fastboot case, we'll flip, but if we don't update the pipesrc and
	 * pfit state, we'll end up with a big fb scanned out into the wrong
	 * sized surface.
	 *
	 * To fix this properly, we need to hoist the checks up into
	 * compute_mode_changes (or above), check the actual pfit state and
	 * whether the platform allows pfit disable with pipe active, and only
	 * then update the pipesrc and pfit state, even on the flip path.
	 */

	adjusted_mode = &crtc->config->base.adjusted_mode;

	I915_WRITE(PIPESRC(crtc->pipe),
		   ((adjusted_mode->crtc_hdisplay - 1) << 16) |
		   (adjusted_mode->crtc_vdisplay - 1));
	if (!crtc->config->pch_pfit.enabled &&
	    (intel_pipe_has_type(crtc, INTEL_OUTPUT_LVDS) ||
	     intel_pipe_has_type(crtc, INTEL_OUTPUT_EDP))) {
		I915_WRITE(PF_CTL(crtc->pipe), 0);
		I915_WRITE(PF_WIN_POS(crtc->pipe), 0);
		I915_WRITE(PF_WIN_SZ(crtc->pipe), 0);
	}
	crtc->config->pipe_src_w = adjusted_mode->crtc_hdisplay;
	crtc->config->pipe_src_h = adjusted_mode->crtc_vdisplay;
}

static void intel_fdi_normal_train(struct drm_crtc *crtc)
{
	struct drm_device *dev = crtc->dev;
	struct drm_i915_private *dev_priv = dev->dev_private;
	struct intel_crtc *intel_crtc = to_intel_crtc(crtc);
	int pipe = intel_crtc->pipe;
	u32 reg, temp;

	/* enable normal train */
	reg = FDI_TX_CTL(pipe);
	temp = I915_READ(reg);
	if (IS_IVYBRIDGE(dev)) {
		temp &= ~FDI_LINK_TRAIN_NONE_IVB;
		temp |= FDI_LINK_TRAIN_NONE_IVB | FDI_TX_ENHANCE_FRAME_ENABLE;
	} else {
		temp &= ~FDI_LINK_TRAIN_NONE;
		temp |= FDI_LINK_TRAIN_NONE | FDI_TX_ENHANCE_FRAME_ENABLE;
	}
	I915_WRITE(reg, temp);

	reg = FDI_RX_CTL(pipe);
	temp = I915_READ(reg);
	if (HAS_PCH_CPT(dev)) {
		temp &= ~FDI_LINK_TRAIN_PATTERN_MASK_CPT;
		temp |= FDI_LINK_TRAIN_NORMAL_CPT;
	} else {
		temp &= ~FDI_LINK_TRAIN_NONE;
		temp |= FDI_LINK_TRAIN_NONE;
	}
	I915_WRITE(reg, temp | FDI_RX_ENHANCE_FRAME_ENABLE);

	/* wait one idle pattern time */
	POSTING_READ(reg);
	udelay(1000);

	/* IVB wants error correction enabled */
	if (IS_IVYBRIDGE(dev))
		I915_WRITE(reg, I915_READ(reg) | FDI_FS_ERRC_ENABLE |
			   FDI_FE_ERRC_ENABLE);
}

/* The FDI link training functions for ILK/Ibexpeak. */
static void ironlake_fdi_link_train(struct drm_crtc *crtc)
{
	struct drm_device *dev = crtc->dev;
	struct drm_i915_private *dev_priv = dev->dev_private;
	struct intel_crtc *intel_crtc = to_intel_crtc(crtc);
	int pipe = intel_crtc->pipe;
	u32 reg, temp, tries;

	/* FDI needs bits from pipe first */
	assert_pipe_enabled(dev_priv, pipe);

	/* Train 1: umask FDI RX Interrupt symbol_lock and bit_lock bit
	   for train result */
	reg = FDI_RX_IMR(pipe);
	temp = I915_READ(reg);
	temp &= ~FDI_RX_SYMBOL_LOCK;
	temp &= ~FDI_RX_BIT_LOCK;
	I915_WRITE(reg, temp);
	I915_READ(reg);
	udelay(150);

	/* enable CPU FDI TX and PCH FDI RX */
	reg = FDI_TX_CTL(pipe);
	temp = I915_READ(reg);
	temp &= ~FDI_DP_PORT_WIDTH_MASK;
	temp |= FDI_DP_PORT_WIDTH(intel_crtc->config->fdi_lanes);
	temp &= ~FDI_LINK_TRAIN_NONE;
	temp |= FDI_LINK_TRAIN_PATTERN_1;
	I915_WRITE(reg, temp | FDI_TX_ENABLE);

	reg = FDI_RX_CTL(pipe);
	temp = I915_READ(reg);
	temp &= ~FDI_LINK_TRAIN_NONE;
	temp |= FDI_LINK_TRAIN_PATTERN_1;
	I915_WRITE(reg, temp | FDI_RX_ENABLE);

	POSTING_READ(reg);
	udelay(150);

	/* Ironlake workaround, enable clock pointer after FDI enable*/
	I915_WRITE(FDI_RX_CHICKEN(pipe), FDI_RX_PHASE_SYNC_POINTER_OVR);
	I915_WRITE(FDI_RX_CHICKEN(pipe), FDI_RX_PHASE_SYNC_POINTER_OVR |
		   FDI_RX_PHASE_SYNC_POINTER_EN);

	reg = FDI_RX_IIR(pipe);
	for (tries = 0; tries < 5; tries++) {
		temp = I915_READ(reg);
		DRM_DEBUG_KMS("FDI_RX_IIR 0x%x\n", temp);

		if ((temp & FDI_RX_BIT_LOCK)) {
			DRM_DEBUG_KMS("FDI train 1 done.\n");
			I915_WRITE(reg, temp | FDI_RX_BIT_LOCK);
			break;
		}
	}
	if (tries == 5)
		DRM_ERROR("FDI train 1 fail!\n");

	/* Train 2 */
	reg = FDI_TX_CTL(pipe);
	temp = I915_READ(reg);
	temp &= ~FDI_LINK_TRAIN_NONE;
	temp |= FDI_LINK_TRAIN_PATTERN_2;
	I915_WRITE(reg, temp);

	reg = FDI_RX_CTL(pipe);
	temp = I915_READ(reg);
	temp &= ~FDI_LINK_TRAIN_NONE;
	temp |= FDI_LINK_TRAIN_PATTERN_2;
	I915_WRITE(reg, temp);

	POSTING_READ(reg);
	udelay(150);

	reg = FDI_RX_IIR(pipe);
	for (tries = 0; tries < 5; tries++) {
		temp = I915_READ(reg);
		DRM_DEBUG_KMS("FDI_RX_IIR 0x%x\n", temp);

		if (temp & FDI_RX_SYMBOL_LOCK) {
			I915_WRITE(reg, temp | FDI_RX_SYMBOL_LOCK);
			DRM_DEBUG_KMS("FDI train 2 done.\n");
			break;
		}
	}
	if (tries == 5)
		DRM_ERROR("FDI train 2 fail!\n");

	DRM_DEBUG_KMS("FDI train done\n");

}

static const int snb_b_fdi_train_param[] = {
	FDI_LINK_TRAIN_400MV_0DB_SNB_B,
	FDI_LINK_TRAIN_400MV_6DB_SNB_B,
	FDI_LINK_TRAIN_600MV_3_5DB_SNB_B,
	FDI_LINK_TRAIN_800MV_0DB_SNB_B,
};

/* The FDI link training functions for SNB/Cougarpoint. */
static void gen6_fdi_link_train(struct drm_crtc *crtc)
{
	struct drm_device *dev = crtc->dev;
	struct drm_i915_private *dev_priv = dev->dev_private;
	struct intel_crtc *intel_crtc = to_intel_crtc(crtc);
	int pipe = intel_crtc->pipe;
	u32 reg, temp, i, retry;

	/* Train 1: umask FDI RX Interrupt symbol_lock and bit_lock bit
	   for train result */
	reg = FDI_RX_IMR(pipe);
	temp = I915_READ(reg);
	temp &= ~FDI_RX_SYMBOL_LOCK;
	temp &= ~FDI_RX_BIT_LOCK;
	I915_WRITE(reg, temp);

	POSTING_READ(reg);
	udelay(150);

	/* enable CPU FDI TX and PCH FDI RX */
	reg = FDI_TX_CTL(pipe);
	temp = I915_READ(reg);
	temp &= ~FDI_DP_PORT_WIDTH_MASK;
	temp |= FDI_DP_PORT_WIDTH(intel_crtc->config->fdi_lanes);
	temp &= ~FDI_LINK_TRAIN_NONE;
	temp |= FDI_LINK_TRAIN_PATTERN_1;
	temp &= ~FDI_LINK_TRAIN_VOL_EMP_MASK;
	/* SNB-B */
	temp |= FDI_LINK_TRAIN_400MV_0DB_SNB_B;
	I915_WRITE(reg, temp | FDI_TX_ENABLE);

	I915_WRITE(FDI_RX_MISC(pipe),
		   FDI_RX_TP1_TO_TP2_48 | FDI_RX_FDI_DELAY_90);

	reg = FDI_RX_CTL(pipe);
	temp = I915_READ(reg);
	if (HAS_PCH_CPT(dev)) {
		temp &= ~FDI_LINK_TRAIN_PATTERN_MASK_CPT;
		temp |= FDI_LINK_TRAIN_PATTERN_1_CPT;
	} else {
		temp &= ~FDI_LINK_TRAIN_NONE;
		temp |= FDI_LINK_TRAIN_PATTERN_1;
	}
	I915_WRITE(reg, temp | FDI_RX_ENABLE);

	POSTING_READ(reg);
	udelay(150);

	for (i = 0; i < 4; i++) {
		reg = FDI_TX_CTL(pipe);
		temp = I915_READ(reg);
		temp &= ~FDI_LINK_TRAIN_VOL_EMP_MASK;
		temp |= snb_b_fdi_train_param[i];
		I915_WRITE(reg, temp);

		POSTING_READ(reg);
		udelay(500);

		for (retry = 0; retry < 5; retry++) {
			reg = FDI_RX_IIR(pipe);
			temp = I915_READ(reg);
			DRM_DEBUG_KMS("FDI_RX_IIR 0x%x\n", temp);
			if (temp & FDI_RX_BIT_LOCK) {
				I915_WRITE(reg, temp | FDI_RX_BIT_LOCK);
				DRM_DEBUG_KMS("FDI train 1 done.\n");
				break;
			}
			udelay(50);
		}
		if (retry < 5)
			break;
	}
	if (i == 4)
		DRM_ERROR("FDI train 1 fail!\n");

	/* Train 2 */
	reg = FDI_TX_CTL(pipe);
	temp = I915_READ(reg);
	temp &= ~FDI_LINK_TRAIN_NONE;
	temp |= FDI_LINK_TRAIN_PATTERN_2;
	if (IS_GEN6(dev)) {
		temp &= ~FDI_LINK_TRAIN_VOL_EMP_MASK;
		/* SNB-B */
		temp |= FDI_LINK_TRAIN_400MV_0DB_SNB_B;
	}
	I915_WRITE(reg, temp);

	reg = FDI_RX_CTL(pipe);
	temp = I915_READ(reg);
	if (HAS_PCH_CPT(dev)) {
		temp &= ~FDI_LINK_TRAIN_PATTERN_MASK_CPT;
		temp |= FDI_LINK_TRAIN_PATTERN_2_CPT;
	} else {
		temp &= ~FDI_LINK_TRAIN_NONE;
		temp |= FDI_LINK_TRAIN_PATTERN_2;
	}
	I915_WRITE(reg, temp);

	POSTING_READ(reg);
	udelay(150);

	for (i = 0; i < 4; i++) {
		reg = FDI_TX_CTL(pipe);
		temp = I915_READ(reg);
		temp &= ~FDI_LINK_TRAIN_VOL_EMP_MASK;
		temp |= snb_b_fdi_train_param[i];
		I915_WRITE(reg, temp);

		POSTING_READ(reg);
		udelay(500);

		for (retry = 0; retry < 5; retry++) {
			reg = FDI_RX_IIR(pipe);
			temp = I915_READ(reg);
			DRM_DEBUG_KMS("FDI_RX_IIR 0x%x\n", temp);
			if (temp & FDI_RX_SYMBOL_LOCK) {
				I915_WRITE(reg, temp | FDI_RX_SYMBOL_LOCK);
				DRM_DEBUG_KMS("FDI train 2 done.\n");
				break;
			}
			udelay(50);
		}
		if (retry < 5)
			break;
	}
	if (i == 4)
		DRM_ERROR("FDI train 2 fail!\n");

	DRM_DEBUG_KMS("FDI train done.\n");
}

/* Manual link training for Ivy Bridge A0 parts */
static void ivb_manual_fdi_link_train(struct drm_crtc *crtc)
{
	struct drm_device *dev = crtc->dev;
	struct drm_i915_private *dev_priv = dev->dev_private;
	struct intel_crtc *intel_crtc = to_intel_crtc(crtc);
	int pipe = intel_crtc->pipe;
	u32 reg, temp, i, j;

	/* Train 1: umask FDI RX Interrupt symbol_lock and bit_lock bit
	   for train result */
	reg = FDI_RX_IMR(pipe);
	temp = I915_READ(reg);
	temp &= ~FDI_RX_SYMBOL_LOCK;
	temp &= ~FDI_RX_BIT_LOCK;
	I915_WRITE(reg, temp);

	POSTING_READ(reg);
	udelay(150);

	DRM_DEBUG_KMS("FDI_RX_IIR before link train 0x%x\n",
		      I915_READ(FDI_RX_IIR(pipe)));

	/* Try each vswing and preemphasis setting twice before moving on */
	for (j = 0; j < ARRAY_SIZE(snb_b_fdi_train_param) * 2; j++) {
		/* disable first in case we need to retry */
		reg = FDI_TX_CTL(pipe);
		temp = I915_READ(reg);
		temp &= ~(FDI_LINK_TRAIN_AUTO | FDI_LINK_TRAIN_NONE_IVB);
		temp &= ~FDI_TX_ENABLE;
		I915_WRITE(reg, temp);

		reg = FDI_RX_CTL(pipe);
		temp = I915_READ(reg);
		temp &= ~FDI_LINK_TRAIN_AUTO;
		temp &= ~FDI_LINK_TRAIN_PATTERN_MASK_CPT;
		temp &= ~FDI_RX_ENABLE;
		I915_WRITE(reg, temp);

		/* enable CPU FDI TX and PCH FDI RX */
		reg = FDI_TX_CTL(pipe);
		temp = I915_READ(reg);
		temp &= ~FDI_DP_PORT_WIDTH_MASK;
		temp |= FDI_DP_PORT_WIDTH(intel_crtc->config->fdi_lanes);
		temp |= FDI_LINK_TRAIN_PATTERN_1_IVB;
		temp &= ~FDI_LINK_TRAIN_VOL_EMP_MASK;
		temp |= snb_b_fdi_train_param[j/2];
		temp |= FDI_COMPOSITE_SYNC;
		I915_WRITE(reg, temp | FDI_TX_ENABLE);

		I915_WRITE(FDI_RX_MISC(pipe),
			   FDI_RX_TP1_TO_TP2_48 | FDI_RX_FDI_DELAY_90);

		reg = FDI_RX_CTL(pipe);
		temp = I915_READ(reg);
		temp |= FDI_LINK_TRAIN_PATTERN_1_CPT;
		temp |= FDI_COMPOSITE_SYNC;
		I915_WRITE(reg, temp | FDI_RX_ENABLE);

		POSTING_READ(reg);
		udelay(1); /* should be 0.5us */

		for (i = 0; i < 4; i++) {
			reg = FDI_RX_IIR(pipe);
			temp = I915_READ(reg);
			DRM_DEBUG_KMS("FDI_RX_IIR 0x%x\n", temp);

			if (temp & FDI_RX_BIT_LOCK ||
			    (I915_READ(reg) & FDI_RX_BIT_LOCK)) {
				I915_WRITE(reg, temp | FDI_RX_BIT_LOCK);
				DRM_DEBUG_KMS("FDI train 1 done, level %i.\n",
					      i);
				break;
			}
			udelay(1); /* should be 0.5us */
		}
		if (i == 4) {
			DRM_DEBUG_KMS("FDI train 1 fail on vswing %d\n", j / 2);
			continue;
		}

		/* Train 2 */
		reg = FDI_TX_CTL(pipe);
		temp = I915_READ(reg);
		temp &= ~FDI_LINK_TRAIN_NONE_IVB;
		temp |= FDI_LINK_TRAIN_PATTERN_2_IVB;
		I915_WRITE(reg, temp);

		reg = FDI_RX_CTL(pipe);
		temp = I915_READ(reg);
		temp &= ~FDI_LINK_TRAIN_PATTERN_MASK_CPT;
		temp |= FDI_LINK_TRAIN_PATTERN_2_CPT;
		I915_WRITE(reg, temp);

		POSTING_READ(reg);
		udelay(2); /* should be 1.5us */

		for (i = 0; i < 4; i++) {
			reg = FDI_RX_IIR(pipe);
			temp = I915_READ(reg);
			DRM_DEBUG_KMS("FDI_RX_IIR 0x%x\n", temp);

			if (temp & FDI_RX_SYMBOL_LOCK ||
			    (I915_READ(reg) & FDI_RX_SYMBOL_LOCK)) {
				I915_WRITE(reg, temp | FDI_RX_SYMBOL_LOCK);
				DRM_DEBUG_KMS("FDI train 2 done, level %i.\n",
					      i);
				goto train_done;
			}
			udelay(2); /* should be 1.5us */
		}
		if (i == 4)
			DRM_DEBUG_KMS("FDI train 2 fail on vswing %d\n", j / 2);
	}

train_done:
	DRM_DEBUG_KMS("FDI train done.\n");
}

static void ironlake_fdi_pll_enable(struct intel_crtc *intel_crtc)
{
	struct drm_device *dev = intel_crtc->base.dev;
	struct drm_i915_private *dev_priv = dev->dev_private;
	int pipe = intel_crtc->pipe;
	u32 reg, temp;


	/* enable PCH FDI RX PLL, wait warmup plus DMI latency */
	reg = FDI_RX_CTL(pipe);
	temp = I915_READ(reg);
	temp &= ~(FDI_DP_PORT_WIDTH_MASK | (0x7 << 16));
	temp |= FDI_DP_PORT_WIDTH(intel_crtc->config->fdi_lanes);
	temp |= (I915_READ(PIPECONF(pipe)) & PIPECONF_BPC_MASK) << 11;
	I915_WRITE(reg, temp | FDI_RX_PLL_ENABLE);

	POSTING_READ(reg);
	udelay(200);

	/* Switch from Rawclk to PCDclk */
	temp = I915_READ(reg);
	I915_WRITE(reg, temp | FDI_PCDCLK);

	POSTING_READ(reg);
	udelay(200);

	/* Enable CPU FDI TX PLL, always on for Ironlake */
	reg = FDI_TX_CTL(pipe);
	temp = I915_READ(reg);
	if ((temp & FDI_TX_PLL_ENABLE) == 0) {
		I915_WRITE(reg, temp | FDI_TX_PLL_ENABLE);

		POSTING_READ(reg);
		udelay(100);
	}
}

static void ironlake_fdi_pll_disable(struct intel_crtc *intel_crtc)
{
	struct drm_device *dev = intel_crtc->base.dev;
	struct drm_i915_private *dev_priv = dev->dev_private;
	int pipe = intel_crtc->pipe;
	u32 reg, temp;

	/* Switch from PCDclk to Rawclk */
	reg = FDI_RX_CTL(pipe);
	temp = I915_READ(reg);
	I915_WRITE(reg, temp & ~FDI_PCDCLK);

	/* Disable CPU FDI TX PLL */
	reg = FDI_TX_CTL(pipe);
	temp = I915_READ(reg);
	I915_WRITE(reg, temp & ~FDI_TX_PLL_ENABLE);

	POSTING_READ(reg);
	udelay(100);

	reg = FDI_RX_CTL(pipe);
	temp = I915_READ(reg);
	I915_WRITE(reg, temp & ~FDI_RX_PLL_ENABLE);

	/* Wait for the clocks to turn off. */
	POSTING_READ(reg);
	udelay(100);
}

static void ironlake_fdi_disable(struct drm_crtc *crtc)
{
	struct drm_device *dev = crtc->dev;
	struct drm_i915_private *dev_priv = dev->dev_private;
	struct intel_crtc *intel_crtc = to_intel_crtc(crtc);
	int pipe = intel_crtc->pipe;
	u32 reg, temp;

	/* disable CPU FDI tx and PCH FDI rx */
	reg = FDI_TX_CTL(pipe);
	temp = I915_READ(reg);
	I915_WRITE(reg, temp & ~FDI_TX_ENABLE);
	POSTING_READ(reg);

	reg = FDI_RX_CTL(pipe);
	temp = I915_READ(reg);
	temp &= ~(0x7 << 16);
	temp |= (I915_READ(PIPECONF(pipe)) & PIPECONF_BPC_MASK) << 11;
	I915_WRITE(reg, temp & ~FDI_RX_ENABLE);

	POSTING_READ(reg);
	udelay(100);

	/* Ironlake workaround, disable clock pointer after downing FDI */
	if (HAS_PCH_IBX(dev))
		I915_WRITE(FDI_RX_CHICKEN(pipe), FDI_RX_PHASE_SYNC_POINTER_OVR);

	/* still set train pattern 1 */
	reg = FDI_TX_CTL(pipe);
	temp = I915_READ(reg);
	temp &= ~FDI_LINK_TRAIN_NONE;
	temp |= FDI_LINK_TRAIN_PATTERN_1;
	I915_WRITE(reg, temp);

	reg = FDI_RX_CTL(pipe);
	temp = I915_READ(reg);
	if (HAS_PCH_CPT(dev)) {
		temp &= ~FDI_LINK_TRAIN_PATTERN_MASK_CPT;
		temp |= FDI_LINK_TRAIN_PATTERN_1_CPT;
	} else {
		temp &= ~FDI_LINK_TRAIN_NONE;
		temp |= FDI_LINK_TRAIN_PATTERN_1;
	}
	/* BPC in FDI rx is consistent with that in PIPECONF */
	temp &= ~(0x07 << 16);
	temp |= (I915_READ(PIPECONF(pipe)) & PIPECONF_BPC_MASK) << 11;
	I915_WRITE(reg, temp);

	POSTING_READ(reg);
	udelay(100);
}

bool intel_has_pending_fb_unpin(struct drm_device *dev)
{
	struct intel_crtc *crtc;

	/* Note that we don't need to be called with mode_config.lock here
	 * as our list of CRTC objects is static for the lifetime of the
	 * device and so cannot disappear as we iterate. Similarly, we can
	 * happily treat the predicates as racy, atomic checks as userspace
	 * cannot claim and pin a new fb without at least acquring the
	 * struct_mutex and so serialising with us.
	 */
	for_each_intel_crtc(dev, crtc) {
		if (atomic_read(&crtc->unpin_work_count) == 0)
			continue;

		if (crtc->unpin_work)
			intel_wait_for_vblank(dev, crtc->pipe);

		return true;
	}

	return false;
}

static void page_flip_completed(struct intel_crtc *intel_crtc)
{
	struct drm_i915_private *dev_priv = to_i915(intel_crtc->base.dev);
	struct intel_unpin_work *work = intel_crtc->unpin_work;

	/* ensure that the unpin work is consistent wrt ->pending. */
	smp_rmb();
	intel_crtc->unpin_work = NULL;

	if (work->event)
		drm_send_vblank_event(intel_crtc->base.dev,
				      intel_crtc->pipe,
				      work->event);

	drm_crtc_vblank_put(&intel_crtc->base);

	wake_up_all(&dev_priv->pending_flip_queue);
	queue_work(dev_priv->wq, &work->work);

	trace_i915_flip_complete(intel_crtc->plane,
				 work->pending_flip_obj);
}

void intel_crtc_wait_for_pending_flips(struct drm_crtc *crtc)
{
	struct drm_device *dev = crtc->dev;
	struct drm_i915_private *dev_priv = dev->dev_private;

	WARN_ON(waitqueue_active(&dev_priv->pending_flip_queue));
	if (WARN_ON(wait_event_timeout(dev_priv->pending_flip_queue,
				       !intel_crtc_has_pending_flip(crtc),
				       60*HZ) == 0)) {
		struct intel_crtc *intel_crtc = to_intel_crtc(crtc);

		spin_lock_irq(&dev->event_lock);
		if (intel_crtc->unpin_work) {
			WARN_ONCE(1, "Removing stuck page flip\n");
			page_flip_completed(intel_crtc);
		}
		spin_unlock_irq(&dev->event_lock);
	}

	if (crtc->primary->fb) {
		mutex_lock(&dev->struct_mutex);
		intel_finish_fb(crtc->primary->fb);
		mutex_unlock(&dev->struct_mutex);
	}
}

/* Program iCLKIP clock to the desired frequency */
static void lpt_program_iclkip(struct drm_crtc *crtc)
{
	struct drm_device *dev = crtc->dev;
	struct drm_i915_private *dev_priv = dev->dev_private;
	int clock = to_intel_crtc(crtc)->config->base.adjusted_mode.crtc_clock;
	u32 divsel, phaseinc, auxdiv, phasedir = 0;
	u32 temp;

	mutex_lock(&dev_priv->sb_lock);

	/* It is necessary to ungate the pixclk gate prior to programming
	 * the divisors, and gate it back when it is done.
	 */
	I915_WRITE(PIXCLK_GATE, PIXCLK_GATE_GATE);

	/* Disable SSCCTL */
	intel_sbi_write(dev_priv, SBI_SSCCTL6,
			intel_sbi_read(dev_priv, SBI_SSCCTL6, SBI_ICLK) |
				SBI_SSCCTL_DISABLE,
			SBI_ICLK);

	/* 20MHz is a corner case which is out of range for the 7-bit divisor */
	if (clock == 20000) {
		auxdiv = 1;
		divsel = 0x41;
		phaseinc = 0x20;
	} else {
		/* The iCLK virtual clock root frequency is in MHz,
		 * but the adjusted_mode->crtc_clock in in KHz. To get the
		 * divisors, it is necessary to divide one by another, so we
		 * convert the virtual clock precision to KHz here for higher
		 * precision.
		 */
		u32 iclk_virtual_root_freq = 172800 * 1000;
		u32 iclk_pi_range = 64;
		u32 desired_divisor, msb_divisor_value, pi_value;

		desired_divisor = (iclk_virtual_root_freq / clock);
		msb_divisor_value = desired_divisor / iclk_pi_range;
		pi_value = desired_divisor % iclk_pi_range;

		auxdiv = 0;
		divsel = msb_divisor_value - 2;
		phaseinc = pi_value;
	}

	/* This should not happen with any sane values */
	WARN_ON(SBI_SSCDIVINTPHASE_DIVSEL(divsel) &
		~SBI_SSCDIVINTPHASE_DIVSEL_MASK);
	WARN_ON(SBI_SSCDIVINTPHASE_DIR(phasedir) &
		~SBI_SSCDIVINTPHASE_INCVAL_MASK);

	DRM_DEBUG_KMS("iCLKIP clock: found settings for %dKHz refresh rate: auxdiv=%x, divsel=%x, phasedir=%x, phaseinc=%x\n",
			clock,
			auxdiv,
			divsel,
			phasedir,
			phaseinc);

	/* Program SSCDIVINTPHASE6 */
	temp = intel_sbi_read(dev_priv, SBI_SSCDIVINTPHASE6, SBI_ICLK);
	temp &= ~SBI_SSCDIVINTPHASE_DIVSEL_MASK;
	temp |= SBI_SSCDIVINTPHASE_DIVSEL(divsel);
	temp &= ~SBI_SSCDIVINTPHASE_INCVAL_MASK;
	temp |= SBI_SSCDIVINTPHASE_INCVAL(phaseinc);
	temp |= SBI_SSCDIVINTPHASE_DIR(phasedir);
	temp |= SBI_SSCDIVINTPHASE_PROPAGATE;
	intel_sbi_write(dev_priv, SBI_SSCDIVINTPHASE6, temp, SBI_ICLK);

	/* Program SSCAUXDIV */
	temp = intel_sbi_read(dev_priv, SBI_SSCAUXDIV6, SBI_ICLK);
	temp &= ~SBI_SSCAUXDIV_FINALDIV2SEL(1);
	temp |= SBI_SSCAUXDIV_FINALDIV2SEL(auxdiv);
	intel_sbi_write(dev_priv, SBI_SSCAUXDIV6, temp, SBI_ICLK);

	/* Enable modulator and associated divider */
	temp = intel_sbi_read(dev_priv, SBI_SSCCTL6, SBI_ICLK);
	temp &= ~SBI_SSCCTL_DISABLE;
	intel_sbi_write(dev_priv, SBI_SSCCTL6, temp, SBI_ICLK);

	/* Wait for initialization time */
	udelay(24);

	I915_WRITE(PIXCLK_GATE, PIXCLK_GATE_UNGATE);

	mutex_unlock(&dev_priv->sb_lock);
}

static void ironlake_pch_transcoder_set_timings(struct intel_crtc *crtc,
						enum pipe pch_transcoder)
{
	struct drm_device *dev = crtc->base.dev;
	struct drm_i915_private *dev_priv = dev->dev_private;
	enum transcoder cpu_transcoder = crtc->config->cpu_transcoder;

	I915_WRITE(PCH_TRANS_HTOTAL(pch_transcoder),
		   I915_READ(HTOTAL(cpu_transcoder)));
	I915_WRITE(PCH_TRANS_HBLANK(pch_transcoder),
		   I915_READ(HBLANK(cpu_transcoder)));
	I915_WRITE(PCH_TRANS_HSYNC(pch_transcoder),
		   I915_READ(HSYNC(cpu_transcoder)));

	I915_WRITE(PCH_TRANS_VTOTAL(pch_transcoder),
		   I915_READ(VTOTAL(cpu_transcoder)));
	I915_WRITE(PCH_TRANS_VBLANK(pch_transcoder),
		   I915_READ(VBLANK(cpu_transcoder)));
	I915_WRITE(PCH_TRANS_VSYNC(pch_transcoder),
		   I915_READ(VSYNC(cpu_transcoder)));
	I915_WRITE(PCH_TRANS_VSYNCSHIFT(pch_transcoder),
		   I915_READ(VSYNCSHIFT(cpu_transcoder)));
}

static void cpt_set_fdi_bc_bifurcation(struct drm_device *dev, bool enable)
{
	struct drm_i915_private *dev_priv = dev->dev_private;
	uint32_t temp;

	temp = I915_READ(SOUTH_CHICKEN1);
	if (!!(temp & FDI_BC_BIFURCATION_SELECT) == enable)
		return;

	WARN_ON(I915_READ(FDI_RX_CTL(PIPE_B)) & FDI_RX_ENABLE);
	WARN_ON(I915_READ(FDI_RX_CTL(PIPE_C)) & FDI_RX_ENABLE);

	temp &= ~FDI_BC_BIFURCATION_SELECT;
	if (enable)
		temp |= FDI_BC_BIFURCATION_SELECT;

	DRM_DEBUG_KMS("%sabling fdi C rx\n", enable ? "en" : "dis");
	I915_WRITE(SOUTH_CHICKEN1, temp);
	POSTING_READ(SOUTH_CHICKEN1);
}

static void ivybridge_update_fdi_bc_bifurcation(struct intel_crtc *intel_crtc)
{
	struct drm_device *dev = intel_crtc->base.dev;

	switch (intel_crtc->pipe) {
	case PIPE_A:
		break;
	case PIPE_B:
		if (intel_crtc->config->fdi_lanes > 2)
			cpt_set_fdi_bc_bifurcation(dev, false);
		else
			cpt_set_fdi_bc_bifurcation(dev, true);

		break;
	case PIPE_C:
		cpt_set_fdi_bc_bifurcation(dev, true);

		break;
	default:
		BUG();
	}
}

/*
 * Enable PCH resources required for PCH ports:
 *   - PCH PLLs
 *   - FDI training & RX/TX
 *   - update transcoder timings
 *   - DP transcoding bits
 *   - transcoder
 */
static void ironlake_pch_enable(struct drm_crtc *crtc)
{
	struct drm_device *dev = crtc->dev;
	struct drm_i915_private *dev_priv = dev->dev_private;
	struct intel_crtc *intel_crtc = to_intel_crtc(crtc);
	int pipe = intel_crtc->pipe;
	u32 reg, temp;

	assert_pch_transcoder_disabled(dev_priv, pipe);

	if (IS_IVYBRIDGE(dev))
		ivybridge_update_fdi_bc_bifurcation(intel_crtc);

	/* Write the TU size bits before fdi link training, so that error
	 * detection works. */
	I915_WRITE(FDI_RX_TUSIZE1(pipe),
		   I915_READ(PIPE_DATA_M1(pipe)) & TU_SIZE_MASK);

	/* For PCH output, training FDI link */
	dev_priv->display.fdi_link_train(crtc);

	/* We need to program the right clock selection before writing the pixel
	 * mutliplier into the DPLL. */
	if (HAS_PCH_CPT(dev)) {
		u32 sel;

		temp = I915_READ(PCH_DPLL_SEL);
		temp |= TRANS_DPLL_ENABLE(pipe);
		sel = TRANS_DPLLB_SEL(pipe);
		if (intel_crtc->config->shared_dpll == DPLL_ID_PCH_PLL_B)
			temp |= sel;
		else
			temp &= ~sel;
		I915_WRITE(PCH_DPLL_SEL, temp);
	}

	/* XXX: pch pll's can be enabled any time before we enable the PCH
	 * transcoder, and we actually should do this to not upset any PCH
	 * transcoder that already use the clock when we share it.
	 *
	 * Note that enable_shared_dpll tries to do the right thing, but
	 * get_shared_dpll unconditionally resets the pll - we need that to have
	 * the right LVDS enable sequence. */
	intel_enable_shared_dpll(intel_crtc);

	/* set transcoder timing, panel must allow it */
	assert_panel_unlocked(dev_priv, pipe);
	ironlake_pch_transcoder_set_timings(intel_crtc, pipe);

	intel_fdi_normal_train(crtc);

	/* For PCH DP, enable TRANS_DP_CTL */
	if (HAS_PCH_CPT(dev) && intel_crtc->config->has_dp_encoder) {
		u32 bpc = (I915_READ(PIPECONF(pipe)) & PIPECONF_BPC_MASK) >> 5;
		reg = TRANS_DP_CTL(pipe);
		temp = I915_READ(reg);
		temp &= ~(TRANS_DP_PORT_SEL_MASK |
			  TRANS_DP_SYNC_MASK |
			  TRANS_DP_BPC_MASK);
		temp |= TRANS_DP_OUTPUT_ENABLE;
		temp |= bpc << 9; /* same format but at 11:9 */

		if (crtc->mode.flags & DRM_MODE_FLAG_PHSYNC)
			temp |= TRANS_DP_HSYNC_ACTIVE_HIGH;
		if (crtc->mode.flags & DRM_MODE_FLAG_PVSYNC)
			temp |= TRANS_DP_VSYNC_ACTIVE_HIGH;

		switch (intel_trans_dp_port_sel(crtc)) {
		case PCH_DP_B:
			temp |= TRANS_DP_PORT_SEL_B;
			break;
		case PCH_DP_C:
			temp |= TRANS_DP_PORT_SEL_C;
			break;
		case PCH_DP_D:
			temp |= TRANS_DP_PORT_SEL_D;
			break;
		default:
			BUG();
		}

		I915_WRITE(reg, temp);
	}

	ironlake_enable_pch_transcoder(dev_priv, pipe);
}

static void lpt_pch_enable(struct drm_crtc *crtc)
{
	struct drm_device *dev = crtc->dev;
	struct drm_i915_private *dev_priv = dev->dev_private;
	struct intel_crtc *intel_crtc = to_intel_crtc(crtc);
	enum transcoder cpu_transcoder = intel_crtc->config->cpu_transcoder;

	assert_pch_transcoder_disabled(dev_priv, TRANSCODER_A);

	lpt_program_iclkip(crtc);

	/* Set transcoder timing. */
	ironlake_pch_transcoder_set_timings(intel_crtc, PIPE_A);

	lpt_enable_pch_transcoder(dev_priv, cpu_transcoder);
}

void intel_put_shared_dpll(struct intel_crtc *crtc)
{
	struct intel_shared_dpll *pll = intel_crtc_to_shared_dpll(crtc);

	if (pll == NULL)
		return;

	if (!(pll->config.crtc_mask & (1 << crtc->pipe))) {
		WARN(1, "bad %s crtc mask\n", pll->name);
		return;
	}

	pll->config.crtc_mask &= ~(1 << crtc->pipe);
	if (pll->config.crtc_mask == 0) {
		WARN_ON(pll->on);
		WARN_ON(pll->active);
	}

	crtc->config->shared_dpll = DPLL_ID_PRIVATE;
}

struct intel_shared_dpll *intel_get_shared_dpll(struct intel_crtc *crtc,
						struct intel_crtc_state *crtc_state)
{
	struct drm_i915_private *dev_priv = crtc->base.dev->dev_private;
	struct intel_shared_dpll *pll;
	enum intel_dpll_id i;

	if (HAS_PCH_IBX(dev_priv->dev)) {
		/* Ironlake PCH has a fixed PLL->PCH pipe mapping. */
		i = (enum intel_dpll_id) crtc->pipe;
		pll = &dev_priv->shared_dplls[i];

		DRM_DEBUG_KMS("CRTC:%d using pre-allocated %s\n",
			      crtc->base.base.id, pll->name);

		WARN_ON(pll->new_config->crtc_mask);

		goto found;
	}

	if (IS_BROXTON(dev_priv->dev)) {
		/* PLL is attached to port in bxt */
		struct intel_encoder *encoder;
		struct intel_digital_port *intel_dig_port;

		encoder = intel_ddi_get_crtc_new_encoder(crtc_state);
		if (WARN_ON(!encoder))
			return NULL;

		intel_dig_port = enc_to_dig_port(&encoder->base);
		/* 1:1 mapping between ports and PLLs */
		i = (enum intel_dpll_id)intel_dig_port->port;
		pll = &dev_priv->shared_dplls[i];
		DRM_DEBUG_KMS("CRTC:%d using pre-allocated %s\n",
			crtc->base.base.id, pll->name);
		WARN_ON(pll->new_config->crtc_mask);

		goto found;
	}

	for (i = 0; i < dev_priv->num_shared_dpll; i++) {
		pll = &dev_priv->shared_dplls[i];

		/* Only want to check enabled timings first */
		if (pll->new_config->crtc_mask == 0)
			continue;

		if (memcmp(&crtc_state->dpll_hw_state,
			   &pll->new_config->hw_state,
			   sizeof(pll->new_config->hw_state)) == 0) {
			DRM_DEBUG_KMS("CRTC:%d sharing existing %s (crtc mask 0x%08x, ative %d)\n",
				      crtc->base.base.id, pll->name,
				      pll->new_config->crtc_mask,
				      pll->active);
			goto found;
		}
	}

	/* Ok no matching timings, maybe there's a free one? */
	for (i = 0; i < dev_priv->num_shared_dpll; i++) {
		pll = &dev_priv->shared_dplls[i];
		if (pll->new_config->crtc_mask == 0) {
			DRM_DEBUG_KMS("CRTC:%d allocated %s\n",
				      crtc->base.base.id, pll->name);
			goto found;
		}
	}

	return NULL;

found:
	if (pll->new_config->crtc_mask == 0)
		pll->new_config->hw_state = crtc_state->dpll_hw_state;

	crtc_state->shared_dpll = i;
	DRM_DEBUG_DRIVER("using %s for pipe %c\n", pll->name,
			 pipe_name(crtc->pipe));

	pll->new_config->crtc_mask |= 1 << crtc->pipe;

	return pll;
}

/**
 * intel_shared_dpll_start_config - start a new PLL staged config
 * @dev_priv: DRM device
 * @clear_pipes: mask of pipes that will have their PLLs freed
 *
 * Starts a new PLL staged config, copying the current config but
 * releasing the references of pipes specified in clear_pipes.
 */
static int intel_shared_dpll_start_config(struct drm_i915_private *dev_priv,
					  unsigned clear_pipes)
{
	struct intel_shared_dpll *pll;
	enum intel_dpll_id i;

	for (i = 0; i < dev_priv->num_shared_dpll; i++) {
		pll = &dev_priv->shared_dplls[i];

		pll->new_config = kmemdup(&pll->config, sizeof pll->config,
					  GFP_KERNEL);
		if (!pll->new_config)
			goto cleanup;

		pll->new_config->crtc_mask &= ~clear_pipes;
	}

	return 0;

cleanup:
	while (--i >= 0) {
		pll = &dev_priv->shared_dplls[i];
		kfree(pll->new_config);
		pll->new_config = NULL;
	}

	return -ENOMEM;
}

static void intel_shared_dpll_commit(struct drm_i915_private *dev_priv)
{
	struct intel_shared_dpll *pll;
	enum intel_dpll_id i;

	for (i = 0; i < dev_priv->num_shared_dpll; i++) {
		pll = &dev_priv->shared_dplls[i];

		WARN_ON(pll->new_config == &pll->config);

		pll->config = *pll->new_config;
		kfree(pll->new_config);
		pll->new_config = NULL;
	}
}

static void intel_shared_dpll_abort_config(struct drm_i915_private *dev_priv)
{
	struct intel_shared_dpll *pll;
	enum intel_dpll_id i;

	for (i = 0; i < dev_priv->num_shared_dpll; i++) {
		pll = &dev_priv->shared_dplls[i];

		WARN_ON(pll->new_config == &pll->config);

		kfree(pll->new_config);
		pll->new_config = NULL;
	}
}

static void cpt_verify_modeset(struct drm_device *dev, int pipe)
{
	struct drm_i915_private *dev_priv = dev->dev_private;
	int dslreg = PIPEDSL(pipe);
	u32 temp;

	temp = I915_READ(dslreg);
	udelay(500);
	if (wait_for(I915_READ(dslreg) != temp, 5)) {
		if (wait_for(I915_READ(dslreg) != temp, 5))
			DRM_ERROR("mode set failed: pipe %c stuck\n", pipe_name(pipe));
	}
}

/**
 * skl_update_scaler_users - Stages update to crtc's scaler state
 * @intel_crtc: crtc
 * @crtc_state: crtc_state
 * @plane: plane (NULL indicates crtc is requesting update)
 * @plane_state: plane's state
 * @force_detach: request unconditional detachment of scaler
 *
 * This function updates scaler state for requested plane or crtc.
 * To request scaler usage update for a plane, caller shall pass plane pointer.
 * To request scaler usage update for crtc, caller shall pass plane pointer
 * as NULL.
 *
 * Return
 *     0 - scaler_usage updated successfully
 *    error - requested scaling cannot be supported or other error condition
 */
int
skl_update_scaler_users(
	struct intel_crtc *intel_crtc, struct intel_crtc_state *crtc_state,
	struct intel_plane *intel_plane, struct intel_plane_state *plane_state,
	int force_detach)
{
	int need_scaling;
	int idx;
	int src_w, src_h, dst_w, dst_h;
	int *scaler_id;
	struct drm_framebuffer *fb;
	struct intel_crtc_scaler_state *scaler_state;
	unsigned int rotation;

	if (!intel_crtc || !crtc_state)
		return 0;

	scaler_state = &crtc_state->scaler_state;

	idx = intel_plane ? drm_plane_index(&intel_plane->base) : SKL_CRTC_INDEX;
	fb = intel_plane ? plane_state->base.fb : NULL;

	if (intel_plane) {
		src_w = drm_rect_width(&plane_state->src) >> 16;
		src_h = drm_rect_height(&plane_state->src) >> 16;
		dst_w = drm_rect_width(&plane_state->dst);
		dst_h = drm_rect_height(&plane_state->dst);
		scaler_id = &plane_state->scaler_id;
		rotation = plane_state->base.rotation;
	} else {
		struct drm_display_mode *adjusted_mode =
			&crtc_state->base.adjusted_mode;
		src_w = crtc_state->pipe_src_w;
		src_h = crtc_state->pipe_src_h;
		dst_w = adjusted_mode->hdisplay;
		dst_h = adjusted_mode->vdisplay;
		scaler_id = &scaler_state->scaler_id;
		rotation = DRM_ROTATE_0;
	}

	need_scaling = intel_rotation_90_or_270(rotation) ?
		(src_h != dst_w || src_w != dst_h):
		(src_w != dst_w || src_h != dst_h);

	/*
	 * if plane is being disabled or scaler is no more required or force detach
	 *  - free scaler binded to this plane/crtc
	 *  - in order to do this, update crtc->scaler_usage
	 *
	 * Here scaler state in crtc_state is set free so that
	 * scaler can be assigned to other user. Actual register
	 * update to free the scaler is done in plane/panel-fit programming.
	 * For this purpose crtc/plane_state->scaler_id isn't reset here.
	 */
	if (force_detach || !need_scaling || (intel_plane &&
		(!fb || !plane_state->visible))) {
		if (*scaler_id >= 0) {
			scaler_state->scaler_users &= ~(1 << idx);
			scaler_state->scalers[*scaler_id].in_use = 0;

			DRM_DEBUG_KMS("Staged freeing scaler id %d.%d from %s:%d "
				"crtc_state = %p scaler_users = 0x%x\n",
				intel_crtc->pipe, *scaler_id, intel_plane ? "PLANE" : "CRTC",
				intel_plane ? intel_plane->base.base.id :
				intel_crtc->base.base.id, crtc_state,
				scaler_state->scaler_users);
			*scaler_id = -1;
		}
		return 0;
	}

	/* range checks */
	if (src_w < SKL_MIN_SRC_W || src_h < SKL_MIN_SRC_H ||
		dst_w < SKL_MIN_DST_W || dst_h < SKL_MIN_DST_H ||

		src_w > SKL_MAX_SRC_W || src_h > SKL_MAX_SRC_H ||
		dst_w > SKL_MAX_DST_W || dst_h > SKL_MAX_DST_H) {
		DRM_DEBUG_KMS("%s:%d scaler_user index %u.%u: src %ux%u dst %ux%u "
			"size is out of scaler range\n",
			intel_plane ? "PLANE" : "CRTC",
			intel_plane ? intel_plane->base.base.id : intel_crtc->base.base.id,
			intel_crtc->pipe, idx, src_w, src_h, dst_w, dst_h);
		return -EINVAL;
	}

	/* check colorkey */
	if (WARN_ON(intel_plane &&
		intel_plane->ckey.flags != I915_SET_COLORKEY_NONE)) {
		DRM_DEBUG_KMS("PLANE:%d scaling %ux%u->%ux%u not allowed with colorkey",
			intel_plane->base.base.id, src_w, src_h, dst_w, dst_h);
		return -EINVAL;
	}

	/* Check src format */
	if (intel_plane) {
		switch (fb->pixel_format) {
		case DRM_FORMAT_RGB565:
		case DRM_FORMAT_XBGR8888:
		case DRM_FORMAT_XRGB8888:
		case DRM_FORMAT_ABGR8888:
		case DRM_FORMAT_ARGB8888:
		case DRM_FORMAT_XRGB2101010:
		case DRM_FORMAT_XBGR2101010:
		case DRM_FORMAT_YUYV:
		case DRM_FORMAT_YVYU:
		case DRM_FORMAT_UYVY:
		case DRM_FORMAT_VYUY:
			break;
		default:
			DRM_DEBUG_KMS("PLANE:%d FB:%d unsupported scaling format 0x%x\n",
				intel_plane->base.base.id, fb->base.id, fb->pixel_format);
			return -EINVAL;
		}
	}

	/* mark this plane as a scaler user in crtc_state */
	scaler_state->scaler_users |= (1 << idx);
	DRM_DEBUG_KMS("%s:%d staged scaling request for %ux%u->%ux%u "
		"crtc_state = %p scaler_users = 0x%x\n",
		intel_plane ? "PLANE" : "CRTC",
		intel_plane ? intel_plane->base.base.id : intel_crtc->base.base.id,
		src_w, src_h, dst_w, dst_h, crtc_state, scaler_state->scaler_users);
	return 0;
}

static void skylake_pfit_update(struct intel_crtc *crtc, int enable)
{
	struct drm_device *dev = crtc->base.dev;
	struct drm_i915_private *dev_priv = dev->dev_private;
	int pipe = crtc->pipe;
	struct intel_crtc_scaler_state *scaler_state =
		&crtc->config->scaler_state;

	DRM_DEBUG_KMS("for crtc_state = %p\n", crtc->config);

	/* To update pfit, first update scaler state */
	skl_update_scaler_users(crtc, crtc->config, NULL, NULL, !enable);
	intel_atomic_setup_scalers(crtc->base.dev, crtc, crtc->config);
	skl_detach_scalers(crtc);
	if (!enable)
		return;

	if (crtc->config->pch_pfit.enabled) {
		int id;

		if (WARN_ON(crtc->config->scaler_state.scaler_id < 0)) {
			DRM_ERROR("Requesting pfit without getting a scaler first\n");
			return;
		}

		id = scaler_state->scaler_id;
		I915_WRITE(SKL_PS_CTRL(pipe, id), PS_SCALER_EN |
			PS_FILTER_MEDIUM | scaler_state->scalers[id].mode);
		I915_WRITE(SKL_PS_WIN_POS(pipe, id), crtc->config->pch_pfit.pos);
		I915_WRITE(SKL_PS_WIN_SZ(pipe, id), crtc->config->pch_pfit.size);

		DRM_DEBUG_KMS("for crtc_state = %p scaler_id = %d\n", crtc->config, id);
	}
}

static void ironlake_pfit_enable(struct intel_crtc *crtc)
{
	struct drm_device *dev = crtc->base.dev;
	struct drm_i915_private *dev_priv = dev->dev_private;
	int pipe = crtc->pipe;

	if (crtc->config->pch_pfit.enabled) {
		/* Force use of hard-coded filter coefficients
		 * as some pre-programmed values are broken,
		 * e.g. x201.
		 */
		if (IS_IVYBRIDGE(dev) || IS_HASWELL(dev))
			I915_WRITE(PF_CTL(pipe), PF_ENABLE | PF_FILTER_MED_3x3 |
						 PF_PIPE_SEL_IVB(pipe));
		else
			I915_WRITE(PF_CTL(pipe), PF_ENABLE | PF_FILTER_MED_3x3);
		I915_WRITE(PF_WIN_POS(pipe), crtc->config->pch_pfit.pos);
		I915_WRITE(PF_WIN_SZ(pipe), crtc->config->pch_pfit.size);
	}
}

static void intel_enable_sprite_planes(struct drm_crtc *crtc)
{
	struct drm_device *dev = crtc->dev;
	enum pipe pipe = to_intel_crtc(crtc)->pipe;
	struct drm_plane *plane;
	struct intel_plane *intel_plane;

	drm_for_each_legacy_plane(plane, &dev->mode_config.plane_list) {
		intel_plane = to_intel_plane(plane);
		if (intel_plane->pipe == pipe)
			intel_plane_restore(&intel_plane->base);
	}
}

void hsw_enable_ips(struct intel_crtc *crtc)
{
	struct drm_device *dev = crtc->base.dev;
	struct drm_i915_private *dev_priv = dev->dev_private;

	if (!crtc->config->ips_enabled)
		return;

	/* We can only enable IPS after we enable a plane and wait for a vblank */
	intel_wait_for_vblank(dev, crtc->pipe);

	assert_plane_enabled(dev_priv, crtc->plane);
	if (IS_BROADWELL(dev)) {
		mutex_lock(&dev_priv->rps.hw_lock);
		WARN_ON(sandybridge_pcode_write(dev_priv, DISPLAY_IPS_CONTROL, 0xc0000000));
		mutex_unlock(&dev_priv->rps.hw_lock);
		/* Quoting Art Runyan: "its not safe to expect any particular
		 * value in IPS_CTL bit 31 after enabling IPS through the
		 * mailbox." Moreover, the mailbox may return a bogus state,
		 * so we need to just enable it and continue on.
		 */
	} else {
		I915_WRITE(IPS_CTL, IPS_ENABLE);
		/* The bit only becomes 1 in the next vblank, so this wait here
		 * is essentially intel_wait_for_vblank. If we don't have this
		 * and don't wait for vblanks until the end of crtc_enable, then
		 * the HW state readout code will complain that the expected
		 * IPS_CTL value is not the one we read. */
		if (wait_for(I915_READ_NOTRACE(IPS_CTL) & IPS_ENABLE, 50))
			DRM_ERROR("Timed out waiting for IPS enable\n");
	}
}

void hsw_disable_ips(struct intel_crtc *crtc)
{
	struct drm_device *dev = crtc->base.dev;
	struct drm_i915_private *dev_priv = dev->dev_private;

	if (!crtc->config->ips_enabled)
		return;

	assert_plane_enabled(dev_priv, crtc->plane);
	if (IS_BROADWELL(dev)) {
		mutex_lock(&dev_priv->rps.hw_lock);
		WARN_ON(sandybridge_pcode_write(dev_priv, DISPLAY_IPS_CONTROL, 0));
		mutex_unlock(&dev_priv->rps.hw_lock);
		/* wait for pcode to finish disabling IPS, which may take up to 42ms */
		if (wait_for((I915_READ(IPS_CTL) & IPS_ENABLE) == 0, 42))
			DRM_ERROR("Timed out waiting for IPS disable\n");
	} else {
		I915_WRITE(IPS_CTL, 0);
		POSTING_READ(IPS_CTL);
	}

	/* We need to wait for a vblank before we can disable the plane. */
	intel_wait_for_vblank(dev, crtc->pipe);
}

/** Loads the palette/gamma unit for the CRTC with the prepared values */
static void intel_crtc_load_lut(struct drm_crtc *crtc)
{
	struct drm_device *dev = crtc->dev;
	struct drm_i915_private *dev_priv = dev->dev_private;
	struct intel_crtc *intel_crtc = to_intel_crtc(crtc);
	enum pipe pipe = intel_crtc->pipe;
	int palreg = PALETTE(pipe);
	int i;
	bool reenable_ips = false;

	/* The clocks have to be on to load the palette. */
	if (!crtc->state->enable || !intel_crtc->active)
		return;

	if (HAS_GMCH_DISPLAY(dev_priv->dev)) {
		if (intel_pipe_has_type(intel_crtc, INTEL_OUTPUT_DSI))
			assert_dsi_pll_enabled(dev_priv);
		else
			assert_pll_enabled(dev_priv, pipe);
	}

	/* use legacy palette for Ironlake */
	if (!HAS_GMCH_DISPLAY(dev))
		palreg = LGC_PALETTE(pipe);

	/* Workaround : Do not read or write the pipe palette/gamma data while
	 * GAMMA_MODE is configured for split gamma and IPS_CTL has IPS enabled.
	 */
	if (IS_HASWELL(dev) && intel_crtc->config->ips_enabled &&
	    ((I915_READ(GAMMA_MODE(pipe)) & GAMMA_MODE_MODE_MASK) ==
	     GAMMA_MODE_MODE_SPLIT)) {
		hsw_disable_ips(intel_crtc);
		reenable_ips = true;
	}

	for (i = 0; i < 256; i++) {
		I915_WRITE(palreg + 4 * i,
			   (intel_crtc->lut_r[i] << 16) |
			   (intel_crtc->lut_g[i] << 8) |
			   intel_crtc->lut_b[i]);
	}

	if (reenable_ips)
		hsw_enable_ips(intel_crtc);
}

static void intel_crtc_dpms_overlay_disable(struct intel_crtc *intel_crtc)
{
	if (intel_crtc->overlay) {
		struct drm_device *dev = intel_crtc->base.dev;
		struct drm_i915_private *dev_priv = dev->dev_private;

		mutex_lock(&dev->struct_mutex);
		dev_priv->mm.interruptible = false;
		(void) intel_overlay_switch_off(intel_crtc->overlay);
		dev_priv->mm.interruptible = true;
		mutex_unlock(&dev->struct_mutex);
	}

	/* Let userspace switch the overlay on again. In most cases userspace
	 * has to recompute where to put it anyway.
	 */
}

/**
 * intel_post_enable_primary - Perform operations after enabling primary plane
 * @crtc: the CRTC whose primary plane was just enabled
 *
 * Performs potentially sleeping operations that must be done after the primary
 * plane is enabled, such as updating FBC and IPS.  Note that this may be
 * called due to an explicit primary plane update, or due to an implicit
 * re-enable that is caused when a sprite plane is updated to no longer
 * completely hide the primary plane.
 */
static void
intel_post_enable_primary(struct drm_crtc *crtc)
{
	struct drm_device *dev = crtc->dev;
	struct drm_i915_private *dev_priv = dev->dev_private;
	struct intel_crtc *intel_crtc = to_intel_crtc(crtc);
	int pipe = intel_crtc->pipe;

	/*
	 * BDW signals flip done immediately if the plane
	 * is disabled, even if the plane enable is already
	 * armed to occur at the next vblank :(
	 */
	if (IS_BROADWELL(dev))
		intel_wait_for_vblank(dev, pipe);

	/*
	 * FIXME IPS should be fine as long as one plane is
	 * enabled, but in practice it seems to have problems
	 * when going from primary only to sprite only and vice
	 * versa.
	 */
	hsw_enable_ips(intel_crtc);

	mutex_lock(&dev->struct_mutex);
	intel_fbc_update(dev);
	mutex_unlock(&dev->struct_mutex);

	/*
	 * Gen2 reports pipe underruns whenever all planes are disabled.
	 * So don't enable underrun reporting before at least some planes
	 * are enabled.
	 * FIXME: Need to fix the logic to work when we turn off all planes
	 * but leave the pipe running.
	 */
	if (IS_GEN2(dev))
		intel_set_cpu_fifo_underrun_reporting(dev_priv, pipe, true);

	/* Underruns don't raise interrupts, so check manually. */
	if (HAS_GMCH_DISPLAY(dev))
		i9xx_check_fifo_underruns(dev_priv);
}

/**
 * intel_pre_disable_primary - Perform operations before disabling primary plane
 * @crtc: the CRTC whose primary plane is to be disabled
 *
 * Performs potentially sleeping operations that must be done before the
 * primary plane is disabled, such as updating FBC and IPS.  Note that this may
 * be called due to an explicit primary plane update, or due to an implicit
 * disable that is caused when a sprite plane completely hides the primary
 * plane.
 */
static void
intel_pre_disable_primary(struct drm_crtc *crtc)
{
	struct drm_device *dev = crtc->dev;
	struct drm_i915_private *dev_priv = dev->dev_private;
	struct intel_crtc *intel_crtc = to_intel_crtc(crtc);
	int pipe = intel_crtc->pipe;

	/*
	 * Gen2 reports pipe underruns whenever all planes are disabled.
	 * So diasble underrun reporting before all the planes get disabled.
	 * FIXME: Need to fix the logic to work when we turn off all planes
	 * but leave the pipe running.
	 */
	if (IS_GEN2(dev))
		intel_set_cpu_fifo_underrun_reporting(dev_priv, pipe, false);

	/*
	 * Vblank time updates from the shadow to live plane control register
	 * are blocked if the memory self-refresh mode is active at that
	 * moment. So to make sure the plane gets truly disabled, disable
	 * first the self-refresh mode. The self-refresh enable bit in turn
	 * will be checked/applied by the HW only at the next frame start
	 * event which is after the vblank start event, so we need to have a
	 * wait-for-vblank between disabling the plane and the pipe.
	 */
	if (HAS_GMCH_DISPLAY(dev))
		intel_set_memory_cxsr(dev_priv, false);

	mutex_lock(&dev->struct_mutex);
	if (dev_priv->fbc.crtc == intel_crtc)
		intel_fbc_disable(dev);
	mutex_unlock(&dev->struct_mutex);

	/*
	 * FIXME IPS should be fine as long as one plane is
	 * enabled, but in practice it seems to have problems
	 * when going from primary only to sprite only and vice
	 * versa.
	 */
	hsw_disable_ips(intel_crtc);
}

static void intel_crtc_enable_planes(struct drm_crtc *crtc)
{
	struct drm_device *dev = crtc->dev;
	struct intel_crtc *intel_crtc = to_intel_crtc(crtc);
	int pipe = intel_crtc->pipe;

	intel_enable_primary_hw_plane(crtc->primary, crtc);
	intel_enable_sprite_planes(crtc);
	intel_crtc_update_cursor(crtc, true);

	intel_post_enable_primary(crtc);

	/*
	 * FIXME: Once we grow proper nuclear flip support out of this we need
	 * to compute the mask of flip planes precisely. For the time being
	 * consider this a flip to a NULL plane.
	 */
	intel_frontbuffer_flip(dev, INTEL_FRONTBUFFER_ALL_MASK(pipe));
}

static void intel_crtc_disable_planes(struct drm_crtc *crtc)
{
	struct drm_device *dev = crtc->dev;
	struct intel_crtc *intel_crtc = to_intel_crtc(crtc);
	struct intel_plane *intel_plane;
	int pipe = intel_crtc->pipe;

	if (!intel_crtc->active)
		return;

	intel_crtc_wait_for_pending_flips(crtc);

	intel_pre_disable_primary(crtc);

	intel_crtc_dpms_overlay_disable(intel_crtc);
	for_each_intel_plane(dev, intel_plane) {
		if (intel_plane->pipe == pipe) {
			struct drm_crtc *from = intel_plane->base.crtc;

			intel_plane->disable_plane(&intel_plane->base,
						   from ?: crtc, true);
		}
	}

	/*
	 * FIXME: Once we grow proper nuclear flip support out of this we need
	 * to compute the mask of flip planes precisely. For the time being
	 * consider this a flip to a NULL plane.
	 */
	intel_frontbuffer_flip(dev, INTEL_FRONTBUFFER_ALL_MASK(pipe));
}

static void ironlake_crtc_enable(struct drm_crtc *crtc)
{
	struct drm_device *dev = crtc->dev;
	struct drm_i915_private *dev_priv = dev->dev_private;
	struct intel_crtc *intel_crtc = to_intel_crtc(crtc);
	struct intel_encoder *encoder;
	int pipe = intel_crtc->pipe;

	WARN_ON(!crtc->state->enable);

	if (intel_crtc->active)
		return;

	if (intel_crtc->config->has_pch_encoder)
		intel_prepare_shared_dpll(intel_crtc);

	if (intel_crtc->config->has_dp_encoder)
		intel_dp_set_m_n(intel_crtc, M1_N1);

	intel_set_pipe_timings(intel_crtc);

	if (intel_crtc->config->has_pch_encoder) {
		intel_cpu_transcoder_set_m_n(intel_crtc,
				     &intel_crtc->config->fdi_m_n, NULL);
	}

	ironlake_set_pipeconf(crtc);

	intel_crtc->active = true;

	intel_set_cpu_fifo_underrun_reporting(dev_priv, pipe, true);
	intel_set_pch_fifo_underrun_reporting(dev_priv, pipe, true);

	for_each_encoder_on_crtc(dev, crtc, encoder)
		if (encoder->pre_enable)
			encoder->pre_enable(encoder);

	if (intel_crtc->config->has_pch_encoder) {
		/* Note: FDI PLL enabling _must_ be done before we enable the
		 * cpu pipes, hence this is separate from all the other fdi/pch
		 * enabling. */
		ironlake_fdi_pll_enable(intel_crtc);
	} else {
		assert_fdi_tx_disabled(dev_priv, pipe);
		assert_fdi_rx_disabled(dev_priv, pipe);
	}

	ironlake_pfit_enable(intel_crtc);

	/*
	 * On ILK+ LUT must be loaded before the pipe is running but with
	 * clocks enabled
	 */
	intel_crtc_load_lut(crtc);

	intel_update_watermarks(crtc);
	intel_enable_pipe(intel_crtc);

	if (intel_crtc->config->has_pch_encoder)
		ironlake_pch_enable(crtc);

	assert_vblank_disabled(crtc);
	drm_crtc_vblank_on(crtc);

	for_each_encoder_on_crtc(dev, crtc, encoder)
		encoder->enable(encoder);

	if (HAS_PCH_CPT(dev))
		cpt_verify_modeset(dev, intel_crtc->pipe);
}

/* IPS only exists on ULT machines and is tied to pipe A. */
static bool hsw_crtc_supports_ips(struct intel_crtc *crtc)
{
	return HAS_IPS(crtc->base.dev) && crtc->pipe == PIPE_A;
}

/*
 * This implements the workaround described in the "notes" section of the mode
 * set sequence documentation. When going from no pipes or single pipe to
 * multiple pipes, and planes are enabled after the pipe, we need to wait at
 * least 2 vblanks on the first pipe before enabling planes on the second pipe.
 */
static void haswell_mode_set_planes_workaround(struct intel_crtc *crtc)
{
	struct drm_device *dev = crtc->base.dev;
	struct intel_crtc *crtc_it, *other_active_crtc = NULL;

	/* We want to get the other_active_crtc only if there's only 1 other
	 * active crtc. */
	for_each_intel_crtc(dev, crtc_it) {
		if (!crtc_it->active || crtc_it == crtc)
			continue;

		if (other_active_crtc)
			return;

		other_active_crtc = crtc_it;
	}
	if (!other_active_crtc)
		return;

	intel_wait_for_vblank(dev, other_active_crtc->pipe);
	intel_wait_for_vblank(dev, other_active_crtc->pipe);
}

static void haswell_crtc_enable(struct drm_crtc *crtc)
{
	struct drm_device *dev = crtc->dev;
	struct drm_i915_private *dev_priv = dev->dev_private;
	struct intel_crtc *intel_crtc = to_intel_crtc(crtc);
	struct intel_encoder *encoder;
	int pipe = intel_crtc->pipe;

	WARN_ON(!crtc->state->enable);

	if (intel_crtc->active)
		return;

	if (intel_crtc_to_shared_dpll(intel_crtc))
		intel_enable_shared_dpll(intel_crtc);

	if (intel_crtc->config->has_dp_encoder)
		intel_dp_set_m_n(intel_crtc, M1_N1);

	intel_set_pipe_timings(intel_crtc);

	if (intel_crtc->config->cpu_transcoder != TRANSCODER_EDP) {
		I915_WRITE(PIPE_MULT(intel_crtc->config->cpu_transcoder),
			   intel_crtc->config->pixel_multiplier - 1);
	}

	if (intel_crtc->config->has_pch_encoder) {
		intel_cpu_transcoder_set_m_n(intel_crtc,
				     &intel_crtc->config->fdi_m_n, NULL);
	}

	haswell_set_pipeconf(crtc);

	intel_set_pipe_csc(crtc);

	intel_crtc->active = true;

	intel_set_cpu_fifo_underrun_reporting(dev_priv, pipe, true);
	for_each_encoder_on_crtc(dev, crtc, encoder)
		if (encoder->pre_enable)
			encoder->pre_enable(encoder);

	if (intel_crtc->config->has_pch_encoder) {
		intel_set_pch_fifo_underrun_reporting(dev_priv, TRANSCODER_A,
						      true);
		dev_priv->display.fdi_link_train(crtc);
	}

	intel_ddi_enable_pipe_clock(intel_crtc);

	if (INTEL_INFO(dev)->gen == 9)
		skylake_pfit_update(intel_crtc, 1);
	else if (INTEL_INFO(dev)->gen < 9)
		ironlake_pfit_enable(intel_crtc);
	else
		MISSING_CASE(INTEL_INFO(dev)->gen);

	/*
	 * On ILK+ LUT must be loaded before the pipe is running but with
	 * clocks enabled
	 */
	intel_crtc_load_lut(crtc);

	intel_ddi_set_pipe_settings(crtc);
	intel_ddi_enable_transcoder_func(crtc);

	intel_update_watermarks(crtc);
	intel_enable_pipe(intel_crtc);

	if (intel_crtc->config->has_pch_encoder)
		lpt_pch_enable(crtc);

	if (intel_crtc->config->dp_encoder_is_mst)
		intel_ddi_set_vc_payload_alloc(crtc, true);

	assert_vblank_disabled(crtc);
	drm_crtc_vblank_on(crtc);

	for_each_encoder_on_crtc(dev, crtc, encoder) {
		encoder->enable(encoder);
		intel_opregion_notify_encoder(encoder, true);
	}

	/* If we change the relative order between pipe/planes enabling, we need
	 * to change the workaround. */
	haswell_mode_set_planes_workaround(intel_crtc);
}

static void ironlake_pfit_disable(struct intel_crtc *crtc)
{
	struct drm_device *dev = crtc->base.dev;
	struct drm_i915_private *dev_priv = dev->dev_private;
	int pipe = crtc->pipe;

	/* To avoid upsetting the power well on haswell only disable the pfit if
	 * it's in use. The hw state code will make sure we get this right. */
	if (crtc->config->pch_pfit.enabled) {
		I915_WRITE(PF_CTL(pipe), 0);
		I915_WRITE(PF_WIN_POS(pipe), 0);
		I915_WRITE(PF_WIN_SZ(pipe), 0);
	}
}

static void ironlake_crtc_disable(struct drm_crtc *crtc)
{
	struct drm_device *dev = crtc->dev;
	struct drm_i915_private *dev_priv = dev->dev_private;
	struct intel_crtc *intel_crtc = to_intel_crtc(crtc);
	struct intel_encoder *encoder;
	int pipe = intel_crtc->pipe;
	u32 reg, temp;

	if (!intel_crtc->active)
		return;

	for_each_encoder_on_crtc(dev, crtc, encoder)
		encoder->disable(encoder);

	drm_crtc_vblank_off(crtc);
	assert_vblank_disabled(crtc);

	if (intel_crtc->config->has_pch_encoder)
		intel_set_pch_fifo_underrun_reporting(dev_priv, pipe, false);

	intel_disable_pipe(intel_crtc);

	ironlake_pfit_disable(intel_crtc);

	if (intel_crtc->config->has_pch_encoder)
		ironlake_fdi_disable(crtc);

	for_each_encoder_on_crtc(dev, crtc, encoder)
		if (encoder->post_disable)
			encoder->post_disable(encoder);

	if (intel_crtc->config->has_pch_encoder) {
		ironlake_disable_pch_transcoder(dev_priv, pipe);

		if (HAS_PCH_CPT(dev)) {
			/* disable TRANS_DP_CTL */
			reg = TRANS_DP_CTL(pipe);
			temp = I915_READ(reg);
			temp &= ~(TRANS_DP_OUTPUT_ENABLE |
				  TRANS_DP_PORT_SEL_MASK);
			temp |= TRANS_DP_PORT_SEL_NONE;
			I915_WRITE(reg, temp);

			/* disable DPLL_SEL */
			temp = I915_READ(PCH_DPLL_SEL);
			temp &= ~(TRANS_DPLL_ENABLE(pipe) | TRANS_DPLLB_SEL(pipe));
			I915_WRITE(PCH_DPLL_SEL, temp);
		}

		/* disable PCH DPLL */
		intel_disable_shared_dpll(intel_crtc);

		ironlake_fdi_pll_disable(intel_crtc);
	}

	intel_crtc->active = false;
	intel_update_watermarks(crtc);

	mutex_lock(&dev->struct_mutex);
	intel_fbc_update(dev);
	mutex_unlock(&dev->struct_mutex);
}

static void haswell_crtc_disable(struct drm_crtc *crtc)
{
	struct drm_device *dev = crtc->dev;
	struct drm_i915_private *dev_priv = dev->dev_private;
	struct intel_crtc *intel_crtc = to_intel_crtc(crtc);
	struct intel_encoder *encoder;
	enum transcoder cpu_transcoder = intel_crtc->config->cpu_transcoder;

	if (!intel_crtc->active)
		return;

	for_each_encoder_on_crtc(dev, crtc, encoder) {
		intel_opregion_notify_encoder(encoder, false);
		encoder->disable(encoder);
	}

	drm_crtc_vblank_off(crtc);
	assert_vblank_disabled(crtc);

	if (intel_crtc->config->has_pch_encoder)
		intel_set_pch_fifo_underrun_reporting(dev_priv, TRANSCODER_A,
						      false);
	intel_disable_pipe(intel_crtc);

	if (intel_crtc->config->dp_encoder_is_mst)
		intel_ddi_set_vc_payload_alloc(crtc, false);

	intel_ddi_disable_transcoder_func(dev_priv, cpu_transcoder);

	if (INTEL_INFO(dev)->gen == 9)
		skylake_pfit_update(intel_crtc, 0);
	else if (INTEL_INFO(dev)->gen < 9)
		ironlake_pfit_disable(intel_crtc);
	else
		MISSING_CASE(INTEL_INFO(dev)->gen);

	intel_ddi_disable_pipe_clock(intel_crtc);

	if (intel_crtc->config->has_pch_encoder) {
		lpt_disable_pch_transcoder(dev_priv);
		intel_ddi_fdi_disable(crtc);
	}

	for_each_encoder_on_crtc(dev, crtc, encoder)
		if (encoder->post_disable)
			encoder->post_disable(encoder);

	intel_crtc->active = false;
	intel_update_watermarks(crtc);

	mutex_lock(&dev->struct_mutex);
	intel_fbc_update(dev);
	mutex_unlock(&dev->struct_mutex);

	if (intel_crtc_to_shared_dpll(intel_crtc))
		intel_disable_shared_dpll(intel_crtc);
}

static void ironlake_crtc_off(struct drm_crtc *crtc)
{
	struct intel_crtc *intel_crtc = to_intel_crtc(crtc);
	intel_put_shared_dpll(intel_crtc);
}


static void i9xx_pfit_enable(struct intel_crtc *crtc)
{
	struct drm_device *dev = crtc->base.dev;
	struct drm_i915_private *dev_priv = dev->dev_private;
	struct intel_crtc_state *pipe_config = crtc->config;

	if (!pipe_config->gmch_pfit.control)
		return;

	/*
	 * The panel fitter should only be adjusted whilst the pipe is disabled,
	 * according to register description and PRM.
	 */
	WARN_ON(I915_READ(PFIT_CONTROL) & PFIT_ENABLE);
	assert_pipe_disabled(dev_priv, crtc->pipe);

	I915_WRITE(PFIT_PGM_RATIOS, pipe_config->gmch_pfit.pgm_ratios);
	I915_WRITE(PFIT_CONTROL, pipe_config->gmch_pfit.control);

	/* Border color in case we don't scale up to the full screen. Black by
	 * default, change to something else for debugging. */
	I915_WRITE(BCLRPAT(crtc->pipe), 0);
}

static enum intel_display_power_domain port_to_power_domain(enum port port)
{
	switch (port) {
	case PORT_A:
		return POWER_DOMAIN_PORT_DDI_A_4_LANES;
	case PORT_B:
		return POWER_DOMAIN_PORT_DDI_B_4_LANES;
	case PORT_C:
		return POWER_DOMAIN_PORT_DDI_C_4_LANES;
	case PORT_D:
		return POWER_DOMAIN_PORT_DDI_D_4_LANES;
	default:
		WARN_ON_ONCE(1);
		return POWER_DOMAIN_PORT_OTHER;
	}
}

#define for_each_power_domain(domain, mask)				\
	for ((domain) = 0; (domain) < POWER_DOMAIN_NUM; (domain)++)	\
		if ((1 << (domain)) & (mask))

enum intel_display_power_domain
intel_display_port_power_domain(struct intel_encoder *intel_encoder)
{
	struct drm_device *dev = intel_encoder->base.dev;
	struct intel_digital_port *intel_dig_port;

	switch (intel_encoder->type) {
	case INTEL_OUTPUT_UNKNOWN:
		/* Only DDI platforms should ever use this output type */
		WARN_ON_ONCE(!HAS_DDI(dev));
	case INTEL_OUTPUT_DISPLAYPORT:
	case INTEL_OUTPUT_HDMI:
	case INTEL_OUTPUT_EDP:
		intel_dig_port = enc_to_dig_port(&intel_encoder->base);
		return port_to_power_domain(intel_dig_port->port);
	case INTEL_OUTPUT_DP_MST:
		intel_dig_port = enc_to_mst(&intel_encoder->base)->primary;
		return port_to_power_domain(intel_dig_port->port);
	case INTEL_OUTPUT_ANALOG:
		return POWER_DOMAIN_PORT_CRT;
	case INTEL_OUTPUT_DSI:
		return POWER_DOMAIN_PORT_DSI;
	default:
		return POWER_DOMAIN_PORT_OTHER;
	}
}

static unsigned long get_crtc_power_domains(struct drm_crtc *crtc)
{
	struct drm_device *dev = crtc->dev;
	struct intel_encoder *intel_encoder;
	struct intel_crtc *intel_crtc = to_intel_crtc(crtc);
	enum pipe pipe = intel_crtc->pipe;
	unsigned long mask;
	enum transcoder transcoder;

	transcoder = intel_pipe_to_cpu_transcoder(dev->dev_private, pipe);

	mask = BIT(POWER_DOMAIN_PIPE(pipe));
	mask |= BIT(POWER_DOMAIN_TRANSCODER(transcoder));
	if (intel_crtc->config->pch_pfit.enabled ||
	    intel_crtc->config->pch_pfit.force_thru)
		mask |= BIT(POWER_DOMAIN_PIPE_PANEL_FITTER(pipe));

	for_each_encoder_on_crtc(dev, crtc, intel_encoder)
		mask |= BIT(intel_display_port_power_domain(intel_encoder));

	return mask;
}

static void modeset_update_crtc_power_domains(struct drm_atomic_state *state)
{
	struct drm_device *dev = state->dev;
	struct drm_i915_private *dev_priv = dev->dev_private;
	unsigned long pipe_domains[I915_MAX_PIPES] = { 0, };
	struct intel_crtc *crtc;

	/*
	 * First get all needed power domains, then put all unneeded, to avoid
	 * any unnecessary toggling of the power wells.
	 */
	for_each_intel_crtc(dev, crtc) {
		enum intel_display_power_domain domain;

		if (!crtc->base.state->enable)
			continue;

		pipe_domains[crtc->pipe] = get_crtc_power_domains(&crtc->base);

		for_each_power_domain(domain, pipe_domains[crtc->pipe])
			intel_display_power_get(dev_priv, domain);
	}

	if (dev_priv->display.modeset_global_resources)
		dev_priv->display.modeset_global_resources(state);

	for_each_intel_crtc(dev, crtc) {
		enum intel_display_power_domain domain;

		for_each_power_domain(domain, crtc->enabled_power_domains)
			intel_display_power_put(dev_priv, domain);

		crtc->enabled_power_domains = pipe_domains[crtc->pipe];
	}

	intel_display_set_init_power(dev_priv, false);
}

void broxton_set_cdclk(struct drm_device *dev, int frequency)
{
	struct drm_i915_private *dev_priv = dev->dev_private;
	uint32_t divider;
	uint32_t ratio;
	uint32_t current_freq;
	int ret;

	/* frequency = 19.2MHz * ratio / 2 / div{1,1.5,2,4} */
	switch (frequency) {
	case 144000:
		divider = BXT_CDCLK_CD2X_DIV_SEL_4;
		ratio = BXT_DE_PLL_RATIO(60);
		break;
	case 288000:
		divider = BXT_CDCLK_CD2X_DIV_SEL_2;
		ratio = BXT_DE_PLL_RATIO(60);
		break;
	case 384000:
		divider = BXT_CDCLK_CD2X_DIV_SEL_1_5;
		ratio = BXT_DE_PLL_RATIO(60);
		break;
	case 576000:
		divider = BXT_CDCLK_CD2X_DIV_SEL_1;
		ratio = BXT_DE_PLL_RATIO(60);
		break;
	case 624000:
		divider = BXT_CDCLK_CD2X_DIV_SEL_1;
		ratio = BXT_DE_PLL_RATIO(65);
		break;
	case 19200:
		/*
		 * Bypass frequency with DE PLL disabled. Init ratio, divider
		 * to suppress GCC warning.
		 */
		ratio = 0;
		divider = 0;
		break;
	default:
		DRM_ERROR("unsupported CDCLK freq %d", frequency);

		return;
	}

	mutex_lock(&dev_priv->rps.hw_lock);
	/* Inform power controller of upcoming frequency change */
	ret = sandybridge_pcode_write(dev_priv, HSW_PCODE_DE_WRITE_FREQ_REQ,
				      0x80000000);
	mutex_unlock(&dev_priv->rps.hw_lock);

	if (ret) {
		DRM_ERROR("PCode CDCLK freq change notify failed (err %d, freq %d)\n",
			  ret, frequency);
		return;
	}

	current_freq = I915_READ(CDCLK_CTL) & CDCLK_FREQ_DECIMAL_MASK;
	/* convert from .1 fixpoint MHz with -1MHz offset to kHz */
	current_freq = current_freq * 500 + 1000;

	/*
	 * DE PLL has to be disabled when
	 * - setting to 19.2MHz (bypass, PLL isn't used)
	 * - before setting to 624MHz (PLL needs toggling)
	 * - before setting to any frequency from 624MHz (PLL needs toggling)
	 */
	if (frequency == 19200 || frequency == 624000 ||
	    current_freq == 624000) {
		I915_WRITE(BXT_DE_PLL_ENABLE, ~BXT_DE_PLL_PLL_ENABLE);
		/* Timeout 200us */
		if (wait_for(!(I915_READ(BXT_DE_PLL_ENABLE) & BXT_DE_PLL_LOCK),
			     1))
			DRM_ERROR("timout waiting for DE PLL unlock\n");
	}

	if (frequency != 19200) {
		uint32_t val;

		val = I915_READ(BXT_DE_PLL_CTL);
		val &= ~BXT_DE_PLL_RATIO_MASK;
		val |= ratio;
		I915_WRITE(BXT_DE_PLL_CTL, val);

		I915_WRITE(BXT_DE_PLL_ENABLE, BXT_DE_PLL_PLL_ENABLE);
		/* Timeout 200us */
		if (wait_for(I915_READ(BXT_DE_PLL_ENABLE) & BXT_DE_PLL_LOCK, 1))
			DRM_ERROR("timeout waiting for DE PLL lock\n");

		val = I915_READ(CDCLK_CTL);
		val &= ~BXT_CDCLK_CD2X_DIV_SEL_MASK;
		val |= divider;
		/*
		 * Disable SSA Precharge when CD clock frequency < 500 MHz,
		 * enable otherwise.
		 */
		val &= ~BXT_CDCLK_SSA_PRECHARGE_ENABLE;
		if (frequency >= 500000)
			val |= BXT_CDCLK_SSA_PRECHARGE_ENABLE;

		val &= ~CDCLK_FREQ_DECIMAL_MASK;
		/* convert from kHz to .1 fixpoint MHz with -1MHz offset */
		val |= (frequency - 1000) / 500;
		I915_WRITE(CDCLK_CTL, val);
	}

	mutex_lock(&dev_priv->rps.hw_lock);
	ret = sandybridge_pcode_write(dev_priv, HSW_PCODE_DE_WRITE_FREQ_REQ,
				      DIV_ROUND_UP(frequency, 25000));
	mutex_unlock(&dev_priv->rps.hw_lock);

	if (ret) {
		DRM_ERROR("PCode CDCLK freq set failed, (err %d, freq %d)\n",
			  ret, frequency);
		return;
	}

	dev_priv->cdclk_freq = frequency;
}

void broxton_init_cdclk(struct drm_device *dev)
{
	struct drm_i915_private *dev_priv = dev->dev_private;
	uint32_t val;

	/*
	 * NDE_RSTWRN_OPT RST PCH Handshake En must always be 0b on BXT
	 * or else the reset will hang because there is no PCH to respond.
	 * Move the handshake programming to initialization sequence.
	 * Previously was left up to BIOS.
	 */
	val = I915_READ(HSW_NDE_RSTWRN_OPT);
	val &= ~RESET_PCH_HANDSHAKE_ENABLE;
	I915_WRITE(HSW_NDE_RSTWRN_OPT, val);

	/* Enable PG1 for cdclk */
	intel_display_power_get(dev_priv, POWER_DOMAIN_PLLS);

	/* check if cd clock is enabled */
	if (I915_READ(BXT_DE_PLL_ENABLE) & BXT_DE_PLL_PLL_ENABLE) {
		DRM_DEBUG_KMS("Display already initialized\n");
		return;
	}

	/*
	 * FIXME:
	 * - The initial CDCLK needs to be read from VBT.
	 *   Need to make this change after VBT has changes for BXT.
	 * - check if setting the max (or any) cdclk freq is really necessary
	 *   here, it belongs to modeset time
	 */
	broxton_set_cdclk(dev, 624000);

	I915_WRITE(DBUF_CTL, I915_READ(DBUF_CTL) | DBUF_POWER_REQUEST);
	POSTING_READ(DBUF_CTL);

	udelay(10);

	if (!(I915_READ(DBUF_CTL) & DBUF_POWER_STATE))
		DRM_ERROR("DBuf power enable timeout!\n");
}

void broxton_uninit_cdclk(struct drm_device *dev)
{
	struct drm_i915_private *dev_priv = dev->dev_private;

	I915_WRITE(DBUF_CTL, I915_READ(DBUF_CTL) & ~DBUF_POWER_REQUEST);
	POSTING_READ(DBUF_CTL);

	udelay(10);

	if (I915_READ(DBUF_CTL) & DBUF_POWER_STATE)
		DRM_ERROR("DBuf power disable timeout!\n");

	/* Set minimum (bypass) frequency, in effect turning off the DE PLL */
	broxton_set_cdclk(dev, 19200);

	intel_display_power_put(dev_priv, POWER_DOMAIN_PLLS);
}

static const struct skl_cdclk_entry {
	unsigned int freq;
	unsigned int vco;
} skl_cdclk_frequencies[] = {
	{ .freq = 308570, .vco = 8640 },
	{ .freq = 337500, .vco = 8100 },
	{ .freq = 432000, .vco = 8640 },
	{ .freq = 450000, .vco = 8100 },
	{ .freq = 540000, .vco = 8100 },
	{ .freq = 617140, .vco = 8640 },
	{ .freq = 675000, .vco = 8100 },
};

static unsigned int skl_cdclk_decimal(unsigned int freq)
{
	return (freq - 1000) / 500;
}

static unsigned int skl_cdclk_get_vco(unsigned int freq)
{
	unsigned int i;

	for (i = 0; i < ARRAY_SIZE(skl_cdclk_frequencies); i++) {
		const struct skl_cdclk_entry *e = &skl_cdclk_frequencies[i];

		if (e->freq == freq)
			return e->vco;
	}

	return 8100;
}

static void
skl_dpll0_enable(struct drm_i915_private *dev_priv, unsigned int required_vco)
{
	unsigned int min_freq;
	u32 val;

	/* select the minimum CDCLK before enabling DPLL 0 */
	val = I915_READ(CDCLK_CTL);
	val &= ~CDCLK_FREQ_SEL_MASK | ~CDCLK_FREQ_DECIMAL_MASK;
	val |= CDCLK_FREQ_337_308;

	if (required_vco == 8640)
		min_freq = 308570;
	else
		min_freq = 337500;

	val = CDCLK_FREQ_337_308 | skl_cdclk_decimal(min_freq);

	I915_WRITE(CDCLK_CTL, val);
	POSTING_READ(CDCLK_CTL);

	/*
	 * We always enable DPLL0 with the lowest link rate possible, but still
	 * taking into account the VCO required to operate the eDP panel at the
	 * desired frequency. The usual DP link rates operate with a VCO of
	 * 8100 while the eDP 1.4 alternate link rates need a VCO of 8640.
	 * The modeset code is responsible for the selection of the exact link
	 * rate later on, with the constraint of choosing a frequency that
	 * works with required_vco.
	 */
	val = I915_READ(DPLL_CTRL1);

	val &= ~(DPLL_CTRL1_HDMI_MODE(SKL_DPLL0) | DPLL_CTRL1_SSC(SKL_DPLL0) |
		 DPLL_CTRL1_LINK_RATE_MASK(SKL_DPLL0));
	val |= DPLL_CTRL1_OVERRIDE(SKL_DPLL0);
	if (required_vco == 8640)
		val |= DPLL_CTRL1_LINK_RATE(DPLL_CTRL1_LINK_RATE_1080,
					    SKL_DPLL0);
	else
		val |= DPLL_CTRL1_LINK_RATE(DPLL_CTRL1_LINK_RATE_810,
					    SKL_DPLL0);

	I915_WRITE(DPLL_CTRL1, val);
	POSTING_READ(DPLL_CTRL1);

	I915_WRITE(LCPLL1_CTL, I915_READ(LCPLL1_CTL) | LCPLL_PLL_ENABLE);

	if (wait_for(I915_READ(LCPLL1_CTL) & LCPLL_PLL_LOCK, 5))
		DRM_ERROR("DPLL0 not locked\n");
}

static bool skl_cdclk_pcu_ready(struct drm_i915_private *dev_priv)
{
	int ret;
	u32 val;

	/* inform PCU we want to change CDCLK */
	val = SKL_CDCLK_PREPARE_FOR_CHANGE;
	mutex_lock(&dev_priv->rps.hw_lock);
	ret = sandybridge_pcode_read(dev_priv, SKL_PCODE_CDCLK_CONTROL, &val);
	mutex_unlock(&dev_priv->rps.hw_lock);

	return ret == 0 && (val & SKL_CDCLK_READY_FOR_CHANGE);
}

static bool skl_cdclk_wait_for_pcu_ready(struct drm_i915_private *dev_priv)
{
	unsigned int i;

	for (i = 0; i < 15; i++) {
		if (skl_cdclk_pcu_ready(dev_priv))
			return true;
		udelay(10);
	}

	return false;
}

static void skl_set_cdclk(struct drm_i915_private *dev_priv, unsigned int freq)
{
	u32 freq_select, pcu_ack;

	DRM_DEBUG_DRIVER("Changing CDCLK to %dKHz\n", freq);

	if (!skl_cdclk_wait_for_pcu_ready(dev_priv)) {
		DRM_ERROR("failed to inform PCU about cdclk change\n");
		return;
	}

	/* set CDCLK_CTL */
	switch(freq) {
	case 450000:
	case 432000:
		freq_select = CDCLK_FREQ_450_432;
		pcu_ack = 1;
		break;
	case 540000:
		freq_select = CDCLK_FREQ_540;
		pcu_ack = 2;
		break;
	case 308570:
	case 337500:
	default:
		freq_select = CDCLK_FREQ_337_308;
		pcu_ack = 0;
		break;
	case 617140:
	case 675000:
		freq_select = CDCLK_FREQ_675_617;
		pcu_ack = 3;
		break;
	}

	I915_WRITE(CDCLK_CTL, freq_select | skl_cdclk_decimal(freq));
	POSTING_READ(CDCLK_CTL);

	/* inform PCU of the change */
	mutex_lock(&dev_priv->rps.hw_lock);
	sandybridge_pcode_write(dev_priv, SKL_PCODE_CDCLK_CONTROL, pcu_ack);
	mutex_unlock(&dev_priv->rps.hw_lock);
}

void skl_uninit_cdclk(struct drm_i915_private *dev_priv)
{
	/* disable DBUF power */
	I915_WRITE(DBUF_CTL, I915_READ(DBUF_CTL) & ~DBUF_POWER_REQUEST);
	POSTING_READ(DBUF_CTL);

	udelay(10);

	if (I915_READ(DBUF_CTL) & DBUF_POWER_STATE)
		DRM_ERROR("DBuf power disable timeout\n");

	/* disable DPLL0 */
	I915_WRITE(LCPLL1_CTL, I915_READ(LCPLL1_CTL) & ~LCPLL_PLL_ENABLE);
	if (wait_for(!(I915_READ(LCPLL1_CTL) & LCPLL_PLL_LOCK), 1))
		DRM_ERROR("Couldn't disable DPLL0\n");

	intel_display_power_put(dev_priv, POWER_DOMAIN_PLLS);
}

void skl_init_cdclk(struct drm_i915_private *dev_priv)
{
	u32 val;
	unsigned int required_vco;

	/* enable PCH reset handshake */
	val = I915_READ(HSW_NDE_RSTWRN_OPT);
	I915_WRITE(HSW_NDE_RSTWRN_OPT, val | RESET_PCH_HANDSHAKE_ENABLE);

	/* enable PG1 and Misc I/O */
	intel_display_power_get(dev_priv, POWER_DOMAIN_PLLS);

	/* DPLL0 already enabed !? */
	if (I915_READ(LCPLL1_CTL) & LCPLL_PLL_ENABLE) {
		DRM_DEBUG_DRIVER("DPLL0 already running\n");
		return;
	}

	/* enable DPLL0 */
	required_vco = skl_cdclk_get_vco(dev_priv->skl_boot_cdclk);
	skl_dpll0_enable(dev_priv, required_vco);

	/* set CDCLK to the frequency the BIOS chose */
	skl_set_cdclk(dev_priv, dev_priv->skl_boot_cdclk);

	/* enable DBUF power */
	I915_WRITE(DBUF_CTL, I915_READ(DBUF_CTL) | DBUF_POWER_REQUEST);
	POSTING_READ(DBUF_CTL);

	udelay(10);

	if (!(I915_READ(DBUF_CTL) & DBUF_POWER_STATE))
		DRM_ERROR("DBuf power enable timeout\n");
}

/* returns HPLL frequency in kHz */
static int valleyview_get_vco(struct drm_i915_private *dev_priv)
{
	int hpll_freq, vco_freq[] = { 800, 1600, 2000, 2400 };

	/* Obtain SKU information */
	mutex_lock(&dev_priv->sb_lock);
	hpll_freq = vlv_cck_read(dev_priv, CCK_FUSE_REG) &
		CCK_FUSE_HPLL_FREQ_MASK;
	mutex_unlock(&dev_priv->sb_lock);

	return vco_freq[hpll_freq] * 1000;
}

static void vlv_update_cdclk(struct drm_device *dev)
{
	struct drm_i915_private *dev_priv = dev->dev_private;

	dev_priv->cdclk_freq = dev_priv->display.get_display_clock_speed(dev);
	DRM_DEBUG_DRIVER("Current CD clock rate: %d kHz\n",
			 dev_priv->cdclk_freq);

	/*
	 * Program the gmbus_freq based on the cdclk frequency.
	 * BSpec erroneously claims we should aim for 4MHz, but
	 * in fact 1MHz is the correct frequency.
	 */
	I915_WRITE(GMBUSFREQ_VLV, DIV_ROUND_UP(dev_priv->cdclk_freq, 1000));
}

/* Adjust CDclk dividers to allow high res or save power if possible */
static void valleyview_set_cdclk(struct drm_device *dev, int cdclk)
{
	struct drm_i915_private *dev_priv = dev->dev_private;
	u32 val, cmd;

	WARN_ON(dev_priv->display.get_display_clock_speed(dev)
					!= dev_priv->cdclk_freq);

	if (cdclk >= 320000) /* jump to highest voltage for 400MHz too */
		cmd = 2;
	else if (cdclk == 266667)
		cmd = 1;
	else
		cmd = 0;

	mutex_lock(&dev_priv->rps.hw_lock);
	val = vlv_punit_read(dev_priv, PUNIT_REG_DSPFREQ);
	val &= ~DSPFREQGUAR_MASK;
	val |= (cmd << DSPFREQGUAR_SHIFT);
	vlv_punit_write(dev_priv, PUNIT_REG_DSPFREQ, val);
	if (wait_for((vlv_punit_read(dev_priv, PUNIT_REG_DSPFREQ) &
		      DSPFREQSTAT_MASK) == (cmd << DSPFREQSTAT_SHIFT),
		     50)) {
		DRM_ERROR("timed out waiting for CDclk change\n");
	}
	mutex_unlock(&dev_priv->rps.hw_lock);

	mutex_lock(&dev_priv->sb_lock);

	if (cdclk == 400000) {
		u32 divider;

		divider = DIV_ROUND_CLOSEST(dev_priv->hpll_freq << 1, cdclk) - 1;

		/* adjust cdclk divider */
		val = vlv_cck_read(dev_priv, CCK_DISPLAY_CLOCK_CONTROL);
		val &= ~DISPLAY_FREQUENCY_VALUES;
		val |= divider;
		vlv_cck_write(dev_priv, CCK_DISPLAY_CLOCK_CONTROL, val);

		if (wait_for((vlv_cck_read(dev_priv, CCK_DISPLAY_CLOCK_CONTROL) &
			      DISPLAY_FREQUENCY_STATUS) == (divider << DISPLAY_FREQUENCY_STATUS_SHIFT),
			     50))
			DRM_ERROR("timed out waiting for CDclk change\n");
	}

	/* adjust self-refresh exit latency value */
	val = vlv_bunit_read(dev_priv, BUNIT_REG_BISOC);
	val &= ~0x7f;

	/*
	 * For high bandwidth configs, we set a higher latency in the bunit
	 * so that the core display fetch happens in time to avoid underruns.
	 */
	if (cdclk == 400000)
		val |= 4500 / 250; /* 4.5 usec */
	else
		val |= 3000 / 250; /* 3.0 usec */
	vlv_bunit_write(dev_priv, BUNIT_REG_BISOC, val);

	mutex_unlock(&dev_priv->sb_lock);

	vlv_update_cdclk(dev);
}

static void cherryview_set_cdclk(struct drm_device *dev, int cdclk)
{
	struct drm_i915_private *dev_priv = dev->dev_private;
	u32 val, cmd;

	WARN_ON(dev_priv->display.get_display_clock_speed(dev)
						!= dev_priv->cdclk_freq);

	switch (cdclk) {
	case 333333:
	case 320000:
	case 266667:
	case 200000:
		break;
	default:
		MISSING_CASE(cdclk);
		return;
	}

	/*
	 * Specs are full of misinformation, but testing on actual
	 * hardware has shown that we just need to write the desired
	 * CCK divider into the Punit register.
	 */
	cmd = DIV_ROUND_CLOSEST(dev_priv->hpll_freq << 1, cdclk) - 1;

	mutex_lock(&dev_priv->rps.hw_lock);
	val = vlv_punit_read(dev_priv, PUNIT_REG_DSPFREQ);
	val &= ~DSPFREQGUAR_MASK_CHV;
	val |= (cmd << DSPFREQGUAR_SHIFT_CHV);
	vlv_punit_write(dev_priv, PUNIT_REG_DSPFREQ, val);
	if (wait_for((vlv_punit_read(dev_priv, PUNIT_REG_DSPFREQ) &
		      DSPFREQSTAT_MASK_CHV) == (cmd << DSPFREQSTAT_SHIFT_CHV),
		     50)) {
		DRM_ERROR("timed out waiting for CDclk change\n");
	}
	mutex_unlock(&dev_priv->rps.hw_lock);

	vlv_update_cdclk(dev);
}

static int valleyview_calc_cdclk(struct drm_i915_private *dev_priv,
				 int max_pixclk)
{
	int freq_320 = (dev_priv->hpll_freq <<  1) % 320000 != 0 ? 333333 : 320000;
	int limit = IS_CHERRYVIEW(dev_priv) ? 95 : 90;

	/*
	 * Really only a few cases to deal with, as only 4 CDclks are supported:
	 *   200MHz
	 *   267MHz
	 *   320/333MHz (depends on HPLL freq)
	 *   400MHz (VLV only)
	 * So we check to see whether we're above 90% (VLV) or 95% (CHV)
	 * of the lower bin and adjust if needed.
	 *
	 * We seem to get an unstable or solid color picture at 200MHz.
	 * Not sure what's wrong. For now use 200MHz only when all pipes
	 * are off.
	 */
	if (!IS_CHERRYVIEW(dev_priv) &&
	    max_pixclk > freq_320*limit/100)
		return 400000;
	else if (max_pixclk > 266667*limit/100)
		return freq_320;
	else if (max_pixclk > 0)
		return 266667;
	else
		return 200000;
}

static int broxton_calc_cdclk(struct drm_i915_private *dev_priv,
			      int max_pixclk)
{
	/*
	 * FIXME:
	 * - remove the guardband, it's not needed on BXT
	 * - set 19.2MHz bypass frequency if there are no active pipes
	 */
	if (max_pixclk > 576000*9/10)
		return 624000;
	else if (max_pixclk > 384000*9/10)
		return 576000;
	else if (max_pixclk > 288000*9/10)
		return 384000;
	else if (max_pixclk > 144000*9/10)
		return 288000;
	else
		return 144000;
}

/* Compute the max pixel clock for new configuration. Uses atomic state if
 * that's non-NULL, look at current state otherwise. */
static int intel_mode_max_pixclk(struct drm_device *dev,
				 struct drm_atomic_state *state)
{
	struct intel_crtc *intel_crtc;
	struct intel_crtc_state *crtc_state;
	int max_pixclk = 0;

	for_each_intel_crtc(dev, intel_crtc) {
		if (state)
			crtc_state =
				intel_atomic_get_crtc_state(state, intel_crtc);
		else
			crtc_state = intel_crtc->config;
		if (IS_ERR(crtc_state))
			return PTR_ERR(crtc_state);

		if (!crtc_state->base.enable)
			continue;

		max_pixclk = max(max_pixclk,
				 crtc_state->base.adjusted_mode.crtc_clock);
	}

	return max_pixclk;
}

static int valleyview_modeset_global_pipes(struct drm_atomic_state *state)
{
	struct drm_i915_private *dev_priv = to_i915(state->dev);
	struct drm_crtc *crtc;
	struct drm_crtc_state *crtc_state;
	int max_pixclk = intel_mode_max_pixclk(state->dev, state);
	int cdclk, i;

	if (max_pixclk < 0)
		return max_pixclk;

	if (IS_VALLEYVIEW(dev_priv))
		cdclk = valleyview_calc_cdclk(dev_priv, max_pixclk);
	else
		cdclk = broxton_calc_cdclk(dev_priv, max_pixclk);

	if (cdclk == dev_priv->cdclk_freq)
		return 0;

	/* add all active pipes to the state */
	for_each_crtc(state->dev, crtc) {
		if (!crtc->state->enable)
			continue;

		crtc_state = drm_atomic_get_crtc_state(state, crtc);
		if (IS_ERR(crtc_state))
			return PTR_ERR(crtc_state);
	}

	/* disable/enable all currently active pipes while we change cdclk */
	for_each_crtc_in_state(state, crtc, crtc_state, i)
		if (crtc_state->enable)
			crtc_state->mode_changed = true;

	return 0;
}

static void vlv_program_pfi_credits(struct drm_i915_private *dev_priv)
{
	unsigned int credits, default_credits;

	if (IS_CHERRYVIEW(dev_priv))
		default_credits = PFI_CREDIT(12);
	else
		default_credits = PFI_CREDIT(8);

	if (DIV_ROUND_CLOSEST(dev_priv->cdclk_freq, 1000) >= dev_priv->rps.cz_freq) {
		/* CHV suggested value is 31 or 63 */
		if (IS_CHERRYVIEW(dev_priv))
			credits = PFI_CREDIT_31;
		else
			credits = PFI_CREDIT(15);
	} else {
		credits = default_credits;
	}

	/*
	 * WA - write default credits before re-programming
	 * FIXME: should we also set the resend bit here?
	 */
	I915_WRITE(GCI_CONTROL, VGA_FAST_MODE_DISABLE |
		   default_credits);

	I915_WRITE(GCI_CONTROL, VGA_FAST_MODE_DISABLE |
		   credits | PFI_CREDIT_RESEND);

	/*
	 * FIXME is this guaranteed to clear
	 * immediately or should we poll for it?
	 */
	WARN_ON(I915_READ(GCI_CONTROL) & PFI_CREDIT_RESEND);
}

static void valleyview_modeset_global_resources(struct drm_atomic_state *old_state)
{
	struct drm_device *dev = old_state->dev;
	struct drm_i915_private *dev_priv = dev->dev_private;
	int max_pixclk = intel_mode_max_pixclk(dev, NULL);
	int req_cdclk;

	/* The path in intel_mode_max_pixclk() with a NULL atomic state should
	 * never fail. */
	if (WARN_ON(max_pixclk < 0))
		return;

	req_cdclk = valleyview_calc_cdclk(dev_priv, max_pixclk);

	if (req_cdclk != dev_priv->cdclk_freq) {
		/*
		 * FIXME: We can end up here with all power domains off, yet
		 * with a CDCLK frequency other than the minimum. To account
		 * for this take the PIPE-A power domain, which covers the HW
		 * blocks needed for the following programming. This can be
		 * removed once it's guaranteed that we get here either with
		 * the minimum CDCLK set, or the required power domains
		 * enabled.
		 */
		intel_display_power_get(dev_priv, POWER_DOMAIN_PIPE_A);

		if (IS_CHERRYVIEW(dev))
			cherryview_set_cdclk(dev, req_cdclk);
		else
			valleyview_set_cdclk(dev, req_cdclk);

		vlv_program_pfi_credits(dev_priv);

		intel_display_power_put(dev_priv, POWER_DOMAIN_PIPE_A);
	}
}

static void valleyview_crtc_enable(struct drm_crtc *crtc)
{
	struct drm_device *dev = crtc->dev;
	struct drm_i915_private *dev_priv = to_i915(dev);
	struct intel_crtc *intel_crtc = to_intel_crtc(crtc);
	struct intel_encoder *encoder;
	int pipe = intel_crtc->pipe;
	bool is_dsi;

	WARN_ON(!crtc->state->enable);

	if (intel_crtc->active)
		return;

	is_dsi = intel_pipe_has_type(intel_crtc, INTEL_OUTPUT_DSI);

	if (!is_dsi) {
		if (IS_CHERRYVIEW(dev))
			chv_prepare_pll(intel_crtc, intel_crtc->config);
		else
			vlv_prepare_pll(intel_crtc, intel_crtc->config);
	}

	if (intel_crtc->config->has_dp_encoder)
		intel_dp_set_m_n(intel_crtc, M1_N1);

	intel_set_pipe_timings(intel_crtc);

	if (IS_CHERRYVIEW(dev) && pipe == PIPE_B) {
		struct drm_i915_private *dev_priv = dev->dev_private;

		I915_WRITE(CHV_BLEND(pipe), CHV_BLEND_LEGACY);
		I915_WRITE(CHV_CANVAS(pipe), 0);
	}

	i9xx_set_pipeconf(intel_crtc);

	intel_crtc->active = true;

	intel_set_cpu_fifo_underrun_reporting(dev_priv, pipe, true);

	for_each_encoder_on_crtc(dev, crtc, encoder)
		if (encoder->pre_pll_enable)
			encoder->pre_pll_enable(encoder);

	if (!is_dsi) {
		if (IS_CHERRYVIEW(dev))
			chv_enable_pll(intel_crtc, intel_crtc->config);
		else
			vlv_enable_pll(intel_crtc, intel_crtc->config);
	}

	for_each_encoder_on_crtc(dev, crtc, encoder)
		if (encoder->pre_enable)
			encoder->pre_enable(encoder);

	i9xx_pfit_enable(intel_crtc);

	intel_crtc_load_lut(crtc);

	intel_update_watermarks(crtc);
	intel_enable_pipe(intel_crtc);

	assert_vblank_disabled(crtc);
	drm_crtc_vblank_on(crtc);

	for_each_encoder_on_crtc(dev, crtc, encoder)
		encoder->enable(encoder);
}

static void i9xx_set_pll_dividers(struct intel_crtc *crtc)
{
	struct drm_device *dev = crtc->base.dev;
	struct drm_i915_private *dev_priv = dev->dev_private;

	I915_WRITE(FP0(crtc->pipe), crtc->config->dpll_hw_state.fp0);
	I915_WRITE(FP1(crtc->pipe), crtc->config->dpll_hw_state.fp1);
}

static void i9xx_crtc_enable(struct drm_crtc *crtc)
{
	struct drm_device *dev = crtc->dev;
	struct drm_i915_private *dev_priv = to_i915(dev);
	struct intel_crtc *intel_crtc = to_intel_crtc(crtc);
	struct intel_encoder *encoder;
	int pipe = intel_crtc->pipe;

	WARN_ON(!crtc->state->enable);

	if (intel_crtc->active)
		return;

	i9xx_set_pll_dividers(intel_crtc);

	if (intel_crtc->config->has_dp_encoder)
		intel_dp_set_m_n(intel_crtc, M1_N1);

	intel_set_pipe_timings(intel_crtc);

	i9xx_set_pipeconf(intel_crtc);

	intel_crtc->active = true;

	if (!IS_GEN2(dev))
		intel_set_cpu_fifo_underrun_reporting(dev_priv, pipe, true);

	for_each_encoder_on_crtc(dev, crtc, encoder)
		if (encoder->pre_enable)
			encoder->pre_enable(encoder);

	i9xx_enable_pll(intel_crtc);

	i9xx_pfit_enable(intel_crtc);

	intel_crtc_load_lut(crtc);

	intel_update_watermarks(crtc);
	intel_enable_pipe(intel_crtc);

	assert_vblank_disabled(crtc);
	drm_crtc_vblank_on(crtc);

	for_each_encoder_on_crtc(dev, crtc, encoder)
		encoder->enable(encoder);
}

static void i9xx_pfit_disable(struct intel_crtc *crtc)
{
	struct drm_device *dev = crtc->base.dev;
	struct drm_i915_private *dev_priv = dev->dev_private;

	if (!crtc->config->gmch_pfit.control)
		return;

	assert_pipe_disabled(dev_priv, crtc->pipe);

	DRM_DEBUG_DRIVER("disabling pfit, current: 0x%08x\n",
			 I915_READ(PFIT_CONTROL));
	I915_WRITE(PFIT_CONTROL, 0);
}

static void i9xx_crtc_disable(struct drm_crtc *crtc)
{
	struct drm_device *dev = crtc->dev;
	struct drm_i915_private *dev_priv = dev->dev_private;
	struct intel_crtc *intel_crtc = to_intel_crtc(crtc);
	struct intel_encoder *encoder;
	int pipe = intel_crtc->pipe;

	if (!intel_crtc->active)
		return;

	/*
	 * On gen2 planes are double buffered but the pipe isn't, so we must
	 * wait for planes to fully turn off before disabling the pipe.
	 * We also need to wait on all gmch platforms because of the
	 * self-refresh mode constraint explained above.
	 */
	intel_wait_for_vblank(dev, pipe);

	for_each_encoder_on_crtc(dev, crtc, encoder)
		encoder->disable(encoder);

	drm_crtc_vblank_off(crtc);
	assert_vblank_disabled(crtc);

	intel_disable_pipe(intel_crtc);

	i9xx_pfit_disable(intel_crtc);

	for_each_encoder_on_crtc(dev, crtc, encoder)
		if (encoder->post_disable)
			encoder->post_disable(encoder);

	if (!intel_pipe_has_type(intel_crtc, INTEL_OUTPUT_DSI)) {
		if (IS_CHERRYVIEW(dev))
			chv_disable_pll(dev_priv, pipe);
		else if (IS_VALLEYVIEW(dev))
			vlv_disable_pll(dev_priv, pipe);
		else
			i9xx_disable_pll(intel_crtc);
	}

	if (!IS_GEN2(dev))
		intel_set_cpu_fifo_underrun_reporting(dev_priv, pipe, false);

	intel_crtc->active = false;
	intel_update_watermarks(crtc);

	mutex_lock(&dev->struct_mutex);
	intel_fbc_update(dev);
	mutex_unlock(&dev->struct_mutex);
}

static void i9xx_crtc_off(struct drm_crtc *crtc)
{
}

/* Master function to enable/disable CRTC and corresponding power wells */
void intel_crtc_control(struct drm_crtc *crtc, bool enable)
{
	struct drm_device *dev = crtc->dev;
	struct drm_i915_private *dev_priv = dev->dev_private;
	struct intel_crtc *intel_crtc = to_intel_crtc(crtc);
	enum intel_display_power_domain domain;
	unsigned long domains;

	if (enable) {
		if (!intel_crtc->active) {
			domains = get_crtc_power_domains(crtc);
			for_each_power_domain(domain, domains)
				intel_display_power_get(dev_priv, domain);
			intel_crtc->enabled_power_domains = domains;

			dev_priv->display.crtc_enable(crtc);
			intel_crtc_enable_planes(crtc);
		}
	} else {
		if (intel_crtc->active) {
			intel_crtc_disable_planes(crtc);
			dev_priv->display.crtc_disable(crtc);

			domains = intel_crtc->enabled_power_domains;
			for_each_power_domain(domain, domains)
				intel_display_power_put(dev_priv, domain);
			intel_crtc->enabled_power_domains = 0;
		}
	}
}

/**
 * Sets the power management mode of the pipe and plane.
 */
void intel_crtc_update_dpms(struct drm_crtc *crtc)
{
	struct drm_device *dev = crtc->dev;
	struct intel_encoder *intel_encoder;
	bool enable = false;

	for_each_encoder_on_crtc(dev, crtc, intel_encoder)
		enable |= intel_encoder->connectors_active;

	intel_crtc_control(crtc, enable);

	crtc->state->active = enable;
}

static void intel_crtc_disable(struct drm_crtc *crtc)
{
	struct drm_device *dev = crtc->dev;
	struct drm_connector *connector;
	struct drm_i915_private *dev_priv = dev->dev_private;

	intel_crtc_disable_planes(crtc);
	dev_priv->display.crtc_disable(crtc);
	dev_priv->display.off(crtc);

	drm_plane_helper_disable(crtc->primary);

	/* Update computed state. */
	list_for_each_entry(connector, &dev->mode_config.connector_list, head) {
		if (!connector->encoder || !connector->encoder->crtc)
			continue;

		if (connector->encoder->crtc != crtc)
			continue;

		connector->dpms = DRM_MODE_DPMS_OFF;
		to_intel_encoder(connector->encoder)->connectors_active = false;
	}
}

void intel_encoder_destroy(struct drm_encoder *encoder)
{
	struct intel_encoder *intel_encoder = to_intel_encoder(encoder);

	drm_encoder_cleanup(encoder);
	kfree(intel_encoder);
}

/* Simple dpms helper for encoders with just one connector, no cloning and only
 * one kind of off state. It clamps all !ON modes to fully OFF and changes the
 * state of the entire output pipe. */
static void intel_encoder_dpms(struct intel_encoder *encoder, int mode)
{
	if (mode == DRM_MODE_DPMS_ON) {
		encoder->connectors_active = true;

		intel_crtc_update_dpms(encoder->base.crtc);
	} else {
		encoder->connectors_active = false;

		intel_crtc_update_dpms(encoder->base.crtc);
	}
}

/* Cross check the actual hw state with our own modeset state tracking (and it's
 * internal consistency). */
static void intel_connector_check_state(struct intel_connector *connector)
{
	if (connector->get_hw_state(connector)) {
		struct intel_encoder *encoder = connector->encoder;
		struct drm_crtc *crtc;
		bool encoder_enabled;
		enum pipe pipe;

		DRM_DEBUG_KMS("[CONNECTOR:%d:%s]\n",
			      connector->base.base.id,
			      connector->base.name);

		/* there is no real hw state for MST connectors */
		if (connector->mst_port)
			return;

		I915_STATE_WARN(connector->base.dpms == DRM_MODE_DPMS_OFF,
		     "wrong connector dpms state\n");
		I915_STATE_WARN(connector->base.encoder != &encoder->base,
		     "active connector not linked to encoder\n");

		if (encoder) {
			I915_STATE_WARN(!encoder->connectors_active,
			     "encoder->connectors_active not set\n");

			encoder_enabled = encoder->get_hw_state(encoder, &pipe);
			I915_STATE_WARN(!encoder_enabled, "encoder not enabled\n");
			if (I915_STATE_WARN_ON(!encoder->base.crtc))
				return;

			crtc = encoder->base.crtc;

			I915_STATE_WARN(!crtc->state->enable,
					"crtc not enabled\n");
			I915_STATE_WARN(!to_intel_crtc(crtc)->active, "crtc not active\n");
			I915_STATE_WARN(pipe != to_intel_crtc(crtc)->pipe,
			     "encoder active on the wrong pipe\n");
		}
	}
}

int intel_connector_init(struct intel_connector *connector)
{
	struct drm_connector_state *connector_state;

	connector_state = kzalloc(sizeof *connector_state, GFP_KERNEL);
	if (!connector_state)
		return -ENOMEM;

	connector->base.state = connector_state;
	return 0;
}

struct intel_connector *intel_connector_alloc(void)
{
	struct intel_connector *connector;

	connector = kzalloc(sizeof *connector, GFP_KERNEL);
	if (!connector)
		return NULL;

	if (intel_connector_init(connector) < 0) {
		kfree(connector);
		return NULL;
	}

	return connector;
}

/* Even simpler default implementation, if there's really no special case to
 * consider. */
void intel_connector_dpms(struct drm_connector *connector, int mode)
{
	/* All the simple cases only support two dpms states. */
	if (mode != DRM_MODE_DPMS_ON)
		mode = DRM_MODE_DPMS_OFF;

	if (mode == connector->dpms)
		return;

	connector->dpms = mode;

	/* Only need to change hw state when actually enabled */
	if (connector->encoder)
		intel_encoder_dpms(to_intel_encoder(connector->encoder), mode);

	intel_modeset_check_state(connector->dev);
}

/* Simple connector->get_hw_state implementation for encoders that support only
 * one connector and no cloning and hence the encoder state determines the state
 * of the connector. */
bool intel_connector_get_hw_state(struct intel_connector *connector)
{
	enum pipe pipe = 0;
	struct intel_encoder *encoder = connector->encoder;

	return encoder->get_hw_state(encoder, &pipe);
}

static int pipe_required_fdi_lanes(struct intel_crtc_state *crtc_state)
{
	if (crtc_state->base.enable && crtc_state->has_pch_encoder)
		return crtc_state->fdi_lanes;

	return 0;
}

static int ironlake_check_fdi_lanes(struct drm_device *dev, enum pipe pipe,
				     struct intel_crtc_state *pipe_config)
{
	struct drm_atomic_state *state = pipe_config->base.state;
	struct intel_crtc *other_crtc;
	struct intel_crtc_state *other_crtc_state;

	DRM_DEBUG_KMS("checking fdi config on pipe %c, lanes %i\n",
		      pipe_name(pipe), pipe_config->fdi_lanes);
	if (pipe_config->fdi_lanes > 4) {
		DRM_DEBUG_KMS("invalid fdi lane config on pipe %c: %i lanes\n",
			      pipe_name(pipe), pipe_config->fdi_lanes);
		return -EINVAL;
	}

	if (IS_HASWELL(dev) || IS_BROADWELL(dev)) {
		if (pipe_config->fdi_lanes > 2) {
			DRM_DEBUG_KMS("only 2 lanes on haswell, required: %i lanes\n",
				      pipe_config->fdi_lanes);
			return -EINVAL;
		} else {
			return 0;
		}
	}

	if (INTEL_INFO(dev)->num_pipes == 2)
		return 0;

	/* Ivybridge 3 pipe is really complicated */
	switch (pipe) {
	case PIPE_A:
		return 0;
	case PIPE_B:
		if (pipe_config->fdi_lanes <= 2)
			return 0;

		other_crtc = to_intel_crtc(intel_get_crtc_for_pipe(dev, PIPE_C));
		other_crtc_state =
			intel_atomic_get_crtc_state(state, other_crtc);
		if (IS_ERR(other_crtc_state))
			return PTR_ERR(other_crtc_state);

		if (pipe_required_fdi_lanes(other_crtc_state) > 0) {
			DRM_DEBUG_KMS("invalid shared fdi lane config on pipe %c: %i lanes\n",
				      pipe_name(pipe), pipe_config->fdi_lanes);
			return -EINVAL;
		}
		return 0;
	case PIPE_C:
		if (pipe_config->fdi_lanes > 2) {
			DRM_DEBUG_KMS("only 2 lanes on pipe %c: required %i lanes\n",
				      pipe_name(pipe), pipe_config->fdi_lanes);
			return -EINVAL;
		}

		other_crtc = to_intel_crtc(intel_get_crtc_for_pipe(dev, PIPE_B));
		other_crtc_state =
			intel_atomic_get_crtc_state(state, other_crtc);
		if (IS_ERR(other_crtc_state))
			return PTR_ERR(other_crtc_state);

		if (pipe_required_fdi_lanes(other_crtc_state) > 2) {
			DRM_DEBUG_KMS("fdi link B uses too many lanes to enable link C\n");
			return -EINVAL;
		}
		return 0;
	default:
		BUG();
	}
}

#define RETRY 1
static int ironlake_fdi_compute_config(struct intel_crtc *intel_crtc,
				       struct intel_crtc_state *pipe_config)
{
	struct drm_device *dev = intel_crtc->base.dev;
	struct drm_display_mode *adjusted_mode = &pipe_config->base.adjusted_mode;
	int lane, link_bw, fdi_dotclock, ret;
	bool needs_recompute = false;

retry:
	/* FDI is a binary signal running at ~2.7GHz, encoding
	 * each output octet as 10 bits. The actual frequency
	 * is stored as a divider into a 100MHz clock, and the
	 * mode pixel clock is stored in units of 1KHz.
	 * Hence the bw of each lane in terms of the mode signal
	 * is:
	 */
	link_bw = intel_fdi_link_freq(dev) * MHz(100)/KHz(1)/10;

	fdi_dotclock = adjusted_mode->crtc_clock;

	lane = ironlake_get_lanes_required(fdi_dotclock, link_bw,
					   pipe_config->pipe_bpp);

	pipe_config->fdi_lanes = lane;

	intel_link_compute_m_n(pipe_config->pipe_bpp, lane, fdi_dotclock,
			       link_bw, &pipe_config->fdi_m_n);

	ret = ironlake_check_fdi_lanes(intel_crtc->base.dev,
				       intel_crtc->pipe, pipe_config);
	if (ret == -EINVAL && pipe_config->pipe_bpp > 6*3) {
		pipe_config->pipe_bpp -= 2*3;
		DRM_DEBUG_KMS("fdi link bw constraint, reducing pipe bpp to %i\n",
			      pipe_config->pipe_bpp);
		needs_recompute = true;
		pipe_config->bw_constrained = true;

		goto retry;
	}

	if (needs_recompute)
		return RETRY;

	return ret;
}

static void hsw_compute_ips_config(struct intel_crtc *crtc,
				   struct intel_crtc_state *pipe_config)
{
	pipe_config->ips_enabled = i915.enable_ips &&
				   hsw_crtc_supports_ips(crtc) &&
				   pipe_config->pipe_bpp <= 24;
}

static int intel_crtc_compute_config(struct intel_crtc *crtc,
				     struct intel_crtc_state *pipe_config)
{
	struct drm_device *dev = crtc->base.dev;
	struct drm_i915_private *dev_priv = dev->dev_private;
	struct drm_display_mode *adjusted_mode = &pipe_config->base.adjusted_mode;
	int ret;

	/* FIXME should check pixel clock limits on all platforms */
	if (INTEL_INFO(dev)->gen < 4) {
		int clock_limit =
			dev_priv->display.get_display_clock_speed(dev);

		/*
		 * Enable pixel doubling when the dot clock
		 * is > 90% of the (display) core speed.
		 *
		 * GDG double wide on either pipe,
		 * otherwise pipe A only.
		 */
		if ((crtc->pipe == PIPE_A || IS_I915G(dev)) &&
		    adjusted_mode->crtc_clock > clock_limit * 9 / 10) {
			clock_limit *= 2;
			pipe_config->double_wide = true;
		}

		if (adjusted_mode->crtc_clock > clock_limit * 9 / 10)
			return -EINVAL;
	}

	/*
	 * Pipe horizontal size must be even in:
	 * - DVO ganged mode
	 * - LVDS dual channel mode
	 * - Double wide pipe
	 */
	if ((intel_pipe_will_have_type(pipe_config, INTEL_OUTPUT_LVDS) &&
	     intel_is_dual_link_lvds(dev)) || pipe_config->double_wide)
		pipe_config->pipe_src_w &= ~1;

	/* Cantiga+ cannot handle modes with a hsync front porch of 0.
	 * WaPruneModeWithIncorrectHsyncOffset:ctg,elk,ilk,snb,ivb,vlv,hsw.
	 */
	if ((INTEL_INFO(dev)->gen > 4 || IS_G4X(dev)) &&
		adjusted_mode->hsync_start == adjusted_mode->hdisplay)
		return -EINVAL;

	if (HAS_IPS(dev))
		hsw_compute_ips_config(crtc, pipe_config);

	if (pipe_config->has_pch_encoder)
		return ironlake_fdi_compute_config(crtc, pipe_config);

	/* FIXME: remove below call once atomic mode set is place and all crtc
	 * related checks called from atomic_crtc_check function */
	ret = 0;
	DRM_DEBUG_KMS("intel_crtc = %p drm_state (pipe_config->base.state) = %p\n",
		crtc, pipe_config->base.state);
	ret = intel_atomic_setup_scalers(dev, crtc, pipe_config);

	return ret;
}

static int skylake_get_display_clock_speed(struct drm_device *dev)
{
	struct drm_i915_private *dev_priv = to_i915(dev);
	uint32_t lcpll1 = I915_READ(LCPLL1_CTL);
	uint32_t cdctl = I915_READ(CDCLK_CTL);
	uint32_t linkrate;

	if (!(lcpll1 & LCPLL_PLL_ENABLE)) {
		WARN(1, "LCPLL1 not enabled\n");
		return 24000; /* 24MHz is the cd freq with NSSC ref */
	}

	if ((cdctl & CDCLK_FREQ_SEL_MASK) == CDCLK_FREQ_540)
		return 540000;

	linkrate = (I915_READ(DPLL_CTRL1) &
		    DPLL_CTRL1_LINK_RATE_MASK(SKL_DPLL0)) >> 1;

	if (linkrate == DPLL_CTRL1_LINK_RATE_2160 ||
	    linkrate == DPLL_CTRL1_LINK_RATE_1080) {
		/* vco 8640 */
		switch (cdctl & CDCLK_FREQ_SEL_MASK) {
		case CDCLK_FREQ_450_432:
			return 432000;
		case CDCLK_FREQ_337_308:
			return 308570;
		case CDCLK_FREQ_675_617:
			return 617140;
		default:
			WARN(1, "Unknown cd freq selection\n");
		}
	} else {
		/* vco 8100 */
		switch (cdctl & CDCLK_FREQ_SEL_MASK) {
		case CDCLK_FREQ_450_432:
			return 450000;
		case CDCLK_FREQ_337_308:
			return 337500;
		case CDCLK_FREQ_675_617:
			return 675000;
		default:
			WARN(1, "Unknown cd freq selection\n");
		}
	}

	/* error case, do as if DPLL0 isn't enabled */
	return 24000;
}

static int broadwell_get_display_clock_speed(struct drm_device *dev)
{
	struct drm_i915_private *dev_priv = dev->dev_private;
	uint32_t lcpll = I915_READ(LCPLL_CTL);
	uint32_t freq = lcpll & LCPLL_CLK_FREQ_MASK;

	if (lcpll & LCPLL_CD_SOURCE_FCLK)
		return 800000;
	else if (I915_READ(FUSE_STRAP) & HSW_CDCLK_LIMIT)
		return 450000;
	else if (freq == LCPLL_CLK_FREQ_450)
		return 450000;
	else if (freq == LCPLL_CLK_FREQ_54O_BDW)
		return 540000;
	else if (freq == LCPLL_CLK_FREQ_337_5_BDW)
		return 337500;
	else
		return 675000;
}

static int haswell_get_display_clock_speed(struct drm_device *dev)
{
	struct drm_i915_private *dev_priv = dev->dev_private;
	uint32_t lcpll = I915_READ(LCPLL_CTL);
	uint32_t freq = lcpll & LCPLL_CLK_FREQ_MASK;

	if (lcpll & LCPLL_CD_SOURCE_FCLK)
		return 800000;
	else if (I915_READ(FUSE_STRAP) & HSW_CDCLK_LIMIT)
		return 450000;
	else if (freq == LCPLL_CLK_FREQ_450)
		return 450000;
	else if (IS_HSW_ULT(dev))
		return 337500;
	else
		return 540000;
}

static int valleyview_get_display_clock_speed(struct drm_device *dev)
{
	struct drm_i915_private *dev_priv = dev->dev_private;
	u32 val;
	int divider;

	if (dev_priv->hpll_freq == 0)
		dev_priv->hpll_freq = valleyview_get_vco(dev_priv);

	mutex_lock(&dev_priv->sb_lock);
	val = vlv_cck_read(dev_priv, CCK_DISPLAY_CLOCK_CONTROL);
	mutex_unlock(&dev_priv->sb_lock);

	divider = val & DISPLAY_FREQUENCY_VALUES;

	WARN((val & DISPLAY_FREQUENCY_STATUS) !=
	     (divider << DISPLAY_FREQUENCY_STATUS_SHIFT),
	     "cdclk change in progress\n");

	return DIV_ROUND_CLOSEST(dev_priv->hpll_freq << 1, divider + 1);
}

static int ilk_get_display_clock_speed(struct drm_device *dev)
{
	return 450000;
}

static int i945_get_display_clock_speed(struct drm_device *dev)
{
	return 400000;
}

static int i915_get_display_clock_speed(struct drm_device *dev)
{
	return 333333;
}

static int i9xx_misc_get_display_clock_speed(struct drm_device *dev)
{
	return 200000;
}

static int pnv_get_display_clock_speed(struct drm_device *dev)
{
	u16 gcfgc = 0;

	pci_read_config_word(dev->pdev, GCFGC, &gcfgc);

	switch (gcfgc & GC_DISPLAY_CLOCK_MASK) {
	case GC_DISPLAY_CLOCK_267_MHZ_PNV:
		return 266667;
	case GC_DISPLAY_CLOCK_333_MHZ_PNV:
		return 333333;
	case GC_DISPLAY_CLOCK_444_MHZ_PNV:
		return 444444;
	case GC_DISPLAY_CLOCK_200_MHZ_PNV:
		return 200000;
	default:
		DRM_ERROR("Unknown pnv display core clock 0x%04x\n", gcfgc);
	case GC_DISPLAY_CLOCK_133_MHZ_PNV:
		return 133333;
	case GC_DISPLAY_CLOCK_167_MHZ_PNV:
		return 166667;
	}
}

static int i915gm_get_display_clock_speed(struct drm_device *dev)
{
	u16 gcfgc = 0;

	pci_read_config_word(dev->pdev, GCFGC, &gcfgc);

	if (gcfgc & GC_LOW_FREQUENCY_ENABLE)
		return 133333;
	else {
		switch (gcfgc & GC_DISPLAY_CLOCK_MASK) {
		case GC_DISPLAY_CLOCK_333_MHZ:
			return 333333;
		default:
		case GC_DISPLAY_CLOCK_190_200_MHZ:
			return 190000;
		}
	}
}

static int i865_get_display_clock_speed(struct drm_device *dev)
{
	return 266667;
}

static int i855_get_display_clock_speed(struct drm_device *dev)
{
	u16 hpllcc = 0;
	/* Assume that the hardware is in the high speed state.  This
	 * should be the default.
	 */
	switch (hpllcc & GC_CLOCK_CONTROL_MASK) {
	case GC_CLOCK_133_200:
	case GC_CLOCK_100_200:
		return 200000;
	case GC_CLOCK_166_250:
		return 250000;
	case GC_CLOCK_100_133:
		return 133333;
	}

	/* Shouldn't happen */
	return 0;
}

static int i830_get_display_clock_speed(struct drm_device *dev)
{
	return 133333;
}

static void
intel_reduce_m_n_ratio(uint32_t *num, uint32_t *den)
{
	while (*num > DATA_LINK_M_N_MASK ||
	       *den > DATA_LINK_M_N_MASK) {
		*num >>= 1;
		*den >>= 1;
	}
}

static void compute_m_n(unsigned int m, unsigned int n,
			uint32_t *ret_m, uint32_t *ret_n)
{
	*ret_n = min_t(unsigned int, roundup_pow_of_two(n), DATA_LINK_N_MAX);
	*ret_m = div_u64((uint64_t) m * *ret_n, n);
	intel_reduce_m_n_ratio(ret_m, ret_n);
}

void
intel_link_compute_m_n(int bits_per_pixel, int nlanes,
		       int pixel_clock, int link_clock,
		       struct intel_link_m_n *m_n)
{
	m_n->tu = 64;

	compute_m_n(bits_per_pixel * pixel_clock,
		    link_clock * nlanes * 8,
		    &m_n->gmch_m, &m_n->gmch_n);

	compute_m_n(pixel_clock, link_clock,
		    &m_n->link_m, &m_n->link_n);
}

static inline bool intel_panel_use_ssc(struct drm_i915_private *dev_priv)
{
	if (i915.panel_use_ssc >= 0)
		return i915.panel_use_ssc != 0;
	return dev_priv->vbt.lvds_use_ssc
		&& !(dev_priv->quirks & QUIRK_LVDS_SSC_DISABLE);
}

static int i9xx_get_refclk(const struct intel_crtc_state *crtc_state,
			   int num_connectors)
{
	struct drm_device *dev = crtc_state->base.crtc->dev;
	struct drm_i915_private *dev_priv = dev->dev_private;
	int refclk;

	WARN_ON(!crtc_state->base.state);

	if (IS_VALLEYVIEW(dev) || IS_BROXTON(dev)) {
		refclk = 100000;
	} else if (intel_pipe_will_have_type(crtc_state, INTEL_OUTPUT_LVDS) &&
	    intel_panel_use_ssc(dev_priv) && num_connectors < 2) {
		refclk = dev_priv->vbt.lvds_ssc_freq;
		DRM_DEBUG_KMS("using SSC reference clock of %d kHz\n", refclk);
	} else if (!IS_GEN2(dev)) {
		refclk = 96000;
	} else {
		refclk = 48000;
	}

	return refclk;
}

static uint32_t pnv_dpll_compute_fp(struct dpll *dpll)
{
	return (1 << dpll->n) << 16 | dpll->m2;
}

static uint32_t i9xx_dpll_compute_fp(struct dpll *dpll)
{
	return dpll->n << 16 | dpll->m1 << 8 | dpll->m2;
}

static void i9xx_update_pll_dividers(struct intel_crtc *crtc,
				     struct intel_crtc_state *crtc_state,
				     intel_clock_t *reduced_clock)
{
	struct drm_device *dev = crtc->base.dev;
	u32 fp, fp2 = 0;

	if (IS_PINEVIEW(dev)) {
		fp = pnv_dpll_compute_fp(&crtc_state->dpll);
		if (reduced_clock)
			fp2 = pnv_dpll_compute_fp(reduced_clock);
	} else {
		fp = i9xx_dpll_compute_fp(&crtc_state->dpll);
		if (reduced_clock)
			fp2 = i9xx_dpll_compute_fp(reduced_clock);
	}

	crtc_state->dpll_hw_state.fp0 = fp;

	crtc->lowfreq_avail = false;
	if (intel_pipe_will_have_type(crtc_state, INTEL_OUTPUT_LVDS) &&
	    reduced_clock) {
		crtc_state->dpll_hw_state.fp1 = fp2;
		crtc->lowfreq_avail = true;
	} else {
		crtc_state->dpll_hw_state.fp1 = fp;
	}
}

static void vlv_pllb_recal_opamp(struct drm_i915_private *dev_priv, enum pipe
		pipe)
{
	u32 reg_val;

	/*
	 * PLLB opamp always calibrates to max value of 0x3f, force enable it
	 * and set it to a reasonable value instead.
	 */
	reg_val = vlv_dpio_read(dev_priv, pipe, VLV_PLL_DW9(1));
	reg_val &= 0xffffff00;
	reg_val |= 0x00000030;
	vlv_dpio_write(dev_priv, pipe, VLV_PLL_DW9(1), reg_val);

	reg_val = vlv_dpio_read(dev_priv, pipe, VLV_REF_DW13);
	reg_val &= 0x8cffffff;
	reg_val = 0x8c000000;
	vlv_dpio_write(dev_priv, pipe, VLV_REF_DW13, reg_val);

	reg_val = vlv_dpio_read(dev_priv, pipe, VLV_PLL_DW9(1));
	reg_val &= 0xffffff00;
	vlv_dpio_write(dev_priv, pipe, VLV_PLL_DW9(1), reg_val);

	reg_val = vlv_dpio_read(dev_priv, pipe, VLV_REF_DW13);
	reg_val &= 0x00ffffff;
	reg_val |= 0xb0000000;
	vlv_dpio_write(dev_priv, pipe, VLV_REF_DW13, reg_val);
}

static void intel_pch_transcoder_set_m_n(struct intel_crtc *crtc,
					 struct intel_link_m_n *m_n)
{
	struct drm_device *dev = crtc->base.dev;
	struct drm_i915_private *dev_priv = dev->dev_private;
	int pipe = crtc->pipe;

	I915_WRITE(PCH_TRANS_DATA_M1(pipe), TU_SIZE(m_n->tu) | m_n->gmch_m);
	I915_WRITE(PCH_TRANS_DATA_N1(pipe), m_n->gmch_n);
	I915_WRITE(PCH_TRANS_LINK_M1(pipe), m_n->link_m);
	I915_WRITE(PCH_TRANS_LINK_N1(pipe), m_n->link_n);
}

static void intel_cpu_transcoder_set_m_n(struct intel_crtc *crtc,
					 struct intel_link_m_n *m_n,
					 struct intel_link_m_n *m2_n2)
{
	struct drm_device *dev = crtc->base.dev;
	struct drm_i915_private *dev_priv = dev->dev_private;
	int pipe = crtc->pipe;
	enum transcoder transcoder = crtc->config->cpu_transcoder;

	if (INTEL_INFO(dev)->gen >= 5) {
		I915_WRITE(PIPE_DATA_M1(transcoder), TU_SIZE(m_n->tu) | m_n->gmch_m);
		I915_WRITE(PIPE_DATA_N1(transcoder), m_n->gmch_n);
		I915_WRITE(PIPE_LINK_M1(transcoder), m_n->link_m);
		I915_WRITE(PIPE_LINK_N1(transcoder), m_n->link_n);
		/* M2_N2 registers to be set only for gen < 8 (M2_N2 available
		 * for gen < 8) and if DRRS is supported (to make sure the
		 * registers are not unnecessarily accessed).
		 */
		if (m2_n2 && (IS_CHERRYVIEW(dev) || INTEL_INFO(dev)->gen < 8) &&
			crtc->config->has_drrs) {
			I915_WRITE(PIPE_DATA_M2(transcoder),
					TU_SIZE(m2_n2->tu) | m2_n2->gmch_m);
			I915_WRITE(PIPE_DATA_N2(transcoder), m2_n2->gmch_n);
			I915_WRITE(PIPE_LINK_M2(transcoder), m2_n2->link_m);
			I915_WRITE(PIPE_LINK_N2(transcoder), m2_n2->link_n);
		}
	} else {
		I915_WRITE(PIPE_DATA_M_G4X(pipe), TU_SIZE(m_n->tu) | m_n->gmch_m);
		I915_WRITE(PIPE_DATA_N_G4X(pipe), m_n->gmch_n);
		I915_WRITE(PIPE_LINK_M_G4X(pipe), m_n->link_m);
		I915_WRITE(PIPE_LINK_N_G4X(pipe), m_n->link_n);
	}
}

void intel_dp_set_m_n(struct intel_crtc *crtc, enum link_m_n_set m_n)
{
	struct intel_link_m_n *dp_m_n, *dp_m2_n2 = NULL;

	if (m_n == M1_N1) {
		dp_m_n = &crtc->config->dp_m_n;
		dp_m2_n2 = &crtc->config->dp_m2_n2;
	} else if (m_n == M2_N2) {

		/*
		 * M2_N2 registers are not supported. Hence m2_n2 divider value
		 * needs to be programmed into M1_N1.
		 */
		dp_m_n = &crtc->config->dp_m2_n2;
	} else {
		DRM_ERROR("Unsupported divider value\n");
		return;
	}

	if (crtc->config->has_pch_encoder)
		intel_pch_transcoder_set_m_n(crtc, &crtc->config->dp_m_n);
	else
		intel_cpu_transcoder_set_m_n(crtc, dp_m_n, dp_m2_n2);
}

static void vlv_update_pll(struct intel_crtc *crtc,
			   struct intel_crtc_state *pipe_config)
{
	u32 dpll, dpll_md;

	/*
	 * Enable DPIO clock input. We should never disable the reference
	 * clock for pipe B, since VGA hotplug / manual detection depends
	 * on it.
	 */
	dpll = DPLL_EXT_BUFFER_ENABLE_VLV | DPLL_REFA_CLK_ENABLE_VLV |
		DPLL_VGA_MODE_DIS | DPLL_INTEGRATED_CLOCK_VLV;
	/* We should never disable this, set it here for state tracking */
	if (crtc->pipe == PIPE_B)
		dpll |= DPLL_INTEGRATED_CRI_CLK_VLV;
	dpll |= DPLL_VCO_ENABLE;
	pipe_config->dpll_hw_state.dpll = dpll;

	dpll_md = (pipe_config->pixel_multiplier - 1)
		<< DPLL_MD_UDI_MULTIPLIER_SHIFT;
	pipe_config->dpll_hw_state.dpll_md = dpll_md;
}

static void vlv_prepare_pll(struct intel_crtc *crtc,
			    const struct intel_crtc_state *pipe_config)
{
	struct drm_device *dev = crtc->base.dev;
	struct drm_i915_private *dev_priv = dev->dev_private;
	int pipe = crtc->pipe;
	u32 mdiv;
	u32 bestn, bestm1, bestm2, bestp1, bestp2;
	u32 coreclk, reg_val;

	mutex_lock(&dev_priv->sb_lock);

	bestn = pipe_config->dpll.n;
	bestm1 = pipe_config->dpll.m1;
	bestm2 = pipe_config->dpll.m2;
	bestp1 = pipe_config->dpll.p1;
	bestp2 = pipe_config->dpll.p2;

	/* See eDP HDMI DPIO driver vbios notes doc */

	/* PLL B needs special handling */
	if (pipe == PIPE_B)
		vlv_pllb_recal_opamp(dev_priv, pipe);

	/* Set up Tx target for periodic Rcomp update */
	vlv_dpio_write(dev_priv, pipe, VLV_PLL_DW9_BCAST, 0x0100000f);

	/* Disable target IRef on PLL */
	reg_val = vlv_dpio_read(dev_priv, pipe, VLV_PLL_DW8(pipe));
	reg_val &= 0x00ffffff;
	vlv_dpio_write(dev_priv, pipe, VLV_PLL_DW8(pipe), reg_val);

	/* Disable fast lock */
	vlv_dpio_write(dev_priv, pipe, VLV_CMN_DW0, 0x610);

	/* Set idtafcrecal before PLL is enabled */
	mdiv = ((bestm1 << DPIO_M1DIV_SHIFT) | (bestm2 & DPIO_M2DIV_MASK));
	mdiv |= ((bestp1 << DPIO_P1_SHIFT) | (bestp2 << DPIO_P2_SHIFT));
	mdiv |= ((bestn << DPIO_N_SHIFT));
	mdiv |= (1 << DPIO_K_SHIFT);

	/*
	 * Post divider depends on pixel clock rate, DAC vs digital (and LVDS,
	 * but we don't support that).
	 * Note: don't use the DAC post divider as it seems unstable.
	 */
	mdiv |= (DPIO_POST_DIV_HDMIDP << DPIO_POST_DIV_SHIFT);
	vlv_dpio_write(dev_priv, pipe, VLV_PLL_DW3(pipe), mdiv);

	mdiv |= DPIO_ENABLE_CALIBRATION;
	vlv_dpio_write(dev_priv, pipe, VLV_PLL_DW3(pipe), mdiv);

	/* Set HBR and RBR LPF coefficients */
	if (pipe_config->port_clock == 162000 ||
	    intel_pipe_has_type(crtc, INTEL_OUTPUT_ANALOG) ||
	    intel_pipe_has_type(crtc, INTEL_OUTPUT_HDMI))
		vlv_dpio_write(dev_priv, pipe, VLV_PLL_DW10(pipe),
				 0x009f0003);
	else
		vlv_dpio_write(dev_priv, pipe, VLV_PLL_DW10(pipe),
				 0x00d0000f);

	if (pipe_config->has_dp_encoder) {
		/* Use SSC source */
		if (pipe == PIPE_A)
			vlv_dpio_write(dev_priv, pipe, VLV_PLL_DW5(pipe),
					 0x0df40000);
		else
			vlv_dpio_write(dev_priv, pipe, VLV_PLL_DW5(pipe),
					 0x0df70000);
	} else { /* HDMI or VGA */
		/* Use bend source */
		if (pipe == PIPE_A)
			vlv_dpio_write(dev_priv, pipe, VLV_PLL_DW5(pipe),
					 0x0df70000);
		else
			vlv_dpio_write(dev_priv, pipe, VLV_PLL_DW5(pipe),
					 0x0df40000);
	}

	coreclk = vlv_dpio_read(dev_priv, pipe, VLV_PLL_DW7(pipe));
	coreclk = (coreclk & 0x0000ff00) | 0x01c00000;
	if (intel_pipe_has_type(crtc, INTEL_OUTPUT_DISPLAYPORT) ||
	    intel_pipe_has_type(crtc, INTEL_OUTPUT_EDP))
		coreclk |= 0x01000000;
	vlv_dpio_write(dev_priv, pipe, VLV_PLL_DW7(pipe), coreclk);

	vlv_dpio_write(dev_priv, pipe, VLV_PLL_DW11(pipe), 0x87871000);
	mutex_unlock(&dev_priv->sb_lock);
}

static void chv_update_pll(struct intel_crtc *crtc,
			   struct intel_crtc_state *pipe_config)
{
	pipe_config->dpll_hw_state.dpll = DPLL_SSC_REF_CLOCK_CHV |
		DPLL_REFA_CLK_ENABLE_VLV | DPLL_VGA_MODE_DIS |
		DPLL_VCO_ENABLE;
	if (crtc->pipe != PIPE_A)
		pipe_config->dpll_hw_state.dpll |= DPLL_INTEGRATED_CRI_CLK_VLV;

	pipe_config->dpll_hw_state.dpll_md =
		(pipe_config->pixel_multiplier - 1) << DPLL_MD_UDI_MULTIPLIER_SHIFT;
}

static void chv_prepare_pll(struct intel_crtc *crtc,
			    const struct intel_crtc_state *pipe_config)
{
	struct drm_device *dev = crtc->base.dev;
	struct drm_i915_private *dev_priv = dev->dev_private;
	int pipe = crtc->pipe;
	int dpll_reg = DPLL(crtc->pipe);
	enum dpio_channel port = vlv_pipe_to_channel(pipe);
	u32 loopfilter, tribuf_calcntr;
	u32 bestn, bestm1, bestm2, bestp1, bestp2, bestm2_frac;
	u32 dpio_val;
	int vco;

	bestn = pipe_config->dpll.n;
	bestm2_frac = pipe_config->dpll.m2 & 0x3fffff;
	bestm1 = pipe_config->dpll.m1;
	bestm2 = pipe_config->dpll.m2 >> 22;
	bestp1 = pipe_config->dpll.p1;
	bestp2 = pipe_config->dpll.p2;
	vco = pipe_config->dpll.vco;
	dpio_val = 0;
	loopfilter = 0;

	/*
	 * Enable Refclk and SSC
	 */
	I915_WRITE(dpll_reg,
		   pipe_config->dpll_hw_state.dpll & ~DPLL_VCO_ENABLE);

	mutex_lock(&dev_priv->sb_lock);

	/* p1 and p2 divider */
	vlv_dpio_write(dev_priv, pipe, CHV_CMN_DW13(port),
			5 << DPIO_CHV_S1_DIV_SHIFT |
			bestp1 << DPIO_CHV_P1_DIV_SHIFT |
			bestp2 << DPIO_CHV_P2_DIV_SHIFT |
			1 << DPIO_CHV_K_DIV_SHIFT);

	/* Feedback post-divider - m2 */
	vlv_dpio_write(dev_priv, pipe, CHV_PLL_DW0(port), bestm2);

	/* Feedback refclk divider - n and m1 */
	vlv_dpio_write(dev_priv, pipe, CHV_PLL_DW1(port),
			DPIO_CHV_M1_DIV_BY_2 |
			1 << DPIO_CHV_N_DIV_SHIFT);

	/* M2 fraction division */
	if (bestm2_frac)
		vlv_dpio_write(dev_priv, pipe, CHV_PLL_DW2(port), bestm2_frac);

	/* M2 fraction division enable */
	dpio_val = vlv_dpio_read(dev_priv, pipe, CHV_PLL_DW3(port));
	dpio_val &= ~(DPIO_CHV_FEEDFWD_GAIN_MASK | DPIO_CHV_FRAC_DIV_EN);
	dpio_val |= (2 << DPIO_CHV_FEEDFWD_GAIN_SHIFT);
	if (bestm2_frac)
		dpio_val |= DPIO_CHV_FRAC_DIV_EN;
	vlv_dpio_write(dev_priv, pipe, CHV_PLL_DW3(port), dpio_val);

	/* Program digital lock detect threshold */
	dpio_val = vlv_dpio_read(dev_priv, pipe, CHV_PLL_DW9(port));
	dpio_val &= ~(DPIO_CHV_INT_LOCK_THRESHOLD_MASK |
					DPIO_CHV_INT_LOCK_THRESHOLD_SEL_COARSE);
	dpio_val |= (0x5 << DPIO_CHV_INT_LOCK_THRESHOLD_SHIFT);
	if (!bestm2_frac)
		dpio_val |= DPIO_CHV_INT_LOCK_THRESHOLD_SEL_COARSE;
	vlv_dpio_write(dev_priv, pipe, CHV_PLL_DW9(port), dpio_val);

	/* Loop filter */
	if (vco == 5400000) {
		loopfilter |= (0x3 << DPIO_CHV_PROP_COEFF_SHIFT);
		loopfilter |= (0x8 << DPIO_CHV_INT_COEFF_SHIFT);
		loopfilter |= (0x1 << DPIO_CHV_GAIN_CTRL_SHIFT);
		tribuf_calcntr = 0x9;
	} else if (vco <= 6200000) {
		loopfilter |= (0x5 << DPIO_CHV_PROP_COEFF_SHIFT);
		loopfilter |= (0xB << DPIO_CHV_INT_COEFF_SHIFT);
		loopfilter |= (0x3 << DPIO_CHV_GAIN_CTRL_SHIFT);
		tribuf_calcntr = 0x9;
	} else if (vco <= 6480000) {
		loopfilter |= (0x4 << DPIO_CHV_PROP_COEFF_SHIFT);
		loopfilter |= (0x9 << DPIO_CHV_INT_COEFF_SHIFT);
		loopfilter |= (0x3 << DPIO_CHV_GAIN_CTRL_SHIFT);
		tribuf_calcntr = 0x8;
	} else {
		/* Not supported. Apply the same limits as in the max case */
		loopfilter |= (0x4 << DPIO_CHV_PROP_COEFF_SHIFT);
		loopfilter |= (0x9 << DPIO_CHV_INT_COEFF_SHIFT);
		loopfilter |= (0x3 << DPIO_CHV_GAIN_CTRL_SHIFT);
		tribuf_calcntr = 0;
	}
	vlv_dpio_write(dev_priv, pipe, CHV_PLL_DW6(port), loopfilter);

	dpio_val = vlv_dpio_read(dev_priv, pipe, CHV_PLL_DW8(port));
	dpio_val &= ~DPIO_CHV_TDC_TARGET_CNT_MASK;
	dpio_val |= (tribuf_calcntr << DPIO_CHV_TDC_TARGET_CNT_SHIFT);
	vlv_dpio_write(dev_priv, pipe, CHV_PLL_DW8(port), dpio_val);

	/* AFC Recal */
	vlv_dpio_write(dev_priv, pipe, CHV_CMN_DW14(port),
			vlv_dpio_read(dev_priv, pipe, CHV_CMN_DW14(port)) |
			DPIO_AFC_RECAL);

	mutex_unlock(&dev_priv->sb_lock);
}

/**
 * vlv_force_pll_on - forcibly enable just the PLL
 * @dev_priv: i915 private structure
 * @pipe: pipe PLL to enable
 * @dpll: PLL configuration
 *
 * Enable the PLL for @pipe using the supplied @dpll config. To be used
 * in cases where we need the PLL enabled even when @pipe is not going to
 * be enabled.
 */
void vlv_force_pll_on(struct drm_device *dev, enum pipe pipe,
		      const struct dpll *dpll)
{
	struct intel_crtc *crtc =
		to_intel_crtc(intel_get_crtc_for_pipe(dev, pipe));
	struct intel_crtc_state pipe_config = {
		.base.crtc = &crtc->base,
		.pixel_multiplier = 1,
		.dpll = *dpll,
	};

	if (IS_CHERRYVIEW(dev)) {
		chv_update_pll(crtc, &pipe_config);
		chv_prepare_pll(crtc, &pipe_config);
		chv_enable_pll(crtc, &pipe_config);
	} else {
		vlv_update_pll(crtc, &pipe_config);
		vlv_prepare_pll(crtc, &pipe_config);
		vlv_enable_pll(crtc, &pipe_config);
	}
}

/**
 * vlv_force_pll_off - forcibly disable just the PLL
 * @dev_priv: i915 private structure
 * @pipe: pipe PLL to disable
 *
 * Disable the PLL for @pipe. To be used in cases where we need
 * the PLL enabled even when @pipe is not going to be enabled.
 */
void vlv_force_pll_off(struct drm_device *dev, enum pipe pipe)
{
	if (IS_CHERRYVIEW(dev))
		chv_disable_pll(to_i915(dev), pipe);
	else
		vlv_disable_pll(to_i915(dev), pipe);
}

static void i9xx_update_pll(struct intel_crtc *crtc,
			    struct intel_crtc_state *crtc_state,
			    intel_clock_t *reduced_clock,
			    int num_connectors)
{
	struct drm_device *dev = crtc->base.dev;
	struct drm_i915_private *dev_priv = dev->dev_private;
	u32 dpll;
	bool is_sdvo;
	struct dpll *clock = &crtc_state->dpll;

	i9xx_update_pll_dividers(crtc, crtc_state, reduced_clock);

	is_sdvo = intel_pipe_will_have_type(crtc_state, INTEL_OUTPUT_SDVO) ||
		intel_pipe_will_have_type(crtc_state, INTEL_OUTPUT_HDMI);

	dpll = DPLL_VGA_MODE_DIS;

	if (intel_pipe_will_have_type(crtc_state, INTEL_OUTPUT_LVDS))
		dpll |= DPLLB_MODE_LVDS;
	else
		dpll |= DPLLB_MODE_DAC_SERIAL;

	if (IS_I945G(dev) || IS_I945GM(dev) || IS_G33(dev)) {
		dpll |= (crtc_state->pixel_multiplier - 1)
			<< SDVO_MULTIPLIER_SHIFT_HIRES;
	}

	if (is_sdvo)
		dpll |= DPLL_SDVO_HIGH_SPEED;

	if (crtc_state->has_dp_encoder)
		dpll |= DPLL_SDVO_HIGH_SPEED;

	/* compute bitmask from p1 value */
	if (IS_PINEVIEW(dev))
		dpll |= (1 << (clock->p1 - 1)) << DPLL_FPA01_P1_POST_DIV_SHIFT_PINEVIEW;
	else {
		dpll |= (1 << (clock->p1 - 1)) << DPLL_FPA01_P1_POST_DIV_SHIFT;
		if (IS_G4X(dev) && reduced_clock)
			dpll |= (1 << (reduced_clock->p1 - 1)) << DPLL_FPA1_P1_POST_DIV_SHIFT;
	}
	switch (clock->p2) {
	case 5:
		dpll |= DPLL_DAC_SERIAL_P2_CLOCK_DIV_5;
		break;
	case 7:
		dpll |= DPLLB_LVDS_P2_CLOCK_DIV_7;
		break;
	case 10:
		dpll |= DPLL_DAC_SERIAL_P2_CLOCK_DIV_10;
		break;
	case 14:
		dpll |= DPLLB_LVDS_P2_CLOCK_DIV_14;
		break;
	}
	if (INTEL_INFO(dev)->gen >= 4)
		dpll |= (6 << PLL_LOAD_PULSE_PHASE_SHIFT);

	if (crtc_state->sdvo_tv_clock)
		dpll |= PLL_REF_INPUT_TVCLKINBC;
	else if (intel_pipe_will_have_type(crtc_state, INTEL_OUTPUT_LVDS) &&
		 intel_panel_use_ssc(dev_priv) && num_connectors < 2)
		dpll |= PLLB_REF_INPUT_SPREADSPECTRUMIN;
	else
		dpll |= PLL_REF_INPUT_DREFCLK;

	dpll |= DPLL_VCO_ENABLE;
	crtc_state->dpll_hw_state.dpll = dpll;

	if (INTEL_INFO(dev)->gen >= 4) {
		u32 dpll_md = (crtc_state->pixel_multiplier - 1)
			<< DPLL_MD_UDI_MULTIPLIER_SHIFT;
		crtc_state->dpll_hw_state.dpll_md = dpll_md;
	}
}

static void i8xx_update_pll(struct intel_crtc *crtc,
			    struct intel_crtc_state *crtc_state,
			    intel_clock_t *reduced_clock,
			    int num_connectors)
{
	struct drm_device *dev = crtc->base.dev;
	struct drm_i915_private *dev_priv = dev->dev_private;
	u32 dpll;
	struct dpll *clock = &crtc_state->dpll;

	i9xx_update_pll_dividers(crtc, crtc_state, reduced_clock);

	dpll = DPLL_VGA_MODE_DIS;

	if (intel_pipe_will_have_type(crtc_state, INTEL_OUTPUT_LVDS)) {
		dpll |= (1 << (clock->p1 - 1)) << DPLL_FPA01_P1_POST_DIV_SHIFT;
	} else {
		if (clock->p1 == 2)
			dpll |= PLL_P1_DIVIDE_BY_TWO;
		else
			dpll |= (clock->p1 - 2) << DPLL_FPA01_P1_POST_DIV_SHIFT;
		if (clock->p2 == 4)
			dpll |= PLL_P2_DIVIDE_BY_4;
	}

	if (!IS_I830(dev) && intel_pipe_will_have_type(crtc_state, INTEL_OUTPUT_DVO))
		dpll |= DPLL_DVO_2X_MODE;

	if (intel_pipe_will_have_type(crtc_state, INTEL_OUTPUT_LVDS) &&
		 intel_panel_use_ssc(dev_priv) && num_connectors < 2)
		dpll |= PLLB_REF_INPUT_SPREADSPECTRUMIN;
	else
		dpll |= PLL_REF_INPUT_DREFCLK;

	dpll |= DPLL_VCO_ENABLE;
	crtc_state->dpll_hw_state.dpll = dpll;
}

static void intel_set_pipe_timings(struct intel_crtc *intel_crtc)
{
	struct drm_device *dev = intel_crtc->base.dev;
	struct drm_i915_private *dev_priv = dev->dev_private;
	enum pipe pipe = intel_crtc->pipe;
	enum transcoder cpu_transcoder = intel_crtc->config->cpu_transcoder;
	struct drm_display_mode *adjusted_mode =
		&intel_crtc->config->base.adjusted_mode;
	uint32_t crtc_vtotal, crtc_vblank_end;
	int vsyncshift = 0;

	/* We need to be careful not to changed the adjusted mode, for otherwise
	 * the hw state checker will get angry at the mismatch. */
	crtc_vtotal = adjusted_mode->crtc_vtotal;
	crtc_vblank_end = adjusted_mode->crtc_vblank_end;

	if (adjusted_mode->flags & DRM_MODE_FLAG_INTERLACE) {
		/* the chip adds 2 halflines automatically */
		crtc_vtotal -= 1;
		crtc_vblank_end -= 1;

		if (intel_pipe_has_type(intel_crtc, INTEL_OUTPUT_SDVO))
			vsyncshift = (adjusted_mode->crtc_htotal - 1) / 2;
		else
			vsyncshift = adjusted_mode->crtc_hsync_start -
				adjusted_mode->crtc_htotal / 2;
		if (vsyncshift < 0)
			vsyncshift += adjusted_mode->crtc_htotal;
	}

	if (INTEL_INFO(dev)->gen > 3)
		I915_WRITE(VSYNCSHIFT(cpu_transcoder), vsyncshift);

	I915_WRITE(HTOTAL(cpu_transcoder),
		   (adjusted_mode->crtc_hdisplay - 1) |
		   ((adjusted_mode->crtc_htotal - 1) << 16));
	I915_WRITE(HBLANK(cpu_transcoder),
		   (adjusted_mode->crtc_hblank_start - 1) |
		   ((adjusted_mode->crtc_hblank_end - 1) << 16));
	I915_WRITE(HSYNC(cpu_transcoder),
		   (adjusted_mode->crtc_hsync_start - 1) |
		   ((adjusted_mode->crtc_hsync_end - 1) << 16));

	I915_WRITE(VTOTAL(cpu_transcoder),
		   (adjusted_mode->crtc_vdisplay - 1) |
		   ((crtc_vtotal - 1) << 16));
	I915_WRITE(VBLANK(cpu_transcoder),
		   (adjusted_mode->crtc_vblank_start - 1) |
		   ((crtc_vblank_end - 1) << 16));
	I915_WRITE(VSYNC(cpu_transcoder),
		   (adjusted_mode->crtc_vsync_start - 1) |
		   ((adjusted_mode->crtc_vsync_end - 1) << 16));

	/* Workaround: when the EDP input selection is B, the VTOTAL_B must be
	 * programmed with the VTOTAL_EDP value. Same for VTOTAL_C. This is
	 * documented on the DDI_FUNC_CTL register description, EDP Input Select
	 * bits. */
	if (IS_HASWELL(dev) && cpu_transcoder == TRANSCODER_EDP &&
	    (pipe == PIPE_B || pipe == PIPE_C))
		I915_WRITE(VTOTAL(pipe), I915_READ(VTOTAL(cpu_transcoder)));

	/* pipesrc controls the size that is scaled from, which should
	 * always be the user's requested size.
	 */
	I915_WRITE(PIPESRC(pipe),
		   ((intel_crtc->config->pipe_src_w - 1) << 16) |
		   (intel_crtc->config->pipe_src_h - 1));
}

static void intel_get_pipe_timings(struct intel_crtc *crtc,
				   struct intel_crtc_state *pipe_config)
{
	struct drm_device *dev = crtc->base.dev;
	struct drm_i915_private *dev_priv = dev->dev_private;
	enum transcoder cpu_transcoder = pipe_config->cpu_transcoder;
	uint32_t tmp;

	tmp = I915_READ(HTOTAL(cpu_transcoder));
	pipe_config->base.adjusted_mode.crtc_hdisplay = (tmp & 0xffff) + 1;
	pipe_config->base.adjusted_mode.crtc_htotal = ((tmp >> 16) & 0xffff) + 1;
	tmp = I915_READ(HBLANK(cpu_transcoder));
	pipe_config->base.adjusted_mode.crtc_hblank_start = (tmp & 0xffff) + 1;
	pipe_config->base.adjusted_mode.crtc_hblank_end = ((tmp >> 16) & 0xffff) + 1;
	tmp = I915_READ(HSYNC(cpu_transcoder));
	pipe_config->base.adjusted_mode.crtc_hsync_start = (tmp & 0xffff) + 1;
	pipe_config->base.adjusted_mode.crtc_hsync_end = ((tmp >> 16) & 0xffff) + 1;

	tmp = I915_READ(VTOTAL(cpu_transcoder));
	pipe_config->base.adjusted_mode.crtc_vdisplay = (tmp & 0xffff) + 1;
	pipe_config->base.adjusted_mode.crtc_vtotal = ((tmp >> 16) & 0xffff) + 1;
	tmp = I915_READ(VBLANK(cpu_transcoder));
	pipe_config->base.adjusted_mode.crtc_vblank_start = (tmp & 0xffff) + 1;
	pipe_config->base.adjusted_mode.crtc_vblank_end = ((tmp >> 16) & 0xffff) + 1;
	tmp = I915_READ(VSYNC(cpu_transcoder));
	pipe_config->base.adjusted_mode.crtc_vsync_start = (tmp & 0xffff) + 1;
	pipe_config->base.adjusted_mode.crtc_vsync_end = ((tmp >> 16) & 0xffff) + 1;

	if (I915_READ(PIPECONF(cpu_transcoder)) & PIPECONF_INTERLACE_MASK) {
		pipe_config->base.adjusted_mode.flags |= DRM_MODE_FLAG_INTERLACE;
		pipe_config->base.adjusted_mode.crtc_vtotal += 1;
		pipe_config->base.adjusted_mode.crtc_vblank_end += 1;
	}

	tmp = I915_READ(PIPESRC(crtc->pipe));
	pipe_config->pipe_src_h = (tmp & 0xffff) + 1;
	pipe_config->pipe_src_w = ((tmp >> 16) & 0xffff) + 1;

	pipe_config->base.mode.vdisplay = pipe_config->pipe_src_h;
	pipe_config->base.mode.hdisplay = pipe_config->pipe_src_w;
}

void intel_mode_from_pipe_config(struct drm_display_mode *mode,
				 struct intel_crtc_state *pipe_config)
{
	mode->hdisplay = pipe_config->base.adjusted_mode.crtc_hdisplay;
	mode->htotal = pipe_config->base.adjusted_mode.crtc_htotal;
	mode->hsync_start = pipe_config->base.adjusted_mode.crtc_hsync_start;
	mode->hsync_end = pipe_config->base.adjusted_mode.crtc_hsync_end;

	mode->vdisplay = pipe_config->base.adjusted_mode.crtc_vdisplay;
	mode->vtotal = pipe_config->base.adjusted_mode.crtc_vtotal;
	mode->vsync_start = pipe_config->base.adjusted_mode.crtc_vsync_start;
	mode->vsync_end = pipe_config->base.adjusted_mode.crtc_vsync_end;

	mode->flags = pipe_config->base.adjusted_mode.flags;

	mode->clock = pipe_config->base.adjusted_mode.crtc_clock;
	mode->flags |= pipe_config->base.adjusted_mode.flags;
}

static void i9xx_set_pipeconf(struct intel_crtc *intel_crtc)
{
	struct drm_device *dev = intel_crtc->base.dev;
	struct drm_i915_private *dev_priv = dev->dev_private;
	uint32_t pipeconf;

	pipeconf = 0;

	if ((intel_crtc->pipe == PIPE_A && dev_priv->quirks & QUIRK_PIPEA_FORCE) ||
	    (intel_crtc->pipe == PIPE_B && dev_priv->quirks & QUIRK_PIPEB_FORCE))
		pipeconf |= I915_READ(PIPECONF(intel_crtc->pipe)) & PIPECONF_ENABLE;

	if (intel_crtc->config->double_wide)
		pipeconf |= PIPECONF_DOUBLE_WIDE;

	/* only g4x and later have fancy bpc/dither controls */
	if (IS_G4X(dev) || IS_VALLEYVIEW(dev)) {
		/* Bspec claims that we can't use dithering for 30bpp pipes. */
		if (intel_crtc->config->dither && intel_crtc->config->pipe_bpp != 30)
			pipeconf |= PIPECONF_DITHER_EN |
				    PIPECONF_DITHER_TYPE_SP;

		switch (intel_crtc->config->pipe_bpp) {
		case 18:
			pipeconf |= PIPECONF_6BPC;
			break;
		case 24:
			pipeconf |= PIPECONF_8BPC;
			break;
		case 30:
			pipeconf |= PIPECONF_10BPC;
			break;
		default:
			/* Case prevented by intel_choose_pipe_bpp_dither. */
			BUG();
		}
	}

	if (HAS_PIPE_CXSR(dev)) {
		if (intel_crtc->lowfreq_avail) {
			DRM_DEBUG_KMS("enabling CxSR downclocking\n");
			pipeconf |= PIPECONF_CXSR_DOWNCLOCK;
		} else {
			DRM_DEBUG_KMS("disabling CxSR downclocking\n");
		}
	}

	if (intel_crtc->config->base.adjusted_mode.flags & DRM_MODE_FLAG_INTERLACE) {
		if (INTEL_INFO(dev)->gen < 4 ||
		    intel_pipe_has_type(intel_crtc, INTEL_OUTPUT_SDVO))
			pipeconf |= PIPECONF_INTERLACE_W_FIELD_INDICATION;
		else
			pipeconf |= PIPECONF_INTERLACE_W_SYNC_SHIFT;
	} else
		pipeconf |= PIPECONF_PROGRESSIVE;

	if (IS_VALLEYVIEW(dev) && intel_crtc->config->limited_color_range)
		pipeconf |= PIPECONF_COLOR_RANGE_SELECT;

	I915_WRITE(PIPECONF(intel_crtc->pipe), pipeconf);
	POSTING_READ(PIPECONF(intel_crtc->pipe));
}

static int i9xx_crtc_compute_clock(struct intel_crtc *crtc,
				   struct intel_crtc_state *crtc_state)
{
	struct drm_device *dev = crtc->base.dev;
	struct drm_i915_private *dev_priv = dev->dev_private;
	int refclk, num_connectors = 0;
	intel_clock_t clock, reduced_clock;
	bool ok, has_reduced_clock = false;
	bool is_lvds = false, is_dsi = false;
	struct intel_encoder *encoder;
	const intel_limit_t *limit;
	struct drm_atomic_state *state = crtc_state->base.state;
	struct drm_connector *connector;
	struct drm_connector_state *connector_state;
	int i;

	memset(&crtc_state->dpll_hw_state, 0,
	       sizeof(crtc_state->dpll_hw_state));

	for_each_connector_in_state(state, connector, connector_state, i) {
		if (connector_state->crtc != &crtc->base)
			continue;

		encoder = to_intel_encoder(connector_state->best_encoder);

		switch (encoder->type) {
		case INTEL_OUTPUT_LVDS:
			is_lvds = true;
			break;
		case INTEL_OUTPUT_DSI:
			is_dsi = true;
			break;
		default:
			break;
		}

		num_connectors++;
	}

	if (is_dsi)
		return 0;

	if (!crtc_state->clock_set) {
		refclk = i9xx_get_refclk(crtc_state, num_connectors);

		/*
		 * Returns a set of divisors for the desired target clock with
		 * the given refclk, or FALSE.  The returned values represent
		 * the clock equation: reflck * (5 * (m1 + 2) + (m2 + 2)) / (n +
		 * 2) / p1 / p2.
		 */
		limit = intel_limit(crtc_state, refclk);
		ok = dev_priv->display.find_dpll(limit, crtc_state,
						 crtc_state->port_clock,
						 refclk, NULL, &clock);
		if (!ok) {
			DRM_ERROR("Couldn't find PLL settings for mode!\n");
			return -EINVAL;
		}

		if (is_lvds && dev_priv->lvds_downclock_avail) {
			/*
			 * Ensure we match the reduced clock's P to the target
			 * clock.  If the clocks don't match, we can't switch
			 * the display clock by using the FP0/FP1. In such case
			 * we will disable the LVDS downclock feature.
			 */
			has_reduced_clock =
				dev_priv->display.find_dpll(limit, crtc_state,
							    dev_priv->lvds_downclock,
							    refclk, &clock,
							    &reduced_clock);
		}
		/* Compat-code for transition, will disappear. */
		crtc_state->dpll.n = clock.n;
		crtc_state->dpll.m1 = clock.m1;
		crtc_state->dpll.m2 = clock.m2;
		crtc_state->dpll.p1 = clock.p1;
		crtc_state->dpll.p2 = clock.p2;
	}

	if (IS_GEN2(dev)) {
		i8xx_update_pll(crtc, crtc_state,
				has_reduced_clock ? &reduced_clock : NULL,
				num_connectors);
	} else if (IS_CHERRYVIEW(dev)) {
		chv_update_pll(crtc, crtc_state);
	} else if (IS_VALLEYVIEW(dev)) {
		vlv_update_pll(crtc, crtc_state);
	} else {
		i9xx_update_pll(crtc, crtc_state,
				has_reduced_clock ? &reduced_clock : NULL,
				num_connectors);
	}

	return 0;
}

static void i9xx_get_pfit_config(struct intel_crtc *crtc,
				 struct intel_crtc_state *pipe_config)
{
	struct drm_device *dev = crtc->base.dev;
	struct drm_i915_private *dev_priv = dev->dev_private;
	uint32_t tmp;

	if (INTEL_INFO(dev)->gen <= 3 && (IS_I830(dev) || !IS_MOBILE(dev)))
		return;

	tmp = I915_READ(PFIT_CONTROL);
	if (!(tmp & PFIT_ENABLE))
		return;

	/* Check whether the pfit is attached to our pipe. */
	if (INTEL_INFO(dev)->gen < 4) {
		if (crtc->pipe != PIPE_B)
			return;
	} else {
		if ((tmp & PFIT_PIPE_MASK) != (crtc->pipe << PFIT_PIPE_SHIFT))
			return;
	}

	pipe_config->gmch_pfit.control = tmp;
	pipe_config->gmch_pfit.pgm_ratios = I915_READ(PFIT_PGM_RATIOS);
	if (INTEL_INFO(dev)->gen < 5)
		pipe_config->gmch_pfit.lvds_border_bits =
			I915_READ(LVDS) & LVDS_BORDER_ENABLE;
}

static void vlv_crtc_clock_get(struct intel_crtc *crtc,
			       struct intel_crtc_state *pipe_config)
{
	struct drm_device *dev = crtc->base.dev;
	struct drm_i915_private *dev_priv = dev->dev_private;
	int pipe = pipe_config->cpu_transcoder;
	intel_clock_t clock;
	u32 mdiv;
	int refclk = 100000;

	/* In case of MIPI DPLL will not even be used */
	if (!(pipe_config->dpll_hw_state.dpll & DPLL_VCO_ENABLE))
		return;

	mutex_lock(&dev_priv->sb_lock);
	mdiv = vlv_dpio_read(dev_priv, pipe, VLV_PLL_DW3(pipe));
	mutex_unlock(&dev_priv->sb_lock);

	clock.m1 = (mdiv >> DPIO_M1DIV_SHIFT) & 7;
	clock.m2 = mdiv & DPIO_M2DIV_MASK;
	clock.n = (mdiv >> DPIO_N_SHIFT) & 0xf;
	clock.p1 = (mdiv >> DPIO_P1_SHIFT) & 7;
	clock.p2 = (mdiv >> DPIO_P2_SHIFT) & 0x1f;

	vlv_clock(refclk, &clock);

	/* clock.dot is the fast clock */
	pipe_config->port_clock = clock.dot / 5;
}

static void
i9xx_get_initial_plane_config(struct intel_crtc *crtc,
			      struct intel_initial_plane_config *plane_config)
{
	struct drm_device *dev = crtc->base.dev;
	struct drm_i915_private *dev_priv = dev->dev_private;
	u32 val, base, offset;
	int pipe = crtc->pipe, plane = crtc->plane;
	int fourcc, pixel_format;
	unsigned int aligned_height;
	struct drm_framebuffer *fb;
	struct intel_framebuffer *intel_fb;

	val = I915_READ(DSPCNTR(plane));
	if (!(val & DISPLAY_PLANE_ENABLE))
		return;

	intel_fb = kzalloc(sizeof(*intel_fb), GFP_KERNEL);
	if (!intel_fb) {
		DRM_DEBUG_KMS("failed to alloc fb\n");
		return;
	}

	fb = &intel_fb->base;

	if (INTEL_INFO(dev)->gen >= 4) {
		if (val & DISPPLANE_TILED) {
			plane_config->tiling = I915_TILING_X;
			fb->modifier[0] = I915_FORMAT_MOD_X_TILED;
		}
	}

	pixel_format = val & DISPPLANE_PIXFORMAT_MASK;
	fourcc = i9xx_format_to_fourcc(pixel_format);
	fb->pixel_format = fourcc;
	fb->bits_per_pixel = drm_format_plane_cpp(fourcc, 0) * 8;

	if (INTEL_INFO(dev)->gen >= 4) {
		if (plane_config->tiling)
			offset = I915_READ(DSPTILEOFF(plane));
		else
			offset = I915_READ(DSPLINOFF(plane));
		base = I915_READ(DSPSURF(plane)) & 0xfffff000;
	} else {
		base = I915_READ(DSPADDR(plane));
	}
	plane_config->base = base;

	val = I915_READ(PIPESRC(pipe));
	fb->width = ((val >> 16) & 0xfff) + 1;
	fb->height = ((val >> 0) & 0xfff) + 1;

	val = I915_READ(DSPSTRIDE(pipe));
	fb->pitches[0] = val & 0xffffffc0;

	aligned_height = intel_fb_align_height(dev, fb->height,
					       fb->pixel_format,
					       fb->modifier[0]);

	plane_config->size = fb->pitches[0] * aligned_height;

	DRM_DEBUG_KMS("pipe/plane %c/%d with fb: size=%dx%d@%d, offset=%x, pitch %d, size 0x%x\n",
		      pipe_name(pipe), plane, fb->width, fb->height,
		      fb->bits_per_pixel, base, fb->pitches[0],
		      plane_config->size);

	plane_config->fb = intel_fb;
}

static void chv_crtc_clock_get(struct intel_crtc *crtc,
			       struct intel_crtc_state *pipe_config)
{
	struct drm_device *dev = crtc->base.dev;
	struct drm_i915_private *dev_priv = dev->dev_private;
	int pipe = pipe_config->cpu_transcoder;
	enum dpio_channel port = vlv_pipe_to_channel(pipe);
	intel_clock_t clock;
	u32 cmn_dw13, pll_dw0, pll_dw1, pll_dw2, pll_dw3;
	int refclk = 100000;

	mutex_lock(&dev_priv->sb_lock);
	cmn_dw13 = vlv_dpio_read(dev_priv, pipe, CHV_CMN_DW13(port));
	pll_dw0 = vlv_dpio_read(dev_priv, pipe, CHV_PLL_DW0(port));
	pll_dw1 = vlv_dpio_read(dev_priv, pipe, CHV_PLL_DW1(port));
	pll_dw2 = vlv_dpio_read(dev_priv, pipe, CHV_PLL_DW2(port));
	pll_dw3 = vlv_dpio_read(dev_priv, pipe, CHV_PLL_DW3(port));
	mutex_unlock(&dev_priv->sb_lock);

	clock.m1 = (pll_dw1 & 0x7) == DPIO_CHV_M1_DIV_BY_2 ? 2 : 0;
	clock.m2 = (pll_dw0 & 0xff) << 22;
	if (pll_dw3 & DPIO_CHV_FRAC_DIV_EN)
		clock.m2 |= pll_dw2 & 0x3fffff;
	clock.n = (pll_dw1 >> DPIO_CHV_N_DIV_SHIFT) & 0xf;
	clock.p1 = (cmn_dw13 >> DPIO_CHV_P1_DIV_SHIFT) & 0x7;
	clock.p2 = (cmn_dw13 >> DPIO_CHV_P2_DIV_SHIFT) & 0x1f;

	chv_clock(refclk, &clock);

	/* clock.dot is the fast clock */
	pipe_config->port_clock = clock.dot / 5;
}

static bool i9xx_get_pipe_config(struct intel_crtc *crtc,
				 struct intel_crtc_state *pipe_config)
{
	struct drm_device *dev = crtc->base.dev;
	struct drm_i915_private *dev_priv = dev->dev_private;
	uint32_t tmp;

	if (!intel_display_power_is_enabled(dev_priv,
					    POWER_DOMAIN_PIPE(crtc->pipe)))
		return false;

	pipe_config->cpu_transcoder = (enum transcoder) crtc->pipe;
	pipe_config->shared_dpll = DPLL_ID_PRIVATE;

	tmp = I915_READ(PIPECONF(crtc->pipe));
	if (!(tmp & PIPECONF_ENABLE))
		return false;

	if (IS_G4X(dev) || IS_VALLEYVIEW(dev)) {
		switch (tmp & PIPECONF_BPC_MASK) {
		case PIPECONF_6BPC:
			pipe_config->pipe_bpp = 18;
			break;
		case PIPECONF_8BPC:
			pipe_config->pipe_bpp = 24;
			break;
		case PIPECONF_10BPC:
			pipe_config->pipe_bpp = 30;
			break;
		default:
			break;
		}
	}

	if (IS_VALLEYVIEW(dev) && (tmp & PIPECONF_COLOR_RANGE_SELECT))
		pipe_config->limited_color_range = true;

	if (INTEL_INFO(dev)->gen < 4)
		pipe_config->double_wide = tmp & PIPECONF_DOUBLE_WIDE;

	intel_get_pipe_timings(crtc, pipe_config);

	i9xx_get_pfit_config(crtc, pipe_config);

	if (INTEL_INFO(dev)->gen >= 4) {
		tmp = I915_READ(DPLL_MD(crtc->pipe));
		pipe_config->pixel_multiplier =
			((tmp & DPLL_MD_UDI_MULTIPLIER_MASK)
			 >> DPLL_MD_UDI_MULTIPLIER_SHIFT) + 1;
		pipe_config->dpll_hw_state.dpll_md = tmp;
	} else if (IS_I945G(dev) || IS_I945GM(dev) || IS_G33(dev)) {
		tmp = I915_READ(DPLL(crtc->pipe));
		pipe_config->pixel_multiplier =
			((tmp & SDVO_MULTIPLIER_MASK)
			 >> SDVO_MULTIPLIER_SHIFT_HIRES) + 1;
	} else {
		/* Note that on i915G/GM the pixel multiplier is in the sdvo
		 * port and will be fixed up in the encoder->get_config
		 * function. */
		pipe_config->pixel_multiplier = 1;
	}
	pipe_config->dpll_hw_state.dpll = I915_READ(DPLL(crtc->pipe));
	if (!IS_VALLEYVIEW(dev)) {
		/*
		 * DPLL_DVO_2X_MODE must be enabled for both DPLLs
		 * on 830. Filter it out here so that we don't
		 * report errors due to that.
		 */
		if (IS_I830(dev))
			pipe_config->dpll_hw_state.dpll &= ~DPLL_DVO_2X_MODE;

		pipe_config->dpll_hw_state.fp0 = I915_READ(FP0(crtc->pipe));
		pipe_config->dpll_hw_state.fp1 = I915_READ(FP1(crtc->pipe));
	} else {
		/* Mask out read-only status bits. */
		pipe_config->dpll_hw_state.dpll &= ~(DPLL_LOCK_VLV |
						     DPLL_PORTC_READY_MASK |
						     DPLL_PORTB_READY_MASK);
	}

	if (IS_CHERRYVIEW(dev))
		chv_crtc_clock_get(crtc, pipe_config);
	else if (IS_VALLEYVIEW(dev))
		vlv_crtc_clock_get(crtc, pipe_config);
	else
		i9xx_crtc_clock_get(crtc, pipe_config);

	return true;
}

static void ironlake_init_pch_refclk(struct drm_device *dev)
{
	struct drm_i915_private *dev_priv = dev->dev_private;
	struct intel_encoder *encoder;
	u32 val, final;
	bool has_lvds = false;
	bool has_cpu_edp = false;
	bool has_panel = false;
	bool has_ck505 = false;
	bool can_ssc = false;

	/* We need to take the global config into account */
	for_each_intel_encoder(dev, encoder) {
		switch (encoder->type) {
		case INTEL_OUTPUT_LVDS:
			has_panel = true;
			has_lvds = true;
			break;
		case INTEL_OUTPUT_EDP:
			has_panel = true;
			if (enc_to_dig_port(&encoder->base)->port == PORT_A)
				has_cpu_edp = true;
			break;
		default:
			break;
		}
	}

	if (HAS_PCH_IBX(dev)) {
		has_ck505 = dev_priv->vbt.display_clock_mode;
		can_ssc = has_ck505;
	} else {
		has_ck505 = false;
		can_ssc = true;
	}

	DRM_DEBUG_KMS("has_panel %d has_lvds %d has_ck505 %d\n",
		      has_panel, has_lvds, has_ck505);

	/* Ironlake: try to setup display ref clock before DPLL
	 * enabling. This is only under driver's control after
	 * PCH B stepping, previous chipset stepping should be
	 * ignoring this setting.
	 */
	val = I915_READ(PCH_DREF_CONTROL);

	/* As we must carefully and slowly disable/enable each source in turn,
	 * compute the final state we want first and check if we need to
	 * make any changes at all.
	 */
	final = val;
	final &= ~DREF_NONSPREAD_SOURCE_MASK;
	if (has_ck505)
		final |= DREF_NONSPREAD_CK505_ENABLE;
	else
		final |= DREF_NONSPREAD_SOURCE_ENABLE;

	final &= ~DREF_SSC_SOURCE_MASK;
	final &= ~DREF_CPU_SOURCE_OUTPUT_MASK;
	final &= ~DREF_SSC1_ENABLE;

	if (has_panel) {
		final |= DREF_SSC_SOURCE_ENABLE;

		if (intel_panel_use_ssc(dev_priv) && can_ssc)
			final |= DREF_SSC1_ENABLE;

		if (has_cpu_edp) {
			if (intel_panel_use_ssc(dev_priv) && can_ssc)
				final |= DREF_CPU_SOURCE_OUTPUT_DOWNSPREAD;
			else
				final |= DREF_CPU_SOURCE_OUTPUT_NONSPREAD;
		} else
			final |= DREF_CPU_SOURCE_OUTPUT_DISABLE;
	} else {
		final |= DREF_SSC_SOURCE_DISABLE;
		final |= DREF_CPU_SOURCE_OUTPUT_DISABLE;
	}

	if (final == val)
		return;

	/* Always enable nonspread source */
	val &= ~DREF_NONSPREAD_SOURCE_MASK;

	if (has_ck505)
		val |= DREF_NONSPREAD_CK505_ENABLE;
	else
		val |= DREF_NONSPREAD_SOURCE_ENABLE;

	if (has_panel) {
		val &= ~DREF_SSC_SOURCE_MASK;
		val |= DREF_SSC_SOURCE_ENABLE;

		/* SSC must be turned on before enabling the CPU output  */
		if (intel_panel_use_ssc(dev_priv) && can_ssc) {
			DRM_DEBUG_KMS("Using SSC on panel\n");
			val |= DREF_SSC1_ENABLE;
		} else
			val &= ~DREF_SSC1_ENABLE;

		/* Get SSC going before enabling the outputs */
		I915_WRITE(PCH_DREF_CONTROL, val);
		POSTING_READ(PCH_DREF_CONTROL);
		udelay(200);

		val &= ~DREF_CPU_SOURCE_OUTPUT_MASK;

		/* Enable CPU source on CPU attached eDP */
		if (has_cpu_edp) {
			if (intel_panel_use_ssc(dev_priv) && can_ssc) {
				DRM_DEBUG_KMS("Using SSC on eDP\n");
				val |= DREF_CPU_SOURCE_OUTPUT_DOWNSPREAD;
			} else
				val |= DREF_CPU_SOURCE_OUTPUT_NONSPREAD;
		} else
			val |= DREF_CPU_SOURCE_OUTPUT_DISABLE;

		I915_WRITE(PCH_DREF_CONTROL, val);
		POSTING_READ(PCH_DREF_CONTROL);
		udelay(200);
	} else {
		DRM_DEBUG_KMS("Disabling SSC entirely\n");

		val &= ~DREF_CPU_SOURCE_OUTPUT_MASK;

		/* Turn off CPU output */
		val |= DREF_CPU_SOURCE_OUTPUT_DISABLE;

		I915_WRITE(PCH_DREF_CONTROL, val);
		POSTING_READ(PCH_DREF_CONTROL);
		udelay(200);

		/* Turn off the SSC source */
		val &= ~DREF_SSC_SOURCE_MASK;
		val |= DREF_SSC_SOURCE_DISABLE;

		/* Turn off SSC1 */
		val &= ~DREF_SSC1_ENABLE;

		I915_WRITE(PCH_DREF_CONTROL, val);
		POSTING_READ(PCH_DREF_CONTROL);
		udelay(200);
	}

	BUG_ON(val != final);
}

static void lpt_reset_fdi_mphy(struct drm_i915_private *dev_priv)
{
	uint32_t tmp;

	tmp = I915_READ(SOUTH_CHICKEN2);
	tmp |= FDI_MPHY_IOSFSB_RESET_CTL;
	I915_WRITE(SOUTH_CHICKEN2, tmp);

	if (wait_for_atomic_us(I915_READ(SOUTH_CHICKEN2) &
			       FDI_MPHY_IOSFSB_RESET_STATUS, 100))
		DRM_ERROR("FDI mPHY reset assert timeout\n");

	tmp = I915_READ(SOUTH_CHICKEN2);
	tmp &= ~FDI_MPHY_IOSFSB_RESET_CTL;
	I915_WRITE(SOUTH_CHICKEN2, tmp);

	if (wait_for_atomic_us((I915_READ(SOUTH_CHICKEN2) &
				FDI_MPHY_IOSFSB_RESET_STATUS) == 0, 100))
		DRM_ERROR("FDI mPHY reset de-assert timeout\n");
}

/* WaMPhyProgramming:hsw */
static void lpt_program_fdi_mphy(struct drm_i915_private *dev_priv)
{
	uint32_t tmp;

	tmp = intel_sbi_read(dev_priv, 0x8008, SBI_MPHY);
	tmp &= ~(0xFF << 24);
	tmp |= (0x12 << 24);
	intel_sbi_write(dev_priv, 0x8008, tmp, SBI_MPHY);

	tmp = intel_sbi_read(dev_priv, 0x2008, SBI_MPHY);
	tmp |= (1 << 11);
	intel_sbi_write(dev_priv, 0x2008, tmp, SBI_MPHY);

	tmp = intel_sbi_read(dev_priv, 0x2108, SBI_MPHY);
	tmp |= (1 << 11);
	intel_sbi_write(dev_priv, 0x2108, tmp, SBI_MPHY);

	tmp = intel_sbi_read(dev_priv, 0x206C, SBI_MPHY);
	tmp |= (1 << 24) | (1 << 21) | (1 << 18);
	intel_sbi_write(dev_priv, 0x206C, tmp, SBI_MPHY);

	tmp = intel_sbi_read(dev_priv, 0x216C, SBI_MPHY);
	tmp |= (1 << 24) | (1 << 21) | (1 << 18);
	intel_sbi_write(dev_priv, 0x216C, tmp, SBI_MPHY);

	tmp = intel_sbi_read(dev_priv, 0x2080, SBI_MPHY);
	tmp &= ~(7 << 13);
	tmp |= (5 << 13);
	intel_sbi_write(dev_priv, 0x2080, tmp, SBI_MPHY);

	tmp = intel_sbi_read(dev_priv, 0x2180, SBI_MPHY);
	tmp &= ~(7 << 13);
	tmp |= (5 << 13);
	intel_sbi_write(dev_priv, 0x2180, tmp, SBI_MPHY);

	tmp = intel_sbi_read(dev_priv, 0x208C, SBI_MPHY);
	tmp &= ~0xFF;
	tmp |= 0x1C;
	intel_sbi_write(dev_priv, 0x208C, tmp, SBI_MPHY);

	tmp = intel_sbi_read(dev_priv, 0x218C, SBI_MPHY);
	tmp &= ~0xFF;
	tmp |= 0x1C;
	intel_sbi_write(dev_priv, 0x218C, tmp, SBI_MPHY);

	tmp = intel_sbi_read(dev_priv, 0x2098, SBI_MPHY);
	tmp &= ~(0xFF << 16);
	tmp |= (0x1C << 16);
	intel_sbi_write(dev_priv, 0x2098, tmp, SBI_MPHY);

	tmp = intel_sbi_read(dev_priv, 0x2198, SBI_MPHY);
	tmp &= ~(0xFF << 16);
	tmp |= (0x1C << 16);
	intel_sbi_write(dev_priv, 0x2198, tmp, SBI_MPHY);

	tmp = intel_sbi_read(dev_priv, 0x20C4, SBI_MPHY);
	tmp |= (1 << 27);
	intel_sbi_write(dev_priv, 0x20C4, tmp, SBI_MPHY);

	tmp = intel_sbi_read(dev_priv, 0x21C4, SBI_MPHY);
	tmp |= (1 << 27);
	intel_sbi_write(dev_priv, 0x21C4, tmp, SBI_MPHY);

	tmp = intel_sbi_read(dev_priv, 0x20EC, SBI_MPHY);
	tmp &= ~(0xF << 28);
	tmp |= (4 << 28);
	intel_sbi_write(dev_priv, 0x20EC, tmp, SBI_MPHY);

	tmp = intel_sbi_read(dev_priv, 0x21EC, SBI_MPHY);
	tmp &= ~(0xF << 28);
	tmp |= (4 << 28);
	intel_sbi_write(dev_priv, 0x21EC, tmp, SBI_MPHY);
}

/* Implements 3 different sequences from BSpec chapter "Display iCLK
 * Programming" based on the parameters passed:
 * - Sequence to enable CLKOUT_DP
 * - Sequence to enable CLKOUT_DP without spread
 * - Sequence to enable CLKOUT_DP for FDI usage and configure PCH FDI I/O
 */
static void lpt_enable_clkout_dp(struct drm_device *dev, bool with_spread,
				 bool with_fdi)
{
	struct drm_i915_private *dev_priv = dev->dev_private;
	uint32_t reg, tmp;

	if (WARN(with_fdi && !with_spread, "FDI requires downspread\n"))
		with_spread = true;
	if (WARN(dev_priv->pch_id == INTEL_PCH_LPT_LP_DEVICE_ID_TYPE &&
		 with_fdi, "LP PCH doesn't have FDI\n"))
		with_fdi = false;

	mutex_lock(&dev_priv->sb_lock);

	tmp = intel_sbi_read(dev_priv, SBI_SSCCTL, SBI_ICLK);
	tmp &= ~SBI_SSCCTL_DISABLE;
	tmp |= SBI_SSCCTL_PATHALT;
	intel_sbi_write(dev_priv, SBI_SSCCTL, tmp, SBI_ICLK);

	udelay(24);

	if (with_spread) {
		tmp = intel_sbi_read(dev_priv, SBI_SSCCTL, SBI_ICLK);
		tmp &= ~SBI_SSCCTL_PATHALT;
		intel_sbi_write(dev_priv, SBI_SSCCTL, tmp, SBI_ICLK);

		if (with_fdi) {
			lpt_reset_fdi_mphy(dev_priv);
			lpt_program_fdi_mphy(dev_priv);
		}
	}

	reg = (dev_priv->pch_id == INTEL_PCH_LPT_LP_DEVICE_ID_TYPE) ?
	       SBI_GEN0 : SBI_DBUFF0;
	tmp = intel_sbi_read(dev_priv, reg, SBI_ICLK);
	tmp |= SBI_GEN0_CFG_BUFFENABLE_DISABLE;
	intel_sbi_write(dev_priv, reg, tmp, SBI_ICLK);

	mutex_unlock(&dev_priv->sb_lock);
}

/* Sequence to disable CLKOUT_DP */
static void lpt_disable_clkout_dp(struct drm_device *dev)
{
	struct drm_i915_private *dev_priv = dev->dev_private;
	uint32_t reg, tmp;

	mutex_lock(&dev_priv->sb_lock);

	reg = (dev_priv->pch_id == INTEL_PCH_LPT_LP_DEVICE_ID_TYPE) ?
	       SBI_GEN0 : SBI_DBUFF0;
	tmp = intel_sbi_read(dev_priv, reg, SBI_ICLK);
	tmp &= ~SBI_GEN0_CFG_BUFFENABLE_DISABLE;
	intel_sbi_write(dev_priv, reg, tmp, SBI_ICLK);

	tmp = intel_sbi_read(dev_priv, SBI_SSCCTL, SBI_ICLK);
	if (!(tmp & SBI_SSCCTL_DISABLE)) {
		if (!(tmp & SBI_SSCCTL_PATHALT)) {
			tmp |= SBI_SSCCTL_PATHALT;
			intel_sbi_write(dev_priv, SBI_SSCCTL, tmp, SBI_ICLK);
			udelay(32);
		}
		tmp |= SBI_SSCCTL_DISABLE;
		intel_sbi_write(dev_priv, SBI_SSCCTL, tmp, SBI_ICLK);
	}

	mutex_unlock(&dev_priv->sb_lock);
}

static void lpt_init_pch_refclk(struct drm_device *dev)
{
	struct intel_encoder *encoder;
	bool has_vga = false;

	for_each_intel_encoder(dev, encoder) {
		switch (encoder->type) {
		case INTEL_OUTPUT_ANALOG:
			has_vga = true;
			break;
		default:
			break;
		}
	}

	if (has_vga)
		lpt_enable_clkout_dp(dev, true, true);
	else
		lpt_disable_clkout_dp(dev);
}

/*
 * Initialize reference clocks when the driver loads
 */
void intel_init_pch_refclk(struct drm_device *dev)
{
	if (HAS_PCH_IBX(dev) || HAS_PCH_CPT(dev))
		ironlake_init_pch_refclk(dev);
	else if (HAS_PCH_LPT(dev))
		lpt_init_pch_refclk(dev);
}

static int ironlake_get_refclk(struct intel_crtc_state *crtc_state)
{
	struct drm_device *dev = crtc_state->base.crtc->dev;
	struct drm_i915_private *dev_priv = dev->dev_private;
	struct drm_atomic_state *state = crtc_state->base.state;
	struct drm_connector *connector;
	struct drm_connector_state *connector_state;
	struct intel_encoder *encoder;
	int num_connectors = 0, i;
	bool is_lvds = false;

	for_each_connector_in_state(state, connector, connector_state, i) {
		if (connector_state->crtc != crtc_state->base.crtc)
			continue;

		encoder = to_intel_encoder(connector_state->best_encoder);

		switch (encoder->type) {
		case INTEL_OUTPUT_LVDS:
			is_lvds = true;
			break;
		default:
			break;
		}
		num_connectors++;
	}

	if (is_lvds && intel_panel_use_ssc(dev_priv) && num_connectors < 2) {
		DRM_DEBUG_KMS("using SSC reference clock of %d kHz\n",
			      dev_priv->vbt.lvds_ssc_freq);
		return dev_priv->vbt.lvds_ssc_freq;
	}

	return 120000;
}

static void ironlake_set_pipeconf(struct drm_crtc *crtc)
{
	struct drm_i915_private *dev_priv = crtc->dev->dev_private;
	struct intel_crtc *intel_crtc = to_intel_crtc(crtc);
	int pipe = intel_crtc->pipe;
	uint32_t val;

	val = 0;

	switch (intel_crtc->config->pipe_bpp) {
	case 18:
		val |= PIPECONF_6BPC;
		break;
	case 24:
		val |= PIPECONF_8BPC;
		break;
	case 30:
		val |= PIPECONF_10BPC;
		break;
	case 36:
		val |= PIPECONF_12BPC;
		break;
	default:
		/* Case prevented by intel_choose_pipe_bpp_dither. */
		BUG();
	}

	if (intel_crtc->config->dither)
		val |= (PIPECONF_DITHER_EN | PIPECONF_DITHER_TYPE_SP);

	if (intel_crtc->config->base.adjusted_mode.flags & DRM_MODE_FLAG_INTERLACE)
		val |= PIPECONF_INTERLACED_ILK;
	else
		val |= PIPECONF_PROGRESSIVE;

	if (intel_crtc->config->limited_color_range)
		val |= PIPECONF_COLOR_RANGE_SELECT;

	I915_WRITE(PIPECONF(pipe), val);
	POSTING_READ(PIPECONF(pipe));
}

/*
 * Set up the pipe CSC unit.
 *
 * Currently only full range RGB to limited range RGB conversion
 * is supported, but eventually this should handle various
 * RGB<->YCbCr scenarios as well.
 */
static void intel_set_pipe_csc(struct drm_crtc *crtc)
{
	struct drm_device *dev = crtc->dev;
	struct drm_i915_private *dev_priv = dev->dev_private;
	struct intel_crtc *intel_crtc = to_intel_crtc(crtc);
	int pipe = intel_crtc->pipe;
	uint16_t coeff = 0x7800; /* 1.0 */

	/*
	 * TODO: Check what kind of values actually come out of the pipe
	 * with these coeff/postoff values and adjust to get the best
	 * accuracy. Perhaps we even need to take the bpc value into
	 * consideration.
	 */

	if (intel_crtc->config->limited_color_range)
		coeff = ((235 - 16) * (1 << 12) / 255) & 0xff8; /* 0.xxx... */

	/*
	 * GY/GU and RY/RU should be the other way around according
	 * to BSpec, but reality doesn't agree. Just set them up in
	 * a way that results in the correct picture.
	 */
	I915_WRITE(PIPE_CSC_COEFF_RY_GY(pipe), coeff << 16);
	I915_WRITE(PIPE_CSC_COEFF_BY(pipe), 0);

	I915_WRITE(PIPE_CSC_COEFF_RU_GU(pipe), coeff);
	I915_WRITE(PIPE_CSC_COEFF_BU(pipe), 0);

	I915_WRITE(PIPE_CSC_COEFF_RV_GV(pipe), 0);
	I915_WRITE(PIPE_CSC_COEFF_BV(pipe), coeff << 16);

	I915_WRITE(PIPE_CSC_PREOFF_HI(pipe), 0);
	I915_WRITE(PIPE_CSC_PREOFF_ME(pipe), 0);
	I915_WRITE(PIPE_CSC_PREOFF_LO(pipe), 0);

	if (INTEL_INFO(dev)->gen > 6) {
		uint16_t postoff = 0;

		if (intel_crtc->config->limited_color_range)
			postoff = (16 * (1 << 12) / 255) & 0x1fff;

		I915_WRITE(PIPE_CSC_POSTOFF_HI(pipe), postoff);
		I915_WRITE(PIPE_CSC_POSTOFF_ME(pipe), postoff);
		I915_WRITE(PIPE_CSC_POSTOFF_LO(pipe), postoff);

		I915_WRITE(PIPE_CSC_MODE(pipe), 0);
	} else {
		uint32_t mode = CSC_MODE_YUV_TO_RGB;

		if (intel_crtc->config->limited_color_range)
			mode |= CSC_BLACK_SCREEN_OFFSET;

		I915_WRITE(PIPE_CSC_MODE(pipe), mode);
	}
}

static void haswell_set_pipeconf(struct drm_crtc *crtc)
{
	struct drm_device *dev = crtc->dev;
	struct drm_i915_private *dev_priv = dev->dev_private;
	struct intel_crtc *intel_crtc = to_intel_crtc(crtc);
	enum pipe pipe = intel_crtc->pipe;
	enum transcoder cpu_transcoder = intel_crtc->config->cpu_transcoder;
	uint32_t val;

	val = 0;

	if (IS_HASWELL(dev) && intel_crtc->config->dither)
		val |= (PIPECONF_DITHER_EN | PIPECONF_DITHER_TYPE_SP);

	if (intel_crtc->config->base.adjusted_mode.flags & DRM_MODE_FLAG_INTERLACE)
		val |= PIPECONF_INTERLACED_ILK;
	else
		val |= PIPECONF_PROGRESSIVE;

	I915_WRITE(PIPECONF(cpu_transcoder), val);
	POSTING_READ(PIPECONF(cpu_transcoder));

	I915_WRITE(GAMMA_MODE(intel_crtc->pipe), GAMMA_MODE_MODE_8BIT);
	POSTING_READ(GAMMA_MODE(intel_crtc->pipe));

	if (IS_BROADWELL(dev) || INTEL_INFO(dev)->gen >= 9) {
		val = 0;

		switch (intel_crtc->config->pipe_bpp) {
		case 18:
			val |= PIPEMISC_DITHER_6_BPC;
			break;
		case 24:
			val |= PIPEMISC_DITHER_8_BPC;
			break;
		case 30:
			val |= PIPEMISC_DITHER_10_BPC;
			break;
		case 36:
			val |= PIPEMISC_DITHER_12_BPC;
			break;
		default:
			/* Case prevented by pipe_config_set_bpp. */
			BUG();
		}

		if (intel_crtc->config->dither)
			val |= PIPEMISC_DITHER_ENABLE | PIPEMISC_DITHER_TYPE_SP;

		I915_WRITE(PIPEMISC(pipe), val);
	}
}

static bool ironlake_compute_clocks(struct drm_crtc *crtc,
				    struct intel_crtc_state *crtc_state,
				    intel_clock_t *clock,
				    bool *has_reduced_clock,
				    intel_clock_t *reduced_clock)
{
	struct drm_device *dev = crtc->dev;
	struct drm_i915_private *dev_priv = dev->dev_private;
	int refclk;
	const intel_limit_t *limit;
	bool ret, is_lvds = false;

	is_lvds = intel_pipe_will_have_type(crtc_state, INTEL_OUTPUT_LVDS);

	refclk = ironlake_get_refclk(crtc_state);

	/*
	 * Returns a set of divisors for the desired target clock with the given
	 * refclk, or FALSE.  The returned values represent the clock equation:
	 * reflck * (5 * (m1 + 2) + (m2 + 2)) / (n + 2) / p1 / p2.
	 */
	limit = intel_limit(crtc_state, refclk);
	ret = dev_priv->display.find_dpll(limit, crtc_state,
					  crtc_state->port_clock,
					  refclk, NULL, clock);
	if (!ret)
		return false;

	if (is_lvds && dev_priv->lvds_downclock_avail) {
		/*
		 * Ensure we match the reduced clock's P to the target clock.
		 * If the clocks don't match, we can't switch the display clock
		 * by using the FP0/FP1. In such case we will disable the LVDS
		 * downclock feature.
		*/
		*has_reduced_clock =
			dev_priv->display.find_dpll(limit, crtc_state,
						    dev_priv->lvds_downclock,
						    refclk, clock,
						    reduced_clock);
	}

	return true;
}

int ironlake_get_lanes_required(int target_clock, int link_bw, int bpp)
{
	/*
	 * Account for spread spectrum to avoid
	 * oversubscribing the link. Max center spread
	 * is 2.5%; use 5% for safety's sake.
	 */
	u32 bps = target_clock * bpp * 21 / 20;
	return DIV_ROUND_UP(bps, link_bw * 8);
}

static bool ironlake_needs_fb_cb_tune(struct dpll *dpll, int factor)
{
	return i9xx_dpll_compute_m(dpll) < factor * dpll->n;
}

static uint32_t ironlake_compute_dpll(struct intel_crtc *intel_crtc,
				      struct intel_crtc_state *crtc_state,
				      u32 *fp,
				      intel_clock_t *reduced_clock, u32 *fp2)
{
	struct drm_crtc *crtc = &intel_crtc->base;
	struct drm_device *dev = crtc->dev;
	struct drm_i915_private *dev_priv = dev->dev_private;
	struct drm_atomic_state *state = crtc_state->base.state;
	struct drm_connector *connector;
	struct drm_connector_state *connector_state;
	struct intel_encoder *encoder;
	uint32_t dpll;
	int factor, num_connectors = 0, i;
	bool is_lvds = false, is_sdvo = false;

	for_each_connector_in_state(state, connector, connector_state, i) {
		if (connector_state->crtc != crtc_state->base.crtc)
			continue;

		encoder = to_intel_encoder(connector_state->best_encoder);

		switch (encoder->type) {
		case INTEL_OUTPUT_LVDS:
			is_lvds = true;
			break;
		case INTEL_OUTPUT_SDVO:
		case INTEL_OUTPUT_HDMI:
			is_sdvo = true;
			break;
		default:
			break;
		}

		num_connectors++;
	}

	/* Enable autotuning of the PLL clock (if permissible) */
	factor = 21;
	if (is_lvds) {
		if ((intel_panel_use_ssc(dev_priv) &&
		     dev_priv->vbt.lvds_ssc_freq == 100000) ||
		    (HAS_PCH_IBX(dev) && intel_is_dual_link_lvds(dev)))
			factor = 25;
	} else if (crtc_state->sdvo_tv_clock)
		factor = 20;

	if (ironlake_needs_fb_cb_tune(&crtc_state->dpll, factor))
		*fp |= FP_CB_TUNE;

	if (fp2 && (reduced_clock->m < factor * reduced_clock->n))
		*fp2 |= FP_CB_TUNE;

	dpll = 0;

	if (is_lvds)
		dpll |= DPLLB_MODE_LVDS;
	else
		dpll |= DPLLB_MODE_DAC_SERIAL;

	dpll |= (crtc_state->pixel_multiplier - 1)
		<< PLL_REF_SDVO_HDMI_MULTIPLIER_SHIFT;

	if (is_sdvo)
		dpll |= DPLL_SDVO_HIGH_SPEED;
	if (crtc_state->has_dp_encoder)
		dpll |= DPLL_SDVO_HIGH_SPEED;

	/* compute bitmask from p1 value */
	dpll |= (1 << (crtc_state->dpll.p1 - 1)) << DPLL_FPA01_P1_POST_DIV_SHIFT;
	/* also FPA1 */
	dpll |= (1 << (crtc_state->dpll.p1 - 1)) << DPLL_FPA1_P1_POST_DIV_SHIFT;

	switch (crtc_state->dpll.p2) {
	case 5:
		dpll |= DPLL_DAC_SERIAL_P2_CLOCK_DIV_5;
		break;
	case 7:
		dpll |= DPLLB_LVDS_P2_CLOCK_DIV_7;
		break;
	case 10:
		dpll |= DPLL_DAC_SERIAL_P2_CLOCK_DIV_10;
		break;
	case 14:
		dpll |= DPLLB_LVDS_P2_CLOCK_DIV_14;
		break;
	}

	if (is_lvds && intel_panel_use_ssc(dev_priv) && num_connectors < 2)
		dpll |= PLLB_REF_INPUT_SPREADSPECTRUMIN;
	else
		dpll |= PLL_REF_INPUT_DREFCLK;

	return dpll | DPLL_VCO_ENABLE;
}

static int ironlake_crtc_compute_clock(struct intel_crtc *crtc,
				       struct intel_crtc_state *crtc_state)
{
	struct drm_device *dev = crtc->base.dev;
	intel_clock_t clock, reduced_clock;
	u32 dpll = 0, fp = 0, fp2 = 0;
	bool ok, has_reduced_clock = false;
	bool is_lvds = false;
	struct intel_shared_dpll *pll;

	memset(&crtc_state->dpll_hw_state, 0,
	       sizeof(crtc_state->dpll_hw_state));

	is_lvds = intel_pipe_has_type(crtc, INTEL_OUTPUT_LVDS);

	WARN(!(HAS_PCH_IBX(dev) || HAS_PCH_CPT(dev)),
	     "Unexpected PCH type %d\n", INTEL_PCH_TYPE(dev));

	ok = ironlake_compute_clocks(&crtc->base, crtc_state, &clock,
				     &has_reduced_clock, &reduced_clock);
	if (!ok && !crtc_state->clock_set) {
		DRM_ERROR("Couldn't find PLL settings for mode!\n");
		return -EINVAL;
	}
	/* Compat-code for transition, will disappear. */
	if (!crtc_state->clock_set) {
		crtc_state->dpll.n = clock.n;
		crtc_state->dpll.m1 = clock.m1;
		crtc_state->dpll.m2 = clock.m2;
		crtc_state->dpll.p1 = clock.p1;
		crtc_state->dpll.p2 = clock.p2;
	}

	/* CPU eDP is the only output that doesn't need a PCH PLL of its own. */
	if (crtc_state->has_pch_encoder) {
		fp = i9xx_dpll_compute_fp(&crtc_state->dpll);
		if (has_reduced_clock)
			fp2 = i9xx_dpll_compute_fp(&reduced_clock);

		dpll = ironlake_compute_dpll(crtc, crtc_state,
					     &fp, &reduced_clock,
					     has_reduced_clock ? &fp2 : NULL);

		crtc_state->dpll_hw_state.dpll = dpll;
		crtc_state->dpll_hw_state.fp0 = fp;
		if (has_reduced_clock)
			crtc_state->dpll_hw_state.fp1 = fp2;
		else
			crtc_state->dpll_hw_state.fp1 = fp;

		pll = intel_get_shared_dpll(crtc, crtc_state);
		if (pll == NULL) {
			DRM_DEBUG_DRIVER("failed to find PLL for pipe %c\n",
					 pipe_name(crtc->pipe));
			return -EINVAL;
		}
	}

	if (is_lvds && has_reduced_clock)
		crtc->lowfreq_avail = true;
	else
		crtc->lowfreq_avail = false;

	return 0;
}

static void intel_pch_transcoder_get_m_n(struct intel_crtc *crtc,
					 struct intel_link_m_n *m_n)
{
	struct drm_device *dev = crtc->base.dev;
	struct drm_i915_private *dev_priv = dev->dev_private;
	enum pipe pipe = crtc->pipe;

	m_n->link_m = I915_READ(PCH_TRANS_LINK_M1(pipe));
	m_n->link_n = I915_READ(PCH_TRANS_LINK_N1(pipe));
	m_n->gmch_m = I915_READ(PCH_TRANS_DATA_M1(pipe))
		& ~TU_SIZE_MASK;
	m_n->gmch_n = I915_READ(PCH_TRANS_DATA_N1(pipe));
	m_n->tu = ((I915_READ(PCH_TRANS_DATA_M1(pipe))
		    & TU_SIZE_MASK) >> TU_SIZE_SHIFT) + 1;
}

static void intel_cpu_transcoder_get_m_n(struct intel_crtc *crtc,
					 enum transcoder transcoder,
					 struct intel_link_m_n *m_n,
					 struct intel_link_m_n *m2_n2)
{
	struct drm_device *dev = crtc->base.dev;
	struct drm_i915_private *dev_priv = dev->dev_private;
	enum pipe pipe = crtc->pipe;

	if (INTEL_INFO(dev)->gen >= 5) {
		m_n->link_m = I915_READ(PIPE_LINK_M1(transcoder));
		m_n->link_n = I915_READ(PIPE_LINK_N1(transcoder));
		m_n->gmch_m = I915_READ(PIPE_DATA_M1(transcoder))
			& ~TU_SIZE_MASK;
		m_n->gmch_n = I915_READ(PIPE_DATA_N1(transcoder));
		m_n->tu = ((I915_READ(PIPE_DATA_M1(transcoder))
			    & TU_SIZE_MASK) >> TU_SIZE_SHIFT) + 1;
		/* Read M2_N2 registers only for gen < 8 (M2_N2 available for
		 * gen < 8) and if DRRS is supported (to make sure the
		 * registers are not unnecessarily read).
		 */
		if (m2_n2 && INTEL_INFO(dev)->gen < 8 &&
			crtc->config->has_drrs) {
			m2_n2->link_m = I915_READ(PIPE_LINK_M2(transcoder));
			m2_n2->link_n =	I915_READ(PIPE_LINK_N2(transcoder));
			m2_n2->gmch_m =	I915_READ(PIPE_DATA_M2(transcoder))
					& ~TU_SIZE_MASK;
			m2_n2->gmch_n =	I915_READ(PIPE_DATA_N2(transcoder));
			m2_n2->tu = ((I915_READ(PIPE_DATA_M2(transcoder))
					& TU_SIZE_MASK) >> TU_SIZE_SHIFT) + 1;
		}
	} else {
		m_n->link_m = I915_READ(PIPE_LINK_M_G4X(pipe));
		m_n->link_n = I915_READ(PIPE_LINK_N_G4X(pipe));
		m_n->gmch_m = I915_READ(PIPE_DATA_M_G4X(pipe))
			& ~TU_SIZE_MASK;
		m_n->gmch_n = I915_READ(PIPE_DATA_N_G4X(pipe));
		m_n->tu = ((I915_READ(PIPE_DATA_M_G4X(pipe))
			    & TU_SIZE_MASK) >> TU_SIZE_SHIFT) + 1;
	}
}

void intel_dp_get_m_n(struct intel_crtc *crtc,
		      struct intel_crtc_state *pipe_config)
{
	if (pipe_config->has_pch_encoder)
		intel_pch_transcoder_get_m_n(crtc, &pipe_config->dp_m_n);
	else
		intel_cpu_transcoder_get_m_n(crtc, pipe_config->cpu_transcoder,
					     &pipe_config->dp_m_n,
					     &pipe_config->dp_m2_n2);
}

static void ironlake_get_fdi_m_n_config(struct intel_crtc *crtc,
					struct intel_crtc_state *pipe_config)
{
	intel_cpu_transcoder_get_m_n(crtc, pipe_config->cpu_transcoder,
				     &pipe_config->fdi_m_n, NULL);
}

static void skylake_get_pfit_config(struct intel_crtc *crtc,
				    struct intel_crtc_state *pipe_config)
{
	struct drm_device *dev = crtc->base.dev;
	struct drm_i915_private *dev_priv = dev->dev_private;
	struct intel_crtc_scaler_state *scaler_state = &pipe_config->scaler_state;
	uint32_t ps_ctrl = 0;
	int id = -1;
	int i;

	/* find scaler attached to this pipe */
	for (i = 0; i < crtc->num_scalers; i++) {
		ps_ctrl = I915_READ(SKL_PS_CTRL(crtc->pipe, i));
		if (ps_ctrl & PS_SCALER_EN && !(ps_ctrl & PS_PLANE_SEL_MASK)) {
			id = i;
			pipe_config->pch_pfit.enabled = true;
			pipe_config->pch_pfit.pos = I915_READ(SKL_PS_WIN_POS(crtc->pipe, i));
			pipe_config->pch_pfit.size = I915_READ(SKL_PS_WIN_SZ(crtc->pipe, i));
			break;
		}
	}

	scaler_state->scaler_id = id;
	if (id >= 0) {
		scaler_state->scaler_users |= (1 << SKL_CRTC_INDEX);
	} else {
		scaler_state->scaler_users &= ~(1 << SKL_CRTC_INDEX);
	}
}

static void
skylake_get_initial_plane_config(struct intel_crtc *crtc,
				 struct intel_initial_plane_config *plane_config)
{
	struct drm_device *dev = crtc->base.dev;
	struct drm_i915_private *dev_priv = dev->dev_private;
	u32 val, base, offset, stride_mult, tiling;
	int pipe = crtc->pipe;
	int fourcc, pixel_format;
	unsigned int aligned_height;
	struct drm_framebuffer *fb;
	struct intel_framebuffer *intel_fb;

	intel_fb = kzalloc(sizeof(*intel_fb), GFP_KERNEL);
	if (!intel_fb) {
		DRM_DEBUG_KMS("failed to alloc fb\n");
		return;
	}

	fb = &intel_fb->base;

	val = I915_READ(PLANE_CTL(pipe, 0));
	if (!(val & PLANE_CTL_ENABLE))
		goto error;

	pixel_format = val & PLANE_CTL_FORMAT_MASK;
	fourcc = skl_format_to_fourcc(pixel_format,
				      val & PLANE_CTL_ORDER_RGBX,
				      val & PLANE_CTL_ALPHA_MASK);
	fb->pixel_format = fourcc;
	fb->bits_per_pixel = drm_format_plane_cpp(fourcc, 0) * 8;

	tiling = val & PLANE_CTL_TILED_MASK;
	switch (tiling) {
	case PLANE_CTL_TILED_LINEAR:
		fb->modifier[0] = DRM_FORMAT_MOD_NONE;
		break;
	case PLANE_CTL_TILED_X:
		plane_config->tiling = I915_TILING_X;
		fb->modifier[0] = I915_FORMAT_MOD_X_TILED;
		break;
	case PLANE_CTL_TILED_Y:
		fb->modifier[0] = I915_FORMAT_MOD_Y_TILED;
		break;
	case PLANE_CTL_TILED_YF:
		fb->modifier[0] = I915_FORMAT_MOD_Yf_TILED;
		break;
	default:
		MISSING_CASE(tiling);
		goto error;
	}

	base = I915_READ(PLANE_SURF(pipe, 0)) & 0xfffff000;
	plane_config->base = base;

	offset = I915_READ(PLANE_OFFSET(pipe, 0));

	val = I915_READ(PLANE_SIZE(pipe, 0));
	fb->height = ((val >> 16) & 0xfff) + 1;
	fb->width = ((val >> 0) & 0x1fff) + 1;

	val = I915_READ(PLANE_STRIDE(pipe, 0));
	stride_mult = intel_fb_stride_alignment(dev, fb->modifier[0],
						fb->pixel_format);
	fb->pitches[0] = (val & 0x3ff) * stride_mult;

	aligned_height = intel_fb_align_height(dev, fb->height,
					       fb->pixel_format,
					       fb->modifier[0]);

	plane_config->size = fb->pitches[0] * aligned_height;

	DRM_DEBUG_KMS("pipe %c with fb: size=%dx%d@%d, offset=%x, pitch %d, size 0x%x\n",
		      pipe_name(pipe), fb->width, fb->height,
		      fb->bits_per_pixel, base, fb->pitches[0],
		      plane_config->size);

	plane_config->fb = intel_fb;
	return;

error:
	kfree(fb);
}

static void ironlake_get_pfit_config(struct intel_crtc *crtc,
				     struct intel_crtc_state *pipe_config)
{
	struct drm_device *dev = crtc->base.dev;
	struct drm_i915_private *dev_priv = dev->dev_private;
	uint32_t tmp;

	tmp = I915_READ(PF_CTL(crtc->pipe));

	if (tmp & PF_ENABLE) {
		pipe_config->pch_pfit.enabled = true;
		pipe_config->pch_pfit.pos = I915_READ(PF_WIN_POS(crtc->pipe));
		pipe_config->pch_pfit.size = I915_READ(PF_WIN_SZ(crtc->pipe));

		/* We currently do not free assignements of panel fitters on
		 * ivb/hsw (since we don't use the higher upscaling modes which
		 * differentiates them) so just WARN about this case for now. */
		if (IS_GEN7(dev)) {
			WARN_ON((tmp & PF_PIPE_SEL_MASK_IVB) !=
				PF_PIPE_SEL_IVB(crtc->pipe));
		}
	}
}

static void
ironlake_get_initial_plane_config(struct intel_crtc *crtc,
				  struct intel_initial_plane_config *plane_config)
{
	struct drm_device *dev = crtc->base.dev;
	struct drm_i915_private *dev_priv = dev->dev_private;
	u32 val, base, offset;
	int pipe = crtc->pipe;
	int fourcc, pixel_format;
	unsigned int aligned_height;
	struct drm_framebuffer *fb;
	struct intel_framebuffer *intel_fb;

	val = I915_READ(DSPCNTR(pipe));
	if (!(val & DISPLAY_PLANE_ENABLE))
		return;

	intel_fb = kzalloc(sizeof(*intel_fb), GFP_KERNEL);
	if (!intel_fb) {
		DRM_DEBUG_KMS("failed to alloc fb\n");
		return;
	}

	fb = &intel_fb->base;

	if (INTEL_INFO(dev)->gen >= 4) {
		if (val & DISPPLANE_TILED) {
			plane_config->tiling = I915_TILING_X;
			fb->modifier[0] = I915_FORMAT_MOD_X_TILED;
		}
	}

	pixel_format = val & DISPPLANE_PIXFORMAT_MASK;
	fourcc = i9xx_format_to_fourcc(pixel_format);
	fb->pixel_format = fourcc;
	fb->bits_per_pixel = drm_format_plane_cpp(fourcc, 0) * 8;

	base = I915_READ(DSPSURF(pipe)) & 0xfffff000;
	if (IS_HASWELL(dev) || IS_BROADWELL(dev)) {
		offset = I915_READ(DSPOFFSET(pipe));
	} else {
		if (plane_config->tiling)
			offset = I915_READ(DSPTILEOFF(pipe));
		else
			offset = I915_READ(DSPLINOFF(pipe));
	}
	plane_config->base = base;

	val = I915_READ(PIPESRC(pipe));
	fb->width = ((val >> 16) & 0xfff) + 1;
	fb->height = ((val >> 0) & 0xfff) + 1;

	val = I915_READ(DSPSTRIDE(pipe));
	fb->pitches[0] = val & 0xffffffc0;

	aligned_height = intel_fb_align_height(dev, fb->height,
					       fb->pixel_format,
					       fb->modifier[0]);

	plane_config->size = fb->pitches[0] * aligned_height;

	DRM_DEBUG_KMS("pipe %c with fb: size=%dx%d@%d, offset=%x, pitch %d, size 0x%x\n",
		      pipe_name(pipe), fb->width, fb->height,
		      fb->bits_per_pixel, base, fb->pitches[0],
		      plane_config->size);

	plane_config->fb = intel_fb;
}

static bool ironlake_get_pipe_config(struct intel_crtc *crtc,
				     struct intel_crtc_state *pipe_config)
{
	struct drm_device *dev = crtc->base.dev;
	struct drm_i915_private *dev_priv = dev->dev_private;
	uint32_t tmp;

	if (!intel_display_power_is_enabled(dev_priv,
					    POWER_DOMAIN_PIPE(crtc->pipe)))
		return false;

	pipe_config->cpu_transcoder = (enum transcoder) crtc->pipe;
	pipe_config->shared_dpll = DPLL_ID_PRIVATE;

	tmp = I915_READ(PIPECONF(crtc->pipe));
	if (!(tmp & PIPECONF_ENABLE))
		return false;

	switch (tmp & PIPECONF_BPC_MASK) {
	case PIPECONF_6BPC:
		pipe_config->pipe_bpp = 18;
		break;
	case PIPECONF_8BPC:
		pipe_config->pipe_bpp = 24;
		break;
	case PIPECONF_10BPC:
		pipe_config->pipe_bpp = 30;
		break;
	case PIPECONF_12BPC:
		pipe_config->pipe_bpp = 36;
		break;
	default:
		break;
	}

	if (tmp & PIPECONF_COLOR_RANGE_SELECT)
		pipe_config->limited_color_range = true;

	if (I915_READ(PCH_TRANSCONF(crtc->pipe)) & TRANS_ENABLE) {
		struct intel_shared_dpll *pll;

		pipe_config->has_pch_encoder = true;

		tmp = I915_READ(FDI_RX_CTL(crtc->pipe));
		pipe_config->fdi_lanes = ((FDI_DP_PORT_WIDTH_MASK & tmp) >>
					  FDI_DP_PORT_WIDTH_SHIFT) + 1;

		ironlake_get_fdi_m_n_config(crtc, pipe_config);

		if (HAS_PCH_IBX(dev_priv->dev)) {
			pipe_config->shared_dpll =
				(enum intel_dpll_id) crtc->pipe;
		} else {
			tmp = I915_READ(PCH_DPLL_SEL);
			if (tmp & TRANS_DPLLB_SEL(crtc->pipe))
				pipe_config->shared_dpll = DPLL_ID_PCH_PLL_B;
			else
				pipe_config->shared_dpll = DPLL_ID_PCH_PLL_A;
		}

		pll = &dev_priv->shared_dplls[pipe_config->shared_dpll];

		WARN_ON(!pll->get_hw_state(dev_priv, pll,
					   &pipe_config->dpll_hw_state));

		tmp = pipe_config->dpll_hw_state.dpll;
		pipe_config->pixel_multiplier =
			((tmp & PLL_REF_SDVO_HDMI_MULTIPLIER_MASK)
			 >> PLL_REF_SDVO_HDMI_MULTIPLIER_SHIFT) + 1;

		ironlake_pch_clock_get(crtc, pipe_config);
	} else {
		pipe_config->pixel_multiplier = 1;
	}

	intel_get_pipe_timings(crtc, pipe_config);

	ironlake_get_pfit_config(crtc, pipe_config);

	return true;
}

static void assert_can_disable_lcpll(struct drm_i915_private *dev_priv)
{
	struct drm_device *dev = dev_priv->dev;
	struct intel_crtc *crtc;

	for_each_intel_crtc(dev, crtc)
		I915_STATE_WARN(crtc->active, "CRTC for pipe %c enabled\n",
		     pipe_name(crtc->pipe));

	I915_STATE_WARN(I915_READ(HSW_PWR_WELL_DRIVER), "Power well on\n");
	I915_STATE_WARN(I915_READ(SPLL_CTL) & SPLL_PLL_ENABLE, "SPLL enabled\n");
	I915_STATE_WARN(I915_READ(WRPLL_CTL1) & WRPLL_PLL_ENABLE, "WRPLL1 enabled\n");
	I915_STATE_WARN(I915_READ(WRPLL_CTL2) & WRPLL_PLL_ENABLE, "WRPLL2 enabled\n");
	I915_STATE_WARN(I915_READ(PCH_PP_STATUS) & PP_ON, "Panel power on\n");
	I915_STATE_WARN(I915_READ(BLC_PWM_CPU_CTL2) & BLM_PWM_ENABLE,
	     "CPU PWM1 enabled\n");
	if (IS_HASWELL(dev))
		I915_STATE_WARN(I915_READ(HSW_BLC_PWM2_CTL) & BLM_PWM_ENABLE,
		     "CPU PWM2 enabled\n");
	I915_STATE_WARN(I915_READ(BLC_PWM_PCH_CTL1) & BLM_PCH_PWM_ENABLE,
	     "PCH PWM1 enabled\n");
	I915_STATE_WARN(I915_READ(UTIL_PIN_CTL) & UTIL_PIN_ENABLE,
	     "Utility pin enabled\n");
	I915_STATE_WARN(I915_READ(PCH_GTC_CTL) & PCH_GTC_ENABLE, "PCH GTC enabled\n");

	/*
	 * In theory we can still leave IRQs enabled, as long as only the HPD
	 * interrupts remain enabled. We used to check for that, but since it's
	 * gen-specific and since we only disable LCPLL after we fully disable
	 * the interrupts, the check below should be enough.
	 */
	I915_STATE_WARN(intel_irqs_enabled(dev_priv), "IRQs enabled\n");
}

static uint32_t hsw_read_dcomp(struct drm_i915_private *dev_priv)
{
	struct drm_device *dev = dev_priv->dev;

	if (IS_HASWELL(dev))
		return I915_READ(D_COMP_HSW);
	else
		return I915_READ(D_COMP_BDW);
}

static void hsw_write_dcomp(struct drm_i915_private *dev_priv, uint32_t val)
{
	struct drm_device *dev = dev_priv->dev;

	if (IS_HASWELL(dev)) {
		mutex_lock(&dev_priv->rps.hw_lock);
		if (sandybridge_pcode_write(dev_priv, GEN6_PCODE_WRITE_D_COMP,
					    val))
			DRM_ERROR("Failed to write to D_COMP\n");
		mutex_unlock(&dev_priv->rps.hw_lock);
	} else {
		I915_WRITE(D_COMP_BDW, val);
		POSTING_READ(D_COMP_BDW);
	}
}

/*
 * This function implements pieces of two sequences from BSpec:
 * - Sequence for display software to disable LCPLL
 * - Sequence for display software to allow package C8+
 * The steps implemented here are just the steps that actually touch the LCPLL
 * register. Callers should take care of disabling all the display engine
 * functions, doing the mode unset, fixing interrupts, etc.
 */
static void hsw_disable_lcpll(struct drm_i915_private *dev_priv,
			      bool switch_to_fclk, bool allow_power_down)
{
	uint32_t val;

	assert_can_disable_lcpll(dev_priv);

	val = I915_READ(LCPLL_CTL);

	if (switch_to_fclk) {
		val |= LCPLL_CD_SOURCE_FCLK;
		I915_WRITE(LCPLL_CTL, val);

		if (wait_for_atomic_us(I915_READ(LCPLL_CTL) &
				       LCPLL_CD_SOURCE_FCLK_DONE, 1))
			DRM_ERROR("Switching to FCLK failed\n");

		val = I915_READ(LCPLL_CTL);
	}

	val |= LCPLL_PLL_DISABLE;
	I915_WRITE(LCPLL_CTL, val);
	POSTING_READ(LCPLL_CTL);

	if (wait_for((I915_READ(LCPLL_CTL) & LCPLL_PLL_LOCK) == 0, 1))
		DRM_ERROR("LCPLL still locked\n");

	val = hsw_read_dcomp(dev_priv);
	val |= D_COMP_COMP_DISABLE;
	hsw_write_dcomp(dev_priv, val);
	ndelay(100);

	if (wait_for((hsw_read_dcomp(dev_priv) & D_COMP_RCOMP_IN_PROGRESS) == 0,
		     1))
		DRM_ERROR("D_COMP RCOMP still in progress\n");

	if (allow_power_down) {
		val = I915_READ(LCPLL_CTL);
		val |= LCPLL_POWER_DOWN_ALLOW;
		I915_WRITE(LCPLL_CTL, val);
		POSTING_READ(LCPLL_CTL);
	}
}

/*
 * Fully restores LCPLL, disallowing power down and switching back to LCPLL
 * source.
 */
static void hsw_restore_lcpll(struct drm_i915_private *dev_priv)
{
	uint32_t val;

	val = I915_READ(LCPLL_CTL);

	if ((val & (LCPLL_PLL_LOCK | LCPLL_PLL_DISABLE | LCPLL_CD_SOURCE_FCLK |
		    LCPLL_POWER_DOWN_ALLOW)) == LCPLL_PLL_LOCK)
		return;

	/*
	 * Make sure we're not on PC8 state before disabling PC8, otherwise
	 * we'll hang the machine. To prevent PC8 state, just enable force_wake.
	 */
	intel_uncore_forcewake_get(dev_priv, FORCEWAKE_ALL);

	if (val & LCPLL_POWER_DOWN_ALLOW) {
		val &= ~LCPLL_POWER_DOWN_ALLOW;
		I915_WRITE(LCPLL_CTL, val);
		POSTING_READ(LCPLL_CTL);
	}

	val = hsw_read_dcomp(dev_priv);
	val |= D_COMP_COMP_FORCE;
	val &= ~D_COMP_COMP_DISABLE;
	hsw_write_dcomp(dev_priv, val);

	val = I915_READ(LCPLL_CTL);
	val &= ~LCPLL_PLL_DISABLE;
	I915_WRITE(LCPLL_CTL, val);

	if (wait_for(I915_READ(LCPLL_CTL) & LCPLL_PLL_LOCK, 5))
		DRM_ERROR("LCPLL not locked yet\n");

	if (val & LCPLL_CD_SOURCE_FCLK) {
		val = I915_READ(LCPLL_CTL);
		val &= ~LCPLL_CD_SOURCE_FCLK;
		I915_WRITE(LCPLL_CTL, val);

		if (wait_for_atomic_us((I915_READ(LCPLL_CTL) &
					LCPLL_CD_SOURCE_FCLK_DONE) == 0, 1))
			DRM_ERROR("Switching back to LCPLL failed\n");
	}

	intel_uncore_forcewake_put(dev_priv, FORCEWAKE_ALL);
}

/*
 * Package states C8 and deeper are really deep PC states that can only be
 * reached when all the devices on the system allow it, so even if the graphics
 * device allows PC8+, it doesn't mean the system will actually get to these
 * states. Our driver only allows PC8+ when going into runtime PM.
 *
 * The requirements for PC8+ are that all the outputs are disabled, the power
 * well is disabled and most interrupts are disabled, and these are also
 * requirements for runtime PM. When these conditions are met, we manually do
 * the other conditions: disable the interrupts, clocks and switch LCPLL refclk
 * to Fclk. If we're in PC8+ and we get an non-hotplug interrupt, we can hard
 * hang the machine.
 *
 * When we really reach PC8 or deeper states (not just when we allow it) we lose
 * the state of some registers, so when we come back from PC8+ we need to
 * restore this state. We don't get into PC8+ if we're not in RC6, so we don't
 * need to take care of the registers kept by RC6. Notice that this happens even
 * if we don't put the device in PCI D3 state (which is what currently happens
 * because of the runtime PM support).
 *
 * For more, read "Display Sequences for Package C8" on the hardware
 * documentation.
 */
void hsw_enable_pc8(struct drm_i915_private *dev_priv)
{
	struct drm_device *dev = dev_priv->dev;
	uint32_t val;

	DRM_DEBUG_KMS("Enabling package C8+\n");

	if (dev_priv->pch_id == INTEL_PCH_LPT_LP_DEVICE_ID_TYPE) {
		val = I915_READ(SOUTH_DSPCLK_GATE_D);
		val &= ~PCH_LP_PARTITION_LEVEL_DISABLE;
		I915_WRITE(SOUTH_DSPCLK_GATE_D, val);
	}

	lpt_disable_clkout_dp(dev);
	hsw_disable_lcpll(dev_priv, true, true);
}

void hsw_disable_pc8(struct drm_i915_private *dev_priv)
{
	struct drm_device *dev = dev_priv->dev;
	uint32_t val;

	DRM_DEBUG_KMS("Disabling package C8+\n");

	hsw_restore_lcpll(dev_priv);
	lpt_init_pch_refclk(dev);

	if (dev_priv->pch_id == INTEL_PCH_LPT_LP_DEVICE_ID_TYPE) {
		val = I915_READ(SOUTH_DSPCLK_GATE_D);
		val |= PCH_LP_PARTITION_LEVEL_DISABLE;
		I915_WRITE(SOUTH_DSPCLK_GATE_D, val);
	}

	intel_prepare_ddi(dev);
}

static void broxton_modeset_global_resources(struct drm_atomic_state *old_state)
{
	struct drm_device *dev = old_state->dev;
	struct drm_i915_private *dev_priv = dev->dev_private;
	int max_pixclk = intel_mode_max_pixclk(dev, NULL);
	int req_cdclk;

	/* see the comment in valleyview_modeset_global_resources */
	if (WARN_ON(max_pixclk < 0))
		return;

	req_cdclk = broxton_calc_cdclk(dev_priv, max_pixclk);

	if (req_cdclk != dev_priv->cdclk_freq)
		broxton_set_cdclk(dev, req_cdclk);
}

static int haswell_crtc_compute_clock(struct intel_crtc *crtc,
				      struct intel_crtc_state *crtc_state)
{
	if (!intel_ddi_pll_select(crtc, crtc_state))
		return -EINVAL;

	crtc->lowfreq_avail = false;

	return 0;
}

static void bxt_get_ddi_pll(struct drm_i915_private *dev_priv,
				enum port port,
				struct intel_crtc_state *pipe_config)
{
	switch (port) {
	case PORT_A:
		pipe_config->ddi_pll_sel = SKL_DPLL0;
		pipe_config->shared_dpll = DPLL_ID_SKL_DPLL1;
		break;
	case PORT_B:
		pipe_config->ddi_pll_sel = SKL_DPLL1;
		pipe_config->shared_dpll = DPLL_ID_SKL_DPLL2;
		break;
	case PORT_C:
		pipe_config->ddi_pll_sel = SKL_DPLL2;
		pipe_config->shared_dpll = DPLL_ID_SKL_DPLL3;
		break;
	default:
		DRM_ERROR("Incorrect port type\n");
	}
}

static void skylake_get_ddi_pll(struct drm_i915_private *dev_priv,
				enum port port,
				struct intel_crtc_state *pipe_config)
{
	u32 temp, dpll_ctl1;

	temp = I915_READ(DPLL_CTRL2) & DPLL_CTRL2_DDI_CLK_SEL_MASK(port);
	pipe_config->ddi_pll_sel = temp >> (port * 3 + 1);

	switch (pipe_config->ddi_pll_sel) {
	case SKL_DPLL0:
		/*
		 * On SKL the eDP DPLL (DPLL0 as we don't use SSC) is not part
		 * of the shared DPLL framework and thus needs to be read out
		 * separately
		 */
		dpll_ctl1 = I915_READ(DPLL_CTRL1);
		pipe_config->dpll_hw_state.ctrl1 = dpll_ctl1 & 0x3f;
		break;
	case SKL_DPLL1:
		pipe_config->shared_dpll = DPLL_ID_SKL_DPLL1;
		break;
	case SKL_DPLL2:
		pipe_config->shared_dpll = DPLL_ID_SKL_DPLL2;
		break;
	case SKL_DPLL3:
		pipe_config->shared_dpll = DPLL_ID_SKL_DPLL3;
		break;
	}
}

static void haswell_get_ddi_pll(struct drm_i915_private *dev_priv,
				enum port port,
				struct intel_crtc_state *pipe_config)
{
	pipe_config->ddi_pll_sel = I915_READ(PORT_CLK_SEL(port));

	switch (pipe_config->ddi_pll_sel) {
	case PORT_CLK_SEL_WRPLL1:
		pipe_config->shared_dpll = DPLL_ID_WRPLL1;
		break;
	case PORT_CLK_SEL_WRPLL2:
		pipe_config->shared_dpll = DPLL_ID_WRPLL2;
		break;
	}
}

static void haswell_get_ddi_port_state(struct intel_crtc *crtc,
				       struct intel_crtc_state *pipe_config)
{
	struct drm_device *dev = crtc->base.dev;
	struct drm_i915_private *dev_priv = dev->dev_private;
	struct intel_shared_dpll *pll;
	enum port port;
	uint32_t tmp;

	tmp = I915_READ(TRANS_DDI_FUNC_CTL(pipe_config->cpu_transcoder));

	port = (tmp & TRANS_DDI_PORT_MASK) >> TRANS_DDI_PORT_SHIFT;

	if (IS_SKYLAKE(dev))
		skylake_get_ddi_pll(dev_priv, port, pipe_config);
	else if (IS_BROXTON(dev))
		bxt_get_ddi_pll(dev_priv, port, pipe_config);
	else
		haswell_get_ddi_pll(dev_priv, port, pipe_config);

	if (pipe_config->shared_dpll >= 0) {
		pll = &dev_priv->shared_dplls[pipe_config->shared_dpll];

		WARN_ON(!pll->get_hw_state(dev_priv, pll,
					   &pipe_config->dpll_hw_state));
	}

	/*
	 * Haswell has only FDI/PCH transcoder A. It is which is connected to
	 * DDI E. So just check whether this pipe is wired to DDI E and whether
	 * the PCH transcoder is on.
	 */
	if (INTEL_INFO(dev)->gen < 9 &&
	    (port == PORT_E) && I915_READ(LPT_TRANSCONF) & TRANS_ENABLE) {
		pipe_config->has_pch_encoder = true;

		tmp = I915_READ(FDI_RX_CTL(PIPE_A));
		pipe_config->fdi_lanes = ((FDI_DP_PORT_WIDTH_MASK & tmp) >>
					  FDI_DP_PORT_WIDTH_SHIFT) + 1;

		ironlake_get_fdi_m_n_config(crtc, pipe_config);
	}
}

static bool haswell_get_pipe_config(struct intel_crtc *crtc,
				    struct intel_crtc_state *pipe_config)
{
	struct drm_device *dev = crtc->base.dev;
	struct drm_i915_private *dev_priv = dev->dev_private;
	enum intel_display_power_domain pfit_domain;
	uint32_t tmp;

	if (!intel_display_power_is_enabled(dev_priv,
					 POWER_DOMAIN_PIPE(crtc->pipe)))
		return false;

	pipe_config->cpu_transcoder = (enum transcoder) crtc->pipe;
	pipe_config->shared_dpll = DPLL_ID_PRIVATE;

	tmp = I915_READ(TRANS_DDI_FUNC_CTL(TRANSCODER_EDP));
	if (tmp & TRANS_DDI_FUNC_ENABLE) {
		enum pipe trans_edp_pipe;
		switch (tmp & TRANS_DDI_EDP_INPUT_MASK) {
		default:
			WARN(1, "unknown pipe linked to edp transcoder\n");
		case TRANS_DDI_EDP_INPUT_A_ONOFF:
		case TRANS_DDI_EDP_INPUT_A_ON:
			trans_edp_pipe = PIPE_A;
			break;
		case TRANS_DDI_EDP_INPUT_B_ONOFF:
			trans_edp_pipe = PIPE_B;
			break;
		case TRANS_DDI_EDP_INPUT_C_ONOFF:
			trans_edp_pipe = PIPE_C;
			break;
		}

		if (trans_edp_pipe == crtc->pipe)
			pipe_config->cpu_transcoder = TRANSCODER_EDP;
	}

	if (!intel_display_power_is_enabled(dev_priv,
			POWER_DOMAIN_TRANSCODER(pipe_config->cpu_transcoder)))
		return false;

	tmp = I915_READ(PIPECONF(pipe_config->cpu_transcoder));
	if (!(tmp & PIPECONF_ENABLE))
		return false;

	haswell_get_ddi_port_state(crtc, pipe_config);

	intel_get_pipe_timings(crtc, pipe_config);

	if (INTEL_INFO(dev)->gen >= 9) {
		skl_init_scalers(dev, crtc, pipe_config);
	}

	pfit_domain = POWER_DOMAIN_PIPE_PANEL_FITTER(crtc->pipe);

	if (INTEL_INFO(dev)->gen >= 9) {
		pipe_config->scaler_state.scaler_id = -1;
		pipe_config->scaler_state.scaler_users &= ~(1 << SKL_CRTC_INDEX);
	}

	if (intel_display_power_is_enabled(dev_priv, pfit_domain)) {
		if (INTEL_INFO(dev)->gen == 9)
			skylake_get_pfit_config(crtc, pipe_config);
		else if (INTEL_INFO(dev)->gen < 9)
			ironlake_get_pfit_config(crtc, pipe_config);
		else
			MISSING_CASE(INTEL_INFO(dev)->gen);
	}

	if (IS_HASWELL(dev))
		pipe_config->ips_enabled = hsw_crtc_supports_ips(crtc) &&
			(I915_READ(IPS_CTL) & IPS_ENABLE);

	if (pipe_config->cpu_transcoder != TRANSCODER_EDP) {
		pipe_config->pixel_multiplier =
			I915_READ(PIPE_MULT(pipe_config->cpu_transcoder)) + 1;
	} else {
		pipe_config->pixel_multiplier = 1;
	}

	return true;
}

static void i845_update_cursor(struct drm_crtc *crtc, u32 base)
{
	struct drm_device *dev = crtc->dev;
	struct drm_i915_private *dev_priv = dev->dev_private;
	struct intel_crtc *intel_crtc = to_intel_crtc(crtc);
	uint32_t cntl = 0, size = 0;

	if (base) {
		unsigned int width = intel_crtc->base.cursor->state->crtc_w;
		unsigned int height = intel_crtc->base.cursor->state->crtc_h;
		unsigned int stride = roundup_pow_of_two(width) * 4;

		switch (stride) {
		default:
			WARN_ONCE(1, "Invalid cursor width/stride, width=%u, stride=%u\n",
				  width, stride);
			stride = 256;
			/* fallthrough */
		case 256:
		case 512:
		case 1024:
		case 2048:
			break;
		}

		cntl |= CURSOR_ENABLE |
			CURSOR_GAMMA_ENABLE |
			CURSOR_FORMAT_ARGB |
			CURSOR_STRIDE(stride);

		size = (height << 12) | width;
	}

	if (intel_crtc->cursor_cntl != 0 &&
	    (intel_crtc->cursor_base != base ||
	     intel_crtc->cursor_size != size ||
	     intel_crtc->cursor_cntl != cntl)) {
		/* On these chipsets we can only modify the base/size/stride
		 * whilst the cursor is disabled.
		 */
		I915_WRITE(_CURACNTR, 0);
		POSTING_READ(_CURACNTR);
		intel_crtc->cursor_cntl = 0;
	}

	if (intel_crtc->cursor_base != base) {
		I915_WRITE(_CURABASE, base);
		intel_crtc->cursor_base = base;
	}

	if (intel_crtc->cursor_size != size) {
		I915_WRITE(CURSIZE, size);
		intel_crtc->cursor_size = size;
	}

	if (intel_crtc->cursor_cntl != cntl) {
		I915_WRITE(_CURACNTR, cntl);
		POSTING_READ(_CURACNTR);
		intel_crtc->cursor_cntl = cntl;
	}
}

static void i9xx_update_cursor(struct drm_crtc *crtc, u32 base)
{
	struct drm_device *dev = crtc->dev;
	struct drm_i915_private *dev_priv = dev->dev_private;
	struct intel_crtc *intel_crtc = to_intel_crtc(crtc);
	int pipe = intel_crtc->pipe;
	uint32_t cntl;

	cntl = 0;
	if (base) {
		cntl = MCURSOR_GAMMA_ENABLE;
		switch (intel_crtc->base.cursor->state->crtc_w) {
			case 64:
				cntl |= CURSOR_MODE_64_ARGB_AX;
				break;
			case 128:
				cntl |= CURSOR_MODE_128_ARGB_AX;
				break;
			case 256:
				cntl |= CURSOR_MODE_256_ARGB_AX;
				break;
			default:
				MISSING_CASE(intel_crtc->base.cursor->state->crtc_w);
				return;
		}
		cntl |= pipe << 28; /* Connect to correct pipe */

		if (IS_HASWELL(dev) || IS_BROADWELL(dev))
			cntl |= CURSOR_PIPE_CSC_ENABLE;
	}

	if (crtc->cursor->state->rotation == BIT(DRM_ROTATE_180))
		cntl |= CURSOR_ROTATE_180;

	if (intel_crtc->cursor_cntl != cntl) {
		I915_WRITE(CURCNTR(pipe), cntl);
		POSTING_READ(CURCNTR(pipe));
		intel_crtc->cursor_cntl = cntl;
	}

	/* and commit changes on next vblank */
	I915_WRITE(CURBASE(pipe), base);
	POSTING_READ(CURBASE(pipe));

	intel_crtc->cursor_base = base;
}

/* If no-part of the cursor is visible on the framebuffer, then the GPU may hang... */
static void intel_crtc_update_cursor(struct drm_crtc *crtc,
				     bool on)
{
	struct drm_device *dev = crtc->dev;
	struct drm_i915_private *dev_priv = dev->dev_private;
	struct intel_crtc *intel_crtc = to_intel_crtc(crtc);
	int pipe = intel_crtc->pipe;
	int x = crtc->cursor_x;
	int y = crtc->cursor_y;
	u32 base = 0, pos = 0;

	if (on)
		base = intel_crtc->cursor_addr;

	if (x >= intel_crtc->config->pipe_src_w)
		base = 0;

	if (y >= intel_crtc->config->pipe_src_h)
		base = 0;

	if (x < 0) {
		if (x + intel_crtc->base.cursor->state->crtc_w <= 0)
			base = 0;

		pos |= CURSOR_POS_SIGN << CURSOR_X_SHIFT;
		x = -x;
	}
	pos |= x << CURSOR_X_SHIFT;

	if (y < 0) {
		if (y + intel_crtc->base.cursor->state->crtc_h <= 0)
			base = 0;

		pos |= CURSOR_POS_SIGN << CURSOR_Y_SHIFT;
		y = -y;
	}
	pos |= y << CURSOR_Y_SHIFT;

	if (base == 0 && intel_crtc->cursor_base == 0)
		return;

	I915_WRITE(CURPOS(pipe), pos);

	/* ILK+ do this automagically */
	if (HAS_GMCH_DISPLAY(dev) &&
	    crtc->cursor->state->rotation == BIT(DRM_ROTATE_180)) {
		base += (intel_crtc->base.cursor->state->crtc_h *
			intel_crtc->base.cursor->state->crtc_w - 1) * 4;
	}

	if (IS_845G(dev) || IS_I865G(dev))
		i845_update_cursor(crtc, base);
	else
		i9xx_update_cursor(crtc, base);
}

static bool cursor_size_ok(struct drm_device *dev,
			   uint32_t width, uint32_t height)
{
	if (width == 0 || height == 0)
		return false;

	/*
	 * 845g/865g are special in that they are only limited by
	 * the width of their cursors, the height is arbitrary up to
	 * the precision of the register. Everything else requires
	 * square cursors, limited to a few power-of-two sizes.
	 */
	if (IS_845G(dev) || IS_I865G(dev)) {
		if ((width & 63) != 0)
			return false;

		if (width > (IS_845G(dev) ? 64 : 512))
			return false;

		if (height > 1023)
			return false;
	} else {
		switch (width | height) {
		case 256:
		case 128:
			if (IS_GEN2(dev))
				return false;
		case 64:
			break;
		default:
			return false;
		}
	}

	return true;
}

static void intel_crtc_gamma_set(struct drm_crtc *crtc, u16 *red, u16 *green,
				 u16 *blue, uint32_t start, uint32_t size)
{
	int end = (start + size > 256) ? 256 : start + size, i;
	struct intel_crtc *intel_crtc = to_intel_crtc(crtc);

	for (i = start; i < end; i++) {
		intel_crtc->lut_r[i] = red[i] >> 8;
		intel_crtc->lut_g[i] = green[i] >> 8;
		intel_crtc->lut_b[i] = blue[i] >> 8;
	}

	intel_crtc_load_lut(crtc);
}

/* VESA 640x480x72Hz mode to set on the pipe */
static struct drm_display_mode load_detect_mode = {
	DRM_MODE("640x480", DRM_MODE_TYPE_DEFAULT, 31500, 640, 664,
		 704, 832, 0, 480, 489, 491, 520, 0, DRM_MODE_FLAG_NHSYNC | DRM_MODE_FLAG_NVSYNC),
};

struct drm_framebuffer *
__intel_framebuffer_create(struct drm_device *dev,
			   struct drm_mode_fb_cmd2 *mode_cmd,
			   struct drm_i915_gem_object *obj)
{
	struct intel_framebuffer *intel_fb;
	int ret;

	intel_fb = kzalloc(sizeof(*intel_fb), GFP_KERNEL);
	if (!intel_fb) {
		drm_gem_object_unreference(&obj->base);
		return ERR_PTR(-ENOMEM);
	}

	ret = intel_framebuffer_init(dev, intel_fb, mode_cmd, obj);
	if (ret)
		goto err;

	return &intel_fb->base;
err:
	drm_gem_object_unreference(&obj->base);
	kfree(intel_fb);

	return ERR_PTR(ret);
}

static struct drm_framebuffer *
intel_framebuffer_create(struct drm_device *dev,
			 struct drm_mode_fb_cmd2 *mode_cmd,
			 struct drm_i915_gem_object *obj)
{
	struct drm_framebuffer *fb;
	int ret;

	ret = i915_mutex_lock_interruptible(dev);
	if (ret)
		return ERR_PTR(ret);
	fb = __intel_framebuffer_create(dev, mode_cmd, obj);
	mutex_unlock(&dev->struct_mutex);

	return fb;
}

static u32
intel_framebuffer_pitch_for_width(int width, int bpp)
{
	u32 pitch = DIV_ROUND_UP(width * bpp, 8);
	return ALIGN(pitch, 64);
}

static u32
intel_framebuffer_size_for_mode(struct drm_display_mode *mode, int bpp)
{
	u32 pitch = intel_framebuffer_pitch_for_width(mode->hdisplay, bpp);
	return PAGE_ALIGN(pitch * mode->vdisplay);
}

static struct drm_framebuffer *
intel_framebuffer_create_for_mode(struct drm_device *dev,
				  struct drm_display_mode *mode,
				  int depth, int bpp)
{
	struct drm_i915_gem_object *obj;
	struct drm_mode_fb_cmd2 mode_cmd = { 0 };

	obj = i915_gem_alloc_object(dev,
				    intel_framebuffer_size_for_mode(mode, bpp));
	if (obj == NULL)
		return ERR_PTR(-ENOMEM);

	mode_cmd.width = mode->hdisplay;
	mode_cmd.height = mode->vdisplay;
	mode_cmd.pitches[0] = intel_framebuffer_pitch_for_width(mode_cmd.width,
								bpp);
	mode_cmd.pixel_format = drm_mode_legacy_fb_format(bpp, depth);

	return intel_framebuffer_create(dev, &mode_cmd, obj);
}

static struct drm_framebuffer *
mode_fits_in_fbdev(struct drm_device *dev,
		   struct drm_display_mode *mode)
{
#ifdef CONFIG_DRM_I915_FBDEV
	struct drm_i915_private *dev_priv = dev->dev_private;
	struct drm_i915_gem_object *obj;
	struct drm_framebuffer *fb;

	if (!dev_priv->fbdev)
		return NULL;

	if (!dev_priv->fbdev->fb)
		return NULL;

	obj = dev_priv->fbdev->fb->obj;
	BUG_ON(!obj);

	fb = &dev_priv->fbdev->fb->base;
	if (fb->pitches[0] < intel_framebuffer_pitch_for_width(mode->hdisplay,
							       fb->bits_per_pixel))
		return NULL;

	if (obj->base.size < mode->vdisplay * fb->pitches[0])
		return NULL;

	return fb;
#else
	return NULL;
#endif
}

static int intel_modeset_setup_plane_state(struct drm_atomic_state *state,
					   struct drm_crtc *crtc,
					   struct drm_display_mode *mode,
					   struct drm_framebuffer *fb,
					   int x, int y)
{
	struct drm_plane_state *plane_state;
	int hdisplay, vdisplay;
	int ret;

	plane_state = drm_atomic_get_plane_state(state, crtc->primary);
	if (IS_ERR(plane_state))
		return PTR_ERR(plane_state);

	if (mode)
		drm_crtc_get_hv_timing(mode, &hdisplay, &vdisplay);
	else
		hdisplay = vdisplay = 0;

	ret = drm_atomic_set_crtc_for_plane(plane_state, fb ? crtc : NULL);
	if (ret)
		return ret;
	drm_atomic_set_fb_for_plane(plane_state, fb);
	plane_state->crtc_x = 0;
	plane_state->crtc_y = 0;
	plane_state->crtc_w = hdisplay;
	plane_state->crtc_h = vdisplay;
	plane_state->src_x = x << 16;
	plane_state->src_y = y << 16;
	plane_state->src_w = hdisplay << 16;
	plane_state->src_h = vdisplay << 16;

	return 0;
}

bool intel_get_load_detect_pipe(struct drm_connector *connector,
				struct drm_display_mode *mode,
				struct intel_load_detect_pipe *old,
				struct drm_modeset_acquire_ctx *ctx)
{
	struct intel_crtc *intel_crtc;
	struct intel_encoder *intel_encoder =
		intel_attached_encoder(connector);
	struct drm_crtc *possible_crtc;
	struct drm_encoder *encoder = &intel_encoder->base;
	struct drm_crtc *crtc = NULL;
	struct drm_device *dev = encoder->dev;
	struct drm_framebuffer *fb;
	struct drm_mode_config *config = &dev->mode_config;
	struct drm_atomic_state *state = NULL;
	struct drm_connector_state *connector_state;
	struct intel_crtc_state *crtc_state;
	int ret, i = -1;

	DRM_DEBUG_KMS("[CONNECTOR:%d:%s], [ENCODER:%d:%s]\n",
		      connector->base.id, connector->name,
		      encoder->base.id, encoder->name);

retry:
	ret = drm_modeset_lock(&config->connection_mutex, ctx);
	if (ret)
		goto fail_unlock;

	/*
	 * Algorithm gets a little messy:
	 *
	 *   - if the connector already has an assigned crtc, use it (but make
	 *     sure it's on first)
	 *
	 *   - try to find the first unused crtc that can drive this connector,
	 *     and use that if we find one
	 */

	/* See if we already have a CRTC for this connector */
	if (encoder->crtc) {
		crtc = encoder->crtc;

		ret = drm_modeset_lock(&crtc->mutex, ctx);
		if (ret)
			goto fail_unlock;
		ret = drm_modeset_lock(&crtc->primary->mutex, ctx);
		if (ret)
			goto fail_unlock;

		old->dpms_mode = connector->dpms;
		old->load_detect_temp = false;

		/* Make sure the crtc and connector are running */
		if (connector->dpms != DRM_MODE_DPMS_ON)
			connector->funcs->dpms(connector, DRM_MODE_DPMS_ON);

		return true;
	}

	/* Find an unused one (if possible) */
	for_each_crtc(dev, possible_crtc) {
		i++;
		if (!(encoder->possible_crtcs & (1 << i)))
			continue;
		if (possible_crtc->state->enable)
			continue;
		/* This can occur when applying the pipe A quirk on resume. */
		if (to_intel_crtc(possible_crtc)->new_enabled)
			continue;

		crtc = possible_crtc;
		break;
	}

	/*
	 * If we didn't find an unused CRTC, don't use any.
	 */
	if (!crtc) {
		DRM_DEBUG_KMS("no pipe available for load-detect\n");
		goto fail_unlock;
	}

	ret = drm_modeset_lock(&crtc->mutex, ctx);
	if (ret)
		goto fail_unlock;
	ret = drm_modeset_lock(&crtc->primary->mutex, ctx);
	if (ret)
		goto fail_unlock;
	intel_encoder->new_crtc = to_intel_crtc(crtc);
	to_intel_connector(connector)->new_encoder = intel_encoder;

	intel_crtc = to_intel_crtc(crtc);
	intel_crtc->new_enabled = true;
	old->dpms_mode = connector->dpms;
	old->load_detect_temp = true;
	old->release_fb = NULL;

	state = drm_atomic_state_alloc(dev);
	if (!state)
		return false;

	state->acquire_ctx = ctx;

	connector_state = drm_atomic_get_connector_state(state, connector);
	if (IS_ERR(connector_state)) {
		ret = PTR_ERR(connector_state);
		goto fail;
	}

	connector_state->crtc = crtc;
	connector_state->best_encoder = &intel_encoder->base;

	crtc_state = intel_atomic_get_crtc_state(state, intel_crtc);
	if (IS_ERR(crtc_state)) {
		ret = PTR_ERR(crtc_state);
		goto fail;
	}

	crtc_state->base.active = crtc_state->base.enable = true;

	if (!mode)
		mode = &load_detect_mode;

	/* We need a framebuffer large enough to accommodate all accesses
	 * that the plane may generate whilst we perform load detection.
	 * We can not rely on the fbcon either being present (we get called
	 * during its initialisation to detect all boot displays, or it may
	 * not even exist) or that it is large enough to satisfy the
	 * requested mode.
	 */
	fb = mode_fits_in_fbdev(dev, mode);
	if (fb == NULL) {
		DRM_DEBUG_KMS("creating tmp fb for load-detection\n");
		fb = intel_framebuffer_create_for_mode(dev, mode, 24, 32);
		old->release_fb = fb;
	} else
		DRM_DEBUG_KMS("reusing fbdev for load-detection framebuffer\n");
	if (IS_ERR(fb)) {
		DRM_DEBUG_KMS("failed to allocate framebuffer for load-detection\n");
		goto fail;
	}

	ret = intel_modeset_setup_plane_state(state, crtc, mode, fb, 0, 0);
	if (ret)
		goto fail;

	drm_mode_copy(&crtc_state->base.mode, mode);

	if (intel_set_mode(crtc, state, true)) {
		DRM_DEBUG_KMS("failed to set mode on load-detect pipe\n");
		if (old->release_fb)
			old->release_fb->funcs->destroy(old->release_fb);
		goto fail;
	}
	crtc->primary->crtc = crtc;

	/* let the connector get through one full cycle before testing */
	intel_wait_for_vblank(dev, intel_crtc->pipe);
	return true;

 fail:
	intel_crtc->new_enabled = crtc->state->enable;
fail_unlock:
	drm_atomic_state_free(state);
	state = NULL;

	if (ret == -EDEADLK) {
		drm_modeset_backoff(ctx);
		goto retry;
	}

	return false;
}

void intel_release_load_detect_pipe(struct drm_connector *connector,
				    struct intel_load_detect_pipe *old,
				    struct drm_modeset_acquire_ctx *ctx)
{
	struct drm_device *dev = connector->dev;
	struct intel_encoder *intel_encoder =
		intel_attached_encoder(connector);
	struct drm_encoder *encoder = &intel_encoder->base;
	struct drm_crtc *crtc = encoder->crtc;
	struct intel_crtc *intel_crtc = to_intel_crtc(crtc);
	struct drm_atomic_state *state;
	struct drm_connector_state *connector_state;
	struct intel_crtc_state *crtc_state;
	int ret;

	DRM_DEBUG_KMS("[CONNECTOR:%d:%s], [ENCODER:%d:%s]\n",
		      connector->base.id, connector->name,
		      encoder->base.id, encoder->name);

	if (old->load_detect_temp) {
		state = drm_atomic_state_alloc(dev);
		if (!state)
			goto fail;

		state->acquire_ctx = ctx;

		connector_state = drm_atomic_get_connector_state(state, connector);
		if (IS_ERR(connector_state))
			goto fail;

		crtc_state = intel_atomic_get_crtc_state(state, intel_crtc);
		if (IS_ERR(crtc_state))
			goto fail;

		to_intel_connector(connector)->new_encoder = NULL;
		intel_encoder->new_crtc = NULL;
		intel_crtc->new_enabled = false;

		connector_state->best_encoder = NULL;
		connector_state->crtc = NULL;

		crtc_state->base.enable = crtc_state->base.active = false;

		ret = intel_modeset_setup_plane_state(state, crtc, NULL, NULL,
						      0, 0);
		if (ret)
			goto fail;

		ret = intel_set_mode(crtc, state, true);
		if (ret)
			goto fail;

		if (old->release_fb) {
			drm_framebuffer_unregister_private(old->release_fb);
			drm_framebuffer_unreference(old->release_fb);
		}

		return;
	}

	/* Switch crtc and encoder back off if necessary */
	if (old->dpms_mode != DRM_MODE_DPMS_ON)
		connector->funcs->dpms(connector, old->dpms_mode);

	return;
fail:
	DRM_DEBUG_KMS("Couldn't release load detect pipe.\n");
	drm_atomic_state_free(state);
}

static int i9xx_pll_refclk(struct drm_device *dev,
			   const struct intel_crtc_state *pipe_config)
{
	struct drm_i915_private *dev_priv = dev->dev_private;
	u32 dpll = pipe_config->dpll_hw_state.dpll;

	if ((dpll & PLL_REF_INPUT_MASK) == PLLB_REF_INPUT_SPREADSPECTRUMIN)
		return dev_priv->vbt.lvds_ssc_freq;
	else if (HAS_PCH_SPLIT(dev))
		return 120000;
	else if (!IS_GEN2(dev))
		return 96000;
	else
		return 48000;
}

/* Returns the clock of the currently programmed mode of the given pipe. */
static void i9xx_crtc_clock_get(struct intel_crtc *crtc,
				struct intel_crtc_state *pipe_config)
{
	struct drm_device *dev = crtc->base.dev;
	struct drm_i915_private *dev_priv = dev->dev_private;
	int pipe = pipe_config->cpu_transcoder;
	u32 dpll = pipe_config->dpll_hw_state.dpll;
	u32 fp;
	intel_clock_t clock;
	int refclk = i9xx_pll_refclk(dev, pipe_config);

	if ((dpll & DISPLAY_RATE_SELECT_FPA1) == 0)
		fp = pipe_config->dpll_hw_state.fp0;
	else
		fp = pipe_config->dpll_hw_state.fp1;

	clock.m1 = (fp & FP_M1_DIV_MASK) >> FP_M1_DIV_SHIFT;
	if (IS_PINEVIEW(dev)) {
		clock.n = ffs((fp & FP_N_PINEVIEW_DIV_MASK) >> FP_N_DIV_SHIFT) - 1;
		clock.m2 = (fp & FP_M2_PINEVIEW_DIV_MASK) >> FP_M2_DIV_SHIFT;
	} else {
		clock.n = (fp & FP_N_DIV_MASK) >> FP_N_DIV_SHIFT;
		clock.m2 = (fp & FP_M2_DIV_MASK) >> FP_M2_DIV_SHIFT;
	}

	if (!IS_GEN2(dev)) {
		if (IS_PINEVIEW(dev))
			clock.p1 = ffs((dpll & DPLL_FPA01_P1_POST_DIV_MASK_PINEVIEW) >>
				DPLL_FPA01_P1_POST_DIV_SHIFT_PINEVIEW);
		else
			clock.p1 = ffs((dpll & DPLL_FPA01_P1_POST_DIV_MASK) >>
			       DPLL_FPA01_P1_POST_DIV_SHIFT);

		switch (dpll & DPLL_MODE_MASK) {
		case DPLLB_MODE_DAC_SERIAL:
			clock.p2 = dpll & DPLL_DAC_SERIAL_P2_CLOCK_DIV_5 ?
				5 : 10;
			break;
		case DPLLB_MODE_LVDS:
			clock.p2 = dpll & DPLLB_LVDS_P2_CLOCK_DIV_7 ?
				7 : 14;
			break;
		default:
			DRM_DEBUG_KMS("Unknown DPLL mode %08x in programmed "
				  "mode\n", (int)(dpll & DPLL_MODE_MASK));
			return;
		}

		if (IS_PINEVIEW(dev))
			pineview_clock(refclk, &clock);
		else
			i9xx_clock(refclk, &clock);
	} else {
		u32 lvds = IS_I830(dev) ? 0 : I915_READ(LVDS);
		bool is_lvds = (pipe == 1) && (lvds & LVDS_PORT_EN);

		if (is_lvds) {
			clock.p1 = ffs((dpll & DPLL_FPA01_P1_POST_DIV_MASK_I830_LVDS) >>
				       DPLL_FPA01_P1_POST_DIV_SHIFT);

			if (lvds & LVDS_CLKB_POWER_UP)
				clock.p2 = 7;
			else
				clock.p2 = 14;
		} else {
			if (dpll & PLL_P1_DIVIDE_BY_TWO)
				clock.p1 = 2;
			else {
				clock.p1 = ((dpll & DPLL_FPA01_P1_POST_DIV_MASK_I830) >>
					    DPLL_FPA01_P1_POST_DIV_SHIFT) + 2;
			}
			if (dpll & PLL_P2_DIVIDE_BY_4)
				clock.p2 = 4;
			else
				clock.p2 = 2;
		}

		i9xx_clock(refclk, &clock);
	}

	/*
	 * This value includes pixel_multiplier. We will use
	 * port_clock to compute adjusted_mode.crtc_clock in the
	 * encoder's get_config() function.
	 */
	pipe_config->port_clock = clock.dot;
}

int intel_dotclock_calculate(int link_freq,
			     const struct intel_link_m_n *m_n)
{
	/*
	 * The calculation for the data clock is:
	 * pixel_clock = ((m/n)*(link_clock * nr_lanes))/bpp
	 * But we want to avoid losing precison if possible, so:
	 * pixel_clock = ((m * link_clock * nr_lanes)/(n*bpp))
	 *
	 * and the link clock is simpler:
	 * link_clock = (m * link_clock) / n
	 */

	if (!m_n->link_n)
		return 0;

	return div_u64((u64)m_n->link_m * link_freq, m_n->link_n);
}

static void ironlake_pch_clock_get(struct intel_crtc *crtc,
				   struct intel_crtc_state *pipe_config)
{
	struct drm_device *dev = crtc->base.dev;

	/* read out port_clock from the DPLL */
	i9xx_crtc_clock_get(crtc, pipe_config);

	/*
	 * This value does not include pixel_multiplier.
	 * We will check that port_clock and adjusted_mode.crtc_clock
	 * agree once we know their relationship in the encoder's
	 * get_config() function.
	 */
	pipe_config->base.adjusted_mode.crtc_clock =
		intel_dotclock_calculate(intel_fdi_link_freq(dev) * 10000,
					 &pipe_config->fdi_m_n);
}

/** Returns the currently programmed mode of the given pipe. */
struct drm_display_mode *intel_crtc_mode_get(struct drm_device *dev,
					     struct drm_crtc *crtc)
{
	struct drm_i915_private *dev_priv = dev->dev_private;
	struct intel_crtc *intel_crtc = to_intel_crtc(crtc);
	enum transcoder cpu_transcoder = intel_crtc->config->cpu_transcoder;
	struct drm_display_mode *mode;
	struct intel_crtc_state pipe_config;
	int htot = I915_READ(HTOTAL(cpu_transcoder));
	int hsync = I915_READ(HSYNC(cpu_transcoder));
	int vtot = I915_READ(VTOTAL(cpu_transcoder));
	int vsync = I915_READ(VSYNC(cpu_transcoder));
	enum pipe pipe = intel_crtc->pipe;

	mode = kzalloc(sizeof(*mode), GFP_KERNEL);
	if (!mode)
		return NULL;

	/*
	 * Construct a pipe_config sufficient for getting the clock info
	 * back out of crtc_clock_get.
	 *
	 * Note, if LVDS ever uses a non-1 pixel multiplier, we'll need
	 * to use a real value here instead.
	 */
	pipe_config.cpu_transcoder = (enum transcoder) pipe;
	pipe_config.pixel_multiplier = 1;
	pipe_config.dpll_hw_state.dpll = I915_READ(DPLL(pipe));
	pipe_config.dpll_hw_state.fp0 = I915_READ(FP0(pipe));
	pipe_config.dpll_hw_state.fp1 = I915_READ(FP1(pipe));
	i9xx_crtc_clock_get(intel_crtc, &pipe_config);

	mode->clock = pipe_config.port_clock / pipe_config.pixel_multiplier;
	mode->hdisplay = (htot & 0xffff) + 1;
	mode->htotal = ((htot & 0xffff0000) >> 16) + 1;
	mode->hsync_start = (hsync & 0xffff) + 1;
	mode->hsync_end = ((hsync & 0xffff0000) >> 16) + 1;
	mode->vdisplay = (vtot & 0xffff) + 1;
	mode->vtotal = ((vtot & 0xffff0000) >> 16) + 1;
	mode->vsync_start = (vsync & 0xffff) + 1;
	mode->vsync_end = ((vsync & 0xffff0000) >> 16) + 1;

	drm_mode_set_name(mode);

	return mode;
}

static void intel_decrease_pllclock(struct drm_crtc *crtc)
{
	struct drm_device *dev = crtc->dev;
	struct drm_i915_private *dev_priv = dev->dev_private;
	struct intel_crtc *intel_crtc = to_intel_crtc(crtc);

	if (!HAS_GMCH_DISPLAY(dev))
		return;

	if (!dev_priv->lvds_downclock_avail)
		return;

	/*
	 * Since this is called by a timer, we should never get here in
	 * the manual case.
	 */
	if (!HAS_PIPE_CXSR(dev) && intel_crtc->lowfreq_avail) {
		int pipe = intel_crtc->pipe;
		int dpll_reg = DPLL(pipe);
		int dpll;

		DRM_DEBUG_DRIVER("downclocking LVDS\n");

		assert_panel_unlocked(dev_priv, pipe);

		dpll = I915_READ(dpll_reg);
		dpll |= DISPLAY_RATE_SELECT_FPA1;
		I915_WRITE(dpll_reg, dpll);
		intel_wait_for_vblank(dev, pipe);
		dpll = I915_READ(dpll_reg);
		if (!(dpll & DISPLAY_RATE_SELECT_FPA1))
			DRM_DEBUG_DRIVER("failed to downclock LVDS!\n");
	}

}

void intel_mark_busy(struct drm_device *dev)
{
	struct drm_i915_private *dev_priv = dev->dev_private;

	if (dev_priv->mm.busy)
		return;

	intel_runtime_pm_get(dev_priv);
	i915_update_gfx_val(dev_priv);
	if (INTEL_INFO(dev)->gen >= 6)
		gen6_rps_busy(dev_priv);
	dev_priv->mm.busy = true;
}

void intel_mark_idle(struct drm_device *dev)
{
	struct drm_i915_private *dev_priv = dev->dev_private;
	struct drm_crtc *crtc;

	if (!dev_priv->mm.busy)
		return;

	dev_priv->mm.busy = false;

	for_each_crtc(dev, crtc) {
		if (!crtc->primary->fb)
			continue;

		intel_decrease_pllclock(crtc);
	}

	if (INTEL_INFO(dev)->gen >= 6)
		gen6_rps_idle(dev->dev_private);

	intel_runtime_pm_put(dev_priv);
}

static void intel_crtc_destroy(struct drm_crtc *crtc)
{
	struct intel_crtc *intel_crtc = to_intel_crtc(crtc);
	struct drm_device *dev = crtc->dev;
	struct intel_unpin_work *work;

	spin_lock_irq(&dev->event_lock);
	work = intel_crtc->unpin_work;
	intel_crtc->unpin_work = NULL;
	spin_unlock_irq(&dev->event_lock);

	if (work) {
		cancel_work_sync(&work->work);
		kfree(work);
	}

	drm_crtc_cleanup(crtc);

	kfree(intel_crtc);
}

static void intel_unpin_work_fn(struct work_struct *__work)
{
	struct intel_unpin_work *work =
		container_of(__work, struct intel_unpin_work, work);
	struct drm_device *dev = work->crtc->dev;
	enum pipe pipe = to_intel_crtc(work->crtc)->pipe;

	mutex_lock(&dev->struct_mutex);
	intel_unpin_fb_obj(work->old_fb, work->crtc->primary->state);
	drm_gem_object_unreference(&work->pending_flip_obj->base);

	intel_fbc_update(dev);

	if (work->flip_queued_req)
		i915_gem_request_assign(&work->flip_queued_req, NULL);
	mutex_unlock(&dev->struct_mutex);

	intel_frontbuffer_flip_complete(dev, INTEL_FRONTBUFFER_PRIMARY(pipe));
	drm_framebuffer_unreference(work->old_fb);

	BUG_ON(atomic_read(&to_intel_crtc(work->crtc)->unpin_work_count) == 0);
	atomic_dec(&to_intel_crtc(work->crtc)->unpin_work_count);

	kfree(work);
}

static void do_intel_finish_page_flip(struct drm_device *dev,
				      struct drm_crtc *crtc)
{
	struct intel_crtc *intel_crtc = to_intel_crtc(crtc);
	struct intel_unpin_work *work;
	unsigned long flags;

	/* Ignore early vblank irqs */
	if (intel_crtc == NULL)
		return;

	/*
	 * This is called both by irq handlers and the reset code (to complete
	 * lost pageflips) so needs the full irqsave spinlocks.
	 */
	spin_lock_irqsave(&dev->event_lock, flags);
	work = intel_crtc->unpin_work;

	/* Ensure we don't miss a work->pending update ... */
	smp_rmb();

	if (work == NULL || atomic_read(&work->pending) < INTEL_FLIP_COMPLETE) {
		spin_unlock_irqrestore(&dev->event_lock, flags);
		return;
	}

	page_flip_completed(intel_crtc);

	spin_unlock_irqrestore(&dev->event_lock, flags);
}

void intel_finish_page_flip(struct drm_device *dev, int pipe)
{
	struct drm_i915_private *dev_priv = dev->dev_private;
	struct drm_crtc *crtc = dev_priv->pipe_to_crtc_mapping[pipe];

	do_intel_finish_page_flip(dev, crtc);
}

void intel_finish_page_flip_plane(struct drm_device *dev, int plane)
{
	struct drm_i915_private *dev_priv = dev->dev_private;
	struct drm_crtc *crtc = dev_priv->plane_to_crtc_mapping[plane];

	do_intel_finish_page_flip(dev, crtc);
}

/* Is 'a' after or equal to 'b'? */
static bool g4x_flip_count_after_eq(u32 a, u32 b)
{
	return !((a - b) & 0x80000000);
}

static bool page_flip_finished(struct intel_crtc *crtc)
{
	struct drm_device *dev = crtc->base.dev;
	struct drm_i915_private *dev_priv = dev->dev_private;

	if (i915_reset_in_progress(&dev_priv->gpu_error) ||
	    crtc->reset_counter != atomic_read(&dev_priv->gpu_error.reset_counter))
		return true;

	/*
	 * The relevant registers doen't exist on pre-ctg.
	 * As the flip done interrupt doesn't trigger for mmio
	 * flips on gmch platforms, a flip count check isn't
	 * really needed there. But since ctg has the registers,
	 * include it in the check anyway.
	 */
	if (INTEL_INFO(dev)->gen < 5 && !IS_G4X(dev))
		return true;

	/*
	 * A DSPSURFLIVE check isn't enough in case the mmio and CS flips
	 * used the same base address. In that case the mmio flip might
	 * have completed, but the CS hasn't even executed the flip yet.
	 *
	 * A flip count check isn't enough as the CS might have updated
	 * the base address just after start of vblank, but before we
	 * managed to process the interrupt. This means we'd complete the
	 * CS flip too soon.
	 *
	 * Combining both checks should get us a good enough result. It may
	 * still happen that the CS flip has been executed, but has not
	 * yet actually completed. But in case the base address is the same
	 * anyway, we don't really care.
	 */
	return (I915_READ(DSPSURFLIVE(crtc->plane)) & ~0xfff) ==
		crtc->unpin_work->gtt_offset &&
		g4x_flip_count_after_eq(I915_READ(PIPE_FLIPCOUNT_GM45(crtc->pipe)),
				    crtc->unpin_work->flip_count);
}

void intel_prepare_page_flip(struct drm_device *dev, int plane)
{
	struct drm_i915_private *dev_priv = dev->dev_private;
	struct intel_crtc *intel_crtc =
		to_intel_crtc(dev_priv->plane_to_crtc_mapping[plane]);
	unsigned long flags;


	/*
	 * This is called both by irq handlers and the reset code (to complete
	 * lost pageflips) so needs the full irqsave spinlocks.
	 *
	 * NB: An MMIO update of the plane base pointer will also
	 * generate a page-flip completion irq, i.e. every modeset
	 * is also accompanied by a spurious intel_prepare_page_flip().
	 */
	spin_lock_irqsave(&dev->event_lock, flags);
	if (intel_crtc->unpin_work && page_flip_finished(intel_crtc))
		atomic_inc_not_zero(&intel_crtc->unpin_work->pending);
	spin_unlock_irqrestore(&dev->event_lock, flags);
}

static inline void intel_mark_page_flip_active(struct intel_crtc *intel_crtc)
{
	/* Ensure that the work item is consistent when activating it ... */
	smp_wmb();
	atomic_set(&intel_crtc->unpin_work->pending, INTEL_FLIP_PENDING);
	/* and that it is marked active as soon as the irq could fire. */
	smp_wmb();
}

static int intel_gen2_queue_flip(struct drm_device *dev,
				 struct drm_crtc *crtc,
				 struct drm_framebuffer *fb,
				 struct drm_i915_gem_object *obj,
				 struct intel_engine_cs *ring,
				 uint32_t flags)
{
	struct intel_crtc *intel_crtc = to_intel_crtc(crtc);
	u32 flip_mask;
	int ret;

	ret = intel_ring_begin(ring, 6);
	if (ret)
		return ret;

	/* Can't queue multiple flips, so wait for the previous
	 * one to finish before executing the next.
	 */
	if (intel_crtc->plane)
		flip_mask = MI_WAIT_FOR_PLANE_B_FLIP;
	else
		flip_mask = MI_WAIT_FOR_PLANE_A_FLIP;
	intel_ring_emit(ring, MI_WAIT_FOR_EVENT | flip_mask);
	intel_ring_emit(ring, MI_NOOP);
	intel_ring_emit(ring, MI_DISPLAY_FLIP |
			MI_DISPLAY_FLIP_PLANE(intel_crtc->plane));
	intel_ring_emit(ring, fb->pitches[0]);
	intel_ring_emit(ring, intel_crtc->unpin_work->gtt_offset);
	intel_ring_emit(ring, 0); /* aux display base address, unused */

	intel_mark_page_flip_active(intel_crtc);
	__intel_ring_advance(ring);
	return 0;
}

static int intel_gen3_queue_flip(struct drm_device *dev,
				 struct drm_crtc *crtc,
				 struct drm_framebuffer *fb,
				 struct drm_i915_gem_object *obj,
				 struct intel_engine_cs *ring,
				 uint32_t flags)
{
	struct intel_crtc *intel_crtc = to_intel_crtc(crtc);
	u32 flip_mask;
	int ret;

	ret = intel_ring_begin(ring, 6);
	if (ret)
		return ret;

	if (intel_crtc->plane)
		flip_mask = MI_WAIT_FOR_PLANE_B_FLIP;
	else
		flip_mask = MI_WAIT_FOR_PLANE_A_FLIP;
	intel_ring_emit(ring, MI_WAIT_FOR_EVENT | flip_mask);
	intel_ring_emit(ring, MI_NOOP);
	intel_ring_emit(ring, MI_DISPLAY_FLIP_I915 |
			MI_DISPLAY_FLIP_PLANE(intel_crtc->plane));
	intel_ring_emit(ring, fb->pitches[0]);
	intel_ring_emit(ring, intel_crtc->unpin_work->gtt_offset);
	intel_ring_emit(ring, MI_NOOP);

	intel_mark_page_flip_active(intel_crtc);
	__intel_ring_advance(ring);
	return 0;
}

static int intel_gen4_queue_flip(struct drm_device *dev,
				 struct drm_crtc *crtc,
				 struct drm_framebuffer *fb,
				 struct drm_i915_gem_object *obj,
				 struct intel_engine_cs *ring,
				 uint32_t flags)
{
	struct drm_i915_private *dev_priv = dev->dev_private;
	struct intel_crtc *intel_crtc = to_intel_crtc(crtc);
	uint32_t pf, pipesrc;
	int ret;

	ret = intel_ring_begin(ring, 4);
	if (ret)
		return ret;

	/* i965+ uses the linear or tiled offsets from the
	 * Display Registers (which do not change across a page-flip)
	 * so we need only reprogram the base address.
	 */
	intel_ring_emit(ring, MI_DISPLAY_FLIP |
			MI_DISPLAY_FLIP_PLANE(intel_crtc->plane));
	intel_ring_emit(ring, fb->pitches[0]);
	intel_ring_emit(ring, intel_crtc->unpin_work->gtt_offset |
			obj->tiling_mode);

	/* XXX Enabling the panel-fitter across page-flip is so far
	 * untested on non-native modes, so ignore it for now.
	 * pf = I915_READ(pipe == 0 ? PFA_CTL_1 : PFB_CTL_1) & PF_ENABLE;
	 */
	pf = 0;
	pipesrc = I915_READ(PIPESRC(intel_crtc->pipe)) & 0x0fff0fff;
	intel_ring_emit(ring, pf | pipesrc);

	intel_mark_page_flip_active(intel_crtc);
	__intel_ring_advance(ring);
	return 0;
}

static int intel_gen6_queue_flip(struct drm_device *dev,
				 struct drm_crtc *crtc,
				 struct drm_framebuffer *fb,
				 struct drm_i915_gem_object *obj,
				 struct intel_engine_cs *ring,
				 uint32_t flags)
{
	struct drm_i915_private *dev_priv = dev->dev_private;
	struct intel_crtc *intel_crtc = to_intel_crtc(crtc);
	uint32_t pf, pipesrc;
	int ret;

	ret = intel_ring_begin(ring, 4);
	if (ret)
		return ret;

	intel_ring_emit(ring, MI_DISPLAY_FLIP |
			MI_DISPLAY_FLIP_PLANE(intel_crtc->plane));
	intel_ring_emit(ring, fb->pitches[0] | obj->tiling_mode);
	intel_ring_emit(ring, intel_crtc->unpin_work->gtt_offset);

	/* Contrary to the suggestions in the documentation,
	 * "Enable Panel Fitter" does not seem to be required when page
	 * flipping with a non-native mode, and worse causes a normal
	 * modeset to fail.
	 * pf = I915_READ(PF_CTL(intel_crtc->pipe)) & PF_ENABLE;
	 */
	pf = 0;
	pipesrc = I915_READ(PIPESRC(intel_crtc->pipe)) & 0x0fff0fff;
	intel_ring_emit(ring, pf | pipesrc);

	intel_mark_page_flip_active(intel_crtc);
	__intel_ring_advance(ring);
	return 0;
}

static int intel_gen7_queue_flip(struct drm_device *dev,
				 struct drm_crtc *crtc,
				 struct drm_framebuffer *fb,
				 struct drm_i915_gem_object *obj,
				 struct intel_engine_cs *ring,
				 uint32_t flags)
{
	struct intel_crtc *intel_crtc = to_intel_crtc(crtc);
	uint32_t plane_bit = 0;
	int len, ret;

	switch (intel_crtc->plane) {
	case PLANE_A:
		plane_bit = MI_DISPLAY_FLIP_IVB_PLANE_A;
		break;
	case PLANE_B:
		plane_bit = MI_DISPLAY_FLIP_IVB_PLANE_B;
		break;
	case PLANE_C:
		plane_bit = MI_DISPLAY_FLIP_IVB_PLANE_C;
		break;
	default:
		WARN_ONCE(1, "unknown plane in flip command\n");
		return -ENODEV;
	}

	len = 4;
	if (ring->id == RCS) {
		len += 6;
		/*
		 * On Gen 8, SRM is now taking an extra dword to accommodate
		 * 48bits addresses, and we need a NOOP for the batch size to
		 * stay even.
		 */
		if (IS_GEN8(dev))
			len += 2;
	}

	/*
	 * BSpec MI_DISPLAY_FLIP for IVB:
	 * "The full packet must be contained within the same cache line."
	 *
	 * Currently the LRI+SRM+MI_DISPLAY_FLIP all fit within the same
	 * cacheline, if we ever start emitting more commands before
	 * the MI_DISPLAY_FLIP we may need to first emit everything else,
	 * then do the cacheline alignment, and finally emit the
	 * MI_DISPLAY_FLIP.
	 */
	ret = intel_ring_cacheline_align(ring);
	if (ret)
		return ret;

	ret = intel_ring_begin(ring, len);
	if (ret)
		return ret;

	/* Unmask the flip-done completion message. Note that the bspec says that
	 * we should do this for both the BCS and RCS, and that we must not unmask
	 * more than one flip event at any time (or ensure that one flip message
	 * can be sent by waiting for flip-done prior to queueing new flips).
	 * Experimentation says that BCS works despite DERRMR masking all
	 * flip-done completion events and that unmasking all planes at once
	 * for the RCS also doesn't appear to drop events. Setting the DERRMR
	 * to zero does lead to lockups within MI_DISPLAY_FLIP.
	 */
	if (ring->id == RCS) {
		intel_ring_emit(ring, MI_LOAD_REGISTER_IMM(1));
		intel_ring_emit(ring, DERRMR);
		intel_ring_emit(ring, ~(DERRMR_PIPEA_PRI_FLIP_DONE |
					DERRMR_PIPEB_PRI_FLIP_DONE |
					DERRMR_PIPEC_PRI_FLIP_DONE));
		if (IS_GEN8(dev))
			intel_ring_emit(ring, MI_STORE_REGISTER_MEM_GEN8(1) |
					      MI_SRM_LRM_GLOBAL_GTT);
		else
			intel_ring_emit(ring, MI_STORE_REGISTER_MEM(1) |
					      MI_SRM_LRM_GLOBAL_GTT);
		intel_ring_emit(ring, DERRMR);
		intel_ring_emit(ring, ring->scratch.gtt_offset + 256);
		if (IS_GEN8(dev)) {
			intel_ring_emit(ring, 0);
			intel_ring_emit(ring, MI_NOOP);
		}
	}

	intel_ring_emit(ring, MI_DISPLAY_FLIP_I915 | plane_bit);
	intel_ring_emit(ring, (fb->pitches[0] | obj->tiling_mode));
	intel_ring_emit(ring, intel_crtc->unpin_work->gtt_offset);
	intel_ring_emit(ring, (MI_NOOP));

	intel_mark_page_flip_active(intel_crtc);
	__intel_ring_advance(ring);
	return 0;
}

static bool use_mmio_flip(struct intel_engine_cs *ring,
			  struct drm_i915_gem_object *obj)
{
	/*
	 * This is not being used for older platforms, because
	 * non-availability of flip done interrupt forces us to use
	 * CS flips. Older platforms derive flip done using some clever
	 * tricks involving the flip_pending status bits and vblank irqs.
	 * So using MMIO flips there would disrupt this mechanism.
	 */

	if (ring == NULL)
		return true;

	if (INTEL_INFO(ring->dev)->gen < 5)
		return false;

	if (i915.use_mmio_flip < 0)
		return false;
	else if (i915.use_mmio_flip > 0)
		return true;
	else if (i915.enable_execlists)
		return true;
	else
		return ring != i915_gem_request_get_ring(obj->last_write_req);
}

static void skl_do_mmio_flip(struct intel_crtc *intel_crtc)
{
	struct drm_device *dev = intel_crtc->base.dev;
	struct drm_i915_private *dev_priv = dev->dev_private;
	struct drm_framebuffer *fb = intel_crtc->base.primary->fb;
	const enum pipe pipe = intel_crtc->pipe;
	u32 ctl, stride;

	ctl = I915_READ(PLANE_CTL(pipe, 0));
	ctl &= ~PLANE_CTL_TILED_MASK;
	switch (fb->modifier[0]) {
	case DRM_FORMAT_MOD_NONE:
		break;
	case I915_FORMAT_MOD_X_TILED:
		ctl |= PLANE_CTL_TILED_X;
		break;
	case I915_FORMAT_MOD_Y_TILED:
		ctl |= PLANE_CTL_TILED_Y;
		break;
	case I915_FORMAT_MOD_Yf_TILED:
		ctl |= PLANE_CTL_TILED_YF;
		break;
	default:
		MISSING_CASE(fb->modifier[0]);
	}

	/*
	 * The stride is either expressed as a multiple of 64 bytes chunks for
	 * linear buffers or in number of tiles for tiled buffers.
	 */
	stride = fb->pitches[0] /
		 intel_fb_stride_alignment(dev, fb->modifier[0],
					   fb->pixel_format);

	/*
	 * Both PLANE_CTL and PLANE_STRIDE are not updated on vblank but on
	 * PLANE_SURF updates, the update is then guaranteed to be atomic.
	 */
	I915_WRITE(PLANE_CTL(pipe, 0), ctl);
	I915_WRITE(PLANE_STRIDE(pipe, 0), stride);

	I915_WRITE(PLANE_SURF(pipe, 0), intel_crtc->unpin_work->gtt_offset);
	POSTING_READ(PLANE_SURF(pipe, 0));
}

static void ilk_do_mmio_flip(struct intel_crtc *intel_crtc)
{
	struct drm_device *dev = intel_crtc->base.dev;
	struct drm_i915_private *dev_priv = dev->dev_private;
	struct intel_framebuffer *intel_fb =
		to_intel_framebuffer(intel_crtc->base.primary->fb);
	struct drm_i915_gem_object *obj = intel_fb->obj;
	u32 dspcntr;
	u32 reg;

	reg = DSPCNTR(intel_crtc->plane);
	dspcntr = I915_READ(reg);

	if (obj->tiling_mode != I915_TILING_NONE)
		dspcntr |= DISPPLANE_TILED;
	else
		dspcntr &= ~DISPPLANE_TILED;

	I915_WRITE(reg, dspcntr);

	I915_WRITE(DSPSURF(intel_crtc->plane),
		   intel_crtc->unpin_work->gtt_offset);
	POSTING_READ(DSPSURF(intel_crtc->plane));

}

/*
 * XXX: This is the temporary way to update the plane registers until we get
 * around to using the usual plane update functions for MMIO flips
 */
static void intel_do_mmio_flip(struct intel_crtc *intel_crtc)
{
	struct drm_device *dev = intel_crtc->base.dev;
	bool atomic_update;
	u32 start_vbl_count;

	intel_mark_page_flip_active(intel_crtc);

	atomic_update = intel_pipe_update_start(intel_crtc, &start_vbl_count);

	if (INTEL_INFO(dev)->gen >= 9)
		skl_do_mmio_flip(intel_crtc);
	else
		/* use_mmio_flip() retricts MMIO flips to ilk+ */
		ilk_do_mmio_flip(intel_crtc);

	if (atomic_update)
		intel_pipe_update_end(intel_crtc, start_vbl_count);
}

static void intel_mmio_flip_work_func(struct work_struct *work)
{
	struct intel_mmio_flip *mmio_flip =
		container_of(work, struct intel_mmio_flip, work);

	if (mmio_flip->req)
		WARN_ON(__i915_wait_request(mmio_flip->req,
					    mmio_flip->crtc->reset_counter,
					    false, NULL,
					    &mmio_flip->i915->rps.mmioflips));

	intel_do_mmio_flip(mmio_flip->crtc);

	i915_gem_request_unreference__unlocked(mmio_flip->req);
	kfree(mmio_flip);
}

static int intel_queue_mmio_flip(struct drm_device *dev,
				 struct drm_crtc *crtc,
				 struct drm_framebuffer *fb,
				 struct drm_i915_gem_object *obj,
				 struct intel_engine_cs *ring,
				 uint32_t flags)
{
<<<<<<< HEAD
	struct intel_crtc *intel_crtc = to_intel_crtc(crtc);
	int ret;

	if (obj->last_write_req) {
		ret = i915_gem_check_olr(obj->last_write_req);
		if (ret)
			return ret;
	}
=======
	struct intel_mmio_flip *mmio_flip;

	mmio_flip = kmalloc(sizeof(*mmio_flip), GFP_KERNEL);
	if (mmio_flip == NULL)
		return -ENOMEM;
>>>>>>> 827c24bc

	mmio_flip->i915 = to_i915(dev);
	mmio_flip->req = i915_gem_request_reference(obj->last_write_req);
	mmio_flip->crtc = to_intel_crtc(crtc);

	INIT_WORK(&mmio_flip->work, intel_mmio_flip_work_func);
	schedule_work(&mmio_flip->work);

	return 0;
}

static int intel_default_queue_flip(struct drm_device *dev,
				    struct drm_crtc *crtc,
				    struct drm_framebuffer *fb,
				    struct drm_i915_gem_object *obj,
				    struct intel_engine_cs *ring,
				    uint32_t flags)
{
	return -ENODEV;
}

static bool __intel_pageflip_stall_check(struct drm_device *dev,
					 struct drm_crtc *crtc)
{
	struct drm_i915_private *dev_priv = dev->dev_private;
	struct intel_crtc *intel_crtc = to_intel_crtc(crtc);
	struct intel_unpin_work *work = intel_crtc->unpin_work;
	u32 addr;

	if (atomic_read(&work->pending) >= INTEL_FLIP_COMPLETE)
		return true;

	if (!work->enable_stall_check)
		return false;

	if (work->flip_ready_vblank == 0) {
		if (work->flip_queued_req &&
		    !i915_gem_request_completed(work->flip_queued_req, true))
			return false;

		work->flip_ready_vblank = drm_crtc_vblank_count(crtc);
	}

	if (drm_crtc_vblank_count(crtc) - work->flip_ready_vblank < 3)
		return false;

	/* Potential stall - if we see that the flip has happened,
	 * assume a missed interrupt. */
	if (INTEL_INFO(dev)->gen >= 4)
		addr = I915_HI_DISPBASE(I915_READ(DSPSURF(intel_crtc->plane)));
	else
		addr = I915_READ(DSPADDR(intel_crtc->plane));

	/* There is a potential issue here with a false positive after a flip
	 * to the same address. We could address this by checking for a
	 * non-incrementing frame counter.
	 */
	return addr == work->gtt_offset;
}

void intel_check_page_flip(struct drm_device *dev, int pipe)
{
	struct drm_i915_private *dev_priv = dev->dev_private;
	struct drm_crtc *crtc = dev_priv->pipe_to_crtc_mapping[pipe];
	struct intel_crtc *intel_crtc = to_intel_crtc(crtc);
	struct intel_unpin_work *work;

	WARN_ON(!in_interrupt());

	if (crtc == NULL)
		return;

	spin_lock(&dev->event_lock);
	work = intel_crtc->unpin_work;
	if (work != NULL && __intel_pageflip_stall_check(dev, crtc)) {
		WARN_ONCE(1, "Kicking stuck page flip: queued at %d, now %d\n",
			 work->flip_queued_vblank, drm_vblank_count(dev, pipe));
		page_flip_completed(intel_crtc);
		work = NULL;
	}
	if (work != NULL &&
	    drm_vblank_count(dev, pipe) - work->flip_queued_vblank > 1)
		intel_queue_rps_boost_for_request(dev, work->flip_queued_req);
	spin_unlock(&dev->event_lock);
}

static int intel_crtc_page_flip(struct drm_crtc *crtc,
				struct drm_framebuffer *fb,
				struct drm_pending_vblank_event *event,
				uint32_t page_flip_flags)
{
	struct drm_device *dev = crtc->dev;
	struct drm_i915_private *dev_priv = dev->dev_private;
	struct drm_framebuffer *old_fb = crtc->primary->fb;
	struct drm_i915_gem_object *obj = intel_fb_obj(fb);
	struct intel_crtc *intel_crtc = to_intel_crtc(crtc);
	struct drm_plane *primary = crtc->primary;
	enum pipe pipe = intel_crtc->pipe;
	struct intel_unpin_work *work;
	struct intel_engine_cs *ring;
	bool mmio_flip;
	int ret;

	/*
	 * drm_mode_page_flip_ioctl() should already catch this, but double
	 * check to be safe.  In the future we may enable pageflipping from
	 * a disabled primary plane.
	 */
	if (WARN_ON(intel_fb_obj(old_fb) == NULL))
		return -EBUSY;

	/* Can't change pixel format via MI display flips. */
	if (fb->pixel_format != crtc->primary->fb->pixel_format)
		return -EINVAL;

	/*
	 * TILEOFF/LINOFF registers can't be changed via MI display flips.
	 * Note that pitch changes could also affect these register.
	 */
	if (INTEL_INFO(dev)->gen > 3 &&
	    (fb->offsets[0] != crtc->primary->fb->offsets[0] ||
	     fb->pitches[0] != crtc->primary->fb->pitches[0]))
		return -EINVAL;

	if (i915_terminally_wedged(&dev_priv->gpu_error))
		goto out_hang;

	work = kzalloc(sizeof(*work), GFP_KERNEL);
	if (work == NULL)
		return -ENOMEM;

	work->event = event;
	work->crtc = crtc;
	work->old_fb = old_fb;
	INIT_WORK(&work->work, intel_unpin_work_fn);

	ret = drm_crtc_vblank_get(crtc);
	if (ret)
		goto free_work;

	/* We borrow the event spin lock for protecting unpin_work */
	spin_lock_irq(&dev->event_lock);
	if (intel_crtc->unpin_work) {
		/* Before declaring the flip queue wedged, check if
		 * the hardware completed the operation behind our backs.
		 */
		if (__intel_pageflip_stall_check(dev, crtc)) {
			DRM_DEBUG_DRIVER("flip queue: previous flip completed, continuing\n");
			page_flip_completed(intel_crtc);
		} else {
			DRM_DEBUG_DRIVER("flip queue: crtc already busy\n");
			spin_unlock_irq(&dev->event_lock);

			drm_crtc_vblank_put(crtc);
			kfree(work);
			return -EBUSY;
		}
	}
	intel_crtc->unpin_work = work;
	spin_unlock_irq(&dev->event_lock);

	if (atomic_read(&intel_crtc->unpin_work_count) >= 2)
		flush_workqueue(dev_priv->wq);

	/* Reference the objects for the scheduled work. */
	drm_framebuffer_reference(work->old_fb);
	drm_gem_object_reference(&obj->base);

	crtc->primary->fb = fb;
	update_state_fb(crtc->primary);

	work->pending_flip_obj = obj;

	ret = i915_mutex_lock_interruptible(dev);
	if (ret)
		goto cleanup;

	atomic_inc(&intel_crtc->unpin_work_count);
	intel_crtc->reset_counter = atomic_read(&dev_priv->gpu_error.reset_counter);

	if (INTEL_INFO(dev)->gen >= 5 || IS_G4X(dev))
		work->flip_count = I915_READ(PIPE_FLIPCOUNT_GM45(pipe)) + 1;

	if (IS_VALLEYVIEW(dev)) {
		ring = &dev_priv->ring[BCS];
		if (obj->tiling_mode != intel_fb_obj(work->old_fb)->tiling_mode)
			/* vlv: DISPLAY_FLIP fails to change tiling */
			ring = NULL;
	} else if (IS_IVYBRIDGE(dev) || IS_HASWELL(dev)) {
		ring = &dev_priv->ring[BCS];
	} else if (INTEL_INFO(dev)->gen >= 7) {
		ring = i915_gem_request_get_ring(obj->last_write_req);
		if (ring == NULL || ring->id != RCS)
			ring = &dev_priv->ring[BCS];
	} else {
		ring = &dev_priv->ring[RCS];
	}

	mmio_flip = use_mmio_flip(ring, obj);

	/* When using CS flips, we want to emit semaphores between rings.
	 * However, when using mmio flips we will create a task to do the
	 * synchronisation, so all we want here is to pin the framebuffer
	 * into the display plane and skip any waits.
	 */
	ret = intel_pin_and_fence_fb_obj(crtc->primary, fb,
					 crtc->primary->state,
					 mmio_flip ? i915_gem_request_get_ring(obj->last_write_req) : ring);
	if (ret)
		goto cleanup_pending;

	work->gtt_offset = intel_plane_obj_offset(to_intel_plane(primary), obj)
						  + intel_crtc->dspaddr_offset;

	if (mmio_flip) {
		ret = intel_queue_mmio_flip(dev, crtc, fb, obj, ring,
					    page_flip_flags);
		if (ret)
			goto cleanup_unpin;

		i915_gem_request_assign(&work->flip_queued_req,
					obj->last_write_req);
	} else {
		if (obj->last_write_req) {
			ret = i915_gem_check_olr(obj->last_write_req);
			if (ret)
				goto cleanup_unpin;
		}

		ret = dev_priv->display.queue_flip(dev, crtc, fb, obj, ring,
						   page_flip_flags);
		if (ret)
			goto cleanup_unpin;

		i915_gem_request_assign(&work->flip_queued_req,
					intel_ring_get_request(ring));
	}

	work->flip_queued_vblank = drm_crtc_vblank_count(crtc);
	work->enable_stall_check = true;

	i915_gem_track_fb(intel_fb_obj(work->old_fb), obj,
			  INTEL_FRONTBUFFER_PRIMARY(pipe));

	intel_fbc_disable(dev);
	intel_frontbuffer_flip_prepare(dev, INTEL_FRONTBUFFER_PRIMARY(pipe));
	mutex_unlock(&dev->struct_mutex);

	trace_i915_flip_request(intel_crtc->plane, obj);

	return 0;

cleanup_unpin:
	intel_unpin_fb_obj(fb, crtc->primary->state);
cleanup_pending:
	atomic_dec(&intel_crtc->unpin_work_count);
	mutex_unlock(&dev->struct_mutex);
cleanup:
	crtc->primary->fb = old_fb;
	update_state_fb(crtc->primary);

	drm_gem_object_unreference_unlocked(&obj->base);
	drm_framebuffer_unreference(work->old_fb);

	spin_lock_irq(&dev->event_lock);
	intel_crtc->unpin_work = NULL;
	spin_unlock_irq(&dev->event_lock);

	drm_crtc_vblank_put(crtc);
free_work:
	kfree(work);

	if (ret == -EIO) {
out_hang:
		ret = intel_plane_restore(primary);
		if (ret == 0 && event) {
			spin_lock_irq(&dev->event_lock);
			drm_send_vblank_event(dev, pipe, event);
			spin_unlock_irq(&dev->event_lock);
		}
	}
	return ret;
}

static const struct drm_crtc_helper_funcs intel_helper_funcs = {
	.mode_set_base_atomic = intel_pipe_set_base_atomic,
	.load_lut = intel_crtc_load_lut,
	.atomic_begin = intel_begin_crtc_commit,
	.atomic_flush = intel_finish_crtc_commit,
};

/**
 * intel_modeset_update_staged_output_state
 *
 * Updates the staged output configuration state, e.g. after we've read out the
 * current hw state.
 */
static void intel_modeset_update_staged_output_state(struct drm_device *dev)
{
	struct intel_crtc *crtc;
	struct intel_encoder *encoder;
	struct intel_connector *connector;

	for_each_intel_connector(dev, connector) {
		connector->new_encoder =
			to_intel_encoder(connector->base.encoder);
	}

	for_each_intel_encoder(dev, encoder) {
		encoder->new_crtc =
			to_intel_crtc(encoder->base.crtc);
	}

	for_each_intel_crtc(dev, crtc) {
		crtc->new_enabled = crtc->base.state->enable;
	}
}

/* Transitional helper to copy current connector/encoder state to
 * connector->state. This is needed so that code that is partially
 * converted to atomic does the right thing.
 */
static void intel_modeset_update_connector_atomic_state(struct drm_device *dev)
{
	struct intel_connector *connector;

	for_each_intel_connector(dev, connector) {
		if (connector->base.encoder) {
			connector->base.state->best_encoder =
				connector->base.encoder;
			connector->base.state->crtc =
				connector->base.encoder->crtc;
		} else {
			connector->base.state->best_encoder = NULL;
			connector->base.state->crtc = NULL;
		}
	}
}

/* Fixup legacy state after an atomic state swap.
 */
static void intel_modeset_fixup_state(struct drm_atomic_state *state)
{
	struct intel_crtc *crtc;
	struct intel_encoder *encoder;
	struct intel_connector *connector;

	for_each_intel_connector(state->dev, connector) {
		connector->base.encoder = connector->base.state->best_encoder;
		if (connector->base.encoder)
			connector->base.encoder->crtc =
				connector->base.state->crtc;
	}

	/* Update crtc of disabled encoders */
	for_each_intel_encoder(state->dev, encoder) {
		int num_connectors = 0;

		for_each_intel_connector(state->dev, connector)
			if (connector->base.encoder == &encoder->base)
				num_connectors++;

		if (num_connectors == 0)
			encoder->base.crtc = NULL;
	}

	for_each_intel_crtc(state->dev, crtc) {
		crtc->base.enabled = crtc->base.state->enable;
		crtc->config = to_intel_crtc_state(crtc->base.state);
	}
}

static void
connected_sink_compute_bpp(struct intel_connector *connector,
			   struct intel_crtc_state *pipe_config)
{
	int bpp = pipe_config->pipe_bpp;

	DRM_DEBUG_KMS("[CONNECTOR:%d:%s] checking for sink bpp constrains\n",
		connector->base.base.id,
		connector->base.name);

	/* Don't use an invalid EDID bpc value */
	if (connector->base.display_info.bpc &&
	    connector->base.display_info.bpc * 3 < bpp) {
		DRM_DEBUG_KMS("clamping display bpp (was %d) to EDID reported max of %d\n",
			      bpp, connector->base.display_info.bpc*3);
		pipe_config->pipe_bpp = connector->base.display_info.bpc*3;
	}

	/* Clamp bpp to 8 on screens without EDID 1.4 */
	if (connector->base.display_info.bpc == 0 && bpp > 24) {
		DRM_DEBUG_KMS("clamping display bpp (was %d) to default limit of 24\n",
			      bpp);
		pipe_config->pipe_bpp = 24;
	}
}

static int
compute_baseline_pipe_bpp(struct intel_crtc *crtc,
			  struct intel_crtc_state *pipe_config)
{
	struct drm_device *dev = crtc->base.dev;
	struct drm_atomic_state *state;
	struct drm_connector *connector;
	struct drm_connector_state *connector_state;
	int bpp, i;

	if ((IS_G4X(dev) || IS_VALLEYVIEW(dev)))
		bpp = 10*3;
	else if (INTEL_INFO(dev)->gen >= 5)
		bpp = 12*3;
	else
		bpp = 8*3;


	pipe_config->pipe_bpp = bpp;

	state = pipe_config->base.state;

	/* Clamp display bpp to EDID value */
	for_each_connector_in_state(state, connector, connector_state, i) {
		if (connector_state->crtc != &crtc->base)
			continue;

		connected_sink_compute_bpp(to_intel_connector(connector),
					   pipe_config);
	}

	return bpp;
}

static void intel_dump_crtc_timings(const struct drm_display_mode *mode)
{
	DRM_DEBUG_KMS("crtc timings: %d %d %d %d %d %d %d %d %d, "
			"type: 0x%x flags: 0x%x\n",
		mode->crtc_clock,
		mode->crtc_hdisplay, mode->crtc_hsync_start,
		mode->crtc_hsync_end, mode->crtc_htotal,
		mode->crtc_vdisplay, mode->crtc_vsync_start,
		mode->crtc_vsync_end, mode->crtc_vtotal, mode->type, mode->flags);
}

static void intel_dump_pipe_config(struct intel_crtc *crtc,
				   struct intel_crtc_state *pipe_config,
				   const char *context)
{
	struct drm_device *dev = crtc->base.dev;
	struct drm_plane *plane;
	struct intel_plane *intel_plane;
	struct intel_plane_state *state;
	struct drm_framebuffer *fb;

	DRM_DEBUG_KMS("[CRTC:%d]%s config %p for pipe %c\n", crtc->base.base.id,
		      context, pipe_config, pipe_name(crtc->pipe));

	DRM_DEBUG_KMS("cpu_transcoder: %c\n", transcoder_name(pipe_config->cpu_transcoder));
	DRM_DEBUG_KMS("pipe bpp: %i, dithering: %i\n",
		      pipe_config->pipe_bpp, pipe_config->dither);
	DRM_DEBUG_KMS("fdi/pch: %i, lanes: %i, gmch_m: %u, gmch_n: %u, link_m: %u, link_n: %u, tu: %u\n",
		      pipe_config->has_pch_encoder,
		      pipe_config->fdi_lanes,
		      pipe_config->fdi_m_n.gmch_m, pipe_config->fdi_m_n.gmch_n,
		      pipe_config->fdi_m_n.link_m, pipe_config->fdi_m_n.link_n,
		      pipe_config->fdi_m_n.tu);
	DRM_DEBUG_KMS("dp: %i, gmch_m: %u, gmch_n: %u, link_m: %u, link_n: %u, tu: %u\n",
		      pipe_config->has_dp_encoder,
		      pipe_config->dp_m_n.gmch_m, pipe_config->dp_m_n.gmch_n,
		      pipe_config->dp_m_n.link_m, pipe_config->dp_m_n.link_n,
		      pipe_config->dp_m_n.tu);

	DRM_DEBUG_KMS("dp: %i, gmch_m2: %u, gmch_n2: %u, link_m2: %u, link_n2: %u, tu2: %u\n",
		      pipe_config->has_dp_encoder,
		      pipe_config->dp_m2_n2.gmch_m,
		      pipe_config->dp_m2_n2.gmch_n,
		      pipe_config->dp_m2_n2.link_m,
		      pipe_config->dp_m2_n2.link_n,
		      pipe_config->dp_m2_n2.tu);

	DRM_DEBUG_KMS("audio: %i, infoframes: %i\n",
		      pipe_config->has_audio,
		      pipe_config->has_infoframe);

	DRM_DEBUG_KMS("requested mode:\n");
	drm_mode_debug_printmodeline(&pipe_config->base.mode);
	DRM_DEBUG_KMS("adjusted mode:\n");
	drm_mode_debug_printmodeline(&pipe_config->base.adjusted_mode);
	intel_dump_crtc_timings(&pipe_config->base.adjusted_mode);
	DRM_DEBUG_KMS("port clock: %d\n", pipe_config->port_clock);
	DRM_DEBUG_KMS("pipe src size: %dx%d\n",
		      pipe_config->pipe_src_w, pipe_config->pipe_src_h);
	DRM_DEBUG_KMS("num_scalers: %d, scaler_users: 0x%x, scaler_id: %d\n",
		      crtc->num_scalers,
		      pipe_config->scaler_state.scaler_users,
		      pipe_config->scaler_state.scaler_id);
	DRM_DEBUG_KMS("gmch pfit: control: 0x%08x, ratios: 0x%08x, lvds border: 0x%08x\n",
		      pipe_config->gmch_pfit.control,
		      pipe_config->gmch_pfit.pgm_ratios,
		      pipe_config->gmch_pfit.lvds_border_bits);
	DRM_DEBUG_KMS("pch pfit: pos: 0x%08x, size: 0x%08x, %s\n",
		      pipe_config->pch_pfit.pos,
		      pipe_config->pch_pfit.size,
		      pipe_config->pch_pfit.enabled ? "enabled" : "disabled");
	DRM_DEBUG_KMS("ips: %i\n", pipe_config->ips_enabled);
	DRM_DEBUG_KMS("double wide: %i\n", pipe_config->double_wide);

	if (IS_BROXTON(dev)) {
		DRM_DEBUG_KMS("ddi_pll_sel: %u; dpll_hw_state: ebb0: 0x%x, "
			      "pll0: 0x%x, pll1: 0x%x, pll2: 0x%x, pll3: 0x%x, "
			      "pll6: 0x%x, pll8: 0x%x, pcsdw12: 0x%x\n",
			      pipe_config->ddi_pll_sel,
			      pipe_config->dpll_hw_state.ebb0,
			      pipe_config->dpll_hw_state.pll0,
			      pipe_config->dpll_hw_state.pll1,
			      pipe_config->dpll_hw_state.pll2,
			      pipe_config->dpll_hw_state.pll3,
			      pipe_config->dpll_hw_state.pll6,
			      pipe_config->dpll_hw_state.pll8,
			      pipe_config->dpll_hw_state.pcsdw12);
	} else if (IS_SKYLAKE(dev)) {
		DRM_DEBUG_KMS("ddi_pll_sel: %u; dpll_hw_state: "
			      "ctrl1: 0x%x, cfgcr1: 0x%x, cfgcr2: 0x%x\n",
			      pipe_config->ddi_pll_sel,
			      pipe_config->dpll_hw_state.ctrl1,
			      pipe_config->dpll_hw_state.cfgcr1,
			      pipe_config->dpll_hw_state.cfgcr2);
	} else if (HAS_DDI(dev)) {
		DRM_DEBUG_KMS("ddi_pll_sel: %u; dpll_hw_state: wrpll: 0x%x\n",
			      pipe_config->ddi_pll_sel,
			      pipe_config->dpll_hw_state.wrpll);
	} else {
		DRM_DEBUG_KMS("dpll_hw_state: dpll: 0x%x, dpll_md: 0x%x, "
			      "fp0: 0x%x, fp1: 0x%x\n",
			      pipe_config->dpll_hw_state.dpll,
			      pipe_config->dpll_hw_state.dpll_md,
			      pipe_config->dpll_hw_state.fp0,
			      pipe_config->dpll_hw_state.fp1);
	}

	DRM_DEBUG_KMS("planes on this crtc\n");
	list_for_each_entry(plane, &dev->mode_config.plane_list, head) {
		intel_plane = to_intel_plane(plane);
		if (intel_plane->pipe != crtc->pipe)
			continue;

		state = to_intel_plane_state(plane->state);
		fb = state->base.fb;
		if (!fb) {
			DRM_DEBUG_KMS("%s PLANE:%d plane: %u.%u idx: %d "
				"disabled, scaler_id = %d\n",
				plane->type == DRM_PLANE_TYPE_CURSOR ? "CURSOR" : "STANDARD",
				plane->base.id, intel_plane->pipe,
				(crtc->base.primary == plane) ? 0 : intel_plane->plane + 1,
				drm_plane_index(plane), state->scaler_id);
			continue;
		}

		DRM_DEBUG_KMS("%s PLANE:%d plane: %u.%u idx: %d enabled",
			plane->type == DRM_PLANE_TYPE_CURSOR ? "CURSOR" : "STANDARD",
			plane->base.id, intel_plane->pipe,
			crtc->base.primary == plane ? 0 : intel_plane->plane + 1,
			drm_plane_index(plane));
		DRM_DEBUG_KMS("\tFB:%d, fb = %ux%u format = 0x%x",
			fb->base.id, fb->width, fb->height, fb->pixel_format);
		DRM_DEBUG_KMS("\tscaler:%d src (%u, %u) %ux%u dst (%u, %u) %ux%u\n",
			state->scaler_id,
			state->src.x1 >> 16, state->src.y1 >> 16,
			drm_rect_width(&state->src) >> 16,
			drm_rect_height(&state->src) >> 16,
			state->dst.x1, state->dst.y1,
			drm_rect_width(&state->dst), drm_rect_height(&state->dst));
	}
}

static bool encoders_cloneable(const struct intel_encoder *a,
			       const struct intel_encoder *b)
{
	/* masks could be asymmetric, so check both ways */
	return a == b || (a->cloneable & (1 << b->type) &&
			  b->cloneable & (1 << a->type));
}

static bool check_single_encoder_cloning(struct drm_atomic_state *state,
					 struct intel_crtc *crtc,
					 struct intel_encoder *encoder)
{
	struct intel_encoder *source_encoder;
	struct drm_connector *connector;
	struct drm_connector_state *connector_state;
	int i;

	for_each_connector_in_state(state, connector, connector_state, i) {
		if (connector_state->crtc != &crtc->base)
			continue;

		source_encoder =
			to_intel_encoder(connector_state->best_encoder);
		if (!encoders_cloneable(encoder, source_encoder))
			return false;
	}

	return true;
}

static bool check_encoder_cloning(struct drm_atomic_state *state,
				  struct intel_crtc *crtc)
{
	struct intel_encoder *encoder;
	struct drm_connector *connector;
	struct drm_connector_state *connector_state;
	int i;

	for_each_connector_in_state(state, connector, connector_state, i) {
		if (connector_state->crtc != &crtc->base)
			continue;

		encoder = to_intel_encoder(connector_state->best_encoder);
		if (!check_single_encoder_cloning(state, crtc, encoder))
			return false;
	}

	return true;
}

static bool check_digital_port_conflicts(struct drm_atomic_state *state)
{
	struct drm_device *dev = state->dev;
	struct intel_encoder *encoder;
	struct drm_connector *connector;
	struct drm_connector_state *connector_state;
	unsigned int used_ports = 0;
	int i;

	/*
	 * Walk the connector list instead of the encoder
	 * list to detect the problem on ddi platforms
	 * where there's just one encoder per digital port.
	 */
	for_each_connector_in_state(state, connector, connector_state, i) {
		if (!connector_state->best_encoder)
			continue;

		encoder = to_intel_encoder(connector_state->best_encoder);

		WARN_ON(!connector_state->crtc);

		switch (encoder->type) {
			unsigned int port_mask;
		case INTEL_OUTPUT_UNKNOWN:
			if (WARN_ON(!HAS_DDI(dev)))
				break;
		case INTEL_OUTPUT_DISPLAYPORT:
		case INTEL_OUTPUT_HDMI:
		case INTEL_OUTPUT_EDP:
			port_mask = 1 << enc_to_dig_port(&encoder->base)->port;

			/* the same port mustn't appear more than once */
			if (used_ports & port_mask)
				return false;

			used_ports |= port_mask;
		default:
			break;
		}
	}

	return true;
}

static void
clear_intel_crtc_state(struct intel_crtc_state *crtc_state)
{
	struct drm_crtc_state tmp_state;
	struct intel_crtc_scaler_state scaler_state;
	struct intel_dpll_hw_state dpll_hw_state;
	enum intel_dpll_id shared_dpll;
	uint32_t ddi_pll_sel;

	/* FIXME: before the switch to atomic started, a new pipe_config was
	 * kzalloc'd. Code that depends on any field being zero should be
	 * fixed, so that the crtc_state can be safely duplicated. For now,
	 * only fields that are know to not cause problems are preserved. */

	tmp_state = crtc_state->base;
	scaler_state = crtc_state->scaler_state;
	shared_dpll = crtc_state->shared_dpll;
	dpll_hw_state = crtc_state->dpll_hw_state;
	ddi_pll_sel = crtc_state->ddi_pll_sel;

	memset(crtc_state, 0, sizeof *crtc_state);

	crtc_state->base = tmp_state;
	crtc_state->scaler_state = scaler_state;
	crtc_state->shared_dpll = shared_dpll;
	crtc_state->dpll_hw_state = dpll_hw_state;
	crtc_state->ddi_pll_sel = ddi_pll_sel;
}

static int
intel_modeset_pipe_config(struct drm_crtc *crtc,
			  struct drm_atomic_state *state,
			  struct intel_crtc_state *pipe_config)
{
	struct intel_encoder *encoder;
	struct drm_connector *connector;
	struct drm_connector_state *connector_state;
	int base_bpp, ret = -EINVAL;
	int i;
	bool retry = true;

	if (!check_encoder_cloning(state, to_intel_crtc(crtc))) {
		DRM_DEBUG_KMS("rejecting invalid cloning configuration\n");
		return -EINVAL;
	}

	if (!check_digital_port_conflicts(state)) {
		DRM_DEBUG_KMS("rejecting conflicting digital port configuration\n");
		return -EINVAL;
	}

	clear_intel_crtc_state(pipe_config);

	pipe_config->cpu_transcoder =
		(enum transcoder) to_intel_crtc(crtc)->pipe;

	/*
	 * Sanitize sync polarity flags based on requested ones. If neither
	 * positive or negative polarity is requested, treat this as meaning
	 * negative polarity.
	 */
	if (!(pipe_config->base.adjusted_mode.flags &
	      (DRM_MODE_FLAG_PHSYNC | DRM_MODE_FLAG_NHSYNC)))
		pipe_config->base.adjusted_mode.flags |= DRM_MODE_FLAG_NHSYNC;

	if (!(pipe_config->base.adjusted_mode.flags &
	      (DRM_MODE_FLAG_PVSYNC | DRM_MODE_FLAG_NVSYNC)))
		pipe_config->base.adjusted_mode.flags |= DRM_MODE_FLAG_NVSYNC;

	/* Compute a starting value for pipe_config->pipe_bpp taking the source
	 * plane pixel format and any sink constraints into account. Returns the
	 * source plane bpp so that dithering can be selected on mismatches
	 * after encoders and crtc also have had their say. */
	base_bpp = compute_baseline_pipe_bpp(to_intel_crtc(crtc),
					     pipe_config);
	if (base_bpp < 0)
		goto fail;

	/*
	 * Determine the real pipe dimensions. Note that stereo modes can
	 * increase the actual pipe size due to the frame doubling and
	 * insertion of additional space for blanks between the frame. This
	 * is stored in the crtc timings. We use the requested mode to do this
	 * computation to clearly distinguish it from the adjusted mode, which
	 * can be changed by the connectors in the below retry loop.
	 */
	drm_crtc_get_hv_timing(&pipe_config->base.mode,
			       &pipe_config->pipe_src_w,
			       &pipe_config->pipe_src_h);

encoder_retry:
	/* Ensure the port clock defaults are reset when retrying. */
	pipe_config->port_clock = 0;
	pipe_config->pixel_multiplier = 1;

	/* Fill in default crtc timings, allow encoders to overwrite them. */
	drm_mode_set_crtcinfo(&pipe_config->base.adjusted_mode,
			      CRTC_STEREO_DOUBLE);

	/* Pass our mode to the connectors and the CRTC to give them a chance to
	 * adjust it according to limitations or connector properties, and also
	 * a chance to reject the mode entirely.
	 */
	for_each_connector_in_state(state, connector, connector_state, i) {
		if (connector_state->crtc != crtc)
			continue;

		encoder = to_intel_encoder(connector_state->best_encoder);

		if (!(encoder->compute_config(encoder, pipe_config))) {
			DRM_DEBUG_KMS("Encoder config failure\n");
			goto fail;
		}
	}

	/* Set default port clock if not overwritten by the encoder. Needs to be
	 * done afterwards in case the encoder adjusts the mode. */
	if (!pipe_config->port_clock)
		pipe_config->port_clock = pipe_config->base.adjusted_mode.crtc_clock
			* pipe_config->pixel_multiplier;

	ret = intel_crtc_compute_config(to_intel_crtc(crtc), pipe_config);
	if (ret < 0) {
		DRM_DEBUG_KMS("CRTC fixup failed\n");
		goto fail;
	}

	if (ret == RETRY) {
		if (WARN(!retry, "loop in pipe configuration computation\n")) {
			ret = -EINVAL;
			goto fail;
		}

		DRM_DEBUG_KMS("CRTC bw constrained, retrying\n");
		retry = false;
		goto encoder_retry;
	}

	/* Dithering seems to not pass-through bits correctly when it should, so
	 * only enable it on 6bpc panels. */
	pipe_config->dither = pipe_config->pipe_bpp == 6*3;
	DRM_DEBUG_KMS("plane bpp: %i, pipe bpp: %i, dithering: %i\n",
		      base_bpp, pipe_config->pipe_bpp, pipe_config->dither);

	return 0;
fail:
	return ret;
}

static bool intel_crtc_in_use(struct drm_crtc *crtc)
{
	struct drm_encoder *encoder;
	struct drm_device *dev = crtc->dev;

	list_for_each_entry(encoder, &dev->mode_config.encoder_list, head)
		if (encoder->crtc == crtc)
			return true;

	return false;
}

static bool
needs_modeset(struct drm_crtc_state *state)
{
	return state->mode_changed || state->active_changed;
}

static void
intel_modeset_update_state(struct drm_atomic_state *state)
{
	struct drm_device *dev = state->dev;
	struct drm_i915_private *dev_priv = dev->dev_private;
	struct intel_encoder *intel_encoder;
	struct drm_crtc *crtc;
	struct drm_crtc_state *crtc_state;
	struct drm_connector *connector;
	int i;

	intel_shared_dpll_commit(dev_priv);

	for_each_intel_encoder(dev, intel_encoder) {
		if (!intel_encoder->base.crtc)
			continue;

		for_each_crtc_in_state(state, crtc, crtc_state, i) {
			if (crtc != intel_encoder->base.crtc)
				continue;

			if (crtc_state->enable && needs_modeset(crtc_state))
				intel_encoder->connectors_active = false;

			break;
		}
	}

	drm_atomic_helper_swap_state(state->dev, state);
	intel_modeset_fixup_state(state);

	/* Double check state. */
	for_each_crtc(dev, crtc) {
		WARN_ON(crtc->state->enable != intel_crtc_in_use(crtc));
	}

	list_for_each_entry(connector, &dev->mode_config.connector_list, head) {
		if (!connector->encoder || !connector->encoder->crtc)
			continue;

		for_each_crtc_in_state(state, crtc, crtc_state, i) {
			if (crtc != connector->encoder->crtc)
				continue;

			if (crtc->state->enable && needs_modeset(crtc->state)) {
				struct drm_property *dpms_property =
					dev->mode_config.dpms_property;

				connector->dpms = DRM_MODE_DPMS_ON;
				drm_object_property_set_value(&connector->base,
								 dpms_property,
								 DRM_MODE_DPMS_ON);

				intel_encoder = to_intel_encoder(connector->encoder);
				intel_encoder->connectors_active = true;
			}

			break;
		}
	}

}

static bool intel_fuzzy_clock_check(int clock1, int clock2)
{
	int diff;

	if (clock1 == clock2)
		return true;

	if (!clock1 || !clock2)
		return false;

	diff = abs(clock1 - clock2);

	if (((((diff + clock1 + clock2) * 100)) / (clock1 + clock2)) < 105)
		return true;

	return false;
}

#define for_each_intel_crtc_masked(dev, mask, intel_crtc) \
	list_for_each_entry((intel_crtc), \
			    &(dev)->mode_config.crtc_list, \
			    base.head) \
		if (mask & (1 <<(intel_crtc)->pipe))

static bool
intel_pipe_config_compare(struct drm_device *dev,
			  struct intel_crtc_state *current_config,
			  struct intel_crtc_state *pipe_config)
{
#define PIPE_CONF_CHECK_X(name)	\
	if (current_config->name != pipe_config->name) { \
		DRM_ERROR("mismatch in " #name " " \
			  "(expected 0x%08x, found 0x%08x)\n", \
			  current_config->name, \
			  pipe_config->name); \
		return false; \
	}

#define PIPE_CONF_CHECK_I(name)	\
	if (current_config->name != pipe_config->name) { \
		DRM_ERROR("mismatch in " #name " " \
			  "(expected %i, found %i)\n", \
			  current_config->name, \
			  pipe_config->name); \
		return false; \
	}

/* This is required for BDW+ where there is only one set of registers for
 * switching between high and low RR.
 * This macro can be used whenever a comparison has to be made between one
 * hw state and multiple sw state variables.
 */
#define PIPE_CONF_CHECK_I_ALT(name, alt_name) \
	if ((current_config->name != pipe_config->name) && \
		(current_config->alt_name != pipe_config->name)) { \
			DRM_ERROR("mismatch in " #name " " \
				  "(expected %i or %i, found %i)\n", \
				  current_config->name, \
				  current_config->alt_name, \
				  pipe_config->name); \
			return false; \
	}

#define PIPE_CONF_CHECK_FLAGS(name, mask)	\
	if ((current_config->name ^ pipe_config->name) & (mask)) { \
		DRM_ERROR("mismatch in " #name "(" #mask ") "	   \
			  "(expected %i, found %i)\n", \
			  current_config->name & (mask), \
			  pipe_config->name & (mask)); \
		return false; \
	}

#define PIPE_CONF_CHECK_CLOCK_FUZZY(name) \
	if (!intel_fuzzy_clock_check(current_config->name, pipe_config->name)) { \
		DRM_ERROR("mismatch in " #name " " \
			  "(expected %i, found %i)\n", \
			  current_config->name, \
			  pipe_config->name); \
		return false; \
	}

#define PIPE_CONF_QUIRK(quirk)	\
	((current_config->quirks | pipe_config->quirks) & (quirk))

	PIPE_CONF_CHECK_I(cpu_transcoder);

	PIPE_CONF_CHECK_I(has_pch_encoder);
	PIPE_CONF_CHECK_I(fdi_lanes);
	PIPE_CONF_CHECK_I(fdi_m_n.gmch_m);
	PIPE_CONF_CHECK_I(fdi_m_n.gmch_n);
	PIPE_CONF_CHECK_I(fdi_m_n.link_m);
	PIPE_CONF_CHECK_I(fdi_m_n.link_n);
	PIPE_CONF_CHECK_I(fdi_m_n.tu);

	PIPE_CONF_CHECK_I(has_dp_encoder);

	if (INTEL_INFO(dev)->gen < 8) {
		PIPE_CONF_CHECK_I(dp_m_n.gmch_m);
		PIPE_CONF_CHECK_I(dp_m_n.gmch_n);
		PIPE_CONF_CHECK_I(dp_m_n.link_m);
		PIPE_CONF_CHECK_I(dp_m_n.link_n);
		PIPE_CONF_CHECK_I(dp_m_n.tu);

		if (current_config->has_drrs) {
			PIPE_CONF_CHECK_I(dp_m2_n2.gmch_m);
			PIPE_CONF_CHECK_I(dp_m2_n2.gmch_n);
			PIPE_CONF_CHECK_I(dp_m2_n2.link_m);
			PIPE_CONF_CHECK_I(dp_m2_n2.link_n);
			PIPE_CONF_CHECK_I(dp_m2_n2.tu);
		}
	} else {
		PIPE_CONF_CHECK_I_ALT(dp_m_n.gmch_m, dp_m2_n2.gmch_m);
		PIPE_CONF_CHECK_I_ALT(dp_m_n.gmch_n, dp_m2_n2.gmch_n);
		PIPE_CONF_CHECK_I_ALT(dp_m_n.link_m, dp_m2_n2.link_m);
		PIPE_CONF_CHECK_I_ALT(dp_m_n.link_n, dp_m2_n2.link_n);
		PIPE_CONF_CHECK_I_ALT(dp_m_n.tu, dp_m2_n2.tu);
	}

	PIPE_CONF_CHECK_I(base.adjusted_mode.crtc_hdisplay);
	PIPE_CONF_CHECK_I(base.adjusted_mode.crtc_htotal);
	PIPE_CONF_CHECK_I(base.adjusted_mode.crtc_hblank_start);
	PIPE_CONF_CHECK_I(base.adjusted_mode.crtc_hblank_end);
	PIPE_CONF_CHECK_I(base.adjusted_mode.crtc_hsync_start);
	PIPE_CONF_CHECK_I(base.adjusted_mode.crtc_hsync_end);

	PIPE_CONF_CHECK_I(base.adjusted_mode.crtc_vdisplay);
	PIPE_CONF_CHECK_I(base.adjusted_mode.crtc_vtotal);
	PIPE_CONF_CHECK_I(base.adjusted_mode.crtc_vblank_start);
	PIPE_CONF_CHECK_I(base.adjusted_mode.crtc_vblank_end);
	PIPE_CONF_CHECK_I(base.adjusted_mode.crtc_vsync_start);
	PIPE_CONF_CHECK_I(base.adjusted_mode.crtc_vsync_end);

	PIPE_CONF_CHECK_I(pixel_multiplier);
	PIPE_CONF_CHECK_I(has_hdmi_sink);
	if ((INTEL_INFO(dev)->gen < 8 && !IS_HASWELL(dev)) ||
	    IS_VALLEYVIEW(dev))
		PIPE_CONF_CHECK_I(limited_color_range);
	PIPE_CONF_CHECK_I(has_infoframe);

	PIPE_CONF_CHECK_I(has_audio);

	PIPE_CONF_CHECK_FLAGS(base.adjusted_mode.flags,
			      DRM_MODE_FLAG_INTERLACE);

	if (!PIPE_CONF_QUIRK(PIPE_CONFIG_QUIRK_MODE_SYNC_FLAGS)) {
		PIPE_CONF_CHECK_FLAGS(base.adjusted_mode.flags,
				      DRM_MODE_FLAG_PHSYNC);
		PIPE_CONF_CHECK_FLAGS(base.adjusted_mode.flags,
				      DRM_MODE_FLAG_NHSYNC);
		PIPE_CONF_CHECK_FLAGS(base.adjusted_mode.flags,
				      DRM_MODE_FLAG_PVSYNC);
		PIPE_CONF_CHECK_FLAGS(base.adjusted_mode.flags,
				      DRM_MODE_FLAG_NVSYNC);
	}

	PIPE_CONF_CHECK_I(pipe_src_w);
	PIPE_CONF_CHECK_I(pipe_src_h);

	/*
	 * FIXME: BIOS likes to set up a cloned config with lvds+external
	 * screen. Since we don't yet re-compute the pipe config when moving
	 * just the lvds port away to another pipe the sw tracking won't match.
	 *
	 * Proper atomic modesets with recomputed global state will fix this.
	 * Until then just don't check gmch state for inherited modes.
	 */
	if (!PIPE_CONF_QUIRK(PIPE_CONFIG_QUIRK_INHERITED_MODE)) {
		PIPE_CONF_CHECK_I(gmch_pfit.control);
		/* pfit ratios are autocomputed by the hw on gen4+ */
		if (INTEL_INFO(dev)->gen < 4)
			PIPE_CONF_CHECK_I(gmch_pfit.pgm_ratios);
		PIPE_CONF_CHECK_I(gmch_pfit.lvds_border_bits);
	}

	PIPE_CONF_CHECK_I(pch_pfit.enabled);
	if (current_config->pch_pfit.enabled) {
		PIPE_CONF_CHECK_I(pch_pfit.pos);
		PIPE_CONF_CHECK_I(pch_pfit.size);
	}

	PIPE_CONF_CHECK_I(scaler_state.scaler_id);

	/* BDW+ don't expose a synchronous way to read the state */
	if (IS_HASWELL(dev))
		PIPE_CONF_CHECK_I(ips_enabled);

	PIPE_CONF_CHECK_I(double_wide);

	PIPE_CONF_CHECK_X(ddi_pll_sel);

	PIPE_CONF_CHECK_I(shared_dpll);
	PIPE_CONF_CHECK_X(dpll_hw_state.dpll);
	PIPE_CONF_CHECK_X(dpll_hw_state.dpll_md);
	PIPE_CONF_CHECK_X(dpll_hw_state.fp0);
	PIPE_CONF_CHECK_X(dpll_hw_state.fp1);
	PIPE_CONF_CHECK_X(dpll_hw_state.wrpll);
	PIPE_CONF_CHECK_X(dpll_hw_state.ctrl1);
	PIPE_CONF_CHECK_X(dpll_hw_state.cfgcr1);
	PIPE_CONF_CHECK_X(dpll_hw_state.cfgcr2);

	if (IS_G4X(dev) || INTEL_INFO(dev)->gen >= 5)
		PIPE_CONF_CHECK_I(pipe_bpp);

	PIPE_CONF_CHECK_CLOCK_FUZZY(base.adjusted_mode.crtc_clock);
	PIPE_CONF_CHECK_CLOCK_FUZZY(port_clock);

#undef PIPE_CONF_CHECK_X
#undef PIPE_CONF_CHECK_I
#undef PIPE_CONF_CHECK_I_ALT
#undef PIPE_CONF_CHECK_FLAGS
#undef PIPE_CONF_CHECK_CLOCK_FUZZY
#undef PIPE_CONF_QUIRK

	return true;
}

static void check_wm_state(struct drm_device *dev)
{
	struct drm_i915_private *dev_priv = dev->dev_private;
	struct skl_ddb_allocation hw_ddb, *sw_ddb;
	struct intel_crtc *intel_crtc;
	int plane;

	if (INTEL_INFO(dev)->gen < 9)
		return;

	skl_ddb_get_hw_state(dev_priv, &hw_ddb);
	sw_ddb = &dev_priv->wm.skl_hw.ddb;

	for_each_intel_crtc(dev, intel_crtc) {
		struct skl_ddb_entry *hw_entry, *sw_entry;
		const enum pipe pipe = intel_crtc->pipe;

		if (!intel_crtc->active)
			continue;

		/* planes */
		for_each_plane(dev_priv, pipe, plane) {
			hw_entry = &hw_ddb.plane[pipe][plane];
			sw_entry = &sw_ddb->plane[pipe][plane];

			if (skl_ddb_entry_equal(hw_entry, sw_entry))
				continue;

			DRM_ERROR("mismatch in DDB state pipe %c plane %d "
				  "(expected (%u,%u), found (%u,%u))\n",
				  pipe_name(pipe), plane + 1,
				  sw_entry->start, sw_entry->end,
				  hw_entry->start, hw_entry->end);
		}

		/* cursor */
		hw_entry = &hw_ddb.cursor[pipe];
		sw_entry = &sw_ddb->cursor[pipe];

		if (skl_ddb_entry_equal(hw_entry, sw_entry))
			continue;

		DRM_ERROR("mismatch in DDB state pipe %c cursor "
			  "(expected (%u,%u), found (%u,%u))\n",
			  pipe_name(pipe),
			  sw_entry->start, sw_entry->end,
			  hw_entry->start, hw_entry->end);
	}
}

static void
check_connector_state(struct drm_device *dev)
{
	struct intel_connector *connector;

	for_each_intel_connector(dev, connector) {
		/* This also checks the encoder/connector hw state with the
		 * ->get_hw_state callbacks. */
		intel_connector_check_state(connector);

		I915_STATE_WARN(&connector->new_encoder->base != connector->base.encoder,
		     "connector's staged encoder doesn't match current encoder\n");
	}
}

static void
check_encoder_state(struct drm_device *dev)
{
	struct intel_encoder *encoder;
	struct intel_connector *connector;

	for_each_intel_encoder(dev, encoder) {
		bool enabled = false;
		bool active = false;
		enum pipe pipe, tracked_pipe;

		DRM_DEBUG_KMS("[ENCODER:%d:%s]\n",
			      encoder->base.base.id,
			      encoder->base.name);

		I915_STATE_WARN(&encoder->new_crtc->base != encoder->base.crtc,
		     "encoder's stage crtc doesn't match current crtc\n");
		I915_STATE_WARN(encoder->connectors_active && !encoder->base.crtc,
		     "encoder's active_connectors set, but no crtc\n");

		for_each_intel_connector(dev, connector) {
			if (connector->base.encoder != &encoder->base)
				continue;
			enabled = true;
			if (connector->base.dpms != DRM_MODE_DPMS_OFF)
				active = true;
		}
		/*
		 * for MST connectors if we unplug the connector is gone
		 * away but the encoder is still connected to a crtc
		 * until a modeset happens in response to the hotplug.
		 */
		if (!enabled && encoder->base.encoder_type == DRM_MODE_ENCODER_DPMST)
			continue;

		I915_STATE_WARN(!!encoder->base.crtc != enabled,
		     "encoder's enabled state mismatch "
		     "(expected %i, found %i)\n",
		     !!encoder->base.crtc, enabled);
		I915_STATE_WARN(active && !encoder->base.crtc,
		     "active encoder with no crtc\n");

		I915_STATE_WARN(encoder->connectors_active != active,
		     "encoder's computed active state doesn't match tracked active state "
		     "(expected %i, found %i)\n", active, encoder->connectors_active);

		active = encoder->get_hw_state(encoder, &pipe);
		I915_STATE_WARN(active != encoder->connectors_active,
		     "encoder's hw state doesn't match sw tracking "
		     "(expected %i, found %i)\n",
		     encoder->connectors_active, active);

		if (!encoder->base.crtc)
			continue;

		tracked_pipe = to_intel_crtc(encoder->base.crtc)->pipe;
		I915_STATE_WARN(active && pipe != tracked_pipe,
		     "active encoder's pipe doesn't match"
		     "(expected %i, found %i)\n",
		     tracked_pipe, pipe);

	}
}

static void
check_crtc_state(struct drm_device *dev)
{
	struct drm_i915_private *dev_priv = dev->dev_private;
	struct intel_crtc *crtc;
	struct intel_encoder *encoder;
	struct intel_crtc_state pipe_config;

	for_each_intel_crtc(dev, crtc) {
		bool enabled = false;
		bool active = false;

		memset(&pipe_config, 0, sizeof(pipe_config));

		DRM_DEBUG_KMS("[CRTC:%d]\n",
			      crtc->base.base.id);

		I915_STATE_WARN(crtc->active && !crtc->base.state->enable,
		     "active crtc, but not enabled in sw tracking\n");

		for_each_intel_encoder(dev, encoder) {
			if (encoder->base.crtc != &crtc->base)
				continue;
			enabled = true;
			if (encoder->connectors_active)
				active = true;
		}

		I915_STATE_WARN(active != crtc->active,
		     "crtc's computed active state doesn't match tracked active state "
		     "(expected %i, found %i)\n", active, crtc->active);
		I915_STATE_WARN(enabled != crtc->base.state->enable,
		     "crtc's computed enabled state doesn't match tracked enabled state "
		     "(expected %i, found %i)\n", enabled,
				crtc->base.state->enable);

		active = dev_priv->display.get_pipe_config(crtc,
							   &pipe_config);

		/* hw state is inconsistent with the pipe quirk */
		if ((crtc->pipe == PIPE_A && dev_priv->quirks & QUIRK_PIPEA_FORCE) ||
		    (crtc->pipe == PIPE_B && dev_priv->quirks & QUIRK_PIPEB_FORCE))
			active = crtc->active;

		for_each_intel_encoder(dev, encoder) {
			enum pipe pipe;
			if (encoder->base.crtc != &crtc->base)
				continue;
			if (encoder->get_hw_state(encoder, &pipe))
				encoder->get_config(encoder, &pipe_config);
		}

		I915_STATE_WARN(crtc->active != active,
		     "crtc active state doesn't match with hw state "
		     "(expected %i, found %i)\n", crtc->active, active);

		if (active &&
		    !intel_pipe_config_compare(dev, crtc->config, &pipe_config)) {
			I915_STATE_WARN(1, "pipe state doesn't match!\n");
			intel_dump_pipe_config(crtc, &pipe_config,
					       "[hw state]");
			intel_dump_pipe_config(crtc, crtc->config,
					       "[sw state]");
		}
	}
}

static void
check_shared_dpll_state(struct drm_device *dev)
{
	struct drm_i915_private *dev_priv = dev->dev_private;
	struct intel_crtc *crtc;
	struct intel_dpll_hw_state dpll_hw_state;
	int i;

	for (i = 0; i < dev_priv->num_shared_dpll; i++) {
		struct intel_shared_dpll *pll = &dev_priv->shared_dplls[i];
		int enabled_crtcs = 0, active_crtcs = 0;
		bool active;

		memset(&dpll_hw_state, 0, sizeof(dpll_hw_state));

		DRM_DEBUG_KMS("%s\n", pll->name);

		active = pll->get_hw_state(dev_priv, pll, &dpll_hw_state);

		I915_STATE_WARN(pll->active > hweight32(pll->config.crtc_mask),
		     "more active pll users than references: %i vs %i\n",
		     pll->active, hweight32(pll->config.crtc_mask));
		I915_STATE_WARN(pll->active && !pll->on,
		     "pll in active use but not on in sw tracking\n");
		I915_STATE_WARN(pll->on && !pll->active,
		     "pll in on but not on in use in sw tracking\n");
		I915_STATE_WARN(pll->on != active,
		     "pll on state mismatch (expected %i, found %i)\n",
		     pll->on, active);

		for_each_intel_crtc(dev, crtc) {
			if (crtc->base.state->enable && intel_crtc_to_shared_dpll(crtc) == pll)
				enabled_crtcs++;
			if (crtc->active && intel_crtc_to_shared_dpll(crtc) == pll)
				active_crtcs++;
		}
		I915_STATE_WARN(pll->active != active_crtcs,
		     "pll active crtcs mismatch (expected %i, found %i)\n",
		     pll->active, active_crtcs);
		I915_STATE_WARN(hweight32(pll->config.crtc_mask) != enabled_crtcs,
		     "pll enabled crtcs mismatch (expected %i, found %i)\n",
		     hweight32(pll->config.crtc_mask), enabled_crtcs);

		I915_STATE_WARN(pll->on && memcmp(&pll->config.hw_state, &dpll_hw_state,
				       sizeof(dpll_hw_state)),
		     "pll hw state mismatch\n");
	}
}

void
intel_modeset_check_state(struct drm_device *dev)
{
	check_wm_state(dev);
	check_connector_state(dev);
	check_encoder_state(dev);
	check_crtc_state(dev);
	check_shared_dpll_state(dev);
}

void ironlake_check_encoder_dotclock(const struct intel_crtc_state *pipe_config,
				     int dotclock)
{
	/*
	 * FDI already provided one idea for the dotclock.
	 * Yell if the encoder disagrees.
	 */
	WARN(!intel_fuzzy_clock_check(pipe_config->base.adjusted_mode.crtc_clock, dotclock),
	     "FDI dotclock and encoder dotclock mismatch, fdi: %i, encoder: %i\n",
	     pipe_config->base.adjusted_mode.crtc_clock, dotclock);
}

static void update_scanline_offset(struct intel_crtc *crtc)
{
	struct drm_device *dev = crtc->base.dev;

	/*
	 * The scanline counter increments at the leading edge of hsync.
	 *
	 * On most platforms it starts counting from vtotal-1 on the
	 * first active line. That means the scanline counter value is
	 * always one less than what we would expect. Ie. just after
	 * start of vblank, which also occurs at start of hsync (on the
	 * last active line), the scanline counter will read vblank_start-1.
	 *
	 * On gen2 the scanline counter starts counting from 1 instead
	 * of vtotal-1, so we have to subtract one (or rather add vtotal-1
	 * to keep the value positive), instead of adding one.
	 *
	 * On HSW+ the behaviour of the scanline counter depends on the output
	 * type. For DP ports it behaves like most other platforms, but on HDMI
	 * there's an extra 1 line difference. So we need to add two instead of
	 * one to the value.
	 */
	if (IS_GEN2(dev)) {
		const struct drm_display_mode *mode = &crtc->config->base.adjusted_mode;
		int vtotal;

		vtotal = mode->crtc_vtotal;
		if (mode->flags & DRM_MODE_FLAG_INTERLACE)
			vtotal /= 2;

		crtc->scanline_offset = vtotal - 1;
	} else if (HAS_DDI(dev) &&
		   intel_pipe_has_type(crtc, INTEL_OUTPUT_HDMI)) {
		crtc->scanline_offset = 2;
	} else
		crtc->scanline_offset = 1;
}

static struct intel_crtc_state *
intel_modeset_compute_config(struct drm_crtc *crtc,
			     struct drm_atomic_state *state)
{
	struct intel_crtc_state *pipe_config;
	int ret = 0;

	ret = drm_atomic_add_affected_connectors(state, crtc);
	if (ret)
		return ERR_PTR(ret);

	ret = drm_atomic_helper_check_modeset(state->dev, state);
	if (ret)
		return ERR_PTR(ret);

	/*
	 * Note this needs changes when we start tracking multiple modes
	 * and crtcs.  At that point we'll need to compute the whole config
	 * (i.e. one pipe_config for each crtc) rather than just the one
	 * for this crtc.
	 */
	pipe_config = intel_atomic_get_crtc_state(state, to_intel_crtc(crtc));
	if (IS_ERR(pipe_config))
		return pipe_config;

	if (!pipe_config->base.enable)
		return pipe_config;

	ret = intel_modeset_pipe_config(crtc, state, pipe_config);
	if (ret)
		return ERR_PTR(ret);

	/* Check things that can only be changed through modeset */
	if (pipe_config->has_audio !=
	    to_intel_crtc(crtc)->config->has_audio)
		pipe_config->base.mode_changed = true;

	/*
	 * Note we have an issue here with infoframes: current code
	 * only updates them on the full mode set path per hw
	 * requirements.  So here we should be checking for any
	 * required changes and forcing a mode set.
	 */

	intel_dump_pipe_config(to_intel_crtc(crtc), pipe_config,"[modeset]");

	ret = drm_atomic_helper_check_planes(state->dev, state);
	if (ret)
		return ERR_PTR(ret);

	return pipe_config;
}

static int __intel_set_mode_setup_plls(struct drm_atomic_state *state)
{
	struct drm_device *dev = state->dev;
	struct drm_i915_private *dev_priv = to_i915(dev);
	unsigned clear_pipes = 0;
	struct intel_crtc *intel_crtc;
	struct intel_crtc_state *intel_crtc_state;
	struct drm_crtc *crtc;
	struct drm_crtc_state *crtc_state;
	int ret = 0;
	int i;

	if (!dev_priv->display.crtc_compute_clock)
		return 0;

	for_each_crtc_in_state(state, crtc, crtc_state, i) {
		intel_crtc = to_intel_crtc(crtc);
		intel_crtc_state = to_intel_crtc_state(crtc_state);

		if (needs_modeset(crtc_state)) {
			clear_pipes |= 1 << intel_crtc->pipe;
			intel_crtc_state->shared_dpll = DPLL_ID_PRIVATE;
		}
	}

	ret = intel_shared_dpll_start_config(dev_priv, clear_pipes);
	if (ret)
		goto done;

	for_each_crtc_in_state(state, crtc, crtc_state, i) {
		if (!needs_modeset(crtc_state) || !crtc_state->enable)
			continue;

		intel_crtc = to_intel_crtc(crtc);
		intel_crtc_state = to_intel_crtc_state(crtc_state);

		ret = dev_priv->display.crtc_compute_clock(intel_crtc,
							   intel_crtc_state);
		if (ret) {
			intel_shared_dpll_abort_config(dev_priv);
			goto done;
		}
	}

done:
	return ret;
}

/* Code that should eventually be part of atomic_check() */
static int __intel_set_mode_checks(struct drm_atomic_state *state)
{
	struct drm_device *dev = state->dev;
	int ret;

	/*
	 * See if the config requires any additional preparation, e.g.
	 * to adjust global state with pipes off.  We need to do this
	 * here so we can get the modeset_pipe updated config for the new
	 * mode set on this crtc.  For other crtcs we need to use the
	 * adjusted_mode bits in the crtc directly.
	 */
	if (IS_VALLEYVIEW(dev) || IS_BROXTON(dev)) {
		ret = valleyview_modeset_global_pipes(state);
		if (ret)
			return ret;
	}

	ret = __intel_set_mode_setup_plls(state);
	if (ret)
		return ret;

	return 0;
}

static int __intel_set_mode(struct drm_crtc *modeset_crtc,
			    struct intel_crtc_state *pipe_config)
{
	struct drm_device *dev = modeset_crtc->dev;
	struct drm_i915_private *dev_priv = dev->dev_private;
	struct drm_atomic_state *state = pipe_config->base.state;
	struct drm_crtc *crtc;
	struct drm_crtc_state *crtc_state;
	int ret = 0;
	int i;

	ret = __intel_set_mode_checks(state);
	if (ret < 0)
		return ret;

	ret = drm_atomic_helper_prepare_planes(dev, state);
	if (ret)
		return ret;

	for_each_crtc_in_state(state, crtc, crtc_state, i) {
		if (!needs_modeset(crtc_state))
			continue;

		if (!crtc_state->enable) {
			if (crtc->state->enable)
				intel_crtc_disable(crtc);
		} else if (crtc->state->enable) {
			intel_crtc_disable_planes(crtc);
			dev_priv->display.crtc_disable(crtc);
		}
	}

	/* crtc->mode is already used by the ->mode_set callbacks, hence we need
	 * to set it here already despite that we pass it down the callchain.
	 *
	 * Note we'll need to fix this up when we start tracking multiple
	 * pipes; here we assume a single modeset_pipe and only track the
	 * single crtc and mode.
	 */
	if (pipe_config->base.enable && needs_modeset(&pipe_config->base)) {
		modeset_crtc->mode = pipe_config->base.mode;

		/*
		 * Calculate and store various constants which
		 * are later needed by vblank and swap-completion
		 * timestamping. They are derived from true hwmode.
		 */
		drm_calc_timestamping_constants(modeset_crtc,
						&pipe_config->base.adjusted_mode);
	}

	/* Only after disabling all output pipelines that will be changed can we
	 * update the the output configuration. */
	intel_modeset_update_state(state);

	/* The state has been swaped above, so state actually contains the
	 * old state now. */

	modeset_update_crtc_power_domains(state);

	/* Now enable the clocks, plane, pipe, and connectors that we set up. */
	for_each_crtc_in_state(state, crtc, crtc_state, i) {
		if (!needs_modeset(crtc->state) || !crtc->state->enable) {
			drm_atomic_helper_commit_planes_on_crtc(crtc_state);
			continue;
		}

		update_scanline_offset(to_intel_crtc(crtc));

		dev_priv->display.crtc_enable(crtc);
		drm_atomic_helper_commit_planes_on_crtc(crtc_state);
	}

	/* FIXME: add subpixel order */

	drm_atomic_helper_cleanup_planes(dev, state);

	drm_atomic_state_free(state);

	return 0;
}

static int intel_set_mode_with_config(struct drm_crtc *crtc,
				      struct intel_crtc_state *pipe_config,
				      bool force_restore)
{
	int ret;

	ret = __intel_set_mode(crtc, pipe_config);

	if (ret == 0 && force_restore) {
		intel_modeset_update_staged_output_state(crtc->dev);
		intel_modeset_check_state(crtc->dev);
	}

	return ret;
}

static int intel_set_mode(struct drm_crtc *crtc,
			  struct drm_atomic_state *state,
			  bool force_restore)
{
	struct intel_crtc_state *pipe_config;
	int ret = 0;

	pipe_config = intel_modeset_compute_config(crtc, state);
	if (IS_ERR(pipe_config)) {
		ret = PTR_ERR(pipe_config);
		goto out;
	}

	ret = intel_set_mode_with_config(crtc, pipe_config, force_restore);
	if (ret)
		goto out;

out:
	return ret;
}

void intel_crtc_restore_mode(struct drm_crtc *crtc)
{
	struct drm_device *dev = crtc->dev;
	struct drm_atomic_state *state;
	struct intel_encoder *encoder;
	struct intel_connector *connector;
	struct drm_connector_state *connector_state;
	struct intel_crtc_state *crtc_state;
	int ret;

	state = drm_atomic_state_alloc(dev);
	if (!state) {
		DRM_DEBUG_KMS("[CRTC:%d] mode restore failed, out of memory",
			      crtc->base.id);
		return;
	}

	state->acquire_ctx = dev->mode_config.acquire_ctx;

	/* The force restore path in the HW readout code relies on the staged
	 * config still keeping the user requested config while the actual
	 * state has been overwritten by the configuration read from HW. We
	 * need to copy the staged config to the atomic state, otherwise the
	 * mode set will just reapply the state the HW is already in. */
	for_each_intel_encoder(dev, encoder) {
		if (&encoder->new_crtc->base != crtc)
			continue;

		for_each_intel_connector(dev, connector) {
			if (connector->new_encoder != encoder)
				continue;

			connector_state = drm_atomic_get_connector_state(state, &connector->base);
			if (IS_ERR(connector_state)) {
				DRM_DEBUG_KMS("Failed to add [CONNECTOR:%d:%s] to state: %ld\n",
					      connector->base.base.id,
					      connector->base.name,
					      PTR_ERR(connector_state));
				continue;
			}

			connector_state->crtc = crtc;
			connector_state->best_encoder = &encoder->base;
		}
	}

	crtc_state = intel_atomic_get_crtc_state(state, to_intel_crtc(crtc));
	if (IS_ERR(crtc_state)) {
		DRM_DEBUG_KMS("Failed to add [CRTC:%d] to state: %ld\n",
			      crtc->base.id, PTR_ERR(crtc_state));
		drm_atomic_state_free(state);
		return;
	}

	crtc_state->base.active = crtc_state->base.enable =
		to_intel_crtc(crtc)->new_enabled;

	drm_mode_copy(&crtc_state->base.mode, &crtc->mode);

	intel_modeset_setup_plane_state(state, crtc, &crtc->mode,
					crtc->primary->fb, crtc->x, crtc->y);

	ret = intel_set_mode(crtc, state, false);
	if (ret)
		drm_atomic_state_free(state);
}

#undef for_each_intel_crtc_masked

static bool intel_connector_in_mode_set(struct intel_connector *connector,
					struct drm_mode_set *set)
{
	int ro;

	for (ro = 0; ro < set->num_connectors; ro++)
		if (set->connectors[ro] == &connector->base)
			return true;

	return false;
}

static int
intel_modeset_stage_output_state(struct drm_device *dev,
				 struct drm_mode_set *set,
				 struct drm_atomic_state *state)
{
	struct intel_connector *connector;
	struct drm_connector *drm_connector;
	struct drm_connector_state *connector_state;
	struct drm_crtc *crtc;
	struct drm_crtc_state *crtc_state;
	int i, ret;

	/* The upper layers ensure that we either disable a crtc or have a list
	 * of connectors. For paranoia, double-check this. */
	WARN_ON(!set->fb && (set->num_connectors != 0));
	WARN_ON(set->fb && (set->num_connectors == 0));

	for_each_intel_connector(dev, connector) {
		bool in_mode_set = intel_connector_in_mode_set(connector, set);

		if (!in_mode_set && connector->base.state->crtc != set->crtc)
			continue;

		connector_state =
			drm_atomic_get_connector_state(state, &connector->base);
		if (IS_ERR(connector_state))
			return PTR_ERR(connector_state);

		if (in_mode_set) {
			int pipe = to_intel_crtc(set->crtc)->pipe;
			connector_state->best_encoder =
				&intel_find_encoder(connector, pipe)->base;
		}

		if (connector->base.state->crtc != set->crtc)
			continue;

		/* If we disable the crtc, disable all its connectors. Also, if
		 * the connector is on the changing crtc but not on the new
		 * connector list, disable it. */
		if (!set->fb || !in_mode_set) {
			connector_state->best_encoder = NULL;

			DRM_DEBUG_KMS("[CONNECTOR:%d:%s] to [NOCRTC]\n",
				connector->base.base.id,
				connector->base.name);
		}
	}
	/* connector->new_encoder is now updated for all connectors. */

	for_each_connector_in_state(state, drm_connector, connector_state, i) {
		connector = to_intel_connector(drm_connector);

		if (!connector_state->best_encoder) {
			ret = drm_atomic_set_crtc_for_connector(connector_state,
								NULL);
			if (ret)
				return ret;

			continue;
		}

		if (intel_connector_in_mode_set(connector, set)) {
			struct drm_crtc *crtc = connector->base.state->crtc;

			/* If this connector was in a previous crtc, add it
			 * to the state. We might need to disable it. */
			if (crtc) {
				crtc_state =
					drm_atomic_get_crtc_state(state, crtc);
				if (IS_ERR(crtc_state))
					return PTR_ERR(crtc_state);
			}

			ret = drm_atomic_set_crtc_for_connector(connector_state,
								set->crtc);
			if (ret)
				return ret;
		}

		/* Make sure the new CRTC will work with the encoder */
		if (!drm_encoder_crtc_ok(connector_state->best_encoder,
					 connector_state->crtc)) {
			return -EINVAL;
		}

		DRM_DEBUG_KMS("[CONNECTOR:%d:%s] to [CRTC:%d]\n",
			connector->base.base.id,
			connector->base.name,
			connector_state->crtc->base.id);

		if (connector_state->best_encoder != &connector->encoder->base)
			connector->encoder =
				to_intel_encoder(connector_state->best_encoder);
	}

	for_each_crtc_in_state(state, crtc, crtc_state, i) {
		bool has_connectors;

		ret = drm_atomic_add_affected_connectors(state, crtc);
		if (ret)
			return ret;

		has_connectors = !!drm_atomic_connectors_for_crtc(state, crtc);
		if (has_connectors != crtc_state->enable)
			crtc_state->enable =
			crtc_state->active = has_connectors;
	}

	ret = intel_modeset_setup_plane_state(state, set->crtc, set->mode,
					      set->fb, set->x, set->y);
	if (ret)
		return ret;

	crtc_state = drm_atomic_get_crtc_state(state, set->crtc);
	if (IS_ERR(crtc_state))
		return PTR_ERR(crtc_state);

	if (set->mode)
		drm_mode_copy(&crtc_state->mode, set->mode);

	if (set->num_connectors)
		crtc_state->active = true;

	return 0;
}

static int intel_crtc_set_config(struct drm_mode_set *set)
{
	struct drm_device *dev;
	struct drm_atomic_state *state = NULL;
	struct intel_crtc_state *pipe_config;
	int ret;

	BUG_ON(!set);
	BUG_ON(!set->crtc);
	BUG_ON(!set->crtc->helper_private);

	/* Enforce sane interface api - has been abused by the fb helper. */
	BUG_ON(!set->mode && set->fb);
	BUG_ON(set->fb && set->num_connectors == 0);

	if (set->fb) {
		DRM_DEBUG_KMS("[CRTC:%d] [FB:%d] #connectors=%d (x y) (%i %i)\n",
				set->crtc->base.id, set->fb->base.id,
				(int)set->num_connectors, set->x, set->y);
	} else {
		DRM_DEBUG_KMS("[CRTC:%d] [NOFB]\n", set->crtc->base.id);
	}

	dev = set->crtc->dev;

	state = drm_atomic_state_alloc(dev);
	if (!state)
		return -ENOMEM;

	state->acquire_ctx = dev->mode_config.acquire_ctx;

	ret = intel_modeset_stage_output_state(dev, set, state);
	if (ret)
		goto out;

	pipe_config = intel_modeset_compute_config(set->crtc, state);
	if (IS_ERR(pipe_config)) {
		ret = PTR_ERR(pipe_config);
		goto out;
	}

	intel_update_pipe_size(to_intel_crtc(set->crtc));

	ret = intel_set_mode_with_config(set->crtc, pipe_config, true);

	if (ret) {
		DRM_DEBUG_KMS("failed to set mode on [CRTC:%d], err = %d\n",
			      set->crtc->base.id, ret);
	}

out:
	if (ret)
		drm_atomic_state_free(state);
	return ret;
}

static const struct drm_crtc_funcs intel_crtc_funcs = {
	.gamma_set = intel_crtc_gamma_set,
	.set_config = intel_crtc_set_config,
	.destroy = intel_crtc_destroy,
	.page_flip = intel_crtc_page_flip,
	.atomic_duplicate_state = intel_crtc_duplicate_state,
	.atomic_destroy_state = intel_crtc_destroy_state,
};

static bool ibx_pch_dpll_get_hw_state(struct drm_i915_private *dev_priv,
				      struct intel_shared_dpll *pll,
				      struct intel_dpll_hw_state *hw_state)
{
	uint32_t val;

	if (!intel_display_power_is_enabled(dev_priv, POWER_DOMAIN_PLLS))
		return false;

	val = I915_READ(PCH_DPLL(pll->id));
	hw_state->dpll = val;
	hw_state->fp0 = I915_READ(PCH_FP0(pll->id));
	hw_state->fp1 = I915_READ(PCH_FP1(pll->id));

	return val & DPLL_VCO_ENABLE;
}

static void ibx_pch_dpll_mode_set(struct drm_i915_private *dev_priv,
				  struct intel_shared_dpll *pll)
{
	I915_WRITE(PCH_FP0(pll->id), pll->config.hw_state.fp0);
	I915_WRITE(PCH_FP1(pll->id), pll->config.hw_state.fp1);
}

static void ibx_pch_dpll_enable(struct drm_i915_private *dev_priv,
				struct intel_shared_dpll *pll)
{
	/* PCH refclock must be enabled first */
	ibx_assert_pch_refclk_enabled(dev_priv);

	I915_WRITE(PCH_DPLL(pll->id), pll->config.hw_state.dpll);

	/* Wait for the clocks to stabilize. */
	POSTING_READ(PCH_DPLL(pll->id));
	udelay(150);

	/* The pixel multiplier can only be updated once the
	 * DPLL is enabled and the clocks are stable.
	 *
	 * So write it again.
	 */
	I915_WRITE(PCH_DPLL(pll->id), pll->config.hw_state.dpll);
	POSTING_READ(PCH_DPLL(pll->id));
	udelay(200);
}

static void ibx_pch_dpll_disable(struct drm_i915_private *dev_priv,
				 struct intel_shared_dpll *pll)
{
	struct drm_device *dev = dev_priv->dev;
	struct intel_crtc *crtc;

	/* Make sure no transcoder isn't still depending on us. */
	for_each_intel_crtc(dev, crtc) {
		if (intel_crtc_to_shared_dpll(crtc) == pll)
			assert_pch_transcoder_disabled(dev_priv, crtc->pipe);
	}

	I915_WRITE(PCH_DPLL(pll->id), 0);
	POSTING_READ(PCH_DPLL(pll->id));
	udelay(200);
}

static char *ibx_pch_dpll_names[] = {
	"PCH DPLL A",
	"PCH DPLL B",
};

static void ibx_pch_dpll_init(struct drm_device *dev)
{
	struct drm_i915_private *dev_priv = dev->dev_private;
	int i;

	dev_priv->num_shared_dpll = 2;

	for (i = 0; i < dev_priv->num_shared_dpll; i++) {
		dev_priv->shared_dplls[i].id = i;
		dev_priv->shared_dplls[i].name = ibx_pch_dpll_names[i];
		dev_priv->shared_dplls[i].mode_set = ibx_pch_dpll_mode_set;
		dev_priv->shared_dplls[i].enable = ibx_pch_dpll_enable;
		dev_priv->shared_dplls[i].disable = ibx_pch_dpll_disable;
		dev_priv->shared_dplls[i].get_hw_state =
			ibx_pch_dpll_get_hw_state;
	}
}

static void intel_shared_dpll_init(struct drm_device *dev)
{
	struct drm_i915_private *dev_priv = dev->dev_private;

	if (HAS_DDI(dev))
		intel_ddi_pll_init(dev);
	else if (HAS_PCH_IBX(dev) || HAS_PCH_CPT(dev))
		ibx_pch_dpll_init(dev);
	else
		dev_priv->num_shared_dpll = 0;

	BUG_ON(dev_priv->num_shared_dpll > I915_NUM_PLLS);
}

/**
 * intel_wm_need_update - Check whether watermarks need updating
 * @plane: drm plane
 * @state: new plane state
 *
 * Check current plane state versus the new one to determine whether
 * watermarks need to be recalculated.
 *
 * Returns true or false.
 */
bool intel_wm_need_update(struct drm_plane *plane,
			  struct drm_plane_state *state)
{
	/* Update watermarks on tiling changes. */
	if (!plane->state->fb || !state->fb ||
	    plane->state->fb->modifier[0] != state->fb->modifier[0] ||
	    plane->state->rotation != state->rotation)
		return true;

	return false;
}

/**
 * intel_prepare_plane_fb - Prepare fb for usage on plane
 * @plane: drm plane to prepare for
 * @fb: framebuffer to prepare for presentation
 *
 * Prepares a framebuffer for usage on a display plane.  Generally this
 * involves pinning the underlying object and updating the frontbuffer tracking
 * bits.  Some older platforms need special physical address handling for
 * cursor planes.
 *
 * Returns 0 on success, negative error code on failure.
 */
int
intel_prepare_plane_fb(struct drm_plane *plane,
		       struct drm_framebuffer *fb,
		       const struct drm_plane_state *new_state)
{
	struct drm_device *dev = plane->dev;
	struct intel_plane *intel_plane = to_intel_plane(plane);
	enum pipe pipe = intel_plane->pipe;
	struct drm_i915_gem_object *obj = intel_fb_obj(fb);
	struct drm_i915_gem_object *old_obj = intel_fb_obj(plane->fb);
	unsigned frontbuffer_bits = 0;
	int ret = 0;

	if (!obj)
		return 0;

	switch (plane->type) {
	case DRM_PLANE_TYPE_PRIMARY:
		frontbuffer_bits = INTEL_FRONTBUFFER_PRIMARY(pipe);
		break;
	case DRM_PLANE_TYPE_CURSOR:
		frontbuffer_bits = INTEL_FRONTBUFFER_CURSOR(pipe);
		break;
	case DRM_PLANE_TYPE_OVERLAY:
		frontbuffer_bits = INTEL_FRONTBUFFER_SPRITE(pipe);
		break;
	}

	mutex_lock(&dev->struct_mutex);

	if (plane->type == DRM_PLANE_TYPE_CURSOR &&
	    INTEL_INFO(dev)->cursor_needs_physical) {
		int align = IS_I830(dev) ? 16 * 1024 : 256;
		ret = i915_gem_object_attach_phys(obj, align);
		if (ret)
			DRM_DEBUG_KMS("failed to attach phys object\n");
	} else {
		ret = intel_pin_and_fence_fb_obj(plane, fb, new_state, NULL);
	}

	if (ret == 0)
		i915_gem_track_fb(old_obj, obj, frontbuffer_bits);

	mutex_unlock(&dev->struct_mutex);

	return ret;
}

/**
 * intel_cleanup_plane_fb - Cleans up an fb after plane use
 * @plane: drm plane to clean up for
 * @fb: old framebuffer that was on plane
 *
 * Cleans up a framebuffer that has just been removed from a plane.
 */
void
intel_cleanup_plane_fb(struct drm_plane *plane,
		       struct drm_framebuffer *fb,
		       const struct drm_plane_state *old_state)
{
	struct drm_device *dev = plane->dev;
	struct drm_i915_gem_object *obj = intel_fb_obj(fb);

	if (WARN_ON(!obj))
		return;

	if (plane->type != DRM_PLANE_TYPE_CURSOR ||
	    !INTEL_INFO(dev)->cursor_needs_physical) {
		mutex_lock(&dev->struct_mutex);
		intel_unpin_fb_obj(fb, old_state);
		mutex_unlock(&dev->struct_mutex);
	}
}

int
skl_max_scale(struct intel_crtc *intel_crtc, struct intel_crtc_state *crtc_state)
{
	int max_scale;
	struct drm_device *dev;
	struct drm_i915_private *dev_priv;
	int crtc_clock, cdclk;

	if (!intel_crtc || !crtc_state)
		return DRM_PLANE_HELPER_NO_SCALING;

	dev = intel_crtc->base.dev;
	dev_priv = dev->dev_private;
	crtc_clock = crtc_state->base.adjusted_mode.crtc_clock;
	cdclk = dev_priv->display.get_display_clock_speed(dev);

	if (!crtc_clock || !cdclk)
		return DRM_PLANE_HELPER_NO_SCALING;

	/*
	 * skl max scale is lower of:
	 *    close to 3 but not 3, -1 is for that purpose
	 *            or
	 *    cdclk/crtc_clock
	 */
	max_scale = min((1 << 16) * 3 - 1, (1 << 8) * ((cdclk << 8) / crtc_clock));

	return max_scale;
}

static int
intel_check_primary_plane(struct drm_plane *plane,
			  struct intel_plane_state *state)
{
	struct drm_device *dev = plane->dev;
	struct drm_i915_private *dev_priv = dev->dev_private;
	struct drm_crtc *crtc = state->base.crtc;
	struct intel_crtc *intel_crtc;
	struct intel_crtc_state *crtc_state;
	struct drm_framebuffer *fb = state->base.fb;
	struct drm_rect *dest = &state->dst;
	struct drm_rect *src = &state->src;
	const struct drm_rect *clip = &state->clip;
	bool can_position = false;
	int max_scale = DRM_PLANE_HELPER_NO_SCALING;
	int min_scale = DRM_PLANE_HELPER_NO_SCALING;
	int ret;

	crtc = crtc ? crtc : plane->crtc;
	intel_crtc = to_intel_crtc(crtc);
	crtc_state = state->base.state ?
		intel_atomic_get_crtc_state(state->base.state, intel_crtc) : NULL;

	if (INTEL_INFO(dev)->gen >= 9) {
		/* use scaler when colorkey is not required */
		if (to_intel_plane(plane)->ckey.flags == I915_SET_COLORKEY_NONE) {
			min_scale = 1;
			max_scale = skl_max_scale(intel_crtc, crtc_state);
		}
		can_position = true;
	}

	ret = drm_plane_helper_check_update(plane, crtc, fb,
					    src, dest, clip,
					    min_scale,
					    max_scale,
					    can_position, true,
					    &state->visible);
	if (ret)
		return ret;

	if (crtc_state ? crtc_state->base.active : intel_crtc->active) {
		struct intel_plane_state *old_state =
			to_intel_plane_state(plane->state);

		intel_crtc->atomic.wait_for_flips = true;

		/*
		 * FBC does not work on some platforms for rotated
		 * planes, so disable it when rotation is not 0 and
		 * update it when rotation is set back to 0.
		 *
		 * FIXME: This is redundant with the fbc update done in
		 * the primary plane enable function except that that
		 * one is done too late. We eventually need to unify
		 * this.
		 */
		if (state->visible &&
		    INTEL_INFO(dev)->gen <= 4 && !IS_G4X(dev) &&
		    dev_priv->fbc.crtc == intel_crtc &&
		    state->base.rotation != BIT(DRM_ROTATE_0)) {
			intel_crtc->atomic.disable_fbc = true;
		}

		if (state->visible && !old_state->visible) {
			/*
			 * BDW signals flip done immediately if the plane
			 * is disabled, even if the plane enable is already
			 * armed to occur at the next vblank :(
			 */
			if (IS_BROADWELL(dev))
				intel_crtc->atomic.wait_vblank = true;

			if (crtc_state)
				intel_crtc->atomic.post_enable_primary = true;
		}

		/*
		 * FIXME: Actually if we will still have any other plane enabled
		 * on the pipe we could let IPS enabled still, but for
		 * now lets consider that when we make primary invisible
		 * by setting DSPCNTR to 0 on update_primary_plane function
		 * IPS needs to be disable.
		 */
		if (!state->visible || !fb)
			intel_crtc->atomic.disable_ips = true;

<<<<<<< HEAD
=======
		if (!state->visible && old_state->visible &&
		    crtc_state && !needs_modeset(&crtc_state->base))
			intel_crtc->atomic.pre_disable_primary = true;

>>>>>>> 827c24bc
		intel_crtc->atomic.fb_bits |=
			INTEL_FRONTBUFFER_PRIMARY(intel_crtc->pipe);

		intel_crtc->atomic.update_fbc = true;

		if (intel_wm_need_update(plane, &state->base))
			intel_crtc->atomic.update_wm = true;
	}

	if (INTEL_INFO(dev)->gen >= 9) {
		ret = skl_update_scaler_users(intel_crtc, crtc_state,
			to_intel_plane(plane), state, 0);
		if (ret)
			return ret;
	}

	return 0;
}

static void
intel_commit_primary_plane(struct drm_plane *plane,
			   struct intel_plane_state *state)
{
	struct drm_crtc *crtc = state->base.crtc;
	struct drm_framebuffer *fb = state->base.fb;
	struct drm_device *dev = plane->dev;
	struct drm_i915_private *dev_priv = dev->dev_private;
	struct intel_crtc *intel_crtc;
	struct drm_rect *src = &state->src;

	crtc = crtc ? crtc : plane->crtc;
	intel_crtc = to_intel_crtc(crtc);

	plane->fb = fb;
	crtc->x = src->x1 >> 16;
	crtc->y = src->y1 >> 16;

	if (intel_crtc->active) {
		if (state->visible)
			/* FIXME: kill this fastboot hack */
			intel_update_pipe_size(intel_crtc);

		dev_priv->display.update_primary_plane(crtc, plane->fb,
						       crtc->x, crtc->y);
	}
}

static void
intel_disable_primary_plane(struct drm_plane *plane,
			    struct drm_crtc *crtc,
			    bool force)
{
	struct drm_device *dev = plane->dev;
	struct drm_i915_private *dev_priv = dev->dev_private;

	dev_priv->display.update_primary_plane(crtc, NULL, 0, 0);
}

static void intel_begin_crtc_commit(struct drm_crtc *crtc)
{
	struct drm_device *dev = crtc->dev;
	struct drm_i915_private *dev_priv = dev->dev_private;
	struct intel_crtc *intel_crtc = to_intel_crtc(crtc);
	struct intel_plane *intel_plane;
	struct drm_plane *p;
	unsigned fb_bits = 0;

	/* Track fb's for any planes being disabled */
	list_for_each_entry(p, &dev->mode_config.plane_list, head) {
		intel_plane = to_intel_plane(p);

		if (intel_crtc->atomic.disabled_planes &
		    (1 << drm_plane_index(p))) {
			switch (p->type) {
			case DRM_PLANE_TYPE_PRIMARY:
				fb_bits = INTEL_FRONTBUFFER_PRIMARY(intel_plane->pipe);
				break;
			case DRM_PLANE_TYPE_CURSOR:
				fb_bits = INTEL_FRONTBUFFER_CURSOR(intel_plane->pipe);
				break;
			case DRM_PLANE_TYPE_OVERLAY:
				fb_bits = INTEL_FRONTBUFFER_SPRITE(intel_plane->pipe);
				break;
			}

			mutex_lock(&dev->struct_mutex);
			i915_gem_track_fb(intel_fb_obj(p->fb), NULL, fb_bits);
			mutex_unlock(&dev->struct_mutex);
		}
	}

	if (intel_crtc->atomic.wait_for_flips)
		intel_crtc_wait_for_pending_flips(crtc);

	if (intel_crtc->atomic.disable_fbc)
		intel_fbc_disable(dev);

	if (intel_crtc->atomic.disable_ips)
		hsw_disable_ips(intel_crtc);

	if (intel_crtc->atomic.pre_disable_primary)
		intel_pre_disable_primary(crtc);

	if (intel_crtc->atomic.update_wm)
		intel_update_watermarks(crtc);

	intel_runtime_pm_get(dev_priv);

	/* Perform vblank evasion around commit operation */
	if (intel_crtc->active)
		intel_crtc->atomic.evade =
			intel_pipe_update_start(intel_crtc,
						&intel_crtc->atomic.start_vbl_count);
}

static void intel_finish_crtc_commit(struct drm_crtc *crtc)
{
	struct drm_device *dev = crtc->dev;
	struct drm_i915_private *dev_priv = dev->dev_private;
	struct intel_crtc *intel_crtc = to_intel_crtc(crtc);
	struct drm_plane *p;

	if (intel_crtc->atomic.evade)
		intel_pipe_update_end(intel_crtc,
				      intel_crtc->atomic.start_vbl_count);

	intel_runtime_pm_put(dev_priv);

	if (intel_crtc->atomic.wait_vblank)
		intel_wait_for_vblank(dev, intel_crtc->pipe);

	intel_frontbuffer_flip(dev, intel_crtc->atomic.fb_bits);

	if (intel_crtc->atomic.update_fbc) {
		mutex_lock(&dev->struct_mutex);
		intel_fbc_update(dev);
		mutex_unlock(&dev->struct_mutex);
	}

	if (intel_crtc->atomic.post_enable_primary)
		intel_post_enable_primary(crtc);

	drm_for_each_legacy_plane(p, &dev->mode_config.plane_list)
		if (intel_crtc->atomic.update_sprite_watermarks & drm_plane_index(p))
			intel_update_sprite_watermarks(p, crtc, 0, 0, 0,
						       false, false);

	memset(&intel_crtc->atomic, 0, sizeof(intel_crtc->atomic));
}

/**
 * intel_plane_destroy - destroy a plane
 * @plane: plane to destroy
 *
 * Common destruction function for all types of planes (primary, cursor,
 * sprite).
 */
void intel_plane_destroy(struct drm_plane *plane)
{
	struct intel_plane *intel_plane = to_intel_plane(plane);
	drm_plane_cleanup(plane);
	kfree(intel_plane);
}

const struct drm_plane_funcs intel_plane_funcs = {
	.update_plane = drm_atomic_helper_update_plane,
	.disable_plane = drm_atomic_helper_disable_plane,
	.destroy = intel_plane_destroy,
	.set_property = drm_atomic_helper_plane_set_property,
	.atomic_get_property = intel_plane_atomic_get_property,
	.atomic_set_property = intel_plane_atomic_set_property,
	.atomic_duplicate_state = intel_plane_duplicate_state,
	.atomic_destroy_state = intel_plane_destroy_state,

};

static struct drm_plane *intel_primary_plane_create(struct drm_device *dev,
						    int pipe)
{
	struct intel_plane *primary;
	struct intel_plane_state *state;
	const uint32_t *intel_primary_formats;
	int num_formats;

	primary = kzalloc(sizeof(*primary), GFP_KERNEL);
	if (primary == NULL)
		return NULL;

	state = intel_create_plane_state(&primary->base);
	if (!state) {
		kfree(primary);
		return NULL;
	}
	primary->base.state = &state->base;

	primary->can_scale = false;
	primary->max_downscale = 1;
	if (INTEL_INFO(dev)->gen >= 9) {
		primary->can_scale = true;
		state->scaler_id = -1;
	}
	primary->pipe = pipe;
	primary->plane = pipe;
	primary->check_plane = intel_check_primary_plane;
	primary->commit_plane = intel_commit_primary_plane;
	primary->disable_plane = intel_disable_primary_plane;
	primary->ckey.flags = I915_SET_COLORKEY_NONE;
	if (HAS_FBC(dev) && INTEL_INFO(dev)->gen < 4)
		primary->plane = !pipe;

	if (INTEL_INFO(dev)->gen >= 9) {
		intel_primary_formats = skl_primary_formats;
		num_formats = ARRAY_SIZE(skl_primary_formats);
	} else if (INTEL_INFO(dev)->gen >= 4) {
		intel_primary_formats = i965_primary_formats;
		num_formats = ARRAY_SIZE(i965_primary_formats);
	} else {
		intel_primary_formats = i8xx_primary_formats;
		num_formats = ARRAY_SIZE(i8xx_primary_formats);
	}

	drm_universal_plane_init(dev, &primary->base, 0,
				 &intel_plane_funcs,
				 intel_primary_formats, num_formats,
				 DRM_PLANE_TYPE_PRIMARY);

	if (INTEL_INFO(dev)->gen >= 4)
		intel_create_rotation_property(dev, primary);

	drm_plane_helper_add(&primary->base, &intel_plane_helper_funcs);

	return &primary->base;
}

void intel_create_rotation_property(struct drm_device *dev, struct intel_plane *plane)
{
	if (!dev->mode_config.rotation_property) {
		unsigned long flags = BIT(DRM_ROTATE_0) |
			BIT(DRM_ROTATE_180);

		if (INTEL_INFO(dev)->gen >= 9)
			flags |= BIT(DRM_ROTATE_90) | BIT(DRM_ROTATE_270);

		dev->mode_config.rotation_property =
			drm_mode_create_rotation_property(dev, flags);
	}
	if (dev->mode_config.rotation_property)
		drm_object_attach_property(&plane->base.base,
				dev->mode_config.rotation_property,
				plane->base.state->rotation);
}

static int
intel_check_cursor_plane(struct drm_plane *plane,
			 struct intel_plane_state *state)
{
	struct drm_crtc *crtc = state->base.crtc;
	struct drm_device *dev = plane->dev;
	struct drm_framebuffer *fb = state->base.fb;
	struct drm_rect *dest = &state->dst;
	struct drm_rect *src = &state->src;
	const struct drm_rect *clip = &state->clip;
	struct drm_i915_gem_object *obj = intel_fb_obj(fb);
	struct intel_crtc *intel_crtc;
	unsigned stride;
	int ret;

	crtc = crtc ? crtc : plane->crtc;
	intel_crtc = to_intel_crtc(crtc);

	ret = drm_plane_helper_check_update(plane, crtc, fb,
					    src, dest, clip,
					    DRM_PLANE_HELPER_NO_SCALING,
					    DRM_PLANE_HELPER_NO_SCALING,
					    true, true, &state->visible);
	if (ret)
		return ret;


	/* if we want to turn off the cursor ignore width and height */
	if (!obj)
		goto finish;

	/* Check for which cursor types we support */
	if (!cursor_size_ok(dev, state->base.crtc_w, state->base.crtc_h)) {
		DRM_DEBUG("Cursor dimension %dx%d not supported\n",
			  state->base.crtc_w, state->base.crtc_h);
		return -EINVAL;
	}

	stride = roundup_pow_of_two(state->base.crtc_w) * 4;
	if (obj->base.size < stride * state->base.crtc_h) {
		DRM_DEBUG_KMS("buffer is too small\n");
		return -ENOMEM;
	}

	if (fb->modifier[0] != DRM_FORMAT_MOD_NONE) {
		DRM_DEBUG_KMS("cursor cannot be tiled\n");
		ret = -EINVAL;
	}

finish:
	if (intel_crtc->active) {
		if (plane->state->crtc_w != state->base.crtc_w)
			intel_crtc->atomic.update_wm = true;

		intel_crtc->atomic.fb_bits |=
			INTEL_FRONTBUFFER_CURSOR(intel_crtc->pipe);
	}

	return ret;
}

static void
intel_disable_cursor_plane(struct drm_plane *plane,
			   struct drm_crtc *crtc,
			   bool force)
{
	struct intel_crtc *intel_crtc = to_intel_crtc(crtc);

	if (!force) {
		plane->fb = NULL;
		intel_crtc->cursor_bo = NULL;
		intel_crtc->cursor_addr = 0;
	}

	intel_crtc_update_cursor(crtc, false);
}

static void
intel_commit_cursor_plane(struct drm_plane *plane,
			  struct intel_plane_state *state)
{
	struct drm_crtc *crtc = state->base.crtc;
	struct drm_device *dev = plane->dev;
	struct intel_crtc *intel_crtc;
	struct drm_i915_gem_object *obj = intel_fb_obj(state->base.fb);
	uint32_t addr;

	crtc = crtc ? crtc : plane->crtc;
	intel_crtc = to_intel_crtc(crtc);

	plane->fb = state->base.fb;
	crtc->cursor_x = state->base.crtc_x;
	crtc->cursor_y = state->base.crtc_y;

	if (intel_crtc->cursor_bo == obj)
		goto update;

	if (!obj)
		addr = 0;
	else if (!INTEL_INFO(dev)->cursor_needs_physical)
		addr = i915_gem_obj_ggtt_offset(obj);
	else
		addr = obj->phys_handle->busaddr;

	intel_crtc->cursor_addr = addr;
	intel_crtc->cursor_bo = obj;
update:

	if (intel_crtc->active)
		intel_crtc_update_cursor(crtc, state->visible);
}

static struct drm_plane *intel_cursor_plane_create(struct drm_device *dev,
						   int pipe)
{
	struct intel_plane *cursor;
	struct intel_plane_state *state;

	cursor = kzalloc(sizeof(*cursor), GFP_KERNEL);
	if (cursor == NULL)
		return NULL;

	state = intel_create_plane_state(&cursor->base);
	if (!state) {
		kfree(cursor);
		return NULL;
	}
	cursor->base.state = &state->base;

	cursor->can_scale = false;
	cursor->max_downscale = 1;
	cursor->pipe = pipe;
	cursor->plane = pipe;
	cursor->check_plane = intel_check_cursor_plane;
	cursor->commit_plane = intel_commit_cursor_plane;
	cursor->disable_plane = intel_disable_cursor_plane;

	drm_universal_plane_init(dev, &cursor->base, 0,
				 &intel_plane_funcs,
				 intel_cursor_formats,
				 ARRAY_SIZE(intel_cursor_formats),
				 DRM_PLANE_TYPE_CURSOR);

	if (INTEL_INFO(dev)->gen >= 4) {
		if (!dev->mode_config.rotation_property)
			dev->mode_config.rotation_property =
				drm_mode_create_rotation_property(dev,
							BIT(DRM_ROTATE_0) |
							BIT(DRM_ROTATE_180));
		if (dev->mode_config.rotation_property)
			drm_object_attach_property(&cursor->base.base,
				dev->mode_config.rotation_property,
				state->base.rotation);
	}

	if (INTEL_INFO(dev)->gen >=9)
		state->scaler_id = -1;

	drm_plane_helper_add(&cursor->base, &intel_plane_helper_funcs);

	return &cursor->base;
}

static void skl_init_scalers(struct drm_device *dev, struct intel_crtc *intel_crtc,
	struct intel_crtc_state *crtc_state)
{
	int i;
	struct intel_scaler *intel_scaler;
	struct intel_crtc_scaler_state *scaler_state = &crtc_state->scaler_state;

	for (i = 0; i < intel_crtc->num_scalers; i++) {
		intel_scaler = &scaler_state->scalers[i];
		intel_scaler->in_use = 0;
		intel_scaler->id = i;

		intel_scaler->mode = PS_SCALER_MODE_DYN;
	}

	scaler_state->scaler_id = -1;
}

static void intel_crtc_init(struct drm_device *dev, int pipe)
{
	struct drm_i915_private *dev_priv = dev->dev_private;
	struct intel_crtc *intel_crtc;
	struct intel_crtc_state *crtc_state = NULL;
	struct drm_plane *primary = NULL;
	struct drm_plane *cursor = NULL;
	int i, ret;

	intel_crtc = kzalloc(sizeof(*intel_crtc), GFP_KERNEL);
	if (intel_crtc == NULL)
		return;

	crtc_state = kzalloc(sizeof(*crtc_state), GFP_KERNEL);
	if (!crtc_state)
		goto fail;
	intel_crtc->config = crtc_state;
	intel_crtc->base.state = &crtc_state->base;
	crtc_state->base.crtc = &intel_crtc->base;

	/* initialize shared scalers */
	if (INTEL_INFO(dev)->gen >= 9) {
		if (pipe == PIPE_C)
			intel_crtc->num_scalers = 1;
		else
			intel_crtc->num_scalers = SKL_NUM_SCALERS;

		skl_init_scalers(dev, intel_crtc, crtc_state);
	}

	primary = intel_primary_plane_create(dev, pipe);
	if (!primary)
		goto fail;

	cursor = intel_cursor_plane_create(dev, pipe);
	if (!cursor)
		goto fail;

	ret = drm_crtc_init_with_planes(dev, &intel_crtc->base, primary,
					cursor, &intel_crtc_funcs);
	if (ret)
		goto fail;

	drm_mode_crtc_set_gamma_size(&intel_crtc->base, 256);
	for (i = 0; i < 256; i++) {
		intel_crtc->lut_r[i] = i;
		intel_crtc->lut_g[i] = i;
		intel_crtc->lut_b[i] = i;
	}

	/*
	 * On gen2/3 only plane A can do fbc, but the panel fitter and lvds port
	 * is hooked to pipe B. Hence we want plane A feeding pipe B.
	 */
	intel_crtc->pipe = pipe;
	intel_crtc->plane = pipe;
	if (HAS_FBC(dev) && INTEL_INFO(dev)->gen < 4) {
		DRM_DEBUG_KMS("swapping pipes & planes for FBC\n");
		intel_crtc->plane = !pipe;
	}

	intel_crtc->cursor_base = ~0;
	intel_crtc->cursor_cntl = ~0;
	intel_crtc->cursor_size = ~0;

	BUG_ON(pipe >= ARRAY_SIZE(dev_priv->plane_to_crtc_mapping) ||
	       dev_priv->plane_to_crtc_mapping[intel_crtc->plane] != NULL);
	dev_priv->plane_to_crtc_mapping[intel_crtc->plane] = &intel_crtc->base;
	dev_priv->pipe_to_crtc_mapping[intel_crtc->pipe] = &intel_crtc->base;

	drm_crtc_helper_add(&intel_crtc->base, &intel_helper_funcs);

	WARN_ON(drm_crtc_index(&intel_crtc->base) != intel_crtc->pipe);
	return;

fail:
	if (primary)
		drm_plane_cleanup(primary);
	if (cursor)
		drm_plane_cleanup(cursor);
	kfree(crtc_state);
	kfree(intel_crtc);
}

enum pipe intel_get_pipe_from_connector(struct intel_connector *connector)
{
	struct drm_encoder *encoder = connector->base.encoder;
	struct drm_device *dev = connector->base.dev;

	WARN_ON(!drm_modeset_is_locked(&dev->mode_config.connection_mutex));

	if (!encoder || WARN_ON(!encoder->crtc))
		return INVALID_PIPE;

	return to_intel_crtc(encoder->crtc)->pipe;
}

int intel_get_pipe_from_crtc_id(struct drm_device *dev, void *data,
				struct drm_file *file)
{
	struct drm_i915_get_pipe_from_crtc_id *pipe_from_crtc_id = data;
	struct drm_crtc *drmmode_crtc;
	struct intel_crtc *crtc;

	drmmode_crtc = drm_crtc_find(dev, pipe_from_crtc_id->crtc_id);

	if (!drmmode_crtc) {
		DRM_ERROR("no such CRTC id\n");
		return -ENOENT;
	}

	crtc = to_intel_crtc(drmmode_crtc);
	pipe_from_crtc_id->pipe = crtc->pipe;

	return 0;
}

static int intel_encoder_clones(struct intel_encoder *encoder)
{
	struct drm_device *dev = encoder->base.dev;
	struct intel_encoder *source_encoder;
	int index_mask = 0;
	int entry = 0;

	for_each_intel_encoder(dev, source_encoder) {
		if (encoders_cloneable(encoder, source_encoder))
			index_mask |= (1 << entry);

		entry++;
	}

	return index_mask;
}

static bool has_edp_a(struct drm_device *dev)
{
	struct drm_i915_private *dev_priv = dev->dev_private;

	if (!IS_MOBILE(dev))
		return false;

	if ((I915_READ(DP_A) & DP_DETECTED) == 0)
		return false;

	if (IS_GEN5(dev) && (I915_READ(FUSE_STRAP) & ILK_eDP_A_DISABLE))
		return false;

	return true;
}

static bool intel_crt_present(struct drm_device *dev)
{
	struct drm_i915_private *dev_priv = dev->dev_private;

	if (INTEL_INFO(dev)->gen >= 9)
		return false;

	if (IS_HSW_ULT(dev) || IS_BDW_ULT(dev))
		return false;

	if (IS_CHERRYVIEW(dev))
		return false;

	if (IS_VALLEYVIEW(dev) && !dev_priv->vbt.int_crt_support)
		return false;

	return true;
}

static void intel_setup_outputs(struct drm_device *dev)
{
	struct drm_i915_private *dev_priv = dev->dev_private;
	struct intel_encoder *encoder;
	bool dpd_is_edp = false;

	intel_lvds_init(dev);

	if (intel_crt_present(dev))
		intel_crt_init(dev);

	if (IS_BROXTON(dev)) {
		/*
		 * FIXME: Broxton doesn't support port detection via the
		 * DDI_BUF_CTL_A or SFUSE_STRAP registers, find another way to
		 * detect the ports.
		 */
		intel_ddi_init(dev, PORT_A);
		intel_ddi_init(dev, PORT_B);
		intel_ddi_init(dev, PORT_C);
	} else if (HAS_DDI(dev)) {
		int found;

		/*
		 * Haswell uses DDI functions to detect digital outputs.
		 * On SKL pre-D0 the strap isn't connected, so we assume
		 * it's there.
		 */
		found = I915_READ(DDI_BUF_CTL_A) & DDI_INIT_DISPLAY_DETECTED;
		/* WaIgnoreDDIAStrap: skl */
		if (found ||
		    (IS_SKYLAKE(dev) && INTEL_REVID(dev) < SKL_REVID_D0))
			intel_ddi_init(dev, PORT_A);

		/* DDI B, C and D detection is indicated by the SFUSE_STRAP
		 * register */
		found = I915_READ(SFUSE_STRAP);

		if (found & SFUSE_STRAP_DDIB_DETECTED)
			intel_ddi_init(dev, PORT_B);
		if (found & SFUSE_STRAP_DDIC_DETECTED)
			intel_ddi_init(dev, PORT_C);
		if (found & SFUSE_STRAP_DDID_DETECTED)
			intel_ddi_init(dev, PORT_D);
	} else if (HAS_PCH_SPLIT(dev)) {
		int found;
		dpd_is_edp = intel_dp_is_edp(dev, PORT_D);

		if (has_edp_a(dev))
			intel_dp_init(dev, DP_A, PORT_A);

		if (I915_READ(PCH_HDMIB) & SDVO_DETECTED) {
			/* PCH SDVOB multiplex with HDMIB */
			found = intel_sdvo_init(dev, PCH_SDVOB, true);
			if (!found)
				intel_hdmi_init(dev, PCH_HDMIB, PORT_B);
			if (!found && (I915_READ(PCH_DP_B) & DP_DETECTED))
				intel_dp_init(dev, PCH_DP_B, PORT_B);
		}

		if (I915_READ(PCH_HDMIC) & SDVO_DETECTED)
			intel_hdmi_init(dev, PCH_HDMIC, PORT_C);

		if (!dpd_is_edp && I915_READ(PCH_HDMID) & SDVO_DETECTED)
			intel_hdmi_init(dev, PCH_HDMID, PORT_D);

		if (I915_READ(PCH_DP_C) & DP_DETECTED)
			intel_dp_init(dev, PCH_DP_C, PORT_C);

		if (I915_READ(PCH_DP_D) & DP_DETECTED)
			intel_dp_init(dev, PCH_DP_D, PORT_D);
	} else if (IS_VALLEYVIEW(dev)) {
		/*
		 * The DP_DETECTED bit is the latched state of the DDC
		 * SDA pin at boot. However since eDP doesn't require DDC
		 * (no way to plug in a DP->HDMI dongle) the DDC pins for
		 * eDP ports may have been muxed to an alternate function.
		 * Thus we can't rely on the DP_DETECTED bit alone to detect
		 * eDP ports. Consult the VBT as well as DP_DETECTED to
		 * detect eDP ports.
		 */
		if (I915_READ(VLV_DISPLAY_BASE + GEN4_HDMIB) & SDVO_DETECTED &&
		    !intel_dp_is_edp(dev, PORT_B))
			intel_hdmi_init(dev, VLV_DISPLAY_BASE + GEN4_HDMIB,
					PORT_B);
		if (I915_READ(VLV_DISPLAY_BASE + DP_B) & DP_DETECTED ||
		    intel_dp_is_edp(dev, PORT_B))
			intel_dp_init(dev, VLV_DISPLAY_BASE + DP_B, PORT_B);

		if (I915_READ(VLV_DISPLAY_BASE + GEN4_HDMIC) & SDVO_DETECTED &&
		    !intel_dp_is_edp(dev, PORT_C))
			intel_hdmi_init(dev, VLV_DISPLAY_BASE + GEN4_HDMIC,
					PORT_C);
		if (I915_READ(VLV_DISPLAY_BASE + DP_C) & DP_DETECTED ||
		    intel_dp_is_edp(dev, PORT_C))
			intel_dp_init(dev, VLV_DISPLAY_BASE + DP_C, PORT_C);

		if (IS_CHERRYVIEW(dev)) {
			if (I915_READ(VLV_DISPLAY_BASE + CHV_HDMID) & SDVO_DETECTED)
				intel_hdmi_init(dev, VLV_DISPLAY_BASE + CHV_HDMID,
						PORT_D);
			/* eDP not supported on port D, so don't check VBT */
			if (I915_READ(VLV_DISPLAY_BASE + DP_D) & DP_DETECTED)
				intel_dp_init(dev, VLV_DISPLAY_BASE + DP_D, PORT_D);
		}

		intel_dsi_init(dev);
	} else if (SUPPORTS_DIGITAL_OUTPUTS(dev)) {
		bool found = false;

		if (I915_READ(GEN3_SDVOB) & SDVO_DETECTED) {
			DRM_DEBUG_KMS("probing SDVOB\n");
			found = intel_sdvo_init(dev, GEN3_SDVOB, true);
			if (!found && SUPPORTS_INTEGRATED_HDMI(dev)) {
				DRM_DEBUG_KMS("probing HDMI on SDVOB\n");
				intel_hdmi_init(dev, GEN4_HDMIB, PORT_B);
			}

			if (!found && SUPPORTS_INTEGRATED_DP(dev))
				intel_dp_init(dev, DP_B, PORT_B);
		}

		/* Before G4X SDVOC doesn't have its own detect register */

		if (I915_READ(GEN3_SDVOB) & SDVO_DETECTED) {
			DRM_DEBUG_KMS("probing SDVOC\n");
			found = intel_sdvo_init(dev, GEN3_SDVOC, false);
		}

		if (!found && (I915_READ(GEN3_SDVOC) & SDVO_DETECTED)) {

			if (SUPPORTS_INTEGRATED_HDMI(dev)) {
				DRM_DEBUG_KMS("probing HDMI on SDVOC\n");
				intel_hdmi_init(dev, GEN4_HDMIC, PORT_C);
			}
			if (SUPPORTS_INTEGRATED_DP(dev))
				intel_dp_init(dev, DP_C, PORT_C);
		}

		if (SUPPORTS_INTEGRATED_DP(dev) &&
		    (I915_READ(DP_D) & DP_DETECTED))
			intel_dp_init(dev, DP_D, PORT_D);
	} else if (IS_GEN2(dev))
		intel_dvo_init(dev);

	if (SUPPORTS_TV(dev))
		intel_tv_init(dev);

	intel_psr_init(dev);

	for_each_intel_encoder(dev, encoder) {
		encoder->base.possible_crtcs = encoder->crtc_mask;
		encoder->base.possible_clones =
			intel_encoder_clones(encoder);
	}

	intel_init_pch_refclk(dev);

	drm_helper_move_panel_connectors_to_head(dev);
}

static void intel_user_framebuffer_destroy(struct drm_framebuffer *fb)
{
	struct drm_device *dev = fb->dev;
	struct intel_framebuffer *intel_fb = to_intel_framebuffer(fb);

	drm_framebuffer_cleanup(fb);
	mutex_lock(&dev->struct_mutex);
	WARN_ON(!intel_fb->obj->framebuffer_references--);
	drm_gem_object_unreference(&intel_fb->obj->base);
	mutex_unlock(&dev->struct_mutex);
	kfree(intel_fb);
}

static int intel_user_framebuffer_create_handle(struct drm_framebuffer *fb,
						struct drm_file *file,
						unsigned int *handle)
{
	struct intel_framebuffer *intel_fb = to_intel_framebuffer(fb);
	struct drm_i915_gem_object *obj = intel_fb->obj;

	return drm_gem_handle_create(file, &obj->base, handle);
}

static const struct drm_framebuffer_funcs intel_fb_funcs = {
	.destroy = intel_user_framebuffer_destroy,
	.create_handle = intel_user_framebuffer_create_handle,
};

static
u32 intel_fb_pitch_limit(struct drm_device *dev, uint64_t fb_modifier,
			 uint32_t pixel_format)
{
	u32 gen = INTEL_INFO(dev)->gen;

	if (gen >= 9) {
		/* "The stride in bytes must not exceed the of the size of 8K
		 *  pixels and 32K bytes."
		 */
		 return min(8192*drm_format_plane_cpp(pixel_format, 0), 32768);
	} else if (gen >= 5 && !IS_VALLEYVIEW(dev)) {
		return 32*1024;
	} else if (gen >= 4) {
		if (fb_modifier == I915_FORMAT_MOD_X_TILED)
			return 16*1024;
		else
			return 32*1024;
	} else if (gen >= 3) {
		if (fb_modifier == I915_FORMAT_MOD_X_TILED)
			return 8*1024;
		else
			return 16*1024;
	} else {
		/* XXX DSPC is limited to 4k tiled */
		return 8*1024;
	}
}

static int intel_framebuffer_init(struct drm_device *dev,
				  struct intel_framebuffer *intel_fb,
				  struct drm_mode_fb_cmd2 *mode_cmd,
				  struct drm_i915_gem_object *obj)
{
	unsigned int aligned_height;
	int ret;
	u32 pitch_limit, stride_alignment;

	WARN_ON(!mutex_is_locked(&dev->struct_mutex));

	if (mode_cmd->flags & DRM_MODE_FB_MODIFIERS) {
		/* Enforce that fb modifier and tiling mode match, but only for
		 * X-tiled. This is needed for FBC. */
		if (!!(obj->tiling_mode == I915_TILING_X) !=
		    !!(mode_cmd->modifier[0] == I915_FORMAT_MOD_X_TILED)) {
			DRM_DEBUG("tiling_mode doesn't match fb modifier\n");
			return -EINVAL;
		}
	} else {
		if (obj->tiling_mode == I915_TILING_X)
			mode_cmd->modifier[0] = I915_FORMAT_MOD_X_TILED;
		else if (obj->tiling_mode == I915_TILING_Y) {
			DRM_DEBUG("No Y tiling for legacy addfb\n");
			return -EINVAL;
		}
	}

	/* Passed in modifier sanity checking. */
	switch (mode_cmd->modifier[0]) {
	case I915_FORMAT_MOD_Y_TILED:
	case I915_FORMAT_MOD_Yf_TILED:
		if (INTEL_INFO(dev)->gen < 9) {
			DRM_DEBUG("Unsupported tiling 0x%llx!\n",
				  mode_cmd->modifier[0]);
			return -EINVAL;
		}
	case DRM_FORMAT_MOD_NONE:
	case I915_FORMAT_MOD_X_TILED:
		break;
	default:
		DRM_DEBUG("Unsupported fb modifier 0x%llx!\n",
			  mode_cmd->modifier[0]);
		return -EINVAL;
	}

	stride_alignment = intel_fb_stride_alignment(dev, mode_cmd->modifier[0],
						     mode_cmd->pixel_format);
	if (mode_cmd->pitches[0] & (stride_alignment - 1)) {
		DRM_DEBUG("pitch (%d) must be at least %u byte aligned\n",
			  mode_cmd->pitches[0], stride_alignment);
		return -EINVAL;
	}

	pitch_limit = intel_fb_pitch_limit(dev, mode_cmd->modifier[0],
					   mode_cmd->pixel_format);
	if (mode_cmd->pitches[0] > pitch_limit) {
		DRM_DEBUG("%s pitch (%u) must be at less than %d\n",
			  mode_cmd->modifier[0] != DRM_FORMAT_MOD_NONE ?
			  "tiled" : "linear",
			  mode_cmd->pitches[0], pitch_limit);
		return -EINVAL;
	}

	if (mode_cmd->modifier[0] == I915_FORMAT_MOD_X_TILED &&
	    mode_cmd->pitches[0] != obj->stride) {
		DRM_DEBUG("pitch (%d) must match tiling stride (%d)\n",
			  mode_cmd->pitches[0], obj->stride);
		return -EINVAL;
	}

	/* Reject formats not supported by any plane early. */
	switch (mode_cmd->pixel_format) {
	case DRM_FORMAT_C8:
	case DRM_FORMAT_RGB565:
	case DRM_FORMAT_XRGB8888:
	case DRM_FORMAT_ARGB8888:
		break;
	case DRM_FORMAT_XRGB1555:
		if (INTEL_INFO(dev)->gen > 3) {
			DRM_DEBUG("unsupported pixel format: %s\n",
				  drm_get_format_name(mode_cmd->pixel_format));
			return -EINVAL;
		}
		break;
	case DRM_FORMAT_ABGR8888:
		if (!IS_VALLEYVIEW(dev) && INTEL_INFO(dev)->gen < 9) {
			DRM_DEBUG("unsupported pixel format: %s\n",
				  drm_get_format_name(mode_cmd->pixel_format));
			return -EINVAL;
		}
		break;
	case DRM_FORMAT_XBGR8888:
	case DRM_FORMAT_XRGB2101010:
	case DRM_FORMAT_XBGR2101010:
		if (INTEL_INFO(dev)->gen < 4) {
			DRM_DEBUG("unsupported pixel format: %s\n",
				  drm_get_format_name(mode_cmd->pixel_format));
			return -EINVAL;
		}
		break;
	case DRM_FORMAT_ABGR2101010:
		if (!IS_VALLEYVIEW(dev)) {
			DRM_DEBUG("unsupported pixel format: %s\n",
				  drm_get_format_name(mode_cmd->pixel_format));
			return -EINVAL;
		}
		break;
	case DRM_FORMAT_YUYV:
	case DRM_FORMAT_UYVY:
	case DRM_FORMAT_YVYU:
	case DRM_FORMAT_VYUY:
		if (INTEL_INFO(dev)->gen < 5) {
			DRM_DEBUG("unsupported pixel format: %s\n",
				  drm_get_format_name(mode_cmd->pixel_format));
			return -EINVAL;
		}
		break;
	default:
		DRM_DEBUG("unsupported pixel format: %s\n",
			  drm_get_format_name(mode_cmd->pixel_format));
		return -EINVAL;
	}

	/* FIXME need to adjust LINOFF/TILEOFF accordingly. */
	if (mode_cmd->offsets[0] != 0)
		return -EINVAL;

	aligned_height = intel_fb_align_height(dev, mode_cmd->height,
					       mode_cmd->pixel_format,
					       mode_cmd->modifier[0]);
	/* FIXME drm helper for size checks (especially planar formats)? */
	if (obj->base.size < aligned_height * mode_cmd->pitches[0])
		return -EINVAL;

	drm_helper_mode_fill_fb_struct(&intel_fb->base, mode_cmd);
	intel_fb->obj = obj;
	intel_fb->obj->framebuffer_references++;

	ret = drm_framebuffer_init(dev, &intel_fb->base, &intel_fb_funcs);
	if (ret) {
		DRM_ERROR("framebuffer init failed %d\n", ret);
		return ret;
	}

	return 0;
}

static struct drm_framebuffer *
intel_user_framebuffer_create(struct drm_device *dev,
			      struct drm_file *filp,
			      struct drm_mode_fb_cmd2 *mode_cmd)
{
	struct drm_i915_gem_object *obj;

	obj = to_intel_bo(drm_gem_object_lookup(dev, filp,
						mode_cmd->handles[0]));
	if (&obj->base == NULL)
		return ERR_PTR(-ENOENT);

	return intel_framebuffer_create(dev, mode_cmd, obj);
}

#ifndef CONFIG_DRM_I915_FBDEV
static inline void intel_fbdev_output_poll_changed(struct drm_device *dev)
{
}
#endif

static const struct drm_mode_config_funcs intel_mode_funcs = {
	.fb_create = intel_user_framebuffer_create,
	.output_poll_changed = intel_fbdev_output_poll_changed,
	.atomic_check = intel_atomic_check,
	.atomic_commit = intel_atomic_commit,
};

/* Set up chip specific display functions */
static void intel_init_display(struct drm_device *dev)
{
	struct drm_i915_private *dev_priv = dev->dev_private;

	if (HAS_PCH_SPLIT(dev) || IS_G4X(dev))
		dev_priv->display.find_dpll = g4x_find_best_dpll;
	else if (IS_CHERRYVIEW(dev))
		dev_priv->display.find_dpll = chv_find_best_dpll;
	else if (IS_VALLEYVIEW(dev))
		dev_priv->display.find_dpll = vlv_find_best_dpll;
	else if (IS_PINEVIEW(dev))
		dev_priv->display.find_dpll = pnv_find_best_dpll;
	else
		dev_priv->display.find_dpll = i9xx_find_best_dpll;

	if (INTEL_INFO(dev)->gen >= 9) {
		dev_priv->display.get_pipe_config = haswell_get_pipe_config;
		dev_priv->display.get_initial_plane_config =
			skylake_get_initial_plane_config;
		dev_priv->display.crtc_compute_clock =
			haswell_crtc_compute_clock;
		dev_priv->display.crtc_enable = haswell_crtc_enable;
		dev_priv->display.crtc_disable = haswell_crtc_disable;
		dev_priv->display.off = ironlake_crtc_off;
		dev_priv->display.update_primary_plane =
			skylake_update_primary_plane;
	} else if (HAS_DDI(dev)) {
		dev_priv->display.get_pipe_config = haswell_get_pipe_config;
		dev_priv->display.get_initial_plane_config =
			ironlake_get_initial_plane_config;
		dev_priv->display.crtc_compute_clock =
			haswell_crtc_compute_clock;
		dev_priv->display.crtc_enable = haswell_crtc_enable;
		dev_priv->display.crtc_disable = haswell_crtc_disable;
		dev_priv->display.off = ironlake_crtc_off;
		dev_priv->display.update_primary_plane =
			ironlake_update_primary_plane;
	} else if (HAS_PCH_SPLIT(dev)) {
		dev_priv->display.get_pipe_config = ironlake_get_pipe_config;
		dev_priv->display.get_initial_plane_config =
			ironlake_get_initial_plane_config;
		dev_priv->display.crtc_compute_clock =
			ironlake_crtc_compute_clock;
		dev_priv->display.crtc_enable = ironlake_crtc_enable;
		dev_priv->display.crtc_disable = ironlake_crtc_disable;
		dev_priv->display.off = ironlake_crtc_off;
		dev_priv->display.update_primary_plane =
			ironlake_update_primary_plane;
	} else if (IS_VALLEYVIEW(dev)) {
		dev_priv->display.get_pipe_config = i9xx_get_pipe_config;
		dev_priv->display.get_initial_plane_config =
			i9xx_get_initial_plane_config;
		dev_priv->display.crtc_compute_clock = i9xx_crtc_compute_clock;
		dev_priv->display.crtc_enable = valleyview_crtc_enable;
		dev_priv->display.crtc_disable = i9xx_crtc_disable;
		dev_priv->display.off = i9xx_crtc_off;
		dev_priv->display.update_primary_plane =
			i9xx_update_primary_plane;
	} else {
		dev_priv->display.get_pipe_config = i9xx_get_pipe_config;
		dev_priv->display.get_initial_plane_config =
			i9xx_get_initial_plane_config;
		dev_priv->display.crtc_compute_clock = i9xx_crtc_compute_clock;
		dev_priv->display.crtc_enable = i9xx_crtc_enable;
		dev_priv->display.crtc_disable = i9xx_crtc_disable;
		dev_priv->display.off = i9xx_crtc_off;
		dev_priv->display.update_primary_plane =
			i9xx_update_primary_plane;
	}

	/* Returns the core display clock speed */
	if (IS_SKYLAKE(dev))
		dev_priv->display.get_display_clock_speed =
			skylake_get_display_clock_speed;
	else if (IS_BROADWELL(dev))
		dev_priv->display.get_display_clock_speed =
			broadwell_get_display_clock_speed;
	else if (IS_HASWELL(dev))
		dev_priv->display.get_display_clock_speed =
			haswell_get_display_clock_speed;
	else if (IS_VALLEYVIEW(dev))
		dev_priv->display.get_display_clock_speed =
			valleyview_get_display_clock_speed;
	else if (IS_GEN5(dev))
		dev_priv->display.get_display_clock_speed =
			ilk_get_display_clock_speed;
	else if (IS_I945G(dev) || IS_BROADWATER(dev) ||
		 IS_GEN6(dev) || IS_IVYBRIDGE(dev) || (IS_G33(dev) && !IS_PINEVIEW_M(dev)))
		dev_priv->display.get_display_clock_speed =
			i945_get_display_clock_speed;
	else if (IS_I915G(dev))
		dev_priv->display.get_display_clock_speed =
			i915_get_display_clock_speed;
	else if (IS_I945GM(dev) || IS_845G(dev))
		dev_priv->display.get_display_clock_speed =
			i9xx_misc_get_display_clock_speed;
	else if (IS_PINEVIEW(dev))
		dev_priv->display.get_display_clock_speed =
			pnv_get_display_clock_speed;
	else if (IS_I915GM(dev))
		dev_priv->display.get_display_clock_speed =
			i915gm_get_display_clock_speed;
	else if (IS_I865G(dev))
		dev_priv->display.get_display_clock_speed =
			i865_get_display_clock_speed;
	else if (IS_I85X(dev))
		dev_priv->display.get_display_clock_speed =
			i855_get_display_clock_speed;
	else /* 852, 830 */
		dev_priv->display.get_display_clock_speed =
			i830_get_display_clock_speed;

	if (IS_GEN5(dev)) {
		dev_priv->display.fdi_link_train = ironlake_fdi_link_train;
	} else if (IS_GEN6(dev)) {
		dev_priv->display.fdi_link_train = gen6_fdi_link_train;
	} else if (IS_IVYBRIDGE(dev)) {
		/* FIXME: detect B0+ stepping and use auto training */
		dev_priv->display.fdi_link_train = ivb_manual_fdi_link_train;
	} else if (IS_HASWELL(dev) || IS_BROADWELL(dev)) {
		dev_priv->display.fdi_link_train = hsw_fdi_link_train;
	} else if (IS_VALLEYVIEW(dev)) {
		dev_priv->display.modeset_global_resources =
			valleyview_modeset_global_resources;
	} else if (IS_BROXTON(dev)) {
		dev_priv->display.modeset_global_resources =
			broxton_modeset_global_resources;
	}

	switch (INTEL_INFO(dev)->gen) {
	case 2:
		dev_priv->display.queue_flip = intel_gen2_queue_flip;
		break;

	case 3:
		dev_priv->display.queue_flip = intel_gen3_queue_flip;
		break;

	case 4:
	case 5:
		dev_priv->display.queue_flip = intel_gen4_queue_flip;
		break;

	case 6:
		dev_priv->display.queue_flip = intel_gen6_queue_flip;
		break;
	case 7:
	case 8: /* FIXME(BDW): Check that the gen8 RCS flip works. */
		dev_priv->display.queue_flip = intel_gen7_queue_flip;
		break;
	case 9:
		/* Drop through - unsupported since execlist only. */
	default:
		/* Default just returns -ENODEV to indicate unsupported */
		dev_priv->display.queue_flip = intel_default_queue_flip;
	}

	intel_panel_init_backlight_funcs(dev);

	mutex_init(&dev_priv->pps_mutex);
}

/*
 * Some BIOSes insist on assuming the GPU's pipe A is enabled at suspend,
 * resume, or other times.  This quirk makes sure that's the case for
 * affected systems.
 */
static void quirk_pipea_force(struct drm_device *dev)
{
	struct drm_i915_private *dev_priv = dev->dev_private;

	dev_priv->quirks |= QUIRK_PIPEA_FORCE;
	DRM_INFO("applying pipe a force quirk\n");
}

static void quirk_pipeb_force(struct drm_device *dev)
{
	struct drm_i915_private *dev_priv = dev->dev_private;

	dev_priv->quirks |= QUIRK_PIPEB_FORCE;
	DRM_INFO("applying pipe b force quirk\n");
}

/*
 * Some machines (Lenovo U160) do not work with SSC on LVDS for some reason
 */
static void quirk_ssc_force_disable(struct drm_device *dev)
{
	struct drm_i915_private *dev_priv = dev->dev_private;
	dev_priv->quirks |= QUIRK_LVDS_SSC_DISABLE;
	DRM_INFO("applying lvds SSC disable quirk\n");
}

/*
 * A machine (e.g. Acer Aspire 5734Z) may need to invert the panel backlight
 * brightness value
 */
static void quirk_invert_brightness(struct drm_device *dev)
{
	struct drm_i915_private *dev_priv = dev->dev_private;
	dev_priv->quirks |= QUIRK_INVERT_BRIGHTNESS;
	DRM_INFO("applying inverted panel brightness quirk\n");
}

/* Some VBT's incorrectly indicate no backlight is present */
static void quirk_backlight_present(struct drm_device *dev)
{
	struct drm_i915_private *dev_priv = dev->dev_private;
	dev_priv->quirks |= QUIRK_BACKLIGHT_PRESENT;
	DRM_INFO("applying backlight present quirk\n");
}

struct intel_quirk {
	int device;
	int subsystem_vendor;
	int subsystem_device;
	void (*hook)(struct drm_device *dev);
};

/* For systems that don't have a meaningful PCI subdevice/subvendor ID */
struct intel_dmi_quirk {
	void (*hook)(struct drm_device *dev);
	const struct dmi_system_id (*dmi_id_list)[];
};

static int intel_dmi_reverse_brightness(const struct dmi_system_id *id)
{
	DRM_INFO("Backlight polarity reversed on %s\n", id->ident);
	return 1;
}

static const struct intel_dmi_quirk intel_dmi_quirks[] = {
	{
		.dmi_id_list = &(const struct dmi_system_id[]) {
			{
				.callback = intel_dmi_reverse_brightness,
				.ident = "NCR Corporation",
				.matches = {DMI_MATCH(DMI_SYS_VENDOR, "NCR Corporation"),
					    DMI_MATCH(DMI_PRODUCT_NAME, ""),
				},
			},
			{ }  /* terminating entry */
		},
		.hook = quirk_invert_brightness,
	},
};

static struct intel_quirk intel_quirks[] = {
	/* Toshiba Protege R-205, S-209 needs pipe A force quirk */
	{ 0x2592, 0x1179, 0x0001, quirk_pipea_force },

	/* ThinkPad T60 needs pipe A force quirk (bug #16494) */
	{ 0x2782, 0x17aa, 0x201a, quirk_pipea_force },

	/* 830 needs to leave pipe A & dpll A up */
	{ 0x3577, PCI_ANY_ID, PCI_ANY_ID, quirk_pipea_force },

	/* 830 needs to leave pipe B & dpll B up */
	{ 0x3577, PCI_ANY_ID, PCI_ANY_ID, quirk_pipeb_force },

	/* Lenovo U160 cannot use SSC on LVDS */
	{ 0x0046, 0x17aa, 0x3920, quirk_ssc_force_disable },

	/* Sony Vaio Y cannot use SSC on LVDS */
	{ 0x0046, 0x104d, 0x9076, quirk_ssc_force_disable },

	/* Acer Aspire 5734Z must invert backlight brightness */
	{ 0x2a42, 0x1025, 0x0459, quirk_invert_brightness },

	/* Acer/eMachines G725 */
	{ 0x2a42, 0x1025, 0x0210, quirk_invert_brightness },

	/* Acer/eMachines e725 */
	{ 0x2a42, 0x1025, 0x0212, quirk_invert_brightness },

	/* Acer/Packard Bell NCL20 */
	{ 0x2a42, 0x1025, 0x034b, quirk_invert_brightness },

	/* Acer Aspire 4736Z */
	{ 0x2a42, 0x1025, 0x0260, quirk_invert_brightness },

	/* Acer Aspire 5336 */
	{ 0x2a42, 0x1025, 0x048a, quirk_invert_brightness },

	/* Acer C720 and C720P Chromebooks (Celeron 2955U) have backlights */
	{ 0x0a06, 0x1025, 0x0a11, quirk_backlight_present },

	/* Acer C720 Chromebook (Core i3 4005U) */
	{ 0x0a16, 0x1025, 0x0a11, quirk_backlight_present },

	/* Apple Macbook 2,1 (Core 2 T7400) */
	{ 0x27a2, 0x8086, 0x7270, quirk_backlight_present },

	/* Toshiba CB35 Chromebook (Celeron 2955U) */
	{ 0x0a06, 0x1179, 0x0a88, quirk_backlight_present },

	/* HP Chromebook 14 (Celeron 2955U) */
	{ 0x0a06, 0x103c, 0x21ed, quirk_backlight_present },

	/* Dell Chromebook 11 */
	{ 0x0a06, 0x1028, 0x0a35, quirk_backlight_present },
};

static void intel_init_quirks(struct drm_device *dev)
{
	struct pci_dev *d = dev->pdev;
	int i;

	for (i = 0; i < ARRAY_SIZE(intel_quirks); i++) {
		struct intel_quirk *q = &intel_quirks[i];

		if (d->device == q->device &&
		    (d->subsystem_vendor == q->subsystem_vendor ||
		     q->subsystem_vendor == PCI_ANY_ID) &&
		    (d->subsystem_device == q->subsystem_device ||
		     q->subsystem_device == PCI_ANY_ID))
			q->hook(dev);
	}
	for (i = 0; i < ARRAY_SIZE(intel_dmi_quirks); i++) {
		if (dmi_check_system(*intel_dmi_quirks[i].dmi_id_list) != 0)
			intel_dmi_quirks[i].hook(dev);
	}
}

/* Disable the VGA plane that we never use */
static void i915_disable_vga(struct drm_device *dev)
{
	struct drm_i915_private *dev_priv = dev->dev_private;
	u8 sr1;
	u32 vga_reg = i915_vgacntrl_reg(dev);

	/* WaEnableVGAAccessThroughIOPort:ctg,elk,ilk,snb,ivb,vlv,hsw */
	vga_get_uninterruptible(dev->pdev, VGA_RSRC_LEGACY_IO);
	outb(SR01, VGA_SR_INDEX);
	sr1 = inb(VGA_SR_DATA);
	outb(sr1 | 1<<5, VGA_SR_DATA);
	vga_put(dev->pdev, VGA_RSRC_LEGACY_IO);
	udelay(300);

	I915_WRITE(vga_reg, VGA_DISP_DISABLE);
	POSTING_READ(vga_reg);
}

void intel_modeset_init_hw(struct drm_device *dev)
{
	intel_prepare_ddi(dev);

	if (IS_VALLEYVIEW(dev))
		vlv_update_cdclk(dev);

	intel_init_clock_gating(dev);

	intel_enable_gt_powersave(dev);
}

void intel_modeset_init(struct drm_device *dev)
{
	struct drm_i915_private *dev_priv = dev->dev_private;
	int sprite, ret;
	enum pipe pipe;
	struct intel_crtc *crtc;

	drm_mode_config_init(dev);

	dev->mode_config.min_width = 0;
	dev->mode_config.min_height = 0;

	dev->mode_config.preferred_depth = 24;
	dev->mode_config.prefer_shadow = 1;

	dev->mode_config.allow_fb_modifiers = true;

	dev->mode_config.funcs = &intel_mode_funcs;

	intel_init_quirks(dev);

	intel_init_pm(dev);

	if (INTEL_INFO(dev)->num_pipes == 0)
		return;

	intel_init_display(dev);
	intel_init_audio(dev);

	if (IS_GEN2(dev)) {
		dev->mode_config.max_width = 2048;
		dev->mode_config.max_height = 2048;
	} else if (IS_GEN3(dev)) {
		dev->mode_config.max_width = 4096;
		dev->mode_config.max_height = 4096;
	} else {
		dev->mode_config.max_width = 8192;
		dev->mode_config.max_height = 8192;
	}

	if (IS_845G(dev) || IS_I865G(dev)) {
		dev->mode_config.cursor_width = IS_845G(dev) ? 64 : 512;
		dev->mode_config.cursor_height = 1023;
	} else if (IS_GEN2(dev)) {
		dev->mode_config.cursor_width = GEN2_CURSOR_WIDTH;
		dev->mode_config.cursor_height = GEN2_CURSOR_HEIGHT;
	} else {
		dev->mode_config.cursor_width = MAX_CURSOR_WIDTH;
		dev->mode_config.cursor_height = MAX_CURSOR_HEIGHT;
	}

	dev->mode_config.fb_base = dev_priv->gtt.mappable_base;

	DRM_DEBUG_KMS("%d display pipe%s available.\n",
		      INTEL_INFO(dev)->num_pipes,
		      INTEL_INFO(dev)->num_pipes > 1 ? "s" : "");

	for_each_pipe(dev_priv, pipe) {
		intel_crtc_init(dev, pipe);
		for_each_sprite(dev_priv, pipe, sprite) {
			ret = intel_plane_init(dev, pipe, sprite);
			if (ret)
				DRM_DEBUG_KMS("pipe %c sprite %c init failed: %d\n",
					      pipe_name(pipe), sprite_name(pipe, sprite), ret);
		}
	}

	intel_init_dpio(dev);

	intel_shared_dpll_init(dev);

	/* Just disable it once at startup */
	i915_disable_vga(dev);
	intel_setup_outputs(dev);

	/* Just in case the BIOS is doing something questionable. */
	intel_fbc_disable(dev);

	drm_modeset_lock_all(dev);
	intel_modeset_setup_hw_state(dev, false);
	drm_modeset_unlock_all(dev);

	for_each_intel_crtc(dev, crtc) {
		if (!crtc->active)
			continue;

		/*
		 * Note that reserving the BIOS fb up front prevents us
		 * from stuffing other stolen allocations like the ring
		 * on top.  This prevents some ugliness at boot time, and
		 * can even allow for smooth boot transitions if the BIOS
		 * fb is large enough for the active pipe configuration.
		 */
		if (dev_priv->display.get_initial_plane_config) {
			dev_priv->display.get_initial_plane_config(crtc,
							   &crtc->plane_config);
			/*
			 * If the fb is shared between multiple heads, we'll
			 * just get the first one.
			 */
			intel_find_initial_plane_obj(crtc, &crtc->plane_config);
		}
	}
}

static void intel_enable_pipe_a(struct drm_device *dev)
{
	struct intel_connector *connector;
	struct drm_connector *crt = NULL;
	struct intel_load_detect_pipe load_detect_temp;
	struct drm_modeset_acquire_ctx *ctx = dev->mode_config.acquire_ctx;

	/* We can't just switch on the pipe A, we need to set things up with a
	 * proper mode and output configuration. As a gross hack, enable pipe A
	 * by enabling the load detect pipe once. */
	for_each_intel_connector(dev, connector) {
		if (connector->encoder->type == INTEL_OUTPUT_ANALOG) {
			crt = &connector->base;
			break;
		}
	}

	if (!crt)
		return;

	if (intel_get_load_detect_pipe(crt, NULL, &load_detect_temp, ctx))
		intel_release_load_detect_pipe(crt, &load_detect_temp, ctx);
}

static bool
intel_check_plane_mapping(struct intel_crtc *crtc)
{
	struct drm_device *dev = crtc->base.dev;
	struct drm_i915_private *dev_priv = dev->dev_private;
	u32 reg, val;

	if (INTEL_INFO(dev)->num_pipes == 1)
		return true;

	reg = DSPCNTR(!crtc->plane);
	val = I915_READ(reg);

	if ((val & DISPLAY_PLANE_ENABLE) &&
	    (!!(val & DISPPLANE_SEL_PIPE_MASK) == crtc->pipe))
		return false;

	return true;
}

static void intel_sanitize_crtc(struct intel_crtc *crtc)
{
	struct drm_device *dev = crtc->base.dev;
	struct drm_i915_private *dev_priv = dev->dev_private;
	u32 reg;

	/* Clear any frame start delays used for debugging left by the BIOS */
	reg = PIPECONF(crtc->config->cpu_transcoder);
	I915_WRITE(reg, I915_READ(reg) & ~PIPECONF_FRAME_START_DELAY_MASK);

	/* restore vblank interrupts to correct state */
	drm_crtc_vblank_reset(&crtc->base);
	if (crtc->active) {
		update_scanline_offset(crtc);
		drm_crtc_vblank_on(&crtc->base);
	}

	/* We need to sanitize the plane -> pipe mapping first because this will
	 * disable the crtc (and hence change the state) if it is wrong. Note
	 * that gen4+ has a fixed plane -> pipe mapping.  */
	if (INTEL_INFO(dev)->gen < 4 && !intel_check_plane_mapping(crtc)) {
		struct intel_connector *connector;
		bool plane;

		DRM_DEBUG_KMS("[CRTC:%d] wrong plane connection detected!\n",
			      crtc->base.base.id);

		/* Pipe has the wrong plane attached and the plane is active.
		 * Temporarily change the plane mapping and disable everything
		 * ...  */
		plane = crtc->plane;
		to_intel_plane_state(crtc->base.primary->state)->visible = true;
		crtc->plane = !plane;
		intel_crtc_disable_planes(&crtc->base);
		dev_priv->display.crtc_disable(&crtc->base);
		crtc->plane = plane;

		/* ... and break all links. */
		for_each_intel_connector(dev, connector) {
			if (connector->encoder->base.crtc != &crtc->base)
				continue;

			connector->base.dpms = DRM_MODE_DPMS_OFF;
			connector->base.encoder = NULL;
		}
		/* multiple connectors may have the same encoder:
		 *  handle them and break crtc link separately */
		for_each_intel_connector(dev, connector)
			if (connector->encoder->base.crtc == &crtc->base) {
				connector->encoder->base.crtc = NULL;
				connector->encoder->connectors_active = false;
			}

		WARN_ON(crtc->active);
		crtc->base.state->enable = false;
		crtc->base.state->active = false;
		crtc->base.enabled = false;
	}

	if (dev_priv->quirks & QUIRK_PIPEA_FORCE &&
	    crtc->pipe == PIPE_A && !crtc->active) {
		/* BIOS forgot to enable pipe A, this mostly happens after
		 * resume. Force-enable the pipe to fix this, the update_dpms
		 * call below we restore the pipe to the right state, but leave
		 * the required bits on. */
		intel_enable_pipe_a(dev);
	}

	/* Adjust the state of the output pipe according to whether we
	 * have active connectors/encoders. */
	intel_crtc_update_dpms(&crtc->base);

	if (crtc->active != crtc->base.state->enable) {
		struct intel_encoder *encoder;

		/* This can happen either due to bugs in the get_hw_state
		 * functions or because the pipe is force-enabled due to the
		 * pipe A quirk. */
		DRM_DEBUG_KMS("[CRTC:%d] hw state adjusted, was %s, now %s\n",
			      crtc->base.base.id,
			      crtc->base.state->enable ? "enabled" : "disabled",
			      crtc->active ? "enabled" : "disabled");

		crtc->base.state->enable = crtc->active;
		crtc->base.state->active = crtc->active;
		crtc->base.enabled = crtc->active;

		/* Because we only establish the connector -> encoder ->
		 * crtc links if something is active, this means the
		 * crtc is now deactivated. Break the links. connector
		 * -> encoder links are only establish when things are
		 *  actually up, hence no need to break them. */
		WARN_ON(crtc->active);

		for_each_encoder_on_crtc(dev, &crtc->base, encoder) {
			WARN_ON(encoder->connectors_active);
			encoder->base.crtc = NULL;
		}
	}

	if (crtc->active || HAS_GMCH_DISPLAY(dev)) {
		/*
		 * We start out with underrun reporting disabled to avoid races.
		 * For correct bookkeeping mark this on active crtcs.
		 *
		 * Also on gmch platforms we dont have any hardware bits to
		 * disable the underrun reporting. Which means we need to start
		 * out with underrun reporting disabled also on inactive pipes,
		 * since otherwise we'll complain about the garbage we read when
		 * e.g. coming up after runtime pm.
		 *
		 * No protection against concurrent access is required - at
		 * worst a fifo underrun happens which also sets this to false.
		 */
		crtc->cpu_fifo_underrun_disabled = true;
		crtc->pch_fifo_underrun_disabled = true;
	}
}

static void intel_sanitize_encoder(struct intel_encoder *encoder)
{
	struct intel_connector *connector;
	struct drm_device *dev = encoder->base.dev;

	/* We need to check both for a crtc link (meaning that the
	 * encoder is active and trying to read from a pipe) and the
	 * pipe itself being active. */
	bool has_active_crtc = encoder->base.crtc &&
		to_intel_crtc(encoder->base.crtc)->active;

	if (encoder->connectors_active && !has_active_crtc) {
		DRM_DEBUG_KMS("[ENCODER:%d:%s] has active connectors but no active pipe!\n",
			      encoder->base.base.id,
			      encoder->base.name);

		/* Connector is active, but has no active pipe. This is
		 * fallout from our resume register restoring. Disable
		 * the encoder manually again. */
		if (encoder->base.crtc) {
			DRM_DEBUG_KMS("[ENCODER:%d:%s] manually disabled\n",
				      encoder->base.base.id,
				      encoder->base.name);
			encoder->disable(encoder);
			if (encoder->post_disable)
				encoder->post_disable(encoder);
		}
		encoder->base.crtc = NULL;
		encoder->connectors_active = false;

		/* Inconsistent output/port/pipe state happens presumably due to
		 * a bug in one of the get_hw_state functions. Or someplace else
		 * in our code, like the register restore mess on resume. Clamp
		 * things to off as a safer default. */
		for_each_intel_connector(dev, connector) {
			if (connector->encoder != encoder)
				continue;
			connector->base.dpms = DRM_MODE_DPMS_OFF;
			connector->base.encoder = NULL;
		}
	}
	/* Enabled encoders without active connectors will be fixed in
	 * the crtc fixup. */
}

void i915_redisable_vga_power_on(struct drm_device *dev)
{
	struct drm_i915_private *dev_priv = dev->dev_private;
	u32 vga_reg = i915_vgacntrl_reg(dev);

	if (!(I915_READ(vga_reg) & VGA_DISP_DISABLE)) {
		DRM_DEBUG_KMS("Something enabled VGA plane, disabling it\n");
		i915_disable_vga(dev);
	}
}

void i915_redisable_vga(struct drm_device *dev)
{
	struct drm_i915_private *dev_priv = dev->dev_private;

	/* This function can be called both from intel_modeset_setup_hw_state or
	 * at a very early point in our resume sequence, where the power well
	 * structures are not yet restored. Since this function is at a very
	 * paranoid "someone might have enabled VGA while we were not looking"
	 * level, just check if the power well is enabled instead of trying to
	 * follow the "don't touch the power well if we don't need it" policy
	 * the rest of the driver uses. */
	if (!intel_display_power_is_enabled(dev_priv, POWER_DOMAIN_VGA))
		return;

	i915_redisable_vga_power_on(dev);
}

static bool primary_get_hw_state(struct intel_crtc *crtc)
{
	struct drm_i915_private *dev_priv = crtc->base.dev->dev_private;

	if (!crtc->active)
		return false;

	return I915_READ(DSPCNTR(crtc->plane)) & DISPLAY_PLANE_ENABLE;
}

static void intel_modeset_readout_hw_state(struct drm_device *dev)
{
	struct drm_i915_private *dev_priv = dev->dev_private;
	enum pipe pipe;
	struct intel_crtc *crtc;
	struct intel_encoder *encoder;
	struct intel_connector *connector;
	int i;

	for_each_intel_crtc(dev, crtc) {
		struct drm_plane *primary = crtc->base.primary;
		struct intel_plane_state *plane_state;

		memset(crtc->config, 0, sizeof(*crtc->config));
		crtc->config->base.crtc = &crtc->base;

		crtc->config->quirks |= PIPE_CONFIG_QUIRK_INHERITED_MODE;

		crtc->active = dev_priv->display.get_pipe_config(crtc,
								 crtc->config);

		crtc->base.state->enable = crtc->active;
		crtc->base.state->active = crtc->active;
		crtc->base.enabled = crtc->active;

		plane_state = to_intel_plane_state(primary->state);
		plane_state->visible = primary_get_hw_state(crtc);

		DRM_DEBUG_KMS("[CRTC:%d] hw state readout: %s\n",
			      crtc->base.base.id,
			      crtc->active ? "enabled" : "disabled");
	}

	for (i = 0; i < dev_priv->num_shared_dpll; i++) {
		struct intel_shared_dpll *pll = &dev_priv->shared_dplls[i];

		pll->on = pll->get_hw_state(dev_priv, pll,
					    &pll->config.hw_state);
		pll->active = 0;
		pll->config.crtc_mask = 0;
		for_each_intel_crtc(dev, crtc) {
			if (crtc->active && intel_crtc_to_shared_dpll(crtc) == pll) {
				pll->active++;
				pll->config.crtc_mask |= 1 << crtc->pipe;
			}
		}

		DRM_DEBUG_KMS("%s hw state readout: crtc_mask 0x%08x, on %i\n",
			      pll->name, pll->config.crtc_mask, pll->on);

		if (pll->config.crtc_mask)
			intel_display_power_get(dev_priv, POWER_DOMAIN_PLLS);
	}

	for_each_intel_encoder(dev, encoder) {
		pipe = 0;

		if (encoder->get_hw_state(encoder, &pipe)) {
			crtc = to_intel_crtc(dev_priv->pipe_to_crtc_mapping[pipe]);
			encoder->base.crtc = &crtc->base;
			encoder->get_config(encoder, crtc->config);
		} else {
			encoder->base.crtc = NULL;
		}

		encoder->connectors_active = false;
		DRM_DEBUG_KMS("[ENCODER:%d:%s] hw state readout: %s, pipe %c\n",
			      encoder->base.base.id,
			      encoder->base.name,
			      encoder->base.crtc ? "enabled" : "disabled",
			      pipe_name(pipe));
	}

	for_each_intel_connector(dev, connector) {
		if (connector->get_hw_state(connector)) {
			connector->base.dpms = DRM_MODE_DPMS_ON;
			connector->encoder->connectors_active = true;
			connector->base.encoder = &connector->encoder->base;
		} else {
			connector->base.dpms = DRM_MODE_DPMS_OFF;
			connector->base.encoder = NULL;
		}
		DRM_DEBUG_KMS("[CONNECTOR:%d:%s] hw state readout: %s\n",
			      connector->base.base.id,
			      connector->base.name,
			      connector->base.encoder ? "enabled" : "disabled");
	}
}

/* Scan out the current hw modeset state, sanitizes it and maps it into the drm
 * and i915 state tracking structures. */
void intel_modeset_setup_hw_state(struct drm_device *dev,
				  bool force_restore)
{
	struct drm_i915_private *dev_priv = dev->dev_private;
	enum pipe pipe;
	struct intel_crtc *crtc;
	struct intel_encoder *encoder;
	int i;

	intel_modeset_readout_hw_state(dev);

	/*
	 * Now that we have the config, copy it to each CRTC struct
	 * Note that this could go away if we move to using crtc_config
	 * checking everywhere.
	 */
	for_each_intel_crtc(dev, crtc) {
		if (crtc->active && i915.fastboot) {
			intel_mode_from_pipe_config(&crtc->base.mode,
						    crtc->config);
			DRM_DEBUG_KMS("[CRTC:%d] found active mode: ",
				      crtc->base.base.id);
			drm_mode_debug_printmodeline(&crtc->base.mode);
		}
	}

	/* HW state is read out, now we need to sanitize this mess. */
	for_each_intel_encoder(dev, encoder) {
		intel_sanitize_encoder(encoder);
	}

	for_each_pipe(dev_priv, pipe) {
		crtc = to_intel_crtc(dev_priv->pipe_to_crtc_mapping[pipe]);
		intel_sanitize_crtc(crtc);
		intel_dump_pipe_config(crtc, crtc->config,
				       "[setup_hw_state]");
	}

	intel_modeset_update_connector_atomic_state(dev);

	for (i = 0; i < dev_priv->num_shared_dpll; i++) {
		struct intel_shared_dpll *pll = &dev_priv->shared_dplls[i];

		if (!pll->on || pll->active)
			continue;

		DRM_DEBUG_KMS("%s enabled but not in use, disabling\n", pll->name);

		pll->disable(dev_priv, pll);
		pll->on = false;
	}

	if (IS_GEN9(dev))
		skl_wm_get_hw_state(dev);
	else if (HAS_PCH_SPLIT(dev))
		ilk_wm_get_hw_state(dev);

	if (force_restore) {
		i915_redisable_vga(dev);

		/*
		 * We need to use raw interfaces for restoring state to avoid
		 * checking (bogus) intermediate states.
		 */
		for_each_pipe(dev_priv, pipe) {
			struct drm_crtc *crtc =
				dev_priv->pipe_to_crtc_mapping[pipe];

			intel_crtc_restore_mode(crtc);
		}
	} else {
		intel_modeset_update_staged_output_state(dev);
	}

	intel_modeset_check_state(dev);
}

void intel_modeset_gem_init(struct drm_device *dev)
{
	struct drm_i915_private *dev_priv = dev->dev_private;
	struct drm_crtc *c;
	struct drm_i915_gem_object *obj;
	int ret;

	mutex_lock(&dev->struct_mutex);
	intel_init_gt_powersave(dev);
	mutex_unlock(&dev->struct_mutex);

	/*
	 * There may be no VBT; and if the BIOS enabled SSC we can
	 * just keep using it to avoid unnecessary flicker.  Whereas if the
	 * BIOS isn't using it, don't assume it will work even if the VBT
	 * indicates as much.
	 */
	if (HAS_PCH_IBX(dev) || HAS_PCH_CPT(dev))
		dev_priv->vbt.lvds_use_ssc = !!(I915_READ(PCH_DREF_CONTROL) &
						DREF_SSC1_ENABLE);

	intel_modeset_init_hw(dev);

	intel_setup_overlay(dev);

	/*
	 * Make sure any fbs we allocated at startup are properly
	 * pinned & fenced.  When we do the allocation it's too early
	 * for this.
	 */
	for_each_crtc(dev, c) {
		obj = intel_fb_obj(c->primary->fb);
		if (obj == NULL)
			continue;

		mutex_lock(&dev->struct_mutex);
		ret = intel_pin_and_fence_fb_obj(c->primary,
						 c->primary->fb,
						 c->primary->state,
						 NULL);
		mutex_unlock(&dev->struct_mutex);
		if (ret) {
			DRM_ERROR("failed to pin boot fb on pipe %d\n",
				  to_intel_crtc(c)->pipe);
			drm_framebuffer_unreference(c->primary->fb);
			c->primary->fb = NULL;
			update_state_fb(c->primary);
		}
	}

	intel_backlight_register(dev);
}

void intel_connector_unregister(struct intel_connector *intel_connector)
{
	struct drm_connector *connector = &intel_connector->base;

	intel_panel_destroy_backlight(connector);
	drm_connector_unregister(connector);
}

void intel_modeset_cleanup(struct drm_device *dev)
{
	struct drm_i915_private *dev_priv = dev->dev_private;
	struct drm_connector *connector;

	intel_disable_gt_powersave(dev);

	intel_backlight_unregister(dev);

	/*
	 * Interrupts and polling as the first thing to avoid creating havoc.
	 * Too much stuff here (turning of connectors, ...) would
	 * experience fancy races otherwise.
	 */
	intel_irq_uninstall(dev_priv);

	/*
	 * Due to the hpd irq storm handling the hotplug work can re-arm the
	 * poll handlers. Hence disable polling after hpd handling is shut down.
	 */
	drm_kms_helper_poll_fini(dev);

	mutex_lock(&dev->struct_mutex);

	intel_unregister_dsm_handler();

	intel_fbc_disable(dev);

	mutex_unlock(&dev->struct_mutex);

	/* flush any delayed tasks or pending work */
	flush_scheduled_work();

	/* destroy the backlight and sysfs files before encoders/connectors */
	list_for_each_entry(connector, &dev->mode_config.connector_list, head) {
		struct intel_connector *intel_connector;

		intel_connector = to_intel_connector(connector);
		intel_connector->unregister(intel_connector);
	}

	drm_mode_config_cleanup(dev);

	intel_cleanup_overlay(dev);

	mutex_lock(&dev->struct_mutex);
	intel_cleanup_gt_powersave(dev);
	mutex_unlock(&dev->struct_mutex);
}

/*
 * Return which encoder is currently attached for connector.
 */
struct drm_encoder *intel_best_encoder(struct drm_connector *connector)
{
	return &intel_attached_encoder(connector)->base;
}

void intel_connector_attach_encoder(struct intel_connector *connector,
				    struct intel_encoder *encoder)
{
	connector->encoder = encoder;
	drm_mode_connector_attach_encoder(&connector->base,
					  &encoder->base);
}

/*
 * set vga decode state - true == enable VGA decode
 */
int intel_modeset_vga_set_state(struct drm_device *dev, bool state)
{
	struct drm_i915_private *dev_priv = dev->dev_private;
	unsigned reg = INTEL_INFO(dev)->gen >= 6 ? SNB_GMCH_CTRL : INTEL_GMCH_CTRL;
	u16 gmch_ctrl;

	if (pci_read_config_word(dev_priv->bridge_dev, reg, &gmch_ctrl)) {
		DRM_ERROR("failed to read control word\n");
		return -EIO;
	}

	if (!!(gmch_ctrl & INTEL_GMCH_VGA_DISABLE) == !state)
		return 0;

	if (state)
		gmch_ctrl &= ~INTEL_GMCH_VGA_DISABLE;
	else
		gmch_ctrl |= INTEL_GMCH_VGA_DISABLE;

	if (pci_write_config_word(dev_priv->bridge_dev, reg, gmch_ctrl)) {
		DRM_ERROR("failed to write control word\n");
		return -EIO;
	}

	return 0;
}

struct intel_display_error_state {

	u32 power_well_driver;

	int num_transcoders;

	struct intel_cursor_error_state {
		u32 control;
		u32 position;
		u32 base;
		u32 size;
	} cursor[I915_MAX_PIPES];

	struct intel_pipe_error_state {
		bool power_domain_on;
		u32 source;
		u32 stat;
	} pipe[I915_MAX_PIPES];

	struct intel_plane_error_state {
		u32 control;
		u32 stride;
		u32 size;
		u32 pos;
		u32 addr;
		u32 surface;
		u32 tile_offset;
	} plane[I915_MAX_PIPES];

	struct intel_transcoder_error_state {
		bool power_domain_on;
		enum transcoder cpu_transcoder;

		u32 conf;

		u32 htotal;
		u32 hblank;
		u32 hsync;
		u32 vtotal;
		u32 vblank;
		u32 vsync;
	} transcoder[4];
};

struct intel_display_error_state *
intel_display_capture_error_state(struct drm_device *dev)
{
	struct drm_i915_private *dev_priv = dev->dev_private;
	struct intel_display_error_state *error;
	int transcoders[] = {
		TRANSCODER_A,
		TRANSCODER_B,
		TRANSCODER_C,
		TRANSCODER_EDP,
	};
	int i;

	if (INTEL_INFO(dev)->num_pipes == 0)
		return NULL;

	error = kzalloc(sizeof(*error), GFP_ATOMIC);
	if (error == NULL)
		return NULL;

	if (IS_HASWELL(dev) || IS_BROADWELL(dev))
		error->power_well_driver = I915_READ(HSW_PWR_WELL_DRIVER);

	for_each_pipe(dev_priv, i) {
		error->pipe[i].power_domain_on =
			__intel_display_power_is_enabled(dev_priv,
							 POWER_DOMAIN_PIPE(i));
		if (!error->pipe[i].power_domain_on)
			continue;

		error->cursor[i].control = I915_READ(CURCNTR(i));
		error->cursor[i].position = I915_READ(CURPOS(i));
		error->cursor[i].base = I915_READ(CURBASE(i));

		error->plane[i].control = I915_READ(DSPCNTR(i));
		error->plane[i].stride = I915_READ(DSPSTRIDE(i));
		if (INTEL_INFO(dev)->gen <= 3) {
			error->plane[i].size = I915_READ(DSPSIZE(i));
			error->plane[i].pos = I915_READ(DSPPOS(i));
		}
		if (INTEL_INFO(dev)->gen <= 7 && !IS_HASWELL(dev))
			error->plane[i].addr = I915_READ(DSPADDR(i));
		if (INTEL_INFO(dev)->gen >= 4) {
			error->plane[i].surface = I915_READ(DSPSURF(i));
			error->plane[i].tile_offset = I915_READ(DSPTILEOFF(i));
		}

		error->pipe[i].source = I915_READ(PIPESRC(i));

		if (HAS_GMCH_DISPLAY(dev))
			error->pipe[i].stat = I915_READ(PIPESTAT(i));
	}

	error->num_transcoders = INTEL_INFO(dev)->num_pipes;
	if (HAS_DDI(dev_priv->dev))
		error->num_transcoders++; /* Account for eDP. */

	for (i = 0; i < error->num_transcoders; i++) {
		enum transcoder cpu_transcoder = transcoders[i];

		error->transcoder[i].power_domain_on =
			__intel_display_power_is_enabled(dev_priv,
				POWER_DOMAIN_TRANSCODER(cpu_transcoder));
		if (!error->transcoder[i].power_domain_on)
			continue;

		error->transcoder[i].cpu_transcoder = cpu_transcoder;

		error->transcoder[i].conf = I915_READ(PIPECONF(cpu_transcoder));
		error->transcoder[i].htotal = I915_READ(HTOTAL(cpu_transcoder));
		error->transcoder[i].hblank = I915_READ(HBLANK(cpu_transcoder));
		error->transcoder[i].hsync = I915_READ(HSYNC(cpu_transcoder));
		error->transcoder[i].vtotal = I915_READ(VTOTAL(cpu_transcoder));
		error->transcoder[i].vblank = I915_READ(VBLANK(cpu_transcoder));
		error->transcoder[i].vsync = I915_READ(VSYNC(cpu_transcoder));
	}

	return error;
}

#define err_printf(e, ...) i915_error_printf(e, __VA_ARGS__)

void
intel_display_print_error_state(struct drm_i915_error_state_buf *m,
				struct drm_device *dev,
				struct intel_display_error_state *error)
{
	struct drm_i915_private *dev_priv = dev->dev_private;
	int i;

	if (!error)
		return;

	err_printf(m, "Num Pipes: %d\n", INTEL_INFO(dev)->num_pipes);
	if (IS_HASWELL(dev) || IS_BROADWELL(dev))
		err_printf(m, "PWR_WELL_CTL2: %08x\n",
			   error->power_well_driver);
	for_each_pipe(dev_priv, i) {
		err_printf(m, "Pipe [%d]:\n", i);
		err_printf(m, "  Power: %s\n",
			   error->pipe[i].power_domain_on ? "on" : "off");
		err_printf(m, "  SRC: %08x\n", error->pipe[i].source);
		err_printf(m, "  STAT: %08x\n", error->pipe[i].stat);

		err_printf(m, "Plane [%d]:\n", i);
		err_printf(m, "  CNTR: %08x\n", error->plane[i].control);
		err_printf(m, "  STRIDE: %08x\n", error->plane[i].stride);
		if (INTEL_INFO(dev)->gen <= 3) {
			err_printf(m, "  SIZE: %08x\n", error->plane[i].size);
			err_printf(m, "  POS: %08x\n", error->plane[i].pos);
		}
		if (INTEL_INFO(dev)->gen <= 7 && !IS_HASWELL(dev))
			err_printf(m, "  ADDR: %08x\n", error->plane[i].addr);
		if (INTEL_INFO(dev)->gen >= 4) {
			err_printf(m, "  SURF: %08x\n", error->plane[i].surface);
			err_printf(m, "  TILEOFF: %08x\n", error->plane[i].tile_offset);
		}

		err_printf(m, "Cursor [%d]:\n", i);
		err_printf(m, "  CNTR: %08x\n", error->cursor[i].control);
		err_printf(m, "  POS: %08x\n", error->cursor[i].position);
		err_printf(m, "  BASE: %08x\n", error->cursor[i].base);
	}

	for (i = 0; i < error->num_transcoders; i++) {
		err_printf(m, "CPU transcoder: %c\n",
			   transcoder_name(error->transcoder[i].cpu_transcoder));
		err_printf(m, "  Power: %s\n",
			   error->transcoder[i].power_domain_on ? "on" : "off");
		err_printf(m, "  CONF: %08x\n", error->transcoder[i].conf);
		err_printf(m, "  HTOTAL: %08x\n", error->transcoder[i].htotal);
		err_printf(m, "  HBLANK: %08x\n", error->transcoder[i].hblank);
		err_printf(m, "  HSYNC: %08x\n", error->transcoder[i].hsync);
		err_printf(m, "  VTOTAL: %08x\n", error->transcoder[i].vtotal);
		err_printf(m, "  VBLANK: %08x\n", error->transcoder[i].vblank);
		err_printf(m, "  VSYNC: %08x\n", error->transcoder[i].vsync);
	}
}

void intel_modeset_preclose(struct drm_device *dev, struct drm_file *file)
{
	struct intel_crtc *crtc;

	for_each_intel_crtc(dev, crtc) {
		struct intel_unpin_work *work;

		spin_lock_irq(&dev->event_lock);

		work = crtc->unpin_work;

		if (work && work->event &&
		    work->event->base.file_priv == file) {
			kfree(work->event);
			work->event = NULL;
		}

		spin_unlock_irq(&dev->event_lock);
	}
}<|MERGE_RESOLUTION|>--- conflicted
+++ resolved
@@ -11014,22 +11014,11 @@
 				 struct intel_engine_cs *ring,
 				 uint32_t flags)
 {
-<<<<<<< HEAD
-	struct intel_crtc *intel_crtc = to_intel_crtc(crtc);
-	int ret;
-
-	if (obj->last_write_req) {
-		ret = i915_gem_check_olr(obj->last_write_req);
-		if (ret)
-			return ret;
-	}
-=======
 	struct intel_mmio_flip *mmio_flip;
 
 	mmio_flip = kmalloc(sizeof(*mmio_flip), GFP_KERNEL);
 	if (mmio_flip == NULL)
 		return -ENOMEM;
->>>>>>> 827c24bc
 
 	mmio_flip->i915 = to_i915(dev);
 	mmio_flip->req = i915_gem_request_reference(obj->last_write_req);
@@ -13294,13 +13283,10 @@
 		if (!state->visible || !fb)
 			intel_crtc->atomic.disable_ips = true;
 
-<<<<<<< HEAD
-=======
 		if (!state->visible && old_state->visible &&
 		    crtc_state && !needs_modeset(&crtc_state->base))
 			intel_crtc->atomic.pre_disable_primary = true;
 
->>>>>>> 827c24bc
 		intel_crtc->atomic.fb_bits |=
 			INTEL_FRONTBUFFER_PRIMARY(intel_crtc->pipe);
 
