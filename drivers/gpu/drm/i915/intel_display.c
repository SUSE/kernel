/*
 * Copyright © 2006-2007 Intel Corporation
 *
 * Permission is hereby granted, free of charge, to any person obtaining a
 * copy of this software and associated documentation files (the "Software"),
 * to deal in the Software without restriction, including without limitation
 * the rights to use, copy, modify, merge, publish, distribute, sublicense,
 * and/or sell copies of the Software, and to permit persons to whom the
 * Software is furnished to do so, subject to the following conditions:
 *
 * The above copyright notice and this permission notice (including the next
 * paragraph) shall be included in all copies or substantial portions of the
 * Software.
 *
 * THE SOFTWARE IS PROVIDED "AS IS", WITHOUT WARRANTY OF ANY KIND, EXPRESS OR
 * IMPLIED, INCLUDING BUT NOT LIMITED TO THE WARRANTIES OF MERCHANTABILITY,
 * FITNESS FOR A PARTICULAR PURPOSE AND NONINFRINGEMENT.  IN NO EVENT SHALL
 * THE AUTHORS OR COPYRIGHT HOLDERS BE LIABLE FOR ANY CLAIM, DAMAGES OR OTHER
 * LIABILITY, WHETHER IN AN ACTION OF CONTRACT, TORT OR OTHERWISE, ARISING
 * FROM, OUT OF OR IN CONNECTION WITH THE SOFTWARE OR THE USE OR OTHER
 * DEALINGS IN THE SOFTWARE.
 *
 * Authors:
 *	Eric Anholt <eric@anholt.net>
 */

#include <linux/dmi.h>
#include <linux/module.h>
#include <linux/input.h>
#include <linux/i2c.h>
#include <linux/kernel.h>
#include <linux/slab.h>
#include <linux/vgaarb.h>
#include <drm/drm_edid.h>
#include <drm/drmP.h>
#include "intel_drv.h"
#include <drm/i915_drm.h>
#include "i915_drv.h"
#include "intel_dsi.h"
#include "i915_trace.h"
#include <drm/drm_atomic.h>
#include <drm/drm_atomic_helper.h>
#include <drm/drm_dp_helper.h>
#include <drm/drm_crtc_helper.h>
#include <drm/drm_plane_helper.h>
#include <drm/drm_rect.h>
#include <linux/dma_remapping.h>
#include <linux/reservation.h>
#include <linux/dma-buf.h>

static bool is_mmio_work(struct intel_flip_work *work)
{
	return work->mmio_work.func;
}

/* Primary plane formats for gen <= 3 */
static const uint32_t i8xx_primary_formats[] = {
	DRM_FORMAT_C8,
	DRM_FORMAT_RGB565,
	DRM_FORMAT_XRGB1555,
	DRM_FORMAT_XRGB8888,
};

/* Primary plane formats for gen >= 4 */
static const uint32_t i965_primary_formats[] = {
	DRM_FORMAT_C8,
	DRM_FORMAT_RGB565,
	DRM_FORMAT_XRGB8888,
	DRM_FORMAT_XBGR8888,
	DRM_FORMAT_XRGB2101010,
	DRM_FORMAT_XBGR2101010,
};

static const uint32_t skl_primary_formats[] = {
	DRM_FORMAT_C8,
	DRM_FORMAT_RGB565,
	DRM_FORMAT_XRGB8888,
	DRM_FORMAT_XBGR8888,
	DRM_FORMAT_ARGB8888,
	DRM_FORMAT_ABGR8888,
	DRM_FORMAT_XRGB2101010,
	DRM_FORMAT_XBGR2101010,
	DRM_FORMAT_YUYV,
	DRM_FORMAT_YVYU,
	DRM_FORMAT_UYVY,
	DRM_FORMAT_VYUY,
};

/* Cursor formats */
static const uint32_t intel_cursor_formats[] = {
	DRM_FORMAT_ARGB8888,
};

static void i9xx_crtc_clock_get(struct intel_crtc *crtc,
				struct intel_crtc_state *pipe_config);
static void ironlake_pch_clock_get(struct intel_crtc *crtc,
				   struct intel_crtc_state *pipe_config);

static int intel_framebuffer_init(struct drm_device *dev,
				  struct intel_framebuffer *ifb,
				  struct drm_mode_fb_cmd2 *mode_cmd,
				  struct drm_i915_gem_object *obj);
static void i9xx_set_pipeconf(struct intel_crtc *intel_crtc);
static void intel_set_pipe_timings(struct intel_crtc *intel_crtc);
static void intel_set_pipe_src_size(struct intel_crtc *intel_crtc);
static void intel_cpu_transcoder_set_m_n(struct intel_crtc *crtc,
					 struct intel_link_m_n *m_n,
					 struct intel_link_m_n *m2_n2);
static void ironlake_set_pipeconf(struct drm_crtc *crtc);
static void haswell_set_pipeconf(struct drm_crtc *crtc);
static void haswell_set_pipemisc(struct drm_crtc *crtc);
static void vlv_prepare_pll(struct intel_crtc *crtc,
			    const struct intel_crtc_state *pipe_config);
static void chv_prepare_pll(struct intel_crtc *crtc,
			    const struct intel_crtc_state *pipe_config);
static void intel_begin_crtc_commit(struct drm_crtc *, struct drm_crtc_state *);
static void intel_finish_crtc_commit(struct drm_crtc *, struct drm_crtc_state *);
static void skl_init_scalers(struct drm_device *dev, struct intel_crtc *intel_crtc,
	struct intel_crtc_state *crtc_state);
static void skylake_pfit_enable(struct intel_crtc *crtc);
static void ironlake_pfit_disable(struct intel_crtc *crtc, bool force);
static void ironlake_pfit_enable(struct intel_crtc *crtc);
static void intel_modeset_setup_hw_state(struct drm_device *dev);
static void intel_pre_disable_primary_noatomic(struct drm_crtc *crtc);
static int ilk_max_pixel_rate(struct drm_atomic_state *state);

struct intel_limit {
	struct {
		int min, max;
	} dot, vco, n, m, m1, m2, p, p1;

	struct {
		int dot_limit;
		int p2_slow, p2_fast;
	} p2;
};

/* returns HPLL frequency in kHz */
static int valleyview_get_vco(struct drm_i915_private *dev_priv)
{
	int hpll_freq, vco_freq[] = { 800, 1600, 2000, 2400 };

	/* Obtain SKU information */
	mutex_lock(&dev_priv->sb_lock);
	hpll_freq = vlv_cck_read(dev_priv, CCK_FUSE_REG) &
		CCK_FUSE_HPLL_FREQ_MASK;
	mutex_unlock(&dev_priv->sb_lock);

	return vco_freq[hpll_freq] * 1000;
}

int vlv_get_cck_clock(struct drm_i915_private *dev_priv,
		      const char *name, u32 reg, int ref_freq)
{
	u32 val;
	int divider;

	mutex_lock(&dev_priv->sb_lock);
	val = vlv_cck_read(dev_priv, reg);
	mutex_unlock(&dev_priv->sb_lock);

	divider = val & CCK_FREQUENCY_VALUES;

	WARN((val & CCK_FREQUENCY_STATUS) !=
	     (divider << CCK_FREQUENCY_STATUS_SHIFT),
	     "%s change in progress\n", name);

	return DIV_ROUND_CLOSEST(ref_freq << 1, divider + 1);
}

static int vlv_get_cck_clock_hpll(struct drm_i915_private *dev_priv,
				  const char *name, u32 reg)
{
	if (dev_priv->hpll_freq == 0)
		dev_priv->hpll_freq = valleyview_get_vco(dev_priv);

	return vlv_get_cck_clock(dev_priv, name, reg,
				 dev_priv->hpll_freq);
}

static int
intel_pch_rawclk(struct drm_i915_private *dev_priv)
{
	return (I915_READ(PCH_RAWCLK_FREQ) & RAWCLK_FREQ_MASK) * 1000;
}

static int
intel_vlv_hrawclk(struct drm_i915_private *dev_priv)
{
	/* RAWCLK_FREQ_VLV register updated from power well code */
	return vlv_get_cck_clock_hpll(dev_priv, "hrawclk",
				      CCK_DISPLAY_REF_CLOCK_CONTROL);
}

static int
intel_g4x_hrawclk(struct drm_i915_private *dev_priv)
{
	uint32_t clkcfg;

	/* hrawclock is 1/4 the FSB frequency */
	clkcfg = I915_READ(CLKCFG);
	switch (clkcfg & CLKCFG_FSB_MASK) {
	case CLKCFG_FSB_400:
		return 100000;
	case CLKCFG_FSB_533:
		return 133333;
	case CLKCFG_FSB_667:
		return 166667;
	case CLKCFG_FSB_800:
		return 200000;
	case CLKCFG_FSB_1067:
		return 266667;
	case CLKCFG_FSB_1333:
		return 333333;
	/* these two are just a guess; one of them might be right */
	case CLKCFG_FSB_1600:
	case CLKCFG_FSB_1600_ALT:
		return 400000;
	default:
		return 133333;
	}
}

void intel_update_rawclk(struct drm_i915_private *dev_priv)
{
	if (HAS_PCH_SPLIT(dev_priv))
		dev_priv->rawclk_freq = intel_pch_rawclk(dev_priv);
	else if (IS_VALLEYVIEW(dev_priv) || IS_CHERRYVIEW(dev_priv))
		dev_priv->rawclk_freq = intel_vlv_hrawclk(dev_priv);
	else if (IS_G4X(dev_priv) || IS_PINEVIEW(dev_priv))
		dev_priv->rawclk_freq = intel_g4x_hrawclk(dev_priv);
	else
		return; /* no rawclk on other platforms, or no need to know it */

	DRM_DEBUG_DRIVER("rawclk rate: %d kHz\n", dev_priv->rawclk_freq);
}

static void intel_update_czclk(struct drm_i915_private *dev_priv)
{
	if (!(IS_VALLEYVIEW(dev_priv) || IS_CHERRYVIEW(dev_priv)))
		return;

	dev_priv->czclk_freq = vlv_get_cck_clock_hpll(dev_priv, "czclk",
						      CCK_CZ_CLOCK_CONTROL);

	DRM_DEBUG_DRIVER("CZ clock rate: %d kHz\n", dev_priv->czclk_freq);
}

static inline u32 /* units of 100MHz */
intel_fdi_link_freq(struct drm_i915_private *dev_priv,
		    const struct intel_crtc_state *pipe_config)
{
	if (HAS_DDI(dev_priv))
		return pipe_config->port_clock; /* SPLL */
	else if (IS_GEN5(dev_priv))
		return ((I915_READ(FDI_PLL_BIOS_0) & FDI_PLL_FB_CLOCK_MASK) + 2) * 10000;
	else
		return 270000;
}

static const struct intel_limit intel_limits_i8xx_dac = {
	.dot = { .min = 25000, .max = 350000 },
	.vco = { .min = 908000, .max = 1512000 },
	.n = { .min = 2, .max = 16 },
	.m = { .min = 96, .max = 140 },
	.m1 = { .min = 18, .max = 26 },
	.m2 = { .min = 6, .max = 16 },
	.p = { .min = 4, .max = 128 },
	.p1 = { .min = 2, .max = 33 },
	.p2 = { .dot_limit = 165000,
		.p2_slow = 4, .p2_fast = 2 },
};

static const struct intel_limit intel_limits_i8xx_dvo = {
	.dot = { .min = 25000, .max = 350000 },
	.vco = { .min = 908000, .max = 1512000 },
	.n = { .min = 2, .max = 16 },
	.m = { .min = 96, .max = 140 },
	.m1 = { .min = 18, .max = 26 },
	.m2 = { .min = 6, .max = 16 },
	.p = { .min = 4, .max = 128 },
	.p1 = { .min = 2, .max = 33 },
	.p2 = { .dot_limit = 165000,
		.p2_slow = 4, .p2_fast = 4 },
};

static const struct intel_limit intel_limits_i8xx_lvds = {
	.dot = { .min = 25000, .max = 350000 },
	.vco = { .min = 908000, .max = 1512000 },
	.n = { .min = 2, .max = 16 },
	.m = { .min = 96, .max = 140 },
	.m1 = { .min = 18, .max = 26 },
	.m2 = { .min = 6, .max = 16 },
	.p = { .min = 4, .max = 128 },
	.p1 = { .min = 1, .max = 6 },
	.p2 = { .dot_limit = 165000,
		.p2_slow = 14, .p2_fast = 7 },
};

static const struct intel_limit intel_limits_i9xx_sdvo = {
	.dot = { .min = 20000, .max = 400000 },
	.vco = { .min = 1400000, .max = 2800000 },
	.n = { .min = 1, .max = 6 },
	.m = { .min = 70, .max = 120 },
	.m1 = { .min = 8, .max = 18 },
	.m2 = { .min = 3, .max = 7 },
	.p = { .min = 5, .max = 80 },
	.p1 = { .min = 1, .max = 8 },
	.p2 = { .dot_limit = 200000,
		.p2_slow = 10, .p2_fast = 5 },
};

static const struct intel_limit intel_limits_i9xx_lvds = {
	.dot = { .min = 20000, .max = 400000 },
	.vco = { .min = 1400000, .max = 2800000 },
	.n = { .min = 1, .max = 6 },
	.m = { .min = 70, .max = 120 },
	.m1 = { .min = 8, .max = 18 },
	.m2 = { .min = 3, .max = 7 },
	.p = { .min = 7, .max = 98 },
	.p1 = { .min = 1, .max = 8 },
	.p2 = { .dot_limit = 112000,
		.p2_slow = 14, .p2_fast = 7 },
};


static const struct intel_limit intel_limits_g4x_sdvo = {
	.dot = { .min = 25000, .max = 270000 },
	.vco = { .min = 1750000, .max = 3500000},
	.n = { .min = 1, .max = 4 },
	.m = { .min = 104, .max = 138 },
	.m1 = { .min = 17, .max = 23 },
	.m2 = { .min = 5, .max = 11 },
	.p = { .min = 10, .max = 30 },
	.p1 = { .min = 1, .max = 3},
	.p2 = { .dot_limit = 270000,
		.p2_slow = 10,
		.p2_fast = 10
	},
};

static const struct intel_limit intel_limits_g4x_hdmi = {
	.dot = { .min = 22000, .max = 400000 },
	.vco = { .min = 1750000, .max = 3500000},
	.n = { .min = 1, .max = 4 },
	.m = { .min = 104, .max = 138 },
	.m1 = { .min = 16, .max = 23 },
	.m2 = { .min = 5, .max = 11 },
	.p = { .min = 5, .max = 80 },
	.p1 = { .min = 1, .max = 8},
	.p2 = { .dot_limit = 165000,
		.p2_slow = 10, .p2_fast = 5 },
};

static const struct intel_limit intel_limits_g4x_single_channel_lvds = {
	.dot = { .min = 20000, .max = 115000 },
	.vco = { .min = 1750000, .max = 3500000 },
	.n = { .min = 1, .max = 3 },
	.m = { .min = 104, .max = 138 },
	.m1 = { .min = 17, .max = 23 },
	.m2 = { .min = 5, .max = 11 },
	.p = { .min = 28, .max = 112 },
	.p1 = { .min = 2, .max = 8 },
	.p2 = { .dot_limit = 0,
		.p2_slow = 14, .p2_fast = 14
	},
};

static const struct intel_limit intel_limits_g4x_dual_channel_lvds = {
	.dot = { .min = 80000, .max = 224000 },
	.vco = { .min = 1750000, .max = 3500000 },
	.n = { .min = 1, .max = 3 },
	.m = { .min = 104, .max = 138 },
	.m1 = { .min = 17, .max = 23 },
	.m2 = { .min = 5, .max = 11 },
	.p = { .min = 14, .max = 42 },
	.p1 = { .min = 2, .max = 6 },
	.p2 = { .dot_limit = 0,
		.p2_slow = 7, .p2_fast = 7
	},
};

static const struct intel_limit intel_limits_pineview_sdvo = {
	.dot = { .min = 20000, .max = 400000},
	.vco = { .min = 1700000, .max = 3500000 },
	/* Pineview's Ncounter is a ring counter */
	.n = { .min = 3, .max = 6 },
	.m = { .min = 2, .max = 256 },
	/* Pineview only has one combined m divider, which we treat as m2. */
	.m1 = { .min = 0, .max = 0 },
	.m2 = { .min = 0, .max = 254 },
	.p = { .min = 5, .max = 80 },
	.p1 = { .min = 1, .max = 8 },
	.p2 = { .dot_limit = 200000,
		.p2_slow = 10, .p2_fast = 5 },
};

static const struct intel_limit intel_limits_pineview_lvds = {
	.dot = { .min = 20000, .max = 400000 },
	.vco = { .min = 1700000, .max = 3500000 },
	.n = { .min = 3, .max = 6 },
	.m = { .min = 2, .max = 256 },
	.m1 = { .min = 0, .max = 0 },
	.m2 = { .min = 0, .max = 254 },
	.p = { .min = 7, .max = 112 },
	.p1 = { .min = 1, .max = 8 },
	.p2 = { .dot_limit = 112000,
		.p2_slow = 14, .p2_fast = 14 },
};

/* Ironlake / Sandybridge
 *
 * We calculate clock using (register_value + 2) for N/M1/M2, so here
 * the range value for them is (actual_value - 2).
 */
static const struct intel_limit intel_limits_ironlake_dac = {
	.dot = { .min = 25000, .max = 350000 },
	.vco = { .min = 1760000, .max = 3510000 },
	.n = { .min = 1, .max = 5 },
	.m = { .min = 79, .max = 127 },
	.m1 = { .min = 12, .max = 22 },
	.m2 = { .min = 5, .max = 9 },
	.p = { .min = 5, .max = 80 },
	.p1 = { .min = 1, .max = 8 },
	.p2 = { .dot_limit = 225000,
		.p2_slow = 10, .p2_fast = 5 },
};

static const struct intel_limit intel_limits_ironlake_single_lvds = {
	.dot = { .min = 25000, .max = 350000 },
	.vco = { .min = 1760000, .max = 3510000 },
	.n = { .min = 1, .max = 3 },
	.m = { .min = 79, .max = 118 },
	.m1 = { .min = 12, .max = 22 },
	.m2 = { .min = 5, .max = 9 },
	.p = { .min = 28, .max = 112 },
	.p1 = { .min = 2, .max = 8 },
	.p2 = { .dot_limit = 225000,
		.p2_slow = 14, .p2_fast = 14 },
};

static const struct intel_limit intel_limits_ironlake_dual_lvds = {
	.dot = { .min = 25000, .max = 350000 },
	.vco = { .min = 1760000, .max = 3510000 },
	.n = { .min = 1, .max = 3 },
	.m = { .min = 79, .max = 127 },
	.m1 = { .min = 12, .max = 22 },
	.m2 = { .min = 5, .max = 9 },
	.p = { .min = 14, .max = 56 },
	.p1 = { .min = 2, .max = 8 },
	.p2 = { .dot_limit = 225000,
		.p2_slow = 7, .p2_fast = 7 },
};

/* LVDS 100mhz refclk limits. */
static const struct intel_limit intel_limits_ironlake_single_lvds_100m = {
	.dot = { .min = 25000, .max = 350000 },
	.vco = { .min = 1760000, .max = 3510000 },
	.n = { .min = 1, .max = 2 },
	.m = { .min = 79, .max = 126 },
	.m1 = { .min = 12, .max = 22 },
	.m2 = { .min = 5, .max = 9 },
	.p = { .min = 28, .max = 112 },
	.p1 = { .min = 2, .max = 8 },
	.p2 = { .dot_limit = 225000,
		.p2_slow = 14, .p2_fast = 14 },
};

static const struct intel_limit intel_limits_ironlake_dual_lvds_100m = {
	.dot = { .min = 25000, .max = 350000 },
	.vco = { .min = 1760000, .max = 3510000 },
	.n = { .min = 1, .max = 3 },
	.m = { .min = 79, .max = 126 },
	.m1 = { .min = 12, .max = 22 },
	.m2 = { .min = 5, .max = 9 },
	.p = { .min = 14, .max = 42 },
	.p1 = { .min = 2, .max = 6 },
	.p2 = { .dot_limit = 225000,
		.p2_slow = 7, .p2_fast = 7 },
};

static const struct intel_limit intel_limits_vlv = {
	 /*
	  * These are the data rate limits (measured in fast clocks)
	  * since those are the strictest limits we have. The fast
	  * clock and actual rate limits are more relaxed, so checking
	  * them would make no difference.
	  */
	.dot = { .min = 25000 * 5, .max = 270000 * 5 },
	.vco = { .min = 4000000, .max = 6000000 },
	.n = { .min = 1, .max = 7 },
	.m1 = { .min = 2, .max = 3 },
	.m2 = { .min = 11, .max = 156 },
	.p1 = { .min = 2, .max = 3 },
	.p2 = { .p2_slow = 2, .p2_fast = 20 }, /* slow=min, fast=max */
};

static const struct intel_limit intel_limits_chv = {
	/*
	 * These are the data rate limits (measured in fast clocks)
	 * since those are the strictest limits we have.  The fast
	 * clock and actual rate limits are more relaxed, so checking
	 * them would make no difference.
	 */
	.dot = { .min = 25000 * 5, .max = 540000 * 5},
	.vco = { .min = 4800000, .max = 6480000 },
	.n = { .min = 1, .max = 1 },
	.m1 = { .min = 2, .max = 2 },
	.m2 = { .min = 24 << 22, .max = 175 << 22 },
	.p1 = { .min = 2, .max = 4 },
	.p2 = {	.p2_slow = 1, .p2_fast = 14 },
};

static const struct intel_limit intel_limits_bxt = {
	/* FIXME: find real dot limits */
	.dot = { .min = 0, .max = INT_MAX },
	.vco = { .min = 4800000, .max = 6700000 },
	.n = { .min = 1, .max = 1 },
	.m1 = { .min = 2, .max = 2 },
	/* FIXME: find real m2 limits */
	.m2 = { .min = 2 << 22, .max = 255 << 22 },
	.p1 = { .min = 2, .max = 4 },
	.p2 = { .p2_slow = 1, .p2_fast = 20 },
};

static bool
needs_modeset(struct drm_crtc_state *state)
{
	return drm_atomic_crtc_needs_modeset(state);
}

/**
 * Returns whether any output on the specified pipe is of the specified type
 */
bool intel_pipe_has_type(struct intel_crtc *crtc, enum intel_output_type type)
{
	struct drm_device *dev = crtc->base.dev;
	struct intel_encoder *encoder;

	for_each_encoder_on_crtc(dev, &crtc->base, encoder)
		if (encoder->type == type)
			return true;

	return false;
}

/**
 * Returns whether any output on the specified pipe will have the specified
 * type after a staged modeset is complete, i.e., the same as
 * intel_pipe_has_type() but looking at encoder->new_crtc instead of
 * encoder->crtc.
 */
static bool intel_pipe_will_have_type(const struct intel_crtc_state *crtc_state,
				      int type)
{
	struct drm_atomic_state *state = crtc_state->base.state;
	struct drm_connector *connector;
	struct drm_connector_state *connector_state;
	struct intel_encoder *encoder;
	int i, num_connectors = 0;

	for_each_connector_in_state(state, connector, connector_state, i) {
		if (connector_state->crtc != crtc_state->base.crtc)
			continue;

		num_connectors++;

		encoder = to_intel_encoder(connector_state->best_encoder);
		if (encoder->type == type)
			return true;
	}

	WARN_ON(num_connectors == 0);

	return false;
}

/*
 * Platform specific helpers to calculate the port PLL loopback- (clock.m),
 * and post-divider (clock.p) values, pre- (clock.vco) and post-divided fast
 * (clock.dot) clock rates. This fast dot clock is fed to the port's IO logic.
 * The helpers' return value is the rate of the clock that is fed to the
 * display engine's pipe which can be the above fast dot clock rate or a
 * divided-down version of it.
 */
/* m1 is reserved as 0 in Pineview, n is a ring counter */
static int pnv_calc_dpll_params(int refclk, struct dpll *clock)
{
	clock->m = clock->m2 + 2;
	clock->p = clock->p1 * clock->p2;
	if (WARN_ON(clock->n == 0 || clock->p == 0))
		return 0;
	clock->vco = DIV_ROUND_CLOSEST(refclk * clock->m, clock->n);
	clock->dot = DIV_ROUND_CLOSEST(clock->vco, clock->p);

	return clock->dot;
}

static uint32_t i9xx_dpll_compute_m(struct dpll *dpll)
{
	return 5 * (dpll->m1 + 2) + (dpll->m2 + 2);
}

static int i9xx_calc_dpll_params(int refclk, struct dpll *clock)
{
	clock->m = i9xx_dpll_compute_m(clock);
	clock->p = clock->p1 * clock->p2;
	if (WARN_ON(clock->n + 2 == 0 || clock->p == 0))
		return 0;
	clock->vco = DIV_ROUND_CLOSEST(refclk * clock->m, clock->n + 2);
	clock->dot = DIV_ROUND_CLOSEST(clock->vco, clock->p);

	return clock->dot;
}

static int vlv_calc_dpll_params(int refclk, struct dpll *clock)
{
	clock->m = clock->m1 * clock->m2;
	clock->p = clock->p1 * clock->p2;
	if (WARN_ON(clock->n == 0 || clock->p == 0))
		return 0;
	clock->vco = DIV_ROUND_CLOSEST(refclk * clock->m, clock->n);
	clock->dot = DIV_ROUND_CLOSEST(clock->vco, clock->p);

	return clock->dot / 5;
}

int chv_calc_dpll_params(int refclk, struct dpll *clock)
{
	clock->m = clock->m1 * clock->m2;
	clock->p = clock->p1 * clock->p2;
	if (WARN_ON(clock->n == 0 || clock->p == 0))
		return 0;
	clock->vco = DIV_ROUND_CLOSEST_ULL((uint64_t)refclk * clock->m,
			clock->n << 22);
	clock->dot = DIV_ROUND_CLOSEST(clock->vco, clock->p);

	return clock->dot / 5;
}

#define INTELPllInvalid(s)   do { /* DRM_DEBUG(s); */ return false; } while (0)
/**
 * Returns whether the given set of divisors are valid for a given refclk with
 * the given connectors.
 */

static bool intel_PLL_is_valid(struct drm_device *dev,
			       const struct intel_limit *limit,
			       const struct dpll *clock)
{
	if (clock->n   < limit->n.min   || limit->n.max   < clock->n)
		INTELPllInvalid("n out of range\n");
	if (clock->p1  < limit->p1.min  || limit->p1.max  < clock->p1)
		INTELPllInvalid("p1 out of range\n");
	if (clock->m2  < limit->m2.min  || limit->m2.max  < clock->m2)
		INTELPllInvalid("m2 out of range\n");
	if (clock->m1  < limit->m1.min  || limit->m1.max  < clock->m1)
		INTELPllInvalid("m1 out of range\n");

	if (!IS_PINEVIEW(dev) && !IS_VALLEYVIEW(dev) &&
	    !IS_CHERRYVIEW(dev) && !IS_BROXTON(dev))
		if (clock->m1 <= clock->m2)
			INTELPllInvalid("m1 <= m2\n");

	if (!IS_VALLEYVIEW(dev) && !IS_CHERRYVIEW(dev) && !IS_BROXTON(dev)) {
		if (clock->p < limit->p.min || limit->p.max < clock->p)
			INTELPllInvalid("p out of range\n");
		if (clock->m < limit->m.min || limit->m.max < clock->m)
			INTELPllInvalid("m out of range\n");
	}

	if (clock->vco < limit->vco.min || limit->vco.max < clock->vco)
		INTELPllInvalid("vco out of range\n");
	/* XXX: We may need to be checking "Dot clock" depending on the multiplier,
	 * connector, etc., rather than just a single range.
	 */
	if (clock->dot < limit->dot.min || limit->dot.max < clock->dot)
		INTELPllInvalid("dot out of range\n");

	return true;
}

static int
i9xx_select_p2_div(const struct intel_limit *limit,
		   const struct intel_crtc_state *crtc_state,
		   int target)
{
	struct drm_device *dev = crtc_state->base.crtc->dev;

	if (intel_pipe_will_have_type(crtc_state, INTEL_OUTPUT_LVDS)) {
		/*
		 * For LVDS just rely on its current settings for dual-channel.
		 * We haven't figured out how to reliably set up different
		 * single/dual channel state, if we even can.
		 */
		if (intel_is_dual_link_lvds(dev))
			return limit->p2.p2_fast;
		else
			return limit->p2.p2_slow;
	} else {
		if (target < limit->p2.dot_limit)
			return limit->p2.p2_slow;
		else
			return limit->p2.p2_fast;
	}
}

/*
 * Returns a set of divisors for the desired target clock with the given
 * refclk, or FALSE.  The returned values represent the clock equation:
 * reflck * (5 * (m1 + 2) + (m2 + 2)) / (n + 2) / p1 / p2.
 *
 * Target and reference clocks are specified in kHz.
 *
 * If match_clock is provided, then best_clock P divider must match the P
 * divider from @match_clock used for LVDS downclocking.
 */
static bool
i9xx_find_best_dpll(const struct intel_limit *limit,
		    struct intel_crtc_state *crtc_state,
		    int target, int refclk, struct dpll *match_clock,
		    struct dpll *best_clock)
{
	struct drm_device *dev = crtc_state->base.crtc->dev;
	struct dpll clock;
	int err = target;

	memset(best_clock, 0, sizeof(*best_clock));

	clock.p2 = i9xx_select_p2_div(limit, crtc_state, target);

	for (clock.m1 = limit->m1.min; clock.m1 <= limit->m1.max;
	     clock.m1++) {
		for (clock.m2 = limit->m2.min;
		     clock.m2 <= limit->m2.max; clock.m2++) {
			if (clock.m2 >= clock.m1)
				break;
			for (clock.n = limit->n.min;
			     clock.n <= limit->n.max; clock.n++) {
				for (clock.p1 = limit->p1.min;
					clock.p1 <= limit->p1.max; clock.p1++) {
					int this_err;

					i9xx_calc_dpll_params(refclk, &clock);
					if (!intel_PLL_is_valid(dev, limit,
								&clock))
						continue;
					if (match_clock &&
					    clock.p != match_clock->p)
						continue;

					this_err = abs(clock.dot - target);
					if (this_err < err) {
						*best_clock = clock;
						err = this_err;
					}
				}
			}
		}
	}

	return (err != target);
}

/*
 * Returns a set of divisors for the desired target clock with the given
 * refclk, or FALSE.  The returned values represent the clock equation:
 * reflck * (5 * (m1 + 2) + (m2 + 2)) / (n + 2) / p1 / p2.
 *
 * Target and reference clocks are specified in kHz.
 *
 * If match_clock is provided, then best_clock P divider must match the P
 * divider from @match_clock used for LVDS downclocking.
 */
static bool
pnv_find_best_dpll(const struct intel_limit *limit,
		   struct intel_crtc_state *crtc_state,
		   int target, int refclk, struct dpll *match_clock,
		   struct dpll *best_clock)
{
	struct drm_device *dev = crtc_state->base.crtc->dev;
	struct dpll clock;
	int err = target;

	memset(best_clock, 0, sizeof(*best_clock));

	clock.p2 = i9xx_select_p2_div(limit, crtc_state, target);

	for (clock.m1 = limit->m1.min; clock.m1 <= limit->m1.max;
	     clock.m1++) {
		for (clock.m2 = limit->m2.min;
		     clock.m2 <= limit->m2.max; clock.m2++) {
			for (clock.n = limit->n.min;
			     clock.n <= limit->n.max; clock.n++) {
				for (clock.p1 = limit->p1.min;
					clock.p1 <= limit->p1.max; clock.p1++) {
					int this_err;

					pnv_calc_dpll_params(refclk, &clock);
					if (!intel_PLL_is_valid(dev, limit,
								&clock))
						continue;
					if (match_clock &&
					    clock.p != match_clock->p)
						continue;

					this_err = abs(clock.dot - target);
					if (this_err < err) {
						*best_clock = clock;
						err = this_err;
					}
				}
			}
		}
	}

	return (err != target);
}

/*
 * Returns a set of divisors for the desired target clock with the given
 * refclk, or FALSE.  The returned values represent the clock equation:
 * reflck * (5 * (m1 + 2) + (m2 + 2)) / (n + 2) / p1 / p2.
 *
 * Target and reference clocks are specified in kHz.
 *
 * If match_clock is provided, then best_clock P divider must match the P
 * divider from @match_clock used for LVDS downclocking.
 */
static bool
g4x_find_best_dpll(const struct intel_limit *limit,
		   struct intel_crtc_state *crtc_state,
		   int target, int refclk, struct dpll *match_clock,
		   struct dpll *best_clock)
{
	struct drm_device *dev = crtc_state->base.crtc->dev;
	struct dpll clock;
	int max_n;
	bool found = false;
	/* approximately equals target * 0.00585 */
	int err_most = (target >> 8) + (target >> 9);

	memset(best_clock, 0, sizeof(*best_clock));

	clock.p2 = i9xx_select_p2_div(limit, crtc_state, target);

	max_n = limit->n.max;
	/* based on hardware requirement, prefer smaller n to precision */
	for (clock.n = limit->n.min; clock.n <= max_n; clock.n++) {
		/* based on hardware requirement, prefere larger m1,m2 */
		for (clock.m1 = limit->m1.max;
		     clock.m1 >= limit->m1.min; clock.m1--) {
			for (clock.m2 = limit->m2.max;
			     clock.m2 >= limit->m2.min; clock.m2--) {
				for (clock.p1 = limit->p1.max;
				     clock.p1 >= limit->p1.min; clock.p1--) {
					int this_err;

					i9xx_calc_dpll_params(refclk, &clock);
					if (!intel_PLL_is_valid(dev, limit,
								&clock))
						continue;

					this_err = abs(clock.dot - target);
					if (this_err < err_most) {
						*best_clock = clock;
						err_most = this_err;
						max_n = clock.n;
						found = true;
					}
				}
			}
		}
	}
	return found;
}

/*
 * Check if the calculated PLL configuration is more optimal compared to the
 * best configuration and error found so far. Return the calculated error.
 */
static bool vlv_PLL_is_optimal(struct drm_device *dev, int target_freq,
			       const struct dpll *calculated_clock,
			       const struct dpll *best_clock,
			       unsigned int best_error_ppm,
			       unsigned int *error_ppm)
{
	/*
	 * For CHV ignore the error and consider only the P value.
	 * Prefer a bigger P value based on HW requirements.
	 */
	if (IS_CHERRYVIEW(dev)) {
		*error_ppm = 0;

		return calculated_clock->p > best_clock->p;
	}

	if (WARN_ON_ONCE(!target_freq))
		return false;

	*error_ppm = div_u64(1000000ULL *
				abs(target_freq - calculated_clock->dot),
			     target_freq);
	/*
	 * Prefer a better P value over a better (smaller) error if the error
	 * is small. Ensure this preference for future configurations too by
	 * setting the error to 0.
	 */
	if (*error_ppm < 100 && calculated_clock->p > best_clock->p) {
		*error_ppm = 0;

		return true;
	}

	return *error_ppm + 10 < best_error_ppm;
}

/*
 * Returns a set of divisors for the desired target clock with the given
 * refclk, or FALSE.  The returned values represent the clock equation:
 * reflck * (5 * (m1 + 2) + (m2 + 2)) / (n + 2) / p1 / p2.
 */
static bool
vlv_find_best_dpll(const struct intel_limit *limit,
		   struct intel_crtc_state *crtc_state,
		   int target, int refclk, struct dpll *match_clock,
		   struct dpll *best_clock)
{
	struct intel_crtc *crtc = to_intel_crtc(crtc_state->base.crtc);
	struct drm_device *dev = crtc->base.dev;
	struct dpll clock;
	unsigned int bestppm = 1000000;
	/* min update 19.2 MHz */
	int max_n = min(limit->n.max, refclk / 19200);
	bool found = false;

	target *= 5; /* fast clock */

	memset(best_clock, 0, sizeof(*best_clock));

	/* based on hardware requirement, prefer smaller n to precision */
	for (clock.n = limit->n.min; clock.n <= max_n; clock.n++) {
		for (clock.p1 = limit->p1.max; clock.p1 >= limit->p1.min; clock.p1--) {
			for (clock.p2 = limit->p2.p2_fast; clock.p2 >= limit->p2.p2_slow;
			     clock.p2 -= clock.p2 > 10 ? 2 : 1) {
				clock.p = clock.p1 * clock.p2;
				/* based on hardware requirement, prefer bigger m1,m2 values */
				for (clock.m1 = limit->m1.min; clock.m1 <= limit->m1.max; clock.m1++) {
					unsigned int ppm;

					clock.m2 = DIV_ROUND_CLOSEST(target * clock.p * clock.n,
								     refclk * clock.m1);

					vlv_calc_dpll_params(refclk, &clock);

					if (!intel_PLL_is_valid(dev, limit,
								&clock))
						continue;

					if (!vlv_PLL_is_optimal(dev, target,
								&clock,
								best_clock,
								bestppm, &ppm))
						continue;

					*best_clock = clock;
					bestppm = ppm;
					found = true;
				}
			}
		}
	}

	return found;
}

/*
 * Returns a set of divisors for the desired target clock with the given
 * refclk, or FALSE.  The returned values represent the clock equation:
 * reflck * (5 * (m1 + 2) + (m2 + 2)) / (n + 2) / p1 / p2.
 */
static bool
chv_find_best_dpll(const struct intel_limit *limit,
		   struct intel_crtc_state *crtc_state,
		   int target, int refclk, struct dpll *match_clock,
		   struct dpll *best_clock)
{
	struct intel_crtc *crtc = to_intel_crtc(crtc_state->base.crtc);
	struct drm_device *dev = crtc->base.dev;
	unsigned int best_error_ppm;
	struct dpll clock;
	uint64_t m2;
	int found = false;

	memset(best_clock, 0, sizeof(*best_clock));
	best_error_ppm = 1000000;

	/*
	 * Based on hardware doc, the n always set to 1, and m1 always
	 * set to 2.  If requires to support 200Mhz refclk, we need to
	 * revisit this because n may not 1 anymore.
	 */
	clock.n = 1, clock.m1 = 2;
	target *= 5;	/* fast clock */

	for (clock.p1 = limit->p1.max; clock.p1 >= limit->p1.min; clock.p1--) {
		for (clock.p2 = limit->p2.p2_fast;
				clock.p2 >= limit->p2.p2_slow;
				clock.p2 -= clock.p2 > 10 ? 2 : 1) {
			unsigned int error_ppm;

			clock.p = clock.p1 * clock.p2;

			m2 = DIV_ROUND_CLOSEST_ULL(((uint64_t)target * clock.p *
					clock.n) << 22, refclk * clock.m1);

			if (m2 > INT_MAX/clock.m1)
				continue;

			clock.m2 = m2;

			chv_calc_dpll_params(refclk, &clock);

			if (!intel_PLL_is_valid(dev, limit, &clock))
				continue;

			if (!vlv_PLL_is_optimal(dev, target, &clock, best_clock,
						best_error_ppm, &error_ppm))
				continue;

			*best_clock = clock;
			best_error_ppm = error_ppm;
			found = true;
		}
	}

	return found;
}

bool bxt_find_best_dpll(struct intel_crtc_state *crtc_state, int target_clock,
			struct dpll *best_clock)
{
	int refclk = 100000;
	const struct intel_limit *limit = &intel_limits_bxt;

	return chv_find_best_dpll(limit, crtc_state,
				  target_clock, refclk, NULL, best_clock);
}

bool intel_crtc_active(struct drm_crtc *crtc)
{
	struct intel_crtc *intel_crtc = to_intel_crtc(crtc);

	/* Be paranoid as we can arrive here with only partial
	 * state retrieved from the hardware during setup.
	 *
	 * We can ditch the adjusted_mode.crtc_clock check as soon
	 * as Haswell has gained clock readout/fastboot support.
	 *
	 * We can ditch the crtc->primary->fb check as soon as we can
	 * properly reconstruct framebuffers.
	 *
	 * FIXME: The intel_crtc->active here should be switched to
	 * crtc->state->active once we have proper CRTC states wired up
	 * for atomic.
	 */
	return intel_crtc->active && crtc->primary->state->fb &&
		intel_crtc->config->base.adjusted_mode.crtc_clock;
}

enum transcoder intel_pipe_to_cpu_transcoder(struct drm_i915_private *dev_priv,
					     enum pipe pipe)
{
	struct drm_crtc *crtc = dev_priv->pipe_to_crtc_mapping[pipe];
	struct intel_crtc *intel_crtc = to_intel_crtc(crtc);

	return intel_crtc->config->cpu_transcoder;
}

static bool pipe_dsl_stopped(struct drm_device *dev, enum pipe pipe)
{
	struct drm_i915_private *dev_priv = dev->dev_private;
	i915_reg_t reg = PIPEDSL(pipe);
	u32 line1, line2;
	u32 line_mask;

	if (IS_GEN2(dev))
		line_mask = DSL_LINEMASK_GEN2;
	else
		line_mask = DSL_LINEMASK_GEN3;

	line1 = I915_READ(reg) & line_mask;
	msleep(5);
	line2 = I915_READ(reg) & line_mask;

	return line1 == line2;
}

/*
 * intel_wait_for_pipe_off - wait for pipe to turn off
 * @crtc: crtc whose pipe to wait for
 *
 * After disabling a pipe, we can't wait for vblank in the usual way,
 * spinning on the vblank interrupt status bit, since we won't actually
 * see an interrupt when the pipe is disabled.
 *
 * On Gen4 and above:
 *   wait for the pipe register state bit to turn off
 *
 * Otherwise:
 *   wait for the display line value to settle (it usually
 *   ends up stopping at the start of the next frame).
 *
 */
static void intel_wait_for_pipe_off(struct intel_crtc *crtc)
{
	struct drm_device *dev = crtc->base.dev;
	struct drm_i915_private *dev_priv = dev->dev_private;
	enum transcoder cpu_transcoder = crtc->config->cpu_transcoder;
	enum pipe pipe = crtc->pipe;

	if (INTEL_INFO(dev)->gen >= 4) {
		i915_reg_t reg = PIPECONF(cpu_transcoder);

		/* Wait for the Pipe State to go off */
		if (wait_for((I915_READ(reg) & I965_PIPECONF_ACTIVE) == 0,
			     100))
			WARN(1, "pipe_off wait timed out\n");
	} else {
		/* Wait for the display line to settle */
		if (wait_for(pipe_dsl_stopped(dev, pipe), 100))
			WARN(1, "pipe_off wait timed out\n");
	}
}

/* Only for pre-ILK configs */
void assert_pll(struct drm_i915_private *dev_priv,
		enum pipe pipe, bool state)
{
	u32 val;
	bool cur_state;

	val = I915_READ(DPLL(pipe));
	cur_state = !!(val & DPLL_VCO_ENABLE);
	I915_STATE_WARN(cur_state != state,
	     "PLL state assertion failure (expected %s, current %s)\n",
			onoff(state), onoff(cur_state));
}

/* XXX: the dsi pll is shared between MIPI DSI ports */
void assert_dsi_pll(struct drm_i915_private *dev_priv, bool state)
{
	u32 val;
	bool cur_state;

	mutex_lock(&dev_priv->sb_lock);
	val = vlv_cck_read(dev_priv, CCK_REG_DSI_PLL_CONTROL);
	mutex_unlock(&dev_priv->sb_lock);

	cur_state = val & DSI_PLL_VCO_EN;
	I915_STATE_WARN(cur_state != state,
	     "DSI PLL state assertion failure (expected %s, current %s)\n",
			onoff(state), onoff(cur_state));
}

static void assert_fdi_tx(struct drm_i915_private *dev_priv,
			  enum pipe pipe, bool state)
{
	bool cur_state;
	enum transcoder cpu_transcoder = intel_pipe_to_cpu_transcoder(dev_priv,
								      pipe);

	if (HAS_DDI(dev_priv)) {
		/* DDI does not have a specific FDI_TX register */
		u32 val = I915_READ(TRANS_DDI_FUNC_CTL(cpu_transcoder));
		cur_state = !!(val & TRANS_DDI_FUNC_ENABLE);
	} else {
		u32 val = I915_READ(FDI_TX_CTL(pipe));
		cur_state = !!(val & FDI_TX_ENABLE);
	}
	I915_STATE_WARN(cur_state != state,
	     "FDI TX state assertion failure (expected %s, current %s)\n",
			onoff(state), onoff(cur_state));
}
#define assert_fdi_tx_enabled(d, p) assert_fdi_tx(d, p, true)
#define assert_fdi_tx_disabled(d, p) assert_fdi_tx(d, p, false)

static void assert_fdi_rx(struct drm_i915_private *dev_priv,
			  enum pipe pipe, bool state)
{
	u32 val;
	bool cur_state;

	val = I915_READ(FDI_RX_CTL(pipe));
	cur_state = !!(val & FDI_RX_ENABLE);
	I915_STATE_WARN(cur_state != state,
	     "FDI RX state assertion failure (expected %s, current %s)\n",
			onoff(state), onoff(cur_state));
}
#define assert_fdi_rx_enabled(d, p) assert_fdi_rx(d, p, true)
#define assert_fdi_rx_disabled(d, p) assert_fdi_rx(d, p, false)

static void assert_fdi_tx_pll_enabled(struct drm_i915_private *dev_priv,
				      enum pipe pipe)
{
	u32 val;

	/* ILK FDI PLL is always enabled */
	if (IS_GEN5(dev_priv))
		return;

	/* On Haswell, DDI ports are responsible for the FDI PLL setup */
	if (HAS_DDI(dev_priv))
		return;

	val = I915_READ(FDI_TX_CTL(pipe));
	I915_STATE_WARN(!(val & FDI_TX_PLL_ENABLE), "FDI TX PLL assertion failure, should be active but is disabled\n");
}

void assert_fdi_rx_pll(struct drm_i915_private *dev_priv,
		       enum pipe pipe, bool state)
{
	u32 val;
	bool cur_state;

	val = I915_READ(FDI_RX_CTL(pipe));
	cur_state = !!(val & FDI_RX_PLL_ENABLE);
	I915_STATE_WARN(cur_state != state,
	     "FDI RX PLL assertion failure (expected %s, current %s)\n",
			onoff(state), onoff(cur_state));
}

void assert_panel_unlocked(struct drm_i915_private *dev_priv,
			   enum pipe pipe)
{
	struct drm_device *dev = dev_priv->dev;
	i915_reg_t pp_reg;
	u32 val;
	enum pipe panel_pipe = PIPE_A;
	bool locked = true;

	if (WARN_ON(HAS_DDI(dev)))
		return;

	if (HAS_PCH_SPLIT(dev)) {
		u32 port_sel;

		pp_reg = PCH_PP_CONTROL;
		port_sel = I915_READ(PCH_PP_ON_DELAYS) & PANEL_PORT_SELECT_MASK;

		if (port_sel == PANEL_PORT_SELECT_LVDS &&
		    I915_READ(PCH_LVDS) & LVDS_PIPEB_SELECT)
			panel_pipe = PIPE_B;
		/* XXX: else fix for eDP */
	} else if (IS_VALLEYVIEW(dev) || IS_CHERRYVIEW(dev)) {
		/* presumably write lock depends on pipe, not port select */
		pp_reg = VLV_PIPE_PP_CONTROL(pipe);
		panel_pipe = pipe;
	} else {
		pp_reg = PP_CONTROL;
		if (I915_READ(LVDS) & LVDS_PIPEB_SELECT)
			panel_pipe = PIPE_B;
	}

	val = I915_READ(pp_reg);
	if (!(val & PANEL_POWER_ON) ||
	    ((val & PANEL_UNLOCK_MASK) == PANEL_UNLOCK_REGS))
		locked = false;

	I915_STATE_WARN(panel_pipe == pipe && locked,
	     "panel assertion failure, pipe %c regs locked\n",
	     pipe_name(pipe));
}

static void assert_cursor(struct drm_i915_private *dev_priv,
			  enum pipe pipe, bool state)
{
	struct drm_device *dev = dev_priv->dev;
	bool cur_state;

	if (IS_845G(dev) || IS_I865G(dev))
		cur_state = I915_READ(CURCNTR(PIPE_A)) & CURSOR_ENABLE;
	else
		cur_state = I915_READ(CURCNTR(pipe)) & CURSOR_MODE;

	I915_STATE_WARN(cur_state != state,
	     "cursor on pipe %c assertion failure (expected %s, current %s)\n",
			pipe_name(pipe), onoff(state), onoff(cur_state));
}
#define assert_cursor_enabled(d, p) assert_cursor(d, p, true)
#define assert_cursor_disabled(d, p) assert_cursor(d, p, false)

void assert_pipe(struct drm_i915_private *dev_priv,
		 enum pipe pipe, bool state)
{
	bool cur_state;
	enum transcoder cpu_transcoder = intel_pipe_to_cpu_transcoder(dev_priv,
								      pipe);
	enum intel_display_power_domain power_domain;

	/* if we need the pipe quirk it must be always on */
	if ((pipe == PIPE_A && dev_priv->quirks & QUIRK_PIPEA_FORCE) ||
	    (pipe == PIPE_B && dev_priv->quirks & QUIRK_PIPEB_FORCE))
		state = true;

	power_domain = POWER_DOMAIN_TRANSCODER(cpu_transcoder);
	if (intel_display_power_get_if_enabled(dev_priv, power_domain)) {
		u32 val = I915_READ(PIPECONF(cpu_transcoder));
		cur_state = !!(val & PIPECONF_ENABLE);

		intel_display_power_put(dev_priv, power_domain);
	} else {
		cur_state = false;
	}

	I915_STATE_WARN(cur_state != state,
	     "pipe %c assertion failure (expected %s, current %s)\n",
			pipe_name(pipe), onoff(state), onoff(cur_state));
}

static void assert_plane(struct drm_i915_private *dev_priv,
			 enum plane plane, bool state)
{
	u32 val;
	bool cur_state;

	val = I915_READ(DSPCNTR(plane));
	cur_state = !!(val & DISPLAY_PLANE_ENABLE);
	I915_STATE_WARN(cur_state != state,
	     "plane %c assertion failure (expected %s, current %s)\n",
			plane_name(plane), onoff(state), onoff(cur_state));
}

#define assert_plane_enabled(d, p) assert_plane(d, p, true)
#define assert_plane_disabled(d, p) assert_plane(d, p, false)

static void assert_planes_disabled(struct drm_i915_private *dev_priv,
				   enum pipe pipe)
{
	struct drm_device *dev = dev_priv->dev;
	int i;

	/* Primary planes are fixed to pipes on gen4+ */
	if (INTEL_INFO(dev)->gen >= 4) {
		u32 val = I915_READ(DSPCNTR(pipe));
		I915_STATE_WARN(val & DISPLAY_PLANE_ENABLE,
		     "plane %c assertion failure, should be disabled but not\n",
		     plane_name(pipe));
		return;
	}

	/* Need to check both planes against the pipe */
	for_each_pipe(dev_priv, i) {
		u32 val = I915_READ(DSPCNTR(i));
		enum pipe cur_pipe = (val & DISPPLANE_SEL_PIPE_MASK) >>
			DISPPLANE_SEL_PIPE_SHIFT;
		I915_STATE_WARN((val & DISPLAY_PLANE_ENABLE) && pipe == cur_pipe,
		     "plane %c assertion failure, should be off on pipe %c but is still active\n",
		     plane_name(i), pipe_name(pipe));
	}
}

static void assert_sprites_disabled(struct drm_i915_private *dev_priv,
				    enum pipe pipe)
{
	struct drm_device *dev = dev_priv->dev;
	int sprite;

	if (INTEL_INFO(dev)->gen >= 9) {
		for_each_sprite(dev_priv, pipe, sprite) {
			u32 val = I915_READ(PLANE_CTL(pipe, sprite));
			I915_STATE_WARN(val & PLANE_CTL_ENABLE,
			     "plane %d assertion failure, should be off on pipe %c but is still active\n",
			     sprite, pipe_name(pipe));
		}
	} else if (IS_VALLEYVIEW(dev) || IS_CHERRYVIEW(dev)) {
		for_each_sprite(dev_priv, pipe, sprite) {
			u32 val = I915_READ(SPCNTR(pipe, sprite));
			I915_STATE_WARN(val & SP_ENABLE,
			     "sprite %c assertion failure, should be off on pipe %c but is still active\n",
			     sprite_name(pipe, sprite), pipe_name(pipe));
		}
	} else if (INTEL_INFO(dev)->gen >= 7) {
		u32 val = I915_READ(SPRCTL(pipe));
		I915_STATE_WARN(val & SPRITE_ENABLE,
		     "sprite %c assertion failure, should be off on pipe %c but is still active\n",
		     plane_name(pipe), pipe_name(pipe));
	} else if (INTEL_INFO(dev)->gen >= 5) {
		u32 val = I915_READ(DVSCNTR(pipe));
		I915_STATE_WARN(val & DVS_ENABLE,
		     "sprite %c assertion failure, should be off on pipe %c but is still active\n",
		     plane_name(pipe), pipe_name(pipe));
	}
}

static void assert_vblank_disabled(struct drm_crtc *crtc)
{
	if (I915_STATE_WARN_ON(drm_crtc_vblank_get(crtc) == 0))
		drm_crtc_vblank_put(crtc);
}

void assert_pch_transcoder_disabled(struct drm_i915_private *dev_priv,
				    enum pipe pipe)
{
	u32 val;
	bool enabled;

	val = I915_READ(PCH_TRANSCONF(pipe));
	enabled = !!(val & TRANS_ENABLE);
	I915_STATE_WARN(enabled,
	     "transcoder assertion failed, should be off on pipe %c but is still active\n",
	     pipe_name(pipe));
}

static bool dp_pipe_enabled(struct drm_i915_private *dev_priv,
			    enum pipe pipe, u32 port_sel, u32 val)
{
	if ((val & DP_PORT_EN) == 0)
		return false;

	if (HAS_PCH_CPT(dev_priv)) {
		u32 trans_dp_ctl = I915_READ(TRANS_DP_CTL(pipe));
		if ((trans_dp_ctl & TRANS_DP_PORT_SEL_MASK) != port_sel)
			return false;
	} else if (IS_CHERRYVIEW(dev_priv)) {
		if ((val & DP_PIPE_MASK_CHV) != DP_PIPE_SELECT_CHV(pipe))
			return false;
	} else {
		if ((val & DP_PIPE_MASK) != (pipe << 30))
			return false;
	}
	return true;
}

static bool hdmi_pipe_enabled(struct drm_i915_private *dev_priv,
			      enum pipe pipe, u32 val)
{
	if ((val & SDVO_ENABLE) == 0)
		return false;

	if (HAS_PCH_CPT(dev_priv)) {
		if ((val & SDVO_PIPE_SEL_MASK_CPT) != SDVO_PIPE_SEL_CPT(pipe))
			return false;
	} else if (IS_CHERRYVIEW(dev_priv)) {
		if ((val & SDVO_PIPE_SEL_MASK_CHV) != SDVO_PIPE_SEL_CHV(pipe))
			return false;
	} else {
		if ((val & SDVO_PIPE_SEL_MASK) != SDVO_PIPE_SEL(pipe))
			return false;
	}
	return true;
}

static bool lvds_pipe_enabled(struct drm_i915_private *dev_priv,
			      enum pipe pipe, u32 val)
{
	if ((val & LVDS_PORT_EN) == 0)
		return false;

	if (HAS_PCH_CPT(dev_priv)) {
		if ((val & PORT_TRANS_SEL_MASK) != PORT_TRANS_SEL_CPT(pipe))
			return false;
	} else {
		if ((val & LVDS_PIPE_MASK) != LVDS_PIPE(pipe))
			return false;
	}
	return true;
}

static bool adpa_pipe_enabled(struct drm_i915_private *dev_priv,
			      enum pipe pipe, u32 val)
{
	if ((val & ADPA_DAC_ENABLE) == 0)
		return false;
	if (HAS_PCH_CPT(dev_priv)) {
		if ((val & PORT_TRANS_SEL_MASK) != PORT_TRANS_SEL_CPT(pipe))
			return false;
	} else {
		if ((val & ADPA_PIPE_SELECT_MASK) != ADPA_PIPE_SELECT(pipe))
			return false;
	}
	return true;
}

static void assert_pch_dp_disabled(struct drm_i915_private *dev_priv,
				   enum pipe pipe, i915_reg_t reg,
				   u32 port_sel)
{
	u32 val = I915_READ(reg);
	I915_STATE_WARN(dp_pipe_enabled(dev_priv, pipe, port_sel, val),
	     "PCH DP (0x%08x) enabled on transcoder %c, should be disabled\n",
	     i915_mmio_reg_offset(reg), pipe_name(pipe));

	I915_STATE_WARN(HAS_PCH_IBX(dev_priv) && (val & DP_PORT_EN) == 0
	     && (val & DP_PIPEB_SELECT),
	     "IBX PCH dp port still using transcoder B\n");
}

static void assert_pch_hdmi_disabled(struct drm_i915_private *dev_priv,
				     enum pipe pipe, i915_reg_t reg)
{
	u32 val = I915_READ(reg);
	I915_STATE_WARN(hdmi_pipe_enabled(dev_priv, pipe, val),
	     "PCH HDMI (0x%08x) enabled on transcoder %c, should be disabled\n",
	     i915_mmio_reg_offset(reg), pipe_name(pipe));

	I915_STATE_WARN(HAS_PCH_IBX(dev_priv) && (val & SDVO_ENABLE) == 0
	     && (val & SDVO_PIPE_B_SELECT),
	     "IBX PCH hdmi port still using transcoder B\n");
}

static void assert_pch_ports_disabled(struct drm_i915_private *dev_priv,
				      enum pipe pipe)
{
	u32 val;

	assert_pch_dp_disabled(dev_priv, pipe, PCH_DP_B, TRANS_DP_PORT_SEL_B);
	assert_pch_dp_disabled(dev_priv, pipe, PCH_DP_C, TRANS_DP_PORT_SEL_C);
	assert_pch_dp_disabled(dev_priv, pipe, PCH_DP_D, TRANS_DP_PORT_SEL_D);

	val = I915_READ(PCH_ADPA);
	I915_STATE_WARN(adpa_pipe_enabled(dev_priv, pipe, val),
	     "PCH VGA enabled on transcoder %c, should be disabled\n",
	     pipe_name(pipe));

	val = I915_READ(PCH_LVDS);
	I915_STATE_WARN(lvds_pipe_enabled(dev_priv, pipe, val),
	     "PCH LVDS enabled on transcoder %c, should be disabled\n",
	     pipe_name(pipe));

	assert_pch_hdmi_disabled(dev_priv, pipe, PCH_HDMIB);
	assert_pch_hdmi_disabled(dev_priv, pipe, PCH_HDMIC);
	assert_pch_hdmi_disabled(dev_priv, pipe, PCH_HDMID);
}

static void _vlv_enable_pll(struct intel_crtc *crtc,
			    const struct intel_crtc_state *pipe_config)
{
	struct drm_i915_private *dev_priv = to_i915(crtc->base.dev);
	enum pipe pipe = crtc->pipe;

	I915_WRITE(DPLL(pipe), pipe_config->dpll_hw_state.dpll);
	POSTING_READ(DPLL(pipe));
	udelay(150);

	if (wait_for(((I915_READ(DPLL(pipe)) & DPLL_LOCK_VLV) == DPLL_LOCK_VLV), 1))
		DRM_ERROR("DPLL %d failed to lock\n", pipe);
}

static void vlv_enable_pll(struct intel_crtc *crtc,
			   const struct intel_crtc_state *pipe_config)
{
	struct drm_i915_private *dev_priv = to_i915(crtc->base.dev);
	enum pipe pipe = crtc->pipe;

	assert_pipe_disabled(dev_priv, pipe);

	/* PLL is protected by panel, make sure we can write it */
	assert_panel_unlocked(dev_priv, pipe);

	if (pipe_config->dpll_hw_state.dpll & DPLL_VCO_ENABLE)
		_vlv_enable_pll(crtc, pipe_config);

	I915_WRITE(DPLL_MD(pipe), pipe_config->dpll_hw_state.dpll_md);
	POSTING_READ(DPLL_MD(pipe));
}


static void _chv_enable_pll(struct intel_crtc *crtc,
			    const struct intel_crtc_state *pipe_config)
{
	struct drm_i915_private *dev_priv = to_i915(crtc->base.dev);
	enum pipe pipe = crtc->pipe;
	enum dpio_channel port = vlv_pipe_to_channel(pipe);
	u32 tmp;

	mutex_lock(&dev_priv->sb_lock);

	/* Enable back the 10bit clock to display controller */
	tmp = vlv_dpio_read(dev_priv, pipe, CHV_CMN_DW14(port));
	tmp |= DPIO_DCLKP_EN;
	vlv_dpio_write(dev_priv, pipe, CHV_CMN_DW14(port), tmp);

	mutex_unlock(&dev_priv->sb_lock);

	/*
	 * Need to wait > 100ns between dclkp clock enable bit and PLL enable.
	 */
	udelay(1);

	/* Enable PLL */
	I915_WRITE(DPLL(pipe), pipe_config->dpll_hw_state.dpll);

	/* Check PLL is locked */
	if (wait_for(((I915_READ(DPLL(pipe)) & DPLL_LOCK_VLV) == DPLL_LOCK_VLV), 1))
		DRM_ERROR("PLL %d failed to lock\n", pipe);
}

static void chv_enable_pll(struct intel_crtc *crtc,
			   const struct intel_crtc_state *pipe_config)
{
	struct drm_i915_private *dev_priv = to_i915(crtc->base.dev);
	enum pipe pipe = crtc->pipe;

	assert_pipe_disabled(dev_priv, pipe);

	/* PLL is protected by panel, make sure we can write it */
	assert_panel_unlocked(dev_priv, pipe);

	if (pipe_config->dpll_hw_state.dpll & DPLL_VCO_ENABLE)
		_chv_enable_pll(crtc, pipe_config);

	if (pipe != PIPE_A) {
		/*
		 * WaPixelRepeatModeFixForC0:chv
		 *
		 * DPLLCMD is AWOL. Use chicken bits to propagate
		 * the value from DPLLBMD to either pipe B or C.
		 */
		I915_WRITE(CBR4_VLV, pipe == PIPE_B ? CBR_DPLLBMD_PIPE_B : CBR_DPLLBMD_PIPE_C);
		I915_WRITE(DPLL_MD(PIPE_B), pipe_config->dpll_hw_state.dpll_md);
		I915_WRITE(CBR4_VLV, 0);
		dev_priv->chv_dpll_md[pipe] = pipe_config->dpll_hw_state.dpll_md;

		/*
		 * DPLLB VGA mode also seems to cause problems.
		 * We should always have it disabled.
		 */
		WARN_ON((I915_READ(DPLL(PIPE_B)) & DPLL_VGA_MODE_DIS) == 0);
	} else {
		I915_WRITE(DPLL_MD(pipe), pipe_config->dpll_hw_state.dpll_md);
		POSTING_READ(DPLL_MD(pipe));
	}
}

static int intel_num_dvo_pipes(struct drm_device *dev)
{
	struct intel_crtc *crtc;
	int count = 0;

	for_each_intel_crtc(dev, crtc)
		count += crtc->base.state->active &&
			intel_pipe_has_type(crtc, INTEL_OUTPUT_DVO);

	return count;
}

static void i9xx_enable_pll(struct intel_crtc *crtc)
{
	struct drm_device *dev = crtc->base.dev;
	struct drm_i915_private *dev_priv = dev->dev_private;
	i915_reg_t reg = DPLL(crtc->pipe);
	u32 dpll = crtc->config->dpll_hw_state.dpll;

	assert_pipe_disabled(dev_priv, crtc->pipe);

	/* PLL is protected by panel, make sure we can write it */
	if (IS_MOBILE(dev) && !IS_I830(dev))
		assert_panel_unlocked(dev_priv, crtc->pipe);

	/* Enable DVO 2x clock on both PLLs if necessary */
	if (IS_I830(dev) && intel_num_dvo_pipes(dev) > 0) {
		/*
		 * It appears to be important that we don't enable this
		 * for the current pipe before otherwise configuring the
		 * PLL. No idea how this should be handled if multiple
		 * DVO outputs are enabled simultaneosly.
		 */
		dpll |= DPLL_DVO_2X_MODE;
		I915_WRITE(DPLL(!crtc->pipe),
			   I915_READ(DPLL(!crtc->pipe)) | DPLL_DVO_2X_MODE);
	}

	/*
	 * Apparently we need to have VGA mode enabled prior to changing
	 * the P1/P2 dividers. Otherwise the DPLL will keep using the old
	 * dividers, even though the register value does change.
	 */
	I915_WRITE(reg, 0);

	I915_WRITE(reg, dpll);

	/* Wait for the clocks to stabilize. */
	POSTING_READ(reg);
	udelay(150);

	if (INTEL_INFO(dev)->gen >= 4) {
		I915_WRITE(DPLL_MD(crtc->pipe),
			   crtc->config->dpll_hw_state.dpll_md);
	} else {
		/* The pixel multiplier can only be updated once the
		 * DPLL is enabled and the clocks are stable.
		 *
		 * So write it again.
		 */
		I915_WRITE(reg, dpll);
	}

	/* We do this three times for luck */
	I915_WRITE(reg, dpll);
	POSTING_READ(reg);
	udelay(150); /* wait for warmup */
	I915_WRITE(reg, dpll);
	POSTING_READ(reg);
	udelay(150); /* wait for warmup */
	I915_WRITE(reg, dpll);
	POSTING_READ(reg);
	udelay(150); /* wait for warmup */
}

/**
 * i9xx_disable_pll - disable a PLL
 * @dev_priv: i915 private structure
 * @pipe: pipe PLL to disable
 *
 * Disable the PLL for @pipe, making sure the pipe is off first.
 *
 * Note!  This is for pre-ILK only.
 */
static void i9xx_disable_pll(struct intel_crtc *crtc)
{
	struct drm_device *dev = crtc->base.dev;
	struct drm_i915_private *dev_priv = dev->dev_private;
	enum pipe pipe = crtc->pipe;

	/* Disable DVO 2x clock on both PLLs if necessary */
	if (IS_I830(dev) &&
	    intel_pipe_has_type(crtc, INTEL_OUTPUT_DVO) &&
	    !intel_num_dvo_pipes(dev)) {
		I915_WRITE(DPLL(PIPE_B),
			   I915_READ(DPLL(PIPE_B)) & ~DPLL_DVO_2X_MODE);
		I915_WRITE(DPLL(PIPE_A),
			   I915_READ(DPLL(PIPE_A)) & ~DPLL_DVO_2X_MODE);
	}

	/* Don't disable pipe or pipe PLLs if needed */
	if ((pipe == PIPE_A && dev_priv->quirks & QUIRK_PIPEA_FORCE) ||
	    (pipe == PIPE_B && dev_priv->quirks & QUIRK_PIPEB_FORCE))
		return;

	/* Make sure the pipe isn't still relying on us */
	assert_pipe_disabled(dev_priv, pipe);

	I915_WRITE(DPLL(pipe), DPLL_VGA_MODE_DIS);
	POSTING_READ(DPLL(pipe));
}

static void vlv_disable_pll(struct drm_i915_private *dev_priv, enum pipe pipe)
{
	u32 val;

	/* Make sure the pipe isn't still relying on us */
	assert_pipe_disabled(dev_priv, pipe);

	val = DPLL_INTEGRATED_REF_CLK_VLV |
		DPLL_REF_CLK_ENABLE_VLV | DPLL_VGA_MODE_DIS;
	if (pipe != PIPE_A)
		val |= DPLL_INTEGRATED_CRI_CLK_VLV;

	I915_WRITE(DPLL(pipe), val);
	POSTING_READ(DPLL(pipe));
}

static void chv_disable_pll(struct drm_i915_private *dev_priv, enum pipe pipe)
{
	enum dpio_channel port = vlv_pipe_to_channel(pipe);
	u32 val;

	/* Make sure the pipe isn't still relying on us */
	assert_pipe_disabled(dev_priv, pipe);

	val = DPLL_SSC_REF_CLK_CHV |
		DPLL_REF_CLK_ENABLE_VLV | DPLL_VGA_MODE_DIS;
	if (pipe != PIPE_A)
		val |= DPLL_INTEGRATED_CRI_CLK_VLV;

	I915_WRITE(DPLL(pipe), val);
	POSTING_READ(DPLL(pipe));

	mutex_lock(&dev_priv->sb_lock);

	/* Disable 10bit clock to display controller */
	val = vlv_dpio_read(dev_priv, pipe, CHV_CMN_DW14(port));
	val &= ~DPIO_DCLKP_EN;
	vlv_dpio_write(dev_priv, pipe, CHV_CMN_DW14(port), val);

	mutex_unlock(&dev_priv->sb_lock);
}

void vlv_wait_port_ready(struct drm_i915_private *dev_priv,
			 struct intel_digital_port *dport,
			 unsigned int expected_mask)
{
	u32 port_mask;
	i915_reg_t dpll_reg;

	switch (dport->port) {
	case PORT_B:
		port_mask = DPLL_PORTB_READY_MASK;
		dpll_reg = DPLL(0);
		break;
	case PORT_C:
		port_mask = DPLL_PORTC_READY_MASK;
		dpll_reg = DPLL(0);
		expected_mask <<= 4;
		break;
	case PORT_D:
		port_mask = DPLL_PORTD_READY_MASK;
		dpll_reg = DPIO_PHY_STATUS;
		break;
	default:
		BUG();
	}

	if (wait_for((I915_READ(dpll_reg) & port_mask) == expected_mask, 1000))
		WARN(1, "timed out waiting for port %c ready: got 0x%x, expected 0x%x\n",
		     port_name(dport->port), I915_READ(dpll_reg) & port_mask, expected_mask);
}

static void ironlake_enable_pch_transcoder(struct drm_i915_private *dev_priv,
					   enum pipe pipe)
{
	struct drm_device *dev = dev_priv->dev;
	struct drm_crtc *crtc = dev_priv->pipe_to_crtc_mapping[pipe];
	struct intel_crtc *intel_crtc = to_intel_crtc(crtc);
	i915_reg_t reg;
	uint32_t val, pipeconf_val;

	/* Make sure PCH DPLL is enabled */
	assert_shared_dpll_enabled(dev_priv, intel_crtc->config->shared_dpll);

	/* FDI must be feeding us bits for PCH ports */
	assert_fdi_tx_enabled(dev_priv, pipe);
	assert_fdi_rx_enabled(dev_priv, pipe);

	if (HAS_PCH_CPT(dev)) {
		/* Workaround: Set the timing override bit before enabling the
		 * pch transcoder. */
		reg = TRANS_CHICKEN2(pipe);
		val = I915_READ(reg);
		val |= TRANS_CHICKEN2_TIMING_OVERRIDE;
		I915_WRITE(reg, val);
	}

	reg = PCH_TRANSCONF(pipe);
	val = I915_READ(reg);
	pipeconf_val = I915_READ(PIPECONF(pipe));

	if (HAS_PCH_IBX(dev_priv)) {
		/*
		 * Make the BPC in transcoder be consistent with
		 * that in pipeconf reg. For HDMI we must use 8bpc
		 * here for both 8bpc and 12bpc.
		 */
		val &= ~PIPECONF_BPC_MASK;
		if (intel_pipe_has_type(intel_crtc, INTEL_OUTPUT_HDMI))
			val |= PIPECONF_8BPC;
		else
			val |= pipeconf_val & PIPECONF_BPC_MASK;
	}

	val &= ~TRANS_INTERLACE_MASK;
	if ((pipeconf_val & PIPECONF_INTERLACE_MASK) == PIPECONF_INTERLACED_ILK)
		if (HAS_PCH_IBX(dev_priv) &&
		    intel_pipe_has_type(intel_crtc, INTEL_OUTPUT_SDVO))
			val |= TRANS_LEGACY_INTERLACED_ILK;
		else
			val |= TRANS_INTERLACED;
	else
		val |= TRANS_PROGRESSIVE;

	I915_WRITE(reg, val | TRANS_ENABLE);
	if (wait_for(I915_READ(reg) & TRANS_STATE_ENABLE, 100))
		DRM_ERROR("failed to enable transcoder %c\n", pipe_name(pipe));
}

static void lpt_enable_pch_transcoder(struct drm_i915_private *dev_priv,
				      enum transcoder cpu_transcoder)
{
	u32 val, pipeconf_val;

	/* FDI must be feeding us bits for PCH ports */
	assert_fdi_tx_enabled(dev_priv, (enum pipe) cpu_transcoder);
	assert_fdi_rx_enabled(dev_priv, TRANSCODER_A);

	/* Workaround: set timing override bit. */
	val = I915_READ(TRANS_CHICKEN2(PIPE_A));
	val |= TRANS_CHICKEN2_TIMING_OVERRIDE;
	I915_WRITE(TRANS_CHICKEN2(PIPE_A), val);

	val = TRANS_ENABLE;
	pipeconf_val = I915_READ(PIPECONF(cpu_transcoder));

	if ((pipeconf_val & PIPECONF_INTERLACE_MASK_HSW) ==
	    PIPECONF_INTERLACED_ILK)
		val |= TRANS_INTERLACED;
	else
		val |= TRANS_PROGRESSIVE;

	I915_WRITE(LPT_TRANSCONF, val);
	if (wait_for(I915_READ(LPT_TRANSCONF) & TRANS_STATE_ENABLE, 100))
		DRM_ERROR("Failed to enable PCH transcoder\n");
}

static void ironlake_disable_pch_transcoder(struct drm_i915_private *dev_priv,
					    enum pipe pipe)
{
	struct drm_device *dev = dev_priv->dev;
	i915_reg_t reg;
	uint32_t val;

	/* FDI relies on the transcoder */
	assert_fdi_tx_disabled(dev_priv, pipe);
	assert_fdi_rx_disabled(dev_priv, pipe);

	/* Ports must be off as well */
	assert_pch_ports_disabled(dev_priv, pipe);

	reg = PCH_TRANSCONF(pipe);
	val = I915_READ(reg);
	val &= ~TRANS_ENABLE;
	I915_WRITE(reg, val);
	/* wait for PCH transcoder off, transcoder state */
	if (wait_for((I915_READ(reg) & TRANS_STATE_ENABLE) == 0, 50))
		DRM_ERROR("failed to disable transcoder %c\n", pipe_name(pipe));

	if (HAS_PCH_CPT(dev)) {
		/* Workaround: Clear the timing override chicken bit again. */
		reg = TRANS_CHICKEN2(pipe);
		val = I915_READ(reg);
		val &= ~TRANS_CHICKEN2_TIMING_OVERRIDE;
		I915_WRITE(reg, val);
	}
}

static void lpt_disable_pch_transcoder(struct drm_i915_private *dev_priv)
{
	u32 val;

	val = I915_READ(LPT_TRANSCONF);
	val &= ~TRANS_ENABLE;
	I915_WRITE(LPT_TRANSCONF, val);
	/* wait for PCH transcoder off, transcoder state */
	if (wait_for((I915_READ(LPT_TRANSCONF) & TRANS_STATE_ENABLE) == 0, 50))
		DRM_ERROR("Failed to disable PCH transcoder\n");

	/* Workaround: clear timing override bit. */
	val = I915_READ(TRANS_CHICKEN2(PIPE_A));
	val &= ~TRANS_CHICKEN2_TIMING_OVERRIDE;
	I915_WRITE(TRANS_CHICKEN2(PIPE_A), val);
}

/**
 * intel_enable_pipe - enable a pipe, asserting requirements
 * @crtc: crtc responsible for the pipe
 *
 * Enable @crtc's pipe, making sure that various hardware specific requirements
 * are met, if applicable, e.g. PLL enabled, LVDS pairs enabled, etc.
 */
static void intel_enable_pipe(struct intel_crtc *crtc)
{
	struct drm_device *dev = crtc->base.dev;
	struct drm_i915_private *dev_priv = dev->dev_private;
	enum pipe pipe = crtc->pipe;
	enum transcoder cpu_transcoder = crtc->config->cpu_transcoder;
	enum pipe pch_transcoder;
	i915_reg_t reg;
	u32 val;

	DRM_DEBUG_KMS("enabling pipe %c\n", pipe_name(pipe));

	assert_planes_disabled(dev_priv, pipe);
	assert_cursor_disabled(dev_priv, pipe);
	assert_sprites_disabled(dev_priv, pipe);

	if (HAS_PCH_LPT(dev_priv))
		pch_transcoder = TRANSCODER_A;
	else
		pch_transcoder = pipe;

	/*
	 * A pipe without a PLL won't actually be able to drive bits from
	 * a plane.  On ILK+ the pipe PLLs are integrated, so we don't
	 * need the check.
	 */
	if (HAS_GMCH_DISPLAY(dev_priv))
		if (crtc->config->has_dsi_encoder)
			assert_dsi_pll_enabled(dev_priv);
		else
			assert_pll_enabled(dev_priv, pipe);
	else {
		if (crtc->config->has_pch_encoder) {
			/* if driving the PCH, we need FDI enabled */
			assert_fdi_rx_pll_enabled(dev_priv, pch_transcoder);
			assert_fdi_tx_pll_enabled(dev_priv,
						  (enum pipe) cpu_transcoder);
		}
		/* FIXME: assert CPU port conditions for SNB+ */
	}

	reg = PIPECONF(cpu_transcoder);
	val = I915_READ(reg);
	if (val & PIPECONF_ENABLE) {
		WARN_ON(!((pipe == PIPE_A && dev_priv->quirks & QUIRK_PIPEA_FORCE) ||
			  (pipe == PIPE_B && dev_priv->quirks & QUIRK_PIPEB_FORCE)));
		return;
	}

	I915_WRITE(reg, val | PIPECONF_ENABLE);
	POSTING_READ(reg);

	/*
	 * Until the pipe starts DSL will read as 0, which would cause
	 * an apparent vblank timestamp jump, which messes up also the
	 * frame count when it's derived from the timestamps. So let's
	 * wait for the pipe to start properly before we call
	 * drm_crtc_vblank_on()
	 */
	if (dev->max_vblank_count == 0 &&
	    wait_for(intel_get_crtc_scanline(crtc) != crtc->scanline_offset, 50))
		DRM_ERROR("pipe %c didn't start\n", pipe_name(pipe));
}

/**
 * intel_disable_pipe - disable a pipe, asserting requirements
 * @crtc: crtc whose pipes is to be disabled
 *
 * Disable the pipe of @crtc, making sure that various hardware
 * specific requirements are met, if applicable, e.g. plane
 * disabled, panel fitter off, etc.
 *
 * Will wait until the pipe has shut down before returning.
 */
static void intel_disable_pipe(struct intel_crtc *crtc)
{
	struct drm_i915_private *dev_priv = crtc->base.dev->dev_private;
	enum transcoder cpu_transcoder = crtc->config->cpu_transcoder;
	enum pipe pipe = crtc->pipe;
	i915_reg_t reg;
	u32 val;

	DRM_DEBUG_KMS("disabling pipe %c\n", pipe_name(pipe));

	/*
	 * Make sure planes won't keep trying to pump pixels to us,
	 * or we might hang the display.
	 */
	assert_planes_disabled(dev_priv, pipe);
	assert_cursor_disabled(dev_priv, pipe);
	assert_sprites_disabled(dev_priv, pipe);

	reg = PIPECONF(cpu_transcoder);
	val = I915_READ(reg);
	if ((val & PIPECONF_ENABLE) == 0)
		return;

	/*
	 * Double wide has implications for planes
	 * so best keep it disabled when not needed.
	 */
	if (crtc->config->double_wide)
		val &= ~PIPECONF_DOUBLE_WIDE;

	/* Don't disable pipe or pipe PLLs if needed */
	if (!(pipe == PIPE_A && dev_priv->quirks & QUIRK_PIPEA_FORCE) &&
	    !(pipe == PIPE_B && dev_priv->quirks & QUIRK_PIPEB_FORCE))
		val &= ~PIPECONF_ENABLE;

	I915_WRITE(reg, val);
	if ((val & PIPECONF_ENABLE) == 0)
		intel_wait_for_pipe_off(crtc);
}

static bool need_vtd_wa(struct drm_device *dev)
{
#ifdef CONFIG_INTEL_IOMMU
	if (INTEL_INFO(dev)->gen >= 6 && intel_iommu_gfx_mapped)
		return true;
#endif
	return false;
}

static unsigned int intel_tile_size(const struct drm_i915_private *dev_priv)
{
	return IS_GEN2(dev_priv) ? 2048 : 4096;
}

static unsigned int intel_tile_width_bytes(const struct drm_i915_private *dev_priv,
					   uint64_t fb_modifier, unsigned int cpp)
{
	switch (fb_modifier) {
	case DRM_FORMAT_MOD_NONE:
		return cpp;
	case I915_FORMAT_MOD_X_TILED:
		if (IS_GEN2(dev_priv))
			return 128;
		else
			return 512;
	case I915_FORMAT_MOD_Y_TILED:
		if (IS_GEN2(dev_priv) || HAS_128_BYTE_Y_TILING(dev_priv))
			return 128;
		else
			return 512;
	case I915_FORMAT_MOD_Yf_TILED:
		switch (cpp) {
		case 1:
			return 64;
		case 2:
		case 4:
			return 128;
		case 8:
		case 16:
			return 256;
		default:
			MISSING_CASE(cpp);
			return cpp;
		}
		break;
	default:
		MISSING_CASE(fb_modifier);
		return cpp;
	}
}

unsigned int intel_tile_height(const struct drm_i915_private *dev_priv,
			       uint64_t fb_modifier, unsigned int cpp)
{
	if (fb_modifier == DRM_FORMAT_MOD_NONE)
		return 1;
	else
		return intel_tile_size(dev_priv) /
			intel_tile_width_bytes(dev_priv, fb_modifier, cpp);
}

/* Return the tile dimensions in pixel units */
static void intel_tile_dims(const struct drm_i915_private *dev_priv,
			    unsigned int *tile_width,
			    unsigned int *tile_height,
			    uint64_t fb_modifier,
			    unsigned int cpp)
{
	unsigned int tile_width_bytes =
		intel_tile_width_bytes(dev_priv, fb_modifier, cpp);

	*tile_width = tile_width_bytes / cpp;
	*tile_height = intel_tile_size(dev_priv) / tile_width_bytes;
}

unsigned int
intel_fb_align_height(struct drm_device *dev, unsigned int height,
		      uint32_t pixel_format, uint64_t fb_modifier)
{
	unsigned int cpp = drm_format_plane_cpp(pixel_format, 0);
	unsigned int tile_height = intel_tile_height(to_i915(dev), fb_modifier, cpp);

	return ALIGN(height, tile_height);
}

unsigned int intel_rotation_info_size(const struct intel_rotation_info *rot_info)
{
	unsigned int size = 0;
	int i;

	for (i = 0 ; i < ARRAY_SIZE(rot_info->plane); i++)
		size += rot_info->plane[i].width * rot_info->plane[i].height;

	return size;
}

static void
intel_fill_fb_ggtt_view(struct i915_ggtt_view *view,
			const struct drm_framebuffer *fb,
			unsigned int rotation)
{
	if (intel_rotation_90_or_270(rotation)) {
		*view = i915_ggtt_view_rotated;
		view->params.rotated = to_intel_framebuffer(fb)->rot_info;
	} else {
		*view = i915_ggtt_view_normal;
	}
}

static void
intel_fill_fb_info(struct drm_i915_private *dev_priv,
		   struct drm_framebuffer *fb)
{
	struct intel_rotation_info *info = &to_intel_framebuffer(fb)->rot_info;
	unsigned int tile_size, tile_width, tile_height, cpp;

	tile_size = intel_tile_size(dev_priv);

	cpp = drm_format_plane_cpp(fb->pixel_format, 0);
	intel_tile_dims(dev_priv, &tile_width, &tile_height,
			fb->modifier[0], cpp);

	info->plane[0].width = DIV_ROUND_UP(fb->pitches[0], tile_width * cpp);
	info->plane[0].height = DIV_ROUND_UP(fb->height, tile_height);

	if (info->pixel_format == DRM_FORMAT_NV12) {
		cpp = drm_format_plane_cpp(fb->pixel_format, 1);
		intel_tile_dims(dev_priv, &tile_width, &tile_height,
				fb->modifier[1], cpp);

		info->uv_offset = fb->offsets[1];
		info->plane[1].width = DIV_ROUND_UP(fb->pitches[1], tile_width * cpp);
		info->plane[1].height = DIV_ROUND_UP(fb->height / 2, tile_height);
	}
}

static unsigned int intel_linear_alignment(const struct drm_i915_private *dev_priv)
{
	if (INTEL_INFO(dev_priv)->gen >= 9)
		return 256 * 1024;
	else if (IS_BROADWATER(dev_priv) || IS_CRESTLINE(dev_priv) ||
		 IS_VALLEYVIEW(dev_priv) || IS_CHERRYVIEW(dev_priv))
		return 128 * 1024;
	else if (INTEL_INFO(dev_priv)->gen >= 4)
		return 4 * 1024;
	else
		return 0;
}

static unsigned int intel_surf_alignment(const struct drm_i915_private *dev_priv,
					 uint64_t fb_modifier)
{
	switch (fb_modifier) {
	case DRM_FORMAT_MOD_NONE:
		return intel_linear_alignment(dev_priv);
	case I915_FORMAT_MOD_X_TILED:
		if (INTEL_INFO(dev_priv)->gen >= 9)
			return 256 * 1024;
		return 0;
	case I915_FORMAT_MOD_Y_TILED:
	case I915_FORMAT_MOD_Yf_TILED:
		return 1 * 1024 * 1024;
	default:
		MISSING_CASE(fb_modifier);
		return 0;
	}
}

int
intel_pin_and_fence_fb_obj(struct drm_framebuffer *fb,
			   unsigned int rotation)
{
	struct drm_device *dev = fb->dev;
	struct drm_i915_private *dev_priv = dev->dev_private;
	struct drm_i915_gem_object *obj = intel_fb_obj(fb);
	struct i915_ggtt_view view;
	u32 alignment;
	int ret;

	WARN_ON(!mutex_is_locked(&dev->struct_mutex));

	alignment = intel_surf_alignment(dev_priv, fb->modifier[0]);

	intel_fill_fb_ggtt_view(&view, fb, rotation);

	/* Note that the w/a also requires 64 PTE of padding following the
	 * bo. We currently fill all unused PTE with the shadow page and so
	 * we should always have valid PTE following the scanout preventing
	 * the VT-d warning.
	 */
	if (need_vtd_wa(dev) && alignment < 256 * 1024)
		alignment = 256 * 1024;

	/*
	 * Global gtt pte registers are special registers which actually forward
	 * writes to a chunk of system memory. Which means that there is no risk
	 * that the register values disappear as soon as we call
	 * intel_runtime_pm_put(), so it is correct to wrap only the
	 * pin/unpin/fence and not more.
	 */
	intel_runtime_pm_get(dev_priv);

	ret = i915_gem_object_pin_to_display_plane(obj, alignment,
						   &view);
	if (ret)
		goto err_pm;

	/* Install a fence for tiled scan-out. Pre-i965 always needs a
	 * fence, whereas 965+ only requires a fence if using
	 * framebuffer compression.  For simplicity, we always install
	 * a fence as the cost is not that onerous.
	 */
	if (view.type == I915_GGTT_VIEW_NORMAL) {
		ret = i915_gem_object_get_fence(obj);
		if (ret == -EDEADLK) {
			/*
			 * -EDEADLK means there are no free fences
			 * no pending flips.
			 *
			 * This is propagated to atomic, but it uses
			 * -EDEADLK to force a locking recovery, so
			 * change the returned error to -EBUSY.
			 */
			ret = -EBUSY;
			goto err_unpin;
		} else if (ret)
			goto err_unpin;

		i915_gem_object_pin_fence(obj);
	}

	intel_runtime_pm_put(dev_priv);
	return 0;

err_unpin:
	i915_gem_object_unpin_from_display_plane(obj, &view);
err_pm:
	intel_runtime_pm_put(dev_priv);
	return ret;
}

void intel_unpin_fb_obj(struct drm_framebuffer *fb, unsigned int rotation)
{
	struct drm_i915_gem_object *obj = intel_fb_obj(fb);
	struct i915_ggtt_view view;

	WARN_ON(!mutex_is_locked(&obj->base.dev->struct_mutex));

	intel_fill_fb_ggtt_view(&view, fb, rotation);

	if (view.type == I915_GGTT_VIEW_NORMAL)
		i915_gem_object_unpin_fence(obj);

	i915_gem_object_unpin_from_display_plane(obj, &view);
}

/*
 * Adjust the tile offset by moving the difference into
 * the x/y offsets.
 *
 * Input tile dimensions and pitch must already be
 * rotated to match x and y, and in pixel units.
 */
static u32 intel_adjust_tile_offset(int *x, int *y,
				    unsigned int tile_width,
				    unsigned int tile_height,
				    unsigned int tile_size,
				    unsigned int pitch_tiles,
				    u32 old_offset,
				    u32 new_offset)
{
	unsigned int tiles;

	WARN_ON(old_offset & (tile_size - 1));
	WARN_ON(new_offset & (tile_size - 1));
	WARN_ON(new_offset > old_offset);

	tiles = (old_offset - new_offset) / tile_size;

	*y += tiles / pitch_tiles * tile_height;
	*x += tiles % pitch_tiles * tile_width;

	return new_offset;
}

/*
 * Computes the linear offset to the base tile and adjusts
 * x, y. bytes per pixel is assumed to be a power-of-two.
 *
 * In the 90/270 rotated case, x and y are assumed
 * to be already rotated to match the rotated GTT view, and
 * pitch is the tile_height aligned framebuffer height.
 */
u32 intel_compute_tile_offset(int *x, int *y,
			      const struct drm_framebuffer *fb, int plane,
			      unsigned int pitch,
			      unsigned int rotation)
{
	const struct drm_i915_private *dev_priv = to_i915(fb->dev);
	uint64_t fb_modifier = fb->modifier[plane];
	unsigned int cpp = drm_format_plane_cpp(fb->pixel_format, plane);
	u32 offset, offset_aligned, alignment;

	alignment = intel_surf_alignment(dev_priv, fb_modifier);
	if (alignment)
		alignment--;

	if (fb_modifier != DRM_FORMAT_MOD_NONE) {
		unsigned int tile_size, tile_width, tile_height;
		unsigned int tile_rows, tiles, pitch_tiles;

		tile_size = intel_tile_size(dev_priv);
		intel_tile_dims(dev_priv, &tile_width, &tile_height,
				fb_modifier, cpp);

		if (intel_rotation_90_or_270(rotation)) {
			pitch_tiles = pitch / tile_height;
			swap(tile_width, tile_height);
		} else {
			pitch_tiles = pitch / (tile_width * cpp);
		}

		tile_rows = *y / tile_height;
		*y %= tile_height;

		tiles = *x / tile_width;
		*x %= tile_width;

		offset = (tile_rows * pitch_tiles + tiles) * tile_size;
		offset_aligned = offset & ~alignment;

		intel_adjust_tile_offset(x, y, tile_width, tile_height,
					 tile_size, pitch_tiles,
					 offset, offset_aligned);
	} else {
		offset = *y * pitch + *x * cpp;
		offset_aligned = offset & ~alignment;

		*y = (offset & alignment) / pitch;
		*x = ((offset & alignment) - *y * pitch) / cpp;
	}

	return offset_aligned;
}

static int i9xx_format_to_fourcc(int format)
{
	switch (format) {
	case DISPPLANE_8BPP:
		return DRM_FORMAT_C8;
	case DISPPLANE_BGRX555:
		return DRM_FORMAT_XRGB1555;
	case DISPPLANE_BGRX565:
		return DRM_FORMAT_RGB565;
	default:
	case DISPPLANE_BGRX888:
		return DRM_FORMAT_XRGB8888;
	case DISPPLANE_RGBX888:
		return DRM_FORMAT_XBGR8888;
	case DISPPLANE_BGRX101010:
		return DRM_FORMAT_XRGB2101010;
	case DISPPLANE_RGBX101010:
		return DRM_FORMAT_XBGR2101010;
	}
}

static int skl_format_to_fourcc(int format, bool rgb_order, bool alpha)
{
	switch (format) {
	case PLANE_CTL_FORMAT_RGB_565:
		return DRM_FORMAT_RGB565;
	default:
	case PLANE_CTL_FORMAT_XRGB_8888:
		if (rgb_order) {
			if (alpha)
				return DRM_FORMAT_ABGR8888;
			else
				return DRM_FORMAT_XBGR8888;
		} else {
			if (alpha)
				return DRM_FORMAT_ARGB8888;
			else
				return DRM_FORMAT_XRGB8888;
		}
	case PLANE_CTL_FORMAT_XRGB_2101010:
		if (rgb_order)
			return DRM_FORMAT_XBGR2101010;
		else
			return DRM_FORMAT_XRGB2101010;
	}
}

static bool
intel_alloc_initial_plane_obj(struct intel_crtc *crtc,
			      struct intel_initial_plane_config *plane_config)
{
	struct drm_device *dev = crtc->base.dev;
	struct drm_i915_private *dev_priv = to_i915(dev);
	struct i915_ggtt *ggtt = &dev_priv->ggtt;
	struct drm_i915_gem_object *obj = NULL;
	struct drm_mode_fb_cmd2 mode_cmd = { 0 };
	struct drm_framebuffer *fb = &plane_config->fb->base;
	u32 base_aligned = round_down(plane_config->base, PAGE_SIZE);
	u32 size_aligned = round_up(plane_config->base + plane_config->size,
				    PAGE_SIZE);

	size_aligned -= base_aligned;

	if (plane_config->size == 0)
		return false;

	/* If the FB is too big, just don't use it since fbdev is not very
	 * important and we should probably use that space with FBC or other
	 * features. */
	if (size_aligned * 2 > ggtt->stolen_usable_size)
		return false;

	mutex_lock(&dev->struct_mutex);

	obj = i915_gem_object_create_stolen_for_preallocated(dev,
							     base_aligned,
							     base_aligned,
							     size_aligned);
	if (!obj) {
		mutex_unlock(&dev->struct_mutex);
		return false;
	}

	obj->tiling_mode = plane_config->tiling;
	if (obj->tiling_mode == I915_TILING_X)
		obj->stride = fb->pitches[0];

	mode_cmd.pixel_format = fb->pixel_format;
	mode_cmd.width = fb->width;
	mode_cmd.height = fb->height;
	mode_cmd.pitches[0] = fb->pitches[0];
	mode_cmd.modifier[0] = fb->modifier[0];
	mode_cmd.flags = DRM_MODE_FB_MODIFIERS;

	if (intel_framebuffer_init(dev, to_intel_framebuffer(fb),
				   &mode_cmd, obj)) {
		DRM_DEBUG_KMS("intel fb init failed\n");
		goto out_unref_obj;
	}

	mutex_unlock(&dev->struct_mutex);

	DRM_DEBUG_KMS("initial plane fb obj %p\n", obj);
	return true;

out_unref_obj:
	drm_gem_object_unreference(&obj->base);
	mutex_unlock(&dev->struct_mutex);
	return false;
}

/* Update plane->state->fb to match plane->fb after driver-internal updates */
static void
update_state_fb(struct drm_plane *plane)
{
	if (plane->fb == plane->state->fb)
		return;

	if (plane->state->fb)
		drm_framebuffer_unreference(plane->state->fb);
	plane->state->fb = plane->fb;
	if (plane->state->fb)
		drm_framebuffer_reference(plane->state->fb);
}

static void
intel_find_initial_plane_obj(struct intel_crtc *intel_crtc,
			     struct intel_initial_plane_config *plane_config)
{
	struct drm_device *dev = intel_crtc->base.dev;
	struct drm_i915_private *dev_priv = dev->dev_private;
	struct drm_crtc *c;
	struct intel_crtc *i;
	struct drm_i915_gem_object *obj;
	struct drm_plane *primary = intel_crtc->base.primary;
	struct drm_plane_state *plane_state = primary->state;
	struct drm_crtc_state *crtc_state = intel_crtc->base.state;
	struct intel_plane *intel_plane = to_intel_plane(primary);
	struct intel_plane_state *intel_state =
		to_intel_plane_state(plane_state);
	struct drm_framebuffer *fb;

	if (!plane_config->fb)
		return;

	if (intel_alloc_initial_plane_obj(intel_crtc, plane_config)) {
		fb = &plane_config->fb->base;
		goto valid_fb;
	}

	kfree(plane_config->fb);

	/*
	 * Failed to alloc the obj, check to see if we should share
	 * an fb with another CRTC instead
	 */
	for_each_crtc(dev, c) {
		i = to_intel_crtc(c);

		if (c == &intel_crtc->base)
			continue;

		if (!i->active)
			continue;

		fb = c->primary->fb;
		if (!fb)
			continue;

		obj = intel_fb_obj(fb);
		if (i915_gem_obj_ggtt_offset(obj) == plane_config->base) {
			drm_framebuffer_reference(fb);
			goto valid_fb;
		}
	}

	/*
	 * We've failed to reconstruct the BIOS FB.  Current display state
	 * indicates that the primary plane is visible, but has a NULL FB,
	 * which will lead to problems later if we don't fix it up.  The
	 * simplest solution is to just disable the primary plane now and
	 * pretend the BIOS never had it enabled.
	 */
	to_intel_plane_state(plane_state)->visible = false;
	crtc_state->plane_mask &= ~(1 << drm_plane_index(primary));
	intel_pre_disable_primary_noatomic(&intel_crtc->base);
	intel_plane->disable_plane(primary, &intel_crtc->base);

	return;

valid_fb:
	plane_state->src_x = 0;
	plane_state->src_y = 0;
	plane_state->src_w = fb->width << 16;
	plane_state->src_h = fb->height << 16;

	plane_state->crtc_x = 0;
	plane_state->crtc_y = 0;
	plane_state->crtc_w = fb->width;
	plane_state->crtc_h = fb->height;

	intel_state->src.x1 = plane_state->src_x;
	intel_state->src.y1 = plane_state->src_y;
	intel_state->src.x2 = plane_state->src_x + plane_state->src_w;
	intel_state->src.y2 = plane_state->src_y + plane_state->src_h;
	intel_state->dst.x1 = plane_state->crtc_x;
	intel_state->dst.y1 = plane_state->crtc_y;
	intel_state->dst.x2 = plane_state->crtc_x + plane_state->crtc_w;
	intel_state->dst.y2 = plane_state->crtc_y + plane_state->crtc_h;

	obj = intel_fb_obj(fb);
	if (obj->tiling_mode != I915_TILING_NONE)
		dev_priv->preserve_bios_swizzle = true;

	drm_framebuffer_reference(fb);
	primary->fb = primary->state->fb = fb;
	primary->crtc = primary->state->crtc = &intel_crtc->base;
	intel_crtc->base.state->plane_mask |= (1 << drm_plane_index(primary));
	obj->frontbuffer_bits |= to_intel_plane(primary)->frontbuffer_bit;
}

static void i9xx_update_primary_plane(struct drm_plane *primary,
				      const struct intel_crtc_state *crtc_state,
				      const struct intel_plane_state *plane_state)
{
	struct drm_device *dev = primary->dev;
	struct drm_i915_private *dev_priv = dev->dev_private;
	struct intel_crtc *intel_crtc = to_intel_crtc(crtc_state->base.crtc);
	struct drm_framebuffer *fb = plane_state->base.fb;
	struct drm_i915_gem_object *obj = intel_fb_obj(fb);
	int plane = intel_crtc->plane;
	u32 linear_offset;
	u32 dspcntr;
	i915_reg_t reg = DSPCNTR(plane);
	unsigned int rotation = plane_state->base.rotation;
	int cpp = drm_format_plane_cpp(fb->pixel_format, 0);
	int x = plane_state->src.x1 >> 16;
	int y = plane_state->src.y1 >> 16;

	dspcntr = DISPPLANE_GAMMA_ENABLE;

	dspcntr |= DISPLAY_PLANE_ENABLE;

	if (INTEL_INFO(dev)->gen < 4) {
		if (intel_crtc->pipe == PIPE_B)
			dspcntr |= DISPPLANE_SEL_PIPE_B;

		/* pipesrc and dspsize control the size that is scaled from,
		 * which should always be the user's requested size.
		 */
		I915_WRITE(DSPSIZE(plane),
			   ((crtc_state->pipe_src_h - 1) << 16) |
			   (crtc_state->pipe_src_w - 1));
		I915_WRITE(DSPPOS(plane), 0);
	} else if (IS_CHERRYVIEW(dev) && plane == PLANE_B) {
		I915_WRITE(PRIMSIZE(plane),
			   ((crtc_state->pipe_src_h - 1) << 16) |
			   (crtc_state->pipe_src_w - 1));
		I915_WRITE(PRIMPOS(plane), 0);
		I915_WRITE(PRIMCNSTALPHA(plane), 0);
	}

	switch (fb->pixel_format) {
	case DRM_FORMAT_C8:
		dspcntr |= DISPPLANE_8BPP;
		break;
	case DRM_FORMAT_XRGB1555:
		dspcntr |= DISPPLANE_BGRX555;
		break;
	case DRM_FORMAT_RGB565:
		dspcntr |= DISPPLANE_BGRX565;
		break;
	case DRM_FORMAT_XRGB8888:
		dspcntr |= DISPPLANE_BGRX888;
		break;
	case DRM_FORMAT_XBGR8888:
		dspcntr |= DISPPLANE_RGBX888;
		break;
	case DRM_FORMAT_XRGB2101010:
		dspcntr |= DISPPLANE_BGRX101010;
		break;
	case DRM_FORMAT_XBGR2101010:
		dspcntr |= DISPPLANE_RGBX101010;
		break;
	default:
		BUG();
	}

	if (INTEL_INFO(dev)->gen >= 4 &&
	    obj->tiling_mode != I915_TILING_NONE)
		dspcntr |= DISPPLANE_TILED;

	if (IS_G4X(dev))
		dspcntr |= DISPPLANE_TRICKLE_FEED_DISABLE;

	linear_offset = y * fb->pitches[0] + x * cpp;

	if (INTEL_INFO(dev)->gen >= 4) {
		intel_crtc->dspaddr_offset =
			intel_compute_tile_offset(&x, &y, fb, 0,
						  fb->pitches[0], rotation);
		linear_offset -= intel_crtc->dspaddr_offset;
	} else {
		intel_crtc->dspaddr_offset = linear_offset;
	}

	if (rotation == BIT(DRM_ROTATE_180)) {
		dspcntr |= DISPPLANE_ROTATE_180;

		x += (crtc_state->pipe_src_w - 1);
		y += (crtc_state->pipe_src_h - 1);

		/* Finding the last pixel of the last line of the display
		data and adding to linear_offset*/
		linear_offset +=
			(crtc_state->pipe_src_h - 1) * fb->pitches[0] +
			(crtc_state->pipe_src_w - 1) * cpp;
	}

	intel_crtc->adjusted_x = x;
	intel_crtc->adjusted_y = y;

	I915_WRITE(reg, dspcntr);

	I915_WRITE(DSPSTRIDE(plane), fb->pitches[0]);
	if (INTEL_INFO(dev)->gen >= 4) {
		I915_WRITE(DSPSURF(plane),
			   i915_gem_obj_ggtt_offset(obj) + intel_crtc->dspaddr_offset);
		I915_WRITE(DSPTILEOFF(plane), (y << 16) | x);
		I915_WRITE(DSPLINOFF(plane), linear_offset);
	} else
		I915_WRITE(DSPADDR(plane), i915_gem_obj_ggtt_offset(obj) + linear_offset);
	POSTING_READ(reg);
}

static void i9xx_disable_primary_plane(struct drm_plane *primary,
				       struct drm_crtc *crtc)
{
	struct drm_device *dev = crtc->dev;
	struct drm_i915_private *dev_priv = dev->dev_private;
	struct intel_crtc *intel_crtc = to_intel_crtc(crtc);
	int plane = intel_crtc->plane;

	I915_WRITE(DSPCNTR(plane), 0);
	if (INTEL_INFO(dev_priv)->gen >= 4)
		I915_WRITE(DSPSURF(plane), 0);
	else
		I915_WRITE(DSPADDR(plane), 0);
	POSTING_READ(DSPCNTR(plane));
}

static void ironlake_update_primary_plane(struct drm_plane *primary,
					  const struct intel_crtc_state *crtc_state,
					  const struct intel_plane_state *plane_state)
{
	struct drm_device *dev = primary->dev;
	struct drm_i915_private *dev_priv = dev->dev_private;
	struct intel_crtc *intel_crtc = to_intel_crtc(crtc_state->base.crtc);
	struct drm_framebuffer *fb = plane_state->base.fb;
	struct drm_i915_gem_object *obj = intel_fb_obj(fb);
	int plane = intel_crtc->plane;
	u32 linear_offset;
	u32 dspcntr;
	i915_reg_t reg = DSPCNTR(plane);
	unsigned int rotation = plane_state->base.rotation;
	int cpp = drm_format_plane_cpp(fb->pixel_format, 0);
	int x = plane_state->src.x1 >> 16;
	int y = plane_state->src.y1 >> 16;

	dspcntr = DISPPLANE_GAMMA_ENABLE;
	dspcntr |= DISPLAY_PLANE_ENABLE;

	if (IS_HASWELL(dev) || IS_BROADWELL(dev))
		dspcntr |= DISPPLANE_PIPE_CSC_ENABLE;

	switch (fb->pixel_format) {
	case DRM_FORMAT_C8:
		dspcntr |= DISPPLANE_8BPP;
		break;
	case DRM_FORMAT_RGB565:
		dspcntr |= DISPPLANE_BGRX565;
		break;
	case DRM_FORMAT_XRGB8888:
		dspcntr |= DISPPLANE_BGRX888;
		break;
	case DRM_FORMAT_XBGR8888:
		dspcntr |= DISPPLANE_RGBX888;
		break;
	case DRM_FORMAT_XRGB2101010:
		dspcntr |= DISPPLANE_BGRX101010;
		break;
	case DRM_FORMAT_XBGR2101010:
		dspcntr |= DISPPLANE_RGBX101010;
		break;
	default:
		BUG();
	}

	if (obj->tiling_mode != I915_TILING_NONE)
		dspcntr |= DISPPLANE_TILED;

	if (!IS_HASWELL(dev) && !IS_BROADWELL(dev))
		dspcntr |= DISPPLANE_TRICKLE_FEED_DISABLE;

	linear_offset = y * fb->pitches[0] + x * cpp;
	intel_crtc->dspaddr_offset =
		intel_compute_tile_offset(&x, &y, fb, 0,
					  fb->pitches[0], rotation);
	linear_offset -= intel_crtc->dspaddr_offset;
	if (rotation == BIT(DRM_ROTATE_180)) {
		dspcntr |= DISPPLANE_ROTATE_180;

		if (!IS_HASWELL(dev) && !IS_BROADWELL(dev)) {
			x += (crtc_state->pipe_src_w - 1);
			y += (crtc_state->pipe_src_h - 1);

			/* Finding the last pixel of the last line of the display
			data and adding to linear_offset*/
			linear_offset +=
				(crtc_state->pipe_src_h - 1) * fb->pitches[0] +
				(crtc_state->pipe_src_w - 1) * cpp;
		}
	}

	intel_crtc->adjusted_x = x;
	intel_crtc->adjusted_y = y;

	I915_WRITE(reg, dspcntr);

	I915_WRITE(DSPSTRIDE(plane), fb->pitches[0]);
	I915_WRITE(DSPSURF(plane),
		   i915_gem_obj_ggtt_offset(obj) + intel_crtc->dspaddr_offset);
	if (IS_HASWELL(dev) || IS_BROADWELL(dev)) {
		I915_WRITE(DSPOFFSET(plane), (y << 16) | x);
	} else {
		I915_WRITE(DSPTILEOFF(plane), (y << 16) | x);
		I915_WRITE(DSPLINOFF(plane), linear_offset);
	}
	POSTING_READ(reg);
}

u32 intel_fb_stride_alignment(const struct drm_i915_private *dev_priv,
			      uint64_t fb_modifier, uint32_t pixel_format)
{
	if (fb_modifier == DRM_FORMAT_MOD_NONE) {
		return 64;
	} else {
		int cpp = drm_format_plane_cpp(pixel_format, 0);

		return intel_tile_width_bytes(dev_priv, fb_modifier, cpp);
	}
}

u32 intel_plane_obj_offset(struct intel_plane *intel_plane,
			   struct drm_i915_gem_object *obj,
			   unsigned int plane)
{
	struct i915_ggtt_view view;
	struct i915_vma *vma;
	u64 offset;

	intel_fill_fb_ggtt_view(&view, intel_plane->base.state->fb,
				intel_plane->base.state->rotation);

	vma = i915_gem_obj_to_ggtt_view(obj, &view);
	if (WARN(!vma, "ggtt vma for display object not found! (view=%u)\n",
		view.type))
		return -1;

	offset = vma->node.start;

	if (plane == 1) {
		offset += vma->ggtt_view.params.rotated.uv_start_page *
			  PAGE_SIZE;
	}

	WARN_ON(upper_32_bits(offset));

	return lower_32_bits(offset);
}

static void skl_detach_scaler(struct intel_crtc *intel_crtc, int id)
{
	struct drm_device *dev = intel_crtc->base.dev;
	struct drm_i915_private *dev_priv = dev->dev_private;

	I915_WRITE(SKL_PS_CTRL(intel_crtc->pipe, id), 0);
	I915_WRITE(SKL_PS_WIN_POS(intel_crtc->pipe, id), 0);
	I915_WRITE(SKL_PS_WIN_SZ(intel_crtc->pipe, id), 0);
}

/*
 * This function detaches (aka. unbinds) unused scalers in hardware
 */
static void skl_detach_scalers(struct intel_crtc *intel_crtc)
{
	struct intel_crtc_scaler_state *scaler_state;
	int i;

	scaler_state = &intel_crtc->config->scaler_state;

	/* loop through and disable scalers that aren't in use */
	for (i = 0; i < intel_crtc->num_scalers; i++) {
		if (!scaler_state->scalers[i].in_use)
			skl_detach_scaler(intel_crtc, i);
	}
}

u32 skl_plane_ctl_format(uint32_t pixel_format)
{
	switch (pixel_format) {
	case DRM_FORMAT_C8:
		return PLANE_CTL_FORMAT_INDEXED;
	case DRM_FORMAT_RGB565:
		return PLANE_CTL_FORMAT_RGB_565;
	case DRM_FORMAT_XBGR8888:
		return PLANE_CTL_FORMAT_XRGB_8888 | PLANE_CTL_ORDER_RGBX;
	case DRM_FORMAT_XRGB8888:
		return PLANE_CTL_FORMAT_XRGB_8888;
	/*
	 * XXX: For ARBG/ABGR formats we default to expecting scanout buffers
	 * to be already pre-multiplied. We need to add a knob (or a different
	 * DRM_FORMAT) for user-space to configure that.
	 */
	case DRM_FORMAT_ABGR8888:
		return PLANE_CTL_FORMAT_XRGB_8888 | PLANE_CTL_ORDER_RGBX |
			PLANE_CTL_ALPHA_SW_PREMULTIPLY;
	case DRM_FORMAT_ARGB8888:
		return PLANE_CTL_FORMAT_XRGB_8888 |
			PLANE_CTL_ALPHA_SW_PREMULTIPLY;
	case DRM_FORMAT_XRGB2101010:
		return PLANE_CTL_FORMAT_XRGB_2101010;
	case DRM_FORMAT_XBGR2101010:
		return PLANE_CTL_ORDER_RGBX | PLANE_CTL_FORMAT_XRGB_2101010;
	case DRM_FORMAT_YUYV:
		return PLANE_CTL_FORMAT_YUV422 | PLANE_CTL_YUV422_YUYV;
	case DRM_FORMAT_YVYU:
		return PLANE_CTL_FORMAT_YUV422 | PLANE_CTL_YUV422_YVYU;
	case DRM_FORMAT_UYVY:
		return PLANE_CTL_FORMAT_YUV422 | PLANE_CTL_YUV422_UYVY;
	case DRM_FORMAT_VYUY:
		return PLANE_CTL_FORMAT_YUV422 | PLANE_CTL_YUV422_VYUY;
	default:
		MISSING_CASE(pixel_format);
	}

	return 0;
}

u32 skl_plane_ctl_tiling(uint64_t fb_modifier)
{
	switch (fb_modifier) {
	case DRM_FORMAT_MOD_NONE:
		break;
	case I915_FORMAT_MOD_X_TILED:
		return PLANE_CTL_TILED_X;
	case I915_FORMAT_MOD_Y_TILED:
		return PLANE_CTL_TILED_Y;
	case I915_FORMAT_MOD_Yf_TILED:
		return PLANE_CTL_TILED_YF;
	default:
		MISSING_CASE(fb_modifier);
	}

	return 0;
}

u32 skl_plane_ctl_rotation(unsigned int rotation)
{
	switch (rotation) {
	case BIT(DRM_ROTATE_0):
		break;
	/*
	 * DRM_ROTATE_ is counter clockwise to stay compatible with Xrandr
	 * while i915 HW rotation is clockwise, thats why this swapping.
	 */
	case BIT(DRM_ROTATE_90):
		return PLANE_CTL_ROTATE_270;
	case BIT(DRM_ROTATE_180):
		return PLANE_CTL_ROTATE_180;
	case BIT(DRM_ROTATE_270):
		return PLANE_CTL_ROTATE_90;
	default:
		MISSING_CASE(rotation);
	}

	return 0;
}

static void skylake_update_primary_plane(struct drm_plane *plane,
					 const struct intel_crtc_state *crtc_state,
					 const struct intel_plane_state *plane_state)
{
	struct drm_device *dev = plane->dev;
	struct drm_i915_private *dev_priv = dev->dev_private;
	struct intel_crtc *intel_crtc = to_intel_crtc(crtc_state->base.crtc);
	struct drm_framebuffer *fb = plane_state->base.fb;
	struct drm_i915_gem_object *obj = intel_fb_obj(fb);
	int pipe = intel_crtc->pipe;
	u32 plane_ctl, stride_div, stride;
	u32 tile_height, plane_offset, plane_size;
	unsigned int rotation = plane_state->base.rotation;
	int x_offset, y_offset;
	u32 surf_addr;
	int scaler_id = plane_state->scaler_id;
	int src_x = plane_state->src.x1 >> 16;
	int src_y = plane_state->src.y1 >> 16;
	int src_w = drm_rect_width(&plane_state->src) >> 16;
	int src_h = drm_rect_height(&plane_state->src) >> 16;
	int dst_x = plane_state->dst.x1;
	int dst_y = plane_state->dst.y1;
	int dst_w = drm_rect_width(&plane_state->dst);
	int dst_h = drm_rect_height(&plane_state->dst);

	plane_ctl = PLANE_CTL_ENABLE |
		    PLANE_CTL_PIPE_GAMMA_ENABLE |
		    PLANE_CTL_PIPE_CSC_ENABLE;

	plane_ctl |= skl_plane_ctl_format(fb->pixel_format);
	plane_ctl |= skl_plane_ctl_tiling(fb->modifier[0]);
	plane_ctl |= PLANE_CTL_PLANE_GAMMA_DISABLE;
	plane_ctl |= skl_plane_ctl_rotation(rotation);

	stride_div = intel_fb_stride_alignment(dev_priv, fb->modifier[0],
					       fb->pixel_format);
	surf_addr = intel_plane_obj_offset(to_intel_plane(plane), obj, 0);

	WARN_ON(drm_rect_width(&plane_state->src) == 0);

	if (intel_rotation_90_or_270(rotation)) {
		int cpp = drm_format_plane_cpp(fb->pixel_format, 0);

		/* stride = Surface height in tiles */
		tile_height = intel_tile_height(dev_priv, fb->modifier[0], cpp);
		stride = DIV_ROUND_UP(fb->height, tile_height);
		x_offset = stride * tile_height - src_y - src_h;
		y_offset = src_x;
		plane_size = (src_w - 1) << 16 | (src_h - 1);
	} else {
		stride = fb->pitches[0] / stride_div;
		x_offset = src_x;
		y_offset = src_y;
		plane_size = (src_h - 1) << 16 | (src_w - 1);
	}
	plane_offset = y_offset << 16 | x_offset;

	intel_crtc->adjusted_x = x_offset;
	intel_crtc->adjusted_y = y_offset;

	I915_WRITE(PLANE_CTL(pipe, 0), plane_ctl);
	I915_WRITE(PLANE_OFFSET(pipe, 0), plane_offset);
	I915_WRITE(PLANE_SIZE(pipe, 0), plane_size);
	I915_WRITE(PLANE_STRIDE(pipe, 0), stride);

	if (scaler_id >= 0) {
		uint32_t ps_ctrl = 0;

		WARN_ON(!dst_w || !dst_h);
		ps_ctrl = PS_SCALER_EN | PS_PLANE_SEL(0) |
			crtc_state->scaler_state.scalers[scaler_id].mode;
		I915_WRITE(SKL_PS_CTRL(pipe, scaler_id), ps_ctrl);
		I915_WRITE(SKL_PS_PWR_GATE(pipe, scaler_id), 0);
		I915_WRITE(SKL_PS_WIN_POS(pipe, scaler_id), (dst_x << 16) | dst_y);
		I915_WRITE(SKL_PS_WIN_SZ(pipe, scaler_id), (dst_w << 16) | dst_h);
		I915_WRITE(PLANE_POS(pipe, 0), 0);
	} else {
		I915_WRITE(PLANE_POS(pipe, 0), (dst_y << 16) | dst_x);
	}

	I915_WRITE(PLANE_SURF(pipe, 0), surf_addr);

	POSTING_READ(PLANE_SURF(pipe, 0));
}

static void skylake_disable_primary_plane(struct drm_plane *primary,
					  struct drm_crtc *crtc)
{
	struct drm_device *dev = crtc->dev;
	struct drm_i915_private *dev_priv = dev->dev_private;
	int pipe = to_intel_crtc(crtc)->pipe;

	I915_WRITE(PLANE_CTL(pipe, 0), 0);
	I915_WRITE(PLANE_SURF(pipe, 0), 0);
	POSTING_READ(PLANE_SURF(pipe, 0));
}

/* Assume fb object is pinned & idle & fenced and just update base pointers */
static int
intel_pipe_set_base_atomic(struct drm_crtc *crtc, struct drm_framebuffer *fb,
			   int x, int y, enum mode_set_atomic state)
{
	/* Support for kgdboc is disabled, this needs a major rework. */
	DRM_ERROR("legacy panic handler not supported any more.\n");

	return -ENODEV;
}

static void intel_complete_page_flips(struct drm_i915_private *dev_priv)
{
	struct intel_crtc *crtc;

	for_each_intel_crtc(dev_priv->dev, crtc)
		intel_finish_page_flip_cs(dev_priv, crtc->pipe);
}

static void intel_update_primary_planes(struct drm_device *dev)
{
	struct drm_crtc *crtc;

	for_each_crtc(dev, crtc) {
		struct intel_plane *plane = to_intel_plane(crtc->primary);
		struct intel_plane_state *plane_state;

		drm_modeset_lock_crtc(crtc, &plane->base);
		plane_state = to_intel_plane_state(plane->base.state);

		if (plane_state->visible)
			plane->update_plane(&plane->base,
					    to_intel_crtc_state(crtc->state),
					    plane_state);

		drm_modeset_unlock_crtc(crtc);
	}
}

void intel_prepare_reset(struct drm_i915_private *dev_priv)
{
	/* no reset support for gen2 */
	if (IS_GEN2(dev_priv))
		return;

	/* reset doesn't touch the display */
	if (INTEL_GEN(dev_priv) >= 5 || IS_G4X(dev_priv))
		return;

	drm_modeset_lock_all(dev_priv->dev);
	/*
	 * Disabling the crtcs gracefully seems nicer. Also the
	 * g33 docs say we should at least disable all the planes.
	 */
	intel_display_suspend(dev_priv->dev);
}

void intel_finish_reset(struct drm_i915_private *dev_priv)
{
	/*
	 * Flips in the rings will be nuked by the reset,
	 * so complete all pending flips so that user space
	 * will get its events and not get stuck.
	 */
	intel_complete_page_flips(dev_priv);

	/* no reset support for gen2 */
	if (IS_GEN2(dev_priv))
		return;

	/* reset doesn't touch the display */
	if (INTEL_GEN(dev_priv) >= 5 || IS_G4X(dev_priv)) {
		/*
		 * Flips in the rings have been nuked by the reset,
		 * so update the base address of all primary
		 * planes to the the last fb to make sure we're
		 * showing the correct fb after a reset.
		 *
		 * FIXME: Atomic will make this obsolete since we won't schedule
		 * CS-based flips (which might get lost in gpu resets) any more.
		 */
		intel_update_primary_planes(dev_priv->dev);
		return;
	}

	/*
	 * The display has been reset as well,
	 * so need a full re-initialization.
	 */
	intel_runtime_pm_disable_interrupts(dev_priv);
	intel_runtime_pm_enable_interrupts(dev_priv);

	intel_modeset_init_hw(dev_priv->dev);

	spin_lock_irq(&dev_priv->irq_lock);
	if (dev_priv->display.hpd_irq_setup)
		dev_priv->display.hpd_irq_setup(dev_priv);
	spin_unlock_irq(&dev_priv->irq_lock);

	intel_display_resume(dev_priv->dev);

	intel_hpd_init(dev_priv);

	drm_modeset_unlock_all(dev_priv->dev);
}

static bool intel_crtc_has_pending_flip(struct drm_crtc *crtc)
{
	struct drm_device *dev = crtc->dev;
	struct intel_crtc *intel_crtc = to_intel_crtc(crtc);
	unsigned reset_counter;
	bool pending;

	reset_counter = i915_reset_counter(&to_i915(dev)->gpu_error);
	if (intel_crtc->reset_counter != reset_counter)
		return false;

	spin_lock_irq(&dev->event_lock);
	pending = to_intel_crtc(crtc)->flip_work != NULL;
	spin_unlock_irq(&dev->event_lock);

	return pending;
}

static void intel_update_pipe_config(struct intel_crtc *crtc,
				     struct intel_crtc_state *old_crtc_state)
{
	struct drm_device *dev = crtc->base.dev;
	struct drm_i915_private *dev_priv = dev->dev_private;
	struct intel_crtc_state *pipe_config =
		to_intel_crtc_state(crtc->base.state);

	/* drm_atomic_helper_update_legacy_modeset_state might not be called. */
	crtc->base.mode = crtc->base.state->mode;

	DRM_DEBUG_KMS("Updating pipe size %ix%i -> %ix%i\n",
		      old_crtc_state->pipe_src_w, old_crtc_state->pipe_src_h,
		      pipe_config->pipe_src_w, pipe_config->pipe_src_h);

	/*
	 * Update pipe size and adjust fitter if needed: the reason for this is
	 * that in compute_mode_changes we check the native mode (not the pfit
	 * mode) to see if we can flip rather than do a full mode set. In the
	 * fastboot case, we'll flip, but if we don't update the pipesrc and
	 * pfit state, we'll end up with a big fb scanned out into the wrong
	 * sized surface.
	 */

	I915_WRITE(PIPESRC(crtc->pipe),
		   ((pipe_config->pipe_src_w - 1) << 16) |
		   (pipe_config->pipe_src_h - 1));

	/* on skylake this is done by detaching scalers */
	if (INTEL_INFO(dev)->gen >= 9) {
		skl_detach_scalers(crtc);

		if (pipe_config->pch_pfit.enabled)
			skylake_pfit_enable(crtc);
	} else if (HAS_PCH_SPLIT(dev)) {
		if (pipe_config->pch_pfit.enabled)
			ironlake_pfit_enable(crtc);
		else if (old_crtc_state->pch_pfit.enabled)
			ironlake_pfit_disable(crtc, true);
	}
}

static void intel_fdi_normal_train(struct drm_crtc *crtc)
{
	struct drm_device *dev = crtc->dev;
	struct drm_i915_private *dev_priv = dev->dev_private;
	struct intel_crtc *intel_crtc = to_intel_crtc(crtc);
	int pipe = intel_crtc->pipe;
	i915_reg_t reg;
	u32 temp;

	/* enable normal train */
	reg = FDI_TX_CTL(pipe);
	temp = I915_READ(reg);
	if (IS_IVYBRIDGE(dev)) {
		temp &= ~FDI_LINK_TRAIN_NONE_IVB;
		temp |= FDI_LINK_TRAIN_NONE_IVB | FDI_TX_ENHANCE_FRAME_ENABLE;
	} else {
		temp &= ~FDI_LINK_TRAIN_NONE;
		temp |= FDI_LINK_TRAIN_NONE | FDI_TX_ENHANCE_FRAME_ENABLE;
	}
	I915_WRITE(reg, temp);

	reg = FDI_RX_CTL(pipe);
	temp = I915_READ(reg);
	if (HAS_PCH_CPT(dev)) {
		temp &= ~FDI_LINK_TRAIN_PATTERN_MASK_CPT;
		temp |= FDI_LINK_TRAIN_NORMAL_CPT;
	} else {
		temp &= ~FDI_LINK_TRAIN_NONE;
		temp |= FDI_LINK_TRAIN_NONE;
	}
	I915_WRITE(reg, temp | FDI_RX_ENHANCE_FRAME_ENABLE);

	/* wait one idle pattern time */
	POSTING_READ(reg);
	udelay(1000);

	/* IVB wants error correction enabled */
	if (IS_IVYBRIDGE(dev))
		I915_WRITE(reg, I915_READ(reg) | FDI_FS_ERRC_ENABLE |
			   FDI_FE_ERRC_ENABLE);
}

/* The FDI link training functions for ILK/Ibexpeak. */
static void ironlake_fdi_link_train(struct drm_crtc *crtc)
{
	struct drm_device *dev = crtc->dev;
	struct drm_i915_private *dev_priv = dev->dev_private;
	struct intel_crtc *intel_crtc = to_intel_crtc(crtc);
	int pipe = intel_crtc->pipe;
	i915_reg_t reg;
	u32 temp, tries;

	/* FDI needs bits from pipe first */
	assert_pipe_enabled(dev_priv, pipe);

	/* Train 1: umask FDI RX Interrupt symbol_lock and bit_lock bit
	   for train result */
	reg = FDI_RX_IMR(pipe);
	temp = I915_READ(reg);
	temp &= ~FDI_RX_SYMBOL_LOCK;
	temp &= ~FDI_RX_BIT_LOCK;
	I915_WRITE(reg, temp);
	I915_READ(reg);
	udelay(150);

	/* enable CPU FDI TX and PCH FDI RX */
	reg = FDI_TX_CTL(pipe);
	temp = I915_READ(reg);
	temp &= ~FDI_DP_PORT_WIDTH_MASK;
	temp |= FDI_DP_PORT_WIDTH(intel_crtc->config->fdi_lanes);
	temp &= ~FDI_LINK_TRAIN_NONE;
	temp |= FDI_LINK_TRAIN_PATTERN_1;
	I915_WRITE(reg, temp | FDI_TX_ENABLE);

	reg = FDI_RX_CTL(pipe);
	temp = I915_READ(reg);
	temp &= ~FDI_LINK_TRAIN_NONE;
	temp |= FDI_LINK_TRAIN_PATTERN_1;
	I915_WRITE(reg, temp | FDI_RX_ENABLE);

	POSTING_READ(reg);
	udelay(150);

	/* Ironlake workaround, enable clock pointer after FDI enable*/
	I915_WRITE(FDI_RX_CHICKEN(pipe), FDI_RX_PHASE_SYNC_POINTER_OVR);
	I915_WRITE(FDI_RX_CHICKEN(pipe), FDI_RX_PHASE_SYNC_POINTER_OVR |
		   FDI_RX_PHASE_SYNC_POINTER_EN);

	reg = FDI_RX_IIR(pipe);
	for (tries = 0; tries < 5; tries++) {
		temp = I915_READ(reg);
		DRM_DEBUG_KMS("FDI_RX_IIR 0x%x\n", temp);

		if ((temp & FDI_RX_BIT_LOCK)) {
			DRM_DEBUG_KMS("FDI train 1 done.\n");
			I915_WRITE(reg, temp | FDI_RX_BIT_LOCK);
			break;
		}
	}
	if (tries == 5)
		DRM_ERROR("FDI train 1 fail!\n");

	/* Train 2 */
	reg = FDI_TX_CTL(pipe);
	temp = I915_READ(reg);
	temp &= ~FDI_LINK_TRAIN_NONE;
	temp |= FDI_LINK_TRAIN_PATTERN_2;
	I915_WRITE(reg, temp);

	reg = FDI_RX_CTL(pipe);
	temp = I915_READ(reg);
	temp &= ~FDI_LINK_TRAIN_NONE;
	temp |= FDI_LINK_TRAIN_PATTERN_2;
	I915_WRITE(reg, temp);

	POSTING_READ(reg);
	udelay(150);

	reg = FDI_RX_IIR(pipe);
	for (tries = 0; tries < 5; tries++) {
		temp = I915_READ(reg);
		DRM_DEBUG_KMS("FDI_RX_IIR 0x%x\n", temp);

		if (temp & FDI_RX_SYMBOL_LOCK) {
			I915_WRITE(reg, temp | FDI_RX_SYMBOL_LOCK);
			DRM_DEBUG_KMS("FDI train 2 done.\n");
			break;
		}
	}
	if (tries == 5)
		DRM_ERROR("FDI train 2 fail!\n");

	DRM_DEBUG_KMS("FDI train done\n");

}

static const int snb_b_fdi_train_param[] = {
	FDI_LINK_TRAIN_400MV_0DB_SNB_B,
	FDI_LINK_TRAIN_400MV_6DB_SNB_B,
	FDI_LINK_TRAIN_600MV_3_5DB_SNB_B,
	FDI_LINK_TRAIN_800MV_0DB_SNB_B,
};

/* The FDI link training functions for SNB/Cougarpoint. */
static void gen6_fdi_link_train(struct drm_crtc *crtc)
{
	struct drm_device *dev = crtc->dev;
	struct drm_i915_private *dev_priv = dev->dev_private;
	struct intel_crtc *intel_crtc = to_intel_crtc(crtc);
	int pipe = intel_crtc->pipe;
	i915_reg_t reg;
	u32 temp, i, retry;

	/* Train 1: umask FDI RX Interrupt symbol_lock and bit_lock bit
	   for train result */
	reg = FDI_RX_IMR(pipe);
	temp = I915_READ(reg);
	temp &= ~FDI_RX_SYMBOL_LOCK;
	temp &= ~FDI_RX_BIT_LOCK;
	I915_WRITE(reg, temp);

	POSTING_READ(reg);
	udelay(150);

	/* enable CPU FDI TX and PCH FDI RX */
	reg = FDI_TX_CTL(pipe);
	temp = I915_READ(reg);
	temp &= ~FDI_DP_PORT_WIDTH_MASK;
	temp |= FDI_DP_PORT_WIDTH(intel_crtc->config->fdi_lanes);
	temp &= ~FDI_LINK_TRAIN_NONE;
	temp |= FDI_LINK_TRAIN_PATTERN_1;
	temp &= ~FDI_LINK_TRAIN_VOL_EMP_MASK;
	/* SNB-B */
	temp |= FDI_LINK_TRAIN_400MV_0DB_SNB_B;
	I915_WRITE(reg, temp | FDI_TX_ENABLE);

	I915_WRITE(FDI_RX_MISC(pipe),
		   FDI_RX_TP1_TO_TP2_48 | FDI_RX_FDI_DELAY_90);

	reg = FDI_RX_CTL(pipe);
	temp = I915_READ(reg);
	if (HAS_PCH_CPT(dev)) {
		temp &= ~FDI_LINK_TRAIN_PATTERN_MASK_CPT;
		temp |= FDI_LINK_TRAIN_PATTERN_1_CPT;
	} else {
		temp &= ~FDI_LINK_TRAIN_NONE;
		temp |= FDI_LINK_TRAIN_PATTERN_1;
	}
	I915_WRITE(reg, temp | FDI_RX_ENABLE);

	POSTING_READ(reg);
	udelay(150);

	for (i = 0; i < 4; i++) {
		reg = FDI_TX_CTL(pipe);
		temp = I915_READ(reg);
		temp &= ~FDI_LINK_TRAIN_VOL_EMP_MASK;
		temp |= snb_b_fdi_train_param[i];
		I915_WRITE(reg, temp);

		POSTING_READ(reg);
		udelay(500);

		for (retry = 0; retry < 5; retry++) {
			reg = FDI_RX_IIR(pipe);
			temp = I915_READ(reg);
			DRM_DEBUG_KMS("FDI_RX_IIR 0x%x\n", temp);
			if (temp & FDI_RX_BIT_LOCK) {
				I915_WRITE(reg, temp | FDI_RX_BIT_LOCK);
				DRM_DEBUG_KMS("FDI train 1 done.\n");
				break;
			}
			udelay(50);
		}
		if (retry < 5)
			break;
	}
	if (i == 4)
		DRM_ERROR("FDI train 1 fail!\n");

	/* Train 2 */
	reg = FDI_TX_CTL(pipe);
	temp = I915_READ(reg);
	temp &= ~FDI_LINK_TRAIN_NONE;
	temp |= FDI_LINK_TRAIN_PATTERN_2;
	if (IS_GEN6(dev)) {
		temp &= ~FDI_LINK_TRAIN_VOL_EMP_MASK;
		/* SNB-B */
		temp |= FDI_LINK_TRAIN_400MV_0DB_SNB_B;
	}
	I915_WRITE(reg, temp);

	reg = FDI_RX_CTL(pipe);
	temp = I915_READ(reg);
	if (HAS_PCH_CPT(dev)) {
		temp &= ~FDI_LINK_TRAIN_PATTERN_MASK_CPT;
		temp |= FDI_LINK_TRAIN_PATTERN_2_CPT;
	} else {
		temp &= ~FDI_LINK_TRAIN_NONE;
		temp |= FDI_LINK_TRAIN_PATTERN_2;
	}
	I915_WRITE(reg, temp);

	POSTING_READ(reg);
	udelay(150);

	for (i = 0; i < 4; i++) {
		reg = FDI_TX_CTL(pipe);
		temp = I915_READ(reg);
		temp &= ~FDI_LINK_TRAIN_VOL_EMP_MASK;
		temp |= snb_b_fdi_train_param[i];
		I915_WRITE(reg, temp);

		POSTING_READ(reg);
		udelay(500);

		for (retry = 0; retry < 5; retry++) {
			reg = FDI_RX_IIR(pipe);
			temp = I915_READ(reg);
			DRM_DEBUG_KMS("FDI_RX_IIR 0x%x\n", temp);
			if (temp & FDI_RX_SYMBOL_LOCK) {
				I915_WRITE(reg, temp | FDI_RX_SYMBOL_LOCK);
				DRM_DEBUG_KMS("FDI train 2 done.\n");
				break;
			}
			udelay(50);
		}
		if (retry < 5)
			break;
	}
	if (i == 4)
		DRM_ERROR("FDI train 2 fail!\n");

	DRM_DEBUG_KMS("FDI train done.\n");
}

/* Manual link training for Ivy Bridge A0 parts */
static void ivb_manual_fdi_link_train(struct drm_crtc *crtc)
{
	struct drm_device *dev = crtc->dev;
	struct drm_i915_private *dev_priv = dev->dev_private;
	struct intel_crtc *intel_crtc = to_intel_crtc(crtc);
	int pipe = intel_crtc->pipe;
	i915_reg_t reg;
	u32 temp, i, j;

	/* Train 1: umask FDI RX Interrupt symbol_lock and bit_lock bit
	   for train result */
	reg = FDI_RX_IMR(pipe);
	temp = I915_READ(reg);
	temp &= ~FDI_RX_SYMBOL_LOCK;
	temp &= ~FDI_RX_BIT_LOCK;
	I915_WRITE(reg, temp);

	POSTING_READ(reg);
	udelay(150);

	DRM_DEBUG_KMS("FDI_RX_IIR before link train 0x%x\n",
		      I915_READ(FDI_RX_IIR(pipe)));

	/* Try each vswing and preemphasis setting twice before moving on */
	for (j = 0; j < ARRAY_SIZE(snb_b_fdi_train_param) * 2; j++) {
		/* disable first in case we need to retry */
		reg = FDI_TX_CTL(pipe);
		temp = I915_READ(reg);
		temp &= ~(FDI_LINK_TRAIN_AUTO | FDI_LINK_TRAIN_NONE_IVB);
		temp &= ~FDI_TX_ENABLE;
		I915_WRITE(reg, temp);

		reg = FDI_RX_CTL(pipe);
		temp = I915_READ(reg);
		temp &= ~FDI_LINK_TRAIN_AUTO;
		temp &= ~FDI_LINK_TRAIN_PATTERN_MASK_CPT;
		temp &= ~FDI_RX_ENABLE;
		I915_WRITE(reg, temp);

		/* enable CPU FDI TX and PCH FDI RX */
		reg = FDI_TX_CTL(pipe);
		temp = I915_READ(reg);
		temp &= ~FDI_DP_PORT_WIDTH_MASK;
		temp |= FDI_DP_PORT_WIDTH(intel_crtc->config->fdi_lanes);
		temp |= FDI_LINK_TRAIN_PATTERN_1_IVB;
		temp &= ~FDI_LINK_TRAIN_VOL_EMP_MASK;
		temp |= snb_b_fdi_train_param[j/2];
		temp |= FDI_COMPOSITE_SYNC;
		I915_WRITE(reg, temp | FDI_TX_ENABLE);

		I915_WRITE(FDI_RX_MISC(pipe),
			   FDI_RX_TP1_TO_TP2_48 | FDI_RX_FDI_DELAY_90);

		reg = FDI_RX_CTL(pipe);
		temp = I915_READ(reg);
		temp |= FDI_LINK_TRAIN_PATTERN_1_CPT;
		temp |= FDI_COMPOSITE_SYNC;
		I915_WRITE(reg, temp | FDI_RX_ENABLE);

		POSTING_READ(reg);
		udelay(1); /* should be 0.5us */

		for (i = 0; i < 4; i++) {
			reg = FDI_RX_IIR(pipe);
			temp = I915_READ(reg);
			DRM_DEBUG_KMS("FDI_RX_IIR 0x%x\n", temp);

			if (temp & FDI_RX_BIT_LOCK ||
			    (I915_READ(reg) & FDI_RX_BIT_LOCK)) {
				I915_WRITE(reg, temp | FDI_RX_BIT_LOCK);
				DRM_DEBUG_KMS("FDI train 1 done, level %i.\n",
					      i);
				break;
			}
			udelay(1); /* should be 0.5us */
		}
		if (i == 4) {
			DRM_DEBUG_KMS("FDI train 1 fail on vswing %d\n", j / 2);
			continue;
		}

		/* Train 2 */
		reg = FDI_TX_CTL(pipe);
		temp = I915_READ(reg);
		temp &= ~FDI_LINK_TRAIN_NONE_IVB;
		temp |= FDI_LINK_TRAIN_PATTERN_2_IVB;
		I915_WRITE(reg, temp);

		reg = FDI_RX_CTL(pipe);
		temp = I915_READ(reg);
		temp &= ~FDI_LINK_TRAIN_PATTERN_MASK_CPT;
		temp |= FDI_LINK_TRAIN_PATTERN_2_CPT;
		I915_WRITE(reg, temp);

		POSTING_READ(reg);
		udelay(2); /* should be 1.5us */

		for (i = 0; i < 4; i++) {
			reg = FDI_RX_IIR(pipe);
			temp = I915_READ(reg);
			DRM_DEBUG_KMS("FDI_RX_IIR 0x%x\n", temp);

			if (temp & FDI_RX_SYMBOL_LOCK ||
			    (I915_READ(reg) & FDI_RX_SYMBOL_LOCK)) {
				I915_WRITE(reg, temp | FDI_RX_SYMBOL_LOCK);
				DRM_DEBUG_KMS("FDI train 2 done, level %i.\n",
					      i);
				goto train_done;
			}
			udelay(2); /* should be 1.5us */
		}
		if (i == 4)
			DRM_DEBUG_KMS("FDI train 2 fail on vswing %d\n", j / 2);
	}

train_done:
	DRM_DEBUG_KMS("FDI train done.\n");
}

static void ironlake_fdi_pll_enable(struct intel_crtc *intel_crtc)
{
	struct drm_device *dev = intel_crtc->base.dev;
	struct drm_i915_private *dev_priv = dev->dev_private;
	int pipe = intel_crtc->pipe;
	i915_reg_t reg;
	u32 temp;

	/* enable PCH FDI RX PLL, wait warmup plus DMI latency */
	reg = FDI_RX_CTL(pipe);
	temp = I915_READ(reg);
	temp &= ~(FDI_DP_PORT_WIDTH_MASK | (0x7 << 16));
	temp |= FDI_DP_PORT_WIDTH(intel_crtc->config->fdi_lanes);
	temp |= (I915_READ(PIPECONF(pipe)) & PIPECONF_BPC_MASK) << 11;
	I915_WRITE(reg, temp | FDI_RX_PLL_ENABLE);

	POSTING_READ(reg);
	udelay(200);

	/* Switch from Rawclk to PCDclk */
	temp = I915_READ(reg);
	I915_WRITE(reg, temp | FDI_PCDCLK);

	POSTING_READ(reg);
	udelay(200);

	/* Enable CPU FDI TX PLL, always on for Ironlake */
	reg = FDI_TX_CTL(pipe);
	temp = I915_READ(reg);
	if ((temp & FDI_TX_PLL_ENABLE) == 0) {
		I915_WRITE(reg, temp | FDI_TX_PLL_ENABLE);

		POSTING_READ(reg);
		udelay(100);
	}
}

static void ironlake_fdi_pll_disable(struct intel_crtc *intel_crtc)
{
	struct drm_device *dev = intel_crtc->base.dev;
	struct drm_i915_private *dev_priv = dev->dev_private;
	int pipe = intel_crtc->pipe;
	i915_reg_t reg;
	u32 temp;

	/* Switch from PCDclk to Rawclk */
	reg = FDI_RX_CTL(pipe);
	temp = I915_READ(reg);
	I915_WRITE(reg, temp & ~FDI_PCDCLK);

	/* Disable CPU FDI TX PLL */
	reg = FDI_TX_CTL(pipe);
	temp = I915_READ(reg);
	I915_WRITE(reg, temp & ~FDI_TX_PLL_ENABLE);

	POSTING_READ(reg);
	udelay(100);

	reg = FDI_RX_CTL(pipe);
	temp = I915_READ(reg);
	I915_WRITE(reg, temp & ~FDI_RX_PLL_ENABLE);

	/* Wait for the clocks to turn off. */
	POSTING_READ(reg);
	udelay(100);
}

static void ironlake_fdi_disable(struct drm_crtc *crtc)
{
	struct drm_device *dev = crtc->dev;
	struct drm_i915_private *dev_priv = dev->dev_private;
	struct intel_crtc *intel_crtc = to_intel_crtc(crtc);
	int pipe = intel_crtc->pipe;
	i915_reg_t reg;
	u32 temp;

	/* disable CPU FDI tx and PCH FDI rx */
	reg = FDI_TX_CTL(pipe);
	temp = I915_READ(reg);
	I915_WRITE(reg, temp & ~FDI_TX_ENABLE);
	POSTING_READ(reg);

	reg = FDI_RX_CTL(pipe);
	temp = I915_READ(reg);
	temp &= ~(0x7 << 16);
	temp |= (I915_READ(PIPECONF(pipe)) & PIPECONF_BPC_MASK) << 11;
	I915_WRITE(reg, temp & ~FDI_RX_ENABLE);

	POSTING_READ(reg);
	udelay(100);

	/* Ironlake workaround, disable clock pointer after downing FDI */
	if (HAS_PCH_IBX(dev))
		I915_WRITE(FDI_RX_CHICKEN(pipe), FDI_RX_PHASE_SYNC_POINTER_OVR);

	/* still set train pattern 1 */
	reg = FDI_TX_CTL(pipe);
	temp = I915_READ(reg);
	temp &= ~FDI_LINK_TRAIN_NONE;
	temp |= FDI_LINK_TRAIN_PATTERN_1;
	I915_WRITE(reg, temp);

	reg = FDI_RX_CTL(pipe);
	temp = I915_READ(reg);
	if (HAS_PCH_CPT(dev)) {
		temp &= ~FDI_LINK_TRAIN_PATTERN_MASK_CPT;
		temp |= FDI_LINK_TRAIN_PATTERN_1_CPT;
	} else {
		temp &= ~FDI_LINK_TRAIN_NONE;
		temp |= FDI_LINK_TRAIN_PATTERN_1;
	}
	/* BPC in FDI rx is consistent with that in PIPECONF */
	temp &= ~(0x07 << 16);
	temp |= (I915_READ(PIPECONF(pipe)) & PIPECONF_BPC_MASK) << 11;
	I915_WRITE(reg, temp);

	POSTING_READ(reg);
	udelay(100);
}

bool intel_has_pending_fb_unpin(struct drm_device *dev)
{
	struct intel_crtc *crtc;

	/* Note that we don't need to be called with mode_config.lock here
	 * as our list of CRTC objects is static for the lifetime of the
	 * device and so cannot disappear as we iterate. Similarly, we can
	 * happily treat the predicates as racy, atomic checks as userspace
	 * cannot claim and pin a new fb without at least acquring the
	 * struct_mutex and so serialising with us.
	 */
	for_each_intel_crtc(dev, crtc) {
		if (atomic_read(&crtc->unpin_work_count) == 0)
			continue;

		if (crtc->flip_work)
			intel_wait_for_vblank(dev, crtc->pipe);

		return true;
	}

	return false;
}

static void page_flip_completed(struct intel_crtc *intel_crtc)
{
	struct drm_i915_private *dev_priv = to_i915(intel_crtc->base.dev);
	struct intel_flip_work *work = intel_crtc->flip_work;

	intel_crtc->flip_work = NULL;

	if (work->event)
		drm_crtc_send_vblank_event(&intel_crtc->base, work->event);

	drm_crtc_vblank_put(&intel_crtc->base);

	wake_up_all(&dev_priv->pending_flip_queue);
	queue_work(dev_priv->wq, &work->unpin_work);

	trace_i915_flip_complete(intel_crtc->plane,
				 work->pending_flip_obj);
}

static int intel_crtc_wait_for_pending_flips(struct drm_crtc *crtc)
{
	struct drm_device *dev = crtc->dev;
	struct drm_i915_private *dev_priv = dev->dev_private;
	long ret;

	WARN_ON(waitqueue_active(&dev_priv->pending_flip_queue));

	ret = wait_event_interruptible_timeout(
					dev_priv->pending_flip_queue,
					!intel_crtc_has_pending_flip(crtc),
					60*HZ);

	if (ret < 0)
		return ret;

	if (ret == 0) {
		struct intel_crtc *intel_crtc = to_intel_crtc(crtc);
		struct intel_flip_work *work;

		spin_lock_irq(&dev->event_lock);
		work = intel_crtc->flip_work;
		if (work && !is_mmio_work(work)) {
			WARN_ONCE(1, "Removing stuck page flip\n");
			page_flip_completed(intel_crtc);
		}
		spin_unlock_irq(&dev->event_lock);
	}

	return 0;
}

static void lpt_disable_iclkip(struct drm_i915_private *dev_priv)
{
	u32 temp;

	I915_WRITE(PIXCLK_GATE, PIXCLK_GATE_GATE);

	mutex_lock(&dev_priv->sb_lock);

	temp = intel_sbi_read(dev_priv, SBI_SSCCTL6, SBI_ICLK);
	temp |= SBI_SSCCTL_DISABLE;
	intel_sbi_write(dev_priv, SBI_SSCCTL6, temp, SBI_ICLK);

	mutex_unlock(&dev_priv->sb_lock);
}

/* Program iCLKIP clock to the desired frequency */
static void lpt_program_iclkip(struct drm_crtc *crtc)
{
	struct drm_i915_private *dev_priv = to_i915(crtc->dev);
	int clock = to_intel_crtc(crtc)->config->base.adjusted_mode.crtc_clock;
	u32 divsel, phaseinc, auxdiv, phasedir = 0;
	u32 temp;

	lpt_disable_iclkip(dev_priv);

	/* The iCLK virtual clock root frequency is in MHz,
	 * but the adjusted_mode->crtc_clock in in KHz. To get the
	 * divisors, it is necessary to divide one by another, so we
	 * convert the virtual clock precision to KHz here for higher
	 * precision.
	 */
	for (auxdiv = 0; auxdiv < 2; auxdiv++) {
		u32 iclk_virtual_root_freq = 172800 * 1000;
		u32 iclk_pi_range = 64;
		u32 desired_divisor;

		desired_divisor = DIV_ROUND_CLOSEST(iclk_virtual_root_freq,
						    clock << auxdiv);
		divsel = (desired_divisor / iclk_pi_range) - 2;
		phaseinc = desired_divisor % iclk_pi_range;

		/*
		 * Near 20MHz is a corner case which is
		 * out of range for the 7-bit divisor
		 */
		if (divsel <= 0x7f)
			break;
	}

	/* This should not happen with any sane values */
	WARN_ON(SBI_SSCDIVINTPHASE_DIVSEL(divsel) &
		~SBI_SSCDIVINTPHASE_DIVSEL_MASK);
	WARN_ON(SBI_SSCDIVINTPHASE_DIR(phasedir) &
		~SBI_SSCDIVINTPHASE_INCVAL_MASK);

	DRM_DEBUG_KMS("iCLKIP clock: found settings for %dKHz refresh rate: auxdiv=%x, divsel=%x, phasedir=%x, phaseinc=%x\n",
			clock,
			auxdiv,
			divsel,
			phasedir,
			phaseinc);

	mutex_lock(&dev_priv->sb_lock);

	/* Program SSCDIVINTPHASE6 */
	temp = intel_sbi_read(dev_priv, SBI_SSCDIVINTPHASE6, SBI_ICLK);
	temp &= ~SBI_SSCDIVINTPHASE_DIVSEL_MASK;
	temp |= SBI_SSCDIVINTPHASE_DIVSEL(divsel);
	temp &= ~SBI_SSCDIVINTPHASE_INCVAL_MASK;
	temp |= SBI_SSCDIVINTPHASE_INCVAL(phaseinc);
	temp |= SBI_SSCDIVINTPHASE_DIR(phasedir);
	temp |= SBI_SSCDIVINTPHASE_PROPAGATE;
	intel_sbi_write(dev_priv, SBI_SSCDIVINTPHASE6, temp, SBI_ICLK);

	/* Program SSCAUXDIV */
	temp = intel_sbi_read(dev_priv, SBI_SSCAUXDIV6, SBI_ICLK);
	temp &= ~SBI_SSCAUXDIV_FINALDIV2SEL(1);
	temp |= SBI_SSCAUXDIV_FINALDIV2SEL(auxdiv);
	intel_sbi_write(dev_priv, SBI_SSCAUXDIV6, temp, SBI_ICLK);

	/* Enable modulator and associated divider */
	temp = intel_sbi_read(dev_priv, SBI_SSCCTL6, SBI_ICLK);
	temp &= ~SBI_SSCCTL_DISABLE;
	intel_sbi_write(dev_priv, SBI_SSCCTL6, temp, SBI_ICLK);

	mutex_unlock(&dev_priv->sb_lock);

	/* Wait for initialization time */
	udelay(24);

	I915_WRITE(PIXCLK_GATE, PIXCLK_GATE_UNGATE);
}

int lpt_get_iclkip(struct drm_i915_private *dev_priv)
{
	u32 divsel, phaseinc, auxdiv;
	u32 iclk_virtual_root_freq = 172800 * 1000;
	u32 iclk_pi_range = 64;
	u32 desired_divisor;
	u32 temp;

	if ((I915_READ(PIXCLK_GATE) & PIXCLK_GATE_UNGATE) == 0)
		return 0;

	mutex_lock(&dev_priv->sb_lock);

	temp = intel_sbi_read(dev_priv, SBI_SSCCTL6, SBI_ICLK);
	if (temp & SBI_SSCCTL_DISABLE) {
		mutex_unlock(&dev_priv->sb_lock);
		return 0;
	}

	temp = intel_sbi_read(dev_priv, SBI_SSCDIVINTPHASE6, SBI_ICLK);
	divsel = (temp & SBI_SSCDIVINTPHASE_DIVSEL_MASK) >>
		SBI_SSCDIVINTPHASE_DIVSEL_SHIFT;
	phaseinc = (temp & SBI_SSCDIVINTPHASE_INCVAL_MASK) >>
		SBI_SSCDIVINTPHASE_INCVAL_SHIFT;

	temp = intel_sbi_read(dev_priv, SBI_SSCAUXDIV6, SBI_ICLK);
	auxdiv = (temp & SBI_SSCAUXDIV_FINALDIV2SEL_MASK) >>
		SBI_SSCAUXDIV_FINALDIV2SEL_SHIFT;

	mutex_unlock(&dev_priv->sb_lock);

	desired_divisor = (divsel + 2) * iclk_pi_range + phaseinc;

	return DIV_ROUND_CLOSEST(iclk_virtual_root_freq,
				 desired_divisor << auxdiv);
}

static void ironlake_pch_transcoder_set_timings(struct intel_crtc *crtc,
						enum pipe pch_transcoder)
{
	struct drm_device *dev = crtc->base.dev;
	struct drm_i915_private *dev_priv = dev->dev_private;
	enum transcoder cpu_transcoder = crtc->config->cpu_transcoder;

	I915_WRITE(PCH_TRANS_HTOTAL(pch_transcoder),
		   I915_READ(HTOTAL(cpu_transcoder)));
	I915_WRITE(PCH_TRANS_HBLANK(pch_transcoder),
		   I915_READ(HBLANK(cpu_transcoder)));
	I915_WRITE(PCH_TRANS_HSYNC(pch_transcoder),
		   I915_READ(HSYNC(cpu_transcoder)));

	I915_WRITE(PCH_TRANS_VTOTAL(pch_transcoder),
		   I915_READ(VTOTAL(cpu_transcoder)));
	I915_WRITE(PCH_TRANS_VBLANK(pch_transcoder),
		   I915_READ(VBLANK(cpu_transcoder)));
	I915_WRITE(PCH_TRANS_VSYNC(pch_transcoder),
		   I915_READ(VSYNC(cpu_transcoder)));
	I915_WRITE(PCH_TRANS_VSYNCSHIFT(pch_transcoder),
		   I915_READ(VSYNCSHIFT(cpu_transcoder)));
}

static void cpt_set_fdi_bc_bifurcation(struct drm_device *dev, bool enable)
{
	struct drm_i915_private *dev_priv = dev->dev_private;
	uint32_t temp;

	temp = I915_READ(SOUTH_CHICKEN1);
	if (!!(temp & FDI_BC_BIFURCATION_SELECT) == enable)
		return;

	WARN_ON(I915_READ(FDI_RX_CTL(PIPE_B)) & FDI_RX_ENABLE);
	WARN_ON(I915_READ(FDI_RX_CTL(PIPE_C)) & FDI_RX_ENABLE);

	temp &= ~FDI_BC_BIFURCATION_SELECT;
	if (enable)
		temp |= FDI_BC_BIFURCATION_SELECT;

	DRM_DEBUG_KMS("%sabling fdi C rx\n", enable ? "en" : "dis");
	I915_WRITE(SOUTH_CHICKEN1, temp);
	POSTING_READ(SOUTH_CHICKEN1);
}

static void ivybridge_update_fdi_bc_bifurcation(struct intel_crtc *intel_crtc)
{
	struct drm_device *dev = intel_crtc->base.dev;

	switch (intel_crtc->pipe) {
	case PIPE_A:
		break;
	case PIPE_B:
		if (intel_crtc->config->fdi_lanes > 2)
			cpt_set_fdi_bc_bifurcation(dev, false);
		else
			cpt_set_fdi_bc_bifurcation(dev, true);

		break;
	case PIPE_C:
		cpt_set_fdi_bc_bifurcation(dev, true);

		break;
	default:
		BUG();
	}
}

/* Return which DP Port should be selected for Transcoder DP control */
static enum port
intel_trans_dp_port_sel(struct drm_crtc *crtc)
{
	struct drm_device *dev = crtc->dev;
	struct intel_encoder *encoder;

	for_each_encoder_on_crtc(dev, crtc, encoder) {
		if (encoder->type == INTEL_OUTPUT_DISPLAYPORT ||
		    encoder->type == INTEL_OUTPUT_EDP)
			return enc_to_dig_port(&encoder->base)->port;
	}

	return -1;
}

/*
 * Enable PCH resources required for PCH ports:
 *   - PCH PLLs
 *   - FDI training & RX/TX
 *   - update transcoder timings
 *   - DP transcoding bits
 *   - transcoder
 */
static void ironlake_pch_enable(struct drm_crtc *crtc)
{
	struct drm_device *dev = crtc->dev;
	struct drm_i915_private *dev_priv = dev->dev_private;
	struct intel_crtc *intel_crtc = to_intel_crtc(crtc);
	int pipe = intel_crtc->pipe;
	u32 temp;

	assert_pch_transcoder_disabled(dev_priv, pipe);

	if (IS_IVYBRIDGE(dev))
		ivybridge_update_fdi_bc_bifurcation(intel_crtc);

	/* Write the TU size bits before fdi link training, so that error
	 * detection works. */
	I915_WRITE(FDI_RX_TUSIZE1(pipe),
		   I915_READ(PIPE_DATA_M1(pipe)) & TU_SIZE_MASK);

	/* For PCH output, training FDI link */
	dev_priv->display.fdi_link_train(crtc);

	/* We need to program the right clock selection before writing the pixel
	 * mutliplier into the DPLL. */
	if (HAS_PCH_CPT(dev)) {
		u32 sel;

		temp = I915_READ(PCH_DPLL_SEL);
		temp |= TRANS_DPLL_ENABLE(pipe);
		sel = TRANS_DPLLB_SEL(pipe);
		if (intel_crtc->config->shared_dpll ==
		    intel_get_shared_dpll_by_id(dev_priv, DPLL_ID_PCH_PLL_B))
			temp |= sel;
		else
			temp &= ~sel;
		I915_WRITE(PCH_DPLL_SEL, temp);
	}

	/* XXX: pch pll's can be enabled any time before we enable the PCH
	 * transcoder, and we actually should do this to not upset any PCH
	 * transcoder that already use the clock when we share it.
	 *
	 * Note that enable_shared_dpll tries to do the right thing, but
	 * get_shared_dpll unconditionally resets the pll - we need that to have
	 * the right LVDS enable sequence. */
	intel_enable_shared_dpll(intel_crtc);

	/* set transcoder timing, panel must allow it */
	assert_panel_unlocked(dev_priv, pipe);
	ironlake_pch_transcoder_set_timings(intel_crtc, pipe);

	intel_fdi_normal_train(crtc);

	/* For PCH DP, enable TRANS_DP_CTL */
	if (HAS_PCH_CPT(dev) && intel_crtc->config->has_dp_encoder) {
		const struct drm_display_mode *adjusted_mode =
			&intel_crtc->config->base.adjusted_mode;
		u32 bpc = (I915_READ(PIPECONF(pipe)) & PIPECONF_BPC_MASK) >> 5;
		i915_reg_t reg = TRANS_DP_CTL(pipe);
		temp = I915_READ(reg);
		temp &= ~(TRANS_DP_PORT_SEL_MASK |
			  TRANS_DP_SYNC_MASK |
			  TRANS_DP_BPC_MASK);
		temp |= TRANS_DP_OUTPUT_ENABLE;
		temp |= bpc << 9; /* same format but at 11:9 */

		if (adjusted_mode->flags & DRM_MODE_FLAG_PHSYNC)
			temp |= TRANS_DP_HSYNC_ACTIVE_HIGH;
		if (adjusted_mode->flags & DRM_MODE_FLAG_PVSYNC)
			temp |= TRANS_DP_VSYNC_ACTIVE_HIGH;

		switch (intel_trans_dp_port_sel(crtc)) {
		case PORT_B:
			temp |= TRANS_DP_PORT_SEL_B;
			break;
		case PORT_C:
			temp |= TRANS_DP_PORT_SEL_C;
			break;
		case PORT_D:
			temp |= TRANS_DP_PORT_SEL_D;
			break;
		default:
			BUG();
		}

		I915_WRITE(reg, temp);
	}

	ironlake_enable_pch_transcoder(dev_priv, pipe);
}

static void lpt_pch_enable(struct drm_crtc *crtc)
{
	struct drm_device *dev = crtc->dev;
	struct drm_i915_private *dev_priv = dev->dev_private;
	struct intel_crtc *intel_crtc = to_intel_crtc(crtc);
	enum transcoder cpu_transcoder = intel_crtc->config->cpu_transcoder;

	assert_pch_transcoder_disabled(dev_priv, TRANSCODER_A);

	lpt_program_iclkip(crtc);

	/* Set transcoder timing. */
	ironlake_pch_transcoder_set_timings(intel_crtc, PIPE_A);

	lpt_enable_pch_transcoder(dev_priv, cpu_transcoder);
}

static void cpt_verify_modeset(struct drm_device *dev, int pipe)
{
	struct drm_i915_private *dev_priv = dev->dev_private;
	i915_reg_t dslreg = PIPEDSL(pipe);
	u32 temp;

	temp = I915_READ(dslreg);
	udelay(500);
	if (wait_for(I915_READ(dslreg) != temp, 5)) {
		if (wait_for(I915_READ(dslreg) != temp, 5))
			DRM_ERROR("mode set failed: pipe %c stuck\n", pipe_name(pipe));
	}
}

static int
skl_update_scaler(struct intel_crtc_state *crtc_state, bool force_detach,
		  unsigned scaler_user, int *scaler_id, unsigned int rotation,
		  int src_w, int src_h, int dst_w, int dst_h)
{
	struct intel_crtc_scaler_state *scaler_state =
		&crtc_state->scaler_state;
	struct intel_crtc *intel_crtc =
		to_intel_crtc(crtc_state->base.crtc);
	int need_scaling;

	need_scaling = intel_rotation_90_or_270(rotation) ?
		(src_h != dst_w || src_w != dst_h):
		(src_w != dst_w || src_h != dst_h);

	/*
	 * if plane is being disabled or scaler is no more required or force detach
	 *  - free scaler binded to this plane/crtc
	 *  - in order to do this, update crtc->scaler_usage
	 *
	 * Here scaler state in crtc_state is set free so that
	 * scaler can be assigned to other user. Actual register
	 * update to free the scaler is done in plane/panel-fit programming.
	 * For this purpose crtc/plane_state->scaler_id isn't reset here.
	 */
	if (force_detach || !need_scaling) {
		if (*scaler_id >= 0) {
			scaler_state->scaler_users &= ~(1 << scaler_user);
			scaler_state->scalers[*scaler_id].in_use = 0;

			DRM_DEBUG_KMS("scaler_user index %u.%u: "
				"Staged freeing scaler id %d scaler_users = 0x%x\n",
				intel_crtc->pipe, scaler_user, *scaler_id,
				scaler_state->scaler_users);
			*scaler_id = -1;
		}
		return 0;
	}

	/* range checks */
	if (src_w < SKL_MIN_SRC_W || src_h < SKL_MIN_SRC_H ||
		dst_w < SKL_MIN_DST_W || dst_h < SKL_MIN_DST_H ||

		src_w > SKL_MAX_SRC_W || src_h > SKL_MAX_SRC_H ||
		dst_w > SKL_MAX_DST_W || dst_h > SKL_MAX_DST_H) {
		DRM_DEBUG_KMS("scaler_user index %u.%u: src %ux%u dst %ux%u "
			"size is out of scaler range\n",
			intel_crtc->pipe, scaler_user, src_w, src_h, dst_w, dst_h);
		return -EINVAL;
	}

	/* mark this plane as a scaler user in crtc_state */
	scaler_state->scaler_users |= (1 << scaler_user);
	DRM_DEBUG_KMS("scaler_user index %u.%u: "
		"staged scaling request for %ux%u->%ux%u scaler_users = 0x%x\n",
		intel_crtc->pipe, scaler_user, src_w, src_h, dst_w, dst_h,
		scaler_state->scaler_users);

	return 0;
}

/**
 * skl_update_scaler_crtc - Stages update to scaler state for a given crtc.
 *
 * @state: crtc's scaler state
 *
 * Return
 *     0 - scaler_usage updated successfully
 *    error - requested scaling cannot be supported or other error condition
 */
int skl_update_scaler_crtc(struct intel_crtc_state *state)
{
	struct intel_crtc *intel_crtc = to_intel_crtc(state->base.crtc);
	const struct drm_display_mode *adjusted_mode = &state->base.adjusted_mode;

	DRM_DEBUG_KMS("Updating scaler for [CRTC:%i] scaler_user index %u.%u\n",
		      intel_crtc->base.base.id, intel_crtc->pipe, SKL_CRTC_INDEX);

	return skl_update_scaler(state, !state->base.active, SKL_CRTC_INDEX,
		&state->scaler_state.scaler_id, BIT(DRM_ROTATE_0),
		state->pipe_src_w, state->pipe_src_h,
		adjusted_mode->crtc_hdisplay, adjusted_mode->crtc_vdisplay);
}

/**
 * skl_update_scaler_plane - Stages update to scaler state for a given plane.
 *
 * @state: crtc's scaler state
 * @plane_state: atomic plane state to update
 *
 * Return
 *     0 - scaler_usage updated successfully
 *    error - requested scaling cannot be supported or other error condition
 */
static int skl_update_scaler_plane(struct intel_crtc_state *crtc_state,
				   struct intel_plane_state *plane_state)
{

	struct intel_crtc *intel_crtc = to_intel_crtc(crtc_state->base.crtc);
	struct intel_plane *intel_plane =
		to_intel_plane(plane_state->base.plane);
	struct drm_framebuffer *fb = plane_state->base.fb;
	int ret;

	bool force_detach = !fb || !plane_state->visible;

	DRM_DEBUG_KMS("Updating scaler for [PLANE:%d] scaler_user index %u.%u\n",
		      intel_plane->base.base.id, intel_crtc->pipe,
		      drm_plane_index(&intel_plane->base));

	ret = skl_update_scaler(crtc_state, force_detach,
				drm_plane_index(&intel_plane->base),
				&plane_state->scaler_id,
				plane_state->base.rotation,
				drm_rect_width(&plane_state->src) >> 16,
				drm_rect_height(&plane_state->src) >> 16,
				drm_rect_width(&plane_state->dst),
				drm_rect_height(&plane_state->dst));

	if (ret || plane_state->scaler_id < 0)
		return ret;

	/* check colorkey */
	if (plane_state->ckey.flags != I915_SET_COLORKEY_NONE) {
		DRM_DEBUG_KMS("[PLANE:%d] scaling with color key not allowed",
			      intel_plane->base.base.id);
		return -EINVAL;
	}

	/* Check src format */
	switch (fb->pixel_format) {
	case DRM_FORMAT_RGB565:
	case DRM_FORMAT_XBGR8888:
	case DRM_FORMAT_XRGB8888:
	case DRM_FORMAT_ABGR8888:
	case DRM_FORMAT_ARGB8888:
	case DRM_FORMAT_XRGB2101010:
	case DRM_FORMAT_XBGR2101010:
	case DRM_FORMAT_YUYV:
	case DRM_FORMAT_YVYU:
	case DRM_FORMAT_UYVY:
	case DRM_FORMAT_VYUY:
		break;
	default:
		DRM_DEBUG_KMS("[PLANE:%d] FB:%d unsupported scaling format 0x%x\n",
			intel_plane->base.base.id, fb->base.id, fb->pixel_format);
		return -EINVAL;
	}

	return 0;
}

static void skylake_scaler_disable(struct intel_crtc *crtc)
{
	int i;

	for (i = 0; i < crtc->num_scalers; i++)
		skl_detach_scaler(crtc, i);
}

static void skylake_pfit_enable(struct intel_crtc *crtc)
{
	struct drm_device *dev = crtc->base.dev;
	struct drm_i915_private *dev_priv = dev->dev_private;
	int pipe = crtc->pipe;
	struct intel_crtc_scaler_state *scaler_state =
		&crtc->config->scaler_state;

	DRM_DEBUG_KMS("for crtc_state = %p\n", crtc->config);

	if (crtc->config->pch_pfit.enabled) {
		int id;

		if (WARN_ON(crtc->config->scaler_state.scaler_id < 0)) {
			DRM_ERROR("Requesting pfit without getting a scaler first\n");
			return;
		}

		id = scaler_state->scaler_id;
		I915_WRITE(SKL_PS_CTRL(pipe, id), PS_SCALER_EN |
			PS_FILTER_MEDIUM | scaler_state->scalers[id].mode);
		I915_WRITE(SKL_PS_WIN_POS(pipe, id), crtc->config->pch_pfit.pos);
		I915_WRITE(SKL_PS_WIN_SZ(pipe, id), crtc->config->pch_pfit.size);

		DRM_DEBUG_KMS("for crtc_state = %p scaler_id = %d\n", crtc->config, id);
	}
}

static void ironlake_pfit_enable(struct intel_crtc *crtc)
{
	struct drm_device *dev = crtc->base.dev;
	struct drm_i915_private *dev_priv = dev->dev_private;
	int pipe = crtc->pipe;

	if (crtc->config->pch_pfit.enabled) {
		/* Force use of hard-coded filter coefficients
		 * as some pre-programmed values are broken,
		 * e.g. x201.
		 */
		if (IS_IVYBRIDGE(dev) || IS_HASWELL(dev))
			I915_WRITE(PF_CTL(pipe), PF_ENABLE | PF_FILTER_MED_3x3 |
						 PF_PIPE_SEL_IVB(pipe));
		else
			I915_WRITE(PF_CTL(pipe), PF_ENABLE | PF_FILTER_MED_3x3);
		I915_WRITE(PF_WIN_POS(pipe), crtc->config->pch_pfit.pos);
		I915_WRITE(PF_WIN_SZ(pipe), crtc->config->pch_pfit.size);
	}
}

void hsw_enable_ips(struct intel_crtc *crtc)
{
	struct drm_device *dev = crtc->base.dev;
	struct drm_i915_private *dev_priv = dev->dev_private;

	if (!crtc->config->ips_enabled)
		return;

	/*
	 * We can only enable IPS after we enable a plane and wait for a vblank
	 * This function is called from post_plane_update, which is run after
	 * a vblank wait.
	 */

	assert_plane_enabled(dev_priv, crtc->plane);
	if (IS_BROADWELL(dev)) {
		mutex_lock(&dev_priv->rps.hw_lock);
		WARN_ON(sandybridge_pcode_write(dev_priv, DISPLAY_IPS_CONTROL, 0xc0000000));
		mutex_unlock(&dev_priv->rps.hw_lock);
		/* Quoting Art Runyan: "its not safe to expect any particular
		 * value in IPS_CTL bit 31 after enabling IPS through the
		 * mailbox." Moreover, the mailbox may return a bogus state,
		 * so we need to just enable it and continue on.
		 */
	} else {
		I915_WRITE(IPS_CTL, IPS_ENABLE);
		/* The bit only becomes 1 in the next vblank, so this wait here
		 * is essentially intel_wait_for_vblank. If we don't have this
		 * and don't wait for vblanks until the end of crtc_enable, then
		 * the HW state readout code will complain that the expected
		 * IPS_CTL value is not the one we read. */
		if (wait_for(I915_READ_NOTRACE(IPS_CTL) & IPS_ENABLE, 50))
			DRM_ERROR("Timed out waiting for IPS enable\n");
	}
}

void hsw_disable_ips(struct intel_crtc *crtc)
{
	struct drm_device *dev = crtc->base.dev;
	struct drm_i915_private *dev_priv = dev->dev_private;

	if (!crtc->config->ips_enabled)
		return;

	assert_plane_enabled(dev_priv, crtc->plane);
	if (IS_BROADWELL(dev)) {
		mutex_lock(&dev_priv->rps.hw_lock);
		WARN_ON(sandybridge_pcode_write(dev_priv, DISPLAY_IPS_CONTROL, 0));
		mutex_unlock(&dev_priv->rps.hw_lock);
		/* wait for pcode to finish disabling IPS, which may take up to 42ms */
		if (wait_for((I915_READ(IPS_CTL) & IPS_ENABLE) == 0, 42))
			DRM_ERROR("Timed out waiting for IPS disable\n");
	} else {
		I915_WRITE(IPS_CTL, 0);
		POSTING_READ(IPS_CTL);
	}

	/* We need to wait for a vblank before we can disable the plane. */
	intel_wait_for_vblank(dev, crtc->pipe);
}

static void intel_crtc_dpms_overlay_disable(struct intel_crtc *intel_crtc)
{
	if (intel_crtc->overlay) {
		struct drm_device *dev = intel_crtc->base.dev;
		struct drm_i915_private *dev_priv = dev->dev_private;

		mutex_lock(&dev->struct_mutex);
		dev_priv->mm.interruptible = false;
		(void) intel_overlay_switch_off(intel_crtc->overlay);
		dev_priv->mm.interruptible = true;
		mutex_unlock(&dev->struct_mutex);
	}

	/* Let userspace switch the overlay on again. In most cases userspace
	 * has to recompute where to put it anyway.
	 */
}

/**
 * intel_post_enable_primary - Perform operations after enabling primary plane
 * @crtc: the CRTC whose primary plane was just enabled
 *
 * Performs potentially sleeping operations that must be done after the primary
 * plane is enabled, such as updating FBC and IPS.  Note that this may be
 * called due to an explicit primary plane update, or due to an implicit
 * re-enable that is caused when a sprite plane is updated to no longer
 * completely hide the primary plane.
 */
static void
intel_post_enable_primary(struct drm_crtc *crtc)
{
	struct drm_device *dev = crtc->dev;
	struct drm_i915_private *dev_priv = dev->dev_private;
	struct intel_crtc *intel_crtc = to_intel_crtc(crtc);
	int pipe = intel_crtc->pipe;

	/*
	 * FIXME IPS should be fine as long as one plane is
	 * enabled, but in practice it seems to have problems
	 * when going from primary only to sprite only and vice
	 * versa.
	 */
	hsw_enable_ips(intel_crtc);

	/*
	 * Gen2 reports pipe underruns whenever all planes are disabled.
	 * So don't enable underrun reporting before at least some planes
	 * are enabled.
	 * FIXME: Need to fix the logic to work when we turn off all planes
	 * but leave the pipe running.
	 */
	if (IS_GEN2(dev))
		intel_set_cpu_fifo_underrun_reporting(dev_priv, pipe, true);

	/* Underruns don't always raise interrupts, so check manually. */
	intel_check_cpu_fifo_underruns(dev_priv);
	intel_check_pch_fifo_underruns(dev_priv);
}

/* FIXME move all this to pre_plane_update() with proper state tracking */
static void
intel_pre_disable_primary(struct drm_crtc *crtc)
{
	struct drm_device *dev = crtc->dev;
	struct drm_i915_private *dev_priv = dev->dev_private;
	struct intel_crtc *intel_crtc = to_intel_crtc(crtc);
	int pipe = intel_crtc->pipe;

	/*
	 * Gen2 reports pipe underruns whenever all planes are disabled.
	 * So diasble underrun reporting before all the planes get disabled.
	 * FIXME: Need to fix the logic to work when we turn off all planes
	 * but leave the pipe running.
	 */
	if (IS_GEN2(dev))
		intel_set_cpu_fifo_underrun_reporting(dev_priv, pipe, false);

	/*
	 * FIXME IPS should be fine as long as one plane is
	 * enabled, but in practice it seems to have problems
	 * when going from primary only to sprite only and vice
	 * versa.
	 */
	hsw_disable_ips(intel_crtc);
}

/* FIXME get rid of this and use pre_plane_update */
static void
intel_pre_disable_primary_noatomic(struct drm_crtc *crtc)
{
	struct drm_device *dev = crtc->dev;
	struct drm_i915_private *dev_priv = dev->dev_private;
	struct intel_crtc *intel_crtc = to_intel_crtc(crtc);
	int pipe = intel_crtc->pipe;

	intel_pre_disable_primary(crtc);

	/*
	 * Vblank time updates from the shadow to live plane control register
	 * are blocked if the memory self-refresh mode is active at that
	 * moment. So to make sure the plane gets truly disabled, disable
	 * first the self-refresh mode. The self-refresh enable bit in turn
	 * will be checked/applied by the HW only at the next frame start
	 * event which is after the vblank start event, so we need to have a
	 * wait-for-vblank between disabling the plane and the pipe.
	 */
	if (HAS_GMCH_DISPLAY(dev)) {
		intel_set_memory_cxsr(dev_priv, false);
		dev_priv->wm.vlv.cxsr = false;
		intel_wait_for_vblank(dev, pipe);
	}
}

static void intel_post_plane_update(struct intel_crtc_state *old_crtc_state)
{
	struct intel_crtc *crtc = to_intel_crtc(old_crtc_state->base.crtc);
	struct drm_atomic_state *old_state = old_crtc_state->base.state;
	struct intel_crtc_state *pipe_config =
		to_intel_crtc_state(crtc->base.state);
	struct drm_device *dev = crtc->base.dev;
	struct drm_plane *primary = crtc->base.primary;
	struct drm_plane_state *old_pri_state =
		drm_atomic_get_existing_plane_state(old_state, primary);

	intel_frontbuffer_flip(dev, pipe_config->fb_bits);

	crtc->wm.cxsr_allowed = true;

	if (pipe_config->update_wm_post && pipe_config->base.active)
		intel_update_watermarks(&crtc->base);

	if (old_pri_state) {
		struct intel_plane_state *primary_state =
			to_intel_plane_state(primary->state);
		struct intel_plane_state *old_primary_state =
			to_intel_plane_state(old_pri_state);

		intel_fbc_post_update(crtc);

		if (primary_state->visible &&
		    (needs_modeset(&pipe_config->base) ||
		     !old_primary_state->visible))
			intel_post_enable_primary(&crtc->base);
	}
}

static void intel_pre_plane_update(struct intel_crtc_state *old_crtc_state)
{
	struct intel_crtc *crtc = to_intel_crtc(old_crtc_state->base.crtc);
	struct drm_device *dev = crtc->base.dev;
	struct drm_i915_private *dev_priv = dev->dev_private;
	struct intel_crtc_state *pipe_config =
		to_intel_crtc_state(crtc->base.state);
	struct drm_atomic_state *old_state = old_crtc_state->base.state;
	struct drm_plane *primary = crtc->base.primary;
	struct drm_plane_state *old_pri_state =
		drm_atomic_get_existing_plane_state(old_state, primary);
	bool modeset = needs_modeset(&pipe_config->base);

	if (old_pri_state) {
		struct intel_plane_state *primary_state =
			to_intel_plane_state(primary->state);
		struct intel_plane_state *old_primary_state =
			to_intel_plane_state(old_pri_state);

		intel_fbc_pre_update(crtc);

		if (old_primary_state->visible &&
		    (modeset || !primary_state->visible))
			intel_pre_disable_primary(&crtc->base);
	}

	if (pipe_config->disable_cxsr) {
		crtc->wm.cxsr_allowed = false;

		/*
		 * Vblank time updates from the shadow to live plane control register
		 * are blocked if the memory self-refresh mode is active at that
		 * moment. So to make sure the plane gets truly disabled, disable
		 * first the self-refresh mode. The self-refresh enable bit in turn
		 * will be checked/applied by the HW only at the next frame start
		 * event which is after the vblank start event, so we need to have a
		 * wait-for-vblank between disabling the plane and the pipe.
		 */
		if (old_crtc_state->base.active) {
			intel_set_memory_cxsr(dev_priv, false);
			dev_priv->wm.vlv.cxsr = false;
			intel_wait_for_vblank(dev, crtc->pipe);
		}
	}

	/*
	 * IVB workaround: must disable low power watermarks for at least
	 * one frame before enabling scaling.  LP watermarks can be re-enabled
	 * when scaling is disabled.
	 *
	 * WaCxSRDisabledForSpriteScaling:ivb
	 */
	if (pipe_config->disable_lp_wm) {
		ilk_disable_lp_wm(dev);
		intel_wait_for_vblank(dev, crtc->pipe);
	}

	/*
	 * If we're doing a modeset, we're done.  No need to do any pre-vblank
	 * watermark programming here.
	 */
	if (needs_modeset(&pipe_config->base))
		return;

	/*
	 * For platforms that support atomic watermarks, program the
	 * 'intermediate' watermarks immediately.  On pre-gen9 platforms, these
	 * will be the intermediate values that are safe for both pre- and
	 * post- vblank; when vblank happens, the 'active' values will be set
	 * to the final 'target' values and we'll do this again to get the
	 * optimal watermarks.  For gen9+ platforms, the values we program here
	 * will be the final target values which will get automatically latched
	 * at vblank time; no further programming will be necessary.
	 *
	 * If a platform hasn't been transitioned to atomic watermarks yet,
	 * we'll continue to update watermarks the old way, if flags tell
	 * us to.
	 */
	if (dev_priv->display.initial_watermarks != NULL)
		dev_priv->display.initial_watermarks(pipe_config);
	else if (pipe_config->update_wm_pre)
		intel_update_watermarks(&crtc->base);
}

static void intel_crtc_disable_planes(struct drm_crtc *crtc, unsigned plane_mask)
{
	struct drm_device *dev = crtc->dev;
	struct intel_crtc *intel_crtc = to_intel_crtc(crtc);
	struct drm_plane *p;
	int pipe = intel_crtc->pipe;

	intel_crtc_dpms_overlay_disable(intel_crtc);

	drm_for_each_plane_mask(p, dev, plane_mask)
		to_intel_plane(p)->disable_plane(p, crtc);

	/*
	 * FIXME: Once we grow proper nuclear flip support out of this we need
	 * to compute the mask of flip planes precisely. For the time being
	 * consider this a flip to a NULL plane.
	 */
	intel_frontbuffer_flip(dev, INTEL_FRONTBUFFER_ALL_MASK(pipe));
}

static void ironlake_crtc_enable(struct drm_crtc *crtc)
{
	struct drm_device *dev = crtc->dev;
	struct drm_i915_private *dev_priv = dev->dev_private;
	struct intel_crtc *intel_crtc = to_intel_crtc(crtc);
	struct intel_encoder *encoder;
	int pipe = intel_crtc->pipe;
	struct intel_crtc_state *pipe_config =
		to_intel_crtc_state(crtc->state);

	if (WARN_ON(intel_crtc->active))
		return;

	/*
	 * Sometimes spurious CPU pipe underruns happen during FDI
	 * training, at least with VGA+HDMI cloning. Suppress them.
	 *
	 * On ILK we get an occasional spurious CPU pipe underruns
	 * between eDP port A enable and vdd enable. Also PCH port
	 * enable seems to result in the occasional CPU pipe underrun.
	 *
	 * Spurious PCH underruns also occur during PCH enabling.
	 */
	if (intel_crtc->config->has_pch_encoder || IS_GEN5(dev_priv))
		intel_set_cpu_fifo_underrun_reporting(dev_priv, pipe, false);
	if (intel_crtc->config->has_pch_encoder)
		intel_set_pch_fifo_underrun_reporting(dev_priv, pipe, false);

	if (intel_crtc->config->has_pch_encoder)
		intel_prepare_shared_dpll(intel_crtc);

	if (intel_crtc->config->has_dp_encoder)
		intel_dp_set_m_n(intel_crtc, M1_N1);

	intel_set_pipe_timings(intel_crtc);
	intel_set_pipe_src_size(intel_crtc);

	if (intel_crtc->config->has_pch_encoder) {
		intel_cpu_transcoder_set_m_n(intel_crtc,
				     &intel_crtc->config->fdi_m_n, NULL);
	}

	ironlake_set_pipeconf(crtc);

	intel_crtc->active = true;

	for_each_encoder_on_crtc(dev, crtc, encoder)
		if (encoder->pre_enable)
			encoder->pre_enable(encoder);

	if (intel_crtc->config->has_pch_encoder) {
		/* Note: FDI PLL enabling _must_ be done before we enable the
		 * cpu pipes, hence this is separate from all the other fdi/pch
		 * enabling. */
		ironlake_fdi_pll_enable(intel_crtc);
	} else {
		assert_fdi_tx_disabled(dev_priv, pipe);
		assert_fdi_rx_disabled(dev_priv, pipe);
	}

	ironlake_pfit_enable(intel_crtc);

	/*
	 * On ILK+ LUT must be loaded before the pipe is running but with
	 * clocks enabled
	 */
	intel_color_load_luts(&pipe_config->base);

	if (dev_priv->display.initial_watermarks != NULL)
		dev_priv->display.initial_watermarks(intel_crtc->config);
	intel_enable_pipe(intel_crtc);

	if (intel_crtc->config->has_pch_encoder)
		ironlake_pch_enable(crtc);

	assert_vblank_disabled(crtc);
	drm_crtc_vblank_on(crtc);

	for_each_encoder_on_crtc(dev, crtc, encoder)
		encoder->enable(encoder);

	if (HAS_PCH_CPT(dev))
		cpt_verify_modeset(dev, intel_crtc->pipe);

	/* Must wait for vblank to avoid spurious PCH FIFO underruns */
	if (intel_crtc->config->has_pch_encoder)
		intel_wait_for_vblank(dev, pipe);
	intel_set_cpu_fifo_underrun_reporting(dev_priv, pipe, true);
	intel_set_pch_fifo_underrun_reporting(dev_priv, pipe, true);
}

/* IPS only exists on ULT machines and is tied to pipe A. */
static bool hsw_crtc_supports_ips(struct intel_crtc *crtc)
{
	return HAS_IPS(crtc->base.dev) && crtc->pipe == PIPE_A;
}

static void haswell_crtc_enable(struct drm_crtc *crtc)
{
	struct drm_device *dev = crtc->dev;
	struct drm_i915_private *dev_priv = dev->dev_private;
	struct intel_crtc *intel_crtc = to_intel_crtc(crtc);
	struct intel_encoder *encoder;
	int pipe = intel_crtc->pipe, hsw_workaround_pipe;
	enum transcoder cpu_transcoder = intel_crtc->config->cpu_transcoder;
	struct intel_crtc_state *pipe_config =
		to_intel_crtc_state(crtc->state);

	if (WARN_ON(intel_crtc->active))
		return;

	if (intel_crtc->config->has_pch_encoder)
		intel_set_pch_fifo_underrun_reporting(dev_priv, TRANSCODER_A,
						      false);

	if (intel_crtc->config->shared_dpll)
		intel_enable_shared_dpll(intel_crtc);

	if (intel_crtc->config->has_dp_encoder)
		intel_dp_set_m_n(intel_crtc, M1_N1);

	if (!intel_crtc->config->has_dsi_encoder)
		intel_set_pipe_timings(intel_crtc);

	intel_set_pipe_src_size(intel_crtc);

	if (cpu_transcoder != TRANSCODER_EDP &&
	    !transcoder_is_dsi(cpu_transcoder)) {
		I915_WRITE(PIPE_MULT(cpu_transcoder),
			   intel_crtc->config->pixel_multiplier - 1);
	}

	if (intel_crtc->config->has_pch_encoder) {
		intel_cpu_transcoder_set_m_n(intel_crtc,
				     &intel_crtc->config->fdi_m_n, NULL);
	}

	if (!intel_crtc->config->has_dsi_encoder)
		haswell_set_pipeconf(crtc);

	haswell_set_pipemisc(crtc);

	intel_color_set_csc(&pipe_config->base);

	intel_crtc->active = true;

	if (intel_crtc->config->has_pch_encoder)
		intel_set_cpu_fifo_underrun_reporting(dev_priv, pipe, false);
	else
		intel_set_cpu_fifo_underrun_reporting(dev_priv, pipe, true);

	for_each_encoder_on_crtc(dev, crtc, encoder) {
		if (encoder->pre_enable)
			encoder->pre_enable(encoder);
	}

	if (intel_crtc->config->has_pch_encoder)
		dev_priv->display.fdi_link_train(crtc);

	if (!intel_crtc->config->has_dsi_encoder)
		intel_ddi_enable_pipe_clock(intel_crtc);

	if (INTEL_INFO(dev)->gen >= 9)
		skylake_pfit_enable(intel_crtc);
	else
		ironlake_pfit_enable(intel_crtc);

	/*
	 * On ILK+ LUT must be loaded before the pipe is running but with
	 * clocks enabled
	 */
	intel_color_load_luts(&pipe_config->base);

	intel_ddi_set_pipe_settings(crtc);
	if (!intel_crtc->config->has_dsi_encoder)
		intel_ddi_enable_transcoder_func(crtc);

	if (dev_priv->display.initial_watermarks != NULL)
		dev_priv->display.initial_watermarks(pipe_config);
	else
		intel_update_watermarks(crtc);

	/* XXX: Do the pipe assertions at the right place for BXT DSI. */
	if (!intel_crtc->config->has_dsi_encoder)
		intel_enable_pipe(intel_crtc);

	if (intel_crtc->config->has_pch_encoder)
		lpt_pch_enable(crtc);

	if (intel_crtc->config->dp_encoder_is_mst)
		intel_ddi_set_vc_payload_alloc(crtc, true);

	assert_vblank_disabled(crtc);
	drm_crtc_vblank_on(crtc);

	for_each_encoder_on_crtc(dev, crtc, encoder) {
		encoder->enable(encoder);
		intel_opregion_notify_encoder(encoder, true);
	}

	if (intel_crtc->config->has_pch_encoder) {
		intel_wait_for_vblank(dev, pipe);
		intel_wait_for_vblank(dev, pipe);
		intel_set_cpu_fifo_underrun_reporting(dev_priv, pipe, true);
		intel_set_pch_fifo_underrun_reporting(dev_priv, TRANSCODER_A,
						      true);
	}

	/* If we change the relative order between pipe/planes enabling, we need
	 * to change the workaround. */
	hsw_workaround_pipe = pipe_config->hsw_workaround_pipe;
	if (IS_HASWELL(dev) && hsw_workaround_pipe != INVALID_PIPE) {
		intel_wait_for_vblank(dev, hsw_workaround_pipe);
		intel_wait_for_vblank(dev, hsw_workaround_pipe);
	}
}

static void ironlake_pfit_disable(struct intel_crtc *crtc, bool force)
{
	struct drm_device *dev = crtc->base.dev;
	struct drm_i915_private *dev_priv = dev->dev_private;
	int pipe = crtc->pipe;

	/* To avoid upsetting the power well on haswell only disable the pfit if
	 * it's in use. The hw state code will make sure we get this right. */
	if (force || crtc->config->pch_pfit.enabled) {
		I915_WRITE(PF_CTL(pipe), 0);
		I915_WRITE(PF_WIN_POS(pipe), 0);
		I915_WRITE(PF_WIN_SZ(pipe), 0);
	}
}

static void ironlake_crtc_disable(struct drm_crtc *crtc)
{
	struct drm_device *dev = crtc->dev;
	struct drm_i915_private *dev_priv = dev->dev_private;
	struct intel_crtc *intel_crtc = to_intel_crtc(crtc);
	struct intel_encoder *encoder;
	int pipe = intel_crtc->pipe;

	/*
	 * Sometimes spurious CPU pipe underruns happen when the
	 * pipe is already disabled, but FDI RX/TX is still enabled.
	 * Happens at least with VGA+HDMI cloning. Suppress them.
	 */
	if (intel_crtc->config->has_pch_encoder) {
		intel_set_cpu_fifo_underrun_reporting(dev_priv, pipe, false);
		intel_set_pch_fifo_underrun_reporting(dev_priv, pipe, false);
	}

	for_each_encoder_on_crtc(dev, crtc, encoder)
		encoder->disable(encoder);

	drm_crtc_vblank_off(crtc);
	assert_vblank_disabled(crtc);

	intel_disable_pipe(intel_crtc);

	ironlake_pfit_disable(intel_crtc, false);

	if (intel_crtc->config->has_pch_encoder)
		ironlake_fdi_disable(crtc);

	for_each_encoder_on_crtc(dev, crtc, encoder)
		if (encoder->post_disable)
			encoder->post_disable(encoder);

	if (intel_crtc->config->has_pch_encoder) {
		ironlake_disable_pch_transcoder(dev_priv, pipe);

		if (HAS_PCH_CPT(dev)) {
			i915_reg_t reg;
			u32 temp;

			/* disable TRANS_DP_CTL */
			reg = TRANS_DP_CTL(pipe);
			temp = I915_READ(reg);
			temp &= ~(TRANS_DP_OUTPUT_ENABLE |
				  TRANS_DP_PORT_SEL_MASK);
			temp |= TRANS_DP_PORT_SEL_NONE;
			I915_WRITE(reg, temp);

			/* disable DPLL_SEL */
			temp = I915_READ(PCH_DPLL_SEL);
			temp &= ~(TRANS_DPLL_ENABLE(pipe) | TRANS_DPLLB_SEL(pipe));
			I915_WRITE(PCH_DPLL_SEL, temp);
		}

		ironlake_fdi_pll_disable(intel_crtc);
	}

	intel_set_cpu_fifo_underrun_reporting(dev_priv, pipe, true);
	intel_set_pch_fifo_underrun_reporting(dev_priv, pipe, true);
}

static void haswell_crtc_disable(struct drm_crtc *crtc)
{
	struct drm_device *dev = crtc->dev;
	struct drm_i915_private *dev_priv = dev->dev_private;
	struct intel_crtc *intel_crtc = to_intel_crtc(crtc);
	struct intel_encoder *encoder;
	enum transcoder cpu_transcoder = intel_crtc->config->cpu_transcoder;

	if (intel_crtc->config->has_pch_encoder)
		intel_set_pch_fifo_underrun_reporting(dev_priv, TRANSCODER_A,
						      false);

	for_each_encoder_on_crtc(dev, crtc, encoder) {
		intel_opregion_notify_encoder(encoder, false);
		encoder->disable(encoder);
	}

	drm_crtc_vblank_off(crtc);
	assert_vblank_disabled(crtc);

	/* XXX: Do the pipe assertions at the right place for BXT DSI. */
	if (!intel_crtc->config->has_dsi_encoder)
		intel_disable_pipe(intel_crtc);

	if (intel_crtc->config->dp_encoder_is_mst)
		intel_ddi_set_vc_payload_alloc(crtc, false);

	if (!intel_crtc->config->has_dsi_encoder)
		intel_ddi_disable_transcoder_func(dev_priv, cpu_transcoder);

	if (INTEL_INFO(dev)->gen >= 9)
		skylake_scaler_disable(intel_crtc);
	else
		ironlake_pfit_disable(intel_crtc, false);

	if (!intel_crtc->config->has_dsi_encoder)
		intel_ddi_disable_pipe_clock(intel_crtc);

	for_each_encoder_on_crtc(dev, crtc, encoder)
		if (encoder->post_disable)
			encoder->post_disable(encoder);

	if (intel_crtc->config->has_pch_encoder) {
		lpt_disable_pch_transcoder(dev_priv);
		lpt_disable_iclkip(dev_priv);
		intel_ddi_fdi_disable(crtc);

		intel_set_pch_fifo_underrun_reporting(dev_priv, TRANSCODER_A,
						      true);
	}
}

static void i9xx_pfit_enable(struct intel_crtc *crtc)
{
	struct drm_device *dev = crtc->base.dev;
	struct drm_i915_private *dev_priv = dev->dev_private;
	struct intel_crtc_state *pipe_config = crtc->config;

	if (!pipe_config->gmch_pfit.control)
		return;

	/*
	 * The panel fitter should only be adjusted whilst the pipe is disabled,
	 * according to register description and PRM.
	 */
	WARN_ON(I915_READ(PFIT_CONTROL) & PFIT_ENABLE);
	assert_pipe_disabled(dev_priv, crtc->pipe);

	I915_WRITE(PFIT_PGM_RATIOS, pipe_config->gmch_pfit.pgm_ratios);
	I915_WRITE(PFIT_CONTROL, pipe_config->gmch_pfit.control);

	/* Border color in case we don't scale up to the full screen. Black by
	 * default, change to something else for debugging. */
	I915_WRITE(BCLRPAT(crtc->pipe), 0);
}

static enum intel_display_power_domain port_to_power_domain(enum port port)
{
	switch (port) {
	case PORT_A:
		return POWER_DOMAIN_PORT_DDI_A_LANES;
	case PORT_B:
		return POWER_DOMAIN_PORT_DDI_B_LANES;
	case PORT_C:
		return POWER_DOMAIN_PORT_DDI_C_LANES;
	case PORT_D:
		return POWER_DOMAIN_PORT_DDI_D_LANES;
	case PORT_E:
		return POWER_DOMAIN_PORT_DDI_E_LANES;
	default:
		MISSING_CASE(port);
		return POWER_DOMAIN_PORT_OTHER;
	}
}

static enum intel_display_power_domain port_to_aux_power_domain(enum port port)
{
	switch (port) {
	case PORT_A:
		return POWER_DOMAIN_AUX_A;
	case PORT_B:
		return POWER_DOMAIN_AUX_B;
	case PORT_C:
		return POWER_DOMAIN_AUX_C;
	case PORT_D:
		return POWER_DOMAIN_AUX_D;
	case PORT_E:
		/* FIXME: Check VBT for actual wiring of PORT E */
		return POWER_DOMAIN_AUX_D;
	default:
		MISSING_CASE(port);
		return POWER_DOMAIN_AUX_A;
	}
}

enum intel_display_power_domain
intel_display_port_power_domain(struct intel_encoder *intel_encoder)
{
	struct drm_device *dev = intel_encoder->base.dev;
	struct intel_digital_port *intel_dig_port;

	switch (intel_encoder->type) {
	case INTEL_OUTPUT_UNKNOWN:
		/* Only DDI platforms should ever use this output type */
		WARN_ON_ONCE(!HAS_DDI(dev));
	case INTEL_OUTPUT_DISPLAYPORT:
	case INTEL_OUTPUT_HDMI:
	case INTEL_OUTPUT_EDP:
		intel_dig_port = enc_to_dig_port(&intel_encoder->base);
		return port_to_power_domain(intel_dig_port->port);
	case INTEL_OUTPUT_DP_MST:
		intel_dig_port = enc_to_mst(&intel_encoder->base)->primary;
		return port_to_power_domain(intel_dig_port->port);
	case INTEL_OUTPUT_ANALOG:
		return POWER_DOMAIN_PORT_CRT;
	case INTEL_OUTPUT_DSI:
		return POWER_DOMAIN_PORT_DSI;
	default:
		return POWER_DOMAIN_PORT_OTHER;
	}
}

enum intel_display_power_domain
intel_display_port_aux_power_domain(struct intel_encoder *intel_encoder)
{
	struct drm_device *dev = intel_encoder->base.dev;
	struct intel_digital_port *intel_dig_port;

	switch (intel_encoder->type) {
	case INTEL_OUTPUT_UNKNOWN:
	case INTEL_OUTPUT_HDMI:
		/*
		 * Only DDI platforms should ever use these output types.
		 * We can get here after the HDMI detect code has already set
		 * the type of the shared encoder. Since we can't be sure
		 * what's the status of the given connectors, play safe and
		 * run the DP detection too.
		 */
		WARN_ON_ONCE(!HAS_DDI(dev));
	case INTEL_OUTPUT_DISPLAYPORT:
	case INTEL_OUTPUT_EDP:
		intel_dig_port = enc_to_dig_port(&intel_encoder->base);
		return port_to_aux_power_domain(intel_dig_port->port);
	case INTEL_OUTPUT_DP_MST:
		intel_dig_port = enc_to_mst(&intel_encoder->base)->primary;
		return port_to_aux_power_domain(intel_dig_port->port);
	default:
		MISSING_CASE(intel_encoder->type);
		return POWER_DOMAIN_AUX_A;
	}
}

static unsigned long get_crtc_power_domains(struct drm_crtc *crtc,
					    struct intel_crtc_state *crtc_state)
{
	struct drm_device *dev = crtc->dev;
	struct drm_encoder *encoder;
	struct intel_crtc *intel_crtc = to_intel_crtc(crtc);
	enum pipe pipe = intel_crtc->pipe;
	unsigned long mask;
	enum transcoder transcoder = crtc_state->cpu_transcoder;

	if (!crtc_state->base.active)
		return 0;

	mask = BIT(POWER_DOMAIN_PIPE(pipe));
	mask |= BIT(POWER_DOMAIN_TRANSCODER(transcoder));
	if (crtc_state->pch_pfit.enabled ||
	    crtc_state->pch_pfit.force_thru)
		mask |= BIT(POWER_DOMAIN_PIPE_PANEL_FITTER(pipe));

	drm_for_each_encoder_mask(encoder, dev, crtc_state->base.encoder_mask) {
		struct intel_encoder *intel_encoder = to_intel_encoder(encoder);

		mask |= BIT(intel_display_port_power_domain(intel_encoder));
	}

	if (crtc_state->shared_dpll)
		mask |= BIT(POWER_DOMAIN_PLLS);

	return mask;
}

static unsigned long
modeset_get_crtc_power_domains(struct drm_crtc *crtc,
			       struct intel_crtc_state *crtc_state)
{
	struct drm_i915_private *dev_priv = crtc->dev->dev_private;
	struct intel_crtc *intel_crtc = to_intel_crtc(crtc);
	enum intel_display_power_domain domain;
	unsigned long domains, new_domains, old_domains;

	old_domains = intel_crtc->enabled_power_domains;
	intel_crtc->enabled_power_domains = new_domains =
		get_crtc_power_domains(crtc, crtc_state);

	domains = new_domains & ~old_domains;

	for_each_power_domain(domain, domains)
		intel_display_power_get(dev_priv, domain);

	return old_domains & ~new_domains;
}

static void modeset_put_power_domains(struct drm_i915_private *dev_priv,
				      unsigned long domains)
{
	enum intel_display_power_domain domain;

	for_each_power_domain(domain, domains)
		intel_display_power_put(dev_priv, domain);
}

static int intel_compute_max_dotclk(struct drm_i915_private *dev_priv)
{
	int max_cdclk_freq = dev_priv->max_cdclk_freq;

	if (INTEL_INFO(dev_priv)->gen >= 9 ||
	    IS_HASWELL(dev_priv) || IS_BROADWELL(dev_priv))
		return max_cdclk_freq;
	else if (IS_CHERRYVIEW(dev_priv))
		return max_cdclk_freq*95/100;
	else if (INTEL_INFO(dev_priv)->gen < 4)
		return 2*max_cdclk_freq*90/100;
	else
		return max_cdclk_freq*90/100;
}

static void intel_update_max_cdclk(struct drm_device *dev)
{
	struct drm_i915_private *dev_priv = dev->dev_private;

	if (IS_SKYLAKE(dev) || IS_KABYLAKE(dev)) {
		u32 limit = I915_READ(SKL_DFSM) & SKL_DFSM_CDCLK_LIMIT_MASK;

		if (limit == SKL_DFSM_CDCLK_LIMIT_675)
			dev_priv->max_cdclk_freq = 675000;
		else if (limit == SKL_DFSM_CDCLK_LIMIT_540)
			dev_priv->max_cdclk_freq = 540000;
		else if (limit == SKL_DFSM_CDCLK_LIMIT_450)
			dev_priv->max_cdclk_freq = 450000;
		else
			dev_priv->max_cdclk_freq = 337500;
	} else if (IS_BROXTON(dev)) {
		dev_priv->max_cdclk_freq = 624000;
	} else if (IS_BROADWELL(dev))  {
		/*
		 * FIXME with extra cooling we can allow
		 * 540 MHz for ULX and 675 Mhz for ULT.
		 * How can we know if extra cooling is
		 * available? PCI ID, VTB, something else?
		 */
		if (I915_READ(FUSE_STRAP) & HSW_CDCLK_LIMIT)
			dev_priv->max_cdclk_freq = 450000;
		else if (IS_BDW_ULX(dev))
			dev_priv->max_cdclk_freq = 450000;
		else if (IS_BDW_ULT(dev))
			dev_priv->max_cdclk_freq = 540000;
		else
			dev_priv->max_cdclk_freq = 675000;
	} else if (IS_CHERRYVIEW(dev)) {
		dev_priv->max_cdclk_freq = 320000;
	} else if (IS_VALLEYVIEW(dev)) {
		dev_priv->max_cdclk_freq = 400000;
	} else {
		/* otherwise assume cdclk is fixed */
		dev_priv->max_cdclk_freq = dev_priv->cdclk_freq;
	}

	dev_priv->max_dotclk_freq = intel_compute_max_dotclk(dev_priv);

	DRM_DEBUG_DRIVER("Max CD clock rate: %d kHz\n",
			 dev_priv->max_cdclk_freq);

	DRM_DEBUG_DRIVER("Max dotclock rate: %d kHz\n",
			 dev_priv->max_dotclk_freq);
}

static void intel_update_cdclk(struct drm_device *dev)
{
	struct drm_i915_private *dev_priv = dev->dev_private;

	dev_priv->cdclk_freq = dev_priv->display.get_display_clock_speed(dev);
	DRM_DEBUG_DRIVER("Current CD clock rate: %d kHz\n",
			 dev_priv->cdclk_freq);

	/*
	 * 9:0 CMBUS [sic] CDCLK frequency (cdfreq):
	 * Programmng [sic] note: bit[9:2] should be programmed to the number
	 * of cdclk that generates 4MHz reference clock freq which is used to
	 * generate GMBus clock. This will vary with the cdclk freq.
	 */
	if (IS_VALLEYVIEW(dev_priv) || IS_CHERRYVIEW(dev_priv))
		I915_WRITE(GMBUSFREQ_VLV, DIV_ROUND_UP(dev_priv->cdclk_freq, 1000));

	if (dev_priv->max_cdclk_freq == 0)
		intel_update_max_cdclk(dev);
}

/* convert from kHz to .1 fixpoint MHz with -1MHz offset */
static int skl_cdclk_decimal(int cdclk)
{
	return DIV_ROUND_CLOSEST(cdclk - 1000, 500);
}

static void broxton_set_cdclk(struct drm_i915_private *dev_priv, int cdclk)
{
	uint32_t divider;
	uint32_t ratio;
	uint32_t current_cdclk;
	int ret;

	/* frequency = 19.2MHz * ratio / 2 / div{1,1.5,2,4} */
	switch (cdclk) {
	case 144000:
		divider = BXT_CDCLK_CD2X_DIV_SEL_4;
		ratio = BXT_DE_PLL_RATIO(60);
		break;
	case 288000:
		divider = BXT_CDCLK_CD2X_DIV_SEL_2;
		ratio = BXT_DE_PLL_RATIO(60);
		break;
	case 384000:
		divider = BXT_CDCLK_CD2X_DIV_SEL_1_5;
		ratio = BXT_DE_PLL_RATIO(60);
		break;
	case 576000:
		divider = BXT_CDCLK_CD2X_DIV_SEL_1;
		ratio = BXT_DE_PLL_RATIO(60);
		break;
	case 624000:
		divider = BXT_CDCLK_CD2X_DIV_SEL_1;
		ratio = BXT_DE_PLL_RATIO(65);
		break;
	case 19200:
		/*
		 * Bypass frequency with DE PLL disabled. Init ratio, divider
		 * to suppress GCC warning.
		 */
		ratio = 0;
		divider = 0;
		break;
	default:
		DRM_ERROR("unsupported CDCLK freq %d", cdclk);

		return;
	}

	mutex_lock(&dev_priv->rps.hw_lock);
	/* Inform power controller of upcoming frequency change */
	ret = sandybridge_pcode_write(dev_priv, HSW_PCODE_DE_WRITE_FREQ_REQ,
				      0x80000000);
	mutex_unlock(&dev_priv->rps.hw_lock);

	if (ret) {
		DRM_ERROR("PCode CDCLK freq change notify failed (err %d, freq %d)\n",
			  ret, cdclk);
		return;
	}

	current_cdclk = I915_READ(CDCLK_CTL) & CDCLK_FREQ_DECIMAL_MASK;
	/* convert from .1 fixpoint MHz with -1MHz offset to kHz */
	current_cdclk = current_cdclk * 500 + 1000;

	/*
	 * DE PLL has to be disabled when
	 * - setting to 19.2MHz (bypass, PLL isn't used)
	 * - before setting to 624MHz (PLL needs toggling)
	 * - before setting to any frequency from 624MHz (PLL needs toggling)
	 */
	if (cdclk == 19200 || cdclk == 624000 ||
	    current_cdclk == 624000) {
		I915_WRITE(BXT_DE_PLL_ENABLE, ~BXT_DE_PLL_PLL_ENABLE);
		/* Timeout 200us */
		if (wait_for(!(I915_READ(BXT_DE_PLL_ENABLE) & BXT_DE_PLL_LOCK),
			     1))
			DRM_ERROR("timout waiting for DE PLL unlock\n");
	}

	if (cdclk != 19200) {
		uint32_t val;

		val = I915_READ(BXT_DE_PLL_CTL);
		val &= ~BXT_DE_PLL_RATIO_MASK;
		val |= ratio;
		I915_WRITE(BXT_DE_PLL_CTL, val);

		I915_WRITE(BXT_DE_PLL_ENABLE, BXT_DE_PLL_PLL_ENABLE);
		/* Timeout 200us */
		if (wait_for(I915_READ(BXT_DE_PLL_ENABLE) & BXT_DE_PLL_LOCK, 1))
			DRM_ERROR("timeout waiting for DE PLL lock\n");

		val = divider | skl_cdclk_decimal(cdclk);
		/*
		 * FIXME if only the cd2x divider needs changing, it could be done
		 * without shutting off the pipe (if only one pipe is active).
		 */
		val |= BXT_CDCLK_CD2X_PIPE_NONE;
		/*
		 * Disable SSA Precharge when CD clock frequency < 500 MHz,
		 * enable otherwise.
		 */
		if (cdclk >= 500000)
			val |= BXT_CDCLK_SSA_PRECHARGE_ENABLE;
		I915_WRITE(CDCLK_CTL, val);
	}

	mutex_lock(&dev_priv->rps.hw_lock);
	ret = sandybridge_pcode_write(dev_priv, HSW_PCODE_DE_WRITE_FREQ_REQ,
				      DIV_ROUND_UP(cdclk, 25000));
	mutex_unlock(&dev_priv->rps.hw_lock);

	if (ret) {
		DRM_ERROR("PCode CDCLK freq set failed, (err %d, freq %d)\n",
			  ret, cdclk);
		return;
	}

	intel_update_cdclk(dev_priv->dev);
}

static bool broxton_cdclk_is_enabled(struct drm_i915_private *dev_priv)
{
	if (!(I915_READ(BXT_DE_PLL_ENABLE) & BXT_DE_PLL_PLL_ENABLE))
		return false;

	/* TODO: Check for a valid CDCLK rate */

	if (!(I915_READ(DBUF_CTL) & DBUF_POWER_REQUEST)) {
		DRM_DEBUG_DRIVER("CDCLK enabled, but DBUF power not requested\n");

		return false;
	}

	if (!(I915_READ(DBUF_CTL) & DBUF_POWER_STATE)) {
		DRM_DEBUG_DRIVER("CDCLK enabled, but DBUF power hasn't settled\n");

		return false;
	}

	return true;
}

bool broxton_cdclk_verify_state(struct drm_i915_private *dev_priv)
{
	return broxton_cdclk_is_enabled(dev_priv);
}

void broxton_init_cdclk(struct drm_i915_private *dev_priv)
{
	/* check if cd clock is enabled */
	if (broxton_cdclk_is_enabled(dev_priv)) {
		DRM_DEBUG_KMS("CDCLK already enabled, won't reprogram it\n");
		return;
	}

	DRM_DEBUG_KMS("CDCLK not enabled, enabling it\n");

	/*
	 * FIXME:
	 * - The initial CDCLK needs to be read from VBT.
	 *   Need to make this change after VBT has changes for BXT.
	 * - check if setting the max (or any) cdclk freq is really necessary
	 *   here, it belongs to modeset time
	 */
	broxton_set_cdclk(dev_priv, 624000);

	I915_WRITE(DBUF_CTL, I915_READ(DBUF_CTL) | DBUF_POWER_REQUEST);
	POSTING_READ(DBUF_CTL);

	udelay(10);

	if (!(I915_READ(DBUF_CTL) & DBUF_POWER_STATE))
		DRM_ERROR("DBuf power enable timeout!\n");
}

void broxton_uninit_cdclk(struct drm_i915_private *dev_priv)
{
	I915_WRITE(DBUF_CTL, I915_READ(DBUF_CTL) & ~DBUF_POWER_REQUEST);
	POSTING_READ(DBUF_CTL);

	udelay(10);

	if (I915_READ(DBUF_CTL) & DBUF_POWER_STATE)
		DRM_ERROR("DBuf power disable timeout!\n");

	/* Set minimum (bypass) frequency, in effect turning off the DE PLL */
	broxton_set_cdclk(dev_priv, 19200);
}

static const struct skl_cdclk_entry {
	unsigned int freq;
	unsigned int vco;
} skl_cdclk_frequencies[] = {
	{ .freq = 308570, .vco = 8640 },
	{ .freq = 337500, .vco = 8100 },
	{ .freq = 432000, .vco = 8640 },
	{ .freq = 450000, .vco = 8100 },
	{ .freq = 540000, .vco = 8100 },
	{ .freq = 617140, .vco = 8640 },
	{ .freq = 675000, .vco = 8100 },
};

static unsigned int skl_cdclk_get_vco(unsigned int freq)
{
	unsigned int i;

	for (i = 0; i < ARRAY_SIZE(skl_cdclk_frequencies); i++) {
		const struct skl_cdclk_entry *e = &skl_cdclk_frequencies[i];

		if (e->freq == freq)
			return e->vco;
	}

	return 8100;
}

static void
skl_dpll0_enable(struct drm_i915_private *dev_priv, int vco)
{
	int min_cdclk;
	u32 val;

	/* select the minimum CDCLK before enabling DPLL 0 */
	if (vco == 8640)
		min_cdclk = 308570;
	else
		min_cdclk = 337500;

	val = CDCLK_FREQ_337_308 | skl_cdclk_decimal(min_cdclk);
	I915_WRITE(CDCLK_CTL, val);
	POSTING_READ(CDCLK_CTL);

	/*
	 * We always enable DPLL0 with the lowest link rate possible, but still
	 * taking into account the VCO required to operate the eDP panel at the
	 * desired frequency. The usual DP link rates operate with a VCO of
	 * 8100 while the eDP 1.4 alternate link rates need a VCO of 8640.
	 * The modeset code is responsible for the selection of the exact link
	 * rate later on, with the constraint of choosing a frequency that
	 * works with required_vco.
	 */
	val = I915_READ(DPLL_CTRL1);

	val &= ~(DPLL_CTRL1_HDMI_MODE(SKL_DPLL0) | DPLL_CTRL1_SSC(SKL_DPLL0) |
		 DPLL_CTRL1_LINK_RATE_MASK(SKL_DPLL0));
	val |= DPLL_CTRL1_OVERRIDE(SKL_DPLL0);
	if (vco == 8640)
		val |= DPLL_CTRL1_LINK_RATE(DPLL_CTRL1_LINK_RATE_1080,
					    SKL_DPLL0);
	else
		val |= DPLL_CTRL1_LINK_RATE(DPLL_CTRL1_LINK_RATE_810,
					    SKL_DPLL0);

	I915_WRITE(DPLL_CTRL1, val);
	POSTING_READ(DPLL_CTRL1);

	I915_WRITE(LCPLL1_CTL, I915_READ(LCPLL1_CTL) | LCPLL_PLL_ENABLE);

	if (wait_for(I915_READ(LCPLL1_CTL) & LCPLL_PLL_LOCK, 5))
		DRM_ERROR("DPLL0 not locked\n");
}

static void
skl_dpll0_disable(struct drm_i915_private *dev_priv)
{
	I915_WRITE(LCPLL1_CTL, I915_READ(LCPLL1_CTL) & ~LCPLL_PLL_ENABLE);
	if (wait_for(!(I915_READ(LCPLL1_CTL) & LCPLL_PLL_LOCK), 1))
		DRM_ERROR("Couldn't disable DPLL0\n");
}

static bool skl_cdclk_pcu_ready(struct drm_i915_private *dev_priv)
{
	int ret;
	u32 val;

	/* inform PCU we want to change CDCLK */
	val = SKL_CDCLK_PREPARE_FOR_CHANGE;
	mutex_lock(&dev_priv->rps.hw_lock);
	ret = sandybridge_pcode_read(dev_priv, SKL_PCODE_CDCLK_CONTROL, &val);
	mutex_unlock(&dev_priv->rps.hw_lock);

	return ret == 0 && (val & SKL_CDCLK_READY_FOR_CHANGE);
}

static bool skl_cdclk_wait_for_pcu_ready(struct drm_i915_private *dev_priv)
{
	unsigned int i;

	for (i = 0; i < 15; i++) {
		if (skl_cdclk_pcu_ready(dev_priv))
			return true;
		udelay(10);
	}

	return false;
}

static void skl_set_cdclk(struct drm_i915_private *dev_priv, int cdclk)
{
	struct drm_device *dev = dev_priv->dev;
	u32 freq_select, pcu_ack;

	DRM_DEBUG_DRIVER("Changing CDCLK to %dKHz\n", cdclk);

	if (!skl_cdclk_wait_for_pcu_ready(dev_priv)) {
		DRM_ERROR("failed to inform PCU about cdclk change\n");
		return;
	}

	/* set CDCLK_CTL */
	switch (cdclk) {
	case 450000:
	case 432000:
		freq_select = CDCLK_FREQ_450_432;
		pcu_ack = 1;
		break;
	case 540000:
		freq_select = CDCLK_FREQ_540;
		pcu_ack = 2;
		break;
	case 308570:
	case 337500:
	default:
		freq_select = CDCLK_FREQ_337_308;
		pcu_ack = 0;
		break;
	case 617140:
	case 675000:
		freq_select = CDCLK_FREQ_675_617;
		pcu_ack = 3;
		break;
	}

	I915_WRITE(CDCLK_CTL, freq_select | skl_cdclk_decimal(cdclk));
	POSTING_READ(CDCLK_CTL);

	/* inform PCU of the change */
	mutex_lock(&dev_priv->rps.hw_lock);
	sandybridge_pcode_write(dev_priv, SKL_PCODE_CDCLK_CONTROL, pcu_ack);
	mutex_unlock(&dev_priv->rps.hw_lock);

	intel_update_cdclk(dev);
}

void skl_uninit_cdclk(struct drm_i915_private *dev_priv)
{
	/* disable DBUF power */
	I915_WRITE(DBUF_CTL, I915_READ(DBUF_CTL) & ~DBUF_POWER_REQUEST);
	POSTING_READ(DBUF_CTL);

	udelay(10);

	if (I915_READ(DBUF_CTL) & DBUF_POWER_STATE)
		DRM_ERROR("DBuf power disable timeout\n");

	skl_dpll0_disable(dev_priv);
}

void skl_init_cdclk(struct drm_i915_private *dev_priv)
{
	unsigned int vco;

	/* DPLL0 not enabled (happens on early BIOS versions) */
	if (!(I915_READ(LCPLL1_CTL) & LCPLL_PLL_ENABLE)) {
		/* enable DPLL0 */
		vco = skl_cdclk_get_vco(dev_priv->skl_boot_cdclk);
		skl_dpll0_enable(dev_priv, vco);
	}

	/* set CDCLK to the frequency the BIOS chose */
	skl_set_cdclk(dev_priv, dev_priv->skl_boot_cdclk);

	/* enable DBUF power */
	I915_WRITE(DBUF_CTL, I915_READ(DBUF_CTL) | DBUF_POWER_REQUEST);
	POSTING_READ(DBUF_CTL);

	udelay(10);

	if (!(I915_READ(DBUF_CTL) & DBUF_POWER_STATE))
		DRM_ERROR("DBuf power enable timeout\n");
}

int skl_sanitize_cdclk(struct drm_i915_private *dev_priv)
{
	uint32_t lcpll1 = I915_READ(LCPLL1_CTL);
	uint32_t cdctl = I915_READ(CDCLK_CTL);
	int freq = dev_priv->skl_boot_cdclk;

	/*
	 * check if the pre-os intialized the display
	 * There is SWF18 scratchpad register defined which is set by the
	 * pre-os which can be used by the OS drivers to check the status
	 */
	if ((I915_READ(SWF_ILK(0x18)) & 0x00FFFFFF) == 0)
		goto sanitize;

	/* Is PLL enabled and locked ? */
	if (!((lcpll1 & LCPLL_PLL_ENABLE) && (lcpll1 & LCPLL_PLL_LOCK)))
		goto sanitize;

	/* DPLL okay; verify the cdclock
	 *
	 * Noticed in some instances that the freq selection is correct but
	 * decimal part is programmed wrong from BIOS where pre-os does not
	 * enable display. Verify the same as well.
	 */
	if (cdctl == ((cdctl & CDCLK_FREQ_SEL_MASK) | skl_cdclk_decimal(freq)))
		/* All well; nothing to sanitize */
		return false;
sanitize:
	/*
	 * As of now initialize with max cdclk till
	 * we get dynamic cdclk support
	 * */
	dev_priv->skl_boot_cdclk = dev_priv->max_cdclk_freq;
	skl_init_cdclk(dev_priv);

	/* we did have to sanitize */
	return true;
}

/* Adjust CDclk dividers to allow high res or save power if possible */
static void valleyview_set_cdclk(struct drm_device *dev, int cdclk)
{
	struct drm_i915_private *dev_priv = dev->dev_private;
	u32 val, cmd;

	WARN_ON(dev_priv->display.get_display_clock_speed(dev)
					!= dev_priv->cdclk_freq);

	if (cdclk >= 320000) /* jump to highest voltage for 400MHz too */
		cmd = 2;
	else if (cdclk == 266667)
		cmd = 1;
	else
		cmd = 0;

	mutex_lock(&dev_priv->rps.hw_lock);
	val = vlv_punit_read(dev_priv, PUNIT_REG_DSPFREQ);
	val &= ~DSPFREQGUAR_MASK;
	val |= (cmd << DSPFREQGUAR_SHIFT);
	vlv_punit_write(dev_priv, PUNIT_REG_DSPFREQ, val);
	if (wait_for((vlv_punit_read(dev_priv, PUNIT_REG_DSPFREQ) &
		      DSPFREQSTAT_MASK) == (cmd << DSPFREQSTAT_SHIFT),
		     50)) {
		DRM_ERROR("timed out waiting for CDclk change\n");
	}
	mutex_unlock(&dev_priv->rps.hw_lock);

	mutex_lock(&dev_priv->sb_lock);

	if (cdclk == 400000) {
		u32 divider;

		divider = DIV_ROUND_CLOSEST(dev_priv->hpll_freq << 1, cdclk) - 1;

		/* adjust cdclk divider */
		val = vlv_cck_read(dev_priv, CCK_DISPLAY_CLOCK_CONTROL);
		val &= ~CCK_FREQUENCY_VALUES;
		val |= divider;
		vlv_cck_write(dev_priv, CCK_DISPLAY_CLOCK_CONTROL, val);

		if (wait_for((vlv_cck_read(dev_priv, CCK_DISPLAY_CLOCK_CONTROL) &
			      CCK_FREQUENCY_STATUS) == (divider << CCK_FREQUENCY_STATUS_SHIFT),
			     50))
			DRM_ERROR("timed out waiting for CDclk change\n");
	}

	/* adjust self-refresh exit latency value */
	val = vlv_bunit_read(dev_priv, BUNIT_REG_BISOC);
	val &= ~0x7f;

	/*
	 * For high bandwidth configs, we set a higher latency in the bunit
	 * so that the core display fetch happens in time to avoid underruns.
	 */
	if (cdclk == 400000)
		val |= 4500 / 250; /* 4.5 usec */
	else
		val |= 3000 / 250; /* 3.0 usec */
	vlv_bunit_write(dev_priv, BUNIT_REG_BISOC, val);

	mutex_unlock(&dev_priv->sb_lock);

	intel_update_cdclk(dev);
}

static void cherryview_set_cdclk(struct drm_device *dev, int cdclk)
{
	struct drm_i915_private *dev_priv = dev->dev_private;
	u32 val, cmd;

	WARN_ON(dev_priv->display.get_display_clock_speed(dev)
						!= dev_priv->cdclk_freq);

	switch (cdclk) {
	case 333333:
	case 320000:
	case 266667:
	case 200000:
		break;
	default:
		MISSING_CASE(cdclk);
		return;
	}

	/*
	 * Specs are full of misinformation, but testing on actual
	 * hardware has shown that we just need to write the desired
	 * CCK divider into the Punit register.
	 */
	cmd = DIV_ROUND_CLOSEST(dev_priv->hpll_freq << 1, cdclk) - 1;

	mutex_lock(&dev_priv->rps.hw_lock);
	val = vlv_punit_read(dev_priv, PUNIT_REG_DSPFREQ);
	val &= ~DSPFREQGUAR_MASK_CHV;
	val |= (cmd << DSPFREQGUAR_SHIFT_CHV);
	vlv_punit_write(dev_priv, PUNIT_REG_DSPFREQ, val);
	if (wait_for((vlv_punit_read(dev_priv, PUNIT_REG_DSPFREQ) &
		      DSPFREQSTAT_MASK_CHV) == (cmd << DSPFREQSTAT_SHIFT_CHV),
		     50)) {
		DRM_ERROR("timed out waiting for CDclk change\n");
	}
	mutex_unlock(&dev_priv->rps.hw_lock);

	intel_update_cdclk(dev);
}

static int valleyview_calc_cdclk(struct drm_i915_private *dev_priv,
				 int max_pixclk)
{
	int freq_320 = (dev_priv->hpll_freq <<  1) % 320000 != 0 ? 333333 : 320000;
	int limit = IS_CHERRYVIEW(dev_priv) ? 95 : 90;

	/*
	 * Really only a few cases to deal with, as only 4 CDclks are supported:
	 *   200MHz
	 *   267MHz
	 *   320/333MHz (depends on HPLL freq)
	 *   400MHz (VLV only)
	 * So we check to see whether we're above 90% (VLV) or 95% (CHV)
	 * of the lower bin and adjust if needed.
	 *
	 * We seem to get an unstable or solid color picture at 200MHz.
	 * Not sure what's wrong. For now use 200MHz only when all pipes
	 * are off.
	 */
	if (!IS_CHERRYVIEW(dev_priv) &&
	    max_pixclk > freq_320*limit/100)
		return 400000;
	else if (max_pixclk > 266667*limit/100)
		return freq_320;
	else if (max_pixclk > 0)
		return 266667;
	else
		return 200000;
}

static int broxton_calc_cdclk(int max_pixclk)
{
	/*
	 * FIXME:
	 * - set 19.2MHz bypass frequency if there are no active pipes
	 */
	if (max_pixclk > 576000)
		return 624000;
	else if (max_pixclk > 384000)
		return 576000;
	else if (max_pixclk > 288000)
		return 384000;
	else if (max_pixclk > 144000)
		return 288000;
	else
		return 144000;
}

/* Compute the max pixel clock for new configuration. */
static int intel_mode_max_pixclk(struct drm_device *dev,
				 struct drm_atomic_state *state)
{
	struct intel_atomic_state *intel_state = to_intel_atomic_state(state);
	struct drm_i915_private *dev_priv = dev->dev_private;
	struct drm_crtc *crtc;
	struct drm_crtc_state *crtc_state;
	unsigned max_pixclk = 0, i;
	enum pipe pipe;

	memcpy(intel_state->min_pixclk, dev_priv->min_pixclk,
	       sizeof(intel_state->min_pixclk));

	for_each_crtc_in_state(state, crtc, crtc_state, i) {
		int pixclk = 0;

		if (crtc_state->enable)
			pixclk = crtc_state->adjusted_mode.crtc_clock;

		intel_state->min_pixclk[i] = pixclk;
	}

	for_each_pipe(dev_priv, pipe)
		max_pixclk = max(intel_state->min_pixclk[pipe], max_pixclk);

	return max_pixclk;
}

static int valleyview_modeset_calc_cdclk(struct drm_atomic_state *state)
{
	struct drm_device *dev = state->dev;
	struct drm_i915_private *dev_priv = dev->dev_private;
	int max_pixclk = intel_mode_max_pixclk(dev, state);
	struct intel_atomic_state *intel_state =
		to_intel_atomic_state(state);

	intel_state->cdclk = intel_state->dev_cdclk =
		valleyview_calc_cdclk(dev_priv, max_pixclk);

	if (!intel_state->active_crtcs)
		intel_state->dev_cdclk = valleyview_calc_cdclk(dev_priv, 0);

	return 0;
}

static int broxton_modeset_calc_cdclk(struct drm_atomic_state *state)
{
	int max_pixclk = ilk_max_pixel_rate(state);
	struct intel_atomic_state *intel_state =
		to_intel_atomic_state(state);

	intel_state->cdclk = intel_state->dev_cdclk =
		broxton_calc_cdclk(max_pixclk);

	if (!intel_state->active_crtcs)
		intel_state->dev_cdclk = broxton_calc_cdclk(0);

	return 0;
}

static void vlv_program_pfi_credits(struct drm_i915_private *dev_priv)
{
	unsigned int credits, default_credits;

	if (IS_CHERRYVIEW(dev_priv))
		default_credits = PFI_CREDIT(12);
	else
		default_credits = PFI_CREDIT(8);

	if (dev_priv->cdclk_freq >= dev_priv->czclk_freq) {
		/* CHV suggested value is 31 or 63 */
		if (IS_CHERRYVIEW(dev_priv))
			credits = PFI_CREDIT_63;
		else
			credits = PFI_CREDIT(15);
	} else {
		credits = default_credits;
	}

	/*
	 * WA - write default credits before re-programming
	 * FIXME: should we also set the resend bit here?
	 */
	I915_WRITE(GCI_CONTROL, VGA_FAST_MODE_DISABLE |
		   default_credits);

	I915_WRITE(GCI_CONTROL, VGA_FAST_MODE_DISABLE |
		   credits | PFI_CREDIT_RESEND);

	/*
	 * FIXME is this guaranteed to clear
	 * immediately or should we poll for it?
	 */
	WARN_ON(I915_READ(GCI_CONTROL) & PFI_CREDIT_RESEND);
}

static void valleyview_modeset_commit_cdclk(struct drm_atomic_state *old_state)
{
	struct drm_device *dev = old_state->dev;
	struct drm_i915_private *dev_priv = dev->dev_private;
	struct intel_atomic_state *old_intel_state =
		to_intel_atomic_state(old_state);
	unsigned req_cdclk = old_intel_state->dev_cdclk;

	/*
	 * FIXME: We can end up here with all power domains off, yet
	 * with a CDCLK frequency other than the minimum. To account
	 * for this take the PIPE-A power domain, which covers the HW
	 * blocks needed for the following programming. This can be
	 * removed once it's guaranteed that we get here either with
	 * the minimum CDCLK set, or the required power domains
	 * enabled.
	 */
	intel_display_power_get(dev_priv, POWER_DOMAIN_PIPE_A);

	if (IS_CHERRYVIEW(dev))
		cherryview_set_cdclk(dev, req_cdclk);
	else
		valleyview_set_cdclk(dev, req_cdclk);

	vlv_program_pfi_credits(dev_priv);

	intel_display_power_put(dev_priv, POWER_DOMAIN_PIPE_A);
}

static void valleyview_crtc_enable(struct drm_crtc *crtc)
{
	struct drm_device *dev = crtc->dev;
	struct drm_i915_private *dev_priv = to_i915(dev);
	struct intel_crtc *intel_crtc = to_intel_crtc(crtc);
	struct intel_encoder *encoder;
	struct intel_crtc_state *pipe_config =
		to_intel_crtc_state(crtc->state);
	int pipe = intel_crtc->pipe;

	if (WARN_ON(intel_crtc->active))
		return;

	if (intel_crtc->config->has_dp_encoder)
		intel_dp_set_m_n(intel_crtc, M1_N1);

	intel_set_pipe_timings(intel_crtc);
	intel_set_pipe_src_size(intel_crtc);

	if (IS_CHERRYVIEW(dev) && pipe == PIPE_B) {
		struct drm_i915_private *dev_priv = dev->dev_private;

		I915_WRITE(CHV_BLEND(pipe), CHV_BLEND_LEGACY);
		I915_WRITE(CHV_CANVAS(pipe), 0);
	}

	i9xx_set_pipeconf(intel_crtc);

	intel_crtc->active = true;

	intel_set_cpu_fifo_underrun_reporting(dev_priv, pipe, true);

	for_each_encoder_on_crtc(dev, crtc, encoder)
		if (encoder->pre_pll_enable)
			encoder->pre_pll_enable(encoder);

	if (IS_CHERRYVIEW(dev)) {
		chv_prepare_pll(intel_crtc, intel_crtc->config);
		chv_enable_pll(intel_crtc, intel_crtc->config);
	} else {
		vlv_prepare_pll(intel_crtc, intel_crtc->config);
		vlv_enable_pll(intel_crtc, intel_crtc->config);
	}

	for_each_encoder_on_crtc(dev, crtc, encoder)
		if (encoder->pre_enable)
			encoder->pre_enable(encoder);

	i9xx_pfit_enable(intel_crtc);

	intel_color_load_luts(&pipe_config->base);

	intel_update_watermarks(crtc);
	intel_enable_pipe(intel_crtc);

	assert_vblank_disabled(crtc);
	drm_crtc_vblank_on(crtc);

	for_each_encoder_on_crtc(dev, crtc, encoder)
		encoder->enable(encoder);
}

static void i9xx_set_pll_dividers(struct intel_crtc *crtc)
{
	struct drm_device *dev = crtc->base.dev;
	struct drm_i915_private *dev_priv = dev->dev_private;

	I915_WRITE(FP0(crtc->pipe), crtc->config->dpll_hw_state.fp0);
	I915_WRITE(FP1(crtc->pipe), crtc->config->dpll_hw_state.fp1);
}

static void i9xx_crtc_enable(struct drm_crtc *crtc)
{
	struct drm_device *dev = crtc->dev;
	struct drm_i915_private *dev_priv = to_i915(dev);
	struct intel_crtc *intel_crtc = to_intel_crtc(crtc);
	struct intel_encoder *encoder;
	struct intel_crtc_state *pipe_config =
		to_intel_crtc_state(crtc->state);
	enum pipe pipe = intel_crtc->pipe;

	if (WARN_ON(intel_crtc->active))
		return;

	i9xx_set_pll_dividers(intel_crtc);

	if (intel_crtc->config->has_dp_encoder)
		intel_dp_set_m_n(intel_crtc, M1_N1);

	intel_set_pipe_timings(intel_crtc);
	intel_set_pipe_src_size(intel_crtc);

	i9xx_set_pipeconf(intel_crtc);

	intel_crtc->active = true;

	if (!IS_GEN2(dev))
		intel_set_cpu_fifo_underrun_reporting(dev_priv, pipe, true);

	for_each_encoder_on_crtc(dev, crtc, encoder)
		if (encoder->pre_enable)
			encoder->pre_enable(encoder);

	i9xx_enable_pll(intel_crtc);

	i9xx_pfit_enable(intel_crtc);

	intel_color_load_luts(&pipe_config->base);

	intel_update_watermarks(crtc);
	intel_enable_pipe(intel_crtc);

	assert_vblank_disabled(crtc);
	drm_crtc_vblank_on(crtc);

	for_each_encoder_on_crtc(dev, crtc, encoder)
		encoder->enable(encoder);
}

static void i9xx_pfit_disable(struct intel_crtc *crtc)
{
	struct drm_device *dev = crtc->base.dev;
	struct drm_i915_private *dev_priv = dev->dev_private;

	if (!crtc->config->gmch_pfit.control)
		return;

	assert_pipe_disabled(dev_priv, crtc->pipe);

	DRM_DEBUG_DRIVER("disabling pfit, current: 0x%08x\n",
			 I915_READ(PFIT_CONTROL));
	I915_WRITE(PFIT_CONTROL, 0);
}

static void i9xx_crtc_disable(struct drm_crtc *crtc)
{
	struct drm_device *dev = crtc->dev;
	struct drm_i915_private *dev_priv = dev->dev_private;
	struct intel_crtc *intel_crtc = to_intel_crtc(crtc);
	struct intel_encoder *encoder;
	int pipe = intel_crtc->pipe;

	/*
	 * On gen2 planes are double buffered but the pipe isn't, so we must
	 * wait for planes to fully turn off before disabling the pipe.
	 */
	if (IS_GEN2(dev))
		intel_wait_for_vblank(dev, pipe);

	for_each_encoder_on_crtc(dev, crtc, encoder)
		encoder->disable(encoder);

	drm_crtc_vblank_off(crtc);
	assert_vblank_disabled(crtc);

	intel_disable_pipe(intel_crtc);

	i9xx_pfit_disable(intel_crtc);

	for_each_encoder_on_crtc(dev, crtc, encoder)
		if (encoder->post_disable)
			encoder->post_disable(encoder);

	if (!intel_crtc->config->has_dsi_encoder) {
		if (IS_CHERRYVIEW(dev))
			chv_disable_pll(dev_priv, pipe);
		else if (IS_VALLEYVIEW(dev))
			vlv_disable_pll(dev_priv, pipe);
		else
			i9xx_disable_pll(intel_crtc);
	}

	for_each_encoder_on_crtc(dev, crtc, encoder)
		if (encoder->post_pll_disable)
			encoder->post_pll_disable(encoder);

	if (!IS_GEN2(dev))
		intel_set_cpu_fifo_underrun_reporting(dev_priv, pipe, false);
}

static void intel_crtc_disable_noatomic(struct drm_crtc *crtc)
{
	struct intel_encoder *encoder;
	struct intel_crtc *intel_crtc = to_intel_crtc(crtc);
	struct drm_i915_private *dev_priv = to_i915(crtc->dev);
	enum intel_display_power_domain domain;
	unsigned long domains;

	if (!intel_crtc->active)
		return;

	if (to_intel_plane_state(crtc->primary->state)->visible) {
		WARN_ON(intel_crtc->flip_work);

		intel_pre_disable_primary_noatomic(crtc);

		intel_crtc_disable_planes(crtc, 1 << drm_plane_index(crtc->primary));
		to_intel_plane_state(crtc->primary->state)->visible = false;
	}

	dev_priv->display.crtc_disable(crtc);

	DRM_DEBUG_KMS("[CRTC:%d] hw state adjusted, was enabled, now disabled\n",
		      crtc->base.id);

	WARN_ON(drm_atomic_set_mode_for_crtc(crtc->state, NULL) < 0);
	crtc->state->active = false;
	intel_crtc->active = false;
	crtc->enabled = false;
	crtc->state->connector_mask = 0;
	crtc->state->encoder_mask = 0;

	for_each_encoder_on_crtc(crtc->dev, crtc, encoder)
		encoder->base.crtc = NULL;

	intel_fbc_disable(intel_crtc);
	intel_update_watermarks(crtc);
	intel_disable_shared_dpll(intel_crtc);

	domains = intel_crtc->enabled_power_domains;
	for_each_power_domain(domain, domains)
		intel_display_power_put(dev_priv, domain);
	intel_crtc->enabled_power_domains = 0;

	dev_priv->active_crtcs &= ~(1 << intel_crtc->pipe);
	dev_priv->min_pixclk[intel_crtc->pipe] = 0;
}

/*
 * turn all crtc's off, but do not adjust state
 * This has to be paired with a call to intel_modeset_setup_hw_state.
 */
int intel_display_suspend(struct drm_device *dev)
{
	struct drm_i915_private *dev_priv = to_i915(dev);
	struct drm_atomic_state *state;
	int ret;

	state = drm_atomic_helper_suspend(dev);
	ret = PTR_ERR_OR_ZERO(state);
	if (ret)
		DRM_ERROR("Suspending crtc's failed with %i\n", ret);
	else
		dev_priv->modeset_restore_state = state;
	return ret;
}

void intel_encoder_destroy(struct drm_encoder *encoder)
{
	struct intel_encoder *intel_encoder = to_intel_encoder(encoder);

	drm_encoder_cleanup(encoder);
	kfree(intel_encoder);
}

/* Cross check the actual hw state with our own modeset state tracking (and it's
 * internal consistency). */
static void intel_connector_verify_state(struct intel_connector *connector)
{
	struct drm_crtc *crtc = connector->base.state->crtc;

	DRM_DEBUG_KMS("[CONNECTOR:%d:%s]\n",
		      connector->base.base.id,
		      connector->base.name);

	if (connector->get_hw_state(connector)) {
		struct intel_encoder *encoder = connector->encoder;
		struct drm_connector_state *conn_state = connector->base.state;

		I915_STATE_WARN(!crtc,
			 "connector enabled without attached crtc\n");

		if (!crtc)
			return;

		I915_STATE_WARN(!crtc->state->active,
		      "connector is active, but attached crtc isn't\n");

		if (!encoder || encoder->type == INTEL_OUTPUT_DP_MST)
			return;

		I915_STATE_WARN(conn_state->best_encoder != &encoder->base,
			"atomic encoder doesn't match attached encoder\n");

		I915_STATE_WARN(conn_state->crtc != encoder->base.crtc,
			"attached encoder crtc differs from connector crtc\n");
	} else {
		I915_STATE_WARN(crtc && crtc->state->active,
			"attached crtc is active, but connector isn't\n");
		I915_STATE_WARN(!crtc && connector->base.state->best_encoder,
			"best encoder set without crtc!\n");
	}
}

int intel_connector_init(struct intel_connector *connector)
{
	drm_atomic_helper_connector_reset(&connector->base);

	if (!connector->base.state)
		return -ENOMEM;

	return 0;
}

struct intel_connector *intel_connector_alloc(void)
{
	struct intel_connector *connector;

	connector = kzalloc(sizeof *connector, GFP_KERNEL);
	if (!connector)
		return NULL;

	if (intel_connector_init(connector) < 0) {
		kfree(connector);
		return NULL;
	}

	return connector;
}

/* Simple connector->get_hw_state implementation for encoders that support only
 * one connector and no cloning and hence the encoder state determines the state
 * of the connector. */
bool intel_connector_get_hw_state(struct intel_connector *connector)
{
	enum pipe pipe = 0;
	struct intel_encoder *encoder = connector->encoder;

	return encoder->get_hw_state(encoder, &pipe);
}

static int pipe_required_fdi_lanes(struct intel_crtc_state *crtc_state)
{
	if (crtc_state->base.enable && crtc_state->has_pch_encoder)
		return crtc_state->fdi_lanes;

	return 0;
}

static int ironlake_check_fdi_lanes(struct drm_device *dev, enum pipe pipe,
				     struct intel_crtc_state *pipe_config)
{
	struct drm_atomic_state *state = pipe_config->base.state;
	struct intel_crtc *other_crtc;
	struct intel_crtc_state *other_crtc_state;

	DRM_DEBUG_KMS("checking fdi config on pipe %c, lanes %i\n",
		      pipe_name(pipe), pipe_config->fdi_lanes);
	if (pipe_config->fdi_lanes > 4) {
		DRM_DEBUG_KMS("invalid fdi lane config on pipe %c: %i lanes\n",
			      pipe_name(pipe), pipe_config->fdi_lanes);
		return -EINVAL;
	}

	if (IS_HASWELL(dev) || IS_BROADWELL(dev)) {
		if (pipe_config->fdi_lanes > 2) {
			DRM_DEBUG_KMS("only 2 lanes on haswell, required: %i lanes\n",
				      pipe_config->fdi_lanes);
			return -EINVAL;
		} else {
			return 0;
		}
	}

	if (INTEL_INFO(dev)->num_pipes == 2)
		return 0;

	/* Ivybridge 3 pipe is really complicated */
	switch (pipe) {
	case PIPE_A:
		return 0;
	case PIPE_B:
		if (pipe_config->fdi_lanes <= 2)
			return 0;

		other_crtc = to_intel_crtc(intel_get_crtc_for_pipe(dev, PIPE_C));
		other_crtc_state =
			intel_atomic_get_crtc_state(state, other_crtc);
		if (IS_ERR(other_crtc_state))
			return PTR_ERR(other_crtc_state);

		if (pipe_required_fdi_lanes(other_crtc_state) > 0) {
			DRM_DEBUG_KMS("invalid shared fdi lane config on pipe %c: %i lanes\n",
				      pipe_name(pipe), pipe_config->fdi_lanes);
			return -EINVAL;
		}
		return 0;
	case PIPE_C:
		if (pipe_config->fdi_lanes > 2) {
			DRM_DEBUG_KMS("only 2 lanes on pipe %c: required %i lanes\n",
				      pipe_name(pipe), pipe_config->fdi_lanes);
			return -EINVAL;
		}

		other_crtc = to_intel_crtc(intel_get_crtc_for_pipe(dev, PIPE_B));
		other_crtc_state =
			intel_atomic_get_crtc_state(state, other_crtc);
		if (IS_ERR(other_crtc_state))
			return PTR_ERR(other_crtc_state);

		if (pipe_required_fdi_lanes(other_crtc_state) > 2) {
			DRM_DEBUG_KMS("fdi link B uses too many lanes to enable link C\n");
			return -EINVAL;
		}
		return 0;
	default:
		BUG();
	}
}

#define RETRY 1
static int ironlake_fdi_compute_config(struct intel_crtc *intel_crtc,
				       struct intel_crtc_state *pipe_config)
{
	struct drm_device *dev = intel_crtc->base.dev;
	const struct drm_display_mode *adjusted_mode = &pipe_config->base.adjusted_mode;
	int lane, link_bw, fdi_dotclock, ret;
	bool needs_recompute = false;

retry:
	/* FDI is a binary signal running at ~2.7GHz, encoding
	 * each output octet as 10 bits. The actual frequency
	 * is stored as a divider into a 100MHz clock, and the
	 * mode pixel clock is stored in units of 1KHz.
	 * Hence the bw of each lane in terms of the mode signal
	 * is:
	 */
	link_bw = intel_fdi_link_freq(to_i915(dev), pipe_config);

	fdi_dotclock = adjusted_mode->crtc_clock;

	lane = ironlake_get_lanes_required(fdi_dotclock, link_bw,
					   pipe_config->pipe_bpp);

	pipe_config->fdi_lanes = lane;

	intel_link_compute_m_n(pipe_config->pipe_bpp, lane, fdi_dotclock,
			       link_bw, &pipe_config->fdi_m_n);

	ret = ironlake_check_fdi_lanes(dev, intel_crtc->pipe, pipe_config);
	if (ret == -EINVAL && pipe_config->pipe_bpp > 6*3) {
		pipe_config->pipe_bpp -= 2*3;
		DRM_DEBUG_KMS("fdi link bw constraint, reducing pipe bpp to %i\n",
			      pipe_config->pipe_bpp);
		needs_recompute = true;
		pipe_config->bw_constrained = true;

		goto retry;
	}

	if (needs_recompute)
		return RETRY;

	return ret;
}

static bool pipe_config_supports_ips(struct drm_i915_private *dev_priv,
				     struct intel_crtc_state *pipe_config)
{
	if (pipe_config->pipe_bpp > 24)
		return false;

	/* HSW can handle pixel rate up to cdclk? */
	if (IS_HASWELL(dev_priv))
		return true;

	/*
	 * We compare against max which means we must take
	 * the increased cdclk requirement into account when
	 * calculating the new cdclk.
	 *
	 * Should measure whether using a lower cdclk w/o IPS
	 */
	return ilk_pipe_pixel_rate(pipe_config) <=
		dev_priv->max_cdclk_freq * 95 / 100;
}

static void hsw_compute_ips_config(struct intel_crtc *crtc,
				   struct intel_crtc_state *pipe_config)
{
	struct drm_device *dev = crtc->base.dev;
	struct drm_i915_private *dev_priv = dev->dev_private;

	pipe_config->ips_enabled = i915.enable_ips &&
		hsw_crtc_supports_ips(crtc) &&
		pipe_config_supports_ips(dev_priv, pipe_config);
}

static bool intel_crtc_supports_double_wide(const struct intel_crtc *crtc)
{
	const struct drm_i915_private *dev_priv = to_i915(crtc->base.dev);

	/* GDG double wide on either pipe, otherwise pipe A only */
	return INTEL_INFO(dev_priv)->gen < 4 &&
		(crtc->pipe == PIPE_A || IS_I915G(dev_priv));
}

static int intel_crtc_compute_config(struct intel_crtc *crtc,
				     struct intel_crtc_state *pipe_config)
{
	struct drm_device *dev = crtc->base.dev;
	struct drm_i915_private *dev_priv = dev->dev_private;
	const struct drm_display_mode *adjusted_mode = &pipe_config->base.adjusted_mode;

	/* FIXME should check pixel clock limits on all platforms */
	if (INTEL_INFO(dev)->gen < 4) {
		int clock_limit = dev_priv->max_cdclk_freq * 9 / 10;

		/*
		 * Enable double wide mode when the dot clock
		 * is > 90% of the (display) core speed.
		 */
		if (intel_crtc_supports_double_wide(crtc) &&
		    adjusted_mode->crtc_clock > clock_limit) {
			clock_limit *= 2;
			pipe_config->double_wide = true;
		}

		if (adjusted_mode->crtc_clock > clock_limit) {
			DRM_DEBUG_KMS("requested pixel clock (%d kHz) too high (max: %d kHz, double wide: %s)\n",
				      adjusted_mode->crtc_clock, clock_limit,
				      yesno(pipe_config->double_wide));
			return -EINVAL;
		}
	}

	/*
	 * Pipe horizontal size must be even in:
	 * - DVO ganged mode
	 * - LVDS dual channel mode
	 * - Double wide pipe
	 */
	if ((intel_pipe_will_have_type(pipe_config, INTEL_OUTPUT_LVDS) &&
	     intel_is_dual_link_lvds(dev)) || pipe_config->double_wide)
		pipe_config->pipe_src_w &= ~1;

	/* Cantiga+ cannot handle modes with a hsync front porch of 0.
	 * WaPruneModeWithIncorrectHsyncOffset:ctg,elk,ilk,snb,ivb,vlv,hsw.
	 */
	if ((INTEL_INFO(dev)->gen > 4 || IS_G4X(dev)) &&
		adjusted_mode->crtc_hsync_start == adjusted_mode->crtc_hdisplay)
		return -EINVAL;

	if (HAS_IPS(dev))
		hsw_compute_ips_config(crtc, pipe_config);

	if (pipe_config->has_pch_encoder)
		return ironlake_fdi_compute_config(crtc, pipe_config);

	return 0;
}

static int skylake_get_display_clock_speed(struct drm_device *dev)
{
	struct drm_i915_private *dev_priv = to_i915(dev);
	uint32_t lcpll1 = I915_READ(LCPLL1_CTL);
	uint32_t cdctl = I915_READ(CDCLK_CTL);
	uint32_t linkrate;

	if (!(lcpll1 & LCPLL_PLL_ENABLE))
		return 24000; /* 24MHz is the cd freq with NSSC ref */

	if ((cdctl & CDCLK_FREQ_SEL_MASK) == CDCLK_FREQ_540)
		return 540000;

	linkrate = (I915_READ(DPLL_CTRL1) &
		    DPLL_CTRL1_LINK_RATE_MASK(SKL_DPLL0)) >> 1;

	if (linkrate == DPLL_CTRL1_LINK_RATE_2160 ||
	    linkrate == DPLL_CTRL1_LINK_RATE_1080) {
		/* vco 8640 */
		switch (cdctl & CDCLK_FREQ_SEL_MASK) {
		case CDCLK_FREQ_450_432:
			return 432000;
		case CDCLK_FREQ_337_308:
			return 308570;
		case CDCLK_FREQ_675_617:
			return 617140;
		default:
			WARN(1, "Unknown cd freq selection\n");
		}
	} else {
		/* vco 8100 */
		switch (cdctl & CDCLK_FREQ_SEL_MASK) {
		case CDCLK_FREQ_450_432:
			return 450000;
		case CDCLK_FREQ_337_308:
			return 337500;
		case CDCLK_FREQ_675_617:
			return 675000;
		default:
			WARN(1, "Unknown cd freq selection\n");
		}
	}

	/* error case, do as if DPLL0 isn't enabled */
	return 24000;
}

static int broxton_get_display_clock_speed(struct drm_device *dev)
{
	struct drm_i915_private *dev_priv = to_i915(dev);
	uint32_t cdctl = I915_READ(CDCLK_CTL);
	uint32_t pll_ratio = I915_READ(BXT_DE_PLL_CTL) & BXT_DE_PLL_RATIO_MASK;
	uint32_t pll_enab = I915_READ(BXT_DE_PLL_ENABLE);
	int cdclk;

	if (!(pll_enab & BXT_DE_PLL_PLL_ENABLE))
		return 19200;

	cdclk = 19200 * pll_ratio / 2;

	switch (cdctl & BXT_CDCLK_CD2X_DIV_SEL_MASK) {
	case BXT_CDCLK_CD2X_DIV_SEL_1:
		return cdclk;  /* 576MHz or 624MHz */
	case BXT_CDCLK_CD2X_DIV_SEL_1_5:
		return cdclk * 2 / 3; /* 384MHz */
	case BXT_CDCLK_CD2X_DIV_SEL_2:
		return cdclk / 2; /* 288MHz */
	case BXT_CDCLK_CD2X_DIV_SEL_4:
		return cdclk / 4; /* 144MHz */
	}

	/* error case, do as if DE PLL isn't enabled */
	return 19200;
}

static int broadwell_get_display_clock_speed(struct drm_device *dev)
{
	struct drm_i915_private *dev_priv = dev->dev_private;
	uint32_t lcpll = I915_READ(LCPLL_CTL);
	uint32_t freq = lcpll & LCPLL_CLK_FREQ_MASK;

	if (lcpll & LCPLL_CD_SOURCE_FCLK)
		return 800000;
	else if (I915_READ(FUSE_STRAP) & HSW_CDCLK_LIMIT)
		return 450000;
	else if (freq == LCPLL_CLK_FREQ_450)
		return 450000;
	else if (freq == LCPLL_CLK_FREQ_54O_BDW)
		return 540000;
	else if (freq == LCPLL_CLK_FREQ_337_5_BDW)
		return 337500;
	else
		return 675000;
}

static int haswell_get_display_clock_speed(struct drm_device *dev)
{
	struct drm_i915_private *dev_priv = dev->dev_private;
	uint32_t lcpll = I915_READ(LCPLL_CTL);
	uint32_t freq = lcpll & LCPLL_CLK_FREQ_MASK;

	if (lcpll & LCPLL_CD_SOURCE_FCLK)
		return 800000;
	else if (I915_READ(FUSE_STRAP) & HSW_CDCLK_LIMIT)
		return 450000;
	else if (freq == LCPLL_CLK_FREQ_450)
		return 450000;
	else if (IS_HSW_ULT(dev))
		return 337500;
	else
		return 540000;
}

static int valleyview_get_display_clock_speed(struct drm_device *dev)
{
	return vlv_get_cck_clock_hpll(to_i915(dev), "cdclk",
				      CCK_DISPLAY_CLOCK_CONTROL);
}

static int ilk_get_display_clock_speed(struct drm_device *dev)
{
	return 450000;
}

static int i945_get_display_clock_speed(struct drm_device *dev)
{
	return 400000;
}

static int i915_get_display_clock_speed(struct drm_device *dev)
{
	return 333333;
}

static int i9xx_misc_get_display_clock_speed(struct drm_device *dev)
{
	return 200000;
}

static int pnv_get_display_clock_speed(struct drm_device *dev)
{
	u16 gcfgc = 0;

	pci_read_config_word(dev->pdev, GCFGC, &gcfgc);

	switch (gcfgc & GC_DISPLAY_CLOCK_MASK) {
	case GC_DISPLAY_CLOCK_267_MHZ_PNV:
		return 266667;
	case GC_DISPLAY_CLOCK_333_MHZ_PNV:
		return 333333;
	case GC_DISPLAY_CLOCK_444_MHZ_PNV:
		return 444444;
	case GC_DISPLAY_CLOCK_200_MHZ_PNV:
		return 200000;
	default:
		DRM_ERROR("Unknown pnv display core clock 0x%04x\n", gcfgc);
	case GC_DISPLAY_CLOCK_133_MHZ_PNV:
		return 133333;
	case GC_DISPLAY_CLOCK_167_MHZ_PNV:
		return 166667;
	}
}

static int i915gm_get_display_clock_speed(struct drm_device *dev)
{
	u16 gcfgc = 0;

	pci_read_config_word(dev->pdev, GCFGC, &gcfgc);

	if (gcfgc & GC_LOW_FREQUENCY_ENABLE)
		return 133333;
	else {
		switch (gcfgc & GC_DISPLAY_CLOCK_MASK) {
		case GC_DISPLAY_CLOCK_333_MHZ:
			return 333333;
		default:
		case GC_DISPLAY_CLOCK_190_200_MHZ:
			return 190000;
		}
	}
}

static int i865_get_display_clock_speed(struct drm_device *dev)
{
	return 266667;
}

static int i85x_get_display_clock_speed(struct drm_device *dev)
{
	u16 hpllcc = 0;

	/*
	 * 852GM/852GMV only supports 133 MHz and the HPLLCC
	 * encoding is different :(
	 * FIXME is this the right way to detect 852GM/852GMV?
	 */
	if (dev->pdev->revision == 0x1)
		return 133333;

	pci_bus_read_config_word(dev->pdev->bus,
				 PCI_DEVFN(0, 3), HPLLCC, &hpllcc);

	/* Assume that the hardware is in the high speed state.  This
	 * should be the default.
	 */
	switch (hpllcc & GC_CLOCK_CONTROL_MASK) {
	case GC_CLOCK_133_200:
	case GC_CLOCK_133_200_2:
	case GC_CLOCK_100_200:
		return 200000;
	case GC_CLOCK_166_250:
		return 250000;
	case GC_CLOCK_100_133:
		return 133333;
	case GC_CLOCK_133_266:
	case GC_CLOCK_133_266_2:
	case GC_CLOCK_166_266:
		return 266667;
	}

	/* Shouldn't happen */
	return 0;
}

static int i830_get_display_clock_speed(struct drm_device *dev)
{
	return 133333;
}

static unsigned int intel_hpll_vco(struct drm_device *dev)
{
	struct drm_i915_private *dev_priv = dev->dev_private;
	static const unsigned int blb_vco[8] = {
		[0] = 3200000,
		[1] = 4000000,
		[2] = 5333333,
		[3] = 4800000,
		[4] = 6400000,
	};
	static const unsigned int pnv_vco[8] = {
		[0] = 3200000,
		[1] = 4000000,
		[2] = 5333333,
		[3] = 4800000,
		[4] = 2666667,
	};
	static const unsigned int cl_vco[8] = {
		[0] = 3200000,
		[1] = 4000000,
		[2] = 5333333,
		[3] = 6400000,
		[4] = 3333333,
		[5] = 3566667,
		[6] = 4266667,
	};
	static const unsigned int elk_vco[8] = {
		[0] = 3200000,
		[1] = 4000000,
		[2] = 5333333,
		[3] = 4800000,
	};
	static const unsigned int ctg_vco[8] = {
		[0] = 3200000,
		[1] = 4000000,
		[2] = 5333333,
		[3] = 6400000,
		[4] = 2666667,
		[5] = 4266667,
	};
	const unsigned int *vco_table;
	unsigned int vco;
	uint8_t tmp = 0;

	/* FIXME other chipsets? */
	if (IS_GM45(dev))
		vco_table = ctg_vco;
	else if (IS_G4X(dev))
		vco_table = elk_vco;
	else if (IS_CRESTLINE(dev))
		vco_table = cl_vco;
	else if (IS_PINEVIEW(dev))
		vco_table = pnv_vco;
	else if (IS_G33(dev))
		vco_table = blb_vco;
	else
		return 0;

	tmp = I915_READ(IS_MOBILE(dev) ? HPLLVCO_MOBILE : HPLLVCO);

	vco = vco_table[tmp & 0x7];
	if (vco == 0)
		DRM_ERROR("Bad HPLL VCO (HPLLVCO=0x%02x)\n", tmp);
	else
		DRM_DEBUG_KMS("HPLL VCO %u kHz\n", vco);

	return vco;
}

static int gm45_get_display_clock_speed(struct drm_device *dev)
{
	unsigned int cdclk_sel, vco = intel_hpll_vco(dev);
	uint16_t tmp = 0;

	pci_read_config_word(dev->pdev, GCFGC, &tmp);

	cdclk_sel = (tmp >> 12) & 0x1;

	switch (vco) {
	case 2666667:
	case 4000000:
	case 5333333:
		return cdclk_sel ? 333333 : 222222;
	case 3200000:
		return cdclk_sel ? 320000 : 228571;
	default:
		DRM_ERROR("Unable to determine CDCLK. HPLL VCO=%u, CFGC=0x%04x\n", vco, tmp);
		return 222222;
	}
}

static int i965gm_get_display_clock_speed(struct drm_device *dev)
{
	static const uint8_t div_3200[] = { 16, 10,  8 };
	static const uint8_t div_4000[] = { 20, 12, 10 };
	static const uint8_t div_5333[] = { 24, 16, 14 };
	const uint8_t *div_table;
	unsigned int cdclk_sel, vco = intel_hpll_vco(dev);
	uint16_t tmp = 0;

	pci_read_config_word(dev->pdev, GCFGC, &tmp);

	cdclk_sel = ((tmp >> 8) & 0x1f) - 1;

	if (cdclk_sel >= ARRAY_SIZE(div_3200))
		goto fail;

	switch (vco) {
	case 3200000:
		div_table = div_3200;
		break;
	case 4000000:
		div_table = div_4000;
		break;
	case 5333333:
		div_table = div_5333;
		break;
	default:
		goto fail;
	}

	return DIV_ROUND_CLOSEST(vco, div_table[cdclk_sel]);

fail:
	DRM_ERROR("Unable to determine CDCLK. HPLL VCO=%u kHz, CFGC=0x%04x\n", vco, tmp);
	return 200000;
}

static int g33_get_display_clock_speed(struct drm_device *dev)
{
	static const uint8_t div_3200[] = { 12, 10,  8,  7, 5, 16 };
	static const uint8_t div_4000[] = { 14, 12, 10,  8, 6, 20 };
	static const uint8_t div_4800[] = { 20, 14, 12, 10, 8, 24 };
	static const uint8_t div_5333[] = { 20, 16, 12, 12, 8, 28 };
	const uint8_t *div_table;
	unsigned int cdclk_sel, vco = intel_hpll_vco(dev);
	uint16_t tmp = 0;

	pci_read_config_word(dev->pdev, GCFGC, &tmp);

	cdclk_sel = (tmp >> 4) & 0x7;

	if (cdclk_sel >= ARRAY_SIZE(div_3200))
		goto fail;

	switch (vco) {
	case 3200000:
		div_table = div_3200;
		break;
	case 4000000:
		div_table = div_4000;
		break;
	case 4800000:
		div_table = div_4800;
		break;
	case 5333333:
		div_table = div_5333;
		break;
	default:
		goto fail;
	}

	return DIV_ROUND_CLOSEST(vco, div_table[cdclk_sel]);

fail:
	DRM_ERROR("Unable to determine CDCLK. HPLL VCO=%u kHz, CFGC=0x%08x\n", vco, tmp);
	return 190476;
}

static void
intel_reduce_m_n_ratio(uint32_t *num, uint32_t *den)
{
	while (*num > DATA_LINK_M_N_MASK ||
	       *den > DATA_LINK_M_N_MASK) {
		*num >>= 1;
		*den >>= 1;
	}
}

static void compute_m_n(unsigned int m, unsigned int n,
			uint32_t *ret_m, uint32_t *ret_n)
{
	*ret_n = min_t(unsigned int, roundup_pow_of_two(n), DATA_LINK_N_MAX);
	*ret_m = div_u64((uint64_t) m * *ret_n, n);
	intel_reduce_m_n_ratio(ret_m, ret_n);
}

void
intel_link_compute_m_n(int bits_per_pixel, int nlanes,
		       int pixel_clock, int link_clock,
		       struct intel_link_m_n *m_n)
{
	m_n->tu = 64;

	compute_m_n(bits_per_pixel * pixel_clock,
		    link_clock * nlanes * 8,
		    &m_n->gmch_m, &m_n->gmch_n);

	compute_m_n(pixel_clock, link_clock,
		    &m_n->link_m, &m_n->link_n);
}

static inline bool intel_panel_use_ssc(struct drm_i915_private *dev_priv)
{
	if (i915.panel_use_ssc >= 0)
		return i915.panel_use_ssc != 0;
	return dev_priv->vbt.lvds_use_ssc
		&& !(dev_priv->quirks & QUIRK_LVDS_SSC_DISABLE);
}

static uint32_t pnv_dpll_compute_fp(struct dpll *dpll)
{
	return (1 << dpll->n) << 16 | dpll->m2;
}

static uint32_t i9xx_dpll_compute_fp(struct dpll *dpll)
{
	return dpll->n << 16 | dpll->m1 << 8 | dpll->m2;
}

static void i9xx_update_pll_dividers(struct intel_crtc *crtc,
				     struct intel_crtc_state *crtc_state,
				     struct dpll *reduced_clock)
{
	struct drm_device *dev = crtc->base.dev;
	u32 fp, fp2 = 0;

	if (IS_PINEVIEW(dev)) {
		fp = pnv_dpll_compute_fp(&crtc_state->dpll);
		if (reduced_clock)
			fp2 = pnv_dpll_compute_fp(reduced_clock);
	} else {
		fp = i9xx_dpll_compute_fp(&crtc_state->dpll);
		if (reduced_clock)
			fp2 = i9xx_dpll_compute_fp(reduced_clock);
	}

	crtc_state->dpll_hw_state.fp0 = fp;

	crtc->lowfreq_avail = false;
	if (intel_pipe_will_have_type(crtc_state, INTEL_OUTPUT_LVDS) &&
	    reduced_clock) {
		crtc_state->dpll_hw_state.fp1 = fp2;
		crtc->lowfreq_avail = true;
	} else {
		crtc_state->dpll_hw_state.fp1 = fp;
	}
}

static void vlv_pllb_recal_opamp(struct drm_i915_private *dev_priv, enum pipe
		pipe)
{
	u32 reg_val;

	/*
	 * PLLB opamp always calibrates to max value of 0x3f, force enable it
	 * and set it to a reasonable value instead.
	 */
	reg_val = vlv_dpio_read(dev_priv, pipe, VLV_PLL_DW9(1));
	reg_val &= 0xffffff00;
	reg_val |= 0x00000030;
	vlv_dpio_write(dev_priv, pipe, VLV_PLL_DW9(1), reg_val);

	reg_val = vlv_dpio_read(dev_priv, pipe, VLV_REF_DW13);
	reg_val &= 0x8cffffff;
	reg_val = 0x8c000000;
	vlv_dpio_write(dev_priv, pipe, VLV_REF_DW13, reg_val);

	reg_val = vlv_dpio_read(dev_priv, pipe, VLV_PLL_DW9(1));
	reg_val &= 0xffffff00;
	vlv_dpio_write(dev_priv, pipe, VLV_PLL_DW9(1), reg_val);

	reg_val = vlv_dpio_read(dev_priv, pipe, VLV_REF_DW13);
	reg_val &= 0x00ffffff;
	reg_val |= 0xb0000000;
	vlv_dpio_write(dev_priv, pipe, VLV_REF_DW13, reg_val);
}

static void intel_pch_transcoder_set_m_n(struct intel_crtc *crtc,
					 struct intel_link_m_n *m_n)
{
	struct drm_device *dev = crtc->base.dev;
	struct drm_i915_private *dev_priv = dev->dev_private;
	int pipe = crtc->pipe;

	I915_WRITE(PCH_TRANS_DATA_M1(pipe), TU_SIZE(m_n->tu) | m_n->gmch_m);
	I915_WRITE(PCH_TRANS_DATA_N1(pipe), m_n->gmch_n);
	I915_WRITE(PCH_TRANS_LINK_M1(pipe), m_n->link_m);
	I915_WRITE(PCH_TRANS_LINK_N1(pipe), m_n->link_n);
}

static void intel_cpu_transcoder_set_m_n(struct intel_crtc *crtc,
					 struct intel_link_m_n *m_n,
					 struct intel_link_m_n *m2_n2)
{
	struct drm_device *dev = crtc->base.dev;
	struct drm_i915_private *dev_priv = dev->dev_private;
	int pipe = crtc->pipe;
	enum transcoder transcoder = crtc->config->cpu_transcoder;

	if (INTEL_INFO(dev)->gen >= 5) {
		I915_WRITE(PIPE_DATA_M1(transcoder), TU_SIZE(m_n->tu) | m_n->gmch_m);
		I915_WRITE(PIPE_DATA_N1(transcoder), m_n->gmch_n);
		I915_WRITE(PIPE_LINK_M1(transcoder), m_n->link_m);
		I915_WRITE(PIPE_LINK_N1(transcoder), m_n->link_n);
		/* M2_N2 registers to be set only for gen < 8 (M2_N2 available
		 * for gen < 8) and if DRRS is supported (to make sure the
		 * registers are not unnecessarily accessed).
		 */
		if (m2_n2 && (IS_CHERRYVIEW(dev) || INTEL_INFO(dev)->gen < 8) &&
			crtc->config->has_drrs) {
			I915_WRITE(PIPE_DATA_M2(transcoder),
					TU_SIZE(m2_n2->tu) | m2_n2->gmch_m);
			I915_WRITE(PIPE_DATA_N2(transcoder), m2_n2->gmch_n);
			I915_WRITE(PIPE_LINK_M2(transcoder), m2_n2->link_m);
			I915_WRITE(PIPE_LINK_N2(transcoder), m2_n2->link_n);
		}
	} else {
		I915_WRITE(PIPE_DATA_M_G4X(pipe), TU_SIZE(m_n->tu) | m_n->gmch_m);
		I915_WRITE(PIPE_DATA_N_G4X(pipe), m_n->gmch_n);
		I915_WRITE(PIPE_LINK_M_G4X(pipe), m_n->link_m);
		I915_WRITE(PIPE_LINK_N_G4X(pipe), m_n->link_n);
	}
}

void intel_dp_set_m_n(struct intel_crtc *crtc, enum link_m_n_set m_n)
{
	struct intel_link_m_n *dp_m_n, *dp_m2_n2 = NULL;

	if (m_n == M1_N1) {
		dp_m_n = &crtc->config->dp_m_n;
		dp_m2_n2 = &crtc->config->dp_m2_n2;
	} else if (m_n == M2_N2) {

		/*
		 * M2_N2 registers are not supported. Hence m2_n2 divider value
		 * needs to be programmed into M1_N1.
		 */
		dp_m_n = &crtc->config->dp_m2_n2;
	} else {
		DRM_ERROR("Unsupported divider value\n");
		return;
	}

	if (crtc->config->has_pch_encoder)
		intel_pch_transcoder_set_m_n(crtc, &crtc->config->dp_m_n);
	else
		intel_cpu_transcoder_set_m_n(crtc, dp_m_n, dp_m2_n2);
}

static void vlv_compute_dpll(struct intel_crtc *crtc,
			     struct intel_crtc_state *pipe_config)
{
	pipe_config->dpll_hw_state.dpll = DPLL_INTEGRATED_REF_CLK_VLV |
		DPLL_REF_CLK_ENABLE_VLV | DPLL_VGA_MODE_DIS;
	if (crtc->pipe != PIPE_A)
		pipe_config->dpll_hw_state.dpll |= DPLL_INTEGRATED_CRI_CLK_VLV;

	/* DPLL not used with DSI, but still need the rest set up */
	if (!pipe_config->has_dsi_encoder)
		pipe_config->dpll_hw_state.dpll |= DPLL_VCO_ENABLE |
			DPLL_EXT_BUFFER_ENABLE_VLV;

	pipe_config->dpll_hw_state.dpll_md =
		(pipe_config->pixel_multiplier - 1) << DPLL_MD_UDI_MULTIPLIER_SHIFT;
}

static void chv_compute_dpll(struct intel_crtc *crtc,
			     struct intel_crtc_state *pipe_config)
{
	pipe_config->dpll_hw_state.dpll = DPLL_SSC_REF_CLK_CHV |
		DPLL_REF_CLK_ENABLE_VLV | DPLL_VGA_MODE_DIS;
	if (crtc->pipe != PIPE_A)
		pipe_config->dpll_hw_state.dpll |= DPLL_INTEGRATED_CRI_CLK_VLV;

	/* DPLL not used with DSI, but still need the rest set up */
	if (!pipe_config->has_dsi_encoder)
		pipe_config->dpll_hw_state.dpll |= DPLL_VCO_ENABLE;

	pipe_config->dpll_hw_state.dpll_md =
		(pipe_config->pixel_multiplier - 1) << DPLL_MD_UDI_MULTIPLIER_SHIFT;
}

static void vlv_prepare_pll(struct intel_crtc *crtc,
			    const struct intel_crtc_state *pipe_config)
{
	struct drm_device *dev = crtc->base.dev;
	struct drm_i915_private *dev_priv = dev->dev_private;
	enum pipe pipe = crtc->pipe;
	u32 mdiv;
	u32 bestn, bestm1, bestm2, bestp1, bestp2;
	u32 coreclk, reg_val;

	/* Enable Refclk */
	I915_WRITE(DPLL(pipe),
		   pipe_config->dpll_hw_state.dpll &
		   ~(DPLL_VCO_ENABLE | DPLL_EXT_BUFFER_ENABLE_VLV));

	/* No need to actually set up the DPLL with DSI */
	if ((pipe_config->dpll_hw_state.dpll & DPLL_VCO_ENABLE) == 0)
		return;

	mutex_lock(&dev_priv->sb_lock);

	bestn = pipe_config->dpll.n;
	bestm1 = pipe_config->dpll.m1;
	bestm2 = pipe_config->dpll.m2;
	bestp1 = pipe_config->dpll.p1;
	bestp2 = pipe_config->dpll.p2;

	/* See eDP HDMI DPIO driver vbios notes doc */

	/* PLL B needs special handling */
	if (pipe == PIPE_B)
		vlv_pllb_recal_opamp(dev_priv, pipe);

	/* Set up Tx target for periodic Rcomp update */
	vlv_dpio_write(dev_priv, pipe, VLV_PLL_DW9_BCAST, 0x0100000f);

	/* Disable target IRef on PLL */
	reg_val = vlv_dpio_read(dev_priv, pipe, VLV_PLL_DW8(pipe));
	reg_val &= 0x00ffffff;
	vlv_dpio_write(dev_priv, pipe, VLV_PLL_DW8(pipe), reg_val);

	/* Disable fast lock */
	vlv_dpio_write(dev_priv, pipe, VLV_CMN_DW0, 0x610);

	/* Set idtafcrecal before PLL is enabled */
	mdiv = ((bestm1 << DPIO_M1DIV_SHIFT) | (bestm2 & DPIO_M2DIV_MASK));
	mdiv |= ((bestp1 << DPIO_P1_SHIFT) | (bestp2 << DPIO_P2_SHIFT));
	mdiv |= ((bestn << DPIO_N_SHIFT));
	mdiv |= (1 << DPIO_K_SHIFT);

	/*
	 * Post divider depends on pixel clock rate, DAC vs digital (and LVDS,
	 * but we don't support that).
	 * Note: don't use the DAC post divider as it seems unstable.
	 */
	mdiv |= (DPIO_POST_DIV_HDMIDP << DPIO_POST_DIV_SHIFT);
	vlv_dpio_write(dev_priv, pipe, VLV_PLL_DW3(pipe), mdiv);

	mdiv |= DPIO_ENABLE_CALIBRATION;
	vlv_dpio_write(dev_priv, pipe, VLV_PLL_DW3(pipe), mdiv);

	/* Set HBR and RBR LPF coefficients */
	if (pipe_config->port_clock == 162000 ||
	    intel_pipe_has_type(crtc, INTEL_OUTPUT_ANALOG) ||
	    intel_pipe_has_type(crtc, INTEL_OUTPUT_HDMI))
		vlv_dpio_write(dev_priv, pipe, VLV_PLL_DW10(pipe),
				 0x009f0003);
	else
		vlv_dpio_write(dev_priv, pipe, VLV_PLL_DW10(pipe),
				 0x00d0000f);

	if (pipe_config->has_dp_encoder) {
		/* Use SSC source */
		if (pipe == PIPE_A)
			vlv_dpio_write(dev_priv, pipe, VLV_PLL_DW5(pipe),
					 0x0df40000);
		else
			vlv_dpio_write(dev_priv, pipe, VLV_PLL_DW5(pipe),
					 0x0df70000);
	} else { /* HDMI or VGA */
		/* Use bend source */
		if (pipe == PIPE_A)
			vlv_dpio_write(dev_priv, pipe, VLV_PLL_DW5(pipe),
					 0x0df70000);
		else
			vlv_dpio_write(dev_priv, pipe, VLV_PLL_DW5(pipe),
					 0x0df40000);
	}

	coreclk = vlv_dpio_read(dev_priv, pipe, VLV_PLL_DW7(pipe));
	coreclk = (coreclk & 0x0000ff00) | 0x01c00000;
	if (intel_pipe_has_type(crtc, INTEL_OUTPUT_DISPLAYPORT) ||
	    intel_pipe_has_type(crtc, INTEL_OUTPUT_EDP))
		coreclk |= 0x01000000;
	vlv_dpio_write(dev_priv, pipe, VLV_PLL_DW7(pipe), coreclk);

	vlv_dpio_write(dev_priv, pipe, VLV_PLL_DW11(pipe), 0x87871000);
	mutex_unlock(&dev_priv->sb_lock);
}

static void chv_prepare_pll(struct intel_crtc *crtc,
			    const struct intel_crtc_state *pipe_config)
{
	struct drm_device *dev = crtc->base.dev;
	struct drm_i915_private *dev_priv = dev->dev_private;
	enum pipe pipe = crtc->pipe;
	enum dpio_channel port = vlv_pipe_to_channel(pipe);
	u32 loopfilter, tribuf_calcntr;
	u32 bestn, bestm1, bestm2, bestp1, bestp2, bestm2_frac;
	u32 dpio_val;
	int vco;

	/* Enable Refclk and SSC */
	I915_WRITE(DPLL(pipe),
		   pipe_config->dpll_hw_state.dpll & ~DPLL_VCO_ENABLE);

	/* No need to actually set up the DPLL with DSI */
	if ((pipe_config->dpll_hw_state.dpll & DPLL_VCO_ENABLE) == 0)
		return;

	bestn = pipe_config->dpll.n;
	bestm2_frac = pipe_config->dpll.m2 & 0x3fffff;
	bestm1 = pipe_config->dpll.m1;
	bestm2 = pipe_config->dpll.m2 >> 22;
	bestp1 = pipe_config->dpll.p1;
	bestp2 = pipe_config->dpll.p2;
	vco = pipe_config->dpll.vco;
	dpio_val = 0;
	loopfilter = 0;

	mutex_lock(&dev_priv->sb_lock);

	/* p1 and p2 divider */
	vlv_dpio_write(dev_priv, pipe, CHV_CMN_DW13(port),
			5 << DPIO_CHV_S1_DIV_SHIFT |
			bestp1 << DPIO_CHV_P1_DIV_SHIFT |
			bestp2 << DPIO_CHV_P2_DIV_SHIFT |
			1 << DPIO_CHV_K_DIV_SHIFT);

	/* Feedback post-divider - m2 */
	vlv_dpio_write(dev_priv, pipe, CHV_PLL_DW0(port), bestm2);

	/* Feedback refclk divider - n and m1 */
	vlv_dpio_write(dev_priv, pipe, CHV_PLL_DW1(port),
			DPIO_CHV_M1_DIV_BY_2 |
			1 << DPIO_CHV_N_DIV_SHIFT);

	/* M2 fraction division */
	vlv_dpio_write(dev_priv, pipe, CHV_PLL_DW2(port), bestm2_frac);

	/* M2 fraction division enable */
	dpio_val = vlv_dpio_read(dev_priv, pipe, CHV_PLL_DW3(port));
	dpio_val &= ~(DPIO_CHV_FEEDFWD_GAIN_MASK | DPIO_CHV_FRAC_DIV_EN);
	dpio_val |= (2 << DPIO_CHV_FEEDFWD_GAIN_SHIFT);
	if (bestm2_frac)
		dpio_val |= DPIO_CHV_FRAC_DIV_EN;
	vlv_dpio_write(dev_priv, pipe, CHV_PLL_DW3(port), dpio_val);

	/* Program digital lock detect threshold */
	dpio_val = vlv_dpio_read(dev_priv, pipe, CHV_PLL_DW9(port));
	dpio_val &= ~(DPIO_CHV_INT_LOCK_THRESHOLD_MASK |
					DPIO_CHV_INT_LOCK_THRESHOLD_SEL_COARSE);
	dpio_val |= (0x5 << DPIO_CHV_INT_LOCK_THRESHOLD_SHIFT);
	if (!bestm2_frac)
		dpio_val |= DPIO_CHV_INT_LOCK_THRESHOLD_SEL_COARSE;
	vlv_dpio_write(dev_priv, pipe, CHV_PLL_DW9(port), dpio_val);

	/* Loop filter */
	if (vco == 5400000) {
		loopfilter |= (0x3 << DPIO_CHV_PROP_COEFF_SHIFT);
		loopfilter |= (0x8 << DPIO_CHV_INT_COEFF_SHIFT);
		loopfilter |= (0x1 << DPIO_CHV_GAIN_CTRL_SHIFT);
		tribuf_calcntr = 0x9;
	} else if (vco <= 6200000) {
		loopfilter |= (0x5 << DPIO_CHV_PROP_COEFF_SHIFT);
		loopfilter |= (0xB << DPIO_CHV_INT_COEFF_SHIFT);
		loopfilter |= (0x3 << DPIO_CHV_GAIN_CTRL_SHIFT);
		tribuf_calcntr = 0x9;
	} else if (vco <= 6480000) {
		loopfilter |= (0x4 << DPIO_CHV_PROP_COEFF_SHIFT);
		loopfilter |= (0x9 << DPIO_CHV_INT_COEFF_SHIFT);
		loopfilter |= (0x3 << DPIO_CHV_GAIN_CTRL_SHIFT);
		tribuf_calcntr = 0x8;
	} else {
		/* Not supported. Apply the same limits as in the max case */
		loopfilter |= (0x4 << DPIO_CHV_PROP_COEFF_SHIFT);
		loopfilter |= (0x9 << DPIO_CHV_INT_COEFF_SHIFT);
		loopfilter |= (0x3 << DPIO_CHV_GAIN_CTRL_SHIFT);
		tribuf_calcntr = 0;
	}
	vlv_dpio_write(dev_priv, pipe, CHV_PLL_DW6(port), loopfilter);

	dpio_val = vlv_dpio_read(dev_priv, pipe, CHV_PLL_DW8(port));
	dpio_val &= ~DPIO_CHV_TDC_TARGET_CNT_MASK;
	dpio_val |= (tribuf_calcntr << DPIO_CHV_TDC_TARGET_CNT_SHIFT);
	vlv_dpio_write(dev_priv, pipe, CHV_PLL_DW8(port), dpio_val);

	/* AFC Recal */
	vlv_dpio_write(dev_priv, pipe, CHV_CMN_DW14(port),
			vlv_dpio_read(dev_priv, pipe, CHV_CMN_DW14(port)) |
			DPIO_AFC_RECAL);

	mutex_unlock(&dev_priv->sb_lock);
}

/**
 * vlv_force_pll_on - forcibly enable just the PLL
 * @dev_priv: i915 private structure
 * @pipe: pipe PLL to enable
 * @dpll: PLL configuration
 *
 * Enable the PLL for @pipe using the supplied @dpll config. To be used
 * in cases where we need the PLL enabled even when @pipe is not going to
 * be enabled.
 */
int vlv_force_pll_on(struct drm_device *dev, enum pipe pipe,
		     const struct dpll *dpll)
{
	struct intel_crtc *crtc =
		to_intel_crtc(intel_get_crtc_for_pipe(dev, pipe));
	struct intel_crtc_state *pipe_config;

	pipe_config = kzalloc(sizeof(*pipe_config), GFP_KERNEL);
	if (!pipe_config)
		return -ENOMEM;

	pipe_config->base.crtc = &crtc->base;
	pipe_config->pixel_multiplier = 1;
	pipe_config->dpll = *dpll;

	if (IS_CHERRYVIEW(dev)) {
		chv_compute_dpll(crtc, pipe_config);
		chv_prepare_pll(crtc, pipe_config);
		chv_enable_pll(crtc, pipe_config);
	} else {
		vlv_compute_dpll(crtc, pipe_config);
		vlv_prepare_pll(crtc, pipe_config);
		vlv_enable_pll(crtc, pipe_config);
	}

	kfree(pipe_config);

	return 0;
}

/**
 * vlv_force_pll_off - forcibly disable just the PLL
 * @dev_priv: i915 private structure
 * @pipe: pipe PLL to disable
 *
 * Disable the PLL for @pipe. To be used in cases where we need
 * the PLL enabled even when @pipe is not going to be enabled.
 */
void vlv_force_pll_off(struct drm_device *dev, enum pipe pipe)
{
	if (IS_CHERRYVIEW(dev))
		chv_disable_pll(to_i915(dev), pipe);
	else
		vlv_disable_pll(to_i915(dev), pipe);
}

static void i9xx_compute_dpll(struct intel_crtc *crtc,
			      struct intel_crtc_state *crtc_state,
			      struct dpll *reduced_clock)
{
	struct drm_device *dev = crtc->base.dev;
	struct drm_i915_private *dev_priv = dev->dev_private;
	u32 dpll;
	bool is_sdvo;
	struct dpll *clock = &crtc_state->dpll;

	i9xx_update_pll_dividers(crtc, crtc_state, reduced_clock);

	is_sdvo = intel_pipe_will_have_type(crtc_state, INTEL_OUTPUT_SDVO) ||
		intel_pipe_will_have_type(crtc_state, INTEL_OUTPUT_HDMI);

	dpll = DPLL_VGA_MODE_DIS;

	if (intel_pipe_will_have_type(crtc_state, INTEL_OUTPUT_LVDS))
		dpll |= DPLLB_MODE_LVDS;
	else
		dpll |= DPLLB_MODE_DAC_SERIAL;

	if (IS_I945G(dev) || IS_I945GM(dev) || IS_G33(dev)) {
		dpll |= (crtc_state->pixel_multiplier - 1)
			<< SDVO_MULTIPLIER_SHIFT_HIRES;
	}

	if (is_sdvo)
		dpll |= DPLL_SDVO_HIGH_SPEED;

	if (crtc_state->has_dp_encoder)
		dpll |= DPLL_SDVO_HIGH_SPEED;

	/* compute bitmask from p1 value */
	if (IS_PINEVIEW(dev))
		dpll |= (1 << (clock->p1 - 1)) << DPLL_FPA01_P1_POST_DIV_SHIFT_PINEVIEW;
	else {
		dpll |= (1 << (clock->p1 - 1)) << DPLL_FPA01_P1_POST_DIV_SHIFT;
		if (IS_G4X(dev) && reduced_clock)
			dpll |= (1 << (reduced_clock->p1 - 1)) << DPLL_FPA1_P1_POST_DIV_SHIFT;
	}
	switch (clock->p2) {
	case 5:
		dpll |= DPLL_DAC_SERIAL_P2_CLOCK_DIV_5;
		break;
	case 7:
		dpll |= DPLLB_LVDS_P2_CLOCK_DIV_7;
		break;
	case 10:
		dpll |= DPLL_DAC_SERIAL_P2_CLOCK_DIV_10;
		break;
	case 14:
		dpll |= DPLLB_LVDS_P2_CLOCK_DIV_14;
		break;
	}
	if (INTEL_INFO(dev)->gen >= 4)
		dpll |= (6 << PLL_LOAD_PULSE_PHASE_SHIFT);

	if (crtc_state->sdvo_tv_clock)
		dpll |= PLL_REF_INPUT_TVCLKINBC;
	else if (intel_pipe_will_have_type(crtc_state, INTEL_OUTPUT_LVDS) &&
		 intel_panel_use_ssc(dev_priv))
		dpll |= PLLB_REF_INPUT_SPREADSPECTRUMIN;
	else
		dpll |= PLL_REF_INPUT_DREFCLK;

	dpll |= DPLL_VCO_ENABLE;
	crtc_state->dpll_hw_state.dpll = dpll;

	if (INTEL_INFO(dev)->gen >= 4) {
		u32 dpll_md = (crtc_state->pixel_multiplier - 1)
			<< DPLL_MD_UDI_MULTIPLIER_SHIFT;
		crtc_state->dpll_hw_state.dpll_md = dpll_md;
	}
}

static void i8xx_compute_dpll(struct intel_crtc *crtc,
			      struct intel_crtc_state *crtc_state,
			      struct dpll *reduced_clock)
{
	struct drm_device *dev = crtc->base.dev;
	struct drm_i915_private *dev_priv = dev->dev_private;
	u32 dpll;
	struct dpll *clock = &crtc_state->dpll;

	i9xx_update_pll_dividers(crtc, crtc_state, reduced_clock);

	dpll = DPLL_VGA_MODE_DIS;

	if (intel_pipe_will_have_type(crtc_state, INTEL_OUTPUT_LVDS)) {
		dpll |= (1 << (clock->p1 - 1)) << DPLL_FPA01_P1_POST_DIV_SHIFT;
	} else {
		if (clock->p1 == 2)
			dpll |= PLL_P1_DIVIDE_BY_TWO;
		else
			dpll |= (clock->p1 - 2) << DPLL_FPA01_P1_POST_DIV_SHIFT;
		if (clock->p2 == 4)
			dpll |= PLL_P2_DIVIDE_BY_4;
	}

	if (!IS_I830(dev) && intel_pipe_will_have_type(crtc_state, INTEL_OUTPUT_DVO))
		dpll |= DPLL_DVO_2X_MODE;

	if (intel_pipe_will_have_type(crtc_state, INTEL_OUTPUT_LVDS) &&
	    intel_panel_use_ssc(dev_priv))
		dpll |= PLLB_REF_INPUT_SPREADSPECTRUMIN;
	else
		dpll |= PLL_REF_INPUT_DREFCLK;

	dpll |= DPLL_VCO_ENABLE;
	crtc_state->dpll_hw_state.dpll = dpll;
}

static void intel_set_pipe_timings(struct intel_crtc *intel_crtc)
{
	struct drm_device *dev = intel_crtc->base.dev;
	struct drm_i915_private *dev_priv = dev->dev_private;
	enum pipe pipe = intel_crtc->pipe;
	enum transcoder cpu_transcoder = intel_crtc->config->cpu_transcoder;
	const struct drm_display_mode *adjusted_mode = &intel_crtc->config->base.adjusted_mode;
	uint32_t crtc_vtotal, crtc_vblank_end;
	int vsyncshift = 0;

	/* We need to be careful not to changed the adjusted mode, for otherwise
	 * the hw state checker will get angry at the mismatch. */
	crtc_vtotal = adjusted_mode->crtc_vtotal;
	crtc_vblank_end = adjusted_mode->crtc_vblank_end;

	if (adjusted_mode->flags & DRM_MODE_FLAG_INTERLACE) {
		/* the chip adds 2 halflines automatically */
		crtc_vtotal -= 1;
		crtc_vblank_end -= 1;

		if (intel_pipe_has_type(intel_crtc, INTEL_OUTPUT_SDVO))
			vsyncshift = (adjusted_mode->crtc_htotal - 1) / 2;
		else
			vsyncshift = adjusted_mode->crtc_hsync_start -
				adjusted_mode->crtc_htotal / 2;
		if (vsyncshift < 0)
			vsyncshift += adjusted_mode->crtc_htotal;
	}

	if (INTEL_INFO(dev)->gen > 3)
		I915_WRITE(VSYNCSHIFT(cpu_transcoder), vsyncshift);

	I915_WRITE(HTOTAL(cpu_transcoder),
		   (adjusted_mode->crtc_hdisplay - 1) |
		   ((adjusted_mode->crtc_htotal - 1) << 16));
	I915_WRITE(HBLANK(cpu_transcoder),
		   (adjusted_mode->crtc_hblank_start - 1) |
		   ((adjusted_mode->crtc_hblank_end - 1) << 16));
	I915_WRITE(HSYNC(cpu_transcoder),
		   (adjusted_mode->crtc_hsync_start - 1) |
		   ((adjusted_mode->crtc_hsync_end - 1) << 16));

	I915_WRITE(VTOTAL(cpu_transcoder),
		   (adjusted_mode->crtc_vdisplay - 1) |
		   ((crtc_vtotal - 1) << 16));
	I915_WRITE(VBLANK(cpu_transcoder),
		   (adjusted_mode->crtc_vblank_start - 1) |
		   ((crtc_vblank_end - 1) << 16));
	I915_WRITE(VSYNC(cpu_transcoder),
		   (adjusted_mode->crtc_vsync_start - 1) |
		   ((adjusted_mode->crtc_vsync_end - 1) << 16));

	/* Workaround: when the EDP input selection is B, the VTOTAL_B must be
	 * programmed with the VTOTAL_EDP value. Same for VTOTAL_C. This is
	 * documented on the DDI_FUNC_CTL register description, EDP Input Select
	 * bits. */
	if (IS_HASWELL(dev) && cpu_transcoder == TRANSCODER_EDP &&
	    (pipe == PIPE_B || pipe == PIPE_C))
		I915_WRITE(VTOTAL(pipe), I915_READ(VTOTAL(cpu_transcoder)));

}

static void intel_set_pipe_src_size(struct intel_crtc *intel_crtc)
{
	struct drm_device *dev = intel_crtc->base.dev;
	struct drm_i915_private *dev_priv = dev->dev_private;
	enum pipe pipe = intel_crtc->pipe;

	/* pipesrc controls the size that is scaled from, which should
	 * always be the user's requested size.
	 */
	I915_WRITE(PIPESRC(pipe),
		   ((intel_crtc->config->pipe_src_w - 1) << 16) |
		   (intel_crtc->config->pipe_src_h - 1));
}

static void intel_get_pipe_timings(struct intel_crtc *crtc,
				   struct intel_crtc_state *pipe_config)
{
	struct drm_device *dev = crtc->base.dev;
	struct drm_i915_private *dev_priv = dev->dev_private;
	enum transcoder cpu_transcoder = pipe_config->cpu_transcoder;
	uint32_t tmp;

	tmp = I915_READ(HTOTAL(cpu_transcoder));
	pipe_config->base.adjusted_mode.crtc_hdisplay = (tmp & 0xffff) + 1;
	pipe_config->base.adjusted_mode.crtc_htotal = ((tmp >> 16) & 0xffff) + 1;
	tmp = I915_READ(HBLANK(cpu_transcoder));
	pipe_config->base.adjusted_mode.crtc_hblank_start = (tmp & 0xffff) + 1;
	pipe_config->base.adjusted_mode.crtc_hblank_end = ((tmp >> 16) & 0xffff) + 1;
	tmp = I915_READ(HSYNC(cpu_transcoder));
	pipe_config->base.adjusted_mode.crtc_hsync_start = (tmp & 0xffff) + 1;
	pipe_config->base.adjusted_mode.crtc_hsync_end = ((tmp >> 16) & 0xffff) + 1;

	tmp = I915_READ(VTOTAL(cpu_transcoder));
	pipe_config->base.adjusted_mode.crtc_vdisplay = (tmp & 0xffff) + 1;
	pipe_config->base.adjusted_mode.crtc_vtotal = ((tmp >> 16) & 0xffff) + 1;
	tmp = I915_READ(VBLANK(cpu_transcoder));
	pipe_config->base.adjusted_mode.crtc_vblank_start = (tmp & 0xffff) + 1;
	pipe_config->base.adjusted_mode.crtc_vblank_end = ((tmp >> 16) & 0xffff) + 1;
	tmp = I915_READ(VSYNC(cpu_transcoder));
	pipe_config->base.adjusted_mode.crtc_vsync_start = (tmp & 0xffff) + 1;
	pipe_config->base.adjusted_mode.crtc_vsync_end = ((tmp >> 16) & 0xffff) + 1;

	if (I915_READ(PIPECONF(cpu_transcoder)) & PIPECONF_INTERLACE_MASK) {
		pipe_config->base.adjusted_mode.flags |= DRM_MODE_FLAG_INTERLACE;
		pipe_config->base.adjusted_mode.crtc_vtotal += 1;
		pipe_config->base.adjusted_mode.crtc_vblank_end += 1;
	}
}

static void intel_get_pipe_src_size(struct intel_crtc *crtc,
				    struct intel_crtc_state *pipe_config)
{
	struct drm_device *dev = crtc->base.dev;
	struct drm_i915_private *dev_priv = dev->dev_private;
	u32 tmp;

	tmp = I915_READ(PIPESRC(crtc->pipe));
	pipe_config->pipe_src_h = (tmp & 0xffff) + 1;
	pipe_config->pipe_src_w = ((tmp >> 16) & 0xffff) + 1;

	pipe_config->base.mode.vdisplay = pipe_config->pipe_src_h;
	pipe_config->base.mode.hdisplay = pipe_config->pipe_src_w;
}

void intel_mode_from_pipe_config(struct drm_display_mode *mode,
				 struct intel_crtc_state *pipe_config)
{
	mode->hdisplay = pipe_config->base.adjusted_mode.crtc_hdisplay;
	mode->htotal = pipe_config->base.adjusted_mode.crtc_htotal;
	mode->hsync_start = pipe_config->base.adjusted_mode.crtc_hsync_start;
	mode->hsync_end = pipe_config->base.adjusted_mode.crtc_hsync_end;

	mode->vdisplay = pipe_config->base.adjusted_mode.crtc_vdisplay;
	mode->vtotal = pipe_config->base.adjusted_mode.crtc_vtotal;
	mode->vsync_start = pipe_config->base.adjusted_mode.crtc_vsync_start;
	mode->vsync_end = pipe_config->base.adjusted_mode.crtc_vsync_end;

	mode->flags = pipe_config->base.adjusted_mode.flags;
	mode->type = DRM_MODE_TYPE_DRIVER;

	mode->clock = pipe_config->base.adjusted_mode.crtc_clock;
	mode->flags |= pipe_config->base.adjusted_mode.flags;

	mode->hsync = drm_mode_hsync(mode);
	mode->vrefresh = drm_mode_vrefresh(mode);
	drm_mode_set_name(mode);
}

static void i9xx_set_pipeconf(struct intel_crtc *intel_crtc)
{
	struct drm_device *dev = intel_crtc->base.dev;
	struct drm_i915_private *dev_priv = dev->dev_private;
	uint32_t pipeconf;

	pipeconf = 0;

	if ((intel_crtc->pipe == PIPE_A && dev_priv->quirks & QUIRK_PIPEA_FORCE) ||
	    (intel_crtc->pipe == PIPE_B && dev_priv->quirks & QUIRK_PIPEB_FORCE))
		pipeconf |= I915_READ(PIPECONF(intel_crtc->pipe)) & PIPECONF_ENABLE;

	if (intel_crtc->config->double_wide)
		pipeconf |= PIPECONF_DOUBLE_WIDE;

	/* only g4x and later have fancy bpc/dither controls */
	if (IS_G4X(dev) || IS_VALLEYVIEW(dev) || IS_CHERRYVIEW(dev)) {
		/* Bspec claims that we can't use dithering for 30bpp pipes. */
		if (intel_crtc->config->dither && intel_crtc->config->pipe_bpp != 30)
			pipeconf |= PIPECONF_DITHER_EN |
				    PIPECONF_DITHER_TYPE_SP;

		switch (intel_crtc->config->pipe_bpp) {
		case 18:
			pipeconf |= PIPECONF_6BPC;
			break;
		case 24:
			pipeconf |= PIPECONF_8BPC;
			break;
		case 30:
			pipeconf |= PIPECONF_10BPC;
			break;
		default:
			/* Case prevented by intel_choose_pipe_bpp_dither. */
			BUG();
		}
	}

	if (HAS_PIPE_CXSR(dev)) {
		if (intel_crtc->lowfreq_avail) {
			DRM_DEBUG_KMS("enabling CxSR downclocking\n");
			pipeconf |= PIPECONF_CXSR_DOWNCLOCK;
		} else {
			DRM_DEBUG_KMS("disabling CxSR downclocking\n");
		}
	}

	if (intel_crtc->config->base.adjusted_mode.flags & DRM_MODE_FLAG_INTERLACE) {
		if (INTEL_INFO(dev)->gen < 4 ||
		    intel_pipe_has_type(intel_crtc, INTEL_OUTPUT_SDVO))
			pipeconf |= PIPECONF_INTERLACE_W_FIELD_INDICATION;
		else
			pipeconf |= PIPECONF_INTERLACE_W_SYNC_SHIFT;
	} else
		pipeconf |= PIPECONF_PROGRESSIVE;

	if ((IS_VALLEYVIEW(dev) || IS_CHERRYVIEW(dev)) &&
	     intel_crtc->config->limited_color_range)
		pipeconf |= PIPECONF_COLOR_RANGE_SELECT;

	I915_WRITE(PIPECONF(intel_crtc->pipe), pipeconf);
	POSTING_READ(PIPECONF(intel_crtc->pipe));
}

static int i8xx_crtc_compute_clock(struct intel_crtc *crtc,
				   struct intel_crtc_state *crtc_state)
{
	struct drm_device *dev = crtc->base.dev;
	struct drm_i915_private *dev_priv = dev->dev_private;
	const struct intel_limit *limit;
	int refclk = 48000;

	memset(&crtc_state->dpll_hw_state, 0,
	       sizeof(crtc_state->dpll_hw_state));

	if (intel_pipe_will_have_type(crtc_state, INTEL_OUTPUT_LVDS)) {
		if (intel_panel_use_ssc(dev_priv)) {
			refclk = dev_priv->vbt.lvds_ssc_freq;
			DRM_DEBUG_KMS("using SSC reference clock of %d kHz\n", refclk);
		}

		limit = &intel_limits_i8xx_lvds;
	} else if (intel_pipe_will_have_type(crtc_state, INTEL_OUTPUT_DVO)) {
		limit = &intel_limits_i8xx_dvo;
	} else {
		limit = &intel_limits_i8xx_dac;
	}

	if (!crtc_state->clock_set &&
	    !i9xx_find_best_dpll(limit, crtc_state, crtc_state->port_clock,
				 refclk, NULL, &crtc_state->dpll)) {
		DRM_ERROR("Couldn't find PLL settings for mode!\n");
		return -EINVAL;
	}

	i8xx_compute_dpll(crtc, crtc_state, NULL);

	return 0;
}

static int g4x_crtc_compute_clock(struct intel_crtc *crtc,
				  struct intel_crtc_state *crtc_state)
{
	struct drm_device *dev = crtc->base.dev;
	struct drm_i915_private *dev_priv = dev->dev_private;
	const struct intel_limit *limit;
	int refclk = 96000;

	memset(&crtc_state->dpll_hw_state, 0,
	       sizeof(crtc_state->dpll_hw_state));

	if (intel_pipe_will_have_type(crtc_state, INTEL_OUTPUT_LVDS)) {
		if (intel_panel_use_ssc(dev_priv)) {
			refclk = dev_priv->vbt.lvds_ssc_freq;
			DRM_DEBUG_KMS("using SSC reference clock of %d kHz\n", refclk);
		}

		if (intel_is_dual_link_lvds(dev))
			limit = &intel_limits_g4x_dual_channel_lvds;
		else
			limit = &intel_limits_g4x_single_channel_lvds;
	} else if (intel_pipe_will_have_type(crtc_state, INTEL_OUTPUT_HDMI) ||
		   intel_pipe_will_have_type(crtc_state, INTEL_OUTPUT_ANALOG)) {
		limit = &intel_limits_g4x_hdmi;
	} else if (intel_pipe_will_have_type(crtc_state, INTEL_OUTPUT_SDVO)) {
		limit = &intel_limits_g4x_sdvo;
	} else {
		/* The option is for other outputs */
		limit = &intel_limits_i9xx_sdvo;
	}

	if (!crtc_state->clock_set &&
	    !g4x_find_best_dpll(limit, crtc_state, crtc_state->port_clock,
				refclk, NULL, &crtc_state->dpll)) {
		DRM_ERROR("Couldn't find PLL settings for mode!\n");
		return -EINVAL;
	}

	i9xx_compute_dpll(crtc, crtc_state, NULL);

	return 0;
}

static int pnv_crtc_compute_clock(struct intel_crtc *crtc,
				  struct intel_crtc_state *crtc_state)
{
	struct drm_device *dev = crtc->base.dev;
	struct drm_i915_private *dev_priv = dev->dev_private;
	const struct intel_limit *limit;
	int refclk = 96000;

	memset(&crtc_state->dpll_hw_state, 0,
	       sizeof(crtc_state->dpll_hw_state));

	if (intel_pipe_will_have_type(crtc_state, INTEL_OUTPUT_LVDS)) {
		if (intel_panel_use_ssc(dev_priv)) {
			refclk = dev_priv->vbt.lvds_ssc_freq;
			DRM_DEBUG_KMS("using SSC reference clock of %d kHz\n", refclk);
		}

		limit = &intel_limits_pineview_lvds;
	} else {
		limit = &intel_limits_pineview_sdvo;
	}

	if (!crtc_state->clock_set &&
	    !pnv_find_best_dpll(limit, crtc_state, crtc_state->port_clock,
				refclk, NULL, &crtc_state->dpll)) {
		DRM_ERROR("Couldn't find PLL settings for mode!\n");
		return -EINVAL;
	}

	i9xx_compute_dpll(crtc, crtc_state, NULL);

	return 0;
}

static int i9xx_crtc_compute_clock(struct intel_crtc *crtc,
				   struct intel_crtc_state *crtc_state)
{
	struct drm_device *dev = crtc->base.dev;
	struct drm_i915_private *dev_priv = dev->dev_private;
	const struct intel_limit *limit;
	int refclk = 96000;

	memset(&crtc_state->dpll_hw_state, 0,
	       sizeof(crtc_state->dpll_hw_state));

	if (intel_pipe_will_have_type(crtc_state, INTEL_OUTPUT_LVDS)) {
		if (intel_panel_use_ssc(dev_priv)) {
			refclk = dev_priv->vbt.lvds_ssc_freq;
			DRM_DEBUG_KMS("using SSC reference clock of %d kHz\n", refclk);
		}

		limit = &intel_limits_i9xx_lvds;
	} else {
		limit = &intel_limits_i9xx_sdvo;
	}

	if (!crtc_state->clock_set &&
	    !i9xx_find_best_dpll(limit, crtc_state, crtc_state->port_clock,
				 refclk, NULL, &crtc_state->dpll)) {
		DRM_ERROR("Couldn't find PLL settings for mode!\n");
		return -EINVAL;
	}

	i9xx_compute_dpll(crtc, crtc_state, NULL);

	return 0;
}

static int chv_crtc_compute_clock(struct intel_crtc *crtc,
				  struct intel_crtc_state *crtc_state)
{
	int refclk = 100000;
	const struct intel_limit *limit = &intel_limits_chv;

	memset(&crtc_state->dpll_hw_state, 0,
	       sizeof(crtc_state->dpll_hw_state));

	if (!crtc_state->clock_set &&
	    !chv_find_best_dpll(limit, crtc_state, crtc_state->port_clock,
				refclk, NULL, &crtc_state->dpll)) {
		DRM_ERROR("Couldn't find PLL settings for mode!\n");
		return -EINVAL;
	}

	chv_compute_dpll(crtc, crtc_state);

	return 0;
}

static int vlv_crtc_compute_clock(struct intel_crtc *crtc,
				  struct intel_crtc_state *crtc_state)
{
	int refclk = 100000;
	const struct intel_limit *limit = &intel_limits_vlv;

	memset(&crtc_state->dpll_hw_state, 0,
	       sizeof(crtc_state->dpll_hw_state));

	if (!crtc_state->clock_set &&
	    !vlv_find_best_dpll(limit, crtc_state, crtc_state->port_clock,
				refclk, NULL, &crtc_state->dpll)) {
		DRM_ERROR("Couldn't find PLL settings for mode!\n");
		return -EINVAL;
	}

	vlv_compute_dpll(crtc, crtc_state);

	return 0;
}

static void i9xx_get_pfit_config(struct intel_crtc *crtc,
				 struct intel_crtc_state *pipe_config)
{
	struct drm_device *dev = crtc->base.dev;
	struct drm_i915_private *dev_priv = dev->dev_private;
	uint32_t tmp;

	if (INTEL_INFO(dev)->gen <= 3 && (IS_I830(dev) || !IS_MOBILE(dev)))
		return;

	tmp = I915_READ(PFIT_CONTROL);
	if (!(tmp & PFIT_ENABLE))
		return;

	/* Check whether the pfit is attached to our pipe. */
	if (INTEL_INFO(dev)->gen < 4) {
		if (crtc->pipe != PIPE_B)
			return;
	} else {
		if ((tmp & PFIT_PIPE_MASK) != (crtc->pipe << PFIT_PIPE_SHIFT))
			return;
	}

	pipe_config->gmch_pfit.control = tmp;
	pipe_config->gmch_pfit.pgm_ratios = I915_READ(PFIT_PGM_RATIOS);
}

static void vlv_crtc_clock_get(struct intel_crtc *crtc,
			       struct intel_crtc_state *pipe_config)
{
	struct drm_device *dev = crtc->base.dev;
	struct drm_i915_private *dev_priv = dev->dev_private;
	int pipe = pipe_config->cpu_transcoder;
	struct dpll clock;
	u32 mdiv;
	int refclk = 100000;

	/* In case of DSI, DPLL will not be used */
	if ((pipe_config->dpll_hw_state.dpll & DPLL_VCO_ENABLE) == 0)
		return;

	mutex_lock(&dev_priv->sb_lock);
	mdiv = vlv_dpio_read(dev_priv, pipe, VLV_PLL_DW3(pipe));
	mutex_unlock(&dev_priv->sb_lock);

	clock.m1 = (mdiv >> DPIO_M1DIV_SHIFT) & 7;
	clock.m2 = mdiv & DPIO_M2DIV_MASK;
	clock.n = (mdiv >> DPIO_N_SHIFT) & 0xf;
	clock.p1 = (mdiv >> DPIO_P1_SHIFT) & 7;
	clock.p2 = (mdiv >> DPIO_P2_SHIFT) & 0x1f;

	pipe_config->port_clock = vlv_calc_dpll_params(refclk, &clock);
}

static void
i9xx_get_initial_plane_config(struct intel_crtc *crtc,
			      struct intel_initial_plane_config *plane_config)
{
	struct drm_device *dev = crtc->base.dev;
	struct drm_i915_private *dev_priv = dev->dev_private;
	u32 val, base, offset;
	int pipe = crtc->pipe, plane = crtc->plane;
	int fourcc, pixel_format;
	unsigned int aligned_height;
	struct drm_framebuffer *fb;
	struct intel_framebuffer *intel_fb;

	val = I915_READ(DSPCNTR(plane));
	if (!(val & DISPLAY_PLANE_ENABLE))
		return;

	intel_fb = kzalloc(sizeof(*intel_fb), GFP_KERNEL);
	if (!intel_fb) {
		DRM_DEBUG_KMS("failed to alloc fb\n");
		return;
	}

	fb = &intel_fb->base;

	if (INTEL_INFO(dev)->gen >= 4) {
		if (val & DISPPLANE_TILED) {
			plane_config->tiling = I915_TILING_X;
			fb->modifier[0] = I915_FORMAT_MOD_X_TILED;
		}
	}

	pixel_format = val & DISPPLANE_PIXFORMAT_MASK;
	fourcc = i9xx_format_to_fourcc(pixel_format);
	fb->pixel_format = fourcc;
	fb->bits_per_pixel = drm_format_plane_cpp(fourcc, 0) * 8;

	if (INTEL_INFO(dev)->gen >= 4) {
		if (plane_config->tiling)
			offset = I915_READ(DSPTILEOFF(plane));
		else
			offset = I915_READ(DSPLINOFF(plane));
		base = I915_READ(DSPSURF(plane)) & 0xfffff000;
	} else {
		base = I915_READ(DSPADDR(plane));
	}
	plane_config->base = base;

	val = I915_READ(PIPESRC(pipe));
	fb->width = ((val >> 16) & 0xfff) + 1;
	fb->height = ((val >> 0) & 0xfff) + 1;

	val = I915_READ(DSPSTRIDE(pipe));
	fb->pitches[0] = val & 0xffffffc0;

	aligned_height = intel_fb_align_height(dev, fb->height,
					       fb->pixel_format,
					       fb->modifier[0]);

	plane_config->size = fb->pitches[0] * aligned_height;

	DRM_DEBUG_KMS("pipe/plane %c/%d with fb: size=%dx%d@%d, offset=%x, pitch %d, size 0x%x\n",
		      pipe_name(pipe), plane, fb->width, fb->height,
		      fb->bits_per_pixel, base, fb->pitches[0],
		      plane_config->size);

	plane_config->fb = intel_fb;
}

static void chv_crtc_clock_get(struct intel_crtc *crtc,
			       struct intel_crtc_state *pipe_config)
{
	struct drm_device *dev = crtc->base.dev;
	struct drm_i915_private *dev_priv = dev->dev_private;
	int pipe = pipe_config->cpu_transcoder;
	enum dpio_channel port = vlv_pipe_to_channel(pipe);
	struct dpll clock;
	u32 cmn_dw13, pll_dw0, pll_dw1, pll_dw2, pll_dw3;
	int refclk = 100000;

	/* In case of DSI, DPLL will not be used */
	if ((pipe_config->dpll_hw_state.dpll & DPLL_VCO_ENABLE) == 0)
		return;

	mutex_lock(&dev_priv->sb_lock);
	cmn_dw13 = vlv_dpio_read(dev_priv, pipe, CHV_CMN_DW13(port));
	pll_dw0 = vlv_dpio_read(dev_priv, pipe, CHV_PLL_DW0(port));
	pll_dw1 = vlv_dpio_read(dev_priv, pipe, CHV_PLL_DW1(port));
	pll_dw2 = vlv_dpio_read(dev_priv, pipe, CHV_PLL_DW2(port));
	pll_dw3 = vlv_dpio_read(dev_priv, pipe, CHV_PLL_DW3(port));
	mutex_unlock(&dev_priv->sb_lock);

	clock.m1 = (pll_dw1 & 0x7) == DPIO_CHV_M1_DIV_BY_2 ? 2 : 0;
	clock.m2 = (pll_dw0 & 0xff) << 22;
	if (pll_dw3 & DPIO_CHV_FRAC_DIV_EN)
		clock.m2 |= pll_dw2 & 0x3fffff;
	clock.n = (pll_dw1 >> DPIO_CHV_N_DIV_SHIFT) & 0xf;
	clock.p1 = (cmn_dw13 >> DPIO_CHV_P1_DIV_SHIFT) & 0x7;
	clock.p2 = (cmn_dw13 >> DPIO_CHV_P2_DIV_SHIFT) & 0x1f;

	pipe_config->port_clock = chv_calc_dpll_params(refclk, &clock);
}

static bool i9xx_get_pipe_config(struct intel_crtc *crtc,
				 struct intel_crtc_state *pipe_config)
{
	struct drm_device *dev = crtc->base.dev;
	struct drm_i915_private *dev_priv = dev->dev_private;
	enum intel_display_power_domain power_domain;
	uint32_t tmp;
	bool ret;

	power_domain = POWER_DOMAIN_PIPE(crtc->pipe);
	if (!intel_display_power_get_if_enabled(dev_priv, power_domain))
		return false;

	pipe_config->cpu_transcoder = (enum transcoder) crtc->pipe;
	pipe_config->shared_dpll = NULL;

	ret = false;

	tmp = I915_READ(PIPECONF(crtc->pipe));
	if (!(tmp & PIPECONF_ENABLE))
		goto out;

	if (IS_G4X(dev) || IS_VALLEYVIEW(dev) || IS_CHERRYVIEW(dev)) {
		switch (tmp & PIPECONF_BPC_MASK) {
		case PIPECONF_6BPC:
			pipe_config->pipe_bpp = 18;
			break;
		case PIPECONF_8BPC:
			pipe_config->pipe_bpp = 24;
			break;
		case PIPECONF_10BPC:
			pipe_config->pipe_bpp = 30;
			break;
		default:
			break;
		}
	}

	if ((IS_VALLEYVIEW(dev) || IS_CHERRYVIEW(dev)) &&
	    (tmp & PIPECONF_COLOR_RANGE_SELECT))
		pipe_config->limited_color_range = true;

	if (INTEL_INFO(dev)->gen < 4)
		pipe_config->double_wide = tmp & PIPECONF_DOUBLE_WIDE;

	intel_get_pipe_timings(crtc, pipe_config);
	intel_get_pipe_src_size(crtc, pipe_config);

	i9xx_get_pfit_config(crtc, pipe_config);

	if (INTEL_INFO(dev)->gen >= 4) {
		/* No way to read it out on pipes B and C */
		if (IS_CHERRYVIEW(dev) && crtc->pipe != PIPE_A)
			tmp = dev_priv->chv_dpll_md[crtc->pipe];
		else
			tmp = I915_READ(DPLL_MD(crtc->pipe));
		pipe_config->pixel_multiplier =
			((tmp & DPLL_MD_UDI_MULTIPLIER_MASK)
			 >> DPLL_MD_UDI_MULTIPLIER_SHIFT) + 1;
		pipe_config->dpll_hw_state.dpll_md = tmp;
	} else if (IS_I945G(dev) || IS_I945GM(dev) || IS_G33(dev)) {
		tmp = I915_READ(DPLL(crtc->pipe));
		pipe_config->pixel_multiplier =
			((tmp & SDVO_MULTIPLIER_MASK)
			 >> SDVO_MULTIPLIER_SHIFT_HIRES) + 1;
	} else {
		/* Note that on i915G/GM the pixel multiplier is in the sdvo
		 * port and will be fixed up in the encoder->get_config
		 * function. */
		pipe_config->pixel_multiplier = 1;
	}
	pipe_config->dpll_hw_state.dpll = I915_READ(DPLL(crtc->pipe));
	if (!IS_VALLEYVIEW(dev) && !IS_CHERRYVIEW(dev)) {
		/*
		 * DPLL_DVO_2X_MODE must be enabled for both DPLLs
		 * on 830. Filter it out here so that we don't
		 * report errors due to that.
		 */
		if (IS_I830(dev))
			pipe_config->dpll_hw_state.dpll &= ~DPLL_DVO_2X_MODE;

		pipe_config->dpll_hw_state.fp0 = I915_READ(FP0(crtc->pipe));
		pipe_config->dpll_hw_state.fp1 = I915_READ(FP1(crtc->pipe));
	} else {
		/* Mask out read-only status bits. */
		pipe_config->dpll_hw_state.dpll &= ~(DPLL_LOCK_VLV |
						     DPLL_PORTC_READY_MASK |
						     DPLL_PORTB_READY_MASK);
	}

	if (IS_CHERRYVIEW(dev))
		chv_crtc_clock_get(crtc, pipe_config);
	else if (IS_VALLEYVIEW(dev))
		vlv_crtc_clock_get(crtc, pipe_config);
	else
		i9xx_crtc_clock_get(crtc, pipe_config);

	/*
	 * Normally the dotclock is filled in by the encoder .get_config()
	 * but in case the pipe is enabled w/o any ports we need a sane
	 * default.
	 */
	pipe_config->base.adjusted_mode.crtc_clock =
		pipe_config->port_clock / pipe_config->pixel_multiplier;

	ret = true;

out:
	intel_display_power_put(dev_priv, power_domain);

	return ret;
}

static void ironlake_init_pch_refclk(struct drm_device *dev)
{
	struct drm_i915_private *dev_priv = dev->dev_private;
	struct intel_encoder *encoder;
	u32 val, final;
	bool has_lvds = false;
	bool has_cpu_edp = false;
	bool has_panel = false;
	bool has_ck505 = false;
	bool can_ssc = false;

	/* We need to take the global config into account */
	for_each_intel_encoder(dev, encoder) {
		switch (encoder->type) {
		case INTEL_OUTPUT_LVDS:
			has_panel = true;
			has_lvds = true;
			break;
		case INTEL_OUTPUT_EDP:
			has_panel = true;
			if (enc_to_dig_port(&encoder->base)->port == PORT_A)
				has_cpu_edp = true;
			break;
		default:
			break;
		}
	}

	if (HAS_PCH_IBX(dev)) {
		has_ck505 = dev_priv->vbt.display_clock_mode;
		can_ssc = has_ck505;
	} else {
		has_ck505 = false;
		can_ssc = true;
	}

	DRM_DEBUG_KMS("has_panel %d has_lvds %d has_ck505 %d\n",
		      has_panel, has_lvds, has_ck505);

	/* Ironlake: try to setup display ref clock before DPLL
	 * enabling. This is only under driver's control after
	 * PCH B stepping, previous chipset stepping should be
	 * ignoring this setting.
	 */
	val = I915_READ(PCH_DREF_CONTROL);

	/* As we must carefully and slowly disable/enable each source in turn,
	 * compute the final state we want first and check if we need to
	 * make any changes at all.
	 */
	final = val;
	final &= ~DREF_NONSPREAD_SOURCE_MASK;
	if (has_ck505)
		final |= DREF_NONSPREAD_CK505_ENABLE;
	else
		final |= DREF_NONSPREAD_SOURCE_ENABLE;

	final &= ~DREF_SSC_SOURCE_MASK;
	final &= ~DREF_CPU_SOURCE_OUTPUT_MASK;
	final &= ~DREF_SSC1_ENABLE;

	if (has_panel) {
		final |= DREF_SSC_SOURCE_ENABLE;

		if (intel_panel_use_ssc(dev_priv) && can_ssc)
			final |= DREF_SSC1_ENABLE;

		if (has_cpu_edp) {
			if (intel_panel_use_ssc(dev_priv) && can_ssc)
				final |= DREF_CPU_SOURCE_OUTPUT_DOWNSPREAD;
			else
				final |= DREF_CPU_SOURCE_OUTPUT_NONSPREAD;
		} else
			final |= DREF_CPU_SOURCE_OUTPUT_DISABLE;
	} else {
		final |= DREF_SSC_SOURCE_DISABLE;
		final |= DREF_CPU_SOURCE_OUTPUT_DISABLE;
	}

	if (final == val)
		return;

	/* Always enable nonspread source */
	val &= ~DREF_NONSPREAD_SOURCE_MASK;

	if (has_ck505)
		val |= DREF_NONSPREAD_CK505_ENABLE;
	else
		val |= DREF_NONSPREAD_SOURCE_ENABLE;

	if (has_panel) {
		val &= ~DREF_SSC_SOURCE_MASK;
		val |= DREF_SSC_SOURCE_ENABLE;

		/* SSC must be turned on before enabling the CPU output  */
		if (intel_panel_use_ssc(dev_priv) && can_ssc) {
			DRM_DEBUG_KMS("Using SSC on panel\n");
			val |= DREF_SSC1_ENABLE;
		} else
			val &= ~DREF_SSC1_ENABLE;

		/* Get SSC going before enabling the outputs */
		I915_WRITE(PCH_DREF_CONTROL, val);
		POSTING_READ(PCH_DREF_CONTROL);
		udelay(200);

		val &= ~DREF_CPU_SOURCE_OUTPUT_MASK;

		/* Enable CPU source on CPU attached eDP */
		if (has_cpu_edp) {
			if (intel_panel_use_ssc(dev_priv) && can_ssc) {
				DRM_DEBUG_KMS("Using SSC on eDP\n");
				val |= DREF_CPU_SOURCE_OUTPUT_DOWNSPREAD;
			} else
				val |= DREF_CPU_SOURCE_OUTPUT_NONSPREAD;
		} else
			val |= DREF_CPU_SOURCE_OUTPUT_DISABLE;

		I915_WRITE(PCH_DREF_CONTROL, val);
		POSTING_READ(PCH_DREF_CONTROL);
		udelay(200);
	} else {
		DRM_DEBUG_KMS("Disabling SSC entirely\n");

		val &= ~DREF_CPU_SOURCE_OUTPUT_MASK;

		/* Turn off CPU output */
		val |= DREF_CPU_SOURCE_OUTPUT_DISABLE;

		I915_WRITE(PCH_DREF_CONTROL, val);
		POSTING_READ(PCH_DREF_CONTROL);
		udelay(200);

		/* Turn off the SSC source */
		val &= ~DREF_SSC_SOURCE_MASK;
		val |= DREF_SSC_SOURCE_DISABLE;

		/* Turn off SSC1 */
		val &= ~DREF_SSC1_ENABLE;

		I915_WRITE(PCH_DREF_CONTROL, val);
		POSTING_READ(PCH_DREF_CONTROL);
		udelay(200);
	}

	BUG_ON(val != final);
}

static void lpt_reset_fdi_mphy(struct drm_i915_private *dev_priv)
{
	uint32_t tmp;

	tmp = I915_READ(SOUTH_CHICKEN2);
	tmp |= FDI_MPHY_IOSFSB_RESET_CTL;
	I915_WRITE(SOUTH_CHICKEN2, tmp);

	if (wait_for_atomic_us(I915_READ(SOUTH_CHICKEN2) &
			       FDI_MPHY_IOSFSB_RESET_STATUS, 100))
		DRM_ERROR("FDI mPHY reset assert timeout\n");

	tmp = I915_READ(SOUTH_CHICKEN2);
	tmp &= ~FDI_MPHY_IOSFSB_RESET_CTL;
	I915_WRITE(SOUTH_CHICKEN2, tmp);

	if (wait_for_atomic_us((I915_READ(SOUTH_CHICKEN2) &
				FDI_MPHY_IOSFSB_RESET_STATUS) == 0, 100))
		DRM_ERROR("FDI mPHY reset de-assert timeout\n");
}

/* WaMPhyProgramming:hsw */
static void lpt_program_fdi_mphy(struct drm_i915_private *dev_priv)
{
	uint32_t tmp;

	tmp = intel_sbi_read(dev_priv, 0x8008, SBI_MPHY);
	tmp &= ~(0xFF << 24);
	tmp |= (0x12 << 24);
	intel_sbi_write(dev_priv, 0x8008, tmp, SBI_MPHY);

	tmp = intel_sbi_read(dev_priv, 0x2008, SBI_MPHY);
	tmp |= (1 << 11);
	intel_sbi_write(dev_priv, 0x2008, tmp, SBI_MPHY);

	tmp = intel_sbi_read(dev_priv, 0x2108, SBI_MPHY);
	tmp |= (1 << 11);
	intel_sbi_write(dev_priv, 0x2108, tmp, SBI_MPHY);

	tmp = intel_sbi_read(dev_priv, 0x206C, SBI_MPHY);
	tmp |= (1 << 24) | (1 << 21) | (1 << 18);
	intel_sbi_write(dev_priv, 0x206C, tmp, SBI_MPHY);

	tmp = intel_sbi_read(dev_priv, 0x216C, SBI_MPHY);
	tmp |= (1 << 24) | (1 << 21) | (1 << 18);
	intel_sbi_write(dev_priv, 0x216C, tmp, SBI_MPHY);

	tmp = intel_sbi_read(dev_priv, 0x2080, SBI_MPHY);
	tmp &= ~(7 << 13);
	tmp |= (5 << 13);
	intel_sbi_write(dev_priv, 0x2080, tmp, SBI_MPHY);

	tmp = intel_sbi_read(dev_priv, 0x2180, SBI_MPHY);
	tmp &= ~(7 << 13);
	tmp |= (5 << 13);
	intel_sbi_write(dev_priv, 0x2180, tmp, SBI_MPHY);

	tmp = intel_sbi_read(dev_priv, 0x208C, SBI_MPHY);
	tmp &= ~0xFF;
	tmp |= 0x1C;
	intel_sbi_write(dev_priv, 0x208C, tmp, SBI_MPHY);

	tmp = intel_sbi_read(dev_priv, 0x218C, SBI_MPHY);
	tmp &= ~0xFF;
	tmp |= 0x1C;
	intel_sbi_write(dev_priv, 0x218C, tmp, SBI_MPHY);

	tmp = intel_sbi_read(dev_priv, 0x2098, SBI_MPHY);
	tmp &= ~(0xFF << 16);
	tmp |= (0x1C << 16);
	intel_sbi_write(dev_priv, 0x2098, tmp, SBI_MPHY);

	tmp = intel_sbi_read(dev_priv, 0x2198, SBI_MPHY);
	tmp &= ~(0xFF << 16);
	tmp |= (0x1C << 16);
	intel_sbi_write(dev_priv, 0x2198, tmp, SBI_MPHY);

	tmp = intel_sbi_read(dev_priv, 0x20C4, SBI_MPHY);
	tmp |= (1 << 27);
	intel_sbi_write(dev_priv, 0x20C4, tmp, SBI_MPHY);

	tmp = intel_sbi_read(dev_priv, 0x21C4, SBI_MPHY);
	tmp |= (1 << 27);
	intel_sbi_write(dev_priv, 0x21C4, tmp, SBI_MPHY);

	tmp = intel_sbi_read(dev_priv, 0x20EC, SBI_MPHY);
	tmp &= ~(0xF << 28);
	tmp |= (4 << 28);
	intel_sbi_write(dev_priv, 0x20EC, tmp, SBI_MPHY);

	tmp = intel_sbi_read(dev_priv, 0x21EC, SBI_MPHY);
	tmp &= ~(0xF << 28);
	tmp |= (4 << 28);
	intel_sbi_write(dev_priv, 0x21EC, tmp, SBI_MPHY);
}

/* Implements 3 different sequences from BSpec chapter "Display iCLK
 * Programming" based on the parameters passed:
 * - Sequence to enable CLKOUT_DP
 * - Sequence to enable CLKOUT_DP without spread
 * - Sequence to enable CLKOUT_DP for FDI usage and configure PCH FDI I/O
 */
static void lpt_enable_clkout_dp(struct drm_device *dev, bool with_spread,
				 bool with_fdi)
{
	struct drm_i915_private *dev_priv = dev->dev_private;
	uint32_t reg, tmp;

	if (WARN(with_fdi && !with_spread, "FDI requires downspread\n"))
		with_spread = true;
	if (WARN(HAS_PCH_LPT_LP(dev) && with_fdi, "LP PCH doesn't have FDI\n"))
		with_fdi = false;

	mutex_lock(&dev_priv->sb_lock);

	tmp = intel_sbi_read(dev_priv, SBI_SSCCTL, SBI_ICLK);
	tmp &= ~SBI_SSCCTL_DISABLE;
	tmp |= SBI_SSCCTL_PATHALT;
	intel_sbi_write(dev_priv, SBI_SSCCTL, tmp, SBI_ICLK);

	udelay(24);

	if (with_spread) {
		tmp = intel_sbi_read(dev_priv, SBI_SSCCTL, SBI_ICLK);
		tmp &= ~SBI_SSCCTL_PATHALT;
		intel_sbi_write(dev_priv, SBI_SSCCTL, tmp, SBI_ICLK);

		if (with_fdi) {
			lpt_reset_fdi_mphy(dev_priv);
			lpt_program_fdi_mphy(dev_priv);
		}
	}

	reg = HAS_PCH_LPT_LP(dev) ? SBI_GEN0 : SBI_DBUFF0;
	tmp = intel_sbi_read(dev_priv, reg, SBI_ICLK);
	tmp |= SBI_GEN0_CFG_BUFFENABLE_DISABLE;
	intel_sbi_write(dev_priv, reg, tmp, SBI_ICLK);

	mutex_unlock(&dev_priv->sb_lock);
}

/* Sequence to disable CLKOUT_DP */
static void lpt_disable_clkout_dp(struct drm_device *dev)
{
	struct drm_i915_private *dev_priv = dev->dev_private;
	uint32_t reg, tmp;

	mutex_lock(&dev_priv->sb_lock);

	reg = HAS_PCH_LPT_LP(dev) ? SBI_GEN0 : SBI_DBUFF0;
	tmp = intel_sbi_read(dev_priv, reg, SBI_ICLK);
	tmp &= ~SBI_GEN0_CFG_BUFFENABLE_DISABLE;
	intel_sbi_write(dev_priv, reg, tmp, SBI_ICLK);

	tmp = intel_sbi_read(dev_priv, SBI_SSCCTL, SBI_ICLK);
	if (!(tmp & SBI_SSCCTL_DISABLE)) {
		if (!(tmp & SBI_SSCCTL_PATHALT)) {
			tmp |= SBI_SSCCTL_PATHALT;
			intel_sbi_write(dev_priv, SBI_SSCCTL, tmp, SBI_ICLK);
			udelay(32);
		}
		tmp |= SBI_SSCCTL_DISABLE;
		intel_sbi_write(dev_priv, SBI_SSCCTL, tmp, SBI_ICLK);
	}

	mutex_unlock(&dev_priv->sb_lock);
}

#define BEND_IDX(steps) ((50 + (steps)) / 5)

static const uint16_t sscdivintphase[] = {
	[BEND_IDX( 50)] = 0x3B23,
	[BEND_IDX( 45)] = 0x3B23,
	[BEND_IDX( 40)] = 0x3C23,
	[BEND_IDX( 35)] = 0x3C23,
	[BEND_IDX( 30)] = 0x3D23,
	[BEND_IDX( 25)] = 0x3D23,
	[BEND_IDX( 20)] = 0x3E23,
	[BEND_IDX( 15)] = 0x3E23,
	[BEND_IDX( 10)] = 0x3F23,
	[BEND_IDX(  5)] = 0x3F23,
	[BEND_IDX(  0)] = 0x0025,
	[BEND_IDX( -5)] = 0x0025,
	[BEND_IDX(-10)] = 0x0125,
	[BEND_IDX(-15)] = 0x0125,
	[BEND_IDX(-20)] = 0x0225,
	[BEND_IDX(-25)] = 0x0225,
	[BEND_IDX(-30)] = 0x0325,
	[BEND_IDX(-35)] = 0x0325,
	[BEND_IDX(-40)] = 0x0425,
	[BEND_IDX(-45)] = 0x0425,
	[BEND_IDX(-50)] = 0x0525,
};

/*
 * Bend CLKOUT_DP
 * steps -50 to 50 inclusive, in steps of 5
 * < 0 slow down the clock, > 0 speed up the clock, 0 == no bend (135MHz)
 * change in clock period = -(steps / 10) * 5.787 ps
 */
static void lpt_bend_clkout_dp(struct drm_i915_private *dev_priv, int steps)
{
	uint32_t tmp;
	int idx = BEND_IDX(steps);

	if (WARN_ON(steps % 5 != 0))
		return;

	if (WARN_ON(idx >= ARRAY_SIZE(sscdivintphase)))
		return;

	mutex_lock(&dev_priv->sb_lock);

	if (steps % 10 != 0)
		tmp = 0xAAAAAAAB;
	else
		tmp = 0x00000000;
	intel_sbi_write(dev_priv, SBI_SSCDITHPHASE, tmp, SBI_ICLK);

	tmp = intel_sbi_read(dev_priv, SBI_SSCDIVINTPHASE, SBI_ICLK);
	tmp &= 0xffff0000;
	tmp |= sscdivintphase[idx];
	intel_sbi_write(dev_priv, SBI_SSCDIVINTPHASE, tmp, SBI_ICLK);

	mutex_unlock(&dev_priv->sb_lock);
}

#undef BEND_IDX

static void lpt_init_pch_refclk(struct drm_device *dev)
{
	struct intel_encoder *encoder;
	bool has_vga = false;

	for_each_intel_encoder(dev, encoder) {
		switch (encoder->type) {
		case INTEL_OUTPUT_ANALOG:
			has_vga = true;
			break;
		default:
			break;
		}
	}

	if (has_vga) {
		lpt_bend_clkout_dp(to_i915(dev), 0);
		lpt_enable_clkout_dp(dev, true, true);
	} else {
		lpt_disable_clkout_dp(dev);
	}
}

/*
 * Initialize reference clocks when the driver loads
 */
void intel_init_pch_refclk(struct drm_device *dev)
{
	if (HAS_PCH_IBX(dev) || HAS_PCH_CPT(dev))
		ironlake_init_pch_refclk(dev);
	else if (HAS_PCH_LPT(dev))
		lpt_init_pch_refclk(dev);
}

static void ironlake_set_pipeconf(struct drm_crtc *crtc)
{
	struct drm_i915_private *dev_priv = crtc->dev->dev_private;
	struct intel_crtc *intel_crtc = to_intel_crtc(crtc);
	int pipe = intel_crtc->pipe;
	uint32_t val;

	val = 0;

	switch (intel_crtc->config->pipe_bpp) {
	case 18:
		val |= PIPECONF_6BPC;
		break;
	case 24:
		val |= PIPECONF_8BPC;
		break;
	case 30:
		val |= PIPECONF_10BPC;
		break;
	case 36:
		val |= PIPECONF_12BPC;
		break;
	default:
		/* Case prevented by intel_choose_pipe_bpp_dither. */
		BUG();
	}

	if (intel_crtc->config->dither)
		val |= (PIPECONF_DITHER_EN | PIPECONF_DITHER_TYPE_SP);

	if (intel_crtc->config->base.adjusted_mode.flags & DRM_MODE_FLAG_INTERLACE)
		val |= PIPECONF_INTERLACED_ILK;
	else
		val |= PIPECONF_PROGRESSIVE;

	if (intel_crtc->config->limited_color_range)
		val |= PIPECONF_COLOR_RANGE_SELECT;

	I915_WRITE(PIPECONF(pipe), val);
	POSTING_READ(PIPECONF(pipe));
}

static void haswell_set_pipeconf(struct drm_crtc *crtc)
{
	struct drm_i915_private *dev_priv = crtc->dev->dev_private;
	struct intel_crtc *intel_crtc = to_intel_crtc(crtc);
	enum transcoder cpu_transcoder = intel_crtc->config->cpu_transcoder;
	u32 val = 0;

	if (IS_HASWELL(dev_priv) && intel_crtc->config->dither)
		val |= (PIPECONF_DITHER_EN | PIPECONF_DITHER_TYPE_SP);

	if (intel_crtc->config->base.adjusted_mode.flags & DRM_MODE_FLAG_INTERLACE)
		val |= PIPECONF_INTERLACED_ILK;
	else
		val |= PIPECONF_PROGRESSIVE;

	I915_WRITE(PIPECONF(cpu_transcoder), val);
	POSTING_READ(PIPECONF(cpu_transcoder));
}

static void haswell_set_pipemisc(struct drm_crtc *crtc)
{
	struct drm_i915_private *dev_priv = crtc->dev->dev_private;
	struct intel_crtc *intel_crtc = to_intel_crtc(crtc);

	if (IS_BROADWELL(dev_priv) || INTEL_INFO(dev_priv)->gen >= 9) {
		u32 val = 0;

		switch (intel_crtc->config->pipe_bpp) {
		case 18:
			val |= PIPEMISC_DITHER_6_BPC;
			break;
		case 24:
			val |= PIPEMISC_DITHER_8_BPC;
			break;
		case 30:
			val |= PIPEMISC_DITHER_10_BPC;
			break;
		case 36:
			val |= PIPEMISC_DITHER_12_BPC;
			break;
		default:
			/* Case prevented by pipe_config_set_bpp. */
			BUG();
		}

		if (intel_crtc->config->dither)
			val |= PIPEMISC_DITHER_ENABLE | PIPEMISC_DITHER_TYPE_SP;

		I915_WRITE(PIPEMISC(intel_crtc->pipe), val);
	}
}

int ironlake_get_lanes_required(int target_clock, int link_bw, int bpp)
{
	/*
	 * Account for spread spectrum to avoid
	 * oversubscribing the link. Max center spread
	 * is 2.5%; use 5% for safety's sake.
	 */
	u32 bps = target_clock * bpp * 21 / 20;
	return DIV_ROUND_UP(bps, link_bw * 8);
}

static bool ironlake_needs_fb_cb_tune(struct dpll *dpll, int factor)
{
	return i9xx_dpll_compute_m(dpll) < factor * dpll->n;
}

static void ironlake_compute_dpll(struct intel_crtc *intel_crtc,
				  struct intel_crtc_state *crtc_state,
				  struct dpll *reduced_clock)
{
	struct drm_crtc *crtc = &intel_crtc->base;
	struct drm_device *dev = crtc->dev;
	struct drm_i915_private *dev_priv = dev->dev_private;
	struct drm_atomic_state *state = crtc_state->base.state;
	struct drm_connector *connector;
	struct drm_connector_state *connector_state;
	struct intel_encoder *encoder;
	u32 dpll, fp, fp2;
	int factor, i;
	bool is_lvds = false, is_sdvo = false;

	for_each_connector_in_state(state, connector, connector_state, i) {
		if (connector_state->crtc != crtc_state->base.crtc)
			continue;

		encoder = to_intel_encoder(connector_state->best_encoder);

		switch (encoder->type) {
		case INTEL_OUTPUT_LVDS:
			is_lvds = true;
			break;
		case INTEL_OUTPUT_SDVO:
		case INTEL_OUTPUT_HDMI:
			is_sdvo = true;
			break;
		default:
			break;
		}
	}

	/* Enable autotuning of the PLL clock (if permissible) */
	factor = 21;
	if (is_lvds) {
		if ((intel_panel_use_ssc(dev_priv) &&
		     dev_priv->vbt.lvds_ssc_freq == 100000) ||
		    (HAS_PCH_IBX(dev) && intel_is_dual_link_lvds(dev)))
			factor = 25;
	} else if (crtc_state->sdvo_tv_clock)
		factor = 20;

	fp = i9xx_dpll_compute_fp(&crtc_state->dpll);

	if (ironlake_needs_fb_cb_tune(&crtc_state->dpll, factor))
		fp |= FP_CB_TUNE;

	if (reduced_clock) {
		fp2 = i9xx_dpll_compute_fp(reduced_clock);

		if (reduced_clock->m < factor * reduced_clock->n)
			fp2 |= FP_CB_TUNE;
	} else {
		fp2 = fp;
	}

	dpll = 0;

	if (is_lvds)
		dpll |= DPLLB_MODE_LVDS;
	else
		dpll |= DPLLB_MODE_DAC_SERIAL;

	dpll |= (crtc_state->pixel_multiplier - 1)
		<< PLL_REF_SDVO_HDMI_MULTIPLIER_SHIFT;

	if (is_sdvo)
		dpll |= DPLL_SDVO_HIGH_SPEED;
	if (crtc_state->has_dp_encoder)
		dpll |= DPLL_SDVO_HIGH_SPEED;

	/* compute bitmask from p1 value */
	dpll |= (1 << (crtc_state->dpll.p1 - 1)) << DPLL_FPA01_P1_POST_DIV_SHIFT;
	/* also FPA1 */
	dpll |= (1 << (crtc_state->dpll.p1 - 1)) << DPLL_FPA1_P1_POST_DIV_SHIFT;

	switch (crtc_state->dpll.p2) {
	case 5:
		dpll |= DPLL_DAC_SERIAL_P2_CLOCK_DIV_5;
		break;
	case 7:
		dpll |= DPLLB_LVDS_P2_CLOCK_DIV_7;
		break;
	case 10:
		dpll |= DPLL_DAC_SERIAL_P2_CLOCK_DIV_10;
		break;
	case 14:
		dpll |= DPLLB_LVDS_P2_CLOCK_DIV_14;
		break;
	}

	if (is_lvds && intel_panel_use_ssc(dev_priv))
		dpll |= PLLB_REF_INPUT_SPREADSPECTRUMIN;
	else
		dpll |= PLL_REF_INPUT_DREFCLK;

	dpll |= DPLL_VCO_ENABLE;

	crtc_state->dpll_hw_state.dpll = dpll;
	crtc_state->dpll_hw_state.fp0 = fp;
	crtc_state->dpll_hw_state.fp1 = fp2;
}

static int ironlake_crtc_compute_clock(struct intel_crtc *crtc,
				       struct intel_crtc_state *crtc_state)
{
	struct drm_device *dev = crtc->base.dev;
	struct drm_i915_private *dev_priv = dev->dev_private;
	struct dpll reduced_clock;
	bool has_reduced_clock = false;
	struct intel_shared_dpll *pll;
	const struct intel_limit *limit;
	int refclk = 120000;

	memset(&crtc_state->dpll_hw_state, 0,
	       sizeof(crtc_state->dpll_hw_state));

	crtc->lowfreq_avail = false;

	/* CPU eDP is the only output that doesn't need a PCH PLL of its own. */
	if (!crtc_state->has_pch_encoder)
		return 0;

	if (intel_pipe_will_have_type(crtc_state, INTEL_OUTPUT_LVDS)) {
		if (intel_panel_use_ssc(dev_priv)) {
			DRM_DEBUG_KMS("using SSC reference clock of %d kHz\n",
				      dev_priv->vbt.lvds_ssc_freq);
			refclk = dev_priv->vbt.lvds_ssc_freq;
		}

		if (intel_is_dual_link_lvds(dev)) {
			if (refclk == 100000)
				limit = &intel_limits_ironlake_dual_lvds_100m;
			else
				limit = &intel_limits_ironlake_dual_lvds;
		} else {
			if (refclk == 100000)
				limit = &intel_limits_ironlake_single_lvds_100m;
			else
				limit = &intel_limits_ironlake_single_lvds;
		}
	} else {
		limit = &intel_limits_ironlake_dac;
	}

	if (!crtc_state->clock_set &&
	    !g4x_find_best_dpll(limit, crtc_state, crtc_state->port_clock,
				refclk, NULL, &crtc_state->dpll)) {
		DRM_ERROR("Couldn't find PLL settings for mode!\n");
		return -EINVAL;
	}

	ironlake_compute_dpll(crtc, crtc_state,
			      has_reduced_clock ? &reduced_clock : NULL);

	pll = intel_get_shared_dpll(crtc, crtc_state, NULL);
	if (pll == NULL) {
		DRM_DEBUG_DRIVER("failed to find PLL for pipe %c\n",
				 pipe_name(crtc->pipe));
		return -EINVAL;
	}

	if (intel_pipe_will_have_type(crtc_state, INTEL_OUTPUT_LVDS) &&
	    has_reduced_clock)
		crtc->lowfreq_avail = true;

	return 0;
}

static void intel_pch_transcoder_get_m_n(struct intel_crtc *crtc,
					 struct intel_link_m_n *m_n)
{
	struct drm_device *dev = crtc->base.dev;
	struct drm_i915_private *dev_priv = dev->dev_private;
	enum pipe pipe = crtc->pipe;

	m_n->link_m = I915_READ(PCH_TRANS_LINK_M1(pipe));
	m_n->link_n = I915_READ(PCH_TRANS_LINK_N1(pipe));
	m_n->gmch_m = I915_READ(PCH_TRANS_DATA_M1(pipe))
		& ~TU_SIZE_MASK;
	m_n->gmch_n = I915_READ(PCH_TRANS_DATA_N1(pipe));
	m_n->tu = ((I915_READ(PCH_TRANS_DATA_M1(pipe))
		    & TU_SIZE_MASK) >> TU_SIZE_SHIFT) + 1;
}

static void intel_cpu_transcoder_get_m_n(struct intel_crtc *crtc,
					 enum transcoder transcoder,
					 struct intel_link_m_n *m_n,
					 struct intel_link_m_n *m2_n2)
{
	struct drm_device *dev = crtc->base.dev;
	struct drm_i915_private *dev_priv = dev->dev_private;
	enum pipe pipe = crtc->pipe;

	if (INTEL_INFO(dev)->gen >= 5) {
		m_n->link_m = I915_READ(PIPE_LINK_M1(transcoder));
		m_n->link_n = I915_READ(PIPE_LINK_N1(transcoder));
		m_n->gmch_m = I915_READ(PIPE_DATA_M1(transcoder))
			& ~TU_SIZE_MASK;
		m_n->gmch_n = I915_READ(PIPE_DATA_N1(transcoder));
		m_n->tu = ((I915_READ(PIPE_DATA_M1(transcoder))
			    & TU_SIZE_MASK) >> TU_SIZE_SHIFT) + 1;
		/* Read M2_N2 registers only for gen < 8 (M2_N2 available for
		 * gen < 8) and if DRRS is supported (to make sure the
		 * registers are not unnecessarily read).
		 */
		if (m2_n2 && INTEL_INFO(dev)->gen < 8 &&
			crtc->config->has_drrs) {
			m2_n2->link_m = I915_READ(PIPE_LINK_M2(transcoder));
			m2_n2->link_n =	I915_READ(PIPE_LINK_N2(transcoder));
			m2_n2->gmch_m =	I915_READ(PIPE_DATA_M2(transcoder))
					& ~TU_SIZE_MASK;
			m2_n2->gmch_n =	I915_READ(PIPE_DATA_N2(transcoder));
			m2_n2->tu = ((I915_READ(PIPE_DATA_M2(transcoder))
					& TU_SIZE_MASK) >> TU_SIZE_SHIFT) + 1;
		}
	} else {
		m_n->link_m = I915_READ(PIPE_LINK_M_G4X(pipe));
		m_n->link_n = I915_READ(PIPE_LINK_N_G4X(pipe));
		m_n->gmch_m = I915_READ(PIPE_DATA_M_G4X(pipe))
			& ~TU_SIZE_MASK;
		m_n->gmch_n = I915_READ(PIPE_DATA_N_G4X(pipe));
		m_n->tu = ((I915_READ(PIPE_DATA_M_G4X(pipe))
			    & TU_SIZE_MASK) >> TU_SIZE_SHIFT) + 1;
	}
}

void intel_dp_get_m_n(struct intel_crtc *crtc,
		      struct intel_crtc_state *pipe_config)
{
	if (pipe_config->has_pch_encoder)
		intel_pch_transcoder_get_m_n(crtc, &pipe_config->dp_m_n);
	else
		intel_cpu_transcoder_get_m_n(crtc, pipe_config->cpu_transcoder,
					     &pipe_config->dp_m_n,
					     &pipe_config->dp_m2_n2);
}

static void ironlake_get_fdi_m_n_config(struct intel_crtc *crtc,
					struct intel_crtc_state *pipe_config)
{
	intel_cpu_transcoder_get_m_n(crtc, pipe_config->cpu_transcoder,
				     &pipe_config->fdi_m_n, NULL);
}

static void skylake_get_pfit_config(struct intel_crtc *crtc,
				    struct intel_crtc_state *pipe_config)
{
	struct drm_device *dev = crtc->base.dev;
	struct drm_i915_private *dev_priv = dev->dev_private;
	struct intel_crtc_scaler_state *scaler_state = &pipe_config->scaler_state;
	uint32_t ps_ctrl = 0;
	int id = -1;
	int i;

	/* find scaler attached to this pipe */
	for (i = 0; i < crtc->num_scalers; i++) {
		ps_ctrl = I915_READ(SKL_PS_CTRL(crtc->pipe, i));
		if (ps_ctrl & PS_SCALER_EN && !(ps_ctrl & PS_PLANE_SEL_MASK)) {
			id = i;
			pipe_config->pch_pfit.enabled = true;
			pipe_config->pch_pfit.pos = I915_READ(SKL_PS_WIN_POS(crtc->pipe, i));
			pipe_config->pch_pfit.size = I915_READ(SKL_PS_WIN_SZ(crtc->pipe, i));
			break;
		}
	}

	scaler_state->scaler_id = id;
	if (id >= 0) {
		scaler_state->scaler_users |= (1 << SKL_CRTC_INDEX);
	} else {
		scaler_state->scaler_users &= ~(1 << SKL_CRTC_INDEX);
	}
}

static void
skylake_get_initial_plane_config(struct intel_crtc *crtc,
				 struct intel_initial_plane_config *plane_config)
{
	struct drm_device *dev = crtc->base.dev;
	struct drm_i915_private *dev_priv = dev->dev_private;
	u32 val, base, offset, stride_mult, tiling;
	int pipe = crtc->pipe;
	int fourcc, pixel_format;
	unsigned int aligned_height;
	struct drm_framebuffer *fb;
	struct intel_framebuffer *intel_fb;

	intel_fb = kzalloc(sizeof(*intel_fb), GFP_KERNEL);
	if (!intel_fb) {
		DRM_DEBUG_KMS("failed to alloc fb\n");
		return;
	}

	fb = &intel_fb->base;

	val = I915_READ(PLANE_CTL(pipe, 0));
	if (!(val & PLANE_CTL_ENABLE))
		goto error;

	pixel_format = val & PLANE_CTL_FORMAT_MASK;
	fourcc = skl_format_to_fourcc(pixel_format,
				      val & PLANE_CTL_ORDER_RGBX,
				      val & PLANE_CTL_ALPHA_MASK);
	fb->pixel_format = fourcc;
	fb->bits_per_pixel = drm_format_plane_cpp(fourcc, 0) * 8;

	tiling = val & PLANE_CTL_TILED_MASK;
	switch (tiling) {
	case PLANE_CTL_TILED_LINEAR:
		fb->modifier[0] = DRM_FORMAT_MOD_NONE;
		break;
	case PLANE_CTL_TILED_X:
		plane_config->tiling = I915_TILING_X;
		fb->modifier[0] = I915_FORMAT_MOD_X_TILED;
		break;
	case PLANE_CTL_TILED_Y:
		fb->modifier[0] = I915_FORMAT_MOD_Y_TILED;
		break;
	case PLANE_CTL_TILED_YF:
		fb->modifier[0] = I915_FORMAT_MOD_Yf_TILED;
		break;
	default:
		MISSING_CASE(tiling);
		goto error;
	}

	base = I915_READ(PLANE_SURF(pipe, 0)) & 0xfffff000;
	plane_config->base = base;

	offset = I915_READ(PLANE_OFFSET(pipe, 0));

	val = I915_READ(PLANE_SIZE(pipe, 0));
	fb->height = ((val >> 16) & 0xfff) + 1;
	fb->width = ((val >> 0) & 0x1fff) + 1;

	val = I915_READ(PLANE_STRIDE(pipe, 0));
	stride_mult = intel_fb_stride_alignment(dev_priv, fb->modifier[0],
						fb->pixel_format);
	fb->pitches[0] = (val & 0x3ff) * stride_mult;

	aligned_height = intel_fb_align_height(dev, fb->height,
					       fb->pixel_format,
					       fb->modifier[0]);

	plane_config->size = fb->pitches[0] * aligned_height;

	DRM_DEBUG_KMS("pipe %c with fb: size=%dx%d@%d, offset=%x, pitch %d, size 0x%x\n",
		      pipe_name(pipe), fb->width, fb->height,
		      fb->bits_per_pixel, base, fb->pitches[0],
		      plane_config->size);

	plane_config->fb = intel_fb;
	return;

error:
	kfree(fb);
}

static void ironlake_get_pfit_config(struct intel_crtc *crtc,
				     struct intel_crtc_state *pipe_config)
{
	struct drm_device *dev = crtc->base.dev;
	struct drm_i915_private *dev_priv = dev->dev_private;
	uint32_t tmp;

	tmp = I915_READ(PF_CTL(crtc->pipe));

	if (tmp & PF_ENABLE) {
		pipe_config->pch_pfit.enabled = true;
		pipe_config->pch_pfit.pos = I915_READ(PF_WIN_POS(crtc->pipe));
		pipe_config->pch_pfit.size = I915_READ(PF_WIN_SZ(crtc->pipe));

		/* We currently do not free assignements of panel fitters on
		 * ivb/hsw (since we don't use the higher upscaling modes which
		 * differentiates them) so just WARN about this case for now. */
		if (IS_GEN7(dev)) {
			WARN_ON((tmp & PF_PIPE_SEL_MASK_IVB) !=
				PF_PIPE_SEL_IVB(crtc->pipe));
		}
	}
}

static void
ironlake_get_initial_plane_config(struct intel_crtc *crtc,
				  struct intel_initial_plane_config *plane_config)
{
	struct drm_device *dev = crtc->base.dev;
	struct drm_i915_private *dev_priv = dev->dev_private;
	u32 val, base, offset;
	int pipe = crtc->pipe;
	int fourcc, pixel_format;
	unsigned int aligned_height;
	struct drm_framebuffer *fb;
	struct intel_framebuffer *intel_fb;

	val = I915_READ(DSPCNTR(pipe));
	if (!(val & DISPLAY_PLANE_ENABLE))
		return;

	intel_fb = kzalloc(sizeof(*intel_fb), GFP_KERNEL);
	if (!intel_fb) {
		DRM_DEBUG_KMS("failed to alloc fb\n");
		return;
	}

	fb = &intel_fb->base;

	if (INTEL_INFO(dev)->gen >= 4) {
		if (val & DISPPLANE_TILED) {
			plane_config->tiling = I915_TILING_X;
			fb->modifier[0] = I915_FORMAT_MOD_X_TILED;
		}
	}

	pixel_format = val & DISPPLANE_PIXFORMAT_MASK;
	fourcc = i9xx_format_to_fourcc(pixel_format);
	fb->pixel_format = fourcc;
	fb->bits_per_pixel = drm_format_plane_cpp(fourcc, 0) * 8;

	base = I915_READ(DSPSURF(pipe)) & 0xfffff000;
	if (IS_HASWELL(dev) || IS_BROADWELL(dev)) {
		offset = I915_READ(DSPOFFSET(pipe));
	} else {
		if (plane_config->tiling)
			offset = I915_READ(DSPTILEOFF(pipe));
		else
			offset = I915_READ(DSPLINOFF(pipe));
	}
	plane_config->base = base;

	val = I915_READ(PIPESRC(pipe));
	fb->width = ((val >> 16) & 0xfff) + 1;
	fb->height = ((val >> 0) & 0xfff) + 1;

	val = I915_READ(DSPSTRIDE(pipe));
	fb->pitches[0] = val & 0xffffffc0;

	aligned_height = intel_fb_align_height(dev, fb->height,
					       fb->pixel_format,
					       fb->modifier[0]);

	plane_config->size = fb->pitches[0] * aligned_height;

	DRM_DEBUG_KMS("pipe %c with fb: size=%dx%d@%d, offset=%x, pitch %d, size 0x%x\n",
		      pipe_name(pipe), fb->width, fb->height,
		      fb->bits_per_pixel, base, fb->pitches[0],
		      plane_config->size);

	plane_config->fb = intel_fb;
}

static bool ironlake_get_pipe_config(struct intel_crtc *crtc,
				     struct intel_crtc_state *pipe_config)
{
	struct drm_device *dev = crtc->base.dev;
	struct drm_i915_private *dev_priv = dev->dev_private;
	enum intel_display_power_domain power_domain;
	uint32_t tmp;
	bool ret;

	power_domain = POWER_DOMAIN_PIPE(crtc->pipe);
	if (!intel_display_power_get_if_enabled(dev_priv, power_domain))
		return false;

	pipe_config->cpu_transcoder = (enum transcoder) crtc->pipe;
	pipe_config->shared_dpll = NULL;

	ret = false;
	tmp = I915_READ(PIPECONF(crtc->pipe));
	if (!(tmp & PIPECONF_ENABLE))
		goto out;

	switch (tmp & PIPECONF_BPC_MASK) {
	case PIPECONF_6BPC:
		pipe_config->pipe_bpp = 18;
		break;
	case PIPECONF_8BPC:
		pipe_config->pipe_bpp = 24;
		break;
	case PIPECONF_10BPC:
		pipe_config->pipe_bpp = 30;
		break;
	case PIPECONF_12BPC:
		pipe_config->pipe_bpp = 36;
		break;
	default:
		break;
	}

	if (tmp & PIPECONF_COLOR_RANGE_SELECT)
		pipe_config->limited_color_range = true;

	if (I915_READ(PCH_TRANSCONF(crtc->pipe)) & TRANS_ENABLE) {
		struct intel_shared_dpll *pll;
		enum intel_dpll_id pll_id;

		pipe_config->has_pch_encoder = true;

		tmp = I915_READ(FDI_RX_CTL(crtc->pipe));
		pipe_config->fdi_lanes = ((FDI_DP_PORT_WIDTH_MASK & tmp) >>
					  FDI_DP_PORT_WIDTH_SHIFT) + 1;

		ironlake_get_fdi_m_n_config(crtc, pipe_config);

		if (HAS_PCH_IBX(dev_priv)) {
			/*
			 * The pipe->pch transcoder and pch transcoder->pll
			 * mapping is fixed.
			 */
			pll_id = (enum intel_dpll_id) crtc->pipe;
		} else {
			tmp = I915_READ(PCH_DPLL_SEL);
			if (tmp & TRANS_DPLLB_SEL(crtc->pipe))
				pll_id = DPLL_ID_PCH_PLL_B;
			else
				pll_id= DPLL_ID_PCH_PLL_A;
		}

		pipe_config->shared_dpll =
			intel_get_shared_dpll_by_id(dev_priv, pll_id);
		pll = pipe_config->shared_dpll;

		WARN_ON(!pll->funcs.get_hw_state(dev_priv, pll,
						 &pipe_config->dpll_hw_state));

		tmp = pipe_config->dpll_hw_state.dpll;
		pipe_config->pixel_multiplier =
			((tmp & PLL_REF_SDVO_HDMI_MULTIPLIER_MASK)
			 >> PLL_REF_SDVO_HDMI_MULTIPLIER_SHIFT) + 1;

		ironlake_pch_clock_get(crtc, pipe_config);
	} else {
		pipe_config->pixel_multiplier = 1;
	}

	intel_get_pipe_timings(crtc, pipe_config);
	intel_get_pipe_src_size(crtc, pipe_config);

	ironlake_get_pfit_config(crtc, pipe_config);

	ret = true;

out:
	intel_display_power_put(dev_priv, power_domain);

	return ret;
}

static void assert_can_disable_lcpll(struct drm_i915_private *dev_priv)
{
	struct drm_device *dev = dev_priv->dev;
	struct intel_crtc *crtc;

	for_each_intel_crtc(dev, crtc)
		I915_STATE_WARN(crtc->active, "CRTC for pipe %c enabled\n",
		     pipe_name(crtc->pipe));

	I915_STATE_WARN(I915_READ(HSW_PWR_WELL_DRIVER), "Power well on\n");
	I915_STATE_WARN(I915_READ(SPLL_CTL) & SPLL_PLL_ENABLE, "SPLL enabled\n");
	I915_STATE_WARN(I915_READ(WRPLL_CTL(0)) & WRPLL_PLL_ENABLE, "WRPLL1 enabled\n");
	I915_STATE_WARN(I915_READ(WRPLL_CTL(1)) & WRPLL_PLL_ENABLE, "WRPLL2 enabled\n");
	I915_STATE_WARN(I915_READ(PCH_PP_STATUS) & PP_ON, "Panel power on\n");
	I915_STATE_WARN(I915_READ(BLC_PWM_CPU_CTL2) & BLM_PWM_ENABLE,
	     "CPU PWM1 enabled\n");
	if (IS_HASWELL(dev))
		I915_STATE_WARN(I915_READ(HSW_BLC_PWM2_CTL) & BLM_PWM_ENABLE,
		     "CPU PWM2 enabled\n");
	I915_STATE_WARN(I915_READ(BLC_PWM_PCH_CTL1) & BLM_PCH_PWM_ENABLE,
	     "PCH PWM1 enabled\n");
	I915_STATE_WARN(I915_READ(UTIL_PIN_CTL) & UTIL_PIN_ENABLE,
	     "Utility pin enabled\n");
	I915_STATE_WARN(I915_READ(PCH_GTC_CTL) & PCH_GTC_ENABLE, "PCH GTC enabled\n");

	/*
	 * In theory we can still leave IRQs enabled, as long as only the HPD
	 * interrupts remain enabled. We used to check for that, but since it's
	 * gen-specific and since we only disable LCPLL after we fully disable
	 * the interrupts, the check below should be enough.
	 */
	I915_STATE_WARN(intel_irqs_enabled(dev_priv), "IRQs enabled\n");
}

static uint32_t hsw_read_dcomp(struct drm_i915_private *dev_priv)
{
	struct drm_device *dev = dev_priv->dev;

	if (IS_HASWELL(dev))
		return I915_READ(D_COMP_HSW);
	else
		return I915_READ(D_COMP_BDW);
}

static void hsw_write_dcomp(struct drm_i915_private *dev_priv, uint32_t val)
{
	struct drm_device *dev = dev_priv->dev;

	if (IS_HASWELL(dev)) {
		mutex_lock(&dev_priv->rps.hw_lock);
		if (sandybridge_pcode_write(dev_priv, GEN6_PCODE_WRITE_D_COMP,
					    val))
			DRM_ERROR("Failed to write to D_COMP\n");
		mutex_unlock(&dev_priv->rps.hw_lock);
	} else {
		I915_WRITE(D_COMP_BDW, val);
		POSTING_READ(D_COMP_BDW);
	}
}

/*
 * This function implements pieces of two sequences from BSpec:
 * - Sequence for display software to disable LCPLL
 * - Sequence for display software to allow package C8+
 * The steps implemented here are just the steps that actually touch the LCPLL
 * register. Callers should take care of disabling all the display engine
 * functions, doing the mode unset, fixing interrupts, etc.
 */
static void hsw_disable_lcpll(struct drm_i915_private *dev_priv,
			      bool switch_to_fclk, bool allow_power_down)
{
	uint32_t val;

	assert_can_disable_lcpll(dev_priv);

	val = I915_READ(LCPLL_CTL);

	if (switch_to_fclk) {
		val |= LCPLL_CD_SOURCE_FCLK;
		I915_WRITE(LCPLL_CTL, val);

		if (wait_for_atomic_us(I915_READ(LCPLL_CTL) &
				       LCPLL_CD_SOURCE_FCLK_DONE, 1))
			DRM_ERROR("Switching to FCLK failed\n");

		val = I915_READ(LCPLL_CTL);
	}

	val |= LCPLL_PLL_DISABLE;
	I915_WRITE(LCPLL_CTL, val);
	POSTING_READ(LCPLL_CTL);

	if (wait_for((I915_READ(LCPLL_CTL) & LCPLL_PLL_LOCK) == 0, 1))
		DRM_ERROR("LCPLL still locked\n");

	val = hsw_read_dcomp(dev_priv);
	val |= D_COMP_COMP_DISABLE;
	hsw_write_dcomp(dev_priv, val);
	ndelay(100);

	if (wait_for((hsw_read_dcomp(dev_priv) & D_COMP_RCOMP_IN_PROGRESS) == 0,
		     1))
		DRM_ERROR("D_COMP RCOMP still in progress\n");

	if (allow_power_down) {
		val = I915_READ(LCPLL_CTL);
		val |= LCPLL_POWER_DOWN_ALLOW;
		I915_WRITE(LCPLL_CTL, val);
		POSTING_READ(LCPLL_CTL);
	}
}

/*
 * Fully restores LCPLL, disallowing power down and switching back to LCPLL
 * source.
 */
static void hsw_restore_lcpll(struct drm_i915_private *dev_priv)
{
	uint32_t val;

	val = I915_READ(LCPLL_CTL);

	if ((val & (LCPLL_PLL_LOCK | LCPLL_PLL_DISABLE | LCPLL_CD_SOURCE_FCLK |
		    LCPLL_POWER_DOWN_ALLOW)) == LCPLL_PLL_LOCK)
		return;

	/*
	 * Make sure we're not on PC8 state before disabling PC8, otherwise
	 * we'll hang the machine. To prevent PC8 state, just enable force_wake.
	 */
	intel_uncore_forcewake_get(dev_priv, FORCEWAKE_ALL);

	if (val & LCPLL_POWER_DOWN_ALLOW) {
		val &= ~LCPLL_POWER_DOWN_ALLOW;
		I915_WRITE(LCPLL_CTL, val);
		POSTING_READ(LCPLL_CTL);
	}

	val = hsw_read_dcomp(dev_priv);
	val |= D_COMP_COMP_FORCE;
	val &= ~D_COMP_COMP_DISABLE;
	hsw_write_dcomp(dev_priv, val);

	val = I915_READ(LCPLL_CTL);
	val &= ~LCPLL_PLL_DISABLE;
	I915_WRITE(LCPLL_CTL, val);

	if (wait_for(I915_READ(LCPLL_CTL) & LCPLL_PLL_LOCK, 5))
		DRM_ERROR("LCPLL not locked yet\n");

	if (val & LCPLL_CD_SOURCE_FCLK) {
		val = I915_READ(LCPLL_CTL);
		val &= ~LCPLL_CD_SOURCE_FCLK;
		I915_WRITE(LCPLL_CTL, val);

		if (wait_for_atomic_us((I915_READ(LCPLL_CTL) &
					LCPLL_CD_SOURCE_FCLK_DONE) == 0, 1))
			DRM_ERROR("Switching back to LCPLL failed\n");
	}

	intel_uncore_forcewake_put(dev_priv, FORCEWAKE_ALL);
	intel_update_cdclk(dev_priv->dev);
}

/*
 * Package states C8 and deeper are really deep PC states that can only be
 * reached when all the devices on the system allow it, so even if the graphics
 * device allows PC8+, it doesn't mean the system will actually get to these
 * states. Our driver only allows PC8+ when going into runtime PM.
 *
 * The requirements for PC8+ are that all the outputs are disabled, the power
 * well is disabled and most interrupts are disabled, and these are also
 * requirements for runtime PM. When these conditions are met, we manually do
 * the other conditions: disable the interrupts, clocks and switch LCPLL refclk
 * to Fclk. If we're in PC8+ and we get an non-hotplug interrupt, we can hard
 * hang the machine.
 *
 * When we really reach PC8 or deeper states (not just when we allow it) we lose
 * the state of some registers, so when we come back from PC8+ we need to
 * restore this state. We don't get into PC8+ if we're not in RC6, so we don't
 * need to take care of the registers kept by RC6. Notice that this happens even
 * if we don't put the device in PCI D3 state (which is what currently happens
 * because of the runtime PM support).
 *
 * For more, read "Display Sequences for Package C8" on the hardware
 * documentation.
 */
void hsw_enable_pc8(struct drm_i915_private *dev_priv)
{
	struct drm_device *dev = dev_priv->dev;
	uint32_t val;

	DRM_DEBUG_KMS("Enabling package C8+\n");

	if (HAS_PCH_LPT_LP(dev)) {
		val = I915_READ(SOUTH_DSPCLK_GATE_D);
		val &= ~PCH_LP_PARTITION_LEVEL_DISABLE;
		I915_WRITE(SOUTH_DSPCLK_GATE_D, val);
	}

	lpt_disable_clkout_dp(dev);
	hsw_disable_lcpll(dev_priv, true, true);
}

void hsw_disable_pc8(struct drm_i915_private *dev_priv)
{
	struct drm_device *dev = dev_priv->dev;
	uint32_t val;

	DRM_DEBUG_KMS("Disabling package C8+\n");

	hsw_restore_lcpll(dev_priv);
	lpt_init_pch_refclk(dev);

	if (HAS_PCH_LPT_LP(dev)) {
		val = I915_READ(SOUTH_DSPCLK_GATE_D);
		val |= PCH_LP_PARTITION_LEVEL_DISABLE;
		I915_WRITE(SOUTH_DSPCLK_GATE_D, val);
	}
}

static void broxton_modeset_commit_cdclk(struct drm_atomic_state *old_state)
{
	struct drm_device *dev = old_state->dev;
	struct intel_atomic_state *old_intel_state =
		to_intel_atomic_state(old_state);
	unsigned int req_cdclk = old_intel_state->dev_cdclk;

	broxton_set_cdclk(to_i915(dev), req_cdclk);
}

/* compute the max rate for new configuration */
static int ilk_max_pixel_rate(struct drm_atomic_state *state)
{
	struct intel_atomic_state *intel_state = to_intel_atomic_state(state);
	struct drm_i915_private *dev_priv = state->dev->dev_private;
	struct drm_crtc *crtc;
	struct drm_crtc_state *cstate;
	struct intel_crtc_state *crtc_state;
	unsigned max_pixel_rate = 0, i;
	enum pipe pipe;

	memcpy(intel_state->min_pixclk, dev_priv->min_pixclk,
	       sizeof(intel_state->min_pixclk));

	for_each_crtc_in_state(state, crtc, cstate, i) {
		int pixel_rate;

		crtc_state = to_intel_crtc_state(cstate);
		if (!crtc_state->base.enable) {
			intel_state->min_pixclk[i] = 0;
			continue;
		}

		pixel_rate = ilk_pipe_pixel_rate(crtc_state);

		/* pixel rate mustn't exceed 95% of cdclk with IPS on BDW */
		if (IS_BROADWELL(dev_priv) && crtc_state->ips_enabled)
			pixel_rate = DIV_ROUND_UP(pixel_rate * 100, 95);

		intel_state->min_pixclk[i] = pixel_rate;
	}

	for_each_pipe(dev_priv, pipe)
		max_pixel_rate = max(intel_state->min_pixclk[pipe], max_pixel_rate);

	return max_pixel_rate;
}

static void broadwell_set_cdclk(struct drm_device *dev, int cdclk)
{
	struct drm_i915_private *dev_priv = dev->dev_private;
	uint32_t val, data;
	int ret;

	if (WARN((I915_READ(LCPLL_CTL) &
		  (LCPLL_PLL_DISABLE | LCPLL_PLL_LOCK |
		   LCPLL_CD_CLOCK_DISABLE | LCPLL_ROOT_CD_CLOCK_DISABLE |
		   LCPLL_CD2X_CLOCK_DISABLE | LCPLL_POWER_DOWN_ALLOW |
		   LCPLL_CD_SOURCE_FCLK)) != LCPLL_PLL_LOCK,
		 "trying to change cdclk frequency with cdclk not enabled\n"))
		return;

	mutex_lock(&dev_priv->rps.hw_lock);
	ret = sandybridge_pcode_write(dev_priv,
				      BDW_PCODE_DISPLAY_FREQ_CHANGE_REQ, 0x0);
	mutex_unlock(&dev_priv->rps.hw_lock);
	if (ret) {
		DRM_ERROR("failed to inform pcode about cdclk change\n");
		return;
	}

	val = I915_READ(LCPLL_CTL);
	val |= LCPLL_CD_SOURCE_FCLK;
	I915_WRITE(LCPLL_CTL, val);

	if (wait_for_us(I915_READ(LCPLL_CTL) &
			LCPLL_CD_SOURCE_FCLK_DONE, 1))
		DRM_ERROR("Switching to FCLK failed\n");

	val = I915_READ(LCPLL_CTL);
	val &= ~LCPLL_CLK_FREQ_MASK;

	switch (cdclk) {
	case 450000:
		val |= LCPLL_CLK_FREQ_450;
		data = 0;
		break;
	case 540000:
		val |= LCPLL_CLK_FREQ_54O_BDW;
		data = 1;
		break;
	case 337500:
		val |= LCPLL_CLK_FREQ_337_5_BDW;
		data = 2;
		break;
	case 675000:
		val |= LCPLL_CLK_FREQ_675_BDW;
		data = 3;
		break;
	default:
		WARN(1, "invalid cdclk frequency\n");
		return;
	}

	I915_WRITE(LCPLL_CTL, val);

	val = I915_READ(LCPLL_CTL);
	val &= ~LCPLL_CD_SOURCE_FCLK;
	I915_WRITE(LCPLL_CTL, val);

	if (wait_for_us((I915_READ(LCPLL_CTL) &
			LCPLL_CD_SOURCE_FCLK_DONE) == 0, 1))
		DRM_ERROR("Switching back to LCPLL failed\n");

	mutex_lock(&dev_priv->rps.hw_lock);
	sandybridge_pcode_write(dev_priv, HSW_PCODE_DE_WRITE_FREQ_REQ, data);
	mutex_unlock(&dev_priv->rps.hw_lock);

	I915_WRITE(CDCLK_FREQ, DIV_ROUND_CLOSEST(cdclk, 1000) - 1);

	intel_update_cdclk(dev);

	WARN(cdclk != dev_priv->cdclk_freq,
	     "cdclk requested %d kHz but got %d kHz\n",
	     cdclk, dev_priv->cdclk_freq);
}

static int broadwell_calc_cdclk(int max_pixclk)
{
	if (max_pixclk > 540000)
		return 675000;
	else if (max_pixclk > 450000)
		return 540000;
	else if (max_pixclk > 337500)
		return 450000;
	else
		return 337500;
}

static int broadwell_modeset_calc_cdclk(struct drm_atomic_state *state)
{
	struct drm_i915_private *dev_priv = to_i915(state->dev);
	struct intel_atomic_state *intel_state = to_intel_atomic_state(state);
	int max_pixclk = ilk_max_pixel_rate(state);
	int cdclk;

	/*
	 * FIXME should also account for plane ratio
	 * once 64bpp pixel formats are supported.
	 */
	cdclk = broadwell_calc_cdclk(max_pixclk);

	if (cdclk > dev_priv->max_cdclk_freq) {
		DRM_DEBUG_KMS("requested cdclk (%d kHz) exceeds max (%d kHz)\n",
			      cdclk, dev_priv->max_cdclk_freq);
		return -EINVAL;
	}

	intel_state->cdclk = intel_state->dev_cdclk = cdclk;
	if (!intel_state->active_crtcs)
		intel_state->dev_cdclk = broadwell_calc_cdclk(0);

	return 0;
}

static void broadwell_modeset_commit_cdclk(struct drm_atomic_state *old_state)
{
	struct drm_device *dev = old_state->dev;
	struct intel_atomic_state *old_intel_state =
		to_intel_atomic_state(old_state);
	unsigned req_cdclk = old_intel_state->dev_cdclk;

	broadwell_set_cdclk(dev, req_cdclk);
}

static int haswell_crtc_compute_clock(struct intel_crtc *crtc,
				      struct intel_crtc_state *crtc_state)
{
	struct intel_encoder *intel_encoder =
		intel_ddi_get_crtc_new_encoder(crtc_state);

	if (intel_encoder->type != INTEL_OUTPUT_DSI) {
		if (!intel_ddi_pll_select(crtc, crtc_state))
			return -EINVAL;
	}

	crtc->lowfreq_avail = false;

	return 0;
}

static void bxt_get_ddi_pll(struct drm_i915_private *dev_priv,
				enum port port,
				struct intel_crtc_state *pipe_config)
{
	enum intel_dpll_id id;

	switch (port) {
	case PORT_A:
		pipe_config->ddi_pll_sel = SKL_DPLL0;
		id = DPLL_ID_SKL_DPLL0;
		break;
	case PORT_B:
		pipe_config->ddi_pll_sel = SKL_DPLL1;
		id = DPLL_ID_SKL_DPLL1;
		break;
	case PORT_C:
		pipe_config->ddi_pll_sel = SKL_DPLL2;
		id = DPLL_ID_SKL_DPLL2;
		break;
	default:
		DRM_ERROR("Incorrect port type\n");
		return;
	}

	pipe_config->shared_dpll = intel_get_shared_dpll_by_id(dev_priv, id);
}

static void skylake_get_ddi_pll(struct drm_i915_private *dev_priv,
				enum port port,
				struct intel_crtc_state *pipe_config)
{
	enum intel_dpll_id id;
	u32 temp;

	temp = I915_READ(DPLL_CTRL2) & DPLL_CTRL2_DDI_CLK_SEL_MASK(port);
	pipe_config->ddi_pll_sel = temp >> (port * 3 + 1);

	switch (pipe_config->ddi_pll_sel) {
	case SKL_DPLL0:
		id = DPLL_ID_SKL_DPLL0;
		break;
	case SKL_DPLL1:
		id = DPLL_ID_SKL_DPLL1;
		break;
	case SKL_DPLL2:
		id = DPLL_ID_SKL_DPLL2;
		break;
	case SKL_DPLL3:
		id = DPLL_ID_SKL_DPLL3;
		break;
	default:
		MISSING_CASE(pipe_config->ddi_pll_sel);
		return;
	}

	pipe_config->shared_dpll = intel_get_shared_dpll_by_id(dev_priv, id);
}

static void haswell_get_ddi_pll(struct drm_i915_private *dev_priv,
				enum port port,
				struct intel_crtc_state *pipe_config)
{
	enum intel_dpll_id id;

	pipe_config->ddi_pll_sel = I915_READ(PORT_CLK_SEL(port));

	switch (pipe_config->ddi_pll_sel) {
	case PORT_CLK_SEL_WRPLL1:
		id = DPLL_ID_WRPLL1;
		break;
	case PORT_CLK_SEL_WRPLL2:
		id = DPLL_ID_WRPLL2;
		break;
	case PORT_CLK_SEL_SPLL:
		id = DPLL_ID_SPLL;
		break;
	case PORT_CLK_SEL_LCPLL_810:
		id = DPLL_ID_LCPLL_810;
		break;
	case PORT_CLK_SEL_LCPLL_1350:
		id = DPLL_ID_LCPLL_1350;
		break;
	case PORT_CLK_SEL_LCPLL_2700:
		id = DPLL_ID_LCPLL_2700;
		break;
	default:
		MISSING_CASE(pipe_config->ddi_pll_sel);
		/* fall through */
	case PORT_CLK_SEL_NONE:
		return;
	}

	pipe_config->shared_dpll = intel_get_shared_dpll_by_id(dev_priv, id);
}

static bool hsw_get_transcoder_state(struct intel_crtc *crtc,
				     struct intel_crtc_state *pipe_config,
				     unsigned long *power_domain_mask)
{
	struct drm_device *dev = crtc->base.dev;
	struct drm_i915_private *dev_priv = dev->dev_private;
	enum intel_display_power_domain power_domain;
	u32 tmp;

	/*
	 * The pipe->transcoder mapping is fixed with the exception of the eDP
	 * transcoder handled below.
	 */
	pipe_config->cpu_transcoder = (enum transcoder) crtc->pipe;

	/*
	 * XXX: Do intel_display_power_get_if_enabled before reading this (for
	 * consistency and less surprising code; it's in always on power).
	 */
	tmp = I915_READ(TRANS_DDI_FUNC_CTL(TRANSCODER_EDP));
	if (tmp & TRANS_DDI_FUNC_ENABLE) {
		enum pipe trans_edp_pipe;
		switch (tmp & TRANS_DDI_EDP_INPUT_MASK) {
		default:
			WARN(1, "unknown pipe linked to edp transcoder\n");
		case TRANS_DDI_EDP_INPUT_A_ONOFF:
		case TRANS_DDI_EDP_INPUT_A_ON:
			trans_edp_pipe = PIPE_A;
			break;
		case TRANS_DDI_EDP_INPUT_B_ONOFF:
			trans_edp_pipe = PIPE_B;
			break;
		case TRANS_DDI_EDP_INPUT_C_ONOFF:
			trans_edp_pipe = PIPE_C;
			break;
		}

		if (trans_edp_pipe == crtc->pipe)
			pipe_config->cpu_transcoder = TRANSCODER_EDP;
	}

	power_domain = POWER_DOMAIN_TRANSCODER(pipe_config->cpu_transcoder);
	if (!intel_display_power_get_if_enabled(dev_priv, power_domain))
		return false;
	*power_domain_mask |= BIT(power_domain);

	tmp = I915_READ(PIPECONF(pipe_config->cpu_transcoder));

	return tmp & PIPECONF_ENABLE;
}

static bool bxt_get_dsi_transcoder_state(struct intel_crtc *crtc,
					 struct intel_crtc_state *pipe_config,
					 unsigned long *power_domain_mask)
{
	struct drm_device *dev = crtc->base.dev;
	struct drm_i915_private *dev_priv = dev->dev_private;
	enum intel_display_power_domain power_domain;
	enum port port;
	enum transcoder cpu_transcoder;
	u32 tmp;

	pipe_config->has_dsi_encoder = false;

	for_each_port_masked(port, BIT(PORT_A) | BIT(PORT_C)) {
		if (port == PORT_A)
			cpu_transcoder = TRANSCODER_DSI_A;
		else
			cpu_transcoder = TRANSCODER_DSI_C;

		power_domain = POWER_DOMAIN_TRANSCODER(cpu_transcoder);
		if (!intel_display_power_get_if_enabled(dev_priv, power_domain))
			continue;
		*power_domain_mask |= BIT(power_domain);

		/*
		 * The PLL needs to be enabled with a valid divider
		 * configuration, otherwise accessing DSI registers will hang
		 * the machine. See BSpec North Display Engine
		 * registers/MIPI[BXT]. We can break out here early, since we
		 * need the same DSI PLL to be enabled for both DSI ports.
		 */
		if (!intel_dsi_pll_is_enabled(dev_priv))
			break;

		/* XXX: this works for video mode only */
		tmp = I915_READ(BXT_MIPI_PORT_CTRL(port));
		if (!(tmp & DPI_ENABLE))
			continue;

		tmp = I915_READ(MIPI_CTRL(port));
		if ((tmp & BXT_PIPE_SELECT_MASK) != BXT_PIPE_SELECT(crtc->pipe))
			continue;

		pipe_config->cpu_transcoder = cpu_transcoder;
		pipe_config->has_dsi_encoder = true;
		break;
	}

	return pipe_config->has_dsi_encoder;
}

static void haswell_get_ddi_port_state(struct intel_crtc *crtc,
				       struct intel_crtc_state *pipe_config)
{
	struct drm_device *dev = crtc->base.dev;
	struct drm_i915_private *dev_priv = dev->dev_private;
	struct intel_shared_dpll *pll;
	enum port port;
	uint32_t tmp;

	tmp = I915_READ(TRANS_DDI_FUNC_CTL(pipe_config->cpu_transcoder));

	port = (tmp & TRANS_DDI_PORT_MASK) >> TRANS_DDI_PORT_SHIFT;

	if (IS_SKYLAKE(dev) || IS_KABYLAKE(dev))
		skylake_get_ddi_pll(dev_priv, port, pipe_config);
	else if (IS_BROXTON(dev))
		bxt_get_ddi_pll(dev_priv, port, pipe_config);
	else
		haswell_get_ddi_pll(dev_priv, port, pipe_config);

	pll = pipe_config->shared_dpll;
	if (pll) {
		WARN_ON(!pll->funcs.get_hw_state(dev_priv, pll,
						 &pipe_config->dpll_hw_state));
	}

	/*
	 * Haswell has only FDI/PCH transcoder A. It is which is connected to
	 * DDI E. So just check whether this pipe is wired to DDI E and whether
	 * the PCH transcoder is on.
	 */
	if (INTEL_INFO(dev)->gen < 9 &&
	    (port == PORT_E) && I915_READ(LPT_TRANSCONF) & TRANS_ENABLE) {
		pipe_config->has_pch_encoder = true;

		tmp = I915_READ(FDI_RX_CTL(PIPE_A));
		pipe_config->fdi_lanes = ((FDI_DP_PORT_WIDTH_MASK & tmp) >>
					  FDI_DP_PORT_WIDTH_SHIFT) + 1;

		ironlake_get_fdi_m_n_config(crtc, pipe_config);
	}
}

static bool haswell_get_pipe_config(struct intel_crtc *crtc,
				    struct intel_crtc_state *pipe_config)
{
	struct drm_device *dev = crtc->base.dev;
	struct drm_i915_private *dev_priv = dev->dev_private;
	enum intel_display_power_domain power_domain;
	unsigned long power_domain_mask;
	bool active;

	power_domain = POWER_DOMAIN_PIPE(crtc->pipe);
	if (!intel_display_power_get_if_enabled(dev_priv, power_domain))
		return false;
	power_domain_mask = BIT(power_domain);

	pipe_config->shared_dpll = NULL;

	active = hsw_get_transcoder_state(crtc, pipe_config, &power_domain_mask);

	if (IS_BROXTON(dev_priv)) {
		bxt_get_dsi_transcoder_state(crtc, pipe_config,
					     &power_domain_mask);
		WARN_ON(active && pipe_config->has_dsi_encoder);
		if (pipe_config->has_dsi_encoder)
			active = true;
	}

	if (!active)
		goto out;

	if (!pipe_config->has_dsi_encoder) {
		haswell_get_ddi_port_state(crtc, pipe_config);
		intel_get_pipe_timings(crtc, pipe_config);
	}

	intel_get_pipe_src_size(crtc, pipe_config);

	pipe_config->gamma_mode =
		I915_READ(GAMMA_MODE(crtc->pipe)) & GAMMA_MODE_MODE_MASK;

	if (INTEL_INFO(dev)->gen >= 9) {
		skl_init_scalers(dev, crtc, pipe_config);
	}

	if (INTEL_INFO(dev)->gen >= 9) {
		pipe_config->scaler_state.scaler_id = -1;
		pipe_config->scaler_state.scaler_users &= ~(1 << SKL_CRTC_INDEX);
	}

	power_domain = POWER_DOMAIN_PIPE_PANEL_FITTER(crtc->pipe);
	if (intel_display_power_get_if_enabled(dev_priv, power_domain)) {
		power_domain_mask |= BIT(power_domain);
		if (INTEL_INFO(dev)->gen >= 9)
			skylake_get_pfit_config(crtc, pipe_config);
		else
			ironlake_get_pfit_config(crtc, pipe_config);
	}

	if (IS_HASWELL(dev))
		pipe_config->ips_enabled = hsw_crtc_supports_ips(crtc) &&
			(I915_READ(IPS_CTL) & IPS_ENABLE);

	if (pipe_config->cpu_transcoder != TRANSCODER_EDP &&
	    !transcoder_is_dsi(pipe_config->cpu_transcoder)) {
		pipe_config->pixel_multiplier =
			I915_READ(PIPE_MULT(pipe_config->cpu_transcoder)) + 1;
	} else {
		pipe_config->pixel_multiplier = 1;
	}

out:
	for_each_power_domain(power_domain, power_domain_mask)
		intel_display_power_put(dev_priv, power_domain);

	return active;
}

static void i845_update_cursor(struct drm_crtc *crtc, u32 base,
			       const struct intel_plane_state *plane_state)
{
	struct drm_device *dev = crtc->dev;
	struct drm_i915_private *dev_priv = dev->dev_private;
	struct intel_crtc *intel_crtc = to_intel_crtc(crtc);
	uint32_t cntl = 0, size = 0;

	if (plane_state && plane_state->visible) {
		unsigned int width = plane_state->base.crtc_w;
		unsigned int height = plane_state->base.crtc_h;
		unsigned int stride = roundup_pow_of_two(width) * 4;

		switch (stride) {
		default:
			WARN_ONCE(1, "Invalid cursor width/stride, width=%u, stride=%u\n",
				  width, stride);
			stride = 256;
			/* fallthrough */
		case 256:
		case 512:
		case 1024:
		case 2048:
			break;
		}

		cntl |= CURSOR_ENABLE |
			CURSOR_GAMMA_ENABLE |
			CURSOR_FORMAT_ARGB |
			CURSOR_STRIDE(stride);

		size = (height << 12) | width;
	}

	if (intel_crtc->cursor_cntl != 0 &&
	    (intel_crtc->cursor_base != base ||
	     intel_crtc->cursor_size != size ||
	     intel_crtc->cursor_cntl != cntl)) {
		/* On these chipsets we can only modify the base/size/stride
		 * whilst the cursor is disabled.
		 */
		I915_WRITE(CURCNTR(PIPE_A), 0);
		POSTING_READ(CURCNTR(PIPE_A));
		intel_crtc->cursor_cntl = 0;
	}

	if (intel_crtc->cursor_base != base) {
		I915_WRITE(CURBASE(PIPE_A), base);
		intel_crtc->cursor_base = base;
	}

	if (intel_crtc->cursor_size != size) {
		I915_WRITE(CURSIZE, size);
		intel_crtc->cursor_size = size;
	}

	if (intel_crtc->cursor_cntl != cntl) {
		I915_WRITE(CURCNTR(PIPE_A), cntl);
		POSTING_READ(CURCNTR(PIPE_A));
		intel_crtc->cursor_cntl = cntl;
	}
}

static void i9xx_update_cursor(struct drm_crtc *crtc, u32 base,
			       const struct intel_plane_state *plane_state)
{
	struct drm_device *dev = crtc->dev;
	struct drm_i915_private *dev_priv = dev->dev_private;
	struct intel_crtc *intel_crtc = to_intel_crtc(crtc);
	int pipe = intel_crtc->pipe;
	uint32_t cntl = 0;

	if (plane_state && plane_state->visible) {
		cntl = MCURSOR_GAMMA_ENABLE;
		switch (plane_state->base.crtc_w) {
			case 64:
				cntl |= CURSOR_MODE_64_ARGB_AX;
				break;
			case 128:
				cntl |= CURSOR_MODE_128_ARGB_AX;
				break;
			case 256:
				cntl |= CURSOR_MODE_256_ARGB_AX;
				break;
			default:
				MISSING_CASE(plane_state->base.crtc_w);
				return;
		}
		cntl |= pipe << 28; /* Connect to correct pipe */

		if (HAS_DDI(dev))
			cntl |= CURSOR_PIPE_CSC_ENABLE;

		if (plane_state->base.rotation == BIT(DRM_ROTATE_180))
			cntl |= CURSOR_ROTATE_180;
	}

	if (intel_crtc->cursor_cntl != cntl) {
		I915_WRITE(CURCNTR(pipe), cntl);
		POSTING_READ(CURCNTR(pipe));
		intel_crtc->cursor_cntl = cntl;
	}

	/* and commit changes on next vblank */
	I915_WRITE(CURBASE(pipe), base);
	POSTING_READ(CURBASE(pipe));

	intel_crtc->cursor_base = base;
}

/* If no-part of the cursor is visible on the framebuffer, then the GPU may hang... */
static void intel_crtc_update_cursor(struct drm_crtc *crtc,
				     const struct intel_plane_state *plane_state)
{
	struct drm_device *dev = crtc->dev;
	struct drm_i915_private *dev_priv = dev->dev_private;
	struct intel_crtc *intel_crtc = to_intel_crtc(crtc);
	int pipe = intel_crtc->pipe;
	u32 base = intel_crtc->cursor_addr;
	u32 pos = 0;

	if (plane_state) {
		int x = plane_state->base.crtc_x;
		int y = plane_state->base.crtc_y;

		if (x < 0) {
			pos |= CURSOR_POS_SIGN << CURSOR_X_SHIFT;
			x = -x;
		}
		pos |= x << CURSOR_X_SHIFT;

		if (y < 0) {
			pos |= CURSOR_POS_SIGN << CURSOR_Y_SHIFT;
			y = -y;
		}
		pos |= y << CURSOR_Y_SHIFT;

		/* ILK+ do this automagically */
		if (HAS_GMCH_DISPLAY(dev) &&
		    plane_state->base.rotation == BIT(DRM_ROTATE_180)) {
			base += (plane_state->base.crtc_h *
				 plane_state->base.crtc_w - 1) * 4;
		}
	}

	I915_WRITE(CURPOS(pipe), pos);

	if (IS_845G(dev) || IS_I865G(dev))
		i845_update_cursor(crtc, base, plane_state);
	else
		i9xx_update_cursor(crtc, base, plane_state);
}

static bool cursor_size_ok(struct drm_device *dev,
			   uint32_t width, uint32_t height)
{
	if (width == 0 || height == 0)
		return false;

	/*
	 * 845g/865g are special in that they are only limited by
	 * the width of their cursors, the height is arbitrary up to
	 * the precision of the register. Everything else requires
	 * square cursors, limited to a few power-of-two sizes.
	 */
	if (IS_845G(dev) || IS_I865G(dev)) {
		if ((width & 63) != 0)
			return false;

		if (width > (IS_845G(dev) ? 64 : 512))
			return false;

		if (height > 1023)
			return false;
	} else {
		switch (width | height) {
		case 256:
		case 128:
			if (IS_GEN2(dev))
				return false;
		case 64:
			break;
		default:
			return false;
		}
	}

	return true;
}

/* VESA 640x480x72Hz mode to set on the pipe */
static struct drm_display_mode load_detect_mode = {
	DRM_MODE("640x480", DRM_MODE_TYPE_DEFAULT, 31500, 640, 664,
		 704, 832, 0, 480, 489, 491, 520, 0, DRM_MODE_FLAG_NHSYNC | DRM_MODE_FLAG_NVSYNC),
};

struct drm_framebuffer *
__intel_framebuffer_create(struct drm_device *dev,
			   struct drm_mode_fb_cmd2 *mode_cmd,
			   struct drm_i915_gem_object *obj)
{
	struct intel_framebuffer *intel_fb;
	int ret;

	intel_fb = kzalloc(sizeof(*intel_fb), GFP_KERNEL);
	if (!intel_fb)
		return ERR_PTR(-ENOMEM);

	ret = intel_framebuffer_init(dev, intel_fb, mode_cmd, obj);
	if (ret)
		goto err;

	return &intel_fb->base;

err:
	kfree(intel_fb);
	return ERR_PTR(ret);
}

static struct drm_framebuffer *
intel_framebuffer_create(struct drm_device *dev,
			 struct drm_mode_fb_cmd2 *mode_cmd,
			 struct drm_i915_gem_object *obj)
{
	struct drm_framebuffer *fb;
	int ret;

	ret = i915_mutex_lock_interruptible(dev);
	if (ret)
		return ERR_PTR(ret);
	fb = __intel_framebuffer_create(dev, mode_cmd, obj);
	mutex_unlock(&dev->struct_mutex);

	return fb;
}

static u32
intel_framebuffer_pitch_for_width(int width, int bpp)
{
	u32 pitch = DIV_ROUND_UP(width * bpp, 8);
	return ALIGN(pitch, 64);
}

static u32
intel_framebuffer_size_for_mode(struct drm_display_mode *mode, int bpp)
{
	u32 pitch = intel_framebuffer_pitch_for_width(mode->hdisplay, bpp);
	return PAGE_ALIGN(pitch * mode->vdisplay);
}

static struct drm_framebuffer *
intel_framebuffer_create_for_mode(struct drm_device *dev,
				  struct drm_display_mode *mode,
				  int depth, int bpp)
{
	struct drm_framebuffer *fb;
	struct drm_i915_gem_object *obj;
	struct drm_mode_fb_cmd2 mode_cmd = { 0 };

	obj = i915_gem_object_create(dev,
				    intel_framebuffer_size_for_mode(mode, bpp));
	if (IS_ERR(obj))
		return ERR_CAST(obj);

	mode_cmd.width = mode->hdisplay;
	mode_cmd.height = mode->vdisplay;
	mode_cmd.pitches[0] = intel_framebuffer_pitch_for_width(mode_cmd.width,
								bpp);
	mode_cmd.pixel_format = drm_mode_legacy_fb_format(bpp, depth);

	fb = intel_framebuffer_create(dev, &mode_cmd, obj);
	if (IS_ERR(fb))
		drm_gem_object_unreference_unlocked(&obj->base);

	return fb;
}

static struct drm_framebuffer *
mode_fits_in_fbdev(struct drm_device *dev,
		   struct drm_display_mode *mode)
{
#ifdef CONFIG_DRM_FBDEV_EMULATION
	struct drm_i915_private *dev_priv = dev->dev_private;
	struct drm_i915_gem_object *obj;
	struct drm_framebuffer *fb;

	if (!dev_priv->fbdev)
		return NULL;

	if (!dev_priv->fbdev->fb)
		return NULL;

	obj = dev_priv->fbdev->fb->obj;
	BUG_ON(!obj);

	fb = &dev_priv->fbdev->fb->base;
	if (fb->pitches[0] < intel_framebuffer_pitch_for_width(mode->hdisplay,
							       fb->bits_per_pixel))
		return NULL;

	if (obj->base.size < mode->vdisplay * fb->pitches[0])
		return NULL;

	drm_framebuffer_reference(fb);
	return fb;
#else
	return NULL;
#endif
}

static int intel_modeset_setup_plane_state(struct drm_atomic_state *state,
					   struct drm_crtc *crtc,
					   struct drm_display_mode *mode,
					   struct drm_framebuffer *fb,
					   int x, int y)
{
	struct drm_plane_state *plane_state;
	int hdisplay, vdisplay;
	int ret;

	plane_state = drm_atomic_get_plane_state(state, crtc->primary);
	if (IS_ERR(plane_state))
		return PTR_ERR(plane_state);

	if (mode)
		drm_crtc_get_hv_timing(mode, &hdisplay, &vdisplay);
	else
		hdisplay = vdisplay = 0;

	ret = drm_atomic_set_crtc_for_plane(plane_state, fb ? crtc : NULL);
	if (ret)
		return ret;
	drm_atomic_set_fb_for_plane(plane_state, fb);
	plane_state->crtc_x = 0;
	plane_state->crtc_y = 0;
	plane_state->crtc_w = hdisplay;
	plane_state->crtc_h = vdisplay;
	plane_state->src_x = x << 16;
	plane_state->src_y = y << 16;
	plane_state->src_w = hdisplay << 16;
	plane_state->src_h = vdisplay << 16;

	return 0;
}

bool intel_get_load_detect_pipe(struct drm_connector *connector,
				struct drm_display_mode *mode,
				struct intel_load_detect_pipe *old,
				struct drm_modeset_acquire_ctx *ctx)
{
	struct intel_crtc *intel_crtc;
	struct intel_encoder *intel_encoder =
		intel_attached_encoder(connector);
	struct drm_crtc *possible_crtc;
	struct drm_encoder *encoder = &intel_encoder->base;
	struct drm_crtc *crtc = NULL;
	struct drm_device *dev = encoder->dev;
	struct drm_framebuffer *fb;
	struct drm_mode_config *config = &dev->mode_config;
	struct drm_atomic_state *state = NULL, *restore_state = NULL;
	struct drm_connector_state *connector_state;
	struct intel_crtc_state *crtc_state;
	int ret, i = -1;

	DRM_DEBUG_KMS("[CONNECTOR:%d:%s], [ENCODER:%d:%s]\n",
		      connector->base.id, connector->name,
		      encoder->base.id, encoder->name);

	old->restore_state = NULL;

retry:
	ret = drm_modeset_lock(&config->connection_mutex, ctx);
	if (ret)
		goto fail;

	/*
	 * Algorithm gets a little messy:
	 *
	 *   - if the connector already has an assigned crtc, use it (but make
	 *     sure it's on first)
	 *
	 *   - try to find the first unused crtc that can drive this connector,
	 *     and use that if we find one
	 */

	/* See if we already have a CRTC for this connector */
	if (connector->state->crtc) {
		crtc = connector->state->crtc;

		ret = drm_modeset_lock(&crtc->mutex, ctx);
		if (ret)
			goto fail;

		/* Make sure the crtc and connector are running */
		goto found;
	}

	/* Find an unused one (if possible) */
	for_each_crtc(dev, possible_crtc) {
		i++;
		if (!(encoder->possible_crtcs & (1 << i)))
			continue;

		ret = drm_modeset_lock(&possible_crtc->mutex, ctx);
		if (ret)
			goto fail;

		if (possible_crtc->state->enable) {
			drm_modeset_unlock(&possible_crtc->mutex);
			continue;
		}

		crtc = possible_crtc;
		break;
	}

	/*
	 * If we didn't find an unused CRTC, don't use any.
	 */
	if (!crtc) {
		DRM_DEBUG_KMS("no pipe available for load-detect\n");
		goto fail;
	}

found:
	intel_crtc = to_intel_crtc(crtc);

	ret = drm_modeset_lock(&crtc->primary->mutex, ctx);
	if (ret)
		goto fail;

	state = drm_atomic_state_alloc(dev);
	restore_state = drm_atomic_state_alloc(dev);
	if (!state || !restore_state) {
		ret = -ENOMEM;
		goto fail;
	}

	state->acquire_ctx = ctx;
	restore_state->acquire_ctx = ctx;

	connector_state = drm_atomic_get_connector_state(state, connector);
	if (IS_ERR(connector_state)) {
		ret = PTR_ERR(connector_state);
		goto fail;
	}

	ret = drm_atomic_set_crtc_for_connector(connector_state, crtc);
	if (ret)
		goto fail;

	crtc_state = intel_atomic_get_crtc_state(state, intel_crtc);
	if (IS_ERR(crtc_state)) {
		ret = PTR_ERR(crtc_state);
		goto fail;
	}

	crtc_state->base.active = crtc_state->base.enable = true;

	if (!mode)
		mode = &load_detect_mode;

	/* We need a framebuffer large enough to accommodate all accesses
	 * that the plane may generate whilst we perform load detection.
	 * We can not rely on the fbcon either being present (we get called
	 * during its initialisation to detect all boot displays, or it may
	 * not even exist) or that it is large enough to satisfy the
	 * requested mode.
	 */
	fb = mode_fits_in_fbdev(dev, mode);
	if (fb == NULL) {
		DRM_DEBUG_KMS("creating tmp fb for load-detection\n");
		fb = intel_framebuffer_create_for_mode(dev, mode, 24, 32);
	} else
		DRM_DEBUG_KMS("reusing fbdev for load-detection framebuffer\n");
	if (IS_ERR(fb)) {
		DRM_DEBUG_KMS("failed to allocate framebuffer for load-detection\n");
		goto fail;
	}

	ret = intel_modeset_setup_plane_state(state, crtc, mode, fb, 0, 0);
	if (ret)
		goto fail;

	drm_framebuffer_unreference(fb);

	ret = drm_atomic_set_mode_for_crtc(&crtc_state->base, mode);
	if (ret)
		goto fail;

	ret = PTR_ERR_OR_ZERO(drm_atomic_get_connector_state(restore_state, connector));
	if (!ret)
		ret = PTR_ERR_OR_ZERO(drm_atomic_get_crtc_state(restore_state, crtc));
	if (!ret)
		ret = PTR_ERR_OR_ZERO(drm_atomic_get_plane_state(restore_state, crtc->primary));
	if (ret) {
		DRM_DEBUG_KMS("Failed to create a copy of old state to restore: %i\n", ret);
		goto fail;
	}

	ret = drm_atomic_commit(state);
	if (ret) {
		DRM_DEBUG_KMS("failed to set mode on load-detect pipe\n");
		goto fail;
	}

	old->restore_state = restore_state;

	/* let the connector get through one full cycle before testing */
	intel_wait_for_vblank(dev, intel_crtc->pipe);
	return true;

fail:
	drm_atomic_state_free(state);
	drm_atomic_state_free(restore_state);
	restore_state = state = NULL;

	if (ret == -EDEADLK) {
		drm_modeset_backoff(ctx);
		goto retry;
	}

	return false;
}

void intel_release_load_detect_pipe(struct drm_connector *connector,
				    struct intel_load_detect_pipe *old,
				    struct drm_modeset_acquire_ctx *ctx)
{
	struct intel_encoder *intel_encoder =
		intel_attached_encoder(connector);
	struct drm_encoder *encoder = &intel_encoder->base;
	struct drm_atomic_state *state = old->restore_state;
	int ret;

	DRM_DEBUG_KMS("[CONNECTOR:%d:%s], [ENCODER:%d:%s]\n",
		      connector->base.id, connector->name,
		      encoder->base.id, encoder->name);

	if (!state)
		return;

	ret = drm_atomic_commit(state);
	if (ret) {
		DRM_DEBUG_KMS("Couldn't release load detect pipe: %i\n", ret);
		drm_atomic_state_free(state);
	}
}

static int i9xx_pll_refclk(struct drm_device *dev,
			   const struct intel_crtc_state *pipe_config)
{
	struct drm_i915_private *dev_priv = dev->dev_private;
	u32 dpll = pipe_config->dpll_hw_state.dpll;

	if ((dpll & PLL_REF_INPUT_MASK) == PLLB_REF_INPUT_SPREADSPECTRUMIN)
		return dev_priv->vbt.lvds_ssc_freq;
	else if (HAS_PCH_SPLIT(dev))
		return 120000;
	else if (!IS_GEN2(dev))
		return 96000;
	else
		return 48000;
}

/* Returns the clock of the currently programmed mode of the given pipe. */
static void i9xx_crtc_clock_get(struct intel_crtc *crtc,
				struct intel_crtc_state *pipe_config)
{
	struct drm_device *dev = crtc->base.dev;
	struct drm_i915_private *dev_priv = dev->dev_private;
	int pipe = pipe_config->cpu_transcoder;
	u32 dpll = pipe_config->dpll_hw_state.dpll;
	u32 fp;
	struct dpll clock;
	int port_clock;
	int refclk = i9xx_pll_refclk(dev, pipe_config);

	if ((dpll & DISPLAY_RATE_SELECT_FPA1) == 0)
		fp = pipe_config->dpll_hw_state.fp0;
	else
		fp = pipe_config->dpll_hw_state.fp1;

	clock.m1 = (fp & FP_M1_DIV_MASK) >> FP_M1_DIV_SHIFT;
	if (IS_PINEVIEW(dev)) {
		clock.n = ffs((fp & FP_N_PINEVIEW_DIV_MASK) >> FP_N_DIV_SHIFT) - 1;
		clock.m2 = (fp & FP_M2_PINEVIEW_DIV_MASK) >> FP_M2_DIV_SHIFT;
	} else {
		clock.n = (fp & FP_N_DIV_MASK) >> FP_N_DIV_SHIFT;
		clock.m2 = (fp & FP_M2_DIV_MASK) >> FP_M2_DIV_SHIFT;
	}

	if (!IS_GEN2(dev)) {
		if (IS_PINEVIEW(dev))
			clock.p1 = ffs((dpll & DPLL_FPA01_P1_POST_DIV_MASK_PINEVIEW) >>
				DPLL_FPA01_P1_POST_DIV_SHIFT_PINEVIEW);
		else
			clock.p1 = ffs((dpll & DPLL_FPA01_P1_POST_DIV_MASK) >>
			       DPLL_FPA01_P1_POST_DIV_SHIFT);

		switch (dpll & DPLL_MODE_MASK) {
		case DPLLB_MODE_DAC_SERIAL:
			clock.p2 = dpll & DPLL_DAC_SERIAL_P2_CLOCK_DIV_5 ?
				5 : 10;
			break;
		case DPLLB_MODE_LVDS:
			clock.p2 = dpll & DPLLB_LVDS_P2_CLOCK_DIV_7 ?
				7 : 14;
			break;
		default:
			DRM_DEBUG_KMS("Unknown DPLL mode %08x in programmed "
				  "mode\n", (int)(dpll & DPLL_MODE_MASK));
			return;
		}

		if (IS_PINEVIEW(dev))
			port_clock = pnv_calc_dpll_params(refclk, &clock);
		else
			port_clock = i9xx_calc_dpll_params(refclk, &clock);
	} else {
		u32 lvds = IS_I830(dev) ? 0 : I915_READ(LVDS);
		bool is_lvds = (pipe == 1) && (lvds & LVDS_PORT_EN);

		if (is_lvds) {
			clock.p1 = ffs((dpll & DPLL_FPA01_P1_POST_DIV_MASK_I830_LVDS) >>
				       DPLL_FPA01_P1_POST_DIV_SHIFT);

			if (lvds & LVDS_CLKB_POWER_UP)
				clock.p2 = 7;
			else
				clock.p2 = 14;
		} else {
			if (dpll & PLL_P1_DIVIDE_BY_TWO)
				clock.p1 = 2;
			else {
				clock.p1 = ((dpll & DPLL_FPA01_P1_POST_DIV_MASK_I830) >>
					    DPLL_FPA01_P1_POST_DIV_SHIFT) + 2;
			}
			if (dpll & PLL_P2_DIVIDE_BY_4)
				clock.p2 = 4;
			else
				clock.p2 = 2;
		}

		port_clock = i9xx_calc_dpll_params(refclk, &clock);
	}

	/*
	 * This value includes pixel_multiplier. We will use
	 * port_clock to compute adjusted_mode.crtc_clock in the
	 * encoder's get_config() function.
	 */
	pipe_config->port_clock = port_clock;
}

int intel_dotclock_calculate(int link_freq,
			     const struct intel_link_m_n *m_n)
{
	/*
	 * The calculation for the data clock is:
	 * pixel_clock = ((m/n)*(link_clock * nr_lanes))/bpp
	 * But we want to avoid losing precison if possible, so:
	 * pixel_clock = ((m * link_clock * nr_lanes)/(n*bpp))
	 *
	 * and the link clock is simpler:
	 * link_clock = (m * link_clock) / n
	 */

	if (!m_n->link_n)
		return 0;

	return div_u64((u64)m_n->link_m * link_freq, m_n->link_n);
}

static void ironlake_pch_clock_get(struct intel_crtc *crtc,
				   struct intel_crtc_state *pipe_config)
{
	struct drm_i915_private *dev_priv = to_i915(crtc->base.dev);

	/* read out port_clock from the DPLL */
	i9xx_crtc_clock_get(crtc, pipe_config);

	/*
	 * In case there is an active pipe without active ports,
	 * we may need some idea for the dotclock anyway.
	 * Calculate one based on the FDI configuration.
	 */
	pipe_config->base.adjusted_mode.crtc_clock =
		intel_dotclock_calculate(intel_fdi_link_freq(dev_priv, pipe_config),
					 &pipe_config->fdi_m_n);
}

/** Returns the currently programmed mode of the given pipe. */
struct drm_display_mode *intel_crtc_mode_get(struct drm_device *dev,
					     struct drm_crtc *crtc)
{
	struct drm_i915_private *dev_priv = dev->dev_private;
	struct intel_crtc *intel_crtc = to_intel_crtc(crtc);
	enum transcoder cpu_transcoder = intel_crtc->config->cpu_transcoder;
	struct drm_display_mode *mode;
	struct intel_crtc_state *pipe_config;
	int htot = I915_READ(HTOTAL(cpu_transcoder));
	int hsync = I915_READ(HSYNC(cpu_transcoder));
	int vtot = I915_READ(VTOTAL(cpu_transcoder));
	int vsync = I915_READ(VSYNC(cpu_transcoder));
	enum pipe pipe = intel_crtc->pipe;

	mode = kzalloc(sizeof(*mode), GFP_KERNEL);
	if (!mode)
		return NULL;

	pipe_config = kzalloc(sizeof(*pipe_config), GFP_KERNEL);
	if (!pipe_config) {
		kfree(mode);
		return NULL;
	}

	/*
	 * Construct a pipe_config sufficient for getting the clock info
	 * back out of crtc_clock_get.
	 *
	 * Note, if LVDS ever uses a non-1 pixel multiplier, we'll need
	 * to use a real value here instead.
	 */
	pipe_config->cpu_transcoder = (enum transcoder) pipe;
	pipe_config->pixel_multiplier = 1;
	pipe_config->dpll_hw_state.dpll = I915_READ(DPLL(pipe));
	pipe_config->dpll_hw_state.fp0 = I915_READ(FP0(pipe));
	pipe_config->dpll_hw_state.fp1 = I915_READ(FP1(pipe));
	i9xx_crtc_clock_get(intel_crtc, pipe_config);

	mode->clock = pipe_config->port_clock / pipe_config->pixel_multiplier;
	mode->hdisplay = (htot & 0xffff) + 1;
	mode->htotal = ((htot & 0xffff0000) >> 16) + 1;
	mode->hsync_start = (hsync & 0xffff) + 1;
	mode->hsync_end = ((hsync & 0xffff0000) >> 16) + 1;
	mode->vdisplay = (vtot & 0xffff) + 1;
	mode->vtotal = ((vtot & 0xffff0000) >> 16) + 1;
	mode->vsync_start = (vsync & 0xffff) + 1;
	mode->vsync_end = ((vsync & 0xffff0000) >> 16) + 1;

	drm_mode_set_name(mode);

	kfree(pipe_config);

	return mode;
}

void intel_mark_busy(struct drm_i915_private *dev_priv)
{
	if (dev_priv->mm.busy)
		return;

	intel_runtime_pm_get(dev_priv);
	i915_update_gfx_val(dev_priv);
	if (INTEL_GEN(dev_priv) >= 6)
		gen6_rps_busy(dev_priv);
	dev_priv->mm.busy = true;
}

void intel_mark_idle(struct drm_i915_private *dev_priv)
{
	if (!dev_priv->mm.busy)
		return;

	dev_priv->mm.busy = false;

	if (INTEL_GEN(dev_priv) >= 6)
		gen6_rps_idle(dev_priv);

	intel_runtime_pm_put(dev_priv);
}

static void intel_crtc_destroy(struct drm_crtc *crtc)
{
	struct intel_crtc *intel_crtc = to_intel_crtc(crtc);
	struct drm_device *dev = crtc->dev;
	struct intel_flip_work *work;

	spin_lock_irq(&dev->event_lock);
	work = intel_crtc->flip_work;
	intel_crtc->flip_work = NULL;
	spin_unlock_irq(&dev->event_lock);

	if (work) {
		cancel_work_sync(&work->mmio_work);
		cancel_work_sync(&work->unpin_work);
		kfree(work);
	}

	drm_crtc_cleanup(crtc);

	kfree(intel_crtc);
}

static void intel_unpin_work_fn(struct work_struct *__work)
{
	struct intel_flip_work *work =
		container_of(__work, struct intel_flip_work, unpin_work);
	struct intel_crtc *crtc = to_intel_crtc(work->crtc);
	struct drm_device *dev = crtc->base.dev;
	struct drm_plane *primary = crtc->base.primary;

	if (is_mmio_work(work))
		flush_work(&work->mmio_work);

	mutex_lock(&dev->struct_mutex);
	intel_unpin_fb_obj(work->old_fb, primary->state->rotation);
	drm_gem_object_unreference(&work->pending_flip_obj->base);

	if (work->flip_queued_req)
		i915_gem_request_assign(&work->flip_queued_req, NULL);
	mutex_unlock(&dev->struct_mutex);

	intel_frontbuffer_flip_complete(dev, to_intel_plane(primary)->frontbuffer_bit);
	intel_fbc_post_update(crtc);
	drm_framebuffer_unreference(work->old_fb);

	BUG_ON(atomic_read(&crtc->unpin_work_count) == 0);
	atomic_dec(&crtc->unpin_work_count);

	kfree(work);
}

/* Is 'a' after or equal to 'b'? */
static bool g4x_flip_count_after_eq(u32 a, u32 b)
{
	return !((a - b) & 0x80000000);
}

static bool __pageflip_finished_cs(struct intel_crtc *crtc,
				   struct intel_flip_work *work)
{
	struct drm_device *dev = crtc->base.dev;
	struct drm_i915_private *dev_priv = dev->dev_private;
	unsigned reset_counter;

	reset_counter = i915_reset_counter(&dev_priv->gpu_error);
	if (crtc->reset_counter != reset_counter)
		return true;

	/*
	 * The relevant registers doen't exist on pre-ctg.
	 * As the flip done interrupt doesn't trigger for mmio
	 * flips on gmch platforms, a flip count check isn't
	 * really needed there. But since ctg has the registers,
	 * include it in the check anyway.
	 */
	if (INTEL_INFO(dev)->gen < 5 && !IS_G4X(dev))
		return true;

	/*
	 * BDW signals flip done immediately if the plane
	 * is disabled, even if the plane enable is already
	 * armed to occur at the next vblank :(
	 */

	/*
	 * A DSPSURFLIVE check isn't enough in case the mmio and CS flips
	 * used the same base address. In that case the mmio flip might
	 * have completed, but the CS hasn't even executed the flip yet.
	 *
	 * A flip count check isn't enough as the CS might have updated
	 * the base address just after start of vblank, but before we
	 * managed to process the interrupt. This means we'd complete the
	 * CS flip too soon.
	 *
	 * Combining both checks should get us a good enough result. It may
	 * still happen that the CS flip has been executed, but has not
	 * yet actually completed. But in case the base address is the same
	 * anyway, we don't really care.
	 */
	return (I915_READ(DSPSURFLIVE(crtc->plane)) & ~0xfff) ==
		crtc->flip_work->gtt_offset &&
		g4x_flip_count_after_eq(I915_READ(PIPE_FLIPCOUNT_G4X(crtc->pipe)),
				    crtc->flip_work->flip_count);
}

static bool
__pageflip_finished_mmio(struct intel_crtc *crtc,
			       struct intel_flip_work *work)
{
	/*
	 * MMIO work completes when vblank is different from
	 * flip_queued_vblank.
	 *
	 * Reset counter value doesn't matter, this is handled by
	 * i915_wait_request finishing early, so no need to handle
	 * reset here.
	 */
	return intel_crtc_get_vblank_counter(crtc) != work->flip_queued_vblank;
}


static bool pageflip_finished(struct intel_crtc *crtc,
			      struct intel_flip_work *work)
{
	if (!atomic_read(&work->pending))
		return false;

	smp_rmb();

	if (is_mmio_work(work))
		return __pageflip_finished_mmio(crtc, work);
	else
		return __pageflip_finished_cs(crtc, work);
}

void intel_finish_page_flip_cs(struct drm_i915_private *dev_priv, int pipe)
{
	struct drm_device *dev = dev_priv->dev;
	struct drm_crtc *crtc = dev_priv->pipe_to_crtc_mapping[pipe];
	struct intel_crtc *intel_crtc = to_intel_crtc(crtc);
	struct intel_flip_work *work;
	unsigned long flags;

	/* Ignore early vblank irqs */
	if (!crtc)
		return;

	/*
	 * This is called both by irq handlers and the reset code (to complete
	 * lost pageflips) so needs the full irqsave spinlocks.
	 */
	spin_lock_irqsave(&dev->event_lock, flags);
	work = intel_crtc->flip_work;

	if (work != NULL &&
	    !is_mmio_work(work) &&
	    pageflip_finished(intel_crtc, work))
		page_flip_completed(intel_crtc);

	spin_unlock_irqrestore(&dev->event_lock, flags);
}

void intel_finish_page_flip_mmio(struct drm_i915_private *dev_priv, int pipe)
{
	struct drm_device *dev = dev_priv->dev;
	struct drm_crtc *crtc = dev_priv->pipe_to_crtc_mapping[pipe];
	struct intel_crtc *intel_crtc = to_intel_crtc(crtc);
	struct intel_flip_work *work;
	unsigned long flags;

	/* Ignore early vblank irqs */
	if (!crtc)
		return;

	/*
	 * This is called both by irq handlers and the reset code (to complete
	 * lost pageflips) so needs the full irqsave spinlocks.
	 */
	spin_lock_irqsave(&dev->event_lock, flags);
	work = intel_crtc->flip_work;

	if (work != NULL &&
	    is_mmio_work(work) &&
	    pageflip_finished(intel_crtc, work))
		page_flip_completed(intel_crtc);

	spin_unlock_irqrestore(&dev->event_lock, flags);
}

static inline void intel_mark_page_flip_active(struct intel_crtc *crtc,
					       struct intel_flip_work *work)
{
	work->flip_queued_vblank = intel_crtc_get_vblank_counter(crtc);

	/* Ensure that the work item is consistent when activating it ... */
	smp_mb__before_atomic();
	atomic_set(&work->pending, 1);
}

static int intel_gen2_queue_flip(struct drm_device *dev,
				 struct drm_crtc *crtc,
				 struct drm_framebuffer *fb,
				 struct drm_i915_gem_object *obj,
				 struct drm_i915_gem_request *req,
				 uint32_t flags)
{
	struct intel_engine_cs *engine = req->engine;
	struct intel_crtc *intel_crtc = to_intel_crtc(crtc);
	u32 flip_mask;
	int ret;

	ret = intel_ring_begin(req, 6);
	if (ret)
		return ret;

	/* Can't queue multiple flips, so wait for the previous
	 * one to finish before executing the next.
	 */
	if (intel_crtc->plane)
		flip_mask = MI_WAIT_FOR_PLANE_B_FLIP;
	else
		flip_mask = MI_WAIT_FOR_PLANE_A_FLIP;
	intel_ring_emit(engine, MI_WAIT_FOR_EVENT | flip_mask);
	intel_ring_emit(engine, MI_NOOP);
	intel_ring_emit(engine, MI_DISPLAY_FLIP |
			MI_DISPLAY_FLIP_PLANE(intel_crtc->plane));
	intel_ring_emit(engine, fb->pitches[0]);
	intel_ring_emit(engine, intel_crtc->flip_work->gtt_offset);
	intel_ring_emit(engine, 0); /* aux display base address, unused */

	return 0;
}

static int intel_gen3_queue_flip(struct drm_device *dev,
				 struct drm_crtc *crtc,
				 struct drm_framebuffer *fb,
				 struct drm_i915_gem_object *obj,
				 struct drm_i915_gem_request *req,
				 uint32_t flags)
{
	struct intel_engine_cs *engine = req->engine;
	struct intel_crtc *intel_crtc = to_intel_crtc(crtc);
	u32 flip_mask;
	int ret;

	ret = intel_ring_begin(req, 6);
	if (ret)
		return ret;

	if (intel_crtc->plane)
		flip_mask = MI_WAIT_FOR_PLANE_B_FLIP;
	else
		flip_mask = MI_WAIT_FOR_PLANE_A_FLIP;
	intel_ring_emit(engine, MI_WAIT_FOR_EVENT | flip_mask);
	intel_ring_emit(engine, MI_NOOP);
	intel_ring_emit(engine, MI_DISPLAY_FLIP_I915 |
			MI_DISPLAY_FLIP_PLANE(intel_crtc->plane));
	intel_ring_emit(engine, fb->pitches[0]);
	intel_ring_emit(engine, intel_crtc->flip_work->gtt_offset);
	intel_ring_emit(engine, MI_NOOP);

	return 0;
}

static int intel_gen4_queue_flip(struct drm_device *dev,
				 struct drm_crtc *crtc,
				 struct drm_framebuffer *fb,
				 struct drm_i915_gem_object *obj,
				 struct drm_i915_gem_request *req,
				 uint32_t flags)
{
	struct intel_engine_cs *engine = req->engine;
	struct drm_i915_private *dev_priv = dev->dev_private;
	struct intel_crtc *intel_crtc = to_intel_crtc(crtc);
	uint32_t pf, pipesrc;
	int ret;

	ret = intel_ring_begin(req, 4);
	if (ret)
		return ret;

	/* i965+ uses the linear or tiled offsets from the
	 * Display Registers (which do not change across a page-flip)
	 * so we need only reprogram the base address.
	 */
	intel_ring_emit(engine, MI_DISPLAY_FLIP |
			MI_DISPLAY_FLIP_PLANE(intel_crtc->plane));
	intel_ring_emit(engine, fb->pitches[0]);
	intel_ring_emit(engine, intel_crtc->flip_work->gtt_offset |
			obj->tiling_mode);

	/* XXX Enabling the panel-fitter across page-flip is so far
	 * untested on non-native modes, so ignore it for now.
	 * pf = I915_READ(pipe == 0 ? PFA_CTL_1 : PFB_CTL_1) & PF_ENABLE;
	 */
	pf = 0;
	pipesrc = I915_READ(PIPESRC(intel_crtc->pipe)) & 0x0fff0fff;
	intel_ring_emit(engine, pf | pipesrc);

	return 0;
}

static int intel_gen6_queue_flip(struct drm_device *dev,
				 struct drm_crtc *crtc,
				 struct drm_framebuffer *fb,
				 struct drm_i915_gem_object *obj,
				 struct drm_i915_gem_request *req,
				 uint32_t flags)
{
	struct intel_engine_cs *engine = req->engine;
	struct drm_i915_private *dev_priv = dev->dev_private;
	struct intel_crtc *intel_crtc = to_intel_crtc(crtc);
	uint32_t pf, pipesrc;
	int ret;

	ret = intel_ring_begin(req, 4);
	if (ret)
		return ret;

	intel_ring_emit(engine, MI_DISPLAY_FLIP |
			MI_DISPLAY_FLIP_PLANE(intel_crtc->plane));
	intel_ring_emit(engine, fb->pitches[0] | obj->tiling_mode);
	intel_ring_emit(engine, intel_crtc->flip_work->gtt_offset);

	/* Contrary to the suggestions in the documentation,
	 * "Enable Panel Fitter" does not seem to be required when page
	 * flipping with a non-native mode, and worse causes a normal
	 * modeset to fail.
	 * pf = I915_READ(PF_CTL(intel_crtc->pipe)) & PF_ENABLE;
	 */
	pf = 0;
	pipesrc = I915_READ(PIPESRC(intel_crtc->pipe)) & 0x0fff0fff;
	intel_ring_emit(engine, pf | pipesrc);

	return 0;
}

static int intel_gen7_queue_flip(struct drm_device *dev,
				 struct drm_crtc *crtc,
				 struct drm_framebuffer *fb,
				 struct drm_i915_gem_object *obj,
				 struct drm_i915_gem_request *req,
				 uint32_t flags)
{
	struct intel_engine_cs *engine = req->engine;
	struct intel_crtc *intel_crtc = to_intel_crtc(crtc);
	uint32_t plane_bit = 0;
	int len, ret;

	switch (intel_crtc->plane) {
	case PLANE_A:
		plane_bit = MI_DISPLAY_FLIP_IVB_PLANE_A;
		break;
	case PLANE_B:
		plane_bit = MI_DISPLAY_FLIP_IVB_PLANE_B;
		break;
	case PLANE_C:
		plane_bit = MI_DISPLAY_FLIP_IVB_PLANE_C;
		break;
	default:
		WARN_ONCE(1, "unknown plane in flip command\n");
		return -ENODEV;
	}

	len = 4;
	if (engine->id == RCS) {
		len += 6;
		/*
		 * On Gen 8, SRM is now taking an extra dword to accommodate
		 * 48bits addresses, and we need a NOOP for the batch size to
		 * stay even.
		 */
		if (IS_GEN8(dev))
			len += 2;
	}

	/*
	 * BSpec MI_DISPLAY_FLIP for IVB:
	 * "The full packet must be contained within the same cache line."
	 *
	 * Currently the LRI+SRM+MI_DISPLAY_FLIP all fit within the same
	 * cacheline, if we ever start emitting more commands before
	 * the MI_DISPLAY_FLIP we may need to first emit everything else,
	 * then do the cacheline alignment, and finally emit the
	 * MI_DISPLAY_FLIP.
	 */
	ret = intel_ring_cacheline_align(req);
	if (ret)
		return ret;

	ret = intel_ring_begin(req, len);
	if (ret)
		return ret;

	/* Unmask the flip-done completion message. Note that the bspec says that
	 * we should do this for both the BCS and RCS, and that we must not unmask
	 * more than one flip event at any time (or ensure that one flip message
	 * can be sent by waiting for flip-done prior to queueing new flips).
	 * Experimentation says that BCS works despite DERRMR masking all
	 * flip-done completion events and that unmasking all planes at once
	 * for the RCS also doesn't appear to drop events. Setting the DERRMR
	 * to zero does lead to lockups within MI_DISPLAY_FLIP.
	 */
	if (engine->id == RCS) {
		intel_ring_emit(engine, MI_LOAD_REGISTER_IMM(1));
		intel_ring_emit_reg(engine, DERRMR);
		intel_ring_emit(engine, ~(DERRMR_PIPEA_PRI_FLIP_DONE |
					  DERRMR_PIPEB_PRI_FLIP_DONE |
					  DERRMR_PIPEC_PRI_FLIP_DONE));
		if (IS_GEN8(dev))
			intel_ring_emit(engine, MI_STORE_REGISTER_MEM_GEN8 |
					      MI_SRM_LRM_GLOBAL_GTT);
		else
			intel_ring_emit(engine, MI_STORE_REGISTER_MEM |
					      MI_SRM_LRM_GLOBAL_GTT);
		intel_ring_emit_reg(engine, DERRMR);
		intel_ring_emit(engine, engine->scratch.gtt_offset + 256);
		if (IS_GEN8(dev)) {
			intel_ring_emit(engine, 0);
			intel_ring_emit(engine, MI_NOOP);
		}
	}

	intel_ring_emit(engine, MI_DISPLAY_FLIP_I915 | plane_bit);
	intel_ring_emit(engine, (fb->pitches[0] | obj->tiling_mode));
	intel_ring_emit(engine, intel_crtc->flip_work->gtt_offset);
	intel_ring_emit(engine, (MI_NOOP));

	return 0;
}

static bool use_mmio_flip(struct intel_engine_cs *engine,
			  struct drm_i915_gem_object *obj)
{
	/*
	 * This is not being used for older platforms, because
	 * non-availability of flip done interrupt forces us to use
	 * CS flips. Older platforms derive flip done using some clever
	 * tricks involving the flip_pending status bits and vblank irqs.
	 * So using MMIO flips there would disrupt this mechanism.
	 */

	if (engine == NULL)
		return true;

	if (INTEL_GEN(engine->i915) < 5)
		return false;

	if (i915.use_mmio_flip < 0)
		return false;
	else if (i915.use_mmio_flip > 0)
		return true;
	else if (i915.enable_execlists)
		return true;
	else if (obj->base.dma_buf &&
		 !reservation_object_test_signaled_rcu(obj->base.dma_buf->resv,
						       false))
		return true;
	else
		return engine != i915_gem_request_get_engine(obj->last_write_req);
}

static void skl_do_mmio_flip(struct intel_crtc *intel_crtc,
			     unsigned int rotation,
			     struct intel_flip_work *work)
{
	struct drm_device *dev = intel_crtc->base.dev;
	struct drm_i915_private *dev_priv = dev->dev_private;
	struct drm_framebuffer *fb = intel_crtc->base.primary->fb;
	const enum pipe pipe = intel_crtc->pipe;
	u32 ctl, stride, tile_height;

	ctl = I915_READ(PLANE_CTL(pipe, 0));
	ctl &= ~PLANE_CTL_TILED_MASK;
	switch (fb->modifier[0]) {
	case DRM_FORMAT_MOD_NONE:
		break;
	case I915_FORMAT_MOD_X_TILED:
		ctl |= PLANE_CTL_TILED_X;
		break;
	case I915_FORMAT_MOD_Y_TILED:
		ctl |= PLANE_CTL_TILED_Y;
		break;
	case I915_FORMAT_MOD_Yf_TILED:
		ctl |= PLANE_CTL_TILED_YF;
		break;
	default:
		MISSING_CASE(fb->modifier[0]);
	}

	/*
	 * The stride is either expressed as a multiple of 64 bytes chunks for
	 * linear buffers or in number of tiles for tiled buffers.
	 */
	if (intel_rotation_90_or_270(rotation)) {
		/* stride = Surface height in tiles */
		tile_height = intel_tile_height(dev_priv, fb->modifier[0], 0);
		stride = DIV_ROUND_UP(fb->height, tile_height);
	} else {
		stride = fb->pitches[0] /
			intel_fb_stride_alignment(dev_priv, fb->modifier[0],
						  fb->pixel_format);
	}

	/*
	 * Both PLANE_CTL and PLANE_STRIDE are not updated on vblank but on
	 * PLANE_SURF updates, the update is then guaranteed to be atomic.
	 */
	I915_WRITE(PLANE_CTL(pipe, 0), ctl);
	I915_WRITE(PLANE_STRIDE(pipe, 0), stride);

	I915_WRITE(PLANE_SURF(pipe, 0), work->gtt_offset);
	POSTING_READ(PLANE_SURF(pipe, 0));
}

static void ilk_do_mmio_flip(struct intel_crtc *intel_crtc,
			     struct intel_flip_work *work)
{
	struct drm_device *dev = intel_crtc->base.dev;
	struct drm_i915_private *dev_priv = dev->dev_private;
	struct intel_framebuffer *intel_fb =
		to_intel_framebuffer(intel_crtc->base.primary->fb);
	struct drm_i915_gem_object *obj = intel_fb->obj;
	i915_reg_t reg = DSPCNTR(intel_crtc->plane);
	u32 dspcntr;

	dspcntr = I915_READ(reg);

	if (obj->tiling_mode != I915_TILING_NONE)
		dspcntr |= DISPPLANE_TILED;
	else
		dspcntr &= ~DISPPLANE_TILED;

	I915_WRITE(reg, dspcntr);

	I915_WRITE(DSPSURF(intel_crtc->plane), work->gtt_offset);
	POSTING_READ(DSPSURF(intel_crtc->plane));
}

static void intel_mmio_flip_work_func(struct work_struct *w)
{
	struct intel_flip_work *work =
		container_of(w, struct intel_flip_work, mmio_work);
	struct intel_crtc *crtc = to_intel_crtc(work->crtc);
	struct drm_i915_private *dev_priv = to_i915(crtc->base.dev);
	struct intel_framebuffer *intel_fb =
		to_intel_framebuffer(crtc->base.primary->fb);
	struct drm_i915_gem_object *obj = intel_fb->obj;

	if (work->flip_queued_req)
		WARN_ON(__i915_wait_request(work->flip_queued_req,
					    false, NULL,
					    &dev_priv->rps.mmioflips));

	/* For framebuffer backed by dmabuf, wait for fence */
	if (obj->base.dma_buf)
		WARN_ON(reservation_object_wait_timeout_rcu(obj->base.dma_buf->resv,
							    false, false,
							    MAX_SCHEDULE_TIMEOUT) < 0);

	intel_pipe_update_start(crtc);

	if (INTEL_GEN(dev_priv) >= 9)
		skl_do_mmio_flip(crtc, work->rotation, work);
	else
		/* use_mmio_flip() retricts MMIO flips to ilk+ */
		ilk_do_mmio_flip(crtc, work);

	intel_pipe_update_end(crtc, work);
}

static int intel_default_queue_flip(struct drm_device *dev,
				    struct drm_crtc *crtc,
				    struct drm_framebuffer *fb,
				    struct drm_i915_gem_object *obj,
				    struct drm_i915_gem_request *req,
				    uint32_t flags)
{
	return -ENODEV;
}

static bool __pageflip_stall_check_cs(struct drm_i915_private *dev_priv,
				      struct intel_crtc *intel_crtc,
				      struct intel_flip_work *work)
{
	u32 addr, vblank;

	if (!atomic_read(&work->pending))
		return false;

	smp_rmb();

	vblank = intel_crtc_get_vblank_counter(intel_crtc);
	if (work->flip_ready_vblank == 0) {
		if (work->flip_queued_req &&
		    !i915_gem_request_completed(work->flip_queued_req, true))
			return false;

		work->flip_ready_vblank = vblank;
	}

	if (vblank - work->flip_ready_vblank < 3)
		return false;

	/* Potential stall - if we see that the flip has happened,
	 * assume a missed interrupt. */
	if (INTEL_GEN(dev_priv) >= 4)
		addr = I915_HI_DISPBASE(I915_READ(DSPSURF(intel_crtc->plane)));
	else
		addr = I915_READ(DSPADDR(intel_crtc->plane));

	/* There is a potential issue here with a false positive after a flip
	 * to the same address. We could address this by checking for a
	 * non-incrementing frame counter.
	 */
	return addr == work->gtt_offset;
}

void intel_check_page_flip(struct drm_i915_private *dev_priv, int pipe)
{
	struct drm_device *dev = dev_priv->dev;
	struct drm_crtc *crtc = dev_priv->pipe_to_crtc_mapping[pipe];
	struct intel_crtc *intel_crtc = to_intel_crtc(crtc);
	struct intel_flip_work *work;

	WARN_ON(!in_interrupt());

	if (crtc == NULL)
		return;

	spin_lock(&dev->event_lock);
	work = intel_crtc->flip_work;

	if (work != NULL && !is_mmio_work(work) &&
	    __pageflip_stall_check_cs(dev_priv, intel_crtc, work)) {
		WARN_ONCE(1,
			  "Kicking stuck page flip: queued at %d, now %d\n",
			work->flip_queued_vblank, intel_crtc_get_vblank_counter(intel_crtc));
		page_flip_completed(intel_crtc);
		work = NULL;
	}

	if (work != NULL && !is_mmio_work(work) &&
	    intel_crtc_get_vblank_counter(intel_crtc) - work->flip_queued_vblank > 1)
		intel_queue_rps_boost_for_request(work->flip_queued_req);
	spin_unlock(&dev->event_lock);
}

static int intel_crtc_page_flip(struct drm_crtc *crtc,
				struct drm_framebuffer *fb,
				struct drm_pending_vblank_event *event,
				uint32_t page_flip_flags)
{
	struct drm_device *dev = crtc->dev;
	struct drm_i915_private *dev_priv = dev->dev_private;
	struct drm_framebuffer *old_fb = crtc->primary->fb;
	struct drm_i915_gem_object *obj = intel_fb_obj(fb);
	struct intel_crtc *intel_crtc = to_intel_crtc(crtc);
	struct drm_plane *primary = crtc->primary;
	enum pipe pipe = intel_crtc->pipe;
	struct intel_flip_work *work;
	struct intel_engine_cs *engine;
	bool mmio_flip;
	struct drm_i915_gem_request *request = NULL;
	int ret;

	/*
	 * drm_mode_page_flip_ioctl() should already catch this, but double
	 * check to be safe.  In the future we may enable pageflipping from
	 * a disabled primary plane.
	 */
	if (WARN_ON(intel_fb_obj(old_fb) == NULL))
		return -EBUSY;

	/* Can't change pixel format via MI display flips. */
	if (fb->pixel_format != crtc->primary->fb->pixel_format)
		return -EINVAL;

	/*
	 * TILEOFF/LINOFF registers can't be changed via MI display flips.
	 * Note that pitch changes could also affect these register.
	 */
	if (INTEL_INFO(dev)->gen > 3 &&
	    (fb->offsets[0] != crtc->primary->fb->offsets[0] ||
	     fb->pitches[0] != crtc->primary->fb->pitches[0]))
		return -EINVAL;

	if (i915_terminally_wedged(&dev_priv->gpu_error))
		goto out_hang;

	work = kzalloc(sizeof(*work), GFP_KERNEL);
	if (work == NULL)
		return -ENOMEM;

	work->event = event;
	work->crtc = crtc;
	work->old_fb = old_fb;
	INIT_WORK(&work->unpin_work, intel_unpin_work_fn);

	ret = drm_crtc_vblank_get(crtc);
	if (ret)
		goto free_work;

	/* We borrow the event spin lock for protecting flip_work */
	spin_lock_irq(&dev->event_lock);
	if (intel_crtc->flip_work) {
		/* Before declaring the flip queue wedged, check if
		 * the hardware completed the operation behind our backs.
		 */
		if (pageflip_finished(intel_crtc, intel_crtc->flip_work)) {
			DRM_DEBUG_DRIVER("flip queue: previous flip completed, continuing\n");
			page_flip_completed(intel_crtc);
		} else {
			DRM_DEBUG_DRIVER("flip queue: crtc already busy\n");
			spin_unlock_irq(&dev->event_lock);

			drm_crtc_vblank_put(crtc);
			kfree(work);
			return -EBUSY;
		}
	}
	intel_crtc->flip_work = work;
	spin_unlock_irq(&dev->event_lock);

	if (atomic_read(&intel_crtc->unpin_work_count) >= 2)
		flush_workqueue(dev_priv->wq);

	/* Reference the objects for the scheduled work. */
	drm_framebuffer_reference(work->old_fb);
	drm_gem_object_reference(&obj->base);

	crtc->primary->fb = fb;
	update_state_fb(crtc->primary);
	intel_fbc_pre_update(intel_crtc);

	work->pending_flip_obj = obj;

	ret = i915_mutex_lock_interruptible(dev);
	if (ret)
		goto cleanup;

	intel_crtc->reset_counter = i915_reset_counter(&dev_priv->gpu_error);
	if (__i915_reset_in_progress_or_wedged(intel_crtc->reset_counter)) {
		ret = -EIO;
		goto cleanup;
	}

	atomic_inc(&intel_crtc->unpin_work_count);

	if (INTEL_INFO(dev)->gen >= 5 || IS_G4X(dev))
		work->flip_count = I915_READ(PIPE_FLIPCOUNT_G4X(pipe)) + 1;

	if (IS_VALLEYVIEW(dev) || IS_CHERRYVIEW(dev)) {
		engine = &dev_priv->engine[BCS];
		if (obj->tiling_mode != intel_fb_obj(work->old_fb)->tiling_mode)
			/* vlv: DISPLAY_FLIP fails to change tiling */
			engine = NULL;
	} else if (IS_IVYBRIDGE(dev) || IS_HASWELL(dev)) {
		engine = &dev_priv->engine[BCS];
	} else if (INTEL_INFO(dev)->gen >= 7) {
		engine = i915_gem_request_get_engine(obj->last_write_req);
		if (engine == NULL || engine->id != RCS)
			engine = &dev_priv->engine[BCS];
	} else {
		engine = &dev_priv->engine[RCS];
	}

	mmio_flip = use_mmio_flip(engine, obj);

	/* When using CS flips, we want to emit semaphores between rings.
	 * However, when using mmio flips we will create a task to do the
	 * synchronisation, so all we want here is to pin the framebuffer
	 * into the display plane and skip any waits.
	 */
	if (!mmio_flip) {
		ret = i915_gem_object_sync(obj, engine, &request);
		if (!ret && !request) {
			request = i915_gem_request_alloc(engine, NULL);
			ret = PTR_ERR_OR_ZERO(request);
		}

		if (ret)
			goto cleanup_pending;
	}

	ret = intel_pin_and_fence_fb_obj(fb, primary->state->rotation);
	if (ret)
		goto cleanup_pending;

	work->gtt_offset = intel_plane_obj_offset(to_intel_plane(primary),
						  obj, 0);
	work->gtt_offset += intel_crtc->dspaddr_offset;
	work->rotation = crtc->primary->state->rotation;

	if (mmio_flip) {
		INIT_WORK(&work->mmio_work, intel_mmio_flip_work_func);

		i915_gem_request_assign(&work->flip_queued_req,
					obj->last_write_req);

		schedule_work(&work->mmio_work);
	} else {
		i915_gem_request_assign(&work->flip_queued_req, request);
		ret = dev_priv->display.queue_flip(dev, crtc, fb, obj, request,
						   page_flip_flags);
		if (ret)
			goto cleanup_unpin;

		intel_mark_page_flip_active(intel_crtc, work);

		i915_add_request_no_flush(request);
	}

	i915_gem_track_fb(intel_fb_obj(old_fb), obj,
			  to_intel_plane(primary)->frontbuffer_bit);
	mutex_unlock(&dev->struct_mutex);

	intel_frontbuffer_flip_prepare(dev,
				       to_intel_plane(primary)->frontbuffer_bit);

	trace_i915_flip_request(intel_crtc->plane, obj);

	return 0;

cleanup_unpin:
	intel_unpin_fb_obj(fb, crtc->primary->state->rotation);
cleanup_pending:
	if (!IS_ERR_OR_NULL(request))
		i915_add_request_no_flush(request);
	atomic_dec(&intel_crtc->unpin_work_count);
	mutex_unlock(&dev->struct_mutex);
cleanup:
	crtc->primary->fb = old_fb;
	update_state_fb(crtc->primary);

	drm_gem_object_unreference_unlocked(&obj->base);
	drm_framebuffer_unreference(work->old_fb);

	spin_lock_irq(&dev->event_lock);
	intel_crtc->flip_work = NULL;
	spin_unlock_irq(&dev->event_lock);

	drm_crtc_vblank_put(crtc);
free_work:
	kfree(work);

	if (ret == -EIO) {
		struct drm_atomic_state *state;
		struct drm_plane_state *plane_state;

out_hang:
		state = drm_atomic_state_alloc(dev);
		if (!state)
			return -ENOMEM;
		state->acquire_ctx = drm_modeset_legacy_acquire_ctx(crtc);

retry:
		plane_state = drm_atomic_get_plane_state(state, primary);
		ret = PTR_ERR_OR_ZERO(plane_state);
		if (!ret) {
			drm_atomic_set_fb_for_plane(plane_state, fb);

			ret = drm_atomic_set_crtc_for_plane(plane_state, crtc);
			if (!ret)
				ret = drm_atomic_commit(state);
		}

		if (ret == -EDEADLK) {
			drm_modeset_backoff(state->acquire_ctx);
			drm_atomic_state_clear(state);
			goto retry;
		}

		if (ret)
			drm_atomic_state_free(state);

		if (ret == 0 && event) {
			spin_lock_irq(&dev->event_lock);
			drm_crtc_send_vblank_event(crtc, event);
			spin_unlock_irq(&dev->event_lock);
		}
	}
	return ret;
}


/**
 * intel_wm_need_update - Check whether watermarks need updating
 * @plane: drm plane
 * @state: new plane state
 *
 * Check current plane state versus the new one to determine whether
 * watermarks need to be recalculated.
 *
 * Returns true or false.
 */
static bool intel_wm_need_update(struct drm_plane *plane,
				 struct drm_plane_state *state)
{
	struct intel_plane_state *new = to_intel_plane_state(state);
	struct intel_plane_state *cur = to_intel_plane_state(plane->state);

	/* Update watermarks on tiling or size changes. */
	if (new->visible != cur->visible)
		return true;

	if (!cur->base.fb || !new->base.fb)
		return false;

	if (cur->base.fb->modifier[0] != new->base.fb->modifier[0] ||
	    cur->base.rotation != new->base.rotation ||
	    drm_rect_width(&new->src) != drm_rect_width(&cur->src) ||
	    drm_rect_height(&new->src) != drm_rect_height(&cur->src) ||
	    drm_rect_width(&new->dst) != drm_rect_width(&cur->dst) ||
	    drm_rect_height(&new->dst) != drm_rect_height(&cur->dst))
		return true;

	return false;
}

static bool needs_scaling(struct intel_plane_state *state)
{
	int src_w = drm_rect_width(&state->src) >> 16;
	int src_h = drm_rect_height(&state->src) >> 16;
	int dst_w = drm_rect_width(&state->dst);
	int dst_h = drm_rect_height(&state->dst);

	return (src_w != dst_w || src_h != dst_h);
}

int intel_plane_atomic_calc_changes(struct drm_crtc_state *crtc_state,
				    struct drm_plane_state *plane_state)
{
	struct intel_crtc_state *pipe_config = to_intel_crtc_state(crtc_state);
	struct drm_crtc *crtc = crtc_state->crtc;
	struct intel_crtc *intel_crtc = to_intel_crtc(crtc);
	struct drm_plane *plane = plane_state->plane;
	struct drm_device *dev = crtc->dev;
	struct drm_i915_private *dev_priv = to_i915(dev);
	struct intel_plane_state *old_plane_state =
		to_intel_plane_state(plane->state);
	int idx = intel_crtc->base.base.id, ret;
	bool mode_changed = needs_modeset(crtc_state);
	bool was_crtc_enabled = crtc->state->active;
	bool is_crtc_enabled = crtc_state->active;
	bool turn_off, turn_on, visible, was_visible;
	struct drm_framebuffer *fb = plane_state->fb;

	if (crtc_state && INTEL_INFO(dev)->gen >= 9 &&
	    plane->type != DRM_PLANE_TYPE_CURSOR) {
		ret = skl_update_scaler_plane(
			to_intel_crtc_state(crtc_state),
			to_intel_plane_state(plane_state));
		if (ret)
			return ret;
	}

	was_visible = old_plane_state->visible;
	visible = to_intel_plane_state(plane_state)->visible;

	if (!was_crtc_enabled && WARN_ON(was_visible))
		was_visible = false;

	/*
	 * Visibility is calculated as if the crtc was on, but
	 * after scaler setup everything depends on it being off
	 * when the crtc isn't active.
	 *
	 * FIXME this is wrong for watermarks. Watermarks should also
	 * be computed as if the pipe would be active. Perhaps move
	 * per-plane wm computation to the .check_plane() hook, and
	 * only combine the results from all planes in the current place?
	 */
	if (!is_crtc_enabled)
		to_intel_plane_state(plane_state)->visible = visible = false;

	if (!was_visible && !visible)
		return 0;

	if (fb != old_plane_state->base.fb)
		pipe_config->fb_changed = true;

	turn_off = was_visible && (!visible || mode_changed);
	turn_on = visible && (!was_visible || mode_changed);

	DRM_DEBUG_ATOMIC("[CRTC:%i] has [PLANE:%i] with fb %i\n", idx,
			 plane->base.id, fb ? fb->base.id : -1);

	DRM_DEBUG_ATOMIC("[PLANE:%i] visible %i -> %i, off %i, on %i, ms %i\n",
			 plane->base.id, was_visible, visible,
			 turn_off, turn_on, mode_changed);

	if (turn_on) {
		pipe_config->update_wm_pre = true;

		/* must disable cxsr around plane enable/disable */
		if (plane->type != DRM_PLANE_TYPE_CURSOR)
			pipe_config->disable_cxsr = true;
	} else if (turn_off) {
		pipe_config->update_wm_post = true;

		/* must disable cxsr around plane enable/disable */
		if (plane->type != DRM_PLANE_TYPE_CURSOR)
			pipe_config->disable_cxsr = true;
	} else if (intel_wm_need_update(plane, plane_state)) {
		/* FIXME bollocks */
		pipe_config->update_wm_pre = true;
		pipe_config->update_wm_post = true;
	}

	/* Pre-gen9 platforms need two-step watermark updates */
	if ((pipe_config->update_wm_pre || pipe_config->update_wm_post) &&
	    INTEL_INFO(dev)->gen < 9 && dev_priv->display.optimize_watermarks)
		to_intel_crtc_state(crtc_state)->wm.need_postvbl_update = true;

	if (visible || was_visible)
		pipe_config->fb_bits |= to_intel_plane(plane)->frontbuffer_bit;

	/*
	 * WaCxSRDisabledForSpriteScaling:ivb
	 *
	 * cstate->update_wm was already set above, so this flag will
	 * take effect when we commit and program watermarks.
	 */
	if (plane->type == DRM_PLANE_TYPE_OVERLAY && IS_IVYBRIDGE(dev) &&
	    needs_scaling(to_intel_plane_state(plane_state)) &&
	    !needs_scaling(old_plane_state))
		pipe_config->disable_lp_wm = true;

	return 0;
}

static bool encoders_cloneable(const struct intel_encoder *a,
			       const struct intel_encoder *b)
{
	/* masks could be asymmetric, so check both ways */
	return a == b || (a->cloneable & (1 << b->type) &&
			  b->cloneable & (1 << a->type));
}

static bool check_single_encoder_cloning(struct drm_atomic_state *state,
					 struct intel_crtc *crtc,
					 struct intel_encoder *encoder)
{
	struct intel_encoder *source_encoder;
	struct drm_connector *connector;
	struct drm_connector_state *connector_state;
	int i;

	for_each_connector_in_state(state, connector, connector_state, i) {
		if (connector_state->crtc != &crtc->base)
			continue;

		source_encoder =
			to_intel_encoder(connector_state->best_encoder);
		if (!encoders_cloneable(encoder, source_encoder))
			return false;
	}

	return true;
}

static bool check_encoder_cloning(struct drm_atomic_state *state,
				  struct intel_crtc *crtc)
{
	struct intel_encoder *encoder;
	struct drm_connector *connector;
	struct drm_connector_state *connector_state;
	int i;

	for_each_connector_in_state(state, connector, connector_state, i) {
		if (connector_state->crtc != &crtc->base)
			continue;

		encoder = to_intel_encoder(connector_state->best_encoder);
		if (!check_single_encoder_cloning(state, crtc, encoder))
			return false;
	}

	return true;
}

static int intel_crtc_atomic_check(struct drm_crtc *crtc,
				   struct drm_crtc_state *crtc_state)
{
	struct drm_device *dev = crtc->dev;
	struct drm_i915_private *dev_priv = dev->dev_private;
	struct intel_crtc *intel_crtc = to_intel_crtc(crtc);
	struct intel_crtc_state *pipe_config =
		to_intel_crtc_state(crtc_state);
	struct drm_atomic_state *state = crtc_state->state;
	int ret;
	bool mode_changed = needs_modeset(crtc_state);

	if (mode_changed && !check_encoder_cloning(state, intel_crtc)) {
		DRM_DEBUG_KMS("rejecting invalid cloning configuration\n");
		return -EINVAL;
	}

	if (mode_changed && !crtc_state->active)
		pipe_config->update_wm_post = true;

	if (mode_changed && crtc_state->enable &&
	    dev_priv->display.crtc_compute_clock &&
	    !WARN_ON(pipe_config->shared_dpll)) {
		ret = dev_priv->display.crtc_compute_clock(intel_crtc,
							   pipe_config);
		if (ret)
			return ret;
	}

	if (crtc_state->color_mgmt_changed) {
		ret = intel_color_check(crtc, crtc_state);
		if (ret)
			return ret;
	}

	ret = 0;
	if (dev_priv->display.compute_pipe_wm) {
		ret = dev_priv->display.compute_pipe_wm(pipe_config);
		if (ret) {
			DRM_DEBUG_KMS("Target pipe watermarks are invalid\n");
			return ret;
		}
	}

	if (dev_priv->display.compute_intermediate_wm &&
	    !to_intel_atomic_state(state)->skip_intermediate_wm) {
		if (WARN_ON(!dev_priv->display.compute_pipe_wm))
			return 0;

		/*
		 * Calculate 'intermediate' watermarks that satisfy both the
		 * old state and the new state.  We can program these
		 * immediately.
		 */
		ret = dev_priv->display.compute_intermediate_wm(crtc->dev,
								intel_crtc,
								pipe_config);
		if (ret) {
			DRM_DEBUG_KMS("No valid intermediate pipe watermarks are possible\n");
			return ret;
		}
	} else if (dev_priv->display.compute_intermediate_wm) {
		if (HAS_PCH_SPLIT(dev_priv) && INTEL_GEN(dev_priv) < 9)
<<<<<<< HEAD
			pipe_config->wm.intermediate = pipe_config->wm.optimal.ilk;
=======
			pipe_config->wm.ilk.intermediate = pipe_config->wm.ilk.optimal;
>>>>>>> e42aeef1
	}

	if (INTEL_INFO(dev)->gen >= 9) {
		if (mode_changed)
			ret = skl_update_scaler_crtc(pipe_config);

		if (!ret)
			ret = intel_atomic_setup_scalers(dev, intel_crtc,
							 pipe_config);
	}

	return ret;
}

static const struct drm_crtc_helper_funcs intel_helper_funcs = {
	.mode_set_base_atomic = intel_pipe_set_base_atomic,
	.atomic_begin = intel_begin_crtc_commit,
	.atomic_flush = intel_finish_crtc_commit,
	.atomic_check = intel_crtc_atomic_check,
};

static void intel_modeset_update_connector_atomic_state(struct drm_device *dev)
{
	struct intel_connector *connector;

	for_each_intel_connector(dev, connector) {
		if (connector->base.state->crtc)
			drm_connector_unreference(&connector->base);

		if (connector->base.encoder) {
			connector->base.state->best_encoder =
				connector->base.encoder;
			connector->base.state->crtc =
				connector->base.encoder->crtc;

			drm_connector_reference(&connector->base);
		} else {
			connector->base.state->best_encoder = NULL;
			connector->base.state->crtc = NULL;
		}
	}
}

static void
connected_sink_compute_bpp(struct intel_connector *connector,
			   struct intel_crtc_state *pipe_config)
{
	int bpp = pipe_config->pipe_bpp;

	DRM_DEBUG_KMS("[CONNECTOR:%d:%s] checking for sink bpp constrains\n",
		connector->base.base.id,
		connector->base.name);

	/* Don't use an invalid EDID bpc value */
	if (connector->base.display_info.bpc &&
	    connector->base.display_info.bpc * 3 < bpp) {
		DRM_DEBUG_KMS("clamping display bpp (was %d) to EDID reported max of %d\n",
			      bpp, connector->base.display_info.bpc*3);
		pipe_config->pipe_bpp = connector->base.display_info.bpc*3;
	}

	/* Clamp bpp to default limit on screens without EDID 1.4 */
	if (connector->base.display_info.bpc == 0) {
		int type = connector->base.connector_type;
		int clamp_bpp = 24;

		/* Fall back to 18 bpp when DP sink capability is unknown. */
		if (type == DRM_MODE_CONNECTOR_DisplayPort ||
		    type == DRM_MODE_CONNECTOR_eDP)
			clamp_bpp = 18;

		if (bpp > clamp_bpp) {
			DRM_DEBUG_KMS("clamping display bpp (was %d) to default limit of %d\n",
				      bpp, clamp_bpp);
			pipe_config->pipe_bpp = clamp_bpp;
		}
	}
}

static int
compute_baseline_pipe_bpp(struct intel_crtc *crtc,
			  struct intel_crtc_state *pipe_config)
{
	struct drm_device *dev = crtc->base.dev;
	struct drm_atomic_state *state;
	struct drm_connector *connector;
	struct drm_connector_state *connector_state;
	int bpp, i;

	if ((IS_G4X(dev) || IS_VALLEYVIEW(dev) || IS_CHERRYVIEW(dev)))
		bpp = 10*3;
	else if (INTEL_INFO(dev)->gen >= 5)
		bpp = 12*3;
	else
		bpp = 8*3;


	pipe_config->pipe_bpp = bpp;

	state = pipe_config->base.state;

	/* Clamp display bpp to EDID value */
	for_each_connector_in_state(state, connector, connector_state, i) {
		if (connector_state->crtc != &crtc->base)
			continue;

		connected_sink_compute_bpp(to_intel_connector(connector),
					   pipe_config);
	}

	return bpp;
}

static void intel_dump_crtc_timings(const struct drm_display_mode *mode)
{
	DRM_DEBUG_KMS("crtc timings: %d %d %d %d %d %d %d %d %d, "
			"type: 0x%x flags: 0x%x\n",
		mode->crtc_clock,
		mode->crtc_hdisplay, mode->crtc_hsync_start,
		mode->crtc_hsync_end, mode->crtc_htotal,
		mode->crtc_vdisplay, mode->crtc_vsync_start,
		mode->crtc_vsync_end, mode->crtc_vtotal, mode->type, mode->flags);
}

static void intel_dump_pipe_config(struct intel_crtc *crtc,
				   struct intel_crtc_state *pipe_config,
				   const char *context)
{
	struct drm_device *dev = crtc->base.dev;
	struct drm_plane *plane;
	struct intel_plane *intel_plane;
	struct intel_plane_state *state;
	struct drm_framebuffer *fb;

	DRM_DEBUG_KMS("[CRTC:%d]%s config %p for pipe %c\n", crtc->base.base.id,
		      context, pipe_config, pipe_name(crtc->pipe));

	DRM_DEBUG_KMS("cpu_transcoder: %s\n", transcoder_name(pipe_config->cpu_transcoder));
	DRM_DEBUG_KMS("pipe bpp: %i, dithering: %i\n",
		      pipe_config->pipe_bpp, pipe_config->dither);
	DRM_DEBUG_KMS("fdi/pch: %i, lanes: %i, gmch_m: %u, gmch_n: %u, link_m: %u, link_n: %u, tu: %u\n",
		      pipe_config->has_pch_encoder,
		      pipe_config->fdi_lanes,
		      pipe_config->fdi_m_n.gmch_m, pipe_config->fdi_m_n.gmch_n,
		      pipe_config->fdi_m_n.link_m, pipe_config->fdi_m_n.link_n,
		      pipe_config->fdi_m_n.tu);
	DRM_DEBUG_KMS("dp: %i, lanes: %i, gmch_m: %u, gmch_n: %u, link_m: %u, link_n: %u, tu: %u\n",
		      pipe_config->has_dp_encoder,
		      pipe_config->lane_count,
		      pipe_config->dp_m_n.gmch_m, pipe_config->dp_m_n.gmch_n,
		      pipe_config->dp_m_n.link_m, pipe_config->dp_m_n.link_n,
		      pipe_config->dp_m_n.tu);

	DRM_DEBUG_KMS("dp: %i, lanes: %i, gmch_m2: %u, gmch_n2: %u, link_m2: %u, link_n2: %u, tu2: %u\n",
		      pipe_config->has_dp_encoder,
		      pipe_config->lane_count,
		      pipe_config->dp_m2_n2.gmch_m,
		      pipe_config->dp_m2_n2.gmch_n,
		      pipe_config->dp_m2_n2.link_m,
		      pipe_config->dp_m2_n2.link_n,
		      pipe_config->dp_m2_n2.tu);

	DRM_DEBUG_KMS("audio: %i, infoframes: %i\n",
		      pipe_config->has_audio,
		      pipe_config->has_infoframe);

	DRM_DEBUG_KMS("requested mode:\n");
	drm_mode_debug_printmodeline(&pipe_config->base.mode);
	DRM_DEBUG_KMS("adjusted mode:\n");
	drm_mode_debug_printmodeline(&pipe_config->base.adjusted_mode);
	intel_dump_crtc_timings(&pipe_config->base.adjusted_mode);
	DRM_DEBUG_KMS("port clock: %d\n", pipe_config->port_clock);
	DRM_DEBUG_KMS("pipe src size: %dx%d\n",
		      pipe_config->pipe_src_w, pipe_config->pipe_src_h);
	DRM_DEBUG_KMS("num_scalers: %d, scaler_users: 0x%x, scaler_id: %d\n",
		      crtc->num_scalers,
		      pipe_config->scaler_state.scaler_users,
		      pipe_config->scaler_state.scaler_id);
	DRM_DEBUG_KMS("gmch pfit: control: 0x%08x, ratios: 0x%08x, lvds border: 0x%08x\n",
		      pipe_config->gmch_pfit.control,
		      pipe_config->gmch_pfit.pgm_ratios,
		      pipe_config->gmch_pfit.lvds_border_bits);
	DRM_DEBUG_KMS("pch pfit: pos: 0x%08x, size: 0x%08x, %s\n",
		      pipe_config->pch_pfit.pos,
		      pipe_config->pch_pfit.size,
		      pipe_config->pch_pfit.enabled ? "enabled" : "disabled");
	DRM_DEBUG_KMS("ips: %i\n", pipe_config->ips_enabled);
	DRM_DEBUG_KMS("double wide: %i\n", pipe_config->double_wide);

	if (IS_BROXTON(dev)) {
		DRM_DEBUG_KMS("ddi_pll_sel: %u; dpll_hw_state: ebb0: 0x%x, ebb4: 0x%x,"
			      "pll0: 0x%x, pll1: 0x%x, pll2: 0x%x, pll3: 0x%x, "
			      "pll6: 0x%x, pll8: 0x%x, pll9: 0x%x, pll10: 0x%x, pcsdw12: 0x%x\n",
			      pipe_config->ddi_pll_sel,
			      pipe_config->dpll_hw_state.ebb0,
			      pipe_config->dpll_hw_state.ebb4,
			      pipe_config->dpll_hw_state.pll0,
			      pipe_config->dpll_hw_state.pll1,
			      pipe_config->dpll_hw_state.pll2,
			      pipe_config->dpll_hw_state.pll3,
			      pipe_config->dpll_hw_state.pll6,
			      pipe_config->dpll_hw_state.pll8,
			      pipe_config->dpll_hw_state.pll9,
			      pipe_config->dpll_hw_state.pll10,
			      pipe_config->dpll_hw_state.pcsdw12);
	} else if (IS_SKYLAKE(dev) || IS_KABYLAKE(dev)) {
		DRM_DEBUG_KMS("ddi_pll_sel: %u; dpll_hw_state: "
			      "ctrl1: 0x%x, cfgcr1: 0x%x, cfgcr2: 0x%x\n",
			      pipe_config->ddi_pll_sel,
			      pipe_config->dpll_hw_state.ctrl1,
			      pipe_config->dpll_hw_state.cfgcr1,
			      pipe_config->dpll_hw_state.cfgcr2);
	} else if (HAS_DDI(dev)) {
		DRM_DEBUG_KMS("ddi_pll_sel: 0x%x; dpll_hw_state: wrpll: 0x%x spll: 0x%x\n",
			      pipe_config->ddi_pll_sel,
			      pipe_config->dpll_hw_state.wrpll,
			      pipe_config->dpll_hw_state.spll);
	} else {
		DRM_DEBUG_KMS("dpll_hw_state: dpll: 0x%x, dpll_md: 0x%x, "
			      "fp0: 0x%x, fp1: 0x%x\n",
			      pipe_config->dpll_hw_state.dpll,
			      pipe_config->dpll_hw_state.dpll_md,
			      pipe_config->dpll_hw_state.fp0,
			      pipe_config->dpll_hw_state.fp1);
	}

	DRM_DEBUG_KMS("planes on this crtc\n");
	list_for_each_entry(plane, &dev->mode_config.plane_list, head) {
		intel_plane = to_intel_plane(plane);
		if (intel_plane->pipe != crtc->pipe)
			continue;

		state = to_intel_plane_state(plane->state);
		fb = state->base.fb;
		if (!fb) {
			DRM_DEBUG_KMS("%s PLANE:%d plane: %u.%u idx: %d "
				"disabled, scaler_id = %d\n",
				plane->type == DRM_PLANE_TYPE_CURSOR ? "CURSOR" : "STANDARD",
				plane->base.id, intel_plane->pipe,
				(crtc->base.primary == plane) ? 0 : intel_plane->plane + 1,
				drm_plane_index(plane), state->scaler_id);
			continue;
		}

		DRM_DEBUG_KMS("%s PLANE:%d plane: %u.%u idx: %d enabled",
			plane->type == DRM_PLANE_TYPE_CURSOR ? "CURSOR" : "STANDARD",
			plane->base.id, intel_plane->pipe,
			crtc->base.primary == plane ? 0 : intel_plane->plane + 1,
			drm_plane_index(plane));
		DRM_DEBUG_KMS("\tFB:%d, fb = %ux%u format = 0x%x",
			fb->base.id, fb->width, fb->height, fb->pixel_format);
		DRM_DEBUG_KMS("\tscaler:%d src (%u, %u) %ux%u dst (%u, %u) %ux%u\n",
			state->scaler_id,
			state->src.x1 >> 16, state->src.y1 >> 16,
			drm_rect_width(&state->src) >> 16,
			drm_rect_height(&state->src) >> 16,
			state->dst.x1, state->dst.y1,
			drm_rect_width(&state->dst), drm_rect_height(&state->dst));
	}
}

static bool check_digital_port_conflicts(struct drm_atomic_state *state)
{
	struct drm_device *dev = state->dev;
	struct drm_connector *connector;
	unsigned int used_ports = 0;

	/*
	 * Walk the connector list instead of the encoder
	 * list to detect the problem on ddi platforms
	 * where there's just one encoder per digital port.
	 */
	drm_for_each_connector(connector, dev) {
		struct drm_connector_state *connector_state;
		struct intel_encoder *encoder;

		connector_state = drm_atomic_get_existing_connector_state(state, connector);
		if (!connector_state)
			connector_state = connector->state;

		if (!connector_state->best_encoder)
			continue;

		encoder = to_intel_encoder(connector_state->best_encoder);

		WARN_ON(!connector_state->crtc);

		switch (encoder->type) {
			unsigned int port_mask;
		case INTEL_OUTPUT_UNKNOWN:
			if (WARN_ON(!HAS_DDI(dev)))
				break;
		case INTEL_OUTPUT_DISPLAYPORT:
		case INTEL_OUTPUT_HDMI:
		case INTEL_OUTPUT_EDP:
			port_mask = 1 << enc_to_dig_port(&encoder->base)->port;

			/* the same port mustn't appear more than once */
			if (used_ports & port_mask)
				return false;

			used_ports |= port_mask;
		default:
			break;
		}
	}

	return true;
}

static void
clear_intel_crtc_state(struct intel_crtc_state *crtc_state)
{
	struct drm_crtc_state tmp_state;
	struct intel_crtc_scaler_state scaler_state;
	struct intel_dpll_hw_state dpll_hw_state;
	struct intel_shared_dpll *shared_dpll;
	uint32_t ddi_pll_sel;
	bool force_thru;

	/* FIXME: before the switch to atomic started, a new pipe_config was
	 * kzalloc'd. Code that depends on any field being zero should be
	 * fixed, so that the crtc_state can be safely duplicated. For now,
	 * only fields that are know to not cause problems are preserved. */

	tmp_state = crtc_state->base;
	scaler_state = crtc_state->scaler_state;
	shared_dpll = crtc_state->shared_dpll;
	dpll_hw_state = crtc_state->dpll_hw_state;
	ddi_pll_sel = crtc_state->ddi_pll_sel;
	force_thru = crtc_state->pch_pfit.force_thru;

	memset(crtc_state, 0, sizeof *crtc_state);

	crtc_state->base = tmp_state;
	crtc_state->scaler_state = scaler_state;
	crtc_state->shared_dpll = shared_dpll;
	crtc_state->dpll_hw_state = dpll_hw_state;
	crtc_state->ddi_pll_sel = ddi_pll_sel;
	crtc_state->pch_pfit.force_thru = force_thru;
}

static int
intel_modeset_pipe_config(struct drm_crtc *crtc,
			  struct intel_crtc_state *pipe_config)
{
	struct drm_atomic_state *state = pipe_config->base.state;
	struct intel_encoder *encoder;
	struct drm_connector *connector;
	struct drm_connector_state *connector_state;
	int base_bpp, ret = -EINVAL;
	int i;
	bool retry = true;

	clear_intel_crtc_state(pipe_config);

	pipe_config->cpu_transcoder =
		(enum transcoder) to_intel_crtc(crtc)->pipe;

	/*
	 * Sanitize sync polarity flags based on requested ones. If neither
	 * positive or negative polarity is requested, treat this as meaning
	 * negative polarity.
	 */
	if (!(pipe_config->base.adjusted_mode.flags &
	      (DRM_MODE_FLAG_PHSYNC | DRM_MODE_FLAG_NHSYNC)))
		pipe_config->base.adjusted_mode.flags |= DRM_MODE_FLAG_NHSYNC;

	if (!(pipe_config->base.adjusted_mode.flags &
	      (DRM_MODE_FLAG_PVSYNC | DRM_MODE_FLAG_NVSYNC)))
		pipe_config->base.adjusted_mode.flags |= DRM_MODE_FLAG_NVSYNC;

	base_bpp = compute_baseline_pipe_bpp(to_intel_crtc(crtc),
					     pipe_config);
	if (base_bpp < 0)
		goto fail;

	/*
	 * Determine the real pipe dimensions. Note that stereo modes can
	 * increase the actual pipe size due to the frame doubling and
	 * insertion of additional space for blanks between the frame. This
	 * is stored in the crtc timings. We use the requested mode to do this
	 * computation to clearly distinguish it from the adjusted mode, which
	 * can be changed by the connectors in the below retry loop.
	 */
	drm_crtc_get_hv_timing(&pipe_config->base.mode,
			       &pipe_config->pipe_src_w,
			       &pipe_config->pipe_src_h);

encoder_retry:
	/* Ensure the port clock defaults are reset when retrying. */
	pipe_config->port_clock = 0;
	pipe_config->pixel_multiplier = 1;

	/* Fill in default crtc timings, allow encoders to overwrite them. */
	drm_mode_set_crtcinfo(&pipe_config->base.adjusted_mode,
			      CRTC_STEREO_DOUBLE);

	/* Pass our mode to the connectors and the CRTC to give them a chance to
	 * adjust it according to limitations or connector properties, and also
	 * a chance to reject the mode entirely.
	 */
	for_each_connector_in_state(state, connector, connector_state, i) {
		if (connector_state->crtc != crtc)
			continue;

		encoder = to_intel_encoder(connector_state->best_encoder);

		if (!(encoder->compute_config(encoder, pipe_config))) {
			DRM_DEBUG_KMS("Encoder config failure\n");
			goto fail;
		}
	}

	/* Set default port clock if not overwritten by the encoder. Needs to be
	 * done afterwards in case the encoder adjusts the mode. */
	if (!pipe_config->port_clock)
		pipe_config->port_clock = pipe_config->base.adjusted_mode.crtc_clock
			* pipe_config->pixel_multiplier;

	ret = intel_crtc_compute_config(to_intel_crtc(crtc), pipe_config);
	if (ret < 0) {
		DRM_DEBUG_KMS("CRTC fixup failed\n");
		goto fail;
	}

	if (ret == RETRY) {
		if (WARN(!retry, "loop in pipe configuration computation\n")) {
			ret = -EINVAL;
			goto fail;
		}

		DRM_DEBUG_KMS("CRTC bw constrained, retrying\n");
		retry = false;
		goto encoder_retry;
	}

	/* Dithering seems to not pass-through bits correctly when it should, so
	 * only enable it on 6bpc panels. */
	pipe_config->dither = pipe_config->pipe_bpp == 6*3;
	DRM_DEBUG_KMS("hw max bpp: %i, pipe bpp: %i, dithering: %i\n",
		      base_bpp, pipe_config->pipe_bpp, pipe_config->dither);

fail:
	return ret;
}

static void
intel_modeset_update_crtc_state(struct drm_atomic_state *state)
{
	struct drm_crtc *crtc;
	struct drm_crtc_state *crtc_state;
	int i;

	/* Double check state. */
	for_each_crtc_in_state(state, crtc, crtc_state, i) {
		to_intel_crtc(crtc)->config = to_intel_crtc_state(crtc->state);

		/* Update hwmode for vblank functions */
		if (crtc->state->active)
			crtc->hwmode = crtc->state->adjusted_mode;
		else
			crtc->hwmode.crtc_clock = 0;

		/*
		 * Update legacy state to satisfy fbc code. This can
		 * be removed when fbc uses the atomic state.
		 */
		if (drm_atomic_get_existing_plane_state(state, crtc->primary)) {
			struct drm_plane_state *plane_state = crtc->primary->state;

			crtc->primary->fb = plane_state->fb;
			crtc->x = plane_state->src_x >> 16;
			crtc->y = plane_state->src_y >> 16;
		}
	}
}

static bool intel_fuzzy_clock_check(int clock1, int clock2)
{
	int diff;

	if (clock1 == clock2)
		return true;

	if (!clock1 || !clock2)
		return false;

	diff = abs(clock1 - clock2);

	if (((((diff + clock1 + clock2) * 100)) / (clock1 + clock2)) < 105)
		return true;

	return false;
}

#define for_each_intel_crtc_masked(dev, mask, intel_crtc) \
	list_for_each_entry((intel_crtc), \
			    &(dev)->mode_config.crtc_list, \
			    base.head) \
		for_each_if (mask & (1 <<(intel_crtc)->pipe))

static bool
intel_compare_m_n(unsigned int m, unsigned int n,
		  unsigned int m2, unsigned int n2,
		  bool exact)
{
	if (m == m2 && n == n2)
		return true;

	if (exact || !m || !n || !m2 || !n2)
		return false;

	BUILD_BUG_ON(DATA_LINK_M_N_MASK > INT_MAX);

	if (n > n2) {
		while (n > n2) {
			m2 <<= 1;
			n2 <<= 1;
		}
	} else if (n < n2) {
		while (n < n2) {
			m <<= 1;
			n <<= 1;
		}
	}

	if (n != n2)
		return false;

	return intel_fuzzy_clock_check(m, m2);
}

static bool
intel_compare_link_m_n(const struct intel_link_m_n *m_n,
		       struct intel_link_m_n *m2_n2,
		       bool adjust)
{
	if (m_n->tu == m2_n2->tu &&
	    intel_compare_m_n(m_n->gmch_m, m_n->gmch_n,
			      m2_n2->gmch_m, m2_n2->gmch_n, !adjust) &&
	    intel_compare_m_n(m_n->link_m, m_n->link_n,
			      m2_n2->link_m, m2_n2->link_n, !adjust)) {
		if (adjust)
			*m2_n2 = *m_n;

		return true;
	}

	return false;
}

static bool
intel_pipe_config_compare(struct drm_device *dev,
			  struct intel_crtc_state *current_config,
			  struct intel_crtc_state *pipe_config,
			  bool adjust)
{
	bool ret = true;

#define INTEL_ERR_OR_DBG_KMS(fmt, ...) \
	do { \
		if (!adjust) \
			DRM_ERROR(fmt, ##__VA_ARGS__); \
		else \
			DRM_DEBUG_KMS(fmt, ##__VA_ARGS__); \
	} while (0)

#define PIPE_CONF_CHECK_X(name)	\
	if (current_config->name != pipe_config->name) { \
		INTEL_ERR_OR_DBG_KMS("mismatch in " #name " " \
			  "(expected 0x%08x, found 0x%08x)\n", \
			  current_config->name, \
			  pipe_config->name); \
		ret = false; \
	}

#define PIPE_CONF_CHECK_I(name)	\
	if (current_config->name != pipe_config->name) { \
		INTEL_ERR_OR_DBG_KMS("mismatch in " #name " " \
			  "(expected %i, found %i)\n", \
			  current_config->name, \
			  pipe_config->name); \
		ret = false; \
	}

#define PIPE_CONF_CHECK_P(name)	\
	if (current_config->name != pipe_config->name) { \
		INTEL_ERR_OR_DBG_KMS("mismatch in " #name " " \
			  "(expected %p, found %p)\n", \
			  current_config->name, \
			  pipe_config->name); \
		ret = false; \
	}

#define PIPE_CONF_CHECK_M_N(name) \
	if (!intel_compare_link_m_n(&current_config->name, \
				    &pipe_config->name,\
				    adjust)) { \
		INTEL_ERR_OR_DBG_KMS("mismatch in " #name " " \
			  "(expected tu %i gmch %i/%i link %i/%i, " \
			  "found tu %i, gmch %i/%i link %i/%i)\n", \
			  current_config->name.tu, \
			  current_config->name.gmch_m, \
			  current_config->name.gmch_n, \
			  current_config->name.link_m, \
			  current_config->name.link_n, \
			  pipe_config->name.tu, \
			  pipe_config->name.gmch_m, \
			  pipe_config->name.gmch_n, \
			  pipe_config->name.link_m, \
			  pipe_config->name.link_n); \
		ret = false; \
	}

/* This is required for BDW+ where there is only one set of registers for
 * switching between high and low RR.
 * This macro can be used whenever a comparison has to be made between one
 * hw state and multiple sw state variables.
 */
#define PIPE_CONF_CHECK_M_N_ALT(name, alt_name) \
	if (!intel_compare_link_m_n(&current_config->name, \
				    &pipe_config->name, adjust) && \
	    !intel_compare_link_m_n(&current_config->alt_name, \
				    &pipe_config->name, adjust)) { \
		INTEL_ERR_OR_DBG_KMS("mismatch in " #name " " \
			  "(expected tu %i gmch %i/%i link %i/%i, " \
			  "or tu %i gmch %i/%i link %i/%i, " \
			  "found tu %i, gmch %i/%i link %i/%i)\n", \
			  current_config->name.tu, \
			  current_config->name.gmch_m, \
			  current_config->name.gmch_n, \
			  current_config->name.link_m, \
			  current_config->name.link_n, \
			  current_config->alt_name.tu, \
			  current_config->alt_name.gmch_m, \
			  current_config->alt_name.gmch_n, \
			  current_config->alt_name.link_m, \
			  current_config->alt_name.link_n, \
			  pipe_config->name.tu, \
			  pipe_config->name.gmch_m, \
			  pipe_config->name.gmch_n, \
			  pipe_config->name.link_m, \
			  pipe_config->name.link_n); \
		ret = false; \
	}

#define PIPE_CONF_CHECK_FLAGS(name, mask)	\
	if ((current_config->name ^ pipe_config->name) & (mask)) { \
		INTEL_ERR_OR_DBG_KMS("mismatch in " #name "(" #mask ") " \
			  "(expected %i, found %i)\n", \
			  current_config->name & (mask), \
			  pipe_config->name & (mask)); \
		ret = false; \
	}

#define PIPE_CONF_CHECK_CLOCK_FUZZY(name) \
	if (!intel_fuzzy_clock_check(current_config->name, pipe_config->name)) { \
		INTEL_ERR_OR_DBG_KMS("mismatch in " #name " " \
			  "(expected %i, found %i)\n", \
			  current_config->name, \
			  pipe_config->name); \
		ret = false; \
	}

#define PIPE_CONF_QUIRK(quirk)	\
	((current_config->quirks | pipe_config->quirks) & (quirk))

	PIPE_CONF_CHECK_I(cpu_transcoder);

	PIPE_CONF_CHECK_I(has_pch_encoder);
	PIPE_CONF_CHECK_I(fdi_lanes);
	PIPE_CONF_CHECK_M_N(fdi_m_n);

	PIPE_CONF_CHECK_I(has_dp_encoder);
	PIPE_CONF_CHECK_I(lane_count);

	if (INTEL_INFO(dev)->gen < 8) {
		PIPE_CONF_CHECK_M_N(dp_m_n);

		if (current_config->has_drrs)
			PIPE_CONF_CHECK_M_N(dp_m2_n2);
	} else
		PIPE_CONF_CHECK_M_N_ALT(dp_m_n, dp_m2_n2);

	PIPE_CONF_CHECK_I(has_dsi_encoder);

	PIPE_CONF_CHECK_I(base.adjusted_mode.crtc_hdisplay);
	PIPE_CONF_CHECK_I(base.adjusted_mode.crtc_htotal);
	PIPE_CONF_CHECK_I(base.adjusted_mode.crtc_hblank_start);
	PIPE_CONF_CHECK_I(base.adjusted_mode.crtc_hblank_end);
	PIPE_CONF_CHECK_I(base.adjusted_mode.crtc_hsync_start);
	PIPE_CONF_CHECK_I(base.adjusted_mode.crtc_hsync_end);

	PIPE_CONF_CHECK_I(base.adjusted_mode.crtc_vdisplay);
	PIPE_CONF_CHECK_I(base.adjusted_mode.crtc_vtotal);
	PIPE_CONF_CHECK_I(base.adjusted_mode.crtc_vblank_start);
	PIPE_CONF_CHECK_I(base.adjusted_mode.crtc_vblank_end);
	PIPE_CONF_CHECK_I(base.adjusted_mode.crtc_vsync_start);
	PIPE_CONF_CHECK_I(base.adjusted_mode.crtc_vsync_end);

	PIPE_CONF_CHECK_I(pixel_multiplier);
	PIPE_CONF_CHECK_I(has_hdmi_sink);
	if ((INTEL_INFO(dev)->gen < 8 && !IS_HASWELL(dev)) ||
	    IS_VALLEYVIEW(dev) || IS_CHERRYVIEW(dev))
		PIPE_CONF_CHECK_I(limited_color_range);
	PIPE_CONF_CHECK_I(has_infoframe);

	PIPE_CONF_CHECK_I(has_audio);

	PIPE_CONF_CHECK_FLAGS(base.adjusted_mode.flags,
			      DRM_MODE_FLAG_INTERLACE);

	if (!PIPE_CONF_QUIRK(PIPE_CONFIG_QUIRK_MODE_SYNC_FLAGS)) {
		PIPE_CONF_CHECK_FLAGS(base.adjusted_mode.flags,
				      DRM_MODE_FLAG_PHSYNC);
		PIPE_CONF_CHECK_FLAGS(base.adjusted_mode.flags,
				      DRM_MODE_FLAG_NHSYNC);
		PIPE_CONF_CHECK_FLAGS(base.adjusted_mode.flags,
				      DRM_MODE_FLAG_PVSYNC);
		PIPE_CONF_CHECK_FLAGS(base.adjusted_mode.flags,
				      DRM_MODE_FLAG_NVSYNC);
	}

	PIPE_CONF_CHECK_X(gmch_pfit.control);
	/* pfit ratios are autocomputed by the hw on gen4+ */
	if (INTEL_INFO(dev)->gen < 4)
		PIPE_CONF_CHECK_X(gmch_pfit.pgm_ratios);
	PIPE_CONF_CHECK_X(gmch_pfit.lvds_border_bits);

	if (!adjust) {
		PIPE_CONF_CHECK_I(pipe_src_w);
		PIPE_CONF_CHECK_I(pipe_src_h);

		PIPE_CONF_CHECK_I(pch_pfit.enabled);
		if (current_config->pch_pfit.enabled) {
			PIPE_CONF_CHECK_X(pch_pfit.pos);
			PIPE_CONF_CHECK_X(pch_pfit.size);
		}

		PIPE_CONF_CHECK_I(scaler_state.scaler_id);
	}

	/* BDW+ don't expose a synchronous way to read the state */
	if (IS_HASWELL(dev))
		PIPE_CONF_CHECK_I(ips_enabled);

	PIPE_CONF_CHECK_I(double_wide);

	PIPE_CONF_CHECK_X(ddi_pll_sel);

	PIPE_CONF_CHECK_P(shared_dpll);
	PIPE_CONF_CHECK_X(dpll_hw_state.dpll);
	PIPE_CONF_CHECK_X(dpll_hw_state.dpll_md);
	PIPE_CONF_CHECK_X(dpll_hw_state.fp0);
	PIPE_CONF_CHECK_X(dpll_hw_state.fp1);
	PIPE_CONF_CHECK_X(dpll_hw_state.wrpll);
	PIPE_CONF_CHECK_X(dpll_hw_state.spll);
	PIPE_CONF_CHECK_X(dpll_hw_state.ctrl1);
	PIPE_CONF_CHECK_X(dpll_hw_state.cfgcr1);
	PIPE_CONF_CHECK_X(dpll_hw_state.cfgcr2);

	PIPE_CONF_CHECK_X(dsi_pll.ctrl);
	PIPE_CONF_CHECK_X(dsi_pll.div);

	if (IS_G4X(dev) || INTEL_INFO(dev)->gen >= 5)
		PIPE_CONF_CHECK_I(pipe_bpp);

	PIPE_CONF_CHECK_CLOCK_FUZZY(base.adjusted_mode.crtc_clock);
	PIPE_CONF_CHECK_CLOCK_FUZZY(port_clock);

#undef PIPE_CONF_CHECK_X
#undef PIPE_CONF_CHECK_I
#undef PIPE_CONF_CHECK_P
#undef PIPE_CONF_CHECK_FLAGS
#undef PIPE_CONF_CHECK_CLOCK_FUZZY
#undef PIPE_CONF_QUIRK
#undef INTEL_ERR_OR_DBG_KMS

	return ret;
}

static void intel_pipe_config_sanity_check(struct drm_i915_private *dev_priv,
					   const struct intel_crtc_state *pipe_config)
{
	if (pipe_config->has_pch_encoder) {
		int fdi_dotclock = intel_dotclock_calculate(intel_fdi_link_freq(dev_priv, pipe_config),
							    &pipe_config->fdi_m_n);
		int dotclock = pipe_config->base.adjusted_mode.crtc_clock;

		/*
		 * FDI already provided one idea for the dotclock.
		 * Yell if the encoder disagrees.
		 */
		WARN(!intel_fuzzy_clock_check(fdi_dotclock, dotclock),
		     "FDI dotclock and encoder dotclock mismatch, fdi: %i, encoder: %i\n",
		     fdi_dotclock, dotclock);
	}
}

static void verify_wm_state(struct drm_crtc *crtc,
			    struct drm_crtc_state *new_state)
{
	struct drm_device *dev = crtc->dev;
	struct drm_i915_private *dev_priv = dev->dev_private;
	struct skl_ddb_allocation hw_ddb, *sw_ddb;
	struct skl_ddb_entry *hw_entry, *sw_entry;
	struct intel_crtc *intel_crtc = to_intel_crtc(crtc);
	const enum pipe pipe = intel_crtc->pipe;
	int plane;

	if (INTEL_INFO(dev)->gen < 9 || !new_state->active)
		return;

	skl_ddb_get_hw_state(dev_priv, &hw_ddb);
	sw_ddb = &dev_priv->wm.skl_hw.ddb;

	/* planes */
	for_each_plane(dev_priv, pipe, plane) {
		hw_entry = &hw_ddb.plane[pipe][plane];
		sw_entry = &sw_ddb->plane[pipe][plane];

		if (skl_ddb_entry_equal(hw_entry, sw_entry))
			continue;

		DRM_ERROR("mismatch in DDB state pipe %c plane %d "
			  "(expected (%u,%u), found (%u,%u))\n",
			  pipe_name(pipe), plane + 1,
			  sw_entry->start, sw_entry->end,
			  hw_entry->start, hw_entry->end);
	}

	/* cursor */
	hw_entry = &hw_ddb.plane[pipe][PLANE_CURSOR];
	sw_entry = &sw_ddb->plane[pipe][PLANE_CURSOR];

	if (!skl_ddb_entry_equal(hw_entry, sw_entry)) {
		DRM_ERROR("mismatch in DDB state pipe %c cursor "
			  "(expected (%u,%u), found (%u,%u))\n",
			  pipe_name(pipe),
			  sw_entry->start, sw_entry->end,
			  hw_entry->start, hw_entry->end);
	}
}

static void
verify_connector_state(struct drm_device *dev, struct drm_crtc *crtc)
{
	struct drm_connector *connector;

	drm_for_each_connector(connector, dev) {
		struct drm_encoder *encoder = connector->encoder;
		struct drm_connector_state *state = connector->state;

		if (state->crtc != crtc)
			continue;

		intel_connector_verify_state(to_intel_connector(connector));

		I915_STATE_WARN(state->best_encoder != encoder,
		     "connector's atomic encoder doesn't match legacy encoder\n");
	}
}

static void
verify_encoder_state(struct drm_device *dev)
{
	struct intel_encoder *encoder;
	struct intel_connector *connector;

	for_each_intel_encoder(dev, encoder) {
		bool enabled = false;
		enum pipe pipe;

		DRM_DEBUG_KMS("[ENCODER:%d:%s]\n",
			      encoder->base.base.id,
			      encoder->base.name);

		for_each_intel_connector(dev, connector) {
			if (connector->base.state->best_encoder != &encoder->base)
				continue;
			enabled = true;

			I915_STATE_WARN(connector->base.state->crtc !=
					encoder->base.crtc,
			     "connector's crtc doesn't match encoder crtc\n");
		}

		I915_STATE_WARN(!!encoder->base.crtc != enabled,
		     "encoder's enabled state mismatch "
		     "(expected %i, found %i)\n",
		     !!encoder->base.crtc, enabled);

		if (!encoder->base.crtc) {
			bool active;

			active = encoder->get_hw_state(encoder, &pipe);
			I915_STATE_WARN(active,
			     "encoder detached but still enabled on pipe %c.\n",
			     pipe_name(pipe));
		}
	}
}

static void
verify_crtc_state(struct drm_crtc *crtc,
		  struct drm_crtc_state *old_crtc_state,
		  struct drm_crtc_state *new_crtc_state)
{
	struct drm_device *dev = crtc->dev;
	struct drm_i915_private *dev_priv = dev->dev_private;
	struct intel_encoder *encoder;
	struct intel_crtc *intel_crtc = to_intel_crtc(crtc);
	struct intel_crtc_state *pipe_config, *sw_config;
	struct drm_atomic_state *old_state;
	bool active;

	old_state = old_crtc_state->state;
	__drm_atomic_helper_crtc_destroy_state(old_crtc_state);
	pipe_config = to_intel_crtc_state(old_crtc_state);
	memset(pipe_config, 0, sizeof(*pipe_config));
	pipe_config->base.crtc = crtc;
	pipe_config->base.state = old_state;

	DRM_DEBUG_KMS("[CRTC:%d]\n", crtc->base.id);

	active = dev_priv->display.get_pipe_config(intel_crtc, pipe_config);

	/* hw state is inconsistent with the pipe quirk */
	if ((intel_crtc->pipe == PIPE_A && dev_priv->quirks & QUIRK_PIPEA_FORCE) ||
	    (intel_crtc->pipe == PIPE_B && dev_priv->quirks & QUIRK_PIPEB_FORCE))
		active = new_crtc_state->active;

	I915_STATE_WARN(new_crtc_state->active != active,
	     "crtc active state doesn't match with hw state "
	     "(expected %i, found %i)\n", new_crtc_state->active, active);

	I915_STATE_WARN(intel_crtc->active != new_crtc_state->active,
	     "transitional active state does not match atomic hw state "
	     "(expected %i, found %i)\n", new_crtc_state->active, intel_crtc->active);

	for_each_encoder_on_crtc(dev, crtc, encoder) {
		enum pipe pipe;

		active = encoder->get_hw_state(encoder, &pipe);
		I915_STATE_WARN(active != new_crtc_state->active,
			"[ENCODER:%i] active %i with crtc active %i\n",
			encoder->base.base.id, active, new_crtc_state->active);

		I915_STATE_WARN(active && intel_crtc->pipe != pipe,
				"Encoder connected to wrong pipe %c\n",
				pipe_name(pipe));

		if (active)
			encoder->get_config(encoder, pipe_config);
	}

	if (!new_crtc_state->active)
		return;

	intel_pipe_config_sanity_check(dev_priv, pipe_config);

	sw_config = to_intel_crtc_state(crtc->state);
	if (!intel_pipe_config_compare(dev, sw_config,
				       pipe_config, false)) {
		I915_STATE_WARN(1, "pipe state doesn't match!\n");
		intel_dump_pipe_config(intel_crtc, pipe_config,
				       "[hw state]");
		intel_dump_pipe_config(intel_crtc, sw_config,
				       "[sw state]");
	}
}

static void
verify_single_dpll_state(struct drm_i915_private *dev_priv,
			 struct intel_shared_dpll *pll,
			 struct drm_crtc *crtc,
			 struct drm_crtc_state *new_state)
{
	struct intel_dpll_hw_state dpll_hw_state;
	unsigned crtc_mask;
	bool active;

	memset(&dpll_hw_state, 0, sizeof(dpll_hw_state));

	DRM_DEBUG_KMS("%s\n", pll->name);

	active = pll->funcs.get_hw_state(dev_priv, pll, &dpll_hw_state);

	if (!(pll->flags & INTEL_DPLL_ALWAYS_ON)) {
		I915_STATE_WARN(!pll->on && pll->active_mask,
		     "pll in active use but not on in sw tracking\n");
		I915_STATE_WARN(pll->on && !pll->active_mask,
		     "pll is on but not used by any active crtc\n");
		I915_STATE_WARN(pll->on != active,
		     "pll on state mismatch (expected %i, found %i)\n",
		     pll->on, active);
	}

	if (!crtc) {
		I915_STATE_WARN(pll->active_mask & ~pll->config.crtc_mask,
				"more active pll users than references: %x vs %x\n",
				pll->active_mask, pll->config.crtc_mask);

		return;
	}

	crtc_mask = 1 << drm_crtc_index(crtc);

	if (new_state->active)
		I915_STATE_WARN(!(pll->active_mask & crtc_mask),
				"pll active mismatch (expected pipe %c in active mask 0x%02x)\n",
				pipe_name(drm_crtc_index(crtc)), pll->active_mask);
	else
		I915_STATE_WARN(pll->active_mask & crtc_mask,
				"pll active mismatch (didn't expect pipe %c in active mask 0x%02x)\n",
				pipe_name(drm_crtc_index(crtc)), pll->active_mask);

	I915_STATE_WARN(!(pll->config.crtc_mask & crtc_mask),
			"pll enabled crtcs mismatch (expected 0x%x in 0x%02x)\n",
			crtc_mask, pll->config.crtc_mask);

	I915_STATE_WARN(pll->on && memcmp(&pll->config.hw_state,
					  &dpll_hw_state,
					  sizeof(dpll_hw_state)),
			"pll hw state mismatch\n");
}

static void
verify_shared_dpll_state(struct drm_device *dev, struct drm_crtc *crtc,
			 struct drm_crtc_state *old_crtc_state,
			 struct drm_crtc_state *new_crtc_state)
{
	struct drm_i915_private *dev_priv = dev->dev_private;
	struct intel_crtc_state *old_state = to_intel_crtc_state(old_crtc_state);
	struct intel_crtc_state *new_state = to_intel_crtc_state(new_crtc_state);

	if (new_state->shared_dpll)
		verify_single_dpll_state(dev_priv, new_state->shared_dpll, crtc, new_crtc_state);

	if (old_state->shared_dpll &&
	    old_state->shared_dpll != new_state->shared_dpll) {
		unsigned crtc_mask = 1 << drm_crtc_index(crtc);
		struct intel_shared_dpll *pll = old_state->shared_dpll;

		I915_STATE_WARN(pll->active_mask & crtc_mask,
				"pll active mismatch (didn't expect pipe %c in active mask)\n",
				pipe_name(drm_crtc_index(crtc)));
		I915_STATE_WARN(pll->config.crtc_mask & crtc_mask,
				"pll enabled crtcs mismatch (found %x in enabled mask)\n",
				pipe_name(drm_crtc_index(crtc)));
	}
}

static void
intel_modeset_verify_crtc(struct drm_crtc *crtc,
			 struct drm_crtc_state *old_state,
			 struct drm_crtc_state *new_state)
{
	if (!needs_modeset(new_state) &&
	    !to_intel_crtc_state(new_state)->update_pipe)
		return;

	verify_wm_state(crtc, new_state);
	verify_connector_state(crtc->dev, crtc);
	verify_crtc_state(crtc, old_state, new_state);
	verify_shared_dpll_state(crtc->dev, crtc, old_state, new_state);
}

static void
verify_disabled_dpll_state(struct drm_device *dev)
{
	struct drm_i915_private *dev_priv = dev->dev_private;
	int i;

	for (i = 0; i < dev_priv->num_shared_dpll; i++)
		verify_single_dpll_state(dev_priv, &dev_priv->shared_dplls[i], NULL, NULL);
}

static void
intel_modeset_verify_disabled(struct drm_device *dev)
{
	verify_encoder_state(dev);
	verify_connector_state(dev, NULL);
	verify_disabled_dpll_state(dev);
}

static void update_scanline_offset(struct intel_crtc *crtc)
{
	struct drm_device *dev = crtc->base.dev;

	/*
	 * The scanline counter increments at the leading edge of hsync.
	 *
	 * On most platforms it starts counting from vtotal-1 on the
	 * first active line. That means the scanline counter value is
	 * always one less than what we would expect. Ie. just after
	 * start of vblank, which also occurs at start of hsync (on the
	 * last active line), the scanline counter will read vblank_start-1.
	 *
	 * On gen2 the scanline counter starts counting from 1 instead
	 * of vtotal-1, so we have to subtract one (or rather add vtotal-1
	 * to keep the value positive), instead of adding one.
	 *
	 * On HSW+ the behaviour of the scanline counter depends on the output
	 * type. For DP ports it behaves like most other platforms, but on HDMI
	 * there's an extra 1 line difference. So we need to add two instead of
	 * one to the value.
	 */
	if (IS_GEN2(dev)) {
		const struct drm_display_mode *adjusted_mode = &crtc->config->base.adjusted_mode;
		int vtotal;

		vtotal = adjusted_mode->crtc_vtotal;
		if (adjusted_mode->flags & DRM_MODE_FLAG_INTERLACE)
			vtotal /= 2;

		crtc->scanline_offset = vtotal - 1;
	} else if (HAS_DDI(dev) &&
		   intel_pipe_has_type(crtc, INTEL_OUTPUT_HDMI)) {
		crtc->scanline_offset = 2;
	} else
		crtc->scanline_offset = 1;
}

static void intel_modeset_clear_plls(struct drm_atomic_state *state)
{
	struct drm_device *dev = state->dev;
	struct drm_i915_private *dev_priv = to_i915(dev);
	struct intel_shared_dpll_config *shared_dpll = NULL;
	struct drm_crtc *crtc;
	struct drm_crtc_state *crtc_state;
	int i;

	if (!dev_priv->display.crtc_compute_clock)
		return;

	for_each_crtc_in_state(state, crtc, crtc_state, i) {
		struct intel_crtc *intel_crtc = to_intel_crtc(crtc);
		struct intel_shared_dpll *old_dpll =
			to_intel_crtc_state(crtc->state)->shared_dpll;

		if (!needs_modeset(crtc_state))
			continue;

		to_intel_crtc_state(crtc_state)->shared_dpll = NULL;

		if (!old_dpll)
			continue;

		if (!shared_dpll)
			shared_dpll = intel_atomic_get_shared_dpll_state(state);

		intel_shared_dpll_config_put(shared_dpll, old_dpll, intel_crtc);
	}
}

/*
 * This implements the workaround described in the "notes" section of the mode
 * set sequence documentation. When going from no pipes or single pipe to
 * multiple pipes, and planes are enabled after the pipe, we need to wait at
 * least 2 vblanks on the first pipe before enabling planes on the second pipe.
 */
static int haswell_mode_set_planes_workaround(struct drm_atomic_state *state)
{
	struct drm_crtc_state *crtc_state;
	struct intel_crtc *intel_crtc;
	struct drm_crtc *crtc;
	struct intel_crtc_state *first_crtc_state = NULL;
	struct intel_crtc_state *other_crtc_state = NULL;
	enum pipe first_pipe = INVALID_PIPE, enabled_pipe = INVALID_PIPE;
	int i;

	/* look at all crtc's that are going to be enabled in during modeset */
	for_each_crtc_in_state(state, crtc, crtc_state, i) {
		intel_crtc = to_intel_crtc(crtc);

		if (!crtc_state->active || !needs_modeset(crtc_state))
			continue;

		if (first_crtc_state) {
			other_crtc_state = to_intel_crtc_state(crtc_state);
			break;
		} else {
			first_crtc_state = to_intel_crtc_state(crtc_state);
			first_pipe = intel_crtc->pipe;
		}
	}

	/* No workaround needed? */
	if (!first_crtc_state)
		return 0;

	/* w/a possibly needed, check how many crtc's are already enabled. */
	for_each_intel_crtc(state->dev, intel_crtc) {
		struct intel_crtc_state *pipe_config;

		pipe_config = intel_atomic_get_crtc_state(state, intel_crtc);
		if (IS_ERR(pipe_config))
			return PTR_ERR(pipe_config);

		pipe_config->hsw_workaround_pipe = INVALID_PIPE;

		if (!pipe_config->base.active ||
		    needs_modeset(&pipe_config->base))
			continue;

		/* 2 or more enabled crtcs means no need for w/a */
		if (enabled_pipe != INVALID_PIPE)
			return 0;

		enabled_pipe = intel_crtc->pipe;
	}

	if (enabled_pipe != INVALID_PIPE)
		first_crtc_state->hsw_workaround_pipe = enabled_pipe;
	else if (other_crtc_state)
		other_crtc_state->hsw_workaround_pipe = first_pipe;

	return 0;
}

static int intel_modeset_all_pipes(struct drm_atomic_state *state)
{
	struct drm_crtc *crtc;
	struct drm_crtc_state *crtc_state;
	int ret = 0;

	/* add all active pipes to the state */
	for_each_crtc(state->dev, crtc) {
		crtc_state = drm_atomic_get_crtc_state(state, crtc);
		if (IS_ERR(crtc_state))
			return PTR_ERR(crtc_state);

		if (!crtc_state->active || needs_modeset(crtc_state))
			continue;

		crtc_state->mode_changed = true;

		ret = drm_atomic_add_affected_connectors(state, crtc);
		if (ret)
			break;

		ret = drm_atomic_add_affected_planes(state, crtc);
		if (ret)
			break;
	}

	return ret;
}

static int intel_modeset_checks(struct drm_atomic_state *state)
{
	struct intel_atomic_state *intel_state = to_intel_atomic_state(state);
	struct drm_i915_private *dev_priv = state->dev->dev_private;
	struct drm_crtc *crtc;
	struct drm_crtc_state *crtc_state;
	int ret = 0, i;

	if (!check_digital_port_conflicts(state)) {
		DRM_DEBUG_KMS("rejecting conflicting digital port configuration\n");
		return -EINVAL;
	}

	intel_state->modeset = true;
	intel_state->active_crtcs = dev_priv->active_crtcs;

	for_each_crtc_in_state(state, crtc, crtc_state, i) {
		if (crtc_state->active)
			intel_state->active_crtcs |= 1 << i;
		else
			intel_state->active_crtcs &= ~(1 << i);

		if (crtc_state->active != crtc->state->active)
			intel_state->active_pipe_changes |= drm_crtc_mask(crtc);
	}

	/*
	 * See if the config requires any additional preparation, e.g.
	 * to adjust global state with pipes off.  We need to do this
	 * here so we can get the modeset_pipe updated config for the new
	 * mode set on this crtc.  For other crtcs we need to use the
	 * adjusted_mode bits in the crtc directly.
	 */
	if (dev_priv->display.modeset_calc_cdclk) {
		ret = dev_priv->display.modeset_calc_cdclk(state);

		if (!ret && intel_state->dev_cdclk != dev_priv->cdclk_freq)
			ret = intel_modeset_all_pipes(state);

		if (ret < 0)
			return ret;

		DRM_DEBUG_KMS("New cdclk calculated to be atomic %u, actual %u\n",
			      intel_state->cdclk, intel_state->dev_cdclk);
	} else
		to_intel_atomic_state(state)->cdclk = dev_priv->atomic_cdclk_freq;

	intel_modeset_clear_plls(state);

	if (IS_HASWELL(dev_priv))
		return haswell_mode_set_planes_workaround(state);

	return 0;
}

/*
 * Handle calculation of various watermark data at the end of the atomic check
 * phase.  The code here should be run after the per-crtc and per-plane 'check'
 * handlers to ensure that all derived state has been updated.
 */
static int calc_watermark_data(struct drm_atomic_state *state)
{
	struct drm_device *dev = state->dev;
	struct drm_i915_private *dev_priv = to_i915(dev);

	/* Is there platform-specific watermark information to calculate? */
	if (dev_priv->display.compute_global_watermarks)
		return dev_priv->display.compute_global_watermarks(state);

	return 0;
}

/**
 * intel_atomic_check - validate state object
 * @dev: drm device
 * @state: state to validate
 */
static int intel_atomic_check(struct drm_device *dev,
			      struct drm_atomic_state *state)
{
	struct drm_i915_private *dev_priv = to_i915(dev);
	struct intel_atomic_state *intel_state = to_intel_atomic_state(state);
	struct drm_crtc *crtc;
	struct drm_crtc_state *crtc_state;
	int ret, i;
	bool any_ms = false;

	ret = drm_atomic_helper_check_modeset(dev, state);
	if (ret)
		return ret;

	for_each_crtc_in_state(state, crtc, crtc_state, i) {
		struct intel_crtc_state *pipe_config =
			to_intel_crtc_state(crtc_state);

		/* Catch I915_MODE_FLAG_INHERITED */
		if (crtc_state->mode.private_flags != crtc->state->mode.private_flags)
			crtc_state->mode_changed = true;

		if (!needs_modeset(crtc_state))
			continue;

		if (!crtc_state->enable) {
			any_ms = true;
			continue;
		}

		/* FIXME: For only active_changed we shouldn't need to do any
		 * state recomputation at all. */

		ret = drm_atomic_add_affected_connectors(state, crtc);
		if (ret)
			return ret;

		ret = intel_modeset_pipe_config(crtc, pipe_config);
		if (ret) {
			intel_dump_pipe_config(to_intel_crtc(crtc),
					       pipe_config, "[failed]");
			return ret;
		}

		if (i915.fastboot &&
		    intel_pipe_config_compare(dev,
					to_intel_crtc_state(crtc->state),
					pipe_config, true)) {
			crtc_state->mode_changed = false;
			to_intel_crtc_state(crtc_state)->update_pipe = true;
		}

		if (needs_modeset(crtc_state))
			any_ms = true;

		ret = drm_atomic_add_affected_planes(state, crtc);
		if (ret)
			return ret;

		intel_dump_pipe_config(to_intel_crtc(crtc), pipe_config,
				       needs_modeset(crtc_state) ?
				       "[modeset]" : "[fastset]");
	}

	if (any_ms) {
		ret = intel_modeset_checks(state);

		if (ret)
			return ret;
	} else
		intel_state->cdclk = dev_priv->cdclk_freq;

	ret = drm_atomic_helper_check_planes(dev, state);
	if (ret)
		return ret;

	intel_fbc_choose_crtc(dev_priv, state);
	return calc_watermark_data(state);
}

static int intel_atomic_prepare_commit(struct drm_device *dev,
				       struct drm_atomic_state *state,
				       bool nonblock)
{
	struct drm_i915_private *dev_priv = dev->dev_private;
	struct drm_plane_state *plane_state;
	struct drm_crtc_state *crtc_state;
	struct drm_plane *plane;
	struct drm_crtc *crtc;
	int i, ret;

	if (nonblock) {
		DRM_DEBUG_KMS("i915 does not yet support nonblocking commit\n");
		return -EINVAL;
	}

	for_each_crtc_in_state(state, crtc, crtc_state, i) {
		if (state->legacy_cursor_update)
			continue;

		ret = intel_crtc_wait_for_pending_flips(crtc);
		if (ret)
			return ret;

		if (atomic_read(&to_intel_crtc(crtc)->unpin_work_count) >= 2)
			flush_workqueue(dev_priv->wq);
	}

	ret = mutex_lock_interruptible(&dev->struct_mutex);
	if (ret)
		return ret;

	ret = drm_atomic_helper_prepare_planes(dev, state);
	mutex_unlock(&dev->struct_mutex);

	if (!ret && !nonblock) {
		for_each_plane_in_state(state, plane, plane_state, i) {
			struct intel_plane_state *intel_plane_state =
				to_intel_plane_state(plane_state);

			if (!intel_plane_state->wait_req)
				continue;

			ret = __i915_wait_request(intel_plane_state->wait_req,
						  true, NULL, NULL);
			if (ret) {
				/* Any hang should be swallowed by the wait */
				WARN_ON(ret == -EIO);
				mutex_lock(&dev->struct_mutex);
				drm_atomic_helper_cleanup_planes(dev, state);
				mutex_unlock(&dev->struct_mutex);
				break;
			}
		}
	}

	return ret;
}

u32 intel_crtc_get_vblank_counter(struct intel_crtc *crtc)
{
	struct drm_device *dev = crtc->base.dev;

	if (!dev->max_vblank_count)
		return drm_accurate_vblank_count(&crtc->base);

	return dev->driver->get_vblank_counter(dev, crtc->pipe);
}

static void intel_atomic_wait_for_vblanks(struct drm_device *dev,
					  struct drm_i915_private *dev_priv,
					  unsigned crtc_mask)
{
	unsigned last_vblank_count[I915_MAX_PIPES];
	enum pipe pipe;
	int ret;

	if (!crtc_mask)
		return;

	for_each_pipe(dev_priv, pipe) {
		struct drm_crtc *crtc = dev_priv->pipe_to_crtc_mapping[pipe];

		if (!((1 << pipe) & crtc_mask))
			continue;

		ret = drm_crtc_vblank_get(crtc);
		if (WARN_ON(ret != 0)) {
			crtc_mask &= ~(1 << pipe);
			continue;
		}

		last_vblank_count[pipe] = drm_crtc_vblank_count(crtc);
	}

	for_each_pipe(dev_priv, pipe) {
		struct drm_crtc *crtc = dev_priv->pipe_to_crtc_mapping[pipe];
		long lret;

		if (!((1 << pipe) & crtc_mask))
			continue;

		lret = wait_event_timeout(dev->vblank[pipe].queue,
				last_vblank_count[pipe] !=
					drm_crtc_vblank_count(crtc),
				msecs_to_jiffies(50));

		WARN(!lret, "pipe %c vblank wait timed out\n", pipe_name(pipe));

		drm_crtc_vblank_put(crtc);
	}
}

static bool needs_vblank_wait(struct intel_crtc_state *crtc_state)
{
	/* fb updated, need to unpin old fb */
	if (crtc_state->fb_changed)
		return true;

	/* wm changes, need vblank before final wm's */
	if (crtc_state->update_wm_post)
		return true;

	/*
	 * cxsr is re-enabled after vblank.
	 * This is already handled by crtc_state->update_wm_post,
	 * but added for clarity.
	 */
	if (crtc_state->disable_cxsr)
		return true;

	return false;
}

/**
 * intel_atomic_commit - commit validated state object
 * @dev: DRM device
 * @state: the top-level driver state object
 * @nonblock: nonblocking commit
 *
 * This function commits a top-level state object that has been validated
 * with drm_atomic_helper_check().
 *
 * FIXME:  Atomic modeset support for i915 is not yet complete.  At the moment
 * we can only handle plane-related operations and do not yet support
 * nonblocking commit.
 *
 * RETURNS
 * Zero for success or -errno.
 */
static int intel_atomic_commit(struct drm_device *dev,
			       struct drm_atomic_state *state,
			       bool nonblock)
{
	struct intel_atomic_state *intel_state = to_intel_atomic_state(state);
	struct drm_i915_private *dev_priv = dev->dev_private;
	struct drm_crtc_state *old_crtc_state;
	struct drm_crtc *crtc;
	struct intel_crtc_state *intel_cstate;
	int ret = 0, i;
	bool hw_check = intel_state->modeset;
	unsigned long put_domains[I915_MAX_PIPES] = {};
	unsigned crtc_vblank_mask = 0;

	ret = intel_atomic_prepare_commit(dev, state, nonblock);
	if (ret) {
		DRM_DEBUG_ATOMIC("Preparing state failed with %i\n", ret);
		return ret;
	}

	drm_atomic_helper_swap_state(dev, state);
	dev_priv->wm.distrust_bios_wm = false;
	dev_priv->wm.skl_results = intel_state->wm_results;
	intel_shared_dpll_commit(state);

	if (intel_state->modeset) {
		memcpy(dev_priv->min_pixclk, intel_state->min_pixclk,
		       sizeof(intel_state->min_pixclk));
		dev_priv->active_crtcs = intel_state->active_crtcs;
		dev_priv->atomic_cdclk_freq = intel_state->cdclk;

		intel_display_power_get(dev_priv, POWER_DOMAIN_MODESET);
	}

	for_each_crtc_in_state(state, crtc, old_crtc_state, i) {
		struct intel_crtc *intel_crtc = to_intel_crtc(crtc);

		if (needs_modeset(crtc->state) ||
		    to_intel_crtc_state(crtc->state)->update_pipe) {
			hw_check = true;

			put_domains[to_intel_crtc(crtc)->pipe] =
				modeset_get_crtc_power_domains(crtc,
					to_intel_crtc_state(crtc->state));
		}

		if (!needs_modeset(crtc->state))
			continue;

		intel_pre_plane_update(to_intel_crtc_state(old_crtc_state));

		if (old_crtc_state->active) {
			intel_crtc_disable_planes(crtc, old_crtc_state->plane_mask);
			dev_priv->display.crtc_disable(crtc);
			intel_crtc->active = false;
			intel_fbc_disable(intel_crtc);
			intel_disable_shared_dpll(intel_crtc);

			/*
			 * Underruns don't always raise
			 * interrupts, so check manually.
			 */
			intel_check_cpu_fifo_underruns(dev_priv);
			intel_check_pch_fifo_underruns(dev_priv);

			if (!crtc->state->active)
				intel_update_watermarks(crtc);
		}
	}

	/* Only after disabling all output pipelines that will be changed can we
	 * update the the output configuration. */
	intel_modeset_update_crtc_state(state);

	if (intel_state->modeset) {
		drm_atomic_helper_update_legacy_modeset_state(state->dev, state);

		if (dev_priv->display.modeset_commit_cdclk &&
		    intel_state->dev_cdclk != dev_priv->cdclk_freq)
			dev_priv->display.modeset_commit_cdclk(state);

		intel_modeset_verify_disabled(dev);
	}

	/* Now enable the clocks, plane, pipe, and connectors that we set up. */
	for_each_crtc_in_state(state, crtc, old_crtc_state, i) {
		struct intel_crtc *intel_crtc = to_intel_crtc(crtc);
		bool modeset = needs_modeset(crtc->state);
		struct intel_crtc_state *pipe_config =
			to_intel_crtc_state(crtc->state);
		bool update_pipe = !modeset && pipe_config->update_pipe;

		if (modeset && crtc->state->active) {
			update_scanline_offset(to_intel_crtc(crtc));
			dev_priv->display.crtc_enable(crtc);
		}

		if (!modeset)
			intel_pre_plane_update(to_intel_crtc_state(old_crtc_state));

		if (crtc->state->active &&
		    drm_atomic_get_existing_plane_state(state, crtc->primary))
			intel_fbc_enable(intel_crtc);

		if (crtc->state->active &&
		    (crtc->state->planes_changed || update_pipe))
			drm_atomic_helper_commit_planes_on_crtc(old_crtc_state);

		if (pipe_config->base.active && needs_vblank_wait(pipe_config))
			crtc_vblank_mask |= 1 << i;
	}

	/* FIXME: add subpixel order */

	if (!state->legacy_cursor_update)
		intel_atomic_wait_for_vblanks(dev, dev_priv, crtc_vblank_mask);

	/*
	 * Now that the vblank has passed, we can go ahead and program the
	 * optimal watermarks on platforms that need two-step watermark
	 * programming.
	 *
	 * TODO: Move this (and other cleanup) to an async worker eventually.
	 */
	for_each_crtc_in_state(state, crtc, old_crtc_state, i) {
		intel_cstate = to_intel_crtc_state(crtc->state);

		if (dev_priv->display.optimize_watermarks)
			dev_priv->display.optimize_watermarks(intel_cstate);
	}

	for_each_crtc_in_state(state, crtc, old_crtc_state, i) {
		intel_post_plane_update(to_intel_crtc_state(old_crtc_state));

		if (put_domains[i])
			modeset_put_power_domains(dev_priv, put_domains[i]);

		intel_modeset_verify_crtc(crtc, old_crtc_state, crtc->state);
	}

	if (intel_state->modeset)
		intel_display_power_put(dev_priv, POWER_DOMAIN_MODESET);

	mutex_lock(&dev->struct_mutex);
	drm_atomic_helper_cleanup_planes(dev, state);
	mutex_unlock(&dev->struct_mutex);

	drm_atomic_state_free(state);

	/* As one of the primary mmio accessors, KMS has a high likelihood
	 * of triggering bugs in unclaimed access. After we finish
	 * modesetting, see if an error has been flagged, and if so
	 * enable debugging for the next modeset - and hope we catch
	 * the culprit.
	 *
	 * XXX note that we assume display power is on at this point.
	 * This might hold true now but we need to add pm helper to check
	 * unclaimed only when the hardware is on, as atomic commits
	 * can happen also when the device is completely off.
	 */
	intel_uncore_arm_unclaimed_mmio_detection(dev_priv);

	return 0;
}

void intel_crtc_restore_mode(struct drm_crtc *crtc)
{
	struct drm_device *dev = crtc->dev;
	struct drm_atomic_state *state;
	struct drm_crtc_state *crtc_state;
	int ret;

	state = drm_atomic_state_alloc(dev);
	if (!state) {
		DRM_DEBUG_KMS("[CRTC:%d] crtc restore failed, out of memory",
			      crtc->base.id);
		return;
	}

	state->acquire_ctx = drm_modeset_legacy_acquire_ctx(crtc);

retry:
	crtc_state = drm_atomic_get_crtc_state(state, crtc);
	ret = PTR_ERR_OR_ZERO(crtc_state);
	if (!ret) {
		if (!crtc_state->active)
			goto out;

		crtc_state->mode_changed = true;
		ret = drm_atomic_commit(state);
	}

	if (ret == -EDEADLK) {
		drm_atomic_state_clear(state);
		drm_modeset_backoff(state->acquire_ctx);
		goto retry;
	}

	if (ret)
out:
		drm_atomic_state_free(state);
}

#undef for_each_intel_crtc_masked

static const struct drm_crtc_funcs intel_crtc_funcs = {
	.gamma_set = drm_atomic_helper_legacy_gamma_set,
	.set_config = drm_atomic_helper_set_config,
	.set_property = drm_atomic_helper_crtc_set_property,
	.destroy = intel_crtc_destroy,
	.page_flip = intel_crtc_page_flip,
	.atomic_duplicate_state = intel_crtc_duplicate_state,
	.atomic_destroy_state = intel_crtc_destroy_state,
};

/**
 * intel_prepare_plane_fb - Prepare fb for usage on plane
 * @plane: drm plane to prepare for
 * @fb: framebuffer to prepare for presentation
 *
 * Prepares a framebuffer for usage on a display plane.  Generally this
 * involves pinning the underlying object and updating the frontbuffer tracking
 * bits.  Some older platforms need special physical address handling for
 * cursor planes.
 *
 * Must be called with struct_mutex held.
 *
 * Returns 0 on success, negative error code on failure.
 */
int
intel_prepare_plane_fb(struct drm_plane *plane,
		       const struct drm_plane_state *new_state)
{
	struct drm_device *dev = plane->dev;
	struct drm_framebuffer *fb = new_state->fb;
	struct intel_plane *intel_plane = to_intel_plane(plane);
	struct drm_i915_gem_object *obj = intel_fb_obj(fb);
	struct drm_i915_gem_object *old_obj = intel_fb_obj(plane->state->fb);
	int ret = 0;

	if (!obj && !old_obj)
		return 0;

	if (old_obj) {
		struct drm_crtc_state *crtc_state =
			drm_atomic_get_existing_crtc_state(new_state->state, plane->state->crtc);

		/* Big Hammer, we also need to ensure that any pending
		 * MI_WAIT_FOR_EVENT inside a user batch buffer on the
		 * current scanout is retired before unpinning the old
		 * framebuffer. Note that we rely on userspace rendering
		 * into the buffer attached to the pipe they are waiting
		 * on. If not, userspace generates a GPU hang with IPEHR
		 * point to the MI_WAIT_FOR_EVENT.
		 *
		 * This should only fail upon a hung GPU, in which case we
		 * can safely continue.
		 */
		if (needs_modeset(crtc_state))
			ret = i915_gem_object_wait_rendering(old_obj, true);
		if (ret) {
			/* GPU hangs should have been swallowed by the wait */
			WARN_ON(ret == -EIO);
			return ret;
		}
	}

	/* For framebuffer backed by dmabuf, wait for fence */
	if (obj && obj->base.dma_buf) {
		long lret;

		lret = reservation_object_wait_timeout_rcu(obj->base.dma_buf->resv,
							   false, true,
							   MAX_SCHEDULE_TIMEOUT);
		if (lret == -ERESTARTSYS)
			return lret;

		WARN(lret < 0, "waiting returns %li\n", lret);
	}

	if (!obj) {
		ret = 0;
	} else if (plane->type == DRM_PLANE_TYPE_CURSOR &&
	    INTEL_INFO(dev)->cursor_needs_physical) {
		int align = IS_I830(dev) ? 16 * 1024 : 256;
		ret = i915_gem_object_attach_phys(obj, align);
		if (ret)
			DRM_DEBUG_KMS("failed to attach phys object\n");
	} else {
		ret = intel_pin_and_fence_fb_obj(fb, new_state->rotation);
	}

	if (ret == 0) {
		if (obj) {
			struct intel_plane_state *plane_state =
				to_intel_plane_state(new_state);

			i915_gem_request_assign(&plane_state->wait_req,
						obj->last_write_req);
		}

		i915_gem_track_fb(old_obj, obj, intel_plane->frontbuffer_bit);
	}

	return ret;
}

/**
 * intel_cleanup_plane_fb - Cleans up an fb after plane use
 * @plane: drm plane to clean up for
 * @fb: old framebuffer that was on plane
 *
 * Cleans up a framebuffer that has just been removed from a plane.
 *
 * Must be called with struct_mutex held.
 */
void
intel_cleanup_plane_fb(struct drm_plane *plane,
		       const struct drm_plane_state *old_state)
{
	struct drm_device *dev = plane->dev;
	struct intel_plane *intel_plane = to_intel_plane(plane);
	struct intel_plane_state *old_intel_state;
	struct drm_i915_gem_object *old_obj = intel_fb_obj(old_state->fb);
	struct drm_i915_gem_object *obj = intel_fb_obj(plane->state->fb);

	old_intel_state = to_intel_plane_state(old_state);

	if (!obj && !old_obj)
		return;

	if (old_obj && (plane->type != DRM_PLANE_TYPE_CURSOR ||
	    !INTEL_INFO(dev)->cursor_needs_physical))
		intel_unpin_fb_obj(old_state->fb, old_state->rotation);

	/* prepare_fb aborted? */
	if ((old_obj && (old_obj->frontbuffer_bits & intel_plane->frontbuffer_bit)) ||
	    (obj && !(obj->frontbuffer_bits & intel_plane->frontbuffer_bit)))
		i915_gem_track_fb(old_obj, obj, intel_plane->frontbuffer_bit);

	i915_gem_request_assign(&old_intel_state->wait_req, NULL);
}

int
skl_max_scale(struct intel_crtc *intel_crtc, struct intel_crtc_state *crtc_state)
{
	int max_scale;
	struct drm_device *dev;
	struct drm_i915_private *dev_priv;
	int crtc_clock, cdclk;

	if (!intel_crtc || !crtc_state->base.enable)
		return DRM_PLANE_HELPER_NO_SCALING;

	dev = intel_crtc->base.dev;
	dev_priv = dev->dev_private;
	crtc_clock = crtc_state->base.adjusted_mode.crtc_clock;
	cdclk = to_intel_atomic_state(crtc_state->base.state)->cdclk;

	if (WARN_ON_ONCE(!crtc_clock || cdclk < crtc_clock))
		return DRM_PLANE_HELPER_NO_SCALING;

	/*
	 * skl max scale is lower of:
	 *    close to 3 but not 3, -1 is for that purpose
	 *            or
	 *    cdclk/crtc_clock
	 */
	max_scale = min((1 << 16) * 3 - 1, (1 << 8) * ((cdclk << 8) / crtc_clock));

	return max_scale;
}

static int
intel_check_primary_plane(struct drm_plane *plane,
			  struct intel_crtc_state *crtc_state,
			  struct intel_plane_state *state)
{
	struct drm_crtc *crtc = state->base.crtc;
	struct drm_framebuffer *fb = state->base.fb;
	int min_scale = DRM_PLANE_HELPER_NO_SCALING;
	int max_scale = DRM_PLANE_HELPER_NO_SCALING;
	bool can_position = false;

	if (INTEL_INFO(plane->dev)->gen >= 9) {
		/* use scaler when colorkey is not required */
		if (state->ckey.flags == I915_SET_COLORKEY_NONE) {
			min_scale = 1;
			max_scale = skl_max_scale(to_intel_crtc(crtc), crtc_state);
		}
		can_position = true;
	}

	return drm_plane_helper_check_update(plane, crtc, fb, &state->src,
					     &state->dst, &state->clip,
					     min_scale, max_scale,
					     can_position, true,
					     &state->visible);
}

static void intel_begin_crtc_commit(struct drm_crtc *crtc,
				    struct drm_crtc_state *old_crtc_state)
{
	struct drm_device *dev = crtc->dev;
	struct intel_crtc *intel_crtc = to_intel_crtc(crtc);
	struct intel_crtc_state *old_intel_state =
		to_intel_crtc_state(old_crtc_state);
	bool modeset = needs_modeset(crtc->state);

	/* Perform vblank evasion around commit operation */
	intel_pipe_update_start(intel_crtc);

	if (modeset)
		return;

	if (crtc->state->color_mgmt_changed || to_intel_crtc_state(crtc->state)->update_pipe) {
		intel_color_set_csc(crtc->state);
		intel_color_load_luts(crtc->state);
	}

	if (to_intel_crtc_state(crtc->state)->update_pipe)
		intel_update_pipe_config(intel_crtc, old_intel_state);
	else if (INTEL_INFO(dev)->gen >= 9)
		skl_detach_scalers(intel_crtc);
}

static void intel_finish_crtc_commit(struct drm_crtc *crtc,
				     struct drm_crtc_state *old_crtc_state)
{
	struct intel_crtc *intel_crtc = to_intel_crtc(crtc);

	intel_pipe_update_end(intel_crtc, NULL);
}

/**
 * intel_plane_destroy - destroy a plane
 * @plane: plane to destroy
 *
 * Common destruction function for all types of planes (primary, cursor,
 * sprite).
 */
void intel_plane_destroy(struct drm_plane *plane)
{
	struct intel_plane *intel_plane = to_intel_plane(plane);
	drm_plane_cleanup(plane);
	kfree(intel_plane);
}

const struct drm_plane_funcs intel_plane_funcs = {
	.update_plane = drm_atomic_helper_update_plane,
	.disable_plane = drm_atomic_helper_disable_plane,
	.destroy = intel_plane_destroy,
	.set_property = drm_atomic_helper_plane_set_property,
	.atomic_get_property = intel_plane_atomic_get_property,
	.atomic_set_property = intel_plane_atomic_set_property,
	.atomic_duplicate_state = intel_plane_duplicate_state,
	.atomic_destroy_state = intel_plane_destroy_state,

};

static struct drm_plane *intel_primary_plane_create(struct drm_device *dev,
						    int pipe)
{
	struct intel_plane *primary = NULL;
	struct intel_plane_state *state = NULL;
	const uint32_t *intel_primary_formats;
	unsigned int num_formats;
	int ret;

	primary = kzalloc(sizeof(*primary), GFP_KERNEL);
	if (!primary)
		goto fail;

	state = intel_create_plane_state(&primary->base);
	if (!state)
		goto fail;
	primary->base.state = &state->base;

	primary->can_scale = false;
	primary->max_downscale = 1;
	if (INTEL_INFO(dev)->gen >= 9) {
		primary->can_scale = true;
		state->scaler_id = -1;
	}
	primary->pipe = pipe;
	primary->plane = pipe;
	primary->frontbuffer_bit = INTEL_FRONTBUFFER_PRIMARY(pipe);
	primary->check_plane = intel_check_primary_plane;
	if (HAS_FBC(dev) && INTEL_INFO(dev)->gen < 4)
		primary->plane = !pipe;

	if (INTEL_INFO(dev)->gen >= 9) {
		intel_primary_formats = skl_primary_formats;
		num_formats = ARRAY_SIZE(skl_primary_formats);

		primary->update_plane = skylake_update_primary_plane;
		primary->disable_plane = skylake_disable_primary_plane;
	} else if (HAS_PCH_SPLIT(dev)) {
		intel_primary_formats = i965_primary_formats;
		num_formats = ARRAY_SIZE(i965_primary_formats);

		primary->update_plane = ironlake_update_primary_plane;
		primary->disable_plane = i9xx_disable_primary_plane;
	} else if (INTEL_INFO(dev)->gen >= 4) {
		intel_primary_formats = i965_primary_formats;
		num_formats = ARRAY_SIZE(i965_primary_formats);

		primary->update_plane = i9xx_update_primary_plane;
		primary->disable_plane = i9xx_disable_primary_plane;
	} else {
		intel_primary_formats = i8xx_primary_formats;
		num_formats = ARRAY_SIZE(i8xx_primary_formats);

		primary->update_plane = i9xx_update_primary_plane;
		primary->disable_plane = i9xx_disable_primary_plane;
	}

	ret = drm_universal_plane_init(dev, &primary->base, 0,
				       &intel_plane_funcs,
				       intel_primary_formats, num_formats,
				       DRM_PLANE_TYPE_PRIMARY, NULL);
	if (ret)
		goto fail;

	if (INTEL_INFO(dev)->gen >= 4)
		intel_create_rotation_property(dev, primary);

	drm_plane_helper_add(&primary->base, &intel_plane_helper_funcs);

	return &primary->base;

fail:
	kfree(state);
	kfree(primary);

	return NULL;
}

void intel_create_rotation_property(struct drm_device *dev, struct intel_plane *plane)
{
	if (!dev->mode_config.rotation_property) {
		unsigned long flags = BIT(DRM_ROTATE_0) |
			BIT(DRM_ROTATE_180);

		if (INTEL_INFO(dev)->gen >= 9)
			flags |= BIT(DRM_ROTATE_90) | BIT(DRM_ROTATE_270);

		dev->mode_config.rotation_property =
			drm_mode_create_rotation_property(dev, flags);
	}
	if (dev->mode_config.rotation_property)
		drm_object_attach_property(&plane->base.base,
				dev->mode_config.rotation_property,
				plane->base.state->rotation);
}

static int
intel_check_cursor_plane(struct drm_plane *plane,
			 struct intel_crtc_state *crtc_state,
			 struct intel_plane_state *state)
{
	struct drm_crtc *crtc = crtc_state->base.crtc;
	struct drm_framebuffer *fb = state->base.fb;
	struct drm_i915_gem_object *obj = intel_fb_obj(fb);
	enum pipe pipe = to_intel_plane(plane)->pipe;
	unsigned stride;
	int ret;

	ret = drm_plane_helper_check_update(plane, crtc, fb, &state->src,
					    &state->dst, &state->clip,
					    DRM_PLANE_HELPER_NO_SCALING,
					    DRM_PLANE_HELPER_NO_SCALING,
					    true, true, &state->visible);
	if (ret)
		return ret;

	/* if we want to turn off the cursor ignore width and height */
	if (!obj)
		return 0;

	/* Check for which cursor types we support */
	if (!cursor_size_ok(plane->dev, state->base.crtc_w, state->base.crtc_h)) {
		DRM_DEBUG("Cursor dimension %dx%d not supported\n",
			  state->base.crtc_w, state->base.crtc_h);
		return -EINVAL;
	}

	stride = roundup_pow_of_two(state->base.crtc_w) * 4;
	if (obj->base.size < stride * state->base.crtc_h) {
		DRM_DEBUG_KMS("buffer is too small\n");
		return -ENOMEM;
	}

	if (fb->modifier[0] != DRM_FORMAT_MOD_NONE) {
		DRM_DEBUG_KMS("cursor cannot be tiled\n");
		return -EINVAL;
	}

	/*
	 * There's something wrong with the cursor on CHV pipe C.
	 * If it straddles the left edge of the screen then
	 * moving it away from the edge or disabling it often
	 * results in a pipe underrun, and often that can lead to
	 * dead pipe (constant underrun reported, and it scans
	 * out just a solid color). To recover from that, the
	 * display power well must be turned off and on again.
	 * Refuse the put the cursor into that compromised position.
	 */
	if (IS_CHERRYVIEW(plane->dev) && pipe == PIPE_C &&
	    state->visible && state->base.crtc_x < 0) {
		DRM_DEBUG_KMS("CHV cursor C not allowed to straddle the left screen edge\n");
		return -EINVAL;
	}

	return 0;
}

static void
intel_disable_cursor_plane(struct drm_plane *plane,
			   struct drm_crtc *crtc)
{
	struct intel_crtc *intel_crtc = to_intel_crtc(crtc);

	intel_crtc->cursor_addr = 0;
	intel_crtc_update_cursor(crtc, NULL);
}

static void
intel_update_cursor_plane(struct drm_plane *plane,
			  const struct intel_crtc_state *crtc_state,
			  const struct intel_plane_state *state)
{
	struct drm_crtc *crtc = crtc_state->base.crtc;
	struct intel_crtc *intel_crtc = to_intel_crtc(crtc);
	struct drm_device *dev = plane->dev;
	struct drm_i915_gem_object *obj = intel_fb_obj(state->base.fb);
	uint32_t addr;

	if (!obj)
		addr = 0;
	else if (!INTEL_INFO(dev)->cursor_needs_physical)
		addr = i915_gem_obj_ggtt_offset(obj);
	else
		addr = obj->phys_handle->busaddr;

	intel_crtc->cursor_addr = addr;
	intel_crtc_update_cursor(crtc, state);
}

static struct drm_plane *intel_cursor_plane_create(struct drm_device *dev,
						   int pipe)
{
	struct intel_plane *cursor = NULL;
	struct intel_plane_state *state = NULL;
	int ret;

	cursor = kzalloc(sizeof(*cursor), GFP_KERNEL);
	if (!cursor)
		goto fail;

	state = intel_create_plane_state(&cursor->base);
	if (!state)
		goto fail;
	cursor->base.state = &state->base;

	cursor->can_scale = false;
	cursor->max_downscale = 1;
	cursor->pipe = pipe;
	cursor->plane = pipe;
	cursor->frontbuffer_bit = INTEL_FRONTBUFFER_CURSOR(pipe);
	cursor->check_plane = intel_check_cursor_plane;
	cursor->update_plane = intel_update_cursor_plane;
	cursor->disable_plane = intel_disable_cursor_plane;

	ret = drm_universal_plane_init(dev, &cursor->base, 0,
				       &intel_plane_funcs,
				       intel_cursor_formats,
				       ARRAY_SIZE(intel_cursor_formats),
				       DRM_PLANE_TYPE_CURSOR, NULL);
	if (ret)
		goto fail;

	if (INTEL_INFO(dev)->gen >= 4) {
		if (!dev->mode_config.rotation_property)
			dev->mode_config.rotation_property =
				drm_mode_create_rotation_property(dev,
							BIT(DRM_ROTATE_0) |
							BIT(DRM_ROTATE_180));
		if (dev->mode_config.rotation_property)
			drm_object_attach_property(&cursor->base.base,
				dev->mode_config.rotation_property,
				state->base.rotation);
	}

	if (INTEL_INFO(dev)->gen >=9)
		state->scaler_id = -1;

	drm_plane_helper_add(&cursor->base, &intel_plane_helper_funcs);

	return &cursor->base;

fail:
	kfree(state);
	kfree(cursor);

	return NULL;
}

static void skl_init_scalers(struct drm_device *dev, struct intel_crtc *intel_crtc,
	struct intel_crtc_state *crtc_state)
{
	int i;
	struct intel_scaler *intel_scaler;
	struct intel_crtc_scaler_state *scaler_state = &crtc_state->scaler_state;

	for (i = 0; i < intel_crtc->num_scalers; i++) {
		intel_scaler = &scaler_state->scalers[i];
		intel_scaler->in_use = 0;
		intel_scaler->mode = PS_SCALER_MODE_DYN;
	}

	scaler_state->scaler_id = -1;
}

static void intel_crtc_init(struct drm_device *dev, int pipe)
{
	struct drm_i915_private *dev_priv = dev->dev_private;
	struct intel_crtc *intel_crtc;
	struct intel_crtc_state *crtc_state = NULL;
	struct drm_plane *primary = NULL;
	struct drm_plane *cursor = NULL;
	int ret;

	intel_crtc = kzalloc(sizeof(*intel_crtc), GFP_KERNEL);
	if (intel_crtc == NULL)
		return;

	crtc_state = kzalloc(sizeof(*crtc_state), GFP_KERNEL);
	if (!crtc_state)
		goto fail;
	intel_crtc->config = crtc_state;
	intel_crtc->base.state = &crtc_state->base;
	crtc_state->base.crtc = &intel_crtc->base;

	/* initialize shared scalers */
	if (INTEL_INFO(dev)->gen >= 9) {
		if (pipe == PIPE_C)
			intel_crtc->num_scalers = 1;
		else
			intel_crtc->num_scalers = SKL_NUM_SCALERS;

		skl_init_scalers(dev, intel_crtc, crtc_state);
	}

	primary = intel_primary_plane_create(dev, pipe);
	if (!primary)
		goto fail;

	cursor = intel_cursor_plane_create(dev, pipe);
	if (!cursor)
		goto fail;

	ret = drm_crtc_init_with_planes(dev, &intel_crtc->base, primary,
					cursor, &intel_crtc_funcs, NULL);
	if (ret)
		goto fail;

	/*
	 * On gen2/3 only plane A can do fbc, but the panel fitter and lvds port
	 * is hooked to pipe B. Hence we want plane A feeding pipe B.
	 */
	intel_crtc->pipe = pipe;
	intel_crtc->plane = pipe;
	if (HAS_FBC(dev) && INTEL_INFO(dev)->gen < 4) {
		DRM_DEBUG_KMS("swapping pipes & planes for FBC\n");
		intel_crtc->plane = !pipe;
	}

	intel_crtc->cursor_base = ~0;
	intel_crtc->cursor_cntl = ~0;
	intel_crtc->cursor_size = ~0;

	intel_crtc->wm.cxsr_allowed = true;

	BUG_ON(pipe >= ARRAY_SIZE(dev_priv->plane_to_crtc_mapping) ||
	       dev_priv->plane_to_crtc_mapping[intel_crtc->plane] != NULL);
	dev_priv->plane_to_crtc_mapping[intel_crtc->plane] = &intel_crtc->base;
	dev_priv->pipe_to_crtc_mapping[intel_crtc->pipe] = &intel_crtc->base;

	drm_crtc_helper_add(&intel_crtc->base, &intel_helper_funcs);

	intel_color_init(&intel_crtc->base);

	WARN_ON(drm_crtc_index(&intel_crtc->base) != intel_crtc->pipe);
	return;

fail:
	if (primary)
		drm_plane_cleanup(primary);
	if (cursor)
		drm_plane_cleanup(cursor);
	kfree(crtc_state);
	kfree(intel_crtc);
}

enum pipe intel_get_pipe_from_connector(struct intel_connector *connector)
{
	struct drm_encoder *encoder = connector->base.encoder;
	struct drm_device *dev = connector->base.dev;

	WARN_ON(!drm_modeset_is_locked(&dev->mode_config.connection_mutex));

	if (!encoder || WARN_ON(!encoder->crtc))
		return INVALID_PIPE;

	return to_intel_crtc(encoder->crtc)->pipe;
}

int intel_get_pipe_from_crtc_id(struct drm_device *dev, void *data,
				struct drm_file *file)
{
	struct drm_i915_get_pipe_from_crtc_id *pipe_from_crtc_id = data;
	struct drm_crtc *drmmode_crtc;
	struct intel_crtc *crtc;

	drmmode_crtc = drm_crtc_find(dev, pipe_from_crtc_id->crtc_id);

	if (!drmmode_crtc) {
		DRM_ERROR("no such CRTC id\n");
		return -ENOENT;
	}

	crtc = to_intel_crtc(drmmode_crtc);
	pipe_from_crtc_id->pipe = crtc->pipe;

	return 0;
}

static int intel_encoder_clones(struct intel_encoder *encoder)
{
	struct drm_device *dev = encoder->base.dev;
	struct intel_encoder *source_encoder;
	int index_mask = 0;
	int entry = 0;

	for_each_intel_encoder(dev, source_encoder) {
		if (encoders_cloneable(encoder, source_encoder))
			index_mask |= (1 << entry);

		entry++;
	}

	return index_mask;
}

static bool has_edp_a(struct drm_device *dev)
{
	struct drm_i915_private *dev_priv = dev->dev_private;

	if (!IS_MOBILE(dev))
		return false;

	if ((I915_READ(DP_A) & DP_DETECTED) == 0)
		return false;

	if (IS_GEN5(dev) && (I915_READ(FUSE_STRAP) & ILK_eDP_A_DISABLE))
		return false;

	return true;
}

static bool intel_crt_present(struct drm_device *dev)
{
	struct drm_i915_private *dev_priv = dev->dev_private;

	if (INTEL_INFO(dev)->gen >= 9)
		return false;

	if (IS_HSW_ULT(dev) || IS_BDW_ULT(dev))
		return false;

	if (IS_CHERRYVIEW(dev))
		return false;

	if (HAS_PCH_LPT_H(dev) && I915_READ(SFUSE_STRAP) & SFUSE_STRAP_CRT_DISABLED)
		return false;

	/* DDI E can't be used if DDI A requires 4 lanes */
	if (HAS_DDI(dev) && I915_READ(DDI_BUF_CTL(PORT_A)) & DDI_A_4_LANES)
		return false;

	if (!dev_priv->vbt.int_crt_support)
		return false;

	return true;
}

static void intel_setup_outputs(struct drm_device *dev)
{
	struct drm_i915_private *dev_priv = dev->dev_private;
	struct intel_encoder *encoder;
	bool dpd_is_edp = false;

	intel_lvds_init(dev);

	if (intel_crt_present(dev))
		intel_crt_init(dev);

	if (IS_BROXTON(dev)) {
		/*
		 * FIXME: Broxton doesn't support port detection via the
		 * DDI_BUF_CTL_A or SFUSE_STRAP registers, find another way to
		 * detect the ports.
		 */
		intel_ddi_init(dev, PORT_A);
		intel_ddi_init(dev, PORT_B);
		intel_ddi_init(dev, PORT_C);

		intel_dsi_init(dev);
	} else if (HAS_DDI(dev)) {
		int found;

		/*
		 * Haswell uses DDI functions to detect digital outputs.
		 * On SKL pre-D0 the strap isn't connected, so we assume
		 * it's there.
		 */
		found = I915_READ(DDI_BUF_CTL(PORT_A)) & DDI_INIT_DISPLAY_DETECTED;
		/* WaIgnoreDDIAStrap: skl */
		if (found || IS_SKYLAKE(dev) || IS_KABYLAKE(dev))
			intel_ddi_init(dev, PORT_A);

		/* DDI B, C and D detection is indicated by the SFUSE_STRAP
		 * register */
		found = I915_READ(SFUSE_STRAP);

		if (found & SFUSE_STRAP_DDIB_DETECTED)
			intel_ddi_init(dev, PORT_B);
		if (found & SFUSE_STRAP_DDIC_DETECTED)
			intel_ddi_init(dev, PORT_C);
		if (found & SFUSE_STRAP_DDID_DETECTED)
			intel_ddi_init(dev, PORT_D);
		/*
		 * On SKL we don't have a way to detect DDI-E so we rely on VBT.
		 */
		if ((IS_SKYLAKE(dev) || IS_KABYLAKE(dev)) &&
		    (dev_priv->vbt.ddi_port_info[PORT_E].supports_dp ||
		     dev_priv->vbt.ddi_port_info[PORT_E].supports_dvi ||
		     dev_priv->vbt.ddi_port_info[PORT_E].supports_hdmi))
			intel_ddi_init(dev, PORT_E);

	} else if (HAS_PCH_SPLIT(dev)) {
		int found;
		dpd_is_edp = intel_dp_is_edp(dev, PORT_D);

		if (has_edp_a(dev))
			intel_dp_init(dev, DP_A, PORT_A);

		if (I915_READ(PCH_HDMIB) & SDVO_DETECTED) {
			/* PCH SDVOB multiplex with HDMIB */
			found = intel_sdvo_init(dev, PCH_SDVOB, PORT_B);
			if (!found)
				intel_hdmi_init(dev, PCH_HDMIB, PORT_B);
			if (!found && (I915_READ(PCH_DP_B) & DP_DETECTED))
				intel_dp_init(dev, PCH_DP_B, PORT_B);
		}

		if (I915_READ(PCH_HDMIC) & SDVO_DETECTED)
			intel_hdmi_init(dev, PCH_HDMIC, PORT_C);

		if (!dpd_is_edp && I915_READ(PCH_HDMID) & SDVO_DETECTED)
			intel_hdmi_init(dev, PCH_HDMID, PORT_D);

		if (I915_READ(PCH_DP_C) & DP_DETECTED)
			intel_dp_init(dev, PCH_DP_C, PORT_C);

		if (I915_READ(PCH_DP_D) & DP_DETECTED)
			intel_dp_init(dev, PCH_DP_D, PORT_D);
	} else if (IS_VALLEYVIEW(dev) || IS_CHERRYVIEW(dev)) {
		/*
		 * The DP_DETECTED bit is the latched state of the DDC
		 * SDA pin at boot. However since eDP doesn't require DDC
		 * (no way to plug in a DP->HDMI dongle) the DDC pins for
		 * eDP ports may have been muxed to an alternate function.
		 * Thus we can't rely on the DP_DETECTED bit alone to detect
		 * eDP ports. Consult the VBT as well as DP_DETECTED to
		 * detect eDP ports.
		 */
		if (I915_READ(VLV_HDMIB) & SDVO_DETECTED &&
		    !intel_dp_is_edp(dev, PORT_B))
			intel_hdmi_init(dev, VLV_HDMIB, PORT_B);
		if (I915_READ(VLV_DP_B) & DP_DETECTED ||
		    intel_dp_is_edp(dev, PORT_B))
			intel_dp_init(dev, VLV_DP_B, PORT_B);

		if (I915_READ(VLV_HDMIC) & SDVO_DETECTED &&
		    !intel_dp_is_edp(dev, PORT_C))
			intel_hdmi_init(dev, VLV_HDMIC, PORT_C);
		if (I915_READ(VLV_DP_C) & DP_DETECTED ||
		    intel_dp_is_edp(dev, PORT_C))
			intel_dp_init(dev, VLV_DP_C, PORT_C);

		if (IS_CHERRYVIEW(dev)) {
			/* eDP not supported on port D, so don't check VBT */
			if (I915_READ(CHV_HDMID) & SDVO_DETECTED)
				intel_hdmi_init(dev, CHV_HDMID, PORT_D);
			if (I915_READ(CHV_DP_D) & DP_DETECTED)
				intel_dp_init(dev, CHV_DP_D, PORT_D);
		}

		intel_dsi_init(dev);
	} else if (!IS_GEN2(dev) && !IS_PINEVIEW(dev)) {
		bool found = false;

		if (I915_READ(GEN3_SDVOB) & SDVO_DETECTED) {
			DRM_DEBUG_KMS("probing SDVOB\n");
			found = intel_sdvo_init(dev, GEN3_SDVOB, PORT_B);
			if (!found && IS_G4X(dev)) {
				DRM_DEBUG_KMS("probing HDMI on SDVOB\n");
				intel_hdmi_init(dev, GEN4_HDMIB, PORT_B);
			}

			if (!found && IS_G4X(dev))
				intel_dp_init(dev, DP_B, PORT_B);
		}

		/* Before G4X SDVOC doesn't have its own detect register */

		if (I915_READ(GEN3_SDVOB) & SDVO_DETECTED) {
			DRM_DEBUG_KMS("probing SDVOC\n");
			found = intel_sdvo_init(dev, GEN3_SDVOC, PORT_C);
		}

		if (!found && (I915_READ(GEN3_SDVOC) & SDVO_DETECTED)) {

			if (IS_G4X(dev)) {
				DRM_DEBUG_KMS("probing HDMI on SDVOC\n");
				intel_hdmi_init(dev, GEN4_HDMIC, PORT_C);
			}
			if (IS_G4X(dev))
				intel_dp_init(dev, DP_C, PORT_C);
		}

		if (IS_G4X(dev) &&
		    (I915_READ(DP_D) & DP_DETECTED))
			intel_dp_init(dev, DP_D, PORT_D);
	} else if (IS_GEN2(dev))
		intel_dvo_init(dev);

	if (SUPPORTS_TV(dev))
		intel_tv_init(dev);

	intel_psr_init(dev);

	for_each_intel_encoder(dev, encoder) {
		encoder->base.possible_crtcs = encoder->crtc_mask;
		encoder->base.possible_clones =
			intel_encoder_clones(encoder);
	}

	intel_init_pch_refclk(dev);

	drm_helper_move_panel_connectors_to_head(dev);
}

static void intel_user_framebuffer_destroy(struct drm_framebuffer *fb)
{
	struct drm_device *dev = fb->dev;
	struct intel_framebuffer *intel_fb = to_intel_framebuffer(fb);

	drm_framebuffer_cleanup(fb);
	mutex_lock(&dev->struct_mutex);
	WARN_ON(!intel_fb->obj->framebuffer_references--);
	drm_gem_object_unreference(&intel_fb->obj->base);
	mutex_unlock(&dev->struct_mutex);
	kfree(intel_fb);
}

static int intel_user_framebuffer_create_handle(struct drm_framebuffer *fb,
						struct drm_file *file,
						unsigned int *handle)
{
	struct intel_framebuffer *intel_fb = to_intel_framebuffer(fb);
	struct drm_i915_gem_object *obj = intel_fb->obj;

	if (obj->userptr.mm) {
		DRM_DEBUG("attempting to use a userptr for a framebuffer, denied\n");
		return -EINVAL;
	}

	return drm_gem_handle_create(file, &obj->base, handle);
}

static int intel_user_framebuffer_dirty(struct drm_framebuffer *fb,
					struct drm_file *file,
					unsigned flags, unsigned color,
					struct drm_clip_rect *clips,
					unsigned num_clips)
{
	struct drm_device *dev = fb->dev;
	struct intel_framebuffer *intel_fb = to_intel_framebuffer(fb);
	struct drm_i915_gem_object *obj = intel_fb->obj;

	mutex_lock(&dev->struct_mutex);
	intel_fb_obj_flush(obj, false, ORIGIN_DIRTYFB);
	mutex_unlock(&dev->struct_mutex);

	return 0;
}

static const struct drm_framebuffer_funcs intel_fb_funcs = {
	.destroy = intel_user_framebuffer_destroy,
	.create_handle = intel_user_framebuffer_create_handle,
	.dirty = intel_user_framebuffer_dirty,
};

static
u32 intel_fb_pitch_limit(struct drm_device *dev, uint64_t fb_modifier,
			 uint32_t pixel_format)
{
	u32 gen = INTEL_INFO(dev)->gen;

	if (gen >= 9) {
		int cpp = drm_format_plane_cpp(pixel_format, 0);

		/* "The stride in bytes must not exceed the of the size of 8K
		 *  pixels and 32K bytes."
		 */
		return min(8192 * cpp, 32768);
	} else if (gen >= 5 && !IS_VALLEYVIEW(dev) && !IS_CHERRYVIEW(dev)) {
		return 32*1024;
	} else if (gen >= 4) {
		if (fb_modifier == I915_FORMAT_MOD_X_TILED)
			return 16*1024;
		else
			return 32*1024;
	} else if (gen >= 3) {
		if (fb_modifier == I915_FORMAT_MOD_X_TILED)
			return 8*1024;
		else
			return 16*1024;
	} else {
		/* XXX DSPC is limited to 4k tiled */
		return 8*1024;
	}
}

static int intel_framebuffer_init(struct drm_device *dev,
				  struct intel_framebuffer *intel_fb,
				  struct drm_mode_fb_cmd2 *mode_cmd,
				  struct drm_i915_gem_object *obj)
{
	struct drm_i915_private *dev_priv = to_i915(dev);
	unsigned int aligned_height;
	int ret;
	u32 pitch_limit, stride_alignment;

	WARN_ON(!mutex_is_locked(&dev->struct_mutex));

	if (mode_cmd->flags & DRM_MODE_FB_MODIFIERS) {
		/* Enforce that fb modifier and tiling mode match, but only for
		 * X-tiled. This is needed for FBC. */
		if (!!(obj->tiling_mode == I915_TILING_X) !=
		    !!(mode_cmd->modifier[0] == I915_FORMAT_MOD_X_TILED)) {
			DRM_DEBUG("tiling_mode doesn't match fb modifier\n");
			return -EINVAL;
		}
	} else {
		if (obj->tiling_mode == I915_TILING_X)
			mode_cmd->modifier[0] = I915_FORMAT_MOD_X_TILED;
		else if (obj->tiling_mode == I915_TILING_Y) {
			DRM_DEBUG("No Y tiling for legacy addfb\n");
			return -EINVAL;
		}
	}

	/* Passed in modifier sanity checking. */
	switch (mode_cmd->modifier[0]) {
	case I915_FORMAT_MOD_Y_TILED:
	case I915_FORMAT_MOD_Yf_TILED:
		if (INTEL_INFO(dev)->gen < 9) {
			DRM_DEBUG("Unsupported tiling 0x%llx!\n",
				  mode_cmd->modifier[0]);
			return -EINVAL;
		}
	case DRM_FORMAT_MOD_NONE:
	case I915_FORMAT_MOD_X_TILED:
		break;
	default:
		DRM_DEBUG("Unsupported fb modifier 0x%llx!\n",
			  mode_cmd->modifier[0]);
		return -EINVAL;
	}

	stride_alignment = intel_fb_stride_alignment(dev_priv,
						     mode_cmd->modifier[0],
						     mode_cmd->pixel_format);
	if (mode_cmd->pitches[0] & (stride_alignment - 1)) {
		DRM_DEBUG("pitch (%d) must be at least %u byte aligned\n",
			  mode_cmd->pitches[0], stride_alignment);
		return -EINVAL;
	}

	pitch_limit = intel_fb_pitch_limit(dev, mode_cmd->modifier[0],
					   mode_cmd->pixel_format);
	if (mode_cmd->pitches[0] > pitch_limit) {
		DRM_DEBUG("%s pitch (%u) must be at less than %d\n",
			  mode_cmd->modifier[0] != DRM_FORMAT_MOD_NONE ?
			  "tiled" : "linear",
			  mode_cmd->pitches[0], pitch_limit);
		return -EINVAL;
	}

	if (mode_cmd->modifier[0] == I915_FORMAT_MOD_X_TILED &&
	    mode_cmd->pitches[0] != obj->stride) {
		DRM_DEBUG("pitch (%d) must match tiling stride (%d)\n",
			  mode_cmd->pitches[0], obj->stride);
		return -EINVAL;
	}

	/* Reject formats not supported by any plane early. */
	switch (mode_cmd->pixel_format) {
	case DRM_FORMAT_C8:
	case DRM_FORMAT_RGB565:
	case DRM_FORMAT_XRGB8888:
	case DRM_FORMAT_ARGB8888:
		break;
	case DRM_FORMAT_XRGB1555:
		if (INTEL_INFO(dev)->gen > 3) {
			DRM_DEBUG("unsupported pixel format: %s\n",
				  drm_get_format_name(mode_cmd->pixel_format));
			return -EINVAL;
		}
		break;
	case DRM_FORMAT_ABGR8888:
		if (!IS_VALLEYVIEW(dev) && !IS_CHERRYVIEW(dev) &&
		    INTEL_INFO(dev)->gen < 9) {
			DRM_DEBUG("unsupported pixel format: %s\n",
				  drm_get_format_name(mode_cmd->pixel_format));
			return -EINVAL;
		}
		break;
	case DRM_FORMAT_XBGR8888:
	case DRM_FORMAT_XRGB2101010:
	case DRM_FORMAT_XBGR2101010:
		if (INTEL_INFO(dev)->gen < 4) {
			DRM_DEBUG("unsupported pixel format: %s\n",
				  drm_get_format_name(mode_cmd->pixel_format));
			return -EINVAL;
		}
		break;
	case DRM_FORMAT_ABGR2101010:
		if (!IS_VALLEYVIEW(dev) && !IS_CHERRYVIEW(dev)) {
			DRM_DEBUG("unsupported pixel format: %s\n",
				  drm_get_format_name(mode_cmd->pixel_format));
			return -EINVAL;
		}
		break;
	case DRM_FORMAT_YUYV:
	case DRM_FORMAT_UYVY:
	case DRM_FORMAT_YVYU:
	case DRM_FORMAT_VYUY:
		if (INTEL_INFO(dev)->gen < 5) {
			DRM_DEBUG("unsupported pixel format: %s\n",
				  drm_get_format_name(mode_cmd->pixel_format));
			return -EINVAL;
		}
		break;
	default:
		DRM_DEBUG("unsupported pixel format: %s\n",
			  drm_get_format_name(mode_cmd->pixel_format));
		return -EINVAL;
	}

	/* FIXME need to adjust LINOFF/TILEOFF accordingly. */
	if (mode_cmd->offsets[0] != 0)
		return -EINVAL;

	aligned_height = intel_fb_align_height(dev, mode_cmd->height,
					       mode_cmd->pixel_format,
					       mode_cmd->modifier[0]);
	/* FIXME drm helper for size checks (especially planar formats)? */
	if (obj->base.size < aligned_height * mode_cmd->pitches[0])
		return -EINVAL;

	drm_helper_mode_fill_fb_struct(&intel_fb->base, mode_cmd);
	intel_fb->obj = obj;

	intel_fill_fb_info(dev_priv, &intel_fb->base);

	ret = drm_framebuffer_init(dev, &intel_fb->base, &intel_fb_funcs);
	if (ret) {
		DRM_ERROR("framebuffer init failed %d\n", ret);
		return ret;
	}

	intel_fb->obj->framebuffer_references++;

	return 0;
}

static struct drm_framebuffer *
intel_user_framebuffer_create(struct drm_device *dev,
			      struct drm_file *filp,
			      const struct drm_mode_fb_cmd2 *user_mode_cmd)
{
	struct drm_framebuffer *fb;
	struct drm_i915_gem_object *obj;
	struct drm_mode_fb_cmd2 mode_cmd = *user_mode_cmd;

	obj = to_intel_bo(drm_gem_object_lookup(filp, mode_cmd.handles[0]));
	if (&obj->base == NULL)
		return ERR_PTR(-ENOENT);

	fb = intel_framebuffer_create(dev, &mode_cmd, obj);
	if (IS_ERR(fb))
		drm_gem_object_unreference_unlocked(&obj->base);

	return fb;
}

#ifndef CONFIG_DRM_FBDEV_EMULATION
static inline void intel_fbdev_output_poll_changed(struct drm_device *dev)
{
}
#endif

static const struct drm_mode_config_funcs intel_mode_funcs = {
	.fb_create = intel_user_framebuffer_create,
	.output_poll_changed = intel_fbdev_output_poll_changed,
	.atomic_check = intel_atomic_check,
	.atomic_commit = intel_atomic_commit,
	.atomic_state_alloc = intel_atomic_state_alloc,
	.atomic_state_clear = intel_atomic_state_clear,
};

/**
 * intel_init_display_hooks - initialize the display modesetting hooks
 * @dev_priv: device private
 */
void intel_init_display_hooks(struct drm_i915_private *dev_priv)
{
	if (INTEL_INFO(dev_priv)->gen >= 9) {
		dev_priv->display.get_pipe_config = haswell_get_pipe_config;
		dev_priv->display.get_initial_plane_config =
			skylake_get_initial_plane_config;
		dev_priv->display.crtc_compute_clock =
			haswell_crtc_compute_clock;
		dev_priv->display.crtc_enable = haswell_crtc_enable;
		dev_priv->display.crtc_disable = haswell_crtc_disable;
	} else if (HAS_DDI(dev_priv)) {
		dev_priv->display.get_pipe_config = haswell_get_pipe_config;
		dev_priv->display.get_initial_plane_config =
			ironlake_get_initial_plane_config;
		dev_priv->display.crtc_compute_clock =
			haswell_crtc_compute_clock;
		dev_priv->display.crtc_enable = haswell_crtc_enable;
		dev_priv->display.crtc_disable = haswell_crtc_disable;
	} else if (HAS_PCH_SPLIT(dev_priv)) {
		dev_priv->display.get_pipe_config = ironlake_get_pipe_config;
		dev_priv->display.get_initial_plane_config =
			ironlake_get_initial_plane_config;
		dev_priv->display.crtc_compute_clock =
			ironlake_crtc_compute_clock;
		dev_priv->display.crtc_enable = ironlake_crtc_enable;
		dev_priv->display.crtc_disable = ironlake_crtc_disable;
	} else if (IS_CHERRYVIEW(dev_priv)) {
		dev_priv->display.get_pipe_config = i9xx_get_pipe_config;
		dev_priv->display.get_initial_plane_config =
			i9xx_get_initial_plane_config;
		dev_priv->display.crtc_compute_clock = chv_crtc_compute_clock;
		dev_priv->display.crtc_enable = valleyview_crtc_enable;
		dev_priv->display.crtc_disable = i9xx_crtc_disable;
	} else if (IS_VALLEYVIEW(dev_priv)) {
		dev_priv->display.get_pipe_config = i9xx_get_pipe_config;
		dev_priv->display.get_initial_plane_config =
			i9xx_get_initial_plane_config;
		dev_priv->display.crtc_compute_clock = vlv_crtc_compute_clock;
		dev_priv->display.crtc_enable = valleyview_crtc_enable;
		dev_priv->display.crtc_disable = i9xx_crtc_disable;
	} else if (IS_G4X(dev_priv)) {
		dev_priv->display.get_pipe_config = i9xx_get_pipe_config;
		dev_priv->display.get_initial_plane_config =
			i9xx_get_initial_plane_config;
		dev_priv->display.crtc_compute_clock = g4x_crtc_compute_clock;
		dev_priv->display.crtc_enable = i9xx_crtc_enable;
		dev_priv->display.crtc_disable = i9xx_crtc_disable;
	} else if (IS_PINEVIEW(dev_priv)) {
		dev_priv->display.get_pipe_config = i9xx_get_pipe_config;
		dev_priv->display.get_initial_plane_config =
			i9xx_get_initial_plane_config;
		dev_priv->display.crtc_compute_clock = pnv_crtc_compute_clock;
		dev_priv->display.crtc_enable = i9xx_crtc_enable;
		dev_priv->display.crtc_disable = i9xx_crtc_disable;
	} else if (!IS_GEN2(dev_priv)) {
		dev_priv->display.get_pipe_config = i9xx_get_pipe_config;
		dev_priv->display.get_initial_plane_config =
			i9xx_get_initial_plane_config;
		dev_priv->display.crtc_compute_clock = i9xx_crtc_compute_clock;
		dev_priv->display.crtc_enable = i9xx_crtc_enable;
		dev_priv->display.crtc_disable = i9xx_crtc_disable;
	} else {
		dev_priv->display.get_pipe_config = i9xx_get_pipe_config;
		dev_priv->display.get_initial_plane_config =
			i9xx_get_initial_plane_config;
		dev_priv->display.crtc_compute_clock = i8xx_crtc_compute_clock;
		dev_priv->display.crtc_enable = i9xx_crtc_enable;
		dev_priv->display.crtc_disable = i9xx_crtc_disable;
	}

	/* Returns the core display clock speed */
	if (IS_SKYLAKE(dev_priv) || IS_KABYLAKE(dev_priv))
		dev_priv->display.get_display_clock_speed =
			skylake_get_display_clock_speed;
	else if (IS_BROXTON(dev_priv))
		dev_priv->display.get_display_clock_speed =
			broxton_get_display_clock_speed;
	else if (IS_BROADWELL(dev_priv))
		dev_priv->display.get_display_clock_speed =
			broadwell_get_display_clock_speed;
	else if (IS_HASWELL(dev_priv))
		dev_priv->display.get_display_clock_speed =
			haswell_get_display_clock_speed;
	else if (IS_VALLEYVIEW(dev_priv) || IS_CHERRYVIEW(dev_priv))
		dev_priv->display.get_display_clock_speed =
			valleyview_get_display_clock_speed;
	else if (IS_GEN5(dev_priv))
		dev_priv->display.get_display_clock_speed =
			ilk_get_display_clock_speed;
	else if (IS_I945G(dev_priv) || IS_BROADWATER(dev_priv) ||
		 IS_GEN6(dev_priv) || IS_IVYBRIDGE(dev_priv))
		dev_priv->display.get_display_clock_speed =
			i945_get_display_clock_speed;
	else if (IS_GM45(dev_priv))
		dev_priv->display.get_display_clock_speed =
			gm45_get_display_clock_speed;
	else if (IS_CRESTLINE(dev_priv))
		dev_priv->display.get_display_clock_speed =
			i965gm_get_display_clock_speed;
	else if (IS_PINEVIEW(dev_priv))
		dev_priv->display.get_display_clock_speed =
			pnv_get_display_clock_speed;
	else if (IS_G33(dev_priv) || IS_G4X(dev_priv))
		dev_priv->display.get_display_clock_speed =
			g33_get_display_clock_speed;
	else if (IS_I915G(dev_priv))
		dev_priv->display.get_display_clock_speed =
			i915_get_display_clock_speed;
	else if (IS_I945GM(dev_priv) || IS_845G(dev_priv))
		dev_priv->display.get_display_clock_speed =
			i9xx_misc_get_display_clock_speed;
	else if (IS_I915GM(dev_priv))
		dev_priv->display.get_display_clock_speed =
			i915gm_get_display_clock_speed;
	else if (IS_I865G(dev_priv))
		dev_priv->display.get_display_clock_speed =
			i865_get_display_clock_speed;
	else if (IS_I85X(dev_priv))
		dev_priv->display.get_display_clock_speed =
			i85x_get_display_clock_speed;
	else { /* 830 */
		WARN(!IS_I830(dev_priv), "Unknown platform. Assuming 133 MHz CDCLK\n");
		dev_priv->display.get_display_clock_speed =
			i830_get_display_clock_speed;
	}

	if (IS_GEN5(dev_priv)) {
		dev_priv->display.fdi_link_train = ironlake_fdi_link_train;
	} else if (IS_GEN6(dev_priv)) {
		dev_priv->display.fdi_link_train = gen6_fdi_link_train;
	} else if (IS_IVYBRIDGE(dev_priv)) {
		/* FIXME: detect B0+ stepping and use auto training */
		dev_priv->display.fdi_link_train = ivb_manual_fdi_link_train;
	} else if (IS_HASWELL(dev_priv) || IS_BROADWELL(dev_priv)) {
		dev_priv->display.fdi_link_train = hsw_fdi_link_train;
	}

	if (IS_BROADWELL(dev_priv)) {
		dev_priv->display.modeset_commit_cdclk =
			broadwell_modeset_commit_cdclk;
		dev_priv->display.modeset_calc_cdclk =
			broadwell_modeset_calc_cdclk;
	} else if (IS_VALLEYVIEW(dev_priv) || IS_CHERRYVIEW(dev_priv)) {
		dev_priv->display.modeset_commit_cdclk =
			valleyview_modeset_commit_cdclk;
		dev_priv->display.modeset_calc_cdclk =
			valleyview_modeset_calc_cdclk;
	} else if (IS_BROXTON(dev_priv)) {
		dev_priv->display.modeset_commit_cdclk =
			broxton_modeset_commit_cdclk;
		dev_priv->display.modeset_calc_cdclk =
			broxton_modeset_calc_cdclk;
	}

	switch (INTEL_INFO(dev_priv)->gen) {
	case 2:
		dev_priv->display.queue_flip = intel_gen2_queue_flip;
		break;

	case 3:
		dev_priv->display.queue_flip = intel_gen3_queue_flip;
		break;

	case 4:
	case 5:
		dev_priv->display.queue_flip = intel_gen4_queue_flip;
		break;

	case 6:
		dev_priv->display.queue_flip = intel_gen6_queue_flip;
		break;
	case 7:
	case 8: /* FIXME(BDW): Check that the gen8 RCS flip works. */
		dev_priv->display.queue_flip = intel_gen7_queue_flip;
		break;
	case 9:
		/* Drop through - unsupported since execlist only. */
	default:
		/* Default just returns -ENODEV to indicate unsupported */
		dev_priv->display.queue_flip = intel_default_queue_flip;
	}
}

/*
 * Some BIOSes insist on assuming the GPU's pipe A is enabled at suspend,
 * resume, or other times.  This quirk makes sure that's the case for
 * affected systems.
 */
static void quirk_pipea_force(struct drm_device *dev)
{
	struct drm_i915_private *dev_priv = dev->dev_private;

	dev_priv->quirks |= QUIRK_PIPEA_FORCE;
	DRM_INFO("applying pipe a force quirk\n");
}

static void quirk_pipeb_force(struct drm_device *dev)
{
	struct drm_i915_private *dev_priv = dev->dev_private;

	dev_priv->quirks |= QUIRK_PIPEB_FORCE;
	DRM_INFO("applying pipe b force quirk\n");
}

/*
 * Some machines (Lenovo U160) do not work with SSC on LVDS for some reason
 */
static void quirk_ssc_force_disable(struct drm_device *dev)
{
	struct drm_i915_private *dev_priv = dev->dev_private;
	dev_priv->quirks |= QUIRK_LVDS_SSC_DISABLE;
	DRM_INFO("applying lvds SSC disable quirk\n");
}

/*
 * A machine (e.g. Acer Aspire 5734Z) may need to invert the panel backlight
 * brightness value
 */
static void quirk_invert_brightness(struct drm_device *dev)
{
	struct drm_i915_private *dev_priv = dev->dev_private;
	dev_priv->quirks |= QUIRK_INVERT_BRIGHTNESS;
	DRM_INFO("applying inverted panel brightness quirk\n");
}

/* Some VBT's incorrectly indicate no backlight is present */
static void quirk_backlight_present(struct drm_device *dev)
{
	struct drm_i915_private *dev_priv = dev->dev_private;
	dev_priv->quirks |= QUIRK_BACKLIGHT_PRESENT;
	DRM_INFO("applying backlight present quirk\n");
}

struct intel_quirk {
	int device;
	int subsystem_vendor;
	int subsystem_device;
	void (*hook)(struct drm_device *dev);
};

/* For systems that don't have a meaningful PCI subdevice/subvendor ID */
struct intel_dmi_quirk {
	void (*hook)(struct drm_device *dev);
	const struct dmi_system_id (*dmi_id_list)[];
};

static int intel_dmi_reverse_brightness(const struct dmi_system_id *id)
{
	DRM_INFO("Backlight polarity reversed on %s\n", id->ident);
	return 1;
}

static const struct intel_dmi_quirk intel_dmi_quirks[] = {
	{
		.dmi_id_list = &(const struct dmi_system_id[]) {
			{
				.callback = intel_dmi_reverse_brightness,
				.ident = "NCR Corporation",
				.matches = {DMI_MATCH(DMI_SYS_VENDOR, "NCR Corporation"),
					    DMI_MATCH(DMI_PRODUCT_NAME, ""),
				},
			},
			{ }  /* terminating entry */
		},
		.hook = quirk_invert_brightness,
	},
};

static struct intel_quirk intel_quirks[] = {
	/* Toshiba Protege R-205, S-209 needs pipe A force quirk */
	{ 0x2592, 0x1179, 0x0001, quirk_pipea_force },

	/* ThinkPad T60 needs pipe A force quirk (bug #16494) */
	{ 0x2782, 0x17aa, 0x201a, quirk_pipea_force },

	/* 830 needs to leave pipe A & dpll A up */
	{ 0x3577, PCI_ANY_ID, PCI_ANY_ID, quirk_pipea_force },

	/* 830 needs to leave pipe B & dpll B up */
	{ 0x3577, PCI_ANY_ID, PCI_ANY_ID, quirk_pipeb_force },

	/* Lenovo U160 cannot use SSC on LVDS */
	{ 0x0046, 0x17aa, 0x3920, quirk_ssc_force_disable },

	/* Sony Vaio Y cannot use SSC on LVDS */
	{ 0x0046, 0x104d, 0x9076, quirk_ssc_force_disable },

	/* Acer Aspire 5734Z must invert backlight brightness */
	{ 0x2a42, 0x1025, 0x0459, quirk_invert_brightness },

	/* Acer/eMachines G725 */
	{ 0x2a42, 0x1025, 0x0210, quirk_invert_brightness },

	/* Acer/eMachines e725 */
	{ 0x2a42, 0x1025, 0x0212, quirk_invert_brightness },

	/* Acer/Packard Bell NCL20 */
	{ 0x2a42, 0x1025, 0x034b, quirk_invert_brightness },

	/* Acer Aspire 4736Z */
	{ 0x2a42, 0x1025, 0x0260, quirk_invert_brightness },

	/* Acer Aspire 5336 */
	{ 0x2a42, 0x1025, 0x048a, quirk_invert_brightness },

	/* Acer C720 and C720P Chromebooks (Celeron 2955U) have backlights */
	{ 0x0a06, 0x1025, 0x0a11, quirk_backlight_present },

	/* Acer C720 Chromebook (Core i3 4005U) */
	{ 0x0a16, 0x1025, 0x0a11, quirk_backlight_present },

	/* Apple Macbook 2,1 (Core 2 T7400) */
	{ 0x27a2, 0x8086, 0x7270, quirk_backlight_present },

	/* Apple Macbook 4,1 */
	{ 0x2a02, 0x106b, 0x00a1, quirk_backlight_present },

	/* Toshiba CB35 Chromebook (Celeron 2955U) */
	{ 0x0a06, 0x1179, 0x0a88, quirk_backlight_present },

	/* HP Chromebook 14 (Celeron 2955U) */
	{ 0x0a06, 0x103c, 0x21ed, quirk_backlight_present },

	/* Dell Chromebook 11 */
	{ 0x0a06, 0x1028, 0x0a35, quirk_backlight_present },

	/* Dell Chromebook 11 (2015 version) */
	{ 0x0a16, 0x1028, 0x0a35, quirk_backlight_present },
};

static void intel_init_quirks(struct drm_device *dev)
{
	struct pci_dev *d = dev->pdev;
	int i;

	for (i = 0; i < ARRAY_SIZE(intel_quirks); i++) {
		struct intel_quirk *q = &intel_quirks[i];

		if (d->device == q->device &&
		    (d->subsystem_vendor == q->subsystem_vendor ||
		     q->subsystem_vendor == PCI_ANY_ID) &&
		    (d->subsystem_device == q->subsystem_device ||
		     q->subsystem_device == PCI_ANY_ID))
			q->hook(dev);
	}
	for (i = 0; i < ARRAY_SIZE(intel_dmi_quirks); i++) {
		if (dmi_check_system(*intel_dmi_quirks[i].dmi_id_list) != 0)
			intel_dmi_quirks[i].hook(dev);
	}
}

/* Disable the VGA plane that we never use */
static void i915_disable_vga(struct drm_device *dev)
{
	struct drm_i915_private *dev_priv = dev->dev_private;
	u8 sr1;
	i915_reg_t vga_reg = i915_vgacntrl_reg(dev);

	/* WaEnableVGAAccessThroughIOPort:ctg,elk,ilk,snb,ivb,vlv,hsw */
	vga_get_uninterruptible(dev->pdev, VGA_RSRC_LEGACY_IO);
	outb(SR01, VGA_SR_INDEX);
	sr1 = inb(VGA_SR_DATA);
	outb(sr1 | 1<<5, VGA_SR_DATA);
	vga_put(dev->pdev, VGA_RSRC_LEGACY_IO);
	udelay(300);

	I915_WRITE(vga_reg, VGA_DISP_DISABLE);
	POSTING_READ(vga_reg);
}

void intel_modeset_init_hw(struct drm_device *dev)
{
	struct drm_i915_private *dev_priv = dev->dev_private;

	intel_update_cdclk(dev);

	dev_priv->atomic_cdclk_freq = dev_priv->cdclk_freq;

	intel_init_clock_gating(dev);
	intel_enable_gt_powersave(dev_priv);
}

/*
 * Calculate what we think the watermarks should be for the state we've read
 * out of the hardware and then immediately program those watermarks so that
 * we ensure the hardware settings match our internal state.
 *
 * We can calculate what we think WM's should be by creating a duplicate of the
 * current state (which was constructed during hardware readout) and running it
 * through the atomic check code to calculate new watermark values in the
 * state object.
 */
static void sanitize_watermarks(struct drm_device *dev)
{
	struct drm_i915_private *dev_priv = to_i915(dev);
	struct drm_atomic_state *state;
	struct drm_crtc *crtc;
	struct drm_crtc_state *cstate;
	struct drm_modeset_acquire_ctx ctx;
	int ret;
	int i;

	/* Only supported on platforms that use atomic watermark design */
	if (!dev_priv->display.optimize_watermarks)
		return;

	/*
	 * We need to hold connection_mutex before calling duplicate_state so
	 * that the connector loop is protected.
	 */
	drm_modeset_acquire_init(&ctx, 0);
retry:
	ret = drm_modeset_lock_all_ctx(dev, &ctx);
	if (ret == -EDEADLK) {
		drm_modeset_backoff(&ctx);
		goto retry;
	} else if (WARN_ON(ret)) {
		goto fail;
	}

	state = drm_atomic_helper_duplicate_state(dev, &ctx);
	if (WARN_ON(IS_ERR(state)))
		goto fail;

	/*
	 * Hardware readout is the only time we don't want to calculate
	 * intermediate watermarks (since we don't trust the current
	 * watermarks).
	 */
	to_intel_atomic_state(state)->skip_intermediate_wm = true;

	ret = intel_atomic_check(dev, state);
	if (ret) {
		/*
		 * If we fail here, it means that the hardware appears to be
		 * programmed in a way that shouldn't be possible, given our
		 * understanding of watermark requirements.  This might mean a
		 * mistake in the hardware readout code or a mistake in the
		 * watermark calculations for a given platform.  Raise a WARN
		 * so that this is noticeable.
		 *
		 * If this actually happens, we'll have to just leave the
		 * BIOS-programmed watermarks untouched and hope for the best.
		 */
		WARN(true, "Could not determine valid watermarks for inherited state\n");
		goto fail;
	}

	/* Write calculated watermark values back */
	for_each_crtc_in_state(state, crtc, cstate, i) {
		struct intel_crtc_state *cs = to_intel_crtc_state(cstate);

		cs->wm.need_postvbl_update = true;
		dev_priv->display.optimize_watermarks(cs);
	}

	drm_atomic_state_free(state);
fail:
	drm_modeset_drop_locks(&ctx);
	drm_modeset_acquire_fini(&ctx);
}

void intel_modeset_init(struct drm_device *dev)
{
	struct drm_i915_private *dev_priv = to_i915(dev);
	struct i915_ggtt *ggtt = &dev_priv->ggtt;
	int sprite, ret;
	enum pipe pipe;
	struct intel_crtc *crtc;

	drm_mode_config_init(dev);

	dev->mode_config.min_width = 0;
	dev->mode_config.min_height = 0;

	dev->mode_config.preferred_depth = 24;
	dev->mode_config.prefer_shadow = 1;

	dev->mode_config.allow_fb_modifiers = true;

	dev->mode_config.funcs = &intel_mode_funcs;

	intel_init_quirks(dev);

	intel_init_pm(dev);

	if (INTEL_INFO(dev)->num_pipes == 0)
		return;

	/*
	 * There may be no VBT; and if the BIOS enabled SSC we can
	 * just keep using it to avoid unnecessary flicker.  Whereas if the
	 * BIOS isn't using it, don't assume it will work even if the VBT
	 * indicates as much.
	 */
	if (HAS_PCH_IBX(dev) || HAS_PCH_CPT(dev)) {
		bool bios_lvds_use_ssc = !!(I915_READ(PCH_DREF_CONTROL) &
					    DREF_SSC1_ENABLE);

		if (dev_priv->vbt.lvds_use_ssc != bios_lvds_use_ssc) {
			DRM_DEBUG_KMS("SSC %sabled by BIOS, overriding VBT which says %sabled\n",
				     bios_lvds_use_ssc ? "en" : "dis",
				     dev_priv->vbt.lvds_use_ssc ? "en" : "dis");
			dev_priv->vbt.lvds_use_ssc = bios_lvds_use_ssc;
		}
	}

	if (IS_GEN2(dev)) {
		dev->mode_config.max_width = 2048;
		dev->mode_config.max_height = 2048;
	} else if (IS_GEN3(dev)) {
		dev->mode_config.max_width = 4096;
		dev->mode_config.max_height = 4096;
	} else {
		dev->mode_config.max_width = 8192;
		dev->mode_config.max_height = 8192;
	}

	if (IS_845G(dev) || IS_I865G(dev)) {
		dev->mode_config.cursor_width = IS_845G(dev) ? 64 : 512;
		dev->mode_config.cursor_height = 1023;
	} else if (IS_GEN2(dev)) {
		dev->mode_config.cursor_width = GEN2_CURSOR_WIDTH;
		dev->mode_config.cursor_height = GEN2_CURSOR_HEIGHT;
	} else {
		dev->mode_config.cursor_width = MAX_CURSOR_WIDTH;
		dev->mode_config.cursor_height = MAX_CURSOR_HEIGHT;
	}

	dev->mode_config.fb_base = ggtt->mappable_base;

	DRM_DEBUG_KMS("%d display pipe%s available.\n",
		      INTEL_INFO(dev)->num_pipes,
		      INTEL_INFO(dev)->num_pipes > 1 ? "s" : "");

	for_each_pipe(dev_priv, pipe) {
		intel_crtc_init(dev, pipe);
		for_each_sprite(dev_priv, pipe, sprite) {
			ret = intel_plane_init(dev, pipe, sprite);
			if (ret)
				DRM_DEBUG_KMS("pipe %c sprite %c init failed: %d\n",
					      pipe_name(pipe), sprite_name(pipe, sprite), ret);
		}
	}

	intel_update_czclk(dev_priv);
	intel_update_cdclk(dev);

	intel_shared_dpll_init(dev);

	/* Just disable it once at startup */
	i915_disable_vga(dev);
	intel_setup_outputs(dev);

	drm_modeset_lock_all(dev);
	intel_modeset_setup_hw_state(dev);
	drm_modeset_unlock_all(dev);

	for_each_intel_crtc(dev, crtc) {
		struct intel_initial_plane_config plane_config = {};

		if (!crtc->active)
			continue;

		/*
		 * Note that reserving the BIOS fb up front prevents us
		 * from stuffing other stolen allocations like the ring
		 * on top.  This prevents some ugliness at boot time, and
		 * can even allow for smooth boot transitions if the BIOS
		 * fb is large enough for the active pipe configuration.
		 */
		dev_priv->display.get_initial_plane_config(crtc,
							   &plane_config);

		/*
		 * If the fb is shared between multiple heads, we'll
		 * just get the first one.
		 */
		intel_find_initial_plane_obj(crtc, &plane_config);
	}

	/*
	 * Make sure hardware watermarks really match the state we read out.
	 * Note that we need to do this after reconstructing the BIOS fb's
	 * since the watermark calculation done here will use pstate->fb.
	 */
	sanitize_watermarks(dev);
}

static void intel_enable_pipe_a(struct drm_device *dev)
{
	struct intel_connector *connector;
	struct drm_connector *crt = NULL;
	struct intel_load_detect_pipe load_detect_temp;
	struct drm_modeset_acquire_ctx *ctx = dev->mode_config.acquire_ctx;

	/* We can't just switch on the pipe A, we need to set things up with a
	 * proper mode and output configuration. As a gross hack, enable pipe A
	 * by enabling the load detect pipe once. */
	for_each_intel_connector(dev, connector) {
		if (connector->encoder->type == INTEL_OUTPUT_ANALOG) {
			crt = &connector->base;
			break;
		}
	}

	if (!crt)
		return;

	if (intel_get_load_detect_pipe(crt, NULL, &load_detect_temp, ctx))
		intel_release_load_detect_pipe(crt, &load_detect_temp, ctx);
}

static bool
intel_check_plane_mapping(struct intel_crtc *crtc)
{
	struct drm_device *dev = crtc->base.dev;
	struct drm_i915_private *dev_priv = dev->dev_private;
	u32 val;

	if (INTEL_INFO(dev)->num_pipes == 1)
		return true;

	val = I915_READ(DSPCNTR(!crtc->plane));

	if ((val & DISPLAY_PLANE_ENABLE) &&
	    (!!(val & DISPPLANE_SEL_PIPE_MASK) == crtc->pipe))
		return false;

	return true;
}

static bool intel_crtc_has_encoders(struct intel_crtc *crtc)
{
	struct drm_device *dev = crtc->base.dev;
	struct intel_encoder *encoder;

	for_each_encoder_on_crtc(dev, &crtc->base, encoder)
		return true;

	return false;
}

static bool intel_encoder_has_connectors(struct intel_encoder *encoder)
{
	struct drm_device *dev = encoder->base.dev;
	struct intel_connector *connector;

	for_each_connector_on_encoder(dev, &encoder->base, connector)
		return true;

	return false;
}

static void intel_sanitize_crtc(struct intel_crtc *crtc)
{
	struct drm_device *dev = crtc->base.dev;
	struct drm_i915_private *dev_priv = dev->dev_private;
	enum transcoder cpu_transcoder = crtc->config->cpu_transcoder;

	/* Clear any frame start delays used for debugging left by the BIOS */
	if (!transcoder_is_dsi(cpu_transcoder)) {
		i915_reg_t reg = PIPECONF(cpu_transcoder);

		I915_WRITE(reg,
			   I915_READ(reg) & ~PIPECONF_FRAME_START_DELAY_MASK);
	}

	/* restore vblank interrupts to correct state */
	drm_crtc_vblank_reset(&crtc->base);
	if (crtc->active) {
		struct intel_plane *plane;

		drm_crtc_vblank_on(&crtc->base);

		/* Disable everything but the primary plane */
		for_each_intel_plane_on_crtc(dev, crtc, plane) {
			if (plane->base.type == DRM_PLANE_TYPE_PRIMARY)
				continue;

			plane->disable_plane(&plane->base, &crtc->base);
		}
	}

	/* We need to sanitize the plane -> pipe mapping first because this will
	 * disable the crtc (and hence change the state) if it is wrong. Note
	 * that gen4+ has a fixed plane -> pipe mapping.  */
	if (INTEL_INFO(dev)->gen < 4 && !intel_check_plane_mapping(crtc)) {
		bool plane;

		DRM_DEBUG_KMS("[CRTC:%d] wrong plane connection detected!\n",
			      crtc->base.base.id);

		/* Pipe has the wrong plane attached and the plane is active.
		 * Temporarily change the plane mapping and disable everything
		 * ...  */
		plane = crtc->plane;
		to_intel_plane_state(crtc->base.primary->state)->visible = true;
		crtc->plane = !plane;
		intel_crtc_disable_noatomic(&crtc->base);
		crtc->plane = plane;
	}

	if (dev_priv->quirks & QUIRK_PIPEA_FORCE &&
	    crtc->pipe == PIPE_A && !crtc->active) {
		/* BIOS forgot to enable pipe A, this mostly happens after
		 * resume. Force-enable the pipe to fix this, the update_dpms
		 * call below we restore the pipe to the right state, but leave
		 * the required bits on. */
		intel_enable_pipe_a(dev);
	}

	/* Adjust the state of the output pipe according to whether we
	 * have active connectors/encoders. */
	if (crtc->active && !intel_crtc_has_encoders(crtc))
		intel_crtc_disable_noatomic(&crtc->base);

	if (crtc->active || HAS_GMCH_DISPLAY(dev)) {
		/*
		 * We start out with underrun reporting disabled to avoid races.
		 * For correct bookkeeping mark this on active crtcs.
		 *
		 * Also on gmch platforms we dont have any hardware bits to
		 * disable the underrun reporting. Which means we need to start
		 * out with underrun reporting disabled also on inactive pipes,
		 * since otherwise we'll complain about the garbage we read when
		 * e.g. coming up after runtime pm.
		 *
		 * No protection against concurrent access is required - at
		 * worst a fifo underrun happens which also sets this to false.
		 */
		crtc->cpu_fifo_underrun_disabled = true;
		crtc->pch_fifo_underrun_disabled = true;
	}
}

static void intel_sanitize_encoder(struct intel_encoder *encoder)
{
	struct intel_connector *connector;
	struct drm_device *dev = encoder->base.dev;

	/* We need to check both for a crtc link (meaning that the
	 * encoder is active and trying to read from a pipe) and the
	 * pipe itself being active. */
	bool has_active_crtc = encoder->base.crtc &&
		to_intel_crtc(encoder->base.crtc)->active;

	if (intel_encoder_has_connectors(encoder) && !has_active_crtc) {
		DRM_DEBUG_KMS("[ENCODER:%d:%s] has active connectors but no active pipe!\n",
			      encoder->base.base.id,
			      encoder->base.name);

		/* Connector is active, but has no active pipe. This is
		 * fallout from our resume register restoring. Disable
		 * the encoder manually again. */
		if (encoder->base.crtc) {
			DRM_DEBUG_KMS("[ENCODER:%d:%s] manually disabled\n",
				      encoder->base.base.id,
				      encoder->base.name);
			encoder->disable(encoder);
			if (encoder->post_disable)
				encoder->post_disable(encoder);
		}
		encoder->base.crtc = NULL;

		/* Inconsistent output/port/pipe state happens presumably due to
		 * a bug in one of the get_hw_state functions. Or someplace else
		 * in our code, like the register restore mess on resume. Clamp
		 * things to off as a safer default. */
		for_each_intel_connector(dev, connector) {
			if (connector->encoder != encoder)
				continue;
			connector->base.dpms = DRM_MODE_DPMS_OFF;
			connector->base.encoder = NULL;
		}
	}
	/* Enabled encoders without active connectors will be fixed in
	 * the crtc fixup. */
}

void i915_redisable_vga_power_on(struct drm_device *dev)
{
	struct drm_i915_private *dev_priv = dev->dev_private;
	i915_reg_t vga_reg = i915_vgacntrl_reg(dev);

	if (!(I915_READ(vga_reg) & VGA_DISP_DISABLE)) {
		DRM_DEBUG_KMS("Something enabled VGA plane, disabling it\n");
		i915_disable_vga(dev);
	}
}

void i915_redisable_vga(struct drm_device *dev)
{
	struct drm_i915_private *dev_priv = dev->dev_private;

	/* This function can be called both from intel_modeset_setup_hw_state or
	 * at a very early point in our resume sequence, where the power well
	 * structures are not yet restored. Since this function is at a very
	 * paranoid "someone might have enabled VGA while we were not looking"
	 * level, just check if the power well is enabled instead of trying to
	 * follow the "don't touch the power well if we don't need it" policy
	 * the rest of the driver uses. */
	if (!intel_display_power_get_if_enabled(dev_priv, POWER_DOMAIN_VGA))
		return;

	i915_redisable_vga_power_on(dev);

	intel_display_power_put(dev_priv, POWER_DOMAIN_VGA);
}

static bool primary_get_hw_state(struct intel_plane *plane)
{
	struct drm_i915_private *dev_priv = to_i915(plane->base.dev);

	return I915_READ(DSPCNTR(plane->plane)) & DISPLAY_PLANE_ENABLE;
}

/* FIXME read out full plane state for all planes */
static void readout_plane_state(struct intel_crtc *crtc)
{
	struct drm_plane *primary = crtc->base.primary;
	struct intel_plane_state *plane_state =
		to_intel_plane_state(primary->state);

	plane_state->visible = crtc->active &&
		primary_get_hw_state(to_intel_plane(primary));

	if (plane_state->visible)
		crtc->base.state->plane_mask |= 1 << drm_plane_index(primary);
}

static void intel_modeset_readout_hw_state(struct drm_device *dev)
{
	struct drm_i915_private *dev_priv = dev->dev_private;
	enum pipe pipe;
	struct intel_crtc *crtc;
	struct intel_encoder *encoder;
	struct intel_connector *connector;
	int i;

	dev_priv->active_crtcs = 0;

	for_each_intel_crtc(dev, crtc) {
		struct intel_crtc_state *crtc_state = crtc->config;
		int pixclk = 0;

		__drm_atomic_helper_crtc_destroy_state(&crtc_state->base);
		memset(crtc_state, 0, sizeof(*crtc_state));
		crtc_state->base.crtc = &crtc->base;

		crtc_state->base.active = crtc_state->base.enable =
			dev_priv->display.get_pipe_config(crtc, crtc_state);

		crtc->base.enabled = crtc_state->base.enable;
		crtc->active = crtc_state->base.active;

		if (crtc_state->base.active) {
			dev_priv->active_crtcs |= 1 << crtc->pipe;

			if (IS_BROADWELL(dev_priv)) {
				pixclk = ilk_pipe_pixel_rate(crtc_state);

				/* pixel rate mustn't exceed 95% of cdclk with IPS on BDW */
				if (crtc_state->ips_enabled)
					pixclk = DIV_ROUND_UP(pixclk * 100, 95);
			} else if (IS_VALLEYVIEW(dev_priv) ||
				   IS_CHERRYVIEW(dev_priv) ||
				   IS_BROXTON(dev_priv))
				pixclk = crtc_state->base.adjusted_mode.crtc_clock;
			else
				WARN_ON(dev_priv->display.modeset_calc_cdclk);
		}

		dev_priv->min_pixclk[crtc->pipe] = pixclk;

		readout_plane_state(crtc);

		DRM_DEBUG_KMS("[CRTC:%d] hw state readout: %s\n",
			      crtc->base.base.id,
			      crtc->active ? "enabled" : "disabled");
	}

	for (i = 0; i < dev_priv->num_shared_dpll; i++) {
		struct intel_shared_dpll *pll = &dev_priv->shared_dplls[i];

		pll->on = pll->funcs.get_hw_state(dev_priv, pll,
						  &pll->config.hw_state);
		pll->config.crtc_mask = 0;
		for_each_intel_crtc(dev, crtc) {
			if (crtc->active && crtc->config->shared_dpll == pll)
				pll->config.crtc_mask |= 1 << crtc->pipe;
		}
		pll->active_mask = pll->config.crtc_mask;

		DRM_DEBUG_KMS("%s hw state readout: crtc_mask 0x%08x, on %i\n",
			      pll->name, pll->config.crtc_mask, pll->on);
	}

	for_each_intel_encoder(dev, encoder) {
		pipe = 0;

		if (encoder->get_hw_state(encoder, &pipe)) {
			crtc = to_intel_crtc(dev_priv->pipe_to_crtc_mapping[pipe]);
			encoder->base.crtc = &crtc->base;
			encoder->get_config(encoder, crtc->config);
		} else {
			encoder->base.crtc = NULL;
		}

		DRM_DEBUG_KMS("[ENCODER:%d:%s] hw state readout: %s, pipe %c\n",
			      encoder->base.base.id,
			      encoder->base.name,
			      encoder->base.crtc ? "enabled" : "disabled",
			      pipe_name(pipe));
	}

	for_each_intel_connector(dev, connector) {
		if (connector->get_hw_state(connector)) {
			connector->base.dpms = DRM_MODE_DPMS_ON;

			encoder = connector->encoder;
			connector->base.encoder = &encoder->base;

			if (encoder->base.crtc &&
			    encoder->base.crtc->state->active) {
				/*
				 * This has to be done during hardware readout
				 * because anything calling .crtc_disable may
				 * rely on the connector_mask being accurate.
				 */
				encoder->base.crtc->state->connector_mask |=
					1 << drm_connector_index(&connector->base);
				encoder->base.crtc->state->encoder_mask |=
					1 << drm_encoder_index(&encoder->base);
			}

		} else {
			connector->base.dpms = DRM_MODE_DPMS_OFF;
			connector->base.encoder = NULL;
		}
		DRM_DEBUG_KMS("[CONNECTOR:%d:%s] hw state readout: %s\n",
			      connector->base.base.id,
			      connector->base.name,
			      connector->base.encoder ? "enabled" : "disabled");
	}

	for_each_intel_crtc(dev, crtc) {
		crtc->base.hwmode = crtc->config->base.adjusted_mode;

		memset(&crtc->base.mode, 0, sizeof(crtc->base.mode));
		if (crtc->base.state->active) {
			intel_mode_from_pipe_config(&crtc->base.mode, crtc->config);
			intel_mode_from_pipe_config(&crtc->base.state->adjusted_mode, crtc->config);
			WARN_ON(drm_atomic_set_mode_for_crtc(crtc->base.state, &crtc->base.mode));

			/*
			 * The initial mode needs to be set in order to keep
			 * the atomic core happy. It wants a valid mode if the
			 * crtc's enabled, so we do the above call.
			 *
			 * At this point some state updated by the connectors
			 * in their ->detect() callback has not run yet, so
			 * no recalculation can be done yet.
			 *
			 * Even if we could do a recalculation and modeset
			 * right now it would cause a double modeset if
			 * fbdev or userspace chooses a different initial mode.
			 *
			 * If that happens, someone indicated they wanted a
			 * mode change, which means it's safe to do a full
			 * recalculation.
			 */
			crtc->base.state->mode.private_flags = I915_MODE_FLAG_INHERITED;

			drm_calc_timestamping_constants(&crtc->base, &crtc->base.hwmode);
			update_scanline_offset(crtc);
		}

		intel_pipe_config_sanity_check(dev_priv, crtc->config);
	}
}

/* Scan out the current hw modeset state,
 * and sanitizes it to the current state
 */
static void
intel_modeset_setup_hw_state(struct drm_device *dev)
{
	struct drm_i915_private *dev_priv = dev->dev_private;
	enum pipe pipe;
	struct intel_crtc *crtc;
	struct intel_encoder *encoder;
	int i;

	intel_modeset_readout_hw_state(dev);

	/* HW state is read out, now we need to sanitize this mess. */
	for_each_intel_encoder(dev, encoder) {
		intel_sanitize_encoder(encoder);
	}

	for_each_pipe(dev_priv, pipe) {
		crtc = to_intel_crtc(dev_priv->pipe_to_crtc_mapping[pipe]);
		intel_sanitize_crtc(crtc);
		intel_dump_pipe_config(crtc, crtc->config,
				       "[setup_hw_state]");
	}

	intel_modeset_update_connector_atomic_state(dev);

	for (i = 0; i < dev_priv->num_shared_dpll; i++) {
		struct intel_shared_dpll *pll = &dev_priv->shared_dplls[i];

		if (!pll->on || pll->active_mask)
			continue;

		DRM_DEBUG_KMS("%s enabled but not in use, disabling\n", pll->name);

		pll->funcs.disable(dev_priv, pll);
		pll->on = false;
	}

	if (IS_VALLEYVIEW(dev) || IS_CHERRYVIEW(dev))
		vlv_wm_get_hw_state(dev);
	else if (IS_GEN9(dev))
		skl_wm_get_hw_state(dev);
	else if (HAS_PCH_SPLIT(dev))
		ilk_wm_get_hw_state(dev);

	for_each_intel_crtc(dev, crtc) {
		unsigned long put_domains;

		put_domains = modeset_get_crtc_power_domains(&crtc->base, crtc->config);
		if (WARN_ON(put_domains))
			modeset_put_power_domains(dev_priv, put_domains);
	}
	intel_display_set_init_power(dev_priv, false);

	intel_fbc_init_pipe_state(dev_priv);
}

void intel_display_resume(struct drm_device *dev)
{
	struct drm_i915_private *dev_priv = to_i915(dev);
	struct drm_atomic_state *state = dev_priv->modeset_restore_state;
	struct drm_modeset_acquire_ctx ctx;
	int ret;
	bool setup = false;

	dev_priv->modeset_restore_state = NULL;

	/*
	 * This is a cludge because with real atomic modeset mode_config.mutex
	 * won't be taken. Unfortunately some probed state like
	 * audio_codec_enable is still protected by mode_config.mutex, so lock
	 * it here for now.
	 */
	mutex_lock(&dev->mode_config.mutex);
	drm_modeset_acquire_init(&ctx, 0);

retry:
	ret = drm_modeset_lock_all_ctx(dev, &ctx);

	if (ret == 0 && !setup) {
		setup = true;

		intel_modeset_setup_hw_state(dev);
		i915_redisable_vga(dev);
	}

	if (ret == 0 && state) {
		struct drm_crtc_state *crtc_state;
		struct drm_crtc *crtc;
		int i;

		state->acquire_ctx = &ctx;

		/* ignore any reset values/BIOS leftovers in the WM registers */
		to_intel_atomic_state(state)->skip_intermediate_wm = true;

		for_each_crtc_in_state(state, crtc, crtc_state, i) {
			/*
			 * Force recalculation even if we restore
			 * current state. With fast modeset this may not result
			 * in a modeset when the state is compatible.
			 */
			crtc_state->mode_changed = true;
		}

		ret = drm_atomic_commit(state);
	}

	if (ret == -EDEADLK) {
		drm_modeset_backoff(&ctx);
		goto retry;
	}

	drm_modeset_drop_locks(&ctx);
	drm_modeset_acquire_fini(&ctx);
	mutex_unlock(&dev->mode_config.mutex);

	if (ret) {
		DRM_ERROR("Restoring old state failed with %i\n", ret);
		drm_atomic_state_free(state);
	}
}

void intel_modeset_gem_init(struct drm_device *dev)
{
	struct drm_i915_private *dev_priv = to_i915(dev);
	struct drm_crtc *c;
	struct drm_i915_gem_object *obj;
	int ret;

	intel_init_gt_powersave(dev_priv);

	intel_modeset_init_hw(dev);

	intel_setup_overlay(dev_priv);

	/*
	 * Make sure any fbs we allocated at startup are properly
	 * pinned & fenced.  When we do the allocation it's too early
	 * for this.
	 */
	for_each_crtc(dev, c) {
		obj = intel_fb_obj(c->primary->fb);
		if (obj == NULL)
			continue;

		mutex_lock(&dev->struct_mutex);
		ret = intel_pin_and_fence_fb_obj(c->primary->fb,
						 c->primary->state->rotation);
		mutex_unlock(&dev->struct_mutex);
		if (ret) {
			DRM_ERROR("failed to pin boot fb on pipe %d\n",
				  to_intel_crtc(c)->pipe);
			drm_framebuffer_unreference(c->primary->fb);
			c->primary->fb = NULL;
			c->primary->crtc = c->primary->state->crtc = NULL;
			update_state_fb(c->primary);
			c->state->plane_mask &= ~(1 << drm_plane_index(c->primary));
		}
	}

	intel_backlight_register(dev);
}

void intel_connector_unregister(struct intel_connector *intel_connector)
{
	struct drm_connector *connector = &intel_connector->base;

	intel_panel_destroy_backlight(connector);
	drm_connector_unregister(connector);
}

void intel_modeset_cleanup(struct drm_device *dev)
{
	struct drm_i915_private *dev_priv = dev->dev_private;
	struct intel_connector *connector;

	intel_disable_gt_powersave(dev_priv);

	intel_backlight_unregister(dev);

	/*
	 * Interrupts and polling as the first thing to avoid creating havoc.
	 * Too much stuff here (turning of connectors, ...) would
	 * experience fancy races otherwise.
	 */
	intel_irq_uninstall(dev_priv);

	/*
	 * Due to the hpd irq storm handling the hotplug work can re-arm the
	 * poll handlers. Hence disable polling after hpd handling is shut down.
	 */
	drm_kms_helper_poll_fini(dev);

	intel_unregister_dsm_handler();

	intel_fbc_global_disable(dev_priv);

	/* flush any delayed tasks or pending work */
	flush_scheduled_work();

	/* destroy the backlight and sysfs files before encoders/connectors */
	for_each_intel_connector(dev, connector)
		connector->unregister(connector);

	drm_mode_config_cleanup(dev);

	intel_cleanup_overlay(dev_priv);

	intel_cleanup_gt_powersave(dev_priv);

	intel_teardown_gmbus(dev);
}

/*
 * Return which encoder is currently attached for connector.
 */
struct drm_encoder *intel_best_encoder(struct drm_connector *connector)
{
	return &intel_attached_encoder(connector)->base;
}

void intel_connector_attach_encoder(struct intel_connector *connector,
				    struct intel_encoder *encoder)
{
	connector->encoder = encoder;
	drm_mode_connector_attach_encoder(&connector->base,
					  &encoder->base);
}

/*
 * set vga decode state - true == enable VGA decode
 */
int intel_modeset_vga_set_state(struct drm_device *dev, bool state)
{
	struct drm_i915_private *dev_priv = dev->dev_private;
	unsigned reg = INTEL_INFO(dev)->gen >= 6 ? SNB_GMCH_CTRL : INTEL_GMCH_CTRL;
	u16 gmch_ctrl;

	if (pci_read_config_word(dev_priv->bridge_dev, reg, &gmch_ctrl)) {
		DRM_ERROR("failed to read control word\n");
		return -EIO;
	}

	if (!!(gmch_ctrl & INTEL_GMCH_VGA_DISABLE) == !state)
		return 0;

	if (state)
		gmch_ctrl &= ~INTEL_GMCH_VGA_DISABLE;
	else
		gmch_ctrl |= INTEL_GMCH_VGA_DISABLE;

	if (pci_write_config_word(dev_priv->bridge_dev, reg, gmch_ctrl)) {
		DRM_ERROR("failed to write control word\n");
		return -EIO;
	}

	return 0;
}

struct intel_display_error_state {

	u32 power_well_driver;

	int num_transcoders;

	struct intel_cursor_error_state {
		u32 control;
		u32 position;
		u32 base;
		u32 size;
	} cursor[I915_MAX_PIPES];

	struct intel_pipe_error_state {
		bool power_domain_on;
		u32 source;
		u32 stat;
	} pipe[I915_MAX_PIPES];

	struct intel_plane_error_state {
		u32 control;
		u32 stride;
		u32 size;
		u32 pos;
		u32 addr;
		u32 surface;
		u32 tile_offset;
	} plane[I915_MAX_PIPES];

	struct intel_transcoder_error_state {
		bool power_domain_on;
		enum transcoder cpu_transcoder;

		u32 conf;

		u32 htotal;
		u32 hblank;
		u32 hsync;
		u32 vtotal;
		u32 vblank;
		u32 vsync;
	} transcoder[4];
};

struct intel_display_error_state *
intel_display_capture_error_state(struct drm_i915_private *dev_priv)
{
	struct intel_display_error_state *error;
	int transcoders[] = {
		TRANSCODER_A,
		TRANSCODER_B,
		TRANSCODER_C,
		TRANSCODER_EDP,
	};
	int i;

	if (INTEL_INFO(dev_priv)->num_pipes == 0)
		return NULL;

	error = kzalloc(sizeof(*error), GFP_ATOMIC);
	if (error == NULL)
		return NULL;

	if (IS_HASWELL(dev_priv) || IS_BROADWELL(dev_priv))
		error->power_well_driver = I915_READ(HSW_PWR_WELL_DRIVER);

	for_each_pipe(dev_priv, i) {
		error->pipe[i].power_domain_on =
			__intel_display_power_is_enabled(dev_priv,
							 POWER_DOMAIN_PIPE(i));
		if (!error->pipe[i].power_domain_on)
			continue;

		error->cursor[i].control = I915_READ(CURCNTR(i));
		error->cursor[i].position = I915_READ(CURPOS(i));
		error->cursor[i].base = I915_READ(CURBASE(i));

		error->plane[i].control = I915_READ(DSPCNTR(i));
		error->plane[i].stride = I915_READ(DSPSTRIDE(i));
		if (INTEL_GEN(dev_priv) <= 3) {
			error->plane[i].size = I915_READ(DSPSIZE(i));
			error->plane[i].pos = I915_READ(DSPPOS(i));
		}
		if (INTEL_GEN(dev_priv) <= 7 && !IS_HASWELL(dev_priv))
			error->plane[i].addr = I915_READ(DSPADDR(i));
		if (INTEL_GEN(dev_priv) >= 4) {
			error->plane[i].surface = I915_READ(DSPSURF(i));
			error->plane[i].tile_offset = I915_READ(DSPTILEOFF(i));
		}

		error->pipe[i].source = I915_READ(PIPESRC(i));

		if (HAS_GMCH_DISPLAY(dev_priv))
			error->pipe[i].stat = I915_READ(PIPESTAT(i));
	}

	/* Note: this does not include DSI transcoders. */
	error->num_transcoders = INTEL_INFO(dev_priv)->num_pipes;
	if (HAS_DDI(dev_priv))
		error->num_transcoders++; /* Account for eDP. */

	for (i = 0; i < error->num_transcoders; i++) {
		enum transcoder cpu_transcoder = transcoders[i];

		error->transcoder[i].power_domain_on =
			__intel_display_power_is_enabled(dev_priv,
				POWER_DOMAIN_TRANSCODER(cpu_transcoder));
		if (!error->transcoder[i].power_domain_on)
			continue;

		error->transcoder[i].cpu_transcoder = cpu_transcoder;

		error->transcoder[i].conf = I915_READ(PIPECONF(cpu_transcoder));
		error->transcoder[i].htotal = I915_READ(HTOTAL(cpu_transcoder));
		error->transcoder[i].hblank = I915_READ(HBLANK(cpu_transcoder));
		error->transcoder[i].hsync = I915_READ(HSYNC(cpu_transcoder));
		error->transcoder[i].vtotal = I915_READ(VTOTAL(cpu_transcoder));
		error->transcoder[i].vblank = I915_READ(VBLANK(cpu_transcoder));
		error->transcoder[i].vsync = I915_READ(VSYNC(cpu_transcoder));
	}

	return error;
}

#define err_printf(e, ...) i915_error_printf(e, __VA_ARGS__)

void
intel_display_print_error_state(struct drm_i915_error_state_buf *m,
				struct drm_device *dev,
				struct intel_display_error_state *error)
{
	struct drm_i915_private *dev_priv = dev->dev_private;
	int i;

	if (!error)
		return;

	err_printf(m, "Num Pipes: %d\n", INTEL_INFO(dev)->num_pipes);
	if (IS_HASWELL(dev) || IS_BROADWELL(dev))
		err_printf(m, "PWR_WELL_CTL2: %08x\n",
			   error->power_well_driver);
	for_each_pipe(dev_priv, i) {
		err_printf(m, "Pipe [%d]:\n", i);
		err_printf(m, "  Power: %s\n",
			   onoff(error->pipe[i].power_domain_on));
		err_printf(m, "  SRC: %08x\n", error->pipe[i].source);
		err_printf(m, "  STAT: %08x\n", error->pipe[i].stat);

		err_printf(m, "Plane [%d]:\n", i);
		err_printf(m, "  CNTR: %08x\n", error->plane[i].control);
		err_printf(m, "  STRIDE: %08x\n", error->plane[i].stride);
		if (INTEL_INFO(dev)->gen <= 3) {
			err_printf(m, "  SIZE: %08x\n", error->plane[i].size);
			err_printf(m, "  POS: %08x\n", error->plane[i].pos);
		}
		if (INTEL_INFO(dev)->gen <= 7 && !IS_HASWELL(dev))
			err_printf(m, "  ADDR: %08x\n", error->plane[i].addr);
		if (INTEL_INFO(dev)->gen >= 4) {
			err_printf(m, "  SURF: %08x\n", error->plane[i].surface);
			err_printf(m, "  TILEOFF: %08x\n", error->plane[i].tile_offset);
		}

		err_printf(m, "Cursor [%d]:\n", i);
		err_printf(m, "  CNTR: %08x\n", error->cursor[i].control);
		err_printf(m, "  POS: %08x\n", error->cursor[i].position);
		err_printf(m, "  BASE: %08x\n", error->cursor[i].base);
	}

	for (i = 0; i < error->num_transcoders; i++) {
		err_printf(m, "CPU transcoder: %s\n",
			   transcoder_name(error->transcoder[i].cpu_transcoder));
		err_printf(m, "  Power: %s\n",
			   onoff(error->transcoder[i].power_domain_on));
		err_printf(m, "  CONF: %08x\n", error->transcoder[i].conf);
		err_printf(m, "  HTOTAL: %08x\n", error->transcoder[i].htotal);
		err_printf(m, "  HBLANK: %08x\n", error->transcoder[i].hblank);
		err_printf(m, "  HSYNC: %08x\n", error->transcoder[i].hsync);
		err_printf(m, "  VTOTAL: %08x\n", error->transcoder[i].vtotal);
		err_printf(m, "  VBLANK: %08x\n", error->transcoder[i].vblank);
		err_printf(m, "  VSYNC: %08x\n", error->transcoder[i].vsync);
	}
}<|MERGE_RESOLUTION|>--- conflicted
+++ resolved
@@ -11969,11 +11969,7 @@
 		}
 	} else if (dev_priv->display.compute_intermediate_wm) {
 		if (HAS_PCH_SPLIT(dev_priv) && INTEL_GEN(dev_priv) < 9)
-<<<<<<< HEAD
-			pipe_config->wm.intermediate = pipe_config->wm.optimal.ilk;
-=======
 			pipe_config->wm.ilk.intermediate = pipe_config->wm.ilk.optimal;
->>>>>>> e42aeef1
 	}
 
 	if (INTEL_INFO(dev)->gen >= 9) {
