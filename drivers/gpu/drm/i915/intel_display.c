--- conflicted
+++ resolved
@@ -4050,15 +4050,9 @@
 		if (encoder->post_disable)
 			encoder->post_disable(encoder);
 
-<<<<<<< HEAD
-	if (IS_VALLEYVIEW(dev))
-		vlv_disable_pll(dev_priv, pipe);
-	else
-=======
 	if (IS_VALLEYVIEW(dev) && !intel_pipe_has_type(crtc, INTEL_OUTPUT_DSI))
 		vlv_disable_pll(dev_priv, pipe);
 	else if (!IS_VALLEYVIEW(dev))
->>>>>>> 5da42cf7
 		i9xx_disable_pll(dev_priv, pipe);
 
 	intel_crtc->active = false;
@@ -5267,11 +5261,7 @@
 	int refclk = 100000;
 
 	mutex_lock(&dev_priv->dpio_lock);
-<<<<<<< HEAD
-	mdiv = vlv_dpio_read(dev_priv, DPIO_DIV(pipe));
-=======
 	mdiv = vlv_dpio_read(dev_priv, pipe, DPIO_DIV(pipe));
->>>>>>> 5da42cf7
 	mutex_unlock(&dev_priv->dpio_lock);
 
 	clock.m1 = (mdiv >> DPIO_M1DIV_SHIFT) & 7;
@@ -5280,17 +5270,10 @@
 	clock.p1 = (mdiv >> DPIO_P1_SHIFT) & 7;
 	clock.p2 = (mdiv >> DPIO_P2_SHIFT) & 0x1f;
 
-<<<<<<< HEAD
-	clock.vco = refclk * clock.m1 * clock.m2 / clock.n;
-	clock.dot = 2 * clock.vco / (clock.p1 * clock.p2);
-
-	pipe_config->adjusted_mode.clock = clock.dot / 10;
-=======
 	vlv_clock(refclk, &clock);
 
 	/* clock.dot is the fast clock */
 	pipe_config->port_clock = clock.dot / 5;
->>>>>>> 5da42cf7
 }
 
 static bool i9xx_get_pipe_config(struct intel_crtc *crtc,
@@ -10365,10 +10348,6 @@
 		dev_priv->display.update_plane = ironlake_update_plane;
 	} else if (IS_VALLEYVIEW(dev)) {
 		dev_priv->display.get_pipe_config = i9xx_get_pipe_config;
-<<<<<<< HEAD
-		dev_priv->display.get_clock = vlv_crtc_clock_get;
-=======
->>>>>>> 5da42cf7
 		dev_priv->display.crtc_mode_set = i9xx_crtc_mode_set;
 		dev_priv->display.crtc_enable = valleyview_crtc_enable;
 		dev_priv->display.crtc_disable = i9xx_crtc_disable;
@@ -10625,11 +10604,6 @@
 void intel_modeset_init_hw(struct drm_device *dev)
 {
 	struct drm_i915_private *dev_priv = dev->dev_private;
-<<<<<<< HEAD
-
-	intel_init_power_well(dev);
-=======
->>>>>>> 5da42cf7
 
 	intel_prepare_ddi(dev);
 
@@ -10640,11 +10614,8 @@
 		I915_WRITE(DPLL(PIPE_B), I915_READ(DPLL(PIPE_B)) |
 			   DPLL_INTEGRATED_CRI_CLK_VLV);
 
-<<<<<<< HEAD
-=======
 	intel_init_dpio(dev);
 
->>>>>>> 5da42cf7
 	mutex_lock(&dev->struct_mutex);
 	intel_enable_gt_powersave(dev);
 	mutex_unlock(&dev->struct_mutex);
@@ -11082,16 +11053,10 @@
 
 	intel_setup_overlay(dev);
 
-<<<<<<< HEAD
-	drm_modeset_lock_all(dev);
-	intel_modeset_setup_hw_state(dev, false);
-	drm_modeset_unlock_all(dev);
-=======
 	mutex_lock(&dev->mode_config.mutex);
 	drm_mode_config_reset(dev);
 	intel_modeset_setup_hw_state(dev, false);
 	mutex_unlock(&dev->mode_config.mutex);
->>>>>>> 5da42cf7
 }
 
 void intel_modeset_cleanup(struct drm_device *dev)
