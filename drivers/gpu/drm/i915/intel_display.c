--- conflicted
+++ resolved
@@ -8181,12 +8181,6 @@
 		} else if (set->fb->pixel_format !=
 			   set->crtc->fb->pixel_format) {
 			config->mode_changed = true;
-<<<<<<< HEAD
-		} else if (set->fb->bits_per_pixel !=
-			   set->crtc->fb->bits_per_pixel) {
-			config->mode_changed = true;
-=======
->>>>>>> 30b4eb63
 		} else {
 			config->fb_changed = true;
 		}
