--- conflicted
+++ resolved
@@ -241,11 +241,6 @@
 			  const char *name,
 			  struct lock_class_key *key)
 {
-<<<<<<< HEAD
-	BUG_ON(!fn);
-
-=======
->>>>>>> eb3cdb58
 	__init_waitqueue_head(&fence->wait, name, key);
 	fence->fn = fn;
 #ifdef CONFIG_DRM_I915_SW_FENCE_CHECK_DAG
