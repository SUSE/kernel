/*
 * Copyright © 2014-2016 Intel Corporation
 *
 * Permission is hereby granted, free of charge, to any person obtaining a
 * copy of this software and associated documentation files (the "Software"),
 * to deal in the Software without restriction, including without limitation
 * the rights to use, copy, modify, merge, publish, distribute, sublicense,
 * and/or sell copies of the Software, and to permit persons to whom the
 * Software is furnished to do so, subject to the following conditions:
 *
 * The above copyright notice and this permission notice (including the next
 * paragraph) shall be included in all copies or substantial portions of the
 * Software.
 *
 * THE SOFTWARE IS PROVIDED "AS IS", WITHOUT WARRANTY OF ANY KIND, EXPRESS OR
 * IMPLIED, INCLUDING BUT NOT LIMITED TO THE WARRANTIES OF MERCHANTABILITY,
 * FITNESS FOR A PARTICULAR PURPOSE AND NONINFRINGEMENT.  IN NO EVENT SHALL
 * THE AUTHORS OR COPYRIGHT HOLDERS BE LIABLE FOR ANY CLAIM, DAMAGES OR OTHER
 * LIABILITY, WHETHER IN AN ACTION OF CONTRACT, TORT OR OTHERWISE, ARISING
 * FROM, OUT OF OR IN CONNECTION WITH THE SOFTWARE OR THE USE OR OTHER
 * DEALINGS IN THE SOFTWARE.
 */

<<<<<<< HEAD
=======
#include "i915_reg.h"
>>>>>>> eb3cdb58
#include "intel_ddi.h"
#include "intel_ddi_buf_trans.h"
#include "intel_de.h"
#include "intel_display_power_well.h"
#include "intel_display_types.h"
#include "intel_dp.h"
#include "intel_dpio_phy.h"
#include "vlv_sideband.h"

/**
 * DOC: DPIO
 *
 * VLV, CHV and BXT have slightly peculiar display PHYs for driving DP/HDMI
 * ports. DPIO is the name given to such a display PHY. These PHYs
 * don't follow the standard programming model using direct MMIO
 * registers, and instead their registers must be accessed trough IOSF
 * sideband. VLV has one such PHY for driving ports B and C, and CHV
 * adds another PHY for driving port D. Each PHY responds to specific
 * IOSF-SB port.
 *
 * Each display PHY is made up of one or two channels. Each channel
 * houses a common lane part which contains the PLL and other common
 * logic. CH0 common lane also contains the IOSF-SB logic for the
 * Common Register Interface (CRI) ie. the DPIO registers. CRI clock
 * must be running when any DPIO registers are accessed.
 *
 * In addition to having their own registers, the PHYs are also
 * controlled through some dedicated signals from the display
 * controller. These include PLL reference clock enable, PLL enable,
 * and CRI clock selection, for example.
 *
 * Eeach channel also has two splines (also called data lanes), and
 * each spline is made up of one Physical Access Coding Sub-Layer
 * (PCS) block and two TX lanes. So each channel has two PCS blocks
 * and four TX lanes. The TX lanes are used as DP lanes or TMDS
 * data/clock pairs depending on the output type.
 *
 * Additionally the PHY also contains an AUX lane with AUX blocks
 * for each channel. This is used for DP AUX communication, but
 * this fact isn't really relevant for the driver since AUX is
 * controlled from the display controller side. No DPIO registers
 * need to be accessed during AUX communication,
 *
 * Generally on VLV/CHV the common lane corresponds to the pipe and
 * the spline (PCS/TX) corresponds to the port.
 *
 * For dual channel PHY (VLV/CHV):
 *
 *  pipe A == CMN/PLL/REF CH0
 *
 *  pipe B == CMN/PLL/REF CH1
 *
 *  port B == PCS/TX CH0
 *
 *  port C == PCS/TX CH1
 *
 * This is especially important when we cross the streams
 * ie. drive port B with pipe B, or port C with pipe A.
 *
 * For single channel PHY (CHV):
 *
 *  pipe C == CMN/PLL/REF CH0
 *
 *  port D == PCS/TX CH0
 *
 * On BXT the entire PHY channel corresponds to the port. That means
 * the PLL is also now associated with the port rather than the pipe,
 * and so the clock needs to be routed to the appropriate transcoder.
 * Port A PLL is directly connected to transcoder EDP and port B/C
 * PLLs can be routed to any transcoder A/B/C.
 *
 * Note: DDI0 is digital port B, DD1 is digital port C, and DDI2 is
 * digital port D (CHV) or port A (BXT). ::
 *
 *
 *     Dual channel PHY (VLV/CHV/BXT)
 *     ---------------------------------
 *     |      CH0      |      CH1      |
 *     |  CMN/PLL/REF  |  CMN/PLL/REF  |
 *     |---------------|---------------| Display PHY
 *     | PCS01 | PCS23 | PCS01 | PCS23 |
 *     |-------|-------|-------|-------|
 *     |TX0|TX1|TX2|TX3|TX0|TX1|TX2|TX3|
 *     ---------------------------------
 *     |     DDI0      |     DDI1      | DP/HDMI ports
 *     ---------------------------------
 *
 *     Single channel PHY (CHV/BXT)
 *     -----------------
 *     |      CH0      |
 *     |  CMN/PLL/REF  |
 *     |---------------| Display PHY
 *     | PCS01 | PCS23 |
 *     |-------|-------|
 *     |TX0|TX1|TX2|TX3|
 *     -----------------
 *     |     DDI2      | DP/HDMI port
 *     -----------------
 */

/**
 * struct bxt_ddi_phy_info - Hold info for a broxton DDI phy
 */
struct bxt_ddi_phy_info {
	/**
	 * @dual_channel: true if this phy has a second channel.
	 */
	bool dual_channel;

	/**
	 * @rcomp_phy: If -1, indicates this phy has its own rcomp resistor.
	 * Otherwise the GRC value will be copied from the phy indicated by
	 * this field.
	 */
	enum dpio_phy rcomp_phy;

	/**
	 * @reset_delay: delay in us to wait before setting the common reset
	 * bit in BXT_PHY_CTL_FAMILY, which effectively enables the phy.
	 */
	int reset_delay;

	/**
	 * @pwron_mask: Mask with the appropriate bit set that would cause the
	 * punit to power this phy if written to BXT_P_CR_GT_DISP_PWRON.
	 */
	u32 pwron_mask;

	/**
	 * @channel: struct containing per channel information.
	 */
	struct {
		/**
		 * @channel.port: which port maps to this channel.
		 */
		enum port port;
	} channel[2];
};

static const struct bxt_ddi_phy_info bxt_ddi_phy_info[] = {
	[DPIO_PHY0] = {
		.dual_channel = true,
		.rcomp_phy = DPIO_PHY1,
		.pwron_mask = BIT(0),

		.channel = {
			[DPIO_CH0] = { .port = PORT_B },
			[DPIO_CH1] = { .port = PORT_C },
		}
	},
	[DPIO_PHY1] = {
		.dual_channel = false,
		.rcomp_phy = -1,
		.pwron_mask = BIT(1),

		.channel = {
			[DPIO_CH0] = { .port = PORT_A },
		}
	},
};

static const struct bxt_ddi_phy_info glk_ddi_phy_info[] = {
	[DPIO_PHY0] = {
		.dual_channel = false,
		.rcomp_phy = DPIO_PHY1,
		.pwron_mask = BIT(0),
		.reset_delay = 20,

		.channel = {
			[DPIO_CH0] = { .port = PORT_B },
		}
	},
	[DPIO_PHY1] = {
		.dual_channel = false,
		.rcomp_phy = -1,
		.pwron_mask = BIT(3),
		.reset_delay = 20,

		.channel = {
			[DPIO_CH0] = { .port = PORT_A },
		}
	},
	[DPIO_PHY2] = {
		.dual_channel = false,
		.rcomp_phy = DPIO_PHY1,
		.pwron_mask = BIT(1),
		.reset_delay = 20,

		.channel = {
			[DPIO_CH0] = { .port = PORT_C },
		}
	},
};

static const struct bxt_ddi_phy_info *
bxt_get_phy_list(struct drm_i915_private *dev_priv, int *count)
{
	if (IS_GEMINILAKE(dev_priv)) {
		*count =  ARRAY_SIZE(glk_ddi_phy_info);
		return glk_ddi_phy_info;
	} else {
		*count =  ARRAY_SIZE(bxt_ddi_phy_info);
		return bxt_ddi_phy_info;
	}
}

static const struct bxt_ddi_phy_info *
bxt_get_phy_info(struct drm_i915_private *dev_priv, enum dpio_phy phy)
{
	int count;
	const struct bxt_ddi_phy_info *phy_list =
		bxt_get_phy_list(dev_priv, &count);

	return &phy_list[phy];
}

void bxt_port_to_phy_channel(struct drm_i915_private *dev_priv, enum port port,
			     enum dpio_phy *phy, enum dpio_channel *ch)
{
	const struct bxt_ddi_phy_info *phy_info, *phys;
	int i, count;

	phys = bxt_get_phy_list(dev_priv, &count);

	for (i = 0; i < count; i++) {
		phy_info = &phys[i];

		if (port == phy_info->channel[DPIO_CH0].port) {
			*phy = i;
			*ch = DPIO_CH0;
			return;
		}

		if (phy_info->dual_channel &&
		    port == phy_info->channel[DPIO_CH1].port) {
			*phy = i;
			*ch = DPIO_CH1;
			return;
		}
	}

	drm_WARN(&dev_priv->drm, 1, "PHY not found for PORT %c",
		 port_name(port));
	*phy = DPIO_PHY0;
	*ch = DPIO_CH0;
}

void bxt_ddi_phy_set_signal_levels(struct intel_encoder *encoder,
				   const struct intel_crtc_state *crtc_state)
{
	struct drm_i915_private *dev_priv = to_i915(encoder->base.dev);
	int level = intel_ddi_level(encoder, crtc_state, 0);
	const struct intel_ddi_buf_trans *trans;
	enum dpio_channel ch;
	enum dpio_phy phy;
	int n_entries;
	u32 val;

	trans = encoder->get_buf_trans(encoder, crtc_state, &n_entries);
	if (drm_WARN_ON_ONCE(&dev_priv->drm, !trans))
		return;

	bxt_port_to_phy_channel(dev_priv, encoder->port, &phy, &ch);

	/*
	 * While we write to the group register to program all lanes at once we
	 * can read only lane registers and we pick lanes 0/1 for that.
	 */
	val = intel_de_read(dev_priv, BXT_PORT_PCS_DW10_LN01(phy, ch));
	val &= ~(TX2_SWING_CALC_INIT | TX1_SWING_CALC_INIT);
	intel_de_write(dev_priv, BXT_PORT_PCS_DW10_GRP(phy, ch), val);

	val = intel_de_read(dev_priv, BXT_PORT_TX_DW2_LN0(phy, ch));
	val &= ~(MARGIN_000 | UNIQ_TRANS_SCALE);
	val |= trans->entries[level].bxt.margin << MARGIN_000_SHIFT |
		trans->entries[level].bxt.scale << UNIQ_TRANS_SCALE_SHIFT;
	intel_de_write(dev_priv, BXT_PORT_TX_DW2_GRP(phy, ch), val);

	val = intel_de_read(dev_priv, BXT_PORT_TX_DW3_LN0(phy, ch));
	val &= ~SCALE_DCOMP_METHOD;
	if (trans->entries[level].bxt.enable)
		val |= SCALE_DCOMP_METHOD;

	if ((val & UNIQUE_TRANGE_EN_METHOD) && !(val & SCALE_DCOMP_METHOD))
		drm_err(&dev_priv->drm,
			"Disabled scaling while ouniqetrangenmethod was set");

	intel_de_write(dev_priv, BXT_PORT_TX_DW3_GRP(phy, ch), val);

	val = intel_de_read(dev_priv, BXT_PORT_TX_DW4_LN0(phy, ch));
	val &= ~DE_EMPHASIS;
	val |= trans->entries[level].bxt.deemphasis << DEEMPH_SHIFT;
	intel_de_write(dev_priv, BXT_PORT_TX_DW4_GRP(phy, ch), val);

	val = intel_de_read(dev_priv, BXT_PORT_PCS_DW10_LN01(phy, ch));
	val |= TX2_SWING_CALC_INIT | TX1_SWING_CALC_INIT;
	intel_de_write(dev_priv, BXT_PORT_PCS_DW10_GRP(phy, ch), val);
}

bool bxt_ddi_phy_is_enabled(struct drm_i915_private *dev_priv,
			    enum dpio_phy phy)
{
	const struct bxt_ddi_phy_info *phy_info;

	phy_info = bxt_get_phy_info(dev_priv, phy);

	if (!(intel_de_read(dev_priv, BXT_P_CR_GT_DISP_PWRON) & phy_info->pwron_mask))
		return false;

	if ((intel_de_read(dev_priv, BXT_PORT_CL1CM_DW0(phy)) &
	     (PHY_POWER_GOOD | PHY_RESERVED)) != PHY_POWER_GOOD) {
		drm_dbg(&dev_priv->drm,
			"DDI PHY %d powered, but power hasn't settled\n", phy);

		return false;
	}

	if (!(intel_de_read(dev_priv, BXT_PHY_CTL_FAMILY(phy)) & COMMON_RESET_DIS)) {
		drm_dbg(&dev_priv->drm,
			"DDI PHY %d powered, but still in reset\n", phy);

		return false;
	}

	return true;
}

static u32 bxt_get_grc(struct drm_i915_private *dev_priv, enum dpio_phy phy)
{
	u32 val = intel_de_read(dev_priv, BXT_PORT_REF_DW6(phy));

	return (val & GRC_CODE_MASK) >> GRC_CODE_SHIFT;
}

static void bxt_phy_wait_grc_done(struct drm_i915_private *dev_priv,
				  enum dpio_phy phy)
{
	if (intel_de_wait_for_set(dev_priv, BXT_PORT_REF_DW3(phy),
				  GRC_DONE, 10))
		drm_err(&dev_priv->drm, "timeout waiting for PHY%d GRC\n",
			phy);
}

static void _bxt_ddi_phy_init(struct drm_i915_private *dev_priv,
			      enum dpio_phy phy)
{
	const struct bxt_ddi_phy_info *phy_info;
	u32 val;

	phy_info = bxt_get_phy_info(dev_priv, phy);

	if (bxt_ddi_phy_is_enabled(dev_priv, phy)) {
		/* Still read out the GRC value for state verification */
		if (phy_info->rcomp_phy != -1)
			dev_priv->display.state.bxt_phy_grc = bxt_get_grc(dev_priv, phy);

		if (bxt_ddi_phy_verify_state(dev_priv, phy)) {
			drm_dbg(&dev_priv->drm, "DDI PHY %d already enabled, "
				"won't reprogram it\n", phy);
			return;
		}

		drm_dbg(&dev_priv->drm,
			"DDI PHY %d enabled with invalid state, "
			"force reprogramming it\n", phy);
	}

	intel_de_rmw(dev_priv, BXT_P_CR_GT_DISP_PWRON, 0, phy_info->pwron_mask);

	/*
	 * The PHY registers start out inaccessible and respond to reads with
	 * all 1s.  Eventually they become accessible as they power up, then
	 * the reserved bit will give the default 0.  Poll on the reserved bit
	 * becoming 0 to find when the PHY is accessible.
	 * The flag should get set in 100us according to the HW team, but
	 * use 1ms due to occasional timeouts observed with that.
	 */
	if (intel_wait_for_register_fw(&dev_priv->uncore,
				       BXT_PORT_CL1CM_DW0(phy),
				       PHY_RESERVED | PHY_POWER_GOOD,
				       PHY_POWER_GOOD,
				       1))
		drm_err(&dev_priv->drm, "timeout during PHY%d power on\n",
			phy);

	/* Program PLL Rcomp code offset */
	intel_de_rmw(dev_priv, BXT_PORT_CL1CM_DW9(phy), IREF0RC_OFFSET_MASK,
		     0xE4 << IREF0RC_OFFSET_SHIFT);

	intel_de_rmw(dev_priv, BXT_PORT_CL1CM_DW10(phy), IREF1RC_OFFSET_MASK,
		     0xE4 << IREF1RC_OFFSET_SHIFT);

	/* Program power gating */
	intel_de_rmw(dev_priv, BXT_PORT_CL1CM_DW28(phy), 0,
		     OCL1_POWER_DOWN_EN | DW28_OLDO_DYN_PWR_DOWN_EN | SUS_CLK_CONFIG);

	if (phy_info->dual_channel)
		intel_de_rmw(dev_priv, BXT_PORT_CL2CM_DW6(phy), 0,
			     DW6_OLDO_DYN_PWR_DOWN_EN);

	if (phy_info->rcomp_phy != -1) {
		u32 grc_code;

		bxt_phy_wait_grc_done(dev_priv, phy_info->rcomp_phy);

		/*
		 * PHY0 isn't connected to an RCOMP resistor so copy over
		 * the corresponding calibrated value from PHY1, and disable
		 * the automatic calibration on PHY0.
		 */
		val = bxt_get_grc(dev_priv, phy_info->rcomp_phy);
		dev_priv->display.state.bxt_phy_grc = val;

		grc_code = val << GRC_CODE_FAST_SHIFT |
			   val << GRC_CODE_SLOW_SHIFT |
			   val;
		intel_de_write(dev_priv, BXT_PORT_REF_DW6(phy), grc_code);
		intel_de_rmw(dev_priv, BXT_PORT_REF_DW8(phy),
			     0, GRC_DIS | GRC_RDY_OVRD);
	}

	if (phy_info->reset_delay)
		udelay(phy_info->reset_delay);

	intel_de_rmw(dev_priv, BXT_PHY_CTL_FAMILY(phy), 0, COMMON_RESET_DIS);
}

void bxt_ddi_phy_uninit(struct drm_i915_private *dev_priv, enum dpio_phy phy)
{
	const struct bxt_ddi_phy_info *phy_info;

	phy_info = bxt_get_phy_info(dev_priv, phy);

	intel_de_rmw(dev_priv, BXT_PHY_CTL_FAMILY(phy), COMMON_RESET_DIS, 0);

	intel_de_rmw(dev_priv, BXT_P_CR_GT_DISP_PWRON, phy_info->pwron_mask, 0);
}

void bxt_ddi_phy_init(struct drm_i915_private *dev_priv, enum dpio_phy phy)
{
	const struct bxt_ddi_phy_info *phy_info =
		bxt_get_phy_info(dev_priv, phy);
	enum dpio_phy rcomp_phy = phy_info->rcomp_phy;
	bool was_enabled;

	lockdep_assert_held(&dev_priv->display.power.domains.lock);

	was_enabled = true;
	if (rcomp_phy != -1)
		was_enabled = bxt_ddi_phy_is_enabled(dev_priv, rcomp_phy);

	/*
	 * We need to copy the GRC calibration value from rcomp_phy,
	 * so make sure it's powered up.
	 */
	if (!was_enabled)
		_bxt_ddi_phy_init(dev_priv, rcomp_phy);

	_bxt_ddi_phy_init(dev_priv, phy);

	if (!was_enabled)
		bxt_ddi_phy_uninit(dev_priv, rcomp_phy);
}

static bool __printf(6, 7)
__phy_reg_verify_state(struct drm_i915_private *dev_priv, enum dpio_phy phy,
		       i915_reg_t reg, u32 mask, u32 expected,
		       const char *reg_fmt, ...)
{
	struct va_format vaf;
	va_list args;
	u32 val;

	val = intel_de_read(dev_priv, reg);
	if ((val & mask) == expected)
		return true;

	va_start(args, reg_fmt);
	vaf.fmt = reg_fmt;
	vaf.va = &args;

	drm_dbg(&dev_priv->drm, "DDI PHY %d reg %pV [%08x] state mismatch: "
			 "current %08x, expected %08x (mask %08x)\n",
			 phy, &vaf, reg.reg, val, (val & ~mask) | expected,
			 mask);

	va_end(args);

	return false;
}

bool bxt_ddi_phy_verify_state(struct drm_i915_private *dev_priv,
			      enum dpio_phy phy)
{
	const struct bxt_ddi_phy_info *phy_info;
	u32 mask;
	bool ok;

	phy_info = bxt_get_phy_info(dev_priv, phy);

#define _CHK(reg, mask, exp, fmt, ...)					\
	__phy_reg_verify_state(dev_priv, phy, reg, mask, exp, fmt,	\
			       ## __VA_ARGS__)

	if (!bxt_ddi_phy_is_enabled(dev_priv, phy))
		return false;

	ok = true;

	/* PLL Rcomp code offset */
	ok &= _CHK(BXT_PORT_CL1CM_DW9(phy),
		    IREF0RC_OFFSET_MASK, 0xe4 << IREF0RC_OFFSET_SHIFT,
		    "BXT_PORT_CL1CM_DW9(%d)", phy);
	ok &= _CHK(BXT_PORT_CL1CM_DW10(phy),
		    IREF1RC_OFFSET_MASK, 0xe4 << IREF1RC_OFFSET_SHIFT,
		    "BXT_PORT_CL1CM_DW10(%d)", phy);

	/* Power gating */
	mask = OCL1_POWER_DOWN_EN | DW28_OLDO_DYN_PWR_DOWN_EN | SUS_CLK_CONFIG;
	ok &= _CHK(BXT_PORT_CL1CM_DW28(phy), mask, mask,
		    "BXT_PORT_CL1CM_DW28(%d)", phy);

	if (phy_info->dual_channel)
		ok &= _CHK(BXT_PORT_CL2CM_DW6(phy),
			   DW6_OLDO_DYN_PWR_DOWN_EN, DW6_OLDO_DYN_PWR_DOWN_EN,
			   "BXT_PORT_CL2CM_DW6(%d)", phy);

	if (phy_info->rcomp_phy != -1) {
		u32 grc_code = dev_priv->display.state.bxt_phy_grc;

		grc_code = grc_code << GRC_CODE_FAST_SHIFT |
			   grc_code << GRC_CODE_SLOW_SHIFT |
			   grc_code;
		mask = GRC_CODE_FAST_MASK | GRC_CODE_SLOW_MASK |
		       GRC_CODE_NOM_MASK;
		ok &= _CHK(BXT_PORT_REF_DW6(phy), mask, grc_code,
			   "BXT_PORT_REF_DW6(%d)", phy);

		mask = GRC_DIS | GRC_RDY_OVRD;
		ok &= _CHK(BXT_PORT_REF_DW8(phy), mask, mask,
			    "BXT_PORT_REF_DW8(%d)", phy);
	}

	return ok;
#undef _CHK
}

u8
bxt_ddi_phy_calc_lane_lat_optim_mask(u8 lane_count)
{
	switch (lane_count) {
	case 1:
		return 0;
	case 2:
		return BIT(2) | BIT(0);
	case 4:
		return BIT(3) | BIT(2) | BIT(0);
	default:
		MISSING_CASE(lane_count);

		return 0;
	}
}

void bxt_ddi_phy_set_lane_optim_mask(struct intel_encoder *encoder,
				     u8 lane_lat_optim_mask)
{
	struct drm_i915_private *dev_priv = to_i915(encoder->base.dev);
	enum port port = encoder->port;
	enum dpio_phy phy;
	enum dpio_channel ch;
	int lane;

	bxt_port_to_phy_channel(dev_priv, port, &phy, &ch);

	for (lane = 0; lane < 4; lane++) {
		u32 val = intel_de_read(dev_priv,
					BXT_PORT_TX_DW14_LN(phy, ch, lane));

		/*
		 * Note that on CHV this flag is called UPAR, but has
		 * the same function.
		 */
		val &= ~LATENCY_OPTIM;
		if (lane_lat_optim_mask & BIT(lane))
			val |= LATENCY_OPTIM;

		intel_de_write(dev_priv, BXT_PORT_TX_DW14_LN(phy, ch, lane),
			       val);
	}
}

u8
bxt_ddi_phy_get_lane_lat_optim_mask(struct intel_encoder *encoder)
{
	struct drm_i915_private *dev_priv = to_i915(encoder->base.dev);
	enum port port = encoder->port;
	enum dpio_phy phy;
	enum dpio_channel ch;
	int lane;
	u8 mask;

	bxt_port_to_phy_channel(dev_priv, port, &phy, &ch);

	mask = 0;
	for (lane = 0; lane < 4; lane++) {
		u32 val = intel_de_read(dev_priv,
					BXT_PORT_TX_DW14_LN(phy, ch, lane));

		if (val & LATENCY_OPTIM)
			mask |= BIT(lane);
	}

	return mask;
}

enum dpio_channel vlv_dig_port_to_channel(struct intel_digital_port *dig_port)
{
	switch (dig_port->base.port) {
	default:
		MISSING_CASE(dig_port->base.port);
		fallthrough;
	case PORT_B:
	case PORT_D:
		return DPIO_CH0;
	case PORT_C:
		return DPIO_CH1;
	}
}

enum dpio_phy vlv_dig_port_to_phy(struct intel_digital_port *dig_port)
{
	switch (dig_port->base.port) {
	default:
		MISSING_CASE(dig_port->base.port);
		fallthrough;
	case PORT_B:
	case PORT_C:
		return DPIO_PHY0;
	case PORT_D:
		return DPIO_PHY1;
	}
}

enum dpio_channel vlv_pipe_to_channel(enum pipe pipe)
{
	switch (pipe) {
	default:
		MISSING_CASE(pipe);
		fallthrough;
	case PIPE_A:
	case PIPE_C:
		return DPIO_CH0;
	case PIPE_B:
		return DPIO_CH1;
	}
}

void chv_set_phy_signal_level(struct intel_encoder *encoder,
			      const struct intel_crtc_state *crtc_state,
			      u32 deemph_reg_value, u32 margin_reg_value,
			      bool uniq_trans_scale)
{
	struct drm_i915_private *dev_priv = to_i915(encoder->base.dev);
	struct intel_digital_port *dig_port = enc_to_dig_port(encoder);
	struct intel_crtc *crtc = to_intel_crtc(crtc_state->uapi.crtc);
	enum dpio_channel ch = vlv_dig_port_to_channel(dig_port);
	enum pipe pipe = crtc->pipe;
	u32 val;
	int i;

	vlv_dpio_get(dev_priv);

	/* Clear calc init */
	val = vlv_dpio_read(dev_priv, pipe, VLV_PCS01_DW10(ch));
	val &= ~(DPIO_PCS_SWING_CALC_TX0_TX2 | DPIO_PCS_SWING_CALC_TX1_TX3);
	val &= ~(DPIO_PCS_TX1DEEMP_MASK | DPIO_PCS_TX2DEEMP_MASK);
	val |= DPIO_PCS_TX1DEEMP_9P5 | DPIO_PCS_TX2DEEMP_9P5;
	vlv_dpio_write(dev_priv, pipe, VLV_PCS01_DW10(ch), val);

	if (crtc_state->lane_count > 2) {
		val = vlv_dpio_read(dev_priv, pipe, VLV_PCS23_DW10(ch));
		val &= ~(DPIO_PCS_SWING_CALC_TX0_TX2 | DPIO_PCS_SWING_CALC_TX1_TX3);
		val &= ~(DPIO_PCS_TX1DEEMP_MASK | DPIO_PCS_TX2DEEMP_MASK);
		val |= DPIO_PCS_TX1DEEMP_9P5 | DPIO_PCS_TX2DEEMP_9P5;
		vlv_dpio_write(dev_priv, pipe, VLV_PCS23_DW10(ch), val);
	}

	val = vlv_dpio_read(dev_priv, pipe, VLV_PCS01_DW9(ch));
	val &= ~(DPIO_PCS_TX1MARGIN_MASK | DPIO_PCS_TX2MARGIN_MASK);
	val |= DPIO_PCS_TX1MARGIN_000 | DPIO_PCS_TX2MARGIN_000;
	vlv_dpio_write(dev_priv, pipe, VLV_PCS01_DW9(ch), val);

	if (crtc_state->lane_count > 2) {
		val = vlv_dpio_read(dev_priv, pipe, VLV_PCS23_DW9(ch));
		val &= ~(DPIO_PCS_TX1MARGIN_MASK | DPIO_PCS_TX2MARGIN_MASK);
		val |= DPIO_PCS_TX1MARGIN_000 | DPIO_PCS_TX2MARGIN_000;
		vlv_dpio_write(dev_priv, pipe, VLV_PCS23_DW9(ch), val);
	}

	/* Program swing deemph */
	for (i = 0; i < crtc_state->lane_count; i++) {
		val = vlv_dpio_read(dev_priv, pipe, CHV_TX_DW4(ch, i));
		val &= ~DPIO_SWING_DEEMPH9P5_MASK;
		val |= deemph_reg_value << DPIO_SWING_DEEMPH9P5_SHIFT;
		vlv_dpio_write(dev_priv, pipe, CHV_TX_DW4(ch, i), val);
	}

	/* Program swing margin */
	for (i = 0; i < crtc_state->lane_count; i++) {
		val = vlv_dpio_read(dev_priv, pipe, CHV_TX_DW2(ch, i));

		val &= ~DPIO_SWING_MARGIN000_MASK;
		val |= margin_reg_value << DPIO_SWING_MARGIN000_SHIFT;

		/*
		 * Supposedly this value shouldn't matter when unique transition
		 * scale is disabled, but in fact it does matter. Let's just
		 * always program the same value and hope it's OK.
		 */
		val &= ~(0xff << DPIO_UNIQ_TRANS_SCALE_SHIFT);
		val |= 0x9a << DPIO_UNIQ_TRANS_SCALE_SHIFT;

		vlv_dpio_write(dev_priv, pipe, CHV_TX_DW2(ch, i), val);
	}

	/*
	 * The document said it needs to set bit 27 for ch0 and bit 26
	 * for ch1. Might be a typo in the doc.
	 * For now, for this unique transition scale selection, set bit
	 * 27 for ch0 and ch1.
	 */
	for (i = 0; i < crtc_state->lane_count; i++) {
		val = vlv_dpio_read(dev_priv, pipe, CHV_TX_DW3(ch, i));
		if (uniq_trans_scale)
			val |= DPIO_TX_UNIQ_TRANS_SCALE_EN;
		else
			val &= ~DPIO_TX_UNIQ_TRANS_SCALE_EN;
		vlv_dpio_write(dev_priv, pipe, CHV_TX_DW3(ch, i), val);
	}

	/* Start swing calculation */
	val = vlv_dpio_read(dev_priv, pipe, VLV_PCS01_DW10(ch));
	val |= DPIO_PCS_SWING_CALC_TX0_TX2 | DPIO_PCS_SWING_CALC_TX1_TX3;
	vlv_dpio_write(dev_priv, pipe, VLV_PCS01_DW10(ch), val);

	if (crtc_state->lane_count > 2) {
		val = vlv_dpio_read(dev_priv, pipe, VLV_PCS23_DW10(ch));
		val |= DPIO_PCS_SWING_CALC_TX0_TX2 | DPIO_PCS_SWING_CALC_TX1_TX3;
		vlv_dpio_write(dev_priv, pipe, VLV_PCS23_DW10(ch), val);
	}

	vlv_dpio_put(dev_priv);
}

void chv_data_lane_soft_reset(struct intel_encoder *encoder,
			      const struct intel_crtc_state *crtc_state,
			      bool reset)
{
	struct drm_i915_private *dev_priv = to_i915(encoder->base.dev);
	enum dpio_channel ch = vlv_dig_port_to_channel(enc_to_dig_port(encoder));
	struct intel_crtc *crtc = to_intel_crtc(crtc_state->uapi.crtc);
	enum pipe pipe = crtc->pipe;
	u32 val;

	val = vlv_dpio_read(dev_priv, pipe, VLV_PCS01_DW0(ch));
	if (reset)
		val &= ~(DPIO_PCS_TX_LANE2_RESET | DPIO_PCS_TX_LANE1_RESET);
	else
		val |= DPIO_PCS_TX_LANE2_RESET | DPIO_PCS_TX_LANE1_RESET;
	vlv_dpio_write(dev_priv, pipe, VLV_PCS01_DW0(ch), val);

	if (crtc_state->lane_count > 2) {
		val = vlv_dpio_read(dev_priv, pipe, VLV_PCS23_DW0(ch));
		if (reset)
			val &= ~(DPIO_PCS_TX_LANE2_RESET | DPIO_PCS_TX_LANE1_RESET);
		else
			val |= DPIO_PCS_TX_LANE2_RESET | DPIO_PCS_TX_LANE1_RESET;
		vlv_dpio_write(dev_priv, pipe, VLV_PCS23_DW0(ch), val);
	}

	val = vlv_dpio_read(dev_priv, pipe, VLV_PCS01_DW1(ch));
	val |= CHV_PCS_REQ_SOFTRESET_EN;
	if (reset)
		val &= ~DPIO_PCS_CLK_SOFT_RESET;
	else
		val |= DPIO_PCS_CLK_SOFT_RESET;
	vlv_dpio_write(dev_priv, pipe, VLV_PCS01_DW1(ch), val);

	if (crtc_state->lane_count > 2) {
		val = vlv_dpio_read(dev_priv, pipe, VLV_PCS23_DW1(ch));
		val |= CHV_PCS_REQ_SOFTRESET_EN;
		if (reset)
			val &= ~DPIO_PCS_CLK_SOFT_RESET;
		else
			val |= DPIO_PCS_CLK_SOFT_RESET;
		vlv_dpio_write(dev_priv, pipe, VLV_PCS23_DW1(ch), val);
	}
}

void chv_phy_pre_pll_enable(struct intel_encoder *encoder,
			    const struct intel_crtc_state *crtc_state)
{
	struct intel_digital_port *dig_port = enc_to_dig_port(encoder);
	struct drm_i915_private *dev_priv = to_i915(encoder->base.dev);
	struct intel_crtc *crtc = to_intel_crtc(crtc_state->uapi.crtc);
	enum dpio_channel ch = vlv_dig_port_to_channel(dig_port);
	enum pipe pipe = crtc->pipe;
	unsigned int lane_mask =
		intel_dp_unused_lane_mask(crtc_state->lane_count);
	u32 val;

	/*
	 * Must trick the second common lane into life.
	 * Otherwise we can't even access the PLL.
	 */
	if (ch == DPIO_CH0 && pipe == PIPE_B)
		dig_port->release_cl2_override =
			!chv_phy_powergate_ch(dev_priv, DPIO_PHY0, DPIO_CH1, true);

	chv_phy_powergate_lanes(encoder, true, lane_mask);

	vlv_dpio_get(dev_priv);

	/* Assert data lane reset */
	chv_data_lane_soft_reset(encoder, crtc_state, true);

	/* program left/right clock distribution */
	if (pipe != PIPE_B) {
		val = vlv_dpio_read(dev_priv, pipe, _CHV_CMN_DW5_CH0);
		val &= ~(CHV_BUFLEFTENA1_MASK | CHV_BUFRIGHTENA1_MASK);
		if (ch == DPIO_CH0)
			val |= CHV_BUFLEFTENA1_FORCE;
		if (ch == DPIO_CH1)
			val |= CHV_BUFRIGHTENA1_FORCE;
		vlv_dpio_write(dev_priv, pipe, _CHV_CMN_DW5_CH0, val);
	} else {
		val = vlv_dpio_read(dev_priv, pipe, _CHV_CMN_DW1_CH1);
		val &= ~(CHV_BUFLEFTENA2_MASK | CHV_BUFRIGHTENA2_MASK);
		if (ch == DPIO_CH0)
			val |= CHV_BUFLEFTENA2_FORCE;
		if (ch == DPIO_CH1)
			val |= CHV_BUFRIGHTENA2_FORCE;
		vlv_dpio_write(dev_priv, pipe, _CHV_CMN_DW1_CH1, val);
	}

	/* program clock channel usage */
	val = vlv_dpio_read(dev_priv, pipe, VLV_PCS01_DW8(ch));
	val |= CHV_PCS_USEDCLKCHANNEL_OVRRIDE;
	if (pipe != PIPE_B)
		val &= ~CHV_PCS_USEDCLKCHANNEL;
	else
		val |= CHV_PCS_USEDCLKCHANNEL;
	vlv_dpio_write(dev_priv, pipe, VLV_PCS01_DW8(ch), val);

	if (crtc_state->lane_count > 2) {
		val = vlv_dpio_read(dev_priv, pipe, VLV_PCS23_DW8(ch));
		val |= CHV_PCS_USEDCLKCHANNEL_OVRRIDE;
		if (pipe != PIPE_B)
			val &= ~CHV_PCS_USEDCLKCHANNEL;
		else
			val |= CHV_PCS_USEDCLKCHANNEL;
		vlv_dpio_write(dev_priv, pipe, VLV_PCS23_DW8(ch), val);
	}

	/*
	 * This a a bit weird since generally CL
	 * matches the pipe, but here we need to
	 * pick the CL based on the port.
	 */
	val = vlv_dpio_read(dev_priv, pipe, CHV_CMN_DW19(ch));
	if (pipe != PIPE_B)
		val &= ~CHV_CMN_USEDCLKCHANNEL;
	else
		val |= CHV_CMN_USEDCLKCHANNEL;
	vlv_dpio_write(dev_priv, pipe, CHV_CMN_DW19(ch), val);

	vlv_dpio_put(dev_priv);
}

void chv_phy_pre_encoder_enable(struct intel_encoder *encoder,
				const struct intel_crtc_state *crtc_state)
{
	struct intel_dp *intel_dp = enc_to_intel_dp(encoder);
	struct intel_digital_port *dig_port = dp_to_dig_port(intel_dp);
	struct drm_i915_private *dev_priv = to_i915(encoder->base.dev);
	struct intel_crtc *crtc = to_intel_crtc(crtc_state->uapi.crtc);
	enum dpio_channel ch = vlv_dig_port_to_channel(dig_port);
	enum pipe pipe = crtc->pipe;
	int data, i, stagger;
	u32 val;

	vlv_dpio_get(dev_priv);

	/* allow hardware to manage TX FIFO reset source */
	val = vlv_dpio_read(dev_priv, pipe, VLV_PCS01_DW11(ch));
	val &= ~DPIO_LANEDESKEW_STRAP_OVRD;
	vlv_dpio_write(dev_priv, pipe, VLV_PCS01_DW11(ch), val);

	if (crtc_state->lane_count > 2) {
		val = vlv_dpio_read(dev_priv, pipe, VLV_PCS23_DW11(ch));
		val &= ~DPIO_LANEDESKEW_STRAP_OVRD;
		vlv_dpio_write(dev_priv, pipe, VLV_PCS23_DW11(ch), val);
	}

	/* Program Tx lane latency optimal setting*/
	for (i = 0; i < crtc_state->lane_count; i++) {
		/* Set the upar bit */
		if (crtc_state->lane_count == 1)
			data = 0x0;
		else
			data = (i == 1) ? 0x0 : 0x1;
		vlv_dpio_write(dev_priv, pipe, CHV_TX_DW14(ch, i),
				data << DPIO_UPAR_SHIFT);
	}

	/* Data lane stagger programming */
	if (crtc_state->port_clock > 270000)
		stagger = 0x18;
	else if (crtc_state->port_clock > 135000)
		stagger = 0xd;
	else if (crtc_state->port_clock > 67500)
		stagger = 0x7;
	else if (crtc_state->port_clock > 33750)
		stagger = 0x4;
	else
		stagger = 0x2;

	val = vlv_dpio_read(dev_priv, pipe, VLV_PCS01_DW11(ch));
	val |= DPIO_TX2_STAGGER_MASK(0x1f);
	vlv_dpio_write(dev_priv, pipe, VLV_PCS01_DW11(ch), val);

	if (crtc_state->lane_count > 2) {
		val = vlv_dpio_read(dev_priv, pipe, VLV_PCS23_DW11(ch));
		val |= DPIO_TX2_STAGGER_MASK(0x1f);
		vlv_dpio_write(dev_priv, pipe, VLV_PCS23_DW11(ch), val);
	}

	vlv_dpio_write(dev_priv, pipe, VLV_PCS01_DW12(ch),
		       DPIO_LANESTAGGER_STRAP(stagger) |
		       DPIO_LANESTAGGER_STRAP_OVRD |
		       DPIO_TX1_STAGGER_MASK(0x1f) |
		       DPIO_TX1_STAGGER_MULT(6) |
		       DPIO_TX2_STAGGER_MULT(0));

	if (crtc_state->lane_count > 2) {
		vlv_dpio_write(dev_priv, pipe, VLV_PCS23_DW12(ch),
			       DPIO_LANESTAGGER_STRAP(stagger) |
			       DPIO_LANESTAGGER_STRAP_OVRD |
			       DPIO_TX1_STAGGER_MASK(0x1f) |
			       DPIO_TX1_STAGGER_MULT(7) |
			       DPIO_TX2_STAGGER_MULT(5));
	}

	/* Deassert data lane reset */
	chv_data_lane_soft_reset(encoder, crtc_state, false);

	vlv_dpio_put(dev_priv);
}

void chv_phy_release_cl2_override(struct intel_encoder *encoder)
{
	struct intel_digital_port *dig_port = enc_to_dig_port(encoder);
	struct drm_i915_private *dev_priv = to_i915(encoder->base.dev);

	if (dig_port->release_cl2_override) {
		chv_phy_powergate_ch(dev_priv, DPIO_PHY0, DPIO_CH1, false);
		dig_port->release_cl2_override = false;
	}
}

void chv_phy_post_pll_disable(struct intel_encoder *encoder,
			      const struct intel_crtc_state *old_crtc_state)
{
	struct drm_i915_private *dev_priv = to_i915(encoder->base.dev);
	enum pipe pipe = to_intel_crtc(old_crtc_state->uapi.crtc)->pipe;
	u32 val;

	vlv_dpio_get(dev_priv);

	/* disable left/right clock distribution */
	if (pipe != PIPE_B) {
		val = vlv_dpio_read(dev_priv, pipe, _CHV_CMN_DW5_CH0);
		val &= ~(CHV_BUFLEFTENA1_MASK | CHV_BUFRIGHTENA1_MASK);
		vlv_dpio_write(dev_priv, pipe, _CHV_CMN_DW5_CH0, val);
	} else {
		val = vlv_dpio_read(dev_priv, pipe, _CHV_CMN_DW1_CH1);
		val &= ~(CHV_BUFLEFTENA2_MASK | CHV_BUFRIGHTENA2_MASK);
		vlv_dpio_write(dev_priv, pipe, _CHV_CMN_DW1_CH1, val);
	}

	vlv_dpio_put(dev_priv);

	/*
	 * Leave the power down bit cleared for at least one
	 * lane so that chv_powergate_phy_ch() will power
	 * on something when the channel is otherwise unused.
	 * When the port is off and the override is removed
	 * the lanes power down anyway, so otherwise it doesn't
	 * really matter what the state of power down bits is
	 * after this.
	 */
	chv_phy_powergate_lanes(encoder, false, 0x0);
}

void vlv_set_phy_signal_level(struct intel_encoder *encoder,
			      const struct intel_crtc_state *crtc_state,
			      u32 demph_reg_value, u32 preemph_reg_value,
			      u32 uniqtranscale_reg_value, u32 tx3_demph)
{
	struct drm_i915_private *dev_priv = to_i915(encoder->base.dev);
	struct intel_digital_port *dig_port = enc_to_dig_port(encoder);
	struct intel_crtc *crtc = to_intel_crtc(crtc_state->uapi.crtc);
	enum dpio_channel port = vlv_dig_port_to_channel(dig_port);
	enum pipe pipe = crtc->pipe;

	vlv_dpio_get(dev_priv);

	vlv_dpio_write(dev_priv, pipe, VLV_TX_DW5(port), 0x00000000);
	vlv_dpio_write(dev_priv, pipe, VLV_TX_DW4(port), demph_reg_value);
	vlv_dpio_write(dev_priv, pipe, VLV_TX_DW2(port),
			 uniqtranscale_reg_value);
	vlv_dpio_write(dev_priv, pipe, VLV_TX_DW3(port), 0x0C782040);

	if (tx3_demph)
		vlv_dpio_write(dev_priv, pipe, VLV_TX3_DW4(port), tx3_demph);

	vlv_dpio_write(dev_priv, pipe, VLV_PCS_DW11(port), 0x00030000);
	vlv_dpio_write(dev_priv, pipe, VLV_PCS_DW9(port), preemph_reg_value);
	vlv_dpio_write(dev_priv, pipe, VLV_TX_DW5(port), DPIO_TX_OCALINIT_EN);

	vlv_dpio_put(dev_priv);
}

void vlv_phy_pre_pll_enable(struct intel_encoder *encoder,
			    const struct intel_crtc_state *crtc_state)
{
	struct intel_digital_port *dig_port = enc_to_dig_port(encoder);
	struct drm_i915_private *dev_priv = to_i915(encoder->base.dev);
	struct intel_crtc *crtc = to_intel_crtc(crtc_state->uapi.crtc);
	enum dpio_channel port = vlv_dig_port_to_channel(dig_port);
	enum pipe pipe = crtc->pipe;

	/* Program Tx lane resets to default */
	vlv_dpio_get(dev_priv);

	vlv_dpio_write(dev_priv, pipe, VLV_PCS_DW0(port),
			 DPIO_PCS_TX_LANE2_RESET |
			 DPIO_PCS_TX_LANE1_RESET);
	vlv_dpio_write(dev_priv, pipe, VLV_PCS_DW1(port),
			 DPIO_PCS_CLK_CRI_RXEB_EIOS_EN |
			 DPIO_PCS_CLK_CRI_RXDIGFILTSG_EN |
			 (1<<DPIO_PCS_CLK_DATAWIDTH_SHIFT) |
				 DPIO_PCS_CLK_SOFT_RESET);

	/* Fix up inter-pair skew failure */
	vlv_dpio_write(dev_priv, pipe, VLV_PCS_DW12(port), 0x00750f00);
	vlv_dpio_write(dev_priv, pipe, VLV_TX_DW11(port), 0x00001500);
	vlv_dpio_write(dev_priv, pipe, VLV_TX_DW14(port), 0x40400000);

	vlv_dpio_put(dev_priv);
}

void vlv_phy_pre_encoder_enable(struct intel_encoder *encoder,
				const struct intel_crtc_state *crtc_state)
{
	struct intel_dp *intel_dp = enc_to_intel_dp(encoder);
	struct intel_digital_port *dig_port = dp_to_dig_port(intel_dp);
	struct drm_i915_private *dev_priv = to_i915(encoder->base.dev);
	struct intel_crtc *crtc = to_intel_crtc(crtc_state->uapi.crtc);
	enum dpio_channel port = vlv_dig_port_to_channel(dig_port);
	enum pipe pipe = crtc->pipe;
	u32 val;

	vlv_dpio_get(dev_priv);

	/* Enable clock channels for this port */
	val = vlv_dpio_read(dev_priv, pipe, VLV_PCS01_DW8(port));
	val = 0;
	if (pipe)
		val |= (1<<21);
	else
		val &= ~(1<<21);
	val |= 0x001000c4;
	vlv_dpio_write(dev_priv, pipe, VLV_PCS_DW8(port), val);

	/* Program lane clock */
	vlv_dpio_write(dev_priv, pipe, VLV_PCS_DW14(port), 0x00760018);
	vlv_dpio_write(dev_priv, pipe, VLV_PCS_DW23(port), 0x00400888);

	vlv_dpio_put(dev_priv);
}

void vlv_phy_reset_lanes(struct intel_encoder *encoder,
			 const struct intel_crtc_state *old_crtc_state)
{
	struct intel_digital_port *dig_port = enc_to_dig_port(encoder);
	struct drm_i915_private *dev_priv = to_i915(encoder->base.dev);
	struct intel_crtc *crtc = to_intel_crtc(old_crtc_state->uapi.crtc);
	enum dpio_channel port = vlv_dig_port_to_channel(dig_port);
	enum pipe pipe = crtc->pipe;

	vlv_dpio_get(dev_priv);
	vlv_dpio_write(dev_priv, pipe, VLV_PCS_DW0(port), 0x00000000);
	vlv_dpio_write(dev_priv, pipe, VLV_PCS_DW1(port), 0x00e00060);
	vlv_dpio_put(dev_priv);
}<|MERGE_RESOLUTION|>--- conflicted
+++ resolved
@@ -21,10 +21,7 @@
  * DEALINGS IN THE SOFTWARE.
  */
 
-<<<<<<< HEAD
-=======
 #include "i915_reg.h"
->>>>>>> eb3cdb58
 #include "intel_ddi.h"
 #include "intel_ddi_buf_trans.h"
 #include "intel_de.h"
