/* SPDX-License-Identifier: MIT */
/*
 * Copyright © 2019 Intel Corporation
 */

#ifndef __INTEL_DDI_H__
#define __INTEL_DDI_H__

#include "i915_reg_defs.h"

struct drm_connector_state;
struct drm_i915_private;
struct intel_atomic_state;
struct intel_connector;
struct intel_crtc;
struct intel_crtc_state;
struct intel_dp;
struct intel_dpll_hw_state;
struct intel_encoder;
struct intel_shared_dpll;
enum pipe;
enum port;
enum transcoder;

i915_reg_t dp_tp_ctl_reg(struct intel_encoder *encoder,
			 const struct intel_crtc_state *crtc_state);
i915_reg_t dp_tp_status_reg(struct intel_encoder *encoder,
			    const struct intel_crtc_state *crtc_state);
void intel_ddi_fdi_post_disable(struct intel_atomic_state *state,
				struct intel_encoder *intel_encoder,
				const struct intel_crtc_state *old_crtc_state,
				const struct drm_connector_state *old_conn_state);
void intel_ddi_enable_clock(struct intel_encoder *encoder,
			    const struct intel_crtc_state *crtc_state);
void intel_ddi_disable_clock(struct intel_encoder *encoder);
void intel_ddi_get_clock(struct intel_encoder *encoder,
			 struct intel_crtc_state *crtc_state,
			 struct intel_shared_dpll *pll);
void hsw_ddi_enable_clock(struct intel_encoder *encoder,
			  const struct intel_crtc_state *crtc_state);
void hsw_ddi_disable_clock(struct intel_encoder *encoder);
bool hsw_ddi_is_clock_enabled(struct intel_encoder *encoder);
enum icl_port_dpll_id
intel_ddi_port_pll_type(struct intel_encoder *encoder,
			const struct intel_crtc_state *crtc_state);
void hsw_ddi_get_config(struct intel_encoder *encoder,
			struct intel_crtc_state *crtc_state);
struct intel_shared_dpll *icl_ddi_combo_get_pll(struct intel_encoder *encoder);
void hsw_prepare_dp_ddi_buffers(struct intel_encoder *encoder,
				const struct intel_crtc_state *crtc_state);
void intel_wait_ddi_buf_idle(struct drm_i915_private *dev_priv,
			     enum port port);
void intel_ddi_init(struct drm_i915_private *dev_priv, enum port port);
bool intel_ddi_get_hw_state(struct intel_encoder *encoder, enum pipe *pipe);
void intel_ddi_enable_transcoder_func(struct intel_encoder *encoder,
				      const struct intel_crtc_state *crtc_state);
void intel_ddi_disable_transcoder_func(const struct intel_crtc_state *crtc_state);
void intel_ddi_enable_transcoder_clock(struct intel_encoder *encoder,
				       const struct intel_crtc_state *crtc_state);
void intel_ddi_disable_transcoder_clock(const  struct intel_crtc_state *crtc_state);
void intel_ddi_set_dp_msa(const struct intel_crtc_state *crtc_state,
			  const struct drm_connector_state *conn_state);
bool intel_ddi_connector_get_hw_state(struct intel_connector *intel_connector);
void intel_ddi_set_vc_payload_alloc(const struct intel_crtc_state *crtc_state,
				    bool state);
void intel_ddi_compute_min_voltage_level(struct drm_i915_private *dev_priv,
					 struct intel_crtc_state *crtc_state);
int intel_ddi_toggle_hdcp_bits(struct intel_encoder *intel_encoder,
			       enum transcoder cpu_transcoder,
			       bool enable, u32 hdcp_mask);
void intel_ddi_sanitize_encoder_pll_mapping(struct intel_encoder *encoder);
int intel_ddi_level(struct intel_encoder *encoder,
		    const struct intel_crtc_state *crtc_state,
		    int lane);
<<<<<<< HEAD
=======
void intel_ddi_update_active_dpll(struct intel_atomic_state *state,
				  struct intel_encoder *encoder,
				  struct intel_crtc *crtc);
>>>>>>> eb3cdb58

#endif /* __INTEL_DDI_H__ */<|MERGE_RESOLUTION|>--- conflicted
+++ resolved
@@ -72,11 +72,8 @@
 int intel_ddi_level(struct intel_encoder *encoder,
 		    const struct intel_crtc_state *crtc_state,
 		    int lane);
-<<<<<<< HEAD
-=======
 void intel_ddi_update_active_dpll(struct intel_atomic_state *state,
 				  struct intel_encoder *encoder,
 				  struct intel_crtc *crtc);
->>>>>>> eb3cdb58
 
 #endif /* __INTEL_DDI_H__ */