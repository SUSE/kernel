--- conflicted
+++ resolved
@@ -527,15 +527,9 @@
 }
 
 static void
-<<<<<<< HEAD
-fill_detail_timing_data(struct drm_i915_private *i915,
-			struct drm_display_mode *panel_fixed_mode,
-			const struct lvds_dvo_timing *dvo_timing)
-=======
 fill_detail_timing_data(struct intel_display *display,
 			struct drm_display_mode *panel_fixed_mode,
 			const struct bdb_edid_dtd *dvo_timing)
->>>>>>> 2d5404ca
 {
 	panel_fixed_mode->hdisplay = (dvo_timing->hactive_hi << 8) |
 		dvo_timing->hactive_lo;
@@ -576,20 +570,12 @@
 
 	/* Some VBTs have bogus h/vsync_end values */
 	if (panel_fixed_mode->hsync_end > panel_fixed_mode->htotal) {
-<<<<<<< HEAD
-		drm_dbg_kms(&i915->drm, "reducing hsync_end %d->%d\n",
-=======
 		drm_dbg_kms(display->drm, "reducing hsync_end %d->%d\n",
->>>>>>> 2d5404ca
 			    panel_fixed_mode->hsync_end, panel_fixed_mode->htotal);
 		panel_fixed_mode->hsync_end = panel_fixed_mode->htotal;
 	}
 	if (panel_fixed_mode->vsync_end > panel_fixed_mode->vtotal) {
-<<<<<<< HEAD
-		drm_dbg_kms(&i915->drm, "reducing vsync_end %d->%d\n",
-=======
 		drm_dbg_kms(display->drm, "reducing vsync_end %d->%d\n",
->>>>>>> 2d5404ca
 			    panel_fixed_mode->vsync_end, panel_fixed_mode->vtotal);
 		panel_fixed_mode->vsync_end = panel_fixed_mode->vtotal;
 	}
@@ -867,11 +853,7 @@
 	if (!panel_fixed_mode)
 		return;
 
-<<<<<<< HEAD
-	fill_detail_timing_data(i915, panel_fixed_mode, panel_dvo_timing);
-=======
 	fill_detail_timing_data(display, panel_fixed_mode, panel_dvo_timing);
->>>>>>> 2d5404ca
 
 	panel->vbt.lfp_vbt_mode = panel_fixed_mode;
 
@@ -1059,11 +1041,7 @@
 
 	panel->vbt.backlight.type = INTEL_BACKLIGHT_DISPLAY_DDI;
 	panel->vbt.backlight.controller = 0;
-<<<<<<< HEAD
-	if (i915->display.vbt.version >= 191) {
-=======
 	if (display->vbt.version >= 191) {
->>>>>>> 2d5404ca
 		const struct lfp_backlight_control_method *method;
 
 		method = &backlight_data->backlight_control[panel_type];
@@ -1164,11 +1142,7 @@
 	if (!panel_fixed_mode)
 		return;
 
-<<<<<<< HEAD
-	fill_detail_timing_data(i915, panel_fixed_mode, &dtds->dtds[index]);
-=======
 	fill_detail_timing_data(display, panel_fixed_mode, &dtd->dtd[index]);
->>>>>>> 2d5404ca
 
 	panel->vbt.sdvo_lvds_vbt_mode = panel_fixed_mode;
 
@@ -1983,11 +1957,7 @@
  * these devices we split the init OTP sequence into a deassert sequence and
  * the actual init OTP part.
  */
-<<<<<<< HEAD
-static void vlv_fixup_mipi_sequences(struct drm_i915_private *i915,
-=======
 static void vlv_fixup_mipi_sequences(struct intel_display *display,
->>>>>>> 2d5404ca
 				     struct intel_panel *panel)
 {
 	u8 *init_otp;
@@ -2042,36 +2012,19 @@
  *       or examine the contents of the sequences to
  *       avoid false positives?
  */
-<<<<<<< HEAD
-static void icl_fixup_mipi_sequences(struct drm_i915_private *i915,
-=======
 static void icl_fixup_mipi_sequences(struct intel_display *display,
->>>>>>> 2d5404ca
 				     struct intel_panel *panel)
 {
 	if (!panel->vbt.dsi.sequence[MIPI_SEQ_INIT_OTP] &&
 	    panel->vbt.dsi.sequence[MIPI_SEQ_DISPLAY_ON]) {
-<<<<<<< HEAD
-		drm_dbg_kms(&i915->drm, "Broken VBT: Swapping INIT_OTP and DISPLAY_ON sequences\n");
-=======
 		drm_dbg_kms(display->drm,
 			    "Broken VBT: Swapping INIT_OTP and DISPLAY_ON sequences\n");
->>>>>>> 2d5404ca
 
 		swap(panel->vbt.dsi.sequence[MIPI_SEQ_INIT_OTP],
 		     panel->vbt.dsi.sequence[MIPI_SEQ_DISPLAY_ON]);
 	}
 }
 
-<<<<<<< HEAD
-static void fixup_mipi_sequences(struct drm_i915_private *i915,
-				 struct intel_panel *panel)
-{
-	if (DISPLAY_VER(i915) >= 11)
-		icl_fixup_mipi_sequences(i915, panel);
-	else if (IS_VALLEYVIEW(i915))
-		vlv_fixup_mipi_sequences(i915, panel);
-=======
 static void fixup_mipi_sequences(struct intel_display *display,
 				 struct intel_panel *panel)
 {
@@ -2081,7 +2034,6 @@
 		icl_fixup_mipi_sequences(display, panel);
 	else if (IS_VALLEYVIEW(i915))
 		vlv_fixup_mipi_sequences(display, panel);
->>>>>>> 2d5404ca
 }
 
 static void
@@ -2290,12 +2242,7 @@
 	const u8 *ddc_pin_map;
 	int i, n_entries;
 
-<<<<<<< HEAD
-	if (INTEL_PCH_TYPE(i915) >= PCH_LNL || HAS_PCH_MTP(i915) ||
-	    IS_ALDERLAKE_P(i915)) {
-=======
 	if (INTEL_PCH_TYPE(i915) >= PCH_MTL || IS_ALDERLAKE_P(i915)) {
->>>>>>> 2d5404ca
 		ddc_pin_map = adlp_ddc_pin_map;
 		n_entries = ARRAY_SIZE(adlp_ddc_pin_map);
 	} else if (IS_ALDERLAKE_S(i915)) {
@@ -2478,15 +2425,6 @@
 
 enum port intel_bios_encoder_port(const struct intel_bios_encoder_data *devdata)
 {
-<<<<<<< HEAD
-	struct drm_i915_private *i915 = devdata->i915;
-	const struct child_device_config *child = &devdata->child;
-	enum port port;
-
-	port = dvo_port_to_port(i915, child->dvo_port);
-	if (port == PORT_NONE && DISPLAY_VER(i915) >= 11)
-		port = dsi_dvo_port_to_port(i915, child->dvo_port);
-=======
 	struct intel_display *display = devdata->display;
 	const struct child_device_config *child = &devdata->child;
 	enum port port;
@@ -2494,7 +2432,6 @@
 	port = dvo_port_to_port(display, child->dvo_port);
 	if (port == PORT_NONE && DISPLAY_VER(display) >= 11)
 		port = dsi_dvo_port_to_port(display, child->dvo_port);
->>>>>>> 2d5404ca
 
 	return port;
 }
@@ -2647,13 +2584,8 @@
 /* This is an index in the HDMI/DVI DDI buffer translation table, or -1 */
 int intel_bios_hdmi_level_shift(const struct intel_bios_encoder_data *devdata)
 {
-<<<<<<< HEAD
-	if (!devdata || devdata->i915->display.vbt.version < 158 ||
-	    DISPLAY_VER(devdata->i915) >= 14)
-=======
 	if (!devdata || devdata->display->vbt.version < 158 ||
 	    DISPLAY_VER(devdata->display) >= 14)
->>>>>>> 2d5404ca
 		return -1;
 
 	return devdata->child.hdmi_level_shifter_value;
@@ -2719,11 +2651,7 @@
 	supports_typec_usb = intel_bios_encoder_supports_typec_usb(devdata);
 	supports_tbt = intel_bios_encoder_supports_tbt(devdata);
 
-<<<<<<< HEAD
-	drm_dbg_kms(&i915->drm,
-=======
 	drm_dbg_kms(display->drm,
->>>>>>> 2d5404ca
 		    "Port %c VBT info: CRT:%d DVI:%d HDMI:%d DP:%d eDP:%d DSI:%d DP++:%d LSPCON:%d USB-Type-C:%d TBT:%d DSC:%d\n",
 		    port_name(port), is_crt, is_dvi, is_hdmi, is_dp, is_edp, is_dsi,
 		    intel_bios_encoder_supports_dp_dual_mode(devdata),
@@ -2774,11 +2702,7 @@
 
 static void parse_ddi_port(struct intel_bios_encoder_data *devdata)
 {
-<<<<<<< HEAD
-	struct drm_i915_private *i915 = devdata->i915;
-=======
 	struct intel_display *display = devdata->display;
->>>>>>> 2d5404ca
 	enum port port;
 
 	port = intel_bios_encoder_port(devdata);
@@ -2793,10 +2717,7 @@
 	}
 
 	sanitize_device_type(devdata, port);
-<<<<<<< HEAD
-=======
 	sanitize_hdmi_level_shift(devdata, port);
->>>>>>> 2d5404ca
 }
 
 static bool has_ddi_port_info(struct intel_display *display)
@@ -2816,10 +2737,6 @@
 	list_for_each_entry(devdata, &display->vbt.display_devices, node)
 		parse_ddi_port(devdata);
 
-<<<<<<< HEAD
-	list_for_each_entry(devdata, &i915->display.vbt.display_devices, node)
-		print_ddi_port(devdata);
-=======
 	list_for_each_entry(devdata, &display->vbt.display_devices, node)
 		print_ddi_port(devdata);
 }
@@ -2873,7 +2790,6 @@
 	}
 
 	return true;
->>>>>>> 2d5404ca
 }
 
 static void
@@ -3099,19 +3015,8 @@
 	return vbt;
 }
 
-<<<<<<< HEAD
-static u32 intel_spi_read(struct intel_uncore *uncore, u32 offset)
-{
-	intel_uncore_write(uncore, PRIMARY_SPI_ADDRESS, offset);
-
-	return intel_uncore_read(uncore, PRIMARY_SPI_TRIGGER);
-}
-
-static struct vbt_header *spi_oprom_get_vbt(struct drm_i915_private *i915)
-=======
 static struct vbt_header *firmware_get_vbt(struct intel_display *display,
 					   size_t *size)
->>>>>>> 2d5404ca
 {
 	struct vbt_header *vbt = NULL;
 	const struct firmware *fw = NULL;
@@ -3764,14 +3669,6 @@
 	[AUX_CH_I] = DP_AUX_I, /* aka AUX_CH_USBC6 */
 };
 
-<<<<<<< HEAD
-static enum aux_ch map_aux_ch(struct drm_i915_private *i915, u8 aux_channel)
-{
-	const u8 *aux_ch_map;
-	int i, n_entries;
-
-	if (DISPLAY_VER(i915) >= 13) {
-=======
 static enum aux_ch map_aux_ch(struct intel_display *display, u8 aux_channel)
 {
 	struct drm_i915_private *i915 = to_i915(display->drm);
@@ -3779,7 +3676,6 @@
 	int i, n_entries;
 
 	if (DISPLAY_VER(display) >= 13) {
->>>>>>> 2d5404ca
 		aux_ch_map = adlp_aux_ch_map;
 		n_entries = ARRAY_SIZE(adlp_aux_ch_map);
 	} else if (IS_ALDERLAKE_S(i915)) {
@@ -3798,11 +3694,7 @@
 			return i;
 	}
 
-<<<<<<< HEAD
-	drm_dbg_kms(&i915->drm,
-=======
 	drm_dbg_kms(display->drm,
->>>>>>> 2d5404ca
 		    "Ignoring alternate AUX CH: VBT claims AUX 0x%x, which is not valid for this platform\n",
 		    aux_channel);
 
@@ -3838,27 +3730,6 @@
 	return count > 1;
 }
 
-bool intel_bios_dp_has_shared_aux_ch(const struct intel_bios_encoder_data *devdata)
-{
-	struct drm_i915_private *i915;
-	u8 aux_channel;
-	int count = 0;
-
-	if (!devdata || !devdata->child.aux_channel)
-		return false;
-
-	i915 = devdata->i915;
-	aux_channel = devdata->child.aux_channel;
-
-	list_for_each_entry(devdata, &i915->display.vbt.display_devices, node) {
-		if (intel_bios_encoder_supports_dp(devdata) &&
-		    aux_channel == devdata->child.aux_channel)
-			count++;
-	}
-
-	return count > 1;
-}
-
 int intel_bios_dp_boost_level(const struct intel_bios_encoder_data *devdata)
 {
 	if (!devdata || devdata->display->vbt.version < 196 || !devdata->child.iboost)
@@ -3922,24 +3793,6 @@
 {
 	struct intel_bios_encoder_data *devdata;
 
-<<<<<<< HEAD
-	list_for_each_entry(devdata, &i915->display.vbt.display_devices, node) {
-		if (intel_bios_encoder_port(devdata) == port)
-			return devdata;
-	}
-
-	return NULL;
-}
-
-void intel_bios_for_each_encoder(struct drm_i915_private *i915,
-				 void (*func)(struct drm_i915_private *i915,
-					      const struct intel_bios_encoder_data *devdata))
-{
-	struct intel_bios_encoder_data *devdata;
-
-	list_for_each_entry(devdata, &i915->display.vbt.display_devices, node)
-		func(i915, devdata);
-=======
 	list_for_each_entry(devdata, &display->vbt.display_devices, node)
 		func(display, devdata);
 }
@@ -3968,5 +3821,4 @@
 
 	debugfs_create_file("i915_vbt", 0444, minor->debugfs_root,
 			    display, &intel_bios_vbt_fops);
->>>>>>> 2d5404ca
 }