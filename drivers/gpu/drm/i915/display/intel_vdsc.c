--- conflicted
+++ resolved
@@ -10,20 +10,14 @@
 #include <drm/display/drm_dsc_helper.h>
 
 #include "i915_drv.h"
-<<<<<<< HEAD
-=======
 #include "i915_reg.h"
->>>>>>> eb3cdb58
 #include "intel_crtc.h"
 #include "intel_de.h"
 #include "intel_display_types.h"
 #include "intel_dsi.h"
 #include "intel_qp_tables.h"
 #include "intel_vdsc.h"
-<<<<<<< HEAD
-=======
 #include "intel_vdsc_regs.h"
->>>>>>> eb3cdb58
 
 enum ROW_INDEX_BPP {
 	ROW_INDEX_6BPP = 0,
@@ -355,16 +349,8 @@
 	if (!HAS_DSC(i915))
 		return false;
 
-<<<<<<< HEAD
-	if (DISPLAY_VER(i915) >= 12)
-		return true;
-
-	if (DISPLAY_VER(i915) >= 11 && cpu_transcoder != TRANSCODER_A)
-		return true;
-=======
 	if (DISPLAY_VER(i915) == 11 && cpu_transcoder == TRANSCODER_A)
 		return false;
->>>>>>> eb3cdb58
 
 	return true;
 }
@@ -462,10 +448,6 @@
 	}
 }
 
-<<<<<<< HEAD
-int intel_dsc_compute_params(struct intel_crtc_state *pipe_config)
-{
-=======
 static int intel_dsc_slice_dimensions_valid(struct intel_crtc_state *pipe_config,
 					    struct drm_dsc_config *vdsc_cfg)
 {
@@ -491,7 +473,6 @@
 
 int intel_dsc_compute_params(struct intel_crtc_state *pipe_config)
 {
->>>>>>> eb3cdb58
 	struct intel_crtc *crtc = to_intel_crtc(pipe_config->uapi.crtc);
 	struct drm_i915_private *dev_priv = to_i915(crtc->base.dev);
 	struct drm_dsc_config *vdsc_cfg = &pipe_config->dsc.config;
@@ -1322,16 +1303,6 @@
 		(dss_ctl1 & JOINER_ENABLE);
 
 	/* FIXME: add more state readout as needed */
-<<<<<<< HEAD
-
-	/* PPS1 */
-	if (!is_pipe_dsc(crtc, cpu_transcoder))
-		val = intel_de_read(dev_priv, DSCA_PICTURE_PARAMETER_SET_1);
-	else
-		val = intel_de_read(dev_priv,
-				    ICL_DSC0_PICTURE_PARAMETER_SET_1(pipe));
-	vdsc_cfg->bits_per_pixel = val;
-=======
 
 	/* PPS0 & PPS1 */
 	if (!is_pipe_dsc(crtc, cpu_transcoder)) {
@@ -1348,7 +1319,6 @@
 	if (pps0 & DSC_NATIVE_420_ENABLE)
 		vdsc_cfg->bits_per_pixel >>= 1;
 
->>>>>>> eb3cdb58
 	crtc_state->dsc.compressed_bpp = vdsc_cfg->bits_per_pixel >> 4;
 out:
 	intel_display_power_put(dev_priv, power_domain, wakeref);
