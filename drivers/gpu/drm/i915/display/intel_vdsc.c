--- conflicted
+++ resolved
@@ -55,7 +55,6 @@
 static void
 intel_vdsc_set_min_max_qp(struct drm_dsc_config *vdsc_cfg, int buf,
 			  int bpp)
-<<<<<<< HEAD
 {
 	int bpc = vdsc_cfg->bits_per_component;
 
@@ -78,34 +77,8 @@
 static void
 calculate_rc_params(struct drm_dsc_config *vdsc_cfg)
 {
-	int bpc = vdsc_cfg->bits_per_component;
-	int bpp = vdsc_cfg->bits_per_pixel >> 4;
-=======
-{
-	int bpc = vdsc_cfg->bits_per_component;
-
-	/* Read range_minqp and range_max_qp from qp tables */
-	vdsc_cfg->rc_range_params[buf].range_min_qp =
-		intel_lookup_range_min_qp(bpc, buf, bpp, vdsc_cfg->native_420);
-	vdsc_cfg->rc_range_params[buf].range_max_qp =
-		intel_lookup_range_max_qp(bpc, buf, bpp, vdsc_cfg->native_420);
-}
-
-/*
- * We are using the method provided in DSC 1.2a C-Model in codec_main.c
- * Above method use a common formula to derive values for any combination of DSC
- * variables. The formula approach may yield slight differences in the derived PPS
- * parameters from the original parameter sets. These differences are not consequential
- * to the coding performance because all parameter sets have been shown to produce
- * visually lossless quality (provides the same PPS values as
- * DSCParameterValuesVESA V1-2 spreadsheet).
- */
-static void
-calculate_rc_params(struct drm_dsc_config *vdsc_cfg)
-{
 	int bpp = fxp_q4_to_int(vdsc_cfg->bits_per_pixel);
 	int bpc = vdsc_cfg->bits_per_component;
->>>>>>> 2d5404ca
 	int qp_bpc_modifier = (bpc - 8) * 2;
 	int uncompressed_bpg_rate;
 	int first_line_bpg_offset;
@@ -175,9 +148,6 @@
 		static const s8 ofs_und8[] = {
 			10, 8, 6, 4, 2, 0, -2, -4, -6, -8, -10, -10, -12, -12, -12
 		};
-<<<<<<< HEAD
-
-=======
 		/*
 		 * For 420 format since bits_per_pixel (bpp) is set to target bpp * 2,
 		 * QP table values for target bpp 4.0 to 4.4375 (rounded to 4.0) are
@@ -185,7 +155,6 @@
 		 * Similarly values for target bpp 4.5 to 4.8375 (rounded to 4.5)
 		 * are for bpp 9 to 9.875 (rounded to 4.5 * 2 i.e 9), and so on.
 		 */
->>>>>>> 2d5404ca
 		bpp_i  = bpp - 8;
 		for (buf_i = 0; buf_i < DSC_NUM_BUF_RANGES; buf_i++) {
 			u8 range_bpg_offset;
@@ -215,12 +184,9 @@
 				range_bpg_offset & DSC_RANGE_BPG_OFFSET_MASK;
 		}
 	} else {
-<<<<<<< HEAD
-=======
 		/* fractional bpp part * 10000 (for precision up to 4 decimal places) */
 		int fractional_bits = fxp_q4_to_frac(vdsc_cfg->bits_per_pixel);
 
->>>>>>> 2d5404ca
 		static const s8 ofs_und6[] = {
 			0, -2, -2, -4, -6, -6, -8, -8, -8, -10, -10, -12, -12, -12, -12
 		};
@@ -234,9 +200,6 @@
 			10, 8, 6, 4, 2, 0, -2, -4, -6, -8, -10, -10, -12, -12, -12
 		};
 
-<<<<<<< HEAD
-		bpp_i  = (2 * (bpp - 6));
-=======
 		/*
 		 * QP table rows have values in increment of 0.5.
 		 * So 6.0 bpp to 6.4375 will have index 0, 6.5 to 6.9375 will have index 1,
@@ -245,7 +208,6 @@
 		 */
 		bpp_i  = ((bpp - 6) + (fractional_bits < 5000 ? 0 : 1));
 
->>>>>>> 2d5404ca
 		for (buf_i = 0; buf_i < DSC_NUM_BUF_RANGES; buf_i++) {
 			u8 range_bpg_offset;
 
@@ -302,11 +264,7 @@
 	struct intel_crtc *crtc = to_intel_crtc(pipe_config->uapi.crtc);
 	struct drm_i915_private *dev_priv = to_i915(crtc->base.dev);
 	struct drm_dsc_config *vdsc_cfg = &pipe_config->dsc.config;
-<<<<<<< HEAD
-	u16 compressed_bpp = pipe_config->dsc.compressed_bpp;
-=======
 	u16 compressed_bpp = fxp_q4_to_int(pipe_config->dsc.compressed_bpp_x16);
->>>>>>> 2d5404ca
 	int err;
 	int ret;
 
@@ -422,11 +380,7 @@
 {
 	int num_vdsc_instances = intel_dsc_get_vdsc_per_pipe(crtc_state);
 
-<<<<<<< HEAD
-	if (crtc_state->bigjoiner_pipes)
-=======
 	if (crtc_state->joiner_pipes)
->>>>>>> 2d5404ca
 		num_vdsc_instances *= 2;
 
 	return num_vdsc_instances;
@@ -503,54 +457,30 @@
 		pps_val |= DSC_PPS0_422_ENABLE;
 	if (vdsc_cfg->vbr_enable)
 		pps_val |= DSC_PPS0_VBR_ENABLE;
-<<<<<<< HEAD
-	drm_dbg_kms(&dev_priv->drm, "PPS0 = 0x%08x\n", pps_val);
-=======
->>>>>>> 2d5404ca
 	intel_dsc_pps_write(crtc_state, 0, pps_val);
 
 	/* PPS 1 */
 	pps_val = DSC_PPS1_BPP(vdsc_cfg->bits_per_pixel);
-<<<<<<< HEAD
-	drm_dbg_kms(&dev_priv->drm, "PPS1 = 0x%08x\n", pps_val);
-=======
->>>>>>> 2d5404ca
 	intel_dsc_pps_write(crtc_state, 1, pps_val);
 
 	/* PPS 2 */
 	pps_val = DSC_PPS2_PIC_HEIGHT(vdsc_cfg->pic_height) |
 		DSC_PPS2_PIC_WIDTH(vdsc_cfg->pic_width / num_vdsc_instances);
-<<<<<<< HEAD
-	drm_dbg_kms(&dev_priv->drm, "PPS2 = 0x%08x\n", pps_val);
-=======
->>>>>>> 2d5404ca
 	intel_dsc_pps_write(crtc_state, 2, pps_val);
 
 	/* PPS 3 */
 	pps_val = DSC_PPS3_SLICE_HEIGHT(vdsc_cfg->slice_height) |
 		DSC_PPS3_SLICE_WIDTH(vdsc_cfg->slice_width);
-<<<<<<< HEAD
-	drm_dbg_kms(&dev_priv->drm, "PPS3 = 0x%08x\n", pps_val);
-=======
->>>>>>> 2d5404ca
 	intel_dsc_pps_write(crtc_state, 3, pps_val);
 
 	/* PPS 4 */
 	pps_val = DSC_PPS4_INITIAL_XMIT_DELAY(vdsc_cfg->initial_xmit_delay) |
 		DSC_PPS4_INITIAL_DEC_DELAY(vdsc_cfg->initial_dec_delay);
-<<<<<<< HEAD
-	drm_dbg_kms(&dev_priv->drm, "PPS4 = 0x%08x\n", pps_val);
-=======
->>>>>>> 2d5404ca
 	intel_dsc_pps_write(crtc_state, 4, pps_val);
 
 	/* PPS 5 */
 	pps_val = DSC_PPS5_SCALE_INC_INT(vdsc_cfg->scale_increment_interval) |
 		DSC_PPS5_SCALE_DEC_INT(vdsc_cfg->scale_decrement_interval);
-<<<<<<< HEAD
-	drm_dbg_kms(&dev_priv->drm, "PPS5 = 0x%08x\n", pps_val);
-=======
->>>>>>> 2d5404ca
 	intel_dsc_pps_write(crtc_state, 5, pps_val);
 
 	/* PPS 6 */
@@ -558,37 +488,21 @@
 		DSC_PPS6_FIRST_LINE_BPG_OFFSET(vdsc_cfg->first_line_bpg_offset) |
 		DSC_PPS6_FLATNESS_MIN_QP(vdsc_cfg->flatness_min_qp) |
 		DSC_PPS6_FLATNESS_MAX_QP(vdsc_cfg->flatness_max_qp);
-<<<<<<< HEAD
-	drm_dbg_kms(&dev_priv->drm, "PPS6 = 0x%08x\n", pps_val);
-=======
->>>>>>> 2d5404ca
 	intel_dsc_pps_write(crtc_state, 6, pps_val);
 
 	/* PPS 7 */
 	pps_val = DSC_PPS7_SLICE_BPG_OFFSET(vdsc_cfg->slice_bpg_offset) |
 		DSC_PPS7_NFL_BPG_OFFSET(vdsc_cfg->nfl_bpg_offset);
-<<<<<<< HEAD
-	drm_dbg_kms(&dev_priv->drm, "PPS7 = 0x%08x\n", pps_val);
-=======
->>>>>>> 2d5404ca
 	intel_dsc_pps_write(crtc_state, 7, pps_val);
 
 	/* PPS 8 */
 	pps_val = DSC_PPS8_FINAL_OFFSET(vdsc_cfg->final_offset) |
 		DSC_PPS8_INITIAL_OFFSET(vdsc_cfg->initial_offset);
-<<<<<<< HEAD
-	drm_dbg_kms(&dev_priv->drm, "PPS8 = 0x%08x\n", pps_val);
-=======
->>>>>>> 2d5404ca
 	intel_dsc_pps_write(crtc_state, 8, pps_val);
 
 	/* PPS 9 */
 	pps_val = DSC_PPS9_RC_MODEL_SIZE(vdsc_cfg->rc_model_size) |
 		DSC_PPS9_RC_EDGE_FACTOR(DSC_RC_EDGE_FACTOR_CONST);
-<<<<<<< HEAD
-	drm_dbg_kms(&dev_priv->drm, "PPS9 = 0x%08x\n", pps_val);
-=======
->>>>>>> 2d5404ca
 	intel_dsc_pps_write(crtc_state, 9, pps_val);
 
 	/* PPS 10 */
@@ -596,10 +510,6 @@
 		DSC_PPS10_RC_QUANT_INC_LIMIT1(vdsc_cfg->rc_quant_incr_limit1) |
 		DSC_PPS10_RC_TARGET_OFF_HIGH(DSC_RC_TGT_OFFSET_HI_CONST) |
 		DSC_PPS10_RC_TARGET_OFF_LOW(DSC_RC_TGT_OFFSET_LO_CONST);
-<<<<<<< HEAD
-	drm_dbg_kms(&dev_priv->drm, "PPS10 = 0x%08x\n", pps_val);
-=======
->>>>>>> 2d5404ca
 	intel_dsc_pps_write(crtc_state, 10, pps_val);
 
 	/* PPS 16 */
@@ -608,28 +518,16 @@
 					 vdsc_cfg->slice_width) |
 		DSC_PPS16_SLICE_ROW_PER_FRAME(vdsc_cfg->pic_height /
 					      vdsc_cfg->slice_height);
-<<<<<<< HEAD
-	drm_dbg_kms(&dev_priv->drm, "PPS16 = 0x%08x\n", pps_val);
-=======
->>>>>>> 2d5404ca
 	intel_dsc_pps_write(crtc_state, 16, pps_val);
 
 	if (DISPLAY_VER(dev_priv) >= 14) {
 		/* PPS 17 */
 		pps_val = DSC_PPS17_SL_BPG_OFFSET(vdsc_cfg->second_line_bpg_offset);
-<<<<<<< HEAD
-		drm_dbg_kms(&dev_priv->drm, "PPS17 = 0x%08x\n", pps_val);
-=======
->>>>>>> 2d5404ca
 		intel_dsc_pps_write(crtc_state, 17, pps_val);
 
 		/* PPS 18 */
 		pps_val = DSC_PPS18_NSL_BPG_OFFSET(vdsc_cfg->nsl_bpg_offset) |
 			DSC_PPS18_SL_OFFSET_ADJ(vdsc_cfg->second_line_offset_adj);
-<<<<<<< HEAD
-		drm_dbg_kms(&dev_priv->drm, "PPS18 = 0x%08x\n", pps_val);
-=======
->>>>>>> 2d5404ca
 		intel_dsc_pps_write(crtc_state, 18, pps_val);
 	}
 
@@ -894,21 +792,13 @@
 }
 
 static u32 intel_dsc_pps_read(struct intel_crtc_state *crtc_state, int pps,
-<<<<<<< HEAD
-			      bool *check_equal)
-=======
 			      bool *all_equal)
->>>>>>> 2d5404ca
 {
 	struct intel_crtc *crtc = to_intel_crtc(crtc_state->uapi.crtc);
 	struct drm_i915_private *i915 = to_i915(crtc->base.dev);
 	i915_reg_t dsc_reg[2];
 	int i, vdsc_per_pipe, dsc_reg_num;
-<<<<<<< HEAD
-	u32 val = 0;
-=======
 	u32 val;
->>>>>>> 2d5404ca
 
 	vdsc_per_pipe = intel_dsc_get_vdsc_per_pipe(crtc_state);
 	dsc_reg_num = min_t(int, ARRAY_SIZE(dsc_reg), vdsc_per_pipe);
@@ -917,22 +807,6 @@
 
 	intel_dsc_get_pps_reg(crtc_state, pps, dsc_reg, dsc_reg_num);
 
-<<<<<<< HEAD
-	if (check_equal)
-		*check_equal = true;
-
-	for (i = 0; i < dsc_reg_num; i++) {
-		u32 tmp;
-
-		tmp = intel_de_read(i915, dsc_reg[i]);
-
-		if (i == 0) {
-			val = tmp;
-		} else if (check_equal && tmp != val) {
-			*check_equal = false;
-			break;
-		} else if (!check_equal) {
-=======
 	*all_equal = true;
 
 	val = intel_de_read(i915, dsc_reg[0]);
@@ -940,7 +814,6 @@
 	for (i = 1; i < dsc_reg_num; i++) {
 		if (intel_de_read(i915, dsc_reg[i]) != val) {
 			*all_equal = false;
->>>>>>> 2d5404ca
 			break;
 		}
 	}
@@ -989,11 +862,7 @@
 	if (vdsc_cfg->native_420)
 		vdsc_cfg->bits_per_pixel >>= 1;
 
-<<<<<<< HEAD
-	crtc_state->dsc.compressed_bpp = vdsc_cfg->bits_per_pixel >> 4;
-=======
 	crtc_state->dsc.compressed_bpp_x16 = vdsc_cfg->bits_per_pixel;
->>>>>>> 2d5404ca
 
 	/* PPS 2 */
 	pps_temp = intel_dsc_pps_read_and_verify(crtc_state, 2);
@@ -1100,8 +969,6 @@
 	intel_dsc_get_pps_config(crtc_state);
 out:
 	intel_display_power_put(dev_priv, power_domain, wakeref);
-<<<<<<< HEAD
-=======
 }
 
 static void intel_vdsc_dump_state(struct drm_printer *p, int indent,
@@ -1122,5 +989,4 @@
 
 	intel_vdsc_dump_state(p, indent, crtc_state);
 	drm_dsc_dump_config(p, indent, &crtc_state->dsc.config);
->>>>>>> 2d5404ca
 }