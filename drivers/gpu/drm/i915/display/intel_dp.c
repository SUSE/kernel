/*
 * Copyright © 2008 Intel Corporation
 *
 * Permission is hereby granted, free of charge, to any person obtaining a
 * copy of this software and associated documentation files (the "Software"),
 * to deal in the Software without restriction, including without limitation
 * the rights to use, copy, modify, merge, publish, distribute, sublicense,
 * and/or sell copies of the Software, and to permit persons to whom the
 * Software is furnished to do so, subject to the following conditions:
 *
 * The above copyright notice and this permission notice (including the next
 * paragraph) shall be included in all copies or substantial portions of the
 * Software.
 *
 * THE SOFTWARE IS PROVIDED "AS IS", WITHOUT WARRANTY OF ANY KIND, EXPRESS OR
 * IMPLIED, INCLUDING BUT NOT LIMITED TO THE WARRANTIES OF MERCHANTABILITY,
 * FITNESS FOR A PARTICULAR PURPOSE AND NONINFRINGEMENT.  IN NO EVENT SHALL
 * THE AUTHORS OR COPYRIGHT HOLDERS BE LIABLE FOR ANY CLAIM, DAMAGES OR OTHER
 * LIABILITY, WHETHER IN AN ACTION OF CONTRACT, TORT OR OTHERWISE, ARISING
 * FROM, OUT OF OR IN CONNECTION WITH THE SOFTWARE OR THE USE OR OTHER DEALINGS
 * IN THE SOFTWARE.
 *
 * Authors:
 *    Keith Packard <keithp@keithp.com>
 *
 */

#include <linux/export.h>
#include <linux/i2c.h>
#include <linux/notifier.h>
#include <linux/slab.h>
#include <linux/string_helpers.h>
#include <linux/timekeeping.h>
#include <linux/types.h>

#include <asm/byteorder.h>

#include <drm/display/drm_dp_helper.h>
#include <drm/display/drm_dsc_helper.h>
#include <drm/display/drm_hdmi_helper.h>
#include <drm/drm_atomic_helper.h>
#include <drm/drm_crtc.h>
#include <drm/drm_edid.h>
#include <drm/drm_probe_helper.h>

#include "g4x_dp.h"
#include "i915_debugfs.h"
#include "i915_drv.h"
#include "intel_atomic.h"
#include "intel_audio.h"
#include "intel_backlight.h"
#include "intel_combo_phy_regs.h"
#include "intel_connector.h"
#include "intel_crtc.h"
#include "intel_ddi.h"
#include "intel_de.h"
#include "intel_display_types.h"
#include "intel_dp.h"
#include "intel_dp_aux.h"
#include "intel_dp_hdcp.h"
#include "intel_dp_link_training.h"
#include "intel_dp_mst.h"
#include "intel_dpio_phy.h"
#include "intel_dpll.h"
#include "intel_fifo_underrun.h"
#include "intel_hdcp.h"
#include "intel_hdmi.h"
#include "intel_hotplug.h"
#include "intel_lspcon.h"
#include "intel_lvds.h"
#include "intel_panel.h"
#include "intel_pch_display.h"
#include "intel_pps.h"
#include "intel_psr.h"
#include "intel_tc.h"
#include "intel_vdsc.h"
#include "intel_vrr.h"

/* DP DSC throughput values used for slice count calculations KPixels/s */
#define DP_DSC_PEAK_PIXEL_RATE			2720000
#define DP_DSC_MAX_ENC_THROUGHPUT_0		340000
#define DP_DSC_MAX_ENC_THROUGHPUT_1		400000

/* DP DSC FEC Overhead factor = 1/(0.972261) */
#define DP_DSC_FEC_OVERHEAD_FACTOR		972261

/* Compliance test status bits  */
#define INTEL_DP_RESOLUTION_SHIFT_MASK	0
#define INTEL_DP_RESOLUTION_PREFERRED	(1 << INTEL_DP_RESOLUTION_SHIFT_MASK)
#define INTEL_DP_RESOLUTION_STANDARD	(2 << INTEL_DP_RESOLUTION_SHIFT_MASK)
#define INTEL_DP_RESOLUTION_FAILSAFE	(3 << INTEL_DP_RESOLUTION_SHIFT_MASK)


/* Constants for DP DSC configurations */
static const u8 valid_dsc_bpp[] = {6, 8, 10, 12, 15};

/* With Single pipe configuration, HW is capable of supporting maximum
 * of 4 slices per line.
 */
static const u8 valid_dsc_slicecount[] = {1, 2, 4};

/**
 * intel_dp_is_edp - is the given port attached to an eDP panel (either CPU or PCH)
 * @intel_dp: DP struct
 *
 * If a CPU or PCH DP output is attached to an eDP panel, this function
 * will return true, and false otherwise.
 *
 * This function is not safe to use prior to encoder type being set.
 */
bool intel_dp_is_edp(struct intel_dp *intel_dp)
{
	struct intel_digital_port *dig_port = dp_to_dig_port(intel_dp);

	return dig_port->base.type == INTEL_OUTPUT_EDP;
}

static void intel_dp_unset_edid(struct intel_dp *intel_dp);
static int intel_dp_dsc_compute_bpp(struct intel_dp *intel_dp, u8 dsc_max_bpc);

/* Is link rate UHBR and thus 128b/132b? */
bool intel_dp_is_uhbr(const struct intel_crtc_state *crtc_state)
{
	return crtc_state->port_clock >= 1000000;
}

static void intel_dp_set_default_sink_rates(struct intel_dp *intel_dp)
{
	intel_dp->sink_rates[0] = 162000;
	intel_dp->num_sink_rates = 1;
}

/* update sink rates from dpcd */
static void intel_dp_set_dpcd_sink_rates(struct intel_dp *intel_dp)
{
	static const int dp_rates[] = {
		162000, 270000, 540000, 810000
	};
	int i, max_rate;
	int max_lttpr_rate;

	if (drm_dp_has_quirk(&intel_dp->desc, DP_DPCD_QUIRK_CAN_DO_MAX_LINK_RATE_3_24_GBPS)) {
		/* Needed, e.g., for Apple MBP 2017, 15 inch eDP Retina panel */
		static const int quirk_rates[] = { 162000, 270000, 324000 };

		memcpy(intel_dp->sink_rates, quirk_rates, sizeof(quirk_rates));
		intel_dp->num_sink_rates = ARRAY_SIZE(quirk_rates);

		return;
	}

	/*
	 * Sink rates for 8b/10b.
	 */
	max_rate = drm_dp_bw_code_to_link_rate(intel_dp->dpcd[DP_MAX_LINK_RATE]);
	max_lttpr_rate = drm_dp_lttpr_max_link_rate(intel_dp->lttpr_common_caps);
	if (max_lttpr_rate)
		max_rate = min(max_rate, max_lttpr_rate);

	for (i = 0; i < ARRAY_SIZE(dp_rates); i++) {
		if (dp_rates[i] > max_rate)
			break;
		intel_dp->sink_rates[i] = dp_rates[i];
	}

	/*
	 * Sink rates for 128b/132b. If set, sink should support all 8b/10b
	 * rates and 10 Gbps.
	 */
	if (intel_dp->dpcd[DP_MAIN_LINK_CHANNEL_CODING] & DP_CAP_ANSI_128B132B) {
		u8 uhbr_rates = 0;

		BUILD_BUG_ON(ARRAY_SIZE(intel_dp->sink_rates) < ARRAY_SIZE(dp_rates) + 3);

		drm_dp_dpcd_readb(&intel_dp->aux,
				  DP_128B132B_SUPPORTED_LINK_RATES, &uhbr_rates);

		if (drm_dp_lttpr_count(intel_dp->lttpr_common_caps)) {
			/* We have a repeater */
			if (intel_dp->lttpr_common_caps[0] >= 0x20 &&
			    intel_dp->lttpr_common_caps[DP_MAIN_LINK_CHANNEL_CODING_PHY_REPEATER -
							DP_LT_TUNABLE_PHY_REPEATER_FIELD_DATA_STRUCTURE_REV] &
			    DP_PHY_REPEATER_128B132B_SUPPORTED) {
				/* Repeater supports 128b/132b, valid UHBR rates */
				uhbr_rates &= intel_dp->lttpr_common_caps[DP_PHY_REPEATER_128B132B_RATES -
									  DP_LT_TUNABLE_PHY_REPEATER_FIELD_DATA_STRUCTURE_REV];
			} else {
				/* Does not support 128b/132b */
				uhbr_rates = 0;
			}
		}

		if (uhbr_rates & DP_UHBR10)
			intel_dp->sink_rates[i++] = 1000000;
		if (uhbr_rates & DP_UHBR13_5)
			intel_dp->sink_rates[i++] = 1350000;
		if (uhbr_rates & DP_UHBR20)
			intel_dp->sink_rates[i++] = 2000000;
	}

	intel_dp->num_sink_rates = i;
}

static void intel_dp_set_sink_rates(struct intel_dp *intel_dp)
{
	struct intel_connector *connector = intel_dp->attached_connector;
	struct intel_digital_port *intel_dig_port = dp_to_dig_port(intel_dp);
	struct intel_encoder *encoder = &intel_dig_port->base;

	intel_dp_set_dpcd_sink_rates(intel_dp);

	if (intel_dp->num_sink_rates)
		return;

	drm_err(&dp_to_i915(intel_dp)->drm,
		"[CONNECTOR:%d:%s][ENCODER:%d:%s] Invalid DPCD with no link rates, using defaults\n",
		connector->base.base.id, connector->base.name,
		encoder->base.base.id, encoder->base.name);

	intel_dp_set_default_sink_rates(intel_dp);
}

static void intel_dp_set_default_max_sink_lane_count(struct intel_dp *intel_dp)
{
	intel_dp->max_sink_lane_count = 1;
}

static void intel_dp_set_max_sink_lane_count(struct intel_dp *intel_dp)
{
	struct intel_connector *connector = intel_dp->attached_connector;
	struct intel_digital_port *intel_dig_port = dp_to_dig_port(intel_dp);
	struct intel_encoder *encoder = &intel_dig_port->base;

	intel_dp->max_sink_lane_count = drm_dp_max_lane_count(intel_dp->dpcd);

	switch (intel_dp->max_sink_lane_count) {
	case 1:
	case 2:
	case 4:
		return;
	}

	drm_err(&dp_to_i915(intel_dp)->drm,
		"[CONNECTOR:%d:%s][ENCODER:%d:%s] Invalid DPCD max lane count (%d), using default\n",
		connector->base.base.id, connector->base.name,
		encoder->base.base.id, encoder->base.name,
		intel_dp->max_sink_lane_count);

	intel_dp_set_default_max_sink_lane_count(intel_dp);
}

/* Get length of rates array potentially limited by max_rate. */
static int intel_dp_rate_limit_len(const int *rates, int len, int max_rate)
{
	int i;

	/* Limit results by potentially reduced max rate */
	for (i = 0; i < len; i++) {
		if (rates[len - i - 1] <= max_rate)
			return len - i;
	}

	return 0;
}

/* Get length of common rates array potentially limited by max_rate. */
static int intel_dp_common_len_rate_limit(const struct intel_dp *intel_dp,
					  int max_rate)
{
	return intel_dp_rate_limit_len(intel_dp->common_rates,
				       intel_dp->num_common_rates, max_rate);
}

static int intel_dp_common_rate(struct intel_dp *intel_dp, int index)
{
	if (drm_WARN_ON(&dp_to_i915(intel_dp)->drm,
			index < 0 || index >= intel_dp->num_common_rates))
		return 162000;

	return intel_dp->common_rates[index];
}

/* Theoretical max between source and sink */
static int intel_dp_max_common_rate(struct intel_dp *intel_dp)
{
	return intel_dp_common_rate(intel_dp, intel_dp->num_common_rates - 1);
}

/* Theoretical max between source and sink */
static int intel_dp_max_common_lane_count(struct intel_dp *intel_dp)
{
	struct intel_digital_port *dig_port = dp_to_dig_port(intel_dp);
	int source_max = dig_port->max_lanes;
	int sink_max = intel_dp->max_sink_lane_count;
	int fia_max = intel_tc_port_fia_max_lane_count(dig_port);
	int lttpr_max = drm_dp_lttpr_max_lane_count(intel_dp->lttpr_common_caps);

	if (lttpr_max)
		sink_max = min(sink_max, lttpr_max);

	return min3(source_max, sink_max, fia_max);
}

int intel_dp_max_lane_count(struct intel_dp *intel_dp)
{
	switch (intel_dp->max_link_lane_count) {
	case 1:
	case 2:
	case 4:
		return intel_dp->max_link_lane_count;
	default:
		MISSING_CASE(intel_dp->max_link_lane_count);
		return 1;
	}
}

/*
 * The required data bandwidth for a mode with given pixel clock and bpp. This
 * is the required net bandwidth independent of the data bandwidth efficiency.
 */
int
intel_dp_link_required(int pixel_clock, int bpp)
{
	/* pixel_clock is in kHz, divide bpp by 8 for bit to Byte conversion */
	return DIV_ROUND_UP(pixel_clock * bpp, 8);
}

/*
 * Given a link rate and lanes, get the data bandwidth.
 *
 * Data bandwidth is the actual payload rate, which depends on the data
 * bandwidth efficiency and the link rate.
 *
 * For 8b/10b channel encoding, SST and non-FEC, the data bandwidth efficiency
 * is 80%. For example, for a 1.62 Gbps link, 1.62*10^9 bps * 0.80 * (1/8) =
 * 162000 kBps. With 8-bit symbols, we have 162000 kHz symbol clock. Just by
 * coincidence, the port clock in kHz matches the data bandwidth in kBps, and
 * they equal the link bit rate in Gbps multiplied by 100000. (Note that this no
 * longer holds for data bandwidth as soon as FEC or MST is taken into account!)
 *
 * For 128b/132b channel encoding, the data bandwidth efficiency is 96.71%. For
 * example, for a 10 Gbps link, 10*10^9 bps * 0.9671 * (1/8) = 1208875
 * kBps. With 32-bit symbols, we have 312500 kHz symbol clock. The value 1000000
 * does not match the symbol clock, the port clock (not even if you think in
 * terms of a byte clock), nor the data bandwidth. It only matches the link bit
 * rate in units of 10000 bps.
 */
int
intel_dp_max_data_rate(int max_link_rate, int max_lanes)
{
	if (max_link_rate >= 1000000) {
		/*
		 * UHBR rates always use 128b/132b channel encoding, and have
		 * 97.71% data bandwidth efficiency. Consider max_link_rate the
		 * link bit rate in units of 10000 bps.
		 */
		int max_link_rate_kbps = max_link_rate * 10;

		max_link_rate_kbps = DIV_ROUND_CLOSEST_ULL(mul_u32_u32(max_link_rate_kbps, 9671), 10000);
		max_link_rate = max_link_rate_kbps / 8;
	}

	/*
	 * Lower than UHBR rates always use 8b/10b channel encoding, and have
	 * 80% data bandwidth efficiency for SST non-FEC. However, this turns
	 * out to be a nop by coincidence, and can be skipped:
	 *
	 *	int max_link_rate_kbps = max_link_rate * 10;
	 *	max_link_rate_kbps = DIV_ROUND_CLOSEST_ULL(max_link_rate_kbps * 8, 10);
	 *	max_link_rate = max_link_rate_kbps / 8;
	 */

	return max_link_rate * max_lanes;
}

bool intel_dp_can_bigjoiner(struct intel_dp *intel_dp)
{
	struct intel_digital_port *intel_dig_port = dp_to_dig_port(intel_dp);
	struct intel_encoder *encoder = &intel_dig_port->base;
	struct drm_i915_private *dev_priv = to_i915(encoder->base.dev);

	return DISPLAY_VER(dev_priv) >= 12 ||
		(DISPLAY_VER(dev_priv) == 11 &&
		 encoder->port != PORT_A);
}

static int dg2_max_source_rate(struct intel_dp *intel_dp)
{
	return intel_dp_is_edp(intel_dp) ? 810000 : 1350000;
}

static int icl_max_source_rate(struct intel_dp *intel_dp)
{
	struct intel_digital_port *dig_port = dp_to_dig_port(intel_dp);
	struct drm_i915_private *dev_priv = to_i915(dig_port->base.base.dev);
	enum phy phy = intel_port_to_phy(dev_priv, dig_port->base.port);

	if (intel_phy_is_combo(dev_priv, phy) && !intel_dp_is_edp(intel_dp))
		return 540000;

	return 810000;
}

static int ehl_max_source_rate(struct intel_dp *intel_dp)
{
	if (intel_dp_is_edp(intel_dp))
		return 540000;

	return 810000;
}

static int vbt_max_link_rate(struct intel_dp *intel_dp)
{
	struct intel_encoder *encoder = &dp_to_dig_port(intel_dp)->base;
	int max_rate;

	max_rate = intel_bios_dp_max_link_rate(encoder);

	if (intel_dp_is_edp(intel_dp)) {
		struct intel_connector *connector = intel_dp->attached_connector;
		int edp_max_rate = connector->panel.vbt.edp.max_link_rate;

		if (max_rate && edp_max_rate)
			max_rate = min(max_rate, edp_max_rate);
		else if (edp_max_rate)
			max_rate = edp_max_rate;
	}

	return max_rate;
}

static void
intel_dp_set_source_rates(struct intel_dp *intel_dp)
{
	/* The values must be in increasing order */
	static const int icl_rates[] = {
		162000, 216000, 270000, 324000, 432000, 540000, 648000, 810000,
		1000000, 1350000,
	};
	static const int bxt_rates[] = {
		162000, 216000, 243000, 270000, 324000, 432000, 540000
	};
	static const int skl_rates[] = {
		162000, 216000, 270000, 324000, 432000, 540000
	};
	static const int hsw_rates[] = {
		162000, 270000, 540000
	};
	static const int g4x_rates[] = {
		162000, 270000
	};
	struct intel_digital_port *dig_port = dp_to_dig_port(intel_dp);
	struct drm_i915_private *dev_priv = to_i915(dig_port->base.base.dev);
	const int *source_rates;
	int size, max_rate = 0, vbt_max_rate;

	/* This should only be done once */
	drm_WARN_ON(&dev_priv->drm,
		    intel_dp->source_rates || intel_dp->num_source_rates);

	if (DISPLAY_VER(dev_priv) >= 11) {
		source_rates = icl_rates;
		size = ARRAY_SIZE(icl_rates);
		if (IS_DG2(dev_priv))
			max_rate = dg2_max_source_rate(intel_dp);
		else if (IS_ALDERLAKE_P(dev_priv) || IS_ALDERLAKE_S(dev_priv) ||
			 IS_DG1(dev_priv) || IS_ROCKETLAKE(dev_priv))
			max_rate = 810000;
		else if (IS_JSL_EHL(dev_priv))
			max_rate = ehl_max_source_rate(intel_dp);
		else
			max_rate = icl_max_source_rate(intel_dp);
	} else if (IS_GEMINILAKE(dev_priv) || IS_BROXTON(dev_priv)) {
		source_rates = bxt_rates;
		size = ARRAY_SIZE(bxt_rates);
	} else if (DISPLAY_VER(dev_priv) == 9) {
		source_rates = skl_rates;
		size = ARRAY_SIZE(skl_rates);
	} else if ((IS_HASWELL(dev_priv) && !IS_HSW_ULX(dev_priv)) ||
		   IS_BROADWELL(dev_priv)) {
		source_rates = hsw_rates;
		size = ARRAY_SIZE(hsw_rates);
	} else {
		source_rates = g4x_rates;
		size = ARRAY_SIZE(g4x_rates);
	}

	vbt_max_rate = vbt_max_link_rate(intel_dp);
	if (max_rate && vbt_max_rate)
		max_rate = min(max_rate, vbt_max_rate);
	else if (vbt_max_rate)
		max_rate = vbt_max_rate;

	if (max_rate)
		size = intel_dp_rate_limit_len(source_rates, size, max_rate);

	intel_dp->source_rates = source_rates;
	intel_dp->num_source_rates = size;
}

static int intersect_rates(const int *source_rates, int source_len,
			   const int *sink_rates, int sink_len,
			   int *common_rates)
{
	int i = 0, j = 0, k = 0;

	while (i < source_len && j < sink_len) {
		if (source_rates[i] == sink_rates[j]) {
			if (WARN_ON(k >= DP_MAX_SUPPORTED_RATES))
				return k;
			common_rates[k] = source_rates[i];
			++k;
			++i;
			++j;
		} else if (source_rates[i] < sink_rates[j]) {
			++i;
		} else {
			++j;
		}
	}
	return k;
}

/* return index of rate in rates array, or -1 if not found */
static int intel_dp_rate_index(const int *rates, int len, int rate)
{
	int i;

	for (i = 0; i < len; i++)
		if (rate == rates[i])
			return i;

	return -1;
}

static void intel_dp_set_common_rates(struct intel_dp *intel_dp)
{
	struct drm_i915_private *i915 = dp_to_i915(intel_dp);

	drm_WARN_ON(&i915->drm,
		    !intel_dp->num_source_rates || !intel_dp->num_sink_rates);

	intel_dp->num_common_rates = intersect_rates(intel_dp->source_rates,
						     intel_dp->num_source_rates,
						     intel_dp->sink_rates,
						     intel_dp->num_sink_rates,
						     intel_dp->common_rates);

	/* Paranoia, there should always be something in common. */
	if (drm_WARN_ON(&i915->drm, intel_dp->num_common_rates == 0)) {
		intel_dp->common_rates[0] = 162000;
		intel_dp->num_common_rates = 1;
	}
}

static bool intel_dp_link_params_valid(struct intel_dp *intel_dp, int link_rate,
				       u8 lane_count)
{
	/*
	 * FIXME: we need to synchronize the current link parameters with
	 * hardware readout. Currently fast link training doesn't work on
	 * boot-up.
	 */
	if (link_rate == 0 ||
	    link_rate > intel_dp->max_link_rate)
		return false;

	if (lane_count == 0 ||
	    lane_count > intel_dp_max_lane_count(intel_dp))
		return false;

	return true;
}

static bool intel_dp_can_link_train_fallback_for_edp(struct intel_dp *intel_dp,
						     int link_rate,
						     u8 lane_count)
{
	/* FIXME figure out what we actually want here */
	const struct drm_display_mode *fixed_mode =
		intel_panel_preferred_fixed_mode(intel_dp->attached_connector);
	int mode_rate, max_rate;

	mode_rate = intel_dp_link_required(fixed_mode->clock, 18);
	max_rate = intel_dp_max_data_rate(link_rate, lane_count);
	if (mode_rate > max_rate)
		return false;

	return true;
}

int intel_dp_get_link_train_fallback_values(struct intel_dp *intel_dp,
					    int link_rate, u8 lane_count)
{
	struct drm_i915_private *i915 = dp_to_i915(intel_dp);
	int index;

	/*
	 * TODO: Enable fallback on MST links once MST link compute can handle
	 * the fallback params.
	 */
	if (intel_dp->is_mst) {
		drm_err(&i915->drm, "Link Training Unsuccessful\n");
		return -1;
	}

	if (intel_dp_is_edp(intel_dp) && !intel_dp->use_max_params) {
		drm_dbg_kms(&i915->drm,
			    "Retrying Link training for eDP with max parameters\n");
		intel_dp->use_max_params = true;
		return 0;
	}

	index = intel_dp_rate_index(intel_dp->common_rates,
				    intel_dp->num_common_rates,
				    link_rate);
	if (index > 0) {
		if (intel_dp_is_edp(intel_dp) &&
		    !intel_dp_can_link_train_fallback_for_edp(intel_dp,
							      intel_dp_common_rate(intel_dp, index - 1),
							      lane_count)) {
			drm_dbg_kms(&i915->drm,
				    "Retrying Link training for eDP with same parameters\n");
			return 0;
		}
		intel_dp->max_link_rate = intel_dp_common_rate(intel_dp, index - 1);
		intel_dp->max_link_lane_count = lane_count;
	} else if (lane_count > 1) {
		if (intel_dp_is_edp(intel_dp) &&
		    !intel_dp_can_link_train_fallback_for_edp(intel_dp,
							      intel_dp_max_common_rate(intel_dp),
							      lane_count >> 1)) {
			drm_dbg_kms(&i915->drm,
				    "Retrying Link training for eDP with same parameters\n");
			return 0;
		}
		intel_dp->max_link_rate = intel_dp_max_common_rate(intel_dp);
		intel_dp->max_link_lane_count = lane_count >> 1;
	} else {
		drm_err(&i915->drm, "Link Training Unsuccessful\n");
		return -1;
	}

	return 0;
}

u32 intel_dp_mode_to_fec_clock(u32 mode_clock)
{
	return div_u64(mul_u32_u32(mode_clock, 1000000U),
		       DP_DSC_FEC_OVERHEAD_FACTOR);
}

static int
small_joiner_ram_size_bits(struct drm_i915_private *i915)
{
	if (DISPLAY_VER(i915) >= 13)
		return 17280 * 8;
	else if (DISPLAY_VER(i915) >= 11)
		return 7680 * 8;
	else
		return 6144 * 8;
}

static u16 intel_dp_dsc_get_output_bpp(struct drm_i915_private *i915,
				       u32 link_clock, u32 lane_count,
				       u32 mode_clock, u32 mode_hdisplay,
				       bool bigjoiner,
				       u32 pipe_bpp)
{
	u32 bits_per_pixel, max_bpp_small_joiner_ram;
	int i;

	/*
	 * Available Link Bandwidth(Kbits/sec) = (NumberOfLanes)*
	 * (LinkSymbolClock)* 8 * (TimeSlotsPerMTP)
	 * for SST -> TimeSlotsPerMTP is 1,
	 * for MST -> TimeSlotsPerMTP has to be calculated
	 */
	bits_per_pixel = (link_clock * lane_count * 8) /
			 intel_dp_mode_to_fec_clock(mode_clock);

	/* Small Joiner Check: output bpp <= joiner RAM (bits) / Horiz. width */
	max_bpp_small_joiner_ram = small_joiner_ram_size_bits(i915) /
		mode_hdisplay;

	if (bigjoiner)
		max_bpp_small_joiner_ram *= 2;

	/*
	 * Greatest allowed DSC BPP = MIN (output BPP from available Link BW
	 * check, output bpp from small joiner RAM check)
	 */
	bits_per_pixel = min(bits_per_pixel, max_bpp_small_joiner_ram);

	if (bigjoiner) {
		u32 max_bpp_bigjoiner =
			i915->max_cdclk_freq * 48 /
			intel_dp_mode_to_fec_clock(mode_clock);

		bits_per_pixel = min(bits_per_pixel, max_bpp_bigjoiner);
	}

	/* Error out if the max bpp is less than smallest allowed valid bpp */
	if (bits_per_pixel < valid_dsc_bpp[0]) {
		drm_dbg_kms(&i915->drm, "Unsupported BPP %u, min %u\n",
			    bits_per_pixel, valid_dsc_bpp[0]);
		return 0;
	}

	/* From XE_LPD onwards we support from bpc upto uncompressed bpp-1 BPPs */
	if (DISPLAY_VER(i915) >= 13) {
		bits_per_pixel = min(bits_per_pixel, pipe_bpp - 1);
	} else {
		/* Find the nearest match in the array of known BPPs from VESA */
		for (i = 0; i < ARRAY_SIZE(valid_dsc_bpp) - 1; i++) {
			if (bits_per_pixel < valid_dsc_bpp[i + 1])
				break;
		}
		bits_per_pixel = valid_dsc_bpp[i];
	}

	/*
	 * Compressed BPP in U6.4 format so multiply by 16, for Gen 11,
	 * fractional part is 0
	 */
	return bits_per_pixel << 4;
}

static u8 intel_dp_dsc_get_slice_count(struct intel_dp *intel_dp,
				       int mode_clock, int mode_hdisplay,
				       bool bigjoiner)
{
	struct drm_i915_private *i915 = dp_to_i915(intel_dp);
	u8 min_slice_count, i;
	int max_slice_width;

	if (mode_clock <= DP_DSC_PEAK_PIXEL_RATE)
		min_slice_count = DIV_ROUND_UP(mode_clock,
					       DP_DSC_MAX_ENC_THROUGHPUT_0);
	else
		min_slice_count = DIV_ROUND_UP(mode_clock,
					       DP_DSC_MAX_ENC_THROUGHPUT_1);

	max_slice_width = drm_dp_dsc_sink_max_slice_width(intel_dp->dsc_dpcd);
	if (max_slice_width < DP_DSC_MIN_SLICE_WIDTH_VALUE) {
		drm_dbg_kms(&i915->drm,
			    "Unsupported slice width %d by DP DSC Sink device\n",
			    max_slice_width);
		return 0;
	}
	/* Also take into account max slice width */
	min_slice_count = max_t(u8, min_slice_count,
				DIV_ROUND_UP(mode_hdisplay,
					     max_slice_width));

	/* Find the closest match to the valid slice count values */
	for (i = 0; i < ARRAY_SIZE(valid_dsc_slicecount); i++) {
		u8 test_slice_count = valid_dsc_slicecount[i] << bigjoiner;

		if (test_slice_count >
		    drm_dp_dsc_sink_max_slice_count(intel_dp->dsc_dpcd, false))
			break;

		/* big joiner needs small joiner to be enabled */
		if (bigjoiner && test_slice_count < 4)
			continue;

		if (min_slice_count <= test_slice_count)
			return test_slice_count;
	}

	drm_dbg_kms(&i915->drm, "Unsupported Slice Count %d\n",
		    min_slice_count);
	return 0;
}

static enum intel_output_format
intel_dp_output_format(struct intel_connector *connector,
		       bool ycbcr_420_output)
{
	struct intel_dp *intel_dp = intel_attached_dp(connector);

	if (!connector->base.ycbcr_420_allowed || !ycbcr_420_output)
		return INTEL_OUTPUT_FORMAT_RGB;

	if (intel_dp->dfp.rgb_to_ycbcr &&
	    intel_dp->dfp.ycbcr_444_to_420)
		return INTEL_OUTPUT_FORMAT_RGB;

	if (intel_dp->dfp.ycbcr_444_to_420)
		return INTEL_OUTPUT_FORMAT_YCBCR444;
	else
		return INTEL_OUTPUT_FORMAT_YCBCR420;
}

int intel_dp_min_bpp(enum intel_output_format output_format)
{
	if (output_format == INTEL_OUTPUT_FORMAT_RGB)
		return 6 * 3;
	else
		return 8 * 3;
}

static int intel_dp_output_bpp(enum intel_output_format output_format, int bpp)
{
	/*
	 * bpp value was assumed to RGB format. And YCbCr 4:2:0 output
	 * format of the number of bytes per pixel will be half the number
	 * of bytes of RGB pixel.
	 */
	if (output_format == INTEL_OUTPUT_FORMAT_YCBCR420)
		bpp /= 2;

	return bpp;
}

static int
intel_dp_mode_min_output_bpp(struct intel_connector *connector,
			     const struct drm_display_mode *mode)
{
	const struct drm_display_info *info = &connector->base.display_info;
	enum intel_output_format output_format =
		intel_dp_output_format(connector, drm_mode_is_420_only(info, mode));

	return intel_dp_output_bpp(output_format, intel_dp_min_bpp(output_format));
}

static bool intel_dp_hdisplay_bad(struct drm_i915_private *dev_priv,
				  int hdisplay)
{
	/*
	 * Older platforms don't like hdisplay==4096 with DP.
	 *
	 * On ILK/SNB/IVB the pipe seems to be somewhat running (scanline
	 * and frame counter increment), but we don't get vblank interrupts,
	 * and the pipe underruns immediately. The link also doesn't seem
	 * to get trained properly.
	 *
	 * On CHV the vblank interrupts don't seem to disappear but
	 * otherwise the symptoms are similar.
	 *
	 * TODO: confirm the behaviour on HSW+
	 */
	return hdisplay == 4096 && !HAS_DDI(dev_priv);
}

static int intel_dp_max_tmds_clock(struct intel_dp *intel_dp)
{
	struct intel_connector *connector = intel_dp->attached_connector;
	const struct drm_display_info *info = &connector->base.display_info;
	int max_tmds_clock = intel_dp->dfp.max_tmds_clock;

	/* Only consider the sink's max TMDS clock if we know this is a HDMI DFP */
	if (max_tmds_clock && info->max_tmds_clock)
		max_tmds_clock = min(max_tmds_clock, info->max_tmds_clock);

	return max_tmds_clock;
}

static enum drm_mode_status
intel_dp_tmds_clock_valid(struct intel_dp *intel_dp,
			  int clock, int bpc, bool ycbcr420_output,
			  bool respect_downstream_limits)
{
	int tmds_clock, min_tmds_clock, max_tmds_clock;

	if (!respect_downstream_limits)
		return MODE_OK;

	tmds_clock = intel_hdmi_tmds_clock(clock, bpc, ycbcr420_output);

	min_tmds_clock = intel_dp->dfp.min_tmds_clock;
	max_tmds_clock = intel_dp_max_tmds_clock(intel_dp);

	if (min_tmds_clock && tmds_clock < min_tmds_clock)
		return MODE_CLOCK_LOW;

	if (max_tmds_clock && tmds_clock > max_tmds_clock)
		return MODE_CLOCK_HIGH;

	return MODE_OK;
}

static enum drm_mode_status
intel_dp_mode_valid_downstream(struct intel_connector *connector,
			       const struct drm_display_mode *mode,
			       int target_clock)
{
	struct intel_dp *intel_dp = intel_attached_dp(connector);
	const struct drm_display_info *info = &connector->base.display_info;
	enum drm_mode_status status;
	bool ycbcr_420_only;

	/* If PCON supports FRL MODE, check FRL bandwidth constraints */
	if (intel_dp->dfp.pcon_max_frl_bw) {
		int target_bw;
		int max_frl_bw;
		int bpp = intel_dp_mode_min_output_bpp(connector, mode);

		target_bw = bpp * target_clock;

		max_frl_bw = intel_dp->dfp.pcon_max_frl_bw;

		/* converting bw from Gbps to Kbps*/
		max_frl_bw = max_frl_bw * 1000000;

		if (target_bw > max_frl_bw)
			return MODE_CLOCK_HIGH;

		return MODE_OK;
	}

	if (intel_dp->dfp.max_dotclock &&
	    target_clock > intel_dp->dfp.max_dotclock)
		return MODE_CLOCK_HIGH;

	ycbcr_420_only = drm_mode_is_420_only(info, mode);

	/* Assume 8bpc for the DP++/HDMI/DVI TMDS clock check */
	status = intel_dp_tmds_clock_valid(intel_dp, target_clock,
					   8, ycbcr_420_only, true);

	if (status != MODE_OK) {
		if (ycbcr_420_only ||
		    !connector->base.ycbcr_420_allowed ||
		    !drm_mode_is_420_also(info, mode))
			return status;

		status = intel_dp_tmds_clock_valid(intel_dp, target_clock,
						   8, true, true);
		if (status != MODE_OK)
			return status;
	}

	return MODE_OK;
}

static bool intel_dp_need_bigjoiner(struct intel_dp *intel_dp,
				    int hdisplay, int clock)
{
	struct drm_i915_private *i915 = dp_to_i915(intel_dp);

	if (!intel_dp_can_bigjoiner(intel_dp))
		return false;

	return clock > i915->max_dotclk_freq || hdisplay > 5120;
}

static enum drm_mode_status
intel_dp_mode_valid(struct drm_connector *_connector,
		    struct drm_display_mode *mode)
{
	struct intel_connector *connector = to_intel_connector(_connector);
	struct intel_dp *intel_dp = intel_attached_dp(connector);
	struct drm_i915_private *dev_priv = to_i915(connector->base.dev);
	const struct drm_display_mode *fixed_mode;
	int target_clock = mode->clock;
	int max_rate, mode_rate, max_lanes, max_link_clock;
	int max_dotclk = dev_priv->max_dotclk_freq;
	u16 dsc_max_output_bpp = 0;
	u8 dsc_slice_count = 0;
	enum drm_mode_status status;
	bool dsc = false, bigjoiner = false;

	if (mode->flags & DRM_MODE_FLAG_DBLSCAN)
		return MODE_NO_DBLESCAN;

	if (mode->flags & DRM_MODE_FLAG_DBLCLK)
		return MODE_H_ILLEGAL;

	fixed_mode = intel_panel_fixed_mode(connector, mode);
	if (intel_dp_is_edp(intel_dp) && fixed_mode) {
		status = intel_panel_mode_valid(connector, mode);
		if (status != MODE_OK)
			return status;

		target_clock = fixed_mode->clock;
	}

	if (mode->clock < 10000)
		return MODE_CLOCK_LOW;

	if (intel_dp_need_bigjoiner(intel_dp, mode->hdisplay, target_clock)) {
		bigjoiner = true;
		max_dotclk *= 2;
	}
	if (target_clock > max_dotclk)
		return MODE_CLOCK_HIGH;

	max_link_clock = intel_dp_max_link_rate(intel_dp);
	max_lanes = intel_dp_max_lane_count(intel_dp);

	max_rate = intel_dp_max_data_rate(max_link_clock, max_lanes);
	mode_rate = intel_dp_link_required(target_clock,
					   intel_dp_mode_min_output_bpp(connector, mode));

	if (intel_dp_hdisplay_bad(dev_priv, mode->hdisplay))
		return MODE_H_ILLEGAL;

	/*
	 * Output bpp is stored in 6.4 format so right shift by 4 to get the
	 * integer value since we support only integer values of bpp.
	 */
	if (DISPLAY_VER(dev_priv) >= 10 &&
	    drm_dp_sink_supports_dsc(intel_dp->dsc_dpcd)) {
		/*
		 * TBD pass the connector BPC,
		 * for now U8_MAX so that max BPC on that platform would be picked
		 */
		int pipe_bpp = intel_dp_dsc_compute_bpp(intel_dp, U8_MAX);

		if (intel_dp_is_edp(intel_dp)) {
			dsc_max_output_bpp =
				drm_edp_dsc_sink_output_bpp(intel_dp->dsc_dpcd) >> 4;
			dsc_slice_count =
				drm_dp_dsc_sink_max_slice_count(intel_dp->dsc_dpcd,
								true);
		} else if (drm_dp_sink_supports_fec(intel_dp->fec_capable)) {
			dsc_max_output_bpp =
				intel_dp_dsc_get_output_bpp(dev_priv,
							    max_link_clock,
							    max_lanes,
							    target_clock,
							    mode->hdisplay,
							    bigjoiner,
							    pipe_bpp) >> 4;
			dsc_slice_count =
				intel_dp_dsc_get_slice_count(intel_dp,
							     target_clock,
							     mode->hdisplay,
							     bigjoiner);
		}

		dsc = dsc_max_output_bpp && dsc_slice_count;
	}

	/*
	 * Big joiner configuration needs DSC for TGL which is not true for
	 * XE_LPD where uncompressed joiner is supported.
	 */
	if (DISPLAY_VER(dev_priv) < 13 && bigjoiner && !dsc)
		return MODE_CLOCK_HIGH;

	if (mode_rate > max_rate && !dsc)
		return MODE_CLOCK_HIGH;

	status = intel_dp_mode_valid_downstream(connector, mode, target_clock);
	if (status != MODE_OK)
		return status;

	return intel_mode_valid_max_plane_size(dev_priv, mode, bigjoiner);
}

bool intel_dp_source_supports_tps3(struct drm_i915_private *i915)
{
	return DISPLAY_VER(i915) >= 9 || IS_BROADWELL(i915) || IS_HASWELL(i915);
}

bool intel_dp_source_supports_tps4(struct drm_i915_private *i915)
{
	return DISPLAY_VER(i915) >= 10;
}

static void snprintf_int_array(char *str, size_t len,
			       const int *array, int nelem)
{
	int i;

	str[0] = '\0';

	for (i = 0; i < nelem; i++) {
		int r = snprintf(str, len, "%s%d", i ? ", " : "", array[i]);
		if (r >= len)
			return;
		str += r;
		len -= r;
	}
}

static void intel_dp_print_rates(struct intel_dp *intel_dp)
{
	struct drm_i915_private *i915 = dp_to_i915(intel_dp);
	char str[128]; /* FIXME: too big for stack? */

	if (!drm_debug_enabled(DRM_UT_KMS))
		return;

	snprintf_int_array(str, sizeof(str),
			   intel_dp->source_rates, intel_dp->num_source_rates);
	drm_dbg_kms(&i915->drm, "source rates: %s\n", str);

	snprintf_int_array(str, sizeof(str),
			   intel_dp->sink_rates, intel_dp->num_sink_rates);
	drm_dbg_kms(&i915->drm, "sink rates: %s\n", str);

	snprintf_int_array(str, sizeof(str),
			   intel_dp->common_rates, intel_dp->num_common_rates);
	drm_dbg_kms(&i915->drm, "common rates: %s\n", str);
}

int
intel_dp_max_link_rate(struct intel_dp *intel_dp)
{
	int len;

	len = intel_dp_common_len_rate_limit(intel_dp, intel_dp->max_link_rate);

	return intel_dp_common_rate(intel_dp, len - 1);
}

int intel_dp_rate_select(struct intel_dp *intel_dp, int rate)
{
	struct drm_i915_private *i915 = dp_to_i915(intel_dp);
	int i = intel_dp_rate_index(intel_dp->sink_rates,
				    intel_dp->num_sink_rates, rate);

	if (drm_WARN_ON(&i915->drm, i < 0))
		i = 0;

	return i;
}

void intel_dp_compute_rate(struct intel_dp *intel_dp, int port_clock,
			   u8 *link_bw, u8 *rate_select)
{
	/* eDP 1.4 rate select method. */
	if (intel_dp->use_rate_select) {
		*link_bw = 0;
		*rate_select =
			intel_dp_rate_select(intel_dp, port_clock);
	} else {
		*link_bw = drm_dp_link_rate_to_bw_code(port_clock);
		*rate_select = 0;
	}
}

static bool intel_dp_source_supports_fec(struct intel_dp *intel_dp,
					 const struct intel_crtc_state *pipe_config)
{
	struct drm_i915_private *dev_priv = dp_to_i915(intel_dp);

	/* On TGL, FEC is supported on all Pipes */
	if (DISPLAY_VER(dev_priv) >= 12)
		return true;

	if (DISPLAY_VER(dev_priv) == 11 && pipe_config->cpu_transcoder != TRANSCODER_A)
		return true;

	return false;
}

static bool intel_dp_supports_fec(struct intel_dp *intel_dp,
				  const struct intel_crtc_state *pipe_config)
{
	return intel_dp_source_supports_fec(intel_dp, pipe_config) &&
		drm_dp_sink_supports_fec(intel_dp->fec_capable);
}

static bool intel_dp_supports_dsc(struct intel_dp *intel_dp,
				  const struct intel_crtc_state *crtc_state)
{
	if (intel_crtc_has_type(crtc_state, INTEL_OUTPUT_DP) && !crtc_state->fec_enable)
		return false;

	return intel_dsc_source_support(crtc_state) &&
		drm_dp_sink_supports_dsc(intel_dp->dsc_dpcd);
}

static bool intel_dp_is_ycbcr420(struct intel_dp *intel_dp,
				 const struct intel_crtc_state *crtc_state)
{
	return crtc_state->output_format == INTEL_OUTPUT_FORMAT_YCBCR420 ||
		(crtc_state->output_format == INTEL_OUTPUT_FORMAT_YCBCR444 &&
		 intel_dp->dfp.ycbcr_444_to_420);
}

static int intel_dp_hdmi_compute_bpc(struct intel_dp *intel_dp,
				     const struct intel_crtc_state *crtc_state,
				     int bpc, bool respect_downstream_limits)
{
	bool ycbcr420_output = intel_dp_is_ycbcr420(intel_dp, crtc_state);
	int clock = crtc_state->hw.adjusted_mode.crtc_clock;

	/*
	 * Current bpc could already be below 8bpc due to
	 * FDI bandwidth constraints or other limits.
	 * HDMI minimum is 8bpc however.
	 */
	bpc = max(bpc, 8);

	/*
	 * We will never exceed downstream TMDS clock limits while
	 * attempting deep color. If the user insists on forcing an
	 * out of spec mode they will have to be satisfied with 8bpc.
	 */
	if (!respect_downstream_limits)
		bpc = 8;

	for (; bpc >= 8; bpc -= 2) {
		if (intel_hdmi_bpc_possible(crtc_state, bpc,
					    intel_dp->has_hdmi_sink, ycbcr420_output) &&
		    intel_dp_tmds_clock_valid(intel_dp, clock, bpc, ycbcr420_output,
					      respect_downstream_limits) == MODE_OK)
			return bpc;
	}

	return -EINVAL;
}

static int intel_dp_max_bpp(struct intel_dp *intel_dp,
			    const struct intel_crtc_state *crtc_state,
			    bool respect_downstream_limits)
{
	struct drm_i915_private *dev_priv = dp_to_i915(intel_dp);
	struct intel_connector *intel_connector = intel_dp->attached_connector;
	int bpp, bpc;

	bpc = crtc_state->pipe_bpp / 3;

	if (intel_dp->dfp.max_bpc)
		bpc = min_t(int, bpc, intel_dp->dfp.max_bpc);

	if (intel_dp->dfp.min_tmds_clock) {
		int max_hdmi_bpc;

		max_hdmi_bpc = intel_dp_hdmi_compute_bpc(intel_dp, crtc_state, bpc,
							 respect_downstream_limits);
		if (max_hdmi_bpc < 0)
			return 0;

		bpc = min(bpc, max_hdmi_bpc);
	}

	bpp = bpc * 3;
	if (intel_dp_is_edp(intel_dp)) {
		/* Get bpp from vbt only for panels that dont have bpp in edid */
		if (intel_connector->base.display_info.bpc == 0 &&
		    intel_connector->panel.vbt.edp.bpp &&
		    intel_connector->panel.vbt.edp.bpp < bpp) {
			drm_dbg_kms(&dev_priv->drm,
				    "clamping bpp for eDP panel to BIOS-provided %i\n",
				    intel_connector->panel.vbt.edp.bpp);
			bpp = intel_connector->panel.vbt.edp.bpp;
		}
	}

	return bpp;
}

/* Adjust link config limits based on compliance test requests. */
void
intel_dp_adjust_compliance_config(struct intel_dp *intel_dp,
				  struct intel_crtc_state *pipe_config,
				  struct link_config_limits *limits)
{
	struct drm_i915_private *i915 = dp_to_i915(intel_dp);

	/* For DP Compliance we override the computed bpp for the pipe */
	if (intel_dp->compliance.test_data.bpc != 0) {
		int bpp = 3 * intel_dp->compliance.test_data.bpc;

		limits->min_bpp = limits->max_bpp = bpp;
		pipe_config->dither_force_disable = bpp == 6 * 3;

		drm_dbg_kms(&i915->drm, "Setting pipe_bpp to %d\n", bpp);
	}

	/* Use values requested by Compliance Test Request */
	if (intel_dp->compliance.test_type == DP_TEST_LINK_TRAINING) {
		int index;

		/* Validate the compliance test data since max values
		 * might have changed due to link train fallback.
		 */
		if (intel_dp_link_params_valid(intel_dp, intel_dp->compliance.test_link_rate,
					       intel_dp->compliance.test_lane_count)) {
			index = intel_dp_rate_index(intel_dp->common_rates,
						    intel_dp->num_common_rates,
						    intel_dp->compliance.test_link_rate);
			if (index >= 0)
				limits->min_rate = limits->max_rate =
					intel_dp->compliance.test_link_rate;
			limits->min_lane_count = limits->max_lane_count =
				intel_dp->compliance.test_lane_count;
		}
	}
}

/* Optimize link config in order: max bpp, min clock, min lanes */
static int
intel_dp_compute_link_config_wide(struct intel_dp *intel_dp,
				  struct intel_crtc_state *pipe_config,
				  const struct link_config_limits *limits)
{
	struct drm_display_mode *adjusted_mode = &pipe_config->hw.adjusted_mode;
	int bpp, i, lane_count;
	int mode_rate, link_rate, link_avail;

	for (bpp = limits->max_bpp; bpp >= limits->min_bpp; bpp -= 2 * 3) {
		int output_bpp = intel_dp_output_bpp(pipe_config->output_format, bpp);

		mode_rate = intel_dp_link_required(adjusted_mode->crtc_clock,
						   output_bpp);

		for (i = 0; i < intel_dp->num_common_rates; i++) {
			link_rate = intel_dp_common_rate(intel_dp, i);
			if (link_rate < limits->min_rate ||
			    link_rate > limits->max_rate)
				continue;

			for (lane_count = limits->min_lane_count;
			     lane_count <= limits->max_lane_count;
			     lane_count <<= 1) {
				link_avail = intel_dp_max_data_rate(link_rate,
								    lane_count);

				if (mode_rate <= link_avail) {
					pipe_config->lane_count = lane_count;
					pipe_config->pipe_bpp = bpp;
					pipe_config->port_clock = link_rate;

					return 0;
				}
			}
		}
	}

	return -EINVAL;
}

static int intel_dp_dsc_compute_bpp(struct intel_dp *intel_dp, u8 max_req_bpc)
{
	struct drm_i915_private *i915 = dp_to_i915(intel_dp);
	int i, num_bpc;
	u8 dsc_bpc[3] = {0};
	u8 dsc_max_bpc;

	/* Max DSC Input BPC for ICL is 10 and for TGL+ is 12 */
	if (DISPLAY_VER(i915) >= 12)
		dsc_max_bpc = min_t(u8, 12, max_req_bpc);
	else
		dsc_max_bpc = min_t(u8, 10, max_req_bpc);

	num_bpc = drm_dp_dsc_sink_supported_input_bpcs(intel_dp->dsc_dpcd,
						       dsc_bpc);
	for (i = 0; i < num_bpc; i++) {
		if (dsc_max_bpc >= dsc_bpc[i])
			return dsc_bpc[i] * 3;
	}

	return 0;
}

#define DSC_SUPPORTED_VERSION_MIN		1

static int intel_dp_dsc_compute_params(struct intel_encoder *encoder,
				       struct intel_crtc_state *crtc_state)
{
	struct drm_i915_private *i915 = to_i915(encoder->base.dev);
	struct intel_dp *intel_dp = enc_to_intel_dp(encoder);
	struct drm_dsc_config *vdsc_cfg = &crtc_state->dsc.config;
	u8 line_buf_depth;
	int ret;

	/*
	 * RC_MODEL_SIZE is currently a constant across all configurations.
	 *
	 * FIXME: Look into using sink defined DPCD DP_DSC_RC_BUF_BLK_SIZE and
	 * DP_DSC_RC_BUF_SIZE for this.
	 */
	vdsc_cfg->rc_model_size = DSC_RC_MODEL_SIZE_CONST;
	vdsc_cfg->pic_height = crtc_state->hw.adjusted_mode.crtc_vdisplay;

	/*
	 * Slice Height of 8 works for all currently available panels. So start
	 * with that if pic_height is an integral multiple of 8. Eventually add
	 * logic to try multiple slice heights.
	 */
	if (vdsc_cfg->pic_height % 8 == 0)
		vdsc_cfg->slice_height = 8;
	else if (vdsc_cfg->pic_height % 4 == 0)
		vdsc_cfg->slice_height = 4;
	else
		vdsc_cfg->slice_height = 2;

	ret = intel_dsc_compute_params(crtc_state);
	if (ret)
		return ret;

	vdsc_cfg->dsc_version_major =
		(intel_dp->dsc_dpcd[DP_DSC_REV - DP_DSC_SUPPORT] &
		 DP_DSC_MAJOR_MASK) >> DP_DSC_MAJOR_SHIFT;
	vdsc_cfg->dsc_version_minor =
		min(DSC_SUPPORTED_VERSION_MIN,
		    (intel_dp->dsc_dpcd[DP_DSC_REV - DP_DSC_SUPPORT] &
		     DP_DSC_MINOR_MASK) >> DP_DSC_MINOR_SHIFT);

	vdsc_cfg->convert_rgb = intel_dp->dsc_dpcd[DP_DSC_DEC_COLOR_FORMAT_CAP - DP_DSC_SUPPORT] &
		DP_DSC_RGB;

	line_buf_depth = drm_dp_dsc_sink_line_buf_depth(intel_dp->dsc_dpcd);
	if (!line_buf_depth) {
		drm_dbg_kms(&i915->drm,
			    "DSC Sink Line Buffer Depth invalid\n");
		return -EINVAL;
	}

	if (vdsc_cfg->dsc_version_minor == 2)
		vdsc_cfg->line_buf_depth = (line_buf_depth == DSC_1_2_MAX_LINEBUF_DEPTH_BITS) ?
			DSC_1_2_MAX_LINEBUF_DEPTH_VAL : line_buf_depth;
	else
		vdsc_cfg->line_buf_depth = (line_buf_depth > DSC_1_1_MAX_LINEBUF_DEPTH_BITS) ?
			DSC_1_1_MAX_LINEBUF_DEPTH_BITS : line_buf_depth;

	vdsc_cfg->block_pred_enable =
		intel_dp->dsc_dpcd[DP_DSC_BLK_PREDICTION_SUPPORT - DP_DSC_SUPPORT] &
		DP_DSC_BLK_PREDICTION_IS_SUPPORTED;

	return drm_dsc_compute_rc_parameters(vdsc_cfg);
}

static int intel_dp_dsc_compute_config(struct intel_dp *intel_dp,
				       struct intel_crtc_state *pipe_config,
				       struct drm_connector_state *conn_state,
				       struct link_config_limits *limits)
{
	struct intel_digital_port *dig_port = dp_to_dig_port(intel_dp);
	struct drm_i915_private *dev_priv = to_i915(dig_port->base.base.dev);
	const struct drm_display_mode *adjusted_mode =
		&pipe_config->hw.adjusted_mode;
	int pipe_bpp;
	int ret;

	pipe_config->fec_enable = !intel_dp_is_edp(intel_dp) &&
		intel_dp_supports_fec(intel_dp, pipe_config);

	if (!intel_dp_supports_dsc(intel_dp, pipe_config))
		return -EINVAL;

	pipe_bpp = intel_dp_dsc_compute_bpp(intel_dp, conn_state->max_requested_bpc);

	/* Min Input BPC for ICL+ is 8 */
	if (pipe_bpp < 8 * 3) {
		drm_dbg_kms(&dev_priv->drm,
			    "No DSC support for less than 8bpc\n");
		return -EINVAL;
	}

	/*
	 * For now enable DSC for max bpp, max link rate, max lane count.
	 * Optimize this later for the minimum possible link rate/lane count
	 * with DSC enabled for the requested mode.
	 */
	pipe_config->pipe_bpp = pipe_bpp;
	pipe_config->port_clock = limits->max_rate;
	pipe_config->lane_count = limits->max_lane_count;

	if (intel_dp_is_edp(intel_dp)) {
		pipe_config->dsc.compressed_bpp =
			min_t(u16, drm_edp_dsc_sink_output_bpp(intel_dp->dsc_dpcd) >> 4,
			      pipe_config->pipe_bpp);
		pipe_config->dsc.slice_count =
			drm_dp_dsc_sink_max_slice_count(intel_dp->dsc_dpcd,
							true);
	} else {
		u16 dsc_max_output_bpp;
		u8 dsc_dp_slice_count;

		dsc_max_output_bpp =
			intel_dp_dsc_get_output_bpp(dev_priv,
						    pipe_config->port_clock,
						    pipe_config->lane_count,
						    adjusted_mode->crtc_clock,
						    adjusted_mode->crtc_hdisplay,
						    pipe_config->bigjoiner_pipes,
						    pipe_bpp);
		dsc_dp_slice_count =
			intel_dp_dsc_get_slice_count(intel_dp,
						     adjusted_mode->crtc_clock,
						     adjusted_mode->crtc_hdisplay,
						     pipe_config->bigjoiner_pipes);
		if (!dsc_max_output_bpp || !dsc_dp_slice_count) {
			drm_dbg_kms(&dev_priv->drm,
				    "Compressed BPP/Slice Count not supported\n");
			return -EINVAL;
		}
		pipe_config->dsc.compressed_bpp = min_t(u16,
							       dsc_max_output_bpp >> 4,
							       pipe_config->pipe_bpp);
		pipe_config->dsc.slice_count = dsc_dp_slice_count;
	}

	/* As of today we support DSC for only RGB */
	if (intel_dp->force_dsc_bpp) {
		if (intel_dp->force_dsc_bpp >= 8 &&
		    intel_dp->force_dsc_bpp < pipe_bpp) {
			drm_dbg_kms(&dev_priv->drm,
				    "DSC BPP forced to %d",
				    intel_dp->force_dsc_bpp);
			pipe_config->dsc.compressed_bpp =
						intel_dp->force_dsc_bpp;
		} else {
			drm_dbg_kms(&dev_priv->drm,
				    "Invalid DSC BPP %d",
				    intel_dp->force_dsc_bpp);
		}
	}

	/*
	 * VDSC engine operates at 1 Pixel per clock, so if peak pixel rate
	 * is greater than the maximum Cdclock and if slice count is even
	 * then we need to use 2 VDSC instances.
	 */
	if (adjusted_mode->crtc_clock > dev_priv->max_cdclk_freq ||
	    pipe_config->bigjoiner_pipes) {
		if (pipe_config->dsc.slice_count < 2) {
			drm_dbg_kms(&dev_priv->drm,
				    "Cannot split stream to use 2 VDSC instances\n");
			return -EINVAL;
		}

		pipe_config->dsc.dsc_split = true;
	}

	ret = intel_dp_dsc_compute_params(&dig_port->base, pipe_config);
	if (ret < 0) {
		drm_dbg_kms(&dev_priv->drm,
			    "Cannot compute valid DSC parameters for Input Bpp = %d "
			    "Compressed BPP = %d\n",
			    pipe_config->pipe_bpp,
			    pipe_config->dsc.compressed_bpp);
		return ret;
	}

	pipe_config->dsc.compression_enable = true;
	drm_dbg_kms(&dev_priv->drm, "DP DSC computed with Input Bpp = %d "
		    "Compressed Bpp = %d Slice Count = %d\n",
		    pipe_config->pipe_bpp,
		    pipe_config->dsc.compressed_bpp,
		    pipe_config->dsc.slice_count);

	return 0;
}

static int
intel_dp_compute_link_config(struct intel_encoder *encoder,
			     struct intel_crtc_state *pipe_config,
			     struct drm_connector_state *conn_state,
			     bool respect_downstream_limits)
{
	struct drm_i915_private *i915 = to_i915(encoder->base.dev);
	struct intel_crtc *crtc = to_intel_crtc(pipe_config->uapi.crtc);
	const struct drm_display_mode *adjusted_mode =
		&pipe_config->hw.adjusted_mode;
	struct intel_dp *intel_dp = enc_to_intel_dp(encoder);
	struct link_config_limits limits;
	bool joiner_needs_dsc = false;
	int ret;

	limits.min_rate = intel_dp_common_rate(intel_dp, 0);
	limits.max_rate = intel_dp_max_link_rate(intel_dp);

	limits.min_lane_count = 1;
	limits.max_lane_count = intel_dp_max_lane_count(intel_dp);

	limits.min_bpp = intel_dp_min_bpp(pipe_config->output_format);
	limits.max_bpp = intel_dp_max_bpp(intel_dp, pipe_config, respect_downstream_limits);

	if (intel_dp->use_max_params) {
		/*
		 * Use the maximum clock and number of lanes the eDP panel
		 * advertizes being capable of in case the initial fast
		 * optimal params failed us. The panels are generally
		 * designed to support only a single clock and lane
		 * configuration, and typically on older panels these
		 * values correspond to the native resolution of the panel.
		 */
		limits.min_lane_count = limits.max_lane_count;
		limits.min_rate = limits.max_rate;
	}

	intel_dp_adjust_compliance_config(intel_dp, pipe_config, &limits);

	drm_dbg_kms(&i915->drm, "DP link computation with max lane count %i "
		    "max rate %d max bpp %d pixel clock %iKHz\n",
		    limits.max_lane_count, limits.max_rate,
		    limits.max_bpp, adjusted_mode->crtc_clock);

	if (intel_dp_need_bigjoiner(intel_dp, adjusted_mode->crtc_hdisplay,
				    adjusted_mode->crtc_clock))
		pipe_config->bigjoiner_pipes = GENMASK(crtc->pipe + 1, crtc->pipe);

	/*
	 * Pipe joiner needs compression up to display 12 due to bandwidth
	 * limitation. DG2 onwards pipe joiner can be enabled without
	 * compression.
	 */
	joiner_needs_dsc = DISPLAY_VER(i915) < 13 && pipe_config->bigjoiner_pipes;

	/*
	 * Optimize for slow and wide for everything, because there are some
	 * eDP 1.3 and 1.4 panels don't work well with fast and narrow.
	 */
	ret = intel_dp_compute_link_config_wide(intel_dp, pipe_config, &limits);

	if (ret || joiner_needs_dsc || intel_dp->force_dsc_en) {
		drm_dbg_kms(&i915->drm, "Try DSC (fallback=%s, joiner=%s, force=%s)\n",
			    str_yes_no(ret), str_yes_no(joiner_needs_dsc),
			    str_yes_no(intel_dp->force_dsc_en));
		ret = intel_dp_dsc_compute_config(intel_dp, pipe_config,
						  conn_state, &limits);
		if (ret < 0)
			return ret;
	}

	if (pipe_config->dsc.compression_enable) {
		drm_dbg_kms(&i915->drm,
			    "DP lane count %d clock %d Input bpp %d Compressed bpp %d\n",
			    pipe_config->lane_count, pipe_config->port_clock,
			    pipe_config->pipe_bpp,
			    pipe_config->dsc.compressed_bpp);

		drm_dbg_kms(&i915->drm,
			    "DP link rate required %i available %i\n",
			    intel_dp_link_required(adjusted_mode->crtc_clock,
						   pipe_config->dsc.compressed_bpp),
			    intel_dp_max_data_rate(pipe_config->port_clock,
						   pipe_config->lane_count));
	} else {
		drm_dbg_kms(&i915->drm, "DP lane count %d clock %d bpp %d\n",
			    pipe_config->lane_count, pipe_config->port_clock,
			    pipe_config->pipe_bpp);

		drm_dbg_kms(&i915->drm,
			    "DP link rate required %i available %i\n",
			    intel_dp_link_required(adjusted_mode->crtc_clock,
						   pipe_config->pipe_bpp),
			    intel_dp_max_data_rate(pipe_config->port_clock,
						   pipe_config->lane_count));
	}
	return 0;
}

bool intel_dp_limited_color_range(const struct intel_crtc_state *crtc_state,
				  const struct drm_connector_state *conn_state)
{
	const struct intel_digital_connector_state *intel_conn_state =
		to_intel_digital_connector_state(conn_state);
	const struct drm_display_mode *adjusted_mode =
		&crtc_state->hw.adjusted_mode;

	/*
	 * Our YCbCr output is always limited range.
	 * crtc_state->limited_color_range only applies to RGB,
	 * and it must never be set for YCbCr or we risk setting
	 * some conflicting bits in PIPECONF which will mess up
	 * the colors on the monitor.
	 */
	if (crtc_state->output_format != INTEL_OUTPUT_FORMAT_RGB)
		return false;

	if (intel_conn_state->broadcast_rgb == INTEL_BROADCAST_RGB_AUTO) {
		/*
		 * See:
		 * CEA-861-E - 5.1 Default Encoding Parameters
		 * VESA DisplayPort Ver.1.2a - 5.1.1.1 Video Colorimetry
		 */
		return crtc_state->pipe_bpp != 18 &&
			drm_default_rgb_quant_range(adjusted_mode) ==
			HDMI_QUANTIZATION_RANGE_LIMITED;
	} else {
		return intel_conn_state->broadcast_rgb ==
			INTEL_BROADCAST_RGB_LIMITED;
	}
}

static bool intel_dp_port_has_audio(struct drm_i915_private *dev_priv,
				    enum port port)
{
	if (IS_G4X(dev_priv))
		return false;
	if (DISPLAY_VER(dev_priv) < 12 && port == PORT_A)
		return false;

	return true;
}

static void intel_dp_compute_vsc_colorimetry(const struct intel_crtc_state *crtc_state,
					     const struct drm_connector_state *conn_state,
					     struct drm_dp_vsc_sdp *vsc)
{
	struct intel_crtc *crtc = to_intel_crtc(crtc_state->uapi.crtc);
	struct drm_i915_private *dev_priv = to_i915(crtc->base.dev);

	/*
	 * Prepare VSC Header for SU as per DP 1.4 spec, Table 2-118
	 * VSC SDP supporting 3D stereo, PSR2, and Pixel Encoding/
	 * Colorimetry Format indication.
	 */
	vsc->revision = 0x5;
	vsc->length = 0x13;

	/* DP 1.4a spec, Table 2-120 */
	switch (crtc_state->output_format) {
	case INTEL_OUTPUT_FORMAT_YCBCR444:
		vsc->pixelformat = DP_PIXELFORMAT_YUV444;
		break;
	case INTEL_OUTPUT_FORMAT_YCBCR420:
		vsc->pixelformat = DP_PIXELFORMAT_YUV420;
		break;
	case INTEL_OUTPUT_FORMAT_RGB:
	default:
		vsc->pixelformat = DP_PIXELFORMAT_RGB;
	}

	switch (conn_state->colorspace) {
	case DRM_MODE_COLORIMETRY_BT709_YCC:
		vsc->colorimetry = DP_COLORIMETRY_BT709_YCC;
		break;
	case DRM_MODE_COLORIMETRY_XVYCC_601:
		vsc->colorimetry = DP_COLORIMETRY_XVYCC_601;
		break;
	case DRM_MODE_COLORIMETRY_XVYCC_709:
		vsc->colorimetry = DP_COLORIMETRY_XVYCC_709;
		break;
	case DRM_MODE_COLORIMETRY_SYCC_601:
		vsc->colorimetry = DP_COLORIMETRY_SYCC_601;
		break;
	case DRM_MODE_COLORIMETRY_OPYCC_601:
		vsc->colorimetry = DP_COLORIMETRY_OPYCC_601;
		break;
	case DRM_MODE_COLORIMETRY_BT2020_CYCC:
		vsc->colorimetry = DP_COLORIMETRY_BT2020_CYCC;
		break;
	case DRM_MODE_COLORIMETRY_BT2020_RGB:
		vsc->colorimetry = DP_COLORIMETRY_BT2020_RGB;
		break;
	case DRM_MODE_COLORIMETRY_BT2020_YCC:
		vsc->colorimetry = DP_COLORIMETRY_BT2020_YCC;
		break;
	case DRM_MODE_COLORIMETRY_DCI_P3_RGB_D65:
	case DRM_MODE_COLORIMETRY_DCI_P3_RGB_THEATER:
		vsc->colorimetry = DP_COLORIMETRY_DCI_P3_RGB;
		break;
	default:
		/*
		 * RGB->YCBCR color conversion uses the BT.709
		 * color space.
		 */
		if (crtc_state->output_format == INTEL_OUTPUT_FORMAT_YCBCR420)
			vsc->colorimetry = DP_COLORIMETRY_BT709_YCC;
		else
			vsc->colorimetry = DP_COLORIMETRY_DEFAULT;
		break;
	}

	vsc->bpc = crtc_state->pipe_bpp / 3;

	/* only RGB pixelformat supports 6 bpc */
	drm_WARN_ON(&dev_priv->drm,
		    vsc->bpc == 6 && vsc->pixelformat != DP_PIXELFORMAT_RGB);

	/* all YCbCr are always limited range */
	vsc->dynamic_range = DP_DYNAMIC_RANGE_CTA;
	vsc->content_type = DP_CONTENT_TYPE_NOT_DEFINED;
}

static void intel_dp_compute_vsc_sdp(struct intel_dp *intel_dp,
				     struct intel_crtc_state *crtc_state,
				     const struct drm_connector_state *conn_state)
{
	struct drm_dp_vsc_sdp *vsc = &crtc_state->infoframes.vsc;

	/* When a crtc state has PSR, VSC SDP will be handled by PSR routine */
	if (crtc_state->has_psr)
		return;

	if (!intel_dp_needs_vsc_sdp(crtc_state, conn_state))
		return;

	crtc_state->infoframes.enable |= intel_hdmi_infoframe_enable(DP_SDP_VSC);
	vsc->sdp_type = DP_SDP_VSC;
	intel_dp_compute_vsc_colorimetry(crtc_state, conn_state,
					 &crtc_state->infoframes.vsc);
}

void intel_dp_compute_psr_vsc_sdp(struct intel_dp *intel_dp,
				  const struct intel_crtc_state *crtc_state,
				  const struct drm_connector_state *conn_state,
				  struct drm_dp_vsc_sdp *vsc)
{
	vsc->sdp_type = DP_SDP_VSC;

	if (crtc_state->has_psr2) {
		if (intel_dp->psr.colorimetry_support &&
		    intel_dp_needs_vsc_sdp(crtc_state, conn_state)) {
			/* [PSR2, +Colorimetry] */
			intel_dp_compute_vsc_colorimetry(crtc_state, conn_state,
							 vsc);
		} else {
			/*
			 * [PSR2, -Colorimetry]
			 * Prepare VSC Header for SU as per eDP 1.4 spec, Table 6-11
			 * 3D stereo + PSR/PSR2 + Y-coordinate.
			 */
			vsc->revision = 0x4;
			vsc->length = 0xe;
		}
	} else {
		/*
		 * [PSR1]
		 * Prepare VSC Header for SU as per DP 1.4 spec, Table 2-118
		 * VSC SDP supporting 3D stereo + PSR (applies to eDP v1.3 or
		 * higher).
		 */
		vsc->revision = 0x2;
		vsc->length = 0x8;
	}
}

static void
intel_dp_compute_hdr_metadata_infoframe_sdp(struct intel_dp *intel_dp,
					    struct intel_crtc_state *crtc_state,
					    const struct drm_connector_state *conn_state)
{
	int ret;
	struct drm_i915_private *dev_priv = dp_to_i915(intel_dp);
	struct hdmi_drm_infoframe *drm_infoframe = &crtc_state->infoframes.drm.drm;

	if (!conn_state->hdr_output_metadata)
		return;

	ret = drm_hdmi_infoframe_set_hdr_metadata(drm_infoframe, conn_state);

	if (ret) {
		drm_dbg_kms(&dev_priv->drm, "couldn't set HDR metadata in infoframe\n");
		return;
	}

	crtc_state->infoframes.enable |=
		intel_hdmi_infoframe_enable(HDMI_PACKET_TYPE_GAMUT_METADATA);
}

static bool cpu_transcoder_has_drrs(struct drm_i915_private *i915,
				    enum transcoder cpu_transcoder)
{
	/* M1/N1 is double buffered */
	if (DISPLAY_VER(i915) >= 9 || IS_BROADWELL(i915))
		return true;

	return intel_cpu_transcoder_has_m2_n2(i915, cpu_transcoder);
}

static bool can_enable_drrs(struct intel_connector *connector,
			    const struct intel_crtc_state *pipe_config,
			    const struct drm_display_mode *downclock_mode)
{
	struct drm_i915_private *i915 = to_i915(connector->base.dev);

	if (pipe_config->vrr.enable)
		return false;

	/*
	 * DRRS and PSR can't be enable together, so giving preference to PSR
	 * as it allows more power-savings by complete shutting down display,
	 * so to guarantee this, intel_drrs_compute_config() must be called
	 * after intel_psr_compute_config().
	 */
	if (pipe_config->has_psr)
		return false;

	/* FIXME missing FDI M2/N2 etc. */
	if (pipe_config->has_pch_encoder)
		return false;

	if (!cpu_transcoder_has_drrs(i915, pipe_config->cpu_transcoder))
		return false;

	return downclock_mode &&
		intel_panel_drrs_type(connector) == DRRS_TYPE_SEAMLESS;
}

static void
intel_dp_drrs_compute_config(struct intel_connector *connector,
			     struct intel_crtc_state *pipe_config,
			     int output_bpp, bool constant_n)
{
	struct drm_i915_private *i915 = to_i915(connector->base.dev);
	const struct drm_display_mode *downclock_mode =
		intel_panel_downclock_mode(connector, &pipe_config->hw.adjusted_mode);
	int pixel_clock;

	if (!can_enable_drrs(connector, pipe_config, downclock_mode)) {
		if (intel_cpu_transcoder_has_m2_n2(i915, pipe_config->cpu_transcoder))
			intel_zero_m_n(&pipe_config->dp_m2_n2);
		return;
	}

	if (IS_IRONLAKE(i915) || IS_SANDYBRIDGE(i915) || IS_IVYBRIDGE(i915))
		pipe_config->msa_timing_delay = connector->panel.vbt.edp.drrs_msa_timing_delay;

	pipe_config->has_drrs = true;

	pixel_clock = downclock_mode->clock;
	if (pipe_config->splitter.enable)
		pixel_clock /= pipe_config->splitter.link_count;

	intel_link_compute_m_n(output_bpp, pipe_config->lane_count, pixel_clock,
			       pipe_config->port_clock, &pipe_config->dp_m2_n2,
			       constant_n, pipe_config->fec_enable);

	/* FIXME: abstract this better */
	if (pipe_config->splitter.enable)
		pipe_config->dp_m2_n2.data_m *= pipe_config->splitter.link_count;
}

static bool intel_dp_has_audio(struct intel_encoder *encoder,
			       const struct intel_crtc_state *crtc_state,
			       const struct drm_connector_state *conn_state)
{
	struct drm_i915_private *i915 = to_i915(encoder->base.dev);
	struct intel_dp *intel_dp = enc_to_intel_dp(encoder);
	const struct intel_digital_connector_state *intel_conn_state =
		to_intel_digital_connector_state(conn_state);

	if (!intel_dp_port_has_audio(i915, encoder->port))
		return false;

	if (intel_conn_state->force_audio == HDMI_AUDIO_AUTO)
		return intel_dp->has_audio;
	else
		return intel_conn_state->force_audio == HDMI_AUDIO_ON;
}

static int
intel_dp_compute_output_format(struct intel_encoder *encoder,
			       struct intel_crtc_state *crtc_state,
			       struct drm_connector_state *conn_state,
			       bool respect_downstream_limits)
{
	struct drm_i915_private *i915 = to_i915(encoder->base.dev);
	struct intel_dp *intel_dp = enc_to_intel_dp(encoder);
	struct intel_connector *connector = intel_dp->attached_connector;
	const struct drm_display_info *info = &connector->base.display_info;
	const struct drm_display_mode *adjusted_mode = &crtc_state->hw.adjusted_mode;
	bool ycbcr_420_only;
	int ret;

	ycbcr_420_only = drm_mode_is_420_only(info, adjusted_mode);

	crtc_state->output_format = intel_dp_output_format(connector, ycbcr_420_only);

	if (ycbcr_420_only && !intel_dp_is_ycbcr420(intel_dp, crtc_state)) {
		drm_dbg_kms(&i915->drm,
			    "YCbCr 4:2:0 mode but YCbCr 4:2:0 output not possible. Falling back to RGB.\n");
		crtc_state->output_format = INTEL_OUTPUT_FORMAT_RGB;
	}

	ret = intel_dp_compute_link_config(encoder, crtc_state, conn_state,
					   respect_downstream_limits);
	if (ret) {
		if (intel_dp_is_ycbcr420(intel_dp, crtc_state) ||
		    !connector->base.ycbcr_420_allowed ||
		    !drm_mode_is_420_also(info, adjusted_mode))
			return ret;

		crtc_state->output_format = intel_dp_output_format(connector, true);
		ret = intel_dp_compute_link_config(encoder, crtc_state, conn_state,
						   respect_downstream_limits);
	}

	return ret;
}

int
intel_dp_compute_config(struct intel_encoder *encoder,
			struct intel_crtc_state *pipe_config,
			struct drm_connector_state *conn_state)
{
	struct drm_i915_private *dev_priv = to_i915(encoder->base.dev);
	struct drm_display_mode *adjusted_mode = &pipe_config->hw.adjusted_mode;
	struct intel_dp *intel_dp = enc_to_intel_dp(encoder);
	const struct drm_display_mode *fixed_mode;
	struct intel_connector *connector = intel_dp->attached_connector;
	bool constant_n = drm_dp_has_quirk(&intel_dp->desc, DP_DPCD_QUIRK_CONSTANT_N);
	int ret = 0, output_bpp;

	if (HAS_PCH_SPLIT(dev_priv) && !HAS_DDI(dev_priv) && encoder->port != PORT_A)
		pipe_config->has_pch_encoder = true;

	pipe_config->has_audio = intel_dp_has_audio(encoder, pipe_config, conn_state);

	fixed_mode = intel_panel_fixed_mode(connector, adjusted_mode);
	if (intel_dp_is_edp(intel_dp) && fixed_mode) {
		ret = intel_panel_compute_config(connector, adjusted_mode);
		if (ret)
			return ret;
	}

	if (adjusted_mode->flags & DRM_MODE_FLAG_DBLSCAN)
		return -EINVAL;

	if (HAS_GMCH(dev_priv) &&
	    adjusted_mode->flags & DRM_MODE_FLAG_INTERLACE)
		return -EINVAL;

	if (adjusted_mode->flags & DRM_MODE_FLAG_DBLCLK)
		return -EINVAL;

	if (intel_dp_hdisplay_bad(dev_priv, adjusted_mode->crtc_hdisplay))
		return -EINVAL;

	/*
	 * Try to respect downstream TMDS clock limits first, if
	 * that fails assume the user might know something we don't.
	 */
	ret = intel_dp_compute_output_format(encoder, pipe_config, conn_state, true);
	if (ret)
		ret = intel_dp_compute_output_format(encoder, pipe_config, conn_state, false);
	if (ret)
		return ret;

	if ((intel_dp_is_edp(intel_dp) && fixed_mode) ||
	    pipe_config->output_format == INTEL_OUTPUT_FORMAT_YCBCR420) {
		ret = intel_panel_fitting(pipe_config, conn_state);
		if (ret)
			return ret;
	}

	pipe_config->limited_color_range =
		intel_dp_limited_color_range(pipe_config, conn_state);

	if (pipe_config->dsc.compression_enable)
		output_bpp = pipe_config->dsc.compressed_bpp;
	else
		output_bpp = intel_dp_output_bpp(pipe_config->output_format,
						 pipe_config->pipe_bpp);

	if (intel_dp->mso_link_count) {
		int n = intel_dp->mso_link_count;
		int overlap = intel_dp->mso_pixel_overlap;

		pipe_config->splitter.enable = true;
		pipe_config->splitter.link_count = n;
		pipe_config->splitter.pixel_overlap = overlap;

		drm_dbg_kms(&dev_priv->drm, "MSO link count %d, pixel overlap %d\n",
			    n, overlap);

		adjusted_mode->crtc_hdisplay = adjusted_mode->crtc_hdisplay / n + overlap;
		adjusted_mode->crtc_hblank_start = adjusted_mode->crtc_hblank_start / n + overlap;
		adjusted_mode->crtc_hblank_end = adjusted_mode->crtc_hblank_end / n + overlap;
		adjusted_mode->crtc_hsync_start = adjusted_mode->crtc_hsync_start / n + overlap;
		adjusted_mode->crtc_hsync_end = adjusted_mode->crtc_hsync_end / n + overlap;
		adjusted_mode->crtc_htotal = adjusted_mode->crtc_htotal / n + overlap;
		adjusted_mode->crtc_clock /= n;
	}

	intel_link_compute_m_n(output_bpp,
			       pipe_config->lane_count,
			       adjusted_mode->crtc_clock,
			       pipe_config->port_clock,
			       &pipe_config->dp_m_n,
			       constant_n, pipe_config->fec_enable);

	/* FIXME: abstract this better */
	if (pipe_config->splitter.enable)
		pipe_config->dp_m_n.data_m *= pipe_config->splitter.link_count;

	if (!HAS_DDI(dev_priv))
		g4x_dp_set_clock(encoder, pipe_config);

	intel_vrr_compute_config(pipe_config, conn_state);
	intel_psr_compute_config(intel_dp, pipe_config, conn_state);
	intel_dp_drrs_compute_config(connector, pipe_config,
				     output_bpp, constant_n);
	intel_dp_compute_vsc_sdp(intel_dp, pipe_config, conn_state);
	intel_dp_compute_hdr_metadata_infoframe_sdp(intel_dp, pipe_config, conn_state);

	return 0;
}

void intel_dp_set_link_params(struct intel_dp *intel_dp,
			      int link_rate, int lane_count)
{
	memset(intel_dp->train_set, 0, sizeof(intel_dp->train_set));
	intel_dp->link_trained = false;
	intel_dp->link_rate = link_rate;
	intel_dp->lane_count = lane_count;
}

static void intel_dp_reset_max_link_params(struct intel_dp *intel_dp)
{
	intel_dp->max_link_lane_count = intel_dp_max_common_lane_count(intel_dp);
	intel_dp->max_link_rate = intel_dp_max_common_rate(intel_dp);
}

/* Enable backlight PWM and backlight PP control. */
void intel_edp_backlight_on(const struct intel_crtc_state *crtc_state,
			    const struct drm_connector_state *conn_state)
{
	struct intel_dp *intel_dp = enc_to_intel_dp(to_intel_encoder(conn_state->best_encoder));
	struct drm_i915_private *i915 = dp_to_i915(intel_dp);

	if (!intel_dp_is_edp(intel_dp))
		return;

	drm_dbg_kms(&i915->drm, "\n");

	intel_backlight_enable(crtc_state, conn_state);
	intel_pps_backlight_on(intel_dp);
}

/* Disable backlight PP control and backlight PWM. */
void intel_edp_backlight_off(const struct drm_connector_state *old_conn_state)
{
	struct intel_dp *intel_dp = enc_to_intel_dp(to_intel_encoder(old_conn_state->best_encoder));
	struct drm_i915_private *i915 = dp_to_i915(intel_dp);

	if (!intel_dp_is_edp(intel_dp))
		return;

	drm_dbg_kms(&i915->drm, "\n");

	intel_pps_backlight_off(intel_dp);
	intel_backlight_disable(old_conn_state);
}

static bool downstream_hpd_needs_d0(struct intel_dp *intel_dp)
{
	/*
	 * DPCD 1.2+ should support BRANCH_DEVICE_CTRL, and thus
	 * be capable of signalling downstream hpd with a long pulse.
	 * Whether or not that means D3 is safe to use is not clear,
	 * but let's assume so until proven otherwise.
	 *
	 * FIXME should really check all downstream ports...
	 */
	return intel_dp->dpcd[DP_DPCD_REV] == 0x11 &&
		drm_dp_is_branch(intel_dp->dpcd) &&
		intel_dp->downstream_ports[0] & DP_DS_PORT_HPD;
}

void intel_dp_sink_set_decompression_state(struct intel_dp *intel_dp,
					   const struct intel_crtc_state *crtc_state,
					   bool enable)
{
	struct drm_i915_private *i915 = dp_to_i915(intel_dp);
	int ret;

	if (!crtc_state->dsc.compression_enable)
		return;

	ret = drm_dp_dpcd_writeb(&intel_dp->aux, DP_DSC_ENABLE,
				 enable ? DP_DECOMPRESSION_EN : 0);
	if (ret < 0)
		drm_dbg_kms(&i915->drm,
			    "Failed to %s sink decompression state\n",
			    str_enable_disable(enable));
}

static void
intel_edp_init_source_oui(struct intel_dp *intel_dp, bool careful)
{
	struct drm_i915_private *i915 = dp_to_i915(intel_dp);
	u8 oui[] = { 0x00, 0xaa, 0x01 };
	u8 buf[3] = { 0 };

	/*
	 * During driver init, we want to be careful and avoid changing the source OUI if it's
	 * already set to what we want, so as to avoid clearing any state by accident
	 */
	if (careful) {
		if (drm_dp_dpcd_read(&intel_dp->aux, DP_SOURCE_OUI, buf, sizeof(buf)) < 0)
			drm_err(&i915->drm, "Failed to read source OUI\n");

		if (memcmp(oui, buf, sizeof(oui)) == 0)
			return;
	}

	if (drm_dp_dpcd_write(&intel_dp->aux, DP_SOURCE_OUI, oui, sizeof(oui)) < 0)
		drm_err(&i915->drm, "Failed to write source OUI\n");

	intel_dp->last_oui_write = jiffies;
}

void intel_dp_wait_source_oui(struct intel_dp *intel_dp)
{
	struct drm_i915_private *i915 = dp_to_i915(intel_dp);

	drm_dbg_kms(&i915->drm, "Performing OUI wait\n");
	wait_remaining_ms_from_jiffies(intel_dp->last_oui_write, 30);
}

/* If the device supports it, try to set the power state appropriately */
void intel_dp_set_power(struct intel_dp *intel_dp, u8 mode)
{
	struct intel_encoder *encoder = &dp_to_dig_port(intel_dp)->base;
	struct drm_i915_private *i915 = to_i915(encoder->base.dev);
	int ret, i;

	/* Should have a valid DPCD by this point */
	if (intel_dp->dpcd[DP_DPCD_REV] < 0x11)
		return;

	if (mode != DP_SET_POWER_D0) {
		if (downstream_hpd_needs_d0(intel_dp))
			return;

		ret = drm_dp_dpcd_writeb(&intel_dp->aux, DP_SET_POWER, mode);
	} else {
		struct intel_lspcon *lspcon = dp_to_lspcon(intel_dp);

		lspcon_resume(dp_to_dig_port(intel_dp));

		/* Write the source OUI as early as possible */
		if (intel_dp_is_edp(intel_dp))
			intel_edp_init_source_oui(intel_dp, false);

		/*
		 * When turning on, we need to retry for 1ms to give the sink
		 * time to wake up.
		 */
		for (i = 0; i < 3; i++) {
			ret = drm_dp_dpcd_writeb(&intel_dp->aux, DP_SET_POWER, mode);
			if (ret == 1)
				break;
			msleep(1);
		}

		if (ret == 1 && lspcon->active)
			lspcon_wait_pcon_mode(lspcon);
	}

	if (ret != 1)
		drm_dbg_kms(&i915->drm, "[ENCODER:%d:%s] Set power to %s failed\n",
			    encoder->base.base.id, encoder->base.name,
			    mode == DP_SET_POWER_D0 ? "D0" : "D3");
}

static bool
intel_dp_get_dpcd(struct intel_dp *intel_dp);

/**
 * intel_dp_sync_state - sync the encoder state during init/resume
 * @encoder: intel encoder to sync
 * @crtc_state: state for the CRTC connected to the encoder
 *
 * Sync any state stored in the encoder wrt. HW state during driver init
 * and system resume.
 */
void intel_dp_sync_state(struct intel_encoder *encoder,
			 const struct intel_crtc_state *crtc_state)
{
	struct intel_dp *intel_dp = enc_to_intel_dp(encoder);

	if (!crtc_state)
		return;

	/*
	 * Don't clobber DPCD if it's been already read out during output
	 * setup (eDP) or detect.
	 */
	if (intel_dp->dpcd[DP_DPCD_REV] == 0)
		intel_dp_get_dpcd(intel_dp);

	intel_dp_reset_max_link_params(intel_dp);
}

bool intel_dp_initial_fastset_check(struct intel_encoder *encoder,
				    struct intel_crtc_state *crtc_state)
{
	struct drm_i915_private *i915 = to_i915(encoder->base.dev);
	struct intel_dp *intel_dp = enc_to_intel_dp(encoder);

	/*
	 * If BIOS has set an unsupported or non-standard link rate for some
	 * reason force an encoder recompute and full modeset.
	 */
	if (intel_dp_rate_index(intel_dp->source_rates, intel_dp->num_source_rates,
				crtc_state->port_clock) < 0) {
		drm_dbg_kms(&i915->drm, "Forcing full modeset due to unsupported link rate\n");
		crtc_state->uapi.connectors_changed = true;
		return false;
	}

	/*
	 * FIXME hack to force full modeset when DSC is being used.
	 *
	 * As long as we do not have full state readout and config comparison
	 * of crtc_state->dsc, we have no way to ensure reliable fastset.
	 * Remove once we have readout for DSC.
	 */
	if (crtc_state->dsc.compression_enable) {
		drm_dbg_kms(&i915->drm, "Forcing full modeset due to DSC being enabled\n");
		crtc_state->uapi.mode_changed = true;
		return false;
	}

	if (CAN_PSR(intel_dp)) {
		drm_dbg_kms(&i915->drm, "Forcing full modeset to compute PSR state\n");
		crtc_state->uapi.mode_changed = true;
		return false;
	}

	return true;
}

static void intel_dp_get_pcon_dsc_cap(struct intel_dp *intel_dp)
{
	struct drm_i915_private *i915 = dp_to_i915(intel_dp);

	/* Clear the cached register set to avoid using stale values */

	memset(intel_dp->pcon_dsc_dpcd, 0, sizeof(intel_dp->pcon_dsc_dpcd));

	if (drm_dp_dpcd_read(&intel_dp->aux, DP_PCON_DSC_ENCODER,
			     intel_dp->pcon_dsc_dpcd,
			     sizeof(intel_dp->pcon_dsc_dpcd)) < 0)
		drm_err(&i915->drm, "Failed to read DPCD register 0x%x\n",
			DP_PCON_DSC_ENCODER);

	drm_dbg_kms(&i915->drm, "PCON ENCODER DSC DPCD: %*ph\n",
		    (int)sizeof(intel_dp->pcon_dsc_dpcd), intel_dp->pcon_dsc_dpcd);
}

static int intel_dp_pcon_get_frl_mask(u8 frl_bw_mask)
{
	int bw_gbps[] = {9, 18, 24, 32, 40, 48};
	int i;

	for (i = ARRAY_SIZE(bw_gbps) - 1; i >= 0; i--) {
		if (frl_bw_mask & (1 << i))
			return bw_gbps[i];
	}
	return 0;
}

static int intel_dp_pcon_set_frl_mask(int max_frl)
{
	switch (max_frl) {
	case 48:
		return DP_PCON_FRL_BW_MASK_48GBPS;
	case 40:
		return DP_PCON_FRL_BW_MASK_40GBPS;
	case 32:
		return DP_PCON_FRL_BW_MASK_32GBPS;
	case 24:
		return DP_PCON_FRL_BW_MASK_24GBPS;
	case 18:
		return DP_PCON_FRL_BW_MASK_18GBPS;
	case 9:
		return DP_PCON_FRL_BW_MASK_9GBPS;
	}

	return 0;
}

static int intel_dp_hdmi_sink_max_frl(struct intel_dp *intel_dp)
{
	struct intel_connector *intel_connector = intel_dp->attached_connector;
	struct drm_connector *connector = &intel_connector->base;
	int max_frl_rate;
	int max_lanes, rate_per_lane;
	int max_dsc_lanes, dsc_rate_per_lane;

	max_lanes = connector->display_info.hdmi.max_lanes;
	rate_per_lane = connector->display_info.hdmi.max_frl_rate_per_lane;
	max_frl_rate = max_lanes * rate_per_lane;

	if (connector->display_info.hdmi.dsc_cap.v_1p2) {
		max_dsc_lanes = connector->display_info.hdmi.dsc_cap.max_lanes;
		dsc_rate_per_lane = connector->display_info.hdmi.dsc_cap.max_frl_rate_per_lane;
		if (max_dsc_lanes && dsc_rate_per_lane)
			max_frl_rate = min(max_frl_rate, max_dsc_lanes * dsc_rate_per_lane);
	}

	return max_frl_rate;
}

static bool
intel_dp_pcon_is_frl_trained(struct intel_dp *intel_dp,
			     u8 max_frl_bw_mask, u8 *frl_trained_mask)
{
	if (drm_dp_pcon_hdmi_link_active(&intel_dp->aux) &&
	    drm_dp_pcon_hdmi_link_mode(&intel_dp->aux, frl_trained_mask) == DP_PCON_HDMI_MODE_FRL &&
	    *frl_trained_mask >= max_frl_bw_mask)
		return true;

	return false;
}

static int intel_dp_pcon_start_frl_training(struct intel_dp *intel_dp)
{
#define TIMEOUT_FRL_READY_MS 500
#define TIMEOUT_HDMI_LINK_ACTIVE_MS 1000

	struct drm_i915_private *i915 = dp_to_i915(intel_dp);
	int max_frl_bw, max_pcon_frl_bw, max_edid_frl_bw, ret;
	u8 max_frl_bw_mask = 0, frl_trained_mask;
	bool is_active;

	max_pcon_frl_bw = intel_dp->dfp.pcon_max_frl_bw;
	drm_dbg(&i915->drm, "PCON max rate = %d Gbps\n", max_pcon_frl_bw);

	max_edid_frl_bw = intel_dp_hdmi_sink_max_frl(intel_dp);
	drm_dbg(&i915->drm, "Sink max rate from EDID = %d Gbps\n", max_edid_frl_bw);

	max_frl_bw = min(max_edid_frl_bw, max_pcon_frl_bw);

	if (max_frl_bw <= 0)
		return -EINVAL;

	max_frl_bw_mask = intel_dp_pcon_set_frl_mask(max_frl_bw);
	drm_dbg(&i915->drm, "MAX_FRL_BW_MASK = %u\n", max_frl_bw_mask);

	if (intel_dp_pcon_is_frl_trained(intel_dp, max_frl_bw_mask, &frl_trained_mask))
		goto frl_trained;

	ret = drm_dp_pcon_frl_prepare(&intel_dp->aux, false);
	if (ret < 0)
		return ret;
	/* Wait for PCON to be FRL Ready */
	wait_for(is_active = drm_dp_pcon_is_frl_ready(&intel_dp->aux) == true, TIMEOUT_FRL_READY_MS);

	if (!is_active)
		return -ETIMEDOUT;

	ret = drm_dp_pcon_frl_configure_1(&intel_dp->aux, max_frl_bw,
					  DP_PCON_ENABLE_SEQUENTIAL_LINK);
	if (ret < 0)
		return ret;
	ret = drm_dp_pcon_frl_configure_2(&intel_dp->aux, max_frl_bw_mask,
					  DP_PCON_FRL_LINK_TRAIN_NORMAL);
	if (ret < 0)
		return ret;
	ret = drm_dp_pcon_frl_enable(&intel_dp->aux);
	if (ret < 0)
		return ret;
	/*
	 * Wait for FRL to be completed
	 * Check if the HDMI Link is up and active.
	 */
	wait_for(is_active =
		 intel_dp_pcon_is_frl_trained(intel_dp, max_frl_bw_mask, &frl_trained_mask),
		 TIMEOUT_HDMI_LINK_ACTIVE_MS);

	if (!is_active)
		return -ETIMEDOUT;

frl_trained:
	drm_dbg(&i915->drm, "FRL_TRAINED_MASK = %u\n", frl_trained_mask);
	intel_dp->frl.trained_rate_gbps = intel_dp_pcon_get_frl_mask(frl_trained_mask);
	intel_dp->frl.is_trained = true;
	drm_dbg(&i915->drm, "FRL trained with : %d Gbps\n", intel_dp->frl.trained_rate_gbps);

	return 0;
}

static bool intel_dp_is_hdmi_2_1_sink(struct intel_dp *intel_dp)
{
	if (drm_dp_is_branch(intel_dp->dpcd) &&
	    intel_dp->has_hdmi_sink &&
	    intel_dp_hdmi_sink_max_frl(intel_dp) > 0)
		return true;

	return false;
}

static
int intel_dp_pcon_set_tmds_mode(struct intel_dp *intel_dp)
{
	int ret;
	u8 buf = 0;

	/* Set PCON source control mode */
	buf |= DP_PCON_ENABLE_SOURCE_CTL_MODE;

	ret = drm_dp_dpcd_writeb(&intel_dp->aux, DP_PCON_HDMI_LINK_CONFIG_1, buf);
	if (ret < 0)
		return ret;

	/* Set HDMI LINK ENABLE */
	buf |= DP_PCON_ENABLE_HDMI_LINK;
	ret = drm_dp_dpcd_writeb(&intel_dp->aux, DP_PCON_HDMI_LINK_CONFIG_1, buf);
	if (ret < 0)
		return ret;

	return 0;
}

void intel_dp_check_frl_training(struct intel_dp *intel_dp)
{
	struct drm_i915_private *dev_priv = dp_to_i915(intel_dp);

	/*
	 * Always go for FRL training if:
	 * -PCON supports SRC_CTL_MODE (VESA DP2.0-HDMI2.1 PCON Spec Draft-1 Sec-7)
	 * -sink is HDMI2.1
	 */
	if (!(intel_dp->downstream_ports[2] & DP_PCON_SOURCE_CTL_MODE) ||
	    !intel_dp_is_hdmi_2_1_sink(intel_dp) ||
	    intel_dp->frl.is_trained)
		return;

	if (intel_dp_pcon_start_frl_training(intel_dp) < 0) {
		int ret, mode;

		drm_dbg(&dev_priv->drm, "Couldn't set FRL mode, continuing with TMDS mode\n");
		ret = intel_dp_pcon_set_tmds_mode(intel_dp);
		mode = drm_dp_pcon_hdmi_link_mode(&intel_dp->aux, NULL);

		if (ret < 0 || mode != DP_PCON_HDMI_MODE_TMDS)
			drm_dbg(&dev_priv->drm, "Issue with PCON, cannot set TMDS mode\n");
	} else {
		drm_dbg(&dev_priv->drm, "FRL training Completed\n");
	}
}

static int
intel_dp_pcon_dsc_enc_slice_height(const struct intel_crtc_state *crtc_state)
{
	int vactive = crtc_state->hw.adjusted_mode.vdisplay;

	return intel_hdmi_dsc_get_slice_height(vactive);
}

static int
intel_dp_pcon_dsc_enc_slices(struct intel_dp *intel_dp,
			     const struct intel_crtc_state *crtc_state)
{
	struct intel_connector *intel_connector = intel_dp->attached_connector;
	struct drm_connector *connector = &intel_connector->base;
	int hdmi_throughput = connector->display_info.hdmi.dsc_cap.clk_per_slice;
	int hdmi_max_slices = connector->display_info.hdmi.dsc_cap.max_slices;
	int pcon_max_slices = drm_dp_pcon_dsc_max_slices(intel_dp->pcon_dsc_dpcd);
	int pcon_max_slice_width = drm_dp_pcon_dsc_max_slice_width(intel_dp->pcon_dsc_dpcd);

	return intel_hdmi_dsc_get_num_slices(crtc_state, pcon_max_slices,
					     pcon_max_slice_width,
					     hdmi_max_slices, hdmi_throughput);
}

static int
intel_dp_pcon_dsc_enc_bpp(struct intel_dp *intel_dp,
			  const struct intel_crtc_state *crtc_state,
			  int num_slices, int slice_width)
{
	struct intel_connector *intel_connector = intel_dp->attached_connector;
	struct drm_connector *connector = &intel_connector->base;
	int output_format = crtc_state->output_format;
	bool hdmi_all_bpp = connector->display_info.hdmi.dsc_cap.all_bpp;
	int pcon_fractional_bpp = drm_dp_pcon_dsc_bpp_incr(intel_dp->pcon_dsc_dpcd);
	int hdmi_max_chunk_bytes =
		connector->display_info.hdmi.dsc_cap.total_chunk_kbytes * 1024;

	return intel_hdmi_dsc_get_bpp(pcon_fractional_bpp, slice_width,
				      num_slices, output_format, hdmi_all_bpp,
				      hdmi_max_chunk_bytes);
}

void
intel_dp_pcon_dsc_configure(struct intel_dp *intel_dp,
			    const struct intel_crtc_state *crtc_state)
{
	u8 pps_param[6];
	int slice_height;
	int slice_width;
	int num_slices;
	int bits_per_pixel;
	int ret;
	struct intel_connector *intel_connector = intel_dp->attached_connector;
	struct drm_i915_private *i915 = dp_to_i915(intel_dp);
	struct drm_connector *connector;
	bool hdmi_is_dsc_1_2;

	if (!intel_dp_is_hdmi_2_1_sink(intel_dp))
		return;

	if (!intel_connector)
		return;
	connector = &intel_connector->base;
	hdmi_is_dsc_1_2 = connector->display_info.hdmi.dsc_cap.v_1p2;

	if (!drm_dp_pcon_enc_is_dsc_1_2(intel_dp->pcon_dsc_dpcd) ||
	    !hdmi_is_dsc_1_2)
		return;

	slice_height = intel_dp_pcon_dsc_enc_slice_height(crtc_state);
	if (!slice_height)
		return;

	num_slices = intel_dp_pcon_dsc_enc_slices(intel_dp, crtc_state);
	if (!num_slices)
		return;

	slice_width = DIV_ROUND_UP(crtc_state->hw.adjusted_mode.hdisplay,
				   num_slices);

	bits_per_pixel = intel_dp_pcon_dsc_enc_bpp(intel_dp, crtc_state,
						   num_slices, slice_width);
	if (!bits_per_pixel)
		return;

	pps_param[0] = slice_height & 0xFF;
	pps_param[1] = slice_height >> 8;
	pps_param[2] = slice_width & 0xFF;
	pps_param[3] = slice_width >> 8;
	pps_param[4] = bits_per_pixel & 0xFF;
	pps_param[5] = (bits_per_pixel >> 8) & 0x3;

	ret = drm_dp_pcon_pps_override_param(&intel_dp->aux, pps_param);
	if (ret < 0)
		drm_dbg_kms(&i915->drm, "Failed to set pcon DSC\n");
}

void intel_dp_configure_protocol_converter(struct intel_dp *intel_dp,
					   const struct intel_crtc_state *crtc_state)
{
	struct drm_i915_private *i915 = dp_to_i915(intel_dp);
	u8 tmp;

	if (intel_dp->dpcd[DP_DPCD_REV] < 0x13)
		return;

	if (!drm_dp_is_branch(intel_dp->dpcd))
		return;

	tmp = intel_dp->has_hdmi_sink ?
		DP_HDMI_DVI_OUTPUT_CONFIG : 0;

	if (drm_dp_dpcd_writeb(&intel_dp->aux,
			       DP_PROTOCOL_CONVERTER_CONTROL_0, tmp) != 1)
		drm_dbg_kms(&i915->drm, "Failed to %s protocol converter HDMI mode\n",
			    str_enable_disable(intel_dp->has_hdmi_sink));

	tmp = crtc_state->output_format == INTEL_OUTPUT_FORMAT_YCBCR444 &&
		intel_dp->dfp.ycbcr_444_to_420 ? DP_CONVERSION_TO_YCBCR420_ENABLE : 0;

	if (drm_dp_dpcd_writeb(&intel_dp->aux,
			       DP_PROTOCOL_CONVERTER_CONTROL_1, tmp) != 1)
		drm_dbg_kms(&i915->drm,
			    "Failed to %s protocol converter YCbCr 4:2:0 conversion mode\n",
			    str_enable_disable(intel_dp->dfp.ycbcr_444_to_420));

	tmp = intel_dp->dfp.rgb_to_ycbcr ?
		DP_CONVERSION_BT709_RGB_YCBCR_ENABLE : 0;

	if (drm_dp_pcon_convert_rgb_to_ycbcr(&intel_dp->aux, tmp) < 0)
		drm_dbg_kms(&i915->drm,
			   "Failed to %s protocol converter RGB->YCbCr conversion mode\n",
			   str_enable_disable(tmp));
}


bool intel_dp_get_colorimetry_status(struct intel_dp *intel_dp)
{
	u8 dprx = 0;

	if (drm_dp_dpcd_readb(&intel_dp->aux, DP_DPRX_FEATURE_ENUMERATION_LIST,
			      &dprx) != 1)
		return false;
	return dprx & DP_VSC_SDP_EXT_FOR_COLORIMETRY_SUPPORTED;
}

static void intel_dp_get_dsc_sink_cap(struct intel_dp *intel_dp)
{
	struct drm_i915_private *i915 = dp_to_i915(intel_dp);

	/*
	 * Clear the cached register set to avoid using stale values
	 * for the sinks that do not support DSC.
	 */
	memset(intel_dp->dsc_dpcd, 0, sizeof(intel_dp->dsc_dpcd));

	/* Clear fec_capable to avoid using stale values */
	intel_dp->fec_capable = 0;

	/* Cache the DSC DPCD if eDP or DP rev >= 1.4 */
	if (intel_dp->dpcd[DP_DPCD_REV] >= 0x14 ||
	    intel_dp->edp_dpcd[0] >= DP_EDP_14) {
		if (drm_dp_dpcd_read(&intel_dp->aux, DP_DSC_SUPPORT,
				     intel_dp->dsc_dpcd,
				     sizeof(intel_dp->dsc_dpcd)) < 0)
			drm_err(&i915->drm,
				"Failed to read DPCD register 0x%x\n",
				DP_DSC_SUPPORT);

		drm_dbg_kms(&i915->drm, "DSC DPCD: %*ph\n",
			    (int)sizeof(intel_dp->dsc_dpcd),
			    intel_dp->dsc_dpcd);

		/* FEC is supported only on DP 1.4 */
		if (!intel_dp_is_edp(intel_dp) &&
		    drm_dp_dpcd_readb(&intel_dp->aux, DP_FEC_CAPABILITY,
				      &intel_dp->fec_capable) < 0)
			drm_err(&i915->drm,
				"Failed to read FEC DPCD register\n");

		drm_dbg_kms(&i915->drm, "FEC CAPABILITY: %x\n",
			    intel_dp->fec_capable);
	}
}

static void intel_edp_mso_mode_fixup(struct intel_connector *connector,
				     struct drm_display_mode *mode)
{
	struct intel_dp *intel_dp = intel_attached_dp(connector);
	struct drm_i915_private *i915 = to_i915(connector->base.dev);
	int n = intel_dp->mso_link_count;
	int overlap = intel_dp->mso_pixel_overlap;

	if (!mode || !n)
		return;

	mode->hdisplay = (mode->hdisplay - overlap) * n;
	mode->hsync_start = (mode->hsync_start - overlap) * n;
	mode->hsync_end = (mode->hsync_end - overlap) * n;
	mode->htotal = (mode->htotal - overlap) * n;
	mode->clock *= n;

	drm_mode_set_name(mode);

	drm_dbg_kms(&i915->drm,
		    "[CONNECTOR:%d:%s] using generated MSO mode: " DRM_MODE_FMT "\n",
		    connector->base.base.id, connector->base.name,
		    DRM_MODE_ARG(mode));
}

void intel_edp_fixup_vbt_bpp(struct intel_encoder *encoder, int pipe_bpp)
{
	struct drm_i915_private *dev_priv = to_i915(encoder->base.dev);
	struct intel_dp *intel_dp = enc_to_intel_dp(encoder);
	struct intel_connector *connector = intel_dp->attached_connector;

	if (connector->panel.vbt.edp.bpp && pipe_bpp > connector->panel.vbt.edp.bpp) {
		/*
		 * This is a big fat ugly hack.
		 *
		 * Some machines in UEFI boot mode provide us a VBT that has 18
		 * bpp and 1.62 GHz link bandwidth for eDP, which for reasons
		 * unknown we fail to light up. Yet the same BIOS boots up with
		 * 24 bpp and 2.7 GHz link. Use the same bpp as the BIOS uses as
		 * max, not what it tells us to use.
		 *
		 * Note: This will still be broken if the eDP panel is not lit
		 * up by the BIOS, and thus we can't get the mode at module
		 * load.
		 */
		drm_dbg_kms(&dev_priv->drm,
			    "pipe has %d bpp for eDP panel, overriding BIOS-provided max %d bpp\n",
			    pipe_bpp, connector->panel.vbt.edp.bpp);
		connector->panel.vbt.edp.bpp = pipe_bpp;
	}
}

static void intel_edp_mso_init(struct intel_dp *intel_dp)
{
	struct drm_i915_private *i915 = dp_to_i915(intel_dp);
	struct intel_connector *connector = intel_dp->attached_connector;
	struct drm_display_info *info = &connector->base.display_info;
	u8 mso;

	if (intel_dp->edp_dpcd[0] < DP_EDP_14)
		return;

	if (drm_dp_dpcd_readb(&intel_dp->aux, DP_EDP_MSO_LINK_CAPABILITIES, &mso) != 1) {
		drm_err(&i915->drm, "Failed to read MSO cap\n");
		return;
	}

	/* Valid configurations are SST or MSO 2x1, 2x2, 4x1 */
	mso &= DP_EDP_MSO_NUMBER_OF_LINKS_MASK;
	if (mso % 2 || mso > drm_dp_max_lane_count(intel_dp->dpcd)) {
		drm_err(&i915->drm, "Invalid MSO link count cap %u\n", mso);
		mso = 0;
	}

	if (mso) {
		drm_dbg_kms(&i915->drm, "Sink MSO %ux%u configuration, pixel overlap %u\n",
			    mso, drm_dp_max_lane_count(intel_dp->dpcd) / mso,
			    info->mso_pixel_overlap);
		if (!HAS_MSO(i915)) {
			drm_err(&i915->drm, "No source MSO support, disabling\n");
			mso = 0;
		}
	}

	intel_dp->mso_link_count = mso;
	intel_dp->mso_pixel_overlap = mso ? info->mso_pixel_overlap : 0;
}

static bool
intel_edp_init_dpcd(struct intel_dp *intel_dp)
{
	struct drm_i915_private *dev_priv =
		to_i915(dp_to_dig_port(intel_dp)->base.base.dev);

	/* this function is meant to be called only once */
	drm_WARN_ON(&dev_priv->drm, intel_dp->dpcd[DP_DPCD_REV] != 0);

	if (drm_dp_read_dpcd_caps(&intel_dp->aux, intel_dp->dpcd) != 0)
		return false;

	drm_dp_read_desc(&intel_dp->aux, &intel_dp->desc,
			 drm_dp_is_branch(intel_dp->dpcd));

	/*
	 * Read the eDP display control registers.
	 *
	 * Do this independent of DP_DPCD_DISPLAY_CONTROL_CAPABLE bit in
	 * DP_EDP_CONFIGURATION_CAP, because some buggy displays do not have it
	 * set, but require eDP 1.4+ detection (e.g. for supported link rates
	 * method). The display control registers should read zero if they're
	 * not supported anyway.
	 */
	if (drm_dp_dpcd_read(&intel_dp->aux, DP_EDP_DPCD_REV,
			     intel_dp->edp_dpcd, sizeof(intel_dp->edp_dpcd)) ==
			     sizeof(intel_dp->edp_dpcd)) {
		drm_dbg_kms(&dev_priv->drm, "eDP DPCD: %*ph\n",
			    (int)sizeof(intel_dp->edp_dpcd),
			    intel_dp->edp_dpcd);

		intel_dp->use_max_params = intel_dp->edp_dpcd[0] < DP_EDP_14;
	}

	/*
	 * This has to be called after intel_dp->edp_dpcd is filled, PSR checks
	 * for SET_POWER_CAPABLE bit in intel_dp->edp_dpcd[1]
	 */
	intel_psr_init_dpcd(intel_dp);

	/* Clear the default sink rates */
	intel_dp->num_sink_rates = 0;

	/* Read the eDP 1.4+ supported link rates. */
	if (intel_dp->edp_dpcd[0] >= DP_EDP_14) {
		__le16 sink_rates[DP_MAX_SUPPORTED_RATES];
		int i;

		drm_dp_dpcd_read(&intel_dp->aux, DP_SUPPORTED_LINK_RATES,
				sink_rates, sizeof(sink_rates));

		for (i = 0; i < ARRAY_SIZE(sink_rates); i++) {
			int val = le16_to_cpu(sink_rates[i]);

			if (val == 0)
				break;

			/* Value read multiplied by 200kHz gives the per-lane
			 * link rate in kHz. The source rates are, however,
			 * stored in terms of LS_Clk kHz. The full conversion
			 * back to symbols is
			 * (val * 200kHz)*(8/10 ch. encoding)*(1/8 bit to Byte)
			 */
			intel_dp->sink_rates[i] = (val * 200) / 10;
		}
		intel_dp->num_sink_rates = i;
	}

	/*
	 * Use DP_LINK_RATE_SET if DP_SUPPORTED_LINK_RATES are available,
	 * default to DP_MAX_LINK_RATE and DP_LINK_BW_SET otherwise.
	 */
	if (intel_dp->num_sink_rates)
		intel_dp->use_rate_select = true;
	else
		intel_dp_set_sink_rates(intel_dp);
	intel_dp_set_max_sink_lane_count(intel_dp);

	/* Read the eDP DSC DPCD registers */
	if (DISPLAY_VER(dev_priv) >= 10)
		intel_dp_get_dsc_sink_cap(intel_dp);

	/*
	 * If needed, program our source OUI so we can make various Intel-specific AUX services
	 * available (such as HDR backlight controls)
	 */
	intel_edp_init_source_oui(intel_dp, true);

	return true;
}

static bool
intel_dp_has_sink_count(struct intel_dp *intel_dp)
{
	if (!intel_dp->attached_connector)
		return false;

	return drm_dp_read_sink_count_cap(&intel_dp->attached_connector->base,
					  intel_dp->dpcd,
					  &intel_dp->desc);
}

static bool
intel_dp_get_dpcd(struct intel_dp *intel_dp)
{
	int ret;

	if (intel_dp_init_lttpr_and_dprx_caps(intel_dp) < 0)
		return false;

	/*
	 * Don't clobber cached eDP rates. Also skip re-reading
	 * the OUI/ID since we know it won't change.
	 */
	if (!intel_dp_is_edp(intel_dp)) {
		drm_dp_read_desc(&intel_dp->aux, &intel_dp->desc,
				 drm_dp_is_branch(intel_dp->dpcd));

		intel_dp_set_sink_rates(intel_dp);
		intel_dp_set_max_sink_lane_count(intel_dp);
		intel_dp_set_common_rates(intel_dp);
	}

	if (intel_dp_has_sink_count(intel_dp)) {
		ret = drm_dp_read_sink_count(&intel_dp->aux);
		if (ret < 0)
			return false;

		/*
		 * Sink count can change between short pulse hpd hence
		 * a member variable in intel_dp will track any changes
		 * between short pulse interrupts.
		 */
		intel_dp->sink_count = ret;

		/*
		 * SINK_COUNT == 0 and DOWNSTREAM_PORT_PRESENT == 1 implies that
		 * a dongle is present but no display. Unless we require to know
		 * if a dongle is present or not, we don't need to update
		 * downstream port information. So, an early return here saves
		 * time from performing other operations which are not required.
		 */
		if (!intel_dp->sink_count)
			return false;
	}

	return drm_dp_read_downstream_info(&intel_dp->aux, intel_dp->dpcd,
					   intel_dp->downstream_ports) == 0;
}

static bool
intel_dp_can_mst(struct intel_dp *intel_dp)
{
	struct drm_i915_private *i915 = dp_to_i915(intel_dp);

	return i915->params.enable_dp_mst &&
		intel_dp_mst_source_support(intel_dp) &&
		drm_dp_read_mst_cap(&intel_dp->aux, intel_dp->dpcd);
}

static void
intel_dp_configure_mst(struct intel_dp *intel_dp)
{
	struct drm_i915_private *i915 = dp_to_i915(intel_dp);
	struct intel_encoder *encoder =
		&dp_to_dig_port(intel_dp)->base;
	bool sink_can_mst = drm_dp_read_mst_cap(&intel_dp->aux, intel_dp->dpcd);

	drm_dbg_kms(&i915->drm,
		    "[ENCODER:%d:%s] MST support: port: %s, sink: %s, modparam: %s\n",
		    encoder->base.base.id, encoder->base.name,
		    str_yes_no(intel_dp_mst_source_support(intel_dp)),
		    str_yes_no(sink_can_mst),
		    str_yes_no(i915->params.enable_dp_mst));

	if (!intel_dp_mst_source_support(intel_dp))
		return;

	intel_dp->is_mst = sink_can_mst &&
		i915->params.enable_dp_mst;

	drm_dp_mst_topology_mgr_set_mst(&intel_dp->mst_mgr,
					intel_dp->is_mst);
}

static bool
intel_dp_get_sink_irq_esi(struct intel_dp *intel_dp, u8 *esi)
{
	return drm_dp_dpcd_read(&intel_dp->aux, DP_SINK_COUNT_ESI, esi, 4) == 4;
}

static bool intel_dp_ack_sink_irq_esi(struct intel_dp *intel_dp, u8 esi[4])
{
	int retry;

	for (retry = 0; retry < 3; retry++) {
		if (drm_dp_dpcd_write(&intel_dp->aux, DP_SINK_COUNT_ESI + 1,
				      &esi[1], 3) == 3)
			return true;
	}

	return false;
}

bool
intel_dp_needs_vsc_sdp(const struct intel_crtc_state *crtc_state,
		       const struct drm_connector_state *conn_state)
{
	/*
	 * As per DP 1.4a spec section 2.2.4.3 [MSA Field for Indication
	 * of Color Encoding Format and Content Color Gamut], in order to
	 * sending YCBCR 420 or HDR BT.2020 signals we should use DP VSC SDP.
	 */
	if (crtc_state->output_format == INTEL_OUTPUT_FORMAT_YCBCR420)
		return true;

	switch (conn_state->colorspace) {
	case DRM_MODE_COLORIMETRY_SYCC_601:
	case DRM_MODE_COLORIMETRY_OPYCC_601:
	case DRM_MODE_COLORIMETRY_BT2020_YCC:
	case DRM_MODE_COLORIMETRY_BT2020_RGB:
	case DRM_MODE_COLORIMETRY_BT2020_CYCC:
		return true;
	default:
		break;
	}

	return false;
}

static ssize_t intel_dp_vsc_sdp_pack(const struct drm_dp_vsc_sdp *vsc,
				     struct dp_sdp *sdp, size_t size)
{
	size_t length = sizeof(struct dp_sdp);

	if (size < length)
		return -ENOSPC;

	memset(sdp, 0, size);

	/*
	 * Prepare VSC Header for SU as per DP 1.4a spec, Table 2-119
	 * VSC SDP Header Bytes
	 */
	sdp->sdp_header.HB0 = 0; /* Secondary-Data Packet ID = 0 */
	sdp->sdp_header.HB1 = vsc->sdp_type; /* Secondary-data Packet Type */
	sdp->sdp_header.HB2 = vsc->revision; /* Revision Number */
	sdp->sdp_header.HB3 = vsc->length; /* Number of Valid Data Bytes */

	/*
	 * Only revision 0x5 supports Pixel Encoding/Colorimetry Format as
	 * per DP 1.4a spec.
	 */
	if (vsc->revision != 0x5)
		goto out;

	/* VSC SDP Payload for DB16 through DB18 */
	/* Pixel Encoding and Colorimetry Formats  */
	sdp->db[16] = (vsc->pixelformat & 0xf) << 4; /* DB16[7:4] */
	sdp->db[16] |= vsc->colorimetry & 0xf; /* DB16[3:0] */

	switch (vsc->bpc) {
	case 6:
		/* 6bpc: 0x0 */
		break;
	case 8:
		sdp->db[17] = 0x1; /* DB17[3:0] */
		break;
	case 10:
		sdp->db[17] = 0x2;
		break;
	case 12:
		sdp->db[17] = 0x3;
		break;
	case 16:
		sdp->db[17] = 0x4;
		break;
	default:
		MISSING_CASE(vsc->bpc);
		break;
	}
	/* Dynamic Range and Component Bit Depth */
	if (vsc->dynamic_range == DP_DYNAMIC_RANGE_CTA)
		sdp->db[17] |= 0x80;  /* DB17[7] */

	/* Content Type */
	sdp->db[18] = vsc->content_type & 0x7;

out:
	return length;
}

static ssize_t
intel_dp_hdr_metadata_infoframe_sdp_pack(struct drm_i915_private *i915,
					 const struct hdmi_drm_infoframe *drm_infoframe,
					 struct dp_sdp *sdp,
					 size_t size)
{
	size_t length = sizeof(struct dp_sdp);
	const int infoframe_size = HDMI_INFOFRAME_HEADER_SIZE + HDMI_DRM_INFOFRAME_SIZE;
	unsigned char buf[HDMI_INFOFRAME_HEADER_SIZE + HDMI_DRM_INFOFRAME_SIZE];
	ssize_t len;

	if (size < length)
		return -ENOSPC;

	memset(sdp, 0, size);

	len = hdmi_drm_infoframe_pack_only(drm_infoframe, buf, sizeof(buf));
	if (len < 0) {
		drm_dbg_kms(&i915->drm, "buffer size is smaller than hdr metadata infoframe\n");
		return -ENOSPC;
	}

	if (len != infoframe_size) {
		drm_dbg_kms(&i915->drm, "wrong static hdr metadata size\n");
		return -ENOSPC;
	}

	/*
	 * Set up the infoframe sdp packet for HDR static metadata.
	 * Prepare VSC Header for SU as per DP 1.4a spec,
	 * Table 2-100 and Table 2-101
	 */

	/* Secondary-Data Packet ID, 00h for non-Audio INFOFRAME */
	sdp->sdp_header.HB0 = 0;
	/*
	 * Packet Type 80h + Non-audio INFOFRAME Type value
	 * HDMI_INFOFRAME_TYPE_DRM: 0x87
	 * - 80h + Non-audio INFOFRAME Type value
	 * - InfoFrame Type: 0x07
	 *    [CTA-861-G Table-42 Dynamic Range and Mastering InfoFrame]
	 */
	sdp->sdp_header.HB1 = drm_infoframe->type;
	/*
	 * Least Significant Eight Bits of (Data Byte Count – 1)
	 * infoframe_size - 1
	 */
	sdp->sdp_header.HB2 = 0x1D;
	/* INFOFRAME SDP Version Number */
	sdp->sdp_header.HB3 = (0x13 << 2);
	/* CTA Header Byte 2 (INFOFRAME Version Number) */
	sdp->db[0] = drm_infoframe->version;
	/* CTA Header Byte 3 (Length of INFOFRAME): HDMI_DRM_INFOFRAME_SIZE */
	sdp->db[1] = drm_infoframe->length;
	/*
	 * Copy HDMI_DRM_INFOFRAME_SIZE size from a buffer after
	 * HDMI_INFOFRAME_HEADER_SIZE
	 */
	BUILD_BUG_ON(sizeof(sdp->db) < HDMI_DRM_INFOFRAME_SIZE + 2);
	memcpy(&sdp->db[2], &buf[HDMI_INFOFRAME_HEADER_SIZE],
	       HDMI_DRM_INFOFRAME_SIZE);

	/*
	 * Size of DP infoframe sdp packet for HDR static metadata consists of
	 * - DP SDP Header(struct dp_sdp_header): 4 bytes
	 * - Two Data Blocks: 2 bytes
	 *    CTA Header Byte2 (INFOFRAME Version Number)
	 *    CTA Header Byte3 (Length of INFOFRAME)
	 * - HDMI_DRM_INFOFRAME_SIZE: 26 bytes
	 *
	 * Prior to GEN11's GMP register size is identical to DP HDR static metadata
	 * infoframe size. But GEN11+ has larger than that size, write_infoframe
	 * will pad rest of the size.
	 */
	return sizeof(struct dp_sdp_header) + 2 + HDMI_DRM_INFOFRAME_SIZE;
}

static void intel_write_dp_sdp(struct intel_encoder *encoder,
			       const struct intel_crtc_state *crtc_state,
			       unsigned int type)
{
	struct intel_digital_port *dig_port = enc_to_dig_port(encoder);
	struct drm_i915_private *dev_priv = to_i915(encoder->base.dev);
	struct dp_sdp sdp = {};
	ssize_t len;

	if ((crtc_state->infoframes.enable &
	     intel_hdmi_infoframe_enable(type)) == 0)
		return;

	switch (type) {
	case DP_SDP_VSC:
		len = intel_dp_vsc_sdp_pack(&crtc_state->infoframes.vsc, &sdp,
					    sizeof(sdp));
		break;
	case HDMI_PACKET_TYPE_GAMUT_METADATA:
		len = intel_dp_hdr_metadata_infoframe_sdp_pack(dev_priv,
							       &crtc_state->infoframes.drm.drm,
							       &sdp, sizeof(sdp));
		break;
	default:
		MISSING_CASE(type);
		return;
	}

	if (drm_WARN_ON(&dev_priv->drm, len < 0))
		return;

	dig_port->write_infoframe(encoder, crtc_state, type, &sdp, len);
}

void intel_write_dp_vsc_sdp(struct intel_encoder *encoder,
			    const struct intel_crtc_state *crtc_state,
			    const struct drm_dp_vsc_sdp *vsc)
{
	struct intel_digital_port *dig_port = enc_to_dig_port(encoder);
	struct drm_i915_private *dev_priv = to_i915(encoder->base.dev);
	struct dp_sdp sdp = {};
	ssize_t len;

	len = intel_dp_vsc_sdp_pack(vsc, &sdp, sizeof(sdp));

	if (drm_WARN_ON(&dev_priv->drm, len < 0))
		return;

	dig_port->write_infoframe(encoder, crtc_state, DP_SDP_VSC,
					&sdp, len);
}

void intel_dp_set_infoframes(struct intel_encoder *encoder,
			     bool enable,
			     const struct intel_crtc_state *crtc_state,
			     const struct drm_connector_state *conn_state)
{
	struct drm_i915_private *dev_priv = to_i915(encoder->base.dev);
	i915_reg_t reg = HSW_TVIDEO_DIP_CTL(crtc_state->cpu_transcoder);
	u32 dip_enable = VIDEO_DIP_ENABLE_AVI_HSW | VIDEO_DIP_ENABLE_GCP_HSW |
			 VIDEO_DIP_ENABLE_VS_HSW | VIDEO_DIP_ENABLE_GMP_HSW |
			 VIDEO_DIP_ENABLE_SPD_HSW | VIDEO_DIP_ENABLE_DRM_GLK;
	u32 val = intel_de_read(dev_priv, reg) & ~dip_enable;

	/* TODO: Add DSC case (DIP_ENABLE_PPS) */
	/* When PSR is enabled, this routine doesn't disable VSC DIP */
	if (!crtc_state->has_psr)
		val &= ~VIDEO_DIP_ENABLE_VSC_HSW;

	intel_de_write(dev_priv, reg, val);
	intel_de_posting_read(dev_priv, reg);

	if (!enable)
		return;

	/* When PSR is enabled, VSC SDP is handled by PSR routine */
	if (!crtc_state->has_psr)
		intel_write_dp_sdp(encoder, crtc_state, DP_SDP_VSC);

	intel_write_dp_sdp(encoder, crtc_state, HDMI_PACKET_TYPE_GAMUT_METADATA);
}

static int intel_dp_vsc_sdp_unpack(struct drm_dp_vsc_sdp *vsc,
				   const void *buffer, size_t size)
{
	const struct dp_sdp *sdp = buffer;

	if (size < sizeof(struct dp_sdp))
		return -EINVAL;

	memset(vsc, 0, sizeof(*vsc));

	if (sdp->sdp_header.HB0 != 0)
		return -EINVAL;

	if (sdp->sdp_header.HB1 != DP_SDP_VSC)
		return -EINVAL;

	vsc->sdp_type = sdp->sdp_header.HB1;
	vsc->revision = sdp->sdp_header.HB2;
	vsc->length = sdp->sdp_header.HB3;

	if ((sdp->sdp_header.HB2 == 0x2 && sdp->sdp_header.HB3 == 0x8) ||
	    (sdp->sdp_header.HB2 == 0x4 && sdp->sdp_header.HB3 == 0xe)) {
		/*
		 * - HB2 = 0x2, HB3 = 0x8
		 *   VSC SDP supporting 3D stereo + PSR
		 * - HB2 = 0x4, HB3 = 0xe
		 *   VSC SDP supporting 3D stereo + PSR2 with Y-coordinate of
		 *   first scan line of the SU region (applies to eDP v1.4b
		 *   and higher).
		 */
		return 0;
	} else if (sdp->sdp_header.HB2 == 0x5 && sdp->sdp_header.HB3 == 0x13) {
		/*
		 * - HB2 = 0x5, HB3 = 0x13
		 *   VSC SDP supporting 3D stereo + PSR2 + Pixel Encoding/Colorimetry
		 *   Format.
		 */
		vsc->pixelformat = (sdp->db[16] >> 4) & 0xf;
		vsc->colorimetry = sdp->db[16] & 0xf;
		vsc->dynamic_range = (sdp->db[17] >> 7) & 0x1;

		switch (sdp->db[17] & 0x7) {
		case 0x0:
			vsc->bpc = 6;
			break;
		case 0x1:
			vsc->bpc = 8;
			break;
		case 0x2:
			vsc->bpc = 10;
			break;
		case 0x3:
			vsc->bpc = 12;
			break;
		case 0x4:
			vsc->bpc = 16;
			break;
		default:
			MISSING_CASE(sdp->db[17] & 0x7);
			return -EINVAL;
		}

		vsc->content_type = sdp->db[18] & 0x7;
	} else {
		return -EINVAL;
	}

	return 0;
}

static int
intel_dp_hdr_metadata_infoframe_sdp_unpack(struct hdmi_drm_infoframe *drm_infoframe,
					   const void *buffer, size_t size)
{
	int ret;

	const struct dp_sdp *sdp = buffer;

	if (size < sizeof(struct dp_sdp))
		return -EINVAL;

	if (sdp->sdp_header.HB0 != 0)
		return -EINVAL;

	if (sdp->sdp_header.HB1 != HDMI_INFOFRAME_TYPE_DRM)
		return -EINVAL;

	/*
	 * Least Significant Eight Bits of (Data Byte Count – 1)
	 * 1Dh (i.e., Data Byte Count = 30 bytes).
	 */
	if (sdp->sdp_header.HB2 != 0x1D)
		return -EINVAL;

	/* Most Significant Two Bits of (Data Byte Count – 1), Clear to 00b. */
	if ((sdp->sdp_header.HB3 & 0x3) != 0)
		return -EINVAL;

	/* INFOFRAME SDP Version Number */
	if (((sdp->sdp_header.HB3 >> 2) & 0x3f) != 0x13)
		return -EINVAL;

	/* CTA Header Byte 2 (INFOFRAME Version Number) */
	if (sdp->db[0] != 1)
		return -EINVAL;

	/* CTA Header Byte 3 (Length of INFOFRAME): HDMI_DRM_INFOFRAME_SIZE */
	if (sdp->db[1] != HDMI_DRM_INFOFRAME_SIZE)
		return -EINVAL;

	ret = hdmi_drm_infoframe_unpack_only(drm_infoframe, &sdp->db[2],
					     HDMI_DRM_INFOFRAME_SIZE);

	return ret;
}

static void intel_read_dp_vsc_sdp(struct intel_encoder *encoder,
				  struct intel_crtc_state *crtc_state,
				  struct drm_dp_vsc_sdp *vsc)
{
	struct intel_digital_port *dig_port = enc_to_dig_port(encoder);
	struct drm_i915_private *dev_priv = to_i915(encoder->base.dev);
	unsigned int type = DP_SDP_VSC;
	struct dp_sdp sdp = {};
	int ret;

	/* When PSR is enabled, VSC SDP is handled by PSR routine */
	if (crtc_state->has_psr)
		return;

	if ((crtc_state->infoframes.enable &
	     intel_hdmi_infoframe_enable(type)) == 0)
		return;

	dig_port->read_infoframe(encoder, crtc_state, type, &sdp, sizeof(sdp));

	ret = intel_dp_vsc_sdp_unpack(vsc, &sdp, sizeof(sdp));

	if (ret)
		drm_dbg_kms(&dev_priv->drm, "Failed to unpack DP VSC SDP\n");
}

static void intel_read_dp_hdr_metadata_infoframe_sdp(struct intel_encoder *encoder,
						     struct intel_crtc_state *crtc_state,
						     struct hdmi_drm_infoframe *drm_infoframe)
{
	struct intel_digital_port *dig_port = enc_to_dig_port(encoder);
	struct drm_i915_private *dev_priv = to_i915(encoder->base.dev);
	unsigned int type = HDMI_PACKET_TYPE_GAMUT_METADATA;
	struct dp_sdp sdp = {};
	int ret;

	if ((crtc_state->infoframes.enable &
	    intel_hdmi_infoframe_enable(type)) == 0)
		return;

	dig_port->read_infoframe(encoder, crtc_state, type, &sdp,
				 sizeof(sdp));

	ret = intel_dp_hdr_metadata_infoframe_sdp_unpack(drm_infoframe, &sdp,
							 sizeof(sdp));

	if (ret)
		drm_dbg_kms(&dev_priv->drm,
			    "Failed to unpack DP HDR Metadata Infoframe SDP\n");
}

void intel_read_dp_sdp(struct intel_encoder *encoder,
		       struct intel_crtc_state *crtc_state,
		       unsigned int type)
{
	switch (type) {
	case DP_SDP_VSC:
		intel_read_dp_vsc_sdp(encoder, crtc_state,
				      &crtc_state->infoframes.vsc);
		break;
	case HDMI_PACKET_TYPE_GAMUT_METADATA:
		intel_read_dp_hdr_metadata_infoframe_sdp(encoder, crtc_state,
							 &crtc_state->infoframes.drm.drm);
		break;
	default:
		MISSING_CASE(type);
		break;
	}
}

static u8 intel_dp_autotest_link_training(struct intel_dp *intel_dp)
{
	struct drm_i915_private *i915 = dp_to_i915(intel_dp);
	int status = 0;
	int test_link_rate;
	u8 test_lane_count, test_link_bw;
	/* (DP CTS 1.2)
	 * 4.3.1.11
	 */
	/* Read the TEST_LANE_COUNT and TEST_LINK_RTAE fields (DP CTS 3.1.4) */
	status = drm_dp_dpcd_readb(&intel_dp->aux, DP_TEST_LANE_COUNT,
				   &test_lane_count);

	if (status <= 0) {
		drm_dbg_kms(&i915->drm, "Lane count read failed\n");
		return DP_TEST_NAK;
	}
	test_lane_count &= DP_MAX_LANE_COUNT_MASK;

	status = drm_dp_dpcd_readb(&intel_dp->aux, DP_TEST_LINK_RATE,
				   &test_link_bw);
	if (status <= 0) {
		drm_dbg_kms(&i915->drm, "Link Rate read failed\n");
		return DP_TEST_NAK;
	}
	test_link_rate = drm_dp_bw_code_to_link_rate(test_link_bw);

	/* Validate the requested link rate and lane count */
	if (!intel_dp_link_params_valid(intel_dp, test_link_rate,
					test_lane_count))
		return DP_TEST_NAK;

	intel_dp->compliance.test_lane_count = test_lane_count;
	intel_dp->compliance.test_link_rate = test_link_rate;

	return DP_TEST_ACK;
}

static u8 intel_dp_autotest_video_pattern(struct intel_dp *intel_dp)
{
	struct drm_i915_private *i915 = dp_to_i915(intel_dp);
	u8 test_pattern;
	u8 test_misc;
	__be16 h_width, v_height;
	int status = 0;

	/* Read the TEST_PATTERN (DP CTS 3.1.5) */
	status = drm_dp_dpcd_readb(&intel_dp->aux, DP_TEST_PATTERN,
				   &test_pattern);
	if (status <= 0) {
		drm_dbg_kms(&i915->drm, "Test pattern read failed\n");
		return DP_TEST_NAK;
	}
	if (test_pattern != DP_COLOR_RAMP)
		return DP_TEST_NAK;

	status = drm_dp_dpcd_read(&intel_dp->aux, DP_TEST_H_WIDTH_HI,
				  &h_width, 2);
	if (status <= 0) {
		drm_dbg_kms(&i915->drm, "H Width read failed\n");
		return DP_TEST_NAK;
	}

	status = drm_dp_dpcd_read(&intel_dp->aux, DP_TEST_V_HEIGHT_HI,
				  &v_height, 2);
	if (status <= 0) {
		drm_dbg_kms(&i915->drm, "V Height read failed\n");
		return DP_TEST_NAK;
	}

	status = drm_dp_dpcd_readb(&intel_dp->aux, DP_TEST_MISC0,
				   &test_misc);
	if (status <= 0) {
		drm_dbg_kms(&i915->drm, "TEST MISC read failed\n");
		return DP_TEST_NAK;
	}
	if ((test_misc & DP_TEST_COLOR_FORMAT_MASK) != DP_COLOR_FORMAT_RGB)
		return DP_TEST_NAK;
	if (test_misc & DP_TEST_DYNAMIC_RANGE_CEA)
		return DP_TEST_NAK;
	switch (test_misc & DP_TEST_BIT_DEPTH_MASK) {
	case DP_TEST_BIT_DEPTH_6:
		intel_dp->compliance.test_data.bpc = 6;
		break;
	case DP_TEST_BIT_DEPTH_8:
		intel_dp->compliance.test_data.bpc = 8;
		break;
	default:
		return DP_TEST_NAK;
	}

	intel_dp->compliance.test_data.video_pattern = test_pattern;
	intel_dp->compliance.test_data.hdisplay = be16_to_cpu(h_width);
	intel_dp->compliance.test_data.vdisplay = be16_to_cpu(v_height);
	/* Set test active flag here so userspace doesn't interrupt things */
	intel_dp->compliance.test_active = true;

	return DP_TEST_ACK;
}

static u8 intel_dp_autotest_edid(struct intel_dp *intel_dp)
{
	struct drm_i915_private *i915 = dp_to_i915(intel_dp);
	u8 test_result = DP_TEST_ACK;
	struct intel_connector *intel_connector = intel_dp->attached_connector;
	struct drm_connector *connector = &intel_connector->base;

	if (intel_connector->detect_edid == NULL ||
	    connector->edid_corrupt ||
	    intel_dp->aux.i2c_defer_count > 6) {
		/* Check EDID read for NACKs, DEFERs and corruption
		 * (DP CTS 1.2 Core r1.1)
		 *    4.2.2.4 : Failed EDID read, I2C_NAK
		 *    4.2.2.5 : Failed EDID read, I2C_DEFER
		 *    4.2.2.6 : EDID corruption detected
		 * Use failsafe mode for all cases
		 */
		if (intel_dp->aux.i2c_nack_count > 0 ||
			intel_dp->aux.i2c_defer_count > 0)
			drm_dbg_kms(&i915->drm,
				    "EDID read had %d NACKs, %d DEFERs\n",
				    intel_dp->aux.i2c_nack_count,
				    intel_dp->aux.i2c_defer_count);
		intel_dp->compliance.test_data.edid = INTEL_DP_RESOLUTION_FAILSAFE;
	} else {
		struct edid *block = intel_connector->detect_edid;

		/* We have to write the checksum
		 * of the last block read
		 */
		block += intel_connector->detect_edid->extensions;

		if (drm_dp_dpcd_writeb(&intel_dp->aux, DP_TEST_EDID_CHECKSUM,
				       block->checksum) <= 0)
			drm_dbg_kms(&i915->drm,
				    "Failed to write EDID checksum\n");

		test_result = DP_TEST_ACK | DP_TEST_EDID_CHECKSUM_WRITE;
		intel_dp->compliance.test_data.edid = INTEL_DP_RESOLUTION_PREFERRED;
	}

	/* Set test active flag here so userspace doesn't interrupt things */
	intel_dp->compliance.test_active = true;

	return test_result;
}

static void intel_dp_phy_pattern_update(struct intel_dp *intel_dp,
					const struct intel_crtc_state *crtc_state)
{
	struct drm_i915_private *dev_priv =
			to_i915(dp_to_dig_port(intel_dp)->base.base.dev);
	struct drm_dp_phy_test_params *data =
			&intel_dp->compliance.test_data.phytest;
	struct intel_crtc *crtc = to_intel_crtc(crtc_state->uapi.crtc);
	enum pipe pipe = crtc->pipe;
	u32 pattern_val;

	switch (data->phy_pattern) {
	case DP_PHY_TEST_PATTERN_NONE:
		drm_dbg_kms(&dev_priv->drm, "Disable Phy Test Pattern\n");
		intel_de_write(dev_priv, DDI_DP_COMP_CTL(pipe), 0x0);
		break;
	case DP_PHY_TEST_PATTERN_D10_2:
		drm_dbg_kms(&dev_priv->drm, "Set D10.2 Phy Test Pattern\n");
		intel_de_write(dev_priv, DDI_DP_COMP_CTL(pipe),
			       DDI_DP_COMP_CTL_ENABLE | DDI_DP_COMP_CTL_D10_2);
		break;
	case DP_PHY_TEST_PATTERN_ERROR_COUNT:
		drm_dbg_kms(&dev_priv->drm, "Set Error Count Phy Test Pattern\n");
		intel_de_write(dev_priv, DDI_DP_COMP_CTL(pipe),
			       DDI_DP_COMP_CTL_ENABLE |
			       DDI_DP_COMP_CTL_SCRAMBLED_0);
		break;
	case DP_PHY_TEST_PATTERN_PRBS7:
		drm_dbg_kms(&dev_priv->drm, "Set PRBS7 Phy Test Pattern\n");
		intel_de_write(dev_priv, DDI_DP_COMP_CTL(pipe),
			       DDI_DP_COMP_CTL_ENABLE | DDI_DP_COMP_CTL_PRBS7);
		break;
	case DP_PHY_TEST_PATTERN_80BIT_CUSTOM:
		/*
		 * FIXME: Ideally pattern should come from DPCD 0x250. As
		 * current firmware of DPR-100 could not set it, so hardcoding
		 * now for complaince test.
		 */
		drm_dbg_kms(&dev_priv->drm,
			    "Set 80Bit Custom Phy Test Pattern 0x3e0f83e0 0x0f83e0f8 0x0000f83e\n");
		pattern_val = 0x3e0f83e0;
		intel_de_write(dev_priv, DDI_DP_COMP_PAT(pipe, 0), pattern_val);
		pattern_val = 0x0f83e0f8;
		intel_de_write(dev_priv, DDI_DP_COMP_PAT(pipe, 1), pattern_val);
		pattern_val = 0x0000f83e;
		intel_de_write(dev_priv, DDI_DP_COMP_PAT(pipe, 2), pattern_val);
		intel_de_write(dev_priv, DDI_DP_COMP_CTL(pipe),
			       DDI_DP_COMP_CTL_ENABLE |
			       DDI_DP_COMP_CTL_CUSTOM80);
		break;
	case DP_PHY_TEST_PATTERN_CP2520:
		/*
		 * FIXME: Ideally pattern should come from DPCD 0x24A. As
		 * current firmware of DPR-100 could not set it, so hardcoding
		 * now for complaince test.
		 */
		drm_dbg_kms(&dev_priv->drm, "Set HBR2 compliance Phy Test Pattern\n");
		pattern_val = 0xFB;
		intel_de_write(dev_priv, DDI_DP_COMP_CTL(pipe),
			       DDI_DP_COMP_CTL_ENABLE | DDI_DP_COMP_CTL_HBR2 |
			       pattern_val);
		break;
	default:
		WARN(1, "Invalid Phy Test Pattern\n");
	}
}

static void
intel_dp_autotest_phy_ddi_disable(struct intel_dp *intel_dp,
				  const struct intel_crtc_state *crtc_state)
{
	struct intel_digital_port *dig_port = dp_to_dig_port(intel_dp);
	struct drm_device *dev = dig_port->base.base.dev;
	struct drm_i915_private *dev_priv = to_i915(dev);
	struct intel_crtc *crtc = to_intel_crtc(dig_port->base.base.crtc);
	enum pipe pipe = crtc->pipe;
	u32 trans_ddi_func_ctl_value, trans_conf_value, dp_tp_ctl_value;

	trans_ddi_func_ctl_value = intel_de_read(dev_priv,
						 TRANS_DDI_FUNC_CTL(pipe));
	trans_conf_value = intel_de_read(dev_priv, PIPECONF(pipe));
	dp_tp_ctl_value = intel_de_read(dev_priv, TGL_DP_TP_CTL(pipe));

	trans_ddi_func_ctl_value &= ~(TRANS_DDI_FUNC_ENABLE |
				      TGL_TRANS_DDI_PORT_MASK);
	trans_conf_value &= ~PIPECONF_ENABLE;
	dp_tp_ctl_value &= ~DP_TP_CTL_ENABLE;

	intel_de_write(dev_priv, PIPECONF(pipe), trans_conf_value);
	intel_de_write(dev_priv, TRANS_DDI_FUNC_CTL(pipe),
		       trans_ddi_func_ctl_value);
	intel_de_write(dev_priv, TGL_DP_TP_CTL(pipe), dp_tp_ctl_value);
}

static void
intel_dp_autotest_phy_ddi_enable(struct intel_dp *intel_dp,
				 const struct intel_crtc_state *crtc_state)
{
	struct intel_digital_port *dig_port = dp_to_dig_port(intel_dp);
	struct drm_device *dev = dig_port->base.base.dev;
	struct drm_i915_private *dev_priv = to_i915(dev);
	enum port port = dig_port->base.port;
	struct intel_crtc *crtc = to_intel_crtc(dig_port->base.base.crtc);
	enum pipe pipe = crtc->pipe;
	u32 trans_ddi_func_ctl_value, trans_conf_value, dp_tp_ctl_value;

	trans_ddi_func_ctl_value = intel_de_read(dev_priv,
						 TRANS_DDI_FUNC_CTL(pipe));
	trans_conf_value = intel_de_read(dev_priv, PIPECONF(pipe));
	dp_tp_ctl_value = intel_de_read(dev_priv, TGL_DP_TP_CTL(pipe));

	trans_ddi_func_ctl_value |= TRANS_DDI_FUNC_ENABLE |
				    TGL_TRANS_DDI_SELECT_PORT(port);
	trans_conf_value |= PIPECONF_ENABLE;
	dp_tp_ctl_value |= DP_TP_CTL_ENABLE;

	intel_de_write(dev_priv, PIPECONF(pipe), trans_conf_value);
	intel_de_write(dev_priv, TGL_DP_TP_CTL(pipe), dp_tp_ctl_value);
	intel_de_write(dev_priv, TRANS_DDI_FUNC_CTL(pipe),
		       trans_ddi_func_ctl_value);
}

static void intel_dp_process_phy_request(struct intel_dp *intel_dp,
					 const struct intel_crtc_state *crtc_state)
{
	struct drm_i915_private *i915 = dp_to_i915(intel_dp);
	struct drm_dp_phy_test_params *data =
		&intel_dp->compliance.test_data.phytest;
	u8 link_status[DP_LINK_STATUS_SIZE];

	if (drm_dp_dpcd_read_phy_link_status(&intel_dp->aux, DP_PHY_DPRX,
					     link_status) < 0) {
		drm_dbg_kms(&i915->drm, "failed to get link status\n");
		return;
	}

	/* retrieve vswing & pre-emphasis setting */
	intel_dp_get_adjust_train(intel_dp, crtc_state, DP_PHY_DPRX,
				  link_status);

	intel_dp_autotest_phy_ddi_disable(intel_dp, crtc_state);

	intel_dp_set_signal_levels(intel_dp, crtc_state, DP_PHY_DPRX);

	intel_dp_phy_pattern_update(intel_dp, crtc_state);

	intel_dp_autotest_phy_ddi_enable(intel_dp, crtc_state);

	drm_dp_dpcd_write(&intel_dp->aux, DP_TRAINING_LANE0_SET,
			  intel_dp->train_set, crtc_state->lane_count);

	drm_dp_set_phy_test_pattern(&intel_dp->aux, data,
				    link_status[DP_DPCD_REV]);
}

static u8 intel_dp_autotest_phy_pattern(struct intel_dp *intel_dp)
{
	struct drm_i915_private *i915 = dp_to_i915(intel_dp);
	struct drm_dp_phy_test_params *data =
		&intel_dp->compliance.test_data.phytest;

	if (drm_dp_get_phy_test_pattern(&intel_dp->aux, data)) {
		drm_dbg_kms(&i915->drm, "DP Phy Test pattern AUX read failure\n");
		return DP_TEST_NAK;
	}

	/* Set test active flag here so userspace doesn't interrupt things */
	intel_dp->compliance.test_active = true;

	return DP_TEST_ACK;
}

static void intel_dp_handle_test_request(struct intel_dp *intel_dp)
{
	struct drm_i915_private *i915 = dp_to_i915(intel_dp);
	u8 response = DP_TEST_NAK;
	u8 request = 0;
	int status;

	status = drm_dp_dpcd_readb(&intel_dp->aux, DP_TEST_REQUEST, &request);
	if (status <= 0) {
		drm_dbg_kms(&i915->drm,
			    "Could not read test request from sink\n");
		goto update_status;
	}

	switch (request) {
	case DP_TEST_LINK_TRAINING:
		drm_dbg_kms(&i915->drm, "LINK_TRAINING test requested\n");
		response = intel_dp_autotest_link_training(intel_dp);
		break;
	case DP_TEST_LINK_VIDEO_PATTERN:
		drm_dbg_kms(&i915->drm, "TEST_PATTERN test requested\n");
		response = intel_dp_autotest_video_pattern(intel_dp);
		break;
	case DP_TEST_LINK_EDID_READ:
		drm_dbg_kms(&i915->drm, "EDID test requested\n");
		response = intel_dp_autotest_edid(intel_dp);
		break;
	case DP_TEST_LINK_PHY_TEST_PATTERN:
		drm_dbg_kms(&i915->drm, "PHY_PATTERN test requested\n");
		response = intel_dp_autotest_phy_pattern(intel_dp);
		break;
	default:
		drm_dbg_kms(&i915->drm, "Invalid test request '%02x'\n",
			    request);
		break;
	}

	if (response & DP_TEST_ACK)
		intel_dp->compliance.test_type = request;

update_status:
	status = drm_dp_dpcd_writeb(&intel_dp->aux, DP_TEST_RESPONSE, response);
	if (status <= 0)
		drm_dbg_kms(&i915->drm,
			    "Could not write test response to sink\n");
}

static bool intel_dp_link_ok(struct intel_dp *intel_dp,
			     u8 link_status[DP_LINK_STATUS_SIZE])
{
	struct intel_encoder *encoder = &dp_to_dig_port(intel_dp)->base;
	struct drm_i915_private *i915 = to_i915(encoder->base.dev);
	bool uhbr = intel_dp->link_rate >= 1000000;
	bool ok;

	if (uhbr)
		ok = drm_dp_128b132b_lane_channel_eq_done(link_status,
							  intel_dp->lane_count);
	else
		ok = drm_dp_channel_eq_ok(link_status, intel_dp->lane_count);

	if (ok)
		return true;

	intel_dp_dump_link_status(intel_dp, DP_PHY_DPRX, link_status);
	drm_dbg_kms(&i915->drm,
		    "[ENCODER:%d:%s] %s link not ok, retraining\n",
		    encoder->base.base.id, encoder->base.name,
		    uhbr ? "128b/132b" : "8b/10b");

	return false;
}

static void
intel_dp_mst_hpd_irq(struct intel_dp *intel_dp, u8 *esi, u8 *ack)
{
	bool handled = false;

	drm_dp_mst_hpd_irq(&intel_dp->mst_mgr, esi, &handled);
	if (handled)
		ack[1] |= esi[1] & (DP_DOWN_REP_MSG_RDY | DP_UP_REQ_MSG_RDY);

	if (esi[1] & DP_CP_IRQ) {
		intel_hdcp_handle_cp_irq(intel_dp->attached_connector);
		ack[1] |= DP_CP_IRQ;
	}
}

static bool intel_dp_mst_link_status(struct intel_dp *intel_dp)
{
	struct intel_encoder *encoder = &dp_to_dig_port(intel_dp)->base;
	struct drm_i915_private *i915 = to_i915(encoder->base.dev);
	u8 link_status[DP_LINK_STATUS_SIZE] = {};
	const size_t esi_link_status_size = DP_LINK_STATUS_SIZE - 2;

	if (drm_dp_dpcd_read(&intel_dp->aux, DP_LANE0_1_STATUS_ESI, link_status,
			     esi_link_status_size) != esi_link_status_size) {
		drm_err(&i915->drm,
			"[ENCODER:%d:%s] Failed to read link status\n",
			encoder->base.base.id, encoder->base.name);
		return false;
	}

	return intel_dp_link_ok(intel_dp, link_status);
}

/**
 * intel_dp_check_mst_status - service any pending MST interrupts, check link status
 * @intel_dp: Intel DP struct
 *
 * Read any pending MST interrupts, call MST core to handle these and ack the
 * interrupts. Check if the main and AUX link state is ok.
 *
 * Returns:
 * - %true if pending interrupts were serviced (or no interrupts were
 *   pending) w/o detecting an error condition.
 * - %false if an error condition - like AUX failure or a loss of link - is
 *   detected, which needs servicing from the hotplug work.
 */
static bool
intel_dp_check_mst_status(struct intel_dp *intel_dp)
{
	struct drm_i915_private *i915 = dp_to_i915(intel_dp);
	bool link_ok = true;

	drm_WARN_ON_ONCE(&i915->drm, intel_dp->active_mst_links < 0);

	for (;;) {
		u8 esi[4] = {};
		u8 ack[4] = {};

		if (!intel_dp_get_sink_irq_esi(intel_dp, esi)) {
			drm_dbg_kms(&i915->drm,
				    "failed to get ESI - device may have failed\n");
			link_ok = false;

			break;
		}

		drm_dbg_kms(&i915->drm, "DPRX ESI: %4ph\n", esi);

		if (intel_dp->active_mst_links > 0 && link_ok &&
		    esi[3] & LINK_STATUS_CHANGED) {
			if (!intel_dp_mst_link_status(intel_dp))
				link_ok = false;
			ack[3] |= LINK_STATUS_CHANGED;
		}

		intel_dp_mst_hpd_irq(intel_dp, esi, ack);

		if (!memchr_inv(ack, 0, sizeof(ack)))
			break;

		if (!intel_dp_ack_sink_irq_esi(intel_dp, ack))
			drm_dbg_kms(&i915->drm, "Failed to ack ESI\n");
	}

	return link_ok;
}

static void
intel_dp_handle_hdmi_link_status_change(struct intel_dp *intel_dp)
{
	bool is_active;
	u8 buf = 0;

	is_active = drm_dp_pcon_hdmi_link_active(&intel_dp->aux);
	if (intel_dp->frl.is_trained && !is_active) {
		if (drm_dp_dpcd_readb(&intel_dp->aux, DP_PCON_HDMI_LINK_CONFIG_1, &buf) < 0)
			return;

		buf &=  ~DP_PCON_ENABLE_HDMI_LINK;
		if (drm_dp_dpcd_writeb(&intel_dp->aux, DP_PCON_HDMI_LINK_CONFIG_1, buf) < 0)
			return;

		drm_dp_pcon_hdmi_frl_link_error_count(&intel_dp->aux, &intel_dp->attached_connector->base);

		/* Restart FRL training or fall back to TMDS mode */
		intel_dp_check_frl_training(intel_dp);
	}
}

static bool
intel_dp_needs_link_retrain(struct intel_dp *intel_dp)
{
	u8 link_status[DP_LINK_STATUS_SIZE];

	if (!intel_dp->link_trained)
		return false;

	/*
	 * While PSR source HW is enabled, it will control main-link sending
	 * frames, enabling and disabling it so trying to do a retrain will fail
	 * as the link would or not be on or it could mix training patterns
	 * and frame data at the same time causing retrain to fail.
	 * Also when exiting PSR, HW will retrain the link anyways fixing
	 * any link status error.
	 */
	if (intel_psr_enabled(intel_dp))
		return false;

	if (drm_dp_dpcd_read_phy_link_status(&intel_dp->aux, DP_PHY_DPRX,
					     link_status) < 0)
		return false;

	/*
	 * Validate the cached values of intel_dp->link_rate and
	 * intel_dp->lane_count before attempting to retrain.
	 *
	 * FIXME would be nice to user the crtc state here, but since
	 * we need to call this from the short HPD handler that seems
	 * a bit hard.
	 */
	if (!intel_dp_link_params_valid(intel_dp, intel_dp->link_rate,
					intel_dp->lane_count))
		return false;

	/* Retrain if link not ok */
	return !intel_dp_link_ok(intel_dp, link_status);
}

static bool intel_dp_has_connector(struct intel_dp *intel_dp,
				   const struct drm_connector_state *conn_state)
{
	struct drm_i915_private *i915 = dp_to_i915(intel_dp);
	struct intel_encoder *encoder;
	enum pipe pipe;

	if (!conn_state->best_encoder)
		return false;

	/* SST */
	encoder = &dp_to_dig_port(intel_dp)->base;
	if (conn_state->best_encoder == &encoder->base)
		return true;

	/* MST */
	for_each_pipe(i915, pipe) {
		encoder = &intel_dp->mst_encoders[pipe]->base;
		if (conn_state->best_encoder == &encoder->base)
			return true;
	}

	return false;
}

static int intel_dp_prep_link_retrain(struct intel_dp *intel_dp,
				      struct drm_modeset_acquire_ctx *ctx,
				      u8 *pipe_mask)
{
	struct drm_i915_private *i915 = dp_to_i915(intel_dp);
	struct drm_connector_list_iter conn_iter;
	struct intel_connector *connector;
	int ret = 0;

	*pipe_mask = 0;

	if (!intel_dp_needs_link_retrain(intel_dp))
		return 0;

	drm_connector_list_iter_begin(&i915->drm, &conn_iter);
	for_each_intel_connector_iter(connector, &conn_iter) {
		struct drm_connector_state *conn_state =
			connector->base.state;
		struct intel_crtc_state *crtc_state;
		struct intel_crtc *crtc;

		if (!intel_dp_has_connector(intel_dp, conn_state))
			continue;

		crtc = to_intel_crtc(conn_state->crtc);
		if (!crtc)
			continue;

		ret = drm_modeset_lock(&crtc->base.mutex, ctx);
		if (ret)
			break;

		crtc_state = to_intel_crtc_state(crtc->base.state);

		drm_WARN_ON(&i915->drm, !intel_crtc_has_dp_encoder(crtc_state));

		if (!crtc_state->hw.active)
			continue;

		if (conn_state->commit &&
		    !try_wait_for_completion(&conn_state->commit->hw_done))
			continue;

		*pipe_mask |= BIT(crtc->pipe);
	}
	drm_connector_list_iter_end(&conn_iter);

	if (!intel_dp_needs_link_retrain(intel_dp))
		*pipe_mask = 0;

	return ret;
}

static bool intel_dp_is_connected(struct intel_dp *intel_dp)
{
	struct intel_connector *connector = intel_dp->attached_connector;

	return connector->base.status == connector_status_connected ||
		intel_dp->is_mst;
}

int intel_dp_retrain_link(struct intel_encoder *encoder,
			  struct drm_modeset_acquire_ctx *ctx)
{
	struct drm_i915_private *dev_priv = to_i915(encoder->base.dev);
	struct intel_dp *intel_dp = enc_to_intel_dp(encoder);
	struct intel_crtc *crtc;
	u8 pipe_mask;
	int ret;

	if (!intel_dp_is_connected(intel_dp))
		return 0;

	ret = drm_modeset_lock(&dev_priv->drm.mode_config.connection_mutex,
			       ctx);
	if (ret)
		return ret;

	ret = intel_dp_prep_link_retrain(intel_dp, ctx, &pipe_mask);
	if (ret)
		return ret;

	if (pipe_mask == 0)
		return 0;

	drm_dbg_kms(&dev_priv->drm, "[ENCODER:%d:%s] retraining link\n",
		    encoder->base.base.id, encoder->base.name);

	for_each_intel_crtc_in_pipe_mask(&dev_priv->drm, crtc, pipe_mask) {
		const struct intel_crtc_state *crtc_state =
			to_intel_crtc_state(crtc->base.state);

		/* Suppress underruns caused by re-training */
		intel_set_cpu_fifo_underrun_reporting(dev_priv, crtc->pipe, false);
		if (crtc_state->has_pch_encoder)
			intel_set_pch_fifo_underrun_reporting(dev_priv,
							      intel_crtc_pch_transcoder(crtc), false);
	}

	for_each_intel_crtc_in_pipe_mask(&dev_priv->drm, crtc, pipe_mask) {
		const struct intel_crtc_state *crtc_state =
			to_intel_crtc_state(crtc->base.state);

		/* retrain on the MST master transcoder */
		if (DISPLAY_VER(dev_priv) >= 12 &&
		    intel_crtc_has_type(crtc_state, INTEL_OUTPUT_DP_MST) &&
		    !intel_dp_mst_is_master_trans(crtc_state))
			continue;

		intel_dp_check_frl_training(intel_dp);
		intel_dp_pcon_dsc_configure(intel_dp, crtc_state);
		intel_dp_start_link_train(intel_dp, crtc_state);
		intel_dp_stop_link_train(intel_dp, crtc_state);
		break;
	}

	for_each_intel_crtc_in_pipe_mask(&dev_priv->drm, crtc, pipe_mask) {
		const struct intel_crtc_state *crtc_state =
			to_intel_crtc_state(crtc->base.state);

		/* Keep underrun reporting disabled until things are stable */
		intel_crtc_wait_for_next_vblank(crtc);

		intel_set_cpu_fifo_underrun_reporting(dev_priv, crtc->pipe, true);
		if (crtc_state->has_pch_encoder)
			intel_set_pch_fifo_underrun_reporting(dev_priv,
							      intel_crtc_pch_transcoder(crtc), true);
	}

	return 0;
}

static int intel_dp_prep_phy_test(struct intel_dp *intel_dp,
				  struct drm_modeset_acquire_ctx *ctx,
				  u8 *pipe_mask)
{
	struct drm_i915_private *i915 = dp_to_i915(intel_dp);
	struct drm_connector_list_iter conn_iter;
	struct intel_connector *connector;
	int ret = 0;

	*pipe_mask = 0;

	drm_connector_list_iter_begin(&i915->drm, &conn_iter);
	for_each_intel_connector_iter(connector, &conn_iter) {
		struct drm_connector_state *conn_state =
			connector->base.state;
		struct intel_crtc_state *crtc_state;
		struct intel_crtc *crtc;

		if (!intel_dp_has_connector(intel_dp, conn_state))
			continue;

		crtc = to_intel_crtc(conn_state->crtc);
		if (!crtc)
			continue;

		ret = drm_modeset_lock(&crtc->base.mutex, ctx);
		if (ret)
			break;

		crtc_state = to_intel_crtc_state(crtc->base.state);

		drm_WARN_ON(&i915->drm, !intel_crtc_has_dp_encoder(crtc_state));

		if (!crtc_state->hw.active)
			continue;

		if (conn_state->commit &&
		    !try_wait_for_completion(&conn_state->commit->hw_done))
			continue;

		*pipe_mask |= BIT(crtc->pipe);
	}
	drm_connector_list_iter_end(&conn_iter);

	return ret;
}

static int intel_dp_do_phy_test(struct intel_encoder *encoder,
				struct drm_modeset_acquire_ctx *ctx)
{
	struct drm_i915_private *dev_priv = to_i915(encoder->base.dev);
	struct intel_dp *intel_dp = enc_to_intel_dp(encoder);
	struct intel_crtc *crtc;
	u8 pipe_mask;
	int ret;

	ret = drm_modeset_lock(&dev_priv->drm.mode_config.connection_mutex,
			       ctx);
	if (ret)
		return ret;

	ret = intel_dp_prep_phy_test(intel_dp, ctx, &pipe_mask);
	if (ret)
		return ret;

	if (pipe_mask == 0)
		return 0;

	drm_dbg_kms(&dev_priv->drm, "[ENCODER:%d:%s] PHY test\n",
		    encoder->base.base.id, encoder->base.name);

	for_each_intel_crtc_in_pipe_mask(&dev_priv->drm, crtc, pipe_mask) {
		const struct intel_crtc_state *crtc_state =
			to_intel_crtc_state(crtc->base.state);

		/* test on the MST master transcoder */
		if (DISPLAY_VER(dev_priv) >= 12 &&
		    intel_crtc_has_type(crtc_state, INTEL_OUTPUT_DP_MST) &&
		    !intel_dp_mst_is_master_trans(crtc_state))
			continue;

		intel_dp_process_phy_request(intel_dp, crtc_state);
		break;
	}

	return 0;
}

void intel_dp_phy_test(struct intel_encoder *encoder)
{
	struct drm_modeset_acquire_ctx ctx;
	int ret;

	drm_modeset_acquire_init(&ctx, 0);

	for (;;) {
		ret = intel_dp_do_phy_test(encoder, &ctx);

		if (ret == -EDEADLK) {
			drm_modeset_backoff(&ctx);
			continue;
		}

		break;
	}

	drm_modeset_drop_locks(&ctx);
	drm_modeset_acquire_fini(&ctx);
	drm_WARN(encoder->base.dev, ret,
		 "Acquiring modeset locks failed with %i\n", ret);
}

static void intel_dp_check_device_service_irq(struct intel_dp *intel_dp)
{
	struct drm_i915_private *i915 = dp_to_i915(intel_dp);
	u8 val;

	if (intel_dp->dpcd[DP_DPCD_REV] < 0x11)
		return;

	if (drm_dp_dpcd_readb(&intel_dp->aux,
			      DP_DEVICE_SERVICE_IRQ_VECTOR, &val) != 1 || !val)
		return;

	drm_dp_dpcd_writeb(&intel_dp->aux, DP_DEVICE_SERVICE_IRQ_VECTOR, val);

	if (val & DP_AUTOMATED_TEST_REQUEST)
		intel_dp_handle_test_request(intel_dp);

	if (val & DP_CP_IRQ)
		intel_hdcp_handle_cp_irq(intel_dp->attached_connector);

	if (val & DP_SINK_SPECIFIC_IRQ)
		drm_dbg_kms(&i915->drm, "Sink specific irq unhandled\n");
}

static void intel_dp_check_link_service_irq(struct intel_dp *intel_dp)
{
	u8 val;

	if (intel_dp->dpcd[DP_DPCD_REV] < 0x11)
		return;

	if (drm_dp_dpcd_readb(&intel_dp->aux,
			      DP_LINK_SERVICE_IRQ_VECTOR_ESI0, &val) != 1 || !val)
		return;

	if (drm_dp_dpcd_writeb(&intel_dp->aux,
			       DP_LINK_SERVICE_IRQ_VECTOR_ESI0, val) != 1)
		return;

	if (val & HDMI_LINK_STATUS_CHANGED)
		intel_dp_handle_hdmi_link_status_change(intel_dp);
}

/*
 * According to DP spec
 * 5.1.2:
 *  1. Read DPCD
 *  2. Configure link according to Receiver Capabilities
 *  3. Use Link Training from 2.5.3.3 and 3.5.1.3
 *  4. Check link status on receipt of hot-plug interrupt
 *
 * intel_dp_short_pulse -  handles short pulse interrupts
 * when full detection is not required.
 * Returns %true if short pulse is handled and full detection
 * is NOT required and %false otherwise.
 */
static bool
intel_dp_short_pulse(struct intel_dp *intel_dp)
{
	struct drm_i915_private *dev_priv = dp_to_i915(intel_dp);
	u8 old_sink_count = intel_dp->sink_count;
	bool ret;

	/*
	 * Clearing compliance test variables to allow capturing
	 * of values for next automated test request.
	 */
	memset(&intel_dp->compliance, 0, sizeof(intel_dp->compliance));

	/*
	 * Now read the DPCD to see if it's actually running
	 * If the current value of sink count doesn't match with
	 * the value that was stored earlier or dpcd read failed
	 * we need to do full detection
	 */
	ret = intel_dp_get_dpcd(intel_dp);

	if ((old_sink_count != intel_dp->sink_count) || !ret) {
		/* No need to proceed if we are going to do full detect */
		return false;
	}

	intel_dp_check_device_service_irq(intel_dp);
	intel_dp_check_link_service_irq(intel_dp);

	/* Handle CEC interrupts, if any */
	drm_dp_cec_irq(&intel_dp->aux);

	/* defer to the hotplug work for link retraining if needed */
	if (intel_dp_needs_link_retrain(intel_dp))
		return false;

	intel_psr_short_pulse(intel_dp);

	switch (intel_dp->compliance.test_type) {
	case DP_TEST_LINK_TRAINING:
		drm_dbg_kms(&dev_priv->drm,
			    "Link Training Compliance Test requested\n");
		/* Send a Hotplug Uevent to userspace to start modeset */
		drm_kms_helper_hotplug_event(&dev_priv->drm);
		break;
	case DP_TEST_LINK_PHY_TEST_PATTERN:
		drm_dbg_kms(&dev_priv->drm,
			    "PHY test pattern Compliance Test requested\n");
		/*
		 * Schedule long hpd to do the test
		 *
		 * FIXME get rid of the ad-hoc phy test modeset code
		 * and properly incorporate it into the normal modeset.
		 */
		return false;
	}

	return true;
}

/* XXX this is probably wrong for multiple downstream ports */
static enum drm_connector_status
intel_dp_detect_dpcd(struct intel_dp *intel_dp)
{
	struct drm_i915_private *i915 = dp_to_i915(intel_dp);
	struct intel_digital_port *dig_port = dp_to_dig_port(intel_dp);
	u8 *dpcd = intel_dp->dpcd;
	u8 type;

	if (drm_WARN_ON(&i915->drm, intel_dp_is_edp(intel_dp)))
		return connector_status_connected;

	lspcon_resume(dig_port);

	if (!intel_dp_get_dpcd(intel_dp))
		return connector_status_disconnected;

	/* if there's no downstream port, we're done */
	if (!drm_dp_is_branch(dpcd))
		return connector_status_connected;

	/* If we're HPD-aware, SINK_COUNT changes dynamically */
	if (intel_dp_has_sink_count(intel_dp) &&
	    intel_dp->downstream_ports[0] & DP_DS_PORT_HPD) {
		return intel_dp->sink_count ?
		connector_status_connected : connector_status_disconnected;
	}

	if (intel_dp_can_mst(intel_dp))
		return connector_status_connected;

	/* If no HPD, poke DDC gently */
	if (drm_probe_ddc(&intel_dp->aux.ddc))
		return connector_status_connected;

	/* Well we tried, say unknown for unreliable port types */
	if (intel_dp->dpcd[DP_DPCD_REV] >= 0x11) {
		type = intel_dp->downstream_ports[0] & DP_DS_PORT_TYPE_MASK;
		if (type == DP_DS_PORT_TYPE_VGA ||
		    type == DP_DS_PORT_TYPE_NON_EDID)
			return connector_status_unknown;
	} else {
		type = intel_dp->dpcd[DP_DOWNSTREAMPORT_PRESENT] &
			DP_DWN_STRM_PORT_TYPE_MASK;
		if (type == DP_DWN_STRM_PORT_TYPE_ANALOG ||
		    type == DP_DWN_STRM_PORT_TYPE_OTHER)
			return connector_status_unknown;
	}

	/* Anything else is out of spec, warn and ignore */
	drm_dbg_kms(&i915->drm, "Broken DP branch device, ignoring\n");
	return connector_status_disconnected;
}

static enum drm_connector_status
edp_detect(struct intel_dp *intel_dp)
{
	return connector_status_connected;
}

/*
 * intel_digital_port_connected - is the specified port connected?
 * @encoder: intel_encoder
 *
 * In cases where there's a connector physically connected but it can't be used
 * by our hardware we also return false, since the rest of the driver should
 * pretty much treat the port as disconnected. This is relevant for type-C
 * (starting on ICL) where there's ownership involved.
 *
 * Return %true if port is connected, %false otherwise.
 */
bool intel_digital_port_connected(struct intel_encoder *encoder)
{
	struct drm_i915_private *dev_priv = to_i915(encoder->base.dev);
	struct intel_digital_port *dig_port = enc_to_dig_port(encoder);
	bool is_connected = false;
	intel_wakeref_t wakeref;

	with_intel_display_power(dev_priv, POWER_DOMAIN_DISPLAY_CORE, wakeref)
		is_connected = dig_port->connected(encoder);

	return is_connected;
}

static struct edid *
intel_dp_get_edid(struct intel_dp *intel_dp)
{
	struct intel_connector *intel_connector = intel_dp->attached_connector;

	/* use cached edid if we have one */
	if (intel_connector->edid) {
		/* invalid edid */
		if (IS_ERR(intel_connector->edid))
			return NULL;

		return drm_edid_duplicate(intel_connector->edid);
	} else
		return drm_get_edid(&intel_connector->base,
				    &intel_dp->aux.ddc);
}

static void
intel_dp_update_dfp(struct intel_dp *intel_dp,
		    const struct edid *edid)
{
	struct drm_i915_private *i915 = dp_to_i915(intel_dp);
	struct intel_connector *connector = intel_dp->attached_connector;

	intel_dp->dfp.max_bpc =
		drm_dp_downstream_max_bpc(intel_dp->dpcd,
					  intel_dp->downstream_ports, edid);

	intel_dp->dfp.max_dotclock =
		drm_dp_downstream_max_dotclock(intel_dp->dpcd,
					       intel_dp->downstream_ports);

	intel_dp->dfp.min_tmds_clock =
		drm_dp_downstream_min_tmds_clock(intel_dp->dpcd,
						 intel_dp->downstream_ports,
						 edid);
	intel_dp->dfp.max_tmds_clock =
		drm_dp_downstream_max_tmds_clock(intel_dp->dpcd,
						 intel_dp->downstream_ports,
						 edid);

	intel_dp->dfp.pcon_max_frl_bw =
		drm_dp_get_pcon_max_frl_bw(intel_dp->dpcd,
					   intel_dp->downstream_ports);

	drm_dbg_kms(&i915->drm,
		    "[CONNECTOR:%d:%s] DFP max bpc %d, max dotclock %d, TMDS clock %d-%d, PCON Max FRL BW %dGbps\n",
		    connector->base.base.id, connector->base.name,
		    intel_dp->dfp.max_bpc,
		    intel_dp->dfp.max_dotclock,
		    intel_dp->dfp.min_tmds_clock,
		    intel_dp->dfp.max_tmds_clock,
		    intel_dp->dfp.pcon_max_frl_bw);

	intel_dp_get_pcon_dsc_cap(intel_dp);
}

static void
intel_dp_update_420(struct intel_dp *intel_dp)
{
	struct drm_i915_private *i915 = dp_to_i915(intel_dp);
	struct intel_connector *connector = intel_dp->attached_connector;
	bool is_branch, ycbcr_420_passthrough, ycbcr_444_to_420, rgb_to_ycbcr;

	/* No YCbCr output support on gmch platforms */
	if (HAS_GMCH(i915))
		return;

	/*
	 * ILK doesn't seem capable of DP YCbCr output. The
	 * displayed image is severly corrupted. SNB+ is fine.
	 */
	if (IS_IRONLAKE(i915))
		return;

	is_branch = drm_dp_is_branch(intel_dp->dpcd);
	ycbcr_420_passthrough =
		drm_dp_downstream_420_passthrough(intel_dp->dpcd,
						  intel_dp->downstream_ports);
	/* on-board LSPCON always assumed to support 4:4:4->4:2:0 conversion */
	ycbcr_444_to_420 =
		dp_to_dig_port(intel_dp)->lspcon.active ||
		drm_dp_downstream_444_to_420_conversion(intel_dp->dpcd,
							intel_dp->downstream_ports);
	rgb_to_ycbcr = drm_dp_downstream_rgb_to_ycbcr_conversion(intel_dp->dpcd,
								 intel_dp->downstream_ports,
								 DP_DS_HDMI_BT709_RGB_YCBCR_CONV);

	if (DISPLAY_VER(i915) >= 11) {
		/* Let PCON convert from RGB->YCbCr if possible */
		if (is_branch && rgb_to_ycbcr && ycbcr_444_to_420) {
			intel_dp->dfp.rgb_to_ycbcr = true;
			intel_dp->dfp.ycbcr_444_to_420 = true;
			connector->base.ycbcr_420_allowed = true;
		} else {
		/* Prefer 4:2:0 passthrough over 4:4:4->4:2:0 conversion */
			intel_dp->dfp.ycbcr_444_to_420 =
				ycbcr_444_to_420 && !ycbcr_420_passthrough;

			connector->base.ycbcr_420_allowed =
				!is_branch || ycbcr_444_to_420 || ycbcr_420_passthrough;
		}
	} else {
		/* 4:4:4->4:2:0 conversion is the only way */
		intel_dp->dfp.ycbcr_444_to_420 = ycbcr_444_to_420;

		connector->base.ycbcr_420_allowed = ycbcr_444_to_420;
	}

	drm_dbg_kms(&i915->drm,
		    "[CONNECTOR:%d:%s] RGB->YcbCr conversion? %s, YCbCr 4:2:0 allowed? %s, YCbCr 4:4:4->4:2:0 conversion? %s\n",
		    connector->base.base.id, connector->base.name,
		    str_yes_no(intel_dp->dfp.rgb_to_ycbcr),
		    str_yes_no(connector->base.ycbcr_420_allowed),
		    str_yes_no(intel_dp->dfp.ycbcr_444_to_420));
}

static void
intel_dp_set_edid(struct intel_dp *intel_dp)
{
	struct drm_i915_private *i915 = dp_to_i915(intel_dp);
	struct intel_connector *connector = intel_dp->attached_connector;
	struct edid *edid;
	bool vrr_capable;

	intel_dp_unset_edid(intel_dp);
	edid = intel_dp_get_edid(intel_dp);
	connector->detect_edid = edid;

	vrr_capable = intel_vrr_is_capable(connector);
	drm_dbg_kms(&i915->drm, "[CONNECTOR:%d:%s] VRR capable: %s\n",
		    connector->base.base.id, connector->base.name, str_yes_no(vrr_capable));
	drm_connector_set_vrr_capable_property(&connector->base, vrr_capable);

	intel_dp_update_dfp(intel_dp, edid);
	intel_dp_update_420(intel_dp);

	if (edid && edid->input & DRM_EDID_INPUT_DIGITAL) {
		intel_dp->has_hdmi_sink = drm_detect_hdmi_monitor(edid);
		intel_dp->has_audio = drm_detect_monitor_audio(edid);
	}

	drm_dp_cec_set_edid(&intel_dp->aux, edid);
}

static void
intel_dp_unset_edid(struct intel_dp *intel_dp)
{
	struct intel_connector *connector = intel_dp->attached_connector;

	drm_dp_cec_unset_edid(&intel_dp->aux);
	kfree(connector->detect_edid);
	connector->detect_edid = NULL;

	intel_dp->has_hdmi_sink = false;
	intel_dp->has_audio = false;

	intel_dp->dfp.max_bpc = 0;
	intel_dp->dfp.max_dotclock = 0;
	intel_dp->dfp.min_tmds_clock = 0;
	intel_dp->dfp.max_tmds_clock = 0;

	intel_dp->dfp.pcon_max_frl_bw = 0;

	intel_dp->dfp.ycbcr_444_to_420 = false;
	connector->base.ycbcr_420_allowed = false;

	drm_connector_set_vrr_capable_property(&connector->base,
					       false);
}

static int
intel_dp_detect(struct drm_connector *connector,
		struct drm_modeset_acquire_ctx *ctx,
		bool force)
{
	struct drm_i915_private *dev_priv = to_i915(connector->dev);
	struct intel_dp *intel_dp = intel_attached_dp(to_intel_connector(connector));
	struct intel_digital_port *dig_port = dp_to_dig_port(intel_dp);
	struct intel_encoder *encoder = &dig_port->base;
	enum drm_connector_status status;

	drm_dbg_kms(&dev_priv->drm, "[CONNECTOR:%d:%s]\n",
		    connector->base.id, connector->name);
	drm_WARN_ON(&dev_priv->drm,
		    !drm_modeset_is_locked(&dev_priv->drm.mode_config.connection_mutex));

	if (!INTEL_DISPLAY_ENABLED(dev_priv))
		return connector_status_disconnected;

	/* Can't disconnect eDP */
	if (intel_dp_is_edp(intel_dp))
		status = edp_detect(intel_dp);
	else if (intel_digital_port_connected(encoder))
		status = intel_dp_detect_dpcd(intel_dp);
	else
		status = connector_status_disconnected;

	if (status == connector_status_disconnected) {
		memset(&intel_dp->compliance, 0, sizeof(intel_dp->compliance));
		memset(intel_dp->dsc_dpcd, 0, sizeof(intel_dp->dsc_dpcd));

		if (intel_dp->is_mst) {
			drm_dbg_kms(&dev_priv->drm,
				    "MST device may have disappeared %d vs %d\n",
				    intel_dp->is_mst,
				    intel_dp->mst_mgr.mst_state);
			intel_dp->is_mst = false;
			drm_dp_mst_topology_mgr_set_mst(&intel_dp->mst_mgr,
							intel_dp->is_mst);
		}

		goto out;
	}

	/* Read DP Sink DSC Cap DPCD regs for DP v1.4 */
	if (DISPLAY_VER(dev_priv) >= 11)
		intel_dp_get_dsc_sink_cap(intel_dp);

	intel_dp_configure_mst(intel_dp);

	/*
	 * TODO: Reset link params when switching to MST mode, until MST
	 * supports link training fallback params.
	 */
	if (intel_dp->reset_link_params || intel_dp->is_mst) {
		intel_dp_reset_max_link_params(intel_dp);
		intel_dp->reset_link_params = false;
	}

	intel_dp_print_rates(intel_dp);

	if (intel_dp->is_mst) {
		/*
		 * If we are in MST mode then this connector
		 * won't appear connected or have anything
		 * with EDID on it
		 */
		status = connector_status_disconnected;
		goto out;
	}

	/*
	 * Some external monitors do not signal loss of link synchronization
	 * with an IRQ_HPD, so force a link status check.
	 */
	if (!intel_dp_is_edp(intel_dp)) {
		int ret;

		ret = intel_dp_retrain_link(encoder, ctx);
		if (ret)
			return ret;
	}

	/*
	 * Clearing NACK and defer counts to get their exact values
	 * while reading EDID which are required by Compliance tests
	 * 4.2.2.4 and 4.2.2.5
	 */
	intel_dp->aux.i2c_nack_count = 0;
	intel_dp->aux.i2c_defer_count = 0;

	intel_dp_set_edid(intel_dp);
	if (intel_dp_is_edp(intel_dp) ||
	    to_intel_connector(connector)->detect_edid)
		status = connector_status_connected;

	intel_dp_check_device_service_irq(intel_dp);

out:
	if (status != connector_status_connected && !intel_dp->is_mst)
		intel_dp_unset_edid(intel_dp);

	/*
	 * Make sure the refs for power wells enabled during detect are
	 * dropped to avoid a new detect cycle triggered by HPD polling.
	 */
	intel_display_power_flush_work(dev_priv);

	if (!intel_dp_is_edp(intel_dp))
		drm_dp_set_subconnector_property(connector,
						 status,
						 intel_dp->dpcd,
						 intel_dp->downstream_ports);
	return status;
}

static void
intel_dp_force(struct drm_connector *connector)
{
	struct intel_dp *intel_dp = intel_attached_dp(to_intel_connector(connector));
	struct intel_digital_port *dig_port = dp_to_dig_port(intel_dp);
	struct intel_encoder *intel_encoder = &dig_port->base;
	struct drm_i915_private *dev_priv = to_i915(intel_encoder->base.dev);
	enum intel_display_power_domain aux_domain =
		intel_aux_power_domain(dig_port);
	intel_wakeref_t wakeref;

	drm_dbg_kms(&dev_priv->drm, "[CONNECTOR:%d:%s]\n",
		    connector->base.id, connector->name);
	intel_dp_unset_edid(intel_dp);

	if (connector->status != connector_status_connected)
		return;

	wakeref = intel_display_power_get(dev_priv, aux_domain);

	intel_dp_set_edid(intel_dp);

	intel_display_power_put(dev_priv, aux_domain, wakeref);
}

static int intel_dp_get_modes(struct drm_connector *connector)
{
	struct intel_connector *intel_connector = to_intel_connector(connector);
	struct edid *edid;
	int num_modes = 0;

	edid = intel_connector->detect_edid;
	if (edid)
		num_modes = intel_connector_update_modes(connector, edid);

	/* Also add fixed mode, which may or may not be present in EDID */
	if (intel_dp_is_edp(intel_attached_dp(intel_connector)))
		num_modes += intel_panel_get_modes(intel_connector);

	if (num_modes)
		return num_modes;

	if (!edid) {
		struct intel_dp *intel_dp = intel_attached_dp(intel_connector);
		struct drm_display_mode *mode;

		mode = drm_dp_downstream_mode(connector->dev,
					      intel_dp->dpcd,
					      intel_dp->downstream_ports);
		if (mode) {
			drm_mode_probed_add(connector, mode);
			num_modes++;
		}
	}

	return num_modes;
}

static int
intel_dp_connector_register(struct drm_connector *connector)
{
	struct drm_i915_private *i915 = to_i915(connector->dev);
	struct intel_dp *intel_dp = intel_attached_dp(to_intel_connector(connector));
	struct intel_digital_port *dig_port = dp_to_dig_port(intel_dp);
	struct intel_lspcon *lspcon = &dig_port->lspcon;
	int ret;

	ret = intel_connector_register(connector);
	if (ret)
		return ret;

	drm_dbg_kms(&i915->drm, "registering %s bus for %s\n",
		    intel_dp->aux.name, connector->kdev->kobj.name);

	intel_dp->aux.dev = connector->kdev;
	ret = drm_dp_aux_register(&intel_dp->aux);
	if (!ret)
		drm_dp_cec_register_connector(&intel_dp->aux, connector);

	if (!intel_bios_is_lspcon_present(i915, dig_port->base.port))
		return ret;

	/*
	 * ToDo: Clean this up to handle lspcon init and resume more
	 * efficiently and streamlined.
	 */
	if (lspcon_init(dig_port)) {
		lspcon_detect_hdr_capability(lspcon);
		if (lspcon->hdr_supported)
			drm_connector_attach_hdr_output_metadata_property(connector);
	}

	return ret;
}

static void
intel_dp_connector_unregister(struct drm_connector *connector)
{
	struct intel_dp *intel_dp = intel_attached_dp(to_intel_connector(connector));

	drm_dp_cec_unregister_connector(&intel_dp->aux);
	drm_dp_aux_unregister(&intel_dp->aux);
	intel_connector_unregister(connector);
}

void intel_dp_encoder_flush_work(struct drm_encoder *encoder)
{
	struct intel_digital_port *dig_port = enc_to_dig_port(to_intel_encoder(encoder));
	struct intel_dp *intel_dp = &dig_port->dp;

	intel_dp_mst_encoder_cleanup(dig_port);

	intel_pps_vdd_off_sync(intel_dp);

	intel_dp_aux_fini(intel_dp);
}

void intel_dp_encoder_suspend(struct intel_encoder *intel_encoder)
{
	struct intel_dp *intel_dp = enc_to_intel_dp(intel_encoder);

	intel_pps_vdd_off_sync(intel_dp);
}

void intel_dp_encoder_shutdown(struct intel_encoder *intel_encoder)
{
	struct intel_dp *intel_dp = enc_to_intel_dp(intel_encoder);

	intel_pps_wait_power_cycle(intel_dp);
}

static int intel_modeset_tile_group(struct intel_atomic_state *state,
				    int tile_group_id)
{
	struct drm_i915_private *dev_priv = to_i915(state->base.dev);
	struct drm_connector_list_iter conn_iter;
	struct drm_connector *connector;
	int ret = 0;

	drm_connector_list_iter_begin(&dev_priv->drm, &conn_iter);
	drm_for_each_connector_iter(connector, &conn_iter) {
		struct drm_connector_state *conn_state;
		struct intel_crtc_state *crtc_state;
		struct intel_crtc *crtc;

		if (!connector->has_tile ||
		    connector->tile_group->id != tile_group_id)
			continue;

		conn_state = drm_atomic_get_connector_state(&state->base,
							    connector);
		if (IS_ERR(conn_state)) {
			ret = PTR_ERR(conn_state);
			break;
		}

		crtc = to_intel_crtc(conn_state->crtc);

		if (!crtc)
			continue;

		crtc_state = intel_atomic_get_new_crtc_state(state, crtc);
		crtc_state->uapi.mode_changed = true;

		ret = drm_atomic_add_affected_planes(&state->base, &crtc->base);
		if (ret)
			break;
	}
	drm_connector_list_iter_end(&conn_iter);

	return ret;
}

static int intel_modeset_affected_transcoders(struct intel_atomic_state *state, u8 transcoders)
{
	struct drm_i915_private *dev_priv = to_i915(state->base.dev);
	struct intel_crtc *crtc;

	if (transcoders == 0)
		return 0;

	for_each_intel_crtc(&dev_priv->drm, crtc) {
		struct intel_crtc_state *crtc_state;
		int ret;

		crtc_state = intel_atomic_get_crtc_state(&state->base, crtc);
		if (IS_ERR(crtc_state))
			return PTR_ERR(crtc_state);

		if (!crtc_state->hw.enable)
			continue;

		if (!(transcoders & BIT(crtc_state->cpu_transcoder)))
			continue;

		crtc_state->uapi.mode_changed = true;

		ret = drm_atomic_add_affected_connectors(&state->base, &crtc->base);
		if (ret)
			return ret;

		ret = drm_atomic_add_affected_planes(&state->base, &crtc->base);
		if (ret)
			return ret;

		transcoders &= ~BIT(crtc_state->cpu_transcoder);
	}

	drm_WARN_ON(&dev_priv->drm, transcoders != 0);

	return 0;
}

static int intel_modeset_synced_crtcs(struct intel_atomic_state *state,
				      struct drm_connector *connector)
{
	const struct drm_connector_state *old_conn_state =
		drm_atomic_get_old_connector_state(&state->base, connector);
	const struct intel_crtc_state *old_crtc_state;
	struct intel_crtc *crtc;
	u8 transcoders;

	crtc = to_intel_crtc(old_conn_state->crtc);
	if (!crtc)
		return 0;

	old_crtc_state = intel_atomic_get_old_crtc_state(state, crtc);

	if (!old_crtc_state->hw.active)
		return 0;

	transcoders = old_crtc_state->sync_mode_slaves_mask;
	if (old_crtc_state->master_transcoder != INVALID_TRANSCODER)
		transcoders |= BIT(old_crtc_state->master_transcoder);

	return intel_modeset_affected_transcoders(state,
						  transcoders);
}

static int intel_dp_connector_atomic_check(struct drm_connector *conn,
					   struct drm_atomic_state *_state)
{
	struct drm_i915_private *dev_priv = to_i915(conn->dev);
	struct intel_atomic_state *state = to_intel_atomic_state(_state);
	int ret;

	ret = intel_digital_connector_atomic_check(conn, &state->base);
	if (ret)
		return ret;

	/*
	 * We don't enable port sync on BDW due to missing w/as and
	 * due to not having adjusted the modeset sequence appropriately.
	 */
	if (DISPLAY_VER(dev_priv) < 9)
		return 0;

	if (!intel_connector_needs_modeset(state, conn))
		return 0;

	if (conn->has_tile) {
		ret = intel_modeset_tile_group(state, conn->tile_group->id);
		if (ret)
			return ret;
	}

	return intel_modeset_synced_crtcs(state, conn);
}

static void intel_dp_oob_hotplug_event(struct drm_connector *connector)
{
	struct intel_encoder *encoder = intel_attached_encoder(to_intel_connector(connector));
	struct drm_i915_private *i915 = to_i915(connector->dev);

	spin_lock_irq(&i915->irq_lock);
	i915->hotplug.event_bits |= BIT(encoder->hpd_pin);
	spin_unlock_irq(&i915->irq_lock);
	queue_delayed_work(system_wq, &i915->hotplug.hotplug_work, 0);
}

static const struct drm_connector_funcs intel_dp_connector_funcs = {
	.force = intel_dp_force,
	.fill_modes = drm_helper_probe_single_connector_modes,
	.atomic_get_property = intel_digital_connector_atomic_get_property,
	.atomic_set_property = intel_digital_connector_atomic_set_property,
	.late_register = intel_dp_connector_register,
	.early_unregister = intel_dp_connector_unregister,
	.destroy = intel_connector_destroy,
	.atomic_destroy_state = drm_atomic_helper_connector_destroy_state,
	.atomic_duplicate_state = intel_digital_connector_duplicate_state,
	.oob_hotplug_event = intel_dp_oob_hotplug_event,
};

static const struct drm_connector_helper_funcs intel_dp_connector_helper_funcs = {
	.detect_ctx = intel_dp_detect,
	.get_modes = intel_dp_get_modes,
	.mode_valid = intel_dp_mode_valid,
	.atomic_check = intel_dp_connector_atomic_check,
};

enum irqreturn
intel_dp_hpd_pulse(struct intel_digital_port *dig_port, bool long_hpd)
{
	struct drm_i915_private *i915 = to_i915(dig_port->base.base.dev);
	struct intel_dp *intel_dp = &dig_port->dp;

	if (dig_port->base.type == INTEL_OUTPUT_EDP &&
	    (long_hpd || !intel_pps_have_panel_power_or_vdd(intel_dp))) {
		/*
		 * vdd off can generate a long/short pulse on eDP which
		 * would require vdd on to handle it, and thus we
		 * would end up in an endless cycle of
		 * "vdd off -> long/short hpd -> vdd on -> detect -> vdd off -> ..."
		 */
		drm_dbg_kms(&i915->drm,
			    "ignoring %s hpd on eDP [ENCODER:%d:%s]\n",
			    long_hpd ? "long" : "short",
			    dig_port->base.base.base.id,
			    dig_port->base.base.name);
		return IRQ_HANDLED;
	}

	drm_dbg_kms(&i915->drm, "got hpd irq on [ENCODER:%d:%s] - %s\n",
		    dig_port->base.base.base.id,
		    dig_port->base.base.name,
		    long_hpd ? "long" : "short");

	if (long_hpd) {
		intel_dp->reset_link_params = true;
		return IRQ_NONE;
	}

	if (intel_dp->is_mst) {
		if (!intel_dp_check_mst_status(intel_dp))
			return IRQ_NONE;
	} else if (!intel_dp_short_pulse(intel_dp)) {
		return IRQ_NONE;
	}

	return IRQ_HANDLED;
}

/* check the VBT to see whether the eDP is on another port */
bool intel_dp_is_port_edp(struct drm_i915_private *dev_priv, enum port port)
{
	/*
	 * eDP not supported on g4x. so bail out early just
	 * for a bit extra safety in case the VBT is bonkers.
	 */
	if (DISPLAY_VER(dev_priv) < 5)
		return false;

	if (DISPLAY_VER(dev_priv) < 9 && port == PORT_A)
		return true;

	return intel_bios_is_port_edp(dev_priv, port);
}

static bool
has_gamut_metadata_dip(struct drm_i915_private *i915, enum port port)
{
	if (intel_bios_is_lspcon_present(i915, port))
		return false;

	if (DISPLAY_VER(i915) >= 11)
		return true;

	if (port == PORT_A)
		return false;

	if (IS_HASWELL(i915) || IS_BROADWELL(i915) ||
	    DISPLAY_VER(i915) >= 9)
		return true;

	return false;
}

static void
intel_dp_add_properties(struct intel_dp *intel_dp, struct drm_connector *connector)
{
	struct drm_i915_private *dev_priv = to_i915(connector->dev);
	enum port port = dp_to_dig_port(intel_dp)->base.port;

	if (!intel_dp_is_edp(intel_dp))
		drm_connector_attach_dp_subconnector_property(connector);

	if (!IS_G4X(dev_priv) && port != PORT_A)
		intel_attach_force_audio_property(connector);

	intel_attach_broadcast_rgb_property(connector);
	if (HAS_GMCH(dev_priv))
		drm_connector_attach_max_bpc_property(connector, 6, 10);
	else if (DISPLAY_VER(dev_priv) >= 5)
		drm_connector_attach_max_bpc_property(connector, 6, 12);

	/* Register HDMI colorspace for case of lspcon */
	if (intel_bios_is_lspcon_present(dev_priv, port)) {
		drm_connector_attach_content_type_property(connector);
		intel_attach_hdmi_colorspace_property(connector);
	} else {
		intel_attach_dp_colorspace_property(connector);
	}

	if (has_gamut_metadata_dip(dev_priv, port))
		drm_connector_attach_hdr_output_metadata_property(connector);

	if (intel_dp_is_edp(intel_dp)) {
		u32 allowed_scalers;

		allowed_scalers = BIT(DRM_MODE_SCALE_ASPECT) | BIT(DRM_MODE_SCALE_FULLSCREEN);
		if (!HAS_GMCH(dev_priv))
			allowed_scalers |= BIT(DRM_MODE_SCALE_CENTER);

		drm_connector_attach_scaling_mode_property(connector, allowed_scalers);

		connector->state->scaling_mode = DRM_MODE_SCALE_ASPECT;

	}

	if (HAS_VRR(dev_priv))
		drm_connector_attach_vrr_capable_property(connector);
}

static void
intel_edp_add_properties(struct intel_dp *intel_dp)
{
	struct intel_connector *connector = intel_dp->attached_connector;
	struct drm_i915_private *i915 = to_i915(connector->base.dev);
	const struct drm_display_mode *fixed_mode =
		intel_panel_preferred_fixed_mode(connector);

	if (!fixed_mode)
		return;

	drm_connector_set_panel_orientation_with_quirk(&connector->base,
						       i915->vbt.orientation,
						       fixed_mode->hdisplay,
						       fixed_mode->vdisplay);
}

static bool intel_edp_init_connector(struct intel_dp *intel_dp,
				     struct intel_connector *intel_connector)
{
	struct drm_i915_private *dev_priv = dp_to_i915(intel_dp);
	struct drm_device *dev = &dev_priv->drm;
	struct drm_connector *connector = &intel_connector->base;
	struct drm_display_mode *fixed_mode;
	struct intel_encoder *encoder = &dp_to_dig_port(intel_dp)->base;
	bool has_dpcd;
	enum pipe pipe = INVALID_PIPE;
	struct edid *edid;

	if (!intel_dp_is_edp(intel_dp))
		return true;

	/*
	 * On IBX/CPT we may get here with LVDS already registered. Since the
	 * driver uses the only internal power sequencer available for both
	 * eDP and LVDS bail out early in this case to prevent interfering
	 * with an already powered-on LVDS power sequencer.
	 */
	if (intel_get_lvds_encoder(dev_priv)) {
		drm_WARN_ON(dev,
			    !(HAS_PCH_IBX(dev_priv) || HAS_PCH_CPT(dev_priv)));
		drm_info(&dev_priv->drm,
			 "LVDS was detected, not registering eDP\n");

		return false;
	}

	intel_pps_init(intel_dp);

	/* Cache DPCD and EDID for edp. */
	has_dpcd = intel_edp_init_dpcd(intel_dp);

	if (!has_dpcd) {
		/* if this fails, presume the device is a ghost */
		drm_info(&dev_priv->drm,
			 "failed to retrieve link info, disabling eDP\n");
		goto out_vdd_off;
	}

	mutex_lock(&dev->mode_config.mutex);
	edid = drm_get_edid(connector, &intel_dp->aux.ddc);
	if (!edid) {
		/* Fallback to EDID from ACPI OpRegion, if any */
		edid = intel_opregion_get_edid(intel_connector);
		if (edid)
			drm_dbg_kms(&dev_priv->drm,
				    "[CONNECTOR:%d:%s] Using OpRegion EDID\n",
				    connector->base.id, connector->name);
	}
	if (edid) {
		if (drm_add_edid_modes(connector, edid)) {
			drm_connector_update_edid_property(connector, edid);
		} else {
			kfree(edid);
			edid = ERR_PTR(-EINVAL);
		}
	} else {
		edid = ERR_PTR(-ENOENT);
	}
	intel_connector->edid = edid;

<<<<<<< HEAD
	intel_bios_init_panel(dev_priv, &intel_connector->panel);

	intel_panel_add_edid_fixed_modes(intel_connector,
					 intel_connector->panel.vbt.drrs_type != DRRS_TYPE_NONE);
=======
	intel_bios_init_panel(dev_priv, &intel_connector->panel,
			      encoder->devdata, IS_ERR(edid) ? NULL : edid);

	intel_panel_add_edid_fixed_modes(intel_connector,
					 intel_connector->panel.vbt.drrs_type != DRRS_TYPE_NONE,
					 intel_vrr_is_capable(intel_connector));
>>>>>>> e7c3f58a

	/* MSO requires information from the EDID */
	intel_edp_mso_init(intel_dp);

	/* multiply the mode clock and horizontal timings for MSO */
	list_for_each_entry(fixed_mode, &intel_connector->panel.fixed_modes, head)
		intel_edp_mso_mode_fixup(intel_connector, fixed_mode);

	/* fallback to VBT if available for eDP */
	if (!intel_panel_preferred_fixed_mode(intel_connector))
		intel_panel_add_vbt_lfp_fixed_mode(intel_connector);

	mutex_unlock(&dev->mode_config.mutex);

	if (IS_VALLEYVIEW(dev_priv) || IS_CHERRYVIEW(dev_priv)) {
		/*
		 * Figure out the current pipe for the initial backlight setup.
		 * If the current pipe isn't valid, try the PPS pipe, and if that
		 * fails just assume pipe A.
		 */
		pipe = vlv_active_pipe(intel_dp);

		if (pipe != PIPE_A && pipe != PIPE_B)
			pipe = intel_dp->pps.pps_pipe;

		if (pipe != PIPE_A && pipe != PIPE_B)
			pipe = PIPE_A;

		drm_dbg_kms(&dev_priv->drm,
			    "using pipe %c for initial backlight setup\n",
			    pipe_name(pipe));
	}

	intel_panel_init(intel_connector);

	intel_backlight_setup(intel_connector, pipe);

	intel_edp_add_properties(intel_dp);

	intel_pps_init_late(intel_dp);

	return true;

out_vdd_off:
	intel_pps_vdd_off_sync(intel_dp);

	return false;
}

static void intel_dp_modeset_retry_work_fn(struct work_struct *work)
{
	struct intel_connector *intel_connector;
	struct drm_connector *connector;

	intel_connector = container_of(work, typeof(*intel_connector),
				       modeset_retry_work);
	connector = &intel_connector->base;
	drm_dbg_kms(connector->dev, "[CONNECTOR:%d:%s]\n", connector->base.id,
		    connector->name);

	/* Grab the locks before changing connector property*/
	mutex_lock(&connector->dev->mode_config.mutex);
	/* Set connector link status to BAD and send a Uevent to notify
	 * userspace to do a modeset.
	 */
	drm_connector_set_link_status_property(connector,
					       DRM_MODE_LINK_STATUS_BAD);
	mutex_unlock(&connector->dev->mode_config.mutex);
	/* Send Hotplug uevent so userspace can reprobe */
	drm_kms_helper_connector_hotplug_event(connector);
}

bool
intel_dp_init_connector(struct intel_digital_port *dig_port,
			struct intel_connector *intel_connector)
{
	struct drm_connector *connector = &intel_connector->base;
	struct intel_dp *intel_dp = &dig_port->dp;
	struct intel_encoder *intel_encoder = &dig_port->base;
	struct drm_device *dev = intel_encoder->base.dev;
	struct drm_i915_private *dev_priv = to_i915(dev);
	enum port port = intel_encoder->port;
	enum phy phy = intel_port_to_phy(dev_priv, port);
	int type;

	/* Initialize the work for modeset in case of link train failure */
	INIT_WORK(&intel_connector->modeset_retry_work,
		  intel_dp_modeset_retry_work_fn);

	if (drm_WARN(dev, dig_port->max_lanes < 1,
		     "Not enough lanes (%d) for DP on [ENCODER:%d:%s]\n",
		     dig_port->max_lanes, intel_encoder->base.base.id,
		     intel_encoder->base.name))
		return false;

	intel_dp->reset_link_params = true;
	intel_dp->pps.pps_pipe = INVALID_PIPE;
	intel_dp->pps.active_pipe = INVALID_PIPE;

	/* Preserve the current hw state. */
	intel_dp->DP = intel_de_read(dev_priv, intel_dp->output_reg);
	intel_dp->attached_connector = intel_connector;

	if (intel_dp_is_port_edp(dev_priv, port)) {
		/*
		 * Currently we don't support eDP on TypeC ports, although in
		 * theory it could work on TypeC legacy ports.
		 */
		drm_WARN_ON(dev, intel_phy_is_tc(dev_priv, phy));
		type = DRM_MODE_CONNECTOR_eDP;
		intel_encoder->type = INTEL_OUTPUT_EDP;

		/* eDP only on port B and/or C on vlv/chv */
		if (drm_WARN_ON(dev, (IS_VALLEYVIEW(dev_priv) ||
				      IS_CHERRYVIEW(dev_priv)) &&
				port != PORT_B && port != PORT_C))
			return false;
	} else {
		type = DRM_MODE_CONNECTOR_DisplayPort;
	}

	intel_dp_set_default_sink_rates(intel_dp);
	intel_dp_set_default_max_sink_lane_count(intel_dp);

	if (IS_VALLEYVIEW(dev_priv) || IS_CHERRYVIEW(dev_priv))
		intel_dp->pps.active_pipe = vlv_active_pipe(intel_dp);

	drm_dbg_kms(&dev_priv->drm,
		    "Adding %s connector on [ENCODER:%d:%s]\n",
		    type == DRM_MODE_CONNECTOR_eDP ? "eDP" : "DP",
		    intel_encoder->base.base.id, intel_encoder->base.name);

	drm_connector_init(dev, connector, &intel_dp_connector_funcs, type);
	drm_connector_helper_add(connector, &intel_dp_connector_helper_funcs);

	if (!HAS_GMCH(dev_priv))
		connector->interlace_allowed = true;
	connector->doublescan_allowed = 0;

	intel_connector->polled = DRM_CONNECTOR_POLL_HPD;

	intel_dp_aux_init(intel_dp);

	intel_connector_attach_encoder(intel_connector, intel_encoder);

	if (HAS_DDI(dev_priv))
		intel_connector->get_hw_state = intel_ddi_connector_get_hw_state;
	else
		intel_connector->get_hw_state = intel_connector_get_hw_state;

	if (!intel_edp_init_connector(intel_dp, intel_connector)) {
		intel_dp_aux_fini(intel_dp);
		goto fail;
	}

	intel_dp_set_source_rates(intel_dp);
	intel_dp_set_common_rates(intel_dp);
	intel_dp_reset_max_link_params(intel_dp);

	/* init MST on ports that can support it */
	intel_dp_mst_encoder_init(dig_port,
				  intel_connector->base.base.id);

	intel_dp_add_properties(intel_dp, connector);

	if (is_hdcp_supported(dev_priv, port) && !intel_dp_is_edp(intel_dp)) {
		int ret = intel_dp_hdcp_init(dig_port, intel_connector);
		if (ret)
			drm_dbg_kms(&dev_priv->drm,
				    "HDCP init failed, skipping.\n");
	}

	/* For G4X desktop chip, PEG_BAND_GAP_DATA 3:0 must first be written
	 * 0xd.  Failure to do so will result in spurious interrupts being
	 * generated on the port when a cable is not attached.
	 */
	if (IS_G45(dev_priv)) {
		u32 temp = intel_de_read(dev_priv, PEG_BAND_GAP_DATA);
		intel_de_write(dev_priv, PEG_BAND_GAP_DATA,
			       (temp & ~0xf) | 0xd);
	}

	intel_dp->frl.is_trained = false;
	intel_dp->frl.trained_rate_gbps = 0;

	intel_psr_init(intel_dp);

	return true;

fail:
	drm_connector_cleanup(connector);

	return false;
}

void intel_dp_mst_suspend(struct drm_i915_private *dev_priv)
{
	struct intel_encoder *encoder;

	if (!HAS_DISPLAY(dev_priv))
		return;

	for_each_intel_encoder(&dev_priv->drm, encoder) {
		struct intel_dp *intel_dp;

		if (encoder->type != INTEL_OUTPUT_DDI)
			continue;

		intel_dp = enc_to_intel_dp(encoder);

		if (!intel_dp_mst_source_support(intel_dp))
			continue;

		if (intel_dp->is_mst)
			drm_dp_mst_topology_mgr_suspend(&intel_dp->mst_mgr);
	}
}

void intel_dp_mst_resume(struct drm_i915_private *dev_priv)
{
	struct intel_encoder *encoder;

	if (!HAS_DISPLAY(dev_priv))
		return;

	for_each_intel_encoder(&dev_priv->drm, encoder) {
		struct intel_dp *intel_dp;
		int ret;

		if (encoder->type != INTEL_OUTPUT_DDI)
			continue;

		intel_dp = enc_to_intel_dp(encoder);

		if (!intel_dp_mst_source_support(intel_dp))
			continue;

		ret = drm_dp_mst_topology_mgr_resume(&intel_dp->mst_mgr,
						     true);
		if (ret) {
			intel_dp->is_mst = false;
			drm_dp_mst_topology_mgr_set_mst(&intel_dp->mst_mgr,
							false);
		}
	}
}<|MERGE_RESOLUTION|>--- conflicted
+++ resolved
@@ -5227,19 +5227,12 @@
 	}
 	intel_connector->edid = edid;
 
-<<<<<<< HEAD
-	intel_bios_init_panel(dev_priv, &intel_connector->panel);
-
-	intel_panel_add_edid_fixed_modes(intel_connector,
-					 intel_connector->panel.vbt.drrs_type != DRRS_TYPE_NONE);
-=======
 	intel_bios_init_panel(dev_priv, &intel_connector->panel,
 			      encoder->devdata, IS_ERR(edid) ? NULL : edid);
 
 	intel_panel_add_edid_fixed_modes(intel_connector,
 					 intel_connector->panel.vbt.drrs_type != DRRS_TYPE_NONE,
 					 intel_vrr_is_capable(intel_connector));
->>>>>>> e7c3f58a
 
 	/* MSO requires information from the EDID */
 	intel_edp_mso_init(intel_dp);
